/*
 * net/tipc/eth_media.c: Ethernet bearer support for TIPC
 *
 * Copyright (c) 2001-2007, 2013, Ericsson AB
 * Copyright (c) 2005-2008, 2011-2013, Wind River Systems
 * All rights reserved.
 *
 * Redistribution and use in source and binary forms, with or without
 * modification, are permitted provided that the following conditions are met:
 *
 * 1. Redistributions of source code must retain the above copyright
 *    notice, this list of conditions and the following disclaimer.
 * 2. Redistributions in binary form must reproduce the above copyright
 *    notice, this list of conditions and the following disclaimer in the
 *    documentation and/or other materials provided with the distribution.
 * 3. Neither the names of the copyright holders nor the names of its
 *    contributors may be used to endorse or promote products derived from
 *    this software without specific prior written permission.
 *
 * Alternatively, this software may be distributed under the terms of the
 * GNU General Public License ("GPL") version 2 as published by the Free
 * Software Foundation.
 *
 * THIS SOFTWARE IS PROVIDED BY THE COPYRIGHT HOLDERS AND CONTRIBUTORS "AS IS"
 * AND ANY EXPRESS OR IMPLIED WARRANTIES, INCLUDING, BUT NOT LIMITED TO, THE
 * IMPLIED WARRANTIES OF MERCHANTABILITY AND FITNESS FOR A PARTICULAR PURPOSE
 * ARE DISCLAIMED. IN NO EVENT SHALL THE COPYRIGHT OWNER OR CONTRIBUTORS BE
 * LIABLE FOR ANY DIRECT, INDIRECT, INCIDENTAL, SPECIAL, EXEMPLARY, OR
 * CONSEQUENTIAL DAMAGES (INCLUDING, BUT NOT LIMITED TO, PROCUREMENT OF
 * SUBSTITUTE GOODS OR SERVICES; LOSS OF USE, DATA, OR PROFITS; OR BUSINESS
 * INTERRUPTION) HOWEVER CAUSED AND ON ANY THEORY OF LIABILITY, WHETHER IN
 * CONTRACT, STRICT LIABILITY, OR TORT (INCLUDING NEGLIGENCE OR OTHERWISE)
 * ARISING IN ANY WAY OUT OF THE USE OF THIS SOFTWARE, EVEN IF ADVISED OF THE
 * POSSIBILITY OF SUCH DAMAGE.
 */

#include "core.h"
#include "bearer.h"

#define ETH_ADDR_OFFSET	4	/* message header offset of MAC address */

<<<<<<< HEAD
/**
 * struct eth_bearer - Ethernet bearer data structure
 * @bearer: ptr to associated "generic" bearer structure
 * @dev: ptr to associated Ethernet network device
 * @tipc_packet_type: used in binding TIPC to Ethernet driver
 */

struct eth_bearer {
	struct tipc_bearer *bearer;
	struct net_device *dev;
	struct packet_type tipc_packet_type;
	struct work_struct setup;
};

static struct eth_bearer eth_bearers[MAX_ETH_BEARERS];
static int eth_started;

/**
 * send_msg - send a TIPC message out over an Ethernet interface
 */

static int send_msg(struct sk_buff *buf, struct tipc_bearer *tb_ptr,
		    struct tipc_media_addr *dest)
=======
/* convert Ethernet address to string */
static int tipc_eth_addr2str(struct tipc_media_addr *a, char *str_buf,
			     int str_size)
>>>>>>> c3ade0e0
{
	if (str_size < 18)	/* 18 = strlen("aa:bb:cc:dd:ee:ff\0") */
		return 1;

	sprintf(str_buf, "%pM", a->value);
	return 0;
}

/* convert Ethernet address format to message header format */
static int tipc_eth_addr2msg(struct tipc_media_addr *a, char *msg_area)
{
	memset(msg_area, 0, TIPC_MEDIA_ADDR_SIZE);
	msg_area[TIPC_MEDIA_TYPE_OFFSET] = TIPC_MEDIA_TYPE_ETH;
	memcpy(msg_area + ETH_ADDR_OFFSET, a->value, ETH_ALEN);
	return 0;
}

<<<<<<< HEAD
/**
 * setup_bearer - setup association between Ethernet bearer and interface
 */
static void setup_bearer(struct work_struct *work)
{
	struct eth_bearer *eb_ptr =
		container_of(work, struct eth_bearer, setup);

	dev_add_pack(&eb_ptr->tipc_packet_type);
}

/**
 * enable_bearer - attach TIPC bearer to an Ethernet interface
 */

static int enable_bearer(struct tipc_bearer *tb_ptr)
{
	struct net_device *dev = NULL;
	struct net_device *pdev = NULL;
	struct eth_bearer *eb_ptr = &eth_bearers[0];
	struct eth_bearer *stop = &eth_bearers[MAX_ETH_BEARERS];
	char *driver_name = strchr((const char *)tb_ptr->name, ':') + 1;
	int pending_dev = 0;

	/* Find unused Ethernet bearer structure */

	while (eb_ptr->dev) {
		if (!eb_ptr->bearer)
			pending_dev++;
		if (++eb_ptr == stop)
			return pending_dev ? -EAGAIN : -EDQUOT;
	}

	/* Find device with specified name */

	read_lock(&dev_base_lock);
	for_each_netdev(&init_net, pdev) {
		if (!strncmp(pdev->name, driver_name, IFNAMSIZ)) {
			dev = pdev;
			dev_hold(dev);
			break;
		}
	}
	read_unlock(&dev_base_lock);
	if (!dev)
		return -ENODEV;

	/* Create Ethernet bearer for device */

	eb_ptr->dev = dev;
	eb_ptr->tipc_packet_type.type = htons(ETH_P_TIPC);
	eb_ptr->tipc_packet_type.dev = dev;
	eb_ptr->tipc_packet_type.func = recv_msg;
	eb_ptr->tipc_packet_type.af_packet_priv = eb_ptr;
	INIT_LIST_HEAD(&(eb_ptr->tipc_packet_type.list));
	INIT_WORK(&eb_ptr->setup, setup_bearer);
	schedule_work(&eb_ptr->setup);

	/* Associate TIPC bearer with Ethernet bearer */
=======
/* convert message header address format to Ethernet format */
static int tipc_eth_msg2addr(const struct tipc_bearer *tb_ptr,
			     struct tipc_media_addr *a, char *msg_area)
{
	if (msg_area[TIPC_MEDIA_TYPE_OFFSET] != TIPC_MEDIA_TYPE_ETH)
		return 1;
>>>>>>> c3ade0e0

	tipc_l2_media_addr_set(tb_ptr, a, msg_area + ETH_ADDR_OFFSET);
	return 0;
}

<<<<<<< HEAD
/**
 * disable_bearer - detach TIPC bearer from an Ethernet interface
 *
 * We really should do dev_remove_pack() here, but this function can not be
 * called at tasklet level. => Use eth_bearer->bearer as a flag to throw away
 * incoming buffers, & postpone dev_remove_pack() to eth_media_stop() on exit.
 */

static void disable_bearer(struct tipc_bearer *tb_ptr)
{
	((struct eth_bearer *)tb_ptr->usr_handle)->bearer = NULL;
}

/**
 * recv_notification - handle device updates from OS
 *
 * Change the state of the Ethernet bearer (if any) associated with the
 * specified device.
 */

static int recv_notification(struct notifier_block *nb, unsigned long evt,
			     void *dv)
{
	struct net_device *dev = (struct net_device *)dv;
	struct eth_bearer *eb_ptr = &eth_bearers[0];
	struct eth_bearer *stop = &eth_bearers[MAX_ETH_BEARERS];

	if (!net_eq(dev_net(dev), &init_net))
		return NOTIFY_DONE;

	while ((eb_ptr->dev != dev)) {
		if (++eb_ptr == stop)
			return NOTIFY_DONE;	/* couldn't find device */
	}
	if (!eb_ptr->bearer)
		return NOTIFY_DONE;		/* bearer had been disabled */

	eb_ptr->bearer->mtu = dev->mtu;

	switch (evt) {
	case NETDEV_CHANGE:
		if (netif_carrier_ok(dev))
			tipc_continue(eb_ptr->bearer);
		else
			tipc_block_bearer(eb_ptr->bearer->name);
		break;
	case NETDEV_UP:
		tipc_continue(eb_ptr->bearer);
		break;
	case NETDEV_DOWN:
		tipc_block_bearer(eb_ptr->bearer->name);
		break;
	case NETDEV_CHANGEMTU:
	case NETDEV_CHANGEADDR:
		tipc_block_bearer(eb_ptr->bearer->name);
		tipc_continue(eb_ptr->bearer);
		break;
	case NETDEV_UNREGISTER:
	case NETDEV_CHANGENAME:
		tipc_disable_bearer(eb_ptr->bearer->name);
		break;
	}
	return NOTIFY_OK;
}

/**
 * eth_addr2str - convert Ethernet address to string
 */

static char *eth_addr2str(struct tipc_media_addr *a, char *str_buf, int str_size)
{
	unchar *addr = (unchar *)&a->dev_addr;

	if (str_size < 18)
		*str_buf = '\0';
	else
		sprintf(str_buf, "%pM", addr);
	return str_buf;
}

/**
 * tipc_eth_media_start - activate Ethernet bearer support
 *
 * Register Ethernet media type with TIPC bearer code.  Also register
 * with OS for notifications about device state changes.
 */

static struct notifier_block notifier = {
	.notifier_call = &recv_notification,
	.priority = 0,
};

int tipc_eth_media_start(void)
{
	struct tipc_media_addr bcast_addr;
	int res;

	if (eth_started)
		return -EINVAL;

	bcast_addr.type = htonl(TIPC_MEDIA_TYPE_ETH);
	memset(&bcast_addr.dev_addr, 0xff, ETH_ALEN);

	memset(eth_bearers, 0, sizeof(eth_bearers));

	res = tipc_register_media(TIPC_MEDIA_TYPE_ETH, "eth",
				  enable_bearer, disable_bearer, send_msg,
				  eth_addr2str, &bcast_addr, ETH_LINK_PRIORITY,
				  ETH_LINK_TOLERANCE, ETH_LINK_WINDOW);
	if (res)
		return res;

	res = register_netdevice_notifier(&notifier);
	if (!res)
		eth_started = 1;
	return res;
}

/**
 * tipc_eth_media_stop - deactivate Ethernet bearer support
 */

void tipc_eth_media_stop(void)
{
	int i;

	if (!eth_started)
		return;

	unregister_netdevice_notifier(&notifier);
	for (i = 0; i < MAX_ETH_BEARERS ; i++) {
		if (eth_bearers[i].bearer) {
			eth_bearers[i].bearer->blocked = 1;
			eth_bearers[i].bearer = NULL;
		}
		if (eth_bearers[i].dev) {
			dev_remove_pack(&eth_bearers[i].tipc_packet_type);
			dev_put(eth_bearers[i].dev);
		}
	}
	memset(&eth_bearers, 0, sizeof(eth_bearers));
	eth_started = 0;
}
=======
/* Ethernet media registration info */
struct tipc_media eth_media_info = {
	.send_msg	= tipc_l2_send_msg,
	.enable_media	= tipc_enable_l2_media,
	.disable_media	= tipc_disable_l2_media,
	.addr2str	= tipc_eth_addr2str,
	.addr2msg	= tipc_eth_addr2msg,
	.msg2addr	= tipc_eth_msg2addr,
	.priority	= TIPC_DEF_LINK_PRI,
	.tolerance	= TIPC_DEF_LINK_TOL,
	.window		= TIPC_DEF_LINK_WIN,
	.type_id	= TIPC_MEDIA_TYPE_ETH,
	.hwaddr_len	= ETH_ALEN,
	.name		= "eth"
};
>>>>>>> c3ade0e0
<|MERGE_RESOLUTION|>--- conflicted
+++ resolved
@@ -39,35 +39,9 @@
 
 #define ETH_ADDR_OFFSET	4	/* message header offset of MAC address */
 
-<<<<<<< HEAD
-/**
- * struct eth_bearer - Ethernet bearer data structure
- * @bearer: ptr to associated "generic" bearer structure
- * @dev: ptr to associated Ethernet network device
- * @tipc_packet_type: used in binding TIPC to Ethernet driver
- */
-
-struct eth_bearer {
-	struct tipc_bearer *bearer;
-	struct net_device *dev;
-	struct packet_type tipc_packet_type;
-	struct work_struct setup;
-};
-
-static struct eth_bearer eth_bearers[MAX_ETH_BEARERS];
-static int eth_started;
-
-/**
- * send_msg - send a TIPC message out over an Ethernet interface
- */
-
-static int send_msg(struct sk_buff *buf, struct tipc_bearer *tb_ptr,
-		    struct tipc_media_addr *dest)
-=======
 /* convert Ethernet address to string */
 static int tipc_eth_addr2str(struct tipc_media_addr *a, char *str_buf,
 			     int str_size)
->>>>>>> c3ade0e0
 {
 	if (str_size < 18)	/* 18 = strlen("aa:bb:cc:dd:ee:ff\0") */
 		return 1;
@@ -85,224 +59,17 @@
 	return 0;
 }
 
-<<<<<<< HEAD
-/**
- * setup_bearer - setup association between Ethernet bearer and interface
- */
-static void setup_bearer(struct work_struct *work)
-{
-	struct eth_bearer *eb_ptr =
-		container_of(work, struct eth_bearer, setup);
-
-	dev_add_pack(&eb_ptr->tipc_packet_type);
-}
-
-/**
- * enable_bearer - attach TIPC bearer to an Ethernet interface
- */
-
-static int enable_bearer(struct tipc_bearer *tb_ptr)
-{
-	struct net_device *dev = NULL;
-	struct net_device *pdev = NULL;
-	struct eth_bearer *eb_ptr = &eth_bearers[0];
-	struct eth_bearer *stop = &eth_bearers[MAX_ETH_BEARERS];
-	char *driver_name = strchr((const char *)tb_ptr->name, ':') + 1;
-	int pending_dev = 0;
-
-	/* Find unused Ethernet bearer structure */
-
-	while (eb_ptr->dev) {
-		if (!eb_ptr->bearer)
-			pending_dev++;
-		if (++eb_ptr == stop)
-			return pending_dev ? -EAGAIN : -EDQUOT;
-	}
-
-	/* Find device with specified name */
-
-	read_lock(&dev_base_lock);
-	for_each_netdev(&init_net, pdev) {
-		if (!strncmp(pdev->name, driver_name, IFNAMSIZ)) {
-			dev = pdev;
-			dev_hold(dev);
-			break;
-		}
-	}
-	read_unlock(&dev_base_lock);
-	if (!dev)
-		return -ENODEV;
-
-	/* Create Ethernet bearer for device */
-
-	eb_ptr->dev = dev;
-	eb_ptr->tipc_packet_type.type = htons(ETH_P_TIPC);
-	eb_ptr->tipc_packet_type.dev = dev;
-	eb_ptr->tipc_packet_type.func = recv_msg;
-	eb_ptr->tipc_packet_type.af_packet_priv = eb_ptr;
-	INIT_LIST_HEAD(&(eb_ptr->tipc_packet_type.list));
-	INIT_WORK(&eb_ptr->setup, setup_bearer);
-	schedule_work(&eb_ptr->setup);
-
-	/* Associate TIPC bearer with Ethernet bearer */
-=======
 /* convert message header address format to Ethernet format */
 static int tipc_eth_msg2addr(const struct tipc_bearer *tb_ptr,
 			     struct tipc_media_addr *a, char *msg_area)
 {
 	if (msg_area[TIPC_MEDIA_TYPE_OFFSET] != TIPC_MEDIA_TYPE_ETH)
 		return 1;
->>>>>>> c3ade0e0
 
 	tipc_l2_media_addr_set(tb_ptr, a, msg_area + ETH_ADDR_OFFSET);
 	return 0;
 }
 
-<<<<<<< HEAD
-/**
- * disable_bearer - detach TIPC bearer from an Ethernet interface
- *
- * We really should do dev_remove_pack() here, but this function can not be
- * called at tasklet level. => Use eth_bearer->bearer as a flag to throw away
- * incoming buffers, & postpone dev_remove_pack() to eth_media_stop() on exit.
- */
-
-static void disable_bearer(struct tipc_bearer *tb_ptr)
-{
-	((struct eth_bearer *)tb_ptr->usr_handle)->bearer = NULL;
-}
-
-/**
- * recv_notification - handle device updates from OS
- *
- * Change the state of the Ethernet bearer (if any) associated with the
- * specified device.
- */
-
-static int recv_notification(struct notifier_block *nb, unsigned long evt,
-			     void *dv)
-{
-	struct net_device *dev = (struct net_device *)dv;
-	struct eth_bearer *eb_ptr = &eth_bearers[0];
-	struct eth_bearer *stop = &eth_bearers[MAX_ETH_BEARERS];
-
-	if (!net_eq(dev_net(dev), &init_net))
-		return NOTIFY_DONE;
-
-	while ((eb_ptr->dev != dev)) {
-		if (++eb_ptr == stop)
-			return NOTIFY_DONE;	/* couldn't find device */
-	}
-	if (!eb_ptr->bearer)
-		return NOTIFY_DONE;		/* bearer had been disabled */
-
-	eb_ptr->bearer->mtu = dev->mtu;
-
-	switch (evt) {
-	case NETDEV_CHANGE:
-		if (netif_carrier_ok(dev))
-			tipc_continue(eb_ptr->bearer);
-		else
-			tipc_block_bearer(eb_ptr->bearer->name);
-		break;
-	case NETDEV_UP:
-		tipc_continue(eb_ptr->bearer);
-		break;
-	case NETDEV_DOWN:
-		tipc_block_bearer(eb_ptr->bearer->name);
-		break;
-	case NETDEV_CHANGEMTU:
-	case NETDEV_CHANGEADDR:
-		tipc_block_bearer(eb_ptr->bearer->name);
-		tipc_continue(eb_ptr->bearer);
-		break;
-	case NETDEV_UNREGISTER:
-	case NETDEV_CHANGENAME:
-		tipc_disable_bearer(eb_ptr->bearer->name);
-		break;
-	}
-	return NOTIFY_OK;
-}
-
-/**
- * eth_addr2str - convert Ethernet address to string
- */
-
-static char *eth_addr2str(struct tipc_media_addr *a, char *str_buf, int str_size)
-{
-	unchar *addr = (unchar *)&a->dev_addr;
-
-	if (str_size < 18)
-		*str_buf = '\0';
-	else
-		sprintf(str_buf, "%pM", addr);
-	return str_buf;
-}
-
-/**
- * tipc_eth_media_start - activate Ethernet bearer support
- *
- * Register Ethernet media type with TIPC bearer code.  Also register
- * with OS for notifications about device state changes.
- */
-
-static struct notifier_block notifier = {
-	.notifier_call = &recv_notification,
-	.priority = 0,
-};
-
-int tipc_eth_media_start(void)
-{
-	struct tipc_media_addr bcast_addr;
-	int res;
-
-	if (eth_started)
-		return -EINVAL;
-
-	bcast_addr.type = htonl(TIPC_MEDIA_TYPE_ETH);
-	memset(&bcast_addr.dev_addr, 0xff, ETH_ALEN);
-
-	memset(eth_bearers, 0, sizeof(eth_bearers));
-
-	res = tipc_register_media(TIPC_MEDIA_TYPE_ETH, "eth",
-				  enable_bearer, disable_bearer, send_msg,
-				  eth_addr2str, &bcast_addr, ETH_LINK_PRIORITY,
-				  ETH_LINK_TOLERANCE, ETH_LINK_WINDOW);
-	if (res)
-		return res;
-
-	res = register_netdevice_notifier(&notifier);
-	if (!res)
-		eth_started = 1;
-	return res;
-}
-
-/**
- * tipc_eth_media_stop - deactivate Ethernet bearer support
- */
-
-void tipc_eth_media_stop(void)
-{
-	int i;
-
-	if (!eth_started)
-		return;
-
-	unregister_netdevice_notifier(&notifier);
-	for (i = 0; i < MAX_ETH_BEARERS ; i++) {
-		if (eth_bearers[i].bearer) {
-			eth_bearers[i].bearer->blocked = 1;
-			eth_bearers[i].bearer = NULL;
-		}
-		if (eth_bearers[i].dev) {
-			dev_remove_pack(&eth_bearers[i].tipc_packet_type);
-			dev_put(eth_bearers[i].dev);
-		}
-	}
-	memset(&eth_bearers, 0, sizeof(eth_bearers));
-	eth_started = 0;
-}
-=======
 /* Ethernet media registration info */
 struct tipc_media eth_media_info = {
 	.send_msg	= tipc_l2_send_msg,
@@ -318,4 +85,3 @@
 	.hwaddr_len	= ETH_ALEN,
 	.name		= "eth"
 };
->>>>>>> c3ade0e0
