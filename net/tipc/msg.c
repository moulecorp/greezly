/*
 * net/tipc/msg.c: TIPC message header routines
 *
 * Copyright (c) 2000-2006, Ericsson AB
 * Copyright (c) 2005, 2010-2011, Wind River Systems
 * All rights reserved.
 *
 * Redistribution and use in source and binary forms, with or without
 * modification, are permitted provided that the following conditions are met:
 *
 * 1. Redistributions of source code must retain the above copyright
 *    notice, this list of conditions and the following disclaimer.
 * 2. Redistributions in binary form must reproduce the above copyright
 *    notice, this list of conditions and the following disclaimer in the
 *    documentation and/or other materials provided with the distribution.
 * 3. Neither the names of the copyright holders nor the names of its
 *    contributors may be used to endorse or promote products derived from
 *    this software without specific prior written permission.
 *
 * Alternatively, this software may be distributed under the terms of the
 * GNU General Public License ("GPL") version 2 as published by the Free
 * Software Foundation.
 *
 * THIS SOFTWARE IS PROVIDED BY THE COPYRIGHT HOLDERS AND CONTRIBUTORS "AS IS"
 * AND ANY EXPRESS OR IMPLIED WARRANTIES, INCLUDING, BUT NOT LIMITED TO, THE
 * IMPLIED WARRANTIES OF MERCHANTABILITY AND FITNESS FOR A PARTICULAR PURPOSE
 * ARE DISCLAIMED. IN NO EVENT SHALL THE COPYRIGHT OWNER OR CONTRIBUTORS BE
 * LIABLE FOR ANY DIRECT, INDIRECT, INCIDENTAL, SPECIAL, EXEMPLARY, OR
 * CONSEQUENTIAL DAMAGES (INCLUDING, BUT NOT LIMITED TO, PROCUREMENT OF
 * SUBSTITUTE GOODS OR SERVICES; LOSS OF USE, DATA, OR PROFITS; OR BUSINESS
 * INTERRUPTION) HOWEVER CAUSED AND ON ANY THEORY OF LIABILITY, WHETHER IN
 * CONTRACT, STRICT LIABILITY, OR TORT (INCLUDING NEGLIGENCE OR OTHERWISE)
 * ARISING IN ANY WAY OUT OF THE USE OF THIS SOFTWARE, EVEN IF ADVISED OF THE
 * POSSIBILITY OF SUCH DAMAGE.
 */

#include "core.h"
#include "msg.h"

u32 tipc_msg_tot_importance(struct tipc_msg *m)
{
	if (likely(msg_isdata(m))) {
		if (likely(msg_orignode(m) == tipc_own_addr))
			return msg_importance(m);
		return msg_importance(m) + 4;
	}
	if ((msg_user(m) == MSG_FRAGMENTER)  &&
	    (msg_type(m) == FIRST_FRAGMENT))
		return msg_importance(msg_get_wrapped(m));
	return msg_importance(m);
}


void tipc_msg_init(struct tipc_msg *m, u32 user, u32 type, u32 hsize,
		   u32 destnode)
{
	memset(m, 0, hsize);
	msg_set_version(m);
	msg_set_user(m, user);
	msg_set_hdr_sz(m, hsize);
	msg_set_size(m, hsize);
	msg_set_prevnode(m, tipc_own_addr);
	msg_set_type(m, type);
	msg_set_orignode(m, tipc_own_addr);
	msg_set_destnode(m, destnode);
}

/**
 * tipc_msg_build - create message using specified header and data
 *
 * Note: Caller must not hold any locks in case copy_from_user() is interrupted!
 *
 * Returns message data size or errno
 */
int tipc_msg_build(struct tipc_msg *hdr, struct iovec const *msg_sect,
		   unsigned int len, int max_size, struct sk_buff **buf)
{
	int dsz, sz, hsz;
	unsigned char *to;

	dsz = len;
	hsz = msg_hdr_sz(hdr);
	sz = hsz + dsz;
	msg_set_size(hdr, sz);
	if (unlikely(sz > max_size)) {
		*buf = NULL;
		return dsz;
	}

	*buf = tipc_buf_acquire(sz);
	if (!(*buf))
		return -ENOMEM;
	skb_copy_to_linear_data(*buf, hdr, hsz);
<<<<<<< HEAD
	for (res = 1, cnt = 0; res && (cnt < num_sect); cnt++) {
		if (likely(usrmem))
			res = !copy_from_user((*buf)->data + pos,
					      msg_sect[cnt].iov_base,
					      msg_sect[cnt].iov_len);
		else
			skb_copy_to_linear_data_offset(*buf, pos,
						       (const void __force_kernel *)msg_sect[cnt].iov_base,
						       msg_sect[cnt].iov_len);
		pos += msg_sect[cnt].iov_len;
	}
	if (likely(res))
		return dsz;

	buf_discard(*buf);
	*buf = NULL;
	return -EFAULT;
}

#ifdef CONFIG_TIPC_DEBUG

void tipc_msg_dbg(struct print_buf *buf, struct tipc_msg *msg, const char *str)
{
	u32 usr = msg_user(msg);
	tipc_printf(buf, KERN_DEBUG);
	tipc_printf(buf, str);

	switch (usr) {
	case MSG_BUNDLER:
		tipc_printf(buf, "BNDL::");
		tipc_printf(buf, "MSGS(%u):", msg_msgcnt(msg));
		break;
	case BCAST_PROTOCOL:
		tipc_printf(buf, "BCASTP::");
		break;
	case MSG_FRAGMENTER:
		tipc_printf(buf, "FRAGM::");
		switch (msg_type(msg)) {
		case FIRST_FRAGMENT:
			tipc_printf(buf, "FIRST:");
			break;
		case FRAGMENT:
			tipc_printf(buf, "BODY:");
			break;
		case LAST_FRAGMENT:
			tipc_printf(buf, "LAST:");
			break;
		default:
			tipc_printf(buf, "UNKNOWN:%x", msg_type(msg));

		}
		tipc_printf(buf, "NO(%u/%u):", msg_long_msgno(msg),
			    msg_fragm_no(msg));
		break;
	case TIPC_LOW_IMPORTANCE:
	case TIPC_MEDIUM_IMPORTANCE:
	case TIPC_HIGH_IMPORTANCE:
	case TIPC_CRITICAL_IMPORTANCE:
		tipc_printf(buf, "DAT%u:", msg_user(msg));
		if (msg_short(msg)) {
			tipc_printf(buf, "CON:");
			break;
		}
		switch (msg_type(msg)) {
		case TIPC_CONN_MSG:
			tipc_printf(buf, "CON:");
			break;
		case TIPC_MCAST_MSG:
			tipc_printf(buf, "MCST:");
			break;
		case TIPC_NAMED_MSG:
			tipc_printf(buf, "NAM:");
			break;
		case TIPC_DIRECT_MSG:
			tipc_printf(buf, "DIR:");
			break;
		default:
			tipc_printf(buf, "UNKNOWN TYPE %u", msg_type(msg));
		}
		if (msg_reroute_cnt(msg))
			tipc_printf(buf, "REROUTED(%u):",
				    msg_reroute_cnt(msg));
		break;
	case NAME_DISTRIBUTOR:
		tipc_printf(buf, "NMD::");
		switch (msg_type(msg)) {
		case PUBLICATION:
			tipc_printf(buf, "PUBL(%u):", (msg_size(msg) - msg_hdr_sz(msg)) / 20);	/* Items */
			break;
		case WITHDRAWAL:
			tipc_printf(buf, "WDRW:");
			break;
		default:
			tipc_printf(buf, "UNKNOWN:%x", msg_type(msg));
		}
		if (msg_reroute_cnt(msg))
			tipc_printf(buf, "REROUTED(%u):",
				    msg_reroute_cnt(msg));
		break;
	case CONN_MANAGER:
		tipc_printf(buf, "CONN_MNG:");
		switch (msg_type(msg)) {
		case CONN_PROBE:
			tipc_printf(buf, "PROBE:");
			break;
		case CONN_PROBE_REPLY:
			tipc_printf(buf, "PROBE_REPLY:");
			break;
		case CONN_ACK:
			tipc_printf(buf, "CONN_ACK:");
			tipc_printf(buf, "ACK(%u):", msg_msgcnt(msg));
			break;
		default:
			tipc_printf(buf, "UNKNOWN TYPE:%x", msg_type(msg));
		}
		if (msg_reroute_cnt(msg))
			tipc_printf(buf, "REROUTED(%u):", msg_reroute_cnt(msg));
		break;
	case LINK_PROTOCOL:
		switch (msg_type(msg)) {
		case STATE_MSG:
			tipc_printf(buf, "STATE:");
			tipc_printf(buf, "%s:", msg_probe(msg) ? "PRB" : "");
			tipc_printf(buf, "NXS(%u):", msg_next_sent(msg));
			tipc_printf(buf, "GAP(%u):", msg_seq_gap(msg));
			tipc_printf(buf, "LSTBC(%u):", msg_last_bcast(msg));
			break;
		case RESET_MSG:
			tipc_printf(buf, "RESET:");
			if (msg_size(msg) != msg_hdr_sz(msg))
				tipc_printf(buf, "BEAR:%s:", msg_data(msg));
			break;
		case ACTIVATE_MSG:
			tipc_printf(buf, "ACTIVATE:");
			break;
		default:
			tipc_printf(buf, "UNKNOWN TYPE:%x", msg_type(msg));
		}
		tipc_printf(buf, "PLANE(%c):", msg_net_plane(msg));
		tipc_printf(buf, "SESS(%u):", msg_session(msg));
		break;
	case CHANGEOVER_PROTOCOL:
		tipc_printf(buf, "TUNL:");
		switch (msg_type(msg)) {
		case DUPLICATE_MSG:
			tipc_printf(buf, "DUPL:");
			break;
		case ORIGINAL_MSG:
			tipc_printf(buf, "ORIG:");
			tipc_printf(buf, "EXP(%u)", msg_msgcnt(msg));
			break;
		default:
			tipc_printf(buf, "UNKNOWN TYPE:%x", msg_type(msg));
		}
		break;
	case LINK_CONFIG:
		tipc_printf(buf, "CFG:");
		switch (msg_type(msg)) {
		case DSC_REQ_MSG:
			tipc_printf(buf, "DSC_REQ:");
			break;
		case DSC_RESP_MSG:
			tipc_printf(buf, "DSC_RESP:");
			break;
		default:
			tipc_printf(buf, "UNKNOWN TYPE:%x:", msg_type(msg));
			break;
		}
		break;
	default:
		tipc_printf(buf, "UNKNOWN USER:");
	}

	switch (usr) {
	case CONN_MANAGER:
	case TIPC_LOW_IMPORTANCE:
	case TIPC_MEDIUM_IMPORTANCE:
	case TIPC_HIGH_IMPORTANCE:
	case TIPC_CRITICAL_IMPORTANCE:
		switch (msg_errcode(msg)) {
		case TIPC_OK:
			break;
		case TIPC_ERR_NO_NAME:
			tipc_printf(buf, "NO_NAME:");
			break;
		case TIPC_ERR_NO_PORT:
			tipc_printf(buf, "NO_PORT:");
			break;
		case TIPC_ERR_NO_NODE:
			tipc_printf(buf, "NO_PROC:");
			break;
		case TIPC_ERR_OVERLOAD:
			tipc_printf(buf, "OVERLOAD:");
			break;
		case TIPC_CONN_SHUTDOWN:
			tipc_printf(buf, "SHUTDOWN:");
			break;
		default:
			tipc_printf(buf, "UNKNOWN ERROR(%x):",
				    msg_errcode(msg));
		}
	default:
		break;
	}

	tipc_printf(buf, "HZ(%u):", msg_hdr_sz(msg));
	tipc_printf(buf, "SZ(%u):", msg_size(msg));
	tipc_printf(buf, "SQNO(%u):", msg_seqno(msg));

	if (msg_non_seq(msg))
		tipc_printf(buf, "NOSEQ:");
	else
		tipc_printf(buf, "ACK(%u):", msg_ack(msg));
	tipc_printf(buf, "BACK(%u):", msg_bcast_ack(msg));
	tipc_printf(buf, "PRND(%x)", msg_prevnode(msg));

	if (msg_isdata(msg)) {
		if (msg_named(msg)) {
			tipc_printf(buf, "NTYP(%u):", msg_nametype(msg));
			tipc_printf(buf, "NINST(%u)", msg_nameinst(msg));
		}
	}

	if ((usr != LINK_PROTOCOL) && (usr != LINK_CONFIG) &&
	    (usr != MSG_BUNDLER)) {
		if (!msg_short(msg)) {
			tipc_printf(buf, ":ORIG(%x:%u):",
				    msg_orignode(msg), msg_origport(msg));
			tipc_printf(buf, ":DEST(%x:%u):",
				    msg_destnode(msg), msg_destport(msg));
		} else {
			tipc_printf(buf, ":OPRT(%u):", msg_origport(msg));
			tipc_printf(buf, ":DPRT(%u):", msg_destport(msg));
		}
	}
	if (msg_user(msg) == NAME_DISTRIBUTOR) {
		tipc_printf(buf, ":ONOD(%x):", msg_orignode(msg));
		tipc_printf(buf, ":DNOD(%x):", msg_destnode(msg));
	}

	if (msg_user(msg) ==  LINK_CONFIG) {
		u32 *raw = (u32 *)msg;
		struct tipc_media_addr *orig = (struct tipc_media_addr *)&raw[5];
		tipc_printf(buf, ":DDOM(%x):", msg_dest_domain(msg));
		tipc_printf(buf, ":NETID(%u):", msg_bc_netid(msg));
		tipc_media_addr_printf(buf, orig);
	}
	if (msg_user(msg) == BCAST_PROTOCOL) {
		tipc_printf(buf, "BCNACK:AFTER(%u):", msg_bcgap_after(msg));
		tipc_printf(buf, "TO(%u):", msg_bcgap_to(msg));
=======
	to = (*buf)->data + hsz;
	if (len && memcpy_fromiovecend(to, msg_sect, 0, dsz)) {
		kfree_skb(*buf);
		*buf = NULL;
		return -EFAULT;
>>>>>>> c3ade0e0
	}
	return dsz;
}<|MERGE_RESOLUTION|>--- conflicted
+++ resolved
@@ -91,264 +91,11 @@
 	if (!(*buf))
 		return -ENOMEM;
 	skb_copy_to_linear_data(*buf, hdr, hsz);
-<<<<<<< HEAD
-	for (res = 1, cnt = 0; res && (cnt < num_sect); cnt++) {
-		if (likely(usrmem))
-			res = !copy_from_user((*buf)->data + pos,
-					      msg_sect[cnt].iov_base,
-					      msg_sect[cnt].iov_len);
-		else
-			skb_copy_to_linear_data_offset(*buf, pos,
-						       (const void __force_kernel *)msg_sect[cnt].iov_base,
-						       msg_sect[cnt].iov_len);
-		pos += msg_sect[cnt].iov_len;
-	}
-	if (likely(res))
-		return dsz;
-
-	buf_discard(*buf);
-	*buf = NULL;
-	return -EFAULT;
-}
-
-#ifdef CONFIG_TIPC_DEBUG
-
-void tipc_msg_dbg(struct print_buf *buf, struct tipc_msg *msg, const char *str)
-{
-	u32 usr = msg_user(msg);
-	tipc_printf(buf, KERN_DEBUG);
-	tipc_printf(buf, str);
-
-	switch (usr) {
-	case MSG_BUNDLER:
-		tipc_printf(buf, "BNDL::");
-		tipc_printf(buf, "MSGS(%u):", msg_msgcnt(msg));
-		break;
-	case BCAST_PROTOCOL:
-		tipc_printf(buf, "BCASTP::");
-		break;
-	case MSG_FRAGMENTER:
-		tipc_printf(buf, "FRAGM::");
-		switch (msg_type(msg)) {
-		case FIRST_FRAGMENT:
-			tipc_printf(buf, "FIRST:");
-			break;
-		case FRAGMENT:
-			tipc_printf(buf, "BODY:");
-			break;
-		case LAST_FRAGMENT:
-			tipc_printf(buf, "LAST:");
-			break;
-		default:
-			tipc_printf(buf, "UNKNOWN:%x", msg_type(msg));
-
-		}
-		tipc_printf(buf, "NO(%u/%u):", msg_long_msgno(msg),
-			    msg_fragm_no(msg));
-		break;
-	case TIPC_LOW_IMPORTANCE:
-	case TIPC_MEDIUM_IMPORTANCE:
-	case TIPC_HIGH_IMPORTANCE:
-	case TIPC_CRITICAL_IMPORTANCE:
-		tipc_printf(buf, "DAT%u:", msg_user(msg));
-		if (msg_short(msg)) {
-			tipc_printf(buf, "CON:");
-			break;
-		}
-		switch (msg_type(msg)) {
-		case TIPC_CONN_MSG:
-			tipc_printf(buf, "CON:");
-			break;
-		case TIPC_MCAST_MSG:
-			tipc_printf(buf, "MCST:");
-			break;
-		case TIPC_NAMED_MSG:
-			tipc_printf(buf, "NAM:");
-			break;
-		case TIPC_DIRECT_MSG:
-			tipc_printf(buf, "DIR:");
-			break;
-		default:
-			tipc_printf(buf, "UNKNOWN TYPE %u", msg_type(msg));
-		}
-		if (msg_reroute_cnt(msg))
-			tipc_printf(buf, "REROUTED(%u):",
-				    msg_reroute_cnt(msg));
-		break;
-	case NAME_DISTRIBUTOR:
-		tipc_printf(buf, "NMD::");
-		switch (msg_type(msg)) {
-		case PUBLICATION:
-			tipc_printf(buf, "PUBL(%u):", (msg_size(msg) - msg_hdr_sz(msg)) / 20);	/* Items */
-			break;
-		case WITHDRAWAL:
-			tipc_printf(buf, "WDRW:");
-			break;
-		default:
-			tipc_printf(buf, "UNKNOWN:%x", msg_type(msg));
-		}
-		if (msg_reroute_cnt(msg))
-			tipc_printf(buf, "REROUTED(%u):",
-				    msg_reroute_cnt(msg));
-		break;
-	case CONN_MANAGER:
-		tipc_printf(buf, "CONN_MNG:");
-		switch (msg_type(msg)) {
-		case CONN_PROBE:
-			tipc_printf(buf, "PROBE:");
-			break;
-		case CONN_PROBE_REPLY:
-			tipc_printf(buf, "PROBE_REPLY:");
-			break;
-		case CONN_ACK:
-			tipc_printf(buf, "CONN_ACK:");
-			tipc_printf(buf, "ACK(%u):", msg_msgcnt(msg));
-			break;
-		default:
-			tipc_printf(buf, "UNKNOWN TYPE:%x", msg_type(msg));
-		}
-		if (msg_reroute_cnt(msg))
-			tipc_printf(buf, "REROUTED(%u):", msg_reroute_cnt(msg));
-		break;
-	case LINK_PROTOCOL:
-		switch (msg_type(msg)) {
-		case STATE_MSG:
-			tipc_printf(buf, "STATE:");
-			tipc_printf(buf, "%s:", msg_probe(msg) ? "PRB" : "");
-			tipc_printf(buf, "NXS(%u):", msg_next_sent(msg));
-			tipc_printf(buf, "GAP(%u):", msg_seq_gap(msg));
-			tipc_printf(buf, "LSTBC(%u):", msg_last_bcast(msg));
-			break;
-		case RESET_MSG:
-			tipc_printf(buf, "RESET:");
-			if (msg_size(msg) != msg_hdr_sz(msg))
-				tipc_printf(buf, "BEAR:%s:", msg_data(msg));
-			break;
-		case ACTIVATE_MSG:
-			tipc_printf(buf, "ACTIVATE:");
-			break;
-		default:
-			tipc_printf(buf, "UNKNOWN TYPE:%x", msg_type(msg));
-		}
-		tipc_printf(buf, "PLANE(%c):", msg_net_plane(msg));
-		tipc_printf(buf, "SESS(%u):", msg_session(msg));
-		break;
-	case CHANGEOVER_PROTOCOL:
-		tipc_printf(buf, "TUNL:");
-		switch (msg_type(msg)) {
-		case DUPLICATE_MSG:
-			tipc_printf(buf, "DUPL:");
-			break;
-		case ORIGINAL_MSG:
-			tipc_printf(buf, "ORIG:");
-			tipc_printf(buf, "EXP(%u)", msg_msgcnt(msg));
-			break;
-		default:
-			tipc_printf(buf, "UNKNOWN TYPE:%x", msg_type(msg));
-		}
-		break;
-	case LINK_CONFIG:
-		tipc_printf(buf, "CFG:");
-		switch (msg_type(msg)) {
-		case DSC_REQ_MSG:
-			tipc_printf(buf, "DSC_REQ:");
-			break;
-		case DSC_RESP_MSG:
-			tipc_printf(buf, "DSC_RESP:");
-			break;
-		default:
-			tipc_printf(buf, "UNKNOWN TYPE:%x:", msg_type(msg));
-			break;
-		}
-		break;
-	default:
-		tipc_printf(buf, "UNKNOWN USER:");
-	}
-
-	switch (usr) {
-	case CONN_MANAGER:
-	case TIPC_LOW_IMPORTANCE:
-	case TIPC_MEDIUM_IMPORTANCE:
-	case TIPC_HIGH_IMPORTANCE:
-	case TIPC_CRITICAL_IMPORTANCE:
-		switch (msg_errcode(msg)) {
-		case TIPC_OK:
-			break;
-		case TIPC_ERR_NO_NAME:
-			tipc_printf(buf, "NO_NAME:");
-			break;
-		case TIPC_ERR_NO_PORT:
-			tipc_printf(buf, "NO_PORT:");
-			break;
-		case TIPC_ERR_NO_NODE:
-			tipc_printf(buf, "NO_PROC:");
-			break;
-		case TIPC_ERR_OVERLOAD:
-			tipc_printf(buf, "OVERLOAD:");
-			break;
-		case TIPC_CONN_SHUTDOWN:
-			tipc_printf(buf, "SHUTDOWN:");
-			break;
-		default:
-			tipc_printf(buf, "UNKNOWN ERROR(%x):",
-				    msg_errcode(msg));
-		}
-	default:
-		break;
-	}
-
-	tipc_printf(buf, "HZ(%u):", msg_hdr_sz(msg));
-	tipc_printf(buf, "SZ(%u):", msg_size(msg));
-	tipc_printf(buf, "SQNO(%u):", msg_seqno(msg));
-
-	if (msg_non_seq(msg))
-		tipc_printf(buf, "NOSEQ:");
-	else
-		tipc_printf(buf, "ACK(%u):", msg_ack(msg));
-	tipc_printf(buf, "BACK(%u):", msg_bcast_ack(msg));
-	tipc_printf(buf, "PRND(%x)", msg_prevnode(msg));
-
-	if (msg_isdata(msg)) {
-		if (msg_named(msg)) {
-			tipc_printf(buf, "NTYP(%u):", msg_nametype(msg));
-			tipc_printf(buf, "NINST(%u)", msg_nameinst(msg));
-		}
-	}
-
-	if ((usr != LINK_PROTOCOL) && (usr != LINK_CONFIG) &&
-	    (usr != MSG_BUNDLER)) {
-		if (!msg_short(msg)) {
-			tipc_printf(buf, ":ORIG(%x:%u):",
-				    msg_orignode(msg), msg_origport(msg));
-			tipc_printf(buf, ":DEST(%x:%u):",
-				    msg_destnode(msg), msg_destport(msg));
-		} else {
-			tipc_printf(buf, ":OPRT(%u):", msg_origport(msg));
-			tipc_printf(buf, ":DPRT(%u):", msg_destport(msg));
-		}
-	}
-	if (msg_user(msg) == NAME_DISTRIBUTOR) {
-		tipc_printf(buf, ":ONOD(%x):", msg_orignode(msg));
-		tipc_printf(buf, ":DNOD(%x):", msg_destnode(msg));
-	}
-
-	if (msg_user(msg) ==  LINK_CONFIG) {
-		u32 *raw = (u32 *)msg;
-		struct tipc_media_addr *orig = (struct tipc_media_addr *)&raw[5];
-		tipc_printf(buf, ":DDOM(%x):", msg_dest_domain(msg));
-		tipc_printf(buf, ":NETID(%u):", msg_bc_netid(msg));
-		tipc_media_addr_printf(buf, orig);
-	}
-	if (msg_user(msg) == BCAST_PROTOCOL) {
-		tipc_printf(buf, "BCNACK:AFTER(%u):", msg_bcgap_after(msg));
-		tipc_printf(buf, "TO(%u):", msg_bcgap_to(msg));
-=======
 	to = (*buf)->data + hsz;
 	if (len && memcpy_fromiovecend(to, msg_sect, 0, dsz)) {
 		kfree_skb(*buf);
 		*buf = NULL;
 		return -EFAULT;
->>>>>>> c3ade0e0
 	}
 	return dsz;
 }