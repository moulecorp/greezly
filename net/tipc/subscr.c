/*
 * net/tipc/subscr.c: TIPC network topology service
 *
 * Copyright (c) 2000-2006, Ericsson AB
 * Copyright (c) 2005-2007, 2010-2013, Wind River Systems
 * All rights reserved.
 *
 * Redistribution and use in source and binary forms, with or without
 * modification, are permitted provided that the following conditions are met:
 *
 * 1. Redistributions of source code must retain the above copyright
 *    notice, this list of conditions and the following disclaimer.
 * 2. Redistributions in binary form must reproduce the above copyright
 *    notice, this list of conditions and the following disclaimer in the
 *    documentation and/or other materials provided with the distribution.
 * 3. Neither the names of the copyright holders nor the names of its
 *    contributors may be used to endorse or promote products derived from
 *    this software without specific prior written permission.
 *
 * Alternatively, this software may be distributed under the terms of the
 * GNU General Public License ("GPL") version 2 as published by the Free
 * Software Foundation.
 *
 * THIS SOFTWARE IS PROVIDED BY THE COPYRIGHT HOLDERS AND CONTRIBUTORS "AS IS"
 * AND ANY EXPRESS OR IMPLIED WARRANTIES, INCLUDING, BUT NOT LIMITED TO, THE
 * IMPLIED WARRANTIES OF MERCHANTABILITY AND FITNESS FOR A PARTICULAR PURPOSE
 * ARE DISCLAIMED. IN NO EVENT SHALL THE COPYRIGHT OWNER OR CONTRIBUTORS BE
 * LIABLE FOR ANY DIRECT, INDIRECT, INCIDENTAL, SPECIAL, EXEMPLARY, OR
 * CONSEQUENTIAL DAMAGES (INCLUDING, BUT NOT LIMITED TO, PROCUREMENT OF
 * SUBSTITUTE GOODS OR SERVICES; LOSS OF USE, DATA, OR PROFITS; OR BUSINESS
 * INTERRUPTION) HOWEVER CAUSED AND ON ANY THEORY OF LIABILITY, WHETHER IN
 * CONTRACT, STRICT LIABILITY, OR TORT (INCLUDING NEGLIGENCE OR OTHERWISE)
 * ARISING IN ANY WAY OUT OF THE USE OF THIS SOFTWARE, EVEN IF ADVISED OF THE
 * POSSIBILITY OF SUCH DAMAGE.
 */

#include "core.h"
#include "name_table.h"
#include "port.h"
#include "subscr.h"

/**
 * struct tipc_subscriber - TIPC network topology subscriber
 * @conid: connection identifier to server connecting to subscriber
 * @lock: control access to subscriber
 * @subscription_list: list of subscription objects for this subscriber
 */
struct tipc_subscriber {
	int conid;
	spinlock_t lock;
	struct list_head subscription_list;
};

static void subscr_conn_msg_event(int conid, struct sockaddr_tipc *addr,
				  void *usr_data, void *buf, size_t len);
static void *subscr_named_msg_event(int conid);
static void subscr_conn_shutdown_event(int conid, void *usr_data);

static atomic_t subscription_count = ATOMIC_INIT(0);

static struct sockaddr_tipc topsrv_addr __read_mostly = {
	.family			= AF_TIPC,
	.addrtype		= TIPC_ADDR_NAMESEQ,
	.addr.nameseq.type	= TIPC_TOP_SRV,
	.addr.nameseq.lower	= TIPC_TOP_SRV,
	.addr.nameseq.upper	= TIPC_TOP_SRV,
	.scope			= TIPC_NODE_SCOPE
};

static struct tipc_server topsrv __read_mostly = {
	.saddr			= &topsrv_addr,
	.imp			= TIPC_CRITICAL_IMPORTANCE,
	.type			= SOCK_SEQPACKET,
	.max_rcvbuf_size	= sizeof(struct tipc_subscr),
	.name			= "topology_server",
	.tipc_conn_recvmsg	= subscr_conn_msg_event,
	.tipc_conn_new		= subscr_named_msg_event,
	.tipc_conn_shutdown	= subscr_conn_shutdown_event,
};

/**
 * htohl - convert value to endianness used by destination
 * @in: value to convert
 * @swap: non-zero if endianness must be reversed
 *
 * Returns converted value
 */
static u32 htohl(u32 in, int swap)
{
	return swap ? swab32(in) : in;
}

static void subscr_send_event(struct tipc_subscription *sub, u32 found_lower,
			      u32 found_upper, u32 event, u32 port_ref,
			      u32 node)
{
	struct tipc_subscriber *subscriber = sub->subscriber;
	struct kvec msg_sect;

<<<<<<< HEAD
	msg_sect.iov_base = (void __force_user *)&sub->evt;
=======
	msg_sect.iov_base = &sub->evt;
>>>>>>> c3ade0e0
	msg_sect.iov_len = sizeof(struct tipc_event);
	sub->evt.event = htohl(event, sub->swap);
	sub->evt.found_lower = htohl(found_lower, sub->swap);
	sub->evt.found_upper = htohl(found_upper, sub->swap);
	sub->evt.port.ref = htohl(port_ref, sub->swap);
	sub->evt.port.node = htohl(node, sub->swap);
	tipc_conn_sendmsg(&topsrv, subscriber->conid, NULL, msg_sect.iov_base,
			  msg_sect.iov_len);
}

/**
 * tipc_subscr_overlap - test for subscription overlap with the given values
 *
 * Returns 1 if there is overlap, otherwise 0.
 */
int tipc_subscr_overlap(struct tipc_subscription *sub, u32 found_lower,
			u32 found_upper)
{
	if (found_lower < sub->seq.lower)
		found_lower = sub->seq.lower;
	if (found_upper > sub->seq.upper)
		found_upper = sub->seq.upper;
	if (found_lower > found_upper)
		return 0;
	return 1;
}

/**
 * tipc_subscr_report_overlap - issue event if there is subscription overlap
 *
 * Protected by nameseq.lock in name_table.c
 */
void tipc_subscr_report_overlap(struct tipc_subscription *sub, u32 found_lower,
				u32 found_upper, u32 event, u32 port_ref,
				u32 node, int must)
{
	if (!tipc_subscr_overlap(sub, found_lower, found_upper))
		return;
	if (!must && !(sub->filter & TIPC_SUB_PORTS))
		return;

	subscr_send_event(sub, found_lower, found_upper, event, port_ref, node);
}

static void subscr_timeout(struct tipc_subscription *sub)
{
	struct tipc_subscriber *subscriber = sub->subscriber;

	/* The spin lock per subscriber is used to protect its members */
	spin_lock_bh(&subscriber->lock);

	/* Validate timeout (in case subscription is being cancelled) */
	if (sub->timeout == TIPC_WAIT_FOREVER) {
		spin_unlock_bh(&subscriber->lock);
		return;
	}

	/* Unlink subscription from name table */
	tipc_nametbl_unsubscribe(sub);

	/* Unlink subscription from subscriber */
	list_del(&sub->subscription_list);

	spin_unlock_bh(&subscriber->lock);

	/* Notify subscriber of timeout */
	subscr_send_event(sub, sub->evt.s.seq.lower, sub->evt.s.seq.upper,
			  TIPC_SUBSCR_TIMEOUT, 0, 0);

	/* Now destroy subscription */
	k_term_timer(&sub->timer);
	kfree(sub);
	atomic_dec(&subscription_count);
}

/**
 * subscr_del - delete a subscription within a subscription list
 *
 * Called with subscriber lock held.
 */
static void subscr_del(struct tipc_subscription *sub)
{
	tipc_nametbl_unsubscribe(sub);
	list_del(&sub->subscription_list);
	kfree(sub);
	atomic_dec(&subscription_count);
}

/**
 * subscr_terminate - terminate communication with a subscriber
 *
 * Note: Must call it in process context since it might sleep.
 */
static void subscr_terminate(struct tipc_subscriber *subscriber)
{
	tipc_conn_terminate(&topsrv, subscriber->conid);
}

static void subscr_release(struct tipc_subscriber *subscriber)
{
	struct tipc_subscription *sub;
	struct tipc_subscription *sub_temp;

	spin_lock_bh(&subscriber->lock);

	/* Destroy any existing subscriptions for subscriber */
	list_for_each_entry_safe(sub, sub_temp, &subscriber->subscription_list,
				 subscription_list) {
		if (sub->timeout != TIPC_WAIT_FOREVER) {
			spin_unlock_bh(&subscriber->lock);
			k_cancel_timer(&sub->timer);
			k_term_timer(&sub->timer);
			spin_lock_bh(&subscriber->lock);
		}
		subscr_del(sub);
	}
	spin_unlock_bh(&subscriber->lock);

	/* Now destroy subscriber */
	kfree(subscriber);
}

/**
 * subscr_cancel - handle subscription cancellation request
 *
 * Called with subscriber lock held. Routine must temporarily release lock
 * to enable the subscription timeout routine to finish without deadlocking;
 * the lock is then reclaimed to allow caller to release it upon return.
 *
 * Note that fields of 's' use subscriber's endianness!
 */
static void subscr_cancel(struct tipc_subscr *s,
			  struct tipc_subscriber *subscriber)
{
	struct tipc_subscription *sub;
	struct tipc_subscription *sub_temp;
	int found = 0;

	/* Find first matching subscription, exit if not found */
	list_for_each_entry_safe(sub, sub_temp, &subscriber->subscription_list,
				 subscription_list) {
		if (!memcmp(s, &sub->evt.s, sizeof(struct tipc_subscr))) {
			found = 1;
			break;
		}
	}
	if (!found)
		return;

	/* Cancel subscription timer (if used), then delete subscription */
	if (sub->timeout != TIPC_WAIT_FOREVER) {
		sub->timeout = TIPC_WAIT_FOREVER;
		spin_unlock_bh(&subscriber->lock);
		k_cancel_timer(&sub->timer);
		k_term_timer(&sub->timer);
		spin_lock_bh(&subscriber->lock);
	}
	subscr_del(sub);
}

/**
 * subscr_subscribe - create subscription for subscriber
 *
 * Called with subscriber lock held.
 */
static int subscr_subscribe(struct tipc_subscr *s,
			    struct tipc_subscriber *subscriber,
			    struct tipc_subscription **sub_p) {
	struct tipc_subscription *sub;
	int swap;

	/* Determine subscriber's endianness */
	swap = !(s->filter & (TIPC_SUB_PORTS | TIPC_SUB_SERVICE));

	/* Detect & process a subscription cancellation request */
	if (s->filter & htohl(TIPC_SUB_CANCEL, swap)) {
		s->filter &= ~htohl(TIPC_SUB_CANCEL, swap);
		subscr_cancel(s, subscriber);
		return 0;
	}

	/* Refuse subscription if global limit exceeded */
	if (atomic_read(&subscription_count) >= TIPC_MAX_SUBSCRIPTIONS) {
		pr_warn("Subscription rejected, limit reached (%u)\n",
			TIPC_MAX_SUBSCRIPTIONS);
		return -EINVAL;
	}

	/* Allocate subscription object */
	sub = kmalloc(sizeof(*sub), GFP_ATOMIC);
	if (!sub) {
		pr_warn("Subscription rejected, no memory\n");
		return -ENOMEM;
	}

	/* Initialize subscription object */
	sub->seq.type = htohl(s->seq.type, swap);
	sub->seq.lower = htohl(s->seq.lower, swap);
	sub->seq.upper = htohl(s->seq.upper, swap);
	sub->timeout = htohl(s->timeout, swap);
	sub->filter = htohl(s->filter, swap);
	if ((!(sub->filter & TIPC_SUB_PORTS) ==
	     !(sub->filter & TIPC_SUB_SERVICE)) ||
	    (sub->seq.lower > sub->seq.upper)) {
		pr_warn("Subscription rejected, illegal request\n");
		kfree(sub);
		return -EINVAL;
	}
	INIT_LIST_HEAD(&sub->nameseq_list);
	list_add(&sub->subscription_list, &subscriber->subscription_list);
	sub->subscriber = subscriber;
	sub->swap = swap;
	memcpy(&sub->evt.s, s, sizeof(struct tipc_subscr));
	atomic_inc(&subscription_count);
	if (sub->timeout != TIPC_WAIT_FOREVER) {
		k_init_timer(&sub->timer,
			     (Handler)subscr_timeout, (unsigned long)sub);
		k_start_timer(&sub->timer, sub->timeout);
	}
	*sub_p = sub;
	return 0;
}

/* Handle one termination request for the subscriber */
static void subscr_conn_shutdown_event(int conid, void *usr_data)
{
	subscr_release((struct tipc_subscriber *)usr_data);
}

/* Handle one request to create a new subscription for the subscriber */
static void subscr_conn_msg_event(int conid, struct sockaddr_tipc *addr,
				  void *usr_data, void *buf, size_t len)
{
	struct tipc_subscriber *subscriber = usr_data;
	struct tipc_subscription *sub = NULL;

	spin_lock_bh(&subscriber->lock);
	if (subscr_subscribe((struct tipc_subscr *)buf, subscriber, &sub) < 0) {
		spin_unlock_bh(&subscriber->lock);
		subscr_terminate(subscriber);
		return;
	}
	if (sub)
		tipc_nametbl_subscribe(sub);
	spin_unlock_bh(&subscriber->lock);
}


/* Handle one request to establish a new subscriber */
static void *subscr_named_msg_event(int conid)
{
	struct tipc_subscriber *subscriber;

	/* Create subscriber object */
	subscriber = kzalloc(sizeof(struct tipc_subscriber), GFP_ATOMIC);
	if (subscriber == NULL) {
		pr_warn("Subscriber rejected, no memory\n");
		return NULL;
	}
	INIT_LIST_HEAD(&subscriber->subscription_list);
	subscriber->conid = conid;
	spin_lock_init(&subscriber->lock);

	return (void *)subscriber;
}

int tipc_subscr_start(void)
{
	return tipc_server_start(&topsrv);
}

void tipc_subscr_stop(void)
{
	tipc_server_stop(&topsrv);
}<|MERGE_RESOLUTION|>--- conflicted
+++ resolved
@@ -97,11 +97,7 @@
 	struct tipc_subscriber *subscriber = sub->subscriber;
 	struct kvec msg_sect;
 
-<<<<<<< HEAD
-	msg_sect.iov_base = (void __force_user *)&sub->evt;
-=======
 	msg_sect.iov_base = &sub->evt;
->>>>>>> c3ade0e0
 	msg_sect.iov_len = sizeof(struct tipc_event);
 	sub->evt.event = htohl(event, sub->swap);
 	sub->evt.found_lower = htohl(found_lower, sub->swap);
