/*
 * Copyright 2002-2005, Instant802 Networks, Inc.
 * Copyright 2005-2006, Devicescape Software, Inc.
 * Copyright 2006-2007	Jiri Benc <jbenc@suse.cz>
 * Copyright 2007-2010	Johannes Berg <johannes@sipsolutions.net>
 *
 * This program is free software; you can redistribute it and/or modify
 * it under the terms of the GNU General Public License version 2 as
 * published by the Free Software Foundation.
 */

#include <linux/jiffies.h>
#include <linux/slab.h>
#include <linux/kernel.h>
#include <linux/skbuff.h>
#include <linux/netdevice.h>
#include <linux/etherdevice.h>
#include <linux/rcupdate.h>
#include <linux/export.h>
#include <net/mac80211.h>
#include <net/ieee80211_radiotap.h>
#include <asm/unaligned.h>

#include "ieee80211_i.h"
#include "driver-ops.h"
#include "led.h"
#include "mesh.h"
#include "wep.h"
#include "wpa.h"
#include "tkip.h"
#include "wme.h"
#include "rate.h"

/*
 * monitor mode reception
 *
 * This function cleans up the SKB, i.e. it removes all the stuff
 * only useful for monitoring.
 */
static struct sk_buff *remove_monitor_info(struct ieee80211_local *local,
					   struct sk_buff *skb)
{
	struct ieee80211_rx_status *status = IEEE80211_SKB_RXCB(skb);

	if (local->hw.flags & IEEE80211_HW_RX_INCLUDES_FCS) {
		if (likely(skb->len > FCS_LEN))
			__pskb_trim(skb, skb->len - FCS_LEN);
		else {
			/* driver bug */
			WARN_ON(1);
			dev_kfree_skb(skb);
			return NULL;
		}
	}

	if (status->vendor_radiotap_len)
		__pskb_pull(skb, status->vendor_radiotap_len);

	return skb;
}

static inline int should_drop_frame(struct sk_buff *skb, int present_fcs_len)
{
	struct ieee80211_rx_status *status = IEEE80211_SKB_RXCB(skb);
	struct ieee80211_hdr *hdr;

	hdr = (void *)(skb->data + status->vendor_radiotap_len);

	if (status->flag & (RX_FLAG_FAILED_FCS_CRC |
			    RX_FLAG_FAILED_PLCP_CRC |
			    RX_FLAG_AMPDU_IS_ZEROLEN))
		return 1;
	if (unlikely(skb->len < 16 + present_fcs_len +
				status->vendor_radiotap_len))
		return 1;
	if (ieee80211_is_ctl(hdr->frame_control) &&
	    !ieee80211_is_pspoll(hdr->frame_control) &&
	    !ieee80211_is_back_req(hdr->frame_control))
		return 1;
	return 0;
}

static int
ieee80211_rx_radiotap_space(struct ieee80211_local *local,
			    struct ieee80211_rx_status *status)
{
	int len;

	/* always present fields */
	len = sizeof(struct ieee80211_radiotap_header) + 8;

	/* allocate extra bitmaps */
	if (status->vendor_radiotap_len)
		len += 4;
	if (status->chains)
		len += 4 * hweight8(status->chains);

	if (ieee80211_have_rx_timestamp(status)) {
		len = ALIGN(len, 8);
		len += 8;
	}
	if (local->hw.flags & IEEE80211_HW_SIGNAL_DBM)
		len += 1;

	/* antenna field, if we don't have per-chain info */
	if (!status->chains)
		len += 1;

	/* padding for RX_FLAGS if necessary */
	len = ALIGN(len, 2);

	if (status->flag & RX_FLAG_HT) /* HT info */
		len += 3;

	if (status->flag & RX_FLAG_AMPDU_DETAILS) {
		len = ALIGN(len, 4);
		len += 8;
	}

	if (status->flag & RX_FLAG_VHT) {
		len = ALIGN(len, 2);
		len += 12;
	}

	if (status->chains) {
		/* antenna and antenna signal fields */
		len += 2 * hweight8(status->chains);
	}

	if (status->vendor_radiotap_len) {
		if (WARN_ON_ONCE(status->vendor_radiotap_align == 0))
			status->vendor_radiotap_align = 1;
		/* align standard part of vendor namespace */
		len = ALIGN(len, 2);
		/* allocate standard part of vendor namespace */
		len += 6;
		/* align vendor-defined part */
		len = ALIGN(len, status->vendor_radiotap_align);
		/* vendor-defined part is already in skb */
	}

	return len;
}

/*
 * ieee80211_add_rx_radiotap_header - add radiotap header
 *
 * add a radiotap header containing all the fields which the hardware provided.
 */
static void
ieee80211_add_rx_radiotap_header(struct ieee80211_local *local,
				 struct sk_buff *skb,
				 struct ieee80211_rate *rate,
				 int rtap_len, bool has_fcs)
{
	struct ieee80211_rx_status *status = IEEE80211_SKB_RXCB(skb);
	struct ieee80211_radiotap_header *rthdr;
	unsigned char *pos;
	__le32 *it_present;
	u32 it_present_val;
	u16 rx_flags = 0;
	u16 channel_flags = 0;
	int mpdulen, chain;
	unsigned long chains = status->chains;

	mpdulen = skb->len;
	if (!(has_fcs && (local->hw.flags & IEEE80211_HW_RX_INCLUDES_FCS)))
		mpdulen += FCS_LEN;

	rthdr = (struct ieee80211_radiotap_header *)skb_push(skb, rtap_len);
	memset(rthdr, 0, rtap_len);
	it_present = &rthdr->it_present;

	/* radiotap header, set always present flags */
	rthdr->it_len = cpu_to_le16(rtap_len + status->vendor_radiotap_len);
	it_present_val = BIT(IEEE80211_RADIOTAP_FLAGS) |
			 BIT(IEEE80211_RADIOTAP_CHANNEL) |
			 BIT(IEEE80211_RADIOTAP_RX_FLAGS);

	if (!status->chains)
		it_present_val |= BIT(IEEE80211_RADIOTAP_ANTENNA);

	for_each_set_bit(chain, &chains, IEEE80211_MAX_CHAINS) {
		it_present_val |=
			BIT(IEEE80211_RADIOTAP_EXT) |
			BIT(IEEE80211_RADIOTAP_RADIOTAP_NAMESPACE);
		put_unaligned_le32(it_present_val, it_present);
		it_present++;
		it_present_val = BIT(IEEE80211_RADIOTAP_ANTENNA) |
				 BIT(IEEE80211_RADIOTAP_DBM_ANTSIGNAL);
	}

	if (status->vendor_radiotap_len) {
		it_present_val |= BIT(IEEE80211_RADIOTAP_VENDOR_NAMESPACE) |
				  BIT(IEEE80211_RADIOTAP_EXT);
		put_unaligned_le32(it_present_val, it_present);
		it_present++;
		it_present_val = status->vendor_radiotap_bitmap;
	}

	put_unaligned_le32(it_present_val, it_present);

	pos = (void *)(it_present + 1);

	/* the order of the following fields is important */

	/* IEEE80211_RADIOTAP_TSFT */
	if (ieee80211_have_rx_timestamp(status)) {
		/* padding */
		while ((pos - (u8 *)rthdr) & 7)
			*pos++ = 0;
		put_unaligned_le64(
			ieee80211_calculate_rx_timestamp(local, status,
							 mpdulen, 0),
			pos);
		rthdr->it_present |= cpu_to_le32(1 << IEEE80211_RADIOTAP_TSFT);
		pos += 8;
	}

	/* IEEE80211_RADIOTAP_FLAGS */
	if (has_fcs && (local->hw.flags & IEEE80211_HW_RX_INCLUDES_FCS))
		*pos |= IEEE80211_RADIOTAP_F_FCS;
	if (status->flag & (RX_FLAG_FAILED_FCS_CRC | RX_FLAG_FAILED_PLCP_CRC))
		*pos |= IEEE80211_RADIOTAP_F_BADFCS;
	if (status->flag & RX_FLAG_SHORTPRE)
		*pos |= IEEE80211_RADIOTAP_F_SHORTPRE;
	pos++;

	/* IEEE80211_RADIOTAP_RATE */
	if (!rate || status->flag & (RX_FLAG_HT | RX_FLAG_VHT)) {
		/*
		 * Without rate information don't add it. If we have,
		 * MCS information is a separate field in radiotap,
		 * added below. The byte here is needed as padding
		 * for the channel though, so initialise it to 0.
		 */
		*pos = 0;
	} else {
		int shift = 0;
		rthdr->it_present |= cpu_to_le32(1 << IEEE80211_RADIOTAP_RATE);
		if (status->flag & RX_FLAG_10MHZ)
			shift = 1;
		else if (status->flag & RX_FLAG_5MHZ)
			shift = 2;
		*pos = DIV_ROUND_UP(rate->bitrate, 5 * (1 << shift));
	}
	pos++;

	/* IEEE80211_RADIOTAP_CHANNEL */
	put_unaligned_le16(status->freq, pos);
	pos += 2;
	if (status->flag & RX_FLAG_10MHZ)
		channel_flags |= IEEE80211_CHAN_HALF;
	else if (status->flag & RX_FLAG_5MHZ)
		channel_flags |= IEEE80211_CHAN_QUARTER;

	if (status->band == IEEE80211_BAND_5GHZ)
		channel_flags |= IEEE80211_CHAN_OFDM | IEEE80211_CHAN_5GHZ;
	else if (status->flag & (RX_FLAG_HT | RX_FLAG_VHT))
		channel_flags |= IEEE80211_CHAN_DYN | IEEE80211_CHAN_2GHZ;
	else if (rate && rate->flags & IEEE80211_RATE_ERP_G)
		channel_flags |= IEEE80211_CHAN_OFDM | IEEE80211_CHAN_2GHZ;
	else if (rate)
		channel_flags |= IEEE80211_CHAN_OFDM | IEEE80211_CHAN_2GHZ;
	else
		channel_flags |= IEEE80211_CHAN_2GHZ;
	put_unaligned_le16(channel_flags, pos);
	pos += 2;

	/* IEEE80211_RADIOTAP_DBM_ANTSIGNAL */
	if (local->hw.flags & IEEE80211_HW_SIGNAL_DBM &&
	    !(status->flag & RX_FLAG_NO_SIGNAL_VAL)) {
		*pos = status->signal;
		rthdr->it_present |=
			cpu_to_le32(1 << IEEE80211_RADIOTAP_DBM_ANTSIGNAL);
		pos++;
	}

	/* IEEE80211_RADIOTAP_LOCK_QUALITY is missing */

	if (!status->chains) {
		/* IEEE80211_RADIOTAP_ANTENNA */
		*pos = status->antenna;
		pos++;
	}

	/* IEEE80211_RADIOTAP_DB_ANTNOISE is not used */

	/* IEEE80211_RADIOTAP_RX_FLAGS */
	/* ensure 2 byte alignment for the 2 byte field as required */
	if ((pos - (u8 *)rthdr) & 1)
		*pos++ = 0;
	if (status->flag & RX_FLAG_FAILED_PLCP_CRC)
		rx_flags |= IEEE80211_RADIOTAP_F_RX_BADPLCP;
	put_unaligned_le16(rx_flags, pos);
	pos += 2;

	if (status->flag & RX_FLAG_HT) {
		unsigned int stbc;

		rthdr->it_present |= cpu_to_le32(1 << IEEE80211_RADIOTAP_MCS);
		*pos++ = local->hw.radiotap_mcs_details;
		*pos = 0;
		if (status->flag & RX_FLAG_SHORT_GI)
			*pos |= IEEE80211_RADIOTAP_MCS_SGI;
		if (status->flag & RX_FLAG_40MHZ)
			*pos |= IEEE80211_RADIOTAP_MCS_BW_40;
		if (status->flag & RX_FLAG_HT_GF)
			*pos |= IEEE80211_RADIOTAP_MCS_FMT_GF;
		stbc = (status->flag & RX_FLAG_STBC_MASK) >> RX_FLAG_STBC_SHIFT;
		*pos |= stbc << IEEE80211_RADIOTAP_MCS_STBC_SHIFT;
		pos++;
		*pos++ = status->rate_idx;
	}

	if (status->flag & RX_FLAG_AMPDU_DETAILS) {
		u16 flags = 0;

		/* ensure 4 byte alignment */
		while ((pos - (u8 *)rthdr) & 3)
			pos++;
		rthdr->it_present |=
			cpu_to_le32(1 << IEEE80211_RADIOTAP_AMPDU_STATUS);
		put_unaligned_le32(status->ampdu_reference, pos);
		pos += 4;
		if (status->flag & RX_FLAG_AMPDU_REPORT_ZEROLEN)
			flags |= IEEE80211_RADIOTAP_AMPDU_REPORT_ZEROLEN;
		if (status->flag & RX_FLAG_AMPDU_IS_ZEROLEN)
			flags |= IEEE80211_RADIOTAP_AMPDU_IS_ZEROLEN;
		if (status->flag & RX_FLAG_AMPDU_LAST_KNOWN)
			flags |= IEEE80211_RADIOTAP_AMPDU_LAST_KNOWN;
		if (status->flag & RX_FLAG_AMPDU_IS_LAST)
			flags |= IEEE80211_RADIOTAP_AMPDU_IS_LAST;
		if (status->flag & RX_FLAG_AMPDU_DELIM_CRC_ERROR)
			flags |= IEEE80211_RADIOTAP_AMPDU_DELIM_CRC_ERR;
		if (status->flag & RX_FLAG_AMPDU_DELIM_CRC_KNOWN)
			flags |= IEEE80211_RADIOTAP_AMPDU_DELIM_CRC_KNOWN;
		put_unaligned_le16(flags, pos);
		pos += 2;
		if (status->flag & RX_FLAG_AMPDU_DELIM_CRC_KNOWN)
			*pos++ = status->ampdu_delimiter_crc;
		else
			*pos++ = 0;
		*pos++ = 0;
	}

	if (status->flag & RX_FLAG_VHT) {
		u16 known = local->hw.radiotap_vht_details;

		rthdr->it_present |= cpu_to_le32(1 << IEEE80211_RADIOTAP_VHT);
		/* known field - how to handle 80+80? */
		if (status->flag & RX_FLAG_80P80MHZ)
			known &= ~IEEE80211_RADIOTAP_VHT_KNOWN_BANDWIDTH;
		put_unaligned_le16(known, pos);
		pos += 2;
		/* flags */
		if (status->flag & RX_FLAG_SHORT_GI)
			*pos |= IEEE80211_RADIOTAP_VHT_FLAG_SGI;
		pos++;
		/* bandwidth */
		if (status->flag & RX_FLAG_80MHZ)
			*pos++ = 4;
		else if (status->flag & RX_FLAG_80P80MHZ)
			*pos++ = 0; /* marked not known above */
		else if (status->flag & RX_FLAG_160MHZ)
			*pos++ = 11;
		else if (status->flag & RX_FLAG_40MHZ)
			*pos++ = 1;
		else /* 20 MHz */
			*pos++ = 0;
		/* MCS/NSS */
		*pos = (status->rate_idx << 4) | status->vht_nss;
		pos += 4;
		/* coding field */
		pos++;
		/* group ID */
		pos++;
		/* partial_aid */
		pos += 2;
	}

	for_each_set_bit(chain, &chains, IEEE80211_MAX_CHAINS) {
		*pos++ = status->chain_signal[chain];
		*pos++ = chain;
	}

	if (status->vendor_radiotap_len) {
		/* ensure 2 byte alignment for the vendor field as required */
		if ((pos - (u8 *)rthdr) & 1)
			*pos++ = 0;
		*pos++ = status->vendor_radiotap_oui[0];
		*pos++ = status->vendor_radiotap_oui[1];
		*pos++ = status->vendor_radiotap_oui[2];
		*pos++ = status->vendor_radiotap_subns;
		put_unaligned_le16(status->vendor_radiotap_len, pos);
		pos += 2;
		/* align the actual payload as requested */
		while ((pos - (u8 *)rthdr) & (status->vendor_radiotap_align - 1))
			*pos++ = 0;
	}
}

/*
 * This function copies a received frame to all monitor interfaces and
 * returns a cleaned-up SKB that no longer includes the FCS nor the
 * radiotap header the driver might have added.
 */
static struct sk_buff *
ieee80211_rx_monitor(struct ieee80211_local *local, struct sk_buff *origskb,
		     struct ieee80211_rate *rate)
{
	struct ieee80211_rx_status *status = IEEE80211_SKB_RXCB(origskb);
	struct ieee80211_sub_if_data *sdata;
	int needed_headroom;
	struct sk_buff *skb, *skb2;
	struct net_device *prev_dev = NULL;
	int present_fcs_len = 0;

	/*
	 * First, we may need to make a copy of the skb because
	 *  (1) we need to modify it for radiotap (if not present), and
	 *  (2) the other RX handlers will modify the skb we got.
	 *
	 * We don't need to, of course, if we aren't going to return
	 * the SKB because it has a bad FCS/PLCP checksum.
	 */

	if (local->hw.flags & IEEE80211_HW_RX_INCLUDES_FCS)
		present_fcs_len = FCS_LEN;

	/* ensure hdr->frame_control and vendor radiotap data are in skb head */
	if (!pskb_may_pull(origskb, 2 + status->vendor_radiotap_len)) {
		dev_kfree_skb(origskb);
		return NULL;
	}

	if (!local->monitors) {
		if (should_drop_frame(origskb, present_fcs_len)) {
			dev_kfree_skb(origskb);
			return NULL;
		}

		return remove_monitor_info(local, origskb);
	}

	/* room for the radiotap header based on driver features */
	needed_headroom = ieee80211_rx_radiotap_space(local, status);

	if (should_drop_frame(origskb, present_fcs_len)) {
		/* only need to expand headroom if necessary */
		skb = origskb;
		origskb = NULL;

		/*
		 * This shouldn't trigger often because most devices have an
		 * RX header they pull before we get here, and that should
		 * be big enough for our radiotap information. We should
		 * probably export the length to drivers so that we can have
		 * them allocate enough headroom to start with.
		 */
		if (skb_headroom(skb) < needed_headroom &&
		    pskb_expand_head(skb, needed_headroom, 0, GFP_ATOMIC)) {
			dev_kfree_skb(skb);
			return NULL;
		}
	} else {
		/*
		 * Need to make a copy and possibly remove radiotap header
		 * and FCS from the original.
		 */
		skb = skb_copy_expand(origskb, needed_headroom, 0, GFP_ATOMIC);

		origskb = remove_monitor_info(local, origskb);

		if (!skb)
			return origskb;
	}

	/* prepend radiotap information */
	ieee80211_add_rx_radiotap_header(local, skb, rate, needed_headroom,
					 true);

	skb_reset_mac_header(skb);
	skb->ip_summed = CHECKSUM_UNNECESSARY;
	skb->pkt_type = PACKET_OTHERHOST;
	skb->protocol = htons(ETH_P_802_2);

	list_for_each_entry_rcu(sdata, &local->interfaces, list) {
		if (sdata->vif.type != NL80211_IFTYPE_MONITOR)
			continue;

		if (sdata->u.mntr_flags & MONITOR_FLAG_COOK_FRAMES)
			continue;

		if (!ieee80211_sdata_running(sdata))
			continue;

		if (prev_dev) {
			skb2 = skb_clone(skb, GFP_ATOMIC);
			if (skb2) {
				skb2->dev = prev_dev;
				netif_receive_skb(skb2);
			}
		}

		prev_dev = sdata->dev;
		sdata->dev->stats.rx_packets++;
		sdata->dev->stats.rx_bytes += skb->len;
	}

	if (prev_dev) {
		skb->dev = prev_dev;
		netif_receive_skb(skb);
	} else
		dev_kfree_skb(skb);

	return origskb;
}

static void ieee80211_parse_qos(struct ieee80211_rx_data *rx)
{
	struct ieee80211_hdr *hdr = (struct ieee80211_hdr *)rx->skb->data;
	struct ieee80211_rx_status *status = IEEE80211_SKB_RXCB(rx->skb);
	int tid, seqno_idx, security_idx;

	/* does the frame have a qos control field? */
	if (ieee80211_is_data_qos(hdr->frame_control)) {
		u8 *qc = ieee80211_get_qos_ctl(hdr);
		/* frame has qos control */
		tid = *qc & IEEE80211_QOS_CTL_TID_MASK;
		if (*qc & IEEE80211_QOS_CTL_A_MSDU_PRESENT)
			status->rx_flags |= IEEE80211_RX_AMSDU;

		seqno_idx = tid;
		security_idx = tid;
	} else {
		/*
		 * IEEE 802.11-2007, 7.1.3.4.1 ("Sequence Number field"):
		 *
		 *	Sequence numbers for management frames, QoS data
		 *	frames with a broadcast/multicast address in the
		 *	Address 1 field, and all non-QoS data frames sent
		 *	by QoS STAs are assigned using an additional single
		 *	modulo-4096 counter, [...]
		 *
		 * We also use that counter for non-QoS STAs.
		 */
		seqno_idx = IEEE80211_NUM_TIDS;
		security_idx = 0;
		if (ieee80211_is_mgmt(hdr->frame_control))
			security_idx = IEEE80211_NUM_TIDS;
		tid = 0;
	}

	rx->seqno_idx = seqno_idx;
	rx->security_idx = security_idx;
	/* Set skb->priority to 1d tag if highest order bit of TID is not set.
	 * For now, set skb->priority to 0 for other cases. */
	rx->skb->priority = (tid > 7) ? 0 : tid;
}

/**
 * DOC: Packet alignment
 *
 * Drivers always need to pass packets that are aligned to two-byte boundaries
 * to the stack.
 *
 * Additionally, should, if possible, align the payload data in a way that
 * guarantees that the contained IP header is aligned to a four-byte
 * boundary. In the case of regular frames, this simply means aligning the
 * payload to a four-byte boundary (because either the IP header is directly
 * contained, or IV/RFC1042 headers that have a length divisible by four are
 * in front of it).  If the payload data is not properly aligned and the
 * architecture doesn't support efficient unaligned operations, mac80211
 * will align the data.
 *
 * With A-MSDU frames, however, the payload data address must yield two modulo
 * four because there are 14-byte 802.3 headers within the A-MSDU frames that
 * push the IP header further back to a multiple of four again. Thankfully, the
 * specs were sane enough this time around to require padding each A-MSDU
 * subframe to a length that is a multiple of four.
 *
 * Padding like Atheros hardware adds which is between the 802.11 header and
 * the payload is not supported, the driver is required to move the 802.11
 * header to be directly in front of the payload in that case.
 */
static void ieee80211_verify_alignment(struct ieee80211_rx_data *rx)
{
#ifdef CONFIG_MAC80211_VERBOSE_DEBUG
	WARN_ONCE((unsigned long)rx->skb->data & 1,
		  "unaligned packet at 0x%p\n", rx->skb->data);
#endif
}


/* rx handlers */

<<<<<<< HEAD
static ieee80211_rx_result debug_noinline
ieee80211_rx_h_passive_scan(struct ieee80211_rx_data *rx)
{
	struct ieee80211_local *local = rx->local;
	struct ieee80211_rx_status *status = IEEE80211_SKB_RXCB(rx->skb);
	struct sk_buff *skb = rx->skb;

	if (likely(!(status->rx_flags & IEEE80211_RX_IN_SCAN) &&
		   !local->sched_scanning))
		return RX_CONTINUE;

	if (test_bit(SCAN_HW_SCANNING, &local->scanning) ||
	    local->sched_scanning)
		return ieee80211_scan_rx(rx->sdata, skb);

	if (test_bit(SCAN_SW_SCANNING, &local->scanning)) {
		/* drop all the other packets during a software scan anyway */
		if (ieee80211_scan_rx(rx->sdata, skb) != RX_QUEUED)
			dev_kfree_skb(skb);
		return RX_QUEUED;
	}

	/* scanning finished during invoking of handlers */
	I802_DEBUG_INC(local->rx_handlers_drop_passive_scan);
	return RX_DROP_UNUSABLE;
}


=======
>>>>>>> c3ade0e0
static int ieee80211_is_unicast_robust_mgmt_frame(struct sk_buff *skb)
{
	struct ieee80211_hdr *hdr = (struct ieee80211_hdr *) skb->data;

	if (skb->len < 24 || is_multicast_ether_addr(hdr->addr1))
		return 0;

	return ieee80211_is_robust_mgmt_frame(hdr);
}


static int ieee80211_is_multicast_robust_mgmt_frame(struct sk_buff *skb)
{
	struct ieee80211_hdr *hdr = (struct ieee80211_hdr *) skb->data;

	if (skb->len < 24 || !is_multicast_ether_addr(hdr->addr1))
		return 0;

	return ieee80211_is_robust_mgmt_frame(hdr);
}


/* Get the BIP key index from MMIE; return -1 if this is not a BIP frame */
static int ieee80211_get_mmie_keyidx(struct sk_buff *skb)
{
	struct ieee80211_mgmt *hdr = (struct ieee80211_mgmt *) skb->data;
	struct ieee80211_mmie *mmie;

	if (skb->len < 24 + sizeof(*mmie) || !is_multicast_ether_addr(hdr->da))
		return -1;

	if (!ieee80211_is_robust_mgmt_frame((struct ieee80211_hdr *) hdr))
		return -1; /* not a robust management frame */

	mmie = (struct ieee80211_mmie *)
		(skb->data + skb->len - sizeof(*mmie));
	if (mmie->element_id != WLAN_EID_MMIE ||
	    mmie->length != sizeof(*mmie) - 2)
		return -1;

	return le16_to_cpu(mmie->key_id);
}

static int iwl80211_get_cs_keyid(const struct ieee80211_cipher_scheme *cs,
				 struct sk_buff *skb)
{
	struct ieee80211_hdr *hdr = (struct ieee80211_hdr *)skb->data;
	__le16 fc;
	int hdrlen;
	u8 keyid;

	fc = hdr->frame_control;
	hdrlen = ieee80211_hdrlen(fc);

	if (skb->len < hdrlen + cs->hdr_len)
		return -EINVAL;

	skb_copy_bits(skb, hdrlen + cs->key_idx_off, &keyid, 1);
	keyid &= cs->key_idx_mask;
	keyid >>= cs->key_idx_shift;

	return keyid;
}

static ieee80211_rx_result ieee80211_rx_mesh_check(struct ieee80211_rx_data *rx)
{
	struct ieee80211_hdr *hdr = (struct ieee80211_hdr *)rx->skb->data;
	char *dev_addr = rx->sdata->vif.addr;

	if (ieee80211_is_data(hdr->frame_control)) {
		if (is_multicast_ether_addr(hdr->addr1)) {
			if (ieee80211_has_tods(hdr->frame_control) ||
			    !ieee80211_has_fromds(hdr->frame_control))
				return RX_DROP_MONITOR;
			if (ether_addr_equal(hdr->addr3, dev_addr))
				return RX_DROP_MONITOR;
		} else {
			if (!ieee80211_has_a4(hdr->frame_control))
				return RX_DROP_MONITOR;
			if (ether_addr_equal(hdr->addr4, dev_addr))
				return RX_DROP_MONITOR;
		}
	}

	/* If there is not an established peer link and this is not a peer link
	 * establisment frame, beacon or probe, drop the frame.
	 */

	if (!rx->sta || sta_plink_state(rx->sta) != NL80211_PLINK_ESTAB) {
		struct ieee80211_mgmt *mgmt;

		if (!ieee80211_is_mgmt(hdr->frame_control))
			return RX_DROP_MONITOR;

		if (ieee80211_is_action(hdr->frame_control)) {
			u8 category;

			/* make sure category field is present */
			if (rx->skb->len < IEEE80211_MIN_ACTION_SIZE)
				return RX_DROP_MONITOR;

			mgmt = (struct ieee80211_mgmt *)hdr;
			category = mgmt->u.action.category;
			if (category != WLAN_CATEGORY_MESH_ACTION &&
			    category != WLAN_CATEGORY_SELF_PROTECTED)
				return RX_DROP_MONITOR;
			return RX_CONTINUE;
		}

		if (ieee80211_is_probe_req(hdr->frame_control) ||
		    ieee80211_is_probe_resp(hdr->frame_control) ||
		    ieee80211_is_beacon(hdr->frame_control) ||
		    ieee80211_is_auth(hdr->frame_control))
			return RX_CONTINUE;

		return RX_DROP_MONITOR;
	}

	return RX_CONTINUE;
}

static void ieee80211_release_reorder_frame(struct ieee80211_sub_if_data *sdata,
					    struct tid_ampdu_rx *tid_agg_rx,
					    int index,
					    struct sk_buff_head *frames)
{
	struct sk_buff *skb = tid_agg_rx->reorder_buf[index];
	struct ieee80211_rx_status *status;

	lockdep_assert_held(&tid_agg_rx->reorder_lock);

	if (!skb)
		goto no_frame;

	/* release the frame from the reorder ring buffer */
	tid_agg_rx->stored_mpdu_num--;
	tid_agg_rx->reorder_buf[index] = NULL;
	status = IEEE80211_SKB_RXCB(skb);
	status->rx_flags |= IEEE80211_RX_DEFERRED_RELEASE;
	__skb_queue_tail(frames, skb);

no_frame:
	tid_agg_rx->head_seq_num = ieee80211_sn_inc(tid_agg_rx->head_seq_num);
}

static void ieee80211_release_reorder_frames(struct ieee80211_sub_if_data *sdata,
					     struct tid_ampdu_rx *tid_agg_rx,
					     u16 head_seq_num,
					     struct sk_buff_head *frames)
{
	int index;

	lockdep_assert_held(&tid_agg_rx->reorder_lock);

	while (ieee80211_sn_less(tid_agg_rx->head_seq_num, head_seq_num)) {
		index = tid_agg_rx->head_seq_num % tid_agg_rx->buf_size;
		ieee80211_release_reorder_frame(sdata, tid_agg_rx, index,
						frames);
	}
}

/*
 * Timeout (in jiffies) for skb's that are waiting in the RX reorder buffer. If
 * the skb was added to the buffer longer than this time ago, the earlier
 * frames that have not yet been received are assumed to be lost and the skb
 * can be released for processing. This may also release other skb's from the
 * reorder buffer if there are no additional gaps between the frames.
 *
 * Callers must hold tid_agg_rx->reorder_lock.
 */
#define HT_RX_REORDER_BUF_TIMEOUT (HZ / 10)

static void ieee80211_sta_reorder_release(struct ieee80211_sub_if_data *sdata,
					  struct tid_ampdu_rx *tid_agg_rx,
					  struct sk_buff_head *frames)
{
	int index, j;

	lockdep_assert_held(&tid_agg_rx->reorder_lock);

	/* release the buffer until next missing frame */
	index = tid_agg_rx->head_seq_num % tid_agg_rx->buf_size;
	if (!tid_agg_rx->reorder_buf[index] &&
	    tid_agg_rx->stored_mpdu_num) {
		/*
		 * No buffers ready to be released, but check whether any
		 * frames in the reorder buffer have timed out.
		 */
		int skipped = 1;
		for (j = (index + 1) % tid_agg_rx->buf_size; j != index;
		     j = (j + 1) % tid_agg_rx->buf_size) {
			if (!tid_agg_rx->reorder_buf[j]) {
				skipped++;
				continue;
			}
			if (skipped &&
			    !time_after(jiffies, tid_agg_rx->reorder_time[j] +
					HT_RX_REORDER_BUF_TIMEOUT))
				goto set_release_timer;

			ht_dbg_ratelimited(sdata,
					   "release an RX reorder frame due to timeout on earlier frames\n");
			ieee80211_release_reorder_frame(sdata, tid_agg_rx, j,
							frames);

			/*
			 * Increment the head seq# also for the skipped slots.
			 */
			tid_agg_rx->head_seq_num =
				(tid_agg_rx->head_seq_num +
				 skipped) & IEEE80211_SN_MASK;
			skipped = 0;
		}
	} else while (tid_agg_rx->reorder_buf[index]) {
		ieee80211_release_reorder_frame(sdata, tid_agg_rx, index,
						frames);
		index =	tid_agg_rx->head_seq_num % tid_agg_rx->buf_size;
	}

	if (tid_agg_rx->stored_mpdu_num) {
		j = index = tid_agg_rx->head_seq_num % tid_agg_rx->buf_size;

		for (; j != (index - 1) % tid_agg_rx->buf_size;
		     j = (j + 1) % tid_agg_rx->buf_size) {
			if (tid_agg_rx->reorder_buf[j])
				break;
		}

 set_release_timer:

		mod_timer(&tid_agg_rx->reorder_timer,
			  tid_agg_rx->reorder_time[j] + 1 +
			  HT_RX_REORDER_BUF_TIMEOUT);
	} else {
		del_timer(&tid_agg_rx->reorder_timer);
	}
}

/*
 * As this function belongs to the RX path it must be under
 * rcu_read_lock protection. It returns false if the frame
 * can be processed immediately, true if it was consumed.
 */
static bool ieee80211_sta_manage_reorder_buf(struct ieee80211_sub_if_data *sdata,
					     struct tid_ampdu_rx *tid_agg_rx,
					     struct sk_buff *skb,
					     struct sk_buff_head *frames)
{
	struct ieee80211_hdr *hdr = (struct ieee80211_hdr *) skb->data;
	u16 sc = le16_to_cpu(hdr->seq_ctrl);
	u16 mpdu_seq_num = (sc & IEEE80211_SCTL_SEQ) >> 4;
	u16 head_seq_num, buf_size;
	int index;
	bool ret = true;

	spin_lock(&tid_agg_rx->reorder_lock);

	buf_size = tid_agg_rx->buf_size;
	head_seq_num = tid_agg_rx->head_seq_num;

	/* frame with out of date sequence number */
	if (ieee80211_sn_less(mpdu_seq_num, head_seq_num)) {
		dev_kfree_skb(skb);
		goto out;
	}

	/*
	 * If frame the sequence number exceeds our buffering window
	 * size release some previous frames to make room for this one.
	 */
	if (!ieee80211_sn_less(mpdu_seq_num, head_seq_num + buf_size)) {
		head_seq_num = ieee80211_sn_inc(
				ieee80211_sn_sub(mpdu_seq_num, buf_size));
		/* release stored frames up to new head to stack */
		ieee80211_release_reorder_frames(sdata, tid_agg_rx,
						 head_seq_num, frames);
	}

	/* Now the new frame is always in the range of the reordering buffer */

	index = mpdu_seq_num % tid_agg_rx->buf_size;

	/* check if we already stored this frame */
	if (tid_agg_rx->reorder_buf[index]) {
		dev_kfree_skb(skb);
		goto out;
	}

	/*
	 * If the current MPDU is in the right order and nothing else
	 * is stored we can process it directly, no need to buffer it.
	 * If it is first but there's something stored, we may be able
	 * to release frames after this one.
	 */
	if (mpdu_seq_num == tid_agg_rx->head_seq_num &&
	    tid_agg_rx->stored_mpdu_num == 0) {
		tid_agg_rx->head_seq_num =
			ieee80211_sn_inc(tid_agg_rx->head_seq_num);
		ret = false;
		goto out;
	}

	/* put the frame in the reordering buffer */
	tid_agg_rx->reorder_buf[index] = skb;
	tid_agg_rx->reorder_time[index] = jiffies;
	tid_agg_rx->stored_mpdu_num++;
	ieee80211_sta_reorder_release(sdata, tid_agg_rx, frames);

 out:
	spin_unlock(&tid_agg_rx->reorder_lock);
	return ret;
}

/*
 * Reorder MPDUs from A-MPDUs, keeping them on a buffer. Returns
 * true if the MPDU was buffered, false if it should be processed.
 */
static void ieee80211_rx_reorder_ampdu(struct ieee80211_rx_data *rx,
				       struct sk_buff_head *frames)
{
	struct sk_buff *skb = rx->skb;
	struct ieee80211_local *local = rx->local;
	struct ieee80211_hdr *hdr = (struct ieee80211_hdr *) skb->data;
	struct ieee80211_rx_status *status = IEEE80211_SKB_RXCB(skb);
	struct sta_info *sta = rx->sta;
	struct tid_ampdu_rx *tid_agg_rx;
	u16 sc;
	u8 tid, ack_policy;

	if (!ieee80211_is_data_qos(hdr->frame_control) ||
	    is_multicast_ether_addr(hdr->addr1))
		goto dont_reorder;

	/*
	 * filter the QoS data rx stream according to
	 * STA/TID and check if this STA/TID is on aggregation
	 */

	if (!sta)
		goto dont_reorder;

	ack_policy = *ieee80211_get_qos_ctl(hdr) &
		     IEEE80211_QOS_CTL_ACK_POLICY_MASK;
	tid = *ieee80211_get_qos_ctl(hdr) & IEEE80211_QOS_CTL_TID_MASK;

	tid_agg_rx = rcu_dereference(sta->ampdu_mlme.tid_rx[tid]);
	if (!tid_agg_rx)
		goto dont_reorder;

	/* qos null data frames are excluded */
	if (unlikely(hdr->frame_control & cpu_to_le16(IEEE80211_STYPE_NULLFUNC)))
		goto dont_reorder;

	/* not part of a BA session */
	if (ack_policy != IEEE80211_QOS_CTL_ACK_POLICY_BLOCKACK &&
	    ack_policy != IEEE80211_QOS_CTL_ACK_POLICY_NORMAL)
		goto dont_reorder;

	/* not actually part of this BA session */
	if (!(status->rx_flags & IEEE80211_RX_RA_MATCH))
		goto dont_reorder;

	/* new, potentially un-ordered, ampdu frame - process it */

	/* reset session timer */
	if (tid_agg_rx->timeout)
		tid_agg_rx->last_rx = jiffies;

	/* if this mpdu is fragmented - terminate rx aggregation session */
	sc = le16_to_cpu(hdr->seq_ctrl);
	if (sc & IEEE80211_SCTL_FRAG) {
		skb->pkt_type = IEEE80211_SDATA_QUEUE_TYPE_FRAME;
		skb_queue_tail(&rx->sdata->skb_queue, skb);
		ieee80211_queue_work(&local->hw, &rx->sdata->work);
		return;
	}

	/*
	 * No locking needed -- we will only ever process one
	 * RX packet at a time, and thus own tid_agg_rx. All
	 * other code manipulating it needs to (and does) make
	 * sure that we cannot get to it any more before doing
	 * anything with it.
	 */
	if (ieee80211_sta_manage_reorder_buf(rx->sdata, tid_agg_rx, skb,
					     frames))
		return;

 dont_reorder:
	__skb_queue_tail(frames, skb);
}

static ieee80211_rx_result debug_noinline
ieee80211_rx_h_check(struct ieee80211_rx_data *rx)
{
	struct ieee80211_hdr *hdr = (struct ieee80211_hdr *)rx->skb->data;
	struct ieee80211_rx_status *status = IEEE80211_SKB_RXCB(rx->skb);

	/*
	 * Drop duplicate 802.11 retransmissions
	 * (IEEE 802.11-2012: 9.3.2.10 "Duplicate detection and recovery")
	 */
	if (rx->skb->len >= 24 && rx->sta &&
	    !ieee80211_is_ctl(hdr->frame_control) &&
	    !ieee80211_is_qos_nullfunc(hdr->frame_control) &&
	    !is_multicast_ether_addr(hdr->addr1)) {
		if (unlikely(ieee80211_has_retry(hdr->frame_control) &&
			     rx->sta->last_seq_ctrl[rx->seqno_idx] ==
			     hdr->seq_ctrl)) {
			if (status->rx_flags & IEEE80211_RX_RA_MATCH) {
				rx->local->dot11FrameDuplicateCount++;
				rx->sta->num_duplicates++;
			}
			return RX_DROP_UNUSABLE;
		} else if (!(status->flag & RX_FLAG_AMSDU_MORE)) {
			rx->sta->last_seq_ctrl[rx->seqno_idx] = hdr->seq_ctrl;
		}
	}

	if (unlikely(rx->skb->len < 16)) {
		I802_DEBUG_INC(rx->local->rx_handlers_drop_short);
		return RX_DROP_MONITOR;
	}

	/* Drop disallowed frame classes based on STA auth/assoc state;
	 * IEEE 802.11, Chap 5.5.
	 *
	 * mac80211 filters only based on association state, i.e. it drops
	 * Class 3 frames from not associated stations. hostapd sends
	 * deauth/disassoc frames when needed. In addition, hostapd is
	 * responsible for filtering on both auth and assoc states.
	 */

	if (ieee80211_vif_is_mesh(&rx->sdata->vif))
		return ieee80211_rx_mesh_check(rx);

	if (unlikely((ieee80211_is_data(hdr->frame_control) ||
		      ieee80211_is_pspoll(hdr->frame_control)) &&
		     rx->sdata->vif.type != NL80211_IFTYPE_ADHOC &&
		     rx->sdata->vif.type != NL80211_IFTYPE_WDS &&
		     (!rx->sta || !test_sta_flag(rx->sta, WLAN_STA_ASSOC)))) {
<<<<<<< HEAD
		if (rx->sta && rx->sta->dummy &&
		    ieee80211_is_data_present(hdr->frame_control)) {
			unsigned int hdrlen;
			__be16 ethertype;

			hdrlen = ieee80211_hdrlen(hdr->frame_control);

			if (rx->skb->len < hdrlen + 8)
				return RX_DROP_MONITOR;

			skb_copy_bits(rx->skb, hdrlen + 6, &ethertype, 2);
			if (ethertype == rx->sdata->control_port_protocol)
				return RX_CONTINUE;
		}
		return RX_DROP_MONITOR;
	}

	return RX_CONTINUE;
}


static ieee80211_rx_result debug_noinline
ieee80211_rx_h_decrypt(struct ieee80211_rx_data *rx)
{
	struct sk_buff *skb = rx->skb;
	struct ieee80211_rx_status *status = IEEE80211_SKB_RXCB(skb);
	struct ieee80211_hdr *hdr = (struct ieee80211_hdr *)skb->data;
	int keyidx;
	int hdrlen;
	ieee80211_rx_result result = RX_DROP_UNUSABLE;
	struct ieee80211_key *sta_ptk = NULL;
	int mmie_keyidx = -1;
	__le16 fc;

	/*
	 * Key selection 101
	 *
	 * There are four types of keys:
	 *  - GTK (group keys)
	 *  - IGTK (group keys for management frames)
	 *  - PTK (pairwise keys)
	 *  - STK (station-to-station pairwise keys)
	 *
	 * When selecting a key, we have to distinguish between multicast
	 * (including broadcast) and unicast frames, the latter can only
	 * use PTKs and STKs while the former always use GTKs and IGTKs.
	 * Unless, of course, actual WEP keys ("pre-RSNA") are used, then
	 * unicast frames can also use key indices like GTKs. Hence, if we
	 * don't have a PTK/STK we check the key index for a WEP key.
	 *
	 * Note that in a regular BSS, multicast frames are sent by the
	 * AP only, associated stations unicast the frame to the AP first
	 * which then multicasts it on their behalf.
	 *
	 * There is also a slight problem in IBSS mode: GTKs are negotiated
	 * with each station, that is something we don't currently handle.
	 * The spec seems to expect that one negotiates the same key with
	 * every station but there's no such requirement; VLANs could be
	 * possible.
	 */

	/*
	 * No point in finding a key and decrypting if the frame is neither
	 * addressed to us nor a multicast frame.
	 */
	if (!(status->rx_flags & IEEE80211_RX_RA_MATCH))
		return RX_CONTINUE;

	/* start without a key */
	rx->key = NULL;

	if (rx->sta)
		sta_ptk = rcu_dereference(rx->sta->ptk);

	fc = hdr->frame_control;

	if (!ieee80211_has_protected(fc))
		mmie_keyidx = ieee80211_get_mmie_keyidx(rx->skb);

	if (!is_multicast_ether_addr(hdr->addr1) && sta_ptk) {
		rx->key = sta_ptk;
		if ((status->flag & RX_FLAG_DECRYPTED) &&
		    (status->flag & RX_FLAG_IV_STRIPPED))
			return RX_CONTINUE;
		/* Skip decryption if the frame is not protected. */
		if (!ieee80211_has_protected(fc))
			return RX_CONTINUE;
	} else if (mmie_keyidx >= 0) {
		/* Broadcast/multicast robust management frame / BIP */
		if ((status->flag & RX_FLAG_DECRYPTED) &&
		    (status->flag & RX_FLAG_IV_STRIPPED))
			return RX_CONTINUE;

		if (mmie_keyidx < NUM_DEFAULT_KEYS ||
		    mmie_keyidx >= NUM_DEFAULT_KEYS + NUM_DEFAULT_MGMT_KEYS)
			return RX_DROP_MONITOR; /* unexpected BIP keyidx */
		if (rx->sta)
			rx->key = rcu_dereference(rx->sta->gtk[mmie_keyidx]);
		if (!rx->key)
			rx->key = rcu_dereference(rx->sdata->keys[mmie_keyidx]);
	} else if (!ieee80211_has_protected(fc)) {
		/*
		 * The frame was not protected, so skip decryption. However, we
		 * need to set rx->key if there is a key that could have been
		 * used so that the frame may be dropped if encryption would
		 * have been expected.
		 */
		struct ieee80211_key *key = NULL;
		struct ieee80211_sub_if_data *sdata = rx->sdata;
		int i;

		if (ieee80211_is_mgmt(fc) &&
		    is_multicast_ether_addr(hdr->addr1) &&
		    (key = rcu_dereference(rx->sdata->default_mgmt_key)))
			rx->key = key;
		else {
			if (rx->sta) {
				for (i = 0; i < NUM_DEFAULT_KEYS; i++) {
					key = rcu_dereference(rx->sta->gtk[i]);
					if (key)
						break;
				}
			}
			if (!key) {
				for (i = 0; i < NUM_DEFAULT_KEYS; i++) {
					key = rcu_dereference(sdata->keys[i]);
					if (key)
						break;
				}
			}
			if (key)
				rx->key = key;
		}
		return RX_CONTINUE;
	} else {
		u8 keyid;
=======
>>>>>>> c3ade0e0
		/*
		 * accept port control frames from the AP even when it's not
		 * yet marked ASSOC to prevent a race where we don't set the
		 * assoc bit quickly enough before it sends the first frame
		 */
		if (rx->sta && rx->sdata->vif.type == NL80211_IFTYPE_STATION &&
		    ieee80211_is_data_present(hdr->frame_control)) {
			unsigned int hdrlen;
			__be16 ethertype;

			hdrlen = ieee80211_hdrlen(hdr->frame_control);

			if (rx->skb->len < hdrlen + 8)
				return RX_DROP_MONITOR;

			skb_copy_bits(rx->skb, hdrlen + 6, &ethertype, 2);
			if (ethertype == rx->sdata->control_port_protocol)
				return RX_CONTINUE;
		}

		if (rx->sdata->vif.type == NL80211_IFTYPE_AP &&
		    cfg80211_rx_spurious_frame(rx->sdata->dev,
					       hdr->addr2,
					       GFP_ATOMIC))
			return RX_DROP_UNUSABLE;

		return RX_DROP_MONITOR;
	}

	return RX_CONTINUE;
}


static ieee80211_rx_result debug_noinline
ieee80211_rx_h_check_more_data(struct ieee80211_rx_data *rx)
{
	struct ieee80211_local *local;
	struct ieee80211_hdr *hdr;
	struct sk_buff *skb;

	local = rx->local;
	skb = rx->skb;
	hdr = (struct ieee80211_hdr *) skb->data;

	if (!local->pspolling)
		return RX_CONTINUE;

	if (!ieee80211_has_fromds(hdr->frame_control))
		/* this is not from AP */
		return RX_CONTINUE;

	if (!ieee80211_is_data(hdr->frame_control))
		return RX_CONTINUE;

	if (!ieee80211_has_moredata(hdr->frame_control)) {
		/* AP has no more frames buffered for us */
		local->pspolling = false;
		return RX_CONTINUE;
	}

	/* more data bit is set, let's request a new frame from the AP */
	ieee80211_send_pspoll(local, rx->sdata);

	return RX_CONTINUE;
}

static void sta_ps_start(struct sta_info *sta)
{
	struct ieee80211_sub_if_data *sdata = sta->sdata;
	struct ieee80211_local *local = sdata->local;
	struct ps_data *ps;

	if (sta->sdata->vif.type == NL80211_IFTYPE_AP ||
	    sta->sdata->vif.type == NL80211_IFTYPE_AP_VLAN)
		ps = &sdata->bss->ps;
	else
		return;

	atomic_inc(&ps->num_sta_ps);
	set_sta_flag(sta, WLAN_STA_PS_STA);
	if (!(local->hw.flags & IEEE80211_HW_AP_LINK_PS))
		drv_sta_notify(local, sdata, STA_NOTIFY_SLEEP, &sta->sta);
	ps_dbg(sdata, "STA %pM aid %d enters power save mode\n",
	       sta->sta.addr, sta->sta.aid);
}

static void sta_ps_end(struct sta_info *sta)
{
	ps_dbg(sta->sdata, "STA %pM aid %d exits power save mode\n",
	       sta->sta.addr, sta->sta.aid);

	if (test_sta_flag(sta, WLAN_STA_PS_DRIVER)) {
		/*
		 * Clear the flag only if the other one is still set
		 * so that the TX path won't start TX'ing new frames
		 * directly ... In the case that the driver flag isn't
		 * set ieee80211_sta_ps_deliver_wakeup() will clear it.
		 */
		clear_sta_flag(sta, WLAN_STA_PS_STA);
		ps_dbg(sta->sdata, "STA %pM aid %d driver-ps-blocked\n",
		       sta->sta.addr, sta->sta.aid);
		return;
	}

	ieee80211_sta_ps_deliver_wakeup(sta);
}

int ieee80211_sta_ps_transition(struct ieee80211_sta *sta, bool start)
{
	struct sta_info *sta_inf = container_of(sta, struct sta_info, sta);
	bool in_ps;

	WARN_ON(!(sta_inf->local->hw.flags & IEEE80211_HW_AP_LINK_PS));

	/* Don't let the same PS state be set twice */
	in_ps = test_sta_flag(sta_inf, WLAN_STA_PS_STA);
	if ((start && in_ps) || (!start && !in_ps))
		return -EINVAL;

	if (start)
		sta_ps_start(sta_inf);
	else
		sta_ps_end(sta_inf);

	return 0;
}
EXPORT_SYMBOL(ieee80211_sta_ps_transition);

static ieee80211_rx_result debug_noinline
ieee80211_rx_h_uapsd_and_pspoll(struct ieee80211_rx_data *rx)
{
	struct ieee80211_sub_if_data *sdata = rx->sdata;
	struct ieee80211_hdr *hdr = (void *)rx->skb->data;
	struct ieee80211_rx_status *status = IEEE80211_SKB_RXCB(rx->skb);
	int tid, ac;

	if (!rx->sta || !(status->rx_flags & IEEE80211_RX_RA_MATCH))
		return RX_CONTINUE;

	if (sdata->vif.type != NL80211_IFTYPE_AP &&
	    sdata->vif.type != NL80211_IFTYPE_AP_VLAN)
		return RX_CONTINUE;

	/*
	 * The device handles station powersave, so don't do anything about
	 * uAPSD and PS-Poll frames (the latter shouldn't even come up from
	 * it to mac80211 since they're handled.)
	 */
	if (sdata->local->hw.flags & IEEE80211_HW_AP_LINK_PS)
		return RX_CONTINUE;

	/*
	 * Don't do anything if the station isn't already asleep. In
	 * the uAPSD case, the station will probably be marked asleep,
	 * in the PS-Poll case the station must be confused ...
	 */
	if (!test_sta_flag(rx->sta, WLAN_STA_PS_STA))
		return RX_CONTINUE;

	if (unlikely(ieee80211_is_pspoll(hdr->frame_control))) {
		if (!test_sta_flag(rx->sta, WLAN_STA_SP)) {
			if (!test_sta_flag(rx->sta, WLAN_STA_PS_DRIVER))
				ieee80211_sta_ps_deliver_poll_response(rx->sta);
			else
				set_sta_flag(rx->sta, WLAN_STA_PSPOLL);
		}

		/* Free PS Poll skb here instead of returning RX_DROP that would
		 * count as an dropped frame. */
		dev_kfree_skb(rx->skb);

		return RX_QUEUED;
	} else if (!ieee80211_has_morefrags(hdr->frame_control) &&
		   !(status->rx_flags & IEEE80211_RX_DEFERRED_RELEASE) &&
		   ieee80211_has_pm(hdr->frame_control) &&
		   (ieee80211_is_data_qos(hdr->frame_control) ||
		    ieee80211_is_qos_nullfunc(hdr->frame_control))) {
		tid = *ieee80211_get_qos_ctl(hdr) & IEEE80211_QOS_CTL_TID_MASK;
		ac = ieee802_1d_to_ac[tid & 7];

		/*
		 * If this AC is not trigger-enabled do nothing.
		 *
		 * NB: This could/should check a separate bitmap of trigger-
		 * enabled queues, but for now we only implement uAPSD w/o
		 * TSPEC changes to the ACs, so they're always the same.
		 */
		if (!(rx->sta->sta.uapsd_queues & BIT(ac)))
			return RX_CONTINUE;

		/* if we are in a service period, do nothing */
		if (test_sta_flag(rx->sta, WLAN_STA_SP))
			return RX_CONTINUE;

		if (!test_sta_flag(rx->sta, WLAN_STA_PS_DRIVER))
			ieee80211_sta_ps_deliver_uapsd(rx->sta);
		else
			set_sta_flag(rx->sta, WLAN_STA_UAPSD);
	}

	return RX_CONTINUE;
}

static ieee80211_rx_result debug_noinline
ieee80211_rx_h_sta_process(struct ieee80211_rx_data *rx)
{
	struct sta_info *sta = rx->sta;
	struct sk_buff *skb = rx->skb;
	struct ieee80211_rx_status *status = IEEE80211_SKB_RXCB(skb);
	struct ieee80211_hdr *hdr = (struct ieee80211_hdr *)skb->data;
	int i;

	if (!sta)
		return RX_CONTINUE;

	/*
	 * Update last_rx only for IBSS packets which are for the current
	 * BSSID and for station already AUTHORIZED to avoid keeping the
	 * current IBSS network alive in cases where other STAs start
	 * using different BSSID. This will also give the station another
	 * chance to restart the authentication/authorization in case
	 * something went wrong the first time.
	 */
	if (rx->sdata->vif.type == NL80211_IFTYPE_ADHOC) {
		u8 *bssid = ieee80211_get_bssid(hdr, rx->skb->len,
						NL80211_IFTYPE_ADHOC);
		if (ether_addr_equal(bssid, rx->sdata->u.ibss.bssid) &&
		    test_sta_flag(sta, WLAN_STA_AUTHORIZED)) {
			sta->last_rx = jiffies;
			if (ieee80211_is_data(hdr->frame_control)) {
				sta->last_rx_rate_idx = status->rate_idx;
				sta->last_rx_rate_flag = status->flag;
				sta->last_rx_rate_vht_nss = status->vht_nss;
			}
		}
	} else if (!is_multicast_ether_addr(hdr->addr1)) {
		/*
		 * Mesh beacons will update last_rx when if they are found to
		 * match the current local configuration when processed.
		 */
		sta->last_rx = jiffies;
		if (ieee80211_is_data(hdr->frame_control)) {
			sta->last_rx_rate_idx = status->rate_idx;
			sta->last_rx_rate_flag = status->flag;
			sta->last_rx_rate_vht_nss = status->vht_nss;
		}
	}

	if (!(status->rx_flags & IEEE80211_RX_RA_MATCH))
		return RX_CONTINUE;

	if (rx->sdata->vif.type == NL80211_IFTYPE_STATION)
		ieee80211_sta_rx_notify(rx->sdata, hdr);

	sta->rx_fragments++;
	sta->rx_bytes += rx->skb->len;
	if (!(status->flag & RX_FLAG_NO_SIGNAL_VAL)) {
		sta->last_signal = status->signal;
		ewma_add(&sta->avg_signal, -status->signal);
	}

	if (status->chains) {
		sta->chains = status->chains;
		for (i = 0; i < ARRAY_SIZE(status->chain_signal); i++) {
			int signal = status->chain_signal[i];

			if (!(status->chains & BIT(i)))
				continue;

			sta->chain_signal_last[i] = signal;
			ewma_add(&sta->chain_signal_avg[i], -signal);
		}
	}

	/*
	 * Change STA power saving mode only at the end of a frame
	 * exchange sequence.
	 */
	if (!(sta->local->hw.flags & IEEE80211_HW_AP_LINK_PS) &&
	    !ieee80211_has_morefrags(hdr->frame_control) &&
	    !(status->rx_flags & IEEE80211_RX_DEFERRED_RELEASE) &&
	    (rx->sdata->vif.type == NL80211_IFTYPE_AP ||
	     rx->sdata->vif.type == NL80211_IFTYPE_AP_VLAN)) {
		if (test_sta_flag(sta, WLAN_STA_PS_STA)) {
			/*
			 * Ignore doze->wake transitions that are
			 * indicated by non-data frames, the standard
			 * is unclear here, but for example going to
			 * PS mode and then scanning would cause a
			 * doze->wake transition for the probe request,
			 * and that is clearly undesirable.
			 */
			if (ieee80211_is_data(hdr->frame_control) &&
			    !ieee80211_has_pm(hdr->frame_control))
				sta_ps_end(sta);
		} else {
			if (ieee80211_has_pm(hdr->frame_control))
				sta_ps_start(sta);
		}
	}

	/* mesh power save support */
	if (ieee80211_vif_is_mesh(&rx->sdata->vif))
		ieee80211_mps_rx_h_sta_process(sta, hdr);

	/*
	 * Drop (qos-)data::nullfunc frames silently, since they
	 * are used only to control station power saving mode.
	 */
	if (ieee80211_is_nullfunc(hdr->frame_control) ||
	    ieee80211_is_qos_nullfunc(hdr->frame_control)) {
		I802_DEBUG_INC(rx->local->rx_handlers_drop_nullfunc);

		/*
		 * If we receive a 4-addr nullfunc frame from a STA
		 * that was not moved to a 4-addr STA vlan yet send
		 * the event to userspace and for older hostapd drop
		 * the frame to the monitor interface.
		 */
		if (ieee80211_has_a4(hdr->frame_control) &&
		    (rx->sdata->vif.type == NL80211_IFTYPE_AP ||
		     (rx->sdata->vif.type == NL80211_IFTYPE_AP_VLAN &&
		      !rx->sdata->u.vlan.sta))) {
			if (!test_and_set_sta_flag(sta, WLAN_STA_4ADDR_EVENT))
				cfg80211_rx_unexpected_4addr_frame(
					rx->sdata->dev, sta->sta.addr,
					GFP_ATOMIC);
			return RX_DROP_MONITOR;
		}
		/*
		 * Update counter and free packet here to avoid
		 * counting this as a dropped packed.
		 */
		sta->rx_packets++;
		dev_kfree_skb(rx->skb);
		return RX_QUEUED;
	}

	return RX_CONTINUE;
} /* ieee80211_rx_h_sta_process */

static ieee80211_rx_result debug_noinline
ieee80211_rx_h_decrypt(struct ieee80211_rx_data *rx)
{
	struct sk_buff *skb = rx->skb;
	struct ieee80211_rx_status *status = IEEE80211_SKB_RXCB(skb);
	struct ieee80211_hdr *hdr = (struct ieee80211_hdr *)skb->data;
	int keyidx;
	int hdrlen;
	ieee80211_rx_result result = RX_DROP_UNUSABLE;
	struct ieee80211_key *sta_ptk = NULL;
	int mmie_keyidx = -1;
	__le16 fc;
	const struct ieee80211_cipher_scheme *cs = NULL;

	/*
	 * Key selection 101
	 *
	 * There are four types of keys:
	 *  - GTK (group keys)
	 *  - IGTK (group keys for management frames)
	 *  - PTK (pairwise keys)
	 *  - STK (station-to-station pairwise keys)
	 *
	 * When selecting a key, we have to distinguish between multicast
	 * (including broadcast) and unicast frames, the latter can only
	 * use PTKs and STKs while the former always use GTKs and IGTKs.
	 * Unless, of course, actual WEP keys ("pre-RSNA") are used, then
	 * unicast frames can also use key indices like GTKs. Hence, if we
	 * don't have a PTK/STK we check the key index for a WEP key.
	 *
	 * Note that in a regular BSS, multicast frames are sent by the
	 * AP only, associated stations unicast the frame to the AP first
	 * which then multicasts it on their behalf.
	 *
	 * There is also a slight problem in IBSS mode: GTKs are negotiated
	 * with each station, that is something we don't currently handle.
	 * The spec seems to expect that one negotiates the same key with
	 * every station but there's no such requirement; VLANs could be
	 * possible.
	 */

	/*
	 * No point in finding a key and decrypting if the frame is neither
	 * addressed to us nor a multicast frame.
	 */
	if (!(status->rx_flags & IEEE80211_RX_RA_MATCH))
		return RX_CONTINUE;

	/* start without a key */
	rx->key = NULL;
	fc = hdr->frame_control;

	if (rx->sta) {
		int keyid = rx->sta->ptk_idx;

		if (ieee80211_has_protected(fc) && rx->sta->cipher_scheme) {
			cs = rx->sta->cipher_scheme;
			keyid = iwl80211_get_cs_keyid(cs, rx->skb);
			if (unlikely(keyid < 0))
				return RX_DROP_UNUSABLE;
		}
		sta_ptk = rcu_dereference(rx->sta->ptk[keyid]);
	}

	if (!ieee80211_has_protected(fc))
		mmie_keyidx = ieee80211_get_mmie_keyidx(rx->skb);

	if (!is_multicast_ether_addr(hdr->addr1) && sta_ptk) {
		rx->key = sta_ptk;
		if ((status->flag & RX_FLAG_DECRYPTED) &&
		    (status->flag & RX_FLAG_IV_STRIPPED))
			return RX_CONTINUE;
		/* Skip decryption if the frame is not protected. */
		if (!ieee80211_has_protected(fc))
			return RX_CONTINUE;
	} else if (mmie_keyidx >= 0) {
		/* Broadcast/multicast robust management frame / BIP */
		if ((status->flag & RX_FLAG_DECRYPTED) &&
		    (status->flag & RX_FLAG_IV_STRIPPED))
			return RX_CONTINUE;

		if (mmie_keyidx < NUM_DEFAULT_KEYS ||
		    mmie_keyidx >= NUM_DEFAULT_KEYS + NUM_DEFAULT_MGMT_KEYS)
			return RX_DROP_MONITOR; /* unexpected BIP keyidx */
		if (rx->sta)
			rx->key = rcu_dereference(rx->sta->gtk[mmie_keyidx]);
		if (!rx->key)
			rx->key = rcu_dereference(rx->sdata->keys[mmie_keyidx]);
	} else if (!ieee80211_has_protected(fc)) {
		/*
		 * The frame was not protected, so skip decryption. However, we
		 * need to set rx->key if there is a key that could have been
		 * used so that the frame may be dropped if encryption would
		 * have been expected.
		 */
		struct ieee80211_key *key = NULL;
		struct ieee80211_sub_if_data *sdata = rx->sdata;
		int i;

		if (ieee80211_is_mgmt(fc) &&
		    is_multicast_ether_addr(hdr->addr1) &&
		    (key = rcu_dereference(rx->sdata->default_mgmt_key)))
			rx->key = key;
		else {
			if (rx->sta) {
				for (i = 0; i < NUM_DEFAULT_KEYS; i++) {
					key = rcu_dereference(rx->sta->gtk[i]);
					if (key)
						break;
				}
			}
			if (!key) {
				for (i = 0; i < NUM_DEFAULT_KEYS; i++) {
					key = rcu_dereference(sdata->keys[i]);
					if (key)
						break;
				}
			}
			if (key)
				rx->key = key;
		}
		return RX_CONTINUE;
	} else {
		u8 keyid;

		/*
		 * The device doesn't give us the IV so we won't be
		 * able to look up the key. That's ok though, we
		 * don't need to decrypt the frame, we just won't
		 * be able to keep statistics accurate.
		 * Except for key threshold notifications, should
		 * we somehow allow the driver to tell us which key
		 * the hardware used if this flag is set?
		 */
		if ((status->flag & RX_FLAG_DECRYPTED) &&
		    (status->flag & RX_FLAG_IV_STRIPPED))
			return RX_CONTINUE;

		hdrlen = ieee80211_hdrlen(fc);

		if (cs) {
			keyidx = iwl80211_get_cs_keyid(cs, rx->skb);

			if (unlikely(keyidx < 0))
				return RX_DROP_UNUSABLE;
		} else {
			if (rx->skb->len < 8 + hdrlen)
				return RX_DROP_UNUSABLE; /* TODO: count this? */
			/*
			 * no need to call ieee80211_wep_get_keyidx,
			 * it verifies a bunch of things we've done already
			 */
			skb_copy_bits(rx->skb, hdrlen + 3, &keyid, 1);
			keyidx = keyid >> 6;
		}

		/* check per-station GTK first, if multicast packet */
		if (is_multicast_ether_addr(hdr->addr1) && rx->sta)
			rx->key = rcu_dereference(rx->sta->gtk[keyidx]);

		/* if not found, try default key */
		if (!rx->key) {
			rx->key = rcu_dereference(rx->sdata->keys[keyidx]);

			/*
			 * RSNA-protected unicast frames should always be
			 * sent with pairwise or station-to-station keys,
			 * but for WEP we allow using a key index as well.
			 */
			if (rx->key &&
			    rx->key->conf.cipher != WLAN_CIPHER_SUITE_WEP40 &&
			    rx->key->conf.cipher != WLAN_CIPHER_SUITE_WEP104 &&
			    !is_multicast_ether_addr(hdr->addr1))
				rx->key = NULL;
		}
	}

	if (rx->key) {
		if (unlikely(rx->key->flags & KEY_FLAG_TAINTED))
			return RX_DROP_MONITOR;

		rx->key->tx_rx_count++;
		/* TODO: add threshold stuff again */
	} else {
		return RX_DROP_MONITOR;
	}

	switch (rx->key->conf.cipher) {
	case WLAN_CIPHER_SUITE_WEP40:
	case WLAN_CIPHER_SUITE_WEP104:
		result = ieee80211_crypto_wep_decrypt(rx);
		break;
	case WLAN_CIPHER_SUITE_TKIP:
		result = ieee80211_crypto_tkip_decrypt(rx);
		break;
	case WLAN_CIPHER_SUITE_CCMP:
		result = ieee80211_crypto_ccmp_decrypt(rx);
		break;
	case WLAN_CIPHER_SUITE_AES_CMAC:
		result = ieee80211_crypto_aes_cmac_decrypt(rx);
		break;
	default:
		result = ieee80211_crypto_hw_decrypt(rx);
	}

	/* the hdr variable is invalid after the decrypt handlers */

	/* either the frame has been decrypted or will be dropped */
	status->flag |= RX_FLAG_DECRYPTED;

	return result;
}

static inline struct ieee80211_fragment_entry *
ieee80211_reassemble_add(struct ieee80211_sub_if_data *sdata,
			 unsigned int frag, unsigned int seq, int rx_queue,
			 struct sk_buff **skb)
{
	struct ieee80211_fragment_entry *entry;

	entry = &sdata->fragments[sdata->fragment_next++];
	if (sdata->fragment_next >= IEEE80211_FRAGMENT_MAX)
		sdata->fragment_next = 0;

	if (!skb_queue_empty(&entry->skb_list))
		__skb_queue_purge(&entry->skb_list);

	__skb_queue_tail(&entry->skb_list, *skb); /* no need for locking */
	*skb = NULL;
	entry->first_frag_time = jiffies;
	entry->seq = seq;
	entry->rx_queue = rx_queue;
	entry->last_frag = frag;
	entry->ccmp = 0;
	entry->extra_len = 0;

	return entry;
}

static inline struct ieee80211_fragment_entry *
ieee80211_reassemble_find(struct ieee80211_sub_if_data *sdata,
			  unsigned int frag, unsigned int seq,
			  int rx_queue, struct ieee80211_hdr *hdr)
{
	struct ieee80211_fragment_entry *entry;
	int i, idx;

	idx = sdata->fragment_next;
	for (i = 0; i < IEEE80211_FRAGMENT_MAX; i++) {
		struct ieee80211_hdr *f_hdr;

		idx--;
		if (idx < 0)
			idx = IEEE80211_FRAGMENT_MAX - 1;

		entry = &sdata->fragments[idx];
		if (skb_queue_empty(&entry->skb_list) || entry->seq != seq ||
		    entry->rx_queue != rx_queue ||
		    entry->last_frag + 1 != frag)
			continue;

		f_hdr = (struct ieee80211_hdr *)entry->skb_list.next->data;

		/*
		 * Check ftype and addresses are equal, else check next fragment
		 */
		if (((hdr->frame_control ^ f_hdr->frame_control) &
		     cpu_to_le16(IEEE80211_FCTL_FTYPE)) ||
		    !ether_addr_equal(hdr->addr1, f_hdr->addr1) ||
		    !ether_addr_equal(hdr->addr2, f_hdr->addr2))
			continue;

		if (time_after(jiffies, entry->first_frag_time + 2 * HZ)) {
			__skb_queue_purge(&entry->skb_list);
			continue;
		}
		return entry;
	}

	return NULL;
}

static ieee80211_rx_result debug_noinline
ieee80211_rx_h_defragment(struct ieee80211_rx_data *rx)
{
	struct ieee80211_hdr *hdr;
	u16 sc;
	__le16 fc;
	unsigned int frag, seq;
	struct ieee80211_fragment_entry *entry;
	struct sk_buff *skb;
	struct ieee80211_rx_status *status;

	hdr = (struct ieee80211_hdr *)rx->skb->data;
	fc = hdr->frame_control;

	if (ieee80211_is_ctl(fc))
		return RX_CONTINUE;

	sc = le16_to_cpu(hdr->seq_ctrl);
	frag = sc & IEEE80211_SCTL_FRAG;

	if (likely((!ieee80211_has_morefrags(fc) && frag == 0) ||
		   is_multicast_ether_addr(hdr->addr1))) {
		/* not fragmented */
		goto out;
	}
	I802_DEBUG_INC(rx->local->rx_handlers_fragments);

	if (skb_linearize(rx->skb))
		return RX_DROP_UNUSABLE;

	/*
	 *  skb_linearize() might change the skb->data and
	 *  previously cached variables (in this case, hdr) need to
	 *  be refreshed with the new data.
	 */
	hdr = (struct ieee80211_hdr *)rx->skb->data;
	seq = (sc & IEEE80211_SCTL_SEQ) >> 4;

	if (frag == 0) {
		/* This is the first fragment of a new frame. */
		entry = ieee80211_reassemble_add(rx->sdata, frag, seq,
						 rx->seqno_idx, &(rx->skb));
		if (rx->key && rx->key->conf.cipher == WLAN_CIPHER_SUITE_CCMP &&
		    ieee80211_has_protected(fc)) {
			int queue = rx->security_idx;
			/* Store CCMP PN so that we can verify that the next
			 * fragment has a sequential PN value. */
			entry->ccmp = 1;
			memcpy(entry->last_pn,
			       rx->key->u.ccmp.rx_pn[queue],
			       IEEE80211_CCMP_PN_LEN);
		}
		return RX_QUEUED;
	}

	/* This is a fragment for a frame that should already be pending in
	 * fragment cache. Add this fragment to the end of the pending entry.
	 */
	entry = ieee80211_reassemble_find(rx->sdata, frag, seq,
					  rx->seqno_idx, hdr);
	if (!entry) {
		I802_DEBUG_INC(rx->local->rx_handlers_drop_defrag);
		return RX_DROP_MONITOR;
	}

	/* Verify that MPDUs within one MSDU have sequential PN values.
	 * (IEEE 802.11i, 8.3.3.4.5) */
	if (entry->ccmp) {
		int i;
		u8 pn[IEEE80211_CCMP_PN_LEN], *rpn;
		int queue;
		if (!rx->key || rx->key->conf.cipher != WLAN_CIPHER_SUITE_CCMP)
			return RX_DROP_UNUSABLE;
		memcpy(pn, entry->last_pn, IEEE80211_CCMP_PN_LEN);
		for (i = IEEE80211_CCMP_PN_LEN - 1; i >= 0; i--) {
			pn[i]++;
			if (pn[i])
				break;
		}
		queue = rx->security_idx;
		rpn = rx->key->u.ccmp.rx_pn[queue];
		if (memcmp(pn, rpn, IEEE80211_CCMP_PN_LEN))
			return RX_DROP_UNUSABLE;
		memcpy(entry->last_pn, pn, IEEE80211_CCMP_PN_LEN);
	}

	skb_pull(rx->skb, ieee80211_hdrlen(fc));
	__skb_queue_tail(&entry->skb_list, rx->skb);
	entry->last_frag = frag;
	entry->extra_len += rx->skb->len;
	if (ieee80211_has_morefrags(fc)) {
		rx->skb = NULL;
		return RX_QUEUED;
	}

	rx->skb = __skb_dequeue(&entry->skb_list);
	if (skb_tailroom(rx->skb) < entry->extra_len) {
		I802_DEBUG_INC(rx->local->rx_expand_skb_head2);
		if (unlikely(pskb_expand_head(rx->skb, 0, entry->extra_len,
					      GFP_ATOMIC))) {
			I802_DEBUG_INC(rx->local->rx_handlers_drop_defrag);
			__skb_queue_purge(&entry->skb_list);
			return RX_DROP_UNUSABLE;
		}
	}
	while ((skb = __skb_dequeue(&entry->skb_list))) {
		memcpy(skb_put(rx->skb, skb->len), skb->data, skb->len);
		dev_kfree_skb(skb);
	}

	/* Complete frame has been reassembled - process it now */
	status = IEEE80211_SKB_RXCB(rx->skb);
	status->rx_flags |= IEEE80211_RX_FRAGMENTED;

 out:
	if (rx->sta)
		rx->sta->rx_packets++;
	if (is_multicast_ether_addr(hdr->addr1))
		rx->local->dot11MulticastReceivedFrameCount++;
	else
		ieee80211_led_rx(rx->local);
	return RX_CONTINUE;
}

static int ieee80211_802_1x_port_control(struct ieee80211_rx_data *rx)
{
	if (unlikely(!rx->sta || !test_sta_flag(rx->sta, WLAN_STA_AUTHORIZED)))
		return -EACCES;

	return 0;
}

static int ieee80211_drop_unencrypted(struct ieee80211_rx_data *rx, __le16 fc)
{
	struct sk_buff *skb = rx->skb;
	struct ieee80211_rx_status *status = IEEE80211_SKB_RXCB(skb);

	/*
	 * Pass through unencrypted frames if the hardware has
	 * decrypted them already.
	 */
	if (status->flag & RX_FLAG_DECRYPTED)
		return 0;

	/* Drop unencrypted frames if key is set. */
	if (unlikely(!ieee80211_has_protected(fc) &&
		     !ieee80211_is_nullfunc(fc) &&
		     ieee80211_is_data(fc) &&
		     (rx->key || rx->sdata->drop_unencrypted)))
		return -EACCES;

	return 0;
}

static int ieee80211_drop_unencrypted_mgmt(struct ieee80211_rx_data *rx)
{
	struct ieee80211_hdr *hdr = (struct ieee80211_hdr *)rx->skb->data;
	struct ieee80211_rx_status *status = IEEE80211_SKB_RXCB(rx->skb);
	__le16 fc = hdr->frame_control;

	/*
	 * Pass through unencrypted frames if the hardware has
	 * decrypted them already.
	 */
	if (status->flag & RX_FLAG_DECRYPTED)
		return 0;

	if (rx->sta && test_sta_flag(rx->sta, WLAN_STA_MFP)) {
		if (unlikely(!ieee80211_has_protected(fc) &&
			     ieee80211_is_unicast_robust_mgmt_frame(rx->skb) &&
			     rx->key)) {
			if (ieee80211_is_deauth(fc) ||
			    ieee80211_is_disassoc(fc))
				cfg80211_rx_unprot_mlme_mgmt(rx->sdata->dev,
							     rx->skb->data,
							     rx->skb->len);
			return -EACCES;
		}
		/* BIP does not use Protected field, so need to check MMIE */
		if (unlikely(ieee80211_is_multicast_robust_mgmt_frame(rx->skb) &&
			     ieee80211_get_mmie_keyidx(rx->skb) < 0)) {
			if (ieee80211_is_deauth(fc) ||
			    ieee80211_is_disassoc(fc))
				cfg80211_rx_unprot_mlme_mgmt(rx->sdata->dev,
							     rx->skb->data,
							     rx->skb->len);
			return -EACCES;
		}
		/*
		 * When using MFP, Action frames are not allowed prior to
		 * having configured keys.
		 */
		if (unlikely(ieee80211_is_action(fc) && !rx->key &&
			     ieee80211_is_robust_mgmt_frame(
				     (struct ieee80211_hdr *) rx->skb->data)))
			return -EACCES;
	}

	return 0;
}

static int
__ieee80211_data_to_8023(struct ieee80211_rx_data *rx, bool *port_control)
{
	struct ieee80211_sub_if_data *sdata = rx->sdata;
	struct ieee80211_hdr *hdr = (struct ieee80211_hdr *)rx->skb->data;
	bool check_port_control = false;
	struct ethhdr *ehdr;
	int ret;

	*port_control = false;
	if (ieee80211_has_a4(hdr->frame_control) &&
	    sdata->vif.type == NL80211_IFTYPE_AP_VLAN && !sdata->u.vlan.sta)
		return -1;

	if (sdata->vif.type == NL80211_IFTYPE_STATION &&
	    !!sdata->u.mgd.use_4addr != !!ieee80211_has_a4(hdr->frame_control)) {

		if (!sdata->u.mgd.use_4addr)
			return -1;
		else
			check_port_control = true;
	}

	if (is_multicast_ether_addr(hdr->addr1) &&
	    sdata->vif.type == NL80211_IFTYPE_AP_VLAN && sdata->u.vlan.sta)
		return -1;

	ret = ieee80211_data_to_8023(rx->skb, sdata->vif.addr, sdata->vif.type);
	if (ret < 0)
		return ret;

	ehdr = (struct ethhdr *) rx->skb->data;
	if (ehdr->h_proto == rx->sdata->control_port_protocol)
		*port_control = true;
	else if (check_port_control)
		return -1;

	return 0;
}

/*
 * requires that rx->skb is a frame with ethernet header
 */
static bool ieee80211_frame_allowed(struct ieee80211_rx_data *rx, __le16 fc)
{
	static const u8 pae_group_addr[ETH_ALEN] __aligned(2)
		= { 0x01, 0x80, 0xC2, 0x00, 0x00, 0x03 };
	struct ethhdr *ehdr = (struct ethhdr *) rx->skb->data;

	/*
	 * Allow EAPOL frames to us/the PAE group address regardless
	 * of whether the frame was encrypted or not.
	 */
	if (ehdr->h_proto == rx->sdata->control_port_protocol &&
	    (ether_addr_equal(ehdr->h_dest, rx->sdata->vif.addr) ||
	     ether_addr_equal(ehdr->h_dest, pae_group_addr)))
		return true;

	if (ieee80211_802_1x_port_control(rx) ||
	    ieee80211_drop_unencrypted(rx, fc))
		return false;

	return true;
}

/*
 * requires that rx->skb is a frame with ethernet header
 */
static void
ieee80211_deliver_skb(struct ieee80211_rx_data *rx)
{
	struct ieee80211_sub_if_data *sdata = rx->sdata;
	struct net_device *dev = sdata->dev;
	struct sk_buff *skb, *xmit_skb;
	struct ethhdr *ehdr = (struct ethhdr *) rx->skb->data;
	struct sta_info *dsta;
	struct ieee80211_rx_status *status = IEEE80211_SKB_RXCB(rx->skb);

	skb = rx->skb;
	xmit_skb = NULL;

	if ((sdata->vif.type == NL80211_IFTYPE_AP ||
	     sdata->vif.type == NL80211_IFTYPE_AP_VLAN) &&
	    !(sdata->flags & IEEE80211_SDATA_DONT_BRIDGE_PACKETS) &&
	    (status->rx_flags & IEEE80211_RX_RA_MATCH) &&
	    (sdata->vif.type != NL80211_IFTYPE_AP_VLAN || !sdata->u.vlan.sta)) {
		if (is_multicast_ether_addr(ehdr->h_dest)) {
			/*
			 * send multicast frames both to higher layers in
			 * local net stack and back to the wireless medium
			 */
			xmit_skb = skb_copy(skb, GFP_ATOMIC);
			if (!xmit_skb)
				net_info_ratelimited("%s: failed to clone multicast frame\n",
						    dev->name);
		} else {
			dsta = sta_info_get(sdata, skb->data);
			if (dsta) {
				/*
				 * The destination station is associated to
				 * this AP (in this VLAN), so send the frame
				 * directly to it and do not pass it to local
				 * net stack.
				 */
				xmit_skb = skb;
				skb = NULL;
			}
		}
	}

#ifndef CONFIG_HAVE_EFFICIENT_UNALIGNED_ACCESS
	if (skb) {
		/* 'align' will only take the values 0 or 2 here since all
		 * frames are required to be aligned to 2-byte boundaries
		 * when being passed to mac80211; the code here works just
		 * as well if that isn't true, but mac80211 assumes it can
		 * access fields as 2-byte aligned (e.g. for ether_addr_equal)
		 */
		int align;

		align = (unsigned long)(skb->data + sizeof(struct ethhdr)) & 3;
		if (align) {
			if (WARN_ON(skb_headroom(skb) < 3)) {
				dev_kfree_skb(skb);
				skb = NULL;
			} else {
				u8 *data = skb->data;
				size_t len = skb_headlen(skb);
				skb->data -= align;
				memmove(skb->data, data, len);
				skb_set_tail_pointer(skb, len);
			}
		}
	}
#endif

	if (skb) {
		/* deliver to local stack */
		skb->protocol = eth_type_trans(skb, dev);
		memset(skb->cb, 0, sizeof(skb->cb));
		netif_receive_skb(skb);
	}

	if (xmit_skb) {
		/*
		 * Send to wireless media and increase priority by 256 to
		 * keep the received priority instead of reclassifying
		 * the frame (see cfg80211_classify8021d).
		 */
		xmit_skb->priority += 256;
		xmit_skb->protocol = htons(ETH_P_802_3);
		skb_reset_network_header(xmit_skb);
		skb_reset_mac_header(xmit_skb);
		dev_queue_xmit(xmit_skb);
	}
}

static ieee80211_rx_result debug_noinline
ieee80211_rx_h_amsdu(struct ieee80211_rx_data *rx)
{
	struct net_device *dev = rx->sdata->dev;
	struct sk_buff *skb = rx->skb;
	struct ieee80211_hdr *hdr = (struct ieee80211_hdr *)skb->data;
	__le16 fc = hdr->frame_control;
	struct sk_buff_head frame_list;
	struct ieee80211_rx_status *status = IEEE80211_SKB_RXCB(rx->skb);

	if (unlikely(!ieee80211_is_data(fc)))
		return RX_CONTINUE;

	if (unlikely(!ieee80211_is_data_present(fc)))
		return RX_DROP_MONITOR;

	if (!(status->rx_flags & IEEE80211_RX_AMSDU))
		return RX_CONTINUE;

	if (ieee80211_has_a4(hdr->frame_control) &&
	    rx->sdata->vif.type == NL80211_IFTYPE_AP_VLAN &&
	    !rx->sdata->u.vlan.sta)
		return RX_DROP_UNUSABLE;

	if (is_multicast_ether_addr(hdr->addr1) &&
	    ((rx->sdata->vif.type == NL80211_IFTYPE_AP_VLAN &&
	      rx->sdata->u.vlan.sta) ||
	     (rx->sdata->vif.type == NL80211_IFTYPE_STATION &&
	      rx->sdata->u.mgd.use_4addr)))
		return RX_DROP_UNUSABLE;

	skb->dev = dev;
	__skb_queue_head_init(&frame_list);

	if (skb_linearize(skb))
		return RX_DROP_UNUSABLE;

	ieee80211_amsdu_to_8023s(skb, &frame_list, dev->dev_addr,
				 rx->sdata->vif.type,
				 rx->local->hw.extra_tx_headroom, true);

	while (!skb_queue_empty(&frame_list)) {
		rx->skb = __skb_dequeue(&frame_list);

		if (!ieee80211_frame_allowed(rx, fc)) {
			dev_kfree_skb(rx->skb);
			continue;
		}
		dev->stats.rx_packets++;
		dev->stats.rx_bytes += rx->skb->len;

		ieee80211_deliver_skb(rx);
	}

	return RX_QUEUED;
}

#ifdef CONFIG_MAC80211_MESH
static ieee80211_rx_result
ieee80211_rx_h_mesh_fwding(struct ieee80211_rx_data *rx)
{
	struct ieee80211_hdr *fwd_hdr, *hdr;
	struct ieee80211_tx_info *info;
	struct ieee80211s_hdr *mesh_hdr;
	struct sk_buff *skb = rx->skb, *fwd_skb;
	struct ieee80211_local *local = rx->local;
	struct ieee80211_sub_if_data *sdata = rx->sdata;
	struct ieee80211_rx_status *status = IEEE80211_SKB_RXCB(skb);
	struct ieee80211_if_mesh *ifmsh = &sdata->u.mesh;
	u16 q, hdrlen;

	hdr = (struct ieee80211_hdr *) skb->data;
	hdrlen = ieee80211_hdrlen(hdr->frame_control);

	/* make sure fixed part of mesh header is there, also checks skb len */
	if (!pskb_may_pull(rx->skb, hdrlen + 6))
		return RX_DROP_MONITOR;

	mesh_hdr = (struct ieee80211s_hdr *) (skb->data + hdrlen);

	/* make sure full mesh header is there, also checks skb len */
	if (!pskb_may_pull(rx->skb,
			   hdrlen + ieee80211_get_mesh_hdrlen(mesh_hdr)))
		return RX_DROP_MONITOR;

	/* reload pointers */
	hdr = (struct ieee80211_hdr *) skb->data;
	mesh_hdr = (struct ieee80211s_hdr *) (skb->data + hdrlen);

	/* frame is in RMC, don't forward */
	if (ieee80211_is_data(hdr->frame_control) &&
	    is_multicast_ether_addr(hdr->addr1) &&
	    mesh_rmc_check(rx->sdata, hdr->addr3, mesh_hdr))
		return RX_DROP_MONITOR;

	if (!ieee80211_is_data(hdr->frame_control) ||
	    !(status->rx_flags & IEEE80211_RX_RA_MATCH))
		return RX_CONTINUE;

	if (!mesh_hdr->ttl)
		return RX_DROP_MONITOR;

	if (mesh_hdr->flags & MESH_FLAGS_AE) {
		struct mesh_path *mppath;
		char *proxied_addr;
		char *mpp_addr;

		if (is_multicast_ether_addr(hdr->addr1)) {
			mpp_addr = hdr->addr3;
			proxied_addr = mesh_hdr->eaddr1;
		} else if (mesh_hdr->flags & MESH_FLAGS_AE_A5_A6) {
			/* has_a4 already checked in ieee80211_rx_mesh_check */
			mpp_addr = hdr->addr4;
			proxied_addr = mesh_hdr->eaddr2;
		} else {
			return RX_DROP_MONITOR;
		}

		rcu_read_lock();
		mppath = mpp_path_lookup(sdata, proxied_addr);
		if (!mppath) {
			mpp_path_add(sdata, proxied_addr, mpp_addr);
		} else {
			spin_lock_bh(&mppath->state_lock);
			if (!ether_addr_equal(mppath->mpp, mpp_addr))
				memcpy(mppath->mpp, mpp_addr, ETH_ALEN);
			spin_unlock_bh(&mppath->state_lock);
		}
		rcu_read_unlock();
	}

	/* Frame has reached destination.  Don't forward */
	if (!is_multicast_ether_addr(hdr->addr1) &&
	    ether_addr_equal(sdata->vif.addr, hdr->addr3))
		return RX_CONTINUE;

	q = ieee80211_select_queue_80211(sdata, skb, hdr);
	if (ieee80211_queue_stopped(&local->hw, q)) {
		IEEE80211_IFSTA_MESH_CTR_INC(ifmsh, dropped_frames_congestion);
		return RX_DROP_MONITOR;
	}
	skb_set_queue_mapping(skb, q);

<<<<<<< HEAD
	{
		if (!mesh_hdr->ttl)
			IEEE80211_IFSTA_MESH_CTR_INC(&rx->sdata->u.mesh,
						     dropped_frames_ttl);
		else {
			struct ieee80211_hdr *fwd_hdr;
			struct ieee80211_tx_info *info;

			fwd_skb = skb_copy(skb, GFP_ATOMIC);

			if (!fwd_skb && net_ratelimit())
				printk(KERN_DEBUG "%s: failed to clone mesh frame\n",
						   sdata->name);
			if (!fwd_skb)
				goto out;

			fwd_hdr =  (struct ieee80211_hdr *) fwd_skb->data;
			memcpy(fwd_hdr->addr2, sdata->vif.addr, ETH_ALEN);
			info = IEEE80211_SKB_CB(fwd_skb);
			memset(info, 0, sizeof(*info));
			info->flags |= IEEE80211_TX_INTFL_NEED_TXPROCESSING;
			info->control.vif = &rx->sdata->vif;
			if (is_multicast_ether_addr(fwd_hdr->addr1)) {
				IEEE80211_IFSTA_MESH_CTR_INC(&sdata->u.mesh,
								fwded_mcast);
				skb_set_queue_mapping(fwd_skb,
					ieee80211_select_queue(sdata, fwd_skb));
				ieee80211_set_qos_hdr(sdata, fwd_skb);
			} else {
				int err;
				/*
				 * Save TA to addr1 to send TA a path error if a
				 * suitable next hop is not found
				 */
				memcpy(fwd_hdr->addr1, fwd_hdr->addr2,
						ETH_ALEN);
				err = mesh_nexthop_lookup(fwd_skb, sdata);
				/* Failed to immediately resolve next hop:
				 * fwded frame was dropped or will be added
				 * later to the pending skb queue.  */
				if (err)
					return RX_DROP_MONITOR;

				IEEE80211_IFSTA_MESH_CTR_INC(&sdata->u.mesh,
								fwded_unicast);
			}
			IEEE80211_IFSTA_MESH_CTR_INC(&sdata->u.mesh,
						     fwded_frames);
			ieee80211_add_pending_skb(local, fwd_skb);
		}
=======
	if (!--mesh_hdr->ttl) {
		IEEE80211_IFSTA_MESH_CTR_INC(ifmsh, dropped_frames_ttl);
		goto out;
	}

	if (!ifmsh->mshcfg.dot11MeshForwarding)
		goto out;

	fwd_skb = skb_copy(skb, GFP_ATOMIC);
	if (!fwd_skb) {
		net_info_ratelimited("%s: failed to clone mesh frame\n",
				    sdata->name);
		goto out;
	}

	fwd_hdr =  (struct ieee80211_hdr *) fwd_skb->data;
	fwd_hdr->frame_control &= ~cpu_to_le16(IEEE80211_FCTL_RETRY);
	info = IEEE80211_SKB_CB(fwd_skb);
	memset(info, 0, sizeof(*info));
	info->flags |= IEEE80211_TX_INTFL_NEED_TXPROCESSING;
	info->control.vif = &rx->sdata->vif;
	info->control.jiffies = jiffies;
	if (is_multicast_ether_addr(fwd_hdr->addr1)) {
		IEEE80211_IFSTA_MESH_CTR_INC(ifmsh, fwded_mcast);
		memcpy(fwd_hdr->addr2, sdata->vif.addr, ETH_ALEN);
		/* update power mode indication when forwarding */
		ieee80211_mps_set_frame_flags(sdata, NULL, fwd_hdr);
	} else if (!mesh_nexthop_lookup(sdata, fwd_skb)) {
		/* mesh power mode flags updated in mesh_nexthop_lookup */
		IEEE80211_IFSTA_MESH_CTR_INC(ifmsh, fwded_unicast);
	} else {
		/* unable to resolve next hop */
		mesh_path_error_tx(sdata, ifmsh->mshcfg.element_ttl,
				   fwd_hdr->addr3, 0,
				   WLAN_REASON_MESH_PATH_NOFORWARD,
				   fwd_hdr->addr2);
		IEEE80211_IFSTA_MESH_CTR_INC(ifmsh, dropped_frames_no_route);
		kfree_skb(fwd_skb);
		return RX_DROP_MONITOR;
>>>>>>> c3ade0e0
	}

	IEEE80211_IFSTA_MESH_CTR_INC(ifmsh, fwded_frames);
	ieee80211_add_pending_skb(local, fwd_skb);
 out:
	if (is_multicast_ether_addr(hdr->addr1) ||
	    sdata->dev->flags & IFF_PROMISC)
		return RX_CONTINUE;
	else
		return RX_DROP_MONITOR;
}
#endif

static ieee80211_rx_result debug_noinline
ieee80211_rx_h_data(struct ieee80211_rx_data *rx)
{
	struct ieee80211_sub_if_data *sdata = rx->sdata;
	struct ieee80211_local *local = rx->local;
	struct net_device *dev = sdata->dev;
	struct ieee80211_hdr *hdr = (struct ieee80211_hdr *)rx->skb->data;
	__le16 fc = hdr->frame_control;
	bool port_control;
	int err;

	if (unlikely(!ieee80211_is_data(hdr->frame_control)))
		return RX_CONTINUE;

	if (unlikely(!ieee80211_is_data_present(hdr->frame_control)))
		return RX_DROP_MONITOR;

	/*
	 * Send unexpected-4addr-frame event to hostapd. For older versions,
	 * also drop the frame to cooked monitor interfaces.
	 */
	if (ieee80211_has_a4(hdr->frame_control) &&
	    sdata->vif.type == NL80211_IFTYPE_AP) {
		if (rx->sta &&
		    !test_and_set_sta_flag(rx->sta, WLAN_STA_4ADDR_EVENT))
			cfg80211_rx_unexpected_4addr_frame(
				rx->sdata->dev, rx->sta->sta.addr, GFP_ATOMIC);
		return RX_DROP_MONITOR;
	}

	err = __ieee80211_data_to_8023(rx, &port_control);
	if (unlikely(err))
		return RX_DROP_UNUSABLE;

	if (!ieee80211_frame_allowed(rx, fc))
		return RX_DROP_MONITOR;

	if (rx->sdata->vif.type == NL80211_IFTYPE_AP_VLAN &&
	    unlikely(port_control) && sdata->bss) {
		sdata = container_of(sdata->bss, struct ieee80211_sub_if_data,
				     u.ap);
		dev = sdata->dev;
		rx->sdata = sdata;
	}

	rx->skb->dev = dev;

	dev->stats.rx_packets++;
	dev->stats.rx_bytes += rx->skb->len;

	if (local->ps_sdata && local->hw.conf.dynamic_ps_timeout > 0 &&
	    !is_multicast_ether_addr(
		    ((struct ethhdr *)rx->skb->data)->h_dest) &&
	    (!local->scanning &&
	     !test_bit(SDATA_STATE_OFFCHANNEL, &sdata->state))) {
			mod_timer(&local->dynamic_ps_timer, jiffies +
			 msecs_to_jiffies(local->hw.conf.dynamic_ps_timeout));
	}

	ieee80211_deliver_skb(rx);

	return RX_QUEUED;
}

static ieee80211_rx_result debug_noinline
ieee80211_rx_h_ctrl(struct ieee80211_rx_data *rx, struct sk_buff_head *frames)
{
	struct sk_buff *skb = rx->skb;
	struct ieee80211_bar *bar = (struct ieee80211_bar *)skb->data;
	struct tid_ampdu_rx *tid_agg_rx;
	u16 start_seq_num;
	u16 tid;

	if (likely(!ieee80211_is_ctl(bar->frame_control)))
		return RX_CONTINUE;

	if (ieee80211_is_back_req(bar->frame_control)) {
		struct {
			__le16 control, start_seq_num;
		} __packed bar_data;

		if (!rx->sta)
			return RX_DROP_MONITOR;

		if (skb_copy_bits(skb, offsetof(struct ieee80211_bar, control),
				  &bar_data, sizeof(bar_data)))
			return RX_DROP_MONITOR;

		tid = le16_to_cpu(bar_data.control) >> 12;

		tid_agg_rx = rcu_dereference(rx->sta->ampdu_mlme.tid_rx[tid]);
		if (!tid_agg_rx)
			return RX_DROP_MONITOR;

		start_seq_num = le16_to_cpu(bar_data.start_seq_num) >> 4;

		/* reset session timer */
		if (tid_agg_rx->timeout)
			mod_timer(&tid_agg_rx->session_timer,
				  TU_TO_EXP_TIME(tid_agg_rx->timeout));

		spin_lock(&tid_agg_rx->reorder_lock);
		/* release stored frames up to start of BAR */
		ieee80211_release_reorder_frames(rx->sdata, tid_agg_rx,
						 start_seq_num, frames);
		spin_unlock(&tid_agg_rx->reorder_lock);

		kfree_skb(skb);
		return RX_QUEUED;
	}

	/*
	 * After this point, we only want management frames,
	 * so we can drop all remaining control frames to
	 * cooked monitor interfaces.
	 */
	return RX_DROP_MONITOR;
}

static void ieee80211_process_sa_query_req(struct ieee80211_sub_if_data *sdata,
					   struct ieee80211_mgmt *mgmt,
					   size_t len)
{
	struct ieee80211_local *local = sdata->local;
	struct sk_buff *skb;
	struct ieee80211_mgmt *resp;

	if (!ether_addr_equal(mgmt->da, sdata->vif.addr)) {
		/* Not to own unicast address */
		return;
	}

	if (!ether_addr_equal(mgmt->sa, sdata->u.mgd.bssid) ||
	    !ether_addr_equal(mgmt->bssid, sdata->u.mgd.bssid)) {
		/* Not from the current AP or not associated yet. */
		return;
	}

	if (len < 24 + 1 + sizeof(resp->u.action.u.sa_query)) {
		/* Too short SA Query request frame */
		return;
	}

	skb = dev_alloc_skb(sizeof(*resp) + local->hw.extra_tx_headroom);
	if (skb == NULL)
		return;

	skb_reserve(skb, local->hw.extra_tx_headroom);
	resp = (struct ieee80211_mgmt *) skb_put(skb, 24);
	memset(resp, 0, 24);
	memcpy(resp->da, mgmt->sa, ETH_ALEN);
	memcpy(resp->sa, sdata->vif.addr, ETH_ALEN);
	memcpy(resp->bssid, sdata->u.mgd.bssid, ETH_ALEN);
	resp->frame_control = cpu_to_le16(IEEE80211_FTYPE_MGMT |
					  IEEE80211_STYPE_ACTION);
	skb_put(skb, 1 + sizeof(resp->u.action.u.sa_query));
	resp->u.action.category = WLAN_CATEGORY_SA_QUERY;
	resp->u.action.u.sa_query.action = WLAN_ACTION_SA_QUERY_RESPONSE;
	memcpy(resp->u.action.u.sa_query.trans_id,
	       mgmt->u.action.u.sa_query.trans_id,
	       WLAN_SA_QUERY_TR_ID_LEN);

	ieee80211_tx_skb(sdata, skb);
}

static ieee80211_rx_result debug_noinline
ieee80211_rx_h_mgmt_check(struct ieee80211_rx_data *rx)
{
	struct ieee80211_mgmt *mgmt = (struct ieee80211_mgmt *) rx->skb->data;
	struct ieee80211_rx_status *status = IEEE80211_SKB_RXCB(rx->skb);

	/*
	 * From here on, look only at management frames.
	 * Data and control frames are already handled,
	 * and unknown (reserved) frames are useless.
	 */
	if (rx->skb->len < 24)
		return RX_DROP_MONITOR;

	if (!ieee80211_is_mgmt(mgmt->frame_control))
		return RX_DROP_MONITOR;

	if (rx->sdata->vif.type == NL80211_IFTYPE_AP &&
	    ieee80211_is_beacon(mgmt->frame_control) &&
	    !(rx->flags & IEEE80211_RX_BEACON_REPORTED)) {
		int sig = 0;

		if (rx->local->hw.flags & IEEE80211_HW_SIGNAL_DBM)
			sig = status->signal;

		cfg80211_report_obss_beacon(rx->local->hw.wiphy,
					    rx->skb->data, rx->skb->len,
					    status->freq, sig);
		rx->flags |= IEEE80211_RX_BEACON_REPORTED;
	}

	if (!(status->rx_flags & IEEE80211_RX_RA_MATCH))
		return RX_DROP_MONITOR;

	if (ieee80211_drop_unencrypted_mgmt(rx))
		return RX_DROP_UNUSABLE;

	return RX_CONTINUE;
}

static ieee80211_rx_result debug_noinline
ieee80211_rx_h_action(struct ieee80211_rx_data *rx)
{
	struct ieee80211_local *local = rx->local;
	struct ieee80211_sub_if_data *sdata = rx->sdata;
	struct ieee80211_mgmt *mgmt = (struct ieee80211_mgmt *) rx->skb->data;
	struct ieee80211_rx_status *status = IEEE80211_SKB_RXCB(rx->skb);
	int len = rx->skb->len;

	if (!ieee80211_is_action(mgmt->frame_control))
		return RX_CONTINUE;

	/* drop too small frames */
	if (len < IEEE80211_MIN_ACTION_SIZE)
		return RX_DROP_UNUSABLE;

	if (!rx->sta && mgmt->u.action.category != WLAN_CATEGORY_PUBLIC &&
	    mgmt->u.action.category != WLAN_CATEGORY_SELF_PROTECTED &&
	    mgmt->u.action.category != WLAN_CATEGORY_SPECTRUM_MGMT)
		return RX_DROP_UNUSABLE;

	if (!(status->rx_flags & IEEE80211_RX_RA_MATCH))
		return RX_DROP_UNUSABLE;

	switch (mgmt->u.action.category) {
	case WLAN_CATEGORY_HT:
		/* reject HT action frames from stations not supporting HT */
		if (!rx->sta->sta.ht_cap.ht_supported)
			goto invalid;

		if (sdata->vif.type != NL80211_IFTYPE_STATION &&
		    sdata->vif.type != NL80211_IFTYPE_MESH_POINT &&
		    sdata->vif.type != NL80211_IFTYPE_AP_VLAN &&
		    sdata->vif.type != NL80211_IFTYPE_AP &&
		    sdata->vif.type != NL80211_IFTYPE_ADHOC)
			break;

		/* verify action & smps_control/chanwidth are present */
		if (len < IEEE80211_MIN_ACTION_SIZE + 2)
			goto invalid;

		switch (mgmt->u.action.u.ht_smps.action) {
		case WLAN_HT_ACTION_SMPS: {
			struct ieee80211_supported_band *sband;
			enum ieee80211_smps_mode smps_mode;

			/* convert to HT capability */
			switch (mgmt->u.action.u.ht_smps.smps_control) {
			case WLAN_HT_SMPS_CONTROL_DISABLED:
				smps_mode = IEEE80211_SMPS_OFF;
				break;
			case WLAN_HT_SMPS_CONTROL_STATIC:
				smps_mode = IEEE80211_SMPS_STATIC;
				break;
			case WLAN_HT_SMPS_CONTROL_DYNAMIC:
				smps_mode = IEEE80211_SMPS_DYNAMIC;
				break;
			default:
				goto invalid;
			}

			/* if no change do nothing */
			if (rx->sta->sta.smps_mode == smps_mode)
				goto handled;
			rx->sta->sta.smps_mode = smps_mode;

			sband = rx->local->hw.wiphy->bands[status->band];

			rate_control_rate_update(local, sband, rx->sta,
						 IEEE80211_RC_SMPS_CHANGED);
			goto handled;
		}
		case WLAN_HT_ACTION_NOTIFY_CHANWIDTH: {
			struct ieee80211_supported_band *sband;
			u8 chanwidth = mgmt->u.action.u.ht_notify_cw.chanwidth;
			enum ieee80211_sta_rx_bandwidth new_bw;

			/* If it doesn't support 40 MHz it can't change ... */
			if (!(rx->sta->sta.ht_cap.cap &
					IEEE80211_HT_CAP_SUP_WIDTH_20_40))
				goto handled;

			if (chanwidth == IEEE80211_HT_CHANWIDTH_20MHZ)
				new_bw = IEEE80211_STA_RX_BW_20;
			else
				new_bw = ieee80211_sta_cur_vht_bw(rx->sta);

			if (rx->sta->sta.bandwidth == new_bw)
				goto handled;

			sband = rx->local->hw.wiphy->bands[status->band];

			rate_control_rate_update(local, sband, rx->sta,
						 IEEE80211_RC_BW_CHANGED);
			goto handled;
		}
		default:
			goto invalid;
		}

		break;
	case WLAN_CATEGORY_PUBLIC:
		if (len < IEEE80211_MIN_ACTION_SIZE + 1)
			goto invalid;
		if (sdata->vif.type != NL80211_IFTYPE_STATION)
			break;
		if (!rx->sta)
			break;
		if (!ether_addr_equal(mgmt->bssid, sdata->u.mgd.bssid))
			break;
		if (mgmt->u.action.u.ext_chan_switch.action_code !=
				WLAN_PUB_ACTION_EXT_CHANSW_ANN)
			break;
		if (len < offsetof(struct ieee80211_mgmt,
				   u.action.u.ext_chan_switch.variable))
			goto invalid;
		goto queue;
	case WLAN_CATEGORY_VHT:
		if (sdata->vif.type != NL80211_IFTYPE_STATION &&
		    sdata->vif.type != NL80211_IFTYPE_MESH_POINT &&
		    sdata->vif.type != NL80211_IFTYPE_AP_VLAN &&
		    sdata->vif.type != NL80211_IFTYPE_AP &&
		    sdata->vif.type != NL80211_IFTYPE_ADHOC)
			break;

		/* verify action code is present */
		if (len < IEEE80211_MIN_ACTION_SIZE + 1)
			goto invalid;

		switch (mgmt->u.action.u.vht_opmode_notif.action_code) {
		case WLAN_VHT_ACTION_OPMODE_NOTIF: {
			u8 opmode;

			/* verify opmode is present */
			if (len < IEEE80211_MIN_ACTION_SIZE + 2)
				goto invalid;

			opmode = mgmt->u.action.u.vht_opmode_notif.operating_mode;

			ieee80211_vht_handle_opmode(rx->sdata, rx->sta,
						    opmode, status->band,
						    false);
			goto handled;
		}
		default:
			break;
		}
		break;
	case WLAN_CATEGORY_BACK:
		if (sdata->vif.type != NL80211_IFTYPE_STATION &&
		    sdata->vif.type != NL80211_IFTYPE_MESH_POINT &&
		    sdata->vif.type != NL80211_IFTYPE_AP_VLAN &&
		    sdata->vif.type != NL80211_IFTYPE_AP &&
		    sdata->vif.type != NL80211_IFTYPE_ADHOC)
			break;

		/* verify action_code is present */
		if (len < IEEE80211_MIN_ACTION_SIZE + 1)
			break;

		switch (mgmt->u.action.u.addba_req.action_code) {
		case WLAN_ACTION_ADDBA_REQ:
			if (len < (IEEE80211_MIN_ACTION_SIZE +
				   sizeof(mgmt->u.action.u.addba_req)))
				goto invalid;
			break;
		case WLAN_ACTION_ADDBA_RESP:
			if (len < (IEEE80211_MIN_ACTION_SIZE +
				   sizeof(mgmt->u.action.u.addba_resp)))
				goto invalid;
			break;
		case WLAN_ACTION_DELBA:
			if (len < (IEEE80211_MIN_ACTION_SIZE +
				   sizeof(mgmt->u.action.u.delba)))
				goto invalid;
			break;
		default:
			goto invalid;
		}

		goto queue;
	case WLAN_CATEGORY_SPECTRUM_MGMT:
		/* verify action_code is present */
		if (len < IEEE80211_MIN_ACTION_SIZE + 1)
			break;

		switch (mgmt->u.action.u.measurement.action_code) {
		case WLAN_ACTION_SPCT_MSR_REQ:
			if (status->band != IEEE80211_BAND_5GHZ)
				break;

			if (len < (IEEE80211_MIN_ACTION_SIZE +
				   sizeof(mgmt->u.action.u.measurement)))
				break;

			if (sdata->vif.type != NL80211_IFTYPE_STATION)
				break;

			ieee80211_process_measurement_req(sdata, mgmt, len);
			goto handled;
		case WLAN_ACTION_SPCT_CHL_SWITCH: {
			u8 *bssid;
			if (len < (IEEE80211_MIN_ACTION_SIZE +
				   sizeof(mgmt->u.action.u.chan_switch)))
				break;

			if (sdata->vif.type != NL80211_IFTYPE_STATION &&
			    sdata->vif.type != NL80211_IFTYPE_ADHOC &&
			    sdata->vif.type != NL80211_IFTYPE_MESH_POINT)
				break;

			if (sdata->vif.type == NL80211_IFTYPE_STATION)
				bssid = sdata->u.mgd.bssid;
			else if (sdata->vif.type == NL80211_IFTYPE_ADHOC)
				bssid = sdata->u.ibss.bssid;
			else if (sdata->vif.type == NL80211_IFTYPE_MESH_POINT)
				bssid = mgmt->sa;
			else
				break;

			if (!ether_addr_equal(mgmt->bssid, bssid))
				break;

			goto queue;
			}
		}
		break;
	case WLAN_CATEGORY_SA_QUERY:
		if (len < (IEEE80211_MIN_ACTION_SIZE +
			   sizeof(mgmt->u.action.u.sa_query)))
			break;

		switch (mgmt->u.action.u.sa_query.action) {
		case WLAN_ACTION_SA_QUERY_REQUEST:
			if (sdata->vif.type != NL80211_IFTYPE_STATION)
				break;
			ieee80211_process_sa_query_req(sdata, mgmt, len);
			goto handled;
		}
		break;
	case WLAN_CATEGORY_SELF_PROTECTED:
		if (len < (IEEE80211_MIN_ACTION_SIZE +
			   sizeof(mgmt->u.action.u.self_prot.action_code)))
			break;

		switch (mgmt->u.action.u.self_prot.action_code) {
		case WLAN_SP_MESH_PEERING_OPEN:
		case WLAN_SP_MESH_PEERING_CLOSE:
		case WLAN_SP_MESH_PEERING_CONFIRM:
			if (!ieee80211_vif_is_mesh(&sdata->vif))
				goto invalid;
			if (sdata->u.mesh.user_mpm)
				/* userspace handles this frame */
				break;
			goto queue;
		case WLAN_SP_MGK_INFORM:
		case WLAN_SP_MGK_ACK:
			if (!ieee80211_vif_is_mesh(&sdata->vif))
				goto invalid;
			break;
		}
		break;
	case WLAN_CATEGORY_MESH_ACTION:
		if (len < (IEEE80211_MIN_ACTION_SIZE +
			   sizeof(mgmt->u.action.u.mesh_action.action_code)))
			break;

		if (!ieee80211_vif_is_mesh(&sdata->vif))
			break;
		if (mesh_action_is_path_sel(mgmt) &&
		    !mesh_path_sel_is_hwmp(sdata))
			break;
		goto queue;
	}

	return RX_CONTINUE;

 invalid:
	status->rx_flags |= IEEE80211_RX_MALFORMED_ACTION_FRM;
	/* will return in the next handlers */
	return RX_CONTINUE;

 handled:
	if (rx->sta)
		rx->sta->rx_packets++;
	dev_kfree_skb(rx->skb);
	return RX_QUEUED;

 queue:
	rx->skb->pkt_type = IEEE80211_SDATA_QUEUE_TYPE_FRAME;
	skb_queue_tail(&sdata->skb_queue, rx->skb);
	ieee80211_queue_work(&local->hw, &sdata->work);
	if (rx->sta)
		rx->sta->rx_packets++;
	return RX_QUEUED;
}

static ieee80211_rx_result debug_noinline
ieee80211_rx_h_userspace_mgmt(struct ieee80211_rx_data *rx)
{
	struct ieee80211_rx_status *status = IEEE80211_SKB_RXCB(rx->skb);
	int sig = 0;

	/* skip known-bad action frames and return them in the next handler */
	if (status->rx_flags & IEEE80211_RX_MALFORMED_ACTION_FRM)
		return RX_CONTINUE;

	/*
	 * Getting here means the kernel doesn't know how to handle
	 * it, but maybe userspace does ... include returned frames
	 * so userspace can register for those to know whether ones
	 * it transmitted were processed or returned.
	 */

	if (rx->local->hw.flags & IEEE80211_HW_SIGNAL_DBM)
		sig = status->signal;

	if (cfg80211_rx_mgmt(&rx->sdata->wdev, status->freq, sig,
			     rx->skb->data, rx->skb->len, 0, GFP_ATOMIC)) {
		if (rx->sta)
			rx->sta->rx_packets++;
		dev_kfree_skb(rx->skb);
		return RX_QUEUED;
	}

	return RX_CONTINUE;
}

static ieee80211_rx_result debug_noinline
ieee80211_rx_h_action_return(struct ieee80211_rx_data *rx)
{
	struct ieee80211_local *local = rx->local;
	struct ieee80211_mgmt *mgmt = (struct ieee80211_mgmt *) rx->skb->data;
	struct sk_buff *nskb;
	struct ieee80211_sub_if_data *sdata = rx->sdata;
	struct ieee80211_rx_status *status = IEEE80211_SKB_RXCB(rx->skb);

	if (!ieee80211_is_action(mgmt->frame_control))
		return RX_CONTINUE;

	/*
	 * For AP mode, hostapd is responsible for handling any action
	 * frames that we didn't handle, including returning unknown
	 * ones. For all other modes we will return them to the sender,
	 * setting the 0x80 bit in the action category, as required by
	 * 802.11-2012 9.24.4.
	 * Newer versions of hostapd shall also use the management frame
	 * registration mechanisms, but older ones still use cooked
	 * monitor interfaces so push all frames there.
	 */
	if (!(status->rx_flags & IEEE80211_RX_MALFORMED_ACTION_FRM) &&
	    (sdata->vif.type == NL80211_IFTYPE_AP ||
	     sdata->vif.type == NL80211_IFTYPE_AP_VLAN))
		return RX_DROP_MONITOR;

	if (is_multicast_ether_addr(mgmt->da))
		return RX_DROP_MONITOR;

	/* do not return rejected action frames */
	if (mgmt->u.action.category & 0x80)
		return RX_DROP_UNUSABLE;

	nskb = skb_copy_expand(rx->skb, local->hw.extra_tx_headroom, 0,
			       GFP_ATOMIC);
	if (nskb) {
		struct ieee80211_mgmt *nmgmt = (void *)nskb->data;

		nmgmt->u.action.category |= 0x80;
		memcpy(nmgmt->da, nmgmt->sa, ETH_ALEN);
		memcpy(nmgmt->sa, rx->sdata->vif.addr, ETH_ALEN);

		memset(nskb->cb, 0, sizeof(nskb->cb));

		if (rx->sdata->vif.type == NL80211_IFTYPE_P2P_DEVICE) {
			struct ieee80211_tx_info *info = IEEE80211_SKB_CB(nskb);

			info->flags = IEEE80211_TX_CTL_TX_OFFCHAN |
				      IEEE80211_TX_INTFL_OFFCHAN_TX_OK |
				      IEEE80211_TX_CTL_NO_CCK_RATE;
			if (local->hw.flags & IEEE80211_HW_QUEUE_CONTROL)
				info->hw_queue =
					local->hw.offchannel_tx_hw_queue;
		}

		__ieee80211_tx_skb_tid_band(rx->sdata, nskb, 7,
					    status->band);
	}
	dev_kfree_skb(rx->skb);
	return RX_QUEUED;
}

static ieee80211_rx_result debug_noinline
ieee80211_rx_h_mgmt(struct ieee80211_rx_data *rx)
{
	struct ieee80211_sub_if_data *sdata = rx->sdata;
	struct ieee80211_mgmt *mgmt = (void *)rx->skb->data;
	__le16 stype;

	stype = mgmt->frame_control & cpu_to_le16(IEEE80211_FCTL_STYPE);

	if (!ieee80211_vif_is_mesh(&sdata->vif) &&
	    sdata->vif.type != NL80211_IFTYPE_ADHOC &&
	    sdata->vif.type != NL80211_IFTYPE_STATION)
		return RX_DROP_MONITOR;

	switch (stype) {
	case cpu_to_le16(IEEE80211_STYPE_AUTH):
	case cpu_to_le16(IEEE80211_STYPE_BEACON):
	case cpu_to_le16(IEEE80211_STYPE_PROBE_RESP):
		/* process for all: mesh, mlme, ibss */
		break;
	case cpu_to_le16(IEEE80211_STYPE_ASSOC_RESP):
	case cpu_to_le16(IEEE80211_STYPE_REASSOC_RESP):
	case cpu_to_le16(IEEE80211_STYPE_DEAUTH):
	case cpu_to_le16(IEEE80211_STYPE_DISASSOC):
		if (is_multicast_ether_addr(mgmt->da) &&
		    !is_broadcast_ether_addr(mgmt->da))
			return RX_DROP_MONITOR;

		/* process only for station */
		if (sdata->vif.type != NL80211_IFTYPE_STATION)
			return RX_DROP_MONITOR;
		break;
	case cpu_to_le16(IEEE80211_STYPE_PROBE_REQ):
		/* process only for ibss and mesh */
		if (sdata->vif.type != NL80211_IFTYPE_ADHOC &&
		    sdata->vif.type != NL80211_IFTYPE_MESH_POINT)
			return RX_DROP_MONITOR;
		break;
	default:
		return RX_DROP_MONITOR;
	}

	/* queue up frame and kick off work to process it */
	rx->skb->pkt_type = IEEE80211_SDATA_QUEUE_TYPE_FRAME;
	skb_queue_tail(&sdata->skb_queue, rx->skb);
	ieee80211_queue_work(&rx->local->hw, &sdata->work);
	if (rx->sta)
		rx->sta->rx_packets++;

	return RX_QUEUED;
}

/* TODO: use IEEE80211_RX_FRAGMENTED */
static void ieee80211_rx_cooked_monitor(struct ieee80211_rx_data *rx,
					struct ieee80211_rate *rate)
{
	struct ieee80211_sub_if_data *sdata;
	struct ieee80211_local *local = rx->local;
	struct sk_buff *skb = rx->skb, *skb2;
	struct net_device *prev_dev = NULL;
	struct ieee80211_rx_status *status = IEEE80211_SKB_RXCB(skb);
	int needed_headroom;

	/*
	 * If cooked monitor has been processed already, then
	 * don't do it again. If not, set the flag.
	 */
	if (rx->flags & IEEE80211_RX_CMNTR)
		goto out_free_skb;
	rx->flags |= IEEE80211_RX_CMNTR;

	/* If there are no cooked monitor interfaces, just free the SKB */
	if (!local->cooked_mntrs)
		goto out_free_skb;

	/* room for the radiotap header based on driver features */
	needed_headroom = ieee80211_rx_radiotap_space(local, status);

	if (skb_headroom(skb) < needed_headroom &&
	    pskb_expand_head(skb, needed_headroom, 0, GFP_ATOMIC))
		goto out_free_skb;

	/* prepend radiotap information */
	ieee80211_add_rx_radiotap_header(local, skb, rate, needed_headroom,
					 false);

	skb_set_mac_header(skb, 0);
	skb->ip_summed = CHECKSUM_UNNECESSARY;
	skb->pkt_type = PACKET_OTHERHOST;
	skb->protocol = htons(ETH_P_802_2);

	list_for_each_entry_rcu(sdata, &local->interfaces, list) {
		if (!ieee80211_sdata_running(sdata))
			continue;

		if (sdata->vif.type != NL80211_IFTYPE_MONITOR ||
		    !(sdata->u.mntr_flags & MONITOR_FLAG_COOK_FRAMES))
			continue;

		if (prev_dev) {
			skb2 = skb_clone(skb, GFP_ATOMIC);
			if (skb2) {
				skb2->dev = prev_dev;
				netif_receive_skb(skb2);
			}
		}

		prev_dev = sdata->dev;
		sdata->dev->stats.rx_packets++;
		sdata->dev->stats.rx_bytes += skb->len;
	}

	if (prev_dev) {
		skb->dev = prev_dev;
		netif_receive_skb(skb);
		return;
	}

 out_free_skb:
	dev_kfree_skb(skb);
}

static void ieee80211_rx_handlers_result(struct ieee80211_rx_data *rx,
					 ieee80211_rx_result res)
{
	switch (res) {
	case RX_DROP_MONITOR:
		I802_DEBUG_INC(rx->sdata->local->rx_handlers_drop);
		if (rx->sta)
			rx->sta->rx_dropped++;
		/* fall through */
	case RX_CONTINUE: {
		struct ieee80211_rate *rate = NULL;
		struct ieee80211_supported_band *sband;
		struct ieee80211_rx_status *status;

		status = IEEE80211_SKB_RXCB((rx->skb));

		sband = rx->local->hw.wiphy->bands[status->band];
		if (!(status->flag & RX_FLAG_HT) &&
		    !(status->flag & RX_FLAG_VHT))
			rate = &sband->bitrates[status->rate_idx];

		ieee80211_rx_cooked_monitor(rx, rate);
		break;
		}
	case RX_DROP_UNUSABLE:
		I802_DEBUG_INC(rx->sdata->local->rx_handlers_drop);
		if (rx->sta)
			rx->sta->rx_dropped++;
		dev_kfree_skb(rx->skb);
		break;
	case RX_QUEUED:
		I802_DEBUG_INC(rx->sdata->local->rx_handlers_queued);
		break;
	}
}

static void ieee80211_rx_handlers(struct ieee80211_rx_data *rx,
				  struct sk_buff_head *frames)
{
	ieee80211_rx_result res = RX_DROP_MONITOR;
	struct sk_buff *skb;

#define CALL_RXH(rxh)			\
	do {				\
		res = rxh(rx);		\
		if (res != RX_CONTINUE)	\
			goto rxh_next;  \
	} while (0);

	spin_lock_bh(&rx->local->rx_path_lock);

	while ((skb = __skb_dequeue(frames))) {
		/*
		 * all the other fields are valid across frames
		 * that belong to an aMPDU since they are on the
		 * same TID from the same station
		 */
		rx->skb = skb;

		CALL_RXH(ieee80211_rx_h_check_more_data)
		CALL_RXH(ieee80211_rx_h_uapsd_and_pspoll)
		CALL_RXH(ieee80211_rx_h_sta_process)
		CALL_RXH(ieee80211_rx_h_decrypt)
		CALL_RXH(ieee80211_rx_h_defragment)
		CALL_RXH(ieee80211_rx_h_michael_mic_verify)
		/* must be after MMIC verify so header is counted in MPDU mic */
#ifdef CONFIG_MAC80211_MESH
		if (ieee80211_vif_is_mesh(&rx->sdata->vif))
			CALL_RXH(ieee80211_rx_h_mesh_fwding);
#endif
		CALL_RXH(ieee80211_rx_h_amsdu)
		CALL_RXH(ieee80211_rx_h_data)

		/* special treatment -- needs the queue */
		res = ieee80211_rx_h_ctrl(rx, frames);
		if (res != RX_CONTINUE)
			goto rxh_next;

		CALL_RXH(ieee80211_rx_h_mgmt_check)
		CALL_RXH(ieee80211_rx_h_action)
		CALL_RXH(ieee80211_rx_h_userspace_mgmt)
		CALL_RXH(ieee80211_rx_h_action_return)
		CALL_RXH(ieee80211_rx_h_mgmt)

 rxh_next:
		ieee80211_rx_handlers_result(rx, res);

#undef CALL_RXH
	}

	spin_unlock_bh(&rx->local->rx_path_lock);
}

static void ieee80211_invoke_rx_handlers(struct ieee80211_rx_data *rx)
{
	struct sk_buff_head reorder_release;
	ieee80211_rx_result res = RX_DROP_MONITOR;

	__skb_queue_head_init(&reorder_release);

#define CALL_RXH(rxh)			\
	do {				\
		res = rxh(rx);		\
		if (res != RX_CONTINUE)	\
			goto rxh_next;  \
	} while (0);

	CALL_RXH(ieee80211_rx_h_check)

	ieee80211_rx_reorder_ampdu(rx, &reorder_release);

	ieee80211_rx_handlers(rx, &reorder_release);
	return;

 rxh_next:
	ieee80211_rx_handlers_result(rx, res);

#undef CALL_RXH
}

/*
 * This function makes calls into the RX path, therefore
 * it has to be invoked under RCU read lock.
 */
void ieee80211_release_reorder_timeout(struct sta_info *sta, int tid)
{
	struct sk_buff_head frames;
	struct ieee80211_rx_data rx = {
		.sta = sta,
		.sdata = sta->sdata,
		.local = sta->local,
		/* This is OK -- must be QoS data frame */
		.security_idx = tid,
		.seqno_idx = tid,
		.flags = 0,
	};
	struct tid_ampdu_rx *tid_agg_rx;

	tid_agg_rx = rcu_dereference(sta->ampdu_mlme.tid_rx[tid]);
	if (!tid_agg_rx)
		return;

	__skb_queue_head_init(&frames);

	spin_lock(&tid_agg_rx->reorder_lock);
	ieee80211_sta_reorder_release(sta->sdata, tid_agg_rx, &frames);
	spin_unlock(&tid_agg_rx->reorder_lock);

	ieee80211_rx_handlers(&rx, &frames);
}

/* main receive path */

static bool prepare_for_handlers(struct ieee80211_rx_data *rx,
				 struct ieee80211_hdr *hdr)
{
	struct ieee80211_sub_if_data *sdata = rx->sdata;
	struct sk_buff *skb = rx->skb;
	struct ieee80211_rx_status *status = IEEE80211_SKB_RXCB(skb);
	u8 *bssid = ieee80211_get_bssid(hdr, skb->len, sdata->vif.type);
	int multicast = is_multicast_ether_addr(hdr->addr1);

	switch (sdata->vif.type) {
	case NL80211_IFTYPE_STATION:
		if (!bssid && !sdata->u.mgd.use_4addr)
			return false;
		if (!multicast &&
		    !ether_addr_equal(sdata->vif.addr, hdr->addr1)) {
			if (!(sdata->dev->flags & IFF_PROMISC) ||
			    sdata->u.mgd.use_4addr)
				return false;
			status->rx_flags &= ~IEEE80211_RX_RA_MATCH;
		}
		break;
	case NL80211_IFTYPE_ADHOC:
		if (!bssid)
<<<<<<< HEAD
			return 0;
		if (compare_ether_addr(sdata->vif.addr, hdr->addr2) == 0 ||
		    compare_ether_addr(sdata->u.ibss.bssid, hdr->addr2) == 0)
			return 0;
=======
			return false;
		if (ether_addr_equal(sdata->vif.addr, hdr->addr2) ||
		    ether_addr_equal(sdata->u.ibss.bssid, hdr->addr2))
			return false;
>>>>>>> c3ade0e0
		if (ieee80211_is_beacon(hdr->frame_control)) {
			return true;
		} else if (!ieee80211_bssid_match(bssid, sdata->u.ibss.bssid)) {
			return false;
		} else if (!multicast &&
			   !ether_addr_equal(sdata->vif.addr, hdr->addr1)) {
			if (!(sdata->dev->flags & IFF_PROMISC))
				return false;
			status->rx_flags &= ~IEEE80211_RX_RA_MATCH;
		} else if (!rx->sta) {
			int rate_idx;
			if (status->flag & (RX_FLAG_HT | RX_FLAG_VHT))
				rate_idx = 0; /* TODO: HT/VHT rates */
			else
				rate_idx = status->rate_idx;
			ieee80211_ibss_rx_no_sta(sdata, bssid, hdr->addr2,
						 BIT(rate_idx));
		}
		break;
	case NL80211_IFTYPE_MESH_POINT:
		if (!multicast &&
		    !ether_addr_equal(sdata->vif.addr, hdr->addr1)) {
			if (!(sdata->dev->flags & IFF_PROMISC))
				return false;

			status->rx_flags &= ~IEEE80211_RX_RA_MATCH;
		}
		break;
	case NL80211_IFTYPE_AP_VLAN:
	case NL80211_IFTYPE_AP:
		if (!bssid) {
			if (!ether_addr_equal(sdata->vif.addr, hdr->addr1))
				return false;
		} else if (!ieee80211_bssid_match(bssid, sdata->vif.addr)) {
			/*
			 * Accept public action frames even when the
			 * BSSID doesn't match, this is used for P2P
			 * and location updates. Note that mac80211
			 * itself never looks at these frames.
			 */
			if (!multicast &&
			    !ether_addr_equal(sdata->vif.addr, hdr->addr1))
				return false;
			if (ieee80211_is_public_action(hdr, skb->len))
				return true;
			if (!ieee80211_is_beacon(hdr->frame_control))
				return false;
			status->rx_flags &= ~IEEE80211_RX_RA_MATCH;
		}
		break;
	case NL80211_IFTYPE_WDS:
		if (bssid || !ieee80211_is_data(hdr->frame_control))
			return false;
		if (!ether_addr_equal(sdata->u.wds.remote_addr, hdr->addr2))
			return false;
		break;
	case NL80211_IFTYPE_P2P_DEVICE:
		if (!ieee80211_is_public_action(hdr, skb->len) &&
		    !ieee80211_is_probe_req(hdr->frame_control) &&
		    !ieee80211_is_probe_resp(hdr->frame_control) &&
		    !ieee80211_is_beacon(hdr->frame_control))
			return false;
		if (!ether_addr_equal(sdata->vif.addr, hdr->addr1) &&
		    !multicast)
			status->rx_flags &= ~IEEE80211_RX_RA_MATCH;
		break;
	default:
		/* should never get here */
		WARN_ON_ONCE(1);
		break;
	}

	return true;
}

/*
 * This function returns whether or not the SKB
 * was destined for RX processing or not, which,
 * if consume is true, is equivalent to whether
 * or not the skb was consumed.
 */
static bool ieee80211_prepare_and_rx_handle(struct ieee80211_rx_data *rx,
					    struct sk_buff *skb, bool consume)
{
	struct ieee80211_local *local = rx->local;
	struct ieee80211_sub_if_data *sdata = rx->sdata;
	struct ieee80211_rx_status *status = IEEE80211_SKB_RXCB(skb);
	struct ieee80211_hdr *hdr = (void *)skb->data;

	rx->skb = skb;
	status->rx_flags |= IEEE80211_RX_RA_MATCH;

	if (!prepare_for_handlers(rx, hdr))
		return false;

	if (!consume) {
		skb = skb_copy(skb, GFP_ATOMIC);
		if (!skb) {
			if (net_ratelimit())
				wiphy_debug(local->hw.wiphy,
					"failed to copy skb for %s\n",
					sdata->name);
			return true;
		}

		rx->skb = skb;
	}

	ieee80211_invoke_rx_handlers(rx);
	return true;
}

/*
 * This is the actual Rx frames handler. as it blongs to Rx path it must
 * be called with rcu_read_lock protection.
 */
static void __ieee80211_rx_handle_packet(struct ieee80211_hw *hw,
					 struct sk_buff *skb)
{
	struct ieee80211_local *local = hw_to_local(hw);
	struct ieee80211_sub_if_data *sdata;
	struct ieee80211_hdr *hdr;
	__le16 fc;
	struct ieee80211_rx_data rx;
	struct ieee80211_sub_if_data *prev;
	struct sta_info *sta, *tmp, *prev_sta;
	int err = 0;

	fc = ((struct ieee80211_hdr *)skb->data)->frame_control;
	memset(&rx, 0, sizeof(rx));
	rx.skb = skb;
	rx.local = local;

	if (ieee80211_is_data(fc) || ieee80211_is_mgmt(fc))
		local->dot11ReceivedFragmentCount++;

<<<<<<< HEAD
	if (unlikely(test_bit(SCAN_HW_SCANNING, &local->scanning) ||
		     test_bit(SCAN_OFF_CHANNEL, &local->scanning)))
		status->rx_flags |= IEEE80211_RX_IN_SCAN;

=======
>>>>>>> c3ade0e0
	if (ieee80211_is_mgmt(fc)) {
		/* drop frame if too short for header */
		if (skb->len < ieee80211_hdrlen(fc))
			err = -ENOBUFS;
		else
			err = skb_linearize(skb);
	} else {
		err = !pskb_may_pull(skb, ieee80211_hdrlen(fc));
	}

	if (err) {
		dev_kfree_skb(skb);
		return;
	}

	hdr = (struct ieee80211_hdr *)skb->data;
	ieee80211_parse_qos(&rx);
	ieee80211_verify_alignment(&rx);

	if (unlikely(ieee80211_is_probe_resp(hdr->frame_control) ||
		     ieee80211_is_beacon(hdr->frame_control)))
		ieee80211_scan_rx(local, skb);

	if (ieee80211_is_data(fc)) {
		prev_sta = NULL;

		for_each_sta_info(local, hdr->addr2, sta, tmp) {
			if (!prev_sta) {
				prev_sta = sta;
				continue;
			}

			rx.sta = prev_sta;
			rx.sdata = prev_sta->sdata;
			ieee80211_prepare_and_rx_handle(&rx, skb, false);

			prev_sta = sta;
		}

		if (prev_sta) {
			rx.sta = prev_sta;
			rx.sdata = prev_sta->sdata;

			if (ieee80211_prepare_and_rx_handle(&rx, skb, true))
				return;
			goto out;
		}
	}

	prev = NULL;

	list_for_each_entry_rcu(sdata, &local->interfaces, list) {
		if (!ieee80211_sdata_running(sdata))
			continue;

		if (sdata->vif.type == NL80211_IFTYPE_MONITOR ||
		    sdata->vif.type == NL80211_IFTYPE_AP_VLAN)
			continue;

		/*
		 * frame is destined for this interface, but if it's
		 * not also for the previous one we handle that after
		 * the loop to avoid copying the SKB once too much
		 */

		if (!prev) {
			prev = sdata;
			continue;
		}

		rx.sta = sta_info_get_bss(prev, hdr->addr2);
		rx.sdata = prev;
		ieee80211_prepare_and_rx_handle(&rx, skb, false);

		prev = sdata;
	}

	if (prev) {
		rx.sta = sta_info_get_bss(prev, hdr->addr2);
		rx.sdata = prev;

		if (ieee80211_prepare_and_rx_handle(&rx, skb, true))
			return;
	}

 out:
	dev_kfree_skb(skb);
}

/*
 * This is the receive path handler. It is called by a low level driver when an
 * 802.11 MPDU is received from the hardware.
 */
void ieee80211_rx(struct ieee80211_hw *hw, struct sk_buff *skb)
{
	struct ieee80211_local *local = hw_to_local(hw);
	struct ieee80211_rate *rate = NULL;
	struct ieee80211_supported_band *sband;
	struct ieee80211_rx_status *status = IEEE80211_SKB_RXCB(skb);

	WARN_ON_ONCE(softirq_count() == 0);

	if (WARN_ON(status->band >= IEEE80211_NUM_BANDS))
		goto drop;

	sband = local->hw.wiphy->bands[status->band];
	if (WARN_ON(!sband))
		goto drop;

	/*
	 * If we're suspending, it is possible although not too likely
	 * that we'd be receiving frames after having already partially
	 * quiesced the stack. We can't process such frames then since
	 * that might, for example, cause stations to be added or other
	 * driver callbacks be invoked.
	 */
	if (unlikely(local->quiescing || local->suspended))
		goto drop;

	/* We might be during a HW reconfig, prevent Rx for the same reason */
	if (unlikely(local->in_reconfig))
		goto drop;

	/*
	 * The same happens when we're not even started,
	 * but that's worth a warning.
	 */
	if (WARN_ON(!local->started))
		goto drop;

	if (likely(!(status->flag & RX_FLAG_FAILED_PLCP_CRC))) {
		/*
		 * Validate the rate, unless a PLCP error means that
		 * we probably can't have a valid rate here anyway.
		 */

		if (status->flag & RX_FLAG_HT) {
			/*
			 * rate_idx is MCS index, which can be [0-76]
			 * as documented on:
			 *
			 * http://wireless.kernel.org/en/developers/Documentation/ieee80211/802.11n
			 *
			 * Anything else would be some sort of driver or
			 * hardware error. The driver should catch hardware
			 * errors.
			 */
			if (WARN(status->rate_idx > 76,
				 "Rate marked as an HT rate but passed "
				 "status->rate_idx is not "
				 "an MCS index [0-76]: %d (0x%02x)\n",
				 status->rate_idx,
				 status->rate_idx))
				goto drop;
		} else if (status->flag & RX_FLAG_VHT) {
			if (WARN_ONCE(status->rate_idx > 9 ||
				      !status->vht_nss ||
				      status->vht_nss > 8,
				      "Rate marked as a VHT rate but data is invalid: MCS: %d, NSS: %d\n",
				      status->rate_idx, status->vht_nss))
				goto drop;
		} else {
			if (WARN_ON(status->rate_idx >= sband->n_bitrates))
				goto drop;
			rate = &sband->bitrates[status->rate_idx];
		}
	}

	status->rx_flags = 0;

	/*
	 * key references and virtual interfaces are protected using RCU
	 * and this requires that we are in a read-side RCU section during
	 * receive processing
	 */
	rcu_read_lock();

	/*
	 * Frames with failed FCS/PLCP checksum are not returned,
	 * all other frames are returned without radiotap header
	 * if it was previously present.
	 * Also, frames with less than 16 bytes are dropped.
	 */
	skb = ieee80211_rx_monitor(local, skb, rate);
	if (!skb) {
		rcu_read_unlock();
		return;
	}

	ieee80211_tpt_led_trig_rx(local,
			((struct ieee80211_hdr *)skb->data)->frame_control,
			skb->len);
	__ieee80211_rx_handle_packet(hw, skb);

	rcu_read_unlock();

	return;
 drop:
	kfree_skb(skb);
}
EXPORT_SYMBOL(ieee80211_rx);

/* This is a version of the rx handler that can be called from hard irq
 * context. Post the skb on the queue and schedule the tasklet */
void ieee80211_rx_irqsafe(struct ieee80211_hw *hw, struct sk_buff *skb)
{
	struct ieee80211_local *local = hw_to_local(hw);

	BUILD_BUG_ON(sizeof(struct ieee80211_rx_status) > sizeof(skb->cb));

	skb->pkt_type = IEEE80211_RX_MSG;
	skb_queue_tail(&local->skb_queue, skb);
	tasklet_schedule(&local->tasklet);
}
EXPORT_SYMBOL(ieee80211_rx_irqsafe);<|MERGE_RESOLUTION|>--- conflicted
+++ resolved
@@ -595,37 +595,6 @@
 
 /* rx handlers */
 
-<<<<<<< HEAD
-static ieee80211_rx_result debug_noinline
-ieee80211_rx_h_passive_scan(struct ieee80211_rx_data *rx)
-{
-	struct ieee80211_local *local = rx->local;
-	struct ieee80211_rx_status *status = IEEE80211_SKB_RXCB(rx->skb);
-	struct sk_buff *skb = rx->skb;
-
-	if (likely(!(status->rx_flags & IEEE80211_RX_IN_SCAN) &&
-		   !local->sched_scanning))
-		return RX_CONTINUE;
-
-	if (test_bit(SCAN_HW_SCANNING, &local->scanning) ||
-	    local->sched_scanning)
-		return ieee80211_scan_rx(rx->sdata, skb);
-
-	if (test_bit(SCAN_SW_SCANNING, &local->scanning)) {
-		/* drop all the other packets during a software scan anyway */
-		if (ieee80211_scan_rx(rx->sdata, skb) != RX_QUEUED)
-			dev_kfree_skb(skb);
-		return RX_QUEUED;
-	}
-
-	/* scanning finished during invoking of handlers */
-	I802_DEBUG_INC(local->rx_handlers_drop_passive_scan);
-	return RX_DROP_UNUSABLE;
-}
-
-
-=======
->>>>>>> c3ade0e0
 static int ieee80211_is_unicast_robust_mgmt_frame(struct sk_buff *skb)
 {
 	struct ieee80211_hdr *hdr = (struct ieee80211_hdr *) skb->data;
@@ -1067,8 +1036,12 @@
 		     rx->sdata->vif.type != NL80211_IFTYPE_ADHOC &&
 		     rx->sdata->vif.type != NL80211_IFTYPE_WDS &&
 		     (!rx->sta || !test_sta_flag(rx->sta, WLAN_STA_ASSOC)))) {
-<<<<<<< HEAD
-		if (rx->sta && rx->sta->dummy &&
+		/*
+		 * accept port control frames from the AP even when it's not
+		 * yet marked ASSOC to prevent a race where we don't set the
+		 * assoc bit quickly enough before it sends the first frame
+		 */
+		if (rx->sta && rx->sdata->vif.type == NL80211_IFTYPE_STATION &&
 		    ieee80211_is_data_present(hdr->frame_control)) {
 			unsigned int hdrlen;
 			__be16 ethertype;
@@ -1082,12 +1055,327 @@
 			if (ethertype == rx->sdata->control_port_protocol)
 				return RX_CONTINUE;
 		}
+
+		if (rx->sdata->vif.type == NL80211_IFTYPE_AP &&
+		    cfg80211_rx_spurious_frame(rx->sdata->dev,
+					       hdr->addr2,
+					       GFP_ATOMIC))
+			return RX_DROP_UNUSABLE;
+
 		return RX_DROP_MONITOR;
 	}
 
 	return RX_CONTINUE;
 }
 
+
+static ieee80211_rx_result debug_noinline
+ieee80211_rx_h_check_more_data(struct ieee80211_rx_data *rx)
+{
+	struct ieee80211_local *local;
+	struct ieee80211_hdr *hdr;
+	struct sk_buff *skb;
+
+	local = rx->local;
+	skb = rx->skb;
+	hdr = (struct ieee80211_hdr *) skb->data;
+
+	if (!local->pspolling)
+		return RX_CONTINUE;
+
+	if (!ieee80211_has_fromds(hdr->frame_control))
+		/* this is not from AP */
+		return RX_CONTINUE;
+
+	if (!ieee80211_is_data(hdr->frame_control))
+		return RX_CONTINUE;
+
+	if (!ieee80211_has_moredata(hdr->frame_control)) {
+		/* AP has no more frames buffered for us */
+		local->pspolling = false;
+		return RX_CONTINUE;
+	}
+
+	/* more data bit is set, let's request a new frame from the AP */
+	ieee80211_send_pspoll(local, rx->sdata);
+
+	return RX_CONTINUE;
+}
+
+static void sta_ps_start(struct sta_info *sta)
+{
+	struct ieee80211_sub_if_data *sdata = sta->sdata;
+	struct ieee80211_local *local = sdata->local;
+	struct ps_data *ps;
+
+	if (sta->sdata->vif.type == NL80211_IFTYPE_AP ||
+	    sta->sdata->vif.type == NL80211_IFTYPE_AP_VLAN)
+		ps = &sdata->bss->ps;
+	else
+		return;
+
+	atomic_inc(&ps->num_sta_ps);
+	set_sta_flag(sta, WLAN_STA_PS_STA);
+	if (!(local->hw.flags & IEEE80211_HW_AP_LINK_PS))
+		drv_sta_notify(local, sdata, STA_NOTIFY_SLEEP, &sta->sta);
+	ps_dbg(sdata, "STA %pM aid %d enters power save mode\n",
+	       sta->sta.addr, sta->sta.aid);
+}
+
+static void sta_ps_end(struct sta_info *sta)
+{
+	ps_dbg(sta->sdata, "STA %pM aid %d exits power save mode\n",
+	       sta->sta.addr, sta->sta.aid);
+
+	if (test_sta_flag(sta, WLAN_STA_PS_DRIVER)) {
+		/*
+		 * Clear the flag only if the other one is still set
+		 * so that the TX path won't start TX'ing new frames
+		 * directly ... In the case that the driver flag isn't
+		 * set ieee80211_sta_ps_deliver_wakeup() will clear it.
+		 */
+		clear_sta_flag(sta, WLAN_STA_PS_STA);
+		ps_dbg(sta->sdata, "STA %pM aid %d driver-ps-blocked\n",
+		       sta->sta.addr, sta->sta.aid);
+		return;
+	}
+
+	ieee80211_sta_ps_deliver_wakeup(sta);
+}
+
+int ieee80211_sta_ps_transition(struct ieee80211_sta *sta, bool start)
+{
+	struct sta_info *sta_inf = container_of(sta, struct sta_info, sta);
+	bool in_ps;
+
+	WARN_ON(!(sta_inf->local->hw.flags & IEEE80211_HW_AP_LINK_PS));
+
+	/* Don't let the same PS state be set twice */
+	in_ps = test_sta_flag(sta_inf, WLAN_STA_PS_STA);
+	if ((start && in_ps) || (!start && !in_ps))
+		return -EINVAL;
+
+	if (start)
+		sta_ps_start(sta_inf);
+	else
+		sta_ps_end(sta_inf);
+
+	return 0;
+}
+EXPORT_SYMBOL(ieee80211_sta_ps_transition);
+
+static ieee80211_rx_result debug_noinline
+ieee80211_rx_h_uapsd_and_pspoll(struct ieee80211_rx_data *rx)
+{
+	struct ieee80211_sub_if_data *sdata = rx->sdata;
+	struct ieee80211_hdr *hdr = (void *)rx->skb->data;
+	struct ieee80211_rx_status *status = IEEE80211_SKB_RXCB(rx->skb);
+	int tid, ac;
+
+	if (!rx->sta || !(status->rx_flags & IEEE80211_RX_RA_MATCH))
+		return RX_CONTINUE;
+
+	if (sdata->vif.type != NL80211_IFTYPE_AP &&
+	    sdata->vif.type != NL80211_IFTYPE_AP_VLAN)
+		return RX_CONTINUE;
+
+	/*
+	 * The device handles station powersave, so don't do anything about
+	 * uAPSD and PS-Poll frames (the latter shouldn't even come up from
+	 * it to mac80211 since they're handled.)
+	 */
+	if (sdata->local->hw.flags & IEEE80211_HW_AP_LINK_PS)
+		return RX_CONTINUE;
+
+	/*
+	 * Don't do anything if the station isn't already asleep. In
+	 * the uAPSD case, the station will probably be marked asleep,
+	 * in the PS-Poll case the station must be confused ...
+	 */
+	if (!test_sta_flag(rx->sta, WLAN_STA_PS_STA))
+		return RX_CONTINUE;
+
+	if (unlikely(ieee80211_is_pspoll(hdr->frame_control))) {
+		if (!test_sta_flag(rx->sta, WLAN_STA_SP)) {
+			if (!test_sta_flag(rx->sta, WLAN_STA_PS_DRIVER))
+				ieee80211_sta_ps_deliver_poll_response(rx->sta);
+			else
+				set_sta_flag(rx->sta, WLAN_STA_PSPOLL);
+		}
+
+		/* Free PS Poll skb here instead of returning RX_DROP that would
+		 * count as an dropped frame. */
+		dev_kfree_skb(rx->skb);
+
+		return RX_QUEUED;
+	} else if (!ieee80211_has_morefrags(hdr->frame_control) &&
+		   !(status->rx_flags & IEEE80211_RX_DEFERRED_RELEASE) &&
+		   ieee80211_has_pm(hdr->frame_control) &&
+		   (ieee80211_is_data_qos(hdr->frame_control) ||
+		    ieee80211_is_qos_nullfunc(hdr->frame_control))) {
+		tid = *ieee80211_get_qos_ctl(hdr) & IEEE80211_QOS_CTL_TID_MASK;
+		ac = ieee802_1d_to_ac[tid & 7];
+
+		/*
+		 * If this AC is not trigger-enabled do nothing.
+		 *
+		 * NB: This could/should check a separate bitmap of trigger-
+		 * enabled queues, but for now we only implement uAPSD w/o
+		 * TSPEC changes to the ACs, so they're always the same.
+		 */
+		if (!(rx->sta->sta.uapsd_queues & BIT(ac)))
+			return RX_CONTINUE;
+
+		/* if we are in a service period, do nothing */
+		if (test_sta_flag(rx->sta, WLAN_STA_SP))
+			return RX_CONTINUE;
+
+		if (!test_sta_flag(rx->sta, WLAN_STA_PS_DRIVER))
+			ieee80211_sta_ps_deliver_uapsd(rx->sta);
+		else
+			set_sta_flag(rx->sta, WLAN_STA_UAPSD);
+	}
+
+	return RX_CONTINUE;
+}
+
+static ieee80211_rx_result debug_noinline
+ieee80211_rx_h_sta_process(struct ieee80211_rx_data *rx)
+{
+	struct sta_info *sta = rx->sta;
+	struct sk_buff *skb = rx->skb;
+	struct ieee80211_rx_status *status = IEEE80211_SKB_RXCB(skb);
+	struct ieee80211_hdr *hdr = (struct ieee80211_hdr *)skb->data;
+	int i;
+
+	if (!sta)
+		return RX_CONTINUE;
+
+	/*
+	 * Update last_rx only for IBSS packets which are for the current
+	 * BSSID and for station already AUTHORIZED to avoid keeping the
+	 * current IBSS network alive in cases where other STAs start
+	 * using different BSSID. This will also give the station another
+	 * chance to restart the authentication/authorization in case
+	 * something went wrong the first time.
+	 */
+	if (rx->sdata->vif.type == NL80211_IFTYPE_ADHOC) {
+		u8 *bssid = ieee80211_get_bssid(hdr, rx->skb->len,
+						NL80211_IFTYPE_ADHOC);
+		if (ether_addr_equal(bssid, rx->sdata->u.ibss.bssid) &&
+		    test_sta_flag(sta, WLAN_STA_AUTHORIZED)) {
+			sta->last_rx = jiffies;
+			if (ieee80211_is_data(hdr->frame_control)) {
+				sta->last_rx_rate_idx = status->rate_idx;
+				sta->last_rx_rate_flag = status->flag;
+				sta->last_rx_rate_vht_nss = status->vht_nss;
+			}
+		}
+	} else if (!is_multicast_ether_addr(hdr->addr1)) {
+		/*
+		 * Mesh beacons will update last_rx when if they are found to
+		 * match the current local configuration when processed.
+		 */
+		sta->last_rx = jiffies;
+		if (ieee80211_is_data(hdr->frame_control)) {
+			sta->last_rx_rate_idx = status->rate_idx;
+			sta->last_rx_rate_flag = status->flag;
+			sta->last_rx_rate_vht_nss = status->vht_nss;
+		}
+	}
+
+	if (!(status->rx_flags & IEEE80211_RX_RA_MATCH))
+		return RX_CONTINUE;
+
+	if (rx->sdata->vif.type == NL80211_IFTYPE_STATION)
+		ieee80211_sta_rx_notify(rx->sdata, hdr);
+
+	sta->rx_fragments++;
+	sta->rx_bytes += rx->skb->len;
+	if (!(status->flag & RX_FLAG_NO_SIGNAL_VAL)) {
+		sta->last_signal = status->signal;
+		ewma_add(&sta->avg_signal, -status->signal);
+	}
+
+	if (status->chains) {
+		sta->chains = status->chains;
+		for (i = 0; i < ARRAY_SIZE(status->chain_signal); i++) {
+			int signal = status->chain_signal[i];
+
+			if (!(status->chains & BIT(i)))
+				continue;
+
+			sta->chain_signal_last[i] = signal;
+			ewma_add(&sta->chain_signal_avg[i], -signal);
+		}
+	}
+
+	/*
+	 * Change STA power saving mode only at the end of a frame
+	 * exchange sequence.
+	 */
+	if (!(sta->local->hw.flags & IEEE80211_HW_AP_LINK_PS) &&
+	    !ieee80211_has_morefrags(hdr->frame_control) &&
+	    !(status->rx_flags & IEEE80211_RX_DEFERRED_RELEASE) &&
+	    (rx->sdata->vif.type == NL80211_IFTYPE_AP ||
+	     rx->sdata->vif.type == NL80211_IFTYPE_AP_VLAN)) {
+		if (test_sta_flag(sta, WLAN_STA_PS_STA)) {
+			/*
+			 * Ignore doze->wake transitions that are
+			 * indicated by non-data frames, the standard
+			 * is unclear here, but for example going to
+			 * PS mode and then scanning would cause a
+			 * doze->wake transition for the probe request,
+			 * and that is clearly undesirable.
+			 */
+			if (ieee80211_is_data(hdr->frame_control) &&
+			    !ieee80211_has_pm(hdr->frame_control))
+				sta_ps_end(sta);
+		} else {
+			if (ieee80211_has_pm(hdr->frame_control))
+				sta_ps_start(sta);
+		}
+	}
+
+	/* mesh power save support */
+	if (ieee80211_vif_is_mesh(&rx->sdata->vif))
+		ieee80211_mps_rx_h_sta_process(sta, hdr);
+
+	/*
+	 * Drop (qos-)data::nullfunc frames silently, since they
+	 * are used only to control station power saving mode.
+	 */
+	if (ieee80211_is_nullfunc(hdr->frame_control) ||
+	    ieee80211_is_qos_nullfunc(hdr->frame_control)) {
+		I802_DEBUG_INC(rx->local->rx_handlers_drop_nullfunc);
+
+		/*
+		 * If we receive a 4-addr nullfunc frame from a STA
+		 * that was not moved to a 4-addr STA vlan yet send
+		 * the event to userspace and for older hostapd drop
+		 * the frame to the monitor interface.
+		 */
+		if (ieee80211_has_a4(hdr->frame_control) &&
+		    (rx->sdata->vif.type == NL80211_IFTYPE_AP ||
+		     (rx->sdata->vif.type == NL80211_IFTYPE_AP_VLAN &&
+		      !rx->sdata->u.vlan.sta))) {
+			if (!test_and_set_sta_flag(sta, WLAN_STA_4ADDR_EVENT))
+				cfg80211_rx_unexpected_4addr_frame(
+					rx->sdata->dev, sta->sta.addr,
+					GFP_ATOMIC);
+			return RX_DROP_MONITOR;
+		}
+		/*
+		 * Update counter and free packet here to avoid
+		 * counting this as a dropped packed.
+		 */
+		sta->rx_packets++;
+		dev_kfree_skb(rx->skb);
+		return RX_QUEUED;
+	}
+
+	return RX_CONTINUE;
+} /* ieee80211_rx_h_sta_process */
 
 static ieee80211_rx_result debug_noinline
 ieee80211_rx_h_decrypt(struct ieee80211_rx_data *rx)
@@ -1101,6 +1389,7 @@
 	struct ieee80211_key *sta_ptk = NULL;
 	int mmie_keyidx = -1;
 	__le16 fc;
+	const struct ieee80211_cipher_scheme *cs = NULL;
 
 	/*
 	 * Key selection 101
@@ -1138,465 +1427,6 @@
 
 	/* start without a key */
 	rx->key = NULL;
-
-	if (rx->sta)
-		sta_ptk = rcu_dereference(rx->sta->ptk);
-
-	fc = hdr->frame_control;
-
-	if (!ieee80211_has_protected(fc))
-		mmie_keyidx = ieee80211_get_mmie_keyidx(rx->skb);
-
-	if (!is_multicast_ether_addr(hdr->addr1) && sta_ptk) {
-		rx->key = sta_ptk;
-		if ((status->flag & RX_FLAG_DECRYPTED) &&
-		    (status->flag & RX_FLAG_IV_STRIPPED))
-			return RX_CONTINUE;
-		/* Skip decryption if the frame is not protected. */
-		if (!ieee80211_has_protected(fc))
-			return RX_CONTINUE;
-	} else if (mmie_keyidx >= 0) {
-		/* Broadcast/multicast robust management frame / BIP */
-		if ((status->flag & RX_FLAG_DECRYPTED) &&
-		    (status->flag & RX_FLAG_IV_STRIPPED))
-			return RX_CONTINUE;
-
-		if (mmie_keyidx < NUM_DEFAULT_KEYS ||
-		    mmie_keyidx >= NUM_DEFAULT_KEYS + NUM_DEFAULT_MGMT_KEYS)
-			return RX_DROP_MONITOR; /* unexpected BIP keyidx */
-		if (rx->sta)
-			rx->key = rcu_dereference(rx->sta->gtk[mmie_keyidx]);
-		if (!rx->key)
-			rx->key = rcu_dereference(rx->sdata->keys[mmie_keyidx]);
-	} else if (!ieee80211_has_protected(fc)) {
-		/*
-		 * The frame was not protected, so skip decryption. However, we
-		 * need to set rx->key if there is a key that could have been
-		 * used so that the frame may be dropped if encryption would
-		 * have been expected.
-		 */
-		struct ieee80211_key *key = NULL;
-		struct ieee80211_sub_if_data *sdata = rx->sdata;
-		int i;
-
-		if (ieee80211_is_mgmt(fc) &&
-		    is_multicast_ether_addr(hdr->addr1) &&
-		    (key = rcu_dereference(rx->sdata->default_mgmt_key)))
-			rx->key = key;
-		else {
-			if (rx->sta) {
-				for (i = 0; i < NUM_DEFAULT_KEYS; i++) {
-					key = rcu_dereference(rx->sta->gtk[i]);
-					if (key)
-						break;
-				}
-			}
-			if (!key) {
-				for (i = 0; i < NUM_DEFAULT_KEYS; i++) {
-					key = rcu_dereference(sdata->keys[i]);
-					if (key)
-						break;
-				}
-			}
-			if (key)
-				rx->key = key;
-		}
-		return RX_CONTINUE;
-	} else {
-		u8 keyid;
-=======
->>>>>>> c3ade0e0
-		/*
-		 * accept port control frames from the AP even when it's not
-		 * yet marked ASSOC to prevent a race where we don't set the
-		 * assoc bit quickly enough before it sends the first frame
-		 */
-		if (rx->sta && rx->sdata->vif.type == NL80211_IFTYPE_STATION &&
-		    ieee80211_is_data_present(hdr->frame_control)) {
-			unsigned int hdrlen;
-			__be16 ethertype;
-
-			hdrlen = ieee80211_hdrlen(hdr->frame_control);
-
-			if (rx->skb->len < hdrlen + 8)
-				return RX_DROP_MONITOR;
-
-			skb_copy_bits(rx->skb, hdrlen + 6, &ethertype, 2);
-			if (ethertype == rx->sdata->control_port_protocol)
-				return RX_CONTINUE;
-		}
-
-		if (rx->sdata->vif.type == NL80211_IFTYPE_AP &&
-		    cfg80211_rx_spurious_frame(rx->sdata->dev,
-					       hdr->addr2,
-					       GFP_ATOMIC))
-			return RX_DROP_UNUSABLE;
-
-		return RX_DROP_MONITOR;
-	}
-
-	return RX_CONTINUE;
-}
-
-
-static ieee80211_rx_result debug_noinline
-ieee80211_rx_h_check_more_data(struct ieee80211_rx_data *rx)
-{
-	struct ieee80211_local *local;
-	struct ieee80211_hdr *hdr;
-	struct sk_buff *skb;
-
-	local = rx->local;
-	skb = rx->skb;
-	hdr = (struct ieee80211_hdr *) skb->data;
-
-	if (!local->pspolling)
-		return RX_CONTINUE;
-
-	if (!ieee80211_has_fromds(hdr->frame_control))
-		/* this is not from AP */
-		return RX_CONTINUE;
-
-	if (!ieee80211_is_data(hdr->frame_control))
-		return RX_CONTINUE;
-
-	if (!ieee80211_has_moredata(hdr->frame_control)) {
-		/* AP has no more frames buffered for us */
-		local->pspolling = false;
-		return RX_CONTINUE;
-	}
-
-	/* more data bit is set, let's request a new frame from the AP */
-	ieee80211_send_pspoll(local, rx->sdata);
-
-	return RX_CONTINUE;
-}
-
-static void sta_ps_start(struct sta_info *sta)
-{
-	struct ieee80211_sub_if_data *sdata = sta->sdata;
-	struct ieee80211_local *local = sdata->local;
-	struct ps_data *ps;
-
-	if (sta->sdata->vif.type == NL80211_IFTYPE_AP ||
-	    sta->sdata->vif.type == NL80211_IFTYPE_AP_VLAN)
-		ps = &sdata->bss->ps;
-	else
-		return;
-
-	atomic_inc(&ps->num_sta_ps);
-	set_sta_flag(sta, WLAN_STA_PS_STA);
-	if (!(local->hw.flags & IEEE80211_HW_AP_LINK_PS))
-		drv_sta_notify(local, sdata, STA_NOTIFY_SLEEP, &sta->sta);
-	ps_dbg(sdata, "STA %pM aid %d enters power save mode\n",
-	       sta->sta.addr, sta->sta.aid);
-}
-
-static void sta_ps_end(struct sta_info *sta)
-{
-	ps_dbg(sta->sdata, "STA %pM aid %d exits power save mode\n",
-	       sta->sta.addr, sta->sta.aid);
-
-	if (test_sta_flag(sta, WLAN_STA_PS_DRIVER)) {
-		/*
-		 * Clear the flag only if the other one is still set
-		 * so that the TX path won't start TX'ing new frames
-		 * directly ... In the case that the driver flag isn't
-		 * set ieee80211_sta_ps_deliver_wakeup() will clear it.
-		 */
-		clear_sta_flag(sta, WLAN_STA_PS_STA);
-		ps_dbg(sta->sdata, "STA %pM aid %d driver-ps-blocked\n",
-		       sta->sta.addr, sta->sta.aid);
-		return;
-	}
-
-	ieee80211_sta_ps_deliver_wakeup(sta);
-}
-
-int ieee80211_sta_ps_transition(struct ieee80211_sta *sta, bool start)
-{
-	struct sta_info *sta_inf = container_of(sta, struct sta_info, sta);
-	bool in_ps;
-
-	WARN_ON(!(sta_inf->local->hw.flags & IEEE80211_HW_AP_LINK_PS));
-
-	/* Don't let the same PS state be set twice */
-	in_ps = test_sta_flag(sta_inf, WLAN_STA_PS_STA);
-	if ((start && in_ps) || (!start && !in_ps))
-		return -EINVAL;
-
-	if (start)
-		sta_ps_start(sta_inf);
-	else
-		sta_ps_end(sta_inf);
-
-	return 0;
-}
-EXPORT_SYMBOL(ieee80211_sta_ps_transition);
-
-static ieee80211_rx_result debug_noinline
-ieee80211_rx_h_uapsd_and_pspoll(struct ieee80211_rx_data *rx)
-{
-	struct ieee80211_sub_if_data *sdata = rx->sdata;
-	struct ieee80211_hdr *hdr = (void *)rx->skb->data;
-	struct ieee80211_rx_status *status = IEEE80211_SKB_RXCB(rx->skb);
-	int tid, ac;
-
-	if (!rx->sta || !(status->rx_flags & IEEE80211_RX_RA_MATCH))
-		return RX_CONTINUE;
-
-	if (sdata->vif.type != NL80211_IFTYPE_AP &&
-	    sdata->vif.type != NL80211_IFTYPE_AP_VLAN)
-		return RX_CONTINUE;
-
-	/*
-	 * The device handles station powersave, so don't do anything about
-	 * uAPSD and PS-Poll frames (the latter shouldn't even come up from
-	 * it to mac80211 since they're handled.)
-	 */
-	if (sdata->local->hw.flags & IEEE80211_HW_AP_LINK_PS)
-		return RX_CONTINUE;
-
-	/*
-	 * Don't do anything if the station isn't already asleep. In
-	 * the uAPSD case, the station will probably be marked asleep,
-	 * in the PS-Poll case the station must be confused ...
-	 */
-	if (!test_sta_flag(rx->sta, WLAN_STA_PS_STA))
-		return RX_CONTINUE;
-
-	if (unlikely(ieee80211_is_pspoll(hdr->frame_control))) {
-		if (!test_sta_flag(rx->sta, WLAN_STA_SP)) {
-			if (!test_sta_flag(rx->sta, WLAN_STA_PS_DRIVER))
-				ieee80211_sta_ps_deliver_poll_response(rx->sta);
-			else
-				set_sta_flag(rx->sta, WLAN_STA_PSPOLL);
-		}
-
-		/* Free PS Poll skb here instead of returning RX_DROP that would
-		 * count as an dropped frame. */
-		dev_kfree_skb(rx->skb);
-
-		return RX_QUEUED;
-	} else if (!ieee80211_has_morefrags(hdr->frame_control) &&
-		   !(status->rx_flags & IEEE80211_RX_DEFERRED_RELEASE) &&
-		   ieee80211_has_pm(hdr->frame_control) &&
-		   (ieee80211_is_data_qos(hdr->frame_control) ||
-		    ieee80211_is_qos_nullfunc(hdr->frame_control))) {
-		tid = *ieee80211_get_qos_ctl(hdr) & IEEE80211_QOS_CTL_TID_MASK;
-		ac = ieee802_1d_to_ac[tid & 7];
-
-		/*
-		 * If this AC is not trigger-enabled do nothing.
-		 *
-		 * NB: This could/should check a separate bitmap of trigger-
-		 * enabled queues, but for now we only implement uAPSD w/o
-		 * TSPEC changes to the ACs, so they're always the same.
-		 */
-		if (!(rx->sta->sta.uapsd_queues & BIT(ac)))
-			return RX_CONTINUE;
-
-		/* if we are in a service period, do nothing */
-		if (test_sta_flag(rx->sta, WLAN_STA_SP))
-			return RX_CONTINUE;
-
-		if (!test_sta_flag(rx->sta, WLAN_STA_PS_DRIVER))
-			ieee80211_sta_ps_deliver_uapsd(rx->sta);
-		else
-			set_sta_flag(rx->sta, WLAN_STA_UAPSD);
-	}
-
-	return RX_CONTINUE;
-}
-
-static ieee80211_rx_result debug_noinline
-ieee80211_rx_h_sta_process(struct ieee80211_rx_data *rx)
-{
-	struct sta_info *sta = rx->sta;
-	struct sk_buff *skb = rx->skb;
-	struct ieee80211_rx_status *status = IEEE80211_SKB_RXCB(skb);
-	struct ieee80211_hdr *hdr = (struct ieee80211_hdr *)skb->data;
-	int i;
-
-	if (!sta)
-		return RX_CONTINUE;
-
-	/*
-	 * Update last_rx only for IBSS packets which are for the current
-	 * BSSID and for station already AUTHORIZED to avoid keeping the
-	 * current IBSS network alive in cases where other STAs start
-	 * using different BSSID. This will also give the station another
-	 * chance to restart the authentication/authorization in case
-	 * something went wrong the first time.
-	 */
-	if (rx->sdata->vif.type == NL80211_IFTYPE_ADHOC) {
-		u8 *bssid = ieee80211_get_bssid(hdr, rx->skb->len,
-						NL80211_IFTYPE_ADHOC);
-		if (ether_addr_equal(bssid, rx->sdata->u.ibss.bssid) &&
-		    test_sta_flag(sta, WLAN_STA_AUTHORIZED)) {
-			sta->last_rx = jiffies;
-			if (ieee80211_is_data(hdr->frame_control)) {
-				sta->last_rx_rate_idx = status->rate_idx;
-				sta->last_rx_rate_flag = status->flag;
-				sta->last_rx_rate_vht_nss = status->vht_nss;
-			}
-		}
-	} else if (!is_multicast_ether_addr(hdr->addr1)) {
-		/*
-		 * Mesh beacons will update last_rx when if they are found to
-		 * match the current local configuration when processed.
-		 */
-		sta->last_rx = jiffies;
-		if (ieee80211_is_data(hdr->frame_control)) {
-			sta->last_rx_rate_idx = status->rate_idx;
-			sta->last_rx_rate_flag = status->flag;
-			sta->last_rx_rate_vht_nss = status->vht_nss;
-		}
-	}
-
-	if (!(status->rx_flags & IEEE80211_RX_RA_MATCH))
-		return RX_CONTINUE;
-
-	if (rx->sdata->vif.type == NL80211_IFTYPE_STATION)
-		ieee80211_sta_rx_notify(rx->sdata, hdr);
-
-	sta->rx_fragments++;
-	sta->rx_bytes += rx->skb->len;
-	if (!(status->flag & RX_FLAG_NO_SIGNAL_VAL)) {
-		sta->last_signal = status->signal;
-		ewma_add(&sta->avg_signal, -status->signal);
-	}
-
-	if (status->chains) {
-		sta->chains = status->chains;
-		for (i = 0; i < ARRAY_SIZE(status->chain_signal); i++) {
-			int signal = status->chain_signal[i];
-
-			if (!(status->chains & BIT(i)))
-				continue;
-
-			sta->chain_signal_last[i] = signal;
-			ewma_add(&sta->chain_signal_avg[i], -signal);
-		}
-	}
-
-	/*
-	 * Change STA power saving mode only at the end of a frame
-	 * exchange sequence.
-	 */
-	if (!(sta->local->hw.flags & IEEE80211_HW_AP_LINK_PS) &&
-	    !ieee80211_has_morefrags(hdr->frame_control) &&
-	    !(status->rx_flags & IEEE80211_RX_DEFERRED_RELEASE) &&
-	    (rx->sdata->vif.type == NL80211_IFTYPE_AP ||
-	     rx->sdata->vif.type == NL80211_IFTYPE_AP_VLAN)) {
-		if (test_sta_flag(sta, WLAN_STA_PS_STA)) {
-			/*
-			 * Ignore doze->wake transitions that are
-			 * indicated by non-data frames, the standard
-			 * is unclear here, but for example going to
-			 * PS mode and then scanning would cause a
-			 * doze->wake transition for the probe request,
-			 * and that is clearly undesirable.
-			 */
-			if (ieee80211_is_data(hdr->frame_control) &&
-			    !ieee80211_has_pm(hdr->frame_control))
-				sta_ps_end(sta);
-		} else {
-			if (ieee80211_has_pm(hdr->frame_control))
-				sta_ps_start(sta);
-		}
-	}
-
-	/* mesh power save support */
-	if (ieee80211_vif_is_mesh(&rx->sdata->vif))
-		ieee80211_mps_rx_h_sta_process(sta, hdr);
-
-	/*
-	 * Drop (qos-)data::nullfunc frames silently, since they
-	 * are used only to control station power saving mode.
-	 */
-	if (ieee80211_is_nullfunc(hdr->frame_control) ||
-	    ieee80211_is_qos_nullfunc(hdr->frame_control)) {
-		I802_DEBUG_INC(rx->local->rx_handlers_drop_nullfunc);
-
-		/*
-		 * If we receive a 4-addr nullfunc frame from a STA
-		 * that was not moved to a 4-addr STA vlan yet send
-		 * the event to userspace and for older hostapd drop
-		 * the frame to the monitor interface.
-		 */
-		if (ieee80211_has_a4(hdr->frame_control) &&
-		    (rx->sdata->vif.type == NL80211_IFTYPE_AP ||
-		     (rx->sdata->vif.type == NL80211_IFTYPE_AP_VLAN &&
-		      !rx->sdata->u.vlan.sta))) {
-			if (!test_and_set_sta_flag(sta, WLAN_STA_4ADDR_EVENT))
-				cfg80211_rx_unexpected_4addr_frame(
-					rx->sdata->dev, sta->sta.addr,
-					GFP_ATOMIC);
-			return RX_DROP_MONITOR;
-		}
-		/*
-		 * Update counter and free packet here to avoid
-		 * counting this as a dropped packed.
-		 */
-		sta->rx_packets++;
-		dev_kfree_skb(rx->skb);
-		return RX_QUEUED;
-	}
-
-	return RX_CONTINUE;
-} /* ieee80211_rx_h_sta_process */
-
-static ieee80211_rx_result debug_noinline
-ieee80211_rx_h_decrypt(struct ieee80211_rx_data *rx)
-{
-	struct sk_buff *skb = rx->skb;
-	struct ieee80211_rx_status *status = IEEE80211_SKB_RXCB(skb);
-	struct ieee80211_hdr *hdr = (struct ieee80211_hdr *)skb->data;
-	int keyidx;
-	int hdrlen;
-	ieee80211_rx_result result = RX_DROP_UNUSABLE;
-	struct ieee80211_key *sta_ptk = NULL;
-	int mmie_keyidx = -1;
-	__le16 fc;
-	const struct ieee80211_cipher_scheme *cs = NULL;
-
-	/*
-	 * Key selection 101
-	 *
-	 * There are four types of keys:
-	 *  - GTK (group keys)
-	 *  - IGTK (group keys for management frames)
-	 *  - PTK (pairwise keys)
-	 *  - STK (station-to-station pairwise keys)
-	 *
-	 * When selecting a key, we have to distinguish between multicast
-	 * (including broadcast) and unicast frames, the latter can only
-	 * use PTKs and STKs while the former always use GTKs and IGTKs.
-	 * Unless, of course, actual WEP keys ("pre-RSNA") are used, then
-	 * unicast frames can also use key indices like GTKs. Hence, if we
-	 * don't have a PTK/STK we check the key index for a WEP key.
-	 *
-	 * Note that in a regular BSS, multicast frames are sent by the
-	 * AP only, associated stations unicast the frame to the AP first
-	 * which then multicasts it on their behalf.
-	 *
-	 * There is also a slight problem in IBSS mode: GTKs are negotiated
-	 * with each station, that is something we don't currently handle.
-	 * The spec seems to expect that one negotiates the same key with
-	 * every station but there's no such requirement; VLANs could be
-	 * possible.
-	 */
-
-	/*
-	 * No point in finding a key and decrypting if the frame is neither
-	 * addressed to us nor a multicast frame.
-	 */
-	if (!(status->rx_flags & IEEE80211_RX_RA_MATCH))
-		return RX_CONTINUE;
-
-	/* start without a key */
-	rx->key = NULL;
 	fc = hdr->frame_control;
 
 	if (rx->sta) {
@@ -2330,58 +2160,6 @@
 	}
 	skb_set_queue_mapping(skb, q);
 
-<<<<<<< HEAD
-	{
-		if (!mesh_hdr->ttl)
-			IEEE80211_IFSTA_MESH_CTR_INC(&rx->sdata->u.mesh,
-						     dropped_frames_ttl);
-		else {
-			struct ieee80211_hdr *fwd_hdr;
-			struct ieee80211_tx_info *info;
-
-			fwd_skb = skb_copy(skb, GFP_ATOMIC);
-
-			if (!fwd_skb && net_ratelimit())
-				printk(KERN_DEBUG "%s: failed to clone mesh frame\n",
-						   sdata->name);
-			if (!fwd_skb)
-				goto out;
-
-			fwd_hdr =  (struct ieee80211_hdr *) fwd_skb->data;
-			memcpy(fwd_hdr->addr2, sdata->vif.addr, ETH_ALEN);
-			info = IEEE80211_SKB_CB(fwd_skb);
-			memset(info, 0, sizeof(*info));
-			info->flags |= IEEE80211_TX_INTFL_NEED_TXPROCESSING;
-			info->control.vif = &rx->sdata->vif;
-			if (is_multicast_ether_addr(fwd_hdr->addr1)) {
-				IEEE80211_IFSTA_MESH_CTR_INC(&sdata->u.mesh,
-								fwded_mcast);
-				skb_set_queue_mapping(fwd_skb,
-					ieee80211_select_queue(sdata, fwd_skb));
-				ieee80211_set_qos_hdr(sdata, fwd_skb);
-			} else {
-				int err;
-				/*
-				 * Save TA to addr1 to send TA a path error if a
-				 * suitable next hop is not found
-				 */
-				memcpy(fwd_hdr->addr1, fwd_hdr->addr2,
-						ETH_ALEN);
-				err = mesh_nexthop_lookup(fwd_skb, sdata);
-				/* Failed to immediately resolve next hop:
-				 * fwded frame was dropped or will be added
-				 * later to the pending skb queue.  */
-				if (err)
-					return RX_DROP_MONITOR;
-
-				IEEE80211_IFSTA_MESH_CTR_INC(&sdata->u.mesh,
-								fwded_unicast);
-			}
-			IEEE80211_IFSTA_MESH_CTR_INC(&sdata->u.mesh,
-						     fwded_frames);
-			ieee80211_add_pending_skb(local, fwd_skb);
-		}
-=======
 	if (!--mesh_hdr->ttl) {
 		IEEE80211_IFSTA_MESH_CTR_INC(ifmsh, dropped_frames_ttl);
 		goto out;
@@ -2421,7 +2199,6 @@
 		IEEE80211_IFSTA_MESH_CTR_INC(ifmsh, dropped_frames_no_route);
 		kfree_skb(fwd_skb);
 		return RX_DROP_MONITOR;
->>>>>>> c3ade0e0
 	}
 
 	IEEE80211_IFSTA_MESH_CTR_INC(ifmsh, fwded_frames);
@@ -3329,17 +3106,10 @@
 		break;
 	case NL80211_IFTYPE_ADHOC:
 		if (!bssid)
-<<<<<<< HEAD
-			return 0;
-		if (compare_ether_addr(sdata->vif.addr, hdr->addr2) == 0 ||
-		    compare_ether_addr(sdata->u.ibss.bssid, hdr->addr2) == 0)
-			return 0;
-=======
 			return false;
 		if (ether_addr_equal(sdata->vif.addr, hdr->addr2) ||
 		    ether_addr_equal(sdata->u.ibss.bssid, hdr->addr2))
 			return false;
->>>>>>> c3ade0e0
 		if (ieee80211_is_beacon(hdr->frame_control)) {
 			return true;
 		} else if (!ieee80211_bssid_match(bssid, sdata->u.ibss.bssid)) {
@@ -3476,13 +3246,6 @@
 	if (ieee80211_is_data(fc) || ieee80211_is_mgmt(fc))
 		local->dot11ReceivedFragmentCount++;
 
-<<<<<<< HEAD
-	if (unlikely(test_bit(SCAN_HW_SCANNING, &local->scanning) ||
-		     test_bit(SCAN_OFF_CHANNEL, &local->scanning)))
-		status->rx_flags |= IEEE80211_RX_IN_SCAN;
-
-=======
->>>>>>> c3ade0e0
 	if (ieee80211_is_mgmt(fc)) {
 		/* drop frame if too short for header */
 		if (skb->len < ieee80211_hdrlen(fc))
