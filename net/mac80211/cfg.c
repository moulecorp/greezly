--- conflicted
+++ resolved
@@ -934,20 +934,12 @@
 		if (old)
 			memcpy(new->tail, old->tail, new_tail_len);
 
-<<<<<<< HEAD
-	sdata->vif.bss_conf.dtim_period = new->dtim_period;
-
-	rcu_assign_pointer(sdata->u.ap.beacon, new);
-
-	synchronize_rcu();
-=======
 	err = ieee80211_set_probe_resp(sdata, params->probe_resp,
 				       params->probe_resp_len);
 	if (err < 0)
 		return err;
 	if (err == 0)
 		changed |= BSS_CHANGED_AP_PROBE_RESP;
->>>>>>> c3ade0e0
 
 	rcu_assign_pointer(sdata->u.ap.beacon, new);
 
@@ -1557,8 +1549,6 @@
 			}
 
 			rcu_assign_pointer(vlansdata->u.vlan.sta, sta);
-<<<<<<< HEAD
-=======
 			new_4addr = true;
 		}
 
@@ -1566,7 +1556,6 @@
 		    sta->sdata->u.vlan.sta) {
 			rcu_assign_pointer(sta->sdata->u.vlan.sta, NULL);
 			prev_4addr = true;
->>>>>>> c3ade0e0
 		}
 
 		sta->sdata = vlansdata;
