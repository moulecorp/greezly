--- conflicted
+++ resolved
@@ -938,13 +938,8 @@
  *	well be on the operating channel
  * @SCAN_HW_SCANNING: The hardware is scanning for us, we have no way to
  *	determine if we are on the operating channel or not
-<<<<<<< HEAD
- * @SCAN_OFF_CHANNEL: We're off our operating channel for scanning,
- *	gets only set in conjunction with SCAN_SW_SCANNING
-=======
  * @SCAN_ONCHANNEL_SCANNING:  Do a software scan on only the current operating
  *	channel. This should not interrupt normal traffic.
->>>>>>> c3ade0e0
  * @SCAN_COMPLETED: Set for our scan work function when the driver reported
  *	that the scan completed.
  * @SCAN_ABORTED: Set for our scan work function when the driver reported
@@ -955,11 +950,7 @@
 enum {
 	SCAN_SW_SCANNING,
 	SCAN_HW_SCANNING,
-<<<<<<< HEAD
-	SCAN_OFF_CHANNEL,
-=======
 	SCAN_ONCHANNEL_SCANNING,
->>>>>>> c3ade0e0
 	SCAN_COMPLETED,
 	SCAN_ABORTED,
 	SCAN_HW_CANCELLED,
@@ -1457,13 +1448,6 @@
 void ieee80211_sched_scan_stopped_work(struct work_struct *work);
 
 /* off-channel helpers */
-<<<<<<< HEAD
-void ieee80211_offchannel_stop_beaconing(struct ieee80211_local *local);
-void ieee80211_offchannel_stop_station(struct ieee80211_local *local);
-void ieee80211_offchannel_return(struct ieee80211_local *local,
-				 bool enable_beaconing);
-void ieee80211_hw_roc_setup(struct ieee80211_local *local);
-=======
 void ieee80211_offchannel_stop_vifs(struct ieee80211_local *local);
 void ieee80211_offchannel_return(struct ieee80211_local *local);
 void ieee80211_roc_setup(struct ieee80211_local *local);
@@ -1478,7 +1462,6 @@
 void ieee80211_csa_finalize_work(struct work_struct *work);
 int ieee80211_channel_switch(struct wiphy *wiphy, struct net_device *dev,
 			     struct cfg80211_csa_settings *params);
->>>>>>> c3ade0e0
 
 /* interface handling */
 int ieee80211_iface_init(void);
