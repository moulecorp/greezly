/*
 * BSS client mode implementation
 * Copyright 2003-2008, Jouni Malinen <j@w1.fi>
 * Copyright 2004, Instant802 Networks, Inc.
 * Copyright 2005, Devicescape Software, Inc.
 * Copyright 2006-2007	Jiri Benc <jbenc@suse.cz>
 * Copyright 2007, Michael Wu <flamingice@sourmilk.net>
 *
 * This program is free software; you can redistribute it and/or modify
 * it under the terms of the GNU General Public License version 2 as
 * published by the Free Software Foundation.
 */

#include <linux/delay.h>
#include <linux/if_ether.h>
#include <linux/skbuff.h>
#include <linux/if_arp.h>
#include <linux/etherdevice.h>
#include <linux/moduleparam.h>
#include <linux/rtnetlink.h>
#include <linux/pm_qos.h>
#include <linux/crc32.h>
#include <linux/slab.h>
#include <linux/export.h>
#include <net/mac80211.h>
#include <asm/unaligned.h>

#include "ieee80211_i.h"
#include "driver-ops.h"
#include "rate.h"
#include "led.h"

#define IEEE80211_AUTH_TIMEOUT		(HZ / 5)
#define IEEE80211_AUTH_TIMEOUT_LONG	(HZ / 2)
#define IEEE80211_AUTH_TIMEOUT_SHORT	(HZ / 10)
#define IEEE80211_AUTH_MAX_TRIES	3
#define IEEE80211_AUTH_WAIT_ASSOC	(HZ * 5)
#define IEEE80211_ASSOC_TIMEOUT		(HZ / 5)
#define IEEE80211_ASSOC_TIMEOUT_LONG	(HZ / 2)
#define IEEE80211_ASSOC_TIMEOUT_SHORT	(HZ / 10)
#define IEEE80211_ASSOC_MAX_TRIES	3

static int max_nullfunc_tries = 2;
module_param(max_nullfunc_tries, int, 0644);
MODULE_PARM_DESC(max_nullfunc_tries,
		 "Maximum nullfunc tx tries before disconnecting (reason 4).");

static int max_probe_tries = 5;
module_param(max_probe_tries, int, 0644);
MODULE_PARM_DESC(max_probe_tries,
		 "Maximum probe tries before disconnecting (reason 4).");

/*
 * Beacon loss timeout is calculated as N frames times the
 * advertised beacon interval.  This may need to be somewhat
 * higher than what hardware might detect to account for
 * delays in the host processing frames. But since we also
 * probe on beacon miss before declaring the connection lost
 * default to what we want.
 */
static int beacon_loss_count = 7;
module_param(beacon_loss_count, int, 0644);
MODULE_PARM_DESC(beacon_loss_count,
		 "Number of beacon intervals before we decide beacon was lost.");

/*
 * Time the connection can be idle before we probe
 * it to see if we can still talk to the AP.
 */
#define IEEE80211_CONNECTION_IDLE_TIME	(30 * HZ)
/*
 * Time we wait for a probe response after sending
 * a probe request because of beacon loss or for
 * checking the connection still works.
 */
static int probe_wait_ms = 500;
module_param(probe_wait_ms, int, 0644);
MODULE_PARM_DESC(probe_wait_ms,
		 "Maximum time(ms) to wait for probe response"
		 " before disconnecting (reason 4).");

/*
 * Weight given to the latest Beacon frame when calculating average signal
 * strength for Beacon frames received in the current BSS. This must be
 * between 1 and 15.
 */
#define IEEE80211_SIGNAL_AVE_WEIGHT	3

/*
 * How many Beacon frames need to have been used in average signal strength
 * before starting to indicate signal change events.
 */
#define IEEE80211_SIGNAL_AVE_MIN_COUNT	4

/*
 * We can have multiple work items (and connection probing)
 * scheduling this timer, but we need to take care to only
 * reschedule it when it should fire _earlier_ than it was
 * asked for before, or if it's not pending right now. This
 * function ensures that. Note that it then is required to
 * run this function for all timeouts after the first one
 * has happened -- the work that runs from this timer will
 * do that.
 */
static void run_again(struct ieee80211_sub_if_data *sdata,
		      unsigned long timeout)
{
	sdata_assert_lock(sdata);

	if (!timer_pending(&sdata->u.mgd.timer) ||
	    time_before(timeout, sdata->u.mgd.timer.expires))
		mod_timer(&sdata->u.mgd.timer, timeout);
}

void ieee80211_sta_reset_beacon_monitor(struct ieee80211_sub_if_data *sdata)
{
	if (sdata->vif.driver_flags & IEEE80211_VIF_BEACON_FILTER)
		return;

	if (sdata->local->hw.flags & IEEE80211_HW_CONNECTION_MONITOR)
		return;

	mod_timer(&sdata->u.mgd.bcn_mon_timer,
		  round_jiffies_up(jiffies + sdata->u.mgd.beacon_timeout));
}

void ieee80211_sta_reset_conn_monitor(struct ieee80211_sub_if_data *sdata)
{
	struct ieee80211_if_managed *ifmgd = &sdata->u.mgd;

	if (unlikely(!sdata->u.mgd.associated))
		return;

	if (sdata->local->hw.flags & IEEE80211_HW_CONNECTION_MONITOR)
		return;

	mod_timer(&sdata->u.mgd.conn_mon_timer,
		  round_jiffies_up(jiffies + IEEE80211_CONNECTION_IDLE_TIME));

	ifmgd->probe_send_count = 0;
}

static int ecw2cw(int ecw)
{
	return (1 << ecw) - 1;
}

static u32
ieee80211_determine_chantype(struct ieee80211_sub_if_data *sdata,
			     struct ieee80211_supported_band *sband,
			     struct ieee80211_channel *channel,
			     const struct ieee80211_ht_operation *ht_oper,
			     const struct ieee80211_vht_operation *vht_oper,
			     struct cfg80211_chan_def *chandef, bool tracking)
{
	struct ieee80211_if_managed *ifmgd = &sdata->u.mgd;
	struct cfg80211_chan_def vht_chandef;
	u32 ht_cfreq, ret;

	chandef->chan = channel;
	chandef->width = NL80211_CHAN_WIDTH_20_NOHT;
	chandef->center_freq1 = channel->center_freq;
	chandef->center_freq2 = 0;

	if (!ht_oper || !sband->ht_cap.ht_supported) {
		ret = IEEE80211_STA_DISABLE_HT | IEEE80211_STA_DISABLE_VHT;
		goto out;
	}

	chandef->width = NL80211_CHAN_WIDTH_20;

	ht_cfreq = ieee80211_channel_to_frequency(ht_oper->primary_chan,
						  channel->band);
	/* check that channel matches the right operating channel */
	if (!tracking && channel->center_freq != ht_cfreq) {
		/*
		 * It's possible that some APs are confused here;
		 * Netgear WNDR3700 sometimes reports 4 higher than
		 * the actual channel in association responses, but
		 * since we look at probe response/beacon data here
		 * it should be OK.
		 */
		sdata_info(sdata,
			   "Wrong control channel: center-freq: %d ht-cfreq: %d ht->primary_chan: %d band: %d - Disabling HT\n",
			   channel->center_freq, ht_cfreq,
			   ht_oper->primary_chan, channel->band);
		ret = IEEE80211_STA_DISABLE_HT | IEEE80211_STA_DISABLE_VHT;
		goto out;
	}

	/* check 40 MHz support, if we have it */
	if (sband->ht_cap.cap & IEEE80211_HT_CAP_SUP_WIDTH_20_40) {
		switch (ht_oper->ht_param & IEEE80211_HT_PARAM_CHA_SEC_OFFSET) {
		case IEEE80211_HT_PARAM_CHA_SEC_ABOVE:
			chandef->width = NL80211_CHAN_WIDTH_40;
			chandef->center_freq1 += 10;
			break;
		case IEEE80211_HT_PARAM_CHA_SEC_BELOW:
			chandef->width = NL80211_CHAN_WIDTH_40;
			chandef->center_freq1 -= 10;
			break;
		}
	} else {
		/* 40 MHz (and 80 MHz) must be supported for VHT */
		ret = IEEE80211_STA_DISABLE_VHT;
		/* also mark 40 MHz disabled */
		ret |= IEEE80211_STA_DISABLE_40MHZ;
		goto out;
	}

	if (!vht_oper || !sband->vht_cap.vht_supported) {
		ret = IEEE80211_STA_DISABLE_VHT;
		goto out;
	}

	vht_chandef.chan = channel;
	vht_chandef.center_freq1 =
		ieee80211_channel_to_frequency(vht_oper->center_freq_seg1_idx,
					       channel->band);
	vht_chandef.center_freq2 = 0;

	switch (vht_oper->chan_width) {
	case IEEE80211_VHT_CHANWIDTH_USE_HT:
		vht_chandef.width = chandef->width;
		vht_chandef.center_freq1 = chandef->center_freq1;
		break;
	case IEEE80211_VHT_CHANWIDTH_80MHZ:
		vht_chandef.width = NL80211_CHAN_WIDTH_80;
		break;
	case IEEE80211_VHT_CHANWIDTH_160MHZ:
		vht_chandef.width = NL80211_CHAN_WIDTH_160;
		break;
	case IEEE80211_VHT_CHANWIDTH_80P80MHZ:
		vht_chandef.width = NL80211_CHAN_WIDTH_80P80;
		vht_chandef.center_freq2 =
			ieee80211_channel_to_frequency(
				vht_oper->center_freq_seg2_idx,
				channel->band);
		break;
	default:
		if (!(ifmgd->flags & IEEE80211_STA_DISABLE_VHT))
			sdata_info(sdata,
				   "AP VHT operation IE has invalid channel width (%d), disable VHT\n",
				   vht_oper->chan_width);
		ret = IEEE80211_STA_DISABLE_VHT;
		goto out;
	}

	if (!cfg80211_chandef_valid(&vht_chandef)) {
		if (!(ifmgd->flags & IEEE80211_STA_DISABLE_VHT))
			sdata_info(sdata,
				   "AP VHT information is invalid, disable VHT\n");
		ret = IEEE80211_STA_DISABLE_VHT;
		goto out;
	}

	if (cfg80211_chandef_identical(chandef, &vht_chandef)) {
		ret = 0;
		goto out;
	}

	if (!cfg80211_chandef_compatible(chandef, &vht_chandef)) {
		if (!(ifmgd->flags & IEEE80211_STA_DISABLE_VHT))
			sdata_info(sdata,
				   "AP VHT information doesn't match HT, disable VHT\n");
		ret = IEEE80211_STA_DISABLE_VHT;
		goto out;
	}

	*chandef = vht_chandef;

	ret = 0;

out:
	/*
	 * When tracking the current AP, don't do any further checks if the
	 * new chandef is identical to the one we're currently using for the
	 * connection. This keeps us from playing ping-pong with regulatory,
	 * without it the following can happen (for example):
	 *  - connect to an AP with 80 MHz, world regdom allows 80 MHz
	 *  - AP advertises regdom US
	 *  - CRDA loads regdom US with 80 MHz prohibited (old database)
	 *  - the code below detects an unsupported channel, downgrades, and
	 *    we disconnect from the AP in the caller
	 *  - disconnect causes CRDA to reload world regdomain and the game
	 *    starts anew.
	 * (see https://bugzilla.kernel.org/show_bug.cgi?id=70881)
	 *
	 * It seems possible that there are still scenarios with CSA or real
	 * bandwidth changes where a this could happen, but those cases are
	 * less common and wouldn't completely prevent using the AP.
	 */
	if (tracking &&
	    cfg80211_chandef_identical(chandef, &sdata->vif.bss_conf.chandef))
		return ret;

	/* don't print the message below for VHT mismatch if VHT is disabled */
	if (ret & IEEE80211_STA_DISABLE_VHT)
		vht_chandef = *chandef;

	/*
	 * Ignore the DISABLED flag when we're already connected and only
	 * tracking the APs beacon for bandwidth changes - otherwise we
	 * might get disconnected here if we connect to an AP, update our
	 * regulatory information based on the AP's country IE and the
	 * information we have is wrong/outdated and disables the channel
	 * that we're actually using for the connection to the AP.
	 */
	while (!cfg80211_chandef_usable(sdata->local->hw.wiphy, chandef,
					tracking ? 0 :
						   IEEE80211_CHAN_DISABLED)) {
		if (WARN_ON(chandef->width == NL80211_CHAN_WIDTH_20_NOHT)) {
			ret = IEEE80211_STA_DISABLE_HT |
			      IEEE80211_STA_DISABLE_VHT;
			break;
		}

		ret |= ieee80211_chandef_downgrade(chandef);
	}

	if (chandef->width != vht_chandef.width && !tracking)
		sdata_info(sdata,
			   "capabilities/regulatory prevented using AP HT/VHT configuration, downgraded\n");

	WARN_ON_ONCE(!cfg80211_chandef_valid(chandef));
	return ret;
}

static int ieee80211_config_bw(struct ieee80211_sub_if_data *sdata,
			       struct sta_info *sta,
			       const struct ieee80211_ht_operation *ht_oper,
			       const struct ieee80211_vht_operation *vht_oper,
			       const u8 *bssid, u32 *changed)
{
	struct ieee80211_local *local = sdata->local;
	struct ieee80211_if_managed *ifmgd = &sdata->u.mgd;
	struct ieee80211_supported_band *sband;
	struct ieee80211_channel *chan;
	struct cfg80211_chan_def chandef;
	u16 ht_opmode;
	u32 flags;
	enum ieee80211_sta_rx_bandwidth new_sta_bw;
	int ret;

	/* if HT was/is disabled, don't track any bandwidth changes */
	if (ifmgd->flags & IEEE80211_STA_DISABLE_HT || !ht_oper)
		return 0;

	/* don't check VHT if we associated as non-VHT station */
	if (ifmgd->flags & IEEE80211_STA_DISABLE_VHT)
		vht_oper = NULL;

	if (WARN_ON_ONCE(!sta))
		return -EINVAL;

	/*
	 * if bss configuration changed store the new one -
	 * this may be applicable even if channel is identical
	 */
	ht_opmode = le16_to_cpu(ht_oper->operation_mode);
	if (sdata->vif.bss_conf.ht_operation_mode != ht_opmode) {
		*changed |= BSS_CHANGED_HT;
		sdata->vif.bss_conf.ht_operation_mode = ht_opmode;
	}

	chan = sdata->vif.bss_conf.chandef.chan;
	sband = local->hw.wiphy->bands[chan->band];

	/* calculate new channel (type) based on HT/VHT operation IEs */
	flags = ieee80211_determine_chantype(sdata, sband, chan, ht_oper,
					     vht_oper, &chandef, true);

	/*
	 * Downgrade the new channel if we associated with restricted
	 * capabilities. For example, if we associated as a 20 MHz STA
	 * to a 40 MHz AP (due to regulatory, capabilities or config
	 * reasons) then switching to a 40 MHz channel now won't do us
	 * any good -- we couldn't use it with the AP.
	 */
	if (ifmgd->flags & IEEE80211_STA_DISABLE_80P80MHZ &&
	    chandef.width == NL80211_CHAN_WIDTH_80P80)
		flags |= ieee80211_chandef_downgrade(&chandef);
	if (ifmgd->flags & IEEE80211_STA_DISABLE_160MHZ &&
	    chandef.width == NL80211_CHAN_WIDTH_160)
		flags |= ieee80211_chandef_downgrade(&chandef);
	if (ifmgd->flags & IEEE80211_STA_DISABLE_40MHZ &&
	    chandef.width > NL80211_CHAN_WIDTH_20)
		flags |= ieee80211_chandef_downgrade(&chandef);

	if (cfg80211_chandef_identical(&chandef, &sdata->vif.bss_conf.chandef))
		return 0;

	sdata_info(sdata,
		   "AP %pM changed bandwidth, new config is %d MHz, width %d (%d/%d MHz)\n",
		   ifmgd->bssid, chandef.chan->center_freq, chandef.width,
		   chandef.center_freq1, chandef.center_freq2);

	if (flags != (ifmgd->flags & (IEEE80211_STA_DISABLE_HT |
				      IEEE80211_STA_DISABLE_VHT |
				      IEEE80211_STA_DISABLE_40MHZ |
				      IEEE80211_STA_DISABLE_80P80MHZ |
				      IEEE80211_STA_DISABLE_160MHZ)) ||
	    !cfg80211_chandef_valid(&chandef)) {
		sdata_info(sdata,
			   "AP %pM changed bandwidth in a way we can't support - disconnect\n",
			   ifmgd->bssid);
		return -EINVAL;
	}

	switch (chandef.width) {
	case NL80211_CHAN_WIDTH_20_NOHT:
	case NL80211_CHAN_WIDTH_20:
		new_sta_bw = IEEE80211_STA_RX_BW_20;
		break;
	case NL80211_CHAN_WIDTH_40:
		new_sta_bw = IEEE80211_STA_RX_BW_40;
		break;
	case NL80211_CHAN_WIDTH_80:
		new_sta_bw = IEEE80211_STA_RX_BW_80;
		break;
	case NL80211_CHAN_WIDTH_80P80:
	case NL80211_CHAN_WIDTH_160:
		new_sta_bw = IEEE80211_STA_RX_BW_160;
		break;
	default:
		return -EINVAL;
	}

	if (new_sta_bw > sta->cur_max_bandwidth)
		new_sta_bw = sta->cur_max_bandwidth;

	if (new_sta_bw < sta->sta.bandwidth) {
		sta->sta.bandwidth = new_sta_bw;
		rate_control_rate_update(local, sband, sta,
					 IEEE80211_RC_BW_CHANGED);
	}

	ret = ieee80211_vif_change_bandwidth(sdata, &chandef, changed);
	if (ret) {
		sdata_info(sdata,
			   "AP %pM changed bandwidth to incompatible one - disconnect\n",
			   ifmgd->bssid);
		return ret;
	}

	if (new_sta_bw > sta->sta.bandwidth) {
		sta->sta.bandwidth = new_sta_bw;
		rate_control_rate_update(local, sband, sta,
					 IEEE80211_RC_BW_CHANGED);
	}

	return 0;
}

/* frame sending functions */

static void ieee80211_add_ht_ie(struct ieee80211_sub_if_data *sdata,
				struct sk_buff *skb, u8 ap_ht_param,
				struct ieee80211_supported_band *sband,
				struct ieee80211_channel *channel,
				enum ieee80211_smps_mode smps)
{
	u8 *pos;
	u32 flags = channel->flags;
	u16 cap;
	struct ieee80211_sta_ht_cap ht_cap;

	BUILD_BUG_ON(sizeof(ht_cap) != sizeof(sband->ht_cap));

	memcpy(&ht_cap, &sband->ht_cap, sizeof(ht_cap));
	ieee80211_apply_htcap_overrides(sdata, &ht_cap);

	/* determine capability flags */
	cap = ht_cap.cap;

	switch (ap_ht_param & IEEE80211_HT_PARAM_CHA_SEC_OFFSET) {
	case IEEE80211_HT_PARAM_CHA_SEC_ABOVE:
		if (flags & IEEE80211_CHAN_NO_HT40PLUS) {
			cap &= ~IEEE80211_HT_CAP_SUP_WIDTH_20_40;
			cap &= ~IEEE80211_HT_CAP_SGI_40;
		}
		break;
	case IEEE80211_HT_PARAM_CHA_SEC_BELOW:
		if (flags & IEEE80211_CHAN_NO_HT40MINUS) {
			cap &= ~IEEE80211_HT_CAP_SUP_WIDTH_20_40;
			cap &= ~IEEE80211_HT_CAP_SGI_40;
		}
		break;
	}

	/*
	 * If 40 MHz was disabled associate as though we weren't
	 * capable of 40 MHz -- some broken APs will never fall
	 * back to trying to transmit in 20 MHz.
	 */
	if (sdata->u.mgd.flags & IEEE80211_STA_DISABLE_40MHZ) {
		cap &= ~IEEE80211_HT_CAP_SUP_WIDTH_20_40;
		cap &= ~IEEE80211_HT_CAP_SGI_40;
	}

	/* set SM PS mode properly */
	cap &= ~IEEE80211_HT_CAP_SM_PS;
	switch (smps) {
	case IEEE80211_SMPS_AUTOMATIC:
	case IEEE80211_SMPS_NUM_MODES:
		WARN_ON(1);
	case IEEE80211_SMPS_OFF:
		cap |= WLAN_HT_CAP_SM_PS_DISABLED <<
			IEEE80211_HT_CAP_SM_PS_SHIFT;
		break;
	case IEEE80211_SMPS_STATIC:
		cap |= WLAN_HT_CAP_SM_PS_STATIC <<
			IEEE80211_HT_CAP_SM_PS_SHIFT;
		break;
	case IEEE80211_SMPS_DYNAMIC:
		cap |= WLAN_HT_CAP_SM_PS_DYNAMIC <<
			IEEE80211_HT_CAP_SM_PS_SHIFT;
		break;
	}

	/* reserve and fill IE */
	pos = skb_put(skb, sizeof(struct ieee80211_ht_cap) + 2);
	ieee80211_ie_build_ht_cap(pos, &ht_cap, cap);
}

static void ieee80211_add_vht_ie(struct ieee80211_sub_if_data *sdata,
				 struct sk_buff *skb,
				 struct ieee80211_supported_band *sband,
				 struct ieee80211_vht_cap *ap_vht_cap)
{
	u8 *pos;
	u32 cap;
	struct ieee80211_sta_vht_cap vht_cap;

	BUILD_BUG_ON(sizeof(vht_cap) != sizeof(sband->vht_cap));

	memcpy(&vht_cap, &sband->vht_cap, sizeof(vht_cap));
	ieee80211_apply_vhtcap_overrides(sdata, &vht_cap);

	/* determine capability flags */
	cap = vht_cap.cap;

	if (sdata->u.mgd.flags & IEEE80211_STA_DISABLE_80P80MHZ) {
		cap &= ~IEEE80211_VHT_CAP_SUPP_CHAN_WIDTH_160_80PLUS80MHZ;
		cap |= IEEE80211_VHT_CAP_SUPP_CHAN_WIDTH_160MHZ;
	}

	if (sdata->u.mgd.flags & IEEE80211_STA_DISABLE_160MHZ) {
		cap &= ~IEEE80211_VHT_CAP_SHORT_GI_160;
		cap &= ~IEEE80211_VHT_CAP_SUPP_CHAN_WIDTH_160MHZ;
	}

	/*
	 * Some APs apparently get confused if our capabilities are better
	 * than theirs, so restrict what we advertise in the assoc request.
	 */
	if (!(ap_vht_cap->vht_cap_info &
			cpu_to_le32(IEEE80211_VHT_CAP_SU_BEAMFORMER_CAPABLE)))
		cap &= ~IEEE80211_VHT_CAP_SU_BEAMFORMEE_CAPABLE;

	/* reserve and fill IE */
	pos = skb_put(skb, sizeof(struct ieee80211_vht_cap) + 2);
	ieee80211_ie_build_vht_cap(pos, &vht_cap, cap);
}

static void ieee80211_send_assoc(struct ieee80211_sub_if_data *sdata)
{
	struct ieee80211_local *local = sdata->local;
	struct ieee80211_if_managed *ifmgd = &sdata->u.mgd;
	struct ieee80211_mgd_assoc_data *assoc_data = ifmgd->assoc_data;
	struct sk_buff *skb;
	struct ieee80211_mgmt *mgmt;
	u8 *pos, qos_info;
	size_t offset = 0, noffset;
	int i, count, rates_len, supp_rates_len, shift;
	u16 capab;
	struct ieee80211_supported_band *sband;
	struct ieee80211_chanctx_conf *chanctx_conf;
	struct ieee80211_channel *chan;
	u32 rate_flags, rates = 0;

	sdata_assert_lock(sdata);

	rcu_read_lock();
	chanctx_conf = rcu_dereference(sdata->vif.chanctx_conf);
	if (WARN_ON(!chanctx_conf)) {
		rcu_read_unlock();
		return;
	}
	chan = chanctx_conf->def.chan;
	rate_flags = ieee80211_chandef_rate_flags(&chanctx_conf->def);
	rcu_read_unlock();
	sband = local->hw.wiphy->bands[chan->band];
	shift = ieee80211_vif_get_shift(&sdata->vif);

	if (assoc_data->supp_rates_len) {
		/*
		 * Get all rates supported by the device and the AP as
		 * some APs don't like getting a superset of their rates
		 * in the association request (e.g. D-Link DAP 1353 in
		 * b-only mode)...
		 */
		rates_len = ieee80211_parse_bitrates(&chanctx_conf->def, sband,
						     assoc_data->supp_rates,
						     assoc_data->supp_rates_len,
						     &rates);
	} else {
		/*
		 * In case AP not provide any supported rates information
		 * before association, we send information element(s) with
		 * all rates that we support.
		 */
		rates_len = 0;
		for (i = 0; i < sband->n_bitrates; i++) {
			if ((rate_flags & sband->bitrates[i].flags)
			    != rate_flags)
				continue;
			rates |= BIT(i);
			rates_len++;
		}
	}

	skb = alloc_skb(local->hw.extra_tx_headroom +
			sizeof(*mgmt) + /* bit too much but doesn't matter */
			2 + assoc_data->ssid_len + /* SSID */
			4 + rates_len + /* (extended) rates */
			4 + /* power capability */
			2 + 2 * sband->n_channels + /* supported channels */
			2 + sizeof(struct ieee80211_ht_cap) + /* HT */
			2 + sizeof(struct ieee80211_vht_cap) + /* VHT */
			assoc_data->ie_len + /* extra IEs */
			9, /* WMM */
			GFP_KERNEL);
	if (!skb)
		return;

	skb_reserve(skb, local->hw.extra_tx_headroom);

	capab = WLAN_CAPABILITY_ESS;

	if (sband->band == IEEE80211_BAND_2GHZ) {
		if (!(local->hw.flags & IEEE80211_HW_2GHZ_SHORT_SLOT_INCAPABLE))
			capab |= WLAN_CAPABILITY_SHORT_SLOT_TIME;
		if (!(local->hw.flags & IEEE80211_HW_2GHZ_SHORT_PREAMBLE_INCAPABLE))
			capab |= WLAN_CAPABILITY_SHORT_PREAMBLE;
	}

	if (assoc_data->capability & WLAN_CAPABILITY_PRIVACY)
		capab |= WLAN_CAPABILITY_PRIVACY;

	if ((assoc_data->capability & WLAN_CAPABILITY_SPECTRUM_MGMT) &&
	    (local->hw.flags & IEEE80211_HW_SPECTRUM_MGMT))
		capab |= WLAN_CAPABILITY_SPECTRUM_MGMT;

	mgmt = (struct ieee80211_mgmt *) skb_put(skb, 24);
	memset(mgmt, 0, 24);
	memcpy(mgmt->da, assoc_data->bss->bssid, ETH_ALEN);
	memcpy(mgmt->sa, sdata->vif.addr, ETH_ALEN);
	memcpy(mgmt->bssid, assoc_data->bss->bssid, ETH_ALEN);

	if (!is_zero_ether_addr(assoc_data->prev_bssid)) {
		skb_put(skb, 10);
		mgmt->frame_control = cpu_to_le16(IEEE80211_FTYPE_MGMT |
						  IEEE80211_STYPE_REASSOC_REQ);
		mgmt->u.reassoc_req.capab_info = cpu_to_le16(capab);
		mgmt->u.reassoc_req.listen_interval =
				cpu_to_le16(local->hw.conf.listen_interval);
		memcpy(mgmt->u.reassoc_req.current_ap, assoc_data->prev_bssid,
		       ETH_ALEN);
	} else {
		skb_put(skb, 4);
		mgmt->frame_control = cpu_to_le16(IEEE80211_FTYPE_MGMT |
						  IEEE80211_STYPE_ASSOC_REQ);
		mgmt->u.assoc_req.capab_info = cpu_to_le16(capab);
		mgmt->u.assoc_req.listen_interval =
				cpu_to_le16(local->hw.conf.listen_interval);
	}

	/* SSID */
	pos = skb_put(skb, 2 + assoc_data->ssid_len);
	*pos++ = WLAN_EID_SSID;
	*pos++ = assoc_data->ssid_len;
	memcpy(pos, assoc_data->ssid, assoc_data->ssid_len);

	/* add all rates which were marked to be used above */
	supp_rates_len = rates_len;
	if (supp_rates_len > 8)
		supp_rates_len = 8;

	pos = skb_put(skb, supp_rates_len + 2);
	*pos++ = WLAN_EID_SUPP_RATES;
	*pos++ = supp_rates_len;

	count = 0;
	for (i = 0; i < sband->n_bitrates; i++) {
		if (BIT(i) & rates) {
			int rate = DIV_ROUND_UP(sband->bitrates[i].bitrate,
						5 * (1 << shift));
			*pos++ = (u8) rate;
			if (++count == 8)
				break;
		}
	}

	if (rates_len > count) {
		pos = skb_put(skb, rates_len - count + 2);
		*pos++ = WLAN_EID_EXT_SUPP_RATES;
		*pos++ = rates_len - count;

		for (i++; i < sband->n_bitrates; i++) {
			if (BIT(i) & rates) {
				int rate;
				rate = DIV_ROUND_UP(sband->bitrates[i].bitrate,
						    5 * (1 << shift));
				*pos++ = (u8) rate;
			}
		}
	}

	if (capab & WLAN_CAPABILITY_SPECTRUM_MGMT) {
		/* 1. power capabilities */
		pos = skb_put(skb, 4);
		*pos++ = WLAN_EID_PWR_CAPABILITY;
		*pos++ = 2;
		*pos++ = 0; /* min tx power */
		 /* max tx power */
		*pos++ = ieee80211_chandef_max_power(&chanctx_conf->def);

		/* 2. supported channels */
		/* TODO: get this in reg domain format */
		pos = skb_put(skb, 2 * sband->n_channels + 2);
		*pos++ = WLAN_EID_SUPPORTED_CHANNELS;
		*pos++ = 2 * sband->n_channels;
		for (i = 0; i < sband->n_channels; i++) {
			*pos++ = ieee80211_frequency_to_channel(
					sband->channels[i].center_freq);
			*pos++ = 1; /* one channel in the subband*/
		}
	}

	/* if present, add any custom IEs that go before HT */
	if (assoc_data->ie_len) {
		static const u8 before_ht[] = {
			WLAN_EID_SSID,
			WLAN_EID_SUPP_RATES,
			WLAN_EID_EXT_SUPP_RATES,
			WLAN_EID_PWR_CAPABILITY,
			WLAN_EID_SUPPORTED_CHANNELS,
			WLAN_EID_RSN,
			WLAN_EID_QOS_CAPA,
			WLAN_EID_RRM_ENABLED_CAPABILITIES,
			WLAN_EID_MOBILITY_DOMAIN,
			WLAN_EID_SUPPORTED_REGULATORY_CLASSES,
		};
		noffset = ieee80211_ie_split(assoc_data->ie, assoc_data->ie_len,
					     before_ht, ARRAY_SIZE(before_ht),
					     offset);
		pos = skb_put(skb, noffset - offset);
		memcpy(pos, assoc_data->ie + offset, noffset - offset);
		offset = noffset;
	}

	if (WARN_ON_ONCE((ifmgd->flags & IEEE80211_STA_DISABLE_HT) &&
			 !(ifmgd->flags & IEEE80211_STA_DISABLE_VHT)))
		ifmgd->flags |= IEEE80211_STA_DISABLE_VHT;

	if (!(ifmgd->flags & IEEE80211_STA_DISABLE_HT))
		ieee80211_add_ht_ie(sdata, skb, assoc_data->ap_ht_param,
				    sband, chan, sdata->smps_mode);

	if (!(ifmgd->flags & IEEE80211_STA_DISABLE_VHT))
		ieee80211_add_vht_ie(sdata, skb, sband,
				     &assoc_data->ap_vht_cap);

	/* if present, add any custom non-vendor IEs that go after HT */
	if (assoc_data->ie_len) {
		noffset = ieee80211_ie_split_vendor(assoc_data->ie,
						    assoc_data->ie_len,
						    offset);
		pos = skb_put(skb, noffset - offset);
		memcpy(pos, assoc_data->ie + offset, noffset - offset);
		offset = noffset;
	}

	if (assoc_data->wmm) {
		if (assoc_data->uapsd) {
			qos_info = ifmgd->uapsd_queues;
			qos_info |= (ifmgd->uapsd_max_sp_len <<
				     IEEE80211_WMM_IE_STA_QOSINFO_SP_SHIFT);
		} else {
			qos_info = 0;
		}

		pos = skb_put(skb, 9);
		*pos++ = WLAN_EID_VENDOR_SPECIFIC;
		*pos++ = 7; /* len */
		*pos++ = 0x00; /* Microsoft OUI 00:50:F2 */
		*pos++ = 0x50;
		*pos++ = 0xf2;
		*pos++ = 2; /* WME */
		*pos++ = 0; /* WME info */
		*pos++ = 1; /* WME ver */
		*pos++ = qos_info;
	}

	/* add any remaining custom (i.e. vendor specific here) IEs */
	if (assoc_data->ie_len) {
		noffset = assoc_data->ie_len;
		pos = skb_put(skb, noffset - offset);
		memcpy(pos, assoc_data->ie + offset, noffset - offset);
	}

	drv_mgd_prepare_tx(local, sdata);

	IEEE80211_SKB_CB(skb)->flags |= IEEE80211_TX_INTFL_DONT_ENCRYPT;
	if (local->hw.flags & IEEE80211_HW_REPORTS_TX_ACK_STATUS)
		IEEE80211_SKB_CB(skb)->flags |= IEEE80211_TX_CTL_REQ_TX_STATUS |
						IEEE80211_TX_INTFL_MLME_CONN_TX;
	ieee80211_tx_skb(sdata, skb);
}

void ieee80211_send_pspoll(struct ieee80211_local *local,
			   struct ieee80211_sub_if_data *sdata)
{
	struct ieee80211_pspoll *pspoll;
	struct sk_buff *skb;

	skb = ieee80211_pspoll_get(&local->hw, &sdata->vif);
	if (!skb)
		return;

	pspoll = (struct ieee80211_pspoll *) skb->data;
	pspoll->frame_control |= cpu_to_le16(IEEE80211_FCTL_PM);

	IEEE80211_SKB_CB(skb)->flags |= IEEE80211_TX_INTFL_DONT_ENCRYPT;
	ieee80211_tx_skb(sdata, skb);
}

void ieee80211_send_nullfunc(struct ieee80211_local *local,
			     struct ieee80211_sub_if_data *sdata,
			     int powersave)
{
	struct sk_buff *skb;
	struct ieee80211_hdr_3addr *nullfunc;
	struct ieee80211_if_managed *ifmgd = &sdata->u.mgd;

	skb = ieee80211_nullfunc_get(&local->hw, &sdata->vif);
	if (!skb)
		return;

	nullfunc = (struct ieee80211_hdr_3addr *) skb->data;
	if (powersave)
		nullfunc->frame_control |= cpu_to_le16(IEEE80211_FCTL_PM);

	IEEE80211_SKB_CB(skb)->flags |= IEEE80211_TX_INTFL_DONT_ENCRYPT |
					IEEE80211_TX_INTFL_OFFCHAN_TX_OK;

	if (local->hw.flags & IEEE80211_HW_REPORTS_TX_ACK_STATUS)
		IEEE80211_SKB_CB(skb)->flags |= IEEE80211_TX_CTL_REQ_TX_STATUS;

	if (ifmgd->flags & IEEE80211_STA_CONNECTION_POLL)
		IEEE80211_SKB_CB(skb)->flags |= IEEE80211_TX_CTL_USE_MINRATE;

	ieee80211_tx_skb(sdata, skb);
}

static void ieee80211_send_4addr_nullfunc(struct ieee80211_local *local,
					  struct ieee80211_sub_if_data *sdata)
{
	struct sk_buff *skb;
	struct ieee80211_hdr *nullfunc;
	__le16 fc;

	if (WARN_ON(sdata->vif.type != NL80211_IFTYPE_STATION))
		return;

	skb = dev_alloc_skb(local->hw.extra_tx_headroom + 30);
	if (!skb)
		return;

	skb_reserve(skb, local->hw.extra_tx_headroom);

	nullfunc = (struct ieee80211_hdr *) skb_put(skb, 30);
	memset(nullfunc, 0, 30);
	fc = cpu_to_le16(IEEE80211_FTYPE_DATA | IEEE80211_STYPE_NULLFUNC |
			 IEEE80211_FCTL_FROMDS | IEEE80211_FCTL_TODS);
	nullfunc->frame_control = fc;
	memcpy(nullfunc->addr1, sdata->u.mgd.bssid, ETH_ALEN);
	memcpy(nullfunc->addr2, sdata->vif.addr, ETH_ALEN);
	memcpy(nullfunc->addr3, sdata->u.mgd.bssid, ETH_ALEN);
	memcpy(nullfunc->addr4, sdata->vif.addr, ETH_ALEN);

	IEEE80211_SKB_CB(skb)->flags |= IEEE80211_TX_INTFL_DONT_ENCRYPT;
	ieee80211_tx_skb(sdata, skb);
}

/* spectrum management related things */
static void ieee80211_chswitch_work(struct work_struct *work)
{
	struct ieee80211_sub_if_data *sdata =
		container_of(work, struct ieee80211_sub_if_data, u.mgd.chswitch_work);
	struct ieee80211_local *local = sdata->local;
	struct ieee80211_if_managed *ifmgd = &sdata->u.mgd;
	u32 changed = 0;
	int ret;

	if (!ieee80211_sdata_running(sdata))
		return;

	sdata_lock(sdata);
	if (!ifmgd->associated)
		goto out;

	mutex_lock(&local->mtx);
	ret = ieee80211_vif_change_channel(sdata, &changed);
	mutex_unlock(&local->mtx);
	if (ret) {
		sdata_info(sdata,
			   "vif channel switch failed, disconnecting\n");
		ieee80211_queue_work(&sdata->local->hw,
				     &ifmgd->csa_connection_drop_work);
		goto out;
	}

	if (!local->use_chanctx) {
		local->_oper_chandef = sdata->csa_chandef;
		/* Call "hw_config" only if doing sw channel switch.
		 * Otherwise update the channel directly
		 */
		if (!local->ops->channel_switch)
			ieee80211_hw_config(local, 0);
		else
			local->hw.conf.chandef = local->_oper_chandef;
	}

	/* XXX: shouldn't really modify cfg80211-owned data! */
	ifmgd->associated->channel = sdata->csa_chandef.chan;

	/* XXX: wait for a beacon first? */
	ieee80211_wake_queues_by_reason(&local->hw,
					IEEE80211_MAX_QUEUE_MAP,
					IEEE80211_QUEUE_STOP_REASON_CSA);

	ieee80211_bss_info_change_notify(sdata, changed);

 out:
	sdata->vif.csa_active = false;
	ifmgd->flags &= ~IEEE80211_STA_CSA_RECEIVED;
	sdata_unlock(sdata);
}

void ieee80211_chswitch_done(struct ieee80211_vif *vif, bool success)
{
	struct ieee80211_sub_if_data *sdata = vif_to_sdata(vif);
	struct ieee80211_if_managed *ifmgd = &sdata->u.mgd;

	trace_api_chswitch_done(sdata, success);
	if (!success) {
		sdata_info(sdata,
			   "driver channel switch failed, disconnecting\n");
		ieee80211_queue_work(&sdata->local->hw,
				     &ifmgd->csa_connection_drop_work);
	} else {
		ieee80211_queue_work(&sdata->local->hw, &ifmgd->chswitch_work);
	}
}
EXPORT_SYMBOL(ieee80211_chswitch_done);

static void ieee80211_chswitch_timer(unsigned long data)
{
	struct ieee80211_sub_if_data *sdata =
		(struct ieee80211_sub_if_data *) data;

	ieee80211_queue_work(&sdata->local->hw, &sdata->u.mgd.chswitch_work);
}

static void
ieee80211_sta_process_chanswitch(struct ieee80211_sub_if_data *sdata,
				 u64 timestamp, struct ieee802_11_elems *elems,
				 bool beacon)
{
	struct ieee80211_local *local = sdata->local;
	struct ieee80211_if_managed *ifmgd = &sdata->u.mgd;
	struct cfg80211_bss *cbss = ifmgd->associated;
	struct ieee80211_chanctx *chanctx;
	enum ieee80211_band current_band;
	struct ieee80211_csa_ie csa_ie;
	int res;

	sdata_assert_lock(sdata);

	if (!cbss)
		return;

	if (local->scanning)
		return;

	/* disregard subsequent announcements if we are already processing */
	if (ifmgd->flags & IEEE80211_STA_CSA_RECEIVED)
		return;

	current_band = cbss->channel->band;
	memset(&csa_ie, 0, sizeof(csa_ie));
	res = ieee80211_parse_ch_switch_ie(sdata, elems, beacon, current_band,
					   ifmgd->flags,
					   ifmgd->associated->bssid, &csa_ie);
	if (res	< 0)
		ieee80211_queue_work(&local->hw,
				     &ifmgd->csa_connection_drop_work);
	if (res)
		return;

	if (!cfg80211_chandef_usable(local->hw.wiphy, &csa_ie.chandef,
				     IEEE80211_CHAN_DISABLED)) {
		sdata_info(sdata,
			   "AP %pM switches to unsupported channel (%d MHz, width:%d, CF1/2: %d/%d MHz), disconnecting\n",
			   ifmgd->associated->bssid,
			   csa_ie.chandef.chan->center_freq,
			   csa_ie.chandef.width, csa_ie.chandef.center_freq1,
			   csa_ie.chandef.center_freq2);
		ieee80211_queue_work(&local->hw,
				     &ifmgd->csa_connection_drop_work);
		return;
	}

	ifmgd->flags |= IEEE80211_STA_CSA_RECEIVED;
	sdata->vif.csa_active = true;

	mutex_lock(&local->chanctx_mtx);
	if (local->use_chanctx) {
		u32 num_chanctx = 0;
		list_for_each_entry(chanctx, &local->chanctx_list, list)
		       num_chanctx++;

		if (num_chanctx > 1 ||
		    !(local->hw.flags & IEEE80211_HW_CHANCTX_STA_CSA)) {
			sdata_info(sdata,
				   "not handling chan-switch with channel contexts\n");
			ieee80211_queue_work(&local->hw,
					     &ifmgd->csa_connection_drop_work);
			mutex_unlock(&local->chanctx_mtx);
			return;
		}
	}

	if (WARN_ON(!rcu_access_pointer(sdata->vif.chanctx_conf))) {
		ieee80211_queue_work(&local->hw,
				     &ifmgd->csa_connection_drop_work);
		mutex_unlock(&local->chanctx_mtx);
		return;
	}
	chanctx = container_of(rcu_access_pointer(sdata->vif.chanctx_conf),
			       struct ieee80211_chanctx, conf);
	if (chanctx->refcount > 1) {
		sdata_info(sdata,
			   "channel switch with multiple interfaces on the same channel, disconnecting\n");
		ieee80211_queue_work(&local->hw,
				     &ifmgd->csa_connection_drop_work);
		mutex_unlock(&local->chanctx_mtx);
		return;
	}
	mutex_unlock(&local->chanctx_mtx);

	sdata->csa_chandef = csa_ie.chandef;

	if (csa_ie.mode)
		ieee80211_stop_queues_by_reason(&local->hw,
				IEEE80211_MAX_QUEUE_MAP,
				IEEE80211_QUEUE_STOP_REASON_CSA);

	if (local->ops->channel_switch) {
		/* use driver's channel switch callback */
		struct ieee80211_channel_switch ch_switch = {
			.timestamp = timestamp,
			.block_tx = csa_ie.mode,
			.chandef = csa_ie.chandef,
			.count = csa_ie.count,
		};

		drv_channel_switch(local, &ch_switch);
		return;
	}

	/* channel switch handled in software */
	if (csa_ie.count <= 1)
		ieee80211_queue_work(&local->hw, &ifmgd->chswitch_work);
	else
		mod_timer(&ifmgd->chswitch_timer,
			  TU_TO_EXP_TIME(csa_ie.count * cbss->beacon_interval));
}

static u32 ieee80211_handle_pwr_constr(struct ieee80211_sub_if_data *sdata,
				       struct ieee80211_channel *channel,
				       const u8 *country_ie, u8 country_ie_len,
				       const u8 *pwr_constr_elem)
{
	struct ieee80211_country_ie_triplet *triplet;
	int chan = ieee80211_frequency_to_channel(channel->center_freq);
	int i, chan_pwr, chan_increment, new_ap_level;
	bool have_chan_pwr = false;

	/* Invalid IE */
	if (country_ie_len % 2 || country_ie_len < IEEE80211_COUNTRY_IE_MIN_LEN)
		return 0;

	triplet = (void *)(country_ie + 3);
	country_ie_len -= 3;

	switch (channel->band) {
	default:
		WARN_ON_ONCE(1);
		/* fall through */
	case IEEE80211_BAND_2GHZ:
	case IEEE80211_BAND_60GHZ:
		chan_increment = 1;
		break;
	case IEEE80211_BAND_5GHZ:
		chan_increment = 4;
		break;
	}

	/* find channel */
	while (country_ie_len >= 3) {
		u8 first_channel = triplet->chans.first_channel;

		if (first_channel >= IEEE80211_COUNTRY_EXTENSION_ID)
			goto next;

		for (i = 0; i < triplet->chans.num_channels; i++) {
			if (first_channel + i * chan_increment == chan) {
				have_chan_pwr = true;
				chan_pwr = triplet->chans.max_power;
				break;
			}
		}
		if (have_chan_pwr)
			break;

 next:
		triplet++;
		country_ie_len -= 3;
	}

	if (!have_chan_pwr)
		return 0;

	new_ap_level = max_t(int, 0, chan_pwr - *pwr_constr_elem);

	if (sdata->ap_power_level == new_ap_level)
		return 0;

	sdata_info(sdata,
		   "Limiting TX power to %d (%d - %d) dBm as advertised by %pM\n",
		   new_ap_level, chan_pwr, *pwr_constr_elem,
		   sdata->u.mgd.bssid);
	sdata->ap_power_level = new_ap_level;
	if (__ieee80211_recalc_txpower(sdata))
		return BSS_CHANGED_TXPOWER;
	return 0;
}

/* powersave */
static void ieee80211_enable_ps(struct ieee80211_local *local,
				struct ieee80211_sub_if_data *sdata)
{
	struct ieee80211_conf *conf = &local->hw.conf;

	/*
	 * If we are scanning right now then the parameters will
	 * take effect when scan finishes.
	 */
	if (local->scanning)
		return;

	if (conf->dynamic_ps_timeout > 0 &&
	    !(local->hw.flags & IEEE80211_HW_SUPPORTS_DYNAMIC_PS)) {
		mod_timer(&local->dynamic_ps_timer, jiffies +
			  msecs_to_jiffies(conf->dynamic_ps_timeout));
	} else {
		if (local->hw.flags & IEEE80211_HW_PS_NULLFUNC_STACK)
			ieee80211_send_nullfunc(local, sdata, 1);

		if ((local->hw.flags & IEEE80211_HW_PS_NULLFUNC_STACK) &&
		    (local->hw.flags & IEEE80211_HW_REPORTS_TX_ACK_STATUS))
			return;

		conf->flags |= IEEE80211_CONF_PS;
		ieee80211_hw_config(local, IEEE80211_CONF_CHANGE_PS);
	}
}

static void ieee80211_change_ps(struct ieee80211_local *local)
{
	struct ieee80211_conf *conf = &local->hw.conf;

	if (local->ps_sdata) {
		ieee80211_enable_ps(local, local->ps_sdata);
	} else if (conf->flags & IEEE80211_CONF_PS) {
		conf->flags &= ~IEEE80211_CONF_PS;
		ieee80211_hw_config(local, IEEE80211_CONF_CHANGE_PS);
		del_timer_sync(&local->dynamic_ps_timer);
		cancel_work_sync(&local->dynamic_ps_enable_work);
	}
}

static bool ieee80211_powersave_allowed(struct ieee80211_sub_if_data *sdata)
{
	struct ieee80211_if_managed *mgd = &sdata->u.mgd;
	struct sta_info *sta = NULL;
	bool authorized = false;

	if (!mgd->powersave)
		return false;

	if (mgd->broken_ap)
		return false;

	if (!mgd->associated)
		return false;

	if (mgd->flags & IEEE80211_STA_CONNECTION_POLL)
		return false;

	if (!mgd->have_beacon)
		return false;

	rcu_read_lock();
	sta = sta_info_get(sdata, mgd->bssid);
	if (sta)
		authorized = test_sta_flag(sta, WLAN_STA_AUTHORIZED);
	rcu_read_unlock();

	return authorized;
}

/* need to hold RTNL or interface lock */
void ieee80211_recalc_ps(struct ieee80211_local *local, s32 latency)
{
	struct ieee80211_sub_if_data *sdata, *found = NULL;
	int count = 0;
	int timeout;

	if (!(local->hw.flags & IEEE80211_HW_SUPPORTS_PS)) {
		local->ps_sdata = NULL;
		return;
	}

	list_for_each_entry(sdata, &local->interfaces, list) {
		if (!ieee80211_sdata_running(sdata))
			continue;
		if (sdata->vif.type == NL80211_IFTYPE_AP) {
			/* If an AP vif is found, then disable PS
			 * by setting the count to zero thereby setting
			 * ps_sdata to NULL.
			 */
			count = 0;
			break;
		}
		if (sdata->vif.type != NL80211_IFTYPE_STATION)
			continue;
		found = sdata;
		count++;
	}

	if (count == 1 && ieee80211_powersave_allowed(found)) {
		s32 beaconint_us;

		if (latency < 0)
			latency = pm_qos_request(PM_QOS_NETWORK_LATENCY);

		beaconint_us = ieee80211_tu_to_usec(
					found->vif.bss_conf.beacon_int);

		timeout = local->dynamic_ps_forced_timeout;
		if (timeout < 0) {
			/*
			 * Go to full PSM if the user configures a very low
			 * latency requirement.
			 * The 2000 second value is there for compatibility
			 * until the PM_QOS_NETWORK_LATENCY is configured
			 * with real values.
			 */
			if (latency > (1900 * USEC_PER_MSEC) &&
			    latency != (2000 * USEC_PER_SEC))
				timeout = 0;
			else
				timeout = 100;
		}
		local->hw.conf.dynamic_ps_timeout = timeout;

		if (beaconint_us > latency) {
			local->ps_sdata = NULL;
		} else {
			int maxslp = 1;
			u8 dtimper = found->u.mgd.dtim_period;

			/* If the TIM IE is invalid, pretend the value is 1 */
			if (!dtimper)
				dtimper = 1;
			else if (dtimper > 1)
				maxslp = min_t(int, dtimper,
						    latency / beaconint_us);

			local->hw.conf.max_sleep_period = maxslp;
			local->hw.conf.ps_dtim_period = dtimper;
			local->ps_sdata = found;
		}
	} else {
		local->ps_sdata = NULL;
	}

	ieee80211_change_ps(local);
}

void ieee80211_recalc_ps_vif(struct ieee80211_sub_if_data *sdata)
{
	bool ps_allowed = ieee80211_powersave_allowed(sdata);

	if (sdata->vif.bss_conf.ps != ps_allowed) {
		sdata->vif.bss_conf.ps = ps_allowed;
		ieee80211_bss_info_change_notify(sdata, BSS_CHANGED_PS);
	}
}

void ieee80211_dynamic_ps_disable_work(struct work_struct *work)
{
	struct ieee80211_local *local =
		container_of(work, struct ieee80211_local,
			     dynamic_ps_disable_work);

	if (local->hw.conf.flags & IEEE80211_CONF_PS) {
		local->hw.conf.flags &= ~IEEE80211_CONF_PS;
		ieee80211_hw_config(local, IEEE80211_CONF_CHANGE_PS);
	}

	ieee80211_wake_queues_by_reason(&local->hw,
					IEEE80211_MAX_QUEUE_MAP,
					IEEE80211_QUEUE_STOP_REASON_PS);
}

void ieee80211_dynamic_ps_enable_work(struct work_struct *work)
{
	struct ieee80211_local *local =
		container_of(work, struct ieee80211_local,
			     dynamic_ps_enable_work);
	struct ieee80211_sub_if_data *sdata = local->ps_sdata;
	struct ieee80211_if_managed *ifmgd;
	unsigned long flags;
	int q;

	/* can only happen when PS was just disabled anyway */
	if (!sdata)
		return;

	ifmgd = &sdata->u.mgd;

	if (local->hw.conf.flags & IEEE80211_CONF_PS)
		return;

	if (local->hw.conf.dynamic_ps_timeout > 0) {
		/* don't enter PS if TX frames are pending */
		if (drv_tx_frames_pending(local)) {
			mod_timer(&local->dynamic_ps_timer, jiffies +
				  msecs_to_jiffies(
				  local->hw.conf.dynamic_ps_timeout));
			return;
		}

		/*
		 * transmission can be stopped by others which leads to
		 * dynamic_ps_timer expiry. Postpone the ps timer if it
		 * is not the actual idle state.
		 */
		spin_lock_irqsave(&local->queue_stop_reason_lock, flags);
		for (q = 0; q < local->hw.queues; q++) {
			if (local->queue_stop_reasons[q]) {
				spin_unlock_irqrestore(&local->queue_stop_reason_lock,
						       flags);
				mod_timer(&local->dynamic_ps_timer, jiffies +
					  msecs_to_jiffies(
					  local->hw.conf.dynamic_ps_timeout));
				return;
			}
		}
		spin_unlock_irqrestore(&local->queue_stop_reason_lock, flags);
	}

	if ((local->hw.flags & IEEE80211_HW_PS_NULLFUNC_STACK) &&
	    !(ifmgd->flags & IEEE80211_STA_NULLFUNC_ACKED)) {
		if (drv_tx_frames_pending(local)) {
			mod_timer(&local->dynamic_ps_timer, jiffies +
				  msecs_to_jiffies(
				  local->hw.conf.dynamic_ps_timeout));
		} else {
			ieee80211_send_nullfunc(local, sdata, 1);
			/* Flush to get the tx status of nullfunc frame */
			ieee80211_flush_queues(local, sdata);
		}
	}

	if (!((local->hw.flags & IEEE80211_HW_REPORTS_TX_ACK_STATUS) &&
	      (local->hw.flags & IEEE80211_HW_PS_NULLFUNC_STACK)) ||
	    (ifmgd->flags & IEEE80211_STA_NULLFUNC_ACKED)) {
		ifmgd->flags &= ~IEEE80211_STA_NULLFUNC_ACKED;
		local->hw.conf.flags |= IEEE80211_CONF_PS;
		ieee80211_hw_config(local, IEEE80211_CONF_CHANGE_PS);
	}
}

void ieee80211_dynamic_ps_timer(unsigned long data)
{
	struct ieee80211_local *local = (void *) data;

	if (local->quiescing || local->suspended)
		return;

	ieee80211_queue_work(&local->hw, &local->dynamic_ps_enable_work);
}

void ieee80211_dfs_cac_timer_work(struct work_struct *work)
{
	struct delayed_work *delayed_work =
		container_of(work, struct delayed_work, work);
	struct ieee80211_sub_if_data *sdata =
		container_of(delayed_work, struct ieee80211_sub_if_data,
			     dfs_cac_timer_work);
	struct cfg80211_chan_def chandef = sdata->vif.bss_conf.chandef;

	mutex_lock(&sdata->local->mtx);
	if (sdata->wdev.cac_started) {
		ieee80211_vif_release_channel(sdata);
		cfg80211_cac_event(sdata->dev, &chandef,
				   NL80211_RADAR_CAC_FINISHED,
				   GFP_KERNEL);
	}
	mutex_unlock(&sdata->local->mtx);
}

/* MLME */
static bool ieee80211_sta_wmm_params(struct ieee80211_local *local,
				     struct ieee80211_sub_if_data *sdata,
				     const u8 *wmm_param, size_t wmm_param_len)
{
	struct ieee80211_tx_queue_params params;
	struct ieee80211_if_managed *ifmgd = &sdata->u.mgd;
	size_t left;
	int count;
	const u8 *pos;
	u8 uapsd_queues = 0;

	if (!local->ops->conf_tx)
		return false;

	if (local->hw.queues < IEEE80211_NUM_ACS)
		return false;

	if (!wmm_param)
		return false;

	if (wmm_param_len < 8 || wmm_param[5] /* version */ != 1)
		return false;

	if (ifmgd->flags & IEEE80211_STA_UAPSD_ENABLED)
		uapsd_queues = ifmgd->uapsd_queues;

	count = wmm_param[6] & 0x0f;
	if (count == ifmgd->wmm_last_param_set)
		return false;
	ifmgd->wmm_last_param_set = count;

	pos = wmm_param + 8;
	left = wmm_param_len - 8;

	memset(&params, 0, sizeof(params));

	sdata->wmm_acm = 0;
	for (; left >= 4; left -= 4, pos += 4) {
		int aci = (pos[0] >> 5) & 0x03;
		int acm = (pos[0] >> 4) & 0x01;
		bool uapsd = false;
		int queue;

		switch (aci) {
		case 1: /* AC_BK */
			queue = 3;
			if (acm)
				sdata->wmm_acm |= BIT(1) | BIT(2); /* BK/- */
			if (uapsd_queues & IEEE80211_WMM_IE_STA_QOSINFO_AC_BK)
				uapsd = true;
			break;
		case 2: /* AC_VI */
			queue = 1;
			if (acm)
				sdata->wmm_acm |= BIT(4) | BIT(5); /* CL/VI */
			if (uapsd_queues & IEEE80211_WMM_IE_STA_QOSINFO_AC_VI)
				uapsd = true;
			break;
		case 3: /* AC_VO */
			queue = 0;
			if (acm)
				sdata->wmm_acm |= BIT(6) | BIT(7); /* VO/NC */
			if (uapsd_queues & IEEE80211_WMM_IE_STA_QOSINFO_AC_VO)
				uapsd = true;
			break;
		case 0: /* AC_BE */
		default:
			queue = 2;
			if (acm)
				sdata->wmm_acm |= BIT(0) | BIT(3); /* BE/EE */
			if (uapsd_queues & IEEE80211_WMM_IE_STA_QOSINFO_AC_BE)
				uapsd = true;
			break;
		}

		params.aifs = pos[0] & 0x0f;
		params.cw_max = ecw2cw((pos[1] & 0xf0) >> 4);
		params.cw_min = ecw2cw(pos[1] & 0x0f);
		params.txop = get_unaligned_le16(pos + 2);
		params.acm = acm;
		params.uapsd = uapsd;

		mlme_dbg(sdata,
			 "WMM queue=%d aci=%d acm=%d aifs=%d cWmin=%d cWmax=%d txop=%d uapsd=%d\n",
			 queue, aci, acm,
			 params.aifs, params.cw_min, params.cw_max,
			 params.txop, params.uapsd);
		sdata->tx_conf[queue] = params;
		if (drv_conf_tx(local, sdata, queue, &params))
			sdata_err(sdata,
				  "failed to set TX queue parameters for queue %d\n",
				  queue);
	}

	/* enable WMM or activate new settings */
	sdata->vif.bss_conf.qos = true;
	return true;
}

static void __ieee80211_stop_poll(struct ieee80211_sub_if_data *sdata)
{
	lockdep_assert_held(&sdata->local->mtx);

	sdata->u.mgd.flags &= ~IEEE80211_STA_CONNECTION_POLL;
	ieee80211_run_deferred_scan(sdata->local);
}

static void ieee80211_stop_poll(struct ieee80211_sub_if_data *sdata)
{
	mutex_lock(&sdata->local->mtx);
	__ieee80211_stop_poll(sdata);
	mutex_unlock(&sdata->local->mtx);
}

static u32 ieee80211_handle_bss_capability(struct ieee80211_sub_if_data *sdata,
					   u16 capab, bool erp_valid, u8 erp)
{
	struct ieee80211_bss_conf *bss_conf = &sdata->vif.bss_conf;
	u32 changed = 0;
	bool use_protection;
	bool use_short_preamble;
	bool use_short_slot;

	if (erp_valid) {
		use_protection = (erp & WLAN_ERP_USE_PROTECTION) != 0;
		use_short_preamble = (erp & WLAN_ERP_BARKER_PREAMBLE) == 0;
	} else {
		use_protection = false;
		use_short_preamble = !!(capab & WLAN_CAPABILITY_SHORT_PREAMBLE);
	}

	use_short_slot = !!(capab & WLAN_CAPABILITY_SHORT_SLOT_TIME);
	if (ieee80211_get_sdata_band(sdata) == IEEE80211_BAND_5GHZ)
		use_short_slot = true;

	if (use_protection != bss_conf->use_cts_prot) {
		bss_conf->use_cts_prot = use_protection;
		changed |= BSS_CHANGED_ERP_CTS_PROT;
	}

	if (use_short_preamble != bss_conf->use_short_preamble) {
		bss_conf->use_short_preamble = use_short_preamble;
		changed |= BSS_CHANGED_ERP_PREAMBLE;
	}

	if (use_short_slot != bss_conf->use_short_slot) {
		bss_conf->use_short_slot = use_short_slot;
		changed |= BSS_CHANGED_ERP_SLOT;
	}

	return changed;
}

static void ieee80211_set_associated(struct ieee80211_sub_if_data *sdata,
				     struct cfg80211_bss *cbss,
				     u32 bss_info_changed)
{
	struct ieee80211_bss *bss = (void *)cbss->priv;
	struct ieee80211_local *local = sdata->local;
	struct ieee80211_bss_conf *bss_conf = &sdata->vif.bss_conf;

	bss_info_changed |= BSS_CHANGED_ASSOC;
	bss_info_changed |= ieee80211_handle_bss_capability(sdata,
		bss_conf->assoc_capability, bss->has_erp_value, bss->erp_value);

	sdata->u.mgd.beacon_timeout = usecs_to_jiffies(ieee80211_tu_to_usec(
		beacon_loss_count * bss_conf->beacon_int));

	sdata->u.mgd.associated = cbss;
	memcpy(sdata->u.mgd.bssid, cbss->bssid, ETH_ALEN);

	sdata->u.mgd.flags |= IEEE80211_STA_RESET_SIGNAL_AVE;

	if (sdata->vif.p2p) {
		const struct cfg80211_bss_ies *ies;

		rcu_read_lock();
		ies = rcu_dereference(cbss->ies);
		if (ies) {
			int ret;

			ret = cfg80211_get_p2p_attr(
					ies->data, ies->len,
					IEEE80211_P2P_ATTR_ABSENCE_NOTICE,
					(u8 *) &bss_conf->p2p_noa_attr,
					sizeof(bss_conf->p2p_noa_attr));
			if (ret >= 2) {
				sdata->u.mgd.p2p_noa_index =
					bss_conf->p2p_noa_attr.index;
				bss_info_changed |= BSS_CHANGED_P2P_PS;
			}
		}
		rcu_read_unlock();
	}

	/* just to be sure */
	ieee80211_stop_poll(sdata);

	ieee80211_led_assoc(local, 1);

	if (sdata->u.mgd.have_beacon) {
		/*
		 * If the AP is buggy we may get here with no DTIM period
		 * known, so assume it's 1 which is the only safe assumption
		 * in that case, although if the TIM IE is broken powersave
		 * probably just won't work at all.
		 */
		bss_conf->dtim_period = sdata->u.mgd.dtim_period ?: 1;
		bss_conf->beacon_rate = bss->beacon_rate;
		bss_info_changed |= BSS_CHANGED_BEACON_INFO;
	} else {
		bss_conf->beacon_rate = NULL;
		bss_conf->dtim_period = 0;
	}

	bss_conf->assoc = 1;

	/* Tell the driver to monitor connection quality (if supported) */
	if (sdata->vif.driver_flags & IEEE80211_VIF_SUPPORTS_CQM_RSSI &&
	    bss_conf->cqm_rssi_thold)
		bss_info_changed |= BSS_CHANGED_CQM;

	/* Enable ARP filtering */
	if (bss_conf->arp_addr_cnt)
		bss_info_changed |= BSS_CHANGED_ARP_FILTER;

	ieee80211_bss_info_change_notify(sdata, bss_info_changed);

	mutex_lock(&local->iflist_mtx);
	ieee80211_recalc_ps(local, -1);
	mutex_unlock(&local->iflist_mtx);

	ieee80211_recalc_smps(sdata);
	ieee80211_recalc_ps_vif(sdata);

	netif_carrier_on(sdata->dev);
}

static void ieee80211_set_disassoc(struct ieee80211_sub_if_data *sdata,
				   u16 stype, u16 reason, bool tx,
				   u8 *frame_buf)
{
	struct ieee80211_if_managed *ifmgd = &sdata->u.mgd;
	struct ieee80211_local *local = sdata->local;
	u32 changed = 0;

	sdata_assert_lock(sdata);

	if (WARN_ON_ONCE(tx && !frame_buf))
		return;

	if (WARN_ON(!ifmgd->associated))
		return;

	ieee80211_stop_poll(sdata);

	ifmgd->associated = NULL;
	netif_carrier_off(sdata->dev);

	/*
	 * if we want to get out of ps before disassoc (why?) we have
	 * to do it before sending disassoc, as otherwise the null-packet
	 * won't be valid.
	 */
	if (local->hw.conf.flags & IEEE80211_CONF_PS) {
		local->hw.conf.flags &= ~IEEE80211_CONF_PS;
		ieee80211_hw_config(local, IEEE80211_CONF_CHANGE_PS);
	}
	local->ps_sdata = NULL;

	/* disable per-vif ps */
	ieee80211_recalc_ps_vif(sdata);

	/* flush out any pending frame (e.g. DELBA) before deauth/disassoc */
	if (tx)
		ieee80211_flush_queues(local, sdata);

	/* deauthenticate/disassociate now */
	if (tx || frame_buf)
		ieee80211_send_deauth_disassoc(sdata, ifmgd->bssid, stype,
					       reason, tx, frame_buf);

	/* flush out frame */
	if (tx)
		ieee80211_flush_queues(local, sdata);

	/* clear bssid only after building the needed mgmt frames */
	memset(ifmgd->bssid, 0, ETH_ALEN);

	/* remove AP and TDLS peers */
	sta_info_flush(sdata);

	/* finally reset all BSS / config parameters */
	changed |= ieee80211_reset_erp_info(sdata);

	ieee80211_led_assoc(local, 0);
	changed |= BSS_CHANGED_ASSOC;
	sdata->vif.bss_conf.assoc = false;

	ifmgd->p2p_noa_index = -1;
	memset(&sdata->vif.bss_conf.p2p_noa_attr, 0,
	       sizeof(sdata->vif.bss_conf.p2p_noa_attr));

	/* on the next assoc, re-program HT/VHT parameters */
	memset(&ifmgd->ht_capa, 0, sizeof(ifmgd->ht_capa));
	memset(&ifmgd->ht_capa_mask, 0, sizeof(ifmgd->ht_capa_mask));
	memset(&ifmgd->vht_capa, 0, sizeof(ifmgd->vht_capa));
	memset(&ifmgd->vht_capa_mask, 0, sizeof(ifmgd->vht_capa_mask));

	sdata->ap_power_level = IEEE80211_UNSET_POWER_LEVEL;

	del_timer_sync(&local->dynamic_ps_timer);
	cancel_work_sync(&local->dynamic_ps_enable_work);

	/* Disable ARP filtering */
	if (sdata->vif.bss_conf.arp_addr_cnt)
		changed |= BSS_CHANGED_ARP_FILTER;

	sdata->vif.bss_conf.qos = false;
	changed |= BSS_CHANGED_QOS;

	/* The BSSID (not really interesting) and HT changed */
	changed |= BSS_CHANGED_BSSID | BSS_CHANGED_HT;
	ieee80211_bss_info_change_notify(sdata, changed);

	/* disassociated - set to defaults now */
	ieee80211_set_wmm_default(sdata, false);

	del_timer_sync(&sdata->u.mgd.conn_mon_timer);
	del_timer_sync(&sdata->u.mgd.bcn_mon_timer);
	del_timer_sync(&sdata->u.mgd.timer);
	del_timer_sync(&sdata->u.mgd.chswitch_timer);

	sdata->vif.bss_conf.dtim_period = 0;
	sdata->vif.bss_conf.beacon_rate = NULL;

	ifmgd->have_beacon = false;

	ifmgd->flags = 0;
	mutex_lock(&local->mtx);
	ieee80211_vif_release_channel(sdata);
	mutex_unlock(&local->mtx);

	sdata->encrypt_headroom = IEEE80211_ENCRYPT_HEADROOM;
}

void ieee80211_sta_rx_notify(struct ieee80211_sub_if_data *sdata,
			     struct ieee80211_hdr *hdr)
{
	/*
	 * We can postpone the mgd.timer whenever receiving unicast frames
	 * from AP because we know that the connection is working both ways
	 * at that time. But multicast frames (and hence also beacons) must
	 * be ignored here, because we need to trigger the timer during
	 * data idle periods for sending the periodic probe request to the
	 * AP we're connected to.
	 */
	if (is_multicast_ether_addr(hdr->addr1))
		return;

	ieee80211_sta_reset_conn_monitor(sdata);
}

static void ieee80211_reset_ap_probe(struct ieee80211_sub_if_data *sdata)
{
	struct ieee80211_if_managed *ifmgd = &sdata->u.mgd;
	struct ieee80211_local *local = sdata->local;

	mutex_lock(&local->mtx);
	if (!(ifmgd->flags & IEEE80211_STA_CONNECTION_POLL))
		goto out;

	__ieee80211_stop_poll(sdata);

	mutex_lock(&local->iflist_mtx);
	ieee80211_recalc_ps(local, -1);
	mutex_unlock(&local->iflist_mtx);

	if (sdata->local->hw.flags & IEEE80211_HW_CONNECTION_MONITOR)
		goto out;

	/*
	 * We've received a probe response, but are not sure whether
	 * we have or will be receiving any beacons or data, so let's
	 * schedule the timers again, just in case.
	 */
	ieee80211_sta_reset_beacon_monitor(sdata);

	mod_timer(&ifmgd->conn_mon_timer,
		  round_jiffies_up(jiffies +
				   IEEE80211_CONNECTION_IDLE_TIME));
out:
	mutex_unlock(&local->mtx);
}

void ieee80211_sta_tx_notify(struct ieee80211_sub_if_data *sdata,
			     struct ieee80211_hdr *hdr, bool ack)
{
	if (!ieee80211_is_data(hdr->frame_control))
	    return;

	if (ieee80211_is_nullfunc(hdr->frame_control) &&
	    sdata->u.mgd.probe_send_count > 0) {
		if (ack)
			ieee80211_sta_reset_conn_monitor(sdata);
		else
			sdata->u.mgd.nullfunc_failed = true;
		ieee80211_queue_work(&sdata->local->hw, &sdata->work);
		return;
	}

	if (ack)
		ieee80211_sta_reset_conn_monitor(sdata);
}

static void ieee80211_mgd_probe_ap_send(struct ieee80211_sub_if_data *sdata)
{
	struct ieee80211_if_managed *ifmgd = &sdata->u.mgd;
	const u8 *ssid;
	u8 *dst = ifmgd->associated->bssid;
	u8 unicast_limit = max(1, max_probe_tries - 3);

	/*
	 * Try sending broadcast probe requests for the last three
	 * probe requests after the first ones failed since some
	 * buggy APs only support broadcast probe requests.
	 */
	if (ifmgd->probe_send_count >= unicast_limit)
		dst = NULL;

	/*
	 * When the hardware reports an accurate Tx ACK status, it's
	 * better to send a nullfunc frame instead of a probe request,
	 * as it will kick us off the AP quickly if we aren't associated
	 * anymore. The timeout will be reset if the frame is ACKed by
	 * the AP.
	 */
	ifmgd->probe_send_count++;

	if (sdata->local->hw.flags & IEEE80211_HW_REPORTS_TX_ACK_STATUS) {
		ifmgd->nullfunc_failed = false;
		ieee80211_send_nullfunc(sdata->local, sdata, 0);
	} else {
		int ssid_len;

		rcu_read_lock();
		ssid = ieee80211_bss_get_ie(ifmgd->associated, WLAN_EID_SSID);
		if (WARN_ON_ONCE(ssid == NULL))
			ssid_len = 0;
		else
			ssid_len = ssid[1];

		ieee80211_send_probe_req(sdata, dst, ssid + 2, ssid_len, NULL,
					 0, (u32) -1, true, 0,
					 ifmgd->associated->channel, false);
		rcu_read_unlock();
	}

	ifmgd->probe_timeout = jiffies + msecs_to_jiffies(probe_wait_ms);
	run_again(sdata, ifmgd->probe_timeout);
	if (sdata->local->hw.flags & IEEE80211_HW_REPORTS_TX_ACK_STATUS)
		ieee80211_flush_queues(sdata->local, sdata);
}

static void ieee80211_mgd_probe_ap(struct ieee80211_sub_if_data *sdata,
				   bool beacon)
{
	struct ieee80211_if_managed *ifmgd = &sdata->u.mgd;
	bool already = false;

	if (!ieee80211_sdata_running(sdata))
		return;

	sdata_lock(sdata);

	if (!ifmgd->associated)
		goto out;

	mutex_lock(&sdata->local->mtx);

	if (sdata->local->tmp_channel || sdata->local->scanning) {
		mutex_unlock(&sdata->local->mtx);
		goto out;
	}

	if (beacon) {
		mlme_dbg_ratelimited(sdata,
				     "detected beacon loss from AP (missed %d beacons) - probing\n",
				     beacon_loss_count);

		ieee80211_cqm_rssi_notify(&sdata->vif,
					  NL80211_CQM_RSSI_BEACON_LOSS_EVENT,
					  GFP_KERNEL);
	}

	/*
	 * The driver/our work has already reported this event or the
	 * connection monitoring has kicked in and we have already sent
	 * a probe request. Or maybe the AP died and the driver keeps
	 * reporting until we disassociate...
	 *
	 * In either case we have to ignore the current call to this
	 * function (except for setting the correct probe reason bit)
	 * because otherwise we would reset the timer every time and
	 * never check whether we received a probe response!
	 */
	if (ifmgd->flags & IEEE80211_STA_CONNECTION_POLL)
		already = true;

	ifmgd->flags |= IEEE80211_STA_CONNECTION_POLL;

	mutex_unlock(&sdata->local->mtx);

	if (already)
		goto out;

	mutex_lock(&sdata->local->iflist_mtx);
	ieee80211_recalc_ps(sdata->local, -1);
	mutex_unlock(&sdata->local->iflist_mtx);

	ifmgd->probe_send_count = 0;
	ieee80211_mgd_probe_ap_send(sdata);
 out:
	sdata_unlock(sdata);
}

struct sk_buff *ieee80211_ap_probereq_get(struct ieee80211_hw *hw,
					  struct ieee80211_vif *vif)
{
	struct ieee80211_sub_if_data *sdata = vif_to_sdata(vif);
	struct ieee80211_if_managed *ifmgd = &sdata->u.mgd;
	struct cfg80211_bss *cbss;
	struct sk_buff *skb;
	const u8 *ssid;
	int ssid_len;

	if (WARN_ON(sdata->vif.type != NL80211_IFTYPE_STATION))
		return NULL;

	sdata_assert_lock(sdata);

	if (ifmgd->associated)
		cbss = ifmgd->associated;
	else if (ifmgd->auth_data)
		cbss = ifmgd->auth_data->bss;
	else if (ifmgd->assoc_data)
		cbss = ifmgd->assoc_data->bss;
	else
		return NULL;

	rcu_read_lock();
	ssid = ieee80211_bss_get_ie(cbss, WLAN_EID_SSID);
	if (WARN_ON_ONCE(ssid == NULL))
		ssid_len = 0;
	else
		ssid_len = ssid[1];

	skb = ieee80211_build_probe_req(sdata, cbss->bssid,
					(u32) -1, cbss->channel,
					ssid + 2, ssid_len,
					NULL, 0, true);
	rcu_read_unlock();

	return skb;
}
EXPORT_SYMBOL(ieee80211_ap_probereq_get);

static void __ieee80211_disconnect(struct ieee80211_sub_if_data *sdata)
{
	struct ieee80211_if_managed *ifmgd = &sdata->u.mgd;
	u8 frame_buf[IEEE80211_DEAUTH_FRAME_LEN];

	sdata_lock(sdata);
	if (!ifmgd->associated) {
		sdata_unlock(sdata);
		return;
	}

	ieee80211_set_disassoc(sdata, IEEE80211_STYPE_DEAUTH,
			       WLAN_REASON_DISASSOC_DUE_TO_INACTIVITY,
			       true, frame_buf);
	ifmgd->flags &= ~IEEE80211_STA_CSA_RECEIVED;
	sdata->vif.csa_active = false;
	ieee80211_wake_queues_by_reason(&sdata->local->hw,
					IEEE80211_MAX_QUEUE_MAP,
					IEEE80211_QUEUE_STOP_REASON_CSA);

	cfg80211_tx_mlme_mgmt(sdata->dev, frame_buf,
			      IEEE80211_DEAUTH_FRAME_LEN);
	sdata_unlock(sdata);
}

static void ieee80211_beacon_connection_loss_work(struct work_struct *work)
{
	struct ieee80211_sub_if_data *sdata =
		container_of(work, struct ieee80211_sub_if_data,
			     u.mgd.beacon_connection_loss_work);
	struct ieee80211_if_managed *ifmgd = &sdata->u.mgd;
	struct sta_info *sta;

	if (ifmgd->associated) {
		rcu_read_lock();
		sta = sta_info_get(sdata, ifmgd->bssid);
		if (sta)
			sta->beacon_loss_count++;
		rcu_read_unlock();
	}

	if (ifmgd->connection_loss) {
		sdata_info(sdata, "Connection to AP %pM lost\n",
			   ifmgd->bssid);
		__ieee80211_disconnect(sdata);
	} else {
		ieee80211_mgd_probe_ap(sdata, true);
	}
}

static void ieee80211_csa_connection_drop_work(struct work_struct *work)
{
	struct ieee80211_sub_if_data *sdata =
		container_of(work, struct ieee80211_sub_if_data,
			     u.mgd.csa_connection_drop_work);

	__ieee80211_disconnect(sdata);
}

void ieee80211_beacon_loss(struct ieee80211_vif *vif)
{
	struct ieee80211_sub_if_data *sdata = vif_to_sdata(vif);
	struct ieee80211_hw *hw = &sdata->local->hw;

	trace_api_beacon_loss(sdata);

	sdata->u.mgd.connection_loss = false;
	ieee80211_queue_work(hw, &sdata->u.mgd.beacon_connection_loss_work);
}
EXPORT_SYMBOL(ieee80211_beacon_loss);

void ieee80211_connection_loss(struct ieee80211_vif *vif)
{
	struct ieee80211_sub_if_data *sdata = vif_to_sdata(vif);
	struct ieee80211_hw *hw = &sdata->local->hw;

	trace_api_connection_loss(sdata);

	sdata->u.mgd.connection_loss = true;
	ieee80211_queue_work(hw, &sdata->u.mgd.beacon_connection_loss_work);
}
EXPORT_SYMBOL(ieee80211_connection_loss);


static void ieee80211_destroy_auth_data(struct ieee80211_sub_if_data *sdata,
					bool assoc)
{
	struct ieee80211_mgd_auth_data *auth_data = sdata->u.mgd.auth_data;

	sdata_assert_lock(sdata);

	if (!assoc) {
		sta_info_destroy_addr(sdata, auth_data->bss->bssid);

		memset(sdata->u.mgd.bssid, 0, ETH_ALEN);
		ieee80211_bss_info_change_notify(sdata, BSS_CHANGED_BSSID);
		sdata->u.mgd.flags = 0;
		mutex_lock(&sdata->local->mtx);
		ieee80211_vif_release_channel(sdata);
		mutex_unlock(&sdata->local->mtx);
	}

	cfg80211_put_bss(sdata->local->hw.wiphy, auth_data->bss);
	kfree(auth_data);
	sdata->u.mgd.auth_data = NULL;
}

static void ieee80211_auth_challenge(struct ieee80211_sub_if_data *sdata,
				     struct ieee80211_mgmt *mgmt, size_t len)
{
	struct ieee80211_local *local = sdata->local;
	struct ieee80211_mgd_auth_data *auth_data = sdata->u.mgd.auth_data;
	u8 *pos;
	struct ieee802_11_elems elems;
	u32 tx_flags = 0;

	pos = mgmt->u.auth.variable;
	ieee802_11_parse_elems(pos, len - (pos - (u8 *) mgmt), false, &elems);
	if (!elems.challenge)
		return;
	auth_data->expected_transaction = 4;
	drv_mgd_prepare_tx(sdata->local, sdata);
	if (local->hw.flags & IEEE80211_HW_REPORTS_TX_ACK_STATUS)
		tx_flags = IEEE80211_TX_CTL_REQ_TX_STATUS |
			   IEEE80211_TX_INTFL_MLME_CONN_TX;
	ieee80211_send_auth(sdata, 3, auth_data->algorithm, 0,
			    elems.challenge - 2, elems.challenge_len + 2,
			    auth_data->bss->bssid, auth_data->bss->bssid,
			    auth_data->key, auth_data->key_len,
			    auth_data->key_idx, tx_flags);
}

static void ieee80211_rx_mgmt_auth(struct ieee80211_sub_if_data *sdata,
				   struct ieee80211_mgmt *mgmt, size_t len)
{
	struct ieee80211_if_managed *ifmgd = &sdata->u.mgd;
	u8 bssid[ETH_ALEN];
	u16 auth_alg, auth_transaction, status_code;
	struct sta_info *sta;

	sdata_assert_lock(sdata);

	if (len < 24 + 6)
		return;

	if (!ifmgd->auth_data || ifmgd->auth_data->done)
		return;

	memcpy(bssid, ifmgd->auth_data->bss->bssid, ETH_ALEN);

	if (!ether_addr_equal(bssid, mgmt->bssid))
		return;

	auth_alg = le16_to_cpu(mgmt->u.auth.auth_alg);
	auth_transaction = le16_to_cpu(mgmt->u.auth.auth_transaction);
	status_code = le16_to_cpu(mgmt->u.auth.status_code);

	if (auth_alg != ifmgd->auth_data->algorithm ||
	    auth_transaction != ifmgd->auth_data->expected_transaction) {
		sdata_info(sdata, "%pM unexpected authentication state: alg %d (expected %d) transact %d (expected %d)\n",
			   mgmt->sa, auth_alg, ifmgd->auth_data->algorithm,
			   auth_transaction,
			   ifmgd->auth_data->expected_transaction);
		return;
	}

	if (status_code != WLAN_STATUS_SUCCESS) {
		sdata_info(sdata, "%pM denied authentication (status %d)\n",
			   mgmt->sa, status_code);
		ieee80211_destroy_auth_data(sdata, false);
		cfg80211_rx_mlme_mgmt(sdata->dev, (u8 *)mgmt, len);
		return;
	}

	switch (ifmgd->auth_data->algorithm) {
	case WLAN_AUTH_OPEN:
	case WLAN_AUTH_LEAP:
	case WLAN_AUTH_FT:
	case WLAN_AUTH_SAE:
		break;
	case WLAN_AUTH_SHARED_KEY:
		if (ifmgd->auth_data->expected_transaction != 4) {
			ieee80211_auth_challenge(sdata, mgmt, len);
			/* need another frame */
			return;
		}
		break;
	default:
		WARN_ONCE(1, "invalid auth alg %d",
			  ifmgd->auth_data->algorithm);
		return;
	}

	sdata_info(sdata, "authenticated\n");
	ifmgd->auth_data->done = true;
	ifmgd->auth_data->timeout = jiffies + IEEE80211_AUTH_WAIT_ASSOC;
	ifmgd->auth_data->timeout_started = true;
	run_again(sdata, ifmgd->auth_data->timeout);

	if (ifmgd->auth_data->algorithm == WLAN_AUTH_SAE &&
	    ifmgd->auth_data->expected_transaction != 2) {
		/*
		 * Report auth frame to user space for processing since another
		 * round of Authentication frames is still needed.
		 */
		cfg80211_rx_mlme_mgmt(sdata->dev, (u8 *)mgmt, len);
		return;
	}

	/* move station state to auth */
	mutex_lock(&sdata->local->sta_mtx);
	sta = sta_info_get(sdata, bssid);
	if (!sta) {
		WARN_ONCE(1, "%s: STA %pM not found", sdata->name, bssid);
		goto out_err;
	}
	if (sta_info_move_state(sta, IEEE80211_STA_AUTH)) {
		sdata_info(sdata, "failed moving %pM to auth\n", bssid);
		goto out_err;
	}
	mutex_unlock(&sdata->local->sta_mtx);

	cfg80211_rx_mlme_mgmt(sdata->dev, (u8 *)mgmt, len);
	return;
 out_err:
	mutex_unlock(&sdata->local->sta_mtx);
	/* ignore frame -- wait for timeout */
}


static void ieee80211_rx_mgmt_deauth(struct ieee80211_sub_if_data *sdata,
				     struct ieee80211_mgmt *mgmt, size_t len)
{
	struct ieee80211_if_managed *ifmgd = &sdata->u.mgd;
	const u8 *bssid = NULL;
	u16 reason_code;

	sdata_assert_lock(sdata);

	if (len < 24 + 2)
		return;

	if (!ifmgd->associated ||
	    !ether_addr_equal(mgmt->bssid, ifmgd->associated->bssid))
		return;

	bssid = ifmgd->associated->bssid;

	reason_code = le16_to_cpu(mgmt->u.deauth.reason_code);

	sdata_info(sdata, "deauthenticated from %pM (Reason: %u)\n",
		   bssid, reason_code);

	ieee80211_set_disassoc(sdata, 0, 0, false, NULL);

	cfg80211_rx_mlme_mgmt(sdata->dev, (u8 *)mgmt, len);
}


static void ieee80211_rx_mgmt_disassoc(struct ieee80211_sub_if_data *sdata,
				       struct ieee80211_mgmt *mgmt, size_t len)
{
	struct ieee80211_if_managed *ifmgd = &sdata->u.mgd;
	u16 reason_code;

	sdata_assert_lock(sdata);

	if (len < 24 + 2)
		return;

	if (!ifmgd->associated ||
	    !ether_addr_equal(mgmt->bssid, ifmgd->associated->bssid))
		return;

	reason_code = le16_to_cpu(mgmt->u.disassoc.reason_code);

	sdata_info(sdata, "disassociated from %pM (Reason: %u)\n",
		   mgmt->sa, reason_code);

	ieee80211_set_disassoc(sdata, 0, 0, false, NULL);

	cfg80211_rx_mlme_mgmt(sdata->dev, (u8 *)mgmt, len);
}

static void ieee80211_get_rates(struct ieee80211_supported_band *sband,
				u8 *supp_rates, unsigned int supp_rates_len,
				u32 *rates, u32 *basic_rates,
				bool *have_higher_than_11mbit,
				int *min_rate, int *min_rate_index,
				int shift, u32 rate_flags)
{
	int i, j;

	for (i = 0; i < supp_rates_len; i++) {
		int rate = supp_rates[i] & 0x7f;
		bool is_basic = !!(supp_rates[i] & 0x80);

		if ((rate * 5 * (1 << shift)) > 110)
			*have_higher_than_11mbit = true;

		/*
		 * BSS_MEMBERSHIP_SELECTOR_HT_PHY is defined in 802.11n-2009
		 * 7.3.2.2 as a magic value instead of a rate. Hence, skip it.
		 *
		 * Note: Even through the membership selector and the basic
		 *	 rate flag share the same bit, they are not exactly
		 *	 the same.
		 */
		if (!!(supp_rates[i] & 0x80) &&
		    (supp_rates[i] & 0x7f) == BSS_MEMBERSHIP_SELECTOR_HT_PHY)
			continue;

		for (j = 0; j < sband->n_bitrates; j++) {
			struct ieee80211_rate *br;
			int brate;

			br = &sband->bitrates[j];
			if ((rate_flags & br->flags) != rate_flags)
				continue;

			brate = DIV_ROUND_UP(br->bitrate, (1 << shift) * 5);
			if (brate == rate) {
				*rates |= BIT(j);
				if (is_basic)
					*basic_rates |= BIT(j);
				if ((rate * 5) < *min_rate) {
					*min_rate = rate * 5;
					*min_rate_index = j;
				}
				break;
			}
		}
	}
}

static void ieee80211_destroy_assoc_data(struct ieee80211_sub_if_data *sdata,
					 bool assoc)
{
	struct ieee80211_mgd_assoc_data *assoc_data = sdata->u.mgd.assoc_data;

	sdata_assert_lock(sdata);

	if (!assoc) {
		sta_info_destroy_addr(sdata, assoc_data->bss->bssid);

		memset(sdata->u.mgd.bssid, 0, ETH_ALEN);
		ieee80211_bss_info_change_notify(sdata, BSS_CHANGED_BSSID);
		sdata->u.mgd.flags = 0;
		mutex_lock(&sdata->local->mtx);
		ieee80211_vif_release_channel(sdata);
		mutex_unlock(&sdata->local->mtx);
	}

	kfree(assoc_data);
	sdata->u.mgd.assoc_data = NULL;
}

static bool ieee80211_assoc_success(struct ieee80211_sub_if_data *sdata,
				    struct cfg80211_bss *cbss,
				    struct ieee80211_mgmt *mgmt, size_t len)
{
	struct ieee80211_if_managed *ifmgd = &sdata->u.mgd;
	struct ieee80211_local *local = sdata->local;
	struct ieee80211_supported_band *sband;
	struct sta_info *sta;
	u8 *pos;
	u16 capab_info, aid;
	struct ieee802_11_elems elems;
	struct ieee80211_bss_conf *bss_conf = &sdata->vif.bss_conf;
	const struct cfg80211_bss_ies *bss_ies = NULL;
	struct ieee80211_mgd_assoc_data *assoc_data = ifmgd->assoc_data;
	u32 changed = 0;
	int err;
	bool ret;

	/* AssocResp and ReassocResp have identical structure */

	aid = le16_to_cpu(mgmt->u.assoc_resp.aid);
	capab_info = le16_to_cpu(mgmt->u.assoc_resp.capab_info);

	if ((aid & (BIT(15) | BIT(14))) != (BIT(15) | BIT(14)))
		sdata_info(sdata, "invalid AID value 0x%x; bits 15:14 not set\n",
			   aid);
	aid &= ~(BIT(15) | BIT(14));

	ifmgd->broken_ap = false;

	if (aid == 0 || aid > IEEE80211_MAX_AID) {
		sdata_info(sdata, "invalid AID value %d (out of range), turn off PS\n",
			   aid);
		aid = 0;
		ifmgd->broken_ap = true;
	}

	pos = mgmt->u.assoc_resp.variable;
	ieee802_11_parse_elems(pos, len - (pos - (u8 *) mgmt), false, &elems);

	if (!elems.supp_rates) {
		sdata_info(sdata, "no SuppRates element in AssocResp\n");
		return false;
	}

	ifmgd->aid = aid;

	/*
	 * Some APs are erroneously not including some information in their
	 * (re)association response frames. Try to recover by using the data
	 * from the beacon or probe response. This seems to afflict mobile
	 * 2G/3G/4G wifi routers, reported models include the "Onda PN51T",
	 * "Vodafone PocketWiFi 2", "ZTE MF60" and a similar T-Mobile device.
	 */
	if ((assoc_data->wmm && !elems.wmm_param) ||
	    (!(ifmgd->flags & IEEE80211_STA_DISABLE_HT) &&
	     (!elems.ht_cap_elem || !elems.ht_operation)) ||
	    (!(ifmgd->flags & IEEE80211_STA_DISABLE_VHT) &&
	     (!elems.vht_cap_elem || !elems.vht_operation))) {
		const struct cfg80211_bss_ies *ies;
		struct ieee802_11_elems bss_elems;

		rcu_read_lock();
		ies = rcu_dereference(cbss->ies);
		if (ies)
			bss_ies = kmemdup(ies, sizeof(*ies) + ies->len,
					  GFP_ATOMIC);
		rcu_read_unlock();
		if (!bss_ies)
			return false;

		ieee802_11_parse_elems(bss_ies->data, bss_ies->len,
				       false, &bss_elems);
		if (assoc_data->wmm &&
		    !elems.wmm_param && bss_elems.wmm_param) {
			elems.wmm_param = bss_elems.wmm_param;
			sdata_info(sdata,
				   "AP bug: WMM param missing from AssocResp\n");
		}

		/*
		 * Also check if we requested HT/VHT, otherwise the AP doesn't
		 * have to include the IEs in the (re)association response.
		 */
		if (!elems.ht_cap_elem && bss_elems.ht_cap_elem &&
		    !(ifmgd->flags & IEEE80211_STA_DISABLE_HT)) {
			elems.ht_cap_elem = bss_elems.ht_cap_elem;
			sdata_info(sdata,
				   "AP bug: HT capability missing from AssocResp\n");
		}
		if (!elems.ht_operation && bss_elems.ht_operation &&
		    !(ifmgd->flags & IEEE80211_STA_DISABLE_HT)) {
			elems.ht_operation = bss_elems.ht_operation;
			sdata_info(sdata,
				   "AP bug: HT operation missing from AssocResp\n");
		}
		if (!elems.vht_cap_elem && bss_elems.vht_cap_elem &&
		    !(ifmgd->flags & IEEE80211_STA_DISABLE_VHT)) {
			elems.vht_cap_elem = bss_elems.vht_cap_elem;
			sdata_info(sdata,
				   "AP bug: VHT capa missing from AssocResp\n");
		}
		if (!elems.vht_operation && bss_elems.vht_operation &&
		    !(ifmgd->flags & IEEE80211_STA_DISABLE_VHT)) {
			elems.vht_operation = bss_elems.vht_operation;
			sdata_info(sdata,
				   "AP bug: VHT operation missing from AssocResp\n");
		}
	}

	/*
	 * We previously checked these in the beacon/probe response, so
	 * they should be present here. This is just a safety net.
	 */
	if (!(ifmgd->flags & IEEE80211_STA_DISABLE_HT) &&
	    (!elems.wmm_param || !elems.ht_cap_elem || !elems.ht_operation)) {
		sdata_info(sdata,
			   "HT AP is missing WMM params or HT capability/operation\n");
		ret = false;
		goto out;
	}

	if (!(ifmgd->flags & IEEE80211_STA_DISABLE_VHT) &&
	    (!elems.vht_cap_elem || !elems.vht_operation)) {
		sdata_info(sdata,
			   "VHT AP is missing VHT capability/operation\n");
		ret = false;
		goto out;
	}

	mutex_lock(&sdata->local->sta_mtx);
	/*
	 * station info was already allocated and inserted before
	 * the association and should be available to us
	 */
	sta = sta_info_get(sdata, cbss->bssid);
	if (WARN_ON(!sta)) {
		mutex_unlock(&sdata->local->sta_mtx);
		ret = false;
		goto out;
	}

	sband = local->hw.wiphy->bands[ieee80211_get_sdata_band(sdata)];

	/* Set up internal HT/VHT capabilities */
	if (elems.ht_cap_elem && !(ifmgd->flags & IEEE80211_STA_DISABLE_HT))
		ieee80211_ht_cap_ie_to_sta_ht_cap(sdata, sband,
						  elems.ht_cap_elem, sta);

	if (elems.vht_cap_elem && !(ifmgd->flags & IEEE80211_STA_DISABLE_VHT))
		ieee80211_vht_cap_ie_to_sta_vht_cap(sdata, sband,
						    elems.vht_cap_elem, sta);

	/*
	 * Some APs, e.g. Netgear WNDR3700, report invalid HT operation data
	 * in their association response, so ignore that data for our own
	 * configuration. If it changed since the last beacon, we'll get the
	 * next beacon and update then.
	 */

	/*
	 * If an operating mode notification IE is present, override the
	 * NSS calculation (that would be done in rate_control_rate_init())
	 * and use the # of streams from that element.
	 */
	if (elems.opmode_notif &&
	    !(*elems.opmode_notif & IEEE80211_OPMODE_NOTIF_RX_NSS_TYPE_BF)) {
		u8 nss;

		nss = *elems.opmode_notif & IEEE80211_OPMODE_NOTIF_RX_NSS_MASK;
		nss >>= IEEE80211_OPMODE_NOTIF_RX_NSS_SHIFT;
		nss += 1;
		sta->sta.rx_nss = nss;
	}

	rate_control_rate_init(sta);

	if (ifmgd->flags & IEEE80211_STA_MFP_ENABLED)
		set_sta_flag(sta, WLAN_STA_MFP);

	if (elems.wmm_param)
		set_sta_flag(sta, WLAN_STA_WME);

	err = sta_info_move_state(sta, IEEE80211_STA_ASSOC);
	if (!err && !(ifmgd->flags & IEEE80211_STA_CONTROL_PORT))
		err = sta_info_move_state(sta, IEEE80211_STA_AUTHORIZED);
	if (err) {
		sdata_info(sdata,
			   "failed to move station %pM to desired state\n",
			   sta->sta.addr);
		WARN_ON(__sta_info_destroy(sta));
		mutex_unlock(&sdata->local->sta_mtx);
		ret = false;
		goto out;
	}

	mutex_unlock(&sdata->local->sta_mtx);

	/*
	 * Always handle WMM once after association regardless
	 * of the first value the AP uses. Setting -1 here has
	 * that effect because the AP values is an unsigned
	 * 4-bit value.
	 */
	ifmgd->wmm_last_param_set = -1;

	if (!(ifmgd->flags & IEEE80211_STA_DISABLE_WMM) && elems.wmm_param)
		ieee80211_sta_wmm_params(local, sdata, elems.wmm_param,
					 elems.wmm_param_len);
	else
		ieee80211_set_wmm_default(sdata, false);
	changed |= BSS_CHANGED_QOS;

	/* set AID and assoc capability,
	 * ieee80211_set_associated() will tell the driver */
	bss_conf->aid = aid;
	bss_conf->assoc_capability = capab_info;
	ieee80211_set_associated(sdata, cbss, changed);

	/*
	 * If we're using 4-addr mode, let the AP know that we're
	 * doing so, so that it can create the STA VLAN on its side
	 */
	if (ifmgd->use_4addr)
		ieee80211_send_4addr_nullfunc(local, sdata);

	/*
	 * Start timer to probe the connection to the AP now.
	 * Also start the timer that will detect beacon loss.
	 */
	ieee80211_sta_rx_notify(sdata, (struct ieee80211_hdr *)mgmt);
	ieee80211_sta_reset_beacon_monitor(sdata);

	ret = true;
 out:
	kfree(bss_ies);
	return ret;
}

static void ieee80211_rx_mgmt_assoc_resp(struct ieee80211_sub_if_data *sdata,
					 struct ieee80211_mgmt *mgmt,
					 size_t len)
{
	struct ieee80211_if_managed *ifmgd = &sdata->u.mgd;
	struct ieee80211_mgd_assoc_data *assoc_data = ifmgd->assoc_data;
	u16 capab_info, status_code, aid;
	struct ieee802_11_elems elems;
	u8 *pos;
	bool reassoc;
	struct cfg80211_bss *bss;

	sdata_assert_lock(sdata);

	if (!assoc_data)
		return;
	if (!ether_addr_equal(assoc_data->bss->bssid, mgmt->bssid))
		return;

	/*
	 * AssocResp and ReassocResp have identical structure, so process both
	 * of them in this function.
	 */

	if (len < 24 + 6)
		return;

	reassoc = ieee80211_is_reassoc_req(mgmt->frame_control);
	capab_info = le16_to_cpu(mgmt->u.assoc_resp.capab_info);
	status_code = le16_to_cpu(mgmt->u.assoc_resp.status_code);
	aid = le16_to_cpu(mgmt->u.assoc_resp.aid);

	sdata_info(sdata,
		   "RX %sssocResp from %pM (capab=0x%x status=%d aid=%d)\n",
		   reassoc ? "Rea" : "A", mgmt->sa,
		   capab_info, status_code, (u16)(aid & ~(BIT(15) | BIT(14))));

	pos = mgmt->u.assoc_resp.variable;
	ieee802_11_parse_elems(pos, len - (pos - (u8 *) mgmt), false, &elems);

	if (status_code == WLAN_STATUS_ASSOC_REJECTED_TEMPORARILY &&
	    elems.timeout_int &&
	    elems.timeout_int->type == WLAN_TIMEOUT_ASSOC_COMEBACK) {
		u32 tu, ms;
		tu = le32_to_cpu(elems.timeout_int->value);
		ms = tu * 1024 / 1000;
		sdata_info(sdata,
			   "%pM rejected association temporarily; comeback duration %u TU (%u ms)\n",
			   mgmt->sa, tu, ms);
		assoc_data->timeout = jiffies + msecs_to_jiffies(ms);
		assoc_data->timeout_started = true;
		if (ms > IEEE80211_ASSOC_TIMEOUT)
			run_again(sdata, assoc_data->timeout);
		return;
	}

	bss = assoc_data->bss;

	if (status_code != WLAN_STATUS_SUCCESS) {
		sdata_info(sdata, "%pM denied association (code=%d)\n",
			   mgmt->sa, status_code);
		ieee80211_destroy_assoc_data(sdata, false);
	} else {
		if (!ieee80211_assoc_success(sdata, bss, mgmt, len)) {
			/* oops -- internal error -- send timeout for now */
			ieee80211_destroy_assoc_data(sdata, false);
			cfg80211_assoc_timeout(sdata->dev, bss);
			return;
		}
		sdata_info(sdata, "associated\n");

		/*
		 * destroy assoc_data afterwards, as otherwise an idle
		 * recalc after assoc_data is NULL but before associated
		 * is set can cause the interface to go idle
		 */
		ieee80211_destroy_assoc_data(sdata, true);
	}

	cfg80211_rx_assoc_resp(sdata->dev, bss, (u8 *)mgmt, len);
}

static void ieee80211_rx_bss_info(struct ieee80211_sub_if_data *sdata,
				  struct ieee80211_mgmt *mgmt, size_t len,
				  struct ieee80211_rx_status *rx_status,
				  struct ieee802_11_elems *elems)
{
	struct ieee80211_local *local = sdata->local;
	int freq;
	struct ieee80211_bss *bss;
	struct ieee80211_channel *channel;

	sdata_assert_lock(sdata);

	if (elems->ds_params)
		freq = ieee80211_channel_to_frequency(elems->ds_params[0],
						      rx_status->band);
	else
		freq = rx_status->freq;

	channel = ieee80211_get_channel(local->hw.wiphy, freq);

	if (!channel || channel->flags & IEEE80211_CHAN_DISABLED)
		return;

	bss = ieee80211_bss_info_update(local, rx_status, mgmt, len, elems,
					channel);
	if (bss) {
		sdata->vif.bss_conf.beacon_rate = bss->beacon_rate;
		ieee80211_rx_bss_put(local, bss);
	}
}


static void ieee80211_rx_mgmt_probe_resp(struct ieee80211_sub_if_data *sdata,
					 struct sk_buff *skb)
{
	struct ieee80211_mgmt *mgmt = (void *)skb->data;
	struct ieee80211_if_managed *ifmgd;
	struct ieee80211_rx_status *rx_status = (void *) skb->cb;
	size_t baselen, len = skb->len;
	struct ieee802_11_elems elems;

	ifmgd = &sdata->u.mgd;

	sdata_assert_lock(sdata);

	if (!ether_addr_equal(mgmt->da, sdata->vif.addr))
		return; /* ignore ProbeResp to foreign address */

	baselen = (u8 *) mgmt->u.probe_resp.variable - (u8 *) mgmt;
	if (baselen > len)
		return;

	ieee802_11_parse_elems(mgmt->u.probe_resp.variable, len - baselen,
			       false, &elems);

	ieee80211_rx_bss_info(sdata, mgmt, len, rx_status, &elems);

	if (ifmgd->associated &&
	    ether_addr_equal(mgmt->bssid, ifmgd->associated->bssid))
		ieee80211_reset_ap_probe(sdata);

	if (ifmgd->auth_data && !ifmgd->auth_data->bss->proberesp_ies &&
	    ether_addr_equal(mgmt->bssid, ifmgd->auth_data->bss->bssid)) {
		/* got probe response, continue with auth */
		sdata_info(sdata, "direct probe responded\n");
		ifmgd->auth_data->tries = 0;
		ifmgd->auth_data->timeout = jiffies;
		ifmgd->auth_data->timeout_started = true;
		run_again(sdata, ifmgd->auth_data->timeout);
	}
}

/*
 * This is the canonical list of information elements we care about,
 * the filter code also gives us all changes to the Microsoft OUI
 * (00:50:F2) vendor IE which is used for WMM which we need to track.
 *
 * We implement beacon filtering in software since that means we can
 * avoid processing the frame here and in cfg80211, and userspace
 * will not be able to tell whether the hardware supports it or not.
 *
 * XXX: This list needs to be dynamic -- userspace needs to be able to
 *	add items it requires. It also needs to be able to tell us to
 *	look out for other vendor IEs.
 */
static const u64 care_about_ies =
	(1ULL << WLAN_EID_COUNTRY) |
	(1ULL << WLAN_EID_ERP_INFO) |
	(1ULL << WLAN_EID_CHANNEL_SWITCH) |
	(1ULL << WLAN_EID_PWR_CONSTRAINT) |
	(1ULL << WLAN_EID_HT_CAPABILITY) |
	(1ULL << WLAN_EID_HT_OPERATION);

static void ieee80211_rx_mgmt_beacon(struct ieee80211_sub_if_data *sdata,
				     struct ieee80211_mgmt *mgmt, size_t len,
				     struct ieee80211_rx_status *rx_status)
{
	struct ieee80211_if_managed *ifmgd = &sdata->u.mgd;
	struct ieee80211_bss_conf *bss_conf = &sdata->vif.bss_conf;
	size_t baselen;
	struct ieee802_11_elems elems;
	struct ieee80211_local *local = sdata->local;
	struct ieee80211_chanctx_conf *chanctx_conf;
	struct ieee80211_channel *chan;
	struct sta_info *sta;
	u32 changed = 0;
	bool erp_valid;
	u8 erp_value = 0;
	u32 ncrc;
	u8 *bssid;
	u8 deauth_buf[IEEE80211_DEAUTH_FRAME_LEN];

	sdata_assert_lock(sdata);

	/* Process beacon from the current BSS */
	baselen = (u8 *) mgmt->u.beacon.variable - (u8 *) mgmt;
	if (baselen > len)
		return;

	rcu_read_lock();
	chanctx_conf = rcu_dereference(sdata->vif.chanctx_conf);
	if (!chanctx_conf) {
		rcu_read_unlock();
		return;
	}

	if (rx_status->freq != chanctx_conf->def.chan->center_freq) {
		rcu_read_unlock();
		return;
	}
	chan = chanctx_conf->def.chan;
	rcu_read_unlock();

	if (ifmgd->assoc_data && ifmgd->assoc_data->need_beacon &&
	    ether_addr_equal(mgmt->bssid, ifmgd->assoc_data->bss->bssid)) {
		ieee802_11_parse_elems(mgmt->u.beacon.variable,
				       len - baselen, false, &elems);

		ieee80211_rx_bss_info(sdata, mgmt, len, rx_status, &elems);
		if (elems.tim && !elems.parse_error) {
			const struct ieee80211_tim_ie *tim_ie = elems.tim;
			ifmgd->dtim_period = tim_ie->dtim_period;
		}
		ifmgd->have_beacon = true;
		ifmgd->assoc_data->need_beacon = false;
		if (local->hw.flags & IEEE80211_HW_TIMING_BEACON_ONLY) {
			sdata->vif.bss_conf.sync_tsf =
				le64_to_cpu(mgmt->u.beacon.timestamp);
			sdata->vif.bss_conf.sync_device_ts =
				rx_status->device_timestamp;
			if (elems.tim)
				sdata->vif.bss_conf.sync_dtim_count =
					elems.tim->dtim_count;
			else
				sdata->vif.bss_conf.sync_dtim_count = 0;
		}
		/* continue assoc process */
		ifmgd->assoc_data->timeout = jiffies;
		ifmgd->assoc_data->timeout_started = true;
		run_again(sdata, ifmgd->assoc_data->timeout);
		return;
	}

	if (!ifmgd->associated ||
	    !ether_addr_equal(mgmt->bssid, ifmgd->associated->bssid))
		return;
	bssid = ifmgd->associated->bssid;

	/* Track average RSSI from the Beacon frames of the current AP */
	ifmgd->last_beacon_signal = rx_status->signal;
	if (ifmgd->flags & IEEE80211_STA_RESET_SIGNAL_AVE) {
		ifmgd->flags &= ~IEEE80211_STA_RESET_SIGNAL_AVE;
		ifmgd->ave_beacon_signal = rx_status->signal * 16;
		ifmgd->last_cqm_event_signal = 0;
		ifmgd->count_beacon_signal = 1;
		ifmgd->last_ave_beacon_signal = 0;
	} else {
		ifmgd->ave_beacon_signal =
			(IEEE80211_SIGNAL_AVE_WEIGHT * rx_status->signal * 16 +
			 (16 - IEEE80211_SIGNAL_AVE_WEIGHT) *
			 ifmgd->ave_beacon_signal) / 16;
		ifmgd->count_beacon_signal++;
	}

	if (ifmgd->rssi_min_thold != ifmgd->rssi_max_thold &&
	    ifmgd->count_beacon_signal >= IEEE80211_SIGNAL_AVE_MIN_COUNT) {
		int sig = ifmgd->ave_beacon_signal;
		int last_sig = ifmgd->last_ave_beacon_signal;

		/*
		 * if signal crosses either of the boundaries, invoke callback
		 * with appropriate parameters
		 */
		if (sig > ifmgd->rssi_max_thold &&
		    (last_sig <= ifmgd->rssi_min_thold || last_sig == 0)) {
			ifmgd->last_ave_beacon_signal = sig;
			drv_rssi_callback(local, sdata, RSSI_EVENT_HIGH);
		} else if (sig < ifmgd->rssi_min_thold &&
			   (last_sig >= ifmgd->rssi_max_thold ||
			   last_sig == 0)) {
			ifmgd->last_ave_beacon_signal = sig;
			drv_rssi_callback(local, sdata, RSSI_EVENT_LOW);
		}
	}

	if (bss_conf->cqm_rssi_thold &&
	    ifmgd->count_beacon_signal >= IEEE80211_SIGNAL_AVE_MIN_COUNT &&
	    !(sdata->vif.driver_flags & IEEE80211_VIF_SUPPORTS_CQM_RSSI)) {
		int sig = ifmgd->ave_beacon_signal / 16;
		int last_event = ifmgd->last_cqm_event_signal;
		int thold = bss_conf->cqm_rssi_thold;
		int hyst = bss_conf->cqm_rssi_hyst;
		if (sig < thold &&
		    (last_event == 0 || sig < last_event - hyst)) {
			ifmgd->last_cqm_event_signal = sig;
			ieee80211_cqm_rssi_notify(
				&sdata->vif,
				NL80211_CQM_RSSI_THRESHOLD_EVENT_LOW,
				GFP_KERNEL);
		} else if (sig > thold &&
			   (last_event == 0 || sig > last_event + hyst)) {
			ifmgd->last_cqm_event_signal = sig;
			ieee80211_cqm_rssi_notify(
				&sdata->vif,
				NL80211_CQM_RSSI_THRESHOLD_EVENT_HIGH,
				GFP_KERNEL);
		}
	}

	if (ifmgd->flags & IEEE80211_STA_CONNECTION_POLL) {
		mlme_dbg_ratelimited(sdata,
				     "cancelling AP probe due to a received beacon\n");
		ieee80211_reset_ap_probe(sdata);
	}

	/*
	 * Push the beacon loss detection into the future since
	 * we are processing a beacon from the AP just now.
	 */
	ieee80211_sta_reset_beacon_monitor(sdata);

	ncrc = crc32_be(0, (void *)&mgmt->u.beacon.beacon_int, 4);
	ncrc = ieee802_11_parse_elems_crc(mgmt->u.beacon.variable,
					  len - baselen, false, &elems,
					  care_about_ies, ncrc);

	if (local->hw.flags & IEEE80211_HW_PS_NULLFUNC_STACK) {
		bool directed_tim = ieee80211_check_tim(elems.tim,
							elems.tim_len,
							ifmgd->aid);
		if (directed_tim) {
			if (local->hw.conf.dynamic_ps_timeout > 0) {
				if (local->hw.conf.flags & IEEE80211_CONF_PS) {
					local->hw.conf.flags &= ~IEEE80211_CONF_PS;
					ieee80211_hw_config(local,
							    IEEE80211_CONF_CHANGE_PS);
				}
				ieee80211_send_nullfunc(local, sdata, 0);
			} else if (!local->pspolling && sdata->u.mgd.powersave) {
				local->pspolling = true;

				/*
				 * Here is assumed that the driver will be
				 * able to send ps-poll frame and receive a
				 * response even though power save mode is
				 * enabled, but some drivers might require
				 * to disable power save here. This needs
				 * to be investigated.
				 */
				ieee80211_send_pspoll(local, sdata);
			}
		}
	}

	if (sdata->vif.p2p) {
		struct ieee80211_p2p_noa_attr noa = {};
		int ret;

		ret = cfg80211_get_p2p_attr(mgmt->u.beacon.variable,
					    len - baselen,
					    IEEE80211_P2P_ATTR_ABSENCE_NOTICE,
					    (u8 *) &noa, sizeof(noa));
		if (ret >= 2) {
			if (sdata->u.mgd.p2p_noa_index != noa.index) {
				/* valid noa_attr and index changed */
				sdata->u.mgd.p2p_noa_index = noa.index;
				memcpy(&bss_conf->p2p_noa_attr, &noa, sizeof(noa));
				changed |= BSS_CHANGED_P2P_PS;
				/*
				 * make sure we update all information, the CRC
				 * mechanism doesn't look at P2P attributes.
				 */
				ifmgd->beacon_crc_valid = false;
			}
		} else if (sdata->u.mgd.p2p_noa_index != -1) {
			/* noa_attr not found and we had valid noa_attr before */
			sdata->u.mgd.p2p_noa_index = -1;
			memset(&bss_conf->p2p_noa_attr, 0, sizeof(bss_conf->p2p_noa_attr));
			changed |= BSS_CHANGED_P2P_PS;
			ifmgd->beacon_crc_valid = false;
		}
	}

	if (ncrc == ifmgd->beacon_crc && ifmgd->beacon_crc_valid)
		return;
	ifmgd->beacon_crc = ncrc;
	ifmgd->beacon_crc_valid = true;

	ieee80211_rx_bss_info(sdata, mgmt, len, rx_status, &elems);

	ieee80211_sta_process_chanswitch(sdata, rx_status->mactime,
					 &elems, true);

	if (!(ifmgd->flags & IEEE80211_STA_DISABLE_WMM) &&
	    ieee80211_sta_wmm_params(local, sdata, elems.wmm_param,
				     elems.wmm_param_len))
		changed |= BSS_CHANGED_QOS;

	/*
	 * If we haven't had a beacon before, tell the driver about the
	 * DTIM period (and beacon timing if desired) now.
	 */
	if (!ifmgd->have_beacon) {
		/* a few bogus AP send dtim_period = 0 or no TIM IE */
		if (elems.tim)
			bss_conf->dtim_period = elems.tim->dtim_period ?: 1;
		else
			bss_conf->dtim_period = 1;

		if (local->hw.flags & IEEE80211_HW_TIMING_BEACON_ONLY) {
			sdata->vif.bss_conf.sync_tsf =
				le64_to_cpu(mgmt->u.beacon.timestamp);
			sdata->vif.bss_conf.sync_device_ts =
				rx_status->device_timestamp;
			if (elems.tim)
				sdata->vif.bss_conf.sync_dtim_count =
					elems.tim->dtim_count;
			else
				sdata->vif.bss_conf.sync_dtim_count = 0;
		}

		changed |= BSS_CHANGED_BEACON_INFO;
		ifmgd->have_beacon = true;

		mutex_lock(&local->iflist_mtx);
		ieee80211_recalc_ps(local, -1);
		mutex_unlock(&local->iflist_mtx);

		ieee80211_recalc_ps_vif(sdata);
	}

	if (elems.erp_info) {
		erp_valid = true;
		erp_value = elems.erp_info[0];
	} else {
		erp_valid = false;
	}
	changed |= ieee80211_handle_bss_capability(sdata,
			le16_to_cpu(mgmt->u.beacon.capab_info),
			erp_valid, erp_value);

	mutex_lock(&local->sta_mtx);
	sta = sta_info_get(sdata, bssid);

	if (ieee80211_config_bw(sdata, sta, elems.ht_operation,
				elems.vht_operation, bssid, &changed)) {
		mutex_unlock(&local->sta_mtx);
		ieee80211_set_disassoc(sdata, IEEE80211_STYPE_DEAUTH,
				       WLAN_REASON_DEAUTH_LEAVING,
				       true, deauth_buf);
		cfg80211_tx_mlme_mgmt(sdata->dev, deauth_buf,
				      sizeof(deauth_buf));
		return;
	}

	if (sta && elems.opmode_notif)
		ieee80211_vht_handle_opmode(sdata, sta, *elems.opmode_notif,
					    rx_status->band, true);
	mutex_unlock(&local->sta_mtx);

	if (elems.country_elem && elems.pwr_constr_elem &&
	    mgmt->u.probe_resp.capab_info &
				cpu_to_le16(WLAN_CAPABILITY_SPECTRUM_MGMT))
		changed |= ieee80211_handle_pwr_constr(sdata, chan,
						       elems.country_elem,
						       elems.country_elem_len,
						       elems.pwr_constr_elem);

	ieee80211_bss_info_change_notify(sdata, changed);
}

void ieee80211_sta_rx_queued_mgmt(struct ieee80211_sub_if_data *sdata,
				  struct sk_buff *skb)
{
	struct ieee80211_rx_status *rx_status;
	struct ieee80211_mgmt *mgmt;
	u16 fc;
	struct ieee802_11_elems elems;
	int ies_len;

	rx_status = (struct ieee80211_rx_status *) skb->cb;
	mgmt = (struct ieee80211_mgmt *) skb->data;
	fc = le16_to_cpu(mgmt->frame_control);

	sdata_lock(sdata);

	switch (fc & IEEE80211_FCTL_STYPE) {
	case IEEE80211_STYPE_BEACON:
		ieee80211_rx_mgmt_beacon(sdata, mgmt, skb->len, rx_status);
		break;
	case IEEE80211_STYPE_PROBE_RESP:
		ieee80211_rx_mgmt_probe_resp(sdata, skb);
		break;
	case IEEE80211_STYPE_AUTH:
		ieee80211_rx_mgmt_auth(sdata, mgmt, skb->len);
		break;
	case IEEE80211_STYPE_DEAUTH:
		ieee80211_rx_mgmt_deauth(sdata, mgmt, skb->len);
		break;
	case IEEE80211_STYPE_DISASSOC:
		ieee80211_rx_mgmt_disassoc(sdata, mgmt, skb->len);
		break;
	case IEEE80211_STYPE_ASSOC_RESP:
	case IEEE80211_STYPE_REASSOC_RESP:
		ieee80211_rx_mgmt_assoc_resp(sdata, mgmt, skb->len);
		break;
	case IEEE80211_STYPE_ACTION:
		if (mgmt->u.action.category == WLAN_CATEGORY_SPECTRUM_MGMT) {
			ies_len = skb->len -
				  offsetof(struct ieee80211_mgmt,
					   u.action.u.chan_switch.variable);

			if (ies_len < 0)
				break;

			ieee802_11_parse_elems(
				mgmt->u.action.u.chan_switch.variable,
				ies_len, true, &elems);

			if (elems.parse_error)
				break;

			ieee80211_sta_process_chanswitch(sdata,
							 rx_status->mactime,
							 &elems, false);
		} else if (mgmt->u.action.category == WLAN_CATEGORY_PUBLIC) {
			ies_len = skb->len -
				  offsetof(struct ieee80211_mgmt,
					   u.action.u.ext_chan_switch.variable);

			if (ies_len < 0)
				break;

			ieee802_11_parse_elems(
				mgmt->u.action.u.ext_chan_switch.variable,
				ies_len, true, &elems);

			if (elems.parse_error)
				break;

			/* for the handling code pretend this was also an IE */
			elems.ext_chansw_ie =
				&mgmt->u.action.u.ext_chan_switch.data;

			ieee80211_sta_process_chanswitch(sdata,
							 rx_status->mactime,
							 &elems, false);
		}
		break;
	}
	sdata_unlock(sdata);
}

static void ieee80211_sta_timer(unsigned long data)
{
	struct ieee80211_sub_if_data *sdata =
		(struct ieee80211_sub_if_data *) data;

	ieee80211_queue_work(&sdata->local->hw, &sdata->work);
}

static void ieee80211_sta_connection_lost(struct ieee80211_sub_if_data *sdata,
					  u8 *bssid, u8 reason, bool tx)
{
	u8 frame_buf[IEEE80211_DEAUTH_FRAME_LEN];

	ieee80211_set_disassoc(sdata, IEEE80211_STYPE_DEAUTH, reason,
			       tx, frame_buf);

	cfg80211_tx_mlme_mgmt(sdata->dev, frame_buf,
			      IEEE80211_DEAUTH_FRAME_LEN);
}

static int ieee80211_probe_auth(struct ieee80211_sub_if_data *sdata)
{
	struct ieee80211_local *local = sdata->local;
	struct ieee80211_if_managed *ifmgd = &sdata->u.mgd;
	struct ieee80211_mgd_auth_data *auth_data = ifmgd->auth_data;
	u32 tx_flags = 0;

	sdata_assert_lock(sdata);

	if (WARN_ON_ONCE(!auth_data))
		return -EINVAL;

	auth_data->tries++;

	if (auth_data->tries > IEEE80211_AUTH_MAX_TRIES) {
		sdata_info(sdata, "authentication with %pM timed out\n",
			   auth_data->bss->bssid);

		/*
		 * Most likely AP is not in the range so remove the
		 * bss struct for that AP.
		 */
		cfg80211_unlink_bss(local->hw.wiphy, auth_data->bss);

		return -ETIMEDOUT;
	}

	drv_mgd_prepare_tx(local, sdata);

	if (auth_data->bss->proberesp_ies) {
		u16 trans = 1;
		u16 status = 0;

		sdata_info(sdata, "send auth to %pM (try %d/%d)\n",
			   auth_data->bss->bssid, auth_data->tries,
			   IEEE80211_AUTH_MAX_TRIES);

		auth_data->expected_transaction = 2;

		if (auth_data->algorithm == WLAN_AUTH_SAE) {
			trans = auth_data->sae_trans;
			status = auth_data->sae_status;
			auth_data->expected_transaction = trans;
		}

		if (local->hw.flags & IEEE80211_HW_REPORTS_TX_ACK_STATUS)
			tx_flags = IEEE80211_TX_CTL_REQ_TX_STATUS |
				   IEEE80211_TX_INTFL_MLME_CONN_TX;

		ieee80211_send_auth(sdata, trans, auth_data->algorithm, status,
				    auth_data->data, auth_data->data_len,
				    auth_data->bss->bssid,
				    auth_data->bss->bssid, NULL, 0, 0,
				    tx_flags);
	} else {
		const u8 *ssidie;

		sdata_info(sdata, "direct probe to %pM (try %d/%i)\n",
			   auth_data->bss->bssid, auth_data->tries,
			   IEEE80211_AUTH_MAX_TRIES);

		rcu_read_lock();
		ssidie = ieee80211_bss_get_ie(auth_data->bss, WLAN_EID_SSID);
		if (!ssidie) {
			rcu_read_unlock();
			return -EINVAL;
		}
		/*
		 * Direct probe is sent to broadcast address as some APs
		 * will not answer to direct packet in unassociated state.
		 */
		ieee80211_send_probe_req(sdata, NULL, ssidie + 2, ssidie[1],
					 NULL, 0, (u32) -1, true, 0,
					 auth_data->bss->channel, false);
		rcu_read_unlock();
	}

	if (tx_flags == 0) {
		auth_data->timeout = jiffies + IEEE80211_AUTH_TIMEOUT;
		auth_data->timeout_started = true;
		run_again(sdata, auth_data->timeout);
	} else {
		auth_data->timeout =
			round_jiffies_up(jiffies + IEEE80211_AUTH_TIMEOUT_LONG);
		auth_data->timeout_started = true;
		run_again(sdata, auth_data->timeout);
	}

	return 0;
}

static int ieee80211_do_assoc(struct ieee80211_sub_if_data *sdata)
{
	struct ieee80211_mgd_assoc_data *assoc_data = sdata->u.mgd.assoc_data;
	struct ieee80211_local *local = sdata->local;

	sdata_assert_lock(sdata);

	assoc_data->tries++;
	if (assoc_data->tries > IEEE80211_ASSOC_MAX_TRIES) {
		sdata_info(sdata, "association with %pM timed out\n",
			   assoc_data->bss->bssid);

		/*
		 * Most likely AP is not in the range so remove the
		 * bss struct for that AP.
		 */
		cfg80211_unlink_bss(local->hw.wiphy, assoc_data->bss);

		return -ETIMEDOUT;
	}

	sdata_info(sdata, "associate with %pM (try %d/%d)\n",
		   assoc_data->bss->bssid, assoc_data->tries,
		   IEEE80211_ASSOC_MAX_TRIES);
	ieee80211_send_assoc(sdata);

	if (!(local->hw.flags & IEEE80211_HW_REPORTS_TX_ACK_STATUS)) {
		assoc_data->timeout = jiffies + IEEE80211_ASSOC_TIMEOUT;
		assoc_data->timeout_started = true;
		run_again(sdata, assoc_data->timeout);
	} else {
		assoc_data->timeout =
			round_jiffies_up(jiffies +
					 IEEE80211_ASSOC_TIMEOUT_LONG);
		assoc_data->timeout_started = true;
		run_again(sdata, assoc_data->timeout);
	}

	return 0;
}

void ieee80211_mgd_conn_tx_status(struct ieee80211_sub_if_data *sdata,
				  __le16 fc, bool acked)
{
	struct ieee80211_local *local = sdata->local;

	sdata->u.mgd.status_fc = fc;
	sdata->u.mgd.status_acked = acked;
	sdata->u.mgd.status_received = true;

	ieee80211_queue_work(&local->hw, &sdata->work);
}

void ieee80211_sta_work(struct ieee80211_sub_if_data *sdata)
{
	struct ieee80211_local *local = sdata->local;
	struct ieee80211_if_managed *ifmgd = &sdata->u.mgd;

	sdata_lock(sdata);

	if (ifmgd->status_received) {
		__le16 fc = ifmgd->status_fc;
		bool status_acked = ifmgd->status_acked;

		ifmgd->status_received = false;
		if (ifmgd->auth_data &&
		    (ieee80211_is_probe_req(fc) || ieee80211_is_auth(fc))) {
			if (status_acked) {
				ifmgd->auth_data->timeout =
					jiffies + IEEE80211_AUTH_TIMEOUT_SHORT;
				run_again(sdata, ifmgd->auth_data->timeout);
			} else {
				ifmgd->auth_data->timeout = jiffies - 1;
			}
			ifmgd->auth_data->timeout_started = true;
		} else if (ifmgd->assoc_data &&
			   (ieee80211_is_assoc_req(fc) ||
			    ieee80211_is_reassoc_req(fc))) {
			if (status_acked) {
				ifmgd->assoc_data->timeout =
					jiffies + IEEE80211_ASSOC_TIMEOUT_SHORT;
				run_again(sdata, ifmgd->assoc_data->timeout);
			} else {
				ifmgd->assoc_data->timeout = jiffies - 1;
			}
			ifmgd->assoc_data->timeout_started = true;
		}
	}

	if (ifmgd->auth_data && ifmgd->auth_data->timeout_started &&
	    time_after(jiffies, ifmgd->auth_data->timeout)) {
		if (ifmgd->auth_data->done) {
			/*
			 * ok ... we waited for assoc but userspace didn't,
			 * so let's just kill the auth data
			 */
			ieee80211_destroy_auth_data(sdata, false);
		} else if (ieee80211_probe_auth(sdata)) {
			u8 bssid[ETH_ALEN];

			memcpy(bssid, ifmgd->auth_data->bss->bssid, ETH_ALEN);

			ieee80211_destroy_auth_data(sdata, false);

			cfg80211_auth_timeout(sdata->dev, bssid);
		}
	} else if (ifmgd->auth_data && ifmgd->auth_data->timeout_started)
		run_again(sdata, ifmgd->auth_data->timeout);

	if (ifmgd->assoc_data && ifmgd->assoc_data->timeout_started &&
	    time_after(jiffies, ifmgd->assoc_data->timeout)) {
		if ((ifmgd->assoc_data->need_beacon && !ifmgd->have_beacon) ||
		    ieee80211_do_assoc(sdata)) {
			struct cfg80211_bss *bss = ifmgd->assoc_data->bss;

			ieee80211_destroy_assoc_data(sdata, false);
			cfg80211_assoc_timeout(sdata->dev, bss);
		}
	} else if (ifmgd->assoc_data && ifmgd->assoc_data->timeout_started)
		run_again(sdata, ifmgd->assoc_data->timeout);

	if (ifmgd->flags & IEEE80211_STA_CONNECTION_POLL &&
	    ifmgd->associated) {
		u8 bssid[ETH_ALEN];
		int max_tries;

		memcpy(bssid, ifmgd->associated->bssid, ETH_ALEN);

		if (local->hw.flags & IEEE80211_HW_REPORTS_TX_ACK_STATUS)
			max_tries = max_nullfunc_tries;
		else
			max_tries = max_probe_tries;

		/* ACK received for nullfunc probing frame */
		if (!ifmgd->probe_send_count)
			ieee80211_reset_ap_probe(sdata);
		else if (ifmgd->nullfunc_failed) {
			if (ifmgd->probe_send_count < max_tries) {
				mlme_dbg(sdata,
					 "No ack for nullfunc frame to AP %pM, try %d/%i\n",
					 bssid, ifmgd->probe_send_count,
					 max_tries);
				ieee80211_mgd_probe_ap_send(sdata);
			} else {
				mlme_dbg(sdata,
					 "No ack for nullfunc frame to AP %pM, disconnecting.\n",
					 bssid);
				ieee80211_sta_connection_lost(sdata, bssid,
					WLAN_REASON_DISASSOC_DUE_TO_INACTIVITY,
					false);
			}
		} else if (time_is_after_jiffies(ifmgd->probe_timeout))
			run_again(sdata, ifmgd->probe_timeout);
		else if (local->hw.flags & IEEE80211_HW_REPORTS_TX_ACK_STATUS) {
			mlme_dbg(sdata,
				 "Failed to send nullfunc to AP %pM after %dms, disconnecting\n",
				 bssid, probe_wait_ms);
			ieee80211_sta_connection_lost(sdata, bssid,
				WLAN_REASON_DISASSOC_DUE_TO_INACTIVITY, false);
		} else if (ifmgd->probe_send_count < max_tries) {
			mlme_dbg(sdata,
				 "No probe response from AP %pM after %dms, try %d/%i\n",
				 bssid, probe_wait_ms,
				 ifmgd->probe_send_count, max_tries);
			ieee80211_mgd_probe_ap_send(sdata);
		} else {
			/*
			 * We actually lost the connection ... or did we?
			 * Let's make sure!
			 */
			wiphy_debug(local->hw.wiphy,
				    "%s: No probe response from AP %pM"
				    " after %dms, disconnecting.\n",
				    sdata->name,
				    bssid, probe_wait_ms);

			ieee80211_sta_connection_lost(sdata, bssid,
				WLAN_REASON_DISASSOC_DUE_TO_INACTIVITY, false);
		}
	}

	sdata_unlock(sdata);
}

static void ieee80211_sta_bcn_mon_timer(unsigned long data)
{
	struct ieee80211_sub_if_data *sdata =
		(struct ieee80211_sub_if_data *) data;
	struct ieee80211_local *local = sdata->local;

	if (local->quiescing)
		return;

	sdata->u.mgd.connection_loss = false;
	ieee80211_queue_work(&sdata->local->hw,
			     &sdata->u.mgd.beacon_connection_loss_work);
}

static void ieee80211_sta_conn_mon_timer(unsigned long data)
{
	struct ieee80211_sub_if_data *sdata =
		(struct ieee80211_sub_if_data *) data;
	struct ieee80211_if_managed *ifmgd = &sdata->u.mgd;
	struct ieee80211_local *local = sdata->local;

	if (local->quiescing)
		return;

	ieee80211_queue_work(&local->hw, &ifmgd->monitor_work);
}

static void ieee80211_sta_monitor_work(struct work_struct *work)
{
	struct ieee80211_sub_if_data *sdata =
		container_of(work, struct ieee80211_sub_if_data,
			     u.mgd.monitor_work);

	ieee80211_mgd_probe_ap(sdata, false);
}

static void ieee80211_restart_sta_timer(struct ieee80211_sub_if_data *sdata)
{
	u32 flags;

	if (sdata->vif.type == NL80211_IFTYPE_STATION) {
		__ieee80211_stop_poll(sdata);

		/* let's probe the connection once */
		flags = sdata->local->hw.flags;
		if (!(flags & IEEE80211_HW_CONNECTION_MONITOR))
			ieee80211_queue_work(&sdata->local->hw,
					     &sdata->u.mgd.monitor_work);
		/* and do all the other regular work too */
		ieee80211_queue_work(&sdata->local->hw, &sdata->work);
	}
}

#ifdef CONFIG_PM
void ieee80211_mgd_quiesce(struct ieee80211_sub_if_data *sdata)
{
	struct ieee80211_if_managed *ifmgd = &sdata->u.mgd;
	u8 frame_buf[IEEE80211_DEAUTH_FRAME_LEN];

	sdata_lock(sdata);

	if (ifmgd->auth_data || ifmgd->assoc_data) {
		const u8 *bssid = ifmgd->auth_data ?
				ifmgd->auth_data->bss->bssid :
				ifmgd->assoc_data->bss->bssid;

		/*
		 * If we are trying to authenticate / associate while suspending,
		 * cfg80211 won't know and won't actually abort those attempts,
		 * thus we need to do that ourselves.
		 */
		ieee80211_send_deauth_disassoc(sdata, bssid,
					       IEEE80211_STYPE_DEAUTH,
					       WLAN_REASON_DEAUTH_LEAVING,
					       false, frame_buf);
		if (ifmgd->assoc_data)
			ieee80211_destroy_assoc_data(sdata, false);
		if (ifmgd->auth_data)
			ieee80211_destroy_auth_data(sdata, false);
		cfg80211_tx_mlme_mgmt(sdata->dev, frame_buf,
				      IEEE80211_DEAUTH_FRAME_LEN);
	}

	sdata_unlock(sdata);
}

void ieee80211_sta_restart(struct ieee80211_sub_if_data *sdata)
{
	struct ieee80211_if_managed *ifmgd = &sdata->u.mgd;

	sdata_lock(sdata);
	if (!ifmgd->associated) {
		sdata_unlock(sdata);
		return;
	}

	if (sdata->flags & IEEE80211_SDATA_DISCONNECT_RESUME) {
		sdata->flags &= ~IEEE80211_SDATA_DISCONNECT_RESUME;
		mlme_dbg(sdata, "driver requested disconnect after resume\n");
		ieee80211_sta_connection_lost(sdata,
					      ifmgd->associated->bssid,
					      WLAN_REASON_UNSPECIFIED,
					      true);
		sdata_unlock(sdata);
		return;
	}
	sdata_unlock(sdata);
}
#endif

/* interface setup */
void ieee80211_sta_setup_sdata(struct ieee80211_sub_if_data *sdata)
{
	struct ieee80211_if_managed *ifmgd;

	ifmgd = &sdata->u.mgd;
	INIT_WORK(&ifmgd->monitor_work, ieee80211_sta_monitor_work);
	INIT_WORK(&ifmgd->chswitch_work, ieee80211_chswitch_work);
	INIT_WORK(&ifmgd->beacon_connection_loss_work,
		  ieee80211_beacon_connection_loss_work);
	INIT_WORK(&ifmgd->csa_connection_drop_work,
		  ieee80211_csa_connection_drop_work);
	INIT_WORK(&ifmgd->request_smps_work, ieee80211_request_smps_mgd_work);
	setup_timer(&ifmgd->timer, ieee80211_sta_timer,
		    (unsigned long) sdata);
	setup_timer(&ifmgd->bcn_mon_timer, ieee80211_sta_bcn_mon_timer,
		    (unsigned long) sdata);
	setup_timer(&ifmgd->conn_mon_timer, ieee80211_sta_conn_mon_timer,
		    (unsigned long) sdata);
	setup_timer(&ifmgd->chswitch_timer, ieee80211_chswitch_timer,
		    (unsigned long) sdata);

	ifmgd->flags = 0;
	ifmgd->powersave = sdata->wdev.ps;
	ifmgd->uapsd_queues = sdata->local->hw.uapsd_queues;
	ifmgd->uapsd_max_sp_len = sdata->local->hw.uapsd_max_sp_len;
	ifmgd->p2p_noa_index = -1;

	if (sdata->local->hw.flags & IEEE80211_HW_SUPPORTS_DYNAMIC_SMPS)
		ifmgd->req_smps = IEEE80211_SMPS_AUTOMATIC;
	else
		ifmgd->req_smps = IEEE80211_SMPS_OFF;
}

/* scan finished notification */
void ieee80211_mlme_notify_scan_completed(struct ieee80211_local *local)
{
	struct ieee80211_sub_if_data *sdata;

	/* Restart STA timers */
	rcu_read_lock();
	list_for_each_entry_rcu(sdata, &local->interfaces, list) {
		if (ieee80211_sdata_running(sdata))
			ieee80211_restart_sta_timer(sdata);
	}
	rcu_read_unlock();
}

int ieee80211_max_network_latency(struct notifier_block *nb,
				  unsigned long data, void *dummy)
{
	s32 latency_usec = (s32) data;
	struct ieee80211_local *local =
		container_of(nb, struct ieee80211_local,
			     network_latency_notifier);

	mutex_lock(&local->iflist_mtx);
	ieee80211_recalc_ps(local, latency_usec);
	mutex_unlock(&local->iflist_mtx);

	return 0;
}

static u8 ieee80211_ht_vht_rx_chains(struct ieee80211_sub_if_data *sdata,
				     struct cfg80211_bss *cbss)
{
	struct ieee80211_if_managed *ifmgd = &sdata->u.mgd;
	const u8 *ht_cap_ie, *vht_cap_ie;
	const struct ieee80211_ht_cap *ht_cap;
	const struct ieee80211_vht_cap *vht_cap;
	u8 chains = 1;

	if (ifmgd->flags & IEEE80211_STA_DISABLE_HT)
		return chains;

	ht_cap_ie = ieee80211_bss_get_ie(cbss, WLAN_EID_HT_CAPABILITY);
	if (ht_cap_ie && ht_cap_ie[1] >= sizeof(*ht_cap)) {
		ht_cap = (void *)(ht_cap_ie + 2);
		chains = ieee80211_mcs_to_chains(&ht_cap->mcs);
		/*
		 * TODO: use "Tx Maximum Number Spatial Streams Supported" and
		 *	 "Tx Unequal Modulation Supported" fields.
		 */
	}

	if (ifmgd->flags & IEEE80211_STA_DISABLE_VHT)
		return chains;

	vht_cap_ie = ieee80211_bss_get_ie(cbss, WLAN_EID_VHT_CAPABILITY);
	if (vht_cap_ie && vht_cap_ie[1] >= sizeof(*vht_cap)) {
		u8 nss;
		u16 tx_mcs_map;

		vht_cap = (void *)(vht_cap_ie + 2);
		tx_mcs_map = le16_to_cpu(vht_cap->supp_mcs.tx_mcs_map);
		for (nss = 8; nss > 0; nss--) {
			if (((tx_mcs_map >> (2 * (nss - 1))) & 3) !=
					IEEE80211_VHT_MCS_NOT_SUPPORTED)
				break;
		}
		/* TODO: use "Tx Highest Supported Long GI Data Rate" field? */
		chains = max(chains, nss);
	}

	return chains;
}

static int ieee80211_prep_channel(struct ieee80211_sub_if_data *sdata,
				  struct cfg80211_bss *cbss)
{
	struct ieee80211_local *local = sdata->local;
	struct ieee80211_if_managed *ifmgd = &sdata->u.mgd;
	const struct ieee80211_ht_operation *ht_oper = NULL;
	const struct ieee80211_vht_operation *vht_oper = NULL;
	struct ieee80211_supported_band *sband;
	struct cfg80211_chan_def chandef;
	int ret;

	sband = local->hw.wiphy->bands[cbss->channel->band];

	ifmgd->flags &= ~(IEEE80211_STA_DISABLE_40MHZ |
			  IEEE80211_STA_DISABLE_80P80MHZ |
			  IEEE80211_STA_DISABLE_160MHZ);

	rcu_read_lock();

	if (!(ifmgd->flags & IEEE80211_STA_DISABLE_HT) &&
	    sband->ht_cap.ht_supported) {
		const u8 *ht_oper_ie, *ht_cap;

		ht_oper_ie = ieee80211_bss_get_ie(cbss, WLAN_EID_HT_OPERATION);
		if (ht_oper_ie && ht_oper_ie[1] >= sizeof(*ht_oper))
			ht_oper = (void *)(ht_oper_ie + 2);

		ht_cap = ieee80211_bss_get_ie(cbss, WLAN_EID_HT_CAPABILITY);
		if (!ht_cap || ht_cap[1] < sizeof(struct ieee80211_ht_cap)) {
			ifmgd->flags |= IEEE80211_STA_DISABLE_HT;
			ht_oper = NULL;
		}
	}

	if (!(ifmgd->flags & IEEE80211_STA_DISABLE_VHT) &&
	    sband->vht_cap.vht_supported) {
		const u8 *vht_oper_ie, *vht_cap;

		vht_oper_ie = ieee80211_bss_get_ie(cbss,
						   WLAN_EID_VHT_OPERATION);
		if (vht_oper_ie && vht_oper_ie[1] >= sizeof(*vht_oper))
			vht_oper = (void *)(vht_oper_ie + 2);
		if (vht_oper && !ht_oper) {
			vht_oper = NULL;
			sdata_info(sdata,
				   "AP advertised VHT without HT, disabling both\n");
			ifmgd->flags |= IEEE80211_STA_DISABLE_HT;
			ifmgd->flags |= IEEE80211_STA_DISABLE_VHT;
		}

		vht_cap = ieee80211_bss_get_ie(cbss, WLAN_EID_VHT_CAPABILITY);
		if (!vht_cap || vht_cap[1] < sizeof(struct ieee80211_vht_cap)) {
			ifmgd->flags |= IEEE80211_STA_DISABLE_VHT;
			vht_oper = NULL;
		}
	}

	ifmgd->flags |= ieee80211_determine_chantype(sdata, sband,
						     cbss->channel,
						     ht_oper, vht_oper,
						     &chandef, false);

	sdata->needed_rx_chains = min(ieee80211_ht_vht_rx_chains(sdata, cbss),
				      local->rx_chains);

	rcu_read_unlock();

	/* will change later if needed */
	sdata->smps_mode = IEEE80211_SMPS_OFF;

	mutex_lock(&local->mtx);
	/*
	 * If this fails (possibly due to channel context sharing
	 * on incompatible channels, e.g. 80+80 and 160 sharing the
	 * same control channel) try to use a smaller bandwidth.
	 */
	ret = ieee80211_vif_use_channel(sdata, &chandef,
					IEEE80211_CHANCTX_SHARED);

	/* don't downgrade for 5 and 10 MHz channels, though. */
	if (chandef.width == NL80211_CHAN_WIDTH_5 ||
	    chandef.width == NL80211_CHAN_WIDTH_10)
		goto out;

	while (ret && chandef.width != NL80211_CHAN_WIDTH_20_NOHT) {
		ifmgd->flags |= ieee80211_chandef_downgrade(&chandef);
		ret = ieee80211_vif_use_channel(sdata, &chandef,
						IEEE80211_CHANCTX_SHARED);
	}
 out:
	mutex_unlock(&local->mtx);
	return ret;
}

static int ieee80211_prep_connection(struct ieee80211_sub_if_data *sdata,
				     struct cfg80211_bss *cbss, bool assoc)
{
	struct ieee80211_local *local = sdata->local;
	struct ieee80211_if_managed *ifmgd = &sdata->u.mgd;
	struct ieee80211_bss *bss = (void *)cbss->priv;
	struct sta_info *new_sta = NULL;
	bool have_sta = false;
	int err;

	if (WARN_ON(!ifmgd->auth_data && !ifmgd->assoc_data))
		return -EINVAL;

	if (assoc) {
		rcu_read_lock();
		have_sta = sta_info_get(sdata, cbss->bssid);
		rcu_read_unlock();
	}

	if (!have_sta) {
		new_sta = sta_info_alloc(sdata, cbss->bssid, GFP_KERNEL);
		if (!new_sta)
			return -ENOMEM;
	}
	if (new_sta) {
		u32 rates = 0, basic_rates = 0;
		bool have_higher_than_11mbit;
		int min_rate = INT_MAX, min_rate_index = -1;
		struct ieee80211_chanctx_conf *chanctx_conf;
		struct ieee80211_supported_band *sband;
		const struct cfg80211_bss_ies *ies;
		int shift;
		u32 rate_flags;

		sband = local->hw.wiphy->bands[cbss->channel->band];

		err = ieee80211_prep_channel(sdata, cbss);
		if (err) {
			sta_info_free(local, new_sta);
			return -EINVAL;
		}
		shift = ieee80211_vif_get_shift(&sdata->vif);

		rcu_read_lock();
		chanctx_conf = rcu_dereference(sdata->vif.chanctx_conf);
		if (WARN_ON(!chanctx_conf)) {
			rcu_read_unlock();
			sta_info_free(local, new_sta);
			return -EINVAL;
		}
		rate_flags = ieee80211_chandef_rate_flags(&chanctx_conf->def);
		rcu_read_unlock();

		ieee80211_get_rates(sband, bss->supp_rates,
				    bss->supp_rates_len,
				    &rates, &basic_rates,
				    &have_higher_than_11mbit,
				    &min_rate, &min_rate_index,
				    shift, rate_flags);

		/*
		 * This used to be a workaround for basic rates missing
		 * in the association response frame. Now that we no
		 * longer use the basic rates from there, it probably
		 * doesn't happen any more, but keep the workaround so
		 * in case some *other* APs are buggy in different ways
		 * we can connect -- with a warning.
		 */
		if (!basic_rates && min_rate_index >= 0) {
			sdata_info(sdata,
				   "No basic rates, using min rate instead\n");
			basic_rates = BIT(min_rate_index);
		}

		new_sta->sta.supp_rates[cbss->channel->band] = rates;
		sdata->vif.bss_conf.basic_rates = basic_rates;

		/* cf. IEEE 802.11 9.2.12 */
		if (cbss->channel->band == IEEE80211_BAND_2GHZ &&
		    have_higher_than_11mbit)
			sdata->flags |= IEEE80211_SDATA_OPERATING_GMODE;
		else
			sdata->flags &= ~IEEE80211_SDATA_OPERATING_GMODE;

		memcpy(ifmgd->bssid, cbss->bssid, ETH_ALEN);

		/* set timing information */
		sdata->vif.bss_conf.beacon_int = cbss->beacon_interval;
		rcu_read_lock();
		ies = rcu_dereference(cbss->beacon_ies);
		if (ies) {
			const u8 *tim_ie;

			sdata->vif.bss_conf.sync_tsf = ies->tsf;
			sdata->vif.bss_conf.sync_device_ts =
				bss->device_ts_beacon;
			tim_ie = cfg80211_find_ie(WLAN_EID_TIM,
						  ies->data, ies->len);
			if (tim_ie && tim_ie[1] >= 2)
				sdata->vif.bss_conf.sync_dtim_count = tim_ie[2];
			else
				sdata->vif.bss_conf.sync_dtim_count = 0;
		} else if (!(local->hw.flags &
					IEEE80211_HW_TIMING_BEACON_ONLY)) {
			ies = rcu_dereference(cbss->proberesp_ies);
			/* must be non-NULL since beacon IEs were NULL */
			sdata->vif.bss_conf.sync_tsf = ies->tsf;
			sdata->vif.bss_conf.sync_device_ts =
				bss->device_ts_presp;
			sdata->vif.bss_conf.sync_dtim_count = 0;
		} else {
			sdata->vif.bss_conf.sync_tsf = 0;
			sdata->vif.bss_conf.sync_device_ts = 0;
			sdata->vif.bss_conf.sync_dtim_count = 0;
		}
		rcu_read_unlock();

		/* tell driver about BSSID, basic rates and timing */
		ieee80211_bss_info_change_notify(sdata,
			BSS_CHANGED_BSSID | BSS_CHANGED_BASIC_RATES |
			BSS_CHANGED_BEACON_INT);

		if (assoc)
			sta_info_pre_move_state(new_sta, IEEE80211_STA_AUTH);

		err = sta_info_insert(new_sta);
		new_sta = NULL;
		if (err) {
			sdata_info(sdata,
				   "failed to insert STA entry for the AP (error %d)\n",
				   err);
			return err;
		}
	} else
		WARN_ON_ONCE(!ether_addr_equal(ifmgd->bssid, cbss->bssid));

	return 0;
}

/* config hooks */
int ieee80211_mgd_auth(struct ieee80211_sub_if_data *sdata,
		       struct cfg80211_auth_request *req)
{
	struct ieee80211_local *local = sdata->local;
	struct ieee80211_if_managed *ifmgd = &sdata->u.mgd;
	struct ieee80211_mgd_auth_data *auth_data;
	u16 auth_alg;
	int err;

	/* prepare auth data structure */

	switch (req->auth_type) {
	case NL80211_AUTHTYPE_OPEN_SYSTEM:
		auth_alg = WLAN_AUTH_OPEN;
		break;
	case NL80211_AUTHTYPE_SHARED_KEY:
		if (IS_ERR(local->wep_tx_tfm))
			return -EOPNOTSUPP;
		auth_alg = WLAN_AUTH_SHARED_KEY;
		break;
	case NL80211_AUTHTYPE_FT:
		auth_alg = WLAN_AUTH_FT;
		break;
	case NL80211_AUTHTYPE_NETWORK_EAP:
		auth_alg = WLAN_AUTH_LEAP;
		break;
	case NL80211_AUTHTYPE_SAE:
		auth_alg = WLAN_AUTH_SAE;
		break;
	default:
		return -EOPNOTSUPP;
	}

	auth_data = kzalloc(sizeof(*auth_data) + req->sae_data_len +
			    req->ie_len, GFP_KERNEL);
	if (!auth_data)
		return -ENOMEM;

	auth_data->bss = req->bss;

	if (req->sae_data_len >= 4) {
		__le16 *pos = (__le16 *) req->sae_data;
		auth_data->sae_trans = le16_to_cpu(pos[0]);
		auth_data->sae_status = le16_to_cpu(pos[1]);
		memcpy(auth_data->data, req->sae_data + 4,
		       req->sae_data_len - 4);
		auth_data->data_len += req->sae_data_len - 4;
	}

	if (req->ie && req->ie_len) {
		memcpy(&auth_data->data[auth_data->data_len],
		       req->ie, req->ie_len);
		auth_data->data_len += req->ie_len;
	}

	if (req->key && req->key_len) {
		auth_data->key_len = req->key_len;
		auth_data->key_idx = req->key_idx;
		memcpy(auth_data->key, req->key, req->key_len);
	}

	auth_data->algorithm = auth_alg;

	/* try to authenticate/probe */

	if ((ifmgd->auth_data && !ifmgd->auth_data->done) ||
	    ifmgd->assoc_data) {
		err = -EBUSY;
		goto err_free;
	}

	if (ifmgd->auth_data)
		ieee80211_destroy_auth_data(sdata, false);

	/* prep auth_data so we don't go into idle on disassoc */
	ifmgd->auth_data = auth_data;

	if (ifmgd->associated) {
		u8 frame_buf[IEEE80211_DEAUTH_FRAME_LEN];

		ieee80211_set_disassoc(sdata, IEEE80211_STYPE_DEAUTH,
				       WLAN_REASON_UNSPECIFIED,
				       false, frame_buf);

		cfg80211_tx_mlme_mgmt(sdata->dev, frame_buf,
				      sizeof(frame_buf));
	}

	sdata_info(sdata, "authenticate with %pM\n", req->bss->bssid);

	err = ieee80211_prep_connection(sdata, req->bss, false);
	if (err)
		goto err_clear;

	err = ieee80211_probe_auth(sdata);
	if (err) {
		sta_info_destroy_addr(sdata, req->bss->bssid);
		goto err_clear;
	}

	/* hold our own reference */
	cfg80211_ref_bss(local->hw.wiphy, auth_data->bss);
	return 0;

 err_clear:
	memset(ifmgd->bssid, 0, ETH_ALEN);
	ieee80211_bss_info_change_notify(sdata, BSS_CHANGED_BSSID);
	ifmgd->auth_data = NULL;
 err_free:
	kfree(auth_data);
	return err;
}

static bool ieee80211_usable_wmm_params(struct ieee80211_sub_if_data *sdata,
					const u8 *wmm_param, int len)
{
	const u8 *pos;
	size_t left;

	if (len < 8)
		return false;

	if (wmm_param[5] != 1 /* version */)
		return false;

	pos = wmm_param + 8;
	left = len - 8;

	for (; left >= 4; left -= 4, pos += 4) {
		u8 aifsn = pos[0] & 0x0f;
		u8 ecwmin = pos[1] & 0x0f;
		u8 ecwmax = (pos[1] & 0xf0) >> 4;
		int aci = (pos[0] >> 5) & 0x03;

		if (aifsn < 2) {
			sdata_info(sdata,
				   "AP has invalid WMM params (AIFSN=%d for ACI %d), disabling WMM\n",
				   aifsn, aci);
			return false;
		}
		if (ecwmin > ecwmax) {
			sdata_info(sdata,
				   "AP has invalid WMM params (ECWmin/max=%d/%d for ACI %d), disabling WMM\n",
				   ecwmin, ecwmax, aci);
			return false;
		}
	}

	return true;
}

int ieee80211_mgd_assoc(struct ieee80211_sub_if_data *sdata,
			struct cfg80211_assoc_request *req)
{
	struct ieee80211_local *local = sdata->local;
	struct ieee80211_if_managed *ifmgd = &sdata->u.mgd;
	struct ieee80211_bss *bss = (void *)req->bss->priv;
	struct ieee80211_mgd_assoc_data *assoc_data;
	const struct cfg80211_bss_ies *beacon_ies;
	struct ieee80211_supported_band *sband;
	const u8 *ssidie, *ht_ie, *vht_ie;
	int i, err;

	assoc_data = kzalloc(sizeof(*assoc_data) + req->ie_len, GFP_KERNEL);
	if (!assoc_data)
		return -ENOMEM;

	rcu_read_lock();
	ssidie = ieee80211_bss_get_ie(req->bss, WLAN_EID_SSID);
	if (!ssidie) {
		rcu_read_unlock();
		kfree(assoc_data);
		return -EINVAL;
	}
	memcpy(assoc_data->ssid, ssidie + 2, ssidie[1]);
	assoc_data->ssid_len = ssidie[1];
	rcu_read_unlock();

	if (ifmgd->associated) {
		u8 frame_buf[IEEE80211_DEAUTH_FRAME_LEN];

		ieee80211_set_disassoc(sdata, IEEE80211_STYPE_DEAUTH,
				       WLAN_REASON_UNSPECIFIED,
				       false, frame_buf);

		cfg80211_tx_mlme_mgmt(sdata->dev, frame_buf,
				      sizeof(frame_buf));
	}

	if (ifmgd->auth_data && !ifmgd->auth_data->done) {
		err = -EBUSY;
		goto err_free;
	}

	if (ifmgd->assoc_data) {
		err = -EBUSY;
		goto err_free;
	}

	if (ifmgd->auth_data) {
		bool match;

		/* keep sta info, bssid if matching */
		match = ether_addr_equal(ifmgd->bssid, req->bss->bssid);
		ieee80211_destroy_auth_data(sdata, match);
	}

	/* prepare assoc data */

	ifmgd->beacon_crc_valid = false;

	assoc_data->wmm = bss->wmm_used &&
			  (local->hw.queues >= IEEE80211_NUM_ACS);
	if (assoc_data->wmm) {
		/* try to check validity of WMM params IE */
		const struct cfg80211_bss_ies *ies;
		const u8 *wp, *start, *end;

		rcu_read_lock();
		ies = rcu_dereference(req->bss->ies);
		start = ies->data;
		end = start + ies->len;

		while (true) {
			wp = cfg80211_find_vendor_ie(
				WLAN_OUI_MICROSOFT,
				WLAN_OUI_TYPE_MICROSOFT_WMM,
				start, end - start);
			if (!wp)
				break;
			start = wp + wp[1] + 2;
			/* if this IE is too short, try the next */
			if (wp[1] <= 4)
				continue;
			/* if this IE is WMM params, we found what we wanted */
			if (wp[6] == 1)
				break;
		}

		if (!wp || !ieee80211_usable_wmm_params(sdata, wp + 2,
							wp[1] - 2)) {
			assoc_data->wmm = false;
			ifmgd->flags |= IEEE80211_STA_DISABLE_WMM;
		}
		rcu_read_unlock();
	}

	/*
	 * IEEE802.11n does not allow TKIP/WEP as pairwise ciphers in HT mode.
	 * We still associate in non-HT mode (11a/b/g) if any one of these
	 * ciphers is configured as pairwise.
	 * We can set this to true for non-11n hardware, that'll be checked
	 * separately along with the peer capabilities.
	 */
	for (i = 0; i < req->crypto.n_ciphers_pairwise; i++) {
		if (req->crypto.ciphers_pairwise[i] == WLAN_CIPHER_SUITE_WEP40 ||
		    req->crypto.ciphers_pairwise[i] == WLAN_CIPHER_SUITE_TKIP ||
		    req->crypto.ciphers_pairwise[i] == WLAN_CIPHER_SUITE_WEP104) {
			ifmgd->flags |= IEEE80211_STA_DISABLE_HT;
			ifmgd->flags |= IEEE80211_STA_DISABLE_VHT;
			netdev_info(sdata->dev,
				    "disabling HT/VHT due to WEP/TKIP use\n");
		}
	}

	if (req->flags & ASSOC_REQ_DISABLE_HT) {
		ifmgd->flags |= IEEE80211_STA_DISABLE_HT;
		ifmgd->flags |= IEEE80211_STA_DISABLE_VHT;
	}

	if (req->flags & ASSOC_REQ_DISABLE_VHT)
		ifmgd->flags |= IEEE80211_STA_DISABLE_VHT;

	/* Also disable HT if we don't support it or the AP doesn't use WMM */
	sband = local->hw.wiphy->bands[req->bss->channel->band];
	if (!sband->ht_cap.ht_supported ||
	    local->hw.queues < IEEE80211_NUM_ACS || !bss->wmm_used ||
	    ifmgd->flags & IEEE80211_STA_DISABLE_WMM) {
		ifmgd->flags |= IEEE80211_STA_DISABLE_HT;
		if (!bss->wmm_used &&
		    !(ifmgd->flags & IEEE80211_STA_DISABLE_WMM))
			netdev_info(sdata->dev,
				    "disabling HT as WMM/QoS is not supported by the AP\n");
	}

	/* disable VHT if we don't support it or the AP doesn't use WMM */
	if (!sband->vht_cap.vht_supported ||
	    local->hw.queues < IEEE80211_NUM_ACS || !bss->wmm_used ||
	    ifmgd->flags & IEEE80211_STA_DISABLE_WMM) {
		ifmgd->flags |= IEEE80211_STA_DISABLE_VHT;
		if (!bss->wmm_used &&
		    !(ifmgd->flags & IEEE80211_STA_DISABLE_WMM))
			netdev_info(sdata->dev,
				    "disabling VHT as WMM/QoS is not supported by the AP\n");
	}

	memcpy(&ifmgd->ht_capa, &req->ht_capa, sizeof(ifmgd->ht_capa));
	memcpy(&ifmgd->ht_capa_mask, &req->ht_capa_mask,
	       sizeof(ifmgd->ht_capa_mask));

	memcpy(&ifmgd->vht_capa, &req->vht_capa, sizeof(ifmgd->vht_capa));
	memcpy(&ifmgd->vht_capa_mask, &req->vht_capa_mask,
	       sizeof(ifmgd->vht_capa_mask));

	if (req->ie && req->ie_len) {
		memcpy(assoc_data->ie, req->ie, req->ie_len);
		assoc_data->ie_len = req->ie_len;
	}

	assoc_data->bss = req->bss;

	if (ifmgd->req_smps == IEEE80211_SMPS_AUTOMATIC) {
		if (ifmgd->powersave)
			sdata->smps_mode = IEEE80211_SMPS_DYNAMIC;
		else
			sdata->smps_mode = IEEE80211_SMPS_OFF;
	} else
		sdata->smps_mode = ifmgd->req_smps;

	assoc_data->capability = req->bss->capability;
	assoc_data->supp_rates = bss->supp_rates;
	assoc_data->supp_rates_len = bss->supp_rates_len;

	rcu_read_lock();
	ht_ie = ieee80211_bss_get_ie(req->bss, WLAN_EID_HT_OPERATION);
	if (ht_ie && ht_ie[1] >= sizeof(struct ieee80211_ht_operation))
		assoc_data->ap_ht_param =
			((struct ieee80211_ht_operation *)(ht_ie + 2))->ht_param;
	else
		ifmgd->flags |= IEEE80211_STA_DISABLE_HT;
	vht_ie = ieee80211_bss_get_ie(req->bss, WLAN_EID_VHT_CAPABILITY);
	if (vht_ie && vht_ie[1] >= sizeof(struct ieee80211_vht_cap))
		memcpy(&assoc_data->ap_vht_cap, vht_ie + 2,
		       sizeof(struct ieee80211_vht_cap));
	else
		ifmgd->flags |= IEEE80211_STA_DISABLE_VHT;
	rcu_read_unlock();

	if (bss->wmm_used && bss->uapsd_supported &&
	    (sdata->local->hw.flags & IEEE80211_HW_SUPPORTS_UAPSD) &&
	    sdata->wmm_acm != 0xff) {
		assoc_data->uapsd = true;
		ifmgd->flags |= IEEE80211_STA_UAPSD_ENABLED;
	} else {
		assoc_data->uapsd = false;
		ifmgd->flags &= ~IEEE80211_STA_UAPSD_ENABLED;
	}

	if (req->prev_bssid)
		memcpy(assoc_data->prev_bssid, req->prev_bssid, ETH_ALEN);

	if (req->use_mfp) {
		ifmgd->mfp = IEEE80211_MFP_REQUIRED;
		ifmgd->flags |= IEEE80211_STA_MFP_ENABLED;
	} else {
		ifmgd->mfp = IEEE80211_MFP_DISABLED;
		ifmgd->flags &= ~IEEE80211_STA_MFP_ENABLED;
	}

	if (req->crypto.control_port)
		ifmgd->flags |= IEEE80211_STA_CONTROL_PORT;
	else
		ifmgd->flags &= ~IEEE80211_STA_CONTROL_PORT;

	sdata->control_port_protocol = req->crypto.control_port_ethertype;
	sdata->control_port_no_encrypt = req->crypto.control_port_no_encrypt;
	sdata->encrypt_headroom = ieee80211_cs_headroom(local, &req->crypto,
							sdata->vif.type);

<<<<<<< HEAD
	ieee80211_add_work(wk);
	return 0;
}

int ieee80211_mgd_deauth(struct ieee80211_sub_if_data *sdata,
			 struct cfg80211_deauth_request *req,
			 void *cookie)
{
	struct ieee80211_local *local = sdata->local;
	struct ieee80211_if_managed *ifmgd = &sdata->u.mgd;
	u8 bssid[ETH_ALEN];
	bool assoc_bss = false;

	mutex_lock(&ifmgd->mtx);

	memcpy(bssid, req->bss->bssid, ETH_ALEN);
	if (ifmgd->associated == req->bss) {
		ieee80211_set_disassoc(sdata, false, true);
		mutex_unlock(&ifmgd->mtx);
		assoc_bss = true;
	} else {
		bool not_auth_yet = false;
		struct ieee80211_work *tmp, *wk = NULL;

		mutex_unlock(&ifmgd->mtx);

		mutex_lock(&local->mtx);
		list_for_each_entry(tmp, &local->work_list, list) {
			if (tmp->sdata != sdata)
				continue;

			if (tmp->type != IEEE80211_WORK_DIRECT_PROBE &&
			    tmp->type != IEEE80211_WORK_AUTH &&
			    tmp->type != IEEE80211_WORK_ASSOC &&
			    tmp->type != IEEE80211_WORK_ASSOC_BEACON_WAIT)
				continue;

			if (memcmp(req->bss->bssid, tmp->filter_ta, ETH_ALEN))
				continue;

			not_auth_yet = tmp->type == IEEE80211_WORK_DIRECT_PROBE;
			list_del_rcu(&tmp->list);
			synchronize_rcu();
			wk = tmp;
			break;
		}
		mutex_unlock(&local->mtx);

		if (wk && wk->type == IEEE80211_WORK_ASSOC) {
			/* clean up dummy sta & TX sync */
			sta_info_destroy_addr(wk->sdata, wk->filter_ta);
			if (wk->assoc.synced)
				drv_finish_tx_sync(local, wk->sdata,
						   wk->filter_ta,
						   IEEE80211_TX_SYNC_ASSOC);
		} else if (wk && wk->type == IEEE80211_WORK_AUTH) {
			if (wk->probe_auth.synced)
				drv_finish_tx_sync(local, wk->sdata,
						   wk->filter_ta,
						   IEEE80211_TX_SYNC_AUTH);
		}
		kfree(wk);

=======
	/* kick off associate process */

	ifmgd->assoc_data = assoc_data;
	ifmgd->dtim_period = 0;
	ifmgd->have_beacon = false;

	err = ieee80211_prep_connection(sdata, req->bss, true);
	if (err)
		goto err_clear;

	rcu_read_lock();
	beacon_ies = rcu_dereference(req->bss->beacon_ies);

	if (sdata->local->hw.flags & IEEE80211_HW_NEED_DTIM_BEFORE_ASSOC &&
	    !beacon_ies) {
>>>>>>> c3ade0e0
		/*
		 * Wait up to one beacon interval ...
		 * should this be more if we miss one?
		 */
		sdata_info(sdata, "waiting for beacon from %pM\n",
			   ifmgd->bssid);
		assoc_data->timeout = TU_TO_EXP_TIME(req->bss->beacon_interval);
		assoc_data->timeout_started = true;
		assoc_data->need_beacon = true;
	} else if (beacon_ies) {
		const u8 *tim_ie = cfg80211_find_ie(WLAN_EID_TIM,
						    beacon_ies->data,
						    beacon_ies->len);
		u8 dtim_count = 0;

		if (tim_ie && tim_ie[1] >= sizeof(struct ieee80211_tim_ie)) {
			const struct ieee80211_tim_ie *tim;
			tim = (void *)(tim_ie + 2);
			ifmgd->dtim_period = tim->dtim_period;
			dtim_count = tim->dtim_count;
		}
		ifmgd->have_beacon = true;
		assoc_data->timeout = jiffies;
		assoc_data->timeout_started = true;

		if (local->hw.flags & IEEE80211_HW_TIMING_BEACON_ONLY) {
			sdata->vif.bss_conf.sync_tsf = beacon_ies->tsf;
			sdata->vif.bss_conf.sync_device_ts =
				bss->device_ts_beacon;
			sdata->vif.bss_conf.sync_dtim_count = dtim_count;
		}
	} else {
		assoc_data->timeout = jiffies;
		assoc_data->timeout_started = true;
	}
	rcu_read_unlock();

	run_again(sdata, assoc_data->timeout);

	if (bss->corrupt_data) {
		char *corrupt_type = "data";
		if (bss->corrupt_data & IEEE80211_BSS_CORRUPT_BEACON) {
			if (bss->corrupt_data &
					IEEE80211_BSS_CORRUPT_PROBE_RESP)
				corrupt_type = "beacon and probe response";
			else
				corrupt_type = "beacon";
		} else if (bss->corrupt_data & IEEE80211_BSS_CORRUPT_PROBE_RESP)
			corrupt_type = "probe response";
		sdata_info(sdata, "associating with AP with corrupt %s\n",
			   corrupt_type);
	}

	return 0;
 err_clear:
	memset(ifmgd->bssid, 0, ETH_ALEN);
	ieee80211_bss_info_change_notify(sdata, BSS_CHANGED_BSSID);
	ifmgd->assoc_data = NULL;
 err_free:
	kfree(assoc_data);
	return err;
}

int ieee80211_mgd_deauth(struct ieee80211_sub_if_data *sdata,
			 struct cfg80211_deauth_request *req)
{
	struct ieee80211_if_managed *ifmgd = &sdata->u.mgd;
	u8 frame_buf[IEEE80211_DEAUTH_FRAME_LEN];
	bool tx = !req->local_state_change;
	bool report_frame = false;

	sdata_info(sdata,
		   "deauthenticating from %pM by local choice (reason=%d)\n",
		   req->bssid, req->reason_code);

	if (ifmgd->auth_data) {
		drv_mgd_prepare_tx(sdata->local, sdata);
		ieee80211_send_deauth_disassoc(sdata, req->bssid,
					       IEEE80211_STYPE_DEAUTH,
					       req->reason_code, tx,
					       frame_buf);
		ieee80211_destroy_auth_data(sdata, false);

		report_frame = true;
		goto out;
	}

	if (ifmgd->associated &&
	    ether_addr_equal(ifmgd->associated->bssid, req->bssid)) {
		ieee80211_set_disassoc(sdata, IEEE80211_STYPE_DEAUTH,
				       req->reason_code, tx, frame_buf);
		report_frame = true;
	}

 out:
	if (report_frame)
		cfg80211_tx_mlme_mgmt(sdata->dev, frame_buf,
				      IEEE80211_DEAUTH_FRAME_LEN);

	return 0;
}

int ieee80211_mgd_disassoc(struct ieee80211_sub_if_data *sdata,
			   struct cfg80211_disassoc_request *req)
{
	struct ieee80211_if_managed *ifmgd = &sdata->u.mgd;
	u8 bssid[ETH_ALEN];
	u8 frame_buf[IEEE80211_DEAUTH_FRAME_LEN];

	/*
	 * cfg80211 should catch this ... but it's racy since
	 * we can receive a disassoc frame, process it, hand it
	 * to cfg80211 while that's in a locked section already
	 * trying to tell us that the user wants to disconnect.
	 */
	if (ifmgd->associated != req->bss)
		return -ENOLINK;

	sdata_info(sdata,
		   "disassociating from %pM by local choice (reason=%d)\n",
		   req->bss->bssid, req->reason_code);

	memcpy(bssid, req->bss->bssid, ETH_ALEN);
	ieee80211_set_disassoc(sdata, IEEE80211_STYPE_DISASSOC,
			       req->reason_code, !req->local_state_change,
			       frame_buf);

	cfg80211_tx_mlme_mgmt(sdata->dev, frame_buf,
			      IEEE80211_DEAUTH_FRAME_LEN);

	return 0;
}

void ieee80211_mgd_stop(struct ieee80211_sub_if_data *sdata)
{
	struct ieee80211_if_managed *ifmgd = &sdata->u.mgd;

	/*
	 * Make sure some work items will not run after this,
	 * they will not do anything but might not have been
	 * cancelled when disconnecting.
	 */
	cancel_work_sync(&ifmgd->monitor_work);
	cancel_work_sync(&ifmgd->beacon_connection_loss_work);
	cancel_work_sync(&ifmgd->request_smps_work);
	cancel_work_sync(&ifmgd->csa_connection_drop_work);
	cancel_work_sync(&ifmgd->chswitch_work);

	sdata_lock(sdata);
	if (ifmgd->assoc_data) {
		struct cfg80211_bss *bss = ifmgd->assoc_data->bss;
		ieee80211_destroy_assoc_data(sdata, false);
		cfg80211_assoc_timeout(sdata->dev, bss);
	}
	if (ifmgd->auth_data)
		ieee80211_destroy_auth_data(sdata, false);
	del_timer_sync(&ifmgd->timer);
	sdata_unlock(sdata);
}

void ieee80211_cqm_rssi_notify(struct ieee80211_vif *vif,
			       enum nl80211_cqm_rssi_threshold_event rssi_event,
			       gfp_t gfp)
{
	struct ieee80211_sub_if_data *sdata = vif_to_sdata(vif);

	trace_api_cqm_rssi_notify(sdata, rssi_event);

	cfg80211_cqm_rssi_notify(sdata->dev, rssi_event, gfp);
}
EXPORT_SYMBOL(ieee80211_cqm_rssi_notify);<|MERGE_RESOLUTION|>--- conflicted
+++ resolved
@@ -4270,71 +4270,6 @@
 	sdata->encrypt_headroom = ieee80211_cs_headroom(local, &req->crypto,
 							sdata->vif.type);
 
-<<<<<<< HEAD
-	ieee80211_add_work(wk);
-	return 0;
-}
-
-int ieee80211_mgd_deauth(struct ieee80211_sub_if_data *sdata,
-			 struct cfg80211_deauth_request *req,
-			 void *cookie)
-{
-	struct ieee80211_local *local = sdata->local;
-	struct ieee80211_if_managed *ifmgd = &sdata->u.mgd;
-	u8 bssid[ETH_ALEN];
-	bool assoc_bss = false;
-
-	mutex_lock(&ifmgd->mtx);
-
-	memcpy(bssid, req->bss->bssid, ETH_ALEN);
-	if (ifmgd->associated == req->bss) {
-		ieee80211_set_disassoc(sdata, false, true);
-		mutex_unlock(&ifmgd->mtx);
-		assoc_bss = true;
-	} else {
-		bool not_auth_yet = false;
-		struct ieee80211_work *tmp, *wk = NULL;
-
-		mutex_unlock(&ifmgd->mtx);
-
-		mutex_lock(&local->mtx);
-		list_for_each_entry(tmp, &local->work_list, list) {
-			if (tmp->sdata != sdata)
-				continue;
-
-			if (tmp->type != IEEE80211_WORK_DIRECT_PROBE &&
-			    tmp->type != IEEE80211_WORK_AUTH &&
-			    tmp->type != IEEE80211_WORK_ASSOC &&
-			    tmp->type != IEEE80211_WORK_ASSOC_BEACON_WAIT)
-				continue;
-
-			if (memcmp(req->bss->bssid, tmp->filter_ta, ETH_ALEN))
-				continue;
-
-			not_auth_yet = tmp->type == IEEE80211_WORK_DIRECT_PROBE;
-			list_del_rcu(&tmp->list);
-			synchronize_rcu();
-			wk = tmp;
-			break;
-		}
-		mutex_unlock(&local->mtx);
-
-		if (wk && wk->type == IEEE80211_WORK_ASSOC) {
-			/* clean up dummy sta & TX sync */
-			sta_info_destroy_addr(wk->sdata, wk->filter_ta);
-			if (wk->assoc.synced)
-				drv_finish_tx_sync(local, wk->sdata,
-						   wk->filter_ta,
-						   IEEE80211_TX_SYNC_ASSOC);
-		} else if (wk && wk->type == IEEE80211_WORK_AUTH) {
-			if (wk->probe_auth.synced)
-				drv_finish_tx_sync(local, wk->sdata,
-						   wk->filter_ta,
-						   IEEE80211_TX_SYNC_AUTH);
-		}
-		kfree(wk);
-
-=======
 	/* kick off associate process */
 
 	ifmgd->assoc_data = assoc_data;
@@ -4350,7 +4285,6 @@
 
 	if (sdata->local->hw.flags & IEEE80211_HW_NEED_DTIM_BEFORE_ASSOC &&
 	    !beacon_ies) {
->>>>>>> c3ade0e0
 		/*
 		 * Wait up to one beacon interval ...
 		 * should this be more if we miss one?
