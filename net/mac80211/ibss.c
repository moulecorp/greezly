--- conflicted
+++ resolved
@@ -908,15 +908,11 @@
 
 	ieee80211_ibss_csa_mark_radar(sdata);
 
-<<<<<<< HEAD
-	rcu_assign_pointer(ifibss->presp, skb);
-=======
 	return true;
 disconnect:
 	ibss_dbg(sdata, "Can't handle channel switch, disconnect\n");
 	ieee80211_queue_work(&sdata->local->hw,
 			     &ifibss->csa_connection_drop_work);
->>>>>>> c3ade0e0
 
 	ieee80211_ibss_csa_mark_radar(sdata);
 
@@ -1721,45 +1717,10 @@
 int ieee80211_ibss_leave(struct ieee80211_sub_if_data *sdata)
 {
 	struct ieee80211_if_ibss *ifibss = &sdata->u.ibss;
-<<<<<<< HEAD
-	struct ieee80211_local *local = sdata->local;
-	struct cfg80211_bss *cbss;
-	u16 capability;
-	int active_ibss;
-
-	mutex_lock(&sdata->u.ibss.mtx);
-
-	active_ibss = ieee80211_sta_active_ibss(sdata);
-
-	if (!active_ibss && !is_zero_ether_addr(ifibss->bssid)) {
-		capability = WLAN_CAPABILITY_IBSS;
-
-		if (ifibss->privacy)
-			capability |= WLAN_CAPABILITY_PRIVACY;
-
-		cbss = cfg80211_get_bss(local->hw.wiphy, ifibss->channel,
-					ifibss->bssid, ifibss->ssid,
-					ifibss->ssid_len, WLAN_CAPABILITY_IBSS |
-					WLAN_CAPABILITY_PRIVACY,
-					capability);
-
-		if (cbss) {
-			cfg80211_unlink_bss(local->hw.wiphy, cbss);
-			cfg80211_put_bss(cbss);
-		}
-	}
-
-	ifibss->state = IEEE80211_IBSS_MLME_SEARCH;
-	memset(ifibss->bssid, 0, ETH_ALEN);
-	ifibss->ssid_len = 0;
-
-	sta_info_flush(sdata->local, sdata);
-=======
 
 	ieee80211_ibss_disconnect(sdata);
 	ifibss->ssid_len = 0;
 	memset(ifibss->bssid, 0, ETH_ALEN);
->>>>>>> c3ade0e0
 
 	/* remove beacon */
 	kfree(sdata->u.ibss.ie);
