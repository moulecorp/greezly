/*
 * Copyright 2002-2005, Instant802 Networks, Inc.
 * Copyright 2006-2007	Jiri Benc <jbenc@suse.cz>
 *
 * This program is free software; you can redistribute it and/or modify
 * it under the terms of the GNU General Public License version 2 as
 * published by the Free Software Foundation.
 */

#include <linux/module.h>
#include <linux/init.h>
#include <linux/etherdevice.h>
#include <linux/netdevice.h>
#include <linux/types.h>
#include <linux/slab.h>
#include <linux/skbuff.h>
#include <linux/if_arp.h>
#include <linux/timer.h>
#include <linux/rtnetlink.h>

#include <net/mac80211.h>
#include "ieee80211_i.h"
#include "driver-ops.h"
#include "rate.h"
#include "sta_info.h"
#include "debugfs_sta.h"
#include "mesh.h"
#include "wme.h"

/**
 * DOC: STA information lifetime rules
 *
 * STA info structures (&struct sta_info) are managed in a hash table
 * for faster lookup and a list for iteration. They are managed using
 * RCU, i.e. access to the list and hash table is protected by RCU.
 *
 * Upon allocating a STA info structure with sta_info_alloc(), the caller
 * owns that structure. It must then insert it into the hash table using
 * either sta_info_insert() or sta_info_insert_rcu(); only in the latter
 * case (which acquires an rcu read section but must not be called from
 * within one) will the pointer still be valid after the call. Note that
 * the caller may not do much with the STA info before inserting it, in
 * particular, it may not start any mesh peer link management or add
 * encryption keys.
 *
 * When the insertion fails (sta_info_insert()) returns non-zero), the
 * structure will have been freed by sta_info_insert()!
 *
 * Station entries are added by mac80211 when you establish a link with a
 * peer. This means different things for the different type of interfaces
 * we support. For a regular station this mean we add the AP sta when we
 * receive an association response from the AP. For IBSS this occurs when
 * get to know about a peer on the same IBSS. For WDS we add the sta for
 * the peer immediately upon device open. When using AP mode we add stations
 * for each respective station upon request from userspace through nl80211.
 *
 * In order to remove a STA info structure, various sta_info_destroy_*()
 * calls are available.
 *
 * There is no concept of ownership on a STA entry, each structure is
 * owned by the global hash table/list until it is removed. All users of
 * the structure need to be RCU protected so that the structure won't be
 * freed before they are done using it.
 */

/* Caller must hold local->sta_mtx */
static int sta_info_hash_del(struct ieee80211_local *local,
			     struct sta_info *sta)
{
	struct sta_info *s;

	s = rcu_dereference_protected(local->sta_hash[STA_HASH(sta->sta.addr)],
				      lockdep_is_held(&local->sta_mtx));
	if (!s)
		return -ENOENT;
	if (s == sta) {
		rcu_assign_pointer(local->sta_hash[STA_HASH(sta->sta.addr)],
				   s->hnext);
		return 0;
	}

	while (rcu_access_pointer(s->hnext) &&
	       rcu_access_pointer(s->hnext) != sta)
		s = rcu_dereference_protected(s->hnext,
					lockdep_is_held(&local->sta_mtx));
	if (rcu_access_pointer(s->hnext)) {
		rcu_assign_pointer(s->hnext, sta->hnext);
		return 0;
	}

	return -ENOENT;
}

static void __cleanup_single_sta(struct sta_info *sta)
{
	int ac, i;
	struct tid_ampdu_tx *tid_tx;
	struct ieee80211_sub_if_data *sdata = sta->sdata;
	struct ieee80211_local *local = sdata->local;
	struct ps_data *ps;

	if (test_sta_flag(sta, WLAN_STA_PS_STA) ||
	    test_sta_flag(sta, WLAN_STA_PS_DRIVER)) {
		if (sta->sdata->vif.type == NL80211_IFTYPE_AP ||
		    sta->sdata->vif.type == NL80211_IFTYPE_AP_VLAN)
			ps = &sdata->bss->ps;
		else if (ieee80211_vif_is_mesh(&sdata->vif))
			ps = &sdata->u.mesh.ps;
		else
			return;

		clear_sta_flag(sta, WLAN_STA_PS_STA);
		clear_sta_flag(sta, WLAN_STA_PS_DRIVER);

		atomic_dec(&ps->num_sta_ps);
		sta_info_recalc_tim(sta);
	}

	for (ac = 0; ac < IEEE80211_NUM_ACS; ac++) {
		local->total_ps_buffered -= skb_queue_len(&sta->ps_tx_buf[ac]);
		ieee80211_purge_tx_queue(&local->hw, &sta->ps_tx_buf[ac]);
		ieee80211_purge_tx_queue(&local->hw, &sta->tx_filtered[ac]);
	}

	if (ieee80211_vif_is_mesh(&sdata->vif))
		mesh_sta_cleanup(sta);

	cancel_work_sync(&sta->drv_unblock_wk);

	/*
	 * Destroy aggregation state here. It would be nice to wait for the
	 * driver to finish aggregation stop and then clean up, but for now
	 * drivers have to handle aggregation stop being requested, followed
	 * directly by station destruction.
	 */
	for (i = 0; i < IEEE80211_NUM_TIDS; i++) {
		kfree(sta->ampdu_mlme.tid_start_tx[i]);
		tid_tx = rcu_dereference_raw(sta->ampdu_mlme.tid_tx[i]);
		if (!tid_tx)
			continue;
		ieee80211_purge_tx_queue(&local->hw, &tid_tx->pending);
		kfree(tid_tx);
	}
}

static void cleanup_single_sta(struct sta_info *sta)
{
	struct ieee80211_sub_if_data *sdata = sta->sdata;
	struct ieee80211_local *local = sdata->local;

	__cleanup_single_sta(sta);
	sta_info_free(local, sta);
}

/* protected by RCU */
struct sta_info *sta_info_get(struct ieee80211_sub_if_data *sdata,
			      const u8 *addr)
{
	struct ieee80211_local *local = sdata->local;
	struct sta_info *sta;

	sta = rcu_dereference_check(local->sta_hash[STA_HASH(addr)],
				    lockdep_is_held(&local->sta_mtx));
	while (sta) {
		if (sta->sdata == sdata &&
		    ether_addr_equal(sta->sta.addr, addr))
			break;
		sta = rcu_dereference_check(sta->hnext,
					    lockdep_is_held(&local->sta_mtx));
	}
	return sta;
}

/*
 * Get sta info either from the specified interface
 * or from one of its vlans
 */
struct sta_info *sta_info_get_bss(struct ieee80211_sub_if_data *sdata,
				  const u8 *addr)
{
	struct ieee80211_local *local = sdata->local;
	struct sta_info *sta;

	sta = rcu_dereference_check(local->sta_hash[STA_HASH(addr)],
				    lockdep_is_held(&local->sta_mtx));
	while (sta) {
		if ((sta->sdata == sdata ||
		     (sta->sdata->bss && sta->sdata->bss == sdata->bss)) &&
		    ether_addr_equal(sta->sta.addr, addr))
			break;
		sta = rcu_dereference_check(sta->hnext,
					    lockdep_is_held(&local->sta_mtx));
	}
	return sta;
}

struct sta_info *sta_info_get_by_idx(struct ieee80211_sub_if_data *sdata,
				     int idx)
{
	struct ieee80211_local *local = sdata->local;
	struct sta_info *sta;
	int i = 0;

	list_for_each_entry_rcu(sta, &local->sta_list, list) {
		if (sdata != sta->sdata)
			continue;
		if (i < idx) {
			++i;
			continue;
		}
		return sta;
	}

	return NULL;
}

/**
 * sta_info_free - free STA
 *
 * @local: pointer to the global information
 * @sta: STA info to free
 *
 * This function must undo everything done by sta_info_alloc()
 * that may happen before sta_info_insert(). It may only be
 * called when sta_info_insert() has not been attempted (and
 * if that fails, the station is freed anyway.)
 */
void sta_info_free(struct ieee80211_local *local, struct sta_info *sta)
{
	int i;

	if (sta->rate_ctrl)
		rate_control_free_sta(sta);

	if (sta->tx_lat) {
		for (i = 0; i < IEEE80211_NUM_TIDS; i++)
			kfree(sta->tx_lat[i].bins);
		kfree(sta->tx_lat);
	}

	sta_dbg(sta->sdata, "Destroyed STA %pM\n", sta->sta.addr);

	kfree(sta);
}

/* Caller must hold local->sta_mtx */
static void sta_info_hash_add(struct ieee80211_local *local,
			      struct sta_info *sta)
{
	lockdep_assert_held(&local->sta_mtx);
	sta->hnext = local->sta_hash[STA_HASH(sta->sta.addr)];
	rcu_assign_pointer(local->sta_hash[STA_HASH(sta->sta.addr)], sta);
}

static void sta_unblock(struct work_struct *wk)
{
	struct sta_info *sta;

	sta = container_of(wk, struct sta_info, drv_unblock_wk);

	if (sta->dead)
		return;

	if (!test_sta_flag(sta, WLAN_STA_PS_STA)) {
		local_bh_disable();
		ieee80211_sta_ps_deliver_wakeup(sta);
		local_bh_enable();
	} else if (test_and_clear_sta_flag(sta, WLAN_STA_PSPOLL)) {
		clear_sta_flag(sta, WLAN_STA_PS_DRIVER);

		local_bh_disable();
		ieee80211_sta_ps_deliver_poll_response(sta);
		local_bh_enable();
	} else if (test_and_clear_sta_flag(sta, WLAN_STA_UAPSD)) {
		clear_sta_flag(sta, WLAN_STA_PS_DRIVER);

		local_bh_disable();
		ieee80211_sta_ps_deliver_uapsd(sta);
		local_bh_enable();
	} else
		clear_sta_flag(sta, WLAN_STA_PS_DRIVER);
}

static int sta_prepare_rate_control(struct ieee80211_local *local,
				    struct sta_info *sta, gfp_t gfp)
{
	if (local->hw.flags & IEEE80211_HW_HAS_RATE_CONTROL)
		return 0;

	sta->rate_ctrl = local->rate_ctrl;
	sta->rate_ctrl_priv = rate_control_alloc_sta(sta->rate_ctrl,
						     &sta->sta, gfp);
	if (!sta->rate_ctrl_priv)
		return -ENOMEM;

	return 0;
}

struct sta_info *sta_info_alloc(struct ieee80211_sub_if_data *sdata,
				const u8 *addr, gfp_t gfp)
{
	struct ieee80211_local *local = sdata->local;
	struct sta_info *sta;
	struct timespec uptime;
	struct ieee80211_tx_latency_bin_ranges *tx_latency;
	int i;

	sta = kzalloc(sizeof(*sta) + local->hw.sta_data_size, gfp);
	if (!sta)
		return NULL;

	rcu_read_lock();
	tx_latency = rcu_dereference(local->tx_latency);
	/* init stations Tx latency statistics && TID bins */
	if (tx_latency) {
		sta->tx_lat = kzalloc(IEEE80211_NUM_TIDS *
				      sizeof(struct ieee80211_tx_latency_stat),
				      GFP_ATOMIC);
		if (!sta->tx_lat) {
			rcu_read_unlock();
			goto free;
		}

		if (tx_latency->n_ranges) {
			for (i = 0; i < IEEE80211_NUM_TIDS; i++) {
				/* size of bins is size of the ranges +1 */
				sta->tx_lat[i].bin_count =
					tx_latency->n_ranges + 1;
				sta->tx_lat[i].bins =
					kcalloc(sta->tx_lat[i].bin_count,
						sizeof(u32), GFP_ATOMIC);
				if (!sta->tx_lat[i].bins) {
					rcu_read_unlock();
					goto free;
				}
			}
		}
	}
	rcu_read_unlock();

	spin_lock_init(&sta->lock);
	spin_lock_init(&sta->ps_lock);
	INIT_WORK(&sta->drv_unblock_wk, sta_unblock);
	INIT_WORK(&sta->ampdu_mlme.work, ieee80211_ba_session_work);
	mutex_init(&sta->ampdu_mlme.mtx);
#ifdef CONFIG_MAC80211_MESH
	if (ieee80211_vif_is_mesh(&sdata->vif) &&
	    !sdata->u.mesh.user_mpm)
		init_timer(&sta->plink_timer);
	sta->nonpeer_pm = NL80211_MESH_POWER_ACTIVE;
#endif

	memcpy(sta->sta.addr, addr, ETH_ALEN);
	sta->local = local;
	sta->sdata = sdata;
	sta->last_rx = jiffies;

	sta->sta_state = IEEE80211_STA_NONE;

	do_posix_clock_monotonic_gettime(&uptime);
	sta->last_connected = uptime.tv_sec;
	ewma_init(&sta->avg_signal, 1024, 8);
	for (i = 0; i < ARRAY_SIZE(sta->chain_signal_avg); i++)
		ewma_init(&sta->chain_signal_avg[i], 1024, 8);

	if (sta_prepare_rate_control(local, sta, gfp))
		goto free;

	for (i = 0; i < IEEE80211_NUM_TIDS; i++) {
		/*
		 * timer_to_tid must be initialized with identity mapping
		 * to enable session_timer's data differentiation. See
		 * sta_rx_agg_session_timer_expired for usage.
		 */
		sta->timer_to_tid[i] = i;
	}
	for (i = 0; i < IEEE80211_NUM_ACS; i++) {
		skb_queue_head_init(&sta->ps_tx_buf[i]);
		skb_queue_head_init(&sta->tx_filtered[i]);
	}

	for (i = 0; i < IEEE80211_NUM_TIDS; i++)
		sta->last_seq_ctrl[i] = cpu_to_le16(USHRT_MAX);

	sta->sta.smps_mode = IEEE80211_SMPS_OFF;
	if (sdata->vif.type == NL80211_IFTYPE_AP ||
	    sdata->vif.type == NL80211_IFTYPE_AP_VLAN) {
		struct ieee80211_supported_band *sband =
			local->hw.wiphy->bands[ieee80211_get_sdata_band(sdata)];
		u8 smps = (sband->ht_cap.cap & IEEE80211_HT_CAP_SM_PS) >>
				IEEE80211_HT_CAP_SM_PS_SHIFT;
		/*
		 * Assume that hostapd advertises our caps in the beacon and
		 * this is the known_smps_mode for a station that just assciated
		 */
		switch (smps) {
		case WLAN_HT_SMPS_CONTROL_DISABLED:
			sta->known_smps_mode = IEEE80211_SMPS_OFF;
			break;
		case WLAN_HT_SMPS_CONTROL_STATIC:
			sta->known_smps_mode = IEEE80211_SMPS_STATIC;
			break;
		case WLAN_HT_SMPS_CONTROL_DYNAMIC:
			sta->known_smps_mode = IEEE80211_SMPS_DYNAMIC;
			break;
		default:
			WARN_ON(1);
		}
	}

	sta_dbg(sdata, "Allocated STA %pM\n", sta->sta.addr);
	return sta;

free:
	if (sta->tx_lat) {
		for (i = 0; i < IEEE80211_NUM_TIDS; i++)
			kfree(sta->tx_lat[i].bins);
		kfree(sta->tx_lat);
	}
	kfree(sta);
	return NULL;
}

static int sta_info_insert_check(struct sta_info *sta)
{
	struct ieee80211_sub_if_data *sdata = sta->sdata;

	/*
	 * Can't be a WARN_ON because it can be triggered through a race:
	 * something inserts a STA (on one CPU) without holding the RTNL
	 * and another CPU turns off the net device.
	 */
	if (unlikely(!ieee80211_sdata_running(sdata)))
		return -ENETDOWN;

	if (WARN_ON(ether_addr_equal(sta->sta.addr, sdata->vif.addr) ||
		    is_multicast_ether_addr(sta->sta.addr)))
		return -EINVAL;

	return 0;
}

static int sta_info_insert_drv_state(struct ieee80211_local *local,
				     struct ieee80211_sub_if_data *sdata,
				     struct sta_info *sta)
{
	enum ieee80211_sta_state state;
	int err = 0;

	for (state = IEEE80211_STA_NOTEXIST; state < sta->sta_state; state++) {
		err = drv_sta_state(local, sdata, sta, state, state + 1);
		if (err)
			break;
	}

	if (!err) {
		/*
		 * Drivers using legacy sta_add/sta_remove callbacks only
		 * get uploaded set to true after sta_add is called.
		 */
		if (!local->ops->sta_add)
			sta->uploaded = true;
		return 0;
	}

	if (sdata->vif.type == NL80211_IFTYPE_ADHOC) {
		sdata_info(sdata,
			   "failed to move IBSS STA %pM to state %d (%d) - keeping it anyway\n",
			   sta->sta.addr, state + 1, err);
		err = 0;
	}

	/* unwind on error */
	for (; state > IEEE80211_STA_NOTEXIST; state--)
		WARN_ON(drv_sta_state(local, sdata, sta, state, state - 1));

	return err;
}

/*
 * should be called with sta_mtx locked
 * this function replaces the mutex lock
 * with a RCU lock
 */
static int sta_info_insert_finish(struct sta_info *sta) __acquires(RCU)
{
	struct ieee80211_local *local = sta->local;
	struct ieee80211_sub_if_data *sdata = sta->sdata;
	struct station_info sinfo;
	int err = 0;

	lockdep_assert_held(&local->sta_mtx);

	/* check if STA exists already */
	if (sta_info_get_bss(sdata, sta->sta.addr)) {
		err = -EEXIST;
		goto out_err;
	}

	local->num_sta++;
	local->sta_generation++;
	smp_mb();

	/* simplify things and don't accept BA sessions yet */
	set_sta_flag(sta, WLAN_STA_BLOCK_BA);

	/* make the station visible */
	sta_info_hash_add(local, sta);

	list_add_rcu(&sta->list, &local->sta_list);

	/* notify driver */
	err = sta_info_insert_drv_state(local, sdata, sta);
	if (err)
		goto out_remove;

	set_sta_flag(sta, WLAN_STA_INSERTED);
	/* accept BA sessions now */
	clear_sta_flag(sta, WLAN_STA_BLOCK_BA);

	ieee80211_recalc_min_chandef(sdata);
	ieee80211_sta_debugfs_add(sta);
	rate_control_add_sta_debugfs(sta);

	memset(&sinfo, 0, sizeof(sinfo));
	sinfo.filled = 0;
	sinfo.generation = local->sta_generation;
	cfg80211_new_sta(sdata->dev, sta->sta.addr, &sinfo, GFP_KERNEL);

	sta_dbg(sdata, "Inserted STA %pM\n", sta->sta.addr);

	/* move reference to rcu-protected */
	rcu_read_lock();
	mutex_unlock(&local->sta_mtx);

	if (ieee80211_vif_is_mesh(&sdata->vif))
		mesh_accept_plinks_update(sdata);

	return 0;
 out_remove:
	sta_info_hash_del(local, sta);
	list_del_rcu(&sta->list);
	local->num_sta--;
	synchronize_net();
	__cleanup_single_sta(sta);
 out_err:
	mutex_unlock(&local->sta_mtx);
	rcu_read_lock();
	return err;
}

int sta_info_insert_rcu(struct sta_info *sta) __acquires(RCU)
{
	struct ieee80211_local *local = sta->local;
	int err = 0;

	might_sleep();

	err = sta_info_insert_check(sta);
	if (err) {
		rcu_read_lock();
		goto out_free;
	}

	mutex_lock(&local->sta_mtx);

	err = sta_info_insert_finish(sta);
	if (err)
		goto out_free;

	return 0;
 out_free:
	BUG_ON(!err);
	sta_info_free(local, sta);
	return err;
}

int sta_info_insert(struct sta_info *sta)
{
	int err = sta_info_insert_rcu(sta);

	rcu_read_unlock();

	return err;
}

static inline void __bss_tim_set(u8 *tim, u16 id)
{
	/*
	 * This format has been mandated by the IEEE specifications,
	 * so this line may not be changed to use the __set_bit() format.
	 */
	tim[id / 8] |= (1 << (id % 8));
}

static inline void __bss_tim_clear(u8 *tim, u16 id)
{
	/*
	 * This format has been mandated by the IEEE specifications,
	 * so this line may not be changed to use the __clear_bit() format.
	 */
	tim[id / 8] &= ~(1 << (id % 8));
}

static inline bool __bss_tim_get(u8 *tim, u16 id)
{
	/*
	 * This format has been mandated by the IEEE specifications,
	 * so this line may not be changed to use the test_bit() format.
	 */
	return tim[id / 8] & (1 << (id % 8));
}

static unsigned long ieee80211_tids_for_ac(int ac)
{
	/* If we ever support TIDs > 7, this obviously needs to be adjusted */
	switch (ac) {
	case IEEE80211_AC_VO:
		return BIT(6) | BIT(7);
	case IEEE80211_AC_VI:
		return BIT(4) | BIT(5);
	case IEEE80211_AC_BE:
		return BIT(0) | BIT(3);
	case IEEE80211_AC_BK:
		return BIT(1) | BIT(2);
	default:
		WARN_ON(1);
		return 0;
	}
}

void sta_info_recalc_tim(struct sta_info *sta)
{
	struct ieee80211_local *local = sta->local;
	struct ps_data *ps;
	bool indicate_tim = false;
	u8 ignore_for_tim = sta->sta.uapsd_queues;
	int ac;
	u16 id;

	if (sta->sdata->vif.type == NL80211_IFTYPE_AP ||
	    sta->sdata->vif.type == NL80211_IFTYPE_AP_VLAN) {
		if (WARN_ON_ONCE(!sta->sdata->bss))
			return;

		ps = &sta->sdata->bss->ps;
		id = sta->sta.aid;
#ifdef CONFIG_MAC80211_MESH
	} else if (ieee80211_vif_is_mesh(&sta->sdata->vif)) {
		ps = &sta->sdata->u.mesh.ps;
		/* TIM map only for 1 <= PLID <= IEEE80211_MAX_AID */
		id = sta->plid % (IEEE80211_MAX_AID + 1);
#endif
	} else {
		return;
	}

	/* No need to do anything if the driver does all */
	if (local->hw.flags & IEEE80211_HW_AP_LINK_PS)
		return;

	if (sta->dead)
		goto done;

	/*
	 * If all ACs are delivery-enabled then we should build
	 * the TIM bit for all ACs anyway; if only some are then
	 * we ignore those and build the TIM bit using only the
	 * non-enabled ones.
	 */
	if (ignore_for_tim == BIT(IEEE80211_NUM_ACS) - 1)
		ignore_for_tim = 0;

	for (ac = 0; ac < IEEE80211_NUM_ACS; ac++) {
		unsigned long tids;

		if (ignore_for_tim & BIT(ac))
			continue;

		indicate_tim |= !skb_queue_empty(&sta->tx_filtered[ac]) ||
				!skb_queue_empty(&sta->ps_tx_buf[ac]);
		if (indicate_tim)
			break;

		tids = ieee80211_tids_for_ac(ac);

		indicate_tim |=
			sta->driver_buffered_tids & tids;
	}

 done:
	spin_lock_bh(&local->tim_lock);

	if (indicate_tim == __bss_tim_get(ps->tim, id))
		goto out_unlock;

	if (indicate_tim)
		__bss_tim_set(ps->tim, id);
	else
		__bss_tim_clear(ps->tim, id);

	if (local->ops->set_tim) {
		local->tim_in_locked_section = true;
		drv_set_tim(local, &sta->sta, indicate_tim);
		local->tim_in_locked_section = false;
	}

out_unlock:
	spin_unlock_bh(&local->tim_lock);
}

static bool sta_info_buffer_expired(struct sta_info *sta, struct sk_buff *skb)
{
	struct ieee80211_tx_info *info;
	int timeout;

	if (!skb)
		return false;

	info = IEEE80211_SKB_CB(skb);

	/* Timeout: (2 * listen_interval * beacon_int * 1024 / 1000000) sec */
	timeout = (sta->listen_interval *
		   sta->sdata->vif.bss_conf.beacon_int *
		   32 / 15625) * HZ;
	if (timeout < STA_TX_BUFFER_EXPIRE)
		timeout = STA_TX_BUFFER_EXPIRE;
	return time_after(jiffies, info->control.jiffies + timeout);
}


static bool sta_info_cleanup_expire_buffered_ac(struct ieee80211_local *local,
						struct sta_info *sta, int ac)
{
	unsigned long flags;
	struct sk_buff *skb;

	/*
	 * First check for frames that should expire on the filtered
	 * queue. Frames here were rejected by the driver and are on
	 * a separate queue to avoid reordering with normal PS-buffered
	 * frames. They also aren't accounted for right now in the
	 * total_ps_buffered counter.
	 */
	for (;;) {
		spin_lock_irqsave(&sta->tx_filtered[ac].lock, flags);
		skb = skb_peek(&sta->tx_filtered[ac]);
		if (sta_info_buffer_expired(sta, skb))
			skb = __skb_dequeue(&sta->tx_filtered[ac]);
		else
			skb = NULL;
		spin_unlock_irqrestore(&sta->tx_filtered[ac].lock, flags);

		/*
		 * Frames are queued in order, so if this one
		 * hasn't expired yet we can stop testing. If
		 * we actually reached the end of the queue we
		 * also need to stop, of course.
		 */
		if (!skb)
			break;
		ieee80211_free_txskb(&local->hw, skb);
	}

	/*
	 * Now also check the normal PS-buffered queue, this will
	 * only find something if the filtered queue was emptied
	 * since the filtered frames are all before the normal PS
	 * buffered frames.
	 */
	for (;;) {
		spin_lock_irqsave(&sta->ps_tx_buf[ac].lock, flags);
		skb = skb_peek(&sta->ps_tx_buf[ac]);
		if (sta_info_buffer_expired(sta, skb))
			skb = __skb_dequeue(&sta->ps_tx_buf[ac]);
		else
			skb = NULL;
		spin_unlock_irqrestore(&sta->ps_tx_buf[ac].lock, flags);

		/*
		 * frames are queued in order, so if this one
		 * hasn't expired yet (or we reached the end of
		 * the queue) we can stop testing
		 */
		if (!skb)
			break;

		local->total_ps_buffered--;
		ps_dbg(sta->sdata, "Buffered frame expired (STA %pM)\n",
		       sta->sta.addr);
		ieee80211_free_txskb(&local->hw, skb);
	}

	/*
	 * Finally, recalculate the TIM bit for this station -- it might
	 * now be clear because the station was too slow to retrieve its
	 * frames.
	 */
	sta_info_recalc_tim(sta);

	/*
	 * Return whether there are any frames still buffered, this is
	 * used to check whether the cleanup timer still needs to run,
	 * if there are no frames we don't need to rearm the timer.
	 */
	return !(skb_queue_empty(&sta->ps_tx_buf[ac]) &&
		 skb_queue_empty(&sta->tx_filtered[ac]));
}

static bool sta_info_cleanup_expire_buffered(struct ieee80211_local *local,
					     struct sta_info *sta)
{
	bool have_buffered = false;
	int ac;

	/* This is only necessary for stations on BSS/MBSS interfaces */
	if (!sta->sdata->bss &&
	    !ieee80211_vif_is_mesh(&sta->sdata->vif))
		return false;

	for (ac = 0; ac < IEEE80211_NUM_ACS; ac++)
		have_buffered |=
			sta_info_cleanup_expire_buffered_ac(local, sta, ac);

	return have_buffered;
}

static int __must_check __sta_info_destroy_part1(struct sta_info *sta)
{
	struct ieee80211_local *local;
	struct ieee80211_sub_if_data *sdata;
	int ret;

	might_sleep();

	if (!sta)
		return -ENOENT;

	local = sta->local;
	sdata = sta->sdata;

	lockdep_assert_held(&local->sta_mtx);

	/*
	 * Before removing the station from the driver and
	 * rate control, it might still start new aggregation
	 * sessions -- block that to make sure the tear-down
	 * will be sufficient.
	 */
	set_sta_flag(sta, WLAN_STA_BLOCK_BA);
	ieee80211_sta_tear_down_BA_sessions(sta, AGG_STOP_DESTROY_STA);

	ret = sta_info_hash_del(local, sta);
	if (WARN_ON(ret))
		return ret;

	list_del_rcu(&sta->list);

	drv_sta_pre_rcu_remove(local, sta->sdata, sta);

	if (sdata->vif.type == NL80211_IFTYPE_AP_VLAN &&
	    rcu_access_pointer(sdata->u.vlan.sta) == sta)
		RCU_INIT_POINTER(sdata->u.vlan.sta, NULL);

	return 0;
}

static void __sta_info_destroy_part2(struct sta_info *sta)
{
	struct ieee80211_local *local = sta->local;
	struct ieee80211_sub_if_data *sdata = sta->sdata;
	int ret;

	/*
	 * NOTE: This assumes at least synchronize_net() was done
	 *	 after _part1 and before _part2!
	 */

	might_sleep();
	lockdep_assert_held(&local->sta_mtx);

	/* now keys can no longer be reached */
	ieee80211_free_sta_keys(local, sta);

	sta->dead = true;

	local->num_sta--;
	local->sta_generation++;

	while (sta->sta_state > IEEE80211_STA_NONE) {
		ret = sta_info_move_state(sta, sta->sta_state - 1);
		if (ret) {
			WARN_ON_ONCE(1);
			break;
		}
	}

	if (sta->uploaded) {
		ret = drv_sta_state(local, sdata, sta, IEEE80211_STA_NONE,
				    IEEE80211_STA_NOTEXIST);
		WARN_ON_ONCE(ret != 0);
	}

	sta_dbg(sdata, "Removed STA %pM\n", sta->sta.addr);

	cfg80211_del_sta(sdata->dev, sta->sta.addr, GFP_KERNEL);

	rate_control_remove_sta_debugfs(sta);
	ieee80211_sta_debugfs_remove(sta);
	ieee80211_recalc_min_chandef(sdata);

	cleanup_single_sta(sta);
}

int __must_check __sta_info_destroy(struct sta_info *sta)
{
	int err = __sta_info_destroy_part1(sta);

	if (err)
		return err;

	synchronize_net();

	__sta_info_destroy_part2(sta);

	return 0;
}

int sta_info_destroy_addr(struct ieee80211_sub_if_data *sdata, const u8 *addr)
{
	struct sta_info *sta;
	int ret;

	mutex_lock(&sdata->local->sta_mtx);
	sta = sta_info_get(sdata, addr);
	ret = __sta_info_destroy(sta);
	mutex_unlock(&sdata->local->sta_mtx);

	return ret;
}

int sta_info_destroy_addr_bss(struct ieee80211_sub_if_data *sdata,
			      const u8 *addr)
{
	struct sta_info *sta;
	int ret;

	mutex_lock(&sdata->local->sta_mtx);
	sta = sta_info_get_bss(sdata, addr);
	ret = __sta_info_destroy(sta);
	mutex_unlock(&sdata->local->sta_mtx);

	return ret;
}

static void sta_info_cleanup(unsigned long data)
{
	struct ieee80211_local *local = (struct ieee80211_local *) data;
	struct sta_info *sta;
	bool timer_needed = false;

	rcu_read_lock();
	list_for_each_entry_rcu(sta, &local->sta_list, list)
		if (sta_info_cleanup_expire_buffered(local, sta))
			timer_needed = true;
	rcu_read_unlock();

	if (local->quiescing)
		return;

	if (!timer_needed)
		return;

	mod_timer(&local->sta_cleanup,
		  round_jiffies(jiffies + STA_INFO_CLEANUP_INTERVAL));
}

void sta_info_init(struct ieee80211_local *local)
{
	spin_lock_init(&local->tim_lock);
	mutex_init(&local->sta_mtx);
	INIT_LIST_HEAD(&local->sta_list);

	setup_timer(&local->sta_cleanup, sta_info_cleanup,
		    (unsigned long)local);
}

void sta_info_stop(struct ieee80211_local *local)
{
	del_timer_sync(&local->sta_cleanup);
<<<<<<< HEAD
	sta_info_flush(local, NULL);
=======
>>>>>>> c3ade0e0
}


int __sta_info_flush(struct ieee80211_sub_if_data *sdata, bool vlans)
{
	struct ieee80211_local *local = sdata->local;
	struct sta_info *sta, *tmp;
	LIST_HEAD(free_list);
	int ret = 0;

	might_sleep();

	WARN_ON(vlans && sdata->vif.type != NL80211_IFTYPE_AP);
	WARN_ON(vlans && !sdata->bss);

	mutex_lock(&local->sta_mtx);
	list_for_each_entry_safe(sta, tmp, &local->sta_list, list) {
		if (sdata == sta->sdata ||
		    (vlans && sdata->bss == sta->sdata->bss)) {
			if (!WARN_ON(__sta_info_destroy_part1(sta)))
				list_add(&sta->free_list, &free_list);
			ret++;
		}
	}

	if (!list_empty(&free_list)) {
		synchronize_net();
		list_for_each_entry_safe(sta, tmp, &free_list, free_list)
			__sta_info_destroy_part2(sta);
	}
	mutex_unlock(&local->sta_mtx);

	return ret;
}

void ieee80211_sta_expire(struct ieee80211_sub_if_data *sdata,
			  unsigned long exp_time)
{
	struct ieee80211_local *local = sdata->local;
	struct sta_info *sta, *tmp;

	mutex_lock(&local->sta_mtx);

	list_for_each_entry_safe(sta, tmp, &local->sta_list, list) {
		if (sdata != sta->sdata)
			continue;

		if (time_after(jiffies, sta->last_rx + exp_time)) {
			sta_dbg(sta->sdata, "expiring inactive STA %pM\n",
				sta->sta.addr);

			if (ieee80211_vif_is_mesh(&sdata->vif) &&
			    test_sta_flag(sta, WLAN_STA_PS_STA))
				atomic_dec(&sdata->u.mesh.ps.num_sta_ps);

			WARN_ON(__sta_info_destroy(sta));
		}
	}

	mutex_unlock(&local->sta_mtx);
}

struct ieee80211_sta *ieee80211_find_sta_by_ifaddr(struct ieee80211_hw *hw,
					       const u8 *addr,
					       const u8 *localaddr)
{
	struct sta_info *sta, *nxt;

	/*
	 * Just return a random station if localaddr is NULL
	 * ... first in list.
	 */
	for_each_sta_info(hw_to_local(hw), addr, sta, nxt) {
		if (localaddr &&
		    !ether_addr_equal(sta->sdata->vif.addr, localaddr))
			continue;
		if (!sta->uploaded)
			return NULL;
		return &sta->sta;
	}

	return NULL;
}
EXPORT_SYMBOL_GPL(ieee80211_find_sta_by_ifaddr);

struct ieee80211_sta *ieee80211_find_sta(struct ieee80211_vif *vif,
					 const u8 *addr)
{
	struct sta_info *sta;

	if (!vif)
		return NULL;

	sta = sta_info_get_bss(vif_to_sdata(vif), addr);
	if (!sta)
		return NULL;

	if (!sta->uploaded)
		return NULL;

	return &sta->sta;
}
EXPORT_SYMBOL(ieee80211_find_sta);

/* powersave support code */
void ieee80211_sta_ps_deliver_wakeup(struct sta_info *sta)
{
	struct ieee80211_sub_if_data *sdata = sta->sdata;
	struct ieee80211_local *local = sdata->local;
	struct sk_buff_head pending;
	int filtered = 0, buffered = 0, ac;
	unsigned long flags;
<<<<<<< HEAD
=======
	struct ps_data *ps;

	if (sdata->vif.type == NL80211_IFTYPE_AP ||
	    sdata->vif.type == NL80211_IFTYPE_AP_VLAN)
		ps = &sdata->bss->ps;
	else if (ieee80211_vif_is_mesh(&sdata->vif))
		ps = &sdata->u.mesh.ps;
	else
		return;
>>>>>>> c3ade0e0

	clear_sta_flag(sta, WLAN_STA_SP);

	BUILD_BUG_ON(BITS_TO_LONGS(IEEE80211_NUM_TIDS) > 1);
	sta->driver_buffered_tids = 0;

	if (!(local->hw.flags & IEEE80211_HW_AP_LINK_PS))
		drv_sta_notify(local, sdata, STA_NOTIFY_AWAKE, &sta->sta);

	skb_queue_head_init(&pending);

	/* sync with ieee80211_tx_h_unicast_ps_buf */
	spin_lock(&sta->ps_lock);
	/* Send all buffered frames to the station */
	for (ac = 0; ac < IEEE80211_NUM_ACS; ac++) {
		int count = skb_queue_len(&pending), tmp;

		spin_lock_irqsave(&sta->tx_filtered[ac].lock, flags);
		skb_queue_splice_tail_init(&sta->tx_filtered[ac], &pending);
		spin_unlock_irqrestore(&sta->tx_filtered[ac].lock, flags);
		tmp = skb_queue_len(&pending);
		filtered += tmp - count;
		count = tmp;

		spin_lock_irqsave(&sta->ps_tx_buf[ac].lock, flags);
		skb_queue_splice_tail_init(&sta->ps_tx_buf[ac], &pending);
		spin_unlock_irqrestore(&sta->ps_tx_buf[ac].lock, flags);
		tmp = skb_queue_len(&pending);
		buffered += tmp - count;
	}

<<<<<<< HEAD
	ieee80211_add_pending_skbs_fn(local, &pending, clear_sta_ps_flags, sta);
	spin_unlock(&sta->ps_lock);
=======
	ieee80211_add_pending_skbs(local, &pending);
	clear_sta_flag(sta, WLAN_STA_PS_DRIVER);
	clear_sta_flag(sta, WLAN_STA_PS_STA);
	spin_unlock(&sta->ps_lock);

	atomic_dec(&ps->num_sta_ps);

	/* This station just woke up and isn't aware of our SMPS state */
	if (!ieee80211_smps_is_restrictive(sta->known_smps_mode,
					   sdata->smps_mode) &&
	    sta->known_smps_mode != sdata->bss->req_smps &&
	    sta_info_tx_streams(sta) != 1) {
		ht_dbg(sdata,
		       "%pM just woke up and MIMO capable - update SMPS\n",
		       sta->sta.addr);
		ieee80211_send_smps_action(sdata, sdata->bss->req_smps,
					   sta->sta.addr,
					   sdata->vif.bss_conf.bssid);
	}
>>>>>>> c3ade0e0

	local->total_ps_buffered -= buffered;

	sta_info_recalc_tim(sta);

	ps_dbg(sdata,
	       "STA %pM aid %d sending %d filtered/%d PS frames since STA not sleeping anymore\n",
	       sta->sta.addr, sta->sta.aid, filtered, buffered);
}

static void ieee80211_send_null_response(struct ieee80211_sub_if_data *sdata,
					 struct sta_info *sta, int tid,
					 enum ieee80211_frame_release_type reason,
					 bool call_driver)
{
	struct ieee80211_local *local = sdata->local;
	struct ieee80211_qos_hdr *nullfunc;
	struct sk_buff *skb;
	int size = sizeof(*nullfunc);
	__le16 fc;
	bool qos = test_sta_flag(sta, WLAN_STA_WME);
	struct ieee80211_tx_info *info;
	struct ieee80211_chanctx_conf *chanctx_conf;

	if (qos) {
		fc = cpu_to_le16(IEEE80211_FTYPE_DATA |
				 IEEE80211_STYPE_QOS_NULLFUNC |
				 IEEE80211_FCTL_FROMDS);
	} else {
		size -= 2;
		fc = cpu_to_le16(IEEE80211_FTYPE_DATA |
				 IEEE80211_STYPE_NULLFUNC |
				 IEEE80211_FCTL_FROMDS);
	}

	skb = dev_alloc_skb(local->hw.extra_tx_headroom + size);
	if (!skb)
		return;

	skb_reserve(skb, local->hw.extra_tx_headroom);

	nullfunc = (void *) skb_put(skb, size);
	nullfunc->frame_control = fc;
	nullfunc->duration_id = 0;
	memcpy(nullfunc->addr1, sta->sta.addr, ETH_ALEN);
	memcpy(nullfunc->addr2, sdata->vif.addr, ETH_ALEN);
	memcpy(nullfunc->addr3, sdata->vif.addr, ETH_ALEN);
	nullfunc->seq_ctrl = 0;

	skb->priority = tid;
	skb_set_queue_mapping(skb, ieee802_1d_to_ac[tid]);
	if (qos) {
		nullfunc->qos_ctrl = cpu_to_le16(tid);

		if (reason == IEEE80211_FRAME_RELEASE_UAPSD)
			nullfunc->qos_ctrl |=
				cpu_to_le16(IEEE80211_QOS_CTL_EOSP);
	}

	info = IEEE80211_SKB_CB(skb);

	/*
	 * Tell TX path to send this frame even though the
	 * STA may still remain is PS mode after this frame
	 * exchange. Also set EOSP to indicate this packet
	 * ends the poll/service period.
	 */
	info->flags |= IEEE80211_TX_CTL_NO_PS_BUFFER |
		       IEEE80211_TX_CTL_PS_RESPONSE |
		       IEEE80211_TX_STATUS_EOSP |
		       IEEE80211_TX_CTL_REQ_TX_STATUS;

	if (call_driver)
		drv_allow_buffered_frames(local, sta, BIT(tid), 1,
					  reason, false);

	skb->dev = sdata->dev;

	rcu_read_lock();
	chanctx_conf = rcu_dereference(sdata->vif.chanctx_conf);
	if (WARN_ON(!chanctx_conf)) {
		rcu_read_unlock();
		kfree_skb(skb);
		return;
	}

	ieee80211_xmit(sdata, skb, chanctx_conf->def.chan->band);
	rcu_read_unlock();
}

static int find_highest_prio_tid(unsigned long tids)
{
	/* lower 3 TIDs aren't ordered perfectly */
	if (tids & 0xF8)
		return fls(tids) - 1;
	/* TID 0 is BE just like TID 3 */
	if (tids & BIT(0))
		return 0;
	return fls(tids) - 1;
}

static void
ieee80211_sta_ps_deliver_response(struct sta_info *sta,
				  int n_frames, u8 ignored_acs,
				  enum ieee80211_frame_release_type reason)
{
	struct ieee80211_sub_if_data *sdata = sta->sdata;
	struct ieee80211_local *local = sdata->local;
	bool more_data = false;
	int ac;
	unsigned long driver_release_tids = 0;
	struct sk_buff_head frames;

	/* Service or PS-Poll period starts */
	set_sta_flag(sta, WLAN_STA_SP);

	__skb_queue_head_init(&frames);

	/* Get response frame(s) and more data bit for the last one. */
	for (ac = 0; ac < IEEE80211_NUM_ACS; ac++) {
		unsigned long tids;

		if (ignored_acs & BIT(ac))
			continue;

		tids = ieee80211_tids_for_ac(ac);

		/* if we already have frames from software, then we can't also
		 * release from hardware queues
		 */
		if (skb_queue_empty(&frames))
			driver_release_tids |= sta->driver_buffered_tids & tids;

		if (driver_release_tids) {
			/* If the driver has data on more than one TID then
			 * certainly there's more data if we release just a
			 * single frame now (from a single TID). This will
			 * only happen for PS-Poll.
			 */
			if (reason == IEEE80211_FRAME_RELEASE_PSPOLL &&
			    hweight16(driver_release_tids) > 1) {
				more_data = true;
				driver_release_tids =
					BIT(find_highest_prio_tid(
						driver_release_tids));
				break;
			}
		} else {
			struct sk_buff *skb;

			while (n_frames > 0) {
				skb = skb_dequeue(&sta->tx_filtered[ac]);
				if (!skb) {
					skb = skb_dequeue(
						&sta->ps_tx_buf[ac]);
					if (skb)
						local->total_ps_buffered--;
				}
				if (!skb)
					break;
				n_frames--;
				__skb_queue_tail(&frames, skb);
			}
		}

		/* If we have more frames buffered on this AC, then set the
		 * more-data bit and abort the loop since we can't send more
		 * data from other ACs before the buffered frames from this.
		 */
		if (!skb_queue_empty(&sta->tx_filtered[ac]) ||
		    !skb_queue_empty(&sta->ps_tx_buf[ac])) {
			more_data = true;
			break;
		}
	}

	if (skb_queue_empty(&frames) && !driver_release_tids) {
		int tid;

		/*
		 * For PS-Poll, this can only happen due to a race condition
		 * when we set the TIM bit and the station notices it, but
		 * before it can poll for the frame we expire it.
		 *
		 * For uAPSD, this is said in the standard (11.2.1.5 h):
		 *	At each unscheduled SP for a non-AP STA, the AP shall
		 *	attempt to transmit at least one MSDU or MMPDU, but no
		 *	more than the value specified in the Max SP Length field
		 *	in the QoS Capability element from delivery-enabled ACs,
		 *	that are destined for the non-AP STA.
		 *
		 * Since we have no other MSDU/MMPDU, transmit a QoS null frame.
		 */

		/* This will evaluate to 1, 3, 5 or 7. */
		tid = 7 - ((ffs(~ignored_acs) - 1) << 1);

		ieee80211_send_null_response(sdata, sta, tid, reason, true);
	} else if (!driver_release_tids) {
		struct sk_buff_head pending;
		struct sk_buff *skb;
		int num = 0;
		u16 tids = 0;
		bool need_null = false;

		skb_queue_head_init(&pending);

		while ((skb = __skb_dequeue(&frames))) {
			struct ieee80211_tx_info *info = IEEE80211_SKB_CB(skb);
			struct ieee80211_hdr *hdr = (void *) skb->data;
			u8 *qoshdr = NULL;

			num++;

			/*
			 * Tell TX path to send this frame even though the
			 * STA may still remain is PS mode after this frame
			 * exchange.
			 */
			info->flags |= IEEE80211_TX_CTL_NO_PS_BUFFER |
				       IEEE80211_TX_CTL_PS_RESPONSE;

			/*
			 * Use MoreData flag to indicate whether there are
			 * more buffered frames for this STA
			 */
			if (more_data || !skb_queue_empty(&frames))
				hdr->frame_control |=
					cpu_to_le16(IEEE80211_FCTL_MOREDATA);
			else
				hdr->frame_control &=
					cpu_to_le16(~IEEE80211_FCTL_MOREDATA);

			if (ieee80211_is_data_qos(hdr->frame_control) ||
			    ieee80211_is_qos_nullfunc(hdr->frame_control))
				qoshdr = ieee80211_get_qos_ctl(hdr);

			tids |= BIT(skb->priority);

			__skb_queue_tail(&pending, skb);

			/* end service period after last frame or add one */
			if (!skb_queue_empty(&frames))
				continue;

			if (reason != IEEE80211_FRAME_RELEASE_UAPSD) {
				/* for PS-Poll, there's only one frame */
				info->flags |= IEEE80211_TX_STATUS_EOSP |
					       IEEE80211_TX_CTL_REQ_TX_STATUS;
				break;
			}

			/* For uAPSD, things are a bit more complicated. If the
			 * last frame has a QoS header (i.e. is a QoS-data or
			 * QoS-nulldata frame) then just set the EOSP bit there
			 * and be done.
			 * If the frame doesn't have a QoS header (which means
			 * it should be a bufferable MMPDU) then we can't set
			 * the EOSP bit in the QoS header; add a QoS-nulldata
			 * frame to the list to send it after the MMPDU.
			 *
			 * Note that this code is only in the mac80211-release
			 * code path, we assume that the driver will not buffer
			 * anything but QoS-data frames, or if it does, will
			 * create the QoS-nulldata frame by itself if needed.
			 *
			 * Cf. 802.11-2012 10.2.1.10 (c).
			 */
			if (qoshdr) {
				*qoshdr |= IEEE80211_QOS_CTL_EOSP;

				info->flags |= IEEE80211_TX_STATUS_EOSP |
					       IEEE80211_TX_CTL_REQ_TX_STATUS;
			} else {
				/* The standard isn't completely clear on this
				 * as it says the more-data bit should be set
				 * if there are more BUs. The QoS-Null frame
				 * we're about to send isn't buffered yet, we
				 * only create it below, but let's pretend it
				 * was buffered just in case some clients only
				 * expect more-data=0 when eosp=1.
				 */
				hdr->frame_control |=
					cpu_to_le16(IEEE80211_FCTL_MOREDATA);
				need_null = true;
				num++;
			}
			break;
		}

		drv_allow_buffered_frames(local, sta, tids, num,
					  reason, more_data);

		ieee80211_add_pending_skbs(local, &pending);

		if (need_null)
			ieee80211_send_null_response(
				sdata, sta, find_highest_prio_tid(tids),
				reason, false);

		sta_info_recalc_tim(sta);
	} else {
		/*
		 * We need to release a frame that is buffered somewhere in the
		 * driver ... it'll have to handle that.
		 * Note that the driver also has to check the number of frames
		 * on the TIDs we're releasing from - if there are more than
		 * n_frames it has to set the more-data bit (if we didn't ask
		 * it to set it anyway due to other buffered frames); if there
		 * are fewer than n_frames it has to make sure to adjust that
		 * to allow the service period to end properly.
		 */
		drv_release_buffered_frames(local, sta, driver_release_tids,
					    n_frames, reason, more_data);

		/*
		 * Note that we don't recalculate the TIM bit here as it would
		 * most likely have no effect at all unless the driver told us
		 * that the TID(s) became empty before returning here from the
		 * release function.
		 * Either way, however, when the driver tells us that the TID(s)
		 * became empty we'll do the TIM recalculation.
		 */
	}
}

void ieee80211_sta_ps_deliver_poll_response(struct sta_info *sta)
{
	u8 ignore_for_response = sta->sta.uapsd_queues;

	/*
	 * If all ACs are delivery-enabled then we should reply
	 * from any of them, if only some are enabled we reply
	 * only from the non-enabled ones.
	 */
	if (ignore_for_response == BIT(IEEE80211_NUM_ACS) - 1)
		ignore_for_response = 0;

	ieee80211_sta_ps_deliver_response(sta, 1, ignore_for_response,
					  IEEE80211_FRAME_RELEASE_PSPOLL);
}

void ieee80211_sta_ps_deliver_uapsd(struct sta_info *sta)
{
	int n_frames = sta->sta.max_sp;
	u8 delivery_enabled = sta->sta.uapsd_queues;

	/*
	 * If we ever grow support for TSPEC this might happen if
	 * the TSPEC update from hostapd comes in between a trigger
	 * frame setting WLAN_STA_UAPSD in the RX path and this
	 * actually getting called.
	 */
	if (!delivery_enabled)
		return;

	switch (sta->sta.max_sp) {
	case 1:
		n_frames = 2;
		break;
	case 2:
		n_frames = 4;
		break;
	case 3:
		n_frames = 6;
		break;
	case 0:
		/* XXX: what is a good value? */
		n_frames = 8;
		break;
	}

	ieee80211_sta_ps_deliver_response(sta, n_frames, ~delivery_enabled,
					  IEEE80211_FRAME_RELEASE_UAPSD);
}

void ieee80211_sta_block_awake(struct ieee80211_hw *hw,
			       struct ieee80211_sta *pubsta, bool block)
{
	struct sta_info *sta = container_of(pubsta, struct sta_info, sta);

	trace_api_sta_block_awake(sta->local, pubsta, block);

	if (block)
		set_sta_flag(sta, WLAN_STA_PS_DRIVER);
	else if (test_sta_flag(sta, WLAN_STA_PS_DRIVER))
		ieee80211_queue_work(hw, &sta->drv_unblock_wk);
}
EXPORT_SYMBOL(ieee80211_sta_block_awake);

void ieee80211_sta_eosp(struct ieee80211_sta *pubsta)
{
	struct sta_info *sta = container_of(pubsta, struct sta_info, sta);
	struct ieee80211_local *local = sta->local;

	trace_api_eosp(local, pubsta);

	clear_sta_flag(sta, WLAN_STA_SP);
}
EXPORT_SYMBOL(ieee80211_sta_eosp);

void ieee80211_sta_set_buffered(struct ieee80211_sta *pubsta,
				u8 tid, bool buffered)
{
	struct sta_info *sta = container_of(pubsta, struct sta_info, sta);

	if (WARN_ON(tid >= IEEE80211_NUM_TIDS))
		return;

	trace_api_sta_set_buffered(sta->local, pubsta, tid, buffered);

	if (buffered)
		set_bit(tid, &sta->driver_buffered_tids);
	else
		clear_bit(tid, &sta->driver_buffered_tids);

	sta_info_recalc_tim(sta);
}
EXPORT_SYMBOL(ieee80211_sta_set_buffered);

int sta_info_move_state(struct sta_info *sta,
			enum ieee80211_sta_state new_state)
{
	might_sleep();

	if (sta->sta_state == new_state)
		return 0;

	/* check allowed transitions first */

	switch (new_state) {
	case IEEE80211_STA_NONE:
		if (sta->sta_state != IEEE80211_STA_AUTH)
			return -EINVAL;
		break;
	case IEEE80211_STA_AUTH:
		if (sta->sta_state != IEEE80211_STA_NONE &&
		    sta->sta_state != IEEE80211_STA_ASSOC)
			return -EINVAL;
		break;
	case IEEE80211_STA_ASSOC:
		if (sta->sta_state != IEEE80211_STA_AUTH &&
		    sta->sta_state != IEEE80211_STA_AUTHORIZED)
			return -EINVAL;
		break;
	case IEEE80211_STA_AUTHORIZED:
		if (sta->sta_state != IEEE80211_STA_ASSOC)
			return -EINVAL;
		break;
	default:
		WARN(1, "invalid state %d", new_state);
		return -EINVAL;
	}

	sta_dbg(sta->sdata, "moving STA %pM to state %d\n",
		sta->sta.addr, new_state);

	/*
	 * notify the driver before the actual changes so it can
	 * fail the transition
	 */
	if (test_sta_flag(sta, WLAN_STA_INSERTED)) {
		int err = drv_sta_state(sta->local, sta->sdata, sta,
					sta->sta_state, new_state);
		if (err)
			return err;
	}

	/* reflect the change in all state variables */

	switch (new_state) {
	case IEEE80211_STA_NONE:
		if (sta->sta_state == IEEE80211_STA_AUTH)
			clear_bit(WLAN_STA_AUTH, &sta->_flags);
		break;
	case IEEE80211_STA_AUTH:
		if (sta->sta_state == IEEE80211_STA_NONE)
			set_bit(WLAN_STA_AUTH, &sta->_flags);
		else if (sta->sta_state == IEEE80211_STA_ASSOC)
			clear_bit(WLAN_STA_ASSOC, &sta->_flags);
		break;
	case IEEE80211_STA_ASSOC:
		if (sta->sta_state == IEEE80211_STA_AUTH) {
			set_bit(WLAN_STA_ASSOC, &sta->_flags);
		} else if (sta->sta_state == IEEE80211_STA_AUTHORIZED) {
			if (sta->sdata->vif.type == NL80211_IFTYPE_AP ||
			    (sta->sdata->vif.type == NL80211_IFTYPE_AP_VLAN &&
			     !sta->sdata->u.vlan.sta))
				atomic_dec(&sta->sdata->bss->num_mcast_sta);
			clear_bit(WLAN_STA_AUTHORIZED, &sta->_flags);
		}
		break;
	case IEEE80211_STA_AUTHORIZED:
		if (sta->sta_state == IEEE80211_STA_ASSOC) {
			if (sta->sdata->vif.type == NL80211_IFTYPE_AP ||
			    (sta->sdata->vif.type == NL80211_IFTYPE_AP_VLAN &&
			     !sta->sdata->u.vlan.sta))
				atomic_inc(&sta->sdata->bss->num_mcast_sta);
			set_bit(WLAN_STA_AUTHORIZED, &sta->_flags);
		}
		break;
	default:
		break;
	}

	sta->sta_state = new_state;

	return 0;
}

u8 sta_info_tx_streams(struct sta_info *sta)
{
	struct ieee80211_sta_ht_cap *ht_cap = &sta->sta.ht_cap;
	u8 rx_streams;

	if (!sta->sta.ht_cap.ht_supported)
		return 1;

	if (sta->sta.vht_cap.vht_supported) {
		int i;
		u16 tx_mcs_map =
			le16_to_cpu(sta->sta.vht_cap.vht_mcs.tx_mcs_map);

		for (i = 7; i >= 0; i--)
			if ((tx_mcs_map & (0x3 << (i * 2))) !=
			    IEEE80211_VHT_MCS_NOT_SUPPORTED)
				return i + 1;
	}

	if (ht_cap->mcs.rx_mask[3])
		rx_streams = 4;
	else if (ht_cap->mcs.rx_mask[2])
		rx_streams = 3;
	else if (ht_cap->mcs.rx_mask[1])
		rx_streams = 2;
	else
		rx_streams = 1;

	if (!(ht_cap->mcs.tx_params & IEEE80211_HT_MCS_TX_RX_DIFF))
		return rx_streams;

	return ((ht_cap->mcs.tx_params & IEEE80211_HT_MCS_TX_MAX_STREAMS_MASK)
			>> IEEE80211_HT_MCS_TX_MAX_STREAMS_SHIFT) + 1;
}<|MERGE_RESOLUTION|>--- conflicted
+++ resolved
@@ -988,10 +988,6 @@
 void sta_info_stop(struct ieee80211_local *local)
 {
 	del_timer_sync(&local->sta_cleanup);
-<<<<<<< HEAD
-	sta_info_flush(local, NULL);
-=======
->>>>>>> c3ade0e0
 }
 
 
@@ -1104,8 +1100,6 @@
 	struct sk_buff_head pending;
 	int filtered = 0, buffered = 0, ac;
 	unsigned long flags;
-<<<<<<< HEAD
-=======
 	struct ps_data *ps;
 
 	if (sdata->vif.type == NL80211_IFTYPE_AP ||
@@ -1115,7 +1109,6 @@
 		ps = &sdata->u.mesh.ps;
 	else
 		return;
->>>>>>> c3ade0e0
 
 	clear_sta_flag(sta, WLAN_STA_SP);
 
@@ -1147,10 +1140,6 @@
 		buffered += tmp - count;
 	}
 
-<<<<<<< HEAD
-	ieee80211_add_pending_skbs_fn(local, &pending, clear_sta_ps_flags, sta);
-	spin_unlock(&sta->ps_lock);
-=======
 	ieee80211_add_pending_skbs(local, &pending);
 	clear_sta_flag(sta, WLAN_STA_PS_DRIVER);
 	clear_sta_flag(sta, WLAN_STA_PS_STA);
@@ -1170,7 +1159,6 @@
 					   sta->sta.addr,
 					   sdata->vif.bss_conf.bssid);
 	}
->>>>>>> c3ade0e0
 
 	local->total_ps_buffered -= buffered;
 
