--- conflicted
+++ resolved
@@ -209,12 +209,6 @@
 					mgmt, skb->len, &elems,
 					channel);
 	if (bss)
-<<<<<<< HEAD
-		ieee80211_rx_bss_put(sdata->local, bss);
-
-	dev_kfree_skb(skb);
-	return RX_QUEUED;
-=======
 		ieee80211_rx_bss_put(local, bss);
 }
 
@@ -234,7 +228,6 @@
 		chandef->width = NL80211_CHAN_WIDTH_20_NOHT;
 		break;
 	}
->>>>>>> c3ade0e0
 }
 
 /* return false if no more work */
@@ -281,11 +274,8 @@
 static void __ieee80211_scan_completed(struct ieee80211_hw *hw, bool aborted)
 {
 	struct ieee80211_local *local = hw_to_local(hw);
-<<<<<<< HEAD
-=======
 	bool hw_scan = local->ops->hw_scan;
 	bool was_scanning = local->scanning;
->>>>>>> c3ade0e0
 
 	lockdep_assert_held(&local->mtx);
 
@@ -322,15 +312,6 @@
 	rcu_assign_pointer(local->scan_sdata, NULL);
 
 	local->scanning = 0;
-<<<<<<< HEAD
-	local->scan_channel = NULL;
-
-	ieee80211_hw_config(local, IEEE80211_CONF_CHANGE_CHANNEL);
-	if (!was_hw_scan) {
-		ieee80211_configure_filter(local);
-		drv_sw_scan_complete(local);
-		ieee80211_offchannel_return(local, true);
-=======
 	local->scan_chandef.chan = NULL;
 
 	/* Set power back to normal operating levels. */
@@ -340,7 +321,6 @@
 		ieee80211_configure_filter(local);
 		drv_sw_scan_complete(local);
 		ieee80211_offchannel_return(local);
->>>>>>> c3ade0e0
 	}
 
 	ieee80211_recalc_idle(local);
@@ -386,15 +366,6 @@
 	 */
 	drv_sw_scan_start(local);
 
-<<<<<<< HEAD
-	ieee80211_offchannel_stop_beaconing(local);
-
-	local->leave_oper_channel_time = 0;
-	local->next_scan_state = SCAN_DECISION;
-	local->scan_channel_idx = 0;
-
-	drv_flush(local, false);
-=======
 	local->leave_oper_channel_time = jiffies;
 	local->next_scan_state = SCAN_DECISION;
 	local->scan_channel_idx = 0;
@@ -403,7 +374,6 @@
 
 	/* ensure nullfunc is transmitted before leaving operating channel */
 	ieee80211_flush_queues(local, NULL);
->>>>>>> c3ade0e0
 
 	ieee80211_configure_filter(local);
 
@@ -642,61 +612,7 @@
 	}
 	mutex_unlock(&local->iflist_mtx);
 
-<<<<<<< HEAD
-	if (local->scan_channel) {
-		/*
-		 * we're currently scanning a different channel, let's
-		 * see if we can scan another channel without interfering
-		 * with the current traffic situation.
-		 *
-		 * Since we don't know if the AP has pending frames for us
-		 * we can only check for our tx queues and use the current
-		 * pm_qos requirements for rx. Hence, if no tx traffic occurs
-		 * at all we will scan as many channels in a row as the pm_qos
-		 * latency allows us to. Additionally we also check for the
-		 * currently negotiated listen interval to prevent losing
-		 * frames unnecessarily.
-		 *
-		 * Otherwise switch back to the operating channel.
-		 */
-		next_chan = local->scan_req->channels[local->scan_channel_idx];
-
-		bad_latency = time_after(jiffies +
-				ieee80211_scan_get_channel_time(next_chan),
-				local->leave_oper_channel_time +
-				usecs_to_jiffies(pm_qos_request(PM_QOS_NETWORK_LATENCY)));
-
-		listen_int_exceeded = time_after(jiffies +
-				ieee80211_scan_get_channel_time(next_chan),
-				local->leave_oper_channel_time +
-				usecs_to_jiffies(min_beacon_int * 1024) *
-				local->hw.conf.listen_interval);
-
-		if (associated && ( !tx_empty || bad_latency ||
-		    listen_int_exceeded))
-			local->next_scan_state = SCAN_ENTER_OPER_CHANNEL;
-		else
-			local->next_scan_state = SCAN_SET_CHANNEL;
-	} else {
-		/*
-		 * we're on the operating channel currently, let's
-		 * leave that channel now to scan another one
-		 */
-		local->next_scan_state = SCAN_LEAVE_OPER_CHANNEL;
-	}
-
-	*next_delay = 0;
-}
-
-static void ieee80211_scan_state_leave_oper_channel(struct ieee80211_local *local,
-						    unsigned long *next_delay)
-{
-	ieee80211_offchannel_stop_station(local);
-
-	__set_bit(SCAN_OFF_CHANNEL, &local->scanning);
-=======
 	next_chan = local->scan_req->channels[local->scan_channel_idx];
->>>>>>> c3ade0e0
 
 	/*
 	 * we're currently scanning a different channel, let's
@@ -710,22 +626,6 @@
 				 ieee80211_scan_get_channel_time(next_chan),
 				 local->leave_oper_channel_time + HZ / 8);
 
-<<<<<<< HEAD
-static void ieee80211_scan_state_enter_oper_channel(struct ieee80211_local *local,
-						    unsigned long *next_delay)
-{
-	/* switch back to the operating channel */
-	local->scan_channel = NULL;
-	ieee80211_hw_config(local, IEEE80211_CONF_CHANGE_CHANNEL);
-
-	/*
-	 * Only re-enable station mode interface now; beaconing will be
-	 * re-enabled once the full scan has been completed.
-	 */
-	ieee80211_offchannel_return(local, false);
-
-	__clear_bit(SCAN_OFF_CHANNEL, &local->scanning);
-=======
 	if (associated && !tx_empty) {
 		if (local->scan_req->flags & NL80211_SCAN_FLAG_LOW_PRIORITY)
 			next_scan_state = SCAN_ABORT;
@@ -738,7 +638,6 @@
 	}
 
 	local->next_scan_state = next_scan_state;
->>>>>>> c3ade0e0
 
 	*next_delay = 0;
 }
