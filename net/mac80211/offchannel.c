--- conflicted
+++ resolved
@@ -18,8 +18,11 @@
 #include "driver-ops.h"
 
 /*
- * inform AP that we will go to sleep so that it will buffer the frames
- * while we scan
+ * Tell our hardware to disable PS.
+ * Optionally inform AP that we will go to sleep so that it will buffer
+ * the frames while we are doing off-channel work.  This is optional
+ * because we *may* be doing work on-operating channel, and want our
+ * hardware unconditionally awake, but still let the AP send us normal frames.
  */
 static void ieee80211_offchannel_ps_enable(struct ieee80211_sub_if_data *sdata)
 {
@@ -42,11 +45,7 @@
 		ieee80211_hw_config(local, IEEE80211_CONF_CHANGE_PS);
 	}
 
-<<<<<<< HEAD
-	if (!(local->offchannel_ps_enabled) ||
-=======
 	if (!local->offchannel_ps_enabled ||
->>>>>>> c3ade0e0
 	    !(local->hw.flags & IEEE80211_HW_PS_NULLFUNC_STACK))
 		/*
 		 * If power save was enabled, no need to send a nullfunc
@@ -82,6 +81,9 @@
 		 * we are sleeping, let's just enable power save mode in
 		 * hardware.
 		 */
+		/* TODO:  Only set hardware if CONF_PS changed?
+		 * TODO:  Should we set offchannel_ps_enabled to false?
+		 */
 		local->hw.conf.flags |= IEEE80211_CONF_PS;
 		ieee80211_hw_config(local, IEEE80211_CONF_CHANGE_PS);
 	} else if (local->hw.conf.dynamic_ps_timeout > 0) {
@@ -100,12 +102,6 @@
 	ieee80211_sta_reset_conn_monitor(sdata);
 }
 
-<<<<<<< HEAD
-void ieee80211_offchannel_stop_beaconing(struct ieee80211_local *local)
-{
-	struct ieee80211_sub_if_data *sdata;
-
-=======
 void ieee80211_offchannel_stop_vifs(struct ieee80211_local *local)
 {
 	struct ieee80211_sub_if_data *sdata;
@@ -126,33 +122,11 @@
 					IEEE80211_QUEUE_STOP_REASON_OFFCHANNEL);
 	ieee80211_flush_queues(local, NULL);
 
->>>>>>> c3ade0e0
 	mutex_lock(&local->iflist_mtx);
 	list_for_each_entry(sdata, &local->interfaces, list) {
 		if (!ieee80211_sdata_running(sdata))
 			continue;
 
-<<<<<<< HEAD
-		/* disable beaconing */
-		if (sdata->vif.type == NL80211_IFTYPE_AP ||
-		    sdata->vif.type == NL80211_IFTYPE_ADHOC ||
-		    sdata->vif.type == NL80211_IFTYPE_MESH_POINT)
-			ieee80211_bss_info_change_notify(
-				sdata, BSS_CHANGED_BEACON_ENABLED);
-
-		/*
-		 * only handle non-STA interfaces here, STA interfaces
-		 * are handled in ieee80211_offchannel_stop_station(),
-		 * e.g., from the background scan state machine.
-		 *
-		 * In addition, do not stop monitor interface to allow it to be
-		 * used from user space controlled off-channel operations.
-		 */
-		if (sdata->vif.type != NL80211_IFTYPE_STATION &&
-		    sdata->vif.type != NL80211_IFTYPE_MONITOR) {
-			set_bit(SDATA_STATE_OFFCHANNEL, &sdata->state);
-			netif_tx_stop_all_queues(sdata->dev);
-=======
 		if (sdata->vif.type == NL80211_IFTYPE_P2P_DEVICE)
 			continue;
 
@@ -166,7 +140,6 @@
 			sdata->vif.bss_conf.enable_beacon = false;
 			ieee80211_bss_info_change_notify(
 				sdata, BSS_CHANGED_BEACON_ENABLED);
->>>>>>> c3ade0e0
 		}
 
 		if (sdata->vif.type == NL80211_IFTYPE_STATION &&
@@ -176,15 +149,6 @@
 	mutex_unlock(&local->iflist_mtx);
 }
 
-<<<<<<< HEAD
-void ieee80211_offchannel_stop_station(struct ieee80211_local *local)
-{
-	struct ieee80211_sub_if_data *sdata;
-
-	/*
-	 * notify the AP about us leaving the channel and stop all STA interfaces
-	 */
-=======
 void ieee80211_offchannel_return(struct ieee80211_local *local)
 {
 	struct ieee80211_sub_if_data *sdata;
@@ -192,7 +156,6 @@
 	if (WARN_ON(local->use_chanctx))
 		return;
 
->>>>>>> c3ade0e0
 	mutex_lock(&local->iflist_mtx);
 	list_for_each_entry(sdata, &local->interfaces, list) {
 		if (sdata->vif.type == NL80211_IFTYPE_P2P_DEVICE)
@@ -204,13 +167,6 @@
 		if (!ieee80211_sdata_running(sdata))
 			continue;
 
-<<<<<<< HEAD
-		if (sdata->vif.type == NL80211_IFTYPE_STATION) {
-			set_bit(SDATA_STATE_OFFCHANNEL, &sdata->state);
-			netif_tx_stop_all_queues(sdata->dev);
-			if (sdata->u.mgd.associated)
-				ieee80211_offchannel_ps_enable(sdata);
-=======
 		/* Tell AP we're back */
 		if (sdata->vif.type == NL80211_IFTYPE_STATION &&
 		    sdata->u.mgd.associated)
@@ -221,7 +177,6 @@
 			sdata->vif.bss_conf.enable_beacon = true;
 			ieee80211_bss_info_change_notify(
 				sdata, BSS_CHANGED_BEACON_ENABLED);
->>>>>>> c3ade0e0
 		}
 	}
 	mutex_unlock(&local->iflist_mtx);
@@ -230,46 +185,11 @@
 					IEEE80211_QUEUE_STOP_REASON_OFFCHANNEL);
 }
 
-<<<<<<< HEAD
-void ieee80211_offchannel_return(struct ieee80211_local *local,
-				 bool enable_beaconing)
-=======
 void ieee80211_handle_roc_started(struct ieee80211_roc_work *roc)
->>>>>>> c3ade0e0
 {
 	if (roc->notified)
 		return;
 
-<<<<<<< HEAD
-		/* Tell AP we're back */
-		if (sdata->vif.type == NL80211_IFTYPE_STATION) {
-			if (sdata->u.mgd.associated)
-				ieee80211_offchannel_ps_disable(sdata);
-		}
-
-		if (sdata->vif.type != NL80211_IFTYPE_MONITOR) {
-			clear_bit(SDATA_STATE_OFFCHANNEL, &sdata->state);
-			/*
-			 * This may wake up queues even though the driver
-			 * currently has them stopped. This is not very
-			 * likely, since the driver won't have gotten any
-			 * (or hardly any) new packets while we weren't
-			 * on the right channel, and even if it happens
-			 * it will at most lead to queueing up one more
-			 * packet per queue in mac80211 rather than on
-			 * the interface qdisc.
-			 */
-			netif_tx_wake_all_queues(sdata->dev);
-		}
-
-		/* re-enable beaconing */
-		if (enable_beaconing &&
-		    (sdata->vif.type == NL80211_IFTYPE_AP ||
-		     sdata->vif.type == NL80211_IFTYPE_ADHOC ||
-		     sdata->vif.type == NL80211_IFTYPE_MESH_POINT))
-			ieee80211_bss_info_change_notify(
-				sdata, BSS_CHANGED_BEACON_ENABLED);
-=======
 	if (roc->mgmt_tx_cookie) {
 		if (!WARN_ON(!roc->frame)) {
 			ieee80211_tx_skb_tid_band(roc->sdata, roc->frame, 7,
@@ -280,7 +200,6 @@
 		cfg80211_ready_on_channel(&roc->sdata->wdev, roc->cookie,
 					  roc->chan, roc->req_duration,
 					  GFP_KERNEL);
->>>>>>> c3ade0e0
 	}
 
 	roc->notified = true;
@@ -508,33 +427,8 @@
 	if (list_empty(&local->roc_list))
 		goto out_unlock;
 
-<<<<<<< HEAD
-	/* was never transmitted */
-	if (local->hw_roc_skb) {
-		u64 cookie;
-
-		cookie = local->hw_roc_cookie ^ 2;
-
-		cfg80211_mgmt_tx_status(local->hw_roc_dev, cookie,
-					local->hw_roc_skb->data,
-					local->hw_roc_skb->len, false,
-					GFP_KERNEL);
-
-		kfree_skb(local->hw_roc_skb);
-		local->hw_roc_skb = NULL;
-		local->hw_roc_skb_for_status = NULL;
-	}
-
-	if (!local->hw_roc_for_tx)
-		cfg80211_remain_on_channel_expired(local->hw_roc_dev,
-						   local->hw_roc_cookie,
-						   local->hw_roc_channel,
-						   local->hw_roc_channel_type,
-						   GFP_KERNEL);
-=======
 	roc = list_first_entry(&local->roc_list, struct ieee80211_roc_work,
 			       list);
->>>>>>> c3ade0e0
 
 	if (!roc->started)
 		goto out_unlock;
