--- conflicted
+++ resolved
@@ -975,12 +975,9 @@
 
 	ieee80211_recalc_ps(local, -1);
 
-<<<<<<< HEAD
-=======
 	if (cancel_scan)
 		flush_delayed_work(&local->scan_work);
 
->>>>>>> 879f8afe
 	if (local_read(&local->open_count) == 0) {
 		ieee80211_stop_device(local);
 
