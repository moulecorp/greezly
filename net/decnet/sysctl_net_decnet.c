/*
 * DECnet       An implementation of the DECnet protocol suite for the LINUX
 *              operating system.  DECnet is implemented using the  BSD Socket
 *              interface as the means of communication with the user level.
 *
 *              DECnet sysctl support functions
 *
 * Author:      Steve Whitehouse <SteveW@ACM.org>
 *
 *
 * Changes:
 * Steve Whitehouse - C99 changes and default device handling
 * Steve Whitehouse - Memory buffer settings, like the tcp ones
 *
 */
#include <linux/mm.h>
#include <linux/sysctl.h>
#include <linux/fs.h>
#include <linux/netdevice.h>
#include <linux/string.h>
#include <net/neighbour.h>
#include <net/dst.h>
#include <net/flow.h>

#include <asm/uaccess.h>

#include <net/dn.h>
#include <net/dn_dev.h>
#include <net/dn_route.h>


int decnet_debug_level;
int decnet_time_wait = 30;
int decnet_dn_count = 1;
int decnet_di_count = 3;
int decnet_dr_count = 3;
int decnet_log_martians = 1;
int decnet_no_fc_max_cwnd = NSP_MIN_WINDOW;

/* Reasonable defaults, I hope, based on tcp's defaults */
long sysctl_decnet_mem[3] = { 768 << 3, 1024 << 3, 1536 << 3 };
int sysctl_decnet_wmem[3] = { 4 * 1024, 16 * 1024, 128 * 1024 };
int sysctl_decnet_rmem[3] = { 4 * 1024, 87380, 87380 * 2 };

#ifdef CONFIG_SYSCTL
extern int decnet_dst_gc_interval;
static int min_decnet_time_wait[] = { 5 };
static int max_decnet_time_wait[] = { 600 };
static int min_state_count[] = { 1 };
static int max_state_count[] = { NSP_MAXRXTSHIFT };
static int min_decnet_dst_gc_interval[] = { 1 };
static int max_decnet_dst_gc_interval[] = { 60 };
static int min_decnet_no_fc_max_cwnd[] = { NSP_MIN_WINDOW };
static int max_decnet_no_fc_max_cwnd[] = { NSP_MAX_WINDOW };
static char node_name[7] = "???";

static struct ctl_table_header *dn_table_header = NULL;
static struct ctl_table_header *dn_skeleton_table_header = NULL;

/*
 * ctype.h :-)
 */
#define ISNUM(x) (((x) >= '0') && ((x) <= '9'))
#define ISLOWER(x) (((x) >= 'a') && ((x) <= 'z'))
#define ISUPPER(x) (((x) >= 'A') && ((x) <= 'Z'))
#define ISALPHA(x) (ISLOWER(x) || ISUPPER(x))
#define INVALID_END_CHAR(x) (ISNUM(x) || ISALPHA(x))

static void strip_it(char *str)
{
	for(;;) {
		switch (*str) {
		case ' ':
		case '\n':
		case '\r':
		case ':':
			*str = 0;
			/* Fallthrough */
		case 0:
			return;
		}
		str++;
	}
}

/*
 * Simple routine to parse an ascii DECnet address
 * into a network order address.
 */
static int parse_addr(__le16 *addr, char *str)
{
	__u16 area, node;

	while(*str && !ISNUM(*str)) str++;

	if (*str == 0)
		return -1;

	area = (*str++ - '0');
	if (ISNUM(*str)) {
		area *= 10;
		area += (*str++ - '0');
	}

	if (*str++ != '.')
		return -1;

	if (!ISNUM(*str))
		return -1;

	node = *str++ - '0';
	if (ISNUM(*str)) {
		node *= 10;
		node += (*str++ - '0');
	}
	if (ISNUM(*str)) {
		node *= 10;
		node += (*str++ - '0');
	}
	if (ISNUM(*str)) {
		node *= 10;
		node += (*str++ - '0');
	}

	if ((node > 1023) || (area > 63))
		return -1;

	if (INVALID_END_CHAR(*str))
		return -1;

	*addr = cpu_to_le16((area << 10) | node);

	return 0;
}

static int dn_node_address_handler(struct ctl_table *table, int write,
				void __user *buffer,
				size_t *lenp, loff_t *ppos)
{
	char addr[DN_ASCBUF_LEN];
	size_t len;
	__le16 dnaddr;

	if (!*lenp || (*ppos && !write)) {
		*lenp = 0;
		return 0;
	}

	if (write) {
		len = (*lenp < DN_ASCBUF_LEN) ? *lenp : (DN_ASCBUF_LEN-1);

		if (copy_from_user(addr, buffer, len))
			return -EFAULT;

		addr[len] = 0;
		strip_it(addr);

		if (parse_addr(&dnaddr, addr))
			return -EINVAL;

		dn_dev_devices_off();

		decnet_address = dnaddr;

		dn_dev_devices_on();

		*ppos += len;

		return 0;
	}

	dn_addr2asc(le16_to_cpu(decnet_address), addr);
	len = strlen(addr);
	addr[len++] = '\n';

	if (len > *lenp) len = *lenp;

	if (len > sizeof addr || copy_to_user(buffer, addr, len))
		return -EFAULT;

	*lenp = len;
	*ppos += len;

	return 0;
}

static int dn_def_dev_handler(struct ctl_table *table, int write,
				void __user *buffer,
				size_t *lenp, loff_t *ppos)
{
	size_t len;
	struct net_device *dev;
	char devname[17];

	if (!*lenp || (*ppos && !write)) {
		*lenp = 0;
		return 0;
	}

	if (write) {
		if (*lenp > 16)
			return -E2BIG;

		if (copy_from_user(devname, buffer, *lenp))
			return -EFAULT;

		devname[*lenp] = 0;
		strip_it(devname);

		dev = dev_get_by_name(&init_net, devname);
		if (dev == NULL)
			return -ENODEV;

		if (dev->dn_ptr == NULL) {
			dev_put(dev);
			return -ENODEV;
		}

		if (dn_dev_set_default(dev, 1)) {
			dev_put(dev);
			return -ENODEV;
		}
		*ppos += *lenp;

		return 0;
	}

	dev = dn_dev_get_default();
	if (dev == NULL) {
		*lenp = 0;
		return 0;
	}

	strcpy(devname, dev->name);
	dev_put(dev);
	len = strlen(devname);
	devname[len++] = '\n';

	if (len > *lenp) len = *lenp;

	if (len > sizeof devname || copy_to_user(buffer, devname, len))
		return -EFAULT;

	*lenp = len;
	*ppos += len;

	return 0;
}

static struct ctl_table dn_table[] = {
	{
		.procname = "node_address",
		.maxlen = 7,
		.mode = 0644,
		.proc_handler = dn_node_address_handler,
	},
	{
		.procname = "node_name",
		.data = node_name,
		.maxlen = 7,
		.mode = 0644,
		.proc_handler = proc_dostring,
	},
	{
		.procname = "default_device",
		.maxlen = 16,
		.mode = 0644,
		.proc_handler = dn_def_dev_handler,
	},
	{
		.procname = "time_wait",
		.data = &decnet_time_wait,
		.maxlen = sizeof(int),
		.mode = 0644,
		.proc_handler = proc_dointvec_minmax,
		.extra1 = &min_decnet_time_wait,
		.extra2 = &max_decnet_time_wait
	},
	{
		.procname = "dn_count",
		.data = &decnet_dn_count,
		.maxlen = sizeof(int),
		.mode = 0644,
		.proc_handler = proc_dointvec_minmax,
		.extra1 = &min_state_count,
		.extra2 = &max_state_count
	},
	{
		.procname = "di_count",
		.data = &decnet_di_count,
		.maxlen = sizeof(int),
		.mode = 0644,
		.proc_handler = proc_dointvec_minmax,
		.extra1 = &min_state_count,
		.extra2 = &max_state_count
	},
	{
		.procname = "dr_count",
		.data = &decnet_dr_count,
		.maxlen = sizeof(int),
		.mode = 0644,
		.proc_handler = proc_dointvec_minmax,
		.extra1 = &min_state_count,
		.extra2 = &max_state_count
	},
	{
		.procname = "dst_gc_interval",
		.data = &decnet_dst_gc_interval,
		.maxlen = sizeof(int),
		.mode = 0644,
		.proc_handler = proc_dointvec_minmax,
		.extra1 = &min_decnet_dst_gc_interval,
		.extra2 = &max_decnet_dst_gc_interval
	},
	{
		.procname = "no_fc_max_cwnd",
		.data = &decnet_no_fc_max_cwnd,
		.maxlen = sizeof(int),
		.mode = 0644,
		.proc_handler = proc_dointvec_minmax,
		.extra1 = &min_decnet_no_fc_max_cwnd,
		.extra2 = &max_decnet_no_fc_max_cwnd
	},
       {
		.procname = "decnet_mem",
		.data = &sysctl_decnet_mem,
		.maxlen = sizeof(sysctl_decnet_mem),
		.mode = 0644,
		.proc_handler = proc_doulongvec_minmax
	},
	{
		.procname = "decnet_rmem",
		.data = &sysctl_decnet_rmem,
		.maxlen = sizeof(sysctl_decnet_rmem),
		.mode = 0644,
		.proc_handler = proc_dointvec,
	},
	{
		.procname = "decnet_wmem",
		.data = &sysctl_decnet_wmem,
		.maxlen = sizeof(sysctl_decnet_wmem),
		.mode = 0644,
		.proc_handler = proc_dointvec,
	},
	{
		.procname = "debug",
		.data = &decnet_debug_level,
		.maxlen = sizeof(int),
		.mode = 0644,
		.proc_handler = proc_dointvec,
	},
	{ }
};

<<<<<<< HEAD
static struct ctl_path dn_path[] = {
	{ .procname = "net", },
	{ .procname = "decnet", },
	{ }
};

static struct ctl_table empty[1];

static struct ctl_table dn_skeleton[] = {
	{
		.procname = "conf",
		.mode = 0555,
		.child = empty,
	},
	{ }
};

void dn_register_sysctl_skeleton(void)
{
	dn_skeleton_table_header = register_sysctl_paths(dn_path, dn_skeleton);
}

void dn_unregister_sysctl_skeleton(void)
{
	unregister_sysctl_table(dn_skeleton_table_header);
}

=======
>>>>>>> c3ade0e0
void dn_register_sysctl(void)
{
	dn_table_header = register_net_sysctl(&init_net, "net/decnet", dn_table);
}

void dn_unregister_sysctl(void)
{
	unregister_net_sysctl_table(dn_table_header);
}

#else  /* CONFIG_SYSCTL */
void dn_register_sysctl_skeleton(void)
{
}
void dn_unregister_sysctl_skeleton(void)
{
}
void dn_unregister_sysctl(void)
{
}
void dn_register_sysctl(void)
{
}

#endif<|MERGE_RESOLUTION|>--- conflicted
+++ resolved
@@ -55,7 +55,6 @@
 static char node_name[7] = "???";
 
 static struct ctl_table_header *dn_table_header = NULL;
-static struct ctl_table_header *dn_skeleton_table_header = NULL;
 
 /*
  * ctype.h :-)
@@ -352,36 +351,6 @@
 	{ }
 };
 
-<<<<<<< HEAD
-static struct ctl_path dn_path[] = {
-	{ .procname = "net", },
-	{ .procname = "decnet", },
-	{ }
-};
-
-static struct ctl_table empty[1];
-
-static struct ctl_table dn_skeleton[] = {
-	{
-		.procname = "conf",
-		.mode = 0555,
-		.child = empty,
-	},
-	{ }
-};
-
-void dn_register_sysctl_skeleton(void)
-{
-	dn_skeleton_table_header = register_sysctl_paths(dn_path, dn_skeleton);
-}
-
-void dn_unregister_sysctl_skeleton(void)
-{
-	unregister_sysctl_table(dn_skeleton_table_header);
-}
-
-=======
->>>>>>> c3ade0e0
 void dn_register_sysctl(void)
 {
 	dn_table_header = register_net_sysctl(&init_net, "net/decnet", dn_table);
@@ -393,12 +362,6 @@
 }
 
 #else  /* CONFIG_SYSCTL */
-void dn_register_sysctl_skeleton(void)
-{
-}
-void dn_unregister_sysctl_skeleton(void)
-{
-}
 void dn_unregister_sysctl(void)
 {
 }
