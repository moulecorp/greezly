/*
 *	Linux ethernet bridge
 *
 *	Authors:
 *	Lennert Buytenhek		<buytenh@gnu.org>
 *
 *	This program is free software; you can redistribute it and/or
 *	modify it under the terms of the GNU General Public License
 *	as published by the Free Software Foundation; either version
 *	2 of the License, or (at your option) any later version.
 */

#ifndef _BR_PRIVATE_H
#define _BR_PRIVATE_H

#include <linux/netdevice.h>
#include <linux/if_bridge.h>
#include <linux/netpoll.h>
#include <linux/u64_stats_sync.h>
#include <net/route.h>
#include <linux/if_vlan.h>

#define BR_HASH_BITS 8
#define BR_HASH_SIZE (1 << BR_HASH_BITS)

#define BR_HOLD_TIME (1*HZ)

#define BR_PORT_BITS	10
#define BR_MAX_PORTS	(1<<BR_PORT_BITS)
#define BR_VLAN_BITMAP_LEN	BITS_TO_LONGS(VLAN_N_VID)

#define BR_VERSION	"2.3"

/* Control of forwarding link local multicast */
#define BR_GROUPFWD_DEFAULT	0
/* Don't allow forwarding control protocols like STP and LLDP */
#define BR_GROUPFWD_RESTRICTED	0x4007u

/* Path to usermode spanning tree program */
#define BR_STP_PROG	"/sbin/bridge-stp"

typedef struct bridge_id bridge_id;
typedef struct mac_addr mac_addr;
typedef __u16 port_id;

struct bridge_id
{
	unsigned char	prio[2];
	unsigned char	addr[6];
};

struct mac_addr
{
	unsigned char	addr[6];
};

struct br_ip
{
	union {
		__be32	ip4;
#if IS_ENABLED(CONFIG_IPV6)
		struct in6_addr ip6;
#endif
	} u;
	__be16		proto;
	__u16		vid;
};

#ifdef CONFIG_BRIDGE_IGMP_SNOOPING
/* our own querier */
struct bridge_mcast_query {
	struct timer_list	timer;
	u32			startup_sent;
};

/* other querier */
struct bridge_mcast_querier {
	struct timer_list		timer;
	unsigned long			delay_time;
};
#endif

struct net_port_vlans {
	u16				port_idx;
	u16				pvid;
	union {
		struct net_bridge_port		*port;
		struct net_bridge		*br;
	}				parent;
	struct rcu_head			rcu;
	unsigned long			vlan_bitmap[BR_VLAN_BITMAP_LEN];
	unsigned long			untagged_bitmap[BR_VLAN_BITMAP_LEN];
	u16				num_vlans;
};

struct net_bridge_fdb_entry
{
	struct hlist_node		hlist;
	struct net_bridge_port		*dst;

	struct rcu_head			rcu;
	unsigned long			updated;
	unsigned long			used;
	mac_addr			addr;
	unsigned char			is_local;
	unsigned char			is_static;
	unsigned char			added_by_user;
	__u16				vlan_id;
};

struct net_bridge_port_group {
	struct net_bridge_port		*port;
	struct net_bridge_port_group __rcu *next;
	struct hlist_node		mglist;
	struct rcu_head			rcu;
	struct timer_list		timer;
	struct br_ip			addr;
<<<<<<< HEAD
=======
	unsigned char			state;
>>>>>>> c3ade0e0
};

struct net_bridge_mdb_entry
{
	struct hlist_node		hlist[2];
	struct net_bridge		*br;
	struct net_bridge_port_group __rcu *ports;
	struct rcu_head			rcu;
	struct timer_list		timer;
	struct br_ip			addr;
	bool				mglist;
};

struct net_bridge_mdb_htable
{
	struct hlist_head		*mhash;
	struct rcu_head			rcu;
	struct net_bridge_mdb_htable	*old;
	u32				size;
	u32				max;
	u32				secret;
	u32				ver;
};

struct net_bridge_port
{
	struct net_bridge		*br;
	struct net_device		*dev;
	struct list_head		list;

	/* STP */
	u8				priority;
	u8				state;
	u16				port_no;
	unsigned char			topology_change_ack;
	unsigned char			config_pending;
	port_id				port_id;
	port_id				designated_port;
	bridge_id			designated_root;
	bridge_id			designated_bridge;
	u32				path_cost;
	u32				designated_cost;
	unsigned long			designated_age;

	struct timer_list		forward_delay_timer;
	struct timer_list		hold_timer;
	struct timer_list		message_age_timer;
	struct kobject			kobj;
	struct rcu_head			rcu;

	unsigned long 			flags;
#define BR_HAIRPIN_MODE		0x00000001
#define BR_BPDU_GUARD           0x00000002
#define BR_ROOT_BLOCK		0x00000004
#define BR_MULTICAST_FAST_LEAVE	0x00000008
#define BR_ADMIN_COST		0x00000010
#define BR_LEARNING		0x00000020
#define BR_FLOOD		0x00000040

#ifdef CONFIG_BRIDGE_IGMP_SNOOPING
	struct bridge_mcast_query	ip4_query;
#if IS_ENABLED(CONFIG_IPV6)
	struct bridge_mcast_query	ip6_query;
#endif /* IS_ENABLED(CONFIG_IPV6) */
	unsigned char			multicast_router;
	struct timer_list		multicast_router_timer;
	struct hlist_head		mglist;
	struct hlist_node		rlist;
#endif

#ifdef CONFIG_SYSFS
	char				sysfs_name[IFNAMSIZ];
#endif

#ifdef CONFIG_NET_POLL_CONTROLLER
	struct netpoll			*np;
#endif
#ifdef CONFIG_BRIDGE_VLAN_FILTERING
	struct net_port_vlans __rcu	*vlan_info;
#endif
};

#define br_port_exists(dev) (dev->priv_flags & IFF_BRIDGE_PORT)

static inline struct net_bridge_port *br_port_get_rcu(const struct net_device *dev)
{
	return rcu_dereference(dev->rx_handler_data);
}

static inline struct net_bridge_port *br_port_get_rtnl(const struct net_device *dev)
{
	return br_port_exists(dev) ?
		rtnl_dereference(dev->rx_handler_data) : NULL;
}

struct net_bridge
{
	spinlock_t			lock;
	struct list_head		port_list;
	struct net_device		*dev;

	struct pcpu_sw_netstats		__percpu *stats;
	spinlock_t			hash_lock;
	struct hlist_head		hash[BR_HASH_SIZE];
#ifdef CONFIG_BRIDGE_NETFILTER
	struct rtable 			fake_rtable;
	bool				nf_call_iptables;
	bool				nf_call_ip6tables;
	bool				nf_call_arptables;
#endif
	u16				group_fwd_mask;

	/* STP */
	bridge_id			designated_root;
	bridge_id			bridge_id;
	u32				root_path_cost;
	unsigned long			max_age;
	unsigned long			hello_time;
	unsigned long			forward_delay;
	unsigned long			bridge_max_age;
	unsigned long			ageing_time;
	unsigned long			bridge_hello_time;
	unsigned long			bridge_forward_delay;

	u8				group_addr[ETH_ALEN];
	u16				root_port;

	enum {
		BR_NO_STP, 		/* no spanning tree */
		BR_KERNEL_STP,		/* old STP in kernel */
		BR_USER_STP,		/* new RSTP in userspace */
	} stp_enabled;

	unsigned char			topology_change;
	unsigned char			topology_change_detected;

#ifdef CONFIG_BRIDGE_IGMP_SNOOPING
	unsigned char			multicast_router;

	u8				multicast_disabled:1;
	u8				multicast_querier:1;
	u8				multicast_query_use_ifaddr:1;

	u32				hash_elasticity;
	u32				hash_max;

	u32				multicast_last_member_count;
	u32				multicast_startup_query_count;

	unsigned long			multicast_last_member_interval;
	unsigned long			multicast_membership_interval;
	unsigned long			multicast_querier_interval;
	unsigned long			multicast_query_interval;
	unsigned long			multicast_query_response_interval;
	unsigned long			multicast_startup_query_interval;

	spinlock_t			multicast_lock;
	struct net_bridge_mdb_htable __rcu *mdb;
	struct hlist_head		router_list;

	struct timer_list		multicast_router_timer;
	struct bridge_mcast_querier	ip4_querier;
	struct bridge_mcast_query	ip4_query;
#if IS_ENABLED(CONFIG_IPV6)
	struct bridge_mcast_querier	ip6_querier;
	struct bridge_mcast_query	ip6_query;
#endif /* IS_ENABLED(CONFIG_IPV6) */
#endif

	struct timer_list		hello_timer;
	struct timer_list		tcn_timer;
	struct timer_list		topology_change_timer;
	struct timer_list		gc_timer;
	struct kobject			*ifobj;
#ifdef CONFIG_BRIDGE_VLAN_FILTERING
	u8				vlan_enabled;
	struct net_port_vlans __rcu	*vlan_info;
#endif
};

struct br_input_skb_cb {
	struct net_device *brdev;
#ifdef CONFIG_BRIDGE_IGMP_SNOOPING
	int igmp;
	int mrouters_only;
#endif
};

#define BR_INPUT_SKB_CB(__skb)	((struct br_input_skb_cb *)(__skb)->cb)

#ifdef CONFIG_BRIDGE_IGMP_SNOOPING
# define BR_INPUT_SKB_CB_MROUTERS_ONLY(__skb)	(BR_INPUT_SKB_CB(__skb)->mrouters_only)
#else
# define BR_INPUT_SKB_CB_MROUTERS_ONLY(__skb)	(0)
#endif

#define br_printk(level, br, format, args...)	\
	printk(level "%s: " format, (br)->dev->name, ##args)

#define br_err(__br, format, args...)			\
	br_printk(KERN_ERR, __br, format, ##args)
#define br_warn(__br, format, args...)			\
	br_printk(KERN_WARNING, __br, format, ##args)
#define br_notice(__br, format, args...)		\
	br_printk(KERN_NOTICE, __br, format, ##args)
#define br_info(__br, format, args...)			\
	br_printk(KERN_INFO, __br, format, ##args)

#define br_debug(br, format, args...)			\
	pr_debug("%s: " format,  (br)->dev->name, ##args)

extern struct notifier_block br_device_notifier;

/* called under bridge lock */
static inline int br_is_root_bridge(const struct net_bridge *br)
{
	return !memcmp(&br->bridge_id, &br->designated_root, 8);
}

/* br_device.c */
void br_dev_setup(struct net_device *dev);
void br_dev_delete(struct net_device *dev, struct list_head *list);
netdev_tx_t br_dev_xmit(struct sk_buff *skb, struct net_device *dev);
#ifdef CONFIG_NET_POLL_CONTROLLER
static inline void br_netpoll_send_skb(const struct net_bridge_port *p,
				       struct sk_buff *skb)
{
	struct netpoll *np = p->np;

	if (np)
		netpoll_send_skb(np, skb);
}

int br_netpoll_enable(struct net_bridge_port *p, gfp_t gfp);
void br_netpoll_disable(struct net_bridge_port *p);
#else
static inline void br_netpoll_send_skb(const struct net_bridge_port *p,
				       struct sk_buff *skb)
{
}

static inline int br_netpoll_enable(struct net_bridge_port *p, gfp_t gfp)
{
	return 0;
}

static inline void br_netpoll_disable(struct net_bridge_port *p)
{
}
#endif

/* br_fdb.c */
int br_fdb_init(void);
void br_fdb_fini(void);
void br_fdb_flush(struct net_bridge *br);
void br_fdb_find_delete_local(struct net_bridge *br,
			      const struct net_bridge_port *p,
			      const unsigned char *addr, u16 vid);
void br_fdb_changeaddr(struct net_bridge_port *p, const unsigned char *newaddr);
void br_fdb_change_mac_address(struct net_bridge *br, const u8 *newaddr);
void br_fdb_cleanup(unsigned long arg);
void br_fdb_delete_by_port(struct net_bridge *br,
			   const struct net_bridge_port *p, int do_all);
struct net_bridge_fdb_entry *__br_fdb_get(struct net_bridge *br,
					  const unsigned char *addr, __u16 vid);
int br_fdb_test_addr(struct net_device *dev, unsigned char *addr);
int br_fdb_fillbuf(struct net_bridge *br, void *buf, unsigned long count,
		   unsigned long off);
int br_fdb_insert(struct net_bridge *br, struct net_bridge_port *source,
		  const unsigned char *addr, u16 vid);
void br_fdb_update(struct net_bridge *br, struct net_bridge_port *source,
		   const unsigned char *addr, u16 vid, bool added_by_user);

int br_fdb_delete(struct ndmsg *ndm, struct nlattr *tb[],
		  struct net_device *dev, const unsigned char *addr);
int br_fdb_add(struct ndmsg *nlh, struct nlattr *tb[], struct net_device *dev,
	       const unsigned char *addr, u16 nlh_flags);
int br_fdb_dump(struct sk_buff *skb, struct netlink_callback *cb,
		struct net_device *dev, int idx);

/* br_forward.c */
void br_deliver(const struct net_bridge_port *to, struct sk_buff *skb);
int br_dev_queue_push_xmit(struct sk_buff *skb);
void br_forward(const struct net_bridge_port *to,
		struct sk_buff *skb, struct sk_buff *skb0);
int br_forward_finish(struct sk_buff *skb);
void br_flood_deliver(struct net_bridge *br, struct sk_buff *skb, bool unicast);
void br_flood_forward(struct net_bridge *br, struct sk_buff *skb,
		      struct sk_buff *skb2, bool unicast);

/* br_if.c */
void br_port_carrier_check(struct net_bridge_port *p);
int br_add_bridge(struct net *net, const char *name);
int br_del_bridge(struct net *net, const char *name);
int br_add_if(struct net_bridge *br, struct net_device *dev);
int br_del_if(struct net_bridge *br, struct net_device *dev);
int br_min_mtu(const struct net_bridge *br);
netdev_features_t br_features_recompute(struct net_bridge *br,
					netdev_features_t features);

/* br_input.c */
int br_handle_frame_finish(struct sk_buff *skb);
rx_handler_result_t br_handle_frame(struct sk_buff **pskb);

static inline bool br_rx_handler_check_rcu(const struct net_device *dev)
{
	return rcu_dereference(dev->rx_handler) == br_handle_frame;
}

static inline struct net_bridge_port *br_port_get_check_rcu(const struct net_device *dev)
{
	return br_rx_handler_check_rcu(dev) ? br_port_get_rcu(dev) : NULL;
}

/* br_ioctl.c */
int br_dev_ioctl(struct net_device *dev, struct ifreq *rq, int cmd);
int br_ioctl_deviceless_stub(struct net *net, unsigned int cmd,
			     void __user *arg);

/* br_multicast.c */
#ifdef CONFIG_BRIDGE_IGMP_SNOOPING
extern unsigned int br_mdb_rehash_seq;
int br_multicast_rcv(struct net_bridge *br, struct net_bridge_port *port,
		     struct sk_buff *skb, u16 vid);
struct net_bridge_mdb_entry *br_mdb_get(struct net_bridge *br,
					struct sk_buff *skb, u16 vid);
void br_multicast_add_port(struct net_bridge_port *port);
void br_multicast_del_port(struct net_bridge_port *port);
void br_multicast_enable_port(struct net_bridge_port *port);
void br_multicast_disable_port(struct net_bridge_port *port);
void br_multicast_init(struct net_bridge *br);
void br_multicast_open(struct net_bridge *br);
void br_multicast_stop(struct net_bridge *br);
void br_multicast_deliver(struct net_bridge_mdb_entry *mdst,
			  struct sk_buff *skb);
void br_multicast_forward(struct net_bridge_mdb_entry *mdst,
			  struct sk_buff *skb, struct sk_buff *skb2);
int br_multicast_set_router(struct net_bridge *br, unsigned long val);
int br_multicast_set_port_router(struct net_bridge_port *p, unsigned long val);
int br_multicast_toggle(struct net_bridge *br, unsigned long val);
int br_multicast_set_querier(struct net_bridge *br, unsigned long val);
int br_multicast_set_hash_max(struct net_bridge *br, unsigned long val);
struct net_bridge_mdb_entry *
br_mdb_ip_get(struct net_bridge_mdb_htable *mdb, struct br_ip *dst);
struct net_bridge_mdb_entry *
br_multicast_new_group(struct net_bridge *br, struct net_bridge_port *port,
		       struct br_ip *group);
void br_multicast_free_pg(struct rcu_head *head);
struct net_bridge_port_group *
br_multicast_new_port_group(struct net_bridge_port *port, struct br_ip *group,
			    struct net_bridge_port_group __rcu *next,
			    unsigned char state);
void br_mdb_init(void);
void br_mdb_uninit(void);
void br_mdb_notify(struct net_device *dev, struct net_bridge_port *port,
		   struct br_ip *group, int type);

#define mlock_dereference(X, br) \
	rcu_dereference_protected(X, lockdep_is_held(&br->multicast_lock))

static inline bool br_multicast_is_router(struct net_bridge *br)
{
	return br->multicast_router == 2 ||
	       (br->multicast_router == 1 &&
		timer_pending(&br->multicast_router_timer));
}

static inline bool
__br_multicast_querier_exists(struct net_bridge *br,
			      struct bridge_mcast_querier *querier)
{
	return time_is_before_jiffies(querier->delay_time) &&
	       (br->multicast_querier || timer_pending(&querier->timer));
}

static inline bool br_multicast_querier_exists(struct net_bridge *br,
					       struct ethhdr *eth)
{
	switch (eth->h_proto) {
	case (htons(ETH_P_IP)):
		return __br_multicast_querier_exists(br, &br->ip4_querier);
#if IS_ENABLED(CONFIG_IPV6)
	case (htons(ETH_P_IPV6)):
		return __br_multicast_querier_exists(br, &br->ip6_querier);
#endif
	default:
		return false;
	}
}
#else
static inline int br_multicast_rcv(struct net_bridge *br,
				   struct net_bridge_port *port,
				   struct sk_buff *skb,
				   u16 vid)
{
	return 0;
}

static inline struct net_bridge_mdb_entry *br_mdb_get(struct net_bridge *br,
						      struct sk_buff *skb, u16 vid)
{
	return NULL;
}

static inline void br_multicast_add_port(struct net_bridge_port *port)
{
}

static inline void br_multicast_del_port(struct net_bridge_port *port)
{
}

static inline void br_multicast_enable_port(struct net_bridge_port *port)
{
}

static inline void br_multicast_disable_port(struct net_bridge_port *port)
{
}

static inline void br_multicast_init(struct net_bridge *br)
{
}

static inline void br_multicast_open(struct net_bridge *br)
{
}

static inline void br_multicast_stop(struct net_bridge *br)
{
}

static inline void br_multicast_deliver(struct net_bridge_mdb_entry *mdst,
					struct sk_buff *skb)
{
}

static inline void br_multicast_forward(struct net_bridge_mdb_entry *mdst,
					struct sk_buff *skb,
					struct sk_buff *skb2)
{
}
static inline bool br_multicast_is_router(struct net_bridge *br)
{
	return 0;
}
static inline bool br_multicast_querier_exists(struct net_bridge *br,
					       struct ethhdr *eth)
{
	return false;
}
static inline void br_mdb_init(void)
{
}
static inline void br_mdb_uninit(void)
{
}
#endif

/* br_vlan.c */
#ifdef CONFIG_BRIDGE_VLAN_FILTERING
bool br_allowed_ingress(struct net_bridge *br, struct net_port_vlans *v,
			struct sk_buff *skb, u16 *vid);
bool br_allowed_egress(struct net_bridge *br, const struct net_port_vlans *v,
		       const struct sk_buff *skb);
struct sk_buff *br_handle_vlan(struct net_bridge *br,
			       const struct net_port_vlans *v,
			       struct sk_buff *skb);
int br_vlan_add(struct net_bridge *br, u16 vid, u16 flags);
int br_vlan_delete(struct net_bridge *br, u16 vid);
void br_vlan_flush(struct net_bridge *br);
bool br_vlan_find(struct net_bridge *br, u16 vid);
int br_vlan_filter_toggle(struct net_bridge *br, unsigned long val);
int nbp_vlan_add(struct net_bridge_port *port, u16 vid, u16 flags);
int nbp_vlan_delete(struct net_bridge_port *port, u16 vid);
void nbp_vlan_flush(struct net_bridge_port *port);
bool nbp_vlan_find(struct net_bridge_port *port, u16 vid);

static inline struct net_port_vlans *br_get_vlan_info(
						const struct net_bridge *br)
{
	return rcu_dereference_rtnl(br->vlan_info);
}

static inline struct net_port_vlans *nbp_get_vlan_info(
						const struct net_bridge_port *p)
{
	return rcu_dereference_rtnl(p->vlan_info);
}

/* Since bridge now depends on 8021Q module, but the time bridge sees the
 * skb, the vlan tag will always be present if the frame was tagged.
 */
static inline int br_vlan_get_tag(const struct sk_buff *skb, u16 *vid)
{
	int err = 0;

	if (vlan_tx_tag_present(skb))
		*vid = vlan_tx_tag_get(skb) & VLAN_VID_MASK;
	else {
		*vid = 0;
		err = -EINVAL;
	}

	return err;
}

static inline u16 br_get_pvid(const struct net_port_vlans *v)
{
	/* Return just the VID if it is set, or VLAN_N_VID (invalid vid) if
	 * vid wasn't set
	 */
	smp_rmb();
	return v->pvid ?: VLAN_N_VID;
}

#else
static inline bool br_allowed_ingress(struct net_bridge *br,
				      struct net_port_vlans *v,
				      struct sk_buff *skb,
				      u16 *vid)
{
	return true;
}

static inline bool br_allowed_egress(struct net_bridge *br,
				     const struct net_port_vlans *v,
				     const struct sk_buff *skb)
{
	return true;
}

static inline struct sk_buff *br_handle_vlan(struct net_bridge *br,
					     const struct net_port_vlans *v,
					     struct sk_buff *skb)
{
	return skb;
}

static inline int br_vlan_add(struct net_bridge *br, u16 vid, u16 flags)
{
	return -EOPNOTSUPP;
}

static inline int br_vlan_delete(struct net_bridge *br, u16 vid)
{
	return -EOPNOTSUPP;
}

static inline void br_vlan_flush(struct net_bridge *br)
{
}

static inline bool br_vlan_find(struct net_bridge *br, u16 vid)
{
	return false;
}

static inline int nbp_vlan_add(struct net_bridge_port *port, u16 vid, u16 flags)
{
	return -EOPNOTSUPP;
}

static inline int nbp_vlan_delete(struct net_bridge_port *port, u16 vid)
{
	return -EOPNOTSUPP;
}

static inline void nbp_vlan_flush(struct net_bridge_port *port)
{
}

static inline struct net_port_vlans *br_get_vlan_info(
						const struct net_bridge *br)
{
	return NULL;
}
static inline struct net_port_vlans *nbp_get_vlan_info(
						const struct net_bridge_port *p)
{
	return NULL;
}

static inline bool nbp_vlan_find(struct net_bridge_port *port, u16 vid)
{
	return false;
}

static inline u16 br_vlan_get_tag(const struct sk_buff *skb, u16 *tag)
{
	return 0;
}
static inline u16 br_get_pvid(const struct net_port_vlans *v)
{
	return VLAN_N_VID;	/* Returns invalid vid */
}
#endif

/* br_netfilter.c */
#ifdef CONFIG_BRIDGE_NETFILTER
int br_netfilter_init(void);
void br_netfilter_fini(void);
void br_netfilter_rtable_init(struct net_bridge *);
#else
#define br_netfilter_init()	(0)
#define br_netfilter_fini()	do { } while (0)
#define br_netfilter_rtable_init(x)
#endif

/* br_stp.c */
void br_log_state(const struct net_bridge_port *p);
struct net_bridge_port *br_get_port(struct net_bridge *br, u16 port_no);
void br_init_port(struct net_bridge_port *p);
void br_become_designated_port(struct net_bridge_port *p);

void __br_set_forward_delay(struct net_bridge *br, unsigned long t);
int br_set_forward_delay(struct net_bridge *br, unsigned long x);
int br_set_hello_time(struct net_bridge *br, unsigned long x);
int br_set_max_age(struct net_bridge *br, unsigned long x);


/* br_stp_if.c */
void br_stp_enable_bridge(struct net_bridge *br);
void br_stp_disable_bridge(struct net_bridge *br);
void br_stp_set_enabled(struct net_bridge *br, unsigned long val);
void br_stp_enable_port(struct net_bridge_port *p);
void br_stp_disable_port(struct net_bridge_port *p);
bool br_stp_recalculate_bridge_id(struct net_bridge *br);
void br_stp_change_bridge_id(struct net_bridge *br, const unsigned char *a);
void br_stp_set_bridge_priority(struct net_bridge *br, u16 newprio);
int br_stp_set_port_priority(struct net_bridge_port *p, unsigned long newprio);
int br_stp_set_path_cost(struct net_bridge_port *p, unsigned long path_cost);
ssize_t br_show_bridge_id(char *buf, const struct bridge_id *id);

/* br_stp_bpdu.c */
struct stp_proto;
void br_stp_rcv(const struct stp_proto *proto, struct sk_buff *skb,
		struct net_device *dev);

/* br_stp_timer.c */
void br_stp_timer_init(struct net_bridge *br);
void br_stp_port_timer_init(struct net_bridge_port *p);
unsigned long br_timer_value(const struct timer_list *timer);

/* br.c */
#if IS_ENABLED(CONFIG_ATM_LANE)
extern int (*br_fdb_test_addr_hook)(struct net_device *dev, unsigned char *addr);
#endif

/* br_netlink.c */
extern struct rtnl_link_ops br_link_ops;
<<<<<<< HEAD
extern int br_netlink_init(void);
extern void br_netlink_fini(void);
extern void br_ifinfo_notify(int event, struct net_bridge_port *port);
=======
int br_netlink_init(void);
void br_netlink_fini(void);
void br_ifinfo_notify(int event, struct net_bridge_port *port);
int br_setlink(struct net_device *dev, struct nlmsghdr *nlmsg);
int br_dellink(struct net_device *dev, struct nlmsghdr *nlmsg);
int br_getlink(struct sk_buff *skb, u32 pid, u32 seq, struct net_device *dev,
	       u32 filter_mask);
>>>>>>> c3ade0e0

#ifdef CONFIG_SYSFS
/* br_sysfs_if.c */
extern const struct sysfs_ops brport_sysfs_ops;
int br_sysfs_addif(struct net_bridge_port *p);
int br_sysfs_renameif(struct net_bridge_port *p);

/* br_sysfs_br.c */
int br_sysfs_addbr(struct net_device *dev);
void br_sysfs_delbr(struct net_device *dev);

#else

static inline int br_sysfs_addif(struct net_bridge_port *p) { return 0; }
static inline int br_sysfs_renameif(struct net_bridge_port *p) { return 0; }
static inline int br_sysfs_addbr(struct net_device *dev) { return 0; }
static inline void br_sysfs_delbr(struct net_device *dev) { return; }
#endif /* CONFIG_SYSFS */

#endif<|MERGE_RESOLUTION|>--- conflicted
+++ resolved
@@ -115,10 +115,7 @@
 	struct rcu_head			rcu;
 	struct timer_list		timer;
 	struct br_ip			addr;
-<<<<<<< HEAD
-=======
 	unsigned char			state;
->>>>>>> c3ade0e0
 };
 
 struct net_bridge_mdb_entry
@@ -770,11 +767,6 @@
 
 /* br_netlink.c */
 extern struct rtnl_link_ops br_link_ops;
-<<<<<<< HEAD
-extern int br_netlink_init(void);
-extern void br_netlink_fini(void);
-extern void br_ifinfo_notify(int event, struct net_bridge_port *port);
-=======
 int br_netlink_init(void);
 void br_netlink_fini(void);
 void br_ifinfo_notify(int event, struct net_bridge_port *port);
@@ -782,7 +774,6 @@
 int br_dellink(struct net_device *dev, struct nlmsghdr *nlmsg);
 int br_getlink(struct sk_buff *skb, u32 pid, u32 seq, struct net_device *dev,
 	       u32 filter_mask);
->>>>>>> c3ade0e0
 
 #ifdef CONFIG_SYSFS
 /* br_sysfs_if.c */
