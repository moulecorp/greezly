--- conflicted
+++ resolved
@@ -690,17 +690,6 @@
 	p = br_multicast_new_port_group(port, group, *pp, MDB_TEMPORARY);
 	if (unlikely(!p))
 		goto err;
-<<<<<<< HEAD
-
-	p->addr = *group;
-	p->port = port;
-	p->next = *pp;
-	hlist_add_head(&p->mglist, &port->mglist);
-	setup_timer(&p->timer, br_multicast_port_group_expired,
-		    (unsigned long)p);
-
-=======
->>>>>>> c3ade0e0
 	rcu_assign_pointer(*pp, p);
 	br_mdb_notify(br->dev, port, group, RTM_NEWMDB);
 
@@ -1255,12 +1244,6 @@
 	if (!netif_running(br->dev) ||
 	    (port && port->state == BR_STATE_DISABLED))
 		goto out;
-
-	/* RFC2710+RFC3810 (MLDv1+MLDv2) require link-local source addresses */
-	if (!(ipv6_addr_type(&ip6h->saddr) & IPV6_ADDR_LINKLOCAL)) {
-		err = -EINVAL;
-		goto out;
-	}
 
 	/* RFC2710+RFC3810 (MLDv1+MLDv2) require link-local source addresses */
 	if (!(ipv6_addr_type(&ip6h->saddr) & IPV6_ADDR_LINKLOCAL)) {
@@ -1286,11 +1269,7 @@
 		if (!mld2q->mld2q_nsrcs)
 			group = &mld2q->mld2q_mca;
 
-<<<<<<< HEAD
-		max_delay = max(msecs_to_jiffies(MLDV2_MRC(ntohs(mld2q->mld2q_mrc))), 1UL);
-=======
 		max_delay = max(msecs_to_jiffies(mldv2_mrc(mld2q)), 1UL);
->>>>>>> c3ade0e0
 	}
 
 	is_general_query = group && ipv6_addr_any(group);
@@ -1624,7 +1603,7 @@
 	nexthdr = ip6h->nexthdr;
 	offset = ipv6_skip_exthdr(skb, sizeof(*ip6h), &nexthdr, &frag_off);
 
-	if (nexthdr != IPPROTO_ICMPV6)
+	if (offset < 0 || nexthdr != IPPROTO_ICMPV6)
 		return 0;
 
 	/* Okay, we found ICMPv6 header */
