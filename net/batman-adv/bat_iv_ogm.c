--- conflicted
+++ resolved
@@ -917,29 +917,14 @@
 	batadv_ogm_packet->tvlv_len = htons(tvlv_len);
 
 	/* change sequence number to network order */
-<<<<<<< HEAD
-	batman_ogm_packet->seqno =
-			htonl((uint32_t)atomic_read_unchecked(&hard_iface->seqno));
-=======
 	seqno = (uint32_t)atomic_read_unchecked(&hard_iface->bat_iv.ogm_seqno);
 	batadv_ogm_packet->seqno = htonl(seqno);
 	atomic_inc_unchecked(&hard_iface->bat_iv.ogm_seqno);
->>>>>>> c3ade0e0
 
 	batadv_iv_ogm_slide_own_bcast_window(hard_iface);
 
 	send_time = batadv_iv_ogm_emit_send_time(bat_priv);
 
-<<<<<<< HEAD
-	if ((hard_iface == primary_if) &&
-	    (atomic_read(&bat_priv->gw_mode) == GW_MODE_SERVER))
-		batman_ogm_packet->gw_flags =
-				(uint8_t)atomic_read(&bat_priv->gw_bandwidth);
-	else
-		batman_ogm_packet->gw_flags = NO_FLAGS;
-
-	atomic_inc_unchecked(&hard_iface->seqno);
-=======
 	if (hard_iface != primary_if) {
 		/* OGMs from secondary interfaces are only scheduled on their
 		 * respective interfaces.
@@ -948,7 +933,6 @@
 					hard_iface, hard_iface, 1, send_time);
 		goto out;
 	}
->>>>>>> c3ade0e0
 
 	/* OGMs from primary interfaces are scheduled on all
 	 * interfaces.
@@ -1612,11 +1596,7 @@
 		return;
 
 	/* could be changed by schedule_own_packet() */
-<<<<<<< HEAD
-	if_incoming_seqno = atomic_read_unchecked(&if_incoming->seqno);
-=======
 	if_incoming_seqno = atomic_read_unchecked(&if_incoming->bat_iv.ogm_seqno);
->>>>>>> c3ade0e0
 
 	if (ogm_packet->flags & BATADV_DIRECTLINK)
 		has_directlink_flag = true;
