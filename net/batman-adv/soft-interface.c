/* Copyright (C) 2007-2014 B.A.T.M.A.N. contributors:
 *
 * Marek Lindner, Simon Wunderlich
 *
 * This program is free software; you can redistribute it and/or
 * modify it under the terms of version 2 of the GNU General Public
 * License as published by the Free Software Foundation.
 *
 * This program is distributed in the hope that it will be useful, but
 * WITHOUT ANY WARRANTY; without even the implied warranty of
 * MERCHANTABILITY or FITNESS FOR A PARTICULAR PURPOSE. See the GNU
 * General Public License for more details.
 *
 * You should have received a copy of the GNU General Public License
 * along with this program; if not, see <http://www.gnu.org/licenses/>.
 */

#include "main.h"
#include "soft-interface.h"
#include "hard-interface.h"
#include "distributed-arp-table.h"
#include "routing.h"
#include "send.h"
#include "debugfs.h"
#include "translation-table.h"
#include "hash.h"
#include "gateway_common.h"
#include "gateway_client.h"
#include "sysfs.h"
#include "originator.h"
#include <linux/slab.h>
#include <linux/ethtool.h>
#include <linux/etherdevice.h>
#include <linux/if_vlan.h>
#include "bridge_loop_avoidance.h"
#include "network-coding.h"


static int batadv_get_settings(struct net_device *dev, struct ethtool_cmd *cmd);
static void batadv_get_drvinfo(struct net_device *dev,
			       struct ethtool_drvinfo *info);
static u32 batadv_get_msglevel(struct net_device *dev);
static void batadv_set_msglevel(struct net_device *dev, u32 value);
static u32 batadv_get_link(struct net_device *dev);
static void batadv_get_strings(struct net_device *dev, u32 stringset, u8 *data);
static void batadv_get_ethtool_stats(struct net_device *dev,
				     struct ethtool_stats *stats, u64 *data);
static int batadv_get_sset_count(struct net_device *dev, int stringset);

static const struct ethtool_ops batadv_ethtool_ops = {
	.get_settings = batadv_get_settings,
	.get_drvinfo = batadv_get_drvinfo,
	.get_msglevel = batadv_get_msglevel,
	.set_msglevel = batadv_set_msglevel,
	.get_link = batadv_get_link,
	.get_strings = batadv_get_strings,
	.get_ethtool_stats = batadv_get_ethtool_stats,
	.get_sset_count = batadv_get_sset_count,
};

int batadv_skb_head_push(struct sk_buff *skb, unsigned int len)
{
	int result;

	/* TODO: We must check if we can release all references to non-payload
	 * data using skb_header_release in our skbs to allow skb_cow_header to
	 * work optimally. This means that those skbs are not allowed to read
	 * or write any data which is before the current position of skb->data
	 * after that call and thus allow other skbs with the same data buffer
	 * to write freely in that area.
	 */
	result = skb_cow_head(skb, len);
	if (result < 0)
		return result;

	skb_push(skb, len);
	return 0;
}

static int batadv_interface_open(struct net_device *dev)
{
	netif_start_queue(dev);
	return 0;
}

static int batadv_interface_release(struct net_device *dev)
{
	netif_stop_queue(dev);
	return 0;
}

static struct net_device_stats *batadv_interface_stats(struct net_device *dev)
{
	struct batadv_priv *bat_priv = netdev_priv(dev);
	struct net_device_stats *stats = &bat_priv->stats;

	stats->tx_packets = batadv_sum_counter(bat_priv, BATADV_CNT_TX);
	stats->tx_bytes = batadv_sum_counter(bat_priv, BATADV_CNT_TX_BYTES);
	stats->tx_dropped = batadv_sum_counter(bat_priv, BATADV_CNT_TX_DROPPED);
	stats->rx_packets = batadv_sum_counter(bat_priv, BATADV_CNT_RX);
	stats->rx_bytes = batadv_sum_counter(bat_priv, BATADV_CNT_RX_BYTES);
	return stats;
}

static int batadv_interface_set_mac_addr(struct net_device *dev, void *p)
{
	struct batadv_priv *bat_priv = netdev_priv(dev);
	struct sockaddr *addr = p;
	uint8_t old_addr[ETH_ALEN];

	if (!is_valid_ether_addr(addr->sa_data))
		return -EADDRNOTAVAIL;

	memcpy(old_addr, dev->dev_addr, ETH_ALEN);
	memcpy(dev->dev_addr, addr->sa_data, ETH_ALEN);

	/* only modify transtable if it has been initialized before */
	if (atomic_read(&bat_priv->mesh_state) == BATADV_MESH_ACTIVE) {
		batadv_tt_local_remove(bat_priv, old_addr, BATADV_NO_FLAGS,
				       "mac address changed", false);
		batadv_tt_local_add(dev, addr->sa_data, BATADV_NO_FLAGS,
				    BATADV_NULL_IFINDEX, BATADV_NO_MARK);
	}

	return 0;
}

static int batadv_interface_change_mtu(struct net_device *dev, int new_mtu)
{
	/* check ranges */
	if ((new_mtu < 68) || (new_mtu > batadv_hardif_min_mtu(dev)))
		return -EINVAL;

	dev->mtu = new_mtu;

	return 0;
}

/**
 * batadv_interface_set_rx_mode - set the rx mode of a device
 * @dev: registered network device to modify
 *
 * We do not actually need to set any rx filters for the virtual batman
 * soft interface. However a dummy handler enables a user to set static
 * multicast listeners for instance.
 */
static void batadv_interface_set_rx_mode(struct net_device *dev)
{
}

static int batadv_interface_tx(struct sk_buff *skb,
			       struct net_device *soft_iface)
{
	struct ethhdr *ethhdr;
	struct batadv_priv *bat_priv = netdev_priv(soft_iface);
	struct batadv_hard_iface *primary_if = NULL;
	struct batadv_bcast_packet *bcast_packet;
	__be16 ethertype = htons(ETH_P_BATMAN);
	static const uint8_t stp_addr[ETH_ALEN] = {0x01, 0x80, 0xC2, 0x00,
						   0x00, 0x00};
	static const uint8_t ectp_addr[ETH_ALEN] = {0xCF, 0x00, 0x00, 0x00,
						    0x00, 0x00};
	enum batadv_dhcp_recipient dhcp_rcp = BATADV_DHCP_NO;
	uint8_t *dst_hint = NULL, chaddr[ETH_ALEN];
	struct vlan_ethhdr *vhdr;
	unsigned int header_len = 0;
	int data_len = skb->len, ret;
	unsigned long brd_delay = 1;
	bool do_bcast = false, client_added;
	unsigned short vid;
	uint32_t seqno;
	int gw_mode;

	if (atomic_read(&bat_priv->mesh_state) != BATADV_MESH_ACTIVE)
		goto dropped;

	soft_iface->trans_start = jiffies;
	vid = batadv_get_vid(skb, 0);
	ethhdr = (struct ethhdr *)skb->data;

	switch (ntohs(ethhdr->h_proto)) {
	case ETH_P_8021Q:
		vhdr = (struct vlan_ethhdr *)skb->data;

		if (vhdr->h_vlan_encapsulated_proto != ethertype)
			break;

		/* fall through */
	case ETH_P_BATMAN:
		goto dropped;
	}

	if (batadv_bla_tx(bat_priv, skb, vid))
		goto dropped;

	/* skb->data might have been reallocated by batadv_bla_tx() */
	ethhdr = (struct ethhdr *)skb->data;

	/* Register the client MAC in the transtable */
	if (!is_multicast_ether_addr(ethhdr->h_source)) {
		client_added = batadv_tt_local_add(soft_iface, ethhdr->h_source,
						   vid, skb->skb_iif,
						   skb->mark);
		if (!client_added)
			goto dropped;
	}

	/* don't accept stp packets. STP does not help in meshes.
	 * better use the bridge loop avoidance ...
	 *
	 * The same goes for ECTP sent at least by some Cisco Switches,
	 * it might confuse the mesh when used with bridge loop avoidance.
	 */
	if (batadv_compare_eth(ethhdr->h_dest, stp_addr))
		goto dropped;

	if (batadv_compare_eth(ethhdr->h_dest, ectp_addr))
		goto dropped;

	gw_mode = atomic_read(&bat_priv->gw_mode);
	if (is_multicast_ether_addr(ethhdr->h_dest)) {
		/* if gw mode is off, broadcast every packet */
		if (gw_mode == BATADV_GW_MODE_OFF) {
			do_bcast = true;
			goto send;
		}

		dhcp_rcp = batadv_gw_dhcp_recipient_get(skb, &header_len,
							chaddr);
		/* skb->data may have been modified by
		 * batadv_gw_dhcp_recipient_get()
		 */
		ethhdr = (struct ethhdr *)skb->data;
		/* if gw_mode is on, broadcast any non-DHCP message.
		 * All the DHCP packets are going to be sent as unicast
		 */
		if (dhcp_rcp == BATADV_DHCP_NO) {
			do_bcast = true;
			goto send;
		}

		if (dhcp_rcp == BATADV_DHCP_TO_CLIENT)
			dst_hint = chaddr;
		else if ((gw_mode == BATADV_GW_MODE_SERVER) &&
			 (dhcp_rcp == BATADV_DHCP_TO_SERVER))
			/* gateways should not forward any DHCP message if
			 * directed to a DHCP server
			 */
			goto dropped;
	}

send:
	batadv_skb_set_priority(skb, 0);

	/* ethernet packet should be broadcasted */
	if (do_bcast) {
		primary_if = batadv_primary_if_get_selected(bat_priv);
		if (!primary_if)
			goto dropped;

		/* in case of ARP request, we do not immediately broadcasti the
		 * packet, instead we first wait for DAT to try to retrieve the
		 * correct ARP entry
		 */
		if (batadv_dat_snoop_outgoing_arp_request(bat_priv, skb))
			brd_delay = msecs_to_jiffies(ARP_REQ_DELAY);

		if (batadv_skb_head_push(skb, sizeof(*bcast_packet)) < 0)
			goto dropped;

		bcast_packet = (struct batadv_bcast_packet *)skb->data;
		bcast_packet->version = BATADV_COMPAT_VERSION;
		bcast_packet->ttl = BATADV_TTL;

		/* batman packet type: broadcast */
		bcast_packet->packet_type = BATADV_BCAST;
		bcast_packet->reserved = 0;

		/* hw address of first interface is the orig mac because only
		 * this mac is known throughout the mesh
		 */
		memcpy(bcast_packet->orig,
		       primary_if->net_dev->dev_addr, ETH_ALEN);

		/* set broadcast sequence number */
		seqno = atomic_inc_return_unchecked(&bat_priv->bcast_seqno);
		bcast_packet->seqno = htonl(seqno);

		batadv_add_bcast_packet_to_list(bat_priv, skb, brd_delay);

		/* a copy is stored in the bcast list, therefore removing
		 * the original skb.
		 */
		kfree_skb(skb);

	/* unicast packet */
	} else {
		/* DHCP packets going to a server will use the GW feature */
		if (dhcp_rcp == BATADV_DHCP_TO_SERVER) {
			ret = batadv_gw_out_of_range(bat_priv, skb);
			if (ret)
				goto dropped;
			ret = batadv_send_skb_via_gw(bat_priv, skb, vid);
		} else {
			if (batadv_dat_snoop_outgoing_arp_request(bat_priv,
								  skb))
				goto dropped;

			batadv_dat_snoop_outgoing_arp_reply(bat_priv, skb);

			ret = batadv_send_skb_via_tt(bat_priv, skb, dst_hint,
						     vid);
		}
		if (ret == NET_XMIT_DROP)
			goto dropped_freed;
	}

	batadv_inc_counter(bat_priv, BATADV_CNT_TX);
	batadv_add_counter(bat_priv, BATADV_CNT_TX_BYTES, data_len);
	goto end;

dropped:
	kfree_skb(skb);
dropped_freed:
	batadv_inc_counter(bat_priv, BATADV_CNT_TX_DROPPED);
end:
	if (primary_if)
		batadv_hardif_free_ref(primary_if);
	return NETDEV_TX_OK;
}

void batadv_interface_rx(struct net_device *soft_iface,
			 struct sk_buff *skb, struct batadv_hard_iface *recv_if,
			 int hdr_size, struct batadv_orig_node *orig_node)
{
	struct batadv_bcast_packet *batadv_bcast_packet;
	struct batadv_priv *bat_priv = netdev_priv(soft_iface);
	__be16 ethertype = htons(ETH_P_BATMAN);
	struct vlan_ethhdr *vhdr;
	struct ethhdr *ethhdr;
	unsigned short vid;
	bool is_bcast;

	batadv_bcast_packet = (struct batadv_bcast_packet *)skb->data;
	is_bcast = (batadv_bcast_packet->packet_type == BATADV_BCAST);

	/* check if enough space is available for pulling, and pull */
	if (!pskb_may_pull(skb, hdr_size))
		goto dropped;

	skb_pull_rcsum(skb, hdr_size);
	skb_reset_mac_header(skb);

	/* clean the netfilter state now that the batman-adv header has been
	 * removed
	 */
	nf_reset(skb);

	vid = batadv_get_vid(skb, 0);
	ethhdr = eth_hdr(skb);

	switch (ntohs(ethhdr->h_proto)) {
	case ETH_P_8021Q:
		vhdr = (struct vlan_ethhdr *)skb->data;

		if (vhdr->h_vlan_encapsulated_proto != ethertype)
			break;

		/* fall through */
	case ETH_P_BATMAN:
		goto dropped;
	}

	/* skb->dev & skb->pkt_type are set here */
	if (unlikely(!pskb_may_pull(skb, ETH_HLEN)))
		goto dropped;
	skb->protocol = eth_type_trans(skb, soft_iface);

	/* should not be necessary anymore as we use skb_pull_rcsum()
	 * TODO: please verify this and remove this TODO
	 * -- Dec 21st 2009, Simon Wunderlich
	 */

	/* skb->ip_summed = CHECKSUM_UNNECESSARY; */

	batadv_inc_counter(bat_priv, BATADV_CNT_RX);
	batadv_add_counter(bat_priv, BATADV_CNT_RX_BYTES,
			   skb->len + ETH_HLEN);

	soft_iface->last_rx = jiffies;

	/* Let the bridge loop avoidance check the packet. If will
	 * not handle it, we can safely push it up.
	 */
	if (batadv_bla_rx(bat_priv, skb, vid, is_bcast))
		goto out;

	if (orig_node)
		batadv_tt_add_temporary_global_entry(bat_priv, orig_node,
						     ethhdr->h_source, vid);

	if (is_multicast_ether_addr(ethhdr->h_dest)) {
		/* set the mark on broadcast packets if AP isolation is ON and
		 * the packet is coming from an "isolated" client
		 */
		if (batadv_vlan_ap_isola_get(bat_priv, vid) &&
		    batadv_tt_global_is_isolated(bat_priv, ethhdr->h_source,
						 vid)) {
			/* save bits in skb->mark not covered by the mask and
			 * apply the mark on the rest
			 */
			skb->mark &= ~bat_priv->isolation_mark_mask;
			skb->mark |= bat_priv->isolation_mark;
		}
	} else if (batadv_is_ap_isolated(bat_priv, ethhdr->h_source,
					 ethhdr->h_dest, vid)) {
		goto dropped;
	}

	netif_rx(skb);
	goto out;

dropped:
	kfree_skb(skb);
out:
	return;
}

/**
 * batadv_softif_vlan_free_ref - decrease the vlan object refcounter and
 *  possibly free it
 * @softif_vlan: the vlan object to release
 */
void batadv_softif_vlan_free_ref(struct batadv_softif_vlan *softif_vlan)
{
	if (atomic_dec_and_test(&softif_vlan->refcount))
		kfree_rcu(softif_vlan, rcu);
}

/**
 * batadv_softif_vlan_get - get the vlan object for a specific vid
 * @bat_priv: the bat priv with all the soft interface information
 * @vid: the identifier of the vlan object to retrieve
 *
 * Returns the private data of the vlan matching the vid passed as argument or
 * NULL otherwise. The refcounter of the returned object is incremented by 1.
 */
struct batadv_softif_vlan *batadv_softif_vlan_get(struct batadv_priv *bat_priv,
						  unsigned short vid)
{
	struct batadv_softif_vlan *vlan_tmp, *vlan = NULL;

	rcu_read_lock();
	hlist_for_each_entry_rcu(vlan_tmp, &bat_priv->softif_vlan_list, list) {
		if (vlan_tmp->vid != vid)
			continue;

		if (!atomic_inc_not_zero(&vlan_tmp->refcount))
			continue;

		vlan = vlan_tmp;
		break;
	}
	rcu_read_unlock();

	return vlan;
}

/**
 * batadv_create_vlan - allocate the needed resources for a new vlan
 * @bat_priv: the bat priv with all the soft interface information
 * @vid: the VLAN identifier
 *
 * Returns 0 on success, a negative error otherwise.
 */
int batadv_softif_create_vlan(struct batadv_priv *bat_priv, unsigned short vid)
{
	struct batadv_softif_vlan *vlan;
	int err;

	vlan = batadv_softif_vlan_get(bat_priv, vid);
	if (vlan) {
		batadv_softif_vlan_free_ref(vlan);
		return -EEXIST;
	}

	vlan = kzalloc(sizeof(*vlan), GFP_ATOMIC);
	if (!vlan)
		return -ENOMEM;

	vlan->vid = vid;
	atomic_set(&vlan->refcount, 1);

	atomic_set(&vlan->ap_isolation, 0);

	err = batadv_sysfs_add_vlan(bat_priv->soft_iface, vlan);
	if (err) {
		kfree(vlan);
		return err;
	}

	/* add a new TT local entry. This one will be marked with the NOPURGE
	 * flag
	 */
	batadv_tt_local_add(bat_priv->soft_iface,
			    bat_priv->soft_iface->dev_addr, vid,
			    BATADV_NULL_IFINDEX, BATADV_NO_MARK);

	spin_lock_bh(&bat_priv->softif_vlan_list_lock);
	hlist_add_head_rcu(&vlan->list, &bat_priv->softif_vlan_list);
	spin_unlock_bh(&bat_priv->softif_vlan_list_lock);

	return 0;
}

/**
 * batadv_softif_destroy_vlan - remove and destroy a softif_vlan object
 * @bat_priv: the bat priv with all the soft interface information
 * @vlan: the object to remove
 */
static void batadv_softif_destroy_vlan(struct batadv_priv *bat_priv,
				       struct batadv_softif_vlan *vlan)
{
	spin_lock_bh(&bat_priv->softif_vlan_list_lock);
	hlist_del_rcu(&vlan->list);
	spin_unlock_bh(&bat_priv->softif_vlan_list_lock);

	batadv_sysfs_del_vlan(bat_priv, vlan);

	/* explicitly remove the associated TT local entry because it is marked
	 * with the NOPURGE flag
	 */
	batadv_tt_local_remove(bat_priv, bat_priv->soft_iface->dev_addr,
			       vlan->vid, "vlan interface destroyed", false);

	batadv_softif_vlan_free_ref(vlan);
}

/**
 * batadv_interface_add_vid - ndo_add_vid API implementation
 * @dev: the netdev of the mesh interface
 * @vid: identifier of the new vlan
 *
 * Set up all the internal structures for handling the new vlan on top of the
 * mesh interface
 *
 * Returns 0 on success or a negative error code in case of failure.
 */
static int batadv_interface_add_vid(struct net_device *dev, __be16 proto,
				    unsigned short vid)
{
	struct batadv_priv *bat_priv = netdev_priv(dev);

	/* only 802.1Q vlans are supported.
	 * batman-adv does not know how to handle other types
	 */
	if (proto != htons(ETH_P_8021Q))
		return -EINVAL;

	vid |= BATADV_VLAN_HAS_TAG;

	return batadv_softif_create_vlan(bat_priv, vid);
}

/**
 * batadv_interface_kill_vid - ndo_kill_vid API implementation
 * @dev: the netdev of the mesh interface
 * @vid: identifier of the deleted vlan
 *
 * Destroy all the internal structures used to handle the vlan identified by vid
 * on top of the mesh interface
 *
 * Returns 0 on success, -EINVAL if the specified prototype is not ETH_P_8021Q
 * or -ENOENT if the specified vlan id wasn't registered.
 */
static int batadv_interface_kill_vid(struct net_device *dev, __be16 proto,
				     unsigned short vid)
{
	struct batadv_priv *bat_priv = netdev_priv(dev);
	struct batadv_softif_vlan *vlan;

	/* only 802.1Q vlans are supported. batman-adv does not know how to
	 * handle other types
	 */
	if (proto != htons(ETH_P_8021Q))
		return -EINVAL;

	vlan = batadv_softif_vlan_get(bat_priv, vid | BATADV_VLAN_HAS_TAG);
	if (!vlan)
		return -ENOENT;

	batadv_softif_destroy_vlan(bat_priv, vlan);

	/* finally free the vlan object */
	batadv_softif_vlan_free_ref(vlan);

	return 0;
}

/* batman-adv network devices have devices nesting below it and are a special
 * "super class" of normal network devices; split their locks off into a
 * separate class since they always nest.
 */
static struct lock_class_key batadv_netdev_xmit_lock_key;
static struct lock_class_key batadv_netdev_addr_lock_key;

/**
 * batadv_set_lockdep_class_one - Set lockdep class for a single tx queue
 * @dev: device which owns the tx queue
 * @txq: tx queue to modify
 * @_unused: always NULL
 */
static void batadv_set_lockdep_class_one(struct net_device *dev,
					 struct netdev_queue *txq,
					 void *_unused)
{
	lockdep_set_class(&txq->_xmit_lock, &batadv_netdev_xmit_lock_key);
}

/**
 * batadv_set_lockdep_class - Set txq and addr_list lockdep class
 * @dev: network device to modify
 */
static void batadv_set_lockdep_class(struct net_device *dev)
{
	lockdep_set_class(&dev->addr_list_lock, &batadv_netdev_addr_lock_key);
	netdev_for_each_tx_queue(dev, batadv_set_lockdep_class_one, NULL);
}

/**
 * batadv_softif_destroy_finish - cleans up the remains of a softif
 * @work: work queue item
 *
 * Free the parts of the soft interface which can not be removed under
 * rtnl lock (to prevent deadlock situations).
 */
static void batadv_softif_destroy_finish(struct work_struct *work)
{
	struct batadv_softif_vlan *vlan;
	struct batadv_priv *bat_priv;
	struct net_device *soft_iface;

	bat_priv = container_of(work, struct batadv_priv,
				cleanup_work);
	soft_iface = bat_priv->soft_iface;

	/* destroy the "untagged" VLAN */
	vlan = batadv_softif_vlan_get(bat_priv, BATADV_NO_FLAGS);
	if (vlan) {
		batadv_softif_destroy_vlan(bat_priv, vlan);
		batadv_softif_vlan_free_ref(vlan);
	}

	batadv_sysfs_del_meshif(soft_iface);

	rtnl_lock();
	unregister_netdevice(soft_iface);
	rtnl_unlock();
}

/**
 * batadv_softif_init_late - late stage initialization of soft interface
 * @dev: registered network device to modify
 *
 * Returns error code on failures
 */
static int batadv_softif_init_late(struct net_device *dev)
{
	struct batadv_priv *bat_priv;
	uint32_t random_seqno;
	int ret;
	size_t cnt_len = sizeof(uint64_t) * BATADV_CNT_NUM;

	batadv_set_lockdep_class(dev);

	bat_priv = netdev_priv(dev);
	bat_priv->soft_iface = dev;
	INIT_WORK(&bat_priv->cleanup_work, batadv_softif_destroy_finish);

	/* batadv_interface_stats() needs to be available as soon as
	 * register_netdevice() has been called
	 */
	bat_priv->bat_counters = __alloc_percpu(cnt_len, __alignof__(uint64_t));
	if (!bat_priv->bat_counters)
		return -ENOMEM;

	atomic_set(&bat_priv->aggregated_ogms, 1);
	atomic_set(&bat_priv->bonding, 0);
#ifdef CONFIG_BATMAN_ADV_BLA
	atomic_set(&bat_priv->bridge_loop_avoidance, 0);
#endif
#ifdef CONFIG_BATMAN_ADV_DAT
	atomic_set(&bat_priv->distributed_arp_table, 1);
#endif
	atomic_set(&bat_priv->gw_mode, BATADV_GW_MODE_OFF);
	atomic_set(&bat_priv->gw_sel_class, 20);
	atomic_set(&bat_priv->gw.bandwidth_down, 100);
	atomic_set(&bat_priv->gw.bandwidth_up, 20);
	atomic_set(&bat_priv->orig_interval, 1000);
	atomic_set(&bat_priv->hop_penalty, 15);
#ifdef CONFIG_BATMAN_ADV_DEBUG
	atomic_set(&bat_priv->log_level, 0);
#endif
	atomic_set(&bat_priv->fragmentation, 1);
	atomic_set(&bat_priv->packet_size_max, ETH_DATA_LEN);
	atomic_set(&bat_priv->bcast_queue_left, BATADV_BCAST_QUEUE_LEN);
	atomic_set(&bat_priv->batman_queue_left, BATADV_BATMAN_QUEUE_LEN);

	atomic_set(&bat_priv->mesh_state, BATADV_MESH_INACTIVE);
	atomic_set_unchecked(&bat_priv->bcast_seqno, 1);
	atomic_set(&bat_priv->tt.vn, 0);
	atomic_set(&bat_priv->tt.local_changes, 0);
	atomic_set(&bat_priv->tt.ogm_append_cnt, 0);
#ifdef CONFIG_BATMAN_ADV_BLA
	atomic_set(&bat_priv->bla.num_requests, 0);
#endif
	bat_priv->tt.last_changeset = NULL;
	bat_priv->tt.last_changeset_len = 0;
	bat_priv->isolation_mark = 0;
	bat_priv->isolation_mark_mask = 0;

	/* randomize initial seqno to avoid collision */
	get_random_bytes(&random_seqno, sizeof(random_seqno));
	atomic_set_unchecked(&bat_priv->frag_seqno, random_seqno);

	bat_priv->primary_if = NULL;
	bat_priv->num_ifaces = 0;

	batadv_nc_init_bat_priv(bat_priv);

<<<<<<< HEAD
		/* set broadcast sequence number */
		bcast_packet->seqno =
			htonl(atomic_inc_return_unchecked(&bat_priv->bcast_seqno));
=======
	ret = batadv_algo_select(bat_priv, batadv_routing_algo);
	if (ret < 0)
		goto free_bat_counters;
>>>>>>> c3ade0e0

	ret = batadv_debugfs_add_meshif(dev);
	if (ret < 0)
		goto free_bat_counters;

	ret = batadv_mesh_init(dev);
	if (ret < 0)
		goto unreg_debugfs;

	return 0;

unreg_debugfs:
	batadv_debugfs_del_meshif(dev);
free_bat_counters:
	free_percpu(bat_priv->bat_counters);
	bat_priv->bat_counters = NULL;

	return ret;
}

/**
 * batadv_softif_slave_add - Add a slave interface to a batadv_soft_interface
 * @dev: batadv_soft_interface used as master interface
 * @slave_dev: net_device which should become the slave interface
 *
 * Return 0 if successful or error otherwise.
 */
static int batadv_softif_slave_add(struct net_device *dev,
				   struct net_device *slave_dev)
{
	struct batadv_hard_iface *hard_iface;
	int ret = -EINVAL;

	hard_iface = batadv_hardif_get_by_netdev(slave_dev);
	if (!hard_iface || hard_iface->soft_iface != NULL)
		goto out;

	ret = batadv_hardif_enable_interface(hard_iface, dev->name);

out:
	if (hard_iface)
		batadv_hardif_free_ref(hard_iface);
	return ret;
}

/**
 * batadv_softif_slave_del - Delete a slave iface from a batadv_soft_interface
 * @dev: batadv_soft_interface used as master interface
 * @slave_dev: net_device which should be removed from the master interface
 *
 * Return 0 if successful or error otherwise.
 */
static int batadv_softif_slave_del(struct net_device *dev,
				   struct net_device *slave_dev)
{
	struct batadv_hard_iface *hard_iface;
	int ret = -EINVAL;

	hard_iface = batadv_hardif_get_by_netdev(slave_dev);

	if (!hard_iface || hard_iface->soft_iface != dev)
		goto out;

	batadv_hardif_disable_interface(hard_iface, BATADV_IF_CLEANUP_KEEP);
	ret = 0;

out:
	if (hard_iface)
		batadv_hardif_free_ref(hard_iface);
	return ret;
}

static const struct net_device_ops batadv_netdev_ops = {
	.ndo_init = batadv_softif_init_late,
	.ndo_open = batadv_interface_open,
	.ndo_stop = batadv_interface_release,
	.ndo_get_stats = batadv_interface_stats,
	.ndo_vlan_rx_add_vid = batadv_interface_add_vid,
	.ndo_vlan_rx_kill_vid = batadv_interface_kill_vid,
	.ndo_set_mac_address = batadv_interface_set_mac_addr,
	.ndo_change_mtu = batadv_interface_change_mtu,
	.ndo_set_rx_mode = batadv_interface_set_rx_mode,
	.ndo_start_xmit = batadv_interface_tx,
	.ndo_validate_addr = eth_validate_addr,
	.ndo_add_slave = batadv_softif_slave_add,
	.ndo_del_slave = batadv_softif_slave_del,
};

/**
 * batadv_softif_free - Deconstructor of batadv_soft_interface
 * @dev: Device to cleanup and remove
 */
static void batadv_softif_free(struct net_device *dev)
{
	batadv_debugfs_del_meshif(dev);
	batadv_mesh_free(dev);

	/* some scheduled RCU callbacks need the bat_priv struct to accomplish
	 * their tasks. Wait for them all to be finished before freeing the
	 * netdev and its private data (bat_priv)
	 */
	rcu_barrier();

	free_netdev(dev);
}

/**
 * batadv_softif_init_early - early stage initialization of soft interface
 * @dev: registered network device to modify
 */
static void batadv_softif_init_early(struct net_device *dev)
{
	struct batadv_priv *priv = netdev_priv(dev);

	ether_setup(dev);

	dev->netdev_ops = &batadv_netdev_ops;
	dev->destructor = batadv_softif_free;
	dev->features |= NETIF_F_HW_VLAN_CTAG_FILTER;
	dev->tx_queue_len = 0;

	/* can't call min_mtu, because the needed variables
	 * have not been initialized yet
	 */
	dev->mtu = ETH_DATA_LEN;
	/* reserve more space in the skbuff for our header */
	dev->hard_header_len = batadv_max_header_len();

	/* generate random address */
	eth_hw_addr_random(dev);

	SET_ETHTOOL_OPS(dev, &batadv_ethtool_ops);

	memset(priv, 0, sizeof(*priv));
}

struct net_device *batadv_softif_create(const char *name)
{
	struct net_device *soft_iface;
	int ret;

	soft_iface = alloc_netdev(sizeof(struct batadv_priv), name,
				  batadv_softif_init_early);
	if (!soft_iface)
		return NULL;

	soft_iface->rtnl_link_ops = &batadv_link_ops;

	ret = register_netdevice(soft_iface);
	if (ret < 0) {
		pr_err("Unable to register the batman interface '%s': %i\n",
		       name, ret);
		free_netdev(soft_iface);
		return NULL;
	}

<<<<<<< HEAD
	bat_priv = netdev_priv(soft_iface);

	atomic_set(&bat_priv->aggregated_ogms, 1);
	atomic_set(&bat_priv->bonding, 0);
	atomic_set(&bat_priv->ap_isolation, 0);
	atomic_set(&bat_priv->vis_mode, VIS_TYPE_CLIENT_UPDATE);
	atomic_set(&bat_priv->gw_mode, GW_MODE_OFF);
	atomic_set(&bat_priv->gw_sel_class, 20);
	atomic_set(&bat_priv->gw_bandwidth, 41);
	atomic_set(&bat_priv->orig_interval, 1000);
	atomic_set(&bat_priv->hop_penalty, 10);
	atomic_set(&bat_priv->log_level, 0);
	atomic_set(&bat_priv->fragmentation, 1);
	atomic_set(&bat_priv->bcast_queue_left, BCAST_QUEUE_LEN);
	atomic_set(&bat_priv->batman_queue_left, BATMAN_QUEUE_LEN);

	atomic_set(&bat_priv->mesh_state, MESH_INACTIVE);
	atomic_set_unchecked(&bat_priv->bcast_seqno, 1);
	atomic_set(&bat_priv->ttvn, 0);
	atomic_set(&bat_priv->tt_local_changes, 0);
	atomic_set(&bat_priv->tt_ogm_append_cnt, 0);

	bat_priv->tt_buff = NULL;
	bat_priv->tt_buff_len = 0;
	bat_priv->tt_poss_change = false;

	bat_priv->primary_if = NULL;
	bat_priv->num_ifaces = 0;

	ret = sysfs_add_meshif(soft_iface);
	if (ret < 0)
		goto unreg_soft_iface;

	ret = debugfs_add_meshif(soft_iface);
	if (ret < 0)
		goto unreg_sysfs;

	ret = mesh_init(soft_iface);
	if (ret < 0)
		goto unreg_debugfs;

=======
>>>>>>> c3ade0e0
	return soft_iface;
}

/**
 * batadv_softif_destroy_sysfs - deletion of batadv_soft_interface via sysfs
 * @soft_iface: the to-be-removed batman-adv interface
 */
void batadv_softif_destroy_sysfs(struct net_device *soft_iface)
{
	struct batadv_priv *bat_priv = netdev_priv(soft_iface);

	queue_work(batadv_event_workqueue, &bat_priv->cleanup_work);
}

/**
 * batadv_softif_destroy_netlink - deletion of batadv_soft_interface via netlink
 * @soft_iface: the to-be-removed batman-adv interface
 * @head: list pointer
 */
static void batadv_softif_destroy_netlink(struct net_device *soft_iface,
					  struct list_head *head)
{
	struct batadv_hard_iface *hard_iface;

	list_for_each_entry(hard_iface, &batadv_hardif_list, list) {
		if (hard_iface->soft_iface == soft_iface)
			batadv_hardif_disable_interface(hard_iface,
							BATADV_IF_CLEANUP_KEEP);
	}

	batadv_sysfs_del_meshif(soft_iface);
	unregister_netdevice_queue(soft_iface, head);
}

int batadv_softif_is_valid(const struct net_device *net_dev)
{
	if (net_dev->netdev_ops->ndo_start_xmit == batadv_interface_tx)
		return 1;

	return 0;
}

struct rtnl_link_ops batadv_link_ops __read_mostly = {
	.kind		= "batadv",
	.priv_size	= sizeof(struct batadv_priv),
	.setup		= batadv_softif_init_early,
	.dellink	= batadv_softif_destroy_netlink,
};

/* ethtool */
static int batadv_get_settings(struct net_device *dev, struct ethtool_cmd *cmd)
{
	cmd->supported = 0;
	cmd->advertising = 0;
	ethtool_cmd_speed_set(cmd, SPEED_10);
	cmd->duplex = DUPLEX_FULL;
	cmd->port = PORT_TP;
	cmd->phy_address = 0;
	cmd->transceiver = XCVR_INTERNAL;
	cmd->autoneg = AUTONEG_DISABLE;
	cmd->maxtxpkt = 0;
	cmd->maxrxpkt = 0;

	return 0;
}

static void batadv_get_drvinfo(struct net_device *dev,
			       struct ethtool_drvinfo *info)
{
	strlcpy(info->driver, "B.A.T.M.A.N. advanced", sizeof(info->driver));
	strlcpy(info->version, BATADV_SOURCE_VERSION, sizeof(info->version));
	strlcpy(info->fw_version, "N/A", sizeof(info->fw_version));
	strlcpy(info->bus_info, "batman", sizeof(info->bus_info));
}

static u32 batadv_get_msglevel(struct net_device *dev)
{
	return -EOPNOTSUPP;
}

static void batadv_set_msglevel(struct net_device *dev, u32 value)
{
}

static u32 batadv_get_link(struct net_device *dev)
{
	return 1;
}

/* Inspired by drivers/net/ethernet/dlink/sundance.c:1702
 * Declare each description string in struct.name[] to get fixed sized buffer
 * and compile time checking for strings longer than ETH_GSTRING_LEN.
 */
static const struct {
	const char name[ETH_GSTRING_LEN];
} batadv_counters_strings[] = {
	{ "tx" },
	{ "tx_bytes" },
	{ "tx_dropped" },
	{ "rx" },
	{ "rx_bytes" },
	{ "forward" },
	{ "forward_bytes" },
	{ "mgmt_tx" },
	{ "mgmt_tx_bytes" },
	{ "mgmt_rx" },
	{ "mgmt_rx_bytes" },
	{ "frag_tx" },
	{ "frag_tx_bytes" },
	{ "frag_rx" },
	{ "frag_rx_bytes" },
	{ "frag_fwd" },
	{ "frag_fwd_bytes" },
	{ "tt_request_tx" },
	{ "tt_request_rx" },
	{ "tt_response_tx" },
	{ "tt_response_rx" },
	{ "tt_roam_adv_tx" },
	{ "tt_roam_adv_rx" },
#ifdef CONFIG_BATMAN_ADV_DAT
	{ "dat_get_tx" },
	{ "dat_get_rx" },
	{ "dat_put_tx" },
	{ "dat_put_rx" },
	{ "dat_cached_reply_tx" },
#endif
#ifdef CONFIG_BATMAN_ADV_NC
	{ "nc_code" },
	{ "nc_code_bytes" },
	{ "nc_recode" },
	{ "nc_recode_bytes" },
	{ "nc_buffer" },
	{ "nc_decode" },
	{ "nc_decode_bytes" },
	{ "nc_decode_failed" },
	{ "nc_sniffed" },
#endif
};

static void batadv_get_strings(struct net_device *dev, uint32_t stringset,
			       uint8_t *data)
{
	if (stringset == ETH_SS_STATS)
		memcpy(data, batadv_counters_strings,
		       sizeof(batadv_counters_strings));
}

static void batadv_get_ethtool_stats(struct net_device *dev,
				     struct ethtool_stats *stats,
				     uint64_t *data)
{
	struct batadv_priv *bat_priv = netdev_priv(dev);
	int i;

	for (i = 0; i < BATADV_CNT_NUM; i++)
		data[i] = batadv_sum_counter(bat_priv, i);
}

static int batadv_get_sset_count(struct net_device *dev, int stringset)
{
	if (stringset == ETH_SS_STATS)
		return BATADV_CNT_NUM;

	return -EOPNOTSUPP;
}<|MERGE_RESOLUTION|>--- conflicted
+++ resolved
@@ -728,15 +728,9 @@
 
 	batadv_nc_init_bat_priv(bat_priv);
 
-<<<<<<< HEAD
-		/* set broadcast sequence number */
-		bcast_packet->seqno =
-			htonl(atomic_inc_return_unchecked(&bat_priv->bcast_seqno));
-=======
 	ret = batadv_algo_select(bat_priv, batadv_routing_algo);
 	if (ret < 0)
 		goto free_bat_counters;
->>>>>>> c3ade0e0
 
 	ret = batadv_debugfs_add_meshif(dev);
 	if (ret < 0)
@@ -893,50 +887,6 @@
 		return NULL;
 	}
 
-<<<<<<< HEAD
-	bat_priv = netdev_priv(soft_iface);
-
-	atomic_set(&bat_priv->aggregated_ogms, 1);
-	atomic_set(&bat_priv->bonding, 0);
-	atomic_set(&bat_priv->ap_isolation, 0);
-	atomic_set(&bat_priv->vis_mode, VIS_TYPE_CLIENT_UPDATE);
-	atomic_set(&bat_priv->gw_mode, GW_MODE_OFF);
-	atomic_set(&bat_priv->gw_sel_class, 20);
-	atomic_set(&bat_priv->gw_bandwidth, 41);
-	atomic_set(&bat_priv->orig_interval, 1000);
-	atomic_set(&bat_priv->hop_penalty, 10);
-	atomic_set(&bat_priv->log_level, 0);
-	atomic_set(&bat_priv->fragmentation, 1);
-	atomic_set(&bat_priv->bcast_queue_left, BCAST_QUEUE_LEN);
-	atomic_set(&bat_priv->batman_queue_left, BATMAN_QUEUE_LEN);
-
-	atomic_set(&bat_priv->mesh_state, MESH_INACTIVE);
-	atomic_set_unchecked(&bat_priv->bcast_seqno, 1);
-	atomic_set(&bat_priv->ttvn, 0);
-	atomic_set(&bat_priv->tt_local_changes, 0);
-	atomic_set(&bat_priv->tt_ogm_append_cnt, 0);
-
-	bat_priv->tt_buff = NULL;
-	bat_priv->tt_buff_len = 0;
-	bat_priv->tt_poss_change = false;
-
-	bat_priv->primary_if = NULL;
-	bat_priv->num_ifaces = 0;
-
-	ret = sysfs_add_meshif(soft_iface);
-	if (ret < 0)
-		goto unreg_soft_iface;
-
-	ret = debugfs_add_meshif(soft_iface);
-	if (ret < 0)
-		goto unreg_sysfs;
-
-	ret = mesh_init(soft_iface);
-	if (ret < 0)
-		goto unreg_debugfs;
-
-=======
->>>>>>> c3ade0e0
 	return soft_iface;
 }
 
