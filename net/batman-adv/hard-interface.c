/* Copyright (C) 2007-2014 B.A.T.M.A.N. contributors:
 *
 * Marek Lindner, Simon Wunderlich
 *
 * This program is free software; you can redistribute it and/or
 * modify it under the terms of version 2 of the GNU General Public
 * License as published by the Free Software Foundation.
 *
 * This program is distributed in the hope that it will be useful, but
 * WITHOUT ANY WARRANTY; without even the implied warranty of
 * MERCHANTABILITY or FITNESS FOR A PARTICULAR PURPOSE. See the GNU
 * General Public License for more details.
 *
 * You should have received a copy of the GNU General Public License
 * along with this program; if not, see <http://www.gnu.org/licenses/>.
 */

#include "main.h"
#include "distributed-arp-table.h"
#include "hard-interface.h"
#include "soft-interface.h"
#include "send.h"
#include "translation-table.h"
#include "routing.h"
#include "sysfs.h"
#include "debugfs.h"
#include "originator.h"
#include "hash.h"
#include "bridge_loop_avoidance.h"
#include "gateway_client.h"

#include <linux/if_arp.h>
#include <linux/if_ether.h>

void batadv_hardif_free_rcu(struct rcu_head *rcu)
{
	struct batadv_hard_iface *hard_iface;

	hard_iface = container_of(rcu, struct batadv_hard_iface, rcu);
	dev_put(hard_iface->net_dev);
	kfree(hard_iface);
}

struct batadv_hard_iface *
batadv_hardif_get_by_netdev(const struct net_device *net_dev)
{
	struct batadv_hard_iface *hard_iface;

	rcu_read_lock();
	list_for_each_entry_rcu(hard_iface, &batadv_hardif_list, list) {
		if (hard_iface->net_dev == net_dev &&
		    atomic_inc_not_zero(&hard_iface->refcount))
			goto out;
	}

	hard_iface = NULL;

out:
	rcu_read_unlock();
	return hard_iface;
}

/**
 * batadv_is_on_batman_iface - check if a device is a batman iface descendant
 * @net_dev: the device to check
 *
 * If the user creates any virtual device on top of a batman-adv interface, it
 * is important to prevent this new interface to be used to create a new mesh
 * network (this behaviour would lead to a batman-over-batman configuration).
 * This function recursively checks all the fathers of the device passed as
 * argument looking for a batman-adv soft interface.
 *
 * Returns true if the device is descendant of a batman-adv mesh interface (or
 * if it is a batman-adv interface itself), false otherwise
 */
static bool batadv_is_on_batman_iface(const struct net_device *net_dev)
{
	struct net_device *parent_dev;
	bool ret;

	/* check if this is a batman-adv mesh interface */
	if (batadv_softif_is_valid(net_dev))
		return true;

	/* no more parents..stop recursion */
	if (net_dev->iflink == net_dev->ifindex)
		return false;

	/* recurse over the parent device */
	parent_dev = __dev_get_by_index(&init_net, net_dev->iflink);
	/* if we got a NULL parent_dev there is something broken.. */
	if (WARN(!parent_dev, "Cannot find parent device"))
		return false;

	ret = batadv_is_on_batman_iface(parent_dev);

	return ret;
}

static int batadv_is_valid_iface(const struct net_device *net_dev)
{
	if (net_dev->flags & IFF_LOOPBACK)
		return 0;

	if (net_dev->type != ARPHRD_ETHER)
		return 0;

	if (net_dev->addr_len != ETH_ALEN)
		return 0;

	/* no batman over batman */
	if (batadv_is_on_batman_iface(net_dev))
		return 0;

	return 1;
}

/**
 * batadv_is_wifi_netdev - check if the given net_device struct is a wifi
 *  interface
 * @net_device: the device to check
 *
 * Returns true if the net device is a 802.11 wireless device, false otherwise.
 */
bool batadv_is_wifi_netdev(struct net_device *net_device)
{
	if (!net_device)
		return false;

#ifdef CONFIG_WIRELESS_EXT
	/* pre-cfg80211 drivers have to implement WEXT, so it is possible to
	 * check for wireless_handlers != NULL
	 */
	if (net_device->wireless_handlers)
		return true;
#endif

	/* cfg80211 drivers have to set ieee80211_ptr */
	if (net_device->ieee80211_ptr)
		return true;

	return false;
}

static struct batadv_hard_iface *
batadv_hardif_get_active(const struct net_device *soft_iface)
{
	struct batadv_hard_iface *hard_iface;

	rcu_read_lock();
	list_for_each_entry_rcu(hard_iface, &batadv_hardif_list, list) {
		if (hard_iface->soft_iface != soft_iface)
			continue;

		if (hard_iface->if_status == BATADV_IF_ACTIVE &&
		    atomic_inc_not_zero(&hard_iface->refcount))
			goto out;
	}

	hard_iface = NULL;

out:
	rcu_read_unlock();
	return hard_iface;
}

static void batadv_primary_if_update_addr(struct batadv_priv *bat_priv,
					  struct batadv_hard_iface *oldif)
{
	struct batadv_hard_iface *primary_if;

	primary_if = batadv_primary_if_get_selected(bat_priv);
	if (!primary_if)
		goto out;

	batadv_dat_init_own_addr(bat_priv, primary_if);
	batadv_bla_update_orig_address(bat_priv, primary_if, oldif);
out:
	if (primary_if)
		batadv_hardif_free_ref(primary_if);
}

static void batadv_primary_if_select(struct batadv_priv *bat_priv,
				     struct batadv_hard_iface *new_hard_iface)
{
	struct batadv_hard_iface *curr_hard_iface;

	ASSERT_RTNL();

	if (new_hard_iface && !atomic_inc_not_zero(&new_hard_iface->refcount))
		new_hard_iface = NULL;

	curr_hard_iface = rcu_dereference_protected(bat_priv->primary_if, 1);
	rcu_assign_pointer(bat_priv->primary_if, new_hard_iface);

	if (!new_hard_iface)
		goto out;

	bat_priv->bat_algo_ops->bat_primary_iface_set(new_hard_iface);
	batadv_primary_if_update_addr(bat_priv, curr_hard_iface);

out:
	if (curr_hard_iface)
		batadv_hardif_free_ref(curr_hard_iface);
}

static bool
batadv_hardif_is_iface_up(const struct batadv_hard_iface *hard_iface)
{
	if (hard_iface->net_dev->flags & IFF_UP)
		return true;

	return false;
}

static void batadv_check_known_mac_addr(const struct net_device *net_dev)
{
	const struct batadv_hard_iface *hard_iface;

	rcu_read_lock();
	list_for_each_entry_rcu(hard_iface, &batadv_hardif_list, list) {
		if ((hard_iface->if_status != BATADV_IF_ACTIVE) &&
		    (hard_iface->if_status != BATADV_IF_TO_BE_ACTIVATED))
			continue;

		if (hard_iface->net_dev == net_dev)
			continue;

		if (!batadv_compare_eth(hard_iface->net_dev->dev_addr,
					net_dev->dev_addr))
			continue;

		pr_warn("The newly added mac address (%pM) already exists on: %s\n",
			net_dev->dev_addr, hard_iface->net_dev->name);
		pr_warn("It is strongly recommended to keep mac addresses unique to avoid problems!\n");
	}
	rcu_read_unlock();
}

int batadv_hardif_min_mtu(struct net_device *soft_iface)
{
	struct batadv_priv *bat_priv = netdev_priv(soft_iface);
	const struct batadv_hard_iface *hard_iface;
	int min_mtu = INT_MAX;

	rcu_read_lock();
	list_for_each_entry_rcu(hard_iface, &batadv_hardif_list, list) {
		if ((hard_iface->if_status != BATADV_IF_ACTIVE) &&
		    (hard_iface->if_status != BATADV_IF_TO_BE_ACTIVATED))
			continue;

		if (hard_iface->soft_iface != soft_iface)
			continue;

		min_mtu = min_t(int, hard_iface->net_dev->mtu, min_mtu);
	}
	rcu_read_unlock();

	if (atomic_read(&bat_priv->fragmentation) == 0)
		goto out;

	/* with fragmentation enabled the maximum size of internally generated
	 * packets such as translation table exchanges or tvlv containers, etc
	 * has to be calculated
	 */
	min_mtu = min_t(int, min_mtu, BATADV_FRAG_MAX_FRAG_SIZE);
	min_mtu -= sizeof(struct batadv_frag_packet);
	min_mtu *= BATADV_FRAG_MAX_FRAGMENTS;

out:
	/* report to the other components the maximum amount of bytes that
	 * batman-adv can send over the wire (without considering the payload
	 * overhead). For example, this value is used by TT to compute the
	 * maximum local table table size
	 */
	atomic_set(&bat_priv->packet_size_max, min_mtu);

	/* the real soft-interface MTU is computed by removing the payload
	 * overhead from the maximum amount of bytes that was just computed.
	 *
	 * However batman-adv does not support MTUs bigger than ETH_DATA_LEN
	 */
	return min_t(int, min_mtu - batadv_max_header_len(), ETH_DATA_LEN);
}

/* adjusts the MTU if a new interface with a smaller MTU appeared. */
void batadv_update_min_mtu(struct net_device *soft_iface)
{
	soft_iface->mtu = batadv_hardif_min_mtu(soft_iface);

	/* Check if the local translate table should be cleaned up to match a
	 * new (and smaller) MTU.
	 */
	batadv_tt_local_resize_to_mtu(soft_iface);
}

static void
batadv_hardif_activate_interface(struct batadv_hard_iface *hard_iface)
{
	struct batadv_priv *bat_priv;
	struct batadv_hard_iface *primary_if = NULL;

	if (hard_iface->if_status != BATADV_IF_INACTIVE)
		goto out;

	bat_priv = netdev_priv(hard_iface->soft_iface);

	bat_priv->bat_algo_ops->bat_iface_update_mac(hard_iface);
	hard_iface->if_status = BATADV_IF_TO_BE_ACTIVATED;

	/* the first active interface becomes our primary interface or
	 * the next active interface after the old primary interface was removed
	 */
	primary_if = batadv_primary_if_get_selected(bat_priv);
	if (!primary_if)
		batadv_primary_if_select(bat_priv, hard_iface);

	batadv_info(hard_iface->soft_iface, "Interface activated: %s\n",
		    hard_iface->net_dev->name);

	batadv_update_min_mtu(hard_iface->soft_iface);

out:
	if (primary_if)
		batadv_hardif_free_ref(primary_if);
}

static void
batadv_hardif_deactivate_interface(struct batadv_hard_iface *hard_iface)
{
	if ((hard_iface->if_status != BATADV_IF_ACTIVE) &&
	    (hard_iface->if_status != BATADV_IF_TO_BE_ACTIVATED))
		return;

	hard_iface->if_status = BATADV_IF_INACTIVE;

	batadv_info(hard_iface->soft_iface, "Interface deactivated: %s\n",
		    hard_iface->net_dev->name);

	batadv_update_min_mtu(hard_iface->soft_iface);
}

/**
 * batadv_master_del_slave - remove hard_iface from the current master interface
 * @slave: the interface enslaved in another master
 * @master: the master from which slave has to be removed
 *
 * Invoke ndo_del_slave on master passing slave as argument. In this way slave
 * is free'd and master can correctly change its internal state.
 * Return 0 on success, a negative value representing the error otherwise
 */
static int batadv_master_del_slave(struct batadv_hard_iface *slave,
				   struct net_device *master)
{
	int ret;

	if (!master)
		return 0;

	ret = -EBUSY;
	if (master->netdev_ops->ndo_del_slave)
		ret = master->netdev_ops->ndo_del_slave(master, slave->net_dev);

	return ret;
}

int batadv_hardif_enable_interface(struct batadv_hard_iface *hard_iface,
				   const char *iface_name)
{
	struct batadv_priv *bat_priv;
	struct net_device *soft_iface, *master;
	__be16 ethertype = htons(ETH_P_BATMAN);
	int max_header_len = batadv_max_header_len();
	int ret;

	if (hard_iface->if_status != BATADV_IF_NOT_IN_USE)
		goto out;

	if (!atomic_inc_not_zero(&hard_iface->refcount))
		goto out;

	soft_iface = dev_get_by_name(&init_net, iface_name);

	if (!soft_iface) {
		soft_iface = batadv_softif_create(iface_name);

		if (!soft_iface) {
			ret = -ENOMEM;
			goto err;
		}

		/* dev_get_by_name() increases the reference counter for us */
		dev_hold(soft_iface);
	}

	if (!batadv_softif_is_valid(soft_iface)) {
		pr_err("Can't create batman mesh interface %s: already exists as regular interface\n",
		       soft_iface->name);
		ret = -EINVAL;
		goto err_dev;
	}

	/* check if the interface is enslaved in another virtual one and
	 * in that case unlink it first
	 */
	master = netdev_master_upper_dev_get(hard_iface->net_dev);
	ret = batadv_master_del_slave(hard_iface, master);
	if (ret)
		goto err_dev;

	hard_iface->soft_iface = soft_iface;
	bat_priv = netdev_priv(hard_iface->soft_iface);

	ret = netdev_master_upper_dev_link(hard_iface->net_dev, soft_iface);
	if (ret)
		goto err_dev;

	ret = bat_priv->bat_algo_ops->bat_iface_enable(hard_iface);
	if (ret < 0)
		goto err_upper;

	hard_iface->if_num = bat_priv->num_ifaces;
	bat_priv->num_ifaces++;
	hard_iface->if_status = BATADV_IF_INACTIVE;
	ret = batadv_orig_hash_add_if(hard_iface, bat_priv->num_ifaces);
	if (ret < 0) {
		bat_priv->bat_algo_ops->bat_iface_disable(hard_iface);
		bat_priv->num_ifaces--;
		hard_iface->if_status = BATADV_IF_NOT_IN_USE;
		goto err_upper;
	}

	hard_iface->batman_adv_ptype.type = ethertype;
	hard_iface->batman_adv_ptype.func = batadv_batman_skb_recv;
	hard_iface->batman_adv_ptype.dev = hard_iface->net_dev;
	dev_add_pack(&hard_iface->batman_adv_ptype);

<<<<<<< HEAD
	atomic_set_unchecked(&hard_iface->seqno, 1);
	atomic_set_unchecked(&hard_iface->frag_seqno, 1);
	bat_info(hard_iface->soft_iface, "Adding interface: %s\n",
		 hard_iface->net_dev->name);

	if (atomic_read(&bat_priv->fragmentation) && hard_iface->net_dev->mtu <
		ETH_DATA_LEN + BAT_HEADER_LEN)
		bat_info(hard_iface->soft_iface,
			"The MTU of interface %s is too small (%i) to handle "
			"the transport of batman-adv packets. Packets going "
			"over this interface will be fragmented on layer2 "
			"which could impact the performance. Setting the MTU "
			"to %zi would solve the problem.\n",
			hard_iface->net_dev->name, hard_iface->net_dev->mtu,
			ETH_DATA_LEN + BAT_HEADER_LEN);

	if (!atomic_read(&bat_priv->fragmentation) && hard_iface->net_dev->mtu <
		ETH_DATA_LEN + BAT_HEADER_LEN)
		bat_info(hard_iface->soft_iface,
			"The MTU of interface %s is too small (%i) to handle "
			"the transport of batman-adv packets. If you experience"
			" problems getting traffic through try increasing the "
			"MTU to %zi.\n",
			hard_iface->net_dev->name, hard_iface->net_dev->mtu,
			ETH_DATA_LEN + BAT_HEADER_LEN);

	if (hardif_is_iface_up(hard_iface))
		hardif_activate_interface(hard_iface);
=======
	batadv_info(hard_iface->soft_iface, "Adding interface: %s\n",
		    hard_iface->net_dev->name);

	if (atomic_read(&bat_priv->fragmentation) &&
	    hard_iface->net_dev->mtu < ETH_DATA_LEN + max_header_len)
		batadv_info(hard_iface->soft_iface,
			    "The MTU of interface %s is too small (%i) to handle the transport of batman-adv packets. Packets going over this interface will be fragmented on layer2 which could impact the performance. Setting the MTU to %i would solve the problem.\n",
			    hard_iface->net_dev->name, hard_iface->net_dev->mtu,
			    ETH_DATA_LEN + max_header_len);

	if (!atomic_read(&bat_priv->fragmentation) &&
	    hard_iface->net_dev->mtu < ETH_DATA_LEN + max_header_len)
		batadv_info(hard_iface->soft_iface,
			    "The MTU of interface %s is too small (%i) to handle the transport of batman-adv packets. If you experience problems getting traffic through try increasing the MTU to %i.\n",
			    hard_iface->net_dev->name, hard_iface->net_dev->mtu,
			    ETH_DATA_LEN + max_header_len);

	if (batadv_hardif_is_iface_up(hard_iface))
		batadv_hardif_activate_interface(hard_iface);
>>>>>>> c3ade0e0
	else
		batadv_err(hard_iface->soft_iface,
			   "Not using interface %s (retrying later): interface not active\n",
			   hard_iface->net_dev->name);

	/* begin scheduling originator messages on that interface */
	batadv_schedule_bat_ogm(hard_iface);

out:
	return 0;

err_upper:
	netdev_upper_dev_unlink(hard_iface->net_dev, soft_iface);
err_dev:
	hard_iface->soft_iface = NULL;
	dev_put(soft_iface);
err:
	batadv_hardif_free_ref(hard_iface);
	return ret;
}

void batadv_hardif_disable_interface(struct batadv_hard_iface *hard_iface,
				     enum batadv_hard_if_cleanup autodel)
{
	struct batadv_priv *bat_priv = netdev_priv(hard_iface->soft_iface);
	struct batadv_hard_iface *primary_if = NULL;

	if (hard_iface->if_status == BATADV_IF_ACTIVE)
		batadv_hardif_deactivate_interface(hard_iface);

	if (hard_iface->if_status != BATADV_IF_INACTIVE)
		goto out;

	batadv_info(hard_iface->soft_iface, "Removing interface: %s\n",
		    hard_iface->net_dev->name);
	dev_remove_pack(&hard_iface->batman_adv_ptype);

	bat_priv->num_ifaces--;
	batadv_orig_hash_del_if(hard_iface, bat_priv->num_ifaces);

	primary_if = batadv_primary_if_get_selected(bat_priv);
	if (hard_iface == primary_if) {
		struct batadv_hard_iface *new_if;

		new_if = batadv_hardif_get_active(hard_iface->soft_iface);
		batadv_primary_if_select(bat_priv, new_if);

		if (new_if)
			batadv_hardif_free_ref(new_if);
	}

	bat_priv->bat_algo_ops->bat_iface_disable(hard_iface);
	hard_iface->if_status = BATADV_IF_NOT_IN_USE;

	/* delete all references to this hard_iface */
	batadv_purge_orig_ref(bat_priv);
	batadv_purge_outstanding_packets(bat_priv, hard_iface);
	dev_put(hard_iface->soft_iface);

	/* nobody uses this interface anymore */
	if (!bat_priv->num_ifaces) {
		batadv_gw_check_client_stop(bat_priv);

		if (autodel == BATADV_IF_CLEANUP_AUTO)
			batadv_softif_destroy_sysfs(hard_iface->soft_iface);
	}

	netdev_upper_dev_unlink(hard_iface->net_dev, hard_iface->soft_iface);
	hard_iface->soft_iface = NULL;
	batadv_hardif_free_ref(hard_iface);

out:
	if (primary_if)
		batadv_hardif_free_ref(primary_if);
}

/**
 * batadv_hardif_remove_interface_finish - cleans up the remains of a hardif
 * @work: work queue item
 *
 * Free the parts of the hard interface which can not be removed under
 * rtnl lock (to prevent deadlock situations).
 */
static void batadv_hardif_remove_interface_finish(struct work_struct *work)
{
	struct batadv_hard_iface *hard_iface;

	hard_iface = container_of(work, struct batadv_hard_iface,
				  cleanup_work);

	batadv_debugfs_del_hardif(hard_iface);
	batadv_sysfs_del_hardif(&hard_iface->hardif_obj);
	batadv_hardif_free_ref(hard_iface);
}

static struct batadv_hard_iface *
batadv_hardif_add_interface(struct net_device *net_dev)
{
	struct batadv_hard_iface *hard_iface;
	int ret;

	ASSERT_RTNL();

	ret = batadv_is_valid_iface(net_dev);
	if (ret != 1)
		goto out;

	dev_hold(net_dev);

	hard_iface = kzalloc(sizeof(*hard_iface), GFP_ATOMIC);
	if (!hard_iface)
		goto release_dev;

	ret = batadv_sysfs_add_hardif(&hard_iface->hardif_obj, net_dev);
	if (ret)
		goto free_if;

	hard_iface->if_num = -1;
	hard_iface->net_dev = net_dev;
	hard_iface->soft_iface = NULL;
	hard_iface->if_status = BATADV_IF_NOT_IN_USE;

	ret = batadv_debugfs_add_hardif(hard_iface);
	if (ret)
		goto free_sysfs;

	INIT_LIST_HEAD(&hard_iface->list);
	INIT_WORK(&hard_iface->cleanup_work,
		  batadv_hardif_remove_interface_finish);

	hard_iface->num_bcasts = BATADV_NUM_BCASTS_DEFAULT;
	if (batadv_is_wifi_netdev(net_dev))
		hard_iface->num_bcasts = BATADV_NUM_BCASTS_WIRELESS;

	/* extra reference for return */
	atomic_set(&hard_iface->refcount, 2);

	batadv_check_known_mac_addr(hard_iface->net_dev);
	list_add_tail_rcu(&hard_iface->list, &batadv_hardif_list);

	return hard_iface;

free_sysfs:
	batadv_sysfs_del_hardif(&hard_iface->hardif_obj);
free_if:
	kfree(hard_iface);
release_dev:
	dev_put(net_dev);
out:
	return NULL;
}

static void batadv_hardif_remove_interface(struct batadv_hard_iface *hard_iface)
{
	ASSERT_RTNL();

	/* first deactivate interface */
	if (hard_iface->if_status != BATADV_IF_NOT_IN_USE)
		batadv_hardif_disable_interface(hard_iface,
						BATADV_IF_CLEANUP_AUTO);

	if (hard_iface->if_status != BATADV_IF_NOT_IN_USE)
		return;

	hard_iface->if_status = BATADV_IF_TO_BE_REMOVED;
	queue_work(batadv_event_workqueue, &hard_iface->cleanup_work);
}

void batadv_hardif_remove_interfaces(void)
{
	struct batadv_hard_iface *hard_iface, *hard_iface_tmp;

	rtnl_lock();
	list_for_each_entry_safe(hard_iface, hard_iface_tmp,
				 &batadv_hardif_list, list) {
		list_del_rcu(&hard_iface->list);
		batadv_hardif_remove_interface(hard_iface);
	}
	rtnl_unlock();
}

static int batadv_hard_if_event(struct notifier_block *this,
				unsigned long event, void *ptr)
{
	struct net_device *net_dev = netdev_notifier_info_to_dev(ptr);
	struct batadv_hard_iface *hard_iface;
	struct batadv_hard_iface *primary_if = NULL;
	struct batadv_priv *bat_priv;

	if (batadv_softif_is_valid(net_dev) && event == NETDEV_REGISTER) {
		batadv_sysfs_add_meshif(net_dev);
		bat_priv = netdev_priv(net_dev);
		batadv_softif_create_vlan(bat_priv, BATADV_NO_FLAGS);
		return NOTIFY_DONE;
	}

	hard_iface = batadv_hardif_get_by_netdev(net_dev);
	if (!hard_iface && event == NETDEV_REGISTER)
		hard_iface = batadv_hardif_add_interface(net_dev);

	if (!hard_iface)
		goto out;

	switch (event) {
	case NETDEV_UP:
		batadv_hardif_activate_interface(hard_iface);
		break;
	case NETDEV_GOING_DOWN:
	case NETDEV_DOWN:
		batadv_hardif_deactivate_interface(hard_iface);
		break;
	case NETDEV_UNREGISTER:
		list_del_rcu(&hard_iface->list);

		batadv_hardif_remove_interface(hard_iface);
		break;
	case NETDEV_CHANGEMTU:
		if (hard_iface->soft_iface)
			batadv_update_min_mtu(hard_iface->soft_iface);
		break;
	case NETDEV_CHANGEADDR:
		if (hard_iface->if_status == BATADV_IF_NOT_IN_USE)
			goto hardif_put;

		batadv_check_known_mac_addr(hard_iface->net_dev);

		bat_priv = netdev_priv(hard_iface->soft_iface);
		bat_priv->bat_algo_ops->bat_iface_update_mac(hard_iface);

		primary_if = batadv_primary_if_get_selected(bat_priv);
		if (!primary_if)
			goto hardif_put;

		if (hard_iface == primary_if)
			batadv_primary_if_update_addr(bat_priv, NULL);
		break;
	default:
		break;
	}

hardif_put:
	batadv_hardif_free_ref(hard_iface);
out:
	if (primary_if)
		batadv_hardif_free_ref(primary_if);
	return NOTIFY_DONE;
}

struct notifier_block batadv_hard_if_notifier = {
	.notifier_call = batadv_hard_if_event,
};<|MERGE_RESOLUTION|>--- conflicted
+++ resolved
@@ -435,36 +435,6 @@
 	hard_iface->batman_adv_ptype.dev = hard_iface->net_dev;
 	dev_add_pack(&hard_iface->batman_adv_ptype);
 
-<<<<<<< HEAD
-	atomic_set_unchecked(&hard_iface->seqno, 1);
-	atomic_set_unchecked(&hard_iface->frag_seqno, 1);
-	bat_info(hard_iface->soft_iface, "Adding interface: %s\n",
-		 hard_iface->net_dev->name);
-
-	if (atomic_read(&bat_priv->fragmentation) && hard_iface->net_dev->mtu <
-		ETH_DATA_LEN + BAT_HEADER_LEN)
-		bat_info(hard_iface->soft_iface,
-			"The MTU of interface %s is too small (%i) to handle "
-			"the transport of batman-adv packets. Packets going "
-			"over this interface will be fragmented on layer2 "
-			"which could impact the performance. Setting the MTU "
-			"to %zi would solve the problem.\n",
-			hard_iface->net_dev->name, hard_iface->net_dev->mtu,
-			ETH_DATA_LEN + BAT_HEADER_LEN);
-
-	if (!atomic_read(&bat_priv->fragmentation) && hard_iface->net_dev->mtu <
-		ETH_DATA_LEN + BAT_HEADER_LEN)
-		bat_info(hard_iface->soft_iface,
-			"The MTU of interface %s is too small (%i) to handle "
-			"the transport of batman-adv packets. If you experience"
-			" problems getting traffic through try increasing the "
-			"MTU to %zi.\n",
-			hard_iface->net_dev->name, hard_iface->net_dev->mtu,
-			ETH_DATA_LEN + BAT_HEADER_LEN);
-
-	if (hardif_is_iface_up(hard_iface))
-		hardif_activate_interface(hard_iface);
-=======
 	batadv_info(hard_iface->soft_iface, "Adding interface: %s\n",
 		    hard_iface->net_dev->name);
 
@@ -484,7 +454,6 @@
 
 	if (batadv_hardif_is_iface_up(hard_iface))
 		batadv_hardif_activate_interface(hard_iface);
->>>>>>> c3ade0e0
 	else
 		batadv_err(hard_iface->soft_iface,
 			   "Not using interface %s (retrying later): interface not active\n",
