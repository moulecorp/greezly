/*
 * NETLINK      Kernel-user communication protocol.
 *
 * 		Authors:	Alan Cox <alan@lxorguk.ukuu.org.uk>
 * 				Alexey Kuznetsov <kuznet@ms2.inr.ac.ru>
 * 				Patrick McHardy <kaber@trash.net>
 *
 *		This program is free software; you can redistribute it and/or
 *		modify it under the terms of the GNU General Public License
 *		as published by the Free Software Foundation; either version
 *		2 of the License, or (at your option) any later version.
 *
 * Tue Jun 26 14:36:48 MEST 2001 Herbert "herp" Rosmanith
 *                               added netlink_proto_exit
 * Tue Jan 22 18:32:44 BRST 2002 Arnaldo C. de Melo <acme@conectiva.com.br>
 * 				 use nlk_sk, as sk->protinfo is on a diet 8)
 * Fri Jul 22 19:51:12 MEST 2005 Harald Welte <laforge@gnumonks.org>
 * 				 - inc module use count of module that owns
 * 				   the kernel socket in case userspace opens
 * 				   socket of same protocol
 * 				 - remove all module support, since netlink is
 * 				   mandatory if CONFIG_NET=y these days
 */

#include <linux/module.h>

#include <linux/capability.h>
#include <linux/kernel.h>
#include <linux/init.h>
#include <linux/signal.h>
#include <linux/sched.h>
#include <linux/errno.h>
#include <linux/string.h>
#include <linux/stat.h>
#include <linux/socket.h>
#include <linux/un.h>
#include <linux/fcntl.h>
#include <linux/termios.h>
#include <linux/sockios.h>
#include <linux/net.h>
#include <linux/fs.h>
#include <linux/slab.h>
#include <asm/uaccess.h>
#include <linux/skbuff.h>
#include <linux/netdevice.h>
#include <linux/rtnetlink.h>
#include <linux/proc_fs.h>
#include <linux/seq_file.h>
#include <linux/notifier.h>
#include <linux/security.h>
#include <linux/jhash.h>
#include <linux/jiffies.h>
#include <linux/random.h>
#include <linux/bitops.h>
#include <linux/mm.h>
#include <linux/types.h>
#include <linux/audit.h>
#include <linux/mutex.h>
#include <linux/vmalloc.h>
#include <linux/if_arp.h>
#include <asm/cacheflush.h>

#include <net/net_namespace.h>
#include <net/sock.h>
#include <net/scm.h>
#include <net/netlink.h>

#include "af_netlink.h"

struct listeners {
	struct rcu_head		rcu;
	unsigned long		masks[0];
};

/* state bits */
#define NETLINK_CONGESTED	0x0

/* flags */
#define NETLINK_KERNEL_SOCKET	0x1
#define NETLINK_RECV_PKTINFO	0x2
#define NETLINK_BROADCAST_SEND_ERROR	0x4
#define NETLINK_RECV_NO_ENOBUFS	0x8

static inline int netlink_is_kernel(struct sock *sk)
{
	return nlk_sk(sk)->flags & NETLINK_KERNEL_SOCKET;
}

struct netlink_table *nl_table;
EXPORT_SYMBOL_GPL(nl_table);

static DECLARE_WAIT_QUEUE_HEAD(nl_table_wait);

static int netlink_dump(struct sock *sk);
static void netlink_skb_destructor(struct sk_buff *skb);

DEFINE_RWLOCK(nl_table_lock);
EXPORT_SYMBOL_GPL(nl_table_lock);
static atomic_t nl_table_users = ATOMIC_INIT(0);

#define nl_deref_protected(X) rcu_dereference_protected(X, lockdep_is_held(&nl_table_lock));

static ATOMIC_NOTIFIER_HEAD(netlink_chain);

static DEFINE_SPINLOCK(netlink_tap_lock);
static struct list_head netlink_tap_all __read_mostly;

static inline u32 netlink_group_mask(u32 group)
{
	return group ? 1 << (group - 1) : 0;
}

static inline struct hlist_head *nl_portid_hashfn(struct nl_portid_hash *hash, u32 portid)
{
	return &hash->table[jhash_1word(portid, hash->rnd) & hash->mask];
}

int netlink_add_tap(struct netlink_tap *nt)
{
	if (unlikely(nt->dev->type != ARPHRD_NETLINK))
		return -EINVAL;

	spin_lock(&netlink_tap_lock);
	list_add_rcu(&nt->list, &netlink_tap_all);
	spin_unlock(&netlink_tap_lock);

	if (nt->module)
		__module_get(nt->module);

	return 0;
}
EXPORT_SYMBOL_GPL(netlink_add_tap);

static int __netlink_remove_tap(struct netlink_tap *nt)
{
	bool found = false;
	struct netlink_tap *tmp;

	spin_lock(&netlink_tap_lock);

	list_for_each_entry(tmp, &netlink_tap_all, list) {
		if (nt == tmp) {
			list_del_rcu(&nt->list);
			found = true;
			goto out;
		}
	}

	pr_warn("__netlink_remove_tap: %p not found\n", nt);
out:
	spin_unlock(&netlink_tap_lock);

	if (found && nt->module)
		module_put(nt->module);

	return found ? 0 : -ENODEV;
}

int netlink_remove_tap(struct netlink_tap *nt)
{
	int ret;

	ret = __netlink_remove_tap(nt);
	synchronize_net();

	return ret;
}
EXPORT_SYMBOL_GPL(netlink_remove_tap);

static bool netlink_filter_tap(const struct sk_buff *skb)
{
	struct sock *sk = skb->sk;
	bool pass = false;

	/* We take the more conservative approach and
	 * whitelist socket protocols that may pass.
	 */
	switch (sk->sk_protocol) {
	case NETLINK_ROUTE:
	case NETLINK_USERSOCK:
	case NETLINK_SOCK_DIAG:
	case NETLINK_NFLOG:
	case NETLINK_XFRM:
	case NETLINK_FIB_LOOKUP:
	case NETLINK_NETFILTER:
	case NETLINK_GENERIC:
		pass = true;
		break;
	}

	return pass;
}

static int __netlink_deliver_tap_skb(struct sk_buff *skb,
				     struct net_device *dev)
{
	struct sk_buff *nskb;
	struct sock *sk = skb->sk;
	int ret = -ENOMEM;

	dev_hold(dev);
	nskb = skb_clone(skb, GFP_ATOMIC);
	if (nskb) {
		nskb->dev = dev;
		nskb->protocol = htons((u16) sk->sk_protocol);
		nskb->pkt_type = netlink_is_kernel(sk) ?
				 PACKET_KERNEL : PACKET_USER;

		ret = dev_queue_xmit(nskb);
		if (unlikely(ret > 0))
			ret = net_xmit_errno(ret);
	}

	dev_put(dev);
	return ret;
}

static void __netlink_deliver_tap(struct sk_buff *skb)
{
	int ret;
	struct netlink_tap *tmp;

	if (!netlink_filter_tap(skb))
		return;

	list_for_each_entry_rcu(tmp, &netlink_tap_all, list) {
		ret = __netlink_deliver_tap_skb(skb, tmp->dev);
		if (unlikely(ret))
			break;
	}
}

static void netlink_deliver_tap(struct sk_buff *skb)
{
	rcu_read_lock();

	if (unlikely(!list_empty(&netlink_tap_all)))
		__netlink_deliver_tap(skb);

	rcu_read_unlock();
}

static void netlink_deliver_tap_kernel(struct sock *dst, struct sock *src,
				       struct sk_buff *skb)
{
	if (!(netlink_is_kernel(dst) && netlink_is_kernel(src)))
		netlink_deliver_tap(skb);
}

static void netlink_overrun(struct sock *sk)
{
	struct netlink_sock *nlk = nlk_sk(sk);

	if (!(nlk->flags & NETLINK_RECV_NO_ENOBUFS)) {
		if (!test_and_set_bit(NETLINK_CONGESTED, &nlk_sk(sk)->state)) {
			sk->sk_err = ENOBUFS;
			sk->sk_error_report(sk);
		}
	}
	atomic_inc_unchecked(&sk->sk_drops);
}

static void netlink_rcv_wake(struct sock *sk)
{
	struct netlink_sock *nlk = nlk_sk(sk);

	if (skb_queue_empty(&sk->sk_receive_queue))
		clear_bit(NETLINK_CONGESTED, &nlk->state);
	if (!test_bit(NETLINK_CONGESTED, &nlk->state))
		wake_up_interruptible(&nlk->wait);
}

#ifdef CONFIG_NETLINK_MMAP
static bool netlink_skb_is_mmaped(const struct sk_buff *skb)
{
	return NETLINK_CB(skb).flags & NETLINK_SKB_MMAPED;
}

static bool netlink_rx_is_mmaped(struct sock *sk)
{
	return nlk_sk(sk)->rx_ring.pg_vec != NULL;
}

static bool netlink_tx_is_mmaped(struct sock *sk)
{
	return nlk_sk(sk)->tx_ring.pg_vec != NULL;
}

static __pure struct page *pgvec_to_page(const void *addr)
{
	if (is_vmalloc_addr(addr))
		return vmalloc_to_page(addr);
	else
		return virt_to_page(addr);
}

static void free_pg_vec(void **pg_vec, unsigned int order, unsigned int len)
{
	unsigned int i;

	for (i = 0; i < len; i++) {
		if (pg_vec[i] != NULL) {
			if (is_vmalloc_addr(pg_vec[i]))
				vfree(pg_vec[i]);
			else
				free_pages((unsigned long)pg_vec[i], order);
		}
	}
	kfree(pg_vec);
}

static void *alloc_one_pg_vec_page(unsigned long order)
{
	void *buffer;
	gfp_t gfp_flags = GFP_KERNEL | __GFP_COMP | __GFP_ZERO |
			  __GFP_NOWARN | __GFP_NORETRY;

	buffer = (void *)__get_free_pages(gfp_flags, order);
	if (buffer != NULL)
		return buffer;

	buffer = vzalloc((1 << order) * PAGE_SIZE);
	if (buffer != NULL)
		return buffer;

	gfp_flags &= ~__GFP_NORETRY;
	return (void *)__get_free_pages(gfp_flags, order);
}

static void **alloc_pg_vec(struct netlink_sock *nlk,
			   struct nl_mmap_req *req, unsigned int order)
{
	unsigned int block_nr = req->nm_block_nr;
	unsigned int i;
	void **pg_vec;

	pg_vec = kcalloc(block_nr, sizeof(void *), GFP_KERNEL);
	if (pg_vec == NULL)
		return NULL;

	for (i = 0; i < block_nr; i++) {
		pg_vec[i] = alloc_one_pg_vec_page(order);
		if (pg_vec[i] == NULL)
			goto err1;
	}

	return pg_vec;
err1:
	free_pg_vec(pg_vec, order, block_nr);
	return NULL;
}

static int netlink_set_ring(struct sock *sk, struct nl_mmap_req *req,
			    bool closing, bool tx_ring)
{
	struct netlink_sock *nlk = nlk_sk(sk);
	struct netlink_ring *ring;
	struct sk_buff_head *queue;
	void **pg_vec = NULL;
	unsigned int order = 0;
	int err;

	ring  = tx_ring ? &nlk->tx_ring : &nlk->rx_ring;
	queue = tx_ring ? &sk->sk_write_queue : &sk->sk_receive_queue;

	if (!closing) {
		if (atomic_read(&nlk->mapped))
			return -EBUSY;
		if (atomic_read(&ring->pending))
			return -EBUSY;
	}

	if (req->nm_block_nr) {
		if (ring->pg_vec != NULL)
			return -EBUSY;

		if ((int)req->nm_block_size <= 0)
			return -EINVAL;
		if (!IS_ALIGNED(req->nm_block_size, PAGE_SIZE))
			return -EINVAL;
		if (req->nm_frame_size < NL_MMAP_HDRLEN)
			return -EINVAL;
		if (!IS_ALIGNED(req->nm_frame_size, NL_MMAP_MSG_ALIGNMENT))
			return -EINVAL;

		ring->frames_per_block = req->nm_block_size /
					 req->nm_frame_size;
		if (ring->frames_per_block == 0)
			return -EINVAL;
		if (ring->frames_per_block * req->nm_block_nr !=
		    req->nm_frame_nr)
			return -EINVAL;

		order = get_order(req->nm_block_size);
		pg_vec = alloc_pg_vec(nlk, req, order);
		if (pg_vec == NULL)
			return -ENOMEM;
	} else {
		if (req->nm_frame_nr)
			return -EINVAL;
	}

	err = -EBUSY;
	mutex_lock(&nlk->pg_vec_lock);
	if (closing || atomic_read(&nlk->mapped) == 0) {
		err = 0;
		spin_lock_bh(&queue->lock);

		ring->frame_max		= req->nm_frame_nr - 1;
		ring->head		= 0;
		ring->frame_size	= req->nm_frame_size;
		ring->pg_vec_pages	= req->nm_block_size / PAGE_SIZE;

		swap(ring->pg_vec_len, req->nm_block_nr);
		swap(ring->pg_vec_order, order);
		swap(ring->pg_vec, pg_vec);

		__skb_queue_purge(queue);
		spin_unlock_bh(&queue->lock);

		WARN_ON(atomic_read(&nlk->mapped));
	}
	mutex_unlock(&nlk->pg_vec_lock);

	if (pg_vec)
		free_pg_vec(pg_vec, order, req->nm_block_nr);
	return err;
}

static void netlink_mm_open(struct vm_area_struct *vma)
{
	struct file *file = vma->vm_file;
	struct socket *sock = file->private_data;
	struct sock *sk = sock->sk;

	if (sk)
		atomic_inc(&nlk_sk(sk)->mapped);
}

static void netlink_mm_close(struct vm_area_struct *vma)
{
	struct file *file = vma->vm_file;
	struct socket *sock = file->private_data;
	struct sock *sk = sock->sk;

	if (sk)
		atomic_dec(&nlk_sk(sk)->mapped);
}

static const struct vm_operations_struct netlink_mmap_ops = {
	.open	= netlink_mm_open,
	.close	= netlink_mm_close,
};

static int netlink_mmap(struct file *file, struct socket *sock,
			struct vm_area_struct *vma)
{
	struct sock *sk = sock->sk;
	struct netlink_sock *nlk = nlk_sk(sk);
	struct netlink_ring *ring;
	unsigned long start, size, expected;
	unsigned int i;
	int err = -EINVAL;

	if (vma->vm_pgoff)
		return -EINVAL;

	mutex_lock(&nlk->pg_vec_lock);

	expected = 0;
	for (ring = &nlk->rx_ring; ring <= &nlk->tx_ring; ring++) {
		if (ring->pg_vec == NULL)
			continue;
		expected += ring->pg_vec_len * ring->pg_vec_pages * PAGE_SIZE;
	}

	if (expected == 0)
		goto out;

	size = vma->vm_end - vma->vm_start;
	if (size != expected)
		goto out;

	start = vma->vm_start;
	for (ring = &nlk->rx_ring; ring <= &nlk->tx_ring; ring++) {
		if (ring->pg_vec == NULL)
			continue;

		for (i = 0; i < ring->pg_vec_len; i++) {
			struct page *page;
			void *kaddr = ring->pg_vec[i];
			unsigned int pg_num;

			for (pg_num = 0; pg_num < ring->pg_vec_pages; pg_num++) {
				page = pgvec_to_page(kaddr);
				err = vm_insert_page(vma, start, page);
				if (err < 0)
					goto out;
				start += PAGE_SIZE;
				kaddr += PAGE_SIZE;
			}
		}
	}

	atomic_inc(&nlk->mapped);
	vma->vm_ops = &netlink_mmap_ops;
	err = 0;
out:
	mutex_unlock(&nlk->pg_vec_lock);
	return err;
}

static void netlink_frame_flush_dcache(const struct nl_mmap_hdr *hdr)
{
#if ARCH_IMPLEMENTS_FLUSH_DCACHE_PAGE == 1
	struct page *p_start, *p_end;

	/* First page is flushed through netlink_{get,set}_status */
	p_start = pgvec_to_page(hdr + PAGE_SIZE);
	p_end   = pgvec_to_page((void *)hdr + NL_MMAP_HDRLEN + hdr->nm_len - 1);
	while (p_start <= p_end) {
		flush_dcache_page(p_start);
		p_start++;
	}
#endif
}

static enum nl_mmap_status netlink_get_status(const struct nl_mmap_hdr *hdr)
{
	smp_rmb();
	flush_dcache_page(pgvec_to_page(hdr));
	return hdr->nm_status;
}

static void netlink_set_status(struct nl_mmap_hdr *hdr,
			       enum nl_mmap_status status)
{
	hdr->nm_status = status;
	flush_dcache_page(pgvec_to_page(hdr));
	smp_wmb();
}

static struct nl_mmap_hdr *
__netlink_lookup_frame(const struct netlink_ring *ring, unsigned int pos)
{
	unsigned int pg_vec_pos, frame_off;

	pg_vec_pos = pos / ring->frames_per_block;
	frame_off  = pos % ring->frames_per_block;

	return ring->pg_vec[pg_vec_pos] + (frame_off * ring->frame_size);
}

static struct nl_mmap_hdr *
netlink_lookup_frame(const struct netlink_ring *ring, unsigned int pos,
		     enum nl_mmap_status status)
{
	struct nl_mmap_hdr *hdr;

	hdr = __netlink_lookup_frame(ring, pos);
	if (netlink_get_status(hdr) != status)
		return NULL;

	return hdr;
}

static struct nl_mmap_hdr *
netlink_current_frame(const struct netlink_ring *ring,
		      enum nl_mmap_status status)
{
	return netlink_lookup_frame(ring, ring->head, status);
}

static struct nl_mmap_hdr *
netlink_previous_frame(const struct netlink_ring *ring,
		       enum nl_mmap_status status)
{
	unsigned int prev;

	prev = ring->head ? ring->head - 1 : ring->frame_max;
	return netlink_lookup_frame(ring, prev, status);
}

static void netlink_increment_head(struct netlink_ring *ring)
{
	ring->head = ring->head != ring->frame_max ? ring->head + 1 : 0;
}

static void netlink_forward_ring(struct netlink_ring *ring)
{
	unsigned int head = ring->head, pos = head;
	const struct nl_mmap_hdr *hdr;

	do {
		hdr = __netlink_lookup_frame(ring, pos);
		if (hdr->nm_status == NL_MMAP_STATUS_UNUSED)
			break;
		if (hdr->nm_status != NL_MMAP_STATUS_SKIP)
			break;
		netlink_increment_head(ring);
	} while (ring->head != head);
}

static bool netlink_dump_space(struct netlink_sock *nlk)
{
	struct netlink_ring *ring = &nlk->rx_ring;
	struct nl_mmap_hdr *hdr;
	unsigned int n;

	hdr = netlink_current_frame(ring, NL_MMAP_STATUS_UNUSED);
	if (hdr == NULL)
		return false;

	n = ring->head + ring->frame_max / 2;
	if (n > ring->frame_max)
		n -= ring->frame_max;

	hdr = __netlink_lookup_frame(ring, n);

	return hdr->nm_status == NL_MMAP_STATUS_UNUSED;
}

static unsigned int netlink_poll(struct file *file, struct socket *sock,
				 poll_table *wait)
{
	struct sock *sk = sock->sk;
	struct netlink_sock *nlk = nlk_sk(sk);
	unsigned int mask;
	int err;

	if (nlk->rx_ring.pg_vec != NULL) {
		/* Memory mapped sockets don't call recvmsg(), so flow control
		 * for dumps is performed here. A dump is allowed to continue
		 * if at least half the ring is unused.
		 */
		while (nlk->cb_running && netlink_dump_space(nlk)) {
			err = netlink_dump(sk);
			if (err < 0) {
				sk->sk_err = err;
				sk->sk_error_report(sk);
				break;
			}
		}
		netlink_rcv_wake(sk);
	}

	mask = datagram_poll(file, sock, wait);

	spin_lock_bh(&sk->sk_receive_queue.lock);
	if (nlk->rx_ring.pg_vec) {
		netlink_forward_ring(&nlk->rx_ring);
		if (!netlink_previous_frame(&nlk->rx_ring, NL_MMAP_STATUS_UNUSED))
			mask |= POLLIN | POLLRDNORM;
	}
	spin_unlock_bh(&sk->sk_receive_queue.lock);

	spin_lock_bh(&sk->sk_write_queue.lock);
	if (nlk->tx_ring.pg_vec) {
		if (netlink_current_frame(&nlk->tx_ring, NL_MMAP_STATUS_UNUSED))
			mask |= POLLOUT | POLLWRNORM;
	}
	spin_unlock_bh(&sk->sk_write_queue.lock);

	return mask;
}

static struct nl_mmap_hdr *netlink_mmap_hdr(struct sk_buff *skb)
{
	return (struct nl_mmap_hdr *)(skb->head - NL_MMAP_HDRLEN);
}

static void netlink_ring_setup_skb(struct sk_buff *skb, struct sock *sk,
				   struct netlink_ring *ring,
				   struct nl_mmap_hdr *hdr)
{
	unsigned int size;
	void *data;

	size = ring->frame_size - NL_MMAP_HDRLEN;
	data = (void *)hdr + NL_MMAP_HDRLEN;

	skb->head	= data;
	skb->data	= data;
	skb_reset_tail_pointer(skb);
	skb->end	= skb->tail + size;
	skb->len	= 0;

	skb->destructor	= netlink_skb_destructor;
	NETLINK_CB(skb).flags |= NETLINK_SKB_MMAPED;
	NETLINK_CB(skb).sk = sk;
}

static int netlink_mmap_sendmsg(struct sock *sk, struct msghdr *msg,
				u32 dst_portid, u32 dst_group,
				struct sock_iocb *siocb)
{
	struct netlink_sock *nlk = nlk_sk(sk);
	struct netlink_ring *ring;
	struct nl_mmap_hdr *hdr;
	struct sk_buff *skb;
	unsigned int maxlen;
	bool excl = true;
	int err = 0, len = 0;

	/* Netlink messages are validated by the receiver before processing.
	 * In order to avoid userspace changing the contents of the message
	 * after validation, the socket and the ring may only be used by a
	 * single process, otherwise we fall back to copying.
	 */
	if (atomic_long_read(&sk->sk_socket->file->f_count) > 2 ||
	    atomic_read(&nlk->mapped) > 1)
		excl = false;

	mutex_lock(&nlk->pg_vec_lock);

	ring   = &nlk->tx_ring;
	maxlen = ring->frame_size - NL_MMAP_HDRLEN;

	do {
		hdr = netlink_current_frame(ring, NL_MMAP_STATUS_VALID);
		if (hdr == NULL) {
			if (!(msg->msg_flags & MSG_DONTWAIT) &&
			    atomic_read(&nlk->tx_ring.pending))
				schedule();
			continue;
		}
		if (hdr->nm_len > maxlen) {
			err = -EINVAL;
			goto out;
		}

		netlink_frame_flush_dcache(hdr);

		if (likely(dst_portid == 0 && dst_group == 0 && excl)) {
			skb = alloc_skb_head(GFP_KERNEL);
			if (skb == NULL) {
				err = -ENOBUFS;
				goto out;
			}
			sock_hold(sk);
			netlink_ring_setup_skb(skb, sk, ring, hdr);
			NETLINK_CB(skb).flags |= NETLINK_SKB_TX;
			__skb_put(skb, hdr->nm_len);
			netlink_set_status(hdr, NL_MMAP_STATUS_RESERVED);
			atomic_inc(&ring->pending);
		} else {
			skb = alloc_skb(hdr->nm_len, GFP_KERNEL);
			if (skb == NULL) {
				err = -ENOBUFS;
				goto out;
			}
			__skb_put(skb, hdr->nm_len);
			memcpy(skb->data, (void *)hdr + NL_MMAP_HDRLEN, hdr->nm_len);
			netlink_set_status(hdr, NL_MMAP_STATUS_UNUSED);
		}

		netlink_increment_head(ring);

		NETLINK_CB(skb).portid	  = nlk->portid;
		NETLINK_CB(skb).dst_group = dst_group;
		NETLINK_CB(skb).creds	  = siocb->scm->creds;

		err = security_netlink_send(sk, skb);
		if (err) {
			kfree_skb(skb);
			goto out;
		}

<<<<<<< HEAD
#define nl_deref_protected(X) rcu_dereference_protected(X, lockdep_is_held(&nl_table_lock));

static ATOMIC_NOTIFIER_HEAD(netlink_chain);
=======
		if (unlikely(dst_group)) {
			atomic_inc(&skb->users);
			netlink_broadcast(sk, skb, dst_portid, dst_group,
					  GFP_KERNEL);
		}
		err = netlink_unicast(sk, skb, dst_portid,
				      msg->msg_flags & MSG_DONTWAIT);
		if (err < 0)
			goto out;
		len += err;

	} while (hdr != NULL ||
		 (!(msg->msg_flags & MSG_DONTWAIT) &&
		  atomic_read(&nlk->tx_ring.pending)));

	if (len > 0)
		err = len;
out:
	mutex_unlock(&nlk->pg_vec_lock);
	return err;
}
>>>>>>> c3ade0e0

static void netlink_queue_mmaped_skb(struct sock *sk, struct sk_buff *skb)
{
	struct nl_mmap_hdr *hdr;

	hdr = netlink_mmap_hdr(skb);
	hdr->nm_len	= skb->len;
	hdr->nm_group	= NETLINK_CB(skb).dst_group;
	hdr->nm_pid	= NETLINK_CB(skb).creds.pid;
	hdr->nm_uid	= from_kuid(sk_user_ns(sk), NETLINK_CB(skb).creds.uid);
	hdr->nm_gid	= from_kgid(sk_user_ns(sk), NETLINK_CB(skb).creds.gid);
	netlink_frame_flush_dcache(hdr);
	netlink_set_status(hdr, NL_MMAP_STATUS_VALID);

	NETLINK_CB(skb).flags |= NETLINK_SKB_DELIVERED;
	kfree_skb(skb);
}

static void netlink_ring_set_copied(struct sock *sk, struct sk_buff *skb)
{
	struct netlink_sock *nlk = nlk_sk(sk);
	struct netlink_ring *ring = &nlk->rx_ring;
	struct nl_mmap_hdr *hdr;

	spin_lock_bh(&sk->sk_receive_queue.lock);
	hdr = netlink_current_frame(ring, NL_MMAP_STATUS_UNUSED);
	if (hdr == NULL) {
		spin_unlock_bh(&sk->sk_receive_queue.lock);
		kfree_skb(skb);
		netlink_overrun(sk);
		return;
	}
	netlink_increment_head(ring);
	__skb_queue_tail(&sk->sk_receive_queue, skb);
	spin_unlock_bh(&sk->sk_receive_queue.lock);

	hdr->nm_len	= skb->len;
	hdr->nm_group	= NETLINK_CB(skb).dst_group;
	hdr->nm_pid	= NETLINK_CB(skb).creds.pid;
	hdr->nm_uid	= from_kuid(sk_user_ns(sk), NETLINK_CB(skb).creds.uid);
	hdr->nm_gid	= from_kgid(sk_user_ns(sk), NETLINK_CB(skb).creds.gid);
	netlink_set_status(hdr, NL_MMAP_STATUS_COPY);
}

#else /* CONFIG_NETLINK_MMAP */
#define netlink_skb_is_mmaped(skb)	false
#define netlink_rx_is_mmaped(sk)	false
#define netlink_tx_is_mmaped(sk)	false
#define netlink_mmap			sock_no_mmap
#define netlink_poll			datagram_poll
#define netlink_mmap_sendmsg(sk, msg, dst_portid, dst_group, siocb)	0
#endif /* CONFIG_NETLINK_MMAP */

static void netlink_skb_destructor(struct sk_buff *skb)
{
#ifdef CONFIG_NETLINK_MMAP
	struct nl_mmap_hdr *hdr;
	struct netlink_ring *ring;
	struct sock *sk;

	/* If a packet from the kernel to userspace was freed because of an
	 * error without being delivered to userspace, the kernel must reset
	 * the status. In the direction userspace to kernel, the status is
	 * always reset here after the packet was processed and freed.
	 */
	if (netlink_skb_is_mmaped(skb)) {
		hdr = netlink_mmap_hdr(skb);
		sk = NETLINK_CB(skb).sk;

		if (NETLINK_CB(skb).flags & NETLINK_SKB_TX) {
			netlink_set_status(hdr, NL_MMAP_STATUS_UNUSED);
			ring = &nlk_sk(sk)->tx_ring;
		} else {
			if (!(NETLINK_CB(skb).flags & NETLINK_SKB_DELIVERED)) {
				hdr->nm_len = 0;
				netlink_set_status(hdr, NL_MMAP_STATUS_VALID);
			}
			ring = &nlk_sk(sk)->rx_ring;
		}

		WARN_ON(atomic_read(&ring->pending) == 0);
		atomic_dec(&ring->pending);
		sock_put(sk);

		skb->head = NULL;
	}
#endif
	if (is_vmalloc_addr(skb->head)) {
		if (!skb->cloned ||
		    !atomic_dec_return(&(skb_shinfo(skb)->dataref)))
			vfree(skb->head);

		skb->head = NULL;
	}
	if (skb->sk != NULL)
		sock_rfree(skb);
}

static void netlink_skb_set_owner_r(struct sk_buff *skb, struct sock *sk)
{
	WARN_ON(skb->sk != NULL);
	skb->sk = sk;
	skb->destructor = netlink_skb_destructor;
	atomic_add(skb->truesize, &sk->sk_rmem_alloc);
	sk_mem_charge(sk, skb->truesize);
}

static void netlink_sock_destruct(struct sock *sk)
{
	struct netlink_sock *nlk = nlk_sk(sk);

	if (nlk->cb_running) {
		if (nlk->cb.done)
			nlk->cb.done(&nlk->cb);

		module_put(nlk->cb.module);
		kfree_skb(nlk->cb.skb);
	}

	skb_queue_purge(&sk->sk_receive_queue);
#ifdef CONFIG_NETLINK_MMAP
	if (1) {
		struct nl_mmap_req req;

		memset(&req, 0, sizeof(req));
		if (nlk->rx_ring.pg_vec)
			netlink_set_ring(sk, &req, true, false);
		memset(&req, 0, sizeof(req));
		if (nlk->tx_ring.pg_vec)
			netlink_set_ring(sk, &req, true, true);
	}
#endif /* CONFIG_NETLINK_MMAP */

	if (!sock_flag(sk, SOCK_DEAD)) {
		printk(KERN_ERR "Freeing alive netlink socket %p\n", sk);
		return;
	}

	WARN_ON(atomic_read(&sk->sk_rmem_alloc));
	WARN_ON(atomic_read(&sk->sk_wmem_alloc));
	WARN_ON(nlk_sk(sk)->groups);
}

/* This lock without WQ_FLAG_EXCLUSIVE is good on UP and it is _very_ bad on
 * SMP. Look, when several writers sleep and reader wakes them up, all but one
 * immediately hit write lock and grab all the cpus. Exclusive sleep solves
 * this, _but_ remember, it adds useless work on UP machines.
 */

void netlink_table_grab(void)
	__acquires(nl_table_lock)
{
	might_sleep();

	write_lock_irq(&nl_table_lock);

	if (atomic_read(&nl_table_users)) {
		DECLARE_WAITQUEUE(wait, current);

		add_wait_queue_exclusive(&nl_table_wait, &wait);
		for (;;) {
			set_current_state(TASK_UNINTERRUPTIBLE);
			if (atomic_read(&nl_table_users) == 0)
				break;
			write_unlock_irq(&nl_table_lock);
			schedule();
			write_lock_irq(&nl_table_lock);
		}

		__set_current_state(TASK_RUNNING);
		remove_wait_queue(&nl_table_wait, &wait);
	}
}

void netlink_table_ungrab(void)
	__releases(nl_table_lock)
{
	write_unlock_irq(&nl_table_lock);
	wake_up(&nl_table_wait);
}

static inline void
netlink_lock_table(void)
{
	/* read_lock() synchronizes us to netlink_table_grab */

	read_lock(&nl_table_lock);
	atomic_inc(&nl_table_users);
	read_unlock(&nl_table_lock);
}

static inline void
netlink_unlock_table(void)
{
	if (atomic_dec_and_test(&nl_table_users))
		wake_up(&nl_table_wait);
}

static bool netlink_compare(struct net *net, struct sock *sk)
{
	return net_eq(sock_net(sk), net);
}

static struct sock *netlink_lookup(struct net *net, int protocol, u32 portid)
{
	struct netlink_table *table = &nl_table[protocol];
	struct nl_portid_hash *hash = &table->hash;
	struct hlist_head *head;
	struct sock *sk;

	read_lock(&nl_table_lock);
	head = nl_portid_hashfn(hash, portid);
	sk_for_each(sk, head) {
		if (table->compare(net, sk) &&
		    (nlk_sk(sk)->portid == portid)) {
			sock_hold(sk);
			goto found;
		}
	}
	sk = NULL;
found:
	read_unlock(&nl_table_lock);
	return sk;
}

static struct hlist_head *nl_portid_hash_zalloc(size_t size)
{
	if (size <= PAGE_SIZE)
		return kzalloc(size, GFP_ATOMIC);
	else
		return (struct hlist_head *)
			__get_free_pages(GFP_ATOMIC | __GFP_ZERO,
					 get_order(size));
}

static void nl_portid_hash_free(struct hlist_head *table, size_t size)
{
	if (size <= PAGE_SIZE)
		kfree(table);
	else
		free_pages((unsigned long)table, get_order(size));
}

static int nl_portid_hash_rehash(struct nl_portid_hash *hash, int grow)
{
	unsigned int omask, mask, shift;
	size_t osize, size;
	struct hlist_head *otable, *table;
	int i;

	omask = mask = hash->mask;
	osize = size = (mask + 1) * sizeof(*table);
	shift = hash->shift;

	if (grow) {
		if (++shift > hash->max_shift)
			return 0;
		mask = mask * 2 + 1;
		size *= 2;
	}

	table = nl_portid_hash_zalloc(size);
	if (!table)
		return 0;

	otable = hash->table;
	hash->table = table;
	hash->mask = mask;
	hash->shift = shift;
	get_random_bytes(&hash->rnd, sizeof(hash->rnd));

	for (i = 0; i <= omask; i++) {
		struct sock *sk;
		struct hlist_node *tmp;

		sk_for_each_safe(sk, tmp, &otable[i])
			__sk_add_node(sk, nl_portid_hashfn(hash, nlk_sk(sk)->portid));
	}

	nl_portid_hash_free(otable, osize);
	hash->rehash_time = jiffies + 10 * 60 * HZ;
	return 1;
}

static inline int nl_portid_hash_dilute(struct nl_portid_hash *hash, int len)
{
	int avg = hash->entries >> hash->shift;

	if (unlikely(avg > 1) && nl_portid_hash_rehash(hash, 1))
		return 1;

	if (unlikely(len > avg) && time_after(jiffies, hash->rehash_time)) {
		nl_portid_hash_rehash(hash, 0);
		return 1;
	}

	return 0;
}

static const struct proto_ops netlink_ops;

static void
netlink_update_listeners(struct sock *sk)
{
	struct netlink_table *tbl = &nl_table[sk->sk_protocol];
	unsigned long mask;
	unsigned int i;
	struct listeners *listeners;

	listeners = nl_deref_protected(tbl->listeners);
	if (!listeners)
		return;

	for (i = 0; i < NLGRPLONGS(tbl->groups); i++) {
		mask = 0;
		sk_for_each_bound(sk, &tbl->mc_list) {
			if (i < NLGRPLONGS(nlk_sk(sk)->ngroups))
				mask |= nlk_sk(sk)->groups[i];
		}
		listeners->masks[i] = mask;
	}
	/* this function is only called with the netlink table "grabbed", which
	 * makes sure updates are visible before bind or setsockopt return. */
}

static int netlink_insert(struct sock *sk, struct net *net, u32 portid)
{
	struct netlink_table *table = &nl_table[sk->sk_protocol];
	struct nl_portid_hash *hash = &table->hash;
	struct hlist_head *head;
	int err = -EADDRINUSE;
	struct sock *osk;
	int len;

	netlink_table_grab();
	head = nl_portid_hashfn(hash, portid);
	len = 0;
	sk_for_each(osk, head) {
		if (table->compare(net, osk) &&
		    (nlk_sk(osk)->portid == portid))
			break;
		len++;
	}
	if (osk)
		goto err;

	err = -EBUSY;
	if (nlk_sk(sk)->portid)
		goto err;

	err = -ENOMEM;
	if (BITS_PER_LONG > 32 && unlikely(hash->entries >= UINT_MAX))
		goto err;

	if (len && nl_portid_hash_dilute(hash, len))
		head = nl_portid_hashfn(hash, portid);
	hash->entries++;
	nlk_sk(sk)->portid = portid;
	sk_add_node(sk, head);
	err = 0;

err:
	netlink_table_ungrab();
	return err;
}

static void netlink_remove(struct sock *sk)
{
	netlink_table_grab();
	if (sk_del_node_init(sk))
		nl_table[sk->sk_protocol].hash.entries--;
	if (nlk_sk(sk)->subscriptions)
		__sk_del_bind_node(sk);
	netlink_table_ungrab();
}

static struct proto netlink_proto = {
	.name	  = "NETLINK",
	.owner	  = THIS_MODULE,
	.obj_size = sizeof(struct netlink_sock),
};

static int __netlink_create(struct net *net, struct socket *sock,
			    struct mutex *cb_mutex, int protocol)
{
	struct sock *sk;
	struct netlink_sock *nlk;

	sock->ops = &netlink_ops;

	sk = sk_alloc(net, PF_NETLINK, GFP_KERNEL, &netlink_proto);
	if (!sk)
		return -ENOMEM;

	sock_init_data(sock, sk);

	nlk = nlk_sk(sk);
	if (cb_mutex) {
		nlk->cb_mutex = cb_mutex;
	} else {
		nlk->cb_mutex = &nlk->cb_def_mutex;
		mutex_init(nlk->cb_mutex);
	}
	init_waitqueue_head(&nlk->wait);
#ifdef CONFIG_NETLINK_MMAP
	mutex_init(&nlk->pg_vec_lock);
#endif

	sk->sk_destruct = netlink_sock_destruct;
	sk->sk_protocol = protocol;
	return 0;
}

static int netlink_create(struct net *net, struct socket *sock, int protocol,
			  int kern)
{
	struct module *module = NULL;
	struct mutex *cb_mutex;
	struct netlink_sock *nlk;
	void (*bind)(int group);
	int err = 0;

	sock->state = SS_UNCONNECTED;

	if (sock->type != SOCK_RAW && sock->type != SOCK_DGRAM)
		return -ESOCKTNOSUPPORT;

	if (protocol < 0 || protocol >= MAX_LINKS)
		return -EPROTONOSUPPORT;

	netlink_lock_table();
#ifdef CONFIG_MODULES
	if (!nl_table[protocol].registered) {
		netlink_unlock_table();
		request_module("net-pf-%d-proto-%d", PF_NETLINK, protocol);
		netlink_lock_table();
	}
#endif
	if (nl_table[protocol].registered &&
	    try_module_get(nl_table[protocol].module))
		module = nl_table[protocol].module;
	else
		err = -EPROTONOSUPPORT;
	cb_mutex = nl_table[protocol].cb_mutex;
	bind = nl_table[protocol].bind;
	netlink_unlock_table();

	if (err < 0)
		goto out;

	err = __netlink_create(net, sock, cb_mutex, protocol);
	if (err < 0)
		goto out_module;

	local_bh_disable();
	sock_prot_inuse_add(net, &netlink_proto, 1);
	local_bh_enable();

	nlk = nlk_sk(sock->sk);
	nlk->module = module;
	nlk->netlink_bind = bind;
out:
	return err;

out_module:
	module_put(module);
	goto out;
}

static int netlink_release(struct socket *sock)
{
	struct sock *sk = sock->sk;
	struct netlink_sock *nlk;

	if (!sk)
		return 0;

	netlink_remove(sk);
	sock_orphan(sk);
	nlk = nlk_sk(sk);

	/*
	 * OK. Socket is unlinked, any packets that arrive now
	 * will be purged.
	 */

	sock->sk = NULL;
	wake_up_interruptible_all(&nlk->wait);

	skb_queue_purge(&sk->sk_write_queue);

	if (nlk->portid) {
		struct netlink_notify n = {
						.net = sock_net(sk),
						.protocol = sk->sk_protocol,
						.portid = nlk->portid,
					  };
		atomic_notifier_call_chain(&netlink_chain,
				NETLINK_URELEASE, &n);
	}

	module_put(nlk->module);

	netlink_table_grab();
	if (netlink_is_kernel(sk)) {
		BUG_ON(nl_table[sk->sk_protocol].registered == 0);
		if (--nl_table[sk->sk_protocol].registered == 0) {
			struct listeners *old;

			old = nl_deref_protected(nl_table[sk->sk_protocol].listeners);
			RCU_INIT_POINTER(nl_table[sk->sk_protocol].listeners, NULL);
			kfree_rcu(old, rcu);
			nl_table[sk->sk_protocol].module = NULL;
			nl_table[sk->sk_protocol].bind = NULL;
			nl_table[sk->sk_protocol].flags = 0;
			nl_table[sk->sk_protocol].registered = 0;
		}
	} else if (nlk->subscriptions) {
		netlink_update_listeners(sk);
	}
	netlink_table_ungrab();

	kfree(nlk->groups);
	nlk->groups = NULL;

	local_bh_disable();
	sock_prot_inuse_add(sock_net(sk), &netlink_proto, -1);
	local_bh_enable();
	sock_put(sk);
	return 0;
}

static int netlink_autobind(struct socket *sock)
{
	struct sock *sk = sock->sk;
	struct net *net = sock_net(sk);
	struct netlink_table *table = &nl_table[sk->sk_protocol];
	struct nl_portid_hash *hash = &table->hash;
	struct hlist_head *head;
	struct sock *osk;
	s32 portid = task_tgid_vnr(current);
	int err;
	static s32 rover = -4097;

retry:
	cond_resched();
	netlink_table_grab();
	head = nl_portid_hashfn(hash, portid);
	sk_for_each(osk, head) {
		if (!table->compare(net, osk))
			continue;
		if (nlk_sk(osk)->portid == portid) {
			/* Bind collision, search negative portid values. */
			portid = rover--;
			if (rover > -4097)
				rover = -4097;
			netlink_table_ungrab();
			goto retry;
		}
	}
	netlink_table_ungrab();

	err = netlink_insert(sk, net, portid);
	if (err == -EADDRINUSE)
		goto retry;

	/* If 2 threads race to autobind, that is fine.  */
	if (err == -EBUSY)
		err = 0;

	return err;
}

/**
 * __netlink_ns_capable - General netlink message capability test
 * @nsp: NETLINK_CB of the socket buffer holding a netlink command from userspace.
 * @user_ns: The user namespace of the capability to use
 * @cap: The capability to use
 *
 * Test to see if the opener of the socket we received the message
 * from had when the netlink socket was created and the sender of the
 * message has has the capability @cap in the user namespace @user_ns.
 */
bool __netlink_ns_capable(const struct netlink_skb_parms *nsp,
			struct user_namespace *user_ns, int cap)
{
	return ((nsp->flags & NETLINK_SKB_DST) ||
		file_ns_capable(nsp->sk->sk_socket->file, user_ns, cap)) &&
		ns_capable(user_ns, cap);
}
EXPORT_SYMBOL(__netlink_ns_capable);

/**
 * netlink_ns_capable - General netlink message capability test
 * @skb: socket buffer holding a netlink command from userspace
 * @user_ns: The user namespace of the capability to use
 * @cap: The capability to use
 *
 * Test to see if the opener of the socket we received the message
 * from had when the netlink socket was created and the sender of the
 * message has has the capability @cap in the user namespace @user_ns.
 */
bool netlink_ns_capable(const struct sk_buff *skb,
			struct user_namespace *user_ns, int cap)
{
	return __netlink_ns_capable(&NETLINK_CB(skb), user_ns, cap);
}
EXPORT_SYMBOL(netlink_ns_capable);

/**
 * netlink_capable - Netlink global message capability test
 * @skb: socket buffer holding a netlink command from userspace
 * @cap: The capability to use
 *
 * Test to see if the opener of the socket we received the message
 * from had when the netlink socket was created and the sender of the
 * message has has the capability @cap in all user namespaces.
 */
bool netlink_capable(const struct sk_buff *skb, int cap)
{
	return netlink_ns_capable(skb, &init_user_ns, cap);
}
EXPORT_SYMBOL(netlink_capable);

/**
 * netlink_net_capable - Netlink network namespace message capability test
 * @skb: socket buffer holding a netlink command from userspace
 * @cap: The capability to use
 *
 * Test to see if the opener of the socket we received the message
 * from had when the netlink socket was created and the sender of the
 * message has has the capability @cap over the network namespace of
 * the socket we received the message from.
 */
bool netlink_net_capable(const struct sk_buff *skb, int cap)
{
	return netlink_ns_capable(skb, sock_net(skb->sk)->user_ns, cap);
}
EXPORT_SYMBOL(netlink_net_capable);

static inline int netlink_allowed(const struct socket *sock, unsigned int flag)
{
	return (nl_table[sock->sk->sk_protocol].flags & flag) ||
		ns_capable(sock_net(sock->sk)->user_ns, CAP_NET_ADMIN);
}

static void
netlink_update_subscriptions(struct sock *sk, unsigned int subscriptions)
{
	struct netlink_sock *nlk = nlk_sk(sk);

	if (nlk->subscriptions && !subscriptions)
		__sk_del_bind_node(sk);
	else if (!nlk->subscriptions && subscriptions)
		sk_add_bind_node(sk, &nl_table[sk->sk_protocol].mc_list);
	nlk->subscriptions = subscriptions;
}

static int netlink_realloc_groups(struct sock *sk)
{
	struct netlink_sock *nlk = nlk_sk(sk);
	unsigned int groups;
	unsigned long *new_groups;
	int err = 0;

	netlink_table_grab();

	groups = nl_table[sk->sk_protocol].groups;
	if (!nl_table[sk->sk_protocol].registered) {
		err = -ENOENT;
		goto out_unlock;
	}

	if (nlk->ngroups >= groups)
		goto out_unlock;

	new_groups = krealloc(nlk->groups, NLGRPSZ(groups), GFP_ATOMIC);
	if (new_groups == NULL) {
		err = -ENOMEM;
		goto out_unlock;
	}
	memset((char *)new_groups + NLGRPSZ(nlk->ngroups), 0,
	       NLGRPSZ(groups) - NLGRPSZ(nlk->ngroups));

	nlk->groups = new_groups;
	nlk->ngroups = groups;
 out_unlock:
	netlink_table_ungrab();
	return err;
}

static int netlink_bind(struct socket *sock, struct sockaddr *addr,
			int addr_len)
{
	struct sock *sk = sock->sk;
	struct net *net = sock_net(sk);
	struct netlink_sock *nlk = nlk_sk(sk);
	struct sockaddr_nl *nladdr = (struct sockaddr_nl *)addr;
	int err;

	if (addr_len < sizeof(struct sockaddr_nl))
		return -EINVAL;

	if (nladdr->nl_family != AF_NETLINK)
		return -EINVAL;

	/* Only superuser is allowed to listen multicasts */
	if (nladdr->nl_groups) {
		if (!netlink_allowed(sock, NL_CFG_F_NONROOT_RECV))
			return -EPERM;
		err = netlink_realloc_groups(sk);
		if (err)
			return err;
	}

	if (nlk->portid) {
		if (nladdr->nl_pid != nlk->portid)
			return -EINVAL;
	} else {
		err = nladdr->nl_pid ?
			netlink_insert(sk, net, nladdr->nl_pid) :
			netlink_autobind(sock);
		if (err)
			return err;
	}

	if (!nladdr->nl_groups && (nlk->groups == NULL || !(u32)nlk->groups[0]))
		return 0;

	netlink_table_grab();
	netlink_update_subscriptions(sk, nlk->subscriptions +
					 hweight32(nladdr->nl_groups) -
					 hweight32(nlk->groups[0]));
	nlk->groups[0] = (nlk->groups[0] & ~0xffffffffUL) | nladdr->nl_groups;
	netlink_update_listeners(sk);
	netlink_table_ungrab();

	if (nlk->netlink_bind && nlk->groups[0]) {
		int i;

		for (i=0; i<nlk->ngroups; i++) {
			if (test_bit(i, nlk->groups))
				nlk->netlink_bind(i);
		}
	}

	return 0;
}

static int netlink_connect(struct socket *sock, struct sockaddr *addr,
			   int alen, int flags)
{
	int err = 0;
	struct sock *sk = sock->sk;
	struct netlink_sock *nlk = nlk_sk(sk);
	struct sockaddr_nl *nladdr = (struct sockaddr_nl *)addr;

	if (alen < sizeof(addr->sa_family))
		return -EINVAL;

	if (addr->sa_family == AF_UNSPEC) {
		sk->sk_state	= NETLINK_UNCONNECTED;
		nlk->dst_portid	= 0;
		nlk->dst_group  = 0;
		return 0;
	}
	if (addr->sa_family != AF_NETLINK)
		return -EINVAL;

	if ((nladdr->nl_groups || nladdr->nl_pid) &&
<<<<<<< HEAD
	    !netlink_capable(sock, NL_NONROOT_SEND))
=======
	    !netlink_allowed(sock, NL_CFG_F_NONROOT_SEND))
>>>>>>> c3ade0e0
		return -EPERM;

	if (!nlk->portid)
		err = netlink_autobind(sock);

	if (err == 0) {
		sk->sk_state	= NETLINK_CONNECTED;
		nlk->dst_portid = nladdr->nl_pid;
		nlk->dst_group  = ffs(nladdr->nl_groups);
	}

	return err;
}

static int netlink_getname(struct socket *sock, struct sockaddr *addr,
			   int *addr_len, int peer)
{
	struct sock *sk = sock->sk;
	struct netlink_sock *nlk = nlk_sk(sk);
	DECLARE_SOCKADDR(struct sockaddr_nl *, nladdr, addr);

	nladdr->nl_family = AF_NETLINK;
	nladdr->nl_pad = 0;
	*addr_len = sizeof(*nladdr);

	if (peer) {
		nladdr->nl_pid = nlk->dst_portid;
		nladdr->nl_groups = netlink_group_mask(nlk->dst_group);
	} else {
		nladdr->nl_pid = nlk->portid;
		nladdr->nl_groups = nlk->groups ? nlk->groups[0] : 0;
	}
	return 0;
}

<<<<<<< HEAD
static void netlink_overrun(struct sock *sk)
{
	struct netlink_sock *nlk = nlk_sk(sk);

	if (!(nlk->flags & NETLINK_RECV_NO_ENOBUFS)) {
		if (!test_and_set_bit(0, &nlk_sk(sk)->state)) {
			sk->sk_err = ENOBUFS;
			sk->sk_error_report(sk);
		}
	}
	atomic_inc_unchecked(&sk->sk_drops);
}

static struct sock *netlink_getsockbypid(struct sock *ssk, u32 pid)
=======
static struct sock *netlink_getsockbyportid(struct sock *ssk, u32 portid)
>>>>>>> c3ade0e0
{
	struct sock *sock;
	struct netlink_sock *nlk;

	sock = netlink_lookup(sock_net(ssk), ssk->sk_protocol, portid);
	if (!sock)
		return ERR_PTR(-ECONNREFUSED);

	/* Don't bother queuing skb if kernel socket has no input function */
	nlk = nlk_sk(sock);
	if (sock->sk_state == NETLINK_CONNECTED &&
	    nlk->dst_portid != nlk_sk(ssk)->portid) {
		sock_put(sock);
		return ERR_PTR(-ECONNREFUSED);
	}
	return sock;
}

struct sock *netlink_getsockbyfilp(struct file *filp)
{
	struct inode *inode = file_inode(filp);
	struct sock *sock;

	if (!S_ISSOCK(inode->i_mode))
		return ERR_PTR(-ENOTSOCK);

	sock = SOCKET_I(inode)->sk;
	if (sock->sk_family != AF_NETLINK)
		return ERR_PTR(-EINVAL);

	sock_hold(sock);
	return sock;
}

static struct sk_buff *netlink_alloc_large_skb(unsigned int size,
					       int broadcast)
{
	struct sk_buff *skb;
	void *data;

	if (size <= NLMSG_GOODSIZE || broadcast)
		return alloc_skb(size, GFP_KERNEL);

	size = SKB_DATA_ALIGN(size) +
	       SKB_DATA_ALIGN(sizeof(struct skb_shared_info));

	data = vmalloc(size);
	if (data == NULL)
		return NULL;

	skb = build_skb(data, size);
	if (skb == NULL)
		vfree(data);
	else {
		skb->head_frag = 0;
		skb->destructor = netlink_skb_destructor;
	}

	return skb;
}

/*
 * Attach a skb to a netlink socket.
 * The caller must hold a reference to the destination socket. On error, the
 * reference is dropped. The skb is not send to the destination, just all
 * all error checks are performed and memory in the queue is reserved.
 * Return values:
 * < 0: error. skb freed, reference to sock dropped.
 * 0: continue
 * 1: repeat lookup - reference dropped while waiting for socket memory.
 */
int netlink_attachskb(struct sock *sk, struct sk_buff *skb,
		      long *timeo, struct sock *ssk)
{
	struct netlink_sock *nlk;

	nlk = nlk_sk(sk);

	if ((atomic_read(&sk->sk_rmem_alloc) > sk->sk_rcvbuf ||
	     test_bit(NETLINK_CONGESTED, &nlk->state)) &&
	    !netlink_skb_is_mmaped(skb)) {
		DECLARE_WAITQUEUE(wait, current);
		if (!*timeo) {
			if (!ssk || netlink_is_kernel(ssk))
				netlink_overrun(sk);
			sock_put(sk);
			kfree_skb(skb);
			return -EAGAIN;
		}

		__set_current_state(TASK_INTERRUPTIBLE);
		add_wait_queue(&nlk->wait, &wait);

		if ((atomic_read(&sk->sk_rmem_alloc) > sk->sk_rcvbuf ||
		     test_bit(NETLINK_CONGESTED, &nlk->state)) &&
		    !sock_flag(sk, SOCK_DEAD))
			*timeo = schedule_timeout(*timeo);

		__set_current_state(TASK_RUNNING);
		remove_wait_queue(&nlk->wait, &wait);
		sock_put(sk);

		if (signal_pending(current)) {
			kfree_skb(skb);
			return sock_intr_errno(*timeo);
		}
		return 1;
	}
	netlink_skb_set_owner_r(skb, sk);
	return 0;
}

static int __netlink_sendskb(struct sock *sk, struct sk_buff *skb)
{
	int len = skb->len;

	netlink_deliver_tap(skb);

#ifdef CONFIG_NETLINK_MMAP
	if (netlink_skb_is_mmaped(skb))
		netlink_queue_mmaped_skb(sk, skb);
	else if (netlink_rx_is_mmaped(sk))
		netlink_ring_set_copied(sk, skb);
	else
#endif /* CONFIG_NETLINK_MMAP */
		skb_queue_tail(&sk->sk_receive_queue, skb);
	sk->sk_data_ready(sk, len);
	return len;
}

int netlink_sendskb(struct sock *sk, struct sk_buff *skb)
{
	int len = __netlink_sendskb(sk, skb);

	sock_put(sk);
	return len;
}

void netlink_detachskb(struct sock *sk, struct sk_buff *skb)
{
	kfree_skb(skb);
	sock_put(sk);
}

static struct sk_buff *netlink_trim(struct sk_buff *skb, gfp_t allocation)
{
	int delta;

	WARN_ON(skb->sk != NULL);
	if (netlink_skb_is_mmaped(skb))
		return skb;

	delta = skb->end - skb->tail;
	if (is_vmalloc_addr(skb->head) || delta * 2 < skb->truesize)
		return skb;

	if (skb_shared(skb)) {
		struct sk_buff *nskb = skb_clone(skb, allocation);
		if (!nskb)
			return skb;
		consume_skb(skb);
		skb = nskb;
	}

	if (!pskb_expand_head(skb, 0, -delta, allocation))
		skb->truesize -= delta;

	return skb;
}

static int netlink_unicast_kernel(struct sock *sk, struct sk_buff *skb,
				  struct sock *ssk)
{
	int ret;
	struct netlink_sock *nlk = nlk_sk(sk);

	ret = -ECONNREFUSED;
	if (nlk->netlink_rcv != NULL) {
		ret = skb->len;
		netlink_skb_set_owner_r(skb, sk);
		NETLINK_CB(skb).sk = ssk;
		netlink_deliver_tap_kernel(sk, ssk, skb);
		nlk->netlink_rcv(skb);
		consume_skb(skb);
	} else {
		kfree_skb(skb);
	}
	sock_put(sk);
	return ret;
}

int netlink_unicast(struct sock *ssk, struct sk_buff *skb,
		    u32 portid, int nonblock)
{
	struct sock *sk;
	int err;
	long timeo;

	skb = netlink_trim(skb, gfp_any());

	timeo = sock_sndtimeo(ssk, nonblock);
retry:
	sk = netlink_getsockbyportid(ssk, portid);
	if (IS_ERR(sk)) {
		kfree_skb(skb);
		return PTR_ERR(sk);
	}
	if (netlink_is_kernel(sk))
		return netlink_unicast_kernel(sk, skb, ssk);

	if (sk_filter(sk, skb)) {
		err = skb->len;
		kfree_skb(skb);
		sock_put(sk);
		return err;
	}

	err = netlink_attachskb(sk, skb, &timeo, ssk);
	if (err == 1)
		goto retry;
	if (err)
		return err;

	return netlink_sendskb(sk, skb);
}
EXPORT_SYMBOL(netlink_unicast);

struct sk_buff *netlink_alloc_skb(struct sock *ssk, unsigned int size,
				  u32 dst_portid, gfp_t gfp_mask)
{
#ifdef CONFIG_NETLINK_MMAP
	struct sock *sk = NULL;
	struct sk_buff *skb;
	struct netlink_ring *ring;
	struct nl_mmap_hdr *hdr;
	unsigned int maxlen;

	sk = netlink_getsockbyportid(ssk, dst_portid);
	if (IS_ERR(sk))
		goto out;

	ring = &nlk_sk(sk)->rx_ring;
	/* fast-path without atomic ops for common case: non-mmaped receiver */
	if (ring->pg_vec == NULL)
		goto out_put;

	if (ring->frame_size - NL_MMAP_HDRLEN < size)
		goto out_put;

	skb = alloc_skb_head(gfp_mask);
	if (skb == NULL)
		goto err1;

	spin_lock_bh(&sk->sk_receive_queue.lock);
	/* check again under lock */
	if (ring->pg_vec == NULL)
		goto out_free;

	/* check again under lock */
	maxlen = ring->frame_size - NL_MMAP_HDRLEN;
	if (maxlen < size)
		goto out_free;

	netlink_forward_ring(ring);
	hdr = netlink_current_frame(ring, NL_MMAP_STATUS_UNUSED);
	if (hdr == NULL)
		goto err2;
	netlink_ring_setup_skb(skb, sk, ring, hdr);
	netlink_set_status(hdr, NL_MMAP_STATUS_RESERVED);
	atomic_inc(&ring->pending);
	netlink_increment_head(ring);

	spin_unlock_bh(&sk->sk_receive_queue.lock);
	return skb;

err2:
	kfree_skb(skb);
	spin_unlock_bh(&sk->sk_receive_queue.lock);
	netlink_overrun(sk);
err1:
	sock_put(sk);
	return NULL;

out_free:
	kfree_skb(skb);
	spin_unlock_bh(&sk->sk_receive_queue.lock);
out_put:
	sock_put(sk);
out:
#endif
	return alloc_skb(size, gfp_mask);
}
EXPORT_SYMBOL_GPL(netlink_alloc_skb);

int netlink_has_listeners(struct sock *sk, unsigned int group)
{
	int res = 0;
	struct listeners *listeners;

	BUG_ON(!netlink_is_kernel(sk));

	rcu_read_lock();
	listeners = rcu_dereference(nl_table[sk->sk_protocol].listeners);

	if (listeners && group - 1 < nl_table[sk->sk_protocol].groups)
		res = test_bit(group - 1, listeners->masks);

	rcu_read_unlock();

	return res;
}
EXPORT_SYMBOL_GPL(netlink_has_listeners);

static int netlink_broadcast_deliver(struct sock *sk, struct sk_buff *skb)
{
	struct netlink_sock *nlk = nlk_sk(sk);

	if (atomic_read(&sk->sk_rmem_alloc) <= sk->sk_rcvbuf &&
<<<<<<< HEAD
	    !test_bit(0, &nlk->state)) {
		skb_set_owner_r(skb, sk);
		__netlink_sendskb(sk, skb);
		return atomic_read(&sk->sk_rmem_alloc) > sk->sk_rcvbuf;
=======
	    !test_bit(NETLINK_CONGESTED, &nlk->state)) {
		netlink_skb_set_owner_r(skb, sk);
		__netlink_sendskb(sk, skb);
		return atomic_read(&sk->sk_rmem_alloc) > (sk->sk_rcvbuf >> 1);
>>>>>>> c3ade0e0
	}
	return -1;
}

struct netlink_broadcast_data {
	struct sock *exclude_sk;
	struct net *net;
	u32 portid;
	u32 group;
	int failure;
	int delivery_failure;
	int congested;
	int delivered;
	gfp_t allocation;
	struct sk_buff *skb, *skb2;
	int (*tx_filter)(struct sock *dsk, struct sk_buff *skb, void *data);
	void *tx_data;
};

static int do_one_broadcast(struct sock *sk,
				   struct netlink_broadcast_data *p)
{
	struct netlink_sock *nlk = nlk_sk(sk);
	int val;

	if (p->exclude_sk == sk)
		goto out;

	if (nlk->portid == p->portid || p->group - 1 >= nlk->ngroups ||
	    !test_bit(p->group - 1, nlk->groups))
		goto out;

	if (!net_eq(sock_net(sk), p->net))
		goto out;

	if (p->failure) {
		netlink_overrun(sk);
		goto out;
	}

	sock_hold(sk);
	if (p->skb2 == NULL) {
		if (skb_shared(p->skb)) {
			p->skb2 = skb_clone(p->skb, p->allocation);
		} else {
			p->skb2 = skb_get(p->skb);
			/*
			 * skb ownership may have been set when
			 * delivered to a previous socket.
			 */
			skb_orphan(p->skb2);
		}
	}
	if (p->skb2 == NULL) {
		netlink_overrun(sk);
		/* Clone failed. Notify ALL listeners. */
		p->failure = 1;
		if (nlk->flags & NETLINK_BROADCAST_SEND_ERROR)
			p->delivery_failure = 1;
	} else if (p->tx_filter && p->tx_filter(sk, p->skb2, p->tx_data)) {
		kfree_skb(p->skb2);
		p->skb2 = NULL;
	} else if (sk_filter(sk, p->skb2)) {
		kfree_skb(p->skb2);
		p->skb2 = NULL;
	} else if ((val = netlink_broadcast_deliver(sk, p->skb2)) < 0) {
		netlink_overrun(sk);
		if (nlk->flags & NETLINK_BROADCAST_SEND_ERROR)
			p->delivery_failure = 1;
	} else {
		p->congested |= val;
		p->delivered = 1;
		p->skb2 = NULL;
	}
	sock_put(sk);

out:
	return 0;
}

int netlink_broadcast_filtered(struct sock *ssk, struct sk_buff *skb, u32 portid,
	u32 group, gfp_t allocation,
	int (*filter)(struct sock *dsk, struct sk_buff *skb, void *data),
	void *filter_data)
{
	struct net *net = sock_net(ssk);
	struct netlink_broadcast_data info;
	struct sock *sk;

	skb = netlink_trim(skb, allocation);

	info.exclude_sk = ssk;
	info.net = net;
	info.portid = portid;
	info.group = group;
	info.failure = 0;
	info.delivery_failure = 0;
	info.congested = 0;
	info.delivered = 0;
	info.allocation = allocation;
	info.skb = skb;
	info.skb2 = NULL;
	info.tx_filter = filter;
	info.tx_data = filter_data;

	/* While we sleep in clone, do not allow to change socket list */

	netlink_lock_table();

	sk_for_each_bound(sk, &nl_table[ssk->sk_protocol].mc_list)
		do_one_broadcast(sk, &info);

	consume_skb(skb);

	netlink_unlock_table();

	if (info.delivery_failure) {
		kfree_skb(info.skb2);
		return -ENOBUFS;
	}
	consume_skb(info.skb2);

	if (info.delivered) {
		if (info.congested && (allocation & __GFP_WAIT))
			yield();
		return 0;
	}
	return -ESRCH;
}
EXPORT_SYMBOL(netlink_broadcast_filtered);

int netlink_broadcast(struct sock *ssk, struct sk_buff *skb, u32 portid,
		      u32 group, gfp_t allocation)
{
	return netlink_broadcast_filtered(ssk, skb, portid, group, allocation,
		NULL, NULL);
}
EXPORT_SYMBOL(netlink_broadcast);

struct netlink_set_err_data {
	struct sock *exclude_sk;
	u32 portid;
	u32 group;
	int code;
};

static int do_one_set_err(struct sock *sk, struct netlink_set_err_data *p)
{
	struct netlink_sock *nlk = nlk_sk(sk);
	int ret = 0;

	if (sk == p->exclude_sk)
		goto out;

	if (!net_eq(sock_net(sk), sock_net(p->exclude_sk)))
		goto out;

	if (nlk->portid == p->portid || p->group - 1 >= nlk->ngroups ||
	    !test_bit(p->group - 1, nlk->groups))
		goto out;

	if (p->code == ENOBUFS && nlk->flags & NETLINK_RECV_NO_ENOBUFS) {
		ret = 1;
		goto out;
	}

	sk->sk_err = p->code;
	sk->sk_error_report(sk);
out:
	return ret;
}

/**
 * netlink_set_err - report error to broadcast listeners
 * @ssk: the kernel netlink socket, as returned by netlink_kernel_create()
 * @portid: the PORTID of a process that we want to skip (if any)
 * @group: the broadcast group that will notice the error
 * @code: error code, must be negative (as usual in kernelspace)
 *
 * This function returns the number of broadcast listeners that have set the
 * NETLINK_RECV_NO_ENOBUFS socket option.
 */
int netlink_set_err(struct sock *ssk, u32 portid, u32 group, int code)
{
	struct netlink_set_err_data info;
	struct sock *sk;
	int ret = 0;

	info.exclude_sk = ssk;
	info.portid = portid;
	info.group = group;
	/* sk->sk_err wants a positive error value */
	info.code = -code;

	read_lock(&nl_table_lock);

	sk_for_each_bound(sk, &nl_table[ssk->sk_protocol].mc_list)
		ret += do_one_set_err(sk, &info);

	read_unlock(&nl_table_lock);
	return ret;
}
EXPORT_SYMBOL(netlink_set_err);

/* must be called with netlink table grabbed */
static void netlink_update_socket_mc(struct netlink_sock *nlk,
				     unsigned int group,
				     int is_new)
{
	int old, new = !!is_new, subscriptions;

	old = test_bit(group - 1, nlk->groups);
	subscriptions = nlk->subscriptions - old + new;
	if (new)
		__set_bit(group - 1, nlk->groups);
	else
		__clear_bit(group - 1, nlk->groups);
	netlink_update_subscriptions(&nlk->sk, subscriptions);
	netlink_update_listeners(&nlk->sk);
}

static int netlink_setsockopt(struct socket *sock, int level, int optname,
			      char __user *optval, unsigned int optlen)
{
	struct sock *sk = sock->sk;
	struct netlink_sock *nlk = nlk_sk(sk);
	unsigned int val = 0;
	int err;

	if (level != SOL_NETLINK)
		return -ENOPROTOOPT;

	if (optname != NETLINK_RX_RING && optname != NETLINK_TX_RING &&
	    optlen >= sizeof(int) &&
	    get_user(val, (unsigned int __user *)optval))
		return -EFAULT;

	switch (optname) {
	case NETLINK_PKTINFO:
		if (val)
			nlk->flags |= NETLINK_RECV_PKTINFO;
		else
			nlk->flags &= ~NETLINK_RECV_PKTINFO;
		err = 0;
		break;
	case NETLINK_ADD_MEMBERSHIP:
	case NETLINK_DROP_MEMBERSHIP: {
		if (!netlink_allowed(sock, NL_CFG_F_NONROOT_RECV))
			return -EPERM;
		err = netlink_realloc_groups(sk);
		if (err)
			return err;
		if (!val || val - 1 >= nlk->ngroups)
			return -EINVAL;
		netlink_table_grab();
		netlink_update_socket_mc(nlk, val,
					 optname == NETLINK_ADD_MEMBERSHIP);
		netlink_table_ungrab();

		if (nlk->netlink_bind)
			nlk->netlink_bind(val);

		err = 0;
		break;
	}
	case NETLINK_BROADCAST_ERROR:
		if (val)
			nlk->flags |= NETLINK_BROADCAST_SEND_ERROR;
		else
			nlk->flags &= ~NETLINK_BROADCAST_SEND_ERROR;
		err = 0;
		break;
	case NETLINK_NO_ENOBUFS:
		if (val) {
			nlk->flags |= NETLINK_RECV_NO_ENOBUFS;
			clear_bit(NETLINK_CONGESTED, &nlk->state);
			wake_up_interruptible(&nlk->wait);
		} else {
			nlk->flags &= ~NETLINK_RECV_NO_ENOBUFS;
		}
		err = 0;
		break;
#ifdef CONFIG_NETLINK_MMAP
	case NETLINK_RX_RING:
	case NETLINK_TX_RING: {
		struct nl_mmap_req req;

		/* Rings might consume more memory than queue limits, require
		 * CAP_NET_ADMIN.
		 */
		if (!capable(CAP_NET_ADMIN))
			return -EPERM;
		if (optlen < sizeof(req))
			return -EINVAL;
		if (copy_from_user(&req, optval, sizeof(req)))
			return -EFAULT;
		err = netlink_set_ring(sk, &req, false,
				       optname == NETLINK_TX_RING);
		break;
	}
#endif /* CONFIG_NETLINK_MMAP */
	default:
		err = -ENOPROTOOPT;
	}
	return err;
}

static int netlink_getsockopt(struct socket *sock, int level, int optname,
			      char __user *optval, int __user *optlen)
{
	struct sock *sk = sock->sk;
	struct netlink_sock *nlk = nlk_sk(sk);
	int len, val, err;

	if (level != SOL_NETLINK)
		return -ENOPROTOOPT;

	if (get_user(len, optlen))
		return -EFAULT;
	if (len < 0)
		return -EINVAL;

	switch (optname) {
	case NETLINK_PKTINFO:
		if (len < sizeof(int))
			return -EINVAL;
		len = sizeof(int);
		val = nlk->flags & NETLINK_RECV_PKTINFO ? 1 : 0;
		if (put_user(len, optlen) ||
		    put_user(val, optval))
			return -EFAULT;
		err = 0;
		break;
	case NETLINK_BROADCAST_ERROR:
		if (len < sizeof(int))
			return -EINVAL;
		len = sizeof(int);
		val = nlk->flags & NETLINK_BROADCAST_SEND_ERROR ? 1 : 0;
		if (put_user(len, optlen) ||
		    put_user(val, optval))
			return -EFAULT;
		err = 0;
		break;
	case NETLINK_NO_ENOBUFS:
		if (len < sizeof(int))
			return -EINVAL;
		len = sizeof(int);
		val = nlk->flags & NETLINK_RECV_NO_ENOBUFS ? 1 : 0;
		if (put_user(len, optlen) ||
		    put_user(val, optval))
			return -EFAULT;
		err = 0;
		break;
	default:
		err = -ENOPROTOOPT;
	}
	return err;
}

static void netlink_cmsg_recv_pktinfo(struct msghdr *msg, struct sk_buff *skb)
{
	struct nl_pktinfo info;

	info.group = NETLINK_CB(skb).dst_group;
	put_cmsg(msg, SOL_NETLINK, NETLINK_PKTINFO, sizeof(info), &info);
}

static int netlink_sendmsg(struct kiocb *kiocb, struct socket *sock,
			   struct msghdr *msg, size_t len)
{
	struct sock_iocb *siocb = kiocb_to_siocb(kiocb);
	struct sock *sk = sock->sk;
	struct netlink_sock *nlk = nlk_sk(sk);
	DECLARE_SOCKADDR(struct sockaddr_nl *, addr, msg->msg_name);
	u32 dst_portid;
	u32 dst_group;
	struct sk_buff *skb;
	int err;
	struct scm_cookie scm;
	u32 netlink_skb_flags = 0;

	if (msg->msg_flags&MSG_OOB)
		return -EOPNOTSUPP;

	if (NULL == siocb->scm)
		siocb->scm = &scm;

	err = scm_send(sock, msg, siocb->scm, true);
	if (err < 0)
		return err;

	if (msg->msg_namelen) {
		err = -EINVAL;
		if (addr->nl_family != AF_NETLINK)
			goto out;
		dst_portid = addr->nl_pid;
		dst_group = ffs(addr->nl_groups);
		err =  -EPERM;
<<<<<<< HEAD
		if ((dst_group || dst_pid) &&
		    !netlink_capable(sock, NL_NONROOT_SEND))
=======
		if ((dst_group || dst_portid) &&
		    !netlink_allowed(sock, NL_CFG_F_NONROOT_SEND))
>>>>>>> c3ade0e0
			goto out;
		netlink_skb_flags |= NETLINK_SKB_DST;
	} else {
		dst_portid = nlk->dst_portid;
		dst_group = nlk->dst_group;
	}

	if (!nlk->portid) {
		err = netlink_autobind(sock);
		if (err)
			goto out;
	}

	if (netlink_tx_is_mmaped(sk) &&
	    msg->msg_iov->iov_base == NULL) {
		err = netlink_mmap_sendmsg(sk, msg, dst_portid, dst_group,
					   siocb);
		goto out;
	}

	err = -EMSGSIZE;
	if (len > sk->sk_sndbuf - 32)
		goto out;
	err = -ENOBUFS;
	skb = netlink_alloc_large_skb(len, dst_group);
	if (skb == NULL)
		goto out;

	NETLINK_CB(skb).portid	= nlk->portid;
	NETLINK_CB(skb).dst_group = dst_group;
	NETLINK_CB(skb).creds	= siocb->scm->creds;
	NETLINK_CB(skb).flags	= netlink_skb_flags;

	err = -EFAULT;
	if (memcpy_fromiovec(skb_put(skb, len), msg->msg_iov, len)) {
		kfree_skb(skb);
		goto out;
	}

	err = security_netlink_send(sk, skb);
	if (err) {
		kfree_skb(skb);
		goto out;
	}

	if (dst_group) {
		atomic_inc(&skb->users);
		netlink_broadcast(sk, skb, dst_portid, dst_group, GFP_KERNEL);
	}
	err = netlink_unicast(sk, skb, dst_portid, msg->msg_flags&MSG_DONTWAIT);

out:
	scm_destroy(siocb->scm);
	return err;
}

static int netlink_recvmsg(struct kiocb *kiocb, struct socket *sock,
			   struct msghdr *msg, size_t len,
			   int flags)
{
	struct sock_iocb *siocb = kiocb_to_siocb(kiocb);
	struct scm_cookie scm;
	struct sock *sk = sock->sk;
	struct netlink_sock *nlk = nlk_sk(sk);
	int noblock = flags&MSG_DONTWAIT;
	size_t copied;
	struct sk_buff *skb, *data_skb;
	int err, ret;

	if (flags&MSG_OOB)
		return -EOPNOTSUPP;

	copied = 0;

	skb = skb_recv_datagram(sk, flags, noblock, &err);
	if (skb == NULL)
		goto out;

	data_skb = skb;

#ifdef CONFIG_COMPAT_NETLINK_MESSAGES
	if (unlikely(skb_shinfo(skb)->frag_list)) {
		/*
		 * If this skb has a frag_list, then here that means that we
		 * will have to use the frag_list skb's data for compat tasks
		 * and the regular skb's data for normal (non-compat) tasks.
		 *
		 * If we need to send the compat skb, assign it to the
		 * 'data_skb' variable so that it will be used below for data
		 * copying. We keep 'skb' for everything else, including
		 * freeing both later.
		 */
		if (flags & MSG_CMSG_COMPAT)
			data_skb = skb_shinfo(skb)->frag_list;
	}
#endif

	copied = data_skb->len;
	if (len < copied) {
		msg->msg_flags |= MSG_TRUNC;
		copied = len;
	}

	skb_reset_transport_header(data_skb);
	err = skb_copy_datagram_iovec(data_skb, 0, msg->msg_iov, copied);

	if (msg->msg_name) {
		DECLARE_SOCKADDR(struct sockaddr_nl *, addr, msg->msg_name);
		addr->nl_family = AF_NETLINK;
		addr->nl_pad    = 0;
		addr->nl_pid	= NETLINK_CB(skb).portid;
		addr->nl_groups	= netlink_group_mask(NETLINK_CB(skb).dst_group);
		msg->msg_namelen = sizeof(*addr);
	}

	if (nlk->flags & NETLINK_RECV_PKTINFO)
		netlink_cmsg_recv_pktinfo(msg, skb);

	if (NULL == siocb->scm) {
		memset(&scm, 0, sizeof(scm));
		siocb->scm = &scm;
	}
	siocb->scm->creds = *NETLINK_CREDS(skb);
	if (flags & MSG_TRUNC)
		copied = data_skb->len;

	skb_free_datagram(sk, skb);

	if (nlk->cb_running &&
	    atomic_read(&sk->sk_rmem_alloc) <= sk->sk_rcvbuf / 2) {
		ret = netlink_dump(sk);
		if (ret) {
			sk->sk_err = ret;
			sk->sk_error_report(sk);
		}
	}

	scm_recv(sock, msg, siocb->scm, flags);
out:
	netlink_rcv_wake(sk);
	return err ? : copied;
}

static void netlink_data_ready(struct sock *sk, int len)
{
	BUG();
}

/*
 *	We export these functions to other modules. They provide a
 *	complete set of kernel non-blocking support for message
 *	queueing.
 */

struct sock *
__netlink_kernel_create(struct net *net, int unit, struct module *module,
			struct netlink_kernel_cfg *cfg)
{
	struct socket *sock;
	struct sock *sk;
	struct netlink_sock *nlk;
	struct listeners *listeners = NULL;
	struct mutex *cb_mutex = cfg ? cfg->cb_mutex : NULL;
	unsigned int groups;

	BUG_ON(!nl_table);

	if (unit < 0 || unit >= MAX_LINKS)
		return NULL;

	if (sock_create_lite(PF_NETLINK, SOCK_DGRAM, unit, &sock))
		return NULL;

	/*
	 * We have to just have a reference on the net from sk, but don't
	 * get_net it. Besides, we cannot get and then put the net here.
	 * So we create one inside init_net and the move it to net.
	 */

	if (__netlink_create(&init_net, sock, cb_mutex, unit) < 0)
		goto out_sock_release_nosk;

	sk = sock->sk;
	sk_change_net(sk, net);

	if (!cfg || cfg->groups < 32)
		groups = 32;
	else
		groups = cfg->groups;

	listeners = kzalloc(sizeof(*listeners) + NLGRPSZ(groups), GFP_KERNEL);
	if (!listeners)
		goto out_sock_release;

	sk->sk_data_ready = netlink_data_ready;
	if (cfg && cfg->input)
		nlk_sk(sk)->netlink_rcv = cfg->input;

	if (netlink_insert(sk, net, 0))
		goto out_sock_release;

	nlk = nlk_sk(sk);
	nlk->flags |= NETLINK_KERNEL_SOCKET;

	netlink_table_grab();
	if (!nl_table[unit].registered) {
		nl_table[unit].groups = groups;
		rcu_assign_pointer(nl_table[unit].listeners, listeners);
		nl_table[unit].cb_mutex = cb_mutex;
		nl_table[unit].module = module;
		if (cfg) {
			nl_table[unit].bind = cfg->bind;
			nl_table[unit].flags = cfg->flags;
			if (cfg->compare)
				nl_table[unit].compare = cfg->compare;
		}
		nl_table[unit].registered = 1;
	} else {
		kfree(listeners);
		nl_table[unit].registered++;
	}
	netlink_table_ungrab();
	return sk;

out_sock_release:
	kfree(listeners);
	netlink_kernel_release(sk);
	return NULL;

out_sock_release_nosk:
	sock_release(sock);
	return NULL;
}
EXPORT_SYMBOL(__netlink_kernel_create);

void
netlink_kernel_release(struct sock *sk)
{
	sk_release_kernel(sk);
}
EXPORT_SYMBOL(netlink_kernel_release);

int __netlink_change_ngroups(struct sock *sk, unsigned int groups)
{
	struct listeners *new, *old;
	struct netlink_table *tbl = &nl_table[sk->sk_protocol];

	if (groups < 32)
		groups = 32;

	if (NLGRPSZ(tbl->groups) < NLGRPSZ(groups)) {
		new = kzalloc(sizeof(*new) + NLGRPSZ(groups), GFP_ATOMIC);
		if (!new)
			return -ENOMEM;
		old = nl_deref_protected(tbl->listeners);
		memcpy(new->masks, old->masks, NLGRPSZ(tbl->groups));
		rcu_assign_pointer(tbl->listeners, new);

		kfree_rcu(old, rcu);
	}
	tbl->groups = groups;

	return 0;
}

/**
 * netlink_change_ngroups - change number of multicast groups
 *
 * This changes the number of multicast groups that are available
 * on a certain netlink family. Note that it is not possible to
 * change the number of groups to below 32. Also note that it does
 * not implicitly call netlink_clear_multicast_users() when the
 * number of groups is reduced.
 *
 * @sk: The kernel netlink socket, as returned by netlink_kernel_create().
 * @groups: The new number of groups.
 */
int netlink_change_ngroups(struct sock *sk, unsigned int groups)
{
	int err;

	netlink_table_grab();
	err = __netlink_change_ngroups(sk, groups);
	netlink_table_ungrab();

	return err;
}

void __netlink_clear_multicast_users(struct sock *ksk, unsigned int group)
{
	struct sock *sk;
	struct netlink_table *tbl = &nl_table[ksk->sk_protocol];

	sk_for_each_bound(sk, &tbl->mc_list)
		netlink_update_socket_mc(nlk_sk(sk), group, 0);
}

struct nlmsghdr *
__nlmsg_put(struct sk_buff *skb, u32 portid, u32 seq, int type, int len, int flags)
{
	struct nlmsghdr *nlh;
	int size = nlmsg_msg_size(len);

	nlh = (struct nlmsghdr*)skb_put(skb, NLMSG_ALIGN(size));
	nlh->nlmsg_type = type;
	nlh->nlmsg_len = size;
	nlh->nlmsg_flags = flags;
	nlh->nlmsg_pid = portid;
	nlh->nlmsg_seq = seq;
	if (!__builtin_constant_p(size) || NLMSG_ALIGN(size) - size != 0)
		memset(nlmsg_data(nlh) + len, 0, NLMSG_ALIGN(size) - size);
	return nlh;
}
EXPORT_SYMBOL(__nlmsg_put);

/*
 * It looks a bit ugly.
 * It would be better to create kernel thread.
 */

static int netlink_dump(struct sock *sk)
{
	struct netlink_sock *nlk = nlk_sk(sk);
	struct netlink_callback *cb;
	struct sk_buff *skb = NULL;
	struct nlmsghdr *nlh;
	int len, err = -ENOBUFS;
	int alloc_size;

	mutex_lock(nlk->cb_mutex);
	if (!nlk->cb_running) {
		err = -EINVAL;
		goto errout_skb;
	}

	cb = &nlk->cb;
	alloc_size = max_t(int, cb->min_dump_alloc, NLMSG_GOODSIZE);

	if (!netlink_rx_is_mmaped(sk) &&
	    atomic_read(&sk->sk_rmem_alloc) >= sk->sk_rcvbuf)
		goto errout_skb;
	skb = netlink_alloc_skb(sk, alloc_size, nlk->portid, GFP_KERNEL);
	if (!skb)
		goto errout_skb;
	netlink_skb_set_owner_r(skb, sk);

	len = cb->dump(skb, cb);

	if (len > 0) {
		mutex_unlock(nlk->cb_mutex);

		if (sk_filter(sk, skb))
			kfree_skb(skb);
		else
			__netlink_sendskb(sk, skb);
		return 0;
	}

	nlh = nlmsg_put_answer(skb, cb, NLMSG_DONE, sizeof(len), NLM_F_MULTI);
	if (!nlh)
		goto errout_skb;

	nl_dump_check_consistent(cb, nlh);

	memcpy(nlmsg_data(nlh), &len, sizeof(len));

	if (sk_filter(sk, skb))
		kfree_skb(skb);
	else
		__netlink_sendskb(sk, skb);

	if (cb->done)
		cb->done(cb);

	nlk->cb_running = false;
	mutex_unlock(nlk->cb_mutex);
	module_put(cb->module);
	consume_skb(cb->skb);
	return 0;

errout_skb:
	mutex_unlock(nlk->cb_mutex);
	kfree_skb(skb);
	return err;
}

int __netlink_dump_start(struct sock *ssk, struct sk_buff *skb,
			 const struct nlmsghdr *nlh,
			 struct netlink_dump_control *control)
{
	struct netlink_callback *cb;
	struct sock *sk;
	struct netlink_sock *nlk;
	int ret;

	/* Memory mapped dump requests need to be copied to avoid looping
	 * on the pending state in netlink_mmap_sendmsg() while the CB hold
	 * a reference to the skb.
	 */
	if (netlink_skb_is_mmaped(skb)) {
		skb = skb_copy(skb, GFP_KERNEL);
		if (skb == NULL)
			return -ENOBUFS;
	} else
		atomic_inc(&skb->users);

	sk = netlink_lookup(sock_net(ssk), ssk->sk_protocol, NETLINK_CB(skb).portid);
	if (sk == NULL) {
		ret = -ECONNREFUSED;
		goto error_free;
	}

	nlk = nlk_sk(sk);
	mutex_lock(nlk->cb_mutex);
	/* A dump is in progress... */
	if (nlk->cb_running) {
		ret = -EBUSY;
		goto error_unlock;
	}
	/* add reference of module which cb->dump belongs to */
	if (!try_module_get(control->module)) {
		ret = -EPROTONOSUPPORT;
		goto error_unlock;
	}

	cb = &nlk->cb;
	memset(cb, 0, sizeof(*cb));
	cb->dump = control->dump;
	cb->done = control->done;
	cb->nlh = nlh;
	cb->data = control->data;
	cb->module = control->module;
	cb->min_dump_alloc = control->min_dump_alloc;
	cb->skb = skb;

	nlk->cb_running = true;

	mutex_unlock(nlk->cb_mutex);

	ret = netlink_dump(sk);
	sock_put(sk);

	if (ret)
		return ret;

	/* We successfully started a dump, by returning -EINTR we
	 * signal not to send ACK even if it was requested.
	 */
	return -EINTR;

error_unlock:
	sock_put(sk);
	mutex_unlock(nlk->cb_mutex);
error_free:
	kfree_skb(skb);
	return ret;
}
EXPORT_SYMBOL(__netlink_dump_start);

void netlink_ack(struct sk_buff *in_skb, struct nlmsghdr *nlh, int err)
{
	struct sk_buff *skb;
	struct nlmsghdr *rep;
	struct nlmsgerr *errmsg;
	size_t payload = sizeof(*errmsg);

	/* error messages get the original request appened */
	if (err)
		payload += nlmsg_len(nlh);

	skb = netlink_alloc_skb(in_skb->sk, nlmsg_total_size(payload),
				NETLINK_CB(in_skb).portid, GFP_KERNEL);
	if (!skb) {
		struct sock *sk;

		sk = netlink_lookup(sock_net(in_skb->sk),
				    in_skb->sk->sk_protocol,
				    NETLINK_CB(in_skb).portid);
		if (sk) {
			sk->sk_err = ENOBUFS;
			sk->sk_error_report(sk);
			sock_put(sk);
		}
		return;
	}

	rep = __nlmsg_put(skb, NETLINK_CB(in_skb).portid, nlh->nlmsg_seq,
			  NLMSG_ERROR, payload, 0);
	errmsg = nlmsg_data(rep);
	errmsg->error = err;
	memcpy(&errmsg->msg, nlh, err ? nlh->nlmsg_len : sizeof(*nlh));
	netlink_unicast(in_skb->sk, skb, NETLINK_CB(in_skb).portid, MSG_DONTWAIT);
}
EXPORT_SYMBOL(netlink_ack);

int netlink_rcv_skb(struct sk_buff *skb, int (*cb)(struct sk_buff *,
						     struct nlmsghdr *))
{
	struct nlmsghdr *nlh;
	int err;

	while (skb->len >= nlmsg_total_size(0)) {
		int msglen;

		nlh = nlmsg_hdr(skb);
		err = 0;

		if (nlh->nlmsg_len < NLMSG_HDRLEN || skb->len < nlh->nlmsg_len)
			return 0;

		/* Only requests are handled by the kernel */
		if (!(nlh->nlmsg_flags & NLM_F_REQUEST))
			goto ack;

		/* Skip control messages */
		if (nlh->nlmsg_type < NLMSG_MIN_TYPE)
			goto ack;

		err = cb(skb, nlh);
		if (err == -EINTR)
			goto skip;

ack:
		if (nlh->nlmsg_flags & NLM_F_ACK || err)
			netlink_ack(skb, nlh, err);

skip:
		msglen = NLMSG_ALIGN(nlh->nlmsg_len);
		if (msglen > skb->len)
			msglen = skb->len;
		skb_pull(skb, msglen);
	}

	return 0;
}
EXPORT_SYMBOL(netlink_rcv_skb);

/**
 * nlmsg_notify - send a notification netlink message
 * @sk: netlink socket to use
 * @skb: notification message
 * @portid: destination netlink portid for reports or 0
 * @group: destination multicast group or 0
 * @report: 1 to report back, 0 to disable
 * @flags: allocation flags
 */
int nlmsg_notify(struct sock *sk, struct sk_buff *skb, u32 portid,
		 unsigned int group, int report, gfp_t flags)
{
	int err = 0;

	if (group) {
		int exclude_portid = 0;

		if (report) {
			atomic_inc(&skb->users);
			exclude_portid = portid;
		}

		/* errors reported via destination sk->sk_err, but propagate
		 * delivery errors if NETLINK_BROADCAST_ERROR flag is set */
		err = nlmsg_multicast(sk, skb, exclude_portid, group, flags);
	}

	if (report) {
		int err2;

		err2 = nlmsg_unicast(sk, skb, portid);
		if (!err || err == -ESRCH)
			err = err2;
	}

	return err;
}
EXPORT_SYMBOL(nlmsg_notify);

#ifdef CONFIG_PROC_FS
struct nl_seq_iter {
	struct seq_net_private p;
	int link;
	int hash_idx;
};

static struct sock *netlink_seq_socket_idx(struct seq_file *seq, loff_t pos)
{
	struct nl_seq_iter *iter = seq->private;
	int i, j;
	struct sock *s;
	loff_t off = 0;

	for (i = 0; i < MAX_LINKS; i++) {
		struct nl_portid_hash *hash = &nl_table[i].hash;

		for (j = 0; j <= hash->mask; j++) {
			sk_for_each(s, &hash->table[j]) {
				if (sock_net(s) != seq_file_net(seq))
					continue;
				if (off == pos) {
					iter->link = i;
					iter->hash_idx = j;
					return s;
				}
				++off;
			}
		}
	}
	return NULL;
}

static void *netlink_seq_start(struct seq_file *seq, loff_t *pos)
	__acquires(nl_table_lock)
{
	read_lock(&nl_table_lock);
	return *pos ? netlink_seq_socket_idx(seq, *pos - 1) : SEQ_START_TOKEN;
}

static void *netlink_seq_next(struct seq_file *seq, void *v, loff_t *pos)
{
	struct sock *s;
	struct nl_seq_iter *iter;
	struct net *net;
	int i, j;

	++*pos;

	if (v == SEQ_START_TOKEN)
		return netlink_seq_socket_idx(seq, 0);

	net = seq_file_net(seq);
	iter = seq->private;
	s = v;
	do {
		s = sk_next(s);
	} while (s && !nl_table[s->sk_protocol].compare(net, s));
	if (s)
		return s;

	i = iter->link;
	j = iter->hash_idx + 1;

	do {
		struct nl_portid_hash *hash = &nl_table[i].hash;

		for (; j <= hash->mask; j++) {
			s = sk_head(&hash->table[j]);

			while (s && !nl_table[s->sk_protocol].compare(net, s))
				s = sk_next(s);
			if (s) {
				iter->link = i;
				iter->hash_idx = j;
				return s;
			}
		}

		j = 0;
	} while (++i < MAX_LINKS);

	return NULL;
}

static void netlink_seq_stop(struct seq_file *seq, void *v)
	__releases(nl_table_lock)
{
	read_unlock(&nl_table_lock);
}


static int netlink_seq_show(struct seq_file *seq, void *v)
{
	if (v == SEQ_START_TOKEN) {
		seq_puts(seq,
			 "sk       Eth Pid    Groups   "
			 "Rmem     Wmem     Dump     Locks     Drops     Inode\n");
	} else {
		struct sock *s = v;
		struct netlink_sock *nlk = nlk_sk(s);

		seq_printf(seq, "%pK %-3d %-6u %08x %-8d %-8d %d %-8d %-8d %-8lu\n",
			   s,
			   s->sk_protocol,
			   nlk->portid,
			   nlk->groups ? (u32)nlk->groups[0] : 0,
			   sk_rmem_alloc_get(s),
			   sk_wmem_alloc_get(s),
			   nlk->cb_running,
			   atomic_read(&s->sk_refcnt),
			   atomic_read_unchecked(&s->sk_drops),
			   sock_i_ino(s)
			);

	}
	return 0;
}

static const struct seq_operations netlink_seq_ops = {
	.start  = netlink_seq_start,
	.next   = netlink_seq_next,
	.stop   = netlink_seq_stop,
	.show   = netlink_seq_show,
};


static int netlink_seq_open(struct inode *inode, struct file *file)
{
	return seq_open_net(inode, file, &netlink_seq_ops,
				sizeof(struct nl_seq_iter));
}

static const struct file_operations netlink_seq_fops = {
	.owner		= THIS_MODULE,
	.open		= netlink_seq_open,
	.read		= seq_read,
	.llseek		= seq_lseek,
	.release	= seq_release_net,
};

#endif

int netlink_register_notifier(struct notifier_block *nb)
{
	return atomic_notifier_chain_register(&netlink_chain, nb);
}
EXPORT_SYMBOL(netlink_register_notifier);

int netlink_unregister_notifier(struct notifier_block *nb)
{
	return atomic_notifier_chain_unregister(&netlink_chain, nb);
}
EXPORT_SYMBOL(netlink_unregister_notifier);

static const struct proto_ops netlink_ops = {
	.family =	PF_NETLINK,
	.owner =	THIS_MODULE,
	.release =	netlink_release,
	.bind =		netlink_bind,
	.connect =	netlink_connect,
	.socketpair =	sock_no_socketpair,
	.accept =	sock_no_accept,
	.getname =	netlink_getname,
	.poll =		netlink_poll,
	.ioctl =	sock_no_ioctl,
	.listen =	sock_no_listen,
	.shutdown =	sock_no_shutdown,
	.setsockopt =	netlink_setsockopt,
	.getsockopt =	netlink_getsockopt,
	.sendmsg =	netlink_sendmsg,
	.recvmsg =	netlink_recvmsg,
	.mmap =		netlink_mmap,
	.sendpage =	sock_no_sendpage,
};

static const struct net_proto_family netlink_family_ops = {
	.family = PF_NETLINK,
	.create = netlink_create,
	.owner	= THIS_MODULE,	/* for consistency 8) */
};

static int __net_init netlink_net_init(struct net *net)
{
#ifdef CONFIG_PROC_FS
	if (!proc_create("netlink", 0, net->proc_net, &netlink_seq_fops))
		return -ENOMEM;
#endif
	return 0;
}

static void __net_exit netlink_net_exit(struct net *net)
{
#ifdef CONFIG_PROC_FS
	remove_proc_entry("netlink", net->proc_net);
#endif
}

static void __init netlink_add_usersock_entry(void)
{
	struct listeners *listeners;
	int groups = 32;

	listeners = kzalloc(sizeof(*listeners) + NLGRPSZ(groups), GFP_KERNEL);
	if (!listeners)
		panic("netlink_add_usersock_entry: Cannot allocate listeners\n");

	netlink_table_grab();

	nl_table[NETLINK_USERSOCK].groups = groups;
	rcu_assign_pointer(nl_table[NETLINK_USERSOCK].listeners, listeners);
	nl_table[NETLINK_USERSOCK].module = THIS_MODULE;
	nl_table[NETLINK_USERSOCK].registered = 1;
<<<<<<< HEAD
	nl_table[NETLINK_USERSOCK].nl_nonroot = NL_NONROOT_SEND;
=======
	nl_table[NETLINK_USERSOCK].flags = NL_CFG_F_NONROOT_SEND;
>>>>>>> c3ade0e0

	netlink_table_ungrab();
}

static struct pernet_operations __net_initconst netlink_net_ops = {
	.init = netlink_net_init,
	.exit = netlink_net_exit,
};

static int __init netlink_proto_init(void)
{
	int i;
	unsigned long limit;
	unsigned int order;
	int err = proto_register(&netlink_proto, 0);

	if (err != 0)
		goto out;

	BUILD_BUG_ON(sizeof(struct netlink_skb_parms) > FIELD_SIZEOF(struct sk_buff, cb));

	nl_table = kcalloc(MAX_LINKS, sizeof(*nl_table), GFP_KERNEL);
	if (!nl_table)
		goto panic;

	if (totalram_pages >= (128 * 1024))
		limit = totalram_pages >> (21 - PAGE_SHIFT);
	else
		limit = totalram_pages >> (23 - PAGE_SHIFT);

	order = get_bitmask_order(limit) - 1 + PAGE_SHIFT;
	limit = (1UL << order) / sizeof(struct hlist_head);
	order = get_bitmask_order(min(limit, (unsigned long)UINT_MAX)) - 1;

	for (i = 0; i < MAX_LINKS; i++) {
		struct nl_portid_hash *hash = &nl_table[i].hash;

		hash->table = nl_portid_hash_zalloc(1 * sizeof(*hash->table));
		if (!hash->table) {
			while (i-- > 0)
				nl_portid_hash_free(nl_table[i].hash.table,
						 1 * sizeof(*hash->table));
			kfree(nl_table);
			goto panic;
		}
		hash->max_shift = order;
		hash->shift = 0;
		hash->mask = 0;
		hash->rehash_time = jiffies;

		nl_table[i].compare = netlink_compare;
	}

	INIT_LIST_HEAD(&netlink_tap_all);

	netlink_add_usersock_entry();

	sock_register(&netlink_family_ops);
	register_pernet_subsys(&netlink_net_ops);
	/* The netlink device handler may be needed early. */
	rtnetlink_init();
out:
	return err;
panic:
	panic("netlink_init: Cannot allocate nl_table\n");
}

core_initcall(netlink_proto_init);<|MERGE_RESOLUTION|>--- conflicted
+++ resolved
@@ -766,11 +766,6 @@
 			goto out;
 		}
 
-<<<<<<< HEAD
-#define nl_deref_protected(X) rcu_dereference_protected(X, lockdep_is_held(&nl_table_lock));
-
-static ATOMIC_NOTIFIER_HEAD(netlink_chain);
-=======
 		if (unlikely(dst_group)) {
 			atomic_inc(&skb->users);
 			netlink_broadcast(sk, skb, dst_portid, dst_group,
@@ -792,7 +787,6 @@
 	mutex_unlock(&nlk->pg_vec_lock);
 	return err;
 }
->>>>>>> c3ade0e0
 
 static void netlink_queue_mmaped_skb(struct sock *sk, struct sk_buff *skb)
 {
@@ -1563,11 +1557,7 @@
 		return -EINVAL;
 
 	if ((nladdr->nl_groups || nladdr->nl_pid) &&
-<<<<<<< HEAD
-	    !netlink_capable(sock, NL_NONROOT_SEND))
-=======
 	    !netlink_allowed(sock, NL_CFG_F_NONROOT_SEND))
->>>>>>> c3ade0e0
 		return -EPERM;
 
 	if (!nlk->portid)
@@ -1603,24 +1593,7 @@
 	return 0;
 }
 
-<<<<<<< HEAD
-static void netlink_overrun(struct sock *sk)
-{
-	struct netlink_sock *nlk = nlk_sk(sk);
-
-	if (!(nlk->flags & NETLINK_RECV_NO_ENOBUFS)) {
-		if (!test_and_set_bit(0, &nlk_sk(sk)->state)) {
-			sk->sk_err = ENOBUFS;
-			sk->sk_error_report(sk);
-		}
-	}
-	atomic_inc_unchecked(&sk->sk_drops);
-}
-
-static struct sock *netlink_getsockbypid(struct sock *ssk, u32 pid)
-=======
 static struct sock *netlink_getsockbyportid(struct sock *ssk, u32 portid)
->>>>>>> c3ade0e0
 {
 	struct sock *sock;
 	struct netlink_sock *nlk;
@@ -1939,17 +1912,10 @@
 	struct netlink_sock *nlk = nlk_sk(sk);
 
 	if (atomic_read(&sk->sk_rmem_alloc) <= sk->sk_rcvbuf &&
-<<<<<<< HEAD
-	    !test_bit(0, &nlk->state)) {
-		skb_set_owner_r(skb, sk);
-		__netlink_sendskb(sk, skb);
-		return atomic_read(&sk->sk_rmem_alloc) > sk->sk_rcvbuf;
-=======
 	    !test_bit(NETLINK_CONGESTED, &nlk->state)) {
 		netlink_skb_set_owner_r(skb, sk);
 		__netlink_sendskb(sk, skb);
 		return atomic_read(&sk->sk_rmem_alloc) > (sk->sk_rcvbuf >> 1);
->>>>>>> c3ade0e0
 	}
 	return -1;
 }
@@ -2348,13 +2314,8 @@
 		dst_portid = addr->nl_pid;
 		dst_group = ffs(addr->nl_groups);
 		err =  -EPERM;
-<<<<<<< HEAD
-		if ((dst_group || dst_pid) &&
-		    !netlink_capable(sock, NL_NONROOT_SEND))
-=======
 		if ((dst_group || dst_portid) &&
 		    !netlink_allowed(sock, NL_CFG_F_NONROOT_SEND))
->>>>>>> c3ade0e0
 			goto out;
 		netlink_skb_flags |= NETLINK_SKB_DST;
 	} else {
@@ -3144,16 +3105,12 @@
 	rcu_assign_pointer(nl_table[NETLINK_USERSOCK].listeners, listeners);
 	nl_table[NETLINK_USERSOCK].module = THIS_MODULE;
 	nl_table[NETLINK_USERSOCK].registered = 1;
-<<<<<<< HEAD
-	nl_table[NETLINK_USERSOCK].nl_nonroot = NL_NONROOT_SEND;
-=======
 	nl_table[NETLINK_USERSOCK].flags = NL_CFG_F_NONROOT_SEND;
->>>>>>> c3ade0e0
 
 	netlink_table_ungrab();
 }
 
-static struct pernet_operations __net_initconst netlink_net_ops = {
+static struct pernet_operations __net_initdata netlink_net_ops = {
 	.init = netlink_net_init,
 	.exit = netlink_net_exit,
 };
