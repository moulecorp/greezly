--- conflicted
+++ resolved
@@ -1764,11 +1764,7 @@
 	err = skb_copy_datagram_iovec(skb, offset, msg->msg_iov, copied);
 
 	if (!err && msg->msg_name) {
-<<<<<<< HEAD
-		struct sockaddr_at *sat = msg->msg_name;
-=======
 		DECLARE_SOCKADDR(struct sockaddr_at *, sat, msg->msg_name);
->>>>>>> c3ade0e0
 		sat->sat_family      = AF_APPLETALK;
 		sat->sat_port        = ddp->deh_sport;
 		sat->sat_addr.s_node = ddp->deh_snode;
