--- conflicted
+++ resolved
@@ -264,28 +264,6 @@
 	if (entry == NULL)
 		return -EINVAL;
 
-<<<<<<< HEAD
-	switch (entry->type) {
-	case NETLBL_NLTYPE_UNLABELED:
-		if (entry->type_def.cipsov4 != NULL ||
-		    entry->type_def.addrsel != NULL)
-			return -EINVAL;
-		break;
-	case NETLBL_NLTYPE_CIPSOV4:
-		if (entry->type_def.cipsov4 == NULL)
-			return -EINVAL;
-		break;
-	case NETLBL_NLTYPE_ADDRSELECT:
-		netlbl_af4list_foreach(iter4, &entry->type_def.addrsel->list4) {
-			map4 = netlbl_domhsh_addr4_entry(iter4);
-			switch (map4->type) {
-			case NETLBL_NLTYPE_UNLABELED:
-				if (map4->type_def.cipsov4 != NULL)
-					return -EINVAL;
-				break;
-			case NETLBL_NLTYPE_CIPSOV4:
-				if (map4->type_def.cipsov4 == NULL)
-=======
 	switch (entry->def.type) {
 	case NETLBL_NLTYPE_UNLABELED:
 		if (entry->def.cipso != NULL || entry->def.addrsel != NULL)
@@ -305,7 +283,6 @@
 				break;
 			case NETLBL_NLTYPE_CIPSOV4:
 				if (map4->def.cipso == NULL)
->>>>>>> c3ade0e0
 					return -EINVAL;
 				break;
 			default:
@@ -313,15 +290,9 @@
 			}
 		}
 #if IS_ENABLED(CONFIG_IPV6)
-<<<<<<< HEAD
-		netlbl_af6list_foreach(iter6, &entry->type_def.addrsel->list6) {
-			map6 = netlbl_domhsh_addr6_entry(iter6);
-			switch (map6->type) {
-=======
 		netlbl_af6list_foreach(iter6, &entry->def.addrsel->list6) {
 			map6 = netlbl_domhsh_addr6_entry(iter6);
 			switch (map6->def.type) {
->>>>>>> c3ade0e0
 			case NETLBL_NLTYPE_UNLABELED:
 				break;
 			default:
