/*
 * NetLabel Unlabeled Support
 *
 * This file defines functions for dealing with unlabeled packets for the
 * NetLabel system.  The NetLabel system manages static and dynamic label
 * mappings for network protocols such as CIPSO and RIPSO.
 *
 * Author: Paul Moore <paul@paul-moore.com>
 *
 */

/*
 * (c) Copyright Hewlett-Packard Development Company, L.P., 2006 - 2008
 *
 * This program is free software;  you can redistribute it and/or modify
 * it under the terms of the GNU General Public License as published by
 * the Free Software Foundation; either version 2 of the License, or
 * (at your option) any later version.
 *
 * This program is distributed in the hope that it will be useful,
 * but WITHOUT ANY WARRANTY;  without even the implied warranty of
 * MERCHANTABILITY or FITNESS FOR A PARTICULAR PURPOSE.  See
 * the GNU General Public License for more details.
 *
 * You should have received a copy of the GNU General Public License
 * along with this program;  if not, see <http://www.gnu.org/licenses/>.
 *
 */

#include <linux/types.h>
#include <linux/rcupdate.h>
#include <linux/list.h>
#include <linux/spinlock.h>
#include <linux/socket.h>
#include <linux/string.h>
#include <linux/skbuff.h>
#include <linux/audit.h>
#include <linux/in.h>
#include <linux/in6.h>
#include <linux/ip.h>
#include <linux/ipv6.h>
#include <linux/notifier.h>
#include <linux/netdevice.h>
#include <linux/security.h>
#include <linux/slab.h>
#include <net/sock.h>
#include <net/netlink.h>
#include <net/genetlink.h>
#include <net/ip.h>
#include <net/ipv6.h>
#include <net/net_namespace.h>
#include <net/netlabel.h>
#include <asm/bug.h>
#include <linux/atomic.h>

#include "netlabel_user.h"
#include "netlabel_addrlist.h"
#include "netlabel_domainhash.h"
#include "netlabel_unlabeled.h"
#include "netlabel_mgmt.h"

/* NOTE: at present we always use init's network namespace since we don't
 *       presently support different namespaces even though the majority of
 *       the functions in this file are "namespace safe" */

/* The unlabeled connection hash table which we use to map network interfaces
 * and addresses of unlabeled packets to a user specified secid value for the
 * LSM.  The hash table is used to lookup the network interface entry
 * (struct netlbl_unlhsh_iface) and then the interface entry is used to
 * lookup an IP address match from an ordered list.  If a network interface
 * match can not be found in the hash table then the default entry
 * (netlbl_unlhsh_def) is used.  The IP address entry list
 * (struct netlbl_unlhsh_addr) is ordered such that the entries with a
 * larger netmask come first.
 */
struct netlbl_unlhsh_tbl {
	struct list_head *tbl;
	u32 size;
};
#define netlbl_unlhsh_addr4_entry(iter) \
	container_of(iter, struct netlbl_unlhsh_addr4, list)
struct netlbl_unlhsh_addr4 {
	u32 secid;

	struct netlbl_af4list list;
	struct rcu_head rcu;
};
#define netlbl_unlhsh_addr6_entry(iter) \
	container_of(iter, struct netlbl_unlhsh_addr6, list)
struct netlbl_unlhsh_addr6 {
	u32 secid;

	struct netlbl_af6list list;
	struct rcu_head rcu;
};
struct netlbl_unlhsh_iface {
	int ifindex;
	struct list_head addr4_list;
	struct list_head addr6_list;

	u32 valid;
	struct list_head list;
	struct rcu_head rcu;
};

/* Argument struct for netlbl_unlhsh_walk() */
struct netlbl_unlhsh_walk_arg {
	struct netlink_callback *nl_cb;
	struct sk_buff *skb;
	u32 seq;
};

/* Unlabeled connection hash table */
/* updates should be so rare that having one spinlock for the entire
 * hash table should be okay */
static DEFINE_SPINLOCK(netlbl_unlhsh_lock);
#define netlbl_unlhsh_rcu_deref(p) \
	rcu_dereference_check(p, lockdep_is_held(&netlbl_unlhsh_lock))
static struct netlbl_unlhsh_tbl *netlbl_unlhsh = NULL;
static struct netlbl_unlhsh_iface *netlbl_unlhsh_def = NULL;

/* Accept unlabeled packets flag */
static u8 netlabel_unlabel_acceptflg = 0;

/* NetLabel Generic NETLINK unlabeled family */
static struct genl_family netlbl_unlabel_gnl_family = {
	.id = GENL_ID_GENERATE,
	.hdrsize = 0,
	.name = NETLBL_NLTYPE_UNLABELED_NAME,
	.version = NETLBL_PROTO_VERSION,
	.maxattr = NLBL_UNLABEL_A_MAX,
};

/* NetLabel Netlink attribute policy */
static const struct nla_policy netlbl_unlabel_genl_policy[NLBL_UNLABEL_A_MAX + 1] = {
	[NLBL_UNLABEL_A_ACPTFLG] = { .type = NLA_U8 },
	[NLBL_UNLABEL_A_IPV6ADDR] = { .type = NLA_BINARY,
				      .len = sizeof(struct in6_addr) },
	[NLBL_UNLABEL_A_IPV6MASK] = { .type = NLA_BINARY,
				      .len = sizeof(struct in6_addr) },
	[NLBL_UNLABEL_A_IPV4ADDR] = { .type = NLA_BINARY,
				      .len = sizeof(struct in_addr) },
	[NLBL_UNLABEL_A_IPV4MASK] = { .type = NLA_BINARY,
				      .len = sizeof(struct in_addr) },
	[NLBL_UNLABEL_A_IFACE] = { .type = NLA_NUL_STRING,
				   .len = IFNAMSIZ - 1 },
	[NLBL_UNLABEL_A_SECCTX] = { .type = NLA_BINARY }
};

/*
 * Unlabeled Connection Hash Table Functions
 */

/**
 * netlbl_unlhsh_free_iface - Frees an interface entry from the hash table
 * @entry: the entry's RCU field
 *
 * Description:
 * This function is designed to be used as a callback to the call_rcu()
 * function so that memory allocated to a hash table interface entry can be
 * released safely.  It is important to note that this function does not free
 * the IPv4 and IPv6 address lists contained as part of an interface entry.  It
 * is up to the rest of the code to make sure an interface entry is only freed
 * once it's address lists are empty.
 *
 */
static void netlbl_unlhsh_free_iface(struct rcu_head *entry)
{
	struct netlbl_unlhsh_iface *iface;
	struct netlbl_af4list *iter4;
	struct netlbl_af4list *tmp4;
#if IS_ENABLED(CONFIG_IPV6)
	struct netlbl_af6list *iter6;
	struct netlbl_af6list *tmp6;
#endif /* IPv6 */

	iface = container_of(entry, struct netlbl_unlhsh_iface, rcu);

	/* no need for locks here since we are the only one with access to this
	 * structure */

	netlbl_af4list_foreach_safe(iter4, tmp4, &iface->addr4_list) {
		netlbl_af4list_remove_entry(iter4);
		kfree(netlbl_unlhsh_addr4_entry(iter4));
	}
#if IS_ENABLED(CONFIG_IPV6)
	netlbl_af6list_foreach_safe(iter6, tmp6, &iface->addr6_list) {
		netlbl_af6list_remove_entry(iter6);
		kfree(netlbl_unlhsh_addr6_entry(iter6));
	}
#endif /* IPv6 */
	kfree(iface);
}

/**
 * netlbl_unlhsh_hash - Hashing function for the hash table
 * @ifindex: the network interface/device to hash
 *
 * Description:
 * This is the hashing function for the unlabeled hash table, it returns the
 * bucket number for the given device/interface.  The caller is responsible for
 * ensuring that the hash table is protected with either a RCU read lock or
 * the hash table lock.
 *
 */
static u32 netlbl_unlhsh_hash(int ifindex)
{
	return ifindex & (netlbl_unlhsh_rcu_deref(netlbl_unlhsh)->size - 1);
}

/**
 * netlbl_unlhsh_search_iface - Search for a matching interface entry
 * @ifindex: the network interface
 *
 * Description:
 * Searches the unlabeled connection hash table and returns a pointer to the
 * interface entry which matches @ifindex, otherwise NULL is returned.  The
 * caller is responsible for ensuring that the hash table is protected with
 * either a RCU read lock or the hash table lock.
 *
 */
static struct netlbl_unlhsh_iface *netlbl_unlhsh_search_iface(int ifindex)
{
	u32 bkt;
	struct list_head *bkt_list;
	struct netlbl_unlhsh_iface *iter;

	bkt = netlbl_unlhsh_hash(ifindex);
	bkt_list = &netlbl_unlhsh_rcu_deref(netlbl_unlhsh)->tbl[bkt];
	list_for_each_entry_rcu(iter, bkt_list, list)
		if (iter->valid && iter->ifindex == ifindex)
			return iter;

	return NULL;
}

/**
 * netlbl_unlhsh_add_addr4 - Add a new IPv4 address entry to the hash table
 * @iface: the associated interface entry
 * @addr: IPv4 address in network byte order
 * @mask: IPv4 address mask in network byte order
 * @secid: LSM secid value for entry
 *
 * Description:
 * Add a new address entry into the unlabeled connection hash table using the
 * interface entry specified by @iface.  On success zero is returned, otherwise
 * a negative value is returned.
 *
 */
static int netlbl_unlhsh_add_addr4(struct netlbl_unlhsh_iface *iface,
				   const struct in_addr *addr,
				   const struct in_addr *mask,
				   u32 secid)
{
	int ret_val;
	struct netlbl_unlhsh_addr4 *entry;

	entry = kzalloc(sizeof(*entry), GFP_ATOMIC);
	if (entry == NULL)
		return -ENOMEM;

	entry->list.addr = addr->s_addr & mask->s_addr;
	entry->list.mask = mask->s_addr;
	entry->list.valid = 1;
	entry->secid = secid;

	spin_lock(&netlbl_unlhsh_lock);
	ret_val = netlbl_af4list_add(&entry->list, &iface->addr4_list);
	spin_unlock(&netlbl_unlhsh_lock);

	if (ret_val != 0)
		kfree(entry);
	return ret_val;
}

#if IS_ENABLED(CONFIG_IPV6)
/**
 * netlbl_unlhsh_add_addr6 - Add a new IPv6 address entry to the hash table
 * @iface: the associated interface entry
 * @addr: IPv6 address in network byte order
 * @mask: IPv6 address mask in network byte order
 * @secid: LSM secid value for entry
 *
 * Description:
 * Add a new address entry into the unlabeled connection hash table using the
 * interface entry specified by @iface.  On success zero is returned, otherwise
 * a negative value is returned.
 *
 */
static int netlbl_unlhsh_add_addr6(struct netlbl_unlhsh_iface *iface,
				   const struct in6_addr *addr,
				   const struct in6_addr *mask,
				   u32 secid)
{
	int ret_val;
	struct netlbl_unlhsh_addr6 *entry;

	entry = kzalloc(sizeof(*entry), GFP_ATOMIC);
	if (entry == NULL)
		return -ENOMEM;

	entry->list.addr = *addr;
	entry->list.addr.s6_addr32[0] &= mask->s6_addr32[0];
	entry->list.addr.s6_addr32[1] &= mask->s6_addr32[1];
	entry->list.addr.s6_addr32[2] &= mask->s6_addr32[2];
	entry->list.addr.s6_addr32[3] &= mask->s6_addr32[3];
	entry->list.mask = *mask;
	entry->list.valid = 1;
	entry->secid = secid;

	spin_lock(&netlbl_unlhsh_lock);
	ret_val = netlbl_af6list_add(&entry->list, &iface->addr6_list);
	spin_unlock(&netlbl_unlhsh_lock);

	if (ret_val != 0)
		kfree(entry);
	return 0;
}
#endif /* IPv6 */

/**
 * netlbl_unlhsh_add_iface - Adds a new interface entry to the hash table
 * @ifindex: network interface
 *
 * Description:
 * Add a new, empty, interface entry into the unlabeled connection hash table.
 * On success a pointer to the new interface entry is returned, on failure NULL
 * is returned.
 *
 */
static struct netlbl_unlhsh_iface *netlbl_unlhsh_add_iface(int ifindex)
{
	u32 bkt;
	struct netlbl_unlhsh_iface *iface;

	iface = kzalloc(sizeof(*iface), GFP_ATOMIC);
	if (iface == NULL)
		return NULL;

	iface->ifindex = ifindex;
	INIT_LIST_HEAD(&iface->addr4_list);
	INIT_LIST_HEAD(&iface->addr6_list);
	iface->valid = 1;

	spin_lock(&netlbl_unlhsh_lock);
	if (ifindex > 0) {
		bkt = netlbl_unlhsh_hash(ifindex);
		if (netlbl_unlhsh_search_iface(ifindex) != NULL)
			goto add_iface_failure;
		list_add_tail_rcu(&iface->list,
			     &netlbl_unlhsh_rcu_deref(netlbl_unlhsh)->tbl[bkt]);
	} else {
		INIT_LIST_HEAD(&iface->list);
		if (netlbl_unlhsh_rcu_deref(netlbl_unlhsh_def) != NULL)
			goto add_iface_failure;
		rcu_assign_pointer(netlbl_unlhsh_def, iface);
	}
	spin_unlock(&netlbl_unlhsh_lock);

	return iface;

add_iface_failure:
	spin_unlock(&netlbl_unlhsh_lock);
	kfree(iface);
	return NULL;
}

/**
 * netlbl_unlhsh_add - Adds a new entry to the unlabeled connection hash table
 * @net: network namespace
 * @dev_name: interface name
 * @addr: IP address in network byte order
 * @mask: address mask in network byte order
 * @addr_len: length of address/mask (4 for IPv4, 16 for IPv6)
 * @secid: LSM secid value for the entry
 * @audit_info: NetLabel audit information
 *
 * Description:
 * Adds a new entry to the unlabeled connection hash table.  Returns zero on
 * success, negative values on failure.
 *
 */
int netlbl_unlhsh_add(struct net *net,
		      const char *dev_name,
		      const void *addr,
		      const void *mask,
		      u32 addr_len,
		      u32 secid,
		      struct netlbl_audit *audit_info)
{
	int ret_val;
	int ifindex;
	struct net_device *dev;
	struct netlbl_unlhsh_iface *iface;
	struct audit_buffer *audit_buf = NULL;
	char *secctx = NULL;
	u32 secctx_len;

	if (addr_len != sizeof(struct in_addr) &&
	    addr_len != sizeof(struct in6_addr))
		return -EINVAL;

	rcu_read_lock();
	if (dev_name != NULL) {
		dev = dev_get_by_name_rcu(net, dev_name);
		if (dev == NULL) {
			ret_val = -ENODEV;
			goto unlhsh_add_return;
		}
		ifindex = dev->ifindex;
		iface = netlbl_unlhsh_search_iface(ifindex);
	} else {
		ifindex = 0;
		iface = rcu_dereference(netlbl_unlhsh_def);
	}
	if (iface == NULL) {
		iface = netlbl_unlhsh_add_iface(ifindex);
		if (iface == NULL) {
			ret_val = -ENOMEM;
			goto unlhsh_add_return;
		}
	}
	audit_buf = netlbl_audit_start_common(AUDIT_MAC_UNLBL_STCADD,
					      audit_info);
	switch (addr_len) {
	case sizeof(struct in_addr): {
		const struct in_addr *addr4 = addr;
		const struct in_addr *mask4 = mask;

		ret_val = netlbl_unlhsh_add_addr4(iface, addr4, mask4, secid);
		if (audit_buf != NULL)
			netlbl_af4list_audit_addr(audit_buf, 1,
						  dev_name,
						  addr4->s_addr,
						  mask4->s_addr);
		break;
	}
#if IS_ENABLED(CONFIG_IPV6)
	case sizeof(struct in6_addr): {
		const struct in6_addr *addr6 = addr;
		const struct in6_addr *mask6 = mask;

		ret_val = netlbl_unlhsh_add_addr6(iface, addr6, mask6, secid);
		if (audit_buf != NULL)
			netlbl_af6list_audit_addr(audit_buf, 1,
						  dev_name,
						  addr6, mask6);
		break;
	}
#endif /* IPv6 */
	default:
		ret_val = -EINVAL;
	}
	if (ret_val == 0)
		atomic_inc(&netlabel_mgmt_protocount);

unlhsh_add_return:
	rcu_read_unlock();
	if (audit_buf != NULL) {
		if (security_secid_to_secctx(secid,
					     &secctx,
					     &secctx_len) == 0) {
			audit_log_format(audit_buf, " sec_obj=%s", secctx);
			security_release_secctx(secctx, secctx_len);
		}
		audit_log_format(audit_buf, " res=%u", ret_val == 0 ? 1 : 0);
		audit_log_end(audit_buf);
	}
	return ret_val;
}

/**
 * netlbl_unlhsh_remove_addr4 - Remove an IPv4 address entry
 * @net: network namespace
 * @iface: interface entry
 * @addr: IP address
 * @mask: IP address mask
 * @audit_info: NetLabel audit information
 *
 * Description:
 * Remove an IP address entry from the unlabeled connection hash table.
 * Returns zero on success, negative values on failure.
 *
 */
static int netlbl_unlhsh_remove_addr4(struct net *net,
				      struct netlbl_unlhsh_iface *iface,
				      const struct in_addr *addr,
				      const struct in_addr *mask,
				      struct netlbl_audit *audit_info)
{
	struct netlbl_af4list *list_entry;
	struct netlbl_unlhsh_addr4 *entry;
	struct audit_buffer *audit_buf;
	struct net_device *dev;
	char *secctx;
	u32 secctx_len;

	spin_lock(&netlbl_unlhsh_lock);
	list_entry = netlbl_af4list_remove(addr->s_addr, mask->s_addr,
					   &iface->addr4_list);
	spin_unlock(&netlbl_unlhsh_lock);
	if (list_entry != NULL)
		entry = netlbl_unlhsh_addr4_entry(list_entry);
	else
		entry = NULL;

	audit_buf = netlbl_audit_start_common(AUDIT_MAC_UNLBL_STCDEL,
					      audit_info);
	if (audit_buf != NULL) {
		dev = dev_get_by_index(net, iface->ifindex);
		netlbl_af4list_audit_addr(audit_buf, 1,
					  (dev != NULL ? dev->name : NULL),
					  addr->s_addr, mask->s_addr);
		if (dev != NULL)
			dev_put(dev);
		if (entry != NULL &&
		    security_secid_to_secctx(entry->secid,
					     &secctx, &secctx_len) == 0) {
			audit_log_format(audit_buf, " sec_obj=%s", secctx);
			security_release_secctx(secctx, secctx_len);
		}
		audit_log_format(audit_buf, " res=%u", entry != NULL ? 1 : 0);
		audit_log_end(audit_buf);
	}

	if (entry == NULL)
		return -ENOENT;

	kfree_rcu(entry, rcu);
	return 0;
}

#if IS_ENABLED(CONFIG_IPV6)
/**
 * netlbl_unlhsh_remove_addr6 - Remove an IPv6 address entry
 * @net: network namespace
 * @iface: interface entry
 * @addr: IP address
 * @mask: IP address mask
 * @audit_info: NetLabel audit information
 *
 * Description:
 * Remove an IP address entry from the unlabeled connection hash table.
 * Returns zero on success, negative values on failure.
 *
 */
static int netlbl_unlhsh_remove_addr6(struct net *net,
				      struct netlbl_unlhsh_iface *iface,
				      const struct in6_addr *addr,
				      const struct in6_addr *mask,
				      struct netlbl_audit *audit_info)
{
	struct netlbl_af6list *list_entry;
	struct netlbl_unlhsh_addr6 *entry;
	struct audit_buffer *audit_buf;
	struct net_device *dev;
	char *secctx;
	u32 secctx_len;

	spin_lock(&netlbl_unlhsh_lock);
	list_entry = netlbl_af6list_remove(addr, mask, &iface->addr6_list);
	spin_unlock(&netlbl_unlhsh_lock);
	if (list_entry != NULL)
		entry = netlbl_unlhsh_addr6_entry(list_entry);
	else
		entry = NULL;

	audit_buf = netlbl_audit_start_common(AUDIT_MAC_UNLBL_STCDEL,
					      audit_info);
	if (audit_buf != NULL) {
		dev = dev_get_by_index(net, iface->ifindex);
		netlbl_af6list_audit_addr(audit_buf, 1,
					  (dev != NULL ? dev->name : NULL),
					  addr, mask);
		if (dev != NULL)
			dev_put(dev);
		if (entry != NULL &&
		    security_secid_to_secctx(entry->secid,
					     &secctx, &secctx_len) == 0) {
			audit_log_format(audit_buf, " sec_obj=%s", secctx);
			security_release_secctx(secctx, secctx_len);
		}
		audit_log_format(audit_buf, " res=%u", entry != NULL ? 1 : 0);
		audit_log_end(audit_buf);
	}

	if (entry == NULL)
		return -ENOENT;

	kfree_rcu(entry, rcu);
	return 0;
}
#endif /* IPv6 */

/**
 * netlbl_unlhsh_condremove_iface - Remove an interface entry
 * @iface: the interface entry
 *
 * Description:
 * Remove an interface entry from the unlabeled connection hash table if it is
 * empty.  An interface entry is considered to be empty if there are no
 * address entries assigned to it.
 *
 */
static void netlbl_unlhsh_condremove_iface(struct netlbl_unlhsh_iface *iface)
{
	struct netlbl_af4list *iter4;
#if IS_ENABLED(CONFIG_IPV6)
	struct netlbl_af6list *iter6;
#endif /* IPv6 */

	spin_lock(&netlbl_unlhsh_lock);
	netlbl_af4list_foreach_rcu(iter4, &iface->addr4_list)
		goto unlhsh_condremove_failure;
#if IS_ENABLED(CONFIG_IPV6)
	netlbl_af6list_foreach_rcu(iter6, &iface->addr6_list)
		goto unlhsh_condremove_failure;
#endif /* IPv6 */
	iface->valid = 0;
	if (iface->ifindex > 0)
		list_del_rcu(&iface->list);
	else
		RCU_INIT_POINTER(netlbl_unlhsh_def, NULL);
	spin_unlock(&netlbl_unlhsh_lock);

	call_rcu(&iface->rcu, netlbl_unlhsh_free_iface);
	return;

unlhsh_condremove_failure:
	spin_unlock(&netlbl_unlhsh_lock);
}

/**
 * netlbl_unlhsh_remove - Remove an entry from the unlabeled hash table
 * @net: network namespace
 * @dev_name: interface name
 * @addr: IP address in network byte order
 * @mask: address mask in network byte order
 * @addr_len: length of address/mask (4 for IPv4, 16 for IPv6)
 * @audit_info: NetLabel audit information
 *
 * Description:
 * Removes and existing entry from the unlabeled connection hash table.
 * Returns zero on success, negative values on failure.
 *
 */
int netlbl_unlhsh_remove(struct net *net,
			 const char *dev_name,
			 const void *addr,
			 const void *mask,
			 u32 addr_len,
			 struct netlbl_audit *audit_info)
{
	int ret_val;
	struct net_device *dev;
	struct netlbl_unlhsh_iface *iface;

	if (addr_len != sizeof(struct in_addr) &&
	    addr_len != sizeof(struct in6_addr))
		return -EINVAL;

	rcu_read_lock();
	if (dev_name != NULL) {
		dev = dev_get_by_name_rcu(net, dev_name);
		if (dev == NULL) {
			ret_val = -ENODEV;
			goto unlhsh_remove_return;
		}
		iface = netlbl_unlhsh_search_iface(dev->ifindex);
	} else
		iface = rcu_dereference(netlbl_unlhsh_def);
	if (iface == NULL) {
		ret_val = -ENOENT;
		goto unlhsh_remove_return;
	}
	switch (addr_len) {
	case sizeof(struct in_addr):
		ret_val = netlbl_unlhsh_remove_addr4(net,
						     iface, addr, mask,
						     audit_info);
		break;
#if IS_ENABLED(CONFIG_IPV6)
	case sizeof(struct in6_addr):
		ret_val = netlbl_unlhsh_remove_addr6(net,
						     iface, addr, mask,
						     audit_info);
		break;
#endif /* IPv6 */
	default:
		ret_val = -EINVAL;
	}
	if (ret_val == 0) {
		netlbl_unlhsh_condremove_iface(iface);
		atomic_dec(&netlabel_mgmt_protocount);
	}

unlhsh_remove_return:
	rcu_read_unlock();
	return ret_val;
}

/*
 * General Helper Functions
 */

/**
 * netlbl_unlhsh_netdev_handler - Network device notification handler
 * @this: notifier block
 * @event: the event
 * @ptr: the netdevice notifier info (cast to void)
 *
 * Description:
 * Handle network device events, although at present all we care about is a
 * network device going away.  In the case of a device going away we clear any
 * related entries from the unlabeled connection hash table.
 *
 */
static int netlbl_unlhsh_netdev_handler(struct notifier_block *this,
					unsigned long event, void *ptr)
{
	struct net_device *dev = netdev_notifier_info_to_dev(ptr);
	struct netlbl_unlhsh_iface *iface = NULL;

	if (!net_eq(dev_net(dev), &init_net))
		return NOTIFY_DONE;

	/* XXX - should this be a check for NETDEV_DOWN or _UNREGISTER? */
	if (event == NETDEV_DOWN) {
		spin_lock(&netlbl_unlhsh_lock);
		iface = netlbl_unlhsh_search_iface(dev->ifindex);
		if (iface != NULL && iface->valid) {
			iface->valid = 0;
			list_del_rcu(&iface->list);
		} else
			iface = NULL;
		spin_unlock(&netlbl_unlhsh_lock);
	}

	if (iface != NULL)
		call_rcu(&iface->rcu, netlbl_unlhsh_free_iface);

	return NOTIFY_DONE;
}

/**
 * netlbl_unlabel_acceptflg_set - Set the unlabeled accept flag
 * @value: desired value
 * @audit_info: NetLabel audit information
 *
 * Description:
 * Set the value of the unlabeled accept flag to @value.
 *
 */
static void netlbl_unlabel_acceptflg_set(u8 value,
					 struct netlbl_audit *audit_info)
{
	struct audit_buffer *audit_buf;
	u8 old_val;

	old_val = netlabel_unlabel_acceptflg;
	netlabel_unlabel_acceptflg = value;
	audit_buf = netlbl_audit_start_common(AUDIT_MAC_UNLBL_ALLOW,
					      audit_info);
	if (audit_buf != NULL) {
		audit_log_format(audit_buf,
				 " unlbl_accept=%u old=%u", value, old_val);
		audit_log_end(audit_buf);
	}
}

/**
 * netlbl_unlabel_addrinfo_get - Get the IPv4/6 address information
 * @info: the Generic NETLINK info block
 * @addr: the IP address
 * @mask: the IP address mask
 * @len: the address length
 *
 * Description:
 * Examine the Generic NETLINK message and extract the IP address information.
 * Returns zero on success, negative values on failure.
 *
 */
static int netlbl_unlabel_addrinfo_get(struct genl_info *info,
				       void **addr,
				       void **mask,
				       u32 *len)
{
	u32 addr_len;

	if (info->attrs[NLBL_UNLABEL_A_IPV4ADDR]) {
		addr_len = nla_len(info->attrs[NLBL_UNLABEL_A_IPV4ADDR]);
		if (addr_len != sizeof(struct in_addr) &&
		    addr_len != nla_len(info->attrs[NLBL_UNLABEL_A_IPV4MASK]))
			return -EINVAL;
		*len = addr_len;
		*addr = nla_data(info->attrs[NLBL_UNLABEL_A_IPV4ADDR]);
		*mask = nla_data(info->attrs[NLBL_UNLABEL_A_IPV4MASK]);
		return 0;
	} else if (info->attrs[NLBL_UNLABEL_A_IPV6ADDR]) {
		addr_len = nla_len(info->attrs[NLBL_UNLABEL_A_IPV6ADDR]);
		if (addr_len != sizeof(struct in6_addr) &&
		    addr_len != nla_len(info->attrs[NLBL_UNLABEL_A_IPV6MASK]))
			return -EINVAL;
		*len = addr_len;
		*addr = nla_data(info->attrs[NLBL_UNLABEL_A_IPV6ADDR]);
		*mask = nla_data(info->attrs[NLBL_UNLABEL_A_IPV6MASK]);
		return 0;
	}

	return -EINVAL;
}

/*
 * NetLabel Command Handlers
 */

/**
 * netlbl_unlabel_accept - Handle an ACCEPT message
 * @skb: the NETLINK buffer
 * @info: the Generic NETLINK info block
 *
 * Description:
 * Process a user generated ACCEPT message and set the accept flag accordingly.
 * Returns zero on success, negative values on failure.
 *
 */
static int netlbl_unlabel_accept(struct sk_buff *skb, struct genl_info *info)
{
	u8 value;
	struct netlbl_audit audit_info;

	if (info->attrs[NLBL_UNLABEL_A_ACPTFLG]) {
		value = nla_get_u8(info->attrs[NLBL_UNLABEL_A_ACPTFLG]);
		if (value == 1 || value == 0) {
			netlbl_netlink_auditinfo(skb, &audit_info);
			netlbl_unlabel_acceptflg_set(value, &audit_info);
			return 0;
		}
	}

	return -EINVAL;
}

/**
 * netlbl_unlabel_list - Handle a LIST message
 * @skb: the NETLINK buffer
 * @info: the Generic NETLINK info block
 *
 * Description:
 * Process a user generated LIST message and respond with the current status.
 * Returns zero on success, negative values on failure.
 *
 */
static int netlbl_unlabel_list(struct sk_buff *skb, struct genl_info *info)
{
	int ret_val = -EINVAL;
	struct sk_buff *ans_skb;
	void *data;

	ans_skb = nlmsg_new(NLMSG_DEFAULT_SIZE, GFP_KERNEL);
	if (ans_skb == NULL)
		goto list_failure;
	data = genlmsg_put_reply(ans_skb, info, &netlbl_unlabel_gnl_family,
				 0, NLBL_UNLABEL_C_LIST);
	if (data == NULL) {
		ret_val = -ENOMEM;
		goto list_failure;
	}

	ret_val = nla_put_u8(ans_skb,
			     NLBL_UNLABEL_A_ACPTFLG,
			     netlabel_unlabel_acceptflg);
	if (ret_val != 0)
		goto list_failure;

	genlmsg_end(ans_skb, data);
	return genlmsg_reply(ans_skb, info);

list_failure:
	kfree_skb(ans_skb);
	return ret_val;
}

/**
 * netlbl_unlabel_staticadd - Handle a STATICADD message
 * @skb: the NETLINK buffer
 * @info: the Generic NETLINK info block
 *
 * Description:
 * Process a user generated STATICADD message and add a new unlabeled
 * connection entry to the hash table.  Returns zero on success, negative
 * values on failure.
 *
 */
static int netlbl_unlabel_staticadd(struct sk_buff *skb,
				    struct genl_info *info)
{
	int ret_val;
	char *dev_name;
	void *addr;
	void *mask;
	u32 addr_len;
	u32 secid;
	struct netlbl_audit audit_info;

	/* Don't allow users to add both IPv4 and IPv6 addresses for a
	 * single entry.  However, allow users to create two entries, one each
	 * for IPv4 and IPv4, with the same LSM security context which should
	 * achieve the same result. */
	if (!info->attrs[NLBL_UNLABEL_A_SECCTX] ||
	    !info->attrs[NLBL_UNLABEL_A_IFACE] ||
	    !((!info->attrs[NLBL_UNLABEL_A_IPV4ADDR] ||
	       !info->attrs[NLBL_UNLABEL_A_IPV4MASK]) ^
	      (!info->attrs[NLBL_UNLABEL_A_IPV6ADDR] ||
	       !info->attrs[NLBL_UNLABEL_A_IPV6MASK])))
		return -EINVAL;

	netlbl_netlink_auditinfo(skb, &audit_info);

	ret_val = netlbl_unlabel_addrinfo_get(info, &addr, &mask, &addr_len);
	if (ret_val != 0)
		return ret_val;
	dev_name = nla_data(info->attrs[NLBL_UNLABEL_A_IFACE]);
	ret_val = security_secctx_to_secid(
		                  nla_data(info->attrs[NLBL_UNLABEL_A_SECCTX]),
				  nla_len(info->attrs[NLBL_UNLABEL_A_SECCTX]),
				  &secid);
	if (ret_val != 0)
		return ret_val;

	return netlbl_unlhsh_add(&init_net,
				 dev_name, addr, mask, addr_len, secid,
				 &audit_info);
}

/**
 * netlbl_unlabel_staticadddef - Handle a STATICADDDEF message
 * @skb: the NETLINK buffer
 * @info: the Generic NETLINK info block
 *
 * Description:
 * Process a user generated STATICADDDEF message and add a new default
 * unlabeled connection entry.  Returns zero on success, negative values on
 * failure.
 *
 */
static int netlbl_unlabel_staticadddef(struct sk_buff *skb,
				       struct genl_info *info)
{
	int ret_val;
	void *addr;
	void *mask;
	u32 addr_len;
	u32 secid;
	struct netlbl_audit audit_info;

	/* Don't allow users to add both IPv4 and IPv6 addresses for a
	 * single entry.  However, allow users to create two entries, one each
	 * for IPv4 and IPv6, with the same LSM security context which should
	 * achieve the same result. */
	if (!info->attrs[NLBL_UNLABEL_A_SECCTX] ||
	    !((!info->attrs[NLBL_UNLABEL_A_IPV4ADDR] ||
	       !info->attrs[NLBL_UNLABEL_A_IPV4MASK]) ^
	      (!info->attrs[NLBL_UNLABEL_A_IPV6ADDR] ||
	       !info->attrs[NLBL_UNLABEL_A_IPV6MASK])))
		return -EINVAL;

	netlbl_netlink_auditinfo(skb, &audit_info);

	ret_val = netlbl_unlabel_addrinfo_get(info, &addr, &mask, &addr_len);
	if (ret_val != 0)
		return ret_val;
	ret_val = security_secctx_to_secid(
		                  nla_data(info->attrs[NLBL_UNLABEL_A_SECCTX]),
				  nla_len(info->attrs[NLBL_UNLABEL_A_SECCTX]),
				  &secid);
	if (ret_val != 0)
		return ret_val;

	return netlbl_unlhsh_add(&init_net,
				 NULL, addr, mask, addr_len, secid,
				 &audit_info);
}

/**
 * netlbl_unlabel_staticremove - Handle a STATICREMOVE message
 * @skb: the NETLINK buffer
 * @info: the Generic NETLINK info block
 *
 * Description:
 * Process a user generated STATICREMOVE message and remove the specified
 * unlabeled connection entry.  Returns zero on success, negative values on
 * failure.
 *
 */
static int netlbl_unlabel_staticremove(struct sk_buff *skb,
				       struct genl_info *info)
{
	int ret_val;
	char *dev_name;
	void *addr;
	void *mask;
	u32 addr_len;
	struct netlbl_audit audit_info;

	/* See the note in netlbl_unlabel_staticadd() about not allowing both
	 * IPv4 and IPv6 in the same entry. */
	if (!info->attrs[NLBL_UNLABEL_A_IFACE] ||
	    !((!info->attrs[NLBL_UNLABEL_A_IPV4ADDR] ||
	       !info->attrs[NLBL_UNLABEL_A_IPV4MASK]) ^
	      (!info->attrs[NLBL_UNLABEL_A_IPV6ADDR] ||
	       !info->attrs[NLBL_UNLABEL_A_IPV6MASK])))
		return -EINVAL;

	netlbl_netlink_auditinfo(skb, &audit_info);

	ret_val = netlbl_unlabel_addrinfo_get(info, &addr, &mask, &addr_len);
	if (ret_val != 0)
		return ret_val;
	dev_name = nla_data(info->attrs[NLBL_UNLABEL_A_IFACE]);

	return netlbl_unlhsh_remove(&init_net,
				    dev_name, addr, mask, addr_len,
				    &audit_info);
}

/**
 * netlbl_unlabel_staticremovedef - Handle a STATICREMOVEDEF message
 * @skb: the NETLINK buffer
 * @info: the Generic NETLINK info block
 *
 * Description:
 * Process a user generated STATICREMOVEDEF message and remove the default
 * unlabeled connection entry.  Returns zero on success, negative values on
 * failure.
 *
 */
static int netlbl_unlabel_staticremovedef(struct sk_buff *skb,
					  struct genl_info *info)
{
	int ret_val;
	void *addr;
	void *mask;
	u32 addr_len;
	struct netlbl_audit audit_info;

	/* See the note in netlbl_unlabel_staticadd() about not allowing both
	 * IPv4 and IPv6 in the same entry. */
	if (!((!info->attrs[NLBL_UNLABEL_A_IPV4ADDR] ||
	       !info->attrs[NLBL_UNLABEL_A_IPV4MASK]) ^
	      (!info->attrs[NLBL_UNLABEL_A_IPV6ADDR] ||
	       !info->attrs[NLBL_UNLABEL_A_IPV6MASK])))
		return -EINVAL;

	netlbl_netlink_auditinfo(skb, &audit_info);

	ret_val = netlbl_unlabel_addrinfo_get(info, &addr, &mask, &addr_len);
	if (ret_val != 0)
		return ret_val;

	return netlbl_unlhsh_remove(&init_net,
				    NULL, addr, mask, addr_len,
				    &audit_info);
}


/**
 * netlbl_unlabel_staticlist_gen - Generate messages for STATICLIST[DEF]
 * @cmd: command/message
 * @iface: the interface entry
 * @addr4: the IPv4 address entry
 * @addr6: the IPv6 address entry
 * @arg: the netlbl_unlhsh_walk_arg structure
 *
 * Description:
 * This function is designed to be used to generate a response for a
 * STATICLIST or STATICLISTDEF message.  When called either @addr4 or @addr6
 * can be specified, not both, the other unspecified entry should be set to
 * NULL by the caller.  Returns the size of the message on success, negative
 * values on failure.
 *
 */
static int netlbl_unlabel_staticlist_gen(u32 cmd,
				       const struct netlbl_unlhsh_iface *iface,
				       const struct netlbl_unlhsh_addr4 *addr4,
				       const struct netlbl_unlhsh_addr6 *addr6,
				       void *arg)
{
	int ret_val = -ENOMEM;
	struct netlbl_unlhsh_walk_arg *cb_arg = arg;
	struct net_device *dev;
	void *data;
	u32 secid;
	char *secctx;
	u32 secctx_len;

	data = genlmsg_put(cb_arg->skb, NETLINK_CB(cb_arg->nl_cb->skb).portid,
			   cb_arg->seq, &netlbl_unlabel_gnl_family,
			   NLM_F_MULTI, cmd);
	if (data == NULL)
		goto list_cb_failure;

	if (iface->ifindex > 0) {
		dev = dev_get_by_index(&init_net, iface->ifindex);
		if (!dev) {
			ret_val = -ENODEV;
			goto list_cb_failure;
		}
		ret_val = nla_put_string(cb_arg->skb,
					 NLBL_UNLABEL_A_IFACE, dev->name);
		dev_put(dev);
		if (ret_val != 0)
			goto list_cb_failure;
	}

	if (addr4) {
		struct in_addr addr_struct;

		addr_struct.s_addr = addr4->list.addr;
		ret_val = nla_put(cb_arg->skb,
				  NLBL_UNLABEL_A_IPV4ADDR,
				  sizeof(struct in_addr),
				  &addr_struct);
		if (ret_val != 0)
			goto list_cb_failure;

		addr_struct.s_addr = addr4->list.mask;
		ret_val = nla_put(cb_arg->skb,
				  NLBL_UNLABEL_A_IPV4MASK,
				  sizeof(struct in_addr),
				  &addr_struct);
		if (ret_val != 0)
			goto list_cb_failure;

		secid = addr4->secid;
	} else {
		ret_val = nla_put(cb_arg->skb,
				  NLBL_UNLABEL_A_IPV6ADDR,
				  sizeof(struct in6_addr),
				  &addr6->list.addr);
		if (ret_val != 0)
			goto list_cb_failure;

		ret_val = nla_put(cb_arg->skb,
				  NLBL_UNLABEL_A_IPV6MASK,
				  sizeof(struct in6_addr),
				  &addr6->list.mask);
		if (ret_val != 0)
			goto list_cb_failure;

		secid = addr6->secid;
	}

	ret_val = security_secid_to_secctx(secid, &secctx, &secctx_len);
	if (ret_val != 0)
		goto list_cb_failure;
	ret_val = nla_put(cb_arg->skb,
			  NLBL_UNLABEL_A_SECCTX,
			  secctx_len,
			  secctx);
	security_release_secctx(secctx, secctx_len);
	if (ret_val != 0)
		goto list_cb_failure;

	cb_arg->seq++;
	return genlmsg_end(cb_arg->skb, data);

list_cb_failure:
	genlmsg_cancel(cb_arg->skb, data);
	return ret_val;
}

/**
 * netlbl_unlabel_staticlist - Handle a STATICLIST message
 * @skb: the NETLINK buffer
 * @cb: the NETLINK callback
 *
 * Description:
 * Process a user generated STATICLIST message and dump the unlabeled
 * connection hash table in a form suitable for use in a kernel generated
 * STATICLIST message.  Returns the length of @skb.
 *
 */
static int netlbl_unlabel_staticlist(struct sk_buff *skb,
				     struct netlink_callback *cb)
{
	struct netlbl_unlhsh_walk_arg cb_arg;
	u32 skip_bkt = cb->args[0];
	u32 skip_chain = cb->args[1];
	u32 iter_bkt;
	u32 iter_chain = 0, iter_addr4 = 0, iter_addr6 = 0;
	struct netlbl_unlhsh_iface *iface;
	struct list_head *iter_list;
	struct netlbl_af4list *addr4;
#if IS_ENABLED(CONFIG_IPV6)
	struct netlbl_af6list *addr6;
#endif

	cb_arg.nl_cb = cb;
	cb_arg.skb = skb;
	cb_arg.seq = cb->nlh->nlmsg_seq;

	rcu_read_lock();
	for (iter_bkt = skip_bkt;
	     iter_bkt < rcu_dereference(netlbl_unlhsh)->size;
	     iter_bkt++, iter_chain = 0, iter_addr4 = 0, iter_addr6 = 0) {
		iter_list = &rcu_dereference(netlbl_unlhsh)->tbl[iter_bkt];
		list_for_each_entry_rcu(iface, iter_list, list) {
			if (!iface->valid ||
			    iter_chain++ < skip_chain)
				continue;
			netlbl_af4list_foreach_rcu(addr4,
						   &iface->addr4_list) {
				if (iter_addr4++ < cb->args[2])
					continue;
				if (netlbl_unlabel_staticlist_gen(
					      NLBL_UNLABEL_C_STATICLIST,
					      iface,
					      netlbl_unlhsh_addr4_entry(addr4),
					      NULL,
					      &cb_arg) < 0) {
					iter_addr4--;
					iter_chain--;
					goto unlabel_staticlist_return;
				}
			}
#if IS_ENABLED(CONFIG_IPV6)
			netlbl_af6list_foreach_rcu(addr6,
						   &iface->addr6_list) {
				if (iter_addr6++ < cb->args[3])
					continue;
				if (netlbl_unlabel_staticlist_gen(
					      NLBL_UNLABEL_C_STATICLIST,
					      iface,
					      NULL,
					      netlbl_unlhsh_addr6_entry(addr6),
					      &cb_arg) < 0) {
					iter_addr6--;
					iter_chain--;
					goto unlabel_staticlist_return;
				}
			}
#endif /* IPv6 */
		}
	}

unlabel_staticlist_return:
	rcu_read_unlock();
	cb->args[0] = iter_bkt;
	cb->args[1] = iter_chain;
	cb->args[2] = iter_addr4;
	cb->args[3] = iter_addr6;
	return skb->len;
}

/**
 * netlbl_unlabel_staticlistdef - Handle a STATICLISTDEF message
 * @skb: the NETLINK buffer
 * @cb: the NETLINK callback
 *
 * Description:
 * Process a user generated STATICLISTDEF message and dump the default
 * unlabeled connection entry in a form suitable for use in a kernel generated
 * STATICLISTDEF message.  Returns the length of @skb.
 *
 */
static int netlbl_unlabel_staticlistdef(struct sk_buff *skb,
					struct netlink_callback *cb)
{
	struct netlbl_unlhsh_walk_arg cb_arg;
	struct netlbl_unlhsh_iface *iface;
	u32 iter_addr4 = 0, iter_addr6 = 0;
	struct netlbl_af4list *addr4;
<<<<<<< HEAD
#if defined(CONFIG_IPV6) || defined(CONFIG_IPV6_MODULE)
=======
#if IS_ENABLED(CONFIG_IPV6)
>>>>>>> c3ade0e0
	struct netlbl_af6list *addr6;
#endif

	cb_arg.nl_cb = cb;
	cb_arg.skb = skb;
	cb_arg.seq = cb->nlh->nlmsg_seq;

	rcu_read_lock();
	iface = rcu_dereference(netlbl_unlhsh_def);
	if (iface == NULL || !iface->valid)
		goto unlabel_staticlistdef_return;

	netlbl_af4list_foreach_rcu(addr4, &iface->addr4_list) {
		if (iter_addr4++ < cb->args[0])
			continue;
		if (netlbl_unlabel_staticlist_gen(NLBL_UNLABEL_C_STATICLISTDEF,
					      iface,
					      netlbl_unlhsh_addr4_entry(addr4),
					      NULL,
					      &cb_arg) < 0) {
			iter_addr4--;
			goto unlabel_staticlistdef_return;
		}
	}
#if IS_ENABLED(CONFIG_IPV6)
	netlbl_af6list_foreach_rcu(addr6, &iface->addr6_list) {
		if (iter_addr6++ < cb->args[1])
			continue;
		if (netlbl_unlabel_staticlist_gen(NLBL_UNLABEL_C_STATICLISTDEF,
					      iface,
					      NULL,
					      netlbl_unlhsh_addr6_entry(addr6),
					      &cb_arg) < 0) {
			iter_addr6--;
			goto unlabel_staticlistdef_return;
		}
	}
#endif /* IPv6 */

unlabel_staticlistdef_return:
	rcu_read_unlock();
	cb->args[0] = iter_addr4;
	cb->args[1] = iter_addr6;
	return skb->len;
}

/*
 * NetLabel Generic NETLINK Command Definitions
 */

static const struct genl_ops netlbl_unlabel_genl_ops[] = {
	{
	.cmd = NLBL_UNLABEL_C_STATICADD,
	.flags = GENL_ADMIN_PERM,
	.policy = netlbl_unlabel_genl_policy,
	.doit = netlbl_unlabel_staticadd,
	.dumpit = NULL,
	},
	{
	.cmd = NLBL_UNLABEL_C_STATICREMOVE,
	.flags = GENL_ADMIN_PERM,
	.policy = netlbl_unlabel_genl_policy,
	.doit = netlbl_unlabel_staticremove,
	.dumpit = NULL,
	},
	{
	.cmd = NLBL_UNLABEL_C_STATICLIST,
	.flags = 0,
	.policy = netlbl_unlabel_genl_policy,
	.doit = NULL,
	.dumpit = netlbl_unlabel_staticlist,
	},
	{
	.cmd = NLBL_UNLABEL_C_STATICADDDEF,
	.flags = GENL_ADMIN_PERM,
	.policy = netlbl_unlabel_genl_policy,
	.doit = netlbl_unlabel_staticadddef,
	.dumpit = NULL,
	},
	{
	.cmd = NLBL_UNLABEL_C_STATICREMOVEDEF,
	.flags = GENL_ADMIN_PERM,
	.policy = netlbl_unlabel_genl_policy,
	.doit = netlbl_unlabel_staticremovedef,
	.dumpit = NULL,
	},
	{
	.cmd = NLBL_UNLABEL_C_STATICLISTDEF,
	.flags = 0,
	.policy = netlbl_unlabel_genl_policy,
	.doit = NULL,
	.dumpit = netlbl_unlabel_staticlistdef,
	},
	{
	.cmd = NLBL_UNLABEL_C_ACCEPT,
	.flags = GENL_ADMIN_PERM,
	.policy = netlbl_unlabel_genl_policy,
	.doit = netlbl_unlabel_accept,
	.dumpit = NULL,
	},
	{
	.cmd = NLBL_UNLABEL_C_LIST,
	.flags = 0,
	.policy = netlbl_unlabel_genl_policy,
	.doit = netlbl_unlabel_list,
	.dumpit = NULL,
	},
};

/*
 * NetLabel Generic NETLINK Protocol Functions
 */

/**
 * netlbl_unlabel_genl_init - Register the Unlabeled NetLabel component
 *
 * Description:
 * Register the unlabeled packet NetLabel component with the Generic NETLINK
 * mechanism.  Returns zero on success, negative values on failure.
 *
 */
int __init netlbl_unlabel_genl_init(void)
{
	return genl_register_family_with_ops(&netlbl_unlabel_gnl_family,
					     netlbl_unlabel_genl_ops);
}

/*
 * NetLabel KAPI Hooks
 */

static struct notifier_block netlbl_unlhsh_netdev_notifier = {
	.notifier_call = netlbl_unlhsh_netdev_handler,
};

/**
 * netlbl_unlabel_init - Initialize the unlabeled connection hash table
 * @size: the number of bits to use for the hash buckets
 *
 * Description:
 * Initializes the unlabeled connection hash table and registers a network
 * device notification handler.  This function should only be called by the
 * NetLabel subsystem itself during initialization.  Returns zero on success,
 * non-zero values on error.
 *
 */
int __init netlbl_unlabel_init(u32 size)
{
	u32 iter;
	struct netlbl_unlhsh_tbl *hsh_tbl;

	if (size == 0)
		return -EINVAL;

	hsh_tbl = kmalloc(sizeof(*hsh_tbl), GFP_KERNEL);
	if (hsh_tbl == NULL)
		return -ENOMEM;
	hsh_tbl->size = 1 << size;
	hsh_tbl->tbl = kcalloc(hsh_tbl->size,
			       sizeof(struct list_head),
			       GFP_KERNEL);
	if (hsh_tbl->tbl == NULL) {
		kfree(hsh_tbl);
		return -ENOMEM;
	}
	for (iter = 0; iter < hsh_tbl->size; iter++)
		INIT_LIST_HEAD(&hsh_tbl->tbl[iter]);

	spin_lock(&netlbl_unlhsh_lock);
	rcu_assign_pointer(netlbl_unlhsh, hsh_tbl);
	spin_unlock(&netlbl_unlhsh_lock);

	register_netdevice_notifier(&netlbl_unlhsh_netdev_notifier);

	return 0;
}

/**
 * netlbl_unlabel_getattr - Get the security attributes for an unlabled packet
 * @skb: the packet
 * @family: protocol family
 * @secattr: the security attributes
 *
 * Description:
 * Determine the security attributes, if any, for an unlabled packet and return
 * them in @secattr.  Returns zero on success and negative values on failure.
 *
 */
int netlbl_unlabel_getattr(const struct sk_buff *skb,
			   u16 family,
			   struct netlbl_lsm_secattr *secattr)
{
	struct netlbl_unlhsh_iface *iface;

	rcu_read_lock();
	iface = netlbl_unlhsh_search_iface(skb->skb_iif);
	if (iface == NULL)
		iface = rcu_dereference(netlbl_unlhsh_def);
	if (iface == NULL || !iface->valid)
		goto unlabel_getattr_nolabel;
	switch (family) {
	case PF_INET: {
		struct iphdr *hdr4;
		struct netlbl_af4list *addr4;

		hdr4 = ip_hdr(skb);
		addr4 = netlbl_af4list_search(hdr4->saddr,
					      &iface->addr4_list);
		if (addr4 == NULL)
			goto unlabel_getattr_nolabel;
		secattr->attr.secid = netlbl_unlhsh_addr4_entry(addr4)->secid;
		break;
	}
#if IS_ENABLED(CONFIG_IPV6)
	case PF_INET6: {
		struct ipv6hdr *hdr6;
		struct netlbl_af6list *addr6;

		hdr6 = ipv6_hdr(skb);
		addr6 = netlbl_af6list_search(&hdr6->saddr,
					      &iface->addr6_list);
		if (addr6 == NULL)
			goto unlabel_getattr_nolabel;
		secattr->attr.secid = netlbl_unlhsh_addr6_entry(addr6)->secid;
		break;
	}
#endif /* IPv6 */
	default:
		goto unlabel_getattr_nolabel;
	}
	rcu_read_unlock();

	secattr->flags |= NETLBL_SECATTR_SECID;
	secattr->type = NETLBL_NLTYPE_UNLABELED;
	return 0;

unlabel_getattr_nolabel:
	rcu_read_unlock();
	if (netlabel_unlabel_acceptflg == 0)
		return -ENOMSG;
	secattr->type = NETLBL_NLTYPE_UNLABELED;
	return 0;
}

/**
 * netlbl_unlabel_defconf - Set the default config to allow unlabeled packets
 *
 * Description:
 * Set the default NetLabel configuration to allow incoming unlabeled packets
 * and to send unlabeled network traffic by default.
 *
 */
int __init netlbl_unlabel_defconf(void)
{
	int ret_val;
	struct netlbl_dom_map *entry;
	struct netlbl_audit audit_info;

	/* Only the kernel is allowed to call this function and the only time
	 * it is called is at bootup before the audit subsystem is reporting
	 * messages so don't worry to much about these values. */
	security_task_getsecid(current, &audit_info.secid);
	audit_info.loginuid = GLOBAL_ROOT_UID;
	audit_info.sessionid = 0;

	entry = kzalloc(sizeof(*entry), GFP_KERNEL);
	if (entry == NULL)
		return -ENOMEM;
	entry->def.type = NETLBL_NLTYPE_UNLABELED;
	ret_val = netlbl_domhsh_add_default(entry, &audit_info);
	if (ret_val != 0)
		return ret_val;

	netlbl_unlabel_acceptflg_set(1, &audit_info);

	return 0;
}<|MERGE_RESOLUTION|>--- conflicted
+++ resolved
@@ -1271,11 +1271,7 @@
 	struct netlbl_unlhsh_iface *iface;
 	u32 iter_addr4 = 0, iter_addr6 = 0;
 	struct netlbl_af4list *addr4;
-<<<<<<< HEAD
-#if defined(CONFIG_IPV6) || defined(CONFIG_IPV6_MODULE)
-=======
 #if IS_ENABLED(CONFIG_IPV6)
->>>>>>> c3ade0e0
 	struct netlbl_af6list *addr6;
 #endif
 
