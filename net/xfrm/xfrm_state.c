/*
 * xfrm_state.c
 *
 * Changes:
 *	Mitsuru KANDA @USAGI
 * 	Kazunori MIYAZAWA @USAGI
 * 	Kunihiro Ishiguro <kunihiro@ipinfusion.com>
 * 		IPv6 support
 * 	YOSHIFUJI Hideaki @USAGI
 * 		Split up af-specific functions
 *	Derek Atkins <derek@ihtfp.com>
 *		Add UDP Encapsulation
 *
 */

#include <linux/workqueue.h>
#include <net/xfrm.h>
#include <linux/pfkeyv2.h>
#include <linux/ipsec.h>
#include <linux/module.h>
#include <linux/cache.h>
#include <linux/audit.h>
#include <asm/uaccess.h>
#include <linux/ktime.h>
#include <linux/slab.h>
#include <linux/interrupt.h>
#include <linux/kernel.h>

#include "xfrm_hash.h"

/* Each xfrm_state may be linked to two tables:

   1. Hash table by (spi,daddr,ah/esp) to find SA by SPI. (input,ctl)
   2. Hash table by (daddr,family,reqid) to find what SAs exist for given
      destination/tunnel endpoint. (output)
 */

static unsigned int xfrm_state_hashmax __read_mostly = 1 * 1024 * 1024;

static inline unsigned int xfrm_dst_hash(struct net *net,
					 const xfrm_address_t *daddr,
					 const xfrm_address_t *saddr,
					 u32 reqid,
					 unsigned short family)
{
	return __xfrm_dst_hash(daddr, saddr, reqid, family, net->xfrm.state_hmask);
}

static inline unsigned int xfrm_src_hash(struct net *net,
					 const xfrm_address_t *daddr,
					 const xfrm_address_t *saddr,
					 unsigned short family)
{
	return __xfrm_src_hash(daddr, saddr, family, net->xfrm.state_hmask);
}

static inline unsigned int
xfrm_spi_hash(struct net *net, const xfrm_address_t *daddr,
	      __be32 spi, u8 proto, unsigned short family)
{
	return __xfrm_spi_hash(daddr, spi, proto, family, net->xfrm.state_hmask);
}

static void xfrm_hash_transfer(struct hlist_head *list,
			       struct hlist_head *ndsttable,
			       struct hlist_head *nsrctable,
			       struct hlist_head *nspitable,
			       unsigned int nhashmask)
{
	struct hlist_node *tmp;
	struct xfrm_state *x;

	hlist_for_each_entry_safe(x, tmp, list, bydst) {
		unsigned int h;

		h = __xfrm_dst_hash(&x->id.daddr, &x->props.saddr,
				    x->props.reqid, x->props.family,
				    nhashmask);
		hlist_add_head(&x->bydst, ndsttable+h);

		h = __xfrm_src_hash(&x->id.daddr, &x->props.saddr,
				    x->props.family,
				    nhashmask);
		hlist_add_head(&x->bysrc, nsrctable+h);

		if (x->id.spi) {
			h = __xfrm_spi_hash(&x->id.daddr, x->id.spi,
					    x->id.proto, x->props.family,
					    nhashmask);
			hlist_add_head(&x->byspi, nspitable+h);
		}
	}
}

static unsigned long xfrm_hash_new_size(unsigned int state_hmask)
{
	return ((state_hmask + 1) << 1) * sizeof(struct hlist_head);
}

static DEFINE_MUTEX(hash_resize_mutex);

static void xfrm_hash_resize(struct work_struct *work)
{
	struct net *net = container_of(work, struct net, xfrm.state_hash_work);
	struct hlist_head *ndst, *nsrc, *nspi, *odst, *osrc, *ospi;
	unsigned long nsize, osize;
	unsigned int nhashmask, ohashmask;
	int i;

	mutex_lock(&hash_resize_mutex);

	nsize = xfrm_hash_new_size(net->xfrm.state_hmask);
	ndst = xfrm_hash_alloc(nsize);
	if (!ndst)
		goto out_unlock;
	nsrc = xfrm_hash_alloc(nsize);
	if (!nsrc) {
		xfrm_hash_free(ndst, nsize);
		goto out_unlock;
	}
	nspi = xfrm_hash_alloc(nsize);
	if (!nspi) {
		xfrm_hash_free(ndst, nsize);
		xfrm_hash_free(nsrc, nsize);
		goto out_unlock;
	}

	spin_lock_bh(&net->xfrm.xfrm_state_lock);

	nhashmask = (nsize / sizeof(struct hlist_head)) - 1U;
	for (i = net->xfrm.state_hmask; i >= 0; i--)
		xfrm_hash_transfer(net->xfrm.state_bydst+i, ndst, nsrc, nspi,
				   nhashmask);

	odst = net->xfrm.state_bydst;
	osrc = net->xfrm.state_bysrc;
	ospi = net->xfrm.state_byspi;
	ohashmask = net->xfrm.state_hmask;

	net->xfrm.state_bydst = ndst;
	net->xfrm.state_bysrc = nsrc;
	net->xfrm.state_byspi = nspi;
	net->xfrm.state_hmask = nhashmask;

	spin_unlock_bh(&net->xfrm.xfrm_state_lock);

	osize = (ohashmask + 1) * sizeof(struct hlist_head);
	xfrm_hash_free(odst, osize);
	xfrm_hash_free(osrc, osize);
	xfrm_hash_free(ospi, osize);

out_unlock:
	mutex_unlock(&hash_resize_mutex);
}

static DEFINE_SPINLOCK(xfrm_state_afinfo_lock);
static struct xfrm_state_afinfo __rcu *xfrm_state_afinfo[NPROTO];

static DEFINE_SPINLOCK(xfrm_state_gc_lock);

int __xfrm_state_delete(struct xfrm_state *x);

int km_query(struct xfrm_state *x, struct xfrm_tmpl *t, struct xfrm_policy *pol);
void km_state_expired(struct xfrm_state *x, int hard, u32 portid);

static DEFINE_SPINLOCK(xfrm_type_lock);
int xfrm_register_type(const struct xfrm_type *type, unsigned short family)
{
	struct xfrm_state_afinfo *afinfo = xfrm_state_get_afinfo(family);
	const struct xfrm_type **typemap;
	int err = 0;

	if (unlikely(afinfo == NULL))
		return -EAFNOSUPPORT;
	typemap = (const struct xfrm_type **)afinfo->type_map;
<<<<<<< HEAD
=======
	spin_lock_bh(&xfrm_type_lock);
>>>>>>> c3ade0e0

	if (likely(typemap[type->proto] == NULL)) {
		pax_open_kernel();
		typemap[type->proto] = type;
		pax_close_kernel();
	} else
		err = -EEXIST;
	spin_unlock_bh(&xfrm_type_lock);
	xfrm_state_put_afinfo(afinfo);
	return err;
}
EXPORT_SYMBOL(xfrm_register_type);

int xfrm_unregister_type(const struct xfrm_type *type, unsigned short family)
{
	struct xfrm_state_afinfo *afinfo = xfrm_state_get_afinfo(family);
	const struct xfrm_type **typemap;
	int err = 0;

	if (unlikely(afinfo == NULL))
		return -EAFNOSUPPORT;
	typemap = (const struct xfrm_type **)afinfo->type_map;
<<<<<<< HEAD
=======
	spin_lock_bh(&xfrm_type_lock);
>>>>>>> c3ade0e0

	if (unlikely(typemap[type->proto] != type))
		err = -ENOENT;
	else {
		pax_open_kernel();
		typemap[type->proto] = NULL;
		pax_close_kernel();
	}
<<<<<<< HEAD
	xfrm_state_unlock_afinfo(afinfo);
=======
	spin_unlock_bh(&xfrm_type_lock);
	xfrm_state_put_afinfo(afinfo);
>>>>>>> c3ade0e0
	return err;
}
EXPORT_SYMBOL(xfrm_unregister_type);

static const struct xfrm_type *xfrm_get_type(u8 proto, unsigned short family)
{
	struct xfrm_state_afinfo *afinfo;
	const struct xfrm_type *type;
	int modload_attempted = 0;

retry:
	afinfo = xfrm_state_get_afinfo(family);
	if (unlikely(afinfo == NULL))
		return NULL;

	type = afinfo->type_map[proto];
	if (unlikely(type && !try_module_get(type->owner)))
		type = NULL;
	if (!type && !modload_attempted) {
		xfrm_state_put_afinfo(afinfo);
		request_module("xfrm-type-%d-%d", family, proto);
		modload_attempted = 1;
		goto retry;
	}

	xfrm_state_put_afinfo(afinfo);
	return type;
}

static void xfrm_put_type(const struct xfrm_type *type)
{
	module_put(type->owner);
}

static DEFINE_SPINLOCK(xfrm_mode_lock);
int xfrm_register_mode(struct xfrm_mode *mode, int family)
{
	struct xfrm_state_afinfo *afinfo;
	struct xfrm_mode **modemap;
	int err;

	if (unlikely(mode->encap >= XFRM_MODE_MAX))
		return -EINVAL;

	afinfo = xfrm_state_get_afinfo(family);
	if (unlikely(afinfo == NULL))
		return -EAFNOSUPPORT;

	err = -EEXIST;
	modemap = (struct xfrm_mode **)afinfo->mode_map;
<<<<<<< HEAD
=======
	spin_lock_bh(&xfrm_mode_lock);
>>>>>>> c3ade0e0
	if (modemap[mode->encap])
		goto out;

	err = -ENOENT;
	if (!try_module_get(afinfo->owner))
		goto out;

	pax_open_kernel();
	*(const void **)&mode->afinfo = afinfo;
	modemap[mode->encap] = mode;
	pax_close_kernel();
	err = 0;

out:
	spin_unlock_bh(&xfrm_mode_lock);
	xfrm_state_put_afinfo(afinfo);
	return err;
}
EXPORT_SYMBOL(xfrm_register_mode);

int xfrm_unregister_mode(struct xfrm_mode *mode, int family)
{
	struct xfrm_state_afinfo *afinfo;
	struct xfrm_mode **modemap;
	int err;

	if (unlikely(mode->encap >= XFRM_MODE_MAX))
		return -EINVAL;

	afinfo = xfrm_state_get_afinfo(family);
	if (unlikely(afinfo == NULL))
		return -EAFNOSUPPORT;

	err = -ENOENT;
	modemap = (struct xfrm_mode **)afinfo->mode_map;
<<<<<<< HEAD
=======
	spin_lock_bh(&xfrm_mode_lock);
>>>>>>> c3ade0e0
	if (likely(modemap[mode->encap] == mode)) {
		pax_open_kernel();
		modemap[mode->encap] = NULL;
		pax_close_kernel();
		module_put(mode->afinfo->owner);
		err = 0;
	}

	spin_unlock_bh(&xfrm_mode_lock);
	xfrm_state_put_afinfo(afinfo);
	return err;
}
EXPORT_SYMBOL(xfrm_unregister_mode);

static struct xfrm_mode *xfrm_get_mode(unsigned int encap, int family)
{
	struct xfrm_state_afinfo *afinfo;
	struct xfrm_mode *mode;
	int modload_attempted = 0;

	if (unlikely(encap >= XFRM_MODE_MAX))
		return NULL;

retry:
	afinfo = xfrm_state_get_afinfo(family);
	if (unlikely(afinfo == NULL))
		return NULL;

	mode = afinfo->mode_map[encap];
	if (unlikely(mode && !try_module_get(mode->owner)))
		mode = NULL;
	if (!mode && !modload_attempted) {
		xfrm_state_put_afinfo(afinfo);
		request_module("xfrm-mode-%d-%d", family, encap);
		modload_attempted = 1;
		goto retry;
	}

	xfrm_state_put_afinfo(afinfo);
	return mode;
}

static void xfrm_put_mode(struct xfrm_mode *mode)
{
	module_put(mode->owner);
}

static void xfrm_state_gc_destroy(struct xfrm_state *x)
{
	tasklet_hrtimer_cancel(&x->mtimer);
	del_timer_sync(&x->rtimer);
	kfree(x->aalg);
	kfree(x->ealg);
	kfree(x->calg);
	kfree(x->encap);
	kfree(x->coaddr);
	kfree(x->replay_esn);
	kfree(x->preplay_esn);
	if (x->inner_mode)
		xfrm_put_mode(x->inner_mode);
	if (x->inner_mode_iaf)
		xfrm_put_mode(x->inner_mode_iaf);
	if (x->outer_mode)
		xfrm_put_mode(x->outer_mode);
	if (x->type) {
		x->type->destructor(x);
		xfrm_put_type(x->type);
	}
	security_xfrm_state_free(x);
	kfree(x);
}

static void xfrm_state_gc_task(struct work_struct *work)
{
	struct net *net = container_of(work, struct net, xfrm.state_gc_work);
	struct xfrm_state *x;
	struct hlist_node *tmp;
	struct hlist_head gc_list;

	spin_lock_bh(&xfrm_state_gc_lock);
	hlist_move_list(&net->xfrm.state_gc_list, &gc_list);
	spin_unlock_bh(&xfrm_state_gc_lock);

	hlist_for_each_entry_safe(x, tmp, &gc_list, gclist)
		xfrm_state_gc_destroy(x);
}

static inline unsigned long make_jiffies(long secs)
{
	if (secs >= (MAX_SCHEDULE_TIMEOUT-1)/HZ)
		return MAX_SCHEDULE_TIMEOUT-1;
	else
		return secs*HZ;
}

static enum hrtimer_restart xfrm_timer_handler(struct hrtimer *me)
{
	struct tasklet_hrtimer *thr = container_of(me, struct tasklet_hrtimer, timer);
	struct xfrm_state *x = container_of(thr, struct xfrm_state, mtimer);
	unsigned long now = get_seconds();
	long next = LONG_MAX;
	int warn = 0;
	int err = 0;

	spin_lock(&x->lock);
	if (x->km.state == XFRM_STATE_DEAD)
		goto out;
	if (x->km.state == XFRM_STATE_EXPIRED)
		goto expired;
	if (x->lft.hard_add_expires_seconds) {
		long tmo = x->lft.hard_add_expires_seconds +
			x->curlft.add_time - now;
		if (tmo <= 0) {
			if (x->xflags & XFRM_SOFT_EXPIRE) {
				/* enter hard expire without soft expire first?!
				 * setting a new date could trigger this.
				 * workarbound: fix x->curflt.add_time by below:
				 */
				x->curlft.add_time = now - x->saved_tmo - 1;
				tmo = x->lft.hard_add_expires_seconds - x->saved_tmo;
			} else
				goto expired;
		}
		if (tmo < next)
			next = tmo;
	}
	if (x->lft.hard_use_expires_seconds) {
		long tmo = x->lft.hard_use_expires_seconds +
			(x->curlft.use_time ? : now) - now;
		if (tmo <= 0)
			goto expired;
		if (tmo < next)
			next = tmo;
	}
	if (x->km.dying)
		goto resched;
	if (x->lft.soft_add_expires_seconds) {
		long tmo = x->lft.soft_add_expires_seconds +
			x->curlft.add_time - now;
		if (tmo <= 0) {
			warn = 1;
			x->xflags &= ~XFRM_SOFT_EXPIRE;
		} else if (tmo < next) {
			next = tmo;
			x->xflags |= XFRM_SOFT_EXPIRE;
			x->saved_tmo = tmo;
		}
	}
	if (x->lft.soft_use_expires_seconds) {
		long tmo = x->lft.soft_use_expires_seconds +
			(x->curlft.use_time ? : now) - now;
		if (tmo <= 0)
			warn = 1;
		else if (tmo < next)
			next = tmo;
	}

	x->km.dying = warn;
	if (warn)
		km_state_expired(x, 0, 0);
resched:
	if (next != LONG_MAX) {
		tasklet_hrtimer_start(&x->mtimer, ktime_set(next, 0), HRTIMER_MODE_REL);
	}

	goto out;

expired:
	if (x->km.state == XFRM_STATE_ACQ && x->id.spi == 0)
		x->km.state = XFRM_STATE_EXPIRED;

	err = __xfrm_state_delete(x);
	if (!err)
		km_state_expired(x, 1, 0);

	xfrm_audit_state_delete(x, err ? 0 : 1,
				audit_get_loginuid(current),
				audit_get_sessionid(current), 0);

out:
	spin_unlock(&x->lock);
	return HRTIMER_NORESTART;
}

static void xfrm_replay_timer_handler(unsigned long data);

struct xfrm_state *xfrm_state_alloc(struct net *net)
{
	struct xfrm_state *x;

	x = kzalloc(sizeof(struct xfrm_state), GFP_ATOMIC);

	if (x) {
		write_pnet(&x->xs_net, net);
		atomic_set(&x->refcnt, 1);
		atomic_set(&x->tunnel_users, 0);
		INIT_LIST_HEAD(&x->km.all);
		INIT_HLIST_NODE(&x->bydst);
		INIT_HLIST_NODE(&x->bysrc);
		INIT_HLIST_NODE(&x->byspi);
		tasklet_hrtimer_init(&x->mtimer, xfrm_timer_handler,
					CLOCK_BOOTTIME, HRTIMER_MODE_ABS);
		setup_timer(&x->rtimer, xfrm_replay_timer_handler,
				(unsigned long)x);
		x->curlft.add_time = get_seconds();
		x->lft.soft_byte_limit = XFRM_INF;
		x->lft.soft_packet_limit = XFRM_INF;
		x->lft.hard_byte_limit = XFRM_INF;
		x->lft.hard_packet_limit = XFRM_INF;
		x->replay_maxage = 0;
		x->replay_maxdiff = 0;
		x->inner_mode = NULL;
		x->inner_mode_iaf = NULL;
		spin_lock_init(&x->lock);
	}
	return x;
}
EXPORT_SYMBOL(xfrm_state_alloc);

void __xfrm_state_destroy(struct xfrm_state *x)
{
	struct net *net = xs_net(x);

	WARN_ON(x->km.state != XFRM_STATE_DEAD);

	spin_lock_bh(&xfrm_state_gc_lock);
	hlist_add_head(&x->gclist, &net->xfrm.state_gc_list);
	spin_unlock_bh(&xfrm_state_gc_lock);
	schedule_work(&net->xfrm.state_gc_work);
}
EXPORT_SYMBOL(__xfrm_state_destroy);

int __xfrm_state_delete(struct xfrm_state *x)
{
	struct net *net = xs_net(x);
	int err = -ESRCH;

	if (x->km.state != XFRM_STATE_DEAD) {
		x->km.state = XFRM_STATE_DEAD;
		spin_lock(&net->xfrm.xfrm_state_lock);
		list_del(&x->km.all);
		hlist_del(&x->bydst);
		hlist_del(&x->bysrc);
		if (x->id.spi)
			hlist_del(&x->byspi);
		net->xfrm.state_num--;
		spin_unlock(&net->xfrm.xfrm_state_lock);

		/* All xfrm_state objects are created by xfrm_state_alloc.
		 * The xfrm_state_alloc call gives a reference, and that
		 * is what we are dropping here.
		 */
		xfrm_state_put(x);
		err = 0;
	}

	return err;
}
EXPORT_SYMBOL(__xfrm_state_delete);

int xfrm_state_delete(struct xfrm_state *x)
{
	int err;

	spin_lock_bh(&x->lock);
	err = __xfrm_state_delete(x);
	spin_unlock_bh(&x->lock);

	return err;
}
EXPORT_SYMBOL(xfrm_state_delete);

#ifdef CONFIG_SECURITY_NETWORK_XFRM
static inline int
xfrm_state_flush_secctx_check(struct net *net, u8 proto, struct xfrm_audit *audit_info)
{
	int i, err = 0;

	for (i = 0; i <= net->xfrm.state_hmask; i++) {
		struct xfrm_state *x;

		hlist_for_each_entry(x, net->xfrm.state_bydst+i, bydst) {
			if (xfrm_id_proto_match(x->id.proto, proto) &&
			   (err = security_xfrm_state_delete(x)) != 0) {
				xfrm_audit_state_delete(x, 0,
							audit_info->loginuid,
							audit_info->sessionid,
							audit_info->secid);
				return err;
			}
		}
	}

	return err;
}
#else
static inline int
xfrm_state_flush_secctx_check(struct net *net, u8 proto, struct xfrm_audit *audit_info)
{
	return 0;
}
#endif

int xfrm_state_flush(struct net *net, u8 proto, struct xfrm_audit *audit_info)
{
	int i, err = 0, cnt = 0;

	spin_lock_bh(&net->xfrm.xfrm_state_lock);
	err = xfrm_state_flush_secctx_check(net, proto, audit_info);
	if (err)
		goto out;

	err = -ESRCH;
	for (i = 0; i <= net->xfrm.state_hmask; i++) {
		struct xfrm_state *x;
restart:
		hlist_for_each_entry(x, net->xfrm.state_bydst+i, bydst) {
			if (!xfrm_state_kern(x) &&
			    xfrm_id_proto_match(x->id.proto, proto)) {
				xfrm_state_hold(x);
				spin_unlock_bh(&net->xfrm.xfrm_state_lock);

				err = xfrm_state_delete(x);
				xfrm_audit_state_delete(x, err ? 0 : 1,
							audit_info->loginuid,
							audit_info->sessionid,
							audit_info->secid);
				xfrm_state_put(x);
				if (!err)
					cnt++;

				spin_lock_bh(&net->xfrm.xfrm_state_lock);
				goto restart;
			}
		}
	}
	if (cnt)
		err = 0;

out:
	spin_unlock_bh(&net->xfrm.xfrm_state_lock);
	return err;
}
EXPORT_SYMBOL(xfrm_state_flush);

void xfrm_sad_getinfo(struct net *net, struct xfrmk_sadinfo *si)
{
	spin_lock_bh(&net->xfrm.xfrm_state_lock);
	si->sadcnt = net->xfrm.state_num;
	si->sadhcnt = net->xfrm.state_hmask;
	si->sadhmcnt = xfrm_state_hashmax;
	spin_unlock_bh(&net->xfrm.xfrm_state_lock);
}
EXPORT_SYMBOL(xfrm_sad_getinfo);

static int
xfrm_init_tempstate(struct xfrm_state *x, const struct flowi *fl,
		    const struct xfrm_tmpl *tmpl,
		    const xfrm_address_t *daddr, const xfrm_address_t *saddr,
		    unsigned short family)
{
	struct xfrm_state_afinfo *afinfo = xfrm_state_get_afinfo(family);
	if (!afinfo)
		return -1;
	afinfo->init_tempsel(&x->sel, fl);

	if (family != tmpl->encap_family) {
		xfrm_state_put_afinfo(afinfo);
		afinfo = xfrm_state_get_afinfo(tmpl->encap_family);
		if (!afinfo)
			return -1;
	}
	afinfo->init_temprop(x, tmpl, daddr, saddr);
	xfrm_state_put_afinfo(afinfo);
	return 0;
}

static struct xfrm_state *__xfrm_state_lookup(struct net *net, u32 mark,
					      const xfrm_address_t *daddr,
					      __be32 spi, u8 proto,
					      unsigned short family)
{
	unsigned int h = xfrm_spi_hash(net, daddr, spi, proto, family);
	struct xfrm_state *x;

	hlist_for_each_entry(x, net->xfrm.state_byspi+h, byspi) {
		if (x->props.family != family ||
		    x->id.spi       != spi ||
		    x->id.proto     != proto ||
		    !xfrm_addr_equal(&x->id.daddr, daddr, family))
			continue;

		if ((mark & x->mark.m) != x->mark.v)
			continue;
		xfrm_state_hold(x);
		return x;
	}

	return NULL;
}

static struct xfrm_state *__xfrm_state_lookup_byaddr(struct net *net, u32 mark,
						     const xfrm_address_t *daddr,
						     const xfrm_address_t *saddr,
						     u8 proto, unsigned short family)
{
	unsigned int h = xfrm_src_hash(net, daddr, saddr, family);
	struct xfrm_state *x;

	hlist_for_each_entry(x, net->xfrm.state_bysrc+h, bysrc) {
		if (x->props.family != family ||
		    x->id.proto     != proto ||
		    !xfrm_addr_equal(&x->id.daddr, daddr, family) ||
		    !xfrm_addr_equal(&x->props.saddr, saddr, family))
			continue;

		if ((mark & x->mark.m) != x->mark.v)
			continue;
		xfrm_state_hold(x);
		return x;
	}

	return NULL;
}

static inline struct xfrm_state *
__xfrm_state_locate(struct xfrm_state *x, int use_spi, int family)
{
	struct net *net = xs_net(x);
	u32 mark = x->mark.v & x->mark.m;

	if (use_spi)
		return __xfrm_state_lookup(net, mark, &x->id.daddr,
					   x->id.spi, x->id.proto, family);
	else
		return __xfrm_state_lookup_byaddr(net, mark,
						  &x->id.daddr,
						  &x->props.saddr,
						  x->id.proto, family);
}

static void xfrm_hash_grow_check(struct net *net, int have_hash_collision)
{
	if (have_hash_collision &&
	    (net->xfrm.state_hmask + 1) < xfrm_state_hashmax &&
	    net->xfrm.state_num > net->xfrm.state_hmask)
		schedule_work(&net->xfrm.state_hash_work);
}

static void xfrm_state_look_at(struct xfrm_policy *pol, struct xfrm_state *x,
			       const struct flowi *fl, unsigned short family,
			       struct xfrm_state **best, int *acq_in_progress,
			       int *error)
{
	/* Resolution logic:
	 * 1. There is a valid state with matching selector. Done.
	 * 2. Valid state with inappropriate selector. Skip.
	 *
	 * Entering area of "sysdeps".
	 *
	 * 3. If state is not valid, selector is temporary, it selects
	 *    only session which triggered previous resolution. Key
	 *    manager will do something to install a state with proper
	 *    selector.
	 */
	if (x->km.state == XFRM_STATE_VALID) {
		if ((x->sel.family &&
		     !xfrm_selector_match(&x->sel, fl, x->sel.family)) ||
		    !security_xfrm_state_pol_flow_match(x, pol, fl))
			return;

		if (!*best ||
		    (*best)->km.dying > x->km.dying ||
		    ((*best)->km.dying == x->km.dying &&
		     (*best)->curlft.add_time < x->curlft.add_time))
			*best = x;
	} else if (x->km.state == XFRM_STATE_ACQ) {
		*acq_in_progress = 1;
	} else if (x->km.state == XFRM_STATE_ERROR ||
		   x->km.state == XFRM_STATE_EXPIRED) {
		if (xfrm_selector_match(&x->sel, fl, x->sel.family) &&
		    security_xfrm_state_pol_flow_match(x, pol, fl))
			*error = -ESRCH;
	}
}

struct xfrm_state *
xfrm_state_find(const xfrm_address_t *daddr, const xfrm_address_t *saddr,
		const struct flowi *fl, struct xfrm_tmpl *tmpl,
		struct xfrm_policy *pol, int *err,
		unsigned short family)
{
	static xfrm_address_t saddr_wildcard = { };
	struct net *net = xp_net(pol);
	unsigned int h, h_wildcard;
	struct xfrm_state *x, *x0, *to_put;
	int acquire_in_progress = 0;
	int error = 0;
	struct xfrm_state *best = NULL;
	u32 mark = pol->mark.v & pol->mark.m;
	unsigned short encap_family = tmpl->encap_family;

	to_put = NULL;

	spin_lock_bh(&net->xfrm.xfrm_state_lock);
	h = xfrm_dst_hash(net, daddr, saddr, tmpl->reqid, encap_family);
	hlist_for_each_entry(x, net->xfrm.state_bydst+h, bydst) {
		if (x->props.family == encap_family &&
		    x->props.reqid == tmpl->reqid &&
		    (mark & x->mark.m) == x->mark.v &&
		    !(x->props.flags & XFRM_STATE_WILDRECV) &&
		    xfrm_state_addr_check(x, daddr, saddr, encap_family) &&
		    tmpl->mode == x->props.mode &&
		    tmpl->id.proto == x->id.proto &&
		    (tmpl->id.spi == x->id.spi || !tmpl->id.spi))
			xfrm_state_look_at(pol, x, fl, encap_family,
					   &best, &acquire_in_progress, &error);
	}
	if (best || acquire_in_progress)
		goto found;

	h_wildcard = xfrm_dst_hash(net, daddr, &saddr_wildcard, tmpl->reqid, encap_family);
	hlist_for_each_entry(x, net->xfrm.state_bydst+h_wildcard, bydst) {
		if (x->props.family == encap_family &&
		    x->props.reqid == tmpl->reqid &&
		    (mark & x->mark.m) == x->mark.v &&
		    !(x->props.flags & XFRM_STATE_WILDRECV) &&
		    xfrm_addr_equal(&x->id.daddr, daddr, encap_family) &&
		    tmpl->mode == x->props.mode &&
		    tmpl->id.proto == x->id.proto &&
		    (tmpl->id.spi == x->id.spi || !tmpl->id.spi))
			xfrm_state_look_at(pol, x, fl, encap_family,
					   &best, &acquire_in_progress, &error);
	}

found:
	x = best;
	if (!x && !error && !acquire_in_progress) {
		if (tmpl->id.spi &&
		    (x0 = __xfrm_state_lookup(net, mark, daddr, tmpl->id.spi,
					      tmpl->id.proto, encap_family)) != NULL) {
			to_put = x0;
			error = -EEXIST;
			goto out;
		}
		x = xfrm_state_alloc(net);
		if (x == NULL) {
			error = -ENOMEM;
			goto out;
		}
		/* Initialize temporary state matching only
		 * to current session. */
		xfrm_init_tempstate(x, fl, tmpl, daddr, saddr, family);
		memcpy(&x->mark, &pol->mark, sizeof(x->mark));

		error = security_xfrm_state_alloc_acquire(x, pol->security, fl->flowi_secid);
		if (error) {
			x->km.state = XFRM_STATE_DEAD;
			to_put = x;
			x = NULL;
			goto out;
		}

		if (km_query(x, tmpl, pol) == 0) {
			x->km.state = XFRM_STATE_ACQ;
			list_add(&x->km.all, &net->xfrm.state_all);
			hlist_add_head(&x->bydst, net->xfrm.state_bydst+h);
			h = xfrm_src_hash(net, daddr, saddr, encap_family);
			hlist_add_head(&x->bysrc, net->xfrm.state_bysrc+h);
			if (x->id.spi) {
				h = xfrm_spi_hash(net, &x->id.daddr, x->id.spi, x->id.proto, encap_family);
				hlist_add_head(&x->byspi, net->xfrm.state_byspi+h);
			}
			x->lft.hard_add_expires_seconds = net->xfrm.sysctl_acq_expires;
			tasklet_hrtimer_start(&x->mtimer, ktime_set(net->xfrm.sysctl_acq_expires, 0), HRTIMER_MODE_REL);
			net->xfrm.state_num++;
			xfrm_hash_grow_check(net, x->bydst.next != NULL);
		} else {
			x->km.state = XFRM_STATE_DEAD;
			to_put = x;
			x = NULL;
			error = -ESRCH;
		}
	}
out:
	if (x)
		xfrm_state_hold(x);
	else
		*err = acquire_in_progress ? -EAGAIN : error;
	spin_unlock_bh(&net->xfrm.xfrm_state_lock);
	if (to_put)
		xfrm_state_put(to_put);
	return x;
}

struct xfrm_state *
xfrm_stateonly_find(struct net *net, u32 mark,
		    xfrm_address_t *daddr, xfrm_address_t *saddr,
		    unsigned short family, u8 mode, u8 proto, u32 reqid)
{
	unsigned int h;
	struct xfrm_state *rx = NULL, *x = NULL;

	spin_lock_bh(&net->xfrm.xfrm_state_lock);
	h = xfrm_dst_hash(net, daddr, saddr, reqid, family);
	hlist_for_each_entry(x, net->xfrm.state_bydst+h, bydst) {
		if (x->props.family == family &&
		    x->props.reqid == reqid &&
		    (mark & x->mark.m) == x->mark.v &&
		    !(x->props.flags & XFRM_STATE_WILDRECV) &&
		    xfrm_state_addr_check(x, daddr, saddr, family) &&
		    mode == x->props.mode &&
		    proto == x->id.proto &&
		    x->km.state == XFRM_STATE_VALID) {
			rx = x;
			break;
		}
	}

	if (rx)
		xfrm_state_hold(rx);
	spin_unlock_bh(&net->xfrm.xfrm_state_lock);


	return rx;
}
EXPORT_SYMBOL(xfrm_stateonly_find);

struct xfrm_state *xfrm_state_lookup_byspi(struct net *net, __be32 spi,
					      unsigned short family)
{
	struct xfrm_state *x;
	struct xfrm_state_walk *w;

	spin_lock_bh(&net->xfrm.xfrm_state_lock);
	list_for_each_entry(w, &net->xfrm.state_all, all) {
		x = container_of(w, struct xfrm_state, km);
		if (x->props.family != family ||
			x->id.spi != spi)
			continue;

		spin_unlock_bh(&net->xfrm.xfrm_state_lock);
		xfrm_state_hold(x);
		return x;
	}
	spin_unlock_bh(&net->xfrm.xfrm_state_lock);
	return NULL;
}
EXPORT_SYMBOL(xfrm_state_lookup_byspi);

static void __xfrm_state_insert(struct xfrm_state *x)
{
	struct net *net = xs_net(x);
	unsigned int h;

	list_add(&x->km.all, &net->xfrm.state_all);

	h = xfrm_dst_hash(net, &x->id.daddr, &x->props.saddr,
			  x->props.reqid, x->props.family);
	hlist_add_head(&x->bydst, net->xfrm.state_bydst+h);

	h = xfrm_src_hash(net, &x->id.daddr, &x->props.saddr, x->props.family);
	hlist_add_head(&x->bysrc, net->xfrm.state_bysrc+h);

	if (x->id.spi) {
		h = xfrm_spi_hash(net, &x->id.daddr, x->id.spi, x->id.proto,
				  x->props.family);

		hlist_add_head(&x->byspi, net->xfrm.state_byspi+h);
	}

	tasklet_hrtimer_start(&x->mtimer, ktime_set(1, 0), HRTIMER_MODE_REL);
	if (x->replay_maxage)
		mod_timer(&x->rtimer, jiffies + x->replay_maxage);

	net->xfrm.state_num++;

	xfrm_hash_grow_check(net, x->bydst.next != NULL);
}

/* net->xfrm.xfrm_state_lock is held */
static void __xfrm_state_bump_genids(struct xfrm_state *xnew)
{
	struct net *net = xs_net(xnew);
	unsigned short family = xnew->props.family;
	u32 reqid = xnew->props.reqid;
	struct xfrm_state *x;
	unsigned int h;
	u32 mark = xnew->mark.v & xnew->mark.m;

	h = xfrm_dst_hash(net, &xnew->id.daddr, &xnew->props.saddr, reqid, family);
	hlist_for_each_entry(x, net->xfrm.state_bydst+h, bydst) {
		if (x->props.family	== family &&
		    x->props.reqid	== reqid &&
		    (mark & x->mark.m) == x->mark.v &&
		    xfrm_addr_equal(&x->id.daddr, &xnew->id.daddr, family) &&
		    xfrm_addr_equal(&x->props.saddr, &xnew->props.saddr, family))
			x->genid++;
	}
}

void xfrm_state_insert(struct xfrm_state *x)
{
	struct net *net = xs_net(x);

	spin_lock_bh(&net->xfrm.xfrm_state_lock);
	__xfrm_state_bump_genids(x);
	__xfrm_state_insert(x);
	spin_unlock_bh(&net->xfrm.xfrm_state_lock);
}
EXPORT_SYMBOL(xfrm_state_insert);

/* net->xfrm.xfrm_state_lock is held */
static struct xfrm_state *__find_acq_core(struct net *net,
					  const struct xfrm_mark *m,
					  unsigned short family, u8 mode,
					  u32 reqid, u8 proto,
					  const xfrm_address_t *daddr,
					  const xfrm_address_t *saddr,
					  int create)
{
	unsigned int h = xfrm_dst_hash(net, daddr, saddr, reqid, family);
	struct xfrm_state *x;
	u32 mark = m->v & m->m;

	hlist_for_each_entry(x, net->xfrm.state_bydst+h, bydst) {
		if (x->props.reqid  != reqid ||
		    x->props.mode   != mode ||
		    x->props.family != family ||
		    x->km.state     != XFRM_STATE_ACQ ||
		    x->id.spi       != 0 ||
		    x->id.proto	    != proto ||
		    (mark & x->mark.m) != x->mark.v ||
		    !xfrm_addr_equal(&x->id.daddr, daddr, family) ||
		    !xfrm_addr_equal(&x->props.saddr, saddr, family))
			continue;

		xfrm_state_hold(x);
		return x;
	}

	if (!create)
		return NULL;

	x = xfrm_state_alloc(net);
	if (likely(x)) {
		switch (family) {
		case AF_INET:
			x->sel.daddr.a4 = daddr->a4;
			x->sel.saddr.a4 = saddr->a4;
			x->sel.prefixlen_d = 32;
			x->sel.prefixlen_s = 32;
			x->props.saddr.a4 = saddr->a4;
			x->id.daddr.a4 = daddr->a4;
			break;

		case AF_INET6:
			*(struct in6_addr *)x->sel.daddr.a6 = *(struct in6_addr *)daddr;
			*(struct in6_addr *)x->sel.saddr.a6 = *(struct in6_addr *)saddr;
			x->sel.prefixlen_d = 128;
			x->sel.prefixlen_s = 128;
			*(struct in6_addr *)x->props.saddr.a6 = *(struct in6_addr *)saddr;
			*(struct in6_addr *)x->id.daddr.a6 = *(struct in6_addr *)daddr;
			break;
		}

		x->km.state = XFRM_STATE_ACQ;
		x->id.proto = proto;
		x->props.family = family;
		x->props.mode = mode;
		x->props.reqid = reqid;
		x->mark.v = m->v;
		x->mark.m = m->m;
		x->lft.hard_add_expires_seconds = net->xfrm.sysctl_acq_expires;
		xfrm_state_hold(x);
		tasklet_hrtimer_start(&x->mtimer, ktime_set(net->xfrm.sysctl_acq_expires, 0), HRTIMER_MODE_REL);
		list_add(&x->km.all, &net->xfrm.state_all);
		hlist_add_head(&x->bydst, net->xfrm.state_bydst+h);
		h = xfrm_src_hash(net, daddr, saddr, family);
		hlist_add_head(&x->bysrc, net->xfrm.state_bysrc+h);

		net->xfrm.state_num++;

		xfrm_hash_grow_check(net, x->bydst.next != NULL);
	}

	return x;
}

static struct xfrm_state *__xfrm_find_acq_byseq(struct net *net, u32 mark, u32 seq);

int xfrm_state_add(struct xfrm_state *x)
{
	struct net *net = xs_net(x);
	struct xfrm_state *x1, *to_put;
	int family;
	int err;
	u32 mark = x->mark.v & x->mark.m;
	int use_spi = xfrm_id_proto_match(x->id.proto, IPSEC_PROTO_ANY);

	family = x->props.family;

	to_put = NULL;

	spin_lock_bh(&net->xfrm.xfrm_state_lock);

	x1 = __xfrm_state_locate(x, use_spi, family);
	if (x1) {
		to_put = x1;
		x1 = NULL;
		err = -EEXIST;
		goto out;
	}

	if (use_spi && x->km.seq) {
		x1 = __xfrm_find_acq_byseq(net, mark, x->km.seq);
		if (x1 && ((x1->id.proto != x->id.proto) ||
		    !xfrm_addr_equal(&x1->id.daddr, &x->id.daddr, family))) {
			to_put = x1;
			x1 = NULL;
		}
	}

	if (use_spi && !x1)
		x1 = __find_acq_core(net, &x->mark, family, x->props.mode,
				     x->props.reqid, x->id.proto,
				     &x->id.daddr, &x->props.saddr, 0);

	__xfrm_state_bump_genids(x);
	__xfrm_state_insert(x);
	err = 0;

out:
	spin_unlock_bh(&net->xfrm.xfrm_state_lock);

	if (x1) {
		xfrm_state_delete(x1);
		xfrm_state_put(x1);
	}

	if (to_put)
		xfrm_state_put(to_put);

	return err;
}
EXPORT_SYMBOL(xfrm_state_add);

#ifdef CONFIG_XFRM_MIGRATE
static struct xfrm_state *xfrm_state_clone(struct xfrm_state *orig, int *errp)
{
	struct net *net = xs_net(orig);
	int err = -ENOMEM;
	struct xfrm_state *x = xfrm_state_alloc(net);
	if (!x)
		goto out;

	memcpy(&x->id, &orig->id, sizeof(x->id));
	memcpy(&x->sel, &orig->sel, sizeof(x->sel));
	memcpy(&x->lft, &orig->lft, sizeof(x->lft));
	x->props.mode = orig->props.mode;
	x->props.replay_window = orig->props.replay_window;
	x->props.reqid = orig->props.reqid;
	x->props.family = orig->props.family;
	x->props.saddr = orig->props.saddr;

	if (orig->aalg) {
		x->aalg = xfrm_algo_auth_clone(orig->aalg);
		if (!x->aalg)
			goto error;
	}
	x->props.aalgo = orig->props.aalgo;

	if (orig->aead) {
		x->aead = xfrm_algo_aead_clone(orig->aead);
		if (!x->aead)
			goto error;
	}
	if (orig->ealg) {
		x->ealg = xfrm_algo_clone(orig->ealg);
		if (!x->ealg)
			goto error;
	}
	x->props.ealgo = orig->props.ealgo;

	if (orig->calg) {
		x->calg = xfrm_algo_clone(orig->calg);
		if (!x->calg)
			goto error;
	}
	x->props.calgo = orig->props.calgo;

	if (orig->encap) {
		x->encap = kmemdup(orig->encap, sizeof(*x->encap), GFP_KERNEL);
		if (!x->encap)
			goto error;
	}

	if (orig->coaddr) {
		x->coaddr = kmemdup(orig->coaddr, sizeof(*x->coaddr),
				    GFP_KERNEL);
		if (!x->coaddr)
			goto error;
	}

	if (orig->replay_esn) {
		err = xfrm_replay_clone(x, orig);
		if (err)
			goto error;
	}

	memcpy(&x->mark, &orig->mark, sizeof(x->mark));

	err = xfrm_init_state(x);
	if (err)
		goto error;

	x->props.flags = orig->props.flags;
	x->props.extra_flags = orig->props.extra_flags;

	x->tfcpad = orig->tfcpad;
	x->replay_maxdiff = orig->replay_maxdiff;
	x->replay_maxage = orig->replay_maxage;
	x->curlft.add_time = orig->curlft.add_time;
	x->km.state = orig->km.state;
	x->km.seq = orig->km.seq;

	return x;

 error:
	xfrm_state_put(x);
out:
	if (errp)
		*errp = err;
	return NULL;
}

struct xfrm_state *xfrm_migrate_state_find(struct xfrm_migrate *m, struct net *net)
{
	unsigned int h;
	struct xfrm_state *x = NULL;

	spin_lock_bh(&net->xfrm.xfrm_state_lock);

	if (m->reqid) {
		h = xfrm_dst_hash(net, &m->old_daddr, &m->old_saddr,
				  m->reqid, m->old_family);
		hlist_for_each_entry(x, net->xfrm.state_bydst+h, bydst) {
			if (x->props.mode != m->mode ||
			    x->id.proto != m->proto)
				continue;
			if (m->reqid && x->props.reqid != m->reqid)
				continue;
			if (!xfrm_addr_equal(&x->id.daddr, &m->old_daddr,
					     m->old_family) ||
			    !xfrm_addr_equal(&x->props.saddr, &m->old_saddr,
					     m->old_family))
				continue;
			xfrm_state_hold(x);
			break;
		}
	} else {
		h = xfrm_src_hash(net, &m->old_daddr, &m->old_saddr,
				  m->old_family);
		hlist_for_each_entry(x, net->xfrm.state_bysrc+h, bysrc) {
			if (x->props.mode != m->mode ||
			    x->id.proto != m->proto)
				continue;
			if (!xfrm_addr_equal(&x->id.daddr, &m->old_daddr,
					     m->old_family) ||
			    !xfrm_addr_equal(&x->props.saddr, &m->old_saddr,
					     m->old_family))
				continue;
			xfrm_state_hold(x);
			break;
		}
	}

	spin_unlock_bh(&net->xfrm.xfrm_state_lock);

	return x;
}
EXPORT_SYMBOL(xfrm_migrate_state_find);

struct xfrm_state *xfrm_state_migrate(struct xfrm_state *x,
				      struct xfrm_migrate *m)
{
	struct xfrm_state *xc;
	int err;

	xc = xfrm_state_clone(x, &err);
	if (!xc)
		return NULL;

	memcpy(&xc->id.daddr, &m->new_daddr, sizeof(xc->id.daddr));
	memcpy(&xc->props.saddr, &m->new_saddr, sizeof(xc->props.saddr));

	/* add state */
	if (xfrm_addr_equal(&x->id.daddr, &m->new_daddr, m->new_family)) {
		/* a care is needed when the destination address of the
		   state is to be updated as it is a part of triplet */
		xfrm_state_insert(xc);
	} else {
		if ((err = xfrm_state_add(xc)) < 0)
			goto error;
	}

	return xc;
error:
	xfrm_state_put(xc);
	return NULL;
}
EXPORT_SYMBOL(xfrm_state_migrate);
#endif

int xfrm_state_update(struct xfrm_state *x)
{
	struct xfrm_state *x1, *to_put;
	int err;
	int use_spi = xfrm_id_proto_match(x->id.proto, IPSEC_PROTO_ANY);
	struct net *net = xs_net(x);

	to_put = NULL;

	spin_lock_bh(&net->xfrm.xfrm_state_lock);
	x1 = __xfrm_state_locate(x, use_spi, x->props.family);

	err = -ESRCH;
	if (!x1)
		goto out;

	if (xfrm_state_kern(x1)) {
		to_put = x1;
		err = -EEXIST;
		goto out;
	}

	if (x1->km.state == XFRM_STATE_ACQ) {
		__xfrm_state_insert(x);
		x = NULL;
	}
	err = 0;

out:
	spin_unlock_bh(&net->xfrm.xfrm_state_lock);

	if (to_put)
		xfrm_state_put(to_put);

	if (err)
		return err;

	if (!x) {
		xfrm_state_delete(x1);
		xfrm_state_put(x1);
		return 0;
	}

	err = -EINVAL;
	spin_lock_bh(&x1->lock);
	if (likely(x1->km.state == XFRM_STATE_VALID)) {
		if (x->encap && x1->encap)
			memcpy(x1->encap, x->encap, sizeof(*x1->encap));
		if (x->coaddr && x1->coaddr) {
			memcpy(x1->coaddr, x->coaddr, sizeof(*x1->coaddr));
		}
		if (!use_spi && memcmp(&x1->sel, &x->sel, sizeof(x1->sel)))
			memcpy(&x1->sel, &x->sel, sizeof(x1->sel));
		memcpy(&x1->lft, &x->lft, sizeof(x1->lft));
		x1->km.dying = 0;

		tasklet_hrtimer_start(&x1->mtimer, ktime_set(1, 0), HRTIMER_MODE_REL);
		if (x1->curlft.use_time)
			xfrm_state_check_expire(x1);

		err = 0;
		x->km.state = XFRM_STATE_DEAD;
		__xfrm_state_put(x);
	}
	spin_unlock_bh(&x1->lock);

	xfrm_state_put(x1);

	return err;
}
EXPORT_SYMBOL(xfrm_state_update);

int xfrm_state_check_expire(struct xfrm_state *x)
{
	if (!x->curlft.use_time)
		x->curlft.use_time = get_seconds();

	if (x->curlft.bytes >= x->lft.hard_byte_limit ||
	    x->curlft.packets >= x->lft.hard_packet_limit) {
		x->km.state = XFRM_STATE_EXPIRED;
		tasklet_hrtimer_start(&x->mtimer, ktime_set(0, 0), HRTIMER_MODE_REL);
		return -EINVAL;
	}

	if (!x->km.dying &&
	    (x->curlft.bytes >= x->lft.soft_byte_limit ||
	     x->curlft.packets >= x->lft.soft_packet_limit)) {
		x->km.dying = 1;
		km_state_expired(x, 0, 0);
	}
	return 0;
}
EXPORT_SYMBOL(xfrm_state_check_expire);

struct xfrm_state *
xfrm_state_lookup(struct net *net, u32 mark, const xfrm_address_t *daddr, __be32 spi,
		  u8 proto, unsigned short family)
{
	struct xfrm_state *x;

	spin_lock_bh(&net->xfrm.xfrm_state_lock);
	x = __xfrm_state_lookup(net, mark, daddr, spi, proto, family);
	spin_unlock_bh(&net->xfrm.xfrm_state_lock);
	return x;
}
EXPORT_SYMBOL(xfrm_state_lookup);

struct xfrm_state *
xfrm_state_lookup_byaddr(struct net *net, u32 mark,
			 const xfrm_address_t *daddr, const xfrm_address_t *saddr,
			 u8 proto, unsigned short family)
{
	struct xfrm_state *x;

	spin_lock_bh(&net->xfrm.xfrm_state_lock);
	x = __xfrm_state_lookup_byaddr(net, mark, daddr, saddr, proto, family);
	spin_unlock_bh(&net->xfrm.xfrm_state_lock);
	return x;
}
EXPORT_SYMBOL(xfrm_state_lookup_byaddr);

struct xfrm_state *
xfrm_find_acq(struct net *net, const struct xfrm_mark *mark, u8 mode, u32 reqid,
	      u8 proto, const xfrm_address_t *daddr,
	      const xfrm_address_t *saddr, int create, unsigned short family)
{
	struct xfrm_state *x;

	spin_lock_bh(&net->xfrm.xfrm_state_lock);
	x = __find_acq_core(net, mark, family, mode, reqid, proto, daddr, saddr, create);
	spin_unlock_bh(&net->xfrm.xfrm_state_lock);

	return x;
}
EXPORT_SYMBOL(xfrm_find_acq);

#ifdef CONFIG_XFRM_SUB_POLICY
int
xfrm_tmpl_sort(struct xfrm_tmpl **dst, struct xfrm_tmpl **src, int n,
	       unsigned short family, struct net *net)
{
	int err = 0;
	struct xfrm_state_afinfo *afinfo = xfrm_state_get_afinfo(family);
	if (!afinfo)
		return -EAFNOSUPPORT;

	spin_lock_bh(&net->xfrm.xfrm_state_lock); /*FIXME*/
	if (afinfo->tmpl_sort)
		err = afinfo->tmpl_sort(dst, src, n);
	spin_unlock_bh(&net->xfrm.xfrm_state_lock);
	xfrm_state_put_afinfo(afinfo);
	return err;
}
EXPORT_SYMBOL(xfrm_tmpl_sort);

int
xfrm_state_sort(struct xfrm_state **dst, struct xfrm_state **src, int n,
		unsigned short family)
{
	int err = 0;
	struct xfrm_state_afinfo *afinfo = xfrm_state_get_afinfo(family);
	struct net *net = xs_net(*src);

	if (!afinfo)
		return -EAFNOSUPPORT;

	spin_lock_bh(&net->xfrm.xfrm_state_lock);
	if (afinfo->state_sort)
		err = afinfo->state_sort(dst, src, n);
	spin_unlock_bh(&net->xfrm.xfrm_state_lock);
	xfrm_state_put_afinfo(afinfo);
	return err;
}
EXPORT_SYMBOL(xfrm_state_sort);
#endif

/* Silly enough, but I'm lazy to build resolution list */

static struct xfrm_state *__xfrm_find_acq_byseq(struct net *net, u32 mark, u32 seq)
{
	int i;

	for (i = 0; i <= net->xfrm.state_hmask; i++) {
		struct xfrm_state *x;

		hlist_for_each_entry(x, net->xfrm.state_bydst+i, bydst) {
			if (x->km.seq == seq &&
			    (mark & x->mark.m) == x->mark.v &&
			    x->km.state == XFRM_STATE_ACQ) {
				xfrm_state_hold(x);
				return x;
			}
		}
	}
	return NULL;
}

struct xfrm_state *xfrm_find_acq_byseq(struct net *net, u32 mark, u32 seq)
{
	struct xfrm_state *x;

	spin_lock_bh(&net->xfrm.xfrm_state_lock);
	x = __xfrm_find_acq_byseq(net, mark, seq);
	spin_unlock_bh(&net->xfrm.xfrm_state_lock);
	return x;
}
EXPORT_SYMBOL(xfrm_find_acq_byseq);

u32 xfrm_get_acqseq(void)
{
	u32 res;
	static atomic_unchecked_t acqseq;

	do {
		res = atomic_inc_return_unchecked(&acqseq);
	} while (!res);

	return res;
}
EXPORT_SYMBOL(xfrm_get_acqseq);

int verify_spi_info(u8 proto, u32 min, u32 max)
{
	switch (proto) {
	case IPPROTO_AH:
	case IPPROTO_ESP:
		break;

	case IPPROTO_COMP:
		/* IPCOMP spi is 16-bits. */
		if (max >= 0x10000)
			return -EINVAL;
		break;

	default:
		return -EINVAL;
	}

	if (min > max)
		return -EINVAL;

	return 0;
}
EXPORT_SYMBOL(verify_spi_info);

int xfrm_alloc_spi(struct xfrm_state *x, u32 low, u32 high)
{
	struct net *net = xs_net(x);
	unsigned int h;
	struct xfrm_state *x0;
	int err = -ENOENT;
	__be32 minspi = htonl(low);
	__be32 maxspi = htonl(high);
	u32 mark = x->mark.v & x->mark.m;

	spin_lock_bh(&x->lock);
	if (x->km.state == XFRM_STATE_DEAD)
		goto unlock;

	err = 0;
	if (x->id.spi)
		goto unlock;

	err = -ENOENT;

	if (minspi == maxspi) {
		x0 = xfrm_state_lookup(net, mark, &x->id.daddr, minspi, x->id.proto, x->props.family);
		if (x0) {
			xfrm_state_put(x0);
			goto unlock;
		}
		x->id.spi = minspi;
	} else {
		u32 spi = 0;
		for (h = 0; h < high-low+1; h++) {
			spi = low + prandom_u32()%(high-low+1);
			x0 = xfrm_state_lookup(net, mark, &x->id.daddr, htonl(spi), x->id.proto, x->props.family);
			if (x0 == NULL) {
				x->id.spi = htonl(spi);
				break;
			}
			xfrm_state_put(x0);
		}
	}
	if (x->id.spi) {
		spin_lock_bh(&net->xfrm.xfrm_state_lock);
		h = xfrm_spi_hash(net, &x->id.daddr, x->id.spi, x->id.proto, x->props.family);
		hlist_add_head(&x->byspi, net->xfrm.state_byspi+h);
		spin_unlock_bh(&net->xfrm.xfrm_state_lock);

		err = 0;
	}

unlock:
	spin_unlock_bh(&x->lock);

	return err;
}
EXPORT_SYMBOL(xfrm_alloc_spi);

int xfrm_state_walk(struct net *net, struct xfrm_state_walk *walk,
		    int (*func)(struct xfrm_state *, int, void*),
		    void *data)
{
	struct xfrm_state *state;
	struct xfrm_state_walk *x;
	int err = 0;

	if (walk->seq != 0 && list_empty(&walk->all))
		return 0;

	spin_lock_bh(&net->xfrm.xfrm_state_lock);
	if (list_empty(&walk->all))
		x = list_first_entry(&net->xfrm.state_all, struct xfrm_state_walk, all);
	else
		x = list_entry(&walk->all, struct xfrm_state_walk, all);
	list_for_each_entry_from(x, &net->xfrm.state_all, all) {
		if (x->state == XFRM_STATE_DEAD)
			continue;
		state = container_of(x, struct xfrm_state, km);
		if (!xfrm_id_proto_match(state->id.proto, walk->proto))
			continue;
		err = func(state, walk->seq, data);
		if (err) {
			list_move_tail(&walk->all, &x->all);
			goto out;
		}
		walk->seq++;
	}
	if (walk->seq == 0) {
		err = -ENOENT;
		goto out;
	}
	list_del_init(&walk->all);
out:
	spin_unlock_bh(&net->xfrm.xfrm_state_lock);
	return err;
}
EXPORT_SYMBOL(xfrm_state_walk);

void xfrm_state_walk_init(struct xfrm_state_walk *walk, u8 proto)
{
	INIT_LIST_HEAD(&walk->all);
	walk->proto = proto;
	walk->state = XFRM_STATE_DEAD;
	walk->seq = 0;
}
EXPORT_SYMBOL(xfrm_state_walk_init);

void xfrm_state_walk_done(struct xfrm_state_walk *walk, struct net *net)
{
	if (list_empty(&walk->all))
		return;

	spin_lock_bh(&net->xfrm.xfrm_state_lock);
	list_del(&walk->all);
	spin_unlock_bh(&net->xfrm.xfrm_state_lock);
}
EXPORT_SYMBOL(xfrm_state_walk_done);

static void xfrm_replay_timer_handler(unsigned long data)
{
	struct xfrm_state *x = (struct xfrm_state *)data;

	spin_lock(&x->lock);

	if (x->km.state == XFRM_STATE_VALID) {
		if (xfrm_aevent_is_on(xs_net(x)))
			x->repl->notify(x, XFRM_REPLAY_TIMEOUT);
		else
			x->xflags |= XFRM_TIME_DEFER;
	}

	spin_unlock(&x->lock);
}

static LIST_HEAD(xfrm_km_list);

void km_policy_notify(struct xfrm_policy *xp, int dir, const struct km_event *c)
{
	struct xfrm_mgr *km;

	rcu_read_lock();
	list_for_each_entry_rcu(km, &xfrm_km_list, list)
		if (km->notify_policy)
			km->notify_policy(xp, dir, c);
	rcu_read_unlock();
}

void km_state_notify(struct xfrm_state *x, const struct km_event *c)
{
	struct xfrm_mgr *km;
	rcu_read_lock();
	list_for_each_entry_rcu(km, &xfrm_km_list, list)
		if (km->notify)
			km->notify(x, c);
	rcu_read_unlock();
}

EXPORT_SYMBOL(km_policy_notify);
EXPORT_SYMBOL(km_state_notify);

void km_state_expired(struct xfrm_state *x, int hard, u32 portid)
{
	struct km_event c;

	c.data.hard = hard;
	c.portid = portid;
	c.event = XFRM_MSG_EXPIRE;
	km_state_notify(x, &c);
}

EXPORT_SYMBOL(km_state_expired);
/*
 * We send to all registered managers regardless of failure
 * We are happy with one success
*/
int km_query(struct xfrm_state *x, struct xfrm_tmpl *t, struct xfrm_policy *pol)
{
	int err = -EINVAL, acqret;
	struct xfrm_mgr *km;

	rcu_read_lock();
	list_for_each_entry_rcu(km, &xfrm_km_list, list) {
		acqret = km->acquire(x, t, pol);
		if (!acqret)
			err = acqret;
	}
	rcu_read_unlock();
	return err;
}
EXPORT_SYMBOL(km_query);

int km_new_mapping(struct xfrm_state *x, xfrm_address_t *ipaddr, __be16 sport)
{
	int err = -EINVAL;
	struct xfrm_mgr *km;

	rcu_read_lock();
	list_for_each_entry_rcu(km, &xfrm_km_list, list) {
		if (km->new_mapping)
			err = km->new_mapping(x, ipaddr, sport);
		if (!err)
			break;
	}
	rcu_read_unlock();
	return err;
}
EXPORT_SYMBOL(km_new_mapping);

void km_policy_expired(struct xfrm_policy *pol, int dir, int hard, u32 portid)
{
	struct km_event c;

	c.data.hard = hard;
	c.portid = portid;
	c.event = XFRM_MSG_POLEXPIRE;
	km_policy_notify(pol, dir, &c);
}
EXPORT_SYMBOL(km_policy_expired);

#ifdef CONFIG_XFRM_MIGRATE
int km_migrate(const struct xfrm_selector *sel, u8 dir, u8 type,
	       const struct xfrm_migrate *m, int num_migrate,
	       const struct xfrm_kmaddress *k)
{
	int err = -EINVAL;
	int ret;
	struct xfrm_mgr *km;

	rcu_read_lock();
	list_for_each_entry_rcu(km, &xfrm_km_list, list) {
		if (km->migrate) {
			ret = km->migrate(sel, dir, type, m, num_migrate, k);
			if (!ret)
				err = ret;
		}
	}
	rcu_read_unlock();
	return err;
}
EXPORT_SYMBOL(km_migrate);
#endif

int km_report(struct net *net, u8 proto, struct xfrm_selector *sel, xfrm_address_t *addr)
{
	int err = -EINVAL;
	int ret;
	struct xfrm_mgr *km;

	rcu_read_lock();
	list_for_each_entry_rcu(km, &xfrm_km_list, list) {
		if (km->report) {
			ret = km->report(net, proto, sel, addr);
			if (!ret)
				err = ret;
		}
	}
	rcu_read_unlock();
	return err;
}
EXPORT_SYMBOL(km_report);

int xfrm_user_policy(struct sock *sk, int optname, u8 __user *optval, int optlen)
{
	int err;
	u8 *data;
	struct xfrm_mgr *km;
	struct xfrm_policy *pol = NULL;

	if (optlen <= 0 || optlen > PAGE_SIZE)
		return -EMSGSIZE;

	data = kmalloc(optlen, GFP_KERNEL);
	if (!data)
		return -ENOMEM;

	err = -EFAULT;
	if (copy_from_user(data, optval, optlen))
		goto out;

	err = -EINVAL;
	rcu_read_lock();
	list_for_each_entry_rcu(km, &xfrm_km_list, list) {
		pol = km->compile_policy(sk, optname, data,
					 optlen, &err);
		if (err >= 0)
			break;
	}
	rcu_read_unlock();

	if (err >= 0) {
		xfrm_sk_policy_insert(sk, err, pol);
		xfrm_pol_put(pol);
		err = 0;
	}

out:
	kfree(data);
	return err;
}
EXPORT_SYMBOL(xfrm_user_policy);

static DEFINE_SPINLOCK(xfrm_km_lock);

int xfrm_register_km(struct xfrm_mgr *km)
{
	spin_lock_bh(&xfrm_km_lock);
	list_add_tail_rcu(&km->list, &xfrm_km_list);
	spin_unlock_bh(&xfrm_km_lock);
	return 0;
}
EXPORT_SYMBOL(xfrm_register_km);

int xfrm_unregister_km(struct xfrm_mgr *km)
{
	spin_lock_bh(&xfrm_km_lock);
	list_del_rcu(&km->list);
	spin_unlock_bh(&xfrm_km_lock);
	synchronize_rcu();
	return 0;
}
EXPORT_SYMBOL(xfrm_unregister_km);

int xfrm_state_register_afinfo(struct xfrm_state_afinfo *afinfo)
{
	int err = 0;
	if (unlikely(afinfo == NULL))
		return -EINVAL;
	if (unlikely(afinfo->family >= NPROTO))
		return -EAFNOSUPPORT;
	spin_lock_bh(&xfrm_state_afinfo_lock);
	if (unlikely(xfrm_state_afinfo[afinfo->family] != NULL))
		err = -ENOBUFS;
	else
		rcu_assign_pointer(xfrm_state_afinfo[afinfo->family], afinfo);
	spin_unlock_bh(&xfrm_state_afinfo_lock);
	return err;
}
EXPORT_SYMBOL(xfrm_state_register_afinfo);

int xfrm_state_unregister_afinfo(struct xfrm_state_afinfo *afinfo)
{
	int err = 0;
	if (unlikely(afinfo == NULL))
		return -EINVAL;
	if (unlikely(afinfo->family >= NPROTO))
		return -EAFNOSUPPORT;
	spin_lock_bh(&xfrm_state_afinfo_lock);
	if (likely(xfrm_state_afinfo[afinfo->family] != NULL)) {
		if (unlikely(xfrm_state_afinfo[afinfo->family] != afinfo))
			err = -EINVAL;
		else
			RCU_INIT_POINTER(xfrm_state_afinfo[afinfo->family], NULL);
	}
	spin_unlock_bh(&xfrm_state_afinfo_lock);
	synchronize_rcu();
	return err;
}
EXPORT_SYMBOL(xfrm_state_unregister_afinfo);

struct xfrm_state_afinfo *xfrm_state_get_afinfo(unsigned int family)
{
	struct xfrm_state_afinfo *afinfo;
	if (unlikely(family >= NPROTO))
		return NULL;
	rcu_read_lock();
	afinfo = rcu_dereference(xfrm_state_afinfo[family]);
	if (unlikely(!afinfo))
		rcu_read_unlock();
	return afinfo;
}

void xfrm_state_put_afinfo(struct xfrm_state_afinfo *afinfo)
{
	rcu_read_unlock();
}

/* Temporarily located here until net/xfrm/xfrm_tunnel.c is created */
void xfrm_state_delete_tunnel(struct xfrm_state *x)
{
	if (x->tunnel) {
		struct xfrm_state *t = x->tunnel;

		if (atomic_read(&t->tunnel_users) == 2)
			xfrm_state_delete(t);
		atomic_dec(&t->tunnel_users);
		xfrm_state_put(t);
		x->tunnel = NULL;
	}
}
EXPORT_SYMBOL(xfrm_state_delete_tunnel);

int xfrm_state_mtu(struct xfrm_state *x, int mtu)
{
	int res;

	spin_lock_bh(&x->lock);
	if (x->km.state == XFRM_STATE_VALID &&
	    x->type && x->type->get_mtu)
		res = x->type->get_mtu(x, mtu);
	else
		res = mtu - x->props.header_len;
	spin_unlock_bh(&x->lock);
	return res;
}

int __xfrm_init_state(struct xfrm_state *x, bool init_replay)
{
	struct xfrm_state_afinfo *afinfo;
	struct xfrm_mode *inner_mode;
	int family = x->props.family;
	int err;

	err = -EAFNOSUPPORT;
	afinfo = xfrm_state_get_afinfo(family);
	if (!afinfo)
		goto error;

	err = 0;
	if (afinfo->init_flags)
		err = afinfo->init_flags(x);

	xfrm_state_put_afinfo(afinfo);

	if (err)
		goto error;

	err = -EPROTONOSUPPORT;

	if (x->sel.family != AF_UNSPEC) {
		inner_mode = xfrm_get_mode(x->props.mode, x->sel.family);
		if (inner_mode == NULL)
			goto error;

		if (!(inner_mode->flags & XFRM_MODE_FLAG_TUNNEL) &&
		    family != x->sel.family) {
			xfrm_put_mode(inner_mode);
			goto error;
		}

		x->inner_mode = inner_mode;
	} else {
		struct xfrm_mode *inner_mode_iaf;
		int iafamily = AF_INET;

		inner_mode = xfrm_get_mode(x->props.mode, x->props.family);
		if (inner_mode == NULL)
			goto error;

		if (!(inner_mode->flags & XFRM_MODE_FLAG_TUNNEL)) {
			xfrm_put_mode(inner_mode);
			goto error;
		}
		x->inner_mode = inner_mode;

		if (x->props.family == AF_INET)
			iafamily = AF_INET6;

		inner_mode_iaf = xfrm_get_mode(x->props.mode, iafamily);
		if (inner_mode_iaf) {
			if (inner_mode_iaf->flags & XFRM_MODE_FLAG_TUNNEL)
				x->inner_mode_iaf = inner_mode_iaf;
			else
				xfrm_put_mode(inner_mode_iaf);
		}
	}

	x->type = xfrm_get_type(x->id.proto, family);
	if (x->type == NULL)
		goto error;

	err = x->type->init_state(x);
	if (err)
		goto error;

	x->outer_mode = xfrm_get_mode(x->props.mode, family);
	if (x->outer_mode == NULL) {
		err = -EPROTONOSUPPORT;
		goto error;
	}

	if (init_replay) {
		err = xfrm_init_replay(x);
		if (err)
			goto error;
	}

	x->km.state = XFRM_STATE_VALID;

error:
	return err;
}

EXPORT_SYMBOL(__xfrm_init_state);

int xfrm_init_state(struct xfrm_state *x)
{
	return __xfrm_init_state(x, true);
}

EXPORT_SYMBOL(xfrm_init_state);

int __net_init xfrm_state_init(struct net *net)
{
	unsigned int sz;

	INIT_LIST_HEAD(&net->xfrm.state_all);

	sz = sizeof(struct hlist_head) * 8;

	net->xfrm.state_bydst = xfrm_hash_alloc(sz);
	if (!net->xfrm.state_bydst)
		goto out_bydst;
	net->xfrm.state_bysrc = xfrm_hash_alloc(sz);
	if (!net->xfrm.state_bysrc)
		goto out_bysrc;
	net->xfrm.state_byspi = xfrm_hash_alloc(sz);
	if (!net->xfrm.state_byspi)
		goto out_byspi;
	net->xfrm.state_hmask = ((sz / sizeof(struct hlist_head)) - 1);

	net->xfrm.state_num = 0;
	INIT_WORK(&net->xfrm.state_hash_work, xfrm_hash_resize);
	INIT_HLIST_HEAD(&net->xfrm.state_gc_list);
	INIT_WORK(&net->xfrm.state_gc_work, xfrm_state_gc_task);
	spin_lock_init(&net->xfrm.xfrm_state_lock);
	return 0;

out_byspi:
	xfrm_hash_free(net->xfrm.state_bysrc, sz);
out_bysrc:
	xfrm_hash_free(net->xfrm.state_bydst, sz);
out_bydst:
	return -ENOMEM;
}

void xfrm_state_fini(struct net *net)
{
	struct xfrm_audit audit_info;
	unsigned int sz;

	flush_work(&net->xfrm.state_hash_work);
	audit_info.loginuid = INVALID_UID;
	audit_info.sessionid = (unsigned int)-1;
	audit_info.secid = 0;
	xfrm_state_flush(net, IPSEC_PROTO_ANY, &audit_info);
	flush_work(&net->xfrm.state_gc_work);

	WARN_ON(!list_empty(&net->xfrm.state_all));

	sz = (net->xfrm.state_hmask + 1) * sizeof(struct hlist_head);
	WARN_ON(!hlist_empty(net->xfrm.state_byspi));
	xfrm_hash_free(net->xfrm.state_byspi, sz);
	WARN_ON(!hlist_empty(net->xfrm.state_bysrc));
	xfrm_hash_free(net->xfrm.state_bysrc, sz);
	WARN_ON(!hlist_empty(net->xfrm.state_bydst));
	xfrm_hash_free(net->xfrm.state_bydst, sz);
}

#ifdef CONFIG_AUDITSYSCALL
static void xfrm_audit_helper_sainfo(struct xfrm_state *x,
				     struct audit_buffer *audit_buf)
{
	struct xfrm_sec_ctx *ctx = x->security;
	u32 spi = ntohl(x->id.spi);

	if (ctx)
		audit_log_format(audit_buf, " sec_alg=%u sec_doi=%u sec_obj=%s",
				 ctx->ctx_alg, ctx->ctx_doi, ctx->ctx_str);

	switch (x->props.family) {
	case AF_INET:
		audit_log_format(audit_buf, " src=%pI4 dst=%pI4",
				 &x->props.saddr.a4, &x->id.daddr.a4);
		break;
	case AF_INET6:
		audit_log_format(audit_buf, " src=%pI6 dst=%pI6",
				 x->props.saddr.a6, x->id.daddr.a6);
		break;
	}

	audit_log_format(audit_buf, " spi=%u(0x%x)", spi, spi);
}

static void xfrm_audit_helper_pktinfo(struct sk_buff *skb, u16 family,
				      struct audit_buffer *audit_buf)
{
	const struct iphdr *iph4;
	const struct ipv6hdr *iph6;

	switch (family) {
	case AF_INET:
		iph4 = ip_hdr(skb);
		audit_log_format(audit_buf, " src=%pI4 dst=%pI4",
				 &iph4->saddr, &iph4->daddr);
		break;
	case AF_INET6:
		iph6 = ipv6_hdr(skb);
		audit_log_format(audit_buf,
				 " src=%pI6 dst=%pI6 flowlbl=0x%x%02x%02x",
				 &iph6->saddr, &iph6->daddr,
				 iph6->flow_lbl[0] & 0x0f,
				 iph6->flow_lbl[1],
				 iph6->flow_lbl[2]);
		break;
	}
}

void xfrm_audit_state_add(struct xfrm_state *x, int result,
			  kuid_t auid, unsigned int sessionid, u32 secid)
{
	struct audit_buffer *audit_buf;

	audit_buf = xfrm_audit_start("SAD-add");
	if (audit_buf == NULL)
		return;
	xfrm_audit_helper_usrinfo(auid, sessionid, secid, audit_buf);
	xfrm_audit_helper_sainfo(x, audit_buf);
	audit_log_format(audit_buf, " res=%u", result);
	audit_log_end(audit_buf);
}
EXPORT_SYMBOL_GPL(xfrm_audit_state_add);

void xfrm_audit_state_delete(struct xfrm_state *x, int result,
			     kuid_t auid, unsigned int sessionid, u32 secid)
{
	struct audit_buffer *audit_buf;

	audit_buf = xfrm_audit_start("SAD-delete");
	if (audit_buf == NULL)
		return;
	xfrm_audit_helper_usrinfo(auid, sessionid, secid, audit_buf);
	xfrm_audit_helper_sainfo(x, audit_buf);
	audit_log_format(audit_buf, " res=%u", result);
	audit_log_end(audit_buf);
}
EXPORT_SYMBOL_GPL(xfrm_audit_state_delete);

void xfrm_audit_state_replay_overflow(struct xfrm_state *x,
				      struct sk_buff *skb)
{
	struct audit_buffer *audit_buf;
	u32 spi;

	audit_buf = xfrm_audit_start("SA-replay-overflow");
	if (audit_buf == NULL)
		return;
	xfrm_audit_helper_pktinfo(skb, x->props.family, audit_buf);
	/* don't record the sequence number because it's inherent in this kind
	 * of audit message */
	spi = ntohl(x->id.spi);
	audit_log_format(audit_buf, " spi=%u(0x%x)", spi, spi);
	audit_log_end(audit_buf);
}
EXPORT_SYMBOL_GPL(xfrm_audit_state_replay_overflow);

void xfrm_audit_state_replay(struct xfrm_state *x,
			     struct sk_buff *skb, __be32 net_seq)
{
	struct audit_buffer *audit_buf;
	u32 spi;

	audit_buf = xfrm_audit_start("SA-replayed-pkt");
	if (audit_buf == NULL)
		return;
	xfrm_audit_helper_pktinfo(skb, x->props.family, audit_buf);
	spi = ntohl(x->id.spi);
	audit_log_format(audit_buf, " spi=%u(0x%x) seqno=%u",
			 spi, spi, ntohl(net_seq));
	audit_log_end(audit_buf);
}
EXPORT_SYMBOL_GPL(xfrm_audit_state_replay);

void xfrm_audit_state_notfound_simple(struct sk_buff *skb, u16 family)
{
	struct audit_buffer *audit_buf;

	audit_buf = xfrm_audit_start("SA-notfound");
	if (audit_buf == NULL)
		return;
	xfrm_audit_helper_pktinfo(skb, family, audit_buf);
	audit_log_end(audit_buf);
}
EXPORT_SYMBOL_GPL(xfrm_audit_state_notfound_simple);

void xfrm_audit_state_notfound(struct sk_buff *skb, u16 family,
			       __be32 net_spi, __be32 net_seq)
{
	struct audit_buffer *audit_buf;
	u32 spi;

	audit_buf = xfrm_audit_start("SA-notfound");
	if (audit_buf == NULL)
		return;
	xfrm_audit_helper_pktinfo(skb, family, audit_buf);
	spi = ntohl(net_spi);
	audit_log_format(audit_buf, " spi=%u(0x%x) seqno=%u",
			 spi, spi, ntohl(net_seq));
	audit_log_end(audit_buf);
}
EXPORT_SYMBOL_GPL(xfrm_audit_state_notfound);

void xfrm_audit_state_icvfail(struct xfrm_state *x,
			      struct sk_buff *skb, u8 proto)
{
	struct audit_buffer *audit_buf;
	__be32 net_spi;
	__be32 net_seq;

	audit_buf = xfrm_audit_start("SA-icv-failure");
	if (audit_buf == NULL)
		return;
	xfrm_audit_helper_pktinfo(skb, x->props.family, audit_buf);
	if (xfrm_parse_spi(skb, proto, &net_spi, &net_seq) == 0) {
		u32 spi = ntohl(net_spi);
		audit_log_format(audit_buf, " spi=%u(0x%x) seqno=%u",
				 spi, spi, ntohl(net_seq));
	}
	audit_log_end(audit_buf);
}
EXPORT_SYMBOL_GPL(xfrm_audit_state_icvfail);
#endif /* CONFIG_AUDITSYSCALL */<|MERGE_RESOLUTION|>--- conflicted
+++ resolved
@@ -173,10 +173,7 @@
 	if (unlikely(afinfo == NULL))
 		return -EAFNOSUPPORT;
 	typemap = (const struct xfrm_type **)afinfo->type_map;
-<<<<<<< HEAD
-=======
 	spin_lock_bh(&xfrm_type_lock);
->>>>>>> c3ade0e0
 
 	if (likely(typemap[type->proto] == NULL)) {
 		pax_open_kernel();
@@ -199,10 +196,7 @@
 	if (unlikely(afinfo == NULL))
 		return -EAFNOSUPPORT;
 	typemap = (const struct xfrm_type **)afinfo->type_map;
-<<<<<<< HEAD
-=======
 	spin_lock_bh(&xfrm_type_lock);
->>>>>>> c3ade0e0
 
 	if (unlikely(typemap[type->proto] != type))
 		err = -ENOENT;
@@ -211,12 +205,8 @@
 		typemap[type->proto] = NULL;
 		pax_close_kernel();
 	}
-<<<<<<< HEAD
-	xfrm_state_unlock_afinfo(afinfo);
-=======
 	spin_unlock_bh(&xfrm_type_lock);
 	xfrm_state_put_afinfo(afinfo);
->>>>>>> c3ade0e0
 	return err;
 }
 EXPORT_SYMBOL(xfrm_unregister_type);
@@ -267,10 +257,7 @@
 
 	err = -EEXIST;
 	modemap = (struct xfrm_mode **)afinfo->mode_map;
-<<<<<<< HEAD
-=======
 	spin_lock_bh(&xfrm_mode_lock);
->>>>>>> c3ade0e0
 	if (modemap[mode->encap])
 		goto out;
 
@@ -306,10 +293,7 @@
 
 	err = -ENOENT;
 	modemap = (struct xfrm_mode **)afinfo->mode_map;
-<<<<<<< HEAD
-=======
 	spin_lock_bh(&xfrm_mode_lock);
->>>>>>> c3ade0e0
 	if (likely(modemap[mode->encap] == mode)) {
 		pax_open_kernel();
 		modemap[mode->encap] = NULL;
