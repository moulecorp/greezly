/*
 * xfrm_policy.c
 *
 * Changes:
 *	Mitsuru KANDA @USAGI
 * 	Kazunori MIYAZAWA @USAGI
 * 	Kunihiro Ishiguro <kunihiro@ipinfusion.com>
 * 		IPv6 support
 * 	Kazunori MIYAZAWA @USAGI
 * 	YOSHIFUJI Hideaki
 * 		Split up af-specific portion
 *	Derek Atkins <derek@ihtfp.com>		Add the post_input processor
 *
 */

#include <linux/err.h>
#include <linux/slab.h>
#include <linux/kmod.h>
#include <linux/list.h>
#include <linux/spinlock.h>
#include <linux/workqueue.h>
#include <linux/notifier.h>
#include <linux/netdevice.h>
#include <linux/netfilter.h>
#include <linux/module.h>
#include <linux/cache.h>
#include <linux/audit.h>
#include <net/dst.h>
#include <net/flow.h>
#include <net/xfrm.h>
#include <net/ip.h>
#ifdef CONFIG_XFRM_STATISTICS
#include <net/snmp.h>
#endif

#include "xfrm_hash.h"

#define XFRM_QUEUE_TMO_MIN ((unsigned)(HZ/10))
#define XFRM_QUEUE_TMO_MAX ((unsigned)(60*HZ))
#define XFRM_MAX_QUEUE_LEN	100

static struct dst_entry *xfrm_policy_sk_bundles;

static DEFINE_SPINLOCK(xfrm_policy_afinfo_lock);
static struct xfrm_policy_afinfo __rcu *xfrm_policy_afinfo[NPROTO]
						__read_mostly;

static struct kmem_cache *xfrm_dst_cache __read_mostly;

static void xfrm_init_pmtu(struct dst_entry *dst);
static int stale_bundle(struct dst_entry *dst);
static int xfrm_bundle_ok(struct xfrm_dst *xdst);
static void xfrm_policy_queue_process(unsigned long arg);

static struct xfrm_policy *__xfrm_policy_unlink(struct xfrm_policy *pol,
						int dir);

static inline bool
__xfrm4_selector_match(const struct xfrm_selector *sel, const struct flowi *fl)
{
	const struct flowi4 *fl4 = &fl->u.ip4;

	return  addr4_match(fl4->daddr, sel->daddr.a4, sel->prefixlen_d) &&
		addr4_match(fl4->saddr, sel->saddr.a4, sel->prefixlen_s) &&
		!((xfrm_flowi_dport(fl, &fl4->uli) ^ sel->dport) & sel->dport_mask) &&
		!((xfrm_flowi_sport(fl, &fl4->uli) ^ sel->sport) & sel->sport_mask) &&
		(fl4->flowi4_proto == sel->proto || !sel->proto) &&
		(fl4->flowi4_oif == sel->ifindex || !sel->ifindex);
}

static inline bool
__xfrm6_selector_match(const struct xfrm_selector *sel, const struct flowi *fl)
{
	const struct flowi6 *fl6 = &fl->u.ip6;

	return  addr_match(&fl6->daddr, &sel->daddr, sel->prefixlen_d) &&
		addr_match(&fl6->saddr, &sel->saddr, sel->prefixlen_s) &&
		!((xfrm_flowi_dport(fl, &fl6->uli) ^ sel->dport) & sel->dport_mask) &&
		!((xfrm_flowi_sport(fl, &fl6->uli) ^ sel->sport) & sel->sport_mask) &&
		(fl6->flowi6_proto == sel->proto || !sel->proto) &&
		(fl6->flowi6_oif == sel->ifindex || !sel->ifindex);
}

bool xfrm_selector_match(const struct xfrm_selector *sel, const struct flowi *fl,
			 unsigned short family)
{
	switch (family) {
	case AF_INET:
		return __xfrm4_selector_match(sel, fl);
	case AF_INET6:
		return __xfrm6_selector_match(sel, fl);
	}
	return false;
}

static struct xfrm_policy_afinfo *xfrm_policy_get_afinfo(unsigned short family)
{
	struct xfrm_policy_afinfo *afinfo;

	if (unlikely(family >= NPROTO))
		return NULL;
	rcu_read_lock();
	afinfo = rcu_dereference(xfrm_policy_afinfo[family]);
	if (unlikely(!afinfo))
		rcu_read_unlock();
	return afinfo;
}

static void xfrm_policy_put_afinfo(struct xfrm_policy_afinfo *afinfo)
{
	rcu_read_unlock();
}

static inline struct dst_entry *__xfrm_dst_lookup(struct net *net, int tos,
						  const xfrm_address_t *saddr,
						  const xfrm_address_t *daddr,
						  int family)
{
	struct xfrm_policy_afinfo *afinfo;
	struct dst_entry *dst;

	afinfo = xfrm_policy_get_afinfo(family);
	if (unlikely(afinfo == NULL))
		return ERR_PTR(-EAFNOSUPPORT);

	dst = afinfo->dst_lookup(net, tos, saddr, daddr);

	xfrm_policy_put_afinfo(afinfo);

	return dst;
}

static inline struct dst_entry *xfrm_dst_lookup(struct xfrm_state *x, int tos,
						xfrm_address_t *prev_saddr,
						xfrm_address_t *prev_daddr,
						int family)
{
	struct net *net = xs_net(x);
	xfrm_address_t *saddr = &x->props.saddr;
	xfrm_address_t *daddr = &x->id.daddr;
	struct dst_entry *dst;

	if (x->type->flags & XFRM_TYPE_LOCAL_COADDR) {
		saddr = x->coaddr;
		daddr = prev_daddr;
	}
	if (x->type->flags & XFRM_TYPE_REMOTE_COADDR) {
		saddr = prev_saddr;
		daddr = x->coaddr;
	}

	dst = __xfrm_dst_lookup(net, tos, saddr, daddr, family);

	if (!IS_ERR(dst)) {
		if (prev_saddr != saddr)
			memcpy(prev_saddr, saddr,  sizeof(*prev_saddr));
		if (prev_daddr != daddr)
			memcpy(prev_daddr, daddr,  sizeof(*prev_daddr));
	}

	return dst;
}

static inline unsigned long make_jiffies(long secs)
{
	if (secs >= (MAX_SCHEDULE_TIMEOUT-1)/HZ)
		return MAX_SCHEDULE_TIMEOUT-1;
	else
		return secs*HZ;
}

static void xfrm_policy_timer(unsigned long data)
{
	struct xfrm_policy *xp = (struct xfrm_policy *)data;
	unsigned long now = get_seconds();
	long next = LONG_MAX;
	int warn = 0;
	int dir;

	read_lock(&xp->lock);

	if (unlikely(xp->walk.dead))
		goto out;

	dir = xfrm_policy_id2dir(xp->index);

	if (xp->lft.hard_add_expires_seconds) {
		long tmo = xp->lft.hard_add_expires_seconds +
			xp->curlft.add_time - now;
		if (tmo <= 0)
			goto expired;
		if (tmo < next)
			next = tmo;
	}
	if (xp->lft.hard_use_expires_seconds) {
		long tmo = xp->lft.hard_use_expires_seconds +
			(xp->curlft.use_time ? : xp->curlft.add_time) - now;
		if (tmo <= 0)
			goto expired;
		if (tmo < next)
			next = tmo;
	}
	if (xp->lft.soft_add_expires_seconds) {
		long tmo = xp->lft.soft_add_expires_seconds +
			xp->curlft.add_time - now;
		if (tmo <= 0) {
			warn = 1;
			tmo = XFRM_KM_TIMEOUT;
		}
		if (tmo < next)
			next = tmo;
	}
	if (xp->lft.soft_use_expires_seconds) {
		long tmo = xp->lft.soft_use_expires_seconds +
			(xp->curlft.use_time ? : xp->curlft.add_time) - now;
		if (tmo <= 0) {
			warn = 1;
			tmo = XFRM_KM_TIMEOUT;
		}
		if (tmo < next)
			next = tmo;
	}

	if (warn)
		km_policy_expired(xp, dir, 0, 0);
	if (next != LONG_MAX &&
	    !mod_timer(&xp->timer, jiffies + make_jiffies(next)))
		xfrm_pol_hold(xp);

out:
	read_unlock(&xp->lock);
	xfrm_pol_put(xp);
	return;

expired:
	read_unlock(&xp->lock);
	if (!xfrm_policy_delete(xp, dir))
		km_policy_expired(xp, dir, 1, 0);
	xfrm_pol_put(xp);
}

static struct flow_cache_object *xfrm_policy_flo_get(struct flow_cache_object *flo)
{
	struct xfrm_policy *pol = container_of(flo, struct xfrm_policy, flo);

	if (unlikely(pol->walk.dead))
		flo = NULL;
	else
		xfrm_pol_hold(pol);

	return flo;
}

static int xfrm_policy_flo_check(struct flow_cache_object *flo)
{
	struct xfrm_policy *pol = container_of(flo, struct xfrm_policy, flo);

	return !pol->walk.dead;
}

static void xfrm_policy_flo_delete(struct flow_cache_object *flo)
{
	xfrm_pol_put(container_of(flo, struct xfrm_policy, flo));
}

static const struct flow_cache_ops xfrm_policy_fc_ops = {
	.get = xfrm_policy_flo_get,
	.check = xfrm_policy_flo_check,
	.delete = xfrm_policy_flo_delete,
};

/* Allocate xfrm_policy. Not used here, it is supposed to be used by pfkeyv2
 * SPD calls.
 */

struct xfrm_policy *xfrm_policy_alloc(struct net *net, gfp_t gfp)
{
	struct xfrm_policy *policy;

	policy = kzalloc(sizeof(struct xfrm_policy), gfp);

	if (policy) {
		write_pnet(&policy->xp_net, net);
		INIT_LIST_HEAD(&policy->walk.all);
		INIT_HLIST_NODE(&policy->bydst);
		INIT_HLIST_NODE(&policy->byidx);
		rwlock_init(&policy->lock);
		atomic_set(&policy->refcnt, 1);
		skb_queue_head_init(&policy->polq.hold_queue);
		setup_timer(&policy->timer, xfrm_policy_timer,
				(unsigned long)policy);
		setup_timer(&policy->polq.hold_timer, xfrm_policy_queue_process,
			    (unsigned long)policy);
		policy->flo.ops = &xfrm_policy_fc_ops;
	}
	return policy;
}
EXPORT_SYMBOL(xfrm_policy_alloc);

/* Destroy xfrm_policy: descendant resources must be released to this moment. */

void xfrm_policy_destroy(struct xfrm_policy *policy)
{
	BUG_ON(!policy->walk.dead);

	if (del_timer(&policy->timer) || del_timer(&policy->polq.hold_timer))
		BUG();

	security_xfrm_policy_free(policy->security);
	kfree(policy);
}
EXPORT_SYMBOL(xfrm_policy_destroy);

static void xfrm_queue_purge(struct sk_buff_head *list)
{
	struct sk_buff *skb;

	while ((skb = skb_dequeue(list)) != NULL)
		kfree_skb(skb);
}

/* Rule must be locked. Release descentant resources, announce
 * entry dead. The rule must be unlinked from lists to the moment.
 */

static void xfrm_policy_kill(struct xfrm_policy *policy)
{
	policy->walk.dead = 1;

	atomic_inc_unchecked(&policy->genid);
<<<<<<< HEAD
=======

	if (del_timer(&policy->polq.hold_timer))
		xfrm_pol_put(policy);
	xfrm_queue_purge(&policy->polq.hold_queue);
>>>>>>> c3ade0e0

	if (del_timer(&policy->timer))
		xfrm_pol_put(policy);

	xfrm_pol_put(policy);
}

static unsigned int xfrm_policy_hashmax __read_mostly = 1 * 1024 * 1024;

static inline unsigned int idx_hash(struct net *net, u32 index)
{
	return __idx_hash(index, net->xfrm.policy_idx_hmask);
}

static struct hlist_head *policy_hash_bysel(struct net *net,
					    const struct xfrm_selector *sel,
					    unsigned short family, int dir)
{
	unsigned int hmask = net->xfrm.policy_bydst[dir].hmask;
	unsigned int hash = __sel_hash(sel, family, hmask);

	return (hash == hmask + 1 ?
		&net->xfrm.policy_inexact[dir] :
		net->xfrm.policy_bydst[dir].table + hash);
}

static struct hlist_head *policy_hash_direct(struct net *net,
					     const xfrm_address_t *daddr,
					     const xfrm_address_t *saddr,
					     unsigned short family, int dir)
{
	unsigned int hmask = net->xfrm.policy_bydst[dir].hmask;
	unsigned int hash = __addr_hash(daddr, saddr, family, hmask);

	return net->xfrm.policy_bydst[dir].table + hash;
}

static void xfrm_dst_hash_transfer(struct hlist_head *list,
				   struct hlist_head *ndsttable,
				   unsigned int nhashmask)
{
	struct hlist_node *tmp, *entry0 = NULL;
	struct xfrm_policy *pol;
	unsigned int h0 = 0;

redo:
	hlist_for_each_entry_safe(pol, tmp, list, bydst) {
		unsigned int h;

		h = __addr_hash(&pol->selector.daddr, &pol->selector.saddr,
				pol->family, nhashmask);
		if (!entry0) {
			hlist_del(&pol->bydst);
			hlist_add_head(&pol->bydst, ndsttable+h);
			h0 = h;
		} else {
			if (h != h0)
				continue;
			hlist_del(&pol->bydst);
			hlist_add_after(entry0, &pol->bydst);
		}
		entry0 = &pol->bydst;
	}
	if (!hlist_empty(list)) {
		entry0 = NULL;
		goto redo;
	}
}

static void xfrm_idx_hash_transfer(struct hlist_head *list,
				   struct hlist_head *nidxtable,
				   unsigned int nhashmask)
{
	struct hlist_node *tmp;
	struct xfrm_policy *pol;

	hlist_for_each_entry_safe(pol, tmp, list, byidx) {
		unsigned int h;

		h = __idx_hash(pol->index, nhashmask);
		hlist_add_head(&pol->byidx, nidxtable+h);
	}
}

static unsigned long xfrm_new_hash_mask(unsigned int old_hmask)
{
	return ((old_hmask + 1) << 1) - 1;
}

static void xfrm_bydst_resize(struct net *net, int dir)
{
	unsigned int hmask = net->xfrm.policy_bydst[dir].hmask;
	unsigned int nhashmask = xfrm_new_hash_mask(hmask);
	unsigned int nsize = (nhashmask + 1) * sizeof(struct hlist_head);
	struct hlist_head *odst = net->xfrm.policy_bydst[dir].table;
	struct hlist_head *ndst = xfrm_hash_alloc(nsize);
	int i;

	if (!ndst)
		return;

	write_lock_bh(&net->xfrm.xfrm_policy_lock);

	for (i = hmask; i >= 0; i--)
		xfrm_dst_hash_transfer(odst + i, ndst, nhashmask);

	net->xfrm.policy_bydst[dir].table = ndst;
	net->xfrm.policy_bydst[dir].hmask = nhashmask;

	write_unlock_bh(&net->xfrm.xfrm_policy_lock);

	xfrm_hash_free(odst, (hmask + 1) * sizeof(struct hlist_head));
}

static void xfrm_byidx_resize(struct net *net, int total)
{
	unsigned int hmask = net->xfrm.policy_idx_hmask;
	unsigned int nhashmask = xfrm_new_hash_mask(hmask);
	unsigned int nsize = (nhashmask + 1) * sizeof(struct hlist_head);
	struct hlist_head *oidx = net->xfrm.policy_byidx;
	struct hlist_head *nidx = xfrm_hash_alloc(nsize);
	int i;

	if (!nidx)
		return;

	write_lock_bh(&net->xfrm.xfrm_policy_lock);

	for (i = hmask; i >= 0; i--)
		xfrm_idx_hash_transfer(oidx + i, nidx, nhashmask);

	net->xfrm.policy_byidx = nidx;
	net->xfrm.policy_idx_hmask = nhashmask;

	write_unlock_bh(&net->xfrm.xfrm_policy_lock);

	xfrm_hash_free(oidx, (hmask + 1) * sizeof(struct hlist_head));
}

static inline int xfrm_bydst_should_resize(struct net *net, int dir, int *total)
{
	unsigned int cnt = net->xfrm.policy_count[dir];
	unsigned int hmask = net->xfrm.policy_bydst[dir].hmask;

	if (total)
		*total += cnt;

	if ((hmask + 1) < xfrm_policy_hashmax &&
	    cnt > hmask)
		return 1;

	return 0;
}

static inline int xfrm_byidx_should_resize(struct net *net, int total)
{
	unsigned int hmask = net->xfrm.policy_idx_hmask;

	if ((hmask + 1) < xfrm_policy_hashmax &&
	    total > hmask)
		return 1;

	return 0;
}

void xfrm_spd_getinfo(struct net *net, struct xfrmk_spdinfo *si)
{
	read_lock_bh(&net->xfrm.xfrm_policy_lock);
	si->incnt = net->xfrm.policy_count[XFRM_POLICY_IN];
	si->outcnt = net->xfrm.policy_count[XFRM_POLICY_OUT];
	si->fwdcnt = net->xfrm.policy_count[XFRM_POLICY_FWD];
	si->inscnt = net->xfrm.policy_count[XFRM_POLICY_IN+XFRM_POLICY_MAX];
	si->outscnt = net->xfrm.policy_count[XFRM_POLICY_OUT+XFRM_POLICY_MAX];
	si->fwdscnt = net->xfrm.policy_count[XFRM_POLICY_FWD+XFRM_POLICY_MAX];
	si->spdhcnt = net->xfrm.policy_idx_hmask;
	si->spdhmcnt = xfrm_policy_hashmax;
	read_unlock_bh(&net->xfrm.xfrm_policy_lock);
}
EXPORT_SYMBOL(xfrm_spd_getinfo);

static DEFINE_MUTEX(hash_resize_mutex);
static void xfrm_hash_resize(struct work_struct *work)
{
	struct net *net = container_of(work, struct net, xfrm.policy_hash_work);
	int dir, total;

	mutex_lock(&hash_resize_mutex);

	total = 0;
	for (dir = 0; dir < XFRM_POLICY_MAX * 2; dir++) {
		if (xfrm_bydst_should_resize(net, dir, &total))
			xfrm_bydst_resize(net, dir);
	}
	if (xfrm_byidx_should_resize(net, total))
		xfrm_byidx_resize(net, total);

	mutex_unlock(&hash_resize_mutex);
}

/* Generate new index... KAME seems to generate them ordered by cost
 * of an absolute inpredictability of ordering of rules. This will not pass. */
static u32 xfrm_gen_index(struct net *net, int dir, u32 index)
{
	static u32 idx_generator;

	for (;;) {
		struct hlist_head *list;
		struct xfrm_policy *p;
		u32 idx;
		int found;

		if (!index) {
			idx = (idx_generator | dir);
			idx_generator += 8;
		} else {
			idx = index;
			index = 0;
		}

		if (idx == 0)
			idx = 8;
		list = net->xfrm.policy_byidx + idx_hash(net, idx);
		found = 0;
		hlist_for_each_entry(p, list, byidx) {
			if (p->index == idx) {
				found = 1;
				break;
			}
		}
		if (!found)
			return idx;
	}
}

static inline int selector_cmp(struct xfrm_selector *s1, struct xfrm_selector *s2)
{
	u32 *p1 = (u32 *) s1;
	u32 *p2 = (u32 *) s2;
	int len = sizeof(struct xfrm_selector) / sizeof(u32);
	int i;

	for (i = 0; i < len; i++) {
		if (p1[i] != p2[i])
			return 1;
	}

	return 0;
}

static void xfrm_policy_requeue(struct xfrm_policy *old,
				struct xfrm_policy *new)
{
	struct xfrm_policy_queue *pq = &old->polq;
	struct sk_buff_head list;

	__skb_queue_head_init(&list);

	spin_lock_bh(&pq->hold_queue.lock);
	skb_queue_splice_init(&pq->hold_queue, &list);
	if (del_timer(&pq->hold_timer))
		xfrm_pol_put(old);
	spin_unlock_bh(&pq->hold_queue.lock);

	if (skb_queue_empty(&list))
		return;

	pq = &new->polq;

	spin_lock_bh(&pq->hold_queue.lock);
	skb_queue_splice(&list, &pq->hold_queue);
	pq->timeout = XFRM_QUEUE_TMO_MIN;
	if (!mod_timer(&pq->hold_timer, jiffies))
		xfrm_pol_hold(new);
	spin_unlock_bh(&pq->hold_queue.lock);
}

static bool xfrm_policy_mark_match(struct xfrm_policy *policy,
				   struct xfrm_policy *pol)
{
	u32 mark = policy->mark.v & policy->mark.m;

	if (policy->mark.v == pol->mark.v && policy->mark.m == pol->mark.m)
		return true;

	if ((mark & pol->mark.m) == pol->mark.v &&
	    policy->priority == pol->priority)
		return true;

	return false;
}

int xfrm_policy_insert(int dir, struct xfrm_policy *policy, int excl)
{
	struct net *net = xp_net(policy);
	struct xfrm_policy *pol;
	struct xfrm_policy *delpol;
	struct hlist_head *chain;
	struct hlist_node *newpos;

	write_lock_bh(&net->xfrm.xfrm_policy_lock);
	chain = policy_hash_bysel(net, &policy->selector, policy->family, dir);
	delpol = NULL;
	newpos = NULL;
	hlist_for_each_entry(pol, chain, bydst) {
		if (pol->type == policy->type &&
		    !selector_cmp(&pol->selector, &policy->selector) &&
		    xfrm_policy_mark_match(policy, pol) &&
		    xfrm_sec_ctx_match(pol->security, policy->security) &&
		    !WARN_ON(delpol)) {
			if (excl) {
				write_unlock_bh(&net->xfrm.xfrm_policy_lock);
				return -EEXIST;
			}
			delpol = pol;
			if (policy->priority > pol->priority)
				continue;
		} else if (policy->priority >= pol->priority) {
			newpos = &pol->bydst;
			continue;
		}
		if (delpol)
			break;
	}
	if (newpos)
		hlist_add_after(newpos, &policy->bydst);
	else
		hlist_add_head(&policy->bydst, chain);
	xfrm_pol_hold(policy);
	net->xfrm.policy_count[dir]++;
	atomic_inc_unchecked(&flow_cache_genid);
<<<<<<< HEAD
	if (delpol)
=======

	/* After previous checking, family can either be AF_INET or AF_INET6 */
	if (policy->family == AF_INET)
		rt_genid_bump_ipv4(net);
	else
		rt_genid_bump_ipv6(net);

	if (delpol) {
		xfrm_policy_requeue(delpol, policy);
>>>>>>> c3ade0e0
		__xfrm_policy_unlink(delpol, dir);
	}
	policy->index = delpol ? delpol->index : xfrm_gen_index(net, dir, policy->index);
	hlist_add_head(&policy->byidx, net->xfrm.policy_byidx+idx_hash(net, policy->index));
	policy->curlft.add_time = get_seconds();
	policy->curlft.use_time = 0;
	if (!mod_timer(&policy->timer, jiffies + HZ))
		xfrm_pol_hold(policy);
	list_add(&policy->walk.all, &net->xfrm.policy_all);
	write_unlock_bh(&net->xfrm.xfrm_policy_lock);

	if (delpol)
		xfrm_policy_kill(delpol);
	else if (xfrm_bydst_should_resize(net, dir, NULL))
		schedule_work(&net->xfrm.policy_hash_work);

	return 0;
}
EXPORT_SYMBOL(xfrm_policy_insert);

struct xfrm_policy *xfrm_policy_bysel_ctx(struct net *net, u32 mark, u8 type,
					  int dir, struct xfrm_selector *sel,
					  struct xfrm_sec_ctx *ctx, int delete,
					  int *err)
{
	struct xfrm_policy *pol, *ret;
	struct hlist_head *chain;

	*err = 0;
	write_lock_bh(&net->xfrm.xfrm_policy_lock);
	chain = policy_hash_bysel(net, sel, sel->family, dir);
	ret = NULL;
	hlist_for_each_entry(pol, chain, bydst) {
		if (pol->type == type &&
		    (mark & pol->mark.m) == pol->mark.v &&
		    !selector_cmp(sel, &pol->selector) &&
		    xfrm_sec_ctx_match(ctx, pol->security)) {
			xfrm_pol_hold(pol);
			if (delete) {
				*err = security_xfrm_policy_delete(
								pol->security);
				if (*err) {
					write_unlock_bh(&net->xfrm.xfrm_policy_lock);
					return pol;
				}
				__xfrm_policy_unlink(pol, dir);
			}
			ret = pol;
			break;
		}
	}
	write_unlock_bh(&net->xfrm.xfrm_policy_lock);

	if (ret && delete)
		xfrm_policy_kill(ret);
	return ret;
}
EXPORT_SYMBOL(xfrm_policy_bysel_ctx);

struct xfrm_policy *xfrm_policy_byid(struct net *net, u32 mark, u8 type,
				     int dir, u32 id, int delete, int *err)
{
	struct xfrm_policy *pol, *ret;
	struct hlist_head *chain;

	*err = -ENOENT;
	if (xfrm_policy_id2dir(id) != dir)
		return NULL;

	*err = 0;
	write_lock_bh(&net->xfrm.xfrm_policy_lock);
	chain = net->xfrm.policy_byidx + idx_hash(net, id);
	ret = NULL;
	hlist_for_each_entry(pol, chain, byidx) {
		if (pol->type == type && pol->index == id &&
		    (mark & pol->mark.m) == pol->mark.v) {
			xfrm_pol_hold(pol);
			if (delete) {
				*err = security_xfrm_policy_delete(
								pol->security);
				if (*err) {
					write_unlock_bh(&net->xfrm.xfrm_policy_lock);
					return pol;
				}
				__xfrm_policy_unlink(pol, dir);
			}
			ret = pol;
			break;
		}
	}
	write_unlock_bh(&net->xfrm.xfrm_policy_lock);

	if (ret && delete)
		xfrm_policy_kill(ret);
	return ret;
}
EXPORT_SYMBOL(xfrm_policy_byid);

#ifdef CONFIG_SECURITY_NETWORK_XFRM
static inline int
xfrm_policy_flush_secctx_check(struct net *net, u8 type, struct xfrm_audit *audit_info)
{
	int dir, err = 0;

	for (dir = 0; dir < XFRM_POLICY_MAX; dir++) {
		struct xfrm_policy *pol;
		int i;

		hlist_for_each_entry(pol,
				     &net->xfrm.policy_inexact[dir], bydst) {
			if (pol->type != type)
				continue;
			err = security_xfrm_policy_delete(pol->security);
			if (err) {
				xfrm_audit_policy_delete(pol, 0,
							 audit_info->loginuid,
							 audit_info->sessionid,
							 audit_info->secid);
				return err;
			}
		}
		for (i = net->xfrm.policy_bydst[dir].hmask; i >= 0; i--) {
			hlist_for_each_entry(pol,
					     net->xfrm.policy_bydst[dir].table + i,
					     bydst) {
				if (pol->type != type)
					continue;
				err = security_xfrm_policy_delete(
								pol->security);
				if (err) {
					xfrm_audit_policy_delete(pol, 0,
							audit_info->loginuid,
							audit_info->sessionid,
							audit_info->secid);
					return err;
				}
			}
		}
	}
	return err;
}
#else
static inline int
xfrm_policy_flush_secctx_check(struct net *net, u8 type, struct xfrm_audit *audit_info)
{
	return 0;
}
#endif

int xfrm_policy_flush(struct net *net, u8 type, struct xfrm_audit *audit_info)
{
	int dir, err = 0, cnt = 0;

	write_lock_bh(&net->xfrm.xfrm_policy_lock);

	err = xfrm_policy_flush_secctx_check(net, type, audit_info);
	if (err)
		goto out;

	for (dir = 0; dir < XFRM_POLICY_MAX; dir++) {
		struct xfrm_policy *pol;
		int i;

	again1:
		hlist_for_each_entry(pol,
				     &net->xfrm.policy_inexact[dir], bydst) {
			if (pol->type != type)
				continue;
			__xfrm_policy_unlink(pol, dir);
			write_unlock_bh(&net->xfrm.xfrm_policy_lock);
			cnt++;

			xfrm_audit_policy_delete(pol, 1, audit_info->loginuid,
						 audit_info->sessionid,
						 audit_info->secid);

			xfrm_policy_kill(pol);

			write_lock_bh(&net->xfrm.xfrm_policy_lock);
			goto again1;
		}

		for (i = net->xfrm.policy_bydst[dir].hmask; i >= 0; i--) {
	again2:
			hlist_for_each_entry(pol,
					     net->xfrm.policy_bydst[dir].table + i,
					     bydst) {
				if (pol->type != type)
					continue;
				__xfrm_policy_unlink(pol, dir);
				write_unlock_bh(&net->xfrm.xfrm_policy_lock);
				cnt++;

				xfrm_audit_policy_delete(pol, 1,
							 audit_info->loginuid,
							 audit_info->sessionid,
							 audit_info->secid);
				xfrm_policy_kill(pol);

				write_lock_bh(&net->xfrm.xfrm_policy_lock);
				goto again2;
			}
		}

	}
	if (!cnt)
		err = -ESRCH;
out:
	write_unlock_bh(&net->xfrm.xfrm_policy_lock);
	return err;
}
EXPORT_SYMBOL(xfrm_policy_flush);

int xfrm_policy_walk(struct net *net, struct xfrm_policy_walk *walk,
		     int (*func)(struct xfrm_policy *, int, int, void*),
		     void *data)
{
	struct xfrm_policy *pol;
	struct xfrm_policy_walk_entry *x;
	int error = 0;

	if (walk->type >= XFRM_POLICY_TYPE_MAX &&
	    walk->type != XFRM_POLICY_TYPE_ANY)
		return -EINVAL;

	if (list_empty(&walk->walk.all) && walk->seq != 0)
		return 0;

	write_lock_bh(&net->xfrm.xfrm_policy_lock);
	if (list_empty(&walk->walk.all))
		x = list_first_entry(&net->xfrm.policy_all, struct xfrm_policy_walk_entry, all);
	else
		x = list_entry(&walk->walk.all, struct xfrm_policy_walk_entry, all);
	list_for_each_entry_from(x, &net->xfrm.policy_all, all) {
		if (x->dead)
			continue;
		pol = container_of(x, struct xfrm_policy, walk);
		if (walk->type != XFRM_POLICY_TYPE_ANY &&
		    walk->type != pol->type)
			continue;
		error = func(pol, xfrm_policy_id2dir(pol->index),
			     walk->seq, data);
		if (error) {
			list_move_tail(&walk->walk.all, &x->all);
			goto out;
		}
		walk->seq++;
	}
	if (walk->seq == 0) {
		error = -ENOENT;
		goto out;
	}
	list_del_init(&walk->walk.all);
out:
	write_unlock_bh(&net->xfrm.xfrm_policy_lock);
	return error;
}
EXPORT_SYMBOL(xfrm_policy_walk);

void xfrm_policy_walk_init(struct xfrm_policy_walk *walk, u8 type)
{
	INIT_LIST_HEAD(&walk->walk.all);
	walk->walk.dead = 1;
	walk->type = type;
	walk->seq = 0;
}
EXPORT_SYMBOL(xfrm_policy_walk_init);

void xfrm_policy_walk_done(struct xfrm_policy_walk *walk, struct net *net)
{
	if (list_empty(&walk->walk.all))
		return;

	write_lock_bh(&net->xfrm.xfrm_policy_lock); /*FIXME where is net? */
	list_del(&walk->walk.all);
	write_unlock_bh(&net->xfrm.xfrm_policy_lock);
}
EXPORT_SYMBOL(xfrm_policy_walk_done);

/*
 * Find policy to apply to this flow.
 *
 * Returns 0 if policy found, else an -errno.
 */
static int xfrm_policy_match(const struct xfrm_policy *pol,
			     const struct flowi *fl,
			     u8 type, u16 family, int dir)
{
	const struct xfrm_selector *sel = &pol->selector;
	int ret = -ESRCH;
	bool match;

	if (pol->family != family ||
	    (fl->flowi_mark & pol->mark.m) != pol->mark.v ||
	    pol->type != type)
		return ret;

	match = xfrm_selector_match(sel, fl, family);
	if (match)
		ret = security_xfrm_policy_lookup(pol->security, fl->flowi_secid,
						  dir);

	return ret;
}

static struct xfrm_policy *xfrm_policy_lookup_bytype(struct net *net, u8 type,
						     const struct flowi *fl,
						     u16 family, u8 dir)
{
	int err;
	struct xfrm_policy *pol, *ret;
	const xfrm_address_t *daddr, *saddr;
	struct hlist_head *chain;
	u32 priority = ~0U;

	daddr = xfrm_flowi_daddr(fl, family);
	saddr = xfrm_flowi_saddr(fl, family);
	if (unlikely(!daddr || !saddr))
		return NULL;

	read_lock_bh(&net->xfrm.xfrm_policy_lock);
	chain = policy_hash_direct(net, daddr, saddr, family, dir);
	ret = NULL;
	hlist_for_each_entry(pol, chain, bydst) {
		err = xfrm_policy_match(pol, fl, type, family, dir);
		if (err) {
			if (err == -ESRCH)
				continue;
			else {
				ret = ERR_PTR(err);
				goto fail;
			}
		} else {
			ret = pol;
			priority = ret->priority;
			break;
		}
	}
	chain = &net->xfrm.policy_inexact[dir];
	hlist_for_each_entry(pol, chain, bydst) {
		err = xfrm_policy_match(pol, fl, type, family, dir);
		if (err) {
			if (err == -ESRCH)
				continue;
			else {
				ret = ERR_PTR(err);
				goto fail;
			}
		} else if (pol->priority < priority) {
			ret = pol;
			break;
		}
	}
	if (ret)
		xfrm_pol_hold(ret);
fail:
	read_unlock_bh(&net->xfrm.xfrm_policy_lock);

	return ret;
}

static struct xfrm_policy *
__xfrm_policy_lookup(struct net *net, const struct flowi *fl, u16 family, u8 dir)
{
#ifdef CONFIG_XFRM_SUB_POLICY
	struct xfrm_policy *pol;

	pol = xfrm_policy_lookup_bytype(net, XFRM_POLICY_TYPE_SUB, fl, family, dir);
	if (pol != NULL)
		return pol;
#endif
	return xfrm_policy_lookup_bytype(net, XFRM_POLICY_TYPE_MAIN, fl, family, dir);
}

static int flow_to_policy_dir(int dir)
{
	if (XFRM_POLICY_IN == FLOW_DIR_IN &&
	    XFRM_POLICY_OUT == FLOW_DIR_OUT &&
	    XFRM_POLICY_FWD == FLOW_DIR_FWD)
		return dir;

	switch (dir) {
	default:
	case FLOW_DIR_IN:
		return XFRM_POLICY_IN;
	case FLOW_DIR_OUT:
		return XFRM_POLICY_OUT;
	case FLOW_DIR_FWD:
		return XFRM_POLICY_FWD;
	}
}

static struct flow_cache_object *
xfrm_policy_lookup(struct net *net, const struct flowi *fl, u16 family,
		   u8 dir, struct flow_cache_object *old_obj, void *ctx)
{
	struct xfrm_policy *pol;

	if (old_obj)
		xfrm_pol_put(container_of(old_obj, struct xfrm_policy, flo));

	pol = __xfrm_policy_lookup(net, fl, family, flow_to_policy_dir(dir));
	if (IS_ERR_OR_NULL(pol))
		return ERR_CAST(pol);

	/* Resolver returns two references:
	 * one for cache and one for caller of flow_cache_lookup() */
	xfrm_pol_hold(pol);

	return &pol->flo;
}

static inline int policy_to_flow_dir(int dir)
{
	if (XFRM_POLICY_IN == FLOW_DIR_IN &&
	    XFRM_POLICY_OUT == FLOW_DIR_OUT &&
	    XFRM_POLICY_FWD == FLOW_DIR_FWD)
		return dir;
	switch (dir) {
	default:
	case XFRM_POLICY_IN:
		return FLOW_DIR_IN;
	case XFRM_POLICY_OUT:
		return FLOW_DIR_OUT;
	case XFRM_POLICY_FWD:
		return FLOW_DIR_FWD;
	}
}

static struct xfrm_policy *xfrm_sk_policy_lookup(struct sock *sk, int dir,
						 const struct flowi *fl)
{
	struct xfrm_policy *pol;
	struct net *net = sock_net(sk);

	read_lock_bh(&net->xfrm.xfrm_policy_lock);
	if ((pol = sk->sk_policy[dir]) != NULL) {
		bool match = xfrm_selector_match(&pol->selector, fl,
						 sk->sk_family);
		int err = 0;

		if (match) {
			if ((sk->sk_mark & pol->mark.m) != pol->mark.v) {
				pol = NULL;
				goto out;
			}
			err = security_xfrm_policy_lookup(pol->security,
						      fl->flowi_secid,
						      policy_to_flow_dir(dir));
			if (!err)
				xfrm_pol_hold(pol);
			else if (err == -ESRCH)
				pol = NULL;
			else
				pol = ERR_PTR(err);
		} else
			pol = NULL;
	}
out:
	read_unlock_bh(&net->xfrm.xfrm_policy_lock);
	return pol;
}

static void __xfrm_policy_link(struct xfrm_policy *pol, int dir)
{
	struct net *net = xp_net(pol);
	struct hlist_head *chain = policy_hash_bysel(net, &pol->selector,
						     pol->family, dir);

	list_add(&pol->walk.all, &net->xfrm.policy_all);
	hlist_add_head(&pol->bydst, chain);
	hlist_add_head(&pol->byidx, net->xfrm.policy_byidx+idx_hash(net, pol->index));
	net->xfrm.policy_count[dir]++;
	xfrm_pol_hold(pol);

	if (xfrm_bydst_should_resize(net, dir, NULL))
		schedule_work(&net->xfrm.policy_hash_work);
}

static struct xfrm_policy *__xfrm_policy_unlink(struct xfrm_policy *pol,
						int dir)
{
	struct net *net = xp_net(pol);

	if (hlist_unhashed(&pol->bydst))
		return NULL;

	hlist_del_init(&pol->bydst);
	hlist_del(&pol->byidx);
	list_del(&pol->walk.all);
	net->xfrm.policy_count[dir]--;

	return pol;
}

int xfrm_policy_delete(struct xfrm_policy *pol, int dir)
{
	struct net *net = xp_net(pol);

	write_lock_bh(&net->xfrm.xfrm_policy_lock);
	pol = __xfrm_policy_unlink(pol, dir);
	write_unlock_bh(&net->xfrm.xfrm_policy_lock);
	if (pol) {
		xfrm_policy_kill(pol);
		return 0;
	}
	return -ENOENT;
}
EXPORT_SYMBOL(xfrm_policy_delete);

int xfrm_sk_policy_insert(struct sock *sk, int dir, struct xfrm_policy *pol)
{
	struct net *net = xp_net(pol);
	struct xfrm_policy *old_pol;

#ifdef CONFIG_XFRM_SUB_POLICY
	if (pol && pol->type != XFRM_POLICY_TYPE_MAIN)
		return -EINVAL;
#endif

	write_lock_bh(&net->xfrm.xfrm_policy_lock);
	old_pol = sk->sk_policy[dir];
	sk->sk_policy[dir] = pol;
	if (pol) {
		pol->curlft.add_time = get_seconds();
		pol->index = xfrm_gen_index(net, XFRM_POLICY_MAX+dir, 0);
		__xfrm_policy_link(pol, XFRM_POLICY_MAX+dir);
	}
	if (old_pol) {
		if (pol)
			xfrm_policy_requeue(old_pol, pol);

		/* Unlinking succeeds always. This is the only function
		 * allowed to delete or replace socket policy.
		 */
		__xfrm_policy_unlink(old_pol, XFRM_POLICY_MAX+dir);
	}
	write_unlock_bh(&net->xfrm.xfrm_policy_lock);

	if (old_pol) {
		xfrm_policy_kill(old_pol);
	}
	return 0;
}

static struct xfrm_policy *clone_policy(const struct xfrm_policy *old, int dir)
{
	struct xfrm_policy *newp = xfrm_policy_alloc(xp_net(old), GFP_ATOMIC);
	struct net *net = xp_net(old);

	if (newp) {
		newp->selector = old->selector;
		if (security_xfrm_policy_clone(old->security,
					       &newp->security)) {
			kfree(newp);
			return NULL;  /* ENOMEM */
		}
		newp->lft = old->lft;
		newp->curlft = old->curlft;
		newp->mark = old->mark;
		newp->action = old->action;
		newp->flags = old->flags;
		newp->xfrm_nr = old->xfrm_nr;
		newp->index = old->index;
		newp->type = old->type;
		memcpy(newp->xfrm_vec, old->xfrm_vec,
		       newp->xfrm_nr*sizeof(struct xfrm_tmpl));
		write_lock_bh(&net->xfrm.xfrm_policy_lock);
		__xfrm_policy_link(newp, XFRM_POLICY_MAX+dir);
		write_unlock_bh(&net->xfrm.xfrm_policy_lock);
		xfrm_pol_put(newp);
	}
	return newp;
}

int __xfrm_sk_clone_policy(struct sock *sk)
{
	struct xfrm_policy *p0 = sk->sk_policy[0],
			   *p1 = sk->sk_policy[1];

	sk->sk_policy[0] = sk->sk_policy[1] = NULL;
	if (p0 && (sk->sk_policy[0] = clone_policy(p0, 0)) == NULL)
		return -ENOMEM;
	if (p1 && (sk->sk_policy[1] = clone_policy(p1, 1)) == NULL)
		return -ENOMEM;
	return 0;
}

static int
xfrm_get_saddr(struct net *net, xfrm_address_t *local, xfrm_address_t *remote,
	       unsigned short family)
{
	int err;
	struct xfrm_policy_afinfo *afinfo = xfrm_policy_get_afinfo(family);

	if (unlikely(afinfo == NULL))
		return -EINVAL;
	err = afinfo->get_saddr(net, local, remote);
	xfrm_policy_put_afinfo(afinfo);
	return err;
}

/* Resolve list of templates for the flow, given policy. */

static int
xfrm_tmpl_resolve_one(struct xfrm_policy *policy, const struct flowi *fl,
		      struct xfrm_state **xfrm, unsigned short family)
{
	struct net *net = xp_net(policy);
	int nx;
	int i, error;
	xfrm_address_t *daddr = xfrm_flowi_daddr(fl, family);
	xfrm_address_t *saddr = xfrm_flowi_saddr(fl, family);
	xfrm_address_t tmp;

	for (nx = 0, i = 0; i < policy->xfrm_nr; i++) {
		struct xfrm_state *x;
		xfrm_address_t *remote = daddr;
		xfrm_address_t *local  = saddr;
		struct xfrm_tmpl *tmpl = &policy->xfrm_vec[i];

		if (tmpl->mode == XFRM_MODE_TUNNEL ||
		    tmpl->mode == XFRM_MODE_BEET) {
			remote = &tmpl->id.daddr;
			local = &tmpl->saddr;
			if (xfrm_addr_any(local, tmpl->encap_family)) {
				error = xfrm_get_saddr(net, &tmp, remote, tmpl->encap_family);
				if (error)
					goto fail;
				local = &tmp;
			}
		}

		x = xfrm_state_find(remote, local, fl, tmpl, policy, &error, family);

		if (x && x->km.state == XFRM_STATE_VALID) {
			xfrm[nx++] = x;
			daddr = remote;
			saddr = local;
			continue;
		}
		if (x) {
			error = (x->km.state == XFRM_STATE_ERROR ?
				 -EINVAL : -EAGAIN);
			xfrm_state_put(x);
		} else if (error == -ESRCH) {
			error = -EAGAIN;
		}

		if (!tmpl->optional)
			goto fail;
	}
	return nx;

fail:
	for (nx--; nx >= 0; nx--)
		xfrm_state_put(xfrm[nx]);
	return error;
}

static int
xfrm_tmpl_resolve(struct xfrm_policy **pols, int npols, const struct flowi *fl,
		  struct xfrm_state **xfrm, unsigned short family)
{
	struct xfrm_state *tp[XFRM_MAX_DEPTH];
	struct xfrm_state **tpp = (npols > 1) ? tp : xfrm;
	int cnx = 0;
	int error;
	int ret;
	int i;

	for (i = 0; i < npols; i++) {
		if (cnx + pols[i]->xfrm_nr >= XFRM_MAX_DEPTH) {
			error = -ENOBUFS;
			goto fail;
		}

		ret = xfrm_tmpl_resolve_one(pols[i], fl, &tpp[cnx], family);
		if (ret < 0) {
			error = ret;
			goto fail;
		} else
			cnx += ret;
	}

	/* found states are sorted for outbound processing */
	if (npols > 1)
		xfrm_state_sort(xfrm, tpp, cnx, family);

	return cnx;

 fail:
	for (cnx--; cnx >= 0; cnx--)
		xfrm_state_put(tpp[cnx]);
	return error;

}

/* Check that the bundle accepts the flow and its components are
 * still valid.
 */

static inline int xfrm_get_tos(const struct flowi *fl, int family)
{
	struct xfrm_policy_afinfo *afinfo = xfrm_policy_get_afinfo(family);
	int tos;

	if (!afinfo)
		return -EINVAL;

	tos = afinfo->get_tos(fl);

	xfrm_policy_put_afinfo(afinfo);

	return tos;
}

static struct flow_cache_object *xfrm_bundle_flo_get(struct flow_cache_object *flo)
{
	struct xfrm_dst *xdst = container_of(flo, struct xfrm_dst, flo);
	struct dst_entry *dst = &xdst->u.dst;

	if (xdst->route == NULL) {
		/* Dummy bundle - if it has xfrms we were not
		 * able to build bundle as template resolution failed.
		 * It means we need to try again resolving. */
		if (xdst->num_xfrms > 0)
			return NULL;
	} else if (dst->flags & DST_XFRM_QUEUE) {
		return NULL;
	} else {
		/* Real bundle */
		if (stale_bundle(dst))
			return NULL;
	}

	dst_hold(dst);
	return flo;
}

static int xfrm_bundle_flo_check(struct flow_cache_object *flo)
{
	struct xfrm_dst *xdst = container_of(flo, struct xfrm_dst, flo);
	struct dst_entry *dst = &xdst->u.dst;

	if (!xdst->route)
		return 0;
	if (stale_bundle(dst))
		return 0;

	return 1;
}

static void xfrm_bundle_flo_delete(struct flow_cache_object *flo)
{
	struct xfrm_dst *xdst = container_of(flo, struct xfrm_dst, flo);
	struct dst_entry *dst = &xdst->u.dst;

	dst_free(dst);
}

static const struct flow_cache_ops xfrm_bundle_fc_ops = {
	.get = xfrm_bundle_flo_get,
	.check = xfrm_bundle_flo_check,
	.delete = xfrm_bundle_flo_delete,
};

static inline struct xfrm_dst *xfrm_alloc_dst(struct net *net, int family)
{
	struct xfrm_policy_afinfo *afinfo = xfrm_policy_get_afinfo(family);
	struct dst_ops *dst_ops;
	struct xfrm_dst *xdst;

	if (!afinfo)
		return ERR_PTR(-EINVAL);

	switch (family) {
	case AF_INET:
		dst_ops = &net->xfrm.xfrm4_dst_ops;
		break;
#if IS_ENABLED(CONFIG_IPV6)
	case AF_INET6:
		dst_ops = &net->xfrm.xfrm6_dst_ops;
		break;
#endif
	default:
		BUG();
	}
	xdst = dst_alloc(dst_ops, NULL, 0, DST_OBSOLETE_NONE, 0);

	if (likely(xdst)) {
		struct dst_entry *dst = &xdst->u.dst;

		memset(dst + 1, 0, sizeof(*xdst) - sizeof(*dst));
		xdst->flo.ops = &xfrm_bundle_fc_ops;
		if (afinfo->init_dst)
			afinfo->init_dst(net, xdst);
	} else
		xdst = ERR_PTR(-ENOBUFS);

	xfrm_policy_put_afinfo(afinfo);

	return xdst;
}

static inline int xfrm_init_path(struct xfrm_dst *path, struct dst_entry *dst,
				 int nfheader_len)
{
	struct xfrm_policy_afinfo *afinfo =
		xfrm_policy_get_afinfo(dst->ops->family);
	int err;

	if (!afinfo)
		return -EINVAL;

	err = afinfo->init_path(path, dst, nfheader_len);

	xfrm_policy_put_afinfo(afinfo);

	return err;
}

static inline int xfrm_fill_dst(struct xfrm_dst *xdst, struct net_device *dev,
				const struct flowi *fl)
{
	struct xfrm_policy_afinfo *afinfo =
		xfrm_policy_get_afinfo(xdst->u.dst.ops->family);
	int err;

	if (!afinfo)
		return -EINVAL;

	err = afinfo->fill_dst(xdst, dev, fl);

	xfrm_policy_put_afinfo(afinfo);

	return err;
}


/* Allocate chain of dst_entry's, attach known xfrm's, calculate
 * all the metrics... Shortly, bundle a bundle.
 */

static struct dst_entry *xfrm_bundle_create(struct xfrm_policy *policy,
					    struct xfrm_state **xfrm, int nx,
					    const struct flowi *fl,
					    struct dst_entry *dst)
{
	struct net *net = xp_net(policy);
	unsigned long now = jiffies;
	struct net_device *dev;
	struct xfrm_mode *inner_mode;
	struct dst_entry *dst_prev = NULL;
	struct dst_entry *dst0 = NULL;
	int i = 0;
	int err;
	int header_len = 0;
	int nfheader_len = 0;
	int trailer_len = 0;
	int tos;
	int family = policy->selector.family;
	xfrm_address_t saddr, daddr;

	xfrm_flowi_addr_get(fl, &saddr, &daddr, family);

	tos = xfrm_get_tos(fl, family);
	err = tos;
	if (tos < 0)
		goto put_states;

	dst_hold(dst);

	for (; i < nx; i++) {
		struct xfrm_dst *xdst = xfrm_alloc_dst(net, family);
		struct dst_entry *dst1 = &xdst->u.dst;

		err = PTR_ERR(xdst);
		if (IS_ERR(xdst)) {
			dst_release(dst);
			goto put_states;
		}

		if (xfrm[i]->sel.family == AF_UNSPEC) {
			inner_mode = xfrm_ip2inner_mode(xfrm[i],
							xfrm_af2proto(family));
			if (!inner_mode) {
				err = -EAFNOSUPPORT;
				dst_release(dst);
				goto put_states;
			}
		} else
			inner_mode = xfrm[i]->inner_mode;

		if (!dst_prev)
			dst0 = dst1;
		else {
			dst_prev->child = dst_clone(dst1);
			dst1->flags |= DST_NOHASH;
		}

		xdst->route = dst;
		dst_copy_metrics(dst1, dst);

		if (xfrm[i]->props.mode != XFRM_MODE_TRANSPORT) {
			family = xfrm[i]->props.family;
			dst = xfrm_dst_lookup(xfrm[i], tos, &saddr, &daddr,
					      family);
			err = PTR_ERR(dst);
			if (IS_ERR(dst))
				goto put_states;
		} else
			dst_hold(dst);

		dst1->xfrm = xfrm[i];
		xdst->xfrm_genid = xfrm[i]->genid;

		dst1->obsolete = DST_OBSOLETE_FORCE_CHK;
		dst1->flags |= DST_HOST;
		dst1->lastuse = now;

		dst1->input = dst_discard;
		dst1->output = inner_mode->afinfo->output;

		dst1->next = dst_prev;
		dst_prev = dst1;

		header_len += xfrm[i]->props.header_len;
		if (xfrm[i]->type->flags & XFRM_TYPE_NON_FRAGMENT)
			nfheader_len += xfrm[i]->props.header_len;
		trailer_len += xfrm[i]->props.trailer_len;
	}

	dst_prev->child = dst;
	dst0->path = dst;

	err = -ENODEV;
	dev = dst->dev;
	if (!dev)
		goto free_dst;

	xfrm_init_path((struct xfrm_dst *)dst0, dst, nfheader_len);
	xfrm_init_pmtu(dst_prev);

	for (dst_prev = dst0; dst_prev != dst; dst_prev = dst_prev->child) {
		struct xfrm_dst *xdst = (struct xfrm_dst *)dst_prev;

		err = xfrm_fill_dst(xdst, dev, fl);
		if (err)
			goto free_dst;

		dst_prev->header_len = header_len;
		dst_prev->trailer_len = trailer_len;
		header_len -= xdst->u.dst.xfrm->props.header_len;
		trailer_len -= xdst->u.dst.xfrm->props.trailer_len;
	}

out:
	return dst0;

put_states:
	for (; i < nx; i++)
		xfrm_state_put(xfrm[i]);
free_dst:
	if (dst0)
		dst_free(dst0);
	dst0 = ERR_PTR(err);
	goto out;
}

<<<<<<< HEAD
static inline int
xfrm_dst_alloc_copy(void **target, const void *src, int size)
=======
#ifdef CONFIG_XFRM_SUB_POLICY
static int xfrm_dst_alloc_copy(void **target, const void *src, int size)
>>>>>>> c3ade0e0
{
	if (!*target) {
		*target = kmalloc(size, GFP_ATOMIC);
		if (!*target)
			return -ENOMEM;
	}

	memcpy(*target, src, size);
	return 0;
}
#endif

<<<<<<< HEAD
static inline int
xfrm_dst_update_parent(struct dst_entry *dst, const struct xfrm_selector *sel)
=======
static int xfrm_dst_update_parent(struct dst_entry *dst,
				  const struct xfrm_selector *sel)
>>>>>>> c3ade0e0
{
#ifdef CONFIG_XFRM_SUB_POLICY
	struct xfrm_dst *xdst = (struct xfrm_dst *)dst;
	return xfrm_dst_alloc_copy((void **)&(xdst->partner),
				   sel, sizeof(*sel));
#else
	return 0;
#endif
}

<<<<<<< HEAD
static inline int
xfrm_dst_update_origin(struct dst_entry *dst, const struct flowi *fl)
=======
static int xfrm_dst_update_origin(struct dst_entry *dst,
				  const struct flowi *fl)
>>>>>>> c3ade0e0
{
#ifdef CONFIG_XFRM_SUB_POLICY
	struct xfrm_dst *xdst = (struct xfrm_dst *)dst;
	return xfrm_dst_alloc_copy((void **)&(xdst->origin), fl, sizeof(*fl));
#else
	return 0;
#endif
}

static int xfrm_expand_policies(const struct flowi *fl, u16 family,
				struct xfrm_policy **pols,
				int *num_pols, int *num_xfrms)
{
	int i;

	if (*num_pols == 0 || !pols[0]) {
		*num_pols = 0;
		*num_xfrms = 0;
		return 0;
	}
	if (IS_ERR(pols[0]))
		return PTR_ERR(pols[0]);

	*num_xfrms = pols[0]->xfrm_nr;

#ifdef CONFIG_XFRM_SUB_POLICY
	if (pols[0] && pols[0]->action == XFRM_POLICY_ALLOW &&
	    pols[0]->type != XFRM_POLICY_TYPE_MAIN) {
		pols[1] = xfrm_policy_lookup_bytype(xp_net(pols[0]),
						    XFRM_POLICY_TYPE_MAIN,
						    fl, family,
						    XFRM_POLICY_OUT);
		if (pols[1]) {
			if (IS_ERR(pols[1])) {
				xfrm_pols_put(pols, *num_pols);
				return PTR_ERR(pols[1]);
			}
			(*num_pols)++;
			(*num_xfrms) += pols[1]->xfrm_nr;
		}
	}
#endif
	for (i = 0; i < *num_pols; i++) {
		if (pols[i]->action != XFRM_POLICY_ALLOW) {
			*num_xfrms = -1;
			break;
		}
	}

	return 0;

}

static struct xfrm_dst *
xfrm_resolve_and_create_bundle(struct xfrm_policy **pols, int num_pols,
			       const struct flowi *fl, u16 family,
			       struct dst_entry *dst_orig)
{
	struct net *net = xp_net(pols[0]);
	struct xfrm_state *xfrm[XFRM_MAX_DEPTH];
	struct dst_entry *dst;
	struct xfrm_dst *xdst;
	int err;

	/* Try to instantiate a bundle */
	err = xfrm_tmpl_resolve(pols, num_pols, fl, xfrm, family);
	if (err <= 0) {
		if (err != 0 && err != -EAGAIN)
			XFRM_INC_STATS(net, LINUX_MIB_XFRMOUTPOLERROR);
		return ERR_PTR(err);
	}

	dst = xfrm_bundle_create(pols[0], xfrm, err, fl, dst_orig);
	if (IS_ERR(dst)) {
		XFRM_INC_STATS(net, LINUX_MIB_XFRMOUTBUNDLEGENERROR);
		return ERR_CAST(dst);
	}

	xdst = (struct xfrm_dst *)dst;
	xdst->num_xfrms = err;
	if (num_pols > 1)
		err = xfrm_dst_update_parent(dst, &pols[1]->selector);
	else
		err = xfrm_dst_update_origin(dst, fl);
	if (unlikely(err)) {
		dst_free(dst);
		XFRM_INC_STATS(net, LINUX_MIB_XFRMOUTBUNDLECHECKERROR);
		return ERR_PTR(err);
	}

	xdst->num_pols = num_pols;
<<<<<<< HEAD
	memcpy(xdst->pols, pols, sizeof(struct xfrm_policy*) * num_pols);
=======
	memcpy(xdst->pols, pols, sizeof(struct xfrm_policy *) * num_pols);
>>>>>>> c3ade0e0
	xdst->policy_genid = atomic_read_unchecked(&pols[0]->genid);

	return xdst;
}

static void xfrm_policy_queue_process(unsigned long arg)
{
	int err = 0;
	struct sk_buff *skb;
	struct sock *sk;
	struct dst_entry *dst;
	struct xfrm_policy *pol = (struct xfrm_policy *)arg;
	struct xfrm_policy_queue *pq = &pol->polq;
	struct flowi fl;
	struct sk_buff_head list;

	spin_lock(&pq->hold_queue.lock);
	skb = skb_peek(&pq->hold_queue);
	if (!skb) {
		spin_unlock(&pq->hold_queue.lock);
		goto out;
	}
	dst = skb_dst(skb);
	sk = skb->sk;
	xfrm_decode_session(skb, &fl, dst->ops->family);
	spin_unlock(&pq->hold_queue.lock);

	dst_hold(dst->path);
	dst = xfrm_lookup(xp_net(pol), dst->path, &fl,
			  sk, 0);
	if (IS_ERR(dst))
		goto purge_queue;

	if (dst->flags & DST_XFRM_QUEUE) {
		dst_release(dst);

		if (pq->timeout >= XFRM_QUEUE_TMO_MAX)
			goto purge_queue;

		pq->timeout = pq->timeout << 1;
		if (!mod_timer(&pq->hold_timer, jiffies + pq->timeout))
			xfrm_pol_hold(pol);
	goto out;
	}

	dst_release(dst);

	__skb_queue_head_init(&list);

	spin_lock(&pq->hold_queue.lock);
	pq->timeout = 0;
	skb_queue_splice_init(&pq->hold_queue, &list);
	spin_unlock(&pq->hold_queue.lock);

	while (!skb_queue_empty(&list)) {
		skb = __skb_dequeue(&list);

		xfrm_decode_session(skb, &fl, skb_dst(skb)->ops->family);
		dst_hold(skb_dst(skb)->path);
		dst = xfrm_lookup(xp_net(pol), skb_dst(skb)->path,
				  &fl, skb->sk, 0);
		if (IS_ERR(dst)) {
			kfree_skb(skb);
			continue;
		}

		nf_reset(skb);
		skb_dst_drop(skb);
		skb_dst_set(skb, dst);

		err = dst_output(skb);
	}

out:
	xfrm_pol_put(pol);
	return;

purge_queue:
	pq->timeout = 0;
	xfrm_queue_purge(&pq->hold_queue);
	xfrm_pol_put(pol);
}

static int xdst_queue_output(struct sk_buff *skb)
{
	unsigned long sched_next;
	struct dst_entry *dst = skb_dst(skb);
	struct xfrm_dst *xdst = (struct xfrm_dst *) dst;
	struct xfrm_policy *pol = xdst->pols[0];
	struct xfrm_policy_queue *pq = &pol->polq;
	const struct sk_buff *fclone = skb + 1;

	if (unlikely(skb->fclone == SKB_FCLONE_ORIG &&
		     fclone->fclone == SKB_FCLONE_CLONE)) {
		kfree_skb(skb);
		return 0;
	}

	if (pq->hold_queue.qlen > XFRM_MAX_QUEUE_LEN) {
		kfree_skb(skb);
		return -EAGAIN;
	}

	skb_dst_force(skb);

	spin_lock_bh(&pq->hold_queue.lock);

	if (!pq->timeout)
		pq->timeout = XFRM_QUEUE_TMO_MIN;

	sched_next = jiffies + pq->timeout;

	if (del_timer(&pq->hold_timer)) {
		if (time_before(pq->hold_timer.expires, sched_next))
			sched_next = pq->hold_timer.expires;
		xfrm_pol_put(pol);
	}

	__skb_queue_tail(&pq->hold_queue, skb);
	if (!mod_timer(&pq->hold_timer, sched_next))
		xfrm_pol_hold(pol);

	spin_unlock_bh(&pq->hold_queue.lock);

	return 0;
}

static struct xfrm_dst *xfrm_create_dummy_bundle(struct net *net,
						 struct dst_entry *dst,
						 const struct flowi *fl,
						 int num_xfrms,
						 u16 family)
{
	int err;
	struct net_device *dev;
	struct dst_entry *dst1;
	struct xfrm_dst *xdst;

	xdst = xfrm_alloc_dst(net, family);
	if (IS_ERR(xdst))
		return xdst;

	if (net->xfrm.sysctl_larval_drop || num_xfrms <= 0)
		return xdst;

	dst1 = &xdst->u.dst;
	dst_hold(dst);
	xdst->route = dst;

	dst_copy_metrics(dst1, dst);

	dst1->obsolete = DST_OBSOLETE_FORCE_CHK;
	dst1->flags |= DST_HOST | DST_XFRM_QUEUE;
	dst1->lastuse = jiffies;

	dst1->input = dst_discard;
	dst1->output = xdst_queue_output;

	dst_hold(dst);
	dst1->child = dst;
	dst1->path = dst;

	xfrm_init_path((struct xfrm_dst *)dst1, dst, 0);

	err = -ENODEV;
	dev = dst->dev;
	if (!dev)
		goto free_dst;

	err = xfrm_fill_dst(xdst, dev, fl);
	if (err)
		goto free_dst;

out:
	return xdst;

free_dst:
	dst_release(dst1);
	xdst = ERR_PTR(err);
	goto out;
}

static struct flow_cache_object *
xfrm_bundle_lookup(struct net *net, const struct flowi *fl, u16 family, u8 dir,
		   struct flow_cache_object *oldflo, void *ctx)
{
	struct dst_entry *dst_orig = (struct dst_entry *)ctx;
	struct xfrm_policy *pols[XFRM_POLICY_TYPE_MAX];
	struct xfrm_dst *xdst, *new_xdst;
	int num_pols = 0, num_xfrms = 0, i, err, pol_dead;

	/* Check if the policies from old bundle are usable */
	xdst = NULL;
	if (oldflo) {
		xdst = container_of(oldflo, struct xfrm_dst, flo);
		num_pols = xdst->num_pols;
		num_xfrms = xdst->num_xfrms;
		pol_dead = 0;
		for (i = 0; i < num_pols; i++) {
			pols[i] = xdst->pols[i];
			pol_dead |= pols[i]->walk.dead;
		}
		if (pol_dead) {
			dst_free(&xdst->u.dst);
			xdst = NULL;
			num_pols = 0;
			num_xfrms = 0;
			oldflo = NULL;
		}
	}

	/* Resolve policies to use if we couldn't get them from
	 * previous cache entry */
	if (xdst == NULL) {
		num_pols = 1;
		pols[0] = __xfrm_policy_lookup(net, fl, family,
					       flow_to_policy_dir(dir));
		err = xfrm_expand_policies(fl, family, pols,
					   &num_pols, &num_xfrms);
		if (err < 0)
			goto inc_error;
		if (num_pols == 0)
			return NULL;
		if (num_xfrms <= 0)
			goto make_dummy_bundle;
	}

	new_xdst = xfrm_resolve_and_create_bundle(pols, num_pols, fl, family, dst_orig);
	if (IS_ERR(new_xdst)) {
		err = PTR_ERR(new_xdst);
		if (err != -EAGAIN)
			goto error;
		if (oldflo == NULL)
			goto make_dummy_bundle;
		dst_hold(&xdst->u.dst);
		return oldflo;
	} else if (new_xdst == NULL) {
		num_xfrms = 0;
		if (oldflo == NULL)
			goto make_dummy_bundle;
		xdst->num_xfrms = 0;
		dst_hold(&xdst->u.dst);
		return oldflo;
	}

	/* Kill the previous bundle */
	if (xdst) {
		/* The policies were stolen for newly generated bundle */
		xdst->num_pols = 0;
		dst_free(&xdst->u.dst);
	}

	/* Flow cache does not have reference, it dst_free()'s,
	 * but we do need to return one reference for original caller */
	dst_hold(&new_xdst->u.dst);
	return &new_xdst->flo;

make_dummy_bundle:
	/* We found policies, but there's no bundles to instantiate:
	 * either because the policy blocks, has no transformations or
	 * we could not build template (no xfrm_states).*/
	xdst = xfrm_create_dummy_bundle(net, dst_orig, fl, num_xfrms, family);
	if (IS_ERR(xdst)) {
		xfrm_pols_put(pols, num_pols);
		return ERR_CAST(xdst);
	}
	xdst->num_pols = num_pols;
	xdst->num_xfrms = num_xfrms;
	memcpy(xdst->pols, pols, sizeof(struct xfrm_policy *) * num_pols);

	dst_hold(&xdst->u.dst);
	return &xdst->flo;

inc_error:
	XFRM_INC_STATS(net, LINUX_MIB_XFRMOUTPOLERROR);
error:
	if (xdst != NULL)
		dst_free(&xdst->u.dst);
	else
		xfrm_pols_put(pols, num_pols);
	return ERR_PTR(err);
}

static struct dst_entry *make_blackhole(struct net *net, u16 family,
					struct dst_entry *dst_orig)
{
	struct xfrm_policy_afinfo *afinfo = xfrm_policy_get_afinfo(family);
	struct dst_entry *ret;

	if (!afinfo) {
		dst_release(dst_orig);
		return ERR_PTR(-EINVAL);
	} else {
		ret = afinfo->blackhole_route(net, dst_orig);
	}
	xfrm_policy_put_afinfo(afinfo);

	return ret;
}

/* Main function: finds/creates a bundle for given flow.
 *
 * At the moment we eat a raw IP route. Mostly to speed up lookups
 * on interfaces with disabled IPsec.
 */
struct dst_entry *xfrm_lookup(struct net *net, struct dst_entry *dst_orig,
			      const struct flowi *fl,
			      struct sock *sk, int flags)
{
	struct xfrm_policy *pols[XFRM_POLICY_TYPE_MAX];
	struct flow_cache_object *flo;
	struct xfrm_dst *xdst;
	struct dst_entry *dst, *route;
	u16 family = dst_orig->ops->family;
	u8 dir = policy_to_flow_dir(XFRM_POLICY_OUT);
	int i, err, num_pols, num_xfrms = 0, drop_pols = 0;

	dst = NULL;
	xdst = NULL;
	route = NULL;

	if (sk && sk->sk_policy[XFRM_POLICY_OUT]) {
		num_pols = 1;
		pols[0] = xfrm_sk_policy_lookup(sk, XFRM_POLICY_OUT, fl);
		err = xfrm_expand_policies(fl, family, pols,
					   &num_pols, &num_xfrms);
		if (err < 0)
			goto dropdst;

		if (num_pols) {
			if (num_xfrms <= 0) {
				drop_pols = num_pols;
				goto no_transform;
			}

			xdst = xfrm_resolve_and_create_bundle(
					pols, num_pols, fl,
					family, dst_orig);
			if (IS_ERR(xdst)) {
				xfrm_pols_put(pols, num_pols);
				err = PTR_ERR(xdst);
				goto dropdst;
			} else if (xdst == NULL) {
				num_xfrms = 0;
				drop_pols = num_pols;
				goto no_transform;
			}

			dst_hold(&xdst->u.dst);

			spin_lock_bh(&net->xfrm.xfrm_policy_sk_bundle_lock);
			xdst->u.dst.next = xfrm_policy_sk_bundles;
			xfrm_policy_sk_bundles = &xdst->u.dst;
			spin_unlock_bh(&net->xfrm.xfrm_policy_sk_bundle_lock);

			route = xdst->route;
		}
	}

	if (xdst == NULL) {
		/* To accelerate a bit...  */
		if ((dst_orig->flags & DST_NOXFRM) ||
		    !net->xfrm.policy_count[XFRM_POLICY_OUT])
			goto nopol;

		flo = flow_cache_lookup(net, fl, family, dir,
					xfrm_bundle_lookup, dst_orig);
		if (flo == NULL)
			goto nopol;
		if (IS_ERR(flo)) {
			err = PTR_ERR(flo);
			goto dropdst;
		}
		xdst = container_of(flo, struct xfrm_dst, flo);

		num_pols = xdst->num_pols;
		num_xfrms = xdst->num_xfrms;
		memcpy(pols, xdst->pols, sizeof(struct xfrm_policy *) * num_pols);
		route = xdst->route;
	}

	dst = &xdst->u.dst;
	if (route == NULL && num_xfrms > 0) {
		/* The only case when xfrm_bundle_lookup() returns a
		 * bundle with null route, is when the template could
		 * not be resolved. It means policies are there, but
		 * bundle could not be created, since we don't yet
		 * have the xfrm_state's. We need to wait for KM to
		 * negotiate new SA's or bail out with error.*/
		if (net->xfrm.sysctl_larval_drop) {
			dst_release(dst);
			xfrm_pols_put(pols, drop_pols);
			XFRM_INC_STATS(net, LINUX_MIB_XFRMOUTNOSTATES);

			return make_blackhole(net, family, dst_orig);
		}

		err = -EAGAIN;

		XFRM_INC_STATS(net, LINUX_MIB_XFRMOUTNOSTATES);
		goto error;
	}

no_transform:
	if (num_pols == 0)
		goto nopol;

	if ((flags & XFRM_LOOKUP_ICMP) &&
	    !(pols[0]->flags & XFRM_POLICY_ICMP)) {
		err = -ENOENT;
		goto error;
	}

	for (i = 0; i < num_pols; i++)
		pols[i]->curlft.use_time = get_seconds();

	if (num_xfrms < 0) {
		/* Prohibit the flow */
		XFRM_INC_STATS(net, LINUX_MIB_XFRMOUTPOLBLOCK);
		err = -EPERM;
		goto error;
	} else if (num_xfrms > 0) {
		/* Flow transformed */
		dst_release(dst_orig);
	} else {
		/* Flow passes untransformed */
		dst_release(dst);
		dst = dst_orig;
	}
ok:
	xfrm_pols_put(pols, drop_pols);
	if (dst && dst->xfrm &&
	    dst->xfrm->props.mode == XFRM_MODE_TUNNEL)
		dst->flags |= DST_XFRM_TUNNEL;
	return dst;

nopol:
	if (!(flags & XFRM_LOOKUP_ICMP)) {
		dst = dst_orig;
		goto ok;
	}
	err = -ENOENT;
error:
	dst_release(dst);
dropdst:
	dst_release(dst_orig);
	xfrm_pols_put(pols, drop_pols);
	return ERR_PTR(err);
}
EXPORT_SYMBOL(xfrm_lookup);

static inline int
xfrm_secpath_reject(int idx, struct sk_buff *skb, const struct flowi *fl)
{
	struct xfrm_state *x;

	if (!skb->sp || idx < 0 || idx >= skb->sp->len)
		return 0;
	x = skb->sp->xvec[idx];
	if (!x->type->reject)
		return 0;
	return x->type->reject(x, skb, fl);
}

/* When skb is transformed back to its "native" form, we have to
 * check policy restrictions. At the moment we make this in maximally
 * stupid way. Shame on me. :-) Of course, connected sockets must
 * have policy cached at them.
 */

static inline int
xfrm_state_ok(const struct xfrm_tmpl *tmpl, const struct xfrm_state *x,
	      unsigned short family)
{
	if (xfrm_state_kern(x))
		return tmpl->optional && !xfrm_state_addr_cmp(tmpl, x, tmpl->encap_family);
	return	x->id.proto == tmpl->id.proto &&
		(x->id.spi == tmpl->id.spi || !tmpl->id.spi) &&
		(x->props.reqid == tmpl->reqid || !tmpl->reqid) &&
		x->props.mode == tmpl->mode &&
		(tmpl->allalgs || (tmpl->aalgos & (1<<x->props.aalgo)) ||
		 !(xfrm_id_proto_match(tmpl->id.proto, IPSEC_PROTO_ANY))) &&
		!(x->props.mode != XFRM_MODE_TRANSPORT &&
		  xfrm_state_addr_cmp(tmpl, x, family));
}

/*
 * 0 or more than 0 is returned when validation is succeeded (either bypass
 * because of optional transport mode, or next index of the mathced secpath
 * state with the template.
 * -1 is returned when no matching template is found.
 * Otherwise "-2 - errored_index" is returned.
 */
static inline int
xfrm_policy_ok(const struct xfrm_tmpl *tmpl, const struct sec_path *sp, int start,
	       unsigned short family)
{
	int idx = start;

	if (tmpl->optional) {
		if (tmpl->mode == XFRM_MODE_TRANSPORT)
			return start;
	} else
		start = -1;
	for (; idx < sp->len; idx++) {
		if (xfrm_state_ok(tmpl, sp->xvec[idx], family))
			return ++idx;
		if (sp->xvec[idx]->props.mode != XFRM_MODE_TRANSPORT) {
			if (start == -1)
				start = -2-idx;
			break;
		}
	}
	return start;
}

int __xfrm_decode_session(struct sk_buff *skb, struct flowi *fl,
			  unsigned int family, int reverse)
{
	struct xfrm_policy_afinfo *afinfo = xfrm_policy_get_afinfo(family);
	int err;

	if (unlikely(afinfo == NULL))
		return -EAFNOSUPPORT;

	afinfo->decode_session(skb, fl, reverse);
	err = security_xfrm_decode_session(skb, &fl->flowi_secid);
	xfrm_policy_put_afinfo(afinfo);
	return err;
}
EXPORT_SYMBOL(__xfrm_decode_session);

static inline int secpath_has_nontransport(const struct sec_path *sp, int k, int *idxp)
{
	for (; k < sp->len; k++) {
		if (sp->xvec[k]->props.mode != XFRM_MODE_TRANSPORT) {
			*idxp = k;
			return 1;
		}
	}

	return 0;
}

int __xfrm_policy_check(struct sock *sk, int dir, struct sk_buff *skb,
			unsigned short family)
{
	struct net *net = dev_net(skb->dev);
	struct xfrm_policy *pol;
	struct xfrm_policy *pols[XFRM_POLICY_TYPE_MAX];
	int npols = 0;
	int xfrm_nr;
	int pi;
	int reverse;
	struct flowi fl;
	u8 fl_dir;
	int xerr_idx = -1;

	reverse = dir & ~XFRM_POLICY_MASK;
	dir &= XFRM_POLICY_MASK;
	fl_dir = policy_to_flow_dir(dir);

	if (__xfrm_decode_session(skb, &fl, family, reverse) < 0) {
		XFRM_INC_STATS(net, LINUX_MIB_XFRMINHDRERROR);
		return 0;
	}

	nf_nat_decode_session(skb, &fl, family);

	/* First, check used SA against their selectors. */
	if (skb->sp) {
		int i;

		for (i = skb->sp->len-1; i >= 0; i--) {
			struct xfrm_state *x = skb->sp->xvec[i];
			if (!xfrm_selector_match(&x->sel, &fl, family)) {
				XFRM_INC_STATS(net, LINUX_MIB_XFRMINSTATEMISMATCH);
				return 0;
			}
		}
	}

	pol = NULL;
	if (sk && sk->sk_policy[dir]) {
		pol = xfrm_sk_policy_lookup(sk, dir, &fl);
		if (IS_ERR(pol)) {
			XFRM_INC_STATS(net, LINUX_MIB_XFRMINPOLERROR);
			return 0;
		}
	}

	if (!pol) {
		struct flow_cache_object *flo;

		flo = flow_cache_lookup(net, &fl, family, fl_dir,
					xfrm_policy_lookup, NULL);
		if (IS_ERR_OR_NULL(flo))
			pol = ERR_CAST(flo);
		else
			pol = container_of(flo, struct xfrm_policy, flo);
	}

	if (IS_ERR(pol)) {
		XFRM_INC_STATS(net, LINUX_MIB_XFRMINPOLERROR);
		return 0;
	}

	if (!pol) {
		if (skb->sp && secpath_has_nontransport(skb->sp, 0, &xerr_idx)) {
			xfrm_secpath_reject(xerr_idx, skb, &fl);
			XFRM_INC_STATS(net, LINUX_MIB_XFRMINNOPOLS);
			return 0;
		}
		return 1;
	}

	pol->curlft.use_time = get_seconds();

	pols[0] = pol;
	npols++;
#ifdef CONFIG_XFRM_SUB_POLICY
	if (pols[0]->type != XFRM_POLICY_TYPE_MAIN) {
		pols[1] = xfrm_policy_lookup_bytype(net, XFRM_POLICY_TYPE_MAIN,
						    &fl, family,
						    XFRM_POLICY_IN);
		if (pols[1]) {
			if (IS_ERR(pols[1])) {
				XFRM_INC_STATS(net, LINUX_MIB_XFRMINPOLERROR);
				return 0;
			}
			pols[1]->curlft.use_time = get_seconds();
			npols++;
		}
	}
#endif

	if (pol->action == XFRM_POLICY_ALLOW) {
		struct sec_path *sp;
		static struct sec_path dummy;
		struct xfrm_tmpl *tp[XFRM_MAX_DEPTH];
		struct xfrm_tmpl *stp[XFRM_MAX_DEPTH];
		struct xfrm_tmpl **tpp = tp;
		int ti = 0;
		int i, k;

		if ((sp = skb->sp) == NULL)
			sp = &dummy;

		for (pi = 0; pi < npols; pi++) {
			if (pols[pi] != pol &&
			    pols[pi]->action != XFRM_POLICY_ALLOW) {
				XFRM_INC_STATS(net, LINUX_MIB_XFRMINPOLBLOCK);
				goto reject;
			}
			if (ti + pols[pi]->xfrm_nr >= XFRM_MAX_DEPTH) {
				XFRM_INC_STATS(net, LINUX_MIB_XFRMINBUFFERERROR);
				goto reject_error;
			}
			for (i = 0; i < pols[pi]->xfrm_nr; i++)
				tpp[ti++] = &pols[pi]->xfrm_vec[i];
		}
		xfrm_nr = ti;
		if (npols > 1) {
			xfrm_tmpl_sort(stp, tpp, xfrm_nr, family, net);
			tpp = stp;
		}

		/* For each tunnel xfrm, find the first matching tmpl.
		 * For each tmpl before that, find corresponding xfrm.
		 * Order is _important_. Later we will implement
		 * some barriers, but at the moment barriers
		 * are implied between each two transformations.
		 */
		for (i = xfrm_nr-1, k = 0; i >= 0; i--) {
			k = xfrm_policy_ok(tpp[i], sp, k, family);
			if (k < 0) {
				if (k < -1)
					/* "-2 - errored_index" returned */
					xerr_idx = -(2+k);
				XFRM_INC_STATS(net, LINUX_MIB_XFRMINTMPLMISMATCH);
				goto reject;
			}
		}

		if (secpath_has_nontransport(sp, k, &xerr_idx)) {
			XFRM_INC_STATS(net, LINUX_MIB_XFRMINTMPLMISMATCH);
			goto reject;
		}

		xfrm_pols_put(pols, npols);
		return 1;
	}
	XFRM_INC_STATS(net, LINUX_MIB_XFRMINPOLBLOCK);

reject:
	xfrm_secpath_reject(xerr_idx, skb, &fl);
reject_error:
	xfrm_pols_put(pols, npols);
	return 0;
}
EXPORT_SYMBOL(__xfrm_policy_check);

int __xfrm_route_forward(struct sk_buff *skb, unsigned short family)
{
	struct net *net = dev_net(skb->dev);
	struct flowi fl;
	struct dst_entry *dst;
	int res = 1;

	if (xfrm_decode_session(skb, &fl, family) < 0) {
		XFRM_INC_STATS(net, LINUX_MIB_XFRMFWDHDRERROR);
		return 0;
	}

	skb_dst_force(skb);

	dst = xfrm_lookup(net, skb_dst(skb), &fl, NULL, 0);
	if (IS_ERR(dst)) {
		res = 0;
		dst = NULL;
	}
	skb_dst_set(skb, dst);
	return res;
}
EXPORT_SYMBOL(__xfrm_route_forward);

/* Optimize later using cookies and generation ids. */

static struct dst_entry *xfrm_dst_check(struct dst_entry *dst, u32 cookie)
{
	/* Code (such as __xfrm4_bundle_create()) sets dst->obsolete
	 * to DST_OBSOLETE_FORCE_CHK to force all XFRM destinations to
	 * get validated by dst_ops->check on every use.  We do this
	 * because when a normal route referenced by an XFRM dst is
	 * obsoleted we do not go looking around for all parent
	 * referencing XFRM dsts so that we can invalidate them.  It
	 * is just too much work.  Instead we make the checks here on
	 * every use.  For example:
	 *
	 *	XFRM dst A --> IPv4 dst X
	 *
	 * X is the "xdst->route" of A (X is also the "dst->path" of A
	 * in this example).  If X is marked obsolete, "A" will not
	 * notice.  That's what we are validating here via the
	 * stale_bundle() check.
	 *
	 * When a policy's bundle is pruned, we dst_free() the XFRM
	 * dst which causes it's ->obsolete field to be set to
	 * DST_OBSOLETE_DEAD.  If an XFRM dst has been pruned like
	 * this, we want to force a new route lookup.
	 */
	if (dst->obsolete < 0 && !stale_bundle(dst))
		return dst;

	return NULL;
}

static int stale_bundle(struct dst_entry *dst)
{
	return !xfrm_bundle_ok((struct xfrm_dst *)dst);
}

void xfrm_dst_ifdown(struct dst_entry *dst, struct net_device *dev)
{
	while ((dst = dst->child) && dst->xfrm && dst->dev == dev) {
		dst->dev = dev_net(dev)->loopback_dev;
		dev_hold(dst->dev);
		dev_put(dev);
	}
}
EXPORT_SYMBOL(xfrm_dst_ifdown);

static void xfrm_link_failure(struct sk_buff *skb)
{
	/* Impossible. Such dst must be popped before reaches point of failure. */
}

static struct dst_entry *xfrm_negative_advice(struct dst_entry *dst)
{
	if (dst) {
		if (dst->obsolete) {
			dst_release(dst);
			dst = NULL;
		}
	}
	return dst;
}

static void __xfrm_garbage_collect(struct net *net)
{
	struct dst_entry *head, *next;

	spin_lock_bh(&net->xfrm.xfrm_policy_sk_bundle_lock);
	head = xfrm_policy_sk_bundles;
	xfrm_policy_sk_bundles = NULL;
	spin_unlock_bh(&net->xfrm.xfrm_policy_sk_bundle_lock);

	while (head) {
		next = head->next;
		dst_free(head);
		head = next;
	}
}

void xfrm_garbage_collect(struct net *net)
{
	flow_cache_flush();
	__xfrm_garbage_collect(net);
}
EXPORT_SYMBOL(xfrm_garbage_collect);

void xfrm_garbage_collect_deferred(struct net *net)
{
	flow_cache_flush_deferred();
	__xfrm_garbage_collect(net);
}
EXPORT_SYMBOL(xfrm_garbage_collect_deferred);

static void xfrm_init_pmtu(struct dst_entry *dst)
{
	do {
		struct xfrm_dst *xdst = (struct xfrm_dst *)dst;
		u32 pmtu, route_mtu_cached;

		pmtu = dst_mtu(dst->child);
		xdst->child_mtu_cached = pmtu;

		pmtu = xfrm_state_mtu(dst->xfrm, pmtu);

		route_mtu_cached = dst_mtu(xdst->route);
		xdst->route_mtu_cached = route_mtu_cached;

		if (pmtu > route_mtu_cached)
			pmtu = route_mtu_cached;

		dst_metric_set(dst, RTAX_MTU, pmtu);
	} while ((dst = dst->next));
}

/* Check that the bundle accepts the flow and its components are
 * still valid.
 */

static int xfrm_bundle_ok(struct xfrm_dst *first)
{
	struct dst_entry *dst = &first->u.dst;
	struct xfrm_dst *last;
	u32 mtu;

	if (!dst_check(dst->path, ((struct xfrm_dst *)dst)->path_cookie) ||
	    (dst->dev && !netif_running(dst->dev)))
		return 0;

	if (dst->flags & DST_XFRM_QUEUE)
		return 1;

	last = NULL;

	do {
		struct xfrm_dst *xdst = (struct xfrm_dst *)dst;

		if (dst->xfrm->km.state != XFRM_STATE_VALID)
			return 0;
		if (xdst->xfrm_genid != dst->xfrm->genid)
			return 0;
		if (xdst->num_pols > 0 &&
		    xdst->policy_genid != atomic_read_unchecked(&xdst->pols[0]->genid))
			return 0;

		mtu = dst_mtu(dst->child);
		if (xdst->child_mtu_cached != mtu) {
			last = xdst;
			xdst->child_mtu_cached = mtu;
		}

		if (!dst_check(xdst->route, xdst->route_cookie))
			return 0;
		mtu = dst_mtu(xdst->route);
		if (xdst->route_mtu_cached != mtu) {
			last = xdst;
			xdst->route_mtu_cached = mtu;
		}

		dst = dst->child;
	} while (dst->xfrm);

	if (likely(!last))
		return 1;

	mtu = last->child_mtu_cached;
	for (;;) {
		dst = &last->u.dst;

		mtu = xfrm_state_mtu(dst->xfrm, mtu);
		if (mtu > last->route_mtu_cached)
			mtu = last->route_mtu_cached;
		dst_metric_set(dst, RTAX_MTU, mtu);

		if (last == first)
			break;

		last = (struct xfrm_dst *)last->u.dst.next;
		last->child_mtu_cached = mtu;
	}

	return 1;
}

static unsigned int xfrm_default_advmss(const struct dst_entry *dst)
{
	return dst_metric_advmss(dst->path);
}

static unsigned int xfrm_mtu(const struct dst_entry *dst)
{
	unsigned int mtu = dst_metric_raw(dst, RTAX_MTU);

	return mtu ? : dst_mtu(dst->path);
}

static struct neighbour *xfrm_neigh_lookup(const struct dst_entry *dst,
					   struct sk_buff *skb,
					   const void *daddr)
{
	return dst->path->ops->neigh_lookup(dst, skb, daddr);
}

int xfrm_policy_register_afinfo(struct xfrm_policy_afinfo *afinfo)
{
	struct net *net;
	int err = 0;
	if (unlikely(afinfo == NULL))
		return -EINVAL;
	if (unlikely(afinfo->family >= NPROTO))
		return -EAFNOSUPPORT;
	spin_lock(&xfrm_policy_afinfo_lock);
	if (unlikely(xfrm_policy_afinfo[afinfo->family] != NULL))
		err = -ENOBUFS;
	else {
		struct dst_ops *dst_ops = afinfo->dst_ops;
		if (likely(dst_ops->kmem_cachep == NULL))
			dst_ops->kmem_cachep = xfrm_dst_cache;
		if (likely(dst_ops->check == NULL))
			dst_ops->check = xfrm_dst_check;
		if (likely(dst_ops->default_advmss == NULL))
			dst_ops->default_advmss = xfrm_default_advmss;
		if (likely(dst_ops->mtu == NULL))
			dst_ops->mtu = xfrm_mtu;
		if (likely(dst_ops->negative_advice == NULL))
			dst_ops->negative_advice = xfrm_negative_advice;
		if (likely(dst_ops->link_failure == NULL))
			dst_ops->link_failure = xfrm_link_failure;
		if (likely(dst_ops->neigh_lookup == NULL))
			dst_ops->neigh_lookup = xfrm_neigh_lookup;
<<<<<<< HEAD
		xfrm_policy_afinfo[afinfo->family] = afinfo;
=======
		rcu_assign_pointer(xfrm_policy_afinfo[afinfo->family], afinfo);
>>>>>>> c3ade0e0
	}
	spin_unlock(&xfrm_policy_afinfo_lock);

	rtnl_lock();
	for_each_net(net) {
		struct dst_ops *xfrm_dst_ops;

		switch (afinfo->family) {
		case AF_INET:
			xfrm_dst_ops = &net->xfrm.xfrm4_dst_ops;
			break;
#if IS_ENABLED(CONFIG_IPV6)
		case AF_INET6:
			xfrm_dst_ops = &net->xfrm.xfrm6_dst_ops;
			break;
#endif
		default:
			BUG();
		}
		*xfrm_dst_ops = *afinfo->dst_ops;
	}
	rtnl_unlock();

	return err;
}
EXPORT_SYMBOL(xfrm_policy_register_afinfo);

int xfrm_policy_unregister_afinfo(struct xfrm_policy_afinfo *afinfo)
{
	int err = 0;
	if (unlikely(afinfo == NULL))
		return -EINVAL;
	if (unlikely(afinfo->family >= NPROTO))
		return -EAFNOSUPPORT;
	spin_lock(&xfrm_policy_afinfo_lock);
	if (likely(xfrm_policy_afinfo[afinfo->family] != NULL)) {
		if (unlikely(xfrm_policy_afinfo[afinfo->family] != afinfo))
			err = -EINVAL;
<<<<<<< HEAD
		else {
			struct dst_ops *dst_ops = afinfo->dst_ops;
			xfrm_policy_afinfo[afinfo->family] = NULL;
			dst_ops->kmem_cachep = NULL;
			dst_ops->check = NULL;
			dst_ops->negative_advice = NULL;
			dst_ops->link_failure = NULL;
		}
=======
		else
			RCU_INIT_POINTER(xfrm_policy_afinfo[afinfo->family],
					 NULL);
	}
	spin_unlock(&xfrm_policy_afinfo_lock);
	if (!err) {
		struct dst_ops *dst_ops = afinfo->dst_ops;

		synchronize_rcu();

		dst_ops->kmem_cachep = NULL;
		dst_ops->check = NULL;
		dst_ops->negative_advice = NULL;
		dst_ops->link_failure = NULL;
>>>>>>> c3ade0e0
	}
	return err;
}
EXPORT_SYMBOL(xfrm_policy_unregister_afinfo);

static void __net_init xfrm_dst_ops_init(struct net *net)
{
	struct xfrm_policy_afinfo *afinfo;

	rcu_read_lock();
	afinfo = rcu_dereference(xfrm_policy_afinfo[AF_INET]);
	if (afinfo)
		net->xfrm.xfrm4_dst_ops = *afinfo->dst_ops;
#if IS_ENABLED(CONFIG_IPV6)
	afinfo = rcu_dereference(xfrm_policy_afinfo[AF_INET6]);
	if (afinfo)
		net->xfrm.xfrm6_dst_ops = *afinfo->dst_ops;
#endif
	rcu_read_unlock();
}

static int xfrm_dev_event(struct notifier_block *this, unsigned long event, void *ptr)
{
	struct net_device *dev = netdev_notifier_info_to_dev(ptr);

	switch (event) {
	case NETDEV_DOWN:
		xfrm_garbage_collect(dev_net(dev));
	}
	return NOTIFY_DONE;
}

static struct notifier_block xfrm_dev_notifier = {
	.notifier_call	= xfrm_dev_event,
};

#ifdef CONFIG_XFRM_STATISTICS
static int __net_init xfrm_statistics_init(struct net *net)
{
	int rv;

	if (snmp_mib_init((void __percpu **)net->mib.xfrm_statistics,
			  sizeof(struct linux_xfrm_mib),
			  __alignof__(struct linux_xfrm_mib)) < 0)
		return -ENOMEM;
	rv = xfrm_proc_init(net);
	if (rv < 0)
		snmp_mib_free((void __percpu **)net->mib.xfrm_statistics);
	return rv;
}

static void xfrm_statistics_fini(struct net *net)
{
	xfrm_proc_fini(net);
	snmp_mib_free((void __percpu **)net->mib.xfrm_statistics);
}
#else
static int __net_init xfrm_statistics_init(struct net *net)
{
	return 0;
}

static void xfrm_statistics_fini(struct net *net)
{
}
#endif

static int __net_init xfrm_policy_init(struct net *net)
{
	unsigned int hmask, sz;
	int dir;

	if (net_eq(net, &init_net))
		xfrm_dst_cache = kmem_cache_create("xfrm_dst_cache",
					   sizeof(struct xfrm_dst),
					   0, SLAB_HWCACHE_ALIGN|SLAB_PANIC,
					   NULL);

	hmask = 8 - 1;
	sz = (hmask+1) * sizeof(struct hlist_head);

	net->xfrm.policy_byidx = xfrm_hash_alloc(sz);
	if (!net->xfrm.policy_byidx)
		goto out_byidx;
	net->xfrm.policy_idx_hmask = hmask;

	for (dir = 0; dir < XFRM_POLICY_MAX * 2; dir++) {
		struct xfrm_policy_hash *htab;

		net->xfrm.policy_count[dir] = 0;
		INIT_HLIST_HEAD(&net->xfrm.policy_inexact[dir]);

		htab = &net->xfrm.policy_bydst[dir];
		htab->table = xfrm_hash_alloc(sz);
		if (!htab->table)
			goto out_bydst;
		htab->hmask = hmask;
	}

	INIT_LIST_HEAD(&net->xfrm.policy_all);
	INIT_WORK(&net->xfrm.policy_hash_work, xfrm_hash_resize);
	if (net_eq(net, &init_net))
		register_netdevice_notifier(&xfrm_dev_notifier);
	return 0;

out_bydst:
	for (dir--; dir >= 0; dir--) {
		struct xfrm_policy_hash *htab;

		htab = &net->xfrm.policy_bydst[dir];
		xfrm_hash_free(htab->table, sz);
	}
	xfrm_hash_free(net->xfrm.policy_byidx, sz);
out_byidx:
	return -ENOMEM;
}

static void xfrm_policy_fini(struct net *net)
{
	struct xfrm_audit audit_info;
	unsigned int sz;
	int dir;

	flush_work(&net->xfrm.policy_hash_work);
#ifdef CONFIG_XFRM_SUB_POLICY
	audit_info.loginuid = INVALID_UID;
	audit_info.sessionid = (unsigned int)-1;
	audit_info.secid = 0;
	xfrm_policy_flush(net, XFRM_POLICY_TYPE_SUB, &audit_info);
#endif
	audit_info.loginuid = INVALID_UID;
	audit_info.sessionid = (unsigned int)-1;
	audit_info.secid = 0;
	xfrm_policy_flush(net, XFRM_POLICY_TYPE_MAIN, &audit_info);

	WARN_ON(!list_empty(&net->xfrm.policy_all));

	for (dir = 0; dir < XFRM_POLICY_MAX * 2; dir++) {
		struct xfrm_policy_hash *htab;

		WARN_ON(!hlist_empty(&net->xfrm.policy_inexact[dir]));

		htab = &net->xfrm.policy_bydst[dir];
		sz = (htab->hmask + 1) * sizeof(struct hlist_head);
		WARN_ON(!hlist_empty(htab->table));
		xfrm_hash_free(htab->table, sz);
	}

	sz = (net->xfrm.policy_idx_hmask + 1) * sizeof(struct hlist_head);
	WARN_ON(!hlist_empty(net->xfrm.policy_byidx));
	xfrm_hash_free(net->xfrm.policy_byidx, sz);
}

static int __net_init xfrm_net_init(struct net *net)
{
	int rv;

	rv = xfrm_statistics_init(net);
	if (rv < 0)
		goto out_statistics;
	rv = xfrm_state_init(net);
	if (rv < 0)
		goto out_state;
	rv = xfrm_policy_init(net);
	if (rv < 0)
		goto out_policy;
	xfrm_dst_ops_init(net);
	rv = xfrm_sysctl_init(net);
	if (rv < 0)
		goto out_sysctl;

	/* Initialize the per-net locks here */
	spin_lock_init(&net->xfrm.xfrm_state_lock);
	rwlock_init(&net->xfrm.xfrm_policy_lock);
	spin_lock_init(&net->xfrm.xfrm_policy_sk_bundle_lock);
	mutex_init(&net->xfrm.xfrm_cfg_mutex);

	return 0;

out_sysctl:
	xfrm_policy_fini(net);
out_policy:
	xfrm_state_fini(net);
out_state:
	xfrm_statistics_fini(net);
out_statistics:
	return rv;
}

static void __net_exit xfrm_net_exit(struct net *net)
{
	xfrm_sysctl_fini(net);
	xfrm_policy_fini(net);
	xfrm_state_fini(net);
	xfrm_statistics_fini(net);
}

static struct pernet_operations __net_initconst xfrm_net_ops = {
	.init = xfrm_net_init,
	.exit = xfrm_net_exit,
};

void __init xfrm_init(void)
{
	register_pernet_subsys(&xfrm_net_ops);
	xfrm_input_init();
}

#ifdef CONFIG_AUDITSYSCALL
static void xfrm_audit_common_policyinfo(struct xfrm_policy *xp,
					 struct audit_buffer *audit_buf)
{
	struct xfrm_sec_ctx *ctx = xp->security;
	struct xfrm_selector *sel = &xp->selector;

	if (ctx)
		audit_log_format(audit_buf, " sec_alg=%u sec_doi=%u sec_obj=%s",
				 ctx->ctx_alg, ctx->ctx_doi, ctx->ctx_str);

	switch (sel->family) {
	case AF_INET:
		audit_log_format(audit_buf, " src=%pI4", &sel->saddr.a4);
		if (sel->prefixlen_s != 32)
			audit_log_format(audit_buf, " src_prefixlen=%d",
					 sel->prefixlen_s);
		audit_log_format(audit_buf, " dst=%pI4", &sel->daddr.a4);
		if (sel->prefixlen_d != 32)
			audit_log_format(audit_buf, " dst_prefixlen=%d",
					 sel->prefixlen_d);
		break;
	case AF_INET6:
		audit_log_format(audit_buf, " src=%pI6", sel->saddr.a6);
		if (sel->prefixlen_s != 128)
			audit_log_format(audit_buf, " src_prefixlen=%d",
					 sel->prefixlen_s);
		audit_log_format(audit_buf, " dst=%pI6", sel->daddr.a6);
		if (sel->prefixlen_d != 128)
			audit_log_format(audit_buf, " dst_prefixlen=%d",
					 sel->prefixlen_d);
		break;
	}
}

void xfrm_audit_policy_add(struct xfrm_policy *xp, int result,
			   kuid_t auid, unsigned int sessionid, u32 secid)
{
	struct audit_buffer *audit_buf;

	audit_buf = xfrm_audit_start("SPD-add");
	if (audit_buf == NULL)
		return;
	xfrm_audit_helper_usrinfo(auid, sessionid, secid, audit_buf);
	audit_log_format(audit_buf, " res=%u", result);
	xfrm_audit_common_policyinfo(xp, audit_buf);
	audit_log_end(audit_buf);
}
EXPORT_SYMBOL_GPL(xfrm_audit_policy_add);

void xfrm_audit_policy_delete(struct xfrm_policy *xp, int result,
			      kuid_t auid, unsigned int sessionid, u32 secid)
{
	struct audit_buffer *audit_buf;

	audit_buf = xfrm_audit_start("SPD-delete");
	if (audit_buf == NULL)
		return;
	xfrm_audit_helper_usrinfo(auid, sessionid, secid, audit_buf);
	audit_log_format(audit_buf, " res=%u", result);
	xfrm_audit_common_policyinfo(xp, audit_buf);
	audit_log_end(audit_buf);
}
EXPORT_SYMBOL_GPL(xfrm_audit_policy_delete);
#endif

#ifdef CONFIG_XFRM_MIGRATE
static bool xfrm_migrate_selector_match(const struct xfrm_selector *sel_cmp,
					const struct xfrm_selector *sel_tgt)
{
	if (sel_cmp->proto == IPSEC_ULPROTO_ANY) {
		if (sel_tgt->family == sel_cmp->family &&
		    xfrm_addr_equal(&sel_tgt->daddr, &sel_cmp->daddr,
				    sel_cmp->family) &&
		    xfrm_addr_equal(&sel_tgt->saddr, &sel_cmp->saddr,
				    sel_cmp->family) &&
		    sel_tgt->prefixlen_d == sel_cmp->prefixlen_d &&
		    sel_tgt->prefixlen_s == sel_cmp->prefixlen_s) {
			return true;
		}
	} else {
		if (memcmp(sel_tgt, sel_cmp, sizeof(*sel_tgt)) == 0) {
			return true;
		}
	}
	return false;
}

static struct xfrm_policy *xfrm_migrate_policy_find(const struct xfrm_selector *sel,
						    u8 dir, u8 type, struct net *net)
{
	struct xfrm_policy *pol, *ret = NULL;
	struct hlist_head *chain;
	u32 priority = ~0U;

	read_lock_bh(&net->xfrm.xfrm_policy_lock); /*FIXME*/
	chain = policy_hash_direct(net, &sel->daddr, &sel->saddr, sel->family, dir);
	hlist_for_each_entry(pol, chain, bydst) {
		if (xfrm_migrate_selector_match(sel, &pol->selector) &&
		    pol->type == type) {
			ret = pol;
			priority = ret->priority;
			break;
		}
	}
	chain = &net->xfrm.policy_inexact[dir];
	hlist_for_each_entry(pol, chain, bydst) {
		if (xfrm_migrate_selector_match(sel, &pol->selector) &&
		    pol->type == type &&
		    pol->priority < priority) {
			ret = pol;
			break;
		}
	}

	if (ret)
		xfrm_pol_hold(ret);

	read_unlock_bh(&net->xfrm.xfrm_policy_lock);

	return ret;
}

static int migrate_tmpl_match(const struct xfrm_migrate *m, const struct xfrm_tmpl *t)
{
	int match = 0;

	if (t->mode == m->mode && t->id.proto == m->proto &&
	    (m->reqid == 0 || t->reqid == m->reqid)) {
		switch (t->mode) {
		case XFRM_MODE_TUNNEL:
		case XFRM_MODE_BEET:
			if (xfrm_addr_equal(&t->id.daddr, &m->old_daddr,
					    m->old_family) &&
			    xfrm_addr_equal(&t->saddr, &m->old_saddr,
					    m->old_family)) {
				match = 1;
			}
			break;
		case XFRM_MODE_TRANSPORT:
			/* in case of transport mode, template does not store
			   any IP addresses, hence we just compare mode and
			   protocol */
			match = 1;
			break;
		default:
			break;
		}
	}
	return match;
}

/* update endpoint address(es) of template(s) */
static int xfrm_policy_migrate(struct xfrm_policy *pol,
			       struct xfrm_migrate *m, int num_migrate)
{
	struct xfrm_migrate *mp;
	int i, j, n = 0;

	write_lock_bh(&pol->lock);
	if (unlikely(pol->walk.dead)) {
		/* target policy has been deleted */
		write_unlock_bh(&pol->lock);
		return -ENOENT;
	}

	for (i = 0; i < pol->xfrm_nr; i++) {
		for (j = 0, mp = m; j < num_migrate; j++, mp++) {
			if (!migrate_tmpl_match(mp, &pol->xfrm_vec[i]))
				continue;
			n++;
			if (pol->xfrm_vec[i].mode != XFRM_MODE_TUNNEL &&
			    pol->xfrm_vec[i].mode != XFRM_MODE_BEET)
				continue;
			/* update endpoints */
			memcpy(&pol->xfrm_vec[i].id.daddr, &mp->new_daddr,
			       sizeof(pol->xfrm_vec[i].id.daddr));
			memcpy(&pol->xfrm_vec[i].saddr, &mp->new_saddr,
			       sizeof(pol->xfrm_vec[i].saddr));
			pol->xfrm_vec[i].encap_family = mp->new_family;
			/* flush bundles */
			atomic_inc_unchecked(&pol->genid);
		}
	}

	write_unlock_bh(&pol->lock);

	if (!n)
		return -ENODATA;

	return 0;
}

static int xfrm_migrate_check(const struct xfrm_migrate *m, int num_migrate)
{
	int i, j;

	if (num_migrate < 1 || num_migrate > XFRM_MAX_DEPTH)
		return -EINVAL;

	for (i = 0; i < num_migrate; i++) {
		if (xfrm_addr_equal(&m[i].old_daddr, &m[i].new_daddr,
				    m[i].old_family) &&
		    xfrm_addr_equal(&m[i].old_saddr, &m[i].new_saddr,
				    m[i].old_family))
			return -EINVAL;
		if (xfrm_addr_any(&m[i].new_daddr, m[i].new_family) ||
		    xfrm_addr_any(&m[i].new_saddr, m[i].new_family))
			return -EINVAL;

		/* check if there is any duplicated entry */
		for (j = i + 1; j < num_migrate; j++) {
			if (!memcmp(&m[i].old_daddr, &m[j].old_daddr,
				    sizeof(m[i].old_daddr)) &&
			    !memcmp(&m[i].old_saddr, &m[j].old_saddr,
				    sizeof(m[i].old_saddr)) &&
			    m[i].proto == m[j].proto &&
			    m[i].mode == m[j].mode &&
			    m[i].reqid == m[j].reqid &&
			    m[i].old_family == m[j].old_family)
				return -EINVAL;
		}
	}

	return 0;
}

int xfrm_migrate(const struct xfrm_selector *sel, u8 dir, u8 type,
		 struct xfrm_migrate *m, int num_migrate,
		 struct xfrm_kmaddress *k, struct net *net)
{
	int i, err, nx_cur = 0, nx_new = 0;
	struct xfrm_policy *pol = NULL;
	struct xfrm_state *x, *xc;
	struct xfrm_state *x_cur[XFRM_MAX_DEPTH];
	struct xfrm_state *x_new[XFRM_MAX_DEPTH];
	struct xfrm_migrate *mp;

	if ((err = xfrm_migrate_check(m, num_migrate)) < 0)
		goto out;

	/* Stage 1 - find policy */
	if ((pol = xfrm_migrate_policy_find(sel, dir, type, net)) == NULL) {
		err = -ENOENT;
		goto out;
	}

	/* Stage 2 - find and update state(s) */
	for (i = 0, mp = m; i < num_migrate; i++, mp++) {
		if ((x = xfrm_migrate_state_find(mp, net))) {
			x_cur[nx_cur] = x;
			nx_cur++;
			if ((xc = xfrm_state_migrate(x, mp))) {
				x_new[nx_new] = xc;
				nx_new++;
			} else {
				err = -ENODATA;
				goto restore_state;
			}
		}
	}

	/* Stage 3 - update policy */
	if ((err = xfrm_policy_migrate(pol, m, num_migrate)) < 0)
		goto restore_state;

	/* Stage 4 - delete old state(s) */
	if (nx_cur) {
		xfrm_states_put(x_cur, nx_cur);
		xfrm_states_delete(x_cur, nx_cur);
	}

	/* Stage 5 - announce */
	km_migrate(sel, dir, type, m, num_migrate, k);

	xfrm_pol_put(pol);

	return 0;
out:
	return err;

restore_state:
	if (pol)
		xfrm_pol_put(pol);
	if (nx_cur)
		xfrm_states_put(x_cur, nx_cur);
	if (nx_new)
		xfrm_states_delete(x_new, nx_new);

	return err;
}
EXPORT_SYMBOL(xfrm_migrate);
#endif<|MERGE_RESOLUTION|>--- conflicted
+++ resolved
@@ -328,13 +328,10 @@
 	policy->walk.dead = 1;
 
 	atomic_inc_unchecked(&policy->genid);
-<<<<<<< HEAD
-=======
 
 	if (del_timer(&policy->polq.hold_timer))
 		xfrm_pol_put(policy);
 	xfrm_queue_purge(&policy->polq.hold_queue);
->>>>>>> c3ade0e0
 
 	if (del_timer(&policy->timer))
 		xfrm_pol_put(policy);
@@ -665,9 +662,6 @@
 	xfrm_pol_hold(policy);
 	net->xfrm.policy_count[dir]++;
 	atomic_inc_unchecked(&flow_cache_genid);
-<<<<<<< HEAD
-	if (delpol)
-=======
 
 	/* After previous checking, family can either be AF_INET or AF_INET6 */
 	if (policy->family == AF_INET)
@@ -677,7 +671,6 @@
 
 	if (delpol) {
 		xfrm_policy_requeue(delpol, policy);
->>>>>>> c3ade0e0
 		__xfrm_policy_unlink(delpol, dir);
 	}
 	policy->index = delpol ? delpol->index : xfrm_gen_index(net, dir, policy->index);
@@ -1648,13 +1641,8 @@
 	goto out;
 }
 
-<<<<<<< HEAD
-static inline int
-xfrm_dst_alloc_copy(void **target, const void *src, int size)
-=======
 #ifdef CONFIG_XFRM_SUB_POLICY
 static int xfrm_dst_alloc_copy(void **target, const void *src, int size)
->>>>>>> c3ade0e0
 {
 	if (!*target) {
 		*target = kmalloc(size, GFP_ATOMIC);
@@ -1667,13 +1655,8 @@
 }
 #endif
 
-<<<<<<< HEAD
-static inline int
-xfrm_dst_update_parent(struct dst_entry *dst, const struct xfrm_selector *sel)
-=======
 static int xfrm_dst_update_parent(struct dst_entry *dst,
 				  const struct xfrm_selector *sel)
->>>>>>> c3ade0e0
 {
 #ifdef CONFIG_XFRM_SUB_POLICY
 	struct xfrm_dst *xdst = (struct xfrm_dst *)dst;
@@ -1684,13 +1667,8 @@
 #endif
 }
 
-<<<<<<< HEAD
-static inline int
-xfrm_dst_update_origin(struct dst_entry *dst, const struct flowi *fl)
-=======
 static int xfrm_dst_update_origin(struct dst_entry *dst,
 				  const struct flowi *fl)
->>>>>>> c3ade0e0
 {
 #ifdef CONFIG_XFRM_SUB_POLICY
 	struct xfrm_dst *xdst = (struct xfrm_dst *)dst;
@@ -1782,11 +1760,7 @@
 	}
 
 	xdst->num_pols = num_pols;
-<<<<<<< HEAD
-	memcpy(xdst->pols, pols, sizeof(struct xfrm_policy*) * num_pols);
-=======
 	memcpy(xdst->pols, pols, sizeof(struct xfrm_policy *) * num_pols);
->>>>>>> c3ade0e0
 	xdst->policy_genid = atomic_read_unchecked(&pols[0]->genid);
 
 	return xdst;
@@ -2741,11 +2715,7 @@
 			dst_ops->link_failure = xfrm_link_failure;
 		if (likely(dst_ops->neigh_lookup == NULL))
 			dst_ops->neigh_lookup = xfrm_neigh_lookup;
-<<<<<<< HEAD
-		xfrm_policy_afinfo[afinfo->family] = afinfo;
-=======
 		rcu_assign_pointer(xfrm_policy_afinfo[afinfo->family], afinfo);
->>>>>>> c3ade0e0
 	}
 	spin_unlock(&xfrm_policy_afinfo_lock);
 
@@ -2784,16 +2754,6 @@
 	if (likely(xfrm_policy_afinfo[afinfo->family] != NULL)) {
 		if (unlikely(xfrm_policy_afinfo[afinfo->family] != afinfo))
 			err = -EINVAL;
-<<<<<<< HEAD
-		else {
-			struct dst_ops *dst_ops = afinfo->dst_ops;
-			xfrm_policy_afinfo[afinfo->family] = NULL;
-			dst_ops->kmem_cachep = NULL;
-			dst_ops->check = NULL;
-			dst_ops->negative_advice = NULL;
-			dst_ops->link_failure = NULL;
-		}
-=======
 		else
 			RCU_INIT_POINTER(xfrm_policy_afinfo[afinfo->family],
 					 NULL);
@@ -2808,7 +2768,6 @@
 		dst_ops->check = NULL;
 		dst_ops->negative_advice = NULL;
 		dst_ops->link_failure = NULL;
->>>>>>> c3ade0e0
 	}
 	return err;
 }
@@ -3006,7 +2965,7 @@
 	xfrm_statistics_fini(net);
 }
 
-static struct pernet_operations __net_initconst xfrm_net_ops = {
+static struct pernet_operations __net_initdata xfrm_net_ops = {
 	.init = xfrm_net_init,
 	.exit = xfrm_net_exit,
 };
