/*
   BlueZ - Bluetooth protocol stack for Linux
   Copyright (c) 2000-2001, 2010, Code Aurora Forum. All rights reserved.

   Written 2000,2001 by Maxim Krasnyansky <maxk@qualcomm.com>

   This program is free software; you can redistribute it and/or modify
   it under the terms of the GNU General Public License version 2 as
   published by the Free Software Foundation;

   THE SOFTWARE IS PROVIDED "AS IS", WITHOUT WARRANTY OF ANY KIND, EXPRESS
   OR IMPLIED, INCLUDING BUT NOT LIMITED TO THE WARRANTIES OF MERCHANTABILITY,
   FITNESS FOR A PARTICULAR PURPOSE AND NONINFRINGEMENT OF THIRD PARTY RIGHTS.
   IN NO EVENT SHALL THE COPYRIGHT HOLDER(S) AND AUTHOR(S) BE LIABLE FOR ANY
   CLAIM, OR ANY SPECIAL INDIRECT OR CONSEQUENTIAL DAMAGES, OR ANY DAMAGES
   WHATSOEVER RESULTING FROM LOSS OF USE, DATA OR PROFITS, WHETHER IN AN
   ACTION OF CONTRACT, NEGLIGENCE OR OTHER TORTIOUS ACTION, ARISING OUT OF
   OR IN CONNECTION WITH THE USE OR PERFORMANCE OF THIS SOFTWARE.

   ALL LIABILITY, INCLUDING LIABILITY FOR INFRINGEMENT OF ANY PATENTS,
   COPYRIGHTS, TRADEMARKS OR OTHER RIGHTS, RELATING TO USE OF THIS
   SOFTWARE IS DISCLAIMED.
*/

/* Bluetooth HCI event handling. */

#include <asm/unaligned.h>

#include <net/bluetooth/bluetooth.h>
#include <net/bluetooth/hci_core.h>
#include <net/bluetooth/mgmt.h>

#include "a2mp.h"
#include "amp.h"

/* Handle HCI Event packets */

static void hci_cc_inquiry_cancel(struct hci_dev *hdev, struct sk_buff *skb)
{
	__u8 status = *((__u8 *) skb->data);

	BT_DBG("%s status 0x%2.2x", hdev->name, status);

	if (status)
		return;

	clear_bit(HCI_INQUIRY, &hdev->flags);
	smp_mb__after_clear_bit(); /* wake_up_bit advises about this barrier */
	wake_up_bit(&hdev->flags, HCI_INQUIRY);

	hci_conn_check_pending(hdev);
}

static void hci_cc_periodic_inq(struct hci_dev *hdev, struct sk_buff *skb)
{
	__u8 status = *((__u8 *) skb->data);

	BT_DBG("%s status 0x%2.2x", hdev->name, status);

	if (status)
		return;

	set_bit(HCI_PERIODIC_INQ, &hdev->dev_flags);
}

static void hci_cc_exit_periodic_inq(struct hci_dev *hdev, struct sk_buff *skb)
{
	__u8 status = *((__u8 *) skb->data);

	BT_DBG("%s status 0x%2.2x", hdev->name, status);

	if (status)
		return;

	clear_bit(HCI_PERIODIC_INQ, &hdev->dev_flags);

	hci_conn_check_pending(hdev);
}

static void hci_cc_remote_name_req_cancel(struct hci_dev *hdev,
					  struct sk_buff *skb)
{
	BT_DBG("%s", hdev->name);
}

static void hci_cc_role_discovery(struct hci_dev *hdev, struct sk_buff *skb)
{
	struct hci_rp_role_discovery *rp = (void *) skb->data;
	struct hci_conn *conn;

	BT_DBG("%s status 0x%2.2x", hdev->name, rp->status);

	if (rp->status)
		return;

	hci_dev_lock(hdev);

	conn = hci_conn_hash_lookup_handle(hdev, __le16_to_cpu(rp->handle));
	if (conn) {
		if (rp->role)
			conn->link_mode &= ~HCI_LM_MASTER;
		else
			conn->link_mode |= HCI_LM_MASTER;
	}

	hci_dev_unlock(hdev);
}

static void hci_cc_read_link_policy(struct hci_dev *hdev, struct sk_buff *skb)
{
	struct hci_rp_read_link_policy *rp = (void *) skb->data;
	struct hci_conn *conn;

	BT_DBG("%s status 0x%2.2x", hdev->name, rp->status);

	if (rp->status)
		return;

	hci_dev_lock(hdev);

	conn = hci_conn_hash_lookup_handle(hdev, __le16_to_cpu(rp->handle));
	if (conn)
		conn->link_policy = __le16_to_cpu(rp->policy);

	hci_dev_unlock(hdev);
}

static void hci_cc_write_link_policy(struct hci_dev *hdev, struct sk_buff *skb)
{
	struct hci_rp_write_link_policy *rp = (void *) skb->data;
	struct hci_conn *conn;
	void *sent;

	BT_DBG("%s status 0x%2.2x", hdev->name, rp->status);

	if (rp->status)
		return;

	sent = hci_sent_cmd_data(hdev, HCI_OP_WRITE_LINK_POLICY);
	if (!sent)
		return;

	hci_dev_lock(hdev);

	conn = hci_conn_hash_lookup_handle(hdev, __le16_to_cpu(rp->handle));
	if (conn)
		conn->link_policy = get_unaligned_le16(sent + 2);

	hci_dev_unlock(hdev);
}

static void hci_cc_read_def_link_policy(struct hci_dev *hdev,
					struct sk_buff *skb)
{
	struct hci_rp_read_def_link_policy *rp = (void *) skb->data;

	BT_DBG("%s status 0x%2.2x", hdev->name, rp->status);

	if (rp->status)
		return;

	hdev->link_policy = __le16_to_cpu(rp->policy);
}

static void hci_cc_write_def_link_policy(struct hci_dev *hdev,
					 struct sk_buff *skb)
{
	__u8 status = *((__u8 *) skb->data);
	void *sent;

	BT_DBG("%s status 0x%2.2x", hdev->name, status);

	sent = hci_sent_cmd_data(hdev, HCI_OP_WRITE_DEF_LINK_POLICY);
	if (!sent)
		return;

	if (!status)
		hdev->link_policy = get_unaligned_le16(sent);
}

static void hci_cc_reset(struct hci_dev *hdev, struct sk_buff *skb)
{
	__u8 status = *((__u8 *) skb->data);

	BT_DBG("%s status 0x%2.2x", hdev->name, status);

	clear_bit(HCI_RESET, &hdev->flags);

	/* Reset all non-persistent flags */
	hdev->dev_flags &= ~HCI_PERSISTENT_MASK;

	hdev->discovery.state = DISCOVERY_STOPPED;
	hdev->inq_tx_power = HCI_TX_POWER_INVALID;
	hdev->adv_tx_power = HCI_TX_POWER_INVALID;

	memset(hdev->adv_data, 0, sizeof(hdev->adv_data));
	hdev->adv_data_len = 0;

	memset(hdev->scan_rsp_data, 0, sizeof(hdev->scan_rsp_data));
	hdev->scan_rsp_data_len = 0;

	hdev->ssp_debug_mode = 0;
}

static void hci_cc_write_local_name(struct hci_dev *hdev, struct sk_buff *skb)
{
	__u8 status = *((__u8 *) skb->data);
	void *sent;

	BT_DBG("%s status 0x%2.2x", hdev->name, status);

	sent = hci_sent_cmd_data(hdev, HCI_OP_WRITE_LOCAL_NAME);
	if (!sent)
		return;

	hci_dev_lock(hdev);

	if (test_bit(HCI_MGMT, &hdev->dev_flags))
		mgmt_set_local_name_complete(hdev, sent, status);
	else if (!status)
		memcpy(hdev->dev_name, sent, HCI_MAX_NAME_LENGTH);

	hci_dev_unlock(hdev);
}

static void hci_cc_read_local_name(struct hci_dev *hdev, struct sk_buff *skb)
{
	struct hci_rp_read_local_name *rp = (void *) skb->data;

	BT_DBG("%s status 0x%2.2x", hdev->name, rp->status);

	if (rp->status)
		return;

	if (test_bit(HCI_SETUP, &hdev->dev_flags))
		memcpy(hdev->dev_name, rp->name, HCI_MAX_NAME_LENGTH);
}

static void hci_cc_write_auth_enable(struct hci_dev *hdev, struct sk_buff *skb)
{
	__u8 status = *((__u8 *) skb->data);
	void *sent;

	BT_DBG("%s status 0x%2.2x", hdev->name, status);

	sent = hci_sent_cmd_data(hdev, HCI_OP_WRITE_AUTH_ENABLE);
	if (!sent)
		return;

	if (!status) {
		__u8 param = *((__u8 *) sent);

		if (param == AUTH_ENABLED)
			set_bit(HCI_AUTH, &hdev->flags);
		else
			clear_bit(HCI_AUTH, &hdev->flags);
	}

	if (test_bit(HCI_MGMT, &hdev->dev_flags))
		mgmt_auth_enable_complete(hdev, status);
}

static void hci_cc_write_encrypt_mode(struct hci_dev *hdev, struct sk_buff *skb)
{
	__u8 status = *((__u8 *) skb->data);
	void *sent;

	BT_DBG("%s status 0x%2.2x", hdev->name, status);

	sent = hci_sent_cmd_data(hdev, HCI_OP_WRITE_ENCRYPT_MODE);
	if (!sent)
		return;

	if (!status) {
		__u8 param = *((__u8 *) sent);

		if (param)
			set_bit(HCI_ENCRYPT, &hdev->flags);
		else
			clear_bit(HCI_ENCRYPT, &hdev->flags);
	}
}

static void hci_cc_write_scan_enable(struct hci_dev *hdev, struct sk_buff *skb)
{
	__u8 param, status = *((__u8 *) skb->data);
	int old_pscan, old_iscan;
	void *sent;

	BT_DBG("%s status 0x%2.2x", hdev->name, status);

	sent = hci_sent_cmd_data(hdev, HCI_OP_WRITE_SCAN_ENABLE);
	if (!sent)
		return;

	param = *((__u8 *) sent);

	hci_dev_lock(hdev);

	if (status) {
		mgmt_write_scan_failed(hdev, param, status);
		hdev->discov_timeout = 0;
		goto done;
	}

	/* We need to ensure that we set this back on if someone changed
	 * the scan mode through a raw HCI socket.
	 */
	set_bit(HCI_BREDR_ENABLED, &hdev->dev_flags);

	old_pscan = test_and_clear_bit(HCI_PSCAN, &hdev->flags);
	old_iscan = test_and_clear_bit(HCI_ISCAN, &hdev->flags);

	if (param & SCAN_INQUIRY) {
		set_bit(HCI_ISCAN, &hdev->flags);
		if (!old_iscan)
			mgmt_discoverable(hdev, 1);
	} else if (old_iscan)
		mgmt_discoverable(hdev, 0);

	if (param & SCAN_PAGE) {
		set_bit(HCI_PSCAN, &hdev->flags);
		if (!old_pscan)
			mgmt_connectable(hdev, 1);
	} else if (old_pscan)
		mgmt_connectable(hdev, 0);

done:
	hci_dev_unlock(hdev);
}

static void hci_cc_read_class_of_dev(struct hci_dev *hdev, struct sk_buff *skb)
{
	struct hci_rp_read_class_of_dev *rp = (void *) skb->data;

	BT_DBG("%s status 0x%2.2x", hdev->name, rp->status);

	if (rp->status)
		return;

	memcpy(hdev->dev_class, rp->dev_class, 3);

	BT_DBG("%s class 0x%.2x%.2x%.2x", hdev->name,
	       hdev->dev_class[2], hdev->dev_class[1], hdev->dev_class[0]);
}

static void hci_cc_write_class_of_dev(struct hci_dev *hdev, struct sk_buff *skb)
{
	__u8 status = *((__u8 *) skb->data);
	void *sent;

	BT_DBG("%s status 0x%2.2x", hdev->name, status);

	sent = hci_sent_cmd_data(hdev, HCI_OP_WRITE_CLASS_OF_DEV);
	if (!sent)
		return;

	hci_dev_lock(hdev);

	if (status == 0)
		memcpy(hdev->dev_class, sent, 3);

	if (test_bit(HCI_MGMT, &hdev->dev_flags))
		mgmt_set_class_of_dev_complete(hdev, sent, status);

	hci_dev_unlock(hdev);
}

static void hci_cc_read_voice_setting(struct hci_dev *hdev, struct sk_buff *skb)
{
	struct hci_rp_read_voice_setting *rp = (void *) skb->data;
	__u16 setting;

	BT_DBG("%s status 0x%2.2x", hdev->name, rp->status);

	if (rp->status)
		return;

	setting = __le16_to_cpu(rp->voice_setting);

	if (hdev->voice_setting == setting)
		return;

	hdev->voice_setting = setting;

	BT_DBG("%s voice setting 0x%4.4x", hdev->name, setting);

	if (hdev->notify)
		hdev->notify(hdev, HCI_NOTIFY_VOICE_SETTING);
}

static void hci_cc_write_voice_setting(struct hci_dev *hdev,
				       struct sk_buff *skb)
{
	__u8 status = *((__u8 *) skb->data);
	__u16 setting;
	void *sent;

	BT_DBG("%s status 0x%2.2x", hdev->name, status);

	if (status)
		return;

	sent = hci_sent_cmd_data(hdev, HCI_OP_WRITE_VOICE_SETTING);
	if (!sent)
		return;

	setting = get_unaligned_le16(sent);

	if (hdev->voice_setting == setting)
		return;

	hdev->voice_setting = setting;

	BT_DBG("%s voice setting 0x%4.4x", hdev->name, setting);

	if (hdev->notify)
		hdev->notify(hdev, HCI_NOTIFY_VOICE_SETTING);
}

static void hci_cc_read_num_supported_iac(struct hci_dev *hdev,
					  struct sk_buff *skb)
{
	struct hci_rp_read_num_supported_iac *rp = (void *) skb->data;

	BT_DBG("%s status 0x%2.2x", hdev->name, rp->status);

	if (rp->status)
		return;

	hdev->num_iac = rp->num_iac;

	BT_DBG("%s num iac %d", hdev->name, hdev->num_iac);
}

static void hci_cc_write_ssp_mode(struct hci_dev *hdev, struct sk_buff *skb)
{
	__u8 status = *((__u8 *) skb->data);
	struct hci_cp_write_ssp_mode *sent;

	BT_DBG("%s status 0x%2.2x", hdev->name, status);

	sent = hci_sent_cmd_data(hdev, HCI_OP_WRITE_SSP_MODE);
	if (!sent)
		return;

	if (!status) {
		if (sent->mode)
			hdev->features[1][0] |= LMP_HOST_SSP;
		else
			hdev->features[1][0] &= ~LMP_HOST_SSP;
	}

	if (test_bit(HCI_MGMT, &hdev->dev_flags))
		mgmt_ssp_enable_complete(hdev, sent->mode, status);
	else if (!status) {
		if (sent->mode)
			set_bit(HCI_SSP_ENABLED, &hdev->dev_flags);
		else
			clear_bit(HCI_SSP_ENABLED, &hdev->dev_flags);
	}
}

static void hci_cc_read_local_version(struct hci_dev *hdev, struct sk_buff *skb)
{
	struct hci_rp_read_local_version *rp = (void *) skb->data;

	BT_DBG("%s status 0x%2.2x", hdev->name, rp->status);

	if (rp->status)
		return;

	if (test_bit(HCI_SETUP, &hdev->dev_flags)) {
		hdev->hci_ver = rp->hci_ver;
		hdev->hci_rev = __le16_to_cpu(rp->hci_rev);
		hdev->lmp_ver = rp->lmp_ver;
		hdev->manufacturer = __le16_to_cpu(rp->manufacturer);
		hdev->lmp_subver = __le16_to_cpu(rp->lmp_subver);
	}
}

static void hci_cc_read_local_commands(struct hci_dev *hdev,
				       struct sk_buff *skb)
{
	struct hci_rp_read_local_commands *rp = (void *) skb->data;

	BT_DBG("%s status 0x%2.2x", hdev->name, rp->status);

	if (rp->status)
		return;

	if (test_bit(HCI_SETUP, &hdev->dev_flags))
		memcpy(hdev->commands, rp->commands, sizeof(hdev->commands));
}

static void hci_cc_read_local_features(struct hci_dev *hdev,
				       struct sk_buff *skb)
{
	struct hci_rp_read_local_features *rp = (void *) skb->data;

	BT_DBG("%s status 0x%2.2x", hdev->name, rp->status);

	if (rp->status)
		return;

	memcpy(hdev->features, rp->features, 8);

	/* Adjust default settings according to features
	 * supported by device. */

	if (hdev->features[0][0] & LMP_3SLOT)
		hdev->pkt_type |= (HCI_DM3 | HCI_DH3);

	if (hdev->features[0][0] & LMP_5SLOT)
		hdev->pkt_type |= (HCI_DM5 | HCI_DH5);

	if (hdev->features[0][1] & LMP_HV2) {
		hdev->pkt_type  |= (HCI_HV2);
		hdev->esco_type |= (ESCO_HV2);
	}

	if (hdev->features[0][1] & LMP_HV3) {
		hdev->pkt_type  |= (HCI_HV3);
		hdev->esco_type |= (ESCO_HV3);
	}

	if (lmp_esco_capable(hdev))
		hdev->esco_type |= (ESCO_EV3);

	if (hdev->features[0][4] & LMP_EV4)
		hdev->esco_type |= (ESCO_EV4);

	if (hdev->features[0][4] & LMP_EV5)
		hdev->esco_type |= (ESCO_EV5);

	if (hdev->features[0][5] & LMP_EDR_ESCO_2M)
		hdev->esco_type |= (ESCO_2EV3);

	if (hdev->features[0][5] & LMP_EDR_ESCO_3M)
		hdev->esco_type |= (ESCO_3EV3);

	if (hdev->features[0][5] & LMP_EDR_3S_ESCO)
		hdev->esco_type |= (ESCO_2EV5 | ESCO_3EV5);
}

static void hci_cc_read_local_ext_features(struct hci_dev *hdev,
					   struct sk_buff *skb)
{
	struct hci_rp_read_local_ext_features *rp = (void *) skb->data;

	BT_DBG("%s status 0x%2.2x", hdev->name, rp->status);

	if (rp->status)
		return;

	if (hdev->max_page < rp->max_page)
		hdev->max_page = rp->max_page;

	if (rp->page < HCI_MAX_PAGES)
		memcpy(hdev->features[rp->page], rp->features, 8);
}

static void hci_cc_read_flow_control_mode(struct hci_dev *hdev,
					  struct sk_buff *skb)
{
	struct hci_rp_read_flow_control_mode *rp = (void *) skb->data;

	BT_DBG("%s status 0x%2.2x", hdev->name, rp->status);

	if (!rp->status)
		hdev->flow_ctl_mode = rp->mode;
}

static void hci_cc_read_buffer_size(struct hci_dev *hdev, struct sk_buff *skb)
{
	struct hci_rp_read_buffer_size *rp = (void *) skb->data;

	BT_DBG("%s status 0x%2.2x", hdev->name, rp->status);

	if (rp->status)
		return;

	hdev->acl_mtu  = __le16_to_cpu(rp->acl_mtu);
	hdev->sco_mtu  = rp->sco_mtu;
	hdev->acl_pkts = __le16_to_cpu(rp->acl_max_pkt);
	hdev->sco_pkts = __le16_to_cpu(rp->sco_max_pkt);

	if (test_bit(HCI_QUIRK_FIXUP_BUFFER_SIZE, &hdev->quirks)) {
		hdev->sco_mtu  = 64;
		hdev->sco_pkts = 8;
	}

	hdev->acl_cnt = hdev->acl_pkts;
	hdev->sco_cnt = hdev->sco_pkts;

	BT_DBG("%s acl mtu %d:%d sco mtu %d:%d", hdev->name, hdev->acl_mtu,
	       hdev->acl_pkts, hdev->sco_mtu, hdev->sco_pkts);
}

static void hci_cc_read_bd_addr(struct hci_dev *hdev, struct sk_buff *skb)
{
	struct hci_rp_read_bd_addr *rp = (void *) skb->data;

	BT_DBG("%s status 0x%2.2x", hdev->name, rp->status);

	if (!rp->status)
		bacpy(&hdev->bdaddr, &rp->bdaddr);
}

static void hci_cc_read_page_scan_activity(struct hci_dev *hdev,
					   struct sk_buff *skb)
{
	struct hci_rp_read_page_scan_activity *rp = (void *) skb->data;

	BT_DBG("%s status 0x%2.2x", hdev->name, rp->status);

	if (test_bit(HCI_INIT, &hdev->flags) && !rp->status) {
		hdev->page_scan_interval = __le16_to_cpu(rp->interval);
		hdev->page_scan_window = __le16_to_cpu(rp->window);
	}
}

static void hci_cc_write_page_scan_activity(struct hci_dev *hdev,
					    struct sk_buff *skb)
{
	u8 status = *((u8 *) skb->data);
	struct hci_cp_write_page_scan_activity *sent;

	BT_DBG("%s status 0x%2.2x", hdev->name, status);

	if (status)
		return;

	sent = hci_sent_cmd_data(hdev, HCI_OP_WRITE_PAGE_SCAN_ACTIVITY);
	if (!sent)
		return;

	hdev->page_scan_interval = __le16_to_cpu(sent->interval);
	hdev->page_scan_window = __le16_to_cpu(sent->window);
}

static void hci_cc_read_page_scan_type(struct hci_dev *hdev,
					   struct sk_buff *skb)
{
	struct hci_rp_read_page_scan_type *rp = (void *) skb->data;

	BT_DBG("%s status 0x%2.2x", hdev->name, rp->status);

	if (test_bit(HCI_INIT, &hdev->flags) && !rp->status)
		hdev->page_scan_type = rp->type;
}

static void hci_cc_write_page_scan_type(struct hci_dev *hdev,
					struct sk_buff *skb)
{
	u8 status = *((u8 *) skb->data);
	u8 *type;

	BT_DBG("%s status 0x%2.2x", hdev->name, status);

	if (status)
		return;

	type = hci_sent_cmd_data(hdev, HCI_OP_WRITE_PAGE_SCAN_TYPE);
	if (type)
		hdev->page_scan_type = *type;
}

static void hci_cc_read_data_block_size(struct hci_dev *hdev,
					struct sk_buff *skb)
{
	struct hci_rp_read_data_block_size *rp = (void *) skb->data;

	BT_DBG("%s status 0x%2.2x", hdev->name, rp->status);

	if (rp->status)
		return;

	hdev->block_mtu = __le16_to_cpu(rp->max_acl_len);
	hdev->block_len = __le16_to_cpu(rp->block_len);
	hdev->num_blocks = __le16_to_cpu(rp->num_blocks);

	hdev->block_cnt = hdev->num_blocks;

	BT_DBG("%s blk mtu %d cnt %d len %d", hdev->name, hdev->block_mtu,
	       hdev->block_cnt, hdev->block_len);
}

static void hci_cc_read_local_amp_info(struct hci_dev *hdev,
				       struct sk_buff *skb)
{
	struct hci_rp_read_local_amp_info *rp = (void *) skb->data;

	BT_DBG("%s status 0x%2.2x", hdev->name, rp->status);

	if (rp->status)
		goto a2mp_rsp;

	hdev->amp_status = rp->amp_status;
	hdev->amp_total_bw = __le32_to_cpu(rp->total_bw);
	hdev->amp_max_bw = __le32_to_cpu(rp->max_bw);
	hdev->amp_min_latency = __le32_to_cpu(rp->min_latency);
	hdev->amp_max_pdu = __le32_to_cpu(rp->max_pdu);
	hdev->amp_type = rp->amp_type;
	hdev->amp_pal_cap = __le16_to_cpu(rp->pal_cap);
	hdev->amp_assoc_size = __le16_to_cpu(rp->max_assoc_size);
	hdev->amp_be_flush_to = __le32_to_cpu(rp->be_flush_to);
	hdev->amp_max_flush_to = __le32_to_cpu(rp->max_flush_to);

a2mp_rsp:
	a2mp_send_getinfo_rsp(hdev);
}

static void hci_cc_read_local_amp_assoc(struct hci_dev *hdev,
					struct sk_buff *skb)
{
	struct hci_rp_read_local_amp_assoc *rp = (void *) skb->data;
	struct amp_assoc *assoc = &hdev->loc_assoc;
	size_t rem_len, frag_len;

	BT_DBG("%s status 0x%2.2x", hdev->name, rp->status);

	if (rp->status)
		goto a2mp_rsp;

	frag_len = skb->len - sizeof(*rp);
	rem_len = __le16_to_cpu(rp->rem_len);

	if (rem_len > frag_len) {
		BT_DBG("frag_len %zu rem_len %zu", frag_len, rem_len);

		memcpy(assoc->data + assoc->offset, rp->frag, frag_len);
		assoc->offset += frag_len;

		/* Read other fragments */
		amp_read_loc_assoc_frag(hdev, rp->phy_handle);

		return;
	}

	memcpy(assoc->data + assoc->offset, rp->frag, rem_len);
	assoc->len = assoc->offset + rem_len;
	assoc->offset = 0;

a2mp_rsp:
	/* Send A2MP Rsp when all fragments are received */
	a2mp_send_getampassoc_rsp(hdev, rp->status);
	a2mp_send_create_phy_link_req(hdev, rp->status);
}

static void hci_cc_read_inq_rsp_tx_power(struct hci_dev *hdev,
					 struct sk_buff *skb)
{
	struct hci_rp_read_inq_rsp_tx_power *rp = (void *) skb->data;

	BT_DBG("%s status 0x%2.2x", hdev->name, rp->status);

	if (!rp->status)
		hdev->inq_tx_power = rp->tx_power;
}

static void hci_cc_pin_code_reply(struct hci_dev *hdev, struct sk_buff *skb)
{
	struct hci_rp_pin_code_reply *rp = (void *) skb->data;
	struct hci_cp_pin_code_reply *cp;
	struct hci_conn *conn;

	BT_DBG("%s status 0x%2.2x", hdev->name, rp->status);

	hci_dev_lock(hdev);

	if (test_bit(HCI_MGMT, &hdev->dev_flags))
		mgmt_pin_code_reply_complete(hdev, &rp->bdaddr, rp->status);

	if (rp->status)
		goto unlock;

	cp = hci_sent_cmd_data(hdev, HCI_OP_PIN_CODE_REPLY);
	if (!cp)
		goto unlock;

	conn = hci_conn_hash_lookup_ba(hdev, ACL_LINK, &cp->bdaddr);
	if (conn)
		conn->pin_length = cp->pin_len;

unlock:
	hci_dev_unlock(hdev);
}

static void hci_cc_pin_code_neg_reply(struct hci_dev *hdev, struct sk_buff *skb)
{
	struct hci_rp_pin_code_neg_reply *rp = (void *) skb->data;

	BT_DBG("%s status 0x%2.2x", hdev->name, rp->status);

	hci_dev_lock(hdev);

	if (test_bit(HCI_MGMT, &hdev->dev_flags))
		mgmt_pin_code_neg_reply_complete(hdev, &rp->bdaddr,
						 rp->status);

	hci_dev_unlock(hdev);
}

static void hci_cc_le_read_buffer_size(struct hci_dev *hdev,
				       struct sk_buff *skb)
{
	struct hci_rp_le_read_buffer_size *rp = (void *) skb->data;

	BT_DBG("%s status 0x%2.2x", hdev->name, rp->status);

	if (rp->status)
		return;

	hdev->le_mtu = __le16_to_cpu(rp->le_mtu);
	hdev->le_pkts = rp->le_max_pkt;

	hdev->le_cnt = hdev->le_pkts;

	BT_DBG("%s le mtu %d:%d", hdev->name, hdev->le_mtu, hdev->le_pkts);
}

static void hci_cc_le_read_local_features(struct hci_dev *hdev,
					  struct sk_buff *skb)
{
	struct hci_rp_le_read_local_features *rp = (void *) skb->data;

	BT_DBG("%s status 0x%2.2x", hdev->name, rp->status);

	if (!rp->status)
		memcpy(hdev->le_features, rp->features, 8);
}

static void hci_cc_le_read_adv_tx_power(struct hci_dev *hdev,
					struct sk_buff *skb)
{
	struct hci_rp_le_read_adv_tx_power *rp = (void *) skb->data;

	BT_DBG("%s status 0x%2.2x", hdev->name, rp->status);

	if (!rp->status)
		hdev->adv_tx_power = rp->tx_power;
}

static void hci_cc_user_confirm_reply(struct hci_dev *hdev, struct sk_buff *skb)
{
	struct hci_rp_user_confirm_reply *rp = (void *) skb->data;

	BT_DBG("%s status 0x%2.2x", hdev->name, rp->status);

	hci_dev_lock(hdev);

	if (test_bit(HCI_MGMT, &hdev->dev_flags))
		mgmt_user_confirm_reply_complete(hdev, &rp->bdaddr, ACL_LINK, 0,
						 rp->status);

	hci_dev_unlock(hdev);
}

static void hci_cc_user_confirm_neg_reply(struct hci_dev *hdev,
					  struct sk_buff *skb)
{
	struct hci_rp_user_confirm_reply *rp = (void *) skb->data;

	BT_DBG("%s status 0x%2.2x", hdev->name, rp->status);

	hci_dev_lock(hdev);

	if (test_bit(HCI_MGMT, &hdev->dev_flags))
		mgmt_user_confirm_neg_reply_complete(hdev, &rp->bdaddr,
						     ACL_LINK, 0, rp->status);

	hci_dev_unlock(hdev);
}

static void hci_cc_user_passkey_reply(struct hci_dev *hdev, struct sk_buff *skb)
{
	struct hci_rp_user_confirm_reply *rp = (void *) skb->data;

	BT_DBG("%s status 0x%2.2x", hdev->name, rp->status);

	hci_dev_lock(hdev);

	if (test_bit(HCI_MGMT, &hdev->dev_flags))
		mgmt_user_passkey_reply_complete(hdev, &rp->bdaddr, ACL_LINK,
						 0, rp->status);

	hci_dev_unlock(hdev);
}

static void hci_cc_user_passkey_neg_reply(struct hci_dev *hdev,
					  struct sk_buff *skb)
{
	struct hci_rp_user_confirm_reply *rp = (void *) skb->data;

	BT_DBG("%s status 0x%2.2x", hdev->name, rp->status);

	hci_dev_lock(hdev);

	if (test_bit(HCI_MGMT, &hdev->dev_flags))
		mgmt_user_passkey_neg_reply_complete(hdev, &rp->bdaddr,
						     ACL_LINK, 0, rp->status);

	hci_dev_unlock(hdev);
}

static void hci_cc_read_local_oob_data_reply(struct hci_dev *hdev,
					     struct sk_buff *skb)
{
	struct hci_rp_read_local_oob_data *rp = (void *) skb->data;

	BT_DBG("%s status 0x%2.2x", hdev->name, rp->status);

	hci_dev_lock(hdev);
	mgmt_read_local_oob_data_reply_complete(hdev, rp->hash,
						rp->randomizer, rp->status);
	hci_dev_unlock(hdev);
}

static void hci_cc_le_set_adv_enable(struct hci_dev *hdev, struct sk_buff *skb)
{
	__u8 *sent, status = *((__u8 *) skb->data);

	BT_DBG("%s status 0x%2.2x", hdev->name, status);

	sent = hci_sent_cmd_data(hdev, HCI_OP_LE_SET_ADV_ENABLE);
	if (!sent)
		return;

	hci_dev_lock(hdev);

	if (!status) {
		if (*sent)
			set_bit(HCI_ADVERTISING, &hdev->dev_flags);
		else
			clear_bit(HCI_ADVERTISING, &hdev->dev_flags);
	}

	hci_dev_unlock(hdev);
}

static void hci_cc_le_set_scan_enable(struct hci_dev *hdev,
				      struct sk_buff *skb)
{
	struct hci_cp_le_set_scan_enable *cp;
	__u8 status = *((__u8 *) skb->data);

	BT_DBG("%s status 0x%2.2x", hdev->name, status);

	cp = hci_sent_cmd_data(hdev, HCI_OP_LE_SET_SCAN_ENABLE);
	if (!cp)
		return;

	if (status)
		return;

	switch (cp->enable) {
	case LE_SCAN_ENABLE:
		set_bit(HCI_LE_SCAN, &hdev->dev_flags);
		break;

	case LE_SCAN_DISABLE:
		clear_bit(HCI_LE_SCAN, &hdev->dev_flags);
		break;

	default:
		BT_ERR("Used reserved LE_Scan_Enable param %d", cp->enable);
		break;
	}
}

static void hci_cc_le_read_white_list_size(struct hci_dev *hdev,
					   struct sk_buff *skb)
{
	struct hci_rp_le_read_white_list_size *rp = (void *) skb->data;

	BT_DBG("%s status 0x%2.2x size %u", hdev->name, rp->status, rp->size);

	if (!rp->status)
		hdev->le_white_list_size = rp->size;
}

static void hci_cc_le_read_supported_states(struct hci_dev *hdev,
					    struct sk_buff *skb)
{
	struct hci_rp_le_read_supported_states *rp = (void *) skb->data;

	BT_DBG("%s status 0x%2.2x", hdev->name, rp->status);

	if (!rp->status)
		memcpy(hdev->le_states, rp->le_states, 8);
}

static void hci_cc_write_le_host_supported(struct hci_dev *hdev,
					   struct sk_buff *skb)
{
	struct hci_cp_write_le_host_supported *sent;
	__u8 status = *((__u8 *) skb->data);

	BT_DBG("%s status 0x%2.2x", hdev->name, status);

	sent = hci_sent_cmd_data(hdev, HCI_OP_WRITE_LE_HOST_SUPPORTED);
	if (!sent)
		return;

	if (!status) {
		if (sent->le) {
			hdev->features[1][0] |= LMP_HOST_LE;
			set_bit(HCI_LE_ENABLED, &hdev->dev_flags);
		} else {
			hdev->features[1][0] &= ~LMP_HOST_LE;
			clear_bit(HCI_LE_ENABLED, &hdev->dev_flags);
			clear_bit(HCI_ADVERTISING, &hdev->dev_flags);
		}

		if (sent->simul)
			hdev->features[1][0] |= LMP_HOST_LE_BREDR;
		else
			hdev->features[1][0] &= ~LMP_HOST_LE_BREDR;
	}
}

static void hci_cc_write_remote_amp_assoc(struct hci_dev *hdev,
					  struct sk_buff *skb)
{
	struct hci_rp_write_remote_amp_assoc *rp = (void *) skb->data;

	BT_DBG("%s status 0x%2.2x phy_handle 0x%2.2x",
	       hdev->name, rp->status, rp->phy_handle);

	if (rp->status)
		return;

	amp_write_rem_assoc_continue(hdev, rp->phy_handle);
}

static void hci_cs_inquiry(struct hci_dev *hdev, __u8 status)
{
	BT_DBG("%s status 0x%2.2x", hdev->name, status);

	if (status) {
		hci_conn_check_pending(hdev);
		return;
	}

	set_bit(HCI_INQUIRY, &hdev->flags);
}

static void hci_cs_create_conn(struct hci_dev *hdev, __u8 status)
{
	struct hci_cp_create_conn *cp;
	struct hci_conn *conn;

	BT_DBG("%s status 0x%2.2x", hdev->name, status);

	cp = hci_sent_cmd_data(hdev, HCI_OP_CREATE_CONN);
	if (!cp)
		return;

	hci_dev_lock(hdev);

	conn = hci_conn_hash_lookup_ba(hdev, ACL_LINK, &cp->bdaddr);

	BT_DBG("%s bdaddr %pMR hcon %p", hdev->name, &cp->bdaddr, conn);

	if (status) {
		if (conn && conn->state == BT_CONNECT) {
			if (status != 0x0c || conn->attempt > 2) {
				conn->state = BT_CLOSED;
				hci_proto_connect_cfm(conn, status);
				hci_conn_del(conn);
			} else
				conn->state = BT_CONNECT2;
		}
	} else {
		if (!conn) {
			conn = hci_conn_add(hdev, ACL_LINK, &cp->bdaddr);
			if (conn) {
				conn->out = true;
				conn->link_mode |= HCI_LM_MASTER;
			} else
				BT_ERR("No memory for new connection");
		}
	}

	hci_dev_unlock(hdev);
}

static void hci_cs_add_sco(struct hci_dev *hdev, __u8 status)
{
	struct hci_cp_add_sco *cp;
	struct hci_conn *acl, *sco;
	__u16 handle;

	BT_DBG("%s status 0x%2.2x", hdev->name, status);

	if (!status)
		return;

	cp = hci_sent_cmd_data(hdev, HCI_OP_ADD_SCO);
	if (!cp)
		return;

	handle = __le16_to_cpu(cp->handle);

	BT_DBG("%s handle 0x%4.4x", hdev->name, handle);

	hci_dev_lock(hdev);

	acl = hci_conn_hash_lookup_handle(hdev, handle);
	if (acl) {
		sco = acl->link;
		if (sco) {
			sco->state = BT_CLOSED;

			hci_proto_connect_cfm(sco, status);
			hci_conn_del(sco);
		}
	}

	hci_dev_unlock(hdev);
}

static void hci_cs_auth_requested(struct hci_dev *hdev, __u8 status)
{
	struct hci_cp_auth_requested *cp;
	struct hci_conn *conn;

	BT_DBG("%s status 0x%2.2x", hdev->name, status);

	if (!status)
		return;

	cp = hci_sent_cmd_data(hdev, HCI_OP_AUTH_REQUESTED);
	if (!cp)
		return;

	hci_dev_lock(hdev);

	conn = hci_conn_hash_lookup_handle(hdev, __le16_to_cpu(cp->handle));
	if (conn) {
		if (conn->state == BT_CONFIG) {
			hci_proto_connect_cfm(conn, status);
			hci_conn_drop(conn);
		}
	}

	hci_dev_unlock(hdev);
}

static void hci_cs_set_conn_encrypt(struct hci_dev *hdev, __u8 status)
{
	struct hci_cp_set_conn_encrypt *cp;
	struct hci_conn *conn;

	BT_DBG("%s status 0x%2.2x", hdev->name, status);

	if (!status)
		return;

	cp = hci_sent_cmd_data(hdev, HCI_OP_SET_CONN_ENCRYPT);
	if (!cp)
		return;

	hci_dev_lock(hdev);

	conn = hci_conn_hash_lookup_handle(hdev, __le16_to_cpu(cp->handle));
	if (conn) {
		if (conn->state == BT_CONFIG) {
			hci_proto_connect_cfm(conn, status);
			hci_conn_drop(conn);
		}
	}

	hci_dev_unlock(hdev);
}

static int hci_outgoing_auth_needed(struct hci_dev *hdev,
				    struct hci_conn *conn)
{
	if (conn->state != BT_CONFIG || !conn->out)
		return 0;

	if (conn->pending_sec_level == BT_SECURITY_SDP)
		return 0;

	/* Only request authentication for SSP connections or non-SSP
	 * devices with sec_level HIGH or if MITM protection is requested */
	if (!hci_conn_ssp_enabled(conn) && !(conn->auth_type & 0x01) &&
	    conn->pending_sec_level != BT_SECURITY_HIGH)
		return 0;

	return 1;
}

static int hci_resolve_name(struct hci_dev *hdev,
				   struct inquiry_entry *e)
{
	struct hci_cp_remote_name_req cp;

	memset(&cp, 0, sizeof(cp));

	bacpy(&cp.bdaddr, &e->data.bdaddr);
	cp.pscan_rep_mode = e->data.pscan_rep_mode;
	cp.pscan_mode = e->data.pscan_mode;
	cp.clock_offset = e->data.clock_offset;

	return hci_send_cmd(hdev, HCI_OP_REMOTE_NAME_REQ, sizeof(cp), &cp);
}

static bool hci_resolve_next_name(struct hci_dev *hdev)
{
	struct discovery_state *discov = &hdev->discovery;
	struct inquiry_entry *e;

	if (list_empty(&discov->resolve))
		return false;

	e = hci_inquiry_cache_lookup_resolve(hdev, BDADDR_ANY, NAME_NEEDED);
	if (!e)
		return false;

	if (hci_resolve_name(hdev, e) == 0) {
		e->name_state = NAME_PENDING;
		return true;
	}

	return false;
}

static void hci_check_pending_name(struct hci_dev *hdev, struct hci_conn *conn,
				   bdaddr_t *bdaddr, u8 *name, u8 name_len)
{
	struct discovery_state *discov = &hdev->discovery;
	struct inquiry_entry *e;

	if (conn && !test_and_set_bit(HCI_CONN_MGMT_CONNECTED, &conn->flags))
		mgmt_device_connected(hdev, bdaddr, ACL_LINK, 0x00, 0, name,
				      name_len, conn->dev_class);

	if (discov->state == DISCOVERY_STOPPED)
		return;

	if (discov->state == DISCOVERY_STOPPING)
		goto discov_complete;

	if (discov->state != DISCOVERY_RESOLVING)
		return;

	e = hci_inquiry_cache_lookup_resolve(hdev, bdaddr, NAME_PENDING);
	/* If the device was not found in a list of found devices names of which
	 * are pending. there is no need to continue resolving a next name as it
	 * will be done upon receiving another Remote Name Request Complete
	 * Event */
	if (!e)
		return;

	list_del(&e->list);
	if (name) {
		e->name_state = NAME_KNOWN;
		mgmt_remote_name(hdev, bdaddr, ACL_LINK, 0x00,
				 e->data.rssi, name, name_len);
	} else {
		e->name_state = NAME_NOT_KNOWN;
	}

	if (hci_resolve_next_name(hdev))
		return;

discov_complete:
	hci_discovery_set_state(hdev, DISCOVERY_STOPPED);
}

static void hci_cs_remote_name_req(struct hci_dev *hdev, __u8 status)
{
	struct hci_cp_remote_name_req *cp;
	struct hci_conn *conn;

	BT_DBG("%s status 0x%2.2x", hdev->name, status);

	/* If successful wait for the name req complete event before
	 * checking for the need to do authentication */
	if (!status)
		return;

	cp = hci_sent_cmd_data(hdev, HCI_OP_REMOTE_NAME_REQ);
	if (!cp)
		return;

	hci_dev_lock(hdev);

	conn = hci_conn_hash_lookup_ba(hdev, ACL_LINK, &cp->bdaddr);

	if (test_bit(HCI_MGMT, &hdev->dev_flags))
		hci_check_pending_name(hdev, conn, &cp->bdaddr, NULL, 0);

	if (!conn)
		goto unlock;

	if (!hci_outgoing_auth_needed(hdev, conn))
		goto unlock;

	if (!test_and_set_bit(HCI_CONN_AUTH_PEND, &conn->flags)) {
		struct hci_cp_auth_requested auth_cp;

		auth_cp.handle = __cpu_to_le16(conn->handle);
		hci_send_cmd(hdev, HCI_OP_AUTH_REQUESTED,
			     sizeof(auth_cp), &auth_cp);
	}

unlock:
	hci_dev_unlock(hdev);
}

static void hci_cs_read_remote_features(struct hci_dev *hdev, __u8 status)
{
	struct hci_cp_read_remote_features *cp;
	struct hci_conn *conn;

	BT_DBG("%s status 0x%2.2x", hdev->name, status);

	if (!status)
		return;

	cp = hci_sent_cmd_data(hdev, HCI_OP_READ_REMOTE_FEATURES);
	if (!cp)
		return;

	hci_dev_lock(hdev);

	conn = hci_conn_hash_lookup_handle(hdev, __le16_to_cpu(cp->handle));
	if (conn) {
		if (conn->state == BT_CONFIG) {
			hci_proto_connect_cfm(conn, status);
			hci_conn_drop(conn);
		}
	}

	hci_dev_unlock(hdev);
}

static void hci_cs_read_remote_ext_features(struct hci_dev *hdev, __u8 status)
{
	struct hci_cp_read_remote_ext_features *cp;
	struct hci_conn *conn;

	BT_DBG("%s status 0x%2.2x", hdev->name, status);

	if (!status)
		return;

	cp = hci_sent_cmd_data(hdev, HCI_OP_READ_REMOTE_EXT_FEATURES);
	if (!cp)
		return;

	hci_dev_lock(hdev);

	conn = hci_conn_hash_lookup_handle(hdev, __le16_to_cpu(cp->handle));
	if (conn) {
		if (conn->state == BT_CONFIG) {
			hci_proto_connect_cfm(conn, status);
			hci_conn_drop(conn);
		}
	}

	hci_dev_unlock(hdev);
}

static void hci_cs_setup_sync_conn(struct hci_dev *hdev, __u8 status)
{
	struct hci_cp_setup_sync_conn *cp;
	struct hci_conn *acl, *sco;
	__u16 handle;

	BT_DBG("%s status 0x%2.2x", hdev->name, status);

	if (!status)
		return;

	cp = hci_sent_cmd_data(hdev, HCI_OP_SETUP_SYNC_CONN);
	if (!cp)
		return;

	handle = __le16_to_cpu(cp->handle);

	BT_DBG("%s handle 0x%4.4x", hdev->name, handle);

	hci_dev_lock(hdev);

	acl = hci_conn_hash_lookup_handle(hdev, handle);
	if (acl) {
		sco = acl->link;
		if (sco) {
			sco->state = BT_CLOSED;

			hci_proto_connect_cfm(sco, status);
			hci_conn_del(sco);
		}
	}

	hci_dev_unlock(hdev);
}

static void hci_cs_sniff_mode(struct hci_dev *hdev, __u8 status)
{
	struct hci_cp_sniff_mode *cp;
	struct hci_conn *conn;

	BT_DBG("%s status 0x%2.2x", hdev->name, status);

	if (!status)
		return;

	cp = hci_sent_cmd_data(hdev, HCI_OP_SNIFF_MODE);
	if (!cp)
		return;

	hci_dev_lock(hdev);

	conn = hci_conn_hash_lookup_handle(hdev, __le16_to_cpu(cp->handle));
	if (conn) {
		clear_bit(HCI_CONN_MODE_CHANGE_PEND, &conn->flags);

		if (test_and_clear_bit(HCI_CONN_SCO_SETUP_PEND, &conn->flags))
			hci_sco_setup(conn, status);
	}

	hci_dev_unlock(hdev);
}

static void hci_cs_exit_sniff_mode(struct hci_dev *hdev, __u8 status)
{
	struct hci_cp_exit_sniff_mode *cp;
	struct hci_conn *conn;

	BT_DBG("%s status 0x%2.2x", hdev->name, status);

	if (!status)
		return;

	cp = hci_sent_cmd_data(hdev, HCI_OP_EXIT_SNIFF_MODE);
	if (!cp)
		return;

	hci_dev_lock(hdev);

	conn = hci_conn_hash_lookup_handle(hdev, __le16_to_cpu(cp->handle));
	if (conn) {
		clear_bit(HCI_CONN_MODE_CHANGE_PEND, &conn->flags);

		if (test_and_clear_bit(HCI_CONN_SCO_SETUP_PEND, &conn->flags))
			hci_sco_setup(conn, status);
	}

	hci_dev_unlock(hdev);
}

static void hci_cs_disconnect(struct hci_dev *hdev, u8 status)
{
	struct hci_cp_disconnect *cp;
	struct hci_conn *conn;

	if (!status)
		return;

	cp = hci_sent_cmd_data(hdev, HCI_OP_DISCONNECT);
	if (!cp)
		return;

	hci_dev_lock(hdev);

	conn = hci_conn_hash_lookup_handle(hdev, __le16_to_cpu(cp->handle));
	if (conn)
		mgmt_disconnect_failed(hdev, &conn->dst, conn->type,
				       conn->dst_type, status);

	hci_dev_unlock(hdev);
}

static void hci_cs_create_phylink(struct hci_dev *hdev, u8 status)
{
	struct hci_cp_create_phy_link *cp;

	BT_DBG("%s status 0x%2.2x", hdev->name, status);

	cp = hci_sent_cmd_data(hdev, HCI_OP_CREATE_PHY_LINK);
	if (!cp)
		return;

	hci_dev_lock(hdev);

	if (status) {
		struct hci_conn *hcon;

		hcon = hci_conn_hash_lookup_handle(hdev, cp->phy_handle);
		if (hcon)
			hci_conn_del(hcon);
	} else {
		amp_write_remote_assoc(hdev, cp->phy_handle);
	}

	hci_dev_unlock(hdev);
}

static void hci_cs_accept_phylink(struct hci_dev *hdev, u8 status)
{
	struct hci_cp_accept_phy_link *cp;

	BT_DBG("%s status 0x%2.2x", hdev->name, status);

	if (status)
		return;

	cp = hci_sent_cmd_data(hdev, HCI_OP_ACCEPT_PHY_LINK);
	if (!cp)
		return;

	amp_write_remote_assoc(hdev, cp->phy_handle);
}

static void hci_inquiry_complete_evt(struct hci_dev *hdev, struct sk_buff *skb)
{
	__u8 status = *((__u8 *) skb->data);
	struct discovery_state *discov = &hdev->discovery;
	struct inquiry_entry *e;

	BT_DBG("%s status 0x%2.2x", hdev->name, status);

	hci_conn_check_pending(hdev);

	if (!test_and_clear_bit(HCI_INQUIRY, &hdev->flags))
		return;

	smp_mb__after_clear_bit(); /* wake_up_bit advises about this barrier */
	wake_up_bit(&hdev->flags, HCI_INQUIRY);

	if (!test_bit(HCI_MGMT, &hdev->dev_flags))
		return;

	hci_dev_lock(hdev);

	if (discov->state != DISCOVERY_FINDING)
		goto unlock;

	if (list_empty(&discov->resolve)) {
		hci_discovery_set_state(hdev, DISCOVERY_STOPPED);
		goto unlock;
	}

	e = hci_inquiry_cache_lookup_resolve(hdev, BDADDR_ANY, NAME_NEEDED);
	if (e && hci_resolve_name(hdev, e) == 0) {
		e->name_state = NAME_PENDING;
		hci_discovery_set_state(hdev, DISCOVERY_RESOLVING);
	} else {
		hci_discovery_set_state(hdev, DISCOVERY_STOPPED);
	}

unlock:
	hci_dev_unlock(hdev);
}

static void hci_inquiry_result_evt(struct hci_dev *hdev, struct sk_buff *skb)
{
	struct inquiry_data data;
	struct inquiry_info *info = (void *) (skb->data + 1);
	int num_rsp = *((__u8 *) skb->data);

	BT_DBG("%s num_rsp %d", hdev->name, num_rsp);

	if (!num_rsp)
		return;

	if (test_bit(HCI_PERIODIC_INQ, &hdev->dev_flags))
		return;

	hci_dev_lock(hdev);

	for (; num_rsp; num_rsp--, info++) {
		bool name_known, ssp;

		bacpy(&data.bdaddr, &info->bdaddr);
		data.pscan_rep_mode	= info->pscan_rep_mode;
		data.pscan_period_mode	= info->pscan_period_mode;
		data.pscan_mode		= info->pscan_mode;
		memcpy(data.dev_class, info->dev_class, 3);
		data.clock_offset	= info->clock_offset;
		data.rssi		= 0x00;
		data.ssp_mode		= 0x00;

		name_known = hci_inquiry_cache_update(hdev, &data, false, &ssp);
		mgmt_device_found(hdev, &info->bdaddr, ACL_LINK, 0x00,
				  info->dev_class, 0, !name_known, ssp, NULL,
				  0);
	}

	hci_dev_unlock(hdev);
}

static void hci_conn_complete_evt(struct hci_dev *hdev, struct sk_buff *skb)
{
	struct hci_ev_conn_complete *ev = (void *) skb->data;
	struct hci_conn *conn;

	BT_DBG("%s", hdev->name);

	hci_dev_lock(hdev);

	conn = hci_conn_hash_lookup_ba(hdev, ev->link_type, &ev->bdaddr);
	if (!conn) {
		if (ev->link_type != SCO_LINK)
			goto unlock;

		conn = hci_conn_hash_lookup_ba(hdev, ESCO_LINK, &ev->bdaddr);
		if (!conn)
			goto unlock;

		conn->type = SCO_LINK;
	}

	if (!ev->status) {
		conn->handle = __le16_to_cpu(ev->handle);

		if (conn->type == ACL_LINK) {
			conn->state = BT_CONFIG;
			hci_conn_hold(conn);

<<<<<<< HEAD
			if (!conn->out &&
			    !(conn->ssp_mode && conn->hdev->ssp_mode) &&
=======
			if (!conn->out && !hci_conn_ssp_enabled(conn) &&
>>>>>>> c3ade0e0
			    !hci_find_link_key(hdev, &ev->bdaddr))
				conn->disc_timeout = HCI_PAIRING_TIMEOUT;
			else
				conn->disc_timeout = HCI_DISCONN_TIMEOUT;
<<<<<<< HEAD
			mgmt_connected(hdev->id, &ev->bdaddr, conn->type);
=======
>>>>>>> c3ade0e0
		} else
			conn->state = BT_CONNECTED;

		hci_conn_add_sysfs(conn);

		if (test_bit(HCI_AUTH, &hdev->flags))
			conn->link_mode |= HCI_LM_AUTH;

		if (test_bit(HCI_ENCRYPT, &hdev->flags))
			conn->link_mode |= HCI_LM_ENCRYPT;

		/* Get remote features */
		if (conn->type == ACL_LINK) {
			struct hci_cp_read_remote_features cp;
			cp.handle = ev->handle;
			hci_send_cmd(hdev, HCI_OP_READ_REMOTE_FEATURES,
				     sizeof(cp), &cp);
		}

		/* Set packet type for incoming connection */
		if (!conn->out && hdev->hci_ver < BLUETOOTH_VER_2_0) {
			struct hci_cp_change_conn_ptype cp;
			cp.handle = ev->handle;
			cp.pkt_type = cpu_to_le16(conn->pkt_type);
			hci_send_cmd(hdev, HCI_OP_CHANGE_CONN_PTYPE, sizeof(cp),
				     &cp);
		}
	} else {
		conn->state = BT_CLOSED;
		if (conn->type == ACL_LINK)
			mgmt_connect_failed(hdev, &ev->bdaddr, conn->type,
					    conn->dst_type, ev->status);
	}

	if (conn->type == ACL_LINK)
		hci_sco_setup(conn, ev->status);

	if (ev->status) {
		hci_proto_connect_cfm(conn, ev->status);
		hci_conn_del(conn);
	} else if (ev->link_type != ACL_LINK)
		hci_proto_connect_cfm(conn, ev->status);

unlock:
	hci_dev_unlock(hdev);

	hci_conn_check_pending(hdev);
}

static void hci_conn_request_evt(struct hci_dev *hdev, struct sk_buff *skb)
{
	struct hci_ev_conn_request *ev = (void *) skb->data;
	int mask = hdev->link_mode;
	__u8 flags = 0;

	BT_DBG("%s bdaddr %pMR type 0x%x", hdev->name, &ev->bdaddr,
	       ev->link_type);

	mask |= hci_proto_connect_ind(hdev, &ev->bdaddr, ev->link_type,
				      &flags);

	if ((mask & HCI_LM_ACCEPT) &&
	    !hci_blacklist_lookup(hdev, &ev->bdaddr, BDADDR_BREDR)) {
		/* Connection accepted */
		struct inquiry_entry *ie;
		struct hci_conn *conn;

		hci_dev_lock(hdev);

		ie = hci_inquiry_cache_lookup(hdev, &ev->bdaddr);
		if (ie)
			memcpy(ie->data.dev_class, ev->dev_class, 3);

		conn = hci_conn_hash_lookup_ba(hdev, ev->link_type,
					       &ev->bdaddr);
		if (!conn) {
			conn = hci_conn_add(hdev, ev->link_type, &ev->bdaddr);
			if (!conn) {
				BT_ERR("No memory for new connection");
				hci_dev_unlock(hdev);
				return;
			}
		}

		memcpy(conn->dev_class, ev->dev_class, 3);

		hci_dev_unlock(hdev);

		if (ev->link_type == ACL_LINK ||
		    (!(flags & HCI_PROTO_DEFER) && !lmp_esco_capable(hdev))) {
			struct hci_cp_accept_conn_req cp;
			conn->state = BT_CONNECT;

			bacpy(&cp.bdaddr, &ev->bdaddr);

			if (lmp_rswitch_capable(hdev) && (mask & HCI_LM_MASTER))
				cp.role = 0x00; /* Become master */
			else
				cp.role = 0x01; /* Remain slave */

			hci_send_cmd(hdev, HCI_OP_ACCEPT_CONN_REQ, sizeof(cp),
				     &cp);
		} else if (!(flags & HCI_PROTO_DEFER)) {
			struct hci_cp_accept_sync_conn_req cp;
			conn->state = BT_CONNECT;

			bacpy(&cp.bdaddr, &ev->bdaddr);
			cp.pkt_type = cpu_to_le16(conn->pkt_type);

			cp.tx_bandwidth   = __constant_cpu_to_le32(0x00001f40);
			cp.rx_bandwidth   = __constant_cpu_to_le32(0x00001f40);
			cp.max_latency    = __constant_cpu_to_le16(0xffff);
			cp.content_format = cpu_to_le16(hdev->voice_setting);
			cp.retrans_effort = 0xff;

			hci_send_cmd(hdev, HCI_OP_ACCEPT_SYNC_CONN_REQ,
				     sizeof(cp), &cp);
		} else {
			conn->state = BT_CONNECT2;
			hci_proto_connect_cfm(conn, 0);
		}
	} else {
		/* Connection rejected */
		struct hci_cp_reject_conn_req cp;

		bacpy(&cp.bdaddr, &ev->bdaddr);
		cp.reason = HCI_ERROR_REJ_BAD_ADDR;
		hci_send_cmd(hdev, HCI_OP_REJECT_CONN_REQ, sizeof(cp), &cp);
	}
}

static u8 hci_to_mgmt_reason(u8 err)
{
	switch (err) {
	case HCI_ERROR_CONNECTION_TIMEOUT:
		return MGMT_DEV_DISCONN_TIMEOUT;
	case HCI_ERROR_REMOTE_USER_TERM:
	case HCI_ERROR_REMOTE_LOW_RESOURCES:
	case HCI_ERROR_REMOTE_POWER_OFF:
		return MGMT_DEV_DISCONN_REMOTE;
	case HCI_ERROR_LOCAL_HOST_TERM:
		return MGMT_DEV_DISCONN_LOCAL_HOST;
	default:
		return MGMT_DEV_DISCONN_UNKNOWN;
	}
}

static void hci_disconn_complete_evt(struct hci_dev *hdev, struct sk_buff *skb)
{
	struct hci_ev_disconn_complete *ev = (void *) skb->data;
	u8 reason = hci_to_mgmt_reason(ev->reason);
	struct hci_conn *conn;
	u8 type;

	BT_DBG("%s status 0x%2.2x", hdev->name, ev->status);

	hci_dev_lock(hdev);

	conn = hci_conn_hash_lookup_handle(hdev, __le16_to_cpu(ev->handle));
	if (!conn)
		goto unlock;

	if (ev->status) {
		mgmt_disconnect_failed(hdev, &conn->dst, conn->type,
				       conn->dst_type, ev->status);
		goto unlock;
	}

	conn->state = BT_CLOSED;

	if (test_and_clear_bit(HCI_CONN_MGMT_CONNECTED, &conn->flags))
		mgmt_device_disconnected(hdev, &conn->dst, conn->type,
					 conn->dst_type, reason);

	if (conn->type == ACL_LINK && conn->flush_key)
		hci_remove_link_key(hdev, &conn->dst);

	type = conn->type;

	hci_proto_disconn_cfm(conn, ev->reason);
	hci_conn_del(conn);

	/* Re-enable advertising if necessary, since it might
	 * have been disabled by the connection. From the
	 * HCI_LE_Set_Advertise_Enable command description in
	 * the core specification (v4.0):
	 * "The Controller shall continue advertising until the Host
	 * issues an LE_Set_Advertise_Enable command with
	 * Advertising_Enable set to 0x00 (Advertising is disabled)
	 * or until a connection is created or until the Advertising
	 * is timed out due to Directed Advertising."
	 */
	if (type == LE_LINK)
		mgmt_reenable_advertising(hdev);

unlock:
	hci_dev_unlock(hdev);
}

static void hci_auth_complete_evt(struct hci_dev *hdev, struct sk_buff *skb)
{
	struct hci_ev_auth_complete *ev = (void *) skb->data;
	struct hci_conn *conn;

	BT_DBG("%s status 0x%2.2x", hdev->name, ev->status);

	hci_dev_lock(hdev);

	conn = hci_conn_hash_lookup_handle(hdev, __le16_to_cpu(ev->handle));
	if (!conn)
		goto unlock;

	if (!ev->status) {
		if (!hci_conn_ssp_enabled(conn) &&
		    test_bit(HCI_CONN_REAUTH_PEND, &conn->flags)) {
			BT_INFO("re-auth of legacy device is not possible.");
		} else {
			conn->link_mode |= HCI_LM_AUTH;
			conn->sec_level = conn->pending_sec_level;
		}
	} else {
		mgmt_auth_failed(hdev, &conn->dst, conn->type, conn->dst_type,
				 ev->status);
	}

	clear_bit(HCI_CONN_AUTH_PEND, &conn->flags);
	clear_bit(HCI_CONN_REAUTH_PEND, &conn->flags);

	if (conn->state == BT_CONFIG) {
		if (!ev->status && hci_conn_ssp_enabled(conn)) {
			struct hci_cp_set_conn_encrypt cp;
			cp.handle  = ev->handle;
			cp.encrypt = 0x01;
			hci_send_cmd(hdev, HCI_OP_SET_CONN_ENCRYPT, sizeof(cp),
				     &cp);
		} else {
			conn->state = BT_CONNECTED;
			hci_proto_connect_cfm(conn, ev->status);
			hci_conn_drop(conn);
		}
	} else {
		hci_auth_cfm(conn, ev->status);

		hci_conn_hold(conn);
		conn->disc_timeout = HCI_DISCONN_TIMEOUT;
		hci_conn_drop(conn);
	}

	if (test_bit(HCI_CONN_ENCRYPT_PEND, &conn->flags)) {
		if (!ev->status) {
			struct hci_cp_set_conn_encrypt cp;
			cp.handle  = ev->handle;
			cp.encrypt = 0x01;
			hci_send_cmd(hdev, HCI_OP_SET_CONN_ENCRYPT, sizeof(cp),
				     &cp);
		} else {
			clear_bit(HCI_CONN_ENCRYPT_PEND, &conn->flags);
			hci_encrypt_cfm(conn, ev->status, 0x00);
		}
	}

unlock:
	hci_dev_unlock(hdev);
}

static void hci_remote_name_evt(struct hci_dev *hdev, struct sk_buff *skb)
{
	struct hci_ev_remote_name *ev = (void *) skb->data;
	struct hci_conn *conn;

	BT_DBG("%s", hdev->name);

	hci_conn_check_pending(hdev);

	hci_dev_lock(hdev);

	conn = hci_conn_hash_lookup_ba(hdev, ACL_LINK, &ev->bdaddr);

	if (!test_bit(HCI_MGMT, &hdev->dev_flags))
		goto check_auth;

	if (ev->status == 0)
		hci_check_pending_name(hdev, conn, &ev->bdaddr, ev->name,
				       strnlen(ev->name, HCI_MAX_NAME_LENGTH));
	else
		hci_check_pending_name(hdev, conn, &ev->bdaddr, NULL, 0);

check_auth:
	if (!conn)
		goto unlock;

	if (!hci_outgoing_auth_needed(hdev, conn))
		goto unlock;

	if (!test_and_set_bit(HCI_CONN_AUTH_PEND, &conn->flags)) {
		struct hci_cp_auth_requested cp;
		cp.handle = __cpu_to_le16(conn->handle);
		hci_send_cmd(hdev, HCI_OP_AUTH_REQUESTED, sizeof(cp), &cp);
	}

unlock:
	hci_dev_unlock(hdev);
}

static void hci_encrypt_change_evt(struct hci_dev *hdev, struct sk_buff *skb)
{
	struct hci_ev_encrypt_change *ev = (void *) skb->data;
	struct hci_conn *conn;

	BT_DBG("%s status 0x%2.2x", hdev->name, ev->status);

	hci_dev_lock(hdev);

	conn = hci_conn_hash_lookup_handle(hdev, __le16_to_cpu(ev->handle));
	if (conn) {
		if (!ev->status) {
			if (ev->encrypt) {
				/* Encryption implies authentication */
				conn->link_mode |= HCI_LM_AUTH;
				conn->link_mode |= HCI_LM_ENCRYPT;
				conn->sec_level = conn->pending_sec_level;
			} else
				conn->link_mode &= ~HCI_LM_ENCRYPT;
		}

		clear_bit(HCI_CONN_ENCRYPT_PEND, &conn->flags);

		if (ev->status && conn->state == BT_CONNECTED) {
			hci_disconnect(conn, HCI_ERROR_AUTH_FAILURE);
			hci_conn_drop(conn);
			goto unlock;
		}

		if (conn->state == BT_CONFIG) {
			if (!ev->status)
				conn->state = BT_CONNECTED;

			hci_proto_connect_cfm(conn, ev->status);
			hci_conn_drop(conn);
		} else
			hci_encrypt_cfm(conn, ev->status, ev->encrypt);
	}

unlock:
	hci_dev_unlock(hdev);
}

static void hci_change_link_key_complete_evt(struct hci_dev *hdev,
					     struct sk_buff *skb)
{
	struct hci_ev_change_link_key_complete *ev = (void *) skb->data;
	struct hci_conn *conn;

	BT_DBG("%s status 0x%2.2x", hdev->name, ev->status);

	hci_dev_lock(hdev);

	conn = hci_conn_hash_lookup_handle(hdev, __le16_to_cpu(ev->handle));
	if (conn) {
		if (!ev->status)
			conn->link_mode |= HCI_LM_SECURE;

		clear_bit(HCI_CONN_AUTH_PEND, &conn->flags);

		hci_key_change_cfm(conn, ev->status);
	}

	hci_dev_unlock(hdev);
}

static void hci_remote_features_evt(struct hci_dev *hdev,
				    struct sk_buff *skb)
{
	struct hci_ev_remote_features *ev = (void *) skb->data;
	struct hci_conn *conn;

	BT_DBG("%s status 0x%2.2x", hdev->name, ev->status);

	hci_dev_lock(hdev);

	conn = hci_conn_hash_lookup_handle(hdev, __le16_to_cpu(ev->handle));
	if (!conn)
		goto unlock;

	if (!ev->status)
		memcpy(conn->features[0], ev->features, 8);

	if (conn->state != BT_CONFIG)
		goto unlock;

	if (!ev->status && lmp_ssp_capable(hdev) && lmp_ssp_capable(conn)) {
		struct hci_cp_read_remote_ext_features cp;
		cp.handle = ev->handle;
		cp.page = 0x01;
		hci_send_cmd(hdev, HCI_OP_READ_REMOTE_EXT_FEATURES,
			     sizeof(cp), &cp);
		goto unlock;
	}

	if (!ev->status && !test_bit(HCI_CONN_MGMT_CONNECTED, &conn->flags)) {
		struct hci_cp_remote_name_req cp;
		memset(&cp, 0, sizeof(cp));
		bacpy(&cp.bdaddr, &conn->dst);
		cp.pscan_rep_mode = 0x02;
		hci_send_cmd(hdev, HCI_OP_REMOTE_NAME_REQ, sizeof(cp), &cp);
	} else if (!test_and_set_bit(HCI_CONN_MGMT_CONNECTED, &conn->flags))
		mgmt_device_connected(hdev, &conn->dst, conn->type,
				      conn->dst_type, 0, NULL, 0,
				      conn->dev_class);

	if (!hci_outgoing_auth_needed(hdev, conn)) {
		conn->state = BT_CONNECTED;
		hci_proto_connect_cfm(conn, ev->status);
		hci_conn_drop(conn);
	}

unlock:
	hci_dev_unlock(hdev);
}

static void hci_cmd_complete_evt(struct hci_dev *hdev, struct sk_buff *skb)
{
	struct hci_ev_cmd_complete *ev = (void *) skb->data;
	u8 status = skb->data[sizeof(*ev)];
	__u16 opcode;

	skb_pull(skb, sizeof(*ev));

	opcode = __le16_to_cpu(ev->opcode);

	switch (opcode) {
	case HCI_OP_INQUIRY_CANCEL:
		hci_cc_inquiry_cancel(hdev, skb);
		break;

	case HCI_OP_PERIODIC_INQ:
		hci_cc_periodic_inq(hdev, skb);
		break;

	case HCI_OP_EXIT_PERIODIC_INQ:
		hci_cc_exit_periodic_inq(hdev, skb);
		break;

	case HCI_OP_REMOTE_NAME_REQ_CANCEL:
		hci_cc_remote_name_req_cancel(hdev, skb);
		break;

	case HCI_OP_ROLE_DISCOVERY:
		hci_cc_role_discovery(hdev, skb);
		break;

	case HCI_OP_READ_LINK_POLICY:
		hci_cc_read_link_policy(hdev, skb);
		break;

	case HCI_OP_WRITE_LINK_POLICY:
		hci_cc_write_link_policy(hdev, skb);
		break;

	case HCI_OP_READ_DEF_LINK_POLICY:
		hci_cc_read_def_link_policy(hdev, skb);
		break;

	case HCI_OP_WRITE_DEF_LINK_POLICY:
		hci_cc_write_def_link_policy(hdev, skb);
		break;

	case HCI_OP_RESET:
		hci_cc_reset(hdev, skb);
		break;

	case HCI_OP_WRITE_LOCAL_NAME:
		hci_cc_write_local_name(hdev, skb);
		break;

	case HCI_OP_READ_LOCAL_NAME:
		hci_cc_read_local_name(hdev, skb);
		break;

	case HCI_OP_WRITE_AUTH_ENABLE:
		hci_cc_write_auth_enable(hdev, skb);
		break;

	case HCI_OP_WRITE_ENCRYPT_MODE:
		hci_cc_write_encrypt_mode(hdev, skb);
		break;

	case HCI_OP_WRITE_SCAN_ENABLE:
		hci_cc_write_scan_enable(hdev, skb);
		break;

	case HCI_OP_READ_CLASS_OF_DEV:
		hci_cc_read_class_of_dev(hdev, skb);
		break;

	case HCI_OP_WRITE_CLASS_OF_DEV:
		hci_cc_write_class_of_dev(hdev, skb);
		break;

	case HCI_OP_READ_VOICE_SETTING:
		hci_cc_read_voice_setting(hdev, skb);
		break;

	case HCI_OP_WRITE_VOICE_SETTING:
		hci_cc_write_voice_setting(hdev, skb);
		break;

	case HCI_OP_READ_NUM_SUPPORTED_IAC:
		hci_cc_read_num_supported_iac(hdev, skb);
		break;

	case HCI_OP_WRITE_SSP_MODE:
		hci_cc_write_ssp_mode(hdev, skb);
		break;

	case HCI_OP_READ_LOCAL_VERSION:
		hci_cc_read_local_version(hdev, skb);
		break;

	case HCI_OP_READ_LOCAL_COMMANDS:
		hci_cc_read_local_commands(hdev, skb);
		break;

	case HCI_OP_READ_LOCAL_FEATURES:
		hci_cc_read_local_features(hdev, skb);
		break;

	case HCI_OP_READ_LOCAL_EXT_FEATURES:
		hci_cc_read_local_ext_features(hdev, skb);
		break;

	case HCI_OP_READ_BUFFER_SIZE:
		hci_cc_read_buffer_size(hdev, skb);
		break;

	case HCI_OP_READ_BD_ADDR:
		hci_cc_read_bd_addr(hdev, skb);
		break;

	case HCI_OP_READ_PAGE_SCAN_ACTIVITY:
		hci_cc_read_page_scan_activity(hdev, skb);
		break;

	case HCI_OP_WRITE_PAGE_SCAN_ACTIVITY:
		hci_cc_write_page_scan_activity(hdev, skb);
		break;

	case HCI_OP_READ_PAGE_SCAN_TYPE:
		hci_cc_read_page_scan_type(hdev, skb);
		break;

	case HCI_OP_WRITE_PAGE_SCAN_TYPE:
		hci_cc_write_page_scan_type(hdev, skb);
		break;

	case HCI_OP_READ_DATA_BLOCK_SIZE:
		hci_cc_read_data_block_size(hdev, skb);
		break;

	case HCI_OP_READ_FLOW_CONTROL_MODE:
		hci_cc_read_flow_control_mode(hdev, skb);
		break;

	case HCI_OP_READ_LOCAL_AMP_INFO:
		hci_cc_read_local_amp_info(hdev, skb);
		break;

	case HCI_OP_READ_LOCAL_AMP_ASSOC:
		hci_cc_read_local_amp_assoc(hdev, skb);
		break;

	case HCI_OP_READ_INQ_RSP_TX_POWER:
		hci_cc_read_inq_rsp_tx_power(hdev, skb);
		break;

	case HCI_OP_PIN_CODE_REPLY:
		hci_cc_pin_code_reply(hdev, skb);
		break;

	case HCI_OP_PIN_CODE_NEG_REPLY:
		hci_cc_pin_code_neg_reply(hdev, skb);
		break;

	case HCI_OP_READ_LOCAL_OOB_DATA:
		hci_cc_read_local_oob_data_reply(hdev, skb);
		break;

	case HCI_OP_LE_READ_BUFFER_SIZE:
		hci_cc_le_read_buffer_size(hdev, skb);
		break;

	case HCI_OP_LE_READ_LOCAL_FEATURES:
		hci_cc_le_read_local_features(hdev, skb);
		break;

	case HCI_OP_LE_READ_ADV_TX_POWER:
		hci_cc_le_read_adv_tx_power(hdev, skb);
		break;

	case HCI_OP_USER_CONFIRM_REPLY:
		hci_cc_user_confirm_reply(hdev, skb);
		break;

	case HCI_OP_USER_CONFIRM_NEG_REPLY:
		hci_cc_user_confirm_neg_reply(hdev, skb);
		break;

	case HCI_OP_USER_PASSKEY_REPLY:
		hci_cc_user_passkey_reply(hdev, skb);
		break;

	case HCI_OP_USER_PASSKEY_NEG_REPLY:
		hci_cc_user_passkey_neg_reply(hdev, skb);
		break;

	case HCI_OP_LE_SET_ADV_ENABLE:
		hci_cc_le_set_adv_enable(hdev, skb);
		break;

	case HCI_OP_LE_SET_SCAN_ENABLE:
		hci_cc_le_set_scan_enable(hdev, skb);
		break;

	case HCI_OP_LE_READ_WHITE_LIST_SIZE:
		hci_cc_le_read_white_list_size(hdev, skb);
		break;

	case HCI_OP_LE_READ_SUPPORTED_STATES:
		hci_cc_le_read_supported_states(hdev, skb);
		break;

	case HCI_OP_WRITE_LE_HOST_SUPPORTED:
		hci_cc_write_le_host_supported(hdev, skb);
		break;

	case HCI_OP_WRITE_REMOTE_AMP_ASSOC:
		hci_cc_write_remote_amp_assoc(hdev, skb);
		break;

	default:
		BT_DBG("%s opcode 0x%4.4x", hdev->name, opcode);
		break;
	}

	if (opcode != HCI_OP_NOP)
		del_timer(&hdev->cmd_timer);

<<<<<<< HEAD
=======
	hci_req_cmd_complete(hdev, opcode, status);

>>>>>>> c3ade0e0
	if (ev->ncmd && !test_bit(HCI_RESET, &hdev->flags)) {
		atomic_set(&hdev->cmd_cnt, 1);
		if (!skb_queue_empty(&hdev->cmd_q))
			queue_work(hdev->workqueue, &hdev->cmd_work);
	}
}

static void hci_cmd_status_evt(struct hci_dev *hdev, struct sk_buff *skb)
{
	struct hci_ev_cmd_status *ev = (void *) skb->data;
	__u16 opcode;

	skb_pull(skb, sizeof(*ev));

	opcode = __le16_to_cpu(ev->opcode);

	switch (opcode) {
	case HCI_OP_INQUIRY:
		hci_cs_inquiry(hdev, ev->status);
		break;

	case HCI_OP_CREATE_CONN:
		hci_cs_create_conn(hdev, ev->status);
		break;

	case HCI_OP_ADD_SCO:
		hci_cs_add_sco(hdev, ev->status);
		break;

	case HCI_OP_AUTH_REQUESTED:
		hci_cs_auth_requested(hdev, ev->status);
		break;

	case HCI_OP_SET_CONN_ENCRYPT:
		hci_cs_set_conn_encrypt(hdev, ev->status);
		break;

	case HCI_OP_REMOTE_NAME_REQ:
		hci_cs_remote_name_req(hdev, ev->status);
		break;

	case HCI_OP_READ_REMOTE_FEATURES:
		hci_cs_read_remote_features(hdev, ev->status);
		break;

	case HCI_OP_READ_REMOTE_EXT_FEATURES:
		hci_cs_read_remote_ext_features(hdev, ev->status);
		break;

	case HCI_OP_SETUP_SYNC_CONN:
		hci_cs_setup_sync_conn(hdev, ev->status);
		break;

	case HCI_OP_SNIFF_MODE:
		hci_cs_sniff_mode(hdev, ev->status);
		break;

	case HCI_OP_EXIT_SNIFF_MODE:
		hci_cs_exit_sniff_mode(hdev, ev->status);
		break;

	case HCI_OP_DISCONNECT:
		hci_cs_disconnect(hdev, ev->status);
		break;

	case HCI_OP_CREATE_PHY_LINK:
		hci_cs_create_phylink(hdev, ev->status);
		break;

	case HCI_OP_ACCEPT_PHY_LINK:
		hci_cs_accept_phylink(hdev, ev->status);
		break;

	default:
		BT_DBG("%s opcode 0x%4.4x", hdev->name, opcode);
		break;
	}

	if (opcode != HCI_OP_NOP)
		del_timer(&hdev->cmd_timer);

	if (ev->status ||
	    (hdev->sent_cmd && !bt_cb(hdev->sent_cmd)->req.event))
		hci_req_cmd_complete(hdev, opcode, ev->status);

	if (ev->ncmd && !test_bit(HCI_RESET, &hdev->flags)) {
		atomic_set(&hdev->cmd_cnt, 1);
		if (!skb_queue_empty(&hdev->cmd_q))
			queue_work(hdev->workqueue, &hdev->cmd_work);
	}
}

static void hci_role_change_evt(struct hci_dev *hdev, struct sk_buff *skb)
{
	struct hci_ev_role_change *ev = (void *) skb->data;
	struct hci_conn *conn;

	BT_DBG("%s status 0x%2.2x", hdev->name, ev->status);

	hci_dev_lock(hdev);

	conn = hci_conn_hash_lookup_ba(hdev, ACL_LINK, &ev->bdaddr);
	if (conn) {
		if (!ev->status) {
			if (ev->role)
				conn->link_mode &= ~HCI_LM_MASTER;
			else
				conn->link_mode |= HCI_LM_MASTER;
		}

		clear_bit(HCI_CONN_RSWITCH_PEND, &conn->flags);

		hci_role_switch_cfm(conn, ev->status, ev->role);
	}

	hci_dev_unlock(hdev);
}

static void hci_num_comp_pkts_evt(struct hci_dev *hdev, struct sk_buff *skb)
{
	struct hci_ev_num_comp_pkts *ev = (void *) skb->data;
	int i;

	if (hdev->flow_ctl_mode != HCI_FLOW_CTL_MODE_PACKET_BASED) {
		BT_ERR("Wrong event for mode %d", hdev->flow_ctl_mode);
		return;
	}

	if (skb->len < sizeof(*ev) || skb->len < sizeof(*ev) +
	    ev->num_hndl * sizeof(struct hci_comp_pkts_info)) {
		BT_DBG("%s bad parameters", hdev->name);
		return;
	}

	BT_DBG("%s num_hndl %d", hdev->name, ev->num_hndl);

	for (i = 0; i < ev->num_hndl; i++) {
		struct hci_comp_pkts_info *info = &ev->handles[i];
		struct hci_conn *conn;
		__u16  handle, count;

		handle = __le16_to_cpu(info->handle);
		count  = __le16_to_cpu(info->count);

		conn = hci_conn_hash_lookup_handle(hdev, handle);
		if (!conn)
			continue;

		conn->sent -= count;

		switch (conn->type) {
		case ACL_LINK:
			hdev->acl_cnt += count;
			if (hdev->acl_cnt > hdev->acl_pkts)
				hdev->acl_cnt = hdev->acl_pkts;
			break;

		case LE_LINK:
			if (hdev->le_pkts) {
				hdev->le_cnt += count;
				if (hdev->le_cnt > hdev->le_pkts)
					hdev->le_cnt = hdev->le_pkts;
			} else {
				hdev->acl_cnt += count;
				if (hdev->acl_cnt > hdev->acl_pkts)
					hdev->acl_cnt = hdev->acl_pkts;
			}
			break;

		case SCO_LINK:
			hdev->sco_cnt += count;
			if (hdev->sco_cnt > hdev->sco_pkts)
				hdev->sco_cnt = hdev->sco_pkts;
			break;

		default:
			BT_ERR("Unknown type %d conn %p", conn->type, conn);
			break;
		}
	}

	queue_work(hdev->workqueue, &hdev->tx_work);
}

static struct hci_conn *__hci_conn_lookup_handle(struct hci_dev *hdev,
						 __u16 handle)
{
	struct hci_chan *chan;

	switch (hdev->dev_type) {
	case HCI_BREDR:
		return hci_conn_hash_lookup_handle(hdev, handle);
	case HCI_AMP:
		chan = hci_chan_lookup_handle(hdev, handle);
		if (chan)
			return chan->conn;
		break;
	default:
		BT_ERR("%s unknown dev_type %d", hdev->name, hdev->dev_type);
		break;
	}

	return NULL;
}

static void hci_num_comp_blocks_evt(struct hci_dev *hdev, struct sk_buff *skb)
{
	struct hci_ev_num_comp_blocks *ev = (void *) skb->data;
	int i;

	if (hdev->flow_ctl_mode != HCI_FLOW_CTL_MODE_BLOCK_BASED) {
		BT_ERR("Wrong event for mode %d", hdev->flow_ctl_mode);
		return;
	}

	if (skb->len < sizeof(*ev) || skb->len < sizeof(*ev) +
	    ev->num_hndl * sizeof(struct hci_comp_blocks_info)) {
		BT_DBG("%s bad parameters", hdev->name);
		return;
	}

	BT_DBG("%s num_blocks %d num_hndl %d", hdev->name, ev->num_blocks,
	       ev->num_hndl);

	for (i = 0; i < ev->num_hndl; i++) {
		struct hci_comp_blocks_info *info = &ev->handles[i];
		struct hci_conn *conn = NULL;
		__u16  handle, block_count;

		handle = __le16_to_cpu(info->handle);
		block_count = __le16_to_cpu(info->blocks);

		conn = __hci_conn_lookup_handle(hdev, handle);
		if (!conn)
			continue;

		conn->sent -= block_count;

		switch (conn->type) {
		case ACL_LINK:
		case AMP_LINK:
			hdev->block_cnt += block_count;
			if (hdev->block_cnt > hdev->num_blocks)
				hdev->block_cnt = hdev->num_blocks;
			break;

		default:
			BT_ERR("Unknown type %d conn %p", conn->type, conn);
			break;
		}
	}

	queue_work(hdev->workqueue, &hdev->tx_work);
}

static void hci_mode_change_evt(struct hci_dev *hdev, struct sk_buff *skb)
{
	struct hci_ev_mode_change *ev = (void *) skb->data;
	struct hci_conn *conn;

	BT_DBG("%s status 0x%2.2x", hdev->name, ev->status);

	hci_dev_lock(hdev);

	conn = hci_conn_hash_lookup_handle(hdev, __le16_to_cpu(ev->handle));
	if (conn) {
		conn->mode = ev->mode;

		if (!test_and_clear_bit(HCI_CONN_MODE_CHANGE_PEND,
					&conn->flags)) {
			if (conn->mode == HCI_CM_ACTIVE)
				set_bit(HCI_CONN_POWER_SAVE, &conn->flags);
			else
				clear_bit(HCI_CONN_POWER_SAVE, &conn->flags);
		}

		if (test_and_clear_bit(HCI_CONN_SCO_SETUP_PEND, &conn->flags))
			hci_sco_setup(conn, ev->status);
	}

	hci_dev_unlock(hdev);
}

static void hci_pin_code_request_evt(struct hci_dev *hdev, struct sk_buff *skb)
{
	struct hci_ev_pin_code_req *ev = (void *) skb->data;
	struct hci_conn *conn;

	BT_DBG("%s", hdev->name);

	hci_dev_lock(hdev);

	conn = hci_conn_hash_lookup_ba(hdev, ACL_LINK, &ev->bdaddr);
	if (!conn)
		goto unlock;

	if (conn->state == BT_CONNECTED) {
		hci_conn_hold(conn);
		conn->disc_timeout = HCI_PAIRING_TIMEOUT;
		hci_conn_drop(conn);
	}

	if (!test_bit(HCI_PAIRABLE, &hdev->dev_flags))
		hci_send_cmd(hdev, HCI_OP_PIN_CODE_NEG_REPLY,
			     sizeof(ev->bdaddr), &ev->bdaddr);
	else if (test_bit(HCI_MGMT, &hdev->dev_flags)) {
		u8 secure;

		if (conn->pending_sec_level == BT_SECURITY_HIGH)
			secure = 1;
		else
			secure = 0;

		mgmt_pin_code_request(hdev, &ev->bdaddr, secure);
	}

unlock:
	hci_dev_unlock(hdev);
}

static void hci_link_key_request_evt(struct hci_dev *hdev, struct sk_buff *skb)
{
	struct hci_ev_link_key_req *ev = (void *) skb->data;
	struct hci_cp_link_key_reply cp;
	struct hci_conn *conn;
	struct link_key *key;

	BT_DBG("%s", hdev->name);

	if (!test_bit(HCI_MGMT, &hdev->dev_flags))
		return;

	hci_dev_lock(hdev);

	key = hci_find_link_key(hdev, &ev->bdaddr);
	if (!key) {
		BT_DBG("%s link key not found for %pMR", hdev->name,
		       &ev->bdaddr);
		goto not_found;
	}

	BT_DBG("%s found key type %u for %pMR", hdev->name, key->type,
	       &ev->bdaddr);

	if (!test_bit(HCI_DEBUG_KEYS, &hdev->dev_flags) &&
	    key->type == HCI_LK_DEBUG_COMBINATION) {
		BT_DBG("%s ignoring debug key", hdev->name);
		goto not_found;
	}

	conn = hci_conn_hash_lookup_ba(hdev, ACL_LINK, &ev->bdaddr);
	if (conn) {
		if (key->type == HCI_LK_UNAUTH_COMBINATION &&
		    conn->auth_type != 0xff && (conn->auth_type & 0x01)) {
			BT_DBG("%s ignoring unauthenticated key", hdev->name);
			goto not_found;
		}

		if (key->type == HCI_LK_COMBINATION && key->pin_len < 16 &&
		    conn->pending_sec_level == BT_SECURITY_HIGH) {
			BT_DBG("%s ignoring key unauthenticated for high security",
			       hdev->name);
			goto not_found;
		}

		conn->key_type = key->type;
		conn->pin_length = key->pin_len;
	}

	bacpy(&cp.bdaddr, &ev->bdaddr);
	memcpy(cp.link_key, key->val, HCI_LINK_KEY_SIZE);

	hci_send_cmd(hdev, HCI_OP_LINK_KEY_REPLY, sizeof(cp), &cp);

	hci_dev_unlock(hdev);

	return;

not_found:
	hci_send_cmd(hdev, HCI_OP_LINK_KEY_NEG_REPLY, 6, &ev->bdaddr);
	hci_dev_unlock(hdev);
}

static void hci_link_key_notify_evt(struct hci_dev *hdev, struct sk_buff *skb)
{
	struct hci_ev_link_key_notify *ev = (void *) skb->data;
	struct hci_conn *conn;
	u8 pin_len = 0;

	BT_DBG("%s", hdev->name);

	hci_dev_lock(hdev);

	conn = hci_conn_hash_lookup_ba(hdev, ACL_LINK, &ev->bdaddr);
	if (conn) {
		hci_conn_hold(conn);
		conn->disc_timeout = HCI_DISCONN_TIMEOUT;
		pin_len = conn->pin_length;

		if (ev->key_type != HCI_LK_CHANGED_COMBINATION)
			conn->key_type = ev->key_type;

		hci_conn_drop(conn);
	}

	if (test_bit(HCI_MGMT, &hdev->dev_flags))
		hci_add_link_key(hdev, conn, 1, &ev->bdaddr, ev->link_key,
				 ev->key_type, pin_len);

	hci_dev_unlock(hdev);
}

static void hci_clock_offset_evt(struct hci_dev *hdev, struct sk_buff *skb)
{
	struct hci_ev_clock_offset *ev = (void *) skb->data;
	struct hci_conn *conn;

	BT_DBG("%s status 0x%2.2x", hdev->name, ev->status);

	hci_dev_lock(hdev);

	conn = hci_conn_hash_lookup_handle(hdev, __le16_to_cpu(ev->handle));
	if (conn && !ev->status) {
		struct inquiry_entry *ie;

		ie = hci_inquiry_cache_lookup(hdev, &conn->dst);
		if (ie) {
			ie->data.clock_offset = ev->clock_offset;
			ie->timestamp = jiffies;
		}
	}

	hci_dev_unlock(hdev);
}

static void hci_pkt_type_change_evt(struct hci_dev *hdev, struct sk_buff *skb)
{
	struct hci_ev_pkt_type_change *ev = (void *) skb->data;
	struct hci_conn *conn;

	BT_DBG("%s status 0x%2.2x", hdev->name, ev->status);

	hci_dev_lock(hdev);

	conn = hci_conn_hash_lookup_handle(hdev, __le16_to_cpu(ev->handle));
	if (conn && !ev->status)
		conn->pkt_type = __le16_to_cpu(ev->pkt_type);

	hci_dev_unlock(hdev);
}

static void hci_pscan_rep_mode_evt(struct hci_dev *hdev, struct sk_buff *skb)
{
	struct hci_ev_pscan_rep_mode *ev = (void *) skb->data;
	struct inquiry_entry *ie;

	BT_DBG("%s", hdev->name);

	hci_dev_lock(hdev);

	ie = hci_inquiry_cache_lookup(hdev, &ev->bdaddr);
	if (ie) {
		ie->data.pscan_rep_mode = ev->pscan_rep_mode;
		ie->timestamp = jiffies;
	}

	hci_dev_unlock(hdev);
}

static void hci_inquiry_result_with_rssi_evt(struct hci_dev *hdev,
					     struct sk_buff *skb)
{
	struct inquiry_data data;
	int num_rsp = *((__u8 *) skb->data);
	bool name_known, ssp;

	BT_DBG("%s num_rsp %d", hdev->name, num_rsp);

	if (!num_rsp)
		return;

	if (test_bit(HCI_PERIODIC_INQ, &hdev->dev_flags))
		return;

	hci_dev_lock(hdev);

	if ((skb->len - 1) / num_rsp != sizeof(struct inquiry_info_with_rssi)) {
		struct inquiry_info_with_rssi_and_pscan_mode *info;
		info = (void *) (skb->data + 1);

		for (; num_rsp; num_rsp--, info++) {
			bacpy(&data.bdaddr, &info->bdaddr);
			data.pscan_rep_mode	= info->pscan_rep_mode;
			data.pscan_period_mode	= info->pscan_period_mode;
			data.pscan_mode		= info->pscan_mode;
			memcpy(data.dev_class, info->dev_class, 3);
			data.clock_offset	= info->clock_offset;
			data.rssi		= info->rssi;
			data.ssp_mode		= 0x00;

			name_known = hci_inquiry_cache_update(hdev, &data,
							      false, &ssp);
			mgmt_device_found(hdev, &info->bdaddr, ACL_LINK, 0x00,
					  info->dev_class, info->rssi,
					  !name_known, ssp, NULL, 0);
		}
	} else {
		struct inquiry_info_with_rssi *info = (void *) (skb->data + 1);

		for (; num_rsp; num_rsp--, info++) {
			bacpy(&data.bdaddr, &info->bdaddr);
			data.pscan_rep_mode	= info->pscan_rep_mode;
			data.pscan_period_mode	= info->pscan_period_mode;
			data.pscan_mode		= 0x00;
			memcpy(data.dev_class, info->dev_class, 3);
			data.clock_offset	= info->clock_offset;
			data.rssi		= info->rssi;
			data.ssp_mode		= 0x00;
			name_known = hci_inquiry_cache_update(hdev, &data,
							      false, &ssp);
			mgmt_device_found(hdev, &info->bdaddr, ACL_LINK, 0x00,
					  info->dev_class, info->rssi,
					  !name_known, ssp, NULL, 0);
		}
	}

	hci_dev_unlock(hdev);
}

static void hci_remote_ext_features_evt(struct hci_dev *hdev,
					struct sk_buff *skb)
{
	struct hci_ev_remote_ext_features *ev = (void *) skb->data;
	struct hci_conn *conn;

	BT_DBG("%s", hdev->name);

	hci_dev_lock(hdev);

	conn = hci_conn_hash_lookup_handle(hdev, __le16_to_cpu(ev->handle));
	if (!conn)
		goto unlock;

	if (ev->page < HCI_MAX_PAGES)
		memcpy(conn->features[ev->page], ev->features, 8);

	if (!ev->status && ev->page == 0x01) {
		struct inquiry_entry *ie;

		ie = hci_inquiry_cache_lookup(hdev, &conn->dst);
		if (ie)
			ie->data.ssp_mode = (ev->features[0] & LMP_HOST_SSP);

		if (ev->features[0] & LMP_HOST_SSP) {
			set_bit(HCI_CONN_SSP_ENABLED, &conn->flags);
		} else {
			/* It is mandatory by the Bluetooth specification that
			 * Extended Inquiry Results are only used when Secure
			 * Simple Pairing is enabled, but some devices violate
			 * this.
			 *
			 * To make these devices work, the internal SSP
			 * enabled flag needs to be cleared if the remote host
			 * features do not indicate SSP support */
			clear_bit(HCI_CONN_SSP_ENABLED, &conn->flags);
		}
	}

	if (conn->state != BT_CONFIG)
		goto unlock;

	if (!ev->status && !test_bit(HCI_CONN_MGMT_CONNECTED, &conn->flags)) {
		struct hci_cp_remote_name_req cp;
		memset(&cp, 0, sizeof(cp));
		bacpy(&cp.bdaddr, &conn->dst);
		cp.pscan_rep_mode = 0x02;
		hci_send_cmd(hdev, HCI_OP_REMOTE_NAME_REQ, sizeof(cp), &cp);
	} else if (!test_and_set_bit(HCI_CONN_MGMT_CONNECTED, &conn->flags))
		mgmt_device_connected(hdev, &conn->dst, conn->type,
				      conn->dst_type, 0, NULL, 0,
				      conn->dev_class);

	if (!hci_outgoing_auth_needed(hdev, conn)) {
		conn->state = BT_CONNECTED;
		hci_proto_connect_cfm(conn, ev->status);
		hci_conn_drop(conn);
	}

unlock:
	hci_dev_unlock(hdev);
}

static void hci_sync_conn_complete_evt(struct hci_dev *hdev,
				       struct sk_buff *skb)
{
	struct hci_ev_sync_conn_complete *ev = (void *) skb->data;
	struct hci_conn *conn;

	BT_DBG("%s status 0x%2.2x", hdev->name, ev->status);

	hci_dev_lock(hdev);

	conn = hci_conn_hash_lookup_ba(hdev, ev->link_type, &ev->bdaddr);
	if (!conn) {
		if (ev->link_type == ESCO_LINK)
			goto unlock;

		conn = hci_conn_hash_lookup_ba(hdev, ESCO_LINK, &ev->bdaddr);
		if (!conn)
			goto unlock;

		conn->type = SCO_LINK;
	}

	switch (ev->status) {
	case 0x00:
		conn->handle = __le16_to_cpu(ev->handle);
		conn->state  = BT_CONNECTED;

		hci_conn_add_sysfs(conn);
		break;

	case 0x0d:	/* Connection Rejected due to Limited Resources */
	case 0x11:	/* Unsupported Feature or Parameter Value */
	case 0x1c:	/* SCO interval rejected */
	case 0x1a:	/* Unsupported Remote Feature */
	case 0x1f:	/* Unspecified error */
		if (conn->out) {
			conn->pkt_type = (hdev->esco_type & SCO_ESCO_MASK) |
					(hdev->esco_type & EDR_ESCO_MASK);
			if (hci_setup_sync(conn, conn->link->handle))
				goto unlock;
		}
		/* fall through */

	default:
		conn->state = BT_CLOSED;
		break;
	}

	hci_proto_connect_cfm(conn, ev->status);
	if (ev->status)
		hci_conn_del(conn);

unlock:
	hci_dev_unlock(hdev);
}

static inline size_t eir_get_length(u8 *eir, size_t eir_len)
{
	size_t parsed = 0;

	while (parsed < eir_len) {
		u8 field_len = eir[0];

		if (field_len == 0)
			return parsed;

		parsed += field_len + 1;
		eir += field_len + 1;
	}

	return eir_len;
}

static void hci_extended_inquiry_result_evt(struct hci_dev *hdev,
					    struct sk_buff *skb)
{
	struct inquiry_data data;
	struct extended_inquiry_info *info = (void *) (skb->data + 1);
	int num_rsp = *((__u8 *) skb->data);
	size_t eir_len;

	BT_DBG("%s num_rsp %d", hdev->name, num_rsp);

	if (!num_rsp)
		return;

	if (test_bit(HCI_PERIODIC_INQ, &hdev->dev_flags))
		return;

	hci_dev_lock(hdev);

	for (; num_rsp; num_rsp--, info++) {
		bool name_known, ssp;

		bacpy(&data.bdaddr, &info->bdaddr);
		data.pscan_rep_mode	= info->pscan_rep_mode;
		data.pscan_period_mode	= info->pscan_period_mode;
		data.pscan_mode		= 0x00;
		memcpy(data.dev_class, info->dev_class, 3);
		data.clock_offset	= info->clock_offset;
		data.rssi		= info->rssi;
		data.ssp_mode		= 0x01;

		if (test_bit(HCI_MGMT, &hdev->dev_flags))
			name_known = eir_has_data_type(info->data,
						       sizeof(info->data),
						       EIR_NAME_COMPLETE);
		else
			name_known = true;

		name_known = hci_inquiry_cache_update(hdev, &data, name_known,
						      &ssp);
		eir_len = eir_get_length(info->data, sizeof(info->data));
		mgmt_device_found(hdev, &info->bdaddr, ACL_LINK, 0x00,
				  info->dev_class, info->rssi, !name_known,
				  ssp, info->data, eir_len);
	}

	hci_dev_unlock(hdev);
}

static void hci_key_refresh_complete_evt(struct hci_dev *hdev,
					 struct sk_buff *skb)
{
	struct hci_ev_key_refresh_complete *ev = (void *) skb->data;
	struct hci_conn *conn;

	BT_DBG("%s status 0x%2.2x handle 0x%4.4x", hdev->name, ev->status,
	       __le16_to_cpu(ev->handle));

	hci_dev_lock(hdev);

	conn = hci_conn_hash_lookup_handle(hdev, __le16_to_cpu(ev->handle));
	if (!conn)
		goto unlock;

	/* For BR/EDR the necessary steps are taken through the
	 * auth_complete event.
	 */
	if (conn->type != LE_LINK)
		goto unlock;

	if (!ev->status)
		conn->sec_level = conn->pending_sec_level;

	clear_bit(HCI_CONN_ENCRYPT_PEND, &conn->flags);

	if (ev->status && conn->state == BT_CONNECTED) {
		hci_disconnect(conn, HCI_ERROR_AUTH_FAILURE);
		hci_conn_drop(conn);
		goto unlock;
	}

	if (conn->state == BT_CONFIG) {
		if (!ev->status)
			conn->state = BT_CONNECTED;

		hci_proto_connect_cfm(conn, ev->status);
		hci_conn_drop(conn);
	} else {
		hci_auth_cfm(conn, ev->status);

		hci_conn_hold(conn);
		conn->disc_timeout = HCI_DISCONN_TIMEOUT;
		hci_conn_drop(conn);
	}

unlock:
	hci_dev_unlock(hdev);
}

static u8 hci_get_auth_req(struct hci_conn *conn)
{
	/* If remote requests dedicated bonding follow that lead */
	if (conn->remote_auth == HCI_AT_DEDICATED_BONDING ||
	    conn->remote_auth == HCI_AT_DEDICATED_BONDING_MITM) {
		/* If both remote and local IO capabilities allow MITM
		 * protection then require it, otherwise don't */
		if (conn->remote_cap == HCI_IO_NO_INPUT_OUTPUT ||
		    conn->io_capability == HCI_IO_NO_INPUT_OUTPUT)
			return HCI_AT_DEDICATED_BONDING;
		else
			return HCI_AT_DEDICATED_BONDING_MITM;
	}

	/* If remote requests no-bonding follow that lead */
	if (conn->remote_auth == HCI_AT_NO_BONDING ||
	    conn->remote_auth == HCI_AT_NO_BONDING_MITM)
		return conn->remote_auth | (conn->auth_type & 0x01);

	return conn->auth_type;
}

static void hci_io_capa_request_evt(struct hci_dev *hdev, struct sk_buff *skb)
{
	struct hci_ev_io_capa_request *ev = (void *) skb->data;
	struct hci_conn *conn;

	BT_DBG("%s", hdev->name);

	hci_dev_lock(hdev);

	conn = hci_conn_hash_lookup_ba(hdev, ACL_LINK, &ev->bdaddr);
	if (!conn)
		goto unlock;

	hci_conn_hold(conn);

	if (!test_bit(HCI_MGMT, &hdev->dev_flags))
		goto unlock;

	if (test_bit(HCI_PAIRABLE, &hdev->dev_flags) ||
	    (conn->remote_auth & ~0x01) == HCI_AT_NO_BONDING) {
		struct hci_cp_io_capability_reply cp;

		bacpy(&cp.bdaddr, &ev->bdaddr);
		/* Change the IO capability from KeyboardDisplay
		 * to DisplayYesNo as it is not supported by BT spec. */
		cp.capability = (conn->io_capability == 0x04) ?
				HCI_IO_DISPLAY_YESNO : conn->io_capability;
		conn->auth_type = hci_get_auth_req(conn);
		cp.authentication = conn->auth_type;

		if (hci_find_remote_oob_data(hdev, &conn->dst) &&
		    (conn->out || test_bit(HCI_CONN_REMOTE_OOB, &conn->flags)))
			cp.oob_data = 0x01;
		else
			cp.oob_data = 0x00;

		hci_send_cmd(hdev, HCI_OP_IO_CAPABILITY_REPLY,
			     sizeof(cp), &cp);
	} else {
		struct hci_cp_io_capability_neg_reply cp;

		bacpy(&cp.bdaddr, &ev->bdaddr);
		cp.reason = HCI_ERROR_PAIRING_NOT_ALLOWED;

		hci_send_cmd(hdev, HCI_OP_IO_CAPABILITY_NEG_REPLY,
			     sizeof(cp), &cp);
	}

unlock:
	hci_dev_unlock(hdev);
}

static void hci_io_capa_reply_evt(struct hci_dev *hdev, struct sk_buff *skb)
{
	struct hci_ev_io_capa_reply *ev = (void *) skb->data;
	struct hci_conn *conn;

	BT_DBG("%s", hdev->name);

	hci_dev_lock(hdev);

	conn = hci_conn_hash_lookup_ba(hdev, ACL_LINK, &ev->bdaddr);
	if (!conn)
		goto unlock;

	conn->remote_cap = ev->capability;
	conn->remote_auth = ev->authentication;
	if (ev->oob_data)
		set_bit(HCI_CONN_REMOTE_OOB, &conn->flags);

unlock:
	hci_dev_unlock(hdev);
}

static void hci_user_confirm_request_evt(struct hci_dev *hdev,
					 struct sk_buff *skb)
{
	struct hci_ev_user_confirm_req *ev = (void *) skb->data;
	int loc_mitm, rem_mitm, confirm_hint = 0;
	struct hci_conn *conn;

	BT_DBG("%s", hdev->name);

	hci_dev_lock(hdev);

	if (!test_bit(HCI_MGMT, &hdev->dev_flags))
		goto unlock;

	conn = hci_conn_hash_lookup_ba(hdev, ACL_LINK, &ev->bdaddr);
	if (!conn)
		goto unlock;

	loc_mitm = (conn->auth_type & 0x01);
	rem_mitm = (conn->remote_auth & 0x01);

	/* If we require MITM but the remote device can't provide that
	 * (it has NoInputNoOutput) then reject the confirmation
	 * request. The only exception is when we're dedicated bonding
	 * initiators (connect_cfm_cb set) since then we always have the MITM
	 * bit set. */
	if (!conn->connect_cfm_cb && loc_mitm &&
	    conn->remote_cap == HCI_IO_NO_INPUT_OUTPUT) {
		BT_DBG("Rejecting request: remote device can't provide MITM");
		hci_send_cmd(hdev, HCI_OP_USER_CONFIRM_NEG_REPLY,
			     sizeof(ev->bdaddr), &ev->bdaddr);
		goto unlock;
	}

	/* If no side requires MITM protection; auto-accept */
	if ((!loc_mitm || conn->remote_cap == HCI_IO_NO_INPUT_OUTPUT) &&
	    (!rem_mitm || conn->io_capability == HCI_IO_NO_INPUT_OUTPUT)) {

		/* If we're not the initiators request authorization to
		 * proceed from user space (mgmt_user_confirm with
		 * confirm_hint set to 1). */
		if (!test_bit(HCI_CONN_AUTH_PEND, &conn->flags)) {
			BT_DBG("Confirming auto-accept as acceptor");
			confirm_hint = 1;
			goto confirm;
		}

		BT_DBG("Auto-accept of user confirmation with %ums delay",
		       hdev->auto_accept_delay);

		if (hdev->auto_accept_delay > 0) {
			int delay = msecs_to_jiffies(hdev->auto_accept_delay);
			queue_delayed_work(conn->hdev->workqueue,
					   &conn->auto_accept_work, delay);
			goto unlock;
		}

		hci_send_cmd(hdev, HCI_OP_USER_CONFIRM_REPLY,
			     sizeof(ev->bdaddr), &ev->bdaddr);
		goto unlock;
	}

confirm:
	mgmt_user_confirm_request(hdev, &ev->bdaddr, ACL_LINK, 0, ev->passkey,
				  confirm_hint);

unlock:
	hci_dev_unlock(hdev);
}

static void hci_user_passkey_request_evt(struct hci_dev *hdev,
					 struct sk_buff *skb)
{
	struct hci_ev_user_passkey_req *ev = (void *) skb->data;

	BT_DBG("%s", hdev->name);

	if (test_bit(HCI_MGMT, &hdev->dev_flags))
		mgmt_user_passkey_request(hdev, &ev->bdaddr, ACL_LINK, 0);
}

static void hci_user_passkey_notify_evt(struct hci_dev *hdev,
					struct sk_buff *skb)
{
	struct hci_ev_user_passkey_notify *ev = (void *) skb->data;
	struct hci_conn *conn;

	BT_DBG("%s", hdev->name);

	conn = hci_conn_hash_lookup_ba(hdev, ACL_LINK, &ev->bdaddr);
	if (!conn)
		return;

	conn->passkey_notify = __le32_to_cpu(ev->passkey);
	conn->passkey_entered = 0;

	if (test_bit(HCI_MGMT, &hdev->dev_flags))
		mgmt_user_passkey_notify(hdev, &conn->dst, conn->type,
					 conn->dst_type, conn->passkey_notify,
					 conn->passkey_entered);
}

static void hci_keypress_notify_evt(struct hci_dev *hdev, struct sk_buff *skb)
{
	struct hci_ev_keypress_notify *ev = (void *) skb->data;
	struct hci_conn *conn;

	BT_DBG("%s", hdev->name);

	conn = hci_conn_hash_lookup_ba(hdev, ACL_LINK, &ev->bdaddr);
	if (!conn)
		return;

	switch (ev->type) {
	case HCI_KEYPRESS_STARTED:
		conn->passkey_entered = 0;
		return;

	case HCI_KEYPRESS_ENTERED:
		conn->passkey_entered++;
		break;

	case HCI_KEYPRESS_ERASED:
		conn->passkey_entered--;
		break;

	case HCI_KEYPRESS_CLEARED:
		conn->passkey_entered = 0;
		break;

	case HCI_KEYPRESS_COMPLETED:
		return;
	}

	if (test_bit(HCI_MGMT, &hdev->dev_flags))
		mgmt_user_passkey_notify(hdev, &conn->dst, conn->type,
					 conn->dst_type, conn->passkey_notify,
					 conn->passkey_entered);
}

static void hci_simple_pair_complete_evt(struct hci_dev *hdev,
					 struct sk_buff *skb)
{
	struct hci_ev_simple_pair_complete *ev = (void *) skb->data;
	struct hci_conn *conn;

	BT_DBG("%s", hdev->name);

	hci_dev_lock(hdev);

	conn = hci_conn_hash_lookup_ba(hdev, ACL_LINK, &ev->bdaddr);
	if (!conn)
		goto unlock;

	/* To avoid duplicate auth_failed events to user space we check
	 * the HCI_CONN_AUTH_PEND flag which will be set if we
	 * initiated the authentication. A traditional auth_complete
	 * event gets always produced as initiator and is also mapped to
	 * the mgmt_auth_failed event */
	if (!test_bit(HCI_CONN_AUTH_PEND, &conn->flags) && ev->status)
		mgmt_auth_failed(hdev, &conn->dst, conn->type, conn->dst_type,
				 ev->status);

	hci_conn_drop(conn);

unlock:
	hci_dev_unlock(hdev);
}

static void hci_remote_host_features_evt(struct hci_dev *hdev,
					 struct sk_buff *skb)
{
	struct hci_ev_remote_host_features *ev = (void *) skb->data;
	struct inquiry_entry *ie;
	struct hci_conn *conn;

	BT_DBG("%s", hdev->name);

	hci_dev_lock(hdev);

	conn = hci_conn_hash_lookup_ba(hdev, ACL_LINK, &ev->bdaddr);
	if (conn)
		memcpy(conn->features[1], ev->features, 8);

	ie = hci_inquiry_cache_lookup(hdev, &ev->bdaddr);
	if (ie)
		ie->data.ssp_mode = (ev->features[0] & LMP_HOST_SSP);

	hci_dev_unlock(hdev);
}

static void hci_remote_oob_data_request_evt(struct hci_dev *hdev,
					    struct sk_buff *skb)
{
	struct hci_ev_remote_oob_data_request *ev = (void *) skb->data;
	struct oob_data *data;

	BT_DBG("%s", hdev->name);

	hci_dev_lock(hdev);

	if (!test_bit(HCI_MGMT, &hdev->dev_flags))
		goto unlock;

	data = hci_find_remote_oob_data(hdev, &ev->bdaddr);
	if (data) {
		struct hci_cp_remote_oob_data_reply cp;

		bacpy(&cp.bdaddr, &ev->bdaddr);
		memcpy(cp.hash, data->hash, sizeof(cp.hash));
		memcpy(cp.randomizer, data->randomizer, sizeof(cp.randomizer));

		hci_send_cmd(hdev, HCI_OP_REMOTE_OOB_DATA_REPLY, sizeof(cp),
			     &cp);
	} else {
		struct hci_cp_remote_oob_data_neg_reply cp;

		bacpy(&cp.bdaddr, &ev->bdaddr);
		hci_send_cmd(hdev, HCI_OP_REMOTE_OOB_DATA_NEG_REPLY, sizeof(cp),
			     &cp);
	}

unlock:
	hci_dev_unlock(hdev);
}

static void hci_phy_link_complete_evt(struct hci_dev *hdev,
				      struct sk_buff *skb)
{
	struct hci_ev_phy_link_complete *ev = (void *) skb->data;
	struct hci_conn *hcon, *bredr_hcon;

	BT_DBG("%s handle 0x%2.2x status 0x%2.2x", hdev->name, ev->phy_handle,
	       ev->status);

	hci_dev_lock(hdev);

	hcon = hci_conn_hash_lookup_handle(hdev, ev->phy_handle);
	if (!hcon) {
		hci_dev_unlock(hdev);
		return;
	}

	if (ev->status) {
		hci_conn_del(hcon);
		hci_dev_unlock(hdev);
		return;
	}

	bredr_hcon = hcon->amp_mgr->l2cap_conn->hcon;

	hcon->state = BT_CONNECTED;
	bacpy(&hcon->dst, &bredr_hcon->dst);

	hci_conn_hold(hcon);
	hcon->disc_timeout = HCI_DISCONN_TIMEOUT;
	hci_conn_drop(hcon);

	hci_conn_add_sysfs(hcon);

	amp_physical_cfm(bredr_hcon, hcon);

	hci_dev_unlock(hdev);
}

static void hci_loglink_complete_evt(struct hci_dev *hdev, struct sk_buff *skb)
{
	struct hci_ev_logical_link_complete *ev = (void *) skb->data;
	struct hci_conn *hcon;
	struct hci_chan *hchan;
	struct amp_mgr *mgr;

	BT_DBG("%s log_handle 0x%4.4x phy_handle 0x%2.2x status 0x%2.2x",
	       hdev->name, le16_to_cpu(ev->handle), ev->phy_handle,
	       ev->status);

	hcon = hci_conn_hash_lookup_handle(hdev, ev->phy_handle);
	if (!hcon)
		return;

	/* Create AMP hchan */
	hchan = hci_chan_create(hcon);
	if (!hchan)
		return;

	hchan->handle = le16_to_cpu(ev->handle);

	BT_DBG("hcon %p mgr %p hchan %p", hcon, hcon->amp_mgr, hchan);

	mgr = hcon->amp_mgr;
	if (mgr && mgr->bredr_chan) {
		struct l2cap_chan *bredr_chan = mgr->bredr_chan;

		l2cap_chan_lock(bredr_chan);

		bredr_chan->conn->mtu = hdev->block_mtu;
		l2cap_logical_cfm(bredr_chan, hchan, 0);
		hci_conn_hold(hcon);

		l2cap_chan_unlock(bredr_chan);
	}
}

static void hci_disconn_loglink_complete_evt(struct hci_dev *hdev,
					     struct sk_buff *skb)
{
	struct hci_ev_disconn_logical_link_complete *ev = (void *) skb->data;
	struct hci_chan *hchan;

	BT_DBG("%s log handle 0x%4.4x status 0x%2.2x", hdev->name,
	       le16_to_cpu(ev->handle), ev->status);

	if (ev->status)
		return;

	hci_dev_lock(hdev);

	hchan = hci_chan_lookup_handle(hdev, le16_to_cpu(ev->handle));
	if (!hchan)
		goto unlock;

	amp_destroy_logical_link(hchan, ev->reason);

unlock:
	hci_dev_unlock(hdev);
}

static void hci_disconn_phylink_complete_evt(struct hci_dev *hdev,
					     struct sk_buff *skb)
{
	struct hci_ev_disconn_phy_link_complete *ev = (void *) skb->data;
	struct hci_conn *hcon;

	BT_DBG("%s status 0x%2.2x", hdev->name, ev->status);

	if (ev->status)
		return;

	hci_dev_lock(hdev);

	hcon = hci_conn_hash_lookup_handle(hdev, ev->phy_handle);
	if (hcon) {
		hcon->state = BT_CLOSED;
		hci_conn_del(hcon);
	}

	hci_dev_unlock(hdev);
}

static void hci_le_conn_complete_evt(struct hci_dev *hdev, struct sk_buff *skb)
{
	struct hci_ev_le_conn_complete *ev = (void *) skb->data;
	struct hci_conn *conn;

	BT_DBG("%s status 0x%2.2x", hdev->name, ev->status);

	hci_dev_lock(hdev);

	conn = hci_conn_hash_lookup_state(hdev, LE_LINK, BT_CONNECT);
	if (!conn) {
		conn = hci_conn_add(hdev, LE_LINK, &ev->bdaddr);
		if (!conn) {
			BT_ERR("No memory for new connection");
			goto unlock;
		}

		conn->dst_type = ev->bdaddr_type;

		/* The advertising parameters for own address type
		 * define which source address and source address
		 * type this connections has.
		 */
		if (bacmp(&conn->src, BDADDR_ANY)) {
			conn->src_type = ADDR_LE_DEV_PUBLIC;
		} else {
			bacpy(&conn->src, &hdev->static_addr);
			conn->src_type = ADDR_LE_DEV_RANDOM;
		}

		if (ev->role == LE_CONN_ROLE_MASTER) {
			conn->out = true;
			conn->link_mode |= HCI_LM_MASTER;
		}
	}

	if (ev->status) {
		mgmt_connect_failed(hdev, &conn->dst, conn->type,
				    conn->dst_type, ev->status);
		hci_proto_connect_cfm(conn, ev->status);
		conn->state = BT_CLOSED;
		hci_conn_del(conn);
		goto unlock;
	}

	if (!test_and_set_bit(HCI_CONN_MGMT_CONNECTED, &conn->flags))
		mgmt_device_connected(hdev, &ev->bdaddr, conn->type,
				      conn->dst_type, 0, NULL, 0, NULL);

	conn->sec_level = BT_SECURITY_LOW;
	conn->handle = __le16_to_cpu(ev->handle);
	conn->state = BT_CONNECTED;

	if (test_bit(HCI_6LOWPAN_ENABLED, &hdev->dev_flags))
		set_bit(HCI_CONN_6LOWPAN, &conn->flags);

	hci_conn_add_sysfs(conn);

	hci_proto_connect_cfm(conn, ev->status);

unlock:
	hci_dev_unlock(hdev);
}

static void hci_le_adv_report_evt(struct hci_dev *hdev, struct sk_buff *skb)
{
	u8 num_reports = skb->data[0];
	void *ptr = &skb->data[1];
	s8 rssi;

	while (num_reports--) {
		struct hci_ev_le_advertising_info *ev = ptr;

		rssi = ev->data[ev->length];
		mgmt_device_found(hdev, &ev->bdaddr, LE_LINK, ev->bdaddr_type,
				  NULL, rssi, 0, 1, ev->data, ev->length);

		ptr += sizeof(*ev) + ev->length + 1;
	}
}

static void hci_le_ltk_request_evt(struct hci_dev *hdev, struct sk_buff *skb)
{
	struct hci_ev_le_ltk_req *ev = (void *) skb->data;
	struct hci_cp_le_ltk_reply cp;
	struct hci_cp_le_ltk_neg_reply neg;
	struct hci_conn *conn;
	struct smp_ltk *ltk;

	BT_DBG("%s handle 0x%4.4x", hdev->name, __le16_to_cpu(ev->handle));

	hci_dev_lock(hdev);

	conn = hci_conn_hash_lookup_handle(hdev, __le16_to_cpu(ev->handle));
	if (conn == NULL)
		goto not_found;

	ltk = hci_find_ltk(hdev, ev->ediv, ev->random);
	if (ltk == NULL)
		goto not_found;

	memcpy(cp.ltk, ltk->val, sizeof(ltk->val));
	cp.handle = cpu_to_le16(conn->handle);

	if (ltk->authenticated)
		conn->pending_sec_level = BT_SECURITY_HIGH;
	else
		conn->pending_sec_level = BT_SECURITY_MEDIUM;

	conn->enc_key_size = ltk->enc_size;

	hci_send_cmd(hdev, HCI_OP_LE_LTK_REPLY, sizeof(cp), &cp);

	/* Ref. Bluetooth Core SPEC pages 1975 and 2004. STK is a
	 * temporary key used to encrypt a connection following
	 * pairing. It is used during the Encrypted Session Setup to
	 * distribute the keys. Later, security can be re-established
	 * using a distributed LTK.
	 */
	if (ltk->type == HCI_SMP_STK_SLAVE) {
		list_del(&ltk->list);
		kfree(ltk);
	}

	hci_dev_unlock(hdev);

	return;

not_found:
	neg.handle = ev->handle;
	hci_send_cmd(hdev, HCI_OP_LE_LTK_NEG_REPLY, sizeof(neg), &neg);
	hci_dev_unlock(hdev);
}

static void hci_le_meta_evt(struct hci_dev *hdev, struct sk_buff *skb)
{
	struct hci_ev_le_meta *le_ev = (void *) skb->data;

	skb_pull(skb, sizeof(*le_ev));

	switch (le_ev->subevent) {
	case HCI_EV_LE_CONN_COMPLETE:
		hci_le_conn_complete_evt(hdev, skb);
		break;

	case HCI_EV_LE_ADVERTISING_REPORT:
		hci_le_adv_report_evt(hdev, skb);
		break;

	case HCI_EV_LE_LTK_REQ:
		hci_le_ltk_request_evt(hdev, skb);
		break;

	default:
		break;
	}
}

static void hci_chan_selected_evt(struct hci_dev *hdev, struct sk_buff *skb)
{
	struct hci_ev_channel_selected *ev = (void *) skb->data;
	struct hci_conn *hcon;

	BT_DBG("%s handle 0x%2.2x", hdev->name, ev->phy_handle);

	skb_pull(skb, sizeof(*ev));

	hcon = hci_conn_hash_lookup_handle(hdev, ev->phy_handle);
	if (!hcon)
		return;

	amp_read_loc_assoc_final_data(hdev, hcon);
}

void hci_event_packet(struct hci_dev *hdev, struct sk_buff *skb)
{
	struct hci_event_hdr *hdr = (void *) skb->data;
	__u8 event = hdr->evt;

	hci_dev_lock(hdev);

	/* Received events are (currently) only needed when a request is
	 * ongoing so avoid unnecessary memory allocation.
	 */
	if (hdev->req_status == HCI_REQ_PEND) {
		kfree_skb(hdev->recv_evt);
		hdev->recv_evt = skb_clone(skb, GFP_KERNEL);
	}

	hci_dev_unlock(hdev);

	skb_pull(skb, HCI_EVENT_HDR_SIZE);

	if (hdev->sent_cmd && bt_cb(hdev->sent_cmd)->req.event == event) {
		struct hci_command_hdr *cmd_hdr = (void *) hdev->sent_cmd->data;
		u16 opcode = __le16_to_cpu(cmd_hdr->opcode);

		hci_req_cmd_complete(hdev, opcode, 0);
	}

	switch (event) {
	case HCI_EV_INQUIRY_COMPLETE:
		hci_inquiry_complete_evt(hdev, skb);
		break;

	case HCI_EV_INQUIRY_RESULT:
		hci_inquiry_result_evt(hdev, skb);
		break;

	case HCI_EV_CONN_COMPLETE:
		hci_conn_complete_evt(hdev, skb);
		break;

	case HCI_EV_CONN_REQUEST:
		hci_conn_request_evt(hdev, skb);
		break;

	case HCI_EV_DISCONN_COMPLETE:
		hci_disconn_complete_evt(hdev, skb);
		break;

	case HCI_EV_AUTH_COMPLETE:
		hci_auth_complete_evt(hdev, skb);
		break;

	case HCI_EV_REMOTE_NAME:
		hci_remote_name_evt(hdev, skb);
		break;

	case HCI_EV_ENCRYPT_CHANGE:
		hci_encrypt_change_evt(hdev, skb);
		break;

	case HCI_EV_CHANGE_LINK_KEY_COMPLETE:
		hci_change_link_key_complete_evt(hdev, skb);
		break;

	case HCI_EV_REMOTE_FEATURES:
		hci_remote_features_evt(hdev, skb);
		break;

	case HCI_EV_CMD_COMPLETE:
		hci_cmd_complete_evt(hdev, skb);
		break;

	case HCI_EV_CMD_STATUS:
		hci_cmd_status_evt(hdev, skb);
		break;

	case HCI_EV_ROLE_CHANGE:
		hci_role_change_evt(hdev, skb);
		break;

	case HCI_EV_NUM_COMP_PKTS:
		hci_num_comp_pkts_evt(hdev, skb);
		break;

	case HCI_EV_MODE_CHANGE:
		hci_mode_change_evt(hdev, skb);
		break;

	case HCI_EV_PIN_CODE_REQ:
		hci_pin_code_request_evt(hdev, skb);
		break;

	case HCI_EV_LINK_KEY_REQ:
		hci_link_key_request_evt(hdev, skb);
		break;

	case HCI_EV_LINK_KEY_NOTIFY:
		hci_link_key_notify_evt(hdev, skb);
		break;

	case HCI_EV_CLOCK_OFFSET:
		hci_clock_offset_evt(hdev, skb);
		break;

	case HCI_EV_PKT_TYPE_CHANGE:
		hci_pkt_type_change_evt(hdev, skb);
		break;

	case HCI_EV_PSCAN_REP_MODE:
		hci_pscan_rep_mode_evt(hdev, skb);
		break;

	case HCI_EV_INQUIRY_RESULT_WITH_RSSI:
		hci_inquiry_result_with_rssi_evt(hdev, skb);
		break;

	case HCI_EV_REMOTE_EXT_FEATURES:
		hci_remote_ext_features_evt(hdev, skb);
		break;

	case HCI_EV_SYNC_CONN_COMPLETE:
		hci_sync_conn_complete_evt(hdev, skb);
		break;

	case HCI_EV_EXTENDED_INQUIRY_RESULT:
		hci_extended_inquiry_result_evt(hdev, skb);
		break;

	case HCI_EV_KEY_REFRESH_COMPLETE:
		hci_key_refresh_complete_evt(hdev, skb);
		break;

	case HCI_EV_IO_CAPA_REQUEST:
		hci_io_capa_request_evt(hdev, skb);
		break;

	case HCI_EV_IO_CAPA_REPLY:
		hci_io_capa_reply_evt(hdev, skb);
		break;

	case HCI_EV_USER_CONFIRM_REQUEST:
		hci_user_confirm_request_evt(hdev, skb);
		break;

	case HCI_EV_USER_PASSKEY_REQUEST:
		hci_user_passkey_request_evt(hdev, skb);
		break;

	case HCI_EV_USER_PASSKEY_NOTIFY:
		hci_user_passkey_notify_evt(hdev, skb);
		break;

	case HCI_EV_KEYPRESS_NOTIFY:
		hci_keypress_notify_evt(hdev, skb);
		break;

	case HCI_EV_SIMPLE_PAIR_COMPLETE:
		hci_simple_pair_complete_evt(hdev, skb);
		break;

	case HCI_EV_REMOTE_HOST_FEATURES:
		hci_remote_host_features_evt(hdev, skb);
		break;

	case HCI_EV_LE_META:
		hci_le_meta_evt(hdev, skb);
		break;

	case HCI_EV_CHANNEL_SELECTED:
		hci_chan_selected_evt(hdev, skb);
		break;

	case HCI_EV_REMOTE_OOB_DATA_REQUEST:
		hci_remote_oob_data_request_evt(hdev, skb);
		break;

	case HCI_EV_PHY_LINK_COMPLETE:
		hci_phy_link_complete_evt(hdev, skb);
		break;

	case HCI_EV_LOGICAL_LINK_COMPLETE:
		hci_loglink_complete_evt(hdev, skb);
		break;

	case HCI_EV_DISCONN_LOGICAL_LINK_COMPLETE:
		hci_disconn_loglink_complete_evt(hdev, skb);
		break;

	case HCI_EV_DISCONN_PHY_LINK_COMPLETE:
		hci_disconn_phylink_complete_evt(hdev, skb);
		break;

	case HCI_EV_NUM_COMP_BLOCKS:
		hci_num_comp_blocks_evt(hdev, skb);
		break;

	default:
		BT_DBG("%s event 0x%2.2x", hdev->name, event);
		break;
	}

	kfree_skb(skb);
	hdev->stat.evt_rx++;
}<|MERGE_RESOLUTION|>--- conflicted
+++ resolved
@@ -1624,20 +1624,11 @@
 			conn->state = BT_CONFIG;
 			hci_conn_hold(conn);
 
-<<<<<<< HEAD
-			if (!conn->out &&
-			    !(conn->ssp_mode && conn->hdev->ssp_mode) &&
-=======
 			if (!conn->out && !hci_conn_ssp_enabled(conn) &&
->>>>>>> c3ade0e0
 			    !hci_find_link_key(hdev, &ev->bdaddr))
 				conn->disc_timeout = HCI_PAIRING_TIMEOUT;
 			else
 				conn->disc_timeout = HCI_DISCONN_TIMEOUT;
-<<<<<<< HEAD
-			mgmt_connected(hdev->id, &ev->bdaddr, conn->type);
-=======
->>>>>>> c3ade0e0
 		} else
 			conn->state = BT_CONNECTED;
 
@@ -2285,11 +2276,8 @@
 	if (opcode != HCI_OP_NOP)
 		del_timer(&hdev->cmd_timer);
 
-<<<<<<< HEAD
-=======
 	hci_req_cmd_complete(hdev, opcode, status);
 
->>>>>>> c3ade0e0
 	if (ev->ncmd && !test_bit(HCI_RESET, &hdev->flags)) {
 		atomic_set(&hdev->cmd_cnt, 1);
 		if (!skb_queue_empty(&hdev->cmd_q))
