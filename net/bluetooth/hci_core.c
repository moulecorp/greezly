/*
   BlueZ - Bluetooth protocol stack for Linux
   Copyright (C) 2000-2001 Qualcomm Incorporated
   Copyright (C) 2011 ProFUSION Embedded Systems

   Written 2000,2001 by Maxim Krasnyansky <maxk@qualcomm.com>

   This program is free software; you can redistribute it and/or modify
   it under the terms of the GNU General Public License version 2 as
   published by the Free Software Foundation;

   THE SOFTWARE IS PROVIDED "AS IS", WITHOUT WARRANTY OF ANY KIND, EXPRESS
   OR IMPLIED, INCLUDING BUT NOT LIMITED TO THE WARRANTIES OF MERCHANTABILITY,
   FITNESS FOR A PARTICULAR PURPOSE AND NONINFRINGEMENT OF THIRD PARTY RIGHTS.
   IN NO EVENT SHALL THE COPYRIGHT HOLDER(S) AND AUTHOR(S) BE LIABLE FOR ANY
   CLAIM, OR ANY SPECIAL INDIRECT OR CONSEQUENTIAL DAMAGES, OR ANY DAMAGES
   WHATSOEVER RESULTING FROM LOSS OF USE, DATA OR PROFITS, WHETHER IN AN
   ACTION OF CONTRACT, NEGLIGENCE OR OTHER TORTIOUS ACTION, ARISING OUT OF
   OR IN CONNECTION WITH THE USE OR PERFORMANCE OF THIS SOFTWARE.

   ALL LIABILITY, INCLUDING LIABILITY FOR INFRINGEMENT OF ANY PATENTS,
   COPYRIGHTS, TRADEMARKS OR OTHER RIGHTS, RELATING TO USE OF THIS
   SOFTWARE IS DISCLAIMED.
*/

/* Bluetooth HCI core. */

#include <linux/export.h>
#include <linux/idr.h>
#include <linux/rfkill.h>
#include <linux/debugfs.h>
#include <asm/unaligned.h>

#include <net/bluetooth/bluetooth.h>
#include <net/bluetooth/hci_core.h>

static void hci_rx_work(struct work_struct *work);
static void hci_cmd_work(struct work_struct *work);
static void hci_tx_work(struct work_struct *work);

/* HCI device list */
LIST_HEAD(hci_dev_list);
DEFINE_RWLOCK(hci_dev_list_lock);

/* HCI callback list */
LIST_HEAD(hci_cb_list);
DEFINE_RWLOCK(hci_cb_list_lock);

/* HCI ID Numbering */
static DEFINE_IDA(hci_index_ida);

/* ---- HCI notifications ---- */

static void hci_notify(struct hci_dev *hdev, int event)
{
	hci_sock_dev_event(hdev, event);
}

/* ---- HCI debugfs entries ---- */

static ssize_t dut_mode_read(struct file *file, char __user *user_buf,
			     size_t count, loff_t *ppos)
{
	struct hci_dev *hdev = file->private_data;
	char buf[3];

	buf[0] = test_bit(HCI_DUT_MODE, &hdev->dev_flags) ? 'Y': 'N';
	buf[1] = '\n';
	buf[2] = '\0';
	return simple_read_from_buffer(user_buf, count, ppos, buf, 2);
}

static ssize_t dut_mode_write(struct file *file, const char __user *user_buf,
			      size_t count, loff_t *ppos)
{
	struct hci_dev *hdev = file->private_data;
	struct sk_buff *skb;
	char buf[32];
	size_t buf_size = min(count, (sizeof(buf)-1));
	bool enable;
	int err;

	if (!test_bit(HCI_UP, &hdev->flags))
		return -ENETDOWN;

	if (copy_from_user(buf, user_buf, buf_size))
		return -EFAULT;

	buf[buf_size] = '\0';
	if (strtobool(buf, &enable))
		return -EINVAL;

	if (enable == test_bit(HCI_DUT_MODE, &hdev->dev_flags))
		return -EALREADY;

	hci_req_lock(hdev);
	if (enable)
		skb = __hci_cmd_sync(hdev, HCI_OP_ENABLE_DUT_MODE, 0, NULL,
				     HCI_CMD_TIMEOUT);
	else
		skb = __hci_cmd_sync(hdev, HCI_OP_RESET, 0, NULL,
				     HCI_CMD_TIMEOUT);
	hci_req_unlock(hdev);

	if (IS_ERR(skb))
		return PTR_ERR(skb);

	err = -bt_to_errno(skb->data[0]);
	kfree_skb(skb);

	if (err < 0)
		return err;

	change_bit(HCI_DUT_MODE, &hdev->dev_flags);

	return count;
}

static const struct file_operations dut_mode_fops = {
	.open		= simple_open,
	.read		= dut_mode_read,
	.write		= dut_mode_write,
	.llseek		= default_llseek,
};

static int features_show(struct seq_file *f, void *ptr)
{
	struct hci_dev *hdev = f->private;
	u8 p;

	hci_dev_lock(hdev);
	for (p = 0; p < HCI_MAX_PAGES && p <= hdev->max_page; p++) {
		seq_printf(f, "%2u: 0x%2.2x 0x%2.2x 0x%2.2x 0x%2.2x "
			   "0x%2.2x 0x%2.2x 0x%2.2x 0x%2.2x\n", p,
			   hdev->features[p][0], hdev->features[p][1],
			   hdev->features[p][2], hdev->features[p][3],
			   hdev->features[p][4], hdev->features[p][5],
			   hdev->features[p][6], hdev->features[p][7]);
	}
	if (lmp_le_capable(hdev))
		seq_printf(f, "LE: 0x%2.2x 0x%2.2x 0x%2.2x 0x%2.2x "
			   "0x%2.2x 0x%2.2x 0x%2.2x 0x%2.2x\n",
			   hdev->le_features[0], hdev->le_features[1],
			   hdev->le_features[2], hdev->le_features[3],
			   hdev->le_features[4], hdev->le_features[5],
			   hdev->le_features[6], hdev->le_features[7]);
	hci_dev_unlock(hdev);

	return 0;
}

static int features_open(struct inode *inode, struct file *file)
{
	return single_open(file, features_show, inode->i_private);
}

static const struct file_operations features_fops = {
	.open		= features_open,
	.read		= seq_read,
	.llseek		= seq_lseek,
	.release	= single_release,
};

static int blacklist_show(struct seq_file *f, void *p)
{
	struct hci_dev *hdev = f->private;
	struct bdaddr_list *b;

	hci_dev_lock(hdev);
	list_for_each_entry(b, &hdev->blacklist, list)
		seq_printf(f, "%pMR (type %u)\n", &b->bdaddr, b->bdaddr_type);
	hci_dev_unlock(hdev);

	return 0;
}

static int blacklist_open(struct inode *inode, struct file *file)
{
	return single_open(file, blacklist_show, inode->i_private);
}

static const struct file_operations blacklist_fops = {
	.open		= blacklist_open,
	.read		= seq_read,
	.llseek		= seq_lseek,
	.release	= single_release,
};

static int uuids_show(struct seq_file *f, void *p)
{
	struct hci_dev *hdev = f->private;
	struct bt_uuid *uuid;

	hci_dev_lock(hdev);
	list_for_each_entry(uuid, &hdev->uuids, list) {
		u8 i, val[16];

		/* The Bluetooth UUID values are stored in big endian,
		 * but with reversed byte order. So convert them into
		 * the right order for the %pUb modifier.
		 */
		for (i = 0; i < 16; i++)
			val[i] = uuid->uuid[15 - i];

		seq_printf(f, "%pUb\n", val);
	}
	hci_dev_unlock(hdev);

	return 0;
}

static int uuids_open(struct inode *inode, struct file *file)
{
	return single_open(file, uuids_show, inode->i_private);
}

static const struct file_operations uuids_fops = {
	.open		= uuids_open,
	.read		= seq_read,
	.llseek		= seq_lseek,
	.release	= single_release,
};

static int inquiry_cache_show(struct seq_file *f, void *p)
{
	struct hci_dev *hdev = f->private;
	struct discovery_state *cache = &hdev->discovery;
	struct inquiry_entry *e;

	hci_dev_lock(hdev);

	list_for_each_entry(e, &cache->all, all) {
		struct inquiry_data *data = &e->data;
		seq_printf(f, "%pMR %d %d %d 0x%.2x%.2x%.2x 0x%.4x %d %d %u\n",
			   &data->bdaddr,
			   data->pscan_rep_mode, data->pscan_period_mode,
			   data->pscan_mode, data->dev_class[2],
			   data->dev_class[1], data->dev_class[0],
			   __le16_to_cpu(data->clock_offset),
			   data->rssi, data->ssp_mode, e->timestamp);
	}

	hci_dev_unlock(hdev);

	return 0;
}

static int inquiry_cache_open(struct inode *inode, struct file *file)
{
	return single_open(file, inquiry_cache_show, inode->i_private);
}

static const struct file_operations inquiry_cache_fops = {
	.open		= inquiry_cache_open,
	.read		= seq_read,
	.llseek		= seq_lseek,
	.release	= single_release,
};

static int link_keys_show(struct seq_file *f, void *ptr)
{
	struct hci_dev *hdev = f->private;
	struct list_head *p, *n;

	hci_dev_lock(hdev);
	list_for_each_safe(p, n, &hdev->link_keys) {
		struct link_key *key = list_entry(p, struct link_key, list);
		seq_printf(f, "%pMR %u %*phN %u\n", &key->bdaddr, key->type,
			   HCI_LINK_KEY_SIZE, key->val, key->pin_len);
	}
	hci_dev_unlock(hdev);

	return 0;
}

static int link_keys_open(struct inode *inode, struct file *file)
{
	return single_open(file, link_keys_show, inode->i_private);
}

static const struct file_operations link_keys_fops = {
	.open		= link_keys_open,
	.read		= seq_read,
	.llseek		= seq_lseek,
	.release	= single_release,
};

static ssize_t use_debug_keys_read(struct file *file, char __user *user_buf,
				   size_t count, loff_t *ppos)
{
	struct hci_dev *hdev = file->private_data;
	char buf[3];

	buf[0] = test_bit(HCI_DEBUG_KEYS, &hdev->dev_flags) ? 'Y': 'N';
	buf[1] = '\n';
	buf[2] = '\0';
	return simple_read_from_buffer(user_buf, count, ppos, buf, 2);
}

static const struct file_operations use_debug_keys_fops = {
	.open		= simple_open,
	.read		= use_debug_keys_read,
	.llseek		= default_llseek,
};

static int dev_class_show(struct seq_file *f, void *ptr)
{
	struct hci_dev *hdev = f->private;

	hci_dev_lock(hdev);
	seq_printf(f, "0x%.2x%.2x%.2x\n", hdev->dev_class[2],
		   hdev->dev_class[1], hdev->dev_class[0]);
	hci_dev_unlock(hdev);

	return 0;
}

static int dev_class_open(struct inode *inode, struct file *file)
{
	return single_open(file, dev_class_show, inode->i_private);
}

static const struct file_operations dev_class_fops = {
	.open		= dev_class_open,
	.read		= seq_read,
	.llseek		= seq_lseek,
	.release	= single_release,
};

static int voice_setting_get(void *data, u64 *val)
{
	struct hci_dev *hdev = data;

	hci_dev_lock(hdev);
	*val = hdev->voice_setting;
	hci_dev_unlock(hdev);

	return 0;
}

DEFINE_SIMPLE_ATTRIBUTE(voice_setting_fops, voice_setting_get,
			NULL, "0x%4.4llx\n");

static int auto_accept_delay_set(void *data, u64 val)
{
	struct hci_dev *hdev = data;

	hci_dev_lock(hdev);
	hdev->auto_accept_delay = val;
	hci_dev_unlock(hdev);

	return 0;
}

static int auto_accept_delay_get(void *data, u64 *val)
{
	struct hci_dev *hdev = data;

	hci_dev_lock(hdev);
	*val = hdev->auto_accept_delay;
	hci_dev_unlock(hdev);

	return 0;
}

DEFINE_SIMPLE_ATTRIBUTE(auto_accept_delay_fops, auto_accept_delay_get,
			auto_accept_delay_set, "%llu\n");

static int ssp_debug_mode_set(void *data, u64 val)
{
	struct hci_dev *hdev = data;
	struct sk_buff *skb;
	__u8 mode;
	int err;

	if (val != 0 && val != 1)
		return -EINVAL;

	if (!test_bit(HCI_UP, &hdev->flags))
		return -ENETDOWN;

	hci_req_lock(hdev);
	mode = val;
	skb = __hci_cmd_sync(hdev, HCI_OP_WRITE_SSP_DEBUG_MODE, sizeof(mode),
			     &mode, HCI_CMD_TIMEOUT);
	hci_req_unlock(hdev);

	if (IS_ERR(skb))
		return PTR_ERR(skb);

	err = -bt_to_errno(skb->data[0]);
	kfree_skb(skb);

	if (err < 0)
		return err;

	hci_dev_lock(hdev);
	hdev->ssp_debug_mode = val;
	hci_dev_unlock(hdev);

	return 0;
}

static int ssp_debug_mode_get(void *data, u64 *val)
{
	struct hci_dev *hdev = data;

	hci_dev_lock(hdev);
	*val = hdev->ssp_debug_mode;
	hci_dev_unlock(hdev);

	return 0;
}

DEFINE_SIMPLE_ATTRIBUTE(ssp_debug_mode_fops, ssp_debug_mode_get,
			ssp_debug_mode_set, "%llu\n");

static int idle_timeout_set(void *data, u64 val)
{
	struct hci_dev *hdev = data;

	if (val != 0 && (val < 500 || val > 3600000))
		return -EINVAL;

	hci_dev_lock(hdev);
	hdev->idle_timeout = val;
	hci_dev_unlock(hdev);

	return 0;
}

static int idle_timeout_get(void *data, u64 *val)
{
	struct hci_dev *hdev = data;

	hci_dev_lock(hdev);
	*val = hdev->idle_timeout;
	hci_dev_unlock(hdev);

	return 0;
}

DEFINE_SIMPLE_ATTRIBUTE(idle_timeout_fops, idle_timeout_get,
			idle_timeout_set, "%llu\n");

static int sniff_min_interval_set(void *data, u64 val)
{
	struct hci_dev *hdev = data;

	if (val == 0 || val % 2 || val > hdev->sniff_max_interval)
		return -EINVAL;

	hci_dev_lock(hdev);
	hdev->sniff_min_interval = val;
	hci_dev_unlock(hdev);

	return 0;
}

static int sniff_min_interval_get(void *data, u64 *val)
{
	struct hci_dev *hdev = data;

	hci_dev_lock(hdev);
	*val = hdev->sniff_min_interval;
	hci_dev_unlock(hdev);

	return 0;
}

DEFINE_SIMPLE_ATTRIBUTE(sniff_min_interval_fops, sniff_min_interval_get,
			sniff_min_interval_set, "%llu\n");

static int sniff_max_interval_set(void *data, u64 val)
{
	struct hci_dev *hdev = data;

	if (val == 0 || val % 2 || val < hdev->sniff_min_interval)
		return -EINVAL;

	hci_dev_lock(hdev);
	hdev->sniff_max_interval = val;
	hci_dev_unlock(hdev);

	return 0;
}

static int sniff_max_interval_get(void *data, u64 *val)
{
	struct hci_dev *hdev = data;

	hci_dev_lock(hdev);
	*val = hdev->sniff_max_interval;
	hci_dev_unlock(hdev);

	return 0;
}

DEFINE_SIMPLE_ATTRIBUTE(sniff_max_interval_fops, sniff_max_interval_get,
			sniff_max_interval_set, "%llu\n");

static int static_address_show(struct seq_file *f, void *p)
{
	struct hci_dev *hdev = f->private;

	hci_dev_lock(hdev);
	seq_printf(f, "%pMR\n", &hdev->static_addr);
	hci_dev_unlock(hdev);

	return 0;
}

static int static_address_open(struct inode *inode, struct file *file)
{
	return single_open(file, static_address_show, inode->i_private);
}

static const struct file_operations static_address_fops = {
	.open		= static_address_open,
	.read		= seq_read,
	.llseek		= seq_lseek,
	.release	= single_release,
};

static int own_address_type_set(void *data, u64 val)
{
	struct hci_dev *hdev = data;

	if (val != 0 && val != 1)
		return -EINVAL;

	hci_dev_lock(hdev);
	hdev->own_addr_type = val;
	hci_dev_unlock(hdev);

	return 0;
}

static int own_address_type_get(void *data, u64 *val)
{
	struct hci_dev *hdev = data;

	hci_dev_lock(hdev);
	*val = hdev->own_addr_type;
	hci_dev_unlock(hdev);

	return 0;
}

DEFINE_SIMPLE_ATTRIBUTE(own_address_type_fops, own_address_type_get,
			own_address_type_set, "%llu\n");

static int long_term_keys_show(struct seq_file *f, void *ptr)
{
	struct hci_dev *hdev = f->private;
	struct list_head *p, *n;

	hci_dev_lock(hdev);
	list_for_each_safe(p, n, &hdev->link_keys) {
		struct smp_ltk *ltk = list_entry(p, struct smp_ltk, list);
		seq_printf(f, "%pMR (type %u) %u %u %u %.4x %*phN %*phN\\n",
			   &ltk->bdaddr, ltk->bdaddr_type, ltk->authenticated,
			   ltk->type, ltk->enc_size, __le16_to_cpu(ltk->ediv),
			   8, ltk->rand, 16, ltk->val);
	}
	hci_dev_unlock(hdev);

	return 0;
}

static int long_term_keys_open(struct inode *inode, struct file *file)
{
	return single_open(file, long_term_keys_show, inode->i_private);
}

static const struct file_operations long_term_keys_fops = {
	.open		= long_term_keys_open,
	.read		= seq_read,
	.llseek		= seq_lseek,
	.release	= single_release,
};

static int conn_min_interval_set(void *data, u64 val)
{
	struct hci_dev *hdev = data;

	if (val < 0x0006 || val > 0x0c80 || val > hdev->le_conn_max_interval)
		return -EINVAL;

	hci_dev_lock(hdev);
	hdev->le_conn_min_interval = val;
	hci_dev_unlock(hdev);

	return 0;
}

static int conn_min_interval_get(void *data, u64 *val)
{
	struct hci_dev *hdev = data;

	hci_dev_lock(hdev);
	*val = hdev->le_conn_min_interval;
	hci_dev_unlock(hdev);

	return 0;
}

DEFINE_SIMPLE_ATTRIBUTE(conn_min_interval_fops, conn_min_interval_get,
			conn_min_interval_set, "%llu\n");

static int conn_max_interval_set(void *data, u64 val)
{
	struct hci_dev *hdev = data;

	if (val < 0x0006 || val > 0x0c80 || val < hdev->le_conn_min_interval)
		return -EINVAL;

	hci_dev_lock(hdev);
	hdev->le_conn_max_interval = val;
	hci_dev_unlock(hdev);

	return 0;
}

static int conn_max_interval_get(void *data, u64 *val)
{
	struct hci_dev *hdev = data;

	hci_dev_lock(hdev);
	*val = hdev->le_conn_max_interval;
	hci_dev_unlock(hdev);

	return 0;
}

DEFINE_SIMPLE_ATTRIBUTE(conn_max_interval_fops, conn_max_interval_get,
			conn_max_interval_set, "%llu\n");

static ssize_t lowpan_read(struct file *file, char __user *user_buf,
			   size_t count, loff_t *ppos)
{
	struct hci_dev *hdev = file->private_data;
	char buf[3];

	buf[0] = test_bit(HCI_6LOWPAN_ENABLED, &hdev->dev_flags) ? 'Y' : 'N';
	buf[1] = '\n';
	buf[2] = '\0';
	return simple_read_from_buffer(user_buf, count, ppos, buf, 2);
}

static ssize_t lowpan_write(struct file *fp, const char __user *user_buffer,
			    size_t count, loff_t *position)
{
	struct hci_dev *hdev = fp->private_data;
	bool enable;
	char buf[32];
	size_t buf_size = min(count, (sizeof(buf)-1));

	if (copy_from_user(buf, user_buffer, buf_size))
		return -EFAULT;

	buf[buf_size] = '\0';

	if (strtobool(buf, &enable) < 0)
		return -EINVAL;

	if (enable == test_bit(HCI_6LOWPAN_ENABLED, &hdev->dev_flags))
		return -EALREADY;

	change_bit(HCI_6LOWPAN_ENABLED, &hdev->dev_flags);

	return count;
}

static const struct file_operations lowpan_debugfs_fops = {
	.open		= simple_open,
	.read		= lowpan_read,
	.write		= lowpan_write,
	.llseek		= default_llseek,
};

/* ---- HCI requests ---- */

static void hci_req_sync_complete(struct hci_dev *hdev, u8 result)
{
	BT_DBG("%s result 0x%2.2x", hdev->name, result);

	if (hdev->req_status == HCI_REQ_PEND) {
		hdev->req_result = result;
		hdev->req_status = HCI_REQ_DONE;
		wake_up_interruptible(&hdev->req_wait_q);
	}
}

static void hci_req_cancel(struct hci_dev *hdev, int err)
{
	BT_DBG("%s err 0x%2.2x", hdev->name, err);

	if (hdev->req_status == HCI_REQ_PEND) {
		hdev->req_result = err;
		hdev->req_status = HCI_REQ_CANCELED;
		wake_up_interruptible(&hdev->req_wait_q);
	}
}

static struct sk_buff *hci_get_cmd_complete(struct hci_dev *hdev, u16 opcode,
					    u8 event)
{
	struct hci_ev_cmd_complete *ev;
	struct hci_event_hdr *hdr;
	struct sk_buff *skb;

	hci_dev_lock(hdev);

	skb = hdev->recv_evt;
	hdev->recv_evt = NULL;

	hci_dev_unlock(hdev);

	if (!skb)
		return ERR_PTR(-ENODATA);

	if (skb->len < sizeof(*hdr)) {
		BT_ERR("Too short HCI event");
		goto failed;
	}

	hdr = (void *) skb->data;
	skb_pull(skb, HCI_EVENT_HDR_SIZE);

	if (event) {
		if (hdr->evt != event)
			goto failed;
		return skb;
	}

	if (hdr->evt != HCI_EV_CMD_COMPLETE) {
		BT_DBG("Last event is not cmd complete (0x%2.2x)", hdr->evt);
		goto failed;
	}

	if (skb->len < sizeof(*ev)) {
		BT_ERR("Too short cmd_complete event");
		goto failed;
	}

	ev = (void *) skb->data;
	skb_pull(skb, sizeof(*ev));

	if (opcode == __le16_to_cpu(ev->opcode))
		return skb;

	BT_DBG("opcode doesn't match (0x%2.2x != 0x%2.2x)", opcode,
	       __le16_to_cpu(ev->opcode));

failed:
	kfree_skb(skb);
	return ERR_PTR(-ENODATA);
}

struct sk_buff *__hci_cmd_sync_ev(struct hci_dev *hdev, u16 opcode, u32 plen,
				  const void *param, u8 event, u32 timeout)
{
	DECLARE_WAITQUEUE(wait, current);
	struct hci_request req;
	int err = 0;

	BT_DBG("%s", hdev->name);

	hci_req_init(&req, hdev);

	hci_req_add_ev(&req, opcode, plen, param, event);

	hdev->req_status = HCI_REQ_PEND;

	err = hci_req_run(&req, hci_req_sync_complete);
	if (err < 0)
		return ERR_PTR(err);

	add_wait_queue(&hdev->req_wait_q, &wait);
	set_current_state(TASK_INTERRUPTIBLE);

	schedule_timeout(timeout);

	remove_wait_queue(&hdev->req_wait_q, &wait);

	if (signal_pending(current))
		return ERR_PTR(-EINTR);

	switch (hdev->req_status) {
	case HCI_REQ_DONE:
		err = -bt_to_errno(hdev->req_result);
		break;

	case HCI_REQ_CANCELED:
		err = -hdev->req_result;
		break;

	default:
		err = -ETIMEDOUT;
		break;
	}

	hdev->req_status = hdev->req_result = 0;

	BT_DBG("%s end: err %d", hdev->name, err);

	if (err < 0)
		return ERR_PTR(err);

	return hci_get_cmd_complete(hdev, opcode, event);
}
EXPORT_SYMBOL(__hci_cmd_sync_ev);

struct sk_buff *__hci_cmd_sync(struct hci_dev *hdev, u16 opcode, u32 plen,
			       const void *param, u32 timeout)
{
	return __hci_cmd_sync_ev(hdev, opcode, plen, param, 0, timeout);
}
EXPORT_SYMBOL(__hci_cmd_sync);

/* Execute request and wait for completion. */
static int __hci_req_sync(struct hci_dev *hdev,
			  void (*func)(struct hci_request *req,
				      unsigned long opt),
			  unsigned long opt, __u32 timeout)
{
	struct hci_request req;
	DECLARE_WAITQUEUE(wait, current);
	int err = 0;

	BT_DBG("%s start", hdev->name);

	hci_req_init(&req, hdev);

	hdev->req_status = HCI_REQ_PEND;

	func(&req, opt);

	err = hci_req_run(&req, hci_req_sync_complete);
	if (err < 0) {
		hdev->req_status = 0;

		/* ENODATA means the HCI request command queue is empty.
		 * This can happen when a request with conditionals doesn't
		 * trigger any commands to be sent. This is normal behavior
		 * and should not trigger an error return.
		 */
		if (err == -ENODATA)
			return 0;

		return err;
	}

	add_wait_queue(&hdev->req_wait_q, &wait);
	set_current_state(TASK_INTERRUPTIBLE);

	schedule_timeout(timeout);

	remove_wait_queue(&hdev->req_wait_q, &wait);

	if (signal_pending(current))
		return -EINTR;

	switch (hdev->req_status) {
	case HCI_REQ_DONE:
		err = -bt_to_errno(hdev->req_result);
		break;

	case HCI_REQ_CANCELED:
		err = -hdev->req_result;
		break;

	default:
		err = -ETIMEDOUT;
		break;
	}

	hdev->req_status = hdev->req_result = 0;

	BT_DBG("%s end: err %d", hdev->name, err);

	return err;
}

static int hci_req_sync(struct hci_dev *hdev,
			void (*req)(struct hci_request *req,
				    unsigned long opt),
			unsigned long opt, __u32 timeout)
{
	int ret;

	if (!test_bit(HCI_UP, &hdev->flags))
		return -ENETDOWN;

	/* Serialize all requests */
	hci_req_lock(hdev);
	ret = __hci_req_sync(hdev, req, opt, timeout);
	hci_req_unlock(hdev);

	return ret;
}

static void hci_reset_req(struct hci_request *req, unsigned long opt)
{
	BT_DBG("%s %ld", req->hdev->name, opt);

	/* Reset device */
	set_bit(HCI_RESET, &req->hdev->flags);
	hci_req_add(req, HCI_OP_RESET, 0, NULL);
}

static void bredr_init(struct hci_request *req)
{
	req->hdev->flow_ctl_mode = HCI_FLOW_CTL_MODE_PACKET_BASED;

	/* Read Local Supported Features */
	hci_req_add(req, HCI_OP_READ_LOCAL_FEATURES, 0, NULL);

	/* Read Local Version */
	hci_req_add(req, HCI_OP_READ_LOCAL_VERSION, 0, NULL);

	/* Read BD Address */
	hci_req_add(req, HCI_OP_READ_BD_ADDR, 0, NULL);
}

static void amp_init(struct hci_request *req)
{
	req->hdev->flow_ctl_mode = HCI_FLOW_CTL_MODE_BLOCK_BASED;

	/* Read Local Version */
	hci_req_add(req, HCI_OP_READ_LOCAL_VERSION, 0, NULL);

	/* Read Local Supported Commands */
	hci_req_add(req, HCI_OP_READ_LOCAL_COMMANDS, 0, NULL);

	/* Read Local Supported Features */
	hci_req_add(req, HCI_OP_READ_LOCAL_FEATURES, 0, NULL);

	/* Read Local AMP Info */
	hci_req_add(req, HCI_OP_READ_LOCAL_AMP_INFO, 0, NULL);

	/* Read Data Blk size */
	hci_req_add(req, HCI_OP_READ_DATA_BLOCK_SIZE, 0, NULL);

	/* Read Flow Control Mode */
	hci_req_add(req, HCI_OP_READ_FLOW_CONTROL_MODE, 0, NULL);

	/* Read Location Data */
	hci_req_add(req, HCI_OP_READ_LOCATION_DATA, 0, NULL);
}

static void hci_init1_req(struct hci_request *req, unsigned long opt)
{
	struct hci_dev *hdev = req->hdev;

	BT_DBG("%s %ld", hdev->name, opt);

	/* Reset */
	if (!test_bit(HCI_QUIRK_RESET_ON_CLOSE, &hdev->quirks))
		hci_reset_req(req, 0);

	switch (hdev->dev_type) {
	case HCI_BREDR:
		bredr_init(req);
		break;

	case HCI_AMP:
		amp_init(req);
		break;

	default:
		BT_ERR("Unknown device type %d", hdev->dev_type);
		break;
	}
}

static void bredr_setup(struct hci_request *req)
{
	struct hci_dev *hdev = req->hdev;

	__le16 param;
	__u8 flt_type;

	/* Read Buffer Size (ACL mtu, max pkt, etc.) */
	hci_req_add(req, HCI_OP_READ_BUFFER_SIZE, 0, NULL);

	/* Read Class of Device */
	hci_req_add(req, HCI_OP_READ_CLASS_OF_DEV, 0, NULL);

	/* Read Local Name */
	hci_req_add(req, HCI_OP_READ_LOCAL_NAME, 0, NULL);

	/* Read Voice Setting */
	hci_req_add(req, HCI_OP_READ_VOICE_SETTING, 0, NULL);

	/* Read Number of Supported IAC */
	hci_req_add(req, HCI_OP_READ_NUM_SUPPORTED_IAC, 0, NULL);

	/* Read Current IAC LAP */
	hci_req_add(req, HCI_OP_READ_CURRENT_IAC_LAP, 0, NULL);

	/* Clear Event Filters */
	flt_type = HCI_FLT_CLEAR_ALL;
	hci_req_add(req, HCI_OP_SET_EVENT_FLT, 1, &flt_type);

	/* Connection accept timeout ~20 secs */
	param = __constant_cpu_to_le16(0x7d00);
	hci_req_add(req, HCI_OP_WRITE_CA_TIMEOUT, 2, &param);

	/* AVM Berlin (31), aka "BlueFRITZ!", reports version 1.2,
	 * but it does not support page scan related HCI commands.
	 */
	if (hdev->manufacturer != 31 && hdev->hci_ver > BLUETOOTH_VER_1_1) {
		hci_req_add(req, HCI_OP_READ_PAGE_SCAN_ACTIVITY, 0, NULL);
		hci_req_add(req, HCI_OP_READ_PAGE_SCAN_TYPE, 0, NULL);
	}
}

static void le_setup(struct hci_request *req)
{
	struct hci_dev *hdev = req->hdev;

	/* Read LE Buffer Size */
	hci_req_add(req, HCI_OP_LE_READ_BUFFER_SIZE, 0, NULL);

	/* Read LE Local Supported Features */
	hci_req_add(req, HCI_OP_LE_READ_LOCAL_FEATURES, 0, NULL);

	/* Read LE Advertising Channel TX Power */
	hci_req_add(req, HCI_OP_LE_READ_ADV_TX_POWER, 0, NULL);

	/* Read LE White List Size */
	hci_req_add(req, HCI_OP_LE_READ_WHITE_LIST_SIZE, 0, NULL);

	/* Read LE Supported States */
	hci_req_add(req, HCI_OP_LE_READ_SUPPORTED_STATES, 0, NULL);

	/* LE-only controllers have LE implicitly enabled */
	if (!lmp_bredr_capable(hdev))
		set_bit(HCI_LE_ENABLED, &hdev->dev_flags);
}

static u8 hci_get_inquiry_mode(struct hci_dev *hdev)
{
	if (lmp_ext_inq_capable(hdev))
		return 0x02;

	if (lmp_inq_rssi_capable(hdev))
		return 0x01;

	if (hdev->manufacturer == 11 && hdev->hci_rev == 0x00 &&
	    hdev->lmp_subver == 0x0757)
		return 0x01;

	if (hdev->manufacturer == 15) {
		if (hdev->hci_rev == 0x03 && hdev->lmp_subver == 0x6963)
			return 0x01;
		if (hdev->hci_rev == 0x09 && hdev->lmp_subver == 0x6963)
			return 0x01;
		if (hdev->hci_rev == 0x00 && hdev->lmp_subver == 0x6965)
			return 0x01;
	}

	if (hdev->manufacturer == 31 && hdev->hci_rev == 0x2005 &&
	    hdev->lmp_subver == 0x1805)
		return 0x01;

	return 0x00;
}

static void hci_setup_inquiry_mode(struct hci_request *req)
{
	u8 mode;

	mode = hci_get_inquiry_mode(req->hdev);

	hci_req_add(req, HCI_OP_WRITE_INQUIRY_MODE, 1, &mode);
}

static void hci_setup_event_mask(struct hci_request *req)
{
	struct hci_dev *hdev = req->hdev;

	/* The second byte is 0xff instead of 0x9f (two reserved bits
	 * disabled) since a Broadcom 1.2 dongle doesn't respond to the
	 * command otherwise.
	 */
	u8 events[8] = { 0xff, 0xff, 0xfb, 0xff, 0x00, 0x00, 0x00, 0x00 };

	/* CSR 1.1 dongles does not accept any bitfield so don't try to set
	 * any event mask for pre 1.2 devices.
	 */
	if (hdev->hci_ver < BLUETOOTH_VER_1_2)
		return;

	if (lmp_bredr_capable(hdev)) {
		events[4] |= 0x01; /* Flow Specification Complete */
		events[4] |= 0x02; /* Inquiry Result with RSSI */
		events[4] |= 0x04; /* Read Remote Extended Features Complete */
		events[5] |= 0x08; /* Synchronous Connection Complete */
		events[5] |= 0x10; /* Synchronous Connection Changed */
	} else {
		/* Use a different default for LE-only devices */
		memset(events, 0, sizeof(events));
		events[0] |= 0x10; /* Disconnection Complete */
		events[0] |= 0x80; /* Encryption Change */
		events[1] |= 0x08; /* Read Remote Version Information Complete */
		events[1] |= 0x20; /* Command Complete */
		events[1] |= 0x40; /* Command Status */
		events[1] |= 0x80; /* Hardware Error */
		events[2] |= 0x04; /* Number of Completed Packets */
		events[3] |= 0x02; /* Data Buffer Overflow */
		events[5] |= 0x80; /* Encryption Key Refresh Complete */
	}

	if (lmp_inq_rssi_capable(hdev))
		events[4] |= 0x02; /* Inquiry Result with RSSI */

	if (lmp_sniffsubr_capable(hdev))
		events[5] |= 0x20; /* Sniff Subrating */

	if (lmp_pause_enc_capable(hdev))
		events[5] |= 0x80; /* Encryption Key Refresh Complete */

	if (lmp_ext_inq_capable(hdev))
		events[5] |= 0x40; /* Extended Inquiry Result */

	if (lmp_no_flush_capable(hdev))
		events[7] |= 0x01; /* Enhanced Flush Complete */

	if (lmp_lsto_capable(hdev))
		events[6] |= 0x80; /* Link Supervision Timeout Changed */

	if (lmp_ssp_capable(hdev)) {
		events[6] |= 0x01;	/* IO Capability Request */
		events[6] |= 0x02;	/* IO Capability Response */
		events[6] |= 0x04;	/* User Confirmation Request */
		events[6] |= 0x08;	/* User Passkey Request */
		events[6] |= 0x10;	/* Remote OOB Data Request */
		events[6] |= 0x20;	/* Simple Pairing Complete */
		events[7] |= 0x04;	/* User Passkey Notification */
		events[7] |= 0x08;	/* Keypress Notification */
		events[7] |= 0x10;	/* Remote Host Supported
					 * Features Notification
					 */
	}

	if (lmp_le_capable(hdev))
		events[7] |= 0x20;	/* LE Meta-Event */

	hci_req_add(req, HCI_OP_SET_EVENT_MASK, sizeof(events), events);

	if (lmp_le_capable(hdev)) {
		memset(events, 0, sizeof(events));
		events[0] = 0x1f;
		hci_req_add(req, HCI_OP_LE_SET_EVENT_MASK,
			    sizeof(events), events);
	}
}

static void hci_init2_req(struct hci_request *req, unsigned long opt)
{
	struct hci_dev *hdev = req->hdev;

	if (lmp_bredr_capable(hdev))
		bredr_setup(req);
	else
		clear_bit(HCI_BREDR_ENABLED, &hdev->dev_flags);

	if (lmp_le_capable(hdev))
		le_setup(req);

	hci_setup_event_mask(req);

	/* AVM Berlin (31), aka "BlueFRITZ!", doesn't support the read
	 * local supported commands HCI command.
	 */
	if (hdev->manufacturer != 31 && hdev->hci_ver > BLUETOOTH_VER_1_1)
		hci_req_add(req, HCI_OP_READ_LOCAL_COMMANDS, 0, NULL);

	if (lmp_ssp_capable(hdev)) {
		/* When SSP is available, then the host features page
		 * should also be available as well. However some
		 * controllers list the max_page as 0 as long as SSP
		 * has not been enabled. To achieve proper debugging
		 * output, force the minimum max_page to 1 at least.
		 */
		hdev->max_page = 0x01;

		if (test_bit(HCI_SSP_ENABLED, &hdev->dev_flags)) {
			u8 mode = 0x01;
			hci_req_add(req, HCI_OP_WRITE_SSP_MODE,
				    sizeof(mode), &mode);
		} else {
			struct hci_cp_write_eir cp;

			memset(hdev->eir, 0, sizeof(hdev->eir));
			memset(&cp, 0, sizeof(cp));

			hci_req_add(req, HCI_OP_WRITE_EIR, sizeof(cp), &cp);
		}
	}

	if (lmp_inq_rssi_capable(hdev))
		hci_setup_inquiry_mode(req);

	if (lmp_inq_tx_pwr_capable(hdev))
		hci_req_add(req, HCI_OP_READ_INQ_RSP_TX_POWER, 0, NULL);

	if (lmp_ext_feat_capable(hdev)) {
		struct hci_cp_read_local_ext_features cp;

		cp.page = 0x01;
		hci_req_add(req, HCI_OP_READ_LOCAL_EXT_FEATURES,
			    sizeof(cp), &cp);
	}

	if (test_bit(HCI_LINK_SECURITY, &hdev->dev_flags)) {
		u8 enable = 1;
		hci_req_add(req, HCI_OP_WRITE_AUTH_ENABLE, sizeof(enable),
			    &enable);
	}
}

static void hci_setup_link_policy(struct hci_request *req)
{
	struct hci_dev *hdev = req->hdev;
	struct hci_cp_write_def_link_policy cp;
	u16 link_policy = 0;

	if (lmp_rswitch_capable(hdev))
		link_policy |= HCI_LP_RSWITCH;
	if (lmp_hold_capable(hdev))
		link_policy |= HCI_LP_HOLD;
	if (lmp_sniff_capable(hdev))
		link_policy |= HCI_LP_SNIFF;
	if (lmp_park_capable(hdev))
		link_policy |= HCI_LP_PARK;

	cp.policy = cpu_to_le16(link_policy);
	hci_req_add(req, HCI_OP_WRITE_DEF_LINK_POLICY, sizeof(cp), &cp);
}

static void hci_set_le_support(struct hci_request *req)
{
	struct hci_dev *hdev = req->hdev;
	struct hci_cp_write_le_host_supported cp;

	/* LE-only devices do not support explicit enablement */
	if (!lmp_bredr_capable(hdev))
		return;

	memset(&cp, 0, sizeof(cp));

	if (test_bit(HCI_LE_ENABLED, &hdev->dev_flags)) {
		cp.le = 0x01;
		cp.simul = lmp_le_br_capable(hdev);
	}

	if (cp.le != lmp_host_le_capable(hdev))
		hci_req_add(req, HCI_OP_WRITE_LE_HOST_SUPPORTED, sizeof(cp),
			    &cp);
}

static void hci_set_event_mask_page_2(struct hci_request *req)
{
	struct hci_dev *hdev = req->hdev;
	u8 events[8] = { 0x00, 0x00, 0x00, 0x00, 0x00, 0x00, 0x00, 0x00 };

	/* If Connectionless Slave Broadcast master role is supported
	 * enable all necessary events for it.
	 */
	if (lmp_csb_master_capable(hdev)) {
		events[1] |= 0x40;	/* Triggered Clock Capture */
		events[1] |= 0x80;	/* Synchronization Train Complete */
		events[2] |= 0x10;	/* Slave Page Response Timeout */
		events[2] |= 0x20;	/* CSB Channel Map Change */
	}

	/* If Connectionless Slave Broadcast slave role is supported
	 * enable all necessary events for it.
	 */
	if (lmp_csb_slave_capable(hdev)) {
		events[2] |= 0x01;	/* Synchronization Train Received */
		events[2] |= 0x02;	/* CSB Receive */
		events[2] |= 0x04;	/* CSB Timeout */
		events[2] |= 0x08;	/* Truncated Page Complete */
	}

	hci_req_add(req, HCI_OP_SET_EVENT_MASK_PAGE_2, sizeof(events), events);
}

static void hci_init3_req(struct hci_request *req, unsigned long opt)
{
	struct hci_dev *hdev = req->hdev;
	u8 p;

	/* Some Broadcom based Bluetooth controllers do not support the
	 * Delete Stored Link Key command. They are clearly indicating its
	 * absence in the bit mask of supported commands.
	 *
	 * Check the supported commands and only if the the command is marked
	 * as supported send it. If not supported assume that the controller
	 * does not have actual support for stored link keys which makes this
	 * command redundant anyway.
	 *
	 * Some controllers indicate that they support handling deleting
	 * stored link keys, but they don't. The quirk lets a driver
	 * just disable this command.
	 */
	if (hdev->commands[6] & 0x80 &&
	    !test_bit(HCI_QUIRK_BROKEN_STORED_LINK_KEY, &hdev->quirks)) {
		struct hci_cp_delete_stored_link_key cp;

		bacpy(&cp.bdaddr, BDADDR_ANY);
		cp.delete_all = 0x01;
		hci_req_add(req, HCI_OP_DELETE_STORED_LINK_KEY,
			    sizeof(cp), &cp);
	}

	if (hdev->commands[5] & 0x10)
		hci_setup_link_policy(req);

	if (lmp_le_capable(hdev)) {
		if (test_bit(HCI_SETUP, &hdev->dev_flags)) {
			/* If the controller has a public BD_ADDR, then
			 * by default use that one. If this is a LE only
			 * controller without a public address, default
			 * to the random address.
			 */
			if (bacmp(&hdev->bdaddr, BDADDR_ANY))
				hdev->own_addr_type = ADDR_LE_DEV_PUBLIC;
			else
				hdev->own_addr_type = ADDR_LE_DEV_RANDOM;
		}

		hci_set_le_support(req);
	}

	/* Read features beyond page 1 if available */
	for (p = 2; p < HCI_MAX_PAGES && p <= hdev->max_page; p++) {
		struct hci_cp_read_local_ext_features cp;

		cp.page = p;
		hci_req_add(req, HCI_OP_READ_LOCAL_EXT_FEATURES,
			    sizeof(cp), &cp);
	}
}

static void hci_init4_req(struct hci_request *req, unsigned long opt)
{
	struct hci_dev *hdev = req->hdev;

	/* Set event mask page 2 if the HCI command for it is supported */
	if (hdev->commands[22] & 0x04)
		hci_set_event_mask_page_2(req);

	/* Check for Synchronization Train support */
	if (lmp_sync_train_capable(hdev))
		hci_req_add(req, HCI_OP_READ_SYNC_TRAIN_PARAMS, 0, NULL);
}

static int __hci_init(struct hci_dev *hdev)
{
	int err;

	err = __hci_req_sync(hdev, hci_init1_req, 0, HCI_INIT_TIMEOUT);
	if (err < 0)
		return err;

	/* The Device Under Test (DUT) mode is special and available for
	 * all controller types. So just create it early on.
	 */
	if (test_bit(HCI_SETUP, &hdev->dev_flags)) {
		debugfs_create_file("dut_mode", 0644, hdev->debugfs, hdev,
				    &dut_mode_fops);
	}

	/* HCI_BREDR covers both single-mode LE, BR/EDR and dual-mode
	 * BR/EDR/LE type controllers. AMP controllers only need the
	 * first stage init.
	 */
	if (hdev->dev_type != HCI_BREDR)
		return 0;

	err = __hci_req_sync(hdev, hci_init2_req, 0, HCI_INIT_TIMEOUT);
	if (err < 0)
		return err;

	err = __hci_req_sync(hdev, hci_init3_req, 0, HCI_INIT_TIMEOUT);
	if (err < 0)
		return err;

	err = __hci_req_sync(hdev, hci_init4_req, 0, HCI_INIT_TIMEOUT);
	if (err < 0)
		return err;

	/* Only create debugfs entries during the initial setup
	 * phase and not every time the controller gets powered on.
	 */
	if (!test_bit(HCI_SETUP, &hdev->dev_flags))
		return 0;

	debugfs_create_file("features", 0444, hdev->debugfs, hdev,
			    &features_fops);
	debugfs_create_u16("manufacturer", 0444, hdev->debugfs,
			   &hdev->manufacturer);
	debugfs_create_u8("hci_version", 0444, hdev->debugfs, &hdev->hci_ver);
	debugfs_create_u16("hci_revision", 0444, hdev->debugfs, &hdev->hci_rev);
	debugfs_create_file("blacklist", 0444, hdev->debugfs, hdev,
			    &blacklist_fops);
	debugfs_create_file("uuids", 0444, hdev->debugfs, hdev, &uuids_fops);

	if (lmp_bredr_capable(hdev)) {
		debugfs_create_file("inquiry_cache", 0444, hdev->debugfs,
				    hdev, &inquiry_cache_fops);
		debugfs_create_file("link_keys", 0400, hdev->debugfs,
				    hdev, &link_keys_fops);
		debugfs_create_file("use_debug_keys", 0444, hdev->debugfs,
				    hdev, &use_debug_keys_fops);
		debugfs_create_file("dev_class", 0444, hdev->debugfs,
				    hdev, &dev_class_fops);
		debugfs_create_file("voice_setting", 0444, hdev->debugfs,
				    hdev, &voice_setting_fops);
	}

	if (lmp_ssp_capable(hdev)) {
		debugfs_create_file("auto_accept_delay", 0644, hdev->debugfs,
				    hdev, &auto_accept_delay_fops);
		debugfs_create_file("ssp_debug_mode", 0644, hdev->debugfs,
				    hdev, &ssp_debug_mode_fops);
	}

	if (lmp_sniff_capable(hdev)) {
		debugfs_create_file("idle_timeout", 0644, hdev->debugfs,
				    hdev, &idle_timeout_fops);
		debugfs_create_file("sniff_min_interval", 0644, hdev->debugfs,
				    hdev, &sniff_min_interval_fops);
		debugfs_create_file("sniff_max_interval", 0644, hdev->debugfs,
				    hdev, &sniff_max_interval_fops);
	}

	if (lmp_le_capable(hdev)) {
		debugfs_create_u8("white_list_size", 0444, hdev->debugfs,
				  &hdev->le_white_list_size);
		debugfs_create_file("static_address", 0444, hdev->debugfs,
				   hdev, &static_address_fops);
		debugfs_create_file("own_address_type", 0644, hdev->debugfs,
				    hdev, &own_address_type_fops);
		debugfs_create_file("long_term_keys", 0400, hdev->debugfs,
				    hdev, &long_term_keys_fops);
		debugfs_create_file("conn_min_interval", 0644, hdev->debugfs,
				    hdev, &conn_min_interval_fops);
		debugfs_create_file("conn_max_interval", 0644, hdev->debugfs,
				    hdev, &conn_max_interval_fops);
		debugfs_create_file("6lowpan", 0644, hdev->debugfs, hdev,
				    &lowpan_debugfs_fops);
	}

	return 0;
}

static void hci_scan_req(struct hci_request *req, unsigned long opt)
{
	__u8 scan = opt;

	BT_DBG("%s %x", req->hdev->name, scan);

	/* Inquiry and Page scans */
	hci_req_add(req, HCI_OP_WRITE_SCAN_ENABLE, 1, &scan);
}

static void hci_auth_req(struct hci_request *req, unsigned long opt)
{
	__u8 auth = opt;

	BT_DBG("%s %x", req->hdev->name, auth);

	/* Authentication */
	hci_req_add(req, HCI_OP_WRITE_AUTH_ENABLE, 1, &auth);
}

static void hci_encrypt_req(struct hci_request *req, unsigned long opt)
{
	__u8 encrypt = opt;

	BT_DBG("%s %x", req->hdev->name, encrypt);

	/* Encryption */
	hci_req_add(req, HCI_OP_WRITE_ENCRYPT_MODE, 1, &encrypt);
}

static void hci_linkpol_req(struct hci_request *req, unsigned long opt)
{
	__le16 policy = cpu_to_le16(opt);

	BT_DBG("%s %x", req->hdev->name, policy);

	/* Default link policy */
	hci_req_add(req, HCI_OP_WRITE_DEF_LINK_POLICY, 2, &policy);
}

/* Get HCI device by index.
 * Device is held on return. */
struct hci_dev *hci_dev_get(int index)
{
	struct hci_dev *hdev = NULL, *d;

	BT_DBG("%d", index);

	if (index < 0)
		return NULL;

	read_lock(&hci_dev_list_lock);
	list_for_each_entry(d, &hci_dev_list, list) {
		if (d->id == index) {
			hdev = hci_dev_hold(d);
			break;
		}
	}
	read_unlock(&hci_dev_list_lock);
	return hdev;
}

/* ---- Inquiry support ---- */

bool hci_discovery_active(struct hci_dev *hdev)
{
	struct discovery_state *discov = &hdev->discovery;

	switch (discov->state) {
	case DISCOVERY_FINDING:
	case DISCOVERY_RESOLVING:
		return true;

	default:
		return false;
	}
}

void hci_discovery_set_state(struct hci_dev *hdev, int state)
{
	BT_DBG("%s state %u -> %u", hdev->name, hdev->discovery.state, state);

	if (hdev->discovery.state == state)
		return;

	switch (state) {
	case DISCOVERY_STOPPED:
		if (hdev->discovery.state != DISCOVERY_STARTING)
			mgmt_discovering(hdev, 0);
		break;
	case DISCOVERY_STARTING:
		break;
	case DISCOVERY_FINDING:
		mgmt_discovering(hdev, 1);
		break;
	case DISCOVERY_RESOLVING:
		break;
	case DISCOVERY_STOPPING:
		break;
	}

	hdev->discovery.state = state;
}

void hci_inquiry_cache_flush(struct hci_dev *hdev)
{
	struct discovery_state *cache = &hdev->discovery;
	struct inquiry_entry *p, *n;

	list_for_each_entry_safe(p, n, &cache->all, all) {
		list_del(&p->all);
		kfree(p);
	}

	INIT_LIST_HEAD(&cache->unknown);
	INIT_LIST_HEAD(&cache->resolve);
}

struct inquiry_entry *hci_inquiry_cache_lookup(struct hci_dev *hdev,
					       bdaddr_t *bdaddr)
{
	struct discovery_state *cache = &hdev->discovery;
	struct inquiry_entry *e;

	BT_DBG("cache %p, %pMR", cache, bdaddr);

	list_for_each_entry(e, &cache->all, all) {
		if (!bacmp(&e->data.bdaddr, bdaddr))
			return e;
	}

	return NULL;
}

struct inquiry_entry *hci_inquiry_cache_lookup_unknown(struct hci_dev *hdev,
						       bdaddr_t *bdaddr)
{
	struct discovery_state *cache = &hdev->discovery;
	struct inquiry_entry *e;

	BT_DBG("cache %p, %pMR", cache, bdaddr);

	list_for_each_entry(e, &cache->unknown, list) {
		if (!bacmp(&e->data.bdaddr, bdaddr))
			return e;
	}

	return NULL;
}

struct inquiry_entry *hci_inquiry_cache_lookup_resolve(struct hci_dev *hdev,
						       bdaddr_t *bdaddr,
						       int state)
{
	struct discovery_state *cache = &hdev->discovery;
	struct inquiry_entry *e;

	BT_DBG("cache %p bdaddr %pMR state %d", cache, bdaddr, state);

	list_for_each_entry(e, &cache->resolve, list) {
		if (!bacmp(bdaddr, BDADDR_ANY) && e->name_state == state)
			return e;
		if (!bacmp(&e->data.bdaddr, bdaddr))
			return e;
	}

	return NULL;
}

void hci_inquiry_cache_update_resolve(struct hci_dev *hdev,
				      struct inquiry_entry *ie)
{
	struct discovery_state *cache = &hdev->discovery;
	struct list_head *pos = &cache->resolve;
	struct inquiry_entry *p;

	list_del(&ie->list);

	list_for_each_entry(p, &cache->resolve, list) {
		if (p->name_state != NAME_PENDING &&
		    abs(p->data.rssi) >= abs(ie->data.rssi))
			break;
		pos = &p->list;
	}

	list_add(&ie->list, pos);
}

bool hci_inquiry_cache_update(struct hci_dev *hdev, struct inquiry_data *data,
			      bool name_known, bool *ssp)
{
	struct discovery_state *cache = &hdev->discovery;
	struct inquiry_entry *ie;

	BT_DBG("cache %p, %pMR", cache, &data->bdaddr);

	hci_remove_remote_oob_data(hdev, &data->bdaddr);

	if (ssp)
		*ssp = data->ssp_mode;

	ie = hci_inquiry_cache_lookup(hdev, &data->bdaddr);
	if (ie) {
		if (ie->data.ssp_mode && ssp)
			*ssp = true;

		if (ie->name_state == NAME_NEEDED &&
		    data->rssi != ie->data.rssi) {
			ie->data.rssi = data->rssi;
			hci_inquiry_cache_update_resolve(hdev, ie);
		}

		goto update;
	}

	/* Entry not in the cache. Add new one. */
	ie = kzalloc(sizeof(struct inquiry_entry), GFP_ATOMIC);
	if (!ie)
		return false;

	list_add(&ie->all, &cache->all);

	if (name_known) {
		ie->name_state = NAME_KNOWN;
	} else {
		ie->name_state = NAME_NOT_KNOWN;
		list_add(&ie->list, &cache->unknown);
	}

update:
	if (name_known && ie->name_state != NAME_KNOWN &&
	    ie->name_state != NAME_PENDING) {
		ie->name_state = NAME_KNOWN;
		list_del(&ie->list);
	}

	memcpy(&ie->data, data, sizeof(*data));
	ie->timestamp = jiffies;
	cache->timestamp = jiffies;

	if (ie->name_state == NAME_NOT_KNOWN)
		return false;

	return true;
}

static int inquiry_cache_dump(struct hci_dev *hdev, int num, __u8 *buf)
{
	struct discovery_state *cache = &hdev->discovery;
	struct inquiry_info *info = (struct inquiry_info *) buf;
	struct inquiry_entry *e;
	int copied = 0;

	list_for_each_entry(e, &cache->all, all) {
		struct inquiry_data *data = &e->data;

		if (copied >= num)
			break;

		bacpy(&info->bdaddr, &data->bdaddr);
		info->pscan_rep_mode	= data->pscan_rep_mode;
		info->pscan_period_mode	= data->pscan_period_mode;
		info->pscan_mode	= data->pscan_mode;
		memcpy(info->dev_class, data->dev_class, 3);
		info->clock_offset	= data->clock_offset;

		info++;
		copied++;
	}

	BT_DBG("cache %p, copied %d", cache, copied);
	return copied;
}

static void hci_inq_req(struct hci_request *req, unsigned long opt)
{
	struct hci_inquiry_req *ir = (struct hci_inquiry_req *) opt;
	struct hci_dev *hdev = req->hdev;
	struct hci_cp_inquiry cp;

	BT_DBG("%s", hdev->name);

	if (test_bit(HCI_INQUIRY, &hdev->flags))
		return;

	/* Start Inquiry */
	memcpy(&cp.lap, &ir->lap, 3);
	cp.length  = ir->length;
	cp.num_rsp = ir->num_rsp;
	hci_req_add(req, HCI_OP_INQUIRY, sizeof(cp), &cp);
}

static int wait_inquiry(void *word)
{
	schedule();
	return signal_pending(current);
}

int hci_inquiry(void __user *arg)
{
	__u8 __user *ptr = arg;
	struct hci_inquiry_req ir;
	struct hci_dev *hdev;
	int err = 0, do_inquiry = 0, max_rsp;
	long timeo;
	__u8 *buf;

	if (copy_from_user(&ir, ptr, sizeof(ir)))
		return -EFAULT;

	hdev = hci_dev_get(ir.dev_id);
	if (!hdev)
		return -ENODEV;

	if (test_bit(HCI_USER_CHANNEL, &hdev->dev_flags)) {
		err = -EBUSY;
		goto done;
	}

	if (hdev->dev_type != HCI_BREDR) {
		err = -EOPNOTSUPP;
		goto done;
	}

	if (!test_bit(HCI_BREDR_ENABLED, &hdev->dev_flags)) {
		err = -EOPNOTSUPP;
		goto done;
	}

	hci_dev_lock(hdev);
	if (inquiry_cache_age(hdev) > INQUIRY_CACHE_AGE_MAX ||
	    inquiry_cache_empty(hdev) || ir.flags & IREQ_CACHE_FLUSH) {
		hci_inquiry_cache_flush(hdev);
		do_inquiry = 1;
	}
	hci_dev_unlock(hdev);

	timeo = ir.length * msecs_to_jiffies(2000);

	if (do_inquiry) {
		err = hci_req_sync(hdev, hci_inq_req, (unsigned long) &ir,
				   timeo);
		if (err < 0)
			goto done;

		/* Wait until Inquiry procedure finishes (HCI_INQUIRY flag is
		 * cleared). If it is interrupted by a signal, return -EINTR.
		 */
		if (wait_on_bit(&hdev->flags, HCI_INQUIRY, wait_inquiry,
				TASK_INTERRUPTIBLE))
			return -EINTR;
	}

	/* for unlimited number of responses we will use buffer with
	 * 255 entries
	 */
	max_rsp = (ir.num_rsp == 0) ? 255 : ir.num_rsp;

	/* cache_dump can't sleep. Therefore we allocate temp buffer and then
	 * copy it to the user space.
	 */
	buf = kmalloc(sizeof(struct inquiry_info) * max_rsp, GFP_KERNEL);
	if (!buf) {
		err = -ENOMEM;
		goto done;
	}

	hci_dev_lock(hdev);
	ir.num_rsp = inquiry_cache_dump(hdev, max_rsp, buf);
	hci_dev_unlock(hdev);

	BT_DBG("num_rsp %d", ir.num_rsp);

	if (!copy_to_user(ptr, &ir, sizeof(ir))) {
		ptr += sizeof(ir);
		if (copy_to_user(ptr, buf, sizeof(struct inquiry_info) *
				 ir.num_rsp))
			err = -EFAULT;
	} else
		err = -EFAULT;

	kfree(buf);

done:
	hci_dev_put(hdev);
	return err;
}

static int hci_dev_do_open(struct hci_dev *hdev)
{
	int ret = 0;

	BT_DBG("%s %p", hdev->name, hdev);

	hci_req_lock(hdev);

<<<<<<< HEAD
	if (test_bit(HCI_UNREGISTER, &hdev->flags)) {
		ret = -ENODEV;
		goto done;
	}

	if (hdev->rfkill && rfkill_blocked(hdev->rfkill)) {
		ret = -ERFKILL;
=======
	if (test_bit(HCI_UNREGISTER, &hdev->dev_flags)) {
		ret = -ENODEV;
>>>>>>> c3ade0e0
		goto done;
	}

	if (!test_bit(HCI_SETUP, &hdev->dev_flags)) {
		/* Check for rfkill but allow the HCI setup stage to
		 * proceed (which in itself doesn't cause any RF activity).
		 */
		if (test_bit(HCI_RFKILLED, &hdev->dev_flags)) {
			ret = -ERFKILL;
			goto done;
		}

		/* Check for valid public address or a configured static
		 * random adddress, but let the HCI setup proceed to
		 * be able to determine if there is a public address
		 * or not.
		 *
		 * This check is only valid for BR/EDR controllers
		 * since AMP controllers do not have an address.
		 */
		if (hdev->dev_type == HCI_BREDR &&
		    !bacmp(&hdev->bdaddr, BDADDR_ANY) &&
		    !bacmp(&hdev->static_addr, BDADDR_ANY)) {
			ret = -EADDRNOTAVAIL;
			goto done;
		}
	}

	if (test_bit(HCI_UP, &hdev->flags)) {
		ret = -EALREADY;
		goto done;
	}

	if (hdev->open(hdev)) {
		ret = -EIO;
		goto done;
	}

	atomic_set(&hdev->cmd_cnt, 1);
	set_bit(HCI_INIT, &hdev->flags);

	if (hdev->setup && test_bit(HCI_SETUP, &hdev->dev_flags))
		ret = hdev->setup(hdev);

	if (!ret) {
		if (test_bit(HCI_QUIRK_RAW_DEVICE, &hdev->quirks))
			set_bit(HCI_RAW, &hdev->flags);

		if (!test_bit(HCI_RAW, &hdev->flags) &&
		    !test_bit(HCI_USER_CHANNEL, &hdev->dev_flags))
			ret = __hci_init(hdev);
	}

	clear_bit(HCI_INIT, &hdev->flags);

	if (!ret) {
		hci_dev_hold(hdev);
		set_bit(HCI_UP, &hdev->flags);
		hci_notify(hdev, HCI_DEV_UP);
		if (!test_bit(HCI_SETUP, &hdev->dev_flags) &&
		    !test_bit(HCI_USER_CHANNEL, &hdev->dev_flags) &&
		    hdev->dev_type == HCI_BREDR) {
			hci_dev_lock(hdev);
			mgmt_powered(hdev, 1);
			hci_dev_unlock(hdev);
		}
	} else {
		/* Init failed, cleanup */
		flush_work(&hdev->tx_work);
		flush_work(&hdev->cmd_work);
		flush_work(&hdev->rx_work);

		skb_queue_purge(&hdev->cmd_q);
		skb_queue_purge(&hdev->rx_q);

		if (hdev->flush)
			hdev->flush(hdev);

		if (hdev->sent_cmd) {
			kfree_skb(hdev->sent_cmd);
			hdev->sent_cmd = NULL;
		}

		hdev->close(hdev);
		hdev->flags = 0;
	}

done:
	hci_req_unlock(hdev);
	return ret;
}

/* ---- HCI ioctl helpers ---- */

int hci_dev_open(__u16 dev)
{
	struct hci_dev *hdev;
	int err;

	hdev = hci_dev_get(dev);
	if (!hdev)
		return -ENODEV;

	/* We need to ensure that no other power on/off work is pending
	 * before proceeding to call hci_dev_do_open. This is
	 * particularly important if the setup procedure has not yet
	 * completed.
	 */
	if (test_and_clear_bit(HCI_AUTO_OFF, &hdev->dev_flags))
		cancel_delayed_work(&hdev->power_off);

	/* After this call it is guaranteed that the setup procedure
	 * has finished. This means that error conditions like RFKILL
	 * or no valid public or static random address apply.
	 */
	flush_workqueue(hdev->req_workqueue);

	err = hci_dev_do_open(hdev);

	hci_dev_put(hdev);

	return err;
}

static int hci_dev_do_close(struct hci_dev *hdev)
{
	BT_DBG("%s %p", hdev->name, hdev);

	cancel_delayed_work(&hdev->power_off);

	hci_req_cancel(hdev, ENODEV);
	hci_req_lock(hdev);

	if (!test_and_clear_bit(HCI_UP, &hdev->flags)) {
		del_timer_sync(&hdev->cmd_timer);
		hci_req_unlock(hdev);
		return 0;
	}

	/* Flush RX and TX works */
	flush_work(&hdev->tx_work);
	flush_work(&hdev->rx_work);

	if (hdev->discov_timeout > 0) {
		cancel_delayed_work(&hdev->discov_off);
		hdev->discov_timeout = 0;
		clear_bit(HCI_DISCOVERABLE, &hdev->dev_flags);
		clear_bit(HCI_LIMITED_DISCOVERABLE, &hdev->dev_flags);
	}

	if (test_and_clear_bit(HCI_SERVICE_CACHE, &hdev->dev_flags))
		cancel_delayed_work(&hdev->service_cache);

	cancel_delayed_work_sync(&hdev->le_scan_disable);

	hci_dev_lock(hdev);
	hci_inquiry_cache_flush(hdev);
	hci_conn_hash_flush(hdev);
	hci_dev_unlock(hdev);

	hci_notify(hdev, HCI_DEV_DOWN);

	if (hdev->flush)
		hdev->flush(hdev);

	/* Reset device */
	skb_queue_purge(&hdev->cmd_q);
	atomic_set(&hdev->cmd_cnt, 1);
	if (!test_bit(HCI_RAW, &hdev->flags) &&
	    !test_bit(HCI_AUTO_OFF, &hdev->dev_flags) &&
	    test_bit(HCI_QUIRK_RESET_ON_CLOSE, &hdev->quirks)) {
		set_bit(HCI_INIT, &hdev->flags);
		__hci_req_sync(hdev, hci_reset_req, 0, HCI_CMD_TIMEOUT);
		clear_bit(HCI_INIT, &hdev->flags);
	}

	/* flush cmd  work */
	flush_work(&hdev->cmd_work);

	/* Drop queues */
	skb_queue_purge(&hdev->rx_q);
	skb_queue_purge(&hdev->cmd_q);
	skb_queue_purge(&hdev->raw_q);

	/* Drop last sent command */
	if (hdev->sent_cmd) {
		del_timer_sync(&hdev->cmd_timer);
		kfree_skb(hdev->sent_cmd);
		hdev->sent_cmd = NULL;
	}

	kfree_skb(hdev->recv_evt);
	hdev->recv_evt = NULL;

	/* After this point our queues are empty
	 * and no tasks are scheduled. */
	hdev->close(hdev);

	/* Clear flags */
	hdev->flags = 0;
	hdev->dev_flags &= ~HCI_PERSISTENT_MASK;

	if (!test_and_clear_bit(HCI_AUTO_OFF, &hdev->dev_flags)) {
		if (hdev->dev_type == HCI_BREDR) {
			hci_dev_lock(hdev);
			mgmt_powered(hdev, 0);
			hci_dev_unlock(hdev);
		}
	}

	/* Controller radio is available but is currently powered down */
	hdev->amp_status = AMP_STATUS_POWERED_DOWN;

	memset(hdev->eir, 0, sizeof(hdev->eir));
	memset(hdev->dev_class, 0, sizeof(hdev->dev_class));

	hci_req_unlock(hdev);

	hci_dev_put(hdev);
	return 0;
}

int hci_dev_close(__u16 dev)
{
	struct hci_dev *hdev;
	int err;

	hdev = hci_dev_get(dev);
	if (!hdev)
		return -ENODEV;

	if (test_bit(HCI_USER_CHANNEL, &hdev->dev_flags)) {
		err = -EBUSY;
		goto done;
	}

	if (test_and_clear_bit(HCI_AUTO_OFF, &hdev->dev_flags))
		cancel_delayed_work(&hdev->power_off);

	err = hci_dev_do_close(hdev);

done:
	hci_dev_put(hdev);
	return err;
}

int hci_dev_reset(__u16 dev)
{
	struct hci_dev *hdev;
	int ret = 0;

	hdev = hci_dev_get(dev);
	if (!hdev)
		return -ENODEV;

	hci_req_lock(hdev);

	if (!test_bit(HCI_UP, &hdev->flags)) {
		ret = -ENETDOWN;
		goto done;
	}

	if (test_bit(HCI_USER_CHANNEL, &hdev->dev_flags)) {
		ret = -EBUSY;
		goto done;
	}

	/* Drop queues */
	skb_queue_purge(&hdev->rx_q);
	skb_queue_purge(&hdev->cmd_q);

	hci_dev_lock(hdev);
	hci_inquiry_cache_flush(hdev);
	hci_conn_hash_flush(hdev);
	hci_dev_unlock(hdev);

	if (hdev->flush)
		hdev->flush(hdev);

	atomic_set(&hdev->cmd_cnt, 1);
	hdev->acl_cnt = 0; hdev->sco_cnt = 0; hdev->le_cnt = 0;

	if (!test_bit(HCI_RAW, &hdev->flags))
		ret = __hci_req_sync(hdev, hci_reset_req, 0, HCI_INIT_TIMEOUT);

done:
	hci_req_unlock(hdev);
	hci_dev_put(hdev);
	return ret;
}

int hci_dev_reset_stat(__u16 dev)
{
	struct hci_dev *hdev;
	int ret = 0;

	hdev = hci_dev_get(dev);
	if (!hdev)
		return -ENODEV;

	if (test_bit(HCI_USER_CHANNEL, &hdev->dev_flags)) {
		ret = -EBUSY;
		goto done;
	}

	memset(&hdev->stat, 0, sizeof(struct hci_dev_stats));

done:
	hci_dev_put(hdev);
	return ret;
}

int hci_dev_cmd(unsigned int cmd, void __user *arg)
{
	struct hci_dev *hdev;
	struct hci_dev_req dr;
	int err = 0;

	if (copy_from_user(&dr, arg, sizeof(dr)))
		return -EFAULT;

	hdev = hci_dev_get(dr.dev_id);
	if (!hdev)
		return -ENODEV;

	if (test_bit(HCI_USER_CHANNEL, &hdev->dev_flags)) {
		err = -EBUSY;
		goto done;
	}

	if (hdev->dev_type != HCI_BREDR) {
		err = -EOPNOTSUPP;
		goto done;
	}

	if (!test_bit(HCI_BREDR_ENABLED, &hdev->dev_flags)) {
		err = -EOPNOTSUPP;
		goto done;
	}

	switch (cmd) {
	case HCISETAUTH:
		err = hci_req_sync(hdev, hci_auth_req, dr.dev_opt,
				   HCI_INIT_TIMEOUT);
		break;

	case HCISETENCRYPT:
		if (!lmp_encrypt_capable(hdev)) {
			err = -EOPNOTSUPP;
			break;
		}

		if (!test_bit(HCI_AUTH, &hdev->flags)) {
			/* Auth must be enabled first */
			err = hci_req_sync(hdev, hci_auth_req, dr.dev_opt,
					   HCI_INIT_TIMEOUT);
			if (err)
				break;
		}

		err = hci_req_sync(hdev, hci_encrypt_req, dr.dev_opt,
				   HCI_INIT_TIMEOUT);
		break;

	case HCISETSCAN:
		err = hci_req_sync(hdev, hci_scan_req, dr.dev_opt,
				   HCI_INIT_TIMEOUT);
		break;

	case HCISETLINKPOL:
		err = hci_req_sync(hdev, hci_linkpol_req, dr.dev_opt,
				   HCI_INIT_TIMEOUT);
		break;

	case HCISETLINKMODE:
		hdev->link_mode = ((__u16) dr.dev_opt) &
					(HCI_LM_MASTER | HCI_LM_ACCEPT);
		break;

	case HCISETPTYPE:
		hdev->pkt_type = (__u16) dr.dev_opt;
		break;

	case HCISETACLMTU:
		hdev->acl_mtu  = *((__u16 *) &dr.dev_opt + 1);
		hdev->acl_pkts = *((__u16 *) &dr.dev_opt + 0);
		break;

	case HCISETSCOMTU:
		hdev->sco_mtu  = *((__u16 *) &dr.dev_opt + 1);
		hdev->sco_pkts = *((__u16 *) &dr.dev_opt + 0);
		break;

	default:
		err = -EINVAL;
		break;
	}

done:
	hci_dev_put(hdev);
	return err;
}

int hci_get_dev_list(void __user *arg)
{
	struct hci_dev *hdev;
	struct hci_dev_list_req *dl;
	struct hci_dev_req *dr;
	int n = 0, size, err;
	__u16 dev_num;

	if (get_user(dev_num, (__u16 __user *) arg))
		return -EFAULT;

	if (!dev_num || dev_num > (PAGE_SIZE * 2) / sizeof(*dr))
		return -EINVAL;

	size = sizeof(*dl) + dev_num * sizeof(*dr);

	dl = kzalloc(size, GFP_KERNEL);
	if (!dl)
		return -ENOMEM;

	dr = dl->dev_req;

	read_lock(&hci_dev_list_lock);
	list_for_each_entry(hdev, &hci_dev_list, list) {
		if (test_and_clear_bit(HCI_AUTO_OFF, &hdev->dev_flags))
			cancel_delayed_work(&hdev->power_off);

		if (!test_bit(HCI_MGMT, &hdev->dev_flags))
			set_bit(HCI_PAIRABLE, &hdev->dev_flags);

		(dr + n)->dev_id  = hdev->id;
		(dr + n)->dev_opt = hdev->flags;

		if (++n >= dev_num)
			break;
	}
	read_unlock(&hci_dev_list_lock);

	dl->dev_num = n;
	size = sizeof(*dl) + n * sizeof(*dr);

	err = copy_to_user(arg, dl, size);
	kfree(dl);

	return err ? -EFAULT : 0;
}

int hci_get_dev_info(void __user *arg)
{
	struct hci_dev *hdev;
	struct hci_dev_info di;
	int err = 0;

	if (copy_from_user(&di, arg, sizeof(di)))
		return -EFAULT;

	hdev = hci_dev_get(di.dev_id);
	if (!hdev)
		return -ENODEV;

	if (test_and_clear_bit(HCI_AUTO_OFF, &hdev->dev_flags))
		cancel_delayed_work_sync(&hdev->power_off);

	if (!test_bit(HCI_MGMT, &hdev->dev_flags))
		set_bit(HCI_PAIRABLE, &hdev->dev_flags);

	strcpy(di.name, hdev->name);
	di.bdaddr   = hdev->bdaddr;
	di.type     = (hdev->bus & 0x0f) | ((hdev->dev_type & 0x03) << 4);
	di.flags    = hdev->flags;
	di.pkt_type = hdev->pkt_type;
	if (lmp_bredr_capable(hdev)) {
		di.acl_mtu  = hdev->acl_mtu;
		di.acl_pkts = hdev->acl_pkts;
		di.sco_mtu  = hdev->sco_mtu;
		di.sco_pkts = hdev->sco_pkts;
	} else {
		di.acl_mtu  = hdev->le_mtu;
		di.acl_pkts = hdev->le_pkts;
		di.sco_mtu  = 0;
		di.sco_pkts = 0;
	}
	di.link_policy = hdev->link_policy;
	di.link_mode   = hdev->link_mode;

	memcpy(&di.stat, &hdev->stat, sizeof(di.stat));
	memcpy(&di.features, &hdev->features, sizeof(di.features));

	if (copy_to_user(arg, &di, sizeof(di)))
		err = -EFAULT;

	hci_dev_put(hdev);

	return err;
}

/* ---- Interface to HCI drivers ---- */

static int hci_rfkill_set_block(void *data, bool blocked)
{
	struct hci_dev *hdev = data;

	BT_DBG("%p name %s blocked %d", hdev, hdev->name, blocked);

	if (test_bit(HCI_USER_CHANNEL, &hdev->dev_flags))
		return -EBUSY;

	if (blocked) {
		set_bit(HCI_RFKILLED, &hdev->dev_flags);
		if (!test_bit(HCI_SETUP, &hdev->dev_flags))
			hci_dev_do_close(hdev);
	} else {
		clear_bit(HCI_RFKILLED, &hdev->dev_flags);
	}

	return 0;
}

static const struct rfkill_ops hci_rfkill_ops = {
	.set_block = hci_rfkill_set_block,
};

static void hci_power_on(struct work_struct *work)
{
	struct hci_dev *hdev = container_of(work, struct hci_dev, power_on);
	int err;

	BT_DBG("%s", hdev->name);

	err = hci_dev_do_open(hdev);
	if (err < 0) {
		mgmt_set_powered_failed(hdev, err);
		return;
	}

	/* During the HCI setup phase, a few error conditions are
	 * ignored and they need to be checked now. If they are still
	 * valid, it is important to turn the device back off.
	 */
	if (test_bit(HCI_RFKILLED, &hdev->dev_flags) ||
	    (hdev->dev_type == HCI_BREDR &&
	     !bacmp(&hdev->bdaddr, BDADDR_ANY) &&
	     !bacmp(&hdev->static_addr, BDADDR_ANY))) {
		clear_bit(HCI_AUTO_OFF, &hdev->dev_flags);
		hci_dev_do_close(hdev);
	} else if (test_bit(HCI_AUTO_OFF, &hdev->dev_flags)) {
		queue_delayed_work(hdev->req_workqueue, &hdev->power_off,
				   HCI_AUTO_OFF_TIMEOUT);
	}

	if (test_and_clear_bit(HCI_SETUP, &hdev->dev_flags))
		mgmt_index_added(hdev);
}

static void hci_power_off(struct work_struct *work)
{
	struct hci_dev *hdev = container_of(work, struct hci_dev,
					    power_off.work);

	BT_DBG("%s", hdev->name);

	hci_dev_do_close(hdev);
}

static void hci_discov_off(struct work_struct *work)
{
	struct hci_dev *hdev;

	hdev = container_of(work, struct hci_dev, discov_off.work);

	BT_DBG("%s", hdev->name);

	mgmt_discoverable_timeout(hdev);
}

int hci_uuids_clear(struct hci_dev *hdev)
{
	struct bt_uuid *uuid, *tmp;

	list_for_each_entry_safe(uuid, tmp, &hdev->uuids, list) {
		list_del(&uuid->list);
		kfree(uuid);
	}

	return 0;
}

int hci_link_keys_clear(struct hci_dev *hdev)
{
	struct list_head *p, *n;

	list_for_each_safe(p, n, &hdev->link_keys) {
		struct link_key *key;

		key = list_entry(p, struct link_key, list);

		list_del(p);
		kfree(key);
	}

	return 0;
}

int hci_smp_ltks_clear(struct hci_dev *hdev)
{
	struct smp_ltk *k, *tmp;

	list_for_each_entry_safe(k, tmp, &hdev->long_term_keys, list) {
		list_del(&k->list);
		kfree(k);
	}

	return 0;
}

struct link_key *hci_find_link_key(struct hci_dev *hdev, bdaddr_t *bdaddr)
{
	struct link_key *k;

	list_for_each_entry(k, &hdev->link_keys, list)
		if (bacmp(bdaddr, &k->bdaddr) == 0)
			return k;

	return NULL;
}

static bool hci_persistent_key(struct hci_dev *hdev, struct hci_conn *conn,
			       u8 key_type, u8 old_key_type)
{
	/* Legacy key */
	if (key_type < 0x03)
		return true;

	/* Debug keys are insecure so don't store them persistently */
	if (key_type == HCI_LK_DEBUG_COMBINATION)
		return false;

	/* Changed combination key and there's no previous one */
	if (key_type == HCI_LK_CHANGED_COMBINATION && old_key_type == 0xff)
		return false;

	/* Security mode 3 case */
	if (!conn)
		return true;

	/* Neither local nor remote side had no-bonding as requirement */
	if (conn->auth_type > 0x01 && conn->remote_auth > 0x01)
		return true;

	/* Local side had dedicated bonding as requirement */
	if (conn->auth_type == 0x02 || conn->auth_type == 0x03)
		return true;

	/* Remote side had dedicated bonding as requirement */
	if (conn->remote_auth == 0x02 || conn->remote_auth == 0x03)
		return true;

	/* If none of the above criteria match, then don't store the key
	 * persistently */
	return false;
}

struct smp_ltk *hci_find_ltk(struct hci_dev *hdev, __le16 ediv, u8 rand[8])
{
	struct smp_ltk *k;

	list_for_each_entry(k, &hdev->long_term_keys, list) {
		if (k->ediv != ediv ||
		    memcmp(rand, k->rand, sizeof(k->rand)))
			continue;

		return k;
	}

	return NULL;
}

struct smp_ltk *hci_find_ltk_by_addr(struct hci_dev *hdev, bdaddr_t *bdaddr,
				     u8 addr_type)
{
	struct smp_ltk *k;

	list_for_each_entry(k, &hdev->long_term_keys, list)
		if (addr_type == k->bdaddr_type &&
		    bacmp(bdaddr, &k->bdaddr) == 0)
			return k;

	return NULL;
}

int hci_add_link_key(struct hci_dev *hdev, struct hci_conn *conn, int new_key,
		     bdaddr_t *bdaddr, u8 *val, u8 type, u8 pin_len)
{
	struct link_key *key, *old_key;
	u8 old_key_type;
	bool persistent;

	old_key = hci_find_link_key(hdev, bdaddr);
	if (old_key) {
		old_key_type = old_key->type;
		key = old_key;
	} else {
		old_key_type = conn ? conn->key_type : 0xff;
		key = kzalloc(sizeof(*key), GFP_ATOMIC);
		if (!key)
			return -ENOMEM;
		list_add(&key->list, &hdev->link_keys);
	}

	BT_DBG("%s key for %pMR type %u", hdev->name, bdaddr, type);

	/* Some buggy controller combinations generate a changed
	 * combination key for legacy pairing even when there's no
	 * previous key */
	if (type == HCI_LK_CHANGED_COMBINATION &&
	    (!conn || conn->remote_auth == 0xff) && old_key_type == 0xff) {
		type = HCI_LK_COMBINATION;
		if (conn)
			conn->key_type = type;
	}

	bacpy(&key->bdaddr, bdaddr);
	memcpy(key->val, val, HCI_LINK_KEY_SIZE);
	key->pin_len = pin_len;

	if (type == HCI_LK_CHANGED_COMBINATION)
		key->type = old_key_type;
	else
		key->type = type;

	if (!new_key)
		return 0;

	persistent = hci_persistent_key(hdev, conn, type, old_key_type);

	mgmt_new_link_key(hdev, key, persistent);

	if (conn)
		conn->flush_key = !persistent;

	return 0;
}

int hci_add_ltk(struct hci_dev *hdev, bdaddr_t *bdaddr, u8 addr_type, u8 type,
		int new_key, u8 authenticated, u8 tk[16], u8 enc_size, __le16
		ediv, u8 rand[8])
{
	struct smp_ltk *key, *old_key;

	if (!(type & HCI_SMP_STK) && !(type & HCI_SMP_LTK))
		return 0;

	old_key = hci_find_ltk_by_addr(hdev, bdaddr, addr_type);
	if (old_key)
		key = old_key;
	else {
		key = kzalloc(sizeof(*key), GFP_ATOMIC);
		if (!key)
			return -ENOMEM;
		list_add(&key->list, &hdev->long_term_keys);
	}

	bacpy(&key->bdaddr, bdaddr);
	key->bdaddr_type = addr_type;
	memcpy(key->val, tk, sizeof(key->val));
	key->authenticated = authenticated;
	key->ediv = ediv;
	key->enc_size = enc_size;
	key->type = type;
	memcpy(key->rand, rand, sizeof(key->rand));

	if (!new_key)
		return 0;

	if (type & HCI_SMP_LTK)
		mgmt_new_ltk(hdev, key, 1);

	return 0;
}

int hci_remove_link_key(struct hci_dev *hdev, bdaddr_t *bdaddr)
{
	struct link_key *key;

	key = hci_find_link_key(hdev, bdaddr);
	if (!key)
		return -ENOENT;

	BT_DBG("%s removing %pMR", hdev->name, bdaddr);

	list_del(&key->list);
	kfree(key);

	return 0;
}

int hci_remove_ltk(struct hci_dev *hdev, bdaddr_t *bdaddr)
{
	struct smp_ltk *k, *tmp;

	list_for_each_entry_safe(k, tmp, &hdev->long_term_keys, list) {
		if (bacmp(bdaddr, &k->bdaddr))
			continue;

		BT_DBG("%s removing %pMR", hdev->name, bdaddr);

		list_del(&k->list);
		kfree(k);
	}

	return 0;
}

/* HCI command timer function */
static void hci_cmd_timeout(unsigned long arg)
{
	struct hci_dev *hdev = (void *) arg;

	if (hdev->sent_cmd) {
		struct hci_command_hdr *sent = (void *) hdev->sent_cmd->data;
		u16 opcode = __le16_to_cpu(sent->opcode);

		BT_ERR("%s command 0x%4.4x tx timeout", hdev->name, opcode);
	} else {
		BT_ERR("%s command tx timeout", hdev->name);
	}

	atomic_set(&hdev->cmd_cnt, 1);
	queue_work(hdev->workqueue, &hdev->cmd_work);
}

struct oob_data *hci_find_remote_oob_data(struct hci_dev *hdev,
					  bdaddr_t *bdaddr)
{
	struct oob_data *data;

	list_for_each_entry(data, &hdev->remote_oob_data, list)
		if (bacmp(bdaddr, &data->bdaddr) == 0)
			return data;

	return NULL;
}

int hci_remove_remote_oob_data(struct hci_dev *hdev, bdaddr_t *bdaddr)
{
	struct oob_data *data;

	data = hci_find_remote_oob_data(hdev, bdaddr);
	if (!data)
		return -ENOENT;

	BT_DBG("%s removing %pMR", hdev->name, bdaddr);

	list_del(&data->list);
	kfree(data);

	return 0;
}

int hci_remote_oob_data_clear(struct hci_dev *hdev)
{
	struct oob_data *data, *n;

	list_for_each_entry_safe(data, n, &hdev->remote_oob_data, list) {
		list_del(&data->list);
		kfree(data);
	}

	return 0;
}

int hci_add_remote_oob_data(struct hci_dev *hdev, bdaddr_t *bdaddr, u8 *hash,
			    u8 *randomizer)
{
	struct oob_data *data;

	data = hci_find_remote_oob_data(hdev, bdaddr);

	if (!data) {
		data = kmalloc(sizeof(*data), GFP_ATOMIC);
		if (!data)
			return -ENOMEM;

		bacpy(&data->bdaddr, bdaddr);
		list_add(&data->list, &hdev->remote_oob_data);
	}

	memcpy(data->hash, hash, sizeof(data->hash));
	memcpy(data->randomizer, randomizer, sizeof(data->randomizer));

	BT_DBG("%s for %pMR", hdev->name, bdaddr);

	return 0;
}

struct bdaddr_list *hci_blacklist_lookup(struct hci_dev *hdev,
					 bdaddr_t *bdaddr, u8 type)
{
	struct bdaddr_list *b;

	list_for_each_entry(b, &hdev->blacklist, list) {
		if (!bacmp(&b->bdaddr, bdaddr) && b->bdaddr_type == type)
			return b;
	}

	return NULL;
}

int hci_blacklist_clear(struct hci_dev *hdev)
{
	struct list_head *p, *n;

	list_for_each_safe(p, n, &hdev->blacklist) {
		struct bdaddr_list *b = list_entry(p, struct bdaddr_list, list);

		list_del(p);
		kfree(b);
	}

	return 0;
}

int hci_blacklist_add(struct hci_dev *hdev, bdaddr_t *bdaddr, u8 type)
{
	struct bdaddr_list *entry;

	if (!bacmp(bdaddr, BDADDR_ANY))
		return -EBADF;

	if (hci_blacklist_lookup(hdev, bdaddr, type))
		return -EEXIST;

	entry = kzalloc(sizeof(struct bdaddr_list), GFP_KERNEL);
	if (!entry)
		return -ENOMEM;

	bacpy(&entry->bdaddr, bdaddr);
	entry->bdaddr_type = type;

	list_add(&entry->list, &hdev->blacklist);

	return mgmt_device_blocked(hdev, bdaddr, type);
}

int hci_blacklist_del(struct hci_dev *hdev, bdaddr_t *bdaddr, u8 type)
{
	struct bdaddr_list *entry;

	if (!bacmp(bdaddr, BDADDR_ANY))
		return hci_blacklist_clear(hdev);

	entry = hci_blacklist_lookup(hdev, bdaddr, type);
	if (!entry)
		return -ENOENT;

	list_del(&entry->list);
	kfree(entry);

	return mgmt_device_unblocked(hdev, bdaddr, type);
}

static void inquiry_complete(struct hci_dev *hdev, u8 status)
{
	if (status) {
		BT_ERR("Failed to start inquiry: status %d", status);

		hci_dev_lock(hdev);
		hci_discovery_set_state(hdev, DISCOVERY_STOPPED);
		hci_dev_unlock(hdev);
		return;
	}
}

static void le_scan_disable_work_complete(struct hci_dev *hdev, u8 status)
{
	/* General inquiry access code (GIAC) */
	u8 lap[3] = { 0x33, 0x8b, 0x9e };
	struct hci_request req;
	struct hci_cp_inquiry cp;
	int err;

	if (status) {
		BT_ERR("Failed to disable LE scanning: status %d", status);
		return;
	}

	switch (hdev->discovery.type) {
	case DISCOV_TYPE_LE:
		hci_dev_lock(hdev);
		hci_discovery_set_state(hdev, DISCOVERY_STOPPED);
		hci_dev_unlock(hdev);
		break;

	case DISCOV_TYPE_INTERLEAVED:
		hci_req_init(&req, hdev);

		memset(&cp, 0, sizeof(cp));
		memcpy(&cp.lap, lap, sizeof(cp.lap));
		cp.length = DISCOV_INTERLEAVED_INQUIRY_LEN;
		hci_req_add(&req, HCI_OP_INQUIRY, sizeof(cp), &cp);

		hci_dev_lock(hdev);

		hci_inquiry_cache_flush(hdev);

		err = hci_req_run(&req, inquiry_complete);
		if (err) {
			BT_ERR("Inquiry request failed: err %d", err);
			hci_discovery_set_state(hdev, DISCOVERY_STOPPED);
		}

		hci_dev_unlock(hdev);
		break;
	}
}

static void le_scan_disable_work(struct work_struct *work)
{
	struct hci_dev *hdev = container_of(work, struct hci_dev,
					    le_scan_disable.work);
	struct hci_cp_le_set_scan_enable cp;
	struct hci_request req;
	int err;

	BT_DBG("%s", hdev->name);

	hci_req_init(&req, hdev);

	memset(&cp, 0, sizeof(cp));
	cp.enable = LE_SCAN_DISABLE;
	hci_req_add(&req, HCI_OP_LE_SET_SCAN_ENABLE, sizeof(cp), &cp);

	err = hci_req_run(&req, le_scan_disable_work_complete);
	if (err)
		BT_ERR("Disable LE scanning request failed: err %d", err);
}

/* Alloc HCI device */
struct hci_dev *hci_alloc_dev(void)
{
	struct hci_dev *hdev;

	hdev = kzalloc(sizeof(struct hci_dev), GFP_KERNEL);
	if (!hdev)
		return NULL;

	hdev->pkt_type  = (HCI_DM1 | HCI_DH1 | HCI_HV1);
	hdev->esco_type = (ESCO_HV1);
	hdev->link_mode = (HCI_LM_ACCEPT);
	hdev->num_iac = 0x01;		/* One IAC support is mandatory */
	hdev->io_capability = 0x03;	/* No Input No Output */
	hdev->inq_tx_power = HCI_TX_POWER_INVALID;
	hdev->adv_tx_power = HCI_TX_POWER_INVALID;

	hdev->sniff_max_interval = 800;
	hdev->sniff_min_interval = 80;

	hdev->le_scan_interval = 0x0060;
	hdev->le_scan_window = 0x0030;
	hdev->le_conn_min_interval = 0x0028;
	hdev->le_conn_max_interval = 0x0038;

	mutex_init(&hdev->lock);
	mutex_init(&hdev->req_lock);

	INIT_LIST_HEAD(&hdev->mgmt_pending);
	INIT_LIST_HEAD(&hdev->blacklist);
	INIT_LIST_HEAD(&hdev->uuids);
	INIT_LIST_HEAD(&hdev->link_keys);
	INIT_LIST_HEAD(&hdev->long_term_keys);
	INIT_LIST_HEAD(&hdev->remote_oob_data);
	INIT_LIST_HEAD(&hdev->conn_hash.list);

	INIT_WORK(&hdev->rx_work, hci_rx_work);
	INIT_WORK(&hdev->cmd_work, hci_cmd_work);
	INIT_WORK(&hdev->tx_work, hci_tx_work);
	INIT_WORK(&hdev->power_on, hci_power_on);

	INIT_DELAYED_WORK(&hdev->power_off, hci_power_off);
	INIT_DELAYED_WORK(&hdev->discov_off, hci_discov_off);
	INIT_DELAYED_WORK(&hdev->le_scan_disable, le_scan_disable_work);

	skb_queue_head_init(&hdev->rx_q);
	skb_queue_head_init(&hdev->cmd_q);
	skb_queue_head_init(&hdev->raw_q);

	init_waitqueue_head(&hdev->req_wait_q);

	setup_timer(&hdev->cmd_timer, hci_cmd_timeout, (unsigned long) hdev);

	hci_init_sysfs(hdev);
	discovery_init(hdev);

	return hdev;
}
EXPORT_SYMBOL(hci_alloc_dev);

/* Free HCI device */
void hci_free_dev(struct hci_dev *hdev)
{
	/* will free via device release */
	put_device(&hdev->dev);
}
EXPORT_SYMBOL(hci_free_dev);

/* Register HCI device */
int hci_register_dev(struct hci_dev *hdev)
{
	int id, error;

	if (!hdev->open || !hdev->close)
		return -EINVAL;

	/* Do not allow HCI_AMP devices to register at index 0,
	 * so the index can be used as the AMP controller ID.
	 */
	switch (hdev->dev_type) {
	case HCI_BREDR:
		id = ida_simple_get(&hci_index_ida, 0, 0, GFP_KERNEL);
		break;
	case HCI_AMP:
		id = ida_simple_get(&hci_index_ida, 1, 0, GFP_KERNEL);
		break;
	default:
		return -EINVAL;
	}

	if (id < 0)
		return id;

	sprintf(hdev->name, "hci%d", id);
	hdev->id = id;

	BT_DBG("%p name %s bus %d", hdev, hdev->name, hdev->bus);

	hdev->workqueue = alloc_workqueue("%s", WQ_HIGHPRI | WQ_UNBOUND |
					  WQ_MEM_RECLAIM, 1, hdev->name);
	if (!hdev->workqueue) {
		error = -ENOMEM;
		goto err;
	}

	hdev->req_workqueue = alloc_workqueue("%s", WQ_HIGHPRI | WQ_UNBOUND |
					      WQ_MEM_RECLAIM, 1, hdev->name);
	if (!hdev->req_workqueue) {
		destroy_workqueue(hdev->workqueue);
		error = -ENOMEM;
		goto err;
	}

	if (!IS_ERR_OR_NULL(bt_debugfs))
		hdev->debugfs = debugfs_create_dir(hdev->name, bt_debugfs);

	dev_set_name(&hdev->dev, "%s", hdev->name);

	error = device_add(&hdev->dev);
	if (error < 0)
		goto err_wqueue;

	hdev->rfkill = rfkill_alloc(hdev->name, &hdev->dev,
				    RFKILL_TYPE_BLUETOOTH, &hci_rfkill_ops,
				    hdev);
	if (hdev->rfkill) {
		if (rfkill_register(hdev->rfkill) < 0) {
			rfkill_destroy(hdev->rfkill);
			hdev->rfkill = NULL;
		}
	}

	if (hdev->rfkill && rfkill_blocked(hdev->rfkill))
		set_bit(HCI_RFKILLED, &hdev->dev_flags);

	set_bit(HCI_SETUP, &hdev->dev_flags);
	set_bit(HCI_AUTO_OFF, &hdev->dev_flags);

	if (hdev->dev_type == HCI_BREDR) {
		/* Assume BR/EDR support until proven otherwise (such as
		 * through reading supported features during init.
		 */
		set_bit(HCI_BREDR_ENABLED, &hdev->dev_flags);
	}

	write_lock(&hci_dev_list_lock);
	list_add(&hdev->list, &hci_dev_list);
	write_unlock(&hci_dev_list_lock);

	hci_notify(hdev, HCI_DEV_REG);
	hci_dev_hold(hdev);

	queue_work(hdev->req_workqueue, &hdev->power_on);

	return id;

err_wqueue:
	destroy_workqueue(hdev->workqueue);
	destroy_workqueue(hdev->req_workqueue);
err:
	ida_simple_remove(&hci_index_ida, hdev->id);

	return error;
}
EXPORT_SYMBOL(hci_register_dev);

/* Unregister HCI device */
void hci_unregister_dev(struct hci_dev *hdev)
{
	int i, id;

	BT_DBG("%p name %s bus %d", hdev, hdev->name, hdev->bus);

<<<<<<< HEAD
	set_bit(HCI_UNREGISTER, &hdev->flags);

	write_lock_bh(&hci_dev_list_lock);
=======
	set_bit(HCI_UNREGISTER, &hdev->dev_flags);

	id = hdev->id;

	write_lock(&hci_dev_list_lock);
>>>>>>> c3ade0e0
	list_del(&hdev->list);
	write_unlock(&hci_dev_list_lock);

	hci_dev_do_close(hdev);

	for (i = 0; i < NUM_REASSEMBLY; i++)
		kfree_skb(hdev->reassembly[i]);

	cancel_work_sync(&hdev->power_on);

	if (!test_bit(HCI_INIT, &hdev->flags) &&
	    !test_bit(HCI_SETUP, &hdev->dev_flags)) {
		hci_dev_lock(hdev);
		mgmt_index_removed(hdev);
		hci_dev_unlock(hdev);
	}

	/* mgmt_index_removed should take care of emptying the
	 * pending list */
	BUG_ON(!list_empty(&hdev->mgmt_pending));

	hci_notify(hdev, HCI_DEV_UNREG);

	if (hdev->rfkill) {
		rfkill_unregister(hdev->rfkill);
		rfkill_destroy(hdev->rfkill);
	}

	device_del(&hdev->dev);

	debugfs_remove_recursive(hdev->debugfs);

	destroy_workqueue(hdev->workqueue);
	destroy_workqueue(hdev->req_workqueue);

	hci_dev_lock(hdev);
	hci_blacklist_clear(hdev);
	hci_uuids_clear(hdev);
	hci_link_keys_clear(hdev);
	hci_smp_ltks_clear(hdev);
	hci_remote_oob_data_clear(hdev);
	hci_dev_unlock(hdev);

	hci_dev_put(hdev);

	ida_simple_remove(&hci_index_ida, id);
}
EXPORT_SYMBOL(hci_unregister_dev);

/* Suspend HCI device */
int hci_suspend_dev(struct hci_dev *hdev)
{
	hci_notify(hdev, HCI_DEV_SUSPEND);
	return 0;
}
EXPORT_SYMBOL(hci_suspend_dev);

/* Resume HCI device */
int hci_resume_dev(struct hci_dev *hdev)
{
	hci_notify(hdev, HCI_DEV_RESUME);
	return 0;
}
EXPORT_SYMBOL(hci_resume_dev);

/* Receive frame from HCI drivers */
int hci_recv_frame(struct hci_dev *hdev, struct sk_buff *skb)
{
	if (!hdev || (!test_bit(HCI_UP, &hdev->flags)
		      && !test_bit(HCI_INIT, &hdev->flags))) {
		kfree_skb(skb);
		return -ENXIO;
	}

	/* Incoming skb */
	bt_cb(skb)->incoming = 1;

	/* Time stamp */
	__net_timestamp(skb);

	skb_queue_tail(&hdev->rx_q, skb);
	queue_work(hdev->workqueue, &hdev->rx_work);

	return 0;
}
EXPORT_SYMBOL(hci_recv_frame);

static int hci_reassembly(struct hci_dev *hdev, int type, void *data,
			  int count, __u8 index)
{
	int len = 0;
	int hlen = 0;
	int remain = count;
	struct sk_buff *skb;
	struct bt_skb_cb *scb;

	if ((type < HCI_ACLDATA_PKT || type > HCI_EVENT_PKT) ||
	    index >= NUM_REASSEMBLY)
		return -EILSEQ;

	skb = hdev->reassembly[index];

	if (!skb) {
		switch (type) {
		case HCI_ACLDATA_PKT:
			len = HCI_MAX_FRAME_SIZE;
			hlen = HCI_ACL_HDR_SIZE;
			break;
		case HCI_EVENT_PKT:
			len = HCI_MAX_EVENT_SIZE;
			hlen = HCI_EVENT_HDR_SIZE;
			break;
		case HCI_SCODATA_PKT:
			len = HCI_MAX_SCO_SIZE;
			hlen = HCI_SCO_HDR_SIZE;
			break;
		}

		skb = bt_skb_alloc(len, GFP_ATOMIC);
		if (!skb)
			return -ENOMEM;

		scb = (void *) skb->cb;
		scb->expect = hlen;
		scb->pkt_type = type;

		hdev->reassembly[index] = skb;
	}

	while (count) {
		scb = (void *) skb->cb;
		len = min_t(uint, scb->expect, count);

		memcpy(skb_put(skb, len), data, len);

		count -= len;
		data += len;
		scb->expect -= len;
		remain = count;

		switch (type) {
		case HCI_EVENT_PKT:
			if (skb->len == HCI_EVENT_HDR_SIZE) {
				struct hci_event_hdr *h = hci_event_hdr(skb);
				scb->expect = h->plen;

				if (skb_tailroom(skb) < scb->expect) {
					kfree_skb(skb);
					hdev->reassembly[index] = NULL;
					return -ENOMEM;
				}
			}
			break;

		case HCI_ACLDATA_PKT:
			if (skb->len  == HCI_ACL_HDR_SIZE) {
				struct hci_acl_hdr *h = hci_acl_hdr(skb);
				scb->expect = __le16_to_cpu(h->dlen);

				if (skb_tailroom(skb) < scb->expect) {
					kfree_skb(skb);
					hdev->reassembly[index] = NULL;
					return -ENOMEM;
				}
			}
			break;

		case HCI_SCODATA_PKT:
			if (skb->len == HCI_SCO_HDR_SIZE) {
				struct hci_sco_hdr *h = hci_sco_hdr(skb);
				scb->expect = h->dlen;

				if (skb_tailroom(skb) < scb->expect) {
					kfree_skb(skb);
					hdev->reassembly[index] = NULL;
					return -ENOMEM;
				}
			}
			break;
		}

		if (scb->expect == 0) {
			/* Complete frame */

			bt_cb(skb)->pkt_type = type;
			hci_recv_frame(hdev, skb);

			hdev->reassembly[index] = NULL;
			return remain;
		}
	}

	return remain;
}

int hci_recv_fragment(struct hci_dev *hdev, int type, void *data, int count)
{
	int rem = 0;

	if (type < HCI_ACLDATA_PKT || type > HCI_EVENT_PKT)
		return -EILSEQ;

	while (count) {
		rem = hci_reassembly(hdev, type, data, count, type - 1);
		if (rem < 0)
			return rem;

		data += (count - rem);
		count = rem;
	}

	return rem;
}
EXPORT_SYMBOL(hci_recv_fragment);

#define STREAM_REASSEMBLY 0

int hci_recv_stream_fragment(struct hci_dev *hdev, void *data, int count)
{
	int type;
	int rem = 0;

	while (count) {
		struct sk_buff *skb = hdev->reassembly[STREAM_REASSEMBLY];

		if (!skb) {
			struct { char type; } *pkt;

			/* Start of the frame */
			pkt = data;
			type = pkt->type;

			data++;
			count--;
		} else
			type = bt_cb(skb)->pkt_type;

		rem = hci_reassembly(hdev, type, data, count,
				     STREAM_REASSEMBLY);
		if (rem < 0)
			return rem;

		data += (count - rem);
		count = rem;
	}

	return rem;
}
EXPORT_SYMBOL(hci_recv_stream_fragment);

/* ---- Interface to upper protocols ---- */

int hci_register_cb(struct hci_cb *cb)
{
	BT_DBG("%p name %s", cb, cb->name);

	write_lock(&hci_cb_list_lock);
	list_add(&cb->list, &hci_cb_list);
	write_unlock(&hci_cb_list_lock);

	return 0;
}
EXPORT_SYMBOL(hci_register_cb);

int hci_unregister_cb(struct hci_cb *cb)
{
	BT_DBG("%p name %s", cb, cb->name);

	write_lock(&hci_cb_list_lock);
	list_del(&cb->list);
	write_unlock(&hci_cb_list_lock);

	return 0;
}
EXPORT_SYMBOL(hci_unregister_cb);

static void hci_send_frame(struct hci_dev *hdev, struct sk_buff *skb)
{
	BT_DBG("%s type %d len %d", hdev->name, bt_cb(skb)->pkt_type, skb->len);

	/* Time stamp */
	__net_timestamp(skb);

	/* Send copy to monitor */
	hci_send_to_monitor(hdev, skb);

	if (atomic_read(&hdev->promisc)) {
		/* Send copy to the sockets */
		hci_send_to_sock(hdev, skb);
	}

	/* Get rid of skb owner, prior to sending to the driver. */
	skb_orphan(skb);

	if (hdev->send(hdev, skb) < 0)
		BT_ERR("%s sending frame failed", hdev->name);
}

void hci_req_init(struct hci_request *req, struct hci_dev *hdev)
{
	skb_queue_head_init(&req->cmd_q);
	req->hdev = hdev;
	req->err = 0;
}

int hci_req_run(struct hci_request *req, hci_req_complete_t complete)
{
	struct hci_dev *hdev = req->hdev;
	struct sk_buff *skb;
	unsigned long flags;

	BT_DBG("length %u", skb_queue_len(&req->cmd_q));

	/* If an error occured during request building, remove all HCI
	 * commands queued on the HCI request queue.
	 */
	if (req->err) {
		skb_queue_purge(&req->cmd_q);
		return req->err;
	}

	/* Do not allow empty requests */
	if (skb_queue_empty(&req->cmd_q))
		return -ENODATA;

	skb = skb_peek_tail(&req->cmd_q);
	bt_cb(skb)->req.complete = complete;

	spin_lock_irqsave(&hdev->cmd_q.lock, flags);
	skb_queue_splice_tail(&req->cmd_q, &hdev->cmd_q);
	spin_unlock_irqrestore(&hdev->cmd_q.lock, flags);

	queue_work(hdev->workqueue, &hdev->cmd_work);

	return 0;
}

static struct sk_buff *hci_prepare_cmd(struct hci_dev *hdev, u16 opcode,
				       u32 plen, const void *param)
{
	int len = HCI_COMMAND_HDR_SIZE + plen;
	struct hci_command_hdr *hdr;
	struct sk_buff *skb;

	skb = bt_skb_alloc(len, GFP_ATOMIC);
	if (!skb)
		return NULL;

	hdr = (struct hci_command_hdr *) skb_put(skb, HCI_COMMAND_HDR_SIZE);
	hdr->opcode = cpu_to_le16(opcode);
	hdr->plen   = plen;

	if (plen)
		memcpy(skb_put(skb, plen), param, plen);

	BT_DBG("skb len %d", skb->len);

	bt_cb(skb)->pkt_type = HCI_COMMAND_PKT;

	return skb;
}

/* Send HCI command */
int hci_send_cmd(struct hci_dev *hdev, __u16 opcode, __u32 plen,
		 const void *param)
{
	struct sk_buff *skb;

	BT_DBG("%s opcode 0x%4.4x plen %d", hdev->name, opcode, plen);

	skb = hci_prepare_cmd(hdev, opcode, plen, param);
	if (!skb) {
		BT_ERR("%s no memory for command", hdev->name);
		return -ENOMEM;
	}

	/* Stand-alone HCI commands must be flaged as
	 * single-command requests.
	 */
	bt_cb(skb)->req.start = true;

	skb_queue_tail(&hdev->cmd_q, skb);
	queue_work(hdev->workqueue, &hdev->cmd_work);

	return 0;
}

/* Queue a command to an asynchronous HCI request */
void hci_req_add_ev(struct hci_request *req, u16 opcode, u32 plen,
		    const void *param, u8 event)
{
	struct hci_dev *hdev = req->hdev;
	struct sk_buff *skb;

	BT_DBG("%s opcode 0x%4.4x plen %d", hdev->name, opcode, plen);

	/* If an error occured during request building, there is no point in
	 * queueing the HCI command. We can simply return.
	 */
	if (req->err)
		return;

	skb = hci_prepare_cmd(hdev, opcode, plen, param);
	if (!skb) {
		BT_ERR("%s no memory for command (opcode 0x%4.4x)",
		       hdev->name, opcode);
		req->err = -ENOMEM;
		return;
	}

	if (skb_queue_empty(&req->cmd_q))
		bt_cb(skb)->req.start = true;

	bt_cb(skb)->req.event = event;

	skb_queue_tail(&req->cmd_q, skb);
}

void hci_req_add(struct hci_request *req, u16 opcode, u32 plen,
		 const void *param)
{
	hci_req_add_ev(req, opcode, plen, param, 0);
}

/* Get data from the previously sent command */
void *hci_sent_cmd_data(struct hci_dev *hdev, __u16 opcode)
{
	struct hci_command_hdr *hdr;

	if (!hdev->sent_cmd)
		return NULL;

	hdr = (void *) hdev->sent_cmd->data;

	if (hdr->opcode != cpu_to_le16(opcode))
		return NULL;

	BT_DBG("%s opcode 0x%4.4x", hdev->name, opcode);

	return hdev->sent_cmd->data + HCI_COMMAND_HDR_SIZE;
}

/* Send ACL data */
static void hci_add_acl_hdr(struct sk_buff *skb, __u16 handle, __u16 flags)
{
	struct hci_acl_hdr *hdr;
	int len = skb->len;

	skb_push(skb, HCI_ACL_HDR_SIZE);
	skb_reset_transport_header(skb);
	hdr = (struct hci_acl_hdr *)skb_transport_header(skb);
	hdr->handle = cpu_to_le16(hci_handle_pack(handle, flags));
	hdr->dlen   = cpu_to_le16(len);
}

static void hci_queue_acl(struct hci_chan *chan, struct sk_buff_head *queue,
			  struct sk_buff *skb, __u16 flags)
{
	struct hci_conn *conn = chan->conn;
	struct hci_dev *hdev = conn->hdev;
	struct sk_buff *list;

	skb->len = skb_headlen(skb);
	skb->data_len = 0;

	bt_cb(skb)->pkt_type = HCI_ACLDATA_PKT;

	switch (hdev->dev_type) {
	case HCI_BREDR:
		hci_add_acl_hdr(skb, conn->handle, flags);
		break;
	case HCI_AMP:
		hci_add_acl_hdr(skb, chan->handle, flags);
		break;
	default:
		BT_ERR("%s unknown dev_type %d", hdev->name, hdev->dev_type);
		return;
	}

	list = skb_shinfo(skb)->frag_list;
	if (!list) {
		/* Non fragmented */
		BT_DBG("%s nonfrag skb %p len %d", hdev->name, skb, skb->len);

		skb_queue_tail(queue, skb);
	} else {
		/* Fragmented */
		BT_DBG("%s frag %p len %d", hdev->name, skb, skb->len);

		skb_shinfo(skb)->frag_list = NULL;

		/* Queue all fragments atomically */
		spin_lock(&queue->lock);

		__skb_queue_tail(queue, skb);

		flags &= ~ACL_START;
		flags |= ACL_CONT;
		do {
			skb = list; list = list->next;

			bt_cb(skb)->pkt_type = HCI_ACLDATA_PKT;
			hci_add_acl_hdr(skb, conn->handle, flags);

			BT_DBG("%s frag %p len %d", hdev->name, skb, skb->len);

			__skb_queue_tail(queue, skb);
		} while (list);

		spin_unlock(&queue->lock);
	}
}

void hci_send_acl(struct hci_chan *chan, struct sk_buff *skb, __u16 flags)
{
	struct hci_dev *hdev = chan->conn->hdev;

	BT_DBG("%s chan %p flags 0x%4.4x", hdev->name, chan, flags);

	hci_queue_acl(chan, &chan->data_q, skb, flags);

	queue_work(hdev->workqueue, &hdev->tx_work);
}

/* Send SCO data */
void hci_send_sco(struct hci_conn *conn, struct sk_buff *skb)
{
	struct hci_dev *hdev = conn->hdev;
	struct hci_sco_hdr hdr;

	BT_DBG("%s len %d", hdev->name, skb->len);

	hdr.handle = cpu_to_le16(conn->handle);
	hdr.dlen   = skb->len;

	skb_push(skb, HCI_SCO_HDR_SIZE);
	skb_reset_transport_header(skb);
	memcpy(skb_transport_header(skb), &hdr, HCI_SCO_HDR_SIZE);

	bt_cb(skb)->pkt_type = HCI_SCODATA_PKT;

	skb_queue_tail(&conn->data_q, skb);
	queue_work(hdev->workqueue, &hdev->tx_work);
}

/* ---- HCI TX task (outgoing data) ---- */

/* HCI Connection scheduler */
static struct hci_conn *hci_low_sent(struct hci_dev *hdev, __u8 type,
				     int *quote)
{
	struct hci_conn_hash *h = &hdev->conn_hash;
	struct hci_conn *conn = NULL, *c;
	unsigned int num = 0, min = ~0;

	/* We don't have to lock device here. Connections are always
	 * added and removed with TX task disabled. */

	rcu_read_lock();

	list_for_each_entry_rcu(c, &h->list, list) {
		if (c->type != type || skb_queue_empty(&c->data_q))
			continue;

		if (c->state != BT_CONNECTED && c->state != BT_CONFIG)
			continue;

		num++;

		if (c->sent < min) {
			min  = c->sent;
			conn = c;
		}

		if (hci_conn_num(hdev, type) == num)
			break;
	}

	rcu_read_unlock();

	if (conn) {
		int cnt, q;

		switch (conn->type) {
		case ACL_LINK:
			cnt = hdev->acl_cnt;
			break;
		case SCO_LINK:
		case ESCO_LINK:
			cnt = hdev->sco_cnt;
			break;
		case LE_LINK:
			cnt = hdev->le_mtu ? hdev->le_cnt : hdev->acl_cnt;
			break;
		default:
			cnt = 0;
			BT_ERR("Unknown link type");
		}

		q = cnt / num;
		*quote = q ? q : 1;
	} else
		*quote = 0;

	BT_DBG("conn %p quote %d", conn, *quote);
	return conn;
}

static void hci_link_tx_to(struct hci_dev *hdev, __u8 type)
{
	struct hci_conn_hash *h = &hdev->conn_hash;
	struct hci_conn *c;

	BT_ERR("%s link tx timeout", hdev->name);

	rcu_read_lock();

	/* Kill stalled connections */
	list_for_each_entry_rcu(c, &h->list, list) {
		if (c->type == type && c->sent) {
			BT_ERR("%s killing stalled connection %pMR",
			       hdev->name, &c->dst);
			hci_disconnect(c, HCI_ERROR_REMOTE_USER_TERM);
		}
	}

	rcu_read_unlock();
}

static struct hci_chan *hci_chan_sent(struct hci_dev *hdev, __u8 type,
				      int *quote)
{
	struct hci_conn_hash *h = &hdev->conn_hash;
	struct hci_chan *chan = NULL;
	unsigned int num = 0, min = ~0, cur_prio = 0;
	struct hci_conn *conn;
	int cnt, q, conn_num = 0;

	BT_DBG("%s", hdev->name);

	rcu_read_lock();

	list_for_each_entry_rcu(conn, &h->list, list) {
		struct hci_chan *tmp;

		if (conn->type != type)
			continue;

		if (conn->state != BT_CONNECTED && conn->state != BT_CONFIG)
			continue;

		conn_num++;

		list_for_each_entry_rcu(tmp, &conn->chan_list, list) {
			struct sk_buff *skb;

			if (skb_queue_empty(&tmp->data_q))
				continue;

			skb = skb_peek(&tmp->data_q);
			if (skb->priority < cur_prio)
				continue;

			if (skb->priority > cur_prio) {
				num = 0;
				min = ~0;
				cur_prio = skb->priority;
			}

			num++;

			if (conn->sent < min) {
				min  = conn->sent;
				chan = tmp;
			}
		}

		if (hci_conn_num(hdev, type) == conn_num)
			break;
	}

	rcu_read_unlock();

	if (!chan)
		return NULL;

	switch (chan->conn->type) {
	case ACL_LINK:
		cnt = hdev->acl_cnt;
		break;
	case AMP_LINK:
		cnt = hdev->block_cnt;
		break;
	case SCO_LINK:
	case ESCO_LINK:
		cnt = hdev->sco_cnt;
		break;
	case LE_LINK:
		cnt = hdev->le_mtu ? hdev->le_cnt : hdev->acl_cnt;
		break;
	default:
		cnt = 0;
		BT_ERR("Unknown link type");
	}

	q = cnt / num;
	*quote = q ? q : 1;
	BT_DBG("chan %p quote %d", chan, *quote);
	return chan;
}

static void hci_prio_recalculate(struct hci_dev *hdev, __u8 type)
{
	struct hci_conn_hash *h = &hdev->conn_hash;
	struct hci_conn *conn;
	int num = 0;

	BT_DBG("%s", hdev->name);

	rcu_read_lock();

	list_for_each_entry_rcu(conn, &h->list, list) {
		struct hci_chan *chan;

		if (conn->type != type)
			continue;

		if (conn->state != BT_CONNECTED && conn->state != BT_CONFIG)
			continue;

		num++;

		list_for_each_entry_rcu(chan, &conn->chan_list, list) {
			struct sk_buff *skb;

			if (chan->sent) {
				chan->sent = 0;
				continue;
			}

			if (skb_queue_empty(&chan->data_q))
				continue;

			skb = skb_peek(&chan->data_q);
			if (skb->priority >= HCI_PRIO_MAX - 1)
				continue;

			skb->priority = HCI_PRIO_MAX - 1;

			BT_DBG("chan %p skb %p promoted to %d", chan, skb,
			       skb->priority);
		}

		if (hci_conn_num(hdev, type) == num)
			break;
	}

	rcu_read_unlock();

}

static inline int __get_blocks(struct hci_dev *hdev, struct sk_buff *skb)
{
	/* Calculate count of blocks used by this packet */
	return DIV_ROUND_UP(skb->len - HCI_ACL_HDR_SIZE, hdev->block_len);
}

static void __check_timeout(struct hci_dev *hdev, unsigned int cnt)
{
	if (!test_bit(HCI_RAW, &hdev->flags)) {
		/* ACL tx timeout must be longer than maximum
		 * link supervision timeout (40.9 seconds) */
		if (!cnt && time_after(jiffies, hdev->acl_last_tx +
				       HCI_ACL_TX_TIMEOUT))
			hci_link_tx_to(hdev, ACL_LINK);
	}
}

static void hci_sched_acl_pkt(struct hci_dev *hdev)
{
	unsigned int cnt = hdev->acl_cnt;
	struct hci_chan *chan;
	struct sk_buff *skb;
	int quote;

	__check_timeout(hdev, cnt);

	while (hdev->acl_cnt &&
	       (chan = hci_chan_sent(hdev, ACL_LINK, &quote))) {
		u32 priority = (skb_peek(&chan->data_q))->priority;
		while (quote-- && (skb = skb_peek(&chan->data_q))) {
			BT_DBG("chan %p skb %p len %d priority %u", chan, skb,
			       skb->len, skb->priority);

			/* Stop if priority has changed */
			if (skb->priority < priority)
				break;

			skb = skb_dequeue(&chan->data_q);

			hci_conn_enter_active_mode(chan->conn,
						   bt_cb(skb)->force_active);

			hci_send_frame(hdev, skb);
			hdev->acl_last_tx = jiffies;

			hdev->acl_cnt--;
			chan->sent++;
			chan->conn->sent++;
		}
	}

	if (cnt != hdev->acl_cnt)
		hci_prio_recalculate(hdev, ACL_LINK);
}

static void hci_sched_acl_blk(struct hci_dev *hdev)
{
	unsigned int cnt = hdev->block_cnt;
	struct hci_chan *chan;
	struct sk_buff *skb;
	int quote;
	u8 type;

	__check_timeout(hdev, cnt);

	BT_DBG("%s", hdev->name);

	if (hdev->dev_type == HCI_AMP)
		type = AMP_LINK;
	else
		type = ACL_LINK;

	while (hdev->block_cnt > 0 &&
	       (chan = hci_chan_sent(hdev, type, &quote))) {
		u32 priority = (skb_peek(&chan->data_q))->priority;
		while (quote > 0 && (skb = skb_peek(&chan->data_q))) {
			int blocks;

			BT_DBG("chan %p skb %p len %d priority %u", chan, skb,
			       skb->len, skb->priority);

			/* Stop if priority has changed */
			if (skb->priority < priority)
				break;

			skb = skb_dequeue(&chan->data_q);

			blocks = __get_blocks(hdev, skb);
			if (blocks > hdev->block_cnt)
				return;

			hci_conn_enter_active_mode(chan->conn,
						   bt_cb(skb)->force_active);

			hci_send_frame(hdev, skb);
			hdev->acl_last_tx = jiffies;

			hdev->block_cnt -= blocks;
			quote -= blocks;

			chan->sent += blocks;
			chan->conn->sent += blocks;
		}
	}

	if (cnt != hdev->block_cnt)
		hci_prio_recalculate(hdev, type);
}

static void hci_sched_acl(struct hci_dev *hdev)
{
	BT_DBG("%s", hdev->name);

	/* No ACL link over BR/EDR controller */
	if (!hci_conn_num(hdev, ACL_LINK) && hdev->dev_type == HCI_BREDR)
		return;

	/* No AMP link over AMP controller */
	if (!hci_conn_num(hdev, AMP_LINK) && hdev->dev_type == HCI_AMP)
		return;

	switch (hdev->flow_ctl_mode) {
	case HCI_FLOW_CTL_MODE_PACKET_BASED:
		hci_sched_acl_pkt(hdev);
		break;

	case HCI_FLOW_CTL_MODE_BLOCK_BASED:
		hci_sched_acl_blk(hdev);
		break;
	}
}

/* Schedule SCO */
static void hci_sched_sco(struct hci_dev *hdev)
{
	struct hci_conn *conn;
	struct sk_buff *skb;
	int quote;

	BT_DBG("%s", hdev->name);

	if (!hci_conn_num(hdev, SCO_LINK))
		return;

	while (hdev->sco_cnt && (conn = hci_low_sent(hdev, SCO_LINK, &quote))) {
		while (quote-- && (skb = skb_dequeue(&conn->data_q))) {
			BT_DBG("skb %p len %d", skb, skb->len);
			hci_send_frame(hdev, skb);

			conn->sent++;
			if (conn->sent == ~0)
				conn->sent = 0;
		}
	}
}

static void hci_sched_esco(struct hci_dev *hdev)
{
	struct hci_conn *conn;
	struct sk_buff *skb;
	int quote;

	BT_DBG("%s", hdev->name);

	if (!hci_conn_num(hdev, ESCO_LINK))
		return;

	while (hdev->sco_cnt && (conn = hci_low_sent(hdev, ESCO_LINK,
						     &quote))) {
		while (quote-- && (skb = skb_dequeue(&conn->data_q))) {
			BT_DBG("skb %p len %d", skb, skb->len);
			hci_send_frame(hdev, skb);

			conn->sent++;
			if (conn->sent == ~0)
				conn->sent = 0;
		}
	}
}

static void hci_sched_le(struct hci_dev *hdev)
{
	struct hci_chan *chan;
	struct sk_buff *skb;
	int quote, cnt, tmp;

	BT_DBG("%s", hdev->name);

	if (!hci_conn_num(hdev, LE_LINK))
		return;

	if (!test_bit(HCI_RAW, &hdev->flags)) {
		/* LE tx timeout must be longer than maximum
		 * link supervision timeout (40.9 seconds) */
		if (!hdev->le_cnt && hdev->le_pkts &&
		    time_after(jiffies, hdev->le_last_tx + HZ * 45))
			hci_link_tx_to(hdev, LE_LINK);
	}

	cnt = hdev->le_pkts ? hdev->le_cnt : hdev->acl_cnt;
	tmp = cnt;
	while (cnt && (chan = hci_chan_sent(hdev, LE_LINK, &quote))) {
		u32 priority = (skb_peek(&chan->data_q))->priority;
		while (quote-- && (skb = skb_peek(&chan->data_q))) {
			BT_DBG("chan %p skb %p len %d priority %u", chan, skb,
			       skb->len, skb->priority);

			/* Stop if priority has changed */
			if (skb->priority < priority)
				break;

			skb = skb_dequeue(&chan->data_q);

			hci_send_frame(hdev, skb);
			hdev->le_last_tx = jiffies;

			cnt--;
			chan->sent++;
			chan->conn->sent++;
		}
	}

	if (hdev->le_pkts)
		hdev->le_cnt = cnt;
	else
		hdev->acl_cnt = cnt;

	if (cnt != tmp)
		hci_prio_recalculate(hdev, LE_LINK);
}

static void hci_tx_work(struct work_struct *work)
{
	struct hci_dev *hdev = container_of(work, struct hci_dev, tx_work);
	struct sk_buff *skb;

	BT_DBG("%s acl %d sco %d le %d", hdev->name, hdev->acl_cnt,
	       hdev->sco_cnt, hdev->le_cnt);

	if (!test_bit(HCI_USER_CHANNEL, &hdev->dev_flags)) {
		/* Schedule queues and send stuff to HCI driver */
		hci_sched_acl(hdev);
		hci_sched_sco(hdev);
		hci_sched_esco(hdev);
		hci_sched_le(hdev);
	}

	/* Send next queued raw (unknown type) packet */
	while ((skb = skb_dequeue(&hdev->raw_q)))
		hci_send_frame(hdev, skb);
}

/* ----- HCI RX task (incoming data processing) ----- */

/* ACL data packet */
static void hci_acldata_packet(struct hci_dev *hdev, struct sk_buff *skb)
{
	struct hci_acl_hdr *hdr = (void *) skb->data;
	struct hci_conn *conn;
	__u16 handle, flags;

	skb_pull(skb, HCI_ACL_HDR_SIZE);

	handle = __le16_to_cpu(hdr->handle);
	flags  = hci_flags(handle);
	handle = hci_handle(handle);

	BT_DBG("%s len %d handle 0x%4.4x flags 0x%4.4x", hdev->name, skb->len,
	       handle, flags);

	hdev->stat.acl_rx++;

	hci_dev_lock(hdev);
	conn = hci_conn_hash_lookup_handle(hdev, handle);
	hci_dev_unlock(hdev);

	if (conn) {
		hci_conn_enter_active_mode(conn, BT_POWER_FORCE_ACTIVE_OFF);

		/* Send to upper protocol */
		l2cap_recv_acldata(conn, skb, flags);
		return;
	} else {
		BT_ERR("%s ACL packet for unknown connection handle %d",
		       hdev->name, handle);
	}

	kfree_skb(skb);
}

/* SCO data packet */
static void hci_scodata_packet(struct hci_dev *hdev, struct sk_buff *skb)
{
	struct hci_sco_hdr *hdr = (void *) skb->data;
	struct hci_conn *conn;
	__u16 handle;

	skb_pull(skb, HCI_SCO_HDR_SIZE);

	handle = __le16_to_cpu(hdr->handle);

	BT_DBG("%s len %d handle 0x%4.4x", hdev->name, skb->len, handle);

	hdev->stat.sco_rx++;

	hci_dev_lock(hdev);
	conn = hci_conn_hash_lookup_handle(hdev, handle);
	hci_dev_unlock(hdev);

	if (conn) {
		/* Send to upper protocol */
		sco_recv_scodata(conn, skb);
		return;
	} else {
		BT_ERR("%s SCO packet for unknown connection handle %d",
		       hdev->name, handle);
	}

	kfree_skb(skb);
}

static bool hci_req_is_complete(struct hci_dev *hdev)
{
	struct sk_buff *skb;

	skb = skb_peek(&hdev->cmd_q);
	if (!skb)
		return true;

	return bt_cb(skb)->req.start;
}

static void hci_resend_last(struct hci_dev *hdev)
{
	struct hci_command_hdr *sent;
	struct sk_buff *skb;
	u16 opcode;

	if (!hdev->sent_cmd)
		return;

	sent = (void *) hdev->sent_cmd->data;
	opcode = __le16_to_cpu(sent->opcode);
	if (opcode == HCI_OP_RESET)
		return;

	skb = skb_clone(hdev->sent_cmd, GFP_KERNEL);
	if (!skb)
		return;

	skb_queue_head(&hdev->cmd_q, skb);
	queue_work(hdev->workqueue, &hdev->cmd_work);
}

void hci_req_cmd_complete(struct hci_dev *hdev, u16 opcode, u8 status)
{
	hci_req_complete_t req_complete = NULL;
	struct sk_buff *skb;
	unsigned long flags;

	BT_DBG("opcode 0x%04x status 0x%02x", opcode, status);

	/* If the completed command doesn't match the last one that was
	 * sent we need to do special handling of it.
	 */
	if (!hci_sent_cmd_data(hdev, opcode)) {
		/* Some CSR based controllers generate a spontaneous
		 * reset complete event during init and any pending
		 * command will never be completed. In such a case we
		 * need to resend whatever was the last sent
		 * command.
		 */
		if (test_bit(HCI_INIT, &hdev->flags) && opcode == HCI_OP_RESET)
			hci_resend_last(hdev);

		return;
	}

	/* If the command succeeded and there's still more commands in
	 * this request the request is not yet complete.
	 */
	if (!status && !hci_req_is_complete(hdev))
		return;

	/* If this was the last command in a request the complete
	 * callback would be found in hdev->sent_cmd instead of the
	 * command queue (hdev->cmd_q).
	 */
	if (hdev->sent_cmd) {
		req_complete = bt_cb(hdev->sent_cmd)->req.complete;

		if (req_complete) {
			/* We must set the complete callback to NULL to
			 * avoid calling the callback more than once if
			 * this function gets called again.
			 */
			bt_cb(hdev->sent_cmd)->req.complete = NULL;

			goto call_complete;
		}
	}

	/* Remove all pending commands belonging to this request */
	spin_lock_irqsave(&hdev->cmd_q.lock, flags);
	while ((skb = __skb_dequeue(&hdev->cmd_q))) {
		if (bt_cb(skb)->req.start) {
			__skb_queue_head(&hdev->cmd_q, skb);
			break;
		}

		req_complete = bt_cb(skb)->req.complete;
		kfree_skb(skb);
	}
	spin_unlock_irqrestore(&hdev->cmd_q.lock, flags);

call_complete:
	if (req_complete)
		req_complete(hdev, status);
}

static void hci_rx_work(struct work_struct *work)
{
	struct hci_dev *hdev = container_of(work, struct hci_dev, rx_work);
	struct sk_buff *skb;

	BT_DBG("%s", hdev->name);

	while ((skb = skb_dequeue(&hdev->rx_q))) {
		/* Send copy to monitor */
		hci_send_to_monitor(hdev, skb);

		if (atomic_read(&hdev->promisc)) {
			/* Send copy to the sockets */
			hci_send_to_sock(hdev, skb);
		}

		if (test_bit(HCI_RAW, &hdev->flags) ||
		    test_bit(HCI_USER_CHANNEL, &hdev->dev_flags)) {
			kfree_skb(skb);
			continue;
		}

		if (test_bit(HCI_INIT, &hdev->flags)) {
			/* Don't process data packets in this states. */
			switch (bt_cb(skb)->pkt_type) {
			case HCI_ACLDATA_PKT:
			case HCI_SCODATA_PKT:
				kfree_skb(skb);
				continue;
			}
		}

		/* Process frame */
		switch (bt_cb(skb)->pkt_type) {
		case HCI_EVENT_PKT:
			BT_DBG("%s Event packet", hdev->name);
			hci_event_packet(hdev, skb);
			break;

		case HCI_ACLDATA_PKT:
			BT_DBG("%s ACL data packet", hdev->name);
			hci_acldata_packet(hdev, skb);
			break;

		case HCI_SCODATA_PKT:
			BT_DBG("%s SCO data packet", hdev->name);
			hci_scodata_packet(hdev, skb);
			break;

		default:
			kfree_skb(skb);
			break;
		}
	}
}

static void hci_cmd_work(struct work_struct *work)
{
	struct hci_dev *hdev = container_of(work, struct hci_dev, cmd_work);
	struct sk_buff *skb;

	BT_DBG("%s cmd_cnt %d cmd queued %d", hdev->name,
	       atomic_read(&hdev->cmd_cnt), skb_queue_len(&hdev->cmd_q));

	/* Send queued commands */
	if (atomic_read(&hdev->cmd_cnt)) {
		skb = skb_dequeue(&hdev->cmd_q);
		if (!skb)
			return;

		kfree_skb(hdev->sent_cmd);

		hdev->sent_cmd = skb_clone(skb, GFP_KERNEL);
		if (hdev->sent_cmd) {
			atomic_dec(&hdev->cmd_cnt);
			hci_send_frame(hdev, skb);
			if (test_bit(HCI_RESET, &hdev->flags))
				del_timer(&hdev->cmd_timer);
			else
				mod_timer(&hdev->cmd_timer,
					  jiffies + HCI_CMD_TIMEOUT);
		} else {
			skb_queue_head(&hdev->cmd_q, skb);
			queue_work(hdev->workqueue, &hdev->cmd_work);
		}
	}
}<|MERGE_RESOLUTION|>--- conflicted
+++ resolved
@@ -1857,18 +1857,8 @@
 
 	hci_req_lock(hdev);
 
-<<<<<<< HEAD
-	if (test_bit(HCI_UNREGISTER, &hdev->flags)) {
-		ret = -ENODEV;
-		goto done;
-	}
-
-	if (hdev->rfkill && rfkill_blocked(hdev->rfkill)) {
-		ret = -ERFKILL;
-=======
 	if (test_bit(HCI_UNREGISTER, &hdev->dev_flags)) {
 		ret = -ENODEV;
->>>>>>> c3ade0e0
 		goto done;
 	}
 
@@ -3082,17 +3072,11 @@
 
 	BT_DBG("%p name %s bus %d", hdev, hdev->name, hdev->bus);
 
-<<<<<<< HEAD
-	set_bit(HCI_UNREGISTER, &hdev->flags);
-
-	write_lock_bh(&hci_dev_list_lock);
-=======
 	set_bit(HCI_UNREGISTER, &hdev->dev_flags);
 
 	id = hdev->id;
 
 	write_lock(&hci_dev_list_lock);
->>>>>>> c3ade0e0
 	list_del(&hdev->list);
 	write_unlock(&hci_dev_list_lock);
 
