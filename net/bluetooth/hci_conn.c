/*
   BlueZ - Bluetooth protocol stack for Linux
   Copyright (c) 2000-2001, 2010, Code Aurora Forum. All rights reserved.

   Written 2000,2001 by Maxim Krasnyansky <maxk@qualcomm.com>

   This program is free software; you can redistribute it and/or modify
   it under the terms of the GNU General Public License version 2 as
   published by the Free Software Foundation;

   THE SOFTWARE IS PROVIDED "AS IS", WITHOUT WARRANTY OF ANY KIND, EXPRESS
   OR IMPLIED, INCLUDING BUT NOT LIMITED TO THE WARRANTIES OF MERCHANTABILITY,
   FITNESS FOR A PARTICULAR PURPOSE AND NONINFRINGEMENT OF THIRD PARTY RIGHTS.
   IN NO EVENT SHALL THE COPYRIGHT HOLDER(S) AND AUTHOR(S) BE LIABLE FOR ANY
   CLAIM, OR ANY SPECIAL INDIRECT OR CONSEQUENTIAL DAMAGES, OR ANY DAMAGES
   WHATSOEVER RESULTING FROM LOSS OF USE, DATA OR PROFITS, WHETHER IN AN
   ACTION OF CONTRACT, NEGLIGENCE OR OTHER TORTIOUS ACTION, ARISING OUT OF
   OR IN CONNECTION WITH THE USE OR PERFORMANCE OF THIS SOFTWARE.

   ALL LIABILITY, INCLUDING LIABILITY FOR INFRINGEMENT OF ANY PATENTS,
   COPYRIGHTS, TRADEMARKS OR OTHER RIGHTS, RELATING TO USE OF THIS
   SOFTWARE IS DISCLAIMED.
*/

/* Bluetooth HCI connection handling. */

#include <linux/export.h>

#include <net/bluetooth/bluetooth.h>
#include <net/bluetooth/hci_core.h>
#include <net/bluetooth/smp.h>

#include "smp.h"
#include "a2mp.h"

struct sco_param {
	u16 pkt_type;
	u16 max_latency;
};

static const struct sco_param sco_param_cvsd[] = {
	{ EDR_ESCO_MASK & ~ESCO_2EV3, 0x000a }, /* S3 */
	{ EDR_ESCO_MASK & ~ESCO_2EV3, 0x0007 }, /* S2 */
	{ EDR_ESCO_MASK | ESCO_EV3,   0x0007 }, /* S1 */
	{ EDR_ESCO_MASK | ESCO_HV3,   0xffff }, /* D1 */
	{ EDR_ESCO_MASK | ESCO_HV1,   0xffff }, /* D0 */
};

static const struct sco_param sco_param_wideband[] = {
	{ EDR_ESCO_MASK & ~ESCO_2EV3, 0x000d }, /* T2 */
	{ EDR_ESCO_MASK | ESCO_EV3,   0x0008 }, /* T1 */
};

static void hci_le_create_connection_cancel(struct hci_conn *conn)
{
	hci_send_cmd(conn->hdev, HCI_OP_LE_CREATE_CONN_CANCEL, 0, NULL);
}

static void hci_acl_create_connection(struct hci_conn *conn)
{
	struct hci_dev *hdev = conn->hdev;
	struct inquiry_entry *ie;
	struct hci_cp_create_conn cp;

	BT_DBG("hcon %p", conn);

	conn->state = BT_CONNECT;
	conn->out = true;

	conn->link_mode = HCI_LM_MASTER;

	conn->attempt++;

	conn->link_policy = hdev->link_policy;

	memset(&cp, 0, sizeof(cp));
	bacpy(&cp.bdaddr, &conn->dst);
	cp.pscan_rep_mode = 0x02;

	ie = hci_inquiry_cache_lookup(hdev, &conn->dst);
	if (ie) {
		if (inquiry_entry_age(ie) <= INQUIRY_ENTRY_AGE_MAX) {
			cp.pscan_rep_mode = ie->data.pscan_rep_mode;
			cp.pscan_mode     = ie->data.pscan_mode;
			cp.clock_offset   = ie->data.clock_offset |
					    __constant_cpu_to_le16(0x8000);
		}

		memcpy(conn->dev_class, ie->data.dev_class, 3);
		if (ie->data.ssp_mode > 0)
			set_bit(HCI_CONN_SSP_ENABLED, &conn->flags);
	}

	cp.pkt_type = cpu_to_le16(conn->pkt_type);
	if (lmp_rswitch_capable(hdev) && !(hdev->link_mode & HCI_LM_MASTER))
		cp.role_switch = 0x01;
	else
		cp.role_switch = 0x00;

	hci_send_cmd(hdev, HCI_OP_CREATE_CONN, sizeof(cp), &cp);
}

static void hci_acl_create_connection_cancel(struct hci_conn *conn)
{
	struct hci_cp_create_conn_cancel cp;

	BT_DBG("hcon %p", conn);

	if (conn->hdev->hci_ver < BLUETOOTH_VER_1_2)
		return;

	bacpy(&cp.bdaddr, &conn->dst);
	hci_send_cmd(conn->hdev, HCI_OP_CREATE_CONN_CANCEL, sizeof(cp), &cp);
}

static void hci_reject_sco(struct hci_conn *conn)
{
	struct hci_cp_reject_sync_conn_req cp;

	cp.reason = HCI_ERROR_REMOTE_USER_TERM;
	bacpy(&cp.bdaddr, &conn->dst);

	hci_send_cmd(conn->hdev, HCI_OP_REJECT_SYNC_CONN_REQ, sizeof(cp), &cp);
}

void hci_disconnect(struct hci_conn *conn, __u8 reason)
{
	struct hci_cp_disconnect cp;

	BT_DBG("hcon %p", conn);

	conn->state = BT_DISCONN;

	cp.handle = cpu_to_le16(conn->handle);
	cp.reason = reason;
	hci_send_cmd(conn->hdev, HCI_OP_DISCONNECT, sizeof(cp), &cp);
}

static void hci_amp_disconn(struct hci_conn *conn, __u8 reason)
{
	struct hci_cp_disconn_phy_link cp;

	BT_DBG("hcon %p", conn);

	conn->state = BT_DISCONN;

	cp.phy_handle = HCI_PHY_HANDLE(conn->handle);
	cp.reason = reason;
	hci_send_cmd(conn->hdev, HCI_OP_DISCONN_PHY_LINK,
		     sizeof(cp), &cp);
}

static void hci_add_sco(struct hci_conn *conn, __u16 handle)
{
	struct hci_dev *hdev = conn->hdev;
	struct hci_cp_add_sco cp;

	BT_DBG("hcon %p", conn);

	conn->state = BT_CONNECT;
	conn->out = true;

	conn->attempt++;

	cp.handle   = cpu_to_le16(handle);
	cp.pkt_type = cpu_to_le16(conn->pkt_type);

	hci_send_cmd(hdev, HCI_OP_ADD_SCO, sizeof(cp), &cp);
}

bool hci_setup_sync(struct hci_conn *conn, __u16 handle)
{
	struct hci_dev *hdev = conn->hdev;
	struct hci_cp_setup_sync_conn cp;
	const struct sco_param *param;

	BT_DBG("hcon %p", conn);

	conn->state = BT_CONNECT;
	conn->out = true;

	conn->attempt++;

	cp.handle   = cpu_to_le16(handle);

	cp.tx_bandwidth   = __constant_cpu_to_le32(0x00001f40);
	cp.rx_bandwidth   = __constant_cpu_to_le32(0x00001f40);
	cp.voice_setting  = cpu_to_le16(conn->setting);

	switch (conn->setting & SCO_AIRMODE_MASK) {
	case SCO_AIRMODE_TRANSP:
		if (conn->attempt > ARRAY_SIZE(sco_param_wideband))
			return false;
		cp.retrans_effort = 0x02;
		param = &sco_param_wideband[conn->attempt - 1];
		break;
	case SCO_AIRMODE_CVSD:
		if (conn->attempt > ARRAY_SIZE(sco_param_cvsd))
			return false;
		cp.retrans_effort = 0x01;
		param = &sco_param_cvsd[conn->attempt - 1];
		break;
	default:
		return false;
	}

	cp.pkt_type = __cpu_to_le16(param->pkt_type);
	cp.max_latency = __cpu_to_le16(param->max_latency);

	if (hci_send_cmd(hdev, HCI_OP_SETUP_SYNC_CONN, sizeof(cp), &cp) < 0)
		return false;

	return true;
}

void hci_le_conn_update(struct hci_conn *conn, u16 min, u16 max,
			u16 latency, u16 to_multiplier)
{
	struct hci_cp_le_conn_update cp;
	struct hci_dev *hdev = conn->hdev;

	memset(&cp, 0, sizeof(cp));

	cp.handle		= cpu_to_le16(conn->handle);
	cp.conn_interval_min	= cpu_to_le16(min);
	cp.conn_interval_max	= cpu_to_le16(max);
	cp.conn_latency		= cpu_to_le16(latency);
	cp.supervision_timeout	= cpu_to_le16(to_multiplier);
	cp.min_ce_len		= __constant_cpu_to_le16(0x0001);
	cp.max_ce_len		= __constant_cpu_to_le16(0x0001);

	hci_send_cmd(hdev, HCI_OP_LE_CONN_UPDATE, sizeof(cp), &cp);
}

void hci_le_start_enc(struct hci_conn *conn, __le16 ediv, __u8 rand[8],
		      __u8 ltk[16])
{
	struct hci_dev *hdev = conn->hdev;
	struct hci_cp_le_start_enc cp;

	BT_DBG("hcon %p", conn);

	memset(&cp, 0, sizeof(cp));

	cp.handle = cpu_to_le16(conn->handle);
	memcpy(cp.ltk, ltk, sizeof(cp.ltk));
	cp.ediv = ediv;
	memcpy(cp.rand, rand, sizeof(cp.rand));

	hci_send_cmd(hdev, HCI_OP_LE_START_ENC, sizeof(cp), &cp);
}
<<<<<<< HEAD
EXPORT_SYMBOL(hci_le_start_enc);

void hci_le_ltk_reply(struct hci_conn *conn, u8 ltk[16])
{
	struct hci_dev *hdev = conn->hdev;
	struct hci_cp_le_ltk_reply cp;

	BT_DBG("%p", conn);

	memset(&cp, 0, sizeof(cp));

	cp.handle = cpu_to_le16(conn->handle);
	memcpy(cp.ltk, ltk, sizeof(cp.ltk));

	hci_send_cmd(hdev, HCI_OP_LE_LTK_REPLY, sizeof(cp), &cp);
}
EXPORT_SYMBOL(hci_le_ltk_reply);

void hci_le_ltk_neg_reply(struct hci_conn *conn)
{
	struct hci_dev *hdev = conn->hdev;
	struct hci_cp_le_ltk_neg_reply cp;

	BT_DBG("%p", conn);

	memset(&cp, 0, sizeof(cp));

	cp.handle = cpu_to_le16(conn->handle);

	hci_send_cmd(hdev, HCI_OP_LE_LTK_NEG_REPLY, sizeof(cp), &cp);
}
=======
>>>>>>> c3ade0e0

/* Device _must_ be locked */
void hci_sco_setup(struct hci_conn *conn, __u8 status)
{
	struct hci_conn *sco = conn->link;

	if (!sco)
		return;

	BT_DBG("hcon %p", conn);

	if (!status) {
		if (lmp_esco_capable(conn->hdev))
			hci_setup_sync(sco, conn->handle);
		else
			hci_add_sco(sco, conn->handle);
	} else {
		hci_proto_connect_cfm(sco, status);
		hci_conn_del(sco);
	}
}

static void hci_conn_disconnect(struct hci_conn *conn)
{
	__u8 reason = hci_proto_disconn_ind(conn);

	switch (conn->type) {
	case AMP_LINK:
		hci_amp_disconn(conn, reason);
		break;
	default:
		hci_disconnect(conn, reason);
		break;
	}
}

static void hci_conn_timeout(struct work_struct *work)
{
	struct hci_conn *conn = container_of(work, struct hci_conn,
					     disc_work.work);

	BT_DBG("hcon %p state %s", conn, state_to_string(conn->state));

	if (atomic_read(&conn->refcnt))
		return;

	switch (conn->state) {
	case BT_CONNECT:
	case BT_CONNECT2:
		if (conn->out) {
			if (conn->type == ACL_LINK)
				hci_acl_create_connection_cancel(conn);
			else if (conn->type == LE_LINK)
				hci_le_create_connection_cancel(conn);
		} else if (conn->type == SCO_LINK || conn->type == ESCO_LINK) {
			hci_reject_sco(conn);
		}
		break;
	case BT_CONFIG:
	case BT_CONNECTED:
		hci_conn_disconnect(conn);
		break;
	default:
		conn->state = BT_CLOSED;
		break;
	}
}

/* Enter sniff mode */
static void hci_conn_idle(struct work_struct *work)
{
	struct hci_conn *conn = container_of(work, struct hci_conn,
					     idle_work.work);
	struct hci_dev *hdev = conn->hdev;

	BT_DBG("hcon %p mode %d", conn, conn->mode);

	if (test_bit(HCI_RAW, &hdev->flags))
		return;

	if (!lmp_sniff_capable(hdev) || !lmp_sniff_capable(conn))
		return;

	if (conn->mode != HCI_CM_ACTIVE || !(conn->link_policy & HCI_LP_SNIFF))
		return;

	if (lmp_sniffsubr_capable(hdev) && lmp_sniffsubr_capable(conn)) {
		struct hci_cp_sniff_subrate cp;
		cp.handle             = cpu_to_le16(conn->handle);
		cp.max_latency        = __constant_cpu_to_le16(0);
		cp.min_remote_timeout = __constant_cpu_to_le16(0);
		cp.min_local_timeout  = __constant_cpu_to_le16(0);
		hci_send_cmd(hdev, HCI_OP_SNIFF_SUBRATE, sizeof(cp), &cp);
	}

	if (!test_and_set_bit(HCI_CONN_MODE_CHANGE_PEND, &conn->flags)) {
		struct hci_cp_sniff_mode cp;
		cp.handle       = cpu_to_le16(conn->handle);
		cp.max_interval = cpu_to_le16(hdev->sniff_max_interval);
		cp.min_interval = cpu_to_le16(hdev->sniff_min_interval);
		cp.attempt      = __constant_cpu_to_le16(4);
		cp.timeout      = __constant_cpu_to_le16(1);
		hci_send_cmd(hdev, HCI_OP_SNIFF_MODE, sizeof(cp), &cp);
	}
}

static void hci_conn_auto_accept(struct work_struct *work)
{
	struct hci_conn *conn = container_of(work, struct hci_conn,
					     auto_accept_work.work);

	hci_send_cmd(conn->hdev, HCI_OP_USER_CONFIRM_REPLY, sizeof(conn->dst),
		     &conn->dst);
}

struct hci_conn *hci_conn_add(struct hci_dev *hdev, int type, bdaddr_t *dst)
{
	struct hci_conn *conn;

	BT_DBG("%s dst %pMR", hdev->name, dst);

	conn = kzalloc(sizeof(struct hci_conn), GFP_KERNEL);
	if (!conn)
		return NULL;

	bacpy(&conn->dst, dst);
	bacpy(&conn->src, &hdev->bdaddr);
	conn->hdev  = hdev;
	conn->type  = type;
	conn->mode  = HCI_CM_ACTIVE;
	conn->state = BT_OPEN;
	conn->auth_type = HCI_AT_GENERAL_BONDING;
	conn->io_capability = hdev->io_capability;
	conn->remote_auth = 0xff;
	conn->key_type = 0xff;

	set_bit(HCI_CONN_POWER_SAVE, &conn->flags);
	conn->disc_timeout = HCI_DISCONN_TIMEOUT;

	switch (type) {
	case ACL_LINK:
		conn->pkt_type = hdev->pkt_type & ACL_PTYPE_MASK;
		break;
	case SCO_LINK:
		if (lmp_esco_capable(hdev))
			conn->pkt_type = (hdev->esco_type & SCO_ESCO_MASK) |
					(hdev->esco_type & EDR_ESCO_MASK);
		else
			conn->pkt_type = hdev->pkt_type & SCO_PTYPE_MASK;
		break;
	case ESCO_LINK:
		conn->pkt_type = hdev->esco_type & ~EDR_ESCO_MASK;
		break;
	}

	skb_queue_head_init(&conn->data_q);

	INIT_LIST_HEAD(&conn->chan_list);

	INIT_DELAYED_WORK(&conn->disc_work, hci_conn_timeout);
	INIT_DELAYED_WORK(&conn->auto_accept_work, hci_conn_auto_accept);
	INIT_DELAYED_WORK(&conn->idle_work, hci_conn_idle);

	atomic_set(&conn->refcnt, 0);

	hci_dev_hold(hdev);

	hci_conn_hash_add(hdev, conn);
	if (hdev->notify)
		hdev->notify(hdev, HCI_NOTIFY_CONN_ADD);

	hci_conn_init_sysfs(conn);

	return conn;
}

int hci_conn_del(struct hci_conn *conn)
{
	struct hci_dev *hdev = conn->hdev;

	BT_DBG("%s hcon %p handle %d", hdev->name, conn, conn->handle);

	cancel_delayed_work_sync(&conn->disc_work);
	cancel_delayed_work_sync(&conn->auto_accept_work);
	cancel_delayed_work_sync(&conn->idle_work);

	if (conn->type == ACL_LINK) {
		struct hci_conn *sco = conn->link;
		if (sco)
			sco->link = NULL;

		/* Unacked frames */
		hdev->acl_cnt += conn->sent;
	} else if (conn->type == LE_LINK) {
		if (hdev->le_pkts)
			hdev->le_cnt += conn->sent;
		else
			hdev->acl_cnt += conn->sent;
	} else {
		struct hci_conn *acl = conn->link;
		if (acl) {
			acl->link = NULL;
			hci_conn_drop(acl);
		}
	}

	hci_chan_list_flush(conn);

	if (conn->amp_mgr)
		amp_mgr_put(conn->amp_mgr);

	hci_conn_hash_del(hdev, conn);
	if (hdev->notify)
		hdev->notify(hdev, HCI_NOTIFY_CONN_DEL);

	skb_queue_purge(&conn->data_q);

	hci_conn_del_sysfs(conn);

	hci_dev_put(hdev);

	hci_conn_put(conn);

	return 0;
}

struct hci_dev *hci_get_route(bdaddr_t *dst, bdaddr_t *src)
{
	int use_src = bacmp(src, BDADDR_ANY);
	struct hci_dev *hdev = NULL, *d;

	BT_DBG("%pMR -> %pMR", src, dst);

	read_lock(&hci_dev_list_lock);

	list_for_each_entry(d, &hci_dev_list, list) {
		if (!test_bit(HCI_UP, &d->flags) ||
		    test_bit(HCI_RAW, &d->flags) ||
		    test_bit(HCI_USER_CHANNEL, &d->dev_flags) ||
		    d->dev_type != HCI_BREDR)
			continue;

		/* Simple routing:
		 *   No source address - find interface with bdaddr != dst
		 *   Source address    - find interface with bdaddr == src
		 */

		if (use_src) {
			if (!bacmp(&d->bdaddr, src)) {
				hdev = d; break;
			}
		} else {
			if (bacmp(&d->bdaddr, dst)) {
				hdev = d; break;
			}
		}
	}

	if (hdev)
		hdev = hci_dev_hold(hdev);

	read_unlock(&hci_dev_list_lock);
	return hdev;
}
EXPORT_SYMBOL(hci_get_route);

static void create_le_conn_complete(struct hci_dev *hdev, u8 status)
{
	struct hci_conn *conn;

	if (status == 0)
		return;

	BT_ERR("HCI request failed to create LE connection: status 0x%2.2x",
	       status);

	hci_dev_lock(hdev);

	conn = hci_conn_hash_lookup_state(hdev, LE_LINK, BT_CONNECT);
	if (!conn)
		goto done;

	conn->state = BT_CLOSED;

	mgmt_connect_failed(hdev, &conn->dst, conn->type, conn->dst_type,
			    status);

	hci_proto_connect_cfm(conn, status);

	hci_conn_del(conn);

done:
	hci_dev_unlock(hdev);
}

static int hci_create_le_conn(struct hci_conn *conn)
{
	struct hci_dev *hdev = conn->hdev;
	struct hci_cp_le_create_conn cp;
	struct hci_request req;
	int err;

	hci_req_init(&req, hdev);

	memset(&cp, 0, sizeof(cp));
	cp.scan_interval = cpu_to_le16(hdev->le_scan_interval);
	cp.scan_window = cpu_to_le16(hdev->le_scan_window);
	bacpy(&cp.peer_addr, &conn->dst);
	cp.peer_addr_type = conn->dst_type;
	cp.own_address_type = conn->src_type;
	cp.conn_interval_min = cpu_to_le16(hdev->le_conn_min_interval);
	cp.conn_interval_max = cpu_to_le16(hdev->le_conn_max_interval);
	cp.supervision_timeout = __constant_cpu_to_le16(0x002a);
	cp.min_ce_len = __constant_cpu_to_le16(0x0000);
	cp.max_ce_len = __constant_cpu_to_le16(0x0000);

	hci_req_add(&req, HCI_OP_LE_CREATE_CONN, sizeof(cp), &cp);

	err = hci_req_run(&req, create_le_conn_complete);
	if (err) {
		hci_conn_del(conn);
		return err;
	}

	return 0;
}

static struct hci_conn *hci_connect_le(struct hci_dev *hdev, bdaddr_t *dst,
				    u8 dst_type, u8 sec_level, u8 auth_type)
{
	struct hci_conn *conn;
	int err;

	if (test_bit(HCI_ADVERTISING, &hdev->flags))
		return ERR_PTR(-ENOTSUPP);

	/* Some devices send ATT messages as soon as the physical link is
	 * established. To be able to handle these ATT messages, the user-
	 * space first establishes the connection and then starts the pairing
	 * process.
	 *
	 * So if a hci_conn object already exists for the following connection
	 * attempt, we simply update pending_sec_level and auth_type fields
	 * and return the object found.
	 */
	conn = hci_conn_hash_lookup_ba(hdev, LE_LINK, dst);
	if (conn) {
		conn->pending_sec_level = sec_level;
		conn->auth_type = auth_type;
		goto done;
	}

	/* Since the controller supports only one LE connection attempt at a
	 * time, we return -EBUSY if there is any connection attempt running.
	 */
	conn = hci_conn_hash_lookup_state(hdev, LE_LINK, BT_CONNECT);
	if (conn)
		return ERR_PTR(-EBUSY);

	conn = hci_conn_add(hdev, LE_LINK, dst);
	if (!conn)
		return ERR_PTR(-ENOMEM);

	if (dst_type == BDADDR_LE_PUBLIC)
		conn->dst_type = ADDR_LE_DEV_PUBLIC;
	else
		conn->dst_type = ADDR_LE_DEV_RANDOM;

	conn->src_type = hdev->own_addr_type;

	conn->state = BT_CONNECT;
	conn->out = true;
	conn->link_mode |= HCI_LM_MASTER;
	conn->sec_level = BT_SECURITY_LOW;
	conn->pending_sec_level = sec_level;
	conn->auth_type = auth_type;

	err = hci_create_le_conn(conn);
	if (err)
		return ERR_PTR(err);

done:
	hci_conn_hold(conn);
	return conn;
}

static struct hci_conn *hci_connect_acl(struct hci_dev *hdev, bdaddr_t *dst,
						u8 sec_level, u8 auth_type)
{
	struct hci_conn *acl;

	if (!test_bit(HCI_BREDR_ENABLED, &hdev->dev_flags))
		return ERR_PTR(-ENOTSUPP);

	acl = hci_conn_hash_lookup_ba(hdev, ACL_LINK, dst);
	if (!acl) {
		acl = hci_conn_add(hdev, ACL_LINK, dst);
		if (!acl)
			return ERR_PTR(-ENOMEM);
	}

	hci_conn_hold(acl);

	if (acl->state == BT_OPEN || acl->state == BT_CLOSED) {
		acl->sec_level = BT_SECURITY_LOW;
		acl->pending_sec_level = sec_level;
		acl->auth_type = auth_type;
		hci_acl_create_connection(acl);
	}

	return acl;
}

struct hci_conn *hci_connect_sco(struct hci_dev *hdev, int type, bdaddr_t *dst,
				 __u16 setting)
{
	struct hci_conn *acl;
	struct hci_conn *sco;

	acl = hci_connect_acl(hdev, dst, BT_SECURITY_LOW, HCI_AT_NO_BONDING);
	if (IS_ERR(acl))
		return acl;

	sco = hci_conn_hash_lookup_ba(hdev, type, dst);
	if (!sco) {
		sco = hci_conn_add(hdev, type, dst);
		if (!sco) {
			hci_conn_drop(acl);
			return ERR_PTR(-ENOMEM);
		}
	}

	acl->link = sco;
	sco->link = acl;

	hci_conn_hold(sco);

	sco->setting = setting;

	if (acl->state == BT_CONNECTED &&
	    (sco->state == BT_OPEN || sco->state == BT_CLOSED)) {
		set_bit(HCI_CONN_POWER_SAVE, &acl->flags);
		hci_conn_enter_active_mode(acl, BT_POWER_FORCE_ACTIVE_ON);

		if (test_bit(HCI_CONN_MODE_CHANGE_PEND, &acl->flags)) {
			/* defer SCO setup until mode change completed */
			set_bit(HCI_CONN_SCO_SETUP_PEND, &acl->flags);
			return sco;
		}

		hci_sco_setup(acl, 0x00);
	}

	return sco;
}

/* Create SCO, ACL or LE connection. */
struct hci_conn *hci_connect(struct hci_dev *hdev, int type, bdaddr_t *dst,
			     __u8 dst_type, __u8 sec_level, __u8 auth_type)
{
	BT_DBG("%s dst %pMR type 0x%x", hdev->name, dst, type);

	switch (type) {
	case LE_LINK:
		return hci_connect_le(hdev, dst, dst_type, sec_level, auth_type);
	case ACL_LINK:
		return hci_connect_acl(hdev, dst, sec_level, auth_type);
	}

	return ERR_PTR(-EINVAL);
}

/* Check link security requirement */
int hci_conn_check_link_mode(struct hci_conn *conn)
{
	BT_DBG("hcon %p", conn);

	if (hci_conn_ssp_enabled(conn) && !(conn->link_mode & HCI_LM_ENCRYPT))
		return 0;

	return 1;
}

/* Authenticate remote device */
static int hci_conn_auth(struct hci_conn *conn, __u8 sec_level, __u8 auth_type)
{
	BT_DBG("hcon %p", conn);

	if (conn->pending_sec_level > sec_level)
		sec_level = conn->pending_sec_level;

	if (sec_level > conn->sec_level)
		conn->pending_sec_level = sec_level;
	else if (conn->link_mode & HCI_LM_AUTH)
		return 1;

	/* Make sure we preserve an existing MITM requirement*/
	auth_type |= (conn->auth_type & 0x01);

	conn->auth_type = auth_type;

	if (!test_and_set_bit(HCI_CONN_AUTH_PEND, &conn->flags)) {
		struct hci_cp_auth_requested cp;

		cp.handle = cpu_to_le16(conn->handle);
		hci_send_cmd(conn->hdev, HCI_OP_AUTH_REQUESTED,
<<<<<<< HEAD
							sizeof(cp), &cp);
=======
			     sizeof(cp), &cp);
>>>>>>> c3ade0e0

		/* If we're already encrypted set the REAUTH_PEND flag,
		 * otherwise set the ENCRYPT_PEND.
		 */
		if (conn->key_type != 0xff)
<<<<<<< HEAD
			set_bit(HCI_CONN_REAUTH_PEND, &conn->pend);
		else
			set_bit(HCI_CONN_ENCRYPT_PEND, &conn->pend);
=======
			set_bit(HCI_CONN_REAUTH_PEND, &conn->flags);
		else
			set_bit(HCI_CONN_ENCRYPT_PEND, &conn->flags);
>>>>>>> c3ade0e0
	}

	return 0;
}

/* Encrypt the the link */
static void hci_conn_encrypt(struct hci_conn *conn)
{
	BT_DBG("hcon %p", conn);

	if (!test_and_set_bit(HCI_CONN_ENCRYPT_PEND, &conn->flags)) {
		struct hci_cp_set_conn_encrypt cp;
		cp.handle  = cpu_to_le16(conn->handle);
		cp.encrypt = 0x01;
		hci_send_cmd(conn->hdev, HCI_OP_SET_CONN_ENCRYPT, sizeof(cp),
			     &cp);
	}
}

/* Enable security */
int hci_conn_security(struct hci_conn *conn, __u8 sec_level, __u8 auth_type)
{
	BT_DBG("hcon %p", conn);

	if (conn->type == LE_LINK)
		return smp_conn_security(conn, sec_level);

#ifdef CONFIG_BT_L2CAP
	if (conn->type == LE_LINK)
		return smp_conn_security(conn, sec_level);
#endif

	/* For sdp we don't need the link key. */
	if (sec_level == BT_SECURITY_SDP)
		return 1;

	/* For non 2.1 devices and low security level we don't need the link
	   key. */
	if (sec_level == BT_SECURITY_LOW && !hci_conn_ssp_enabled(conn))
		return 1;

	/* For other security levels we need the link key. */
	if (!(conn->link_mode & HCI_LM_AUTH))
		goto auth;

	/* An authenticated combination key has sufficient security for any
	   security level. */
	if (conn->key_type == HCI_LK_AUTH_COMBINATION)
		goto encrypt;

	/* An unauthenticated combination key has sufficient security for
	   security level 1 and 2. */
	if (conn->key_type == HCI_LK_UNAUTH_COMBINATION &&
	    (sec_level == BT_SECURITY_MEDIUM || sec_level == BT_SECURITY_LOW))
		goto encrypt;

	/* A combination key has always sufficient security for the security
	   levels 1 or 2. High security level requires the combination key
	   is generated using maximum PIN code length (16).
	   For pre 2.1 units. */
	if (conn->key_type == HCI_LK_COMBINATION &&
	    (sec_level != BT_SECURITY_HIGH || conn->pin_length == 16))
		goto encrypt;

auth:
	if (test_bit(HCI_CONN_ENCRYPT_PEND, &conn->flags))
		return 0;

	if (!hci_conn_auth(conn, sec_level, auth_type))
		return 0;

encrypt:
	if (conn->link_mode & HCI_LM_ENCRYPT)
		return 1;

	hci_conn_encrypt(conn);
	return 0;
}
EXPORT_SYMBOL(hci_conn_security);

/* Check secure link requirement */
int hci_conn_check_secure(struct hci_conn *conn, __u8 sec_level)
{
	BT_DBG("hcon %p", conn);

	if (sec_level != BT_SECURITY_HIGH)
		return 1; /* Accept if non-secure is required */

	if (conn->sec_level == BT_SECURITY_HIGH)
		return 1;

	return 0; /* Reject not secure link */
}
EXPORT_SYMBOL(hci_conn_check_secure);

/* Change link key */
int hci_conn_change_link_key(struct hci_conn *conn)
{
	BT_DBG("hcon %p", conn);

	if (!test_and_set_bit(HCI_CONN_AUTH_PEND, &conn->flags)) {
		struct hci_cp_change_conn_link_key cp;
		cp.handle = cpu_to_le16(conn->handle);
		hci_send_cmd(conn->hdev, HCI_OP_CHANGE_CONN_LINK_KEY,
			     sizeof(cp), &cp);
	}

	return 0;
}

/* Switch role */
int hci_conn_switch_role(struct hci_conn *conn, __u8 role)
{
	BT_DBG("hcon %p", conn);

	if (!role && conn->link_mode & HCI_LM_MASTER)
		return 1;

	if (!test_and_set_bit(HCI_CONN_RSWITCH_PEND, &conn->flags)) {
		struct hci_cp_switch_role cp;
		bacpy(&cp.bdaddr, &conn->dst);
		cp.role = role;
		hci_send_cmd(conn->hdev, HCI_OP_SWITCH_ROLE, sizeof(cp), &cp);
	}

	return 0;
}
EXPORT_SYMBOL(hci_conn_switch_role);

/* Enter active mode */
void hci_conn_enter_active_mode(struct hci_conn *conn, __u8 force_active)
{
	struct hci_dev *hdev = conn->hdev;

	BT_DBG("hcon %p mode %d", conn, conn->mode);

	if (test_bit(HCI_RAW, &hdev->flags))
		return;

	if (conn->mode != HCI_CM_SNIFF)
		goto timer;

	if (!test_bit(HCI_CONN_POWER_SAVE, &conn->flags) && !force_active)
		goto timer;

	if (!test_and_set_bit(HCI_CONN_MODE_CHANGE_PEND, &conn->flags)) {
		struct hci_cp_exit_sniff_mode cp;
		cp.handle = cpu_to_le16(conn->handle);
		hci_send_cmd(hdev, HCI_OP_EXIT_SNIFF_MODE, sizeof(cp), &cp);
	}

timer:
	if (hdev->idle_timeout > 0)
		queue_delayed_work(hdev->workqueue, &conn->idle_work,
				   msecs_to_jiffies(hdev->idle_timeout));
}

/* Drop all connection on the device */
void hci_conn_hash_flush(struct hci_dev *hdev)
{
	struct hci_conn_hash *h = &hdev->conn_hash;
	struct hci_conn *c, *n;

	BT_DBG("hdev %s", hdev->name);

	list_for_each_entry_safe(c, n, &h->list, list) {
		c->state = BT_CLOSED;

		hci_proto_disconn_cfm(c, HCI_ERROR_LOCAL_HOST_TERM);
		hci_conn_del(c);
	}
}

/* Check pending connect attempts */
void hci_conn_check_pending(struct hci_dev *hdev)
{
	struct hci_conn *conn;

	BT_DBG("hdev %s", hdev->name);

	hci_dev_lock(hdev);

	conn = hci_conn_hash_lookup_state(hdev, ACL_LINK, BT_CONNECT2);
	if (conn)
		hci_acl_create_connection(conn);

	hci_dev_unlock(hdev);
}

int hci_get_conn_list(void __user *arg)
{
	struct hci_conn *c;
	struct hci_conn_list_req req, *cl;
	struct hci_conn_info *ci;
	struct hci_dev *hdev;
	int n = 0, size, err;

	if (copy_from_user(&req, arg, sizeof(req)))
		return -EFAULT;

	if (!req.conn_num || req.conn_num > (PAGE_SIZE * 2) / sizeof(*ci))
		return -EINVAL;

	size = sizeof(req) + req.conn_num * sizeof(*ci);

	cl = kmalloc(size, GFP_KERNEL);
	if (!cl)
		return -ENOMEM;

	hdev = hci_dev_get(req.dev_id);
	if (!hdev) {
		kfree(cl);
		return -ENODEV;
	}

	ci = cl->conn_info;

	hci_dev_lock(hdev);
	list_for_each_entry(c, &hdev->conn_hash.list, list) {
		bacpy(&(ci + n)->bdaddr, &c->dst);
		(ci + n)->handle = c->handle;
		(ci + n)->type  = c->type;
		(ci + n)->out   = c->out;
		(ci + n)->state = c->state;
		(ci + n)->link_mode = c->link_mode;
		if (++n >= req.conn_num)
			break;
	}
	hci_dev_unlock(hdev);

	cl->dev_id = hdev->id;
	cl->conn_num = n;
	size = sizeof(req) + n * sizeof(*ci);

	hci_dev_put(hdev);

	err = copy_to_user(arg, cl, size);
	kfree(cl);

	return err ? -EFAULT : 0;
}

int hci_get_conn_info(struct hci_dev *hdev, void __user *arg)
{
	struct hci_conn_info_req req;
	struct hci_conn_info ci;
	struct hci_conn *conn;
	char __user *ptr = arg + sizeof(req);

	if (copy_from_user(&req, arg, sizeof(req)))
		return -EFAULT;

	hci_dev_lock(hdev);
	conn = hci_conn_hash_lookup_ba(hdev, req.type, &req.bdaddr);
	if (conn) {
		bacpy(&ci.bdaddr, &conn->dst);
		ci.handle = conn->handle;
		ci.type  = conn->type;
		ci.out   = conn->out;
		ci.state = conn->state;
		ci.link_mode = conn->link_mode;
	}
	hci_dev_unlock(hdev);

	if (!conn)
		return -ENOENT;

	return copy_to_user(ptr, &ci, sizeof(ci)) ? -EFAULT : 0;
}

int hci_get_auth_info(struct hci_dev *hdev, void __user *arg)
{
	struct hci_auth_info_req req;
	struct hci_conn *conn;

	if (copy_from_user(&req, arg, sizeof(req)))
		return -EFAULT;

	hci_dev_lock(hdev);
	conn = hci_conn_hash_lookup_ba(hdev, ACL_LINK, &req.bdaddr);
	if (conn)
		req.type = conn->auth_type;
	hci_dev_unlock(hdev);

	if (!conn)
		return -ENOENT;

	return copy_to_user(arg, &req, sizeof(req)) ? -EFAULT : 0;
}

struct hci_chan *hci_chan_create(struct hci_conn *conn)
{
	struct hci_dev *hdev = conn->hdev;
	struct hci_chan *chan;

	BT_DBG("%s hcon %p", hdev->name, conn);

	chan = kzalloc(sizeof(struct hci_chan), GFP_KERNEL);
	if (!chan)
		return NULL;

	chan->conn = conn;
	skb_queue_head_init(&chan->data_q);
	chan->state = BT_CONNECTED;

	list_add_rcu(&chan->list, &conn->chan_list);

	return chan;
}

void hci_chan_del(struct hci_chan *chan)
{
	struct hci_conn *conn = chan->conn;
	struct hci_dev *hdev = conn->hdev;

	BT_DBG("%s hcon %p chan %p", hdev->name, conn, chan);

	list_del_rcu(&chan->list);

	synchronize_rcu();

	hci_conn_drop(conn);

	skb_queue_purge(&chan->data_q);
	kfree(chan);
}

void hci_chan_list_flush(struct hci_conn *conn)
{
	struct hci_chan *chan, *n;

	BT_DBG("hcon %p", conn);

	list_for_each_entry_safe(chan, n, &conn->chan_list, list)
		hci_chan_del(chan);
}

static struct hci_chan *__hci_chan_lookup_handle(struct hci_conn *hcon,
						 __u16 handle)
{
	struct hci_chan *hchan;

	list_for_each_entry(hchan, &hcon->chan_list, list) {
		if (hchan->handle == handle)
			return hchan;
	}

	return NULL;
}

struct hci_chan *hci_chan_lookup_handle(struct hci_dev *hdev, __u16 handle)
{
	struct hci_conn_hash *h = &hdev->conn_hash;
	struct hci_conn *hcon;
	struct hci_chan *hchan = NULL;

	rcu_read_lock();

	list_for_each_entry_rcu(hcon, &h->list, list) {
		hchan = __hci_chan_lookup_handle(hcon, handle);
		if (hchan)
			break;
	}

	rcu_read_unlock();

	return hchan;
}<|MERGE_RESOLUTION|>--- conflicted
+++ resolved
@@ -28,7 +28,6 @@
 
 #include <net/bluetooth/bluetooth.h>
 #include <net/bluetooth/hci_core.h>
-#include <net/bluetooth/smp.h>
 
 #include "smp.h"
 #include "a2mp.h"
@@ -249,40 +248,6 @@
 
 	hci_send_cmd(hdev, HCI_OP_LE_START_ENC, sizeof(cp), &cp);
 }
-<<<<<<< HEAD
-EXPORT_SYMBOL(hci_le_start_enc);
-
-void hci_le_ltk_reply(struct hci_conn *conn, u8 ltk[16])
-{
-	struct hci_dev *hdev = conn->hdev;
-	struct hci_cp_le_ltk_reply cp;
-
-	BT_DBG("%p", conn);
-
-	memset(&cp, 0, sizeof(cp));
-
-	cp.handle = cpu_to_le16(conn->handle);
-	memcpy(cp.ltk, ltk, sizeof(cp.ltk));
-
-	hci_send_cmd(hdev, HCI_OP_LE_LTK_REPLY, sizeof(cp), &cp);
-}
-EXPORT_SYMBOL(hci_le_ltk_reply);
-
-void hci_le_ltk_neg_reply(struct hci_conn *conn)
-{
-	struct hci_dev *hdev = conn->hdev;
-	struct hci_cp_le_ltk_neg_reply cp;
-
-	BT_DBG("%p", conn);
-
-	memset(&cp, 0, sizeof(cp));
-
-	cp.handle = cpu_to_le16(conn->handle);
-
-	hci_send_cmd(hdev, HCI_OP_LE_LTK_NEG_REPLY, sizeof(cp), &cp);
-}
-=======
->>>>>>> c3ade0e0
 
 /* Device _must_ be locked */
 void hci_sco_setup(struct hci_conn *conn, __u8 status)
@@ -789,25 +754,15 @@
 
 		cp.handle = cpu_to_le16(conn->handle);
 		hci_send_cmd(conn->hdev, HCI_OP_AUTH_REQUESTED,
-<<<<<<< HEAD
-							sizeof(cp), &cp);
-=======
 			     sizeof(cp), &cp);
->>>>>>> c3ade0e0
 
 		/* If we're already encrypted set the REAUTH_PEND flag,
 		 * otherwise set the ENCRYPT_PEND.
 		 */
 		if (conn->key_type != 0xff)
-<<<<<<< HEAD
-			set_bit(HCI_CONN_REAUTH_PEND, &conn->pend);
-		else
-			set_bit(HCI_CONN_ENCRYPT_PEND, &conn->pend);
-=======
 			set_bit(HCI_CONN_REAUTH_PEND, &conn->flags);
 		else
 			set_bit(HCI_CONN_ENCRYPT_PEND, &conn->flags);
->>>>>>> c3ade0e0
 	}
 
 	return 0;
@@ -834,11 +789,6 @@
 
 	if (conn->type == LE_LINK)
 		return smp_conn_security(conn, sec_level);
-
-#ifdef CONFIG_BT_L2CAP
-	if (conn->type == LE_LINK)
-		return smp_conn_security(conn, sec_level);
-#endif
 
 	/* For sdp we don't need the link key. */
 	if (sec_level == BT_SECURITY_SDP)
