--- conflicted
+++ resolved
@@ -8,14 +8,8 @@
 obj-$(CONFIG_BT_CMTP)	+= cmtp/
 obj-$(CONFIG_BT_HIDP)	+= hidp/
 
-<<<<<<< HEAD
-bluetooth-y := af_bluetooth.o hci_core.o hci_conn.o hci_event.o mgmt.o hci_sock.o hci_sysfs.o lib.o smp.o
-bluetooth-$(CONFIG_BT_L2CAP)	+= l2cap_core.o l2cap_sock.o
-bluetooth-$(CONFIG_BT_SCO)	+= sco.o
-=======
 bluetooth-y := af_bluetooth.o hci_core.o hci_conn.o hci_event.o mgmt.o \
 	hci_sock.o hci_sysfs.o l2cap_core.o l2cap_sock.o smp.o sco.o lib.o \
 	a2mp.o amp.o 6lowpan.o
 
-subdir-ccflags-y += -D__CHECK_ENDIAN__
->>>>>>> c3ade0e0
+subdir-ccflags-y += -D__CHECK_ENDIAN__