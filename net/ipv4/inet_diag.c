--- conflicted
+++ resolved
@@ -102,18 +102,7 @@
 	r->idiag_retrans = 0;
 
 	r->id.idiag_if = sk->sk_bound_dev_if;
-<<<<<<< HEAD
-
-#ifdef CONFIG_GRKERNSEC_HIDESYM
-	r->id.idiag_cookie[0] = 0;
-	r->id.idiag_cookie[1] = 0;
-#else
-	r->id.idiag_cookie[0] = (u32)(unsigned long)sk;
-	r->id.idiag_cookie[1] = (u32)(((unsigned long)sk >> 31) >> 1);
-#endif
-=======
 	sock_diag_save_cookie(sk, r->id.idiag_cookie);
->>>>>>> c3ade0e0
 
 	r->id.idiag_sport = inet->inet_sport;
 	r->id.idiag_dport = inet->inet_dport;
@@ -257,18 +246,7 @@
 	r->idiag_retrans      = 0;
 
 	r->id.idiag_if	      = tw->tw_bound_dev_if;
-<<<<<<< HEAD
-
-#ifdef CONFIG_GRKERNSEC_HIDESYM
-	r->id.idiag_cookie[0] = 0;
-	r->id.idiag_cookie[1] = 0;
-#else
-	r->id.idiag_cookie[0] = (u32)(unsigned long)tw;
-	r->id.idiag_cookie[1] = (u32)(((unsigned long)tw >> 31) >> 1);
-#endif
-=======
 	sock_diag_save_cookie(tw, r->id.idiag_cookie);
->>>>>>> c3ade0e0
 
 	r->id.idiag_sport     = tw->tw_sport;
 	r->id.idiag_dport     = tw->tw_dport;
@@ -342,19 +320,9 @@
 	if (sk == NULL)
 		goto out_nosk;
 
-<<<<<<< HEAD
-#ifndef CONFIG_GRKERNSEC_HIDESYM
-	err = -ESTALE;
-	if ((req->id.idiag_cookie[0] != INET_DIAG_NOCOOKIE ||
-	     req->id.idiag_cookie[1] != INET_DIAG_NOCOOKIE) &&
-	    ((u32)(unsigned long)sk != req->id.idiag_cookie[0] ||
-	     (u32)((((unsigned long)sk) >> 31) >> 1) != req->id.idiag_cookie[1]))
-=======
 	err = sock_diag_check_cookie(sk, req->id.idiag_cookie);
 	if (err)
->>>>>>> c3ade0e0
 		goto out;
-#endif
 
 	rep = nlmsg_new(sizeof(struct inet_diag_msg) +
 			sizeof(struct inet_diag_meminfo) +
@@ -761,40 +729,20 @@
 	r->idiag_retrans = req->num_retrans;
 
 	r->id.idiag_if = sk->sk_bound_dev_if;
-<<<<<<< HEAD
-
-#ifdef CONFIG_GRKERNSEC_HIDESYM
-	r->id.idiag_cookie[0] = 0;
-	r->id.idiag_cookie[1] = 0;
-#else
-	r->id.idiag_cookie[0] = (u32)(unsigned long)req;
-	r->id.idiag_cookie[1] = (u32)(((unsigned long)req >> 31) >> 1);
-#endif
-=======
 	sock_diag_save_cookie(req, r->id.idiag_cookie);
->>>>>>> c3ade0e0
 
 	tmo = req->expires - jiffies;
 	if (tmo < 0)
 		tmo = 0;
 
 	r->id.idiag_sport = inet->inet_sport;
-<<<<<<< HEAD
-	r->id.idiag_dport = ireq->rmt_port;
-=======
 	r->id.idiag_dport = ireq->ir_rmt_port;
->>>>>>> c3ade0e0
 
 	memset(&r->id.idiag_src, 0, sizeof(r->id.idiag_src));
 	memset(&r->id.idiag_dst, 0, sizeof(r->id.idiag_dst));
 
-<<<<<<< HEAD
-	r->id.idiag_src[0] = ireq->loc_addr;
-	r->id.idiag_dst[0] = ireq->rmt_addr;
-=======
 	r->id.idiag_src[0] = ireq->ir_loc_addr;
 	r->id.idiag_dst[0] = ireq->ir_rmt_addr;
->>>>>>> c3ade0e0
 
 	r->idiag_expires = jiffies_to_msecs(tmo);
 	r->idiag_rqueue = 0;
@@ -1013,33 +961,6 @@
 			++num;
 		}
 
-<<<<<<< HEAD
-		if (r->idiag_states & (TCPF_TIME_WAIT | TCPF_FIN_WAIT2)) {
-			struct inet_timewait_sock *tw;
-
-			inet_twsk_for_each(tw, node,
-				    &head->twchain) {
-
-				if (num < s_num)
-					goto next_dying;
-				if (!(r->idiag_states & (1 << tw->tw_substate)))
-					goto next_dying;
-				if (r->id.idiag_sport != tw->tw_sport &&
-				    r->id.idiag_sport)
-					goto next_dying;
-				if (r->id.idiag_dport != tw->tw_dport &&
-				    r->id.idiag_dport)
-					goto next_dying;
-				if (inet_twsk_diag_dump(tw, skb, cb) < 0) {
-					spin_unlock_bh(lock);
-					goto done;
-				}
-next_dying:
-				++num;
-			}
-		}
-=======
->>>>>>> c3ade0e0
 		spin_unlock_bh(lock);
 	}
 
