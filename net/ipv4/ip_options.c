/*
 * INET		An implementation of the TCP/IP protocol suite for the LINUX
 *		operating system.  INET is implemented using the  BSD Socket
 *		interface as the means of communication with the user level.
 *
 *		The options processing module for ip.c
 *
 * Authors:	A.N.Kuznetsov
 *
 */

#define pr_fmt(fmt) "IPv4: " fmt

#include <linux/capability.h>
#include <linux/module.h>
#include <linux/slab.h>
#include <linux/types.h>
#include <asm/uaccess.h>
#include <asm/unaligned.h>
#include <linux/skbuff.h>
#include <linux/ip.h>
#include <linux/icmp.h>
#include <linux/netdevice.h>
#include <linux/rtnetlink.h>
#include <net/sock.h>
#include <net/ip.h>
#include <net/icmp.h>
#include <net/route.h>
#include <net/cipso_ipv4.h>
#include <net/ip_fib.h>

/*
 * Write options to IP header, record destination address to
 * source route option, address of outgoing interface
 * (we should already know it, so that this  function is allowed be
 * called only after routing decision) and timestamp,
 * if we originate this datagram.
 *
 * daddr is real destination address, next hop is recorded in IP header.
 * saddr is address of outgoing interface.
 */

void ip_options_build(struct sk_buff *skb, struct ip_options *opt,
		      __be32 daddr, struct rtable *rt, int is_frag)
{
	unsigned char *iph = skb_network_header(skb);

	memcpy(&(IPCB(skb)->opt), opt, sizeof(struct ip_options));
	memcpy(iph+sizeof(struct iphdr), opt->__data, opt->optlen);
	opt = &(IPCB(skb)->opt);

	if (opt->srr)
		memcpy(iph+opt->srr+iph[opt->srr+1]-4, &daddr, 4);

	if (!is_frag) {
		if (opt->rr_needaddr)
			ip_rt_get_source(iph+opt->rr+iph[opt->rr+2]-5, skb, rt);
		if (opt->ts_needaddr)
			ip_rt_get_source(iph+opt->ts+iph[opt->ts+2]-9, skb, rt);
		if (opt->ts_needtime) {
			struct timespec tv;
			__be32 midtime;
			getnstimeofday(&tv);
			midtime = htonl((tv.tv_sec % 86400) * MSEC_PER_SEC + tv.tv_nsec / NSEC_PER_MSEC);
			memcpy(iph+opt->ts+iph[opt->ts+2]-5, &midtime, 4);
		}
		return;
	}
	if (opt->rr) {
		memset(iph+opt->rr, IPOPT_NOP, iph[opt->rr+1]);
		opt->rr = 0;
		opt->rr_needaddr = 0;
	}
	if (opt->ts) {
		memset(iph+opt->ts, IPOPT_NOP, iph[opt->ts+1]);
		opt->ts = 0;
		opt->ts_needaddr = opt->ts_needtime = 0;
	}
}

/*
 * Provided (sopt, skb) points to received options,
 * build in dopt compiled option set appropriate for answering.
 * i.e. invert SRR option, copy anothers,
 * and grab room in RR/TS options.
 *
 * NOTE: dopt cannot point to skb.
 */

int ip_options_echo(struct ip_options *dopt, struct sk_buff *skb)
{
	const struct ip_options *sopt;
	unsigned char *sptr, *dptr;
	int soffset, doffset;
	int	optlen;

	memset(dopt, 0, sizeof(struct ip_options));

	sopt = &(IPCB(skb)->opt);

	if (sopt->optlen == 0)
		return 0;

	sptr = skb_network_header(skb);
	dptr = dopt->__data;

	if (sopt->rr) {
		optlen  = sptr[sopt->rr+1];
		soffset = sptr[sopt->rr+2];
		dopt->rr = dopt->optlen + sizeof(struct iphdr);
		memcpy(dptr, sptr+sopt->rr, optlen);
		if (sopt->rr_needaddr && soffset <= optlen) {
			if (soffset + 3 > optlen)
				return -EINVAL;
			dptr[2] = soffset + 4;
			dopt->rr_needaddr = 1;
		}
		dptr += optlen;
		dopt->optlen += optlen;
	}
	if (sopt->ts) {
		optlen = sptr[sopt->ts+1];
		soffset = sptr[sopt->ts+2];
		dopt->ts = dopt->optlen + sizeof(struct iphdr);
		memcpy(dptr, sptr+sopt->ts, optlen);
		if (soffset <= optlen) {
			if (sopt->ts_needaddr) {
				if (soffset + 3 > optlen)
					return -EINVAL;
				dopt->ts_needaddr = 1;
				soffset += 4;
			}
			if (sopt->ts_needtime) {
				if (soffset + 3 > optlen)
					return -EINVAL;
				if ((dptr[3]&0xF) != IPOPT_TS_PRESPEC) {
					dopt->ts_needtime = 1;
					soffset += 4;
				} else {
					dopt->ts_needtime = 0;

					if (soffset + 7 <= optlen) {
						__be32 addr;

						memcpy(&addr, dptr+soffset-1, 4);
						if (inet_addr_type(dev_net(skb_dst(skb)->dev), addr) != RTN_UNICAST) {
							dopt->ts_needtime = 1;
							soffset += 8;
						}
					}
				}
			}
			dptr[2] = soffset;
		}
		dptr += optlen;
		dopt->optlen += optlen;
	}
	if (sopt->srr) {
		unsigned char *start = sptr+sopt->srr;
		__be32 faddr;

		optlen  = start[1];
		soffset = start[2];
		doffset = 0;
		if (soffset > optlen)
			soffset = optlen + 1;
		soffset -= 4;
		if (soffset > 3) {
			memcpy(&faddr, &start[soffset-1], 4);
			for (soffset -= 4, doffset = 4; soffset > 3; soffset -= 4, doffset += 4)
				memcpy(&dptr[doffset-1], &start[soffset-1], 4);
			/*
			 * RFC1812 requires to fix illegal source routes.
			 */
			if (memcmp(&ip_hdr(skb)->saddr,
				   &start[soffset + 3], 4) == 0)
				doffset -= 4;
		}
		if (doffset > 3) {
			__be32 daddr = fib_compute_spec_dst(skb);

			memcpy(&start[doffset-1], &daddr, 4);
			dopt->faddr = faddr;
			dptr[0] = start[0];
			dptr[1] = doffset+3;
			dptr[2] = 4;
			dptr += doffset+3;
			dopt->srr = dopt->optlen + sizeof(struct iphdr);
			dopt->optlen += doffset+3;
			dopt->is_strictroute = sopt->is_strictroute;
		}
	}
	if (sopt->cipso) {
		optlen  = sptr[sopt->cipso+1];
		dopt->cipso = dopt->optlen+sizeof(struct iphdr);
		memcpy(dptr, sptr+sopt->cipso, optlen);
		dptr += optlen;
		dopt->optlen += optlen;
	}
	while (dopt->optlen & 3) {
		*dptr++ = IPOPT_END;
		dopt->optlen++;
	}
	return 0;
}

/*
 *	Options "fragmenting", just fill options not
 *	allowed in fragments with NOOPs.
 *	Simple and stupid 8), but the most efficient way.
 */

void ip_options_fragment(struct sk_buff *skb)
{
	unsigned char *optptr = skb_network_header(skb) + sizeof(struct iphdr);
	struct ip_options *opt = &(IPCB(skb)->opt);
	int  l = opt->optlen;
	int  optlen;

	while (l > 0) {
		switch (*optptr) {
		case IPOPT_END:
			return;
		case IPOPT_NOOP:
			l--;
			optptr++;
			continue;
		}
		optlen = optptr[1];
		if (optlen < 2 || optlen > l)
		  return;
		if (!IPOPT_COPIED(*optptr))
			memset(optptr, IPOPT_NOOP, optlen);
		l -= optlen;
		optptr += optlen;
	}
	opt->ts = 0;
	opt->rr = 0;
	opt->rr_needaddr = 0;
	opt->ts_needaddr = 0;
	opt->ts_needtime = 0;
}

/* helper used by ip_options_compile() to call fib_compute_spec_dst()
 * at most one time.
 */
static void spec_dst_fill(__be32 *spec_dst, struct sk_buff *skb)
{
	if (*spec_dst == htonl(INADDR_ANY))
		*spec_dst = fib_compute_spec_dst(skb);
}

/*
 * Verify options and fill pointers in struct options.
 * Caller should clear *opt, and set opt->data.
 * If opt == NULL, then skb->data should point to IP header.
 */

int ip_options_compile(struct net *net,
		       struct ip_options *opt, struct sk_buff *skb)
{
	__be32 spec_dst = htonl(INADDR_ANY);
	unsigned char *pp_ptr = NULL;
	struct rtable *rt = NULL;
	unsigned char *optptr;
	unsigned char *iph;
	int optlen, l;

	if (skb != NULL) {
		rt = skb_rtable(skb);
		optptr = (unsigned char *)&(ip_hdr(skb)[1]);
	} else
		optptr = opt->__data;
	iph = optptr - sizeof(struct iphdr);

	for (l = opt->optlen; l > 0; ) {
		switch (*optptr) {
		case IPOPT_END:
			for (optptr++, l--; l > 0; optptr++, l--) {
				if (*optptr != IPOPT_END) {
					*optptr = IPOPT_END;
					opt->is_changed = 1;
				}
			}
			goto eol;
		case IPOPT_NOOP:
			l--;
			optptr++;
			continue;
		}
		optlen = optptr[1];
		if (optlen < 2 || optlen > l) {
			pp_ptr = optptr;
			goto error;
		}
		switch (*optptr) {
		case IPOPT_SSRR:
		case IPOPT_LSRR:
			if (optlen < 3) {
				pp_ptr = optptr + 1;
				goto error;
			}
			if (optptr[2] < 4) {
				pp_ptr = optptr + 2;
				goto error;
			}
			/* NB: cf RFC-1812 5.2.4.1 */
			if (opt->srr) {
				pp_ptr = optptr;
				goto error;
			}
			if (!skb) {
				if (optptr[2] != 4 || optlen < 7 || ((optlen-3) & 3)) {
					pp_ptr = optptr + 1;
					goto error;
				}
				memcpy(&opt->faddr, &optptr[3], 4);
				if (optlen > 7)
					memmove(&optptr[3], &optptr[7], optlen-7);
			}
			opt->is_strictroute = (optptr[0] == IPOPT_SSRR);
			opt->srr = optptr - iph;
			break;
		case IPOPT_RR:
			if (opt->rr) {
				pp_ptr = optptr;
				goto error;
			}
			if (optlen < 3) {
				pp_ptr = optptr + 1;
				goto error;
			}
			if (optptr[2] < 4) {
				pp_ptr = optptr + 2;
				goto error;
			}
			if (optptr[2] <= optlen) {
				if (optptr[2]+3 > optlen) {
					pp_ptr = optptr + 2;
					goto error;
				}
				if (rt) {
					spec_dst_fill(&spec_dst, skb);
					memcpy(&optptr[optptr[2]-1], &spec_dst, 4);
					opt->is_changed = 1;
				}
				optptr[2] += 4;
				opt->rr_needaddr = 1;
			}
			opt->rr = optptr - iph;
			break;
		case IPOPT_TIMESTAMP:
			if (opt->ts) {
				pp_ptr = optptr;
				goto error;
			}
			if (optlen < 4) {
				pp_ptr = optptr + 1;
				goto error;
			}
			if (optptr[2] < 5) {
				pp_ptr = optptr + 2;
				goto error;
			}
			if (optptr[2] <= optlen) {
				unsigned char *timeptr = NULL;
				if (optptr[2]+3 > optptr[1]) {
					pp_ptr = optptr + 2;
					goto error;
				}
				switch (optptr[3]&0xF) {
<<<<<<< HEAD
				      case IPOPT_TS_TSONLY:
=======
				case IPOPT_TS_TSONLY:
>>>>>>> c3ade0e0
					if (skb)
						timeptr = &optptr[optptr[2]-1];
					opt->ts_needtime = 1;
					optptr[2] += 4;
					break;
				case IPOPT_TS_TSANDADDR:
					if (optptr[2]+7 > optptr[1]) {
						pp_ptr = optptr + 2;
						goto error;
					}
					if (rt)  {
						spec_dst_fill(&spec_dst, skb);
						memcpy(&optptr[optptr[2]-1], &spec_dst, 4);
						timeptr = &optptr[optptr[2]+3];
					}
					opt->ts_needaddr = 1;
					opt->ts_needtime = 1;
					optptr[2] += 8;
					break;
				case IPOPT_TS_PRESPEC:
					if (optptr[2]+7 > optptr[1]) {
						pp_ptr = optptr + 2;
						goto error;
					}
					{
						__be32 addr;
						memcpy(&addr, &optptr[optptr[2]-1], 4);
						if (inet_addr_type(net, addr) == RTN_UNICAST)
							break;
						if (skb)
							timeptr = &optptr[optptr[2]+3];
					}
					opt->ts_needtime = 1;
					optptr[2] += 8;
					break;
				default:
					if (!skb && !ns_capable(net->user_ns, CAP_NET_RAW)) {
						pp_ptr = optptr + 3;
						goto error;
					}
					break;
				}
				if (timeptr) {
					struct timespec tv;
					u32  midtime;
					getnstimeofday(&tv);
					midtime = (tv.tv_sec % 86400) * MSEC_PER_SEC + tv.tv_nsec / NSEC_PER_MSEC;
					put_unaligned_be32(midtime, timeptr);
					opt->is_changed = 1;
				}
			} else if ((optptr[3]&0xF) != IPOPT_TS_PRESPEC) {
				unsigned int overflow = optptr[3]>>4;
				if (overflow == 15) {
					pp_ptr = optptr + 3;
					goto error;
				}
				if (skb) {
					optptr[3] = (optptr[3]&0xF)|((overflow+1)<<4);
					opt->is_changed = 1;
				}
			}
			opt->ts = optptr - iph;
			break;
		case IPOPT_RA:
			if (optlen < 4) {
				pp_ptr = optptr + 1;
				goto error;
			}
			if (optptr[2] == 0 && optptr[3] == 0)
				opt->router_alert = optptr - iph;
			break;
		case IPOPT_CIPSO:
			if ((!skb && !ns_capable(net->user_ns, CAP_NET_RAW)) || opt->cipso) {
				pp_ptr = optptr;
				goto error;
			}
			opt->cipso = optptr - iph;
			if (cipso_v4_validate(skb, &optptr)) {
				pp_ptr = optptr;
				goto error;
			}
			break;
		case IPOPT_SEC:
		case IPOPT_SID:
		default:
			if (!skb && !ns_capable(net->user_ns, CAP_NET_RAW)) {
				pp_ptr = optptr;
				goto error;
			}
			break;
		}
		l -= optlen;
		optptr += optlen;
	}

eol:
	if (!pp_ptr)
		return 0;

error:
	if (skb) {
		icmp_send(skb, ICMP_PARAMETERPROB, 0, htonl((pp_ptr-iph)<<24));
	}
	return -EINVAL;
}
EXPORT_SYMBOL(ip_options_compile);

/*
 *	Undo all the changes done by ip_options_compile().
 */

void ip_options_undo(struct ip_options *opt)
{
	if (opt->srr) {
		unsigned  char *optptr = opt->__data+opt->srr-sizeof(struct  iphdr);
		memmove(optptr+7, optptr+3, optptr[1]-7);
		memcpy(optptr+3, &opt->faddr, 4);
	}
	if (opt->rr_needaddr) {
		unsigned  char *optptr = opt->__data+opt->rr-sizeof(struct  iphdr);
		optptr[2] -= 4;
		memset(&optptr[optptr[2]-1], 0, 4);
	}
	if (opt->ts) {
		unsigned  char *optptr = opt->__data+opt->ts-sizeof(struct  iphdr);
		if (opt->ts_needtime) {
			optptr[2] -= 4;
			memset(&optptr[optptr[2]-1], 0, 4);
			if ((optptr[3]&0xF) == IPOPT_TS_PRESPEC)
				optptr[2] -= 4;
		}
		if (opt->ts_needaddr) {
			optptr[2] -= 4;
			memset(&optptr[optptr[2]-1], 0, 4);
		}
	}
}

static struct ip_options_rcu *ip_options_get_alloc(const int optlen)
{
	return kzalloc(sizeof(struct ip_options_rcu) + ((optlen + 3) & ~3),
		       GFP_KERNEL);
}

static int ip_options_get_finish(struct net *net, struct ip_options_rcu **optp,
				 struct ip_options_rcu *opt, int optlen)
{
	while (optlen & 3)
		opt->opt.__data[optlen++] = IPOPT_END;
	opt->opt.optlen = optlen;
	if (optlen && ip_options_compile(net, &opt->opt, NULL)) {
		kfree(opt);
		return -EINVAL;
	}
	kfree(*optp);
	*optp = opt;
	return 0;
}

int ip_options_get_from_user(struct net *net, struct ip_options_rcu **optp,
			     unsigned char __user *data, int optlen)
{
	struct ip_options_rcu *opt = ip_options_get_alloc(optlen);

	if (!opt)
		return -ENOMEM;
	if (optlen && copy_from_user(opt->opt.__data, data, optlen)) {
		kfree(opt);
		return -EFAULT;
	}
	return ip_options_get_finish(net, optp, opt, optlen);
}

int ip_options_get(struct net *net, struct ip_options_rcu **optp,
		   unsigned char *data, int optlen)
{
	struct ip_options_rcu *opt = ip_options_get_alloc(optlen);

	if (!opt)
		return -ENOMEM;
	if (optlen)
		memcpy(opt->opt.__data, data, optlen);
	return ip_options_get_finish(net, optp, opt, optlen);
}

void ip_forward_options(struct sk_buff *skb)
{
	struct   ip_options *opt	= &(IPCB(skb)->opt);
	unsigned char *optptr;
	struct rtable *rt = skb_rtable(skb);
	unsigned char *raw = skb_network_header(skb);

	if (opt->rr_needaddr) {
		optptr = (unsigned char *)raw + opt->rr;
		ip_rt_get_source(&optptr[optptr[2]-5], skb, rt);
		opt->is_changed = 1;
	}
	if (opt->srr_is_hit) {
		int srrptr, srrspace;

		optptr = raw + opt->srr;

		for ( srrptr = optptr[2], srrspace = optptr[1];
		     srrptr <= srrspace;
		     srrptr += 4
		     ) {
			if (srrptr + 3 > srrspace)
				break;
			if (memcmp(&opt->nexthop, &optptr[srrptr-1], 4) == 0)
				break;
		}
		if (srrptr + 3 <= srrspace) {
			opt->is_changed = 1;
			ip_hdr(skb)->daddr = opt->nexthop;
			ip_rt_get_source(&optptr[srrptr-1], skb, rt);
			optptr[2] = srrptr+4;
		} else {
			net_crit_ratelimited("%s(): Argh! Destination lost!\n",
					     __func__);
		}
		if (opt->ts_needaddr) {
			optptr = raw + opt->ts;
			ip_rt_get_source(&optptr[optptr[2]-9], skb, rt);
			opt->is_changed = 1;
		}
	}
	if (opt->is_changed) {
		opt->is_changed = 0;
		ip_send_check(ip_hdr(skb));
	}
}

int ip_options_rcv_srr(struct sk_buff *skb)
{
	struct ip_options *opt = &(IPCB(skb)->opt);
	int srrspace, srrptr;
	__be32 nexthop;
	struct iphdr *iph = ip_hdr(skb);
	unsigned char *optptr = skb_network_header(skb) + opt->srr;
	struct rtable *rt = skb_rtable(skb);
	struct rtable *rt2;
	unsigned long orefdst;
	int err;

	if (!rt)
		return 0;

	if (skb->pkt_type != PACKET_HOST)
		return -EINVAL;
	if (rt->rt_type == RTN_UNICAST) {
		if (!opt->is_strictroute)
			return 0;
		icmp_send(skb, ICMP_PARAMETERPROB, 0, htonl(16<<24));
		return -EINVAL;
	}
	if (rt->rt_type != RTN_LOCAL)
		return -EINVAL;

	for (srrptr = optptr[2], srrspace = optptr[1]; srrptr <= srrspace; srrptr += 4) {
		if (srrptr + 3 > srrspace) {
			icmp_send(skb, ICMP_PARAMETERPROB, 0, htonl((opt->srr+2)<<24));
			return -EINVAL;
		}
		memcpy(&nexthop, &optptr[srrptr-1], 4);

		orefdst = skb->_skb_refdst;
		skb_dst_set(skb, NULL);
		err = ip_route_input(skb, nexthop, iph->saddr, iph->tos, skb->dev);
		rt2 = skb_rtable(skb);
		if (err || (rt2->rt_type != RTN_UNICAST && rt2->rt_type != RTN_LOCAL)) {
			skb_dst_drop(skb);
			skb->_skb_refdst = orefdst;
			return -EINVAL;
		}
		refdst_drop(orefdst);
		if (rt2->rt_type != RTN_LOCAL)
			break;
		/* Superfast 8) loopback forward */
		iph->daddr = nexthop;
		opt->is_changed = 1;
	}
	if (srrptr <= srrspace) {
		opt->srr_is_hit = 1;
		opt->nexthop = nexthop;
		opt->is_changed = 1;
	}
	return 0;
}
EXPORT_SYMBOL(ip_options_rcv_srr);<|MERGE_RESOLUTION|>--- conflicted
+++ resolved
@@ -369,11 +369,7 @@
 					goto error;
 				}
 				switch (optptr[3]&0xF) {
-<<<<<<< HEAD
-				      case IPOPT_TS_TSONLY:
-=======
 				case IPOPT_TS_TSONLY:
->>>>>>> c3ade0e0
 					if (skb)
 						timeptr = &optptr[optptr[2]-1];
 					opt->ts_needtime = 1;
