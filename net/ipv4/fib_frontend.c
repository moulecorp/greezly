--- conflicted
+++ resolved
@@ -1016,11 +1016,7 @@
 		fib_sync_up(dev);
 #endif
 		atomic_inc_unchecked(&net->ipv4.dev_addr_genid);
-<<<<<<< HEAD
-		rt_cache_flush(dev_net(dev), -1);
-=======
 		rt_cache_flush(dev_net(dev));
->>>>>>> c3ade0e0
 		break;
 	case NETDEV_DOWN:
 		fib_del_ifaddr(ifa, NULL);
@@ -1063,11 +1059,7 @@
 		fib_sync_up(dev);
 #endif
 		atomic_inc_unchecked(&net->ipv4.dev_addr_genid);
-<<<<<<< HEAD
-		rt_cache_flush(dev_net(dev), -1);
-=======
 		rt_cache_flush(net);
->>>>>>> c3ade0e0
 		break;
 	case NETDEV_DOWN:
 		fib_disable_ip(dev, 0);
