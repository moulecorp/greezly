/*
 * INET		An implementation of the TCP/IP protocol suite for the LINUX
 *		operating system.  INET is implemented using the  BSD Socket
 *		interface as the means of communication with the user level.
 *
 *		Support for INET connection oriented protocols.
 *
 * Authors:	See the TCP sources
 *
 *		This program is free software; you can redistribute it and/or
 *		modify it under the terms of the GNU General Public License
 *		as published by the Free Software Foundation; either version
 *		2 of the License, or(at your option) any later version.
 */

#include <linux/module.h>
#include <linux/jhash.h>

#include <net/inet_connection_sock.h>
#include <net/inet_hashtables.h>
#include <net/inet_timewait_sock.h>
#include <net/ip.h>
#include <net/route.h>
#include <net/tcp_states.h>
#include <net/xfrm.h>

#ifdef INET_CSK_DEBUG
const char inet_csk_timer_bug_msg[] = "inet_csk BUG: unknown timer value\n";
EXPORT_SYMBOL(inet_csk_timer_bug_msg);
#endif

<<<<<<< HEAD
/*
 * This struct holds the first and last local port number.
 */
struct local_ports sysctl_local_ports __read_mostly = {
	.lock = __SEQLOCK_UNLOCKED(sysctl_local_ports.lock),
	.range = { 32768, 61000 },
};

=======
>>>>>>> c3ade0e0
unsigned long sysctl_local_reserved_ports[65536 / 8 / sizeof(unsigned long)];
EXPORT_SYMBOL(sysctl_local_reserved_ports);

void inet_get_local_port_range(struct net *net, int *low, int *high)
{
	unsigned int seq;

	do {
		seq = read_seqbegin(&net->ipv4.sysctl_local_ports.lock);

		*low = net->ipv4.sysctl_local_ports.range[0];
		*high = net->ipv4.sysctl_local_ports.range[1];
	} while (read_seqretry(&net->ipv4.sysctl_local_ports.lock, seq));
}
EXPORT_SYMBOL(inet_get_local_port_range);

int inet_csk_bind_conflict(const struct sock *sk,
			   const struct inet_bind_bucket *tb, bool relax)
{
	struct sock *sk2;
	int reuse = sk->sk_reuse;
	int reuseport = sk->sk_reuseport;
	kuid_t uid = sock_i_uid((struct sock *)sk);

	/*
	 * Unlike other sk lookup places we do not check
	 * for sk_net here, since _all_ the socks listed
	 * in tb->owners list belong to the same net - the
	 * one this bucket belongs to.
	 */

	sk_for_each_bound(sk2, &tb->owners) {
		if (sk != sk2 &&
		    !inet_v6_ipv6only(sk2) &&
		    (!sk->sk_bound_dev_if ||
		     !sk2->sk_bound_dev_if ||
		     sk->sk_bound_dev_if == sk2->sk_bound_dev_if)) {
			if ((!reuse || !sk2->sk_reuse ||
			    sk2->sk_state == TCP_LISTEN) &&
			    (!reuseport || !sk2->sk_reuseport ||
			    (sk2->sk_state != TCP_TIME_WAIT &&
			     !uid_eq(uid, sock_i_uid(sk2))))) {

				if (!sk2->sk_rcv_saddr || !sk->sk_rcv_saddr ||
				    sk2->sk_rcv_saddr == sk->sk_rcv_saddr)
					break;
			}
			if (!relax && reuse && sk2->sk_reuse &&
			    sk2->sk_state != TCP_LISTEN) {

				if (!sk2->sk_rcv_saddr || !sk->sk_rcv_saddr ||
				    sk2->sk_rcv_saddr == sk->sk_rcv_saddr)
					break;
			}
		}
	}
	return sk2 != NULL;
}
EXPORT_SYMBOL_GPL(inet_csk_bind_conflict);

/* Obtain a reference to a local port for the given sock,
 * if snum is zero it means select any available local port.
 */
int inet_csk_get_port(struct sock *sk, unsigned short snum)
{
	struct inet_hashinfo *hashinfo = sk->sk_prot->h.hashinfo;
	struct inet_bind_hashbucket *head;
	struct inet_bind_bucket *tb;
	int ret, attempts = 5;
	struct net *net = sock_net(sk);
	int smallest_size = -1, smallest_rover;
	kuid_t uid = sock_i_uid(sk);

	local_bh_disable();
	if (!snum) {
		int remaining, rover, low, high;

again:
		inet_get_local_port_range(net, &low, &high);
		remaining = (high - low) + 1;
		smallest_rover = rover = prandom_u32() % remaining + low;

		smallest_size = -1;
		do {
			if (inet_is_reserved_local_port(rover))
				goto next_nolock;
			head = &hashinfo->bhash[inet_bhashfn(net, rover,
					hashinfo->bhash_size)];
			spin_lock(&head->lock);
			inet_bind_bucket_for_each(tb, &head->chain)
				if (net_eq(ib_net(tb), net) && tb->port == rover) {
					if (((tb->fastreuse > 0 &&
					      sk->sk_reuse &&
					      sk->sk_state != TCP_LISTEN) ||
					     (tb->fastreuseport > 0 &&
					      sk->sk_reuseport &&
					      uid_eq(tb->fastuid, uid))) &&
					    (tb->num_owners < smallest_size || smallest_size == -1)) {
						smallest_size = tb->num_owners;
						smallest_rover = rover;
						if (atomic_read(&hashinfo->bsockets) > (high - low) + 1 &&
						    !inet_csk(sk)->icsk_af_ops->bind_conflict(sk, tb, false)) {
							snum = smallest_rover;
							goto tb_found;
						}
					}
					if (!inet_csk(sk)->icsk_af_ops->bind_conflict(sk, tb, false)) {
						snum = rover;
						goto tb_found;
					}
					goto next;
				}
			break;
		next:
			spin_unlock(&head->lock);
		next_nolock:
			if (++rover > high)
				rover = low;
		} while (--remaining > 0);

		/* Exhausted local port range during search?  It is not
		 * possible for us to be holding one of the bind hash
		 * locks if this test triggers, because if 'remaining'
		 * drops to zero, we broke out of the do/while loop at
		 * the top level, not from the 'break;' statement.
		 */
		ret = 1;
		if (remaining <= 0) {
			if (smallest_size != -1) {
				snum = smallest_rover;
				goto have_snum;
			}
			goto fail;
		}
		/* OK, here is the one we will use.  HEAD is
		 * non-NULL and we hold it's mutex.
		 */
		snum = rover;
	} else {
have_snum:
		head = &hashinfo->bhash[inet_bhashfn(net, snum,
				hashinfo->bhash_size)];
		spin_lock(&head->lock);
		inet_bind_bucket_for_each(tb, &head->chain)
			if (net_eq(ib_net(tb), net) && tb->port == snum)
				goto tb_found;
	}
	tb = NULL;
	goto tb_not_found;
tb_found:
	if (!hlist_empty(&tb->owners)) {
		if (sk->sk_reuse == SK_FORCE_REUSE)
			goto success;

		if (((tb->fastreuse > 0 &&
		      sk->sk_reuse && sk->sk_state != TCP_LISTEN) ||
		     (tb->fastreuseport > 0 &&
		      sk->sk_reuseport && uid_eq(tb->fastuid, uid))) &&
		    smallest_size == -1) {
			goto success;
		} else {
			ret = 1;
			if (inet_csk(sk)->icsk_af_ops->bind_conflict(sk, tb, true)) {
				if (((sk->sk_reuse && sk->sk_state != TCP_LISTEN) ||
				     (tb->fastreuseport > 0 &&
				      sk->sk_reuseport && uid_eq(tb->fastuid, uid))) &&
				    smallest_size != -1 && --attempts >= 0) {
					spin_unlock(&head->lock);
					goto again;
				}

				goto fail_unlock;
			}
		}
	}
tb_not_found:
	ret = 1;
	if (!tb && (tb = inet_bind_bucket_create(hashinfo->bind_bucket_cachep,
					net, head, snum)) == NULL)
		goto fail_unlock;
	if (hlist_empty(&tb->owners)) {
		if (sk->sk_reuse && sk->sk_state != TCP_LISTEN)
			tb->fastreuse = 1;
		else
			tb->fastreuse = 0;
		if (sk->sk_reuseport) {
			tb->fastreuseport = 1;
			tb->fastuid = uid;
		} else
			tb->fastreuseport = 0;
	} else {
		if (tb->fastreuse &&
		    (!sk->sk_reuse || sk->sk_state == TCP_LISTEN))
			tb->fastreuse = 0;
		if (tb->fastreuseport &&
		    (!sk->sk_reuseport || !uid_eq(tb->fastuid, uid)))
			tb->fastreuseport = 0;
	}
success:
	if (!inet_csk(sk)->icsk_bind_hash)
		inet_bind_hash(sk, tb, snum);
	WARN_ON(inet_csk(sk)->icsk_bind_hash != tb);
	ret = 0;

fail_unlock:
	spin_unlock(&head->lock);
fail:
	local_bh_enable();
	return ret;
}
EXPORT_SYMBOL_GPL(inet_csk_get_port);

/*
 * Wait for an incoming connection, avoid race conditions. This must be called
 * with the socket locked.
 */
static int inet_csk_wait_for_connect(struct sock *sk, long timeo)
{
	struct inet_connection_sock *icsk = inet_csk(sk);
	DEFINE_WAIT(wait);
	int err;

	/*
	 * True wake-one mechanism for incoming connections: only
	 * one process gets woken up, not the 'whole herd'.
	 * Since we do not 'race & poll' for established sockets
	 * anymore, the common case will execute the loop only once.
	 *
	 * Subtle issue: "add_wait_queue_exclusive()" will be added
	 * after any current non-exclusive waiters, and we know that
	 * it will always _stay_ after any new non-exclusive waiters
	 * because all non-exclusive waiters are added at the
	 * beginning of the wait-queue. As such, it's ok to "drop"
	 * our exclusiveness temporarily when we get woken up without
	 * having to remove and re-insert us on the wait queue.
	 */
	for (;;) {
		prepare_to_wait_exclusive(sk_sleep(sk), &wait,
					  TASK_INTERRUPTIBLE);
		release_sock(sk);
		if (reqsk_queue_empty(&icsk->icsk_accept_queue))
			timeo = schedule_timeout(timeo);
		lock_sock(sk);
		err = 0;
		if (!reqsk_queue_empty(&icsk->icsk_accept_queue))
			break;
		err = -EINVAL;
		if (sk->sk_state != TCP_LISTEN)
			break;
		err = sock_intr_errno(timeo);
		if (signal_pending(current))
			break;
		err = -EAGAIN;
		if (!timeo)
			break;
	}
	finish_wait(sk_sleep(sk), &wait);
	return err;
}

/*
 * This will accept the next outstanding connection.
 */
struct sock *inet_csk_accept(struct sock *sk, int flags, int *err)
{
	struct inet_connection_sock *icsk = inet_csk(sk);
	struct request_sock_queue *queue = &icsk->icsk_accept_queue;
	struct sock *newsk;
	struct request_sock *req;
	int error;

	lock_sock(sk);

	/* We need to make sure that this socket is listening,
	 * and that it has something pending.
	 */
	error = -EINVAL;
	if (sk->sk_state != TCP_LISTEN)
		goto out_err;

	/* Find already established connection */
	if (reqsk_queue_empty(queue)) {
		long timeo = sock_rcvtimeo(sk, flags & O_NONBLOCK);

		/* If this is a non blocking socket don't sleep */
		error = -EAGAIN;
		if (!timeo)
			goto out_err;

		error = inet_csk_wait_for_connect(sk, timeo);
		if (error)
			goto out_err;
	}
	req = reqsk_queue_remove(queue);
	newsk = req->sk;

	sk_acceptq_removed(sk);
	if (sk->sk_protocol == IPPROTO_TCP && queue->fastopenq != NULL) {
		spin_lock_bh(&queue->fastopenq->lock);
		if (tcp_rsk(req)->listener) {
			/* We are still waiting for the final ACK from 3WHS
			 * so can't free req now. Instead, we set req->sk to
			 * NULL to signify that the child socket is taken
			 * so reqsk_fastopen_remove() will free the req
			 * when 3WHS finishes (or is aborted).
			 */
			req->sk = NULL;
			req = NULL;
		}
		spin_unlock_bh(&queue->fastopenq->lock);
	}
out:
	release_sock(sk);
	if (req)
		__reqsk_free(req);
	return newsk;
out_err:
	newsk = NULL;
	req = NULL;
	*err = error;
	goto out;
}
EXPORT_SYMBOL(inet_csk_accept);

/*
 * Using different timers for retransmit, delayed acks and probes
 * We may wish use just one timer maintaining a list of expire jiffies
 * to optimize.
 */
void inet_csk_init_xmit_timers(struct sock *sk,
			       void (*retransmit_handler)(unsigned long),
			       void (*delack_handler)(unsigned long),
			       void (*keepalive_handler)(unsigned long))
{
	struct inet_connection_sock *icsk = inet_csk(sk);

	setup_timer(&icsk->icsk_retransmit_timer, retransmit_handler,
			(unsigned long)sk);
	setup_timer(&icsk->icsk_delack_timer, delack_handler,
			(unsigned long)sk);
	setup_timer(&sk->sk_timer, keepalive_handler, (unsigned long)sk);
	icsk->icsk_pending = icsk->icsk_ack.pending = 0;
}
EXPORT_SYMBOL(inet_csk_init_xmit_timers);

void inet_csk_clear_xmit_timers(struct sock *sk)
{
	struct inet_connection_sock *icsk = inet_csk(sk);

	icsk->icsk_pending = icsk->icsk_ack.pending = icsk->icsk_ack.blocked = 0;

	sk_stop_timer(sk, &icsk->icsk_retransmit_timer);
	sk_stop_timer(sk, &icsk->icsk_delack_timer);
	sk_stop_timer(sk, &sk->sk_timer);
}
EXPORT_SYMBOL(inet_csk_clear_xmit_timers);

void inet_csk_delete_keepalive_timer(struct sock *sk)
{
	sk_stop_timer(sk, &sk->sk_timer);
}
EXPORT_SYMBOL(inet_csk_delete_keepalive_timer);

void inet_csk_reset_keepalive_timer(struct sock *sk, unsigned long len)
{
	sk_reset_timer(sk, &sk->sk_timer, jiffies + len);
}
EXPORT_SYMBOL(inet_csk_reset_keepalive_timer);

struct dst_entry *inet_csk_route_req(struct sock *sk,
				     struct flowi4 *fl4,
				     const struct request_sock *req)
{
	struct rtable *rt;
	const struct inet_request_sock *ireq = inet_rsk(req);
	struct ip_options_rcu *opt = inet_rsk(req)->opt;
	struct net *net = sock_net(sk);
	int flags = inet_sk_flowi_flags(sk);

	flowi4_init_output(fl4, sk->sk_bound_dev_if, sk->sk_mark,
			   RT_CONN_FLAGS(sk), RT_SCOPE_UNIVERSE,
			   sk->sk_protocol,
			   flags,
			   (opt && opt->opt.srr) ? opt->opt.faddr : ireq->ir_rmt_addr,
			   ireq->ir_loc_addr, ireq->ir_rmt_port, inet_sk(sk)->inet_sport);
	security_req_classify_flow(req, flowi4_to_flowi(fl4));
	rt = ip_route_output_flow(net, fl4, sk);
	if (IS_ERR(rt))
		goto no_route;
	if (opt && opt->opt.is_strictroute && rt->rt_uses_gateway)
		goto route_err;
	return &rt->dst;

route_err:
	ip_rt_put(rt);
no_route:
	IP_INC_STATS_BH(net, IPSTATS_MIB_OUTNOROUTES);
	return NULL;
}
EXPORT_SYMBOL_GPL(inet_csk_route_req);

struct dst_entry *inet_csk_route_child_sock(struct sock *sk,
					    struct sock *newsk,
					    const struct request_sock *req)
{
	const struct inet_request_sock *ireq = inet_rsk(req);
	struct inet_sock *newinet = inet_sk(newsk);
	struct ip_options_rcu *opt;
	struct net *net = sock_net(sk);
	struct flowi4 *fl4;
	struct rtable *rt;

	fl4 = &newinet->cork.fl.u.ip4;

	rcu_read_lock();
	opt = rcu_dereference(newinet->inet_opt);
	flowi4_init_output(fl4, sk->sk_bound_dev_if, sk->sk_mark,
			   RT_CONN_FLAGS(sk), RT_SCOPE_UNIVERSE,
			   sk->sk_protocol, inet_sk_flowi_flags(sk),
			   (opt && opt->opt.srr) ? opt->opt.faddr : ireq->ir_rmt_addr,
			   ireq->ir_loc_addr, ireq->ir_rmt_port, inet_sk(sk)->inet_sport);
	security_req_classify_flow(req, flowi4_to_flowi(fl4));
	rt = ip_route_output_flow(net, fl4, sk);
	if (IS_ERR(rt))
		goto no_route;
	if (opt && opt->opt.is_strictroute && rt->rt_uses_gateway)
		goto route_err;
	rcu_read_unlock();
	return &rt->dst;

route_err:
	ip_rt_put(rt);
no_route:
	rcu_read_unlock();
	IP_INC_STATS_BH(net, IPSTATS_MIB_OUTNOROUTES);
	return NULL;
}
EXPORT_SYMBOL_GPL(inet_csk_route_child_sock);

static inline u32 inet_synq_hash(const __be32 raddr, const __be16 rport,
				 const u32 rnd, const u32 synq_hsize)
{
	return jhash_2words((__force u32)raddr, (__force u32)rport, rnd) & (synq_hsize - 1);
}

#if IS_ENABLED(CONFIG_IPV6)
#define AF_INET_FAMILY(fam) ((fam) == AF_INET)
#else
#define AF_INET_FAMILY(fam) 1
#endif

struct request_sock *inet_csk_search_req(const struct sock *sk,
					 struct request_sock ***prevp,
					 const __be16 rport, const __be32 raddr,
					 const __be32 laddr)
{
	const struct inet_connection_sock *icsk = inet_csk(sk);
	struct listen_sock *lopt = icsk->icsk_accept_queue.listen_opt;
	struct request_sock *req, **prev;

	for (prev = &lopt->syn_table[inet_synq_hash(raddr, rport, lopt->hash_rnd,
						    lopt->nr_table_entries)];
	     (req = *prev) != NULL;
	     prev = &req->dl_next) {
		const struct inet_request_sock *ireq = inet_rsk(req);

		if (ireq->ir_rmt_port == rport &&
		    ireq->ir_rmt_addr == raddr &&
		    ireq->ir_loc_addr == laddr &&
		    AF_INET_FAMILY(req->rsk_ops->family)) {
			WARN_ON(req->sk);
			*prevp = prev;
			break;
		}
	}

	return req;
}
EXPORT_SYMBOL_GPL(inet_csk_search_req);

void inet_csk_reqsk_queue_hash_add(struct sock *sk, struct request_sock *req,
				   unsigned long timeout)
{
	struct inet_connection_sock *icsk = inet_csk(sk);
	struct listen_sock *lopt = icsk->icsk_accept_queue.listen_opt;
	const u32 h = inet_synq_hash(inet_rsk(req)->ir_rmt_addr,
				     inet_rsk(req)->ir_rmt_port,
				     lopt->hash_rnd, lopt->nr_table_entries);

	reqsk_queue_hash_req(&icsk->icsk_accept_queue, h, req, timeout);
	inet_csk_reqsk_queue_added(sk, timeout);
}
EXPORT_SYMBOL_GPL(inet_csk_reqsk_queue_hash_add);

/* Only thing we need from tcp.h */
extern int sysctl_tcp_synack_retries;


/* Decide when to expire the request and when to resend SYN-ACK */
static inline void syn_ack_recalc(struct request_sock *req, const int thresh,
				  const int max_retries,
				  const u8 rskq_defer_accept,
				  int *expire, int *resend)
{
	if (!rskq_defer_accept) {
		*expire = req->num_timeout >= thresh;
		*resend = 1;
		return;
	}
	*expire = req->num_timeout >= thresh &&
		  (!inet_rsk(req)->acked || req->num_timeout >= max_retries);
	/*
	 * Do not resend while waiting for data after ACK,
	 * start to resend on end of deferring period to give
	 * last chance for data or ACK to create established socket.
	 */
	*resend = !inet_rsk(req)->acked ||
		  req->num_timeout >= rskq_defer_accept - 1;
}

int inet_rtx_syn_ack(struct sock *parent, struct request_sock *req)
{
	int err = req->rsk_ops->rtx_syn_ack(parent, req);

	if (!err)
		req->num_retrans++;
	return err;
}
EXPORT_SYMBOL(inet_rtx_syn_ack);

void inet_csk_reqsk_queue_prune(struct sock *parent,
				const unsigned long interval,
				const unsigned long timeout,
				const unsigned long max_rto)
{
	struct inet_connection_sock *icsk = inet_csk(parent);
	struct request_sock_queue *queue = &icsk->icsk_accept_queue;
	struct listen_sock *lopt = queue->listen_opt;
	int max_retries = icsk->icsk_syn_retries ? : sysctl_tcp_synack_retries;
	int thresh = max_retries;
	unsigned long now = jiffies;
	struct request_sock **reqp, *req;
	int i, budget;

	if (lopt == NULL || lopt->qlen == 0)
		return;

	/* Normally all the openreqs are young and become mature
	 * (i.e. converted to established socket) for first timeout.
	 * If synack was not acknowledged for 1 second, it means
	 * one of the following things: synack was lost, ack was lost,
	 * rtt is high or nobody planned to ack (i.e. synflood).
	 * When server is a bit loaded, queue is populated with old
	 * open requests, reducing effective size of queue.
	 * When server is well loaded, queue size reduces to zero
	 * after several minutes of work. It is not synflood,
	 * it is normal operation. The solution is pruning
	 * too old entries overriding normal timeout, when
	 * situation becomes dangerous.
	 *
	 * Essentially, we reserve half of room for young
	 * embrions; and abort old ones without pity, if old
	 * ones are about to clog our table.
	 */
	if (lopt->qlen>>(lopt->max_qlen_log-1)) {
		int young = (lopt->qlen_young<<1);

		while (thresh > 2) {
			if (lopt->qlen < young)
				break;
			thresh--;
			young <<= 1;
		}
	}

	if (queue->rskq_defer_accept)
		max_retries = queue->rskq_defer_accept;

	budget = 2 * (lopt->nr_table_entries / (timeout / interval));
	i = lopt->clock_hand;

	do {
		reqp=&lopt->syn_table[i];
		while ((req = *reqp) != NULL) {
			if (time_after_eq(now, req->expires)) {
				int expire = 0, resend = 0;

				syn_ack_recalc(req, thresh, max_retries,
					       queue->rskq_defer_accept,
					       &expire, &resend);
				req->rsk_ops->syn_ack_timeout(parent, req);
				if (!expire &&
				    (!resend ||
				     !inet_rtx_syn_ack(parent, req) ||
				     inet_rsk(req)->acked)) {
					unsigned long timeo;

					if (req->num_timeout++ == 0)
						lopt->qlen_young--;
					timeo = min(timeout << req->num_timeout,
						    max_rto);
					req->expires = now + timeo;
					reqp = &req->dl_next;
					continue;
				}

				/* Drop this request */
				inet_csk_reqsk_queue_unlink(parent, req, reqp);
				reqsk_queue_removed(queue, req);
				reqsk_free(req);
				continue;
			}
			reqp = &req->dl_next;
		}

		i = (i + 1) & (lopt->nr_table_entries - 1);

	} while (--budget > 0);

	lopt->clock_hand = i;

	if (lopt->qlen)
		inet_csk_reset_keepalive_timer(parent, interval);
}
EXPORT_SYMBOL_GPL(inet_csk_reqsk_queue_prune);

/**
 *	inet_csk_clone_lock - clone an inet socket, and lock its clone
 *	@sk: the socket to clone
 *	@req: request_sock
 *	@priority: for allocation (%GFP_KERNEL, %GFP_ATOMIC, etc)
 *
 *	Caller must unlock socket even in error path (bh_unlock_sock(newsk))
 */
struct sock *inet_csk_clone_lock(const struct sock *sk,
				 const struct request_sock *req,
				 const gfp_t priority)
{
	struct sock *newsk = sk_clone_lock(sk, priority);

	if (newsk != NULL) {
		struct inet_connection_sock *newicsk = inet_csk(newsk);

		newsk->sk_state = TCP_SYN_RECV;
		newicsk->icsk_bind_hash = NULL;

		inet_sk(newsk)->inet_dport = inet_rsk(req)->ir_rmt_port;
		inet_sk(newsk)->inet_num = inet_rsk(req)->ir_num;
		inet_sk(newsk)->inet_sport = htons(inet_rsk(req)->ir_num);
		newsk->sk_write_space = sk_stream_write_space;

		newicsk->icsk_retransmits = 0;
		newicsk->icsk_backoff	  = 0;
		newicsk->icsk_probes_out  = 0;

		/* Deinitialize accept_queue to trap illegal accesses. */
		memset(&newicsk->icsk_accept_queue, 0, sizeof(newicsk->icsk_accept_queue));

		security_inet_csk_clone(newsk, req);
	}
	return newsk;
}
EXPORT_SYMBOL_GPL(inet_csk_clone_lock);

/*
 * At this point, there should be no process reference to this
 * socket, and thus no user references at all.  Therefore we
 * can assume the socket waitqueue is inactive and nobody will
 * try to jump onto it.
 */
void inet_csk_destroy_sock(struct sock *sk)
{
	WARN_ON(sk->sk_state != TCP_CLOSE);
	WARN_ON(!sock_flag(sk, SOCK_DEAD));

	/* It cannot be in hash table! */
	WARN_ON(!sk_unhashed(sk));

	/* If it has not 0 inet_sk(sk)->inet_num, it must be bound */
	WARN_ON(inet_sk(sk)->inet_num && !inet_csk(sk)->icsk_bind_hash);

	sk->sk_prot->destroy(sk);

	sk_stream_kill_queues(sk);

	xfrm_sk_free_policy(sk);

	sk_refcnt_debug_release(sk);

	percpu_counter_dec(sk->sk_prot->orphan_count);
	sock_put(sk);
}
EXPORT_SYMBOL(inet_csk_destroy_sock);

/* This function allows to force a closure of a socket after the call to
 * tcp/dccp_create_openreq_child().
 */
void inet_csk_prepare_forced_close(struct sock *sk)
<<<<<<< HEAD
=======
	__releases(&sk->sk_lock.slock)
>>>>>>> c3ade0e0
{
	/* sk_clone_lock locked the socket and set refcnt to 2 */
	bh_unlock_sock(sk);
	sock_put(sk);

	/* The below has to be done to allow calling inet_csk_destroy_sock */
	sock_set_flag(sk, SOCK_DEAD);
	percpu_counter_inc(sk->sk_prot->orphan_count);
	inet_sk(sk)->inet_num = 0;
}
EXPORT_SYMBOL(inet_csk_prepare_forced_close);

int inet_csk_listen_start(struct sock *sk, const int nr_table_entries)
{
	struct inet_sock *inet = inet_sk(sk);
	struct inet_connection_sock *icsk = inet_csk(sk);
	int rc = reqsk_queue_alloc(&icsk->icsk_accept_queue, nr_table_entries);

	if (rc != 0)
		return rc;

	sk->sk_max_ack_backlog = 0;
	sk->sk_ack_backlog = 0;
	inet_csk_delack_init(sk);

	/* There is race window here: we announce ourselves listening,
	 * but this transition is still not validated by get_port().
	 * It is OK, because this socket enters to hash table only
	 * after validation is complete.
	 */
	sk->sk_state = TCP_LISTEN;
	if (!sk->sk_prot->get_port(sk, inet->inet_num)) {
		inet->inet_sport = htons(inet->inet_num);

		sk_dst_reset(sk);
		sk->sk_prot->hash(sk);

		return 0;
	}

	sk->sk_state = TCP_CLOSE;
	__reqsk_queue_destroy(&icsk->icsk_accept_queue);
	return -EADDRINUSE;
}
EXPORT_SYMBOL_GPL(inet_csk_listen_start);

/*
 *	This routine closes sockets which have been at least partially
 *	opened, but not yet accepted.
 */
void inet_csk_listen_stop(struct sock *sk)
{
	struct inet_connection_sock *icsk = inet_csk(sk);
	struct request_sock_queue *queue = &icsk->icsk_accept_queue;
	struct request_sock *acc_req;
	struct request_sock *req;

	inet_csk_delete_keepalive_timer(sk);

	/* make all the listen_opt local to us */
	acc_req = reqsk_queue_yank_acceptq(queue);

	/* Following specs, it would be better either to send FIN
	 * (and enter FIN-WAIT-1, it is normal close)
	 * or to send active reset (abort).
	 * Certainly, it is pretty dangerous while synflood, but it is
	 * bad justification for our negligence 8)
	 * To be honest, we are not able to make either
	 * of the variants now.			--ANK
	 */
	reqsk_queue_destroy(queue);

	while ((req = acc_req) != NULL) {
		struct sock *child = req->sk;

		acc_req = req->dl_next;

		local_bh_disable();
		bh_lock_sock(child);
		WARN_ON(sock_owned_by_user(child));
		sock_hold(child);

		sk->sk_prot->disconnect(child, O_NONBLOCK);

		sock_orphan(child);

		percpu_counter_inc(sk->sk_prot->orphan_count);

		if (sk->sk_protocol == IPPROTO_TCP && tcp_rsk(req)->listener) {
			BUG_ON(tcp_sk(child)->fastopen_rsk != req);
			BUG_ON(sk != tcp_rsk(req)->listener);

			/* Paranoid, to prevent race condition if
			 * an inbound pkt destined for child is
			 * blocked by sock lock in tcp_v4_rcv().
			 * Also to satisfy an assertion in
			 * tcp_v4_destroy_sock().
			 */
			tcp_sk(child)->fastopen_rsk = NULL;
			sock_put(sk);
		}
		inet_csk_destroy_sock(child);

		bh_unlock_sock(child);
		local_bh_enable();
		sock_put(child);

		sk_acceptq_removed(sk);
		__reqsk_free(req);
	}
	if (queue->fastopenq != NULL) {
		/* Free all the reqs queued in rskq_rst_head. */
		spin_lock_bh(&queue->fastopenq->lock);
		acc_req = queue->fastopenq->rskq_rst_head;
		queue->fastopenq->rskq_rst_head = NULL;
		spin_unlock_bh(&queue->fastopenq->lock);
		while ((req = acc_req) != NULL) {
			acc_req = req->dl_next;
			__reqsk_free(req);
		}
	}
	WARN_ON(sk->sk_ack_backlog);
}
EXPORT_SYMBOL_GPL(inet_csk_listen_stop);

void inet_csk_addr2sockaddr(struct sock *sk, struct sockaddr *uaddr)
{
	struct sockaddr_in *sin = (struct sockaddr_in *)uaddr;
	const struct inet_sock *inet = inet_sk(sk);

	sin->sin_family		= AF_INET;
	sin->sin_addr.s_addr	= inet->inet_daddr;
	sin->sin_port		= inet->inet_dport;
}
EXPORT_SYMBOL_GPL(inet_csk_addr2sockaddr);

#ifdef CONFIG_COMPAT
int inet_csk_compat_getsockopt(struct sock *sk, int level, int optname,
			       char __user *optval, int __user *optlen)
{
	const struct inet_connection_sock *icsk = inet_csk(sk);

	if (icsk->icsk_af_ops->compat_getsockopt != NULL)
		return icsk->icsk_af_ops->compat_getsockopt(sk, level, optname,
							    optval, optlen);
	return icsk->icsk_af_ops->getsockopt(sk, level, optname,
					     optval, optlen);
}
EXPORT_SYMBOL_GPL(inet_csk_compat_getsockopt);

int inet_csk_compat_setsockopt(struct sock *sk, int level, int optname,
			       char __user *optval, unsigned int optlen)
{
	const struct inet_connection_sock *icsk = inet_csk(sk);

	if (icsk->icsk_af_ops->compat_setsockopt != NULL)
		return icsk->icsk_af_ops->compat_setsockopt(sk, level, optname,
							    optval, optlen);
	return icsk->icsk_af_ops->setsockopt(sk, level, optname,
					     optval, optlen);
}
EXPORT_SYMBOL_GPL(inet_csk_compat_setsockopt);
#endif

static struct dst_entry *inet_csk_rebuild_route(struct sock *sk, struct flowi *fl)
{
	const struct inet_sock *inet = inet_sk(sk);
	const struct ip_options_rcu *inet_opt;
	__be32 daddr = inet->inet_daddr;
	struct flowi4 *fl4;
	struct rtable *rt;

	rcu_read_lock();
	inet_opt = rcu_dereference(inet->inet_opt);
	if (inet_opt && inet_opt->opt.srr)
		daddr = inet_opt->opt.faddr;
	fl4 = &fl->u.ip4;
	rt = ip_route_output_ports(sock_net(sk), fl4, sk, daddr,
				   inet->inet_saddr, inet->inet_dport,
				   inet->inet_sport, sk->sk_protocol,
				   RT_CONN_FLAGS(sk), sk->sk_bound_dev_if);
	if (IS_ERR(rt))
		rt = NULL;
	if (rt)
		sk_setup_caps(sk, &rt->dst);
	rcu_read_unlock();

	return &rt->dst;
}

struct dst_entry *inet_csk_update_pmtu(struct sock *sk, u32 mtu)
{
	struct dst_entry *dst = __sk_dst_check(sk, 0);
	struct inet_sock *inet = inet_sk(sk);

	if (!dst) {
		dst = inet_csk_rebuild_route(sk, &inet->cork.fl);
		if (!dst)
			goto out;
	}
	dst->ops->update_pmtu(dst, sk, NULL, mtu);

	dst = __sk_dst_check(sk, 0);
	if (!dst)
		dst = inet_csk_rebuild_route(sk, &inet->cork.fl);
out:
	return dst;
}
EXPORT_SYMBOL_GPL(inet_csk_update_pmtu);<|MERGE_RESOLUTION|>--- conflicted
+++ resolved
@@ -29,17 +29,6 @@
 EXPORT_SYMBOL(inet_csk_timer_bug_msg);
 #endif
 
-<<<<<<< HEAD
-/*
- * This struct holds the first and last local port number.
- */
-struct local_ports sysctl_local_ports __read_mostly = {
-	.lock = __SEQLOCK_UNLOCKED(sysctl_local_ports.lock),
-	.range = { 32768, 61000 },
-};
-
-=======
->>>>>>> c3ade0e0
 unsigned long sysctl_local_reserved_ports[65536 / 8 / sizeof(unsigned long)];
 EXPORT_SYMBOL(sysctl_local_reserved_ports);
 
@@ -738,10 +727,7 @@
  * tcp/dccp_create_openreq_child().
  */
 void inet_csk_prepare_forced_close(struct sock *sk)
-<<<<<<< HEAD
-=======
 	__releases(&sk->sk_lock.slock)
->>>>>>> c3ade0e0
 {
 	/* sk_clone_lock locked the socket and set refcnt to 2 */
 	bh_unlock_sock(sk);
