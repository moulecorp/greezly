/*
 * INET		An implementation of the TCP/IP protocol suite for the LINUX
 *		operating system.  INET is implemented using the  BSD Socket
 *		interface as the means of communication with the user level.
 *
 *		"Ping" sockets
 *
 *		This program is free software; you can redistribute it and/or
 *		modify it under the terms of the GNU General Public License
 *		as published by the Free Software Foundation; either version
 *		2 of the License, or (at your option) any later version.
 *
 * Based on ipv4/udp.c code.
 *
 * Authors:	Vasiliy Kulikov / Openwall (for Linux 2.6),
 *		Pavel Kankovsky (for Linux 2.4.32)
 *
 * Pavel gave all rights to bugs to Vasiliy,
 * none of the bugs are Pavel's now.
 *
 */

#include <linux/uaccess.h>
#include <linux/types.h>
#include <linux/fcntl.h>
#include <linux/socket.h>
#include <linux/sockios.h>
#include <linux/in.h>
#include <linux/errno.h>
#include <linux/timer.h>
#include <linux/mm.h>
#include <linux/inet.h>
#include <linux/netdevice.h>
#include <net/snmp.h>
#include <net/ip.h>
#include <net/icmp.h>
#include <net/protocol.h>
#include <linux/skbuff.h>
#include <linux/proc_fs.h>
#include <linux/export.h>
#include <net/sock.h>
#include <net/ping.h>
#include <net/udp.h>
#include <net/route.h>
#include <net/inet_common.h>
#include <net/checksum.h>

#if IS_ENABLED(CONFIG_IPV6)
#include <linux/in6.h>
#include <linux/icmpv6.h>
#include <net/addrconf.h>
#include <net/ipv6.h>
#include <net/transp_v6.h>
#endif

struct ping_table {
	struct hlist_nulls_head	hash[PING_HTABLE_SIZE];
	rwlock_t		lock;
};

static struct ping_table ping_table;
struct pingv6_ops *pingv6_ops;
EXPORT_SYMBOL_GPL(pingv6_ops);

static u16 ping_port_rover;

static inline int ping_hashfn(struct net *net, unsigned int num, unsigned int mask)
{
	int res = (num + net_hash_mix(net)) & mask;

	pr_debug("hash(%d) = %d\n", num, res);
	return res;
}
EXPORT_SYMBOL_GPL(ping_hash);

static inline struct hlist_nulls_head *ping_hashslot(struct ping_table *table,
					     struct net *net, unsigned int num)
{
	return &table->hash[ping_hashfn(net, num, PING_HTABLE_MASK)];
}

int ping_get_port(struct sock *sk, unsigned short ident)
{
	struct hlist_nulls_node *node;
	struct hlist_nulls_head *hlist;
	struct inet_sock *isk, *isk2;
	struct sock *sk2 = NULL;

	isk = inet_sk(sk);
	write_lock_bh(&ping_table.lock);
	if (ident == 0) {
		u32 i;
		u16 result = ping_port_rover + 1;

		for (i = 0; i < (1L << 16); i++, result++) {
			if (!result)
				result++; /* avoid zero */
			hlist = ping_hashslot(&ping_table, sock_net(sk),
					    result);
			ping_portaddr_for_each_entry(sk2, node, hlist) {
				isk2 = inet_sk(sk2);

				if (isk2->inet_num == result)
					goto next_port;
			}

			/* found */
			ping_port_rover = ident = result;
			break;
next_port:
			;
		}
		if (i >= (1L << 16))
			goto fail;
	} else {
		hlist = ping_hashslot(&ping_table, sock_net(sk), ident);
		ping_portaddr_for_each_entry(sk2, node, hlist) {
			isk2 = inet_sk(sk2);

			/* BUG? Why is this reuse and not reuseaddr? ping.c
			 * doesn't turn off SO_REUSEADDR, and it doesn't expect
			 * that other ping processes can steal its packets.
			 */
			if ((isk2->inet_num == ident) &&
			    (sk2 != sk) &&
			    (!sk2->sk_reuse || !sk->sk_reuse))
				goto fail;
		}
	}

	pr_debug("found port/ident = %d\n", ident);
	isk->inet_num = ident;
	if (sk_unhashed(sk)) {
		pr_debug("was not hashed\n");
		sock_hold(sk);
		hlist_nulls_add_head(&sk->sk_nulls_node, hlist);
		sock_prot_inuse_add(sock_net(sk), sk->sk_prot, 1);
	}
	write_unlock_bh(&ping_table.lock);
	return 0;

fail:
	write_unlock_bh(&ping_table.lock);
	return 1;
}
EXPORT_SYMBOL_GPL(ping_get_port);

void ping_hash(struct sock *sk)
{
	pr_debug("ping_hash(sk->port=%u)\n", inet_sk(sk)->inet_num);
	BUG(); /* "Please do not press this button again." */
}

void ping_unhash(struct sock *sk)
{
	struct inet_sock *isk = inet_sk(sk);
	pr_debug("ping_unhash(isk=%p,isk->num=%u)\n", isk, isk->inet_num);
	if (sk_hashed(sk)) {
		write_lock_bh(&ping_table.lock);
		hlist_nulls_del(&sk->sk_nulls_node);
		sock_put(sk);
		isk->inet_num = 0;
		isk->inet_sport = 0;
		sock_prot_inuse_add(sock_net(sk), sk->sk_prot, -1);
		write_unlock_bh(&ping_table.lock);
	}
}
EXPORT_SYMBOL_GPL(ping_unhash);

static struct sock *ping_lookup(struct net *net, struct sk_buff *skb, u16 ident)
{
	struct hlist_nulls_head *hslot = ping_hashslot(&ping_table, net, ident);
	struct sock *sk = NULL;
	struct inet_sock *isk;
	struct hlist_nulls_node *hnode;
	int dif = skb->dev->ifindex;

	if (skb->protocol == htons(ETH_P_IP)) {
		pr_debug("try to find: num = %d, daddr = %pI4, dif = %d\n",
			 (int)ident, &ip_hdr(skb)->daddr, dif);
#if IS_ENABLED(CONFIG_IPV6)
	} else if (skb->protocol == htons(ETH_P_IPV6)) {
		pr_debug("try to find: num = %d, daddr = %pI6c, dif = %d\n",
			 (int)ident, &ipv6_hdr(skb)->daddr, dif);
#endif
	}

	read_lock_bh(&ping_table.lock);

	ping_portaddr_for_each_entry(sk, hnode, hslot) {
		isk = inet_sk(sk);

		pr_debug("iterate\n");
		if (isk->inet_num != ident)
			continue;

		if (skb->protocol == htons(ETH_P_IP) &&
		    sk->sk_family == AF_INET) {
			pr_debug("found: %p: num=%d, daddr=%pI4, dif=%d\n", sk,
				 (int) isk->inet_num, &isk->inet_rcv_saddr,
				 sk->sk_bound_dev_if);

			if (isk->inet_rcv_saddr &&
			    isk->inet_rcv_saddr != ip_hdr(skb)->daddr)
				continue;
#if IS_ENABLED(CONFIG_IPV6)
		} else if (skb->protocol == htons(ETH_P_IPV6) &&
			   sk->sk_family == AF_INET6) {

			pr_debug("found: %p: num=%d, daddr=%pI6c, dif=%d\n", sk,
				 (int) isk->inet_num,
				 &sk->sk_v6_rcv_saddr,
				 sk->sk_bound_dev_if);

			if (!ipv6_addr_any(&sk->sk_v6_rcv_saddr) &&
			    !ipv6_addr_equal(&sk->sk_v6_rcv_saddr,
					     &ipv6_hdr(skb)->daddr))
				continue;
#endif
		}

		if (sk->sk_bound_dev_if && sk->sk_bound_dev_if != dif)
			continue;

		sock_hold(sk);
		goto exit;
	}

	sk = NULL;
exit:
	read_unlock_bh(&ping_table.lock);

	return sk;
}

static void inet_get_ping_group_range_net(struct net *net, kgid_t *low,
					  kgid_t *high)
{
	kgid_t *data = net->ipv4.sysctl_ping_group_range;
	unsigned int seq;

	do {
		seq = read_seqbegin(&net->ipv4.sysctl_local_ports.lock);

		*low = data[0];
		*high = data[1];
	} while (read_seqretry(&net->ipv4.sysctl_local_ports.lock, seq));
}


int ping_init_sock(struct sock *sk)
{
	struct net *net = sock_net(sk);
<<<<<<< HEAD
	gid_t group = current_egid();
	gid_t range[2];
	struct group_info *group_info;
	int i, j, count;
	int ret = 0;

	inet_get_ping_group_range_net(net, range, range+1);
	if (range[0] <= group && group <= range[1])
=======
	kgid_t group = current_egid();
	struct group_info *group_info;
	int i, j, count;
	kgid_t low, high;
	int ret = 0;

	inet_get_ping_group_range_net(net, &low, &high);
	if (gid_lte(low, group) && gid_lte(group, high))
>>>>>>> c3ade0e0
		return 0;

	group_info = get_current_groups();
	count = group_info->ngroups;
	for (i = 0; i < group_info->nblocks; i++) {
		int cp_count = min_t(int, NGROUPS_PER_BLOCK, count);
		for (j = 0; j < cp_count; j++) {
<<<<<<< HEAD
			group = group_info->blocks[i][j];
			if (range[0] <= group && group <= range[1])
=======
			kgid_t gid = group_info->blocks[i][j];
			if (gid_lte(low, gid) && gid_lte(gid, high))
>>>>>>> c3ade0e0
				goto out_release_group;
		}

		count -= cp_count;
	}

	ret = -EACCES;

out_release_group:
	put_group_info(group_info);
	return ret;
}
EXPORT_SYMBOL_GPL(ping_init_sock);

void ping_close(struct sock *sk, long timeout)
{
	pr_debug("ping_close(sk=%p,sk->num=%u)\n",
		 inet_sk(sk), inet_sk(sk)->inet_num);
	pr_debug("isk->refcnt = %d\n", sk->sk_refcnt.counter);

	sk_common_release(sk);
}
EXPORT_SYMBOL_GPL(ping_close);

/* Checks the bind address and possibly modifies sk->sk_bound_dev_if. */
static int ping_check_bind_addr(struct sock *sk, struct inet_sock *isk,
				struct sockaddr *uaddr, int addr_len) {
	struct net *net = sock_net(sk);
	if (sk->sk_family == AF_INET) {
		struct sockaddr_in *addr = (struct sockaddr_in *) uaddr;
		int chk_addr_ret;

		if (addr_len < sizeof(*addr))
			return -EINVAL;

		pr_debug("ping_check_bind_addr(sk=%p,addr=%pI4,port=%d)\n",
			 sk, &addr->sin_addr.s_addr, ntohs(addr->sin_port));

		chk_addr_ret = inet_addr_type(net, addr->sin_addr.s_addr);

		if (addr->sin_addr.s_addr == htonl(INADDR_ANY))
			chk_addr_ret = RTN_LOCAL;

		if ((sysctl_ip_nonlocal_bind == 0 &&
		    isk->freebind == 0 && isk->transparent == 0 &&
		     chk_addr_ret != RTN_LOCAL) ||
		    chk_addr_ret == RTN_MULTICAST ||
		    chk_addr_ret == RTN_BROADCAST)
			return -EADDRNOTAVAIL;

#if IS_ENABLED(CONFIG_IPV6)
	} else if (sk->sk_family == AF_INET6) {
		struct sockaddr_in6 *addr = (struct sockaddr_in6 *) uaddr;
		int addr_type, scoped, has_addr;
		struct net_device *dev = NULL;

		if (addr_len < sizeof(*addr))
			return -EINVAL;

		if (addr->sin6_family != AF_INET6)
			return -EINVAL;

		pr_debug("ping_check_bind_addr(sk=%p,addr=%pI6c,port=%d)\n",
			 sk, addr->sin6_addr.s6_addr, ntohs(addr->sin6_port));

		addr_type = ipv6_addr_type(&addr->sin6_addr);
		scoped = __ipv6_addr_needs_scope_id(addr_type);
		if ((addr_type != IPV6_ADDR_ANY &&
		     !(addr_type & IPV6_ADDR_UNICAST)) ||
		    (scoped && !addr->sin6_scope_id))
			return -EINVAL;

		rcu_read_lock();
		if (addr->sin6_scope_id) {
			dev = dev_get_by_index_rcu(net, addr->sin6_scope_id);
			if (!dev) {
				rcu_read_unlock();
				return -ENODEV;
			}
		}
		has_addr = pingv6_ops->ipv6_chk_addr(net, &addr->sin6_addr, dev,
						    scoped);
		rcu_read_unlock();

		if (!(isk->freebind || isk->transparent || has_addr ||
		      addr_type == IPV6_ADDR_ANY))
			return -EADDRNOTAVAIL;

		if (scoped)
			sk->sk_bound_dev_if = addr->sin6_scope_id;
#endif
	} else {
		return -EAFNOSUPPORT;
	}
	return 0;
}

static void ping_set_saddr(struct sock *sk, struct sockaddr *saddr)
{
	if (saddr->sa_family == AF_INET) {
		struct inet_sock *isk = inet_sk(sk);
		struct sockaddr_in *addr = (struct sockaddr_in *) saddr;
		isk->inet_rcv_saddr = isk->inet_saddr = addr->sin_addr.s_addr;
#if IS_ENABLED(CONFIG_IPV6)
	} else if (saddr->sa_family == AF_INET6) {
		struct sockaddr_in6 *addr = (struct sockaddr_in6 *) saddr;
		struct ipv6_pinfo *np = inet6_sk(sk);
		sk->sk_v6_rcv_saddr = np->saddr = addr->sin6_addr;
#endif
	}
}

static void ping_clear_saddr(struct sock *sk, int dif)
{
	sk->sk_bound_dev_if = dif;
	if (sk->sk_family == AF_INET) {
		struct inet_sock *isk = inet_sk(sk);
		isk->inet_rcv_saddr = isk->inet_saddr = 0;
#if IS_ENABLED(CONFIG_IPV6)
	} else if (sk->sk_family == AF_INET6) {
		struct ipv6_pinfo *np = inet6_sk(sk);
		memset(&sk->sk_v6_rcv_saddr, 0, sizeof(sk->sk_v6_rcv_saddr));
		memset(&np->saddr, 0, sizeof(np->saddr));
#endif
	}
}
/*
 * We need our own bind because there are no privileged id's == local ports.
 * Moreover, we don't allow binding to multi- and broadcast addresses.
 */

int ping_bind(struct sock *sk, struct sockaddr *uaddr, int addr_len)
{
	struct inet_sock *isk = inet_sk(sk);
	unsigned short snum;
	int err;
	int dif = sk->sk_bound_dev_if;

	err = ping_check_bind_addr(sk, isk, uaddr, addr_len);
	if (err)
		return err;

	lock_sock(sk);

	err = -EINVAL;
	if (isk->inet_num != 0)
		goto out;

	err = -EADDRINUSE;
	ping_set_saddr(sk, uaddr);
	snum = ntohs(((struct sockaddr_in *)uaddr)->sin_port);
	if (ping_get_port(sk, snum) != 0) {
		ping_clear_saddr(sk, dif);
		goto out;
	}

	pr_debug("after bind(): num = %d, dif = %d\n",
		 (int)isk->inet_num,
		 (int)sk->sk_bound_dev_if);

	err = 0;
	if (sk->sk_family == AF_INET && isk->inet_rcv_saddr)
		sk->sk_userlocks |= SOCK_BINDADDR_LOCK;
#if IS_ENABLED(CONFIG_IPV6)
	if (sk->sk_family == AF_INET6 && !ipv6_addr_any(&sk->sk_v6_rcv_saddr))
		sk->sk_userlocks |= SOCK_BINDADDR_LOCK;
#endif

	if (snum)
		sk->sk_userlocks |= SOCK_BINDPORT_LOCK;
	isk->inet_sport = htons(isk->inet_num);
	isk->inet_daddr = 0;
	isk->inet_dport = 0;

#if IS_ENABLED(CONFIG_IPV6)
	if (sk->sk_family == AF_INET6)
		memset(&sk->sk_v6_daddr, 0, sizeof(sk->sk_v6_daddr));
#endif

	sk_dst_reset(sk);
out:
	release_sock(sk);
	pr_debug("ping_v4_bind -> %d\n", err);
	return err;
}
EXPORT_SYMBOL_GPL(ping_bind);

/*
 * Is this a supported type of ICMP message?
 */

static inline int ping_supported(int family, int type, int code)
{
	return (family == AF_INET && type == ICMP_ECHO && code == 0) ||
	       (family == AF_INET6 && type == ICMPV6_ECHO_REQUEST && code == 0);
}

/*
 * This routine is called by the ICMP module when it gets some
 * sort of error condition.
 */

void ping_err(struct sk_buff *skb, int offset, u32 info)
{
	int family;
	struct icmphdr *icmph;
	struct inet_sock *inet_sock;
<<<<<<< HEAD
	int type = icmp_hdr(skb)->type;
	int code = icmp_hdr(skb)->code;
=======
	int type;
	int code;
>>>>>>> c3ade0e0
	struct net *net = dev_net(skb->dev);
	struct sock *sk;
	int harderr;
	int err;

	if (skb->protocol == htons(ETH_P_IP)) {
		family = AF_INET;
		type = icmp_hdr(skb)->type;
		code = icmp_hdr(skb)->code;
		icmph = (struct icmphdr *)(skb->data + offset);
	} else if (skb->protocol == htons(ETH_P_IPV6)) {
		family = AF_INET6;
		type = icmp6_hdr(skb)->icmp6_type;
		code = icmp6_hdr(skb)->icmp6_code;
		icmph = (struct icmphdr *) (skb->data + offset);
	} else {
		BUG();
	}

	/* We assume the packet has already been checked by icmp_unreach */

	if (!ping_supported(family, icmph->type, icmph->code))
		return;

	pr_debug("ping_err(proto=0x%x,type=%d,code=%d,id=%04x,seq=%04x)\n",
		 skb->protocol, type, code, ntohs(icmph->un.echo.id),
		 ntohs(icmph->un.echo.sequence));

	sk = ping_lookup(net, skb, ntohs(icmph->un.echo.id));
	if (sk == NULL) {
		pr_debug("no socket, dropping\n");
		return;	/* No socket for error */
	}
	pr_debug("err on socket %p\n", sk);

	err = 0;
	harderr = 0;
	inet_sock = inet_sk(sk);

	if (skb->protocol == htons(ETH_P_IP)) {
		switch (type) {
		default:
		case ICMP_TIME_EXCEEDED:
			err = EHOSTUNREACH;
			break;
		case ICMP_SOURCE_QUENCH:
			/* This is not a real error but ping wants to see it.
			 * Report it with some fake errno.
			 */
			err = EREMOTEIO;
			break;
		case ICMP_PARAMETERPROB:
			err = EPROTO;
			harderr = 1;
			break;
		case ICMP_DEST_UNREACH:
			if (code == ICMP_FRAG_NEEDED) { /* Path MTU discovery */
				ipv4_sk_update_pmtu(skb, sk, info);
				if (inet_sock->pmtudisc != IP_PMTUDISC_DONT) {
					err = EMSGSIZE;
					harderr = 1;
					break;
				}
				goto out;
			}
			err = EHOSTUNREACH;
			if (code <= NR_ICMP_UNREACH) {
				harderr = icmp_err_convert[code].fatal;
				err = icmp_err_convert[code].errno;
			}
			break;
		case ICMP_REDIRECT:
			/* See ICMP_SOURCE_QUENCH */
			ipv4_sk_redirect(skb, sk);
			err = EREMOTEIO;
			break;
		}
#if IS_ENABLED(CONFIG_IPV6)
	} else if (skb->protocol == htons(ETH_P_IPV6)) {
		harderr = pingv6_ops->icmpv6_err_convert(type, code, &err);
#endif
	}

	/*
	 *      RFC1122: OK.  Passes ICMP errors back to application, as per
	 *	4.1.3.3.
	 */
	if ((family == AF_INET && !inet_sock->recverr) ||
	    (family == AF_INET6 && !inet6_sk(sk)->recverr)) {
		if (!harderr || sk->sk_state != TCP_ESTABLISHED)
			goto out;
	} else {
		if (family == AF_INET) {
			ip_icmp_error(sk, skb, err, 0 /* no remote port */,
				      info, (u8 *)icmph);
#if IS_ENABLED(CONFIG_IPV6)
		} else if (family == AF_INET6) {
			pingv6_ops->ipv6_icmp_error(sk, skb, err, 0,
						   info, (u8 *)icmph);
#endif
		}
	}
	sk->sk_err = err;
	sk->sk_error_report(sk);
out:
	sock_put(sk);
}
EXPORT_SYMBOL_GPL(ping_err);

/*
 *	Copy and checksum an ICMP Echo packet from user space into a buffer
 *	starting from the payload.
 */

int ping_getfrag(void *from, char *to,
		 int offset, int fraglen, int odd, struct sk_buff *skb)
{
	struct pingfakehdr *pfh = (struct pingfakehdr *)from;

	if (offset == 0) {
		if (fraglen < sizeof(struct icmphdr))
			BUG();
		if (csum_partial_copy_fromiovecend(to + sizeof(struct icmphdr),
			    pfh->iov, 0, fraglen - sizeof(struct icmphdr),
			    &pfh->wcheck))
			return -EFAULT;
	} else if (offset < sizeof(struct icmphdr)) {
			BUG();
	} else {
		if (csum_partial_copy_fromiovecend
				(to, pfh->iov, offset - sizeof(struct icmphdr),
				 fraglen, &pfh->wcheck))
			return -EFAULT;
	}

#if IS_ENABLED(CONFIG_IPV6)
	/* For IPv6, checksum each skb as we go along, as expected by
	 * icmpv6_push_pending_frames. For IPv4, accumulate the checksum in
	 * wcheck, it will be finalized in ping_v4_push_pending_frames.
	 */
	if (pfh->family == AF_INET6) {
		skb->csum = pfh->wcheck;
		skb->ip_summed = CHECKSUM_NONE;
		pfh->wcheck = 0;
	}
#endif

	return 0;
}
EXPORT_SYMBOL_GPL(ping_getfrag);

static int ping_v4_push_pending_frames(struct sock *sk, struct pingfakehdr *pfh,
				       struct flowi4 *fl4)
{
	struct sk_buff *skb = skb_peek(&sk->sk_write_queue);

	pfh->wcheck = csum_partial((char *)&pfh->icmph,
		sizeof(struct icmphdr), pfh->wcheck);
	pfh->icmph.checksum = csum_fold(pfh->wcheck);
	memcpy(icmp_hdr(skb), &pfh->icmph, sizeof(struct icmphdr));
	skb->ip_summed = CHECKSUM_NONE;
	return ip_push_pending_frames(sk, fl4);
}

int ping_common_sendmsg(int family, struct msghdr *msg, size_t len,
			void *user_icmph, size_t icmph_len) {
	u8 type, code;

	if (len > 0xFFFF)
		return -EMSGSIZE;

	/*
	 *	Check the flags.
	 */

	/* Mirror BSD error message compatibility */
	if (msg->msg_flags & MSG_OOB)
		return -EOPNOTSUPP;

	/*
	 *	Fetch the ICMP header provided by the userland.
	 *	iovec is modified! The ICMP header is consumed.
	 */
	if (memcpy_fromiovec(user_icmph, msg->msg_iov, icmph_len))
		return -EFAULT;

	if (family == AF_INET) {
		type = ((struct icmphdr *) user_icmph)->type;
		code = ((struct icmphdr *) user_icmph)->code;
#if IS_ENABLED(CONFIG_IPV6)
	} else if (family == AF_INET6) {
		type = ((struct icmp6hdr *) user_icmph)->icmp6_type;
		code = ((struct icmp6hdr *) user_icmph)->icmp6_code;
#endif
	} else {
		BUG();
	}

	if (!ping_supported(family, type, code))
		return -EINVAL;

	return 0;
}
EXPORT_SYMBOL_GPL(ping_common_sendmsg);

static int ping_v4_sendmsg(struct kiocb *iocb, struct sock *sk, struct msghdr *msg,
			   size_t len)
{
	struct net *net = sock_net(sk);
	struct flowi4 fl4;
	struct inet_sock *inet = inet_sk(sk);
	struct ipcm_cookie ipc;
	struct icmphdr user_icmph;
	struct pingfakehdr pfh;
	struct rtable *rt = NULL;
	struct ip_options_data opt_copy;
	int free = 0;
	__be32 saddr, daddr, faddr;
	u8  tos;
	int err;

	pr_debug("ping_v4_sendmsg(sk=%p,sk->num=%u)\n", inet, inet->inet_num);

	err = ping_common_sendmsg(AF_INET, msg, len, &user_icmph,
				  sizeof(user_icmph));
	if (err)
		return err;

	/*
	 *	Get and verify the address.
	 */

	if (msg->msg_name) {
		DECLARE_SOCKADDR(struct sockaddr_in *, usin, msg->msg_name);
		if (msg->msg_namelen < sizeof(*usin))
			return -EINVAL;
		if (usin->sin_family != AF_INET)
			return -EINVAL;
		daddr = usin->sin_addr.s_addr;
		/* no remote port */
	} else {
		if (sk->sk_state != TCP_ESTABLISHED)
			return -EDESTADDRREQ;
		daddr = inet->inet_daddr;
		/* no remote port */
	}

	ipc.addr = inet->inet_saddr;
	ipc.opt = NULL;
	ipc.oif = sk->sk_bound_dev_if;
	ipc.tx_flags = 0;
	ipc.ttl = 0;
	ipc.tos = -1;

	sock_tx_timestamp(sk, &ipc.tx_flags);

	if (msg->msg_controllen) {
		err = ip_cmsg_send(sock_net(sk), msg, &ipc);
		if (err)
			return err;
		if (ipc.opt)
			free = 1;
	}
	if (!ipc.opt) {
		struct ip_options_rcu *inet_opt;

		rcu_read_lock();
		inet_opt = rcu_dereference(inet->inet_opt);
		if (inet_opt) {
			memcpy(&opt_copy, inet_opt,
			       sizeof(*inet_opt) + inet_opt->opt.optlen);
			ipc.opt = &opt_copy.opt;
		}
		rcu_read_unlock();
	}

	saddr = ipc.addr;
	ipc.addr = faddr = daddr;

	if (ipc.opt && ipc.opt->opt.srr) {
		if (!daddr)
			return -EINVAL;
		faddr = ipc.opt->opt.faddr;
	}
	tos = get_rttos(&ipc, inet);
	if (sock_flag(sk, SOCK_LOCALROUTE) ||
	    (msg->msg_flags & MSG_DONTROUTE) ||
	    (ipc.opt && ipc.opt->opt.is_strictroute)) {
		tos |= RTO_ONLINK;
	}

	if (ipv4_is_multicast(daddr)) {
		if (!ipc.oif)
			ipc.oif = inet->mc_index;
		if (!saddr)
			saddr = inet->mc_addr;
	} else if (!ipc.oif)
		ipc.oif = inet->uc_index;

	flowi4_init_output(&fl4, ipc.oif, sk->sk_mark, tos,
			   RT_SCOPE_UNIVERSE, sk->sk_protocol,
			   inet_sk_flowi_flags(sk), faddr, saddr, 0, 0);

	security_sk_classify_flow(sk, flowi4_to_flowi(&fl4));
	rt = ip_route_output_flow(net, &fl4, sk);
	if (IS_ERR(rt)) {
		err = PTR_ERR(rt);
		rt = NULL;
		if (err == -ENETUNREACH)
			IP_INC_STATS(net, IPSTATS_MIB_OUTNOROUTES);
		goto out;
	}

	err = -EACCES;
	if ((rt->rt_flags & RTCF_BROADCAST) &&
	    !sock_flag(sk, SOCK_BROADCAST))
		goto out;

	if (msg->msg_flags & MSG_CONFIRM)
		goto do_confirm;
back_from_confirm:

	if (!ipc.addr)
		ipc.addr = fl4.daddr;

	lock_sock(sk);

	pfh.icmph.type = user_icmph.type; /* already checked */
	pfh.icmph.code = user_icmph.code; /* ditto */
	pfh.icmph.checksum = 0;
	pfh.icmph.un.echo.id = inet->inet_sport;
	pfh.icmph.un.echo.sequence = user_icmph.un.echo.sequence;
	pfh.iov = msg->msg_iov;
	pfh.wcheck = 0;
	pfh.family = AF_INET;

	err = ip_append_data(sk, &fl4, ping_getfrag, &pfh, len,
			0, &ipc, &rt, msg->msg_flags);
	if (err)
		ip_flush_pending_frames(sk);
	else
		err = ping_v4_push_pending_frames(sk, &pfh, &fl4);
	release_sock(sk);

out:
	ip_rt_put(rt);
	if (free)
		kfree(ipc.opt);
	if (!err) {
		icmp_out_count(sock_net(sk), user_icmph.type);
		return len;
	}
	return err;

do_confirm:
	dst_confirm(&rt->dst);
	if (!(msg->msg_flags & MSG_PROBE) || len)
		goto back_from_confirm;
	err = 0;
	goto out;
}

int ping_recvmsg(struct kiocb *iocb, struct sock *sk, struct msghdr *msg,
		 size_t len, int noblock, int flags, int *addr_len)
{
	struct inet_sock *isk = inet_sk(sk);
<<<<<<< HEAD
=======
	int family = sk->sk_family;
>>>>>>> c3ade0e0
	struct sk_buff *skb;
	int copied, err;

	pr_debug("ping_recvmsg(sk=%p,sk->num=%u)\n", isk, isk->inet_num);

	err = -EOPNOTSUPP;
	if (flags & MSG_OOB)
		goto out;

<<<<<<< HEAD
	if (flags & MSG_ERRQUEUE)
		return ip_recv_error(sk, msg, len, addr_len);
=======
	if (flags & MSG_ERRQUEUE) {
		if (family == AF_INET) {
			return ip_recv_error(sk, msg, len, addr_len);
#if IS_ENABLED(CONFIG_IPV6)
		} else if (family == AF_INET6) {
			return pingv6_ops->ipv6_recv_error(sk, msg, len,
							  addr_len);
#endif
		}
	}
>>>>>>> c3ade0e0

	skb = skb_recv_datagram(sk, flags, noblock, &err);
	if (!skb)
		goto out;

	copied = skb->len;
	if (copied > len) {
		msg->msg_flags |= MSG_TRUNC;
		copied = len;
	}

	/* Don't bother checking the checksum */
	err = skb_copy_datagram_iovec(skb, 0, msg->msg_iov, copied);
	if (err)
		goto done;

	sock_recv_timestamp(msg, sk, skb);

<<<<<<< HEAD
	/* Copy the address. */
	if (msg->msg_name) {
		struct sockaddr_in *sin = (struct sockaddr_in *)msg->msg_name;

		sin->sin_family = AF_INET;
		sin->sin_port = 0 /* skb->h.uh->source */;
		sin->sin_addr.s_addr = ip_hdr(skb)->saddr;
		memset(sin->sin_zero, 0, sizeof(sin->sin_zero));
		*addr_len = sizeof(*sin);
=======
	/* Copy the address and add cmsg data. */
	if (family == AF_INET) {
		DECLARE_SOCKADDR(struct sockaddr_in *, sin, msg->msg_name);

		if (sin) {
			sin->sin_family = AF_INET;
			sin->sin_port = 0 /* skb->h.uh->source */;
			sin->sin_addr.s_addr = ip_hdr(skb)->saddr;
			memset(sin->sin_zero, 0, sizeof(sin->sin_zero));
			*addr_len = sizeof(*sin);
		}

		if (isk->cmsg_flags)
			ip_cmsg_recv(msg, skb);

#if IS_ENABLED(CONFIG_IPV6)
	} else if (family == AF_INET6) {
		struct ipv6_pinfo *np = inet6_sk(sk);
		struct ipv6hdr *ip6 = ipv6_hdr(skb);
		DECLARE_SOCKADDR(struct sockaddr_in6 *, sin6, msg->msg_name);

		if (sin6) {
			sin6->sin6_family = AF_INET6;
			sin6->sin6_port = 0;
			sin6->sin6_addr = ip6->saddr;
			sin6->sin6_flowinfo = 0;
			if (np->sndflow)
				sin6->sin6_flowinfo = ip6_flowinfo(ip6);
			sin6->sin6_scope_id =
				ipv6_iface_scope_id(&sin6->sin6_addr,
						    IP6CB(skb)->iif);
			*addr_len = sizeof(*sin6);
		}

		if (inet6_sk(sk)->rxopt.all)
			pingv6_ops->ip6_datagram_recv_common_ctl(sk, msg, skb);
		if (skb->protocol == htons(ETH_P_IPV6) &&
		    inet6_sk(sk)->rxopt.all)
			pingv6_ops->ip6_datagram_recv_specific_ctl(sk, msg, skb);
		else if (skb->protocol == htons(ETH_P_IP) && isk->cmsg_flags)
			ip_cmsg_recv(msg, skb);
#endif
	} else {
		BUG();
>>>>>>> c3ade0e0
	}

	err = copied;

done:
	skb_free_datagram(sk, skb);
out:
	pr_debug("ping_recvmsg -> %d\n", err);
	return err;
}
EXPORT_SYMBOL_GPL(ping_recvmsg);

int ping_queue_rcv_skb(struct sock *sk, struct sk_buff *skb)
{
	pr_debug("ping_queue_rcv_skb(sk=%p,sk->num=%d,skb=%p)\n",
		 inet_sk(sk), inet_sk(sk)->inet_num, skb);
	if (sock_queue_rcv_skb(sk, skb) < 0) {
		kfree_skb(skb);
		pr_debug("ping_queue_rcv_skb -> failed\n");
		return -1;
	}
	return 0;
}
EXPORT_SYMBOL_GPL(ping_queue_rcv_skb);


/*
 *	All we need to do is get the socket.
 */

void ping_rcv(struct sk_buff *skb)
{
	struct sock *sk;
	struct net *net = dev_net(skb->dev);
	struct icmphdr *icmph = icmp_hdr(skb);

	/* We assume the packet has already been checked by icmp_rcv */

	pr_debug("ping_rcv(skb=%p,id=%04x,seq=%04x)\n",
		 skb, ntohs(icmph->un.echo.id), ntohs(icmph->un.echo.sequence));

	/* Push ICMP header back */
	skb_push(skb, skb->data - (u8 *)icmph);

	sk = ping_lookup(net, skb, ntohs(icmph->un.echo.id));
	if (sk != NULL) {
		pr_debug("rcv on socket %p\n", sk);
		ping_queue_rcv_skb(sk, skb_get(skb));
		sock_put(sk);
		return;
	}
	pr_debug("no socket, dropping\n");

	/* We're called from icmp_rcv(). kfree_skb() is done there. */
}
EXPORT_SYMBOL_GPL(ping_rcv);

struct proto ping_prot = {
	.name =		"PING",
	.owner =	THIS_MODULE,
	.init =		ping_init_sock,
	.close =	ping_close,
	.connect =	ip4_datagram_connect,
	.disconnect =	udp_disconnect,
	.setsockopt =	ip_setsockopt,
	.getsockopt =	ip_getsockopt,
	.sendmsg =	ping_v4_sendmsg,
	.recvmsg =	ping_recvmsg,
	.bind =		ping_bind,
	.backlog_rcv =	ping_queue_rcv_skb,
	.release_cb =	ip4_datagram_release_cb,
	.hash =		ping_hash,
	.unhash =	ping_unhash,
	.get_port =	ping_get_port,
	.obj_size =	sizeof(struct inet_sock),
};
EXPORT_SYMBOL(ping_prot);

#ifdef CONFIG_PROC_FS

static struct sock *ping_get_first(struct seq_file *seq, int start)
{
	struct sock *sk;
	struct ping_iter_state *state = seq->private;
	struct net *net = seq_file_net(seq);

	for (state->bucket = start; state->bucket < PING_HTABLE_SIZE;
	     ++state->bucket) {
		struct hlist_nulls_node *node;
		struct hlist_nulls_head *hslot;

		hslot = &ping_table.hash[state->bucket];

		if (hlist_nulls_empty(hslot))
			continue;

		sk_nulls_for_each(sk, node, hslot) {
			if (net_eq(sock_net(sk), net) &&
			    sk->sk_family == state->family)
				goto found;
		}
	}
	sk = NULL;
found:
	return sk;
}

static struct sock *ping_get_next(struct seq_file *seq, struct sock *sk)
{
	struct ping_iter_state *state = seq->private;
	struct net *net = seq_file_net(seq);

	do {
		sk = sk_nulls_next(sk);
	} while (sk && (!net_eq(sock_net(sk), net)));

	if (!sk)
		return ping_get_first(seq, state->bucket + 1);
	return sk;
}

static struct sock *ping_get_idx(struct seq_file *seq, loff_t pos)
{
	struct sock *sk = ping_get_first(seq, 0);

	if (sk)
		while (pos && (sk = ping_get_next(seq, sk)) != NULL)
			--pos;
	return pos ? NULL : sk;
}

void *ping_seq_start(struct seq_file *seq, loff_t *pos, sa_family_t family)
{
	struct ping_iter_state *state = seq->private;
	state->bucket = 0;
	state->family = family;

	read_lock_bh(&ping_table.lock);

	return *pos ? ping_get_idx(seq, *pos-1) : SEQ_START_TOKEN;
}
EXPORT_SYMBOL_GPL(ping_seq_start);

static void *ping_v4_seq_start(struct seq_file *seq, loff_t *pos)
{
	return ping_seq_start(seq, pos, AF_INET);
}

void *ping_seq_next(struct seq_file *seq, void *v, loff_t *pos)
{
	struct sock *sk;

	if (v == SEQ_START_TOKEN)
		sk = ping_get_idx(seq, 0);
	else
		sk = ping_get_next(seq, v);

	++*pos;
	return sk;
}
EXPORT_SYMBOL_GPL(ping_seq_next);

void ping_seq_stop(struct seq_file *seq, void *v)
{
	read_unlock_bh(&ping_table.lock);
}
EXPORT_SYMBOL_GPL(ping_seq_stop);

static void ping_v4_format_sock(struct sock *sp, struct seq_file *f,
		int bucket)
{
	struct inet_sock *inet = inet_sk(sp);
	__be32 dest = inet->inet_daddr;
	__be32 src = inet->inet_rcv_saddr;
	__u16 destp = ntohs(inet->inet_dport);
	__u16 srcp = ntohs(inet->inet_sport);

	seq_printf(f, "%5d: %08X:%04X %08X:%04X"
		" %02X %08X:%08X %02X:%08lX %08X %5u %8d %lu %d %pK %d",
		bucket, src, srcp, dest, destp, sp->sk_state,
		sk_wmem_alloc_get(sp),
		sk_rmem_alloc_get(sp),
		0, 0L, 0,
		from_kuid_munged(seq_user_ns(f), sock_i_uid(sp)),
		0, sock_i_ino(sp),
		atomic_read(&sp->sk_refcnt), sp,
<<<<<<< HEAD
		atomic_read_unchecked(&sp->sk_drops), len);
=======
		atomic_read_unchecked(&sp->sk_drops));
>>>>>>> c3ade0e0
}

static int ping_v4_seq_show(struct seq_file *seq, void *v)
{
	seq_setwidth(seq, 127);
	if (v == SEQ_START_TOKEN)
		seq_puts(seq, "  sl  local_address rem_address   st tx_queue "
			   "rx_queue tr tm->when retrnsmt   uid  timeout "
			   "inode ref pointer drops");
	else {
		struct ping_iter_state *state = seq->private;

		ping_v4_format_sock(v, seq, state->bucket);
	}
	seq_pad(seq, '\n');
	return 0;
}

static const struct seq_operations ping_v4_seq_ops = {
	.show		= ping_v4_seq_show,
	.start		= ping_v4_seq_start,
	.next		= ping_seq_next,
	.stop		= ping_seq_stop,
};

static int ping_seq_open(struct inode *inode, struct file *file)
{
	struct ping_seq_afinfo *afinfo = PDE_DATA(inode);
	return seq_open_net(inode, file, &afinfo->seq_ops,
			   sizeof(struct ping_iter_state));
}

const struct file_operations ping_seq_fops = {
	.open		= ping_seq_open,
	.read		= seq_read,
	.llseek		= seq_lseek,
	.release	= seq_release_net,
};
EXPORT_SYMBOL_GPL(ping_seq_fops);

static struct ping_seq_afinfo ping_v4_seq_afinfo = {
	.name		= "icmp",
	.family		= AF_INET,
	.seq_fops	= &ping_seq_fops,
	.seq_ops	= {
		.start		= ping_v4_seq_start,
		.show		= ping_v4_seq_show,
		.next		= ping_seq_next,
		.stop		= ping_seq_stop,
	},
};

int ping_proc_register(struct net *net, struct ping_seq_afinfo *afinfo)
{
	struct proc_dir_entry *p;
	p = proc_create_data(afinfo->name, S_IRUGO, net->proc_net,
			     afinfo->seq_fops, afinfo);
	if (!p)
		return -ENOMEM;
	return 0;
}
EXPORT_SYMBOL_GPL(ping_proc_register);

void ping_proc_unregister(struct net *net, struct ping_seq_afinfo *afinfo)
{
	remove_proc_entry(afinfo->name, net->proc_net);
}
EXPORT_SYMBOL_GPL(ping_proc_unregister);

static int __net_init ping_v4_proc_init_net(struct net *net)
{
	return ping_proc_register(net, &ping_v4_seq_afinfo);
}

static void __net_exit ping_v4_proc_exit_net(struct net *net)
{
	ping_proc_unregister(net, &ping_v4_seq_afinfo);
}

static struct pernet_operations ping_v4_net_ops = {
	.init = ping_v4_proc_init_net,
	.exit = ping_v4_proc_exit_net,
};

int __init ping_proc_init(void)
{
	return register_pernet_subsys(&ping_v4_net_ops);
}

void ping_proc_exit(void)
{
	unregister_pernet_subsys(&ping_v4_net_ops);
}

#endif

void __init ping_init(void)
{
	int i;

	for (i = 0; i < PING_HTABLE_SIZE; i++)
		INIT_HLIST_NULLS_HEAD(&ping_table.hash[i], i);
	rwlock_init(&ping_table.lock);
}<|MERGE_RESOLUTION|>--- conflicted
+++ resolved
@@ -251,16 +251,6 @@
 int ping_init_sock(struct sock *sk)
 {
 	struct net *net = sock_net(sk);
-<<<<<<< HEAD
-	gid_t group = current_egid();
-	gid_t range[2];
-	struct group_info *group_info;
-	int i, j, count;
-	int ret = 0;
-
-	inet_get_ping_group_range_net(net, range, range+1);
-	if (range[0] <= group && group <= range[1])
-=======
 	kgid_t group = current_egid();
 	struct group_info *group_info;
 	int i, j, count;
@@ -269,7 +259,6 @@
 
 	inet_get_ping_group_range_net(net, &low, &high);
 	if (gid_lte(low, group) && gid_lte(group, high))
->>>>>>> c3ade0e0
 		return 0;
 
 	group_info = get_current_groups();
@@ -277,13 +266,8 @@
 	for (i = 0; i < group_info->nblocks; i++) {
 		int cp_count = min_t(int, NGROUPS_PER_BLOCK, count);
 		for (j = 0; j < cp_count; j++) {
-<<<<<<< HEAD
-			group = group_info->blocks[i][j];
-			if (range[0] <= group && group <= range[1])
-=======
 			kgid_t gid = group_info->blocks[i][j];
 			if (gid_lte(low, gid) && gid_lte(gid, high))
->>>>>>> c3ade0e0
 				goto out_release_group;
 		}
 
@@ -491,13 +475,8 @@
 	int family;
 	struct icmphdr *icmph;
 	struct inet_sock *inet_sock;
-<<<<<<< HEAD
-	int type = icmp_hdr(skb)->type;
-	int code = icmp_hdr(skb)->code;
-=======
 	int type;
 	int code;
->>>>>>> c3ade0e0
 	struct net *net = dev_net(skb->dev);
 	struct sock *sk;
 	int harderr;
@@ -864,10 +843,7 @@
 		 size_t len, int noblock, int flags, int *addr_len)
 {
 	struct inet_sock *isk = inet_sk(sk);
-<<<<<<< HEAD
-=======
 	int family = sk->sk_family;
->>>>>>> c3ade0e0
 	struct sk_buff *skb;
 	int copied, err;
 
@@ -877,10 +853,6 @@
 	if (flags & MSG_OOB)
 		goto out;
 
-<<<<<<< HEAD
-	if (flags & MSG_ERRQUEUE)
-		return ip_recv_error(sk, msg, len, addr_len);
-=======
 	if (flags & MSG_ERRQUEUE) {
 		if (family == AF_INET) {
 			return ip_recv_error(sk, msg, len, addr_len);
@@ -891,7 +863,6 @@
 #endif
 		}
 	}
->>>>>>> c3ade0e0
 
 	skb = skb_recv_datagram(sk, flags, noblock, &err);
 	if (!skb)
@@ -910,17 +881,6 @@
 
 	sock_recv_timestamp(msg, sk, skb);
 
-<<<<<<< HEAD
-	/* Copy the address. */
-	if (msg->msg_name) {
-		struct sockaddr_in *sin = (struct sockaddr_in *)msg->msg_name;
-
-		sin->sin_family = AF_INET;
-		sin->sin_port = 0 /* skb->h.uh->source */;
-		sin->sin_addr.s_addr = ip_hdr(skb)->saddr;
-		memset(sin->sin_zero, 0, sizeof(sin->sin_zero));
-		*addr_len = sizeof(*sin);
-=======
 	/* Copy the address and add cmsg data. */
 	if (family == AF_INET) {
 		DECLARE_SOCKADDR(struct sockaddr_in *, sin, msg->msg_name);
@@ -965,7 +925,6 @@
 #endif
 	} else {
 		BUG();
->>>>>>> c3ade0e0
 	}
 
 	err = copied;
@@ -1152,11 +1111,7 @@
 		from_kuid_munged(seq_user_ns(f), sock_i_uid(sp)),
 		0, sock_i_ino(sp),
 		atomic_read(&sp->sk_refcnt), sp,
-<<<<<<< HEAD
-		atomic_read_unchecked(&sp->sk_drops), len);
-=======
 		atomic_read_unchecked(&sp->sk_drops));
->>>>>>> c3ade0e0
 }
 
 static int ping_v4_seq_show(struct seq_file *seq, void *v)
