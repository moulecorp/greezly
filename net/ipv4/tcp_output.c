--- conflicted
+++ resolved
@@ -1000,20 +1000,12 @@
 static void tcp_set_skb_tso_segs(const struct sock *sk, struct sk_buff *skb,
 				 unsigned int mss_now)
 {
-<<<<<<< HEAD
+	struct skb_shared_info *shinfo = skb_shinfo(skb);
+
 	/* Make sure we own this skb before messing gso_size/gso_segs */
 	WARN_ON_ONCE(skb_cloned(skb));
 
-	if (skb->len <= mss_now || !sk_can_gso(sk) ||
-	    skb->ip_summed == CHECKSUM_NONE) {
-=======
-	struct skb_shared_info *shinfo = skb_shinfo(skb);
-
-	/* Make sure we own this skb before messing gso_size/gso_segs */
-	WARN_ON_ONCE(skb_cloned(skb));
-
 	if (skb->len <= mss_now || skb->ip_summed == CHECKSUM_NONE) {
->>>>>>> c3ade0e0
 		/* Avoid the costly divide in the normal
 		 * non-TSO case.
 		 */
@@ -1419,13 +1411,6 @@
  * But we can avoid doing the divide again given we already have
  *  skb_pcount = skb->len / mss_now
  */
-<<<<<<< HEAD
-static unsigned int __intentional_overflow(0) tcp_mss_split_point(const struct sock *sk, const struct sk_buff *skb,
-					unsigned int mss_now, unsigned int max_segs)
-{
-	const struct tcp_sock *tp = tcp_sk(sk);
-	u32 needed, window, max_len;
-=======
 static void tcp_minshall_update(struct tcp_sock *tp, unsigned int mss_now,
 				const struct sk_buff *skb)
 {
@@ -1456,7 +1441,6 @@
 {
 	const struct tcp_sock *tp = tcp_sk(sk);
 	u32 partial, needed, window, max_len;
->>>>>>> c3ade0e0
 
 	window = tcp_wnd_end(tp) - TCP_SKB_CB(skb)->seq;
 	max_len = mss_now * max_segs;
@@ -1468,8 +1452,6 @@
 
 	if (max_len <= needed)
 		return max_len;
-<<<<<<< HEAD
-=======
 
 	partial = needed % mss_now;
 	/* If last segment is not a full MSS, check if Nagle rules allow us
@@ -1478,7 +1460,6 @@
 	 */
 	if (tcp_nagle_check(partial != 0, tp, mss_now, nonagle))
 		return needed - partial;
->>>>>>> c3ade0e0
 
 	return needed;
 }
@@ -1683,11 +1664,7 @@
 
 	/* If a full-sized TSO skb can be sent, do it. */
 	if (limit >= min_t(unsigned int, sk->sk_gso_max_size,
-<<<<<<< HEAD
-			   sk->sk_gso_max_segs * tp->mss_cache))
-=======
 			   tp->xmit_size_goal_segs * tp->mss_cache))
->>>>>>> c3ade0e0
 		goto send_now;
 
 	/* Middle in queue won't get any more data, full sendable already? */
@@ -1955,12 +1932,8 @@
 			limit = tcp_mss_split_point(sk, skb, mss_now,
 						    min_t(unsigned int,
 							  cwnd_quota,
-<<<<<<< HEAD
-							  sk->sk_gso_max_segs));
-=======
 							  sk->sk_gso_max_segs),
 						    nonagle);
->>>>>>> c3ade0e0
 
 		if (skb->len > limit &&
 		    unlikely(tso_fragment(sk, skb, limit, mss_now, gfp)))
