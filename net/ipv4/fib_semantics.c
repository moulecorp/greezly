--- conflicted
+++ resolved
@@ -205,13 +205,10 @@
 	change_nexthops(fi) {
 		if (nexthop_nh->nh_dev)
 			dev_put(nexthop_nh->nh_dev);
-<<<<<<< HEAD
-=======
 		if (nexthop_nh->nh_exceptions)
 			free_nh_exceptions(nexthop_nh);
 		rt_fibinfo_free_cpus(nexthop_nh->nh_pcpu_rth_output);
 		rt_fibinfo_free(&nexthop_nh->nh_rth_input);
->>>>>>> c3ade0e0
 	} endfor_nexthops(fi);
 
 	release_net(fi->fib_net);
@@ -227,15 +224,12 @@
 		return;
 	}
 	fib_info_cnt--;
-<<<<<<< HEAD
-=======
 #ifdef CONFIG_IP_ROUTE_CLASSID
 	change_nexthops(fi) {
 		if (nexthop_nh->nh_tclassid)
 			fi->fib_net->ipv4.fib_num_tclassid_users--;
 	} endfor_nexthops(fi);
 #endif
->>>>>>> c3ade0e0
 	call_rcu(&fi->rcu, free_fib_info_rcu);
 }
 
