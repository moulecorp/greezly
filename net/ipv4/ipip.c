--- conflicted
+++ resolved
@@ -124,186 +124,7 @@
 static int ipip_net_id __read_mostly;
 
 static int ipip_tunnel_init(struct net_device *dev);
-<<<<<<< HEAD
-static void ipip_tunnel_setup(struct net_device *dev);
-static void ipip_dev_free(struct net_device *dev);
-
-/*
- * Locking : hash tables are protected by RCU and RTNL
- */
-
-#define for_each_ip_tunnel_rcu(start) \
-	for (t = rcu_dereference(start); t; t = rcu_dereference(t->next))
-
-/* often modified stats are per cpu, other are shared (netdev->stats) */
-struct pcpu_tstats {
-	unsigned long	rx_packets;
-	unsigned long	rx_bytes;
-	unsigned long	tx_packets;
-	unsigned long	tx_bytes;
-};
-
-static struct net_device_stats *ipip_get_stats(struct net_device *dev)
-{
-	struct pcpu_tstats sum = { 0 };
-	int i;
-
-	for_each_possible_cpu(i) {
-		const struct pcpu_tstats *tstats = per_cpu_ptr(dev->tstats, i);
-
-		sum.rx_packets += tstats->rx_packets;
-		sum.rx_bytes   += tstats->rx_bytes;
-		sum.tx_packets += tstats->tx_packets;
-		sum.tx_bytes   += tstats->tx_bytes;
-	}
-	dev->stats.rx_packets = sum.rx_packets;
-	dev->stats.rx_bytes   = sum.rx_bytes;
-	dev->stats.tx_packets = sum.tx_packets;
-	dev->stats.tx_bytes   = sum.tx_bytes;
-	return &dev->stats;
-}
-
-static struct ip_tunnel * ipip_tunnel_lookup(struct net *net,
-		__be32 remote, __be32 local)
-{
-	unsigned int h0 = HASH(remote);
-	unsigned int h1 = HASH(local);
-	struct ip_tunnel *t;
-	struct ipip_net *ipn = net_generic(net, ipip_net_id);
-
-	for_each_ip_tunnel_rcu(ipn->tunnels_r_l[h0 ^ h1])
-		if (local == t->parms.iph.saddr &&
-		    remote == t->parms.iph.daddr && (t->dev->flags&IFF_UP))
-			return t;
-
-	for_each_ip_tunnel_rcu(ipn->tunnels_r[h0])
-		if (remote == t->parms.iph.daddr && (t->dev->flags&IFF_UP))
-			return t;
-
-	for_each_ip_tunnel_rcu(ipn->tunnels_l[h1])
-		if (local == t->parms.iph.saddr && (t->dev->flags&IFF_UP))
-			return t;
-
-	t = rcu_dereference(ipn->tunnels_wc[0]);
-	if (t && (t->dev->flags&IFF_UP))
-		return t;
-	return NULL;
-}
-
-static struct ip_tunnel __rcu **__ipip_bucket(struct ipip_net *ipn,
-		struct ip_tunnel_parm *parms)
-{
-	__be32 remote = parms->iph.daddr;
-	__be32 local = parms->iph.saddr;
-	unsigned int h = 0;
-	int prio = 0;
-
-	if (remote) {
-		prio |= 2;
-		h ^= HASH(remote);
-	}
-	if (local) {
-		prio |= 1;
-		h ^= HASH(local);
-	}
-	return &ipn->tunnels[prio][h];
-}
-
-static inline struct ip_tunnel __rcu **ipip_bucket(struct ipip_net *ipn,
-		struct ip_tunnel *t)
-{
-	return __ipip_bucket(ipn, &t->parms);
-}
-
-static void ipip_tunnel_unlink(struct ipip_net *ipn, struct ip_tunnel *t)
-{
-	struct ip_tunnel __rcu **tp;
-	struct ip_tunnel *iter;
-
-	for (tp = ipip_bucket(ipn, t);
-	     (iter = rtnl_dereference(*tp)) != NULL;
-	     tp = &iter->next) {
-		if (t == iter) {
-			rcu_assign_pointer(*tp, t->next);
-			break;
-		}
-	}
-}
-
-static void ipip_tunnel_link(struct ipip_net *ipn, struct ip_tunnel *t)
-{
-	struct ip_tunnel __rcu **tp = ipip_bucket(ipn, t);
-
-	rcu_assign_pointer(t->next, rtnl_dereference(*tp));
-	rcu_assign_pointer(*tp, t);
-}
-
-static struct ip_tunnel * ipip_tunnel_locate(struct net *net,
-		struct ip_tunnel_parm *parms, int create)
-{
-	__be32 remote = parms->iph.daddr;
-	__be32 local = parms->iph.saddr;
-	struct ip_tunnel *t, *nt;
-	struct ip_tunnel __rcu **tp;
-	struct net_device *dev;
-	char name[IFNAMSIZ];
-	struct ipip_net *ipn = net_generic(net, ipip_net_id);
-
-	for (tp = __ipip_bucket(ipn, parms);
-		 (t = rtnl_dereference(*tp)) != NULL;
-		 tp = &t->next) {
-		if (local == t->parms.iph.saddr && remote == t->parms.iph.daddr)
-			return t;
-	}
-	if (!create)
-		return NULL;
-
-	if (parms->name[0])
-		strlcpy(name, parms->name, IFNAMSIZ);
-	else
-		strcpy(name, "tunl%d");
-
-	dev = alloc_netdev(sizeof(*t), name, ipip_tunnel_setup);
-	if (dev == NULL)
-		return NULL;
-
-	dev_net_set(dev, net);
-
-	nt = netdev_priv(dev);
-	nt->parms = *parms;
-
-	if (ipip_tunnel_init(dev) < 0)
-		goto failed_free;
-
-	if (register_netdevice(dev) < 0)
-		goto failed_free;
-
-	strcpy(nt->parms.name, dev->name);
-
-	dev_hold(dev);
-	ipip_tunnel_link(ipn, nt);
-	return nt;
-
-failed_free:
-	ipip_dev_free(dev);
-	return NULL;
-}
-
-/* called with RTNL */
-static void ipip_tunnel_uninit(struct net_device *dev)
-{
-	struct net *net = dev_net(dev);
-	struct ipip_net *ipn = net_generic(net, ipip_net_id);
-
-	if (dev == ipn->fb_tunnel_dev)
-		RCU_INIT_POINTER(ipn->tunnels_wc[0], NULL);
-	else
-		ipip_tunnel_unlink(ipn, netdev_priv(dev));
-	dev_put(dev);
-}
-=======
 static struct rtnl_link_ops ipip_link_ops;
->>>>>>> c3ade0e0
 
 static int ipip_err(struct sk_buff *skb, u32 info)
 {
@@ -395,47 +216,6 @@
 {
 	struct ip_tunnel *tunnel = netdev_priv(dev);
 	const struct iphdr  *tiph = &tunnel->parms.iph;
-<<<<<<< HEAD
-	u8     tos = tunnel->parms.iph.tos;
-	__be16 df = tiph->frag_off;
-	struct rtable *rt;     			/* Route to the other host */
-	struct net_device *tdev;		/* Device to other host */
-	const struct iphdr  *old_iph = ip_hdr(skb);
-	struct iphdr  *iph;			/* Our new IP header */
-	unsigned int max_headroom;		/* The extra header space needed */
-	__be32 dst = tiph->daddr;
-	struct flowi4 fl4;
-	int    mtu;
-
-	if (skb->protocol != htons(ETH_P_IP))
-		goto tx_error;
-
-	if (tos & 1)
-		tos = old_iph->tos;
-
-	memset(&(IPCB(skb)->opt), 0, sizeof(IPCB(skb)->opt));
-	if (!dst) {
-		/* NBMA tunnel */
-		if ((rt = skb_rtable(skb)) == NULL) {
-			dev->stats.tx_fifo_errors++;
-			goto tx_error;
-		}
-		if ((dst = rt->rt_gateway) == 0)
-			goto tx_error_icmp;
-	}
-
-	rt = ip_route_output_ports(dev_net(dev), &fl4, NULL,
-				   dst, tiph->saddr,
-				   0, 0,
-				   IPPROTO_IPIP, RT_TOS(tos),
-				   tunnel->parms.link);
-	if (IS_ERR(rt)) {
-		dev->stats.tx_carrier_errors++;
-		goto tx_error_icmp;
-	}
-	tdev = rt->dst.dev;
-=======
->>>>>>> c3ade0e0
 
 	if (unlikely(skb->protocol != htons(ETH_P_IP)))
 		goto tx_error;
@@ -444,37 +224,7 @@
 	if (IS_ERR(skb))
 		goto out;
 
-<<<<<<< HEAD
-	skb->transport_header = skb->network_header;
-	skb_push(skb, sizeof(struct iphdr));
-	skb_reset_network_header(skb);
-	IPCB(skb)->flags &= ~(IPSKB_XFRM_TUNNEL_SIZE | IPSKB_XFRM_TRANSFORMED |
-			      IPSKB_REROUTED);
-	skb_dst_drop(skb);
-	skb_dst_set(skb, &rt->dst);
-
-	/*
-	 *	Push down and install the IPIP header.
-	 */
-
-	iph 			=	ip_hdr(skb);
-	iph->version		=	4;
-	iph->ihl		=	sizeof(struct iphdr)>>2;
-	iph->frag_off		=	df;
-	iph->protocol		=	IPPROTO_IPIP;
-	iph->tos		=	INET_ECN_encapsulate(tos, old_iph->tos);
-	iph->daddr		=	fl4.daddr;
-	iph->saddr		=	fl4.saddr;
-
-	if ((iph->ttl = tiph->ttl) == 0)
-		iph->ttl	=	old_iph->ttl;
-
-	nf_reset(skb);
-	tstats = this_cpu_ptr(dev->tstats);
-	__IPTUNNEL_XMIT(tstats, &dev->stats);
-=======
 	ip_tunnel_xmit(skb, dev, tiph, tiph->protocol);
->>>>>>> c3ade0e0
 	return NETDEV_TX_OK;
 
 tx_error:
@@ -571,15 +321,8 @@
 	if (data[IFLA_IPTUN_LINK])
 		parms->link = nla_get_u32(data[IFLA_IPTUN_LINK]);
 
-<<<<<<< HEAD
-	dev_hold(dev);
-	rcu_assign_pointer(ipn->tunnels_wc[0], tunnel);
-	return 0;
-}
-=======
 	if (data[IFLA_IPTUN_LOCAL])
 		parms->iph.saddr = nla_get_be32(data[IFLA_IPTUN_LOCAL]);
->>>>>>> c3ade0e0
 
 	if (data[IFLA_IPTUN_REMOTE])
 		parms->iph.daddr = nla_get_be32(data[IFLA_IPTUN_REMOTE]);
