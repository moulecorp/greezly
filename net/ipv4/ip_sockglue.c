/*
 * INET		An implementation of the TCP/IP protocol suite for the LINUX
 *		operating system.  INET is implemented using the  BSD Socket
 *		interface as the means of communication with the user level.
 *
 *		The IP to API glue.
 *
 * Authors:	see ip.c
 *
 * Fixes:
 *		Many		:	Split from ip.c , see ip.c for history.
 *		Martin Mares	:	TOS setting fixed.
 *		Alan Cox	:	Fixed a couple of oopses in Martin's
 *					TOS tweaks.
 *		Mike McLagan	:	Routing by source
 */

#include <linux/module.h>
#include <linux/types.h>
#include <linux/mm.h>
#include <linux/skbuff.h>
#include <linux/ip.h>
#include <linux/icmp.h>
#include <linux/inetdevice.h>
#include <linux/netdevice.h>
#include <linux/slab.h>
#include <net/sock.h>
#include <net/ip.h>
#include <net/icmp.h>
#include <net/tcp_states.h>
#include <linux/udp.h>
#include <linux/igmp.h>
#include <linux/netfilter.h>
#include <linux/route.h>
#include <linux/mroute.h>
#include <net/inet_ecn.h>
#include <net/route.h>
#include <net/xfrm.h>
#include <net/compat.h>
#if IS_ENABLED(CONFIG_IPV6)
#include <net/transp_v6.h>
#endif
#include <net/ip_fib.h>

#include <linux/errqueue.h>
#include <asm/uaccess.h>

#define IP_CMSG_PKTINFO		1
#define IP_CMSG_TTL		2
#define IP_CMSG_TOS		4
#define IP_CMSG_RECVOPTS	8
#define IP_CMSG_RETOPTS		16
#define IP_CMSG_PASSSEC		32
#define IP_CMSG_ORIGDSTADDR     64

/*
 *	SOL_IP control messages.
 */

static void ip_cmsg_recv_pktinfo(struct msghdr *msg, struct sk_buff *skb)
{
	struct in_pktinfo info = *PKTINFO_SKB_CB(skb);

	info.ipi_addr.s_addr = ip_hdr(skb)->daddr;

	put_cmsg(msg, SOL_IP, IP_PKTINFO, sizeof(info), &info);
}

static void ip_cmsg_recv_ttl(struct msghdr *msg, struct sk_buff *skb)
{
	int ttl = ip_hdr(skb)->ttl;
	put_cmsg(msg, SOL_IP, IP_TTL, sizeof(int), &ttl);
}

static void ip_cmsg_recv_tos(struct msghdr *msg, struct sk_buff *skb)
{
	put_cmsg(msg, SOL_IP, IP_TOS, 1, &ip_hdr(skb)->tos);
}

static void ip_cmsg_recv_opts(struct msghdr *msg, struct sk_buff *skb)
{
	if (IPCB(skb)->opt.optlen == 0)
		return;

	put_cmsg(msg, SOL_IP, IP_RECVOPTS, IPCB(skb)->opt.optlen,
		 ip_hdr(skb) + 1);
}


static void ip_cmsg_recv_retopts(struct msghdr *msg, struct sk_buff *skb)
{
	unsigned char optbuf[sizeof(struct ip_options) + 40];
	struct ip_options *opt = (struct ip_options *)optbuf;

	if (IPCB(skb)->opt.optlen == 0)
		return;

	if (ip_options_echo(opt, skb)) {
		msg->msg_flags |= MSG_CTRUNC;
		return;
	}
	ip_options_undo(opt);

	put_cmsg(msg, SOL_IP, IP_RETOPTS, opt->optlen, opt->__data);
}

static void ip_cmsg_recv_security(struct msghdr *msg, struct sk_buff *skb)
{
	char *secdata;
	u32 seclen, secid;
	int err;

	err = security_socket_getpeersec_dgram(NULL, skb, &secid);
	if (err)
		return;

	err = security_secid_to_secctx(secid, &secdata, &seclen);
	if (err)
		return;

	put_cmsg(msg, SOL_IP, SCM_SECURITY, seclen, secdata);
	security_release_secctx(secdata, seclen);
}

static void ip_cmsg_recv_dstaddr(struct msghdr *msg, struct sk_buff *skb)
{
	struct sockaddr_in sin;
	const struct iphdr *iph = ip_hdr(skb);
	__be16 *ports = (__be16 *)skb_transport_header(skb);

	if (skb_transport_offset(skb) + 4 > skb->len)
		return;

	/* All current transport protocols have the port numbers in the
	 * first four bytes of the transport header and this function is
	 * written with this assumption in mind.
	 */

	sin.sin_family = AF_INET;
	sin.sin_addr.s_addr = iph->daddr;
	sin.sin_port = ports[1];
	memset(sin.sin_zero, 0, sizeof(sin.sin_zero));

	put_cmsg(msg, SOL_IP, IP_ORIGDSTADDR, sizeof(sin), &sin);
}

void ip_cmsg_recv(struct msghdr *msg, struct sk_buff *skb)
{
	struct inet_sock *inet = inet_sk(skb->sk);
	unsigned int flags = inet->cmsg_flags;

	/* Ordered by supposed usage frequency */
	if (flags & 1)
		ip_cmsg_recv_pktinfo(msg, skb);
	if ((flags >>= 1) == 0)
		return;

	if (flags & 1)
		ip_cmsg_recv_ttl(msg, skb);
	if ((flags >>= 1) == 0)
		return;

	if (flags & 1)
		ip_cmsg_recv_tos(msg, skb);
	if ((flags >>= 1) == 0)
		return;

	if (flags & 1)
		ip_cmsg_recv_opts(msg, skb);
	if ((flags >>= 1) == 0)
		return;

	if (flags & 1)
		ip_cmsg_recv_retopts(msg, skb);
	if ((flags >>= 1) == 0)
		return;

	if (flags & 1)
		ip_cmsg_recv_security(msg, skb);

	if ((flags >>= 1) == 0)
		return;
	if (flags & 1)
		ip_cmsg_recv_dstaddr(msg, skb);

}
EXPORT_SYMBOL(ip_cmsg_recv);

int ip_cmsg_send(struct net *net, struct msghdr *msg, struct ipcm_cookie *ipc)
{
	int err, val;
	struct cmsghdr *cmsg;

	for (cmsg = CMSG_FIRSTHDR(msg); cmsg; cmsg = CMSG_NXTHDR(msg, cmsg)) {
		if (!CMSG_OK(msg, cmsg))
			return -EINVAL;
		if (cmsg->cmsg_level != SOL_IP)
			continue;
		switch (cmsg->cmsg_type) {
		case IP_RETOPTS:
			err = cmsg->cmsg_len - CMSG_ALIGN(sizeof(struct cmsghdr));
			err = ip_options_get(net, &ipc->opt, CMSG_DATA(cmsg),
					     err < 40 ? err : 40);
			if (err)
				return err;
			break;
		case IP_PKTINFO:
		{
			struct in_pktinfo *info;
			if (cmsg->cmsg_len != CMSG_LEN(sizeof(struct in_pktinfo)))
				return -EINVAL;
			info = (struct in_pktinfo *)CMSG_DATA(cmsg);
			ipc->oif = info->ipi_ifindex;
			ipc->addr = info->ipi_spec_dst.s_addr;
			break;
		}
		case IP_TTL:
			if (cmsg->cmsg_len != CMSG_LEN(sizeof(int)))
				return -EINVAL;
			val = *(int *)CMSG_DATA(cmsg);
			if (val < 1 || val > 255)
				return -EINVAL;
			ipc->ttl = val;
			break;
		case IP_TOS:
			if (cmsg->cmsg_len != CMSG_LEN(sizeof(int)))
				return -EINVAL;
			val = *(int *)CMSG_DATA(cmsg);
			if (val < 0 || val > 255)
				return -EINVAL;
			ipc->tos = val;
			ipc->priority = rt_tos2priority(ipc->tos);
			break;

		default:
			return -EINVAL;
		}
	}
	return 0;
}


/* Special input handler for packets caught by router alert option.
   They are selected only by protocol field, and then processed likely
   local ones; but only if someone wants them! Otherwise, router
   not running rsvpd will kill RSVP.

   It is user level problem, what it will make with them.
   I have no idea, how it will masquearde or NAT them (it is joke, joke :-)),
   but receiver should be enough clever f.e. to forward mtrace requests,
   sent to multicast group to reach destination designated router.
 */
struct ip_ra_chain __rcu *ip_ra_chain;
static DEFINE_SPINLOCK(ip_ra_lock);


static void ip_ra_destroy_rcu(struct rcu_head *head)
{
	struct ip_ra_chain *ra = container_of(head, struct ip_ra_chain, rcu);

	sock_put(ra->saved_sk);
	kfree(ra);
}

int ip_ra_control(struct sock *sk, unsigned char on,
		  void (*destructor)(struct sock *))
{
	struct ip_ra_chain *ra, *new_ra;
	struct ip_ra_chain __rcu **rap;

	if (sk->sk_type != SOCK_RAW || inet_sk(sk)->inet_num == IPPROTO_RAW)
		return -EINVAL;

	new_ra = on ? kmalloc(sizeof(*new_ra), GFP_KERNEL) : NULL;

	spin_lock_bh(&ip_ra_lock);
	for (rap = &ip_ra_chain;
	     (ra = rcu_dereference_protected(*rap,
			lockdep_is_held(&ip_ra_lock))) != NULL;
	     rap = &ra->next) {
		if (ra->sk == sk) {
			if (on) {
				spin_unlock_bh(&ip_ra_lock);
				kfree(new_ra);
				return -EADDRINUSE;
			}
			/* dont let ip_call_ra_chain() use sk again */
			ra->sk = NULL;
			rcu_assign_pointer(*rap, ra->next);
			spin_unlock_bh(&ip_ra_lock);

			if (ra->destructor)
				ra->destructor(sk);
			/*
			 * Delay sock_put(sk) and kfree(ra) after one rcu grace
			 * period. This guarantee ip_call_ra_chain() dont need
			 * to mess with socket refcounts.
			 */
			ra->saved_sk = sk;
			call_rcu(&ra->rcu, ip_ra_destroy_rcu);
			return 0;
		}
	}
	if (new_ra == NULL) {
		spin_unlock_bh(&ip_ra_lock);
		return -ENOBUFS;
	}
	new_ra->sk = sk;
	new_ra->destructor = destructor;

	new_ra->next = ra;
	rcu_assign_pointer(*rap, new_ra);
	sock_hold(sk);
	spin_unlock_bh(&ip_ra_lock);

	return 0;
}

void ip_icmp_error(struct sock *sk, struct sk_buff *skb, int err,
		   __be16 port, u32 info, u8 *payload)
{
	struct sock_exterr_skb *serr;

	skb = skb_clone(skb, GFP_ATOMIC);
	if (!skb)
		return;

	serr = SKB_EXT_ERR(skb);
	serr->ee.ee_errno = err;
	serr->ee.ee_origin = SO_EE_ORIGIN_ICMP;
	serr->ee.ee_type = icmp_hdr(skb)->type;
	serr->ee.ee_code = icmp_hdr(skb)->code;
	serr->ee.ee_pad = 0;
	serr->ee.ee_info = info;
	serr->ee.ee_data = 0;
	serr->addr_offset = (u8 *)&(((struct iphdr *)(icmp_hdr(skb) + 1))->daddr) -
				   skb_network_header(skb);
	serr->port = port;

	if (skb_pull(skb, payload - skb->data) != NULL) {
		skb_reset_transport_header(skb);
		if (sock_queue_err_skb(sk, skb) == 0)
			return;
	}
	kfree_skb(skb);
}

void ip_local_error(struct sock *sk, int err, __be32 daddr, __be16 port, u32 info)
{
	struct inet_sock *inet = inet_sk(sk);
	struct sock_exterr_skb *serr;
	struct iphdr *iph;
	struct sk_buff *skb;

	if (!inet->recverr)
		return;

	skb = alloc_skb(sizeof(struct iphdr), GFP_ATOMIC);
	if (!skb)
		return;

	skb_put(skb, sizeof(struct iphdr));
	skb_reset_network_header(skb);
	iph = ip_hdr(skb);
	iph->daddr = daddr;

	serr = SKB_EXT_ERR(skb);
	serr->ee.ee_errno = err;
	serr->ee.ee_origin = SO_EE_ORIGIN_LOCAL;
	serr->ee.ee_type = 0;
	serr->ee.ee_code = 0;
	serr->ee.ee_pad = 0;
	serr->ee.ee_info = info;
	serr->ee.ee_data = 0;
	serr->addr_offset = (u8 *)&iph->daddr - skb_network_header(skb);
	serr->port = port;

	__skb_pull(skb, skb_tail_pointer(skb) - skb->data);
	skb_reset_transport_header(skb);

	if (sock_queue_err_skb(sk, skb))
		kfree_skb(skb);
}

/*
 *	Handle MSG_ERRQUEUE
 */
int ip_recv_error(struct sock *sk, struct msghdr *msg, int len, int *addr_len)
{
	struct sock_exterr_skb *serr;
	struct sk_buff *skb, *skb2;
	DECLARE_SOCKADDR(struct sockaddr_in *, sin, msg->msg_name);
	struct {
		struct sock_extended_err ee;
		struct sockaddr_in	 offender;
	} errhdr;
	int err;
	int copied;

	err = -EAGAIN;
	skb = skb_dequeue(&sk->sk_error_queue);
	if (skb == NULL)
		goto out;

	copied = skb->len;
	if (copied > len) {
		msg->msg_flags |= MSG_TRUNC;
		copied = len;
	}
	err = skb_copy_datagram_iovec(skb, 0, msg->msg_iov, copied);
	if (err)
		goto out_free_skb;

	sock_recv_timestamp(msg, sk, skb);

	serr = SKB_EXT_ERR(skb);

	if (sin) {
		sin->sin_family = AF_INET;
		sin->sin_addr.s_addr = *(__be32 *)(skb_network_header(skb) +
						   serr->addr_offset);
		sin->sin_port = serr->port;
		memset(&sin->sin_zero, 0, sizeof(sin->sin_zero));
		*addr_len = sizeof(*sin);
	}

	memcpy(&errhdr.ee, &serr->ee, sizeof(struct sock_extended_err));
	sin = &errhdr.offender;
	sin->sin_family = AF_UNSPEC;
	if (serr->ee.ee_origin == SO_EE_ORIGIN_ICMP) {
		struct inet_sock *inet = inet_sk(sk);

		sin->sin_family = AF_INET;
		sin->sin_addr.s_addr = ip_hdr(skb)->saddr;
		sin->sin_port = 0;
		memset(&sin->sin_zero, 0, sizeof(sin->sin_zero));
		if (inet->cmsg_flags)
			ip_cmsg_recv(msg, skb);
	}

	put_cmsg(msg, SOL_IP, IP_RECVERR, sizeof(errhdr), &errhdr);

	/* Now we could try to dump offended packet options */

	msg->msg_flags |= MSG_ERRQUEUE;
	err = copied;

	/* Reset and regenerate socket error */
	spin_lock_bh(&sk->sk_error_queue.lock);
	sk->sk_err = 0;
	skb2 = skb_peek(&sk->sk_error_queue);
	if (skb2 != NULL) {
		sk->sk_err = SKB_EXT_ERR(skb2)->ee.ee_errno;
		spin_unlock_bh(&sk->sk_error_queue.lock);
		sk->sk_error_report(sk);
	} else
		spin_unlock_bh(&sk->sk_error_queue.lock);

out_free_skb:
	kfree_skb(skb);
out:
	return err;
}


/*
 *	Socket option code for IP. This is the end of the line after any
 *	TCP,UDP etc options on an IP socket.
 */

static int do_ip_setsockopt(struct sock *sk, int level,
			    int optname, char __user *optval, unsigned int optlen)
{
	struct inet_sock *inet = inet_sk(sk);
	int val = 0, err;

	switch (optname) {
	case IP_PKTINFO:
	case IP_RECVTTL:
	case IP_RECVOPTS:
	case IP_RECVTOS:
	case IP_RETOPTS:
	case IP_TOS:
	case IP_TTL:
	case IP_HDRINCL:
	case IP_MTU_DISCOVER:
	case IP_RECVERR:
	case IP_ROUTER_ALERT:
	case IP_FREEBIND:
	case IP_PASSSEC:
	case IP_TRANSPARENT:
	case IP_MINTTL:
	case IP_NODEFRAG:
<<<<<<< HEAD
=======
	case IP_UNICAST_IF:
>>>>>>> c3ade0e0
	case IP_MULTICAST_TTL:
	case IP_MULTICAST_ALL:
	case IP_MULTICAST_LOOP:
	case IP_RECVORIGDSTADDR:
		if (optlen >= sizeof(int)) {
			if (get_user(val, (int __user *) optval))
				return -EFAULT;
		} else if (optlen >= sizeof(char)) {
			unsigned char ucval;

			if (get_user(ucval, (unsigned char __user *) optval))
				return -EFAULT;
			val = (int) ucval;
		}
	}

	/* If optlen==0, it is equivalent to val == 0 */

	if (ip_mroute_opt(optname))
		return ip_mroute_setsockopt(sk, optname, optval, optlen);

	err = 0;
	lock_sock(sk);

	switch (optname) {
	case IP_OPTIONS:
	{
		struct ip_options_rcu *old, *opt = NULL;

		if (optlen > 40)
			goto e_inval;
		err = ip_options_get_from_user(sock_net(sk), &opt,
					       optval, optlen);
		if (err)
			break;
		old = rcu_dereference_protected(inet->inet_opt,
						sock_owned_by_user(sk));
		if (inet->is_icsk) {
			struct inet_connection_sock *icsk = inet_csk(sk);
#if IS_ENABLED(CONFIG_IPV6)
			if (sk->sk_family == PF_INET ||
			    (!((1 << sk->sk_state) &
			       (TCPF_LISTEN | TCPF_CLOSE)) &&
			     inet->inet_daddr != LOOPBACK4_IPV6)) {
#endif
				if (old)
					icsk->icsk_ext_hdr_len -= old->opt.optlen;
				if (opt)
					icsk->icsk_ext_hdr_len += opt->opt.optlen;
				icsk->icsk_sync_mss(sk, icsk->icsk_pmtu_cookie);
#if IS_ENABLED(CONFIG_IPV6)
			}
#endif
		}
		rcu_assign_pointer(inet->inet_opt, opt);
		if (old)
			kfree_rcu(old, rcu);
		break;
	}
	case IP_PKTINFO:
		if (val)
			inet->cmsg_flags |= IP_CMSG_PKTINFO;
		else
			inet->cmsg_flags &= ~IP_CMSG_PKTINFO;
		break;
	case IP_RECVTTL:
		if (val)
			inet->cmsg_flags |=  IP_CMSG_TTL;
		else
			inet->cmsg_flags &= ~IP_CMSG_TTL;
		break;
	case IP_RECVTOS:
		if (val)
			inet->cmsg_flags |=  IP_CMSG_TOS;
		else
			inet->cmsg_flags &= ~IP_CMSG_TOS;
		break;
	case IP_RECVOPTS:
		if (val)
			inet->cmsg_flags |=  IP_CMSG_RECVOPTS;
		else
			inet->cmsg_flags &= ~IP_CMSG_RECVOPTS;
		break;
	case IP_RETOPTS:
		if (val)
			inet->cmsg_flags |= IP_CMSG_RETOPTS;
		else
			inet->cmsg_flags &= ~IP_CMSG_RETOPTS;
		break;
	case IP_PASSSEC:
		if (val)
			inet->cmsg_flags |= IP_CMSG_PASSSEC;
		else
			inet->cmsg_flags &= ~IP_CMSG_PASSSEC;
		break;
	case IP_RECVORIGDSTADDR:
		if (val)
			inet->cmsg_flags |= IP_CMSG_ORIGDSTADDR;
		else
			inet->cmsg_flags &= ~IP_CMSG_ORIGDSTADDR;
		break;
	case IP_TOS:	/* This sets both TOS and Precedence */
		if (sk->sk_type == SOCK_STREAM) {
			val &= ~INET_ECN_MASK;
			val |= inet->tos & INET_ECN_MASK;
		}
		if (inet->tos != val) {
			inet->tos = val;
			sk->sk_priority = rt_tos2priority(val);
			sk_dst_reset(sk);
		}
		break;
	case IP_TTL:
		if (optlen < 1)
			goto e_inval;
		if (val != -1 && (val < 1 || val > 255))
			goto e_inval;
		inet->uc_ttl = val;
		break;
	case IP_HDRINCL:
		if (sk->sk_type != SOCK_RAW) {
			err = -ENOPROTOOPT;
			break;
		}
		inet->hdrincl = val ? 1 : 0;
		break;
	case IP_NODEFRAG:
		if (sk->sk_type != SOCK_RAW) {
			err = -ENOPROTOOPT;
			break;
		}
		inet->nodefrag = val ? 1 : 0;
		break;
	case IP_MTU_DISCOVER:
		if (val < IP_PMTUDISC_DONT || val > IP_PMTUDISC_INTERFACE)
			goto e_inval;
		inet->pmtudisc = val;
		break;
	case IP_RECVERR:
		inet->recverr = !!val;
		if (!val)
			skb_queue_purge(&sk->sk_error_queue);
		break;
	case IP_MULTICAST_TTL:
		if (sk->sk_type == SOCK_STREAM)
			goto e_inval;
		if (optlen < 1)
			goto e_inval;
		if (val == -1)
			val = 1;
		if (val < 0 || val > 255)
			goto e_inval;
		inet->mc_ttl = val;
		break;
	case IP_MULTICAST_LOOP:
		if (optlen < 1)
			goto e_inval;
		inet->mc_loop = !!val;
		break;
	case IP_UNICAST_IF:
	{
		struct net_device *dev = NULL;
		int ifindex;

		if (optlen != sizeof(int))
			goto e_inval;

		ifindex = (__force int)ntohl((__force __be32)val);
		if (ifindex == 0) {
			inet->uc_index = 0;
			err = 0;
			break;
		}

		dev = dev_get_by_index(sock_net(sk), ifindex);
		err = -EADDRNOTAVAIL;
		if (!dev)
			break;
		dev_put(dev);

		err = -EINVAL;
		if (sk->sk_bound_dev_if)
			break;

		inet->uc_index = ifindex;
		err = 0;
		break;
	}
	case IP_MULTICAST_IF:
	{
		struct ip_mreqn mreq;
		struct net_device *dev = NULL;

		if (sk->sk_type == SOCK_STREAM)
			goto e_inval;
		/*
		 *	Check the arguments are allowable
		 */

		if (optlen < sizeof(struct in_addr))
			goto e_inval;

		err = -EFAULT;
		if (optlen >= sizeof(struct ip_mreqn)) {
			if (copy_from_user(&mreq, optval, sizeof(mreq)))
				break;
		} else {
			memset(&mreq, 0, sizeof(mreq));
			if (optlen >= sizeof(struct ip_mreq)) {
				if (copy_from_user(&mreq, optval,
						   sizeof(struct ip_mreq)))
					break;
			} else if (optlen >= sizeof(struct in_addr)) {
				if (copy_from_user(&mreq.imr_address, optval,
						   sizeof(struct in_addr)))
					break;
			}
		}

		if (!mreq.imr_ifindex) {
			if (mreq.imr_address.s_addr == htonl(INADDR_ANY)) {
				inet->mc_index = 0;
				inet->mc_addr  = 0;
				err = 0;
				break;
			}
			dev = ip_dev_find(sock_net(sk), mreq.imr_address.s_addr);
			if (dev)
				mreq.imr_ifindex = dev->ifindex;
		} else
			dev = dev_get_by_index(sock_net(sk), mreq.imr_ifindex);


		err = -EADDRNOTAVAIL;
		if (!dev)
			break;
		dev_put(dev);

		err = -EINVAL;
		if (sk->sk_bound_dev_if &&
		    mreq.imr_ifindex != sk->sk_bound_dev_if)
			break;

		inet->mc_index = mreq.imr_ifindex;
		inet->mc_addr  = mreq.imr_address.s_addr;
		err = 0;
		break;
	}

	case IP_ADD_MEMBERSHIP:
	case IP_DROP_MEMBERSHIP:
	{
		struct ip_mreqn mreq;

		err = -EPROTO;
		if (inet_sk(sk)->is_icsk)
			break;

		if (optlen < sizeof(struct ip_mreq))
			goto e_inval;
		err = -EFAULT;
		if (optlen >= sizeof(struct ip_mreqn)) {
			if (copy_from_user(&mreq, optval, sizeof(mreq)))
				break;
		} else {
			memset(&mreq, 0, sizeof(mreq));
			if (copy_from_user(&mreq, optval, sizeof(struct ip_mreq)))
				break;
		}

		if (optname == IP_ADD_MEMBERSHIP)
			err = ip_mc_join_group(sk, &mreq);
		else
			err = ip_mc_leave_group(sk, &mreq);
		break;
	}
	case IP_MSFILTER:
	{
		struct ip_msfilter *msf;

		if (optlen < IP_MSFILTER_SIZE(0))
			goto e_inval;
		if (optlen > sysctl_optmem_max) {
			err = -ENOBUFS;
			break;
		}
		msf = kmalloc(optlen, GFP_KERNEL);
		if (!msf) {
			err = -ENOBUFS;
			break;
		}
		err = -EFAULT;
		if (copy_from_user(msf, optval, optlen)) {
			kfree(msf);
			break;
		}
		/* numsrc >= (1G-4) overflow in 32 bits */
		if (msf->imsf_numsrc >= 0x3ffffffcU ||
		    msf->imsf_numsrc > sysctl_igmp_max_msf) {
			kfree(msf);
			err = -ENOBUFS;
			break;
		}
		if (IP_MSFILTER_SIZE(msf->imsf_numsrc) > optlen) {
			kfree(msf);
			err = -EINVAL;
			break;
		}
		err = ip_mc_msfilter(sk, msf, 0);
		kfree(msf);
		break;
	}
	case IP_BLOCK_SOURCE:
	case IP_UNBLOCK_SOURCE:
	case IP_ADD_SOURCE_MEMBERSHIP:
	case IP_DROP_SOURCE_MEMBERSHIP:
	{
		struct ip_mreq_source mreqs;
		int omode, add;

		if (optlen != sizeof(struct ip_mreq_source))
			goto e_inval;
		if (copy_from_user(&mreqs, optval, sizeof(mreqs))) {
			err = -EFAULT;
			break;
		}
		if (optname == IP_BLOCK_SOURCE) {
			omode = MCAST_EXCLUDE;
			add = 1;
		} else if (optname == IP_UNBLOCK_SOURCE) {
			omode = MCAST_EXCLUDE;
			add = 0;
		} else if (optname == IP_ADD_SOURCE_MEMBERSHIP) {
			struct ip_mreqn mreq;

			mreq.imr_multiaddr.s_addr = mreqs.imr_multiaddr;
			mreq.imr_address.s_addr = mreqs.imr_interface;
			mreq.imr_ifindex = 0;
			err = ip_mc_join_group(sk, &mreq);
			if (err && err != -EADDRINUSE)
				break;
			omode = MCAST_INCLUDE;
			add = 1;
		} else /* IP_DROP_SOURCE_MEMBERSHIP */ {
			omode = MCAST_INCLUDE;
			add = 0;
		}
		err = ip_mc_source(add, omode, sk, &mreqs, 0);
		break;
	}
	case MCAST_JOIN_GROUP:
	case MCAST_LEAVE_GROUP:
	{
		struct group_req greq;
		struct sockaddr_in *psin;
		struct ip_mreqn mreq;

		if (optlen < sizeof(struct group_req))
			goto e_inval;
		err = -EFAULT;
		if (copy_from_user(&greq, optval, sizeof(greq)))
			break;
		psin = (struct sockaddr_in *)&greq.gr_group;
		if (psin->sin_family != AF_INET)
			goto e_inval;
		memset(&mreq, 0, sizeof(mreq));
		mreq.imr_multiaddr = psin->sin_addr;
		mreq.imr_ifindex = greq.gr_interface;

		if (optname == MCAST_JOIN_GROUP)
			err = ip_mc_join_group(sk, &mreq);
		else
			err = ip_mc_leave_group(sk, &mreq);
		break;
	}
	case MCAST_JOIN_SOURCE_GROUP:
	case MCAST_LEAVE_SOURCE_GROUP:
	case MCAST_BLOCK_SOURCE:
	case MCAST_UNBLOCK_SOURCE:
	{
		struct group_source_req greqs;
		struct ip_mreq_source mreqs;
		struct sockaddr_in *psin;
		int omode, add;

		if (optlen != sizeof(struct group_source_req))
			goto e_inval;
		if (copy_from_user(&greqs, optval, sizeof(greqs))) {
			err = -EFAULT;
			break;
		}
		if (greqs.gsr_group.ss_family != AF_INET ||
		    greqs.gsr_source.ss_family != AF_INET) {
			err = -EADDRNOTAVAIL;
			break;
		}
		psin = (struct sockaddr_in *)&greqs.gsr_group;
		mreqs.imr_multiaddr = psin->sin_addr.s_addr;
		psin = (struct sockaddr_in *)&greqs.gsr_source;
		mreqs.imr_sourceaddr = psin->sin_addr.s_addr;
		mreqs.imr_interface = 0; /* use index for mc_source */

		if (optname == MCAST_BLOCK_SOURCE) {
			omode = MCAST_EXCLUDE;
			add = 1;
		} else if (optname == MCAST_UNBLOCK_SOURCE) {
			omode = MCAST_EXCLUDE;
			add = 0;
		} else if (optname == MCAST_JOIN_SOURCE_GROUP) {
			struct ip_mreqn mreq;

			psin = (struct sockaddr_in *)&greqs.gsr_group;
			mreq.imr_multiaddr = psin->sin_addr;
			mreq.imr_address.s_addr = 0;
			mreq.imr_ifindex = greqs.gsr_interface;
			err = ip_mc_join_group(sk, &mreq);
			if (err && err != -EADDRINUSE)
				break;
			greqs.gsr_interface = mreq.imr_ifindex;
			omode = MCAST_INCLUDE;
			add = 1;
		} else /* MCAST_LEAVE_SOURCE_GROUP */ {
			omode = MCAST_INCLUDE;
			add = 0;
		}
		err = ip_mc_source(add, omode, sk, &mreqs,
				   greqs.gsr_interface);
		break;
	}
	case MCAST_MSFILTER:
	{
		struct sockaddr_in *psin;
		struct ip_msfilter *msf = NULL;
		struct group_filter *gsf = NULL;
		int msize, i, ifindex;

		if (optlen < GROUP_FILTER_SIZE(0))
			goto e_inval;
		if (optlen > sysctl_optmem_max) {
			err = -ENOBUFS;
			break;
		}
		gsf = kmalloc(optlen, GFP_KERNEL);
		if (!gsf) {
			err = -ENOBUFS;
			break;
		}
		err = -EFAULT;
		if (copy_from_user(gsf, optval, optlen))
			goto mc_msf_out;

		/* numsrc >= (4G-140)/128 overflow in 32 bits */
		if (gsf->gf_numsrc >= 0x1ffffff ||
		    gsf->gf_numsrc > sysctl_igmp_max_msf) {
			err = -ENOBUFS;
			goto mc_msf_out;
		}
		if (GROUP_FILTER_SIZE(gsf->gf_numsrc) > optlen) {
			err = -EINVAL;
			goto mc_msf_out;
		}
		msize = IP_MSFILTER_SIZE(gsf->gf_numsrc);
		msf = kmalloc(msize, GFP_KERNEL);
		if (!msf) {
			err = -ENOBUFS;
			goto mc_msf_out;
		}
		ifindex = gsf->gf_interface;
		psin = (struct sockaddr_in *)&gsf->gf_group;
		if (psin->sin_family != AF_INET) {
			err = -EADDRNOTAVAIL;
			goto mc_msf_out;
		}
		msf->imsf_multiaddr = psin->sin_addr.s_addr;
		msf->imsf_interface = 0;
		msf->imsf_fmode = gsf->gf_fmode;
		msf->imsf_numsrc = gsf->gf_numsrc;
		err = -EADDRNOTAVAIL;
		for (i = 0; i < gsf->gf_numsrc; ++i) {
			psin = (struct sockaddr_in *)&gsf->gf_slist[i];

			if (psin->sin_family != AF_INET)
				goto mc_msf_out;
			msf->imsf_slist[i] = psin->sin_addr.s_addr;
		}
		kfree(gsf);
		gsf = NULL;

		err = ip_mc_msfilter(sk, msf, ifindex);
mc_msf_out:
		kfree(msf);
		kfree(gsf);
		break;
	}
	case IP_MULTICAST_ALL:
		if (optlen < 1)
			goto e_inval;
		if (val != 0 && val != 1)
			goto e_inval;
		inet->mc_all = val;
		break;
	case IP_ROUTER_ALERT:
		err = ip_ra_control(sk, val ? 1 : 0, NULL);
		break;

	case IP_FREEBIND:
		if (optlen < 1)
			goto e_inval;
		inet->freebind = !!val;
		break;

	case IP_IPSEC_POLICY:
	case IP_XFRM_POLICY:
		err = -EPERM;
		if (!ns_capable(sock_net(sk)->user_ns, CAP_NET_ADMIN))
			break;
		err = xfrm_user_policy(sk, optname, optval, optlen);
		break;

	case IP_TRANSPARENT:
		if (!!val && !ns_capable(sock_net(sk)->user_ns, CAP_NET_RAW) &&
		    !ns_capable(sock_net(sk)->user_ns, CAP_NET_ADMIN)) {
			err = -EPERM;
			break;
		}
		if (optlen < 1)
			goto e_inval;
		inet->transparent = !!val;
		break;

	case IP_MINTTL:
		if (optlen < 1)
			goto e_inval;
		if (val < 0 || val > 255)
			goto e_inval;
		inet->min_ttl = val;
		break;

	default:
		err = -ENOPROTOOPT;
		break;
	}
	release_sock(sk);
	return err;

e_inval:
	release_sock(sk);
	return -EINVAL;
}

/**
 * ipv4_pktinfo_prepare - transfert some info from rtable to skb
 * @sk: socket
 * @skb: buffer
 *
 * To support IP_CMSG_PKTINFO option, we store rt_iif and specific
 * destination in skb->cb[] before dst drop.
 * This way, receiver doesn't make cache line misses to read rtable.
 */
void ipv4_pktinfo_prepare(const struct sock *sk, struct sk_buff *skb)
{
	struct in_pktinfo *pktinfo = PKTINFO_SKB_CB(skb);
	bool prepare = (inet_sk(sk)->cmsg_flags & IP_CMSG_PKTINFO) ||
		       ipv6_sk_rxinfo(sk);

	if (prepare && skb_rtable(skb)) {
		pktinfo->ipi_ifindex = inet_iif(skb);
		pktinfo->ipi_spec_dst.s_addr = fib_compute_spec_dst(skb);
	} else {
		pktinfo->ipi_ifindex = 0;
		pktinfo->ipi_spec_dst.s_addr = 0;
	}
	skb_dst_drop(skb);
}

int ip_setsockopt(struct sock *sk, int level,
		int optname, char __user *optval, unsigned int optlen)
{
	int err;

	if (level != SOL_IP)
		return -ENOPROTOOPT;

	err = do_ip_setsockopt(sk, level, optname, optval, optlen);
#ifdef CONFIG_NETFILTER
	/* we need to exclude all possible ENOPROTOOPTs except default case */
	if (err == -ENOPROTOOPT && optname != IP_HDRINCL &&
			optname != IP_IPSEC_POLICY &&
			optname != IP_XFRM_POLICY &&
			!ip_mroute_opt(optname)) {
		lock_sock(sk);
		err = nf_setsockopt(sk, PF_INET, optname, optval, optlen);
		release_sock(sk);
	}
#endif
	return err;
}
EXPORT_SYMBOL(ip_setsockopt);

#ifdef CONFIG_COMPAT
int compat_ip_setsockopt(struct sock *sk, int level, int optname,
			 char __user *optval, unsigned int optlen)
{
	int err;

	if (level != SOL_IP)
		return -ENOPROTOOPT;

	if (optname >= MCAST_JOIN_GROUP && optname <= MCAST_MSFILTER)
		return compat_mc_setsockopt(sk, level, optname, optval, optlen,
			ip_setsockopt);

	err = do_ip_setsockopt(sk, level, optname, optval, optlen);
#ifdef CONFIG_NETFILTER
	/* we need to exclude all possible ENOPROTOOPTs except default case */
	if (err == -ENOPROTOOPT && optname != IP_HDRINCL &&
			optname != IP_IPSEC_POLICY &&
			optname != IP_XFRM_POLICY &&
			!ip_mroute_opt(optname)) {
		lock_sock(sk);
		err = compat_nf_setsockopt(sk, PF_INET, optname,
					   optval, optlen);
		release_sock(sk);
	}
#endif
	return err;
}
EXPORT_SYMBOL(compat_ip_setsockopt);
#endif

/*
 *	Get the options. Note for future reference. The GET of IP options gets
 *	the _received_ ones. The set sets the _sent_ ones.
 */

static int do_ip_getsockopt(struct sock *sk, int level, int optname,
			    char __user *optval, int __user *optlen, unsigned int flags)
{
	struct inet_sock *inet = inet_sk(sk);
	int val;
	int len;

	if (level != SOL_IP)
		return -EOPNOTSUPP;

	if (ip_mroute_opt(optname))
		return ip_mroute_getsockopt(sk, optname, optval, optlen);

	if (get_user(len, optlen))
		return -EFAULT;
	if (len < 0)
		return -EINVAL;

	lock_sock(sk);

	switch (optname) {
	case IP_OPTIONS:
	{
		unsigned char optbuf[sizeof(struct ip_options)+40];
		struct ip_options *opt = (struct ip_options *)optbuf;
		struct ip_options_rcu *inet_opt;

		inet_opt = rcu_dereference_protected(inet->inet_opt,
						     sock_owned_by_user(sk));
		opt->optlen = 0;
		if (inet_opt)
			memcpy(optbuf, &inet_opt->opt,
			       sizeof(struct ip_options) +
			       inet_opt->opt.optlen);
		release_sock(sk);

		if (opt->optlen == 0)
			return put_user(0, optlen);

		ip_options_undo(opt);

		len = min_t(unsigned int, len, opt->optlen);
		if (put_user(len, optlen))
			return -EFAULT;
		if ((len > (sizeof(optbuf) - sizeof(struct ip_options))) ||
		    copy_to_user(optval, opt->__data, len))
			return -EFAULT;
		return 0;
	}
	case IP_PKTINFO:
		val = (inet->cmsg_flags & IP_CMSG_PKTINFO) != 0;
		break;
	case IP_RECVTTL:
		val = (inet->cmsg_flags & IP_CMSG_TTL) != 0;
		break;
	case IP_RECVTOS:
		val = (inet->cmsg_flags & IP_CMSG_TOS) != 0;
		break;
	case IP_RECVOPTS:
		val = (inet->cmsg_flags & IP_CMSG_RECVOPTS) != 0;
		break;
	case IP_RETOPTS:
		val = (inet->cmsg_flags & IP_CMSG_RETOPTS) != 0;
		break;
	case IP_PASSSEC:
		val = (inet->cmsg_flags & IP_CMSG_PASSSEC) != 0;
		break;
	case IP_RECVORIGDSTADDR:
		val = (inet->cmsg_flags & IP_CMSG_ORIGDSTADDR) != 0;
		break;
	case IP_TOS:
		val = inet->tos;
		break;
	case IP_TTL:
		val = (inet->uc_ttl == -1 ?
		       sysctl_ip_default_ttl :
		       inet->uc_ttl);
		break;
	case IP_HDRINCL:
		val = inet->hdrincl;
		break;
	case IP_NODEFRAG:
		val = inet->nodefrag;
		break;
	case IP_MTU_DISCOVER:
		val = inet->pmtudisc;
		break;
	case IP_MTU:
	{
		struct dst_entry *dst;
		val = 0;
		dst = sk_dst_get(sk);
		if (dst) {
			val = dst_mtu(dst);
			dst_release(dst);
		}
		if (!val) {
			release_sock(sk);
			return -ENOTCONN;
		}
		break;
	}
	case IP_RECVERR:
		val = inet->recverr;
		break;
	case IP_MULTICAST_TTL:
		val = inet->mc_ttl;
		break;
	case IP_MULTICAST_LOOP:
		val = inet->mc_loop;
		break;
	case IP_UNICAST_IF:
		val = (__force int)htonl((__u32) inet->uc_index);
		break;
	case IP_MULTICAST_IF:
	{
		struct in_addr addr;
		len = min_t(unsigned int, len, sizeof(struct in_addr));
		addr.s_addr = inet->mc_addr;
		release_sock(sk);

		if (put_user(len, optlen))
			return -EFAULT;
		if (copy_to_user(optval, &addr, len))
			return -EFAULT;
		return 0;
	}
	case IP_MSFILTER:
	{
		struct ip_msfilter msf;
		int err;

		if (len < IP_MSFILTER_SIZE(0)) {
			release_sock(sk);
			return -EINVAL;
		}
		if (copy_from_user(&msf, optval, IP_MSFILTER_SIZE(0))) {
			release_sock(sk);
			return -EFAULT;
		}
		err = ip_mc_msfget(sk, &msf,
				   (struct ip_msfilter __user *)optval, optlen);
		release_sock(sk);
		return err;
	}
	case MCAST_MSFILTER:
	{
		struct group_filter gsf;
		int err;

		if (len < GROUP_FILTER_SIZE(0)) {
			release_sock(sk);
			return -EINVAL;
		}
		if (copy_from_user(&gsf, optval, GROUP_FILTER_SIZE(0))) {
			release_sock(sk);
			return -EFAULT;
		}
		err = ip_mc_gsfget(sk, &gsf,
				   (struct group_filter __user *)optval,
				   optlen);
		release_sock(sk);
		return err;
	}
	case IP_MULTICAST_ALL:
		val = inet->mc_all;
		break;
	case IP_PKTOPTIONS:
	{
		struct msghdr msg;

		release_sock(sk);

		if (sk->sk_type != SOCK_STREAM)
			return -ENOPROTOOPT;

		msg.msg_control = (void __force_kernel *)optval;
		msg.msg_controllen = len;
		msg.msg_flags = flags;

		if (inet->cmsg_flags & IP_CMSG_PKTINFO) {
			struct in_pktinfo info;

			info.ipi_addr.s_addr = inet->inet_rcv_saddr;
			info.ipi_spec_dst.s_addr = inet->inet_rcv_saddr;
			info.ipi_ifindex = inet->mc_index;
			put_cmsg(&msg, SOL_IP, IP_PKTINFO, sizeof(info), &info);
		}
		if (inet->cmsg_flags & IP_CMSG_TTL) {
			int hlim = inet->mc_ttl;
			put_cmsg(&msg, SOL_IP, IP_TTL, sizeof(hlim), &hlim);
		}
		if (inet->cmsg_flags & IP_CMSG_TOS) {
			int tos = inet->rcv_tos;
			put_cmsg(&msg, SOL_IP, IP_TOS, sizeof(tos), &tos);
		}
		len -= msg.msg_controllen;
		return put_user(len, optlen);
	}
	case IP_FREEBIND:
		val = inet->freebind;
		break;
	case IP_TRANSPARENT:
		val = inet->transparent;
		break;
	case IP_MINTTL:
		val = inet->min_ttl;
		break;
	default:
		release_sock(sk);
		return -ENOPROTOOPT;
	}
	release_sock(sk);

	if (len < sizeof(int) && len > 0 && val >= 0 && val <= 255) {
		unsigned char ucval = (unsigned char)val;
		len = 1;
		if (put_user(len, optlen))
			return -EFAULT;
		if (copy_to_user(optval, &ucval, 1))
			return -EFAULT;
	} else {
		len = min_t(unsigned int, sizeof(int), len);
		if (put_user(len, optlen))
			return -EFAULT;
		if (copy_to_user(optval, &val, len))
			return -EFAULT;
	}
	return 0;
}

int ip_getsockopt(struct sock *sk, int level,
		  int optname, char __user *optval, int __user *optlen)
{
	int err;

	err = do_ip_getsockopt(sk, level, optname, optval, optlen, 0);
#ifdef CONFIG_NETFILTER
	/* we need to exclude all possible ENOPROTOOPTs except default case */
	if (err == -ENOPROTOOPT && optname != IP_PKTOPTIONS &&
			!ip_mroute_opt(optname)) {
		int len;

		if (get_user(len, optlen))
			return -EFAULT;

		lock_sock(sk);
		err = nf_getsockopt(sk, PF_INET, optname, optval,
				&len);
		release_sock(sk);
		if (err >= 0)
			err = put_user(len, optlen);
		return err;
	}
#endif
	return err;
}
EXPORT_SYMBOL(ip_getsockopt);

#ifdef CONFIG_COMPAT
int compat_ip_getsockopt(struct sock *sk, int level, int optname,
			 char __user *optval, int __user *optlen)
{
	int err;

	if (optname == MCAST_MSFILTER)
		return compat_mc_getsockopt(sk, level, optname, optval, optlen,
			ip_getsockopt);

	err = do_ip_getsockopt(sk, level, optname, optval, optlen,
		MSG_CMSG_COMPAT);

#ifdef CONFIG_NETFILTER
	/* we need to exclude all possible ENOPROTOOPTs except default case */
	if (err == -ENOPROTOOPT && optname != IP_PKTOPTIONS &&
			!ip_mroute_opt(optname)) {
		int len;

		if (get_user(len, optlen))
			return -EFAULT;

		lock_sock(sk);
		err = compat_nf_getsockopt(sk, PF_INET, optname, optval, &len);
		release_sock(sk);
		if (err >= 0)
			err = put_user(len, optlen);
		return err;
	}
#endif
	return err;
}
EXPORT_SYMBOL(compat_ip_getsockopt);
#endif<|MERGE_RESOLUTION|>--- conflicted
+++ resolved
@@ -491,10 +491,7 @@
 	case IP_TRANSPARENT:
 	case IP_MINTTL:
 	case IP_NODEFRAG:
-<<<<<<< HEAD
-=======
 	case IP_UNICAST_IF:
->>>>>>> c3ade0e0
 	case IP_MULTICAST_TTL:
 	case IP_MULTICAST_ALL:
 	case IP_MULTICAST_LOOP:
