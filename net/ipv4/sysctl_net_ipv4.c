--- conflicted
+++ resolved
@@ -116,18 +116,11 @@
 {
 	struct user_namespace *user_ns = current_user_ns();
 	int ret;
-<<<<<<< HEAD
-	gid_t range[2];
-	ctl_table_no_const tmp = {
-		.data = &range,
-		.maxlen = sizeof(range),
-=======
 	gid_t urange[2];
 	kgid_t low, high;
 	ctl_table_no_const tmp = {
 		.data = &urange,
 		.maxlen = sizeof(urange),
->>>>>>> c3ade0e0
 		.mode = table->mode,
 		.extra1 = &ip_ping_group_range_min,
 		.extra2 = &ip_ping_group_range_max,
@@ -629,8 +622,6 @@
 		.proc_handler	= proc_dointvec
 	},
 	{
-<<<<<<< HEAD
-=======
 		.procname	= "tcp_limit_output_bytes",
 		.data		= &sysctl_tcp_limit_output_bytes,
 		.maxlen		= sizeof(int),
@@ -638,7 +629,6 @@
 		.proc_handler	= proc_dointvec
 	},
 	{
->>>>>>> c3ade0e0
 		.procname	= "tcp_challenge_ack_limit",
 		.data		= &sysctl_tcp_challenge_ack_limit,
 		.maxlen		= sizeof(int),
@@ -856,11 +846,8 @@
 	ctl_table_no_const *table = NULL;
 
 	if (!net_eq(net, &init_net)) {
-<<<<<<< HEAD
-=======
 		int i;
 
->>>>>>> c3ade0e0
 		table = kmemdup(ipv4_net_table, sizeof(ipv4_net_table), GFP_KERNEL);
 		if (table == NULL)
 			goto err_alloc;
@@ -885,15 +872,9 @@
 	net->ipv4.sysctl_local_ports.range[1] =  61000;
 
 	if (!net_eq(net, &init_net))
-<<<<<<< HEAD
-		net->ipv4.ipv4_hdr = register_net_sysctl_table(net, net_ipv4_ctl_path, table);
-	else
-		net->ipv4.ipv4_hdr = register_net_sysctl_table(net, net_ipv4_ctl_path, ipv4_net_table);
-=======
 		net->ipv4.ipv4_hdr = register_net_sysctl(net, "net/ipv4", table);
 	else
 		net->ipv4.ipv4_hdr = register_net_sysctl(net, "net/ipv4", ipv4_net_table);
->>>>>>> c3ade0e0
 	if (net->ipv4.ipv4_hdr == NULL)
 		goto err_reg;
 
@@ -914,7 +895,7 @@
 	kfree(table);
 }
 
-static __net_initconst struct pernet_operations ipv4_sysctl_ops = {
+static __net_initdata struct pernet_operations ipv4_sysctl_ops = {
 	.init = ipv4_sysctl_init_net,
 	.exit = ipv4_sysctl_exit_net,
 };
