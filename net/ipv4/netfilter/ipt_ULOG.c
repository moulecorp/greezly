--- conflicted
+++ resolved
@@ -219,11 +219,7 @@
 	}
 	ub->qlen++;
 
-<<<<<<< HEAD
-	pm = NLMSG_DATA(nlh);
-=======
 	pm = nlmsg_data(nlh);
->>>>>>> c3ade0e0
 	memset(pm, 0, sizeof(*pm));
 
 	/* We might not have a timestamp, get one */
