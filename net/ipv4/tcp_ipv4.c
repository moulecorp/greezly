--- conflicted
+++ resolved
@@ -90,9 +90,6 @@
 int sysctl_tcp_low_latency __read_mostly;
 EXPORT_SYMBOL(sysctl_tcp_low_latency);
 
-#ifdef CONFIG_GRKERNSEC_BLACKHOLE
-extern int grsec_enable_blackhole;
-#endif
 
 #ifdef CONFIG_GRKERNSEC_BLACKHOLE
 extern int grsec_enable_blackhole;
@@ -638,9 +635,6 @@
 	arg.iov[0].iov_len  = sizeof(rep.th);
 
 #ifdef CONFIG_TCP_MD5SIG
-<<<<<<< HEAD
-	key = sk ? tcp_v4_md5_do_lookup(sk, ip_hdr(skb)->saddr) : NULL;
-=======
 	hash_location = tcp_parse_md5sig_option(th);
 	if (!sk && hash_location) {
 		/*
@@ -672,7 +666,6 @@
 					     AF_INET) : NULL;
 	}
 
->>>>>>> c3ade0e0
 	if (key) {
 		rep.opt[0] = htonl((TCPOPT_NOP << 24) |
 				   (TCPOPT_NOP << 16) |
@@ -2586,16 +2579,7 @@
 		0,  /* non standard timer */
 		0, /* open_requests have no inode */
 		atomic_read(&sk->sk_refcnt),
-<<<<<<< HEAD
-#ifdef CONFIG_GRKERNSEC_HIDESYM
-		NULL,
-#else
-		req,
-#endif
-		len);
-=======
 		req);
->>>>>>> c3ade0e0
 }
 
 static void get_tcp4_sock(struct sock *sk, struct seq_file *f, int i)
@@ -2647,12 +2631,7 @@
 		from_kuid_munged(seq_user_ns(f), sock_i_uid(sk)),
 		icsk->icsk_probes_out,
 		sock_i_ino(sk),
-		atomic_read(&sk->sk_refcnt),
-#ifdef CONFIG_GRKERNSEC_HIDESYM
-		NULL,
-#else
-		sk,
-#endif
+		atomic_read(&sk->sk_refcnt), sk,
 		jiffies_to_clock_t(icsk->icsk_rto),
 		jiffies_to_clock_t(icsk->icsk_ack.ato),
 		(icsk->icsk_ack.quick << 1) | icsk->icsk_ack.pingpong,
@@ -2677,19 +2656,8 @@
 	seq_printf(f, "%4d: %08X:%04X %08X:%04X"
 		" %02X %08X:%08X %02X:%08lX %08X %5d %8d %d %d %pK",
 		i, src, srcp, dest, destp, tw->tw_substate, 0, 0,
-<<<<<<< HEAD
-		3, jiffies_to_clock_t(ttd), 0, 0, 0, 0,
-		atomic_read(&tw->tw_refcnt),
-#ifdef CONFIG_GRKERNSEC_HIDESYM
-		NULL,
-#else
-		tw,
-#endif
-		len);
-=======
 		3, jiffies_delta_to_clock_t(delta), 0, 0, 0, 0,
 		atomic_read(&tw->tw_refcnt), tw);
->>>>>>> c3ade0e0
 }
 
 #define TMPSZ 150
@@ -2833,7 +2801,7 @@
 	inet_twsk_purge(&tcp_hashinfo, &tcp_death_row, AF_INET);
 }
 
-static struct pernet_operations __net_initconst tcp_sk_ops = {
+static struct pernet_operations __net_initdata tcp_sk_ops = {
        .init	   = tcp_sk_init,
        .exit	   = tcp_sk_exit,
        .exit_batch = tcp_sk_exit_batch,
