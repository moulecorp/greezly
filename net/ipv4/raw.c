/*
 * INET		An implementation of the TCP/IP protocol suite for the LINUX
 *		operating system.  INET is implemented using the  BSD Socket
 *		interface as the means of communication with the user level.
 *
 *		RAW - implementation of IP "raw" sockets.
 *
 * Authors:	Ross Biro
 *		Fred N. van Kempen, <waltje@uWalt.NL.Mugnet.ORG>
 *
 * Fixes:
 *		Alan Cox	:	verify_area() fixed up
 *		Alan Cox	:	ICMP error handling
 *		Alan Cox	:	EMSGSIZE if you send too big a packet
 *		Alan Cox	: 	Now uses generic datagrams and shared
 *					skbuff library. No more peek crashes,
 *					no more backlogs
 *		Alan Cox	:	Checks sk->broadcast.
 *		Alan Cox	:	Uses skb_free_datagram/skb_copy_datagram
 *		Alan Cox	:	Raw passes ip options too
 *		Alan Cox	:	Setsocketopt added
 *		Alan Cox	:	Fixed error return for broadcasts
 *		Alan Cox	:	Removed wake_up calls
 *		Alan Cox	:	Use ttl/tos
 *		Alan Cox	:	Cleaned up old debugging
 *		Alan Cox	:	Use new kernel side addresses
 *	Arnt Gulbrandsen	:	Fixed MSG_DONTROUTE in raw sockets.
 *		Alan Cox	:	BSD style RAW socket demultiplexing.
 *		Alan Cox	:	Beginnings of mrouted support.
 *		Alan Cox	:	Added IP_HDRINCL option.
 *		Alan Cox	:	Skip broadcast check if BSDism set.
 *		David S. Miller	:	New socket lookup architecture.
 *
 *		This program is free software; you can redistribute it and/or
 *		modify it under the terms of the GNU General Public License
 *		as published by the Free Software Foundation; either version
 *		2 of the License, or (at your option) any later version.
 */

#include <linux/types.h>
#include <linux/atomic.h>
#include <asm/byteorder.h>
#include <asm/current.h>
#include <asm/uaccess.h>
#include <asm/ioctls.h>
#include <linux/stddef.h>
#include <linux/slab.h>
#include <linux/errno.h>
#include <linux/aio.h>
#include <linux/kernel.h>
#include <linux/export.h>
#include <linux/spinlock.h>
#include <linux/sockios.h>
#include <linux/socket.h>
#include <linux/in.h>
#include <linux/mroute.h>
#include <linux/netdevice.h>
#include <linux/in_route.h>
#include <linux/route.h>
#include <linux/skbuff.h>
#include <net/net_namespace.h>
#include <net/dst.h>
#include <net/sock.h>
#include <linux/ip.h>
#include <linux/net.h>
#include <net/ip.h>
#include <net/icmp.h>
#include <net/udp.h>
#include <net/raw.h>
#include <net/snmp.h>
#include <net/tcp_states.h>
#include <net/inet_common.h>
#include <net/checksum.h>
#include <net/xfrm.h>
#include <linux/rtnetlink.h>
#include <linux/proc_fs.h>
#include <linux/seq_file.h>
#include <linux/netfilter.h>
#include <linux/netfilter_ipv4.h>
#include <linux/compat.h>

static struct raw_hashinfo raw_v4_hashinfo = {
	.lock = __RW_LOCK_UNLOCKED(raw_v4_hashinfo.lock),
};

void raw_hash_sk(struct sock *sk)
{
	struct raw_hashinfo *h = sk->sk_prot->h.raw_hash;
	struct hlist_head *head;

	head = &h->ht[inet_sk(sk)->inet_num & (RAW_HTABLE_SIZE - 1)];

	write_lock_bh(&h->lock);
	sk_add_node(sk, head);
	sock_prot_inuse_add(sock_net(sk), sk->sk_prot, 1);
	write_unlock_bh(&h->lock);
}
EXPORT_SYMBOL_GPL(raw_hash_sk);

void raw_unhash_sk(struct sock *sk)
{
	struct raw_hashinfo *h = sk->sk_prot->h.raw_hash;

	write_lock_bh(&h->lock);
	if (sk_del_node_init(sk))
		sock_prot_inuse_add(sock_net(sk), sk->sk_prot, -1);
	write_unlock_bh(&h->lock);
}
EXPORT_SYMBOL_GPL(raw_unhash_sk);

static struct sock *__raw_v4_lookup(struct net *net, struct sock *sk,
		unsigned short num, __be32 raddr, __be32 laddr, int dif)
{
	sk_for_each_from(sk) {
		struct inet_sock *inet = inet_sk(sk);

		if (net_eq(sock_net(sk), net) && inet->inet_num == num	&&
		    !(inet->inet_daddr && inet->inet_daddr != raddr) 	&&
		    !(inet->inet_rcv_saddr && inet->inet_rcv_saddr != laddr) &&
		    !(sk->sk_bound_dev_if && sk->sk_bound_dev_if != dif))
			goto found; /* gotcha */
	}
	sk = NULL;
found:
	return sk;
}

/*
 *	0 - deliver
 *	1 - block
 */
static int icmp_filter(const struct sock *sk, const struct sk_buff *skb)
{
	struct icmphdr _hdr;
	const struct icmphdr *hdr;

	hdr = skb_header_pointer(skb, skb_transport_offset(skb),
				 sizeof(_hdr), &_hdr);
	if (!hdr)
		return 1;

	if (hdr->type < 32) {
		__u32 data = raw_sk(sk)->filter.data;

		return ((1U << hdr->type) & data) != 0;
	}

	/* Do not block unknown ICMP types */
	return 0;
}

/* IP input processing comes here for RAW socket delivery.
 * Caller owns SKB, so we must make clones.
 *
 * RFC 1122: SHOULD pass TOS value up to the transport layer.
 * -> It does. And not only TOS, but all IP header.
 */
static int raw_v4_input(struct sk_buff *skb, const struct iphdr *iph, int hash)
{
	struct sock *sk;
	struct hlist_head *head;
	int delivered = 0;
	struct net *net;

	read_lock(&raw_v4_hashinfo.lock);
	head = &raw_v4_hashinfo.ht[hash];
	if (hlist_empty(head))
		goto out;

	net = dev_net(skb->dev);
	sk = __raw_v4_lookup(net, __sk_head(head), iph->protocol,
			     iph->saddr, iph->daddr,
			     skb->dev->ifindex);

	while (sk) {
		delivered = 1;
		if (iph->protocol != IPPROTO_ICMP || !icmp_filter(sk, skb)) {
			struct sk_buff *clone = skb_clone(skb, GFP_ATOMIC);

			/* Not releasing hash table! */
			if (clone)
				raw_rcv(sk, clone);
		}
		sk = __raw_v4_lookup(net, sk_next(sk), iph->protocol,
				     iph->saddr, iph->daddr,
				     skb->dev->ifindex);
	}
out:
	read_unlock(&raw_v4_hashinfo.lock);
	return delivered;
}

int raw_local_deliver(struct sk_buff *skb, int protocol)
{
	int hash;
	struct sock *raw_sk;

	hash = protocol & (RAW_HTABLE_SIZE - 1);
	raw_sk = sk_head(&raw_v4_hashinfo.ht[hash]);

	/* If there maybe a raw socket we must check - if not we
	 * don't care less
	 */
	if (raw_sk && !raw_v4_input(skb, ip_hdr(skb), hash))
		raw_sk = NULL;

	return raw_sk != NULL;

}

static void raw_err(struct sock *sk, struct sk_buff *skb, u32 info)
{
	struct inet_sock *inet = inet_sk(sk);
	const int type = icmp_hdr(skb)->type;
	const int code = icmp_hdr(skb)->code;
	int err = 0;
	int harderr = 0;

	if (type == ICMP_DEST_UNREACH && code == ICMP_FRAG_NEEDED)
		ipv4_sk_update_pmtu(skb, sk, info);
	else if (type == ICMP_REDIRECT) {
		ipv4_sk_redirect(skb, sk);
		return;
	}

	/* Report error on raw socket, if:
	   1. User requested ip_recverr.
	   2. Socket is connected (otherwise the error indication
	      is useless without ip_recverr and error is hard.
	 */
	if (!inet->recverr && sk->sk_state != TCP_ESTABLISHED)
		return;

	switch (type) {
	default:
	case ICMP_TIME_EXCEEDED:
		err = EHOSTUNREACH;
		break;
	case ICMP_SOURCE_QUENCH:
		return;
	case ICMP_PARAMETERPROB:
		err = EPROTO;
		harderr = 1;
		break;
	case ICMP_DEST_UNREACH:
		err = EHOSTUNREACH;
		if (code > NR_ICMP_UNREACH)
			break;
		err = icmp_err_convert[code].errno;
		harderr = icmp_err_convert[code].fatal;
		if (code == ICMP_FRAG_NEEDED) {
			harderr = inet->pmtudisc != IP_PMTUDISC_DONT;
			err = EMSGSIZE;
		}
	}

	if (inet->recverr) {
		const struct iphdr *iph = (const struct iphdr *)skb->data;
		u8 *payload = skb->data + (iph->ihl << 2);

		if (inet->hdrincl)
			payload = skb->data;
		ip_icmp_error(sk, skb, err, 0, info, payload);
	}

	if (inet->recverr || harderr) {
		sk->sk_err = err;
		sk->sk_error_report(sk);
	}
}

void raw_icmp_error(struct sk_buff *skb, int protocol, u32 info)
{
	int hash;
	struct sock *raw_sk;
	const struct iphdr *iph;
	struct net *net;

	hash = protocol & (RAW_HTABLE_SIZE - 1);

	read_lock(&raw_v4_hashinfo.lock);
	raw_sk = sk_head(&raw_v4_hashinfo.ht[hash]);
	if (raw_sk != NULL) {
		iph = (const struct iphdr *)skb->data;
		net = dev_net(skb->dev);

		while ((raw_sk = __raw_v4_lookup(net, raw_sk, protocol,
						iph->daddr, iph->saddr,
						skb->dev->ifindex)) != NULL) {
			raw_err(raw_sk, skb, info);
			raw_sk = sk_next(raw_sk);
			iph = (const struct iphdr *)skb->data;
		}
	}
	read_unlock(&raw_v4_hashinfo.lock);
}

static int raw_rcv_skb(struct sock *sk, struct sk_buff *skb)
{
	/* Charge it to the socket. */

	ipv4_pktinfo_prepare(sk, skb);
	if (sock_queue_rcv_skb(sk, skb) < 0) {
		kfree_skb(skb);
		return NET_RX_DROP;
	}

	return NET_RX_SUCCESS;
}

int raw_rcv(struct sock *sk, struct sk_buff *skb)
{
	if (!xfrm4_policy_check(sk, XFRM_POLICY_IN, skb)) {
		atomic_inc_unchecked(&sk->sk_drops);
		kfree_skb(skb);
		return NET_RX_DROP;
	}
	nf_reset(skb);

	skb_push(skb, skb->data - skb_network_header(skb));

	raw_rcv_skb(sk, skb);
	return 0;
}

static int raw_send_hdrinc(struct sock *sk, struct flowi4 *fl4,
			   void *from, size_t length,
			   struct rtable **rtp,
			   unsigned int flags)
{
	struct inet_sock *inet = inet_sk(sk);
	struct net *net = sock_net(sk);
	struct iphdr *iph;
	struct sk_buff *skb;
	unsigned int iphlen;
	int err;
	struct rtable *rt = *rtp;
	int hlen, tlen;

	if (length > rt->dst.dev->mtu) {
		ip_local_error(sk, EMSGSIZE, fl4->daddr, inet->inet_dport,
			       rt->dst.dev->mtu);
		return -EMSGSIZE;
	}
	if (flags&MSG_PROBE)
		goto out;

	hlen = LL_RESERVED_SPACE(rt->dst.dev);
	tlen = rt->dst.dev->needed_tailroom;
	skb = sock_alloc_send_skb(sk,
				  length + hlen + tlen + 15,
				  flags & MSG_DONTWAIT, &err);
	if (skb == NULL)
		goto error;
	skb_reserve(skb, hlen);

	skb->priority = sk->sk_priority;
	skb->mark = sk->sk_mark;
	skb_dst_set(skb, &rt->dst);
	*rtp = NULL;

	skb_reset_network_header(skb);
	iph = ip_hdr(skb);
	skb_put(skb, length);

	skb->ip_summed = CHECKSUM_NONE;

	skb->transport_header = skb->network_header;
	err = -EFAULT;
	if (memcpy_fromiovecend((void *)iph, from, 0, length))
		goto error_free;

	iphlen = iph->ihl * 4;

	/*
	 * We don't want to modify the ip header, but we do need to
	 * be sure that it won't cause problems later along the network
	 * stack.  Specifically we want to make sure that iph->ihl is a
	 * sane value.  If ihl points beyond the length of the buffer passed
	 * in, reject the frame as invalid
	 */
	err = -EINVAL;
	if (iphlen > length)
		goto error_free;

	if (iphlen >= sizeof(*iph)) {
		if (!iph->saddr)
			iph->saddr = fl4->saddr;
		iph->check   = 0;
		iph->tot_len = htons(length);
		if (!iph->id)
			ip_select_ident(skb, &rt->dst, NULL);

		iph->check = ip_fast_csum((unsigned char *)iph, iph->ihl);
	}
	if (iph->protocol == IPPROTO_ICMP)
		icmp_out_count(net, ((struct icmphdr *)
			skb_transport_header(skb))->type);

	err = NF_HOOK(NFPROTO_IPV4, NF_INET_LOCAL_OUT, skb, NULL,
		      rt->dst.dev, dst_output);
	if (err > 0)
		err = net_xmit_errno(err);
	if (err)
		goto error;
out:
	return 0;

error_free:
	kfree_skb(skb);
error:
	IP_INC_STATS(net, IPSTATS_MIB_OUTDISCARDS);
	if (err == -ENOBUFS && !inet->recverr)
		err = 0;
	return err;
}

static int raw_probe_proto_opt(struct flowi4 *fl4, struct msghdr *msg)
{
	struct iovec *iov;
	u8 __user *type = NULL;
	u8 __user *code = NULL;
	int probed = 0;
	unsigned int i;

	if (!msg->msg_iov)
		return 0;

	for (i = 0; i < msg->msg_iovlen; i++) {
		iov = &msg->msg_iov[i];
		if (!iov)
			continue;

		switch (fl4->flowi4_proto) {
		case IPPROTO_ICMP:
			/* check if one-byte field is readable or not. */
			if (iov->iov_base && iov->iov_len < 1)
				break;

			if (!type) {
				type = iov->iov_base;
				/* check if code field is readable or not. */
				if (iov->iov_len > 1)
					code = type + 1;
			} else if (!code)
				code = iov->iov_base;

			if (type && code) {
				if (get_user(fl4->fl4_icmp_type, type) ||
				    get_user(fl4->fl4_icmp_code, code))
					return -EFAULT;
				probed = 1;
			}
			break;
		default:
			probed = 1;
			break;
		}
		if (probed)
			break;
	}
	return 0;
}

static int raw_sendmsg(struct kiocb *iocb, struct sock *sk, struct msghdr *msg,
		       size_t len)
{
	struct inet_sock *inet = inet_sk(sk);
	struct ipcm_cookie ipc;
	struct rtable *rt = NULL;
	struct flowi4 fl4;
	int free = 0;
	__be32 daddr;
	__be32 saddr;
	u8  tos;
	int err;
	struct ip_options_data opt_copy;

	err = -EMSGSIZE;
	if (len > 0xFFFF)
		goto out;

	/*
	 *	Check the flags.
	 */

	err = -EOPNOTSUPP;
	if (msg->msg_flags & MSG_OOB)	/* Mirror BSD error message */
		goto out;               /* compatibility */

	/*
	 *	Get and verify the address.
	 */

	if (msg->msg_namelen) {
		DECLARE_SOCKADDR(struct sockaddr_in *, usin, msg->msg_name);
		err = -EINVAL;
		if (msg->msg_namelen < sizeof(*usin))
			goto out;
		if (usin->sin_family != AF_INET) {
			pr_info_once("%s: %s forgot to set AF_INET. Fix it!\n",
				     __func__, current->comm);
			err = -EAFNOSUPPORT;
			if (usin->sin_family)
				goto out;
		}
		daddr = usin->sin_addr.s_addr;
		/* ANK: I did not forget to get protocol from port field.
		 * I just do not know, who uses this weirdness.
		 * IP_HDRINCL is much more convenient.
		 */
	} else {
		err = -EDESTADDRREQ;
		if (sk->sk_state != TCP_ESTABLISHED)
			goto out;
		daddr = inet->inet_daddr;
	}

	ipc.addr = inet->inet_saddr;
	ipc.opt = NULL;
	ipc.tx_flags = 0;
	ipc.ttl = 0;
	ipc.tos = -1;
	ipc.oif = sk->sk_bound_dev_if;

	if (msg->msg_controllen) {
		err = ip_cmsg_send(sock_net(sk), msg, &ipc);
		if (err)
			goto out;
		if (ipc.opt)
			free = 1;
	}

	saddr = ipc.addr;
	ipc.addr = daddr;

	if (!ipc.opt) {
		struct ip_options_rcu *inet_opt;

		rcu_read_lock();
		inet_opt = rcu_dereference(inet->inet_opt);
		if (inet_opt) {
			memcpy(&opt_copy, inet_opt,
			       sizeof(*inet_opt) + inet_opt->opt.optlen);
			ipc.opt = &opt_copy.opt;
		}
		rcu_read_unlock();
	}

	if (ipc.opt) {
		err = -EINVAL;
		/* Linux does not mangle headers on raw sockets,
		 * so that IP options + IP_HDRINCL is non-sense.
		 */
		if (inet->hdrincl)
			goto done;
		if (ipc.opt->opt.srr) {
			if (!daddr)
				goto done;
			daddr = ipc.opt->opt.faddr;
		}
	}
	tos = get_rtconn_flags(&ipc, sk);
	if (msg->msg_flags & MSG_DONTROUTE)
		tos |= RTO_ONLINK;

	if (ipv4_is_multicast(daddr)) {
		if (!ipc.oif)
			ipc.oif = inet->mc_index;
		if (!saddr)
			saddr = inet->mc_addr;
	} else if (!ipc.oif)
		ipc.oif = inet->uc_index;

	flowi4_init_output(&fl4, ipc.oif, sk->sk_mark, tos,
			   RT_SCOPE_UNIVERSE,
			   inet->hdrincl ? IPPROTO_RAW : sk->sk_protocol,
			   inet_sk_flowi_flags(sk) |
			    (inet->hdrincl ? FLOWI_FLAG_KNOWN_NH : 0),
			   daddr, saddr, 0, 0);

	if (!inet->hdrincl) {
		err = raw_probe_proto_opt(&fl4, msg);
		if (err)
			goto done;
	}

	security_sk_classify_flow(sk, flowi4_to_flowi(&fl4));
	rt = ip_route_output_flow(sock_net(sk), &fl4, sk);
	if (IS_ERR(rt)) {
		err = PTR_ERR(rt);
		rt = NULL;
		goto done;
	}

	err = -EACCES;
	if (rt->rt_flags & RTCF_BROADCAST && !sock_flag(sk, SOCK_BROADCAST))
		goto done;

	if (msg->msg_flags & MSG_CONFIRM)
		goto do_confirm;
back_from_confirm:

	if (inet->hdrincl)
		err = raw_send_hdrinc(sk, &fl4, msg->msg_iov, len,
				      &rt, msg->msg_flags);

	 else {
		if (!ipc.addr)
			ipc.addr = fl4.daddr;
		lock_sock(sk);
		err = ip_append_data(sk, &fl4, ip_generic_getfrag,
				     msg->msg_iov, len, 0,
				     &ipc, &rt, msg->msg_flags);
		if (err)
			ip_flush_pending_frames(sk);
		else if (!(msg->msg_flags & MSG_MORE)) {
			err = ip_push_pending_frames(sk, &fl4);
			if (err == -ENOBUFS && !inet->recverr)
				err = 0;
		}
		release_sock(sk);
	}
done:
	if (free)
		kfree(ipc.opt);
	ip_rt_put(rt);

out:
	if (err < 0)
		return err;
	return len;

do_confirm:
	dst_confirm(&rt->dst);
	if (!(msg->msg_flags & MSG_PROBE) || len)
		goto back_from_confirm;
	err = 0;
	goto done;
}

static void raw_close(struct sock *sk, long timeout)
{
	/*
	 * Raw sockets may have direct kernel references. Kill them.
	 */
	ip_ra_control(sk, 0, NULL);

	sk_common_release(sk);
}

static void raw_destroy(struct sock *sk)
{
	lock_sock(sk);
	ip_flush_pending_frames(sk);
	release_sock(sk);
}

/* This gets rid of all the nasties in af_inet. -DaveM */
static int raw_bind(struct sock *sk, struct sockaddr *uaddr, int addr_len)
{
	struct inet_sock *inet = inet_sk(sk);
	struct sockaddr_in *addr = (struct sockaddr_in *) uaddr;
	int ret = -EINVAL;
	int chk_addr_ret;

	if (sk->sk_state != TCP_CLOSE || addr_len < sizeof(struct sockaddr_in))
		goto out;
	chk_addr_ret = inet_addr_type(sock_net(sk), addr->sin_addr.s_addr);
	ret = -EADDRNOTAVAIL;
	if (addr->sin_addr.s_addr && chk_addr_ret != RTN_LOCAL &&
	    chk_addr_ret != RTN_MULTICAST && chk_addr_ret != RTN_BROADCAST)
		goto out;
	inet->inet_rcv_saddr = inet->inet_saddr = addr->sin_addr.s_addr;
	if (chk_addr_ret == RTN_MULTICAST || chk_addr_ret == RTN_BROADCAST)
		inet->inet_saddr = 0;  /* Use device */
	sk_dst_reset(sk);
	ret = 0;
out:	return ret;
}

/*
 *	This should be easy, if there is something there
 *	we return it, otherwise we block.
 */

static int raw_recvmsg(struct kiocb *iocb, struct sock *sk, struct msghdr *msg,
		       size_t len, int noblock, int flags, int *addr_len)
{
	struct inet_sock *inet = inet_sk(sk);
	size_t copied = 0;
	int err = -EOPNOTSUPP;
	DECLARE_SOCKADDR(struct sockaddr_in *, sin, msg->msg_name);
	struct sk_buff *skb;

	if (flags & MSG_OOB)
		goto out;

	if (flags & MSG_ERRQUEUE) {
		err = ip_recv_error(sk, msg, len, addr_len);
		goto out;
	}

	skb = skb_recv_datagram(sk, flags, noblock, &err);
	if (!skb)
		goto out;

	copied = skb->len;
	if (len < copied) {
		msg->msg_flags |= MSG_TRUNC;
		copied = len;
	}

	err = skb_copy_datagram_iovec(skb, 0, msg->msg_iov, copied);
	if (err)
		goto done;

	sock_recv_ts_and_drops(msg, sk, skb);

	/* Copy the address. */
	if (sin) {
		sin->sin_family = AF_INET;
		sin->sin_addr.s_addr = ip_hdr(skb)->saddr;
		sin->sin_port = 0;
		memset(&sin->sin_zero, 0, sizeof(sin->sin_zero));
		*addr_len = sizeof(*sin);
	}
	if (inet->cmsg_flags)
		ip_cmsg_recv(msg, skb);
	if (flags & MSG_TRUNC)
		copied = skb->len;
done:
	skb_free_datagram(sk, skb);
out:
	if (err)
		return err;
	return copied;
}

static int raw_init(struct sock *sk)
{
	struct raw_sock *rp = raw_sk(sk);

	if (inet_sk(sk)->inet_num == IPPROTO_ICMP)
		memset(&rp->filter, 0, sizeof(rp->filter));
	return 0;
}

static int raw_seticmpfilter(struct sock *sk, char __user *optval, int optlen)
{
	struct icmp_filter filter;

	if (optlen > sizeof(struct icmp_filter))
		optlen = sizeof(struct icmp_filter);
	if (copy_from_user(&filter, optval, optlen))
		return -EFAULT;
	raw_sk(sk)->filter = filter;
	return 0;
}

static int raw_geticmpfilter(struct sock *sk, char __user *optval, int __user *optlen)
{
	int len, ret = -EFAULT;
	struct icmp_filter filter;

	if (get_user(len, optlen))
		goto out;
	ret = -EINVAL;
	if (len < 0)
		goto out;
	if (len > sizeof(struct icmp_filter))
		len = sizeof(struct icmp_filter);
	ret = -EFAULT;
	filter = raw_sk(sk)->filter;
	if (put_user(len, optlen) || len > sizeof filter || copy_to_user(optval, &filter, len))
		goto out;
	ret = 0;
out:	return ret;
}

static int do_raw_setsockopt(struct sock *sk, int level, int optname,
			  char __user *optval, unsigned int optlen)
{
	if (optname == ICMP_FILTER) {
		if (inet_sk(sk)->inet_num != IPPROTO_ICMP)
			return -EOPNOTSUPP;
		else
			return raw_seticmpfilter(sk, optval, optlen);
	}
	return -ENOPROTOOPT;
}

static int raw_setsockopt(struct sock *sk, int level, int optname,
			  char __user *optval, unsigned int optlen)
{
	if (level != SOL_RAW)
		return ip_setsockopt(sk, level, optname, optval, optlen);
	return do_raw_setsockopt(sk, level, optname, optval, optlen);
}

#ifdef CONFIG_COMPAT
static int compat_raw_setsockopt(struct sock *sk, int level, int optname,
				 char __user *optval, unsigned int optlen)
{
	if (level != SOL_RAW)
		return compat_ip_setsockopt(sk, level, optname, optval, optlen);
	return do_raw_setsockopt(sk, level, optname, optval, optlen);
}
#endif

static int do_raw_getsockopt(struct sock *sk, int level, int optname,
			  char __user *optval, int __user *optlen)
{
	if (optname == ICMP_FILTER) {
		if (inet_sk(sk)->inet_num != IPPROTO_ICMP)
			return -EOPNOTSUPP;
		else
			return raw_geticmpfilter(sk, optval, optlen);
	}
	return -ENOPROTOOPT;
}

static int raw_getsockopt(struct sock *sk, int level, int optname,
			  char __user *optval, int __user *optlen)
{
	if (level != SOL_RAW)
		return ip_getsockopt(sk, level, optname, optval, optlen);
	return do_raw_getsockopt(sk, level, optname, optval, optlen);
}

#ifdef CONFIG_COMPAT
static int compat_raw_getsockopt(struct sock *sk, int level, int optname,
				 char __user *optval, int __user *optlen)
{
	if (level != SOL_RAW)
		return compat_ip_getsockopt(sk, level, optname, optval, optlen);
	return do_raw_getsockopt(sk, level, optname, optval, optlen);
}
#endif

static int raw_ioctl(struct sock *sk, int cmd, unsigned long arg)
{
	switch (cmd) {
	case SIOCOUTQ: {
		int amount = sk_wmem_alloc_get(sk);

		return put_user(amount, (int __user *)arg);
	}
	case SIOCINQ: {
		struct sk_buff *skb;
		int amount = 0;

		spin_lock_bh(&sk->sk_receive_queue.lock);
		skb = skb_peek(&sk->sk_receive_queue);
		if (skb != NULL)
			amount = skb->len;
		spin_unlock_bh(&sk->sk_receive_queue.lock);
		return put_user(amount, (int __user *)arg);
	}

	default:
#ifdef CONFIG_IP_MROUTE
		return ipmr_ioctl(sk, cmd, (void __user *)arg);
#else
		return -ENOIOCTLCMD;
#endif
	}
}

#ifdef CONFIG_COMPAT
static int compat_raw_ioctl(struct sock *sk, unsigned int cmd, unsigned long arg)
{
	switch (cmd) {
	case SIOCOUTQ:
	case SIOCINQ:
		return -ENOIOCTLCMD;
	default:
#ifdef CONFIG_IP_MROUTE
		return ipmr_compat_ioctl(sk, cmd, compat_ptr(arg));
#else
		return -ENOIOCTLCMD;
#endif
	}
}
#endif

struct proto raw_prot = {
	.name		   = "RAW",
	.owner		   = THIS_MODULE,
	.close		   = raw_close,
	.destroy	   = raw_destroy,
	.connect	   = ip4_datagram_connect,
	.disconnect	   = udp_disconnect,
	.ioctl		   = raw_ioctl,
	.init		   = raw_init,
	.setsockopt	   = raw_setsockopt,
	.getsockopt	   = raw_getsockopt,
	.sendmsg	   = raw_sendmsg,
	.recvmsg	   = raw_recvmsg,
	.bind		   = raw_bind,
	.backlog_rcv	   = raw_rcv_skb,
	.release_cb	   = ip4_datagram_release_cb,
	.hash		   = raw_hash_sk,
	.unhash		   = raw_unhash_sk,
	.obj_size	   = sizeof(struct raw_sock),
	.h.raw_hash	   = &raw_v4_hashinfo,
#ifdef CONFIG_COMPAT
	.compat_setsockopt = compat_raw_setsockopt,
	.compat_getsockopt = compat_raw_getsockopt,
	.compat_ioctl	   = compat_raw_ioctl,
#endif
};

#ifdef CONFIG_PROC_FS
static struct sock *raw_get_first(struct seq_file *seq)
{
	struct sock *sk;
	struct raw_iter_state *state = raw_seq_private(seq);

	for (state->bucket = 0; state->bucket < RAW_HTABLE_SIZE;
			++state->bucket) {
		sk_for_each(sk, &state->h->ht[state->bucket])
			if (sock_net(sk) == seq_file_net(seq))
				goto found;
	}
	sk = NULL;
found:
	return sk;
}

static struct sock *raw_get_next(struct seq_file *seq, struct sock *sk)
{
	struct raw_iter_state *state = raw_seq_private(seq);

	do {
		sk = sk_next(sk);
try_again:
		;
	} while (sk && sock_net(sk) != seq_file_net(seq));

	if (!sk && ++state->bucket < RAW_HTABLE_SIZE) {
		sk = sk_head(&state->h->ht[state->bucket]);
		goto try_again;
	}
	return sk;
}

static struct sock *raw_get_idx(struct seq_file *seq, loff_t pos)
{
	struct sock *sk = raw_get_first(seq);

	if (sk)
		while (pos && (sk = raw_get_next(seq, sk)) != NULL)
			--pos;
	return pos ? NULL : sk;
}

void *raw_seq_start(struct seq_file *seq, loff_t *pos)
{
	struct raw_iter_state *state = raw_seq_private(seq);

	read_lock(&state->h->lock);
	return *pos ? raw_get_idx(seq, *pos - 1) : SEQ_START_TOKEN;
}
EXPORT_SYMBOL_GPL(raw_seq_start);

void *raw_seq_next(struct seq_file *seq, void *v, loff_t *pos)
{
	struct sock *sk;

	if (v == SEQ_START_TOKEN)
		sk = raw_get_first(seq);
	else
		sk = raw_get_next(seq, v);
	++*pos;
	return sk;
}
EXPORT_SYMBOL_GPL(raw_seq_next);

void raw_seq_stop(struct seq_file *seq, void *v)
{
	struct raw_iter_state *state = raw_seq_private(seq);

	read_unlock(&state->h->lock);
}
EXPORT_SYMBOL_GPL(raw_seq_stop);

static void raw_sock_seq_show(struct seq_file *seq, struct sock *sp, int i)
{
	struct inet_sock *inet = inet_sk(sp);
	__be32 dest = inet->inet_daddr,
	       src = inet->inet_rcv_saddr;
	__u16 destp = 0,
	      srcp  = inet->inet_num;

	seq_printf(seq, "%4d: %08X:%04X %08X:%04X"
		" %02X %08X:%08X %02X:%08lX %08X %5u %8d %lu %d %pK %d\n",
		i, src, srcp, dest, destp, sp->sk_state,
		sk_wmem_alloc_get(sp),
		sk_rmem_alloc_get(sp),
<<<<<<< HEAD
		0, 0L, 0, sock_i_uid(sp), 0, sock_i_ino(sp),
		atomic_read(&sp->sk_refcnt),
#ifdef CONFIG_GRKERNSEC_HIDESYM
		NULL,
#else
		sp,
#endif
		atomic_read_unchecked(&sp->sk_drops));
=======
		0, 0L, 0,
		from_kuid_munged(seq_user_ns(seq), sock_i_uid(sp)),
		0, sock_i_ino(sp),
		atomic_read(&sp->sk_refcnt), sp, atomic_read_unchecked(&sp->sk_drops));
>>>>>>> c3ade0e0
}

static int raw_seq_show(struct seq_file *seq, void *v)
{
	if (v == SEQ_START_TOKEN)
		seq_printf(seq, "  sl  local_address rem_address   st tx_queue "
				"rx_queue tr tm->when retrnsmt   uid  timeout "
				"inode ref pointer drops\n");
	else
		raw_sock_seq_show(seq, v, raw_seq_private(seq)->bucket);
	return 0;
}

static const struct seq_operations raw_seq_ops = {
	.start = raw_seq_start,
	.next  = raw_seq_next,
	.stop  = raw_seq_stop,
	.show  = raw_seq_show,
};

int raw_seq_open(struct inode *ino, struct file *file,
		 struct raw_hashinfo *h, const struct seq_operations *ops)
{
	int err;
	struct raw_iter_state *i;

	err = seq_open_net(ino, file, ops, sizeof(struct raw_iter_state));
	if (err < 0)
		return err;

	i = raw_seq_private((struct seq_file *)file->private_data);
	i->h = h;
	return 0;
}
EXPORT_SYMBOL_GPL(raw_seq_open);

static int raw_v4_seq_open(struct inode *inode, struct file *file)
{
	return raw_seq_open(inode, file, &raw_v4_hashinfo, &raw_seq_ops);
}

static const struct file_operations raw_seq_fops = {
	.owner	 = THIS_MODULE,
	.open	 = raw_v4_seq_open,
	.read	 = seq_read,
	.llseek	 = seq_lseek,
	.release = seq_release_net,
};

static __net_init int raw_init_net(struct net *net)
{
	if (!proc_create("raw", S_IRUGO, net->proc_net, &raw_seq_fops))
		return -ENOMEM;

	return 0;
}

static __net_exit void raw_exit_net(struct net *net)
{
	remove_proc_entry("raw", net->proc_net);
}

static __net_initconst struct pernet_operations raw_net_ops = {
	.init = raw_init_net,
	.exit = raw_exit_net,
};

int __init raw_proc_init(void)
{
	return register_pernet_subsys(&raw_net_ops);
}

void __init raw_proc_exit(void)
{
	unregister_pernet_subsys(&raw_net_ops);
}
#endif /* CONFIG_PROC_FS */<|MERGE_RESOLUTION|>--- conflicted
+++ resolved
@@ -998,21 +998,10 @@
 		i, src, srcp, dest, destp, sp->sk_state,
 		sk_wmem_alloc_get(sp),
 		sk_rmem_alloc_get(sp),
-<<<<<<< HEAD
-		0, 0L, 0, sock_i_uid(sp), 0, sock_i_ino(sp),
-		atomic_read(&sp->sk_refcnt),
-#ifdef CONFIG_GRKERNSEC_HIDESYM
-		NULL,
-#else
-		sp,
-#endif
-		atomic_read_unchecked(&sp->sk_drops));
-=======
 		0, 0L, 0,
 		from_kuid_munged(seq_user_ns(seq), sock_i_uid(sp)),
 		0, sock_i_ino(sp),
 		atomic_read(&sp->sk_refcnt), sp, atomic_read_unchecked(&sp->sk_drops));
->>>>>>> c3ade0e0
 }
 
 static int raw_seq_show(struct seq_file *seq, void *v)
@@ -1075,7 +1064,7 @@
 	remove_proc_entry("raw", net->proc_net);
 }
 
-static __net_initconst struct pernet_operations raw_net_ops = {
+static __net_initdata struct pernet_operations raw_net_ops = {
 	.init = raw_init_net,
 	.exit = raw_exit_net,
 };
