--- conflicted
+++ resolved
@@ -707,17 +707,6 @@
 	}
 
 embryonic_reset:
-<<<<<<< HEAD
-	NET_INC_STATS_BH(sock_net(sk), LINUX_MIB_EMBRYONICRSTS);
-
-#ifdef CONFIG_GRKERNSEC_BLACKHOLE
-	if (!grsec_enable_blackhole)
-#endif
-	if (!(flg & TCP_FLAG_RST))
-		req->rsk_ops->send_reset(sk, skb);
-
-	inet_csk_reqsk_queue_drop(sk, req, prev);
-=======
 	if (!(flg & TCP_FLAG_RST)) {
 		/* Received a bad SYN pkt - for TFO We try not to reset
 		 * the local connection unless it's really necessary to
@@ -736,7 +725,6 @@
 		inet_csk_reqsk_queue_drop(sk, req, prev);
 		NET_INC_STATS_BH(sock_net(sk), LINUX_MIB_EMBRYONICRSTS);
 	}
->>>>>>> c3ade0e0
 	return NULL;
 }
 EXPORT_SYMBOL(tcp_check_req);
