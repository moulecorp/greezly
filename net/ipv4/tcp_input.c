--- conflicted
+++ resolved
@@ -1186,11 +1186,7 @@
 static u8 tcp_sacktag_one(struct sock *sk,
 			  struct tcp_sacktag_state *state, u8 sacked,
 			  u32 start_seq, u32 end_seq,
-<<<<<<< HEAD
-			  int dup_sack, int pcount)
-=======
 			  int dup_sack, int pcount, u32 xmit_time)
->>>>>>> c3ade0e0
 {
 	struct tcp_sock *tp = tcp_sk(sk);
 	int fack_count = state->fack_count;
@@ -1228,18 +1224,11 @@
 					   tcp_highest_sack_seq(tp)))
 					state->reord = min(fack_count,
 							   state->reord);
-<<<<<<< HEAD
-
-				/* SACK enhanced F-RTO (RFC4138; Appendix B) */
-				if (!after(end_seq, tp->frto_highmark))
-					state->flag |= FLAG_ONLY_ORIG_SACKED;
-=======
 				if (!after(end_seq, tp->high_seq))
 					state->flag |= FLAG_ORIG_SACK_ACKED;
 				/* Pick the earliest sequence sacked for RTT */
 				if (state->rtt < 0)
 					state->rtt = tcp_time_stamp - xmit_time;
->>>>>>> c3ade0e0
 			}
 
 			if (sacked & TCPCB_LOST) {
@@ -1278,17 +1267,10 @@
 /* Shift newly-SACKed bytes from this skb to the immediately previous
  * already-SACKed sk_buff. Mark the newly-SACKed bytes as such.
  */
-<<<<<<< HEAD
-static int tcp_shifted_skb(struct sock *sk, struct sk_buff *skb,
-			   struct tcp_sacktag_state *state,
-			   unsigned int pcount, int shifted, int mss,
-			   int dup_sack)
-=======
 static bool tcp_shifted_skb(struct sock *sk, struct sk_buff *skb,
 			    struct tcp_sacktag_state *state,
 			    unsigned int pcount, int shifted, int mss,
 			    bool dup_sack)
->>>>>>> c3ade0e0
 {
 	struct tcp_sock *tp = tcp_sk(sk);
 	struct sk_buff *prev = tcp_write_queue_prev(sk, skb);
@@ -1304,12 +1286,8 @@
 	 * tcp_highest_sack_seq() when skb is highest_sack.
 	 */
 	tcp_sacktag_one(sk, state, TCP_SKB_CB(skb)->sacked,
-<<<<<<< HEAD
-			start_seq, end_seq, dup_sack, pcount);
-=======
 			start_seq, end_seq, dup_sack, pcount,
 			TCP_SKB_CB(skb)->when);
->>>>>>> c3ade0e0
 
 	if (skb == tp->lost_skb_hint)
 		tp->lost_cnt_hint += pcount;
@@ -1586,12 +1564,8 @@
 						TCP_SKB_CB(skb)->seq,
 						TCP_SKB_CB(skb)->end_seq,
 						dup_sack,
-<<<<<<< HEAD
-						tcp_skb_pcount(skb));
-=======
 						tcp_skb_pcount(skb),
 						TCP_SKB_CB(skb)->when);
->>>>>>> c3ade0e0
 
 			if (!before(TCP_SKB_CB(skb)->seq,
 				    tcp_highest_sack_seq(tp)))
@@ -2542,24 +2516,11 @@
 {
 	struct tcp_sock *tp = tcp_sk(sk);
 
-<<<<<<< HEAD
-	/* Do not moderate cwnd if it's already undone in cwr or recovery. */
-	if (tp->undo_marker) {
-		if (inet_csk(sk)->icsk_ca_state == TCP_CA_CWR) {
-			tp->snd_cwnd = min(tp->snd_cwnd, tp->snd_ssthresh);
-			tp->snd_cwnd_stamp = tcp_time_stamp;
-		} else if (tp->snd_ssthresh < TCP_INFINITE_SSTHRESH) {
-			/* PRR algorithm. */
-			tp->snd_cwnd = tp->snd_ssthresh;
-			tp->snd_cwnd_stamp = tcp_time_stamp;
-		}
-=======
 	/* Reset cwnd to ssthresh in CWR or Recovery (unless it's undone) */
 	if (inet_csk(sk)->icsk_ca_state == TCP_CA_CWR ||
 	    (tp->undo_marker && tp->snd_ssthresh < TCP_INFINITE_SSTHRESH)) {
 		tp->snd_cwnd = tp->snd_ssthresh;
 		tp->snd_cwnd_stamp = tcp_time_stamp;
->>>>>>> c3ade0e0
 	}
 	tcp_ca_event(sk, CA_EVENT_COMPLETE_CWR);
 }
@@ -3378,68 +3339,12 @@
 			     !(flag & (FLAG_SND_UNA_ADVANCED |
 				       FLAG_NOT_DUP | FLAG_DATA_SACKED));
 
-<<<<<<< HEAD
-	tcp_verify_left_out(tp);
-
-	/* Duplicate the behavior from Loss state (fastretrans_alert) */
-	if (flag & FLAG_DATA_ACKED)
-		inet_csk(sk)->icsk_retransmits = 0;
-
-	if ((flag & FLAG_NONHEAD_RETRANS_ACKED) ||
-	    ((tp->frto_counter >= 2) && (flag & FLAG_RETRANS_DATA_ACKED)))
-		tp->undo_marker = 0;
-
-	if (!before(tp->snd_una, tp->frto_highmark)) {
-		tcp_enter_frto_loss(sk, (tp->frto_counter == 1 ? 2 : 3), flag);
-		return 1;
-	}
-
-	if (!tcp_is_sackfrto(tp)) {
-		/* RFC4138 shortcoming in step 2; should also have case c):
-		 * ACK isn't duplicate nor advances window, e.g., opposite dir
-		 * data, winupdate
-		 */
-		if (!(flag & FLAG_ANY_PROGRESS) && (flag & FLAG_NOT_DUP))
-			return 1;
-
-		if (!(flag & FLAG_DATA_ACKED)) {
-			tcp_enter_frto_loss(sk, (tp->frto_counter == 1 ? 0 : 3),
-					    flag);
-			return 1;
-		}
-	} else {
-		if (!(flag & FLAG_DATA_ACKED) && (tp->frto_counter == 1)) {
-			if (!tcp_packets_in_flight(tp)) {
-				tcp_enter_frto_loss(sk, 2, flag);
-				return true;
-			}
-
-			/* Prevent sending of new data. */
-			tp->snd_cwnd = min(tp->snd_cwnd,
-					   tcp_packets_in_flight(tp));
-			return 1;
-		}
-
-		if ((tp->frto_counter >= 2) &&
-		    (!(flag & FLAG_FORWARD_PROGRESS) ||
-		     ((flag & FLAG_DATA_SACKED) &&
-		      !(flag & FLAG_ONLY_ORIG_SACKED)))) {
-			/* RFC4138 shortcoming (see comment above) */
-			if (!(flag & FLAG_FORWARD_PROGRESS) &&
-			    (flag & FLAG_NOT_DUP))
-				return 1;
-
-			tcp_enter_frto_loss(sk, 3, flag);
-			return 1;
-		}
-=======
 	/* Mark the end of TLP episode on receiving TLP dupack or when
 	 * ack is after tlp_high_seq.
 	 */
 	if (is_tlp_dupack) {
 		tp->tlp_high_seq = 0;
 		return;
->>>>>>> c3ade0e0
 	}
 
 	if (after(ack, tp->tlp_high_seq)) {
@@ -3453,45 +3358,6 @@
 			NET_INC_STATS_BH(sock_net(sk),
 					 LINUX_MIB_TCPLOSSPROBERECOVERY);
 		}
-	}
-}
-
-/* RFC 5961 7 [ACK Throttling] */
-static void tcp_send_challenge_ack(struct sock *sk)
-{
-	/* unprotected vars, we dont care of overwrites */
-	static u32 challenge_timestamp;
-	static unsigned int challenge_count;
-	u32 now = jiffies / HZ;
-
-	if (now != challenge_timestamp) {
-		challenge_timestamp = now;
-		challenge_count = 0;
-	}
-	if (++challenge_count <= sysctl_tcp_challenge_ack_limit) {
-		NET_INC_STATS_BH(sock_net(sk), LINUX_MIB_TCPCHALLENGEACK);
-		tcp_send_ack(sk);
-	}
-}
-
-static void tcp_store_ts_recent(struct tcp_sock *tp)
-{
-	tp->rx_opt.ts_recent = tp->rx_opt.rcv_tsval;
-	tp->rx_opt.ts_recent_stamp = get_seconds();
-}
-
-static void tcp_replace_ts_recent(struct tcp_sock *tp, u32 seq)
-{
-	if (tp->rx_opt.saw_tstamp && !after(seq, tp->rcv_wup)) {
-		/* PAWS bug workaround wrt. ACK frames, the PAWS discard
-		 * extra check below makes sure this can only happen
-		 * for pure ACK frames.  -DaveM
-		 *
-		 * Not only, also it occurs for expired timestamps.
-		 */
-
-		if (tcp_paws_check(&tp->rx_opt, 0))
-			tcp_store_ts_recent(tp);
 	}
 }
 
@@ -5432,11 +5298,7 @@
 	 */
 
 	if (!tcp_validate_incoming(sk, skb, th, 1))
-<<<<<<< HEAD
-		return 0;
-=======
 		return;
->>>>>>> c3ade0e0
 
 step5:
 	if (tcp_ack(sk, skb, FLAG_SLOWPATH | FLAG_UPDATE_TS_RECENT) < 0)
@@ -5781,11 +5643,8 @@
 	struct inet_connection_sock *icsk = inet_csk(sk);
 	struct request_sock *req;
 	int queued = 0;
-<<<<<<< HEAD
-=======
 	bool acceptable;
 	u32 synack_stamp;
->>>>>>> c3ade0e0
 
 	tp->rx_opt.saw_tstamp = 0;
 
@@ -5840,8 +5699,6 @@
 		return 0;
 	}
 
-<<<<<<< HEAD
-=======
 	req = tp->fastopen_rsk;
 	if (req != NULL) {
 		WARN_ON_ONCE(sk->sk_state != TCP_SYN_RECV &&
@@ -5851,7 +5708,6 @@
 			goto discard;
 	}
 
->>>>>>> c3ade0e0
 	if (!th->ack && !th->rst)
 		goto discard;
 
@@ -5859,31 +5715,8 @@
 		return 0;
 
 	/* step 5: check the ACK field */
-<<<<<<< HEAD
-	if (true) {
-		int acceptable = tcp_ack(sk, skb, FLAG_SLOWPATH |
-						  FLAG_UPDATE_TS_RECENT) > 0;
-
-		switch (sk->sk_state) {
-		case TCP_SYN_RECV:
-			if (acceptable) {
-				tp->copied_seq = tp->rcv_nxt;
-				smp_mb();
-				tcp_set_state(sk, TCP_ESTABLISHED);
-				sk->sk_state_change(sk);
-
-				/* Note, that this wakeup is only for marginal
-				 * crossed SYN case. Passively open sockets
-				 * are not waked up, because sk->sk_sleep ==
-				 * NULL and sk->sk_socket == NULL.
-				 */
-				if (sk->sk_socket)
-					sk_wake_async(sk,
-						      SOCK_WAKE_IO, POLL_OUT);
-=======
 	acceptable = tcp_ack(sk, skb, FLAG_SLOWPATH |
 				      FLAG_UPDATE_TS_RECENT) > 0;
->>>>>>> c3ade0e0
 
 	switch (sk->sk_state) {
 	case TCP_SYN_RECV:
@@ -5993,8 +5826,6 @@
 			NET_INC_STATS_BH(sock_net(sk), LINUX_MIB_TCPABORTONDATA);
 			return 1;
 		}
-<<<<<<< HEAD
-=======
 
 		tmo = tcp_fin_time(sk);
 		if (tmo > TCP_TIMEWAIT_LEN) {
@@ -6028,7 +5859,6 @@
 			goto discard;
 		}
 		break;
->>>>>>> c3ade0e0
 	}
 
 	/* step 6: check the URG bit */
