/*
 *	Linux NET3:	Internet Group Management Protocol  [IGMP]
 *
 *	This code implements the IGMP protocol as defined in RFC1112. There has
 *	been a further revision of this protocol since which is now supported.
 *
 *	If you have trouble with this module be careful what gcc you have used,
 *	the older version didn't come out right using gcc 2.5.8, the newer one
 *	seems to fall out with gcc 2.6.2.
 *
 *	Authors:
 *		Alan Cox <alan@lxorguk.ukuu.org.uk>
 *
 *	This program is free software; you can redistribute it and/or
 *	modify it under the terms of the GNU General Public License
 *	as published by the Free Software Foundation; either version
 *	2 of the License, or (at your option) any later version.
 *
 *	Fixes:
 *
 *		Alan Cox	:	Added lots of __inline__ to optimise
 *					the memory usage of all the tiny little
 *					functions.
 *		Alan Cox	:	Dumped the header building experiment.
 *		Alan Cox	:	Minor tweaks ready for multicast routing
 *					and extended IGMP protocol.
 *		Alan Cox	:	Removed a load of inline directives. Gcc 2.5.8
 *					writes utterly bogus code otherwise (sigh)
 *					fixed IGMP loopback to behave in the manner
 *					desired by mrouted, fixed the fact it has been
 *					broken since 1.3.6 and cleaned up a few minor
 *					points.
 *
 *		Chih-Jen Chang	:	Tried to revise IGMP to Version 2
 *		Tsu-Sheng Tsao		E-mail: chihjenc@scf.usc.edu and tsusheng@scf.usc.edu
 *					The enhancements are mainly based on Steve Deering's
 * 					ipmulti-3.5 source code.
 *		Chih-Jen Chang	:	Added the igmp_get_mrouter_info and
 *		Tsu-Sheng Tsao		igmp_set_mrouter_info to keep track of
 *					the mrouted version on that device.
 *		Chih-Jen Chang	:	Added the max_resp_time parameter to
 *		Tsu-Sheng Tsao		igmp_heard_query(). Using this parameter
 *					to identify the multicast router version
 *					and do what the IGMP version 2 specified.
 *		Chih-Jen Chang	:	Added a timer to revert to IGMP V2 router
 *		Tsu-Sheng Tsao		if the specified time expired.
 *		Alan Cox	:	Stop IGMP from 0.0.0.0 being accepted.
 *		Alan Cox	:	Use GFP_ATOMIC in the right places.
 *		Christian Daudt :	igmp timer wasn't set for local group
 *					memberships but was being deleted,
 *					which caused a "del_timer() called
 *					from %p with timer not initialized\n"
 *					message (960131).
 *		Christian Daudt :	removed del_timer from
 *					igmp_timer_expire function (960205).
 *             Christian Daudt :       igmp_heard_report now only calls
 *                                     igmp_timer_expire if tm->running is
 *                                     true (960216).
 *		Malcolm Beattie :	ttl comparison wrong in igmp_rcv made
 *					igmp_heard_query never trigger. Expiry
 *					miscalculation fixed in igmp_heard_query
 *					and random() made to return unsigned to
 *					prevent negative expiry times.
 *		Alexey Kuznetsov:	Wrong group leaving behaviour, backport
 *					fix from pending 2.1.x patches.
 *		Alan Cox:		Forget to enable FDDI support earlier.
 *		Alexey Kuznetsov:	Fixed leaving groups on device down.
 *		Alexey Kuznetsov:	Accordance to igmp-v2-06 draft.
 *		David L Stevens:	IGMPv3 support, with help from
 *					Vinay Kulkarni
 */

#include <linux/module.h>
#include <linux/slab.h>
#include <asm/uaccess.h>
#include <linux/types.h>
#include <linux/kernel.h>
#include <linux/jiffies.h>
#include <linux/string.h>
#include <linux/socket.h>
#include <linux/sockios.h>
#include <linux/in.h>
#include <linux/inet.h>
#include <linux/netdevice.h>
#include <linux/skbuff.h>
#include <linux/inetdevice.h>
#include <linux/igmp.h>
#include <linux/if_arp.h>
#include <linux/rtnetlink.h>
#include <linux/times.h>
#include <linux/pkt_sched.h>

#include <net/net_namespace.h>
#include <net/arp.h>
#include <net/ip.h>
#include <net/protocol.h>
#include <net/route.h>
#include <net/sock.h>
#include <net/checksum.h>
#include <linux/netfilter_ipv4.h>
#ifdef CONFIG_IP_MROUTE
#include <linux/mroute.h>
#endif
#ifdef CONFIG_PROC_FS
#include <linux/proc_fs.h>
#include <linux/seq_file.h>
#endif

#define IP_MAX_MEMBERSHIPS	20
#define IP_MAX_MSF		10

#ifdef CONFIG_IP_MULTICAST
/* Parameter names and values are taken from igmp-v2-06 draft */

#define IGMP_V1_Router_Present_Timeout		(400*HZ)
#define IGMP_V2_Router_Present_Timeout		(400*HZ)
#define IGMP_V2_Unsolicited_Report_Interval	(10*HZ)
#define IGMP_V3_Unsolicited_Report_Interval	(1*HZ)
#define IGMP_Query_Response_Interval		(10*HZ)
#define IGMP_Unsolicited_Report_Count		2


#define IGMP_Initial_Report_Delay		(1)

/* IGMP_Initial_Report_Delay is not from IGMP specs!
 * IGMP specs require to report membership immediately after
 * joining a group, but we delay the first report by a
 * small interval. It seems more natural and still does not
 * contradict to specs provided this delay is small enough.
 */

#define IGMP_V1_SEEN(in_dev) \
	(IPV4_DEVCONF_ALL(dev_net(in_dev->dev), FORCE_IGMP_VERSION) == 1 || \
	 IN_DEV_CONF_GET((in_dev), FORCE_IGMP_VERSION) == 1 || \
	 ((in_dev)->mr_v1_seen && \
	  time_before(jiffies, (in_dev)->mr_v1_seen)))
#define IGMP_V2_SEEN(in_dev) \
	(IPV4_DEVCONF_ALL(dev_net(in_dev->dev), FORCE_IGMP_VERSION) == 2 || \
	 IN_DEV_CONF_GET((in_dev), FORCE_IGMP_VERSION) == 2 || \
	 ((in_dev)->mr_v2_seen && \
	  time_before(jiffies, (in_dev)->mr_v2_seen)))

static int unsolicited_report_interval(struct in_device *in_dev)
{
	int interval_ms, interval_jiffies;

	if (IGMP_V1_SEEN(in_dev) || IGMP_V2_SEEN(in_dev))
		interval_ms = IN_DEV_CONF_GET(
			in_dev,
			IGMPV2_UNSOLICITED_REPORT_INTERVAL);
	else /* v3 */
		interval_ms = IN_DEV_CONF_GET(
			in_dev,
			IGMPV3_UNSOLICITED_REPORT_INTERVAL);

	interval_jiffies = msecs_to_jiffies(interval_ms);

	/* _timer functions can't handle a delay of 0 jiffies so ensure
	 *  we always return a positive value.
	 */
	if (interval_jiffies <= 0)
		interval_jiffies = 1;
	return interval_jiffies;
}

static void igmpv3_add_delrec(struct in_device *in_dev, struct ip_mc_list *im);
static void igmpv3_del_delrec(struct in_device *in_dev, __be32 multiaddr);
static void igmpv3_clear_delrec(struct in_device *in_dev);
static int sf_setstate(struct ip_mc_list *pmc);
static void sf_markstate(struct ip_mc_list *pmc);
#endif
static void ip_mc_clear_src(struct ip_mc_list *pmc);
static int ip_mc_add_src(struct in_device *in_dev, __be32 *pmca, int sfmode,
			 int sfcount, __be32 *psfsrc, int delta);

static void ip_ma_put(struct ip_mc_list *im)
{
	if (atomic_dec_and_test(&im->refcnt)) {
		in_dev_put(im->interface);
		kfree_rcu(im, rcu);
	}
}

#define for_each_pmc_rcu(in_dev, pmc)				\
	for (pmc = rcu_dereference(in_dev->mc_list);		\
	     pmc != NULL;					\
	     pmc = rcu_dereference(pmc->next_rcu))

#define for_each_pmc_rtnl(in_dev, pmc)				\
	for (pmc = rtnl_dereference(in_dev->mc_list);		\
	     pmc != NULL;					\
	     pmc = rtnl_dereference(pmc->next_rcu))

#ifdef CONFIG_IP_MULTICAST

/*
 *	Timer management
 */

static void igmp_stop_timer(struct ip_mc_list *im)
{
	spin_lock_bh(&im->lock);
	if (del_timer(&im->timer))
		atomic_dec(&im->refcnt);
	im->tm_running = 0;
	im->reporter = 0;
	im->unsolicit_count = 0;
	spin_unlock_bh(&im->lock);
}

/* It must be called with locked im->lock */
static void igmp_start_timer(struct ip_mc_list *im, int max_delay)
{
	int tv = prandom_u32() % max_delay;

	im->tm_running = 1;
	if (!mod_timer(&im->timer, jiffies+tv+2))
		atomic_inc(&im->refcnt);
}

static void igmp_gq_start_timer(struct in_device *in_dev)
{
	int tv = prandom_u32() % in_dev->mr_maxdelay;

	in_dev->mr_gq_running = 1;
	if (!mod_timer(&in_dev->mr_gq_timer, jiffies+tv+2))
		in_dev_hold(in_dev);
}

static void igmp_ifc_start_timer(struct in_device *in_dev, int delay)
{
	int tv = prandom_u32() % delay;

	if (!mod_timer(&in_dev->mr_ifc_timer, jiffies+tv+2))
		in_dev_hold(in_dev);
}

static void igmp_mod_timer(struct ip_mc_list *im, int max_delay)
{
	spin_lock_bh(&im->lock);
	im->unsolicit_count = 0;
	if (del_timer(&im->timer)) {
		if ((long)(im->timer.expires-jiffies) < max_delay) {
			add_timer(&im->timer);
			im->tm_running = 1;
			spin_unlock_bh(&im->lock);
			return;
		}
		atomic_dec(&im->refcnt);
	}
	igmp_start_timer(im, max_delay);
	spin_unlock_bh(&im->lock);
}


/*
 *	Send an IGMP report.
 */

#define IGMP_SIZE (sizeof(struct igmphdr)+sizeof(struct iphdr)+4)


static int is_in(struct ip_mc_list *pmc, struct ip_sf_list *psf, int type,
	int gdeleted, int sdeleted)
{
	switch (type) {
	case IGMPV3_MODE_IS_INCLUDE:
	case IGMPV3_MODE_IS_EXCLUDE:
		if (gdeleted || sdeleted)
			return 0;
		if (!(pmc->gsquery && !psf->sf_gsresp)) {
			if (pmc->sfmode == MCAST_INCLUDE)
				return 1;
			/* don't include if this source is excluded
			 * in all filters
			 */
			if (psf->sf_count[MCAST_INCLUDE])
				return type == IGMPV3_MODE_IS_INCLUDE;
			return pmc->sfcount[MCAST_EXCLUDE] ==
				psf->sf_count[MCAST_EXCLUDE];
		}
		return 0;
	case IGMPV3_CHANGE_TO_INCLUDE:
		if (gdeleted || sdeleted)
			return 0;
		return psf->sf_count[MCAST_INCLUDE] != 0;
	case IGMPV3_CHANGE_TO_EXCLUDE:
		if (gdeleted || sdeleted)
			return 0;
		if (pmc->sfcount[MCAST_EXCLUDE] == 0 ||
		    psf->sf_count[MCAST_INCLUDE])
			return 0;
		return pmc->sfcount[MCAST_EXCLUDE] ==
			psf->sf_count[MCAST_EXCLUDE];
	case IGMPV3_ALLOW_NEW_SOURCES:
		if (gdeleted || !psf->sf_crcount)
			return 0;
		return (pmc->sfmode == MCAST_INCLUDE) ^ sdeleted;
	case IGMPV3_BLOCK_OLD_SOURCES:
		if (pmc->sfmode == MCAST_INCLUDE)
			return gdeleted || (psf->sf_crcount && sdeleted);
		return psf->sf_crcount && !gdeleted && !sdeleted;
	}
	return 0;
}

static int
igmp_scount(struct ip_mc_list *pmc, int type, int gdeleted, int sdeleted)
{
	struct ip_sf_list *psf;
	int scount = 0;

	for (psf = pmc->sources; psf; psf = psf->sf_next) {
		if (!is_in(pmc, psf, type, gdeleted, sdeleted))
			continue;
		scount++;
	}
	return scount;
}

#define igmp_skb_size(skb) (*(unsigned int *)((skb)->cb))

static struct sk_buff *igmpv3_newpack(struct net_device *dev, int size)
{
	struct sk_buff *skb;
	struct rtable *rt;
	struct iphdr *pip;
	struct igmpv3_report *pig;
	struct net *net = dev_net(dev);
	struct flowi4 fl4;
	int hlen = LL_RESERVED_SPACE(dev);
	int tlen = dev->needed_tailroom;

	while (1) {
		skb = alloc_skb(size + hlen + tlen,
				GFP_ATOMIC | __GFP_NOWARN);
		if (skb)
			break;
		size >>= 1;
		if (size < 256)
			return NULL;
	}
	skb->priority = TC_PRIO_CONTROL;
	igmp_skb_size(skb) = size;

	rt = ip_route_output_ports(net, &fl4, NULL, IGMPV3_ALL_MCR, 0,
				   0, 0,
				   IPPROTO_IGMP, 0, dev->ifindex);
	if (IS_ERR(rt)) {
		kfree_skb(skb);
		return NULL;
	}

	skb_dst_set(skb, &rt->dst);
	skb->dev = dev;

	skb_reserve(skb, hlen);

	skb_reset_network_header(skb);
	pip = ip_hdr(skb);
	skb_put(skb, sizeof(struct iphdr) + 4);

	pip->version  = 4;
	pip->ihl      = (sizeof(struct iphdr)+4)>>2;
	pip->tos      = 0xc0;
	pip->frag_off = htons(IP_DF);
	pip->ttl      = 1;
	pip->daddr    = fl4.daddr;
	pip->saddr    = fl4.saddr;
	pip->protocol = IPPROTO_IGMP;
	pip->tot_len  = 0;	/* filled in later */
	ip_select_ident(skb, &rt->dst, NULL);
<<<<<<< HEAD
	((u8*)&pip[1])[0] = IPOPT_RA;
	((u8*)&pip[1])[1] = 4;
	((u8*)&pip[1])[2] = 0;
	((u8*)&pip[1])[3] = 0;
=======
	((u8 *)&pip[1])[0] = IPOPT_RA;
	((u8 *)&pip[1])[1] = 4;
	((u8 *)&pip[1])[2] = 0;
	((u8 *)&pip[1])[3] = 0;
>>>>>>> c3ade0e0

	skb->transport_header = skb->network_header + sizeof(struct iphdr) + 4;
	skb_put(skb, sizeof(*pig));
	pig = igmpv3_report_hdr(skb);
	pig->type = IGMPV3_HOST_MEMBERSHIP_REPORT;
	pig->resv1 = 0;
	pig->csum = 0;
	pig->resv2 = 0;
	pig->ngrec = 0;
	return skb;
}

static int igmpv3_sendpack(struct sk_buff *skb)
{
	struct igmphdr *pig = igmp_hdr(skb);
	const int igmplen = skb_tail_pointer(skb) - skb_transport_header(skb);

	pig->csum = ip_compute_csum(igmp_hdr(skb), igmplen);

	return ip_local_out(skb);
}

static int grec_size(struct ip_mc_list *pmc, int type, int gdel, int sdel)
{
	return sizeof(struct igmpv3_grec) + 4*igmp_scount(pmc, type, gdel, sdel);
}

static struct sk_buff *add_grhead(struct sk_buff *skb, struct ip_mc_list *pmc,
	int type, struct igmpv3_grec **ppgr)
{
	struct net_device *dev = pmc->interface->dev;
	struct igmpv3_report *pih;
	struct igmpv3_grec *pgr;

	if (!skb)
		skb = igmpv3_newpack(dev, dev->mtu);
	if (!skb)
		return NULL;
	pgr = (struct igmpv3_grec *)skb_put(skb, sizeof(struct igmpv3_grec));
	pgr->grec_type = type;
	pgr->grec_auxwords = 0;
	pgr->grec_nsrcs = 0;
	pgr->grec_mca = pmc->multiaddr;
	pih = igmpv3_report_hdr(skb);
	pih->ngrec = htons(ntohs(pih->ngrec)+1);
	*ppgr = pgr;
	return skb;
}

#define AVAILABLE(skb) ((skb) ? ((skb)->dev ? igmp_skb_size(skb) - (skb)->len : \
	skb_tailroom(skb)) : 0)

static struct sk_buff *add_grec(struct sk_buff *skb, struct ip_mc_list *pmc,
	int type, int gdeleted, int sdeleted)
{
	struct net_device *dev = pmc->interface->dev;
	struct igmpv3_report *pih;
	struct igmpv3_grec *pgr = NULL;
	struct ip_sf_list *psf, *psf_next, *psf_prev, **psf_list;
	int scount, stotal, first, isquery, truncate;

	if (pmc->multiaddr == IGMP_ALL_HOSTS)
		return skb;

	isquery = type == IGMPV3_MODE_IS_INCLUDE ||
		  type == IGMPV3_MODE_IS_EXCLUDE;
	truncate = type == IGMPV3_MODE_IS_EXCLUDE ||
		    type == IGMPV3_CHANGE_TO_EXCLUDE;

	stotal = scount = 0;

	psf_list = sdeleted ? &pmc->tomb : &pmc->sources;

	if (!*psf_list)
		goto empty_source;

	pih = skb ? igmpv3_report_hdr(skb) : NULL;

	/* EX and TO_EX get a fresh packet, if needed */
	if (truncate) {
		if (pih && pih->ngrec &&
		    AVAILABLE(skb) < grec_size(pmc, type, gdeleted, sdeleted)) {
			if (skb)
				igmpv3_sendpack(skb);
			skb = igmpv3_newpack(dev, dev->mtu);
		}
	}
	first = 1;
	psf_prev = NULL;
	for (psf = *psf_list; psf; psf = psf_next) {
		__be32 *psrc;

		psf_next = psf->sf_next;

		if (!is_in(pmc, psf, type, gdeleted, sdeleted)) {
			psf_prev = psf;
			continue;
		}

		/* clear marks on query responses */
		if (isquery)
			psf->sf_gsresp = 0;

		if (AVAILABLE(skb) < sizeof(__be32) +
		    first*sizeof(struct igmpv3_grec)) {
			if (truncate && !first)
				break;	 /* truncate these */
			if (pgr)
				pgr->grec_nsrcs = htons(scount);
			if (skb)
				igmpv3_sendpack(skb);
			skb = igmpv3_newpack(dev, dev->mtu);
			first = 1;
			scount = 0;
		}
		if (first) {
			skb = add_grhead(skb, pmc, type, &pgr);
			first = 0;
		}
		if (!skb)
			return NULL;
		psrc = (__be32 *)skb_put(skb, sizeof(__be32));
		*psrc = psf->sf_inaddr;
		scount++; stotal++;
		if ((type == IGMPV3_ALLOW_NEW_SOURCES ||
		     type == IGMPV3_BLOCK_OLD_SOURCES) && psf->sf_crcount) {
			psf->sf_crcount--;
			if ((sdeleted || gdeleted) && psf->sf_crcount == 0) {
				if (psf_prev)
					psf_prev->sf_next = psf->sf_next;
				else
					*psf_list = psf->sf_next;
				kfree(psf);
				continue;
			}
		}
		psf_prev = psf;
	}

empty_source:
	if (!stotal) {
		if (type == IGMPV3_ALLOW_NEW_SOURCES ||
		    type == IGMPV3_BLOCK_OLD_SOURCES)
			return skb;
		if (pmc->crcount || isquery) {
			/* make sure we have room for group header */
			if (skb && AVAILABLE(skb) < sizeof(struct igmpv3_grec)) {
				igmpv3_sendpack(skb);
				skb = NULL; /* add_grhead will get a new one */
			}
			skb = add_grhead(skb, pmc, type, &pgr);
		}
	}
	if (pgr)
		pgr->grec_nsrcs = htons(scount);

	if (isquery)
		pmc->gsquery = 0;	/* clear query state on report */
	return skb;
}

static int igmpv3_send_report(struct in_device *in_dev, struct ip_mc_list *pmc)
{
	struct sk_buff *skb = NULL;
	int type;

	if (!pmc) {
		rcu_read_lock();
		for_each_pmc_rcu(in_dev, pmc) {
			if (pmc->multiaddr == IGMP_ALL_HOSTS)
				continue;
			spin_lock_bh(&pmc->lock);
			if (pmc->sfcount[MCAST_EXCLUDE])
				type = IGMPV3_MODE_IS_EXCLUDE;
			else
				type = IGMPV3_MODE_IS_INCLUDE;
			skb = add_grec(skb, pmc, type, 0, 0);
			spin_unlock_bh(&pmc->lock);
		}
		rcu_read_unlock();
	} else {
		spin_lock_bh(&pmc->lock);
		if (pmc->sfcount[MCAST_EXCLUDE])
			type = IGMPV3_MODE_IS_EXCLUDE;
		else
			type = IGMPV3_MODE_IS_INCLUDE;
		skb = add_grec(skb, pmc, type, 0, 0);
		spin_unlock_bh(&pmc->lock);
	}
	if (!skb)
		return 0;
	return igmpv3_sendpack(skb);
}

/*
 * remove zero-count source records from a source filter list
 */
static void igmpv3_clear_zeros(struct ip_sf_list **ppsf)
{
	struct ip_sf_list *psf_prev, *psf_next, *psf;

	psf_prev = NULL;
	for (psf = *ppsf; psf; psf = psf_next) {
		psf_next = psf->sf_next;
		if (psf->sf_crcount == 0) {
			if (psf_prev)
				psf_prev->sf_next = psf->sf_next;
			else
				*ppsf = psf->sf_next;
			kfree(psf);
		} else
			psf_prev = psf;
	}
}

static void igmpv3_send_cr(struct in_device *in_dev)
{
	struct ip_mc_list *pmc, *pmc_prev, *pmc_next;
	struct sk_buff *skb = NULL;
	int type, dtype;

	rcu_read_lock();
	spin_lock_bh(&in_dev->mc_tomb_lock);

	/* deleted MCA's */
	pmc_prev = NULL;
	for (pmc = in_dev->mc_tomb; pmc; pmc = pmc_next) {
		pmc_next = pmc->next;
		if (pmc->sfmode == MCAST_INCLUDE) {
			type = IGMPV3_BLOCK_OLD_SOURCES;
			dtype = IGMPV3_BLOCK_OLD_SOURCES;
			skb = add_grec(skb, pmc, type, 1, 0);
			skb = add_grec(skb, pmc, dtype, 1, 1);
		}
		if (pmc->crcount) {
			if (pmc->sfmode == MCAST_EXCLUDE) {
				type = IGMPV3_CHANGE_TO_INCLUDE;
				skb = add_grec(skb, pmc, type, 1, 0);
			}
			pmc->crcount--;
			if (pmc->crcount == 0) {
				igmpv3_clear_zeros(&pmc->tomb);
				igmpv3_clear_zeros(&pmc->sources);
			}
		}
		if (pmc->crcount == 0 && !pmc->tomb && !pmc->sources) {
			if (pmc_prev)
				pmc_prev->next = pmc_next;
			else
				in_dev->mc_tomb = pmc_next;
			in_dev_put(pmc->interface);
			kfree(pmc);
		} else
			pmc_prev = pmc;
	}
	spin_unlock_bh(&in_dev->mc_tomb_lock);

	/* change recs */
	for_each_pmc_rcu(in_dev, pmc) {
		spin_lock_bh(&pmc->lock);
		if (pmc->sfcount[MCAST_EXCLUDE]) {
			type = IGMPV3_BLOCK_OLD_SOURCES;
			dtype = IGMPV3_ALLOW_NEW_SOURCES;
		} else {
			type = IGMPV3_ALLOW_NEW_SOURCES;
			dtype = IGMPV3_BLOCK_OLD_SOURCES;
		}
		skb = add_grec(skb, pmc, type, 0, 0);
		skb = add_grec(skb, pmc, dtype, 0, 1);	/* deleted sources */

		/* filter mode changes */
		if (pmc->crcount) {
			if (pmc->sfmode == MCAST_EXCLUDE)
				type = IGMPV3_CHANGE_TO_EXCLUDE;
			else
				type = IGMPV3_CHANGE_TO_INCLUDE;
			skb = add_grec(skb, pmc, type, 0, 0);
			pmc->crcount--;
		}
		spin_unlock_bh(&pmc->lock);
	}
	rcu_read_unlock();

	if (!skb)
		return;
	(void) igmpv3_sendpack(skb);
}

static int igmp_send_report(struct in_device *in_dev, struct ip_mc_list *pmc,
	int type)
{
	struct sk_buff *skb;
	struct iphdr *iph;
	struct igmphdr *ih;
	struct rtable *rt;
	struct net_device *dev = in_dev->dev;
	struct net *net = dev_net(dev);
	__be32	group = pmc ? pmc->multiaddr : 0;
	struct flowi4 fl4;
	__be32	dst;
	int hlen, tlen;

	if (type == IGMPV3_HOST_MEMBERSHIP_REPORT)
		return igmpv3_send_report(in_dev, pmc);
	else if (type == IGMP_HOST_LEAVE_MESSAGE)
		dst = IGMP_ALL_ROUTER;
	else
		dst = group;

	rt = ip_route_output_ports(net, &fl4, NULL, dst, 0,
				   0, 0,
				   IPPROTO_IGMP, 0, dev->ifindex);
	if (IS_ERR(rt))
		return -1;

	hlen = LL_RESERVED_SPACE(dev);
	tlen = dev->needed_tailroom;
	skb = alloc_skb(IGMP_SIZE + hlen + tlen, GFP_ATOMIC);
	if (skb == NULL) {
		ip_rt_put(rt);
		return -1;
	}
	skb->priority = TC_PRIO_CONTROL;

	skb_dst_set(skb, &rt->dst);

	skb_reserve(skb, hlen);

	skb_reset_network_header(skb);
	iph = ip_hdr(skb);
	skb_put(skb, sizeof(struct iphdr) + 4);

	iph->version  = 4;
	iph->ihl      = (sizeof(struct iphdr)+4)>>2;
	iph->tos      = 0xc0;
	iph->frag_off = htons(IP_DF);
	iph->ttl      = 1;
	iph->daddr    = dst;
	iph->saddr    = fl4.saddr;
	iph->protocol = IPPROTO_IGMP;
	ip_select_ident(skb, &rt->dst, NULL);
<<<<<<< HEAD
	((u8*)&iph[1])[0] = IPOPT_RA;
	((u8*)&iph[1])[1] = 4;
	((u8*)&iph[1])[2] = 0;
	((u8*)&iph[1])[3] = 0;
=======
	((u8 *)&iph[1])[0] = IPOPT_RA;
	((u8 *)&iph[1])[1] = 4;
	((u8 *)&iph[1])[2] = 0;
	((u8 *)&iph[1])[3] = 0;
>>>>>>> c3ade0e0

	ih = (struct igmphdr *)skb_put(skb, sizeof(struct igmphdr));
	ih->type = type;
	ih->code = 0;
	ih->csum = 0;
	ih->group = group;
	ih->csum = ip_compute_csum((void *)ih, sizeof(struct igmphdr));

	return ip_local_out(skb);
}

static void igmp_gq_timer_expire(unsigned long data)
{
	struct in_device *in_dev = (struct in_device *)data;

	in_dev->mr_gq_running = 0;
	igmpv3_send_report(in_dev, NULL);
	in_dev_put(in_dev);
}

static void igmp_ifc_timer_expire(unsigned long data)
{
	struct in_device *in_dev = (struct in_device *)data;

	igmpv3_send_cr(in_dev);
	if (in_dev->mr_ifc_count) {
		in_dev->mr_ifc_count--;
		igmp_ifc_start_timer(in_dev,
				     unsolicited_report_interval(in_dev));
	}
	in_dev_put(in_dev);
}

static void igmp_ifc_event(struct in_device *in_dev)
{
	if (IGMP_V1_SEEN(in_dev) || IGMP_V2_SEEN(in_dev))
		return;
	in_dev->mr_ifc_count = in_dev->mr_qrv ? in_dev->mr_qrv :
		IGMP_Unsolicited_Report_Count;
	igmp_ifc_start_timer(in_dev, 1);
}


static void igmp_timer_expire(unsigned long data)
{
	struct ip_mc_list *im = (struct ip_mc_list *)data;
	struct in_device *in_dev = im->interface;

	spin_lock(&im->lock);
	im->tm_running = 0;

	if (im->unsolicit_count) {
		im->unsolicit_count--;
		igmp_start_timer(im, unsolicited_report_interval(in_dev));
	}
	im->reporter = 1;
	spin_unlock(&im->lock);

	if (IGMP_V1_SEEN(in_dev))
		igmp_send_report(in_dev, im, IGMP_HOST_MEMBERSHIP_REPORT);
	else if (IGMP_V2_SEEN(in_dev))
		igmp_send_report(in_dev, im, IGMPV2_HOST_MEMBERSHIP_REPORT);
	else
		igmp_send_report(in_dev, im, IGMPV3_HOST_MEMBERSHIP_REPORT);

	ip_ma_put(im);
}

/* mark EXCLUDE-mode sources */
static int igmp_xmarksources(struct ip_mc_list *pmc, int nsrcs, __be32 *srcs)
{
	struct ip_sf_list *psf;
	int i, scount;

	scount = 0;
	for (psf = pmc->sources; psf; psf = psf->sf_next) {
		if (scount == nsrcs)
			break;
		for (i = 0; i < nsrcs; i++) {
			/* skip inactive filters */
			if (psf->sf_count[MCAST_INCLUDE] ||
			    pmc->sfcount[MCAST_EXCLUDE] !=
			    psf->sf_count[MCAST_EXCLUDE])
				break;
			if (srcs[i] == psf->sf_inaddr) {
				scount++;
				break;
			}
		}
	}
	pmc->gsquery = 0;
	if (scount == nsrcs)	/* all sources excluded */
		return 0;
	return 1;
}

static int igmp_marksources(struct ip_mc_list *pmc, int nsrcs, __be32 *srcs)
{
	struct ip_sf_list *psf;
	int i, scount;

	if (pmc->sfmode == MCAST_EXCLUDE)
		return igmp_xmarksources(pmc, nsrcs, srcs);

	/* mark INCLUDE-mode sources */
	scount = 0;
	for (psf = pmc->sources; psf; psf = psf->sf_next) {
		if (scount == nsrcs)
			break;
		for (i = 0; i < nsrcs; i++)
			if (srcs[i] == psf->sf_inaddr) {
				psf->sf_gsresp = 1;
				scount++;
				break;
			}
	}
	if (!scount) {
		pmc->gsquery = 0;
		return 0;
	}
	pmc->gsquery = 1;
	return 1;
}

/* return true if packet was dropped */
static bool igmp_heard_report(struct in_device *in_dev, __be32 group)
{
	struct ip_mc_list *im;

	/* Timers are only set for non-local groups */

	if (group == IGMP_ALL_HOSTS)
		return false;

	rcu_read_lock();
	for_each_pmc_rcu(in_dev, im) {
		if (im->multiaddr == group) {
			igmp_stop_timer(im);
			break;
		}
	}
	rcu_read_unlock();
	return false;
}

/* return true if packet was dropped */
static bool igmp_heard_query(struct in_device *in_dev, struct sk_buff *skb,
	int len)
{
	struct igmphdr 		*ih = igmp_hdr(skb);
	struct igmpv3_query *ih3 = igmpv3_query_hdr(skb);
	struct ip_mc_list	*im;
	__be32			group = ih->group;
	int			max_delay;
	int			mark = 0;


	if (len == 8) {
		if (ih->code == 0) {
			/* Alas, old v1 router presents here. */

			max_delay = IGMP_Query_Response_Interval;
			in_dev->mr_v1_seen = jiffies +
				IGMP_V1_Router_Present_Timeout;
			group = 0;
		} else {
			/* v2 router present */
			max_delay = ih->code*(HZ/IGMP_TIMER_SCALE);
			in_dev->mr_v2_seen = jiffies +
				IGMP_V2_Router_Present_Timeout;
		}
		/* cancel the interface change timer */
		in_dev->mr_ifc_count = 0;
		if (del_timer(&in_dev->mr_ifc_timer))
			__in_dev_put(in_dev);
		/* clear deleted report items */
		igmpv3_clear_delrec(in_dev);
	} else if (len < 12) {
		return true;	/* ignore bogus packet; freed by caller */
	} else if (IGMP_V1_SEEN(in_dev)) {
		/* This is a v3 query with v1 queriers present */
		max_delay = IGMP_Query_Response_Interval;
		group = 0;
	} else if (IGMP_V2_SEEN(in_dev)) {
		/* this is a v3 query with v2 queriers present;
		 * Interpretation of the max_delay code is problematic here.
		 * A real v2 host would use ih_code directly, while v3 has a
		 * different encoding. We use the v3 encoding as more likely
		 * to be intended in a v3 query.
		 */
		max_delay = IGMPV3_MRC(ih3->code)*(HZ/IGMP_TIMER_SCALE);
		if (!max_delay)
			max_delay = 1;	/* can't mod w/ 0 */
	} else { /* v3 */
		if (!pskb_may_pull(skb, sizeof(struct igmpv3_query)))
			return true;

		ih3 = igmpv3_query_hdr(skb);
		if (ih3->nsrcs) {
			if (!pskb_may_pull(skb, sizeof(struct igmpv3_query)
					   + ntohs(ih3->nsrcs)*sizeof(__be32)))
				return true;
			ih3 = igmpv3_query_hdr(skb);
		}

		max_delay = IGMPV3_MRC(ih3->code)*(HZ/IGMP_TIMER_SCALE);
		if (!max_delay)
			max_delay = 1;	/* can't mod w/ 0 */
		in_dev->mr_maxdelay = max_delay;
		if (ih3->qrv)
			in_dev->mr_qrv = ih3->qrv;
		if (!group) { /* general query */
			if (ih3->nsrcs)
				return false;	/* no sources allowed */
			igmp_gq_start_timer(in_dev);
			return false;
		}
		/* mark sources to include, if group & source-specific */
		mark = ih3->nsrcs != 0;
	}

	/*
	 * - Start the timers in all of our membership records
	 *   that the query applies to for the interface on
	 *   which the query arrived excl. those that belong
	 *   to a "local" group (224.0.0.X)
	 * - For timers already running check if they need to
	 *   be reset.
	 * - Use the igmp->igmp_code field as the maximum
	 *   delay possible
	 */
	rcu_read_lock();
	for_each_pmc_rcu(in_dev, im) {
		int changed;

		if (group && group != im->multiaddr)
			continue;
		if (im->multiaddr == IGMP_ALL_HOSTS)
			continue;
		spin_lock_bh(&im->lock);
		if (im->tm_running)
			im->gsquery = im->gsquery && mark;
		else
			im->gsquery = mark;
		changed = !im->gsquery ||
			igmp_marksources(im, ntohs(ih3->nsrcs), ih3->srcs);
		spin_unlock_bh(&im->lock);
		if (changed)
			igmp_mod_timer(im, max_delay);
	}
	rcu_read_unlock();
	return false;
}

/* called in rcu_read_lock() section */
int igmp_rcv(struct sk_buff *skb)
{
	/* This basically follows the spec line by line -- see RFC1112 */
	struct igmphdr *ih;
	struct in_device *in_dev = __in_dev_get_rcu(skb->dev);
	int len = skb->len;
	bool dropped = true;

	if (in_dev == NULL)
		goto drop;

	if (!pskb_may_pull(skb, sizeof(struct igmphdr)))
		goto drop;

	switch (skb->ip_summed) {
	case CHECKSUM_COMPLETE:
		if (!csum_fold(skb->csum))
			break;
		/* fall through */
	case CHECKSUM_NONE:
		skb->csum = 0;
		if (__skb_checksum_complete(skb))
			goto drop;
	}

	ih = igmp_hdr(skb);
	switch (ih->type) {
	case IGMP_HOST_MEMBERSHIP_QUERY:
		dropped = igmp_heard_query(in_dev, skb, len);
		break;
	case IGMP_HOST_MEMBERSHIP_REPORT:
	case IGMPV2_HOST_MEMBERSHIP_REPORT:
		/* Is it our report looped back? */
		if (rt_is_output_route(skb_rtable(skb)))
			break;
		/* don't rely on MC router hearing unicast reports */
		if (skb->pkt_type == PACKET_MULTICAST ||
		    skb->pkt_type == PACKET_BROADCAST)
			dropped = igmp_heard_report(in_dev, ih->group);
		break;
	case IGMP_PIM:
#ifdef CONFIG_IP_PIMSM_V1
		return pim_rcv_v1(skb);
#endif
	case IGMPV3_HOST_MEMBERSHIP_REPORT:
	case IGMP_DVMRP:
	case IGMP_TRACE:
	case IGMP_HOST_LEAVE_MESSAGE:
	case IGMP_MTRACE:
	case IGMP_MTRACE_RESP:
		break;
	default:
		break;
	}

drop:
	if (dropped)
		kfree_skb(skb);
	else
		consume_skb(skb);
	return 0;
}

#endif


/*
 *	Add a filter to a device
 */

static void ip_mc_filter_add(struct in_device *in_dev, __be32 addr)
{
	char buf[MAX_ADDR_LEN];
	struct net_device *dev = in_dev->dev;

	/* Checking for IFF_MULTICAST here is WRONG-WRONG-WRONG.
	   We will get multicast token leakage, when IFF_MULTICAST
	   is changed. This check should be done in ndo_set_rx_mode
	   routine. Something sort of:
	   if (dev->mc_list && dev->flags&IFF_MULTICAST) { do it; }
	   --ANK
	   */
	if (arp_mc_map(addr, buf, dev, 0) == 0)
		dev_mc_add(dev, buf);
}

/*
 *	Remove a filter from a device
 */

static void ip_mc_filter_del(struct in_device *in_dev, __be32 addr)
{
	char buf[MAX_ADDR_LEN];
	struct net_device *dev = in_dev->dev;

	if (arp_mc_map(addr, buf, dev, 0) == 0)
		dev_mc_del(dev, buf);
}

#ifdef CONFIG_IP_MULTICAST
/*
 * deleted ip_mc_list manipulation
 */
static void igmpv3_add_delrec(struct in_device *in_dev, struct ip_mc_list *im)
{
	struct ip_mc_list *pmc;

	/* this is an "ip_mc_list" for convenience; only the fields below
	 * are actually used. In particular, the refcnt and users are not
	 * used for management of the delete list. Using the same structure
	 * for deleted items allows change reports to use common code with
	 * non-deleted or query-response MCA's.
	 */
	pmc = kzalloc(sizeof(*pmc), GFP_KERNEL);
	if (!pmc)
		return;
	spin_lock_bh(&im->lock);
	pmc->interface = im->interface;
	in_dev_hold(in_dev);
	pmc->multiaddr = im->multiaddr;
	pmc->crcount = in_dev->mr_qrv ? in_dev->mr_qrv :
		IGMP_Unsolicited_Report_Count;
	pmc->sfmode = im->sfmode;
	if (pmc->sfmode == MCAST_INCLUDE) {
		struct ip_sf_list *psf;

		pmc->tomb = im->tomb;
		pmc->sources = im->sources;
		im->tomb = im->sources = NULL;
		for (psf = pmc->sources; psf; psf = psf->sf_next)
			psf->sf_crcount = pmc->crcount;
	}
	spin_unlock_bh(&im->lock);

	spin_lock_bh(&in_dev->mc_tomb_lock);
	pmc->next = in_dev->mc_tomb;
	in_dev->mc_tomb = pmc;
	spin_unlock_bh(&in_dev->mc_tomb_lock);
}

static void igmpv3_del_delrec(struct in_device *in_dev, __be32 multiaddr)
{
	struct ip_mc_list *pmc, *pmc_prev;
	struct ip_sf_list *psf, *psf_next;

	spin_lock_bh(&in_dev->mc_tomb_lock);
	pmc_prev = NULL;
	for (pmc = in_dev->mc_tomb; pmc; pmc = pmc->next) {
		if (pmc->multiaddr == multiaddr)
			break;
		pmc_prev = pmc;
	}
	if (pmc) {
		if (pmc_prev)
			pmc_prev->next = pmc->next;
		else
			in_dev->mc_tomb = pmc->next;
	}
	spin_unlock_bh(&in_dev->mc_tomb_lock);
	if (pmc) {
		for (psf = pmc->tomb; psf; psf = psf_next) {
			psf_next = psf->sf_next;
			kfree(psf);
		}
		in_dev_put(pmc->interface);
		kfree(pmc);
	}
}

static void igmpv3_clear_delrec(struct in_device *in_dev)
{
	struct ip_mc_list *pmc, *nextpmc;

	spin_lock_bh(&in_dev->mc_tomb_lock);
	pmc = in_dev->mc_tomb;
	in_dev->mc_tomb = NULL;
	spin_unlock_bh(&in_dev->mc_tomb_lock);

	for (; pmc; pmc = nextpmc) {
		nextpmc = pmc->next;
		ip_mc_clear_src(pmc);
		in_dev_put(pmc->interface);
		kfree(pmc);
	}
	/* clear dead sources, too */
	rcu_read_lock();
	for_each_pmc_rcu(in_dev, pmc) {
		struct ip_sf_list *psf, *psf_next;

		spin_lock_bh(&pmc->lock);
		psf = pmc->tomb;
		pmc->tomb = NULL;
		spin_unlock_bh(&pmc->lock);
		for (; psf; psf = psf_next) {
			psf_next = psf->sf_next;
			kfree(psf);
		}
	}
	rcu_read_unlock();
}
#endif

static void igmp_group_dropped(struct ip_mc_list *im)
{
	struct in_device *in_dev = im->interface;
#ifdef CONFIG_IP_MULTICAST
	int reporter;
#endif

	if (im->loaded) {
		im->loaded = 0;
		ip_mc_filter_del(in_dev, im->multiaddr);
	}

#ifdef CONFIG_IP_MULTICAST
	if (im->multiaddr == IGMP_ALL_HOSTS)
		return;

	reporter = im->reporter;
	igmp_stop_timer(im);

	if (!in_dev->dead) {
		if (IGMP_V1_SEEN(in_dev))
			return;
		if (IGMP_V2_SEEN(in_dev)) {
			if (reporter)
				igmp_send_report(in_dev, im, IGMP_HOST_LEAVE_MESSAGE);
			return;
		}
		/* IGMPv3 */
		igmpv3_add_delrec(in_dev, im);

		igmp_ifc_event(in_dev);
	}
#endif
}

static void igmp_group_added(struct ip_mc_list *im)
{
	struct in_device *in_dev = im->interface;

	if (im->loaded == 0) {
		im->loaded = 1;
		ip_mc_filter_add(in_dev, im->multiaddr);
	}

#ifdef CONFIG_IP_MULTICAST
	if (im->multiaddr == IGMP_ALL_HOSTS)
		return;

	if (in_dev->dead)
		return;
	if (IGMP_V1_SEEN(in_dev) || IGMP_V2_SEEN(in_dev)) {
		spin_lock_bh(&im->lock);
		igmp_start_timer(im, IGMP_Initial_Report_Delay);
		spin_unlock_bh(&im->lock);
		return;
	}
	/* else, v3 */

	im->crcount = in_dev->mr_qrv ? in_dev->mr_qrv :
		IGMP_Unsolicited_Report_Count;
	igmp_ifc_event(in_dev);
#endif
}


/*
 *	Multicast list managers
 */

static u32 ip_mc_hash(const struct ip_mc_list *im)
{
	return hash_32((__force u32)im->multiaddr, MC_HASH_SZ_LOG);
}

static void ip_mc_hash_add(struct in_device *in_dev,
			   struct ip_mc_list *im)
{
	struct ip_mc_list __rcu **mc_hash;
	u32 hash;

	mc_hash = rtnl_dereference(in_dev->mc_hash);
	if (mc_hash) {
		hash = ip_mc_hash(im);
		im->next_hash = mc_hash[hash];
		rcu_assign_pointer(mc_hash[hash], im);
		return;
	}

	/* do not use a hash table for small number of items */
	if (in_dev->mc_count < 4)
		return;

	mc_hash = kzalloc(sizeof(struct ip_mc_list *) << MC_HASH_SZ_LOG,
			  GFP_KERNEL);
	if (!mc_hash)
		return;

	for_each_pmc_rtnl(in_dev, im) {
		hash = ip_mc_hash(im);
		im->next_hash = mc_hash[hash];
		RCU_INIT_POINTER(mc_hash[hash], im);
	}

	rcu_assign_pointer(in_dev->mc_hash, mc_hash);
}

static void ip_mc_hash_remove(struct in_device *in_dev,
			      struct ip_mc_list *im)
{
	struct ip_mc_list __rcu **mc_hash = rtnl_dereference(in_dev->mc_hash);
	struct ip_mc_list *aux;

	if (!mc_hash)
		return;
	mc_hash += ip_mc_hash(im);
	while ((aux = rtnl_dereference(*mc_hash)) != im)
		mc_hash = &aux->next_hash;
	*mc_hash = im->next_hash;
}


/*
 *	A socket has joined a multicast group on device dev.
 */

void ip_mc_inc_group(struct in_device *in_dev, __be32 addr)
{
	struct ip_mc_list *im;

	ASSERT_RTNL();

	for_each_pmc_rtnl(in_dev, im) {
		if (im->multiaddr == addr) {
			im->users++;
			ip_mc_add_src(in_dev, &addr, MCAST_EXCLUDE, 0, NULL, 0);
			goto out;
		}
	}

	im = kzalloc(sizeof(*im), GFP_KERNEL);
	if (!im)
		goto out;

	im->users = 1;
	im->interface = in_dev;
	in_dev_hold(in_dev);
	im->multiaddr = addr;
	/* initial mode is (EX, empty) */
	im->sfmode = MCAST_EXCLUDE;
	im->sfcount[MCAST_EXCLUDE] = 1;
	atomic_set(&im->refcnt, 1);
	spin_lock_init(&im->lock);
#ifdef CONFIG_IP_MULTICAST
	setup_timer(&im->timer, &igmp_timer_expire, (unsigned long)im);
	im->unsolicit_count = IGMP_Unsolicited_Report_Count;
#endif

	im->next_rcu = in_dev->mc_list;
	in_dev->mc_count++;
	rcu_assign_pointer(in_dev->mc_list, im);
<<<<<<< HEAD
=======

	ip_mc_hash_add(in_dev, im);
>>>>>>> c3ade0e0

#ifdef CONFIG_IP_MULTICAST
	igmpv3_del_delrec(in_dev, im->multiaddr);
#endif
	igmp_group_added(im);
	if (!in_dev->dead)
		ip_rt_multicast_event(in_dev);
out:
	return;
}
EXPORT_SYMBOL(ip_mc_inc_group);

/*
 *	Resend IGMP JOIN report; used by netdev notifier.
 */
static void ip_mc_rejoin_groups(struct in_device *in_dev)
{
#ifdef CONFIG_IP_MULTICAST
	struct ip_mc_list *im;
	int type;

	ASSERT_RTNL();

	for_each_pmc_rtnl(in_dev, im) {
		if (im->multiaddr == IGMP_ALL_HOSTS)
			continue;

		/* a failover is happening and switches
		 * must be notified immediately
		 */
		if (IGMP_V1_SEEN(in_dev))
			type = IGMP_HOST_MEMBERSHIP_REPORT;
		else if (IGMP_V2_SEEN(in_dev))
			type = IGMPV2_HOST_MEMBERSHIP_REPORT;
		else
			type = IGMPV3_HOST_MEMBERSHIP_REPORT;
		igmp_send_report(in_dev, im, type);
	}
#endif
}

/*
 *	A socket has left a multicast group on device dev
 */

void ip_mc_dec_group(struct in_device *in_dev, __be32 addr)
{
	struct ip_mc_list *i;
	struct ip_mc_list __rcu **ip;

	ASSERT_RTNL();

	for (ip = &in_dev->mc_list;
	     (i = rtnl_dereference(*ip)) != NULL;
	     ip = &i->next_rcu) {
		if (i->multiaddr == addr) {
			if (--i->users == 0) {
				ip_mc_hash_remove(in_dev, i);
				*ip = i->next_rcu;
				in_dev->mc_count--;
				igmp_group_dropped(i);
				ip_mc_clear_src(i);

				if (!in_dev->dead)
					ip_rt_multicast_event(in_dev);

				ip_ma_put(i);
				return;
			}
			break;
		}
	}
}
EXPORT_SYMBOL(ip_mc_dec_group);

/* Device changing type */

void ip_mc_unmap(struct in_device *in_dev)
{
	struct ip_mc_list *pmc;

	ASSERT_RTNL();

	for_each_pmc_rtnl(in_dev, pmc)
		igmp_group_dropped(pmc);
}

void ip_mc_remap(struct in_device *in_dev)
{
	struct ip_mc_list *pmc;

	ASSERT_RTNL();

	for_each_pmc_rtnl(in_dev, pmc)
		igmp_group_added(pmc);
}

/* Device going down */

void ip_mc_down(struct in_device *in_dev)
{
	struct ip_mc_list *pmc;

	ASSERT_RTNL();

	for_each_pmc_rtnl(in_dev, pmc)
		igmp_group_dropped(pmc);

#ifdef CONFIG_IP_MULTICAST
	in_dev->mr_ifc_count = 0;
	if (del_timer(&in_dev->mr_ifc_timer))
		__in_dev_put(in_dev);
	in_dev->mr_gq_running = 0;
	if (del_timer(&in_dev->mr_gq_timer))
		__in_dev_put(in_dev);
	igmpv3_clear_delrec(in_dev);
#endif

	ip_mc_dec_group(in_dev, IGMP_ALL_HOSTS);
}

void ip_mc_init_dev(struct in_device *in_dev)
{
	ASSERT_RTNL();

#ifdef CONFIG_IP_MULTICAST
	setup_timer(&in_dev->mr_gq_timer, igmp_gq_timer_expire,
			(unsigned long)in_dev);
	setup_timer(&in_dev->mr_ifc_timer, igmp_ifc_timer_expire,
			(unsigned long)in_dev);
	in_dev->mr_qrv = IGMP_Unsolicited_Report_Count;
#endif

	spin_lock_init(&in_dev->mc_tomb_lock);
}

/* Device going up */

void ip_mc_up(struct in_device *in_dev)
{
	struct ip_mc_list *pmc;

	ASSERT_RTNL();

	ip_mc_inc_group(in_dev, IGMP_ALL_HOSTS);

	for_each_pmc_rtnl(in_dev, pmc)
		igmp_group_added(pmc);
}

/*
 *	Device is about to be destroyed: clean up.
 */

void ip_mc_destroy_dev(struct in_device *in_dev)
{
	struct ip_mc_list *i;

	ASSERT_RTNL();

	/* Deactivate timers */
	ip_mc_down(in_dev);

	while ((i = rtnl_dereference(in_dev->mc_list)) != NULL) {
		in_dev->mc_list = i->next_rcu;
		in_dev->mc_count--;

		/* We've dropped the groups in ip_mc_down already */
		ip_mc_clear_src(i);
		ip_ma_put(i);
	}
}

/* RTNL is locked */
static struct in_device *ip_mc_find_dev(struct net *net, struct ip_mreqn *imr)
{
	struct net_device *dev = NULL;
	struct in_device *idev = NULL;

	if (imr->imr_ifindex) {
		idev = inetdev_by_index(net, imr->imr_ifindex);
		return idev;
	}
	if (imr->imr_address.s_addr) {
		dev = __ip_dev_find(net, imr->imr_address.s_addr, false);
		if (!dev)
			return NULL;
	}

	if (!dev) {
		struct rtable *rt = ip_route_output(net,
						    imr->imr_multiaddr.s_addr,
						    0, 0, 0);
		if (!IS_ERR(rt)) {
			dev = rt->dst.dev;
			ip_rt_put(rt);
		}
	}
	if (dev) {
		imr->imr_ifindex = dev->ifindex;
		idev = __in_dev_get_rtnl(dev);
	}
	return idev;
}

/*
 *	Join a socket to a group
 */
int sysctl_igmp_max_memberships __read_mostly = IP_MAX_MEMBERSHIPS;
int sysctl_igmp_max_msf __read_mostly = IP_MAX_MSF;


static int ip_mc_del1_src(struct ip_mc_list *pmc, int sfmode,
	__be32 *psfsrc)
{
	struct ip_sf_list *psf, *psf_prev;
	int rv = 0;

	psf_prev = NULL;
	for (psf = pmc->sources; psf; psf = psf->sf_next) {
		if (psf->sf_inaddr == *psfsrc)
			break;
		psf_prev = psf;
	}
	if (!psf || psf->sf_count[sfmode] == 0) {
		/* source filter not found, or count wrong =>  bug */
		return -ESRCH;
	}
	psf->sf_count[sfmode]--;
	if (psf->sf_count[sfmode] == 0) {
		ip_rt_multicast_event(pmc->interface);
	}
	if (!psf->sf_count[MCAST_INCLUDE] && !psf->sf_count[MCAST_EXCLUDE]) {
#ifdef CONFIG_IP_MULTICAST
		struct in_device *in_dev = pmc->interface;
#endif

		/* no more filters for this source */
		if (psf_prev)
			psf_prev->sf_next = psf->sf_next;
		else
			pmc->sources = psf->sf_next;
#ifdef CONFIG_IP_MULTICAST
		if (psf->sf_oldin &&
		    !IGMP_V1_SEEN(in_dev) && !IGMP_V2_SEEN(in_dev)) {
			psf->sf_crcount = in_dev->mr_qrv ? in_dev->mr_qrv :
				IGMP_Unsolicited_Report_Count;
			psf->sf_next = pmc->tomb;
			pmc->tomb = psf;
			rv = 1;
		} else
#endif
			kfree(psf);
	}
	return rv;
}

#ifndef CONFIG_IP_MULTICAST
#define igmp_ifc_event(x)	do { } while (0)
#endif

static int ip_mc_del_src(struct in_device *in_dev, __be32 *pmca, int sfmode,
			 int sfcount, __be32 *psfsrc, int delta)
{
	struct ip_mc_list *pmc;
	int	changerec = 0;
	int	i, err;

	if (!in_dev)
		return -ENODEV;
	rcu_read_lock();
	for_each_pmc_rcu(in_dev, pmc) {
		if (*pmca == pmc->multiaddr)
			break;
	}
	if (!pmc) {
		/* MCA not found?? bug */
		rcu_read_unlock();
		return -ESRCH;
	}
	spin_lock_bh(&pmc->lock);
	rcu_read_unlock();
#ifdef CONFIG_IP_MULTICAST
	sf_markstate(pmc);
#endif
	if (!delta) {
		err = -EINVAL;
		if (!pmc->sfcount[sfmode])
			goto out_unlock;
		pmc->sfcount[sfmode]--;
	}
	err = 0;
	for (i = 0; i < sfcount; i++) {
		int rv = ip_mc_del1_src(pmc, sfmode, &psfsrc[i]);

		changerec |= rv > 0;
		if (!err && rv < 0)
			err = rv;
	}
	if (pmc->sfmode == MCAST_EXCLUDE &&
	    pmc->sfcount[MCAST_EXCLUDE] == 0 &&
	    pmc->sfcount[MCAST_INCLUDE]) {
#ifdef CONFIG_IP_MULTICAST
		struct ip_sf_list *psf;
#endif

		/* filter mode change */
		pmc->sfmode = MCAST_INCLUDE;
#ifdef CONFIG_IP_MULTICAST
		pmc->crcount = in_dev->mr_qrv ? in_dev->mr_qrv :
			IGMP_Unsolicited_Report_Count;
		in_dev->mr_ifc_count = pmc->crcount;
		for (psf = pmc->sources; psf; psf = psf->sf_next)
			psf->sf_crcount = 0;
		igmp_ifc_event(pmc->interface);
	} else if (sf_setstate(pmc) || changerec) {
		igmp_ifc_event(pmc->interface);
#endif
	}
out_unlock:
	spin_unlock_bh(&pmc->lock);
	return err;
}

/*
 * Add multicast single-source filter to the interface list
 */
static int ip_mc_add1_src(struct ip_mc_list *pmc, int sfmode,
	__be32 *psfsrc)
{
	struct ip_sf_list *psf, *psf_prev;

	psf_prev = NULL;
	for (psf = pmc->sources; psf; psf = psf->sf_next) {
		if (psf->sf_inaddr == *psfsrc)
			break;
		psf_prev = psf;
	}
	if (!psf) {
		psf = kzalloc(sizeof(*psf), GFP_ATOMIC);
		if (!psf)
			return -ENOBUFS;
		psf->sf_inaddr = *psfsrc;
		if (psf_prev) {
			psf_prev->sf_next = psf;
		} else
			pmc->sources = psf;
	}
	psf->sf_count[sfmode]++;
	if (psf->sf_count[sfmode] == 1) {
		ip_rt_multicast_event(pmc->interface);
	}
	return 0;
}

#ifdef CONFIG_IP_MULTICAST
static void sf_markstate(struct ip_mc_list *pmc)
{
	struct ip_sf_list *psf;
	int mca_xcount = pmc->sfcount[MCAST_EXCLUDE];

	for (psf = pmc->sources; psf; psf = psf->sf_next)
		if (pmc->sfcount[MCAST_EXCLUDE]) {
			psf->sf_oldin = mca_xcount ==
				psf->sf_count[MCAST_EXCLUDE] &&
				!psf->sf_count[MCAST_INCLUDE];
		} else
			psf->sf_oldin = psf->sf_count[MCAST_INCLUDE] != 0;
}

static int sf_setstate(struct ip_mc_list *pmc)
{
	struct ip_sf_list *psf, *dpsf;
	int mca_xcount = pmc->sfcount[MCAST_EXCLUDE];
	int qrv = pmc->interface->mr_qrv;
	int new_in, rv;

	rv = 0;
	for (psf = pmc->sources; psf; psf = psf->sf_next) {
		if (pmc->sfcount[MCAST_EXCLUDE]) {
			new_in = mca_xcount == psf->sf_count[MCAST_EXCLUDE] &&
				!psf->sf_count[MCAST_INCLUDE];
		} else
			new_in = psf->sf_count[MCAST_INCLUDE] != 0;
		if (new_in) {
			if (!psf->sf_oldin) {
				struct ip_sf_list *prev = NULL;

				for (dpsf = pmc->tomb; dpsf; dpsf = dpsf->sf_next) {
					if (dpsf->sf_inaddr == psf->sf_inaddr)
						break;
					prev = dpsf;
				}
				if (dpsf) {
					if (prev)
						prev->sf_next = dpsf->sf_next;
					else
						pmc->tomb = dpsf->sf_next;
					kfree(dpsf);
				}
				psf->sf_crcount = qrv;
				rv++;
			}
		} else if (psf->sf_oldin) {

			psf->sf_crcount = 0;
			/*
			 * add or update "delete" records if an active filter
			 * is now inactive
			 */
			for (dpsf = pmc->tomb; dpsf; dpsf = dpsf->sf_next)
				if (dpsf->sf_inaddr == psf->sf_inaddr)
					break;
			if (!dpsf) {
				dpsf = kmalloc(sizeof(*dpsf), GFP_ATOMIC);
				if (!dpsf)
					continue;
				*dpsf = *psf;
				/* pmc->lock held by callers */
				dpsf->sf_next = pmc->tomb;
				pmc->tomb = dpsf;
			}
			dpsf->sf_crcount = qrv;
			rv++;
		}
	}
	return rv;
}
#endif

/*
 * Add multicast source filter list to the interface list
 */
static int ip_mc_add_src(struct in_device *in_dev, __be32 *pmca, int sfmode,
			 int sfcount, __be32 *psfsrc, int delta)
{
	struct ip_mc_list *pmc;
	int	isexclude;
	int	i, err;

	if (!in_dev)
		return -ENODEV;
	rcu_read_lock();
	for_each_pmc_rcu(in_dev, pmc) {
		if (*pmca == pmc->multiaddr)
			break;
	}
	if (!pmc) {
		/* MCA not found?? bug */
		rcu_read_unlock();
		return -ESRCH;
	}
	spin_lock_bh(&pmc->lock);
	rcu_read_unlock();

#ifdef CONFIG_IP_MULTICAST
	sf_markstate(pmc);
#endif
	isexclude = pmc->sfmode == MCAST_EXCLUDE;
	if (!delta)
		pmc->sfcount[sfmode]++;
	err = 0;
	for (i = 0; i < sfcount; i++) {
		err = ip_mc_add1_src(pmc, sfmode, &psfsrc[i]);
		if (err)
			break;
	}
	if (err) {
		int j;

		if (!delta)
			pmc->sfcount[sfmode]--;
		for (j = 0; j < i; j++)
			(void) ip_mc_del1_src(pmc, sfmode, &psfsrc[j]);
	} else if (isexclude != (pmc->sfcount[MCAST_EXCLUDE] != 0)) {
#ifdef CONFIG_IP_MULTICAST
		struct ip_sf_list *psf;
		in_dev = pmc->interface;
#endif

		/* filter mode change */
		if (pmc->sfcount[MCAST_EXCLUDE])
			pmc->sfmode = MCAST_EXCLUDE;
		else if (pmc->sfcount[MCAST_INCLUDE])
			pmc->sfmode = MCAST_INCLUDE;
#ifdef CONFIG_IP_MULTICAST
		/* else no filters; keep old mode for reports */

		pmc->crcount = in_dev->mr_qrv ? in_dev->mr_qrv :
			IGMP_Unsolicited_Report_Count;
		in_dev->mr_ifc_count = pmc->crcount;
		for (psf = pmc->sources; psf; psf = psf->sf_next)
			psf->sf_crcount = 0;
		igmp_ifc_event(in_dev);
	} else if (sf_setstate(pmc)) {
		igmp_ifc_event(in_dev);
#endif
	}
	spin_unlock_bh(&pmc->lock);
	return err;
}

static void ip_mc_clear_src(struct ip_mc_list *pmc)
{
	struct ip_sf_list *psf, *nextpsf;

	for (psf = pmc->tomb; psf; psf = nextpsf) {
		nextpsf = psf->sf_next;
		kfree(psf);
	}
	pmc->tomb = NULL;
	for (psf = pmc->sources; psf; psf = nextpsf) {
		nextpsf = psf->sf_next;
		kfree(psf);
	}
	pmc->sources = NULL;
	pmc->sfmode = MCAST_EXCLUDE;
	pmc->sfcount[MCAST_INCLUDE] = 0;
	pmc->sfcount[MCAST_EXCLUDE] = 1;
}


/*
 * Join a multicast group
 */
int ip_mc_join_group(struct sock *sk , struct ip_mreqn *imr)
{
	int err;
	__be32 addr = imr->imr_multiaddr.s_addr;
	struct ip_mc_socklist *iml = NULL, *i;
	struct in_device *in_dev;
	struct inet_sock *inet = inet_sk(sk);
	struct net *net = sock_net(sk);
	int ifindex;
	int count = 0;

	if (!ipv4_is_multicast(addr))
		return -EINVAL;

	rtnl_lock();

	in_dev = ip_mc_find_dev(net, imr);

	if (!in_dev) {
		iml = NULL;
		err = -ENODEV;
		goto done;
	}

	err = -EADDRINUSE;
	ifindex = imr->imr_ifindex;
	for_each_pmc_rtnl(inet, i) {
		if (i->multi.imr_multiaddr.s_addr == addr &&
		    i->multi.imr_ifindex == ifindex)
			goto done;
		count++;
	}
	err = -ENOBUFS;
	if (count >= sysctl_igmp_max_memberships)
		goto done;
	iml = sock_kmalloc(sk, sizeof(*iml), GFP_KERNEL);
	if (iml == NULL)
		goto done;

	memcpy(&iml->multi, imr, sizeof(*imr));
	iml->next_rcu = inet->mc_list;
	iml->sflist = NULL;
	iml->sfmode = MCAST_EXCLUDE;
	rcu_assign_pointer(inet->mc_list, iml);
	ip_mc_inc_group(in_dev, addr);
	err = 0;
done:
	rtnl_unlock();
	return err;
}
EXPORT_SYMBOL(ip_mc_join_group);

static int ip_mc_leave_src(struct sock *sk, struct ip_mc_socklist *iml,
			   struct in_device *in_dev)
{
	struct ip_sf_socklist *psf = rtnl_dereference(iml->sflist);
	int err;

	if (psf == NULL) {
		/* any-source empty exclude case */
		return ip_mc_del_src(in_dev, &iml->multi.imr_multiaddr.s_addr,
			iml->sfmode, 0, NULL, 0);
	}
	err = ip_mc_del_src(in_dev, &iml->multi.imr_multiaddr.s_addr,
			iml->sfmode, psf->sl_count, psf->sl_addr, 0);
	RCU_INIT_POINTER(iml->sflist, NULL);
	/* decrease mem now to avoid the memleak warning */
	atomic_sub(IP_SFLSIZE(psf->sl_max), &sk->sk_omem_alloc);
	kfree_rcu(psf, rcu);
	return err;
}

/*
 *	Ask a socket to leave a group.
 */

int ip_mc_leave_group(struct sock *sk, struct ip_mreqn *imr)
{
	struct inet_sock *inet = inet_sk(sk);
	struct ip_mc_socklist *iml;
	struct ip_mc_socklist __rcu **imlp;
	struct in_device *in_dev;
	struct net *net = sock_net(sk);
	__be32 group = imr->imr_multiaddr.s_addr;
	u32 ifindex;
	int ret = -EADDRNOTAVAIL;

	rtnl_lock();
	in_dev = ip_mc_find_dev(net, imr);
	ifindex = imr->imr_ifindex;
	for (imlp = &inet->mc_list;
	     (iml = rtnl_dereference(*imlp)) != NULL;
	     imlp = &iml->next_rcu) {
		if (iml->multi.imr_multiaddr.s_addr != group)
			continue;
		if (ifindex) {
			if (iml->multi.imr_ifindex != ifindex)
				continue;
		} else if (imr->imr_address.s_addr && imr->imr_address.s_addr !=
				iml->multi.imr_address.s_addr)
			continue;

		(void) ip_mc_leave_src(sk, iml, in_dev);

		*imlp = iml->next_rcu;

		if (in_dev)
			ip_mc_dec_group(in_dev, group);
		rtnl_unlock();
		/* decrease mem now to avoid the memleak warning */
		atomic_sub(sizeof(*iml), &sk->sk_omem_alloc);
		kfree_rcu(iml, rcu);
		return 0;
	}
	if (!in_dev)
		ret = -ENODEV;
	rtnl_unlock();
	return ret;
}
EXPORT_SYMBOL(ip_mc_leave_group);

int ip_mc_source(int add, int omode, struct sock *sk, struct
	ip_mreq_source *mreqs, int ifindex)
{
	int err;
	struct ip_mreqn imr;
	__be32 addr = mreqs->imr_multiaddr;
	struct ip_mc_socklist *pmc;
	struct in_device *in_dev = NULL;
	struct inet_sock *inet = inet_sk(sk);
	struct ip_sf_socklist *psl;
	struct net *net = sock_net(sk);
	int leavegroup = 0;
	int i, j, rv;

	if (!ipv4_is_multicast(addr))
		return -EINVAL;

	rtnl_lock();

	imr.imr_multiaddr.s_addr = mreqs->imr_multiaddr;
	imr.imr_address.s_addr = mreqs->imr_interface;
	imr.imr_ifindex = ifindex;
	in_dev = ip_mc_find_dev(net, &imr);

	if (!in_dev) {
		err = -ENODEV;
		goto done;
	}
	err = -EADDRNOTAVAIL;

	for_each_pmc_rtnl(inet, pmc) {
		if ((pmc->multi.imr_multiaddr.s_addr ==
		     imr.imr_multiaddr.s_addr) &&
		    (pmc->multi.imr_ifindex == imr.imr_ifindex))
			break;
	}
	if (!pmc) {		/* must have a prior join */
		err = -EINVAL;
		goto done;
	}
	/* if a source filter was set, must be the same mode as before */
	if (pmc->sflist) {
		if (pmc->sfmode != omode) {
			err = -EINVAL;
			goto done;
		}
	} else if (pmc->sfmode != omode) {
		/* allow mode switches for empty-set filters */
		ip_mc_add_src(in_dev, &mreqs->imr_multiaddr, omode, 0, NULL, 0);
		ip_mc_del_src(in_dev, &mreqs->imr_multiaddr, pmc->sfmode, 0,
			NULL, 0);
		pmc->sfmode = omode;
	}

	psl = rtnl_dereference(pmc->sflist);
	if (!add) {
		if (!psl)
			goto done;	/* err = -EADDRNOTAVAIL */
		rv = !0;
		for (i = 0; i < psl->sl_count; i++) {
			rv = memcmp(&psl->sl_addr[i], &mreqs->imr_sourceaddr,
				sizeof(__be32));
			if (rv == 0)
				break;
		}
		if (rv)		/* source not found */
			goto done;	/* err = -EADDRNOTAVAIL */

		/* special case - (INCLUDE, empty) == LEAVE_GROUP */
		if (psl->sl_count == 1 && omode == MCAST_INCLUDE) {
			leavegroup = 1;
			goto done;
		}

		/* update the interface filter */
		ip_mc_del_src(in_dev, &mreqs->imr_multiaddr, omode, 1,
			&mreqs->imr_sourceaddr, 1);

		for (j = i+1; j < psl->sl_count; j++)
			psl->sl_addr[j-1] = psl->sl_addr[j];
		psl->sl_count--;
		err = 0;
		goto done;
	}
	/* else, add a new source to the filter */

	if (psl && psl->sl_count >= sysctl_igmp_max_msf) {
		err = -ENOBUFS;
		goto done;
	}
	if (!psl || psl->sl_count == psl->sl_max) {
		struct ip_sf_socklist *newpsl;
		int count = IP_SFBLOCK;

		if (psl)
			count += psl->sl_max;
		newpsl = sock_kmalloc(sk, IP_SFLSIZE(count), GFP_KERNEL);
		if (!newpsl) {
			err = -ENOBUFS;
			goto done;
		}
		newpsl->sl_max = count;
		newpsl->sl_count = count - IP_SFBLOCK;
		if (psl) {
			for (i = 0; i < psl->sl_count; i++)
				newpsl->sl_addr[i] = psl->sl_addr[i];
			/* decrease mem now to avoid the memleak warning */
			atomic_sub(IP_SFLSIZE(psl->sl_max), &sk->sk_omem_alloc);
			kfree_rcu(psl, rcu);
		}
		rcu_assign_pointer(pmc->sflist, newpsl);
		psl = newpsl;
	}
	rv = 1;	/* > 0 for insert logic below if sl_count is 0 */
	for (i = 0; i < psl->sl_count; i++) {
		rv = memcmp(&psl->sl_addr[i], &mreqs->imr_sourceaddr,
			sizeof(__be32));
		if (rv == 0)
			break;
	}
	if (rv == 0)		/* address already there is an error */
		goto done;
	for (j = psl->sl_count-1; j >= i; j--)
		psl->sl_addr[j+1] = psl->sl_addr[j];
	psl->sl_addr[i] = mreqs->imr_sourceaddr;
	psl->sl_count++;
	err = 0;
	/* update the interface list */
	ip_mc_add_src(in_dev, &mreqs->imr_multiaddr, omode, 1,
		&mreqs->imr_sourceaddr, 1);
done:
	rtnl_unlock();
	if (leavegroup)
		return ip_mc_leave_group(sk, &imr);
	return err;
}

int ip_mc_msfilter(struct sock *sk, struct ip_msfilter *msf, int ifindex)
{
	int err = 0;
	struct ip_mreqn	imr;
	__be32 addr = msf->imsf_multiaddr;
	struct ip_mc_socklist *pmc;
	struct in_device *in_dev;
	struct inet_sock *inet = inet_sk(sk);
	struct ip_sf_socklist *newpsl, *psl;
	struct net *net = sock_net(sk);
	int leavegroup = 0;

	if (!ipv4_is_multicast(addr))
		return -EINVAL;
	if (msf->imsf_fmode != MCAST_INCLUDE &&
	    msf->imsf_fmode != MCAST_EXCLUDE)
		return -EINVAL;

	rtnl_lock();

	imr.imr_multiaddr.s_addr = msf->imsf_multiaddr;
	imr.imr_address.s_addr = msf->imsf_interface;
	imr.imr_ifindex = ifindex;
	in_dev = ip_mc_find_dev(net, &imr);

	if (!in_dev) {
		err = -ENODEV;
		goto done;
	}

	/* special case - (INCLUDE, empty) == LEAVE_GROUP */
	if (msf->imsf_fmode == MCAST_INCLUDE && msf->imsf_numsrc == 0) {
		leavegroup = 1;
		goto done;
	}

	for_each_pmc_rtnl(inet, pmc) {
		if (pmc->multi.imr_multiaddr.s_addr == msf->imsf_multiaddr &&
		    pmc->multi.imr_ifindex == imr.imr_ifindex)
			break;
	}
	if (!pmc) {		/* must have a prior join */
		err = -EINVAL;
		goto done;
	}
	if (msf->imsf_numsrc) {
		newpsl = sock_kmalloc(sk, IP_SFLSIZE(msf->imsf_numsrc),
							   GFP_KERNEL);
		if (!newpsl) {
			err = -ENOBUFS;
			goto done;
		}
		newpsl->sl_max = newpsl->sl_count = msf->imsf_numsrc;
		memcpy(newpsl->sl_addr, msf->imsf_slist,
			msf->imsf_numsrc * sizeof(msf->imsf_slist[0]));
		err = ip_mc_add_src(in_dev, &msf->imsf_multiaddr,
			msf->imsf_fmode, newpsl->sl_count, newpsl->sl_addr, 0);
		if (err) {
			sock_kfree_s(sk, newpsl, IP_SFLSIZE(newpsl->sl_max));
			goto done;
		}
	} else {
		newpsl = NULL;
		(void) ip_mc_add_src(in_dev, &msf->imsf_multiaddr,
				     msf->imsf_fmode, 0, NULL, 0);
	}
	psl = rtnl_dereference(pmc->sflist);
	if (psl) {
		(void) ip_mc_del_src(in_dev, &msf->imsf_multiaddr, pmc->sfmode,
			psl->sl_count, psl->sl_addr, 0);
		/* decrease mem now to avoid the memleak warning */
		atomic_sub(IP_SFLSIZE(psl->sl_max), &sk->sk_omem_alloc);
		kfree_rcu(psl, rcu);
	} else
		(void) ip_mc_del_src(in_dev, &msf->imsf_multiaddr, pmc->sfmode,
			0, NULL, 0);
	rcu_assign_pointer(pmc->sflist, newpsl);
	pmc->sfmode = msf->imsf_fmode;
	err = 0;
done:
	rtnl_unlock();
	if (leavegroup)
		err = ip_mc_leave_group(sk, &imr);
	return err;
}

int ip_mc_msfget(struct sock *sk, struct ip_msfilter *msf,
	struct ip_msfilter __user *optval, int __user *optlen)
{
	int err, len, count, copycount;
	struct ip_mreqn	imr;
	__be32 addr = msf->imsf_multiaddr;
	struct ip_mc_socklist *pmc;
	struct in_device *in_dev;
	struct inet_sock *inet = inet_sk(sk);
	struct ip_sf_socklist *psl;
	struct net *net = sock_net(sk);

	if (!ipv4_is_multicast(addr))
		return -EINVAL;

	rtnl_lock();

	imr.imr_multiaddr.s_addr = msf->imsf_multiaddr;
	imr.imr_address.s_addr = msf->imsf_interface;
	imr.imr_ifindex = 0;
	in_dev = ip_mc_find_dev(net, &imr);

	if (!in_dev) {
		err = -ENODEV;
		goto done;
	}
	err = -EADDRNOTAVAIL;

	for_each_pmc_rtnl(inet, pmc) {
		if (pmc->multi.imr_multiaddr.s_addr == msf->imsf_multiaddr &&
		    pmc->multi.imr_ifindex == imr.imr_ifindex)
			break;
	}
	if (!pmc)		/* must have a prior join */
		goto done;
	msf->imsf_fmode = pmc->sfmode;
	psl = rtnl_dereference(pmc->sflist);
	rtnl_unlock();
	if (!psl) {
		len = 0;
		count = 0;
	} else {
		count = psl->sl_count;
	}
	copycount = count < msf->imsf_numsrc ? count : msf->imsf_numsrc;
	len = copycount * sizeof(psl->sl_addr[0]);
	msf->imsf_numsrc = count;
	if (put_user(IP_MSFILTER_SIZE(copycount), optlen) ||
	    copy_to_user(optval, msf, IP_MSFILTER_SIZE(0))) {
		return -EFAULT;
	}
	if (len &&
	    copy_to_user(&optval->imsf_slist[0], psl->sl_addr, len))
		return -EFAULT;
	return 0;
done:
	rtnl_unlock();
	return err;
}

int ip_mc_gsfget(struct sock *sk, struct group_filter *gsf,
	struct group_filter __user *optval, int __user *optlen)
{
	int err, i, count, copycount;
	struct sockaddr_in *psin;
	__be32 addr;
	struct ip_mc_socklist *pmc;
	struct inet_sock *inet = inet_sk(sk);
	struct ip_sf_socklist *psl;

	psin = (struct sockaddr_in *)&gsf->gf_group;
	if (psin->sin_family != AF_INET)
		return -EINVAL;
	addr = psin->sin_addr.s_addr;
	if (!ipv4_is_multicast(addr))
		return -EINVAL;

	rtnl_lock();

	err = -EADDRNOTAVAIL;

	for_each_pmc_rtnl(inet, pmc) {
		if (pmc->multi.imr_multiaddr.s_addr == addr &&
		    pmc->multi.imr_ifindex == gsf->gf_interface)
			break;
	}
	if (!pmc)		/* must have a prior join */
		goto done;
	gsf->gf_fmode = pmc->sfmode;
	psl = rtnl_dereference(pmc->sflist);
	rtnl_unlock();
	count = psl ? psl->sl_count : 0;
	copycount = count < gsf->gf_numsrc ? count : gsf->gf_numsrc;
	gsf->gf_numsrc = count;
	if (put_user(GROUP_FILTER_SIZE(copycount), optlen) ||
	    copy_to_user(optval, gsf, GROUP_FILTER_SIZE(0))) {
		return -EFAULT;
	}
	for (i = 0; i < copycount; i++) {
		struct sockaddr_storage ss;

		psin = (struct sockaddr_in *)&ss;
		memset(&ss, 0, sizeof(ss));
		psin->sin_family = AF_INET;
		psin->sin_addr.s_addr = psl->sl_addr[i];
		if (copy_to_user(&optval->gf_slist[i], &ss, sizeof(ss)))
			return -EFAULT;
	}
	return 0;
done:
	rtnl_unlock();
	return err;
}

/*
 * check if a multicast source filter allows delivery for a given <src,dst,intf>
 */
int ip_mc_sf_allow(struct sock *sk, __be32 loc_addr, __be32 rmt_addr, int dif)
{
	struct inet_sock *inet = inet_sk(sk);
	struct ip_mc_socklist *pmc;
	struct ip_sf_socklist *psl;
	int i;
	int ret;

	ret = 1;
	if (!ipv4_is_multicast(loc_addr))
		goto out;

	rcu_read_lock();
	for_each_pmc_rcu(inet, pmc) {
		if (pmc->multi.imr_multiaddr.s_addr == loc_addr &&
		    pmc->multi.imr_ifindex == dif)
			break;
	}
	ret = inet->mc_all;
	if (!pmc)
		goto unlock;
	psl = rcu_dereference(pmc->sflist);
	ret = (pmc->sfmode == MCAST_EXCLUDE);
	if (!psl)
		goto unlock;

	for (i = 0; i < psl->sl_count; i++) {
		if (psl->sl_addr[i] == rmt_addr)
			break;
	}
	ret = 0;
	if (pmc->sfmode == MCAST_INCLUDE && i >= psl->sl_count)
		goto unlock;
	if (pmc->sfmode == MCAST_EXCLUDE && i < psl->sl_count)
		goto unlock;
	ret = 1;
unlock:
	rcu_read_unlock();
out:
	return ret;
}

/*
 *	A socket is closing.
 */

void ip_mc_drop_socket(struct sock *sk)
{
	struct inet_sock *inet = inet_sk(sk);
	struct ip_mc_socklist *iml;
	struct net *net = sock_net(sk);

	if (inet->mc_list == NULL)
		return;

	rtnl_lock();
	while ((iml = rtnl_dereference(inet->mc_list)) != NULL) {
		struct in_device *in_dev;

		inet->mc_list = iml->next_rcu;
		in_dev = inetdev_by_index(net, iml->multi.imr_ifindex);
		(void) ip_mc_leave_src(sk, iml, in_dev);
		if (in_dev != NULL)
			ip_mc_dec_group(in_dev, iml->multi.imr_multiaddr.s_addr);
		/* decrease mem now to avoid the memleak warning */
		atomic_sub(sizeof(*iml), &sk->sk_omem_alloc);
		kfree_rcu(iml, rcu);
	}
	rtnl_unlock();
}

/* called with rcu_read_lock() */
int ip_check_mc_rcu(struct in_device *in_dev, __be32 mc_addr, __be32 src_addr, u16 proto)
{
	struct ip_mc_list *im;
	struct ip_mc_list __rcu **mc_hash;
	struct ip_sf_list *psf;
	int rv = 0;

	mc_hash = rcu_dereference(in_dev->mc_hash);
	if (mc_hash) {
		u32 hash = hash_32((__force u32)mc_addr, MC_HASH_SZ_LOG);

		for (im = rcu_dereference(mc_hash[hash]);
		     im != NULL;
		     im = rcu_dereference(im->next_hash)) {
			if (im->multiaddr == mc_addr)
				break;
		}
	} else {
		for_each_pmc_rcu(in_dev, im) {
			if (im->multiaddr == mc_addr)
				break;
		}
	}
	if (im && proto == IPPROTO_IGMP) {
		rv = 1;
	} else if (im) {
		if (src_addr) {
			for (psf = im->sources; psf; psf = psf->sf_next) {
				if (psf->sf_inaddr == src_addr)
					break;
			}
			if (psf)
				rv = psf->sf_count[MCAST_INCLUDE] ||
					psf->sf_count[MCAST_EXCLUDE] !=
					im->sfcount[MCAST_EXCLUDE];
			else
				rv = im->sfcount[MCAST_EXCLUDE] != 0;
		} else
			rv = 1; /* unspecified source; tentatively allow */
	}
	return rv;
}

#if defined(CONFIG_PROC_FS)
struct igmp_mc_iter_state {
	struct seq_net_private p;
	struct net_device *dev;
	struct in_device *in_dev;
};

#define	igmp_mc_seq_private(seq)	((struct igmp_mc_iter_state *)(seq)->private)

static inline struct ip_mc_list *igmp_mc_get_first(struct seq_file *seq)
{
	struct net *net = seq_file_net(seq);
	struct ip_mc_list *im = NULL;
	struct igmp_mc_iter_state *state = igmp_mc_seq_private(seq);

	state->in_dev = NULL;
	for_each_netdev_rcu(net, state->dev) {
		struct in_device *in_dev;

		in_dev = __in_dev_get_rcu(state->dev);
		if (!in_dev)
			continue;
		im = rcu_dereference(in_dev->mc_list);
		if (im) {
			state->in_dev = in_dev;
			break;
		}
	}
	return im;
}

static struct ip_mc_list *igmp_mc_get_next(struct seq_file *seq, struct ip_mc_list *im)
{
	struct igmp_mc_iter_state *state = igmp_mc_seq_private(seq);

	im = rcu_dereference(im->next_rcu);
	while (!im) {
		state->dev = next_net_device_rcu(state->dev);
		if (!state->dev) {
			state->in_dev = NULL;
			break;
		}
		state->in_dev = __in_dev_get_rcu(state->dev);
		if (!state->in_dev)
			continue;
		im = rcu_dereference(state->in_dev->mc_list);
	}
	return im;
}

static struct ip_mc_list *igmp_mc_get_idx(struct seq_file *seq, loff_t pos)
{
	struct ip_mc_list *im = igmp_mc_get_first(seq);
	if (im)
		while (pos && (im = igmp_mc_get_next(seq, im)) != NULL)
			--pos;
	return pos ? NULL : im;
}

static void *igmp_mc_seq_start(struct seq_file *seq, loff_t *pos)
	__acquires(rcu)
{
	rcu_read_lock();
	return *pos ? igmp_mc_get_idx(seq, *pos - 1) : SEQ_START_TOKEN;
}

static void *igmp_mc_seq_next(struct seq_file *seq, void *v, loff_t *pos)
{
	struct ip_mc_list *im;
	if (v == SEQ_START_TOKEN)
		im = igmp_mc_get_first(seq);
	else
		im = igmp_mc_get_next(seq, v);
	++*pos;
	return im;
}

static void igmp_mc_seq_stop(struct seq_file *seq, void *v)
	__releases(rcu)
{
	struct igmp_mc_iter_state *state = igmp_mc_seq_private(seq);

	state->in_dev = NULL;
	state->dev = NULL;
	rcu_read_unlock();
}

static int igmp_mc_seq_show(struct seq_file *seq, void *v)
{
	if (v == SEQ_START_TOKEN)
		seq_puts(seq,
			 "Idx\tDevice    : Count Querier\tGroup    Users Timer\tReporter\n");
	else {
		struct ip_mc_list *im = (struct ip_mc_list *)v;
		struct igmp_mc_iter_state *state = igmp_mc_seq_private(seq);
		char   *querier;
		long delta;

#ifdef CONFIG_IP_MULTICAST
		querier = IGMP_V1_SEEN(state->in_dev) ? "V1" :
			  IGMP_V2_SEEN(state->in_dev) ? "V2" :
			  "V3";
#else
		querier = "NONE";
#endif

		if (rcu_dereference(state->in_dev->mc_list) == im) {
			seq_printf(seq, "%d\t%-10s: %5d %7s\n",
				   state->dev->ifindex, state->dev->name, state->in_dev->mc_count, querier);
		}

		delta = im->timer.expires - jiffies;
		seq_printf(seq,
			   "\t\t\t\t%08X %5d %d:%08lX\t\t%d\n",
			   im->multiaddr, im->users,
			   im->tm_running,
			   im->tm_running ? jiffies_delta_to_clock_t(delta) : 0,
			   im->reporter);
	}
	return 0;
}

static const struct seq_operations igmp_mc_seq_ops = {
	.start	=	igmp_mc_seq_start,
	.next	=	igmp_mc_seq_next,
	.stop	=	igmp_mc_seq_stop,
	.show	=	igmp_mc_seq_show,
};

static int igmp_mc_seq_open(struct inode *inode, struct file *file)
{
	return seq_open_net(inode, file, &igmp_mc_seq_ops,
			sizeof(struct igmp_mc_iter_state));
}

static const struct file_operations igmp_mc_seq_fops = {
	.owner		=	THIS_MODULE,
	.open		=	igmp_mc_seq_open,
	.read		=	seq_read,
	.llseek		=	seq_lseek,
	.release	=	seq_release_net,
};

struct igmp_mcf_iter_state {
	struct seq_net_private p;
	struct net_device *dev;
	struct in_device *idev;
	struct ip_mc_list *im;
};

#define igmp_mcf_seq_private(seq)	((struct igmp_mcf_iter_state *)(seq)->private)

static inline struct ip_sf_list *igmp_mcf_get_first(struct seq_file *seq)
{
	struct net *net = seq_file_net(seq);
	struct ip_sf_list *psf = NULL;
	struct ip_mc_list *im = NULL;
	struct igmp_mcf_iter_state *state = igmp_mcf_seq_private(seq);

	state->idev = NULL;
	state->im = NULL;
	for_each_netdev_rcu(net, state->dev) {
		struct in_device *idev;
		idev = __in_dev_get_rcu(state->dev);
		if (unlikely(idev == NULL))
			continue;
		im = rcu_dereference(idev->mc_list);
		if (likely(im != NULL)) {
			spin_lock_bh(&im->lock);
			psf = im->sources;
			if (likely(psf != NULL)) {
				state->im = im;
				state->idev = idev;
				break;
			}
			spin_unlock_bh(&im->lock);
		}
	}
	return psf;
}

static struct ip_sf_list *igmp_mcf_get_next(struct seq_file *seq, struct ip_sf_list *psf)
{
	struct igmp_mcf_iter_state *state = igmp_mcf_seq_private(seq);

	psf = psf->sf_next;
	while (!psf) {
		spin_unlock_bh(&state->im->lock);
		state->im = state->im->next;
		while (!state->im) {
			state->dev = next_net_device_rcu(state->dev);
			if (!state->dev) {
				state->idev = NULL;
				goto out;
			}
			state->idev = __in_dev_get_rcu(state->dev);
			if (!state->idev)
				continue;
			state->im = rcu_dereference(state->idev->mc_list);
		}
		if (!state->im)
			break;
		spin_lock_bh(&state->im->lock);
		psf = state->im->sources;
	}
out:
	return psf;
}

static struct ip_sf_list *igmp_mcf_get_idx(struct seq_file *seq, loff_t pos)
{
	struct ip_sf_list *psf = igmp_mcf_get_first(seq);
	if (psf)
		while (pos && (psf = igmp_mcf_get_next(seq, psf)) != NULL)
			--pos;
	return pos ? NULL : psf;
}

static void *igmp_mcf_seq_start(struct seq_file *seq, loff_t *pos)
	__acquires(rcu)
{
	rcu_read_lock();
	return *pos ? igmp_mcf_get_idx(seq, *pos - 1) : SEQ_START_TOKEN;
}

static void *igmp_mcf_seq_next(struct seq_file *seq, void *v, loff_t *pos)
{
	struct ip_sf_list *psf;
	if (v == SEQ_START_TOKEN)
		psf = igmp_mcf_get_first(seq);
	else
		psf = igmp_mcf_get_next(seq, v);
	++*pos;
	return psf;
}

static void igmp_mcf_seq_stop(struct seq_file *seq, void *v)
	__releases(rcu)
{
	struct igmp_mcf_iter_state *state = igmp_mcf_seq_private(seq);
	if (likely(state->im != NULL)) {
		spin_unlock_bh(&state->im->lock);
		state->im = NULL;
	}
	state->idev = NULL;
	state->dev = NULL;
	rcu_read_unlock();
}

static int igmp_mcf_seq_show(struct seq_file *seq, void *v)
{
	struct ip_sf_list *psf = (struct ip_sf_list *)v;
	struct igmp_mcf_iter_state *state = igmp_mcf_seq_private(seq);

	if (v == SEQ_START_TOKEN) {
		seq_printf(seq,
			   "%3s %6s "
			   "%10s %10s %6s %6s\n", "Idx",
			   "Device", "MCA",
			   "SRC", "INC", "EXC");
	} else {
		seq_printf(seq,
			   "%3d %6.6s 0x%08x "
			   "0x%08x %6lu %6lu\n",
			   state->dev->ifindex, state->dev->name,
			   ntohl(state->im->multiaddr),
			   ntohl(psf->sf_inaddr),
			   psf->sf_count[MCAST_INCLUDE],
			   psf->sf_count[MCAST_EXCLUDE]);
	}
	return 0;
}

static const struct seq_operations igmp_mcf_seq_ops = {
	.start	=	igmp_mcf_seq_start,
	.next	=	igmp_mcf_seq_next,
	.stop	=	igmp_mcf_seq_stop,
	.show	=	igmp_mcf_seq_show,
};

static int igmp_mcf_seq_open(struct inode *inode, struct file *file)
{
	return seq_open_net(inode, file, &igmp_mcf_seq_ops,
			sizeof(struct igmp_mcf_iter_state));
}

static const struct file_operations igmp_mcf_seq_fops = {
	.owner		=	THIS_MODULE,
	.open		=	igmp_mcf_seq_open,
	.read		=	seq_read,
	.llseek		=	seq_lseek,
	.release	=	seq_release_net,
};

static int __net_init igmp_net_init(struct net *net)
{
	struct proc_dir_entry *pde;

	pde = proc_create("igmp", S_IRUGO, net->proc_net, &igmp_mc_seq_fops);
	if (!pde)
		goto out_igmp;
	pde = proc_create("mcfilter", S_IRUGO, net->proc_net,
			  &igmp_mcf_seq_fops);
	if (!pde)
		goto out_mcfilter;
	return 0;

out_mcfilter:
	remove_proc_entry("igmp", net->proc_net);
out_igmp:
	return -ENOMEM;
}

static void __net_exit igmp_net_exit(struct net *net)
{
	remove_proc_entry("mcfilter", net->proc_net);
	remove_proc_entry("igmp", net->proc_net);
}

static struct pernet_operations igmp_net_ops = {
	.init = igmp_net_init,
	.exit = igmp_net_exit,
};
#endif

static int igmp_netdev_event(struct notifier_block *this,
			     unsigned long event, void *ptr)
{
	struct net_device *dev = netdev_notifier_info_to_dev(ptr);
	struct in_device *in_dev;

	switch (event) {
	case NETDEV_RESEND_IGMP:
		in_dev = __in_dev_get_rtnl(dev);
		if (in_dev)
			ip_mc_rejoin_groups(in_dev);
		break;
	default:
		break;
	}
	return NOTIFY_DONE;
}

static struct notifier_block igmp_notifier = {
	.notifier_call = igmp_netdev_event,
};

int __init igmp_mc_init(void)
{
#if defined(CONFIG_PROC_FS)
	int err;

	err = register_pernet_subsys(&igmp_net_ops);
	if (err)
		return err;
	err = register_netdevice_notifier(&igmp_notifier);
	if (err)
		goto reg_notif_fail;
	return 0;

reg_notif_fail:
	unregister_pernet_subsys(&igmp_net_ops);
	return err;
#else
	return register_netdevice_notifier(&igmp_notifier);
#endif
}<|MERGE_RESOLUTION|>--- conflicted
+++ resolved
@@ -370,17 +370,10 @@
 	pip->protocol = IPPROTO_IGMP;
 	pip->tot_len  = 0;	/* filled in later */
 	ip_select_ident(skb, &rt->dst, NULL);
-<<<<<<< HEAD
-	((u8*)&pip[1])[0] = IPOPT_RA;
-	((u8*)&pip[1])[1] = 4;
-	((u8*)&pip[1])[2] = 0;
-	((u8*)&pip[1])[3] = 0;
-=======
 	((u8 *)&pip[1])[0] = IPOPT_RA;
 	((u8 *)&pip[1])[1] = 4;
 	((u8 *)&pip[1])[2] = 0;
 	((u8 *)&pip[1])[3] = 0;
->>>>>>> c3ade0e0
 
 	skb->transport_header = skb->network_header + sizeof(struct iphdr) + 4;
 	skb_put(skb, sizeof(*pig));
@@ -722,17 +715,10 @@
 	iph->saddr    = fl4.saddr;
 	iph->protocol = IPPROTO_IGMP;
 	ip_select_ident(skb, &rt->dst, NULL);
-<<<<<<< HEAD
-	((u8*)&iph[1])[0] = IPOPT_RA;
-	((u8*)&iph[1])[1] = 4;
-	((u8*)&iph[1])[2] = 0;
-	((u8*)&iph[1])[3] = 0;
-=======
 	((u8 *)&iph[1])[0] = IPOPT_RA;
 	((u8 *)&iph[1])[1] = 4;
 	((u8 *)&iph[1])[2] = 0;
 	((u8 *)&iph[1])[3] = 0;
->>>>>>> c3ade0e0
 
 	ih = (struct igmphdr *)skb_put(skb, sizeof(struct igmphdr));
 	ih->type = type;
@@ -1350,11 +1336,8 @@
 	im->next_rcu = in_dev->mc_list;
 	in_dev->mc_count++;
 	rcu_assign_pointer(in_dev->mc_list, im);
-<<<<<<< HEAD
-=======
 
 	ip_mc_hash_add(in_dev, im);
->>>>>>> c3ade0e0
 
 #ifdef CONFIG_IP_MULTICAST
 	igmpv3_del_delrec(in_dev, im->multiaddr);
