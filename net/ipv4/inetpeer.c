/*
 *		INETPEER - A storage for permanent information about peers
 *
 *  This source is covered by the GNU GPL, the same as all kernel sources.
 *
 *  Authors:	Andrey V. Savochkin <saw@msu.ru>
 */

#include <linux/module.h>
#include <linux/types.h>
#include <linux/slab.h>
#include <linux/interrupt.h>
#include <linux/spinlock.h>
#include <linux/random.h>
#include <linux/timer.h>
#include <linux/time.h>
#include <linux/kernel.h>
#include <linux/mm.h>
#include <linux/net.h>
#include <linux/workqueue.h>
#include <net/ip.h>
#include <net/inetpeer.h>
#include <net/secure_seq.h>

/*
 *  Theory of operations.
 *  We keep one entry for each peer IP address.  The nodes contains long-living
 *  information about the peer which doesn't depend on routes.
 *  At this moment this information consists only of ID field for the next
 *  outgoing IP packet.  This field is incremented with each packet as encoded
 *  in inet_getid() function (include/net/inetpeer.h).
 *  At the moment of writing this notes identifier of IP packets is generated
 *  to be unpredictable using this code only for packets subjected
 *  (actually or potentially) to defragmentation.  I.e. DF packets less than
 *  PMTU in size when local fragmentation is disabled use a constant ID and do
 *  not use this code (see ip_select_ident() in include/net/ip.h).
 *
 *  Route cache entries hold references to our nodes.
 *  New cache entries get references via lookup by destination IP address in
 *  the avl tree.  The reference is grabbed only when it's needed i.e. only
 *  when we try to output IP packet which needs an unpredictable ID (see
 *  __ip_select_ident() in net/ipv4/route.c).
 *  Nodes are removed only when reference counter goes to 0.
 *  When it's happened the node may be removed when a sufficient amount of
 *  time has been passed since its last use.  The less-recently-used entry can
 *  also be removed if the pool is overloaded i.e. if the total amount of
 *  entries is greater-or-equal than the threshold.
 *
 *  Node pool is organised as an AVL tree.
 *  Such an implementation has been chosen not just for fun.  It's a way to
 *  prevent easy and efficient DoS attacks by creating hash collisions.  A huge
 *  amount of long living nodes in a single hash slot would significantly delay
 *  lookups performed with disabled BHs.
 *
 *  Serialisation issues.
 *  1.  Nodes may appear in the tree only with the pool lock held.
 *  2.  Nodes may disappear from the tree only with the pool lock held
 *      AND reference count being 0.
 *  3.  Global variable peer_total is modified under the pool lock.
 *  4.  struct inet_peer fields modification:
 *		avl_left, avl_right, avl_parent, avl_height: pool lock
 *		refcnt: atomically against modifications on other CPU;
 *		   usually under some other lock to prevent node disappearing
 *		daddr: unchangeable
 *		ip_id_count: atomic value (no lock needed)
 */

static struct kmem_cache *peer_cachep __read_mostly;

static LIST_HEAD(gc_list);
static const int gc_delay = 60 * HZ;
static struct delayed_work gc_work;
static DEFINE_SPINLOCK(gc_lock);

#define node_height(x) x->avl_height

#define peer_avl_empty ((struct inet_peer *)&peer_fake_node)
#define peer_avl_empty_rcu ((struct inet_peer __rcu __force *)&peer_fake_node)
static const struct inet_peer peer_fake_node = {
	.avl_left	= peer_avl_empty_rcu,
	.avl_right	= peer_avl_empty_rcu,
	.avl_height	= 0
};

void inet_peer_base_init(struct inet_peer_base *bp)
{
	bp->root = peer_avl_empty_rcu;
	seqlock_init(&bp->lock);
	bp->flush_seq = ~0U;
	bp->total = 0;
}
EXPORT_SYMBOL_GPL(inet_peer_base_init);

static atomic_t v4_seq = ATOMIC_INIT(0);
static atomic_t v6_seq = ATOMIC_INIT(0);

static atomic_t *inetpeer_seq_ptr(int family)
{
	return (family == AF_INET ? &v4_seq : &v6_seq);
}

static inline void flush_check(struct inet_peer_base *base, int family)
{
	atomic_t *fp = inetpeer_seq_ptr(family);

	if (unlikely(base->flush_seq != atomic_read(fp))) {
		inetpeer_invalidate_tree(base);
		base->flush_seq = atomic_read(fp);
	}
}

#define PEER_MAXDEPTH 40 /* sufficient for about 2^27 nodes */

/* Exported for sysctl_net_ipv4.  */
int inet_peer_threshold __read_mostly = 65536 + 128;	/* start to throw entries more
					 * aggressively at this stage */
int inet_peer_minttl __read_mostly = 120 * HZ;	/* TTL under high load: 120 sec */
int inet_peer_maxttl __read_mostly = 10 * 60 * HZ;	/* usual time to live: 10 min */

static void inetpeer_gc_worker(struct work_struct *work)
{
<<<<<<< HEAD
	struct inet_peer *p, *n;
=======
	struct inet_peer *p, *n, *c;
>>>>>>> c3ade0e0
	LIST_HEAD(list);

	spin_lock_bh(&gc_lock);
	list_replace_init(&gc_list, &list);
	spin_unlock_bh(&gc_lock);

	if (list_empty(&list))
		return;

	list_for_each_entry_safe(p, n, &list, gc_list) {

<<<<<<< HEAD
		if(need_resched())
			cond_resched();

		if (p->avl_left != peer_avl_empty) {
			list_add_tail(&p->avl_left->gc_list, &list);
			p->avl_left = peer_avl_empty;
		}

		if (p->avl_right != peer_avl_empty) {
			list_add_tail(&p->avl_right->gc_list, &list);
			p->avl_right = peer_avl_empty;
=======
		if (need_resched())
			cond_resched();

		c = rcu_dereference_protected(p->avl_left, 1);
		if (c != peer_avl_empty) {
			list_add_tail(&c->gc_list, &list);
			p->avl_left = peer_avl_empty_rcu;
		}

		c = rcu_dereference_protected(p->avl_right, 1);
		if (c != peer_avl_empty) {
			list_add_tail(&c->gc_list, &list);
			p->avl_right = peer_avl_empty_rcu;
>>>>>>> c3ade0e0
		}

		n = list_entry(p->gc_list.next, struct inet_peer, gc_list);

		if (!atomic_read(&p->refcnt)) {
			list_del(&p->gc_list);
			kmem_cache_free(peer_cachep, p);
		}
	}

	if (list_empty(&list))
		return;

	spin_lock_bh(&gc_lock);
	list_splice(&list, &gc_list);
	spin_unlock_bh(&gc_lock);

	schedule_delayed_work(&gc_work, gc_delay);
}

/* Called from ip_output.c:ip_init  */
void __init inet_initpeers(void)
{
	struct sysinfo si;

	/* Use the straight interface to information about memory. */
	si_meminfo(&si);
	/* The values below were suggested by Alexey Kuznetsov
	 * <kuznet@ms2.inr.ac.ru>.  I don't have any opinion about the values
	 * myself.  --SAW
	 */
	if (si.totalram <= (32768*1024)/PAGE_SIZE)
		inet_peer_threshold >>= 1; /* max pool size about 1MB on IA32 */
	if (si.totalram <= (16384*1024)/PAGE_SIZE)
		inet_peer_threshold >>= 1; /* about 512KB */
	if (si.totalram <= (8192*1024)/PAGE_SIZE)
		inet_peer_threshold >>= 2; /* about 128KB */

	peer_cachep = kmem_cache_create("inet_peer_cache",
			sizeof(struct inet_peer),
			0, SLAB_HWCACHE_ALIGN | SLAB_PANIC,
			NULL);

<<<<<<< HEAD
	INIT_DELAYED_WORK_DEFERRABLE(&gc_work, inetpeer_gc_worker);
=======
	INIT_DEFERRABLE_WORK(&gc_work, inetpeer_gc_worker);
>>>>>>> c3ade0e0
}

static int addr_compare(const struct inetpeer_addr *a,
			const struct inetpeer_addr *b)
{
	int i, n = (a->family == AF_INET ? 1 : 4);

	for (i = 0; i < n; i++) {
		if (a->addr.a6[i] == b->addr.a6[i])
			continue;
		if ((__force u32)a->addr.a6[i] < (__force u32)b->addr.a6[i])
			return -1;
		return 1;
	}

	return 0;
}

#define rcu_deref_locked(X, BASE)				\
	rcu_dereference_protected(X, lockdep_is_held(&(BASE)->lock.lock))

/*
 * Called with local BH disabled and the pool lock held.
 */
#define lookup(_daddr, _stack, _base)				\
({								\
	struct inet_peer *u;					\
	struct inet_peer __rcu **v;				\
								\
	stackptr = _stack;					\
	*stackptr++ = &_base->root;				\
	for (u = rcu_deref_locked(_base->root, _base);		\
	     u != peer_avl_empty;) {				\
		int cmp = addr_compare(_daddr, &u->daddr);	\
		if (cmp == 0)					\
			break;					\
		if (cmp == -1)					\
			v = &u->avl_left;			\
		else						\
			v = &u->avl_right;			\
		*stackptr++ = v;				\
		u = rcu_deref_locked(*v, _base);		\
	}							\
	u;							\
})

/*
 * Called with rcu_read_lock()
 * Because we hold no lock against a writer, its quite possible we fall
 * in an endless loop.
 * But every pointer we follow is guaranteed to be valid thanks to RCU.
 * We exit from this function if number of links exceeds PEER_MAXDEPTH
 */
static struct inet_peer *lookup_rcu(const struct inetpeer_addr *daddr,
				    struct inet_peer_base *base)
{
	struct inet_peer *u = rcu_dereference(base->root);
	int count = 0;

	while (u != peer_avl_empty) {
		int cmp = addr_compare(daddr, &u->daddr);
		if (cmp == 0) {
			/* Before taking a reference, check if this entry was
			 * deleted (refcnt=-1)
			 */
			if (!atomic_add_unless(&u->refcnt, 1, -1))
				u = NULL;
			return u;
		}
		if (cmp == -1)
			u = rcu_dereference(u->avl_left);
		else
			u = rcu_dereference(u->avl_right);
		if (unlikely(++count == PEER_MAXDEPTH))
			break;
	}
	return NULL;
}

/* Called with local BH disabled and the pool lock held. */
#define lookup_rightempty(start, base)				\
({								\
	struct inet_peer *u;					\
	struct inet_peer __rcu **v;				\
	*stackptr++ = &start->avl_left;				\
	v = &start->avl_left;					\
	for (u = rcu_deref_locked(*v, base);			\
	     u->avl_right != peer_avl_empty_rcu;) {		\
		v = &u->avl_right;				\
		*stackptr++ = v;				\
		u = rcu_deref_locked(*v, base);			\
	}							\
	u;							\
})

/* Called with local BH disabled and the pool lock held.
 * Variable names are the proof of operation correctness.
 * Look into mm/map_avl.c for more detail description of the ideas.
 */
static void peer_avl_rebalance(struct inet_peer __rcu **stack[],
			       struct inet_peer __rcu ***stackend,
			       struct inet_peer_base *base)
{
	struct inet_peer __rcu **nodep;
	struct inet_peer *node, *l, *r;
	int lh, rh;

	while (stackend > stack) {
		nodep = *--stackend;
		node = rcu_deref_locked(*nodep, base);
		l = rcu_deref_locked(node->avl_left, base);
		r = rcu_deref_locked(node->avl_right, base);
		lh = node_height(l);
		rh = node_height(r);
		if (lh > rh + 1) { /* l: RH+2 */
			struct inet_peer *ll, *lr, *lrl, *lrr;
			int lrh;
			ll = rcu_deref_locked(l->avl_left, base);
			lr = rcu_deref_locked(l->avl_right, base);
			lrh = node_height(lr);
			if (lrh <= node_height(ll)) {	/* ll: RH+1 */
				RCU_INIT_POINTER(node->avl_left, lr);	/* lr: RH or RH+1 */
				RCU_INIT_POINTER(node->avl_right, r);	/* r: RH */
				node->avl_height = lrh + 1; /* RH+1 or RH+2 */
				RCU_INIT_POINTER(l->avl_left, ll);       /* ll: RH+1 */
				RCU_INIT_POINTER(l->avl_right, node);	/* node: RH+1 or RH+2 */
				l->avl_height = node->avl_height + 1;
				RCU_INIT_POINTER(*nodep, l);
			} else { /* ll: RH, lr: RH+1 */
				lrl = rcu_deref_locked(lr->avl_left, base);/* lrl: RH or RH-1 */
				lrr = rcu_deref_locked(lr->avl_right, base);/* lrr: RH or RH-1 */
				RCU_INIT_POINTER(node->avl_left, lrr);	/* lrr: RH or RH-1 */
				RCU_INIT_POINTER(node->avl_right, r);	/* r: RH */
				node->avl_height = rh + 1; /* node: RH+1 */
				RCU_INIT_POINTER(l->avl_left, ll);	/* ll: RH */
				RCU_INIT_POINTER(l->avl_right, lrl);	/* lrl: RH or RH-1 */
				l->avl_height = rh + 1;	/* l: RH+1 */
				RCU_INIT_POINTER(lr->avl_left, l);	/* l: RH+1 */
				RCU_INIT_POINTER(lr->avl_right, node);	/* node: RH+1 */
				lr->avl_height = rh + 2;
				RCU_INIT_POINTER(*nodep, lr);
			}
		} else if (rh > lh + 1) { /* r: LH+2 */
			struct inet_peer *rr, *rl, *rlr, *rll;
			int rlh;
			rr = rcu_deref_locked(r->avl_right, base);
			rl = rcu_deref_locked(r->avl_left, base);
			rlh = node_height(rl);
			if (rlh <= node_height(rr)) {	/* rr: LH+1 */
				RCU_INIT_POINTER(node->avl_right, rl);	/* rl: LH or LH+1 */
				RCU_INIT_POINTER(node->avl_left, l);	/* l: LH */
				node->avl_height = rlh + 1; /* LH+1 or LH+2 */
				RCU_INIT_POINTER(r->avl_right, rr);	/* rr: LH+1 */
				RCU_INIT_POINTER(r->avl_left, node);	/* node: LH+1 or LH+2 */
				r->avl_height = node->avl_height + 1;
				RCU_INIT_POINTER(*nodep, r);
			} else { /* rr: RH, rl: RH+1 */
				rlr = rcu_deref_locked(rl->avl_right, base);/* rlr: LH or LH-1 */
				rll = rcu_deref_locked(rl->avl_left, base);/* rll: LH or LH-1 */
				RCU_INIT_POINTER(node->avl_right, rll);	/* rll: LH or LH-1 */
				RCU_INIT_POINTER(node->avl_left, l);	/* l: LH */
				node->avl_height = lh + 1; /* node: LH+1 */
				RCU_INIT_POINTER(r->avl_right, rr);	/* rr: LH */
				RCU_INIT_POINTER(r->avl_left, rlr);	/* rlr: LH or LH-1 */
				r->avl_height = lh + 1;	/* r: LH+1 */
				RCU_INIT_POINTER(rl->avl_right, r);	/* r: LH+1 */
				RCU_INIT_POINTER(rl->avl_left, node);	/* node: LH+1 */
				rl->avl_height = lh + 2;
				RCU_INIT_POINTER(*nodep, rl);
			}
		} else {
			node->avl_height = (lh > rh ? lh : rh) + 1;
		}
	}
}

/* Called with local BH disabled and the pool lock held. */
#define link_to_pool(n, base)					\
do {								\
	n->avl_height = 1;					\
	n->avl_left = peer_avl_empty_rcu;			\
	n->avl_right = peer_avl_empty_rcu;			\
	/* lockless readers can catch us now */			\
	rcu_assign_pointer(**--stackptr, n);			\
	peer_avl_rebalance(stack, stackptr, base);		\
} while (0)

static void inetpeer_free_rcu(struct rcu_head *head)
{
	kmem_cache_free(peer_cachep, container_of(head, struct inet_peer, rcu));
}

static void unlink_from_pool(struct inet_peer *p, struct inet_peer_base *base,
			     struct inet_peer __rcu **stack[PEER_MAXDEPTH])
{
	struct inet_peer __rcu ***stackptr, ***delp;

	if (lookup(&p->daddr, stack, base) != p)
		BUG();
	delp = stackptr - 1; /* *delp[0] == p */
	if (p->avl_left == peer_avl_empty_rcu) {
		*delp[0] = p->avl_right;
		--stackptr;
	} else {
		/* look for a node to insert instead of p */
		struct inet_peer *t;
		t = lookup_rightempty(p, base);
		BUG_ON(rcu_deref_locked(*stackptr[-1], base) != t);
		**--stackptr = t->avl_left;
		/* t is removed, t->daddr > x->daddr for any
		 * x in p->avl_left subtree.
		 * Put t in the old place of p. */
		RCU_INIT_POINTER(*delp[0], t);
		t->avl_left = p->avl_left;
		t->avl_right = p->avl_right;
		t->avl_height = p->avl_height;
		BUG_ON(delp[1] != &p->avl_left);
		delp[1] = &t->avl_left; /* was &p->avl_left */
	}
	peer_avl_rebalance(stack, stackptr, base);
	base->total--;
	call_rcu(&p->rcu, inetpeer_free_rcu);
}

/* perform garbage collect on all items stacked during a lookup */
static int inet_peer_gc(struct inet_peer_base *base,
			struct inet_peer __rcu **stack[PEER_MAXDEPTH],
			struct inet_peer __rcu ***stackptr)
{
	struct inet_peer *p, *gchead = NULL;
	__u32 delta, ttl;
	int cnt = 0;

	if (base->total >= inet_peer_threshold)
		ttl = 0; /* be aggressive */
	else
		ttl = inet_peer_maxttl
				- (inet_peer_maxttl - inet_peer_minttl) / HZ *
					base->total / inet_peer_threshold * HZ;
	stackptr--; /* last stack slot is peer_avl_empty */
	while (stackptr > stack) {
		stackptr--;
		p = rcu_deref_locked(**stackptr, base);
		if (atomic_read(&p->refcnt) == 0) {
			smp_rmb();
			delta = (__u32)jiffies - p->dtime;
			if (delta >= ttl &&
			    atomic_cmpxchg(&p->refcnt, 0, -1) == 0) {
				p->gc_next = gchead;
				gchead = p;
			}
		}
	}
	while ((p = gchead) != NULL) {
		gchead = p->gc_next;
		cnt++;
		unlink_from_pool(p, base, stack);
	}
	return cnt;
}

struct inet_peer *inet_getpeer(struct inet_peer_base *base,
			       const struct inetpeer_addr *daddr,
			       int create)
{
	struct inet_peer __rcu **stack[PEER_MAXDEPTH], ***stackptr;
	struct inet_peer *p;
	unsigned int sequence;
	int invalidated, gccnt = 0;

	flush_check(base, daddr->family);

	/* Attempt a lockless lookup first.
	 * Because of a concurrent writer, we might not find an existing entry.
	 */
	rcu_read_lock();
	sequence = read_seqbegin(&base->lock);
	p = lookup_rcu(daddr, base);
	invalidated = read_seqretry(&base->lock, sequence);
	rcu_read_unlock();

	if (p)
		return p;

	/* If no writer did a change during our lookup, we can return early. */
	if (!create && !invalidated)
		return NULL;

	/* retry an exact lookup, taking the lock before.
	 * At least, nodes should be hot in our cache.
	 */
	write_seqlock_bh(&base->lock);
relookup:
	p = lookup(daddr, stack, base);
	if (p != peer_avl_empty) {
		atomic_inc(&p->refcnt);
		write_sequnlock_bh(&base->lock);
		return p;
	}
	if (!gccnt) {
		gccnt = inet_peer_gc(base, stack, stackptr);
		if (gccnt && create)
			goto relookup;
	}
	p = create ? kmem_cache_alloc(peer_cachep, GFP_ATOMIC) : NULL;
	if (p) {
		p->daddr = *daddr;
		atomic_set(&p->refcnt, 1);
		atomic_set_unchecked(&p->rid, 0);
		atomic_set_unchecked(&p->ip_id_count,
				(daddr->family == AF_INET) ?
					secure_ip_id(daddr->addr.a4) :
					secure_ipv6_id(daddr->addr.a6));
		p->metrics[RTAX_LOCK-1] = INETPEER_METRICS_NEW;
		p->rate_tokens = 0;
<<<<<<< HEAD
		p->rate_last = 0;
		p->pmtu_expires = 0;
		p->pmtu_orig = 0;
		memset(&p->redirect_learned, 0, sizeof(p->redirect_learned));
=======
		/* 60*HZ is arbitrary, but chosen enough high so that the first
		 * calculation of tokens is at its maximum.
		 */
		p->rate_last = jiffies - 60*HZ;
>>>>>>> c3ade0e0
		INIT_LIST_HEAD(&p->gc_list);

		/* Link the node. */
		link_to_pool(p, base);
		base->total++;
	}
	write_sequnlock_bh(&base->lock);

	return p;
}
EXPORT_SYMBOL_GPL(inet_getpeer);

void inet_putpeer(struct inet_peer *p)
{
	p->dtime = (__u32)jiffies;
	smp_mb__before_atomic_dec();
	atomic_dec(&p->refcnt);
}
EXPORT_SYMBOL_GPL(inet_putpeer);

/*
 *	Check transmit rate limitation for given message.
 *	The rate information is held in the inet_peer entries now.
 *	This function is generic and could be used for other purposes
 *	too. It uses a Token bucket filter as suggested by Alexey Kuznetsov.
 *
 *	Note that the same inet_peer fields are modified by functions in
 *	route.c too, but these work for packet destinations while xrlim_allow
 *	works for icmp destinations. This means the rate limiting information
 *	for one "ip object" is shared - and these ICMPs are twice limited:
 *	by source and by destination.
 *
 *	RFC 1812: 4.3.2.8 SHOULD be able to limit error message rate
 *			  SHOULD allow setting of rate limits
 *
 * 	Shared between ICMPv4 and ICMPv6.
 */
#define XRLIM_BURST_FACTOR 6
bool inet_peer_xrlim_allow(struct inet_peer *peer, int timeout)
{
	unsigned long now, token;
	bool rc = false;

	if (!peer)
		return true;

	token = peer->rate_tokens;
	now = jiffies;
	token += now - peer->rate_last;
	peer->rate_last = now;
	if (token > XRLIM_BURST_FACTOR * timeout)
		token = XRLIM_BURST_FACTOR * timeout;
	if (token >= timeout) {
		token -= timeout;
		rc = true;
	}
	peer->rate_tokens = token;
	return rc;
}
EXPORT_SYMBOL(inet_peer_xrlim_allow);

static void inetpeer_inval_rcu(struct rcu_head *head)
{
	struct inet_peer *p = container_of(head, struct inet_peer, gc_rcu);

	spin_lock_bh(&gc_lock);
	list_add_tail(&p->gc_list, &gc_list);
	spin_unlock_bh(&gc_lock);

	schedule_delayed_work(&gc_work, gc_delay);
}

<<<<<<< HEAD
void inetpeer_invalidate_tree(int family)
{
	struct inet_peer *old, *new, *prev;
	struct inet_peer_base *base = family_to_base(family);

	write_seqlock_bh(&base->lock);

	old = base->root;
	if (old == peer_avl_empty_rcu)
		goto out;

	new = peer_avl_empty_rcu;

	prev = cmpxchg(&base->root, old, new);
	if (prev == old) {
		base->total = 0;
		call_rcu(&prev->gc_rcu, inetpeer_inval_rcu);
	}

out:
=======
void inetpeer_invalidate_tree(struct inet_peer_base *base)
{
	struct inet_peer *root;

	write_seqlock_bh(&base->lock);

	root = rcu_deref_locked(base->root, base);
	if (root != peer_avl_empty) {
		base->root = peer_avl_empty_rcu;
		base->total = 0;
		call_rcu(&root->gc_rcu, inetpeer_inval_rcu);
	}

>>>>>>> c3ade0e0
	write_sequnlock_bh(&base->lock);
}
EXPORT_SYMBOL(inetpeer_invalidate_tree);<|MERGE_RESOLUTION|>--- conflicted
+++ resolved
@@ -119,11 +119,7 @@
 
 static void inetpeer_gc_worker(struct work_struct *work)
 {
-<<<<<<< HEAD
-	struct inet_peer *p, *n;
-=======
 	struct inet_peer *p, *n, *c;
->>>>>>> c3ade0e0
 	LIST_HEAD(list);
 
 	spin_lock_bh(&gc_lock);
@@ -135,19 +131,6 @@
 
 	list_for_each_entry_safe(p, n, &list, gc_list) {
 
-<<<<<<< HEAD
-		if(need_resched())
-			cond_resched();
-
-		if (p->avl_left != peer_avl_empty) {
-			list_add_tail(&p->avl_left->gc_list, &list);
-			p->avl_left = peer_avl_empty;
-		}
-
-		if (p->avl_right != peer_avl_empty) {
-			list_add_tail(&p->avl_right->gc_list, &list);
-			p->avl_right = peer_avl_empty;
-=======
 		if (need_resched())
 			cond_resched();
 
@@ -161,7 +144,6 @@
 		if (c != peer_avl_empty) {
 			list_add_tail(&c->gc_list, &list);
 			p->avl_right = peer_avl_empty_rcu;
->>>>>>> c3ade0e0
 		}
 
 		n = list_entry(p->gc_list.next, struct inet_peer, gc_list);
@@ -205,11 +187,7 @@
 			0, SLAB_HWCACHE_ALIGN | SLAB_PANIC,
 			NULL);
 
-<<<<<<< HEAD
-	INIT_DELAYED_WORK_DEFERRABLE(&gc_work, inetpeer_gc_worker);
-=======
 	INIT_DEFERRABLE_WORK(&gc_work, inetpeer_gc_worker);
->>>>>>> c3ade0e0
 }
 
 static int addr_compare(const struct inetpeer_addr *a,
@@ -525,17 +503,10 @@
 					secure_ipv6_id(daddr->addr.a6));
 		p->metrics[RTAX_LOCK-1] = INETPEER_METRICS_NEW;
 		p->rate_tokens = 0;
-<<<<<<< HEAD
-		p->rate_last = 0;
-		p->pmtu_expires = 0;
-		p->pmtu_orig = 0;
-		memset(&p->redirect_learned, 0, sizeof(p->redirect_learned));
-=======
 		/* 60*HZ is arbitrary, but chosen enough high so that the first
 		 * calculation of tokens is at its maximum.
 		 */
 		p->rate_last = jiffies - 60*HZ;
->>>>>>> c3ade0e0
 		INIT_LIST_HEAD(&p->gc_list);
 
 		/* Link the node. */
@@ -608,28 +579,6 @@
 	schedule_delayed_work(&gc_work, gc_delay);
 }
 
-<<<<<<< HEAD
-void inetpeer_invalidate_tree(int family)
-{
-	struct inet_peer *old, *new, *prev;
-	struct inet_peer_base *base = family_to_base(family);
-
-	write_seqlock_bh(&base->lock);
-
-	old = base->root;
-	if (old == peer_avl_empty_rcu)
-		goto out;
-
-	new = peer_avl_empty_rcu;
-
-	prev = cmpxchg(&base->root, old, new);
-	if (prev == old) {
-		base->total = 0;
-		call_rcu(&prev->gc_rcu, inetpeer_inval_rcu);
-	}
-
-out:
-=======
 void inetpeer_invalidate_tree(struct inet_peer_base *base)
 {
 	struct inet_peer *root;
@@ -643,7 +592,6 @@
 		call_rcu(&root->gc_rcu, inetpeer_inval_rcu);
 	}
 
->>>>>>> c3ade0e0
 	write_sequnlock_bh(&base->lock);
 }
 EXPORT_SYMBOL(inetpeer_invalidate_tree);