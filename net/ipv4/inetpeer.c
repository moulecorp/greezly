/*
 *		INETPEER - A storage for permanent information about peers
 *
 *  This source is covered by the GNU GPL, the same as all kernel sources.
 *
 *  Authors:	Andrey V. Savochkin <saw@msu.ru>
 */

#include <linux/module.h>
#include <linux/types.h>
#include <linux/slab.h>
#include <linux/interrupt.h>
#include <linux/spinlock.h>
#include <linux/random.h>
#include <linux/timer.h>
#include <linux/time.h>
#include <linux/kernel.h>
#include <linux/mm.h>
#include <linux/net.h>
#include <linux/workqueue.h>
#include <net/ip.h>
#include <net/inetpeer.h>
#include <net/secure_seq.h>

/*
 *  Theory of operations.
 *  We keep one entry for each peer IP address.  The nodes contains long-living
 *  information about the peer which doesn't depend on routes.
 *
 *  Nodes are removed only when reference counter goes to 0.
 *  When it's happened the node may be removed when a sufficient amount of
 *  time has been passed since its last use.  The less-recently-used entry can
 *  also be removed if the pool is overloaded i.e. if the total amount of
 *  entries is greater-or-equal than the threshold.
 *
 *  Node pool is organised as an AVL tree.
 *  Such an implementation has been chosen not just for fun.  It's a way to
 *  prevent easy and efficient DoS attacks by creating hash collisions.  A huge
 *  amount of long living nodes in a single hash slot would significantly delay
 *  lookups performed with disabled BHs.
 *
 *  Serialisation issues.
 *  1.  Nodes may appear in the tree only with the pool lock held.
 *  2.  Nodes may disappear from the tree only with the pool lock held
 *      AND reference count being 0.
 *  3.  Global variable peer_total is modified under the pool lock.
 *  4.  struct inet_peer fields modification:
 *		avl_left, avl_right, avl_parent, avl_height: pool lock
 *		refcnt: atomically against modifications on other CPU;
 *		   usually under some other lock to prevent node disappearing
 *		daddr: unchangeable
 */

static struct kmem_cache *peer_cachep __read_mostly;

static LIST_HEAD(gc_list);
static const int gc_delay = 60 * HZ;
static struct delayed_work gc_work;
static DEFINE_SPINLOCK(gc_lock);

#define node_height(x) x->avl_height

#define peer_avl_empty ((struct inet_peer *)&peer_fake_node)
#define peer_avl_empty_rcu ((struct inet_peer __rcu __force *)&peer_fake_node)
static const struct inet_peer peer_fake_node = {
	.avl_left	= peer_avl_empty_rcu,
	.avl_right	= peer_avl_empty_rcu,
	.avl_height	= 0
};

void inet_peer_base_init(struct inet_peer_base *bp)
{
	bp->root = peer_avl_empty_rcu;
	seqlock_init(&bp->lock);
	bp->flush_seq = ~0U;
	bp->total = 0;
}
EXPORT_SYMBOL_GPL(inet_peer_base_init);

static atomic_t v4_seq = ATOMIC_INIT(0);
static atomic_t v6_seq = ATOMIC_INIT(0);

static atomic_t *inetpeer_seq_ptr(int family)
{
	return (family == AF_INET ? &v4_seq : &v6_seq);
}

static inline void flush_check(struct inet_peer_base *base, int family)
{
	atomic_t *fp = inetpeer_seq_ptr(family);

	if (unlikely(base->flush_seq != atomic_read(fp))) {
		inetpeer_invalidate_tree(base);
		base->flush_seq = atomic_read(fp);
	}
}

#define PEER_MAXDEPTH 40 /* sufficient for about 2^27 nodes */

/* Exported for sysctl_net_ipv4.  */
int inet_peer_threshold __read_mostly = 65536 + 128;	/* start to throw entries more
					 * aggressively at this stage */
int inet_peer_minttl __read_mostly = 120 * HZ;	/* TTL under high load: 120 sec */
int inet_peer_maxttl __read_mostly = 10 * 60 * HZ;	/* usual time to live: 10 min */

static void inetpeer_gc_worker(struct work_struct *work)
{
	struct inet_peer *p, *n, *c;
	LIST_HEAD(list);

	spin_lock_bh(&gc_lock);
	list_replace_init(&gc_list, &list);
	spin_unlock_bh(&gc_lock);

	if (list_empty(&list))
		return;

	list_for_each_entry_safe(p, n, &list, gc_list) {

		if (need_resched())
			cond_resched();

		c = rcu_dereference_protected(p->avl_left, 1);
		if (c != peer_avl_empty) {
			list_add_tail(&c->gc_list, &list);
			p->avl_left = peer_avl_empty_rcu;
		}

		c = rcu_dereference_protected(p->avl_right, 1);
		if (c != peer_avl_empty) {
			list_add_tail(&c->gc_list, &list);
			p->avl_right = peer_avl_empty_rcu;
		}

		n = list_entry(p->gc_list.next, struct inet_peer, gc_list);

		if (!atomic_read(&p->refcnt)) {
			list_del(&p->gc_list);
			kmem_cache_free(peer_cachep, p);
		}
	}

	if (list_empty(&list))
		return;

	spin_lock_bh(&gc_lock);
	list_splice(&list, &gc_list);
	spin_unlock_bh(&gc_lock);

	schedule_delayed_work(&gc_work, gc_delay);
}

/* Called from ip_output.c:ip_init  */
void __init inet_initpeers(void)
{
	struct sysinfo si;

	/* Use the straight interface to information about memory. */
	si_meminfo(&si);
	/* The values below were suggested by Alexey Kuznetsov
	 * <kuznet@ms2.inr.ac.ru>.  I don't have any opinion about the values
	 * myself.  --SAW
	 */
	if (si.totalram <= (32768*1024)/PAGE_SIZE)
		inet_peer_threshold >>= 1; /* max pool size about 1MB on IA32 */
	if (si.totalram <= (16384*1024)/PAGE_SIZE)
		inet_peer_threshold >>= 1; /* about 512KB */
	if (si.totalram <= (8192*1024)/PAGE_SIZE)
		inet_peer_threshold >>= 2; /* about 128KB */

	peer_cachep = kmem_cache_create("inet_peer_cache",
			sizeof(struct inet_peer),
			0, SLAB_HWCACHE_ALIGN | SLAB_PANIC,
			NULL);

	INIT_DEFERRABLE_WORK(&gc_work, inetpeer_gc_worker);
}

static int addr_compare(const struct inetpeer_addr *a,
			const struct inetpeer_addr *b)
{
	int i, n = (a->family == AF_INET ? 1 : 4);

	for (i = 0; i < n; i++) {
		if (a->addr.a6[i] == b->addr.a6[i])
			continue;
		if ((__force u32)a->addr.a6[i] < (__force u32)b->addr.a6[i])
			return -1;
		return 1;
	}

	return 0;
}

#define rcu_deref_locked(X, BASE)				\
	rcu_dereference_protected(X, lockdep_is_held(&(BASE)->lock.lock))

/*
 * Called with local BH disabled and the pool lock held.
 */
#define lookup(_daddr, _stack, _base)				\
({								\
	struct inet_peer *u;					\
	struct inet_peer __rcu **v;				\
								\
	stackptr = _stack;					\
	*stackptr++ = &_base->root;				\
	for (u = rcu_deref_locked(_base->root, _base);		\
	     u != peer_avl_empty;) {				\
		int cmp = addr_compare(_daddr, &u->daddr);	\
		if (cmp == 0)					\
			break;					\
		if (cmp == -1)					\
			v = &u->avl_left;			\
		else						\
			v = &u->avl_right;			\
		*stackptr++ = v;				\
		u = rcu_deref_locked(*v, _base);		\
	}							\
	u;							\
})

/*
 * Called with rcu_read_lock()
 * Because we hold no lock against a writer, its quite possible we fall
 * in an endless loop.
 * But every pointer we follow is guaranteed to be valid thanks to RCU.
 * We exit from this function if number of links exceeds PEER_MAXDEPTH
 */
static struct inet_peer *lookup_rcu(const struct inetpeer_addr *daddr,
				    struct inet_peer_base *base)
{
	struct inet_peer *u = rcu_dereference(base->root);
	int count = 0;

	while (u != peer_avl_empty) {
		int cmp = addr_compare(daddr, &u->daddr);
		if (cmp == 0) {
			/* Before taking a reference, check if this entry was
			 * deleted (refcnt=-1)
			 */
			if (!atomic_add_unless(&u->refcnt, 1, -1))
				u = NULL;
			return u;
		}
		if (cmp == -1)
			u = rcu_dereference(u->avl_left);
		else
			u = rcu_dereference(u->avl_right);
		if (unlikely(++count == PEER_MAXDEPTH))
			break;
	}
	return NULL;
}

/* Called with local BH disabled and the pool lock held. */
#define lookup_rightempty(start, base)				\
({								\
	struct inet_peer *u;					\
	struct inet_peer __rcu **v;				\
	*stackptr++ = &start->avl_left;				\
	v = &start->avl_left;					\
	for (u = rcu_deref_locked(*v, base);			\
	     u->avl_right != peer_avl_empty_rcu;) {		\
		v = &u->avl_right;				\
		*stackptr++ = v;				\
		u = rcu_deref_locked(*v, base);			\
	}							\
	u;							\
})

/* Called with local BH disabled and the pool lock held.
 * Variable names are the proof of operation correctness.
 * Look into mm/map_avl.c for more detail description of the ideas.
 */
static void peer_avl_rebalance(struct inet_peer __rcu **stack[],
			       struct inet_peer __rcu ***stackend,
			       struct inet_peer_base *base)
{
	struct inet_peer __rcu **nodep;
	struct inet_peer *node, *l, *r;
	int lh, rh;

	while (stackend > stack) {
		nodep = *--stackend;
		node = rcu_deref_locked(*nodep, base);
		l = rcu_deref_locked(node->avl_left, base);
		r = rcu_deref_locked(node->avl_right, base);
		lh = node_height(l);
		rh = node_height(r);
		if (lh > rh + 1) { /* l: RH+2 */
			struct inet_peer *ll, *lr, *lrl, *lrr;
			int lrh;
			ll = rcu_deref_locked(l->avl_left, base);
			lr = rcu_deref_locked(l->avl_right, base);
			lrh = node_height(lr);
			if (lrh <= node_height(ll)) {	/* ll: RH+1 */
				RCU_INIT_POINTER(node->avl_left, lr);	/* lr: RH or RH+1 */
				RCU_INIT_POINTER(node->avl_right, r);	/* r: RH */
				node->avl_height = lrh + 1; /* RH+1 or RH+2 */
				RCU_INIT_POINTER(l->avl_left, ll);       /* ll: RH+1 */
				RCU_INIT_POINTER(l->avl_right, node);	/* node: RH+1 or RH+2 */
				l->avl_height = node->avl_height + 1;
				RCU_INIT_POINTER(*nodep, l);
			} else { /* ll: RH, lr: RH+1 */
				lrl = rcu_deref_locked(lr->avl_left, base);/* lrl: RH or RH-1 */
				lrr = rcu_deref_locked(lr->avl_right, base);/* lrr: RH or RH-1 */
				RCU_INIT_POINTER(node->avl_left, lrr);	/* lrr: RH or RH-1 */
				RCU_INIT_POINTER(node->avl_right, r);	/* r: RH */
				node->avl_height = rh + 1; /* node: RH+1 */
				RCU_INIT_POINTER(l->avl_left, ll);	/* ll: RH */
				RCU_INIT_POINTER(l->avl_right, lrl);	/* lrl: RH or RH-1 */
				l->avl_height = rh + 1;	/* l: RH+1 */
				RCU_INIT_POINTER(lr->avl_left, l);	/* l: RH+1 */
				RCU_INIT_POINTER(lr->avl_right, node);	/* node: RH+1 */
				lr->avl_height = rh + 2;
				RCU_INIT_POINTER(*nodep, lr);
			}
		} else if (rh > lh + 1) { /* r: LH+2 */
			struct inet_peer *rr, *rl, *rlr, *rll;
			int rlh;
			rr = rcu_deref_locked(r->avl_right, base);
			rl = rcu_deref_locked(r->avl_left, base);
			rlh = node_height(rl);
			if (rlh <= node_height(rr)) {	/* rr: LH+1 */
				RCU_INIT_POINTER(node->avl_right, rl);	/* rl: LH or LH+1 */
				RCU_INIT_POINTER(node->avl_left, l);	/* l: LH */
				node->avl_height = rlh + 1; /* LH+1 or LH+2 */
				RCU_INIT_POINTER(r->avl_right, rr);	/* rr: LH+1 */
				RCU_INIT_POINTER(r->avl_left, node);	/* node: LH+1 or LH+2 */
				r->avl_height = node->avl_height + 1;
				RCU_INIT_POINTER(*nodep, r);
			} else { /* rr: RH, rl: RH+1 */
				rlr = rcu_deref_locked(rl->avl_right, base);/* rlr: LH or LH-1 */
				rll = rcu_deref_locked(rl->avl_left, base);/* rll: LH or LH-1 */
				RCU_INIT_POINTER(node->avl_right, rll);	/* rll: LH or LH-1 */
				RCU_INIT_POINTER(node->avl_left, l);	/* l: LH */
				node->avl_height = lh + 1; /* node: LH+1 */
				RCU_INIT_POINTER(r->avl_right, rr);	/* rr: LH */
				RCU_INIT_POINTER(r->avl_left, rlr);	/* rlr: LH or LH-1 */
				r->avl_height = lh + 1;	/* r: LH+1 */
				RCU_INIT_POINTER(rl->avl_right, r);	/* r: LH+1 */
				RCU_INIT_POINTER(rl->avl_left, node);	/* node: LH+1 */
				rl->avl_height = lh + 2;
				RCU_INIT_POINTER(*nodep, rl);
			}
		} else {
			node->avl_height = (lh > rh ? lh : rh) + 1;
		}
	}
}

/* Called with local BH disabled and the pool lock held. */
#define link_to_pool(n, base)					\
do {								\
	n->avl_height = 1;					\
	n->avl_left = peer_avl_empty_rcu;			\
	n->avl_right = peer_avl_empty_rcu;			\
	/* lockless readers can catch us now */			\
	rcu_assign_pointer(**--stackptr, n);			\
	peer_avl_rebalance(stack, stackptr, base);		\
} while (0)

static void inetpeer_free_rcu(struct rcu_head *head)
{
	kmem_cache_free(peer_cachep, container_of(head, struct inet_peer, rcu));
}

static void unlink_from_pool(struct inet_peer *p, struct inet_peer_base *base,
			     struct inet_peer __rcu **stack[PEER_MAXDEPTH])
{
	struct inet_peer __rcu ***stackptr, ***delp;

	if (lookup(&p->daddr, stack, base) != p)
		BUG();
	delp = stackptr - 1; /* *delp[0] == p */
	if (p->avl_left == peer_avl_empty_rcu) {
		*delp[0] = p->avl_right;
		--stackptr;
	} else {
		/* look for a node to insert instead of p */
		struct inet_peer *t;
		t = lookup_rightempty(p, base);
		BUG_ON(rcu_deref_locked(*stackptr[-1], base) != t);
		**--stackptr = t->avl_left;
		/* t is removed, t->daddr > x->daddr for any
		 * x in p->avl_left subtree.
		 * Put t in the old place of p. */
		RCU_INIT_POINTER(*delp[0], t);
		t->avl_left = p->avl_left;
		t->avl_right = p->avl_right;
		t->avl_height = p->avl_height;
		BUG_ON(delp[1] != &p->avl_left);
		delp[1] = &t->avl_left; /* was &p->avl_left */
	}
	peer_avl_rebalance(stack, stackptr, base);
	base->total--;
	call_rcu(&p->rcu, inetpeer_free_rcu);
}

/* perform garbage collect on all items stacked during a lookup */
static int inet_peer_gc(struct inet_peer_base *base,
			struct inet_peer __rcu **stack[PEER_MAXDEPTH],
			struct inet_peer __rcu ***stackptr)
{
	struct inet_peer *p, *gchead = NULL;
	__u32 delta, ttl;
	int cnt = 0;

	if (base->total >= inet_peer_threshold)
		ttl = 0; /* be aggressive */
	else
		ttl = inet_peer_maxttl
				- (inet_peer_maxttl - inet_peer_minttl) / HZ *
					base->total / inet_peer_threshold * HZ;
	stackptr--; /* last stack slot is peer_avl_empty */
	while (stackptr > stack) {
		stackptr--;
		p = rcu_deref_locked(**stackptr, base);
		if (atomic_read(&p->refcnt) == 0) {
			smp_rmb();
			delta = (__u32)jiffies - p->dtime;
			if (delta >= ttl &&
			    atomic_cmpxchg(&p->refcnt, 0, -1) == 0) {
				p->gc_next = gchead;
				gchead = p;
			}
		}
	}
	while ((p = gchead) != NULL) {
		gchead = p->gc_next;
		cnt++;
		unlink_from_pool(p, base, stack);
	}
	return cnt;
}

struct inet_peer *inet_getpeer(struct inet_peer_base *base,
			       const struct inetpeer_addr *daddr,
			       int create)
{
	struct inet_peer __rcu **stack[PEER_MAXDEPTH], ***stackptr;
	struct inet_peer *p;
	unsigned int sequence;
	int invalidated, gccnt = 0;

	flush_check(base, daddr->family);

	/* Attempt a lockless lookup first.
	 * Because of a concurrent writer, we might not find an existing entry.
	 */
	rcu_read_lock();
	sequence = read_seqbegin(&base->lock);
	p = lookup_rcu(daddr, base);
	invalidated = read_seqretry(&base->lock, sequence);
	rcu_read_unlock();

	if (p)
		return p;

	/* If no writer did a change during our lookup, we can return early. */
	if (!create && !invalidated)
		return NULL;

	/* retry an exact lookup, taking the lock before.
	 * At least, nodes should be hot in our cache.
	 */
	write_seqlock_bh(&base->lock);
relookup:
	p = lookup(daddr, stack, base);
	if (p != peer_avl_empty) {
		atomic_inc(&p->refcnt);
		write_sequnlock_bh(&base->lock);
		return p;
	}
	if (!gccnt) {
		gccnt = inet_peer_gc(base, stack, stackptr);
		if (gccnt && create)
			goto relookup;
	}
	p = create ? kmem_cache_alloc(peer_cachep, GFP_ATOMIC) : NULL;
	if (p) {
		p->daddr = *daddr;
		atomic_set(&p->refcnt, 1);
		atomic_set_unchecked(&p->rid, 0);
<<<<<<< HEAD
		atomic_set_unchecked(&p->ip_id_count,
				(daddr->family == AF_INET) ?
					secure_ip_id(daddr->addr.a4) :
					secure_ipv6_id(daddr->addr.a6));
=======
>>>>>>> 14a5ff1d
		p->metrics[RTAX_LOCK-1] = INETPEER_METRICS_NEW;
		p->rate_tokens = 0;
		/* 60*HZ is arbitrary, but chosen enough high so that the first
		 * calculation of tokens is at its maximum.
		 */
		p->rate_last = jiffies - 60*HZ;
		INIT_LIST_HEAD(&p->gc_list);

		/* Link the node. */
		link_to_pool(p, base);
		base->total++;
	}
	write_sequnlock_bh(&base->lock);

	return p;
}
EXPORT_SYMBOL_GPL(inet_getpeer);

void inet_putpeer(struct inet_peer *p)
{
	p->dtime = (__u32)jiffies;
	smp_mb__before_atomic_dec();
	atomic_dec(&p->refcnt);
}
EXPORT_SYMBOL_GPL(inet_putpeer);

/*
 *	Check transmit rate limitation for given message.
 *	The rate information is held in the inet_peer entries now.
 *	This function is generic and could be used for other purposes
 *	too. It uses a Token bucket filter as suggested by Alexey Kuznetsov.
 *
 *	Note that the same inet_peer fields are modified by functions in
 *	route.c too, but these work for packet destinations while xrlim_allow
 *	works for icmp destinations. This means the rate limiting information
 *	for one "ip object" is shared - and these ICMPs are twice limited:
 *	by source and by destination.
 *
 *	RFC 1812: 4.3.2.8 SHOULD be able to limit error message rate
 *			  SHOULD allow setting of rate limits
 *
 * 	Shared between ICMPv4 and ICMPv6.
 */
#define XRLIM_BURST_FACTOR 6
bool inet_peer_xrlim_allow(struct inet_peer *peer, int timeout)
{
	unsigned long now, token;
	bool rc = false;

	if (!peer)
		return true;

	token = peer->rate_tokens;
	now = jiffies;
	token += now - peer->rate_last;
	peer->rate_last = now;
	if (token > XRLIM_BURST_FACTOR * timeout)
		token = XRLIM_BURST_FACTOR * timeout;
	if (token >= timeout) {
		token -= timeout;
		rc = true;
	}
	peer->rate_tokens = token;
	return rc;
}
EXPORT_SYMBOL(inet_peer_xrlim_allow);

static void inetpeer_inval_rcu(struct rcu_head *head)
{
	struct inet_peer *p = container_of(head, struct inet_peer, gc_rcu);

	spin_lock_bh(&gc_lock);
	list_add_tail(&p->gc_list, &gc_list);
	spin_unlock_bh(&gc_lock);

	schedule_delayed_work(&gc_work, gc_delay);
}

void inetpeer_invalidate_tree(struct inet_peer_base *base)
{
	struct inet_peer *root;

	write_seqlock_bh(&base->lock);

	root = rcu_deref_locked(base->root, base);
	if (root != peer_avl_empty) {
		base->root = peer_avl_empty_rcu;
		base->total = 0;
		call_rcu(&root->gc_rcu, inetpeer_inval_rcu);
	}

	write_sequnlock_bh(&base->lock);
}
EXPORT_SYMBOL(inetpeer_invalidate_tree);<|MERGE_RESOLUTION|>--- conflicted
+++ resolved
@@ -483,13 +483,6 @@
 		p->daddr = *daddr;
 		atomic_set(&p->refcnt, 1);
 		atomic_set_unchecked(&p->rid, 0);
-<<<<<<< HEAD
-		atomic_set_unchecked(&p->ip_id_count,
-				(daddr->family == AF_INET) ?
-					secure_ip_id(daddr->addr.a4) :
-					secure_ipv6_id(daddr->addr.a6));
-=======
->>>>>>> 14a5ff1d
 		p->metrics[RTAX_LOCK-1] = INETPEER_METRICS_NEW;
 		p->rate_tokens = 0;
 		/* 60*HZ is arbitrary, but chosen enough high so that the first
