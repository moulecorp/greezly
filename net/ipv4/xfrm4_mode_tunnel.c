--- conflicted
+++ resolved
@@ -134,10 +134,7 @@
 
 static int xfrm4_mode_tunnel_input(struct xfrm_state *x, struct sk_buff *skb)
 {
-<<<<<<< HEAD
-=======
 	struct xfrm_tunnel_notifier *handler;
->>>>>>> c3ade0e0
 	int err = -EINVAL;
 
 	if (XFRM_MODE_SKB_CB(skb)->protocol != IPPROTO_IPIP)
