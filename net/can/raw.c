/*
 * raw.c - Raw sockets for protocol family CAN
 *
 * Copyright (c) 2002-2007 Volkswagen Group Electronic Research
 * All rights reserved.
 *
 * Redistribution and use in source and binary forms, with or without
 * modification, are permitted provided that the following conditions
 * are met:
 * 1. Redistributions of source code must retain the above copyright
 *    notice, this list of conditions and the following disclaimer.
 * 2. Redistributions in binary form must reproduce the above copyright
 *    notice, this list of conditions and the following disclaimer in the
 *    documentation and/or other materials provided with the distribution.
 * 3. Neither the name of Volkswagen nor the names of its contributors
 *    may be used to endorse or promote products derived from this software
 *    without specific prior written permission.
 *
 * Alternatively, provided that this notice is retained in full, this
 * software may be distributed under the terms of the GNU General
 * Public License ("GPL") version 2, in which case the provisions of the
 * GPL apply INSTEAD OF those given above.
 *
 * The provided data structures and external interfaces from this code
 * are not restricted to be used by modules with a GPL compatible license.
 *
 * THIS SOFTWARE IS PROVIDED BY THE COPYRIGHT HOLDERS AND CONTRIBUTORS
 * "AS IS" AND ANY EXPRESS OR IMPLIED WARRANTIES, INCLUDING, BUT NOT
 * LIMITED TO, THE IMPLIED WARRANTIES OF MERCHANTABILITY AND FITNESS FOR
 * A PARTICULAR PURPOSE ARE DISCLAIMED. IN NO EVENT SHALL THE COPYRIGHT
 * OWNER OR CONTRIBUTORS BE LIABLE FOR ANY DIRECT, INDIRECT, INCIDENTAL,
 * SPECIAL, EXEMPLARY, OR CONSEQUENTIAL DAMAGES (INCLUDING, BUT NOT
 * LIMITED TO, PROCUREMENT OF SUBSTITUTE GOODS OR SERVICES; LOSS OF USE,
 * DATA, OR PROFITS; OR BUSINESS INTERRUPTION) HOWEVER CAUSED AND ON ANY
 * THEORY OF LIABILITY, WHETHER IN CONTRACT, STRICT LIABILITY, OR TORT
 * (INCLUDING NEGLIGENCE OR OTHERWISE) ARISING IN ANY WAY OUT OF THE USE
 * OF THIS SOFTWARE, EVEN IF ADVISED OF THE POSSIBILITY OF SUCH
 * DAMAGE.
 *
 */

#include <linux/module.h>
#include <linux/init.h>
#include <linux/uio.h>
#include <linux/net.h>
#include <linux/slab.h>
#include <linux/netdevice.h>
#include <linux/socket.h>
#include <linux/if_arp.h>
#include <linux/skbuff.h>
#include <linux/can.h>
#include <linux/can/core.h>
#include <linux/can/skb.h>
#include <linux/can/raw.h>
#include <net/sock.h>
#include <net/net_namespace.h>

#define CAN_RAW_VERSION CAN_VERSION
static __initconst const char banner[] =
	KERN_INFO "can: raw protocol (rev " CAN_RAW_VERSION ")\n";

MODULE_DESCRIPTION("PF_CAN raw protocol");
MODULE_LICENSE("Dual BSD/GPL");
MODULE_AUTHOR("Urs Thuermann <urs.thuermann@volkswagen.de>");
MODULE_ALIAS("can-proto-1");

#define MASK_ALL 0

/*
 * A raw socket has a list of can_filters attached to it, each receiving
 * the CAN frames matching that filter.  If the filter list is empty,
 * no CAN frames will be received by the socket.  The default after
 * opening the socket, is to have one filter which receives all frames.
 * The filter list is allocated dynamically with the exception of the
 * list containing only one item.  This common case is optimized by
 * storing the single filter in dfilter, to avoid using dynamic memory.
 */

struct raw_sock {
	struct sock sk;
	int bound;
	int ifindex;
	struct notifier_block notifier;
	int loopback;
	int recv_own_msgs;
	int fd_frames;
	int count;                 /* number of active filters */
	struct can_filter dfilter; /* default/single filter */
	struct can_filter *filter; /* pointer to filter(s) */
	can_err_mask_t err_mask;
};

/*
 * Return pointer to store the extra msg flags for raw_recvmsg().
 * We use the space of one unsigned int beyond the 'struct sockaddr_can'
 * in skb->cb.
 */
static inline unsigned int *raw_flags(struct sk_buff *skb)
{
	BUILD_BUG_ON(sizeof(skb->cb) <= (sizeof(struct sockaddr_can) +
					 sizeof(unsigned int)));

	/* return pointer after struct sockaddr_can */
	return (unsigned int *)(&((struct sockaddr_can *)skb->cb)[1]);
}

static inline struct raw_sock *raw_sk(const struct sock *sk)
{
	return (struct raw_sock *)sk;
}

static void raw_rcv(struct sk_buff *oskb, void *data)
{
	struct sock *sk = (struct sock *)data;
	struct raw_sock *ro = raw_sk(sk);
	struct sockaddr_can *addr;
	struct sk_buff *skb;
	unsigned int *pflags;

	/* check the received tx sock reference */
	if (!ro->recv_own_msgs && oskb->sk == sk)
		return;

	/* do not pass non-CAN2.0 frames to a legacy socket */
	if (!ro->fd_frames && oskb->len != CAN_MTU)
		return;

	/* clone the given skb to be able to enqueue it into the rcv queue */
	skb = skb_clone(oskb, GFP_ATOMIC);
	if (!skb)
		return;

	/*
	 *  Put the datagram to the queue so that raw_recvmsg() can
	 *  get it from there.  We need to pass the interface index to
	 *  raw_recvmsg().  We pass a whole struct sockaddr_can in skb->cb
	 *  containing the interface index.
	 */

	BUILD_BUG_ON(sizeof(skb->cb) < sizeof(struct sockaddr_can));
	addr = (struct sockaddr_can *)skb->cb;
	memset(addr, 0, sizeof(*addr));
	addr->can_family  = AF_CAN;
	addr->can_ifindex = skb->dev->ifindex;

	/* add CAN specific message flags for raw_recvmsg() */
	pflags = raw_flags(skb);
	*pflags = 0;
	if (oskb->sk)
		*pflags |= MSG_DONTROUTE;
	if (oskb->sk == sk)
		*pflags |= MSG_CONFIRM;

	if (sock_queue_rcv_skb(sk, skb) < 0)
		kfree_skb(skb);
}

static int raw_enable_filters(struct net_device *dev, struct sock *sk,
			      struct can_filter *filter, int count)
{
	int err = 0;
	int i;

	for (i = 0; i < count; i++) {
		err = can_rx_register(dev, filter[i].can_id,
				      filter[i].can_mask,
				      raw_rcv, sk, "raw");
		if (err) {
			/* clean up successfully registered filters */
			while (--i >= 0)
				can_rx_unregister(dev, filter[i].can_id,
						  filter[i].can_mask,
						  raw_rcv, sk);
			break;
		}
	}

	return err;
}

static int raw_enable_errfilter(struct net_device *dev, struct sock *sk,
				can_err_mask_t err_mask)
{
	int err = 0;

	if (err_mask)
		err = can_rx_register(dev, 0, err_mask | CAN_ERR_FLAG,
				      raw_rcv, sk, "raw");

	return err;
}

static void raw_disable_filters(struct net_device *dev, struct sock *sk,
			      struct can_filter *filter, int count)
{
	int i;

	for (i = 0; i < count; i++)
		can_rx_unregister(dev, filter[i].can_id, filter[i].can_mask,
				  raw_rcv, sk);
}

static inline void raw_disable_errfilter(struct net_device *dev,
					 struct sock *sk,
					 can_err_mask_t err_mask)

{
	if (err_mask)
		can_rx_unregister(dev, 0, err_mask | CAN_ERR_FLAG,
				  raw_rcv, sk);
}

static inline void raw_disable_allfilters(struct net_device *dev,
					  struct sock *sk)
{
	struct raw_sock *ro = raw_sk(sk);

	raw_disable_filters(dev, sk, ro->filter, ro->count);
	raw_disable_errfilter(dev, sk, ro->err_mask);
}

static int raw_enable_allfilters(struct net_device *dev, struct sock *sk)
{
	struct raw_sock *ro = raw_sk(sk);
	int err;

	err = raw_enable_filters(dev, sk, ro->filter, ro->count);
	if (!err) {
		err = raw_enable_errfilter(dev, sk, ro->err_mask);
		if (err)
			raw_disable_filters(dev, sk, ro->filter, ro->count);
	}

	return err;
}

static int raw_notifier(struct notifier_block *nb,
			unsigned long msg, void *ptr)
{
	struct net_device *dev = netdev_notifier_info_to_dev(ptr);
	struct raw_sock *ro = container_of(nb, struct raw_sock, notifier);
	struct sock *sk = &ro->sk;

	if (!net_eq(dev_net(dev), &init_net))
		return NOTIFY_DONE;

	if (dev->type != ARPHRD_CAN)
		return NOTIFY_DONE;

	if (ro->ifindex != dev->ifindex)
		return NOTIFY_DONE;

	switch (msg) {

	case NETDEV_UNREGISTER:
		lock_sock(sk);
		/* remove current filters & unregister */
		if (ro->bound)
			raw_disable_allfilters(dev, sk);

		if (ro->count > 1)
			kfree(ro->filter);

		ro->ifindex = 0;
		ro->bound   = 0;
		ro->count   = 0;
		release_sock(sk);

		sk->sk_err = ENODEV;
		if (!sock_flag(sk, SOCK_DEAD))
			sk->sk_error_report(sk);
		break;

	case NETDEV_DOWN:
		sk->sk_err = ENETDOWN;
		if (!sock_flag(sk, SOCK_DEAD))
			sk->sk_error_report(sk);
		break;
	}

	return NOTIFY_DONE;
}

static int raw_init(struct sock *sk)
{
	struct raw_sock *ro = raw_sk(sk);

	ro->bound            = 0;
	ro->ifindex          = 0;

	/* set default filter to single entry dfilter */
	ro->dfilter.can_id   = 0;
	ro->dfilter.can_mask = MASK_ALL;
	ro->filter           = &ro->dfilter;
	ro->count            = 1;

	/* set default loopback behaviour */
	ro->loopback         = 1;
	ro->recv_own_msgs    = 0;
	ro->fd_frames        = 0;

	/* set notifier */
	ro->notifier.notifier_call = raw_notifier;

	register_netdevice_notifier(&ro->notifier);

	return 0;
}

static int raw_release(struct socket *sock)
{
	struct sock *sk = sock->sk;
	struct raw_sock *ro;

	if (!sk)
		return 0;

	ro = raw_sk(sk);

	unregister_netdevice_notifier(&ro->notifier);

	lock_sock(sk);

	/* remove current filters & unregister */
	if (ro->bound) {
		if (ro->ifindex) {
			struct net_device *dev;

			dev = dev_get_by_index(&init_net, ro->ifindex);
			if (dev) {
				raw_disable_allfilters(dev, sk);
				dev_put(dev);
			}
		} else
			raw_disable_allfilters(NULL, sk);
	}

	if (ro->count > 1)
		kfree(ro->filter);

	ro->ifindex = 0;
	ro->bound   = 0;
	ro->count   = 0;

	sock_orphan(sk);
	sock->sk = NULL;

	release_sock(sk);
	sock_put(sk);

	return 0;
}

static int raw_bind(struct socket *sock, struct sockaddr *uaddr, int len)
{
	struct sockaddr_can *addr = (struct sockaddr_can *)uaddr;
	struct sock *sk = sock->sk;
	struct raw_sock *ro = raw_sk(sk);
	int ifindex;
	int err = 0;
	int notify_enetdown = 0;

	if (len < sizeof(*addr))
		return -EINVAL;

	lock_sock(sk);

	if (ro->bound && addr->can_ifindex == ro->ifindex)
		goto out;

	if (addr->can_ifindex) {
		struct net_device *dev;

		dev = dev_get_by_index(&init_net, addr->can_ifindex);
		if (!dev) {
			err = -ENODEV;
			goto out;
		}
		if (dev->type != ARPHRD_CAN) {
			dev_put(dev);
			err = -ENODEV;
			goto out;
		}
		if (!(dev->flags & IFF_UP))
			notify_enetdown = 1;

		ifindex = dev->ifindex;

		/* filters set by default/setsockopt */
		err = raw_enable_allfilters(dev, sk);
		dev_put(dev);
	} else {
		ifindex = 0;

		/* filters set by default/setsockopt */
		err = raw_enable_allfilters(NULL, sk);
	}

	if (!err) {
		if (ro->bound) {
			/* unregister old filters */
			if (ro->ifindex) {
				struct net_device *dev;

				dev = dev_get_by_index(&init_net, ro->ifindex);
				if (dev) {
					raw_disable_allfilters(dev, sk);
					dev_put(dev);
				}
			} else
				raw_disable_allfilters(NULL, sk);
		}
		ro->ifindex = ifindex;
		ro->bound = 1;
	}

 out:
	release_sock(sk);

	if (notify_enetdown) {
		sk->sk_err = ENETDOWN;
		if (!sock_flag(sk, SOCK_DEAD))
			sk->sk_error_report(sk);
	}

	return err;
}

static int raw_getname(struct socket *sock, struct sockaddr *uaddr,
		       int *len, int peer)
{
	struct sockaddr_can *addr = (struct sockaddr_can *)uaddr;
	struct sock *sk = sock->sk;
	struct raw_sock *ro = raw_sk(sk);

	if (peer)
		return -EOPNOTSUPP;

	memset(addr, 0, sizeof(*addr));
	addr->can_family  = AF_CAN;
	addr->can_ifindex = ro->ifindex;

	*len = sizeof(*addr);

	return 0;
}

static int raw_setsockopt(struct socket *sock, int level, int optname,
			  char __user *optval, unsigned int optlen)
{
	struct sock *sk = sock->sk;
	struct raw_sock *ro = raw_sk(sk);
	struct can_filter *filter = NULL;  /* dyn. alloc'ed filters */
	struct can_filter sfilter;         /* single filter */
	struct net_device *dev = NULL;
	can_err_mask_t err_mask = 0;
	int count = 0;
	int err = 0;

	if (level != SOL_CAN_RAW)
		return -EINVAL;

	switch (optname) {

	case CAN_RAW_FILTER:
		if (optlen % sizeof(struct can_filter) != 0)
			return -EINVAL;

		count = optlen / sizeof(struct can_filter);

		if (count > 1) {
			/* filter does not fit into dfilter => alloc space */
			filter = memdup_user(optval, optlen);
			if (IS_ERR(filter))
				return PTR_ERR(filter);
		} else if (count == 1) {
			if (copy_from_user(&sfilter, optval, sizeof(sfilter)))
				return -EFAULT;
		}

		lock_sock(sk);

		if (ro->bound && ro->ifindex)
			dev = dev_get_by_index(&init_net, ro->ifindex);

		if (ro->bound) {
			/* (try to) register the new filters */
			if (count == 1)
				err = raw_enable_filters(dev, sk, &sfilter, 1);
			else
				err = raw_enable_filters(dev, sk, filter,
							 count);
			if (err) {
				if (count > 1)
					kfree(filter);
				goto out_fil;
			}

			/* remove old filter registrations */
			raw_disable_filters(dev, sk, ro->filter, ro->count);
		}

		/* remove old filter space */
		if (ro->count > 1)
			kfree(ro->filter);

		/* link new filters to the socket */
		if (count == 1) {
			/* copy filter data for single filter */
			ro->dfilter = sfilter;
			filter = &ro->dfilter;
		}
		ro->filter = filter;
		ro->count  = count;

 out_fil:
		if (dev)
			dev_put(dev);

		release_sock(sk);

		break;

	case CAN_RAW_ERR_FILTER:
		if (optlen != sizeof(err_mask))
			return -EINVAL;

		if (copy_from_user(&err_mask, optval, optlen))
			return -EFAULT;

		err_mask &= CAN_ERR_MASK;

		lock_sock(sk);

		if (ro->bound && ro->ifindex)
			dev = dev_get_by_index(&init_net, ro->ifindex);

		/* remove current error mask */
		if (ro->bound) {
			/* (try to) register the new err_mask */
			err = raw_enable_errfilter(dev, sk, err_mask);

			if (err)
				goto out_err;

			/* remove old err_mask registration */
			raw_disable_errfilter(dev, sk, ro->err_mask);
		}

		/* link new err_mask to the socket */
		ro->err_mask = err_mask;

 out_err:
		if (dev)
			dev_put(dev);

		release_sock(sk);

		break;

	case CAN_RAW_LOOPBACK:
		if (optlen != sizeof(ro->loopback))
			return -EINVAL;

		if (copy_from_user(&ro->loopback, optval, optlen))
			return -EFAULT;

		break;

	case CAN_RAW_RECV_OWN_MSGS:
		if (optlen != sizeof(ro->recv_own_msgs))
			return -EINVAL;

		if (copy_from_user(&ro->recv_own_msgs, optval, optlen))
			return -EFAULT;

		break;

	case CAN_RAW_FD_FRAMES:
		if (optlen != sizeof(ro->fd_frames))
			return -EINVAL;

		if (copy_from_user(&ro->fd_frames, optval, optlen))
			return -EFAULT;

		break;

	default:
		return -ENOPROTOOPT;
	}
	return err;
}

static int raw_getsockopt(struct socket *sock, int level, int optname,
			  char __user *optval, int __user *optlen)
{
	struct sock *sk = sock->sk;
	struct raw_sock *ro = raw_sk(sk);
	int len;
	void *val;
	int err = 0;

	if (level != SOL_CAN_RAW)
		return -EINVAL;
	if (get_user(len, optlen))
		return -EFAULT;
	if (len < 0)
		return -EINVAL;

	switch (optname) {

	case CAN_RAW_FILTER:
		lock_sock(sk);
		if (ro->count > 0) {
			int fsize = ro->count * sizeof(struct can_filter);
			if (len > fsize)
				len = fsize;
			if (copy_to_user(optval, ro->filter, len))
				err = -EFAULT;
		} else
			len = 0;
		release_sock(sk);

		if (!err)
			err = put_user(len, optlen);
		return err;

	case CAN_RAW_ERR_FILTER:
		if (len > sizeof(can_err_mask_t))
			len = sizeof(can_err_mask_t);
		val = &ro->err_mask;
		break;

	case CAN_RAW_LOOPBACK:
		if (len > sizeof(int))
			len = sizeof(int);
		val = &ro->loopback;
		break;

	case CAN_RAW_RECV_OWN_MSGS:
		if (len > sizeof(int))
			len = sizeof(int);
		val = &ro->recv_own_msgs;
		break;

	case CAN_RAW_FD_FRAMES:
		if (len > sizeof(int))
			len = sizeof(int);
		val = &ro->fd_frames;
		break;

	default:
		return -ENOPROTOOPT;
	}

	if (put_user(len, optlen))
		return -EFAULT;
	if (copy_to_user(optval, val, len))
		return -EFAULT;
	return 0;
}

static int raw_sendmsg(struct kiocb *iocb, struct socket *sock,
		       struct msghdr *msg, size_t size)
{
	struct sock *sk = sock->sk;
	struct raw_sock *ro = raw_sk(sk);
	struct sk_buff *skb;
	struct net_device *dev;
	int ifindex;
	int err;

	if (msg->msg_name) {
		DECLARE_SOCKADDR(struct sockaddr_can *, addr, msg->msg_name);

		if (msg->msg_namelen < sizeof(*addr))
			return -EINVAL;

		if (addr->can_family != AF_CAN)
			return -EINVAL;

		ifindex = addr->can_ifindex;
	} else
		ifindex = ro->ifindex;

	if (ro->fd_frames) {
		if (unlikely(size != CANFD_MTU && size != CAN_MTU))
			return -EINVAL;
	} else {
		if (unlikely(size != CAN_MTU))
			return -EINVAL;
	}

	dev = dev_get_by_index(&init_net, ifindex);
	if (!dev)
		return -ENXIO;

	skb = sock_alloc_send_skb(sk, size + sizeof(struct can_skb_priv),
				  msg->msg_flags & MSG_DONTWAIT, &err);
	if (!skb)
		goto put_dev;

	can_skb_reserve(skb);
	can_skb_prv(skb)->ifindex = dev->ifindex;

	err = memcpy_fromiovec(skb_put(skb, size), msg->msg_iov, size);
	if (err < 0)
		goto free_skb;

<<<<<<< HEAD
=======
	sock_tx_timestamp(sk, &skb_shinfo(skb)->tx_flags);

>>>>>>> c3ade0e0
	skb->dev = dev;
	skb->sk  = sk;
	skb->priority = sk->sk_priority;

	err = can_send(skb, ro->loopback);

	dev_put(dev);

	if (err)
		goto send_failed;

	return size;

free_skb:
	kfree_skb(skb);
put_dev:
	dev_put(dev);
send_failed:
	return err;
}

static int raw_recvmsg(struct kiocb *iocb, struct socket *sock,
		       struct msghdr *msg, size_t size, int flags)
{
	struct sock *sk = sock->sk;
	struct sk_buff *skb;
	int err = 0;
	int noblock;

	noblock =  flags & MSG_DONTWAIT;
	flags   &= ~MSG_DONTWAIT;

	skb = skb_recv_datagram(sk, flags, noblock, &err);
	if (!skb)
		return err;

	if (size < skb->len)
		msg->msg_flags |= MSG_TRUNC;
	else
		size = skb->len;

	err = memcpy_toiovec(msg->msg_iov, skb->data, size);
	if (err < 0) {
		skb_free_datagram(sk, skb);
		return err;
	}

	sock_recv_ts_and_drops(msg, sk, skb);

	if (msg->msg_name) {
		__sockaddr_check_size(sizeof(struct sockaddr_can));
		msg->msg_namelen = sizeof(struct sockaddr_can);
		memcpy(msg->msg_name, skb->cb, msg->msg_namelen);
	}

	/* assign the flags that have been recorded in raw_rcv() */
	msg->msg_flags |= *(raw_flags(skb));

	skb_free_datagram(sk, skb);

	return size;
}

static const struct proto_ops raw_ops = {
	.family        = PF_CAN,
	.release       = raw_release,
	.bind          = raw_bind,
	.connect       = sock_no_connect,
	.socketpair    = sock_no_socketpair,
	.accept        = sock_no_accept,
	.getname       = raw_getname,
	.poll          = datagram_poll,
	.ioctl         = can_ioctl,	/* use can_ioctl() from af_can.c */
	.listen        = sock_no_listen,
	.shutdown      = sock_no_shutdown,
	.setsockopt    = raw_setsockopt,
	.getsockopt    = raw_getsockopt,
	.sendmsg       = raw_sendmsg,
	.recvmsg       = raw_recvmsg,
	.mmap          = sock_no_mmap,
	.sendpage      = sock_no_sendpage,
};

static struct proto raw_proto __read_mostly = {
	.name       = "CAN_RAW",
	.owner      = THIS_MODULE,
	.obj_size   = sizeof(struct raw_sock),
	.init       = raw_init,
};

static const struct can_proto raw_can_proto = {
	.type       = SOCK_RAW,
	.protocol   = CAN_RAW,
	.ops        = &raw_ops,
	.prot       = &raw_proto,
};

static __init int raw_module_init(void)
{
	int err;

	printk(banner);

	err = can_proto_register(&raw_can_proto);
	if (err < 0)
		printk(KERN_ERR "can: registration of raw protocol failed\n");

	return err;
}

static __exit void raw_module_exit(void)
{
	can_proto_unregister(&raw_can_proto);
}

module_init(raw_module_init);
module_exit(raw_module_exit);<|MERGE_RESOLUTION|>--- conflicted
+++ resolved
@@ -707,11 +707,8 @@
 	if (err < 0)
 		goto free_skb;
 
-<<<<<<< HEAD
-=======
 	sock_tx_timestamp(sk, &skb_shinfo(skb)->tx_flags);
 
->>>>>>> c3ade0e0
 	skb->dev = dev;
 	skb->sk  = sk;
 	skb->priority = sk->sk_priority;
