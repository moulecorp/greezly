/* -*- linux-c -*-
 * sysctl_net_x25.c: sysctl interface to net X.25 subsystem.
 *
 * Begun April 1, 1996, Mike Shaver.
 * Added /proc/sys/net/x25 directory entry (empty =) ). [MS]
 */

#include <linux/sysctl.h>
#include <linux/skbuff.h>
#include <linux/socket.h>
#include <linux/netdevice.h>
#include <linux/init.h>
#include <net/x25.h>

static int min_timer[] = {   1 * HZ };
static int max_timer[] = { 300 * HZ };

static struct ctl_table_header *x25_table_header;

static struct ctl_table x25_table[] = {
	{
		.procname =	"restart_request_timeout",
		.data =		&sysctl_x25_restart_request_timeout,
		.maxlen =	sizeof(int),
		.mode =		0644,
		.proc_handler =	proc_dointvec_minmax,
		.extra1 =	&min_timer,
		.extra2 =	&max_timer,
	},
	{
		.procname =	"call_request_timeout",
		.data =		&sysctl_x25_call_request_timeout,
		.maxlen =	sizeof(int),
		.mode =		0644,
		.proc_handler =	proc_dointvec_minmax,
		.extra1 =	&min_timer,
		.extra2 =	&max_timer,
	},
	{
		.procname =	"reset_request_timeout",
		.data =		&sysctl_x25_reset_request_timeout,
		.maxlen =	sizeof(int),
		.mode =		0644,
		.proc_handler =	proc_dointvec_minmax,
		.extra1 =	&min_timer,
		.extra2 =	&max_timer,
	},
	{
		.procname =	"clear_request_timeout",
		.data =		&sysctl_x25_clear_request_timeout,
		.maxlen =	sizeof(int),
		.mode =		0644,
		.proc_handler =	proc_dointvec_minmax,
		.extra1 =	&min_timer,
		.extra2 =	&max_timer,
	},
	{
		.procname =	"acknowledgement_hold_back_timeout",
		.data =		&sysctl_x25_ack_holdback_timeout,
		.maxlen =	sizeof(int),
		.mode =		0644,
		.proc_handler =	proc_dointvec_minmax,
		.extra1 =	&min_timer,
		.extra2 =	&max_timer,
	},
	{
		.procname =	"x25_forward",
		.data = 	&sysctl_x25_forward,
		.maxlen = 	sizeof(int),
		.mode = 	0644,
		.proc_handler = proc_dointvec,
	},
	{ },
<<<<<<< HEAD
};

static struct ctl_path x25_path[] = {
	{ .procname = "net", },
	{ .procname = "x25", },
	{ }
=======
>>>>>>> c3ade0e0
};

void __init x25_register_sysctl(void)
{
	x25_table_header = register_net_sysctl(&init_net, "net/x25", x25_table);
}

void x25_unregister_sysctl(void)
{
	unregister_net_sysctl_table(x25_table_header);
}<|MERGE_RESOLUTION|>--- conflicted
+++ resolved
@@ -71,15 +71,6 @@
 		.proc_handler = proc_dointvec,
 	},
 	{ },
-<<<<<<< HEAD
-};
-
-static struct ctl_path x25_path[] = {
-	{ .procname = "net", },
-	{ .procname = "x25", },
-	{ }
-=======
->>>>>>> c3ade0e0
 };
 
 void __init x25_register_sysctl(void)
