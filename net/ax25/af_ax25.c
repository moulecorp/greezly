/*
 * This program is free software; you can redistribute it and/or modify
 * it under the terms of the GNU General Public License as published by
 * the Free Software Foundation; either version 2 of the License, or
 * (at your option) any later version.
 *
 * Copyright (C) Alan Cox GW4PTS (alan@lxorguk.ukuu.org.uk)
 * Copyright (C) Jonathan Naylor G4KLX (g4klx@g4klx.demon.co.uk)
 * Copyright (C) Darryl Miles G7LED (dlm@g7led.demon.co.uk)
 * Copyright (C) Steven Whitehouse GW7RRM (stevew@acm.org)
 * Copyright (C) Joerg Reuter DL1BKE (jreuter@yaina.de)
 * Copyright (C) Hans-Joachim Hetscher DD8NE (dd8ne@bnv-bamberg.de)
 * Copyright (C) Hans Alblas PE1AYX (hans@esrac.ele.tue.nl)
 * Copyright (C) Frederic Rible F1OAT (frible@teaser.fr)
 */
#include <linux/capability.h>
#include <linux/module.h>
#include <linux/errno.h>
#include <linux/types.h>
#include <linux/socket.h>
#include <linux/in.h>
#include <linux/kernel.h>
#include <linux/sched.h>
#include <linux/timer.h>
#include <linux/string.h>
#include <linux/sockios.h>
#include <linux/net.h>
#include <linux/slab.h>
#include <net/ax25.h>
#include <linux/inet.h>
#include <linux/netdevice.h>
#include <linux/if_arp.h>
#include <linux/skbuff.h>
#include <net/sock.h>
#include <asm/uaccess.h>
#include <linux/fcntl.h>
#include <linux/termios.h>	/* For TIOCINQ/OUTQ */
#include <linux/mm.h>
#include <linux/interrupt.h>
#include <linux/notifier.h>
#include <linux/proc_fs.h>
#include <linux/stat.h>
#include <linux/netfilter.h>
#include <linux/sysctl.h>
#include <linux/init.h>
#include <linux/spinlock.h>
#include <net/net_namespace.h>
#include <net/tcp_states.h>
#include <net/ip.h>
#include <net/arp.h>



HLIST_HEAD(ax25_list);
DEFINE_SPINLOCK(ax25_list_lock);

static const struct proto_ops ax25_proto_ops;

static void ax25_free_sock(struct sock *sk)
{
	ax25_cb_put(ax25_sk(sk));
}

/*
 *	Socket removal during an interrupt is now safe.
 */
static void ax25_cb_del(ax25_cb *ax25)
{
	if (!hlist_unhashed(&ax25->ax25_node)) {
		spin_lock_bh(&ax25_list_lock);
		hlist_del_init(&ax25->ax25_node);
		spin_unlock_bh(&ax25_list_lock);
		ax25_cb_put(ax25);
	}
}

/*
 *	Kill all bound sockets on a dropped device.
 */
static void ax25_kill_by_device(struct net_device *dev)
{
	ax25_dev *ax25_dev;
	ax25_cb *s;

	if ((ax25_dev = ax25_dev_ax25dev(dev)) == NULL)
		return;

	spin_lock_bh(&ax25_list_lock);
again:
	ax25_for_each(s, &ax25_list) {
		if (s->ax25_dev == ax25_dev) {
			s->ax25_dev = NULL;
			spin_unlock_bh(&ax25_list_lock);
			ax25_disconnect(s, ENETUNREACH);
			spin_lock_bh(&ax25_list_lock);

			/* The entry could have been deleted from the
			 * list meanwhile and thus the next pointer is
			 * no longer valid.  Play it safe and restart
			 * the scan.  Forward progress is ensured
			 * because we set s->ax25_dev to NULL and we
			 * are never passed a NULL 'dev' argument.
			 */
			goto again;
		}
	}
	spin_unlock_bh(&ax25_list_lock);
}

/*
 *	Handle device status changes.
 */
static int ax25_device_event(struct notifier_block *this, unsigned long event,
			     void *ptr)
{
	struct net_device *dev = netdev_notifier_info_to_dev(ptr);

	if (!net_eq(dev_net(dev), &init_net))
		return NOTIFY_DONE;

	/* Reject non AX.25 devices */
	if (dev->type != ARPHRD_AX25)
		return NOTIFY_DONE;

	switch (event) {
	case NETDEV_UP:
		ax25_dev_device_up(dev);
		break;
	case NETDEV_DOWN:
		ax25_kill_by_device(dev);
		ax25_rt_device_down(dev);
		ax25_dev_device_down(dev);
		break;
	default:
		break;
	}

	return NOTIFY_DONE;
}

/*
 *	Add a socket to the bound sockets list.
 */
void ax25_cb_add(ax25_cb *ax25)
{
	spin_lock_bh(&ax25_list_lock);
	ax25_cb_hold(ax25);
	hlist_add_head(&ax25->ax25_node, &ax25_list);
	spin_unlock_bh(&ax25_list_lock);
}

/*
 *	Find a socket that wants to accept the SABM we have just
 *	received.
 */
struct sock *ax25_find_listener(ax25_address *addr, int digi,
	struct net_device *dev, int type)
{
	ax25_cb *s;

	spin_lock(&ax25_list_lock);
	ax25_for_each(s, &ax25_list) {
		if ((s->iamdigi && !digi) || (!s->iamdigi && digi))
			continue;
		if (s->sk && !ax25cmp(&s->source_addr, addr) &&
		    s->sk->sk_type == type && s->sk->sk_state == TCP_LISTEN) {
			/* If device is null we match any device */
			if (s->ax25_dev == NULL || s->ax25_dev->dev == dev) {
				sock_hold(s->sk);
				spin_unlock(&ax25_list_lock);
				return s->sk;
			}
		}
	}
	spin_unlock(&ax25_list_lock);

	return NULL;
}

/*
 *	Find an AX.25 socket given both ends.
 */
struct sock *ax25_get_socket(ax25_address *my_addr, ax25_address *dest_addr,
	int type)
{
	struct sock *sk = NULL;
	ax25_cb *s;

	spin_lock(&ax25_list_lock);
	ax25_for_each(s, &ax25_list) {
		if (s->sk && !ax25cmp(&s->source_addr, my_addr) &&
		    !ax25cmp(&s->dest_addr, dest_addr) &&
		    s->sk->sk_type == type) {
			sk = s->sk;
			sock_hold(sk);
			break;
		}
	}

	spin_unlock(&ax25_list_lock);

	return sk;
}

/*
 *	Find an AX.25 control block given both ends. It will only pick up
 *	floating AX.25 control blocks or non Raw socket bound control blocks.
 */
ax25_cb *ax25_find_cb(ax25_address *src_addr, ax25_address *dest_addr,
	ax25_digi *digi, struct net_device *dev)
{
	ax25_cb *s;

	spin_lock_bh(&ax25_list_lock);
	ax25_for_each(s, &ax25_list) {
		if (s->sk && s->sk->sk_type != SOCK_SEQPACKET)
			continue;
		if (s->ax25_dev == NULL)
			continue;
		if (ax25cmp(&s->source_addr, src_addr) == 0 && ax25cmp(&s->dest_addr, dest_addr) == 0 && s->ax25_dev->dev == dev) {
			if (digi != NULL && digi->ndigi != 0) {
				if (s->digipeat == NULL)
					continue;
				if (ax25digicmp(s->digipeat, digi) != 0)
					continue;
			} else {
				if (s->digipeat != NULL && s->digipeat->ndigi != 0)
					continue;
			}
			ax25_cb_hold(s);
			spin_unlock_bh(&ax25_list_lock);

			return s;
		}
	}
	spin_unlock_bh(&ax25_list_lock);

	return NULL;
}

EXPORT_SYMBOL(ax25_find_cb);

void ax25_send_to_raw(ax25_address *addr, struct sk_buff *skb, int proto)
{
	ax25_cb *s;
	struct sk_buff *copy;

	spin_lock(&ax25_list_lock);
	ax25_for_each(s, &ax25_list) {
		if (s->sk != NULL && ax25cmp(&s->source_addr, addr) == 0 &&
		    s->sk->sk_type == SOCK_RAW &&
		    s->sk->sk_protocol == proto &&
		    s->ax25_dev->dev == skb->dev &&
		    atomic_read(&s->sk->sk_rmem_alloc) <= s->sk->sk_rcvbuf) {
			if ((copy = skb_clone(skb, GFP_ATOMIC)) == NULL)
				continue;
			if (sock_queue_rcv_skb(s->sk, copy) != 0)
				kfree_skb(copy);
		}
	}
	spin_unlock(&ax25_list_lock);
}

/*
 *	Deferred destroy.
 */
void ax25_destroy_socket(ax25_cb *);

/*
 *	Handler for deferred kills.
 */
static void ax25_destroy_timer(unsigned long data)
{
	ax25_cb *ax25=(ax25_cb *)data;
	struct sock *sk;

	sk=ax25->sk;

	bh_lock_sock(sk);
	sock_hold(sk);
	ax25_destroy_socket(ax25);
	bh_unlock_sock(sk);
	sock_put(sk);
}

/*
 *	This is called from user mode and the timers. Thus it protects itself
 *	against interrupt users but doesn't worry about being called during
 *	work. Once it is removed from the queue no interrupt or bottom half
 *	will touch it and we are (fairly 8-) ) safe.
 */
void ax25_destroy_socket(ax25_cb *ax25)
{
	struct sk_buff *skb;

	ax25_cb_del(ax25);

	ax25_stop_heartbeat(ax25);
	ax25_stop_t1timer(ax25);
	ax25_stop_t2timer(ax25);
	ax25_stop_t3timer(ax25);
	ax25_stop_idletimer(ax25);

	ax25_clear_queues(ax25);	/* Flush the queues */

	if (ax25->sk != NULL) {
		while ((skb = skb_dequeue(&ax25->sk->sk_receive_queue)) != NULL) {
			if (skb->sk != ax25->sk) {
				/* A pending connection */
				ax25_cb *sax25 = ax25_sk(skb->sk);

				/* Queue the unaccepted socket for death */
				sock_orphan(skb->sk);

				/* 9A4GL: hack to release unaccepted sockets */
				skb->sk->sk_state = TCP_LISTEN;

				ax25_start_heartbeat(sax25);
				sax25->state = AX25_STATE_0;
			}

			kfree_skb(skb);
		}
		skb_queue_purge(&ax25->sk->sk_write_queue);
	}

	if (ax25->sk != NULL) {
		if (sk_has_allocations(ax25->sk)) {
			/* Defer: outstanding buffers */
			setup_timer(&ax25->dtimer, ax25_destroy_timer,
					(unsigned long)ax25);
			ax25->dtimer.expires  = jiffies + 2 * HZ;
			add_timer(&ax25->dtimer);
		} else {
			struct sock *sk=ax25->sk;
			ax25->sk=NULL;
			sock_put(sk);
		}
	} else {
		ax25_cb_put(ax25);
	}
}

/*
 * dl1bke 960311: set parameters for existing AX.25 connections,
 *		  includes a KILL command to abort any connection.
 *		  VERY useful for debugging ;-)
 */
static int ax25_ctl_ioctl(const unsigned int cmd, void __user *arg)
{
	struct ax25_ctl_struct ax25_ctl;
	ax25_digi digi;
	ax25_dev *ax25_dev;
	ax25_cb *ax25;
	unsigned int k;
	int ret = 0;

	if (copy_from_user(&ax25_ctl, arg, sizeof(ax25_ctl)))
		return -EFAULT;

	if ((ax25_dev = ax25_addr_ax25dev(&ax25_ctl.port_addr)) == NULL)
		return -ENODEV;

	if (ax25_ctl.digi_count > AX25_MAX_DIGIS)
		return -EINVAL;

	if (ax25_ctl.arg > ULONG_MAX / HZ && ax25_ctl.cmd != AX25_KILL)
		return -EINVAL;

	digi.ndigi = ax25_ctl.digi_count;
	for (k = 0; k < digi.ndigi; k++)
		digi.calls[k] = ax25_ctl.digi_addr[k];

	if ((ax25 = ax25_find_cb(&ax25_ctl.source_addr, &ax25_ctl.dest_addr, &digi, ax25_dev->dev)) == NULL)
		return -ENOTCONN;

	switch (ax25_ctl.cmd) {
	case AX25_KILL:
		ax25_send_control(ax25, AX25_DISC, AX25_POLLON, AX25_COMMAND);
#ifdef CONFIG_AX25_DAMA_SLAVE
		if (ax25_dev->dama.slave && ax25->ax25_dev->values[AX25_VALUES_PROTOCOL] == AX25_PROTO_DAMA_SLAVE)
			ax25_dama_off(ax25);
#endif
		ax25_disconnect(ax25, ENETRESET);
		break;

	case AX25_WINDOW:
		if (ax25->modulus == AX25_MODULUS) {
			if (ax25_ctl.arg < 1 || ax25_ctl.arg > 7)
				goto einval_put;
		} else {
			if (ax25_ctl.arg < 1 || ax25_ctl.arg > 63)
				goto einval_put;
		}
		ax25->window = ax25_ctl.arg;
		break;

	case AX25_T1:
		if (ax25_ctl.arg < 1 || ax25_ctl.arg > ULONG_MAX / HZ)
			goto einval_put;
		ax25->rtt = (ax25_ctl.arg * HZ) / 2;
		ax25->t1  = ax25_ctl.arg * HZ;
		break;

	case AX25_T2:
		if (ax25_ctl.arg < 1 || ax25_ctl.arg > ULONG_MAX / HZ)
			goto einval_put;
		ax25->t2 = ax25_ctl.arg * HZ;
		break;

	case AX25_N2:
		if (ax25_ctl.arg < 1 || ax25_ctl.arg > 31)
			goto einval_put;
		ax25->n2count = 0;
		ax25->n2 = ax25_ctl.arg;
		break;

	case AX25_T3:
		if (ax25_ctl.arg > ULONG_MAX / HZ)
			goto einval_put;
		ax25->t3 = ax25_ctl.arg * HZ;
		break;

	case AX25_IDLE:
		if (ax25_ctl.arg > ULONG_MAX / (60 * HZ))
			goto einval_put;

		ax25->idle = ax25_ctl.arg * 60 * HZ;
		break;

	case AX25_PACLEN:
		if (ax25_ctl.arg < 16 || ax25_ctl.arg > 65535)
			goto einval_put;
		ax25->paclen = ax25_ctl.arg;
		break;

	default:
		goto einval_put;
	  }

out_put:
	ax25_cb_put(ax25);
	return ret;

einval_put:
	ret = -EINVAL;
	goto out_put;
}

static void ax25_fillin_cb_from_dev(ax25_cb *ax25, ax25_dev *ax25_dev)
{
	ax25->rtt     = msecs_to_jiffies(ax25_dev->values[AX25_VALUES_T1]) / 2;
	ax25->t1      = msecs_to_jiffies(ax25_dev->values[AX25_VALUES_T1]);
	ax25->t2      = msecs_to_jiffies(ax25_dev->values[AX25_VALUES_T2]);
	ax25->t3      = msecs_to_jiffies(ax25_dev->values[AX25_VALUES_T3]);
	ax25->n2      = ax25_dev->values[AX25_VALUES_N2];
	ax25->paclen  = ax25_dev->values[AX25_VALUES_PACLEN];
	ax25->idle    = msecs_to_jiffies(ax25_dev->values[AX25_VALUES_IDLE]);
	ax25->backoff = ax25_dev->values[AX25_VALUES_BACKOFF];

	if (ax25_dev->values[AX25_VALUES_AXDEFMODE]) {
		ax25->modulus = AX25_EMODULUS;
		ax25->window  = ax25_dev->values[AX25_VALUES_EWINDOW];
	} else {
		ax25->modulus = AX25_MODULUS;
		ax25->window  = ax25_dev->values[AX25_VALUES_WINDOW];
	}
}

/*
 *	Fill in a created AX.25 created control block with the default
 *	values for a particular device.
 */
void ax25_fillin_cb(ax25_cb *ax25, ax25_dev *ax25_dev)
{
	ax25->ax25_dev = ax25_dev;

	if (ax25->ax25_dev != NULL) {
		ax25_fillin_cb_from_dev(ax25, ax25_dev);
		return;
	}

	/*
	 * No device, use kernel / AX.25 spec default values
	 */
	ax25->rtt     = msecs_to_jiffies(AX25_DEF_T1) / 2;
	ax25->t1      = msecs_to_jiffies(AX25_DEF_T1);
	ax25->t2      = msecs_to_jiffies(AX25_DEF_T2);
	ax25->t3      = msecs_to_jiffies(AX25_DEF_T3);
	ax25->n2      = AX25_DEF_N2;
	ax25->paclen  = AX25_DEF_PACLEN;
	ax25->idle    = msecs_to_jiffies(AX25_DEF_IDLE);
	ax25->backoff = AX25_DEF_BACKOFF;

	if (AX25_DEF_AXDEFMODE) {
		ax25->modulus = AX25_EMODULUS;
		ax25->window  = AX25_DEF_EWINDOW;
	} else {
		ax25->modulus = AX25_MODULUS;
		ax25->window  = AX25_DEF_WINDOW;
	}
}

/*
 * Create an empty AX.25 control block.
 */
ax25_cb *ax25_create_cb(void)
{
	ax25_cb *ax25;

	if ((ax25 = kzalloc(sizeof(*ax25), GFP_ATOMIC)) == NULL)
		return NULL;

	atomic_set(&ax25->refcount, 1);

	skb_queue_head_init(&ax25->write_queue);
	skb_queue_head_init(&ax25->frag_queue);
	skb_queue_head_init(&ax25->ack_queue);
	skb_queue_head_init(&ax25->reseq_queue);

	ax25_setup_timers(ax25);

	ax25_fillin_cb(ax25, NULL);

	ax25->state = AX25_STATE_0;

	return ax25;
}

/*
 *	Handling for system calls applied via the various interfaces to an
 *	AX25 socket object
 */

static int ax25_setsockopt(struct socket *sock, int level, int optname,
	char __user *optval, unsigned int optlen)
{
	struct sock *sk = sock->sk;
	ax25_cb *ax25;
	struct net_device *dev;
	char devname[IFNAMSIZ];
	unsigned long opt;
	int res = 0;

	if (level != SOL_AX25)
		return -ENOPROTOOPT;

	if (optlen < sizeof(unsigned int))
		return -EINVAL;

	if (get_user(opt, (unsigned int __user *)optval))
		return -EFAULT;

	lock_sock(sk);
	ax25 = ax25_sk(sk);

	switch (optname) {
	case AX25_WINDOW:
		if (ax25->modulus == AX25_MODULUS) {
			if (opt < 1 || opt > 7) {
				res = -EINVAL;
				break;
			}
		} else {
			if (opt < 1 || opt > 63) {
				res = -EINVAL;
				break;
			}
		}
		ax25->window = opt;
		break;

	case AX25_T1:
		if (opt < 1 || opt > ULONG_MAX / HZ) {
			res = -EINVAL;
			break;
		}
		ax25->rtt = (opt * HZ) >> 1;
		ax25->t1  = opt * HZ;
		break;

	case AX25_T2:
		if (opt < 1 || opt > ULONG_MAX / HZ) {
			res = -EINVAL;
			break;
		}
		ax25->t2 = opt * HZ;
		break;

	case AX25_N2:
		if (opt < 1 || opt > 31) {
			res = -EINVAL;
			break;
		}
		ax25->n2 = opt;
		break;

	case AX25_T3:
		if (opt < 1 || opt > ULONG_MAX / HZ) {
			res = -EINVAL;
			break;
		}
		ax25->t3 = opt * HZ;
		break;

	case AX25_IDLE:
		if (opt > ULONG_MAX / (60 * HZ)) {
			res = -EINVAL;
			break;
		}
		ax25->idle = opt * 60 * HZ;
		break;

	case AX25_BACKOFF:
		if (opt > 2) {
			res = -EINVAL;
			break;
		}
		ax25->backoff = opt;
		break;

	case AX25_EXTSEQ:
		ax25->modulus = opt ? AX25_EMODULUS : AX25_MODULUS;
		break;

	case AX25_PIDINCL:
		ax25->pidincl = opt ? 1 : 0;
		break;

	case AX25_IAMDIGI:
		ax25->iamdigi = opt ? 1 : 0;
		break;

	case AX25_PACLEN:
		if (opt < 16 || opt > 65535) {
			res = -EINVAL;
			break;
		}
		ax25->paclen = opt;
		break;

	case SO_BINDTODEVICE:
		if (optlen > IFNAMSIZ)
			optlen = IFNAMSIZ;

		if (copy_from_user(devname, optval, optlen)) {
			res = -EFAULT;
			break;
		}

		if (sk->sk_type == SOCK_SEQPACKET &&
		   (sock->state != SS_UNCONNECTED ||
		    sk->sk_state == TCP_LISTEN)) {
			res = -EADDRNOTAVAIL;
			break;
		}

		dev = dev_get_by_name(&init_net, devname);
		if (!dev) {
			res = -ENODEV;
			break;
		}

		ax25->ax25_dev = ax25_dev_ax25dev(dev);
		ax25_fillin_cb(ax25, ax25->ax25_dev);
		dev_put(dev);
		break;

	default:
		res = -ENOPROTOOPT;
	}
	release_sock(sk);

	return res;
}

static int ax25_getsockopt(struct socket *sock, int level, int optname,
	char __user *optval, int __user *optlen)
{
	struct sock *sk = sock->sk;
	ax25_cb *ax25;
	struct ax25_dev *ax25_dev;
	char devname[IFNAMSIZ];
	void *valptr;
	int val = 0;
	int maxlen, length;

	if (level != SOL_AX25)
		return -ENOPROTOOPT;

	if (get_user(maxlen, optlen))
		return -EFAULT;

	if (maxlen < 1)
		return -EFAULT;

	valptr = (void *) &val;
	length = min_t(unsigned int, maxlen, sizeof(int));

	lock_sock(sk);
	ax25 = ax25_sk(sk);

	switch (optname) {
	case AX25_WINDOW:
		val = ax25->window;
		break;

	case AX25_T1:
		val = ax25->t1 / HZ;
		break;

	case AX25_T2:
		val = ax25->t2 / HZ;
		break;

	case AX25_N2:
		val = ax25->n2;
		break;

	case AX25_T3:
		val = ax25->t3 / HZ;
		break;

	case AX25_IDLE:
		val = ax25->idle / (60 * HZ);
		break;

	case AX25_BACKOFF:
		val = ax25->backoff;
		break;

	case AX25_EXTSEQ:
		val = (ax25->modulus == AX25_EMODULUS);
		break;

	case AX25_PIDINCL:
		val = ax25->pidincl;
		break;

	case AX25_IAMDIGI:
		val = ax25->iamdigi;
		break;

	case AX25_PACLEN:
		val = ax25->paclen;
		break;

	case SO_BINDTODEVICE:
		ax25_dev = ax25->ax25_dev;

		if (ax25_dev != NULL && ax25_dev->dev != NULL) {
			strlcpy(devname, ax25_dev->dev->name, sizeof(devname));
			length = strlen(devname) + 1;
		} else {
			*devname = '\0';
			length = 1;
		}

		valptr = (void *) devname;
		break;

	default:
		release_sock(sk);
		return -ENOPROTOOPT;
	}
	release_sock(sk);

	if (put_user(length, optlen))
		return -EFAULT;

	return copy_to_user(optval, valptr, length) ? -EFAULT : 0;
}

static int ax25_listen(struct socket *sock, int backlog)
{
	struct sock *sk = sock->sk;
	int res = 0;

	lock_sock(sk);
	if (sk->sk_type == SOCK_SEQPACKET && sk->sk_state != TCP_LISTEN) {
		sk->sk_max_ack_backlog = backlog;
		sk->sk_state           = TCP_LISTEN;
		goto out;
	}
	res = -EOPNOTSUPP;

out:
	release_sock(sk);

	return res;
}

/*
 * XXX: when creating ax25_sock we should update the .obj_size setting
 * below.
 */
static struct proto ax25_proto = {
	.name	  = "AX25",
	.owner	  = THIS_MODULE,
	.obj_size = sizeof(struct sock),
};

static int ax25_create(struct net *net, struct socket *sock, int protocol,
		       int kern)
{
	struct sock *sk;
	ax25_cb *ax25;

	if (!net_eq(net, &init_net))
		return -EAFNOSUPPORT;

	switch (sock->type) {
	case SOCK_DGRAM:
		if (protocol == 0 || protocol == PF_AX25)
			protocol = AX25_P_TEXT;
		break;

	case SOCK_SEQPACKET:
		switch (protocol) {
		case 0:
		case PF_AX25:	/* For CLX */
			protocol = AX25_P_TEXT;
			break;
		case AX25_P_SEGMENT:
#ifdef CONFIG_INET
		case AX25_P_ARP:
		case AX25_P_IP:
#endif
#ifdef CONFIG_NETROM
		case AX25_P_NETROM:
#endif
#ifdef CONFIG_ROSE
		case AX25_P_ROSE:
#endif
			return -ESOCKTNOSUPPORT;
#ifdef CONFIG_NETROM_MODULE
		case AX25_P_NETROM:
			if (ax25_protocol_is_registered(AX25_P_NETROM))
				return -ESOCKTNOSUPPORT;
			break;
#endif
#ifdef CONFIG_ROSE_MODULE
		case AX25_P_ROSE:
			if (ax25_protocol_is_registered(AX25_P_ROSE))
				return -ESOCKTNOSUPPORT;
#endif
		default:
			break;
		}
		break;

	case SOCK_RAW:
		break;
	default:
		return -ESOCKTNOSUPPORT;
	}

	sk = sk_alloc(net, PF_AX25, GFP_ATOMIC, &ax25_proto);
	if (sk == NULL)
		return -ENOMEM;

	ax25 = sk->sk_protinfo = ax25_create_cb();
	if (!ax25) {
		sk_free(sk);
		return -ENOMEM;
	}

	sock_init_data(sock, sk);

	sk->sk_destruct = ax25_free_sock;
	sock->ops    = &ax25_proto_ops;
	sk->sk_protocol = protocol;

	ax25->sk    = sk;

	return 0;
}

struct sock *ax25_make_new(struct sock *osk, struct ax25_dev *ax25_dev)
{
	struct sock *sk;
	ax25_cb *ax25, *oax25;

	sk = sk_alloc(sock_net(osk), PF_AX25, GFP_ATOMIC,	osk->sk_prot);
	if (sk == NULL)
		return NULL;

	if ((ax25 = ax25_create_cb()) == NULL) {
		sk_free(sk);
		return NULL;
	}

	switch (osk->sk_type) {
	case SOCK_DGRAM:
		break;
	case SOCK_SEQPACKET:
		break;
	default:
		sk_free(sk);
		ax25_cb_put(ax25);
		return NULL;
	}

	sock_init_data(NULL, sk);

	sk->sk_type     = osk->sk_type;
	sk->sk_priority = osk->sk_priority;
	sk->sk_protocol = osk->sk_protocol;
	sk->sk_rcvbuf   = osk->sk_rcvbuf;
	sk->sk_sndbuf   = osk->sk_sndbuf;
	sk->sk_state    = TCP_ESTABLISHED;
	sock_copy_flags(sk, osk);

	oax25 = ax25_sk(osk);

	ax25->modulus = oax25->modulus;
	ax25->backoff = oax25->backoff;
	ax25->pidincl = oax25->pidincl;
	ax25->iamdigi = oax25->iamdigi;
	ax25->rtt     = oax25->rtt;
	ax25->t1      = oax25->t1;
	ax25->t2      = oax25->t2;
	ax25->t3      = oax25->t3;
	ax25->n2      = oax25->n2;
	ax25->idle    = oax25->idle;
	ax25->paclen  = oax25->paclen;
	ax25->window  = oax25->window;

	ax25->ax25_dev    = ax25_dev;
	ax25->source_addr = oax25->source_addr;

	if (oax25->digipeat != NULL) {
		ax25->digipeat = kmemdup(oax25->digipeat, sizeof(ax25_digi),
					 GFP_ATOMIC);
		if (ax25->digipeat == NULL) {
			sk_free(sk);
			ax25_cb_put(ax25);
			return NULL;
		}
	}

	sk->sk_protinfo = ax25;
	sk->sk_destruct = ax25_free_sock;
	ax25->sk    = sk;

	return sk;
}

static int ax25_release(struct socket *sock)
{
	struct sock *sk = sock->sk;
	ax25_cb *ax25;

	if (sk == NULL)
		return 0;

	sock_hold(sk);
	sock_orphan(sk);
	lock_sock(sk);
	ax25 = ax25_sk(sk);

	if (sk->sk_type == SOCK_SEQPACKET) {
		switch (ax25->state) {
		case AX25_STATE_0:
			release_sock(sk);
			ax25_disconnect(ax25, 0);
			lock_sock(sk);
			ax25_destroy_socket(ax25);
			break;

		case AX25_STATE_1:
		case AX25_STATE_2:
			ax25_send_control(ax25, AX25_DISC, AX25_POLLON, AX25_COMMAND);
			release_sock(sk);
			ax25_disconnect(ax25, 0);
			lock_sock(sk);
			ax25_destroy_socket(ax25);
			break;

		case AX25_STATE_3:
		case AX25_STATE_4:
			ax25_clear_queues(ax25);
			ax25->n2count = 0;

			switch (ax25->ax25_dev->values[AX25_VALUES_PROTOCOL]) {
			case AX25_PROTO_STD_SIMPLEX:
			case AX25_PROTO_STD_DUPLEX:
				ax25_send_control(ax25,
						  AX25_DISC,
						  AX25_POLLON,
						  AX25_COMMAND);
				ax25_stop_t2timer(ax25);
				ax25_stop_t3timer(ax25);
				ax25_stop_idletimer(ax25);
				break;
#ifdef CONFIG_AX25_DAMA_SLAVE
			case AX25_PROTO_DAMA_SLAVE:
				ax25_stop_t3timer(ax25);
				ax25_stop_idletimer(ax25);
				break;
#endif
			}
			ax25_calculate_t1(ax25);
			ax25_start_t1timer(ax25);
			ax25->state = AX25_STATE_2;
			sk->sk_state                = TCP_CLOSE;
			sk->sk_shutdown            |= SEND_SHUTDOWN;
			sk->sk_state_change(sk);
			sock_set_flag(sk, SOCK_DESTROY);
			break;

		default:
			break;
		}
	} else {
		sk->sk_state     = TCP_CLOSE;
		sk->sk_shutdown |= SEND_SHUTDOWN;
		sk->sk_state_change(sk);
		ax25_destroy_socket(ax25);
	}

	sock->sk   = NULL;
	release_sock(sk);
	sock_put(sk);

	return 0;
}

/*
 *	We support a funny extension here so you can (as root) give any callsign
 *	digipeated via a local address as source. This hack is obsolete now
 *	that we've implemented support for SO_BINDTODEVICE. It is however small
 *	and trivially backward compatible.
 */
static int ax25_bind(struct socket *sock, struct sockaddr *uaddr, int addr_len)
{
	struct sock *sk = sock->sk;
	struct full_sockaddr_ax25 *addr = (struct full_sockaddr_ax25 *)uaddr;
	ax25_dev *ax25_dev = NULL;
	ax25_uid_assoc *user;
	ax25_address call;
	ax25_cb *ax25;
	int err = 0;

	if (addr_len != sizeof(struct sockaddr_ax25) &&
	    addr_len != sizeof(struct full_sockaddr_ax25))
		/* support for old structure may go away some time
		 * ax25_bind(): uses old (6 digipeater) socket structure.
		 */
		if ((addr_len < sizeof(struct sockaddr_ax25) + sizeof(ax25_address) * 6) ||
		    (addr_len > sizeof(struct full_sockaddr_ax25)))
			return -EINVAL;

	if (addr->fsa_ax25.sax25_family != AF_AX25)
		return -EINVAL;

	user = ax25_findbyuid(current_euid());
	if (user) {
		call = user->call;
		ax25_uid_put(user);
	} else {
		if (ax25_uid_policy && !capable(CAP_NET_ADMIN))
			return -EACCES;

		call = addr->fsa_ax25.sax25_call;
	}

	lock_sock(sk);

	ax25 = ax25_sk(sk);
	if (!sock_flag(sk, SOCK_ZAPPED)) {
		err = -EINVAL;
		goto out;
	}

	ax25->source_addr = call;

	/*
	 * User already set interface with SO_BINDTODEVICE
	 */
	if (ax25->ax25_dev != NULL)
		goto done;

	if (addr_len > sizeof(struct sockaddr_ax25) && addr->fsa_ax25.sax25_ndigis == 1) {
		if (ax25cmp(&addr->fsa_digipeater[0], &null_ax25_address) != 0 &&
		    (ax25_dev = ax25_addr_ax25dev(&addr->fsa_digipeater[0])) == NULL) {
			err = -EADDRNOTAVAIL;
			goto out;
		}
	} else {
		if ((ax25_dev = ax25_addr_ax25dev(&addr->fsa_ax25.sax25_call)) == NULL) {
			err = -EADDRNOTAVAIL;
			goto out;
		}
	}

	if (ax25_dev != NULL)
		ax25_fillin_cb(ax25, ax25_dev);

done:
	ax25_cb_add(ax25);
	sock_reset_flag(sk, SOCK_ZAPPED);

out:
	release_sock(sk);

	return err;
}

/*
 *	FIXME: nonblock behaviour looks like it may have a bug.
 */
static int __must_check ax25_connect(struct socket *sock,
	struct sockaddr *uaddr, int addr_len, int flags)
{
	struct sock *sk = sock->sk;
	ax25_cb *ax25 = ax25_sk(sk), *ax25t;
	struct full_sockaddr_ax25 *fsa = (struct full_sockaddr_ax25 *)uaddr;
	ax25_digi *digi = NULL;
	int ct = 0, err = 0;

	/*
	 * some sanity checks. code further down depends on this
	 */

	if (addr_len == sizeof(struct sockaddr_ax25))
		/* support for this will go away in early 2.5.x
		 * ax25_connect(): uses obsolete socket structure
		 */
		;
	else if (addr_len != sizeof(struct full_sockaddr_ax25))
		/* support for old structure may go away some time
		 * ax25_connect(): uses old (6 digipeater) socket structure.
		 */
		if ((addr_len < sizeof(struct sockaddr_ax25) + sizeof(ax25_address) * 6) ||
		    (addr_len > sizeof(struct full_sockaddr_ax25)))
			return -EINVAL;


	if (fsa->fsa_ax25.sax25_family != AF_AX25)
		return -EINVAL;

	lock_sock(sk);

	/* deal with restarts */
	if (sock->state == SS_CONNECTING) {
		switch (sk->sk_state) {
		case TCP_SYN_SENT: /* still trying */
			err = -EINPROGRESS;
			goto out_release;

		case TCP_ESTABLISHED: /* connection established */
			sock->state = SS_CONNECTED;
			goto out_release;

		case TCP_CLOSE: /* connection refused */
			sock->state = SS_UNCONNECTED;
			err = -ECONNREFUSED;
			goto out_release;
		}
	}

	if (sk->sk_state == TCP_ESTABLISHED && sk->sk_type == SOCK_SEQPACKET) {
		err = -EISCONN;	/* No reconnect on a seqpacket socket */
		goto out_release;
	}

	sk->sk_state   = TCP_CLOSE;
	sock->state = SS_UNCONNECTED;

	kfree(ax25->digipeat);
	ax25->digipeat = NULL;

	/*
	 *	Handle digi-peaters to be used.
	 */
	if (addr_len > sizeof(struct sockaddr_ax25) &&
	    fsa->fsa_ax25.sax25_ndigis != 0) {
		/* Valid number of digipeaters ? */
		if (fsa->fsa_ax25.sax25_ndigis < 1 || fsa->fsa_ax25.sax25_ndigis > AX25_MAX_DIGIS) {
			err = -EINVAL;
			goto out_release;
		}

		if ((digi = kmalloc(sizeof(ax25_digi), GFP_KERNEL)) == NULL) {
			err = -ENOBUFS;
			goto out_release;
		}

		digi->ndigi      = fsa->fsa_ax25.sax25_ndigis;
		digi->lastrepeat = -1;

		while (ct < fsa->fsa_ax25.sax25_ndigis) {
			if ((fsa->fsa_digipeater[ct].ax25_call[6] &
			     AX25_HBIT) && ax25->iamdigi) {
				digi->repeated[ct] = 1;
				digi->lastrepeat   = ct;
			} else {
				digi->repeated[ct] = 0;
			}
			digi->calls[ct] = fsa->fsa_digipeater[ct];
			ct++;
		}
	}

	/*
	 *	Must bind first - autobinding in this may or may not work. If
	 *	the socket is already bound, check to see if the device has
	 *	been filled in, error if it hasn't.
	 */
	if (sock_flag(sk, SOCK_ZAPPED)) {
		/* check if we can remove this feature. It is broken. */
		printk(KERN_WARNING "ax25_connect(): %s uses autobind, please contact jreuter@yaina.de\n",
			current->comm);
		if ((err = ax25_rt_autobind(ax25, &fsa->fsa_ax25.sax25_call)) < 0) {
			kfree(digi);
			goto out_release;
		}

		ax25_fillin_cb(ax25, ax25->ax25_dev);
		ax25_cb_add(ax25);
	} else {
		if (ax25->ax25_dev == NULL) {
			kfree(digi);
			err = -EHOSTUNREACH;
			goto out_release;
		}
	}

	if (sk->sk_type == SOCK_SEQPACKET &&
	    (ax25t=ax25_find_cb(&ax25->source_addr, &fsa->fsa_ax25.sax25_call, digi,
			 ax25->ax25_dev->dev))) {
		kfree(digi);
		err = -EADDRINUSE;		/* Already such a connection */
		ax25_cb_put(ax25t);
		goto out_release;
	}

	ax25->dest_addr = fsa->fsa_ax25.sax25_call;
	ax25->digipeat  = digi;

	/* First the easy one */
	if (sk->sk_type != SOCK_SEQPACKET) {
		sock->state = SS_CONNECTED;
		sk->sk_state   = TCP_ESTABLISHED;
		goto out_release;
	}

	/* Move to connecting socket, ax.25 lapb WAIT_UA.. */
	sock->state        = SS_CONNECTING;
	sk->sk_state          = TCP_SYN_SENT;

	switch (ax25->ax25_dev->values[AX25_VALUES_PROTOCOL]) {
	case AX25_PROTO_STD_SIMPLEX:
	case AX25_PROTO_STD_DUPLEX:
		ax25_std_establish_data_link(ax25);
		break;

#ifdef CONFIG_AX25_DAMA_SLAVE
	case AX25_PROTO_DAMA_SLAVE:
		ax25->modulus = AX25_MODULUS;
		ax25->window  = ax25->ax25_dev->values[AX25_VALUES_WINDOW];
		if (ax25->ax25_dev->dama.slave)
			ax25_ds_establish_data_link(ax25);
		else
			ax25_std_establish_data_link(ax25);
		break;
#endif
	}

	ax25->state = AX25_STATE_1;

	ax25_start_heartbeat(ax25);

	/* Now the loop */
	if (sk->sk_state != TCP_ESTABLISHED && (flags & O_NONBLOCK)) {
		err = -EINPROGRESS;
		goto out_release;
	}

	if (sk->sk_state == TCP_SYN_SENT) {
		DEFINE_WAIT(wait);

		for (;;) {
			prepare_to_wait(sk_sleep(sk), &wait,
					TASK_INTERRUPTIBLE);
			if (sk->sk_state != TCP_SYN_SENT)
				break;
			if (!signal_pending(current)) {
				release_sock(sk);
				schedule();
				lock_sock(sk);
				continue;
			}
			err = -ERESTARTSYS;
			break;
		}
		finish_wait(sk_sleep(sk), &wait);

		if (err)
			goto out_release;
	}

	if (sk->sk_state != TCP_ESTABLISHED) {
		/* Not in ABM, not in WAIT_UA -> failed */
		sock->state = SS_UNCONNECTED;
		err = sock_error(sk);	/* Always set at this point */
		goto out_release;
	}

	sock->state = SS_CONNECTED;

	err = 0;
out_release:
	release_sock(sk);

	return err;
}

static int ax25_accept(struct socket *sock, struct socket *newsock, int flags)
{
	struct sk_buff *skb;
	struct sock *newsk;
	DEFINE_WAIT(wait);
	struct sock *sk;
	int err = 0;

	if (sock->state != SS_UNCONNECTED)
		return -EINVAL;

	if ((sk = sock->sk) == NULL)
		return -EINVAL;

	lock_sock(sk);
	if (sk->sk_type != SOCK_SEQPACKET) {
		err = -EOPNOTSUPP;
		goto out;
	}

	if (sk->sk_state != TCP_LISTEN) {
		err = -EINVAL;
		goto out;
	}

	/*
	 *	The read queue this time is holding sockets ready to use
	 *	hooked into the SABM we saved
	 */
	for (;;) {
		prepare_to_wait(sk_sleep(sk), &wait, TASK_INTERRUPTIBLE);
		skb = skb_dequeue(&sk->sk_receive_queue);
		if (skb)
			break;

		if (flags & O_NONBLOCK) {
			err = -EWOULDBLOCK;
			break;
		}
		if (!signal_pending(current)) {
			release_sock(sk);
			schedule();
			lock_sock(sk);
			continue;
		}
		err = -ERESTARTSYS;
		break;
	}
	finish_wait(sk_sleep(sk), &wait);

	if (err)
		goto out;

	newsk		 = skb->sk;
	sock_graft(newsk, newsock);

	/* Now attach up the new socket */
	kfree_skb(skb);
	sk->sk_ack_backlog--;
	newsock->state = SS_CONNECTED;

out:
	release_sock(sk);

	return err;
}

static int ax25_getname(struct socket *sock, struct sockaddr *uaddr,
	int *uaddr_len, int peer)
{
	struct full_sockaddr_ax25 *fsa = (struct full_sockaddr_ax25 *)uaddr;
	struct sock *sk = sock->sk;
	unsigned char ndigi, i;
	ax25_cb *ax25;
	int err = 0;

	memset(fsa, 0, sizeof(*fsa));
	lock_sock(sk);
	ax25 = ax25_sk(sk);

	if (peer != 0) {
		if (sk->sk_state != TCP_ESTABLISHED) {
			err = -ENOTCONN;
			goto out;
		}

		fsa->fsa_ax25.sax25_family = AF_AX25;
		fsa->fsa_ax25.sax25_call   = ax25->dest_addr;

		if (ax25->digipeat != NULL) {
			ndigi = ax25->digipeat->ndigi;
			fsa->fsa_ax25.sax25_ndigis = ndigi;
			for (i = 0; i < ndigi; i++)
				fsa->fsa_digipeater[i] =
						ax25->digipeat->calls[i];
		}
	} else {
		fsa->fsa_ax25.sax25_family = AF_AX25;
		fsa->fsa_ax25.sax25_call   = ax25->source_addr;
		fsa->fsa_ax25.sax25_ndigis = 1;
		if (ax25->ax25_dev != NULL) {
			memcpy(&fsa->fsa_digipeater[0],
			       ax25->ax25_dev->dev->dev_addr, AX25_ADDR_LEN);
		} else {
			fsa->fsa_digipeater[0] = null_ax25_address;
		}
	}
	*uaddr_len = sizeof (struct full_sockaddr_ax25);

out:
	release_sock(sk);

	return err;
}

static int ax25_sendmsg(struct kiocb *iocb, struct socket *sock,
			struct msghdr *msg, size_t len)
{
	DECLARE_SOCKADDR(struct sockaddr_ax25 *, usax, msg->msg_name);
	struct sock *sk = sock->sk;
	struct sockaddr_ax25 sax;
	struct sk_buff *skb;
	ax25_digi dtmp, *dp;
	ax25_cb *ax25;
	size_t size;
	int lv, err, addr_len = msg->msg_namelen;

	if (msg->msg_flags & ~(MSG_DONTWAIT|MSG_EOR|MSG_CMSG_COMPAT))
		return -EINVAL;

	lock_sock(sk);
	ax25 = ax25_sk(sk);

	if (sock_flag(sk, SOCK_ZAPPED)) {
		err = -EADDRNOTAVAIL;
		goto out;
	}

	if (sk->sk_shutdown & SEND_SHUTDOWN) {
		send_sig(SIGPIPE, current, 0);
		err = -EPIPE;
		goto out;
	}

	if (ax25->ax25_dev == NULL) {
		err = -ENETUNREACH;
		goto out;
	}

	if (len > ax25->ax25_dev->dev->mtu) {
		err = -EMSGSIZE;
		goto out;
	}

	if (usax != NULL) {
		if (usax->sax25_family != AF_AX25) {
			err = -EINVAL;
			goto out;
		}

		if (addr_len == sizeof(struct sockaddr_ax25))
			/* ax25_sendmsg(): uses obsolete socket structure */
			;
		else if (addr_len != sizeof(struct full_sockaddr_ax25))
			/* support for old structure may go away some time
			 * ax25_sendmsg(): uses old (6 digipeater)
			 * socket structure.
			 */
			if ((addr_len < sizeof(struct sockaddr_ax25) + sizeof(ax25_address) * 6) ||
			    (addr_len > sizeof(struct full_sockaddr_ax25))) {
				err = -EINVAL;
				goto out;
			}


		if (addr_len > sizeof(struct sockaddr_ax25) && usax->sax25_ndigis != 0) {
			int ct           = 0;
			struct full_sockaddr_ax25 *fsa = (struct full_sockaddr_ax25 *)usax;

			/* Valid number of digipeaters ? */
			if (usax->sax25_ndigis < 1 || usax->sax25_ndigis > AX25_MAX_DIGIS) {
				err = -EINVAL;
				goto out;
			}

			dtmp.ndigi      = usax->sax25_ndigis;

			while (ct < usax->sax25_ndigis) {
				dtmp.repeated[ct] = 0;
				dtmp.calls[ct]    = fsa->fsa_digipeater[ct];
				ct++;
			}

			dtmp.lastrepeat = 0;
		}

		sax = *usax;
		if (sk->sk_type == SOCK_SEQPACKET &&
		    ax25cmp(&ax25->dest_addr, &sax.sax25_call)) {
			err = -EISCONN;
			goto out;
		}
		if (usax->sax25_ndigis == 0)
			dp = NULL;
		else
			dp = &dtmp;
	} else {
		/*
		 *	FIXME: 1003.1g - if the socket is like this because
		 *	it has become closed (not started closed) and is VC
		 *	we ought to SIGPIPE, EPIPE
		 */
		if (sk->sk_state != TCP_ESTABLISHED) {
			err = -ENOTCONN;
			goto out;
		}
		sax.sax25_family = AF_AX25;
		sax.sax25_call   = ax25->dest_addr;
		dp = ax25->digipeat;
	}

	/* Build a packet */
	/* Assume the worst case */
	size = len + ax25->ax25_dev->dev->hard_header_len;

	skb = sock_alloc_send_skb(sk, size, msg->msg_flags&MSG_DONTWAIT, &err);
	if (skb == NULL)
		goto out;

	skb_reserve(skb, size - len);

	/* User data follows immediately after the AX.25 data */
	if (memcpy_fromiovec(skb_put(skb, len), msg->msg_iov, len)) {
		err = -EFAULT;
		kfree_skb(skb);
		goto out;
	}

	skb_reset_network_header(skb);

	/* Add the PID if one is not supplied by the user in the skb */
	if (!ax25->pidincl)
		*skb_push(skb, 1) = sk->sk_protocol;

	if (sk->sk_type == SOCK_SEQPACKET) {
		/* Connected mode sockets go via the LAPB machine */
		if (sk->sk_state != TCP_ESTABLISHED) {
			kfree_skb(skb);
			err = -ENOTCONN;
			goto out;
		}

		/* Shove it onto the queue and kick */
		ax25_output(ax25, ax25->paclen, skb);

		err = len;
		goto out;
	}

	skb_push(skb, 1 + ax25_addr_size(dp));

	/* Building AX.25 Header */

	/* Build an AX.25 header */
	lv = ax25_addr_build(skb->data, &ax25->source_addr, &sax.sax25_call,
			     dp, AX25_COMMAND, AX25_MODULUS);

	skb_set_transport_header(skb, lv);

	*skb_transport_header(skb) = AX25_UI;

	/* Datagram frames go straight out of the door as UI */
	ax25_queue_xmit(skb, ax25->ax25_dev->dev);

	err = len;

out:
	release_sock(sk);

	return err;
}

static int ax25_recvmsg(struct kiocb *iocb, struct socket *sock,
	struct msghdr *msg, size_t size, int flags)
{
	struct sock *sk = sock->sk;
	struct sk_buff *skb;
	int copied;
	int err = 0;

	lock_sock(sk);
	/*
	 * 	This works for seqpacket too. The receiver has ordered the
	 *	queue for us! We do one quick check first though
	 */
	if (sk->sk_type == SOCK_SEQPACKET && sk->sk_state != TCP_ESTABLISHED) {
		err =  -ENOTCONN;
		goto out;
	}

	/* Now we can treat all alike */
	skb = skb_recv_datagram(sk, flags & ~MSG_DONTWAIT,
				flags & MSG_DONTWAIT, &err);
	if (skb == NULL)
		goto out;

	if (!ax25_sk(sk)->pidincl)
		skb_pull(skb, 1);		/* Remove PID */

	skb_reset_transport_header(skb);
	copied = skb->len;

	if (copied > size) {
		copied = size;
		msg->msg_flags |= MSG_TRUNC;
	}

	skb_copy_datagram_iovec(skb, 0, msg->msg_iov, copied);

	if (msg->msg_name) {
		ax25_digi digi;
		ax25_address src;
		const unsigned char *mac = skb_mac_header(skb);
<<<<<<< HEAD
		struct sockaddr_ax25 *sax = msg->msg_name;
=======
		DECLARE_SOCKADDR(struct sockaddr_ax25 *, sax, msg->msg_name);
>>>>>>> c3ade0e0

		memset(sax, 0, sizeof(struct full_sockaddr_ax25));
		ax25_addr_parse(mac + 1, skb->data - mac - 1, &src, NULL,
				&digi, NULL, NULL);
		sax->sax25_family = AF_AX25;
		/* We set this correctly, even though we may not let the
		   application know the digi calls further down (because it
		   did NOT ask to know them).  This could get political... **/
		sax->sax25_ndigis = digi.ndigi;
		sax->sax25_call   = src;

		if (sax->sax25_ndigis != 0) {
			int ct;
			struct full_sockaddr_ax25 *fsa = (struct full_sockaddr_ax25 *)sax;

			for (ct = 0; ct < digi.ndigi; ct++)
				fsa->fsa_digipeater[ct] = digi.calls[ct];
		}
		msg->msg_namelen = sizeof(struct full_sockaddr_ax25);
	}

	skb_free_datagram(sk, skb);
	err = copied;

out:
	release_sock(sk);

	return err;
}

static int ax25_shutdown(struct socket *sk, int how)
{
	/* FIXME - generate DM and RNR states */
	return -EOPNOTSUPP;
}

static int ax25_ioctl(struct socket *sock, unsigned int cmd, unsigned long arg)
{
	struct sock *sk = sock->sk;
	void __user *argp = (void __user *)arg;
	int res = 0;

	lock_sock(sk);
	switch (cmd) {
	case TIOCOUTQ: {
		long amount;

		amount = sk->sk_sndbuf - sk_wmem_alloc_get(sk);
		if (amount < 0)
			amount = 0;
		res = put_user(amount, (int __user *)argp);
		break;
	}

	case TIOCINQ: {
		struct sk_buff *skb;
		long amount = 0L;
		/* These two are safe on a single CPU system as only user tasks fiddle here */
		if ((skb = skb_peek(&sk->sk_receive_queue)) != NULL)
			amount = skb->len;
		res = put_user(amount, (int __user *) argp);
		break;
	}

	case SIOCGSTAMP:
		res = sock_get_timestamp(sk, argp);
		break;

	case SIOCGSTAMPNS:
		res = sock_get_timestampns(sk, argp);
		break;

	case SIOCAX25ADDUID:	/* Add a uid to the uid/call map table */
	case SIOCAX25DELUID:	/* Delete a uid from the uid/call map table */
	case SIOCAX25GETUID: {
		struct sockaddr_ax25 sax25;
		if (copy_from_user(&sax25, argp, sizeof(sax25))) {
			res = -EFAULT;
			break;
		}
		res = ax25_uid_ioctl(cmd, &sax25);
		break;
	}

	case SIOCAX25NOUID: {	/* Set the default policy (default/bar) */
		long amount;
		if (!capable(CAP_NET_ADMIN)) {
			res = -EPERM;
			break;
		}
		if (get_user(amount, (long __user *)argp)) {
			res = -EFAULT;
			break;
		}
		if (amount < 0 || amount > AX25_NOUID_BLOCK) {
			res = -EINVAL;
			break;
		}
		ax25_uid_policy = amount;
		res = 0;
		break;
	}

	case SIOCADDRT:
	case SIOCDELRT:
	case SIOCAX25OPTRT:
		if (!capable(CAP_NET_ADMIN)) {
			res = -EPERM;
			break;
		}
		res = ax25_rt_ioctl(cmd, argp);
		break;

	case SIOCAX25CTLCON:
		if (!capable(CAP_NET_ADMIN)) {
			res = -EPERM;
			break;
		}
		res = ax25_ctl_ioctl(cmd, argp);
		break;

	case SIOCAX25GETINFO:
	case SIOCAX25GETINFOOLD: {
		ax25_cb *ax25 = ax25_sk(sk);
		struct ax25_info_struct ax25_info;

		ax25_info.t1        = ax25->t1   / HZ;
		ax25_info.t2        = ax25->t2   / HZ;
		ax25_info.t3        = ax25->t3   / HZ;
		ax25_info.idle      = ax25->idle / (60 * HZ);
		ax25_info.n2        = ax25->n2;
		ax25_info.t1timer   = ax25_display_timer(&ax25->t1timer)   / HZ;
		ax25_info.t2timer   = ax25_display_timer(&ax25->t2timer)   / HZ;
		ax25_info.t3timer   = ax25_display_timer(&ax25->t3timer)   / HZ;
		ax25_info.idletimer = ax25_display_timer(&ax25->idletimer) / (60 * HZ);
		ax25_info.n2count   = ax25->n2count;
		ax25_info.state     = ax25->state;
		ax25_info.rcv_q     = sk_rmem_alloc_get(sk);
		ax25_info.snd_q     = sk_wmem_alloc_get(sk);
		ax25_info.vs        = ax25->vs;
		ax25_info.vr        = ax25->vr;
		ax25_info.va        = ax25->va;
		ax25_info.vs_max    = ax25->vs; /* reserved */
		ax25_info.paclen    = ax25->paclen;
		ax25_info.window    = ax25->window;

		/* old structure? */
		if (cmd == SIOCAX25GETINFOOLD) {
			static int warned = 0;
			if (!warned) {
				printk(KERN_INFO "%s uses old SIOCAX25GETINFO\n",
					current->comm);
				warned=1;
			}

			if (copy_to_user(argp, &ax25_info, sizeof(struct ax25_info_struct_deprecated))) {
				res = -EFAULT;
				break;
			}
		} else {
			if (copy_to_user(argp, &ax25_info, sizeof(struct ax25_info_struct))) {
				res = -EINVAL;
				break;
			}
		}
		res = 0;
		break;
	}

	case SIOCAX25ADDFWD:
	case SIOCAX25DELFWD: {
		struct ax25_fwd_struct ax25_fwd;
		if (!capable(CAP_NET_ADMIN)) {
			res = -EPERM;
			break;
		}
		if (copy_from_user(&ax25_fwd, argp, sizeof(ax25_fwd))) {
			res = -EFAULT;
			break;
		}
		res = ax25_fwd_ioctl(cmd, &ax25_fwd);
		break;
	}

	case SIOCGIFADDR:
	case SIOCSIFADDR:
	case SIOCGIFDSTADDR:
	case SIOCSIFDSTADDR:
	case SIOCGIFBRDADDR:
	case SIOCSIFBRDADDR:
	case SIOCGIFNETMASK:
	case SIOCSIFNETMASK:
	case SIOCGIFMETRIC:
	case SIOCSIFMETRIC:
		res = -EINVAL;
		break;

	default:
		res = -ENOIOCTLCMD;
		break;
	}
	release_sock(sk);

	return res;
}

#ifdef CONFIG_PROC_FS

static void *ax25_info_start(struct seq_file *seq, loff_t *pos)
	__acquires(ax25_list_lock)
{
	spin_lock_bh(&ax25_list_lock);
	return seq_hlist_start(&ax25_list, *pos);
}

static void *ax25_info_next(struct seq_file *seq, void *v, loff_t *pos)
{
	return seq_hlist_next(v, &ax25_list, pos);
}

static void ax25_info_stop(struct seq_file *seq, void *v)
	__releases(ax25_list_lock)
{
	spin_unlock_bh(&ax25_list_lock);
}

static int ax25_info_show(struct seq_file *seq, void *v)
{
	ax25_cb *ax25 = hlist_entry(v, struct ax25_cb, ax25_node);
	char buf[11];
	int k;


	/*
	 * New format:
	 * magic dev src_addr dest_addr,digi1,digi2,.. st vs vr va t1 t1 t2 t2 t3 t3 idle idle n2 n2 rtt window paclen Snd-Q Rcv-Q inode
	 */

	seq_printf(seq, "%8.8lx %s %s%s ",
		   (long) ax25,
		   ax25->ax25_dev == NULL? "???" : ax25->ax25_dev->dev->name,
		   ax2asc(buf, &ax25->source_addr),
		   ax25->iamdigi? "*":"");
	seq_printf(seq, "%s", ax2asc(buf, &ax25->dest_addr));

	for (k=0; (ax25->digipeat != NULL) && (k < ax25->digipeat->ndigi); k++) {
		seq_printf(seq, ",%s%s",
			   ax2asc(buf, &ax25->digipeat->calls[k]),
			   ax25->digipeat->repeated[k]? "*":"");
	}

	seq_printf(seq, " %d %d %d %d %lu %lu %lu %lu %lu %lu %lu %lu %d %d %lu %d %d",
		   ax25->state,
		   ax25->vs, ax25->vr, ax25->va,
		   ax25_display_timer(&ax25->t1timer) / HZ, ax25->t1 / HZ,
		   ax25_display_timer(&ax25->t2timer) / HZ, ax25->t2 / HZ,
		   ax25_display_timer(&ax25->t3timer) / HZ, ax25->t3 / HZ,
		   ax25_display_timer(&ax25->idletimer) / (60 * HZ),
		   ax25->idle / (60 * HZ),
		   ax25->n2count, ax25->n2,
		   ax25->rtt / HZ,
		   ax25->window,
		   ax25->paclen);

	if (ax25->sk != NULL) {
		seq_printf(seq, " %d %d %lu\n",
			   sk_wmem_alloc_get(ax25->sk),
			   sk_rmem_alloc_get(ax25->sk),
			   sock_i_ino(ax25->sk));
	} else {
		seq_puts(seq, " * * *\n");
	}
	return 0;
}

static const struct seq_operations ax25_info_seqops = {
	.start = ax25_info_start,
	.next = ax25_info_next,
	.stop = ax25_info_stop,
	.show = ax25_info_show,
};

static int ax25_info_open(struct inode *inode, struct file *file)
{
	return seq_open(file, &ax25_info_seqops);
}

static const struct file_operations ax25_info_fops = {
	.owner = THIS_MODULE,
	.open = ax25_info_open,
	.read = seq_read,
	.llseek = seq_lseek,
	.release = seq_release,
};

#endif

static const struct net_proto_family ax25_family_ops = {
	.family =	PF_AX25,
	.create =	ax25_create,
	.owner	=	THIS_MODULE,
};

static const struct proto_ops ax25_proto_ops = {
	.family		= PF_AX25,
	.owner		= THIS_MODULE,
	.release	= ax25_release,
	.bind		= ax25_bind,
	.connect	= ax25_connect,
	.socketpair	= sock_no_socketpair,
	.accept		= ax25_accept,
	.getname	= ax25_getname,
	.poll		= datagram_poll,
	.ioctl		= ax25_ioctl,
	.listen		= ax25_listen,
	.shutdown	= ax25_shutdown,
	.setsockopt	= ax25_setsockopt,
	.getsockopt	= ax25_getsockopt,
	.sendmsg	= ax25_sendmsg,
	.recvmsg	= ax25_recvmsg,
	.mmap		= sock_no_mmap,
	.sendpage	= sock_no_sendpage,
};

/*
 *	Called by socket.c on kernel start up
 */
static struct packet_type ax25_packet_type __read_mostly = {
	.type	=	cpu_to_be16(ETH_P_AX25),
	.func	=	ax25_kiss_rcv,
};

static struct notifier_block ax25_dev_notifier = {
	.notifier_call = ax25_device_event,
};

static int __init ax25_init(void)
{
	int rc = proto_register(&ax25_proto, 0);

	if (rc != 0)
		goto out;

	sock_register(&ax25_family_ops);
	dev_add_pack(&ax25_packet_type);
	register_netdevice_notifier(&ax25_dev_notifier);

	proc_create("ax25_route", S_IRUGO, init_net.proc_net,
		    &ax25_route_fops);
	proc_create("ax25", S_IRUGO, init_net.proc_net, &ax25_info_fops);
	proc_create("ax25_calls", S_IRUGO, init_net.proc_net, &ax25_uid_fops);
out:
	return rc;
}
module_init(ax25_init);


MODULE_AUTHOR("Jonathan Naylor G4KLX <g4klx@g4klx.demon.co.uk>");
MODULE_DESCRIPTION("The amateur radio AX.25 link layer protocol");
MODULE_LICENSE("GPL");
MODULE_ALIAS_NETPROTO(PF_AX25);

static void __exit ax25_exit(void)
{
<<<<<<< HEAD
	proc_net_remove(&init_net, "ax25_route");
	proc_net_remove(&init_net, "ax25");
	proc_net_remove(&init_net, "ax25_calls");
=======
	remove_proc_entry("ax25_route", init_net.proc_net);
	remove_proc_entry("ax25", init_net.proc_net);
	remove_proc_entry("ax25_calls", init_net.proc_net);
>>>>>>> c3ade0e0

	unregister_netdevice_notifier(&ax25_dev_notifier);
	ax25_unregister_sysctl();

	dev_remove_pack(&ax25_packet_type);

	sock_unregister(PF_AX25);
	proto_unregister(&ax25_proto);

	ax25_rt_free();
	ax25_uid_free();
	ax25_dev_free();
}
module_exit(ax25_exit);<|MERGE_RESOLUTION|>--- conflicted
+++ resolved
@@ -1640,11 +1640,7 @@
 		ax25_digi digi;
 		ax25_address src;
 		const unsigned char *mac = skb_mac_header(skb);
-<<<<<<< HEAD
-		struct sockaddr_ax25 *sax = msg->msg_name;
-=======
 		DECLARE_SOCKADDR(struct sockaddr_ax25 *, sax, msg->msg_name);
->>>>>>> c3ade0e0
 
 		memset(sax, 0, sizeof(struct full_sockaddr_ax25));
 		ax25_addr_parse(mac + 1, skb->data - mac - 1, &src, NULL,
@@ -2009,18 +2005,11 @@
 
 static void __exit ax25_exit(void)
 {
-<<<<<<< HEAD
-	proc_net_remove(&init_net, "ax25_route");
-	proc_net_remove(&init_net, "ax25");
-	proc_net_remove(&init_net, "ax25_calls");
-=======
 	remove_proc_entry("ax25_route", init_net.proc_net);
 	remove_proc_entry("ax25", init_net.proc_net);
 	remove_proc_entry("ax25_calls", init_net.proc_net);
->>>>>>> c3ade0e0
 
 	unregister_netdevice_notifier(&ax25_dev_notifier);
-	ax25_unregister_sysctl();
 
 	dev_remove_pack(&ax25_packet_type);
 
