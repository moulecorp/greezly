/*
 * INET		802.1Q VLAN
 *		Ethernet-type device handling.
 *
 * Authors:	Ben Greear <greearb@candelatech.com>
 *              Please send support related email to: netdev@vger.kernel.org
 *              VLAN Home Page: http://www.candelatech.com/~greear/vlan.html
 *
 * Fixes:
 *              Fix for packet capture - Nick Eggleston <nick@dccinc.com>;
 *		Add HW acceleration hooks - David S. Miller <davem@redhat.com>;
 *		Correct all the locking - David S. Miller <davem@redhat.com>;
 *		Use hash table for VLAN groups - David S. Miller <davem@redhat.com>
 *
 *		This program is free software; you can redistribute it and/or
 *		modify it under the terms of the GNU General Public License
 *		as published by the Free Software Foundation; either version
 *		2 of the License, or (at your option) any later version.
 */

#define pr_fmt(fmt) KBUILD_MODNAME ": " fmt

#include <linux/capability.h>
#include <linux/module.h>
#include <linux/netdevice.h>
#include <linux/skbuff.h>
#include <linux/slab.h>
#include <linux/init.h>
#include <linux/rculist.h>
#include <net/p8022.h>
#include <net/arp.h>
#include <linux/rtnetlink.h>
#include <linux/notifier.h>
#include <net/rtnetlink.h>
#include <net/net_namespace.h>
#include <net/netns/generic.h>
#include <asm/uaccess.h>

#include <linux/if_vlan.h>
#include "vlan.h"
#include "vlanproc.h"

#define DRV_VERSION "1.8"

/* Global VLAN variables */

int vlan_net_id __read_mostly;

const char vlan_fullname[] = "802.1Q VLAN Support";
const char vlan_version[] = DRV_VERSION;

/* End of global variables definitions. */

static int vlan_group_prealloc_vid(struct vlan_group *vg,
				   __be16 vlan_proto, u16 vlan_id)
{
	struct net_device **array;
	unsigned int pidx, vidx;
	unsigned int size;

	ASSERT_RTNL();

	pidx  = vlan_proto_idx(vlan_proto);
	vidx  = vlan_id / VLAN_GROUP_ARRAY_PART_LEN;
	array = vg->vlan_devices_arrays[pidx][vidx];
	if (array != NULL)
		return 0;

	size = sizeof(struct net_device *) * VLAN_GROUP_ARRAY_PART_LEN;
	array = kzalloc(size, GFP_KERNEL);
	if (array == NULL)
		return -ENOBUFS;

	vg->vlan_devices_arrays[pidx][vidx] = array;
	return 0;
}

void unregister_vlan_dev(struct net_device *dev, struct list_head *head)
{
	struct vlan_dev_priv *vlan = vlan_dev_priv(dev);
	struct net_device *real_dev = vlan->real_dev;
	struct vlan_info *vlan_info;
	struct vlan_group *grp;
	u16 vlan_id = vlan->vlan_id;

	ASSERT_RTNL();

	vlan_info = rtnl_dereference(real_dev->vlan_info);
	BUG_ON(!vlan_info);

<<<<<<< HEAD
	grp->nr_vlans--;
=======
	grp = &vlan_info->grp;

	grp->nr_vlan_devs--;
>>>>>>> c3ade0e0

	if (vlan->flags & VLAN_FLAG_MVRP)
		vlan_mvrp_request_leave(dev);
	if (vlan->flags & VLAN_FLAG_GVRP)
		vlan_gvrp_request_leave(dev);

	vlan_group_set_device(grp, vlan->vlan_proto, vlan_id, NULL);

	netdev_upper_dev_unlink(real_dev, dev);
	/* Because unregister_netdevice_queue() makes sure at least one rcu
	 * grace period is respected before device freeing,
	 * we dont need to call synchronize_net() here.
	 */
	unregister_netdevice_queue(dev, head);

	if (grp->nr_vlan_devs == 0) {
		vlan_mvrp_uninit_applicant(real_dev);
		vlan_gvrp_uninit_applicant(real_dev);
	}

	/* Take it out of our own structures, but be sure to interlock with
	 * HW accelerating devices or SW vlan input packet processing if
	 * VLAN is not 0 (leave it there for 802.1p).
	 */
<<<<<<< HEAD
	if (vlan_id && (real_dev->features & NETIF_F_HW_VLAN_FILTER))
		ops->ndo_vlan_rx_kill_vid(real_dev, vlan_id);
=======
	if (vlan_id)
		vlan_vid_del(real_dev, vlan->vlan_proto, vlan_id);
>>>>>>> c3ade0e0

	/* Get rid of the vlan's reference to real_dev */
	dev_put(real_dev);
}

int vlan_check_real_dev(struct net_device *real_dev,
			__be16 protocol, u16 vlan_id)
{
	const char *name = real_dev->name;

	if (real_dev->features & NETIF_F_VLAN_CHALLENGED) {
		pr_info("VLANs not supported on %s\n", name);
		return -EOPNOTSUPP;
	}

	if (vlan_find_dev(real_dev, protocol, vlan_id) != NULL)
		return -EEXIST;

	return 0;
}

int register_vlan_dev(struct net_device *dev)
{
	struct vlan_dev_priv *vlan = vlan_dev_priv(dev);
	struct net_device *real_dev = vlan->real_dev;
	u16 vlan_id = vlan->vlan_id;
	struct vlan_info *vlan_info;
	struct vlan_group *grp;
	int err;

	err = vlan_vid_add(real_dev, vlan->vlan_proto, vlan_id);
	if (err)
		return err;

	vlan_info = rtnl_dereference(real_dev->vlan_info);
	/* vlan_info should be there now. vlan_vid_add took care of it */
	BUG_ON(!vlan_info);

	grp = &vlan_info->grp;
	if (grp->nr_vlan_devs == 0) {
		err = vlan_gvrp_init_applicant(real_dev);
		if (err < 0)
			goto out_vid_del;
		err = vlan_mvrp_init_applicant(real_dev);
		if (err < 0)
			goto out_uninit_gvrp;
	}

	err = vlan_group_prealloc_vid(grp, vlan->vlan_proto, vlan_id);
	if (err < 0)
		goto out_uninit_mvrp;

	vlan->nest_level = dev_get_nest_level(real_dev, is_vlan_dev) + 1;
	err = register_netdevice(dev);
	if (err < 0)
		goto out_uninit_mvrp;

	err = netdev_upper_dev_link(real_dev, dev);
	if (err)
		goto out_unregister_netdev;

	/* Account for reference in struct vlan_dev_priv */
	dev_hold(real_dev);

	netif_stacked_transfer_operstate(real_dev, dev);
	linkwatch_fire_event(dev); /* _MUST_ call rfc2863_policy() */

	/* So, got the sucker initialized, now lets place
	 * it into our local structure.
	 */
	vlan_group_set_device(grp, vlan->vlan_proto, vlan_id, dev);
	grp->nr_vlan_devs++;

	return 0;

out_unregister_netdev:
	unregister_netdevice(dev);
out_uninit_mvrp:
	if (grp->nr_vlan_devs == 0)
		vlan_mvrp_uninit_applicant(real_dev);
out_uninit_gvrp:
	if (grp->nr_vlan_devs == 0)
		vlan_gvrp_uninit_applicant(real_dev);
out_vid_del:
	vlan_vid_del(real_dev, vlan->vlan_proto, vlan_id);
	return err;
}

/*  Attach a VLAN device to a mac address (ie Ethernet Card).
 *  Returns 0 if the device was created or a negative error code otherwise.
 */
static int register_vlan_device(struct net_device *real_dev, u16 vlan_id)
{
	struct net_device *new_dev;
	struct vlan_dev_priv *vlan;
	struct net *net = dev_net(real_dev);
	struct vlan_net *vn = net_generic(net, vlan_net_id);
	char name[IFNAMSIZ];
	int err;

	if (vlan_id >= VLAN_VID_MASK)
		return -ERANGE;

	err = vlan_check_real_dev(real_dev, htons(ETH_P_8021Q), vlan_id);
	if (err < 0)
		return err;

	/* Gotta set up the fields for the device. */
	switch (vn->name_type) {
	case VLAN_NAME_TYPE_RAW_PLUS_VID:
		/* name will look like:	 eth1.0005 */
		snprintf(name, IFNAMSIZ, "%s.%.4i", real_dev->name, vlan_id);
		break;
	case VLAN_NAME_TYPE_PLUS_VID_NO_PAD:
		/* Put our vlan.VID in the name.
		 * Name will look like:	 vlan5
		 */
		snprintf(name, IFNAMSIZ, "vlan%i", vlan_id);
		break;
	case VLAN_NAME_TYPE_RAW_PLUS_VID_NO_PAD:
		/* Put our vlan.VID in the name.
		 * Name will look like:	 eth0.5
		 */
		snprintf(name, IFNAMSIZ, "%s.%i", real_dev->name, vlan_id);
		break;
	case VLAN_NAME_TYPE_PLUS_VID:
		/* Put our vlan.VID in the name.
		 * Name will look like:	 vlan0005
		 */
	default:
		snprintf(name, IFNAMSIZ, "vlan%.4i", vlan_id);
	}

	new_dev = alloc_netdev(sizeof(struct vlan_dev_priv), name, vlan_setup);

	if (new_dev == NULL)
		return -ENOBUFS;

	dev_net_set(new_dev, net);
	/* need 4 bytes for extra VLAN header info,
	 * hope the underlying device can handle it.
	 */
	new_dev->mtu = real_dev->mtu;
	new_dev->priv_flags |= (real_dev->priv_flags & IFF_UNICAST_FLT);

	vlan = vlan_dev_priv(new_dev);
	vlan->vlan_proto = htons(ETH_P_8021Q);
	vlan->vlan_id = vlan_id;
	vlan->real_dev = real_dev;
	vlan->dent = NULL;
	vlan->flags = VLAN_FLAG_REORDER_HDR;

	new_dev->rtnl_link_ops = &vlan_link_ops;
	err = register_vlan_dev(new_dev);
	if (err < 0)
		goto out_free_newdev;

	return 0;

out_free_newdev:
	free_netdev(new_dev);
	return err;
}

static void vlan_sync_address(struct net_device *dev,
			      struct net_device *vlandev)
{
	struct vlan_dev_priv *vlan = vlan_dev_priv(vlandev);

	/* May be called without an actual change */
	if (ether_addr_equal(vlan->real_dev_addr, dev->dev_addr))
		return;

	/* vlan address was different from the old address and is equal to
	 * the new address */
	if (!ether_addr_equal(vlandev->dev_addr, vlan->real_dev_addr) &&
	    ether_addr_equal(vlandev->dev_addr, dev->dev_addr))
		dev_uc_del(dev, vlandev->dev_addr);

	/* vlan address was equal to the old address and is different from
	 * the new address */
	if (ether_addr_equal(vlandev->dev_addr, vlan->real_dev_addr) &&
	    !ether_addr_equal(vlandev->dev_addr, dev->dev_addr))
		dev_uc_add(dev, vlandev->dev_addr);

	ether_addr_copy(vlan->real_dev_addr, dev->dev_addr);
}

static void vlan_transfer_features(struct net_device *dev,
				   struct net_device *vlandev)
{
	struct vlan_dev_priv *vlan = vlan_dev_priv(vlandev);

	vlandev->gso_max_size = dev->gso_max_size;

	if (vlan_hw_offload_capable(dev->features, vlan->vlan_proto))
		vlandev->hard_header_len = dev->hard_header_len;
	else
		vlandev->hard_header_len = dev->hard_header_len + VLAN_HLEN;

#if IS_ENABLED(CONFIG_FCOE)
	vlandev->fcoe_ddp_xid = dev->fcoe_ddp_xid;
#endif

	netdev_update_features(vlandev);
}

static void __vlan_device_event(struct net_device *dev, unsigned long event)
{
	switch (event) {
	case NETDEV_CHANGENAME:
		vlan_proc_rem_dev(dev);
		if (vlan_proc_add_dev(dev) < 0)
			pr_warn("failed to change proc name for %s\n",
				dev->name);
		break;
	case NETDEV_REGISTER:
		if (vlan_proc_add_dev(dev) < 0)
			pr_warn("failed to add proc entry for %s\n", dev->name);
		break;
	case NETDEV_UNREGISTER:
		vlan_proc_rem_dev(dev);
		break;
	}
}

static int vlan_device_event(struct notifier_block *unused, unsigned long event,
			     void *ptr)
{
	struct net_device *dev = netdev_notifier_info_to_dev(ptr);
	struct vlan_group *grp;
	struct vlan_info *vlan_info;
	int i, flgs;
	struct net_device *vlandev;
	struct vlan_dev_priv *vlan;
	bool last = false;
	LIST_HEAD(list);

	if (is_vlan_dev(dev))
		__vlan_device_event(dev, event);

	if ((event == NETDEV_UP) &&
	    (dev->features & NETIF_F_HW_VLAN_CTAG_FILTER)) {
		pr_info("adding VLAN 0 to HW filter on device %s\n",
			dev->name);
		vlan_vid_add(dev, htons(ETH_P_8021Q), 0);
	}

	vlan_info = rtnl_dereference(dev->vlan_info);
	if (!vlan_info)
		goto out;
	grp = &vlan_info->grp;

	/* It is OK that we do not hold the group lock right now,
	 * as we run under the RTNL lock.
	 */

	switch (event) {
	case NETDEV_CHANGE:
		/* Propagate real device state to vlan devices */
		vlan_group_for_each_dev(grp, i, vlandev)
			netif_stacked_transfer_operstate(dev, vlandev);
		break;

	case NETDEV_CHANGEADDR:
		/* Adjust unicast filters on underlying device */
		vlan_group_for_each_dev(grp, i, vlandev) {
			flgs = vlandev->flags;
			if (!(flgs & IFF_UP))
				continue;

			vlan_sync_address(dev, vlandev);
		}
		break;

	case NETDEV_CHANGEMTU:
		vlan_group_for_each_dev(grp, i, vlandev) {
			if (vlandev->mtu <= dev->mtu)
				continue;

			dev_set_mtu(vlandev, dev->mtu);
		}
		break;

	case NETDEV_FEAT_CHANGE:
		/* Propagate device features to underlying device */
		vlan_group_for_each_dev(grp, i, vlandev)
			vlan_transfer_features(dev, vlandev);
		break;

	case NETDEV_DOWN:
		if (dev->features & NETIF_F_HW_VLAN_CTAG_FILTER)
			vlan_vid_del(dev, htons(ETH_P_8021Q), 0);

		/* Put all VLANs for this dev in the down state too.  */
		vlan_group_for_each_dev(grp, i, vlandev) {
			flgs = vlandev->flags;
			if (!(flgs & IFF_UP))
				continue;

			vlan = vlan_dev_priv(vlandev);
			if (!(vlan->flags & VLAN_FLAG_LOOSE_BINDING))
				dev_change_flags(vlandev, flgs & ~IFF_UP);
			netif_stacked_transfer_operstate(dev, vlandev);
		}
		break;

	case NETDEV_UP:
		/* Put all VLANs for this dev in the up state too.  */
		vlan_group_for_each_dev(grp, i, vlandev) {
			flgs = vlandev->flags;
			if (flgs & IFF_UP)
				continue;

			vlan = vlan_dev_priv(vlandev);
			if (!(vlan->flags & VLAN_FLAG_LOOSE_BINDING))
				dev_change_flags(vlandev, flgs | IFF_UP);
			netif_stacked_transfer_operstate(dev, vlandev);
		}
		break;

	case NETDEV_UNREGISTER:
		/* twiddle thumbs on netns device moves */
		if (dev->reg_state != NETREG_UNREGISTERING)
			break;

		vlan_group_for_each_dev(grp, i, vlandev) {
			/* removal of last vid destroys vlan_info, abort
			 * afterwards */
			if (vlan_info->nr_vids == 1)
				last = true;

			unregister_vlan_dev(vlandev, &list);
			if (last)
				break;
		}
		unregister_netdevice_many(&list);
		break;

	case NETDEV_PRE_TYPE_CHANGE:
		/* Forbid underlaying device to change its type. */
		if (vlan_uses_dev(dev))
			return NOTIFY_BAD;
		break;

	case NETDEV_NOTIFY_PEERS:
	case NETDEV_BONDING_FAILOVER:
	case NETDEV_RESEND_IGMP:
		/* Propagate to vlan devices */
		vlan_group_for_each_dev(grp, i, vlandev)
			call_netdevice_notifiers(event, vlandev);
		break;
	}

out:
	return NOTIFY_DONE;
}

static struct notifier_block vlan_notifier_block = {
	.notifier_call = vlan_device_event,
};

/*
 *	VLAN IOCTL handler.
 *	o execute requested action or pass command to the device driver
 *   arg is really a struct vlan_ioctl_args __user *.
 */
static int vlan_ioctl_handler(struct net *net, void __user *arg)
{
	int err;
	struct vlan_ioctl_args args;
	struct net_device *dev = NULL;

	if (copy_from_user(&args, arg, sizeof(struct vlan_ioctl_args)))
		return -EFAULT;

	/* Null terminate this sucker, just in case. */
	args.device1[23] = 0;
	args.u.device2[23] = 0;

	rtnl_lock();

	switch (args.cmd) {
	case SET_VLAN_INGRESS_PRIORITY_CMD:
	case SET_VLAN_EGRESS_PRIORITY_CMD:
	case SET_VLAN_FLAG_CMD:
	case ADD_VLAN_CMD:
	case DEL_VLAN_CMD:
	case GET_VLAN_REALDEV_NAME_CMD:
	case GET_VLAN_VID_CMD:
		err = -ENODEV;
		dev = __dev_get_by_name(net, args.device1);
		if (!dev)
			goto out;

		err = -EINVAL;
		if (args.cmd != ADD_VLAN_CMD && !is_vlan_dev(dev))
			goto out;
	}

	switch (args.cmd) {
	case SET_VLAN_INGRESS_PRIORITY_CMD:
		err = -EPERM;
		if (!ns_capable(net->user_ns, CAP_NET_ADMIN))
			break;
		vlan_dev_set_ingress_priority(dev,
					      args.u.skb_priority,
					      args.vlan_qos);
		err = 0;
		break;

	case SET_VLAN_EGRESS_PRIORITY_CMD:
		err = -EPERM;
		if (!ns_capable(net->user_ns, CAP_NET_ADMIN))
			break;
		err = vlan_dev_set_egress_priority(dev,
						   args.u.skb_priority,
						   args.vlan_qos);
		break;

	case SET_VLAN_FLAG_CMD:
		err = -EPERM;
		if (!ns_capable(net->user_ns, CAP_NET_ADMIN))
			break;
		err = vlan_dev_change_flags(dev,
					    args.vlan_qos ? args.u.flag : 0,
					    args.u.flag);
		break;

	case SET_VLAN_NAME_TYPE_CMD:
		err = -EPERM;
		if (!ns_capable(net->user_ns, CAP_NET_ADMIN))
			break;
		if (args.u.name_type < VLAN_NAME_TYPE_HIGHEST) {
			struct vlan_net *vn;

			vn = net_generic(net, vlan_net_id);
			vn->name_type = args.u.name_type;
			err = 0;
		} else {
			err = -EINVAL;
		}
		break;

	case ADD_VLAN_CMD:
		err = -EPERM;
		if (!ns_capable(net->user_ns, CAP_NET_ADMIN))
			break;
		err = register_vlan_device(dev, args.u.VID);
		break;

	case DEL_VLAN_CMD:
		err = -EPERM;
		if (!ns_capable(net->user_ns, CAP_NET_ADMIN))
			break;
		unregister_vlan_dev(dev, NULL);
		err = 0;
		break;

	case GET_VLAN_REALDEV_NAME_CMD:
		err = 0;
		vlan_dev_get_realdev_name(dev, args.u.device2);
		if (copy_to_user(arg, &args,
				 sizeof(struct vlan_ioctl_args)))
			err = -EFAULT;
		break;

	case GET_VLAN_VID_CMD:
		err = 0;
		args.u.VID = vlan_dev_vlan_id(dev);
		if (copy_to_user(arg, &args,
				 sizeof(struct vlan_ioctl_args)))
		      err = -EFAULT;
		break;

	default:
		err = -EOPNOTSUPP;
		break;
	}
out:
	rtnl_unlock();
	return err;
}

static int __net_init vlan_init_net(struct net *net)
{
	struct vlan_net *vn = net_generic(net, vlan_net_id);
	int err;

	vn->name_type = VLAN_NAME_TYPE_RAW_PLUS_VID_NO_PAD;

	err = vlan_proc_init(net);

	return err;
}

static void __net_exit vlan_exit_net(struct net *net)
{
	vlan_proc_cleanup(net);
}

static struct pernet_operations vlan_net_ops = {
	.init = vlan_init_net,
	.exit = vlan_exit_net,
	.id   = &vlan_net_id,
	.size = sizeof(struct vlan_net),
};

static int __init vlan_proto_init(void)
{
	int err;

	pr_info("%s v%s\n", vlan_fullname, vlan_version);

	err = register_pernet_subsys(&vlan_net_ops);
	if (err < 0)
		goto err0;

	err = register_netdevice_notifier(&vlan_notifier_block);
	if (err < 0)
		goto err2;

	err = vlan_gvrp_init();
	if (err < 0)
		goto err3;

	err = vlan_mvrp_init();
	if (err < 0)
		goto err4;

	err = vlan_netlink_init();
	if (err < 0)
		goto err5;

	vlan_ioctl_set(vlan_ioctl_handler);
	return 0;

err5:
	vlan_mvrp_uninit();
err4:
	vlan_gvrp_uninit();
err3:
	unregister_netdevice_notifier(&vlan_notifier_block);
err2:
	unregister_pernet_subsys(&vlan_net_ops);
err0:
	return err;
}

static void __exit vlan_cleanup_module(void)
{
	vlan_ioctl_set(NULL);
	vlan_netlink_fini();

	unregister_netdevice_notifier(&vlan_notifier_block);

	unregister_pernet_subsys(&vlan_net_ops);
	rcu_barrier(); /* Wait for completion of call_rcu()'s */

	vlan_mvrp_uninit();
	vlan_gvrp_uninit();
}

module_init(vlan_proto_init);
module_exit(vlan_cleanup_module);

MODULE_LICENSE("GPL");
MODULE_VERSION(DRV_VERSION);<|MERGE_RESOLUTION|>--- conflicted
+++ resolved
@@ -88,13 +88,9 @@
 	vlan_info = rtnl_dereference(real_dev->vlan_info);
 	BUG_ON(!vlan_info);
 
-<<<<<<< HEAD
-	grp->nr_vlans--;
-=======
 	grp = &vlan_info->grp;
 
 	grp->nr_vlan_devs--;
->>>>>>> c3ade0e0
 
 	if (vlan->flags & VLAN_FLAG_MVRP)
 		vlan_mvrp_request_leave(dev);
@@ -119,13 +115,8 @@
 	 * HW accelerating devices or SW vlan input packet processing if
 	 * VLAN is not 0 (leave it there for 802.1p).
 	 */
-<<<<<<< HEAD
-	if (vlan_id && (real_dev->features & NETIF_F_HW_VLAN_FILTER))
-		ops->ndo_vlan_rx_kill_vid(real_dev, vlan_id);
-=======
 	if (vlan_id)
 		vlan_vid_del(real_dev, vlan->vlan_proto, vlan_id);
->>>>>>> c3ade0e0
 
 	/* Get rid of the vlan's reference to real_dev */
 	dev_put(real_dev);
