/*
 *	IPv6 over IPv4 tunnel device - Simple Internet Transition (SIT)
 *	Linux INET6 implementation
 *
 *	Authors:
 *	Pedro Roque		<roque@di.fc.ul.pt>
 *	Alexey Kuznetsov	<kuznet@ms2.inr.ac.ru>
 *
 *	This program is free software; you can redistribute it and/or
 *      modify it under the terms of the GNU General Public License
 *      as published by the Free Software Foundation; either version
 *      2 of the License, or (at your option) any later version.
 *
 *	Changes:
 * Roger Venning <r.venning@telstra.com>:	6to4 support
 * Nate Thompson <nate@thebog.net>:		6to4 support
 * Fred Templin <fred.l.templin@boeing.com>:	isatap support
 */

#define pr_fmt(fmt) KBUILD_MODNAME ": " fmt

#include <linux/module.h>
#include <linux/capability.h>
#include <linux/errno.h>
#include <linux/types.h>
#include <linux/socket.h>
#include <linux/sockios.h>
#include <linux/net.h>
#include <linux/in6.h>
#include <linux/netdevice.h>
#include <linux/if_arp.h>
#include <linux/icmp.h>
#include <linux/slab.h>
#include <asm/uaccess.h>
#include <linux/init.h>
#include <linux/netfilter_ipv4.h>
#include <linux/if_ether.h>

#include <net/sock.h>
#include <net/snmp.h>

#include <net/ipv6.h>
#include <net/protocol.h>
#include <net/transp_v6.h>
#include <net/ip6_fib.h>
#include <net/ip6_route.h>
#include <net/ndisc.h>
#include <net/addrconf.h>
#include <net/ip.h>
#include <net/udp.h>
#include <net/icmp.h>
#include <net/ip_tunnels.h>
#include <net/inet_ecn.h>
#include <net/xfrm.h>
#include <net/dsfield.h>
#include <net/net_namespace.h>
#include <net/netns/generic.h>

/*
   This version of net/ipv6/sit.c is cloned of net/ipv4/ip_gre.c

   For comments look at net/ipv4/ip_gre.c --ANK
 */

#define HASH_SIZE  16
#define HASH(addr) (((__force u32)addr^((__force u32)addr>>4))&0xF)

static bool log_ecn_error = true;
module_param(log_ecn_error, bool, 0644);
MODULE_PARM_DESC(log_ecn_error, "Log packets received with corrupted ECN");

static int ipip6_tunnel_init(struct net_device *dev);
static void ipip6_tunnel_setup(struct net_device *dev);
static void ipip6_dev_free(struct net_device *dev);
static bool check_6rd(struct ip_tunnel *tunnel, const struct in6_addr *v6dst,
		      __be32 *v4dst);
static struct rtnl_link_ops sit_link_ops;

static int sit_net_id __read_mostly;
struct sit_net {
	struct ip_tunnel __rcu *tunnels_r_l[HASH_SIZE];
	struct ip_tunnel __rcu *tunnels_r[HASH_SIZE];
	struct ip_tunnel __rcu *tunnels_l[HASH_SIZE];
	struct ip_tunnel __rcu *tunnels_wc[1];
	struct ip_tunnel __rcu **tunnels[4];

	struct net_device *fb_tunnel_dev;
};

/*
 * Must be invoked with rcu_read_lock
 */
static struct ip_tunnel *ipip6_tunnel_lookup(struct net *net,
		struct net_device *dev, __be32 remote, __be32 local)
{
	unsigned int h0 = HASH(remote);
	unsigned int h1 = HASH(local);
	struct ip_tunnel *t;
	struct sit_net *sitn = net_generic(net, sit_net_id);

	for_each_ip_tunnel_rcu(t, sitn->tunnels_r_l[h0 ^ h1]) {
		if (local == t->parms.iph.saddr &&
		    remote == t->parms.iph.daddr &&
		    (!dev || !t->parms.link || dev->iflink == t->parms.link) &&
		    (t->dev->flags & IFF_UP))
			return t;
	}
	for_each_ip_tunnel_rcu(t, sitn->tunnels_r[h0]) {
		if (remote == t->parms.iph.daddr &&
		    (!dev || !t->parms.link || dev->iflink == t->parms.link) &&
		    (t->dev->flags & IFF_UP))
			return t;
	}
	for_each_ip_tunnel_rcu(t, sitn->tunnels_l[h1]) {
		if (local == t->parms.iph.saddr &&
		    (!dev || !t->parms.link || dev->iflink == t->parms.link) &&
		    (t->dev->flags & IFF_UP))
			return t;
	}
	t = rcu_dereference(sitn->tunnels_wc[0]);
	if ((t != NULL) && (t->dev->flags & IFF_UP))
		return t;
	return NULL;
}

static struct ip_tunnel __rcu **__ipip6_bucket(struct sit_net *sitn,
		struct ip_tunnel_parm *parms)
{
	__be32 remote = parms->iph.daddr;
	__be32 local = parms->iph.saddr;
	unsigned int h = 0;
	int prio = 0;

	if (remote) {
		prio |= 2;
		h ^= HASH(remote);
	}
	if (local) {
		prio |= 1;
		h ^= HASH(local);
	}
	return &sitn->tunnels[prio][h];
}

static inline struct ip_tunnel __rcu **ipip6_bucket(struct sit_net *sitn,
		struct ip_tunnel *t)
{
	return __ipip6_bucket(sitn, &t->parms);
}

static void ipip6_tunnel_unlink(struct sit_net *sitn, struct ip_tunnel *t)
{
	struct ip_tunnel __rcu **tp;
	struct ip_tunnel *iter;

	for (tp = ipip6_bucket(sitn, t);
	     (iter = rtnl_dereference(*tp)) != NULL;
	     tp = &iter->next) {
		if (t == iter) {
			rcu_assign_pointer(*tp, t->next);
			break;
		}
	}
}

static void ipip6_tunnel_link(struct sit_net *sitn, struct ip_tunnel *t)
{
	struct ip_tunnel __rcu **tp = ipip6_bucket(sitn, t);

	rcu_assign_pointer(t->next, rtnl_dereference(*tp));
	rcu_assign_pointer(*tp, t);
}

static void ipip6_tunnel_clone_6rd(struct net_device *dev, struct sit_net *sitn)
{
#ifdef CONFIG_IPV6_SIT_6RD
	struct ip_tunnel *t = netdev_priv(dev);

	if (t->dev == sitn->fb_tunnel_dev) {
		ipv6_addr_set(&t->ip6rd.prefix, htonl(0x20020000), 0, 0, 0);
		t->ip6rd.relay_prefix = 0;
		t->ip6rd.prefixlen = 16;
		t->ip6rd.relay_prefixlen = 0;
	} else {
		struct ip_tunnel *t0 = netdev_priv(sitn->fb_tunnel_dev);
		memcpy(&t->ip6rd, &t0->ip6rd, sizeof(t->ip6rd));
	}
#endif
}

static int ipip6_tunnel_create(struct net_device *dev)
{
	struct ip_tunnel *t = netdev_priv(dev);
	struct net *net = dev_net(dev);
	struct sit_net *sitn = net_generic(net, sit_net_id);
	int err;

	err = ipip6_tunnel_init(dev);
	if (err < 0)
		goto out;
	ipip6_tunnel_clone_6rd(dev, sitn);

	if ((__force u16)t->parms.i_flags & SIT_ISATAP)
		dev->priv_flags |= IFF_ISATAP;

	err = register_netdevice(dev);
	if (err < 0)
		goto out;

	strcpy(t->parms.name, dev->name);
	dev->rtnl_link_ops = &sit_link_ops;

	dev_hold(dev);

	ipip6_tunnel_link(sitn, t);
	return 0;

out:
	return err;
}

static struct ip_tunnel *ipip6_tunnel_locate(struct net *net,
		struct ip_tunnel_parm *parms, int create)
{
	__be32 remote = parms->iph.daddr;
	__be32 local = parms->iph.saddr;
	struct ip_tunnel *t, *nt;
	struct ip_tunnel __rcu **tp;
	struct net_device *dev;
	char name[IFNAMSIZ];
	struct sit_net *sitn = net_generic(net, sit_net_id);

	for (tp = __ipip6_bucket(sitn, parms);
	    (t = rtnl_dereference(*tp)) != NULL;
	     tp = &t->next) {
		if (local == t->parms.iph.saddr &&
		    remote == t->parms.iph.daddr &&
		    parms->link == t->parms.link) {
			if (create)
				return NULL;
			else
				return t;
		}
	}
	if (!create)
		goto failed;

	if (parms->name[0])
		strlcpy(name, parms->name, IFNAMSIZ);
	else
		strcpy(name, "sit%d");

	dev = alloc_netdev(sizeof(*t), name, ipip6_tunnel_setup);
	if (dev == NULL)
		return NULL;

	dev_net_set(dev, net);

	nt = netdev_priv(dev);

	nt->parms = *parms;
	if (ipip6_tunnel_create(dev) < 0)
		goto failed_free;

	return nt;

failed_free:
	ipip6_dev_free(dev);
failed:
	return NULL;
}

#define for_each_prl_rcu(start)			\
	for (prl = rcu_dereference(start);	\
	     prl;				\
	     prl = rcu_dereference(prl->next))

static struct ip_tunnel_prl_entry *
__ipip6_tunnel_locate_prl(struct ip_tunnel *t, __be32 addr)
{
	struct ip_tunnel_prl_entry *prl;

	for_each_prl_rcu(t->prl)
		if (prl->addr == addr)
			break;
	return prl;

}

static int ipip6_tunnel_get_prl(struct ip_tunnel *t,
				struct ip_tunnel_prl __user *a)
{
	struct ip_tunnel_prl kprl, *kp;
	struct ip_tunnel_prl_entry *prl;
	unsigned int cmax, c = 0, ca, len;
	int ret = 0;

	if (copy_from_user(&kprl, a, sizeof(kprl)))
		return -EFAULT;
	cmax = kprl.datalen / sizeof(kprl);
	if (cmax > 1 && kprl.addr != htonl(INADDR_ANY))
		cmax = 1;

	/* For simple GET or for root users,
	 * we try harder to allocate.
	 */
	kp = (cmax <= 1 || capable(CAP_NET_ADMIN)) ?
		kcalloc(cmax, sizeof(*kp), GFP_KERNEL) :
		NULL;

	rcu_read_lock();

	ca = t->prl_count < cmax ? t->prl_count : cmax;

	if (!kp) {
		/* We don't try hard to allocate much memory for
		 * non-root users.
		 * For root users, retry allocating enough memory for
		 * the answer.
		 */
		kp = kcalloc(ca, sizeof(*kp), GFP_ATOMIC);
		if (!kp) {
			ret = -ENOMEM;
			goto out;
		}
	}

	c = 0;
	for_each_prl_rcu(t->prl) {
		if (c >= cmax)
			break;
		if (kprl.addr != htonl(INADDR_ANY) && prl->addr != kprl.addr)
			continue;
		kp[c].addr = prl->addr;
		kp[c].flags = prl->flags;
		c++;
		if (kprl.addr != htonl(INADDR_ANY))
			break;
	}
out:
	rcu_read_unlock();

	len = sizeof(*kp) * c;
	ret = 0;
	if ((len && copy_to_user(a + 1, kp, len)) || put_user(len, &a->datalen))
		ret = -EFAULT;

	kfree(kp);

	return ret;
}

static int
ipip6_tunnel_add_prl(struct ip_tunnel *t, struct ip_tunnel_prl *a, int chg)
{
	struct ip_tunnel_prl_entry *p;
	int err = 0;

	if (a->addr == htonl(INADDR_ANY))
		return -EINVAL;

	ASSERT_RTNL();

	for (p = rtnl_dereference(t->prl); p; p = rtnl_dereference(p->next)) {
		if (p->addr == a->addr) {
			if (chg) {
				p->flags = a->flags;
				goto out;
			}
			err = -EEXIST;
			goto out;
		}
	}

	if (chg) {
		err = -ENXIO;
		goto out;
	}

	p = kzalloc(sizeof(struct ip_tunnel_prl_entry), GFP_KERNEL);
	if (!p) {
		err = -ENOBUFS;
		goto out;
	}

	p->next = t->prl;
	p->addr = a->addr;
	p->flags = a->flags;
	t->prl_count++;
	rcu_assign_pointer(t->prl, p);
out:
	return err;
}

static void prl_list_destroy_rcu(struct rcu_head *head)
{
	struct ip_tunnel_prl_entry *p, *n;

	p = container_of(head, struct ip_tunnel_prl_entry, rcu_head);
	do {
		n = rcu_dereference_protected(p->next, 1);
		kfree(p);
		p = n;
	} while (p);
}

static int
ipip6_tunnel_del_prl(struct ip_tunnel *t, struct ip_tunnel_prl *a)
{
	struct ip_tunnel_prl_entry *x;
	struct ip_tunnel_prl_entry __rcu **p;
	int err = 0;

	ASSERT_RTNL();

	if (a && a->addr != htonl(INADDR_ANY)) {
		for (p = &t->prl;
		     (x = rtnl_dereference(*p)) != NULL;
		     p = &x->next) {
			if (x->addr == a->addr) {
				*p = x->next;
				kfree_rcu(x, rcu_head);
				t->prl_count--;
				goto out;
			}
		}
		err = -ENXIO;
	} else {
		x = rtnl_dereference(t->prl);
		if (x) {
			t->prl_count = 0;
			call_rcu(&x->rcu_head, prl_list_destroy_rcu);
			t->prl = NULL;
		}
	}
out:
	return err;
}

static int
isatap_chksrc(struct sk_buff *skb, const struct iphdr *iph, struct ip_tunnel *t)
{
	struct ip_tunnel_prl_entry *p;
	int ok = 1;

	rcu_read_lock();
	p = __ipip6_tunnel_locate_prl(t, iph->saddr);
	if (p) {
		if (p->flags & PRL_DEFAULT)
			skb->ndisc_nodetype = NDISC_NODETYPE_DEFAULT;
		else
			skb->ndisc_nodetype = NDISC_NODETYPE_NODEFAULT;
	} else {
		const struct in6_addr *addr6 = &ipv6_hdr(skb)->saddr;

		if (ipv6_addr_is_isatap(addr6) &&
		    (addr6->s6_addr32[3] == iph->saddr) &&
		    ipv6_chk_prefix(addr6, t->dev))
			skb->ndisc_nodetype = NDISC_NODETYPE_HOST;
		else
			ok = 0;
	}
	rcu_read_unlock();
	return ok;
}

static void ipip6_tunnel_uninit(struct net_device *dev)
{
	struct ip_tunnel *tunnel = netdev_priv(dev);
	struct sit_net *sitn = net_generic(tunnel->net, sit_net_id);

	if (dev == sitn->fb_tunnel_dev) {
		RCU_INIT_POINTER(sitn->tunnels_wc[0], NULL);
	} else {
		ipip6_tunnel_unlink(sitn, tunnel);
		ipip6_tunnel_del_prl(tunnel, NULL);
	}
	ip_tunnel_dst_reset_all(tunnel);
	dev_put(dev);
}

/* Generate icmpv6 with type/code ICMPV6_DEST_UNREACH/ICMPV6_ADDR_UNREACH
 * if sufficient data bytes are available
 */
static int ipip6_err_gen_icmpv6_unreach(struct sk_buff *skb)
{
	const struct iphdr *iph = (const struct iphdr *) skb->data;
	struct rt6_info *rt;
	struct sk_buff *skb2;

	if (!pskb_may_pull(skb, iph->ihl * 4 + sizeof(struct ipv6hdr) + 8))
		return 1;

	skb2 = skb_clone(skb, GFP_ATOMIC);

	if (!skb2)
		return 1;

	skb_dst_drop(skb2);
	skb_pull(skb2, iph->ihl * 4);
	skb_reset_network_header(skb2);

	rt = rt6_lookup(dev_net(skb->dev), &ipv6_hdr(skb2)->saddr, NULL, 0, 0);

	if (rt && rt->dst.dev)
		skb2->dev = rt->dst.dev;

	icmpv6_send(skb2, ICMPV6_DEST_UNREACH, ICMPV6_ADDR_UNREACH, 0);

	if (rt)
		ip6_rt_put(rt);

	kfree_skb(skb2);

	return 0;
}

static int ipip6_err(struct sk_buff *skb, u32 info)
{
	const struct iphdr *iph = (const struct iphdr *)skb->data;
	const int type = icmp_hdr(skb)->type;
	const int code = icmp_hdr(skb)->code;
	struct ip_tunnel *t;
	int err;

	switch (type) {
	default:
	case ICMP_PARAMETERPROB:
		return 0;

	case ICMP_DEST_UNREACH:
		switch (code) {
		case ICMP_SR_FAILED:
			/* Impossible event. */
			return 0;
		default:
			/* All others are translated to HOST_UNREACH.
			   rfc2003 contains "deep thoughts" about NET_UNREACH,
			   I believe they are just ether pollution. --ANK
			 */
			break;
		}
		break;
	case ICMP_TIME_EXCEEDED:
		if (code != ICMP_EXC_TTL)
			return 0;
		break;
	case ICMP_REDIRECT:
		break;
	}

	err = -ENOENT;

	t = ipip6_tunnel_lookup(dev_net(skb->dev),
				skb->dev,
				iph->daddr,
				iph->saddr);
	if (t == NULL)
		goto out;

	if (type == ICMP_DEST_UNREACH && code == ICMP_FRAG_NEEDED) {
		ipv4_update_pmtu(skb, dev_net(skb->dev), info,
				 t->dev->ifindex, 0, IPPROTO_IPV6, 0);
		err = 0;
		goto out;
	}
	if (type == ICMP_REDIRECT) {
		ipv4_redirect(skb, dev_net(skb->dev), t->dev->ifindex, 0,
			      IPPROTO_IPV6, 0);
		err = 0;
		goto out;
	}

	if (t->parms.iph.daddr == 0)
		goto out;

	err = 0;
	if (!ipip6_err_gen_icmpv6_unreach(skb))
		goto out;

	if (t->parms.iph.ttl == 0 && type == ICMP_TIME_EXCEEDED)
		goto out;

	if (time_before(jiffies, t->err_time + IPTUNNEL_ERR_TIMEO))
		t->err_count++;
	else
		t->err_count = 1;
	t->err_time = jiffies;
out:
	return err;
}

static inline bool is_spoofed_6rd(struct ip_tunnel *tunnel, const __be32 v4addr,
				  const struct in6_addr *v6addr)
{
	__be32 v4embed = 0;
	if (check_6rd(tunnel, v6addr, &v4embed) && v4addr != v4embed)
		return true;
	return false;
}

/* Checks if an address matches an address on the tunnel interface.
 * Used to detect the NAT of proto 41 packets and let them pass spoofing test.
 * Long story:
 * This function is called after we considered the packet as spoofed
 * in is_spoofed_6rd.
 * We may have a router that is doing NAT for proto 41 packets
 * for an internal station. Destination a.a.a.a/PREFIX:bbbb:bbbb
 * will be translated to n.n.n.n/PREFIX:bbbb:bbbb. And is_spoofed_6rd
 * function will return true, dropping the packet.
 * But, we can still check if is spoofed against the IP
 * addresses associated with the interface.
 */
static bool only_dnatted(const struct ip_tunnel *tunnel,
	const struct in6_addr *v6dst)
{
	int prefix_len;

#ifdef CONFIG_IPV6_SIT_6RD
	prefix_len = tunnel->ip6rd.prefixlen + 32
		- tunnel->ip6rd.relay_prefixlen;
#else
	prefix_len = 48;
#endif
	return ipv6_chk_custom_prefix(v6dst, prefix_len, tunnel->dev);
}

/* Returns true if a packet is spoofed */
static bool packet_is_spoofed(struct sk_buff *skb,
			      const struct iphdr *iph,
			      struct ip_tunnel *tunnel)
{
	const struct ipv6hdr *ipv6h;

	if (tunnel->dev->priv_flags & IFF_ISATAP) {
		if (!isatap_chksrc(skb, iph, tunnel))
			return true;

		return false;
	}

	if (tunnel->dev->flags & IFF_POINTOPOINT)
		return false;

	ipv6h = ipv6_hdr(skb);

	if (unlikely(is_spoofed_6rd(tunnel, iph->saddr, &ipv6h->saddr))) {
		net_warn_ratelimited("Src spoofed %pI4/%pI6c -> %pI4/%pI6c\n",
				     &iph->saddr, &ipv6h->saddr,
				     &iph->daddr, &ipv6h->daddr);
		return true;
	}

	if (likely(!is_spoofed_6rd(tunnel, iph->daddr, &ipv6h->daddr)))
		return false;

	if (only_dnatted(tunnel, &ipv6h->daddr))
		return false;

	net_warn_ratelimited("Dst spoofed %pI4/%pI6c -> %pI4/%pI6c\n",
			     &iph->saddr, &ipv6h->saddr,
			     &iph->daddr, &ipv6h->daddr);
	return true;
}

static int ipip6_rcv(struct sk_buff *skb)
{
	const struct iphdr *iph = ip_hdr(skb);
	struct ip_tunnel *tunnel;
	int err;

	tunnel = ipip6_tunnel_lookup(dev_net(skb->dev), skb->dev,
				     iph->saddr, iph->daddr);
	if (tunnel != NULL) {
		struct pcpu_sw_netstats *tstats;

		if (tunnel->parms.iph.protocol != IPPROTO_IPV6 &&
		    tunnel->parms.iph.protocol != 0)
			goto out;

		skb->mac_header = skb->network_header;
		skb_reset_network_header(skb);
		IPCB(skb)->flags = 0;
		skb->protocol = htons(ETH_P_IPV6);

		if (packet_is_spoofed(skb, iph, tunnel)) {
			tunnel->dev->stats.rx_errors++;
			goto out;
		}

		__skb_tunnel_rx(skb, tunnel->dev, tunnel->net);

		err = IP_ECN_decapsulate(iph, skb);
		if (unlikely(err)) {
			if (log_ecn_error)
				net_info_ratelimited("non-ECT from %pI4 with TOS=%#x\n",
						     &iph->saddr, iph->tos);
			if (err > 1) {
				++tunnel->dev->stats.rx_frame_errors;
				++tunnel->dev->stats.rx_errors;
				goto out;
			}
		}

		tstats = this_cpu_ptr(tunnel->dev->tstats);
		u64_stats_update_begin(&tstats->syncp);
		tstats->rx_packets++;
		tstats->rx_bytes += skb->len;
		u64_stats_update_end(&tstats->syncp);

		netif_rx(skb);

		return 0;
	}

	/* no tunnel matched,  let upstream know, ipsec may handle it */
	return 1;
out:
	kfree_skb(skb);
	return 0;
}

static const struct tnl_ptk_info tpi = {
	/* no tunnel info required for ipip. */
	.proto = htons(ETH_P_IP),
};

static int ipip_rcv(struct sk_buff *skb)
{
	const struct iphdr *iph;
	struct ip_tunnel *tunnel;

	iph = ip_hdr(skb);
	tunnel = ipip6_tunnel_lookup(dev_net(skb->dev), skb->dev,
				     iph->saddr, iph->daddr);
	if (tunnel != NULL) {
		if (tunnel->parms.iph.protocol != IPPROTO_IPIP &&
		    tunnel->parms.iph.protocol != 0)
			goto drop;

		if (!xfrm4_policy_check(NULL, XFRM_POLICY_IN, skb))
			goto drop;
		if (iptunnel_pull_header(skb, 0, tpi.proto))
			goto drop;
		return ip_tunnel_rcv(tunnel, skb, &tpi, log_ecn_error);
	}

	return 1;

drop:
	kfree_skb(skb);
	return 0;
}

/*
 * If the IPv6 address comes from 6rd / 6to4 (RFC 3056) addr space this function
 * stores the embedded IPv4 address in v4dst and returns true.
 */
static bool check_6rd(struct ip_tunnel *tunnel, const struct in6_addr *v6dst,
		      __be32 *v4dst)
{
#ifdef CONFIG_IPV6_SIT_6RD
	if (ipv6_prefix_equal(v6dst, &tunnel->ip6rd.prefix,
			      tunnel->ip6rd.prefixlen)) {
		unsigned int pbw0, pbi0;
		int pbi1;
		u32 d;

		pbw0 = tunnel->ip6rd.prefixlen >> 5;
		pbi0 = tunnel->ip6rd.prefixlen & 0x1f;

		d = (ntohl(v6dst->s6_addr32[pbw0]) << pbi0) >>
		    tunnel->ip6rd.relay_prefixlen;

		pbi1 = pbi0 - tunnel->ip6rd.relay_prefixlen;
		if (pbi1 > 0)
			d |= ntohl(v6dst->s6_addr32[pbw0 + 1]) >>
			     (32 - pbi1);

		*v4dst = tunnel->ip6rd.relay_prefix | htonl(d);
		return true;
	}
#else
	if (v6dst->s6_addr16[0] == htons(0x2002)) {
		/* 6to4 v6 addr has 16 bits prefix, 32 v4addr, 16 SLA, ... */
		memcpy(v4dst, &v6dst->s6_addr16[1], 4);
		return true;
	}
#endif
	return false;
}

static inline __be32 try_6rd(struct ip_tunnel *tunnel,
			     const struct in6_addr *v6dst)
{
	__be32 dst = 0;
	check_6rd(tunnel, v6dst, &dst);
	return dst;
}

/*
 *	This function assumes it is being called from dev_queue_xmit()
 *	and that skb is filled properly by that function.
 */

static netdev_tx_t ipip6_tunnel_xmit(struct sk_buff *skb,
				     struct net_device *dev)
{
	struct ip_tunnel *tunnel = netdev_priv(dev);
	const struct iphdr  *tiph = &tunnel->parms.iph;
	const struct ipv6hdr *iph6 = ipv6_hdr(skb);
	u8     tos = tunnel->parms.iph.tos;
	__be16 df = tiph->frag_off;
	struct rtable *rt;     			/* Route to the other host */
	struct net_device *tdev;		/* Device to other host */
	unsigned int max_headroom;		/* The extra header space needed */
	__be32 dst = tiph->daddr;
	struct flowi4 fl4;
	int    mtu;
	const struct in6_addr *addr6;
	int addr_type;
	u8 ttl;
	int err;

	if (skb->protocol != htons(ETH_P_IPV6))
		goto tx_error;

	if (tos == 1)
		tos = ipv6_get_dsfield(iph6);

	/* ISATAP (RFC4214) - must come before 6to4 */
	if (dev->priv_flags & IFF_ISATAP) {
		struct neighbour *neigh = NULL;
		bool do_tx_error = false;

		if (skb_dst(skb))
			neigh = dst_neigh_lookup(skb_dst(skb), &iph6->daddr);

		if (neigh == NULL) {
			net_dbg_ratelimited("nexthop == NULL\n");
			goto tx_error;
		}

		addr6 = (const struct in6_addr *)&neigh->primary_key;
		addr_type = ipv6_addr_type(addr6);

		if ((addr_type & IPV6_ADDR_UNICAST) &&
		     ipv6_addr_is_isatap(addr6))
			dst = addr6->s6_addr32[3];
		else
			do_tx_error = true;

		neigh_release(neigh);
		if (do_tx_error)
			goto tx_error;
	}

	if (!dst)
		dst = try_6rd(tunnel, &iph6->daddr);

	if (!dst) {
		struct neighbour *neigh = NULL;
		bool do_tx_error = false;

		if (skb_dst(skb))
			neigh = dst_neigh_lookup(skb_dst(skb), &iph6->daddr);

		if (neigh == NULL) {
			net_dbg_ratelimited("nexthop == NULL\n");
			goto tx_error;
		}

		addr6 = (const struct in6_addr *)&neigh->primary_key;
		addr_type = ipv6_addr_type(addr6);

		if (addr_type == IPV6_ADDR_ANY) {
			addr6 = &ipv6_hdr(skb)->daddr;
			addr_type = ipv6_addr_type(addr6);
		}

		if ((addr_type & IPV6_ADDR_COMPATv4) != 0)
			dst = addr6->s6_addr32[3];
		else
			do_tx_error = true;

		neigh_release(neigh);
		if (do_tx_error)
			goto tx_error;
	}

	rt = ip_route_output_ports(tunnel->net, &fl4, NULL,
				   dst, tiph->saddr,
				   0, 0,
				   IPPROTO_IPV6, RT_TOS(tos),
				   tunnel->parms.link);
	if (IS_ERR(rt)) {
		dev->stats.tx_carrier_errors++;
		goto tx_error_icmp;
	}
	if (rt->rt_type != RTN_UNICAST) {
		ip_rt_put(rt);
		dev->stats.tx_carrier_errors++;
		goto tx_error_icmp;
	}
	tdev = rt->dst.dev;

	if (tdev == dev) {
		ip_rt_put(rt);
		dev->stats.collisions++;
		goto tx_error;
	}

	if (df) {
		mtu = dst_mtu(&rt->dst) - sizeof(struct iphdr);

		if (mtu < 68) {
			dev->stats.collisions++;
			ip_rt_put(rt);
			goto tx_error;
		}

		if (mtu < IPV6_MIN_MTU) {
			mtu = IPV6_MIN_MTU;
			df = 0;
		}

		if (tunnel->parms.iph.daddr && skb_dst(skb))
			skb_dst(skb)->ops->update_pmtu(skb_dst(skb), NULL, skb, mtu);

		if (skb->len > mtu && !skb_is_gso(skb)) {
			icmpv6_send(skb, ICMPV6_PKT_TOOBIG, 0, mtu);
			ip_rt_put(rt);
			goto tx_error;
		}
	}

	if (tunnel->err_count > 0) {
		if (time_before(jiffies,
				tunnel->err_time + IPTUNNEL_ERR_TIMEO)) {
			tunnel->err_count--;
			dst_link_failure(skb);
		} else
			tunnel->err_count = 0;
	}

	/*
	 * Okay, now see if we can stuff it in the buffer as-is.
	 */
	max_headroom = LL_RESERVED_SPACE(tdev)+sizeof(struct iphdr);

	if (skb_headroom(skb) < max_headroom || skb_shared(skb) ||
	    (skb_cloned(skb) && !skb_clone_writable(skb, 0))) {
		struct sk_buff *new_skb = skb_realloc_headroom(skb, max_headroom);
		if (!new_skb) {
			ip_rt_put(rt);
			dev->stats.tx_dropped++;
			kfree_skb(skb);
			return NETDEV_TX_OK;
		}
		if (skb->sk)
			skb_set_owner_w(new_skb, skb->sk);
		dev_kfree_skb(skb);
		skb = new_skb;
		iph6 = ipv6_hdr(skb);
	}
	ttl = tiph->ttl;
	if (ttl == 0)
		ttl = iph6->hop_limit;
	tos = INET_ECN_encapsulate(tos, ipv6_get_dsfield(iph6));

	skb = iptunnel_handle_offloads(skb, false, SKB_GSO_SIT);
	if (IS_ERR(skb)) {
		ip_rt_put(rt);
		goto out;
	}

	err = iptunnel_xmit(rt, skb, fl4.saddr, fl4.daddr, IPPROTO_IPV6, tos,
			    ttl, df, !net_eq(tunnel->net, dev_net(dev)));
	iptunnel_xmit_stats(err, &dev->stats, dev->tstats);
	return NETDEV_TX_OK;

tx_error_icmp:
	dst_link_failure(skb);
tx_error:
	kfree_skb(skb);
out:
	dev->stats.tx_errors++;
	return NETDEV_TX_OK;
}

static netdev_tx_t ipip_tunnel_xmit(struct sk_buff *skb, struct net_device *dev)
{
	struct ip_tunnel *tunnel = netdev_priv(dev);
	const struct iphdr  *tiph = &tunnel->parms.iph;

	skb = iptunnel_handle_offloads(skb, false, SKB_GSO_IPIP);
	if (IS_ERR(skb))
		goto out;

	ip_tunnel_xmit(skb, dev, tiph, IPPROTO_IPIP);
	return NETDEV_TX_OK;
out:
	dev->stats.tx_errors++;
	return NETDEV_TX_OK;
}

static netdev_tx_t sit_tunnel_xmit(struct sk_buff *skb,
				   struct net_device *dev)
{
	switch (skb->protocol) {
	case htons(ETH_P_IP):
		ipip_tunnel_xmit(skb, dev);
		break;
	case htons(ETH_P_IPV6):
		ipip6_tunnel_xmit(skb, dev);
		break;
	default:
		goto tx_err;
	}

	return NETDEV_TX_OK;

tx_err:
	dev->stats.tx_errors++;
	kfree_skb(skb);
	return NETDEV_TX_OK;

}

static void ipip6_tunnel_bind_dev(struct net_device *dev)
{
	struct net_device *tdev = NULL;
	struct ip_tunnel *tunnel;
	const struct iphdr *iph;
	struct flowi4 fl4;

	tunnel = netdev_priv(dev);
	iph = &tunnel->parms.iph;

	if (iph->daddr) {
		struct rtable *rt = ip_route_output_ports(tunnel->net, &fl4,
							  NULL,
							  iph->daddr, iph->saddr,
							  0, 0,
							  IPPROTO_IPV6,
							  RT_TOS(iph->tos),
							  tunnel->parms.link);

		if (!IS_ERR(rt)) {
			tdev = rt->dst.dev;
			ip_rt_put(rt);
		}
		dev->flags |= IFF_POINTOPOINT;
	}

	if (!tdev && tunnel->parms.link)
		tdev = __dev_get_by_index(tunnel->net, tunnel->parms.link);

	if (tdev) {
		dev->hard_header_len = tdev->hard_header_len + sizeof(struct iphdr);
		dev->mtu = tdev->mtu - sizeof(struct iphdr);
		if (dev->mtu < IPV6_MIN_MTU)
			dev->mtu = IPV6_MIN_MTU;
	}
	dev->iflink = tunnel->parms.link;
}

static void ipip6_tunnel_update(struct ip_tunnel *t, struct ip_tunnel_parm *p)
{
	struct net *net = t->net;
	struct sit_net *sitn = net_generic(net, sit_net_id);

	ipip6_tunnel_unlink(sitn, t);
	synchronize_net();
	t->parms.iph.saddr = p->iph.saddr;
	t->parms.iph.daddr = p->iph.daddr;
	memcpy(t->dev->dev_addr, &p->iph.saddr, 4);
	memcpy(t->dev->broadcast, &p->iph.daddr, 4);
	ipip6_tunnel_link(sitn, t);
	t->parms.iph.ttl = p->iph.ttl;
	t->parms.iph.tos = p->iph.tos;
	if (t->parms.link != p->link) {
		t->parms.link = p->link;
		ipip6_tunnel_bind_dev(t->dev);
	}
	ip_tunnel_dst_reset_all(t);
	netdev_state_change(t->dev);
}

#ifdef CONFIG_IPV6_SIT_6RD
static int ipip6_tunnel_update_6rd(struct ip_tunnel *t,
				   struct ip_tunnel_6rd *ip6rd)
{
	struct in6_addr prefix;
	__be32 relay_prefix;

	if (ip6rd->relay_prefixlen > 32 ||
	    ip6rd->prefixlen + (32 - ip6rd->relay_prefixlen) > 64)
		return -EINVAL;

	ipv6_addr_prefix(&prefix, &ip6rd->prefix, ip6rd->prefixlen);
	if (!ipv6_addr_equal(&prefix, &ip6rd->prefix))
		return -EINVAL;
	if (ip6rd->relay_prefixlen)
		relay_prefix = ip6rd->relay_prefix &
			       htonl(0xffffffffUL <<
				     (32 - ip6rd->relay_prefixlen));
	else
		relay_prefix = 0;
	if (relay_prefix != ip6rd->relay_prefix)
		return -EINVAL;

	t->ip6rd.prefix = prefix;
	t->ip6rd.relay_prefix = relay_prefix;
	t->ip6rd.prefixlen = ip6rd->prefixlen;
	t->ip6rd.relay_prefixlen = ip6rd->relay_prefixlen;
	ip_tunnel_dst_reset_all(t);
	netdev_state_change(t->dev);
	return 0;
}
#endif

static int
ipip6_tunnel_ioctl (struct net_device *dev, struct ifreq *ifr, int cmd)
{
	int err = 0;
	struct ip_tunnel_parm p;
	struct ip_tunnel_prl prl;
	struct ip_tunnel *t;
	struct net *net = dev_net(dev);
	struct sit_net *sitn = net_generic(net, sit_net_id);
#ifdef CONFIG_IPV6_SIT_6RD
	struct ip_tunnel_6rd ip6rd;
#endif

	switch (cmd) {
	case SIOCGETTUNNEL:
#ifdef CONFIG_IPV6_SIT_6RD
	case SIOCGET6RD:
#endif
		t = NULL;
		if (dev == sitn->fb_tunnel_dev) {
			if (copy_from_user(&p, ifr->ifr_ifru.ifru_data, sizeof(p))) {
				err = -EFAULT;
				break;
			}
			t = ipip6_tunnel_locate(net, &p, 0);
		}
		if (t == NULL)
			t = netdev_priv(dev);

		err = -EFAULT;
		if (cmd == SIOCGETTUNNEL) {
			memcpy(&p, &t->parms, sizeof(p));
			if (copy_to_user(ifr->ifr_ifru.ifru_data, &p,
					 sizeof(p)))
				goto done;
#ifdef CONFIG_IPV6_SIT_6RD
		} else {
			ip6rd.prefix = t->ip6rd.prefix;
			ip6rd.relay_prefix = t->ip6rd.relay_prefix;
			ip6rd.prefixlen = t->ip6rd.prefixlen;
			ip6rd.relay_prefixlen = t->ip6rd.relay_prefixlen;
			if (copy_to_user(ifr->ifr_ifru.ifru_data, &ip6rd,
					 sizeof(ip6rd)))
				goto done;
#endif
		}
		err = 0;
		break;

	case SIOCADDTUNNEL:
	case SIOCCHGTUNNEL:
		err = -EPERM;
		if (!ns_capable(net->user_ns, CAP_NET_ADMIN))
			goto done;

		err = -EFAULT;
		if (copy_from_user(&p, ifr->ifr_ifru.ifru_data, sizeof(p)))
			goto done;

		err = -EINVAL;
		if (p.iph.protocol != IPPROTO_IPV6 &&
		    p.iph.protocol != IPPROTO_IPIP &&
		    p.iph.protocol != 0)
			goto done;
		if (p.iph.version != 4 ||
		    p.iph.ihl != 5 || (p.iph.frag_off&htons(~IP_DF)))
			goto done;
		if (p.iph.ttl)
			p.iph.frag_off |= htons(IP_DF);

		t = ipip6_tunnel_locate(net, &p, cmd == SIOCADDTUNNEL);

		if (dev != sitn->fb_tunnel_dev && cmd == SIOCCHGTUNNEL) {
			if (t != NULL) {
				if (t->dev != dev) {
					err = -EEXIST;
					break;
				}
			} else {
				if (((dev->flags&IFF_POINTOPOINT) && !p.iph.daddr) ||
				    (!(dev->flags&IFF_POINTOPOINT) && p.iph.daddr)) {
					err = -EINVAL;
					break;
				}
				t = netdev_priv(dev);
			}

			ipip6_tunnel_update(t, &p);
		}

		if (t) {
			err = 0;
			if (copy_to_user(ifr->ifr_ifru.ifru_data, &t->parms, sizeof(p)))
				err = -EFAULT;
		} else
			err = (cmd == SIOCADDTUNNEL ? -ENOBUFS : -ENOENT);
		break;

	case SIOCDELTUNNEL:
		err = -EPERM;
		if (!ns_capable(net->user_ns, CAP_NET_ADMIN))
			goto done;

		if (dev == sitn->fb_tunnel_dev) {
			err = -EFAULT;
			if (copy_from_user(&p, ifr->ifr_ifru.ifru_data, sizeof(p)))
				goto done;
			err = -ENOENT;
			if ((t = ipip6_tunnel_locate(net, &p, 0)) == NULL)
				goto done;
			err = -EPERM;
			if (t == netdev_priv(sitn->fb_tunnel_dev))
				goto done;
			dev = t->dev;
		}
		unregister_netdevice(dev);
		err = 0;
		break;

	case SIOCGETPRL:
		err = -EINVAL;
		if (dev == sitn->fb_tunnel_dev)
			goto done;
		err = -ENOENT;
		if (!(t = netdev_priv(dev)))
			goto done;
		err = ipip6_tunnel_get_prl(t, ifr->ifr_ifru.ifru_data);
		break;

	case SIOCADDPRL:
	case SIOCDELPRL:
	case SIOCCHGPRL:
		err = -EPERM;
		if (!ns_capable(net->user_ns, CAP_NET_ADMIN))
			goto done;
		err = -EINVAL;
		if (dev == sitn->fb_tunnel_dev)
			goto done;
		err = -EFAULT;
		if (copy_from_user(&prl, ifr->ifr_ifru.ifru_data, sizeof(prl)))
			goto done;
		err = -ENOENT;
		if (!(t = netdev_priv(dev)))
			goto done;

		switch (cmd) {
		case SIOCDELPRL:
			err = ipip6_tunnel_del_prl(t, &prl);
			break;
		case SIOCADDPRL:
		case SIOCCHGPRL:
			err = ipip6_tunnel_add_prl(t, &prl, cmd == SIOCCHGPRL);
			break;
		}
		ip_tunnel_dst_reset_all(t);
		netdev_state_change(dev);
		break;

#ifdef CONFIG_IPV6_SIT_6RD
	case SIOCADD6RD:
	case SIOCCHG6RD:
	case SIOCDEL6RD:
		err = -EPERM;
		if (!ns_capable(net->user_ns, CAP_NET_ADMIN))
			goto done;

		err = -EFAULT;
		if (copy_from_user(&ip6rd, ifr->ifr_ifru.ifru_data,
				   sizeof(ip6rd)))
			goto done;

		t = netdev_priv(dev);

		if (cmd != SIOCDEL6RD) {
			err = ipip6_tunnel_update_6rd(t, &ip6rd);
			if (err < 0)
				goto done;
		} else
			ipip6_tunnel_clone_6rd(dev, sitn);

		err = 0;
		break;
#endif

	default:
		err = -EINVAL;
	}

done:
	return err;
}

static int ipip6_tunnel_change_mtu(struct net_device *dev, int new_mtu)
{
	if (new_mtu < IPV6_MIN_MTU || new_mtu > 0xFFF8 - sizeof(struct iphdr))
		return -EINVAL;
	dev->mtu = new_mtu;
	return 0;
}

static const struct net_device_ops ipip6_netdev_ops = {
	.ndo_uninit	= ipip6_tunnel_uninit,
	.ndo_start_xmit	= sit_tunnel_xmit,
	.ndo_do_ioctl	= ipip6_tunnel_ioctl,
	.ndo_change_mtu	= ipip6_tunnel_change_mtu,
	.ndo_get_stats64 = ip_tunnel_get_stats64,
};

static void ipip6_dev_free(struct net_device *dev)
{
	struct ip_tunnel *tunnel = netdev_priv(dev);

	free_percpu(tunnel->dst_cache);
	free_percpu(dev->tstats);
	free_netdev(dev);
}

#define SIT_FEATURES (NETIF_F_SG	   | \
		      NETIF_F_FRAGLIST	   | \
		      NETIF_F_HIGHDMA	   | \
		      NETIF_F_GSO_SOFTWARE | \
		      NETIF_F_HW_CSUM)

static void ipip6_tunnel_setup(struct net_device *dev)
{
	dev->netdev_ops		= &ipip6_netdev_ops;
	dev->destructor 	= ipip6_dev_free;

	dev->type		= ARPHRD_SIT;
	dev->hard_header_len 	= LL_MAX_HEADER + sizeof(struct iphdr);
	dev->mtu		= ETH_DATA_LEN - sizeof(struct iphdr);
	dev->flags		= IFF_NOARP;
	dev->priv_flags	       &= ~IFF_XMIT_DST_RELEASE;
	dev->iflink		= 0;
	dev->addr_len		= 4;
	dev->features		|= NETIF_F_LLTX;
	dev->features		|= SIT_FEATURES;
	dev->hw_features	|= SIT_FEATURES;
}

static int ipip6_tunnel_init(struct net_device *dev)
{
	struct ip_tunnel *tunnel = netdev_priv(dev);
	int i;

	tunnel->dev = dev;
	tunnel->net = dev_net(dev);

	memcpy(dev->dev_addr, &tunnel->parms.iph.saddr, 4);
	memcpy(dev->broadcast, &tunnel->parms.iph.daddr, 4);

	ipip6_tunnel_bind_dev(dev);
	dev->tstats = alloc_percpu(struct pcpu_sw_netstats);
	if (!dev->tstats)
		return -ENOMEM;

	for_each_possible_cpu(i) {
		struct pcpu_sw_netstats *ipip6_tunnel_stats;
		ipip6_tunnel_stats = per_cpu_ptr(dev->tstats, i);
		u64_stats_init(&ipip6_tunnel_stats->syncp);
	}

	tunnel->dst_cache = alloc_percpu(struct ip_tunnel_dst);
	if (!tunnel->dst_cache) {
		free_percpu(dev->tstats);
		return -ENOMEM;
	}

	return 0;
}

static int __net_init ipip6_fb_tunnel_init(struct net_device *dev)
{
	struct ip_tunnel *tunnel = netdev_priv(dev);
	struct iphdr *iph = &tunnel->parms.iph;
	struct net *net = dev_net(dev);
	struct sit_net *sitn = net_generic(net, sit_net_id);
	int i;

	tunnel->dev = dev;
	tunnel->net = dev_net(dev);
	strcpy(tunnel->parms.name, dev->name);

	iph->version		= 4;
	iph->protocol		= IPPROTO_IPV6;
	iph->ihl		= 5;
	iph->ttl		= 64;

	dev->tstats = alloc_percpu(struct pcpu_sw_netstats);
	if (!dev->tstats)
		return -ENOMEM;

	for_each_possible_cpu(i) {
		struct pcpu_sw_netstats *ipip6_fb_stats;
		ipip6_fb_stats = per_cpu_ptr(dev->tstats, i);
		u64_stats_init(&ipip6_fb_stats->syncp);
	}

	tunnel->dst_cache = alloc_percpu(struct ip_tunnel_dst);
	if (!tunnel->dst_cache) {
		free_percpu(dev->tstats);
		return -ENOMEM;
	}

	dev_hold(dev);
	rcu_assign_pointer(sitn->tunnels_wc[0], tunnel);
<<<<<<< HEAD
=======
	return 0;
}

static int ipip6_validate(struct nlattr *tb[], struct nlattr *data[])
{
	u8 proto;

	if (!data || !data[IFLA_IPTUN_PROTO])
		return 0;

	proto = nla_get_u8(data[IFLA_IPTUN_PROTO]);
	if (proto != IPPROTO_IPV6 &&
	    proto != IPPROTO_IPIP &&
	    proto != 0)
		return -EINVAL;

	return 0;
}

static void ipip6_netlink_parms(struct nlattr *data[],
				struct ip_tunnel_parm *parms)
{
	memset(parms, 0, sizeof(*parms));

	parms->iph.version = 4;
	parms->iph.protocol = IPPROTO_IPV6;
	parms->iph.ihl = 5;
	parms->iph.ttl = 64;

	if (!data)
		return;

	if (data[IFLA_IPTUN_LINK])
		parms->link = nla_get_u32(data[IFLA_IPTUN_LINK]);

	if (data[IFLA_IPTUN_LOCAL])
		parms->iph.saddr = nla_get_be32(data[IFLA_IPTUN_LOCAL]);

	if (data[IFLA_IPTUN_REMOTE])
		parms->iph.daddr = nla_get_be32(data[IFLA_IPTUN_REMOTE]);

	if (data[IFLA_IPTUN_TTL]) {
		parms->iph.ttl = nla_get_u8(data[IFLA_IPTUN_TTL]);
		if (parms->iph.ttl)
			parms->iph.frag_off = htons(IP_DF);
	}

	if (data[IFLA_IPTUN_TOS])
		parms->iph.tos = nla_get_u8(data[IFLA_IPTUN_TOS]);

	if (!data[IFLA_IPTUN_PMTUDISC] || nla_get_u8(data[IFLA_IPTUN_PMTUDISC]))
		parms->iph.frag_off = htons(IP_DF);

	if (data[IFLA_IPTUN_FLAGS])
		parms->i_flags = nla_get_be16(data[IFLA_IPTUN_FLAGS]);

	if (data[IFLA_IPTUN_PROTO])
		parms->iph.protocol = nla_get_u8(data[IFLA_IPTUN_PROTO]);

}

#ifdef CONFIG_IPV6_SIT_6RD
/* This function returns true when 6RD attributes are present in the nl msg */
static bool ipip6_netlink_6rd_parms(struct nlattr *data[],
				    struct ip_tunnel_6rd *ip6rd)
{
	bool ret = false;
	memset(ip6rd, 0, sizeof(*ip6rd));

	if (!data)
		return ret;

	if (data[IFLA_IPTUN_6RD_PREFIX]) {
		ret = true;
		nla_memcpy(&ip6rd->prefix, data[IFLA_IPTUN_6RD_PREFIX],
			   sizeof(struct in6_addr));
	}

	if (data[IFLA_IPTUN_6RD_RELAY_PREFIX]) {
		ret = true;
		ip6rd->relay_prefix =
			nla_get_be32(data[IFLA_IPTUN_6RD_RELAY_PREFIX]);
	}

	if (data[IFLA_IPTUN_6RD_PREFIXLEN]) {
		ret = true;
		ip6rd->prefixlen = nla_get_u16(data[IFLA_IPTUN_6RD_PREFIXLEN]);
	}

	if (data[IFLA_IPTUN_6RD_RELAY_PREFIXLEN]) {
		ret = true;
		ip6rd->relay_prefixlen =
			nla_get_u16(data[IFLA_IPTUN_6RD_RELAY_PREFIXLEN]);
	}

	return ret;
}
#endif

static int ipip6_newlink(struct net *src_net, struct net_device *dev,
			 struct nlattr *tb[], struct nlattr *data[])
{
	struct net *net = dev_net(dev);
	struct ip_tunnel *nt;
#ifdef CONFIG_IPV6_SIT_6RD
	struct ip_tunnel_6rd ip6rd;
#endif
	int err;

	nt = netdev_priv(dev);
	ipip6_netlink_parms(data, &nt->parms);

	if (ipip6_tunnel_locate(net, &nt->parms, 0))
		return -EEXIST;

	err = ipip6_tunnel_create(dev);
	if (err < 0)
		return err;

#ifdef CONFIG_IPV6_SIT_6RD
	if (ipip6_netlink_6rd_parms(data, &ip6rd))
		err = ipip6_tunnel_update_6rd(nt, &ip6rd);
#endif

	return err;
}

static int ipip6_changelink(struct net_device *dev, struct nlattr *tb[],
			  struct nlattr *data[])
{
	struct ip_tunnel *t = netdev_priv(dev);
	struct ip_tunnel_parm p;
	struct net *net = t->net;
	struct sit_net *sitn = net_generic(net, sit_net_id);
#ifdef CONFIG_IPV6_SIT_6RD
	struct ip_tunnel_6rd ip6rd;
#endif

	if (dev == sitn->fb_tunnel_dev)
		return -EINVAL;

	ipip6_netlink_parms(data, &p);

	if (((dev->flags & IFF_POINTOPOINT) && !p.iph.daddr) ||
	    (!(dev->flags & IFF_POINTOPOINT) && p.iph.daddr))
		return -EINVAL;

	t = ipip6_tunnel_locate(net, &p, 0);

	if (t) {
		if (t->dev != dev)
			return -EEXIST;
	} else
		t = netdev_priv(dev);

	ipip6_tunnel_update(t, &p);

#ifdef CONFIG_IPV6_SIT_6RD
	if (ipip6_netlink_6rd_parms(data, &ip6rd))
		return ipip6_tunnel_update_6rd(t, &ip6rd);
#endif

	return 0;
}

static size_t ipip6_get_size(const struct net_device *dev)
{
	return
		/* IFLA_IPTUN_LINK */
		nla_total_size(4) +
		/* IFLA_IPTUN_LOCAL */
		nla_total_size(4) +
		/* IFLA_IPTUN_REMOTE */
		nla_total_size(4) +
		/* IFLA_IPTUN_TTL */
		nla_total_size(1) +
		/* IFLA_IPTUN_TOS */
		nla_total_size(1) +
		/* IFLA_IPTUN_PMTUDISC */
		nla_total_size(1) +
		/* IFLA_IPTUN_FLAGS */
		nla_total_size(2) +
		/* IFLA_IPTUN_PROTO */
		nla_total_size(1) +
#ifdef CONFIG_IPV6_SIT_6RD
		/* IFLA_IPTUN_6RD_PREFIX */
		nla_total_size(sizeof(struct in6_addr)) +
		/* IFLA_IPTUN_6RD_RELAY_PREFIX */
		nla_total_size(4) +
		/* IFLA_IPTUN_6RD_PREFIXLEN */
		nla_total_size(2) +
		/* IFLA_IPTUN_6RD_RELAY_PREFIXLEN */
		nla_total_size(2) +
#endif
		0;
}

static int ipip6_fill_info(struct sk_buff *skb, const struct net_device *dev)
{
	struct ip_tunnel *tunnel = netdev_priv(dev);
	struct ip_tunnel_parm *parm = &tunnel->parms;

	if (nla_put_u32(skb, IFLA_IPTUN_LINK, parm->link) ||
	    nla_put_be32(skb, IFLA_IPTUN_LOCAL, parm->iph.saddr) ||
	    nla_put_be32(skb, IFLA_IPTUN_REMOTE, parm->iph.daddr) ||
	    nla_put_u8(skb, IFLA_IPTUN_TTL, parm->iph.ttl) ||
	    nla_put_u8(skb, IFLA_IPTUN_TOS, parm->iph.tos) ||
	    nla_put_u8(skb, IFLA_IPTUN_PMTUDISC,
		       !!(parm->iph.frag_off & htons(IP_DF))) ||
	    nla_put_u8(skb, IFLA_IPTUN_PROTO, parm->iph.protocol) ||
	    nla_put_be16(skb, IFLA_IPTUN_FLAGS, parm->i_flags))
		goto nla_put_failure;

#ifdef CONFIG_IPV6_SIT_6RD
	if (nla_put(skb, IFLA_IPTUN_6RD_PREFIX, sizeof(struct in6_addr),
		    &tunnel->ip6rd.prefix) ||
	    nla_put_be32(skb, IFLA_IPTUN_6RD_RELAY_PREFIX,
			 tunnel->ip6rd.relay_prefix) ||
	    nla_put_u16(skb, IFLA_IPTUN_6RD_PREFIXLEN,
			tunnel->ip6rd.prefixlen) ||
	    nla_put_u16(skb, IFLA_IPTUN_6RD_RELAY_PREFIXLEN,
			tunnel->ip6rd.relay_prefixlen))
		goto nla_put_failure;
#endif

>>>>>>> c3ade0e0
	return 0;

nla_put_failure:
	return -EMSGSIZE;
}

static const struct nla_policy ipip6_policy[IFLA_IPTUN_MAX + 1] = {
	[IFLA_IPTUN_LINK]		= { .type = NLA_U32 },
	[IFLA_IPTUN_LOCAL]		= { .type = NLA_U32 },
	[IFLA_IPTUN_REMOTE]		= { .type = NLA_U32 },
	[IFLA_IPTUN_TTL]		= { .type = NLA_U8 },
	[IFLA_IPTUN_TOS]		= { .type = NLA_U8 },
	[IFLA_IPTUN_PMTUDISC]		= { .type = NLA_U8 },
	[IFLA_IPTUN_FLAGS]		= { .type = NLA_U16 },
	[IFLA_IPTUN_PROTO]		= { .type = NLA_U8 },
#ifdef CONFIG_IPV6_SIT_6RD
	[IFLA_IPTUN_6RD_PREFIX]		= { .len = sizeof(struct in6_addr) },
	[IFLA_IPTUN_6RD_RELAY_PREFIX]	= { .type = NLA_U32 },
	[IFLA_IPTUN_6RD_PREFIXLEN]	= { .type = NLA_U16 },
	[IFLA_IPTUN_6RD_RELAY_PREFIXLEN] = { .type = NLA_U16 },
#endif
};

static void ipip6_dellink(struct net_device *dev, struct list_head *head)
{
	struct net *net = dev_net(dev);
	struct sit_net *sitn = net_generic(net, sit_net_id);

	if (dev != sitn->fb_tunnel_dev)
		unregister_netdevice_queue(dev, head);
}

static struct rtnl_link_ops sit_link_ops = {
	.kind		= "sit",
	.maxtype	= IFLA_IPTUN_MAX,
	.policy		= ipip6_policy,
	.priv_size	= sizeof(struct ip_tunnel),
	.setup		= ipip6_tunnel_setup,
	.validate	= ipip6_validate,
	.newlink	= ipip6_newlink,
	.changelink	= ipip6_changelink,
	.get_size	= ipip6_get_size,
	.fill_info	= ipip6_fill_info,
	.dellink	= ipip6_dellink,
};

static struct xfrm_tunnel sit_handler __read_mostly = {
	.handler	=	ipip6_rcv,
	.err_handler	=	ipip6_err,
	.priority	=	1,
};

static struct xfrm_tunnel ipip_handler __read_mostly = {
	.handler	=	ipip_rcv,
	.err_handler	=	ipip6_err,
	.priority	=	2,
};

static void __net_exit sit_destroy_tunnels(struct net *net,
					   struct list_head *head)
{
	struct sit_net *sitn = net_generic(net, sit_net_id);
	struct net_device *dev, *aux;
	int prio;

	for_each_netdev_safe(net, dev, aux)
		if (dev->rtnl_link_ops == &sit_link_ops)
			unregister_netdevice_queue(dev, head);

	for (prio = 1; prio < 4; prio++) {
		int h;
		for (h = 0; h < HASH_SIZE; h++) {
			struct ip_tunnel *t;

			t = rtnl_dereference(sitn->tunnels[prio][h]);
			while (t != NULL) {
				/* If dev is in the same netns, it has already
				 * been added to the list by the previous loop.
				 */
				if (!net_eq(dev_net(t->dev), net))
					unregister_netdevice_queue(t->dev,
								   head);
				t = rtnl_dereference(t->next);
			}
		}
	}
}

static int __net_init sit_init_net(struct net *net)
{
	struct sit_net *sitn = net_generic(net, sit_net_id);
	struct ip_tunnel *t;
	int err;

	sitn->tunnels[0] = sitn->tunnels_wc;
	sitn->tunnels[1] = sitn->tunnels_l;
	sitn->tunnels[2] = sitn->tunnels_r;
	sitn->tunnels[3] = sitn->tunnels_r_l;

	sitn->fb_tunnel_dev = alloc_netdev(sizeof(struct ip_tunnel), "sit0",
					   ipip6_tunnel_setup);
	if (!sitn->fb_tunnel_dev) {
		err = -ENOMEM;
		goto err_alloc_dev;
	}
	dev_net_set(sitn->fb_tunnel_dev, net);
	sitn->fb_tunnel_dev->rtnl_link_ops = &sit_link_ops;
	/* FB netdevice is special: we have one, and only one per netns.
	 * Allowing to move it to another netns is clearly unsafe.
	 */
	sitn->fb_tunnel_dev->features |= NETIF_F_NETNS_LOCAL;

	err = ipip6_fb_tunnel_init(sitn->fb_tunnel_dev);
	if (err)
		goto err_dev_free;

	ipip6_tunnel_clone_6rd(sitn->fb_tunnel_dev, sitn);

	if ((err = register_netdev(sitn->fb_tunnel_dev)))
		goto err_reg_dev;

	t = netdev_priv(sitn->fb_tunnel_dev);

	strcpy(t->parms.name, sitn->fb_tunnel_dev->name);
	return 0;

err_reg_dev:
	dev_put(sitn->fb_tunnel_dev);
err_dev_free:
	ipip6_dev_free(sitn->fb_tunnel_dev);
err_alloc_dev:
	return err;
}

static void __net_exit sit_exit_net(struct net *net)
{
	LIST_HEAD(list);

	rtnl_lock();
	sit_destroy_tunnels(net, &list);
	unregister_netdevice_many(&list);
	rtnl_unlock();
}

static struct pernet_operations sit_net_ops = {
	.init = sit_init_net,
	.exit = sit_exit_net,
	.id   = &sit_net_id,
	.size = sizeof(struct sit_net),
};

static void __exit sit_cleanup(void)
{
	rtnl_link_unregister(&sit_link_ops);
	xfrm4_tunnel_deregister(&sit_handler, AF_INET6);
	xfrm4_tunnel_deregister(&ipip_handler, AF_INET);

	unregister_pernet_device(&sit_net_ops);
	rcu_barrier(); /* Wait for completion of call_rcu()'s */
}

static int __init sit_init(void)
{
	int err;

	pr_info("IPv6 over IPv4 tunneling driver\n");

	err = register_pernet_device(&sit_net_ops);
	if (err < 0)
		return err;
	err = xfrm4_tunnel_register(&sit_handler, AF_INET6);
	if (err < 0) {
		pr_info("%s: can't register ip6ip4\n", __func__);
		goto xfrm_tunnel_failed;
	}
	err = xfrm4_tunnel_register(&ipip_handler, AF_INET);
	if (err < 0) {
		pr_info("%s: can't register ip4ip4\n", __func__);
		goto xfrm_tunnel4_failed;
	}
	err = rtnl_link_register(&sit_link_ops);
	if (err < 0)
		goto rtnl_link_failed;

out:
	return err;

rtnl_link_failed:
	xfrm4_tunnel_deregister(&ipip_handler, AF_INET);
xfrm_tunnel4_failed:
	xfrm4_tunnel_deregister(&sit_handler, AF_INET6);
xfrm_tunnel_failed:
	unregister_pernet_device(&sit_net_ops);
	goto out;
}

module_init(sit_init);
module_exit(sit_cleanup);
MODULE_LICENSE("GPL");
MODULE_ALIAS_NETDEV("sit0");<|MERGE_RESOLUTION|>--- conflicted
+++ resolved
@@ -1426,8 +1426,6 @@
 
 	dev_hold(dev);
 	rcu_assign_pointer(sitn->tunnels_wc[0], tunnel);
-<<<<<<< HEAD
-=======
 	return 0;
 }
 
@@ -1653,7 +1651,6 @@
 		goto nla_put_failure;
 #endif
 
->>>>>>> c3ade0e0
 	return 0;
 
 nla_put_failure:
