/*
 *	IPv6 fragment reassembly
 *	Linux INET6 implementation
 *
 *	Authors:
 *	Pedro Roque		<roque@di.fc.ul.pt>
 *
 *	Based on: net/ipv4/ip_fragment.c
 *
 *	This program is free software; you can redistribute it and/or
 *      modify it under the terms of the GNU General Public License
 *      as published by the Free Software Foundation; either version
 *      2 of the License, or (at your option) any later version.
 */

/*
 *	Fixes:
 *	Andi Kleen	Make it work with multiple hosts.
 *			More RFC compliance.
 *
 *      Horst von Brand Add missing #include <linux/string.h>
 *	Alexey Kuznetsov	SMP races, threading, cleanup.
 *	Patrick McHardy		LRU queue of frag heads for evictor.
 *	Mitsuru KANDA @USAGI	Register inet6_protocol{}.
 *	David Stevens and
 *	YOSHIFUJI,H. @USAGI	Always remove fragment header to
 *				calculate ICV correctly.
 */

#define pr_fmt(fmt) "IPv6: " fmt

#include <linux/errno.h>
#include <linux/types.h>
#include <linux/string.h>
#include <linux/socket.h>
#include <linux/sockios.h>
#include <linux/jiffies.h>
#include <linux/net.h>
#include <linux/list.h>
#include <linux/netdevice.h>
#include <linux/in6.h>
#include <linux/ipv6.h>
#include <linux/icmpv6.h>
#include <linux/random.h>
#include <linux/jhash.h>
#include <linux/skbuff.h>
#include <linux/slab.h>
#include <linux/export.h>

#include <net/sock.h>
#include <net/snmp.h>

#include <net/ipv6.h>
#include <net/ip6_route.h>
#include <net/protocol.h>
#include <net/transp_v6.h>
#include <net/rawv6.h>
#include <net/ndisc.h>
#include <net/addrconf.h>
#include <net/inet_frag.h>
#include <net/inet_ecn.h>

struct ip6frag_skb_cb
{
	struct inet6_skb_parm	h;
	int			offset;
};

#define FRAG6_CB(skb)	((struct ip6frag_skb_cb*)((skb)->cb))

static inline u8 ip6_frag_ecn(const struct ipv6hdr *ipv6h)
{
	return 1 << (ipv6_get_dsfield(ipv6h) & INET_ECN_MASK);
}

static struct inet_frags ip6_frags;

static int ip6_frag_reasm(struct frag_queue *fq, struct sk_buff *prev,
			  struct net_device *dev);

/*
 * callers should be careful not to use the hash value outside the ipfrag_lock
 * as doing so could race with ipfrag_hash_rnd being recalculated.
 */
static unsigned int inet6_hash_frag(__be32 id, const struct in6_addr *saddr,
				    const struct in6_addr *daddr)
{
	u32 c;

	net_get_random_once(&ip6_frags.rnd, sizeof(ip6_frags.rnd));
	c = jhash_3words(ipv6_addr_hash(saddr), ipv6_addr_hash(daddr),
			 (__force u32)id, ip6_frags.rnd);

	return c & (INETFRAGS_HASHSZ - 1);
}

static unsigned int ip6_hashfn(struct inet_frag_queue *q)
{
	struct frag_queue *fq;

	fq = container_of(q, struct frag_queue, q);
	return inet6_hash_frag(fq->id, &fq->saddr, &fq->daddr);
}

bool ip6_frag_match(struct inet_frag_queue *q, void *a)
{
	struct frag_queue *fq;
	struct ip6_create_arg *arg = a;

	fq = container_of(q, struct frag_queue, q);
	return	fq->id == arg->id &&
		fq->user == arg->user &&
		ipv6_addr_equal(&fq->saddr, arg->src) &&
		ipv6_addr_equal(&fq->daddr, arg->dst);
}
EXPORT_SYMBOL(ip6_frag_match);

void ip6_frag_init(struct inet_frag_queue *q, void *a)
{
	struct frag_queue *fq = container_of(q, struct frag_queue, q);
	struct ip6_create_arg *arg = a;

	fq->id = arg->id;
	fq->user = arg->user;
	fq->saddr = *arg->src;
	fq->daddr = *arg->dst;
	fq->ecn = arg->ecn;
}
EXPORT_SYMBOL(ip6_frag_init);

void ip6_expire_frag_queue(struct net *net, struct frag_queue *fq,
			   struct inet_frags *frags)
{
	struct net_device *dev = NULL;

	spin_lock(&fq->q.lock);

	if (fq->q.last_in & INET_FRAG_COMPLETE)
		goto out;

	inet_frag_kill(&fq->q, frags);

	rcu_read_lock();
	dev = dev_get_by_index_rcu(net, fq->iif);
	if (!dev)
		goto out_rcu_unlock;

	IP6_INC_STATS_BH(net, __in6_dev_get(dev), IPSTATS_MIB_REASMTIMEOUT);
	IP6_INC_STATS_BH(net, __in6_dev_get(dev), IPSTATS_MIB_REASMFAILS);

	/* Don't send error if the first segment did not arrive. */
	if (!(fq->q.last_in & INET_FRAG_FIRST_IN) || !fq->q.fragments)
		goto out_rcu_unlock;

	/*
	   But use as source device on which LAST ARRIVED
	   segment was received. And do not use fq->dev
	   pointer directly, device might already disappeared.
	 */
	fq->q.fragments->dev = dev;
	icmpv6_send(fq->q.fragments, ICMPV6_TIME_EXCEED, ICMPV6_EXC_FRAGTIME, 0);
out_rcu_unlock:
	rcu_read_unlock();
out:
	spin_unlock(&fq->q.lock);
	inet_frag_put(&fq->q, frags);
}
EXPORT_SYMBOL(ip6_expire_frag_queue);

static void ip6_frag_expire(unsigned long data)
{
	struct frag_queue *fq;
	struct net *net;

	fq = container_of((struct inet_frag_queue *)data, struct frag_queue, q);
	net = container_of(fq->q.net, struct net, ipv6.frags);

	ip6_expire_frag_queue(net, fq, &ip6_frags);
}

static __inline__ struct frag_queue *
fq_find(struct net *net, __be32 id, const struct in6_addr *src,
	const struct in6_addr *dst, u8 ecn)
{
	struct inet_frag_queue *q;
	struct ip6_create_arg arg;
	unsigned int hash;

	arg.id = id;
	arg.user = IP6_DEFRAG_LOCAL_DELIVER;
	arg.src = src;
	arg.dst = dst;
	arg.ecn = ecn;

	read_lock(&ip6_frags.lock);
	hash = inet6_hash_frag(id, src, dst);

	q = inet_frag_find(&net->ipv6.frags, &ip6_frags, &arg, hash);
	if (IS_ERR_OR_NULL(q)) {
		inet_frag_maybe_warn_overflow(q, pr_fmt());
		return NULL;
	}
	return container_of(q, struct frag_queue, q);
}

static int ip6_frag_queue(struct frag_queue *fq, struct sk_buff *skb,
			   struct frag_hdr *fhdr, int nhoff)
{
	struct sk_buff *prev, *next;
	struct net_device *dev;
	int offset, end;
	struct net *net = dev_net(skb_dst(skb)->dev);
	u8 ecn;

	if (fq->q.last_in & INET_FRAG_COMPLETE)
		goto err;

	offset = ntohs(fhdr->frag_off) & ~0x7;
	end = offset + (ntohs(ipv6_hdr(skb)->payload_len) -
			((u8 *)(fhdr + 1) - (u8 *)(ipv6_hdr(skb) + 1)));

	if ((unsigned int)end > IPV6_MAXPLEN) {
		IP6_INC_STATS_BH(net, ip6_dst_idev(skb_dst(skb)),
				 IPSTATS_MIB_INHDRERRORS);
		icmpv6_param_prob(skb, ICMPV6_HDR_FIELD,
				  ((u8 *)&fhdr->frag_off -
				   skb_network_header(skb)));
		return -1;
	}

	ecn = ip6_frag_ecn(ipv6_hdr(skb));

	if (skb->ip_summed == CHECKSUM_COMPLETE) {
		const unsigned char *nh = skb_network_header(skb);
		skb->csum = csum_sub(skb->csum,
				     csum_partial(nh, (u8 *)(fhdr + 1) - nh,
						  0));
	}

	/* Is this the final fragment? */
	if (!(fhdr->frag_off & htons(IP6_MF))) {
		/* If we already have some bits beyond end
		 * or have different end, the segment is corrupted.
		 */
		if (end < fq->q.len ||
		    ((fq->q.last_in & INET_FRAG_LAST_IN) && end != fq->q.len))
			goto err;
		fq->q.last_in |= INET_FRAG_LAST_IN;
		fq->q.len = end;
	} else {
		/* Check if the fragment is rounded to 8 bytes.
		 * Required by the RFC.
		 */
		if (end & 0x7) {
			/* RFC2460 says always send parameter problem in
			 * this case. -DaveM
			 */
			IP6_INC_STATS_BH(net, ip6_dst_idev(skb_dst(skb)),
					 IPSTATS_MIB_INHDRERRORS);
			icmpv6_param_prob(skb, ICMPV6_HDR_FIELD,
					  offsetof(struct ipv6hdr, payload_len));
			return -1;
		}
		if (end > fq->q.len) {
			/* Some bits beyond end -> corruption. */
			if (fq->q.last_in & INET_FRAG_LAST_IN)
				goto err;
			fq->q.len = end;
		}
	}

	if (end == offset)
		goto err;

	/* Point into the IP datagram 'data' part. */
	if (!pskb_pull(skb, (u8 *) (fhdr + 1) - skb->data))
		goto err;

	if (pskb_trim_rcsum(skb, end - offset))
		goto err;

	/* Find out which fragments are in front and at the back of us
	 * in the chain of fragments so far.  We must know where to put
	 * this fragment, right?
	 */
	prev = fq->q.fragments_tail;
	if (!prev || FRAG6_CB(prev)->offset < offset) {
		next = NULL;
		goto found;
	}
	prev = NULL;
	for(next = fq->q.fragments; next != NULL; next = next->next) {
		if (FRAG6_CB(next)->offset >= offset)
			break;	/* bingo! */
		prev = next;
	}

found:
	/* RFC5722, Section 4, amended by Errata ID : 3089
	 *                          When reassembling an IPv6 datagram, if
	 *   one or more its constituent fragments is determined to be an
	 *   overlapping fragment, the entire datagram (and any constituent
	 *   fragments) MUST be silently discarded.
	 */

	/* Check for overlap with preceding fragment. */
	if (prev &&
	    (FRAG6_CB(prev)->offset + prev->len) > offset)
		goto discard_fq;

	/* Look for overlap with succeeding segment. */
	if (next && FRAG6_CB(next)->offset < end)
		goto discard_fq;

	FRAG6_CB(skb)->offset = offset;

	/* Insert this fragment in the chain of fragments. */
	skb->next = next;
	if (!next)
		fq->q.fragments_tail = skb;
	if (prev)
		prev->next = skb;
	else
		fq->q.fragments = skb;

	dev = skb->dev;
	if (dev) {
		fq->iif = dev->ifindex;
		skb->dev = NULL;
	}
	fq->q.stamp = skb->tstamp;
	fq->q.meat += skb->len;
	fq->ecn |= ecn;
	add_frag_mem_limit(&fq->q, skb->truesize);

	/* The first fragment.
	 * nhoffset is obtained from the first fragment, of course.
	 */
	if (offset == 0) {
		fq->nhoffset = nhoff;
		fq->q.last_in |= INET_FRAG_FIRST_IN;
	}

	if (fq->q.last_in == (INET_FRAG_FIRST_IN | INET_FRAG_LAST_IN) &&
	    fq->q.meat == fq->q.len) {
		int res;
		unsigned long orefdst = skb->_skb_refdst;

		skb->_skb_refdst = 0UL;
		res = ip6_frag_reasm(fq, prev, dev);
		skb->_skb_refdst = orefdst;
		return res;
	}
<<<<<<< HEAD

	skb_dst_drop(skb);
=======
>>>>>>> c3ade0e0

	skb_dst_drop(skb);
	inet_frag_lru_move(&fq->q);
	return -1;

discard_fq:
	inet_frag_kill(&fq->q, &ip6_frags);
err:
	IP6_INC_STATS(net, ip6_dst_idev(skb_dst(skb)),
		      IPSTATS_MIB_REASMFAILS);
	kfree_skb(skb);
	return -1;
}

/*
 *	Check if this packet is complete.
 *	Returns NULL on failure by any reason, and pointer
 *	to current nexthdr field in reassembled frame.
 *
 *	It is called with locked fq, and caller must check that
 *	queue is eligible for reassembly i.e. it is not COMPLETE,
 *	the last and the first frames arrived and all the bits are here.
 */
static int ip6_frag_reasm(struct frag_queue *fq, struct sk_buff *prev,
			  struct net_device *dev)
{
	struct net *net = container_of(fq->q.net, struct net, ipv6.frags);
	struct sk_buff *fp, *head = fq->q.fragments;
	int    payload_len;
	unsigned int nhoff;
	int sum_truesize;
	u8 ecn;

	inet_frag_kill(&fq->q, &ip6_frags);

	ecn = ip_frag_ecn_table[fq->ecn];
	if (unlikely(ecn == 0xff))
		goto out_fail;

	/* Make the one we just received the head. */
	if (prev) {
		head = prev->next;
		fp = skb_clone(head, GFP_ATOMIC);

		if (!fp)
			goto out_oom;

		fp->next = head->next;
		if (!fp->next)
			fq->q.fragments_tail = fp;
		prev->next = fp;

		skb_morph(head, fq->q.fragments);
		head->next = fq->q.fragments->next;

		consume_skb(fq->q.fragments);
		fq->q.fragments = head;
	}

	WARN_ON(head == NULL);
	WARN_ON(FRAG6_CB(head)->offset != 0);

	/* Unfragmented part is taken from the first segment. */
	payload_len = ((head->data - skb_network_header(head)) -
		       sizeof(struct ipv6hdr) + fq->q.len -
		       sizeof(struct frag_hdr));
	if (payload_len > IPV6_MAXPLEN)
		goto out_oversize;

	/* Head of list must not be cloned. */
	if (skb_unclone(head, GFP_ATOMIC))
		goto out_oom;

	/* If the first fragment is fragmented itself, we split
	 * it to two chunks: the first with data and paged part
	 * and the second, holding only fragments. */
	if (skb_has_frag_list(head)) {
		struct sk_buff *clone;
		int i, plen = 0;

		if ((clone = alloc_skb(0, GFP_ATOMIC)) == NULL)
			goto out_oom;
		clone->next = head->next;
		head->next = clone;
		skb_shinfo(clone)->frag_list = skb_shinfo(head)->frag_list;
		skb_frag_list_init(head);
		for (i = 0; i < skb_shinfo(head)->nr_frags; i++)
			plen += skb_frag_size(&skb_shinfo(head)->frags[i]);
		clone->len = clone->data_len = head->data_len - plen;
		head->data_len -= clone->len;
		head->len -= clone->len;
		clone->csum = 0;
		clone->ip_summed = head->ip_summed;
		add_frag_mem_limit(&fq->q, clone->truesize);
	}

	/* We have to remove fragment header from datagram and to relocate
	 * header in order to calculate ICV correctly. */
	nhoff = fq->nhoffset;
	skb_network_header(head)[nhoff] = skb_transport_header(head)[0];
	memmove(head->head + sizeof(struct frag_hdr), head->head,
		(head->data - head->head) - sizeof(struct frag_hdr));
	head->mac_header += sizeof(struct frag_hdr);
	head->network_header += sizeof(struct frag_hdr);

	skb_reset_transport_header(head);
	skb_push(head, head->data - skb_network_header(head));

	sum_truesize = head->truesize;
	for (fp = head->next; fp;) {
		bool headstolen;
		int delta;
		struct sk_buff *next = fp->next;

		sum_truesize += fp->truesize;
		if (head->ip_summed != fp->ip_summed)
			head->ip_summed = CHECKSUM_NONE;
		else if (head->ip_summed == CHECKSUM_COMPLETE)
			head->csum = csum_add(head->csum, fp->csum);

		if (skb_try_coalesce(head, fp, &headstolen, &delta)) {
			kfree_skb_partial(fp, headstolen);
		} else {
			if (!skb_shinfo(head)->frag_list)
				skb_shinfo(head)->frag_list = fp;
			head->data_len += fp->len;
			head->len += fp->len;
			head->truesize += fp->truesize;
		}
		fp = next;
	}
	sub_frag_mem_limit(&fq->q, sum_truesize);

	head->next = NULL;
	head->dev = dev;
	head->tstamp = fq->q.stamp;
	ipv6_hdr(head)->payload_len = htons(payload_len);
	ipv6_change_dsfield(ipv6_hdr(head), 0xff, ecn);
	IP6CB(head)->nhoff = nhoff;
	IP6CB(head)->flags |= IP6SKB_FRAGMENTED;

	/* Yes, and fold redundant checksum back. 8) */
	if (head->ip_summed == CHECKSUM_COMPLETE)
		head->csum = csum_partial(skb_network_header(head),
					  skb_network_header_len(head),
					  head->csum);

	rcu_read_lock();
	IP6_INC_STATS_BH(net, __in6_dev_get(dev), IPSTATS_MIB_REASMOKS);
	rcu_read_unlock();
	fq->q.fragments = NULL;
	fq->q.fragments_tail = NULL;
	return 1;

out_oversize:
	net_dbg_ratelimited("ip6_frag_reasm: payload len = %d\n", payload_len);
	goto out_fail;
out_oom:
	net_dbg_ratelimited("ip6_frag_reasm: no memory for reassembly\n");
out_fail:
	rcu_read_lock();
	IP6_INC_STATS_BH(net, __in6_dev_get(dev), IPSTATS_MIB_REASMFAILS);
	rcu_read_unlock();
	return -1;
}

static int ipv6_frag_rcv(struct sk_buff *skb)
{
	struct frag_hdr *fhdr;
	struct frag_queue *fq;
	const struct ipv6hdr *hdr = ipv6_hdr(skb);
	struct net *net = dev_net(skb_dst(skb)->dev);
	int evicted;

	if (IP6CB(skb)->flags & IP6SKB_FRAGMENTED)
		goto fail_hdr;

	if (IP6CB(skb)->flags & IP6SKB_FRAGMENTED)
		goto fail_hdr;

	IP6_INC_STATS_BH(net, ip6_dst_idev(skb_dst(skb)), IPSTATS_MIB_REASMREQDS);

	/* Jumbo payload inhibits frag. header */
	if (hdr->payload_len==0)
		goto fail_hdr;

	if (!pskb_may_pull(skb, (skb_transport_offset(skb) +
				 sizeof(struct frag_hdr))))
		goto fail_hdr;

	hdr = ipv6_hdr(skb);
	fhdr = (struct frag_hdr *)skb_transport_header(skb);

	if (!(fhdr->frag_off & htons(0xFFF9))) {
		/* It is not a fragmented frame */
		skb->transport_header += sizeof(struct frag_hdr);
		IP6_INC_STATS_BH(net,
				 ip6_dst_idev(skb_dst(skb)), IPSTATS_MIB_REASMOKS);

		IP6CB(skb)->nhoff = (u8 *)fhdr - skb_network_header(skb);
		IP6CB(skb)->flags |= IP6SKB_FRAGMENTED;
		return 1;
	}

	evicted = inet_frag_evictor(&net->ipv6.frags, &ip6_frags, false);
	if (evicted)
		IP6_ADD_STATS_BH(net, ip6_dst_idev(skb_dst(skb)),
				 IPSTATS_MIB_REASMFAILS, evicted);

	fq = fq_find(net, fhdr->identification, &hdr->saddr, &hdr->daddr,
		     ip6_frag_ecn(hdr));
	if (fq != NULL) {
		int ret;

		spin_lock(&fq->q.lock);

		ret = ip6_frag_queue(fq, skb, fhdr, IP6CB(skb)->nhoff);

		spin_unlock(&fq->q.lock);
		inet_frag_put(&fq->q, &ip6_frags);
		return ret;
	}

	IP6_INC_STATS_BH(net, ip6_dst_idev(skb_dst(skb)), IPSTATS_MIB_REASMFAILS);
	kfree_skb(skb);
	return -1;

fail_hdr:
	IP6_INC_STATS(net, ip6_dst_idev(skb_dst(skb)), IPSTATS_MIB_INHDRERRORS);
	icmpv6_param_prob(skb, ICMPV6_HDR_FIELD, skb_network_header_len(skb));
	return -1;
}

static const struct inet6_protocol frag_protocol =
{
	.handler	=	ipv6_frag_rcv,
	.flags		=	INET6_PROTO_NOPOLICY,
};

#ifdef CONFIG_SYSCTL
static struct ctl_table ip6_frags_ns_ctl_table[] = {
	{
		.procname	= "ip6frag_high_thresh",
		.data		= &init_net.ipv6.frags.high_thresh,
		.maxlen		= sizeof(int),
		.mode		= 0644,
		.proc_handler	= proc_dointvec
	},
	{
		.procname	= "ip6frag_low_thresh",
		.data		= &init_net.ipv6.frags.low_thresh,
		.maxlen		= sizeof(int),
		.mode		= 0644,
		.proc_handler	= proc_dointvec
	},
	{
		.procname	= "ip6frag_time",
		.data		= &init_net.ipv6.frags.timeout,
		.maxlen		= sizeof(int),
		.mode		= 0644,
		.proc_handler	= proc_dointvec_jiffies,
	},
	{ }
};

static struct ctl_table ip6_frags_ctl_table[] = {
	{
		.procname	= "ip6frag_secret_interval",
		.data		= &ip6_frags.secret_interval,
		.maxlen		= sizeof(int),
		.mode		= 0644,
		.proc_handler	= proc_dointvec_jiffies,
	},
	{ }
};

static int __net_init ip6_frags_ns_sysctl_register(struct net *net)
{
	ctl_table_no_const *table = NULL;
	struct ctl_table_header *hdr;

	if (!net_eq(net, &init_net)) {
		table = kmemdup(ip6_frags_ns_ctl_table, sizeof(ip6_frags_ns_ctl_table), GFP_KERNEL);
		if (table == NULL)
			goto err_alloc;

		table[0].data = &net->ipv6.frags.high_thresh;
		table[1].data = &net->ipv6.frags.low_thresh;
		table[2].data = &net->ipv6.frags.timeout;
<<<<<<< HEAD
		hdr = register_net_sysctl_table(net, net_ipv6_ctl_path, table);
	} else
		hdr = register_net_sysctl_table(net, net_ipv6_ctl_path, ip6_frags_ns_ctl_table);

=======

		/* Don't export sysctls to unprivileged users */
		if (net->user_ns != &init_user_ns)
			table[0].procname = NULL;
		hdr = register_net_sysctl(net, "net/ipv6", table);
	} else
		hdr = register_net_sysctl(net, "net/ipv6", ip6_frags_ns_ctl_table);

>>>>>>> c3ade0e0
	if (hdr == NULL)
		goto err_reg;

	net->ipv6.sysctl.frags_hdr = hdr;
	return 0;

err_reg:
	kfree(table);
err_alloc:
	return -ENOMEM;
}

static void __net_exit ip6_frags_ns_sysctl_unregister(struct net *net)
{
	struct ctl_table *table;

	table = net->ipv6.sysctl.frags_hdr->ctl_table_arg;
	unregister_net_sysctl_table(net->ipv6.sysctl.frags_hdr);
	if (!net_eq(net, &init_net))
		kfree(table);
}

static struct ctl_table_header *ip6_ctl_header;

static int ip6_frags_sysctl_register(void)
{
	ip6_ctl_header = register_net_sysctl(&init_net, "net/ipv6",
			ip6_frags_ctl_table);
	return ip6_ctl_header == NULL ? -ENOMEM : 0;
}

static void ip6_frags_sysctl_unregister(void)
{
	unregister_net_sysctl_table(ip6_ctl_header);
}
#else
static inline int ip6_frags_ns_sysctl_register(struct net *net)
{
	return 0;
}

static inline void ip6_frags_ns_sysctl_unregister(struct net *net)
{
}

static inline int ip6_frags_sysctl_register(void)
{
	return 0;
}

static inline void ip6_frags_sysctl_unregister(void)
{
}
#endif

static int __net_init ipv6_frags_init_net(struct net *net)
{
	net->ipv6.frags.high_thresh = IPV6_FRAG_HIGH_THRESH;
	net->ipv6.frags.low_thresh = IPV6_FRAG_LOW_THRESH;
	net->ipv6.frags.timeout = IPV6_FRAG_TIMEOUT;

	inet_frags_init_net(&net->ipv6.frags);

	return ip6_frags_ns_sysctl_register(net);
}

static void __net_exit ipv6_frags_exit_net(struct net *net)
{
	ip6_frags_ns_sysctl_unregister(net);
	inet_frags_exit_net(&net->ipv6.frags, &ip6_frags);
}

static struct pernet_operations ip6_frags_ops = {
	.init = ipv6_frags_init_net,
	.exit = ipv6_frags_exit_net,
};

int __init ipv6_frag_init(void)
{
	int ret;

	ret = inet6_add_protocol(&frag_protocol, IPPROTO_FRAGMENT);
	if (ret)
		goto out;

	ret = ip6_frags_sysctl_register();
	if (ret)
		goto err_sysctl;

	ret = register_pernet_subsys(&ip6_frags_ops);
	if (ret)
		goto err_pernet;

	ip6_frags.hashfn = ip6_hashfn;
	ip6_frags.constructor = ip6_frag_init;
	ip6_frags.destructor = NULL;
	ip6_frags.skb_free = NULL;
	ip6_frags.qsize = sizeof(struct frag_queue);
	ip6_frags.match = ip6_frag_match;
	ip6_frags.frag_expire = ip6_frag_expire;
	ip6_frags.secret_interval = 10 * 60 * HZ;
	inet_frags_init(&ip6_frags);
out:
	return ret;

err_pernet:
	ip6_frags_sysctl_unregister();
err_sysctl:
	inet6_del_protocol(&frag_protocol, IPPROTO_FRAGMENT);
	goto out;
}

void ipv6_frag_exit(void)
{
	inet_frags_fini(&ip6_frags);
	ip6_frags_sysctl_unregister();
	unregister_pernet_subsys(&ip6_frags_ops);
	inet6_del_protocol(&frag_protocol, IPPROTO_FRAGMENT);
}<|MERGE_RESOLUTION|>--- conflicted
+++ resolved
@@ -351,11 +351,6 @@
 		skb->_skb_refdst = orefdst;
 		return res;
 	}
-<<<<<<< HEAD
-
-	skb_dst_drop(skb);
-=======
->>>>>>> c3ade0e0
 
 	skb_dst_drop(skb);
 	inet_frag_lru_move(&fq->q);
@@ -529,9 +524,6 @@
 	const struct ipv6hdr *hdr = ipv6_hdr(skb);
 	struct net *net = dev_net(skb_dst(skb)->dev);
 	int evicted;
-
-	if (IP6CB(skb)->flags & IP6SKB_FRAGMENTED)
-		goto fail_hdr;
 
 	if (IP6CB(skb)->flags & IP6SKB_FRAGMENTED)
 		goto fail_hdr;
@@ -645,12 +637,6 @@
 		table[0].data = &net->ipv6.frags.high_thresh;
 		table[1].data = &net->ipv6.frags.low_thresh;
 		table[2].data = &net->ipv6.frags.timeout;
-<<<<<<< HEAD
-		hdr = register_net_sysctl_table(net, net_ipv6_ctl_path, table);
-	} else
-		hdr = register_net_sysctl_table(net, net_ipv6_ctl_path, ip6_frags_ns_ctl_table);
-
-=======
 
 		/* Don't export sysctls to unprivileged users */
 		if (net->user_ns != &init_user_ns)
@@ -659,7 +645,6 @@
 	} else
 		hdr = register_net_sysctl(net, "net/ipv6", ip6_frags_ns_ctl_table);
 
->>>>>>> c3ade0e0
 	if (hdr == NULL)
 		goto err_reg;
 
