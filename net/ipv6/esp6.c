--- conflicted
+++ resolved
@@ -165,11 +165,7 @@
 	__be32 *seqhi;
 
 	/* skb is pure payload to encrypt */
-<<<<<<< HEAD
-	aead = esp->aead;
-=======
 	aead = x->data;
->>>>>>> c3ade0e0
 	alen = crypto_aead_authsize(aead);
 
 	tfclen = 0;
@@ -412,10 +408,8 @@
 
 static u32 esp6_get_mtu(struct xfrm_state *x, int mtu)
 {
-<<<<<<< HEAD
-	struct esp_data *esp = x->data;
-	u32 blksize = ALIGN(crypto_aead_blocksize(esp->aead), 4);
-	u32 align = max_t(u32, blksize, esp->padlen);
+	struct crypto_aead *aead = x->data;
+	u32 blksize = ALIGN(crypto_aead_blocksize(aead), 4);
 	unsigned int net_adj;
 
 	if (x->props.mode != XFRM_MODE_TUNNEL)
@@ -423,21 +417,8 @@
 	else
 		net_adj = 0;
 
-	return ((mtu - x->props.header_len - crypto_aead_authsize(esp->aead) -
-		 net_adj) & ~(align - 1)) + net_adj - 2;
-=======
-	struct crypto_aead *aead = x->data;
-	u32 blksize = ALIGN(crypto_aead_blocksize(aead), 4);
-	unsigned int net_adj;
-
-	if (x->props.mode != XFRM_MODE_TUNNEL)
-		net_adj = sizeof(struct ipv6hdr);
-	else
-		net_adj = 0;
-
 	return ((mtu - x->props.header_len - crypto_aead_authsize(aead) -
 		 net_adj) & ~(blksize - 1)) + net_adj - 2;
->>>>>>> c3ade0e0
 }
 
 static void esp6_err(struct sk_buff *skb, struct inet6_skb_parm *opt,
