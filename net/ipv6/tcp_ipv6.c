--- conflicted
+++ resolved
@@ -92,8 +92,6 @@
 }
 #endif
 
-<<<<<<< HEAD
-=======
 static void inet6_sk_rx_dst_set(struct sock *sk, const struct sk_buff *skb)
 {
 	struct dst_entry *dst = skb_dst(skb);
@@ -106,7 +104,6 @@
 		inet6_sk(sk)->rx_dst_cookie = rt->rt6i_node->fn_sernum;
 }
 
->>>>>>> c3ade0e0
 #ifdef CONFIG_GRKERNSEC_BLACKHOLE
 extern int grsec_enable_blackhole;
 #endif
@@ -848,10 +845,6 @@
 		return;
 
 #ifdef CONFIG_TCP_MD5SIG
-<<<<<<< HEAD
-	if (sk)
-		key = tcp_v6_md5_do_lookup(sk, &ipv6_hdr(skb)->saddr);
-=======
 	hash_location = tcp_parse_md5sig_option(th);
 	if (!sk && hash_location) {
 		/*
@@ -879,7 +872,6 @@
 	} else {
 		key = sk ? tcp_v6_md5_do_lookup(sk, &ipv6h->saddr) : NULL;
 	}
->>>>>>> c3ade0e0
 #endif
 
 	if (th->ack)
@@ -1790,13 +1782,7 @@
 		   from_kuid_munged(seq_user_ns(seq), uid),
 		   0,  /* non standard timer */
 		   0, /* open_requests have no inode */
-		   0,
-#ifdef CONFIG_GRKERNSEC_HIDESYM
-		   NULL
-#else
-		   req
-#endif
-		   );
+		   0, req);
 }
 
 static void get_tcp6_sock(struct seq_file *seq, struct sock *sp, int i)
@@ -1845,12 +1831,7 @@
 		   from_kuid_munged(seq_user_ns(seq), sock_i_uid(sp)),
 		   icsk->icsk_probes_out,
 		   sock_i_ino(sp),
-		   atomic_read(&sp->sk_refcnt),
-#ifdef CONFIG_GRKERNSEC_HIDESYM
-		   NULL,
-#else
-		   sp,
-#endif
+		   atomic_read(&sp->sk_refcnt), sp,
 		   jiffies_to_clock_t(icsk->icsk_rto),
 		   jiffies_to_clock_t(icsk->icsk_ack.ato),
 		   (icsk->icsk_ack.quick << 1) | icsk->icsk_ack.pingpong,
@@ -1880,19 +1861,8 @@
 		   dest->s6_addr32[0], dest->s6_addr32[1],
 		   dest->s6_addr32[2], dest->s6_addr32[3], destp,
 		   tw->tw_substate, 0, 0,
-<<<<<<< HEAD
-		   3, jiffies_to_clock_t(ttd), 0, 0, 0, 0,
-		   atomic_read(&tw->tw_refcnt),
-#ifdef CONFIG_GRKERNSEC_HIDESYM
-		   NULL
-#else
-		   tw
-#endif
-		   );
-=======
 		   3, jiffies_delta_to_clock_t(delta), 0, 0, 0, 0,
 		   atomic_read(&tw->tw_refcnt), tw);
->>>>>>> c3ade0e0
 }
 
 static int tcp6_seq_show(struct seq_file *seq, void *v)
@@ -2008,12 +1978,9 @@
 	.compat_setsockopt	= compat_tcp_setsockopt,
 	.compat_getsockopt	= compat_tcp_getsockopt,
 #endif
-<<<<<<< HEAD
-=======
 #ifdef CONFIG_MEMCG_KMEM
 	.proto_cgroup		= tcp_proto_cgroup,
 #endif
->>>>>>> c3ade0e0
 	.clear_sk		= tcp_v6_clear_sk,
 };
 
