--- conflicted
+++ resolved
@@ -203,12 +203,7 @@
 		inet_frag_maybe_warn_overflow(q, pr_fmt());
 		return NULL;
 	}
-<<<<<<< HEAD
-
-	return container_of(q, struct nf_ct_frag6_queue, q);
-=======
 	return container_of(q, struct frag_queue, q);
->>>>>>> c3ade0e0
 }
 
 
