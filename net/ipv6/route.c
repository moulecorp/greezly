/*
 *	Linux INET6 implementation
 *	FIB front-end.
 *
 *	Authors:
 *	Pedro Roque		<roque@di.fc.ul.pt>
 *
 *	This program is free software; you can redistribute it and/or
 *      modify it under the terms of the GNU General Public License
 *      as published by the Free Software Foundation; either version
 *      2 of the License, or (at your option) any later version.
 */

/*	Changes:
 *
 *	YOSHIFUJI Hideaki @USAGI
 *		reworked default router selection.
 *		- respect outgoing interface
 *		- select from (probably) reachable routers (i.e.
 *		routers in REACHABLE, STALE, DELAY or PROBE states).
 *		- always select the same router if it is (probably)
 *		reachable.  otherwise, round-robin the list.
 *	Ville Nuorvala
 *		Fixed routing subtrees.
 */

#define pr_fmt(fmt) "IPv6: " fmt

#include <linux/capability.h>
#include <linux/errno.h>
#include <linux/export.h>
#include <linux/types.h>
#include <linux/times.h>
#include <linux/socket.h>
#include <linux/sockios.h>
#include <linux/net.h>
#include <linux/route.h>
#include <linux/netdevice.h>
#include <linux/in6.h>
#include <linux/mroute6.h>
#include <linux/init.h>
#include <linux/if_arp.h>
#include <linux/proc_fs.h>
#include <linux/seq_file.h>
#include <linux/nsproxy.h>
#include <linux/slab.h>
#include <net/net_namespace.h>
#include <net/snmp.h>
#include <net/ipv6.h>
#include <net/ip6_fib.h>
#include <net/ip6_route.h>
#include <net/ndisc.h>
#include <net/addrconf.h>
#include <net/tcp.h>
#include <linux/rtnetlink.h>
#include <net/dst.h>
#include <net/xfrm.h>
#include <net/netevent.h>
#include <net/netlink.h>
#include <net/nexthop.h>

#include <asm/uaccess.h>

#ifdef CONFIG_SYSCTL
#include <linux/sysctl.h>
#endif

enum rt6_nud_state {
	RT6_NUD_FAIL_HARD = -3,
	RT6_NUD_FAIL_PROBE = -2,
	RT6_NUD_FAIL_DO_RR = -1,
	RT6_NUD_SUCCEED = 1
};

static struct rt6_info *ip6_rt_copy(struct rt6_info *ort,
				    const struct in6_addr *dest);
static struct dst_entry	*ip6_dst_check(struct dst_entry *dst, u32 cookie);
static unsigned int	 ip6_default_advmss(const struct dst_entry *dst);
static unsigned int	 ip6_mtu(const struct dst_entry *dst);
static struct dst_entry *ip6_negative_advice(struct dst_entry *);
static void		ip6_dst_destroy(struct dst_entry *);
static void		ip6_dst_ifdown(struct dst_entry *,
				       struct net_device *dev, int how);
static int		 ip6_dst_gc(struct dst_ops *ops);

static int		ip6_pkt_discard(struct sk_buff *skb);
static int		ip6_pkt_discard_out(struct sk_buff *skb);
static int		ip6_pkt_prohibit(struct sk_buff *skb);
static int		ip6_pkt_prohibit_out(struct sk_buff *skb);
static void		ip6_link_failure(struct sk_buff *skb);
static void		ip6_rt_update_pmtu(struct dst_entry *dst, struct sock *sk,
					   struct sk_buff *skb, u32 mtu);
static void		rt6_do_redirect(struct dst_entry *dst, struct sock *sk,
					struct sk_buff *skb);
static int rt6_score_route(struct rt6_info *rt, int oif, int strict);

#ifdef CONFIG_IPV6_ROUTE_INFO
static struct rt6_info *rt6_add_route_info(struct net *net,
					   const struct in6_addr *prefix, int prefixlen,
					   const struct in6_addr *gwaddr, int ifindex,
					   unsigned int pref);
static struct rt6_info *rt6_get_route_info(struct net *net,
					   const struct in6_addr *prefix, int prefixlen,
					   const struct in6_addr *gwaddr, int ifindex);
#endif

static void rt6_bind_peer(struct rt6_info *rt, int create)
{
	struct inet_peer_base *base;
	struct inet_peer *peer;

	base = inetpeer_base_ptr(rt->_rt6i_peer);
	if (!base)
		return;

	peer = inet_getpeer_v6(base, &rt->rt6i_dst.addr, create);
	if (peer) {
		if (!rt6_set_peer(rt, peer))
			inet_putpeer(peer);
	}
}

static struct inet_peer *__rt6_get_peer(struct rt6_info *rt, int create)
{
	if (rt6_has_peer(rt))
		return rt6_peer_ptr(rt);

	rt6_bind_peer(rt, create);
	return (rt6_has_peer(rt) ? rt6_peer_ptr(rt) : NULL);
}

static struct inet_peer *rt6_get_peer_create(struct rt6_info *rt)
{
	return __rt6_get_peer(rt, 1);
}

static u32 *ipv6_cow_metrics(struct dst_entry *dst, unsigned long old)
{
	struct rt6_info *rt = (struct rt6_info *) dst;
	struct inet_peer *peer;
	u32 *p = NULL;

	if (!(rt->dst.flags & DST_HOST))
		return NULL;

	peer = rt6_get_peer_create(rt);
	if (peer) {
		u32 *old_p = __DST_METRICS_PTR(old);
		unsigned long prev, new;

		p = peer->metrics;
		if (inet_metrics_new(peer))
			memcpy(p, old_p, sizeof(u32) * RTAX_MAX);

		new = (unsigned long) p;
		prev = cmpxchg(&dst->_metrics, old, new);

		if (prev != old) {
			p = __DST_METRICS_PTR(prev);
			if (prev & DST_METRICS_READ_ONLY)
				p = NULL;
		}
	}
	return p;
}

static inline const void *choose_neigh_daddr(struct rt6_info *rt,
					     struct sk_buff *skb,
					     const void *daddr)
{
	struct in6_addr *p = &rt->rt6i_gateway;

	if (!ipv6_addr_any(p))
		return (const void *) p;
	else if (skb)
		return &ipv6_hdr(skb)->daddr;
	return daddr;
}

static struct neighbour *ip6_neigh_lookup(const struct dst_entry *dst,
					  struct sk_buff *skb,
					  const void *daddr)
{
	struct rt6_info *rt = (struct rt6_info *) dst;
	struct neighbour *n;

	daddr = choose_neigh_daddr(rt, skb, daddr);
	n = __ipv6_neigh_lookup(dst->dev, daddr);
	if (n)
		return n;
	return neigh_create(&nd_tbl, daddr, dst->dev);
}

static struct dst_ops ip6_dst_ops_template = {
	.family			=	AF_INET6,
	.protocol		=	cpu_to_be16(ETH_P_IPV6),
	.gc			=	ip6_dst_gc,
	.gc_thresh		=	1024,
	.check			=	ip6_dst_check,
	.default_advmss		=	ip6_default_advmss,
	.mtu			=	ip6_mtu,
	.cow_metrics		=	ipv6_cow_metrics,
	.destroy		=	ip6_dst_destroy,
	.ifdown			=	ip6_dst_ifdown,
	.negative_advice	=	ip6_negative_advice,
	.link_failure		=	ip6_link_failure,
	.update_pmtu		=	ip6_rt_update_pmtu,
	.redirect		=	rt6_do_redirect,
	.local_out		=	__ip6_local_out,
	.neigh_lookup		=	ip6_neigh_lookup,
};

static unsigned int ip6_blackhole_mtu(const struct dst_entry *dst)
{
	unsigned int mtu = dst_metric_raw(dst, RTAX_MTU);

	return mtu ? : dst->dev->mtu;
}

static void ip6_rt_blackhole_update_pmtu(struct dst_entry *dst, struct sock *sk,
					 struct sk_buff *skb, u32 mtu)
{
}

static void ip6_rt_blackhole_redirect(struct dst_entry *dst, struct sock *sk,
				      struct sk_buff *skb)
{
}

static u32 *ip6_rt_blackhole_cow_metrics(struct dst_entry *dst,
					 unsigned long old)
{
	return NULL;
}

static struct dst_ops ip6_dst_blackhole_ops = {
	.family			=	AF_INET6,
	.protocol		=	cpu_to_be16(ETH_P_IPV6),
	.destroy		=	ip6_dst_destroy,
	.check			=	ip6_dst_check,
	.mtu			=	ip6_blackhole_mtu,
	.default_advmss		=	ip6_default_advmss,
	.update_pmtu		=	ip6_rt_blackhole_update_pmtu,
	.redirect		=	ip6_rt_blackhole_redirect,
	.cow_metrics		=	ip6_rt_blackhole_cow_metrics,
	.neigh_lookup		=	ip6_neigh_lookup,
};

static const u32 ip6_template_metrics[RTAX_MAX] = {
	[RTAX_HOPLIMIT - 1] = 0,
};

static const struct rt6_info ip6_null_entry_template = {
	.dst = {
		.__refcnt	= ATOMIC_INIT(1),
		.__use		= 1,
		.obsolete	= DST_OBSOLETE_FORCE_CHK,
		.error		= -ENETUNREACH,
		.input		= ip6_pkt_discard,
		.output		= ip6_pkt_discard_out,
	},
	.rt6i_flags	= (RTF_REJECT | RTF_NONEXTHOP),
	.rt6i_protocol  = RTPROT_KERNEL,
	.rt6i_metric	= ~(u32) 0,
	.rt6i_ref	= ATOMIC_INIT(1),
};

#ifdef CONFIG_IPV6_MULTIPLE_TABLES

static const struct rt6_info ip6_prohibit_entry_template = {
	.dst = {
		.__refcnt	= ATOMIC_INIT(1),
		.__use		= 1,
		.obsolete	= DST_OBSOLETE_FORCE_CHK,
		.error		= -EACCES,
		.input		= ip6_pkt_prohibit,
		.output		= ip6_pkt_prohibit_out,
	},
	.rt6i_flags	= (RTF_REJECT | RTF_NONEXTHOP),
	.rt6i_protocol  = RTPROT_KERNEL,
	.rt6i_metric	= ~(u32) 0,
	.rt6i_ref	= ATOMIC_INIT(1),
};

static const struct rt6_info ip6_blk_hole_entry_template = {
	.dst = {
		.__refcnt	= ATOMIC_INIT(1),
		.__use		= 1,
		.obsolete	= DST_OBSOLETE_FORCE_CHK,
		.error		= -EINVAL,
		.input		= dst_discard,
		.output		= dst_discard,
	},
	.rt6i_flags	= (RTF_REJECT | RTF_NONEXTHOP),
	.rt6i_protocol  = RTPROT_KERNEL,
	.rt6i_metric	= ~(u32) 0,
	.rt6i_ref	= ATOMIC_INIT(1),
};

#endif

/* allocate dst with ip6_dst_ops */
static inline struct rt6_info *ip6_dst_alloc(struct net *net,
					     struct net_device *dev,
					     int flags,
					     struct fib6_table *table)
{
	struct rt6_info *rt = dst_alloc(&net->ipv6.ip6_dst_ops, dev,
					0, DST_OBSOLETE_FORCE_CHK, flags);

	if (rt) {
		struct dst_entry *dst = &rt->dst;

		memset(dst + 1, 0, sizeof(*rt) - sizeof(*dst));
		rt6_init_peer(rt, table ? &table->tb6_peers : net->ipv6.peers);
		rt->rt6i_genid = rt_genid_ipv6(net);
		INIT_LIST_HEAD(&rt->rt6i_siblings);
	}
	return rt;
}

static void ip6_dst_destroy(struct dst_entry *dst)
{
	struct rt6_info *rt = (struct rt6_info *)dst;
	struct inet6_dev *idev = rt->rt6i_idev;
	struct dst_entry *from = dst->from;

	if (!(rt->dst.flags & DST_HOST))
		dst_destroy_metrics_generic(dst);

	if (idev) {
		rt->rt6i_idev = NULL;
		in6_dev_put(idev);
	}

	dst->from = NULL;
	dst_release(from);

	if (rt6_has_peer(rt)) {
		struct inet_peer *peer = rt6_peer_ptr(rt);
		inet_putpeer(peer);
	}
}

static void ip6_dst_ifdown(struct dst_entry *dst, struct net_device *dev,
			   int how)
{
	struct rt6_info *rt = (struct rt6_info *)dst;
	struct inet6_dev *idev = rt->rt6i_idev;
	struct net_device *loopback_dev =
		dev_net(dev)->loopback_dev;

	if (dev != loopback_dev) {
		if (idev && idev->dev == dev) {
			struct inet6_dev *loopback_idev =
				in6_dev_get(loopback_dev);
			if (loopback_idev) {
				rt->rt6i_idev = loopback_idev;
				in6_dev_put(idev);
			}
		}
	}
}

static bool rt6_check_expired(const struct rt6_info *rt)
{
	if (rt->rt6i_flags & RTF_EXPIRES) {
		if (time_after(jiffies, rt->dst.expires))
			return true;
	} else if (rt->dst.from) {
		return rt6_check_expired((struct rt6_info *) rt->dst.from);
	}
	return false;
}

static bool rt6_need_strict(const struct in6_addr *daddr)
{
	return ipv6_addr_type(daddr) &
		(IPV6_ADDR_MULTICAST | IPV6_ADDR_LINKLOCAL | IPV6_ADDR_LOOPBACK);
}

/* Multipath route selection:
 *   Hash based function using packet header and flowlabel.
 * Adapted from fib_info_hashfn()
 */
static int rt6_info_hash_nhsfn(unsigned int candidate_count,
			       const struct flowi6 *fl6)
{
	unsigned int val = fl6->flowi6_proto;

	val ^= ipv6_addr_hash(&fl6->daddr);
	val ^= ipv6_addr_hash(&fl6->saddr);

	/* Work only if this not encapsulated */
	switch (fl6->flowi6_proto) {
	case IPPROTO_UDP:
	case IPPROTO_TCP:
	case IPPROTO_SCTP:
		val ^= (__force u16)fl6->fl6_sport;
		val ^= (__force u16)fl6->fl6_dport;
		break;

	case IPPROTO_ICMPV6:
		val ^= (__force u16)fl6->fl6_icmp_type;
		val ^= (__force u16)fl6->fl6_icmp_code;
		break;
	}
	/* RFC6438 recommands to use flowlabel */
	val ^= (__force u32)fl6->flowlabel;

	/* Perhaps, we need to tune, this function? */
	val = val ^ (val >> 7) ^ (val >> 12);
	return val % candidate_count;
}

static struct rt6_info *rt6_multipath_select(struct rt6_info *match,
					     struct flowi6 *fl6, int oif,
					     int strict)
{
	struct rt6_info *sibling, *next_sibling;
	int route_choosen;

	route_choosen = rt6_info_hash_nhsfn(match->rt6i_nsiblings + 1, fl6);
	/* Don't change the route, if route_choosen == 0
	 * (siblings does not include ourself)
	 */
	if (route_choosen)
		list_for_each_entry_safe(sibling, next_sibling,
				&match->rt6i_siblings, rt6i_siblings) {
			route_choosen--;
			if (route_choosen == 0) {
				if (rt6_score_route(sibling, oif, strict) < 0)
					break;
				match = sibling;
				break;
			}
		}
	return match;
}

/*
 *	Route lookup. Any table->tb6_lock is implied.
 */

static inline struct rt6_info *rt6_device_match(struct net *net,
						    struct rt6_info *rt,
						    const struct in6_addr *saddr,
						    int oif,
						    int flags)
{
	struct rt6_info *local = NULL;
	struct rt6_info *sprt;

	if (!oif && ipv6_addr_any(saddr))
		goto out;

	for (sprt = rt; sprt; sprt = sprt->dst.rt6_next) {
		struct net_device *dev = sprt->dst.dev;

		if (oif) {
			if (dev->ifindex == oif)
				return sprt;
			if (dev->flags & IFF_LOOPBACK) {
				if (!sprt->rt6i_idev ||
				    sprt->rt6i_idev->dev->ifindex != oif) {
					if (flags & RT6_LOOKUP_F_IFACE && oif)
						continue;
					if (local && (!oif ||
						      local->rt6i_idev->dev->ifindex == oif))
						continue;
				}
				local = sprt;
			}
		} else {
			if (ipv6_chk_addr(net, saddr, dev,
					  flags & RT6_LOOKUP_F_IFACE))
				return sprt;
		}
	}

	if (oif) {
		if (local)
			return local;

		if (flags & RT6_LOOKUP_F_IFACE)
			return net->ipv6.ip6_null_entry;
	}
out:
	return rt;
}

#ifdef CONFIG_IPV6_ROUTER_PREF
struct __rt6_probe_work {
	struct work_struct work;
	struct in6_addr target;
	struct net_device *dev;
};

static void rt6_probe_deferred(struct work_struct *w)
{
	struct in6_addr mcaddr;
	struct __rt6_probe_work *work =
		container_of(w, struct __rt6_probe_work, work);

	addrconf_addr_solict_mult(&work->target, &mcaddr);
	ndisc_send_ns(work->dev, NULL, &work->target, &mcaddr, NULL);
	dev_put(work->dev);
	kfree(w);
}

static void rt6_probe(struct rt6_info *rt)
{
	struct neighbour *neigh;
	/*
	 * Okay, this does not seem to be appropriate
	 * for now, however, we need to check if it
	 * is really so; aka Router Reachability Probing.
	 *
	 * Router Reachability Probe MUST be rate-limited
	 * to no more than one per minute.
	 */
	if (!rt || !(rt->rt6i_flags & RTF_GATEWAY))
		return;
	rcu_read_lock_bh();
	neigh = __ipv6_neigh_lookup_noref(rt->dst.dev, &rt->rt6i_gateway);
	if (neigh) {
		write_lock(&neigh->lock);
		if (neigh->nud_state & NUD_VALID)
			goto out;
	}

	if (!neigh ||
	    time_after(jiffies, neigh->updated + rt->rt6i_idev->cnf.rtr_probe_interval)) {
		struct __rt6_probe_work *work;

		work = kmalloc(sizeof(*work), GFP_ATOMIC);

		if (neigh && work)
			__neigh_set_probe_once(neigh);

		if (neigh)
			write_unlock(&neigh->lock);

		if (work) {
			INIT_WORK(&work->work, rt6_probe_deferred);
			work->target = rt->rt6i_gateway;
			dev_hold(rt->dst.dev);
			work->dev = rt->dst.dev;
			schedule_work(&work->work);
		}
	} else {
out:
		write_unlock(&neigh->lock);
	}
	rcu_read_unlock_bh();
}
#else
static inline void rt6_probe(struct rt6_info *rt)
{
}
#endif

/*
 * Default Router Selection (RFC 2461 6.3.6)
 */
static inline int rt6_check_dev(struct rt6_info *rt, int oif)
{
	struct net_device *dev = rt->dst.dev;
	if (!oif || dev->ifindex == oif)
		return 2;
	if ((dev->flags & IFF_LOOPBACK) &&
	    rt->rt6i_idev && rt->rt6i_idev->dev->ifindex == oif)
		return 1;
	return 0;
}

static inline enum rt6_nud_state rt6_check_neigh(struct rt6_info *rt)
{
	struct neighbour *neigh;
	enum rt6_nud_state ret = RT6_NUD_FAIL_HARD;

	if (rt->rt6i_flags & RTF_NONEXTHOP ||
	    !(rt->rt6i_flags & RTF_GATEWAY))
		return RT6_NUD_SUCCEED;

	rcu_read_lock_bh();
	neigh = __ipv6_neigh_lookup_noref(rt->dst.dev, &rt->rt6i_gateway);
	if (neigh) {
		read_lock(&neigh->lock);
		if (neigh->nud_state & NUD_VALID)
			ret = RT6_NUD_SUCCEED;
#ifdef CONFIG_IPV6_ROUTER_PREF
		else if (!(neigh->nud_state & NUD_FAILED))
			ret = RT6_NUD_SUCCEED;
		else
			ret = RT6_NUD_FAIL_PROBE;
#endif
		read_unlock(&neigh->lock);
	} else {
		ret = IS_ENABLED(CONFIG_IPV6_ROUTER_PREF) ?
		      RT6_NUD_SUCCEED : RT6_NUD_FAIL_DO_RR;
	}
	rcu_read_unlock_bh();

	return ret;
}

static int rt6_score_route(struct rt6_info *rt, int oif,
			   int strict)
{
	int m;

	m = rt6_check_dev(rt, oif);
	if (!m && (strict & RT6_LOOKUP_F_IFACE))
		return RT6_NUD_FAIL_HARD;
#ifdef CONFIG_IPV6_ROUTER_PREF
	m |= IPV6_DECODE_PREF(IPV6_EXTRACT_PREF(rt->rt6i_flags)) << 2;
#endif
	if (strict & RT6_LOOKUP_F_REACHABLE) {
		int n = rt6_check_neigh(rt);
		if (n < 0)
			return n;
	}
	return m;
}

static struct rt6_info *find_match(struct rt6_info *rt, int oif, int strict,
				   int *mpri, struct rt6_info *match,
				   bool *do_rr)
{
	int m;
	bool match_do_rr = false;

	if (rt6_check_expired(rt))
		goto out;

	m = rt6_score_route(rt, oif, strict);
	if (m == RT6_NUD_FAIL_DO_RR) {
		match_do_rr = true;
		m = 0; /* lowest valid score */
	} else if (m == RT6_NUD_FAIL_HARD) {
		goto out;
	}

	if (strict & RT6_LOOKUP_F_REACHABLE)
		rt6_probe(rt);

	/* note that m can be RT6_NUD_FAIL_PROBE at this point */
	if (m > *mpri) {
		*do_rr = match_do_rr;
		*mpri = m;
		match = rt;
	}
out:
	return match;
}

static struct rt6_info *find_rr_leaf(struct fib6_node *fn,
				     struct rt6_info *rr_head,
				     u32 metric, int oif, int strict,
				     bool *do_rr)
{
	struct rt6_info *rt, *match;
	int mpri = -1;

	match = NULL;
	for (rt = rr_head; rt && rt->rt6i_metric == metric;
	     rt = rt->dst.rt6_next)
		match = find_match(rt, oif, strict, &mpri, match, do_rr);
	for (rt = fn->leaf; rt && rt != rr_head && rt->rt6i_metric == metric;
	     rt = rt->dst.rt6_next)
		match = find_match(rt, oif, strict, &mpri, match, do_rr);

	return match;
}

static struct rt6_info *rt6_select(struct fib6_node *fn, int oif, int strict)
{
	struct rt6_info *match, *rt0;
	struct net *net;
	bool do_rr = false;

	rt0 = fn->rr_ptr;
	if (!rt0)
		fn->rr_ptr = rt0 = fn->leaf;

	match = find_rr_leaf(fn, rt0, rt0->rt6i_metric, oif, strict,
			     &do_rr);

	if (do_rr) {
		struct rt6_info *next = rt0->dst.rt6_next;

		/* no entries matched; do round-robin */
		if (!next || next->rt6i_metric != rt0->rt6i_metric)
			next = fn->leaf;

		if (next != rt0)
			fn->rr_ptr = next;
	}

	net = dev_net(rt0->dst.dev);
	return match ? match : net->ipv6.ip6_null_entry;
}

#ifdef CONFIG_IPV6_ROUTE_INFO
int rt6_route_rcv(struct net_device *dev, u8 *opt, int len,
		  const struct in6_addr *gwaddr)
{
	struct net *net = dev_net(dev);
	struct route_info *rinfo = (struct route_info *) opt;
	struct in6_addr prefix_buf, *prefix;
	unsigned int pref;
	unsigned long lifetime;
	struct rt6_info *rt;

	if (len < sizeof(struct route_info)) {
		return -EINVAL;
	}

	/* Sanity check for prefix_len and length */
	if (rinfo->length > 3) {
		return -EINVAL;
	} else if (rinfo->prefix_len > 128) {
		return -EINVAL;
	} else if (rinfo->prefix_len > 64) {
		if (rinfo->length < 2) {
			return -EINVAL;
		}
	} else if (rinfo->prefix_len > 0) {
		if (rinfo->length < 1) {
			return -EINVAL;
		}
	}

	pref = rinfo->route_pref;
	if (pref == ICMPV6_ROUTER_PREF_INVALID)
		return -EINVAL;

	lifetime = addrconf_timeout_fixup(ntohl(rinfo->lifetime), HZ);

	if (rinfo->length == 3)
		prefix = (struct in6_addr *)rinfo->prefix;
	else {
		/* this function is safe */
		ipv6_addr_prefix(&prefix_buf,
				 (struct in6_addr *)rinfo->prefix,
				 rinfo->prefix_len);
		prefix = &prefix_buf;
	}

	if (rinfo->prefix_len == 0)
		rt = rt6_get_dflt_router(gwaddr, dev);
	else
		rt = rt6_get_route_info(net, prefix, rinfo->prefix_len,
					gwaddr, dev->ifindex);

	if (rt && !lifetime) {
		ip6_del_rt(rt);
		rt = NULL;
	}

	if (!rt && lifetime)
		rt = rt6_add_route_info(net, prefix, rinfo->prefix_len, gwaddr, dev->ifindex,
					pref);
	else if (rt)
		rt->rt6i_flags = RTF_ROUTEINFO |
				 (rt->rt6i_flags & ~RTF_PREF_MASK) | RTF_PREF(pref);

	if (rt) {
		if (!addrconf_finite_timeout(lifetime))
			rt6_clean_expires(rt);
		else
			rt6_set_expires(rt, jiffies + HZ * lifetime);

		ip6_rt_put(rt);
	}
	return 0;
}
#endif

#define BACKTRACK(__net, saddr)			\
do { \
	if (rt == __net->ipv6.ip6_null_entry) {	\
		struct fib6_node *pn; \
		while (1) { \
			if (fn->fn_flags & RTN_TL_ROOT) \
				goto out; \
			pn = fn->parent; \
			if (FIB6_SUBTREE(pn) && FIB6_SUBTREE(pn) != fn) \
				fn = fib6_lookup(FIB6_SUBTREE(pn), NULL, saddr); \
			else \
				fn = pn; \
			if (fn->fn_flags & RTN_RTINFO) \
				goto restart; \
		} \
	} \
} while (0)

static struct rt6_info *ip6_pol_route_lookup(struct net *net,
					     struct fib6_table *table,
					     struct flowi6 *fl6, int flags)
{
	struct fib6_node *fn;
	struct rt6_info *rt;

	read_lock_bh(&table->tb6_lock);
	fn = fib6_lookup(&table->tb6_root, &fl6->daddr, &fl6->saddr);
restart:
	rt = fn->leaf;
	rt = rt6_device_match(net, rt, &fl6->saddr, fl6->flowi6_oif, flags);
	if (rt->rt6i_nsiblings && fl6->flowi6_oif == 0)
		rt = rt6_multipath_select(rt, fl6, fl6->flowi6_oif, flags);
	BACKTRACK(net, &fl6->saddr);
out:
	dst_use(&rt->dst, jiffies);
	read_unlock_bh(&table->tb6_lock);
	return rt;

}

struct dst_entry * ip6_route_lookup(struct net *net, struct flowi6 *fl6,
				    int flags)
{
	return fib6_rule_lookup(net, fl6, flags, ip6_pol_route_lookup);
}
EXPORT_SYMBOL_GPL(ip6_route_lookup);

struct rt6_info *rt6_lookup(struct net *net, const struct in6_addr *daddr,
			    const struct in6_addr *saddr, int oif, int strict)
{
	struct flowi6 fl6 = {
		.flowi6_oif = oif,
		.daddr = *daddr,
	};
	struct dst_entry *dst;
	int flags = strict ? RT6_LOOKUP_F_IFACE : 0;

	if (saddr) {
		memcpy(&fl6.saddr, saddr, sizeof(*saddr));
		flags |= RT6_LOOKUP_F_HAS_SADDR;
	}

	dst = fib6_rule_lookup(net, &fl6, flags, ip6_pol_route_lookup);
	if (dst->error == 0)
		return (struct rt6_info *) dst;

	dst_release(dst);

	return NULL;
}

EXPORT_SYMBOL(rt6_lookup);

/* ip6_ins_rt is called with FREE table->tb6_lock.
   It takes new route entry, the addition fails by any reason the
   route is freed. In any case, if caller does not hold it, it may
   be destroyed.
 */

static int __ip6_ins_rt(struct rt6_info *rt, struct nl_info *info)
{
	int err;
	struct fib6_table *table;

	table = rt->rt6i_table;
	write_lock_bh(&table->tb6_lock);
	err = fib6_add(&table->tb6_root, rt, info);
	write_unlock_bh(&table->tb6_lock);

	return err;
}

int ip6_ins_rt(struct rt6_info *rt)
{
	struct nl_info info = {
		.nl_net = dev_net(rt->dst.dev),
	};
	return __ip6_ins_rt(rt, &info);
}

static struct rt6_info *rt6_alloc_cow(struct rt6_info *ort,
				      const struct in6_addr *daddr,
				      const struct in6_addr *saddr)
{
	struct rt6_info *rt;

	/*
	 *	Clone the route.
	 */

	rt = ip6_rt_copy(ort, daddr);

	if (rt) {
		if (ort->rt6i_dst.plen != 128 &&
		    ipv6_addr_equal(&ort->rt6i_dst.addr, daddr))
			rt->rt6i_flags |= RTF_ANYCAST;

		rt->rt6i_flags |= RTF_CACHE;

#ifdef CONFIG_IPV6_SUBTREES
		if (rt->rt6i_src.plen && saddr) {
			rt->rt6i_src.addr = *saddr;
			rt->rt6i_src.plen = 128;
		}
#endif
	}

	return rt;
}

static struct rt6_info *rt6_alloc_clone(struct rt6_info *ort,
					const struct in6_addr *daddr)
{
	struct rt6_info *rt = ip6_rt_copy(ort, daddr);

	if (rt)
		rt->rt6i_flags |= RTF_CACHE;
	return rt;
}

static struct rt6_info *ip6_pol_route(struct net *net, struct fib6_table *table, int oif,
				      struct flowi6 *fl6, int flags, bool input)
{
	struct fib6_node *fn;
	struct rt6_info *rt, *nrt;
	int strict = 0;
	int attempts = 3;
	int err;
	int reachable = net->ipv6.devconf_all->forwarding ? 0 : RT6_LOOKUP_F_REACHABLE;
	int local = RTF_NONEXTHOP;

	strict |= flags & RT6_LOOKUP_F_IFACE;
	if (input)
		local |= RTF_LOCAL;

relookup:
	read_lock_bh(&table->tb6_lock);

restart_2:
	fn = fib6_lookup(&table->tb6_root, &fl6->daddr, &fl6->saddr);

restart:
	rt = rt6_select(fn, oif, strict | reachable);
	if (rt->rt6i_nsiblings)
		rt = rt6_multipath_select(rt, fl6, oif, strict | reachable);
	BACKTRACK(net, &fl6->saddr);
	if (rt == net->ipv6.ip6_null_entry ||
	    rt->rt6i_flags & RTF_CACHE)
		goto out;

	dst_hold(&rt->dst);
	read_unlock_bh(&table->tb6_lock);

<<<<<<< HEAD
	if (!dst_get_neighbour_raw(&rt->dst)
	    && !(rt->rt6i_flags & local))
=======
	if (!(rt->rt6i_flags & (RTF_NONEXTHOP | RTF_GATEWAY)))
>>>>>>> c3ade0e0
		nrt = rt6_alloc_cow(rt, &fl6->daddr, &fl6->saddr);
	else if (!(rt->dst.flags & DST_HOST))
		nrt = rt6_alloc_clone(rt, &fl6->daddr);
	else
		goto out2;

	ip6_rt_put(rt);
	rt = nrt ? : net->ipv6.ip6_null_entry;

	dst_hold(&rt->dst);
	if (nrt) {
		err = ip6_ins_rt(nrt);
		if (!err)
			goto out2;
	}

	if (--attempts <= 0)
		goto out2;

	/*
	 * Race condition! In the gap, when table->tb6_lock was
	 * released someone could insert this route.  Relookup.
	 */
	ip6_rt_put(rt);
	goto relookup;

out:
	if (reachable) {
		reachable = 0;
		goto restart_2;
	}
	dst_hold(&rt->dst);
	read_unlock_bh(&table->tb6_lock);
out2:
	rt->dst.lastuse = jiffies;
	rt->dst.__use++;

	return rt;
}

static struct rt6_info *ip6_pol_route_input(struct net *net, struct fib6_table *table,
					    struct flowi6 *fl6, int flags)
{
	return ip6_pol_route(net, table, fl6->flowi6_iif, fl6, flags, true);
}

static struct dst_entry *ip6_route_input_lookup(struct net *net,
						struct net_device *dev,
						struct flowi6 *fl6, int flags)
{
	if (rt6_need_strict(&fl6->daddr) && dev->type != ARPHRD_PIMREG)
		flags |= RT6_LOOKUP_F_IFACE;

	return fib6_rule_lookup(net, fl6, flags, ip6_pol_route_input);
}

void ip6_route_input(struct sk_buff *skb)
{
	const struct ipv6hdr *iph = ipv6_hdr(skb);
	struct net *net = dev_net(skb->dev);
	int flags = RT6_LOOKUP_F_HAS_SADDR;
	struct flowi6 fl6 = {
		.flowi6_iif = skb->dev->ifindex,
		.daddr = iph->daddr,
		.saddr = iph->saddr,
		.flowlabel = ip6_flowinfo(iph),
		.flowi6_mark = skb->mark,
		.flowi6_proto = iph->nexthdr,
	};

	skb_dst_set(skb, ip6_route_input_lookup(net, skb->dev, &fl6, flags));
}

static struct rt6_info *ip6_pol_route_output(struct net *net, struct fib6_table *table,
					     struct flowi6 *fl6, int flags)
{
	return ip6_pol_route(net, table, fl6->flowi6_oif, fl6, flags, false);
}

struct dst_entry * ip6_route_output(struct net *net, const struct sock *sk,
				    struct flowi6 *fl6)
{
	int flags = 0;

	fl6->flowi6_iif = LOOPBACK_IFINDEX;

	if ((sk && sk->sk_bound_dev_if) || rt6_need_strict(&fl6->daddr))
		flags |= RT6_LOOKUP_F_IFACE;

	if (!ipv6_addr_any(&fl6->saddr))
		flags |= RT6_LOOKUP_F_HAS_SADDR;
	else if (sk)
		flags |= rt6_srcprefs2flags(inet6_sk(sk)->srcprefs);

	return fib6_rule_lookup(net, fl6, flags, ip6_pol_route_output);
}

EXPORT_SYMBOL(ip6_route_output);

struct dst_entry *ip6_blackhole_route(struct net *net, struct dst_entry *dst_orig)
{
	struct rt6_info *rt, *ort = (struct rt6_info *) dst_orig;
	struct dst_entry *new = NULL;

	rt = dst_alloc(&ip6_dst_blackhole_ops, ort->dst.dev, 1, DST_OBSOLETE_NONE, 0);
	if (rt) {
		new = &rt->dst;

		memset(new + 1, 0, sizeof(*rt) - sizeof(*new));
		rt6_init_peer(rt, net->ipv6.peers);

		new->__use = 1;
		new->input = dst_discard;
		new->output = dst_discard;

		if (dst_metrics_read_only(&ort->dst))
			new->_metrics = ort->dst._metrics;
		else
			dst_copy_metrics(new, &ort->dst);
		rt->rt6i_idev = ort->rt6i_idev;
		if (rt->rt6i_idev)
			in6_dev_hold(rt->rt6i_idev);

		rt->rt6i_gateway = ort->rt6i_gateway;
		rt->rt6i_flags = ort->rt6i_flags;
		rt->rt6i_metric = 0;

		memcpy(&rt->rt6i_dst, &ort->rt6i_dst, sizeof(struct rt6key));
#ifdef CONFIG_IPV6_SUBTREES
		memcpy(&rt->rt6i_src, &ort->rt6i_src, sizeof(struct rt6key));
#endif

		dst_free(new);
	}

	dst_release(dst_orig);
	return new ? new : ERR_PTR(-ENOMEM);
}

/*
 *	Destination cache support functions
 */

static struct dst_entry *ip6_dst_check(struct dst_entry *dst, u32 cookie)
{
	struct rt6_info *rt;

	rt = (struct rt6_info *) dst;

	/* All IPV6 dsts are created with ->obsolete set to the value
	 * DST_OBSOLETE_FORCE_CHK which forces validation calls down
	 * into this function always.
	 */
	if (rt->rt6i_genid != rt_genid_ipv6(dev_net(rt->dst.dev)))
		return NULL;

	if (!rt->rt6i_node || (rt->rt6i_node->fn_sernum != cookie))
		return NULL;

	if (rt6_check_expired(rt))
		return NULL;

	return dst;
}

static struct dst_entry *ip6_negative_advice(struct dst_entry *dst)
{
	struct rt6_info *rt = (struct rt6_info *) dst;

	if (rt) {
		if (rt->rt6i_flags & RTF_CACHE) {
			if (rt6_check_expired(rt)) {
				ip6_del_rt(rt);
				dst = NULL;
			}
		} else {
			dst_release(dst);
			dst = NULL;
		}
	}
	return dst;
}

static void ip6_link_failure(struct sk_buff *skb)
{
	struct rt6_info *rt;

	icmpv6_send(skb, ICMPV6_DEST_UNREACH, ICMPV6_ADDR_UNREACH, 0);

	rt = (struct rt6_info *) skb_dst(skb);
	if (rt) {
		if (rt->rt6i_flags & RTF_CACHE) {
			dst_hold(&rt->dst);
			if (ip6_del_rt(rt))
				dst_free(&rt->dst);
		} else if (rt->rt6i_node && (rt->rt6i_flags & RTF_DEFAULT)) {
			rt->rt6i_node->fn_sernum = -1;
		}
	}
}

static void ip6_rt_update_pmtu(struct dst_entry *dst, struct sock *sk,
			       struct sk_buff *skb, u32 mtu)
{
	struct rt6_info *rt6 = (struct rt6_info*)dst;

	dst_confirm(dst);
	if (mtu < dst_mtu(dst) && rt6->rt6i_dst.plen == 128) {
		struct net *net = dev_net(dst->dev);

		rt6->rt6i_flags |= RTF_MODIFIED;
		if (mtu < IPV6_MIN_MTU) {
			u32 features = dst_metric(dst, RTAX_FEATURES);
			mtu = IPV6_MIN_MTU;
			features |= RTAX_FEATURE_ALLFRAG;
			dst_metric_set(dst, RTAX_FEATURES, features);
		}
		dst_metric_set(dst, RTAX_MTU, mtu);
		rt6_update_expires(rt6, net->ipv6.sysctl.ip6_rt_mtu_expires);
	}
}

void ip6_update_pmtu(struct sk_buff *skb, struct net *net, __be32 mtu,
		     int oif, u32 mark)
{
	const struct ipv6hdr *iph = (struct ipv6hdr *) skb->data;
	struct dst_entry *dst;
	struct flowi6 fl6;

	memset(&fl6, 0, sizeof(fl6));
	fl6.flowi6_oif = oif;
	fl6.flowi6_mark = mark;
	fl6.daddr = iph->daddr;
	fl6.saddr = iph->saddr;
	fl6.flowlabel = ip6_flowinfo(iph);

	dst = ip6_route_output(net, NULL, &fl6);
	if (!dst->error)
		ip6_rt_update_pmtu(dst, NULL, skb, ntohl(mtu));
	dst_release(dst);
}
EXPORT_SYMBOL_GPL(ip6_update_pmtu);

void ip6_sk_update_pmtu(struct sk_buff *skb, struct sock *sk, __be32 mtu)
{
	ip6_update_pmtu(skb, sock_net(sk), mtu,
			sk->sk_bound_dev_if, sk->sk_mark);
}
EXPORT_SYMBOL_GPL(ip6_sk_update_pmtu);

/* Handle redirects */
struct ip6rd_flowi {
	struct flowi6 fl6;
	struct in6_addr gateway;
};

static struct rt6_info *__ip6_route_redirect(struct net *net,
					     struct fib6_table *table,
					     struct flowi6 *fl6,
					     int flags)
{
	struct ip6rd_flowi *rdfl = (struct ip6rd_flowi *)fl6;
	struct rt6_info *rt;
	struct fib6_node *fn;

	/* Get the "current" route for this destination and
	 * check if the redirect has come from approriate router.
	 *
	 * RFC 4861 specifies that redirects should only be
	 * accepted if they come from the nexthop to the target.
	 * Due to the way the routes are chosen, this notion
	 * is a bit fuzzy and one might need to check all possible
	 * routes.
	 */

	read_lock_bh(&table->tb6_lock);
	fn = fib6_lookup(&table->tb6_root, &fl6->daddr, &fl6->saddr);
restart:
	for (rt = fn->leaf; rt; rt = rt->dst.rt6_next) {
		if (rt6_check_expired(rt))
			continue;
		if (rt->dst.error)
			break;
		if (!(rt->rt6i_flags & RTF_GATEWAY))
			continue;
		if (fl6->flowi6_oif != rt->dst.dev->ifindex)
			continue;
		if (!ipv6_addr_equal(&rdfl->gateway, &rt->rt6i_gateway))
			continue;
		break;
	}

	if (!rt)
		rt = net->ipv6.ip6_null_entry;
	else if (rt->dst.error) {
		rt = net->ipv6.ip6_null_entry;
		goto out;
	}
	BACKTRACK(net, &fl6->saddr);
out:
	dst_hold(&rt->dst);

	read_unlock_bh(&table->tb6_lock);

	return rt;
};

static struct dst_entry *ip6_route_redirect(struct net *net,
					const struct flowi6 *fl6,
					const struct in6_addr *gateway)
{
	int flags = RT6_LOOKUP_F_HAS_SADDR;
	struct ip6rd_flowi rdfl;

	rdfl.fl6 = *fl6;
	rdfl.gateway = *gateway;

	return fib6_rule_lookup(net, &rdfl.fl6,
				flags, __ip6_route_redirect);
}

void ip6_redirect(struct sk_buff *skb, struct net *net, int oif, u32 mark)
{
	const struct ipv6hdr *iph = (struct ipv6hdr *) skb->data;
	struct dst_entry *dst;
	struct flowi6 fl6;

	memset(&fl6, 0, sizeof(fl6));
	fl6.flowi6_oif = oif;
	fl6.flowi6_mark = mark;
	fl6.daddr = iph->daddr;
	fl6.saddr = iph->saddr;
	fl6.flowlabel = ip6_flowinfo(iph);

	dst = ip6_route_redirect(net, &fl6, &ipv6_hdr(skb)->saddr);
	rt6_do_redirect(dst, NULL, skb);
	dst_release(dst);
}
EXPORT_SYMBOL_GPL(ip6_redirect);

void ip6_redirect_no_header(struct sk_buff *skb, struct net *net, int oif,
			    u32 mark)
{
	const struct ipv6hdr *iph = ipv6_hdr(skb);
	const struct rd_msg *msg = (struct rd_msg *)icmp6_hdr(skb);
	struct dst_entry *dst;
	struct flowi6 fl6;

	memset(&fl6, 0, sizeof(fl6));
	fl6.flowi6_oif = oif;
	fl6.flowi6_mark = mark;
	fl6.daddr = msg->dest;
	fl6.saddr = iph->daddr;

	dst = ip6_route_redirect(net, &fl6, &iph->saddr);
	rt6_do_redirect(dst, NULL, skb);
	dst_release(dst);
}

void ip6_sk_redirect(struct sk_buff *skb, struct sock *sk)
{
	ip6_redirect(skb, sock_net(sk), sk->sk_bound_dev_if, sk->sk_mark);
}
EXPORT_SYMBOL_GPL(ip6_sk_redirect);

static unsigned int ip6_default_advmss(const struct dst_entry *dst)
{
	struct net_device *dev = dst->dev;
	unsigned int mtu = dst_mtu(dst);
	struct net *net = dev_net(dev);

	mtu -= sizeof(struct ipv6hdr) + sizeof(struct tcphdr);

	if (mtu < net->ipv6.sysctl.ip6_rt_min_advmss)
		mtu = net->ipv6.sysctl.ip6_rt_min_advmss;

	/*
	 * Maximal non-jumbo IPv6 payload is IPV6_MAXPLEN and
	 * corresponding MSS is IPV6_MAXPLEN - tcp_header_size.
	 * IPV6_MAXPLEN is also valid and means: "any MSS,
	 * rely only on pmtu discovery"
	 */
	if (mtu > IPV6_MAXPLEN - sizeof(struct tcphdr))
		mtu = IPV6_MAXPLEN;
	return mtu;
}

static unsigned int ip6_mtu(const struct dst_entry *dst)
{
	struct inet6_dev *idev;
	unsigned int mtu = dst_metric_raw(dst, RTAX_MTU);

	if (mtu)
		goto out;

	mtu = IPV6_MIN_MTU;

	rcu_read_lock();
	idev = __in6_dev_get(dst->dev);
	if (idev)
		mtu = idev->cnf.mtu6;
	rcu_read_unlock();

out:
	return min_t(unsigned int, mtu, IP6_MAX_MTU);
}

static struct dst_entry *icmp6_dst_gc_list;
static DEFINE_SPINLOCK(icmp6_dst_lock);

struct dst_entry *icmp6_dst_alloc(struct net_device *dev,
				  struct flowi6 *fl6)
{
	struct dst_entry *dst;
	struct rt6_info *rt;
	struct inet6_dev *idev = in6_dev_get(dev);
	struct net *net = dev_net(dev);

	if (unlikely(!idev))
		return ERR_PTR(-ENODEV);

	rt = ip6_dst_alloc(net, dev, 0, NULL);
	if (unlikely(!rt)) {
		in6_dev_put(idev);
		dst = ERR_PTR(-ENOMEM);
		goto out;
	}

	rt->dst.flags |= DST_HOST;
	rt->dst.output  = ip6_output;
	atomic_set(&rt->dst.__refcnt, 1);
	rt->rt6i_gateway  = fl6->daddr;
	rt->rt6i_dst.addr = fl6->daddr;
	rt->rt6i_dst.plen = 128;
	rt->rt6i_idev     = idev;
	dst_metric_set(&rt->dst, RTAX_HOPLIMIT, 0);

	spin_lock_bh(&icmp6_dst_lock);
	rt->dst.next = icmp6_dst_gc_list;
	icmp6_dst_gc_list = &rt->dst;
	spin_unlock_bh(&icmp6_dst_lock);

	fib6_force_start_gc(net);

	dst = xfrm_lookup(net, &rt->dst, flowi6_to_flowi(fl6), NULL, 0);

out:
	return dst;
}

int icmp6_dst_gc(void)
{
	struct dst_entry *dst, **pprev;
	int more = 0;

	spin_lock_bh(&icmp6_dst_lock);
	pprev = &icmp6_dst_gc_list;

	while ((dst = *pprev) != NULL) {
		if (!atomic_read(&dst->__refcnt)) {
			*pprev = dst->next;
			dst_free(dst);
		} else {
			pprev = &dst->next;
			++more;
		}
	}

	spin_unlock_bh(&icmp6_dst_lock);

	return more;
}

static void icmp6_clean_all(int (*func)(struct rt6_info *rt, void *arg),
			    void *arg)
{
	struct dst_entry *dst, **pprev;

	spin_lock_bh(&icmp6_dst_lock);
	pprev = &icmp6_dst_gc_list;
	while ((dst = *pprev) != NULL) {
		struct rt6_info *rt = (struct rt6_info *) dst;
		if (func(rt, arg)) {
			*pprev = dst->next;
			dst_free(dst);
		} else {
			pprev = &dst->next;
		}
	}
	spin_unlock_bh(&icmp6_dst_lock);
}

static int ip6_dst_gc(struct dst_ops *ops)
{
	struct net *net = container_of(ops, struct net, ipv6.ip6_dst_ops);
	int rt_min_interval = net->ipv6.sysctl.ip6_rt_gc_min_interval;
	int rt_max_size = net->ipv6.sysctl.ip6_rt_max_size;
	int rt_elasticity = net->ipv6.sysctl.ip6_rt_gc_elasticity;
	int rt_gc_timeout = net->ipv6.sysctl.ip6_rt_gc_timeout;
	unsigned long rt_last_gc = net->ipv6.ip6_rt_last_gc;
	int entries;

	entries = dst_entries_get_fast(ops);
	if (time_after(rt_last_gc + rt_min_interval, jiffies) &&
	    entries <= rt_max_size)
		goto out;

	net->ipv6.ip6_rt_gc_expire++;
	fib6_run_gc(net->ipv6.ip6_rt_gc_expire, net, entries > rt_max_size);
	entries = dst_entries_get_slow(ops);
	if (entries < ops->gc_thresh)
		net->ipv6.ip6_rt_gc_expire = rt_gc_timeout>>1;
out:
	net->ipv6.ip6_rt_gc_expire -= net->ipv6.ip6_rt_gc_expire>>rt_elasticity;
	return entries > rt_max_size;
}

/*
 *
 */

int ip6_route_add(struct fib6_config *cfg)
{
	int err;
	struct net *net = cfg->fc_nlinfo.nl_net;
	struct rt6_info *rt = NULL;
	struct net_device *dev = NULL;
	struct inet6_dev *idev = NULL;
	struct fib6_table *table;
	int addr_type;

	if (cfg->fc_dst_len > 128 || cfg->fc_src_len > 128)
		return -EINVAL;
#ifndef CONFIG_IPV6_SUBTREES
	if (cfg->fc_src_len)
		return -EINVAL;
#endif
	if (cfg->fc_ifindex) {
		err = -ENODEV;
		dev = dev_get_by_index(net, cfg->fc_ifindex);
		if (!dev)
			goto out;
		idev = in6_dev_get(dev);
		if (!idev)
			goto out;
	}

	if (cfg->fc_metric == 0)
		cfg->fc_metric = IP6_RT_PRIO_USER;

	err = -ENOBUFS;
	if (cfg->fc_nlinfo.nlh &&
	    !(cfg->fc_nlinfo.nlh->nlmsg_flags & NLM_F_CREATE)) {
		table = fib6_get_table(net, cfg->fc_table);
		if (!table) {
			pr_warn("NLM_F_CREATE should be specified when creating new route\n");
			table = fib6_new_table(net, cfg->fc_table);
		}
	} else {
		table = fib6_new_table(net, cfg->fc_table);
	}

<<<<<<< HEAD
	rt = ip6_dst_alloc(&net->ipv6.ip6_dst_ops, NULL, (cfg->fc_flags & RTF_ADDRCONF) ? 0 : DST_NOCOUNT);
=======
	if (!table)
		goto out;

	rt = ip6_dst_alloc(net, NULL, (cfg->fc_flags & RTF_ADDRCONF) ? 0 : DST_NOCOUNT, table);
>>>>>>> c3ade0e0

	if (!rt) {
		err = -ENOMEM;
		goto out;
	}

	if (cfg->fc_flags & RTF_EXPIRES)
		rt6_set_expires(rt, jiffies +
				clock_t_to_jiffies(cfg->fc_expires));
	else
		rt6_clean_expires(rt);

	if (cfg->fc_protocol == RTPROT_UNSPEC)
		cfg->fc_protocol = RTPROT_BOOT;
	rt->rt6i_protocol = cfg->fc_protocol;

	addr_type = ipv6_addr_type(&cfg->fc_dst);

	if (addr_type & IPV6_ADDR_MULTICAST)
		rt->dst.input = ip6_mc_input;
	else if (cfg->fc_flags & RTF_LOCAL)
		rt->dst.input = ip6_input;
	else
		rt->dst.input = ip6_forward;

	rt->dst.output = ip6_output;

	ipv6_addr_prefix(&rt->rt6i_dst.addr, &cfg->fc_dst, cfg->fc_dst_len);
	rt->rt6i_dst.plen = cfg->fc_dst_len;
	if (rt->rt6i_dst.plen == 128)
	       rt->dst.flags |= DST_HOST;

	if (!(rt->dst.flags & DST_HOST) && cfg->fc_mx) {
		u32 *metrics = kzalloc(sizeof(u32) * RTAX_MAX, GFP_KERNEL);
		if (!metrics) {
			err = -ENOMEM;
			goto out;
		}
		dst_init_metrics(&rt->dst, metrics, 0);
	}
#ifdef CONFIG_IPV6_SUBTREES
	ipv6_addr_prefix(&rt->rt6i_src.addr, &cfg->fc_src, cfg->fc_src_len);
	rt->rt6i_src.plen = cfg->fc_src_len;
#endif

	rt->rt6i_metric = cfg->fc_metric;

	/* We cannot add true routes via loopback here,
	   they would result in kernel looping; promote them to reject routes
	 */
	if ((cfg->fc_flags & RTF_REJECT) ||
	    (dev && (dev->flags & IFF_LOOPBACK) &&
	     !(addr_type & IPV6_ADDR_LOOPBACK) &&
	     !(cfg->fc_flags & RTF_LOCAL))) {
		/* hold loopback dev/idev if we haven't done so. */
		if (dev != net->loopback_dev) {
			if (dev) {
				dev_put(dev);
				in6_dev_put(idev);
			}
			dev = net->loopback_dev;
			dev_hold(dev);
			idev = in6_dev_get(dev);
			if (!idev) {
				err = -ENODEV;
				goto out;
			}
		}
		rt->rt6i_flags = RTF_REJECT|RTF_NONEXTHOP;
		switch (cfg->fc_type) {
		case RTN_BLACKHOLE:
			rt->dst.error = -EINVAL;
			rt->dst.output = dst_discard;
			rt->dst.input = dst_discard;
			break;
		case RTN_PROHIBIT:
			rt->dst.error = -EACCES;
			rt->dst.output = ip6_pkt_prohibit_out;
			rt->dst.input = ip6_pkt_prohibit;
			break;
		case RTN_THROW:
		default:
			rt->dst.error = (cfg->fc_type == RTN_THROW) ? -EAGAIN
					: -ENETUNREACH;
			rt->dst.output = ip6_pkt_discard_out;
			rt->dst.input = ip6_pkt_discard;
			break;
		}
		goto install_route;
	}

	if (cfg->fc_flags & RTF_GATEWAY) {
		const struct in6_addr *gw_addr;
		int gwa_type;

		gw_addr = &cfg->fc_gateway;
		rt->rt6i_gateway = *gw_addr;
		gwa_type = ipv6_addr_type(gw_addr);

		if (gwa_type != (IPV6_ADDR_LINKLOCAL|IPV6_ADDR_UNICAST)) {
			struct rt6_info *grt;

			/* IPv6 strictly inhibits using not link-local
			   addresses as nexthop address.
			   Otherwise, router will not able to send redirects.
			   It is very good, but in some (rare!) circumstances
			   (SIT, PtP, NBMA NOARP links) it is handy to allow
			   some exceptions. --ANK
			 */
			err = -EINVAL;
			if (!(gwa_type & IPV6_ADDR_UNICAST))
				goto out;

			grt = rt6_lookup(net, gw_addr, NULL, cfg->fc_ifindex, 1);

			err = -EHOSTUNREACH;
			if (!grt)
				goto out;
			if (dev) {
				if (dev != grt->dst.dev) {
					ip6_rt_put(grt);
					goto out;
				}
			} else {
				dev = grt->dst.dev;
				idev = grt->rt6i_idev;
				dev_hold(dev);
				in6_dev_hold(grt->rt6i_idev);
			}
			if (!(grt->rt6i_flags & RTF_GATEWAY))
				err = 0;
			ip6_rt_put(grt);

			if (err)
				goto out;
		}
		err = -EINVAL;
		if (!dev || (dev->flags & IFF_LOOPBACK))
			goto out;
	}

	err = -ENODEV;
	if (!dev)
		goto out;

	if (!ipv6_addr_any(&cfg->fc_prefsrc)) {
		if (!ipv6_chk_addr(net, &cfg->fc_prefsrc, dev, 0)) {
			err = -EINVAL;
			goto out;
		}
		rt->rt6i_prefsrc.addr = cfg->fc_prefsrc;
		rt->rt6i_prefsrc.plen = 128;
	} else
		rt->rt6i_prefsrc.plen = 0;

	rt->rt6i_flags = cfg->fc_flags;

install_route:
	if (cfg->fc_mx) {
		struct nlattr *nla;
		int remaining;

		nla_for_each_attr(nla, cfg->fc_mx, cfg->fc_mx_len, remaining) {
			int type = nla_type(nla);

			if (type) {
				if (type > RTAX_MAX) {
					err = -EINVAL;
					goto out;
				}

				dst_metric_set(&rt->dst, type, nla_get_u32(nla));
			}
		}
	}

	rt->dst.dev = dev;
	rt->rt6i_idev = idev;
	rt->rt6i_table = table;

	cfg->fc_nlinfo.nl_net = dev_net(dev);

	return __ip6_ins_rt(rt, &cfg->fc_nlinfo);

out:
	if (dev)
		dev_put(dev);
	if (idev)
		in6_dev_put(idev);
	if (rt)
		dst_free(&rt->dst);
	return err;
}

static int __ip6_del_rt(struct rt6_info *rt, struct nl_info *info)
{
	int err;
	struct fib6_table *table;
	struct net *net = dev_net(rt->dst.dev);

	if (rt == net->ipv6.ip6_null_entry) {
		err = -ENOENT;
		goto out;
	}

	table = rt->rt6i_table;
	write_lock_bh(&table->tb6_lock);
	err = fib6_del(rt, info);
	write_unlock_bh(&table->tb6_lock);

out:
<<<<<<< HEAD
	dst_release(&rt->dst);
=======
	ip6_rt_put(rt);
>>>>>>> c3ade0e0
	return err;
}

int ip6_del_rt(struct rt6_info *rt)
{
	struct nl_info info = {
		.nl_net = dev_net(rt->dst.dev),
	};
	return __ip6_del_rt(rt, &info);
}

static int ip6_route_del(struct fib6_config *cfg)
{
	struct fib6_table *table;
	struct fib6_node *fn;
	struct rt6_info *rt;
	int err = -ESRCH;

	table = fib6_get_table(cfg->fc_nlinfo.nl_net, cfg->fc_table);
	if (!table)
		return err;

	read_lock_bh(&table->tb6_lock);

	fn = fib6_locate(&table->tb6_root,
			 &cfg->fc_dst, cfg->fc_dst_len,
			 &cfg->fc_src, cfg->fc_src_len);

	if (fn) {
		for (rt = fn->leaf; rt; rt = rt->dst.rt6_next) {
			if (cfg->fc_ifindex &&
			    (!rt->dst.dev ||
			     rt->dst.dev->ifindex != cfg->fc_ifindex))
				continue;
			if (cfg->fc_flags & RTF_GATEWAY &&
			    !ipv6_addr_equal(&cfg->fc_gateway, &rt->rt6i_gateway))
				continue;
			if (cfg->fc_metric && cfg->fc_metric != rt->rt6i_metric)
				continue;
			dst_hold(&rt->dst);
			read_unlock_bh(&table->tb6_lock);

			return __ip6_del_rt(rt, &cfg->fc_nlinfo);
		}
	}
	read_unlock_bh(&table->tb6_lock);

	return err;
}

static void rt6_do_redirect(struct dst_entry *dst, struct sock *sk, struct sk_buff *skb)
{
	struct net *net = dev_net(skb->dev);
	struct netevent_redirect netevent;
	struct rt6_info *rt, *nrt = NULL;
	struct ndisc_options ndopts;
	struct inet6_dev *in6_dev;
	struct neighbour *neigh;
	struct rd_msg *msg;
	int optlen, on_link;
	u8 *lladdr;

	optlen = skb_tail_pointer(skb) - skb_transport_header(skb);
	optlen -= sizeof(*msg);

	if (optlen < 0) {
		net_dbg_ratelimited("rt6_do_redirect: packet too short\n");
		return;
	}

	msg = (struct rd_msg *)icmp6_hdr(skb);

	if (ipv6_addr_is_multicast(&msg->dest)) {
		net_dbg_ratelimited("rt6_do_redirect: destination address is multicast\n");
		return;
	}

	on_link = 0;
	if (ipv6_addr_equal(&msg->dest, &msg->target)) {
		on_link = 1;
	} else if (ipv6_addr_type(&msg->target) !=
		   (IPV6_ADDR_UNICAST|IPV6_ADDR_LINKLOCAL)) {
		net_dbg_ratelimited("rt6_do_redirect: target address is not link-local unicast\n");
		return;
	}

	in6_dev = __in6_dev_get(skb->dev);
	if (!in6_dev)
		return;
	if (in6_dev->cnf.forwarding || !in6_dev->cnf.accept_redirects)
		return;

	/* RFC2461 8.1:
	 *	The IP source address of the Redirect MUST be the same as the current
	 *	first-hop router for the specified ICMP Destination Address.
	 */

	if (!ndisc_parse_options(msg->opt, optlen, &ndopts)) {
		net_dbg_ratelimited("rt6_redirect: invalid ND options\n");
		return;
	}

	lladdr = NULL;
	if (ndopts.nd_opts_tgt_lladdr) {
		lladdr = ndisc_opt_addr_data(ndopts.nd_opts_tgt_lladdr,
					     skb->dev);
		if (!lladdr) {
			net_dbg_ratelimited("rt6_redirect: invalid link-layer address length\n");
			return;
		}
	}

	rt = (struct rt6_info *) dst;
	if (rt == net->ipv6.ip6_null_entry) {
		net_dbg_ratelimited("rt6_redirect: source isn't a valid nexthop for redirect target\n");
		return;
	}

	/* Redirect received -> path was valid.
	 * Look, redirects are sent only in response to data packets,
	 * so that this nexthop apparently is reachable. --ANK
	 */
	dst_confirm(&rt->dst);

	neigh = __neigh_lookup(&nd_tbl, &msg->target, skb->dev, 1);
	if (!neigh)
		return;

	/*
	 *	We have finally decided to accept it.
	 */

	neigh_update(neigh, lladdr, NUD_STALE,
		     NEIGH_UPDATE_F_WEAK_OVERRIDE|
		     NEIGH_UPDATE_F_OVERRIDE|
		     (on_link ? 0 : (NEIGH_UPDATE_F_OVERRIDE_ISROUTER|
				     NEIGH_UPDATE_F_ISROUTER))
		     );

	nrt = ip6_rt_copy(rt, &msg->dest);
	if (!nrt)
		goto out;

	nrt->rt6i_flags = RTF_GATEWAY|RTF_UP|RTF_DYNAMIC|RTF_CACHE;
	if (on_link)
		nrt->rt6i_flags &= ~RTF_GATEWAY;

	nrt->rt6i_gateway = *(struct in6_addr *)neigh->primary_key;

	if (ip6_ins_rt(nrt))
		goto out;

	netevent.old = &rt->dst;
	netevent.new = &nrt->dst;
	netevent.daddr = &msg->dest;
	netevent.neigh = neigh;
	call_netevent_notifiers(NETEVENT_REDIRECT, &netevent);

	if (rt->rt6i_flags & RTF_CACHE) {
		rt = (struct rt6_info *) dst_clone(&rt->dst);
		ip6_del_rt(rt);
	}

out:
	neigh_release(neigh);
}

/*
 *	Misc support functions
 */

static struct rt6_info *ip6_rt_copy(struct rt6_info *ort,
				    const struct in6_addr *dest)
{
	struct net *net = dev_net(ort->dst.dev);
	struct rt6_info *rt = ip6_dst_alloc(net, ort->dst.dev, 0,
					    ort->rt6i_table);

	if (rt) {
		rt->dst.input = ort->dst.input;
		rt->dst.output = ort->dst.output;
		rt->dst.flags |= DST_HOST;

		rt->rt6i_dst.addr = *dest;
		rt->rt6i_dst.plen = 128;
		dst_copy_metrics(&rt->dst, &ort->dst);
		rt->dst.error = ort->dst.error;
		rt->rt6i_idev = ort->rt6i_idev;
		if (rt->rt6i_idev)
			in6_dev_hold(rt->rt6i_idev);
		rt->dst.lastuse = jiffies;

		if (ort->rt6i_flags & RTF_GATEWAY)
			rt->rt6i_gateway = ort->rt6i_gateway;
		else
			rt->rt6i_gateway = *dest;
		rt->rt6i_flags = ort->rt6i_flags;
		rt6_set_from(rt, ort);
		rt->rt6i_metric = 0;

#ifdef CONFIG_IPV6_SUBTREES
		memcpy(&rt->rt6i_src, &ort->rt6i_src, sizeof(struct rt6key));
#endif
		memcpy(&rt->rt6i_prefsrc, &ort->rt6i_prefsrc, sizeof(struct rt6key));
		rt->rt6i_table = ort->rt6i_table;
	}
	return rt;
}

#ifdef CONFIG_IPV6_ROUTE_INFO
static struct rt6_info *rt6_get_route_info(struct net *net,
					   const struct in6_addr *prefix, int prefixlen,
					   const struct in6_addr *gwaddr, int ifindex)
{
	struct fib6_node *fn;
	struct rt6_info *rt = NULL;
	struct fib6_table *table;

	table = fib6_get_table(net, RT6_TABLE_INFO);
	if (!table)
		return NULL;

	read_lock_bh(&table->tb6_lock);
	fn = fib6_locate(&table->tb6_root, prefix ,prefixlen, NULL, 0);
	if (!fn)
		goto out;

	for (rt = fn->leaf; rt; rt = rt->dst.rt6_next) {
		if (rt->dst.dev->ifindex != ifindex)
			continue;
		if ((rt->rt6i_flags & (RTF_ROUTEINFO|RTF_GATEWAY)) != (RTF_ROUTEINFO|RTF_GATEWAY))
			continue;
		if (!ipv6_addr_equal(&rt->rt6i_gateway, gwaddr))
			continue;
		dst_hold(&rt->dst);
		break;
	}
out:
	read_unlock_bh(&table->tb6_lock);
	return rt;
}

static struct rt6_info *rt6_add_route_info(struct net *net,
					   const struct in6_addr *prefix, int prefixlen,
					   const struct in6_addr *gwaddr, int ifindex,
					   unsigned int pref)
{
	struct fib6_config cfg = {
		.fc_table	= RT6_TABLE_INFO,
		.fc_metric	= IP6_RT_PRIO_USER,
		.fc_ifindex	= ifindex,
		.fc_dst_len	= prefixlen,
		.fc_flags	= RTF_GATEWAY | RTF_ADDRCONF | RTF_ROUTEINFO |
				  RTF_UP | RTF_PREF(pref),
		.fc_nlinfo.portid = 0,
		.fc_nlinfo.nlh = NULL,
		.fc_nlinfo.nl_net = net,
	};

	cfg.fc_dst = *prefix;
	cfg.fc_gateway = *gwaddr;

	/* We should treat it as a default route if prefix length is 0. */
	if (!prefixlen)
		cfg.fc_flags |= RTF_DEFAULT;

	ip6_route_add(&cfg);

	return rt6_get_route_info(net, prefix, prefixlen, gwaddr, ifindex);
}
#endif

struct rt6_info *rt6_get_dflt_router(const struct in6_addr *addr, struct net_device *dev)
{
	struct rt6_info *rt;
	struct fib6_table *table;

	table = fib6_get_table(dev_net(dev), RT6_TABLE_DFLT);
	if (!table)
		return NULL;

	read_lock_bh(&table->tb6_lock);
	for (rt = table->tb6_root.leaf; rt; rt=rt->dst.rt6_next) {
		if (dev == rt->dst.dev &&
		    ((rt->rt6i_flags & (RTF_ADDRCONF | RTF_DEFAULT)) == (RTF_ADDRCONF | RTF_DEFAULT)) &&
		    ipv6_addr_equal(&rt->rt6i_gateway, addr))
			break;
	}
	if (rt)
		dst_hold(&rt->dst);
	read_unlock_bh(&table->tb6_lock);
	return rt;
}

struct rt6_info *rt6_add_dflt_router(const struct in6_addr *gwaddr,
				     struct net_device *dev,
				     unsigned int pref)
{
	struct fib6_config cfg = {
		.fc_table	= RT6_TABLE_DFLT,
		.fc_metric	= IP6_RT_PRIO_USER,
		.fc_ifindex	= dev->ifindex,
		.fc_flags	= RTF_GATEWAY | RTF_ADDRCONF | RTF_DEFAULT |
				  RTF_UP | RTF_EXPIRES | RTF_PREF(pref),
		.fc_nlinfo.portid = 0,
		.fc_nlinfo.nlh = NULL,
		.fc_nlinfo.nl_net = dev_net(dev),
	};

	cfg.fc_gateway = *gwaddr;

	ip6_route_add(&cfg);

	return rt6_get_dflt_router(gwaddr, dev);
}

void rt6_purge_dflt_routers(struct net *net)
{
	struct rt6_info *rt;
	struct fib6_table *table;

	/* NOTE: Keep consistent with rt6_get_dflt_router */
	table = fib6_get_table(net, RT6_TABLE_DFLT);
	if (!table)
		return;

restart:
	read_lock_bh(&table->tb6_lock);
	for (rt = table->tb6_root.leaf; rt; rt = rt->dst.rt6_next) {
		if (rt->rt6i_flags & (RTF_DEFAULT | RTF_ADDRCONF) &&
		    (!rt->rt6i_idev || rt->rt6i_idev->cnf.accept_ra != 2)) {
			dst_hold(&rt->dst);
			read_unlock_bh(&table->tb6_lock);
			ip6_del_rt(rt);
			goto restart;
		}
	}
	read_unlock_bh(&table->tb6_lock);
}

static void rtmsg_to_fib6_config(struct net *net,
				 struct in6_rtmsg *rtmsg,
				 struct fib6_config *cfg)
{
	memset(cfg, 0, sizeof(*cfg));

	cfg->fc_table = RT6_TABLE_MAIN;
	cfg->fc_ifindex = rtmsg->rtmsg_ifindex;
	cfg->fc_metric = rtmsg->rtmsg_metric;
	cfg->fc_expires = rtmsg->rtmsg_info;
	cfg->fc_dst_len = rtmsg->rtmsg_dst_len;
	cfg->fc_src_len = rtmsg->rtmsg_src_len;
	cfg->fc_flags = rtmsg->rtmsg_flags;

	cfg->fc_nlinfo.nl_net = net;

	cfg->fc_dst = rtmsg->rtmsg_dst;
	cfg->fc_src = rtmsg->rtmsg_src;
	cfg->fc_gateway = rtmsg->rtmsg_gateway;
}

int ipv6_route_ioctl(struct net *net, unsigned int cmd, void __user *arg)
{
	struct fib6_config cfg;
	struct in6_rtmsg rtmsg;
	int err;

	switch(cmd) {
	case SIOCADDRT:		/* Add a route */
	case SIOCDELRT:		/* Delete a route */
		if (!ns_capable(net->user_ns, CAP_NET_ADMIN))
			return -EPERM;
		err = copy_from_user(&rtmsg, arg,
				     sizeof(struct in6_rtmsg));
		if (err)
			return -EFAULT;

		rtmsg_to_fib6_config(net, &rtmsg, &cfg);

		rtnl_lock();
		switch (cmd) {
		case SIOCADDRT:
			err = ip6_route_add(&cfg);
			break;
		case SIOCDELRT:
			err = ip6_route_del(&cfg);
			break;
		default:
			err = -EINVAL;
		}
		rtnl_unlock();

		return err;
	}

	return -EINVAL;
}

/*
 *	Drop the packet on the floor
 */

static int ip6_pkt_drop(struct sk_buff *skb, u8 code, int ipstats_mib_noroutes)
{
	int type;
	struct dst_entry *dst = skb_dst(skb);
	switch (ipstats_mib_noroutes) {
	case IPSTATS_MIB_INNOROUTES:
		type = ipv6_addr_type(&ipv6_hdr(skb)->daddr);
		if (type == IPV6_ADDR_ANY) {
			IP6_INC_STATS(dev_net(dst->dev), ip6_dst_idev(dst),
				      IPSTATS_MIB_INADDRERRORS);
			break;
		}
		/* FALLTHROUGH */
	case IPSTATS_MIB_OUTNOROUTES:
		IP6_INC_STATS(dev_net(dst->dev), ip6_dst_idev(dst),
			      ipstats_mib_noroutes);
		break;
	}
	icmpv6_send(skb, ICMPV6_DEST_UNREACH, code, 0);
	kfree_skb(skb);
	return 0;
}

static int ip6_pkt_discard(struct sk_buff *skb)
{
	return ip6_pkt_drop(skb, ICMPV6_NOROUTE, IPSTATS_MIB_INNOROUTES);
}

static int ip6_pkt_discard_out(struct sk_buff *skb)
{
	skb->dev = skb_dst(skb)->dev;
	return ip6_pkt_drop(skb, ICMPV6_NOROUTE, IPSTATS_MIB_OUTNOROUTES);
}

static int ip6_pkt_prohibit(struct sk_buff *skb)
{
	return ip6_pkt_drop(skb, ICMPV6_ADM_PROHIBITED, IPSTATS_MIB_INNOROUTES);
}

static int ip6_pkt_prohibit_out(struct sk_buff *skb)
{
	skb->dev = skb_dst(skb)->dev;
	return ip6_pkt_drop(skb, ICMPV6_ADM_PROHIBITED, IPSTATS_MIB_OUTNOROUTES);
}

/*
 *	Allocate a dst for local (unicast / anycast) address.
 */

struct rt6_info *addrconf_dst_alloc(struct inet6_dev *idev,
				    const struct in6_addr *addr,
				    bool anycast)
{
	struct net *net = dev_net(idev->dev);
<<<<<<< HEAD
	struct rt6_info *rt = ip6_dst_alloc(&net->ipv6.ip6_dst_ops,
					    net->loopback_dev, DST_NOCOUNT);
	struct neighbour *neigh;

	if (rt == NULL)
=======
	struct rt6_info *rt = ip6_dst_alloc(net, net->loopback_dev,
					    DST_NOCOUNT, NULL);
	if (!rt)
>>>>>>> c3ade0e0
		return ERR_PTR(-ENOMEM);

	in6_dev_hold(idev);

	rt->dst.flags |= DST_HOST;
	rt->dst.input = ip6_input;
	rt->dst.output = ip6_output;
	rt->rt6i_idev = idev;

	rt->rt6i_flags = RTF_UP | RTF_NONEXTHOP;
	if (anycast)
		rt->rt6i_flags |= RTF_ANYCAST;
	else
		rt->rt6i_flags |= RTF_LOCAL;

	rt->rt6i_gateway  = *addr;
	rt->rt6i_dst.addr = *addr;
	rt->rt6i_dst.plen = 128;
	rt->rt6i_table = fib6_get_table(net, RT6_TABLE_LOCAL);

	atomic_set(&rt->dst.__refcnt, 1);

	return rt;
}

int ip6_route_get_saddr(struct net *net,
			struct rt6_info *rt,
			const struct in6_addr *daddr,
			unsigned int prefs,
			struct in6_addr *saddr)
{
	struct inet6_dev *idev = ip6_dst_idev((struct dst_entry*)rt);
	int err = 0;
	if (rt->rt6i_prefsrc.plen)
		*saddr = rt->rt6i_prefsrc.addr;
	else
		err = ipv6_dev_get_saddr(net, idev ? idev->dev : NULL,
					 daddr, prefs, saddr);
	return err;
}

/* remove deleted ip from prefsrc entries */
struct arg_dev_net_ip {
	struct net_device *dev;
	struct net *net;
	struct in6_addr *addr;
};

static int fib6_remove_prefsrc(struct rt6_info *rt, void *arg)
{
	struct net_device *dev = ((struct arg_dev_net_ip *)arg)->dev;
	struct net *net = ((struct arg_dev_net_ip *)arg)->net;
	struct in6_addr *addr = ((struct arg_dev_net_ip *)arg)->addr;

	if (((void *)rt->dst.dev == dev || !dev) &&
	    rt != net->ipv6.ip6_null_entry &&
	    ipv6_addr_equal(addr, &rt->rt6i_prefsrc.addr)) {
		/* remove prefsrc entry */
		rt->rt6i_prefsrc.plen = 0;
	}
	return 0;
}

void rt6_remove_prefsrc(struct inet6_ifaddr *ifp)
{
	struct net *net = dev_net(ifp->idev->dev);
	struct arg_dev_net_ip adni = {
		.dev = ifp->idev->dev,
		.net = net,
		.addr = &ifp->addr,
	};
	fib6_clean_all(net, fib6_remove_prefsrc, &adni);
}

struct arg_dev_net {
	struct net_device *dev;
	struct net *net;
};

static int fib6_ifdown(struct rt6_info *rt, void *arg)
{
	const struct arg_dev_net *adn = arg;
	const struct net_device *dev = adn->dev;

	if ((rt->dst.dev == dev || !dev) &&
	    rt != adn->net->ipv6.ip6_null_entry)
		return -1;

	return 0;
}

void rt6_ifdown(struct net *net, struct net_device *dev)
{
	struct arg_dev_net adn = {
		.dev = dev,
		.net = net,
	};

	fib6_clean_all(net, fib6_ifdown, &adn);
	icmp6_clean_all(fib6_ifdown, &adn);
}

struct rt6_mtu_change_arg {
	struct net_device *dev;
	unsigned int mtu;
};

static int rt6_mtu_change_route(struct rt6_info *rt, void *p_arg)
{
	struct rt6_mtu_change_arg *arg = (struct rt6_mtu_change_arg *) p_arg;
	struct inet6_dev *idev;

	/* In IPv6 pmtu discovery is not optional,
	   so that RTAX_MTU lock cannot disable it.
	   We still use this lock to block changes
	   caused by addrconf/ndisc.
	*/

	idev = __in6_dev_get(arg->dev);
	if (!idev)
		return 0;

	/* For administrative MTU increase, there is no way to discover
	   IPv6 PMTU increase, so PMTU increase should be updated here.
	   Since RFC 1981 doesn't include administrative MTU increase
	   update PMTU increase is a MUST. (i.e. jumbo frame)
	 */
	/*
	   If new MTU is less than route PMTU, this new MTU will be the
	   lowest MTU in the path, update the route PMTU to reflect PMTU
	   decreases; if new MTU is greater than route PMTU, and the
	   old MTU is the lowest MTU in the path, update the route PMTU
	   to reflect the increase. In this case if the other nodes' MTU
	   also have the lowest MTU, TOO BIG MESSAGE will be lead to
	   PMTU discouvery.
	 */
	if (rt->dst.dev == arg->dev &&
	    !dst_metric_locked(&rt->dst, RTAX_MTU) &&
	    (dst_mtu(&rt->dst) >= arg->mtu ||
	     (dst_mtu(&rt->dst) < arg->mtu &&
	      dst_mtu(&rt->dst) == idev->cnf.mtu6))) {
		dst_metric_set(&rt->dst, RTAX_MTU, arg->mtu);
	}
	return 0;
}

void rt6_mtu_change(struct net_device *dev, unsigned int mtu)
{
	struct rt6_mtu_change_arg arg = {
		.dev = dev,
		.mtu = mtu,
	};

	fib6_clean_all(dev_net(dev), rt6_mtu_change_route, &arg);
}

static const struct nla_policy rtm_ipv6_policy[RTA_MAX+1] = {
	[RTA_GATEWAY]           = { .len = sizeof(struct in6_addr) },
	[RTA_OIF]               = { .type = NLA_U32 },
	[RTA_IIF]		= { .type = NLA_U32 },
	[RTA_PRIORITY]          = { .type = NLA_U32 },
	[RTA_METRICS]           = { .type = NLA_NESTED },
	[RTA_MULTIPATH]		= { .len = sizeof(struct rtnexthop) },
};

static int rtm_to_fib6_config(struct sk_buff *skb, struct nlmsghdr *nlh,
			      struct fib6_config *cfg)
{
	struct rtmsg *rtm;
	struct nlattr *tb[RTA_MAX+1];
	int err;

	err = nlmsg_parse(nlh, sizeof(*rtm), tb, RTA_MAX, rtm_ipv6_policy);
	if (err < 0)
		goto errout;

	err = -EINVAL;
	rtm = nlmsg_data(nlh);
	memset(cfg, 0, sizeof(*cfg));

	cfg->fc_table = rtm->rtm_table;
	cfg->fc_dst_len = rtm->rtm_dst_len;
	cfg->fc_src_len = rtm->rtm_src_len;
	cfg->fc_flags = RTF_UP;
	cfg->fc_protocol = rtm->rtm_protocol;
	cfg->fc_type = rtm->rtm_type;

	if (rtm->rtm_type == RTN_UNREACHABLE ||
	    rtm->rtm_type == RTN_BLACKHOLE ||
	    rtm->rtm_type == RTN_PROHIBIT ||
	    rtm->rtm_type == RTN_THROW)
		cfg->fc_flags |= RTF_REJECT;

	if (rtm->rtm_type == RTN_LOCAL)
		cfg->fc_flags |= RTF_LOCAL;

	cfg->fc_nlinfo.portid = NETLINK_CB(skb).portid;
	cfg->fc_nlinfo.nlh = nlh;
	cfg->fc_nlinfo.nl_net = sock_net(skb->sk);

	if (tb[RTA_GATEWAY]) {
		nla_memcpy(&cfg->fc_gateway, tb[RTA_GATEWAY], 16);
		cfg->fc_flags |= RTF_GATEWAY;
	}

	if (tb[RTA_DST]) {
		int plen = (rtm->rtm_dst_len + 7) >> 3;

		if (nla_len(tb[RTA_DST]) < plen)
			goto errout;

		nla_memcpy(&cfg->fc_dst, tb[RTA_DST], plen);
	}

	if (tb[RTA_SRC]) {
		int plen = (rtm->rtm_src_len + 7) >> 3;

		if (nla_len(tb[RTA_SRC]) < plen)
			goto errout;

		nla_memcpy(&cfg->fc_src, tb[RTA_SRC], plen);
	}

	if (tb[RTA_PREFSRC])
		nla_memcpy(&cfg->fc_prefsrc, tb[RTA_PREFSRC], 16);

	if (tb[RTA_OIF])
		cfg->fc_ifindex = nla_get_u32(tb[RTA_OIF]);

	if (tb[RTA_PRIORITY])
		cfg->fc_metric = nla_get_u32(tb[RTA_PRIORITY]);

	if (tb[RTA_METRICS]) {
		cfg->fc_mx = nla_data(tb[RTA_METRICS]);
		cfg->fc_mx_len = nla_len(tb[RTA_METRICS]);
	}

	if (tb[RTA_TABLE])
		cfg->fc_table = nla_get_u32(tb[RTA_TABLE]);

	if (tb[RTA_MULTIPATH]) {
		cfg->fc_mp = nla_data(tb[RTA_MULTIPATH]);
		cfg->fc_mp_len = nla_len(tb[RTA_MULTIPATH]);
	}

	err = 0;
errout:
	return err;
}

static int ip6_route_multipath(struct fib6_config *cfg, int add)
{
	struct fib6_config r_cfg;
	struct rtnexthop *rtnh;
	int remaining;
	int attrlen;
	int err = 0, last_err = 0;

beginning:
	rtnh = (struct rtnexthop *)cfg->fc_mp;
	remaining = cfg->fc_mp_len;

	/* Parse a Multipath Entry */
	while (rtnh_ok(rtnh, remaining)) {
		memcpy(&r_cfg, cfg, sizeof(*cfg));
		if (rtnh->rtnh_ifindex)
			r_cfg.fc_ifindex = rtnh->rtnh_ifindex;

		attrlen = rtnh_attrlen(rtnh);
		if (attrlen > 0) {
			struct nlattr *nla, *attrs = rtnh_attrs(rtnh);

			nla = nla_find(attrs, attrlen, RTA_GATEWAY);
			if (nla) {
				nla_memcpy(&r_cfg.fc_gateway, nla, 16);
				r_cfg.fc_flags |= RTF_GATEWAY;
			}
		}
		err = add ? ip6_route_add(&r_cfg) : ip6_route_del(&r_cfg);
		if (err) {
			last_err = err;
			/* If we are trying to remove a route, do not stop the
			 * loop when ip6_route_del() fails (because next hop is
			 * already gone), we should try to remove all next hops.
			 */
			if (add) {
				/* If add fails, we should try to delete all
				 * next hops that have been already added.
				 */
				add = 0;
				goto beginning;
			}
		}
		/* Because each route is added like a single route we remove
		 * this flag after the first nexthop (if there is a collision,
		 * we have already fail to add the first nexthop:
		 * fib6_add_rt2node() has reject it).
		 */
		cfg->fc_nlinfo.nlh->nlmsg_flags &= ~NLM_F_EXCL;
		rtnh = rtnh_next(rtnh, &remaining);
	}

	return last_err;
}

static int inet6_rtm_delroute(struct sk_buff *skb, struct nlmsghdr* nlh)
{
	struct fib6_config cfg;
	int err;

	err = rtm_to_fib6_config(skb, nlh, &cfg);
	if (err < 0)
		return err;

	if (cfg.fc_mp)
		return ip6_route_multipath(&cfg, 0);
	else
		return ip6_route_del(&cfg);
}

static int inet6_rtm_newroute(struct sk_buff *skb, struct nlmsghdr* nlh)
{
	struct fib6_config cfg;
	int err;

	err = rtm_to_fib6_config(skb, nlh, &cfg);
	if (err < 0)
		return err;

	if (cfg.fc_mp)
		return ip6_route_multipath(&cfg, 1);
	else
		return ip6_route_add(&cfg);
}

static inline size_t rt6_nlmsg_size(void)
{
	return NLMSG_ALIGN(sizeof(struct rtmsg))
	       + nla_total_size(16) /* RTA_SRC */
	       + nla_total_size(16) /* RTA_DST */
	       + nla_total_size(16) /* RTA_GATEWAY */
	       + nla_total_size(16) /* RTA_PREFSRC */
	       + nla_total_size(4) /* RTA_TABLE */
	       + nla_total_size(4) /* RTA_IIF */
	       + nla_total_size(4) /* RTA_OIF */
	       + nla_total_size(4) /* RTA_PRIORITY */
	       + RTAX_MAX * nla_total_size(4) /* RTA_METRICS */
	       + nla_total_size(sizeof(struct rta_cacheinfo));
}

static int rt6_fill_node(struct net *net,
			 struct sk_buff *skb, struct rt6_info *rt,
			 struct in6_addr *dst, struct in6_addr *src,
			 int iif, int type, u32 portid, u32 seq,
			 int prefix, int nowait, unsigned int flags)
{
	struct rtmsg *rtm;
	struct nlmsghdr *nlh;
	long expires;
	u32 table;

	if (prefix) {	/* user wants prefix routes only */
		if (!(rt->rt6i_flags & RTF_PREFIX_RT)) {
			/* success since this is not a prefix route */
			return 1;
		}
	}

	nlh = nlmsg_put(skb, portid, seq, type, sizeof(*rtm), flags);
	if (!nlh)
		return -EMSGSIZE;

	rtm = nlmsg_data(nlh);
	rtm->rtm_family = AF_INET6;
	rtm->rtm_dst_len = rt->rt6i_dst.plen;
	rtm->rtm_src_len = rt->rt6i_src.plen;
	rtm->rtm_tos = 0;
	if (rt->rt6i_table)
		table = rt->rt6i_table->tb6_id;
	else
		table = RT6_TABLE_UNSPEC;
	rtm->rtm_table = table;
	if (nla_put_u32(skb, RTA_TABLE, table))
		goto nla_put_failure;
	if (rt->rt6i_flags & RTF_REJECT) {
		switch (rt->dst.error) {
		case -EINVAL:
			rtm->rtm_type = RTN_BLACKHOLE;
			break;
		case -EACCES:
			rtm->rtm_type = RTN_PROHIBIT;
			break;
		case -EAGAIN:
			rtm->rtm_type = RTN_THROW;
			break;
		default:
			rtm->rtm_type = RTN_UNREACHABLE;
			break;
		}
	}
	else if (rt->rt6i_flags & RTF_LOCAL)
		rtm->rtm_type = RTN_LOCAL;
	else if (rt->dst.dev && (rt->dst.dev->flags & IFF_LOOPBACK))
		rtm->rtm_type = RTN_LOCAL;
	else
		rtm->rtm_type = RTN_UNICAST;
	rtm->rtm_flags = 0;
	rtm->rtm_scope = RT_SCOPE_UNIVERSE;
	rtm->rtm_protocol = rt->rt6i_protocol;
	if (rt->rt6i_flags & RTF_DYNAMIC)
		rtm->rtm_protocol = RTPROT_REDIRECT;
	else if (rt->rt6i_flags & RTF_ADDRCONF) {
		if (rt->rt6i_flags & (RTF_DEFAULT | RTF_ROUTEINFO))
			rtm->rtm_protocol = RTPROT_RA;
		else
			rtm->rtm_protocol = RTPROT_KERNEL;
	}

	if (rt->rt6i_flags & RTF_CACHE)
		rtm->rtm_flags |= RTM_F_CLONED;

	if (dst) {
		if (nla_put(skb, RTA_DST, 16, dst))
			goto nla_put_failure;
		rtm->rtm_dst_len = 128;
	} else if (rtm->rtm_dst_len)
		if (nla_put(skb, RTA_DST, 16, &rt->rt6i_dst.addr))
			goto nla_put_failure;
#ifdef CONFIG_IPV6_SUBTREES
	if (src) {
		if (nla_put(skb, RTA_SRC, 16, src))
			goto nla_put_failure;
		rtm->rtm_src_len = 128;
	} else if (rtm->rtm_src_len &&
		   nla_put(skb, RTA_SRC, 16, &rt->rt6i_src.addr))
		goto nla_put_failure;
#endif
	if (iif) {
#ifdef CONFIG_IPV6_MROUTE
		if (ipv6_addr_is_multicast(&rt->rt6i_dst.addr)) {
			int err = ip6mr_get_route(net, skb, rtm, nowait);
			if (err <= 0) {
				if (!nowait) {
					if (err == 0)
						return 0;
					goto nla_put_failure;
				} else {
					if (err == -EMSGSIZE)
						goto nla_put_failure;
				}
			}
		} else
#endif
			if (nla_put_u32(skb, RTA_IIF, iif))
				goto nla_put_failure;
	} else if (dst) {
		struct in6_addr saddr_buf;
		if (ip6_route_get_saddr(net, rt, dst, 0, &saddr_buf) == 0 &&
		    nla_put(skb, RTA_PREFSRC, 16, &saddr_buf))
			goto nla_put_failure;
	}

	if (rt->rt6i_prefsrc.plen) {
		struct in6_addr saddr_buf;
		saddr_buf = rt->rt6i_prefsrc.addr;
		if (nla_put(skb, RTA_PREFSRC, 16, &saddr_buf))
			goto nla_put_failure;
	}

	if (rtnetlink_put_metrics(skb, dst_metrics_ptr(&rt->dst)) < 0)
		goto nla_put_failure;

<<<<<<< HEAD
	rcu_read_lock();
	n = dst_get_neighbour(&rt->dst);
	if (n) {
		if (nla_put(skb, RTA_GATEWAY, 16, &n->primary_key) < 0) {
			rcu_read_unlock();
			goto nla_put_failure;
		}
	}
	rcu_read_unlock();

	if (rt->dst.dev)
		NLA_PUT_U32(skb, RTA_OIF, rt->rt6i_dev->ifindex);
=======
	if (rt->rt6i_flags & RTF_GATEWAY) {
		if (nla_put(skb, RTA_GATEWAY, 16, &rt->rt6i_gateway) < 0)
			goto nla_put_failure;
	}
>>>>>>> c3ade0e0

	if (rt->dst.dev &&
	    nla_put_u32(skb, RTA_OIF, rt->dst.dev->ifindex))
		goto nla_put_failure;
	if (nla_put_u32(skb, RTA_PRIORITY, rt->rt6i_metric))
		goto nla_put_failure;

	expires = (rt->rt6i_flags & RTF_EXPIRES) ? rt->dst.expires - jiffies : 0;

	if (rtnl_put_cacheinfo(skb, &rt->dst, 0, expires, rt->dst.error) < 0)
		goto nla_put_failure;

	return nlmsg_end(skb, nlh);

nla_put_failure:
	nlmsg_cancel(skb, nlh);
	return -EMSGSIZE;
}

int rt6_dump_route(struct rt6_info *rt, void *p_arg)
{
	struct rt6_rtnl_dump_arg *arg = (struct rt6_rtnl_dump_arg *) p_arg;
	int prefix;

	if (nlmsg_len(arg->cb->nlh) >= sizeof(struct rtmsg)) {
		struct rtmsg *rtm = nlmsg_data(arg->cb->nlh);
		prefix = (rtm->rtm_flags & RTM_F_PREFIX) != 0;
	} else
		prefix = 0;

	return rt6_fill_node(arg->net,
		     arg->skb, rt, NULL, NULL, 0, RTM_NEWROUTE,
		     NETLINK_CB(arg->cb->skb).portid, arg->cb->nlh->nlmsg_seq,
		     prefix, 0, NLM_F_MULTI);
}

static int inet6_rtm_getroute(struct sk_buff *in_skb, struct nlmsghdr* nlh)
{
	struct net *net = sock_net(in_skb->sk);
	struct nlattr *tb[RTA_MAX+1];
	struct rt6_info *rt;
	struct sk_buff *skb;
	struct rtmsg *rtm;
	struct flowi6 fl6;
	int err, iif = 0, oif = 0;

	err = nlmsg_parse(nlh, sizeof(*rtm), tb, RTA_MAX, rtm_ipv6_policy);
	if (err < 0)
		goto errout;

	err = -EINVAL;
	memset(&fl6, 0, sizeof(fl6));

	if (tb[RTA_SRC]) {
		if (nla_len(tb[RTA_SRC]) < sizeof(struct in6_addr))
			goto errout;

		fl6.saddr = *(struct in6_addr *)nla_data(tb[RTA_SRC]);
	}

	if (tb[RTA_DST]) {
		if (nla_len(tb[RTA_DST]) < sizeof(struct in6_addr))
			goto errout;

		fl6.daddr = *(struct in6_addr *)nla_data(tb[RTA_DST]);
	}

	if (tb[RTA_IIF])
		iif = nla_get_u32(tb[RTA_IIF]);

	if (tb[RTA_OIF])
		oif = nla_get_u32(tb[RTA_OIF]);

	if (iif) {
		struct net_device *dev;
		int flags = 0;

		dev = __dev_get_by_index(net, iif);
		if (!dev) {
			err = -ENODEV;
			goto errout;
		}

		fl6.flowi6_iif = iif;

		if (!ipv6_addr_any(&fl6.saddr))
			flags |= RT6_LOOKUP_F_HAS_SADDR;

		rt = (struct rt6_info *)ip6_route_input_lookup(net, dev, &fl6,
							       flags);
	} else {
		fl6.flowi6_oif = oif;

		rt = (struct rt6_info *)ip6_route_output(net, NULL, &fl6);
	}

	skb = alloc_skb(NLMSG_GOODSIZE, GFP_KERNEL);
	if (!skb) {
		ip6_rt_put(rt);
		err = -ENOBUFS;
		goto errout;
	}

	/* Reserve room for dummy headers, this skb can pass
	   through good chunk of routing engine.
	 */
	skb_reset_mac_header(skb);
	skb_reserve(skb, MAX_HEADER + sizeof(struct ipv6hdr));

	skb_dst_set(skb, &rt->dst);

	err = rt6_fill_node(net, skb, rt, &fl6.daddr, &fl6.saddr, iif,
			    RTM_NEWROUTE, NETLINK_CB(in_skb).portid,
			    nlh->nlmsg_seq, 0, 0, 0);
	if (err < 0) {
		kfree_skb(skb);
		goto errout;
	}

	err = rtnl_unicast(skb, net, NETLINK_CB(in_skb).portid);
errout:
	return err;
}

void inet6_rt_notify(int event, struct rt6_info *rt, struct nl_info *info)
{
	struct sk_buff *skb;
	struct net *net = info->nl_net;
	u32 seq;
	int err;

	err = -ENOBUFS;
	seq = info->nlh ? info->nlh->nlmsg_seq : 0;

	skb = nlmsg_new(rt6_nlmsg_size(), gfp_any());
	if (!skb)
		goto errout;

	err = rt6_fill_node(net, skb, rt, NULL, NULL, 0,
				event, info->portid, seq, 0, 0, 0);
	if (err < 0) {
		/* -EMSGSIZE implies BUG in rt6_nlmsg_size() */
		WARN_ON(err == -EMSGSIZE);
		kfree_skb(skb);
		goto errout;
	}
	rtnl_notify(skb, net, info->portid, RTNLGRP_IPV6_ROUTE,
		    info->nlh, gfp_any());
	return;
errout:
	if (err < 0)
		rtnl_set_sk_err(net, RTNLGRP_IPV6_ROUTE, err);
}

static int ip6_route_dev_notify(struct notifier_block *this,
				unsigned long event, void *ptr)
{
	struct net_device *dev = netdev_notifier_info_to_dev(ptr);
	struct net *net = dev_net(dev);

	if (event == NETDEV_REGISTER && (dev->flags & IFF_LOOPBACK)) {
		net->ipv6.ip6_null_entry->dst.dev = dev;
		net->ipv6.ip6_null_entry->rt6i_idev = in6_dev_get(dev);
#ifdef CONFIG_IPV6_MULTIPLE_TABLES
		net->ipv6.ip6_prohibit_entry->dst.dev = dev;
		net->ipv6.ip6_prohibit_entry->rt6i_idev = in6_dev_get(dev);
		net->ipv6.ip6_blk_hole_entry->dst.dev = dev;
		net->ipv6.ip6_blk_hole_entry->rt6i_idev = in6_dev_get(dev);
#endif
	}

	return NOTIFY_OK;
}

/*
 *	/proc
 */

#ifdef CONFIG_PROC_FS

static const struct file_operations ipv6_route_proc_fops = {
	.owner		= THIS_MODULE,
	.open		= ipv6_route_open,
	.read		= seq_read,
	.llseek		= seq_lseek,
	.release	= seq_release_net,
};

static int rt6_stats_seq_show(struct seq_file *seq, void *v)
{
	struct net *net = (struct net *)seq->private;
	seq_printf(seq, "%04x %04x %04x %04x %04x %04x %04x\n",
		   net->ipv6.rt6_stats->fib_nodes,
		   net->ipv6.rt6_stats->fib_route_nodes,
		   net->ipv6.rt6_stats->fib_rt_alloc,
		   net->ipv6.rt6_stats->fib_rt_entries,
		   net->ipv6.rt6_stats->fib_rt_cache,
		   dst_entries_get_slow(&net->ipv6.ip6_dst_ops),
		   net->ipv6.rt6_stats->fib_discarded_routes);

	return 0;
}

static int rt6_stats_seq_open(struct inode *inode, struct file *file)
{
	return single_open_net(inode, file, rt6_stats_seq_show);
}

static const struct file_operations rt6_stats_seq_fops = {
	.owner	 = THIS_MODULE,
	.open	 = rt6_stats_seq_open,
	.read	 = seq_read,
	.llseek	 = seq_lseek,
	.release = single_release_net,
};
#endif	/* CONFIG_PROC_FS */

#ifdef CONFIG_SYSCTL

static
int ipv6_sysctl_rtcache_flush(struct ctl_table *ctl, int write,
			      void __user *buffer, size_t *lenp, loff_t *ppos)
{
	struct net *net;
	int delay;
	if (!write)
		return -EINVAL;

	net = (struct net *)ctl->extra1;
	delay = net->ipv6.sysctl.flush_delay;
	proc_dointvec(ctl, write, buffer, lenp, ppos);
	fib6_run_gc(delay <= 0 ? 0 : (unsigned long)delay, net, delay > 0);
	return 0;
}

struct ctl_table ipv6_route_table_template[] = {
	{
		.procname	=	"flush",
		.data		=	&init_net.ipv6.sysctl.flush_delay,
		.maxlen		=	sizeof(int),
		.mode		=	0200,
		.proc_handler	=	ipv6_sysctl_rtcache_flush
	},
	{
		.procname	=	"gc_thresh",
		.data		=	&ip6_dst_ops_template.gc_thresh,
		.maxlen		=	sizeof(int),
		.mode		=	0644,
		.proc_handler	=	proc_dointvec,
	},
	{
		.procname	=	"max_size",
		.data		=	&init_net.ipv6.sysctl.ip6_rt_max_size,
		.maxlen		=	sizeof(int),
		.mode		=	0644,
		.proc_handler	=	proc_dointvec,
	},
	{
		.procname	=	"gc_min_interval",
		.data		=	&init_net.ipv6.sysctl.ip6_rt_gc_min_interval,
		.maxlen		=	sizeof(int),
		.mode		=	0644,
		.proc_handler	=	proc_dointvec_jiffies,
	},
	{
		.procname	=	"gc_timeout",
		.data		=	&init_net.ipv6.sysctl.ip6_rt_gc_timeout,
		.maxlen		=	sizeof(int),
		.mode		=	0644,
		.proc_handler	=	proc_dointvec_jiffies,
	},
	{
		.procname	=	"gc_interval",
		.data		=	&init_net.ipv6.sysctl.ip6_rt_gc_interval,
		.maxlen		=	sizeof(int),
		.mode		=	0644,
		.proc_handler	=	proc_dointvec_jiffies,
	},
	{
		.procname	=	"gc_elasticity",
		.data		=	&init_net.ipv6.sysctl.ip6_rt_gc_elasticity,
		.maxlen		=	sizeof(int),
		.mode		=	0644,
		.proc_handler	=	proc_dointvec,
	},
	{
		.procname	=	"mtu_expires",
		.data		=	&init_net.ipv6.sysctl.ip6_rt_mtu_expires,
		.maxlen		=	sizeof(int),
		.mode		=	0644,
		.proc_handler	=	proc_dointvec_jiffies,
	},
	{
		.procname	=	"min_adv_mss",
		.data		=	&init_net.ipv6.sysctl.ip6_rt_min_advmss,
		.maxlen		=	sizeof(int),
		.mode		=	0644,
		.proc_handler	=	proc_dointvec,
	},
	{
		.procname	=	"gc_min_interval_ms",
		.data		=	&init_net.ipv6.sysctl.ip6_rt_gc_min_interval,
		.maxlen		=	sizeof(int),
		.mode		=	0644,
		.proc_handler	=	proc_dointvec_ms_jiffies,
	},
	{ }
};

struct ctl_table * __net_init ipv6_route_sysctl_init(struct net *net)
{
	ctl_table_no_const *table;

	table = kmemdup(ipv6_route_table_template,
			sizeof(ipv6_route_table_template),
			GFP_KERNEL);

	if (table) {
		table[0].data = &net->ipv6.sysctl.flush_delay;
		table[0].extra1 = net;
		table[1].data = &net->ipv6.ip6_dst_ops.gc_thresh;
		table[2].data = &net->ipv6.sysctl.ip6_rt_max_size;
		table[3].data = &net->ipv6.sysctl.ip6_rt_gc_min_interval;
		table[4].data = &net->ipv6.sysctl.ip6_rt_gc_timeout;
		table[5].data = &net->ipv6.sysctl.ip6_rt_gc_interval;
		table[6].data = &net->ipv6.sysctl.ip6_rt_gc_elasticity;
		table[7].data = &net->ipv6.sysctl.ip6_rt_mtu_expires;
		table[8].data = &net->ipv6.sysctl.ip6_rt_min_advmss;
		table[9].data = &net->ipv6.sysctl.ip6_rt_gc_min_interval;

		/* Don't export sysctls to unprivileged users */
		if (net->user_ns != &init_user_ns)
			table[0].procname = NULL;
	}

	return table;
}
#endif

static int __net_init ip6_route_net_init(struct net *net)
{
	int ret = -ENOMEM;

	memcpy(&net->ipv6.ip6_dst_ops, &ip6_dst_ops_template,
	       sizeof(net->ipv6.ip6_dst_ops));

	if (dst_entries_init(&net->ipv6.ip6_dst_ops) < 0)
		goto out_ip6_dst_ops;

	net->ipv6.ip6_null_entry = kmemdup(&ip6_null_entry_template,
					   sizeof(*net->ipv6.ip6_null_entry),
					   GFP_KERNEL);
	if (!net->ipv6.ip6_null_entry)
		goto out_ip6_dst_entries;
	net->ipv6.ip6_null_entry->dst.path =
		(struct dst_entry *)net->ipv6.ip6_null_entry;
	net->ipv6.ip6_null_entry->dst.ops = &net->ipv6.ip6_dst_ops;
	dst_init_metrics(&net->ipv6.ip6_null_entry->dst,
			 ip6_template_metrics, true);

#ifdef CONFIG_IPV6_MULTIPLE_TABLES
	net->ipv6.ip6_prohibit_entry = kmemdup(&ip6_prohibit_entry_template,
					       sizeof(*net->ipv6.ip6_prohibit_entry),
					       GFP_KERNEL);
	if (!net->ipv6.ip6_prohibit_entry)
		goto out_ip6_null_entry;
	net->ipv6.ip6_prohibit_entry->dst.path =
		(struct dst_entry *)net->ipv6.ip6_prohibit_entry;
	net->ipv6.ip6_prohibit_entry->dst.ops = &net->ipv6.ip6_dst_ops;
	dst_init_metrics(&net->ipv6.ip6_prohibit_entry->dst,
			 ip6_template_metrics, true);

	net->ipv6.ip6_blk_hole_entry = kmemdup(&ip6_blk_hole_entry_template,
					       sizeof(*net->ipv6.ip6_blk_hole_entry),
					       GFP_KERNEL);
	if (!net->ipv6.ip6_blk_hole_entry)
		goto out_ip6_prohibit_entry;
	net->ipv6.ip6_blk_hole_entry->dst.path =
		(struct dst_entry *)net->ipv6.ip6_blk_hole_entry;
	net->ipv6.ip6_blk_hole_entry->dst.ops = &net->ipv6.ip6_dst_ops;
	dst_init_metrics(&net->ipv6.ip6_blk_hole_entry->dst,
			 ip6_template_metrics, true);
#endif

	net->ipv6.sysctl.flush_delay = 0;
	net->ipv6.sysctl.ip6_rt_max_size = 4096;
	net->ipv6.sysctl.ip6_rt_gc_min_interval = HZ / 2;
	net->ipv6.sysctl.ip6_rt_gc_timeout = 60*HZ;
	net->ipv6.sysctl.ip6_rt_gc_interval = 30*HZ;
	net->ipv6.sysctl.ip6_rt_gc_elasticity = 9;
	net->ipv6.sysctl.ip6_rt_mtu_expires = 10*60*HZ;
	net->ipv6.sysctl.ip6_rt_min_advmss = IPV6_MIN_MTU - 20 - 40;

	net->ipv6.ip6_rt_gc_expire = 30*HZ;

	ret = 0;
out:
	return ret;

#ifdef CONFIG_IPV6_MULTIPLE_TABLES
out_ip6_prohibit_entry:
	kfree(net->ipv6.ip6_prohibit_entry);
out_ip6_null_entry:
	kfree(net->ipv6.ip6_null_entry);
#endif
out_ip6_dst_entries:
	dst_entries_destroy(&net->ipv6.ip6_dst_ops);
out_ip6_dst_ops:
	goto out;
}

static void __net_exit ip6_route_net_exit(struct net *net)
{
	kfree(net->ipv6.ip6_null_entry);
#ifdef CONFIG_IPV6_MULTIPLE_TABLES
	kfree(net->ipv6.ip6_prohibit_entry);
	kfree(net->ipv6.ip6_blk_hole_entry);
#endif
	dst_entries_destroy(&net->ipv6.ip6_dst_ops);
}

static int __net_init ip6_route_net_init_late(struct net *net)
{
#ifdef CONFIG_PROC_FS
<<<<<<< HEAD
	proc_net_fops_create(net, "ipv6_route", 0, &ipv6_route_proc_fops);
	proc_net_fops_create(net, "rt6_stats", S_IRUGO, &rt6_stats_seq_fops);
=======
	proc_create("ipv6_route", 0, net->proc_net, &ipv6_route_proc_fops);
	proc_create("rt6_stats", S_IRUGO, net->proc_net, &rt6_stats_seq_fops);
>>>>>>> c3ade0e0
#endif
	return 0;
}

static void __net_exit ip6_route_net_exit_late(struct net *net)
{
#ifdef CONFIG_PROC_FS
<<<<<<< HEAD
	proc_net_remove(net, "ipv6_route");
	proc_net_remove(net, "rt6_stats");
=======
	remove_proc_entry("ipv6_route", net->proc_net);
	remove_proc_entry("rt6_stats", net->proc_net);
>>>>>>> c3ade0e0
#endif
}

static struct pernet_operations ip6_route_net_ops = {
	.init = ip6_route_net_init,
	.exit = ip6_route_net_exit,
};

<<<<<<< HEAD
=======
static int __net_init ipv6_inetpeer_init(struct net *net)
{
	struct inet_peer_base *bp = kmalloc(sizeof(*bp), GFP_KERNEL);

	if (!bp)
		return -ENOMEM;
	inet_peer_base_init(bp);
	net->ipv6.peers = bp;
	return 0;
}

static void __net_exit ipv6_inetpeer_exit(struct net *net)
{
	struct inet_peer_base *bp = net->ipv6.peers;

	net->ipv6.peers = NULL;
	inetpeer_invalidate_tree(bp);
	kfree(bp);
}

static struct pernet_operations ipv6_inetpeer_ops = {
	.init	=	ipv6_inetpeer_init,
	.exit	=	ipv6_inetpeer_exit,
};

>>>>>>> c3ade0e0
static struct pernet_operations ip6_route_net_late_ops = {
	.init = ip6_route_net_init_late,
	.exit = ip6_route_net_exit_late,
};

static struct notifier_block ip6_route_dev_notifier = {
	.notifier_call = ip6_route_dev_notify,
	.priority = 0,
};

int __init ip6_route_init(void)
{
	int ret;

	ret = -ENOMEM;
	ip6_dst_ops_template.kmem_cachep =
		kmem_cache_create("ip6_dst_cache", sizeof(struct rt6_info), 0,
				  SLAB_HWCACHE_ALIGN, NULL);
	if (!ip6_dst_ops_template.kmem_cachep)
		goto out;

	ret = dst_entries_init(&ip6_dst_blackhole_ops);
	if (ret)
		goto out_kmem_cache;

	ret = register_pernet_subsys(&ipv6_inetpeer_ops);
	if (ret)
		goto out_dst_entries;

	ret = register_pernet_subsys(&ip6_route_net_ops);
	if (ret)
		goto out_register_inetpeer;

	ip6_dst_blackhole_ops.kmem_cachep = ip6_dst_ops_template.kmem_cachep;

	/* Registering of the loopback is done before this portion of code,
	 * the loopback reference in rt6_info will not be taken, do it
	 * manually for init_net */
	init_net.ipv6.ip6_null_entry->dst.dev = init_net.loopback_dev;
	init_net.ipv6.ip6_null_entry->rt6i_idev = in6_dev_get(init_net.loopback_dev);
  #ifdef CONFIG_IPV6_MULTIPLE_TABLES
	init_net.ipv6.ip6_prohibit_entry->dst.dev = init_net.loopback_dev;
	init_net.ipv6.ip6_prohibit_entry->rt6i_idev = in6_dev_get(init_net.loopback_dev);
	init_net.ipv6.ip6_blk_hole_entry->dst.dev = init_net.loopback_dev;
	init_net.ipv6.ip6_blk_hole_entry->rt6i_idev = in6_dev_get(init_net.loopback_dev);
  #endif
	ret = fib6_init();
	if (ret)
		goto out_register_subsys;

	ret = xfrm6_init();
	if (ret)
		goto out_fib6_init;

	ret = fib6_rules_init();
	if (ret)
		goto xfrm6_init;

	ret = register_pernet_subsys(&ip6_route_net_late_ops);
	if (ret)
		goto fib6_rules_init;

	ret = -ENOBUFS;
	if (__rtnl_register(PF_INET6, RTM_NEWROUTE, inet6_rtm_newroute, NULL, NULL) ||
	    __rtnl_register(PF_INET6, RTM_DELROUTE, inet6_rtm_delroute, NULL, NULL) ||
	    __rtnl_register(PF_INET6, RTM_GETROUTE, inet6_rtm_getroute, NULL, NULL))
		goto out_register_late_subsys;

	ret = register_netdevice_notifier(&ip6_route_dev_notifier);
	if (ret)
		goto out_register_late_subsys;

out:
	return ret;

out_register_late_subsys:
	unregister_pernet_subsys(&ip6_route_net_late_ops);
fib6_rules_init:
	fib6_rules_cleanup();
xfrm6_init:
	xfrm6_fini();
out_fib6_init:
	fib6_gc_cleanup();
out_register_subsys:
	unregister_pernet_subsys(&ip6_route_net_ops);
out_register_inetpeer:
	unregister_pernet_subsys(&ipv6_inetpeer_ops);
out_dst_entries:
	dst_entries_destroy(&ip6_dst_blackhole_ops);
out_kmem_cache:
	kmem_cache_destroy(ip6_dst_ops_template.kmem_cachep);
	goto out;
}

void ip6_route_cleanup(void)
{
	unregister_netdevice_notifier(&ip6_route_dev_notifier);
	unregister_pernet_subsys(&ip6_route_net_late_ops);
	fib6_rules_cleanup();
	xfrm6_fini();
	fib6_gc_cleanup();
	unregister_pernet_subsys(&ipv6_inetpeer_ops);
	unregister_pernet_subsys(&ip6_route_net_ops);
	dst_entries_destroy(&ip6_dst_blackhole_ops);
	kmem_cache_destroy(ip6_dst_ops_template.kmem_cachep);
}<|MERGE_RESOLUTION|>--- conflicted
+++ resolved
@@ -919,7 +919,7 @@
 }
 
 static struct rt6_info *ip6_pol_route(struct net *net, struct fib6_table *table, int oif,
-				      struct flowi6 *fl6, int flags, bool input)
+				      struct flowi6 *fl6, int flags)
 {
 	struct fib6_node *fn;
 	struct rt6_info *rt, *nrt;
@@ -927,11 +927,8 @@
 	int attempts = 3;
 	int err;
 	int reachable = net->ipv6.devconf_all->forwarding ? 0 : RT6_LOOKUP_F_REACHABLE;
-	int local = RTF_NONEXTHOP;
 
 	strict |= flags & RT6_LOOKUP_F_IFACE;
-	if (input)
-		local |= RTF_LOCAL;
 
 relookup:
 	read_lock_bh(&table->tb6_lock);
@@ -951,12 +948,7 @@
 	dst_hold(&rt->dst);
 	read_unlock_bh(&table->tb6_lock);
 
-<<<<<<< HEAD
-	if (!dst_get_neighbour_raw(&rt->dst)
-	    && !(rt->rt6i_flags & local))
-=======
 	if (!(rt->rt6i_flags & (RTF_NONEXTHOP | RTF_GATEWAY)))
->>>>>>> c3ade0e0
 		nrt = rt6_alloc_cow(rt, &fl6->daddr, &fl6->saddr);
 	else if (!(rt->dst.flags & DST_HOST))
 		nrt = rt6_alloc_clone(rt, &fl6->daddr);
@@ -1000,7 +992,7 @@
 static struct rt6_info *ip6_pol_route_input(struct net *net, struct fib6_table *table,
 					    struct flowi6 *fl6, int flags)
 {
-	return ip6_pol_route(net, table, fl6->flowi6_iif, fl6, flags, true);
+	return ip6_pol_route(net, table, fl6->flowi6_iif, fl6, flags);
 }
 
 static struct dst_entry *ip6_route_input_lookup(struct net *net,
@@ -1033,7 +1025,7 @@
 static struct rt6_info *ip6_pol_route_output(struct net *net, struct fib6_table *table,
 					     struct flowi6 *fl6, int flags)
 {
-	return ip6_pol_route(net, table, fl6->flowi6_oif, fl6, flags, false);
+	return ip6_pol_route(net, table, fl6->flowi6_oif, fl6, flags);
 }
 
 struct dst_entry * ip6_route_output(struct net *net, const struct sock *sk,
@@ -1519,14 +1511,10 @@
 		table = fib6_new_table(net, cfg->fc_table);
 	}
 
-<<<<<<< HEAD
-	rt = ip6_dst_alloc(&net->ipv6.ip6_dst_ops, NULL, (cfg->fc_flags & RTF_ADDRCONF) ? 0 : DST_NOCOUNT);
-=======
 	if (!table)
 		goto out;
 
 	rt = ip6_dst_alloc(net, NULL, (cfg->fc_flags & RTF_ADDRCONF) ? 0 : DST_NOCOUNT, table);
->>>>>>> c3ade0e0
 
 	if (!rt) {
 		err = -ENOMEM;
@@ -1738,11 +1726,7 @@
 	write_unlock_bh(&table->tb6_lock);
 
 out:
-<<<<<<< HEAD
-	dst_release(&rt->dst);
-=======
 	ip6_rt_put(rt);
->>>>>>> c3ade0e0
 	return err;
 }
 
@@ -2199,17 +2183,9 @@
 				    bool anycast)
 {
 	struct net *net = dev_net(idev->dev);
-<<<<<<< HEAD
-	struct rt6_info *rt = ip6_dst_alloc(&net->ipv6.ip6_dst_ops,
-					    net->loopback_dev, DST_NOCOUNT);
-	struct neighbour *neigh;
-
-	if (rt == NULL)
-=======
 	struct rt6_info *rt = ip6_dst_alloc(net, net->loopback_dev,
 					    DST_NOCOUNT, NULL);
 	if (!rt)
->>>>>>> c3ade0e0
 		return ERR_PTR(-ENOMEM);
 
 	in6_dev_hold(idev);
@@ -2682,25 +2658,10 @@
 	if (rtnetlink_put_metrics(skb, dst_metrics_ptr(&rt->dst)) < 0)
 		goto nla_put_failure;
 
-<<<<<<< HEAD
-	rcu_read_lock();
-	n = dst_get_neighbour(&rt->dst);
-	if (n) {
-		if (nla_put(skb, RTA_GATEWAY, 16, &n->primary_key) < 0) {
-			rcu_read_unlock();
-			goto nla_put_failure;
-		}
-	}
-	rcu_read_unlock();
-
-	if (rt->dst.dev)
-		NLA_PUT_U32(skb, RTA_OIF, rt->rt6i_dev->ifindex);
-=======
 	if (rt->rt6i_flags & RTF_GATEWAY) {
 		if (nla_put(skb, RTA_GATEWAY, 16, &rt->rt6i_gateway) < 0)
 			goto nla_put_failure;
 	}
->>>>>>> c3ade0e0
 
 	if (rt->dst.dev &&
 	    nla_put_u32(skb, RTA_OIF, rt->dst.dev->ifindex))
@@ -3125,13 +3086,8 @@
 static int __net_init ip6_route_net_init_late(struct net *net)
 {
 #ifdef CONFIG_PROC_FS
-<<<<<<< HEAD
-	proc_net_fops_create(net, "ipv6_route", 0, &ipv6_route_proc_fops);
-	proc_net_fops_create(net, "rt6_stats", S_IRUGO, &rt6_stats_seq_fops);
-=======
 	proc_create("ipv6_route", 0, net->proc_net, &ipv6_route_proc_fops);
 	proc_create("rt6_stats", S_IRUGO, net->proc_net, &rt6_stats_seq_fops);
->>>>>>> c3ade0e0
 #endif
 	return 0;
 }
@@ -3139,13 +3095,8 @@
 static void __net_exit ip6_route_net_exit_late(struct net *net)
 {
 #ifdef CONFIG_PROC_FS
-<<<<<<< HEAD
-	proc_net_remove(net, "ipv6_route");
-	proc_net_remove(net, "rt6_stats");
-=======
 	remove_proc_entry("ipv6_route", net->proc_net);
 	remove_proc_entry("rt6_stats", net->proc_net);
->>>>>>> c3ade0e0
 #endif
 }
 
@@ -3154,8 +3105,6 @@
 	.exit = ip6_route_net_exit,
 };
 
-<<<<<<< HEAD
-=======
 static int __net_init ipv6_inetpeer_init(struct net *net)
 {
 	struct inet_peer_base *bp = kmalloc(sizeof(*bp), GFP_KERNEL);
@@ -3181,7 +3130,6 @@
 	.exit	=	ipv6_inetpeer_exit,
 };
 
->>>>>>> c3ade0e0
 static struct pernet_operations ip6_route_net_late_ops = {
 	.init = ip6_route_net_init_late,
 	.exit = ip6_route_net_exit_late,
