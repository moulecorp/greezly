--- conflicted
+++ resolved
@@ -114,12 +114,8 @@
 		rcu_read_unlock_bh();
 		return ret;
 	}
-<<<<<<< HEAD
-	rcu_read_unlock();
-=======
 	rcu_read_unlock_bh();
 
->>>>>>> c3ade0e0
 	IP6_INC_STATS(dev_net(dst->dev),
 		      ip6_dst_idev(dst), IPSTATS_MIB_OUTNOROUTES);
 	kfree_skb(skb);
@@ -325,11 +321,6 @@
 	return dst_output(skb);
 }
 
-<<<<<<< HEAD
-static bool ip6_pkt_too_big(const struct sk_buff *skb, unsigned int mtu)
-{
-	if (skb->len <= mtu || skb->local_df)
-=======
 static unsigned int ip6_dst_mtu_forward(const struct dst_entry *dst)
 {
 	unsigned int mtu;
@@ -361,7 +352,6 @@
 		return true;
 
 	if (skb->local_df)
->>>>>>> c3ade0e0
 		return false;
 
 	if (skb_is_gso(skb) && skb_gso_network_seglen(skb) <= mtu)
@@ -547,70 +537,6 @@
 	skb_copy_secmark(to, from);
 }
 
-<<<<<<< HEAD
-int ip6_find_1stfragopt(struct sk_buff *skb, u8 **nexthdr)
-{
-	u16 offset = sizeof(struct ipv6hdr);
-	struct ipv6_opt_hdr *exthdr =
-				(struct ipv6_opt_hdr *)(ipv6_hdr(skb) + 1);
-	unsigned int packet_len = skb->tail - skb->network_header;
-	int found_rhdr = 0;
-	*nexthdr = &ipv6_hdr(skb)->nexthdr;
-
-	while (offset + 1 <= packet_len) {
-
-		switch (**nexthdr) {
-
-		case NEXTHDR_HOP:
-			break;
-		case NEXTHDR_ROUTING:
-			found_rhdr = 1;
-			break;
-		case NEXTHDR_DEST:
-#if defined(CONFIG_IPV6_MIP6) || defined(CONFIG_IPV6_MIP6_MODULE)
-			if (ipv6_find_tlv(skb, offset, IPV6_TLV_HAO) >= 0)
-				break;
-#endif
-			if (found_rhdr)
-				return offset;
-			break;
-		default :
-			return offset;
-		}
-
-		offset += ipv6_optlen(exthdr);
-		*nexthdr = &exthdr->nexthdr;
-		exthdr = (struct ipv6_opt_hdr *)(skb_network_header(skb) +
-						 offset);
-	}
-
-	return offset;
-}
-
-void ipv6_select_ident(struct frag_hdr *fhdr, struct rt6_info *rt)
-{
-	static atomic_unchecked_t ipv6_fragmentation_id;
-	int id;
-
-	if (rt && !(rt->dst.flags & DST_NOPEER)) {
-		struct inet_peer *peer;
-
-		if (!rt->rt6i_peer)
-			rt6_bind_peer(rt, 1);
-		peer = rt->rt6i_peer;
-		if (peer) {
-			fhdr->identification = htonl(inet_getid(peer, 0));
-			return;
-		}
-	}
-	id = atomic_inc_return_unchecked(&ipv6_fragmentation_id);
-	if (!id)
-		id = atomic_inc_return_unchecked(&ipv6_fragmentation_id);
-	fhdr->identification = htonl(id);
-}
-
-=======
->>>>>>> c3ade0e0
 int ip6_fragment(struct sk_buff *skb, int (*output)(struct sk_buff *))
 {
 	struct sk_buff *frag;
@@ -1121,8 +1047,6 @@
 	 * udp datagram
 	 */
 	if ((skb = skb_peek_tail(&sk->sk_write_queue)) == NULL) {
-		struct frag_hdr fhdr;
-
 		skb = sock_alloc_send_skb(sk,
 			hh_len + fragheaderlen + transhdrlen + 20,
 			(flags & MSG_DONTWAIT), &err);
@@ -1145,10 +1069,6 @@
 		skb->csum = 0;
 
 		__skb_queue_tail(&sk->sk_write_queue, skb);
-<<<<<<< HEAD
-	}
-
-=======
 	} else if (skb_is_gso(skb)) {
 		goto append;
 	}
@@ -1164,7 +1084,6 @@
 	skb_shinfo(skb)->ip6_frag_id = fhdr.identification;
 
 append:
->>>>>>> c3ade0e0
 	return skb_append_datato_frags(sk, skb, getfrag, from,
 				       (length - transhdrlen));
 }
@@ -1271,17 +1190,10 @@
 		np->cork.hop_limit = hlimit;
 		np->cork.tclass = tclass;
 		if (rt->dst.flags & DST_XFRM_TUNNEL)
-<<<<<<< HEAD
-			mtu = np->pmtudisc == IPV6_PMTUDISC_PROBE ?
-			      rt->dst.dev->mtu : dst_mtu(&rt->dst);
-		else
-			mtu = np->pmtudisc == IPV6_PMTUDISC_PROBE ?
-=======
 			mtu = np->pmtudisc >= IPV6_PMTUDISC_PROBE ?
 			      rt->dst.dev->mtu : dst_mtu(&rt->dst);
 		else
 			mtu = np->pmtudisc >= IPV6_PMTUDISC_PROBE ?
->>>>>>> c3ade0e0
 			      rt->dst.dev->mtu : dst_mtu(rt->dst.path);
 		if (np->frag_size < mtu) {
 			if (np->frag_size)
@@ -1291,11 +1203,6 @@
 		if (dst_allfrag(rt->dst.path))
 			cork->flags |= IPCORK_ALLFRAG;
 		cork->length = 0;
-<<<<<<< HEAD
-		sk->sk_sndmsg_page = NULL;
-		sk->sk_sndmsg_off = 0;
-=======
->>>>>>> c3ade0e0
 		exthdrlen = (opt ? opt->opt_flen : 0);
 		length += exthdrlen;
 		transhdrlen += exthdrlen;
@@ -1368,23 +1275,10 @@
 	 * --yoshfuji
 	 */
 
-<<<<<<< HEAD
-	if ((length > mtu) && dontfrag && (sk->sk_protocol == IPPROTO_UDP ||
-					   sk->sk_protocol == IPPROTO_RAW)) {
-		ipv6_local_rxpmtu(sk, fl6, mtu-exthdrlen);
-		return -EMSGSIZE;
-	}
-
-	skb = skb_peek_tail(&sk->sk_write_queue);
-	cork->length += length;
-	if (((length > mtu) ||
-	     (skb && skb_has_frags(skb))) &&
-=======
 	skb = skb_peek_tail(&sk->sk_write_queue);
 	cork->length += length;
 	if (((length > mtu) ||
 	     (skb && skb_is_gso(skb))) &&
->>>>>>> c3ade0e0
 	    (sk->sk_protocol == IPPROTO_UDP) &&
 	    (rt->dst.dev->features & NETIF_F_UFO)) {
 		err = ip6_ufo_append_data(sk, getfrag, from, length,
