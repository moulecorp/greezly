--- conflicted
+++ resolved
@@ -608,21 +608,10 @@
 			sk->sk_protocol, pn->sobject, pn->dobject,
 			pn->resource, sk->sk_state,
 			sk_wmem_alloc_get(sk), sk_rmem_alloc_get(sk),
-<<<<<<< HEAD
-			sock_i_uid(sk), sock_i_ino(sk),
-			atomic_read(&sk->sk_refcnt),
-#ifdef CONFIG_GRKERNSEC_HIDESYM
-			NULL,
-#else
-			sk,
-#endif
-			atomic_read_unchecked(&sk->sk_drops), &len);
-=======
 			from_kuid_munged(seq_user_ns(seq), sock_i_uid(sk)),
 			sock_i_ino(sk),
 			atomic_read(&sk->sk_refcnt), sk,
 			atomic_read_unchecked(&sk->sk_drops));
->>>>>>> c3ade0e0
 	}
 	seq_pad(seq, '\n');
 	return 0;
