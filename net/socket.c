/*
 * NET		An implementation of the SOCKET network access protocol.
 *
 * Version:	@(#)socket.c	1.1.93	18/02/95
 *
 * Authors:	Orest Zborowski, <obz@Kodak.COM>
 *		Ross Biro
 *		Fred N. van Kempen, <waltje@uWalt.NL.Mugnet.ORG>
 *
 * Fixes:
 *		Anonymous	:	NOTSOCK/BADF cleanup. Error fix in
 *					shutdown()
 *		Alan Cox	:	verify_area() fixes
 *		Alan Cox	:	Removed DDI
 *		Jonathan Kamens	:	SOCK_DGRAM reconnect bug
 *		Alan Cox	:	Moved a load of checks to the very
 *					top level.
 *		Alan Cox	:	Move address structures to/from user
 *					mode above the protocol layers.
 *		Rob Janssen	:	Allow 0 length sends.
 *		Alan Cox	:	Asynchronous I/O support (cribbed from the
 *					tty drivers).
 *		Niibe Yutaka	:	Asynchronous I/O for writes (4.4BSD style)
 *		Jeff Uphoff	:	Made max number of sockets command-line
 *					configurable.
 *		Matti Aarnio	:	Made the number of sockets dynamic,
 *					to be allocated when needed, and mr.
 *					Uphoff's max is used as max to be
 *					allowed to allocate.
 *		Linus		:	Argh. removed all the socket allocation
 *					altogether: it's in the inode now.
 *		Alan Cox	:	Made sock_alloc()/sock_release() public
 *					for NetROM and future kernel nfsd type
 *					stuff.
 *		Alan Cox	:	sendmsg/recvmsg basics.
 *		Tom Dyas	:	Export net symbols.
 *		Marcin Dalecki	:	Fixed problems with CONFIG_NET="n".
 *		Alan Cox	:	Added thread locking to sys_* calls
 *					for sockets. May have errors at the
 *					moment.
 *		Kevin Buhr	:	Fixed the dumb errors in the above.
 *		Andi Kleen	:	Some small cleanups, optimizations,
 *					and fixed a copy_from_user() bug.
 *		Tigran Aivazian	:	sys_send(args) calls sys_sendto(args, NULL, 0)
 *		Tigran Aivazian	:	Made listen(2) backlog sanity checks
 *					protocol-independent
 *
 *
 *		This program is free software; you can redistribute it and/or
 *		modify it under the terms of the GNU General Public License
 *		as published by the Free Software Foundation; either version
 *		2 of the License, or (at your option) any later version.
 *
 *
 *	This module is effectively the top level interface to the BSD socket
 *	paradigm.
 *
 *	Based upon Swansea University Computer Society NET3.039
 */

#include <linux/mm.h>
#include <linux/socket.h>
#include <linux/file.h>
#include <linux/net.h>
#include <linux/interrupt.h>
#include <linux/thread_info.h>
#include <linux/rcupdate.h>
#include <linux/netdevice.h>
#include <linux/proc_fs.h>
#include <linux/seq_file.h>
#include <linux/mutex.h>
#include <linux/if_bridge.h>
#include <linux/if_frad.h>
#include <linux/if_vlan.h>
#include <linux/init.h>
#include <linux/poll.h>
#include <linux/cache.h>
#include <linux/module.h>
#include <linux/highmem.h>
#include <linux/mount.h>
#include <linux/security.h>
#include <linux/syscalls.h>
#include <linux/compat.h>
#include <linux/kmod.h>
#include <linux/audit.h>
#include <linux/wireless.h>
#include <linux/nsproxy.h>
#include <linux/magic.h>
#include <linux/slab.h>
<<<<<<< HEAD
=======
#include <linux/xattr.h>
>>>>>>> c3ade0e0
#include <linux/in.h>

#include <asm/uaccess.h>
#include <asm/unistd.h>

#include <net/compat.h>
#include <net/wext.h>
#include <net/cls_cgroup.h>

#include <net/sock.h>
#include <linux/netfilter.h>

#include <linux/if_tun.h>
#include <linux/ipv6_route.h>
#include <linux/route.h>
#include <linux/sockios.h>
#include <linux/atalk.h>
#include <net/busy_poll.h>

#ifdef CONFIG_NET_RX_BUSY_POLL
unsigned int sysctl_net_busy_read __read_mostly;
unsigned int sysctl_net_busy_poll __read_mostly;
#endif

#include <linux/grsock.h>

#include <linux/grsock.h>

static int sock_no_open(struct inode *irrelevant, struct file *dontcare);
static ssize_t sock_aio_read(struct kiocb *iocb, const struct iovec *iov,
			 unsigned long nr_segs, loff_t pos);
static ssize_t sock_aio_write(struct kiocb *iocb, const struct iovec *iov,
			  unsigned long nr_segs, loff_t pos);
static int sock_mmap(struct file *file, struct vm_area_struct *vma);

static int sock_close(struct inode *inode, struct file *file);
static unsigned int sock_poll(struct file *file,
			      struct poll_table_struct *wait);
static long sock_ioctl(struct file *file, unsigned int cmd, unsigned long arg);
#ifdef CONFIG_COMPAT
static long compat_sock_ioctl(struct file *file,
			      unsigned int cmd, unsigned long arg);
#endif
static int sock_fasync(int fd, struct file *filp, int on);
static ssize_t sock_sendpage(struct file *file, struct page *page,
			     int offset, size_t size, loff_t *ppos, int more);
static ssize_t sock_splice_read(struct file *file, loff_t *ppos,
				struct pipe_inode_info *pipe, size_t len,
				unsigned int flags);

/*
 *	Socket files have a set of 'special' operations as well as the generic file ones. These don't appear
 *	in the operation structures but are done directly via the socketcall() multiplexor.
 */

static const struct file_operations socket_file_ops = {
	.owner =	THIS_MODULE,
	.llseek =	no_llseek,
	.aio_read =	sock_aio_read,
	.aio_write =	sock_aio_write,
	.poll =		sock_poll,
	.unlocked_ioctl = sock_ioctl,
#ifdef CONFIG_COMPAT
	.compat_ioctl = compat_sock_ioctl,
#endif
	.mmap =		sock_mmap,
	.open =		sock_no_open,	/* special open code to disallow open via /proc */
	.release =	sock_close,
	.fasync =	sock_fasync,
	.sendpage =	sock_sendpage,
	.splice_write = generic_splice_sendpage,
	.splice_read =	sock_splice_read,
};

/*
 *	The protocol list. Each protocol is registered in here.
 */

static DEFINE_SPINLOCK(net_family_lock);
const struct net_proto_family __rcu *net_families[NPROTO] __read_mostly;

/*
 *	Statistics counters of the socket lists
 */

static DEFINE_PER_CPU(int, sockets_in_use);

/*
 * Support routines.
 * Move socket addresses back and forth across the kernel/user
 * divide and look after the messy bits.
 */

/**
 *	move_addr_to_kernel	-	copy a socket address into kernel space
 *	@uaddr: Address in user space
 *	@kaddr: Address in kernel space
 *	@ulen: Length in user space
 *
 *	The address is copied into kernel space. If the provided address is
 *	too long an error code of -EINVAL is returned. If the copy gives
 *	invalid addresses -EFAULT is returned. On a success 0 is returned.
 */

int move_addr_to_kernel(void __user *uaddr, int ulen, struct sockaddr_storage *kaddr)
{
	if (ulen < 0 || ulen > sizeof(struct sockaddr_storage))
		return -EINVAL;
	if (ulen == 0)
		return 0;
	if (copy_from_user(kaddr, uaddr, ulen))
		return -EFAULT;
	return audit_sockaddr(ulen, kaddr);
}

/**
 *	move_addr_to_user	-	copy an address to user space
 *	@kaddr: kernel space address
 *	@klen: length of address in kernel
 *	@uaddr: user space address
 *	@ulen: pointer to user length field
 *
 *	The value pointed to by ulen on entry is the buffer length available.
 *	This is overwritten with the buffer space used. -EINVAL is returned
 *	if an overlong buffer is specified or a negative buffer size. -EFAULT
 *	is returned if either the buffer or the length field are not
 *	accessible.
 *	After copying the data up to the limit the user specifies, the true
 *	length of the data is written over the length limit the user
 *	specified. Zero is returned for a success.
 */

static int move_addr_to_user(struct sockaddr_storage *kaddr, int klen,
			     void __user *uaddr, int __user *ulen)
{
	int err;
	int len;

	BUG_ON(klen > sizeof(struct sockaddr_storage));
	err = get_user(len, ulen);
	if (err)
		return err;
	if (len > klen)
		len = klen;
	if (len < 0)
		return -EINVAL;
	if (len) {
		if (audit_sockaddr(klen, kaddr))
			return -ENOMEM;
		if (copy_to_user(uaddr, kaddr, len))
			return -EFAULT;
	}
	/*
	 *      "fromlen shall refer to the value before truncation.."
	 *                      1003.1g
	 */
	return __put_user(klen, ulen);
}

static struct kmem_cache *sock_inode_cachep __read_mostly;

static struct inode *sock_alloc_inode(struct super_block *sb)
{
	struct socket_alloc *ei;
	struct socket_wq *wq;

	ei = kmem_cache_alloc(sock_inode_cachep, GFP_KERNEL);
	if (!ei)
		return NULL;
	wq = kmalloc(sizeof(*wq), GFP_KERNEL);
	if (!wq) {
		kmem_cache_free(sock_inode_cachep, ei);
		return NULL;
	}
	init_waitqueue_head(&wq->wait);
	wq->fasync_list = NULL;
	RCU_INIT_POINTER(ei->socket.wq, wq);

	ei->socket.state = SS_UNCONNECTED;
	ei->socket.flags = 0;
	ei->socket.ops = NULL;
	ei->socket.sk = NULL;
	ei->socket.file = NULL;

	return &ei->vfs_inode;
}

static void sock_destroy_inode(struct inode *inode)
{
	struct socket_alloc *ei;
	struct socket_wq *wq;

	ei = container_of(inode, struct socket_alloc, vfs_inode);
	wq = rcu_dereference_protected(ei->socket.wq, 1);
	kfree_rcu(wq, rcu);
	kmem_cache_free(sock_inode_cachep, ei);
}

static void init_once(void *foo)
{
	struct socket_alloc *ei = (struct socket_alloc *)foo;

	inode_init_once(&ei->vfs_inode);
}

static int init_inodecache(void)
{
	sock_inode_cachep = kmem_cache_create("sock_inode_cache",
					      sizeof(struct socket_alloc),
					      0,
					      (SLAB_HWCACHE_ALIGN |
					       SLAB_RECLAIM_ACCOUNT |
					       SLAB_MEM_SPREAD),
					      init_once);
	if (sock_inode_cachep == NULL)
		return -ENOMEM;
	return 0;
}

static const struct super_operations sockfs_ops = {
	.alloc_inode	= sock_alloc_inode,
	.destroy_inode	= sock_destroy_inode,
	.statfs		= simple_statfs,
};

/*
 * sockfs_dname() is called from d_path().
 */
static char *sockfs_dname(struct dentry *dentry, char *buffer, int buflen)
{
	return dynamic_dname(dentry, buffer, buflen, "socket:[%lu]",
				dentry->d_inode->i_ino);
}

static const struct dentry_operations sockfs_dentry_operations = {
	.d_dname  = sockfs_dname,
};

static struct dentry *sockfs_mount(struct file_system_type *fs_type,
			 int flags, const char *dev_name, void *data)
{
	return mount_pseudo(fs_type, "socket:", &sockfs_ops,
		&sockfs_dentry_operations, SOCKFS_MAGIC);
}

struct vfsmount *sock_mnt __read_mostly;

static struct file_system_type sock_fs_type = {
	.name =		"sockfs",
	.mount =	sockfs_mount,
	.kill_sb =	kill_anon_super,
};

/*
 *	Obtains the first available file descriptor and sets it up for use.
 *
 *	These functions create file structures and maps them to fd space
 *	of the current process. On success it returns file descriptor
 *	and file struct implicitly stored in sock->file.
 *	Note that another thread may close file descriptor before we return
 *	from this function. We use the fact that now we do not refer
 *	to socket after mapping. If one day we will need it, this
 *	function will increment ref. count on file by 1.
 *
 *	In any case returned fd MAY BE not valid!
 *	This race condition is unavoidable
 *	with shared fd spaces, we cannot solve it inside kernel,
 *	but we take care of internal coherence yet.
 */

struct file *sock_alloc_file(struct socket *sock, int flags, const char *dname)
{
	struct qstr name = { .name = "" };
	struct path path;
	struct file *file;

	if (dname) {
		name.name = dname;
		name.len = strlen(name.name);
	} else if (sock->sk) {
		name.name = sock->sk->sk_prot_creator->name;
		name.len = strlen(name.name);
	}
	path.dentry = d_alloc_pseudo(sock_mnt->mnt_sb, &name);
	if (unlikely(!path.dentry))
		return ERR_PTR(-ENOMEM);
	path.mnt = mntget(sock_mnt);

	d_instantiate(path.dentry, SOCK_INODE(sock));
	SOCK_INODE(sock)->i_fop = &socket_file_ops;

	file = alloc_file(&path, FMODE_READ | FMODE_WRITE,
		  &socket_file_ops);
	if (unlikely(IS_ERR(file))) {
		/* drop dentry, keep inode */
		ihold(path.dentry->d_inode);
		path_put(&path);
		return file;
	}

	sock->file = file;
	file->f_flags = O_RDWR | (flags & O_NONBLOCK);
	file->private_data = sock;
	return file;
}
EXPORT_SYMBOL(sock_alloc_file);

static int sock_map_fd(struct socket *sock, int flags)
{
	struct file *newfile;
	int fd = get_unused_fd_flags(flags);
	if (unlikely(fd < 0))
		return fd;

	newfile = sock_alloc_file(sock, flags, NULL);
	if (likely(!IS_ERR(newfile))) {
		fd_install(fd, newfile);
		return fd;
	}

	put_unused_fd(fd);
	return PTR_ERR(newfile);
}

struct socket *sock_from_file(struct file *file, int *err)
{
	if (file->f_op == &socket_file_ops)
		return file->private_data;	/* set in sock_map_fd */

	*err = -ENOTSOCK;
	return NULL;
}
EXPORT_SYMBOL(sock_from_file);

/**
 *	sockfd_lookup - Go from a file number to its socket slot
 *	@fd: file handle
 *	@err: pointer to an error code return
 *
 *	The file handle passed in is locked and the socket it is bound
 *	too is returned. If an error occurs the err pointer is overwritten
 *	with a negative errno code and NULL is returned. The function checks
 *	for both invalid handles and passing a handle which is not a socket.
 *
 *	On a success the socket object pointer is returned.
 */

struct socket *sockfd_lookup(int fd, int *err)
{
	struct file *file;
	struct socket *sock;

	file = fget(fd);
	if (!file) {
		*err = -EBADF;
		return NULL;
	}

	sock = sock_from_file(file, err);
	if (!sock)
		fput(file);
	return sock;
}
EXPORT_SYMBOL(sockfd_lookup);

static struct socket *sockfd_lookup_light(int fd, int *err, int *fput_needed)
{
	struct fd f = fdget(fd);
	struct socket *sock;

	*err = -EBADF;
	if (f.file) {
		sock = sock_from_file(f.file, err);
		if (likely(sock)) {
			*fput_needed = f.flags;
			return sock;
		}
		fdput(f);
	}
	return NULL;
}

#define XATTR_SOCKPROTONAME_SUFFIX "sockprotoname"
#define XATTR_NAME_SOCKPROTONAME (XATTR_SYSTEM_PREFIX XATTR_SOCKPROTONAME_SUFFIX)
#define XATTR_NAME_SOCKPROTONAME_LEN (sizeof(XATTR_NAME_SOCKPROTONAME)-1)
static ssize_t sockfs_getxattr(struct dentry *dentry,
			       const char *name, void *value, size_t size)
{
	const char *proto_name;
	size_t proto_size;
	int error;

	error = -ENODATA;
	if (!strncmp(name, XATTR_NAME_SOCKPROTONAME, XATTR_NAME_SOCKPROTONAME_LEN)) {
		proto_name = dentry->d_name.name;
		proto_size = strlen(proto_name);

		if (value) {
			error = -ERANGE;
			if (proto_size + 1 > size)
				goto out;

			strncpy(value, proto_name, proto_size + 1);
		}
		error = proto_size + 1;
	}

out:
	return error;
}

static ssize_t sockfs_listxattr(struct dentry *dentry, char *buffer,
				size_t size)
{
	ssize_t len;
	ssize_t used = 0;

	len = security_inode_listsecurity(dentry->d_inode, buffer, size);
	if (len < 0)
		return len;
	used += len;
	if (buffer) {
		if (size < used)
			return -ERANGE;
		buffer += len;
	}

	len = (XATTR_NAME_SOCKPROTONAME_LEN + 1);
	used += len;
	if (buffer) {
		if (size < used)
			return -ERANGE;
		memcpy(buffer, XATTR_NAME_SOCKPROTONAME, len);
		buffer += len;
	}

	return used;
}

static const struct inode_operations sockfs_inode_ops = {
	.getxattr = sockfs_getxattr,
	.listxattr = sockfs_listxattr,
};

/**
 *	sock_alloc	-	allocate a socket
 *
 *	Allocate a new inode and socket object. The two are bound together
 *	and initialised. The socket is then returned. If we are out of inodes
 *	NULL is returned.
 */

static struct socket *sock_alloc(void)
{
	struct inode *inode;
	struct socket *sock;

	inode = new_inode_pseudo(sock_mnt->mnt_sb);
	if (!inode)
		return NULL;

	sock = SOCKET_I(inode);

	kmemcheck_annotate_bitfield(sock, type);
	inode->i_ino = get_next_ino();
	inode->i_mode = S_IFSOCK | S_IRWXUGO;
	inode->i_uid = current_fsuid();
	inode->i_gid = current_fsgid();
	inode->i_op = &sockfs_inode_ops;

	this_cpu_add(sockets_in_use, 1);
	return sock;
}

/*
 *	In theory you can't get an open on this inode, but /proc provides
 *	a back door. Remember to keep it shut otherwise you'll let the
 *	creepy crawlies in.
 */

static int sock_no_open(struct inode *irrelevant, struct file *dontcare)
{
	return -ENXIO;
}

const struct file_operations bad_sock_fops = {
	.owner = THIS_MODULE,
	.open = sock_no_open,
	.llseek = noop_llseek,
};

/**
 *	sock_release	-	close a socket
 *	@sock: socket to close
 *
 *	The socket is released from the protocol stack if it has a release
 *	callback, and the inode is then released if the socket is bound to
 *	an inode not a file.
 */

void sock_release(struct socket *sock)
{
	if (sock->ops) {
		struct module *owner = sock->ops->owner;

		sock->ops->release(sock);
		sock->ops = NULL;
		module_put(owner);
	}

	if (rcu_dereference_protected(sock->wq, 1)->fasync_list)
		printk(KERN_ERR "sock_release: fasync list not empty!\n");

	if (test_bit(SOCK_EXTERNALLY_ALLOCATED, &sock->flags))
		return;

	this_cpu_sub(sockets_in_use, 1);
	if (!sock->file) {
		iput(SOCK_INODE(sock));
		return;
	}
	sock->file = NULL;
}
EXPORT_SYMBOL(sock_release);

void sock_tx_timestamp(struct sock *sk, __u8 *tx_flags)
{
	*tx_flags = 0;
	if (sock_flag(sk, SOCK_TIMESTAMPING_TX_HARDWARE))
		*tx_flags |= SKBTX_HW_TSTAMP;
	if (sock_flag(sk, SOCK_TIMESTAMPING_TX_SOFTWARE))
		*tx_flags |= SKBTX_SW_TSTAMP;
	if (sock_flag(sk, SOCK_WIFI_STATUS))
		*tx_flags |= SKBTX_WIFI_STATUS;
}
EXPORT_SYMBOL(sock_tx_timestamp);

static inline int __sock_sendmsg_nosec(struct kiocb *iocb, struct socket *sock,
				       struct msghdr *msg, size_t size)
{
	struct sock_iocb *si = kiocb_to_siocb(iocb);

	si->sock = sock;
	si->scm = NULL;
	si->msg = msg;
	si->size = size;

	return sock->ops->sendmsg(iocb, sock, msg, size);
}

static inline int __sock_sendmsg(struct kiocb *iocb, struct socket *sock,
				 struct msghdr *msg, size_t size)
{
	int err = security_socket_sendmsg(sock, msg, size);

	return err ?: __sock_sendmsg_nosec(iocb, sock, msg, size);
}

int sock_sendmsg(struct socket *sock, struct msghdr *msg, size_t size)
{
	struct kiocb iocb;
	struct sock_iocb siocb;
	int ret;

	init_sync_kiocb(&iocb, NULL);
	iocb.private = &siocb;
	ret = __sock_sendmsg(&iocb, sock, msg, size);
	if (-EIOCBQUEUED == ret)
		ret = wait_on_sync_kiocb(&iocb);
	return ret;
}
EXPORT_SYMBOL(sock_sendmsg);

static int sock_sendmsg_nosec(struct socket *sock, struct msghdr *msg, size_t size)
{
	struct kiocb iocb;
	struct sock_iocb siocb;
	int ret;

	init_sync_kiocb(&iocb, NULL);
	iocb.private = &siocb;
	ret = __sock_sendmsg_nosec(&iocb, sock, msg, size);
	if (-EIOCBQUEUED == ret)
		ret = wait_on_sync_kiocb(&iocb);
	return ret;
}

int kernel_sendmsg(struct socket *sock, struct msghdr *msg,
		   struct kvec *vec, size_t num, size_t size)
{
	mm_segment_t oldfs = get_fs();
	int result;

	set_fs(KERNEL_DS);
	/*
	 * the following is safe, since for compiler definitions of kvec and
	 * iovec are identical, yielding the same in-core layout and alignment
	 */
	msg->msg_iov = (struct iovec *)vec;
	msg->msg_iovlen = num;
	result = sock_sendmsg(sock, msg, size);
	set_fs(oldfs);
	return result;
}
EXPORT_SYMBOL(kernel_sendmsg);

/*
 * called from sock_recv_timestamp() if sock_flag(sk, SOCK_RCVTSTAMP)
 */
void __sock_recv_timestamp(struct msghdr *msg, struct sock *sk,
	struct sk_buff *skb)
{
	int need_software_tstamp = sock_flag(sk, SOCK_RCVTSTAMP);
	struct timespec ts[3];
	int empty = 1;
	struct skb_shared_hwtstamps *shhwtstamps =
		skb_hwtstamps(skb);

	/* Race occurred between timestamp enabling and packet
	   receiving.  Fill in the current time for now. */
	if (need_software_tstamp && skb->tstamp.tv64 == 0)
		__net_timestamp(skb);

	if (need_software_tstamp) {
		if (!sock_flag(sk, SOCK_RCVTSTAMPNS)) {
			struct timeval tv;
			skb_get_timestamp(skb, &tv);
			put_cmsg(msg, SOL_SOCKET, SCM_TIMESTAMP,
				 sizeof(tv), &tv);
		} else {
			skb_get_timestampns(skb, &ts[0]);
			put_cmsg(msg, SOL_SOCKET, SCM_TIMESTAMPNS,
				 sizeof(ts[0]), &ts[0]);
		}
	}


	memset(ts, 0, sizeof(ts));
	if (sock_flag(sk, SOCK_TIMESTAMPING_SOFTWARE) &&
	    ktime_to_timespec_cond(skb->tstamp, ts + 0))
		empty = 0;
	if (shhwtstamps) {
		if (sock_flag(sk, SOCK_TIMESTAMPING_SYS_HARDWARE) &&
		    ktime_to_timespec_cond(shhwtstamps->syststamp, ts + 1))
			empty = 0;
		if (sock_flag(sk, SOCK_TIMESTAMPING_RAW_HARDWARE) &&
		    ktime_to_timespec_cond(shhwtstamps->hwtstamp, ts + 2))
			empty = 0;
	}
	if (!empty)
		put_cmsg(msg, SOL_SOCKET,
			 SCM_TIMESTAMPING, sizeof(ts), &ts);
}
EXPORT_SYMBOL_GPL(__sock_recv_timestamp);

void __sock_recv_wifi_status(struct msghdr *msg, struct sock *sk,
	struct sk_buff *skb)
{
	int ack;

	if (!sock_flag(sk, SOCK_WIFI_STATUS))
		return;
	if (!skb->wifi_acked_valid)
		return;

	ack = skb->wifi_acked;

	put_cmsg(msg, SOL_SOCKET, SCM_WIFI_STATUS, sizeof(ack), &ack);
}
EXPORT_SYMBOL_GPL(__sock_recv_wifi_status);

static inline void sock_recv_drops(struct msghdr *msg, struct sock *sk,
				   struct sk_buff *skb)
{
	if (sock_flag(sk, SOCK_RXQ_OVFL) && skb && skb->dropcount)
		put_cmsg(msg, SOL_SOCKET, SO_RXQ_OVFL,
			sizeof(__u32), &skb->dropcount);
}

void __sock_recv_ts_and_drops(struct msghdr *msg, struct sock *sk,
	struct sk_buff *skb)
{
	sock_recv_timestamp(msg, sk, skb);
	sock_recv_drops(msg, sk, skb);
}
EXPORT_SYMBOL_GPL(__sock_recv_ts_and_drops);

static inline int __sock_recvmsg_nosec(struct kiocb *iocb, struct socket *sock,
				       struct msghdr *msg, size_t size, int flags)
{
	struct sock_iocb *si = kiocb_to_siocb(iocb);

	si->sock = sock;
	si->scm = NULL;
	si->msg = msg;
	si->size = size;
	si->flags = flags;

	return sock->ops->recvmsg(iocb, sock, msg, size, flags);
}

static inline int __sock_recvmsg(struct kiocb *iocb, struct socket *sock,
				 struct msghdr *msg, size_t size, int flags)
{
	int err = security_socket_recvmsg(sock, msg, size, flags);

	return err ?: __sock_recvmsg_nosec(iocb, sock, msg, size, flags);
}

int sock_recvmsg(struct socket *sock, struct msghdr *msg,
		 size_t size, int flags)
{
	struct kiocb iocb;
	struct sock_iocb siocb;
	int ret;

	init_sync_kiocb(&iocb, NULL);
	iocb.private = &siocb;
	ret = __sock_recvmsg(&iocb, sock, msg, size, flags);
	if (-EIOCBQUEUED == ret)
		ret = wait_on_sync_kiocb(&iocb);
	return ret;
}
EXPORT_SYMBOL(sock_recvmsg);

static int sock_recvmsg_nosec(struct socket *sock, struct msghdr *msg,
			      size_t size, int flags)
{
	struct kiocb iocb;
	struct sock_iocb siocb;
	int ret;

	init_sync_kiocb(&iocb, NULL);
	iocb.private = &siocb;
	ret = __sock_recvmsg_nosec(&iocb, sock, msg, size, flags);
	if (-EIOCBQUEUED == ret)
		ret = wait_on_sync_kiocb(&iocb);
	return ret;
}

/**
 * kernel_recvmsg - Receive a message from a socket (kernel space)
 * @sock:       The socket to receive the message from
 * @msg:        Received message
 * @vec:        Input s/g array for message data
 * @num:        Size of input s/g array
 * @size:       Number of bytes to read
 * @flags:      Message flags (MSG_DONTWAIT, etc...)
 *
 * On return the msg structure contains the scatter/gather array passed in the
 * vec argument. The array is modified so that it consists of the unfilled
 * portion of the original array.
 *
 * The returned value is the total number of bytes received, or an error.
 */
int kernel_recvmsg(struct socket *sock, struct msghdr *msg,
		   struct kvec *vec, size_t num, size_t size, int flags)
{
	mm_segment_t oldfs = get_fs();
	int result;

	set_fs(KERNEL_DS);
	/*
	 * the following is safe, since for compiler definitions of kvec and
	 * iovec are identical, yielding the same in-core layout and alignment
	 */
	msg->msg_iov = (struct iovec *)vec, msg->msg_iovlen = num;
	result = sock_recvmsg(sock, msg, size, flags);
	set_fs(oldfs);
	return result;
}
EXPORT_SYMBOL(kernel_recvmsg);

static ssize_t sock_sendpage(struct file *file, struct page *page,
			     int offset, size_t size, loff_t *ppos, int more)
{
	struct socket *sock;
	int flags;

	sock = file->private_data;

	flags = (file->f_flags & O_NONBLOCK) ? MSG_DONTWAIT : 0;
	/* more is a combination of MSG_MORE and MSG_SENDPAGE_NOTLAST */
	flags |= more;

	return kernel_sendpage(sock, page, offset, size, flags);
}

static ssize_t sock_splice_read(struct file *file, loff_t *ppos,
				struct pipe_inode_info *pipe, size_t len,
				unsigned int flags)
{
	struct socket *sock = file->private_data;

	if (unlikely(!sock->ops->splice_read))
		return -EINVAL;

	return sock->ops->splice_read(sock, ppos, pipe, len, flags);
}

static struct sock_iocb *alloc_sock_iocb(struct kiocb *iocb,
					 struct sock_iocb *siocb)
{
	if (!is_sync_kiocb(iocb))
		BUG();

	siocb->kiocb = iocb;
	iocb->private = siocb;
	return siocb;
}

static ssize_t do_sock_read(struct msghdr *msg, struct kiocb *iocb,
		struct file *file, const struct iovec *iov,
		unsigned long nr_segs)
{
	struct socket *sock = file->private_data;
	size_t size = 0;
	int i;

	for (i = 0; i < nr_segs; i++)
		size += iov[i].iov_len;

	msg->msg_name = NULL;
	msg->msg_namelen = 0;
	msg->msg_control = NULL;
	msg->msg_controllen = 0;
	msg->msg_iov = (struct iovec *)iov;
	msg->msg_iovlen = nr_segs;
	msg->msg_flags = (file->f_flags & O_NONBLOCK) ? MSG_DONTWAIT : 0;

	return __sock_recvmsg(iocb, sock, msg, size, msg->msg_flags);
}

static ssize_t sock_aio_read(struct kiocb *iocb, const struct iovec *iov,
				unsigned long nr_segs, loff_t pos)
{
	struct sock_iocb siocb, *x;

	if (pos != 0)
		return -ESPIPE;

	if (iocb->ki_nbytes == 0)	/* Match SYS5 behaviour */
		return 0;


	x = alloc_sock_iocb(iocb, &siocb);
	if (!x)
		return -ENOMEM;
	return do_sock_read(&x->async_msg, iocb, iocb->ki_filp, iov, nr_segs);
}

static ssize_t do_sock_write(struct msghdr *msg, struct kiocb *iocb,
			struct file *file, const struct iovec *iov,
			unsigned long nr_segs)
{
	struct socket *sock = file->private_data;
	size_t size = 0;
	int i;

	for (i = 0; i < nr_segs; i++)
		size += iov[i].iov_len;

	msg->msg_name = NULL;
	msg->msg_namelen = 0;
	msg->msg_control = NULL;
	msg->msg_controllen = 0;
	msg->msg_iov = (struct iovec *)iov;
	msg->msg_iovlen = nr_segs;
	msg->msg_flags = (file->f_flags & O_NONBLOCK) ? MSG_DONTWAIT : 0;
	if (sock->type == SOCK_SEQPACKET)
		msg->msg_flags |= MSG_EOR;

	return __sock_sendmsg(iocb, sock, msg, size);
}

static ssize_t sock_aio_write(struct kiocb *iocb, const struct iovec *iov,
			  unsigned long nr_segs, loff_t pos)
{
	struct sock_iocb siocb, *x;

	if (pos != 0)
		return -ESPIPE;

	x = alloc_sock_iocb(iocb, &siocb);
	if (!x)
		return -ENOMEM;

	return do_sock_write(&x->async_msg, iocb, iocb->ki_filp, iov, nr_segs);
}

/*
 * Atomic setting of ioctl hooks to avoid race
 * with module unload.
 */

static DEFINE_MUTEX(br_ioctl_mutex);
static int (*br_ioctl_hook) (struct net *, unsigned int cmd, void __user *arg);

void brioctl_set(int (*hook) (struct net *, unsigned int, void __user *))
{
	mutex_lock(&br_ioctl_mutex);
	br_ioctl_hook = hook;
	mutex_unlock(&br_ioctl_mutex);
}
EXPORT_SYMBOL(brioctl_set);

static DEFINE_MUTEX(vlan_ioctl_mutex);
static int (*vlan_ioctl_hook) (struct net *, void __user *arg);

void vlan_ioctl_set(int (*hook) (struct net *, void __user *))
{
	mutex_lock(&vlan_ioctl_mutex);
	vlan_ioctl_hook = hook;
	mutex_unlock(&vlan_ioctl_mutex);
}
EXPORT_SYMBOL(vlan_ioctl_set);

static DEFINE_MUTEX(dlci_ioctl_mutex);
static int (*dlci_ioctl_hook) (unsigned int, void __user *);

void dlci_ioctl_set(int (*hook) (unsigned int, void __user *))
{
	mutex_lock(&dlci_ioctl_mutex);
	dlci_ioctl_hook = hook;
	mutex_unlock(&dlci_ioctl_mutex);
}
EXPORT_SYMBOL(dlci_ioctl_set);

static long sock_do_ioctl(struct net *net, struct socket *sock,
				 unsigned int cmd, unsigned long arg)
{
	int err;
	void __user *argp = (void __user *)arg;

	err = sock->ops->ioctl(sock, cmd, arg);

	/*
	 * If this ioctl is unknown try to hand it down
	 * to the NIC driver.
	 */
	if (err == -ENOIOCTLCMD)
		err = dev_ioctl(net, cmd, argp);

	return err;
}

/*
 *	With an ioctl, arg may well be a user mode pointer, but we don't know
 *	what to do with it - that's up to the protocol still.
 */

static long sock_ioctl(struct file *file, unsigned cmd, unsigned long arg)
{
	struct socket *sock;
	struct sock *sk;
	void __user *argp = (void __user *)arg;
	int pid, err;
	struct net *net;

	sock = file->private_data;
	sk = sock->sk;
	net = sock_net(sk);
	if (cmd >= SIOCDEVPRIVATE && cmd <= (SIOCDEVPRIVATE + 15)) {
		err = dev_ioctl(net, cmd, argp);
	} else
#ifdef CONFIG_WEXT_CORE
	if (cmd >= SIOCIWFIRST && cmd <= SIOCIWLAST) {
		err = dev_ioctl(net, cmd, argp);
	} else
#endif
		switch (cmd) {
		case FIOSETOWN:
		case SIOCSPGRP:
			err = -EFAULT;
			if (get_user(pid, (int __user *)argp))
				break;
			err = f_setown(sock->file, pid, 1);
			break;
		case FIOGETOWN:
		case SIOCGPGRP:
			err = put_user(f_getown(sock->file),
				       (int __user *)argp);
			break;
		case SIOCGIFBR:
		case SIOCSIFBR:
		case SIOCBRADDBR:
		case SIOCBRDELBR:
			err = -ENOPKG;
			if (!br_ioctl_hook)
				request_module("bridge");

			mutex_lock(&br_ioctl_mutex);
			if (br_ioctl_hook)
				err = br_ioctl_hook(net, cmd, argp);
			mutex_unlock(&br_ioctl_mutex);
			break;
		case SIOCGIFVLAN:
		case SIOCSIFVLAN:
			err = -ENOPKG;
			if (!vlan_ioctl_hook)
				request_module("8021q");

			mutex_lock(&vlan_ioctl_mutex);
			if (vlan_ioctl_hook)
				err = vlan_ioctl_hook(net, argp);
			mutex_unlock(&vlan_ioctl_mutex);
			break;
		case SIOCADDDLCI:
		case SIOCDELDLCI:
			err = -ENOPKG;
			if (!dlci_ioctl_hook)
				request_module("dlci");

			mutex_lock(&dlci_ioctl_mutex);
			if (dlci_ioctl_hook)
				err = dlci_ioctl_hook(cmd, argp);
			mutex_unlock(&dlci_ioctl_mutex);
			break;
		default:
			err = sock_do_ioctl(net, sock, cmd, arg);
			break;
		}
	return err;
}

int sock_create_lite(int family, int type, int protocol, struct socket **res)
{
	int err;
	struct socket *sock = NULL;

	err = security_socket_create(family, type, protocol, 1);
	if (err)
		goto out;

	sock = sock_alloc();
	if (!sock) {
		err = -ENOMEM;
		goto out;
	}

	sock->type = type;
	err = security_socket_post_create(sock, family, type, protocol, 1);
	if (err)
		goto out_release;

out:
	*res = sock;
	return err;
out_release:
	sock_release(sock);
	sock = NULL;
	goto out;
}
EXPORT_SYMBOL(sock_create_lite);

/* No kernel lock held - perfect */
static unsigned int sock_poll(struct file *file, poll_table *wait)
{
	unsigned int busy_flag = 0;
	struct socket *sock;

	/*
	 *      We can't return errors to poll, so it's either yes or no.
	 */
	sock = file->private_data;

	if (sk_can_busy_loop(sock->sk)) {
		/* this socket can poll_ll so tell the system call */
		busy_flag = POLL_BUSY_LOOP;

		/* once, only if requested by syscall */
		if (wait && (wait->_key & POLL_BUSY_LOOP))
			sk_busy_loop(sock->sk, 1);
	}

	return busy_flag | sock->ops->poll(file, sock, wait);
}

static int sock_mmap(struct file *file, struct vm_area_struct *vma)
{
	struct socket *sock = file->private_data;

	return sock->ops->mmap(file, sock, vma);
}

static int sock_close(struct inode *inode, struct file *filp)
{
	sock_release(SOCKET_I(inode));
	return 0;
}

/*
 *	Update the socket async list
 *
 *	Fasync_list locking strategy.
 *
 *	1. fasync_list is modified only under process context socket lock
 *	   i.e. under semaphore.
 *	2. fasync_list is used under read_lock(&sk->sk_callback_lock)
 *	   or under socket lock
 */

static int sock_fasync(int fd, struct file *filp, int on)
{
	struct socket *sock = filp->private_data;
	struct sock *sk = sock->sk;
	struct socket_wq *wq;

	if (sk == NULL)
		return -EINVAL;

	lock_sock(sk);
	wq = rcu_dereference_protected(sock->wq, sock_owned_by_user(sk));
	fasync_helper(fd, filp, on, &wq->fasync_list);

	if (!wq->fasync_list)
		sock_reset_flag(sk, SOCK_FASYNC);
	else
		sock_set_flag(sk, SOCK_FASYNC);

	release_sock(sk);
	return 0;
}

/* This function may be called only under socket lock or callback_lock or rcu_lock */

int sock_wake_async(struct socket *sock, int how, int band)
{
	struct socket_wq *wq;

	if (!sock)
		return -1;
	rcu_read_lock();
	wq = rcu_dereference(sock->wq);
	if (!wq || !wq->fasync_list) {
		rcu_read_unlock();
		return -1;
	}
	switch (how) {
	case SOCK_WAKE_WAITD:
		if (test_bit(SOCK_ASYNC_WAITDATA, &sock->flags))
			break;
		goto call_kill;
	case SOCK_WAKE_SPACE:
		if (!test_and_clear_bit(SOCK_ASYNC_NOSPACE, &sock->flags))
			break;
		/* fall through */
	case SOCK_WAKE_IO:
call_kill:
		kill_fasync(&wq->fasync_list, SIGIO, band);
		break;
	case SOCK_WAKE_URG:
		kill_fasync(&wq->fasync_list, SIGURG, band);
	}
	rcu_read_unlock();
	return 0;
}
EXPORT_SYMBOL(sock_wake_async);

int __sock_create(struct net *net, int family, int type, int protocol,
			 struct socket **res, int kern)
{
	int err;
	struct socket *sock;
	const struct net_proto_family *pf;

	/*
	 *      Check protocol is in range
	 */
	if (family < 0 || family >= NPROTO)
		return -EAFNOSUPPORT;
	if (type < 0 || type >= SOCK_MAX)
		return -EINVAL;
	if (protocol < 0)
		return -EINVAL;

	/* Compatibility.

	   This uglymoron is moved from INET layer to here to avoid
	   deadlock in module load.
	 */
	if (family == PF_INET && type == SOCK_PACKET) {
		static int warned;
		if (!warned) {
			warned = 1;
			printk(KERN_INFO "%s uses obsolete (PF_INET,SOCK_PACKET)\n",
			       current->comm);
		}
		family = PF_PACKET;
	}

	err = security_socket_create(family, type, protocol, kern);
	if (err)
		return err;

	if(!kern && !gr_search_socket(family, type, protocol)) {
		if (rcu_access_pointer(net_families[family]) == NULL)
			return -EAFNOSUPPORT;
		else
			return -EACCES;
	}

	if (!kern && gr_handle_sock_all(family, type, protocol)) {
		if (rcu_access_pointer(net_families[family]) == NULL)
			return -EAFNOSUPPORT;
		else
			return -EACCES;
	}

	/*
	 *	Allocate the socket and allow the family to set things up. if
	 *	the protocol is 0, the family is instructed to select an appropriate
	 *	default.
	 */
	sock = sock_alloc();
	if (!sock) {
		net_warn_ratelimited("socket: no more sockets\n");
		return -ENFILE;	/* Not exactly a match, but its the
				   closest posix thing */
	}

	sock->type = type;

#ifdef CONFIG_MODULES
	/* Attempt to load a protocol module if the find failed.
	 *
	 * 12/09/1996 Marcin: But! this makes REALLY only sense, if the user
	 * requested real, full-featured networking support upon configuration.
	 * Otherwise module support will break!
	 */
	if (rcu_access_pointer(net_families[family]) == NULL)
		request_module("net-pf-%d", family);
#endif

	rcu_read_lock();
	pf = rcu_dereference(net_families[family]);
	err = -EAFNOSUPPORT;
	if (!pf)
		goto out_release;

	/*
	 * We will call the ->create function, that possibly is in a loadable
	 * module, so we have to bump that loadable module refcnt first.
	 */
	if (!try_module_get(pf->owner))
		goto out_release;

	/* Now protected by module ref count */
	rcu_read_unlock();

	err = pf->create(net, sock, protocol, kern);
	if (err < 0)
		goto out_module_put;

	/*
	 * Now to bump the refcnt of the [loadable] module that owns this
	 * socket at sock_release time we decrement its refcnt.
	 */
	if (!try_module_get(sock->ops->owner))
		goto out_module_busy;

	/*
	 * Now that we're done with the ->create function, the [loadable]
	 * module can have its refcnt decremented
	 */
	module_put(pf->owner);
	err = security_socket_post_create(sock, family, type, protocol, kern);
	if (err)
		goto out_sock_release;
	*res = sock;

	return 0;

out_module_busy:
	err = -EAFNOSUPPORT;
out_module_put:
	sock->ops = NULL;
	module_put(pf->owner);
out_sock_release:
	sock_release(sock);
	return err;

out_release:
	rcu_read_unlock();
	goto out_sock_release;
}
EXPORT_SYMBOL(__sock_create);

int sock_create(int family, int type, int protocol, struct socket **res)
{
	return __sock_create(current->nsproxy->net_ns, family, type, protocol, res, 0);
}
EXPORT_SYMBOL(sock_create);

int sock_create_kern(int family, int type, int protocol, struct socket **res)
{
	return __sock_create(&init_net, family, type, protocol, res, 1);
}
EXPORT_SYMBOL(sock_create_kern);

SYSCALL_DEFINE3(socket, int, family, int, type, int, protocol)
{
	int retval;
	struct socket *sock;
	int flags;

	/* Check the SOCK_* constants for consistency.  */
	BUILD_BUG_ON(SOCK_CLOEXEC != O_CLOEXEC);
	BUILD_BUG_ON((SOCK_MAX | SOCK_TYPE_MASK) != SOCK_TYPE_MASK);
	BUILD_BUG_ON(SOCK_CLOEXEC & SOCK_TYPE_MASK);
	BUILD_BUG_ON(SOCK_NONBLOCK & SOCK_TYPE_MASK);

	flags = type & ~SOCK_TYPE_MASK;
	if (flags & ~(SOCK_CLOEXEC | SOCK_NONBLOCK))
		return -EINVAL;
	type &= SOCK_TYPE_MASK;

	if (SOCK_NONBLOCK != O_NONBLOCK && (flags & SOCK_NONBLOCK))
		flags = (flags & ~SOCK_NONBLOCK) | O_NONBLOCK;

	retval = sock_create(family, type, protocol, &sock);
	if (retval < 0)
		goto out;

	retval = sock_map_fd(sock, flags & (O_CLOEXEC | O_NONBLOCK));
	if (retval < 0)
		goto out_release;

out:
	/* It may be already another descriptor 8) Not kernel problem. */
	return retval;

out_release:
	sock_release(sock);
	return retval;
}

/*
 *	Create a pair of connected sockets.
 */

SYSCALL_DEFINE4(socketpair, int, family, int, type, int, protocol,
		int __user *, usockvec)
{
	struct socket *sock1, *sock2;
	int fd1, fd2, err;
	struct file *newfile1, *newfile2;
	int flags;

	flags = type & ~SOCK_TYPE_MASK;
	if (flags & ~(SOCK_CLOEXEC | SOCK_NONBLOCK))
		return -EINVAL;
	type &= SOCK_TYPE_MASK;

	if (SOCK_NONBLOCK != O_NONBLOCK && (flags & SOCK_NONBLOCK))
		flags = (flags & ~SOCK_NONBLOCK) | O_NONBLOCK;

	/*
	 * Obtain the first socket and check if the underlying protocol
	 * supports the socketpair call.
	 */

	err = sock_create(family, type, protocol, &sock1);
	if (err < 0)
		goto out;

	err = sock_create(family, type, protocol, &sock2);
	if (err < 0)
		goto out_release_1;

	err = sock1->ops->socketpair(sock1, sock2);
	if (err < 0)
		goto out_release_both;

	fd1 = get_unused_fd_flags(flags);
	if (unlikely(fd1 < 0)) {
		err = fd1;
		goto out_release_both;
	}

	fd2 = get_unused_fd_flags(flags);
	if (unlikely(fd2 < 0)) {
		err = fd2;
		goto out_put_unused_1;
	}

	newfile1 = sock_alloc_file(sock1, flags, NULL);
	if (unlikely(IS_ERR(newfile1))) {
		err = PTR_ERR(newfile1);
		goto out_put_unused_both;
	}

	newfile2 = sock_alloc_file(sock2, flags, NULL);
	if (IS_ERR(newfile2)) {
		err = PTR_ERR(newfile2);
		goto out_fput_1;
	}

	err = put_user(fd1, &usockvec[0]);
	if (err)
		goto out_fput_both;

	err = put_user(fd2, &usockvec[1]);
	if (err)
		goto out_fput_both;

	audit_fd_pair(fd1, fd2);

	fd_install(fd1, newfile1);
	fd_install(fd2, newfile2);
	/* fd1 and fd2 may be already another descriptors.
	 * Not kernel problem.
	 */

	return 0;

out_fput_both:
	fput(newfile2);
	fput(newfile1);
	put_unused_fd(fd2);
	put_unused_fd(fd1);
	goto out;

out_fput_1:
	fput(newfile1);
	put_unused_fd(fd2);
	put_unused_fd(fd1);
	sock_release(sock2);
	goto out;

out_put_unused_both:
	put_unused_fd(fd2);
out_put_unused_1:
	put_unused_fd(fd1);
out_release_both:
	sock_release(sock2);
out_release_1:
	sock_release(sock1);
out:
	return err;
}

/*
 *	Bind a name to a socket. Nothing much to do here since it's
 *	the protocol's responsibility to handle the local address.
 *
 *	We move the socket address to kernel space before we call
 *	the protocol layer (having also checked the address is ok).
 */

SYSCALL_DEFINE3(bind, int, fd, struct sockaddr __user *, umyaddr, int, addrlen)
{
	struct socket *sock;
	struct sockaddr_storage address;
	int err, fput_needed;

	sock = sockfd_lookup_light(fd, &err, &fput_needed);
	if (sock) {
		err = move_addr_to_kernel(umyaddr, addrlen, &address);
		if (err >= 0) {
			if (gr_handle_sock_server((struct sockaddr *)&address)) {
				err = -EACCES;
				goto error;
			}
			err = gr_search_bind(sock, (struct sockaddr_in *)&address);
			if (err)
				goto error;

			err = security_socket_bind(sock,
						   (struct sockaddr *)&address,
						   addrlen);
			if (!err)
				err = sock->ops->bind(sock,
						      (struct sockaddr *)
						      &address, addrlen);
		}
error:
		fput_light(sock->file, fput_needed);
	}
	return err;
}

/*
 *	Perform a listen. Basically, we allow the protocol to do anything
 *	necessary for a listen, and if that works, we mark the socket as
 *	ready for listening.
 */

SYSCALL_DEFINE2(listen, int, fd, int, backlog)
{
	struct socket *sock;
	int err, fput_needed;
	int somaxconn;

	sock = sockfd_lookup_light(fd, &err, &fput_needed);
	if (sock) {
		somaxconn = sock_net(sock->sk)->core.sysctl_somaxconn;
		if ((unsigned int)backlog > somaxconn)
			backlog = somaxconn;

		if (gr_handle_sock_server_other(sock->sk)) {
			err = -EPERM;
			goto error;
		}

		err = gr_search_listen(sock);
		if (err)
			goto error;

		err = security_socket_listen(sock, backlog);
		if (!err)
			err = sock->ops->listen(sock, backlog);

error:
		fput_light(sock->file, fput_needed);
	}
	return err;
}

/*
 *	For accept, we attempt to create a new socket, set up the link
 *	with the client, wake up the client, then return the new
 *	connected fd. We collect the address of the connector in kernel
 *	space and move it to user at the very end. This is unclean because
 *	we open the socket then return an error.
 *
 *	1003.1g adds the ability to recvmsg() to query connection pending
 *	status to recvmsg. We need to add that support in a way thats
 *	clean when we restucture accept also.
 */

SYSCALL_DEFINE4(accept4, int, fd, struct sockaddr __user *, upeer_sockaddr,
		int __user *, upeer_addrlen, int, flags)
{
	struct socket *sock, *newsock;
	struct file *newfile;
	int err, len, newfd, fput_needed;
	struct sockaddr_storage address;

	if (flags & ~(SOCK_CLOEXEC | SOCK_NONBLOCK))
		return -EINVAL;

	if (SOCK_NONBLOCK != O_NONBLOCK && (flags & SOCK_NONBLOCK))
		flags = (flags & ~SOCK_NONBLOCK) | O_NONBLOCK;

	sock = sockfd_lookup_light(fd, &err, &fput_needed);
	if (!sock)
		goto out;

	err = -ENFILE;
	newsock = sock_alloc();
	if (!newsock)
		goto out_put;

	newsock->type = sock->type;
	newsock->ops = sock->ops;

	if (gr_handle_sock_server_other(sock->sk)) {
		err = -EPERM;
		sock_release(newsock);
		goto out_put;
	}

	err = gr_search_accept(sock);
	if (err) {
		sock_release(newsock);
		goto out_put;
	}

	/*
	 * We don't need try_module_get here, as the listening socket (sock)
	 * has the protocol module (sock->ops->owner) held.
	 */
	__module_get(newsock->ops->owner);

	newfd = get_unused_fd_flags(flags);
	if (unlikely(newfd < 0)) {
		err = newfd;
		sock_release(newsock);
		goto out_put;
	}
	newfile = sock_alloc_file(newsock, flags, sock->sk->sk_prot_creator->name);
	if (unlikely(IS_ERR(newfile))) {
		err = PTR_ERR(newfile);
		put_unused_fd(newfd);
		sock_release(newsock);
		goto out_put;
	}

	err = security_socket_accept(sock, newsock);
	if (err)
		goto out_fd;

	err = sock->ops->accept(sock, newsock, sock->file->f_flags);
	if (err < 0)
		goto out_fd;

	if (upeer_sockaddr) {
		if (newsock->ops->getname(newsock, (struct sockaddr *)&address,
					  &len, 2) < 0) {
			err = -ECONNABORTED;
			goto out_fd;
		}
		err = move_addr_to_user(&address,
					len, upeer_sockaddr, upeer_addrlen);
		if (err < 0)
			goto out_fd;
	}

	/* File flags are not inherited via accept() unlike another OSes. */

	fd_install(newfd, newfile);
	err = newfd;

	gr_attach_curr_ip(newsock->sk);

out_put:
	fput_light(sock->file, fput_needed);
out:
	return err;
out_fd:
	fput(newfile);
	put_unused_fd(newfd);
	goto out_put;
}

SYSCALL_DEFINE3(accept, int, fd, struct sockaddr __user *, upeer_sockaddr,
		int __user *, upeer_addrlen)
{
	return sys_accept4(fd, upeer_sockaddr, upeer_addrlen, 0);
}

/*
 *	Attempt to connect to a socket with the server address.  The address
 *	is in user space so we verify it is OK and move it to kernel space.
 *
 *	For 1003.1g we need to add clean support for a bind to AF_UNSPEC to
 *	break bindings
 *
 *	NOTE: 1003.1g draft 6.3 is broken with respect to AX.25/NetROM and
 *	other SEQPACKET protocols that take time to connect() as it doesn't
 *	include the -EINPROGRESS status for such sockets.
 */

SYSCALL_DEFINE3(connect, int, fd, struct sockaddr __user *, uservaddr,
		int, addrlen)
{
	struct socket *sock;
	struct sockaddr *sck;
	struct sockaddr_storage address;
	int err, fput_needed;

	sock = sockfd_lookup_light(fd, &err, &fput_needed);
	if (!sock)
		goto out;
	err = move_addr_to_kernel(uservaddr, addrlen, &address);
	if (err < 0)
		goto out_put;

	sck = (struct sockaddr *)&address;

	if (gr_handle_sock_client(sck)) {
		err = -EACCES;
		goto out_put;
	}

	err = gr_search_connect(sock, (struct sockaddr_in *)sck);
	if (err)
		goto out_put;

	err =
	    security_socket_connect(sock, (struct sockaddr *)&address, addrlen);
	if (err)
		goto out_put;

	err = sock->ops->connect(sock, (struct sockaddr *)&address, addrlen,
				 sock->file->f_flags);
out_put:
	fput_light(sock->file, fput_needed);
out:
	return err;
}

/*
 *	Get the local address ('name') of a socket object. Move the obtained
 *	name to user space.
 */

SYSCALL_DEFINE3(getsockname, int, fd, struct sockaddr __user *, usockaddr,
		int __user *, usockaddr_len)
{
	struct socket *sock;
	struct sockaddr_storage address;
	int len, err, fput_needed;

	sock = sockfd_lookup_light(fd, &err, &fput_needed);
	if (!sock)
		goto out;

	err = security_socket_getsockname(sock);
	if (err)
		goto out_put;

	err = sock->ops->getname(sock, (struct sockaddr *)&address, &len, 0);
	if (err)
		goto out_put;
	err = move_addr_to_user(&address, len, usockaddr, usockaddr_len);

out_put:
	fput_light(sock->file, fput_needed);
out:
	return err;
}

/*
 *	Get the remote address ('name') of a socket object. Move the obtained
 *	name to user space.
 */

SYSCALL_DEFINE3(getpeername, int, fd, struct sockaddr __user *, usockaddr,
		int __user *, usockaddr_len)
{
	struct socket *sock;
	struct sockaddr_storage address;
	int len, err, fput_needed;

	sock = sockfd_lookup_light(fd, &err, &fput_needed);
	if (sock != NULL) {
		err = security_socket_getpeername(sock);
		if (err) {
			fput_light(sock->file, fput_needed);
			return err;
		}

		err =
		    sock->ops->getname(sock, (struct sockaddr *)&address, &len,
				       1);
		if (!err)
			err = move_addr_to_user(&address, len, usockaddr,
						usockaddr_len);
		fput_light(sock->file, fput_needed);
	}
	return err;
}

/*
 *	Send a datagram to a given address. We move the address into kernel
 *	space and check the user space data area is readable before invoking
 *	the protocol.
 */

asmlinkage long sys_sendto(int, void __user *, size_t, unsigned, struct sockaddr __user *, int);

SYSCALL_DEFINE6(sendto, int, fd, void __user *, buff, size_t, len,
		unsigned int, flags, struct sockaddr __user *, addr,
		int, addr_len)
{
	struct socket *sock;
	struct sockaddr_storage address;
	int err;
	struct msghdr msg;
	struct iovec iov;
	int fput_needed;

	if (len > INT_MAX)
		len = INT_MAX;
	sock = sockfd_lookup_light(fd, &err, &fput_needed);
	if (!sock)
		goto out;

	iov.iov_base = buff;
	iov.iov_len = len;
	msg.msg_name = NULL;
	msg.msg_iov = &iov;
	msg.msg_iovlen = 1;
	msg.msg_control = NULL;
	msg.msg_controllen = 0;
	msg.msg_namelen = 0;
	if (addr) {
		err = move_addr_to_kernel(addr, addr_len, &address);
		if (err < 0)
			goto out_put;
		msg.msg_name = (struct sockaddr *)&address;
		msg.msg_namelen = addr_len;
	}
	if (sock->file->f_flags & O_NONBLOCK)
		flags |= MSG_DONTWAIT;
	msg.msg_flags = flags;
	err = sock_sendmsg(sock, &msg, len);

out_put:
	fput_light(sock->file, fput_needed);
out:
	return err;
}

/*
 *	Send a datagram down a socket.
 */

SYSCALL_DEFINE4(send, int, fd, void __user *, buff, size_t, len,
		unsigned int, flags)
{
	return sys_sendto(fd, buff, len, flags, NULL, 0);
}

/*
 *	Receive a frame from the socket and optionally record the address of the
 *	sender. We verify the buffers are writable and if needed move the
 *	sender address from kernel to user space.
 */

SYSCALL_DEFINE6(recvfrom, int, fd, void __user *, ubuf, size_t, size,
		unsigned int, flags, struct sockaddr __user *, addr,
		int __user *, addr_len)
{
	struct socket *sock;
	struct iovec iov;
	struct msghdr msg;
	struct sockaddr_storage address = { };
	int err, err2;
	int fput_needed;

	if (size > INT_MAX)
		size = INT_MAX;
	sock = sockfd_lookup_light(fd, &err, &fput_needed);
	if (!sock)
		goto out;

	msg.msg_control = NULL;
	msg.msg_controllen = 0;
	msg.msg_iovlen = 1;
	msg.msg_iov = &iov;
	iov.iov_len = size;
	iov.iov_base = ubuf;
	/* Save some cycles and don't copy the address if not needed */
	msg.msg_name = addr ? (struct sockaddr *)&address : NULL;
	/* We assume all kernel code knows the size of sockaddr_storage */
	msg.msg_namelen = 0;
	if (sock->file->f_flags & O_NONBLOCK)
		flags |= MSG_DONTWAIT;
	err = sock_recvmsg(sock, &msg, size, flags);

	if (err >= 0 && addr != NULL) {
		err2 = move_addr_to_user(&address,
					 msg.msg_namelen, addr, addr_len);
		if (err2 < 0)
			err = err2;
	}

	fput_light(sock->file, fput_needed);
out:
	return err;
}

/*
 *	Receive a datagram from a socket.
 */

asmlinkage long sys_recv(int fd, void __user *ubuf, size_t size,
			 unsigned int flags)
{
	return sys_recvfrom(fd, ubuf, size, flags, NULL, NULL);
}

/*
 *	Set a socket option. Because we don't know the option lengths we have
 *	to pass the user mode parameter for the protocols to sort out.
 */

SYSCALL_DEFINE5(setsockopt, int, fd, int, level, int, optname,
		char __user *, optval, int, optlen)
{
	int err, fput_needed;
	struct socket *sock;

	if (optlen < 0)
		return -EINVAL;

	sock = sockfd_lookup_light(fd, &err, &fput_needed);
	if (sock != NULL) {
		err = security_socket_setsockopt(sock, level, optname);
		if (err)
			goto out_put;

		if (level == SOL_SOCKET)
			err =
			    sock_setsockopt(sock, level, optname, optval,
					    optlen);
		else
			err =
			    sock->ops->setsockopt(sock, level, optname, optval,
						  optlen);
out_put:
		fput_light(sock->file, fput_needed);
	}
	return err;
}

/*
 *	Get a socket option. Because we don't know the option lengths we have
 *	to pass a user mode parameter for the protocols to sort out.
 */

SYSCALL_DEFINE5(getsockopt, int, fd, int, level, int, optname,
		char __user *, optval, int __user *, optlen)
{
	int err, fput_needed;
	struct socket *sock;

	sock = sockfd_lookup_light(fd, &err, &fput_needed);
	if (sock != NULL) {
		err = security_socket_getsockopt(sock, level, optname);
		if (err)
			goto out_put;

		if (level == SOL_SOCKET)
			err =
			    sock_getsockopt(sock, level, optname, optval,
					    optlen);
		else
			err =
			    sock->ops->getsockopt(sock, level, optname, optval,
						  optlen);
out_put:
		fput_light(sock->file, fput_needed);
	}
	return err;
}

/*
 *	Shutdown a socket.
 */

SYSCALL_DEFINE2(shutdown, int, fd, int, how)
{
	int err, fput_needed;
	struct socket *sock;

	sock = sockfd_lookup_light(fd, &err, &fput_needed);
	if (sock != NULL) {
		err = security_socket_shutdown(sock, how);
		if (!err)
			err = sock->ops->shutdown(sock, how);
		fput_light(sock->file, fput_needed);
	}
	return err;
}

/* A couple of helpful macros for getting the address of the 32/64 bit
 * fields which are the same type (int / unsigned) on our platforms.
 */
#define COMPAT_MSG(msg, member)	((MSG_CMSG_COMPAT & flags) ? &msg##_compat->member : &msg->member)
#define COMPAT_NAMELEN(msg)	COMPAT_MSG(msg, msg_namelen)
#define COMPAT_FLAGS(msg)	COMPAT_MSG(msg, msg_flags)

struct used_address {
	struct sockaddr_storage name;
	unsigned int name_len;
};

static int copy_msghdr_from_user(struct msghdr *kmsg,
				 struct msghdr __user *umsg)
{
	if (copy_from_user(kmsg, umsg, sizeof(struct msghdr)))
		return -EFAULT;

	if (kmsg->msg_namelen < 0)
		return -EINVAL;

	if (kmsg->msg_namelen > sizeof(struct sockaddr_storage))
		kmsg->msg_namelen = sizeof(struct sockaddr_storage);
	return 0;
}

static int ___sys_sendmsg(struct socket *sock, struct msghdr __user *msg,
<<<<<<< HEAD
			  struct msghdr *msg_sys, unsigned flags,
			  struct used_address *used_address)
=======
			 struct msghdr *msg_sys, unsigned int flags,
			 struct used_address *used_address)
>>>>>>> c3ade0e0
{
	struct compat_msghdr __user *msg_compat =
	    (struct compat_msghdr __user *)msg;
	struct sockaddr_storage address;
	struct iovec iovstack[UIO_FASTIOV], *iov = iovstack;
	unsigned char ctl[sizeof(struct cmsghdr) + 20]
	    __attribute__ ((aligned(sizeof(__kernel_size_t))));
	/* 20 is size of ipv6_pktinfo */
	unsigned char *ctl_buf = ctl;
	int err, ctl_len, total_len;

	err = -EFAULT;
	if (MSG_CMSG_COMPAT & flags) {
		if (get_compat_msghdr(msg_sys, msg_compat))
			return -EFAULT;
	} else {
		err = copy_msghdr_from_user(msg_sys, msg);
		if (err)
			return err;
	}
<<<<<<< HEAD

	/* do not move before msg_sys is valid */
	err = -EMSGSIZE;
	if (msg_sys->msg_iovlen > UIO_MAXIOV)
		goto out;
=======
>>>>>>> c3ade0e0

	if (msg_sys->msg_iovlen > UIO_FASTIOV) {
		err = -EMSGSIZE;
		if (msg_sys->msg_iovlen > UIO_MAXIOV)
			goto out;
		err = -ENOMEM;
		iov = kmalloc(msg_sys->msg_iovlen * sizeof(struct iovec),
			      GFP_KERNEL);
		if (!iov)
			goto out;
	}

	/* This will also move the address data into kernel space */
	if (MSG_CMSG_COMPAT & flags) {
		err = verify_compat_iovec(msg_sys, iov, &address, VERIFY_READ);
	} else
		err = verify_iovec(msg_sys, iov, &address, VERIFY_READ);
	if (err < 0)
		goto out_freeiov;
	total_len = err;

	err = -ENOBUFS;

	if (msg_sys->msg_controllen > INT_MAX)
		goto out_freeiov;
	ctl_len = msg_sys->msg_controllen;
	if ((MSG_CMSG_COMPAT & flags) && ctl_len) {
		err =
		    cmsghdr_from_user_compat_to_kern(msg_sys, sock->sk, ctl,
						     sizeof(ctl));
		if (err)
			goto out_freeiov;
		ctl_buf = msg_sys->msg_control;
		ctl_len = msg_sys->msg_controllen;
	} else if (ctl_len) {
		if (ctl_len > sizeof(ctl)) {
			ctl_buf = sock_kmalloc(sock->sk, ctl_len, GFP_KERNEL);
			if (ctl_buf == NULL)
				goto out_freeiov;
		}
		err = -EFAULT;
		/*
		 * Careful! Before this, msg_sys->msg_control contains a user pointer.
		 * Afterwards, it will be a kernel pointer. Thus the compiler-assisted
		 * checking falls down on this.
		 */
		if (copy_from_user(ctl_buf,
				   (void __force_user *)msg_sys->msg_control,
				   ctl_len))
			goto out_freectl;
		msg_sys->msg_control = ctl_buf;
	}
	msg_sys->msg_flags = flags;

	if (sock->file->f_flags & O_NONBLOCK)
		msg_sys->msg_flags |= MSG_DONTWAIT;
	/*
	 * If this is sendmmsg() and current destination address is same as
	 * previously succeeded address, omit asking LSM's decision.
	 * used_address->name_len is initialized to UINT_MAX so that the first
	 * destination address never matches.
	 */
	if (used_address && msg_sys->msg_name &&
	    used_address->name_len == msg_sys->msg_namelen &&
	    !memcmp(&used_address->name, msg_sys->msg_name,
		    used_address->name_len)) {
		err = sock_sendmsg_nosec(sock, msg_sys, total_len);
		goto out_freectl;
	}
	err = sock_sendmsg(sock, msg_sys, total_len);
	/*
	 * If this is sendmmsg() and sending to current destination address was
	 * successful, remember it.
	 */
	if (used_address && err >= 0) {
		used_address->name_len = msg_sys->msg_namelen;
		if (msg_sys->msg_name)
			memcpy(&used_address->name, msg_sys->msg_name,
			       used_address->name_len);
	}

out_freectl:
	if (ctl_buf != ctl)
		sock_kfree_s(sock->sk, ctl_buf, ctl_len);
out_freeiov:
	if (iov != iovstack)
		kfree(iov);
out:
	return err;
}

/*
 *	BSD sendmsg interface
 */

long __sys_sendmsg(int fd, struct msghdr __user *msg, unsigned flags)
{
	int fput_needed, err;
	struct msghdr msg_sys;
	struct socket *sock;

	sock = sockfd_lookup_light(fd, &err, &fput_needed);
	if (!sock)
		goto out;

	err = ___sys_sendmsg(sock, msg, &msg_sys, flags, NULL);

	fput_light(sock->file, fput_needed);
out:
	return err;
}

SYSCALL_DEFINE3(sendmsg, int, fd, struct msghdr __user *, msg, unsigned int, flags)
{
	if (flags & MSG_CMSG_COMPAT)
		return -EINVAL;
	return __sys_sendmsg(fd, msg, flags);
}

/*
 *	Linux sendmmsg interface
 */

int __sys_sendmmsg(int fd, struct mmsghdr __user *mmsg, unsigned int vlen,
		   unsigned int flags)
{
	int fput_needed, err, datagrams;
	struct socket *sock;
	struct mmsghdr __user *entry;
	struct compat_mmsghdr __user *compat_entry;
	struct msghdr msg_sys;
	struct used_address used_address;

	if (vlen > UIO_MAXIOV)
		vlen = UIO_MAXIOV;

	datagrams = 0;

	sock = sockfd_lookup_light(fd, &err, &fput_needed);
	if (!sock)
		return err;

	used_address.name_len = UINT_MAX;
	entry = mmsg;
	compat_entry = (struct compat_mmsghdr __user *)mmsg;
	err = 0;

	while (datagrams < vlen) {
		if (MSG_CMSG_COMPAT & flags) {
			err = ___sys_sendmsg(sock, (struct msghdr __user *)compat_entry,
					     &msg_sys, flags, &used_address);
			if (err < 0)
				break;
			err = __put_user(err, &compat_entry->msg_len);
			++compat_entry;
		} else {
			err = ___sys_sendmsg(sock,
					     (struct msghdr __user *)entry,
					     &msg_sys, flags, &used_address);
			if (err < 0)
				break;
			err = put_user(err, &entry->msg_len);
			++entry;
		}

		if (err)
			break;
		++datagrams;
	}

	fput_light(sock->file, fput_needed);

	/* We only return an error if no datagrams were able to be sent */
	if (datagrams != 0)
		return datagrams;

	return err;
}

SYSCALL_DEFINE4(sendmmsg, int, fd, struct mmsghdr __user *, mmsg,
		unsigned int, vlen, unsigned int, flags)
{
	if (flags & MSG_CMSG_COMPAT)
		return -EINVAL;
	return __sys_sendmmsg(fd, mmsg, vlen, flags);
}

static int ___sys_recvmsg(struct socket *sock, struct msghdr __user *msg,
<<<<<<< HEAD
			  struct msghdr *msg_sys, unsigned flags, int nosec)
=======
			 struct msghdr *msg_sys, unsigned int flags, int nosec)
>>>>>>> c3ade0e0
{
	struct compat_msghdr __user *msg_compat =
	    (struct compat_msghdr __user *)msg;
	struct iovec iovstack[UIO_FASTIOV];
	struct iovec *iov = iovstack;
	unsigned long cmsg_ptr;
	int err, total_len, len;

	/* kernel mode address */
	struct sockaddr_storage addr = { };

	/* user mode address pointers */
	struct sockaddr __user *uaddr;
	int __user *uaddr_len;

	if (MSG_CMSG_COMPAT & flags) {
		if (get_compat_msghdr(msg_sys, msg_compat))
			return -EFAULT;
	} else {
		err = copy_msghdr_from_user(msg_sys, msg);
		if (err)
			return err;
	}
<<<<<<< HEAD

	err = -EMSGSIZE;
	if (msg_sys->msg_iovlen > UIO_MAXIOV)
		goto out;
=======
>>>>>>> c3ade0e0

	if (msg_sys->msg_iovlen > UIO_FASTIOV) {
		err = -EMSGSIZE;
		if (msg_sys->msg_iovlen > UIO_MAXIOV)
			goto out;
		err = -ENOMEM;
		iov = kmalloc(msg_sys->msg_iovlen * sizeof(struct iovec),
			      GFP_KERNEL);
		if (!iov)
			goto out;
	}

	/* Save the user-mode address (verify_iovec will change the
	 * kernel msghdr to use the kernel address space)
	 */
<<<<<<< HEAD

	uaddr = (void __force_user *)msg_sys->msg_name;
	uaddr_len = COMPAT_NAMELEN(msg);
	if (MSG_CMSG_COMPAT & flags)
		err = verify_compat_iovec(msg_sys, iov,
					  (struct sockaddr *)&addr,
					  VERIFY_WRITE);
	else
		err = verify_iovec(msg_sys, iov,
				   (struct sockaddr *)&addr,
				   VERIFY_WRITE);
=======
	uaddr = (void __force_user *)msg_sys->msg_name;
	uaddr_len = COMPAT_NAMELEN(msg);
	if (MSG_CMSG_COMPAT & flags)
		err = verify_compat_iovec(msg_sys, iov, &addr, VERIFY_WRITE);
	else
		err = verify_iovec(msg_sys, iov, &addr, VERIFY_WRITE);
>>>>>>> c3ade0e0
	if (err < 0)
		goto out_freeiov;
	total_len = err;

	cmsg_ptr = (unsigned long)msg_sys->msg_control;
	msg_sys->msg_flags = flags & (MSG_CMSG_CLOEXEC|MSG_CMSG_COMPAT);

	/* We assume all kernel code knows the size of sockaddr_storage */
	msg_sys->msg_namelen = 0;

	if (sock->file->f_flags & O_NONBLOCK)
		flags |= MSG_DONTWAIT;
	err = (nosec ? sock_recvmsg_nosec : sock_recvmsg)(sock, msg_sys,
							  total_len, flags);
	if (err < 0)
		goto out_freeiov;
	len = err;

	if (uaddr != NULL) {
		err = move_addr_to_user(&addr,
					msg_sys->msg_namelen, uaddr,
					uaddr_len);
		if (err < 0)
			goto out_freeiov;
	}
	err = __put_user((msg_sys->msg_flags & ~MSG_CMSG_COMPAT),
			 COMPAT_FLAGS(msg));
	if (err)
		goto out_freeiov;
	if (MSG_CMSG_COMPAT & flags)
		err = __put_user((unsigned long)msg_sys->msg_control - cmsg_ptr,
				 &msg_compat->msg_controllen);
	else
		err = __put_user((unsigned long)msg_sys->msg_control - cmsg_ptr,
				 &msg->msg_controllen);
	if (err)
		goto out_freeiov;
	err = len;

out_freeiov:
	if (iov != iovstack)
		kfree(iov);
out:
	return err;
}

/*
 *	BSD recvmsg interface
 */

long __sys_recvmsg(int fd, struct msghdr __user *msg, unsigned flags)
{
	int fput_needed, err;
	struct msghdr msg_sys;
	struct socket *sock;

	sock = sockfd_lookup_light(fd, &err, &fput_needed);
	if (!sock)
		goto out;

	err = ___sys_recvmsg(sock, msg, &msg_sys, flags, 0);

	fput_light(sock->file, fput_needed);
out:
	return err;
}

SYSCALL_DEFINE3(recvmsg, int, fd, struct msghdr __user *, msg,
		unsigned int, flags)
{
	if (flags & MSG_CMSG_COMPAT)
		return -EINVAL;
	return __sys_recvmsg(fd, msg, flags);
}

/*
 *     Linux recvmmsg interface
 */

int __sys_recvmmsg(int fd, struct mmsghdr __user *mmsg, unsigned int vlen,
		   unsigned int flags, struct timespec *timeout)
{
	int fput_needed, err, datagrams;
	struct socket *sock;
	struct mmsghdr __user *entry;
	struct compat_mmsghdr __user *compat_entry;
	struct msghdr msg_sys;
	struct timespec end_time;

	if (timeout &&
	    poll_select_set_timeout(&end_time, timeout->tv_sec,
				    timeout->tv_nsec))
		return -EINVAL;

	datagrams = 0;

	sock = sockfd_lookup_light(fd, &err, &fput_needed);
	if (!sock)
		return err;

	err = sock_error(sock->sk);
	if (err)
		goto out_put;

	entry = mmsg;
	compat_entry = (struct compat_mmsghdr __user *)mmsg;

	while (datagrams < vlen) {
		/*
		 * No need to ask LSM for more than the first datagram.
		 */
		if (MSG_CMSG_COMPAT & flags) {
			err = ___sys_recvmsg(sock, (struct msghdr __user *)compat_entry,
					     &msg_sys, flags & ~MSG_WAITFORONE,
					     datagrams);
			if (err < 0)
				break;
			err = __put_user(err, &compat_entry->msg_len);
			++compat_entry;
		} else {
			err = ___sys_recvmsg(sock,
					     (struct msghdr __user *)entry,
					     &msg_sys, flags & ~MSG_WAITFORONE,
					     datagrams);
			if (err < 0)
				break;
			err = put_user(err, &entry->msg_len);
			++entry;
		}

		if (err)
			break;
		++datagrams;

		/* MSG_WAITFORONE turns on MSG_DONTWAIT after one packet */
		if (flags & MSG_WAITFORONE)
			flags |= MSG_DONTWAIT;

		if (timeout) {
			ktime_get_ts(timeout);
			*timeout = timespec_sub(end_time, *timeout);
			if (timeout->tv_sec < 0) {
				timeout->tv_sec = timeout->tv_nsec = 0;
				break;
			}

			/* Timeout, return less than vlen datagrams */
			if (timeout->tv_nsec == 0 && timeout->tv_sec == 0)
				break;
		}

		/* Out of band data, return right away */
		if (msg_sys.msg_flags & MSG_OOB)
			break;
	}

out_put:
	fput_light(sock->file, fput_needed);

	if (err == 0)
		return datagrams;

	if (datagrams != 0) {
		/*
		 * We may return less entries than requested (vlen) if the
		 * sock is non block and there aren't enough datagrams...
		 */
		if (err != -EAGAIN) {
			/*
			 * ... or  if recvmsg returns an error after we
			 * received some datagrams, where we record the
			 * error to return on the next call or if the
			 * app asks about it using getsockopt(SO_ERROR).
			 */
			sock->sk->sk_err = -err;
		}

		return datagrams;
	}

	return err;
}

SYSCALL_DEFINE5(recvmmsg, int, fd, struct mmsghdr __user *, mmsg,
		unsigned int, vlen, unsigned int, flags,
		struct timespec __user *, timeout)
{
	int datagrams;
	struct timespec timeout_sys;

	if (flags & MSG_CMSG_COMPAT)
		return -EINVAL;

	if (!timeout)
		return __sys_recvmmsg(fd, mmsg, vlen, flags, NULL);

	if (copy_from_user(&timeout_sys, timeout, sizeof(timeout_sys)))
		return -EFAULT;

	datagrams = __sys_recvmmsg(fd, mmsg, vlen, flags, &timeout_sys);

	if (datagrams > 0 &&
	    copy_to_user(timeout, &timeout_sys, sizeof(timeout_sys)))
		datagrams = -EFAULT;

	return datagrams;
}

#ifdef __ARCH_WANT_SYS_SOCKETCALL
/* Argument list sizes for sys_socketcall */
#define AL(x) ((x) * sizeof(unsigned long))
static const unsigned char nargs[21] = {
	AL(0), AL(3), AL(3), AL(3), AL(2), AL(3),
	AL(3), AL(3), AL(4), AL(4), AL(4), AL(6),
	AL(6), AL(2), AL(5), AL(5), AL(3), AL(3),
	AL(4), AL(5), AL(4)
};

#undef AL

/*
 *	System call vectors.
 *
 *	Argument checking cleaned up. Saved 20% in size.
 *  This function doesn't need to set the kernel lock because
 *  it is set by the callees.
 */

SYSCALL_DEFINE2(socketcall, int, call, unsigned long __user *, args)
{
	unsigned long a[AUDITSC_ARGS];
	unsigned long a0, a1;
	int err;
	unsigned int len;

	if (call < 1 || call > SYS_SENDMMSG)
		return -EINVAL;

	len = nargs[call];
	if (len > sizeof(a))
		return -EINVAL;

	/* copy_from_user should be SMP safe. */
	if (copy_from_user(a, args, len))
		return -EFAULT;

	err = audit_socketcall(nargs[call] / sizeof(unsigned long), a);
	if (err)
		return err;

	a0 = a[0];
	a1 = a[1];

	switch (call) {
	case SYS_SOCKET:
		err = sys_socket(a0, a1, a[2]);
		break;
	case SYS_BIND:
		err = sys_bind(a0, (struct sockaddr __user *)a1, a[2]);
		break;
	case SYS_CONNECT:
		err = sys_connect(a0, (struct sockaddr __user *)a1, a[2]);
		break;
	case SYS_LISTEN:
		err = sys_listen(a0, a1);
		break;
	case SYS_ACCEPT:
		err = sys_accept4(a0, (struct sockaddr __user *)a1,
				  (int __user *)a[2], 0);
		break;
	case SYS_GETSOCKNAME:
		err =
		    sys_getsockname(a0, (struct sockaddr __user *)a1,
				    (int __user *)a[2]);
		break;
	case SYS_GETPEERNAME:
		err =
		    sys_getpeername(a0, (struct sockaddr __user *)a1,
				    (int __user *)a[2]);
		break;
	case SYS_SOCKETPAIR:
		err = sys_socketpair(a0, a1, a[2], (int __user *)a[3]);
		break;
	case SYS_SEND:
		err = sys_send(a0, (void __user *)a1, a[2], a[3]);
		break;
	case SYS_SENDTO:
		err = sys_sendto(a0, (void __user *)a1, a[2], a[3],
				 (struct sockaddr __user *)a[4], a[5]);
		break;
	case SYS_RECV:
		err = sys_recv(a0, (void __user *)a1, a[2], a[3]);
		break;
	case SYS_RECVFROM:
		err = sys_recvfrom(a0, (void __user *)a1, a[2], a[3],
				   (struct sockaddr __user *)a[4],
				   (int __user *)a[5]);
		break;
	case SYS_SHUTDOWN:
		err = sys_shutdown(a0, a1);
		break;
	case SYS_SETSOCKOPT:
		err = sys_setsockopt(a0, a1, a[2], (char __user *)a[3], a[4]);
		break;
	case SYS_GETSOCKOPT:
		err =
		    sys_getsockopt(a0, a1, a[2], (char __user *)a[3],
				   (int __user *)a[4]);
		break;
	case SYS_SENDMSG:
		err = sys_sendmsg(a0, (struct msghdr __user *)a1, a[2]);
		break;
	case SYS_SENDMMSG:
		err = sys_sendmmsg(a0, (struct mmsghdr __user *)a1, a[2], a[3]);
		break;
	case SYS_RECVMSG:
		err = sys_recvmsg(a0, (struct msghdr __user *)a1, a[2]);
		break;
	case SYS_RECVMMSG:
		err = sys_recvmmsg(a0, (struct mmsghdr __user *)a1, a[2], a[3],
				   (struct timespec __user *)a[4]);
		break;
	case SYS_ACCEPT4:
		err = sys_accept4(a0, (struct sockaddr __user *)a1,
				  (int __user *)a[2], a[3]);
		break;
	default:
		err = -EINVAL;
		break;
	}
	return err;
}

#endif				/* __ARCH_WANT_SYS_SOCKETCALL */

/**
 *	sock_register - add a socket protocol handler
 *	@ops: description of protocol
 *
 *	This function is called by a protocol handler that wants to
 *	advertise its address family, and have it linked into the
 *	socket interface. The value ops->family coresponds to the
 *	socket system call protocol family.
 */
int sock_register(const struct net_proto_family *ops)
{
	int err;

	if (ops->family >= NPROTO) {
		printk(KERN_CRIT "protocol %d >= NPROTO(%d)\n", ops->family,
		       NPROTO);
		return -ENOBUFS;
	}

	spin_lock(&net_family_lock);
	if (rcu_dereference_protected(net_families[ops->family],
				      lockdep_is_held(&net_family_lock)))
		err = -EEXIST;
	else {
		rcu_assign_pointer(net_families[ops->family], ops);
		err = 0;
	}
	spin_unlock(&net_family_lock);

	printk(KERN_INFO "NET: Registered protocol family %d\n", ops->family);
	return err;
}
EXPORT_SYMBOL(sock_register);

/**
 *	sock_unregister - remove a protocol handler
 *	@family: protocol family to remove
 *
 *	This function is called by a protocol handler that wants to
 *	remove its address family, and have it unlinked from the
 *	new socket creation.
 *
 *	If protocol handler is a module, then it can use module reference
 *	counts to protect against new references. If protocol handler is not
 *	a module then it needs to provide its own protection in
 *	the ops->create routine.
 */
void sock_unregister(int family)
{
	BUG_ON(family < 0 || family >= NPROTO);

	spin_lock(&net_family_lock);
	RCU_INIT_POINTER(net_families[family], NULL);
	spin_unlock(&net_family_lock);

	synchronize_rcu();

	printk(KERN_INFO "NET: Unregistered protocol family %d\n", family);
}
EXPORT_SYMBOL(sock_unregister);

static int __init sock_init(void)
{
	int err;
	/*
	 *      Initialize the network sysctl infrastructure.
	 */
	err = net_sysctl_init();
	if (err)
		goto out;

	/*
	 *      Initialize skbuff SLAB cache
	 */
	skb_init();

	/*
	 *      Initialize the protocols module.
	 */

	init_inodecache();

	err = register_filesystem(&sock_fs_type);
	if (err)
		goto out_fs;
	sock_mnt = kern_mount(&sock_fs_type);
	if (IS_ERR(sock_mnt)) {
		err = PTR_ERR(sock_mnt);
		goto out_mount;
	}

	/* The real protocol initialization is performed in later initcalls.
	 */

#ifdef CONFIG_NETFILTER
	err = netfilter_init();
	if (err)
		goto out;
#endif

#ifdef CONFIG_NETWORK_PHY_TIMESTAMPING
	skb_timestamping_init();
#endif

out:
	return err;

out_mount:
	unregister_filesystem(&sock_fs_type);
out_fs:
	goto out;
}

core_initcall(sock_init);	/* early initcall */

#ifdef CONFIG_PROC_FS
void socket_seq_show(struct seq_file *seq)
{
	int cpu;
	int counter = 0;

	for_each_possible_cpu(cpu)
	    counter += per_cpu(sockets_in_use, cpu);

	/* It can be negative, by the way. 8) */
	if (counter < 0)
		counter = 0;

	seq_printf(seq, "sockets: used %d\n", counter);
}
#endif				/* CONFIG_PROC_FS */

#ifdef CONFIG_COMPAT
static int do_siocgstamp(struct net *net, struct socket *sock,
			 unsigned int cmd, void __user *up)
{
	mm_segment_t old_fs = get_fs();
	struct timeval ktv;
	int err;

	set_fs(KERNEL_DS);
	err = sock_do_ioctl(net, sock, cmd, (unsigned long)&ktv);
	set_fs(old_fs);
	if (!err)
		err = compat_put_timeval(&ktv, up);

	return err;
}

static int do_siocgstampns(struct net *net, struct socket *sock,
			   unsigned int cmd, void __user *up)
{
	mm_segment_t old_fs = get_fs();
	struct timespec kts;
	int err;

	set_fs(KERNEL_DS);
	err = sock_do_ioctl(net, sock, cmd, (unsigned long)&kts);
	set_fs(old_fs);
	if (!err)
		err = compat_put_timespec(&kts, up);

	return err;
}

static int dev_ifname32(struct net *net, struct compat_ifreq __user *uifr32)
{
	struct ifreq __user *uifr;
	int err;

	uifr = compat_alloc_user_space(sizeof(struct ifreq));
	if (copy_in_user(uifr, uifr32, sizeof(struct compat_ifreq)))
		return -EFAULT;

	err = dev_ioctl(net, SIOCGIFNAME, uifr);
	if (err)
		return err;

	if (copy_in_user(uifr32, uifr, sizeof(struct compat_ifreq)))
		return -EFAULT;

	return 0;
}

static int dev_ifconf(struct net *net, struct compat_ifconf __user *uifc32)
{
	struct compat_ifconf ifc32;
	struct ifconf ifc;
	struct ifconf __user *uifc;
	struct compat_ifreq __user *ifr32;
	struct ifreq __user *ifr;
	unsigned int i, j;
	int err;

	if (copy_from_user(&ifc32, uifc32, sizeof(struct compat_ifconf)))
		return -EFAULT;

	memset(&ifc, 0, sizeof(ifc));
	if (ifc32.ifcbuf == 0) {
		ifc32.ifc_len = 0;
		ifc.ifc_len = 0;
		ifc.ifc_req = NULL;
		uifc = compat_alloc_user_space(sizeof(struct ifconf));
	} else {
		size_t len = ((ifc32.ifc_len / sizeof(struct compat_ifreq)) + 1) *
			sizeof(struct ifreq);
		uifc = compat_alloc_user_space(sizeof(struct ifconf) + len);
		ifc.ifc_len = len;
		ifr = ifc.ifc_req = (void __user *)(uifc + 1);
		ifr32 = compat_ptr(ifc32.ifcbuf);
		for (i = 0; i < ifc32.ifc_len; i += sizeof(struct compat_ifreq)) {
			if (copy_in_user(ifr, ifr32, sizeof(struct compat_ifreq)))
				return -EFAULT;
			ifr++;
			ifr32++;
		}
	}
	if (copy_to_user(uifc, &ifc, sizeof(struct ifconf)))
		return -EFAULT;

	err = dev_ioctl(net, SIOCGIFCONF, uifc);
	if (err)
		return err;

	if (copy_from_user(&ifc, uifc, sizeof(struct ifconf)))
		return -EFAULT;

	ifr = ifc.ifc_req;
	ifr32 = compat_ptr(ifc32.ifcbuf);
	for (i = 0, j = 0;
	     i + sizeof(struct compat_ifreq) <= ifc32.ifc_len && j < ifc.ifc_len;
	     i += sizeof(struct compat_ifreq), j += sizeof(struct ifreq)) {
		if (copy_in_user(ifr32, ifr, sizeof(struct compat_ifreq)))
			return -EFAULT;
		ifr32++;
		ifr++;
	}

	if (ifc32.ifcbuf == 0) {
		/* Translate from 64-bit structure multiple to
		 * a 32-bit one.
		 */
		i = ifc.ifc_len;
		i = ((i / sizeof(struct ifreq)) * sizeof(struct compat_ifreq));
		ifc32.ifc_len = i;
	} else {
		ifc32.ifc_len = i;
	}
	if (copy_to_user(uifc32, &ifc32, sizeof(struct compat_ifconf)))
		return -EFAULT;

	return 0;
}

static int ethtool_ioctl(struct net *net, struct compat_ifreq __user *ifr32)
{
	struct compat_ethtool_rxnfc __user *compat_rxnfc;
	bool convert_in = false, convert_out = false;
	size_t buf_size = ALIGN(sizeof(struct ifreq), 8);
	struct ethtool_rxnfc __user *rxnfc;
	struct ifreq __user *ifr;
	u32 rule_cnt = 0, actual_rule_cnt;
	u32 ethcmd;
	u32 data;
	int ret;

	if (get_user(data, &ifr32->ifr_ifru.ifru_data))
		return -EFAULT;

	compat_rxnfc = compat_ptr(data);

	if (get_user(ethcmd, &compat_rxnfc->cmd))
		return -EFAULT;

	/* Most ethtool structures are defined without padding.
	 * Unfortunately struct ethtool_rxnfc is an exception.
	 */
	switch (ethcmd) {
	default:
		break;
	case ETHTOOL_GRXCLSRLALL:
		/* Buffer size is variable */
		if (get_user(rule_cnt, &compat_rxnfc->rule_cnt))
			return -EFAULT;
		if (rule_cnt > KMALLOC_MAX_SIZE / sizeof(u32))
			return -ENOMEM;
		buf_size += rule_cnt * sizeof(u32);
		/* fall through */
	case ETHTOOL_GRXRINGS:
	case ETHTOOL_GRXCLSRLCNT:
	case ETHTOOL_GRXCLSRULE:
	case ETHTOOL_SRXCLSRLINS:
		convert_out = true;
		/* fall through */
	case ETHTOOL_SRXCLSRLDEL:
		buf_size += sizeof(struct ethtool_rxnfc);
		convert_in = true;
		break;
	}

	ifr = compat_alloc_user_space(buf_size);
	rxnfc = (void __user *)ifr + ALIGN(sizeof(struct ifreq), 8);

	if (copy_in_user(ifr->ifr_name, ifr32->ifr_name, IFNAMSIZ))
		return -EFAULT;

	if (put_user(convert_in ? rxnfc : compat_ptr(data),
		     &ifr->ifr_ifru.ifru_data))
		return -EFAULT;

	if (convert_in) {
		/* We expect there to be holes between fs.m_ext and
		 * fs.ring_cookie and at the end of fs, but nowhere else.
		 */
		BUILD_BUG_ON(offsetof(struct compat_ethtool_rxnfc, fs.m_ext) +
			     sizeof(compat_rxnfc->fs.m_ext) !=
			     offsetof(struct ethtool_rxnfc, fs.m_ext) +
			     sizeof(rxnfc->fs.m_ext));
		BUILD_BUG_ON(
			offsetof(struct compat_ethtool_rxnfc, fs.location) -
			offsetof(struct compat_ethtool_rxnfc, fs.ring_cookie) !=
			offsetof(struct ethtool_rxnfc, fs.location) -
			offsetof(struct ethtool_rxnfc, fs.ring_cookie));

		if (copy_in_user(rxnfc, compat_rxnfc,
				 (void __user *)(&rxnfc->fs.m_ext + 1) -
				 (void __user *)rxnfc) ||
		    copy_in_user(&rxnfc->fs.ring_cookie,
				 &compat_rxnfc->fs.ring_cookie,
				 (void __user *)(&rxnfc->fs.location + 1) -
				 (void __user *)&rxnfc->fs.ring_cookie) ||
		    copy_in_user(&rxnfc->rule_cnt, &compat_rxnfc->rule_cnt,
				 sizeof(rxnfc->rule_cnt)))
			return -EFAULT;
	}

	ret = dev_ioctl(net, SIOCETHTOOL, ifr);
	if (ret)
		return ret;

	if (convert_out) {
		if (copy_in_user(compat_rxnfc, rxnfc,
				 (const void __user *)(&rxnfc->fs.m_ext + 1) -
				 (const void __user *)rxnfc) ||
		    copy_in_user(&compat_rxnfc->fs.ring_cookie,
				 &rxnfc->fs.ring_cookie,
				 (const void __user *)(&rxnfc->fs.location + 1) -
				 (const void __user *)&rxnfc->fs.ring_cookie) ||
		    copy_in_user(&compat_rxnfc->rule_cnt, &rxnfc->rule_cnt,
				 sizeof(rxnfc->rule_cnt)))
			return -EFAULT;

		if (ethcmd == ETHTOOL_GRXCLSRLALL) {
			/* As an optimisation, we only copy the actual
			 * number of rules that the underlying
			 * function returned.  Since Mallory might
			 * change the rule count in user memory, we
			 * check that it is less than the rule count
			 * originally given (as the user buffer size),
			 * which has been range-checked.
			 */
			if (get_user(actual_rule_cnt, &rxnfc->rule_cnt))
				return -EFAULT;
			if (actual_rule_cnt < rule_cnt)
				rule_cnt = actual_rule_cnt;
			if (copy_in_user(&compat_rxnfc->rule_locs[0],
					 &rxnfc->rule_locs[0],
					 rule_cnt * sizeof(u32)))
				return -EFAULT;
		}
	}

	return 0;
}

static int compat_siocwandev(struct net *net, struct compat_ifreq __user *uifr32)
{
	void __user *uptr;
	compat_uptr_t uptr32;
	struct ifreq __user *uifr;

	uifr = compat_alloc_user_space(sizeof(*uifr));
	if (copy_in_user(uifr, uifr32, sizeof(struct compat_ifreq)))
		return -EFAULT;

	if (get_user(uptr32, &uifr32->ifr_settings.ifs_ifsu))
		return -EFAULT;

	uptr = compat_ptr(uptr32);

	if (put_user(uptr, &uifr->ifr_settings.ifs_ifsu.raw_hdlc))
		return -EFAULT;

	return dev_ioctl(net, SIOCWANDEV, uifr);
}

static int bond_ioctl(struct net *net, unsigned int cmd,
			 struct compat_ifreq __user *ifr32)
{
	struct ifreq kifr;
	mm_segment_t old_fs;
	int err;

	switch (cmd) {
	case SIOCBONDENSLAVE:
	case SIOCBONDRELEASE:
	case SIOCBONDSETHWADDR:
	case SIOCBONDCHANGEACTIVE:
		if (copy_from_user(&kifr, ifr32, sizeof(struct compat_ifreq)))
			return -EFAULT;

		old_fs = get_fs();
		set_fs(KERNEL_DS);
		err = dev_ioctl(net, cmd,
				(struct ifreq __force_user *) &kifr);
		set_fs(old_fs);

		return err;
<<<<<<< HEAD
	case SIOCBONDSLAVEINFOQUERY:
	case SIOCBONDINFOQUERY:
		uifr = compat_alloc_user_space(sizeof(*uifr));
		if (copy_in_user(uifr->ifr_name, ifr32->ifr_name, IFNAMSIZ))
			return -EFAULT;

		if (get_user(data, &ifr32->ifr_ifru.ifru_data))
			return -EFAULT;

		datap = compat_ptr(data);
		if (put_user(datap, &uifr->ifr_ifru.ifru_data))
			return -EFAULT;

		return dev_ioctl(net, cmd, uifr);
=======
>>>>>>> c3ade0e0
	default:
		return -ENOIOCTLCMD;
	}
}

/* Handle ioctls that use ifreq::ifr_data and just need struct ifreq converted */
static int compat_ifr_data_ioctl(struct net *net, unsigned int cmd,
				 struct compat_ifreq __user *u_ifreq32)
{
	struct ifreq __user *u_ifreq64;
	char tmp_buf[IFNAMSIZ];
	void __user *data64;
	u32 data32;

	if (copy_from_user(&tmp_buf[0], &(u_ifreq32->ifr_ifrn.ifrn_name[0]),
			   IFNAMSIZ))
		return -EFAULT;
	if (get_user(data32, &u_ifreq32->ifr_ifru.ifru_data))
		return -EFAULT;
	data64 = compat_ptr(data32);

	u_ifreq64 = compat_alloc_user_space(sizeof(*u_ifreq64));

	if (copy_to_user(&u_ifreq64->ifr_ifrn.ifrn_name[0], &tmp_buf[0],
			 IFNAMSIZ))
		return -EFAULT;
	if (put_user(data64, &u_ifreq64->ifr_ifru.ifru_data))
		return -EFAULT;

	return dev_ioctl(net, cmd, u_ifreq64);
}

static int dev_ifsioc(struct net *net, struct socket *sock,
			 unsigned int cmd, struct compat_ifreq __user *uifr32)
{
	struct ifreq __user *uifr;
	int err;

	uifr = compat_alloc_user_space(sizeof(*uifr));
	if (copy_in_user(uifr, uifr32, sizeof(*uifr32)))
		return -EFAULT;

	err = sock_do_ioctl(net, sock, cmd, (unsigned long)uifr);

	if (!err) {
		switch (cmd) {
		case SIOCGIFFLAGS:
		case SIOCGIFMETRIC:
		case SIOCGIFMTU:
		case SIOCGIFMEM:
		case SIOCGIFHWADDR:
		case SIOCGIFINDEX:
		case SIOCGIFADDR:
		case SIOCGIFBRDADDR:
		case SIOCGIFDSTADDR:
		case SIOCGIFNETMASK:
		case SIOCGIFPFLAGS:
		case SIOCGIFTXQLEN:
		case SIOCGMIIPHY:
		case SIOCGMIIREG:
			if (copy_in_user(uifr32, uifr, sizeof(*uifr32)))
				err = -EFAULT;
			break;
		}
	}
	return err;
}

static int compat_sioc_ifmap(struct net *net, unsigned int cmd,
			struct compat_ifreq __user *uifr32)
{
	struct ifreq ifr;
	struct compat_ifmap __user *uifmap32;
	mm_segment_t old_fs;
	int err;

	uifmap32 = &uifr32->ifr_ifru.ifru_map;
	err = copy_from_user(&ifr, uifr32, sizeof(ifr.ifr_name));
	err |= get_user(ifr.ifr_map.mem_start, &uifmap32->mem_start);
	err |= get_user(ifr.ifr_map.mem_end, &uifmap32->mem_end);
	err |= get_user(ifr.ifr_map.base_addr, &uifmap32->base_addr);
	err |= get_user(ifr.ifr_map.irq, &uifmap32->irq);
	err |= get_user(ifr.ifr_map.dma, &uifmap32->dma);
	err |= get_user(ifr.ifr_map.port, &uifmap32->port);
	if (err)
		return -EFAULT;

	old_fs = get_fs();
	set_fs(KERNEL_DS);
	err = dev_ioctl(net, cmd, (void  __force_user *)&ifr);
	set_fs(old_fs);

	if (cmd == SIOCGIFMAP && !err) {
		err = copy_to_user(uifr32, &ifr, sizeof(ifr.ifr_name));
		err |= put_user(ifr.ifr_map.mem_start, &uifmap32->mem_start);
		err |= put_user(ifr.ifr_map.mem_end, &uifmap32->mem_end);
		err |= put_user(ifr.ifr_map.base_addr, &uifmap32->base_addr);
		err |= put_user(ifr.ifr_map.irq, &uifmap32->irq);
		err |= put_user(ifr.ifr_map.dma, &uifmap32->dma);
		err |= put_user(ifr.ifr_map.port, &uifmap32->port);
		if (err)
			err = -EFAULT;
	}
	return err;
}

struct rtentry32 {
	u32		rt_pad1;
	struct sockaddr rt_dst;         /* target address               */
	struct sockaddr rt_gateway;     /* gateway addr (RTF_GATEWAY)   */
	struct sockaddr rt_genmask;     /* target network mask (IP)     */
	unsigned short	rt_flags;
	short		rt_pad2;
	u32		rt_pad3;
	unsigned char	rt_tos;
	unsigned char	rt_class;
	short		rt_pad4;
	short		rt_metric;      /* +1 for binary compatibility! */
	/* char * */ u32 rt_dev;        /* forcing the device at add    */
	u32		rt_mtu;         /* per route MTU/Window         */
	u32		rt_window;      /* Window clamping              */
	unsigned short  rt_irtt;        /* Initial RTT                  */
};

struct in6_rtmsg32 {
	struct in6_addr		rtmsg_dst;
	struct in6_addr		rtmsg_src;
	struct in6_addr		rtmsg_gateway;
	u32			rtmsg_type;
	u16			rtmsg_dst_len;
	u16			rtmsg_src_len;
	u32			rtmsg_metric;
	u32			rtmsg_info;
	u32			rtmsg_flags;
	s32			rtmsg_ifindex;
};

static int routing_ioctl(struct net *net, struct socket *sock,
			 unsigned int cmd, void __user *argp)
{
	int ret;
	void *r = NULL;
	struct in6_rtmsg r6;
	struct rtentry r4;
	char devname[16];
	u32 rtdev;
	mm_segment_t old_fs = get_fs();

	if (sock && sock->sk && sock->sk->sk_family == AF_INET6) { /* ipv6 */
		struct in6_rtmsg32 __user *ur6 = argp;
		ret = copy_from_user(&r6.rtmsg_dst, &(ur6->rtmsg_dst),
			3 * sizeof(struct in6_addr));
		ret |= get_user(r6.rtmsg_type, &(ur6->rtmsg_type));
		ret |= get_user(r6.rtmsg_dst_len, &(ur6->rtmsg_dst_len));
		ret |= get_user(r6.rtmsg_src_len, &(ur6->rtmsg_src_len));
		ret |= get_user(r6.rtmsg_metric, &(ur6->rtmsg_metric));
		ret |= get_user(r6.rtmsg_info, &(ur6->rtmsg_info));
		ret |= get_user(r6.rtmsg_flags, &(ur6->rtmsg_flags));
		ret |= get_user(r6.rtmsg_ifindex, &(ur6->rtmsg_ifindex));

		r = (void *) &r6;
	} else { /* ipv4 */
		struct rtentry32 __user *ur4 = argp;
		ret = copy_from_user(&r4.rt_dst, &(ur4->rt_dst),
					3 * sizeof(struct sockaddr));
		ret |= get_user(r4.rt_flags, &(ur4->rt_flags));
		ret |= get_user(r4.rt_metric, &(ur4->rt_metric));
		ret |= get_user(r4.rt_mtu, &(ur4->rt_mtu));
		ret |= get_user(r4.rt_window, &(ur4->rt_window));
		ret |= get_user(r4.rt_irtt, &(ur4->rt_irtt));
		ret |= get_user(rtdev, &(ur4->rt_dev));
		if (rtdev) {
			ret |= copy_from_user(devname, compat_ptr(rtdev), 15);
			r4.rt_dev = (char __force_user *)devname;
			devname[15] = 0;
		} else
			r4.rt_dev = NULL;

		r = (void *) &r4;
	}

	if (ret) {
		ret = -EFAULT;
		goto out;
	}

	set_fs(KERNEL_DS);
	ret = sock_do_ioctl(net, sock, cmd, (unsigned long) r);
	set_fs(old_fs);

out:
	return ret;
}

/* Since old style bridge ioctl's endup using SIOCDEVPRIVATE
 * for some operations; this forces use of the newer bridge-utils that
 * use compatible ioctls
 */
static int old_bridge_ioctl(compat_ulong_t __user *argp)
{
	compat_ulong_t tmp;

	if (get_user(tmp, argp))
		return -EFAULT;
	if (tmp == BRCTL_GET_VERSION)
		return BRCTL_VERSION + 1;
	return -EINVAL;
}

static int compat_sock_ioctl_trans(struct file *file, struct socket *sock,
			 unsigned int cmd, unsigned long arg)
{
	void __user *argp = compat_ptr(arg);
	struct sock *sk = sock->sk;
	struct net *net = sock_net(sk);

	if (cmd >= SIOCDEVPRIVATE && cmd <= (SIOCDEVPRIVATE + 15))
		return compat_ifr_data_ioctl(net, cmd, argp);

	switch (cmd) {
	case SIOCSIFBR:
	case SIOCGIFBR:
		return old_bridge_ioctl(argp);
	case SIOCGIFNAME:
		return dev_ifname32(net, argp);
	case SIOCGIFCONF:
		return dev_ifconf(net, argp);
	case SIOCETHTOOL:
		return ethtool_ioctl(net, argp);
	case SIOCWANDEV:
		return compat_siocwandev(net, argp);
	case SIOCGIFMAP:
	case SIOCSIFMAP:
		return compat_sioc_ifmap(net, cmd, argp);
	case SIOCBONDENSLAVE:
	case SIOCBONDRELEASE:
	case SIOCBONDSETHWADDR:
	case SIOCBONDCHANGEACTIVE:
		return bond_ioctl(net, cmd, argp);
	case SIOCADDRT:
	case SIOCDELRT:
		return routing_ioctl(net, sock, cmd, argp);
	case SIOCGSTAMP:
		return do_siocgstamp(net, sock, cmd, argp);
	case SIOCGSTAMPNS:
		return do_siocgstampns(net, sock, cmd, argp);
	case SIOCBONDSLAVEINFOQUERY:
	case SIOCBONDINFOQUERY:
	case SIOCSHWTSTAMP:
	case SIOCGHWTSTAMP:
		return compat_ifr_data_ioctl(net, cmd, argp);

	case FIOSETOWN:
	case SIOCSPGRP:
	case FIOGETOWN:
	case SIOCGPGRP:
	case SIOCBRADDBR:
	case SIOCBRDELBR:
	case SIOCGIFVLAN:
	case SIOCSIFVLAN:
	case SIOCADDDLCI:
	case SIOCDELDLCI:
		return sock_ioctl(file, cmd, arg);

	case SIOCGIFFLAGS:
	case SIOCSIFFLAGS:
	case SIOCGIFMETRIC:
	case SIOCSIFMETRIC:
	case SIOCGIFMTU:
	case SIOCSIFMTU:
	case SIOCGIFMEM:
	case SIOCSIFMEM:
	case SIOCGIFHWADDR:
	case SIOCSIFHWADDR:
	case SIOCADDMULTI:
	case SIOCDELMULTI:
	case SIOCGIFINDEX:
	case SIOCGIFADDR:
	case SIOCSIFADDR:
	case SIOCSIFHWBROADCAST:
	case SIOCDIFADDR:
	case SIOCGIFBRDADDR:
	case SIOCSIFBRDADDR:
	case SIOCGIFDSTADDR:
	case SIOCSIFDSTADDR:
	case SIOCGIFNETMASK:
	case SIOCSIFNETMASK:
	case SIOCSIFPFLAGS:
	case SIOCGIFPFLAGS:
	case SIOCGIFTXQLEN:
	case SIOCSIFTXQLEN:
	case SIOCBRADDIF:
	case SIOCBRDELIF:
	case SIOCSIFNAME:
	case SIOCGMIIPHY:
	case SIOCGMIIREG:
	case SIOCSMIIREG:
		return dev_ifsioc(net, sock, cmd, argp);

	case SIOCSARP:
	case SIOCGARP:
	case SIOCDARP:
	case SIOCATMARK:
		return sock_do_ioctl(net, sock, cmd, arg);
	}

	return -ENOIOCTLCMD;
}

static long compat_sock_ioctl(struct file *file, unsigned int cmd,
			      unsigned long arg)
{
	struct socket *sock = file->private_data;
	int ret = -ENOIOCTLCMD;
	struct sock *sk;
	struct net *net;

	sk = sock->sk;
	net = sock_net(sk);

	if (sock->ops->compat_ioctl)
		ret = sock->ops->compat_ioctl(sock, cmd, arg);

	if (ret == -ENOIOCTLCMD &&
	    (cmd >= SIOCIWFIRST && cmd <= SIOCIWLAST))
		ret = compat_wext_handle_ioctl(net, cmd, arg);

	if (ret == -ENOIOCTLCMD)
		ret = compat_sock_ioctl_trans(file, sock, cmd, arg);

	return ret;
}
#endif

int kernel_bind(struct socket *sock, struct sockaddr *addr, int addrlen)
{
	return sock->ops->bind(sock, addr, addrlen);
}
EXPORT_SYMBOL(kernel_bind);

int kernel_listen(struct socket *sock, int backlog)
{
	return sock->ops->listen(sock, backlog);
}
EXPORT_SYMBOL(kernel_listen);

int kernel_accept(struct socket *sock, struct socket **newsock, int flags)
{
	struct sock *sk = sock->sk;
	int err;

	err = sock_create_lite(sk->sk_family, sk->sk_type, sk->sk_protocol,
			       newsock);
	if (err < 0)
		goto done;

	err = sock->ops->accept(sock, *newsock, flags);
	if (err < 0) {
		sock_release(*newsock);
		*newsock = NULL;
		goto done;
	}

	(*newsock)->ops = sock->ops;
	__module_get((*newsock)->ops->owner);

done:
	return err;
}
EXPORT_SYMBOL(kernel_accept);

int kernel_connect(struct socket *sock, struct sockaddr *addr, int addrlen,
		   int flags)
{
	return sock->ops->connect(sock, addr, addrlen, flags);
}
EXPORT_SYMBOL(kernel_connect);

int kernel_getsockname(struct socket *sock, struct sockaddr *addr,
			 int *addrlen)
{
	return sock->ops->getname(sock, addr, addrlen, 0);
}
EXPORT_SYMBOL(kernel_getsockname);

int kernel_getpeername(struct socket *sock, struct sockaddr *addr,
			 int *addrlen)
{
	return sock->ops->getname(sock, addr, addrlen, 1);
}
EXPORT_SYMBOL(kernel_getpeername);

int kernel_getsockopt(struct socket *sock, int level, int optname,
			char *optval, int *optlen)
{
	mm_segment_t oldfs = get_fs();
	char __user *uoptval;
	int __user *uoptlen;
	int err;

	uoptval = (char __force_user *) optval;
	uoptlen = (int __force_user *) optlen;

	set_fs(KERNEL_DS);
	if (level == SOL_SOCKET)
		err = sock_getsockopt(sock, level, optname, uoptval, uoptlen);
	else
		err = sock->ops->getsockopt(sock, level, optname, uoptval,
					    uoptlen);
	set_fs(oldfs);
	return err;
}
EXPORT_SYMBOL(kernel_getsockopt);

int kernel_setsockopt(struct socket *sock, int level, int optname,
			char *optval, unsigned int optlen)
{
	mm_segment_t oldfs = get_fs();
	char __user *uoptval;
	int err;

	uoptval = (char __force_user *) optval;

	set_fs(KERNEL_DS);
	if (level == SOL_SOCKET)
		err = sock_setsockopt(sock, level, optname, uoptval, optlen);
	else
		err = sock->ops->setsockopt(sock, level, optname, uoptval,
					    optlen);
	set_fs(oldfs);
	return err;
}
EXPORT_SYMBOL(kernel_setsockopt);

int kernel_sendpage(struct socket *sock, struct page *page, int offset,
		    size_t size, int flags)
{
	if (sock->ops->sendpage)
		return sock->ops->sendpage(sock, page, offset, size, flags);

	return sock_no_sendpage(sock, page, offset, size, flags);
}
EXPORT_SYMBOL(kernel_sendpage);

int kernel_sock_ioctl(struct socket *sock, int cmd, unsigned long arg)
{
	mm_segment_t oldfs = get_fs();
	int err;

	set_fs(KERNEL_DS);
	err = sock->ops->ioctl(sock, cmd, arg);
	set_fs(oldfs);

	return err;
}
EXPORT_SYMBOL(kernel_sock_ioctl);

int kernel_sock_shutdown(struct socket *sock, enum sock_shutdown_cmd how)
{
	return sock->ops->shutdown(sock, how);
}
EXPORT_SYMBOL(kernel_sock_shutdown);<|MERGE_RESOLUTION|>--- conflicted
+++ resolved
@@ -87,10 +87,7 @@
 #include <linux/nsproxy.h>
 #include <linux/magic.h>
 #include <linux/slab.h>
-<<<<<<< HEAD
-=======
 #include <linux/xattr.h>
->>>>>>> c3ade0e0
 #include <linux/in.h>
 
 #include <asm/uaccess.h>
@@ -114,8 +111,6 @@
 unsigned int sysctl_net_busy_read __read_mostly;
 unsigned int sysctl_net_busy_poll __read_mostly;
 #endif
-
-#include <linux/grsock.h>
 
 #include <linux/grsock.h>
 
@@ -2067,13 +2062,8 @@
 }
 
 static int ___sys_sendmsg(struct socket *sock, struct msghdr __user *msg,
-<<<<<<< HEAD
-			  struct msghdr *msg_sys, unsigned flags,
-			  struct used_address *used_address)
-=======
 			 struct msghdr *msg_sys, unsigned int flags,
 			 struct used_address *used_address)
->>>>>>> c3ade0e0
 {
 	struct compat_msghdr __user *msg_compat =
 	    (struct compat_msghdr __user *)msg;
@@ -2094,14 +2084,6 @@
 		if (err)
 			return err;
 	}
-<<<<<<< HEAD
-
-	/* do not move before msg_sys is valid */
-	err = -EMSGSIZE;
-	if (msg_sys->msg_iovlen > UIO_MAXIOV)
-		goto out;
-=======
->>>>>>> c3ade0e0
 
 	if (msg_sys->msg_iovlen > UIO_FASTIOV) {
 		err = -EMSGSIZE;
@@ -2290,11 +2272,7 @@
 }
 
 static int ___sys_recvmsg(struct socket *sock, struct msghdr __user *msg,
-<<<<<<< HEAD
-			  struct msghdr *msg_sys, unsigned flags, int nosec)
-=======
 			 struct msghdr *msg_sys, unsigned int flags, int nosec)
->>>>>>> c3ade0e0
 {
 	struct compat_msghdr __user *msg_compat =
 	    (struct compat_msghdr __user *)msg;
@@ -2318,13 +2296,6 @@
 		if (err)
 			return err;
 	}
-<<<<<<< HEAD
-
-	err = -EMSGSIZE;
-	if (msg_sys->msg_iovlen > UIO_MAXIOV)
-		goto out;
-=======
->>>>>>> c3ade0e0
 
 	if (msg_sys->msg_iovlen > UIO_FASTIOV) {
 		err = -EMSGSIZE;
@@ -2340,26 +2311,12 @@
 	/* Save the user-mode address (verify_iovec will change the
 	 * kernel msghdr to use the kernel address space)
 	 */
-<<<<<<< HEAD
-
-	uaddr = (void __force_user *)msg_sys->msg_name;
-	uaddr_len = COMPAT_NAMELEN(msg);
-	if (MSG_CMSG_COMPAT & flags)
-		err = verify_compat_iovec(msg_sys, iov,
-					  (struct sockaddr *)&addr,
-					  VERIFY_WRITE);
-	else
-		err = verify_iovec(msg_sys, iov,
-				   (struct sockaddr *)&addr,
-				   VERIFY_WRITE);
-=======
 	uaddr = (void __force_user *)msg_sys->msg_name;
 	uaddr_len = COMPAT_NAMELEN(msg);
 	if (MSG_CMSG_COMPAT & flags)
 		err = verify_compat_iovec(msg_sys, iov, &addr, VERIFY_WRITE);
 	else
 		err = verify_iovec(msg_sys, iov, &addr, VERIFY_WRITE);
->>>>>>> c3ade0e0
 	if (err < 0)
 		goto out_freeiov;
 	total_len = err;
@@ -3113,23 +3070,6 @@
 		set_fs(old_fs);
 
 		return err;
-<<<<<<< HEAD
-	case SIOCBONDSLAVEINFOQUERY:
-	case SIOCBONDINFOQUERY:
-		uifr = compat_alloc_user_space(sizeof(*uifr));
-		if (copy_in_user(uifr->ifr_name, ifr32->ifr_name, IFNAMSIZ))
-			return -EFAULT;
-
-		if (get_user(data, &ifr32->ifr_ifru.ifru_data))
-			return -EFAULT;
-
-		datap = compat_ptr(data);
-		if (put_user(datap, &uifr->ifr_ifru.ifru_data))
-			return -EFAULT;
-
-		return dev_ioctl(net, cmd, uifr);
-=======
->>>>>>> c3ade0e0
 	default:
 		return -ENOIOCTLCMD;
 	}
