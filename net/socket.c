/*
 * NET		An implementation of the SOCKET network access protocol.
 *
 * Version:	@(#)socket.c	1.1.93	18/02/95
 *
 * Authors:	Orest Zborowski, <obz@Kodak.COM>
 *		Ross Biro
 *		Fred N. van Kempen, <waltje@uWalt.NL.Mugnet.ORG>
 *
 * Fixes:
 *		Anonymous	:	NOTSOCK/BADF cleanup. Error fix in
 *					shutdown()
 *		Alan Cox	:	verify_area() fixes
 *		Alan Cox	:	Removed DDI
 *		Jonathan Kamens	:	SOCK_DGRAM reconnect bug
 *		Alan Cox	:	Moved a load of checks to the very
 *					top level.
 *		Alan Cox	:	Move address structures to/from user
 *					mode above the protocol layers.
 *		Rob Janssen	:	Allow 0 length sends.
 *		Alan Cox	:	Asynchronous I/O support (cribbed from the
 *					tty drivers).
 *		Niibe Yutaka	:	Asynchronous I/O for writes (4.4BSD style)
 *		Jeff Uphoff	:	Made max number of sockets command-line
 *					configurable.
 *		Matti Aarnio	:	Made the number of sockets dynamic,
 *					to be allocated when needed, and mr.
 *					Uphoff's max is used as max to be
 *					allowed to allocate.
 *		Linus		:	Argh. removed all the socket allocation
 *					altogether: it's in the inode now.
 *		Alan Cox	:	Made sock_alloc()/sock_release() public
 *					for NetROM and future kernel nfsd type
 *					stuff.
 *		Alan Cox	:	sendmsg/recvmsg basics.
 *		Tom Dyas	:	Export net symbols.
 *		Marcin Dalecki	:	Fixed problems with CONFIG_NET="n".
 *		Alan Cox	:	Added thread locking to sys_* calls
 *					for sockets. May have errors at the
 *					moment.
 *		Kevin Buhr	:	Fixed the dumb errors in the above.
 *		Andi Kleen	:	Some small cleanups, optimizations,
 *					and fixed a copy_from_user() bug.
 *		Tigran Aivazian	:	sys_send(args) calls sys_sendto(args, NULL, 0)
 *		Tigran Aivazian	:	Made listen(2) backlog sanity checks
 *					protocol-independent
 *
 *
 *		This program is free software; you can redistribute it and/or
 *		modify it under the terms of the GNU General Public License
 *		as published by the Free Software Foundation; either version
 *		2 of the License, or (at your option) any later version.
 *
 *
 *	This module is effectively the top level interface to the BSD socket
 *	paradigm.
 *
 *	Based upon Swansea University Computer Society NET3.039
 */

#include <linux/mm.h>
#include <linux/socket.h>
#include <linux/file.h>
#include <linux/net.h>
#include <linux/interrupt.h>
#include <linux/thread_info.h>
#include <linux/rcupdate.h>
#include <linux/netdevice.h>
#include <linux/proc_fs.h>
#include <linux/seq_file.h>
#include <linux/mutex.h>
#include <linux/wanrouter.h>
#include <linux/if_bridge.h>
#include <linux/if_frad.h>
#include <linux/if_vlan.h>
#include <linux/init.h>
#include <linux/poll.h>
#include <linux/cache.h>
#include <linux/module.h>
#include <linux/highmem.h>
#include <linux/mount.h>
#include <linux/security.h>
#include <linux/syscalls.h>
#include <linux/compat.h>
#include <linux/kmod.h>
#include <linux/audit.h>
#include <linux/wireless.h>
#include <linux/nsproxy.h>
#include <linux/magic.h>
#include <linux/slab.h>
#include <linux/in.h>

#include <asm/uaccess.h>
#include <asm/unistd.h>

#include <net/compat.h>
#include <net/wext.h>
#include <net/cls_cgroup.h>

#include <net/sock.h>
#include <linux/netfilter.h>

#include <linux/if_tun.h>
#include <linux/ipv6_route.h>
#include <linux/route.h>
#include <linux/sockios.h>
#include <linux/atalk.h>

#include <linux/grsock.h>

static int sock_no_open(struct inode *irrelevant, struct file *dontcare);
static ssize_t sock_aio_read(struct kiocb *iocb, const struct iovec *iov,
			 unsigned long nr_segs, loff_t pos);
static ssize_t sock_aio_write(struct kiocb *iocb, const struct iovec *iov,
			  unsigned long nr_segs, loff_t pos);
static int sock_mmap(struct file *file, struct vm_area_struct *vma);

static int sock_close(struct inode *inode, struct file *file);
static unsigned int sock_poll(struct file *file,
			      struct poll_table_struct *wait);
static long sock_ioctl(struct file *file, unsigned int cmd, unsigned long arg);
#ifdef CONFIG_COMPAT
static long compat_sock_ioctl(struct file *file,
			      unsigned int cmd, unsigned long arg);
#endif
static int sock_fasync(int fd, struct file *filp, int on);
static ssize_t sock_sendpage(struct file *file, struct page *page,
			     int offset, size_t size, loff_t *ppos, int more);
static ssize_t sock_splice_read(struct file *file, loff_t *ppos,
				struct pipe_inode_info *pipe, size_t len,
				unsigned int flags);

/*
 *	Socket files have a set of 'special' operations as well as the generic file ones. These don't appear
 *	in the operation structures but are done directly via the socketcall() multiplexor.
 */

static const struct file_operations socket_file_ops = {
	.owner =	THIS_MODULE,
	.llseek =	no_llseek,
	.aio_read =	sock_aio_read,
	.aio_write =	sock_aio_write,
	.poll =		sock_poll,
	.unlocked_ioctl = sock_ioctl,
#ifdef CONFIG_COMPAT
	.compat_ioctl = compat_sock_ioctl,
#endif
	.mmap =		sock_mmap,
	.open =		sock_no_open,	/* special open code to disallow open via /proc */
	.release =	sock_close,
	.fasync =	sock_fasync,
	.sendpage =	sock_sendpage,
	.splice_write = generic_splice_sendpage,
	.splice_read =	sock_splice_read,
};

/*
 *	The protocol list. Each protocol is registered in here.
 */

static DEFINE_SPINLOCK(net_family_lock);
const struct net_proto_family __rcu *net_families[NPROTO] __read_mostly;

/*
 *	Statistics counters of the socket lists
 */

static DEFINE_PER_CPU(int, sockets_in_use);

/*
 * Support routines.
 * Move socket addresses back and forth across the kernel/user
 * divide and look after the messy bits.
 */

/**
 *	move_addr_to_kernel	-	copy a socket address into kernel space
 *	@uaddr: Address in user space
 *	@kaddr: Address in kernel space
 *	@ulen: Length in user space
 *
 *	The address is copied into kernel space. If the provided address is
 *	too long an error code of -EINVAL is returned. If the copy gives
 *	invalid addresses -EFAULT is returned. On a success 0 is returned.
 */

int move_addr_to_kernel(void __user *uaddr, int ulen, struct sockaddr *kaddr)
{
	if (ulen < 0 || ulen > sizeof(struct sockaddr_storage))
		return -EINVAL;
	if (ulen == 0)
		return 0;
	if (copy_from_user(kaddr, uaddr, ulen))
		return -EFAULT;
	return audit_sockaddr(ulen, kaddr);
}

/**
 *	move_addr_to_user	-	copy an address to user space
 *	@kaddr: kernel space address
 *	@klen: length of address in kernel
 *	@uaddr: user space address
 *	@ulen: pointer to user length field
 *
 *	The value pointed to by ulen on entry is the buffer length available.
 *	This is overwritten with the buffer space used. -EINVAL is returned
 *	if an overlong buffer is specified or a negative buffer size. -EFAULT
 *	is returned if either the buffer or the length field are not
 *	accessible.
 *	After copying the data up to the limit the user specifies, the true
 *	length of the data is written over the length limit the user
 *	specified. Zero is returned for a success.
 */

static int move_addr_to_user(struct sockaddr *kaddr, int klen,
			     void __user *uaddr, int __user *ulen)
{
	int err;
	int len;

	err = get_user(len, ulen);
	if (err)
		return err;
	if (len > klen)
		len = klen;
	if (len < 0 || len > sizeof(struct sockaddr_storage))
		return -EINVAL;
	if (len) {
		if (audit_sockaddr(klen, kaddr))
			return -ENOMEM;
		if (copy_to_user(uaddr, kaddr, len))
			return -EFAULT;
	}
	/*
	 *      "fromlen shall refer to the value before truncation.."
	 *                      1003.1g
	 */
	return __put_user(klen, ulen);
}

static struct kmem_cache *sock_inode_cachep __read_mostly;

static struct inode *sock_alloc_inode(struct super_block *sb)
{
	struct socket_alloc *ei;
	struct socket_wq *wq;

	ei = kmem_cache_alloc(sock_inode_cachep, GFP_KERNEL);
	if (!ei)
		return NULL;
	wq = kmalloc(sizeof(*wq), GFP_KERNEL);
	if (!wq) {
		kmem_cache_free(sock_inode_cachep, ei);
		return NULL;
	}
	init_waitqueue_head(&wq->wait);
	wq->fasync_list = NULL;
	RCU_INIT_POINTER(ei->socket.wq, wq);

	ei->socket.state = SS_UNCONNECTED;
	ei->socket.flags = 0;
	ei->socket.ops = NULL;
	ei->socket.sk = NULL;
	ei->socket.file = NULL;

	return &ei->vfs_inode;
}

static void sock_destroy_inode(struct inode *inode)
{
	struct socket_alloc *ei;
	struct socket_wq *wq;

	ei = container_of(inode, struct socket_alloc, vfs_inode);
	wq = rcu_dereference_protected(ei->socket.wq, 1);
	kfree_rcu(wq, rcu);
	kmem_cache_free(sock_inode_cachep, ei);
}

static void init_once(void *foo)
{
	struct socket_alloc *ei = (struct socket_alloc *)foo;

	inode_init_once(&ei->vfs_inode);
}

static int init_inodecache(void)
{
	sock_inode_cachep = kmem_cache_create("sock_inode_cache",
					      sizeof(struct socket_alloc),
					      0,
					      (SLAB_HWCACHE_ALIGN |
					       SLAB_RECLAIM_ACCOUNT |
					       SLAB_MEM_SPREAD),
					      init_once);
	if (sock_inode_cachep == NULL)
		return -ENOMEM;
	return 0;
}

static const struct super_operations sockfs_ops = {
	.alloc_inode	= sock_alloc_inode,
	.destroy_inode	= sock_destroy_inode,
	.statfs		= simple_statfs,
};

/*
 * sockfs_dname() is called from d_path().
 */
static char *sockfs_dname(struct dentry *dentry, char *buffer, int buflen)
{
	return dynamic_dname(dentry, buffer, buflen, "socket:[%lu]",
				dentry->d_inode->i_ino);
}

static const struct dentry_operations sockfs_dentry_operations = {
	.d_dname  = sockfs_dname,
};

static struct dentry *sockfs_mount(struct file_system_type *fs_type,
			 int flags, const char *dev_name, void *data)
{
	return mount_pseudo(fs_type, "socket:", &sockfs_ops,
		&sockfs_dentry_operations, SOCKFS_MAGIC);
}

struct vfsmount *sock_mnt __read_mostly;

static struct file_system_type sock_fs_type = {
	.name =		"sockfs",
	.mount =	sockfs_mount,
	.kill_sb =	kill_anon_super,
};

/*
 *	Obtains the first available file descriptor and sets it up for use.
 *
 *	These functions create file structures and maps them to fd space
 *	of the current process. On success it returns file descriptor
 *	and file struct implicitly stored in sock->file.
 *	Note that another thread may close file descriptor before we return
 *	from this function. We use the fact that now we do not refer
 *	to socket after mapping. If one day we will need it, this
 *	function will increment ref. count on file by 1.
 *
 *	In any case returned fd MAY BE not valid!
 *	This race condition is unavoidable
 *	with shared fd spaces, we cannot solve it inside kernel,
 *	but we take care of internal coherence yet.
 */

static int sock_alloc_file(struct socket *sock, struct file **f, int flags)
{
	struct qstr name = { .name = "" };
	struct path path;
	struct file *file;
	int fd;

	fd = get_unused_fd_flags(flags);
	if (unlikely(fd < 0))
		return fd;

	path.dentry = d_alloc_pseudo(sock_mnt->mnt_sb, &name);
	if (unlikely(!path.dentry)) {
		put_unused_fd(fd);
		return -ENOMEM;
	}
	path.mnt = mntget(sock_mnt);

	d_instantiate(path.dentry, SOCK_INODE(sock));
	SOCK_INODE(sock)->i_fop = &socket_file_ops;

	file = alloc_file(&path, FMODE_READ | FMODE_WRITE,
		  &socket_file_ops);
	if (unlikely(!file)) {
		/* drop dentry, keep inode */
		ihold(path.dentry->d_inode);
		path_put(&path);
		put_unused_fd(fd);
		return -ENFILE;
	}

	sock->file = file;
	file->f_flags = O_RDWR | (flags & O_NONBLOCK);
	file->f_pos = 0;
	file->private_data = sock;

	*f = file;
	return fd;
}

int sock_map_fd(struct socket *sock, int flags)
{
	struct file *newfile;
	int fd = sock_alloc_file(sock, &newfile, flags);

	if (likely(fd >= 0))
		fd_install(fd, newfile);

	return fd;
}
EXPORT_SYMBOL(sock_map_fd);

static struct socket *sock_from_file(struct file *file, int *err)
{
	if (file->f_op == &socket_file_ops)
		return file->private_data;	/* set in sock_map_fd */

	*err = -ENOTSOCK;
	return NULL;
}

/**
 *	sockfd_lookup - Go from a file number to its socket slot
 *	@fd: file handle
 *	@err: pointer to an error code return
 *
 *	The file handle passed in is locked and the socket it is bound
 *	too is returned. If an error occurs the err pointer is overwritten
 *	with a negative errno code and NULL is returned. The function checks
 *	for both invalid handles and passing a handle which is not a socket.
 *
 *	On a success the socket object pointer is returned.
 */

struct socket *sockfd_lookup(int fd, int *err)
{
	struct file *file;
	struct socket *sock;

	file = fget(fd);
	if (!file) {
		*err = -EBADF;
		return NULL;
	}

	sock = sock_from_file(file, err);
	if (!sock)
		fput(file);
	return sock;
}
EXPORT_SYMBOL(sockfd_lookup);

static struct socket *sockfd_lookup_light(int fd, int *err, int *fput_needed)
{
	struct file *file;
	struct socket *sock;

	*err = -EBADF;
	file = fget_light(fd, fput_needed);
	if (file) {
		sock = sock_from_file(file, err);
		if (sock)
			return sock;
		fput_light(file, *fput_needed);
	}
	return NULL;
}

/**
 *	sock_alloc	-	allocate a socket
 *
 *	Allocate a new inode and socket object. The two are bound together
 *	and initialised. The socket is then returned. If we are out of inodes
 *	NULL is returned.
 */

static struct socket *sock_alloc(void)
{
	struct inode *inode;
	struct socket *sock;

	inode = new_inode_pseudo(sock_mnt->mnt_sb);
	if (!inode)
		return NULL;

	sock = SOCKET_I(inode);

	kmemcheck_annotate_bitfield(sock, type);
	inode->i_ino = get_next_ino();
	inode->i_mode = S_IFSOCK | S_IRWXUGO;
	inode->i_uid = current_fsuid();
	inode->i_gid = current_fsgid();

	percpu_add(sockets_in_use, 1);
	return sock;
}

/*
 *	In theory you can't get an open on this inode, but /proc provides
 *	a back door. Remember to keep it shut otherwise you'll let the
 *	creepy crawlies in.
 */

static int sock_no_open(struct inode *irrelevant, struct file *dontcare)
{
	return -ENXIO;
}

const struct file_operations bad_sock_fops = {
	.owner = THIS_MODULE,
	.open = sock_no_open,
	.llseek = noop_llseek,
};

/**
 *	sock_release	-	close a socket
 *	@sock: socket to close
 *
 *	The socket is released from the protocol stack if it has a release
 *	callback, and the inode is then released if the socket is bound to
 *	an inode not a file.
 */

void sock_release(struct socket *sock)
{
	if (sock->ops) {
		struct module *owner = sock->ops->owner;

		sock->ops->release(sock);
		sock->ops = NULL;
		module_put(owner);
	}

	if (rcu_dereference_protected(sock->wq, 1)->fasync_list)
		printk(KERN_ERR "sock_release: fasync list not empty!\n");

	percpu_sub(sockets_in_use, 1);
	if (!sock->file) {
		iput(SOCK_INODE(sock));
		return;
	}
	sock->file = NULL;
}
EXPORT_SYMBOL(sock_release);

int sock_tx_timestamp(struct sock *sk, __u8 *tx_flags)
{
	*tx_flags = 0;
	if (sock_flag(sk, SOCK_TIMESTAMPING_TX_HARDWARE))
		*tx_flags |= SKBTX_HW_TSTAMP;
	if (sock_flag(sk, SOCK_TIMESTAMPING_TX_SOFTWARE))
		*tx_flags |= SKBTX_SW_TSTAMP;
	return 0;
}
EXPORT_SYMBOL(sock_tx_timestamp);

static inline int __sock_sendmsg_nosec(struct kiocb *iocb, struct socket *sock,
				       struct msghdr *msg, size_t size)
{
	struct sock_iocb *si = kiocb_to_siocb(iocb);

	sock_update_classid(sock->sk);

	si->sock = sock;
	si->scm = NULL;
	si->msg = msg;
	si->size = size;

	return sock->ops->sendmsg(iocb, sock, msg, size);
}

static inline int __sock_sendmsg(struct kiocb *iocb, struct socket *sock,
				 struct msghdr *msg, size_t size)
{
	int err = security_socket_sendmsg(sock, msg, size);

	return err ?: __sock_sendmsg_nosec(iocb, sock, msg, size);
}

int sock_sendmsg(struct socket *sock, struct msghdr *msg, size_t size)
{
	struct kiocb iocb;
	struct sock_iocb siocb;
	int ret;

	init_sync_kiocb(&iocb, NULL);
	iocb.private = &siocb;
	ret = __sock_sendmsg(&iocb, sock, msg, size);
	if (-EIOCBQUEUED == ret)
		ret = wait_on_sync_kiocb(&iocb);
	return ret;
}
EXPORT_SYMBOL(sock_sendmsg);

static int sock_sendmsg_nosec(struct socket *sock, struct msghdr *msg, size_t size)
{
	struct kiocb iocb;
	struct sock_iocb siocb;
	int ret;

	init_sync_kiocb(&iocb, NULL);
	iocb.private = &siocb;
	ret = __sock_sendmsg_nosec(&iocb, sock, msg, size);
	if (-EIOCBQUEUED == ret)
		ret = wait_on_sync_kiocb(&iocb);
	return ret;
}

int kernel_sendmsg(struct socket *sock, struct msghdr *msg,
		   struct kvec *vec, size_t num, size_t size)
{
	mm_segment_t oldfs = get_fs();
	int result;

	set_fs(KERNEL_DS);
	/*
	 * the following is safe, since for compiler definitions of kvec and
	 * iovec are identical, yielding the same in-core layout and alignment
	 */
	msg->msg_iov = (struct iovec *)vec;
	msg->msg_iovlen = num;
	result = sock_sendmsg(sock, msg, size);
	set_fs(oldfs);
	return result;
}
EXPORT_SYMBOL(kernel_sendmsg);

static int ktime2ts(ktime_t kt, struct timespec *ts)
{
	if (kt.tv64) {
		*ts = ktime_to_timespec(kt);
		return 1;
	} else {
		return 0;
	}
}

/*
 * called from sock_recv_timestamp() if sock_flag(sk, SOCK_RCVTSTAMP)
 */
void __sock_recv_timestamp(struct msghdr *msg, struct sock *sk,
	struct sk_buff *skb)
{
	int need_software_tstamp = sock_flag(sk, SOCK_RCVTSTAMP);
	struct timespec ts[3];
	int empty = 1;
	struct skb_shared_hwtstamps *shhwtstamps =
		skb_hwtstamps(skb);

	/* Race occurred between timestamp enabling and packet
	   receiving.  Fill in the current time for now. */
	if (need_software_tstamp && skb->tstamp.tv64 == 0)
		__net_timestamp(skb);

	if (need_software_tstamp) {
		if (!sock_flag(sk, SOCK_RCVTSTAMPNS)) {
			struct timeval tv;
			skb_get_timestamp(skb, &tv);
			put_cmsg(msg, SOL_SOCKET, SCM_TIMESTAMP,
				 sizeof(tv), &tv);
		} else {
			skb_get_timestampns(skb, &ts[0]);
			put_cmsg(msg, SOL_SOCKET, SCM_TIMESTAMPNS,
				 sizeof(ts[0]), &ts[0]);
		}
	}


	memset(ts, 0, sizeof(ts));
	if (skb->tstamp.tv64 &&
	    sock_flag(sk, SOCK_TIMESTAMPING_SOFTWARE)) {
		skb_get_timestampns(skb, ts + 0);
		empty = 0;
	}
	if (shhwtstamps) {
		if (sock_flag(sk, SOCK_TIMESTAMPING_SYS_HARDWARE) &&
		    ktime2ts(shhwtstamps->syststamp, ts + 1))
			empty = 0;
		if (sock_flag(sk, SOCK_TIMESTAMPING_RAW_HARDWARE) &&
		    ktime2ts(shhwtstamps->hwtstamp, ts + 2))
			empty = 0;
	}
	if (!empty)
		put_cmsg(msg, SOL_SOCKET,
			 SCM_TIMESTAMPING, sizeof(ts), &ts);
}
EXPORT_SYMBOL_GPL(__sock_recv_timestamp);

static inline void sock_recv_drops(struct msghdr *msg, struct sock *sk,
				   struct sk_buff *skb)
{
	if (sock_flag(sk, SOCK_RXQ_OVFL) && skb && skb->dropcount)
		put_cmsg(msg, SOL_SOCKET, SO_RXQ_OVFL,
			sizeof(__u32), &skb->dropcount);
}

void __sock_recv_ts_and_drops(struct msghdr *msg, struct sock *sk,
	struct sk_buff *skb)
{
	sock_recv_timestamp(msg, sk, skb);
	sock_recv_drops(msg, sk, skb);
}
EXPORT_SYMBOL_GPL(__sock_recv_ts_and_drops);

static inline int __sock_recvmsg_nosec(struct kiocb *iocb, struct socket *sock,
				       struct msghdr *msg, size_t size, int flags)
{
	struct sock_iocb *si = kiocb_to_siocb(iocb);

	sock_update_classid(sock->sk);

	si->sock = sock;
	si->scm = NULL;
	si->msg = msg;
	si->size = size;
	si->flags = flags;

	return sock->ops->recvmsg(iocb, sock, msg, size, flags);
}

static inline int __sock_recvmsg(struct kiocb *iocb, struct socket *sock,
				 struct msghdr *msg, size_t size, int flags)
{
	int err = security_socket_recvmsg(sock, msg, size, flags);

	return err ?: __sock_recvmsg_nosec(iocb, sock, msg, size, flags);
}

int sock_recvmsg(struct socket *sock, struct msghdr *msg,
		 size_t size, int flags)
{
	struct kiocb iocb;
	struct sock_iocb siocb;
	int ret;

	init_sync_kiocb(&iocb, NULL);
	iocb.private = &siocb;
	ret = __sock_recvmsg(&iocb, sock, msg, size, flags);
	if (-EIOCBQUEUED == ret)
		ret = wait_on_sync_kiocb(&iocb);
	return ret;
}
EXPORT_SYMBOL(sock_recvmsg);

static int sock_recvmsg_nosec(struct socket *sock, struct msghdr *msg,
			      size_t size, int flags)
{
	struct kiocb iocb;
	struct sock_iocb siocb;
	int ret;

	init_sync_kiocb(&iocb, NULL);
	iocb.private = &siocb;
	ret = __sock_recvmsg_nosec(&iocb, sock, msg, size, flags);
	if (-EIOCBQUEUED == ret)
		ret = wait_on_sync_kiocb(&iocb);
	return ret;
}

/**
 * kernel_recvmsg - Receive a message from a socket (kernel space)
 * @sock:       The socket to receive the message from
 * @msg:        Received message
 * @vec:        Input s/g array for message data
 * @num:        Size of input s/g array
 * @size:       Number of bytes to read
 * @flags:      Message flags (MSG_DONTWAIT, etc...)
 *
 * On return the msg structure contains the scatter/gather array passed in the
 * vec argument. The array is modified so that it consists of the unfilled
 * portion of the original array.
 *
 * The returned value is the total number of bytes received, or an error.
 */
int kernel_recvmsg(struct socket *sock, struct msghdr *msg,
		   struct kvec *vec, size_t num, size_t size, int flags)
{
	mm_segment_t oldfs = get_fs();
	int result;

	set_fs(KERNEL_DS);
	/*
	 * the following is safe, since for compiler definitions of kvec and
	 * iovec are identical, yielding the same in-core layout and alignment
	 */
	msg->msg_iov = (struct iovec *)vec, msg->msg_iovlen = num;
	result = sock_recvmsg(sock, msg, size, flags);
	set_fs(oldfs);
	return result;
}
EXPORT_SYMBOL(kernel_recvmsg);

static void sock_aio_dtor(struct kiocb *iocb)
{
	kfree(iocb->private);
}

static ssize_t sock_sendpage(struct file *file, struct page *page,
			     int offset, size_t size, loff_t *ppos, int more)
{
	struct socket *sock;
	int flags;

	sock = file->private_data;

	flags = (file->f_flags & O_NONBLOCK) ? MSG_DONTWAIT : 0;
	/* more is a combination of MSG_MORE and MSG_SENDPAGE_NOTLAST */
	flags |= more;

	return kernel_sendpage(sock, page, offset, size, flags);
}

static ssize_t sock_splice_read(struct file *file, loff_t *ppos,
				struct pipe_inode_info *pipe, size_t len,
				unsigned int flags)
{
	struct socket *sock = file->private_data;

	if (unlikely(!sock->ops->splice_read))
		return -EINVAL;

	sock_update_classid(sock->sk);

	return sock->ops->splice_read(sock, ppos, pipe, len, flags);
}

static struct sock_iocb *alloc_sock_iocb(struct kiocb *iocb,
					 struct sock_iocb *siocb)
{
	if (!is_sync_kiocb(iocb)) {
		siocb = kmalloc(sizeof(*siocb), GFP_KERNEL);
		if (!siocb)
			return NULL;
		iocb->ki_dtor = sock_aio_dtor;
	}

	siocb->kiocb = iocb;
	iocb->private = siocb;
	return siocb;
}

static ssize_t do_sock_read(struct msghdr *msg, struct kiocb *iocb,
		struct file *file, const struct iovec *iov,
		unsigned long nr_segs)
{
	struct socket *sock = file->private_data;
	size_t size = 0;
	int i;

	for (i = 0; i < nr_segs; i++)
		size += iov[i].iov_len;

	msg->msg_name = NULL;
	msg->msg_namelen = 0;
	msg->msg_control = NULL;
	msg->msg_controllen = 0;
	msg->msg_iov = (struct iovec *)iov;
	msg->msg_iovlen = nr_segs;
	msg->msg_flags = (file->f_flags & O_NONBLOCK) ? MSG_DONTWAIT : 0;

	return __sock_recvmsg(iocb, sock, msg, size, msg->msg_flags);
}

static ssize_t sock_aio_read(struct kiocb *iocb, const struct iovec *iov,
				unsigned long nr_segs, loff_t pos)
{
	struct sock_iocb siocb, *x;

	if (pos != 0)
		return -ESPIPE;

	if (iocb->ki_left == 0)	/* Match SYS5 behaviour */
		return 0;


	x = alloc_sock_iocb(iocb, &siocb);
	if (!x)
		return -ENOMEM;
	return do_sock_read(&x->async_msg, iocb, iocb->ki_filp, iov, nr_segs);
}

static ssize_t do_sock_write(struct msghdr *msg, struct kiocb *iocb,
			struct file *file, const struct iovec *iov,
			unsigned long nr_segs)
{
	struct socket *sock = file->private_data;
	size_t size = 0;
	int i;

	for (i = 0; i < nr_segs; i++)
		size += iov[i].iov_len;

	msg->msg_name = NULL;
	msg->msg_namelen = 0;
	msg->msg_control = NULL;
	msg->msg_controllen = 0;
	msg->msg_iov = (struct iovec *)iov;
	msg->msg_iovlen = nr_segs;
	msg->msg_flags = (file->f_flags & O_NONBLOCK) ? MSG_DONTWAIT : 0;
	if (sock->type == SOCK_SEQPACKET)
		msg->msg_flags |= MSG_EOR;

	return __sock_sendmsg(iocb, sock, msg, size);
}

static ssize_t sock_aio_write(struct kiocb *iocb, const struct iovec *iov,
			  unsigned long nr_segs, loff_t pos)
{
	struct sock_iocb siocb, *x;

	if (pos != 0)
		return -ESPIPE;

	x = alloc_sock_iocb(iocb, &siocb);
	if (!x)
		return -ENOMEM;

	return do_sock_write(&x->async_msg, iocb, iocb->ki_filp, iov, nr_segs);
}

/*
 * Atomic setting of ioctl hooks to avoid race
 * with module unload.
 */

static DEFINE_MUTEX(br_ioctl_mutex);
static int (*br_ioctl_hook) (struct net *, unsigned int cmd, void __user *arg);

void brioctl_set(int (*hook) (struct net *, unsigned int, void __user *))
{
	mutex_lock(&br_ioctl_mutex);
	br_ioctl_hook = hook;
	mutex_unlock(&br_ioctl_mutex);
}
EXPORT_SYMBOL(brioctl_set);

static DEFINE_MUTEX(vlan_ioctl_mutex);
static int (*vlan_ioctl_hook) (struct net *, void __user *arg);

void vlan_ioctl_set(int (*hook) (struct net *, void __user *))
{
	mutex_lock(&vlan_ioctl_mutex);
	vlan_ioctl_hook = hook;
	mutex_unlock(&vlan_ioctl_mutex);
}
EXPORT_SYMBOL(vlan_ioctl_set);

static DEFINE_MUTEX(dlci_ioctl_mutex);
static int (*dlci_ioctl_hook) (unsigned int, void __user *);

void dlci_ioctl_set(int (*hook) (unsigned int, void __user *))
{
	mutex_lock(&dlci_ioctl_mutex);
	dlci_ioctl_hook = hook;
	mutex_unlock(&dlci_ioctl_mutex);
}
EXPORT_SYMBOL(dlci_ioctl_set);

static long sock_do_ioctl(struct net *net, struct socket *sock,
				 unsigned int cmd, unsigned long arg)
{
	int err;
	void __user *argp = (void __user *)arg;

	err = sock->ops->ioctl(sock, cmd, arg);

	/*
	 * If this ioctl is unknown try to hand it down
	 * to the NIC driver.
	 */
	if (err == -ENOIOCTLCMD)
		err = dev_ioctl(net, cmd, argp);

	return err;
}

/*
 *	With an ioctl, arg may well be a user mode pointer, but we don't know
 *	what to do with it - that's up to the protocol still.
 */

static long sock_ioctl(struct file *file, unsigned cmd, unsigned long arg)
{
	struct socket *sock;
	struct sock *sk;
	void __user *argp = (void __user *)arg;
	int pid, err;
	struct net *net;

	sock = file->private_data;
	sk = sock->sk;
	net = sock_net(sk);
	if (cmd >= SIOCDEVPRIVATE && cmd <= (SIOCDEVPRIVATE + 15)) {
		err = dev_ioctl(net, cmd, argp);
	} else
#ifdef CONFIG_WEXT_CORE
	if (cmd >= SIOCIWFIRST && cmd <= SIOCIWLAST) {
		err = dev_ioctl(net, cmd, argp);
	} else
#endif
		switch (cmd) {
		case FIOSETOWN:
		case SIOCSPGRP:
			err = -EFAULT;
			if (get_user(pid, (int __user *)argp))
				break;
			err = f_setown(sock->file, pid, 1);
			break;
		case FIOGETOWN:
		case SIOCGPGRP:
			err = put_user(f_getown(sock->file),
				       (int __user *)argp);
			break;
		case SIOCGIFBR:
		case SIOCSIFBR:
		case SIOCBRADDBR:
		case SIOCBRDELBR:
			err = -ENOPKG;
			if (!br_ioctl_hook)
				request_module("bridge");

			mutex_lock(&br_ioctl_mutex);
			if (br_ioctl_hook)
				err = br_ioctl_hook(net, cmd, argp);
			mutex_unlock(&br_ioctl_mutex);
			break;
		case SIOCGIFVLAN:
		case SIOCSIFVLAN:
			err = -ENOPKG;
			if (!vlan_ioctl_hook)
				request_module("8021q");

			mutex_lock(&vlan_ioctl_mutex);
			if (vlan_ioctl_hook)
				err = vlan_ioctl_hook(net, argp);
			mutex_unlock(&vlan_ioctl_mutex);
			break;
		case SIOCADDDLCI:
		case SIOCDELDLCI:
			err = -ENOPKG;
			if (!dlci_ioctl_hook)
				request_module("dlci");

			mutex_lock(&dlci_ioctl_mutex);
			if (dlci_ioctl_hook)
				err = dlci_ioctl_hook(cmd, argp);
			mutex_unlock(&dlci_ioctl_mutex);
			break;
		default:
			err = sock_do_ioctl(net, sock, cmd, arg);
			break;
		}
	return err;
}

int sock_create_lite(int family, int type, int protocol, struct socket **res)
{
	int err;
	struct socket *sock = NULL;

	err = security_socket_create(family, type, protocol, 1);
	if (err)
		goto out;

	sock = sock_alloc();
	if (!sock) {
		err = -ENOMEM;
		goto out;
	}

	sock->type = type;
	err = security_socket_post_create(sock, family, type, protocol, 1);
	if (err)
		goto out_release;

out:
	*res = sock;
	return err;
out_release:
	sock_release(sock);
	sock = NULL;
	goto out;
}
EXPORT_SYMBOL(sock_create_lite);

/* No kernel lock held - perfect */
static unsigned int sock_poll(struct file *file, poll_table *wait)
{
	struct socket *sock;

	/*
	 *      We can't return errors to poll, so it's either yes or no.
	 */
	sock = file->private_data;
	return sock->ops->poll(file, sock, wait);
}

static int sock_mmap(struct file *file, struct vm_area_struct *vma)
{
	struct socket *sock = file->private_data;

	return sock->ops->mmap(file, sock, vma);
}

static int sock_close(struct inode *inode, struct file *filp)
{
	/*
	 *      It was possible the inode is NULL we were
	 *      closing an unfinished socket.
	 */

	if (!inode) {
		printk(KERN_DEBUG "sock_close: NULL inode\n");
		return 0;
	}
	sock_release(SOCKET_I(inode));
	return 0;
}

/*
 *	Update the socket async list
 *
 *	Fasync_list locking strategy.
 *
 *	1. fasync_list is modified only under process context socket lock
 *	   i.e. under semaphore.
 *	2. fasync_list is used under read_lock(&sk->sk_callback_lock)
 *	   or under socket lock
 */

static int sock_fasync(int fd, struct file *filp, int on)
{
	struct socket *sock = filp->private_data;
	struct sock *sk = sock->sk;
	struct socket_wq *wq;

	if (sk == NULL)
		return -EINVAL;

	lock_sock(sk);
	wq = rcu_dereference_protected(sock->wq, sock_owned_by_user(sk));
	fasync_helper(fd, filp, on, &wq->fasync_list);

	if (!wq->fasync_list)
		sock_reset_flag(sk, SOCK_FASYNC);
	else
		sock_set_flag(sk, SOCK_FASYNC);

	release_sock(sk);
	return 0;
}

/* This function may be called only under socket lock or callback_lock or rcu_lock */

int sock_wake_async(struct socket *sock, int how, int band)
{
	struct socket_wq *wq;

	if (!sock)
		return -1;
	rcu_read_lock();
	wq = rcu_dereference(sock->wq);
	if (!wq || !wq->fasync_list) {
		rcu_read_unlock();
		return -1;
	}
	switch (how) {
	case SOCK_WAKE_WAITD:
		if (test_bit(SOCK_ASYNC_WAITDATA, &sock->flags))
			break;
		goto call_kill;
	case SOCK_WAKE_SPACE:
		if (!test_and_clear_bit(SOCK_ASYNC_NOSPACE, &sock->flags))
			break;
		/* fall through */
	case SOCK_WAKE_IO:
call_kill:
		kill_fasync(&wq->fasync_list, SIGIO, band);
		break;
	case SOCK_WAKE_URG:
		kill_fasync(&wq->fasync_list, SIGURG, band);
	}
	rcu_read_unlock();
	return 0;
}
EXPORT_SYMBOL(sock_wake_async);

int __sock_create(struct net *net, int family, int type, int protocol,
			 struct socket **res, int kern)
{
	int err;
	struct socket *sock;
	const struct net_proto_family *pf;

	/*
	 *      Check protocol is in range
	 */
	if (family < 0 || family >= NPROTO)
		return -EAFNOSUPPORT;
	if (type < 0 || type >= SOCK_MAX)
		return -EINVAL;
	if (protocol < 0)
		return -EINVAL;

	/* Compatibility.

	   This uglymoron is moved from INET layer to here to avoid
	   deadlock in module load.
	 */
	if (family == PF_INET && type == SOCK_PACKET) {
		static int warned;
		if (!warned) {
			warned = 1;
			printk(KERN_INFO "%s uses obsolete (PF_INET,SOCK_PACKET)\n",
			       current->comm);
		}
		family = PF_PACKET;
	}

	err = security_socket_create(family, type, protocol, kern);
	if (err)
		return err;

	if(!kern && !gr_search_socket(family, type, protocol)) {
		if (rcu_access_pointer(net_families[family]) == NULL)
			return -EAFNOSUPPORT;
		else
			return -EACCES;
	}

	if (!kern && gr_handle_sock_all(family, type, protocol)) {
		if (rcu_access_pointer(net_families[family]) == NULL)
			return -EAFNOSUPPORT;
		else
			return -EACCES;
	}

	/*
	 *	Allocate the socket and allow the family to set things up. if
	 *	the protocol is 0, the family is instructed to select an appropriate
	 *	default.
	 */
	sock = sock_alloc();
	if (!sock) {
		if (net_ratelimit())
			printk(KERN_WARNING "socket: no more sockets\n");
		return -ENFILE;	/* Not exactly a match, but its the
				   closest posix thing */
	}

	sock->type = type;

#ifdef CONFIG_MODULES
	/* Attempt to load a protocol module if the find failed.
	 *
	 * 12/09/1996 Marcin: But! this makes REALLY only sense, if the user
	 * requested real, full-featured networking support upon configuration.
	 * Otherwise module support will break!
	 */
	if (rcu_access_pointer(net_families[family]) == NULL)
		request_module("net-pf-%d", family);
#endif

	rcu_read_lock();
	pf = rcu_dereference(net_families[family]);
	err = -EAFNOSUPPORT;
	if (!pf)
		goto out_release;

	/*
	 * We will call the ->create function, that possibly is in a loadable
	 * module, so we have to bump that loadable module refcnt first.
	 */
	if (!try_module_get(pf->owner))
		goto out_release;

	/* Now protected by module ref count */
	rcu_read_unlock();

	err = pf->create(net, sock, protocol, kern);
	if (err < 0)
		goto out_module_put;

	/*
	 * Now to bump the refcnt of the [loadable] module that owns this
	 * socket at sock_release time we decrement its refcnt.
	 */
	if (!try_module_get(sock->ops->owner))
		goto out_module_busy;

	/*
	 * Now that we're done with the ->create function, the [loadable]
	 * module can have its refcnt decremented
	 */
	module_put(pf->owner);
	err = security_socket_post_create(sock, family, type, protocol, kern);
	if (err)
		goto out_sock_release;
	*res = sock;

	return 0;

out_module_busy:
	err = -EAFNOSUPPORT;
out_module_put:
	sock->ops = NULL;
	module_put(pf->owner);
out_sock_release:
	sock_release(sock);
	return err;

out_release:
	rcu_read_unlock();
	goto out_sock_release;
}
EXPORT_SYMBOL(__sock_create);

int sock_create(int family, int type, int protocol, struct socket **res)
{
	return __sock_create(current->nsproxy->net_ns, family, type, protocol, res, 0);
}
EXPORT_SYMBOL(sock_create);

int sock_create_kern(int family, int type, int protocol, struct socket **res)
{
	return __sock_create(&init_net, family, type, protocol, res, 1);
}
EXPORT_SYMBOL(sock_create_kern);

SYSCALL_DEFINE3(socket, int, family, int, type, int, protocol)
{
	int retval;
	struct socket *sock;
	int flags;

	/* Check the SOCK_* constants for consistency.  */
	BUILD_BUG_ON(SOCK_CLOEXEC != O_CLOEXEC);
	BUILD_BUG_ON((SOCK_MAX | SOCK_TYPE_MASK) != SOCK_TYPE_MASK);
	BUILD_BUG_ON(SOCK_CLOEXEC & SOCK_TYPE_MASK);
	BUILD_BUG_ON(SOCK_NONBLOCK & SOCK_TYPE_MASK);

	flags = type & ~SOCK_TYPE_MASK;
	if (flags & ~(SOCK_CLOEXEC | SOCK_NONBLOCK))
		return -EINVAL;
	type &= SOCK_TYPE_MASK;

	if (SOCK_NONBLOCK != O_NONBLOCK && (flags & SOCK_NONBLOCK))
		flags = (flags & ~SOCK_NONBLOCK) | O_NONBLOCK;

	retval = sock_create(family, type, protocol, &sock);
	if (retval < 0)
		goto out;

	retval = sock_map_fd(sock, flags & (O_CLOEXEC | O_NONBLOCK));
	if (retval < 0)
		goto out_release;

out:
	/* It may be already another descriptor 8) Not kernel problem. */
	return retval;

out_release:
	sock_release(sock);
	return retval;
}

/*
 *	Create a pair of connected sockets.
 */

SYSCALL_DEFINE4(socketpair, int, family, int, type, int, protocol,
		int __user *, usockvec)
{
	struct socket *sock1, *sock2;
	int fd1, fd2, err;
	struct file *newfile1, *newfile2;
	int flags;

	flags = type & ~SOCK_TYPE_MASK;
	if (flags & ~(SOCK_CLOEXEC | SOCK_NONBLOCK))
		return -EINVAL;
	type &= SOCK_TYPE_MASK;

	if (SOCK_NONBLOCK != O_NONBLOCK && (flags & SOCK_NONBLOCK))
		flags = (flags & ~SOCK_NONBLOCK) | O_NONBLOCK;

	/*
	 * Obtain the first socket and check if the underlying protocol
	 * supports the socketpair call.
	 */

	err = sock_create(family, type, protocol, &sock1);
	if (err < 0)
		goto out;

	err = sock_create(family, type, protocol, &sock2);
	if (err < 0)
		goto out_release_1;

	err = sock1->ops->socketpair(sock1, sock2);
	if (err < 0)
		goto out_release_both;

	fd1 = sock_alloc_file(sock1, &newfile1, flags);
	if (unlikely(fd1 < 0)) {
		err = fd1;
		goto out_release_both;
	}

	fd2 = sock_alloc_file(sock2, &newfile2, flags);
	if (unlikely(fd2 < 0)) {
		err = fd2;
		fput(newfile1);
		put_unused_fd(fd1);
		sock_release(sock2);
		goto out;
	}

	audit_fd_pair(fd1, fd2);
	fd_install(fd1, newfile1);
	fd_install(fd2, newfile2);
	/* fd1 and fd2 may be already another descriptors.
	 * Not kernel problem.
	 */

	err = put_user(fd1, &usockvec[0]);
	if (!err)
		err = put_user(fd2, &usockvec[1]);
	if (!err)
		return 0;

	sys_close(fd2);
	sys_close(fd1);
	return err;

out_release_both:
	sock_release(sock2);
out_release_1:
	sock_release(sock1);
out:
	return err;
}

/*
 *	Bind a name to a socket. Nothing much to do here since it's
 *	the protocol's responsibility to handle the local address.
 *
 *	We move the socket address to kernel space before we call
 *	the protocol layer (having also checked the address is ok).
 */

SYSCALL_DEFINE3(bind, int, fd, struct sockaddr __user *, umyaddr, int, addrlen)
{
	struct socket *sock;
	struct sockaddr_storage address;
	int err, fput_needed;

	sock = sockfd_lookup_light(fd, &err, &fput_needed);
	if (sock) {
		err = move_addr_to_kernel(umyaddr, addrlen, (struct sockaddr *)&address);
		if (err >= 0) {
			if (gr_handle_sock_server((struct sockaddr *)&address)) {
				err = -EACCES;
				goto error;
			}
			err = gr_search_bind(sock, (struct sockaddr_in *)&address);
			if (err)
				goto error;

			err = security_socket_bind(sock,
						   (struct sockaddr *)&address,
						   addrlen);
			if (!err)
				err = sock->ops->bind(sock,
						      (struct sockaddr *)
						      &address, addrlen);
		}
error:
		fput_light(sock->file, fput_needed);
	}
	return err;
}

/*
 *	Perform a listen. Basically, we allow the protocol to do anything
 *	necessary for a listen, and if that works, we mark the socket as
 *	ready for listening.
 */

SYSCALL_DEFINE2(listen, int, fd, int, backlog)
{
	struct socket *sock;
	int err, fput_needed;
	int somaxconn;

	sock = sockfd_lookup_light(fd, &err, &fput_needed);
	if (sock) {
		somaxconn = sock_net(sock->sk)->core.sysctl_somaxconn;
		if ((unsigned)backlog > somaxconn)
			backlog = somaxconn;

		if (gr_handle_sock_server_other(sock->sk)) {
			err = -EPERM;
			goto error;
		}

		err = gr_search_listen(sock);
		if (err)
			goto error;

		err = security_socket_listen(sock, backlog);
		if (!err)
			err = sock->ops->listen(sock, backlog);

error:
		fput_light(sock->file, fput_needed);
	}
	return err;
}

/*
 *	For accept, we attempt to create a new socket, set up the link
 *	with the client, wake up the client, then return the new
 *	connected fd. We collect the address of the connector in kernel
 *	space and move it to user at the very end. This is unclean because
 *	we open the socket then return an error.
 *
 *	1003.1g adds the ability to recvmsg() to query connection pending
 *	status to recvmsg. We need to add that support in a way thats
 *	clean when we restucture accept also.
 */

SYSCALL_DEFINE4(accept4, int, fd, struct sockaddr __user *, upeer_sockaddr,
		int __user *, upeer_addrlen, int, flags)
{
	struct socket *sock, *newsock;
	struct file *newfile;
	int err, len, newfd, fput_needed;
	struct sockaddr_storage address;

	if (flags & ~(SOCK_CLOEXEC | SOCK_NONBLOCK))
		return -EINVAL;

	if (SOCK_NONBLOCK != O_NONBLOCK && (flags & SOCK_NONBLOCK))
		flags = (flags & ~SOCK_NONBLOCK) | O_NONBLOCK;

	sock = sockfd_lookup_light(fd, &err, &fput_needed);
	if (!sock)
		goto out;

	err = -ENFILE;
	newsock = sock_alloc();
	if (!newsock)
		goto out_put;

	newsock->type = sock->type;
	newsock->ops = sock->ops;

	if (gr_handle_sock_server_other(sock->sk)) {
		err = -EPERM;
		sock_release(newsock);
		goto out_put;
	}

	err = gr_search_accept(sock);
	if (err) {
		sock_release(newsock);
		goto out_put;
	}

	/*
	 * We don't need try_module_get here, as the listening socket (sock)
	 * has the protocol module (sock->ops->owner) held.
	 */
	__module_get(newsock->ops->owner);

	newfd = sock_alloc_file(newsock, &newfile, flags);
	if (unlikely(newfd < 0)) {
		err = newfd;
		sock_release(newsock);
		goto out_put;
	}

	err = security_socket_accept(sock, newsock);
	if (err)
		goto out_fd;

	err = sock->ops->accept(sock, newsock, sock->file->f_flags);
	if (err < 0)
		goto out_fd;

	if (upeer_sockaddr) {
		if (newsock->ops->getname(newsock, (struct sockaddr *)&address,
					  &len, 2) < 0) {
			err = -ECONNABORTED;
			goto out_fd;
		}
		err = move_addr_to_user((struct sockaddr *)&address,
					len, upeer_sockaddr, upeer_addrlen);
		if (err < 0)
			goto out_fd;
	}

	/* File flags are not inherited via accept() unlike another OSes. */

	fd_install(newfd, newfile);
	err = newfd;

	gr_attach_curr_ip(newsock->sk);

out_put:
	fput_light(sock->file, fput_needed);
out:
	return err;
out_fd:
	fput(newfile);
	put_unused_fd(newfd);
	goto out_put;
}

SYSCALL_DEFINE3(accept, int, fd, struct sockaddr __user *, upeer_sockaddr,
		int __user *, upeer_addrlen)
{
	return sys_accept4(fd, upeer_sockaddr, upeer_addrlen, 0);
}

/*
 *	Attempt to connect to a socket with the server address.  The address
 *	is in user space so we verify it is OK and move it to kernel space.
 *
 *	For 1003.1g we need to add clean support for a bind to AF_UNSPEC to
 *	break bindings
 *
 *	NOTE: 1003.1g draft 6.3 is broken with respect to AX.25/NetROM and
 *	other SEQPACKET protocols that take time to connect() as it doesn't
 *	include the -EINPROGRESS status for such sockets.
 */

SYSCALL_DEFINE3(connect, int, fd, struct sockaddr __user *, uservaddr,
		int, addrlen)
{
	struct socket *sock;
	struct sockaddr *sck;
	struct sockaddr_storage address;
	int err, fput_needed;

	sock = sockfd_lookup_light(fd, &err, &fput_needed);
	if (!sock)
		goto out;
	err = move_addr_to_kernel(uservaddr, addrlen, (struct sockaddr *)&address);
	if (err < 0)
		goto out_put;

	sck = (struct sockaddr *)&address;

	if (gr_handle_sock_client(sck)) {
		err = -EACCES;
		goto out_put;
	}

	err = gr_search_connect(sock, (struct sockaddr_in *)sck);
	if (err)
		goto out_put;

	err =
	    security_socket_connect(sock, (struct sockaddr *)&address, addrlen);
	if (err)
		goto out_put;

	err = sock->ops->connect(sock, (struct sockaddr *)&address, addrlen,
				 sock->file->f_flags);
out_put:
	fput_light(sock->file, fput_needed);
out:
	return err;
}

/*
 *	Get the local address ('name') of a socket object. Move the obtained
 *	name to user space.
 */

SYSCALL_DEFINE3(getsockname, int, fd, struct sockaddr __user *, usockaddr,
		int __user *, usockaddr_len)
{
	struct socket *sock;
	struct sockaddr_storage address;
	int len, err, fput_needed;

	sock = sockfd_lookup_light(fd, &err, &fput_needed);
	if (!sock)
		goto out;

	err = security_socket_getsockname(sock);
	if (err)
		goto out_put;

	err = sock->ops->getname(sock, (struct sockaddr *)&address, &len, 0);
	if (err)
		goto out_put;
	err = move_addr_to_user((struct sockaddr *)&address, len, usockaddr, usockaddr_len);

out_put:
	fput_light(sock->file, fput_needed);
out:
	return err;
}

/*
 *	Get the remote address ('name') of a socket object. Move the obtained
 *	name to user space.
 */

SYSCALL_DEFINE3(getpeername, int, fd, struct sockaddr __user *, usockaddr,
		int __user *, usockaddr_len)
{
	struct socket *sock;
	struct sockaddr_storage address;
	int len, err, fput_needed;

	sock = sockfd_lookup_light(fd, &err, &fput_needed);
	if (sock != NULL) {
		err = security_socket_getpeername(sock);
		if (err) {
			fput_light(sock->file, fput_needed);
			return err;
		}

		err =
		    sock->ops->getname(sock, (struct sockaddr *)&address, &len,
				       1);
		if (!err)
			err = move_addr_to_user((struct sockaddr *)&address, len, usockaddr,
						usockaddr_len);
		fput_light(sock->file, fput_needed);
	}
	return err;
}

/*
 *	Send a datagram to a given address. We move the address into kernel
 *	space and check the user space data area is readable before invoking
 *	the protocol.
 */

asmlinkage long sys_sendto(int, void *, size_t, unsigned, struct sockaddr *, int);

SYSCALL_DEFINE6(sendto, int, fd, void __user *, buff, size_t, len,
		unsigned, flags, struct sockaddr __user *, addr,
		int, addr_len)
{
	struct socket *sock;
	struct sockaddr_storage address;
	int err;
	struct msghdr msg;
	struct iovec iov;
	int fput_needed;

	if (len > INT_MAX)
		len = INT_MAX;
	sock = sockfd_lookup_light(fd, &err, &fput_needed);
	if (!sock)
		goto out;

	iov.iov_base = buff;
	iov.iov_len = len;
	msg.msg_name = NULL;
	msg.msg_iov = &iov;
	msg.msg_iovlen = 1;
	msg.msg_control = NULL;
	msg.msg_controllen = 0;
	msg.msg_namelen = 0;
	if (addr) {
		err = move_addr_to_kernel(addr, addr_len, (struct sockaddr *)&address);
		if (err < 0)
			goto out_put;
		msg.msg_name = (struct sockaddr *)&address;
		msg.msg_namelen = addr_len;
	}
	if (sock->file->f_flags & O_NONBLOCK)
		flags |= MSG_DONTWAIT;
	msg.msg_flags = flags;
	err = sock_sendmsg(sock, &msg, len);

out_put:
	fput_light(sock->file, fput_needed);
out:
	return err;
}

/*
 *	Send a datagram down a socket.
 */

SYSCALL_DEFINE4(send, int, fd, void __user *, buff, size_t, len,
		unsigned, flags)
{
	return sys_sendto(fd, buff, len, flags, NULL, 0);
}

/*
 *	Receive a frame from the socket and optionally record the address of the
 *	sender. We verify the buffers are writable and if needed move the
 *	sender address from kernel to user space.
 */

SYSCALL_DEFINE6(recvfrom, int, fd, void __user *, ubuf, size_t, size,
		unsigned, flags, struct sockaddr __user *, addr,
		int __user *, addr_len)
{
	struct socket *sock;
	struct iovec iov;
	struct msghdr msg;
	struct sockaddr_storage address = { };
	int err, err2;
	int fput_needed;

	if (size > INT_MAX)
		size = INT_MAX;
	sock = sockfd_lookup_light(fd, &err, &fput_needed);
	if (!sock)
		goto out;

	msg.msg_control = NULL;
	msg.msg_controllen = 0;
	msg.msg_iovlen = 1;
	msg.msg_iov = &iov;
	iov.iov_len = size;
	iov.iov_base = ubuf;
	msg.msg_name = (struct sockaddr *)&address;
	msg.msg_namelen = sizeof(address);
	if (sock->file->f_flags & O_NONBLOCK)
		flags |= MSG_DONTWAIT;
	err = sock_recvmsg(sock, &msg, size, flags);

	if (err >= 0 && addr != NULL) {
		err2 = move_addr_to_user((struct sockaddr *)&address,
					 msg.msg_namelen, addr, addr_len);
		if (err2 < 0)
			err = err2;
	}

	fput_light(sock->file, fput_needed);
out:
	return err;
}

/*
 *	Receive a datagram from a socket.
 */

asmlinkage long sys_recv(int fd, void __user *ubuf, size_t size,
			 unsigned flags)
{
	return sys_recvfrom(fd, ubuf, size, flags, NULL, NULL);
}

/*
 *	Set a socket option. Because we don't know the option lengths we have
 *	to pass the user mode parameter for the protocols to sort out.
 */

SYSCALL_DEFINE5(setsockopt, int, fd, int, level, int, optname,
		char __user *, optval, int, optlen)
{
	int err, fput_needed;
	struct socket *sock;

	if (optlen < 0)
		return -EINVAL;

	sock = sockfd_lookup_light(fd, &err, &fput_needed);
	if (sock != NULL) {
		err = security_socket_setsockopt(sock, level, optname);
		if (err)
			goto out_put;

		if (level == SOL_SOCKET)
			err =
			    sock_setsockopt(sock, level, optname, optval,
					    optlen);
		else
			err =
			    sock->ops->setsockopt(sock, level, optname, optval,
						  optlen);
out_put:
		fput_light(sock->file, fput_needed);
	}
	return err;
}

/*
 *	Get a socket option. Because we don't know the option lengths we have
 *	to pass a user mode parameter for the protocols to sort out.
 */

SYSCALL_DEFINE5(getsockopt, int, fd, int, level, int, optname,
		char __user *, optval, int __user *, optlen)
{
	int err, fput_needed;
	struct socket *sock;

	sock = sockfd_lookup_light(fd, &err, &fput_needed);
	if (sock != NULL) {
		err = security_socket_getsockopt(sock, level, optname);
		if (err)
			goto out_put;

		if (level == SOL_SOCKET)
			err =
			    sock_getsockopt(sock, level, optname, optval,
					    optlen);
		else
			err =
			    sock->ops->getsockopt(sock, level, optname, optval,
						  optlen);
out_put:
		fput_light(sock->file, fput_needed);
	}
	return err;
}

/*
 *	Shutdown a socket.
 */

SYSCALL_DEFINE2(shutdown, int, fd, int, how)
{
	int err, fput_needed;
	struct socket *sock;

	sock = sockfd_lookup_light(fd, &err, &fput_needed);
	if (sock != NULL) {
		err = security_socket_shutdown(sock, how);
		if (!err)
			err = sock->ops->shutdown(sock, how);
		fput_light(sock->file, fput_needed);
	}
	return err;
}

/* A couple of helpful macros for getting the address of the 32/64 bit
 * fields which are the same type (int / unsigned) on our platforms.
 */
#define COMPAT_MSG(msg, member)	((MSG_CMSG_COMPAT & flags) ? &msg##_compat->member : &msg->member)
#define COMPAT_NAMELEN(msg)	COMPAT_MSG(msg, msg_namelen)
#define COMPAT_FLAGS(msg)	COMPAT_MSG(msg, msg_flags)

struct used_address {
	struct sockaddr_storage name;
	unsigned int name_len;
};

static int copy_msghdr_from_user(struct msghdr *kmsg,
				 struct msghdr __user *umsg)
{
	if (copy_from_user(kmsg, umsg, sizeof(struct msghdr)))
		return -EFAULT;
	if (kmsg->msg_namelen > sizeof(struct sockaddr_storage))
<<<<<<< HEAD
		return -EINVAL;
=======
		kmsg->msg_namelen = sizeof(struct sockaddr_storage);
>>>>>>> 312bd132
	return 0;
}

static int ___sys_sendmsg(struct socket *sock, struct msghdr __user *msg,
			  struct msghdr *msg_sys, unsigned flags,
			  struct used_address *used_address)
{
	struct compat_msghdr __user *msg_compat =
	    (struct compat_msghdr __user *)msg;
	struct sockaddr_storage address;
	struct iovec iovstack[UIO_FASTIOV], *iov = iovstack;
	unsigned char ctl[sizeof(struct cmsghdr) + 20]
	    __attribute__ ((aligned(sizeof(__kernel_size_t))));
	/* 20 is size of ipv6_pktinfo */
	unsigned char *ctl_buf = ctl;
	int err, ctl_len, iov_size, total_len;

	err = -EFAULT;
	if (MSG_CMSG_COMPAT & flags) {
		if (get_compat_msghdr(msg_sys, msg_compat))
			return -EFAULT;
	} else {
		err = copy_msghdr_from_user(msg_sys, msg);
		if (err)
			return err;
	}

	/* do not move before msg_sys is valid */
	err = -EMSGSIZE;
	if (msg_sys->msg_iovlen > UIO_MAXIOV)
		goto out;

	/* Check whether to allocate the iovec area */
	err = -ENOMEM;
	iov_size = msg_sys->msg_iovlen * sizeof(struct iovec);
	if (msg_sys->msg_iovlen > UIO_FASTIOV) {
		iov = sock_kmalloc(sock->sk, iov_size, GFP_KERNEL);
		if (!iov)
			goto out;
	}

	/* This will also move the address data into kernel space */
	if (MSG_CMSG_COMPAT & flags) {
		err = verify_compat_iovec(msg_sys, iov,
					  (struct sockaddr *)&address,
					  VERIFY_READ);
	} else
		err = verify_iovec(msg_sys, iov,
				   (struct sockaddr *)&address,
				   VERIFY_READ);
	if (err < 0)
		goto out_freeiov;
	total_len = err;

	err = -ENOBUFS;

	if (msg_sys->msg_controllen > INT_MAX)
		goto out_freeiov;
	ctl_len = msg_sys->msg_controllen;
	if ((MSG_CMSG_COMPAT & flags) && ctl_len) {
		err =
		    cmsghdr_from_user_compat_to_kern(msg_sys, sock->sk, ctl,
						     sizeof(ctl));
		if (err)
			goto out_freeiov;
		ctl_buf = msg_sys->msg_control;
		ctl_len = msg_sys->msg_controllen;
	} else if (ctl_len) {
		if (ctl_len > sizeof(ctl)) {
			ctl_buf = sock_kmalloc(sock->sk, ctl_len, GFP_KERNEL);
			if (ctl_buf == NULL)
				goto out_freeiov;
		}
		err = -EFAULT;
		/*
		 * Careful! Before this, msg_sys->msg_control contains a user pointer.
		 * Afterwards, it will be a kernel pointer. Thus the compiler-assisted
		 * checking falls down on this.
		 */
		if (copy_from_user(ctl_buf,
				   (void __force_user *)msg_sys->msg_control,
				   ctl_len))
			goto out_freectl;
		msg_sys->msg_control = ctl_buf;
	}
	msg_sys->msg_flags = flags;

	if (sock->file->f_flags & O_NONBLOCK)
		msg_sys->msg_flags |= MSG_DONTWAIT;
	/*
	 * If this is sendmmsg() and current destination address is same as
	 * previously succeeded address, omit asking LSM's decision.
	 * used_address->name_len is initialized to UINT_MAX so that the first
	 * destination address never matches.
	 */
	if (used_address && msg_sys->msg_name &&
	    used_address->name_len == msg_sys->msg_namelen &&
	    !memcmp(&used_address->name, msg_sys->msg_name,
		    used_address->name_len)) {
		err = sock_sendmsg_nosec(sock, msg_sys, total_len);
		goto out_freectl;
	}
	err = sock_sendmsg(sock, msg_sys, total_len);
	/*
	 * If this is sendmmsg() and sending to current destination address was
	 * successful, remember it.
	 */
	if (used_address && err >= 0) {
		used_address->name_len = msg_sys->msg_namelen;
		if (msg_sys->msg_name)
			memcpy(&used_address->name, msg_sys->msg_name,
			       used_address->name_len);
	}

out_freectl:
	if (ctl_buf != ctl)
		sock_kfree_s(sock->sk, ctl_buf, ctl_len);
out_freeiov:
	if (iov != iovstack)
		sock_kfree_s(sock->sk, iov, iov_size);
out:
	return err;
}

/*
 *	BSD sendmsg interface
 */

long __sys_sendmsg(int fd, struct msghdr __user *msg, unsigned flags)
{
	int fput_needed, err;
	struct msghdr msg_sys;
	struct socket *sock;

	sock = sockfd_lookup_light(fd, &err, &fput_needed);
	if (!sock)
		goto out;

	err = ___sys_sendmsg(sock, msg, &msg_sys, flags, NULL);

	fput_light(sock->file, fput_needed);
out:
	return err;
}

SYSCALL_DEFINE3(sendmsg, int, fd, struct msghdr __user *, msg, unsigned int, flags)
{
	if (flags & MSG_CMSG_COMPAT)
		return -EINVAL;
	return __sys_sendmsg(fd, msg, flags);
}

/*
 *	Linux sendmmsg interface
 */

int __sys_sendmmsg(int fd, struct mmsghdr __user *mmsg, unsigned int vlen,
		   unsigned int flags)
{
	int fput_needed, err, datagrams;
	struct socket *sock;
	struct mmsghdr __user *entry;
	struct compat_mmsghdr __user *compat_entry;
	struct msghdr msg_sys;
	struct used_address used_address;

	if (vlen > UIO_MAXIOV)
		vlen = UIO_MAXIOV;

	datagrams = 0;

	sock = sockfd_lookup_light(fd, &err, &fput_needed);
	if (!sock)
		return err;

	used_address.name_len = UINT_MAX;
	entry = mmsg;
	compat_entry = (struct compat_mmsghdr __user *)mmsg;
	err = 0;

	while (datagrams < vlen) {
		if (MSG_CMSG_COMPAT & flags) {
			err = ___sys_sendmsg(sock, (struct msghdr __user *)compat_entry,
					     &msg_sys, flags, &used_address);
			if (err < 0)
				break;
			err = __put_user(err, &compat_entry->msg_len);
			++compat_entry;
		} else {
			err = ___sys_sendmsg(sock,
					     (struct msghdr __user *)entry,
					     &msg_sys, flags, &used_address);
			if (err < 0)
				break;
			err = put_user(err, &entry->msg_len);
			++entry;
		}

		if (err)
			break;
		++datagrams;
	}

	fput_light(sock->file, fput_needed);

	/* We only return an error if no datagrams were able to be sent */
	if (datagrams != 0)
		return datagrams;

	return err;
}

SYSCALL_DEFINE4(sendmmsg, int, fd, struct mmsghdr __user *, mmsg,
		unsigned int, vlen, unsigned int, flags)
{
	if (flags & MSG_CMSG_COMPAT)
		return -EINVAL;
	return __sys_sendmmsg(fd, mmsg, vlen, flags);
}

static int ___sys_recvmsg(struct socket *sock, struct msghdr __user *msg,
			  struct msghdr *msg_sys, unsigned flags, int nosec)
{
	struct compat_msghdr __user *msg_compat =
	    (struct compat_msghdr __user *)msg;
	struct iovec iovstack[UIO_FASTIOV];
	struct iovec *iov = iovstack;
	unsigned long cmsg_ptr;
	int err, iov_size, total_len, len;

	/* kernel mode address */
	struct sockaddr_storage addr = { };

	/* user mode address pointers */
	struct sockaddr __user *uaddr;
	int __user *uaddr_len;

	if (MSG_CMSG_COMPAT & flags) {
		if (get_compat_msghdr(msg_sys, msg_compat))
			return -EFAULT;
	} else {
		err = copy_msghdr_from_user(msg_sys, msg);
		if (err)
			return err;
	}

	err = -EMSGSIZE;
	if (msg_sys->msg_iovlen > UIO_MAXIOV)
		goto out;

	/* Check whether to allocate the iovec area */
	err = -ENOMEM;
	iov_size = msg_sys->msg_iovlen * sizeof(struct iovec);
	if (msg_sys->msg_iovlen > UIO_FASTIOV) {
		iov = sock_kmalloc(sock->sk, iov_size, GFP_KERNEL);
		if (!iov)
			goto out;
	}

	/*
	 *      Save the user-mode address (verify_iovec will change the
	 *      kernel msghdr to use the kernel address space)
	 */

	uaddr = (void __force_user *)msg_sys->msg_name;
	uaddr_len = COMPAT_NAMELEN(msg);
	if (MSG_CMSG_COMPAT & flags) {
		err = verify_compat_iovec(msg_sys, iov,
					  (struct sockaddr *)&addr,
					  VERIFY_WRITE);
	} else
		err = verify_iovec(msg_sys, iov,
				   (struct sockaddr *)&addr,
				   VERIFY_WRITE);
	if (err < 0)
		goto out_freeiov;
	total_len = err;

	cmsg_ptr = (unsigned long)msg_sys->msg_control;
	msg_sys->msg_flags = flags & (MSG_CMSG_CLOEXEC|MSG_CMSG_COMPAT);

	if (sock->file->f_flags & O_NONBLOCK)
		flags |= MSG_DONTWAIT;
	err = (nosec ? sock_recvmsg_nosec : sock_recvmsg)(sock, msg_sys,
							  total_len, flags);
	if (err < 0)
		goto out_freeiov;
	len = err;

	if (uaddr != NULL) {
		err = move_addr_to_user((struct sockaddr *)&addr,
					msg_sys->msg_namelen, uaddr,
					uaddr_len);
		if (err < 0)
			goto out_freeiov;
	}
	err = __put_user((msg_sys->msg_flags & ~MSG_CMSG_COMPAT),
			 COMPAT_FLAGS(msg));
	if (err)
		goto out_freeiov;
	if (MSG_CMSG_COMPAT & flags)
		err = __put_user((unsigned long)msg_sys->msg_control - cmsg_ptr,
				 &msg_compat->msg_controllen);
	else
		err = __put_user((unsigned long)msg_sys->msg_control - cmsg_ptr,
				 &msg->msg_controllen);
	if (err)
		goto out_freeiov;
	err = len;

out_freeiov:
	if (iov != iovstack)
		sock_kfree_s(sock->sk, iov, iov_size);
out:
	return err;
}

/*
 *	BSD recvmsg interface
 */

long __sys_recvmsg(int fd, struct msghdr __user *msg, unsigned flags)
{
	int fput_needed, err;
	struct msghdr msg_sys;
	struct socket *sock;

	sock = sockfd_lookup_light(fd, &err, &fput_needed);
	if (!sock)
		goto out;

	err = ___sys_recvmsg(sock, msg, &msg_sys, flags, 0);

	fput_light(sock->file, fput_needed);
out:
	return err;
}

SYSCALL_DEFINE3(recvmsg, int, fd, struct msghdr __user *, msg,
		unsigned int, flags)
{
	if (flags & MSG_CMSG_COMPAT)
		return -EINVAL;
	return __sys_recvmsg(fd, msg, flags);
}

/*
 *     Linux recvmmsg interface
 */

int __sys_recvmmsg(int fd, struct mmsghdr __user *mmsg, unsigned int vlen,
		   unsigned int flags, struct timespec *timeout)
{
	int fput_needed, err, datagrams;
	struct socket *sock;
	struct mmsghdr __user *entry;
	struct compat_mmsghdr __user *compat_entry;
	struct msghdr msg_sys;
	struct timespec end_time;

	if (timeout &&
	    poll_select_set_timeout(&end_time, timeout->tv_sec,
				    timeout->tv_nsec))
		return -EINVAL;

	datagrams = 0;

	sock = sockfd_lookup_light(fd, &err, &fput_needed);
	if (!sock)
		return err;

	err = sock_error(sock->sk);
	if (err)
		goto out_put;

	entry = mmsg;
	compat_entry = (struct compat_mmsghdr __user *)mmsg;

	while (datagrams < vlen) {
		/*
		 * No need to ask LSM for more than the first datagram.
		 */
		if (MSG_CMSG_COMPAT & flags) {
			err = ___sys_recvmsg(sock, (struct msghdr __user *)compat_entry,
					     &msg_sys, flags & ~MSG_WAITFORONE,
					     datagrams);
			if (err < 0)
				break;
			err = __put_user(err, &compat_entry->msg_len);
			++compat_entry;
		} else {
			err = ___sys_recvmsg(sock,
					     (struct msghdr __user *)entry,
					     &msg_sys, flags & ~MSG_WAITFORONE,
					     datagrams);
			if (err < 0)
				break;
			err = put_user(err, &entry->msg_len);
			++entry;
		}

		if (err)
			break;
		++datagrams;

		/* MSG_WAITFORONE turns on MSG_DONTWAIT after one packet */
		if (flags & MSG_WAITFORONE)
			flags |= MSG_DONTWAIT;

		if (timeout) {
			ktime_get_ts(timeout);
			*timeout = timespec_sub(end_time, *timeout);
			if (timeout->tv_sec < 0) {
				timeout->tv_sec = timeout->tv_nsec = 0;
				break;
			}

			/* Timeout, return less than vlen datagrams */
			if (timeout->tv_nsec == 0 && timeout->tv_sec == 0)
				break;
		}

		/* Out of band data, return right away */
		if (msg_sys.msg_flags & MSG_OOB)
			break;
	}

out_put:
	fput_light(sock->file, fput_needed);

	if (err == 0)
		return datagrams;

	if (datagrams != 0) {
		/*
		 * We may return less entries than requested (vlen) if the
		 * sock is non block and there aren't enough datagrams...
		 */
		if (err != -EAGAIN) {
			/*
			 * ... or  if recvmsg returns an error after we
			 * received some datagrams, where we record the
			 * error to return on the next call or if the
			 * app asks about it using getsockopt(SO_ERROR).
			 */
			sock->sk->sk_err = -err;
		}

		return datagrams;
	}

	return err;
}

SYSCALL_DEFINE5(recvmmsg, int, fd, struct mmsghdr __user *, mmsg,
		unsigned int, vlen, unsigned int, flags,
		struct timespec __user *, timeout)
{
	int datagrams;
	struct timespec timeout_sys;

	if (flags & MSG_CMSG_COMPAT)
		return -EINVAL;

	if (!timeout)
		return __sys_recvmmsg(fd, mmsg, vlen, flags, NULL);

	if (copy_from_user(&timeout_sys, timeout, sizeof(timeout_sys)))
		return -EFAULT;

	datagrams = __sys_recvmmsg(fd, mmsg, vlen, flags, &timeout_sys);

	if (datagrams > 0 &&
	    copy_to_user(timeout, &timeout_sys, sizeof(timeout_sys)))
		datagrams = -EFAULT;

	return datagrams;
}

#ifdef __ARCH_WANT_SYS_SOCKETCALL
/* Argument list sizes for sys_socketcall */
#define AL(x) ((x) * sizeof(unsigned long))
static const unsigned char nargs[21] = {
	AL(0), AL(3), AL(3), AL(3), AL(2), AL(3),
	AL(3), AL(3), AL(4), AL(4), AL(4), AL(6),
	AL(6), AL(2), AL(5), AL(5), AL(3), AL(3),
	AL(4), AL(5), AL(4)
};

#undef AL

/*
 *	System call vectors.
 *
 *	Argument checking cleaned up. Saved 20% in size.
 *  This function doesn't need to set the kernel lock because
 *  it is set by the callees.
 */

SYSCALL_DEFINE2(socketcall, int, call, unsigned long __user *, args)
{
	unsigned long a[6];
	unsigned long a0, a1;
	int err;
	unsigned int len;

	if (call < 1 || call > SYS_SENDMMSG)
		return -EINVAL;

	len = nargs[call];
	if (len > sizeof(a))
		return -EINVAL;

	/* copy_from_user should be SMP safe. */
	if (copy_from_user(a, args, len))
		return -EFAULT;

	audit_socketcall(nargs[call] / sizeof(unsigned long), a);

	a0 = a[0];
	a1 = a[1];

	switch (call) {
	case SYS_SOCKET:
		err = sys_socket(a0, a1, a[2]);
		break;
	case SYS_BIND:
		err = sys_bind(a0, (struct sockaddr __user *)a1, a[2]);
		break;
	case SYS_CONNECT:
		err = sys_connect(a0, (struct sockaddr __user *)a1, a[2]);
		break;
	case SYS_LISTEN:
		err = sys_listen(a0, a1);
		break;
	case SYS_ACCEPT:
		err = sys_accept4(a0, (struct sockaddr __user *)a1,
				  (int __user *)a[2], 0);
		break;
	case SYS_GETSOCKNAME:
		err =
		    sys_getsockname(a0, (struct sockaddr __user *)a1,
				    (int __user *)a[2]);
		break;
	case SYS_GETPEERNAME:
		err =
		    sys_getpeername(a0, (struct sockaddr __user *)a1,
				    (int __user *)a[2]);
		break;
	case SYS_SOCKETPAIR:
		err = sys_socketpair(a0, a1, a[2], (int __user *)a[3]);
		break;
	case SYS_SEND:
		err = sys_send(a0, (void __user *)a1, a[2], a[3]);
		break;
	case SYS_SENDTO:
		err = sys_sendto(a0, (void __user *)a1, a[2], a[3],
				 (struct sockaddr __user *)a[4], a[5]);
		break;
	case SYS_RECV:
		err = sys_recv(a0, (void __user *)a1, a[2], a[3]);
		break;
	case SYS_RECVFROM:
		err = sys_recvfrom(a0, (void __user *)a1, a[2], a[3],
				   (struct sockaddr __user *)a[4],
				   (int __user *)a[5]);
		break;
	case SYS_SHUTDOWN:
		err = sys_shutdown(a0, a1);
		break;
	case SYS_SETSOCKOPT:
		err = sys_setsockopt(a0, a1, a[2], (char __user *)a[3], a[4]);
		break;
	case SYS_GETSOCKOPT:
		err =
		    sys_getsockopt(a0, a1, a[2], (char __user *)a[3],
				   (int __user *)a[4]);
		break;
	case SYS_SENDMSG:
		err = sys_sendmsg(a0, (struct msghdr __user *)a1, a[2]);
		break;
	case SYS_SENDMMSG:
		err = sys_sendmmsg(a0, (struct mmsghdr __user *)a1, a[2], a[3]);
		break;
	case SYS_RECVMSG:
		err = sys_recvmsg(a0, (struct msghdr __user *)a1, a[2]);
		break;
	case SYS_RECVMMSG:
		err = sys_recvmmsg(a0, (struct mmsghdr __user *)a1, a[2], a[3],
				   (struct timespec __user *)a[4]);
		break;
	case SYS_ACCEPT4:
		err = sys_accept4(a0, (struct sockaddr __user *)a1,
				  (int __user *)a[2], a[3]);
		break;
	default:
		err = -EINVAL;
		break;
	}
	return err;
}

#endif				/* __ARCH_WANT_SYS_SOCKETCALL */

/**
 *	sock_register - add a socket protocol handler
 *	@ops: description of protocol
 *
 *	This function is called by a protocol handler that wants to
 *	advertise its address family, and have it linked into the
 *	socket interface. The value ops->family coresponds to the
 *	socket system call protocol family.
 */
int sock_register(const struct net_proto_family *ops)
{
	int err;

	if (ops->family >= NPROTO) {
		printk(KERN_CRIT "protocol %d >= NPROTO(%d)\n", ops->family,
		       NPROTO);
		return -ENOBUFS;
	}

	spin_lock(&net_family_lock);
	if (rcu_dereference_protected(net_families[ops->family],
				      lockdep_is_held(&net_family_lock)))
		err = -EEXIST;
	else {
		rcu_assign_pointer(net_families[ops->family], ops);
		err = 0;
	}
	spin_unlock(&net_family_lock);

	printk(KERN_INFO "NET: Registered protocol family %d\n", ops->family);
	return err;
}
EXPORT_SYMBOL(sock_register);

/**
 *	sock_unregister - remove a protocol handler
 *	@family: protocol family to remove
 *
 *	This function is called by a protocol handler that wants to
 *	remove its address family, and have it unlinked from the
 *	new socket creation.
 *
 *	If protocol handler is a module, then it can use module reference
 *	counts to protect against new references. If protocol handler is not
 *	a module then it needs to provide its own protection in
 *	the ops->create routine.
 */
void sock_unregister(int family)
{
	BUG_ON(family < 0 || family >= NPROTO);

	spin_lock(&net_family_lock);
	RCU_INIT_POINTER(net_families[family], NULL);
	spin_unlock(&net_family_lock);

	synchronize_rcu();

	printk(KERN_INFO "NET: Unregistered protocol family %d\n", family);
}
EXPORT_SYMBOL(sock_unregister);

static int __init sock_init(void)
{
	int err;

	/*
	 *      Initialize sock SLAB cache.
	 */

	sk_init();

	/*
	 *      Initialize skbuff SLAB cache
	 */
	skb_init();

	/*
	 *      Initialize the protocols module.
	 */

	init_inodecache();

	err = register_filesystem(&sock_fs_type);
	if (err)
		goto out_fs;
	sock_mnt = kern_mount(&sock_fs_type);
	if (IS_ERR(sock_mnt)) {
		err = PTR_ERR(sock_mnt);
		goto out_mount;
	}

	/* The real protocol initialization is performed in later initcalls.
	 */

#ifdef CONFIG_NETFILTER
	netfilter_init();
#endif

#ifdef CONFIG_NETWORK_PHY_TIMESTAMPING
	skb_timestamping_init();
#endif

out:
	return err;

out_mount:
	unregister_filesystem(&sock_fs_type);
out_fs:
	goto out;
}

core_initcall(sock_init);	/* early initcall */

#ifdef CONFIG_PROC_FS
void socket_seq_show(struct seq_file *seq)
{
	int cpu;
	int counter = 0;

	for_each_possible_cpu(cpu)
	    counter += per_cpu(sockets_in_use, cpu);

	/* It can be negative, by the way. 8) */
	if (counter < 0)
		counter = 0;

	seq_printf(seq, "sockets: used %d\n", counter);
}
#endif				/* CONFIG_PROC_FS */

#ifdef CONFIG_COMPAT
static int do_siocgstamp(struct net *net, struct socket *sock,
			 unsigned int cmd, struct compat_timeval __user *up)
{
	mm_segment_t old_fs = get_fs();
	struct timeval ktv;
	int err;

	set_fs(KERNEL_DS);
	err = sock_do_ioctl(net, sock, cmd, (unsigned long)&ktv);
	set_fs(old_fs);
	if (!err) {
		err = put_user(ktv.tv_sec, &up->tv_sec);
		err |= __put_user(ktv.tv_usec, &up->tv_usec);
	}
	return err;
}

static int do_siocgstampns(struct net *net, struct socket *sock,
			 unsigned int cmd, struct compat_timespec __user *up)
{
	mm_segment_t old_fs = get_fs();
	struct timespec kts;
	int err;

	set_fs(KERNEL_DS);
	err = sock_do_ioctl(net, sock, cmd, (unsigned long)&kts);
	set_fs(old_fs);
	if (!err) {
		err = put_user(kts.tv_sec, &up->tv_sec);
		err |= __put_user(kts.tv_nsec, &up->tv_nsec);
	}
	return err;
}

static int dev_ifname32(struct net *net, struct compat_ifreq __user *uifr32)
{
	struct ifreq __user *uifr;
	int err;

	uifr = compat_alloc_user_space(sizeof(struct ifreq));
	if (copy_in_user(uifr, uifr32, sizeof(struct compat_ifreq)))
		return -EFAULT;

	err = dev_ioctl(net, SIOCGIFNAME, uifr);
	if (err)
		return err;

	if (copy_in_user(uifr32, uifr, sizeof(struct compat_ifreq)))
		return -EFAULT;

	return 0;
}

static int dev_ifconf(struct net *net, struct compat_ifconf __user *uifc32)
{
	struct compat_ifconf ifc32;
	struct ifconf ifc;
	struct ifconf __user *uifc;
	struct compat_ifreq __user *ifr32;
	struct ifreq __user *ifr;
	unsigned int i, j;
	int err;

	if (copy_from_user(&ifc32, uifc32, sizeof(struct compat_ifconf)))
		return -EFAULT;

	memset(&ifc, 0, sizeof(ifc));
	if (ifc32.ifcbuf == 0) {
		ifc32.ifc_len = 0;
		ifc.ifc_len = 0;
		ifc.ifc_req = NULL;
		uifc = compat_alloc_user_space(sizeof(struct ifconf));
	} else {
		size_t len = ((ifc32.ifc_len / sizeof(struct compat_ifreq)) + 1) *
			sizeof(struct ifreq);
		uifc = compat_alloc_user_space(sizeof(struct ifconf) + len);
		ifc.ifc_len = len;
		ifr = ifc.ifc_req = (void __user *)(uifc + 1);
		ifr32 = compat_ptr(ifc32.ifcbuf);
		for (i = 0; i < ifc32.ifc_len; i += sizeof(struct compat_ifreq)) {
			if (copy_in_user(ifr, ifr32, sizeof(struct compat_ifreq)))
				return -EFAULT;
			ifr++;
			ifr32++;
		}
	}
	if (copy_to_user(uifc, &ifc, sizeof(struct ifconf)))
		return -EFAULT;

	err = dev_ioctl(net, SIOCGIFCONF, uifc);
	if (err)
		return err;

	if (copy_from_user(&ifc, uifc, sizeof(struct ifconf)))
		return -EFAULT;

	ifr = ifc.ifc_req;
	ifr32 = compat_ptr(ifc32.ifcbuf);
	for (i = 0, j = 0;
	     i + sizeof(struct compat_ifreq) <= ifc32.ifc_len && j < ifc.ifc_len;
	     i += sizeof(struct compat_ifreq), j += sizeof(struct ifreq)) {
		if (copy_in_user(ifr32, ifr, sizeof(struct compat_ifreq)))
			return -EFAULT;
		ifr32++;
		ifr++;
	}

	if (ifc32.ifcbuf == 0) {
		/* Translate from 64-bit structure multiple to
		 * a 32-bit one.
		 */
		i = ifc.ifc_len;
		i = ((i / sizeof(struct ifreq)) * sizeof(struct compat_ifreq));
		ifc32.ifc_len = i;
	} else {
		ifc32.ifc_len = i;
	}
	if (copy_to_user(uifc32, &ifc32, sizeof(struct compat_ifconf)))
		return -EFAULT;

	return 0;
}

static int ethtool_ioctl(struct net *net, struct compat_ifreq __user *ifr32)
{
	struct compat_ethtool_rxnfc __user *compat_rxnfc;
	bool convert_in = false, convert_out = false;
	size_t buf_size = ALIGN(sizeof(struct ifreq), 8);
	struct ethtool_rxnfc __user *rxnfc;
	struct ifreq __user *ifr;
	u32 rule_cnt = 0, actual_rule_cnt;
	u32 ethcmd;
	u32 data;
	int ret;

	if (get_user(data, &ifr32->ifr_ifru.ifru_data))
		return -EFAULT;

	compat_rxnfc = compat_ptr(data);

	if (get_user(ethcmd, &compat_rxnfc->cmd))
		return -EFAULT;

	/* Most ethtool structures are defined without padding.
	 * Unfortunately struct ethtool_rxnfc is an exception.
	 */
	switch (ethcmd) {
	default:
		break;
	case ETHTOOL_GRXCLSRLALL:
		/* Buffer size is variable */
		if (get_user(rule_cnt, &compat_rxnfc->rule_cnt))
			return -EFAULT;
		if (rule_cnt > KMALLOC_MAX_SIZE / sizeof(u32))
			return -ENOMEM;
		buf_size += rule_cnt * sizeof(u32);
		/* fall through */
	case ETHTOOL_GRXRINGS:
	case ETHTOOL_GRXCLSRLCNT:
	case ETHTOOL_GRXCLSRULE:
		convert_out = true;
		/* fall through */
	case ETHTOOL_SRXCLSRLDEL:
	case ETHTOOL_SRXCLSRLINS:
		buf_size += sizeof(struct ethtool_rxnfc);
		convert_in = true;
		break;
	}

	ifr = compat_alloc_user_space(buf_size);
	rxnfc = (void __user *)ifr + ALIGN(sizeof(struct ifreq), 8);

	if (copy_in_user(&ifr->ifr_name, &ifr32->ifr_name, IFNAMSIZ))
		return -EFAULT;

	if (put_user(convert_in ? rxnfc : compat_ptr(data),
		     &ifr->ifr_ifru.ifru_data))
		return -EFAULT;

	if (convert_in) {
		/* We expect there to be holes between fs.m_ext and
		 * fs.ring_cookie and at the end of fs, but nowhere else.
		 */
		BUILD_BUG_ON(offsetof(struct compat_ethtool_rxnfc, fs.m_ext) +
			     sizeof(compat_rxnfc->fs.m_ext) !=
			     offsetof(struct ethtool_rxnfc, fs.m_ext) +
			     sizeof(rxnfc->fs.m_ext));
		BUILD_BUG_ON(
			offsetof(struct compat_ethtool_rxnfc, fs.location) -
			offsetof(struct compat_ethtool_rxnfc, fs.ring_cookie) !=
			offsetof(struct ethtool_rxnfc, fs.location) -
			offsetof(struct ethtool_rxnfc, fs.ring_cookie));

		if (copy_in_user(rxnfc, compat_rxnfc,
				 (void __user *)(&rxnfc->fs.m_ext + 1) -
				 (void __user *)rxnfc) ||
		    copy_in_user(&rxnfc->fs.ring_cookie,
				 &compat_rxnfc->fs.ring_cookie,
				 (void __user *)(&rxnfc->fs.location + 1) -
				 (void __user *)&rxnfc->fs.ring_cookie) ||
		    copy_in_user(&rxnfc->rule_cnt, &compat_rxnfc->rule_cnt,
				 sizeof(rxnfc->rule_cnt)))
			return -EFAULT;
	}

	ret = dev_ioctl(net, SIOCETHTOOL, ifr);
	if (ret)
		return ret;

	if (convert_out) {
		if (copy_in_user(compat_rxnfc, rxnfc,
				 (const void __user *)(&rxnfc->fs.m_ext + 1) -
				 (const void __user *)rxnfc) ||
		    copy_in_user(&compat_rxnfc->fs.ring_cookie,
				 &rxnfc->fs.ring_cookie,
				 (const void __user *)(&rxnfc->fs.location + 1) -
				 (const void __user *)&rxnfc->fs.ring_cookie) ||
		    copy_in_user(&compat_rxnfc->rule_cnt, &rxnfc->rule_cnt,
				 sizeof(rxnfc->rule_cnt)))
			return -EFAULT;

		if (ethcmd == ETHTOOL_GRXCLSRLALL) {
			/* As an optimisation, we only copy the actual
			 * number of rules that the underlying
			 * function returned.  Since Mallory might
			 * change the rule count in user memory, we
			 * check that it is less than the rule count
			 * originally given (as the user buffer size),
			 * which has been range-checked.
			 */
			if (get_user(actual_rule_cnt, &rxnfc->rule_cnt))
				return -EFAULT;
			if (actual_rule_cnt < rule_cnt)
				rule_cnt = actual_rule_cnt;
			if (copy_in_user(&compat_rxnfc->rule_locs[0],
					 &rxnfc->rule_locs[0],
					 rule_cnt * sizeof(u32)))
				return -EFAULT;
		}
	}

	return 0;
}

static int compat_siocwandev(struct net *net, struct compat_ifreq __user *uifr32)
{
	void __user *uptr;
	compat_uptr_t uptr32;
	struct ifreq __user *uifr;

	uifr = compat_alloc_user_space(sizeof(*uifr));
	if (copy_in_user(uifr, uifr32, sizeof(struct compat_ifreq)))
		return -EFAULT;

	if (get_user(uptr32, &uifr32->ifr_settings.ifs_ifsu))
		return -EFAULT;

	uptr = compat_ptr(uptr32);

	if (put_user(uptr, &uifr->ifr_settings.ifs_ifsu.raw_hdlc))
		return -EFAULT;

	return dev_ioctl(net, SIOCWANDEV, uifr);
}

static int bond_ioctl(struct net *net, unsigned int cmd,
			 struct compat_ifreq __user *ifr32)
{
	struct ifreq kifr;
	struct ifreq __user *uifr;
	mm_segment_t old_fs;
	int err;
	u32 data;
	void __user *datap;

	switch (cmd) {
	case SIOCBONDENSLAVE:
	case SIOCBONDRELEASE:
	case SIOCBONDSETHWADDR:
	case SIOCBONDCHANGEACTIVE:
		if (copy_from_user(&kifr, ifr32, sizeof(struct compat_ifreq)))
			return -EFAULT;

		old_fs = get_fs();
		set_fs(KERNEL_DS);
		err = dev_ioctl(net, cmd,
				(struct ifreq __force_user *) &kifr);
		set_fs(old_fs);

		return err;
	case SIOCBONDSLAVEINFOQUERY:
	case SIOCBONDINFOQUERY:
		uifr = compat_alloc_user_space(sizeof(*uifr));
		if (copy_in_user(&uifr->ifr_name, &ifr32->ifr_name, IFNAMSIZ))
			return -EFAULT;

		if (get_user(data, &ifr32->ifr_ifru.ifru_data))
			return -EFAULT;

		datap = compat_ptr(data);
		if (put_user(datap, &uifr->ifr_ifru.ifru_data))
			return -EFAULT;

		return dev_ioctl(net, cmd, uifr);
	default:
		return -EINVAL;
	}
}

static int siocdevprivate_ioctl(struct net *net, unsigned int cmd,
				 struct compat_ifreq __user *u_ifreq32)
{
	struct ifreq __user *u_ifreq64;
	char tmp_buf[IFNAMSIZ];
	void __user *data64;
	u32 data32;

	if (copy_from_user(&tmp_buf[0], &(u_ifreq32->ifr_ifrn.ifrn_name[0]),
			   IFNAMSIZ))
		return -EFAULT;
	if (__get_user(data32, &u_ifreq32->ifr_ifru.ifru_data))
		return -EFAULT;
	data64 = compat_ptr(data32);

	u_ifreq64 = compat_alloc_user_space(sizeof(*u_ifreq64));

	/* Don't check these user accesses, just let that get trapped
	 * in the ioctl handler instead.
	 */
	if (copy_to_user(&u_ifreq64->ifr_ifrn.ifrn_name[0], &tmp_buf[0],
			 IFNAMSIZ))
		return -EFAULT;
	if (__put_user(data64, &u_ifreq64->ifr_ifru.ifru_data))
		return -EFAULT;

	return dev_ioctl(net, cmd, u_ifreq64);
}

static int dev_ifsioc(struct net *net, struct socket *sock,
			 unsigned int cmd, struct compat_ifreq __user *uifr32)
{
	struct ifreq __user *uifr;
	int err;

	uifr = compat_alloc_user_space(sizeof(*uifr));
	if (copy_in_user(uifr, uifr32, sizeof(*uifr32)))
		return -EFAULT;

	err = sock_do_ioctl(net, sock, cmd, (unsigned long)uifr);

	if (!err) {
		switch (cmd) {
		case SIOCGIFFLAGS:
		case SIOCGIFMETRIC:
		case SIOCGIFMTU:
		case SIOCGIFMEM:
		case SIOCGIFHWADDR:
		case SIOCGIFINDEX:
		case SIOCGIFADDR:
		case SIOCGIFBRDADDR:
		case SIOCGIFDSTADDR:
		case SIOCGIFNETMASK:
		case SIOCGIFPFLAGS:
		case SIOCGIFTXQLEN:
		case SIOCGMIIPHY:
		case SIOCGMIIREG:
			if (copy_in_user(uifr32, uifr, sizeof(*uifr32)))
				err = -EFAULT;
			break;
		}
	}
	return err;
}

static int compat_sioc_ifmap(struct net *net, unsigned int cmd,
			struct compat_ifreq __user *uifr32)
{
	struct ifreq ifr;
	struct compat_ifmap __user *uifmap32;
	mm_segment_t old_fs;
	int err;

	uifmap32 = &uifr32->ifr_ifru.ifru_map;
	err = copy_from_user(&ifr, uifr32, sizeof(ifr.ifr_name));
	err |= __get_user(ifr.ifr_map.mem_start, &uifmap32->mem_start);
	err |= __get_user(ifr.ifr_map.mem_end, &uifmap32->mem_end);
	err |= __get_user(ifr.ifr_map.base_addr, &uifmap32->base_addr);
	err |= __get_user(ifr.ifr_map.irq, &uifmap32->irq);
	err |= __get_user(ifr.ifr_map.dma, &uifmap32->dma);
	err |= __get_user(ifr.ifr_map.port, &uifmap32->port);
	if (err)
		return -EFAULT;

	old_fs = get_fs();
	set_fs(KERNEL_DS);
	err = dev_ioctl(net, cmd, (void  __force_user *)&ifr);
	set_fs(old_fs);

	if (cmd == SIOCGIFMAP && !err) {
		err = copy_to_user(uifr32, &ifr, sizeof(ifr.ifr_name));
		err |= __put_user(ifr.ifr_map.mem_start, &uifmap32->mem_start);
		err |= __put_user(ifr.ifr_map.mem_end, &uifmap32->mem_end);
		err |= __put_user(ifr.ifr_map.base_addr, &uifmap32->base_addr);
		err |= __put_user(ifr.ifr_map.irq, &uifmap32->irq);
		err |= __put_user(ifr.ifr_map.dma, &uifmap32->dma);
		err |= __put_user(ifr.ifr_map.port, &uifmap32->port);
		if (err)
			err = -EFAULT;
	}
	return err;
}

static int compat_siocshwtstamp(struct net *net, struct compat_ifreq __user *uifr32)
{
	void __user *uptr;
	compat_uptr_t uptr32;
	struct ifreq __user *uifr;

	uifr = compat_alloc_user_space(sizeof(*uifr));
	if (copy_in_user(uifr, uifr32, sizeof(struct compat_ifreq)))
		return -EFAULT;

	if (get_user(uptr32, &uifr32->ifr_data))
		return -EFAULT;

	uptr = compat_ptr(uptr32);

	if (put_user(uptr, &uifr->ifr_data))
		return -EFAULT;

	return dev_ioctl(net, SIOCSHWTSTAMP, uifr);
}

struct rtentry32 {
	u32		rt_pad1;
	struct sockaddr rt_dst;         /* target address               */
	struct sockaddr rt_gateway;     /* gateway addr (RTF_GATEWAY)   */
	struct sockaddr rt_genmask;     /* target network mask (IP)     */
	unsigned short	rt_flags;
	short		rt_pad2;
	u32		rt_pad3;
	unsigned char	rt_tos;
	unsigned char	rt_class;
	short		rt_pad4;
	short		rt_metric;      /* +1 for binary compatibility! */
	/* char * */ u32 rt_dev;        /* forcing the device at add    */
	u32		rt_mtu;         /* per route MTU/Window         */
	u32		rt_window;      /* Window clamping              */
	unsigned short  rt_irtt;        /* Initial RTT                  */
};

struct in6_rtmsg32 {
	struct in6_addr		rtmsg_dst;
	struct in6_addr		rtmsg_src;
	struct in6_addr		rtmsg_gateway;
	u32			rtmsg_type;
	u16			rtmsg_dst_len;
	u16			rtmsg_src_len;
	u32			rtmsg_metric;
	u32			rtmsg_info;
	u32			rtmsg_flags;
	s32			rtmsg_ifindex;
};

static int routing_ioctl(struct net *net, struct socket *sock,
			 unsigned int cmd, void __user *argp)
{
	int ret;
	void *r = NULL;
	struct in6_rtmsg r6;
	struct rtentry r4;
	char devname[16];
	u32 rtdev;
	mm_segment_t old_fs = get_fs();

	if (sock && sock->sk && sock->sk->sk_family == AF_INET6) { /* ipv6 */
		struct in6_rtmsg32 __user *ur6 = argp;
		ret = copy_from_user(&r6.rtmsg_dst, &(ur6->rtmsg_dst),
			3 * sizeof(struct in6_addr));
		ret |= __get_user(r6.rtmsg_type, &(ur6->rtmsg_type));
		ret |= __get_user(r6.rtmsg_dst_len, &(ur6->rtmsg_dst_len));
		ret |= __get_user(r6.rtmsg_src_len, &(ur6->rtmsg_src_len));
		ret |= __get_user(r6.rtmsg_metric, &(ur6->rtmsg_metric));
		ret |= __get_user(r6.rtmsg_info, &(ur6->rtmsg_info));
		ret |= __get_user(r6.rtmsg_flags, &(ur6->rtmsg_flags));
		ret |= __get_user(r6.rtmsg_ifindex, &(ur6->rtmsg_ifindex));

		r = (void *) &r6;
	} else { /* ipv4 */
		struct rtentry32 __user *ur4 = argp;
		ret = copy_from_user(&r4.rt_dst, &(ur4->rt_dst),
					3 * sizeof(struct sockaddr));
		ret |= __get_user(r4.rt_flags, &(ur4->rt_flags));
		ret |= __get_user(r4.rt_metric, &(ur4->rt_metric));
		ret |= __get_user(r4.rt_mtu, &(ur4->rt_mtu));
		ret |= __get_user(r4.rt_window, &(ur4->rt_window));
		ret |= __get_user(r4.rt_irtt, &(ur4->rt_irtt));
		ret |= __get_user(rtdev, &(ur4->rt_dev));
		if (rtdev) {
			ret |= copy_from_user(devname, compat_ptr(rtdev), 15);
			r4.rt_dev = (char __force_user *)devname;
			devname[15] = 0;
		} else
			r4.rt_dev = NULL;

		r = (void *) &r4;
	}

	if (ret) {
		ret = -EFAULT;
		goto out;
	}

	set_fs(KERNEL_DS);
	ret = sock_do_ioctl(net, sock, cmd, (unsigned long) r);
	set_fs(old_fs);

out:
	return ret;
}

/* Since old style bridge ioctl's endup using SIOCDEVPRIVATE
 * for some operations; this forces use of the newer bridge-utils that
 * use compatible ioctls
 */
static int old_bridge_ioctl(compat_ulong_t __user *argp)
{
	compat_ulong_t tmp;

	if (get_user(tmp, argp))
		return -EFAULT;
	if (tmp == BRCTL_GET_VERSION)
		return BRCTL_VERSION + 1;
	return -EINVAL;
}

static int compat_sock_ioctl_trans(struct file *file, struct socket *sock,
			 unsigned int cmd, unsigned long arg)
{
	void __user *argp = compat_ptr(arg);
	struct sock *sk = sock->sk;
	struct net *net = sock_net(sk);

	if (cmd >= SIOCDEVPRIVATE && cmd <= (SIOCDEVPRIVATE + 15))
		return siocdevprivate_ioctl(net, cmd, argp);

	switch (cmd) {
	case SIOCSIFBR:
	case SIOCGIFBR:
		return old_bridge_ioctl(argp);
	case SIOCGIFNAME:
		return dev_ifname32(net, argp);
	case SIOCGIFCONF:
		return dev_ifconf(net, argp);
	case SIOCETHTOOL:
		return ethtool_ioctl(net, argp);
	case SIOCWANDEV:
		return compat_siocwandev(net, argp);
	case SIOCGIFMAP:
	case SIOCSIFMAP:
		return compat_sioc_ifmap(net, cmd, argp);
	case SIOCBONDENSLAVE:
	case SIOCBONDRELEASE:
	case SIOCBONDSETHWADDR:
	case SIOCBONDSLAVEINFOQUERY:
	case SIOCBONDINFOQUERY:
	case SIOCBONDCHANGEACTIVE:
		return bond_ioctl(net, cmd, argp);
	case SIOCADDRT:
	case SIOCDELRT:
		return routing_ioctl(net, sock, cmd, argp);
	case SIOCGSTAMP:
		return do_siocgstamp(net, sock, cmd, argp);
	case SIOCGSTAMPNS:
		return do_siocgstampns(net, sock, cmd, argp);
	case SIOCSHWTSTAMP:
		return compat_siocshwtstamp(net, argp);

	case FIOSETOWN:
	case SIOCSPGRP:
	case FIOGETOWN:
	case SIOCGPGRP:
	case SIOCBRADDBR:
	case SIOCBRDELBR:
	case SIOCGIFVLAN:
	case SIOCSIFVLAN:
	case SIOCADDDLCI:
	case SIOCDELDLCI:
		return sock_ioctl(file, cmd, arg);

	case SIOCGIFFLAGS:
	case SIOCSIFFLAGS:
	case SIOCGIFMETRIC:
	case SIOCSIFMETRIC:
	case SIOCGIFMTU:
	case SIOCSIFMTU:
	case SIOCGIFMEM:
	case SIOCSIFMEM:
	case SIOCGIFHWADDR:
	case SIOCSIFHWADDR:
	case SIOCADDMULTI:
	case SIOCDELMULTI:
	case SIOCGIFINDEX:
	case SIOCGIFADDR:
	case SIOCSIFADDR:
	case SIOCSIFHWBROADCAST:
	case SIOCDIFADDR:
	case SIOCGIFBRDADDR:
	case SIOCSIFBRDADDR:
	case SIOCGIFDSTADDR:
	case SIOCSIFDSTADDR:
	case SIOCGIFNETMASK:
	case SIOCSIFNETMASK:
	case SIOCSIFPFLAGS:
	case SIOCGIFPFLAGS:
	case SIOCGIFTXQLEN:
	case SIOCSIFTXQLEN:
	case SIOCBRADDIF:
	case SIOCBRDELIF:
	case SIOCSIFNAME:
	case SIOCGMIIPHY:
	case SIOCGMIIREG:
	case SIOCSMIIREG:
		return dev_ifsioc(net, sock, cmd, argp);

	case SIOCSARP:
	case SIOCGARP:
	case SIOCDARP:
	case SIOCATMARK:
		return sock_do_ioctl(net, sock, cmd, arg);
	}

	/* Prevent warning from compat_sys_ioctl, these always
	 * result in -EINVAL in the native case anyway. */
	switch (cmd) {
	case SIOCRTMSG:
	case SIOCGIFCOUNT:
	case SIOCSRARP:
	case SIOCGRARP:
	case SIOCDRARP:
	case SIOCSIFLINK:
	case SIOCGIFSLAVE:
	case SIOCSIFSLAVE:
		return -EINVAL;
	}

	return -ENOIOCTLCMD;
}

static long compat_sock_ioctl(struct file *file, unsigned cmd,
			      unsigned long arg)
{
	struct socket *sock = file->private_data;
	int ret = -ENOIOCTLCMD;
	struct sock *sk;
	struct net *net;

	sk = sock->sk;
	net = sock_net(sk);

	if (sock->ops->compat_ioctl)
		ret = sock->ops->compat_ioctl(sock, cmd, arg);

	if (ret == -ENOIOCTLCMD &&
	    (cmd >= SIOCIWFIRST && cmd <= SIOCIWLAST))
		ret = compat_wext_handle_ioctl(net, cmd, arg);

	if (ret == -ENOIOCTLCMD)
		ret = compat_sock_ioctl_trans(file, sock, cmd, arg);

	return ret;
}
#endif

int kernel_bind(struct socket *sock, struct sockaddr *addr, int addrlen)
{
	return sock->ops->bind(sock, addr, addrlen);
}
EXPORT_SYMBOL(kernel_bind);

int kernel_listen(struct socket *sock, int backlog)
{
	return sock->ops->listen(sock, backlog);
}
EXPORT_SYMBOL(kernel_listen);

int kernel_accept(struct socket *sock, struct socket **newsock, int flags)
{
	struct sock *sk = sock->sk;
	int err;

	err = sock_create_lite(sk->sk_family, sk->sk_type, sk->sk_protocol,
			       newsock);
	if (err < 0)
		goto done;

	err = sock->ops->accept(sock, *newsock, flags);
	if (err < 0) {
		sock_release(*newsock);
		*newsock = NULL;
		goto done;
	}

	(*newsock)->ops = sock->ops;
	__module_get((*newsock)->ops->owner);

done:
	return err;
}
EXPORT_SYMBOL(kernel_accept);

int kernel_connect(struct socket *sock, struct sockaddr *addr, int addrlen,
		   int flags)
{
	return sock->ops->connect(sock, addr, addrlen, flags);
}
EXPORT_SYMBOL(kernel_connect);

int kernel_getsockname(struct socket *sock, struct sockaddr *addr,
			 int *addrlen)
{
	return sock->ops->getname(sock, addr, addrlen, 0);
}
EXPORT_SYMBOL(kernel_getsockname);

int kernel_getpeername(struct socket *sock, struct sockaddr *addr,
			 int *addrlen)
{
	return sock->ops->getname(sock, addr, addrlen, 1);
}
EXPORT_SYMBOL(kernel_getpeername);

int kernel_getsockopt(struct socket *sock, int level, int optname,
			char *optval, int *optlen)
{
	mm_segment_t oldfs = get_fs();
	char __user *uoptval;
	int __user *uoptlen;
	int err;

	uoptval = (char __force_user *) optval;
	uoptlen = (int __force_user *) optlen;

	set_fs(KERNEL_DS);
	if (level == SOL_SOCKET)
		err = sock_getsockopt(sock, level, optname, uoptval, uoptlen);
	else
		err = sock->ops->getsockopt(sock, level, optname, uoptval,
					    uoptlen);
	set_fs(oldfs);
	return err;
}
EXPORT_SYMBOL(kernel_getsockopt);

int kernel_setsockopt(struct socket *sock, int level, int optname,
			char *optval, unsigned int optlen)
{
	mm_segment_t oldfs = get_fs();
	char __user *uoptval;
	int err;

	uoptval = (char __force_user *) optval;

	set_fs(KERNEL_DS);
	if (level == SOL_SOCKET)
		err = sock_setsockopt(sock, level, optname, uoptval, optlen);
	else
		err = sock->ops->setsockopt(sock, level, optname, uoptval,
					    optlen);
	set_fs(oldfs);
	return err;
}
EXPORT_SYMBOL(kernel_setsockopt);

int kernel_sendpage(struct socket *sock, struct page *page, int offset,
		    size_t size, int flags)
{
	sock_update_classid(sock->sk);

	if (sock->ops->sendpage)
		return sock->ops->sendpage(sock, page, offset, size, flags);

	return sock_no_sendpage(sock, page, offset, size, flags);
}
EXPORT_SYMBOL(kernel_sendpage);

int kernel_sock_ioctl(struct socket *sock, int cmd, unsigned long arg)
{
	mm_segment_t oldfs = get_fs();
	int err;

	set_fs(KERNEL_DS);
	err = sock->ops->ioctl(sock, cmd, arg);
	set_fs(oldfs);

	return err;
}
EXPORT_SYMBOL(kernel_sock_ioctl);

int kernel_sock_shutdown(struct socket *sock, enum sock_shutdown_cmd how)
{
	return sock->ops->shutdown(sock, how);
}
EXPORT_SYMBOL(kernel_sock_shutdown);<|MERGE_RESOLUTION|>--- conflicted
+++ resolved
@@ -1948,11 +1948,7 @@
 	if (copy_from_user(kmsg, umsg, sizeof(struct msghdr)))
 		return -EFAULT;
 	if (kmsg->msg_namelen > sizeof(struct sockaddr_storage))
-<<<<<<< HEAD
-		return -EINVAL;
-=======
 		kmsg->msg_namelen = sizeof(struct sockaddr_storage);
->>>>>>> 312bd132
 	return 0;
 }
 
