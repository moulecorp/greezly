/* -*- linux-c -*-
 * sysctl_net.c: sysctl interface to net subsystem.
 *
 * Begun April 1, 1996, Mike Shaver.
 * Added /proc/sys/net directories for each protocol family. [MS]
 *
 * Revision 1.2  1996/05/08  20:24:40  shaver
 * Added bits for NET_BRIDGE and the NET_IPV4_ARP stuff and
 * NET_IPV4_IP_FORWARD.
 *
 *
 */

#include <linux/mm.h>
#include <linux/export.h>
#include <linux/sysctl.h>
#include <linux/nsproxy.h>

#include <net/sock.h>

#ifdef CONFIG_INET
#include <net/ip.h>
#endif

#ifdef CONFIG_NET
#include <linux/if_ether.h>
#endif

static struct ctl_table_set *
net_ctl_header_lookup(struct ctl_table_root *root, struct nsproxy *namespaces)
{
	return &namespaces->net_ns->sysctls;
}

static int is_seen(struct ctl_table_set *set)
{
	return &current->nsproxy->net_ns->sysctls == set;
}

/* Return standard mode bits for table entry. */
static int net_ctl_permissions(struct ctl_table_header *head,
			       struct ctl_table *table)
{
	struct net *net = container_of(head->set, struct net, sysctls);
	kuid_t root_uid = make_kuid(net->user_ns, 0);
	kgid_t root_gid = make_kgid(net->user_ns, 0);

	/* Allow network administrator to have same access as root. */
<<<<<<< HEAD
	if (capable_nolog(CAP_NET_ADMIN)) {
=======
	if (ns_capable_nolog(net->user_ns, CAP_NET_ADMIN) ||
	    uid_eq(root_uid, current_euid())) {
>>>>>>> c3ade0e0
		int mode = (table->mode >> 6) & 7;
		return (mode << 6) | (mode << 3) | mode;
	}
	/* Allow netns root group to have the same access as the root group */
	if (in_egroup_p(root_gid)) {
		int mode = (table->mode >> 3) & 7;
		return (mode << 3) | mode;
	}
	return table->mode;
}

static struct ctl_table_root net_sysctl_root = {
	.lookup = net_ctl_header_lookup,
	.permissions = net_ctl_permissions,
};

static int __net_init sysctl_net_init(struct net *net)
{
	setup_sysctl_set(&net->sysctls, &net_sysctl_root, is_seen);
	return 0;
}

static void __net_exit sysctl_net_exit(struct net *net)
{
	retire_sysctl_set(&net->sysctls);
}

static struct pernet_operations sysctl_pernet_ops = {
	.init = sysctl_net_init,
	.exit = sysctl_net_exit,
};

static struct ctl_table_header *net_header;
__init int net_sysctl_init(void)
{
	static struct ctl_table empty[1];
	int ret = -ENOMEM;
	/* Avoid limitations in the sysctl implementation by
	 * registering "/proc/sys/net" as an empty directory not in a
	 * network namespace.
	 */
	net_header = register_sysctl("net", empty);
	if (!net_header)
		goto out;
	ret = register_pernet_subsys(&sysctl_pernet_ops);
	if (ret)
		goto out;
	register_sysctl_root(&net_sysctl_root);
out:
	return ret;
}

struct ctl_table_header *register_net_sysctl(struct net *net,
	const char *path, struct ctl_table *table)
{
	return __register_sysctl_table(&net->sysctls, path, table);
}
EXPORT_SYMBOL_GPL(register_net_sysctl);

void unregister_net_sysctl_table(struct ctl_table_header *header)
{
	unregister_sysctl_table(header);
}
EXPORT_SYMBOL_GPL(unregister_net_sysctl_table);<|MERGE_RESOLUTION|>--- conflicted
+++ resolved
@@ -46,12 +46,8 @@
 	kgid_t root_gid = make_kgid(net->user_ns, 0);
 
 	/* Allow network administrator to have same access as root. */
-<<<<<<< HEAD
-	if (capable_nolog(CAP_NET_ADMIN)) {
-=======
 	if (ns_capable_nolog(net->user_ns, CAP_NET_ADMIN) ||
 	    uid_eq(root_uid, current_euid())) {
->>>>>>> c3ade0e0
 		int mode = (table->mode >> 6) & 7;
 		return (mode << 6) | (mode << 3) | mode;
 	}
