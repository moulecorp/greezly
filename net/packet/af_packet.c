/*
 * INET		An implementation of the TCP/IP protocol suite for the LINUX
 *		operating system.  INET is implemented using the  BSD Socket
 *		interface as the means of communication with the user level.
 *
 *		PACKET - implements raw packet sockets.
 *
 * Authors:	Ross Biro
 *		Fred N. van Kempen, <waltje@uWalt.NL.Mugnet.ORG>
 *		Alan Cox, <gw4pts@gw4pts.ampr.org>
 *
 * Fixes:
 *		Alan Cox	:	verify_area() now used correctly
 *		Alan Cox	:	new skbuff lists, look ma no backlogs!
 *		Alan Cox	:	tidied skbuff lists.
 *		Alan Cox	:	Now uses generic datagram routines I
 *					added. Also fixed the peek/read crash
 *					from all old Linux datagram code.
 *		Alan Cox	:	Uses the improved datagram code.
 *		Alan Cox	:	Added NULL's for socket options.
 *		Alan Cox	:	Re-commented the code.
 *		Alan Cox	:	Use new kernel side addressing
 *		Rob Janssen	:	Correct MTU usage.
 *		Dave Platt	:	Counter leaks caused by incorrect
 *					interrupt locking and some slightly
 *					dubious gcc output. Can you read
 *					compiler: it said _VOLATILE_
 *	Richard Kooijman	:	Timestamp fixes.
 *		Alan Cox	:	New buffers. Use sk->mac.raw.
 *		Alan Cox	:	sendmsg/recvmsg support.
 *		Alan Cox	:	Protocol setting support
 *	Alexey Kuznetsov	:	Untied from IPv4 stack.
 *	Cyrus Durgin		:	Fixed kerneld for kmod.
 *	Michal Ostrowski        :       Module initialization cleanup.
 *         Ulises Alonso        :       Frame number limit removal and
 *                                      packet_set_ring memory leak.
 *		Eric Biederman	:	Allow for > 8 byte hardware addresses.
 *					The convention is that longer addresses
 *					will simply extend the hardware address
 *					byte arrays at the end of sockaddr_ll
 *					and packet_mreq.
 *		Johann Baudy	:	Added TX RING.
 *		Chetan Loke	:	Implemented TPACKET_V3 block abstraction
 *					layer.
 *					Copyright (C) 2011, <lokec@ccs.neu.edu>
 *
 *
 *		This program is free software; you can redistribute it and/or
 *		modify it under the terms of the GNU General Public License
 *		as published by the Free Software Foundation; either version
 *		2 of the License, or (at your option) any later version.
 *
 */

#include <linux/types.h>
#include <linux/mm.h>
#include <linux/capability.h>
#include <linux/fcntl.h>
#include <linux/socket.h>
#include <linux/in.h>
#include <linux/inet.h>
#include <linux/netdevice.h>
#include <linux/if_packet.h>
#include <linux/wireless.h>
#include <linux/kernel.h>
#include <linux/kmod.h>
#include <linux/slab.h>
#include <linux/vmalloc.h>
#include <net/net_namespace.h>
#include <net/ip.h>
#include <net/protocol.h>
#include <linux/skbuff.h>
#include <net/sock.h>
#include <linux/errno.h>
#include <linux/timer.h>
#include <asm/uaccess.h>
#include <asm/ioctls.h>
#include <asm/page.h>
#include <asm/cacheflush.h>
#include <asm/io.h>
#include <linux/proc_fs.h>
#include <linux/seq_file.h>
#include <linux/poll.h>
#include <linux/module.h>
#include <linux/init.h>
#include <linux/mutex.h>
#include <linux/if_vlan.h>
#include <linux/virtio_net.h>
#include <linux/errqueue.h>
#include <linux/net_tstamp.h>
#include <linux/percpu.h>
#ifdef CONFIG_INET
#include <net/inet_common.h>
#endif

#include "internal.h"

/*
   Assumptions:
   - if device has no dev->hard_header routine, it adds and removes ll header
     inside itself. In this case ll header is invisible outside of device,
     but higher levels still should reserve dev->hard_header_len.
     Some devices are enough clever to reallocate skb, when header
     will not fit to reserved space (tunnel), another ones are silly
     (PPP).
   - packet socket receives packets with pulled ll header,
     so that SOCK_RAW should push it back.

On receive:
-----------

Incoming, dev->hard_header!=NULL
   mac_header -> ll header
   data       -> data

Outgoing, dev->hard_header!=NULL
   mac_header -> ll header
   data       -> ll header

Incoming, dev->hard_header==NULL
   mac_header -> UNKNOWN position. It is very likely, that it points to ll
		 header.  PPP makes it, that is wrong, because introduce
		 assymetry between rx and tx paths.
   data       -> data

Outgoing, dev->hard_header==NULL
   mac_header -> data. ll header is still not built!
   data       -> data

Resume
  If dev->hard_header==NULL we are unlikely to restore sensible ll header.


On transmit:
------------

dev->hard_header != NULL
   mac_header -> ll header
   data       -> ll header

dev->hard_header == NULL (ll header is added by device, we cannot control it)
   mac_header -> data
   data       -> data

   We should set nh.raw on output to correct posistion,
   packet classifier depends on it.
 */

/* Private packet socket structures. */

/* identical to struct packet_mreq except it has
 * a longer address field.
 */
struct packet_mreq_max {
	int		mr_ifindex;
	unsigned short	mr_type;
	unsigned short	mr_alen;
	unsigned char	mr_address[MAX_ADDR_LEN];
};

union tpacket_uhdr {
	struct tpacket_hdr  *h1;
	struct tpacket2_hdr *h2;
	struct tpacket3_hdr *h3;
	void *raw;
};

static int packet_set_ring(struct sock *sk, union tpacket_req_u *req_u,
		int closing, int tx_ring);

#define V3_ALIGNMENT	(8)

#define BLK_HDR_LEN	(ALIGN(sizeof(struct tpacket_block_desc), V3_ALIGNMENT))

#define BLK_PLUS_PRIV(sz_of_priv) \
	(BLK_HDR_LEN + ALIGN((sz_of_priv), V3_ALIGNMENT))

#define PGV_FROM_VMALLOC 1

#define BLOCK_STATUS(x)	((x)->hdr.bh1.block_status)
#define BLOCK_NUM_PKTS(x)	((x)->hdr.bh1.num_pkts)
#define BLOCK_O2FP(x)		((x)->hdr.bh1.offset_to_first_pkt)
#define BLOCK_LEN(x)		((x)->hdr.bh1.blk_len)
#define BLOCK_SNUM(x)		((x)->hdr.bh1.seq_num)
#define BLOCK_O2PRIV(x)	((x)->offset_to_priv)
#define BLOCK_PRIV(x)		((void *)((char *)(x) + BLOCK_O2PRIV(x)))

struct packet_sock;
static int tpacket_snd(struct packet_sock *po, struct msghdr *msg);
static int tpacket_rcv(struct sk_buff *skb, struct net_device *dev,
		       struct packet_type *pt, struct net_device *orig_dev);

static void *packet_previous_frame(struct packet_sock *po,
		struct packet_ring_buffer *rb,
		int status);
static void packet_increment_head(struct packet_ring_buffer *buff);
static int prb_curr_blk_in_use(struct tpacket_kbdq_core *,
			struct tpacket_block_desc *);
static void *prb_dispatch_next_block(struct tpacket_kbdq_core *,
			struct packet_sock *);
static void prb_retire_current_block(struct tpacket_kbdq_core *,
		struct packet_sock *, unsigned int status);
static int prb_queue_frozen(struct tpacket_kbdq_core *);
static void prb_open_block(struct tpacket_kbdq_core *,
		struct tpacket_block_desc *);
static void prb_retire_rx_blk_timer_expired(unsigned long);
static void _prb_refresh_rx_retire_blk_timer(struct tpacket_kbdq_core *);
static void prb_init_blk_timer(struct packet_sock *,
		struct tpacket_kbdq_core *,
		void (*func) (unsigned long));
static void prb_fill_rxhash(struct tpacket_kbdq_core *, struct tpacket3_hdr *);
static void prb_clear_rxhash(struct tpacket_kbdq_core *,
		struct tpacket3_hdr *);
static void prb_fill_vlan_info(struct tpacket_kbdq_core *,
		struct tpacket3_hdr *);
static void packet_flush_mclist(struct sock *sk);

<<<<<<< HEAD
struct packet_fanout;
struct packet_sock {
	/* struct sock has to be the first member of packet_sock */
	struct sock		sk;
	struct packet_fanout	*fanout;
	struct tpacket_stats	stats;
	union  tpacket_stats_u	stats_u;
	struct packet_ring_buffer	rx_ring;
	struct packet_ring_buffer	tx_ring;
	int			copy_thresh;
	spinlock_t		bind_lock;
	struct mutex		pg_vec_lock;
	unsigned int		running:1,	/* prot_hook is attached*/
				auxdata:1,
				origdev:1,
				has_vnet_hdr:1;
	int			ifindex;	/* bound device		*/
	__be16			num;
	struct packet_mclist	*mclist;
	atomic_t		mapped;
	enum tpacket_versions	tp_version;
	unsigned int		tp_hdrlen;
	unsigned int		tp_reserve;
	unsigned int		tp_loss:1;
	unsigned int		tp_tstamp;
	struct net_device __rcu	*cached_dev;
	struct packet_type	prot_hook ____cacheline_aligned_in_smp;
};

#define PACKET_FANOUT_MAX	256

struct packet_fanout {
#ifdef CONFIG_NET_NS
	struct net		*net;
#endif
	unsigned int		num_members;
	u16			id;
	u8			type;
	u8			defrag;
	atomic_t		rr_cur;
	struct list_head	list;
	struct sock		*arr[PACKET_FANOUT_MAX];
	spinlock_t		lock;
	atomic_t		sk_ref;
	struct packet_type	prot_hook ____cacheline_aligned_in_smp;
};

=======
>>>>>>> c3ade0e0
struct packet_skb_cb {
	unsigned int origlen;
	union {
		struct sockaddr_pkt pkt;
		struct sockaddr_ll ll;
	} sa;
};

#define PACKET_SKB_CB(__skb)	((struct packet_skb_cb *)((__skb)->cb))

#define GET_PBDQC_FROM_RB(x)	((struct tpacket_kbdq_core *)(&(x)->prb_bdqc))
#define GET_PBLOCK_DESC(x, bid)	\
	((struct tpacket_block_desc *)((x)->pkbdq[(bid)].buffer))
#define GET_CURR_PBLOCK_DESC_FROM_CORE(x)	\
	((struct tpacket_block_desc *)((x)->pkbdq[(x)->kactive_blk_num].buffer))
#define GET_NEXT_PRB_BLK_NUM(x) \
	(((x)->kactive_blk_num < ((x)->knum_blocks-1)) ? \
	((x)->kactive_blk_num+1) : 0)

static void __fanout_unlink(struct sock *sk, struct packet_sock *po);
static void __fanout_link(struct sock *sk, struct packet_sock *po);

static int packet_direct_xmit(struct sk_buff *skb)
{
	struct net_device *dev = skb->dev;
	const struct net_device_ops *ops = dev->netdev_ops;
	netdev_features_t features;
	struct netdev_queue *txq;
	u16 queue_map;
	int ret;

	if (unlikely(!netif_running(dev) ||
		     !netif_carrier_ok(dev))) {
		kfree_skb(skb);
		return NET_XMIT_DROP;
	}

	features = netif_skb_features(skb);
	if (skb_needs_linearize(skb, features) &&
	    __skb_linearize(skb)) {
		kfree_skb(skb);
		return NET_XMIT_DROP;
	}

	queue_map = skb_get_queue_mapping(skb);
	txq = netdev_get_tx_queue(dev, queue_map);

	__netif_tx_lock_bh(txq);
	if (unlikely(netif_xmit_frozen_or_stopped(txq))) {
		ret = NETDEV_TX_BUSY;
		kfree_skb(skb);
		goto out;
	}

	ret = ops->ndo_start_xmit(skb, dev);
	if (likely(dev_xmit_complete(ret)))
		txq_trans_update(txq);
	else
		kfree_skb(skb);
out:
	__netif_tx_unlock_bh(txq);
	return ret;
}

static struct net_device *packet_cached_dev_get(struct packet_sock *po)
{
	struct net_device *dev;

	rcu_read_lock();
	dev = rcu_dereference(po->cached_dev);
	if (likely(dev))
		dev_hold(dev);
	rcu_read_unlock();

	return dev;
}

static void packet_cached_dev_assign(struct packet_sock *po,
				     struct net_device *dev)
{
	rcu_assign_pointer(po->cached_dev, dev);
}

static void packet_cached_dev_reset(struct packet_sock *po)
{
	RCU_INIT_POINTER(po->cached_dev, NULL);
}

static bool packet_use_direct_xmit(const struct packet_sock *po)
{
	return po->xmit == packet_direct_xmit;
}

static u16 __packet_pick_tx_queue(struct net_device *dev, struct sk_buff *skb)
{
	return (u16) raw_smp_processor_id() % dev->real_num_tx_queues;
}

static void packet_pick_tx_queue(struct net_device *dev, struct sk_buff *skb)
{
	const struct net_device_ops *ops = dev->netdev_ops;
	u16 queue_index;

	if (ops->ndo_select_queue) {
		queue_index = ops->ndo_select_queue(dev, skb, NULL,
						    __packet_pick_tx_queue);
		queue_index = netdev_cap_txqueue(dev, queue_index);
	} else {
		queue_index = __packet_pick_tx_queue(dev, skb);
	}

	skb_set_queue_mapping(skb, queue_index);
}

/* register_prot_hook must be invoked with the po->bind_lock held,
 * or from a context in which asynchronous accesses to the packet
 * socket is not possible (packet_create()).
 */
static void register_prot_hook(struct sock *sk)
{
	struct packet_sock *po = pkt_sk(sk);

	if (!po->running) {
		if (po->fanout) {
			__fanout_link(sk, po);
		} else {
			dev_add_pack(&po->prot_hook);
<<<<<<< HEAD
			rcu_assign_pointer(po->cached_dev, po->prot_hook.dev);
		}
=======
>>>>>>> c3ade0e0

		sock_hold(sk);
		po->running = 1;
	}
}

/* {,__}unregister_prot_hook() must be invoked with the po->bind_lock
 * held.   If the sync parameter is true, we will temporarily drop
 * the po->bind_lock and do a synchronize_net to make sure no
 * asynchronous packet processing paths still refer to the elements
 * of po->prot_hook.  If the sync parameter is false, it is the
 * callers responsibility to take care of this.
 */
static void __unregister_prot_hook(struct sock *sk, bool sync)
{
	struct packet_sock *po = pkt_sk(sk);

	po->running = 0;
<<<<<<< HEAD
	if (po->fanout) {
=======

	if (po->fanout)
>>>>>>> c3ade0e0
		__fanout_unlink(sk, po);
	} else {
		__dev_remove_pack(&po->prot_hook);
<<<<<<< HEAD
		RCU_INIT_POINTER(po->cached_dev, NULL);
	}
=======
>>>>>>> c3ade0e0

	__sock_put(sk);

	if (sync) {
		spin_unlock(&po->bind_lock);
		synchronize_net();
		spin_lock(&po->bind_lock);
	}
}

static void unregister_prot_hook(struct sock *sk, bool sync)
{
	struct packet_sock *po = pkt_sk(sk);

	if (po->running)
		__unregister_prot_hook(sk, sync);
}

static inline __pure struct page *pgv_to_page(void *addr)
{
	if (is_vmalloc_addr(addr))
		return vmalloc_to_page(addr);
	return virt_to_page(addr);
}

static void __packet_set_status(struct packet_sock *po, void *frame, int status)
{
	union tpacket_uhdr h;

	h.raw = frame;
	switch (po->tp_version) {
	case TPACKET_V1:
		h.h1->tp_status = status;
		flush_dcache_page(pgv_to_page(&h.h1->tp_status));
		break;
	case TPACKET_V2:
		h.h2->tp_status = status;
		flush_dcache_page(pgv_to_page(&h.h2->tp_status));
		break;
	case TPACKET_V3:
	default:
		WARN(1, "TPACKET version not supported.\n");
		BUG();
	}

	smp_wmb();
}

static int __packet_get_status(struct packet_sock *po, void *frame)
{
	union tpacket_uhdr h;

	smp_rmb();

	h.raw = frame;
	switch (po->tp_version) {
	case TPACKET_V1:
		flush_dcache_page(pgv_to_page(&h.h1->tp_status));
		return h.h1->tp_status;
	case TPACKET_V2:
		flush_dcache_page(pgv_to_page(&h.h2->tp_status));
		return h.h2->tp_status;
	case TPACKET_V3:
	default:
		WARN(1, "TPACKET version not supported.\n");
		BUG();
		return 0;
	}
}

static __u32 tpacket_get_timestamp(struct sk_buff *skb, struct timespec *ts,
				   unsigned int flags)
{
	struct skb_shared_hwtstamps *shhwtstamps = skb_hwtstamps(skb);

	if (shhwtstamps) {
		if ((flags & SOF_TIMESTAMPING_SYS_HARDWARE) &&
		    ktime_to_timespec_cond(shhwtstamps->syststamp, ts))
			return TP_STATUS_TS_SYS_HARDWARE;
		if ((flags & SOF_TIMESTAMPING_RAW_HARDWARE) &&
		    ktime_to_timespec_cond(shhwtstamps->hwtstamp, ts))
			return TP_STATUS_TS_RAW_HARDWARE;
	}

	if (ktime_to_timespec_cond(skb->tstamp, ts))
		return TP_STATUS_TS_SOFTWARE;

	return 0;
}

static __u32 __packet_set_timestamp(struct packet_sock *po, void *frame,
				    struct sk_buff *skb)
{
	union tpacket_uhdr h;
	struct timespec ts;
	__u32 ts_status;

	if (!(ts_status = tpacket_get_timestamp(skb, &ts, po->tp_tstamp)))
		return 0;

	h.raw = frame;
	switch (po->tp_version) {
	case TPACKET_V1:
		h.h1->tp_sec = ts.tv_sec;
		h.h1->tp_usec = ts.tv_nsec / NSEC_PER_USEC;
		break;
	case TPACKET_V2:
		h.h2->tp_sec = ts.tv_sec;
		h.h2->tp_nsec = ts.tv_nsec;
		break;
	case TPACKET_V3:
	default:
		WARN(1, "TPACKET version not supported.\n");
		BUG();
	}

	/* one flush is safe, as both fields always lie on the same cacheline */
	flush_dcache_page(pgv_to_page(&h.h1->tp_sec));
	smp_wmb();

	return ts_status;
}

static void *packet_lookup_frame(struct packet_sock *po,
		struct packet_ring_buffer *rb,
		unsigned int position,
		int status)
{
	unsigned int pg_vec_pos, frame_offset;
	union tpacket_uhdr h;

	pg_vec_pos = position / rb->frames_per_block;
	frame_offset = position % rb->frames_per_block;

	h.raw = rb->pg_vec[pg_vec_pos].buffer +
		(frame_offset * rb->frame_size);

	if (status != __packet_get_status(po, h.raw))
		return NULL;

	return h.raw;
}

static void *packet_current_frame(struct packet_sock *po,
		struct packet_ring_buffer *rb,
		int status)
{
	return packet_lookup_frame(po, rb, rb->head, status);
}

static void prb_del_retire_blk_timer(struct tpacket_kbdq_core *pkc)
{
	del_timer_sync(&pkc->retire_blk_timer);
}

static void prb_shutdown_retire_blk_timer(struct packet_sock *po,
		int tx_ring,
		struct sk_buff_head *rb_queue)
{
	struct tpacket_kbdq_core *pkc;

	pkc = tx_ring ? GET_PBDQC_FROM_RB(&po->tx_ring) :
			GET_PBDQC_FROM_RB(&po->rx_ring);

	spin_lock_bh(&rb_queue->lock);
	pkc->delete_blk_timer = 1;
	spin_unlock_bh(&rb_queue->lock);

	prb_del_retire_blk_timer(pkc);
}

static void prb_init_blk_timer(struct packet_sock *po,
		struct tpacket_kbdq_core *pkc,
		void (*func) (unsigned long))
{
	init_timer(&pkc->retire_blk_timer);
	pkc->retire_blk_timer.data = (long)po;
	pkc->retire_blk_timer.function = func;
	pkc->retire_blk_timer.expires = jiffies;
}

static void prb_setup_retire_blk_timer(struct packet_sock *po, int tx_ring)
{
	struct tpacket_kbdq_core *pkc;

	if (tx_ring)
		BUG();

	pkc = tx_ring ? GET_PBDQC_FROM_RB(&po->tx_ring) :
			GET_PBDQC_FROM_RB(&po->rx_ring);
	prb_init_blk_timer(po, pkc, prb_retire_rx_blk_timer_expired);
}

static int prb_calc_retire_blk_tmo(struct packet_sock *po,
				int blk_size_in_bytes)
{
	struct net_device *dev;
	unsigned int mbits = 0, msec = 0, div = 0, tmo = 0;
	struct ethtool_cmd ecmd;
	int err;
	u32 speed;

	rtnl_lock();
	dev = __dev_get_by_index(sock_net(&po->sk), po->ifindex);
	if (unlikely(!dev)) {
		rtnl_unlock();
		return DEFAULT_PRB_RETIRE_TOV;
	}
	err = __ethtool_get_settings(dev, &ecmd);
	speed = ethtool_cmd_speed(&ecmd);
	rtnl_unlock();
	if (!err) {
		/*
		 * If the link speed is so slow you don't really
		 * need to worry about perf anyways
		 */
		if (speed < SPEED_1000 || speed == SPEED_UNKNOWN) {
			return DEFAULT_PRB_RETIRE_TOV;
		} else {
			msec = 1;
			div = speed / 1000;
		}
	}

	mbits = (blk_size_in_bytes * 8) / (1024 * 1024);

	if (div)
		mbits /= div;

	tmo = mbits * msec;

	if (div)
		return tmo+1;
	return tmo;
}

static void prb_init_ft_ops(struct tpacket_kbdq_core *p1,
			union tpacket_req_u *req_u)
{
	p1->feature_req_word = req_u->req3.tp_feature_req_word;
}

static void init_prb_bdqc(struct packet_sock *po,
			struct packet_ring_buffer *rb,
			struct pgv *pg_vec,
			union tpacket_req_u *req_u, int tx_ring)
{
	struct tpacket_kbdq_core *p1 = GET_PBDQC_FROM_RB(rb);
	struct tpacket_block_desc *pbd;

	memset(p1, 0x0, sizeof(*p1));

	p1->knxt_seq_num = 1;
	p1->pkbdq = pg_vec;
	pbd = (struct tpacket_block_desc *)pg_vec[0].buffer;
	p1->pkblk_start	= pg_vec[0].buffer;
	p1->kblk_size = req_u->req3.tp_block_size;
	p1->knum_blocks	= req_u->req3.tp_block_nr;
	p1->hdrlen = po->tp_hdrlen;
	p1->version = po->tp_version;
	p1->last_kactive_blk_num = 0;
	po->stats.stats3.tp_freeze_q_cnt = 0;
	if (req_u->req3.tp_retire_blk_tov)
		p1->retire_blk_tov = req_u->req3.tp_retire_blk_tov;
	else
		p1->retire_blk_tov = prb_calc_retire_blk_tmo(po,
						req_u->req3.tp_block_size);
	p1->tov_in_jiffies = msecs_to_jiffies(p1->retire_blk_tov);
	p1->blk_sizeof_priv = req_u->req3.tp_sizeof_priv;

	prb_init_ft_ops(p1, req_u);
	prb_setup_retire_blk_timer(po, tx_ring);
	prb_open_block(p1, pbd);
}

/*  Do NOT update the last_blk_num first.
 *  Assumes sk_buff_head lock is held.
 */
static void _prb_refresh_rx_retire_blk_timer(struct tpacket_kbdq_core *pkc)
{
	mod_timer(&pkc->retire_blk_timer,
			jiffies + pkc->tov_in_jiffies);
	pkc->last_kactive_blk_num = pkc->kactive_blk_num;
}

/*
 * Timer logic:
 * 1) We refresh the timer only when we open a block.
 *    By doing this we don't waste cycles refreshing the timer
 *	  on packet-by-packet basis.
 *
 * With a 1MB block-size, on a 1Gbps line, it will take
 * i) ~8 ms to fill a block + ii) memcpy etc.
 * In this cut we are not accounting for the memcpy time.
 *
 * So, if the user sets the 'tmo' to 10ms then the timer
 * will never fire while the block is still getting filled
 * (which is what we want). However, the user could choose
 * to close a block early and that's fine.
 *
 * But when the timer does fire, we check whether or not to refresh it.
 * Since the tmo granularity is in msecs, it is not too expensive
 * to refresh the timer, lets say every '8' msecs.
 * Either the user can set the 'tmo' or we can derive it based on
 * a) line-speed and b) block-size.
 * prb_calc_retire_blk_tmo() calculates the tmo.
 *
 */
static void prb_retire_rx_blk_timer_expired(unsigned long data)
{
	struct packet_sock *po = (struct packet_sock *)data;
	struct tpacket_kbdq_core *pkc = GET_PBDQC_FROM_RB(&po->rx_ring);
	unsigned int frozen;
	struct tpacket_block_desc *pbd;

	spin_lock(&po->sk.sk_receive_queue.lock);

	frozen = prb_queue_frozen(pkc);
	pbd = GET_CURR_PBLOCK_DESC_FROM_CORE(pkc);

	if (unlikely(pkc->delete_blk_timer))
		goto out;

	/* We only need to plug the race when the block is partially filled.
	 * tpacket_rcv:
	 *		lock(); increment BLOCK_NUM_PKTS; unlock()
	 *		copy_bits() is in progress ...
	 *		timer fires on other cpu:
	 *		we can't retire the current block because copy_bits
	 *		is in progress.
	 *
	 */
	if (BLOCK_NUM_PKTS(pbd)) {
		while (atomic_read(&pkc->blk_fill_in_prog)) {
			/* Waiting for skb_copy_bits to finish... */
			cpu_relax();
		}
	}

	if (pkc->last_kactive_blk_num == pkc->kactive_blk_num) {
		if (!frozen) {
			prb_retire_current_block(pkc, po, TP_STATUS_BLK_TMO);
			if (!prb_dispatch_next_block(pkc, po))
				goto refresh_timer;
			else
				goto out;
		} else {
			/* Case 1. Queue was frozen because user-space was
			 *	   lagging behind.
			 */
			if (prb_curr_blk_in_use(pkc, pbd)) {
				/*
				 * Ok, user-space is still behind.
				 * So just refresh the timer.
				 */
				goto refresh_timer;
			} else {
			       /* Case 2. queue was frozen,user-space caught up,
				* now the link went idle && the timer fired.
				* We don't have a block to close.So we open this
				* block and restart the timer.
				* opening a block thaws the queue,restarts timer
				* Thawing/timer-refresh is a side effect.
				*/
				prb_open_block(pkc, pbd);
				goto out;
			}
		}
	}

refresh_timer:
	_prb_refresh_rx_retire_blk_timer(pkc);

out:
	spin_unlock(&po->sk.sk_receive_queue.lock);
}

static void prb_flush_block(struct tpacket_kbdq_core *pkc1,
		struct tpacket_block_desc *pbd1, __u32 status)
{
	/* Flush everything minus the block header */

#if ARCH_IMPLEMENTS_FLUSH_DCACHE_PAGE == 1
	u8 *start, *end;

	start = (u8 *)pbd1;

	/* Skip the block header(we know header WILL fit in 4K) */
	start += PAGE_SIZE;

	end = (u8 *)PAGE_ALIGN((unsigned long)pkc1->pkblk_end);
	for (; start < end; start += PAGE_SIZE)
		flush_dcache_page(pgv_to_page(start));

	smp_wmb();
#endif

	/* Now update the block status. */

	BLOCK_STATUS(pbd1) = status;

	/* Flush the block header */

#if ARCH_IMPLEMENTS_FLUSH_DCACHE_PAGE == 1
	start = (u8 *)pbd1;
	flush_dcache_page(pgv_to_page(start));

	smp_wmb();
#endif
}

/*
 * Side effect:
 *
 * 1) flush the block
 * 2) Increment active_blk_num
 *
 * Note:We DONT refresh the timer on purpose.
 *	Because almost always the next block will be opened.
 */
static void prb_close_block(struct tpacket_kbdq_core *pkc1,
		struct tpacket_block_desc *pbd1,
		struct packet_sock *po, unsigned int stat)
{
	__u32 status = TP_STATUS_USER | stat;

	struct tpacket3_hdr *last_pkt;
	struct tpacket_hdr_v1 *h1 = &pbd1->hdr.bh1;

	if (po->stats.stats3.tp_drops)
		status |= TP_STATUS_LOSING;

	last_pkt = (struct tpacket3_hdr *)pkc1->prev;
	last_pkt->tp_next_offset = 0;

	/* Get the ts of the last pkt */
	if (BLOCK_NUM_PKTS(pbd1)) {
		h1->ts_last_pkt.ts_sec = last_pkt->tp_sec;
		h1->ts_last_pkt.ts_nsec	= last_pkt->tp_nsec;
	} else {
		/* Ok, we tmo'd - so get the current time */
		struct timespec ts;
		getnstimeofday(&ts);
		h1->ts_last_pkt.ts_sec = ts.tv_sec;
		h1->ts_last_pkt.ts_nsec	= ts.tv_nsec;
	}

	smp_wmb();

	/* Flush the block */
	prb_flush_block(pkc1, pbd1, status);

	pkc1->kactive_blk_num = GET_NEXT_PRB_BLK_NUM(pkc1);
}

static void prb_thaw_queue(struct tpacket_kbdq_core *pkc)
{
	pkc->reset_pending_on_curr_blk = 0;
}

/*
 * Side effect of opening a block:
 *
 * 1) prb_queue is thawed.
 * 2) retire_blk_timer is refreshed.
 *
 */
static void prb_open_block(struct tpacket_kbdq_core *pkc1,
	struct tpacket_block_desc *pbd1)
{
	struct timespec ts;
	struct tpacket_hdr_v1 *h1 = &pbd1->hdr.bh1;

	smp_rmb();

	/* We could have just memset this but we will lose the
	 * flexibility of making the priv area sticky
	 */
<<<<<<< HEAD
	BLOCK_SNUM(pbd1) = pkc1->knxt_seq_num++;
	BLOCK_NUM_PKTS(pbd1) = 0;
	BLOCK_LEN(pbd1) = BLK_PLUS_PRIV(pkc1->blk_sizeof_priv);
	getnstimeofday(&ts);
	h1->ts_first_pkt.ts_sec = ts.tv_sec;
	h1->ts_first_pkt.ts_nsec = ts.tv_nsec;
	pkc1->pkblk_start = (char *)pbd1;
	pkc1->nxt_offset = (char *)(pkc1->pkblk_start +
				    BLK_PLUS_PRIV(pkc1->blk_sizeof_priv));
	BLOCK_O2FP(pbd1) = (__u32)BLK_PLUS_PRIV(pkc1->blk_sizeof_priv);
	BLOCK_O2PRIV(pbd1) = BLK_HDR_LEN;
	pbd1->version = pkc1->version;
	pkc1->prev = pkc1->nxt_offset;
	pkc1->pkblk_end = pkc1->pkblk_start + pkc1->kblk_size;
	prb_thaw_queue(pkc1);
	_prb_refresh_rx_retire_blk_timer(pkc1);

=======

	BLOCK_SNUM(pbd1) = pkc1->knxt_seq_num++;
	BLOCK_NUM_PKTS(pbd1) = 0;
	BLOCK_LEN(pbd1) = BLK_PLUS_PRIV(pkc1->blk_sizeof_priv);

	getnstimeofday(&ts);

	h1->ts_first_pkt.ts_sec = ts.tv_sec;
	h1->ts_first_pkt.ts_nsec = ts.tv_nsec;

	pkc1->pkblk_start = (char *)pbd1;
	pkc1->nxt_offset = pkc1->pkblk_start + BLK_PLUS_PRIV(pkc1->blk_sizeof_priv);

	BLOCK_O2FP(pbd1) = (__u32)BLK_PLUS_PRIV(pkc1->blk_sizeof_priv);
	BLOCK_O2PRIV(pbd1) = BLK_HDR_LEN;

	pbd1->version = pkc1->version;
	pkc1->prev = pkc1->nxt_offset;
	pkc1->pkblk_end = pkc1->pkblk_start + pkc1->kblk_size;

	prb_thaw_queue(pkc1);
	_prb_refresh_rx_retire_blk_timer(pkc1);

>>>>>>> c3ade0e0
	smp_wmb();
}

/*
 * Queue freeze logic:
 * 1) Assume tp_block_nr = 8 blocks.
 * 2) At time 't0', user opens Rx ring.
 * 3) Some time past 't0', kernel starts filling blocks starting from 0 .. 7
 * 4) user-space is either sleeping or processing block '0'.
 * 5) tpacket_rcv is currently filling block '7', since there is no space left,
 *    it will close block-7,loop around and try to fill block '0'.
 *    call-flow:
 *    __packet_lookup_frame_in_block
 *      prb_retire_current_block()
 *      prb_dispatch_next_block()
 *        |->(BLOCK_STATUS == USER) evaluates to true
 *    5.1) Since block-0 is currently in-use, we just freeze the queue.
 * 6) Now there are two cases:
 *    6.1) Link goes idle right after the queue is frozen.
 *         But remember, the last open_block() refreshed the timer.
 *         When this timer expires,it will refresh itself so that we can
 *         re-open block-0 in near future.
 *    6.2) Link is busy and keeps on receiving packets. This is a simple
 *         case and __packet_lookup_frame_in_block will check if block-0
 *         is free and can now be re-used.
 */
static void prb_freeze_queue(struct tpacket_kbdq_core *pkc,
				  struct packet_sock *po)
{
	pkc->reset_pending_on_curr_blk = 1;
	po->stats.stats3.tp_freeze_q_cnt++;
}

#define TOTAL_PKT_LEN_INCL_ALIGN(length) (ALIGN((length), V3_ALIGNMENT))

/*
 * If the next block is free then we will dispatch it
 * and return a good offset.
 * Else, we will freeze the queue.
 * So, caller must check the return value.
 */
static void *prb_dispatch_next_block(struct tpacket_kbdq_core *pkc,
		struct packet_sock *po)
{
	struct tpacket_block_desc *pbd;

	smp_rmb();

	/* 1. Get current block num */
	pbd = GET_CURR_PBLOCK_DESC_FROM_CORE(pkc);

	/* 2. If this block is currently in_use then freeze the queue */
	if (TP_STATUS_USER & BLOCK_STATUS(pbd)) {
		prb_freeze_queue(pkc, po);
		return NULL;
	}

	/*
	 * 3.
	 * open this block and return the offset where the first packet
	 * needs to get stored.
	 */
	prb_open_block(pkc, pbd);
	return (void *)pkc->nxt_offset;
}

static void prb_retire_current_block(struct tpacket_kbdq_core *pkc,
		struct packet_sock *po, unsigned int status)
{
	struct tpacket_block_desc *pbd = GET_CURR_PBLOCK_DESC_FROM_CORE(pkc);

	/* retire/close the current block */
	if (likely(TP_STATUS_KERNEL == BLOCK_STATUS(pbd))) {
		/*
		 * Plug the case where copy_bits() is in progress on
		 * cpu-0 and tpacket_rcv() got invoked on cpu-1, didn't
		 * have space to copy the pkt in the current block and
		 * called prb_retire_current_block()
		 *
		 * We don't need to worry about the TMO case because
		 * the timer-handler already handled this case.
		 */
		if (!(status & TP_STATUS_BLK_TMO)) {
			while (atomic_read(&pkc->blk_fill_in_prog)) {
				/* Waiting for skb_copy_bits to finish... */
				cpu_relax();
			}
		}
		prb_close_block(pkc, pbd, po, status);
		return;
	}
}

static int prb_curr_blk_in_use(struct tpacket_kbdq_core *pkc,
				      struct tpacket_block_desc *pbd)
{
	return TP_STATUS_USER & BLOCK_STATUS(pbd);
}

static int prb_queue_frozen(struct tpacket_kbdq_core *pkc)
{
	return pkc->reset_pending_on_curr_blk;
}

static void prb_clear_blk_fill_status(struct packet_ring_buffer *rb)
{
	struct tpacket_kbdq_core *pkc  = GET_PBDQC_FROM_RB(rb);
	atomic_dec(&pkc->blk_fill_in_prog);
}

static void prb_fill_rxhash(struct tpacket_kbdq_core *pkc,
			struct tpacket3_hdr *ppd)
{
	ppd->hv1.tp_rxhash = skb_get_hash(pkc->skb);
}

static void prb_clear_rxhash(struct tpacket_kbdq_core *pkc,
			struct tpacket3_hdr *ppd)
{
	ppd->hv1.tp_rxhash = 0;
}

static void prb_fill_vlan_info(struct tpacket_kbdq_core *pkc,
			struct tpacket3_hdr *ppd)
{
	if (vlan_tx_tag_present(pkc->skb)) {
		ppd->hv1.tp_vlan_tci = vlan_tx_tag_get(pkc->skb);
		ppd->hv1.tp_vlan_tpid = ntohs(pkc->skb->vlan_proto);
		ppd->tp_status = TP_STATUS_VLAN_VALID | TP_STATUS_VLAN_TPID_VALID;
	} else {
		ppd->hv1.tp_vlan_tci = 0;
		ppd->hv1.tp_vlan_tpid = 0;
		ppd->tp_status = TP_STATUS_AVAILABLE;
	}
}

static void prb_run_all_ft_ops(struct tpacket_kbdq_core *pkc,
			struct tpacket3_hdr *ppd)
{
	ppd->hv1.tp_padding = 0;
	prb_fill_vlan_info(pkc, ppd);

	if (pkc->feature_req_word & TP_FT_REQ_FILL_RXHASH)
		prb_fill_rxhash(pkc, ppd);
	else
		prb_clear_rxhash(pkc, ppd);
}

static void prb_fill_curr_block(char *curr,
				struct tpacket_kbdq_core *pkc,
				struct tpacket_block_desc *pbd,
				unsigned int len)
{
	struct tpacket3_hdr *ppd;

	ppd  = (struct tpacket3_hdr *)curr;
	ppd->tp_next_offset = TOTAL_PKT_LEN_INCL_ALIGN(len);
	pkc->prev = curr;
	pkc->nxt_offset += TOTAL_PKT_LEN_INCL_ALIGN(len);
	BLOCK_LEN(pbd) += TOTAL_PKT_LEN_INCL_ALIGN(len);
	BLOCK_NUM_PKTS(pbd) += 1;
	atomic_inc(&pkc->blk_fill_in_prog);
	prb_run_all_ft_ops(pkc, ppd);
}

/* Assumes caller has the sk->rx_queue.lock */
static void *__packet_lookup_frame_in_block(struct packet_sock *po,
					    struct sk_buff *skb,
						int status,
					    unsigned int len
					    )
{
	struct tpacket_kbdq_core *pkc;
	struct tpacket_block_desc *pbd;
	char *curr, *end;

	pkc = GET_PBDQC_FROM_RB(&po->rx_ring);
	pbd = GET_CURR_PBLOCK_DESC_FROM_CORE(pkc);

	/* Queue is frozen when user space is lagging behind */
	if (prb_queue_frozen(pkc)) {
		/*
		 * Check if that last block which caused the queue to freeze,
		 * is still in_use by user-space.
		 */
		if (prb_curr_blk_in_use(pkc, pbd)) {
			/* Can't record this packet */
			return NULL;
		} else {
			/*
			 * Ok, the block was released by user-space.
			 * Now let's open that block.
			 * opening a block also thaws the queue.
			 * Thawing is a side effect.
			 */
			prb_open_block(pkc, pbd);
		}
	}

	smp_mb();
	curr = pkc->nxt_offset;
	pkc->skb = skb;
	end = (char *)pbd + pkc->kblk_size;

	/* first try the current block */
	if (curr+TOTAL_PKT_LEN_INCL_ALIGN(len) < end) {
		prb_fill_curr_block(curr, pkc, pbd, len);
		return (void *)curr;
	}

	/* Ok, close the current block */
	prb_retire_current_block(pkc, po, 0);

	/* Now, try to dispatch the next block */
	curr = (char *)prb_dispatch_next_block(pkc, po);
	if (curr) {
		pbd = GET_CURR_PBLOCK_DESC_FROM_CORE(pkc);
		prb_fill_curr_block(curr, pkc, pbd, len);
		return (void *)curr;
	}

	/*
	 * No free blocks are available.user_space hasn't caught up yet.
	 * Queue was just frozen and now this packet will get dropped.
	 */
	return NULL;
}

static void *packet_current_rx_frame(struct packet_sock *po,
					    struct sk_buff *skb,
					    int status, unsigned int len)
{
	char *curr = NULL;
	switch (po->tp_version) {
	case TPACKET_V1:
	case TPACKET_V2:
		curr = packet_lookup_frame(po, &po->rx_ring,
					po->rx_ring.head, status);
		return curr;
	case TPACKET_V3:
		return __packet_lookup_frame_in_block(po, skb, status, len);
	default:
		WARN(1, "TPACKET version not supported\n");
		BUG();
		return NULL;
	}
}

static void *prb_lookup_block(struct packet_sock *po,
				     struct packet_ring_buffer *rb,
				     unsigned int idx,
				     int status)
{
	struct tpacket_kbdq_core *pkc  = GET_PBDQC_FROM_RB(rb);
	struct tpacket_block_desc *pbd = GET_PBLOCK_DESC(pkc, idx);

	if (status != BLOCK_STATUS(pbd))
		return NULL;
	return pbd;
}

static int prb_previous_blk_num(struct packet_ring_buffer *rb)
{
	unsigned int prev;
	if (rb->prb_bdqc.kactive_blk_num)
		prev = rb->prb_bdqc.kactive_blk_num-1;
	else
		prev = rb->prb_bdqc.knum_blocks-1;
	return prev;
}

/* Assumes caller has held the rx_queue.lock */
static void *__prb_previous_block(struct packet_sock *po,
					 struct packet_ring_buffer *rb,
					 int status)
{
	unsigned int previous = prb_previous_blk_num(rb);
	return prb_lookup_block(po, rb, previous, status);
}

static void *packet_previous_rx_frame(struct packet_sock *po,
					     struct packet_ring_buffer *rb,
					     int status)
{
	if (po->tp_version <= TPACKET_V2)
		return packet_previous_frame(po, rb, status);

	return __prb_previous_block(po, rb, status);
}

static void packet_increment_rx_head(struct packet_sock *po,
					    struct packet_ring_buffer *rb)
{
	switch (po->tp_version) {
	case TPACKET_V1:
	case TPACKET_V2:
		return packet_increment_head(rb);
	case TPACKET_V3:
	default:
		WARN(1, "TPACKET version not supported.\n");
		BUG();
		return;
	}
}

static void *packet_previous_frame(struct packet_sock *po,
		struct packet_ring_buffer *rb,
		int status)
{
	unsigned int previous = rb->head ? rb->head - 1 : rb->frame_max;
	return packet_lookup_frame(po, rb, previous, status);
}

static void packet_increment_head(struct packet_ring_buffer *buff)
{
	buff->head = buff->head != buff->frame_max ? buff->head+1 : 0;
}

static void packet_inc_pending(struct packet_ring_buffer *rb)
{
	this_cpu_inc(*rb->pending_refcnt);
}

static void packet_dec_pending(struct packet_ring_buffer *rb)
{
	this_cpu_dec(*rb->pending_refcnt);
}

static unsigned int packet_read_pending(const struct packet_ring_buffer *rb)
{
	unsigned int refcnt = 0;
	int cpu;

	/* We don't use pending refcount in rx_ring. */
	if (rb->pending_refcnt == NULL)
		return 0;

	for_each_possible_cpu(cpu)
		refcnt += *per_cpu_ptr(rb->pending_refcnt, cpu);

	return refcnt;
}

static int packet_alloc_pending(struct packet_sock *po)
{
	po->rx_ring.pending_refcnt = NULL;

	po->tx_ring.pending_refcnt = alloc_percpu(unsigned int);
	if (unlikely(po->tx_ring.pending_refcnt == NULL))
		return -ENOBUFS;

	return 0;
}

static void packet_free_pending(struct packet_sock *po)
{
	free_percpu(po->tx_ring.pending_refcnt);
}

static bool packet_rcv_has_room(struct packet_sock *po, struct sk_buff *skb)
{
	struct sock *sk = &po->sk;
	bool has_room;

	if (po->prot_hook.func != tpacket_rcv)
		return (atomic_read(&sk->sk_rmem_alloc) + skb->truesize)
			<= sk->sk_rcvbuf;

	spin_lock(&sk->sk_receive_queue.lock);
	if (po->tp_version == TPACKET_V3)
		has_room = prb_lookup_block(po, &po->rx_ring,
					    po->rx_ring.prb_bdqc.kactive_blk_num,
					    TP_STATUS_KERNEL);
	else
		has_room = packet_lookup_frame(po, &po->rx_ring,
					       po->rx_ring.head,
					       TP_STATUS_KERNEL);
	spin_unlock(&sk->sk_receive_queue.lock);

	return has_room;
}

static void packet_sock_destruct(struct sock *sk)
{
	skb_queue_purge(&sk->sk_error_queue);

	WARN_ON(atomic_read(&sk->sk_rmem_alloc));
	WARN_ON(atomic_read(&sk->sk_wmem_alloc));

	if (!sock_flag(sk, SOCK_DEAD)) {
		pr_err("Attempt to release alive packet socket: %p\n", sk);
		return;
	}

	sk_refcnt_debug_dec(sk);
}

static int fanout_rr_next(struct packet_fanout *f, unsigned int num)
{
	int x = atomic_read(&f->rr_cur) + 1;

	if (x >= num)
		x = 0;

	return x;
}

static unsigned int fanout_demux_hash(struct packet_fanout *f,
				      struct sk_buff *skb,
				      unsigned int num)
{
	return reciprocal_scale(skb->rxhash, num);
}

static unsigned int fanout_demux_lb(struct packet_fanout *f,
				    struct sk_buff *skb,
				    unsigned int num)
{
	int cur, old;

	cur = atomic_read(&f->rr_cur);
	while ((old = atomic_cmpxchg(&f->rr_cur, cur,
				     fanout_rr_next(f, num))) != cur)
		cur = old;
	return cur;
}

static unsigned int fanout_demux_cpu(struct packet_fanout *f,
				     struct sk_buff *skb,
				     unsigned int num)
{
	return smp_processor_id() % num;
}

static unsigned int fanout_demux_rnd(struct packet_fanout *f,
				     struct sk_buff *skb,
				     unsigned int num)
{
	return prandom_u32_max(num);
}

static unsigned int fanout_demux_rollover(struct packet_fanout *f,
					  struct sk_buff *skb,
					  unsigned int idx, unsigned int skip,
					  unsigned int num)
{
	unsigned int i, j;

	i = j = min_t(int, f->next[idx], num - 1);
	do {
		if (i != skip && packet_rcv_has_room(pkt_sk(f->arr[i]), skb)) {
			if (i != j)
				f->next[idx] = i;
			return i;
		}
		if (++i == num)
			i = 0;
	} while (i != j);

	return idx;
}

static unsigned int fanout_demux_qm(struct packet_fanout *f,
				    struct sk_buff *skb,
				    unsigned int num)
{
	return skb_get_queue_mapping(skb) % num;
}

static bool fanout_has_flag(struct packet_fanout *f, u16 flag)
{
	return f->flags & (flag >> 8);
}

static int packet_rcv_fanout(struct sk_buff *skb, struct net_device *dev,
			     struct packet_type *pt, struct net_device *orig_dev)
{
	struct packet_fanout *f = pt->af_packet_priv;
	unsigned int num = f->num_members;
	struct packet_sock *po;
	unsigned int idx;

	if (!net_eq(dev_net(dev), read_pnet(&f->net)) ||
	    !num) {
		kfree_skb(skb);
		return 0;
	}

	switch (f->type) {
	case PACKET_FANOUT_HASH:
	default:
		if (fanout_has_flag(f, PACKET_FANOUT_FLAG_DEFRAG)) {
			skb = ip_check_defrag(skb, IP_DEFRAG_AF_PACKET);
			if (!skb)
				return 0;
		}
		skb_get_hash(skb);
		idx = fanout_demux_hash(f, skb, num);
		break;
	case PACKET_FANOUT_LB:
		idx = fanout_demux_lb(f, skb, num);
		break;
	case PACKET_FANOUT_CPU:
		idx = fanout_demux_cpu(f, skb, num);
		break;
	case PACKET_FANOUT_RND:
		idx = fanout_demux_rnd(f, skb, num);
		break;
	case PACKET_FANOUT_QM:
		idx = fanout_demux_qm(f, skb, num);
		break;
	case PACKET_FANOUT_ROLLOVER:
		idx = fanout_demux_rollover(f, skb, 0, (unsigned int) -1, num);
		break;
	}

	po = pkt_sk(f->arr[idx]);
	if (fanout_has_flag(f, PACKET_FANOUT_FLAG_ROLLOVER) &&
	    unlikely(!packet_rcv_has_room(po, skb))) {
		idx = fanout_demux_rollover(f, skb, idx, idx, num);
		po = pkt_sk(f->arr[idx]);
	}

	return po->prot_hook.func(skb, dev, &po->prot_hook, orig_dev);
}

DEFINE_MUTEX(fanout_mutex);
EXPORT_SYMBOL_GPL(fanout_mutex);
static LIST_HEAD(fanout_list);

static void __fanout_link(struct sock *sk, struct packet_sock *po)
{
	struct packet_fanout *f = po->fanout;

	spin_lock(&f->lock);
	f->arr[f->num_members] = sk;
	smp_wmb();
	f->num_members++;
	spin_unlock(&f->lock);
}

static void __fanout_unlink(struct sock *sk, struct packet_sock *po)
{
	struct packet_fanout *f = po->fanout;
	int i;

	spin_lock(&f->lock);
	for (i = 0; i < f->num_members; i++) {
		if (f->arr[i] == sk)
			break;
	}
	BUG_ON(i >= f->num_members);
	f->arr[i] = f->arr[f->num_members - 1];
	f->num_members--;
	spin_unlock(&f->lock);
}

<<<<<<< HEAD
bool match_fanout_group(struct packet_type *ptype, struct sock * sk)
{
	if (ptype->af_packet_priv == (void*)((struct packet_sock *)sk)->fanout)
=======
static bool match_fanout_group(struct packet_type *ptype, struct sock *sk)
{
	if (ptype->af_packet_priv == (void *)((struct packet_sock *)sk)->fanout)
>>>>>>> c3ade0e0
		return true;

	return false;
}

static int fanout_add(struct sock *sk, u16 id, u16 type_flags)
{
	struct packet_sock *po = pkt_sk(sk);
	struct packet_fanout *f, *match;
	u8 type = type_flags & 0xff;
	u8 flags = type_flags >> 8;
	int err;

	switch (type) {
	case PACKET_FANOUT_ROLLOVER:
		if (type_flags & PACKET_FANOUT_FLAG_ROLLOVER)
			return -EINVAL;
	case PACKET_FANOUT_HASH:
	case PACKET_FANOUT_LB:
	case PACKET_FANOUT_CPU:
	case PACKET_FANOUT_RND:
	case PACKET_FANOUT_QM:
		break;
	default:
		return -EINVAL;
	}

	if (!po->running)
		return -EINVAL;

	if (po->fanout)
		return -EALREADY;

	mutex_lock(&fanout_mutex);
	match = NULL;
	list_for_each_entry(f, &fanout_list, list) {
		if (f->id == id &&
		    read_pnet(&f->net) == sock_net(sk)) {
			match = f;
			break;
		}
	}
	err = -EINVAL;
	if (match && match->flags != flags)
		goto out;
	if (!match) {
		err = -ENOMEM;
		match = kzalloc(sizeof(*match), GFP_KERNEL);
		if (!match)
			goto out;
		write_pnet(&match->net, sock_net(sk));
		match->id = id;
		match->type = type;
		match->flags = flags;
		atomic_set(&match->rr_cur, 0);
		INIT_LIST_HEAD(&match->list);
		spin_lock_init(&match->lock);
		atomic_set(&match->sk_ref, 0);
		match->prot_hook.type = po->prot_hook.type;
		match->prot_hook.dev = po->prot_hook.dev;
		match->prot_hook.func = packet_rcv_fanout;
		match->prot_hook.af_packet_priv = match;
		match->prot_hook.id_match = match_fanout_group;
		dev_add_pack(&match->prot_hook);
		list_add(&match->list, &fanout_list);
	}
	err = -EINVAL;
	if (match->type == type &&
	    match->prot_hook.type == po->prot_hook.type &&
	    match->prot_hook.dev == po->prot_hook.dev) {
		err = -ENOSPC;
		if (atomic_read(&match->sk_ref) < PACKET_FANOUT_MAX) {
			__dev_remove_pack(&po->prot_hook);
			po->fanout = match;
			atomic_inc(&match->sk_ref);
			__fanout_link(sk, po);
			err = 0;
		}
	}
out:
	mutex_unlock(&fanout_mutex);
	return err;
}

static void fanout_release(struct sock *sk)
{
	struct packet_sock *po = pkt_sk(sk);
	struct packet_fanout *f;

	f = po->fanout;
	if (!f)
		return;

	mutex_lock(&fanout_mutex);
	po->fanout = NULL;

	if (atomic_dec_and_test(&f->sk_ref)) {
		list_del(&f->list);
		dev_remove_pack(&f->prot_hook);
		kfree(f);
	}
	mutex_unlock(&fanout_mutex);
}

static const struct proto_ops packet_ops;

static const struct proto_ops packet_ops_spkt;

static int packet_rcv_spkt(struct sk_buff *skb, struct net_device *dev,
			   struct packet_type *pt, struct net_device *orig_dev)
{
	struct sock *sk;
	struct sockaddr_pkt *spkt;

	/*
	 *	When we registered the protocol we saved the socket in the data
	 *	field for just this event.
	 */

	sk = pt->af_packet_priv;

	/*
	 *	Yank back the headers [hope the device set this
	 *	right or kerboom...]
	 *
	 *	Incoming packets have ll header pulled,
	 *	push it back.
	 *
	 *	For outgoing ones skb->data == skb_mac_header(skb)
	 *	so that this procedure is noop.
	 */

	if (skb->pkt_type == PACKET_LOOPBACK)
		goto out;

	if (!net_eq(dev_net(dev), sock_net(sk)))
		goto out;

	skb = skb_share_check(skb, GFP_ATOMIC);
	if (skb == NULL)
		goto oom;

	/* drop any routing info */
	skb_dst_drop(skb);

	/* drop conntrack reference */
	nf_reset(skb);

	spkt = &PACKET_SKB_CB(skb)->sa.pkt;

	skb_push(skb, skb->data - skb_mac_header(skb));

	/*
	 *	The SOCK_PACKET socket receives _all_ frames.
	 */

	spkt->spkt_family = dev->type;
	strlcpy(spkt->spkt_device, dev->name, sizeof(spkt->spkt_device));
	spkt->spkt_protocol = skb->protocol;

	/*
	 *	Charge the memory to the socket. This is done specifically
	 *	to prevent sockets using all the memory up.
	 */

	if (sock_queue_rcv_skb(sk, skb) == 0)
		return 0;

out:
	kfree_skb(skb);
oom:
	return 0;
}


/*
 *	Output a raw packet to a device layer. This bypasses all the other
 *	protocol layers and you must therefore supply it with a complete frame
 */

static int packet_sendmsg_spkt(struct kiocb *iocb, struct socket *sock,
			       struct msghdr *msg, size_t len)
{
	struct sock *sk = sock->sk;
	DECLARE_SOCKADDR(struct sockaddr_pkt *, saddr, msg->msg_name);
	struct sk_buff *skb = NULL;
	struct net_device *dev;
	__be16 proto = 0;
	int err;
	int extra_len = 0;

	/*
	 *	Get and verify the address.
	 */

	if (saddr) {
		if (msg->msg_namelen < sizeof(struct sockaddr))
			return -EINVAL;
		if (msg->msg_namelen == sizeof(struct sockaddr_pkt))
			proto = saddr->spkt_protocol;
	} else
		return -ENOTCONN;	/* SOCK_PACKET must be sent giving an address */

	/*
	 *	Find the device first to size check it
	 */

	saddr->spkt_device[sizeof(saddr->spkt_device) - 1] = 0;
retry:
	rcu_read_lock();
	dev = dev_get_by_name_rcu(sock_net(sk), saddr->spkt_device);
	err = -ENODEV;
	if (dev == NULL)
		goto out_unlock;

	err = -ENETDOWN;
	if (!(dev->flags & IFF_UP))
		goto out_unlock;

	/*
	 * You may not queue a frame bigger than the mtu. This is the lowest level
	 * raw protocol and you must do your own fragmentation at this level.
	 */

	if (unlikely(sock_flag(sk, SOCK_NOFCS))) {
		if (!netif_supports_nofcs(dev)) {
			err = -EPROTONOSUPPORT;
			goto out_unlock;
		}
		extra_len = 4; /* We're doing our own CRC */
	}

	err = -EMSGSIZE;
	if (len > dev->mtu + dev->hard_header_len + VLAN_HLEN + extra_len)
		goto out_unlock;

	if (!skb) {
		size_t reserved = LL_RESERVED_SPACE(dev);
		int tlen = dev->needed_tailroom;
		unsigned int hhlen = dev->header_ops ? dev->hard_header_len : 0;

		rcu_read_unlock();
		skb = sock_wmalloc(sk, len + reserved + tlen, 0, GFP_KERNEL);
		if (skb == NULL)
			return -ENOBUFS;
		/* FIXME: Save some space for broken drivers that write a hard
		 * header at transmission time by themselves. PPP is the notable
		 * one here. This should really be fixed at the driver level.
		 */
		skb_reserve(skb, reserved);
		skb_reset_network_header(skb);

		/* Try to align data part correctly */
		if (hhlen) {
			skb->data -= hhlen;
			skb->tail -= hhlen;
			if (len < hhlen)
				skb_reset_network_header(skb);
		}
		err = memcpy_fromiovec(skb_put(skb, len), msg->msg_iov, len);
		if (err)
			goto out_free;
		goto retry;
	}

	if (len > (dev->mtu + dev->hard_header_len + extra_len)) {
		/* Earlier code assumed this would be a VLAN pkt,
		 * double-check this now that we have the actual
		 * packet in hand.
		 */
		struct ethhdr *ehdr;
		skb_reset_mac_header(skb);
		ehdr = eth_hdr(skb);
		if (ehdr->h_proto != htons(ETH_P_8021Q)) {
			err = -EMSGSIZE;
			goto out_unlock;
		}
	}

	skb->protocol = proto;
	skb->dev = dev;
	skb->priority = sk->sk_priority;
	skb->mark = sk->sk_mark;

	sock_tx_timestamp(sk, &skb_shinfo(skb)->tx_flags);

	if (unlikely(extra_len == 4))
		skb->no_fcs = 1;

	skb_probe_transport_header(skb, 0);

	dev_queue_xmit(skb);
	rcu_read_unlock();
	return len;

out_unlock:
	rcu_read_unlock();
out_free:
	kfree_skb(skb);
	return err;
}

static unsigned int run_filter(const struct sk_buff *skb,
				      const struct sock *sk,
				      unsigned int res)
{
	struct sk_filter *filter;

	rcu_read_lock();
	filter = rcu_dereference(sk->sk_filter);
	if (filter != NULL)
		res = SK_RUN_FILTER(filter, skb);
	rcu_read_unlock();

	return res;
}

/*
 * This function makes lazy skb cloning in hope that most of packets
 * are discarded by BPF.
 *
 * Note tricky part: we DO mangle shared skb! skb->data, skb->len
 * and skb->cb are mangled. It works because (and until) packets
 * falling here are owned by current CPU. Output packets are cloned
 * by dev_queue_xmit_nit(), input packets are processed by net_bh
 * sequencially, so that if we return skb to original state on exit,
 * we will not harm anyone.
 */

static int packet_rcv(struct sk_buff *skb, struct net_device *dev,
		      struct packet_type *pt, struct net_device *orig_dev)
{
	struct sock *sk;
	struct sockaddr_ll *sll;
	struct packet_sock *po;
	u8 *skb_head = skb->data;
	int skb_len = skb->len;
	unsigned int snaplen, res;

	if (skb->pkt_type == PACKET_LOOPBACK)
		goto drop;

	sk = pt->af_packet_priv;
	po = pkt_sk(sk);

	if (!net_eq(dev_net(dev), sock_net(sk)))
		goto drop;

	skb->dev = dev;

	if (dev->header_ops) {
		/* The device has an explicit notion of ll header,
		 * exported to higher levels.
		 *
		 * Otherwise, the device hides details of its frame
		 * structure, so that corresponding packet head is
		 * never delivered to user.
		 */
		if (sk->sk_type != SOCK_DGRAM)
			skb_push(skb, skb->data - skb_mac_header(skb));
		else if (skb->pkt_type == PACKET_OUTGOING) {
			/* Special case: outgoing packets have ll header at head */
			skb_pull(skb, skb_network_offset(skb));
		}
	}

	snaplen = skb->len;

	res = run_filter(skb, sk, snaplen);
	if (!res)
		goto drop_n_restore;
	if (snaplen > res)
		snaplen = res;

	if (atomic_read(&sk->sk_rmem_alloc) >= sk->sk_rcvbuf)
		goto drop_n_acct;

	if (skb_shared(skb)) {
		struct sk_buff *nskb = skb_clone(skb, GFP_ATOMIC);
		if (nskb == NULL)
			goto drop_n_acct;

		if (skb_head != skb->data) {
			skb->data = skb_head;
			skb->len = skb_len;
		}
		consume_skb(skb);
		skb = nskb;
	}

	BUILD_BUG_ON(sizeof(*PACKET_SKB_CB(skb)) + MAX_ADDR_LEN - 8 >
		     sizeof(skb->cb));

	sll = &PACKET_SKB_CB(skb)->sa.ll;
	sll->sll_family = AF_PACKET;
	sll->sll_hatype = dev->type;
	sll->sll_protocol = skb->protocol;
	sll->sll_pkttype = skb->pkt_type;
	if (unlikely(po->origdev))
		sll->sll_ifindex = orig_dev->ifindex;
	else
		sll->sll_ifindex = dev->ifindex;

	sll->sll_halen = dev_parse_header(skb, sll->sll_addr);

	PACKET_SKB_CB(skb)->origlen = skb->len;

	if (pskb_trim(skb, snaplen))
		goto drop_n_acct;

	skb_set_owner_r(skb, sk);
	skb->dev = NULL;
	skb_dst_drop(skb);

	/* drop conntrack reference */
	nf_reset(skb);

	spin_lock(&sk->sk_receive_queue.lock);
<<<<<<< HEAD
	po->stats.tp_packets++;
=======
	po->stats.stats1.tp_packets++;
>>>>>>> c3ade0e0
	skb->dropcount = atomic_read_unchecked(&sk->sk_drops);
	__skb_queue_tail(&sk->sk_receive_queue, skb);
	spin_unlock(&sk->sk_receive_queue.lock);
	sk->sk_data_ready(sk, skb->len);
	return 0;

drop_n_acct:
	spin_lock(&sk->sk_receive_queue.lock);
<<<<<<< HEAD
	po->stats.tp_drops++;
=======
	po->stats.stats1.tp_drops++;
>>>>>>> c3ade0e0
	atomic_inc_unchecked(&sk->sk_drops);
	spin_unlock(&sk->sk_receive_queue.lock);

drop_n_restore:
	if (skb_head != skb->data && skb_shared(skb)) {
		skb->data = skb_head;
		skb->len = skb_len;
	}
drop:
	consume_skb(skb);
	return 0;
}

static int tpacket_rcv(struct sk_buff *skb, struct net_device *dev,
		       struct packet_type *pt, struct net_device *orig_dev)
{
	struct sock *sk;
	struct packet_sock *po;
	struct sockaddr_ll *sll;
	union tpacket_uhdr h;
	u8 *skb_head = skb->data;
	int skb_len = skb->len;
	unsigned int snaplen, res;
	unsigned long status = TP_STATUS_USER;
	unsigned short macoff, netoff, hdrlen;
	struct sk_buff *copy_skb = NULL;
	struct timespec ts;
	__u32 ts_status;

	/* struct tpacket{2,3}_hdr is aligned to a multiple of TPACKET_ALIGNMENT.
	 * We may add members to them until current aligned size without forcing
	 * userspace to call getsockopt(..., PACKET_HDRLEN, ...).
	 */
	BUILD_BUG_ON(TPACKET_ALIGN(sizeof(*h.h2)) != 32);
	BUILD_BUG_ON(TPACKET_ALIGN(sizeof(*h.h3)) != 48);

	if (skb->pkt_type == PACKET_LOOPBACK)
		goto drop;

	sk = pt->af_packet_priv;
	po = pkt_sk(sk);

	if (!net_eq(dev_net(dev), sock_net(sk)))
		goto drop;

	if (dev->header_ops) {
		if (sk->sk_type != SOCK_DGRAM)
			skb_push(skb, skb->data - skb_mac_header(skb));
		else if (skb->pkt_type == PACKET_OUTGOING) {
			/* Special case: outgoing packets have ll header at head */
			skb_pull(skb, skb_network_offset(skb));
		}
	}

	if (skb->ip_summed == CHECKSUM_PARTIAL)
		status |= TP_STATUS_CSUMNOTREADY;

	snaplen = skb->len;

	res = run_filter(skb, sk, snaplen);
	if (!res)
		goto drop_n_restore;
	if (snaplen > res)
		snaplen = res;

	if (sk->sk_type == SOCK_DGRAM) {
		macoff = netoff = TPACKET_ALIGN(po->tp_hdrlen) + 16 +
				  po->tp_reserve;
	} else {
		unsigned int maclen = skb_network_offset(skb);
		netoff = TPACKET_ALIGN(po->tp_hdrlen +
				       (maclen < 16 ? 16 : maclen)) +
			po->tp_reserve;
		macoff = netoff - maclen;
	}
	if (po->tp_version <= TPACKET_V2) {
		if (macoff + snaplen > po->rx_ring.frame_size) {
			if (po->copy_thresh &&
			    atomic_read(&sk->sk_rmem_alloc) < sk->sk_rcvbuf) {
				if (skb_shared(skb)) {
					copy_skb = skb_clone(skb, GFP_ATOMIC);
				} else {
					copy_skb = skb_get(skb);
					skb_head = skb->data;
				}
				if (copy_skb)
					skb_set_owner_r(copy_skb, sk);
			}
			snaplen = po->rx_ring.frame_size - macoff;
			if ((int)snaplen < 0)
				snaplen = 0;
		}
	}
	spin_lock(&sk->sk_receive_queue.lock);
	h.raw = packet_current_rx_frame(po, skb,
					TP_STATUS_KERNEL, (macoff+snaplen));
	if (!h.raw)
		goto ring_is_full;
	if (po->tp_version <= TPACKET_V2) {
		packet_increment_rx_head(po, &po->rx_ring);
	/*
	 * LOSING will be reported till you read the stats,
	 * because it's COR - Clear On Read.
	 * Anyways, moving it for V1/V2 only as V3 doesn't need this
	 * at packet level.
	 */
		if (po->stats.stats1.tp_drops)
			status |= TP_STATUS_LOSING;
	}
	po->stats.stats1.tp_packets++;
	if (copy_skb) {
		status |= TP_STATUS_COPY;
		__skb_queue_tail(&sk->sk_receive_queue, copy_skb);
	}
	spin_unlock(&sk->sk_receive_queue.lock);

	skb_copy_bits(skb, 0, h.raw + macoff, snaplen);

	if (!(ts_status = tpacket_get_timestamp(skb, &ts, po->tp_tstamp)))
		getnstimeofday(&ts);

	status |= ts_status;

	switch (po->tp_version) {
	case TPACKET_V1:
		h.h1->tp_len = skb->len;
		h.h1->tp_snaplen = snaplen;
		h.h1->tp_mac = macoff;
		h.h1->tp_net = netoff;
		h.h1->tp_sec = ts.tv_sec;
		h.h1->tp_usec = ts.tv_nsec / NSEC_PER_USEC;
		hdrlen = sizeof(*h.h1);
		break;
	case TPACKET_V2:
		h.h2->tp_len = skb->len;
		h.h2->tp_snaplen = snaplen;
		h.h2->tp_mac = macoff;
		h.h2->tp_net = netoff;
		h.h2->tp_sec = ts.tv_sec;
		h.h2->tp_nsec = ts.tv_nsec;
		if (vlan_tx_tag_present(skb)) {
			h.h2->tp_vlan_tci = vlan_tx_tag_get(skb);
			h.h2->tp_vlan_tpid = ntohs(skb->vlan_proto);
			status |= TP_STATUS_VLAN_VALID | TP_STATUS_VLAN_TPID_VALID;
		} else {
			h.h2->tp_vlan_tci = 0;
			h.h2->tp_vlan_tpid = 0;
		}
		memset(h.h2->tp_padding, 0, sizeof(h.h2->tp_padding));
		hdrlen = sizeof(*h.h2);
		break;
	case TPACKET_V3:
		/* tp_nxt_offset,vlan are already populated above.
		 * So DONT clear those fields here
		 */
		h.h3->tp_status |= status;
		h.h3->tp_len = skb->len;
		h.h3->tp_snaplen = snaplen;
		h.h3->tp_mac = macoff;
		h.h3->tp_net = netoff;
		h.h3->tp_sec  = ts.tv_sec;
		h.h3->tp_nsec = ts.tv_nsec;
		memset(h.h3->tp_padding, 0, sizeof(h.h3->tp_padding));
		hdrlen = sizeof(*h.h3);
		break;
	default:
		BUG();
	}

	sll = h.raw + TPACKET_ALIGN(hdrlen);
	sll->sll_halen = dev_parse_header(skb, sll->sll_addr);
	sll->sll_family = AF_PACKET;
	sll->sll_hatype = dev->type;
	sll->sll_protocol = skb->protocol;
	sll->sll_pkttype = skb->pkt_type;
	if (unlikely(po->origdev))
		sll->sll_ifindex = orig_dev->ifindex;
	else
		sll->sll_ifindex = dev->ifindex;

	smp_mb();

#if ARCH_IMPLEMENTS_FLUSH_DCACHE_PAGE == 1
	if (po->tp_version <= TPACKET_V2) {
		u8 *start, *end;

		end = (u8 *) PAGE_ALIGN((unsigned long) h.raw +
					macoff + snaplen);

		for (start = h.raw; start < end; start += PAGE_SIZE)
			flush_dcache_page(pgv_to_page(start));
	}
	smp_wmb();
#endif

	if (po->tp_version <= TPACKET_V2)
		__packet_set_status(po, h.raw, status);
	else
		prb_clear_blk_fill_status(&po->rx_ring);

	sk->sk_data_ready(sk, 0);

drop_n_restore:
	if (skb_head != skb->data && skb_shared(skb)) {
		skb->data = skb_head;
		skb->len = skb_len;
	}
drop:
	kfree_skb(skb);
	return 0;

ring_is_full:
	po->stats.stats1.tp_drops++;
	spin_unlock(&sk->sk_receive_queue.lock);

	sk->sk_data_ready(sk, 0);
	kfree_skb(copy_skb);
	goto drop_n_restore;
}

static void tpacket_destruct_skb(struct sk_buff *skb)
{
	struct packet_sock *po = pkt_sk(skb->sk);

	if (likely(po->tx_ring.pg_vec)) {
		void *ph;
		__u32 ts;

		ph = skb_shinfo(skb)->destructor_arg;
<<<<<<< HEAD
		BUG_ON(atomic_read(&po->tx_ring.pending) == 0);
		atomic_dec(&po->tx_ring.pending);
		__packet_set_status(po, ph, TP_STATUS_AVAILABLE);
=======
		packet_dec_pending(&po->tx_ring);

		ts = __packet_set_timestamp(po, ph, skb);
		__packet_set_status(po, ph, TP_STATUS_AVAILABLE | ts);
>>>>>>> c3ade0e0
	}

	sock_wfree(skb);
}

static int tpacket_fill_skb(struct packet_sock *po, struct sk_buff *skb,
		void *frame, struct net_device *dev, int size_max,
		__be16 proto, unsigned char *addr, int hlen)
{
	union tpacket_uhdr ph;
	int to_write, offset, len, tp_len, nr_frags, len_max;
	struct socket *sock = po->sk.sk_socket;
	struct page *page;
	void *data;
	int err;

	ph.raw = frame;

	skb->protocol = proto;
	skb->dev = dev;
	skb->priority = po->sk.sk_priority;
	skb->mark = po->sk.sk_mark;
	sock_tx_timestamp(&po->sk, &skb_shinfo(skb)->tx_flags);
	skb_shinfo(skb)->destructor_arg = ph.raw;

	switch (po->tp_version) {
	case TPACKET_V2:
		tp_len = ph.h2->tp_len;
		break;
	default:
		tp_len = ph.h1->tp_len;
		break;
	}
	if (unlikely(tp_len > size_max)) {
		pr_err("packet size is too long (%d > %d)\n", tp_len, size_max);
		return -EMSGSIZE;
	}

	skb_reserve(skb, hlen);
	skb_reset_network_header(skb);

	if (!packet_use_direct_xmit(po))
		skb_probe_transport_header(skb, 0);
	if (unlikely(po->tp_tx_has_off)) {
		int off_min, off_max, off;
		off_min = po->tp_hdrlen - sizeof(struct sockaddr_ll);
		off_max = po->tx_ring.frame_size - tp_len;
		if (sock->type == SOCK_DGRAM) {
			switch (po->tp_version) {
			case TPACKET_V2:
				off = ph.h2->tp_net;
				break;
			default:
				off = ph.h1->tp_net;
				break;
			}
		} else {
			switch (po->tp_version) {
			case TPACKET_V2:
				off = ph.h2->tp_mac;
				break;
			default:
				off = ph.h1->tp_mac;
				break;
			}
		}
		if (unlikely((off < off_min) || (off_max < off)))
			return -EINVAL;
		data = ph.raw + off;
	} else {
		data = ph.raw + po->tp_hdrlen - sizeof(struct sockaddr_ll);
	}
	to_write = tp_len;

	if (sock->type == SOCK_DGRAM) {
		err = dev_hard_header(skb, dev, ntohs(proto), addr,
				NULL, tp_len);
		if (unlikely(err < 0))
			return -EINVAL;
	} else if (dev->hard_header_len) {
		/* net device doesn't like empty head */
		if (unlikely(tp_len <= dev->hard_header_len)) {
			pr_err("packet size is too short (%d < %d)\n",
			       tp_len, dev->hard_header_len);
			return -EINVAL;
		}

		skb_push(skb, dev->hard_header_len);
		err = skb_store_bits(skb, 0, data,
				dev->hard_header_len);
		if (unlikely(err))
			return err;

		data += dev->hard_header_len;
		to_write -= dev->hard_header_len;
	}

	offset = offset_in_page(data);
	len_max = PAGE_SIZE - offset;
	len = ((to_write > len_max) ? len_max : to_write);

	skb->data_len = to_write;
	skb->len += to_write;
	skb->truesize += to_write;
	atomic_add(to_write, &po->sk.sk_wmem_alloc);

	while (likely(to_write)) {
		nr_frags = skb_shinfo(skb)->nr_frags;

		if (unlikely(nr_frags >= MAX_SKB_FRAGS)) {
			pr_err("Packet exceed the number of skb frags(%lu)\n",
			       MAX_SKB_FRAGS);
			return -EFAULT;
		}

		page = pgv_to_page(data);
		data += len;
		flush_dcache_page(page);
		get_page(page);
		skb_fill_page_desc(skb, nr_frags, page, offset, len);
		to_write -= len;
		offset = 0;
		len_max = PAGE_SIZE;
		len = ((to_write > len_max) ? len_max : to_write);
	}

	return tp_len;
}

static struct net_device *packet_cached_dev_get(struct packet_sock *po)
{
	struct net_device *dev;

	rcu_read_lock();
	dev = rcu_dereference(po->cached_dev);
	if (dev)
		dev_hold(dev);
	rcu_read_unlock();

	return dev;
}

static int tpacket_snd(struct packet_sock *po, struct msghdr *msg)
{
	struct sk_buff *skb;
	struct net_device *dev;
	__be16 proto;
	int err, reserve = 0;
	void *ph;
	DECLARE_SOCKADDR(struct sockaddr_ll *, saddr, msg->msg_name);
	bool need_wait = !(msg->msg_flags & MSG_DONTWAIT);
	int tp_len, size_max;
	unsigned char *addr;
	int len_sum = 0;
	int status = TP_STATUS_AVAILABLE;
	int hlen, tlen;

	mutex_lock(&po->pg_vec_lock);

<<<<<<< HEAD
	err = -EBUSY;
	if (saddr == NULL) {
=======
	if (likely(saddr == NULL)) {
>>>>>>> c3ade0e0
		dev	= packet_cached_dev_get(po);
		proto	= po->num;
		addr	= NULL;
	} else {
		err = -EINVAL;
		if (msg->msg_namelen < sizeof(struct sockaddr_ll))
			goto out;
		if (msg->msg_namelen < (saddr->sll_halen
					+ offsetof(struct sockaddr_ll,
						sll_addr)))
			goto out;
		proto	= saddr->sll_protocol;
		addr	= saddr->sll_addr;
		dev = dev_get_by_index(sock_net(&po->sk), saddr->sll_ifindex);
	}

	err = -ENXIO;
	if (unlikely(dev == NULL))
		goto out;
	err = -ENETDOWN;
	if (unlikely(!(dev->flags & IFF_UP)))
		goto out_put;

	reserve = dev->hard_header_len;

	size_max = po->tx_ring.frame_size
		- (po->tp_hdrlen - sizeof(struct sockaddr_ll));

	if (size_max > dev->mtu + reserve)
		size_max = dev->mtu + reserve;

	do {
		ph = packet_current_frame(po, &po->tx_ring,
					  TP_STATUS_SEND_REQUEST);
		if (unlikely(ph == NULL)) {
			if (need_wait && need_resched())
				schedule();
			continue;
		}

		status = TP_STATUS_SEND_REQUEST;
		hlen = LL_RESERVED_SPACE(dev);
		tlen = dev->needed_tailroom;
		skb = sock_alloc_send_skb(&po->sk,
				hlen + tlen + sizeof(struct sockaddr_ll),
				0, &err);

		if (unlikely(skb == NULL))
			goto out_status;

		tp_len = tpacket_fill_skb(po, skb, ph, dev, size_max, proto,
				addr, hlen);

		if (unlikely(tp_len < 0)) {
			if (po->tp_loss) {
				__packet_set_status(po, ph,
						TP_STATUS_AVAILABLE);
				packet_increment_head(&po->tx_ring);
				kfree_skb(skb);
				continue;
			} else {
				status = TP_STATUS_WRONG_FORMAT;
				err = tp_len;
				goto out_status;
			}
		}

		packet_pick_tx_queue(dev, skb);

		skb->destructor = tpacket_destruct_skb;
		__packet_set_status(po, ph, TP_STATUS_SENDING);
		packet_inc_pending(&po->tx_ring);

		status = TP_STATUS_SEND_REQUEST;
		err = po->xmit(skb);
		if (unlikely(err > 0)) {
			err = net_xmit_errno(err);
			if (err && __packet_get_status(po, ph) ==
				   TP_STATUS_AVAILABLE) {
				/* skb was destructed already */
				skb = NULL;
				goto out_status;
			}
			/*
			 * skb was dropped but not destructed yet;
			 * let's treat it like congestion or err < 0
			 */
			err = 0;
		}
		packet_increment_head(&po->tx_ring);
		len_sum += tp_len;
	} while (likely((ph != NULL) ||
		/* Note: packet_read_pending() might be slow if we have
		 * to call it as it's per_cpu variable, but in fast-path
		 * we already short-circuit the loop with the first
		 * condition, and luckily don't have to go that path
		 * anyway.
		 */
		 (need_wait && packet_read_pending(&po->tx_ring))));

	err = len_sum;
	goto out_put;

out_status:
	__packet_set_status(po, ph, status);
	kfree_skb(skb);
out_put:
	dev_put(dev);
out:
	mutex_unlock(&po->pg_vec_lock);
	return err;
}

static struct sk_buff *packet_alloc_skb(struct sock *sk, size_t prepad,
				        size_t reserve, size_t len,
				        size_t linear, int noblock,
				        int *err)
{
	struct sk_buff *skb;

	/* Under a page?  Don't bother with paged skb. */
	if (prepad + len < PAGE_SIZE || !linear)
		linear = len;

	skb = sock_alloc_send_pskb(sk, prepad + linear, len - linear, noblock,
				   err, 0);
	if (!skb)
		return NULL;

	skb_reserve(skb, reserve);
	skb_put(skb, linear);
	skb->data_len = len - linear;
	skb->len += len - linear;

	return skb;
}

static int packet_snd(struct socket *sock, struct msghdr *msg, size_t len)
{
	struct sock *sk = sock->sk;
	DECLARE_SOCKADDR(struct sockaddr_ll *, saddr, msg->msg_name);
	struct sk_buff *skb;
	struct net_device *dev;
	__be16 proto;
	unsigned char *addr;
	int err, reserve = 0;
	struct virtio_net_hdr vnet_hdr = { 0 };
	int offset = 0;
	int vnet_hdr_len;
	struct packet_sock *po = pkt_sk(sk);
	unsigned short gso_type = 0;
	int hlen, tlen;
	int extra_len = 0;

	/*
	 *	Get and verify the address.
	 */

<<<<<<< HEAD
	if (saddr == NULL) {
=======
	if (likely(saddr == NULL)) {
>>>>>>> c3ade0e0
		dev	= packet_cached_dev_get(po);
		proto	= po->num;
		addr	= NULL;
	} else {
		err = -EINVAL;
		if (msg->msg_namelen < sizeof(struct sockaddr_ll))
			goto out;
		if (msg->msg_namelen < (saddr->sll_halen + offsetof(struct sockaddr_ll, sll_addr)))
			goto out;
		proto	= saddr->sll_protocol;
		addr	= saddr->sll_addr;
		dev = dev_get_by_index(sock_net(sk), saddr->sll_ifindex);
	}

	err = -ENXIO;
	if (unlikely(dev == NULL))
		goto out_unlock;
	err = -ENETDOWN;
	if (unlikely(!(dev->flags & IFF_UP)))
		goto out_unlock;

	if (sock->type == SOCK_RAW)
		reserve = dev->hard_header_len;
	if (po->has_vnet_hdr) {
		vnet_hdr_len = sizeof(vnet_hdr);

		err = -EINVAL;
		if (len < vnet_hdr_len)
			goto out_unlock;

		len -= vnet_hdr_len;

		err = memcpy_fromiovec((void *)&vnet_hdr, msg->msg_iov,
				       vnet_hdr_len);
		if (err < 0)
			goto out_unlock;

		if ((vnet_hdr.flags & VIRTIO_NET_HDR_F_NEEDS_CSUM) &&
		    (vnet_hdr.csum_start + vnet_hdr.csum_offset + 2 >
		      vnet_hdr.hdr_len))
			vnet_hdr.hdr_len = vnet_hdr.csum_start +
						 vnet_hdr.csum_offset + 2;

		err = -EINVAL;
		if (vnet_hdr.hdr_len > len)
			goto out_unlock;

		if (vnet_hdr.gso_type != VIRTIO_NET_HDR_GSO_NONE) {
			switch (vnet_hdr.gso_type & ~VIRTIO_NET_HDR_GSO_ECN) {
			case VIRTIO_NET_HDR_GSO_TCPV4:
				gso_type = SKB_GSO_TCPV4;
				break;
			case VIRTIO_NET_HDR_GSO_TCPV6:
				gso_type = SKB_GSO_TCPV6;
				break;
			case VIRTIO_NET_HDR_GSO_UDP:
				gso_type = SKB_GSO_UDP;
				break;
			default:
				goto out_unlock;
			}

			if (vnet_hdr.gso_type & VIRTIO_NET_HDR_GSO_ECN)
				gso_type |= SKB_GSO_TCP_ECN;

			if (vnet_hdr.gso_size == 0)
				goto out_unlock;

		}
	}

	if (unlikely(sock_flag(sk, SOCK_NOFCS))) {
		if (!netif_supports_nofcs(dev)) {
			err = -EPROTONOSUPPORT;
			goto out_unlock;
		}
		extra_len = 4; /* We're doing our own CRC */
	}

	err = -EMSGSIZE;
	if (!gso_type && (len > dev->mtu + reserve + VLAN_HLEN + extra_len))
		goto out_unlock;

	err = -ENOBUFS;
	hlen = LL_RESERVED_SPACE(dev);
	tlen = dev->needed_tailroom;
	skb = packet_alloc_skb(sk, hlen + tlen, hlen, len, vnet_hdr.hdr_len,
			       msg->msg_flags & MSG_DONTWAIT, &err);
	if (skb == NULL)
		goto out_unlock;

	skb_set_network_header(skb, reserve);

	err = -EINVAL;
	if (sock->type == SOCK_DGRAM &&
	    (offset = dev_hard_header(skb, dev, ntohs(proto), addr, NULL, len)) < 0)
		goto out_free;

	/* Returns -EFAULT on error */
	err = skb_copy_datagram_from_iovec(skb, offset, msg->msg_iov, 0, len);
	if (err)
		goto out_free;

	sock_tx_timestamp(sk, &skb_shinfo(skb)->tx_flags);

	if (!gso_type && (len > dev->mtu + reserve + extra_len)) {
		/* Earlier code assumed this would be a VLAN pkt,
		 * double-check this now that we have the actual
		 * packet in hand.
		 */
		struct ethhdr *ehdr;
		skb_reset_mac_header(skb);
		ehdr = eth_hdr(skb);
		if (ehdr->h_proto != htons(ETH_P_8021Q)) {
			err = -EMSGSIZE;
			goto out_free;
		}
	}

	skb->protocol = proto;
	skb->dev = dev;
	skb->priority = sk->sk_priority;
	skb->mark = sk->sk_mark;

	packet_pick_tx_queue(dev, skb);

	if (po->has_vnet_hdr) {
		if (vnet_hdr.flags & VIRTIO_NET_HDR_F_NEEDS_CSUM) {
			if (!skb_partial_csum_set(skb, vnet_hdr.csum_start,
						  vnet_hdr.csum_offset)) {
				err = -EINVAL;
				goto out_free;
			}
		}

		skb_shinfo(skb)->gso_size = vnet_hdr.gso_size;
		skb_shinfo(skb)->gso_type = gso_type;

		/* Header must be checked, and gso_segs computed. */
		skb_shinfo(skb)->gso_type |= SKB_GSO_DODGY;
		skb_shinfo(skb)->gso_segs = 0;

		len += vnet_hdr_len;
	}

	if (!packet_use_direct_xmit(po))
		skb_probe_transport_header(skb, reserve);
	if (unlikely(extra_len == 4))
		skb->no_fcs = 1;

	err = po->xmit(skb);
	if (err > 0 && (err = net_xmit_errno(err)) != 0)
		goto out_unlock;

	dev_put(dev);

	return len;

out_free:
	kfree_skb(skb);
out_unlock:
	if (dev)
		dev_put(dev);
out:
	return err;
}

static int packet_sendmsg(struct kiocb *iocb, struct socket *sock,
		struct msghdr *msg, size_t len)
{
	struct sock *sk = sock->sk;
	struct packet_sock *po = pkt_sk(sk);

	if (po->tx_ring.pg_vec)
		return tpacket_snd(po, msg);
	else
		return packet_snd(sock, msg, len);
}

/*
 *	Close a PACKET socket. This is fairly simple. We immediately go
 *	to 'closed' state and remove our protocol entry in the device list.
 */

static int packet_release(struct socket *sock)
{
	struct sock *sk = sock->sk;
	struct packet_sock *po;
	struct net *net;
	union tpacket_req_u req_u;

	if (!sk)
		return 0;

	net = sock_net(sk);
	po = pkt_sk(sk);

	mutex_lock(&net->packet.sklist_lock);
	sk_del_node_init_rcu(sk);
	mutex_unlock(&net->packet.sklist_lock);

	preempt_disable();
	sock_prot_inuse_add(net, sk->sk_prot, -1);
	preempt_enable();

	spin_lock(&po->bind_lock);
	unregister_prot_hook(sk, false);
	packet_cached_dev_reset(po);

	if (po->prot_hook.dev) {
		dev_put(po->prot_hook.dev);
		po->prot_hook.dev = NULL;
	}
	spin_unlock(&po->bind_lock);

	packet_flush_mclist(sk);

	if (po->rx_ring.pg_vec) {
		memset(&req_u, 0, sizeof(req_u));
		packet_set_ring(sk, &req_u, 1, 0);
	}

	if (po->tx_ring.pg_vec) {
		memset(&req_u, 0, sizeof(req_u));
		packet_set_ring(sk, &req_u, 1, 1);
	}

	fanout_release(sk);

	synchronize_net();
	/*
	 *	Now the socket is dead. No more input will appear.
	 */
	sock_orphan(sk);
	sock->sk = NULL;

	/* Purge queues */

	skb_queue_purge(&sk->sk_receive_queue);
	packet_free_pending(po);
	sk_refcnt_debug_release(sk);

	sock_put(sk);
	return 0;
}

/*
 *	Attach a packet hook.
 */

static int packet_do_bind(struct sock *sk, struct net_device *dev, __be16 proto)
{
	struct packet_sock *po = pkt_sk(sk);
	const struct net_device *dev_curr;
	__be16 proto_curr;
	bool need_rehook;

	if (po->fanout) {
		if (dev)
			dev_put(dev);

		return -EINVAL;
	}

	lock_sock(sk);
	spin_lock(&po->bind_lock);

	proto_curr = po->prot_hook.type;
	dev_curr = po->prot_hook.dev;

	need_rehook = proto_curr != proto || dev_curr != dev;

	if (need_rehook) {
		unregister_prot_hook(sk, true);

		po->num = proto;
		po->prot_hook.type = proto;

		if (po->prot_hook.dev)
			dev_put(po->prot_hook.dev);

		po->prot_hook.dev = dev;

		po->ifindex = dev ? dev->ifindex : 0;
		packet_cached_dev_assign(po, dev);
	}

	if (proto == 0 || !need_rehook)
		goto out_unlock;

	if (!dev || (dev->flags & IFF_UP)) {
		register_prot_hook(sk);
	} else {
		sk->sk_err = ENETDOWN;
		if (!sock_flag(sk, SOCK_DEAD))
			sk->sk_error_report(sk);
	}

out_unlock:
	spin_unlock(&po->bind_lock);
	release_sock(sk);
	return 0;
}

/*
 *	Bind a packet socket to a device
 */

static int packet_bind_spkt(struct socket *sock, struct sockaddr *uaddr,
			    int addr_len)
{
	struct sock *sk = sock->sk;
	char name[15];
	struct net_device *dev;
	int err = -ENODEV;

	/*
	 *	Check legality
	 */

	if (addr_len != sizeof(struct sockaddr))
		return -EINVAL;
	strlcpy(name, uaddr->sa_data, sizeof(name));

	dev = dev_get_by_name(sock_net(sk), name);
	if (dev)
		err = packet_do_bind(sk, dev, pkt_sk(sk)->num);
	return err;
}

static int packet_bind(struct socket *sock, struct sockaddr *uaddr, int addr_len)
{
	struct sockaddr_ll *sll = (struct sockaddr_ll *)uaddr;
	struct sock *sk = sock->sk;
	struct net_device *dev = NULL;
	int err;


	/*
	 *	Check legality
	 */

	if (addr_len < sizeof(struct sockaddr_ll))
		return -EINVAL;
	if (sll->sll_family != AF_PACKET)
		return -EINVAL;

	if (sll->sll_ifindex) {
		err = -ENODEV;
		dev = dev_get_by_index(sock_net(sk), sll->sll_ifindex);
		if (dev == NULL)
			goto out;
	}
	err = packet_do_bind(sk, dev, sll->sll_protocol ? : pkt_sk(sk)->num);

out:
	return err;
}

static struct proto packet_proto = {
	.name	  = "PACKET",
	.owner	  = THIS_MODULE,
	.obj_size = sizeof(struct packet_sock),
};

/*
 *	Create a packet of type SOCK_PACKET.
 */

static int packet_create(struct net *net, struct socket *sock, int protocol,
			 int kern)
{
	struct sock *sk;
	struct packet_sock *po;
	__be16 proto = (__force __be16)protocol; /* weird, but documented */
	int err;

	if (!ns_capable(net->user_ns, CAP_NET_RAW))
		return -EPERM;
	if (sock->type != SOCK_DGRAM && sock->type != SOCK_RAW &&
	    sock->type != SOCK_PACKET)
		return -ESOCKTNOSUPPORT;

	sock->state = SS_UNCONNECTED;

	err = -ENOBUFS;
	sk = sk_alloc(net, PF_PACKET, GFP_KERNEL, &packet_proto);
	if (sk == NULL)
		goto out;

	sock->ops = &packet_ops;
	if (sock->type == SOCK_PACKET)
		sock->ops = &packet_ops_spkt;

	sock_init_data(sock, sk);

	po = pkt_sk(sk);
	sk->sk_family = PF_PACKET;
	po->num = proto;
<<<<<<< HEAD
	RCU_INIT_POINTER(po->cached_dev, NULL);
=======
	po->xmit = dev_queue_xmit;

	err = packet_alloc_pending(po);
	if (err)
		goto out2;

	packet_cached_dev_reset(po);
>>>>>>> c3ade0e0

	sk->sk_destruct = packet_sock_destruct;
	sk_refcnt_debug_inc(sk);

	/*
	 *	Attach a protocol block
	 */

	spin_lock_init(&po->bind_lock);
	mutex_init(&po->pg_vec_lock);
	po->prot_hook.func = packet_rcv;

	if (sock->type == SOCK_PACKET)
		po->prot_hook.func = packet_rcv_spkt;

	po->prot_hook.af_packet_priv = sk;

	if (proto) {
		po->prot_hook.type = proto;
		register_prot_hook(sk);
	}

	mutex_lock(&net->packet.sklist_lock);
	sk_add_node_rcu(sk, &net->packet.sklist);
	mutex_unlock(&net->packet.sklist_lock);

	preempt_disable();
	sock_prot_inuse_add(net, &packet_proto, 1);
	preempt_enable();

	return 0;
<<<<<<< HEAD
out:
	return err;
}

static int packet_recv_error(struct sock *sk, struct msghdr *msg, int len)
{
	struct sock_extended_err ee;
	struct sock_exterr_skb *serr;
	struct sk_buff *skb, *skb2;
	int copied, err;

	err = -EAGAIN;
	skb = skb_dequeue(&sk->sk_error_queue);
	if (skb == NULL)
		goto out;

	copied = skb->len;
	if (copied > len) {
		msg->msg_flags |= MSG_TRUNC;
		copied = len;
	}
	err = skb_copy_datagram_iovec(skb, 0, msg->msg_iov, copied);
	if (err)
		goto out_free_skb;

	sock_recv_timestamp(msg, sk, skb);

	serr = SKB_EXT_ERR(skb);
	ee = serr->ee;
	put_cmsg(msg, SOL_PACKET, PACKET_TX_TIMESTAMP,
		 sizeof ee, &ee);

	msg->msg_flags |= MSG_ERRQUEUE;
	err = copied;

	/* Reset and regenerate socket error */
	spin_lock_bh(&sk->sk_error_queue.lock);
	sk->sk_err = 0;
	if ((skb2 = skb_peek(&sk->sk_error_queue)) != NULL) {
		sk->sk_err = SKB_EXT_ERR(skb2)->ee.ee_errno;
		spin_unlock_bh(&sk->sk_error_queue.lock);
		sk->sk_error_report(sk);
	} else
		spin_unlock_bh(&sk->sk_error_queue.lock);

out_free_skb:
	kfree_skb(skb);
=======
out2:
	sk_free(sk);
>>>>>>> c3ade0e0
out:
	return err;
}

/*
 *	Pull a packet from our receive queue and hand it to the user.
 *	If necessary we block.
 */

static int packet_recvmsg(struct kiocb *iocb, struct socket *sock,
			  struct msghdr *msg, size_t len, int flags)
{
	struct sock *sk = sock->sk;
	struct sk_buff *skb;
	int copied, err;
	int vnet_hdr_len = 0;

	err = -EINVAL;
	if (flags & ~(MSG_PEEK|MSG_DONTWAIT|MSG_TRUNC|MSG_CMSG_COMPAT|MSG_ERRQUEUE))
		goto out;

#if 0
	/* What error should we return now? EUNATTACH? */
	if (pkt_sk(sk)->ifindex < 0)
		return -ENODEV;
#endif

	if (flags & MSG_ERRQUEUE) {
		err = sock_recv_errqueue(sk, msg, len,
					 SOL_PACKET, PACKET_TX_TIMESTAMP);
		goto out;
	}

	/*
	 *	Call the generic datagram receiver. This handles all sorts
	 *	of horrible races and re-entrancy so we can forget about it
	 *	in the protocol layers.
	 *
	 *	Now it will return ENETDOWN, if device have just gone down,
	 *	but then it will block.
	 */

	skb = skb_recv_datagram(sk, flags, flags & MSG_DONTWAIT, &err);

	/*
	 *	An error occurred so return it. Because skb_recv_datagram()
	 *	handles the blocking we don't see and worry about blocking
	 *	retries.
	 */

	if (skb == NULL)
		goto out;

	if (pkt_sk(sk)->has_vnet_hdr) {
		struct virtio_net_hdr vnet_hdr = { 0 };

		err = -EINVAL;
		vnet_hdr_len = sizeof(vnet_hdr);
		if (len < vnet_hdr_len)
			goto out_free;

		len -= vnet_hdr_len;

		if (skb_is_gso(skb)) {
			struct skb_shared_info *sinfo = skb_shinfo(skb);

			/* This is a hint as to how much should be linear. */
			vnet_hdr.hdr_len = skb_headlen(skb);
			vnet_hdr.gso_size = sinfo->gso_size;
			if (sinfo->gso_type & SKB_GSO_TCPV4)
				vnet_hdr.gso_type = VIRTIO_NET_HDR_GSO_TCPV4;
			else if (sinfo->gso_type & SKB_GSO_TCPV6)
				vnet_hdr.gso_type = VIRTIO_NET_HDR_GSO_TCPV6;
			else if (sinfo->gso_type & SKB_GSO_UDP)
				vnet_hdr.gso_type = VIRTIO_NET_HDR_GSO_UDP;
			else if (sinfo->gso_type & SKB_GSO_FCOE)
				goto out_free;
			else
				BUG();
			if (sinfo->gso_type & SKB_GSO_TCP_ECN)
				vnet_hdr.gso_type |= VIRTIO_NET_HDR_GSO_ECN;
		} else
			vnet_hdr.gso_type = VIRTIO_NET_HDR_GSO_NONE;

		if (skb->ip_summed == CHECKSUM_PARTIAL) {
			vnet_hdr.flags = VIRTIO_NET_HDR_F_NEEDS_CSUM;
			vnet_hdr.csum_start = skb_checksum_start_offset(skb);
			vnet_hdr.csum_offset = skb->csum_offset;
		} else if (skb->ip_summed == CHECKSUM_UNNECESSARY) {
			vnet_hdr.flags = VIRTIO_NET_HDR_F_DATA_VALID;
		} /* else everything is zero */

		err = memcpy_toiovec(msg->msg_iov, (void *)&vnet_hdr,
				     vnet_hdr_len);
		if (err < 0)
			goto out_free;
	}

	/* You lose any data beyond the buffer you gave. If it worries
	 * a user program they can ask the device for its MTU
	 * anyway.
	 */
	copied = skb->len;
	if (copied > len) {
		copied = len;
		msg->msg_flags |= MSG_TRUNC;
	}

	err = skb_copy_datagram_iovec(skb, 0, msg->msg_iov, copied);
	if (err)
		goto out_free;

	sock_recv_ts_and_drops(msg, sk, skb);

	if (msg->msg_name) {
		/* If the address length field is there to be filled
		 * in, we fill it in now.
		 */
		if (sock->type == SOCK_PACKET) {
<<<<<<< HEAD
=======
			__sockaddr_check_size(sizeof(struct sockaddr_pkt));
>>>>>>> c3ade0e0
			msg->msg_namelen = sizeof(struct sockaddr_pkt);
		} else {
			struct sockaddr_ll *sll = &PACKET_SKB_CB(skb)->sa.ll;
			msg->msg_namelen = sll->sll_halen +
				offsetof(struct sockaddr_ll, sll_addr);
		}
		memcpy(msg->msg_name, &PACKET_SKB_CB(skb)->sa,
		       msg->msg_namelen);
	}

	if (pkt_sk(sk)->auxdata) {
		struct tpacket_auxdata aux;

		aux.tp_status = TP_STATUS_USER;
		if (skb->ip_summed == CHECKSUM_PARTIAL)
			aux.tp_status |= TP_STATUS_CSUMNOTREADY;
		aux.tp_len = PACKET_SKB_CB(skb)->origlen;
		aux.tp_snaplen = skb->len;
		aux.tp_mac = 0;
		aux.tp_net = skb_network_offset(skb);
		if (vlan_tx_tag_present(skb)) {
			aux.tp_vlan_tci = vlan_tx_tag_get(skb);
			aux.tp_vlan_tpid = ntohs(skb->vlan_proto);
			aux.tp_status |= TP_STATUS_VLAN_VALID | TP_STATUS_VLAN_TPID_VALID;
		} else {
			aux.tp_vlan_tci = 0;
			aux.tp_vlan_tpid = 0;
		}
		put_cmsg(msg, SOL_PACKET, PACKET_AUXDATA, sizeof(aux), &aux);
	}

	/*
	 *	Free or return the buffer as appropriate. Again this
	 *	hides all the races and re-entrancy issues from us.
	 */
	err = vnet_hdr_len + ((flags&MSG_TRUNC) ? skb->len : copied);

out_free:
	skb_free_datagram(sk, skb);
out:
	return err;
}

static int packet_getname_spkt(struct socket *sock, struct sockaddr *uaddr,
			       int *uaddr_len, int peer)
{
	struct net_device *dev;
	struct sock *sk	= sock->sk;

	if (peer)
		return -EOPNOTSUPP;

	uaddr->sa_family = AF_PACKET;
	memset(uaddr->sa_data, 0, sizeof(uaddr->sa_data));
	rcu_read_lock();
	dev = dev_get_by_index_rcu(sock_net(sk), pkt_sk(sk)->ifindex);
	if (dev)
		strlcpy(uaddr->sa_data, dev->name, sizeof(uaddr->sa_data));
	rcu_read_unlock();
	*uaddr_len = sizeof(*uaddr);

	return 0;
}

static int packet_getname(struct socket *sock, struct sockaddr *uaddr,
			  int *uaddr_len, int peer)
{
	struct net_device *dev;
	struct sock *sk = sock->sk;
	struct packet_sock *po = pkt_sk(sk);
	DECLARE_SOCKADDR(struct sockaddr_ll *, sll, uaddr);

	if (peer)
		return -EOPNOTSUPP;

	sll->sll_family = AF_PACKET;
	sll->sll_ifindex = po->ifindex;
	sll->sll_protocol = po->num;
	sll->sll_pkttype = 0;
	rcu_read_lock();
	dev = dev_get_by_index_rcu(sock_net(sk), po->ifindex);
	if (dev) {
		sll->sll_hatype = dev->type;
		sll->sll_halen = dev->addr_len;
		memcpy(sll->sll_addr, dev->dev_addr, dev->addr_len);
	} else {
		sll->sll_hatype = 0;	/* Bad: we have no ARPHRD_UNSPEC */
		sll->sll_halen = 0;
	}
	rcu_read_unlock();
	*uaddr_len = offsetof(struct sockaddr_ll, sll_addr) + sll->sll_halen;

	return 0;
}

static int packet_dev_mc(struct net_device *dev, struct packet_mclist *i,
			 int what)
{
	switch (i->type) {
	case PACKET_MR_MULTICAST:
		if (i->alen != dev->addr_len)
			return -EINVAL;
		if (what > 0)
			return dev_mc_add(dev, i->addr);
		else
			return dev_mc_del(dev, i->addr);
		break;
	case PACKET_MR_PROMISC:
		return dev_set_promiscuity(dev, what);
		break;
	case PACKET_MR_ALLMULTI:
		return dev_set_allmulti(dev, what);
		break;
	case PACKET_MR_UNICAST:
		if (i->alen != dev->addr_len)
			return -EINVAL;
		if (what > 0)
			return dev_uc_add(dev, i->addr);
		else
			return dev_uc_del(dev, i->addr);
		break;
	default:
		break;
	}
	return 0;
}

static void packet_dev_mclist(struct net_device *dev, struct packet_mclist *i, int what)
{
	for ( ; i; i = i->next) {
		if (i->ifindex == dev->ifindex)
			packet_dev_mc(dev, i, what);
	}
}

static int packet_mc_add(struct sock *sk, struct packet_mreq_max *mreq)
{
	struct packet_sock *po = pkt_sk(sk);
	struct packet_mclist *ml, *i;
	struct net_device *dev;
	int err;

	rtnl_lock();

	err = -ENODEV;
	dev = __dev_get_by_index(sock_net(sk), mreq->mr_ifindex);
	if (!dev)
		goto done;

	err = -EINVAL;
	if (mreq->mr_alen > dev->addr_len)
		goto done;

	err = -ENOBUFS;
	i = kmalloc(sizeof(*i), GFP_KERNEL);
	if (i == NULL)
		goto done;

	err = 0;
	for (ml = po->mclist; ml; ml = ml->next) {
		if (ml->ifindex == mreq->mr_ifindex &&
		    ml->type == mreq->mr_type &&
		    ml->alen == mreq->mr_alen &&
		    memcmp(ml->addr, mreq->mr_address, ml->alen) == 0) {
			ml->count++;
			/* Free the new element ... */
			kfree(i);
			goto done;
		}
	}

	i->type = mreq->mr_type;
	i->ifindex = mreq->mr_ifindex;
	i->alen = mreq->mr_alen;
	memcpy(i->addr, mreq->mr_address, i->alen);
	i->count = 1;
	i->next = po->mclist;
	po->mclist = i;
	err = packet_dev_mc(dev, i, 1);
	if (err) {
		po->mclist = i->next;
		kfree(i);
	}

done:
	rtnl_unlock();
	return err;
}

static int packet_mc_drop(struct sock *sk, struct packet_mreq_max *mreq)
{
	struct packet_mclist *ml, **mlp;

	rtnl_lock();

	for (mlp = &pkt_sk(sk)->mclist; (ml = *mlp) != NULL; mlp = &ml->next) {
		if (ml->ifindex == mreq->mr_ifindex &&
		    ml->type == mreq->mr_type &&
		    ml->alen == mreq->mr_alen &&
		    memcmp(ml->addr, mreq->mr_address, ml->alen) == 0) {
			if (--ml->count == 0) {
				struct net_device *dev;
				*mlp = ml->next;
				dev = __dev_get_by_index(sock_net(sk), ml->ifindex);
				if (dev)
					packet_dev_mc(dev, ml, -1);
				kfree(ml);
			}
			rtnl_unlock();
			return 0;
		}
	}
	rtnl_unlock();
	return -EADDRNOTAVAIL;
}

static void packet_flush_mclist(struct sock *sk)
{
	struct packet_sock *po = pkt_sk(sk);
	struct packet_mclist *ml;

	if (!po->mclist)
		return;

	rtnl_lock();
	while ((ml = po->mclist) != NULL) {
		struct net_device *dev;

		po->mclist = ml->next;
		dev = __dev_get_by_index(sock_net(sk), ml->ifindex);
		if (dev != NULL)
			packet_dev_mc(dev, ml, -1);
		kfree(ml);
	}
	rtnl_unlock();
}

static int
packet_setsockopt(struct socket *sock, int level, int optname, char __user *optval, unsigned int optlen)
{
	struct sock *sk = sock->sk;
	struct packet_sock *po = pkt_sk(sk);
	int ret;

	if (level != SOL_PACKET)
		return -ENOPROTOOPT;

	switch (optname) {
	case PACKET_ADD_MEMBERSHIP:
	case PACKET_DROP_MEMBERSHIP:
	{
		struct packet_mreq_max mreq;
		int len = optlen;
		memset(&mreq, 0, sizeof(mreq));
		if (len < sizeof(struct packet_mreq))
			return -EINVAL;
		if (len > sizeof(mreq))
			len = sizeof(mreq);
		if (copy_from_user(&mreq, optval, len))
			return -EFAULT;
		if (len < (mreq.mr_alen + offsetof(struct packet_mreq, mr_address)))
			return -EINVAL;
		if (optname == PACKET_ADD_MEMBERSHIP)
			ret = packet_mc_add(sk, &mreq);
		else
			ret = packet_mc_drop(sk, &mreq);
		return ret;
	}

	case PACKET_RX_RING:
	case PACKET_TX_RING:
	{
		union tpacket_req_u req_u;
		int len;

		switch (po->tp_version) {
		case TPACKET_V1:
		case TPACKET_V2:
			len = sizeof(req_u.req);
			break;
		case TPACKET_V3:
		default:
			len = sizeof(req_u.req3);
			break;
		}
		if (optlen < len)
			return -EINVAL;
		if (pkt_sk(sk)->has_vnet_hdr)
			return -EINVAL;
		if (copy_from_user(&req_u.req, optval, len))
			return -EFAULT;
		return packet_set_ring(sk, &req_u, 0,
			optname == PACKET_TX_RING);
	}
	case PACKET_COPY_THRESH:
	{
		int val;

		if (optlen != sizeof(val))
			return -EINVAL;
		if (copy_from_user(&val, optval, sizeof(val)))
			return -EFAULT;

		pkt_sk(sk)->copy_thresh = val;
		return 0;
	}
	case PACKET_VERSION:
	{
		int val;

		if (optlen != sizeof(val))
			return -EINVAL;
		if (po->rx_ring.pg_vec || po->tx_ring.pg_vec)
			return -EBUSY;
		if (copy_from_user(&val, optval, sizeof(val)))
			return -EFAULT;
		switch (val) {
		case TPACKET_V1:
		case TPACKET_V2:
		case TPACKET_V3:
			po->tp_version = val;
			return 0;
		default:
			return -EINVAL;
		}
	}
	case PACKET_RESERVE:
	{
		unsigned int val;

		if (optlen != sizeof(val))
			return -EINVAL;
		if (po->rx_ring.pg_vec || po->tx_ring.pg_vec)
			return -EBUSY;
		if (copy_from_user(&val, optval, sizeof(val)))
			return -EFAULT;
		po->tp_reserve = val;
		return 0;
	}
	case PACKET_LOSS:
	{
		unsigned int val;

		if (optlen != sizeof(val))
			return -EINVAL;
		if (po->rx_ring.pg_vec || po->tx_ring.pg_vec)
			return -EBUSY;
		if (copy_from_user(&val, optval, sizeof(val)))
			return -EFAULT;
		po->tp_loss = !!val;
		return 0;
	}
	case PACKET_AUXDATA:
	{
		int val;

		if (optlen < sizeof(val))
			return -EINVAL;
		if (copy_from_user(&val, optval, sizeof(val)))
			return -EFAULT;

		po->auxdata = !!val;
		return 0;
	}
	case PACKET_ORIGDEV:
	{
		int val;

		if (optlen < sizeof(val))
			return -EINVAL;
		if (copy_from_user(&val, optval, sizeof(val)))
			return -EFAULT;

		po->origdev = !!val;
		return 0;
	}
	case PACKET_VNET_HDR:
	{
		int val;

		if (sock->type != SOCK_RAW)
			return -EINVAL;
		if (po->rx_ring.pg_vec || po->tx_ring.pg_vec)
			return -EBUSY;
		if (optlen < sizeof(val))
			return -EINVAL;
		if (copy_from_user(&val, optval, sizeof(val)))
			return -EFAULT;

		po->has_vnet_hdr = !!val;
		return 0;
	}
	case PACKET_TIMESTAMP:
	{
		int val;

		if (optlen != sizeof(val))
			return -EINVAL;
		if (copy_from_user(&val, optval, sizeof(val)))
			return -EFAULT;

		po->tp_tstamp = val;
		return 0;
	}
	case PACKET_FANOUT:
	{
		int val;

		if (optlen != sizeof(val))
			return -EINVAL;
		if (copy_from_user(&val, optval, sizeof(val)))
			return -EFAULT;

		return fanout_add(sk, val & 0xffff, val >> 16);
	}
	case PACKET_TX_HAS_OFF:
	{
		unsigned int val;

		if (optlen != sizeof(val))
			return -EINVAL;
		if (po->rx_ring.pg_vec || po->tx_ring.pg_vec)
			return -EBUSY;
		if (copy_from_user(&val, optval, sizeof(val)))
			return -EFAULT;
		po->tp_tx_has_off = !!val;
		return 0;
	}
	case PACKET_QDISC_BYPASS:
	{
		int val;

		if (optlen != sizeof(val))
			return -EINVAL;
		if (copy_from_user(&val, optval, sizeof(val)))
			return -EFAULT;

		po->xmit = val ? packet_direct_xmit : dev_queue_xmit;
		return 0;
	}
	default:
		return -ENOPROTOOPT;
	}
}

static int packet_getsockopt(struct socket *sock, int level, int optname,
			     char __user *optval, int __user *optlen)
{
	int len;
	int val, lv = sizeof(val);
	struct sock *sk = sock->sk;
	struct packet_sock *po = pkt_sk(sk);
	void *data = &val;
	union tpacket_stats_u st;

	if (level != SOL_PACKET)
		return -ENOPROTOOPT;

	if (get_user(len, optlen))
		return -EFAULT;

	if (len < 0)
		return -EINVAL;

	switch (optname) {
	case PACKET_STATISTICS:
		spin_lock_bh(&sk->sk_receive_queue.lock);
		memcpy(&st, &po->stats, sizeof(st));
		memset(&po->stats, 0, sizeof(po->stats));
		spin_unlock_bh(&sk->sk_receive_queue.lock);

		if (po->tp_version == TPACKET_V3) {
			lv = sizeof(struct tpacket_stats_v3);
			st.stats3.tp_packets += st.stats3.tp_drops;
			data = &st.stats3;
		} else {
			lv = sizeof(struct tpacket_stats);
			st.stats1.tp_packets += st.stats1.tp_drops;
			data = &st.stats1;
		}

		break;
	case PACKET_AUXDATA:
		val = po->auxdata;
		break;
	case PACKET_ORIGDEV:
		val = po->origdev;
		break;
	case PACKET_VNET_HDR:
		val = po->has_vnet_hdr;
		break;
	case PACKET_VERSION:
		val = po->tp_version;
		break;
	case PACKET_HDRLEN:
		if (len > sizeof(int))
			len = sizeof(int);
		if (len > sizeof(val) || copy_from_user(&val, optval, len))
			return -EFAULT;
		switch (val) {
		case TPACKET_V1:
			val = sizeof(struct tpacket_hdr);
			break;
		case TPACKET_V2:
			val = sizeof(struct tpacket2_hdr);
			break;
		case TPACKET_V3:
			val = sizeof(struct tpacket3_hdr);
			break;
		default:
			return -EINVAL;
		}
		break;
	case PACKET_RESERVE:
		val = po->tp_reserve;
		break;
	case PACKET_LOSS:
		val = po->tp_loss;
		break;
	case PACKET_TIMESTAMP:
		val = po->tp_tstamp;
		break;
	case PACKET_FANOUT:
		val = (po->fanout ?
		       ((u32)po->fanout->id |
			((u32)po->fanout->type << 16) |
			((u32)po->fanout->flags << 24)) :
		       0);
		break;
	case PACKET_TX_HAS_OFF:
		val = po->tp_tx_has_off;
		break;
	case PACKET_QDISC_BYPASS:
		val = packet_use_direct_xmit(po);
		break;
	default:
		return -ENOPROTOOPT;
	}

	if (len > lv)
		len = lv;
	if (put_user(len, optlen))
		return -EFAULT;
<<<<<<< HEAD

	if ((data == &val && len > sizeof(val)) ||
	    (data == &st_u.stats3 && len > sizeof(st_u.stats3)) ||
	    (data == &st && len > sizeof(st)) ||
	    copy_to_user(optval, data, len))
=======
	if (len > sizeof(st) || copy_to_user(optval, data, len))
>>>>>>> c3ade0e0
		return -EFAULT;
	return 0;
}


static int packet_notifier(struct notifier_block *this,
			   unsigned long msg, void *ptr)
{
	struct sock *sk;
	struct net_device *dev = netdev_notifier_info_to_dev(ptr);
	struct net *net = dev_net(dev);

	rcu_read_lock();
	sk_for_each_rcu(sk, &net->packet.sklist) {
		struct packet_sock *po = pkt_sk(sk);

		switch (msg) {
		case NETDEV_UNREGISTER:
			if (po->mclist)
				packet_dev_mclist(dev, po->mclist, -1);
			/* fallthrough */

		case NETDEV_DOWN:
			if (dev->ifindex == po->ifindex) {
				spin_lock(&po->bind_lock);
				if (po->running) {
					__unregister_prot_hook(sk, false);
					sk->sk_err = ENETDOWN;
					if (!sock_flag(sk, SOCK_DEAD))
						sk->sk_error_report(sk);
				}
				if (msg == NETDEV_UNREGISTER) {
					packet_cached_dev_reset(po);
					po->ifindex = -1;
					if (po->prot_hook.dev)
						dev_put(po->prot_hook.dev);
					po->prot_hook.dev = NULL;
				}
				spin_unlock(&po->bind_lock);
			}
			break;
		case NETDEV_UP:
			if (dev->ifindex == po->ifindex) {
				spin_lock(&po->bind_lock);
				if (po->num)
					register_prot_hook(sk);
				spin_unlock(&po->bind_lock);
			}
			break;
		}
	}
	rcu_read_unlock();
	return NOTIFY_DONE;
}


static int packet_ioctl(struct socket *sock, unsigned int cmd,
			unsigned long arg)
{
	struct sock *sk = sock->sk;

	switch (cmd) {
	case SIOCOUTQ:
	{
		int amount = sk_wmem_alloc_get(sk);

		return put_user(amount, (int __user *)arg);
	}
	case SIOCINQ:
	{
		struct sk_buff *skb;
		int amount = 0;

		spin_lock_bh(&sk->sk_receive_queue.lock);
		skb = skb_peek(&sk->sk_receive_queue);
		if (skb)
			amount = skb->len;
		spin_unlock_bh(&sk->sk_receive_queue.lock);
		return put_user(amount, (int __user *)arg);
	}
	case SIOCGSTAMP:
		return sock_get_timestamp(sk, (struct timeval __user *)arg);
	case SIOCGSTAMPNS:
		return sock_get_timestampns(sk, (struct timespec __user *)arg);

#ifdef CONFIG_INET
	case SIOCADDRT:
	case SIOCDELRT:
	case SIOCDARP:
	case SIOCGARP:
	case SIOCSARP:
	case SIOCGIFADDR:
	case SIOCSIFADDR:
	case SIOCGIFBRDADDR:
	case SIOCSIFBRDADDR:
	case SIOCGIFNETMASK:
	case SIOCSIFNETMASK:
	case SIOCGIFDSTADDR:
	case SIOCSIFDSTADDR:
	case SIOCSIFFLAGS:
		return inet_dgram_ops.ioctl(sock, cmd, arg);
#endif

	default:
		return -ENOIOCTLCMD;
	}
	return 0;
}

static unsigned int packet_poll(struct file *file, struct socket *sock,
				poll_table *wait)
{
	struct sock *sk = sock->sk;
	struct packet_sock *po = pkt_sk(sk);
	unsigned int mask = datagram_poll(file, sock, wait);

	spin_lock_bh(&sk->sk_receive_queue.lock);
	if (po->rx_ring.pg_vec) {
		if (!packet_previous_rx_frame(po, &po->rx_ring,
			TP_STATUS_KERNEL))
			mask |= POLLIN | POLLRDNORM;
	}
	spin_unlock_bh(&sk->sk_receive_queue.lock);
	spin_lock_bh(&sk->sk_write_queue.lock);
	if (po->tx_ring.pg_vec) {
		if (packet_current_frame(po, &po->tx_ring, TP_STATUS_AVAILABLE))
			mask |= POLLOUT | POLLWRNORM;
	}
	spin_unlock_bh(&sk->sk_write_queue.lock);
	return mask;
}


/* Dirty? Well, I still did not learn better way to account
 * for user mmaps.
 */

static void packet_mm_open(struct vm_area_struct *vma)
{
	struct file *file = vma->vm_file;
	struct socket *sock = file->private_data;
	struct sock *sk = sock->sk;

	if (sk)
		atomic_inc(&pkt_sk(sk)->mapped);
}

static void packet_mm_close(struct vm_area_struct *vma)
{
	struct file *file = vma->vm_file;
	struct socket *sock = file->private_data;
	struct sock *sk = sock->sk;

	if (sk)
		atomic_dec(&pkt_sk(sk)->mapped);
}

static const struct vm_operations_struct packet_mmap_ops = {
	.open	=	packet_mm_open,
	.close	=	packet_mm_close,
};

static void free_pg_vec(struct pgv *pg_vec, unsigned int order,
			unsigned int len)
{
	int i;

	for (i = 0; i < len; i++) {
		if (likely(pg_vec[i].buffer)) {
			if (is_vmalloc_addr(pg_vec[i].buffer))
				vfree(pg_vec[i].buffer);
			else
				free_pages((unsigned long)pg_vec[i].buffer,
					   order);
			pg_vec[i].buffer = NULL;
		}
	}
	kfree(pg_vec);
}

static char *alloc_one_pg_vec_page(unsigned long order)
{
	char *buffer;
	gfp_t gfp_flags = GFP_KERNEL | __GFP_COMP |
			  __GFP_ZERO | __GFP_NOWARN | __GFP_NORETRY;

	buffer = (char *) __get_free_pages(gfp_flags, order);
	if (buffer)
		return buffer;

	/* __get_free_pages failed, fall back to vmalloc */
	buffer = vzalloc((1 << order) * PAGE_SIZE);
	if (buffer)
		return buffer;

	/* vmalloc failed, lets dig into swap here */
	gfp_flags &= ~__GFP_NORETRY;
	buffer = (char *) __get_free_pages(gfp_flags, order);
	if (buffer)
		return buffer;

	/* complete and utter failure */
	return NULL;
}

static struct pgv *alloc_pg_vec(struct tpacket_req *req, int order)
{
	unsigned int block_nr = req->tp_block_nr;
	struct pgv *pg_vec;
	int i;

	pg_vec = kcalloc(block_nr, sizeof(struct pgv), GFP_KERNEL);
	if (unlikely(!pg_vec))
		goto out;

	for (i = 0; i < block_nr; i++) {
		pg_vec[i].buffer = alloc_one_pg_vec_page(order);
		if (unlikely(!pg_vec[i].buffer))
			goto out_free_pgvec;
	}

out:
	return pg_vec;

out_free_pgvec:
	free_pg_vec(pg_vec, order, block_nr);
	pg_vec = NULL;
	goto out;
}

static int packet_set_ring(struct sock *sk, union tpacket_req_u *req_u,
		int closing, int tx_ring)
{
	struct pgv *pg_vec = NULL;
	struct packet_sock *po = pkt_sk(sk);
	int was_running, order = 0;
	struct packet_ring_buffer *rb;
	struct sk_buff_head *rb_queue;
	__be16 num;
	int err = -EINVAL;
	/* Added to avoid minimal code churn */
	struct tpacket_req *req = &req_u->req;

	/* Opening a Tx-ring is NOT supported in TPACKET_V3 */
	if (!closing && tx_ring && (po->tp_version > TPACKET_V2)) {
		WARN(1, "Tx-ring is not supported.\n");
		goto out;
	}

	rb = tx_ring ? &po->tx_ring : &po->rx_ring;
	rb_queue = tx_ring ? &sk->sk_write_queue : &sk->sk_receive_queue;

	err = -EBUSY;
	if (!closing) {
		if (atomic_read(&po->mapped))
			goto out;
		if (packet_read_pending(rb))
			goto out;
	}

	if (req->tp_block_nr) {
		/* Sanity tests and some calculations */
		err = -EBUSY;
		if (unlikely(rb->pg_vec))
			goto out;

		switch (po->tp_version) {
		case TPACKET_V1:
			po->tp_hdrlen = TPACKET_HDRLEN;
			break;
		case TPACKET_V2:
			po->tp_hdrlen = TPACKET2_HDRLEN;
			break;
		case TPACKET_V3:
			po->tp_hdrlen = TPACKET3_HDRLEN;
			break;
		}

		err = -EINVAL;
		if (unlikely((int)req->tp_block_size <= 0))
			goto out;
		if (unlikely(req->tp_block_size & (PAGE_SIZE - 1)))
			goto out;
		if (unlikely(req->tp_frame_size < po->tp_hdrlen +
					po->tp_reserve))
			goto out;
		if (unlikely(req->tp_frame_size & (TPACKET_ALIGNMENT - 1)))
			goto out;

		rb->frames_per_block = req->tp_block_size/req->tp_frame_size;
		if (unlikely(rb->frames_per_block <= 0))
			goto out;
		if (unlikely((rb->frames_per_block * req->tp_block_nr) !=
					req->tp_frame_nr))
			goto out;

		err = -ENOMEM;
		order = get_order(req->tp_block_size);
		pg_vec = alloc_pg_vec(req, order);
		if (unlikely(!pg_vec))
			goto out;
		switch (po->tp_version) {
		case TPACKET_V3:
		/* Transmit path is not supported. We checked
		 * it above but just being paranoid
		 */
			if (!tx_ring)
				init_prb_bdqc(po, rb, pg_vec, req_u, tx_ring);
			break;
		default:
			break;
		}
	}
	/* Done */
	else {
		err = -EINVAL;
		if (unlikely(req->tp_frame_nr))
			goto out;
	}

	lock_sock(sk);

	/* Detach socket from network */
	spin_lock(&po->bind_lock);
	was_running = po->running;
	num = po->num;
	if (was_running) {
		po->num = 0;
		__unregister_prot_hook(sk, false);
	}
	spin_unlock(&po->bind_lock);

	synchronize_net();

	err = -EBUSY;
	mutex_lock(&po->pg_vec_lock);
	if (closing || atomic_read(&po->mapped) == 0) {
		err = 0;
		spin_lock_bh(&rb_queue->lock);
		swap(rb->pg_vec, pg_vec);
		rb->frame_max = (req->tp_frame_nr - 1);
		rb->head = 0;
		rb->frame_size = req->tp_frame_size;
		spin_unlock_bh(&rb_queue->lock);

		swap(rb->pg_vec_order, order);
		swap(rb->pg_vec_len, req->tp_block_nr);

		rb->pg_vec_pages = req->tp_block_size/PAGE_SIZE;
		po->prot_hook.func = (po->rx_ring.pg_vec) ?
						tpacket_rcv : packet_rcv;
		skb_queue_purge(rb_queue);
		if (atomic_read(&po->mapped))
			pr_err("packet_mmap: vma is busy: %d\n",
			       atomic_read(&po->mapped));
	}
	mutex_unlock(&po->pg_vec_lock);

	spin_lock(&po->bind_lock);
	if (was_running) {
		po->num = num;
		register_prot_hook(sk);
	}
	spin_unlock(&po->bind_lock);
	if (closing && (po->tp_version > TPACKET_V2)) {
		/* Because we don't support block-based V3 on tx-ring */
		if (!tx_ring)
			prb_shutdown_retire_blk_timer(po, tx_ring, rb_queue);
	}
	release_sock(sk);

	if (pg_vec)
		free_pg_vec(pg_vec, order, req->tp_block_nr);
out:
	return err;
}

static int packet_mmap(struct file *file, struct socket *sock,
		struct vm_area_struct *vma)
{
	struct sock *sk = sock->sk;
	struct packet_sock *po = pkt_sk(sk);
	unsigned long size, expected_size;
	struct packet_ring_buffer *rb;
	unsigned long start;
	int err = -EINVAL;
	int i;

	if (vma->vm_pgoff)
		return -EINVAL;

	mutex_lock(&po->pg_vec_lock);

	expected_size = 0;
	for (rb = &po->rx_ring; rb <= &po->tx_ring; rb++) {
		if (rb->pg_vec) {
			expected_size += rb->pg_vec_len
						* rb->pg_vec_pages
						* PAGE_SIZE;
		}
	}

	if (expected_size == 0)
		goto out;

	size = vma->vm_end - vma->vm_start;
	if (size != expected_size)
		goto out;

	start = vma->vm_start;
	for (rb = &po->rx_ring; rb <= &po->tx_ring; rb++) {
		if (rb->pg_vec == NULL)
			continue;

		for (i = 0; i < rb->pg_vec_len; i++) {
			struct page *page;
			void *kaddr = rb->pg_vec[i].buffer;
			int pg_num;

			for (pg_num = 0; pg_num < rb->pg_vec_pages; pg_num++) {
				page = pgv_to_page(kaddr);
				err = vm_insert_page(vma, start, page);
				if (unlikely(err))
					goto out;
				start += PAGE_SIZE;
				kaddr += PAGE_SIZE;
			}
		}
	}

	atomic_inc(&po->mapped);
	vma->vm_ops = &packet_mmap_ops;
	err = 0;

out:
	mutex_unlock(&po->pg_vec_lock);
	return err;
}

static const struct proto_ops packet_ops_spkt = {
	.family =	PF_PACKET,
	.owner =	THIS_MODULE,
	.release =	packet_release,
	.bind =		packet_bind_spkt,
	.connect =	sock_no_connect,
	.socketpair =	sock_no_socketpair,
	.accept =	sock_no_accept,
	.getname =	packet_getname_spkt,
	.poll =		datagram_poll,
	.ioctl =	packet_ioctl,
	.listen =	sock_no_listen,
	.shutdown =	sock_no_shutdown,
	.setsockopt =	sock_no_setsockopt,
	.getsockopt =	sock_no_getsockopt,
	.sendmsg =	packet_sendmsg_spkt,
	.recvmsg =	packet_recvmsg,
	.mmap =		sock_no_mmap,
	.sendpage =	sock_no_sendpage,
};

static const struct proto_ops packet_ops = {
	.family =	PF_PACKET,
	.owner =	THIS_MODULE,
	.release =	packet_release,
	.bind =		packet_bind,
	.connect =	sock_no_connect,
	.socketpair =	sock_no_socketpair,
	.accept =	sock_no_accept,
	.getname =	packet_getname,
	.poll =		packet_poll,
	.ioctl =	packet_ioctl,
	.listen =	sock_no_listen,
	.shutdown =	sock_no_shutdown,
	.setsockopt =	packet_setsockopt,
	.getsockopt =	packet_getsockopt,
	.sendmsg =	packet_sendmsg,
	.recvmsg =	packet_recvmsg,
	.mmap =		packet_mmap,
	.sendpage =	sock_no_sendpage,
};

static const struct net_proto_family packet_family_ops = {
	.family =	PF_PACKET,
	.create =	packet_create,
	.owner	=	THIS_MODULE,
};

static struct notifier_block packet_netdev_notifier = {
	.notifier_call =	packet_notifier,
};

#ifdef CONFIG_PROC_FS

static void *packet_seq_start(struct seq_file *seq, loff_t *pos)
	__acquires(RCU)
{
	struct net *net = seq_file_net(seq);

	rcu_read_lock();
	return seq_hlist_start_head_rcu(&net->packet.sklist, *pos);
}

static void *packet_seq_next(struct seq_file *seq, void *v, loff_t *pos)
{
	struct net *net = seq_file_net(seq);
	return seq_hlist_next_rcu(v, &net->packet.sklist, pos);
}

static void packet_seq_stop(struct seq_file *seq, void *v)
	__releases(RCU)
{
	rcu_read_unlock();
}

static int packet_seq_show(struct seq_file *seq, void *v)
{
	if (v == SEQ_START_TOKEN)
		seq_puts(seq, "sk       RefCnt Type Proto  Iface R Rmem   User   Inode\n");
	else {
		struct sock *s = sk_entry(v);
		const struct packet_sock *po = pkt_sk(s);

		seq_printf(seq,
			   "%pK %-6d %-4d %04x   %-5d %1d %-6u %-6u %-6lu\n",
			   s,
			   atomic_read(&s->sk_refcnt),
			   s->sk_type,
			   ntohs(po->num),
			   po->ifindex,
			   po->running,
			   atomic_read(&s->sk_rmem_alloc),
			   from_kuid_munged(seq_user_ns(seq), sock_i_uid(s)),
			   sock_i_ino(s));
	}

	return 0;
}

static const struct seq_operations packet_seq_ops = {
	.start	= packet_seq_start,
	.next	= packet_seq_next,
	.stop	= packet_seq_stop,
	.show	= packet_seq_show,
};

static int packet_seq_open(struct inode *inode, struct file *file)
{
	return seq_open_net(inode, file, &packet_seq_ops,
			    sizeof(struct seq_net_private));
}

static const struct file_operations packet_seq_fops = {
	.owner		= THIS_MODULE,
	.open		= packet_seq_open,
	.read		= seq_read,
	.llseek		= seq_lseek,
	.release	= seq_release_net,
};

#endif

static int __net_init packet_net_init(struct net *net)
{
	mutex_init(&net->packet.sklist_lock);
	INIT_HLIST_HEAD(&net->packet.sklist);

	if (!proc_create("packet", 0, net->proc_net, &packet_seq_fops))
		return -ENOMEM;

	return 0;
}

static void __net_exit packet_net_exit(struct net *net)
{
	remove_proc_entry("packet", net->proc_net);
}

static struct pernet_operations packet_net_ops = {
	.init = packet_net_init,
	.exit = packet_net_exit,
};


static void __exit packet_exit(void)
{
	unregister_netdevice_notifier(&packet_netdev_notifier);
	unregister_pernet_subsys(&packet_net_ops);
	sock_unregister(PF_PACKET);
	proto_unregister(&packet_proto);
}

static int __init packet_init(void)
{
	int rc = proto_register(&packet_proto, 0);

	if (rc != 0)
		goto out;

	sock_register(&packet_family_ops);
	register_pernet_subsys(&packet_net_ops);
	register_netdevice_notifier(&packet_netdev_notifier);
out:
	return rc;
}

module_init(packet_init);
module_exit(packet_exit);
MODULE_LICENSE("GPL");
MODULE_ALIAS_NETPROTO(PF_PACKET);<|MERGE_RESOLUTION|>--- conflicted
+++ resolved
@@ -215,56 +215,6 @@
 		struct tpacket3_hdr *);
 static void packet_flush_mclist(struct sock *sk);
 
-<<<<<<< HEAD
-struct packet_fanout;
-struct packet_sock {
-	/* struct sock has to be the first member of packet_sock */
-	struct sock		sk;
-	struct packet_fanout	*fanout;
-	struct tpacket_stats	stats;
-	union  tpacket_stats_u	stats_u;
-	struct packet_ring_buffer	rx_ring;
-	struct packet_ring_buffer	tx_ring;
-	int			copy_thresh;
-	spinlock_t		bind_lock;
-	struct mutex		pg_vec_lock;
-	unsigned int		running:1,	/* prot_hook is attached*/
-				auxdata:1,
-				origdev:1,
-				has_vnet_hdr:1;
-	int			ifindex;	/* bound device		*/
-	__be16			num;
-	struct packet_mclist	*mclist;
-	atomic_t		mapped;
-	enum tpacket_versions	tp_version;
-	unsigned int		tp_hdrlen;
-	unsigned int		tp_reserve;
-	unsigned int		tp_loss:1;
-	unsigned int		tp_tstamp;
-	struct net_device __rcu	*cached_dev;
-	struct packet_type	prot_hook ____cacheline_aligned_in_smp;
-};
-
-#define PACKET_FANOUT_MAX	256
-
-struct packet_fanout {
-#ifdef CONFIG_NET_NS
-	struct net		*net;
-#endif
-	unsigned int		num_members;
-	u16			id;
-	u8			type;
-	u8			defrag;
-	atomic_t		rr_cur;
-	struct list_head	list;
-	struct sock		*arr[PACKET_FANOUT_MAX];
-	spinlock_t		lock;
-	atomic_t		sk_ref;
-	struct packet_type	prot_hook ____cacheline_aligned_in_smp;
-};
-
-=======
->>>>>>> c3ade0e0
 struct packet_skb_cb {
 	unsigned int origlen;
 	union {
@@ -388,15 +338,10 @@
 	struct packet_sock *po = pkt_sk(sk);
 
 	if (!po->running) {
-		if (po->fanout) {
+		if (po->fanout)
 			__fanout_link(sk, po);
-		} else {
+		else
 			dev_add_pack(&po->prot_hook);
-<<<<<<< HEAD
-			rcu_assign_pointer(po->cached_dev, po->prot_hook.dev);
-		}
-=======
->>>>>>> c3ade0e0
 
 		sock_hold(sk);
 		po->running = 1;
@@ -415,20 +360,11 @@
 	struct packet_sock *po = pkt_sk(sk);
 
 	po->running = 0;
-<<<<<<< HEAD
-	if (po->fanout) {
-=======
 
 	if (po->fanout)
->>>>>>> c3ade0e0
 		__fanout_unlink(sk, po);
-	} else {
+	else
 		__dev_remove_pack(&po->prot_hook);
-<<<<<<< HEAD
-		RCU_INIT_POINTER(po->cached_dev, NULL);
-	}
-=======
->>>>>>> c3ade0e0
 
 	__sock_put(sk);
 
@@ -907,49 +843,29 @@
 	/* We could have just memset this but we will lose the
 	 * flexibility of making the priv area sticky
 	 */
-<<<<<<< HEAD
+
 	BLOCK_SNUM(pbd1) = pkc1->knxt_seq_num++;
 	BLOCK_NUM_PKTS(pbd1) = 0;
 	BLOCK_LEN(pbd1) = BLK_PLUS_PRIV(pkc1->blk_sizeof_priv);
+
 	getnstimeofday(&ts);
+
 	h1->ts_first_pkt.ts_sec = ts.tv_sec;
 	h1->ts_first_pkt.ts_nsec = ts.tv_nsec;
+
 	pkc1->pkblk_start = (char *)pbd1;
-	pkc1->nxt_offset = (char *)(pkc1->pkblk_start +
-				    BLK_PLUS_PRIV(pkc1->blk_sizeof_priv));
+	pkc1->nxt_offset = pkc1->pkblk_start + BLK_PLUS_PRIV(pkc1->blk_sizeof_priv);
+
 	BLOCK_O2FP(pbd1) = (__u32)BLK_PLUS_PRIV(pkc1->blk_sizeof_priv);
 	BLOCK_O2PRIV(pbd1) = BLK_HDR_LEN;
+
 	pbd1->version = pkc1->version;
 	pkc1->prev = pkc1->nxt_offset;
 	pkc1->pkblk_end = pkc1->pkblk_start + pkc1->kblk_size;
+
 	prb_thaw_queue(pkc1);
 	_prb_refresh_rx_retire_blk_timer(pkc1);
 
-=======
-
-	BLOCK_SNUM(pbd1) = pkc1->knxt_seq_num++;
-	BLOCK_NUM_PKTS(pbd1) = 0;
-	BLOCK_LEN(pbd1) = BLK_PLUS_PRIV(pkc1->blk_sizeof_priv);
-
-	getnstimeofday(&ts);
-
-	h1->ts_first_pkt.ts_sec = ts.tv_sec;
-	h1->ts_first_pkt.ts_nsec = ts.tv_nsec;
-
-	pkc1->pkblk_start = (char *)pbd1;
-	pkc1->nxt_offset = pkc1->pkblk_start + BLK_PLUS_PRIV(pkc1->blk_sizeof_priv);
-
-	BLOCK_O2FP(pbd1) = (__u32)BLK_PLUS_PRIV(pkc1->blk_sizeof_priv);
-	BLOCK_O2PRIV(pbd1) = BLK_HDR_LEN;
-
-	pbd1->version = pkc1->version;
-	pkc1->prev = pkc1->nxt_offset;
-	pkc1->pkblk_end = pkc1->pkblk_start + pkc1->kblk_size;
-
-	prb_thaw_queue(pkc1);
-	_prb_refresh_rx_retire_blk_timer(pkc1);
-
->>>>>>> c3ade0e0
 	smp_wmb();
 }
 
@@ -1507,15 +1423,9 @@
 	spin_unlock(&f->lock);
 }
 
-<<<<<<< HEAD
-bool match_fanout_group(struct packet_type *ptype, struct sock * sk)
-{
-	if (ptype->af_packet_priv == (void*)((struct packet_sock *)sk)->fanout)
-=======
 static bool match_fanout_group(struct packet_type *ptype, struct sock *sk)
 {
 	if (ptype->af_packet_priv == (void *)((struct packet_sock *)sk)->fanout)
->>>>>>> c3ade0e0
 		return true;
 
 	return false;
@@ -1934,11 +1844,7 @@
 	nf_reset(skb);
 
 	spin_lock(&sk->sk_receive_queue.lock);
-<<<<<<< HEAD
-	po->stats.tp_packets++;
-=======
 	po->stats.stats1.tp_packets++;
->>>>>>> c3ade0e0
 	skb->dropcount = atomic_read_unchecked(&sk->sk_drops);
 	__skb_queue_tail(&sk->sk_receive_queue, skb);
 	spin_unlock(&sk->sk_receive_queue.lock);
@@ -1947,11 +1853,7 @@
 
 drop_n_acct:
 	spin_lock(&sk->sk_receive_queue.lock);
-<<<<<<< HEAD
-	po->stats.tp_drops++;
-=======
 	po->stats.stats1.tp_drops++;
->>>>>>> c3ade0e0
 	atomic_inc_unchecked(&sk->sk_drops);
 	spin_unlock(&sk->sk_receive_queue.lock);
 
@@ -2181,16 +2083,10 @@
 		__u32 ts;
 
 		ph = skb_shinfo(skb)->destructor_arg;
-<<<<<<< HEAD
-		BUG_ON(atomic_read(&po->tx_ring.pending) == 0);
-		atomic_dec(&po->tx_ring.pending);
-		__packet_set_status(po, ph, TP_STATUS_AVAILABLE);
-=======
 		packet_dec_pending(&po->tx_ring);
 
 		ts = __packet_set_timestamp(po, ph, skb);
 		__packet_set_status(po, ph, TP_STATUS_AVAILABLE | ts);
->>>>>>> c3ade0e0
 	}
 
 	sock_wfree(skb);
@@ -2320,19 +2216,6 @@
 	return tp_len;
 }
 
-static struct net_device *packet_cached_dev_get(struct packet_sock *po)
-{
-	struct net_device *dev;
-
-	rcu_read_lock();
-	dev = rcu_dereference(po->cached_dev);
-	if (dev)
-		dev_hold(dev);
-	rcu_read_unlock();
-
-	return dev;
-}
-
 static int tpacket_snd(struct packet_sock *po, struct msghdr *msg)
 {
 	struct sk_buff *skb;
@@ -2350,12 +2233,7 @@
 
 	mutex_lock(&po->pg_vec_lock);
 
-<<<<<<< HEAD
-	err = -EBUSY;
-	if (saddr == NULL) {
-=======
 	if (likely(saddr == NULL)) {
->>>>>>> c3ade0e0
 		dev	= packet_cached_dev_get(po);
 		proto	= po->num;
 		addr	= NULL;
@@ -2514,11 +2392,7 @@
 	 *	Get and verify the address.
 	 */
 
-<<<<<<< HEAD
-	if (saddr == NULL) {
-=======
 	if (likely(saddr == NULL)) {
->>>>>>> c3ade0e0
 		dev	= packet_cached_dev_get(po);
 		proto	= po->num;
 		addr	= NULL;
@@ -2918,9 +2792,6 @@
 	po = pkt_sk(sk);
 	sk->sk_family = PF_PACKET;
 	po->num = proto;
-<<<<<<< HEAD
-	RCU_INIT_POINTER(po->cached_dev, NULL);
-=======
 	po->xmit = dev_queue_xmit;
 
 	err = packet_alloc_pending(po);
@@ -2928,7 +2799,6 @@
 		goto out2;
 
 	packet_cached_dev_reset(po);
->>>>>>> c3ade0e0
 
 	sk->sk_destruct = packet_sock_destruct;
 	sk_refcnt_debug_inc(sk);
@@ -2960,58 +2830,8 @@
 	preempt_enable();
 
 	return 0;
-<<<<<<< HEAD
-out:
-	return err;
-}
-
-static int packet_recv_error(struct sock *sk, struct msghdr *msg, int len)
-{
-	struct sock_extended_err ee;
-	struct sock_exterr_skb *serr;
-	struct sk_buff *skb, *skb2;
-	int copied, err;
-
-	err = -EAGAIN;
-	skb = skb_dequeue(&sk->sk_error_queue);
-	if (skb == NULL)
-		goto out;
-
-	copied = skb->len;
-	if (copied > len) {
-		msg->msg_flags |= MSG_TRUNC;
-		copied = len;
-	}
-	err = skb_copy_datagram_iovec(skb, 0, msg->msg_iov, copied);
-	if (err)
-		goto out_free_skb;
-
-	sock_recv_timestamp(msg, sk, skb);
-
-	serr = SKB_EXT_ERR(skb);
-	ee = serr->ee;
-	put_cmsg(msg, SOL_PACKET, PACKET_TX_TIMESTAMP,
-		 sizeof ee, &ee);
-
-	msg->msg_flags |= MSG_ERRQUEUE;
-	err = copied;
-
-	/* Reset and regenerate socket error */
-	spin_lock_bh(&sk->sk_error_queue.lock);
-	sk->sk_err = 0;
-	if ((skb2 = skb_peek(&sk->sk_error_queue)) != NULL) {
-		sk->sk_err = SKB_EXT_ERR(skb2)->ee.ee_errno;
-		spin_unlock_bh(&sk->sk_error_queue.lock);
-		sk->sk_error_report(sk);
-	} else
-		spin_unlock_bh(&sk->sk_error_queue.lock);
-
-out_free_skb:
-	kfree_skb(skb);
-=======
 out2:
 	sk_free(sk);
->>>>>>> c3ade0e0
 out:
 	return err;
 }
@@ -3131,10 +2951,7 @@
 		 * in, we fill it in now.
 		 */
 		if (sock->type == SOCK_PACKET) {
-<<<<<<< HEAD
-=======
 			__sockaddr_check_size(sizeof(struct sockaddr_pkt));
->>>>>>> c3ade0e0
 			msg->msg_namelen = sizeof(struct sockaddr_pkt);
 		} else {
 			struct sockaddr_ll *sll = &PACKET_SKB_CB(skb)->sa.ll;
@@ -3678,15 +3495,7 @@
 		len = lv;
 	if (put_user(len, optlen))
 		return -EFAULT;
-<<<<<<< HEAD
-
-	if ((data == &val && len > sizeof(val)) ||
-	    (data == &st_u.stats3 && len > sizeof(st_u.stats3)) ||
-	    (data == &st && len > sizeof(st)) ||
-	    copy_to_user(optval, data, len))
-=======
 	if (len > sizeof(st) || copy_to_user(optval, data, len))
->>>>>>> c3ade0e0
 		return -EFAULT;
 	return 0;
 }
