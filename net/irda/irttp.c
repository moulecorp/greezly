/*********************************************************************
 *
 * Filename:      irttp.c
 * Version:       1.2
 * Description:   Tiny Transport Protocol (TTP) implementation
 * Status:        Stable
 * Author:        Dag Brattli <dagb@cs.uit.no>
 * Created at:    Sun Aug 31 20:14:31 1997
 * Modified at:   Wed Jan  5 11:31:27 2000
 * Modified by:   Dag Brattli <dagb@cs.uit.no>
 *
 *     Copyright (c) 1998-2000 Dag Brattli <dagb@cs.uit.no>,
 *     All Rights Reserved.
 *     Copyright (c) 2000-2003 Jean Tourrilhes <jt@hpl.hp.com>
 *
 *     This program is free software; you can redistribute it and/or
 *     modify it under the terms of the GNU General Public License as
 *     published by the Free Software Foundation; either version 2 of
 *     the License, or (at your option) any later version.
 *
 *     Neither Dag Brattli nor University of Tromsø admit liability nor
 *     provide warranty for any of this software. This material is
 *     provided "AS-IS" and at no charge.
 *
 ********************************************************************/

#include <linux/skbuff.h>
#include <linux/init.h>
#include <linux/fs.h>
#include <linux/seq_file.h>
#include <linux/slab.h>
#include <linux/export.h>

#include <asm/byteorder.h>
#include <asm/unaligned.h>

#include <net/irda/irda.h>
#include <net/irda/irlap.h>
#include <net/irda/irlmp.h>
#include <net/irda/parameters.h>
#include <net/irda/irttp.h>

static struct irttp_cb *irttp;

static void __irttp_close_tsap(struct tsap_cb *self);

static int irttp_data_indication(void *instance, void *sap,
				 struct sk_buff *skb);
static int irttp_udata_indication(void *instance, void *sap,
				  struct sk_buff *skb);
static void irttp_disconnect_indication(void *instance, void *sap,
					LM_REASON reason, struct sk_buff *);
static void irttp_connect_indication(void *instance, void *sap,
				     struct qos_info *qos, __u32 max_sdu_size,
				     __u8 header_size, struct sk_buff *skb);
static void irttp_connect_confirm(void *instance, void *sap,
				  struct qos_info *qos, __u32 max_sdu_size,
				  __u8 header_size, struct sk_buff *skb);
static void irttp_run_tx_queue(struct tsap_cb *self);
static void irttp_run_rx_queue(struct tsap_cb *self);

static void irttp_flush_queues(struct tsap_cb *self);
static void irttp_fragment_skb(struct tsap_cb *self, struct sk_buff *skb);
static struct sk_buff *irttp_reassemble_skb(struct tsap_cb *self);
static void irttp_todo_expired(unsigned long data);
static int irttp_param_max_sdu_size(void *instance, irda_param_t *param,
				    int get);

static void irttp_flow_indication(void *instance, void *sap, LOCAL_FLOW flow);
static void irttp_status_indication(void *instance,
				    LINK_STATUS link, LOCK_STATUS lock);

/* Information for parsing parameters in IrTTP */
static pi_minor_info_t pi_minor_call_table[] = {
	{ NULL, 0 },                                             /* 0x00 */
	{ irttp_param_max_sdu_size, PV_INTEGER | PV_BIG_ENDIAN } /* 0x01 */
};
static pi_major_info_t pi_major_call_table[] = { { pi_minor_call_table, 2 } };
static pi_param_info_t param_info = { pi_major_call_table, 1, 0x0f, 4 };

/************************ GLOBAL PROCEDURES ************************/

/*
 * Function irttp_init (void)
 *
 *    Initialize the IrTTP layer. Called by module initialization code
 *
 */
int __init irttp_init(void)
{
	irttp = kzalloc(sizeof(struct irttp_cb), GFP_KERNEL);
	if (irttp == NULL)
		return -ENOMEM;

	irttp->magic = TTP_MAGIC;

	irttp->tsaps = hashbin_new(HB_LOCK);
	if (!irttp->tsaps) {
		IRDA_ERROR("%s: can't allocate IrTTP hashbin!\n",
			   __func__);
		kfree(irttp);
		return -ENOMEM;
	}

	return 0;
}

/*
 * Function irttp_cleanup (void)
 *
 *    Called by module destruction/cleanup code
 *
 */
void irttp_cleanup(void)
{
	/* Check for main structure */
	IRDA_ASSERT(irttp->magic == TTP_MAGIC, return;);

	/*
	 *  Delete hashbin and close all TSAP instances in it
	 */
	hashbin_delete(irttp->tsaps, (FREE_FUNC) __irttp_close_tsap);

	irttp->magic = 0;

	/* De-allocate main structure */
	kfree(irttp);

	irttp = NULL;
}

/*************************** SUBROUTINES ***************************/

/*
 * Function irttp_start_todo_timer (self, timeout)
 *
 *    Start todo timer.
 *
 * Made it more effient and unsensitive to race conditions - Jean II
 */
static inline void irttp_start_todo_timer(struct tsap_cb *self, int timeout)
{
	/* Set new value for timer */
	mod_timer(&self->todo_timer, jiffies + timeout);
}

/*
 * Function irttp_todo_expired (data)
 *
 *    Todo timer has expired!
 *
 * One of the restriction of the timer is that it is run only on the timer
 * interrupt which run every 10ms. This mean that even if you set the timer
 * with a delay of 0, it may take up to 10ms before it's run.
 * So, to minimise latency and keep cache fresh, we try to avoid using
 * it as much as possible.
 * Note : we can't use tasklets, because they can't be asynchronously
 * killed (need user context), and we can't guarantee that here...
 * Jean II
 */
static void irttp_todo_expired(unsigned long data)
{
	struct tsap_cb *self = (struct tsap_cb *) data;

	/* Check that we still exist */
	if (!self || self->magic != TTP_TSAP_MAGIC)
		return;

	IRDA_DEBUG(4, "%s(instance=%p)\n", __func__, self);

	/* Try to make some progress, especially on Tx side - Jean II */
	irttp_run_rx_queue(self);
	irttp_run_tx_queue(self);

	/* Check if time for disconnect */
	if (test_bit(0, &self->disconnect_pend)) {
		/* Check if it's possible to disconnect yet */
		if (skb_queue_empty(&self->tx_queue)) {
			/* Make sure disconnect is not pending anymore */
			clear_bit(0, &self->disconnect_pend);	/* FALSE */

			/* Note : self->disconnect_skb may be NULL */
			irttp_disconnect_request(self, self->disconnect_skb,
						 P_NORMAL);
			self->disconnect_skb = NULL;
		} else {
			/* Try again later */
			irttp_start_todo_timer(self, HZ/10);

			/* No reason to try and close now */
			return;
		}
	}

	/* Check if it's closing time */
	if (self->close_pend)
		/* Finish cleanup */
		irttp_close_tsap(self);
}

/*
 * Function irttp_flush_queues (self)
 *
 *     Flushes (removes all frames) in transitt-buffer (tx_list)
 */
static void irttp_flush_queues(struct tsap_cb *self)
{
	struct sk_buff *skb;

	IRDA_DEBUG(4, "%s()\n", __func__);

	IRDA_ASSERT(self != NULL, return;);
	IRDA_ASSERT(self->magic == TTP_TSAP_MAGIC, return;);

	/* Deallocate frames waiting to be sent */
	while ((skb = skb_dequeue(&self->tx_queue)) != NULL)
		dev_kfree_skb(skb);

	/* Deallocate received frames */
	while ((skb = skb_dequeue(&self->rx_queue)) != NULL)
		dev_kfree_skb(skb);

	/* Deallocate received fragments */
	while ((skb = skb_dequeue(&self->rx_fragments)) != NULL)
		dev_kfree_skb(skb);
}

/*
 * Function irttp_reassemble (self)
 *
 *    Makes a new (continuous) skb of all the fragments in the fragment
 *    queue
 *
 */
static struct sk_buff *irttp_reassemble_skb(struct tsap_cb *self)
{
	struct sk_buff *skb, *frag;
	int n = 0;  /* Fragment index */

	IRDA_ASSERT(self != NULL, return NULL;);
	IRDA_ASSERT(self->magic == TTP_TSAP_MAGIC, return NULL;);

	IRDA_DEBUG(2, "%s(), self->rx_sdu_size=%d\n", __func__,
		   self->rx_sdu_size);

	skb = dev_alloc_skb(TTP_HEADER + self->rx_sdu_size);
	if (!skb)
		return NULL;

	/*
	 * Need to reserve space for TTP header in case this skb needs to
	 * be requeued in case delivery failes
	 */
	skb_reserve(skb, TTP_HEADER);
	skb_put(skb, self->rx_sdu_size);

	/*
	 *  Copy all fragments to a new buffer
	 */
	while ((frag = skb_dequeue(&self->rx_fragments)) != NULL) {
		skb_copy_to_linear_data_offset(skb, n, frag->data, frag->len);
		n += frag->len;

		dev_kfree_skb(frag);
	}

	IRDA_DEBUG(2,
		   "%s(), frame len=%d, rx_sdu_size=%d, rx_max_sdu_size=%d\n",
		   __func__, n, self->rx_sdu_size, self->rx_max_sdu_size);
	/* Note : irttp_run_rx_queue() calculate self->rx_sdu_size
	 * by summing the size of all fragments, so we should always
	 * have n == self->rx_sdu_size, except in cases where we
	 * droped the last fragment (when self->rx_sdu_size exceed
	 * self->rx_max_sdu_size), where n < self->rx_sdu_size.
	 * Jean II */
	IRDA_ASSERT(n <= self->rx_sdu_size, n = self->rx_sdu_size;);

	/* Set the new length */
	skb_trim(skb, n);

	self->rx_sdu_size = 0;

	return skb;
}

/*
 * Function irttp_fragment_skb (skb)
 *
 *    Fragments a frame and queues all the fragments for transmission
 *
 */
static inline void irttp_fragment_skb(struct tsap_cb *self,
				      struct sk_buff *skb)
{
	struct sk_buff *frag;
	__u8 *frame;

	IRDA_DEBUG(2, "%s()\n", __func__);

	IRDA_ASSERT(self != NULL, return;);
	IRDA_ASSERT(self->magic == TTP_TSAP_MAGIC, return;);
	IRDA_ASSERT(skb != NULL, return;);

	/*
	 *  Split frame into a number of segments
	 */
	while (skb->len > self->max_seg_size) {
		IRDA_DEBUG(2, "%s(), fragmenting ...\n", __func__);

		/* Make new segment */
		frag = alloc_skb(self->max_seg_size+self->max_header_size,
				 GFP_ATOMIC);
		if (!frag)
			return;

		skb_reserve(frag, self->max_header_size);

		/* Copy data from the original skb into this fragment. */
		skb_copy_from_linear_data(skb, skb_put(frag, self->max_seg_size),
			      self->max_seg_size);

		/* Insert TTP header, with the more bit set */
		frame = skb_push(frag, TTP_HEADER);
		frame[0] = TTP_MORE;

		/* Hide the copied data from the original skb */
		skb_pull(skb, self->max_seg_size);

		/* Queue fragment */
		skb_queue_tail(&self->tx_queue, frag);
	}
	/* Queue what is left of the original skb */
	IRDA_DEBUG(2, "%s(), queuing last segment\n", __func__);

	frame = skb_push(skb, TTP_HEADER);
	frame[0] = 0x00; /* Clear more bit */

	/* Queue fragment */
	skb_queue_tail(&self->tx_queue, skb);
}

/*
 * Function irttp_param_max_sdu_size (self, param)
 *
 *    Handle the MaxSduSize parameter in the connect frames, this function
 *    will be called both when this parameter needs to be inserted into, and
 *    extracted from the connect frames
 */
static int irttp_param_max_sdu_size(void *instance, irda_param_t *param,
				    int get)
{
	struct tsap_cb *self;

	self = instance;

	IRDA_ASSERT(self != NULL, return -1;);
	IRDA_ASSERT(self->magic == TTP_TSAP_MAGIC, return -1;);

	if (get)
		param->pv.i = self->tx_max_sdu_size;
	else
		self->tx_max_sdu_size = param->pv.i;

	IRDA_DEBUG(1, "%s(), MaxSduSize=%d\n", __func__, param->pv.i);

	return 0;
}

/*************************** CLIENT CALLS ***************************/
/************************** LMP CALLBACKS **************************/
/* Everything is happily mixed up. Waiting for next clean up - Jean II */

/*
 * Initialization, that has to be done on new tsap
 * instance allocation and on duplication
 */
static void irttp_init_tsap(struct tsap_cb *tsap)
{
	spin_lock_init(&tsap->lock);
	init_timer(&tsap->todo_timer);

	skb_queue_head_init(&tsap->rx_queue);
	skb_queue_head_init(&tsap->tx_queue);
	skb_queue_head_init(&tsap->rx_fragments);
}

/*
 * Function irttp_open_tsap (stsap, notify)
 *
 *    Create TSAP connection endpoint,
 */
struct tsap_cb *irttp_open_tsap(__u8 stsap_sel, int credit, notify_t *notify)
{
	struct tsap_cb *self;
	struct lsap_cb *lsap;
	notify_t ttp_notify;

	IRDA_ASSERT(irttp->magic == TTP_MAGIC, return NULL;);

	/* The IrLMP spec (IrLMP 1.1 p10) says that we have the right to
	 * use only 0x01-0x6F. Of course, we can use LSAP_ANY as well.
	 * JeanII */
	if ((stsap_sel != LSAP_ANY) &&
	   ((stsap_sel < 0x01) || (stsap_sel >= 0x70))) {
		IRDA_DEBUG(0, "%s(), invalid tsap!\n", __func__);
		return NULL;
	}

	self = kzalloc(sizeof(struct tsap_cb), GFP_ATOMIC);
	if (self == NULL) {
		IRDA_DEBUG(0, "%s(), unable to kmalloc!\n", __func__);
		return NULL;
	}

	/* Initialize internal objects */
	irttp_init_tsap(self);

	/* Initialise todo timer */
	self->todo_timer.data     = (unsigned long) self;
	self->todo_timer.function = &irttp_todo_expired;

	/* Initialize callbacks for IrLMP to use */
	irda_notify_init(&ttp_notify);
	ttp_notify.connect_confirm = irttp_connect_confirm;
	ttp_notify.connect_indication = irttp_connect_indication;
	ttp_notify.disconnect_indication = irttp_disconnect_indication;
	ttp_notify.data_indication = irttp_data_indication;
	ttp_notify.udata_indication = irttp_udata_indication;
	ttp_notify.flow_indication = irttp_flow_indication;
	if (notify->status_indication != NULL)
		ttp_notify.status_indication = irttp_status_indication;
	ttp_notify.instance = self;
	strncpy(ttp_notify.name, notify->name, NOTIFY_MAX_NAME);

	self->magic = TTP_TSAP_MAGIC;
	self->connected = FALSE;

	/*
	 *  Create LSAP at IrLMP layer
	 */
	lsap = irlmp_open_lsap(stsap_sel, &ttp_notify, 0);
	if (lsap == NULL) {
<<<<<<< HEAD
		IRDA_WARNING("%s: unable to allocate LSAP!!\n", __func__);
=======
		IRDA_DEBUG(0, "%s: unable to allocate LSAP!!\n", __func__);
>>>>>>> c3ade0e0
		__irttp_close_tsap(self);
		return NULL;
	}

	/*
	 *  If user specified LSAP_ANY as source TSAP selector, then IrLMP
	 *  will replace it with whatever source selector which is free, so
	 *  the stsap_sel we have might not be valid anymore
	 */
	self->stsap_sel = lsap->slsap_sel;
	IRDA_DEBUG(4, "%s(), stsap_sel=%02x\n", __func__, self->stsap_sel);

	self->notify = *notify;
	self->lsap = lsap;

	hashbin_insert(irttp->tsaps, (irda_queue_t *) self, (long) self, NULL);

	if (credit > TTP_RX_MAX_CREDIT)
		self->initial_credit = TTP_RX_MAX_CREDIT;
	else
		self->initial_credit = credit;

	return self;
}
EXPORT_SYMBOL(irttp_open_tsap);

/*
 * Function irttp_close (handle)
 *
 *    Remove an instance of a TSAP. This function should only deal with the
 *    deallocation of the TSAP, and resetting of the TSAPs values;
 *
 */
static void __irttp_close_tsap(struct tsap_cb *self)
{
	/* First make sure we're connected. */
	IRDA_ASSERT(self != NULL, return;);
	IRDA_ASSERT(self->magic == TTP_TSAP_MAGIC, return;);

	irttp_flush_queues(self);

	del_timer(&self->todo_timer);

	/* This one won't be cleaned up if we are disconnect_pend + close_pend
	 * and we receive a disconnect_indication */
	if (self->disconnect_skb)
		dev_kfree_skb(self->disconnect_skb);

	self->connected = FALSE;
	self->magic = ~TTP_TSAP_MAGIC;

	kfree(self);
}

/*
 * Function irttp_close (self)
 *
 *    Remove TSAP from list of all TSAPs and then deallocate all resources
 *    associated with this TSAP
 *
 * Note : because we *free* the tsap structure, it is the responsibility
 * of the caller to make sure we are called only once and to deal with
 * possible race conditions. - Jean II
 */
int irttp_close_tsap(struct tsap_cb *self)
{
	struct tsap_cb *tsap;

	IRDA_DEBUG(4, "%s()\n", __func__);

	IRDA_ASSERT(self != NULL, return -1;);
	IRDA_ASSERT(self->magic == TTP_TSAP_MAGIC, return -1;);

	/* Make sure tsap has been disconnected */
	if (self->connected) {
		/* Check if disconnect is not pending */
		if (!test_bit(0, &self->disconnect_pend)) {
			IRDA_WARNING("%s: TSAP still connected!\n",
				     __func__);
			irttp_disconnect_request(self, NULL, P_NORMAL);
		}
		self->close_pend = TRUE;
		irttp_start_todo_timer(self, HZ/10);

		return 0; /* Will be back! */
	}

	tsap = hashbin_remove(irttp->tsaps, (long) self, NULL);

	IRDA_ASSERT(tsap == self, return -1;);

	/* Close corresponding LSAP */
	if (self->lsap) {
		irlmp_close_lsap(self->lsap);
		self->lsap = NULL;
	}

	__irttp_close_tsap(self);

	return 0;
}
EXPORT_SYMBOL(irttp_close_tsap);

/*
 * Function irttp_udata_request (self, skb)
 *
 *    Send unreliable data on this TSAP
 *
 */
int irttp_udata_request(struct tsap_cb *self, struct sk_buff *skb)
{
	int ret;

	IRDA_ASSERT(self != NULL, return -1;);
	IRDA_ASSERT(self->magic == TTP_TSAP_MAGIC, return -1;);
	IRDA_ASSERT(skb != NULL, return -1;);

	IRDA_DEBUG(4, "%s()\n", __func__);

	/* Take shortcut on zero byte packets */
	if (skb->len == 0) {
		ret = 0;
		goto err;
	}

	/* Check that nothing bad happens */
	if (!self->connected) {
		IRDA_WARNING("%s(), Not connected\n", __func__);
		ret = -ENOTCONN;
		goto err;
	}

	if (skb->len > self->max_seg_size) {
		IRDA_ERROR("%s(), UData is too large for IrLAP!\n", __func__);
		ret = -EMSGSIZE;
		goto err;
	}

	irlmp_udata_request(self->lsap, skb);
	self->stats.tx_packets++;

	return 0;

err:
	dev_kfree_skb(skb);
	return ret;
}
EXPORT_SYMBOL(irttp_udata_request);


/*
 * Function irttp_data_request (handle, skb)
 *
 *    Queue frame for transmission. If SAR is enabled, fragement the frame
 *    and queue the fragments for transmission
 */
int irttp_data_request(struct tsap_cb *self, struct sk_buff *skb)
{
	__u8 *frame;
	int ret;

	IRDA_ASSERT(self != NULL, return -1;);
	IRDA_ASSERT(self->magic == TTP_TSAP_MAGIC, return -1;);
	IRDA_ASSERT(skb != NULL, return -1;);

	IRDA_DEBUG(2, "%s() : queue len = %d\n", __func__,
		   skb_queue_len(&self->tx_queue));

	/* Take shortcut on zero byte packets */
	if (skb->len == 0) {
		ret = 0;
		goto err;
	}

	/* Check that nothing bad happens */
	if (!self->connected) {
		IRDA_WARNING("%s: Not connected\n", __func__);
		ret = -ENOTCONN;
		goto err;
	}

	/*
	 *  Check if SAR is disabled, and the frame is larger than what fits
	 *  inside an IrLAP frame
	 */
	if ((self->tx_max_sdu_size == 0) && (skb->len > self->max_seg_size)) {
		IRDA_ERROR("%s: SAR disabled, and data is too large for IrLAP!\n",
			   __func__);
		ret = -EMSGSIZE;
		goto err;
	}

	/*
	 *  Check if SAR is enabled, and the frame is larger than the
	 *  TxMaxSduSize
	 */
	if ((self->tx_max_sdu_size != 0) &&
	    (self->tx_max_sdu_size != TTP_SAR_UNBOUND) &&
	    (skb->len > self->tx_max_sdu_size)) {
		IRDA_ERROR("%s: SAR enabled, but data is larger than TxMaxSduSize!\n",
			   __func__);
		ret = -EMSGSIZE;
		goto err;
	}
	/*
	 *  Check if transmit queue is full
	 */
	if (skb_queue_len(&self->tx_queue) >= TTP_TX_MAX_QUEUE) {
		/*
		 *  Give it a chance to empty itself
		 */
		irttp_run_tx_queue(self);

		/* Drop packet. This error code should trigger the caller
		 * to resend the data in the client code - Jean II */
		ret = -ENOBUFS;
		goto err;
	}

	/* Queue frame, or queue frame segments */
	if ((self->tx_max_sdu_size == 0) || (skb->len < self->max_seg_size)) {
		/* Queue frame */
		IRDA_ASSERT(skb_headroom(skb) >= TTP_HEADER, return -1;);
		frame = skb_push(skb, TTP_HEADER);
		frame[0] = 0x00; /* Clear more bit */

		skb_queue_tail(&self->tx_queue, skb);
	} else {
		/*
		 *  Fragment the frame, this function will also queue the
		 *  fragments, we don't care about the fact the transmit
		 *  queue may be overfilled by all the segments for a little
		 *  while
		 */
		irttp_fragment_skb(self, skb);
	}

	/* Check if we can accept more data from client */
	if ((!self->tx_sdu_busy) &&
	    (skb_queue_len(&self->tx_queue) > TTP_TX_HIGH_THRESHOLD)) {
		/* Tx queue filling up, so stop client. */
		if (self->notify.flow_indication) {
			self->notify.flow_indication(self->notify.instance,
						     self, FLOW_STOP);
		}
		/* self->tx_sdu_busy is the state of the client.
		 * Update state after notifying client to avoid
		 * race condition with irttp_flow_indication().
		 * If the queue empty itself after our test but before
		 * we set the flag, we will fix ourselves below in
		 * irttp_run_tx_queue().
		 * Jean II */
		self->tx_sdu_busy = TRUE;
	}

	/* Try to make some progress */
	irttp_run_tx_queue(self);

	return 0;

err:
	dev_kfree_skb(skb);
	return ret;
}
EXPORT_SYMBOL(irttp_data_request);

/*
 * Function irttp_run_tx_queue (self)
 *
 *    Transmit packets queued for transmission (if possible)
 *
 */
static void irttp_run_tx_queue(struct tsap_cb *self)
{
	struct sk_buff *skb;
	unsigned long flags;
	int n;

	IRDA_DEBUG(2, "%s() : send_credit = %d, queue_len = %d\n",
		   __func__,
		   self->send_credit, skb_queue_len(&self->tx_queue));

	/* Get exclusive access to the tx queue, otherwise don't touch it */
	if (irda_lock(&self->tx_queue_lock) == FALSE)
		return;

	/* Try to send out frames as long as we have credits
	 * and as long as LAP is not full. If LAP is full, it will
	 * poll us through irttp_flow_indication() - Jean II */
	while ((self->send_credit > 0) &&
	       (!irlmp_lap_tx_queue_full(self->lsap)) &&
	       (skb = skb_dequeue(&self->tx_queue))) {
		/*
		 *  Since we can transmit and receive frames concurrently,
		 *  the code below is a critical region and we must assure that
		 *  nobody messes with the credits while we update them.
		 */
		spin_lock_irqsave(&self->lock, flags);

		n = self->avail_credit;
		self->avail_credit = 0;

		/* Only room for 127 credits in frame */
		if (n > 127) {
			self->avail_credit = n-127;
			n = 127;
		}
		self->remote_credit += n;
		self->send_credit--;

		spin_unlock_irqrestore(&self->lock, flags);

		/*
		 *  More bit must be set by the data_request() or fragment()
		 *  functions
		 */
		skb->data[0] |= (n & 0x7f);

		/* Detach from socket.
		 * The current skb has a reference to the socket that sent
		 * it (skb->sk). When we pass it to IrLMP, the skb will be
		 * stored in in IrLAP (self->wx_list). When we are within
		 * IrLAP, we lose the notion of socket, so we should not
		 * have a reference to a socket. So, we drop it here.
		 *
		 * Why does it matter ?
		 * When the skb is freed (kfree_skb), if it is associated
		 * with a socket, it release buffer space on the socket
		 * (through sock_wfree() and sock_def_write_space()).
		 * If the socket no longer exist, we may crash. Hard.
		 * When we close a socket, we make sure that associated packets
		 * in IrTTP are freed. However, we have no way to cancel
		 * the packet that we have passed to IrLAP. So, if a packet
		 * remains in IrLAP (retry on the link or else) after we
		 * close the socket, we are dead !
		 * Jean II */
		if (skb->sk != NULL) {
			/* IrSOCK application, IrOBEX, ... */
			skb_orphan(skb);
		}
			/* IrCOMM over IrTTP, IrLAN, ... */

		/* Pass the skb to IrLMP - done */
		irlmp_data_request(self->lsap, skb);
		self->stats.tx_packets++;
	}

	/* Check if we can accept more frames from client.
	 * We don't want to wait until the todo timer to do that, and we
	 * can't use tasklets (grr...), so we are obliged to give control
	 * to client. That's ok, this test will be true not too often
	 * (max once per LAP window) and we are called from places
	 * where we can spend a bit of time doing stuff. - Jean II */
	if ((self->tx_sdu_busy) &&
	    (skb_queue_len(&self->tx_queue) < TTP_TX_LOW_THRESHOLD) &&
	    (!self->close_pend)) {
		if (self->notify.flow_indication)
			self->notify.flow_indication(self->notify.instance,
						     self, FLOW_START);

		/* self->tx_sdu_busy is the state of the client.
		 * We don't really have a race here, but it's always safer
		 * to update our state after the client - Jean II */
		self->tx_sdu_busy = FALSE;
	}

	/* Reset lock */
	self->tx_queue_lock = 0;
}

/*
 * Function irttp_give_credit (self)
 *
 *    Send a dataless flowdata TTP-PDU and give available credit to peer
 *    TSAP
 */
static inline void irttp_give_credit(struct tsap_cb *self)
{
	struct sk_buff *tx_skb = NULL;
	unsigned long flags;
	int n;

	IRDA_ASSERT(self != NULL, return;);
	IRDA_ASSERT(self->magic == TTP_TSAP_MAGIC, return;);

	IRDA_DEBUG(4, "%s() send=%d,avail=%d,remote=%d\n",
		   __func__,
		   self->send_credit, self->avail_credit, self->remote_credit);

	/* Give credit to peer */
	tx_skb = alloc_skb(TTP_MAX_HEADER, GFP_ATOMIC);
	if (!tx_skb)
		return;

	/* Reserve space for LMP, and LAP header */
	skb_reserve(tx_skb, LMP_MAX_HEADER);

	/*
	 *  Since we can transmit and receive frames concurrently,
	 *  the code below is a critical region and we must assure that
	 *  nobody messes with the credits while we update them.
	 */
	spin_lock_irqsave(&self->lock, flags);

	n = self->avail_credit;
	self->avail_credit = 0;

	/* Only space for 127 credits in frame */
	if (n > 127) {
		self->avail_credit = n - 127;
		n = 127;
	}
	self->remote_credit += n;

	spin_unlock_irqrestore(&self->lock, flags);

	skb_put(tx_skb, 1);
	tx_skb->data[0] = (__u8) (n & 0x7f);

	irlmp_data_request(self->lsap, tx_skb);
	self->stats.tx_packets++;
}

/*
 * Function irttp_udata_indication (instance, sap, skb)
 *
 *    Received some unit-data (unreliable)
 *
 */
static int irttp_udata_indication(void *instance, void *sap,
				  struct sk_buff *skb)
{
	struct tsap_cb *self;
	int err;

	IRDA_DEBUG(4, "%s()\n", __func__);

	self = instance;

	IRDA_ASSERT(self != NULL, return -1;);
	IRDA_ASSERT(self->magic == TTP_TSAP_MAGIC, return -1;);
	IRDA_ASSERT(skb != NULL, return -1;);

	self->stats.rx_packets++;

	/* Just pass data to layer above */
	if (self->notify.udata_indication) {
		err = self->notify.udata_indication(self->notify.instance,
						    self, skb);
		/* Same comment as in irttp_do_data_indication() */
		if (!err)
			return 0;
	}
	/* Either no handler, or handler returns an error */
	dev_kfree_skb(skb);

	return 0;
}

/*
 * Function irttp_data_indication (instance, sap, skb)
 *
 *    Receive segment from IrLMP.
 *
 */
static int irttp_data_indication(void *instance, void *sap,
				 struct sk_buff *skb)
{
	struct tsap_cb *self;
	unsigned long flags;
	int n;

	self = instance;

	n = skb->data[0] & 0x7f;     /* Extract the credits */

	self->stats.rx_packets++;

	/*  Deal with inbound credit
	 *  Since we can transmit and receive frames concurrently,
	 *  the code below is a critical region and we must assure that
	 *  nobody messes with the credits while we update them.
	 */
	spin_lock_irqsave(&self->lock, flags);
	self->send_credit += n;
	if (skb->len > 1)
		self->remote_credit--;
	spin_unlock_irqrestore(&self->lock, flags);

	/*
	 *  Data or dataless packet? Dataless frames contains only the
	 *  TTP_HEADER.
	 */
	if (skb->len > 1) {
		/*
		 *  We don't remove the TTP header, since we must preserve the
		 *  more bit, so the defragment routing knows what to do
		 */
		skb_queue_tail(&self->rx_queue, skb);
	} else {
		/* Dataless flowdata TTP-PDU */
		dev_kfree_skb(skb);
	}


	/* Push data to the higher layer.
	 * We do it synchronously because running the todo timer for each
	 * receive packet would be too much overhead and latency.
	 * By passing control to the higher layer, we run the risk that
	 * it may take time or grab a lock. Most often, the higher layer
	 * will only put packet in a queue.
	 * Anyway, packets are only dripping through the IrDA, so we can
	 * have time before the next packet.
	 * Further, we are run from NET_BH, so the worse that can happen is
	 * us missing the optimal time to send back the PF bit in LAP.
	 * Jean II */
	irttp_run_rx_queue(self);

	/* We now give credits to peer in irttp_run_rx_queue().
	 * We need to send credit *NOW*, otherwise we are going
	 * to miss the next Tx window. The todo timer may take
	 * a while before it's run... - Jean II */

	/*
	 * If the peer device has given us some credits and we didn't have
	 * anyone from before, then we need to shedule the tx queue.
	 * We need to do that because our Tx have stopped (so we may not
	 * get any LAP flow indication) and the user may be stopped as
	 * well. - Jean II
	 */
	if (self->send_credit == n) {
		/* Restart pushing stuff to LAP */
		irttp_run_tx_queue(self);
		/* Note : we don't want to schedule the todo timer
		 * because it has horrible latency. No tasklets
		 * because the tasklet API is broken. - Jean II */
	}

	return 0;
}

/*
 * Function irttp_status_indication (self, reason)
 *
 *    Status_indication, just pass to the higher layer...
 *
 */
static void irttp_status_indication(void *instance,
				    LINK_STATUS link, LOCK_STATUS lock)
{
	struct tsap_cb *self;

	IRDA_DEBUG(4, "%s()\n", __func__);

	self = instance;

	IRDA_ASSERT(self != NULL, return;);
	IRDA_ASSERT(self->magic == TTP_TSAP_MAGIC, return;);

	/* Check if client has already closed the TSAP and gone away */
	if (self->close_pend)
		return;

	/*
	 *  Inform service user if he has requested it
	 */
	if (self->notify.status_indication != NULL)
		self->notify.status_indication(self->notify.instance,
					       link, lock);
	else
		IRDA_DEBUG(2, "%s(), no handler\n", __func__);
}

/*
 * Function irttp_flow_indication (self, reason)
 *
 *    Flow_indication : IrLAP tells us to send more data.
 *
 */
static void irttp_flow_indication(void *instance, void *sap, LOCAL_FLOW flow)
{
	struct tsap_cb *self;

	self = instance;

	IRDA_ASSERT(self != NULL, return;);
	IRDA_ASSERT(self->magic == TTP_TSAP_MAGIC, return;);

	IRDA_DEBUG(4, "%s(instance=%p)\n", __func__, self);

	/* We are "polled" directly from LAP, and the LAP want to fill
	 * its Tx window. We want to do our best to send it data, so that
	 * we maximise the window. On the other hand, we want to limit the
	 * amount of work here so that LAP doesn't hang forever waiting
	 * for packets. - Jean II */

	/* Try to send some packets. Currently, LAP calls us every time
	 * there is one free slot, so we will send only one packet.
	 * This allow the scheduler to do its round robin - Jean II */
	irttp_run_tx_queue(self);

	/* Note regarding the interraction with higher layer.
	 * irttp_run_tx_queue() may call the client when its queue
	 * start to empty, via notify.flow_indication(). Initially.
	 * I wanted this to happen in a tasklet, to avoid client
	 * grabbing the CPU, but we can't use tasklets safely. And timer
	 * is definitely too slow.
	 * This will happen only once per LAP window, and usually at
	 * the third packet (unless window is smaller). LAP is still
	 * doing mtt and sending first packet so it's sort of OK
	 * to do that. Jean II */

	/* If we need to send disconnect. try to do it now */
	if (self->disconnect_pend)
		irttp_start_todo_timer(self, 0);
}

/*
 * Function irttp_flow_request (self, command)
 *
 *    This function could be used by the upper layers to tell IrTTP to stop
 *    delivering frames if the receive queues are starting to get full, or
 *    to tell IrTTP to start delivering frames again.
 */
void irttp_flow_request(struct tsap_cb *self, LOCAL_FLOW flow)
{
	IRDA_DEBUG(1, "%s()\n", __func__);

	IRDA_ASSERT(self != NULL, return;);
	IRDA_ASSERT(self->magic == TTP_TSAP_MAGIC, return;);

	switch (flow) {
	case FLOW_STOP:
		IRDA_DEBUG(1, "%s(), flow stop\n", __func__);
		self->rx_sdu_busy = TRUE;
		break;
	case FLOW_START:
		IRDA_DEBUG(1, "%s(), flow start\n", __func__);
		self->rx_sdu_busy = FALSE;

		/* Client say he can accept more data, try to free our
		 * queues ASAP - Jean II */
		irttp_run_rx_queue(self);

		break;
	default:
		IRDA_DEBUG(1, "%s(), Unknown flow command!\n", __func__);
	}
}
EXPORT_SYMBOL(irttp_flow_request);

/*
 * Function irttp_connect_request (self, dtsap_sel, daddr, qos)
 *
 *    Try to connect to remote destination TSAP selector
 *
 */
int irttp_connect_request(struct tsap_cb *self, __u8 dtsap_sel,
			  __u32 saddr, __u32 daddr,
			  struct qos_info *qos, __u32 max_sdu_size,
			  struct sk_buff *userdata)
{
	struct sk_buff *tx_skb;
	__u8 *frame;
	__u8 n;

	IRDA_DEBUG(4, "%s(), max_sdu_size=%d\n", __func__, max_sdu_size);

	IRDA_ASSERT(self != NULL, return -EBADR;);
	IRDA_ASSERT(self->magic == TTP_TSAP_MAGIC, return -EBADR;);

	if (self->connected) {
		if (userdata)
			dev_kfree_skb(userdata);
		return -EISCONN;
	}

	/* Any userdata supplied? */
	if (userdata == NULL) {
		tx_skb = alloc_skb(TTP_MAX_HEADER + TTP_SAR_HEADER,
				   GFP_ATOMIC);
		if (!tx_skb)
			return -ENOMEM;

		/* Reserve space for MUX_CONTROL and LAP header */
		skb_reserve(tx_skb, TTP_MAX_HEADER + TTP_SAR_HEADER);
	} else {
		tx_skb = userdata;
		/*
		 *  Check that the client has reserved enough space for
		 *  headers
		 */
		IRDA_ASSERT(skb_headroom(userdata) >= TTP_MAX_HEADER,
			{ dev_kfree_skb(userdata); return -1; });
	}

	/* Initialize connection parameters */
	self->connected = FALSE;
	self->avail_credit = 0;
	self->rx_max_sdu_size = max_sdu_size;
	self->rx_sdu_size = 0;
	self->rx_sdu_busy = FALSE;
	self->dtsap_sel = dtsap_sel;

	n = self->initial_credit;

	self->remote_credit = 0;
	self->send_credit = 0;

	/*
	 *  Give away max 127 credits for now
	 */
	if (n > 127) {
		self->avail_credit = n - 127;
		n = 127;
	}

	self->remote_credit = n;

	/* SAR enabled? */
	if (max_sdu_size > 0) {
		IRDA_ASSERT(skb_headroom(tx_skb) >= (TTP_MAX_HEADER + TTP_SAR_HEADER),
			{ dev_kfree_skb(tx_skb); return -1; });

		/* Insert SAR parameters */
		frame = skb_push(tx_skb, TTP_HEADER + TTP_SAR_HEADER);

		frame[0] = TTP_PARAMETERS | n;
		frame[1] = 0x04; /* Length */
		frame[2] = 0x01; /* MaxSduSize */
		frame[3] = 0x02; /* Value length */

		put_unaligned(cpu_to_be16((__u16) max_sdu_size),
			      (__be16 *)(frame+4));
	} else {
		/* Insert plain TTP header */
		frame = skb_push(tx_skb, TTP_HEADER);

		/* Insert initial credit in frame */
		frame[0] = n & 0x7f;
	}

	/* Connect with IrLMP. No QoS parameters for now */
	return irlmp_connect_request(self->lsap, dtsap_sel, saddr, daddr, qos,
				     tx_skb);
}
EXPORT_SYMBOL(irttp_connect_request);

/*
 * Function irttp_connect_confirm (handle, qos, skb)
 *
 *    Service user confirms TSAP connection with peer.
 *
 */
static void irttp_connect_confirm(void *instance, void *sap,
				  struct qos_info *qos, __u32 max_seg_size,
				  __u8 max_header_size, struct sk_buff *skb)
{
	struct tsap_cb *self;
	int parameters;
	int ret;
	__u8 plen;
	__u8 n;

	IRDA_DEBUG(4, "%s()\n", __func__);

	self = instance;

	IRDA_ASSERT(self != NULL, return;);
	IRDA_ASSERT(self->magic == TTP_TSAP_MAGIC, return;);
	IRDA_ASSERT(skb != NULL, return;);

	self->max_seg_size = max_seg_size - TTP_HEADER;
	self->max_header_size = max_header_size + TTP_HEADER;

	/*
	 *  Check if we have got some QoS parameters back! This should be the
	 *  negotiated QoS for the link.
	 */
	if (qos) {
		IRDA_DEBUG(4, "IrTTP, Negotiated BAUD_RATE: %02x\n",
		       qos->baud_rate.bits);
		IRDA_DEBUG(4, "IrTTP, Negotiated BAUD_RATE: %d bps.\n",
		       qos->baud_rate.value);
	}

	n = skb->data[0] & 0x7f;

	IRDA_DEBUG(4, "%s(), Initial send_credit=%d\n", __func__, n);

	self->send_credit = n;
	self->tx_max_sdu_size = 0;
	self->connected = TRUE;

	parameters = skb->data[0] & 0x80;

	IRDA_ASSERT(skb->len >= TTP_HEADER, return;);
	skb_pull(skb, TTP_HEADER);

	if (parameters) {
		plen = skb->data[0];

		ret = irda_param_extract_all(self, skb->data+1,
					     IRDA_MIN(skb->len-1, plen),
					     &param_info);

		/* Any errors in the parameter list? */
		if (ret < 0) {
			IRDA_WARNING("%s: error extracting parameters\n",
				     __func__);
			dev_kfree_skb(skb);

			/* Do not accept this connection attempt */
			return;
		}
		/* Remove parameters */
		skb_pull(skb, IRDA_MIN(skb->len, plen+1));
	}

	IRDA_DEBUG(4, "%s() send=%d,avail=%d,remote=%d\n", __func__,
	      self->send_credit, self->avail_credit, self->remote_credit);

	IRDA_DEBUG(2, "%s(), MaxSduSize=%d\n", __func__,
		   self->tx_max_sdu_size);

	if (self->notify.connect_confirm) {
		self->notify.connect_confirm(self->notify.instance, self, qos,
					     self->tx_max_sdu_size,
					     self->max_header_size, skb);
	} else
		dev_kfree_skb(skb);
}

/*
 * Function irttp_connect_indication (handle, skb)
 *
 *    Some other device is connecting to this TSAP
 *
 */
static void irttp_connect_indication(void *instance, void *sap,
		struct qos_info *qos, __u32 max_seg_size, __u8 max_header_size,
		struct sk_buff *skb)
{
	struct tsap_cb *self;
	struct lsap_cb *lsap;
	int parameters;
	int ret;
	__u8 plen;
	__u8 n;

	self = instance;

	IRDA_ASSERT(self != NULL, return;);
	IRDA_ASSERT(self->magic == TTP_TSAP_MAGIC, return;);
	IRDA_ASSERT(skb != NULL, return;);

	lsap = sap;

	self->max_seg_size = max_seg_size - TTP_HEADER;
	self->max_header_size = max_header_size+TTP_HEADER;

	IRDA_DEBUG(4, "%s(), TSAP sel=%02x\n", __func__, self->stsap_sel);

	/* Need to update dtsap_sel if its equal to LSAP_ANY */
	self->dtsap_sel = lsap->dlsap_sel;

	n = skb->data[0] & 0x7f;

	self->send_credit = n;
	self->tx_max_sdu_size = 0;

	parameters = skb->data[0] & 0x80;

	IRDA_ASSERT(skb->len >= TTP_HEADER, return;);
	skb_pull(skb, TTP_HEADER);

	if (parameters) {
		plen = skb->data[0];

		ret = irda_param_extract_all(self, skb->data+1,
					     IRDA_MIN(skb->len-1, plen),
					     &param_info);

		/* Any errors in the parameter list? */
		if (ret < 0) {
			IRDA_WARNING("%s: error extracting parameters\n",
				     __func__);
			dev_kfree_skb(skb);

			/* Do not accept this connection attempt */
			return;
		}

		/* Remove parameters */
		skb_pull(skb, IRDA_MIN(skb->len, plen+1));
	}

	if (self->notify.connect_indication) {
		self->notify.connect_indication(self->notify.instance, self,
						qos, self->tx_max_sdu_size,
						self->max_header_size, skb);
	} else
		dev_kfree_skb(skb);
}

/*
 * Function irttp_connect_response (handle, userdata)
 *
 *    Service user is accepting the connection, just pass it down to
 *    IrLMP!
 *
 */
int irttp_connect_response(struct tsap_cb *self, __u32 max_sdu_size,
			   struct sk_buff *userdata)
{
	struct sk_buff *tx_skb;
	__u8 *frame;
	int ret;
	__u8 n;

	IRDA_ASSERT(self != NULL, return -1;);
	IRDA_ASSERT(self->magic == TTP_TSAP_MAGIC, return -1;);

	IRDA_DEBUG(4, "%s(), Source TSAP selector=%02x\n", __func__,
		   self->stsap_sel);

	/* Any userdata supplied? */
	if (userdata == NULL) {
		tx_skb = alloc_skb(TTP_MAX_HEADER + TTP_SAR_HEADER,
				   GFP_ATOMIC);
		if (!tx_skb)
			return -ENOMEM;

		/* Reserve space for MUX_CONTROL and LAP header */
		skb_reserve(tx_skb, TTP_MAX_HEADER + TTP_SAR_HEADER);
	} else {
		tx_skb = userdata;
		/*
		 *  Check that the client has reserved enough space for
		 *  headers
		 */
		IRDA_ASSERT(skb_headroom(userdata) >= TTP_MAX_HEADER,
			{ dev_kfree_skb(userdata); return -1; });
	}

	self->avail_credit = 0;
	self->remote_credit = 0;
	self->rx_max_sdu_size = max_sdu_size;
	self->rx_sdu_size = 0;
	self->rx_sdu_busy = FALSE;

	n = self->initial_credit;

	/* Frame has only space for max 127 credits (7 bits) */
	if (n > 127) {
		self->avail_credit = n - 127;
		n = 127;
	}

	self->remote_credit = n;
	self->connected = TRUE;

	/* SAR enabled? */
	if (max_sdu_size > 0) {
		IRDA_ASSERT(skb_headroom(tx_skb) >= (TTP_MAX_HEADER + TTP_SAR_HEADER),
			{ dev_kfree_skb(tx_skb); return -1; });

		/* Insert TTP header with SAR parameters */
		frame = skb_push(tx_skb, TTP_HEADER + TTP_SAR_HEADER);

		frame[0] = TTP_PARAMETERS | n;
		frame[1] = 0x04; /* Length */

		/* irda_param_insert(self, IRTTP_MAX_SDU_SIZE, frame+1,  */
/*				  TTP_SAR_HEADER, &param_info) */

		frame[2] = 0x01; /* MaxSduSize */
		frame[3] = 0x02; /* Value length */

		put_unaligned(cpu_to_be16((__u16) max_sdu_size),
			      (__be16 *)(frame+4));
	} else {
		/* Insert TTP header */
		frame = skb_push(tx_skb, TTP_HEADER);

		frame[0] = n & 0x7f;
	}

	ret = irlmp_connect_response(self->lsap, tx_skb);

	return ret;
}
EXPORT_SYMBOL(irttp_connect_response);

/*
 * Function irttp_dup (self, instance)
 *
 *    Duplicate TSAP, can be used by servers to confirm a connection on a
 *    new TSAP so it can keep listening on the old one.
 */
struct tsap_cb *irttp_dup(struct tsap_cb *orig, void *instance)
{
	struct tsap_cb *new;
	unsigned long flags;

	IRDA_DEBUG(1, "%s()\n", __func__);

	/* Protect our access to the old tsap instance */
	spin_lock_irqsave(&irttp->tsaps->hb_spinlock, flags);

	/* Find the old instance */
	if (!hashbin_find(irttp->tsaps, (long) orig, NULL)) {
		IRDA_DEBUG(0, "%s(), unable to find TSAP\n", __func__);
		spin_unlock_irqrestore(&irttp->tsaps->hb_spinlock, flags);
		return NULL;
	}

	/* Allocate a new instance */
	new = kmemdup(orig, sizeof(struct tsap_cb), GFP_ATOMIC);
	if (!new) {
		IRDA_DEBUG(0, "%s(), unable to kmalloc\n", __func__);
		spin_unlock_irqrestore(&irttp->tsaps->hb_spinlock, flags);
		return NULL;
	}
	spin_lock_init(&new->lock);

	/* We don't need the old instance any more */
	spin_unlock_irqrestore(&irttp->tsaps->hb_spinlock, flags);

	/* Try to dup the LSAP (may fail if we were too slow) */
	new->lsap = irlmp_dup(orig->lsap, new);
	if (!new->lsap) {
		IRDA_DEBUG(0, "%s(), dup failed!\n", __func__);
		kfree(new);
		return NULL;
	}

	/* Not everything should be copied */
	new->notify.instance = instance;

	/* Initialize internal objects */
	irttp_init_tsap(new);

	/* This is locked */
	hashbin_insert(irttp->tsaps, (irda_queue_t *) new, (long) new, NULL);

	return new;
}
EXPORT_SYMBOL(irttp_dup);

/*
 * Function irttp_disconnect_request (self)
 *
 *    Close this connection please! If priority is high, the queued data
 *    segments, if any, will be deallocated first
 *
 */
int irttp_disconnect_request(struct tsap_cb *self, struct sk_buff *userdata,
			     int priority)
{
	int ret;

	IRDA_ASSERT(self != NULL, return -1;);
	IRDA_ASSERT(self->magic == TTP_TSAP_MAGIC, return -1;);

	/* Already disconnected? */
	if (!self->connected) {
		IRDA_DEBUG(4, "%s(), already disconnected!\n", __func__);
		if (userdata)
			dev_kfree_skb(userdata);
		return -1;
	}

	/* Disconnect already pending ?
	 * We need to use an atomic operation to prevent reentry. This
	 * function may be called from various context, like user, timer
	 * for following a disconnect_indication() (i.e. net_bh).
	 * Jean II */
	if (test_and_set_bit(0, &self->disconnect_pend)) {
		IRDA_DEBUG(0, "%s(), disconnect already pending\n",
			   __func__);
		if (userdata)
			dev_kfree_skb(userdata);

		/* Try to make some progress */
		irttp_run_tx_queue(self);
		return -1;
	}

	/*
	 *  Check if there is still data segments in the transmit queue
	 */
	if (!skb_queue_empty(&self->tx_queue)) {
		if (priority == P_HIGH) {
			/*
			 *  No need to send the queued data, if we are
			 *  disconnecting right now since the data will
			 *  not have any usable connection to be sent on
			 */
			IRDA_DEBUG(1, "%s(): High priority!!()\n", __func__);
			irttp_flush_queues(self);
		} else if (priority == P_NORMAL) {
			/*
			 *  Must delay disconnect until after all data segments
			 *  have been sent and the tx_queue is empty
			 */
			/* We'll reuse this one later for the disconnect */
			self->disconnect_skb = userdata;  /* May be NULL */

			irttp_run_tx_queue(self);

			irttp_start_todo_timer(self, HZ/10);
			return -1;
		}
	}
	/* Note : we don't need to check if self->rx_queue is full and the
	 * state of self->rx_sdu_busy because the disconnect response will
	 * be sent at the LMP level (so even if the peer has its Tx queue
	 * full of data). - Jean II */

	IRDA_DEBUG(1, "%s(), Disconnecting ...\n", __func__);
	self->connected = FALSE;

	if (!userdata) {
		struct sk_buff *tx_skb;
		tx_skb = alloc_skb(LMP_MAX_HEADER, GFP_ATOMIC);
		if (!tx_skb)
			return -ENOMEM;

		/*
		 *  Reserve space for MUX and LAP header
		 */
		skb_reserve(tx_skb, LMP_MAX_HEADER);

		userdata = tx_skb;
	}
	ret = irlmp_disconnect_request(self->lsap, userdata);

	/* The disconnect is no longer pending */
	clear_bit(0, &self->disconnect_pend);	/* FALSE */

	return ret;
}
EXPORT_SYMBOL(irttp_disconnect_request);

/*
 * Function irttp_disconnect_indication (self, reason)
 *
 *    Disconnect indication, TSAP disconnected by peer?
 *
 */
static void irttp_disconnect_indication(void *instance, void *sap,
		LM_REASON reason, struct sk_buff *skb)
{
	struct tsap_cb *self;

	IRDA_DEBUG(4, "%s()\n", __func__);

	self = instance;

	IRDA_ASSERT(self != NULL, return;);
	IRDA_ASSERT(self->magic == TTP_TSAP_MAGIC, return;);

	/* Prevent higher layer to send more data */
	self->connected = FALSE;

	/* Check if client has already tried to close the TSAP */
	if (self->close_pend) {
		/* In this case, the higher layer is probably gone. Don't
		 * bother it and clean up the remains - Jean II */
		if (skb)
			dev_kfree_skb(skb);
		irttp_close_tsap(self);
		return;
	}

	/* If we are here, we assume that is the higher layer is still
	 * waiting for the disconnect notification and able to process it,
	 * even if he tried to disconnect. Otherwise, it would have already
	 * attempted to close the tsap and self->close_pend would be TRUE.
	 * Jean II */

	/* No need to notify the client if has already tried to disconnect */
	if (self->notify.disconnect_indication)
		self->notify.disconnect_indication(self->notify.instance, self,
						   reason, skb);
	else
		if (skb)
			dev_kfree_skb(skb);
}

/*
 * Function irttp_do_data_indication (self, skb)
 *
 *    Try to deliver reassembled skb to layer above, and requeue it if that
 *    for some reason should fail. We mark rx sdu as busy to apply back
 *    pressure is necessary.
 */
static void irttp_do_data_indication(struct tsap_cb *self, struct sk_buff *skb)
{
	int err;

	/* Check if client has already closed the TSAP and gone away */
	if (self->close_pend) {
		dev_kfree_skb(skb);
		return;
	}

	err = self->notify.data_indication(self->notify.instance, self, skb);

	/* Usually the layer above will notify that it's input queue is
	 * starting to get filled by using the flow request, but this may
	 * be difficult, so it can instead just refuse to eat it and just
	 * give an error back
	 */
	if (err) {
		IRDA_DEBUG(0, "%s() requeueing skb!\n", __func__);

		/* Make sure we take a break */
		self->rx_sdu_busy = TRUE;

		/* Need to push the header in again */
		skb_push(skb, TTP_HEADER);
		skb->data[0] = 0x00; /* Make sure MORE bit is cleared */

		/* Put skb back on queue */
		skb_queue_head(&self->rx_queue, skb);
	}
}

/*
 * Function irttp_run_rx_queue (self)
 *
 *     Check if we have any frames to be transmitted, or if we have any
 *     available credit to give away.
 */
static void irttp_run_rx_queue(struct tsap_cb *self)
{
	struct sk_buff *skb;
	int more = 0;

	IRDA_DEBUG(2, "%s() send=%d,avail=%d,remote=%d\n", __func__,
		   self->send_credit, self->avail_credit, self->remote_credit);

	/* Get exclusive access to the rx queue, otherwise don't touch it */
	if (irda_lock(&self->rx_queue_lock) == FALSE)
		return;

	/*
	 *  Reassemble all frames in receive queue and deliver them
	 */
	while (!self->rx_sdu_busy && (skb = skb_dequeue(&self->rx_queue))) {
		/* This bit will tell us if it's the last fragment or not */
		more = skb->data[0] & 0x80;

		/* Remove TTP header */
		skb_pull(skb, TTP_HEADER);

		/* Add the length of the remaining data */
		self->rx_sdu_size += skb->len;

		/*
		 * If SAR is disabled, or user has requested no reassembly
		 * of received fragments then we just deliver them
		 * immediately. This can be requested by clients that
		 * implements byte streams without any message boundaries
		 */
		if (self->rx_max_sdu_size == TTP_SAR_DISABLE) {
			irttp_do_data_indication(self, skb);
			self->rx_sdu_size = 0;

			continue;
		}

		/* Check if this is a fragment, and not the last fragment */
		if (more) {
			/*
			 *  Queue the fragment if we still are within the
			 *  limits of the maximum size of the rx_sdu
			 */
			if (self->rx_sdu_size <= self->rx_max_sdu_size) {
				IRDA_DEBUG(4, "%s(), queueing frag\n",
					   __func__);
				skb_queue_tail(&self->rx_fragments, skb);
			} else {
				/* Free the part of the SDU that is too big */
				dev_kfree_skb(skb);
			}
			continue;
		}
		/*
		 *  This is the last fragment, so time to reassemble!
		 */
		if ((self->rx_sdu_size <= self->rx_max_sdu_size) ||
		    (self->rx_max_sdu_size == TTP_SAR_UNBOUND)) {
			/*
			 * A little optimizing. Only queue the fragment if
			 * there are other fragments. Since if this is the
			 * last and only fragment, there is no need to
			 * reassemble :-)
			 */
			if (!skb_queue_empty(&self->rx_fragments)) {
				skb_queue_tail(&self->rx_fragments,
					       skb);

				skb = irttp_reassemble_skb(self);
			}

			/* Now we can deliver the reassembled skb */
			irttp_do_data_indication(self, skb);
		} else {
			IRDA_DEBUG(1, "%s(), Truncated frame\n", __func__);

			/* Free the part of the SDU that is too big */
			dev_kfree_skb(skb);

			/* Deliver only the valid but truncated part of SDU */
			skb = irttp_reassemble_skb(self);

			irttp_do_data_indication(self, skb);
		}
		self->rx_sdu_size = 0;
	}

	/*
	 * It's not trivial to keep track of how many credits are available
	 * by incrementing at each packet, because delivery may fail
	 * (irttp_do_data_indication() may requeue the frame) and because
	 * we need to take care of fragmentation.
	 * We want the other side to send up to initial_credit packets.
	 * We have some frames in our queues, and we have already allowed it
	 * to send remote_credit.
	 * No need to spinlock, write is atomic and self correcting...
	 * Jean II
	 */
	self->avail_credit = (self->initial_credit -
			      (self->remote_credit +
			       skb_queue_len(&self->rx_queue) +
			       skb_queue_len(&self->rx_fragments)));

	/* Do we have too much credits to send to peer ? */
	if ((self->remote_credit <= TTP_RX_MIN_CREDIT) &&
	    (self->avail_credit > 0)) {
		/* Send explicit credit frame */
		irttp_give_credit(self);
		/* Note : do *NOT* check if tx_queue is non-empty, that
		 * will produce deadlocks. I repeat : send a credit frame
		 * even if we have something to send in our Tx queue.
		 * If we have credits, it means that our Tx queue is blocked.
		 *
		 * Let's suppose the peer can't keep up with our Tx. He will
		 * flow control us by not sending us any credits, and we
		 * will stop Tx and start accumulating credits here.
		 * Up to the point where the peer will stop its Tx queue,
		 * for lack of credits.
		 * Let's assume the peer application is single threaded.
		 * It will block on Tx and never consume any Rx buffer.
		 * Deadlock. Guaranteed. - Jean II
		 */
	}

	/* Reset lock */
	self->rx_queue_lock = 0;
}

#ifdef CONFIG_PROC_FS
struct irttp_iter_state {
	int id;
};

static void *irttp_seq_start(struct seq_file *seq, loff_t *pos)
{
	struct irttp_iter_state *iter = seq->private;
	struct tsap_cb *self;

	/* Protect our access to the tsap list */
	spin_lock_irq(&irttp->tsaps->hb_spinlock);
	iter->id = 0;

	for (self = (struct tsap_cb *) hashbin_get_first(irttp->tsaps);
	     self != NULL;
	     self = (struct tsap_cb *) hashbin_get_next(irttp->tsaps)) {
		if (iter->id == *pos)
			break;
		++iter->id;
	}

	return self;
}

static void *irttp_seq_next(struct seq_file *seq, void *v, loff_t *pos)
{
	struct irttp_iter_state *iter = seq->private;

	++*pos;
	++iter->id;
	return (void *) hashbin_get_next(irttp->tsaps);
}

static void irttp_seq_stop(struct seq_file *seq, void *v)
{
	spin_unlock_irq(&irttp->tsaps->hb_spinlock);
}

static int irttp_seq_show(struct seq_file *seq, void *v)
{
	const struct irttp_iter_state *iter = seq->private;
	const struct tsap_cb *self = v;

	seq_printf(seq, "TSAP %d, ", iter->id);
	seq_printf(seq, "stsap_sel: %02x, ",
		   self->stsap_sel);
	seq_printf(seq, "dtsap_sel: %02x\n",
		   self->dtsap_sel);
	seq_printf(seq, "  connected: %s, ",
		   self->connected ? "TRUE" : "FALSE");
	seq_printf(seq, "avail credit: %d, ",
		   self->avail_credit);
	seq_printf(seq, "remote credit: %d, ",
		   self->remote_credit);
	seq_printf(seq, "send credit: %d\n",
		   self->send_credit);
	seq_printf(seq, "  tx packets: %lu, ",
		   self->stats.tx_packets);
	seq_printf(seq, "rx packets: %lu, ",
		   self->stats.rx_packets);
	seq_printf(seq, "tx_queue len: %u ",
		   skb_queue_len(&self->tx_queue));
	seq_printf(seq, "rx_queue len: %u\n",
		   skb_queue_len(&self->rx_queue));
	seq_printf(seq, "  tx_sdu_busy: %s, ",
		   self->tx_sdu_busy ? "TRUE" : "FALSE");
	seq_printf(seq, "rx_sdu_busy: %s\n",
		   self->rx_sdu_busy ? "TRUE" : "FALSE");
	seq_printf(seq, "  max_seg_size: %u, ",
		   self->max_seg_size);
	seq_printf(seq, "tx_max_sdu_size: %u, ",
		   self->tx_max_sdu_size);
	seq_printf(seq, "rx_max_sdu_size: %u\n",
		   self->rx_max_sdu_size);

	seq_printf(seq, "  Used by (%s)\n\n",
		   self->notify.name);
	return 0;
}

static const struct seq_operations irttp_seq_ops = {
	.start  = irttp_seq_start,
	.next   = irttp_seq_next,
	.stop   = irttp_seq_stop,
	.show   = irttp_seq_show,
};

static int irttp_seq_open(struct inode *inode, struct file *file)
{
	return seq_open_private(file, &irttp_seq_ops,
			sizeof(struct irttp_iter_state));
}

const struct file_operations irttp_seq_fops = {
	.owner		= THIS_MODULE,
	.open           = irttp_seq_open,
	.read           = seq_read,
	.llseek         = seq_lseek,
	.release	= seq_release_private,
};

#endif /* PROC_FS */<|MERGE_RESOLUTION|>--- conflicted
+++ resolved
@@ -440,11 +440,7 @@
 	 */
 	lsap = irlmp_open_lsap(stsap_sel, &ttp_notify, 0);
 	if (lsap == NULL) {
-<<<<<<< HEAD
-		IRDA_WARNING("%s: unable to allocate LSAP!!\n", __func__);
-=======
 		IRDA_DEBUG(0, "%s: unable to allocate LSAP!!\n", __func__);
->>>>>>> c3ade0e0
 		__irttp_close_tsap(self);
 		return NULL;
 	}
