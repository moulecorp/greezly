#include <linux/ceph/ceph_debug.h>

#include <linux/crc32c.h>
#include <linux/ctype.h>
#include <linux/highmem.h>
#include <linux/inet.h>
#include <linux/kthread.h>
#include <linux/net.h>
#include <linux/slab.h>
#include <linux/socket.h>
#include <linux/string.h>
#ifdef	CONFIG_BLOCK
#include <linux/bio.h>
#endif	/* CONFIG_BLOCK */
#include <linux/dns_resolver.h>
#include <net/tcp.h>

#include <linux/ceph/ceph_features.h>
#include <linux/ceph/libceph.h>
#include <linux/ceph/messenger.h>
#include <linux/ceph/decode.h>
#include <linux/ceph/pagelist.h>
#include <linux/export.h>

#define list_entry_next(pos, member)					\
	list_entry(pos->member.next, typeof(*pos), member)

/*
 * Ceph uses the messenger to exchange ceph_msg messages with other
 * hosts in the system.  The messenger provides ordered and reliable
 * delivery.  We tolerate TCP disconnects by reconnecting (with
 * exponential backoff) in the case of a fault (disconnection, bad
 * crc, protocol error).  Acks allow sent messages to be discarded by
 * the sender.
 */

/*
 * We track the state of the socket on a given connection using
 * values defined below.  The transition to a new socket state is
 * handled by a function which verifies we aren't coming from an
 * unexpected state.
 *
 *      --------
 *      | NEW* |  transient initial state
 *      --------
 *          | con_sock_state_init()
 *          v
 *      ----------
 *      | CLOSED |  initialized, but no socket (and no
 *      ----------  TCP connection)
 *       ^      \
 *       |       \ con_sock_state_connecting()
 *       |        ----------------------
 *       |                              \
 *       + con_sock_state_closed()       \
 *       |+---------------------------    \
 *       | \                          \    \
 *       |  -----------                \    \
 *       |  | CLOSING |  socket event;  \    \
 *       |  -----------  await close     \    \
 *       |       ^                        \   |
 *       |       |                         \  |
 *       |       + con_sock_state_closing() \ |
 *       |      / \                         | |
 *       |     /   ---------------          | |
 *       |    /                   \         v v
 *       |   /                    --------------
 *       |  /    -----------------| CONNECTING |  socket created, TCP
 *       |  |   /                 --------------  connect initiated
 *       |  |   | con_sock_state_connected()
 *       |  |   v
 *      -------------
 *      | CONNECTED |  TCP connection established
 *      -------------
 *
 * State values for ceph_connection->sock_state; NEW is assumed to be 0.
 */

#define CON_SOCK_STATE_NEW		0	/* -> CLOSED */
#define CON_SOCK_STATE_CLOSED		1	/* -> CONNECTING */
#define CON_SOCK_STATE_CONNECTING	2	/* -> CONNECTED or -> CLOSING */
#define CON_SOCK_STATE_CONNECTED	3	/* -> CLOSING or -> CLOSED */
#define CON_SOCK_STATE_CLOSING		4	/* -> CLOSED */

/*
 * connection states
 */
#define CON_STATE_CLOSED        1  /* -> PREOPEN */
#define CON_STATE_PREOPEN       2  /* -> CONNECTING, CLOSED */
#define CON_STATE_CONNECTING    3  /* -> NEGOTIATING, CLOSED */
#define CON_STATE_NEGOTIATING   4  /* -> OPEN, CLOSED */
#define CON_STATE_OPEN          5  /* -> STANDBY, CLOSED */
#define CON_STATE_STANDBY       6  /* -> PREOPEN, CLOSED */

/*
 * ceph_connection flag bits
 */
#define CON_FLAG_LOSSYTX           0  /* we can close channel or drop
				       * messages on errors */
#define CON_FLAG_KEEPALIVE_PENDING 1  /* we need to send a keepalive */
#define CON_FLAG_WRITE_PENDING	   2  /* we have data ready to send */
#define CON_FLAG_SOCK_CLOSED	   3  /* socket state changed to closed */
#define CON_FLAG_BACKOFF           4  /* need to retry queuing delayed work */

static bool con_flag_valid(unsigned long con_flag)
{
	switch (con_flag) {
	case CON_FLAG_LOSSYTX:
	case CON_FLAG_KEEPALIVE_PENDING:
	case CON_FLAG_WRITE_PENDING:
	case CON_FLAG_SOCK_CLOSED:
	case CON_FLAG_BACKOFF:
		return true;
	default:
		return false;
	}
}

static void con_flag_clear(struct ceph_connection *con, unsigned long con_flag)
{
	BUG_ON(!con_flag_valid(con_flag));

	clear_bit(con_flag, &con->flags);
}

static void con_flag_set(struct ceph_connection *con, unsigned long con_flag)
{
	BUG_ON(!con_flag_valid(con_flag));

	set_bit(con_flag, &con->flags);
}

static bool con_flag_test(struct ceph_connection *con, unsigned long con_flag)
{
	BUG_ON(!con_flag_valid(con_flag));

	return test_bit(con_flag, &con->flags);
}

static bool con_flag_test_and_clear(struct ceph_connection *con,
					unsigned long con_flag)
{
	BUG_ON(!con_flag_valid(con_flag));

	return test_and_clear_bit(con_flag, &con->flags);
}

static bool con_flag_test_and_set(struct ceph_connection *con,
					unsigned long con_flag)
{
	BUG_ON(!con_flag_valid(con_flag));

	return test_and_set_bit(con_flag, &con->flags);
}

/* Slab caches for frequently-allocated structures */

static struct kmem_cache	*ceph_msg_cache;
static struct kmem_cache	*ceph_msg_data_cache;

/* static tag bytes (protocol control messages) */
static char tag_msg = CEPH_MSGR_TAG_MSG;
static char tag_ack = CEPH_MSGR_TAG_ACK;
static char tag_keepalive = CEPH_MSGR_TAG_KEEPALIVE;

#ifdef CONFIG_LOCKDEP
static struct lock_class_key socket_class;
#endif

/*
 * When skipping (ignoring) a block of input we read it into a "skip
 * buffer," which is this many bytes in size.
 */
#define SKIP_BUF_SIZE	1024

static void queue_con(struct ceph_connection *con);
static void con_work(struct work_struct *);
static void con_fault(struct ceph_connection *con);

/*
 * Nicely render a sockaddr as a string.  An array of formatted
 * strings is used, to approximate reentrancy.
 */
#define ADDR_STR_COUNT_LOG	5	/* log2(# address strings in array) */
#define ADDR_STR_COUNT		(1 << ADDR_STR_COUNT_LOG)
#define ADDR_STR_COUNT_MASK	(ADDR_STR_COUNT - 1)
#define MAX_ADDR_STR_LEN	64	/* 54 is enough */

static char addr_str[ADDR_STR_COUNT][MAX_ADDR_STR_LEN];
static atomic_unchecked_t addr_str_seq = ATOMIC_INIT(0);

static struct page *zero_page;		/* used in certain error cases */

const char *ceph_pr_addr(const struct sockaddr_storage *ss)
{
	int i;
	char *s;
	struct sockaddr_in *in4 = (struct sockaddr_in *) ss;
	struct sockaddr_in6 *in6 = (struct sockaddr_in6 *) ss;

	i = atomic_inc_return_unchecked(&addr_str_seq) & ADDR_STR_COUNT_MASK;
	s = addr_str[i];

	switch (ss->ss_family) {
	case AF_INET:
		snprintf(s, MAX_ADDR_STR_LEN, "%pI4:%hu", &in4->sin_addr,
			 ntohs(in4->sin_port));
		break;

	case AF_INET6:
		snprintf(s, MAX_ADDR_STR_LEN, "[%pI6c]:%hu", &in6->sin6_addr,
			 ntohs(in6->sin6_port));
		break;

	default:
		snprintf(s, MAX_ADDR_STR_LEN, "(unknown sockaddr family %hu)",
			 ss->ss_family);
	}

	return s;
}
EXPORT_SYMBOL(ceph_pr_addr);

static void encode_my_addr(struct ceph_messenger *msgr)
{
	memcpy(&msgr->my_enc_addr, &msgr->inst.addr, sizeof(msgr->my_enc_addr));
	ceph_encode_addr(&msgr->my_enc_addr);
}

/*
 * work queue for all reading and writing to/from the socket.
 */
static struct workqueue_struct *ceph_msgr_wq;

static int ceph_msgr_slab_init(void)
{
	BUG_ON(ceph_msg_cache);
	ceph_msg_cache = kmem_cache_create("ceph_msg",
					sizeof (struct ceph_msg),
					__alignof__(struct ceph_msg), 0, NULL);

	if (!ceph_msg_cache)
		return -ENOMEM;

	BUG_ON(ceph_msg_data_cache);
	ceph_msg_data_cache = kmem_cache_create("ceph_msg_data",
					sizeof (struct ceph_msg_data),
					__alignof__(struct ceph_msg_data),
					0, NULL);
	if (ceph_msg_data_cache)
		return 0;

	kmem_cache_destroy(ceph_msg_cache);
	ceph_msg_cache = NULL;

	return -ENOMEM;
}

static void ceph_msgr_slab_exit(void)
{
	BUG_ON(!ceph_msg_data_cache);
	kmem_cache_destroy(ceph_msg_data_cache);
	ceph_msg_data_cache = NULL;

	BUG_ON(!ceph_msg_cache);
	kmem_cache_destroy(ceph_msg_cache);
	ceph_msg_cache = NULL;
}

static void _ceph_msgr_exit(void)
{
	if (ceph_msgr_wq) {
		destroy_workqueue(ceph_msgr_wq);
		ceph_msgr_wq = NULL;
	}

	ceph_msgr_slab_exit();

	BUG_ON(zero_page == NULL);
	kunmap(zero_page);
	page_cache_release(zero_page);
	zero_page = NULL;
}

int ceph_msgr_init(void)
{
	BUG_ON(zero_page != NULL);
	zero_page = ZERO_PAGE(0);
	page_cache_get(zero_page);

	if (ceph_msgr_slab_init())
		return -ENOMEM;

	ceph_msgr_wq = alloc_workqueue("ceph-msgr", 0, 0);
	if (ceph_msgr_wq)
		return 0;

	pr_err("msgr_init failed to create workqueue\n");
	_ceph_msgr_exit();

	return -ENOMEM;
}
EXPORT_SYMBOL(ceph_msgr_init);

void ceph_msgr_exit(void)
{
	BUG_ON(ceph_msgr_wq == NULL);

	_ceph_msgr_exit();
}
EXPORT_SYMBOL(ceph_msgr_exit);

void ceph_msgr_flush(void)
{
	flush_workqueue(ceph_msgr_wq);
}
EXPORT_SYMBOL(ceph_msgr_flush);

/* Connection socket state transition functions */

static void con_sock_state_init(struct ceph_connection *con)
{
	int old_state;

	old_state = atomic_xchg(&con->sock_state, CON_SOCK_STATE_CLOSED);
	if (WARN_ON(old_state != CON_SOCK_STATE_NEW))
		printk("%s: unexpected old state %d\n", __func__, old_state);
	dout("%s con %p sock %d -> %d\n", __func__, con, old_state,
	     CON_SOCK_STATE_CLOSED);
}

static void con_sock_state_connecting(struct ceph_connection *con)
{
	int old_state;

	old_state = atomic_xchg(&con->sock_state, CON_SOCK_STATE_CONNECTING);
	if (WARN_ON(old_state != CON_SOCK_STATE_CLOSED))
		printk("%s: unexpected old state %d\n", __func__, old_state);
	dout("%s con %p sock %d -> %d\n", __func__, con, old_state,
	     CON_SOCK_STATE_CONNECTING);
}

static void con_sock_state_connected(struct ceph_connection *con)
{
	int old_state;

	old_state = atomic_xchg(&con->sock_state, CON_SOCK_STATE_CONNECTED);
	if (WARN_ON(old_state != CON_SOCK_STATE_CONNECTING))
		printk("%s: unexpected old state %d\n", __func__, old_state);
	dout("%s con %p sock %d -> %d\n", __func__, con, old_state,
	     CON_SOCK_STATE_CONNECTED);
}

static void con_sock_state_closing(struct ceph_connection *con)
{
	int old_state;

	old_state = atomic_xchg(&con->sock_state, CON_SOCK_STATE_CLOSING);
	if (WARN_ON(old_state != CON_SOCK_STATE_CONNECTING &&
			old_state != CON_SOCK_STATE_CONNECTED &&
			old_state != CON_SOCK_STATE_CLOSING))
		printk("%s: unexpected old state %d\n", __func__, old_state);
	dout("%s con %p sock %d -> %d\n", __func__, con, old_state,
	     CON_SOCK_STATE_CLOSING);
}

static void con_sock_state_closed(struct ceph_connection *con)
{
	int old_state;

	old_state = atomic_xchg(&con->sock_state, CON_SOCK_STATE_CLOSED);
	if (WARN_ON(old_state != CON_SOCK_STATE_CONNECTED &&
		    old_state != CON_SOCK_STATE_CLOSING &&
		    old_state != CON_SOCK_STATE_CONNECTING &&
		    old_state != CON_SOCK_STATE_CLOSED))
		printk("%s: unexpected old state %d\n", __func__, old_state);
	dout("%s con %p sock %d -> %d\n", __func__, con, old_state,
	     CON_SOCK_STATE_CLOSED);
}

/*
 * socket callback functions
 */

/* data available on socket, or listen socket received a connect */
static void ceph_sock_data_ready(struct sock *sk, int count_unused)
{
	struct ceph_connection *con = sk->sk_user_data;
	if (atomic_read(&con->msgr->stopping)) {
		return;
	}

	if (sk->sk_state != TCP_CLOSE_WAIT) {
		dout("%s on %p state = %lu, queueing work\n", __func__,
		     con, con->state);
		queue_con(con);
	}
}

/* socket has buffer space for writing */
static void ceph_sock_write_space(struct sock *sk)
{
	struct ceph_connection *con = sk->sk_user_data;

	/* only queue to workqueue if there is data we want to write,
	 * and there is sufficient space in the socket buffer to accept
	 * more data.  clear SOCK_NOSPACE so that ceph_sock_write_space()
	 * doesn't get called again until try_write() fills the socket
	 * buffer. See net/ipv4/tcp_input.c:tcp_check_space()
	 * and net/core/stream.c:sk_stream_write_space().
	 */
	if (con_flag_test(con, CON_FLAG_WRITE_PENDING)) {
		if (sk_stream_is_writeable(sk)) {
			dout("%s %p queueing write work\n", __func__, con);
			clear_bit(SOCK_NOSPACE, &sk->sk_socket->flags);
			queue_con(con);
		}
	} else {
		dout("%s %p nothing to write\n", __func__, con);
	}
}

/* socket's state has changed */
static void ceph_sock_state_change(struct sock *sk)
{
	struct ceph_connection *con = sk->sk_user_data;

	dout("%s %p state = %lu sk_state = %u\n", __func__,
	     con, con->state, sk->sk_state);

	switch (sk->sk_state) {
	case TCP_CLOSE:
		dout("%s TCP_CLOSE\n", __func__);
	case TCP_CLOSE_WAIT:
		dout("%s TCP_CLOSE_WAIT\n", __func__);
		con_sock_state_closing(con);
		con_flag_set(con, CON_FLAG_SOCK_CLOSED);
		queue_con(con);
		break;
	case TCP_ESTABLISHED:
		dout("%s TCP_ESTABLISHED\n", __func__);
		con_sock_state_connected(con);
		queue_con(con);
		break;
	default:	/* Everything else is uninteresting */
		break;
	}
}

/*
 * set up socket callbacks
 */
static void set_sock_callbacks(struct socket *sock,
			       struct ceph_connection *con)
{
	struct sock *sk = sock->sk;
	sk->sk_user_data = con;
	sk->sk_data_ready = ceph_sock_data_ready;
	sk->sk_write_space = ceph_sock_write_space;
	sk->sk_state_change = ceph_sock_state_change;
}


/*
 * socket helpers
 */

/*
 * initiate connection to a remote socket.
 */
static int ceph_tcp_connect(struct ceph_connection *con)
{
	struct sockaddr_storage *paddr = &con->peer_addr.in_addr;
	struct socket *sock;
	int ret;

	BUG_ON(con->sock);
	ret = sock_create_kern(con->peer_addr.in_addr.ss_family, SOCK_STREAM,
			       IPPROTO_TCP, &sock);
	if (ret)
		return ret;
	sock->sk->sk_allocation = GFP_NOFS;

#ifdef CONFIG_LOCKDEP
	lockdep_set_class(&sock->sk->sk_lock, &socket_class);
#endif

	set_sock_callbacks(sock, con);

	dout("connect %s\n", ceph_pr_addr(&con->peer_addr.in_addr));

	con_sock_state_connecting(con);
	ret = sock->ops->connect(sock, (struct sockaddr *)paddr, sizeof(*paddr),
				 O_NONBLOCK);
	if (ret == -EINPROGRESS) {
		dout("connect %s EINPROGRESS sk_state = %u\n",
		     ceph_pr_addr(&con->peer_addr.in_addr),
		     sock->sk->sk_state);
	} else if (ret < 0) {
		pr_err("connect %s error %d\n",
		       ceph_pr_addr(&con->peer_addr.in_addr), ret);
		sock_release(sock);
		con->error_msg = "connect error";

		return ret;
	}
	con->sock = sock;
	return 0;
}

static int ceph_tcp_recvmsg(struct socket *sock, void *buf, size_t len)
{
	struct kvec iov = {buf, len};
	struct msghdr msg = { .msg_flags = MSG_DONTWAIT | MSG_NOSIGNAL };
	int r;

	r = kernel_recvmsg(sock, &msg, &iov, 1, len, msg.msg_flags);
	if (r == -EAGAIN)
		r = 0;
	return r;
}

static int ceph_tcp_recvpage(struct socket *sock, struct page *page,
		     int page_offset, size_t length)
{
	void *kaddr;
	int ret;

	BUG_ON(page_offset + length > PAGE_SIZE);

	kaddr = kmap(page);
	BUG_ON(!kaddr);
	ret = ceph_tcp_recvmsg(sock, kaddr + page_offset, length);
	kunmap(page);

	return ret;
}

/*
 * write something.  @more is true if caller will be sending more data
 * shortly.
 */
static int ceph_tcp_sendmsg(struct socket *sock, struct kvec *iov,
		     size_t kvlen, size_t len, int more)
{
	struct msghdr msg = { .msg_flags = MSG_DONTWAIT | MSG_NOSIGNAL };
	int r;

	if (more)
		msg.msg_flags |= MSG_MORE;
	else
		msg.msg_flags |= MSG_EOR;  /* superfluous, but what the hell */

	r = kernel_sendmsg(sock, &msg, iov, kvlen, len);
	if (r == -EAGAIN)
		r = 0;
	return r;
}

static int __ceph_tcp_sendpage(struct socket *sock, struct page *page,
		     int offset, size_t size, bool more)
{
	int flags = MSG_DONTWAIT | MSG_NOSIGNAL | (more ? MSG_MORE : MSG_EOR);
	int ret;

	ret = kernel_sendpage(sock, page, offset, size, flags);
	if (ret == -EAGAIN)
		ret = 0;

	return ret;
}

static int ceph_tcp_sendpage(struct socket *sock, struct page *page,
		     int offset, size_t size, bool more)
{
	int ret;
	struct kvec iov;

	/* sendpage cannot properly handle pages with page_count == 0,
	 * we need to fallback to sendmsg if that's the case */
	if (page_count(page) >= 1)
		return __ceph_tcp_sendpage(sock, page, offset, size, more);

	iov.iov_base = kmap(page) + offset;
	iov.iov_len = size;
	ret = ceph_tcp_sendmsg(sock, &iov, 1, size, more);
	kunmap(page);

	return ret;
}

/*
 * Shutdown/close the socket for the given connection.
 */
static int con_close_socket(struct ceph_connection *con)
{
	int rc = 0;

	dout("con_close_socket on %p sock %p\n", con, con->sock);
	if (con->sock) {
		rc = con->sock->ops->shutdown(con->sock, SHUT_RDWR);
		sock_release(con->sock);
		con->sock = NULL;
	}

	/*
	 * Forcibly clear the SOCK_CLOSED flag.  It gets set
	 * independent of the connection mutex, and we could have
	 * received a socket close event before we had the chance to
	 * shut the socket down.
	 */
	con_flag_clear(con, CON_FLAG_SOCK_CLOSED);

	con_sock_state_closed(con);
	return rc;
}

/*
 * Reset a connection.  Discard all incoming and outgoing messages
 * and clear *_seq state.
 */
static void ceph_msg_remove(struct ceph_msg *msg)
{
	list_del_init(&msg->list_head);
	BUG_ON(msg->con == NULL);
	msg->con->ops->put(msg->con);
	msg->con = NULL;

	ceph_msg_put(msg);
}
static void ceph_msg_remove_list(struct list_head *head)
{
	while (!list_empty(head)) {
		struct ceph_msg *msg = list_first_entry(head, struct ceph_msg,
							list_head);
		ceph_msg_remove(msg);
	}
}

static void reset_connection(struct ceph_connection *con)
{
	/* reset connection, out_queue, msg_ and connect_seq */
	/* discard existing out_queue and msg_seq */
	dout("reset_connection %p\n", con);
	ceph_msg_remove_list(&con->out_queue);
	ceph_msg_remove_list(&con->out_sent);

	if (con->in_msg) {
		BUG_ON(con->in_msg->con != con);
		con->in_msg->con = NULL;
		ceph_msg_put(con->in_msg);
		con->in_msg = NULL;
		con->ops->put(con);
	}

	con->connect_seq = 0;
	con->out_seq = 0;
	if (con->out_msg) {
		ceph_msg_put(con->out_msg);
		con->out_msg = NULL;
	}
	con->in_seq = 0;
	con->in_seq_acked = 0;
}

/*
 * mark a peer down.  drop any open connections.
 */
void ceph_con_close(struct ceph_connection *con)
{
	mutex_lock(&con->mutex);
	dout("con_close %p peer %s\n", con,
	     ceph_pr_addr(&con->peer_addr.in_addr));
	con->state = CON_STATE_CLOSED;

	con_flag_clear(con, CON_FLAG_LOSSYTX);	/* so we retry next connect */
	con_flag_clear(con, CON_FLAG_KEEPALIVE_PENDING);
	con_flag_clear(con, CON_FLAG_WRITE_PENDING);
	con_flag_clear(con, CON_FLAG_BACKOFF);

	reset_connection(con);
	con->peer_global_seq = 0;
	cancel_delayed_work(&con->work);
	con_close_socket(con);
	mutex_unlock(&con->mutex);
}
EXPORT_SYMBOL(ceph_con_close);

/*
 * Reopen a closed connection, with a new peer address.
 */
void ceph_con_open(struct ceph_connection *con,
		   __u8 entity_type, __u64 entity_num,
		   struct ceph_entity_addr *addr)
{
	mutex_lock(&con->mutex);
	dout("con_open %p %s\n", con, ceph_pr_addr(&addr->in_addr));

	WARN_ON(con->state != CON_STATE_CLOSED);
	con->state = CON_STATE_PREOPEN;

	con->peer_name.type = (__u8) entity_type;
	con->peer_name.num = cpu_to_le64(entity_num);

	memcpy(&con->peer_addr, addr, sizeof(*addr));
	con->delay = 0;      /* reset backoff memory */
	mutex_unlock(&con->mutex);
	queue_con(con);
}
EXPORT_SYMBOL(ceph_con_open);

/*
 * return true if this connection ever successfully opened
 */
bool ceph_con_opened(struct ceph_connection *con)
{
	return con->connect_seq > 0;
}

/*
 * initialize a new connection.
 */
void ceph_con_init(struct ceph_connection *con, void *private,
	const struct ceph_connection_operations *ops,
	struct ceph_messenger *msgr)
{
	dout("con_init %p\n", con);
	memset(con, 0, sizeof(*con));
	con->private = private;
	con->ops = ops;
	con->msgr = msgr;

	con_sock_state_init(con);

	mutex_init(&con->mutex);
	INIT_LIST_HEAD(&con->out_queue);
	INIT_LIST_HEAD(&con->out_sent);
	INIT_DELAYED_WORK(&con->work, con_work);

	con->state = CON_STATE_CLOSED;
}
EXPORT_SYMBOL(ceph_con_init);


/*
 * We maintain a global counter to order connection attempts.  Get
 * a unique seq greater than @gt.
 */
static u32 get_global_seq(struct ceph_messenger *msgr, u32 gt)
{
	u32 ret;

	spin_lock(&msgr->global_seq_lock);
	if (msgr->global_seq < gt)
		msgr->global_seq = gt;
	ret = ++msgr->global_seq;
	spin_unlock(&msgr->global_seq_lock);
	return ret;
}

static void con_out_kvec_reset(struct ceph_connection *con)
{
	con->out_kvec_left = 0;
	con->out_kvec_bytes = 0;
	con->out_kvec_cur = &con->out_kvec[0];
}

static void con_out_kvec_add(struct ceph_connection *con,
				size_t size, void *data)
{
	int index;

	index = con->out_kvec_left;
	BUG_ON(index >= ARRAY_SIZE(con->out_kvec));

	con->out_kvec[index].iov_len = size;
	con->out_kvec[index].iov_base = data;
	con->out_kvec_left++;
	con->out_kvec_bytes += size;
}

#ifdef CONFIG_BLOCK

/*
 * For a bio data item, a piece is whatever remains of the next
 * entry in the current bio iovec, or the first entry in the next
 * bio in the list.
 */
static void ceph_msg_data_bio_cursor_init(struct ceph_msg_data_cursor *cursor,
					size_t length)
{
	struct ceph_msg_data *data = cursor->data;
	struct bio *bio;

	BUG_ON(data->type != CEPH_MSG_DATA_BIO);

	bio = data->bio;
	BUG_ON(!bio);

	cursor->resid = min(length, data->bio_length);
	cursor->bio = bio;
	cursor->bvec_iter = bio->bi_iter;
	cursor->last_piece =
		cursor->resid <= bio_iter_len(bio, cursor->bvec_iter);
}

static struct page *ceph_msg_data_bio_next(struct ceph_msg_data_cursor *cursor,
						size_t *page_offset,
						size_t *length)
{
	struct ceph_msg_data *data = cursor->data;
	struct bio *bio;
	struct bio_vec bio_vec;

	BUG_ON(data->type != CEPH_MSG_DATA_BIO);

	bio = cursor->bio;
	BUG_ON(!bio);

	bio_vec = bio_iter_iovec(bio, cursor->bvec_iter);

	*page_offset = (size_t) bio_vec.bv_offset;
	BUG_ON(*page_offset >= PAGE_SIZE);
	if (cursor->last_piece) /* pagelist offset is always 0 */
		*length = cursor->resid;
	else
		*length = (size_t) bio_vec.bv_len;
	BUG_ON(*length > cursor->resid);
	BUG_ON(*page_offset + *length > PAGE_SIZE);

	return bio_vec.bv_page;
}

static bool ceph_msg_data_bio_advance(struct ceph_msg_data_cursor *cursor,
					size_t bytes)
{
	struct bio *bio;
	struct bio_vec bio_vec;

	BUG_ON(cursor->data->type != CEPH_MSG_DATA_BIO);

	bio = cursor->bio;
	BUG_ON(!bio);

	bio_vec = bio_iter_iovec(bio, cursor->bvec_iter);

	/* Advance the cursor offset */

	BUG_ON(cursor->resid < bytes);
	cursor->resid -= bytes;

	bio_advance_iter(bio, &cursor->bvec_iter, bytes);

	if (bytes < bio_vec.bv_len)
		return false;	/* more bytes to process in this segment */

	/* Move on to the next segment, and possibly the next bio */

	if (!cursor->bvec_iter.bi_size) {
		bio = bio->bi_next;
		cursor->bio = bio;
		if (bio)
			cursor->bvec_iter = bio->bi_iter;
		else
			memset(&cursor->bvec_iter, 0,
			       sizeof(cursor->bvec_iter));
	}

	if (!cursor->last_piece) {
		BUG_ON(!cursor->resid);
		BUG_ON(!bio);
		/* A short read is OK, so use <= rather than == */
		if (cursor->resid <= bio_iter_len(bio, cursor->bvec_iter))
			cursor->last_piece = true;
	}

	return true;
}
#endif /* CONFIG_BLOCK */

/*
 * For a page array, a piece comes from the first page in the array
 * that has not already been fully consumed.
 */
static void ceph_msg_data_pages_cursor_init(struct ceph_msg_data_cursor *cursor,
					size_t length)
{
	struct ceph_msg_data *data = cursor->data;
	int page_count;

	BUG_ON(data->type != CEPH_MSG_DATA_PAGES);

	BUG_ON(!data->pages);
	BUG_ON(!data->length);

	cursor->resid = min(length, data->length);
	page_count = calc_pages_for(data->alignment, (u64)data->length);
	cursor->page_offset = data->alignment & ~PAGE_MASK;
	cursor->page_index = 0;
	BUG_ON(page_count > (int)USHRT_MAX);
	cursor->page_count = (unsigned short)page_count;
	BUG_ON(length > SIZE_MAX - cursor->page_offset);
	cursor->last_piece = (size_t)cursor->page_offset + length <= PAGE_SIZE;
}

static struct page *
ceph_msg_data_pages_next(struct ceph_msg_data_cursor *cursor,
					size_t *page_offset, size_t *length)
{
	struct ceph_msg_data *data = cursor->data;

	BUG_ON(data->type != CEPH_MSG_DATA_PAGES);

	BUG_ON(cursor->page_index >= cursor->page_count);
	BUG_ON(cursor->page_offset >= PAGE_SIZE);

	*page_offset = cursor->page_offset;
	if (cursor->last_piece)
		*length = cursor->resid;
	else
		*length = PAGE_SIZE - *page_offset;

	return data->pages[cursor->page_index];
}

static bool ceph_msg_data_pages_advance(struct ceph_msg_data_cursor *cursor,
						size_t bytes)
{
	BUG_ON(cursor->data->type != CEPH_MSG_DATA_PAGES);

	BUG_ON(cursor->page_offset + bytes > PAGE_SIZE);

	/* Advance the cursor page offset */

	cursor->resid -= bytes;
	cursor->page_offset = (cursor->page_offset + bytes) & ~PAGE_MASK;
	if (!bytes || cursor->page_offset)
		return false;	/* more bytes to process in the current page */

	/* Move on to the next page; offset is already at 0 */

	BUG_ON(cursor->page_index >= cursor->page_count);
	cursor->page_index++;
	cursor->last_piece = cursor->resid <= PAGE_SIZE;

	return true;
}

/*
 * For a pagelist, a piece is whatever remains to be consumed in the
 * first page in the list, or the front of the next page.
 */
static void
ceph_msg_data_pagelist_cursor_init(struct ceph_msg_data_cursor *cursor,
					size_t length)
{
	struct ceph_msg_data *data = cursor->data;
	struct ceph_pagelist *pagelist;
	struct page *page;

	BUG_ON(data->type != CEPH_MSG_DATA_PAGELIST);

	pagelist = data->pagelist;
	BUG_ON(!pagelist);

	if (!length)
		return;		/* pagelist can be assigned but empty */

	BUG_ON(list_empty(&pagelist->head));
	page = list_first_entry(&pagelist->head, struct page, lru);

	cursor->resid = min(length, pagelist->length);
	cursor->page = page;
	cursor->offset = 0;
	cursor->last_piece = cursor->resid <= PAGE_SIZE;
}

static struct page *
ceph_msg_data_pagelist_next(struct ceph_msg_data_cursor *cursor,
				size_t *page_offset, size_t *length)
{
	struct ceph_msg_data *data = cursor->data;
	struct ceph_pagelist *pagelist;

	BUG_ON(data->type != CEPH_MSG_DATA_PAGELIST);

	pagelist = data->pagelist;
	BUG_ON(!pagelist);

	BUG_ON(!cursor->page);
	BUG_ON(cursor->offset + cursor->resid != pagelist->length);

	/* offset of first page in pagelist is always 0 */
	*page_offset = cursor->offset & ~PAGE_MASK;
	if (cursor->last_piece)
		*length = cursor->resid;
	else
		*length = PAGE_SIZE - *page_offset;

	return cursor->page;
}

static bool ceph_msg_data_pagelist_advance(struct ceph_msg_data_cursor *cursor,
						size_t bytes)
{
	struct ceph_msg_data *data = cursor->data;
	struct ceph_pagelist *pagelist;

	BUG_ON(data->type != CEPH_MSG_DATA_PAGELIST);

	pagelist = data->pagelist;
	BUG_ON(!pagelist);

	BUG_ON(cursor->offset + cursor->resid != pagelist->length);
	BUG_ON((cursor->offset & ~PAGE_MASK) + bytes > PAGE_SIZE);

	/* Advance the cursor offset */

	cursor->resid -= bytes;
	cursor->offset += bytes;
	/* offset of first page in pagelist is always 0 */
	if (!bytes || cursor->offset & ~PAGE_MASK)
		return false;	/* more bytes to process in the current page */

	/* Move on to the next page */

	BUG_ON(list_is_last(&cursor->page->lru, &pagelist->head));
	cursor->page = list_entry_next(cursor->page, lru);
	cursor->last_piece = cursor->resid <= PAGE_SIZE;

	return true;
}

/*
 * Message data is handled (sent or received) in pieces, where each
 * piece resides on a single page.  The network layer might not
 * consume an entire piece at once.  A data item's cursor keeps
 * track of which piece is next to process and how much remains to
 * be processed in that piece.  It also tracks whether the current
 * piece is the last one in the data item.
 */
static void __ceph_msg_data_cursor_init(struct ceph_msg_data_cursor *cursor)
{
	size_t length = cursor->total_resid;

	switch (cursor->data->type) {
	case CEPH_MSG_DATA_PAGELIST:
		ceph_msg_data_pagelist_cursor_init(cursor, length);
		break;
	case CEPH_MSG_DATA_PAGES:
		ceph_msg_data_pages_cursor_init(cursor, length);
		break;
#ifdef CONFIG_BLOCK
	case CEPH_MSG_DATA_BIO:
		ceph_msg_data_bio_cursor_init(cursor, length);
		break;
#endif /* CONFIG_BLOCK */
	case CEPH_MSG_DATA_NONE:
	default:
		/* BUG(); */
		break;
	}
	cursor->need_crc = true;
}

static void ceph_msg_data_cursor_init(struct ceph_msg *msg, size_t length)
{
	struct ceph_msg_data_cursor *cursor = &msg->cursor;
	struct ceph_msg_data *data;

	BUG_ON(!length);
	BUG_ON(length > msg->data_length);
	BUG_ON(list_empty(&msg->data));

	cursor->data_head = &msg->data;
	cursor->total_resid = length;
	data = list_first_entry(&msg->data, struct ceph_msg_data, links);
	cursor->data = data;

	__ceph_msg_data_cursor_init(cursor);
}

/*
 * Return the page containing the next piece to process for a given
 * data item, and supply the page offset and length of that piece.
 * Indicate whether this is the last piece in this data item.
 */
static struct page *ceph_msg_data_next(struct ceph_msg_data_cursor *cursor,
					size_t *page_offset, size_t *length,
					bool *last_piece)
{
	struct page *page;

	switch (cursor->data->type) {
	case CEPH_MSG_DATA_PAGELIST:
		page = ceph_msg_data_pagelist_next(cursor, page_offset, length);
		break;
	case CEPH_MSG_DATA_PAGES:
		page = ceph_msg_data_pages_next(cursor, page_offset, length);
		break;
#ifdef CONFIG_BLOCK
	case CEPH_MSG_DATA_BIO:
		page = ceph_msg_data_bio_next(cursor, page_offset, length);
		break;
#endif /* CONFIG_BLOCK */
	case CEPH_MSG_DATA_NONE:
	default:
		page = NULL;
		break;
	}
	BUG_ON(!page);
	BUG_ON(*page_offset + *length > PAGE_SIZE);
	BUG_ON(!*length);
	if (last_piece)
		*last_piece = cursor->last_piece;

	return page;
}

/*
 * Returns true if the result moves the cursor on to the next piece
 * of the data item.
 */
static bool ceph_msg_data_advance(struct ceph_msg_data_cursor *cursor,
				size_t bytes)
{
	bool new_piece;

	BUG_ON(bytes > cursor->resid);
	switch (cursor->data->type) {
	case CEPH_MSG_DATA_PAGELIST:
		new_piece = ceph_msg_data_pagelist_advance(cursor, bytes);
		break;
	case CEPH_MSG_DATA_PAGES:
		new_piece = ceph_msg_data_pages_advance(cursor, bytes);
		break;
#ifdef CONFIG_BLOCK
	case CEPH_MSG_DATA_BIO:
		new_piece = ceph_msg_data_bio_advance(cursor, bytes);
		break;
#endif /* CONFIG_BLOCK */
	case CEPH_MSG_DATA_NONE:
	default:
		BUG();
		break;
	}
	cursor->total_resid -= bytes;

	if (!cursor->resid && cursor->total_resid) {
		WARN_ON(!cursor->last_piece);
		BUG_ON(list_is_last(&cursor->data->links, cursor->data_head));
		cursor->data = list_entry_next(cursor->data, links);
		__ceph_msg_data_cursor_init(cursor);
		new_piece = true;
	}
	cursor->need_crc = new_piece;

	return new_piece;
}

static void prepare_message_data(struct ceph_msg *msg, u32 data_len)
{
	BUG_ON(!msg);
	BUG_ON(!data_len);

	/* Initialize data cursor */

	ceph_msg_data_cursor_init(msg, (size_t)data_len);
}

/*
 * Prepare footer for currently outgoing message, and finish things
 * off.  Assumes out_kvec* are already valid.. we just add on to the end.
 */
static void prepare_write_message_footer(struct ceph_connection *con)
{
	struct ceph_msg *m = con->out_msg;
	int v = con->out_kvec_left;

	m->footer.flags |= CEPH_MSG_FOOTER_COMPLETE;

	dout("prepare_write_message_footer %p\n", con);
	con->out_kvec_is_msg = true;
	con->out_kvec[v].iov_base = &m->footer;
	con->out_kvec[v].iov_len = sizeof(m->footer);
	con->out_kvec_bytes += sizeof(m->footer);
	con->out_kvec_left++;
	con->out_more = m->more_to_follow;
	con->out_msg_done = true;
}

/*
 * Prepare headers for the next outgoing message.
 */
static void prepare_write_message(struct ceph_connection *con)
{
	struct ceph_msg *m;
	u32 crc;

	con_out_kvec_reset(con);
	con->out_kvec_is_msg = true;
	con->out_msg_done = false;

	/* Sneak an ack in there first?  If we can get it into the same
	 * TCP packet that's a good thing. */
	if (con->in_seq > con->in_seq_acked) {
		con->in_seq_acked = con->in_seq;
		con_out_kvec_add(con, sizeof (tag_ack), &tag_ack);
		con->out_temp_ack = cpu_to_le64(con->in_seq_acked);
		con_out_kvec_add(con, sizeof (con->out_temp_ack),
			&con->out_temp_ack);
	}

	BUG_ON(list_empty(&con->out_queue));
	m = list_first_entry(&con->out_queue, struct ceph_msg, list_head);
	con->out_msg = m;
	BUG_ON(m->con != con);

	/* put message on sent list */
	ceph_msg_get(m);
	list_move_tail(&m->list_head, &con->out_sent);

	/*
	 * only assign outgoing seq # if we haven't sent this message
	 * yet.  if it is requeued, resend with it's original seq.
	 */
	if (m->needs_out_seq) {
		m->hdr.seq = cpu_to_le64(++con->out_seq);
		m->needs_out_seq = false;
	}
	WARN_ON(m->data_length != le32_to_cpu(m->hdr.data_len));

	dout("prepare_write_message %p seq %lld type %d len %d+%d+%zd\n",
	     m, con->out_seq, le16_to_cpu(m->hdr.type),
	     le32_to_cpu(m->hdr.front_len), le32_to_cpu(m->hdr.middle_len),
	     m->data_length);
	BUG_ON(le32_to_cpu(m->hdr.front_len) != m->front.iov_len);

	/* tag + hdr + front + middle */
	con_out_kvec_add(con, sizeof (tag_msg), &tag_msg);
	con_out_kvec_add(con, sizeof (m->hdr), &m->hdr);
	con_out_kvec_add(con, m->front.iov_len, m->front.iov_base);

	if (m->middle)
		con_out_kvec_add(con, m->middle->vec.iov_len,
			m->middle->vec.iov_base);

	/* fill in crc (except data pages), footer */
	crc = crc32c(0, &m->hdr, offsetof(struct ceph_msg_header, crc));
	con->out_msg->hdr.crc = cpu_to_le32(crc);
	con->out_msg->footer.flags = 0;

	crc = crc32c(0, m->front.iov_base, m->front.iov_len);
	con->out_msg->footer.front_crc = cpu_to_le32(crc);
	if (m->middle) {
		crc = crc32c(0, m->middle->vec.iov_base,
				m->middle->vec.iov_len);
		con->out_msg->footer.middle_crc = cpu_to_le32(crc);
	} else
		con->out_msg->footer.middle_crc = 0;
	dout("%s front_crc %u middle_crc %u\n", __func__,
	     le32_to_cpu(con->out_msg->footer.front_crc),
	     le32_to_cpu(con->out_msg->footer.middle_crc));

	/* is there a data payload? */
	con->out_msg->footer.data_crc = 0;
	if (m->data_length) {
		prepare_message_data(con->out_msg, m->data_length);
		con->out_more = 1;  /* data + footer will follow */
	} else {
		/* no, queue up footer too and be done */
		prepare_write_message_footer(con);
	}

	con_flag_set(con, CON_FLAG_WRITE_PENDING);
}

/*
 * Prepare an ack.
 */
static void prepare_write_ack(struct ceph_connection *con)
{
	dout("prepare_write_ack %p %llu -> %llu\n", con,
	     con->in_seq_acked, con->in_seq);
	con->in_seq_acked = con->in_seq;

	con_out_kvec_reset(con);

	con_out_kvec_add(con, sizeof (tag_ack), &tag_ack);

	con->out_temp_ack = cpu_to_le64(con->in_seq_acked);
	con_out_kvec_add(con, sizeof (con->out_temp_ack),
				&con->out_temp_ack);

	con->out_more = 1;  /* more will follow.. eventually.. */
	con_flag_set(con, CON_FLAG_WRITE_PENDING);
}

/*
 * Prepare to share the seq during handshake
 */
static void prepare_write_seq(struct ceph_connection *con)
{
	dout("prepare_write_seq %p %llu -> %llu\n", con,
	     con->in_seq_acked, con->in_seq);
	con->in_seq_acked = con->in_seq;

	con_out_kvec_reset(con);

	con->out_temp_ack = cpu_to_le64(con->in_seq_acked);
	con_out_kvec_add(con, sizeof (con->out_temp_ack),
			 &con->out_temp_ack);

	con_flag_set(con, CON_FLAG_WRITE_PENDING);
}

/*
 * Prepare to write keepalive byte.
 */
static void prepare_write_keepalive(struct ceph_connection *con)
{
	dout("prepare_write_keepalive %p\n", con);
	con_out_kvec_reset(con);
	con_out_kvec_add(con, sizeof (tag_keepalive), &tag_keepalive);
	con_flag_set(con, CON_FLAG_WRITE_PENDING);
}

/*
 * Connection negotiation.
 */

static struct ceph_auth_handshake *get_connect_authorizer(struct ceph_connection *con,
						int *auth_proto)
{
	struct ceph_auth_handshake *auth;

	if (!con->ops->get_authorizer) {
		con->out_connect.authorizer_protocol = CEPH_AUTH_UNKNOWN;
		con->out_connect.authorizer_len = 0;
		return NULL;
	}

	/* Can't hold the mutex while getting authorizer */
	mutex_unlock(&con->mutex);
	auth = con->ops->get_authorizer(con, auth_proto, con->auth_retry);
	mutex_lock(&con->mutex);

	if (IS_ERR(auth))
		return auth;
	if (con->state != CON_STATE_NEGOTIATING)
		return ERR_PTR(-EAGAIN);

	con->auth_reply_buf = auth->authorizer_reply_buf;
	con->auth_reply_buf_len = auth->authorizer_reply_buf_len;
	return auth;
}

/*
 * We connected to a peer and are saying hello.
 */
static void prepare_write_banner(struct ceph_connection *con)
{
	con_out_kvec_add(con, strlen(CEPH_BANNER), CEPH_BANNER);
	con_out_kvec_add(con, sizeof (con->msgr->my_enc_addr),
					&con->msgr->my_enc_addr);

	con->out_more = 0;
	con_flag_set(con, CON_FLAG_WRITE_PENDING);
}

static int prepare_write_connect(struct ceph_connection *con)
{
	unsigned int global_seq = get_global_seq(con->msgr, 0);
	int proto;
	int auth_proto;
	struct ceph_auth_handshake *auth;

	switch (con->peer_name.type) {
	case CEPH_ENTITY_TYPE_MON:
		proto = CEPH_MONC_PROTOCOL;
		break;
	case CEPH_ENTITY_TYPE_OSD:
		proto = CEPH_OSDC_PROTOCOL;
		break;
	case CEPH_ENTITY_TYPE_MDS:
		proto = CEPH_MDSC_PROTOCOL;
		break;
	default:
		BUG();
	}

	dout("prepare_write_connect %p cseq=%d gseq=%d proto=%d\n", con,
	     con->connect_seq, global_seq, proto);

	con->out_connect.features = cpu_to_le64(con->msgr->supported_features);
	con->out_connect.host_type = cpu_to_le32(CEPH_ENTITY_TYPE_CLIENT);
	con->out_connect.connect_seq = cpu_to_le32(con->connect_seq);
	con->out_connect.global_seq = cpu_to_le32(global_seq);
	con->out_connect.protocol_version = cpu_to_le32(proto);
	con->out_connect.flags = 0;

	auth_proto = CEPH_AUTH_UNKNOWN;
	auth = get_connect_authorizer(con, &auth_proto);
	if (IS_ERR(auth))
		return PTR_ERR(auth);

	con->out_connect.authorizer_protocol = cpu_to_le32(auth_proto);
	con->out_connect.authorizer_len = auth ?
		cpu_to_le32(auth->authorizer_buf_len) : 0;

	con_out_kvec_add(con, sizeof (con->out_connect),
					&con->out_connect);
	if (auth && auth->authorizer_buf_len)
		con_out_kvec_add(con, auth->authorizer_buf_len,
					auth->authorizer_buf);

	con->out_more = 0;
	con_flag_set(con, CON_FLAG_WRITE_PENDING);

	return 0;
}

/*
 * write as much of pending kvecs to the socket as we can.
 *  1 -> done
 *  0 -> socket full, but more to do
 * <0 -> error
 */
static int write_partial_kvec(struct ceph_connection *con)
{
	int ret;

	dout("write_partial_kvec %p %d left\n", con, con->out_kvec_bytes);
	while (con->out_kvec_bytes > 0) {
		ret = ceph_tcp_sendmsg(con->sock, con->out_kvec_cur,
				       con->out_kvec_left, con->out_kvec_bytes,
				       con->out_more);
		if (ret <= 0)
			goto out;
		con->out_kvec_bytes -= ret;
		if (con->out_kvec_bytes == 0)
			break;            /* done */

		/* account for full iov entries consumed */
		while (ret >= con->out_kvec_cur->iov_len) {
			BUG_ON(!con->out_kvec_left);
			ret -= con->out_kvec_cur->iov_len;
			con->out_kvec_cur++;
			con->out_kvec_left--;
		}
		/* and for a partially-consumed entry */
		if (ret) {
			con->out_kvec_cur->iov_len -= ret;
			con->out_kvec_cur->iov_base += ret;
		}
	}
	con->out_kvec_left = 0;
	con->out_kvec_is_msg = false;
	ret = 1;
out:
	dout("write_partial_kvec %p %d left in %d kvecs ret = %d\n", con,
	     con->out_kvec_bytes, con->out_kvec_left, ret);
	return ret;  /* done! */
}

static u32 ceph_crc32c_page(u32 crc, struct page *page,
				unsigned int page_offset,
				unsigned int length)
{
	char *kaddr;

	kaddr = kmap(page);
	BUG_ON(kaddr == NULL);
	crc = crc32c(crc, kaddr + page_offset, length);
	kunmap(page);

	return crc;
}
/*
 * Write as much message data payload as we can.  If we finish, queue
 * up the footer.
 *  1 -> done, footer is now queued in out_kvec[].
 *  0 -> socket full, but more to do
 * <0 -> error
 */
static int write_partial_message_data(struct ceph_connection *con)
{
	struct ceph_msg *msg = con->out_msg;
	struct ceph_msg_data_cursor *cursor = &msg->cursor;
	bool do_datacrc = !con->msgr->nocrc;
	u32 crc;

	dout("%s %p msg %p\n", __func__, con, msg);

	if (list_empty(&msg->data))
		return -EINVAL;

<<<<<<< HEAD
			BUG_ON(kaddr == NULL);
			con->out_msg->footer.data_crc =
				cpu_to_le32(crc32c(tmpcrc, base, len));
			con->out_msg_pos.did_page_crc = 1;
		}
		ret = ceph_tcp_sendpage(con->sock, page,
				      con->out_msg_pos.page_pos + page_shift,
				      len, 1);

		if (crc &&
		    (msg->pages || msg->pagelist || msg->bio || in_trail))
			kunmap(page);

		if (ret <= 0)
			goto out;
=======
	/*
	 * Iterate through each page that contains data to be
	 * written, and send as much as possible for each.
	 *
	 * If we are calculating the data crc (the default), we will
	 * need to map the page.  If we have no pages, they have
	 * been revoked, so use the zero page.
	 */
	crc = do_datacrc ? le32_to_cpu(msg->footer.data_crc) : 0;
	while (cursor->resid) {
		struct page *page;
		size_t page_offset;
		size_t length;
		bool last_piece;
		bool need_crc;
		int ret;

		page = ceph_msg_data_next(&msg->cursor, &page_offset, &length,
							&last_piece);
		ret = ceph_tcp_sendpage(con->sock, page, page_offset,
				      length, last_piece);
		if (ret <= 0) {
			if (do_datacrc)
				msg->footer.data_crc = cpu_to_le32(crc);
>>>>>>> c3ade0e0

			return ret;
		}
		if (do_datacrc && cursor->need_crc)
			crc = ceph_crc32c_page(crc, page, page_offset, length);
		need_crc = ceph_msg_data_advance(&msg->cursor, (size_t)ret);
	}

	dout("%s %p msg %p done\n", __func__, con, msg);

	/* prepare and queue up footer, too */
	if (do_datacrc)
		msg->footer.data_crc = cpu_to_le32(crc);
	else
		msg->footer.flags |= CEPH_MSG_FOOTER_NOCRC;
	con_out_kvec_reset(con);
	prepare_write_message_footer(con);

	return 1;	/* must return > 0 to indicate success */
}

/*
 * write some zeros
 */
static int write_partial_skip(struct ceph_connection *con)
{
	int ret;

	while (con->out_skip > 0) {
		size_t size = min(con->out_skip, (int) PAGE_CACHE_SIZE);

		ret = ceph_tcp_sendpage(con->sock, zero_page, 0, size, true);
		if (ret <= 0)
			goto out;
		con->out_skip -= ret;
	}
	ret = 1;
out:
	return ret;
}

/*
 * Prepare to read connection handshake, or an ack.
 */
static void prepare_read_banner(struct ceph_connection *con)
{
	dout("prepare_read_banner %p\n", con);
	con->in_base_pos = 0;
}

static void prepare_read_connect(struct ceph_connection *con)
{
	dout("prepare_read_connect %p\n", con);
	con->in_base_pos = 0;
}

static void prepare_read_ack(struct ceph_connection *con)
{
	dout("prepare_read_ack %p\n", con);
	con->in_base_pos = 0;
}

static void prepare_read_seq(struct ceph_connection *con)
{
	dout("prepare_read_seq %p\n", con);
	con->in_base_pos = 0;
	con->in_tag = CEPH_MSGR_TAG_SEQ;
}

static void prepare_read_tag(struct ceph_connection *con)
{
	dout("prepare_read_tag %p\n", con);
	con->in_base_pos = 0;
	con->in_tag = CEPH_MSGR_TAG_READY;
}

/*
 * Prepare to read a message.
 */
static int prepare_read_message(struct ceph_connection *con)
{
	dout("prepare_read_message %p\n", con);
	BUG_ON(con->in_msg != NULL);
	con->in_base_pos = 0;
	con->in_front_crc = con->in_middle_crc = con->in_data_crc = 0;
	return 0;
}


static int read_partial(struct ceph_connection *con,
			int end, int size, void *object)
{
	while (con->in_base_pos < end) {
		int left = end - con->in_base_pos;
		int have = size - left;
		int ret = ceph_tcp_recvmsg(con->sock, object + have, left);
		if (ret <= 0)
			return ret;
		con->in_base_pos += ret;
	}
	return 1;
}


/*
 * Read all or part of the connect-side handshake on a new connection
 */
static int read_partial_banner(struct ceph_connection *con)
{
	int size;
	int end;
	int ret;

	dout("read_partial_banner %p at %d\n", con, con->in_base_pos);

	/* peer's banner */
	size = strlen(CEPH_BANNER);
	end = size;
	ret = read_partial(con, end, size, con->in_banner);
	if (ret <= 0)
		goto out;

	size = sizeof (con->actual_peer_addr);
	end += size;
	ret = read_partial(con, end, size, &con->actual_peer_addr);
	if (ret <= 0)
		goto out;

	size = sizeof (con->peer_addr_for_me);
	end += size;
	ret = read_partial(con, end, size, &con->peer_addr_for_me);
	if (ret <= 0)
		goto out;

out:
	return ret;
}

static int read_partial_connect(struct ceph_connection *con)
{
	int size;
	int end;
	int ret;

	dout("read_partial_connect %p at %d\n", con, con->in_base_pos);

	size = sizeof (con->in_reply);
	end = size;
	ret = read_partial(con, end, size, &con->in_reply);
	if (ret <= 0)
		goto out;

	size = le32_to_cpu(con->in_reply.authorizer_len);
	end += size;
	ret = read_partial(con, end, size, con->auth_reply_buf);
	if (ret <= 0)
		goto out;

	dout("read_partial_connect %p tag %d, con_seq = %u, g_seq = %u\n",
	     con, (int)con->in_reply.tag,
	     le32_to_cpu(con->in_reply.connect_seq),
	     le32_to_cpu(con->in_reply.global_seq));
out:
	return ret;

}

/*
 * Verify the hello banner looks okay.
 */
static int verify_hello(struct ceph_connection *con)
{
	if (memcmp(con->in_banner, CEPH_BANNER, strlen(CEPH_BANNER))) {
		pr_err("connect to %s got bad banner\n",
		       ceph_pr_addr(&con->peer_addr.in_addr));
		con->error_msg = "protocol error, bad banner";
		return -1;
	}
	return 0;
}

static bool addr_is_blank(struct sockaddr_storage *ss)
{
	switch (ss->ss_family) {
	case AF_INET:
		return ((struct sockaddr_in *)ss)->sin_addr.s_addr == 0;
	case AF_INET6:
		return
		     ((struct sockaddr_in6 *)ss)->sin6_addr.s6_addr32[0] == 0 &&
		     ((struct sockaddr_in6 *)ss)->sin6_addr.s6_addr32[1] == 0 &&
		     ((struct sockaddr_in6 *)ss)->sin6_addr.s6_addr32[2] == 0 &&
		     ((struct sockaddr_in6 *)ss)->sin6_addr.s6_addr32[3] == 0;
	}
	return false;
}

static int addr_port(struct sockaddr_storage *ss)
{
	switch (ss->ss_family) {
	case AF_INET:
		return ntohs(((struct sockaddr_in *)ss)->sin_port);
	case AF_INET6:
		return ntohs(((struct sockaddr_in6 *)ss)->sin6_port);
	}
	return 0;
}

static void addr_set_port(struct sockaddr_storage *ss, int p)
{
	switch (ss->ss_family) {
	case AF_INET:
		((struct sockaddr_in *)ss)->sin_port = htons(p);
		break;
	case AF_INET6:
		((struct sockaddr_in6 *)ss)->sin6_port = htons(p);
		break;
	}
}

/*
 * Unlike other *_pton function semantics, zero indicates success.
 */
static int ceph_pton(const char *str, size_t len, struct sockaddr_storage *ss,
		char delim, const char **ipend)
{
	struct sockaddr_in *in4 = (struct sockaddr_in *) ss;
	struct sockaddr_in6 *in6 = (struct sockaddr_in6 *) ss;

	memset(ss, 0, sizeof(*ss));

	if (in4_pton(str, len, (u8 *)&in4->sin_addr.s_addr, delim, ipend)) {
		ss->ss_family = AF_INET;
		return 0;
	}

	if (in6_pton(str, len, (u8 *)&in6->sin6_addr.s6_addr, delim, ipend)) {
		ss->ss_family = AF_INET6;
		return 0;
	}

	return -EINVAL;
}

/*
 * Extract hostname string and resolve using kernel DNS facility.
 */
#ifdef CONFIG_CEPH_LIB_USE_DNS_RESOLVER
static int ceph_dns_resolve_name(const char *name, size_t namelen,
		struct sockaddr_storage *ss, char delim, const char **ipend)
{
	const char *end, *delim_p;
	char *colon_p, *ip_addr = NULL;
	int ip_len, ret;

	/*
	 * The end of the hostname occurs immediately preceding the delimiter or
	 * the port marker (':') where the delimiter takes precedence.
	 */
	delim_p = memchr(name, delim, namelen);
	colon_p = memchr(name, ':', namelen);

	if (delim_p && colon_p)
		end = delim_p < colon_p ? delim_p : colon_p;
	else if (!delim_p && colon_p)
		end = colon_p;
	else {
		end = delim_p;
		if (!end) /* case: hostname:/ */
			end = name + namelen;
	}

	if (end <= name)
		return -EINVAL;

	/* do dns_resolve upcall */
	ip_len = dns_query(NULL, name, end - name, NULL, &ip_addr, NULL);
	if (ip_len > 0)
		ret = ceph_pton(ip_addr, ip_len, ss, -1, NULL);
	else
		ret = -ESRCH;

	kfree(ip_addr);

	*ipend = end;

	pr_info("resolve '%.*s' (ret=%d): %s\n", (int)(end - name), name,
			ret, ret ? "failed" : ceph_pr_addr(ss));

	return ret;
}
#else
static inline int ceph_dns_resolve_name(const char *name, size_t namelen,
		struct sockaddr_storage *ss, char delim, const char **ipend)
{
	return -EINVAL;
}
#endif

/*
 * Parse a server name (IP or hostname). If a valid IP address is not found
 * then try to extract a hostname to resolve using userspace DNS upcall.
 */
static int ceph_parse_server_name(const char *name, size_t namelen,
			struct sockaddr_storage *ss, char delim, const char **ipend)
{
	int ret;

	ret = ceph_pton(name, namelen, ss, delim, ipend);
	if (ret)
		ret = ceph_dns_resolve_name(name, namelen, ss, delim, ipend);

	return ret;
}

/*
 * Parse an ip[:port] list into an addr array.  Use the default
 * monitor port if a port isn't specified.
 */
int ceph_parse_ips(const char *c, const char *end,
		   struct ceph_entity_addr *addr,
		   int max_count, int *count)
{
	int i, ret = -EINVAL;
	const char *p = c;

	dout("parse_ips on '%.*s'\n", (int)(end-c), c);
	for (i = 0; i < max_count; i++) {
		const char *ipend;
		struct sockaddr_storage *ss = &addr[i].in_addr;
		int port;
		char delim = ',';

		if (*p == '[') {
			delim = ']';
			p++;
		}

		ret = ceph_parse_server_name(p, end - p, ss, delim, &ipend);
		if (ret)
			goto bad;
		ret = -EINVAL;

		p = ipend;

		if (delim == ']') {
			if (*p != ']') {
				dout("missing matching ']'\n");
				goto bad;
			}
			p++;
		}

		/* port? */
		if (p < end && *p == ':') {
			port = 0;
			p++;
			while (p < end && *p >= '0' && *p <= '9') {
				port = (port * 10) + (*p - '0');
				p++;
			}
			if (port == 0)
				port = CEPH_MON_PORT;
			else if (port > 65535)
				goto bad;
		} else {
			port = CEPH_MON_PORT;
		}

		addr_set_port(ss, port);

		dout("parse_ips got %s\n", ceph_pr_addr(ss));

		if (p == end)
			break;
		if (*p != ',')
			goto bad;
		p++;
	}

	if (p != end)
		goto bad;

	if (count)
		*count = i + 1;
	return 0;

bad:
	pr_err("parse_ips bad ip '%.*s'\n", (int)(end - c), c);
	return ret;
}
EXPORT_SYMBOL(ceph_parse_ips);

static int process_banner(struct ceph_connection *con)
{
	dout("process_banner on %p\n", con);

	if (verify_hello(con) < 0)
		return -1;

	ceph_decode_addr(&con->actual_peer_addr);
	ceph_decode_addr(&con->peer_addr_for_me);

	/*
	 * Make sure the other end is who we wanted.  note that the other
	 * end may not yet know their ip address, so if it's 0.0.0.0, give
	 * them the benefit of the doubt.
	 */
	if (memcmp(&con->peer_addr, &con->actual_peer_addr,
		   sizeof(con->peer_addr)) != 0 &&
	    !(addr_is_blank(&con->actual_peer_addr.in_addr) &&
	      con->actual_peer_addr.nonce == con->peer_addr.nonce)) {
		pr_warning("wrong peer, want %s/%d, got %s/%d\n",
			   ceph_pr_addr(&con->peer_addr.in_addr),
			   (int)le32_to_cpu(con->peer_addr.nonce),
			   ceph_pr_addr(&con->actual_peer_addr.in_addr),
			   (int)le32_to_cpu(con->actual_peer_addr.nonce));
		con->error_msg = "wrong peer at address";
		return -1;
	}

	/*
	 * did we learn our address?
	 */
	if (addr_is_blank(&con->msgr->inst.addr.in_addr)) {
		int port = addr_port(&con->msgr->inst.addr.in_addr);

		memcpy(&con->msgr->inst.addr.in_addr,
		       &con->peer_addr_for_me.in_addr,
		       sizeof(con->peer_addr_for_me.in_addr));
		addr_set_port(&con->msgr->inst.addr.in_addr, port);
		encode_my_addr(con->msgr);
		dout("process_banner learned my addr is %s\n",
		     ceph_pr_addr(&con->msgr->inst.addr.in_addr));
	}

	return 0;
}

static int process_connect(struct ceph_connection *con)
{
	u64 sup_feat = con->msgr->supported_features;
	u64 req_feat = con->msgr->required_features;
	u64 server_feat = ceph_sanitize_features(
				le64_to_cpu(con->in_reply.features));
	int ret;

	dout("process_connect on %p tag %d\n", con, (int)con->in_tag);

	switch (con->in_reply.tag) {
	case CEPH_MSGR_TAG_FEATURES:
		pr_err("%s%lld %s feature set mismatch,"
		       " my %llx < server's %llx, missing %llx\n",
		       ENTITY_NAME(con->peer_name),
		       ceph_pr_addr(&con->peer_addr.in_addr),
		       sup_feat, server_feat, server_feat & ~sup_feat);
		con->error_msg = "missing required protocol features";
		reset_connection(con);
		return -1;

	case CEPH_MSGR_TAG_BADPROTOVER:
		pr_err("%s%lld %s protocol version mismatch,"
		       " my %d != server's %d\n",
		       ENTITY_NAME(con->peer_name),
		       ceph_pr_addr(&con->peer_addr.in_addr),
		       le32_to_cpu(con->out_connect.protocol_version),
		       le32_to_cpu(con->in_reply.protocol_version));
		con->error_msg = "protocol version mismatch";
		reset_connection(con);
		return -1;

	case CEPH_MSGR_TAG_BADAUTHORIZER:
		con->auth_retry++;
		dout("process_connect %p got BADAUTHORIZER attempt %d\n", con,
		     con->auth_retry);
		if (con->auth_retry == 2) {
			con->error_msg = "connect authorization failure";
			return -1;
		}
		con_out_kvec_reset(con);
		ret = prepare_write_connect(con);
		if (ret < 0)
			return ret;
		prepare_read_connect(con);
		break;

	case CEPH_MSGR_TAG_RESETSESSION:
		/*
		 * If we connected with a large connect_seq but the peer
		 * has no record of a session with us (no connection, or
		 * connect_seq == 0), they will send RESETSESION to indicate
		 * that they must have reset their session, and may have
		 * dropped messages.
		 */
		dout("process_connect got RESET peer seq %u\n",
		     le32_to_cpu(con->in_reply.connect_seq));
		pr_err("%s%lld %s connection reset\n",
		       ENTITY_NAME(con->peer_name),
		       ceph_pr_addr(&con->peer_addr.in_addr));
		reset_connection(con);
		con_out_kvec_reset(con);
		ret = prepare_write_connect(con);
		if (ret < 0)
			return ret;
		prepare_read_connect(con);

		/* Tell ceph about it. */
		mutex_unlock(&con->mutex);
		pr_info("reset on %s%lld\n", ENTITY_NAME(con->peer_name));
		if (con->ops->peer_reset)
			con->ops->peer_reset(con);
		mutex_lock(&con->mutex);
		if (con->state != CON_STATE_NEGOTIATING)
			return -EAGAIN;
		break;

	case CEPH_MSGR_TAG_RETRY_SESSION:
		/*
		 * If we sent a smaller connect_seq than the peer has, try
		 * again with a larger value.
		 */
		dout("process_connect got RETRY_SESSION my seq %u, peer %u\n",
		     le32_to_cpu(con->out_connect.connect_seq),
		     le32_to_cpu(con->in_reply.connect_seq));
		con->connect_seq = le32_to_cpu(con->in_reply.connect_seq);
		con_out_kvec_reset(con);
		ret = prepare_write_connect(con);
		if (ret < 0)
			return ret;
		prepare_read_connect(con);
		break;

	case CEPH_MSGR_TAG_RETRY_GLOBAL:
		/*
		 * If we sent a smaller global_seq than the peer has, try
		 * again with a larger value.
		 */
		dout("process_connect got RETRY_GLOBAL my %u peer_gseq %u\n",
		     con->peer_global_seq,
		     le32_to_cpu(con->in_reply.global_seq));
		get_global_seq(con->msgr,
			       le32_to_cpu(con->in_reply.global_seq));
		con_out_kvec_reset(con);
		ret = prepare_write_connect(con);
		if (ret < 0)
			return ret;
		prepare_read_connect(con);
		break;

	case CEPH_MSGR_TAG_SEQ:
	case CEPH_MSGR_TAG_READY:
		if (req_feat & ~server_feat) {
			pr_err("%s%lld %s protocol feature mismatch,"
			       " my required %llx > server's %llx, need %llx\n",
			       ENTITY_NAME(con->peer_name),
			       ceph_pr_addr(&con->peer_addr.in_addr),
			       req_feat, server_feat, req_feat & ~server_feat);
			con->error_msg = "missing required protocol features";
			reset_connection(con);
			return -1;
		}

		WARN_ON(con->state != CON_STATE_NEGOTIATING);
		con->state = CON_STATE_OPEN;
		con->auth_retry = 0;    /* we authenticated; clear flag */
		con->peer_global_seq = le32_to_cpu(con->in_reply.global_seq);
		con->connect_seq++;
		con->peer_features = server_feat;
		dout("process_connect got READY gseq %d cseq %d (%d)\n",
		     con->peer_global_seq,
		     le32_to_cpu(con->in_reply.connect_seq),
		     con->connect_seq);
		WARN_ON(con->connect_seq !=
			le32_to_cpu(con->in_reply.connect_seq));

		if (con->in_reply.flags & CEPH_MSG_CONNECT_LOSSY)
			con_flag_set(con, CON_FLAG_LOSSYTX);

		con->delay = 0;      /* reset backoff memory */

		if (con->in_reply.tag == CEPH_MSGR_TAG_SEQ) {
			prepare_write_seq(con);
			prepare_read_seq(con);
		} else {
			prepare_read_tag(con);
		}
		break;

	case CEPH_MSGR_TAG_WAIT:
		/*
		 * If there is a connection race (we are opening
		 * connections to each other), one of us may just have
		 * to WAIT.  This shouldn't happen if we are the
		 * client.
		 */
		pr_err("process_connect got WAIT as client\n");
		con->error_msg = "protocol error, got WAIT as client";
		return -1;

	default:
		pr_err("connect protocol error, will retry\n");
		con->error_msg = "protocol error, garbage tag during connect";
		return -1;
	}
	return 0;
}


/*
 * read (part of) an ack
 */
static int read_partial_ack(struct ceph_connection *con)
{
	int size = sizeof (con->in_temp_ack);
	int end = size;

	return read_partial(con, end, size, &con->in_temp_ack);
}

/*
 * We can finally discard anything that's been acked.
 */
static void process_ack(struct ceph_connection *con)
{
	struct ceph_msg *m;
	u64 ack = le64_to_cpu(con->in_temp_ack);
	u64 seq;

	while (!list_empty(&con->out_sent)) {
		m = list_first_entry(&con->out_sent, struct ceph_msg,
				     list_head);
		seq = le64_to_cpu(m->hdr.seq);
		if (seq > ack)
			break;
		dout("got ack for seq %llu type %d at %p\n", seq,
		     le16_to_cpu(m->hdr.type), m);
		m->ack_stamp = jiffies;
		ceph_msg_remove(m);
	}
	prepare_read_tag(con);
}


static int read_partial_message_section(struct ceph_connection *con,
					struct kvec *section,
					unsigned int sec_len, u32 *crc)
{
	int ret, left;

	BUG_ON(!section);

	while (section->iov_len < sec_len) {
		BUG_ON(section->iov_base == NULL);
		left = sec_len - section->iov_len;
		ret = ceph_tcp_recvmsg(con->sock, (char *)section->iov_base +
				       section->iov_len, left);
		if (ret <= 0)
			return ret;
		section->iov_len += ret;
	}
	if (section->iov_len == sec_len)
		*crc = crc32c(0, section->iov_base, section->iov_len);

	return 1;
}

static int read_partial_msg_data(struct ceph_connection *con)
{
	struct ceph_msg *msg = con->in_msg;
	struct ceph_msg_data_cursor *cursor = &msg->cursor;
	const bool do_datacrc = !con->msgr->nocrc;
	struct page *page;
	size_t page_offset;
	size_t length;
	u32 crc = 0;
	int ret;

	BUG_ON(!msg);
	if (list_empty(&msg->data))
		return -EIO;

	if (do_datacrc)
		crc = con->in_data_crc;
	while (cursor->resid) {
		page = ceph_msg_data_next(&msg->cursor, &page_offset, &length,
							NULL);
		ret = ceph_tcp_recvpage(con->sock, page, page_offset, length);
		if (ret <= 0) {
			if (do_datacrc)
				con->in_data_crc = crc;

			return ret;
		}

		if (do_datacrc)
			crc = ceph_crc32c_page(crc, page, page_offset, ret);
		(void) ceph_msg_data_advance(&msg->cursor, (size_t)ret);
	}
	if (do_datacrc)
		con->in_data_crc = crc;

	return 1;	/* must return > 0 to indicate success */
}

/*
 * read (part of) a message.
 */
static int ceph_con_in_msg_alloc(struct ceph_connection *con, int *skip);

static int read_partial_message(struct ceph_connection *con)
{
	struct ceph_msg *m = con->in_msg;
	int size;
	int end;
	int ret;
	unsigned int front_len, middle_len, data_len;
	bool do_datacrc = !con->msgr->nocrc;
	u64 seq;
	u32 crc;

	dout("read_partial_message con %p msg %p\n", con, m);

	/* header */
	size = sizeof (con->in_hdr);
	end = size;
	ret = read_partial(con, end, size, &con->in_hdr);
	if (ret <= 0)
		return ret;

	crc = crc32c(0, &con->in_hdr, offsetof(struct ceph_msg_header, crc));
	if (cpu_to_le32(crc) != con->in_hdr.crc) {
		pr_err("read_partial_message bad hdr "
		       " crc %u != expected %u\n",
		       crc, con->in_hdr.crc);
		return -EBADMSG;
	}

	front_len = le32_to_cpu(con->in_hdr.front_len);
	if (front_len > CEPH_MSG_MAX_FRONT_LEN)
		return -EIO;
	middle_len = le32_to_cpu(con->in_hdr.middle_len);
	if (middle_len > CEPH_MSG_MAX_MIDDLE_LEN)
		return -EIO;
	data_len = le32_to_cpu(con->in_hdr.data_len);
	if (data_len > CEPH_MSG_MAX_DATA_LEN)
		return -EIO;

	/* verify seq# */
	seq = le64_to_cpu(con->in_hdr.seq);
	if ((s64)seq - (s64)con->in_seq < 1) {
		pr_info("skipping %s%lld %s seq %lld expected %lld\n",
			ENTITY_NAME(con->peer_name),
			ceph_pr_addr(&con->peer_addr.in_addr),
			seq, con->in_seq + 1);
		con->in_base_pos = -front_len - middle_len - data_len -
			sizeof(m->footer);
		con->in_tag = CEPH_MSGR_TAG_READY;
		return 0;
	} else if ((s64)seq - (s64)con->in_seq > 1) {
		pr_err("read_partial_message bad seq %lld expected %lld\n",
		       seq, con->in_seq + 1);
		con->error_msg = "bad message sequence # for incoming message";
		return -EBADMSG;
	}

	/* allocate message? */
	if (!con->in_msg) {
		int skip = 0;

		dout("got hdr type %d front %d data %d\n", con->in_hdr.type,
		     front_len, data_len);
		ret = ceph_con_in_msg_alloc(con, &skip);
		if (ret < 0)
			return ret;

		BUG_ON(!con->in_msg ^ skip);
		if (con->in_msg && data_len > con->in_msg->data_length) {
			pr_warning("%s skipping long message (%u > %zd)\n",
				__func__, data_len, con->in_msg->data_length);
			ceph_msg_put(con->in_msg);
			con->in_msg = NULL;
			skip = 1;
		}
		if (skip) {
			/* skip this message */
			dout("alloc_msg said skip message\n");
			con->in_base_pos = -front_len - middle_len - data_len -
				sizeof(m->footer);
			con->in_tag = CEPH_MSGR_TAG_READY;
			con->in_seq++;
			return 0;
		}

		BUG_ON(!con->in_msg);
		BUG_ON(con->in_msg->con != con);
		m = con->in_msg;
		m->front.iov_len = 0;    /* haven't read it yet */
		if (m->middle)
			m->middle->vec.iov_len = 0;

		/* prepare for data payload, if any */

		if (data_len)
			prepare_message_data(con->in_msg, data_len);
	}

	/* front */
	ret = read_partial_message_section(con, &m->front, front_len,
					   &con->in_front_crc);
	if (ret <= 0)
		return ret;

	/* middle */
	if (m->middle) {
		ret = read_partial_message_section(con, &m->middle->vec,
						   middle_len,
						   &con->in_middle_crc);
		if (ret <= 0)
			return ret;
	}

	/* (page) data */
	if (data_len) {
		ret = read_partial_msg_data(con);
		if (ret <= 0)
			return ret;
	}

	/* footer */
	size = sizeof (m->footer);
	end += size;
	ret = read_partial(con, end, size, &m->footer);
	if (ret <= 0)
		return ret;

	dout("read_partial_message got msg %p %d (%u) + %d (%u) + %d (%u)\n",
	     m, front_len, m->footer.front_crc, middle_len,
	     m->footer.middle_crc, data_len, m->footer.data_crc);

	/* crc ok? */
	if (con->in_front_crc != le32_to_cpu(m->footer.front_crc)) {
		pr_err("read_partial_message %p front crc %u != exp. %u\n",
		       m, con->in_front_crc, m->footer.front_crc);
		return -EBADMSG;
	}
	if (con->in_middle_crc != le32_to_cpu(m->footer.middle_crc)) {
		pr_err("read_partial_message %p middle crc %u != exp %u\n",
		       m, con->in_middle_crc, m->footer.middle_crc);
		return -EBADMSG;
	}
	if (do_datacrc &&
	    (m->footer.flags & CEPH_MSG_FOOTER_NOCRC) == 0 &&
	    con->in_data_crc != le32_to_cpu(m->footer.data_crc)) {
		pr_err("read_partial_message %p data crc %u != exp. %u\n", m,
		       con->in_data_crc, le32_to_cpu(m->footer.data_crc));
		return -EBADMSG;
	}

	return 1; /* done! */
}

/*
 * Process message.  This happens in the worker thread.  The callback should
 * be careful not to do anything that waits on other incoming messages or it
 * may deadlock.
 */
static void process_message(struct ceph_connection *con)
{
	struct ceph_msg *msg;

	BUG_ON(con->in_msg->con != con);
	con->in_msg->con = NULL;
	msg = con->in_msg;
	con->in_msg = NULL;
	con->ops->put(con);

	/* if first message, set peer_name */
	if (con->peer_name.type == 0)
		con->peer_name = msg->hdr.src;

	con->in_seq++;
	mutex_unlock(&con->mutex);

	dout("===== %p %llu from %s%lld %d=%s len %d+%d (%u %u %u) =====\n",
	     msg, le64_to_cpu(msg->hdr.seq),
	     ENTITY_NAME(msg->hdr.src),
	     le16_to_cpu(msg->hdr.type),
	     ceph_msg_type_name(le16_to_cpu(msg->hdr.type)),
	     le32_to_cpu(msg->hdr.front_len),
	     le32_to_cpu(msg->hdr.data_len),
	     con->in_front_crc, con->in_middle_crc, con->in_data_crc);
	con->ops->dispatch(con, msg);

	mutex_lock(&con->mutex);
}


/*
 * Write something to the socket.  Called in a worker thread when the
 * socket appears to be writeable and we have something ready to send.
 */
static int try_write(struct ceph_connection *con)
{
	int ret = 1;

	dout("try_write start %p state %lu\n", con, con->state);

more:
	dout("try_write out_kvec_bytes %d\n", con->out_kvec_bytes);

	/* open the socket first? */
	if (con->state == CON_STATE_PREOPEN) {
		BUG_ON(con->sock);
		con->state = CON_STATE_CONNECTING;

		con_out_kvec_reset(con);
		prepare_write_banner(con);
		prepare_read_banner(con);

		BUG_ON(con->in_msg);
		con->in_tag = CEPH_MSGR_TAG_READY;
		dout("try_write initiating connect on %p new state %lu\n",
		     con, con->state);
		ret = ceph_tcp_connect(con);
		if (ret < 0) {
			con->error_msg = "connect error";
			goto out;
		}
	}

more_kvec:
	/* kvec data queued? */
	if (con->out_skip) {
		ret = write_partial_skip(con);
		if (ret <= 0)
			goto out;
	}
	if (con->out_kvec_left) {
		ret = write_partial_kvec(con);
		if (ret <= 0)
			goto out;
	}

	/* msg pages? */
	if (con->out_msg) {
		if (con->out_msg_done) {
			ceph_msg_put(con->out_msg);
			con->out_msg = NULL;   /* we're done with this one */
			goto do_next;
		}

		ret = write_partial_message_data(con);
		if (ret == 1)
			goto more_kvec;  /* we need to send the footer, too! */
		if (ret == 0)
			goto out;
		if (ret < 0) {
			dout("try_write write_partial_message_data err %d\n",
			     ret);
			goto out;
		}
	}

do_next:
	if (con->state == CON_STATE_OPEN) {
		/* is anything else pending? */
		if (!list_empty(&con->out_queue)) {
			prepare_write_message(con);
			goto more;
		}
		if (con->in_seq > con->in_seq_acked) {
			prepare_write_ack(con);
			goto more;
		}
		if (con_flag_test_and_clear(con, CON_FLAG_KEEPALIVE_PENDING)) {
			prepare_write_keepalive(con);
			goto more;
		}
	}

	/* Nothing to do! */
	con_flag_clear(con, CON_FLAG_WRITE_PENDING);
	dout("try_write nothing else to write.\n");
	ret = 0;
out:
	dout("try_write done on %p ret %d\n", con, ret);
	return ret;
}



/*
 * Read what we can from the socket.
 */
static int try_read(struct ceph_connection *con)
{
	int ret = -1;

more:
	dout("try_read start on %p state %lu\n", con, con->state);
	if (con->state != CON_STATE_CONNECTING &&
	    con->state != CON_STATE_NEGOTIATING &&
	    con->state != CON_STATE_OPEN)
		return 0;

	BUG_ON(!con->sock);

	dout("try_read tag %d in_base_pos %d\n", (int)con->in_tag,
	     con->in_base_pos);

	if (con->state == CON_STATE_CONNECTING) {
		dout("try_read connecting\n");
		ret = read_partial_banner(con);
		if (ret <= 0)
			goto out;
		ret = process_banner(con);
		if (ret < 0)
			goto out;

		con->state = CON_STATE_NEGOTIATING;

		/*
		 * Received banner is good, exchange connection info.
		 * Do not reset out_kvec, as sending our banner raced
		 * with receiving peer banner after connect completed.
		 */
		ret = prepare_write_connect(con);
		if (ret < 0)
			goto out;
		prepare_read_connect(con);

		/* Send connection info before awaiting response */
		goto out;
	}

	if (con->state == CON_STATE_NEGOTIATING) {
		dout("try_read negotiating\n");
		ret = read_partial_connect(con);
		if (ret <= 0)
			goto out;
		ret = process_connect(con);
		if (ret < 0)
			goto out;
		goto more;
	}

	WARN_ON(con->state != CON_STATE_OPEN);

	if (con->in_base_pos < 0) {
		/*
		 * skipping + discarding content.
		 *
		 * FIXME: there must be a better way to do this!
		 */
		static char buf[SKIP_BUF_SIZE];
		int skip = min((int) sizeof (buf), -con->in_base_pos);

		dout("skipping %d / %d bytes\n", skip, -con->in_base_pos);
		ret = ceph_tcp_recvmsg(con->sock, buf, skip);
		if (ret <= 0)
			goto out;
		con->in_base_pos += ret;
		if (con->in_base_pos)
			goto more;
	}
	if (con->in_tag == CEPH_MSGR_TAG_READY) {
		/*
		 * what's next?
		 */
		ret = ceph_tcp_recvmsg(con->sock, &con->in_tag, 1);
		if (ret <= 0)
			goto out;
		dout("try_read got tag %d\n", (int)con->in_tag);
		switch (con->in_tag) {
		case CEPH_MSGR_TAG_MSG:
			prepare_read_message(con);
			break;
		case CEPH_MSGR_TAG_ACK:
			prepare_read_ack(con);
			break;
		case CEPH_MSGR_TAG_CLOSE:
			con_close_socket(con);
			con->state = CON_STATE_CLOSED;
			goto out;
		default:
			goto bad_tag;
		}
	}
	if (con->in_tag == CEPH_MSGR_TAG_MSG) {
		ret = read_partial_message(con);
		if (ret <= 0) {
			switch (ret) {
			case -EBADMSG:
				con->error_msg = "bad crc";
				ret = -EIO;
				break;
			case -EIO:
				con->error_msg = "io error";
				break;
			}
			goto out;
		}
		if (con->in_tag == CEPH_MSGR_TAG_READY)
			goto more;
		process_message(con);
		if (con->state == CON_STATE_OPEN)
			prepare_read_tag(con);
		goto more;
	}
	if (con->in_tag == CEPH_MSGR_TAG_ACK ||
	    con->in_tag == CEPH_MSGR_TAG_SEQ) {
		/*
		 * the final handshake seq exchange is semantically
		 * equivalent to an ACK
		 */
		ret = read_partial_ack(con);
		if (ret <= 0)
			goto out;
		process_ack(con);
		goto more;
	}

out:
	dout("try_read done on %p ret %d\n", con, ret);
	return ret;

bad_tag:
	pr_err("try_read bad con->in_tag = %d\n", (int)con->in_tag);
	con->error_msg = "protocol error, garbage tag";
	ret = -1;
	goto out;
}


/*
 * Atomically queue work on a connection after the specified delay.
 * Bump @con reference to avoid races with connection teardown.
 * Returns 0 if work was queued, or an error code otherwise.
 */
static int queue_con_delay(struct ceph_connection *con, unsigned long delay)
{
	if (!con->ops->get(con)) {
		dout("%s %p ref count 0\n", __func__, con);

		return -ENOENT;
	}

	if (!queue_delayed_work(ceph_msgr_wq, &con->work, delay)) {
		dout("%s %p - already queued\n", __func__, con);
		con->ops->put(con);

		return -EBUSY;
	}

	dout("%s %p %lu\n", __func__, con, delay);

	return 0;
}

static void queue_con(struct ceph_connection *con)
{
	(void) queue_con_delay(con, 0);
}

static bool con_sock_closed(struct ceph_connection *con)
{
	if (!con_flag_test_and_clear(con, CON_FLAG_SOCK_CLOSED))
		return false;

#define CASE(x)								\
	case CON_STATE_ ## x:						\
		con->error_msg = "socket closed (con state " #x ")";	\
		break;

	switch (con->state) {
	CASE(CLOSED);
	CASE(PREOPEN);
	CASE(CONNECTING);
	CASE(NEGOTIATING);
	CASE(OPEN);
	CASE(STANDBY);
	default:
		pr_warning("%s con %p unrecognized state %lu\n",
			__func__, con, con->state);
		con->error_msg = "unrecognized con state";
		BUG();
		break;
	}
#undef CASE

	return true;
}

static bool con_backoff(struct ceph_connection *con)
{
	int ret;

	if (!con_flag_test_and_clear(con, CON_FLAG_BACKOFF))
		return false;

	ret = queue_con_delay(con, round_jiffies_relative(con->delay));
	if (ret) {
		dout("%s: con %p FAILED to back off %lu\n", __func__,
			con, con->delay);
		BUG_ON(ret == -ENOENT);
		con_flag_set(con, CON_FLAG_BACKOFF);
	}

	return true;
}

/* Finish fault handling; con->mutex must *not* be held here */

static void con_fault_finish(struct ceph_connection *con)
{
	/*
	 * in case we faulted due to authentication, invalidate our
	 * current tickets so that we can get new ones.
	 */
	if (con->auth_retry && con->ops->invalidate_authorizer) {
		dout("calling invalidate_authorizer()\n");
		con->ops->invalidate_authorizer(con);
	}

	if (con->ops->fault)
		con->ops->fault(con);
}

/*
 * Do some work on a connection.  Drop a connection ref when we're done.
 */
static void con_work(struct work_struct *work)
{
	struct ceph_connection *con = container_of(work, struct ceph_connection,
						   work.work);
	bool fault;

	mutex_lock(&con->mutex);
	while (true) {
		int ret;

		if ((fault = con_sock_closed(con))) {
			dout("%s: con %p SOCK_CLOSED\n", __func__, con);
			break;
		}
		if (con_backoff(con)) {
			dout("%s: con %p BACKOFF\n", __func__, con);
			break;
		}
		if (con->state == CON_STATE_STANDBY) {
			dout("%s: con %p STANDBY\n", __func__, con);
			break;
		}
		if (con->state == CON_STATE_CLOSED) {
			dout("%s: con %p CLOSED\n", __func__, con);
			BUG_ON(con->sock);
			break;
		}
		if (con->state == CON_STATE_PREOPEN) {
			dout("%s: con %p PREOPEN\n", __func__, con);
			BUG_ON(con->sock);
		}

		ret = try_read(con);
		if (ret < 0) {
			if (ret == -EAGAIN)
				continue;
			con->error_msg = "socket error on read";
			fault = true;
			break;
		}

		ret = try_write(con);
		if (ret < 0) {
			if (ret == -EAGAIN)
				continue;
			con->error_msg = "socket error on write";
			fault = true;
		}

		break;	/* If we make it to here, we're done */
	}
	if (fault)
		con_fault(con);
	mutex_unlock(&con->mutex);

	if (fault)
		con_fault_finish(con);

	con->ops->put(con);
}

/*
 * Generic error/fault handler.  A retry mechanism is used with
 * exponential backoff
 */
static void con_fault(struct ceph_connection *con)
{
	pr_warning("%s%lld %s %s\n", ENTITY_NAME(con->peer_name),
	       ceph_pr_addr(&con->peer_addr.in_addr), con->error_msg);
	dout("fault %p state %lu to peer %s\n",
	     con, con->state, ceph_pr_addr(&con->peer_addr.in_addr));

	WARN_ON(con->state != CON_STATE_CONNECTING &&
	       con->state != CON_STATE_NEGOTIATING &&
	       con->state != CON_STATE_OPEN);

	con_close_socket(con);

	if (con_flag_test(con, CON_FLAG_LOSSYTX)) {
		dout("fault on LOSSYTX channel, marking CLOSED\n");
		con->state = CON_STATE_CLOSED;
		return;
	}

	if (con->in_msg) {
		BUG_ON(con->in_msg->con != con);
		con->in_msg->con = NULL;
		ceph_msg_put(con->in_msg);
		con->in_msg = NULL;
		con->ops->put(con);
	}

	/* Requeue anything that hasn't been acked */
	list_splice_init(&con->out_sent, &con->out_queue);

	/* If there are no messages queued or keepalive pending, place
	 * the connection in a STANDBY state */
	if (list_empty(&con->out_queue) &&
	    !con_flag_test(con, CON_FLAG_KEEPALIVE_PENDING)) {
		dout("fault %p setting STANDBY clearing WRITE_PENDING\n", con);
		con_flag_clear(con, CON_FLAG_WRITE_PENDING);
		con->state = CON_STATE_STANDBY;
	} else {
		/* retry after a delay. */
		con->state = CON_STATE_PREOPEN;
		if (con->delay == 0)
			con->delay = BASE_DELAY_INTERVAL;
		else if (con->delay < MAX_DELAY_INTERVAL)
			con->delay *= 2;
		con_flag_set(con, CON_FLAG_BACKOFF);
		queue_con(con);
	}
}



/*
 * initialize a new messenger instance
 */
void ceph_messenger_init(struct ceph_messenger *msgr,
			struct ceph_entity_addr *myaddr,
			u64 supported_features,
			u64 required_features,
			bool nocrc)
{
	msgr->supported_features = supported_features;
	msgr->required_features = required_features;

	spin_lock_init(&msgr->global_seq_lock);

	if (myaddr)
		msgr->inst.addr = *myaddr;

	/* select a random nonce */
	msgr->inst.addr.type = 0;
	get_random_bytes(&msgr->inst.addr.nonce, sizeof(msgr->inst.addr.nonce));
	encode_my_addr(msgr);
	msgr->nocrc = nocrc;

	atomic_set(&msgr->stopping, 0);

	dout("%s %p\n", __func__, msgr);
}
EXPORT_SYMBOL(ceph_messenger_init);

static void clear_standby(struct ceph_connection *con)
{
	/* come back from STANDBY? */
	if (con->state == CON_STATE_STANDBY) {
		dout("clear_standby %p and ++connect_seq\n", con);
		con->state = CON_STATE_PREOPEN;
		con->connect_seq++;
		WARN_ON(con_flag_test(con, CON_FLAG_WRITE_PENDING));
		WARN_ON(con_flag_test(con, CON_FLAG_KEEPALIVE_PENDING));
	}
}

/*
 * Queue up an outgoing message on the given connection.
 */
void ceph_con_send(struct ceph_connection *con, struct ceph_msg *msg)
{
	/* set src+dst */
	msg->hdr.src = con->msgr->inst.name;
	BUG_ON(msg->front.iov_len != le32_to_cpu(msg->hdr.front_len));
	msg->needs_out_seq = true;

	mutex_lock(&con->mutex);

	if (con->state == CON_STATE_CLOSED) {
		dout("con_send %p closed, dropping %p\n", con, msg);
		ceph_msg_put(msg);
		mutex_unlock(&con->mutex);
		return;
	}

	BUG_ON(msg->con != NULL);
	msg->con = con->ops->get(con);
	BUG_ON(msg->con == NULL);

	BUG_ON(!list_empty(&msg->list_head));
	list_add_tail(&msg->list_head, &con->out_queue);
	dout("----- %p to %s%lld %d=%s len %d+%d+%d -----\n", msg,
	     ENTITY_NAME(con->peer_name), le16_to_cpu(msg->hdr.type),
	     ceph_msg_type_name(le16_to_cpu(msg->hdr.type)),
	     le32_to_cpu(msg->hdr.front_len),
	     le32_to_cpu(msg->hdr.middle_len),
	     le32_to_cpu(msg->hdr.data_len));

	clear_standby(con);
	mutex_unlock(&con->mutex);

	/* if there wasn't anything waiting to send before, queue
	 * new work */
	if (con_flag_test_and_set(con, CON_FLAG_WRITE_PENDING) == 0)
		queue_con(con);
}
EXPORT_SYMBOL(ceph_con_send);

/*
 * Revoke a message that was previously queued for send
 */
void ceph_msg_revoke(struct ceph_msg *msg)
{
	struct ceph_connection *con = msg->con;

	if (!con)
		return;		/* Message not in our possession */

	mutex_lock(&con->mutex);
	if (!list_empty(&msg->list_head)) {
		dout("%s %p msg %p - was on queue\n", __func__, con, msg);
		list_del_init(&msg->list_head);
		BUG_ON(msg->con == NULL);
		msg->con->ops->put(msg->con);
		msg->con = NULL;
		msg->hdr.seq = 0;

		ceph_msg_put(msg);
	}
	if (con->out_msg == msg) {
		dout("%s %p msg %p - was sending\n", __func__, con, msg);
		con->out_msg = NULL;
		if (con->out_kvec_is_msg) {
			con->out_skip = con->out_kvec_bytes;
			con->out_kvec_is_msg = false;
		}
		msg->hdr.seq = 0;

		ceph_msg_put(msg);
	}
	mutex_unlock(&con->mutex);
}

/*
 * Revoke a message that we may be reading data into
 */
void ceph_msg_revoke_incoming(struct ceph_msg *msg)
{
	struct ceph_connection *con;

	BUG_ON(msg == NULL);
	if (!msg->con) {
		dout("%s msg %p null con\n", __func__, msg);

		return;		/* Message not in our possession */
	}

	con = msg->con;
	mutex_lock(&con->mutex);
	if (con->in_msg == msg) {
		unsigned int front_len = le32_to_cpu(con->in_hdr.front_len);
		unsigned int middle_len = le32_to_cpu(con->in_hdr.middle_len);
		unsigned int data_len = le32_to_cpu(con->in_hdr.data_len);

		/* skip rest of message */
		dout("%s %p msg %p revoked\n", __func__, con, msg);
		con->in_base_pos = con->in_base_pos -
				sizeof(struct ceph_msg_header) -
				front_len -
				middle_len -
				data_len -
				sizeof(struct ceph_msg_footer);
		ceph_msg_put(con->in_msg);
		con->in_msg = NULL;
		con->in_tag = CEPH_MSGR_TAG_READY;
		con->in_seq++;
	} else {
		dout("%s %p in_msg %p msg %p no-op\n",
		     __func__, con, con->in_msg, msg);
	}
	mutex_unlock(&con->mutex);
}

/*
 * Queue a keepalive byte to ensure the tcp connection is alive.
 */
void ceph_con_keepalive(struct ceph_connection *con)
{
	dout("con_keepalive %p\n", con);
	mutex_lock(&con->mutex);
	clear_standby(con);
	mutex_unlock(&con->mutex);
	if (con_flag_test_and_set(con, CON_FLAG_KEEPALIVE_PENDING) == 0 &&
	    con_flag_test_and_set(con, CON_FLAG_WRITE_PENDING) == 0)
		queue_con(con);
}
EXPORT_SYMBOL(ceph_con_keepalive);

static struct ceph_msg_data *ceph_msg_data_create(enum ceph_msg_data_type type)
{
	struct ceph_msg_data *data;

	if (WARN_ON(!ceph_msg_data_type_valid(type)))
		return NULL;

	data = kmem_cache_zalloc(ceph_msg_data_cache, GFP_NOFS);
	if (data)
		data->type = type;
	INIT_LIST_HEAD(&data->links);

	return data;
}

static void ceph_msg_data_destroy(struct ceph_msg_data *data)
{
	if (!data)
		return;

	WARN_ON(!list_empty(&data->links));
	if (data->type == CEPH_MSG_DATA_PAGELIST) {
		ceph_pagelist_release(data->pagelist);
		kfree(data->pagelist);
	}
	kmem_cache_free(ceph_msg_data_cache, data);
}

void ceph_msg_data_add_pages(struct ceph_msg *msg, struct page **pages,
		size_t length, size_t alignment)
{
	struct ceph_msg_data *data;

	BUG_ON(!pages);
	BUG_ON(!length);

	data = ceph_msg_data_create(CEPH_MSG_DATA_PAGES);
	BUG_ON(!data);
	data->pages = pages;
	data->length = length;
	data->alignment = alignment & ~PAGE_MASK;

	list_add_tail(&data->links, &msg->data);
	msg->data_length += length;
}
EXPORT_SYMBOL(ceph_msg_data_add_pages);

void ceph_msg_data_add_pagelist(struct ceph_msg *msg,
				struct ceph_pagelist *pagelist)
{
	struct ceph_msg_data *data;

	BUG_ON(!pagelist);
	BUG_ON(!pagelist->length);

	data = ceph_msg_data_create(CEPH_MSG_DATA_PAGELIST);
	BUG_ON(!data);
	data->pagelist = pagelist;

	list_add_tail(&data->links, &msg->data);
	msg->data_length += pagelist->length;
}
EXPORT_SYMBOL(ceph_msg_data_add_pagelist);

#ifdef	CONFIG_BLOCK
void ceph_msg_data_add_bio(struct ceph_msg *msg, struct bio *bio,
		size_t length)
{
	struct ceph_msg_data *data;

	BUG_ON(!bio);

	data = ceph_msg_data_create(CEPH_MSG_DATA_BIO);
	BUG_ON(!data);
	data->bio = bio;
	data->bio_length = length;

	list_add_tail(&data->links, &msg->data);
	msg->data_length += length;
}
EXPORT_SYMBOL(ceph_msg_data_add_bio);
#endif	/* CONFIG_BLOCK */

/*
 * construct a new message with given type, size
 * the new msg has a ref count of 1.
 */
struct ceph_msg *ceph_msg_new(int type, int front_len, gfp_t flags,
			      bool can_fail)
{
	struct ceph_msg *m;

	m = kmem_cache_zalloc(ceph_msg_cache, flags);
	if (m == NULL)
		goto out;

	m->hdr.type = cpu_to_le16(type);
	m->hdr.priority = cpu_to_le16(CEPH_MSG_PRIO_DEFAULT);
	m->hdr.front_len = cpu_to_le32(front_len);

	INIT_LIST_HEAD(&m->list_head);
	kref_init(&m->kref);
	INIT_LIST_HEAD(&m->data);

	/* front */
	if (front_len) {
		m->front.iov_base = ceph_kvmalloc(front_len, flags);
		if (m->front.iov_base == NULL) {
			dout("ceph_msg_new can't allocate %d bytes\n",
			     front_len);
			goto out2;
		}
	} else {
		m->front.iov_base = NULL;
	}
	m->front_alloc_len = m->front.iov_len = front_len;

	dout("ceph_msg_new %p front %d\n", m, front_len);
	return m;

out2:
	ceph_msg_put(m);
out:
	if (!can_fail) {
		pr_err("msg_new can't create type %d front %d\n", type,
		       front_len);
		WARN_ON(1);
	} else {
		dout("msg_new can't create type %d front %d\n", type,
		     front_len);
	}
	return NULL;
}
EXPORT_SYMBOL(ceph_msg_new);

/*
 * Allocate "middle" portion of a message, if it is needed and wasn't
 * allocated by alloc_msg.  This allows us to read a small fixed-size
 * per-type header in the front and then gracefully fail (i.e.,
 * propagate the error to the caller based on info in the front) when
 * the middle is too large.
 */
static int ceph_alloc_middle(struct ceph_connection *con, struct ceph_msg *msg)
{
	int type = le16_to_cpu(msg->hdr.type);
	int middle_len = le32_to_cpu(msg->hdr.middle_len);

	dout("alloc_middle %p type %d %s middle_len %d\n", msg, type,
	     ceph_msg_type_name(type), middle_len);
	BUG_ON(!middle_len);
	BUG_ON(msg->middle);

	msg->middle = ceph_buffer_new(middle_len, GFP_NOFS);
	if (!msg->middle)
		return -ENOMEM;
	return 0;
}

/*
 * Allocate a message for receiving an incoming message on a
 * connection, and save the result in con->in_msg.  Uses the
 * connection's private alloc_msg op if available.
 *
 * Returns 0 on success, or a negative error code.
 *
 * On success, if we set *skip = 1:
 *  - the next message should be skipped and ignored.
 *  - con->in_msg == NULL
 * or if we set *skip = 0:
 *  - con->in_msg is non-null.
 * On error (ENOMEM, EAGAIN, ...),
 *  - con->in_msg == NULL
 */
static int ceph_con_in_msg_alloc(struct ceph_connection *con, int *skip)
{
	struct ceph_msg_header *hdr = &con->in_hdr;
	int middle_len = le32_to_cpu(hdr->middle_len);
	struct ceph_msg *msg;
	int ret = 0;

	BUG_ON(con->in_msg != NULL);
	BUG_ON(!con->ops->alloc_msg);

	mutex_unlock(&con->mutex);
	msg = con->ops->alloc_msg(con, hdr, skip);
	mutex_lock(&con->mutex);
	if (con->state != CON_STATE_OPEN) {
		if (msg)
			ceph_msg_put(msg);
		return -EAGAIN;
	}
	if (msg) {
		BUG_ON(*skip);
		con->in_msg = msg;
		con->in_msg->con = con->ops->get(con);
		BUG_ON(con->in_msg->con == NULL);
	} else {
		/*
		 * Null message pointer means either we should skip
		 * this message or we couldn't allocate memory.  The
		 * former is not an error.
		 */
		if (*skip)
			return 0;
		con->error_msg = "error allocating memory for incoming message";

		return -ENOMEM;
	}
	memcpy(&con->in_msg->hdr, &con->in_hdr, sizeof(con->in_hdr));

	if (middle_len && !con->in_msg->middle) {
		ret = ceph_alloc_middle(con, con->in_msg);
		if (ret < 0) {
			ceph_msg_put(con->in_msg);
			con->in_msg = NULL;
		}
	}

	return ret;
}


/*
 * Free a generically kmalloc'd message.
 */
void ceph_msg_kfree(struct ceph_msg *m)
{
	dout("msg_kfree %p\n", m);
	ceph_kvfree(m->front.iov_base);
	kmem_cache_free(ceph_msg_cache, m);
}

/*
 * Drop a msg ref.  Destroy as needed.
 */
void ceph_msg_last_put(struct kref *kref)
{
	struct ceph_msg *m = container_of(kref, struct ceph_msg, kref);
	LIST_HEAD(data);
	struct list_head *links;
	struct list_head *next;

	dout("ceph_msg_put last one on %p\n", m);
	WARN_ON(!list_empty(&m->list_head));

	/* drop middle, data, if any */
	if (m->middle) {
		ceph_buffer_put(m->middle);
		m->middle = NULL;
	}

	list_splice_init(&m->data, &data);
	list_for_each_safe(links, next, &data) {
		struct ceph_msg_data *data;

		data = list_entry(links, struct ceph_msg_data, links);
		list_del_init(links);
		ceph_msg_data_destroy(data);
	}
	m->data_length = 0;

	if (m->pool)
		ceph_msgpool_put(m->pool, m);
	else
		ceph_msg_kfree(m);
}
EXPORT_SYMBOL(ceph_msg_last_put);

void ceph_msg_dump(struct ceph_msg *msg)
{
	pr_debug("msg_dump %p (front_alloc_len %d length %zd)\n", msg,
		 msg->front_alloc_len, msg->data_length);
	print_hex_dump(KERN_DEBUG, "header: ",
		       DUMP_PREFIX_OFFSET, 16, 1,
		       &msg->hdr, sizeof(msg->hdr), true);
	print_hex_dump(KERN_DEBUG, " front: ",
		       DUMP_PREFIX_OFFSET, 16, 1,
		       msg->front.iov_base, msg->front.iov_len, true);
	if (msg->middle)
		print_hex_dump(KERN_DEBUG, "middle: ",
			       DUMP_PREFIX_OFFSET, 16, 1,
			       msg->middle->vec.iov_base,
			       msg->middle->vec.iov_len, true);
	print_hex_dump(KERN_DEBUG, "footer: ",
		       DUMP_PREFIX_OFFSET, 16, 1,
		       &msg->footer, sizeof(msg->footer), true);
}
EXPORT_SYMBOL(ceph_msg_dump);<|MERGE_RESOLUTION|>--- conflicted
+++ resolved
@@ -1495,23 +1495,6 @@
 	if (list_empty(&msg->data))
 		return -EINVAL;
 
-<<<<<<< HEAD
-			BUG_ON(kaddr == NULL);
-			con->out_msg->footer.data_crc =
-				cpu_to_le32(crc32c(tmpcrc, base, len));
-			con->out_msg_pos.did_page_crc = 1;
-		}
-		ret = ceph_tcp_sendpage(con->sock, page,
-				      con->out_msg_pos.page_pos + page_shift,
-				      len, 1);
-
-		if (crc &&
-		    (msg->pages || msg->pagelist || msg->bio || in_trail))
-			kunmap(page);
-
-		if (ret <= 0)
-			goto out;
-=======
 	/*
 	 * Iterate through each page that contains data to be
 	 * written, and send as much as possible for each.
@@ -1536,7 +1519,6 @@
 		if (ret <= 0) {
 			if (do_datacrc)
 				msg->footer.data_crc = cpu_to_le32(crc);
->>>>>>> c3ade0e0
 
 			return ret;
 		}
