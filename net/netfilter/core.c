--- conflicted
+++ resolved
@@ -314,17 +314,9 @@
 			INIT_LIST_HEAD(&nf_hooks[i][h]);
 	}
 
-<<<<<<< HEAD
-#ifdef CONFIG_PROC_FS
-	proc_net_netfilter = proc_mkdir_restrict("netfilter", init_net.proc_net);
-	if (!proc_net_netfilter)
-		panic("cannot create netfilter proc entry");
-#endif
-=======
 	ret = register_pernet_subsys(&netfilter_net_ops);
 	if (ret < 0)
 		goto err;
->>>>>>> c3ade0e0
 
 	ret = netfilter_log_init();
 	if (ret < 0)
