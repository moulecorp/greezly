/*
 * IPVS         An implementation of the IP virtual server support for the
 *              LINUX operating system.  IPVS is now implemented as a module
 *              over the NetFilter framework. IPVS can be used to build a
 *              high-performance and highly available server based on a
 *              cluster of servers.
 *
 * Version 1,   is capable of handling both version 0 and 1 messages.
 *              Version 0 is the plain old format.
 *              Note Version 0 receivers will just drop Ver 1 messages.
 *              Version 1 is capable of handle IPv6, Persistence data,
 *              time-outs, and firewall marks.
 *              In ver.1 "ip_vs_sync_conn_options" will be sent in netw. order.
 *              Ver. 0 can be turned on by sysctl -w net.ipv4.vs.sync_version=0
 *
 * Definitions  Message: is a complete datagram
 *              Sync_conn: is a part of a Message
 *              Param Data is an option to a Sync_conn.
 *
 * Authors:     Wensong Zhang <wensong@linuxvirtualserver.org>
 *
 * ip_vs_sync:  sync connection info from master load balancer to backups
 *              through multicast
 *
 * Changes:
 *	Alexandre Cassen	:	Added master & backup support at a time.
 *	Alexandre Cassen	:	Added SyncID support for incoming sync
 *					messages filtering.
 *	Justin Ossevoort	:	Fix endian problem on sync message size.
 *	Hans Schillstrom	:	Added Version 1: i.e. IPv6,
 *					Persistence support, fwmark and time-out.
 */

#define KMSG_COMPONENT "IPVS"
#define pr_fmt(fmt) KMSG_COMPONENT ": " fmt

#include <linux/module.h>
#include <linux/slab.h>
#include <linux/inetdevice.h>
#include <linux/net.h>
#include <linux/completion.h>
#include <linux/delay.h>
#include <linux/skbuff.h>
#include <linux/in.h>
#include <linux/igmp.h>                 /* for ip_mc_join_group */
#include <linux/udp.h>
#include <linux/err.h>
#include <linux/kthread.h>
#include <linux/wait.h>
#include <linux/kernel.h>

#include <asm/unaligned.h>		/* Used for ntoh_seq and hton_seq */

#include <net/ip.h>
#include <net/sock.h>

#include <net/ip_vs.h>

#define IP_VS_SYNC_GROUP 0xe0000051    /* multicast addr - 224.0.0.81 */
#define IP_VS_SYNC_PORT  8848          /* multicast port */

#define SYNC_PROTO_VER  1		/* Protocol version in header */

static struct lock_class_key __ipvs_sync_key;
/*
 *	IPVS sync connection entry
 *	Version 0, i.e. original version.
 */
struct ip_vs_sync_conn_v0 {
	__u8			reserved;

	/* Protocol, addresses and port numbers */
	__u8			protocol;       /* Which protocol (TCP/UDP) */
	__be16			cport;
	__be16                  vport;
	__be16                  dport;
	__be32                  caddr;          /* client address */
	__be32                  vaddr;          /* virtual address */
	__be32                  daddr;          /* destination address */

	/* Flags and state transition */
	__be16                  flags;          /* status flags */
	__be16                  state;          /* state info */

	/* The sequence options start here */
};

struct ip_vs_sync_conn_options {
	struct ip_vs_seq        in_seq;         /* incoming seq. struct */
	struct ip_vs_seq        out_seq;        /* outgoing seq. struct */
};

/*
     Sync Connection format (sync_conn)

       0                   1                   2                   3
       0 1 2 3 4 5 6 7 8 9 0 1 2 3 4 5 6 7 8 9 0 1 2 3 4 5 6 7 8 9 0 1
      +-+-+-+-+-+-+-+-+-+-+-+-+-+-+-+-+-+-+-+-+-+-+-+-+-+-+-+-+-+-+-+-+
      |    Type       |    Protocol   | Ver.  |        Size           |
      +-+-+-+-+-+-+-+-+-+-+-+-+-+-+-+-+-+-+-+-+-+-+-+-+-+-+-+-+-+-+-+-+
      |                             Flags                             |
      +-+-+-+-+-+-+-+-+-+-+-+-+-+-+-+-+-+-+-+-+-+-+-+-+-+-+-+-+-+-+-+-+
      |            State              |         cport                 |
      +-+-+-+-+-+-+-+-+-+-+-+-+-+-+-+-+-+-+-+-+-+-+-+-+-+-+-+-+-+-+-+-+
      |            vport              |         dport                 |
      +-+-+-+-+-+-+-+-+-+-+-+-+-+-+-+-+-+-+-+-+-+-+-+-+-+-+-+-+-+-+-+-+
      |                             fwmark                            |
      +-+-+-+-+-+-+-+-+-+-+-+-+-+-+-+-+-+-+-+-+-+-+-+-+-+-+-+-+-+-+-+-+
      |                             timeout  (in sec.)                |
      +-+-+-+-+-+-+-+-+-+-+-+-+-+-+-+-+-+-+-+-+-+-+-+-+-+-+-+-+-+-+-+-+
      |                              ...                              |
      |                        IP-Addresses  (v4 or v6)               |
      |                              ...                              |
      +-+-+-+-+-+-+-+-+-+-+-+-+-+-+-+-+-+-+-+-+-+-+-+-+-+-+-+-+-+-+-+-+
  Optional Parameters.
      +-+-+-+-+-+-+-+-+-+-+-+-+-+-+-+-+-+-+-+-+-+-+-+-+-+-+-+-+-+-+-+-+
      | Param. Type    | Param. Length |   Param. data                |
      +-+-+-+-+-+-+-+-+-+-+-+-+-+-+-+-+                               |
      |                              ...                              |
      |                               +-+-+-+-+-+-+-+-+-+-+-+-+-+-+-+-+
      |                               | Param Type    | Param. Length |
      +-+-+-+-+-+-+-+-+-+-+-+-+-+-+-+-+-+-+-+-+-+-+-+-+-+-+-+-+-+-+-+-+
      |                           Param  data                         |
      |         Last Param data should be padded for 32 bit alignment |
      +-+-+-+-+-+-+-+-+-+-+-+-+-+-+-+-+-+-+-+-+-+-+-+-+-+-+-+-+-+-+-+-+
*/

/*
 *  Type 0, IPv4 sync connection format
 */
struct ip_vs_sync_v4 {
	__u8			type;
	__u8			protocol;	/* Which protocol (TCP/UDP) */
	__be16			ver_size;	/* Version msb 4 bits */
	/* Flags and state transition */
	__be32			flags;		/* status flags */
	__be16			state;		/* state info 	*/
	/* Protocol, addresses and port numbers */
	__be16			cport;
	__be16			vport;
	__be16			dport;
	__be32			fwmark;		/* Firewall mark from skb */
	__be32			timeout;	/* cp timeout */
	__be32			caddr;		/* client address */
	__be32			vaddr;		/* virtual address */
	__be32			daddr;		/* destination address */
	/* The sequence options start here */
	/* PE data padded to 32bit alignment after seq. options */
};
/*
 * Type 2 messages IPv6
 */
struct ip_vs_sync_v6 {
	__u8			type;
	__u8			protocol;	/* Which protocol (TCP/UDP) */
	__be16			ver_size;	/* Version msb 4 bits */
	/* Flags and state transition */
	__be32			flags;		/* status flags */
	__be16			state;		/* state info 	*/
	/* Protocol, addresses and port numbers */
	__be16			cport;
	__be16			vport;
	__be16			dport;
	__be32			fwmark;		/* Firewall mark from skb */
	__be32			timeout;	/* cp timeout */
	struct in6_addr		caddr;		/* client address */
	struct in6_addr		vaddr;		/* virtual address */
	struct in6_addr		daddr;		/* destination address */
	/* The sequence options start here */
	/* PE data padded to 32bit alignment after seq. options */
};

union ip_vs_sync_conn {
	struct ip_vs_sync_v4	v4;
	struct ip_vs_sync_v6	v6;
};

/* Bits in Type field in above */
#define STYPE_INET6		0
#define STYPE_F_INET6		(1 << STYPE_INET6)

#define SVER_SHIFT		12		/* Shift to get version */
#define SVER_MASK		0x0fff		/* Mask to strip version */

#define IPVS_OPT_SEQ_DATA	1
#define IPVS_OPT_PE_DATA	2
#define IPVS_OPT_PE_NAME	3
#define IPVS_OPT_PARAM		7

#define IPVS_OPT_F_SEQ_DATA	(1 << (IPVS_OPT_SEQ_DATA-1))
#define IPVS_OPT_F_PE_DATA	(1 << (IPVS_OPT_PE_DATA-1))
#define IPVS_OPT_F_PE_NAME	(1 << (IPVS_OPT_PE_NAME-1))
#define IPVS_OPT_F_PARAM	(1 << (IPVS_OPT_PARAM-1))

struct ip_vs_sync_thread_data {
	struct net *net;
	struct socket *sock;
	char *buf;
	int id;
};

/* Version 0 definition of packet sizes */
#define SIMPLE_CONN_SIZE  (sizeof(struct ip_vs_sync_conn_v0))
#define FULL_CONN_SIZE  \
(sizeof(struct ip_vs_sync_conn_v0) + sizeof(struct ip_vs_sync_conn_options))


/*
  The master mulitcasts messages (Datagrams) to the backup load balancers
  in the following format.

 Version 1:
  Note, first byte should be Zero, so ver 0 receivers will drop the packet.

       0                   1                   2                   3
       0 1 2 3 4 5 6 7 8 9 0 1 2 3 4 5 6 7 8 9 0 1 2 3 4 5 6 7 8 9 0 1
      +-+-+-+-+-+-+-+-+-+-+-+-+-+-+-+-+-+-+-+-+-+-+-+-+-+-+-+-+-+-+-+-+
      |      0        |    SyncID     |            Size               |
      +-+-+-+-+-+-+-+-+-+-+-+-+-+-+-+-+-+-+-+-+-+-+-+-+-+-+-+-+-+-+-+-+
      |  Count Conns  |    Version    |    Reserved, set to Zero      |
      +-+-+-+-+-+-+-+-+-+-+-+-+-+-+-+-+-+-+-+-+-+-+-+-+-+-+-+-+-+-+-+-+
      |                                                               |
      |                    IPVS Sync Connection (1)                   |
      +-+-+-+-+-+-+-+-+-+-+-+-+-+-+-+-+-+-+-+-+-+-+-+-+-+-+-+-+-+-+-+-+
      |                            .                                  |
      ~                            .                                  ~
      |                            .                                  |
      +-+-+-+-+-+-+-+-+-+-+-+-+-+-+-+-+-+-+-+-+-+-+-+-+-+-+-+-+-+-+-+-+
      |                                                               |
      |                    IPVS Sync Connection (n)                   |
      +-+-+-+-+-+-+-+-+-+-+-+-+-+-+-+-+-+-+-+-+-+-+-+-+-+-+-+-+-+-+-+-+

 Version 0 Header
       0                   1                   2                   3
       0 1 2 3 4 5 6 7 8 9 0 1 2 3 4 5 6 7 8 9 0 1 2 3 4 5 6 7 8 9 0 1
      +-+-+-+-+-+-+-+-+-+-+-+-+-+-+-+-+-+-+-+-+-+-+-+-+-+-+-+-+-+-+-+-+
      |  Count Conns  |    SyncID     |            Size               |
      +-+-+-+-+-+-+-+-+-+-+-+-+-+-+-+-+-+-+-+-+-+-+-+-+-+-+-+-+-+-+-+-+
      |                    IPVS Sync Connection (1)                   |
*/

#define SYNC_MESG_HEADER_LEN	4
#define MAX_CONNS_PER_SYNCBUFF	255 /* nr_conns in ip_vs_sync_mesg is 8 bit */

/* Version 0 header */
struct ip_vs_sync_mesg_v0 {
	__u8                    nr_conns;
	__u8                    syncid;
	__be16                  size;

	/* ip_vs_sync_conn entries start here */
};

/* Version 1 header */
struct ip_vs_sync_mesg {
	__u8			reserved;	/* must be zero */
	__u8			syncid;
	__be16			size;
	__u8			nr_conns;
	__s8			version;	/* SYNC_PROTO_VER  */
	__u16			spare;
	/* ip_vs_sync_conn entries start here */
};

struct ip_vs_sync_buff {
	struct list_head        list;
	unsigned long           firstuse;

	/* pointers for the message data */
	struct ip_vs_sync_mesg  *mesg;
	unsigned char           *head;
	unsigned char           *end;
};

/*
 * Copy of struct ip_vs_seq
 * From unaligned network order to aligned host order
 */
static void ntoh_seq(struct ip_vs_seq *no, struct ip_vs_seq *ho)
{
	ho->init_seq       = get_unaligned_be32(&no->init_seq);
	ho->delta          = get_unaligned_be32(&no->delta);
	ho->previous_delta = get_unaligned_be32(&no->previous_delta);
}

/*
 * Copy of struct ip_vs_seq
 * From Aligned host order to unaligned network order
 */
static void hton_seq(struct ip_vs_seq *ho, struct ip_vs_seq *no)
{
	put_unaligned_be32(ho->init_seq, &no->init_seq);
	put_unaligned_be32(ho->delta, &no->delta);
	put_unaligned_be32(ho->previous_delta, &no->previous_delta);
}

static inline struct ip_vs_sync_buff *
sb_dequeue(struct netns_ipvs *ipvs, struct ipvs_master_sync_state *ms)
{
	struct ip_vs_sync_buff *sb;

	spin_lock_bh(&ipvs->sync_lock);
	if (list_empty(&ms->sync_queue)) {
		sb = NULL;
		__set_current_state(TASK_INTERRUPTIBLE);
	} else {
		sb = list_entry(ms->sync_queue.next, struct ip_vs_sync_buff,
				list);
		list_del(&sb->list);
		ms->sync_queue_len--;
		if (!ms->sync_queue_len)
			ms->sync_queue_delay = 0;
	}
	spin_unlock_bh(&ipvs->sync_lock);

	return sb;
}

/*
 * Create a new sync buffer for Version 1 proto.
 */
static inline struct ip_vs_sync_buff *
ip_vs_sync_buff_create(struct netns_ipvs *ipvs)
{
	struct ip_vs_sync_buff *sb;

	if (!(sb=kmalloc(sizeof(struct ip_vs_sync_buff), GFP_ATOMIC)))
		return NULL;

	sb->mesg = kmalloc(ipvs->send_mesg_maxlen, GFP_ATOMIC);
	if (!sb->mesg) {
		kfree(sb);
		return NULL;
	}
	sb->mesg->reserved = 0;  /* old nr_conns i.e. must be zero now */
	sb->mesg->version = SYNC_PROTO_VER;
	sb->mesg->syncid = ipvs->master_syncid;
	sb->mesg->size = htons(sizeof(struct ip_vs_sync_mesg));
	sb->mesg->nr_conns = 0;
	sb->mesg->spare = 0;
	sb->head = (unsigned char *)sb->mesg + sizeof(struct ip_vs_sync_mesg);
	sb->end = (unsigned char *)sb->mesg + ipvs->send_mesg_maxlen;

	sb->firstuse = jiffies;
	return sb;
}

static inline void ip_vs_sync_buff_release(struct ip_vs_sync_buff *sb)
{
	kfree(sb->mesg);
	kfree(sb);
}

static inline void sb_queue_tail(struct netns_ipvs *ipvs,
				 struct ipvs_master_sync_state *ms)
{
	struct ip_vs_sync_buff *sb = ms->sync_buff;

	spin_lock(&ipvs->sync_lock);
	if (ipvs->sync_state & IP_VS_STATE_MASTER &&
	    ms->sync_queue_len < sysctl_sync_qlen_max(ipvs)) {
		if (!ms->sync_queue_len)
			schedule_delayed_work(&ms->master_wakeup_work,
					      max(IPVS_SYNC_SEND_DELAY, 1));
		ms->sync_queue_len++;
		list_add_tail(&sb->list, &ms->sync_queue);
		if ((++ms->sync_queue_delay) == IPVS_SYNC_WAKEUP_RATE)
			wake_up_process(ms->master_thread);
	} else
		ip_vs_sync_buff_release(sb);
	spin_unlock(&ipvs->sync_lock);
}

/*
 *	Get the current sync buffer if it has been created for more
 *	than the specified time or the specified time is zero.
 */
static inline struct ip_vs_sync_buff *
get_curr_sync_buff(struct netns_ipvs *ipvs, struct ipvs_master_sync_state *ms,
		   unsigned long time)
{
	struct ip_vs_sync_buff *sb;

	spin_lock_bh(&ipvs->sync_buff_lock);
	sb = ms->sync_buff;
	if (sb && time_after_eq(jiffies - sb->firstuse, time)) {
		ms->sync_buff = NULL;
		__set_current_state(TASK_RUNNING);
	} else
		sb = NULL;
	spin_unlock_bh(&ipvs->sync_buff_lock);
	return sb;
}

static inline int
select_master_thread_id(struct netns_ipvs *ipvs, struct ip_vs_conn *cp)
{
	return ((long) cp >> (1 + ilog2(sizeof(*cp)))) & ipvs->threads_mask;
}

/*
 * Create a new sync buffer for Version 0 proto.
 */
static inline struct ip_vs_sync_buff *
ip_vs_sync_buff_create_v0(struct netns_ipvs *ipvs)
{
	struct ip_vs_sync_buff *sb;
	struct ip_vs_sync_mesg_v0 *mesg;

	if (!(sb=kmalloc(sizeof(struct ip_vs_sync_buff), GFP_ATOMIC)))
		return NULL;

	sb->mesg = kmalloc(ipvs->send_mesg_maxlen, GFP_ATOMIC);
	if (!sb->mesg) {
		kfree(sb);
		return NULL;
	}
	mesg = (struct ip_vs_sync_mesg_v0 *)sb->mesg;
	mesg->nr_conns = 0;
	mesg->syncid = ipvs->master_syncid;
	mesg->size = htons(sizeof(struct ip_vs_sync_mesg_v0));
	sb->head = (unsigned char *)mesg + sizeof(struct ip_vs_sync_mesg_v0);
	sb->end = (unsigned char *)mesg + ipvs->send_mesg_maxlen;
	sb->firstuse = jiffies;
	return sb;
}

/* Check if connection is controlled by persistence */
static inline bool in_persistence(struct ip_vs_conn *cp)
{
	for (cp = cp->control; cp; cp = cp->control) {
		if (cp->flags & IP_VS_CONN_F_TEMPLATE)
			return true;
	}
	return false;
}

/* Check if conn should be synced.
 * pkts: conn packets, use sysctl_sync_threshold to avoid packet check
 * - (1) sync_refresh_period: reduce sync rate. Additionally, retry
 *	sync_retries times with period of sync_refresh_period/8
 * - (2) if both sync_refresh_period and sync_period are 0 send sync only
 *	for state changes or only once when pkts matches sync_threshold
 * - (3) templates: rate can be reduced only with sync_refresh_period or
 *	with (2)
 */
static int ip_vs_sync_conn_needed(struct netns_ipvs *ipvs,
				  struct ip_vs_conn *cp, int pkts)
{
	unsigned long orig = ACCESS_ONCE(cp->sync_endtime);
	unsigned long now = jiffies;
	unsigned long n = (now + cp->timeout) & ~3UL;
	unsigned int sync_refresh_period;
	int sync_period;
	int force;

	/* Check if we sync in current state */
	if (unlikely(cp->flags & IP_VS_CONN_F_TEMPLATE))
		force = 0;
	else if (unlikely(sysctl_sync_persist_mode(ipvs) && in_persistence(cp)))
		return 0;
	else if (likely(cp->protocol == IPPROTO_TCP)) {
		if (!((1 << cp->state) &
		      ((1 << IP_VS_TCP_S_ESTABLISHED) |
		       (1 << IP_VS_TCP_S_FIN_WAIT) |
		       (1 << IP_VS_TCP_S_CLOSE) |
		       (1 << IP_VS_TCP_S_CLOSE_WAIT) |
		       (1 << IP_VS_TCP_S_TIME_WAIT))))
			return 0;
		force = cp->state != cp->old_state;
		if (force && cp->state != IP_VS_TCP_S_ESTABLISHED)
			goto set;
	} else if (unlikely(cp->protocol == IPPROTO_SCTP)) {
		if (!((1 << cp->state) &
		      ((1 << IP_VS_SCTP_S_ESTABLISHED) |
		       (1 << IP_VS_SCTP_S_SHUTDOWN_SENT) |
		       (1 << IP_VS_SCTP_S_SHUTDOWN_RECEIVED) |
		       (1 << IP_VS_SCTP_S_SHUTDOWN_ACK_SENT) |
		       (1 << IP_VS_SCTP_S_CLOSED))))
			return 0;
		force = cp->state != cp->old_state;
		if (force && cp->state != IP_VS_SCTP_S_ESTABLISHED)
			goto set;
	} else {
		/* UDP or another protocol with single state */
		force = 0;
	}

	sync_refresh_period = sysctl_sync_refresh_period(ipvs);
	if (sync_refresh_period > 0) {
		long diff = n - orig;
		long min_diff = max(cp->timeout >> 1, 10UL * HZ);

		/* Avoid sync if difference is below sync_refresh_period
		 * and below the half timeout.
		 */
		if (abs(diff) < min_t(long, sync_refresh_period, min_diff)) {
			int retries = orig & 3;

			if (retries >= sysctl_sync_retries(ipvs))
				return 0;
			if (time_before(now, orig - cp->timeout +
					(sync_refresh_period >> 3)))
				return 0;
			n |= retries + 1;
		}
	}
	sync_period = sysctl_sync_period(ipvs);
	if (sync_period > 0) {
		if (!(cp->flags & IP_VS_CONN_F_TEMPLATE) &&
		    pkts % sync_period != sysctl_sync_threshold(ipvs))
			return 0;
	} else if (sync_refresh_period <= 0 &&
		   pkts != sysctl_sync_threshold(ipvs))
		return 0;

set:
	cp->old_state = cp->state;
	n = cmpxchg(&cp->sync_endtime, orig, n);
	return n == orig || force;
}

/*
 *      Version 0 , could be switched in by sys_ctl.
 *      Add an ip_vs_conn information into the current sync_buff.
 */
static void ip_vs_sync_conn_v0(struct net *net, struct ip_vs_conn *cp,
			       int pkts)
{
	struct netns_ipvs *ipvs = net_ipvs(net);
	struct ip_vs_sync_mesg_v0 *m;
	struct ip_vs_sync_conn_v0 *s;
	struct ip_vs_sync_buff *buff;
	struct ipvs_master_sync_state *ms;
	int id;
	int len;

	if (unlikely(cp->af != AF_INET))
		return;
	/* Do not sync ONE PACKET */
	if (cp->flags & IP_VS_CONN_F_ONE_PACKET)
		return;

	if (!ip_vs_sync_conn_needed(ipvs, cp, pkts))
		return;

	spin_lock_bh(&ipvs->sync_buff_lock);
	if (!(ipvs->sync_state & IP_VS_STATE_MASTER)) {
		spin_unlock_bh(&ipvs->sync_buff_lock);
		return;
	}

	id = select_master_thread_id(ipvs, cp);
	ms = &ipvs->ms[id];
	buff = ms->sync_buff;
	if (buff) {
		m = (struct ip_vs_sync_mesg_v0 *) buff->mesg;
		/* Send buffer if it is for v1 */
		if (!m->nr_conns) {
			sb_queue_tail(ipvs, ms);
			ms->sync_buff = NULL;
			buff = NULL;
		}
	}
	if (!buff) {
		buff = ip_vs_sync_buff_create_v0(ipvs);
		if (!buff) {
			spin_unlock_bh(&ipvs->sync_buff_lock);
			pr_err("ip_vs_sync_buff_create failed.\n");
			return;
		}
		ms->sync_buff = buff;
	}

	len = (cp->flags & IP_VS_CONN_F_SEQ_MASK) ? FULL_CONN_SIZE :
		SIMPLE_CONN_SIZE;
	m = (struct ip_vs_sync_mesg_v0 *) buff->mesg;
	s = (struct ip_vs_sync_conn_v0 *) buff->head;

	/* copy members */
	s->reserved = 0;
	s->protocol = cp->protocol;
	s->cport = cp->cport;
	s->vport = cp->vport;
	s->dport = cp->dport;
	s->caddr = cp->caddr.ip;
	s->vaddr = cp->vaddr.ip;
	s->daddr = cp->daddr.ip;
	s->flags = htons(cp->flags & ~IP_VS_CONN_F_HASHED);
	s->state = htons(cp->state);
	if (cp->flags & IP_VS_CONN_F_SEQ_MASK) {
		struct ip_vs_sync_conn_options *opt =
			(struct ip_vs_sync_conn_options *)&s[1];
		memcpy(opt, &cp->in_seq, sizeof(*opt));
	}

	m->nr_conns++;
	m->size = htons(ntohs(m->size) + len);
	buff->head += len;

	/* check if there is a space for next one */
	if (buff->head + FULL_CONN_SIZE > buff->end) {
		sb_queue_tail(ipvs, ms);
		ms->sync_buff = NULL;
	}
	spin_unlock_bh(&ipvs->sync_buff_lock);

	/* synchronize its controller if it has */
	cp = cp->control;
	if (cp) {
		if (cp->flags & IP_VS_CONN_F_TEMPLATE)
			pkts = atomic_add_return_unchecked(1, &cp->in_pkts);
		else
			pkts = sysctl_sync_threshold(ipvs);
		ip_vs_sync_conn(net, cp->control, pkts);
	}
}

/*
 *      Add an ip_vs_conn information into the current sync_buff.
 *      Called by ip_vs_in.
 *      Sending Version 1 messages
 */
void ip_vs_sync_conn(struct net *net, struct ip_vs_conn *cp, int pkts)
{
	struct netns_ipvs *ipvs = net_ipvs(net);
	struct ip_vs_sync_mesg *m;
	union ip_vs_sync_conn *s;
	struct ip_vs_sync_buff *buff;
	struct ipvs_master_sync_state *ms;
	int id;
	__u8 *p;
	unsigned int len, pe_name_len, pad;

	/* Handle old version of the protocol */
	if (sysctl_sync_ver(ipvs) == 0) {
		ip_vs_sync_conn_v0(net, cp, pkts);
		return;
	}
	/* Do not sync ONE PACKET */
	if (cp->flags & IP_VS_CONN_F_ONE_PACKET)
		goto control;
sloop:
	if (!ip_vs_sync_conn_needed(ipvs, cp, pkts))
		goto control;

	/* Sanity checks */
	pe_name_len = 0;
	if (cp->pe_data_len) {
		if (!cp->pe_data || !cp->dest) {
			IP_VS_ERR_RL("SYNC, connection pe_data invalid\n");
			return;
		}
		pe_name_len = strnlen(cp->pe->name, IP_VS_PENAME_MAXLEN);
	}

	spin_lock_bh(&ipvs->sync_buff_lock);
	if (!(ipvs->sync_state & IP_VS_STATE_MASTER)) {
		spin_unlock_bh(&ipvs->sync_buff_lock);
		return;
	}

	id = select_master_thread_id(ipvs, cp);
	ms = &ipvs->ms[id];

#ifdef CONFIG_IP_VS_IPV6
	if (cp->af == AF_INET6)
		len = sizeof(struct ip_vs_sync_v6);
	else
#endif
		len = sizeof(struct ip_vs_sync_v4);

	if (cp->flags & IP_VS_CONN_F_SEQ_MASK)
		len += sizeof(struct ip_vs_sync_conn_options) + 2;

	if (cp->pe_data_len)
		len += cp->pe_data_len + 2;	/* + Param hdr field */
	if (pe_name_len)
		len += pe_name_len + 2;

	/* check if there is a space for this one  */
	pad = 0;
	buff = ms->sync_buff;
	if (buff) {
		m = buff->mesg;
		pad = (4 - (size_t) buff->head) & 3;
		/* Send buffer if it is for v0 */
		if (buff->head + len + pad > buff->end || m->reserved) {
			sb_queue_tail(ipvs, ms);
			ms->sync_buff = NULL;
			buff = NULL;
			pad = 0;
		}
	}

	if (!buff) {
		buff = ip_vs_sync_buff_create(ipvs);
		if (!buff) {
			spin_unlock_bh(&ipvs->sync_buff_lock);
			pr_err("ip_vs_sync_buff_create failed.\n");
			return;
		}
		ms->sync_buff = buff;
		m = buff->mesg;
	}

	p = buff->head;
	buff->head += pad + len;
	m->size = htons(ntohs(m->size) + pad + len);
	/* Add ev. padding from prev. sync_conn */
	while (pad--)
		*(p++) = 0;

	s = (union ip_vs_sync_conn *)p;

	/* Set message type  & copy members */
	s->v4.type = (cp->af == AF_INET6 ? STYPE_F_INET6 : 0);
	s->v4.ver_size = htons(len & SVER_MASK);	/* Version 0 */
	s->v4.flags = htonl(cp->flags & ~IP_VS_CONN_F_HASHED);
	s->v4.state = htons(cp->state);
	s->v4.protocol = cp->protocol;
	s->v4.cport = cp->cport;
	s->v4.vport = cp->vport;
	s->v4.dport = cp->dport;
	s->v4.fwmark = htonl(cp->fwmark);
	s->v4.timeout = htonl(cp->timeout / HZ);
	m->nr_conns++;

#ifdef CONFIG_IP_VS_IPV6
	if (cp->af == AF_INET6) {
		p += sizeof(struct ip_vs_sync_v6);
		s->v6.caddr = cp->caddr.in6;
		s->v6.vaddr = cp->vaddr.in6;
		s->v6.daddr = cp->daddr.in6;
	} else
#endif
	{
		p += sizeof(struct ip_vs_sync_v4);	/* options ptr */
		s->v4.caddr = cp->caddr.ip;
		s->v4.vaddr = cp->vaddr.ip;
		s->v4.daddr = cp->daddr.ip;
	}
	if (cp->flags & IP_VS_CONN_F_SEQ_MASK) {
		*(p++) = IPVS_OPT_SEQ_DATA;
		*(p++) = sizeof(struct ip_vs_sync_conn_options);
		hton_seq((struct ip_vs_seq *)p, &cp->in_seq);
		p += sizeof(struct ip_vs_seq);
		hton_seq((struct ip_vs_seq *)p, &cp->out_seq);
		p += sizeof(struct ip_vs_seq);
	}
	/* Handle pe data */
	if (cp->pe_data_len && cp->pe_data) {
		*(p++) = IPVS_OPT_PE_DATA;
		*(p++) = cp->pe_data_len;
		memcpy(p, cp->pe_data, cp->pe_data_len);
		p += cp->pe_data_len;
		if (pe_name_len) {
			/* Add PE_NAME */
			*(p++) = IPVS_OPT_PE_NAME;
			*(p++) = pe_name_len;
			memcpy(p, cp->pe->name, pe_name_len);
			p += pe_name_len;
		}
	}

	spin_unlock_bh(&ipvs->sync_buff_lock);

control:
	/* synchronize its controller if it has */
	cp = cp->control;
	if (!cp)
		return;
<<<<<<< HEAD
	/*
	 * Reduce sync rate for templates
	 * i.e only increment in_pkts for Templates.
	 */
	if (cp->flags & IP_VS_CONN_F_TEMPLATE) {
		int pkts = atomic_add_return_unchecked(1, &cp->in_pkts);

		if (pkts % sysctl_sync_period(ipvs) != 1)
			return;
	}
=======
	if (cp->flags & IP_VS_CONN_F_TEMPLATE)
		pkts = atomic_add_return_unchecked(1, &cp->in_pkts);
	else
		pkts = sysctl_sync_threshold(ipvs);
>>>>>>> c3ade0e0
	goto sloop;
}

/*
 *  fill_param used by version 1
 */
static inline int
ip_vs_conn_fill_param_sync(struct net *net, int af, union ip_vs_sync_conn *sc,
			   struct ip_vs_conn_param *p,
			   __u8 *pe_data, unsigned int pe_data_len,
			   __u8 *pe_name, unsigned int pe_name_len)
{
#ifdef CONFIG_IP_VS_IPV6
	if (af == AF_INET6)
		ip_vs_conn_fill_param(net, af, sc->v6.protocol,
				      (const union nf_inet_addr *)&sc->v6.caddr,
				      sc->v6.cport,
				      (const union nf_inet_addr *)&sc->v6.vaddr,
				      sc->v6.vport, p);
	else
#endif
		ip_vs_conn_fill_param(net, af, sc->v4.protocol,
				      (const union nf_inet_addr *)&sc->v4.caddr,
				      sc->v4.cport,
				      (const union nf_inet_addr *)&sc->v4.vaddr,
				      sc->v4.vport, p);
	/* Handle pe data */
	if (pe_data_len) {
		if (pe_name_len) {
			char buff[IP_VS_PENAME_MAXLEN+1];

			memcpy(buff, pe_name, pe_name_len);
			buff[pe_name_len]=0;
			p->pe = __ip_vs_pe_getbyname(buff);
			if (!p->pe) {
				IP_VS_DBG(3, "BACKUP, no %s engine found/loaded\n",
					     buff);
				return 1;
			}
		} else {
			IP_VS_ERR_RL("BACKUP, Invalid PE parameters\n");
			return 1;
		}

		p->pe_data = kmemdup(pe_data, pe_data_len, GFP_ATOMIC);
		if (!p->pe_data) {
			if (p->pe->module)
				module_put(p->pe->module);
			return -ENOMEM;
		}
		p->pe_data_len = pe_data_len;
	}
	return 0;
}

/*
 *  Connection Add / Update.
 *  Common for version 0 and 1 reception of backup sync_conns.
 *  Param: ...
 *         timeout is in sec.
 */
static void ip_vs_proc_conn(struct net *net, struct ip_vs_conn_param *param,
			    unsigned int flags, unsigned int state,
			    unsigned int protocol, unsigned int type,
			    const union nf_inet_addr *daddr, __be16 dport,
			    unsigned long timeout, __u32 fwmark,
			    struct ip_vs_sync_conn_options *opt)
{
	struct ip_vs_dest *dest;
	struct ip_vs_conn *cp;
	struct netns_ipvs *ipvs = net_ipvs(net);

	if (!(flags & IP_VS_CONN_F_TEMPLATE))
		cp = ip_vs_conn_in_get(param);
	else
		cp = ip_vs_ct_in_get(param);

	if (cp) {
		/* Free pe_data */
		kfree(param->pe_data);

		dest = cp->dest;
		spin_lock_bh(&cp->lock);
		if ((cp->flags ^ flags) & IP_VS_CONN_F_INACTIVE &&
		    !(flags & IP_VS_CONN_F_TEMPLATE) && dest) {
			if (flags & IP_VS_CONN_F_INACTIVE) {
				atomic_dec(&dest->activeconns);
				atomic_inc(&dest->inactconns);
			} else {
				atomic_inc(&dest->activeconns);
				atomic_dec(&dest->inactconns);
			}
		}
		flags &= IP_VS_CONN_F_BACKUP_UPD_MASK;
		flags |= cp->flags & ~IP_VS_CONN_F_BACKUP_UPD_MASK;
		cp->flags = flags;
		spin_unlock_bh(&cp->lock);
		if (!dest)
			ip_vs_try_bind_dest(cp);
	} else {
		/*
		 * Find the appropriate destination for the connection.
		 * If it is not found the connection will remain unbound
		 * but still handled.
		 */
		rcu_read_lock();
		dest = ip_vs_find_dest(net, type, daddr, dport, param->vaddr,
				       param->vport, protocol, fwmark, flags);

		cp = ip_vs_conn_new(param, daddr, dport, flags, dest, fwmark);
		rcu_read_unlock();
		if (!cp) {
			if (param->pe_data)
				kfree(param->pe_data);
			IP_VS_DBG(2, "BACKUP, add new conn. failed\n");
			return;
		}
	}

	if (opt)
		memcpy(&cp->in_seq, opt, sizeof(*opt));
	atomic_set_unchecked(&cp->in_pkts, sysctl_sync_threshold(ipvs));
	cp->state = state;
	cp->old_state = cp->state;
	/*
	 * For Ver 0 messages style
	 *  - Not possible to recover the right timeout for templates
	 *  - can not find the right fwmark
	 *    virtual service. If needed, we can do it for
	 *    non-fwmark persistent services.
	 * Ver 1 messages style.
	 *  - No problem.
	 */
	if (timeout) {
		if (timeout > MAX_SCHEDULE_TIMEOUT / HZ)
			timeout = MAX_SCHEDULE_TIMEOUT / HZ;
		cp->timeout = timeout*HZ;
	} else {
		struct ip_vs_proto_data *pd;

		pd = ip_vs_proto_data_get(net, protocol);
		if (!(flags & IP_VS_CONN_F_TEMPLATE) && pd && pd->timeout_table)
			cp->timeout = pd->timeout_table[state];
		else
			cp->timeout = (3*60*HZ);
	}
	ip_vs_conn_put(cp);
}

/*
 *  Process received multicast message for Version 0
 */
static void ip_vs_process_message_v0(struct net *net, const char *buffer,
				     const size_t buflen)
{
	struct ip_vs_sync_mesg_v0 *m = (struct ip_vs_sync_mesg_v0 *)buffer;
	struct ip_vs_sync_conn_v0 *s;
	struct ip_vs_sync_conn_options *opt;
	struct ip_vs_protocol *pp;
	struct ip_vs_conn_param param;
	char *p;
	int i;

	p = (char *)buffer + sizeof(struct ip_vs_sync_mesg_v0);
	for (i=0; i<m->nr_conns; i++) {
		unsigned int flags, state;

		if (p + SIMPLE_CONN_SIZE > buffer+buflen) {
			IP_VS_ERR_RL("BACKUP v0, bogus conn\n");
			return;
		}
		s = (struct ip_vs_sync_conn_v0 *) p;
		flags = ntohs(s->flags) | IP_VS_CONN_F_SYNC;
		flags &= ~IP_VS_CONN_F_HASHED;
		if (flags & IP_VS_CONN_F_SEQ_MASK) {
			opt = (struct ip_vs_sync_conn_options *)&s[1];
			p += FULL_CONN_SIZE;
			if (p > buffer+buflen) {
				IP_VS_ERR_RL("BACKUP v0, Dropping buffer bogus conn options\n");
				return;
			}
		} else {
			opt = NULL;
			p += SIMPLE_CONN_SIZE;
		}

		state = ntohs(s->state);
		if (!(flags & IP_VS_CONN_F_TEMPLATE)) {
			pp = ip_vs_proto_get(s->protocol);
			if (!pp) {
				IP_VS_DBG(2, "BACKUP v0, Unsupported protocol %u\n",
					s->protocol);
				continue;
			}
			if (state >= pp->num_states) {
				IP_VS_DBG(2, "BACKUP v0, Invalid %s state %u\n",
					pp->name, state);
				continue;
			}
		} else {
			/* protocol in templates is not used for state/timeout */
			if (state > 0) {
				IP_VS_DBG(2, "BACKUP v0, Invalid template state %u\n",
					state);
				state = 0;
			}
		}

		ip_vs_conn_fill_param(net, AF_INET, s->protocol,
				      (const union nf_inet_addr *)&s->caddr,
				      s->cport,
				      (const union nf_inet_addr *)&s->vaddr,
				      s->vport, &param);

		/* Send timeout as Zero */
		ip_vs_proc_conn(net, &param, flags, state, s->protocol, AF_INET,
				(union nf_inet_addr *)&s->daddr, s->dport,
				0, 0, opt);
	}
}

/*
 * Handle options
 */
static inline int ip_vs_proc_seqopt(__u8 *p, unsigned int plen,
				    __u32 *opt_flags,
				    struct ip_vs_sync_conn_options *opt)
{
	struct ip_vs_sync_conn_options *topt;

	topt = (struct ip_vs_sync_conn_options *)p;

	if (plen != sizeof(struct ip_vs_sync_conn_options)) {
		IP_VS_DBG(2, "BACKUP, bogus conn options length\n");
		return -EINVAL;
	}
	if (*opt_flags & IPVS_OPT_F_SEQ_DATA) {
		IP_VS_DBG(2, "BACKUP, conn options found twice\n");
		return -EINVAL;
	}
	ntoh_seq(&topt->in_seq, &opt->in_seq);
	ntoh_seq(&topt->out_seq, &opt->out_seq);
	*opt_flags |= IPVS_OPT_F_SEQ_DATA;
	return 0;
}

static int ip_vs_proc_str(__u8 *p, unsigned int plen, unsigned int *data_len,
			  __u8 **data, unsigned int maxlen,
			  __u32 *opt_flags, __u32 flag)
{
	if (plen > maxlen) {
		IP_VS_DBG(2, "BACKUP, bogus par.data len > %d\n", maxlen);
		return -EINVAL;
	}
	if (*opt_flags & flag) {
		IP_VS_DBG(2, "BACKUP, Par.data found twice 0x%x\n", flag);
		return -EINVAL;
	}
	*data_len = plen;
	*data = p;
	*opt_flags |= flag;
	return 0;
}
/*
 *   Process a Version 1 sync. connection
 */
static inline int ip_vs_proc_sync_conn(struct net *net, __u8 *p, __u8 *msg_end)
{
	struct ip_vs_sync_conn_options opt;
	union  ip_vs_sync_conn *s;
	struct ip_vs_protocol *pp;
	struct ip_vs_conn_param param;
	__u32 flags;
	unsigned int af, state, pe_data_len=0, pe_name_len=0;
	__u8 *pe_data=NULL, *pe_name=NULL;
	__u32 opt_flags=0;
	int retc=0;

	s = (union ip_vs_sync_conn *) p;

	if (s->v6.type & STYPE_F_INET6) {
#ifdef CONFIG_IP_VS_IPV6
		af = AF_INET6;
		p += sizeof(struct ip_vs_sync_v6);
#else
		IP_VS_DBG(3,"BACKUP, IPv6 msg received, and IPVS is not compiled for IPv6\n");
		retc = 10;
		goto out;
#endif
	} else if (!s->v4.type) {
		af = AF_INET;
		p += sizeof(struct ip_vs_sync_v4);
	} else {
		return -10;
	}
	if (p > msg_end)
		return -20;

	/* Process optional params check Type & Len. */
	while (p < msg_end) {
		int ptype;
		int plen;

		if (p+2 > msg_end)
			return -30;
		ptype = *(p++);
		plen  = *(p++);

		if (!plen || ((p + plen) > msg_end))
			return -40;
		/* Handle seq option  p = param data */
		switch (ptype & ~IPVS_OPT_F_PARAM) {
		case IPVS_OPT_SEQ_DATA:
			if (ip_vs_proc_seqopt(p, plen, &opt_flags, &opt))
				return -50;
			break;

		case IPVS_OPT_PE_DATA:
			if (ip_vs_proc_str(p, plen, &pe_data_len, &pe_data,
					   IP_VS_PEDATA_MAXLEN, &opt_flags,
					   IPVS_OPT_F_PE_DATA))
				return -60;
			break;

		case IPVS_OPT_PE_NAME:
			if (ip_vs_proc_str(p, plen,&pe_name_len, &pe_name,
					   IP_VS_PENAME_MAXLEN, &opt_flags,
					   IPVS_OPT_F_PE_NAME))
				return -70;
			break;

		default:
			/* Param data mandatory ? */
			if (!(ptype & IPVS_OPT_F_PARAM)) {
				IP_VS_DBG(3, "BACKUP, Unknown mandatory param %d found\n",
					  ptype & ~IPVS_OPT_F_PARAM);
				retc = 20;
				goto out;
			}
		}
		p += plen;  /* Next option */
	}

	/* Get flags and Mask off unsupported */
	flags  = ntohl(s->v4.flags) & IP_VS_CONN_F_BACKUP_MASK;
	flags |= IP_VS_CONN_F_SYNC;
	state = ntohs(s->v4.state);

	if (!(flags & IP_VS_CONN_F_TEMPLATE)) {
		pp = ip_vs_proto_get(s->v4.protocol);
		if (!pp) {
			IP_VS_DBG(3,"BACKUP, Unsupported protocol %u\n",
				s->v4.protocol);
			retc = 30;
			goto out;
		}
		if (state >= pp->num_states) {
			IP_VS_DBG(3, "BACKUP, Invalid %s state %u\n",
				pp->name, state);
			retc = 40;
			goto out;
		}
	} else {
		/* protocol in templates is not used for state/timeout */
		if (state > 0) {
			IP_VS_DBG(3, "BACKUP, Invalid template state %u\n",
				state);
			state = 0;
		}
	}
	if (ip_vs_conn_fill_param_sync(net, af, s, &param, pe_data,
				       pe_data_len, pe_name, pe_name_len)) {
		retc = 50;
		goto out;
	}
	/* If only IPv4, just silent skip IPv6 */
	if (af == AF_INET)
		ip_vs_proc_conn(net, &param, flags, state, s->v4.protocol, af,
				(union nf_inet_addr *)&s->v4.daddr, s->v4.dport,
				ntohl(s->v4.timeout), ntohl(s->v4.fwmark),
				(opt_flags & IPVS_OPT_F_SEQ_DATA ? &opt : NULL)
				);
#ifdef CONFIG_IP_VS_IPV6
	else
		ip_vs_proc_conn(net, &param, flags, state, s->v6.protocol, af,
				(union nf_inet_addr *)&s->v6.daddr, s->v6.dport,
				ntohl(s->v6.timeout), ntohl(s->v6.fwmark),
				(opt_flags & IPVS_OPT_F_SEQ_DATA ? &opt : NULL)
				);
#endif
	return 0;
	/* Error exit */
out:
	IP_VS_DBG(2, "BACKUP, Single msg dropped err:%d\n", retc);
	return retc;

}
/*
 *      Process received multicast message and create the corresponding
 *      ip_vs_conn entries.
 *      Handles Version 0 & 1
 */
static void ip_vs_process_message(struct net *net, __u8 *buffer,
				  const size_t buflen)
{
	struct netns_ipvs *ipvs = net_ipvs(net);
	struct ip_vs_sync_mesg *m2 = (struct ip_vs_sync_mesg *)buffer;
	__u8 *p, *msg_end;
	int i, nr_conns;

	if (buflen < sizeof(struct ip_vs_sync_mesg_v0)) {
		IP_VS_DBG(2, "BACKUP, message header too short\n");
		return;
	}

	if (buflen != ntohs(m2->size)) {
		IP_VS_DBG(2, "BACKUP, bogus message size\n");
		return;
	}
	/* SyncID sanity check */
	if (ipvs->backup_syncid != 0 && m2->syncid != ipvs->backup_syncid) {
		IP_VS_DBG(7, "BACKUP, Ignoring syncid = %d\n", m2->syncid);
		return;
	}
	/* Handle version 1  message */
	if ((m2->version == SYNC_PROTO_VER) && (m2->reserved == 0)
	    && (m2->spare == 0)) {

		msg_end = buffer + sizeof(struct ip_vs_sync_mesg);
		nr_conns = m2->nr_conns;

		for (i=0; i<nr_conns; i++) {
			union ip_vs_sync_conn *s;
			unsigned int size;
			int retc;

			p = msg_end;
			if (p + sizeof(s->v4) > buffer+buflen) {
				IP_VS_ERR_RL("BACKUP, Dropping buffer, to small\n");
				return;
			}
			s = (union ip_vs_sync_conn *)p;
			size = ntohs(s->v4.ver_size) & SVER_MASK;
			msg_end = p + size;
			/* Basic sanity checks */
			if (msg_end  > buffer+buflen) {
				IP_VS_ERR_RL("BACKUP, Dropping buffer, msg > buffer\n");
				return;
			}
			if (ntohs(s->v4.ver_size) >> SVER_SHIFT) {
				IP_VS_ERR_RL("BACKUP, Dropping buffer, Unknown version %d\n",
					      ntohs(s->v4.ver_size) >> SVER_SHIFT);
				return;
			}
			/* Process a single sync_conn */
			retc = ip_vs_proc_sync_conn(net, p, msg_end);
			if (retc < 0) {
				IP_VS_ERR_RL("BACKUP, Dropping buffer, Err: %d in decoding\n",
					     retc);
				return;
			}
			/* Make sure we have 32 bit alignment */
			msg_end = p + ((size + 3) & ~3);
		}
	} else {
		/* Old type of message */
		ip_vs_process_message_v0(net, buffer, buflen);
		return;
	}
}


/*
 *      Setup sndbuf (mode=1) or rcvbuf (mode=0)
 */
static void set_sock_size(struct sock *sk, int mode, int val)
{
	/* setsockopt(sock, SOL_SOCKET, SO_SNDBUF, &val, sizeof(val)); */
	/* setsockopt(sock, SOL_SOCKET, SO_RCVBUF, &val, sizeof(val)); */
	lock_sock(sk);
	if (mode) {
		val = clamp_t(int, val, (SOCK_MIN_SNDBUF + 1) / 2,
			      sysctl_wmem_max);
		sk->sk_sndbuf = val * 2;
		sk->sk_userlocks |= SOCK_SNDBUF_LOCK;
	} else {
		val = clamp_t(int, val, (SOCK_MIN_RCVBUF + 1) / 2,
			      sysctl_rmem_max);
		sk->sk_rcvbuf = val * 2;
		sk->sk_userlocks |= SOCK_RCVBUF_LOCK;
	}
	release_sock(sk);
}

/*
 *      Setup loopback of outgoing multicasts on a sending socket
 */
static void set_mcast_loop(struct sock *sk, u_char loop)
{
	struct inet_sock *inet = inet_sk(sk);

	/* setsockopt(sock, SOL_IP, IP_MULTICAST_LOOP, &loop, sizeof(loop)); */
	lock_sock(sk);
	inet->mc_loop = loop ? 1 : 0;
	release_sock(sk);
}

/*
 *      Specify TTL for outgoing multicasts on a sending socket
 */
static void set_mcast_ttl(struct sock *sk, u_char ttl)
{
	struct inet_sock *inet = inet_sk(sk);

	/* setsockopt(sock, SOL_IP, IP_MULTICAST_TTL, &ttl, sizeof(ttl)); */
	lock_sock(sk);
	inet->mc_ttl = ttl;
	release_sock(sk);
}

/*
 *      Specifiy default interface for outgoing multicasts
 */
static int set_mcast_if(struct sock *sk, char *ifname)
{
	struct net_device *dev;
	struct inet_sock *inet = inet_sk(sk);
	struct net *net = sock_net(sk);

	dev = __dev_get_by_name(net, ifname);
	if (!dev)
		return -ENODEV;

	if (sk->sk_bound_dev_if && dev->ifindex != sk->sk_bound_dev_if)
		return -EINVAL;

	lock_sock(sk);
	inet->mc_index = dev->ifindex;
	/*  inet->mc_addr  = 0; */
	release_sock(sk);

	return 0;
}


/*
 *	Set the maximum length of sync message according to the
 *	specified interface's MTU.
 */
static int set_sync_mesg_maxlen(struct net *net, int sync_state)
{
	struct netns_ipvs *ipvs = net_ipvs(net);
	struct net_device *dev;
	int num;

	if (sync_state == IP_VS_STATE_MASTER) {
		dev = __dev_get_by_name(net, ipvs->master_mcast_ifn);
		if (!dev)
			return -ENODEV;

		num = (dev->mtu - sizeof(struct iphdr) -
		       sizeof(struct udphdr) -
		       SYNC_MESG_HEADER_LEN - 20) / SIMPLE_CONN_SIZE;
		ipvs->send_mesg_maxlen = SYNC_MESG_HEADER_LEN +
			SIMPLE_CONN_SIZE * min(num, MAX_CONNS_PER_SYNCBUFF);
		IP_VS_DBG(7, "setting the maximum length of sync sending "
			  "message %d.\n", ipvs->send_mesg_maxlen);
	} else if (sync_state == IP_VS_STATE_BACKUP) {
		dev = __dev_get_by_name(net, ipvs->backup_mcast_ifn);
		if (!dev)
			return -ENODEV;

		ipvs->recv_mesg_maxlen = dev->mtu -
			sizeof(struct iphdr) - sizeof(struct udphdr);
		IP_VS_DBG(7, "setting the maximum length of sync receiving "
			  "message %d.\n", ipvs->recv_mesg_maxlen);
	}

	return 0;
}


/*
 *      Join a multicast group.
 *      the group is specified by a class D multicast address 224.0.0.0/8
 *      in the in_addr structure passed in as a parameter.
 */
static int
join_mcast_group(struct sock *sk, struct in_addr *addr, char *ifname)
{
	struct net *net = sock_net(sk);
	struct ip_mreqn mreq;
	struct net_device *dev;
	int ret;

	memset(&mreq, 0, sizeof(mreq));
	memcpy(&mreq.imr_multiaddr, addr, sizeof(struct in_addr));

	dev = __dev_get_by_name(net, ifname);
	if (!dev)
		return -ENODEV;
	if (sk->sk_bound_dev_if && dev->ifindex != sk->sk_bound_dev_if)
		return -EINVAL;

	mreq.imr_ifindex = dev->ifindex;

	lock_sock(sk);
	ret = ip_mc_join_group(sk, &mreq);
	release_sock(sk);

	return ret;
}


static int bind_mcastif_addr(struct socket *sock, char *ifname)
{
	struct net *net = sock_net(sock->sk);
	struct net_device *dev;
	__be32 addr;
	struct sockaddr_in sin;

	dev = __dev_get_by_name(net, ifname);
	if (!dev)
		return -ENODEV;

	addr = inet_select_addr(dev, 0, RT_SCOPE_UNIVERSE);
	if (!addr)
		pr_err("You probably need to specify IP address on "
		       "multicast interface.\n");

	IP_VS_DBG(7, "binding socket with (%s) %pI4\n",
		  ifname, &addr);

	/* Now bind the socket with the address of multicast interface */
	sin.sin_family	     = AF_INET;
	sin.sin_addr.s_addr  = addr;
	sin.sin_port         = 0;

	return sock->ops->bind(sock, (struct sockaddr*)&sin, sizeof(sin));
}

/*
 *      Set up sending multicast socket over UDP
 */
static struct socket *make_send_sock(struct net *net, int id)
{
	struct netns_ipvs *ipvs = net_ipvs(net);
	/* multicast addr */
	struct sockaddr_in mcast_addr = {
		.sin_family		= AF_INET,
		.sin_port		= cpu_to_be16(IP_VS_SYNC_PORT + id),
		.sin_addr.s_addr	= cpu_to_be32(IP_VS_SYNC_GROUP),
	};
	struct socket *sock;
	int result;

	/* First create a socket move it to right name space later */
	result = sock_create_kern(PF_INET, SOCK_DGRAM, IPPROTO_UDP, &sock);
	if (result < 0) {
		pr_err("Error during creation of socket; terminating\n");
		return ERR_PTR(result);
	}
	/*
	 * Kernel sockets that are a part of a namespace, should not
	 * hold a reference to a namespace in order to allow to stop it.
	 * After sk_change_net should be released using sk_release_kernel.
	 */
	sk_change_net(sock->sk, net);
	result = set_mcast_if(sock->sk, ipvs->master_mcast_ifn);
	if (result < 0) {
		pr_err("Error setting outbound mcast interface\n");
		goto error;
	}

	set_mcast_loop(sock->sk, 0);
	set_mcast_ttl(sock->sk, 1);
	result = sysctl_sync_sock_size(ipvs);
	if (result > 0)
		set_sock_size(sock->sk, 1, result);

	result = bind_mcastif_addr(sock, ipvs->master_mcast_ifn);
	if (result < 0) {
		pr_err("Error binding address of the mcast interface\n");
		goto error;
	}

	result = sock->ops->connect(sock, (struct sockaddr *) &mcast_addr,
			sizeof(struct sockaddr), 0);
	if (result < 0) {
		pr_err("Error connecting to the multicast addr\n");
		goto error;
	}

	return sock;

error:
	sk_release_kernel(sock->sk);
	return ERR_PTR(result);
}


/*
 *      Set up receiving multicast socket over UDP
 */
static struct socket *make_receive_sock(struct net *net, int id)
{
	struct netns_ipvs *ipvs = net_ipvs(net);
	/* multicast addr */
	struct sockaddr_in mcast_addr = {
		.sin_family		= AF_INET,
		.sin_port		= cpu_to_be16(IP_VS_SYNC_PORT + id),
		.sin_addr.s_addr	= cpu_to_be32(IP_VS_SYNC_GROUP),
	};
	struct socket *sock;
	int result;

	/* First create a socket */
	result = sock_create_kern(PF_INET, SOCK_DGRAM, IPPROTO_UDP, &sock);
	if (result < 0) {
		pr_err("Error during creation of socket; terminating\n");
		return ERR_PTR(result);
	}
	/*
	 * Kernel sockets that are a part of a namespace, should not
	 * hold a reference to a namespace in order to allow to stop it.
	 * After sk_change_net should be released using sk_release_kernel.
	 */
	sk_change_net(sock->sk, net);
	/* it is equivalent to the REUSEADDR option in user-space */
	sock->sk->sk_reuse = SK_CAN_REUSE;
	result = sysctl_sync_sock_size(ipvs);
	if (result > 0)
		set_sock_size(sock->sk, 0, result);

	result = sock->ops->bind(sock, (struct sockaddr *) &mcast_addr,
			sizeof(struct sockaddr));
	if (result < 0) {
		pr_err("Error binding to the multicast addr\n");
		goto error;
	}

	/* join the multicast group */
	result = join_mcast_group(sock->sk,
			(struct in_addr *) &mcast_addr.sin_addr,
			ipvs->backup_mcast_ifn);
	if (result < 0) {
		pr_err("Error joining to the multicast group\n");
		goto error;
	}

	return sock;

error:
	sk_release_kernel(sock->sk);
	return ERR_PTR(result);
}


static int
ip_vs_send_async(struct socket *sock, const char *buffer, const size_t length)
{
	struct msghdr	msg = {.msg_flags = MSG_DONTWAIT|MSG_NOSIGNAL};
	struct kvec	iov;
	int		len;

	EnterFunction(7);
	iov.iov_base     = (void *)buffer;
	iov.iov_len      = length;

	len = kernel_sendmsg(sock, &msg, &iov, 1, (size_t)(length));

	LeaveFunction(7);
	return len;
}

static int
ip_vs_send_sync_msg(struct socket *sock, struct ip_vs_sync_mesg *msg)
{
	int msize;
	int ret;

	msize = ntohs(msg->size);

	ret = ip_vs_send_async(sock, (char *)msg, msize);
	if (ret >= 0 || ret == -EAGAIN)
		return ret;
	pr_err("ip_vs_send_async error %d\n", ret);
	return 0;
}

static int
ip_vs_receive(struct socket *sock, char *buffer, const size_t buflen)
{
	struct msghdr		msg = {NULL,};
	struct kvec		iov;
	int			len;

	EnterFunction(7);

	/* Receive a packet */
	iov.iov_base     = buffer;
	iov.iov_len      = (size_t)buflen;

	len = kernel_recvmsg(sock, &msg, &iov, 1, buflen, MSG_DONTWAIT);

	if (len < 0)
		return len;

	LeaveFunction(7);
	return len;
}

/* Wakeup the master thread for sending */
static void master_wakeup_work_handler(struct work_struct *work)
{
	struct ipvs_master_sync_state *ms =
		container_of(work, struct ipvs_master_sync_state,
			     master_wakeup_work.work);
	struct netns_ipvs *ipvs = ms->ipvs;

	spin_lock_bh(&ipvs->sync_lock);
	if (ms->sync_queue_len &&
	    ms->sync_queue_delay < IPVS_SYNC_WAKEUP_RATE) {
		ms->sync_queue_delay = IPVS_SYNC_WAKEUP_RATE;
		wake_up_process(ms->master_thread);
	}
	spin_unlock_bh(&ipvs->sync_lock);
}

/* Get next buffer to send */
static inline struct ip_vs_sync_buff *
next_sync_buff(struct netns_ipvs *ipvs, struct ipvs_master_sync_state *ms)
{
	struct ip_vs_sync_buff *sb;

	sb = sb_dequeue(ipvs, ms);
	if (sb)
		return sb;
	/* Do not delay entries in buffer for more than 2 seconds */
	return get_curr_sync_buff(ipvs, ms, IPVS_SYNC_FLUSH_TIME);
}

static int sync_thread_master(void *data)
{
	struct ip_vs_sync_thread_data *tinfo = data;
	struct netns_ipvs *ipvs = net_ipvs(tinfo->net);
	struct ipvs_master_sync_state *ms = &ipvs->ms[tinfo->id];
	struct sock *sk = tinfo->sock->sk;
	struct ip_vs_sync_buff *sb;

	pr_info("sync thread started: state = MASTER, mcast_ifn = %s, "
		"syncid = %d, id = %d\n",
		ipvs->master_mcast_ifn, ipvs->master_syncid, tinfo->id);

	for (;;) {
		sb = next_sync_buff(ipvs, ms);
		if (unlikely(kthread_should_stop()))
			break;
		if (!sb) {
			schedule_timeout(IPVS_SYNC_CHECK_PERIOD);
			continue;
		}
		while (ip_vs_send_sync_msg(tinfo->sock, sb->mesg) < 0) {
			/* (Ab)use interruptible sleep to avoid increasing
			 * the load avg.
			 */
			__wait_event_interruptible(*sk_sleep(sk),
						   sock_writeable(sk) ||
						   kthread_should_stop());
			if (unlikely(kthread_should_stop()))
				goto done;
		}
		ip_vs_sync_buff_release(sb);
	}

done:
	__set_current_state(TASK_RUNNING);
	if (sb)
		ip_vs_sync_buff_release(sb);

	/* clean up the sync_buff queue */
	while ((sb = sb_dequeue(ipvs, ms)))
		ip_vs_sync_buff_release(sb);
	__set_current_state(TASK_RUNNING);

	/* clean up the current sync_buff */
	sb = get_curr_sync_buff(ipvs, ms, 0);
	if (sb)
		ip_vs_sync_buff_release(sb);

	/* release the sending multicast socket */
	sk_release_kernel(tinfo->sock->sk);
	kfree(tinfo);

	return 0;
}


static int sync_thread_backup(void *data)
{
	struct ip_vs_sync_thread_data *tinfo = data;
	struct netns_ipvs *ipvs = net_ipvs(tinfo->net);
	int len;

	pr_info("sync thread started: state = BACKUP, mcast_ifn = %s, "
		"syncid = %d, id = %d\n",
		ipvs->backup_mcast_ifn, ipvs->backup_syncid, tinfo->id);

	while (!kthread_should_stop()) {
		wait_event_interruptible(*sk_sleep(tinfo->sock->sk),
			 !skb_queue_empty(&tinfo->sock->sk->sk_receive_queue)
			 || kthread_should_stop());

		/* do we have data now? */
		while (!skb_queue_empty(&(tinfo->sock->sk->sk_receive_queue))) {
			len = ip_vs_receive(tinfo->sock, tinfo->buf,
					ipvs->recv_mesg_maxlen);
			if (len <= 0) {
				if (len != -EAGAIN)
					pr_err("receiving message error\n");
				break;
			}

			ip_vs_process_message(tinfo->net, tinfo->buf, len);
		}
	}

	/* release the sending multicast socket */
	sk_release_kernel(tinfo->sock->sk);
	kfree(tinfo->buf);
	kfree(tinfo);

	return 0;
}


int start_sync_thread(struct net *net, int state, char *mcast_ifn, __u8 syncid)
{
	struct ip_vs_sync_thread_data *tinfo;
	struct task_struct **array = NULL, *task;
	struct socket *sock;
	struct netns_ipvs *ipvs = net_ipvs(net);
	char *name;
	int (*threadfn)(void *data);
	int id, count;
	int result = -ENOMEM;

	IP_VS_DBG(7, "%s(): pid %d\n", __func__, task_pid_nr(current));
	IP_VS_DBG(7, "Each ip_vs_sync_conn entry needs %Zd bytes\n",
		  sizeof(struct ip_vs_sync_conn_v0));

	if (!ipvs->sync_state) {
		count = clamp(sysctl_sync_ports(ipvs), 1, IPVS_SYNC_PORTS_MAX);
		ipvs->threads_mask = count - 1;
	} else
		count = ipvs->threads_mask + 1;

	if (state == IP_VS_STATE_MASTER) {
		if (ipvs->ms)
			return -EEXIST;

		strlcpy(ipvs->master_mcast_ifn, mcast_ifn,
			sizeof(ipvs->master_mcast_ifn));
		ipvs->master_syncid = syncid;
		name = "ipvs-m:%d:%d";
		threadfn = sync_thread_master;
	} else if (state == IP_VS_STATE_BACKUP) {
		if (ipvs->backup_threads)
			return -EEXIST;

		strlcpy(ipvs->backup_mcast_ifn, mcast_ifn,
			sizeof(ipvs->backup_mcast_ifn));
		ipvs->backup_syncid = syncid;
		name = "ipvs-b:%d:%d";
		threadfn = sync_thread_backup;
	} else {
		return -EINVAL;
	}

	if (state == IP_VS_STATE_MASTER) {
		struct ipvs_master_sync_state *ms;

		ipvs->ms = kzalloc(count * sizeof(ipvs->ms[0]), GFP_KERNEL);
		if (!ipvs->ms)
			goto out;
		ms = ipvs->ms;
		for (id = 0; id < count; id++, ms++) {
			INIT_LIST_HEAD(&ms->sync_queue);
			ms->sync_queue_len = 0;
			ms->sync_queue_delay = 0;
			INIT_DELAYED_WORK(&ms->master_wakeup_work,
					  master_wakeup_work_handler);
			ms->ipvs = ipvs;
		}
	} else {
		array = kzalloc(count * sizeof(struct task_struct *),
				GFP_KERNEL);
		if (!array)
			goto out;
	}
	set_sync_mesg_maxlen(net, state);

	tinfo = NULL;
	for (id = 0; id < count; id++) {
		if (state == IP_VS_STATE_MASTER)
			sock = make_send_sock(net, id);
		else
			sock = make_receive_sock(net, id);
		if (IS_ERR(sock)) {
			result = PTR_ERR(sock);
			goto outtinfo;
		}
		tinfo = kmalloc(sizeof(*tinfo), GFP_KERNEL);
		if (!tinfo)
			goto outsocket;
		tinfo->net = net;
		tinfo->sock = sock;
		if (state == IP_VS_STATE_BACKUP) {
			tinfo->buf = kmalloc(ipvs->recv_mesg_maxlen,
					     GFP_KERNEL);
			if (!tinfo->buf)
				goto outtinfo;
		} else {
			tinfo->buf = NULL;
		}
		tinfo->id = id;

		task = kthread_run(threadfn, tinfo, name, ipvs->gen, id);
		if (IS_ERR(task)) {
			result = PTR_ERR(task);
			goto outtinfo;
		}
		tinfo = NULL;
		if (state == IP_VS_STATE_MASTER)
			ipvs->ms[id].master_thread = task;
		else
			array[id] = task;
	}

	/* mark as active */

	if (state == IP_VS_STATE_BACKUP)
		ipvs->backup_threads = array;
	spin_lock_bh(&ipvs->sync_buff_lock);
	ipvs->sync_state |= state;
	spin_unlock_bh(&ipvs->sync_buff_lock);

	/* increase the module use count */
	ip_vs_use_count_inc();

	return 0;

outsocket:
	sk_release_kernel(sock->sk);

outtinfo:
	if (tinfo) {
		sk_release_kernel(tinfo->sock->sk);
		kfree(tinfo->buf);
		kfree(tinfo);
	}
	count = id;
	while (count-- > 0) {
		if (state == IP_VS_STATE_MASTER)
			kthread_stop(ipvs->ms[count].master_thread);
		else
			kthread_stop(array[count]);
	}
	kfree(array);

out:
	if (!(ipvs->sync_state & IP_VS_STATE_MASTER)) {
		kfree(ipvs->ms);
		ipvs->ms = NULL;
	}
	return result;
}


int stop_sync_thread(struct net *net, int state)
{
	struct netns_ipvs *ipvs = net_ipvs(net);
	struct task_struct **array;
	int id;
	int retc = -EINVAL;

	IP_VS_DBG(7, "%s(): pid %d\n", __func__, task_pid_nr(current));

	if (state == IP_VS_STATE_MASTER) {
		if (!ipvs->ms)
			return -ESRCH;

		/*
		 * The lock synchronizes with sb_queue_tail(), so that we don't
		 * add sync buffers to the queue, when we are already in
		 * progress of stopping the master sync daemon.
		 */

		spin_lock_bh(&ipvs->sync_buff_lock);
		spin_lock(&ipvs->sync_lock);
		ipvs->sync_state &= ~IP_VS_STATE_MASTER;
		spin_unlock(&ipvs->sync_lock);
		spin_unlock_bh(&ipvs->sync_buff_lock);

		retc = 0;
		for (id = ipvs->threads_mask; id >= 0; id--) {
			struct ipvs_master_sync_state *ms = &ipvs->ms[id];
			int ret;

			pr_info("stopping master sync thread %d ...\n",
				task_pid_nr(ms->master_thread));
			cancel_delayed_work_sync(&ms->master_wakeup_work);
			ret = kthread_stop(ms->master_thread);
			if (retc >= 0)
				retc = ret;
		}
		kfree(ipvs->ms);
		ipvs->ms = NULL;
	} else if (state == IP_VS_STATE_BACKUP) {
		if (!ipvs->backup_threads)
			return -ESRCH;

		ipvs->sync_state &= ~IP_VS_STATE_BACKUP;
		array = ipvs->backup_threads;
		retc = 0;
		for (id = ipvs->threads_mask; id >= 0; id--) {
			int ret;

			pr_info("stopping backup sync thread %d ...\n",
				task_pid_nr(array[id]));
			ret = kthread_stop(array[id]);
			if (retc >= 0)
				retc = ret;
		}
		kfree(array);
		ipvs->backup_threads = NULL;
	}

	/* decrease the module use count */
	ip_vs_use_count_dec();

	return retc;
}

/*
 * Initialize data struct for each netns
 */
int __net_init ip_vs_sync_net_init(struct net *net)
{
	struct netns_ipvs *ipvs = net_ipvs(net);

	__mutex_init(&ipvs->sync_mutex, "ipvs->sync_mutex", &__ipvs_sync_key);
	spin_lock_init(&ipvs->sync_lock);
	spin_lock_init(&ipvs->sync_buff_lock);
	return 0;
}

void ip_vs_sync_net_cleanup(struct net *net)
{
	int retc;
	struct netns_ipvs *ipvs = net_ipvs(net);

	mutex_lock(&ipvs->sync_mutex);
	retc = stop_sync_thread(net, IP_VS_STATE_MASTER);
	if (retc && retc != -ESRCH)
		pr_err("Failed to stop Master Daemon\n");

	retc = stop_sync_thread(net, IP_VS_STATE_BACKUP);
	if (retc && retc != -ESRCH)
		pr_err("Failed to stop Backup Daemon\n");
	mutex_unlock(&ipvs->sync_mutex);
}<|MERGE_RESOLUTION|>--- conflicted
+++ resolved
@@ -770,23 +770,10 @@
 	cp = cp->control;
 	if (!cp)
 		return;
-<<<<<<< HEAD
-	/*
-	 * Reduce sync rate for templates
-	 * i.e only increment in_pkts for Templates.
-	 */
-	if (cp->flags & IP_VS_CONN_F_TEMPLATE) {
-		int pkts = atomic_add_return_unchecked(1, &cp->in_pkts);
-
-		if (pkts % sysctl_sync_period(ipvs) != 1)
-			return;
-	}
-=======
 	if (cp->flags & IP_VS_CONN_F_TEMPLATE)
 		pkts = atomic_add_return_unchecked(1, &cp->in_pkts);
 	else
 		pkts = sysctl_sync_threshold(ipvs);
->>>>>>> c3ade0e0
 	goto sloop;
 }
 
