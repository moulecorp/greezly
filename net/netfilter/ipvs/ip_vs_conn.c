/*
 * IPVS         An implementation of the IP virtual server support for the
 *              LINUX operating system.  IPVS is now implemented as a module
 *              over the Netfilter framework. IPVS can be used to build a
 *              high-performance and highly available server based on a
 *              cluster of servers.
 *
 * Authors:     Wensong Zhang <wensong@linuxvirtualserver.org>
 *              Peter Kese <peter.kese@ijs.si>
 *              Julian Anastasov <ja@ssi.bg>
 *
 *              This program is free software; you can redistribute it and/or
 *              modify it under the terms of the GNU General Public License
 *              as published by the Free Software Foundation; either version
 *              2 of the License, or (at your option) any later version.
 *
 * The IPVS code for kernel 2.2 was done by Wensong Zhang and Peter Kese,
 * with changes/fixes from Julian Anastasov, Lars Marowsky-Bree, Horms
 * and others. Many code here is taken from IP MASQ code of kernel 2.2.
 *
 * Changes:
 *
 */

#define KMSG_COMPONENT "IPVS"
#define pr_fmt(fmt) KMSG_COMPONENT ": " fmt

#include <linux/interrupt.h>
#include <linux/in.h>
#include <linux/net.h>
#include <linux/kernel.h>
#include <linux/module.h>
#include <linux/vmalloc.h>
#include <linux/proc_fs.h>		/* for proc_net_* */
#include <linux/slab.h>
#include <linux/seq_file.h>
#include <linux/jhash.h>
#include <linux/random.h>

#include <net/net_namespace.h>
#include <net/ip_vs.h>


#ifndef CONFIG_IP_VS_TAB_BITS
#define CONFIG_IP_VS_TAB_BITS	12
#endif

/*
 * Connection hash size. Default is what was selected at compile time.
*/
static int ip_vs_conn_tab_bits = CONFIG_IP_VS_TAB_BITS;
module_param_named(conn_tab_bits, ip_vs_conn_tab_bits, int, 0444);
MODULE_PARM_DESC(conn_tab_bits, "Set connections' hash size");

/* size and mask values */
int ip_vs_conn_tab_size __read_mostly;
static int ip_vs_conn_tab_mask __read_mostly;

/*
 *  Connection hash table: for input and output packets lookups of IPVS
 */
static struct hlist_head *ip_vs_conn_tab __read_mostly;

/*  SLAB cache for IPVS connections */
static struct kmem_cache *ip_vs_conn_cachep __read_mostly;

/*  counter for no client port connections */
static atomic_t ip_vs_conn_no_cport_cnt = ATOMIC_INIT(0);

/* random value for IPVS connection hash */
static unsigned int ip_vs_conn_rnd __read_mostly;

/*
 *  Fine locking granularity for big connection hash table
 */
#define CT_LOCKARRAY_BITS  5
#define CT_LOCKARRAY_SIZE  (1<<CT_LOCKARRAY_BITS)
#define CT_LOCKARRAY_MASK  (CT_LOCKARRAY_SIZE-1)

struct ip_vs_aligned_lock
{
	spinlock_t	l;
} __attribute__((__aligned__(SMP_CACHE_BYTES)));

/* lock array for conn table */
static struct ip_vs_aligned_lock
__ip_vs_conntbl_lock_array[CT_LOCKARRAY_SIZE] __cacheline_aligned;

static inline void ct_write_lock_bh(unsigned int key)
{
	spin_lock_bh(&__ip_vs_conntbl_lock_array[key&CT_LOCKARRAY_MASK].l);
}

static inline void ct_write_unlock_bh(unsigned int key)
{
	spin_unlock_bh(&__ip_vs_conntbl_lock_array[key&CT_LOCKARRAY_MASK].l);
}


/*
 *	Returns hash value for IPVS connection entry
 */
static unsigned int ip_vs_conn_hashkey(struct net *net, int af, unsigned int proto,
				       const union nf_inet_addr *addr,
				       __be16 port)
{
#ifdef CONFIG_IP_VS_IPV6
	if (af == AF_INET6)
		return (jhash_3words(jhash(addr, 16, ip_vs_conn_rnd),
				    (__force u32)port, proto, ip_vs_conn_rnd) ^
			((size_t)net>>8)) & ip_vs_conn_tab_mask;
#endif
	return (jhash_3words((__force u32)addr->ip, (__force u32)port, proto,
			    ip_vs_conn_rnd) ^
		((size_t)net>>8)) & ip_vs_conn_tab_mask;
}

static unsigned int ip_vs_conn_hashkey_param(const struct ip_vs_conn_param *p,
					     bool inverse)
{
	const union nf_inet_addr *addr;
	__be16 port;

	if (p->pe_data && p->pe->hashkey_raw)
		return p->pe->hashkey_raw(p, ip_vs_conn_rnd, inverse) &
			ip_vs_conn_tab_mask;

	if (likely(!inverse)) {
		addr = p->caddr;
		port = p->cport;
	} else {
		addr = p->vaddr;
		port = p->vport;
	}

	return ip_vs_conn_hashkey(p->net, p->af, p->protocol, addr, port);
}

static unsigned int ip_vs_conn_hashkey_conn(const struct ip_vs_conn *cp)
{
	struct ip_vs_conn_param p;

	ip_vs_conn_fill_param(ip_vs_conn_net(cp), cp->af, cp->protocol,
			      &cp->caddr, cp->cport, NULL, 0, &p);

	if (cp->pe) {
		p.pe = cp->pe;
		p.pe_data = cp->pe_data;
		p.pe_data_len = cp->pe_data_len;
	}

	return ip_vs_conn_hashkey_param(&p, false);
}

/*
 *	Hashes ip_vs_conn in ip_vs_conn_tab by netns,proto,addr,port.
 *	returns bool success.
 */
static inline int ip_vs_conn_hash(struct ip_vs_conn *cp)
{
	unsigned int hash;
	int ret;

	if (cp->flags & IP_VS_CONN_F_ONE_PACKET)
		return 0;

	/* Hash by protocol, client address and port */
	hash = ip_vs_conn_hashkey_conn(cp);

	ct_write_lock_bh(hash);
	spin_lock(&cp->lock);

	if (!(cp->flags & IP_VS_CONN_F_HASHED)) {
		cp->flags |= IP_VS_CONN_F_HASHED;
		atomic_inc(&cp->refcnt);
		hlist_add_head_rcu(&cp->c_list, &ip_vs_conn_tab[hash]);
		ret = 1;
	} else {
		pr_err("%s(): request for already hashed, called from %pF\n",
		       __func__, __builtin_return_address(0));
		ret = 0;
	}

	spin_unlock(&cp->lock);
	ct_write_unlock_bh(hash);

	return ret;
}


/*
 *	UNhashes ip_vs_conn from ip_vs_conn_tab.
 *	returns bool success. Caller should hold conn reference.
 */
static inline int ip_vs_conn_unhash(struct ip_vs_conn *cp)
{
	unsigned int hash;
	int ret;

	/* unhash it and decrease its reference counter */
	hash = ip_vs_conn_hashkey_conn(cp);

	ct_write_lock_bh(hash);
	spin_lock(&cp->lock);

	if (cp->flags & IP_VS_CONN_F_HASHED) {
		hlist_del_rcu(&cp->c_list);
		cp->flags &= ~IP_VS_CONN_F_HASHED;
		atomic_dec(&cp->refcnt);
		ret = 1;
	} else
		ret = 0;

	spin_unlock(&cp->lock);
	ct_write_unlock_bh(hash);

	return ret;
}

/* Try to unlink ip_vs_conn from ip_vs_conn_tab.
 * returns bool success.
 */
static inline bool ip_vs_conn_unlink(struct ip_vs_conn *cp)
{
	unsigned int hash;
	bool ret;

	hash = ip_vs_conn_hashkey_conn(cp);

	ct_write_lock_bh(hash);
	spin_lock(&cp->lock);

	if (cp->flags & IP_VS_CONN_F_HASHED) {
		ret = false;
		/* Decrease refcnt and unlink conn only if we are last user */
		if (atomic_cmpxchg(&cp->refcnt, 1, 0) == 1) {
			hlist_del_rcu(&cp->c_list);
			cp->flags &= ~IP_VS_CONN_F_HASHED;
			ret = true;
		}
	} else
		ret = atomic_read(&cp->refcnt) ? false : true;

	spin_unlock(&cp->lock);
	ct_write_unlock_bh(hash);

	return ret;
}


/*
 *  Gets ip_vs_conn associated with supplied parameters in the ip_vs_conn_tab.
 *  Called for pkts coming from OUTside-to-INside.
 *	p->caddr, p->cport: pkt source address (foreign host)
 *	p->vaddr, p->vport: pkt dest address (load balancer)
 */
static inline struct ip_vs_conn *
__ip_vs_conn_in_get(const struct ip_vs_conn_param *p)
{
	unsigned int hash;
	struct ip_vs_conn *cp;

	hash = ip_vs_conn_hashkey_param(p, false);

	rcu_read_lock();

	hlist_for_each_entry_rcu(cp, &ip_vs_conn_tab[hash], c_list) {
		if (p->cport == cp->cport && p->vport == cp->vport &&
		    cp->af == p->af &&
		    ip_vs_addr_equal(p->af, p->caddr, &cp->caddr) &&
		    ip_vs_addr_equal(p->af, p->vaddr, &cp->vaddr) &&
		    ((!p->cport) ^ (!(cp->flags & IP_VS_CONN_F_NO_CPORT))) &&
		    p->protocol == cp->protocol &&
		    ip_vs_conn_net_eq(cp, p->net)) {
			if (!__ip_vs_conn_get(cp))
				continue;
			/* HIT */
			rcu_read_unlock();
			return cp;
		}
	}

	rcu_read_unlock();

	return NULL;
}

struct ip_vs_conn *ip_vs_conn_in_get(const struct ip_vs_conn_param *p)
{
	struct ip_vs_conn *cp;

	cp = __ip_vs_conn_in_get(p);
	if (!cp && atomic_read(&ip_vs_conn_no_cport_cnt)) {
		struct ip_vs_conn_param cport_zero_p = *p;
		cport_zero_p.cport = 0;
		cp = __ip_vs_conn_in_get(&cport_zero_p);
	}

	IP_VS_DBG_BUF(9, "lookup/in %s %s:%d->%s:%d %s\n",
		      ip_vs_proto_name(p->protocol),
		      IP_VS_DBG_ADDR(p->af, p->caddr), ntohs(p->cport),
		      IP_VS_DBG_ADDR(p->af, p->vaddr), ntohs(p->vport),
		      cp ? "hit" : "not hit");

	return cp;
}

static int
ip_vs_conn_fill_param_proto(int af, const struct sk_buff *skb,
			    const struct ip_vs_iphdr *iph,
			    int inverse, struct ip_vs_conn_param *p)
{
	__be16 _ports[2], *pptr;
	struct net *net = skb_net(skb);

	pptr = frag_safe_skb_hp(skb, iph->len, sizeof(_ports), _ports, iph);
	if (pptr == NULL)
		return 1;

	if (likely(!inverse))
		ip_vs_conn_fill_param(net, af, iph->protocol, &iph->saddr,
				      pptr[0], &iph->daddr, pptr[1], p);
	else
		ip_vs_conn_fill_param(net, af, iph->protocol, &iph->daddr,
				      pptr[1], &iph->saddr, pptr[0], p);
	return 0;
}

struct ip_vs_conn *
ip_vs_conn_in_get_proto(int af, const struct sk_buff *skb,
			const struct ip_vs_iphdr *iph, int inverse)
{
	struct ip_vs_conn_param p;

	if (ip_vs_conn_fill_param_proto(af, skb, iph, inverse, &p))
		return NULL;

	return ip_vs_conn_in_get(&p);
}
EXPORT_SYMBOL_GPL(ip_vs_conn_in_get_proto);

/* Get reference to connection template */
struct ip_vs_conn *ip_vs_ct_in_get(const struct ip_vs_conn_param *p)
{
	unsigned int hash;
	struct ip_vs_conn *cp;

	hash = ip_vs_conn_hashkey_param(p, false);

	rcu_read_lock();

	hlist_for_each_entry_rcu(cp, &ip_vs_conn_tab[hash], c_list) {
		if (unlikely(p->pe_data && p->pe->ct_match)) {
			if (!ip_vs_conn_net_eq(cp, p->net))
				continue;
			if (p->pe == cp->pe && p->pe->ct_match(p, cp)) {
				if (__ip_vs_conn_get(cp))
					goto out;
			}
			continue;
		}

		if (cp->af == p->af &&
		    ip_vs_addr_equal(p->af, p->caddr, &cp->caddr) &&
		    /* protocol should only be IPPROTO_IP if
		     * p->vaddr is a fwmark */
		    ip_vs_addr_equal(p->protocol == IPPROTO_IP ? AF_UNSPEC :
				     p->af, p->vaddr, &cp->vaddr) &&
		    p->vport == cp->vport && p->cport == cp->cport &&
		    cp->flags & IP_VS_CONN_F_TEMPLATE &&
		    p->protocol == cp->protocol &&
		    ip_vs_conn_net_eq(cp, p->net)) {
			if (__ip_vs_conn_get(cp))
				goto out;
		}
	}
	cp = NULL;

  out:
	rcu_read_unlock();

	IP_VS_DBG_BUF(9, "template lookup/in %s %s:%d->%s:%d %s\n",
		      ip_vs_proto_name(p->protocol),
		      IP_VS_DBG_ADDR(p->af, p->caddr), ntohs(p->cport),
		      IP_VS_DBG_ADDR(p->af, p->vaddr), ntohs(p->vport),
		      cp ? "hit" : "not hit");

	return cp;
}

/* Gets ip_vs_conn associated with supplied parameters in the ip_vs_conn_tab.
 * Called for pkts coming from inside-to-OUTside.
 *	p->caddr, p->cport: pkt source address (inside host)
 *	p->vaddr, p->vport: pkt dest address (foreign host) */
struct ip_vs_conn *ip_vs_conn_out_get(const struct ip_vs_conn_param *p)
{
	unsigned int hash;
	struct ip_vs_conn *cp, *ret=NULL;

	/*
	 *	Check for "full" addressed entries
	 */
	hash = ip_vs_conn_hashkey_param(p, true);

	rcu_read_lock();

	hlist_for_each_entry_rcu(cp, &ip_vs_conn_tab[hash], c_list) {
		if (p->vport == cp->cport && p->cport == cp->dport &&
		    cp->af == p->af &&
		    ip_vs_addr_equal(p->af, p->vaddr, &cp->caddr) &&
		    ip_vs_addr_equal(p->af, p->caddr, &cp->daddr) &&
		    p->protocol == cp->protocol &&
		    ip_vs_conn_net_eq(cp, p->net)) {
			if (!__ip_vs_conn_get(cp))
				continue;
			/* HIT */
			ret = cp;
			break;
		}
	}

	rcu_read_unlock();

	IP_VS_DBG_BUF(9, "lookup/out %s %s:%d->%s:%d %s\n",
		      ip_vs_proto_name(p->protocol),
		      IP_VS_DBG_ADDR(p->af, p->caddr), ntohs(p->cport),
		      IP_VS_DBG_ADDR(p->af, p->vaddr), ntohs(p->vport),
		      ret ? "hit" : "not hit");

	return ret;
}

struct ip_vs_conn *
ip_vs_conn_out_get_proto(int af, const struct sk_buff *skb,
			 const struct ip_vs_iphdr *iph, int inverse)
{
	struct ip_vs_conn_param p;

	if (ip_vs_conn_fill_param_proto(af, skb, iph, inverse, &p))
		return NULL;

	return ip_vs_conn_out_get(&p);
}
EXPORT_SYMBOL_GPL(ip_vs_conn_out_get_proto);

/*
 *      Put back the conn and restart its timer with its timeout
 */
void ip_vs_conn_put(struct ip_vs_conn *cp)
{
	unsigned long t = (cp->flags & IP_VS_CONN_F_ONE_PACKET) ?
		0 : cp->timeout;
	mod_timer(&cp->timer, jiffies+t);

	__ip_vs_conn_put(cp);
}


/*
 *	Fill a no_client_port connection with a client port number
 */
void ip_vs_conn_fill_cport(struct ip_vs_conn *cp, __be16 cport)
{
	if (ip_vs_conn_unhash(cp)) {
		spin_lock_bh(&cp->lock);
		if (cp->flags & IP_VS_CONN_F_NO_CPORT) {
			atomic_dec(&ip_vs_conn_no_cport_cnt);
			cp->flags &= ~IP_VS_CONN_F_NO_CPORT;
			cp->cport = cport;
		}
		spin_unlock_bh(&cp->lock);

		/* hash on new dport */
		ip_vs_conn_hash(cp);
	}
}


/*
 *	Bind a connection entry with the corresponding packet_xmit.
 *	Called by ip_vs_conn_new.
 */
static inline void ip_vs_bind_xmit(struct ip_vs_conn *cp)
{
	switch (IP_VS_FWD_METHOD(cp)) {
	case IP_VS_CONN_F_MASQ:
		cp->packet_xmit = ip_vs_nat_xmit;
		break;

	case IP_VS_CONN_F_TUNNEL:
		cp->packet_xmit = ip_vs_tunnel_xmit;
		break;

	case IP_VS_CONN_F_DROUTE:
		cp->packet_xmit = ip_vs_dr_xmit;
		break;

	case IP_VS_CONN_F_LOCALNODE:
		cp->packet_xmit = ip_vs_null_xmit;
		break;

	case IP_VS_CONN_F_BYPASS:
		cp->packet_xmit = ip_vs_bypass_xmit;
		break;
	}
}

#ifdef CONFIG_IP_VS_IPV6
static inline void ip_vs_bind_xmit_v6(struct ip_vs_conn *cp)
{
	switch (IP_VS_FWD_METHOD(cp)) {
	case IP_VS_CONN_F_MASQ:
		cp->packet_xmit = ip_vs_nat_xmit_v6;
		break;

	case IP_VS_CONN_F_TUNNEL:
		cp->packet_xmit = ip_vs_tunnel_xmit_v6;
		break;

	case IP_VS_CONN_F_DROUTE:
		cp->packet_xmit = ip_vs_dr_xmit_v6;
		break;

	case IP_VS_CONN_F_LOCALNODE:
		cp->packet_xmit = ip_vs_null_xmit;
		break;

	case IP_VS_CONN_F_BYPASS:
		cp->packet_xmit = ip_vs_bypass_xmit_v6;
		break;
	}
}
#endif


static inline int ip_vs_dest_totalconns(struct ip_vs_dest *dest)
{
	return atomic_read(&dest->activeconns)
		+ atomic_read(&dest->inactconns);
}

/*
 *	Bind a connection entry with a virtual service destination
 *	Called just after a new connection entry is created.
 */
static inline void
ip_vs_bind_dest(struct ip_vs_conn *cp, struct ip_vs_dest *dest)
{
	unsigned int conn_flags;
	__u32 flags;

	/* if dest is NULL, then return directly */
	if (!dest)
		return;

	/* Increase the refcnt counter of the dest */
	ip_vs_dest_hold(dest);

	conn_flags = atomic_read_unchecked(&dest->conn_flags);
	if (cp->protocol != IPPROTO_UDP)
		conn_flags &= ~IP_VS_CONN_F_ONE_PACKET;
	flags = cp->flags;
	/* Bind with the destination and its corresponding transmitter */
	if (flags & IP_VS_CONN_F_SYNC) {
		/* if the connection is not template and is created
		 * by sync, preserve the activity flag.
		 */
		if (!(flags & IP_VS_CONN_F_TEMPLATE))
			conn_flags &= ~IP_VS_CONN_F_INACTIVE;
		/* connections inherit forwarding method from dest */
		flags &= ~(IP_VS_CONN_F_FWD_MASK | IP_VS_CONN_F_NOOUTPUT);
	}
	flags |= conn_flags;
	cp->flags = flags;
	cp->dest = dest;

	IP_VS_DBG_BUF(7, "Bind-dest %s c:%s:%d v:%s:%d "
		      "d:%s:%d fwd:%c s:%u conn->flags:%X conn->refcnt:%d "
		      "dest->refcnt:%d\n",
		      ip_vs_proto_name(cp->protocol),
		      IP_VS_DBG_ADDR(cp->af, &cp->caddr), ntohs(cp->cport),
		      IP_VS_DBG_ADDR(cp->af, &cp->vaddr), ntohs(cp->vport),
		      IP_VS_DBG_ADDR(cp->af, &cp->daddr), ntohs(cp->dport),
		      ip_vs_fwd_tag(cp), cp->state,
		      cp->flags, atomic_read(&cp->refcnt),
		      atomic_read(&dest->refcnt));

	/* Update the connection counters */
	if (!(flags & IP_VS_CONN_F_TEMPLATE)) {
		/* It is a normal connection, so modify the counters
		 * according to the flags, later the protocol can
		 * update them on state change
		 */
		if (!(flags & IP_VS_CONN_F_INACTIVE))
			atomic_inc(&dest->activeconns);
		else
			atomic_inc(&dest->inactconns);
	} else {
		/* It is a persistent connection/template, so increase
		   the persistent connection counter */
		atomic_inc(&dest->persistconns);
	}

	if (dest->u_threshold != 0 &&
	    ip_vs_dest_totalconns(dest) >= dest->u_threshold)
		dest->flags |= IP_VS_DEST_F_OVERLOAD;
}


/*
 * Check if there is a destination for the connection, if so
 * bind the connection to the destination.
 */
void ip_vs_try_bind_dest(struct ip_vs_conn *cp)
{
	struct ip_vs_dest *dest;

	rcu_read_lock();
	dest = ip_vs_find_dest(ip_vs_conn_net(cp), cp->af, &cp->daddr,
			       cp->dport, &cp->vaddr, cp->vport,
			       cp->protocol, cp->fwmark, cp->flags);
	if (dest) {
		struct ip_vs_proto_data *pd;

		spin_lock_bh(&cp->lock);
		if (cp->dest) {
			spin_unlock_bh(&cp->lock);
			rcu_read_unlock();
			return;
		}

		/* Applications work depending on the forwarding method
		 * but better to reassign them always when binding dest */
		if (cp->app)
			ip_vs_unbind_app(cp);

		ip_vs_bind_dest(cp, dest);
		spin_unlock_bh(&cp->lock);

		/* Update its packet transmitter */
		cp->packet_xmit = NULL;
#ifdef CONFIG_IP_VS_IPV6
		if (cp->af == AF_INET6)
			ip_vs_bind_xmit_v6(cp);
		else
#endif
			ip_vs_bind_xmit(cp);

		pd = ip_vs_proto_data_get(ip_vs_conn_net(cp), cp->protocol);
		if (pd && atomic_read(&pd->appcnt))
			ip_vs_bind_app(cp, pd->pp);
	}
	rcu_read_unlock();
}


/*
 *	Unbind a connection entry with its VS destination
 *	Called by the ip_vs_conn_expire function.
 */
static inline void ip_vs_unbind_dest(struct ip_vs_conn *cp)
{
	struct ip_vs_dest *dest = cp->dest;

	if (!dest)
		return;

	IP_VS_DBG_BUF(7, "Unbind-dest %s c:%s:%d v:%s:%d "
		      "d:%s:%d fwd:%c s:%u conn->flags:%X conn->refcnt:%d "
		      "dest->refcnt:%d\n",
		      ip_vs_proto_name(cp->protocol),
		      IP_VS_DBG_ADDR(cp->af, &cp->caddr), ntohs(cp->cport),
		      IP_VS_DBG_ADDR(cp->af, &cp->vaddr), ntohs(cp->vport),
		      IP_VS_DBG_ADDR(cp->af, &cp->daddr), ntohs(cp->dport),
		      ip_vs_fwd_tag(cp), cp->state,
		      cp->flags, atomic_read(&cp->refcnt),
		      atomic_read(&dest->refcnt));

	/* Update the connection counters */
	if (!(cp->flags & IP_VS_CONN_F_TEMPLATE)) {
		/* It is a normal connection, so decrease the inactconns
		   or activeconns counter */
		if (cp->flags & IP_VS_CONN_F_INACTIVE) {
			atomic_dec(&dest->inactconns);
		} else {
			atomic_dec(&dest->activeconns);
		}
	} else {
		/* It is a persistent connection/template, so decrease
		   the persistent connection counter */
		atomic_dec(&dest->persistconns);
	}

	if (dest->l_threshold != 0) {
		if (ip_vs_dest_totalconns(dest) < dest->l_threshold)
			dest->flags &= ~IP_VS_DEST_F_OVERLOAD;
	} else if (dest->u_threshold != 0) {
		if (ip_vs_dest_totalconns(dest) * 4 < dest->u_threshold * 3)
			dest->flags &= ~IP_VS_DEST_F_OVERLOAD;
	} else {
		if (dest->flags & IP_VS_DEST_F_OVERLOAD)
			dest->flags &= ~IP_VS_DEST_F_OVERLOAD;
	}

	ip_vs_dest_put(dest);
}

static int expire_quiescent_template(struct netns_ipvs *ipvs,
				     struct ip_vs_dest *dest)
{
#ifdef CONFIG_SYSCTL
	return ipvs->sysctl_expire_quiescent_template &&
		(atomic_read(&dest->weight) == 0);
#else
	return 0;
#endif
}

/*
 *	Checking if the destination of a connection template is available.
 *	If available, return 1, otherwise invalidate this connection
 *	template and return 0.
 */
int ip_vs_check_template(struct ip_vs_conn *ct)
{
	struct ip_vs_dest *dest = ct->dest;
	struct netns_ipvs *ipvs = net_ipvs(ip_vs_conn_net(ct));

	/*
	 * Checking the dest server status.
	 */
	if ((dest == NULL) ||
	    !(dest->flags & IP_VS_DEST_F_AVAILABLE) ||
	    expire_quiescent_template(ipvs, dest)) {
		IP_VS_DBG_BUF(9, "check_template: dest not available for "
			      "protocol %s s:%s:%d v:%s:%d "
			      "-> d:%s:%d\n",
			      ip_vs_proto_name(ct->protocol),
			      IP_VS_DBG_ADDR(ct->af, &ct->caddr),
			      ntohs(ct->cport),
			      IP_VS_DBG_ADDR(ct->af, &ct->vaddr),
			      ntohs(ct->vport),
			      IP_VS_DBG_ADDR(ct->af, &ct->daddr),
			      ntohs(ct->dport));

		/*
		 * Invalidate the connection template
		 */
		if (ct->vport != htons(0xffff)) {
			if (ip_vs_conn_unhash(ct)) {
				ct->dport = htons(0xffff);
				ct->vport = htons(0xffff);
				ct->cport = 0;
				ip_vs_conn_hash(ct);
			}
		}

		/*
		 * Simply decrease the refcnt of the template,
		 * don't restart its timer.
		 */
		__ip_vs_conn_put(ct);
		return 0;
	}
	return 1;
}

static void ip_vs_conn_rcu_free(struct rcu_head *head)
{
	struct ip_vs_conn *cp = container_of(head, struct ip_vs_conn,
					     rcu_head);

	ip_vs_pe_put(cp->pe);
	kfree(cp->pe_data);
	kmem_cache_free(ip_vs_conn_cachep, cp);
}

static void ip_vs_conn_expire(unsigned long data)
{
	struct ip_vs_conn *cp = (struct ip_vs_conn *)data;
	struct net *net = ip_vs_conn_net(cp);
	struct netns_ipvs *ipvs = net_ipvs(net);

	/*
	 *	do I control anybody?
	 */
	if (atomic_read(&cp->n_control))
		goto expire_later;

	/* Unlink conn if not referenced anymore */
	if (likely(ip_vs_conn_unlink(cp))) {
		/* delete the timer if it is activated by other users */
		del_timer(&cp->timer);

		/* does anybody control me? */
		if (cp->control)
			ip_vs_control_del(cp);

		if (cp->flags & IP_VS_CONN_F_NFCT) {
			ip_vs_conn_drop_conntrack(cp);
			/* Do not access conntracks during subsys cleanup
			 * because nf_conntrack_find_get can not be used after
			 * conntrack cleanup for the net.
			 */
			smp_rmb();
			if (ipvs->enable)
				ip_vs_conn_drop_conntrack(cp);
		}

		if (unlikely(cp->app != NULL))
			ip_vs_unbind_app(cp);
		ip_vs_unbind_dest(cp);
		if (cp->flags & IP_VS_CONN_F_NO_CPORT)
			atomic_dec(&ip_vs_conn_no_cport_cnt);
		call_rcu(&cp->rcu_head, ip_vs_conn_rcu_free);
		atomic_dec(&ipvs->conn_count);
		return;
	}

  expire_later:
	IP_VS_DBG(7, "delayed: conn->refcnt=%d conn->n_control=%d\n",
		  atomic_read(&cp->refcnt),
		  atomic_read(&cp->n_control));

	atomic_inc(&cp->refcnt);
	cp->timeout = 60*HZ;

	if (ipvs->sync_state & IP_VS_STATE_MASTER)
		ip_vs_sync_conn(net, cp, sysctl_sync_threshold(ipvs));

	ip_vs_conn_put(cp);
}

/* Modify timer, so that it expires as soon as possible.
 * Can be called without reference only if under RCU lock.
 */
void ip_vs_conn_expire_now(struct ip_vs_conn *cp)
{
	/* Using mod_timer_pending will ensure the timer is not
	 * modified after the final del_timer in ip_vs_conn_expire.
	 */
	if (timer_pending(&cp->timer) &&
	    time_after(cp->timer.expires, jiffies))
		mod_timer_pending(&cp->timer, jiffies);
}


/*
 *	Create a new connection entry and hash it into the ip_vs_conn_tab
 */
struct ip_vs_conn *
ip_vs_conn_new(const struct ip_vs_conn_param *p,
	       const union nf_inet_addr *daddr, __be16 dport, unsigned int flags,
	       struct ip_vs_dest *dest, __u32 fwmark)
{
	struct ip_vs_conn *cp;
	struct netns_ipvs *ipvs = net_ipvs(p->net);
	struct ip_vs_proto_data *pd = ip_vs_proto_data_get(p->net,
							   p->protocol);

	cp = kmem_cache_alloc(ip_vs_conn_cachep, GFP_ATOMIC);
	if (cp == NULL) {
		IP_VS_ERR_RL("%s(): no memory\n", __func__);
		return NULL;
	}

	INIT_HLIST_NODE(&cp->c_list);
	setup_timer(&cp->timer, ip_vs_conn_expire, (unsigned long)cp);
	ip_vs_conn_net_set(cp, p->net);
	cp->af		   = p->af;
	cp->protocol	   = p->protocol;
	ip_vs_addr_set(p->af, &cp->caddr, p->caddr);
	cp->cport	   = p->cport;
	/* proto should only be IPPROTO_IP if p->vaddr is a fwmark */
	ip_vs_addr_set(p->protocol == IPPROTO_IP ? AF_UNSPEC : p->af,
		       &cp->vaddr, p->vaddr);
	cp->vport	   = p->vport;
	ip_vs_addr_set(p->af, &cp->daddr, daddr);
	cp->dport          = dport;
	cp->flags	   = flags;
	cp->fwmark         = fwmark;
	if (flags & IP_VS_CONN_F_TEMPLATE && p->pe) {
		ip_vs_pe_get(p->pe);
		cp->pe = p->pe;
		cp->pe_data = p->pe_data;
		cp->pe_data_len = p->pe_data_len;
	} else {
		cp->pe = NULL;
		cp->pe_data = NULL;
		cp->pe_data_len = 0;
	}
	spin_lock_init(&cp->lock);

	/*
	 * Set the entry is referenced by the current thread before hashing
	 * it in the table, so that other thread run ip_vs_random_dropentry
	 * but cannot drop this entry.
	 */
	atomic_set(&cp->refcnt, 1);

	cp->control = NULL;
	atomic_set(&cp->n_control, 0);
	atomic_set_unchecked(&cp->in_pkts, 0);
<<<<<<< HEAD
=======

	cp->packet_xmit = NULL;
	cp->app = NULL;
	cp->app_data = NULL;
	/* reset struct ip_vs_seq */
	cp->in_seq.delta = 0;
	cp->out_seq.delta = 0;
>>>>>>> c3ade0e0

	atomic_inc(&ipvs->conn_count);
	if (flags & IP_VS_CONN_F_NO_CPORT)
		atomic_inc(&ip_vs_conn_no_cport_cnt);

	/* Bind the connection with a destination server */
	cp->dest = NULL;
	ip_vs_bind_dest(cp, dest);

	/* Set its state and timeout */
	cp->state = 0;
	cp->old_state = 0;
	cp->timeout = 3*HZ;
	cp->sync_endtime = jiffies & ~3UL;

	/* Bind its packet transmitter */
#ifdef CONFIG_IP_VS_IPV6
	if (p->af == AF_INET6)
		ip_vs_bind_xmit_v6(cp);
	else
#endif
		ip_vs_bind_xmit(cp);

	if (unlikely(pd && atomic_read(&pd->appcnt)))
		ip_vs_bind_app(cp, pd->pp);

	/*
	 * Allow conntrack to be preserved. By default, conntrack
	 * is created and destroyed for every packet.
	 * Sometimes keeping conntrack can be useful for
	 * IP_VS_CONN_F_ONE_PACKET too.
	 */

	if (ip_vs_conntrack_enabled(ipvs))
		cp->flags |= IP_VS_CONN_F_NFCT;

	/* Hash it in the ip_vs_conn_tab finally */
	ip_vs_conn_hash(cp);

	return cp;
}

/*
 *	/proc/net/ip_vs_conn entries
 */
#ifdef CONFIG_PROC_FS
struct ip_vs_iter_state {
	struct seq_net_private	p;
	struct hlist_head	*l;
};

static void *ip_vs_conn_array(struct seq_file *seq, loff_t pos)
{
	int idx;
	struct ip_vs_conn *cp;
	struct ip_vs_iter_state *iter = seq->private;

	for (idx = 0; idx < ip_vs_conn_tab_size; idx++) {
		hlist_for_each_entry_rcu(cp, &ip_vs_conn_tab[idx], c_list) {
			/* __ip_vs_conn_get() is not needed by
			 * ip_vs_conn_seq_show and ip_vs_conn_sync_seq_show
			 */
			if (pos-- == 0) {
				iter->l = &ip_vs_conn_tab[idx];
				return cp;
			}
		}
		cond_resched_rcu();
	}

	return NULL;
}

static void *ip_vs_conn_seq_start(struct seq_file *seq, loff_t *pos)
	__acquires(RCU)
{
	struct ip_vs_iter_state *iter = seq->private;

	iter->l = NULL;
	rcu_read_lock();
	return *pos ? ip_vs_conn_array(seq, *pos - 1) :SEQ_START_TOKEN;
}

static void *ip_vs_conn_seq_next(struct seq_file *seq, void *v, loff_t *pos)
{
	struct ip_vs_conn *cp = v;
	struct ip_vs_iter_state *iter = seq->private;
	struct hlist_node *e;
	struct hlist_head *l = iter->l;
	int idx;

	++*pos;
	if (v == SEQ_START_TOKEN)
		return ip_vs_conn_array(seq, 0);

	/* more on same hash chain? */
	e = rcu_dereference(hlist_next_rcu(&cp->c_list));
	if (e)
		return hlist_entry(e, struct ip_vs_conn, c_list);

	idx = l - ip_vs_conn_tab;
	while (++idx < ip_vs_conn_tab_size) {
		hlist_for_each_entry_rcu(cp, &ip_vs_conn_tab[idx], c_list) {
			iter->l = &ip_vs_conn_tab[idx];
			return cp;
		}
		cond_resched_rcu();
	}
	iter->l = NULL;
	return NULL;
}

static void ip_vs_conn_seq_stop(struct seq_file *seq, void *v)
	__releases(RCU)
{
	rcu_read_unlock();
}

static int ip_vs_conn_seq_show(struct seq_file *seq, void *v)
{

	if (v == SEQ_START_TOKEN)
		seq_puts(seq,
   "Pro FromIP   FPrt ToIP     TPrt DestIP   DPrt State       Expires PEName PEData\n");
	else {
		const struct ip_vs_conn *cp = v;
		struct net *net = seq_file_net(seq);
		char pe_data[IP_VS_PENAME_MAXLEN + IP_VS_PEDATA_MAXLEN + 3];
		size_t len = 0;

		if (!ip_vs_conn_net_eq(cp, net))
			return 0;
		if (cp->pe_data) {
			pe_data[0] = ' ';
			len = strlen(cp->pe->name);
			memcpy(pe_data + 1, cp->pe->name, len);
			pe_data[len + 1] = ' ';
			len += 2;
			len += cp->pe->show_pe_data(cp, pe_data + len);
		}
		pe_data[len] = '\0';

#ifdef CONFIG_IP_VS_IPV6
		if (cp->af == AF_INET6)
			seq_printf(seq, "%-3s %pI6 %04X %pI6 %04X "
				"%pI6 %04X %-11s %7lu%s\n",
				ip_vs_proto_name(cp->protocol),
				&cp->caddr.in6, ntohs(cp->cport),
				&cp->vaddr.in6, ntohs(cp->vport),
				&cp->daddr.in6, ntohs(cp->dport),
				ip_vs_state_name(cp->protocol, cp->state),
				(cp->timer.expires-jiffies)/HZ, pe_data);
		else
#endif
			seq_printf(seq,
				"%-3s %08X %04X %08X %04X"
				" %08X %04X %-11s %7lu%s\n",
				ip_vs_proto_name(cp->protocol),
				ntohl(cp->caddr.ip), ntohs(cp->cport),
				ntohl(cp->vaddr.ip), ntohs(cp->vport),
				ntohl(cp->daddr.ip), ntohs(cp->dport),
				ip_vs_state_name(cp->protocol, cp->state),
				(cp->timer.expires-jiffies)/HZ, pe_data);
	}
	return 0;
}

static const struct seq_operations ip_vs_conn_seq_ops = {
	.start = ip_vs_conn_seq_start,
	.next  = ip_vs_conn_seq_next,
	.stop  = ip_vs_conn_seq_stop,
	.show  = ip_vs_conn_seq_show,
};

static int ip_vs_conn_open(struct inode *inode, struct file *file)
{
	return seq_open_net(inode, file, &ip_vs_conn_seq_ops,
			    sizeof(struct ip_vs_iter_state));
}

static const struct file_operations ip_vs_conn_fops = {
	.owner	 = THIS_MODULE,
	.open    = ip_vs_conn_open,
	.read    = seq_read,
	.llseek  = seq_lseek,
	.release = seq_release_net,
};

static const char *ip_vs_origin_name(unsigned int flags)
{
	if (flags & IP_VS_CONN_F_SYNC)
		return "SYNC";
	else
		return "LOCAL";
}

static int ip_vs_conn_sync_seq_show(struct seq_file *seq, void *v)
{

	if (v == SEQ_START_TOKEN)
		seq_puts(seq,
   "Pro FromIP   FPrt ToIP     TPrt DestIP   DPrt State       Origin Expires\n");
	else {
		const struct ip_vs_conn *cp = v;
		struct net *net = seq_file_net(seq);

		if (!ip_vs_conn_net_eq(cp, net))
			return 0;

#ifdef CONFIG_IP_VS_IPV6
		if (cp->af == AF_INET6)
			seq_printf(seq, "%-3s %pI6 %04X %pI6 %04X %pI6 %04X %-11s %-6s %7lu\n",
				ip_vs_proto_name(cp->protocol),
				&cp->caddr.in6, ntohs(cp->cport),
				&cp->vaddr.in6, ntohs(cp->vport),
				&cp->daddr.in6, ntohs(cp->dport),
				ip_vs_state_name(cp->protocol, cp->state),
				ip_vs_origin_name(cp->flags),
				(cp->timer.expires-jiffies)/HZ);
		else
#endif
			seq_printf(seq,
				"%-3s %08X %04X %08X %04X "
				"%08X %04X %-11s %-6s %7lu\n",
				ip_vs_proto_name(cp->protocol),
				ntohl(cp->caddr.ip), ntohs(cp->cport),
				ntohl(cp->vaddr.ip), ntohs(cp->vport),
				ntohl(cp->daddr.ip), ntohs(cp->dport),
				ip_vs_state_name(cp->protocol, cp->state),
				ip_vs_origin_name(cp->flags),
				(cp->timer.expires-jiffies)/HZ);
	}
	return 0;
}

static const struct seq_operations ip_vs_conn_sync_seq_ops = {
	.start = ip_vs_conn_seq_start,
	.next  = ip_vs_conn_seq_next,
	.stop  = ip_vs_conn_seq_stop,
	.show  = ip_vs_conn_sync_seq_show,
};

static int ip_vs_conn_sync_open(struct inode *inode, struct file *file)
{
	return seq_open_net(inode, file, &ip_vs_conn_sync_seq_ops,
			    sizeof(struct ip_vs_iter_state));
}

static const struct file_operations ip_vs_conn_sync_fops = {
	.owner	 = THIS_MODULE,
	.open    = ip_vs_conn_sync_open,
	.read    = seq_read,
	.llseek  = seq_lseek,
	.release = seq_release_net,
};

#endif


/*
 *      Randomly drop connection entries before running out of memory
 */
static inline int todrop_entry(struct ip_vs_conn *cp)
{
	/*
	 * The drop rate array needs tuning for real environments.
	 * Called from timer bh only => no locking
	 */
	static const char todrop_rate[9] = {0, 1, 2, 3, 4, 5, 6, 7, 8};
	static char todrop_counter[9] = {0};
	int i;

	/* if the conn entry hasn't lasted for 60 seconds, don't drop it.
	   This will leave enough time for normal connection to get
	   through. */
	if (time_before(cp->timeout + jiffies, cp->timer.expires + 60*HZ))
		return 0;

	/* Don't drop the entry if its number of incoming packets is not
	   located in [0, 8] */
	i = atomic_read_unchecked(&cp->in_pkts);
	if (i > 8 || i < 0) return 0;

	if (!todrop_rate[i]) return 0;
	if (--todrop_counter[i] > 0) return 0;

	todrop_counter[i] = todrop_rate[i];
	return 1;
}

/* Called from keventd and must protect itself from softirqs */
void ip_vs_random_dropentry(struct net *net)
{
	int idx;
	struct ip_vs_conn *cp, *cp_c;

	rcu_read_lock();
	/*
	 * Randomly scan 1/32 of the whole table every second
	 */
	for (idx = 0; idx < (ip_vs_conn_tab_size>>5); idx++) {
		unsigned int hash = prandom_u32() & ip_vs_conn_tab_mask;

		hlist_for_each_entry_rcu(cp, &ip_vs_conn_tab[hash], c_list) {
			if (cp->flags & IP_VS_CONN_F_TEMPLATE)
				/* connection template */
				continue;
			if (!ip_vs_conn_net_eq(cp, net))
				continue;
			if (cp->protocol == IPPROTO_TCP) {
				switch(cp->state) {
				case IP_VS_TCP_S_SYN_RECV:
				case IP_VS_TCP_S_SYNACK:
					break;

				case IP_VS_TCP_S_ESTABLISHED:
					if (todrop_entry(cp))
						break;
					continue;

				default:
					continue;
				}
			} else if (cp->protocol == IPPROTO_SCTP) {
				switch (cp->state) {
				case IP_VS_SCTP_S_INIT1:
				case IP_VS_SCTP_S_INIT:
					break;
				case IP_VS_SCTP_S_ESTABLISHED:
					if (todrop_entry(cp))
						break;
					continue;
				default:
					continue;
				}
			} else {
				if (!todrop_entry(cp))
					continue;
			}

			IP_VS_DBG(4, "del connection\n");
			ip_vs_conn_expire_now(cp);
			cp_c = cp->control;
			/* cp->control is valid only with reference to cp */
			if (cp_c && __ip_vs_conn_get(cp)) {
				IP_VS_DBG(4, "del conn template\n");
				ip_vs_conn_expire_now(cp_c);
				__ip_vs_conn_put(cp);
			}
		}
		cond_resched_rcu();
	}
	rcu_read_unlock();
}


/*
 *      Flush all the connection entries in the ip_vs_conn_tab
 */
static void ip_vs_conn_flush(struct net *net)
{
	int idx;
	struct ip_vs_conn *cp, *cp_c;
	struct netns_ipvs *ipvs = net_ipvs(net);

flush_again:
	rcu_read_lock();
	for (idx = 0; idx < ip_vs_conn_tab_size; idx++) {

		hlist_for_each_entry_rcu(cp, &ip_vs_conn_tab[idx], c_list) {
			if (!ip_vs_conn_net_eq(cp, net))
				continue;
			IP_VS_DBG(4, "del connection\n");
			ip_vs_conn_expire_now(cp);
			cp_c = cp->control;
			/* cp->control is valid only with reference to cp */
			if (cp_c && __ip_vs_conn_get(cp)) {
				IP_VS_DBG(4, "del conn template\n");
				ip_vs_conn_expire_now(cp_c);
				__ip_vs_conn_put(cp);
			}
		}
		cond_resched_rcu();
	}
	rcu_read_unlock();

	/* the counter may be not NULL, because maybe some conn entries
	   are run by slow timer handler or unhashed but still referred */
	if (atomic_read(&ipvs->conn_count) != 0) {
		schedule();
		goto flush_again;
	}
}
/*
 * per netns init and exit
 */
int __net_init ip_vs_conn_net_init(struct net *net)
{
	struct netns_ipvs *ipvs = net_ipvs(net);

	atomic_set(&ipvs->conn_count, 0);

	proc_create("ip_vs_conn", 0, net->proc_net, &ip_vs_conn_fops);
	proc_create("ip_vs_conn_sync", 0, net->proc_net, &ip_vs_conn_sync_fops);
	return 0;
}

void __net_exit ip_vs_conn_net_cleanup(struct net *net)
{
	/* flush all the connection entries first */
	ip_vs_conn_flush(net);
	remove_proc_entry("ip_vs_conn", net->proc_net);
	remove_proc_entry("ip_vs_conn_sync", net->proc_net);
}

int __init ip_vs_conn_init(void)
{
	int idx;

	/* Compute size and mask */
	ip_vs_conn_tab_size = 1 << ip_vs_conn_tab_bits;
	ip_vs_conn_tab_mask = ip_vs_conn_tab_size - 1;

	/*
	 * Allocate the connection hash table and initialize its list heads
	 */
	ip_vs_conn_tab = vmalloc(ip_vs_conn_tab_size * sizeof(*ip_vs_conn_tab));
	if (!ip_vs_conn_tab)
		return -ENOMEM;

	/* Allocate ip_vs_conn slab cache */
	ip_vs_conn_cachep = kmem_cache_create("ip_vs_conn",
					      sizeof(struct ip_vs_conn), 0,
					      SLAB_HWCACHE_ALIGN, NULL);
	if (!ip_vs_conn_cachep) {
		vfree(ip_vs_conn_tab);
		return -ENOMEM;
	}

	pr_info("Connection hash table configured "
		"(size=%d, memory=%ldKbytes)\n",
		ip_vs_conn_tab_size,
		(long)(ip_vs_conn_tab_size*sizeof(struct list_head))/1024);
	IP_VS_DBG(0, "Each connection entry needs %Zd bytes at least\n",
		  sizeof(struct ip_vs_conn));

	for (idx = 0; idx < ip_vs_conn_tab_size; idx++)
		INIT_HLIST_HEAD(&ip_vs_conn_tab[idx]);

	for (idx = 0; idx < CT_LOCKARRAY_SIZE; idx++)  {
		spin_lock_init(&__ip_vs_conntbl_lock_array[idx].l);
	}

	/* calculate the random value for connection hash */
	get_random_bytes(&ip_vs_conn_rnd, sizeof(ip_vs_conn_rnd));

	return 0;
}

void ip_vs_conn_cleanup(void)
{
	/* Wait all ip_vs_conn_rcu_free() callbacks to complete */
	rcu_barrier();
	/* Release the empty cache */
	kmem_cache_destroy(ip_vs_conn_cachep);
	vfree(ip_vs_conn_tab);
}<|MERGE_RESOLUTION|>--- conflicted
+++ resolved
@@ -901,8 +901,6 @@
 	cp->control = NULL;
 	atomic_set(&cp->n_control, 0);
 	atomic_set_unchecked(&cp->in_pkts, 0);
-<<<<<<< HEAD
-=======
 
 	cp->packet_xmit = NULL;
 	cp->app = NULL;
@@ -910,7 +908,6 @@
 	/* reset struct ip_vs_seq */
 	cp->in_seq.delta = 0;
 	cp->out_seq.delta = 0;
->>>>>>> c3ade0e0
 
 	atomic_inc(&ipvs->conn_count);
 	if (flags & IP_VS_CONN_F_NO_CPORT)
