/*
 * IPVS         An implementation of the IP virtual server support for the
 *              LINUX operating system.  IPVS is now implemented as a module
 *              over the NetFilter framework. IPVS can be used to build a
 *              high-performance and highly available server based on a
 *              cluster of servers.
 *
 * Authors:     Wensong Zhang <wensong@linuxvirtualserver.org>
 *              Peter Kese <peter.kese@ijs.si>
 *              Julian Anastasov <ja@ssi.bg>
 *
 *              This program is free software; you can redistribute it and/or
 *              modify it under the terms of the GNU General Public License
 *              as published by the Free Software Foundation; either version
 *              2 of the License, or (at your option) any later version.
 *
 * Changes:
 *
 */

#define KMSG_COMPONENT "IPVS"
#define pr_fmt(fmt) KMSG_COMPONENT ": " fmt

#include <linux/module.h>
#include <linux/init.h>
#include <linux/types.h>
#include <linux/capability.h>
#include <linux/fs.h>
#include <linux/sysctl.h>
#include <linux/proc_fs.h>
#include <linux/workqueue.h>
#include <linux/swap.h>
#include <linux/seq_file.h>
#include <linux/slab.h>

#include <linux/netfilter.h>
#include <linux/netfilter_ipv4.h>
#include <linux/mutex.h>

#include <net/net_namespace.h>
#include <linux/nsproxy.h>
#include <net/ip.h>
#ifdef CONFIG_IP_VS_IPV6
#include <net/ipv6.h>
#include <net/ip6_route.h>
#endif
#include <net/route.h>
#include <net/sock.h>
#include <net/genetlink.h>

#include <asm/uaccess.h>

#include <net/ip_vs.h>

/* semaphore for IPVS sockopts. And, [gs]etsockopt may sleep. */
static DEFINE_MUTEX(__ip_vs_mutex);

/* sysctl variables */

#ifdef CONFIG_IP_VS_DEBUG
static int sysctl_ip_vs_debug_level = 0;

int ip_vs_get_debug_level(void)
{
	return sysctl_ip_vs_debug_level;
}
#endif


/*  Protos */
static void __ip_vs_del_service(struct ip_vs_service *svc, bool cleanup);


#ifdef CONFIG_IP_VS_IPV6
/* Taken from rt6_fill_node() in net/ipv6/route.c, is there a better way? */
static bool __ip_vs_addr_is_local_v6(struct net *net,
				     const struct in6_addr *addr)
{
	struct flowi6 fl6 = {
		.daddr = *addr,
	};
	struct dst_entry *dst = ip6_route_output(net, NULL, &fl6);
	bool is_local;

	is_local = !dst->error && dst->dev && (dst->dev->flags & IFF_LOOPBACK);

	dst_release(dst);
	return is_local;
}
#endif

#ifdef CONFIG_SYSCTL
/*
 *	update_defense_level is called from keventd and from sysctl,
 *	so it needs to protect itself from softirqs
 */
static void update_defense_level(struct netns_ipvs *ipvs)
{
	struct sysinfo i;
	static int old_secure_tcp = 0;
	int availmem;
	int nomem;
	int to_change = -1;

	/* we only count free and buffered memory (in pages) */
	si_meminfo(&i);
	availmem = i.freeram + i.bufferram;
	/* however in linux 2.5 the i.bufferram is total page cache size,
	   we need adjust it */
	/* si_swapinfo(&i); */
	/* availmem = availmem - (i.totalswap - i.freeswap); */

	nomem = (availmem < ipvs->sysctl_amemthresh);

	local_bh_disable();

	/* drop_entry */
	spin_lock(&ipvs->dropentry_lock);
	switch (ipvs->sysctl_drop_entry) {
	case 0:
		atomic_set(&ipvs->dropentry, 0);
		break;
	case 1:
		if (nomem) {
			atomic_set(&ipvs->dropentry, 1);
			ipvs->sysctl_drop_entry = 2;
		} else {
			atomic_set(&ipvs->dropentry, 0);
		}
		break;
	case 2:
		if (nomem) {
			atomic_set(&ipvs->dropentry, 1);
		} else {
			atomic_set(&ipvs->dropentry, 0);
			ipvs->sysctl_drop_entry = 1;
		};
		break;
	case 3:
		atomic_set(&ipvs->dropentry, 1);
		break;
	}
	spin_unlock(&ipvs->dropentry_lock);

	/* drop_packet */
	spin_lock(&ipvs->droppacket_lock);
	switch (ipvs->sysctl_drop_packet) {
	case 0:
		ipvs->drop_rate = 0;
		break;
	case 1:
		if (nomem) {
			ipvs->drop_rate = ipvs->drop_counter
				= ipvs->sysctl_amemthresh /
				(ipvs->sysctl_amemthresh-availmem);
			ipvs->sysctl_drop_packet = 2;
		} else {
			ipvs->drop_rate = 0;
		}
		break;
	case 2:
		if (nomem) {
			ipvs->drop_rate = ipvs->drop_counter
				= ipvs->sysctl_amemthresh /
				(ipvs->sysctl_amemthresh-availmem);
		} else {
			ipvs->drop_rate = 0;
			ipvs->sysctl_drop_packet = 1;
		}
		break;
	case 3:
		ipvs->drop_rate = ipvs->sysctl_am_droprate;
		break;
	}
	spin_unlock(&ipvs->droppacket_lock);

	/* secure_tcp */
	spin_lock(&ipvs->securetcp_lock);
	switch (ipvs->sysctl_secure_tcp) {
	case 0:
		if (old_secure_tcp >= 2)
			to_change = 0;
		break;
	case 1:
		if (nomem) {
			if (old_secure_tcp < 2)
				to_change = 1;
			ipvs->sysctl_secure_tcp = 2;
		} else {
			if (old_secure_tcp >= 2)
				to_change = 0;
		}
		break;
	case 2:
		if (nomem) {
			if (old_secure_tcp < 2)
				to_change = 1;
		} else {
			if (old_secure_tcp >= 2)
				to_change = 0;
			ipvs->sysctl_secure_tcp = 1;
		}
		break;
	case 3:
		if (old_secure_tcp < 2)
			to_change = 1;
		break;
	}
	old_secure_tcp = ipvs->sysctl_secure_tcp;
	if (to_change >= 0)
		ip_vs_protocol_timeout_change(ipvs,
					      ipvs->sysctl_secure_tcp > 1);
	spin_unlock(&ipvs->securetcp_lock);

	local_bh_enable();
}


/*
 *	Timer for checking the defense
 */
#define DEFENSE_TIMER_PERIOD	1*HZ

static void defense_work_handler(struct work_struct *work)
{
	struct netns_ipvs *ipvs =
		container_of(work, struct netns_ipvs, defense_work.work);

	update_defense_level(ipvs);
	if (atomic_read(&ipvs->dropentry))
		ip_vs_random_dropentry(ipvs->net);
	schedule_delayed_work(&ipvs->defense_work, DEFENSE_TIMER_PERIOD);
}
#endif

int
ip_vs_use_count_inc(void)
{
	return try_module_get(THIS_MODULE);
}

void
ip_vs_use_count_dec(void)
{
	module_put(THIS_MODULE);
}


/*
 *	Hash table: for virtual service lookups
 */
#define IP_VS_SVC_TAB_BITS 8
#define IP_VS_SVC_TAB_SIZE (1 << IP_VS_SVC_TAB_BITS)
#define IP_VS_SVC_TAB_MASK (IP_VS_SVC_TAB_SIZE - 1)

/* the service table hashed by <protocol, addr, port> */
static struct hlist_head ip_vs_svc_table[IP_VS_SVC_TAB_SIZE];
/* the service table hashed by fwmark */
static struct hlist_head ip_vs_svc_fwm_table[IP_VS_SVC_TAB_SIZE];


/*
 *	Returns hash value for virtual service
 */
static inline unsigned int
ip_vs_svc_hashkey(struct net *net, int af, unsigned int proto,
		  const union nf_inet_addr *addr, __be16 port)
{
	register unsigned int porth = ntohs(port);
	__be32 addr_fold = addr->ip;
	__u32 ahash;

#ifdef CONFIG_IP_VS_IPV6
	if (af == AF_INET6)
		addr_fold = addr->ip6[0]^addr->ip6[1]^
			    addr->ip6[2]^addr->ip6[3];
#endif
	ahash = ntohl(addr_fold);
	ahash ^= ((size_t) net >> 8);

	return (proto ^ ahash ^ (porth >> IP_VS_SVC_TAB_BITS) ^ porth) &
	       IP_VS_SVC_TAB_MASK;
}

/*
 *	Returns hash value of fwmark for virtual service lookup
 */
static inline unsigned int ip_vs_svc_fwm_hashkey(struct net *net, __u32 fwmark)
{
	return (((size_t)net>>8) ^ fwmark) & IP_VS_SVC_TAB_MASK;
}

/*
 *	Hashes a service in the ip_vs_svc_table by <netns,proto,addr,port>
 *	or in the ip_vs_svc_fwm_table by fwmark.
 *	Should be called with locked tables.
 */
static int ip_vs_svc_hash(struct ip_vs_service *svc)
{
	unsigned int hash;

	if (svc->flags & IP_VS_SVC_F_HASHED) {
		pr_err("%s(): request for already hashed, called from %pF\n",
		       __func__, __builtin_return_address(0));
		return 0;
	}

	if (svc->fwmark == 0) {
		/*
		 *  Hash it by <netns,protocol,addr,port> in ip_vs_svc_table
		 */
		hash = ip_vs_svc_hashkey(svc->net, svc->af, svc->protocol,
					 &svc->addr, svc->port);
		hlist_add_head_rcu(&svc->s_list, &ip_vs_svc_table[hash]);
	} else {
		/*
		 *  Hash it by fwmark in svc_fwm_table
		 */
		hash = ip_vs_svc_fwm_hashkey(svc->net, svc->fwmark);
		hlist_add_head_rcu(&svc->f_list, &ip_vs_svc_fwm_table[hash]);
	}

	svc->flags |= IP_VS_SVC_F_HASHED;
	/* increase its refcnt because it is referenced by the svc table */
	atomic_inc(&svc->refcnt);
	return 1;
}


/*
 *	Unhashes a service from svc_table / svc_fwm_table.
 *	Should be called with locked tables.
 */
static int ip_vs_svc_unhash(struct ip_vs_service *svc)
{
	if (!(svc->flags & IP_VS_SVC_F_HASHED)) {
		pr_err("%s(): request for unhash flagged, called from %pF\n",
		       __func__, __builtin_return_address(0));
		return 0;
	}

	if (svc->fwmark == 0) {
		/* Remove it from the svc_table table */
		hlist_del_rcu(&svc->s_list);
	} else {
		/* Remove it from the svc_fwm_table table */
		hlist_del_rcu(&svc->f_list);
	}

	svc->flags &= ~IP_VS_SVC_F_HASHED;
	atomic_dec(&svc->refcnt);
	return 1;
}


/*
 *	Get service by {netns, proto,addr,port} in the service table.
 */
static inline struct ip_vs_service *
__ip_vs_service_find(struct net *net, int af, __u16 protocol,
		     const union nf_inet_addr *vaddr, __be16 vport)
{
	unsigned int hash;
	struct ip_vs_service *svc;

	/* Check for "full" addressed entries */
	hash = ip_vs_svc_hashkey(net, af, protocol, vaddr, vport);

	hlist_for_each_entry_rcu(svc, &ip_vs_svc_table[hash], s_list) {
		if ((svc->af == af)
		    && ip_vs_addr_equal(af, &svc->addr, vaddr)
		    && (svc->port == vport)
		    && (svc->protocol == protocol)
		    && net_eq(svc->net, net)) {
			/* HIT */
			return svc;
		}
	}

	return NULL;
}


/*
 *	Get service by {fwmark} in the service table.
 */
static inline struct ip_vs_service *
__ip_vs_svc_fwm_find(struct net *net, int af, __u32 fwmark)
{
	unsigned int hash;
	struct ip_vs_service *svc;

	/* Check for fwmark addressed entries */
	hash = ip_vs_svc_fwm_hashkey(net, fwmark);

	hlist_for_each_entry_rcu(svc, &ip_vs_svc_fwm_table[hash], f_list) {
		if (svc->fwmark == fwmark && svc->af == af
		    && net_eq(svc->net, net)) {
			/* HIT */
			return svc;
		}
	}

	return NULL;
}

/* Find service, called under RCU lock */
struct ip_vs_service *
ip_vs_service_find(struct net *net, int af, __u32 fwmark, __u16 protocol,
		   const union nf_inet_addr *vaddr, __be16 vport)
{
	struct ip_vs_service *svc;
	struct netns_ipvs *ipvs = net_ipvs(net);

	/*
	 *	Check the table hashed by fwmark first
	 */
	if (fwmark) {
		svc = __ip_vs_svc_fwm_find(net, af, fwmark);
		if (svc)
			goto out;
	}

	/*
	 *	Check the table hashed by <protocol,addr,port>
	 *	for "full" addressed entries
	 */
	svc = __ip_vs_service_find(net, af, protocol, vaddr, vport);

	if (svc == NULL
	    && protocol == IPPROTO_TCP
	    && atomic_read(&ipvs->ftpsvc_counter)
	    && (vport == FTPDATA || ntohs(vport) >= PROT_SOCK)) {
		/*
		 * Check if ftp service entry exists, the packet
		 * might belong to FTP data connections.
		 */
		svc = __ip_vs_service_find(net, af, protocol, vaddr, FTPPORT);
	}

	if (svc == NULL
	    && atomic_read(&ipvs->nullsvc_counter)) {
		/*
		 * Check if the catch-all port (port zero) exists
		 */
		svc = __ip_vs_service_find(net, af, protocol, vaddr, 0);
	}

  out:
	IP_VS_DBG_BUF(9, "lookup service: fwm %u %s %s:%u %s\n",
		      fwmark, ip_vs_proto_name(protocol),
		      IP_VS_DBG_ADDR(af, vaddr), ntohs(vport),
		      svc ? "hit" : "not hit");

	return svc;
}


static inline void
__ip_vs_bind_svc(struct ip_vs_dest *dest, struct ip_vs_service *svc)
{
	atomic_inc(&svc->refcnt);
	rcu_assign_pointer(dest->svc, svc);
}

static void ip_vs_service_free(struct ip_vs_service *svc)
{
	if (svc->stats.cpustats)
		free_percpu(svc->stats.cpustats);
	kfree(svc);
}

static void ip_vs_service_rcu_free(struct rcu_head *head)
{
	struct ip_vs_service *svc;

	svc = container_of(head, struct ip_vs_service, rcu_head);
	ip_vs_service_free(svc);
}

static void __ip_vs_svc_put(struct ip_vs_service *svc, bool do_delay)
{
	if (atomic_dec_and_test(&svc->refcnt)) {
		IP_VS_DBG_BUF(3, "Removing service %u/%s:%u\n",
			      svc->fwmark,
			      IP_VS_DBG_ADDR(svc->af, &svc->addr),
			      ntohs(svc->port));
		if (do_delay)
			call_rcu(&svc->rcu_head, ip_vs_service_rcu_free);
		else
			ip_vs_service_free(svc);
	}
}


/*
 *	Returns hash value for real service
 */
static inline unsigned int ip_vs_rs_hashkey(int af,
					    const union nf_inet_addr *addr,
					    __be16 port)
{
	register unsigned int porth = ntohs(port);
	__be32 addr_fold = addr->ip;

#ifdef CONFIG_IP_VS_IPV6
	if (af == AF_INET6)
		addr_fold = addr->ip6[0]^addr->ip6[1]^
			    addr->ip6[2]^addr->ip6[3];
#endif

	return (ntohl(addr_fold)^(porth>>IP_VS_RTAB_BITS)^porth)
		& IP_VS_RTAB_MASK;
}

/* Hash ip_vs_dest in rs_table by <proto,addr,port>. */
static void ip_vs_rs_hash(struct netns_ipvs *ipvs, struct ip_vs_dest *dest)
{
	unsigned int hash;

	if (dest->in_rs_table)
		return;

	/*
	 *	Hash by proto,addr,port,
	 *	which are the parameters of the real service.
	 */
	hash = ip_vs_rs_hashkey(dest->af, &dest->addr, dest->port);

	hlist_add_head_rcu(&dest->d_list, &ipvs->rs_table[hash]);
	dest->in_rs_table = 1;
}

/* Unhash ip_vs_dest from rs_table. */
static void ip_vs_rs_unhash(struct ip_vs_dest *dest)
{
	/*
	 * Remove it from the rs_table table.
	 */
	if (dest->in_rs_table) {
		hlist_del_rcu(&dest->d_list);
		dest->in_rs_table = 0;
	}
}

/* Check if real service by <proto,addr,port> is present */
bool ip_vs_has_real_service(struct net *net, int af, __u16 protocol,
			    const union nf_inet_addr *daddr, __be16 dport)
{
	struct netns_ipvs *ipvs = net_ipvs(net);
	unsigned int hash;
	struct ip_vs_dest *dest;

	/* Check for "full" addressed entries */
	hash = ip_vs_rs_hashkey(af, daddr, dport);

	rcu_read_lock();
	hlist_for_each_entry_rcu(dest, &ipvs->rs_table[hash], d_list) {
		if (dest->port == dport &&
		    dest->af == af &&
		    ip_vs_addr_equal(af, &dest->addr, daddr) &&
		    (dest->protocol == protocol || dest->vfwmark)) {
			/* HIT */
			rcu_read_unlock();
			return true;
		}
	}
	rcu_read_unlock();

	return false;
}

/* Lookup destination by {addr,port} in the given service
 * Called under RCU lock.
 */
static struct ip_vs_dest *
ip_vs_lookup_dest(struct ip_vs_service *svc, const union nf_inet_addr *daddr,
		  __be16 dport)
{
	struct ip_vs_dest *dest;

	/*
	 * Find the destination for the given service
	 */
	list_for_each_entry_rcu(dest, &svc->destinations, n_list) {
		if ((dest->af == svc->af)
		    && ip_vs_addr_equal(svc->af, &dest->addr, daddr)
		    && (dest->port == dport)) {
			/* HIT */
			return dest;
		}
	}

	return NULL;
}

/*
 * Find destination by {daddr,dport,vaddr,protocol}
 * Created to be used in ip_vs_process_message() in
 * the backup synchronization daemon. It finds the
 * destination to be bound to the received connection
 * on the backup.
 * Called under RCU lock, no refcnt is returned.
 */
struct ip_vs_dest *ip_vs_find_dest(struct net  *net, int af,
				   const union nf_inet_addr *daddr,
				   __be16 dport,
				   const union nf_inet_addr *vaddr,
				   __be16 vport, __u16 protocol, __u32 fwmark,
				   __u32 flags)
{
	struct ip_vs_dest *dest;
	struct ip_vs_service *svc;
	__be16 port = dport;

	svc = ip_vs_service_find(net, af, fwmark, protocol, vaddr, vport);
	if (!svc)
		return NULL;
	if (fwmark && (flags & IP_VS_CONN_F_FWD_MASK) != IP_VS_CONN_F_MASQ)
		port = 0;
	dest = ip_vs_lookup_dest(svc, daddr, port);
	if (!dest)
		dest = ip_vs_lookup_dest(svc, daddr, port ^ dport);
	return dest;
}

void ip_vs_dest_dst_rcu_free(struct rcu_head *head)
{
	struct ip_vs_dest_dst *dest_dst = container_of(head,
						       struct ip_vs_dest_dst,
						       rcu_head);

	dst_release(dest_dst->dst_cache);
	kfree(dest_dst);
}

/* Release dest_dst and dst_cache for dest in user context */
static void __ip_vs_dst_cache_reset(struct ip_vs_dest *dest)
{
	struct ip_vs_dest_dst *old;

	old = rcu_dereference_protected(dest->dest_dst, 1);
	if (old) {
		RCU_INIT_POINTER(dest->dest_dst, NULL);
		call_rcu(&old->rcu_head, ip_vs_dest_dst_rcu_free);
	}
}

/*
 *  Lookup dest by {svc,addr,port} in the destination trash.
 *  The destination trash is used to hold the destinations that are removed
 *  from the service table but are still referenced by some conn entries.
 *  The reason to add the destination trash is when the dest is temporary
 *  down (either by administrator or by monitor program), the dest can be
 *  picked back from the trash, the remaining connections to the dest can
 *  continue, and the counting information of the dest is also useful for
 *  scheduling.
 */
static struct ip_vs_dest *
ip_vs_trash_get_dest(struct ip_vs_service *svc, const union nf_inet_addr *daddr,
		     __be16 dport)
{
	struct ip_vs_dest *dest;
	struct netns_ipvs *ipvs = net_ipvs(svc->net);

	/*
	 * Find the destination in trash
	 */
	spin_lock_bh(&ipvs->dest_trash_lock);
	list_for_each_entry(dest, &ipvs->dest_trash, t_list) {
		IP_VS_DBG_BUF(3, "Destination %u/%s:%u still in trash, "
			      "dest->refcnt=%d\n",
			      dest->vfwmark,
			      IP_VS_DBG_ADDR(svc->af, &dest->addr),
			      ntohs(dest->port),
			      atomic_read(&dest->refcnt));
		if (dest->af == svc->af &&
		    ip_vs_addr_equal(svc->af, &dest->addr, daddr) &&
		    dest->port == dport &&
		    dest->vfwmark == svc->fwmark &&
		    dest->protocol == svc->protocol &&
		    (svc->fwmark ||
		     (ip_vs_addr_equal(svc->af, &dest->vaddr, &svc->addr) &&
		      dest->vport == svc->port))) {
			/* HIT */
			list_del(&dest->t_list);
			ip_vs_dest_hold(dest);
			goto out;
		}
	}

	dest = NULL;

out:
	spin_unlock_bh(&ipvs->dest_trash_lock);

	return dest;
}

static void ip_vs_dest_free(struct ip_vs_dest *dest)
{
	struct ip_vs_service *svc = rcu_dereference_protected(dest->svc, 1);

	__ip_vs_dst_cache_reset(dest);
	__ip_vs_svc_put(svc, false);
	free_percpu(dest->stats.cpustats);
	ip_vs_dest_put_and_free(dest);
}

/*
 *  Clean up all the destinations in the trash
 *  Called by the ip_vs_control_cleanup()
 *
 *  When the ip_vs_control_clearup is activated by ipvs module exit,
 *  the service tables must have been flushed and all the connections
 *  are expired, and the refcnt of each destination in the trash must
 *  be 0, so we simply release them here.
 */
static void ip_vs_trash_cleanup(struct net *net)
{
	struct ip_vs_dest *dest, *nxt;
	struct netns_ipvs *ipvs = net_ipvs(net);

	del_timer_sync(&ipvs->dest_trash_timer);
	/* No need to use dest_trash_lock */
	list_for_each_entry_safe(dest, nxt, &ipvs->dest_trash, t_list) {
		list_del(&dest->t_list);
		ip_vs_dest_free(dest);
	}
}

static void
ip_vs_copy_stats(struct ip_vs_stats_user *dst, struct ip_vs_stats *src)
{
#define IP_VS_SHOW_STATS_COUNTER(c) dst->c = src->ustats.c - src->ustats0.c

	spin_lock_bh(&src->lock);

	IP_VS_SHOW_STATS_COUNTER(conns);
	IP_VS_SHOW_STATS_COUNTER(inpkts);
	IP_VS_SHOW_STATS_COUNTER(outpkts);
	IP_VS_SHOW_STATS_COUNTER(inbytes);
	IP_VS_SHOW_STATS_COUNTER(outbytes);

	ip_vs_read_estimator(dst, src);

	spin_unlock_bh(&src->lock);
}

static void
ip_vs_zero_stats(struct ip_vs_stats *stats)
{
	spin_lock_bh(&stats->lock);

	/* get current counters as zero point, rates are zeroed */

#define IP_VS_ZERO_STATS_COUNTER(c) stats->ustats0.c = stats->ustats.c

	IP_VS_ZERO_STATS_COUNTER(conns);
	IP_VS_ZERO_STATS_COUNTER(inpkts);
	IP_VS_ZERO_STATS_COUNTER(outpkts);
	IP_VS_ZERO_STATS_COUNTER(inbytes);
	IP_VS_ZERO_STATS_COUNTER(outbytes);

	ip_vs_zero_estimator(stats);

	spin_unlock_bh(&stats->lock);
}

/*
 *	Update a destination in the given service
 */
static void
__ip_vs_update_dest(struct ip_vs_service *svc, struct ip_vs_dest *dest,
		    struct ip_vs_dest_user_kern *udest, int add)
{
	struct netns_ipvs *ipvs = net_ipvs(svc->net);
	struct ip_vs_service *old_svc;
	struct ip_vs_scheduler *sched;
	int conn_flags;

	/* set the weight and the flags */
	atomic_set(&dest->weight, udest->weight);
	conn_flags = udest->conn_flags & IP_VS_CONN_F_DEST_MASK;
	conn_flags |= IP_VS_CONN_F_INACTIVE;

	/* set the IP_VS_CONN_F_NOOUTPUT flag if not masquerading/NAT */
	if ((conn_flags & IP_VS_CONN_F_FWD_MASK) != IP_VS_CONN_F_MASQ) {
		conn_flags |= IP_VS_CONN_F_NOOUTPUT;
	} else {
		/*
		 *    Put the real service in rs_table if not present.
		 *    For now only for NAT!
		 */
		ip_vs_rs_hash(ipvs, dest);
	}
	atomic_set_unchecked(&dest->conn_flags, conn_flags);

	/* bind the service */
	old_svc = rcu_dereference_protected(dest->svc, 1);
	if (!old_svc) {
		__ip_vs_bind_svc(dest, svc);
	} else {
		if (old_svc != svc) {
			ip_vs_zero_stats(&dest->stats);
			__ip_vs_bind_svc(dest, svc);
			__ip_vs_svc_put(old_svc, true);
		}
	}

	/* set the dest status flags */
	dest->flags |= IP_VS_DEST_F_AVAILABLE;

	if (udest->u_threshold == 0 || udest->u_threshold > dest->u_threshold)
		dest->flags &= ~IP_VS_DEST_F_OVERLOAD;
	dest->u_threshold = udest->u_threshold;
	dest->l_threshold = udest->l_threshold;

	spin_lock_bh(&dest->dst_lock);
	__ip_vs_dst_cache_reset(dest);
	spin_unlock_bh(&dest->dst_lock);

	sched = rcu_dereference_protected(svc->scheduler, 1);
	if (add) {
		ip_vs_start_estimator(svc->net, &dest->stats);
		list_add_rcu(&dest->n_list, &svc->destinations);
		svc->num_dests++;
		if (sched->add_dest)
			sched->add_dest(svc, dest);
	} else {
		if (sched->upd_dest)
			sched->upd_dest(svc, dest);
	}
}


/*
 *	Create a destination for the given service
 */
static int
ip_vs_new_dest(struct ip_vs_service *svc, struct ip_vs_dest_user_kern *udest,
	       struct ip_vs_dest **dest_p)
{
	struct ip_vs_dest *dest;
	unsigned int atype, i;

	EnterFunction(2);

#ifdef CONFIG_IP_VS_IPV6
	if (svc->af == AF_INET6) {
		atype = ipv6_addr_type(&udest->addr.in6);
		if ((!(atype & IPV6_ADDR_UNICAST) ||
			atype & IPV6_ADDR_LINKLOCAL) &&
			!__ip_vs_addr_is_local_v6(svc->net, &udest->addr.in6))
			return -EINVAL;
	} else
#endif
	{
		atype = inet_addr_type(svc->net, udest->addr.ip);
		if (atype != RTN_LOCAL && atype != RTN_UNICAST)
			return -EINVAL;
	}

	dest = kzalloc(sizeof(struct ip_vs_dest), GFP_KERNEL);
	if (dest == NULL)
		return -ENOMEM;

	dest->stats.cpustats = alloc_percpu(struct ip_vs_cpu_stats);
	if (!dest->stats.cpustats)
		goto err_alloc;

	for_each_possible_cpu(i) {
		struct ip_vs_cpu_stats *ip_vs_dest_stats;
		ip_vs_dest_stats = per_cpu_ptr(dest->stats.cpustats, i);
		u64_stats_init(&ip_vs_dest_stats->syncp);
	}

	dest->af = svc->af;
	dest->protocol = svc->protocol;
	dest->vaddr = svc->addr;
	dest->vport = svc->port;
	dest->vfwmark = svc->fwmark;
	ip_vs_addr_copy(svc->af, &dest->addr, &udest->addr);
	dest->port = udest->port;

	atomic_set(&dest->activeconns, 0);
	atomic_set(&dest->inactconns, 0);
	atomic_set(&dest->persistconns, 0);
	atomic_set(&dest->refcnt, 1);

	INIT_HLIST_NODE(&dest->d_list);
	spin_lock_init(&dest->dst_lock);
	spin_lock_init(&dest->stats.lock);
	__ip_vs_update_dest(svc, dest, udest, 1);

	*dest_p = dest;

	LeaveFunction(2);
	return 0;

err_alloc:
	kfree(dest);
	return -ENOMEM;
}


/*
 *	Add a destination into an existing service
 */
static int
ip_vs_add_dest(struct ip_vs_service *svc, struct ip_vs_dest_user_kern *udest)
{
	struct ip_vs_dest *dest;
	union nf_inet_addr daddr;
	__be16 dport = udest->port;
	int ret;

	EnterFunction(2);

	if (udest->weight < 0) {
		pr_err("%s(): server weight less than zero\n", __func__);
		return -ERANGE;
	}

	if (udest->l_threshold > udest->u_threshold) {
		pr_err("%s(): lower threshold is higher than upper threshold\n",
			__func__);
		return -ERANGE;
	}

	ip_vs_addr_copy(svc->af, &daddr, &udest->addr);

	/* We use function that requires RCU lock */
	rcu_read_lock();
	dest = ip_vs_lookup_dest(svc, &daddr, dport);
	rcu_read_unlock();

	if (dest != NULL) {
		IP_VS_DBG(1, "%s(): dest already exists\n", __func__);
		return -EEXIST;
	}

	/*
	 * Check if the dest already exists in the trash and
	 * is from the same service
	 */
	dest = ip_vs_trash_get_dest(svc, &daddr, dport);

	if (dest != NULL) {
		IP_VS_DBG_BUF(3, "Get destination %s:%u from trash, "
			      "dest->refcnt=%d, service %u/%s:%u\n",
			      IP_VS_DBG_ADDR(svc->af, &daddr), ntohs(dport),
			      atomic_read(&dest->refcnt),
			      dest->vfwmark,
			      IP_VS_DBG_ADDR(svc->af, &dest->vaddr),
			      ntohs(dest->vport));

		__ip_vs_update_dest(svc, dest, udest, 1);
		ret = 0;
	} else {
		/*
		 * Allocate and initialize the dest structure
		 */
		ret = ip_vs_new_dest(svc, udest, &dest);
	}
	LeaveFunction(2);

	return ret;
}


/*
 *	Edit a destination in the given service
 */
static int
ip_vs_edit_dest(struct ip_vs_service *svc, struct ip_vs_dest_user_kern *udest)
{
	struct ip_vs_dest *dest;
	union nf_inet_addr daddr;
	__be16 dport = udest->port;

	EnterFunction(2);

	if (udest->weight < 0) {
		pr_err("%s(): server weight less than zero\n", __func__);
		return -ERANGE;
	}

	if (udest->l_threshold > udest->u_threshold) {
		pr_err("%s(): lower threshold is higher than upper threshold\n",
			__func__);
		return -ERANGE;
	}

	ip_vs_addr_copy(svc->af, &daddr, &udest->addr);

	/* We use function that requires RCU lock */
	rcu_read_lock();
	dest = ip_vs_lookup_dest(svc, &daddr, dport);
	rcu_read_unlock();

	if (dest == NULL) {
		IP_VS_DBG(1, "%s(): dest doesn't exist\n", __func__);
		return -ENOENT;
	}

	__ip_vs_update_dest(svc, dest, udest, 0);
	LeaveFunction(2);

	return 0;
}

/*
 *	Delete a destination (must be already unlinked from the service)
 */
static void __ip_vs_del_dest(struct net *net, struct ip_vs_dest *dest,
			     bool cleanup)
{
	struct netns_ipvs *ipvs = net_ipvs(net);

	ip_vs_stop_estimator(net, &dest->stats);

	/*
	 *  Remove it from the d-linked list with the real services.
	 */
	ip_vs_rs_unhash(dest);

	spin_lock_bh(&ipvs->dest_trash_lock);
	IP_VS_DBG_BUF(3, "Moving dest %s:%u into trash, dest->refcnt=%d\n",
		      IP_VS_DBG_ADDR(dest->af, &dest->addr), ntohs(dest->port),
		      atomic_read(&dest->refcnt));
	if (list_empty(&ipvs->dest_trash) && !cleanup)
		mod_timer(&ipvs->dest_trash_timer,
			  jiffies + (IP_VS_DEST_TRASH_PERIOD >> 1));
	/* dest lives in trash without reference */
	list_add(&dest->t_list, &ipvs->dest_trash);
	dest->idle_start = 0;
	spin_unlock_bh(&ipvs->dest_trash_lock);
	ip_vs_dest_put(dest);
}


/*
 *	Unlink a destination from the given service
 */
static void __ip_vs_unlink_dest(struct ip_vs_service *svc,
				struct ip_vs_dest *dest,
				int svcupd)
{
	dest->flags &= ~IP_VS_DEST_F_AVAILABLE;

	/*
	 *  Remove it from the d-linked destination list.
	 */
	list_del_rcu(&dest->n_list);
	svc->num_dests--;

	if (svcupd) {
		struct ip_vs_scheduler *sched;

		sched = rcu_dereference_protected(svc->scheduler, 1);
		if (sched->del_dest)
			sched->del_dest(svc, dest);
	}
}


/*
 *	Delete a destination server in the given service
 */
static int
ip_vs_del_dest(struct ip_vs_service *svc, struct ip_vs_dest_user_kern *udest)
{
	struct ip_vs_dest *dest;
	__be16 dport = udest->port;

	EnterFunction(2);

	/* We use function that requires RCU lock */
	rcu_read_lock();
	dest = ip_vs_lookup_dest(svc, &udest->addr, dport);
	rcu_read_unlock();

	if (dest == NULL) {
		IP_VS_DBG(1, "%s(): destination not found!\n", __func__);
		return -ENOENT;
	}

	/*
	 *	Unlink dest from the service
	 */
	__ip_vs_unlink_dest(svc, dest, 1);

	/*
	 *	Delete the destination
	 */
	__ip_vs_del_dest(svc->net, dest, false);

	LeaveFunction(2);

	return 0;
}

static void ip_vs_dest_trash_expire(unsigned long data)
{
	struct net *net = (struct net *) data;
	struct netns_ipvs *ipvs = net_ipvs(net);
	struct ip_vs_dest *dest, *next;
	unsigned long now = jiffies;

	spin_lock(&ipvs->dest_trash_lock);
	list_for_each_entry_safe(dest, next, &ipvs->dest_trash, t_list) {
		if (atomic_read(&dest->refcnt) > 0)
			continue;
		if (dest->idle_start) {
			if (time_before(now, dest->idle_start +
					     IP_VS_DEST_TRASH_PERIOD))
				continue;
		} else {
			dest->idle_start = max(1UL, now);
			continue;
		}
		IP_VS_DBG_BUF(3, "Removing destination %u/%s:%u from trash\n",
			      dest->vfwmark,
			      IP_VS_DBG_ADDR(dest->af, &dest->addr),
			      ntohs(dest->port));
		list_del(&dest->t_list);
		ip_vs_dest_free(dest);
	}
	if (!list_empty(&ipvs->dest_trash))
		mod_timer(&ipvs->dest_trash_timer,
			  jiffies + (IP_VS_DEST_TRASH_PERIOD >> 1));
	spin_unlock(&ipvs->dest_trash_lock);
}

/*
 *	Add a service into the service hash table
 */
static int
ip_vs_add_service(struct net *net, struct ip_vs_service_user_kern *u,
		  struct ip_vs_service **svc_p)
{
	int ret = 0, i;
	struct ip_vs_scheduler *sched = NULL;
	struct ip_vs_pe *pe = NULL;
	struct ip_vs_service *svc = NULL;
	struct netns_ipvs *ipvs = net_ipvs(net);

	/* increase the module use count */
	ip_vs_use_count_inc();

	/* Lookup the scheduler by 'u->sched_name' */
	sched = ip_vs_scheduler_get(u->sched_name);
	if (sched == NULL) {
		pr_info("Scheduler module ip_vs_%s not found\n", u->sched_name);
		ret = -ENOENT;
		goto out_err;
	}

	if (u->pe_name && *u->pe_name) {
		pe = ip_vs_pe_getbyname(u->pe_name);
		if (pe == NULL) {
			pr_info("persistence engine module ip_vs_pe_%s "
				"not found\n", u->pe_name);
			ret = -ENOENT;
			goto out_err;
		}
	}

#ifdef CONFIG_IP_VS_IPV6
	if (u->af == AF_INET6) {
		__u32 plen = (__force __u32) u->netmask;

		if (plen < 1 || plen > 128) {
			ret = -EINVAL;
			goto out_err;
		}
	}
#endif

	svc = kzalloc(sizeof(struct ip_vs_service), GFP_KERNEL);
	if (svc == NULL) {
		IP_VS_DBG(1, "%s(): no memory\n", __func__);
		ret = -ENOMEM;
		goto out_err;
	}
	svc->stats.cpustats = alloc_percpu(struct ip_vs_cpu_stats);
	if (!svc->stats.cpustats) {
		ret = -ENOMEM;
		goto out_err;
	}

	for_each_possible_cpu(i) {
		struct ip_vs_cpu_stats *ip_vs_stats;
		ip_vs_stats = per_cpu_ptr(svc->stats.cpustats, i);
		u64_stats_init(&ip_vs_stats->syncp);
	}


	/* I'm the first user of the service */
	atomic_set(&svc->refcnt, 0);

	svc->af = u->af;
	svc->protocol = u->protocol;
	ip_vs_addr_copy(svc->af, &svc->addr, &u->addr);
	svc->port = u->port;
	svc->fwmark = u->fwmark;
	svc->flags = u->flags;
	svc->timeout = u->timeout * HZ;
	svc->netmask = u->netmask;
	svc->net = net;

	INIT_LIST_HEAD(&svc->destinations);
	spin_lock_init(&svc->sched_lock);
	spin_lock_init(&svc->stats.lock);

	/* Bind the scheduler */
	ret = ip_vs_bind_scheduler(svc, sched);
	if (ret)
		goto out_err;
	sched = NULL;

	/* Bind the ct retriever */
	RCU_INIT_POINTER(svc->pe, pe);
	pe = NULL;

	/* Update the virtual service counters */
	if (svc->port == FTPPORT)
		atomic_inc(&ipvs->ftpsvc_counter);
	else if (svc->port == 0)
		atomic_inc(&ipvs->nullsvc_counter);

	ip_vs_start_estimator(net, &svc->stats);

	/* Count only IPv4 services for old get/setsockopt interface */
	if (svc->af == AF_INET)
		ipvs->num_services++;

	/* Hash the service into the service table */
	ip_vs_svc_hash(svc);

	*svc_p = svc;
	/* Now there is a service - full throttle */
	ipvs->enable = 1;
	return 0;


 out_err:
	if (svc != NULL) {
		ip_vs_unbind_scheduler(svc, sched);
		ip_vs_service_free(svc);
	}
	ip_vs_scheduler_put(sched);
	ip_vs_pe_put(pe);

	/* decrease the module use count */
	ip_vs_use_count_dec();

	return ret;
}


/*
 *	Edit a service and bind it with a new scheduler
 */
static int
ip_vs_edit_service(struct ip_vs_service *svc, struct ip_vs_service_user_kern *u)
{
	struct ip_vs_scheduler *sched, *old_sched;
	struct ip_vs_pe *pe = NULL, *old_pe = NULL;
	int ret = 0;

	/*
	 * Lookup the scheduler, by 'u->sched_name'
	 */
	sched = ip_vs_scheduler_get(u->sched_name);
	if (sched == NULL) {
		pr_info("Scheduler module ip_vs_%s not found\n", u->sched_name);
		return -ENOENT;
	}
	old_sched = sched;

	if (u->pe_name && *u->pe_name) {
		pe = ip_vs_pe_getbyname(u->pe_name);
		if (pe == NULL) {
			pr_info("persistence engine module ip_vs_pe_%s "
				"not found\n", u->pe_name);
			ret = -ENOENT;
			goto out;
		}
		old_pe = pe;
	}

#ifdef CONFIG_IP_VS_IPV6
	if (u->af == AF_INET6) {
		__u32 plen = (__force __u32) u->netmask;

		if (plen < 1 || plen > 128) {
			ret = -EINVAL;
			goto out;
		}
	}
#endif

	old_sched = rcu_dereference_protected(svc->scheduler, 1);
	if (sched != old_sched) {
		/* Bind the new scheduler */
		ret = ip_vs_bind_scheduler(svc, sched);
		if (ret) {
			old_sched = sched;
			goto out;
		}
		/* Unbind the old scheduler on success */
		ip_vs_unbind_scheduler(svc, old_sched);
	}

	/*
	 * Set the flags and timeout value
	 */
	svc->flags = u->flags | IP_VS_SVC_F_HASHED;
	svc->timeout = u->timeout * HZ;
	svc->netmask = u->netmask;

	old_pe = rcu_dereference_protected(svc->pe, 1);
	if (pe != old_pe)
		rcu_assign_pointer(svc->pe, pe);

out:
	ip_vs_scheduler_put(old_sched);
	ip_vs_pe_put(old_pe);
	return ret;
}

/*
 *	Delete a service from the service list
 *	- The service must be unlinked, unlocked and not referenced!
 *	- We are called under _bh lock
 */
static void __ip_vs_del_service(struct ip_vs_service *svc, bool cleanup)
{
	struct ip_vs_dest *dest, *nxt;
	struct ip_vs_scheduler *old_sched;
	struct ip_vs_pe *old_pe;
	struct netns_ipvs *ipvs = net_ipvs(svc->net);

	pr_info("%s: enter\n", __func__);

	/* Count only IPv4 services for old get/setsockopt interface */
	if (svc->af == AF_INET)
		ipvs->num_services--;

	ip_vs_stop_estimator(svc->net, &svc->stats);

	/* Unbind scheduler */
	old_sched = rcu_dereference_protected(svc->scheduler, 1);
	ip_vs_unbind_scheduler(svc, old_sched);
	ip_vs_scheduler_put(old_sched);

	/* Unbind persistence engine, keep svc->pe */
	old_pe = rcu_dereference_protected(svc->pe, 1);
	ip_vs_pe_put(old_pe);

	/*
	 *    Unlink the whole destination list
	 */
	list_for_each_entry_safe(dest, nxt, &svc->destinations, n_list) {
		__ip_vs_unlink_dest(svc, dest, 0);
		__ip_vs_del_dest(svc->net, dest, cleanup);
	}

	/*
	 *    Update the virtual service counters
	 */
	if (svc->port == FTPPORT)
		atomic_dec(&ipvs->ftpsvc_counter);
	else if (svc->port == 0)
		atomic_dec(&ipvs->nullsvc_counter);

	/*
	 *    Free the service if nobody refers to it
	 */
	__ip_vs_svc_put(svc, true);

	/* decrease the module use count */
	ip_vs_use_count_dec();
}

/*
 * Unlink a service from list and try to delete it if its refcnt reached 0
 */
static void ip_vs_unlink_service(struct ip_vs_service *svc, bool cleanup)
{
	/* Hold svc to avoid double release from dest_trash */
	atomic_inc(&svc->refcnt);
	/*
	 * Unhash it from the service table
	 */
	ip_vs_svc_unhash(svc);

	__ip_vs_del_service(svc, cleanup);
}

/*
 *	Delete a service from the service list
 */
static int ip_vs_del_service(struct ip_vs_service *svc)
{
	if (svc == NULL)
		return -EEXIST;
	ip_vs_unlink_service(svc, false);

	return 0;
}


/*
 *	Flush all the virtual services
 */
static int ip_vs_flush(struct net *net, bool cleanup)
{
	int idx;
	struct ip_vs_service *svc;
	struct hlist_node *n;

	/*
	 * Flush the service table hashed by <netns,protocol,addr,port>
	 */
	for(idx = 0; idx < IP_VS_SVC_TAB_SIZE; idx++) {
		hlist_for_each_entry_safe(svc, n, &ip_vs_svc_table[idx],
					  s_list) {
			if (net_eq(svc->net, net))
				ip_vs_unlink_service(svc, cleanup);
		}
	}

	/*
	 * Flush the service table hashed by fwmark
	 */
	for(idx = 0; idx < IP_VS_SVC_TAB_SIZE; idx++) {
		hlist_for_each_entry_safe(svc, n, &ip_vs_svc_fwm_table[idx],
					  f_list) {
			if (net_eq(svc->net, net))
				ip_vs_unlink_service(svc, cleanup);
		}
	}

	return 0;
}

/*
 *	Delete service by {netns} in the service table.
 *	Called by __ip_vs_cleanup()
 */
void ip_vs_service_net_cleanup(struct net *net)
{
	EnterFunction(2);
	/* Check for "full" addressed entries */
	mutex_lock(&__ip_vs_mutex);
	ip_vs_flush(net, true);
	mutex_unlock(&__ip_vs_mutex);
	LeaveFunction(2);
}

/* Put all references for device (dst_cache) */
static inline void
ip_vs_forget_dev(struct ip_vs_dest *dest, struct net_device *dev)
{
	struct ip_vs_dest_dst *dest_dst;

	spin_lock_bh(&dest->dst_lock);
	dest_dst = rcu_dereference_protected(dest->dest_dst, 1);
	if (dest_dst && dest_dst->dst_cache->dev == dev) {
		IP_VS_DBG_BUF(3, "Reset dev:%s dest %s:%u ,dest->refcnt=%d\n",
			      dev->name,
			      IP_VS_DBG_ADDR(dest->af, &dest->addr),
			      ntohs(dest->port),
			      atomic_read(&dest->refcnt));
		__ip_vs_dst_cache_reset(dest);
	}
	spin_unlock_bh(&dest->dst_lock);

}
/* Netdev event receiver
 * Currently only NETDEV_DOWN is handled to release refs to cached dsts
 */
static int ip_vs_dst_event(struct notifier_block *this, unsigned long event,
			   void *ptr)
{
	struct net_device *dev = netdev_notifier_info_to_dev(ptr);
	struct net *net = dev_net(dev);
	struct netns_ipvs *ipvs = net_ipvs(net);
	struct ip_vs_service *svc;
	struct ip_vs_dest *dest;
	unsigned int idx;

	if (event != NETDEV_DOWN || !ipvs)
		return NOTIFY_DONE;
	IP_VS_DBG(3, "%s() dev=%s\n", __func__, dev->name);
	EnterFunction(2);
	mutex_lock(&__ip_vs_mutex);
	for (idx = 0; idx < IP_VS_SVC_TAB_SIZE; idx++) {
		hlist_for_each_entry(svc, &ip_vs_svc_table[idx], s_list) {
			if (net_eq(svc->net, net)) {
				list_for_each_entry(dest, &svc->destinations,
						    n_list) {
					ip_vs_forget_dev(dest, dev);
				}
			}
		}

		hlist_for_each_entry(svc, &ip_vs_svc_fwm_table[idx], f_list) {
			if (net_eq(svc->net, net)) {
				list_for_each_entry(dest, &svc->destinations,
						    n_list) {
					ip_vs_forget_dev(dest, dev);
				}
			}

		}
	}

	spin_lock_bh(&ipvs->dest_trash_lock);
	list_for_each_entry(dest, &ipvs->dest_trash, t_list) {
		ip_vs_forget_dev(dest, dev);
	}
	spin_unlock_bh(&ipvs->dest_trash_lock);
	mutex_unlock(&__ip_vs_mutex);
	LeaveFunction(2);
	return NOTIFY_DONE;
}

/*
 *	Zero counters in a service or all services
 */
static int ip_vs_zero_service(struct ip_vs_service *svc)
{
	struct ip_vs_dest *dest;

	list_for_each_entry(dest, &svc->destinations, n_list) {
		ip_vs_zero_stats(&dest->stats);
	}
	ip_vs_zero_stats(&svc->stats);
	return 0;
}

static int ip_vs_zero_all(struct net *net)
{
	int idx;
	struct ip_vs_service *svc;

	for(idx = 0; idx < IP_VS_SVC_TAB_SIZE; idx++) {
		hlist_for_each_entry(svc, &ip_vs_svc_table[idx], s_list) {
			if (net_eq(svc->net, net))
				ip_vs_zero_service(svc);
		}
	}

	for(idx = 0; idx < IP_VS_SVC_TAB_SIZE; idx++) {
		hlist_for_each_entry(svc, &ip_vs_svc_fwm_table[idx], f_list) {
			if (net_eq(svc->net, net))
				ip_vs_zero_service(svc);
		}
	}

	ip_vs_zero_stats(&net_ipvs(net)->tot_stats);
	return 0;
}

#ifdef CONFIG_SYSCTL

static int zero;
static int three = 3;

static int
proc_do_defense_mode(struct ctl_table *table, int write,
		     void __user *buffer, size_t *lenp, loff_t *ppos)
{
	struct net *net = current->nsproxy->net_ns;
	int *valp = table->data;
	int val = *valp;
	int rc;

	rc = proc_dointvec(table, write, buffer, lenp, ppos);
	if (write && (*valp != val)) {
		if ((*valp < 0) || (*valp > 3)) {
			/* Restore the correct value */
			*valp = val;
		} else {
			update_defense_level(net_ipvs(net));
		}
	}
	return rc;
}

static int
proc_do_sync_threshold(struct ctl_table *table, int write,
		       void __user *buffer, size_t *lenp, loff_t *ppos)
{
	int *valp = table->data;
	int val[2];
	int rc;

	/* backup the value first */
	memcpy(val, valp, sizeof(val));

	rc = proc_dointvec(table, write, buffer, lenp, ppos);
	if (write && (valp[0] < 0 || valp[1] < 0 ||
	    (valp[0] >= valp[1] && valp[1]))) {
		/* Restore the correct value */
		memcpy(valp, val, sizeof(val));
	}
	return rc;
}

static int
proc_do_sync_mode(struct ctl_table *table, int write,
		     void __user *buffer, size_t *lenp, loff_t *ppos)
{
	int *valp = table->data;
	int val = *valp;
	int rc;

	rc = proc_dointvec(table, write, buffer, lenp, ppos);
	if (write && (*valp != val)) {
		if ((*valp < 0) || (*valp > 1)) {
			/* Restore the correct value */
			*valp = val;
		}
	}
	return rc;
}

static int
proc_do_sync_ports(struct ctl_table *table, int write,
		   void __user *buffer, size_t *lenp, loff_t *ppos)
{
	int *valp = table->data;
	int val = *valp;
	int rc;

	rc = proc_dointvec(table, write, buffer, lenp, ppos);
	if (write && (*valp != val)) {
		if (*valp < 1 || !is_power_of_2(*valp)) {
			/* Restore the correct value */
			*valp = val;
		}
	}
	return rc;
}

/*
 *	IPVS sysctl table (under the /proc/sys/net/ipv4/vs/)
 *	Do not change order or insert new entries without
 *	align with netns init in ip_vs_control_net_init()
 */

static ctl_table_no_const vs_vars[] __read_only = {
	{
		.procname	= "amemthresh",
		.maxlen		= sizeof(int),
		.mode		= 0644,
		.proc_handler	= proc_dointvec,
	},
	{
		.procname	= "am_droprate",
		.maxlen		= sizeof(int),
		.mode		= 0644,
		.proc_handler	= proc_dointvec,
	},
	{
		.procname	= "drop_entry",
		.maxlen		= sizeof(int),
		.mode		= 0644,
		.proc_handler	= proc_do_defense_mode,
	},
	{
		.procname	= "drop_packet",
		.maxlen		= sizeof(int),
		.mode		= 0644,
		.proc_handler	= proc_do_defense_mode,
	},
#ifdef CONFIG_IP_VS_NFCT
	{
		.procname	= "conntrack",
		.maxlen		= sizeof(int),
		.mode		= 0644,
		.proc_handler	= &proc_dointvec,
	},
#endif
	{
		.procname	= "secure_tcp",
		.maxlen		= sizeof(int),
		.mode		= 0644,
		.proc_handler	= proc_do_defense_mode,
	},
	{
		.procname	= "snat_reroute",
		.maxlen		= sizeof(int),
		.mode		= 0644,
		.proc_handler	= &proc_dointvec,
	},
	{
		.procname	= "sync_version",
		.maxlen		= sizeof(int),
		.mode		= 0644,
		.proc_handler	= &proc_do_sync_mode,
	},
	{
		.procname	= "sync_ports",
		.maxlen		= sizeof(int),
		.mode		= 0644,
		.proc_handler	= &proc_do_sync_ports,
	},
	{
		.procname	= "sync_persist_mode",
		.maxlen		= sizeof(int),
		.mode		= 0644,
		.proc_handler	= proc_dointvec,
	},
	{
		.procname	= "sync_qlen_max",
		.maxlen		= sizeof(unsigned long),
		.mode		= 0644,
		.proc_handler	= proc_doulongvec_minmax,
	},
	{
		.procname	= "sync_sock_size",
		.maxlen		= sizeof(int),
		.mode		= 0644,
		.proc_handler	= proc_dointvec,
	},
	{
		.procname	= "cache_bypass",
		.maxlen		= sizeof(int),
		.mode		= 0644,
		.proc_handler	= proc_dointvec,
	},
	{
		.procname	= "expire_nodest_conn",
		.maxlen		= sizeof(int),
		.mode		= 0644,
		.proc_handler	= proc_dointvec,
	},
	{
		.procname	= "sloppy_tcp",
		.maxlen		= sizeof(int),
		.mode		= 0644,
		.proc_handler	= proc_dointvec,
	},
	{
		.procname	= "sloppy_sctp",
		.maxlen		= sizeof(int),
		.mode		= 0644,
		.proc_handler	= proc_dointvec,
	},
	{
		.procname	= "expire_quiescent_template",
		.maxlen		= sizeof(int),
		.mode		= 0644,
		.proc_handler	= proc_dointvec,
	},
	{
		.procname	= "sync_threshold",
		.maxlen		=
			sizeof(((struct netns_ipvs *)0)->sysctl_sync_threshold),
		.mode		= 0644,
		.proc_handler	= proc_do_sync_threshold,
	},
	{
		.procname	= "sync_refresh_period",
		.maxlen		= sizeof(int),
		.mode		= 0644,
		.proc_handler	= proc_dointvec_jiffies,
	},
	{
		.procname	= "sync_retries",
		.maxlen		= sizeof(int),
		.mode		= 0644,
		.proc_handler	= proc_dointvec_minmax,
		.extra1		= &zero,
		.extra2		= &three,
	},
	{
		.procname	= "nat_icmp_send",
		.maxlen		= sizeof(int),
		.mode		= 0644,
		.proc_handler	= proc_dointvec,
	},
	{
		.procname	= "pmtu_disc",
		.maxlen		= sizeof(int),
		.mode		= 0644,
		.proc_handler	= proc_dointvec,
	},
	{
		.procname	= "backup_only",
		.maxlen		= sizeof(int),
		.mode		= 0644,
		.proc_handler	= proc_dointvec,
	},
#ifdef CONFIG_IP_VS_DEBUG
	{
		.procname	= "debug_level",
		.data		= &sysctl_ip_vs_debug_level,
		.maxlen		= sizeof(int),
		.mode		= 0644,
		.proc_handler	= proc_dointvec,
	},
#endif
#if 0
	{
		.procname	= "timeout_established",
		.data	= &vs_timeout_table_dos.timeout[IP_VS_S_ESTABLISHED],
		.maxlen		= sizeof(int),
		.mode		= 0644,
		.proc_handler	= proc_dointvec_jiffies,
	},
	{
		.procname	= "timeout_synsent",
		.data	= &vs_timeout_table_dos.timeout[IP_VS_S_SYN_SENT],
		.maxlen		= sizeof(int),
		.mode		= 0644,
		.proc_handler	= proc_dointvec_jiffies,
	},
	{
		.procname	= "timeout_synrecv",
		.data	= &vs_timeout_table_dos.timeout[IP_VS_S_SYN_RECV],
		.maxlen		= sizeof(int),
		.mode		= 0644,
		.proc_handler	= proc_dointvec_jiffies,
	},
	{
		.procname	= "timeout_finwait",
		.data	= &vs_timeout_table_dos.timeout[IP_VS_S_FIN_WAIT],
		.maxlen		= sizeof(int),
		.mode		= 0644,
		.proc_handler	= proc_dointvec_jiffies,
	},
	{
		.procname	= "timeout_timewait",
		.data	= &vs_timeout_table_dos.timeout[IP_VS_S_TIME_WAIT],
		.maxlen		= sizeof(int),
		.mode		= 0644,
		.proc_handler	= proc_dointvec_jiffies,
	},
	{
		.procname	= "timeout_close",
		.data	= &vs_timeout_table_dos.timeout[IP_VS_S_CLOSE],
		.maxlen		= sizeof(int),
		.mode		= 0644,
		.proc_handler	= proc_dointvec_jiffies,
	},
	{
		.procname	= "timeout_closewait",
		.data	= &vs_timeout_table_dos.timeout[IP_VS_S_CLOSE_WAIT],
		.maxlen		= sizeof(int),
		.mode		= 0644,
		.proc_handler	= proc_dointvec_jiffies,
	},
	{
		.procname	= "timeout_lastack",
		.data	= &vs_timeout_table_dos.timeout[IP_VS_S_LAST_ACK],
		.maxlen		= sizeof(int),
		.mode		= 0644,
		.proc_handler	= proc_dointvec_jiffies,
	},
	{
		.procname	= "timeout_listen",
		.data	= &vs_timeout_table_dos.timeout[IP_VS_S_LISTEN],
		.maxlen		= sizeof(int),
		.mode		= 0644,
		.proc_handler	= proc_dointvec_jiffies,
	},
	{
		.procname	= "timeout_synack",
		.data	= &vs_timeout_table_dos.timeout[IP_VS_S_SYNACK],
		.maxlen		= sizeof(int),
		.mode		= 0644,
		.proc_handler	= proc_dointvec_jiffies,
	},
	{
		.procname	= "timeout_udp",
		.data	= &vs_timeout_table_dos.timeout[IP_VS_S_UDP],
		.maxlen		= sizeof(int),
		.mode		= 0644,
		.proc_handler	= proc_dointvec_jiffies,
	},
	{
		.procname	= "timeout_icmp",
		.data	= &vs_timeout_table_dos.timeout[IP_VS_S_ICMP],
		.maxlen		= sizeof(int),
		.mode		= 0644,
		.proc_handler	= proc_dointvec_jiffies,
	},
#endif
	{ }
};

#endif

#ifdef CONFIG_PROC_FS

struct ip_vs_iter {
	struct seq_net_private p;  /* Do not move this, netns depends upon it*/
	struct hlist_head *table;
	int bucket;
};

/*
 *	Write the contents of the VS rule table to a PROCfs file.
 *	(It is kept just for backward compatibility)
 */
static inline const char *ip_vs_fwd_name(unsigned int flags)
{
	switch (flags & IP_VS_CONN_F_FWD_MASK) {
	case IP_VS_CONN_F_LOCALNODE:
		return "Local";
	case IP_VS_CONN_F_TUNNEL:
		return "Tunnel";
	case IP_VS_CONN_F_DROUTE:
		return "Route";
	default:
		return "Masq";
	}
}


/* Get the Nth entry in the two lists */
static struct ip_vs_service *ip_vs_info_array(struct seq_file *seq, loff_t pos)
{
	struct net *net = seq_file_net(seq);
	struct ip_vs_iter *iter = seq->private;
	int idx;
	struct ip_vs_service *svc;

	/* look in hash by protocol */
	for (idx = 0; idx < IP_VS_SVC_TAB_SIZE; idx++) {
		hlist_for_each_entry_rcu(svc, &ip_vs_svc_table[idx], s_list) {
			if (net_eq(svc->net, net) && pos-- == 0) {
				iter->table = ip_vs_svc_table;
				iter->bucket = idx;
				return svc;
			}
		}
	}

	/* keep looking in fwmark */
	for (idx = 0; idx < IP_VS_SVC_TAB_SIZE; idx++) {
		hlist_for_each_entry_rcu(svc, &ip_vs_svc_fwm_table[idx],
					 f_list) {
			if (net_eq(svc->net, net) && pos-- == 0) {
				iter->table = ip_vs_svc_fwm_table;
				iter->bucket = idx;
				return svc;
			}
		}
	}

	return NULL;
}

static void *ip_vs_info_seq_start(struct seq_file *seq, loff_t *pos)
	__acquires(RCU)
{
	rcu_read_lock();
	return *pos ? ip_vs_info_array(seq, *pos - 1) : SEQ_START_TOKEN;
}


static void *ip_vs_info_seq_next(struct seq_file *seq, void *v, loff_t *pos)
{
	struct hlist_node *e;
	struct ip_vs_iter *iter;
	struct ip_vs_service *svc;

	++*pos;
	if (v == SEQ_START_TOKEN)
		return ip_vs_info_array(seq,0);

	svc = v;
	iter = seq->private;

	if (iter->table == ip_vs_svc_table) {
		/* next service in table hashed by protocol */
		e = rcu_dereference(hlist_next_rcu(&svc->s_list));
		if (e)
			return hlist_entry(e, struct ip_vs_service, s_list);

		while (++iter->bucket < IP_VS_SVC_TAB_SIZE) {
			hlist_for_each_entry_rcu(svc,
						 &ip_vs_svc_table[iter->bucket],
						 s_list) {
				return svc;
			}
		}

		iter->table = ip_vs_svc_fwm_table;
		iter->bucket = -1;
		goto scan_fwmark;
	}

	/* next service in hashed by fwmark */
	e = rcu_dereference(hlist_next_rcu(&svc->f_list));
	if (e)
		return hlist_entry(e, struct ip_vs_service, f_list);

 scan_fwmark:
	while (++iter->bucket < IP_VS_SVC_TAB_SIZE) {
		hlist_for_each_entry_rcu(svc,
					 &ip_vs_svc_fwm_table[iter->bucket],
					 f_list)
			return svc;
	}

	return NULL;
}

static void ip_vs_info_seq_stop(struct seq_file *seq, void *v)
	__releases(RCU)
{
	rcu_read_unlock();
}


static int ip_vs_info_seq_show(struct seq_file *seq, void *v)
{
	if (v == SEQ_START_TOKEN) {
		seq_printf(seq,
			"IP Virtual Server version %d.%d.%d (size=%d)\n",
			NVERSION(IP_VS_VERSION_CODE), ip_vs_conn_tab_size);
		seq_puts(seq,
			 "Prot LocalAddress:Port Scheduler Flags\n");
		seq_puts(seq,
			 "  -> RemoteAddress:Port Forward Weight ActiveConn InActConn\n");
	} else {
		const struct ip_vs_service *svc = v;
		const struct ip_vs_iter *iter = seq->private;
		const struct ip_vs_dest *dest;
		struct ip_vs_scheduler *sched = rcu_dereference(svc->scheduler);

		if (iter->table == ip_vs_svc_table) {
#ifdef CONFIG_IP_VS_IPV6
			if (svc->af == AF_INET6)
				seq_printf(seq, "%s  [%pI6]:%04X %s ",
					   ip_vs_proto_name(svc->protocol),
					   &svc->addr.in6,
					   ntohs(svc->port),
					   sched->name);
			else
#endif
				seq_printf(seq, "%s  %08X:%04X %s %s ",
					   ip_vs_proto_name(svc->protocol),
					   ntohl(svc->addr.ip),
					   ntohs(svc->port),
					   sched->name,
					   (svc->flags & IP_VS_SVC_F_ONEPACKET)?"ops ":"");
		} else {
			seq_printf(seq, "FWM  %08X %s %s",
				   svc->fwmark, sched->name,
				   (svc->flags & IP_VS_SVC_F_ONEPACKET)?"ops ":"");
		}

		if (svc->flags & IP_VS_SVC_F_PERSISTENT)
			seq_printf(seq, "persistent %d %08X\n",
				svc->timeout,
				ntohl(svc->netmask));
		else
			seq_putc(seq, '\n');

		list_for_each_entry_rcu(dest, &svc->destinations, n_list) {
#ifdef CONFIG_IP_VS_IPV6
			if (dest->af == AF_INET6)
				seq_printf(seq,
					   "  -> [%pI6]:%04X"
					   "      %-7s %-6d %-10d %-10d\n",
					   &dest->addr.in6,
					   ntohs(dest->port),
					   ip_vs_fwd_name(atomic_read_unchecked(&dest->conn_flags)),
					   atomic_read(&dest->weight),
					   atomic_read(&dest->activeconns),
					   atomic_read(&dest->inactconns));
			else
#endif
				seq_printf(seq,
					   "  -> %08X:%04X      "
					   "%-7s %-6d %-10d %-10d\n",
					   ntohl(dest->addr.ip),
					   ntohs(dest->port),
					   ip_vs_fwd_name(atomic_read_unchecked(&dest->conn_flags)),
					   atomic_read(&dest->weight),
					   atomic_read(&dest->activeconns),
					   atomic_read(&dest->inactconns));

		}
	}
	return 0;
}

static const struct seq_operations ip_vs_info_seq_ops = {
	.start = ip_vs_info_seq_start,
	.next  = ip_vs_info_seq_next,
	.stop  = ip_vs_info_seq_stop,
	.show  = ip_vs_info_seq_show,
};

static int ip_vs_info_open(struct inode *inode, struct file *file)
{
	return seq_open_net(inode, file, &ip_vs_info_seq_ops,
			sizeof(struct ip_vs_iter));
}

static const struct file_operations ip_vs_info_fops = {
	.owner	 = THIS_MODULE,
	.open    = ip_vs_info_open,
	.read    = seq_read,
	.llseek  = seq_lseek,
	.release = seq_release_net,
};

static int ip_vs_stats_show(struct seq_file *seq, void *v)
{
	struct net *net = seq_file_single_net(seq);
	struct ip_vs_stats_user show;

/*               01234567 01234567 01234567 0123456701234567 0123456701234567 */
	seq_puts(seq,
		 "   Total Incoming Outgoing         Incoming         Outgoing\n");
	seq_printf(seq,
		   "   Conns  Packets  Packets            Bytes            Bytes\n");

	ip_vs_copy_stats(&show, &net_ipvs(net)->tot_stats);
	seq_printf(seq, "%8X %8X %8X %16LX %16LX\n\n", show.conns,
		   show.inpkts, show.outpkts,
		   (unsigned long long) show.inbytes,
		   (unsigned long long) show.outbytes);

/*                 01234567 01234567 01234567 0123456701234567 0123456701234567 */
	seq_puts(seq,
		   " Conns/s   Pkts/s   Pkts/s          Bytes/s          Bytes/s\n");
	seq_printf(seq, "%8X %8X %8X %16X %16X\n",
			show.cps, show.inpps, show.outpps,
			show.inbps, show.outbps);

	return 0;
}

static int ip_vs_stats_seq_open(struct inode *inode, struct file *file)
{
	return single_open_net(inode, file, ip_vs_stats_show);
}

static const struct file_operations ip_vs_stats_fops = {
	.owner = THIS_MODULE,
	.open = ip_vs_stats_seq_open,
	.read = seq_read,
	.llseek = seq_lseek,
	.release = single_release_net,
};

static int ip_vs_stats_percpu_show(struct seq_file *seq, void *v)
{
	struct net *net = seq_file_single_net(seq);
	struct ip_vs_stats *tot_stats = &net_ipvs(net)->tot_stats;
	struct ip_vs_cpu_stats __percpu *cpustats = tot_stats->cpustats;
	struct ip_vs_stats_user rates;
	int i;

/*               01234567 01234567 01234567 0123456701234567 0123456701234567 */
	seq_puts(seq,
		 "       Total Incoming Outgoing         Incoming         Outgoing\n");
	seq_printf(seq,
		   "CPU    Conns  Packets  Packets            Bytes            Bytes\n");

	for_each_possible_cpu(i) {
		struct ip_vs_cpu_stats *u = per_cpu_ptr(cpustats, i);
		unsigned int start;
		__u64 inbytes, outbytes;

		do {
			start = u64_stats_fetch_begin_bh(&u->syncp);
			inbytes = u->ustats.inbytes;
			outbytes = u->ustats.outbytes;
		} while (u64_stats_fetch_retry_bh(&u->syncp, start));

		seq_printf(seq, "%3X %8X %8X %8X %16LX %16LX\n",
			   i, u->ustats.conns, u->ustats.inpkts,
			   u->ustats.outpkts, (__u64)inbytes,
			   (__u64)outbytes);
	}

	spin_lock_bh(&tot_stats->lock);

	seq_printf(seq, "  ~ %8X %8X %8X %16LX %16LX\n\n",
		   tot_stats->ustats.conns, tot_stats->ustats.inpkts,
		   tot_stats->ustats.outpkts,
		   (unsigned long long) tot_stats->ustats.inbytes,
		   (unsigned long long) tot_stats->ustats.outbytes);

	ip_vs_read_estimator(&rates, tot_stats);

	spin_unlock_bh(&tot_stats->lock);

/*                 01234567 01234567 01234567 0123456701234567 0123456701234567 */
	seq_puts(seq,
		   "     Conns/s   Pkts/s   Pkts/s          Bytes/s          Bytes/s\n");
	seq_printf(seq, "    %8X %8X %8X %16X %16X\n",
			rates.cps,
			rates.inpps,
			rates.outpps,
			rates.inbps,
			rates.outbps);

	return 0;
}

static int ip_vs_stats_percpu_seq_open(struct inode *inode, struct file *file)
{
	return single_open_net(inode, file, ip_vs_stats_percpu_show);
}

static const struct file_operations ip_vs_stats_percpu_fops = {
	.owner = THIS_MODULE,
	.open = ip_vs_stats_percpu_seq_open,
	.read = seq_read,
	.llseek = seq_lseek,
	.release = single_release_net,
};
#endif

/*
 *	Set timeout values for tcp tcpfin udp in the timeout_table.
 */
static int ip_vs_set_timeout(struct net *net, struct ip_vs_timeout_user *u)
{
#if defined(CONFIG_IP_VS_PROTO_TCP) || defined(CONFIG_IP_VS_PROTO_UDP)
	struct ip_vs_proto_data *pd;
#endif

	IP_VS_DBG(2, "Setting timeout tcp:%d tcpfin:%d udp:%d\n",
		  u->tcp_timeout,
		  u->tcp_fin_timeout,
		  u->udp_timeout);

#ifdef CONFIG_IP_VS_PROTO_TCP
	if (u->tcp_timeout) {
		pd = ip_vs_proto_data_get(net, IPPROTO_TCP);
		pd->timeout_table[IP_VS_TCP_S_ESTABLISHED]
			= u->tcp_timeout * HZ;
	}

	if (u->tcp_fin_timeout) {
		pd = ip_vs_proto_data_get(net, IPPROTO_TCP);
		pd->timeout_table[IP_VS_TCP_S_FIN_WAIT]
			= u->tcp_fin_timeout * HZ;
	}
#endif

#ifdef CONFIG_IP_VS_PROTO_UDP
	if (u->udp_timeout) {
		pd = ip_vs_proto_data_get(net, IPPROTO_UDP);
		pd->timeout_table[IP_VS_UDP_S_NORMAL]
			= u->udp_timeout * HZ;
	}
#endif
	return 0;
}


#define SET_CMDID(cmd)		(cmd - IP_VS_BASE_CTL)
#define SERVICE_ARG_LEN		(sizeof(struct ip_vs_service_user))
#define SVCDEST_ARG_LEN		(sizeof(struct ip_vs_service_user) +	\
				 sizeof(struct ip_vs_dest_user))
#define TIMEOUT_ARG_LEN		(sizeof(struct ip_vs_timeout_user))
#define DAEMON_ARG_LEN		(sizeof(struct ip_vs_daemon_user))
#define MAX_ARG_LEN		SVCDEST_ARG_LEN

static const unsigned char set_arglen[SET_CMDID(IP_VS_SO_SET_MAX)+1] = {
	[SET_CMDID(IP_VS_SO_SET_ADD)]		= SERVICE_ARG_LEN,
	[SET_CMDID(IP_VS_SO_SET_EDIT)]		= SERVICE_ARG_LEN,
	[SET_CMDID(IP_VS_SO_SET_DEL)]		= SERVICE_ARG_LEN,
	[SET_CMDID(IP_VS_SO_SET_FLUSH)]		= 0,
	[SET_CMDID(IP_VS_SO_SET_ADDDEST)]	= SVCDEST_ARG_LEN,
	[SET_CMDID(IP_VS_SO_SET_DELDEST)]	= SVCDEST_ARG_LEN,
	[SET_CMDID(IP_VS_SO_SET_EDITDEST)]	= SVCDEST_ARG_LEN,
	[SET_CMDID(IP_VS_SO_SET_TIMEOUT)]	= TIMEOUT_ARG_LEN,
	[SET_CMDID(IP_VS_SO_SET_STARTDAEMON)]	= DAEMON_ARG_LEN,
	[SET_CMDID(IP_VS_SO_SET_STOPDAEMON)]	= DAEMON_ARG_LEN,
	[SET_CMDID(IP_VS_SO_SET_ZERO)]		= SERVICE_ARG_LEN,
};

static void ip_vs_copy_usvc_compat(struct ip_vs_service_user_kern *usvc,
				  struct ip_vs_service_user *usvc_compat)
{
	memset(usvc, 0, sizeof(*usvc));

	usvc->af		= AF_INET;
	usvc->protocol		= usvc_compat->protocol;
	usvc->addr.ip		= usvc_compat->addr;
	usvc->port		= usvc_compat->port;
	usvc->fwmark		= usvc_compat->fwmark;

	/* Deep copy of sched_name is not needed here */
	usvc->sched_name	= usvc_compat->sched_name;

	usvc->flags		= usvc_compat->flags;
	usvc->timeout		= usvc_compat->timeout;
	usvc->netmask		= usvc_compat->netmask;
}

static void ip_vs_copy_udest_compat(struct ip_vs_dest_user_kern *udest,
				   struct ip_vs_dest_user *udest_compat)
{
	memset(udest, 0, sizeof(*udest));

	udest->addr.ip		= udest_compat->addr;
	udest->port		= udest_compat->port;
	udest->conn_flags	= udest_compat->conn_flags;
	udest->weight		= udest_compat->weight;
	udest->u_threshold	= udest_compat->u_threshold;
	udest->l_threshold	= udest_compat->l_threshold;
}

static int
do_ip_vs_set_ctl(struct sock *sk, int cmd, void __user *user, unsigned int len)
{
	struct net *net = sock_net(sk);
	int ret;
	unsigned char arg[MAX_ARG_LEN];
	struct ip_vs_service_user *usvc_compat;
	struct ip_vs_service_user_kern usvc;
	struct ip_vs_service *svc;
	struct ip_vs_dest_user *udest_compat;
	struct ip_vs_dest_user_kern udest;
	struct netns_ipvs *ipvs = net_ipvs(net);

	if (!ns_capable(sock_net(sk)->user_ns, CAP_NET_ADMIN))
		return -EPERM;

	if (cmd < IP_VS_BASE_CTL || cmd > IP_VS_SO_SET_MAX)
		return -EINVAL;
	if (len < 0 || len >  MAX_ARG_LEN)
		return -EINVAL;
	if (len != set_arglen[SET_CMDID(cmd)]) {
		pr_err("set_ctl: len %u != %u\n",
		       len, set_arglen[SET_CMDID(cmd)]);
		return -EINVAL;
	}

	if (copy_from_user(arg, user, len) != 0)
		return -EFAULT;

	/* increase the module use count */
	ip_vs_use_count_inc();

	/* Handle daemons since they have another lock */
	if (cmd == IP_VS_SO_SET_STARTDAEMON ||
	    cmd == IP_VS_SO_SET_STOPDAEMON) {
		struct ip_vs_daemon_user *dm = (struct ip_vs_daemon_user *)arg;

		if (mutex_lock_interruptible(&ipvs->sync_mutex)) {
			ret = -ERESTARTSYS;
			goto out_dec;
		}
		if (cmd == IP_VS_SO_SET_STARTDAEMON)
			ret = start_sync_thread(net, dm->state, dm->mcast_ifn,
						dm->syncid);
		else
			ret = stop_sync_thread(net, dm->state);
		mutex_unlock(&ipvs->sync_mutex);
		goto out_dec;
	}

	if (mutex_lock_interruptible(&__ip_vs_mutex)) {
		ret = -ERESTARTSYS;
		goto out_dec;
	}

	if (cmd == IP_VS_SO_SET_FLUSH) {
		/* Flush the virtual service */
		ret = ip_vs_flush(net, false);
		goto out_unlock;
	} else if (cmd == IP_VS_SO_SET_TIMEOUT) {
		/* Set timeout values for (tcp tcpfin udp) */
		ret = ip_vs_set_timeout(net, (struct ip_vs_timeout_user *)arg);
		goto out_unlock;
	}

	usvc_compat = (struct ip_vs_service_user *)arg;
	udest_compat = (struct ip_vs_dest_user *)(usvc_compat + 1);

	/* We only use the new structs internally, so copy userspace compat
	 * structs to extended internal versions */
	ip_vs_copy_usvc_compat(&usvc, usvc_compat);
	ip_vs_copy_udest_compat(&udest, udest_compat);

	if (cmd == IP_VS_SO_SET_ZERO) {
		/* if no service address is set, zero counters in all */
		if (!usvc.fwmark && !usvc.addr.ip && !usvc.port) {
			ret = ip_vs_zero_all(net);
			goto out_unlock;
		}
	}

	/* Check for valid protocol: TCP or UDP or SCTP, even for fwmark!=0 */
	if (usvc.protocol != IPPROTO_TCP && usvc.protocol != IPPROTO_UDP &&
	    usvc.protocol != IPPROTO_SCTP) {
		pr_err("set_ctl: invalid protocol: %d %pI4:%d %s\n",
		       usvc.protocol, &usvc.addr.ip,
		       ntohs(usvc.port), usvc.sched_name);
		ret = -EFAULT;
		goto out_unlock;
	}

	/* Lookup the exact service by <protocol, addr, port> or fwmark */
	rcu_read_lock();
	if (usvc.fwmark == 0)
		svc = __ip_vs_service_find(net, usvc.af, usvc.protocol,
					   &usvc.addr, usvc.port);
	else
		svc = __ip_vs_svc_fwm_find(net, usvc.af, usvc.fwmark);
	rcu_read_unlock();

	if (cmd != IP_VS_SO_SET_ADD
	    && (svc == NULL || svc->protocol != usvc.protocol)) {
		ret = -ESRCH;
		goto out_unlock;
	}

	switch (cmd) {
	case IP_VS_SO_SET_ADD:
		if (svc != NULL)
			ret = -EEXIST;
		else
			ret = ip_vs_add_service(net, &usvc, &svc);
		break;
	case IP_VS_SO_SET_EDIT:
		ret = ip_vs_edit_service(svc, &usvc);
		break;
	case IP_VS_SO_SET_DEL:
		ret = ip_vs_del_service(svc);
		if (!ret)
			goto out_unlock;
		break;
	case IP_VS_SO_SET_ZERO:
		ret = ip_vs_zero_service(svc);
		break;
	case IP_VS_SO_SET_ADDDEST:
		ret = ip_vs_add_dest(svc, &udest);
		break;
	case IP_VS_SO_SET_EDITDEST:
		ret = ip_vs_edit_dest(svc, &udest);
		break;
	case IP_VS_SO_SET_DELDEST:
		ret = ip_vs_del_dest(svc, &udest);
		break;
	default:
		ret = -EINVAL;
	}

  out_unlock:
	mutex_unlock(&__ip_vs_mutex);
  out_dec:
	/* decrease the module use count */
	ip_vs_use_count_dec();

	return ret;
}


static void
ip_vs_copy_service(struct ip_vs_service_entry *dst, struct ip_vs_service *src)
{
	struct ip_vs_scheduler *sched;

	sched = rcu_dereference_protected(src->scheduler, 1);
	dst->protocol = src->protocol;
	dst->addr = src->addr.ip;
	dst->port = src->port;
	dst->fwmark = src->fwmark;
	strlcpy(dst->sched_name, sched->name, sizeof(dst->sched_name));
	dst->flags = src->flags;
	dst->timeout = src->timeout / HZ;
	dst->netmask = src->netmask;
	dst->num_dests = src->num_dests;
	ip_vs_copy_stats(&dst->stats, &src->stats);
}

static inline int
__ip_vs_get_service_entries(struct net *net,
			    const struct ip_vs_get_services *get,
			    struct ip_vs_get_services __user *uptr)
{
	int idx, count=0;
	struct ip_vs_service *svc;
	struct ip_vs_service_entry entry;
	int ret = 0;

	for (idx = 0; idx < IP_VS_SVC_TAB_SIZE; idx++) {
		hlist_for_each_entry(svc, &ip_vs_svc_table[idx], s_list) {
			/* Only expose IPv4 entries to old interface */
			if (svc->af != AF_INET || !net_eq(svc->net, net))
				continue;

			if (count >= get->num_services)
				goto out;
			memset(&entry, 0, sizeof(entry));
			ip_vs_copy_service(&entry, svc);
			if (copy_to_user(&uptr->entrytable[count],
					 &entry, sizeof(entry))) {
				ret = -EFAULT;
				goto out;
			}
			count++;
		}
	}

	for (idx = 0; idx < IP_VS_SVC_TAB_SIZE; idx++) {
		hlist_for_each_entry(svc, &ip_vs_svc_fwm_table[idx], f_list) {
			/* Only expose IPv4 entries to old interface */
			if (svc->af != AF_INET || !net_eq(svc->net, net))
				continue;

			if (count >= get->num_services)
				goto out;
			memset(&entry, 0, sizeof(entry));
			ip_vs_copy_service(&entry, svc);
			if (copy_to_user(&uptr->entrytable[count],
					 &entry, sizeof(entry))) {
				ret = -EFAULT;
				goto out;
			}
			count++;
		}
	}
out:
	return ret;
}

static inline int
__ip_vs_get_dest_entries(struct net *net, const struct ip_vs_get_dests *get,
			 struct ip_vs_get_dests __user *uptr)
{
	struct ip_vs_service *svc;
	union nf_inet_addr addr = { .ip = get->addr };
	int ret = 0;

	rcu_read_lock();
	if (get->fwmark)
		svc = __ip_vs_svc_fwm_find(net, AF_INET, get->fwmark);
	else
		svc = __ip_vs_service_find(net, AF_INET, get->protocol, &addr,
					   get->port);
	rcu_read_unlock();

	if (svc) {
		int count = 0;
		struct ip_vs_dest *dest;
		struct ip_vs_dest_entry entry;

		memset(&entry, 0, sizeof(entry));
		list_for_each_entry(dest, &svc->destinations, n_list) {
			if (count >= get->num_dests)
				break;

			entry.addr = dest->addr.ip;
			entry.port = dest->port;
			entry.conn_flags = atomic_read_unchecked(&dest->conn_flags);
			entry.weight = atomic_read(&dest->weight);
			entry.u_threshold = dest->u_threshold;
			entry.l_threshold = dest->l_threshold;
			entry.activeconns = atomic_read(&dest->activeconns);
			entry.inactconns = atomic_read(&dest->inactconns);
			entry.persistconns = atomic_read(&dest->persistconns);
			ip_vs_copy_stats(&entry.stats, &dest->stats);
			if (copy_to_user(&uptr->entrytable[count],
					 &entry, sizeof(entry))) {
				ret = -EFAULT;
				break;
			}
			count++;
		}
	} else
		ret = -ESRCH;
	return ret;
}

static inline void
__ip_vs_get_timeouts(struct net *net, struct ip_vs_timeout_user *u)
{
#if defined(CONFIG_IP_VS_PROTO_TCP) || defined(CONFIG_IP_VS_PROTO_UDP)
	struct ip_vs_proto_data *pd;
#endif

	memset(u, 0, sizeof (*u));

#ifdef CONFIG_IP_VS_PROTO_TCP
	pd = ip_vs_proto_data_get(net, IPPROTO_TCP);
	u->tcp_timeout = pd->timeout_table[IP_VS_TCP_S_ESTABLISHED] / HZ;
	u->tcp_fin_timeout = pd->timeout_table[IP_VS_TCP_S_FIN_WAIT] / HZ;
#endif
#ifdef CONFIG_IP_VS_PROTO_UDP
	pd = ip_vs_proto_data_get(net, IPPROTO_UDP);
	u->udp_timeout =
			pd->timeout_table[IP_VS_UDP_S_NORMAL] / HZ;
#endif
}


#define GET_CMDID(cmd)		(cmd - IP_VS_BASE_CTL)
#define GET_INFO_ARG_LEN	(sizeof(struct ip_vs_getinfo))
#define GET_SERVICES_ARG_LEN	(sizeof(struct ip_vs_get_services))
#define GET_SERVICE_ARG_LEN	(sizeof(struct ip_vs_service_entry))
#define GET_DESTS_ARG_LEN	(sizeof(struct ip_vs_get_dests))
#define GET_TIMEOUT_ARG_LEN	(sizeof(struct ip_vs_timeout_user))
#define GET_DAEMON_ARG_LEN	(sizeof(struct ip_vs_daemon_user) * 2)

static const unsigned char get_arglen[GET_CMDID(IP_VS_SO_GET_MAX)+1] = {
	[GET_CMDID(IP_VS_SO_GET_VERSION)]	= 64,
	[GET_CMDID(IP_VS_SO_GET_INFO)]		= GET_INFO_ARG_LEN,
	[GET_CMDID(IP_VS_SO_GET_SERVICES)]	= GET_SERVICES_ARG_LEN,
	[GET_CMDID(IP_VS_SO_GET_SERVICE)]	= GET_SERVICE_ARG_LEN,
	[GET_CMDID(IP_VS_SO_GET_DESTS)]		= GET_DESTS_ARG_LEN,
	[GET_CMDID(IP_VS_SO_GET_TIMEOUT)]	= GET_TIMEOUT_ARG_LEN,
	[GET_CMDID(IP_VS_SO_GET_DAEMON)]	= GET_DAEMON_ARG_LEN,
};

static int
do_ip_vs_get_ctl(struct sock *sk, int cmd, void __user *user, int *len)
{
	unsigned char arg[128];
	int ret = 0;
	unsigned int copylen;
	struct net *net = sock_net(sk);
	struct netns_ipvs *ipvs = net_ipvs(net);

	BUG_ON(!net);
	if (!ns_capable(sock_net(sk)->user_ns, CAP_NET_ADMIN))
		return -EPERM;

	if (cmd < IP_VS_BASE_CTL || cmd > IP_VS_SO_GET_MAX)
		return -EINVAL;

	if (*len < get_arglen[GET_CMDID(cmd)]) {
		pr_err("get_ctl: len %u < %u\n",
		       *len, get_arglen[GET_CMDID(cmd)]);
		return -EINVAL;
	}

	copylen = get_arglen[GET_CMDID(cmd)];
	if (copylen > 128)
		return -EINVAL;

	if (copy_from_user(arg, user, copylen) != 0)
		return -EFAULT;
	/*
	 * Handle daemons first since it has its own locking
	 */
	if (cmd == IP_VS_SO_GET_DAEMON) {
		struct ip_vs_daemon_user d[2];

		memset(&d, 0, sizeof(d));
		if (mutex_lock_interruptible(&ipvs->sync_mutex))
			return -ERESTARTSYS;

		if (ipvs->sync_state & IP_VS_STATE_MASTER) {
			d[0].state = IP_VS_STATE_MASTER;
			strlcpy(d[0].mcast_ifn, ipvs->master_mcast_ifn,
				sizeof(d[0].mcast_ifn));
			d[0].syncid = ipvs->master_syncid;
		}
		if (ipvs->sync_state & IP_VS_STATE_BACKUP) {
			d[1].state = IP_VS_STATE_BACKUP;
			strlcpy(d[1].mcast_ifn, ipvs->backup_mcast_ifn,
				sizeof(d[1].mcast_ifn));
			d[1].syncid = ipvs->backup_syncid;
		}
		if (copy_to_user(user, &d, sizeof(d)) != 0)
			ret = -EFAULT;
		mutex_unlock(&ipvs->sync_mutex);
		return ret;
	}

	if (mutex_lock_interruptible(&__ip_vs_mutex))
		return -ERESTARTSYS;

	switch (cmd) {
	case IP_VS_SO_GET_VERSION:
	{
		char buf[64];

		sprintf(buf, "IP Virtual Server version %d.%d.%d (size=%d)",
			NVERSION(IP_VS_VERSION_CODE), ip_vs_conn_tab_size);
		if (copy_to_user(user, buf, strlen(buf)+1) != 0) {
			ret = -EFAULT;
			goto out;
		}
		*len = strlen(buf)+1;
	}
	break;

	case IP_VS_SO_GET_INFO:
	{
		struct ip_vs_getinfo info;
		info.version = IP_VS_VERSION_CODE;
		info.size = ip_vs_conn_tab_size;
		info.num_services = ipvs->num_services;
		if (copy_to_user(user, &info, sizeof(info)) != 0)
			ret = -EFAULT;
	}
	break;

	case IP_VS_SO_GET_SERVICES:
	{
		struct ip_vs_get_services *get;
		int size;

		get = (struct ip_vs_get_services *)arg;
		size = sizeof(*get) +
			sizeof(struct ip_vs_service_entry) * get->num_services;
		if (*len != size) {
			pr_err("length: %u != %u\n", *len, size);
			ret = -EINVAL;
			goto out;
		}
		ret = __ip_vs_get_service_entries(net, get, user);
	}
	break;

	case IP_VS_SO_GET_SERVICE:
	{
		struct ip_vs_service_entry *entry;
		struct ip_vs_service *svc;
		union nf_inet_addr addr;

		entry = (struct ip_vs_service_entry *)arg;
		addr.ip = entry->addr;
		rcu_read_lock();
		if (entry->fwmark)
			svc = __ip_vs_svc_fwm_find(net, AF_INET, entry->fwmark);
		else
			svc = __ip_vs_service_find(net, AF_INET,
						   entry->protocol, &addr,
						   entry->port);
		rcu_read_unlock();
		if (svc) {
			ip_vs_copy_service(entry, svc);
			if (copy_to_user(user, entry, sizeof(*entry)) != 0)
				ret = -EFAULT;
		} else
			ret = -ESRCH;
	}
	break;

	case IP_VS_SO_GET_DESTS:
	{
		struct ip_vs_get_dests *get;
		int size;

		get = (struct ip_vs_get_dests *)arg;
		size = sizeof(*get) +
			sizeof(struct ip_vs_dest_entry) * get->num_dests;
		if (*len != size) {
			pr_err("length: %u != %u\n", *len, size);
			ret = -EINVAL;
			goto out;
		}
		ret = __ip_vs_get_dest_entries(net, get, user);
	}
	break;

	case IP_VS_SO_GET_TIMEOUT:
	{
		struct ip_vs_timeout_user t;

		memset(&t, 0, sizeof(t));
		__ip_vs_get_timeouts(net, &t);
		if (copy_to_user(user, &t, sizeof(t)) != 0)
			ret = -EFAULT;
	}
	break;

	default:
		ret = -EINVAL;
	}

out:
	mutex_unlock(&__ip_vs_mutex);
	return ret;
}


static struct nf_sockopt_ops ip_vs_sockopts = {
	.pf		= PF_INET,
	.set_optmin	= IP_VS_BASE_CTL,
	.set_optmax	= IP_VS_SO_SET_MAX+1,
	.set		= do_ip_vs_set_ctl,
	.get_optmin	= IP_VS_BASE_CTL,
	.get_optmax	= IP_VS_SO_GET_MAX+1,
	.get		= do_ip_vs_get_ctl,
	.owner		= THIS_MODULE,
};

/*
 * Generic Netlink interface
 */

/* IPVS genetlink family */
static struct genl_family ip_vs_genl_family = {
	.id		= GENL_ID_GENERATE,
	.hdrsize	= 0,
	.name		= IPVS_GENL_NAME,
	.version	= IPVS_GENL_VERSION,
	.maxattr	= IPVS_CMD_MAX,
	.netnsok        = true,         /* Make ipvsadm to work on netns */
};

/* Policy used for first-level command attributes */
static const struct nla_policy ip_vs_cmd_policy[IPVS_CMD_ATTR_MAX + 1] = {
	[IPVS_CMD_ATTR_SERVICE]		= { .type = NLA_NESTED },
	[IPVS_CMD_ATTR_DEST]		= { .type = NLA_NESTED },
	[IPVS_CMD_ATTR_DAEMON]		= { .type = NLA_NESTED },
	[IPVS_CMD_ATTR_TIMEOUT_TCP]	= { .type = NLA_U32 },
	[IPVS_CMD_ATTR_TIMEOUT_TCP_FIN]	= { .type = NLA_U32 },
	[IPVS_CMD_ATTR_TIMEOUT_UDP]	= { .type = NLA_U32 },
};

/* Policy used for attributes in nested attribute IPVS_CMD_ATTR_DAEMON */
static const struct nla_policy ip_vs_daemon_policy[IPVS_DAEMON_ATTR_MAX + 1] = {
	[IPVS_DAEMON_ATTR_STATE]	= { .type = NLA_U32 },
	[IPVS_DAEMON_ATTR_MCAST_IFN]	= { .type = NLA_NUL_STRING,
					    .len = IP_VS_IFNAME_MAXLEN },
	[IPVS_DAEMON_ATTR_SYNC_ID]	= { .type = NLA_U32 },
};

/* Policy used for attributes in nested attribute IPVS_CMD_ATTR_SERVICE */
static const struct nla_policy ip_vs_svc_policy[IPVS_SVC_ATTR_MAX + 1] = {
	[IPVS_SVC_ATTR_AF]		= { .type = NLA_U16 },
	[IPVS_SVC_ATTR_PROTOCOL]	= { .type = NLA_U16 },
	[IPVS_SVC_ATTR_ADDR]		= { .type = NLA_BINARY,
					    .len = sizeof(union nf_inet_addr) },
	[IPVS_SVC_ATTR_PORT]		= { .type = NLA_U16 },
	[IPVS_SVC_ATTR_FWMARK]		= { .type = NLA_U32 },
	[IPVS_SVC_ATTR_SCHED_NAME]	= { .type = NLA_NUL_STRING,
					    .len = IP_VS_SCHEDNAME_MAXLEN },
	[IPVS_SVC_ATTR_PE_NAME]		= { .type = NLA_NUL_STRING,
					    .len = IP_VS_PENAME_MAXLEN },
	[IPVS_SVC_ATTR_FLAGS]		= { .type = NLA_BINARY,
					    .len = sizeof(struct ip_vs_flags) },
	[IPVS_SVC_ATTR_TIMEOUT]		= { .type = NLA_U32 },
	[IPVS_SVC_ATTR_NETMASK]		= { .type = NLA_U32 },
	[IPVS_SVC_ATTR_STATS]		= { .type = NLA_NESTED },
};

/* Policy used for attributes in nested attribute IPVS_CMD_ATTR_DEST */
static const struct nla_policy ip_vs_dest_policy[IPVS_DEST_ATTR_MAX + 1] = {
	[IPVS_DEST_ATTR_ADDR]		= { .type = NLA_BINARY,
					    .len = sizeof(union nf_inet_addr) },
	[IPVS_DEST_ATTR_PORT]		= { .type = NLA_U16 },
	[IPVS_DEST_ATTR_FWD_METHOD]	= { .type = NLA_U32 },
	[IPVS_DEST_ATTR_WEIGHT]		= { .type = NLA_U32 },
	[IPVS_DEST_ATTR_U_THRESH]	= { .type = NLA_U32 },
	[IPVS_DEST_ATTR_L_THRESH]	= { .type = NLA_U32 },
	[IPVS_DEST_ATTR_ACTIVE_CONNS]	= { .type = NLA_U32 },
	[IPVS_DEST_ATTR_INACT_CONNS]	= { .type = NLA_U32 },
	[IPVS_DEST_ATTR_PERSIST_CONNS]	= { .type = NLA_U32 },
	[IPVS_DEST_ATTR_STATS]		= { .type = NLA_NESTED },
};

static int ip_vs_genl_fill_stats(struct sk_buff *skb, int container_type,
				 struct ip_vs_stats *stats)
{
	struct ip_vs_stats_user ustats;
	struct nlattr *nl_stats = nla_nest_start(skb, container_type);
	if (!nl_stats)
		return -EMSGSIZE;

	ip_vs_copy_stats(&ustats, stats);

	if (nla_put_u32(skb, IPVS_STATS_ATTR_CONNS, ustats.conns) ||
	    nla_put_u32(skb, IPVS_STATS_ATTR_INPKTS, ustats.inpkts) ||
	    nla_put_u32(skb, IPVS_STATS_ATTR_OUTPKTS, ustats.outpkts) ||
	    nla_put_u64(skb, IPVS_STATS_ATTR_INBYTES, ustats.inbytes) ||
	    nla_put_u64(skb, IPVS_STATS_ATTR_OUTBYTES, ustats.outbytes) ||
	    nla_put_u32(skb, IPVS_STATS_ATTR_CPS, ustats.cps) ||
	    nla_put_u32(skb, IPVS_STATS_ATTR_INPPS, ustats.inpps) ||
	    nla_put_u32(skb, IPVS_STATS_ATTR_OUTPPS, ustats.outpps) ||
	    nla_put_u32(skb, IPVS_STATS_ATTR_INBPS, ustats.inbps) ||
	    nla_put_u32(skb, IPVS_STATS_ATTR_OUTBPS, ustats.outbps))
		goto nla_put_failure;
	nla_nest_end(skb, nl_stats);

	return 0;

nla_put_failure:
	nla_nest_cancel(skb, nl_stats);
	return -EMSGSIZE;
}

static int ip_vs_genl_fill_service(struct sk_buff *skb,
				   struct ip_vs_service *svc)
{
	struct ip_vs_scheduler *sched;
	struct ip_vs_pe *pe;
	struct nlattr *nl_service;
	struct ip_vs_flags flags = { .flags = svc->flags,
				     .mask = ~0 };

	nl_service = nla_nest_start(skb, IPVS_CMD_ATTR_SERVICE);
	if (!nl_service)
		return -EMSGSIZE;

	if (nla_put_u16(skb, IPVS_SVC_ATTR_AF, svc->af))
		goto nla_put_failure;
	if (svc->fwmark) {
		if (nla_put_u32(skb, IPVS_SVC_ATTR_FWMARK, svc->fwmark))
			goto nla_put_failure;
	} else {
		if (nla_put_u16(skb, IPVS_SVC_ATTR_PROTOCOL, svc->protocol) ||
		    nla_put(skb, IPVS_SVC_ATTR_ADDR, sizeof(svc->addr), &svc->addr) ||
		    nla_put_be16(skb, IPVS_SVC_ATTR_PORT, svc->port))
			goto nla_put_failure;
	}

	sched = rcu_dereference_protected(svc->scheduler, 1);
	pe = rcu_dereference_protected(svc->pe, 1);
	if (nla_put_string(skb, IPVS_SVC_ATTR_SCHED_NAME, sched->name) ||
	    (pe && nla_put_string(skb, IPVS_SVC_ATTR_PE_NAME, pe->name)) ||
	    nla_put(skb, IPVS_SVC_ATTR_FLAGS, sizeof(flags), &flags) ||
	    nla_put_u32(skb, IPVS_SVC_ATTR_TIMEOUT, svc->timeout / HZ) ||
	    nla_put_be32(skb, IPVS_SVC_ATTR_NETMASK, svc->netmask))
		goto nla_put_failure;
	if (ip_vs_genl_fill_stats(skb, IPVS_SVC_ATTR_STATS, &svc->stats))
		goto nla_put_failure;

	nla_nest_end(skb, nl_service);

	return 0;

nla_put_failure:
	nla_nest_cancel(skb, nl_service);
	return -EMSGSIZE;
}

static int ip_vs_genl_dump_service(struct sk_buff *skb,
				   struct ip_vs_service *svc,
				   struct netlink_callback *cb)
{
	void *hdr;

	hdr = genlmsg_put(skb, NETLINK_CB(cb->skb).portid, cb->nlh->nlmsg_seq,
			  &ip_vs_genl_family, NLM_F_MULTI,
			  IPVS_CMD_NEW_SERVICE);
	if (!hdr)
		return -EMSGSIZE;

	if (ip_vs_genl_fill_service(skb, svc) < 0)
		goto nla_put_failure;

	return genlmsg_end(skb, hdr);

nla_put_failure:
	genlmsg_cancel(skb, hdr);
	return -EMSGSIZE;
}

static int ip_vs_genl_dump_services(struct sk_buff *skb,
				    struct netlink_callback *cb)
{
	int idx = 0, i;
	int start = cb->args[0];
	struct ip_vs_service *svc;
	struct net *net = skb_sknet(skb);

	mutex_lock(&__ip_vs_mutex);
	for (i = 0; i < IP_VS_SVC_TAB_SIZE; i++) {
		hlist_for_each_entry(svc, &ip_vs_svc_table[i], s_list) {
			if (++idx <= start || !net_eq(svc->net, net))
				continue;
			if (ip_vs_genl_dump_service(skb, svc, cb) < 0) {
				idx--;
				goto nla_put_failure;
			}
		}
	}

	for (i = 0; i < IP_VS_SVC_TAB_SIZE; i++) {
		hlist_for_each_entry(svc, &ip_vs_svc_fwm_table[i], f_list) {
			if (++idx <= start || !net_eq(svc->net, net))
				continue;
			if (ip_vs_genl_dump_service(skb, svc, cb) < 0) {
				idx--;
				goto nla_put_failure;
			}
		}
	}

nla_put_failure:
	mutex_unlock(&__ip_vs_mutex);
	cb->args[0] = idx;

	return skb->len;
}

static int ip_vs_genl_parse_service(struct net *net,
				    struct ip_vs_service_user_kern *usvc,
				    struct nlattr *nla, int full_entry,
				    struct ip_vs_service **ret_svc)
{
	struct nlattr *attrs[IPVS_SVC_ATTR_MAX + 1];
	struct nlattr *nla_af, *nla_port, *nla_fwmark, *nla_protocol, *nla_addr;
	struct ip_vs_service *svc;

	/* Parse mandatory identifying service fields first */
	if (nla == NULL ||
	    nla_parse_nested(attrs, IPVS_SVC_ATTR_MAX, nla, ip_vs_svc_policy))
		return -EINVAL;

	nla_af		= attrs[IPVS_SVC_ATTR_AF];
	nla_protocol	= attrs[IPVS_SVC_ATTR_PROTOCOL];
	nla_addr	= attrs[IPVS_SVC_ATTR_ADDR];
	nla_port	= attrs[IPVS_SVC_ATTR_PORT];
	nla_fwmark	= attrs[IPVS_SVC_ATTR_FWMARK];

	if (!(nla_af && (nla_fwmark || (nla_port && nla_protocol && nla_addr))))
		return -EINVAL;

	memset(usvc, 0, sizeof(*usvc));

	usvc->af = nla_get_u16(nla_af);
#ifdef CONFIG_IP_VS_IPV6
	if (usvc->af != AF_INET && usvc->af != AF_INET6)
#else
	if (usvc->af != AF_INET)
#endif
		return -EAFNOSUPPORT;

	if (nla_fwmark) {
		usvc->protocol = IPPROTO_TCP;
		usvc->fwmark = nla_get_u32(nla_fwmark);
	} else {
		usvc->protocol = nla_get_u16(nla_protocol);
		nla_memcpy(&usvc->addr, nla_addr, sizeof(usvc->addr));
		usvc->port = nla_get_be16(nla_port);
		usvc->fwmark = 0;
	}

	rcu_read_lock();
	if (usvc->fwmark)
		svc = __ip_vs_svc_fwm_find(net, usvc->af, usvc->fwmark);
	else
		svc = __ip_vs_service_find(net, usvc->af, usvc->protocol,
					   &usvc->addr, usvc->port);
	rcu_read_unlock();
	*ret_svc = svc;

	/* If a full entry was requested, check for the additional fields */
	if (full_entry) {
		struct nlattr *nla_sched, *nla_flags, *nla_pe, *nla_timeout,
			      *nla_netmask;
		struct ip_vs_flags flags;

		nla_sched = attrs[IPVS_SVC_ATTR_SCHED_NAME];
		nla_pe = attrs[IPVS_SVC_ATTR_PE_NAME];
		nla_flags = attrs[IPVS_SVC_ATTR_FLAGS];
		nla_timeout = attrs[IPVS_SVC_ATTR_TIMEOUT];
		nla_netmask = attrs[IPVS_SVC_ATTR_NETMASK];

		if (!(nla_sched && nla_flags && nla_timeout && nla_netmask))
			return -EINVAL;

		nla_memcpy(&flags, nla_flags, sizeof(flags));

		/* prefill flags from service if it already exists */
		if (svc)
			usvc->flags = svc->flags;

		/* set new flags from userland */
		usvc->flags = (usvc->flags & ~flags.mask) |
			      (flags.flags & flags.mask);
		usvc->sched_name = nla_data(nla_sched);
		usvc->pe_name = nla_pe ? nla_data(nla_pe) : NULL;
		usvc->timeout = nla_get_u32(nla_timeout);
		usvc->netmask = nla_get_be32(nla_netmask);
	}

	return 0;
}

static struct ip_vs_service *ip_vs_genl_find_service(struct net *net,
						     struct nlattr *nla)
{
	struct ip_vs_service_user_kern usvc;
	struct ip_vs_service *svc;
	int ret;

	ret = ip_vs_genl_parse_service(net, &usvc, nla, 0, &svc);
	return ret ? ERR_PTR(ret) : svc;
}

static int ip_vs_genl_fill_dest(struct sk_buff *skb, struct ip_vs_dest *dest)
{
	struct nlattr *nl_dest;

	nl_dest = nla_nest_start(skb, IPVS_CMD_ATTR_DEST);
	if (!nl_dest)
		return -EMSGSIZE;

<<<<<<< HEAD
	NLA_PUT(skb, IPVS_DEST_ATTR_ADDR, sizeof(dest->addr), &dest->addr);
	NLA_PUT_U16(skb, IPVS_DEST_ATTR_PORT, dest->port);

	NLA_PUT_U32(skb, IPVS_DEST_ATTR_FWD_METHOD,
		    atomic_read_unchecked(&dest->conn_flags) & IP_VS_CONN_F_FWD_MASK);
	NLA_PUT_U32(skb, IPVS_DEST_ATTR_WEIGHT, atomic_read(&dest->weight));
	NLA_PUT_U32(skb, IPVS_DEST_ATTR_U_THRESH, dest->u_threshold);
	NLA_PUT_U32(skb, IPVS_DEST_ATTR_L_THRESH, dest->l_threshold);
	NLA_PUT_U32(skb, IPVS_DEST_ATTR_ACTIVE_CONNS,
		    atomic_read(&dest->activeconns));
	NLA_PUT_U32(skb, IPVS_DEST_ATTR_INACT_CONNS,
		    atomic_read(&dest->inactconns));
	NLA_PUT_U32(skb, IPVS_DEST_ATTR_PERSIST_CONNS,
		    atomic_read(&dest->persistconns));

=======
	if (nla_put(skb, IPVS_DEST_ATTR_ADDR, sizeof(dest->addr), &dest->addr) ||
	    nla_put_be16(skb, IPVS_DEST_ATTR_PORT, dest->port) ||
	    nla_put_u32(skb, IPVS_DEST_ATTR_FWD_METHOD,
			(atomic_read_unchecked(&dest->conn_flags) &
			 IP_VS_CONN_F_FWD_MASK)) ||
	    nla_put_u32(skb, IPVS_DEST_ATTR_WEIGHT,
			atomic_read(&dest->weight)) ||
	    nla_put_u32(skb, IPVS_DEST_ATTR_U_THRESH, dest->u_threshold) ||
	    nla_put_u32(skb, IPVS_DEST_ATTR_L_THRESH, dest->l_threshold) ||
	    nla_put_u32(skb, IPVS_DEST_ATTR_ACTIVE_CONNS,
			atomic_read(&dest->activeconns)) ||
	    nla_put_u32(skb, IPVS_DEST_ATTR_INACT_CONNS,
			atomic_read(&dest->inactconns)) ||
	    nla_put_u32(skb, IPVS_DEST_ATTR_PERSIST_CONNS,
			atomic_read(&dest->persistconns)))
		goto nla_put_failure;
>>>>>>> c3ade0e0
	if (ip_vs_genl_fill_stats(skb, IPVS_DEST_ATTR_STATS, &dest->stats))
		goto nla_put_failure;

	nla_nest_end(skb, nl_dest);

	return 0;

nla_put_failure:
	nla_nest_cancel(skb, nl_dest);
	return -EMSGSIZE;
}

static int ip_vs_genl_dump_dest(struct sk_buff *skb, struct ip_vs_dest *dest,
				struct netlink_callback *cb)
{
	void *hdr;

	hdr = genlmsg_put(skb, NETLINK_CB(cb->skb).portid, cb->nlh->nlmsg_seq,
			  &ip_vs_genl_family, NLM_F_MULTI,
			  IPVS_CMD_NEW_DEST);
	if (!hdr)
		return -EMSGSIZE;

	if (ip_vs_genl_fill_dest(skb, dest) < 0)
		goto nla_put_failure;

	return genlmsg_end(skb, hdr);

nla_put_failure:
	genlmsg_cancel(skb, hdr);
	return -EMSGSIZE;
}

static int ip_vs_genl_dump_dests(struct sk_buff *skb,
				 struct netlink_callback *cb)
{
	int idx = 0;
	int start = cb->args[0];
	struct ip_vs_service *svc;
	struct ip_vs_dest *dest;
	struct nlattr *attrs[IPVS_CMD_ATTR_MAX + 1];
	struct net *net = skb_sknet(skb);

	mutex_lock(&__ip_vs_mutex);

	/* Try to find the service for which to dump destinations */
	if (nlmsg_parse(cb->nlh, GENL_HDRLEN, attrs,
			IPVS_CMD_ATTR_MAX, ip_vs_cmd_policy))
		goto out_err;


	svc = ip_vs_genl_find_service(net, attrs[IPVS_CMD_ATTR_SERVICE]);
	if (IS_ERR(svc) || svc == NULL)
		goto out_err;

	/* Dump the destinations */
	list_for_each_entry(dest, &svc->destinations, n_list) {
		if (++idx <= start)
			continue;
		if (ip_vs_genl_dump_dest(skb, dest, cb) < 0) {
			idx--;
			goto nla_put_failure;
		}
	}

nla_put_failure:
	cb->args[0] = idx;

out_err:
	mutex_unlock(&__ip_vs_mutex);

	return skb->len;
}

static int ip_vs_genl_parse_dest(struct ip_vs_dest_user_kern *udest,
				 struct nlattr *nla, int full_entry)
{
	struct nlattr *attrs[IPVS_DEST_ATTR_MAX + 1];
	struct nlattr *nla_addr, *nla_port;

	/* Parse mandatory identifying destination fields first */
	if (nla == NULL ||
	    nla_parse_nested(attrs, IPVS_DEST_ATTR_MAX, nla, ip_vs_dest_policy))
		return -EINVAL;

	nla_addr	= attrs[IPVS_DEST_ATTR_ADDR];
	nla_port	= attrs[IPVS_DEST_ATTR_PORT];

	if (!(nla_addr && nla_port))
		return -EINVAL;

	memset(udest, 0, sizeof(*udest));

	nla_memcpy(&udest->addr, nla_addr, sizeof(udest->addr));
	udest->port = nla_get_be16(nla_port);

	/* If a full entry was requested, check for the additional fields */
	if (full_entry) {
		struct nlattr *nla_fwd, *nla_weight, *nla_u_thresh,
			      *nla_l_thresh;

		nla_fwd		= attrs[IPVS_DEST_ATTR_FWD_METHOD];
		nla_weight	= attrs[IPVS_DEST_ATTR_WEIGHT];
		nla_u_thresh	= attrs[IPVS_DEST_ATTR_U_THRESH];
		nla_l_thresh	= attrs[IPVS_DEST_ATTR_L_THRESH];

		if (!(nla_fwd && nla_weight && nla_u_thresh && nla_l_thresh))
			return -EINVAL;

		udest->conn_flags = nla_get_u32(nla_fwd)
				    & IP_VS_CONN_F_FWD_MASK;
		udest->weight = nla_get_u32(nla_weight);
		udest->u_threshold = nla_get_u32(nla_u_thresh);
		udest->l_threshold = nla_get_u32(nla_l_thresh);
	}

	return 0;
}

static int ip_vs_genl_fill_daemon(struct sk_buff *skb, __u32 state,
				  const char *mcast_ifn, __u32 syncid)
{
	struct nlattr *nl_daemon;

	nl_daemon = nla_nest_start(skb, IPVS_CMD_ATTR_DAEMON);
	if (!nl_daemon)
		return -EMSGSIZE;

	if (nla_put_u32(skb, IPVS_DAEMON_ATTR_STATE, state) ||
	    nla_put_string(skb, IPVS_DAEMON_ATTR_MCAST_IFN, mcast_ifn) ||
	    nla_put_u32(skb, IPVS_DAEMON_ATTR_SYNC_ID, syncid))
		goto nla_put_failure;
	nla_nest_end(skb, nl_daemon);

	return 0;

nla_put_failure:
	nla_nest_cancel(skb, nl_daemon);
	return -EMSGSIZE;
}

static int ip_vs_genl_dump_daemon(struct sk_buff *skb, __u32 state,
				  const char *mcast_ifn, __u32 syncid,
				  struct netlink_callback *cb)
{
	void *hdr;
	hdr = genlmsg_put(skb, NETLINK_CB(cb->skb).portid, cb->nlh->nlmsg_seq,
			  &ip_vs_genl_family, NLM_F_MULTI,
			  IPVS_CMD_NEW_DAEMON);
	if (!hdr)
		return -EMSGSIZE;

	if (ip_vs_genl_fill_daemon(skb, state, mcast_ifn, syncid))
		goto nla_put_failure;

	return genlmsg_end(skb, hdr);

nla_put_failure:
	genlmsg_cancel(skb, hdr);
	return -EMSGSIZE;
}

static int ip_vs_genl_dump_daemons(struct sk_buff *skb,
				   struct netlink_callback *cb)
{
	struct net *net = skb_sknet(skb);
	struct netns_ipvs *ipvs = net_ipvs(net);

	mutex_lock(&ipvs->sync_mutex);
	if ((ipvs->sync_state & IP_VS_STATE_MASTER) && !cb->args[0]) {
		if (ip_vs_genl_dump_daemon(skb, IP_VS_STATE_MASTER,
					   ipvs->master_mcast_ifn,
					   ipvs->master_syncid, cb) < 0)
			goto nla_put_failure;

		cb->args[0] = 1;
	}

	if ((ipvs->sync_state & IP_VS_STATE_BACKUP) && !cb->args[1]) {
		if (ip_vs_genl_dump_daemon(skb, IP_VS_STATE_BACKUP,
					   ipvs->backup_mcast_ifn,
					   ipvs->backup_syncid, cb) < 0)
			goto nla_put_failure;

		cb->args[1] = 1;
	}

nla_put_failure:
	mutex_unlock(&ipvs->sync_mutex);

	return skb->len;
}

static int ip_vs_genl_new_daemon(struct net *net, struct nlattr **attrs)
{
	if (!(attrs[IPVS_DAEMON_ATTR_STATE] &&
	      attrs[IPVS_DAEMON_ATTR_MCAST_IFN] &&
	      attrs[IPVS_DAEMON_ATTR_SYNC_ID]))
		return -EINVAL;

	return start_sync_thread(net,
				 nla_get_u32(attrs[IPVS_DAEMON_ATTR_STATE]),
				 nla_data(attrs[IPVS_DAEMON_ATTR_MCAST_IFN]),
				 nla_get_u32(attrs[IPVS_DAEMON_ATTR_SYNC_ID]));
}

static int ip_vs_genl_del_daemon(struct net *net, struct nlattr **attrs)
{
	if (!attrs[IPVS_DAEMON_ATTR_STATE])
		return -EINVAL;

	return stop_sync_thread(net,
				nla_get_u32(attrs[IPVS_DAEMON_ATTR_STATE]));
}

static int ip_vs_genl_set_config(struct net *net, struct nlattr **attrs)
{
	struct ip_vs_timeout_user t;

	__ip_vs_get_timeouts(net, &t);

	if (attrs[IPVS_CMD_ATTR_TIMEOUT_TCP])
		t.tcp_timeout = nla_get_u32(attrs[IPVS_CMD_ATTR_TIMEOUT_TCP]);

	if (attrs[IPVS_CMD_ATTR_TIMEOUT_TCP_FIN])
		t.tcp_fin_timeout =
			nla_get_u32(attrs[IPVS_CMD_ATTR_TIMEOUT_TCP_FIN]);

	if (attrs[IPVS_CMD_ATTR_TIMEOUT_UDP])
		t.udp_timeout = nla_get_u32(attrs[IPVS_CMD_ATTR_TIMEOUT_UDP]);

	return ip_vs_set_timeout(net, &t);
}

static int ip_vs_genl_set_daemon(struct sk_buff *skb, struct genl_info *info)
{
	int ret = 0, cmd;
	struct net *net;
	struct netns_ipvs *ipvs;

	net = skb_sknet(skb);
	ipvs = net_ipvs(net);
	cmd = info->genlhdr->cmd;

	if (cmd == IPVS_CMD_NEW_DAEMON || cmd == IPVS_CMD_DEL_DAEMON) {
		struct nlattr *daemon_attrs[IPVS_DAEMON_ATTR_MAX + 1];

		mutex_lock(&ipvs->sync_mutex);
		if (!info->attrs[IPVS_CMD_ATTR_DAEMON] ||
		    nla_parse_nested(daemon_attrs, IPVS_DAEMON_ATTR_MAX,
				     info->attrs[IPVS_CMD_ATTR_DAEMON],
				     ip_vs_daemon_policy)) {
			ret = -EINVAL;
			goto out;
		}

		if (cmd == IPVS_CMD_NEW_DAEMON)
			ret = ip_vs_genl_new_daemon(net, daemon_attrs);
		else
			ret = ip_vs_genl_del_daemon(net, daemon_attrs);
out:
		mutex_unlock(&ipvs->sync_mutex);
	}
	return ret;
}

static int ip_vs_genl_set_cmd(struct sk_buff *skb, struct genl_info *info)
{
	struct ip_vs_service *svc = NULL;
	struct ip_vs_service_user_kern usvc;
	struct ip_vs_dest_user_kern udest;
	int ret = 0, cmd;
	int need_full_svc = 0, need_full_dest = 0;
	struct net *net;

	net = skb_sknet(skb);
	cmd = info->genlhdr->cmd;

	mutex_lock(&__ip_vs_mutex);

	if (cmd == IPVS_CMD_FLUSH) {
		ret = ip_vs_flush(net, false);
		goto out;
	} else if (cmd == IPVS_CMD_SET_CONFIG) {
		ret = ip_vs_genl_set_config(net, info->attrs);
		goto out;
	} else if (cmd == IPVS_CMD_ZERO &&
		   !info->attrs[IPVS_CMD_ATTR_SERVICE]) {
		ret = ip_vs_zero_all(net);
		goto out;
	}

	/* All following commands require a service argument, so check if we
	 * received a valid one. We need a full service specification when
	 * adding / editing a service. Only identifying members otherwise. */
	if (cmd == IPVS_CMD_NEW_SERVICE || cmd == IPVS_CMD_SET_SERVICE)
		need_full_svc = 1;

	ret = ip_vs_genl_parse_service(net, &usvc,
				       info->attrs[IPVS_CMD_ATTR_SERVICE],
				       need_full_svc, &svc);
	if (ret)
		goto out;

	/* Unless we're adding a new service, the service must already exist */
	if ((cmd != IPVS_CMD_NEW_SERVICE) && (svc == NULL)) {
		ret = -ESRCH;
		goto out;
	}

	/* Destination commands require a valid destination argument. For
	 * adding / editing a destination, we need a full destination
	 * specification. */
	if (cmd == IPVS_CMD_NEW_DEST || cmd == IPVS_CMD_SET_DEST ||
	    cmd == IPVS_CMD_DEL_DEST) {
		if (cmd != IPVS_CMD_DEL_DEST)
			need_full_dest = 1;

		ret = ip_vs_genl_parse_dest(&udest,
					    info->attrs[IPVS_CMD_ATTR_DEST],
					    need_full_dest);
		if (ret)
			goto out;
	}

	switch (cmd) {
	case IPVS_CMD_NEW_SERVICE:
		if (svc == NULL)
			ret = ip_vs_add_service(net, &usvc, &svc);
		else
			ret = -EEXIST;
		break;
	case IPVS_CMD_SET_SERVICE:
		ret = ip_vs_edit_service(svc, &usvc);
		break;
	case IPVS_CMD_DEL_SERVICE:
		ret = ip_vs_del_service(svc);
		/* do not use svc, it can be freed */
		break;
	case IPVS_CMD_NEW_DEST:
		ret = ip_vs_add_dest(svc, &udest);
		break;
	case IPVS_CMD_SET_DEST:
		ret = ip_vs_edit_dest(svc, &udest);
		break;
	case IPVS_CMD_DEL_DEST:
		ret = ip_vs_del_dest(svc, &udest);
		break;
	case IPVS_CMD_ZERO:
		ret = ip_vs_zero_service(svc);
		break;
	default:
		ret = -EINVAL;
	}

out:
	mutex_unlock(&__ip_vs_mutex);

	return ret;
}

static int ip_vs_genl_get_cmd(struct sk_buff *skb, struct genl_info *info)
{
	struct sk_buff *msg;
	void *reply;
	int ret, cmd, reply_cmd;
	struct net *net;

	net = skb_sknet(skb);
	cmd = info->genlhdr->cmd;

	if (cmd == IPVS_CMD_GET_SERVICE)
		reply_cmd = IPVS_CMD_NEW_SERVICE;
	else if (cmd == IPVS_CMD_GET_INFO)
		reply_cmd = IPVS_CMD_SET_INFO;
	else if (cmd == IPVS_CMD_GET_CONFIG)
		reply_cmd = IPVS_CMD_SET_CONFIG;
	else {
		pr_err("unknown Generic Netlink command\n");
		return -EINVAL;
	}

	msg = nlmsg_new(NLMSG_DEFAULT_SIZE, GFP_KERNEL);
	if (!msg)
		return -ENOMEM;

	mutex_lock(&__ip_vs_mutex);

	reply = genlmsg_put_reply(msg, info, &ip_vs_genl_family, 0, reply_cmd);
	if (reply == NULL)
		goto nla_put_failure;

	switch (cmd) {
	case IPVS_CMD_GET_SERVICE:
	{
		struct ip_vs_service *svc;

		svc = ip_vs_genl_find_service(net,
					      info->attrs[IPVS_CMD_ATTR_SERVICE]);
		if (IS_ERR(svc)) {
			ret = PTR_ERR(svc);
			goto out_err;
		} else if (svc) {
			ret = ip_vs_genl_fill_service(msg, svc);
			if (ret)
				goto nla_put_failure;
		} else {
			ret = -ESRCH;
			goto out_err;
		}

		break;
	}

	case IPVS_CMD_GET_CONFIG:
	{
		struct ip_vs_timeout_user t;

		__ip_vs_get_timeouts(net, &t);
#ifdef CONFIG_IP_VS_PROTO_TCP
		if (nla_put_u32(msg, IPVS_CMD_ATTR_TIMEOUT_TCP,
				t.tcp_timeout) ||
		    nla_put_u32(msg, IPVS_CMD_ATTR_TIMEOUT_TCP_FIN,
				t.tcp_fin_timeout))
			goto nla_put_failure;
#endif
#ifdef CONFIG_IP_VS_PROTO_UDP
		if (nla_put_u32(msg, IPVS_CMD_ATTR_TIMEOUT_UDP, t.udp_timeout))
			goto nla_put_failure;
#endif

		break;
	}

	case IPVS_CMD_GET_INFO:
		if (nla_put_u32(msg, IPVS_INFO_ATTR_VERSION,
				IP_VS_VERSION_CODE) ||
		    nla_put_u32(msg, IPVS_INFO_ATTR_CONN_TAB_SIZE,
				ip_vs_conn_tab_size))
			goto nla_put_failure;
		break;
	}

	genlmsg_end(msg, reply);
	ret = genlmsg_reply(msg, info);
	goto out;

nla_put_failure:
	pr_err("not enough space in Netlink message\n");
	ret = -EMSGSIZE;

out_err:
	nlmsg_free(msg);
out:
	mutex_unlock(&__ip_vs_mutex);

	return ret;
}


static const struct genl_ops ip_vs_genl_ops[] = {
	{
		.cmd	= IPVS_CMD_NEW_SERVICE,
		.flags	= GENL_ADMIN_PERM,
		.policy	= ip_vs_cmd_policy,
		.doit	= ip_vs_genl_set_cmd,
	},
	{
		.cmd	= IPVS_CMD_SET_SERVICE,
		.flags	= GENL_ADMIN_PERM,
		.policy	= ip_vs_cmd_policy,
		.doit	= ip_vs_genl_set_cmd,
	},
	{
		.cmd	= IPVS_CMD_DEL_SERVICE,
		.flags	= GENL_ADMIN_PERM,
		.policy	= ip_vs_cmd_policy,
		.doit	= ip_vs_genl_set_cmd,
	},
	{
		.cmd	= IPVS_CMD_GET_SERVICE,
		.flags	= GENL_ADMIN_PERM,
		.doit	= ip_vs_genl_get_cmd,
		.dumpit	= ip_vs_genl_dump_services,
		.policy	= ip_vs_cmd_policy,
	},
	{
		.cmd	= IPVS_CMD_NEW_DEST,
		.flags	= GENL_ADMIN_PERM,
		.policy	= ip_vs_cmd_policy,
		.doit	= ip_vs_genl_set_cmd,
	},
	{
		.cmd	= IPVS_CMD_SET_DEST,
		.flags	= GENL_ADMIN_PERM,
		.policy	= ip_vs_cmd_policy,
		.doit	= ip_vs_genl_set_cmd,
	},
	{
		.cmd	= IPVS_CMD_DEL_DEST,
		.flags	= GENL_ADMIN_PERM,
		.policy	= ip_vs_cmd_policy,
		.doit	= ip_vs_genl_set_cmd,
	},
	{
		.cmd	= IPVS_CMD_GET_DEST,
		.flags	= GENL_ADMIN_PERM,
		.policy	= ip_vs_cmd_policy,
		.dumpit	= ip_vs_genl_dump_dests,
	},
	{
		.cmd	= IPVS_CMD_NEW_DAEMON,
		.flags	= GENL_ADMIN_PERM,
		.policy	= ip_vs_cmd_policy,
		.doit	= ip_vs_genl_set_daemon,
	},
	{
		.cmd	= IPVS_CMD_DEL_DAEMON,
		.flags	= GENL_ADMIN_PERM,
		.policy	= ip_vs_cmd_policy,
		.doit	= ip_vs_genl_set_daemon,
	},
	{
		.cmd	= IPVS_CMD_GET_DAEMON,
		.flags	= GENL_ADMIN_PERM,
		.dumpit	= ip_vs_genl_dump_daemons,
	},
	{
		.cmd	= IPVS_CMD_SET_CONFIG,
		.flags	= GENL_ADMIN_PERM,
		.policy	= ip_vs_cmd_policy,
		.doit	= ip_vs_genl_set_cmd,
	},
	{
		.cmd	= IPVS_CMD_GET_CONFIG,
		.flags	= GENL_ADMIN_PERM,
		.doit	= ip_vs_genl_get_cmd,
	},
	{
		.cmd	= IPVS_CMD_GET_INFO,
		.flags	= GENL_ADMIN_PERM,
		.doit	= ip_vs_genl_get_cmd,
	},
	{
		.cmd	= IPVS_CMD_ZERO,
		.flags	= GENL_ADMIN_PERM,
		.policy	= ip_vs_cmd_policy,
		.doit	= ip_vs_genl_set_cmd,
	},
	{
		.cmd	= IPVS_CMD_FLUSH,
		.flags	= GENL_ADMIN_PERM,
		.doit	= ip_vs_genl_set_cmd,
	},
};

static int __init ip_vs_genl_register(void)
{
	return genl_register_family_with_ops(&ip_vs_genl_family,
					     ip_vs_genl_ops);
}

static void ip_vs_genl_unregister(void)
{
	genl_unregister_family(&ip_vs_genl_family);
}

/* End of Generic Netlink interface definitions */

/*
 * per netns intit/exit func.
 */
#ifdef CONFIG_SYSCTL
static int __net_init ip_vs_control_net_init_sysctl(struct net *net)
{
	int idx;
	struct netns_ipvs *ipvs = net_ipvs(net);
	ctl_table_no_const *tbl;

	atomic_set(&ipvs->dropentry, 0);
	spin_lock_init(&ipvs->dropentry_lock);
	spin_lock_init(&ipvs->droppacket_lock);
	spin_lock_init(&ipvs->securetcp_lock);

	if (!net_eq(net, &init_net)) {
		tbl = kmemdup(vs_vars, sizeof(vs_vars), GFP_KERNEL);
		if (tbl == NULL)
			return -ENOMEM;

		/* Don't export sysctls to unprivileged users */
		if (net->user_ns != &init_user_ns)
			tbl[0].procname = NULL;
	} else
		tbl = vs_vars;
	/* Initialize sysctl defaults */
	idx = 0;
	ipvs->sysctl_amemthresh = 1024;
	tbl[idx++].data = &ipvs->sysctl_amemthresh;
	ipvs->sysctl_am_droprate = 10;
	tbl[idx++].data = &ipvs->sysctl_am_droprate;
	tbl[idx++].data = &ipvs->sysctl_drop_entry;
	tbl[idx++].data = &ipvs->sysctl_drop_packet;
#ifdef CONFIG_IP_VS_NFCT
	tbl[idx++].data = &ipvs->sysctl_conntrack;
#endif
	tbl[idx++].data = &ipvs->sysctl_secure_tcp;
	ipvs->sysctl_snat_reroute = 1;
	tbl[idx++].data = &ipvs->sysctl_snat_reroute;
	ipvs->sysctl_sync_ver = 1;
	tbl[idx++].data = &ipvs->sysctl_sync_ver;
	ipvs->sysctl_sync_ports = 1;
	tbl[idx++].data = &ipvs->sysctl_sync_ports;
	tbl[idx++].data = &ipvs->sysctl_sync_persist_mode;
	ipvs->sysctl_sync_qlen_max = nr_free_buffer_pages() / 32;
	tbl[idx++].data = &ipvs->sysctl_sync_qlen_max;
	ipvs->sysctl_sync_sock_size = 0;
	tbl[idx++].data = &ipvs->sysctl_sync_sock_size;
	tbl[idx++].data = &ipvs->sysctl_cache_bypass;
	tbl[idx++].data = &ipvs->sysctl_expire_nodest_conn;
	tbl[idx++].data = &ipvs->sysctl_sloppy_tcp;
	tbl[idx++].data = &ipvs->sysctl_sloppy_sctp;
	tbl[idx++].data = &ipvs->sysctl_expire_quiescent_template;
	ipvs->sysctl_sync_threshold[0] = DEFAULT_SYNC_THRESHOLD;
	ipvs->sysctl_sync_threshold[1] = DEFAULT_SYNC_PERIOD;
	tbl[idx].data = &ipvs->sysctl_sync_threshold;
	tbl[idx++].maxlen = sizeof(ipvs->sysctl_sync_threshold);
	ipvs->sysctl_sync_refresh_period = DEFAULT_SYNC_REFRESH_PERIOD;
	tbl[idx++].data = &ipvs->sysctl_sync_refresh_period;
	ipvs->sysctl_sync_retries = clamp_t(int, DEFAULT_SYNC_RETRIES, 0, 3);
	tbl[idx++].data = &ipvs->sysctl_sync_retries;
	tbl[idx++].data = &ipvs->sysctl_nat_icmp_send;
	ipvs->sysctl_pmtu_disc = 1;
	tbl[idx++].data = &ipvs->sysctl_pmtu_disc;
	tbl[idx++].data = &ipvs->sysctl_backup_only;


	ipvs->sysctl_hdr = register_net_sysctl(net, "net/ipv4/vs", tbl);
	if (ipvs->sysctl_hdr == NULL) {
		if (!net_eq(net, &init_net))
			kfree(tbl);
		return -ENOMEM;
	}
	ip_vs_start_estimator(net, &ipvs->tot_stats);
	ipvs->sysctl_tbl = tbl;
	/* Schedule defense work */
	INIT_DELAYED_WORK(&ipvs->defense_work, defense_work_handler);
	schedule_delayed_work(&ipvs->defense_work, DEFENSE_TIMER_PERIOD);

	return 0;
}

static void __net_exit ip_vs_control_net_cleanup_sysctl(struct net *net)
{
	struct netns_ipvs *ipvs = net_ipvs(net);

	cancel_delayed_work_sync(&ipvs->defense_work);
	cancel_work_sync(&ipvs->defense_work.work);
	unregister_net_sysctl_table(ipvs->sysctl_hdr);
}

#else

static int __net_init ip_vs_control_net_init_sysctl(struct net *net) { return 0; }
static void __net_exit ip_vs_control_net_cleanup_sysctl(struct net *net) { }

#endif

static struct notifier_block ip_vs_dst_notifier = {
	.notifier_call = ip_vs_dst_event,
};

int __net_init ip_vs_control_net_init(struct net *net)
{
	int i, idx;
	struct netns_ipvs *ipvs = net_ipvs(net);

	/* Initialize rs_table */
	for (idx = 0; idx < IP_VS_RTAB_SIZE; idx++)
		INIT_HLIST_HEAD(&ipvs->rs_table[idx]);

	INIT_LIST_HEAD(&ipvs->dest_trash);
	spin_lock_init(&ipvs->dest_trash_lock);
	setup_timer(&ipvs->dest_trash_timer, ip_vs_dest_trash_expire,
		    (unsigned long) net);
	atomic_set(&ipvs->ftpsvc_counter, 0);
	atomic_set(&ipvs->nullsvc_counter, 0);

	/* procfs stats */
	ipvs->tot_stats.cpustats = alloc_percpu(struct ip_vs_cpu_stats);
	if (!ipvs->tot_stats.cpustats)
		return -ENOMEM;

	for_each_possible_cpu(i) {
		struct ip_vs_cpu_stats *ipvs_tot_stats;
		ipvs_tot_stats = per_cpu_ptr(ipvs->tot_stats.cpustats, i);
		u64_stats_init(&ipvs_tot_stats->syncp);
	}

	spin_lock_init(&ipvs->tot_stats.lock);

	proc_create("ip_vs", 0, net->proc_net, &ip_vs_info_fops);
	proc_create("ip_vs_stats", 0, net->proc_net, &ip_vs_stats_fops);
	proc_create("ip_vs_stats_percpu", 0, net->proc_net,
		    &ip_vs_stats_percpu_fops);

	if (ip_vs_control_net_init_sysctl(net))
		goto err;

	return 0;

err:
	free_percpu(ipvs->tot_stats.cpustats);
	return -ENOMEM;
}

void __net_exit ip_vs_control_net_cleanup(struct net *net)
{
	struct netns_ipvs *ipvs = net_ipvs(net);

	ip_vs_trash_cleanup(net);
	ip_vs_stop_estimator(net, &ipvs->tot_stats);
	ip_vs_control_net_cleanup_sysctl(net);
	remove_proc_entry("ip_vs_stats_percpu", net->proc_net);
	remove_proc_entry("ip_vs_stats", net->proc_net);
	remove_proc_entry("ip_vs", net->proc_net);
	free_percpu(ipvs->tot_stats.cpustats);
}

int __init ip_vs_register_nl_ioctl(void)
{
	int ret;

	ret = nf_register_sockopt(&ip_vs_sockopts);
	if (ret) {
		pr_err("cannot register sockopt.\n");
		goto err_sock;
	}

	ret = ip_vs_genl_register();
	if (ret) {
		pr_err("cannot register Generic Netlink interface.\n");
		goto err_genl;
	}
	return 0;

err_genl:
	nf_unregister_sockopt(&ip_vs_sockopts);
err_sock:
	return ret;
}

void ip_vs_unregister_nl_ioctl(void)
{
	ip_vs_genl_unregister();
	nf_unregister_sockopt(&ip_vs_sockopts);
}

int __init ip_vs_control_init(void)
{
	int idx;
	int ret;

	EnterFunction(2);

	/* Initialize svc_table, ip_vs_svc_fwm_table */
	for (idx = 0; idx < IP_VS_SVC_TAB_SIZE; idx++) {
		INIT_HLIST_HEAD(&ip_vs_svc_table[idx]);
		INIT_HLIST_HEAD(&ip_vs_svc_fwm_table[idx]);
	}

	smp_wmb();	/* Do we really need it now ? */

	ret = register_netdevice_notifier(&ip_vs_dst_notifier);
	if (ret < 0)
		return ret;

	LeaveFunction(2);
	return 0;
}


void ip_vs_control_cleanup(void)
{
	EnterFunction(2);
	unregister_netdevice_notifier(&ip_vs_dst_notifier);
	LeaveFunction(2);
}<|MERGE_RESOLUTION|>--- conflicted
+++ resolved
@@ -2772,7 +2772,6 @@
 	{
 		struct ip_vs_timeout_user t;
 
-		memset(&t, 0, sizeof(t));
 		__ip_vs_get_timeouts(net, &t);
 		if (copy_to_user(user, &t, sizeof(t)) != 0)
 			ret = -EFAULT;
@@ -3105,23 +3104,6 @@
 	if (!nl_dest)
 		return -EMSGSIZE;
 
-<<<<<<< HEAD
-	NLA_PUT(skb, IPVS_DEST_ATTR_ADDR, sizeof(dest->addr), &dest->addr);
-	NLA_PUT_U16(skb, IPVS_DEST_ATTR_PORT, dest->port);
-
-	NLA_PUT_U32(skb, IPVS_DEST_ATTR_FWD_METHOD,
-		    atomic_read_unchecked(&dest->conn_flags) & IP_VS_CONN_F_FWD_MASK);
-	NLA_PUT_U32(skb, IPVS_DEST_ATTR_WEIGHT, atomic_read(&dest->weight));
-	NLA_PUT_U32(skb, IPVS_DEST_ATTR_U_THRESH, dest->u_threshold);
-	NLA_PUT_U32(skb, IPVS_DEST_ATTR_L_THRESH, dest->l_threshold);
-	NLA_PUT_U32(skb, IPVS_DEST_ATTR_ACTIVE_CONNS,
-		    atomic_read(&dest->activeconns));
-	NLA_PUT_U32(skb, IPVS_DEST_ATTR_INACT_CONNS,
-		    atomic_read(&dest->inactconns));
-	NLA_PUT_U32(skb, IPVS_DEST_ATTR_PERSIST_CONNS,
-		    atomic_read(&dest->persistconns));
-
-=======
 	if (nla_put(skb, IPVS_DEST_ATTR_ADDR, sizeof(dest->addr), &dest->addr) ||
 	    nla_put_be16(skb, IPVS_DEST_ATTR_PORT, dest->port) ||
 	    nla_put_u32(skb, IPVS_DEST_ATTR_FWD_METHOD,
@@ -3138,7 +3120,6 @@
 	    nla_put_u32(skb, IPVS_DEST_ATTR_PERSIST_CONNS,
 			atomic_read(&dest->persistconns)))
 		goto nla_put_failure;
->>>>>>> c3ade0e0
 	if (ip_vs_genl_fill_stats(skb, IPVS_DEST_ATTR_STATS, &dest->stats))
 		goto nla_put_failure;
 
