/*
 * IPVS         An implementation of the IP virtual server support for the
 *              LINUX operating system.  IPVS is now implemented as a module
 *              over the Netfilter framework. IPVS can be used to build a
 *              high-performance and highly available server based on a
 *              cluster of servers.
 *
 * Authors:     Wensong Zhang <wensong@linuxvirtualserver.org>
 *              Peter Kese <peter.kese@ijs.si>
 *              Julian Anastasov <ja@ssi.bg>
 *
 *              This program is free software; you can redistribute it and/or
 *              modify it under the terms of the GNU General Public License
 *              as published by the Free Software Foundation; either version
 *              2 of the License, or (at your option) any later version.
 *
 * The IPVS code for kernel 2.2 was done by Wensong Zhang and Peter Kese,
 * with changes/fixes from Julian Anastasov, Lars Marowsky-Bree, Horms
 * and others.
 *
 * Changes:
 *	Paul `Rusty' Russell		properly handle non-linear skbs
 *	Harald Welte			don't use nfcache
 *
 */

#define KMSG_COMPONENT "IPVS"
#define pr_fmt(fmt) KMSG_COMPONENT ": " fmt

#include <linux/module.h>
#include <linux/kernel.h>
#include <linux/ip.h>
#include <linux/tcp.h>
#include <linux/sctp.h>
#include <linux/icmp.h>
#include <linux/slab.h>

#include <net/ip.h>
#include <net/tcp.h>
#include <net/udp.h>
#include <net/icmp.h>                   /* for icmp_send */
#include <net/route.h>
#include <net/ip6_checksum.h>
#include <net/netns/generic.h>		/* net_generic() */

#include <linux/netfilter.h>
#include <linux/netfilter_ipv4.h>

#ifdef CONFIG_IP_VS_IPV6
#include <net/ipv6.h>
#include <linux/netfilter_ipv6.h>
#include <net/ip6_route.h>
#endif

#include <net/ip_vs.h>


EXPORT_SYMBOL(register_ip_vs_scheduler);
EXPORT_SYMBOL(unregister_ip_vs_scheduler);
EXPORT_SYMBOL(ip_vs_proto_name);
EXPORT_SYMBOL(ip_vs_conn_new);
EXPORT_SYMBOL(ip_vs_conn_in_get);
EXPORT_SYMBOL(ip_vs_conn_out_get);
#ifdef CONFIG_IP_VS_PROTO_TCP
EXPORT_SYMBOL(ip_vs_tcp_conn_listen);
#endif
EXPORT_SYMBOL(ip_vs_conn_put);
#ifdef CONFIG_IP_VS_DEBUG
EXPORT_SYMBOL(ip_vs_get_debug_level);
#endif

static int ip_vs_net_id __read_mostly;
/* netns cnt used for uniqueness */
static atomic_t ipvs_netns_cnt = ATOMIC_INIT(0);

/* ID used in ICMP lookups */
#define icmp_id(icmph)          (((icmph)->un).echo.id)
#define icmpv6_id(icmph)        (icmph->icmp6_dataun.u_echo.identifier)

const char *ip_vs_proto_name(unsigned int proto)
{
	static char buf[20];

	switch (proto) {
	case IPPROTO_IP:
		return "IP";
	case IPPROTO_UDP:
		return "UDP";
	case IPPROTO_TCP:
		return "TCP";
	case IPPROTO_SCTP:
		return "SCTP";
	case IPPROTO_ICMP:
		return "ICMP";
#ifdef CONFIG_IP_VS_IPV6
	case IPPROTO_ICMPV6:
		return "ICMPv6";
#endif
	default:
		sprintf(buf, "IP_%d", proto);
		return buf;
	}
}

void ip_vs_init_hash_table(struct list_head *table, int rows)
{
	while (--rows >= 0)
		INIT_LIST_HEAD(&table[rows]);
}

static inline void
ip_vs_in_stats(struct ip_vs_conn *cp, struct sk_buff *skb)
{
	struct ip_vs_dest *dest = cp->dest;
	struct netns_ipvs *ipvs = net_ipvs(skb_net(skb));

	if (dest && (dest->flags & IP_VS_DEST_F_AVAILABLE)) {
		struct ip_vs_cpu_stats *s;
		struct ip_vs_service *svc;

		s = this_cpu_ptr(dest->stats.cpustats);
		s->ustats.inpkts++;
		u64_stats_update_begin(&s->syncp);
		s->ustats.inbytes += skb->len;
		u64_stats_update_end(&s->syncp);

		rcu_read_lock();
		svc = rcu_dereference(dest->svc);
		s = this_cpu_ptr(svc->stats.cpustats);
		s->ustats.inpkts++;
		u64_stats_update_begin(&s->syncp);
		s->ustats.inbytes += skb->len;
		u64_stats_update_end(&s->syncp);
		rcu_read_unlock();

		s = this_cpu_ptr(ipvs->tot_stats.cpustats);
		s->ustats.inpkts++;
		u64_stats_update_begin(&s->syncp);
		s->ustats.inbytes += skb->len;
		u64_stats_update_end(&s->syncp);
	}
}


static inline void
ip_vs_out_stats(struct ip_vs_conn *cp, struct sk_buff *skb)
{
	struct ip_vs_dest *dest = cp->dest;
	struct netns_ipvs *ipvs = net_ipvs(skb_net(skb));

	if (dest && (dest->flags & IP_VS_DEST_F_AVAILABLE)) {
		struct ip_vs_cpu_stats *s;
		struct ip_vs_service *svc;

		s = this_cpu_ptr(dest->stats.cpustats);
		s->ustats.outpkts++;
		u64_stats_update_begin(&s->syncp);
		s->ustats.outbytes += skb->len;
		u64_stats_update_end(&s->syncp);

		rcu_read_lock();
		svc = rcu_dereference(dest->svc);
		s = this_cpu_ptr(svc->stats.cpustats);
		s->ustats.outpkts++;
		u64_stats_update_begin(&s->syncp);
		s->ustats.outbytes += skb->len;
		u64_stats_update_end(&s->syncp);
		rcu_read_unlock();

		s = this_cpu_ptr(ipvs->tot_stats.cpustats);
		s->ustats.outpkts++;
		u64_stats_update_begin(&s->syncp);
		s->ustats.outbytes += skb->len;
		u64_stats_update_end(&s->syncp);
	}
}


static inline void
ip_vs_conn_stats(struct ip_vs_conn *cp, struct ip_vs_service *svc)
{
	struct netns_ipvs *ipvs = net_ipvs(svc->net);
	struct ip_vs_cpu_stats *s;

	s = this_cpu_ptr(cp->dest->stats.cpustats);
	s->ustats.conns++;

	s = this_cpu_ptr(svc->stats.cpustats);
	s->ustats.conns++;

	s = this_cpu_ptr(ipvs->tot_stats.cpustats);
	s->ustats.conns++;
}


static inline void
ip_vs_set_state(struct ip_vs_conn *cp, int direction,
		const struct sk_buff *skb,
		struct ip_vs_proto_data *pd)
{
	if (likely(pd->pp->state_transition))
		pd->pp->state_transition(cp, direction, skb, pd);
}

static inline int
ip_vs_conn_fill_param_persist(const struct ip_vs_service *svc,
			      struct sk_buff *skb, int protocol,
			      const union nf_inet_addr *caddr, __be16 cport,
			      const union nf_inet_addr *vaddr, __be16 vport,
			      struct ip_vs_conn_param *p)
{
	ip_vs_conn_fill_param(svc->net, svc->af, protocol, caddr, cport, vaddr,
			      vport, p);
	p->pe = rcu_dereference(svc->pe);
	if (p->pe && p->pe->fill_param)
		return p->pe->fill_param(p, skb);

	return 0;
}

/*
 *  IPVS persistent scheduling function
 *  It creates a connection entry according to its template if exists,
 *  or selects a server and creates a connection entry plus a template.
 *  Locking: we are svc user (svc->refcnt), so we hold all dests too
 *  Protocols supported: TCP, UDP
 */
static struct ip_vs_conn *
ip_vs_sched_persist(struct ip_vs_service *svc,
		    struct sk_buff *skb, __be16 src_port, __be16 dst_port,
		    int *ignored, struct ip_vs_iphdr *iph)
{
	struct ip_vs_conn *cp = NULL;
	struct ip_vs_dest *dest;
	struct ip_vs_conn *ct;
	__be16 dport = 0;		/* destination port to forward */
	unsigned int flags;
	struct ip_vs_conn_param param;
	const union nf_inet_addr fwmark = { .ip = htonl(svc->fwmark) };
	union nf_inet_addr snet;	/* source network of the client,
					   after masking */

	/* Mask saddr with the netmask to adjust template granularity */
#ifdef CONFIG_IP_VS_IPV6
	if (svc->af == AF_INET6)
		ipv6_addr_prefix(&snet.in6, &iph->saddr.in6,
				 (__force __u32) svc->netmask);
	else
#endif
		snet.ip = iph->saddr.ip & svc->netmask;

	IP_VS_DBG_BUF(6, "p-schedule: src %s:%u dest %s:%u "
		      "mnet %s\n",
		      IP_VS_DBG_ADDR(svc->af, &iph->saddr), ntohs(src_port),
		      IP_VS_DBG_ADDR(svc->af, &iph->daddr), ntohs(dst_port),
		      IP_VS_DBG_ADDR(svc->af, &snet));

	/*
	 * As far as we know, FTP is a very complicated network protocol, and
	 * it uses control connection and data connections. For active FTP,
	 * FTP server initialize data connection to the client, its source port
	 * is often 20. For passive FTP, FTP server tells the clients the port
	 * that it passively listens to,  and the client issues the data
	 * connection. In the tunneling or direct routing mode, the load
	 * balancer is on the client-to-server half of connection, the port
	 * number is unknown to the load balancer. So, a conn template like
	 * <caddr, 0, vaddr, 0, daddr, 0> is created for persistent FTP
	 * service, and a template like <caddr, 0, vaddr, vport, daddr, dport>
	 * is created for other persistent services.
	 */
	{
<<<<<<< HEAD
		int protocol = iph.protocol;
		const union nf_inet_addr *vaddr = &iph.daddr;
=======
		int protocol = iph->protocol;
		const union nf_inet_addr *vaddr = &iph->daddr;
>>>>>>> c3ade0e0
		__be16 vport = 0;

		if (dst_port == svc->port) {
			/* non-FTP template:
			 * <protocol, caddr, 0, vaddr, vport, daddr, dport>
			 * FTP template:
			 * <protocol, caddr, 0, vaddr, 0, daddr, 0>
			 */
			if (svc->port != FTPPORT)
				vport = dst_port;
		} else {
			/* Note: persistent fwmark-based services and
			 * persistent port zero service are handled here.
			 * fwmark template:
			 * <IPPROTO_IP,caddr,0,fwmark,0,daddr,0>
			 * port zero template:
			 * <protocol,caddr,0,vaddr,0,daddr,0>
			 */
			if (svc->fwmark) {
				protocol = IPPROTO_IP;
				vaddr = &fwmark;
			}
		}
		/* return *ignored = -1 so NF_DROP can be used */
		if (ip_vs_conn_fill_param_persist(svc, skb, protocol, &snet, 0,
						  vaddr, vport, &param) < 0) {
			*ignored = -1;
			return NULL;
		}
	}

	/* Check if a template already exists */
	ct = ip_vs_ct_in_get(&param);
	if (!ct || !ip_vs_check_template(ct)) {
		struct ip_vs_scheduler *sched;

		/*
		 * No template found or the dest of the connection
		 * template is not available.
		 * return *ignored=0 i.e. ICMP and NF_DROP
		 */
		sched = rcu_dereference(svc->scheduler);
		dest = sched->schedule(svc, skb, iph);
		if (!dest) {
			IP_VS_DBG(1, "p-schedule: no dest found.\n");
			kfree(param.pe_data);
			*ignored = 0;
			return NULL;
		}

		if (dst_port == svc->port && svc->port != FTPPORT)
			dport = dest->port;

		/* Create a template
		 * This adds param.pe_data to the template,
		 * and thus param.pe_data will be destroyed
		 * when the template expires */
		ct = ip_vs_conn_new(&param, &dest->addr, dport,
				    IP_VS_CONN_F_TEMPLATE, dest, skb->mark);
		if (ct == NULL) {
			kfree(param.pe_data);
			*ignored = -1;
			return NULL;
		}

		ct->timeout = svc->timeout;
	} else {
		/* set destination with the found template */
		dest = ct->dest;
		kfree(param.pe_data);
	}

	dport = dst_port;
	if (dport == svc->port && dest->port)
		dport = dest->port;

	flags = (svc->flags & IP_VS_SVC_F_ONEPACKET
		 && iph->protocol == IPPROTO_UDP) ?
		IP_VS_CONN_F_ONE_PACKET : 0;

	/*
	 *    Create a new connection according to the template
	 */
	ip_vs_conn_fill_param(svc->net, svc->af, iph->protocol, &iph->saddr,
			      src_port, &iph->daddr, dst_port, &param);

	cp = ip_vs_conn_new(&param, &dest->addr, dport, flags, dest, skb->mark);
	if (cp == NULL) {
		ip_vs_conn_put(ct);
		*ignored = -1;
		return NULL;
	}

	/*
	 *    Add its control
	 */
	ip_vs_control_add(cp, ct);
	ip_vs_conn_put(ct);

	ip_vs_conn_stats(cp, svc);
	return cp;
}


/*
 *  IPVS main scheduling function
 *  It selects a server according to the virtual service, and
 *  creates a connection entry.
 *  Protocols supported: TCP, UDP
 *
 *  Usage of *ignored
 *
 * 1 :   protocol tried to schedule (eg. on SYN), found svc but the
 *       svc/scheduler decides that this packet should be accepted with
 *       NF_ACCEPT because it must not be scheduled.
 *
 * 0 :   scheduler can not find destination, so try bypass or
 *       return ICMP and then NF_DROP (ip_vs_leave).
 *
 * -1 :  scheduler tried to schedule but fatal error occurred, eg.
 *       ip_vs_conn_new failure (ENOMEM) or ip_vs_sip_fill_param
 *       failure such as missing Call-ID, ENOMEM on skb_linearize
 *       or pe_data. In this case we should return NF_DROP without
 *       any attempts to send ICMP with ip_vs_leave.
 */
struct ip_vs_conn *
ip_vs_schedule(struct ip_vs_service *svc, struct sk_buff *skb,
	       struct ip_vs_proto_data *pd, int *ignored,
	       struct ip_vs_iphdr *iph)
{
	struct ip_vs_protocol *pp = pd->pp;
	struct ip_vs_conn *cp = NULL;
	struct ip_vs_scheduler *sched;
	struct ip_vs_dest *dest;
	__be16 _ports[2], *pptr;
	unsigned int flags;

	*ignored = 1;
	/*
	 * IPv6 frags, only the first hit here.
	 */
	pptr = frag_safe_skb_hp(skb, iph->len, sizeof(_ports), _ports, iph);
	if (pptr == NULL)
		return NULL;

	/*
	 * FTPDATA needs this check when using local real server.
	 * Never schedule Active FTPDATA connections from real server.
	 * For LVS-NAT they must be already created. For other methods
	 * with persistence the connection is created on SYN+ACK.
	 */
	if (pptr[0] == FTPDATA) {
		IP_VS_DBG_PKT(12, svc->af, pp, skb, 0,
			      "Not scheduling FTPDATA");
		return NULL;
	}

	/*
	 *    Do not schedule replies from local real server.
	 */
	if ((!skb->dev || skb->dev->flags & IFF_LOOPBACK) &&
	    (cp = pp->conn_in_get(svc->af, skb, iph, 1))) {
		IP_VS_DBG_PKT(12, svc->af, pp, skb, 0,
			      "Not scheduling reply for existing connection");
		__ip_vs_conn_put(cp);
		return NULL;
	}

	/*
	 *    Persistent service
	 */
	if (svc->flags & IP_VS_SVC_F_PERSISTENT)
		return ip_vs_sched_persist(svc, skb, pptr[0], pptr[1], ignored,
					   iph);

	*ignored = 0;

	/*
	 *    Non-persistent service
	 */
	if (!svc->fwmark && pptr[1] != svc->port) {
		if (!svc->port)
			pr_err("Schedule: port zero only supported "
			       "in persistent services, "
			       "check your ipvs configuration\n");
		return NULL;
	}

	sched = rcu_dereference(svc->scheduler);
	dest = sched->schedule(svc, skb, iph);
	if (dest == NULL) {
		IP_VS_DBG(1, "Schedule: no dest found.\n");
		return NULL;
	}

	flags = (svc->flags & IP_VS_SVC_F_ONEPACKET
		 && iph->protocol == IPPROTO_UDP) ?
		IP_VS_CONN_F_ONE_PACKET : 0;

	/*
	 *    Create a connection entry.
	 */
	{
		struct ip_vs_conn_param p;

		ip_vs_conn_fill_param(svc->net, svc->af, iph->protocol,
				      &iph->saddr, pptr[0], &iph->daddr,
				      pptr[1], &p);
		cp = ip_vs_conn_new(&p, &dest->addr,
				    dest->port ? dest->port : pptr[1],
				    flags, dest, skb->mark);
		if (!cp) {
			*ignored = -1;
			return NULL;
		}
	}

	IP_VS_DBG_BUF(6, "Schedule fwd:%c c:%s:%u v:%s:%u "
		      "d:%s:%u conn->flags:%X conn->refcnt:%d\n",
		      ip_vs_fwd_tag(cp),
		      IP_VS_DBG_ADDR(svc->af, &cp->caddr), ntohs(cp->cport),
		      IP_VS_DBG_ADDR(svc->af, &cp->vaddr), ntohs(cp->vport),
		      IP_VS_DBG_ADDR(svc->af, &cp->daddr), ntohs(cp->dport),
		      cp->flags, atomic_read(&cp->refcnt));

	ip_vs_conn_stats(cp, svc);
	return cp;
}


/*
 *  Pass or drop the packet.
 *  Called by ip_vs_in, when the virtual service is available but
 *  no destination is available for a new connection.
 */
int ip_vs_leave(struct ip_vs_service *svc, struct sk_buff *skb,
		struct ip_vs_proto_data *pd, struct ip_vs_iphdr *iph)
{
	__be16 _ports[2], *pptr;
#ifdef CONFIG_SYSCTL
	struct net *net;
	struct netns_ipvs *ipvs;
	int unicast;
#endif

	pptr = frag_safe_skb_hp(skb, iph->len, sizeof(_ports), _ports, iph);
	if (pptr == NULL) {
		return NF_DROP;
	}

#ifdef CONFIG_SYSCTL
	net = skb_net(skb);

#ifdef CONFIG_IP_VS_IPV6
	if (svc->af == AF_INET6)
		unicast = ipv6_addr_type(&iph->daddr.in6) & IPV6_ADDR_UNICAST;
	else
#endif
		unicast = (inet_addr_type(net, iph->daddr.ip) == RTN_UNICAST);

	/* if it is fwmark-based service, the cache_bypass sysctl is up
	   and the destination is a non-local unicast, then create
	   a cache_bypass connection entry */
	ipvs = net_ipvs(net);
	if (ipvs->sysctl_cache_bypass && svc->fwmark && unicast) {
		int ret;
		struct ip_vs_conn *cp;
		unsigned int flags = (svc->flags & IP_VS_SVC_F_ONEPACKET &&
				      iph->protocol == IPPROTO_UDP) ?
				      IP_VS_CONN_F_ONE_PACKET : 0;
		union nf_inet_addr daddr =  { .all = { 0, 0, 0, 0 } };

		/* create a new connection entry */
		IP_VS_DBG(6, "%s(): create a cache_bypass entry\n", __func__);
		{
			struct ip_vs_conn_param p;
			ip_vs_conn_fill_param(svc->net, svc->af, iph->protocol,
					      &iph->saddr, pptr[0],
					      &iph->daddr, pptr[1], &p);
			cp = ip_vs_conn_new(&p, &daddr, 0,
					    IP_VS_CONN_F_BYPASS | flags,
					    NULL, skb->mark);
			if (!cp)
				return NF_DROP;
		}

		/* statistics */
		ip_vs_in_stats(cp, skb);

		/* set state */
		ip_vs_set_state(cp, IP_VS_DIR_INPUT, skb, pd);

		/* transmit the first SYN packet */
		ret = cp->packet_xmit(skb, cp, pd->pp, iph);
		/* do not touch skb anymore */

		atomic_inc_unchecked(&cp->in_pkts);
		ip_vs_conn_put(cp);
		return ret;
	}
#endif

	/*
	 * When the virtual ftp service is presented, packets destined
	 * for other services on the VIP may get here (except services
	 * listed in the ipvs table), pass the packets, because it is
	 * not ipvs job to decide to drop the packets.
	 */
	if ((svc->port == FTPPORT) && (pptr[1] != FTPPORT))
		return NF_ACCEPT;

	/*
	 * Notify the client that the destination is unreachable, and
	 * release the socket buffer.
	 * Since it is in IP layer, the TCP socket is not actually
	 * created, the TCP RST packet cannot be sent, instead that
	 * ICMP_PORT_UNREACH is sent here no matter it is TCP/UDP. --WZ
	 */
#ifdef CONFIG_IP_VS_IPV6
	if (svc->af == AF_INET6) {
		if (!skb->dev) {
			struct net *net_ = dev_net(skb_dst(skb)->dev);

			skb->dev = net_->loopback_dev;
		}
		icmpv6_send(skb, ICMPV6_DEST_UNREACH, ICMPV6_PORT_UNREACH, 0);
	} else
#endif
		icmp_send(skb, ICMP_DEST_UNREACH, ICMP_PORT_UNREACH, 0);

	return NF_DROP;
}

#ifdef CONFIG_SYSCTL

static int sysctl_snat_reroute(struct sk_buff *skb)
{
	struct netns_ipvs *ipvs = net_ipvs(skb_net(skb));
	return ipvs->sysctl_snat_reroute;
}

static int sysctl_nat_icmp_send(struct net *net)
{
	struct netns_ipvs *ipvs = net_ipvs(net);
	return ipvs->sysctl_nat_icmp_send;
}

static int sysctl_expire_nodest_conn(struct netns_ipvs *ipvs)
{
	return ipvs->sysctl_expire_nodest_conn;
}

#else

static int sysctl_snat_reroute(struct sk_buff *skb) { return 0; }
static int sysctl_nat_icmp_send(struct net *net) { return 0; }
static int sysctl_expire_nodest_conn(struct netns_ipvs *ipvs) { return 0; }

#endif

__sum16 ip_vs_checksum_complete(struct sk_buff *skb, int offset)
{
	return csum_fold(skb_checksum(skb, offset, skb->len - offset, 0));
}

static inline enum ip_defrag_users ip_vs_defrag_user(unsigned int hooknum)
{
	if (NF_INET_LOCAL_IN == hooknum)
		return IP_DEFRAG_VS_IN;
	if (NF_INET_FORWARD == hooknum)
		return IP_DEFRAG_VS_FWD;
	return IP_DEFRAG_VS_OUT;
}

static inline int ip_vs_gather_frags(struct sk_buff *skb, u_int32_t user)
{
	int err;

	local_bh_disable();
	err = ip_defrag(skb, user);
	local_bh_enable();
	if (!err)
		ip_send_check(ip_hdr(skb));

	return err;
}

static int ip_vs_route_me_harder(int af, struct sk_buff *skb)
{
#ifdef CONFIG_IP_VS_IPV6
	if (af == AF_INET6) {
		if (sysctl_snat_reroute(skb) && ip6_route_me_harder(skb) != 0)
			return 1;
	} else
#endif
		if ((sysctl_snat_reroute(skb) ||
		     skb_rtable(skb)->rt_flags & RTCF_LOCAL) &&
		    ip_route_me_harder(skb, RTN_LOCAL) != 0)
			return 1;

	return 0;
}

/*
 * Packet has been made sufficiently writable in caller
 * - inout: 1=in->out, 0=out->in
 */
void ip_vs_nat_icmp(struct sk_buff *skb, struct ip_vs_protocol *pp,
		    struct ip_vs_conn *cp, int inout)
{
	struct iphdr *iph	 = ip_hdr(skb);
	unsigned int icmp_offset = iph->ihl*4;
	struct icmphdr *icmph	 = (struct icmphdr *)(skb_network_header(skb) +
						      icmp_offset);
	struct iphdr *ciph	 = (struct iphdr *)(icmph + 1);

	if (inout) {
		iph->saddr = cp->vaddr.ip;
		ip_send_check(iph);
		ciph->daddr = cp->vaddr.ip;
		ip_send_check(ciph);
	} else {
		iph->daddr = cp->daddr.ip;
		ip_send_check(iph);
		ciph->saddr = cp->daddr.ip;
		ip_send_check(ciph);
	}

	/* the TCP/UDP/SCTP port */
	if (IPPROTO_TCP == ciph->protocol || IPPROTO_UDP == ciph->protocol ||
	    IPPROTO_SCTP == ciph->protocol) {
		__be16 *ports = (void *)ciph + ciph->ihl*4;

		if (inout)
			ports[1] = cp->vport;
		else
			ports[0] = cp->dport;
	}

	/* And finally the ICMP checksum */
	icmph->checksum = 0;
	icmph->checksum = ip_vs_checksum_complete(skb, icmp_offset);
	skb->ip_summed = CHECKSUM_UNNECESSARY;

	if (inout)
		IP_VS_DBG_PKT(11, AF_INET, pp, skb, (void *)ciph - (void *)iph,
			"Forwarding altered outgoing ICMP");
	else
		IP_VS_DBG_PKT(11, AF_INET, pp, skb, (void *)ciph - (void *)iph,
			"Forwarding altered incoming ICMP");
}

#ifdef CONFIG_IP_VS_IPV6
void ip_vs_nat_icmp_v6(struct sk_buff *skb, struct ip_vs_protocol *pp,
		    struct ip_vs_conn *cp, int inout)
{
	struct ipv6hdr *iph	 = ipv6_hdr(skb);
	unsigned int icmp_offset = 0;
	unsigned int offs	 = 0; /* header offset*/
	int protocol;
	struct icmp6hdr *icmph;
	struct ipv6hdr *ciph;
	unsigned short fragoffs;

	ipv6_find_hdr(skb, &icmp_offset, IPPROTO_ICMPV6, &fragoffs, NULL);
	icmph = (struct icmp6hdr *)(skb_network_header(skb) + icmp_offset);
	offs = icmp_offset + sizeof(struct icmp6hdr);
	ciph = (struct ipv6hdr *)(skb_network_header(skb) + offs);

	protocol = ipv6_find_hdr(skb, &offs, -1, &fragoffs, NULL);

	if (inout) {
		iph->saddr = cp->vaddr.in6;
		ciph->daddr = cp->vaddr.in6;
	} else {
		iph->daddr = cp->daddr.in6;
		ciph->saddr = cp->daddr.in6;
	}

	/* the TCP/UDP/SCTP port */
	if (!fragoffs && (IPPROTO_TCP == protocol || IPPROTO_UDP == protocol ||
			  IPPROTO_SCTP == protocol)) {
		__be16 *ports = (void *)(skb_network_header(skb) + offs);

		IP_VS_DBG(11, "%s() changed port %d to %d\n", __func__,
			      ntohs(inout ? ports[1] : ports[0]),
			      ntohs(inout ? cp->vport : cp->dport));
		if (inout)
			ports[1] = cp->vport;
		else
			ports[0] = cp->dport;
	}

	/* And finally the ICMP checksum */
	icmph->icmp6_cksum = ~csum_ipv6_magic(&iph->saddr, &iph->daddr,
					      skb->len - icmp_offset,
					      IPPROTO_ICMPV6, 0);
	skb->csum_start = skb_network_header(skb) - skb->head + icmp_offset;
	skb->csum_offset = offsetof(struct icmp6hdr, icmp6_cksum);
	skb->ip_summed = CHECKSUM_PARTIAL;

	if (inout)
		IP_VS_DBG_PKT(11, AF_INET6, pp, skb,
			      (void *)ciph - (void *)iph,
			      "Forwarding altered outgoing ICMPv6");
	else
		IP_VS_DBG_PKT(11, AF_INET6, pp, skb,
			      (void *)ciph - (void *)iph,
			      "Forwarding altered incoming ICMPv6");
}
#endif

/* Handle relevant response ICMP messages - forward to the right
 * destination host.
 */
static int handle_response_icmp(int af, struct sk_buff *skb,
				union nf_inet_addr *snet,
				__u8 protocol, struct ip_vs_conn *cp,
				struct ip_vs_protocol *pp,
				unsigned int offset, unsigned int ihl)
{
	unsigned int verdict = NF_DROP;

	if (IP_VS_FWD_METHOD(cp) != 0) {
		pr_err("shouldn't reach here, because the box is on the "
		       "half connection in the tun/dr module.\n");
	}

	/* Ensure the checksum is correct */
	if (!skb_csum_unnecessary(skb) && ip_vs_checksum_complete(skb, ihl)) {
		/* Failed checksum! */
		IP_VS_DBG_BUF(1, "Forward ICMP: failed checksum from %s!\n",
			      IP_VS_DBG_ADDR(af, snet));
		goto out;
	}

	if (IPPROTO_TCP == protocol || IPPROTO_UDP == protocol ||
	    IPPROTO_SCTP == protocol)
		offset += 2 * sizeof(__u16);
	if (!skb_make_writable(skb, offset))
		goto out;

#ifdef CONFIG_IP_VS_IPV6
	if (af == AF_INET6)
		ip_vs_nat_icmp_v6(skb, pp, cp, 1);
	else
#endif
		ip_vs_nat_icmp(skb, pp, cp, 1);

	if (ip_vs_route_me_harder(af, skb))
		goto out;

	/* do the statistics and put it back */
	ip_vs_out_stats(cp, skb);

	skb->ipvs_property = 1;
	if (!(cp->flags & IP_VS_CONN_F_NFCT))
		ip_vs_notrack(skb);
	else
		ip_vs_update_conntrack(skb, cp, 0);
	verdict = NF_ACCEPT;

out:
	__ip_vs_conn_put(cp);

	return verdict;
}

/*
 *	Handle ICMP messages in the inside-to-outside direction (outgoing).
 *	Find any that might be relevant, check against existing connections.
 *	Currently handles error types - unreachable, quench, ttl exceeded.
 */
static int ip_vs_out_icmp(struct sk_buff *skb, int *related,
			  unsigned int hooknum)
{
	struct iphdr *iph;
	struct icmphdr	_icmph, *ic;
	struct iphdr	_ciph, *cih;	/* The ip header contained within the ICMP */
	struct ip_vs_iphdr ciph;
	struct ip_vs_conn *cp;
	struct ip_vs_protocol *pp;
	unsigned int offset, ihl;
	union nf_inet_addr snet;

	*related = 1;

	/* reassemble IP fragments */
	if (ip_is_fragment(ip_hdr(skb))) {
		if (ip_vs_gather_frags(skb, ip_vs_defrag_user(hooknum)))
			return NF_STOLEN;
	}

	iph = ip_hdr(skb);
	offset = ihl = iph->ihl * 4;
	ic = skb_header_pointer(skb, offset, sizeof(_icmph), &_icmph);
	if (ic == NULL)
		return NF_DROP;

	IP_VS_DBG(12, "Outgoing ICMP (%d,%d) %pI4->%pI4\n",
		  ic->type, ntohs(icmp_id(ic)),
		  &iph->saddr, &iph->daddr);

	/*
	 * Work through seeing if this is for us.
	 * These checks are supposed to be in an order that means easy
	 * things are checked first to speed up processing.... however
	 * this means that some packets will manage to get a long way
	 * down this stack and then be rejected, but that's life.
	 */
	if ((ic->type != ICMP_DEST_UNREACH) &&
	    (ic->type != ICMP_SOURCE_QUENCH) &&
	    (ic->type != ICMP_TIME_EXCEEDED)) {
		*related = 0;
		return NF_ACCEPT;
	}

	/* Now find the contained IP header */
	offset += sizeof(_icmph);
	cih = skb_header_pointer(skb, offset, sizeof(_ciph), &_ciph);
	if (cih == NULL)
		return NF_ACCEPT; /* The packet looks wrong, ignore */

	pp = ip_vs_proto_get(cih->protocol);
	if (!pp)
		return NF_ACCEPT;

	/* Is the embedded protocol header present? */
	if (unlikely(cih->frag_off & htons(IP_OFFSET) &&
		     pp->dont_defrag))
		return NF_ACCEPT;

	IP_VS_DBG_PKT(11, AF_INET, pp, skb, offset,
		      "Checking outgoing ICMP for");

	ip_vs_fill_ip4hdr(cih, &ciph);
	ciph.len += offset;
	/* The embedded headers contain source and dest in reverse order */
	cp = pp->conn_out_get(AF_INET, skb, &ciph, 1);
	if (!cp)
		return NF_ACCEPT;

	snet.ip = iph->saddr;
	return handle_response_icmp(AF_INET, skb, &snet, cih->protocol, cp,
				    pp, ciph.len, ihl);
}

#ifdef CONFIG_IP_VS_IPV6
static int ip_vs_out_icmp_v6(struct sk_buff *skb, int *related,
			     unsigned int hooknum, struct ip_vs_iphdr *ipvsh)
{
	struct icmp6hdr	_icmph, *ic;
	struct ipv6hdr _ip6h, *ip6h; /* The ip header contained within ICMP */
	struct ip_vs_iphdr ciph = {.flags = 0, .fragoffs = 0};/*Contained IP */
	struct ip_vs_conn *cp;
	struct ip_vs_protocol *pp;
	union nf_inet_addr snet;
	unsigned int writable;

	*related = 1;
	ic = frag_safe_skb_hp(skb, ipvsh->len, sizeof(_icmph), &_icmph, ipvsh);
	if (ic == NULL)
		return NF_DROP;

	/*
	 * Work through seeing if this is for us.
	 * These checks are supposed to be in an order that means easy
	 * things are checked first to speed up processing.... however
	 * this means that some packets will manage to get a long way
	 * down this stack and then be rejected, but that's life.
	 */
	if (ic->icmp6_type & ICMPV6_INFOMSG_MASK) {
		*related = 0;
		return NF_ACCEPT;
	}
	/* Fragment header that is before ICMP header tells us that:
	 * it's not an error message since they can't be fragmented.
	 */
	if (ipvsh->flags & IP6_FH_F_FRAG)
		return NF_DROP;

	IP_VS_DBG(8, "Outgoing ICMPv6 (%d,%d) %pI6c->%pI6c\n",
		  ic->icmp6_type, ntohs(icmpv6_id(ic)),
		  &ipvsh->saddr, &ipvsh->daddr);

	/* Now find the contained IP header */
	ciph.len = ipvsh->len + sizeof(_icmph);
	ip6h = skb_header_pointer(skb, ciph.len, sizeof(_ip6h), &_ip6h);
	if (ip6h == NULL)
		return NF_ACCEPT; /* The packet looks wrong, ignore */
	ciph.saddr.in6 = ip6h->saddr; /* conn_out_get() handles reverse order */
	ciph.daddr.in6 = ip6h->daddr;
	/* skip possible IPv6 exthdrs of contained IPv6 packet */
	ciph.protocol = ipv6_find_hdr(skb, &ciph.len, -1, &ciph.fragoffs, NULL);
	if (ciph.protocol < 0)
		return NF_ACCEPT; /* Contained IPv6 hdr looks wrong, ignore */

	pp = ip_vs_proto_get(ciph.protocol);
	if (!pp)
		return NF_ACCEPT;

	/* The embedded headers contain source and dest in reverse order */
	cp = pp->conn_out_get(AF_INET6, skb, &ciph, 1);
	if (!cp)
		return NF_ACCEPT;

	snet.in6 = ciph.saddr.in6;
	writable = ciph.len;
	return handle_response_icmp(AF_INET6, skb, &snet, ciph.protocol, cp,
				    pp, writable, sizeof(struct ipv6hdr));
}
#endif

/*
 * Check if sctp chunc is ABORT chunk
 */
static inline int is_sctp_abort(const struct sk_buff *skb, int nh_len)
{
	sctp_chunkhdr_t *sch, schunk;
	sch = skb_header_pointer(skb, nh_len + sizeof(sctp_sctphdr_t),
			sizeof(schunk), &schunk);
	if (sch == NULL)
		return 0;
	if (sch->type == SCTP_CID_ABORT)
		return 1;
	return 0;
}

static inline int is_tcp_reset(const struct sk_buff *skb, int nh_len)
{
	struct tcphdr _tcph, *th;

	th = skb_header_pointer(skb, nh_len, sizeof(_tcph), &_tcph);
	if (th == NULL)
		return 0;
	return th->rst;
}

static inline bool is_new_conn(const struct sk_buff *skb,
			       struct ip_vs_iphdr *iph)
{
	switch (iph->protocol) {
	case IPPROTO_TCP: {
		struct tcphdr _tcph, *th;

		th = skb_header_pointer(skb, iph->len, sizeof(_tcph), &_tcph);
		if (th == NULL)
			return false;
		return th->syn;
	}
	case IPPROTO_SCTP: {
		sctp_chunkhdr_t *sch, schunk;

		sch = skb_header_pointer(skb, iph->len + sizeof(sctp_sctphdr_t),
					 sizeof(schunk), &schunk);
		if (sch == NULL)
			return false;
		return sch->type == SCTP_CID_INIT;
	}
	default:
		return false;
	}
}

/* Handle response packets: rewrite addresses and send away...
 */
static unsigned int
handle_response(int af, struct sk_buff *skb, struct ip_vs_proto_data *pd,
		struct ip_vs_conn *cp, struct ip_vs_iphdr *iph)
{
	struct ip_vs_protocol *pp = pd->pp;

	IP_VS_DBG_PKT(11, af, pp, skb, 0, "Outgoing packet");

	if (!skb_make_writable(skb, iph->len))
		goto drop;

	/* mangle the packet */
	if (pp->snat_handler && !pp->snat_handler(skb, pp, cp, iph))
		goto drop;

#ifdef CONFIG_IP_VS_IPV6
	if (af == AF_INET6)
		ipv6_hdr(skb)->saddr = cp->vaddr.in6;
	else
#endif
	{
		ip_hdr(skb)->saddr = cp->vaddr.ip;
		ip_send_check(ip_hdr(skb));
	}

	/*
	 * nf_iterate does not expect change in the skb->dst->dev.
	 * It looks like it is not fatal to enable this code for hooks
	 * where our handlers are at the end of the chain list and
	 * when all next handlers use skb->dst->dev and not outdev.
	 * It will definitely route properly the inout NAT traffic
	 * when multiple paths are used.
	 */

	/* For policy routing, packets originating from this
	 * machine itself may be routed differently to packets
	 * passing through.  We want this packet to be routed as
	 * if it came from this machine itself.  So re-compute
	 * the routing information.
	 */
	if (ip_vs_route_me_harder(af, skb))
		goto drop;

	IP_VS_DBG_PKT(10, af, pp, skb, 0, "After SNAT");

	ip_vs_out_stats(cp, skb);
	ip_vs_set_state(cp, IP_VS_DIR_OUTPUT, skb, pd);
	skb->ipvs_property = 1;
	if (!(cp->flags & IP_VS_CONN_F_NFCT))
		ip_vs_notrack(skb);
	else
		ip_vs_update_conntrack(skb, cp, 0);
	ip_vs_conn_put(cp);

	LeaveFunction(11);
	return NF_ACCEPT;

drop:
	ip_vs_conn_put(cp);
	kfree_skb(skb);
	LeaveFunction(11);
	return NF_STOLEN;
}

/*
 *	Check if outgoing packet belongs to the established ip_vs_conn.
 */
static unsigned int
ip_vs_out(unsigned int hooknum, struct sk_buff *skb, int af)
{
	struct net *net = NULL;
	struct ip_vs_iphdr iph;
	struct ip_vs_protocol *pp;
	struct ip_vs_proto_data *pd;
	struct ip_vs_conn *cp;

	EnterFunction(11);

	/* Already marked as IPVS request or reply? */
	if (skb->ipvs_property)
		return NF_ACCEPT;

	/* Bad... Do not break raw sockets */
	if (unlikely(skb->sk != NULL && hooknum == NF_INET_LOCAL_OUT &&
		     af == AF_INET)) {
		struct sock *sk = skb->sk;
		struct inet_sock *inet = inet_sk(skb->sk);

		if (inet && sk->sk_family == PF_INET && inet->nodefrag)
			return NF_ACCEPT;
	}

	if (unlikely(!skb_dst(skb)))
		return NF_ACCEPT;

	net = skb_net(skb);
	if (!net_ipvs(net)->enable)
		return NF_ACCEPT;

	ip_vs_fill_iph_skb(af, skb, &iph);
#ifdef CONFIG_IP_VS_IPV6
	if (af == AF_INET6) {
		if (unlikely(iph.protocol == IPPROTO_ICMPV6)) {
			int related;
			int verdict = ip_vs_out_icmp_v6(skb, &related,
							hooknum, &iph);

			if (related)
				return verdict;
		}
	} else
#endif
		if (unlikely(iph.protocol == IPPROTO_ICMP)) {
			int related;
			int verdict = ip_vs_out_icmp(skb, &related, hooknum);

			if (related)
				return verdict;
		}

	pd = ip_vs_proto_data_get(net, iph.protocol);
	if (unlikely(!pd))
		return NF_ACCEPT;
	pp = pd->pp;

	/* reassemble IP fragments */
#ifdef CONFIG_IP_VS_IPV6
	if (af == AF_INET)
#endif
		if (unlikely(ip_is_fragment(ip_hdr(skb)) && !pp->dont_defrag)) {
			if (ip_vs_gather_frags(skb,
					       ip_vs_defrag_user(hooknum)))
				return NF_STOLEN;

			ip_vs_fill_ip4hdr(skb_network_header(skb), &iph);
		}

	/*
	 * Check if the packet belongs to an existing entry
	 */
	cp = pp->conn_out_get(af, skb, &iph, 0);

	if (likely(cp))
		return handle_response(af, skb, pd, cp, &iph);
	if (sysctl_nat_icmp_send(net) &&
	    (pp->protocol == IPPROTO_TCP ||
	     pp->protocol == IPPROTO_UDP ||
	     pp->protocol == IPPROTO_SCTP)) {
		__be16 _ports[2], *pptr;

		pptr = frag_safe_skb_hp(skb, iph.len,
					 sizeof(_ports), _ports, &iph);
		if (pptr == NULL)
			return NF_ACCEPT;	/* Not for me */
		if (ip_vs_has_real_service(net, af, iph.protocol, &iph.saddr,
					   pptr[0])) {
			/*
			 * Notify the real server: there is no
			 * existing entry if it is not RST
			 * packet or not TCP packet.
			 */
			if ((iph.protocol != IPPROTO_TCP &&
			     iph.protocol != IPPROTO_SCTP)
			     || ((iph.protocol == IPPROTO_TCP
				  && !is_tcp_reset(skb, iph.len))
				 || (iph.protocol == IPPROTO_SCTP
					&& !is_sctp_abort(skb,
						iph.len)))) {
#ifdef CONFIG_IP_VS_IPV6
				if (af == AF_INET6) {
					if (!skb->dev)
						skb->dev = net->loopback_dev;
					icmpv6_send(skb,
						    ICMPV6_DEST_UNREACH,
						    ICMPV6_PORT_UNREACH,
						    0);
				} else
#endif
					icmp_send(skb,
						  ICMP_DEST_UNREACH,
						  ICMP_PORT_UNREACH, 0);
				return NF_DROP;
			}
		}
	}
	IP_VS_DBG_PKT(12, af, pp, skb, 0,
		      "ip_vs_out: packet continues traversal as normal");
	return NF_ACCEPT;
}

/*
 *	It is hooked at the NF_INET_FORWARD and NF_INET_LOCAL_IN chain,
 *	used only for VS/NAT.
 *	Check if packet is reply for established ip_vs_conn.
 */
static unsigned int
ip_vs_reply4(const struct nf_hook_ops *ops, struct sk_buff *skb,
	     const struct net_device *in, const struct net_device *out,
	     int (*okfn)(struct sk_buff *))
{
	return ip_vs_out(ops->hooknum, skb, AF_INET);
}

/*
 *	It is hooked at the NF_INET_LOCAL_OUT chain, used only for VS/NAT.
 *	Check if packet is reply for established ip_vs_conn.
 */
static unsigned int
ip_vs_local_reply4(const struct nf_hook_ops *ops, struct sk_buff *skb,
		   const struct net_device *in, const struct net_device *out,
		   int (*okfn)(struct sk_buff *))
{
	return ip_vs_out(ops->hooknum, skb, AF_INET);
}

#ifdef CONFIG_IP_VS_IPV6

/*
 *	It is hooked at the NF_INET_FORWARD and NF_INET_LOCAL_IN chain,
 *	used only for VS/NAT.
 *	Check if packet is reply for established ip_vs_conn.
 */
static unsigned int
ip_vs_reply6(const struct nf_hook_ops *ops, struct sk_buff *skb,
	     const struct net_device *in, const struct net_device *out,
	     int (*okfn)(struct sk_buff *))
{
	return ip_vs_out(ops->hooknum, skb, AF_INET6);
}

/*
 *	It is hooked at the NF_INET_LOCAL_OUT chain, used only for VS/NAT.
 *	Check if packet is reply for established ip_vs_conn.
 */
static unsigned int
ip_vs_local_reply6(const struct nf_hook_ops *ops, struct sk_buff *skb,
		   const struct net_device *in, const struct net_device *out,
		   int (*okfn)(struct sk_buff *))
{
	return ip_vs_out(ops->hooknum, skb, AF_INET6);
}

#endif

/*
 *	Handle ICMP messages in the outside-to-inside direction (incoming).
 *	Find any that might be relevant, check against existing connections,
 *	forward to the right destination host if relevant.
 *	Currently handles error types - unreachable, quench, ttl exceeded.
 */
static int
ip_vs_in_icmp(struct sk_buff *skb, int *related, unsigned int hooknum)
{
	struct net *net = NULL;
	struct iphdr *iph;
	struct icmphdr	_icmph, *ic;
	struct iphdr	_ciph, *cih;	/* The ip header contained within the ICMP */
	struct ip_vs_iphdr ciph;
	struct ip_vs_conn *cp;
	struct ip_vs_protocol *pp;
	struct ip_vs_proto_data *pd;
	unsigned int offset, offset2, ihl, verdict;
	bool ipip;

	*related = 1;

	/* reassemble IP fragments */
	if (ip_is_fragment(ip_hdr(skb))) {
		if (ip_vs_gather_frags(skb, ip_vs_defrag_user(hooknum)))
			return NF_STOLEN;
	}

	iph = ip_hdr(skb);
	offset = ihl = iph->ihl * 4;
	ic = skb_header_pointer(skb, offset, sizeof(_icmph), &_icmph);
	if (ic == NULL)
		return NF_DROP;

	IP_VS_DBG(12, "Incoming ICMP (%d,%d) %pI4->%pI4\n",
		  ic->type, ntohs(icmp_id(ic)),
		  &iph->saddr, &iph->daddr);

	/*
	 * Work through seeing if this is for us.
	 * These checks are supposed to be in an order that means easy
	 * things are checked first to speed up processing.... however
	 * this means that some packets will manage to get a long way
	 * down this stack and then be rejected, but that's life.
	 */
	if ((ic->type != ICMP_DEST_UNREACH) &&
	    (ic->type != ICMP_SOURCE_QUENCH) &&
	    (ic->type != ICMP_TIME_EXCEEDED)) {
		*related = 0;
		return NF_ACCEPT;
	}

	/* Now find the contained IP header */
	offset += sizeof(_icmph);
	cih = skb_header_pointer(skb, offset, sizeof(_ciph), &_ciph);
	if (cih == NULL)
		return NF_ACCEPT; /* The packet looks wrong, ignore */

	net = skb_net(skb);

	/* Special case for errors for IPIP packets */
	ipip = false;
	if (cih->protocol == IPPROTO_IPIP) {
		if (unlikely(cih->frag_off & htons(IP_OFFSET)))
			return NF_ACCEPT;
		/* Error for our IPIP must arrive at LOCAL_IN */
		if (!(skb_rtable(skb)->rt_flags & RTCF_LOCAL))
			return NF_ACCEPT;
		offset += cih->ihl * 4;
		cih = skb_header_pointer(skb, offset, sizeof(_ciph), &_ciph);
		if (cih == NULL)
			return NF_ACCEPT; /* The packet looks wrong, ignore */
		ipip = true;
	}

	pd = ip_vs_proto_data_get(net, cih->protocol);
	if (!pd)
		return NF_ACCEPT;
	pp = pd->pp;

	/* Is the embedded protocol header present? */
	if (unlikely(cih->frag_off & htons(IP_OFFSET) &&
		     pp->dont_defrag))
		return NF_ACCEPT;

	IP_VS_DBG_PKT(11, AF_INET, pp, skb, offset,
		      "Checking incoming ICMP for");

	offset2 = offset;
	ip_vs_fill_ip4hdr(cih, &ciph);
	ciph.len += offset;
	offset = ciph.len;
	/* The embedded headers contain source and dest in reverse order.
	 * For IPIP this is error for request, not for reply.
	 */
	cp = pp->conn_in_get(AF_INET, skb, &ciph, ipip ? 0 : 1);
	if (!cp)
		return NF_ACCEPT;

	verdict = NF_DROP;

	/* Ensure the checksum is correct */
	if (!skb_csum_unnecessary(skb) && ip_vs_checksum_complete(skb, ihl)) {
		/* Failed checksum! */
		IP_VS_DBG(1, "Incoming ICMP: failed checksum from %pI4!\n",
			  &iph->saddr);
		goto out;
	}

	if (ipip) {
		__be32 info = ic->un.gateway;

		/* Update the MTU */
		if (ic->type == ICMP_DEST_UNREACH &&
		    ic->code == ICMP_FRAG_NEEDED) {
			struct ip_vs_dest *dest = cp->dest;
			u32 mtu = ntohs(ic->un.frag.mtu);

			/* Strip outer IP and ICMP, go to IPIP header */
			__skb_pull(skb, ihl + sizeof(_icmph));
			offset2 -= ihl + sizeof(_icmph);
			skb_reset_network_header(skb);
			IP_VS_DBG(12, "ICMP for IPIP %pI4->%pI4: mtu=%u\n",
				&ip_hdr(skb)->saddr, &ip_hdr(skb)->daddr, mtu);
			ipv4_update_pmtu(skb, dev_net(skb->dev),
					 mtu, 0, 0, 0, 0);
			/* Client uses PMTUD? */
			if (!(cih->frag_off & htons(IP_DF)))
				goto ignore_ipip;
			/* Prefer the resulting PMTU */
			if (dest) {
				struct ip_vs_dest_dst *dest_dst;

				rcu_read_lock();
				dest_dst = rcu_dereference(dest->dest_dst);
				if (dest_dst)
					mtu = dst_mtu(dest_dst->dst_cache);
				rcu_read_unlock();
			}
			if (mtu > 68 + sizeof(struct iphdr))
				mtu -= sizeof(struct iphdr);
			info = htonl(mtu);
		}
		/* Strip outer IP, ICMP and IPIP, go to IP header of
		 * original request.
		 */
		__skb_pull(skb, offset2);
		skb_reset_network_header(skb);
		IP_VS_DBG(12, "Sending ICMP for %pI4->%pI4: t=%u, c=%u, i=%u\n",
			&ip_hdr(skb)->saddr, &ip_hdr(skb)->daddr,
			ic->type, ic->code, ntohl(info));
		icmp_send(skb, ic->type, ic->code, info);
		/* ICMP can be shorter but anyways, account it */
		ip_vs_out_stats(cp, skb);

ignore_ipip:
		consume_skb(skb);
		verdict = NF_STOLEN;
		goto out;
	}

	/* do the statistics and put it back */
	ip_vs_in_stats(cp, skb);
	if (IPPROTO_TCP == cih->protocol || IPPROTO_UDP == cih->protocol ||
	    IPPROTO_SCTP == cih->protocol)
		offset += 2 * sizeof(__u16);
	verdict = ip_vs_icmp_xmit(skb, cp, pp, offset, hooknum, &ciph);

out:
	__ip_vs_conn_put(cp);

	return verdict;
}

#ifdef CONFIG_IP_VS_IPV6
static int ip_vs_in_icmp_v6(struct sk_buff *skb, int *related,
			    unsigned int hooknum, struct ip_vs_iphdr *iph)
{
	struct net *net = NULL;
	struct ipv6hdr _ip6h, *ip6h;
	struct icmp6hdr	_icmph, *ic;
	struct ip_vs_iphdr ciph = {.flags = 0, .fragoffs = 0};/*Contained IP */
	struct ip_vs_conn *cp;
	struct ip_vs_protocol *pp;
	struct ip_vs_proto_data *pd;
	unsigned int offs_ciph, writable, verdict;

	*related = 1;

	ic = frag_safe_skb_hp(skb, iph->len, sizeof(_icmph), &_icmph, iph);
	if (ic == NULL)
		return NF_DROP;

	/*
	 * Work through seeing if this is for us.
	 * These checks are supposed to be in an order that means easy
	 * things are checked first to speed up processing.... however
	 * this means that some packets will manage to get a long way
	 * down this stack and then be rejected, but that's life.
	 */
	if (ic->icmp6_type & ICMPV6_INFOMSG_MASK) {
		*related = 0;
		return NF_ACCEPT;
	}
	/* Fragment header that is before ICMP header tells us that:
	 * it's not an error message since they can't be fragmented.
	 */
	if (iph->flags & IP6_FH_F_FRAG)
		return NF_DROP;

	IP_VS_DBG(8, "Incoming ICMPv6 (%d,%d) %pI6c->%pI6c\n",
		  ic->icmp6_type, ntohs(icmpv6_id(ic)),
		  &iph->saddr, &iph->daddr);

	/* Now find the contained IP header */
	ciph.len = iph->len + sizeof(_icmph);
	offs_ciph = ciph.len; /* Save ip header offset */
	ip6h = skb_header_pointer(skb, ciph.len, sizeof(_ip6h), &_ip6h);
	if (ip6h == NULL)
		return NF_ACCEPT; /* The packet looks wrong, ignore */
	ciph.saddr.in6 = ip6h->saddr; /* conn_in_get() handles reverse order */
	ciph.daddr.in6 = ip6h->daddr;
	/* skip possible IPv6 exthdrs of contained IPv6 packet */
	ciph.protocol = ipv6_find_hdr(skb, &ciph.len, -1, &ciph.fragoffs, NULL);
	if (ciph.protocol < 0)
		return NF_ACCEPT; /* Contained IPv6 hdr looks wrong, ignore */

	net = skb_net(skb);
	pd = ip_vs_proto_data_get(net, ciph.protocol);
	if (!pd)
		return NF_ACCEPT;
	pp = pd->pp;

	/* Cannot handle fragmented embedded protocol */
	if (ciph.fragoffs)
		return NF_ACCEPT;

	IP_VS_DBG_PKT(11, AF_INET6, pp, skb, offs_ciph,
		      "Checking incoming ICMPv6 for");

	/* The embedded headers contain source and dest in reverse order
	 * if not from localhost
	 */
	cp = pp->conn_in_get(AF_INET6, skb, &ciph,
			     (hooknum == NF_INET_LOCAL_OUT) ? 0 : 1);

	if (!cp)
		return NF_ACCEPT;
	/* VS/TUN, VS/DR and LOCALNODE just let it go */
	if ((hooknum == NF_INET_LOCAL_OUT) &&
	    (IP_VS_FWD_METHOD(cp) != IP_VS_CONN_F_MASQ)) {
		__ip_vs_conn_put(cp);
		return NF_ACCEPT;
	}

	/* do the statistics and put it back */
	ip_vs_in_stats(cp, skb);

	/* Need to mangle contained IPv6 header in ICMPv6 packet */
	writable = ciph.len;
	if (IPPROTO_TCP == ciph.protocol || IPPROTO_UDP == ciph.protocol ||
	    IPPROTO_SCTP == ciph.protocol)
		writable += 2 * sizeof(__u16); /* Also mangle ports */

	verdict = ip_vs_icmp_xmit_v6(skb, cp, pp, writable, hooknum, &ciph);

	__ip_vs_conn_put(cp);

	return verdict;
}
#endif


/*
 *	Check if it's for virtual services, look it up,
 *	and send it on its way...
 */
static unsigned int
ip_vs_in(unsigned int hooknum, struct sk_buff *skb, int af)
{
	struct net *net;
	struct ip_vs_iphdr iph;
	struct ip_vs_protocol *pp;
	struct ip_vs_proto_data *pd;
	struct ip_vs_conn *cp;
	int ret, pkts;
	struct netns_ipvs *ipvs;

	/* Already marked as IPVS request or reply? */
	if (skb->ipvs_property)
		return NF_ACCEPT;

	/*
	 *	Big tappo:
	 *	- remote client: only PACKET_HOST
	 *	- route: used for struct net when skb->dev is unset
	 */
	if (unlikely((skb->pkt_type != PACKET_HOST &&
		      hooknum != NF_INET_LOCAL_OUT) ||
		     !skb_dst(skb))) {
		ip_vs_fill_iph_skb(af, skb, &iph);
		IP_VS_DBG_BUF(12, "packet type=%d proto=%d daddr=%s"
			      " ignored in hook %u\n",
			      skb->pkt_type, iph.protocol,
			      IP_VS_DBG_ADDR(af, &iph.daddr), hooknum);
		return NF_ACCEPT;
	}
	/* ipvs enabled in this netns ? */
	net = skb_net(skb);
	ipvs = net_ipvs(net);
	if (unlikely(sysctl_backup_only(ipvs) || !ipvs->enable))
		return NF_ACCEPT;

	ip_vs_fill_iph_skb(af, skb, &iph);

	/* Bad... Do not break raw sockets */
	if (unlikely(skb->sk != NULL && hooknum == NF_INET_LOCAL_OUT &&
		     af == AF_INET)) {
		struct sock *sk = skb->sk;
		struct inet_sock *inet = inet_sk(skb->sk);

		if (inet && sk->sk_family == PF_INET && inet->nodefrag)
			return NF_ACCEPT;
	}

#ifdef CONFIG_IP_VS_IPV6
	if (af == AF_INET6) {
		if (unlikely(iph.protocol == IPPROTO_ICMPV6)) {
			int related;
			int verdict = ip_vs_in_icmp_v6(skb, &related, hooknum,
						       &iph);

			if (related)
				return verdict;
		}
	} else
#endif
		if (unlikely(iph.protocol == IPPROTO_ICMP)) {
			int related;
			int verdict = ip_vs_in_icmp(skb, &related, hooknum);

			if (related)
				return verdict;
		}

	/* Protocol supported? */
	pd = ip_vs_proto_data_get(net, iph.protocol);
	if (unlikely(!pd))
		return NF_ACCEPT;
	pp = pd->pp;
	/*
	 * Check if the packet belongs to an existing connection entry
	 */
	cp = pp->conn_in_get(af, skb, &iph, 0);

	if (unlikely(sysctl_expire_nodest_conn(ipvs)) && cp && cp->dest &&
	    unlikely(!atomic_read(&cp->dest->weight)) && !iph.fragoffs &&
	    is_new_conn(skb, &iph)) {
		ip_vs_conn_expire_now(cp);
		__ip_vs_conn_put(cp);
		cp = NULL;
	}

	if (unlikely(!cp) && !iph.fragoffs) {
		/* No (second) fragments need to enter here, as nf_defrag_ipv6
		 * replayed fragment zero will already have created the cp
		 */
		int v;

		/* Schedule and create new connection entry into &cp */
		if (!pp->conn_schedule(af, skb, pd, &v, &cp, &iph))
			return v;
	}

	if (unlikely(!cp)) {
		/* sorry, all this trouble for a no-hit :) */
		IP_VS_DBG_PKT(12, af, pp, skb, 0,
			      "ip_vs_in: packet continues traversal as normal");
		if (iph.fragoffs) {
			/* Fragment that couldn't be mapped to a conn entry
			 * is missing module nf_defrag_ipv6
			 */
			IP_VS_DBG_RL("Unhandled frag, load nf_defrag_ipv6\n");
			IP_VS_DBG_PKT(7, af, pp, skb, 0, "unhandled fragment");
		}
		return NF_ACCEPT;
	}

	IP_VS_DBG_PKT(11, af, pp, skb, 0, "Incoming packet");
	/* Check the server status */
	if (cp->dest && !(cp->dest->flags & IP_VS_DEST_F_AVAILABLE)) {
		/* the destination server is not available */

		if (sysctl_expire_nodest_conn(ipvs)) {
			/* try to expire the connection immediately */
			ip_vs_conn_expire_now(cp);
		}
		/* don't restart its timer, and silently
		   drop the packet. */
		__ip_vs_conn_put(cp);
		return NF_DROP;
	}

	ip_vs_in_stats(cp, skb);
	ip_vs_set_state(cp, IP_VS_DIR_INPUT, skb, pd);
	if (cp->packet_xmit)
		ret = cp->packet_xmit(skb, cp, pp, &iph);
		/* do not touch skb anymore */
	else {
		IP_VS_DBG_RL("warning: packet_xmit is null");
		ret = NF_ACCEPT;
	}

	/* Increase its packet counter and check if it is needed
	 * to be synchronized
	 *
	 * Sync connection if it is about to close to
	 * encorage the standby servers to update the connections timeout
	 *
	 * For ONE_PKT let ip_vs_sync_conn() do the filter work.
	 */

	if (cp->flags & IP_VS_CONN_F_ONE_PACKET)
		pkts = sysctl_sync_threshold(ipvs);
	else
		pkts = atomic_add_return_unchecked(1, &cp->in_pkts);
<<<<<<< HEAD

	if ((ipvs->sync_state & IP_VS_STATE_MASTER) &&
	    cp->protocol == IPPROTO_SCTP) {
		if ((cp->state == IP_VS_SCTP_S_ESTABLISHED &&
			(pkts % sysctl_sync_period(ipvs)
			 == sysctl_sync_threshold(ipvs))) ||
				(cp->old_state != cp->state &&
				 ((cp->state == IP_VS_SCTP_S_CLOSED) ||
				  (cp->state == IP_VS_SCTP_S_SHUT_ACK_CLI) ||
				  (cp->state == IP_VS_SCTP_S_SHUT_ACK_SER)))) {
			ip_vs_sync_conn(net, cp);
			goto out;
		}
	}
=======
>>>>>>> c3ade0e0

	if (ipvs->sync_state & IP_VS_STATE_MASTER)
		ip_vs_sync_conn(net, cp, pkts);

	ip_vs_conn_put(cp);
	return ret;
}

/*
 *	AF_INET handler in NF_INET_LOCAL_IN chain
 *	Schedule and forward packets from remote clients
 */
static unsigned int
ip_vs_remote_request4(const struct nf_hook_ops *ops, struct sk_buff *skb,
		      const struct net_device *in,
		      const struct net_device *out,
		      int (*okfn)(struct sk_buff *))
{
	return ip_vs_in(ops->hooknum, skb, AF_INET);
}

/*
 *	AF_INET handler in NF_INET_LOCAL_OUT chain
 *	Schedule and forward packets from local clients
 */
static unsigned int
ip_vs_local_request4(const struct nf_hook_ops *ops, struct sk_buff *skb,
		     const struct net_device *in, const struct net_device *out,
		     int (*okfn)(struct sk_buff *))
{
	return ip_vs_in(ops->hooknum, skb, AF_INET);
}

#ifdef CONFIG_IP_VS_IPV6

/*
 *	AF_INET6 handler in NF_INET_LOCAL_IN chain
 *	Schedule and forward packets from remote clients
 */
static unsigned int
ip_vs_remote_request6(const struct nf_hook_ops *ops, struct sk_buff *skb,
		      const struct net_device *in,
		      const struct net_device *out,
		      int (*okfn)(struct sk_buff *))
{
	return ip_vs_in(ops->hooknum, skb, AF_INET6);
}

/*
 *	AF_INET6 handler in NF_INET_LOCAL_OUT chain
 *	Schedule and forward packets from local clients
 */
static unsigned int
ip_vs_local_request6(const struct nf_hook_ops *ops, struct sk_buff *skb,
		     const struct net_device *in, const struct net_device *out,
		     int (*okfn)(struct sk_buff *))
{
	return ip_vs_in(ops->hooknum, skb, AF_INET6);
}

#endif


/*
 *	It is hooked at the NF_INET_FORWARD chain, in order to catch ICMP
 *      related packets destined for 0.0.0.0/0.
 *      When fwmark-based virtual service is used, such as transparent
 *      cache cluster, TCP packets can be marked and routed to ip_vs_in,
 *      but ICMP destined for 0.0.0.0/0 cannot not be easily marked and
 *      sent to ip_vs_in_icmp. So, catch them at the NF_INET_FORWARD chain
 *      and send them to ip_vs_in_icmp.
 */
static unsigned int
ip_vs_forward_icmp(const struct nf_hook_ops *ops, struct sk_buff *skb,
		   const struct net_device *in, const struct net_device *out,
		   int (*okfn)(struct sk_buff *))
{
	int r;
	struct net *net;
	struct netns_ipvs *ipvs;

	if (ip_hdr(skb)->protocol != IPPROTO_ICMP)
		return NF_ACCEPT;

	/* ipvs enabled in this netns ? */
	net = skb_net(skb);
	ipvs = net_ipvs(net);
	if (unlikely(sysctl_backup_only(ipvs) || !ipvs->enable))
		return NF_ACCEPT;

	return ip_vs_in_icmp(skb, &r, ops->hooknum);
}

#ifdef CONFIG_IP_VS_IPV6
static unsigned int
ip_vs_forward_icmp_v6(const struct nf_hook_ops *ops, struct sk_buff *skb,
		      const struct net_device *in, const struct net_device *out,
		      int (*okfn)(struct sk_buff *))
{
	int r;
	struct net *net;
	struct netns_ipvs *ipvs;
	struct ip_vs_iphdr iphdr;

	ip_vs_fill_iph_skb(AF_INET6, skb, &iphdr);
	if (iphdr.protocol != IPPROTO_ICMPV6)
		return NF_ACCEPT;

	/* ipvs enabled in this netns ? */
	net = skb_net(skb);
	ipvs = net_ipvs(net);
	if (unlikely(sysctl_backup_only(ipvs) || !ipvs->enable))
		return NF_ACCEPT;

	return ip_vs_in_icmp_v6(skb, &r, ops->hooknum, &iphdr);
}
#endif


static struct nf_hook_ops ip_vs_ops[] __read_mostly = {
	/* After packet filtering, change source only for VS/NAT */
	{
		.hook		= ip_vs_reply4,
		.owner		= THIS_MODULE,
		.pf		= NFPROTO_IPV4,
		.hooknum	= NF_INET_LOCAL_IN,
		.priority	= NF_IP_PRI_NAT_SRC - 2,
	},
	/* After packet filtering, forward packet through VS/DR, VS/TUN,
	 * or VS/NAT(change destination), so that filtering rules can be
	 * applied to IPVS. */
	{
		.hook		= ip_vs_remote_request4,
		.owner		= THIS_MODULE,
		.pf		= NFPROTO_IPV4,
		.hooknum	= NF_INET_LOCAL_IN,
		.priority	= NF_IP_PRI_NAT_SRC - 1,
	},
	/* Before ip_vs_in, change source only for VS/NAT */
	{
		.hook		= ip_vs_local_reply4,
		.owner		= THIS_MODULE,
		.pf		= NFPROTO_IPV4,
		.hooknum	= NF_INET_LOCAL_OUT,
		.priority	= NF_IP_PRI_NAT_DST + 1,
	},
	/* After mangle, schedule and forward local requests */
	{
		.hook		= ip_vs_local_request4,
		.owner		= THIS_MODULE,
		.pf		= NFPROTO_IPV4,
		.hooknum	= NF_INET_LOCAL_OUT,
		.priority	= NF_IP_PRI_NAT_DST + 2,
	},
	/* After packet filtering (but before ip_vs_out_icmp), catch icmp
	 * destined for 0.0.0.0/0, which is for incoming IPVS connections */
	{
		.hook		= ip_vs_forward_icmp,
		.owner		= THIS_MODULE,
		.pf		= NFPROTO_IPV4,
		.hooknum	= NF_INET_FORWARD,
		.priority	= 99,
	},
	/* After packet filtering, change source only for VS/NAT */
	{
		.hook		= ip_vs_reply4,
		.owner		= THIS_MODULE,
		.pf		= NFPROTO_IPV4,
		.hooknum	= NF_INET_FORWARD,
		.priority	= 100,
	},
#ifdef CONFIG_IP_VS_IPV6
	/* After packet filtering, change source only for VS/NAT */
	{
		.hook		= ip_vs_reply6,
		.owner		= THIS_MODULE,
		.pf		= NFPROTO_IPV6,
		.hooknum	= NF_INET_LOCAL_IN,
		.priority	= NF_IP6_PRI_NAT_SRC - 2,
	},
	/* After packet filtering, forward packet through VS/DR, VS/TUN,
	 * or VS/NAT(change destination), so that filtering rules can be
	 * applied to IPVS. */
	{
		.hook		= ip_vs_remote_request6,
		.owner		= THIS_MODULE,
		.pf		= NFPROTO_IPV6,
		.hooknum	= NF_INET_LOCAL_IN,
		.priority	= NF_IP6_PRI_NAT_SRC - 1,
	},
	/* Before ip_vs_in, change source only for VS/NAT */
	{
		.hook		= ip_vs_local_reply6,
		.owner		= THIS_MODULE,
		.pf		= NFPROTO_IPV4,
		.hooknum	= NF_INET_LOCAL_OUT,
		.priority	= NF_IP6_PRI_NAT_DST + 1,
	},
	/* After mangle, schedule and forward local requests */
	{
		.hook		= ip_vs_local_request6,
		.owner		= THIS_MODULE,
		.pf		= NFPROTO_IPV6,
		.hooknum	= NF_INET_LOCAL_OUT,
		.priority	= NF_IP6_PRI_NAT_DST + 2,
	},
	/* After packet filtering (but before ip_vs_out_icmp), catch icmp
	 * destined for 0.0.0.0/0, which is for incoming IPVS connections */
	{
		.hook		= ip_vs_forward_icmp_v6,
		.owner		= THIS_MODULE,
		.pf		= NFPROTO_IPV6,
		.hooknum	= NF_INET_FORWARD,
		.priority	= 99,
	},
	/* After packet filtering, change source only for VS/NAT */
	{
		.hook		= ip_vs_reply6,
		.owner		= THIS_MODULE,
		.pf		= NFPROTO_IPV6,
		.hooknum	= NF_INET_FORWARD,
		.priority	= 100,
	},
#endif
};
/*
 *	Initialize IP Virtual Server netns mem.
 */
static int __net_init __ip_vs_init(struct net *net)
{
	struct netns_ipvs *ipvs;

	ipvs = net_generic(net, ip_vs_net_id);
	if (ipvs == NULL)
		return -ENOMEM;

	/* Hold the beast until a service is registerd */
	ipvs->enable = 0;
	ipvs->net = net;
	/* Counters used for creating unique names */
	ipvs->gen = atomic_read(&ipvs_netns_cnt);
	atomic_inc(&ipvs_netns_cnt);
	net->ipvs = ipvs;

	if (ip_vs_estimator_net_init(net) < 0)
		goto estimator_fail;

	if (ip_vs_control_net_init(net) < 0)
		goto control_fail;

	if (ip_vs_protocol_net_init(net) < 0)
		goto protocol_fail;

	if (ip_vs_app_net_init(net) < 0)
		goto app_fail;

	if (ip_vs_conn_net_init(net) < 0)
		goto conn_fail;

	if (ip_vs_sync_net_init(net) < 0)
		goto sync_fail;

	printk(KERN_INFO "IPVS: Creating netns size=%zu id=%d\n",
			 sizeof(struct netns_ipvs), ipvs->gen);
	return 0;
/*
 * Error handling
 */

sync_fail:
	ip_vs_conn_net_cleanup(net);
conn_fail:
	ip_vs_app_net_cleanup(net);
app_fail:
	ip_vs_protocol_net_cleanup(net);
protocol_fail:
	ip_vs_control_net_cleanup(net);
control_fail:
	ip_vs_estimator_net_cleanup(net);
estimator_fail:
	net->ipvs = NULL;
	return -ENOMEM;
}

static void __net_exit __ip_vs_cleanup(struct net *net)
{
	ip_vs_service_net_cleanup(net);	/* ip_vs_flush() with locks */
	ip_vs_conn_net_cleanup(net);
	ip_vs_app_net_cleanup(net);
	ip_vs_protocol_net_cleanup(net);
	ip_vs_control_net_cleanup(net);
	ip_vs_estimator_net_cleanup(net);
	IP_VS_DBG(2, "ipvs netns %d released\n", net_ipvs(net)->gen);
	net->ipvs = NULL;
}

static void __net_exit __ip_vs_dev_cleanup(struct net *net)
{
	EnterFunction(2);
	net_ipvs(net)->enable = 0;	/* Disable packet reception */
	smp_wmb();
	ip_vs_sync_net_cleanup(net);
	LeaveFunction(2);
}

static struct pernet_operations ipvs_core_ops = {
	.init = __ip_vs_init,
	.exit = __ip_vs_cleanup,
	.id   = &ip_vs_net_id,
	.size = sizeof(struct netns_ipvs),
};

static struct pernet_operations ipvs_core_dev_ops = {
	.exit = __ip_vs_dev_cleanup,
};

/*
 *	Initialize IP Virtual Server
 */
static int __init ip_vs_init(void)
{
	int ret;

	ret = ip_vs_control_init();
	if (ret < 0) {
		pr_err("can't setup control.\n");
		goto exit;
	}

	ip_vs_protocol_init();

	ret = ip_vs_conn_init();
	if (ret < 0) {
		pr_err("can't setup connection table.\n");
		goto cleanup_protocol;
	}

	ret = register_pernet_subsys(&ipvs_core_ops);	/* Alloc ip_vs struct */
	if (ret < 0)
		goto cleanup_conn;

	ret = register_pernet_device(&ipvs_core_dev_ops);
	if (ret < 0)
		goto cleanup_sub;

	ret = nf_register_hooks(ip_vs_ops, ARRAY_SIZE(ip_vs_ops));
	if (ret < 0) {
		pr_err("can't register hooks.\n");
		goto cleanup_dev;
	}

	ret = ip_vs_register_nl_ioctl();
	if (ret < 0) {
		pr_err("can't register netlink/ioctl.\n");
		goto cleanup_hooks;
	}

	pr_info("ipvs loaded.\n");

	return ret;

cleanup_hooks:
	nf_unregister_hooks(ip_vs_ops, ARRAY_SIZE(ip_vs_ops));
cleanup_dev:
	unregister_pernet_device(&ipvs_core_dev_ops);
cleanup_sub:
	unregister_pernet_subsys(&ipvs_core_ops);
cleanup_conn:
	ip_vs_conn_cleanup();
cleanup_protocol:
	ip_vs_protocol_cleanup();
	ip_vs_control_cleanup();
exit:
	return ret;
}

static void __exit ip_vs_cleanup(void)
{
	ip_vs_unregister_nl_ioctl();
	nf_unregister_hooks(ip_vs_ops, ARRAY_SIZE(ip_vs_ops));
	unregister_pernet_device(&ipvs_core_dev_ops);
	unregister_pernet_subsys(&ipvs_core_ops);	/* free ip_vs struct */
	ip_vs_conn_cleanup();
	ip_vs_protocol_cleanup();
	ip_vs_control_cleanup();
	pr_info("ipvs unloaded.\n");
}

module_init(ip_vs_init);
module_exit(ip_vs_cleanup);
MODULE_LICENSE("GPL");<|MERGE_RESOLUTION|>--- conflicted
+++ resolved
@@ -269,13 +269,8 @@
 	 * is created for other persistent services.
 	 */
 	{
-<<<<<<< HEAD
-		int protocol = iph.protocol;
-		const union nf_inet_addr *vaddr = &iph.daddr;
-=======
 		int protocol = iph->protocol;
 		const union nf_inet_addr *vaddr = &iph->daddr;
->>>>>>> c3ade0e0
 		__be16 vport = 0;
 
 		if (dst_port == svc->port) {
@@ -1712,23 +1707,6 @@
 		pkts = sysctl_sync_threshold(ipvs);
 	else
 		pkts = atomic_add_return_unchecked(1, &cp->in_pkts);
-<<<<<<< HEAD
-
-	if ((ipvs->sync_state & IP_VS_STATE_MASTER) &&
-	    cp->protocol == IPPROTO_SCTP) {
-		if ((cp->state == IP_VS_SCTP_S_ESTABLISHED &&
-			(pkts % sysctl_sync_period(ipvs)
-			 == sysctl_sync_threshold(ipvs))) ||
-				(cp->old_state != cp->state &&
-				 ((cp->state == IP_VS_SCTP_S_CLOSED) ||
-				  (cp->state == IP_VS_SCTP_S_SHUT_ACK_CLI) ||
-				  (cp->state == IP_VS_SCTP_S_SHUT_ACK_SER)))) {
-			ip_vs_sync_conn(net, cp);
-			goto out;
-		}
-	}
-=======
->>>>>>> c3ade0e0
 
 	if (ipvs->sync_state & IP_VS_STATE_MASTER)
 		ip_vs_sync_conn(net, cp, pkts);
