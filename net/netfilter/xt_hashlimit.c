/*
 *	xt_hashlimit - Netfilter module to limit the number of packets per time
 *	separately for each hashbucket (sourceip/sourceport/dstip/dstport)
 *
 *	(C) 2003-2004 by Harald Welte <laforge@netfilter.org>
 *	(C) 2006-2012 Patrick McHardy <kaber@trash.net>
 *	Copyright © CC Computer Consultants GmbH, 2007 - 2008
 *
 * Development of this code was funded by Astaro AG, http://www.astaro.com/
 */
#define pr_fmt(fmt) KBUILD_MODNAME ": " fmt
#include <linux/module.h>
#include <linux/spinlock.h>
#include <linux/random.h>
#include <linux/jhash.h>
#include <linux/slab.h>
#include <linux/vmalloc.h>
#include <linux/proc_fs.h>
#include <linux/seq_file.h>
#include <linux/list.h>
#include <linux/skbuff.h>
#include <linux/mm.h>
#include <linux/in.h>
#include <linux/ip.h>
#if IS_ENABLED(CONFIG_IP6_NF_IPTABLES)
#include <linux/ipv6.h>
#include <net/ipv6.h>
#endif

#include <net/net_namespace.h>
#include <net/netns/generic.h>

#include <linux/netfilter/x_tables.h>
#include <linux/netfilter_ipv4/ip_tables.h>
#include <linux/netfilter_ipv6/ip6_tables.h>
#include <linux/netfilter/xt_hashlimit.h>
#include <linux/mutex.h>

MODULE_LICENSE("GPL");
MODULE_AUTHOR("Harald Welte <laforge@netfilter.org>");
MODULE_AUTHOR("Jan Engelhardt <jengelh@medozas.de>");
MODULE_DESCRIPTION("Xtables: per hash-bucket rate-limit match");
MODULE_ALIAS("ipt_hashlimit");
MODULE_ALIAS("ip6t_hashlimit");

struct hashlimit_net {
	struct hlist_head	htables;
	struct proc_dir_entry	*ipt_hashlimit;
	struct proc_dir_entry	*ip6t_hashlimit;
};

static int hashlimit_net_id;
static inline struct hashlimit_net *hashlimit_pernet(struct net *net)
{
	return net_generic(net, hashlimit_net_id);
}

/* need to declare this at the top */
static const struct file_operations dl_file_ops;

/* hash table crap */
struct dsthash_dst {
	union {
		struct {
			__be32 src;
			__be32 dst;
		} ip;
#if IS_ENABLED(CONFIG_IP6_NF_IPTABLES)
		struct {
			__be32 src[4];
			__be32 dst[4];
		} ip6;
#endif
	};
	__be16 src_port;
	__be16 dst_port;
};

struct dsthash_ent {
	/* static / read-only parts in the beginning */
	struct hlist_node node;
	struct dsthash_dst dst;

	/* modified structure members in the end */
	spinlock_t lock;
	unsigned long expires;		/* precalculated expiry time */
	struct {
		unsigned long prev;	/* last modification */
		u_int32_t credit;
		u_int32_t credit_cap, cost;
	} rateinfo;
	struct rcu_head rcu;
};

struct xt_hashlimit_htable {
	struct hlist_node node;		/* global list of all htables */
	int use;
	u_int8_t family;
	bool rnd_initialized;

	struct hashlimit_cfg1 cfg;	/* config */

	/* used internally */
	spinlock_t lock;		/* lock for list_head */
	u_int32_t rnd;			/* random seed for hash */
	unsigned int count;		/* number entries in table */
	struct timer_list timer;	/* timer for gc */

	/* seq_file stuff */
	struct proc_dir_entry *pde;
	const char *name;
	struct net *net;

	struct hlist_head hash[0];	/* hashtable itself */
};

static DEFINE_MUTEX(hashlimit_mutex);	/* protects htables list */
static struct kmem_cache *hashlimit_cachep __read_mostly;

static inline bool dst_cmp(const struct dsthash_ent *ent,
			   const struct dsthash_dst *b)
{
	return !memcmp(&ent->dst, b, sizeof(ent->dst));
}

static u_int32_t
hash_dst(const struct xt_hashlimit_htable *ht, const struct dsthash_dst *dst)
{
	u_int32_t hash = jhash2((const u32 *)dst,
				sizeof(*dst)/sizeof(u32),
				ht->rnd);
	/*
	 * Instead of returning hash % ht->cfg.size (implying a divide)
	 * we return the high 32 bits of the (hash * ht->cfg.size) that will
	 * give results between [0 and cfg.size-1] and same hash distribution,
	 * but using a multiply, less expensive than a divide
	 */
	return ((u64)hash * ht->cfg.size) >> 32;
}

static struct dsthash_ent *
dsthash_find(const struct xt_hashlimit_htable *ht,
	     const struct dsthash_dst *dst)
{
	struct dsthash_ent *ent;
	u_int32_t hash = hash_dst(ht, dst);

	if (!hlist_empty(&ht->hash[hash])) {
		hlist_for_each_entry_rcu(ent, &ht->hash[hash], node)
			if (dst_cmp(ent, dst)) {
				spin_lock(&ent->lock);
				return ent;
			}
	}
	return NULL;
}

/* allocate dsthash_ent, initialize dst, put in htable and lock it */
static struct dsthash_ent *
dsthash_alloc_init(struct xt_hashlimit_htable *ht,
		   const struct dsthash_dst *dst, bool *race)
{
	struct dsthash_ent *ent;

	spin_lock(&ht->lock);

	/* Two or more packets may race to create the same entry in the
	 * hashtable, double check if this packet lost race.
	 */
	ent = dsthash_find(ht, dst);
	if (ent != NULL) {
		spin_unlock(&ht->lock);
		*race = true;
		return ent;
	}

	/* initialize hash with random val at the time we allocate
	 * the first hashtable entry */
	if (unlikely(!ht->rnd_initialized)) {
		get_random_bytes(&ht->rnd, sizeof(ht->rnd));
		ht->rnd_initialized = true;
	}

	if (ht->cfg.max && ht->count >= ht->cfg.max) {
		/* FIXME: do something. question is what.. */
		net_err_ratelimited("max count of %u reached\n", ht->cfg.max);
		ent = NULL;
	} else
		ent = kmem_cache_alloc(hashlimit_cachep, GFP_ATOMIC);
	if (ent) {
		memcpy(&ent->dst, dst, sizeof(ent->dst));
		spin_lock_init(&ent->lock);

		spin_lock(&ent->lock);
		hlist_add_head_rcu(&ent->node, &ht->hash[hash_dst(ht, dst)]);
		ht->count++;
	}
	spin_unlock(&ht->lock);
	return ent;
}

static void dsthash_free_rcu(struct rcu_head *head)
{
	struct dsthash_ent *ent = container_of(head, struct dsthash_ent, rcu);

	kmem_cache_free(hashlimit_cachep, ent);
}

static inline void
dsthash_free(struct xt_hashlimit_htable *ht, struct dsthash_ent *ent)
{
	hlist_del_rcu(&ent->node);
	call_rcu_bh(&ent->rcu, dsthash_free_rcu);
	ht->count--;
}
static void htable_gc(unsigned long htlong);

static int htable_create(struct net *net, struct xt_hashlimit_mtinfo1 *minfo,
			 u_int8_t family)
{
	struct hashlimit_net *hashlimit_net = hashlimit_pernet(net);
	struct xt_hashlimit_htable *hinfo;
	unsigned int size;
	unsigned int i;

	if (minfo->cfg.size) {
		size = minfo->cfg.size;
	} else {
		size = (totalram_pages << PAGE_SHIFT) / 16384 /
		       sizeof(struct list_head);
		if (totalram_pages > 1024 * 1024 * 1024 / PAGE_SIZE)
			size = 8192;
		if (size < 16)
			size = 16;
	}
	/* FIXME: don't use vmalloc() here or anywhere else -HW */
	hinfo = vmalloc(sizeof(struct xt_hashlimit_htable) +
	                sizeof(struct list_head) * size);
	if (hinfo == NULL)
		return -ENOMEM;
	minfo->hinfo = hinfo;

	/* copy match config into hashtable config */
	memcpy(&hinfo->cfg, &minfo->cfg, sizeof(hinfo->cfg));
	hinfo->cfg.size = size;
	if (hinfo->cfg.max == 0)
		hinfo->cfg.max = 8 * hinfo->cfg.size;
	else if (hinfo->cfg.max < hinfo->cfg.size)
		hinfo->cfg.max = hinfo->cfg.size;

	for (i = 0; i < hinfo->cfg.size; i++)
		INIT_HLIST_HEAD(&hinfo->hash[i]);

	hinfo->use = 1;
	hinfo->count = 0;
	hinfo->family = family;
	hinfo->rnd_initialized = false;
	hinfo->name = kstrdup(minfo->name, GFP_KERNEL);
	if (!hinfo->name) {
		vfree(hinfo);
		return -ENOMEM;
	}
	spin_lock_init(&hinfo->lock);

	hinfo->pde = proc_create_data(minfo->name, 0,
		(family == NFPROTO_IPV4) ?
		hashlimit_net->ipt_hashlimit : hashlimit_net->ip6t_hashlimit,
		&dl_file_ops, hinfo);
	if (hinfo->pde == NULL) {
		kfree(hinfo->name);
		vfree(hinfo);
		return -ENOMEM;
	}
	hinfo->net = net;

	setup_timer(&hinfo->timer, htable_gc, (unsigned long)hinfo);
	hinfo->timer.expires = jiffies + msecs_to_jiffies(hinfo->cfg.gc_interval);
	add_timer(&hinfo->timer);

	hlist_add_head(&hinfo->node, &hashlimit_net->htables);

	return 0;
}

static bool select_all(const struct xt_hashlimit_htable *ht,
		       const struct dsthash_ent *he)
{
	return 1;
}

static bool select_gc(const struct xt_hashlimit_htable *ht,
		      const struct dsthash_ent *he)
{
	return time_after_eq(jiffies, he->expires);
}

static void htable_selective_cleanup(struct xt_hashlimit_htable *ht,
			bool (*select)(const struct xt_hashlimit_htable *ht,
				      const struct dsthash_ent *he))
{
	unsigned int i;

	/* lock hash table and iterate over it */
	spin_lock_bh(&ht->lock);
	for (i = 0; i < ht->cfg.size; i++) {
		struct dsthash_ent *dh;
		struct hlist_node *n;
		hlist_for_each_entry_safe(dh, n, &ht->hash[i], node) {
			if ((*select)(ht, dh))
				dsthash_free(ht, dh);
		}
	}
	spin_unlock_bh(&ht->lock);
}

/* hash table garbage collector, run by timer */
static void htable_gc(unsigned long htlong)
{
	struct xt_hashlimit_htable *ht = (struct xt_hashlimit_htable *)htlong;

	htable_selective_cleanup(ht, select_gc);

	/* re-add the timer accordingly */
	ht->timer.expires = jiffies + msecs_to_jiffies(ht->cfg.gc_interval);
	add_timer(&ht->timer);
}

static void htable_remove_proc_entry(struct xt_hashlimit_htable *hinfo)
{
	struct hashlimit_net *hashlimit_net = hashlimit_pernet(hinfo->net);
	struct proc_dir_entry *parent;

	if (hinfo->family == NFPROTO_IPV4)
		parent = hashlimit_net->ipt_hashlimit;
	else
		parent = hashlimit_net->ip6t_hashlimit;

	if (parent != NULL)
		remove_proc_entry(hinfo->name, parent);
}

static void htable_destroy(struct xt_hashlimit_htable *hinfo)
{
	del_timer_sync(&hinfo->timer);
	htable_remove_proc_entry(hinfo);
	htable_selective_cleanup(hinfo, select_all);
	kfree(hinfo->name);
	vfree(hinfo);
}

static struct xt_hashlimit_htable *htable_find_get(struct net *net,
						   const char *name,
						   u_int8_t family)
{
	struct hashlimit_net *hashlimit_net = hashlimit_pernet(net);
	struct xt_hashlimit_htable *hinfo;

	hlist_for_each_entry(hinfo, &hashlimit_net->htables, node) {
		if (!strcmp(name, hinfo->name) &&
		    hinfo->family == family) {
			hinfo->use++;
			return hinfo;
		}
	}
	return NULL;
}

static void htable_put(struct xt_hashlimit_htable *hinfo)
{
	mutex_lock(&hashlimit_mutex);
	if (--hinfo->use == 0) {
		hlist_del(&hinfo->node);
		htable_destroy(hinfo);
	}
	mutex_unlock(&hashlimit_mutex);
}

/* The algorithm used is the Simple Token Bucket Filter (TBF)
 * see net/sched/sch_tbf.c in the linux source tree
 */

/* Rusty: This is my (non-mathematically-inclined) understanding of
   this algorithm.  The `average rate' in jiffies becomes your initial
   amount of credit `credit' and the most credit you can ever have
   `credit_cap'.  The `peak rate' becomes the cost of passing the
   test, `cost'.

   `prev' tracks the last packet hit: you gain one credit per jiffy.
   If you get credit balance more than this, the extra credit is
   discarded.  Every time the match passes, you lose `cost' credits;
   if you don't have that many, the test fails.

   See Alexey's formal explanation in net/sched/sch_tbf.c.

   To get the maximum range, we multiply by this factor (ie. you get N
   credits per jiffy).  We want to allow a rate as low as 1 per day
   (slowest userspace tool allows), which means
   CREDITS_PER_JIFFY*HZ*60*60*24 < 2^32 ie.
*/
#define MAX_CPJ (0xFFFFFFFF / (HZ*60*60*24))

/* Repeated shift and or gives us all 1s, final shift and add 1 gives
 * us the power of 2 below the theoretical max, so GCC simply does a
 * shift. */
#define _POW2_BELOW2(x) ((x)|((x)>>1))
#define _POW2_BELOW4(x) (_POW2_BELOW2(x)|_POW2_BELOW2((x)>>2))
#define _POW2_BELOW8(x) (_POW2_BELOW4(x)|_POW2_BELOW4((x)>>4))
#define _POW2_BELOW16(x) (_POW2_BELOW8(x)|_POW2_BELOW8((x)>>8))
#define _POW2_BELOW32(x) (_POW2_BELOW16(x)|_POW2_BELOW16((x)>>16))
#define POW2_BELOW32(x) ((_POW2_BELOW32(x)>>1) + 1)

#define CREDITS_PER_JIFFY POW2_BELOW32(MAX_CPJ)

/* in byte mode, the lowest possible rate is one packet/second.
 * credit_cap is used as a counter that tells us how many times we can
 * refill the "credits available" counter when it becomes empty.
 */
#define MAX_CPJ_BYTES (0xFFFFFFFF / HZ)
#define CREDITS_PER_JIFFY_BYTES POW2_BELOW32(MAX_CPJ_BYTES)

static u32 xt_hashlimit_len_to_chunks(u32 len)
{
	return (len >> XT_HASHLIMIT_BYTE_SHIFT) + 1;
}

/* Precision saver. */
static u32 user2credits(u32 user)
{
	/* If multiplying would overflow... */
	if (user > 0xFFFFFFFF / (HZ*CREDITS_PER_JIFFY))
		/* Divide first. */
		return (user / XT_HASHLIMIT_SCALE) * HZ * CREDITS_PER_JIFFY;

	return (user * HZ * CREDITS_PER_JIFFY) / XT_HASHLIMIT_SCALE;
}

<<<<<<< HEAD
static void rateinfo_recalc(struct dsthash_ent *dh, unsigned long now)
=======
static u32 user2credits_byte(u32 user)
>>>>>>> c3ade0e0
{
	u64 us = user;
	us *= HZ * CREDITS_PER_JIFFY_BYTES;
	return (u32) (us >> 32);
}

static void rateinfo_recalc(struct dsthash_ent *dh, unsigned long now, u32 mode)
{
	unsigned long delta = now - dh->rateinfo.prev;
	u32 cap;

	if (delta == 0)
		return;

	dh->rateinfo.prev = now;

	if (mode & XT_HASHLIMIT_BYTES) {
		u32 tmp = dh->rateinfo.credit;
		dh->rateinfo.credit += CREDITS_PER_JIFFY_BYTES * delta;
		cap = CREDITS_PER_JIFFY_BYTES * HZ;
		if (tmp >= dh->rateinfo.credit) {/* overflow */
			dh->rateinfo.credit = cap;
			return;
		}
	} else {
		dh->rateinfo.credit += delta * CREDITS_PER_JIFFY;
		cap = dh->rateinfo.credit_cap;
	}
	if (dh->rateinfo.credit > cap)
		dh->rateinfo.credit = cap;
}

static void rateinfo_init(struct dsthash_ent *dh,
			  struct xt_hashlimit_htable *hinfo)
{
	dh->rateinfo.prev = jiffies;
	if (hinfo->cfg.mode & XT_HASHLIMIT_BYTES) {
		dh->rateinfo.credit = CREDITS_PER_JIFFY_BYTES * HZ;
		dh->rateinfo.cost = user2credits_byte(hinfo->cfg.avg);
		dh->rateinfo.credit_cap = hinfo->cfg.burst;
	} else {
		dh->rateinfo.credit = user2credits(hinfo->cfg.avg *
						   hinfo->cfg.burst);
		dh->rateinfo.cost = user2credits(hinfo->cfg.avg);
		dh->rateinfo.credit_cap = dh->rateinfo.credit;
	}
}

static inline __be32 maskl(__be32 a, unsigned int l)
{
	return l ? htonl(ntohl(a) & ~0 << (32 - l)) : 0;
}

#if IS_ENABLED(CONFIG_IP6_NF_IPTABLES)
static void hashlimit_ipv6_mask(__be32 *i, unsigned int p)
{
	switch (p) {
	case 0 ... 31:
		i[0] = maskl(i[0], p);
		i[1] = i[2] = i[3] = 0;
		break;
	case 32 ... 63:
		i[1] = maskl(i[1], p - 32);
		i[2] = i[3] = 0;
		break;
	case 64 ... 95:
		i[2] = maskl(i[2], p - 64);
		i[3] = 0;
		break;
	case 96 ... 127:
		i[3] = maskl(i[3], p - 96);
		break;
	case 128:
		break;
	}
}
#endif

static int
hashlimit_init_dst(const struct xt_hashlimit_htable *hinfo,
		   struct dsthash_dst *dst,
		   const struct sk_buff *skb, unsigned int protoff)
{
	__be16 _ports[2], *ports;
	u8 nexthdr;
	int poff;

	memset(dst, 0, sizeof(*dst));

	switch (hinfo->family) {
	case NFPROTO_IPV4:
		if (hinfo->cfg.mode & XT_HASHLIMIT_HASH_DIP)
			dst->ip.dst = maskl(ip_hdr(skb)->daddr,
			              hinfo->cfg.dstmask);
		if (hinfo->cfg.mode & XT_HASHLIMIT_HASH_SIP)
			dst->ip.src = maskl(ip_hdr(skb)->saddr,
			              hinfo->cfg.srcmask);

		if (!(hinfo->cfg.mode &
		      (XT_HASHLIMIT_HASH_DPT | XT_HASHLIMIT_HASH_SPT)))
			return 0;
		nexthdr = ip_hdr(skb)->protocol;
		break;
#if IS_ENABLED(CONFIG_IP6_NF_IPTABLES)
	case NFPROTO_IPV6:
	{
		__be16 frag_off;

		if (hinfo->cfg.mode & XT_HASHLIMIT_HASH_DIP) {
			memcpy(&dst->ip6.dst, &ipv6_hdr(skb)->daddr,
			       sizeof(dst->ip6.dst));
			hashlimit_ipv6_mask(dst->ip6.dst, hinfo->cfg.dstmask);
		}
		if (hinfo->cfg.mode & XT_HASHLIMIT_HASH_SIP) {
			memcpy(&dst->ip6.src, &ipv6_hdr(skb)->saddr,
			       sizeof(dst->ip6.src));
			hashlimit_ipv6_mask(dst->ip6.src, hinfo->cfg.srcmask);
		}

		if (!(hinfo->cfg.mode &
		      (XT_HASHLIMIT_HASH_DPT | XT_HASHLIMIT_HASH_SPT)))
			return 0;
		nexthdr = ipv6_hdr(skb)->nexthdr;
		protoff = ipv6_skip_exthdr(skb, sizeof(struct ipv6hdr), &nexthdr, &frag_off);
		if ((int)protoff < 0)
			return -1;
		break;
	}
#endif
	default:
		BUG();
		return 0;
	}

	poff = proto_ports_offset(nexthdr);
	if (poff >= 0) {
		ports = skb_header_pointer(skb, protoff + poff, sizeof(_ports),
					   &_ports);
	} else {
		_ports[0] = _ports[1] = 0;
		ports = _ports;
	}
	if (!ports)
		return -1;
	if (hinfo->cfg.mode & XT_HASHLIMIT_HASH_SPT)
		dst->src_port = ports[0];
	if (hinfo->cfg.mode & XT_HASHLIMIT_HASH_DPT)
		dst->dst_port = ports[1];
	return 0;
}

static u32 hashlimit_byte_cost(unsigned int len, struct dsthash_ent *dh)
{
	u64 tmp = xt_hashlimit_len_to_chunks(len);
	tmp = tmp * dh->rateinfo.cost;

	if (unlikely(tmp > CREDITS_PER_JIFFY_BYTES * HZ))
		tmp = CREDITS_PER_JIFFY_BYTES * HZ;

	if (dh->rateinfo.credit < tmp && dh->rateinfo.credit_cap) {
		dh->rateinfo.credit_cap--;
		dh->rateinfo.credit = CREDITS_PER_JIFFY_BYTES * HZ;
	}
	return (u32) tmp;
}

static bool
hashlimit_mt(const struct sk_buff *skb, struct xt_action_param *par)
{
	const struct xt_hashlimit_mtinfo1 *info = par->matchinfo;
	struct xt_hashlimit_htable *hinfo = info->hinfo;
	unsigned long now = jiffies;
	struct dsthash_ent *dh;
	struct dsthash_dst dst;
	bool race = false;
	u32 cost;

	if (hashlimit_init_dst(hinfo, &dst, skb, par->thoff) < 0)
		goto hotdrop;

	rcu_read_lock_bh();
	dh = dsthash_find(hinfo, &dst);
	if (dh == NULL) {
		dh = dsthash_alloc_init(hinfo, &dst, &race);
		if (dh == NULL) {
			rcu_read_unlock_bh();
			goto hotdrop;
		} else if (race) {
			/* Already got an entry, update expiration timeout */
			dh->expires = now + msecs_to_jiffies(hinfo->cfg.expire);
			rateinfo_recalc(dh, now, hinfo->cfg.mode);
		} else {
			dh->expires = jiffies + msecs_to_jiffies(hinfo->cfg.expire);
			rateinfo_init(dh, hinfo);
		}
<<<<<<< HEAD
		dh->expires = jiffies + msecs_to_jiffies(hinfo->cfg.expire);
		dh->rateinfo.prev = jiffies;
		dh->rateinfo.credit = user2credits(hinfo->cfg.avg *
		                      hinfo->cfg.burst);
		dh->rateinfo.credit_cap = dh->rateinfo.credit;
		dh->rateinfo.cost = user2credits(hinfo->cfg.avg);
=======
>>>>>>> c3ade0e0
	} else {
		/* update expiration timeout */
		dh->expires = now + msecs_to_jiffies(hinfo->cfg.expire);
		rateinfo_recalc(dh, now, hinfo->cfg.mode);
	}

	if (info->cfg.mode & XT_HASHLIMIT_BYTES)
		cost = hashlimit_byte_cost(skb->len, dh);
	else
		cost = dh->rateinfo.cost;

	if (dh->rateinfo.credit >= cost) {
		/* below the limit */
		dh->rateinfo.credit -= cost;
		spin_unlock(&dh->lock);
		rcu_read_unlock_bh();
		return !(info->cfg.mode & XT_HASHLIMIT_INVERT);
	}

	spin_unlock(&dh->lock);
	rcu_read_unlock_bh();
	/* default match is underlimit - so over the limit, we need to invert */
	return info->cfg.mode & XT_HASHLIMIT_INVERT;

 hotdrop:
	par->hotdrop = true;
	return false;
}

static int hashlimit_mt_check(const struct xt_mtchk_param *par)
{
	struct net *net = par->net;
	struct xt_hashlimit_mtinfo1 *info = par->matchinfo;
	int ret;

	if (info->cfg.gc_interval == 0 || info->cfg.expire == 0)
		return -EINVAL;
	if (info->name[sizeof(info->name)-1] != '\0')
		return -EINVAL;
	if (par->family == NFPROTO_IPV4) {
		if (info->cfg.srcmask > 32 || info->cfg.dstmask > 32)
			return -EINVAL;
	} else {
		if (info->cfg.srcmask > 128 || info->cfg.dstmask > 128)
			return -EINVAL;
	}

	if (info->cfg.mode & ~XT_HASHLIMIT_ALL) {
		pr_info("Unknown mode mask %X, kernel too old?\n",
						info->cfg.mode);
		return -EINVAL;
	}

	/* Check for overflow. */
	if (info->cfg.mode & XT_HASHLIMIT_BYTES) {
		if (user2credits_byte(info->cfg.avg) == 0) {
			pr_info("overflow, rate too high: %u\n", info->cfg.avg);
			return -EINVAL;
		}
	} else if (info->cfg.burst == 0 ||
		    user2credits(info->cfg.avg * info->cfg.burst) <
		    user2credits(info->cfg.avg)) {
			pr_info("overflow, try lower: %u/%u\n",
				info->cfg.avg, info->cfg.burst);
			return -ERANGE;
	}

	mutex_lock(&hashlimit_mutex);
	info->hinfo = htable_find_get(net, info->name, par->family);
	if (info->hinfo == NULL) {
		ret = htable_create(net, info, par->family);
		if (ret < 0) {
			mutex_unlock(&hashlimit_mutex);
			return ret;
		}
	}
	mutex_unlock(&hashlimit_mutex);
	return 0;
}

static void hashlimit_mt_destroy(const struct xt_mtdtor_param *par)
{
	const struct xt_hashlimit_mtinfo1 *info = par->matchinfo;

	htable_put(info->hinfo);
}

static struct xt_match hashlimit_mt_reg[] __read_mostly = {
	{
		.name           = "hashlimit",
		.revision       = 1,
		.family         = NFPROTO_IPV4,
		.match          = hashlimit_mt,
		.matchsize      = sizeof(struct xt_hashlimit_mtinfo1),
		.checkentry     = hashlimit_mt_check,
		.destroy        = hashlimit_mt_destroy,
		.me             = THIS_MODULE,
	},
#if IS_ENABLED(CONFIG_IP6_NF_IPTABLES)
	{
		.name           = "hashlimit",
		.revision       = 1,
		.family         = NFPROTO_IPV6,
		.match          = hashlimit_mt,
		.matchsize      = sizeof(struct xt_hashlimit_mtinfo1),
		.checkentry     = hashlimit_mt_check,
		.destroy        = hashlimit_mt_destroy,
		.me             = THIS_MODULE,
	},
#endif
};

/* PROC stuff */
static void *dl_seq_start(struct seq_file *s, loff_t *pos)
	__acquires(htable->lock)
{
	struct xt_hashlimit_htable *htable = s->private;
	unsigned int *bucket;

	spin_lock_bh(&htable->lock);
	if (*pos >= htable->cfg.size)
		return NULL;

	bucket = kmalloc(sizeof(unsigned int), GFP_ATOMIC);
	if (!bucket)
		return ERR_PTR(-ENOMEM);

	*bucket = *pos;
	return bucket;
}

static void *dl_seq_next(struct seq_file *s, void *v, loff_t *pos)
{
	struct xt_hashlimit_htable *htable = s->private;
	unsigned int *bucket = (unsigned int *)v;

	*pos = ++(*bucket);
	if (*pos >= htable->cfg.size) {
		kfree(v);
		return NULL;
	}
	return bucket;
}

static void dl_seq_stop(struct seq_file *s, void *v)
	__releases(htable->lock)
{
	struct xt_hashlimit_htable *htable = s->private;
	unsigned int *bucket = (unsigned int *)v;

	if (!IS_ERR(bucket))
		kfree(bucket);
	spin_unlock_bh(&htable->lock);
}

static int dl_seq_real_show(struct dsthash_ent *ent, u_int8_t family,
				   struct seq_file *s)
{
	int res;
	const struct xt_hashlimit_htable *ht = s->private;

	spin_lock(&ent->lock);
	/* recalculate to show accurate numbers */
	rateinfo_recalc(ent, jiffies, ht->cfg.mode);

	switch (family) {
	case NFPROTO_IPV4:
		res = seq_printf(s, "%ld %pI4:%u->%pI4:%u %u %u %u\n",
				 (long)(ent->expires - jiffies)/HZ,
				 &ent->dst.ip.src,
				 ntohs(ent->dst.src_port),
				 &ent->dst.ip.dst,
				 ntohs(ent->dst.dst_port),
				 ent->rateinfo.credit, ent->rateinfo.credit_cap,
				 ent->rateinfo.cost);
		break;
#if IS_ENABLED(CONFIG_IP6_NF_IPTABLES)
	case NFPROTO_IPV6:
		res = seq_printf(s, "%ld %pI6:%u->%pI6:%u %u %u %u\n",
				 (long)(ent->expires - jiffies)/HZ,
				 &ent->dst.ip6.src,
				 ntohs(ent->dst.src_port),
				 &ent->dst.ip6.dst,
				 ntohs(ent->dst.dst_port),
				 ent->rateinfo.credit, ent->rateinfo.credit_cap,
				 ent->rateinfo.cost);
		break;
#endif
	default:
		BUG();
		res = 0;
	}
	spin_unlock(&ent->lock);
	return res;
}

static int dl_seq_show(struct seq_file *s, void *v)
{
	struct xt_hashlimit_htable *htable = s->private;
	unsigned int *bucket = (unsigned int *)v;
	struct dsthash_ent *ent;

	if (!hlist_empty(&htable->hash[*bucket])) {
		hlist_for_each_entry(ent, &htable->hash[*bucket], node)
			if (dl_seq_real_show(ent, htable->family, s))
				return -1;
	}
	return 0;
}

static const struct seq_operations dl_seq_ops = {
	.start = dl_seq_start,
	.next  = dl_seq_next,
	.stop  = dl_seq_stop,
	.show  = dl_seq_show
};

static int dl_proc_open(struct inode *inode, struct file *file)
{
	int ret = seq_open(file, &dl_seq_ops);

	if (!ret) {
		struct seq_file *sf = file->private_data;
		sf->private = PDE_DATA(inode);
	}
	return ret;
}

static const struct file_operations dl_file_ops = {
	.owner   = THIS_MODULE,
	.open    = dl_proc_open,
	.read    = seq_read,
	.llseek  = seq_lseek,
	.release = seq_release
};

static int __net_init hashlimit_proc_net_init(struct net *net)
{
	struct hashlimit_net *hashlimit_net = hashlimit_pernet(net);

	hashlimit_net->ipt_hashlimit = proc_mkdir_restrict("ipt_hashlimit", net->proc_net);
	if (!hashlimit_net->ipt_hashlimit)
		return -ENOMEM;
<<<<<<< HEAD
#if defined(CONFIG_IP6_NF_IPTABLES) || defined(CONFIG_IP6_NF_IPTABLES_MODULE)
=======
#if IS_ENABLED(CONFIG_IP6_NF_IPTABLES)
>>>>>>> c3ade0e0
	hashlimit_net->ip6t_hashlimit = proc_mkdir_restrict("ip6t_hashlimit", net->proc_net);
	if (!hashlimit_net->ip6t_hashlimit) {
		remove_proc_entry("ipt_hashlimit", net->proc_net);
		return -ENOMEM;
	}
#endif
	return 0;
}

static void __net_exit hashlimit_proc_net_exit(struct net *net)
{
	struct xt_hashlimit_htable *hinfo;
	struct hashlimit_net *hashlimit_net = hashlimit_pernet(net);

	/* hashlimit_net_exit() is called before hashlimit_mt_destroy().
	 * Make sure that the parent ipt_hashlimit and ip6t_hashlimit proc
	 * entries is empty before trying to remove it.
	 */
	mutex_lock(&hashlimit_mutex);
	hlist_for_each_entry(hinfo, &hashlimit_net->htables, node)
		htable_remove_proc_entry(hinfo);
	hashlimit_net->ipt_hashlimit = NULL;
	hashlimit_net->ip6t_hashlimit = NULL;
	mutex_unlock(&hashlimit_mutex);

	remove_proc_entry("ipt_hashlimit", net->proc_net);
#if IS_ENABLED(CONFIG_IP6_NF_IPTABLES)
	remove_proc_entry("ip6t_hashlimit", net->proc_net);
#endif
}

static int __net_init hashlimit_net_init(struct net *net)
{
	struct hashlimit_net *hashlimit_net = hashlimit_pernet(net);

	INIT_HLIST_HEAD(&hashlimit_net->htables);
	return hashlimit_proc_net_init(net);
}

static void __net_exit hashlimit_net_exit(struct net *net)
{
	hashlimit_proc_net_exit(net);
}

static struct pernet_operations hashlimit_net_ops = {
	.init	= hashlimit_net_init,
	.exit	= hashlimit_net_exit,
	.id	= &hashlimit_net_id,
	.size	= sizeof(struct hashlimit_net),
};

static int __init hashlimit_mt_init(void)
{
	int err;

	err = register_pernet_subsys(&hashlimit_net_ops);
	if (err < 0)
		return err;
	err = xt_register_matches(hashlimit_mt_reg,
	      ARRAY_SIZE(hashlimit_mt_reg));
	if (err < 0)
		goto err1;

	err = -ENOMEM;
	hashlimit_cachep = kmem_cache_create("xt_hashlimit",
					    sizeof(struct dsthash_ent), 0, 0,
					    NULL);
	if (!hashlimit_cachep) {
		pr_warning("unable to create slab cache\n");
		goto err2;
	}
	return 0;

err2:
	xt_unregister_matches(hashlimit_mt_reg, ARRAY_SIZE(hashlimit_mt_reg));
err1:
	unregister_pernet_subsys(&hashlimit_net_ops);
	return err;

}

static void __exit hashlimit_mt_exit(void)
{
	xt_unregister_matches(hashlimit_mt_reg, ARRAY_SIZE(hashlimit_mt_reg));
	unregister_pernet_subsys(&hashlimit_net_ops);

	rcu_barrier_bh();
	kmem_cache_destroy(hashlimit_cachep);
}

module_init(hashlimit_mt_init);
module_exit(hashlimit_mt_exit);<|MERGE_RESOLUTION|>--- conflicted
+++ resolved
@@ -434,11 +434,7 @@
 	return (user * HZ * CREDITS_PER_JIFFY) / XT_HASHLIMIT_SCALE;
 }
 
-<<<<<<< HEAD
-static void rateinfo_recalc(struct dsthash_ent *dh, unsigned long now)
-=======
 static u32 user2credits_byte(u32 user)
->>>>>>> c3ade0e0
 {
 	u64 us = user;
 	us *= HZ * CREDITS_PER_JIFFY_BYTES;
@@ -634,15 +630,6 @@
 			dh->expires = jiffies + msecs_to_jiffies(hinfo->cfg.expire);
 			rateinfo_init(dh, hinfo);
 		}
-<<<<<<< HEAD
-		dh->expires = jiffies + msecs_to_jiffies(hinfo->cfg.expire);
-		dh->rateinfo.prev = jiffies;
-		dh->rateinfo.credit = user2credits(hinfo->cfg.avg *
-		                      hinfo->cfg.burst);
-		dh->rateinfo.credit_cap = dh->rateinfo.credit;
-		dh->rateinfo.cost = user2credits(hinfo->cfg.avg);
-=======
->>>>>>> c3ade0e0
 	} else {
 		/* update expiration timeout */
 		dh->expires = now + msecs_to_jiffies(hinfo->cfg.expire);
@@ -886,11 +873,7 @@
 	hashlimit_net->ipt_hashlimit = proc_mkdir_restrict("ipt_hashlimit", net->proc_net);
 	if (!hashlimit_net->ipt_hashlimit)
 		return -ENOMEM;
-<<<<<<< HEAD
-#if defined(CONFIG_IP6_NF_IPTABLES) || defined(CONFIG_IP6_NF_IPTABLES_MODULE)
-=======
 #if IS_ENABLED(CONFIG_IP6_NF_IPTABLES)
->>>>>>> c3ade0e0
 	hashlimit_net->ip6t_hashlimit = proc_mkdir_restrict("ip6t_hashlimit", net->proc_net);
 	if (!hashlimit_net->ip6t_hashlimit) {
 		remove_proc_entry("ipt_hashlimit", net->proc_net);
