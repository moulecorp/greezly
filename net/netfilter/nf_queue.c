/*
 * Rusty Russell (C)2000 -- This code is GPL.
 * Patrick McHardy (c) 2006-2012
 */

#include <linux/kernel.h>
#include <linux/slab.h>
#include <linux/init.h>
#include <linux/module.h>
#include <linux/proc_fs.h>
#include <linux/skbuff.h>
#include <linux/netfilter.h>
#include <linux/seq_file.h>
#include <linux/rcupdate.h>
#include <net/protocol.h>
#include <net/netfilter/nf_queue.h>
#include <net/dst.h>

#include "nf_internals.h"

/*
 * Hook for nfnetlink_queue to register its queue handler.
 * We do this so that most of the NFQUEUE code can be modular.
 *
 * Once the queue is registered it must reinject all packets it
 * receives, no matter what.
 */
static const struct nf_queue_handler __rcu *queue_handler __read_mostly;

/* return EBUSY when somebody else is registered, return EEXIST if the
 * same handler is registered, return 0 in case of success. */
void nf_register_queue_handler(const struct nf_queue_handler *qh)
{
<<<<<<< HEAD
	int ret;
	const struct nf_queue_handler *old;

	if (pf >= ARRAY_SIZE(queue_handler))
		return -EINVAL;

	mutex_lock(&queue_handler_mutex);
	old = rcu_dereference_protected(queue_handler[pf],
					lockdep_is_held(&queue_handler_mutex));
	if (old == qh)
		ret = -EEXIST;
	else if (old)
		ret = -EBUSY;
	else {
		rcu_assign_pointer(queue_handler[pf], qh);
		ret = 0;
	}
	mutex_unlock(&queue_handler_mutex);

	return ret;
=======
	/* should never happen, we only have one queueing backend in kernel */
	WARN_ON(rcu_access_pointer(queue_handler));
	rcu_assign_pointer(queue_handler, qh);
>>>>>>> c3ade0e0
}
EXPORT_SYMBOL(nf_register_queue_handler);

/* The caller must flush their queue before this */
void nf_unregister_queue_handler(void)
{
	RCU_INIT_POINTER(queue_handler, NULL);
	synchronize_rcu();
}
EXPORT_SYMBOL(nf_unregister_queue_handler);

void nf_queue_entry_release_refs(struct nf_queue_entry *entry)
{
	/* Release those devices we held, or Alexey will kill me. */
	if (entry->indev)
		dev_put(entry->indev);
	if (entry->outdev)
		dev_put(entry->outdev);
#ifdef CONFIG_BRIDGE_NETFILTER
	if (entry->skb->nf_bridge) {
		struct nf_bridge_info *nf_bridge = entry->skb->nf_bridge;

		if (nf_bridge->physindev)
			dev_put(nf_bridge->physindev);
		if (nf_bridge->physoutdev)
			dev_put(nf_bridge->physoutdev);
	}
#endif
	/* Drop reference to owner of hook which queued us. */
	module_put(entry->elem->owner);
}
EXPORT_SYMBOL_GPL(nf_queue_entry_release_refs);

/* Bump dev refs so they don't vanish while packet is out */
bool nf_queue_entry_get_refs(struct nf_queue_entry *entry)
{
	if (!try_module_get(entry->elem->owner))
		return false;

	if (entry->indev)
		dev_hold(entry->indev);
	if (entry->outdev)
		dev_hold(entry->outdev);
#ifdef CONFIG_BRIDGE_NETFILTER
	if (entry->skb->nf_bridge) {
		struct nf_bridge_info *nf_bridge = entry->skb->nf_bridge;
		struct net_device *physdev;

		physdev = nf_bridge->physindev;
		if (physdev)
			dev_hold(physdev);
		physdev = nf_bridge->physoutdev;
		if (physdev)
			dev_hold(physdev);
	}
#endif

	return true;
}
EXPORT_SYMBOL_GPL(nf_queue_entry_get_refs);

/*
 * Any packet that leaves via this function must come back
 * through nf_reinject().
 */
int nf_queue(struct sk_buff *skb,
		      struct nf_hook_ops *elem,
		      u_int8_t pf, unsigned int hook,
		      struct net_device *indev,
		      struct net_device *outdev,
		      int (*okfn)(struct sk_buff *),
		      unsigned int queuenum)
{
	int status = -ENOENT;
	struct nf_queue_entry *entry = NULL;
	const struct nf_afinfo *afinfo;
	const struct nf_queue_handler *qh;

	/* QUEUE == DROP if no one is waiting, to be safe. */
	rcu_read_lock();

	qh = rcu_dereference(queue_handler);
	if (!qh) {
		status = -ESRCH;
		goto err_unlock;
	}

	afinfo = nf_get_afinfo(pf);
	if (!afinfo)
		goto err_unlock;

	entry = kmalloc(sizeof(*entry) + afinfo->route_key_size, GFP_ATOMIC);
	if (!entry) {
		status = -ENOMEM;
		goto err_unlock;
	}

	*entry = (struct nf_queue_entry) {
		.skb	= skb,
		.elem	= elem,
		.pf	= pf,
		.hook	= hook,
		.indev	= indev,
		.outdev	= outdev,
		.okfn	= okfn,
		.size	= sizeof(*entry) + afinfo->route_key_size,
	};

	if (!nf_queue_entry_get_refs(entry)) {
		status = -ECANCELED;
		goto err_unlock;
	}
	skb_dst_force(skb);
	afinfo->saveroute(skb, entry);
	status = qh->outfn(entry, queuenum);

	rcu_read_unlock();

	if (status < 0) {
		nf_queue_entry_release_refs(entry);
		goto err;
	}

	return 0;

err_unlock:
	rcu_read_unlock();
err:
	kfree(entry);
	return status;
}

void nf_reinject(struct nf_queue_entry *entry, unsigned int verdict)
{
	struct sk_buff *skb = entry->skb;
	struct nf_hook_ops *elem = entry->elem;
	const struct nf_afinfo *afinfo;
	int err;

	rcu_read_lock();

	nf_queue_entry_release_refs(entry);

	/* Continue traversal iff userspace said ok... */
	if (verdict == NF_REPEAT) {
		elem = list_entry(elem->list.prev, struct nf_hook_ops, list);
		verdict = NF_ACCEPT;
	}

	if (verdict == NF_ACCEPT) {
		afinfo = nf_get_afinfo(entry->pf);
		if (!afinfo || afinfo->reroute(skb, entry) < 0)
			verdict = NF_DROP;
	}

	if (verdict == NF_ACCEPT) {
	next_hook:
		verdict = nf_iterate(&nf_hooks[entry->pf][entry->hook],
				     skb, entry->hook,
				     entry->indev, entry->outdev, &elem,
				     entry->okfn, INT_MIN);
	}

	switch (verdict & NF_VERDICT_MASK) {
	case NF_ACCEPT:
	case NF_STOP:
		local_bh_disable();
		entry->okfn(skb);
		local_bh_enable();
		break;
	case NF_QUEUE:
		err = nf_queue(skb, elem, entry->pf, entry->hook,
				entry->indev, entry->outdev, entry->okfn,
				verdict >> NF_VERDICT_QBITS);
		if (err < 0) {
			if (err == -ECANCELED)
				goto next_hook;
			if (err == -ESRCH &&
			   (verdict & NF_VERDICT_FLAG_QUEUE_BYPASS))
				goto next_hook;
			kfree_skb(skb);
		}
		break;
	case NF_STOLEN:
		break;
	default:
		kfree_skb(skb);
	}
	rcu_read_unlock();
	kfree(entry);
}
EXPORT_SYMBOL(nf_reinject);<|MERGE_RESOLUTION|>--- conflicted
+++ resolved
@@ -31,32 +31,9 @@
  * same handler is registered, return 0 in case of success. */
 void nf_register_queue_handler(const struct nf_queue_handler *qh)
 {
-<<<<<<< HEAD
-	int ret;
-	const struct nf_queue_handler *old;
-
-	if (pf >= ARRAY_SIZE(queue_handler))
-		return -EINVAL;
-
-	mutex_lock(&queue_handler_mutex);
-	old = rcu_dereference_protected(queue_handler[pf],
-					lockdep_is_held(&queue_handler_mutex));
-	if (old == qh)
-		ret = -EEXIST;
-	else if (old)
-		ret = -EBUSY;
-	else {
-		rcu_assign_pointer(queue_handler[pf], qh);
-		ret = 0;
-	}
-	mutex_unlock(&queue_handler_mutex);
-
-	return ret;
-=======
 	/* should never happen, we only have one queueing backend in kernel */
 	WARN_ON(rcu_access_pointer(queue_handler));
 	rcu_assign_pointer(queue_handler, qh);
->>>>>>> c3ade0e0
 }
 EXPORT_SYMBOL(nf_register_queue_handler);
 
