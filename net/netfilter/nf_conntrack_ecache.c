/* Event cache for netfilter. */

/*
 * (C) 2005 Harald Welte <laforge@gnumonks.org>
 * (C) 2005 Patrick McHardy <kaber@trash.net>
 * (C) 2005-2006 Netfilter Core Team <coreteam@netfilter.org>
 * (C) 2005 USAGI/WIDE Project <http://www.linux-ipv6.org>
 *
 * This program is free software; you can redistribute it and/or modify
 * it under the terms of the GNU General Public License version 2 as
 * published by the Free Software Foundation.
 */

#include <linux/types.h>
#include <linux/netfilter.h>
#include <linux/skbuff.h>
#include <linux/vmalloc.h>
#include <linux/stddef.h>
#include <linux/err.h>
#include <linux/percpu.h>
#include <linux/kernel.h>
#include <linux/netdevice.h>
#include <linux/slab.h>
#include <linux/export.h>

#include <net/netfilter/nf_conntrack.h>
#include <net/netfilter/nf_conntrack_core.h>
#include <net/netfilter/nf_conntrack_extend.h>

static DEFINE_MUTEX(nf_ct_ecache_mutex);

/* deliver cached events and clear cache entry - must be called with locally
 * disabled softirqs */
void nf_ct_deliver_cached_events(struct nf_conn *ct)
{
	struct net *net = nf_ct_net(ct);
	unsigned long events, missed;
	struct nf_ct_event_notifier *notify;
	struct nf_conntrack_ecache *e;
	struct nf_ct_event item;
	int ret;

	rcu_read_lock();
	notify = rcu_dereference(net->ct.nf_conntrack_event_cb);
	if (notify == NULL)
		goto out_unlock;

	e = nf_ct_ecache_find(ct);
	if (e == NULL)
		goto out_unlock;

	events = xchg(&e->cache, 0);

	if (!nf_ct_is_confirmed(ct) || nf_ct_is_dying(ct) || !events)
		goto out_unlock;

	/* We make a copy of the missed event cache without taking
	 * the lock, thus we may send missed events twice. However,
	 * this does not harm and it happens very rarely. */
	missed = e->missed;

	if (!((events | missed) & e->ctmask))
		goto out_unlock;

	item.ct = ct;
	item.portid = 0;
	item.report = 0;

	ret = notify->fcn(events | missed, &item);

	if (likely(ret >= 0 && !missed))
		goto out_unlock;

	spin_lock_bh(&ct->lock);
	if (ret < 0)
		e->missed |= events;
	else
		e->missed &= ~missed;
	spin_unlock_bh(&ct->lock);

out_unlock:
	rcu_read_unlock();
}
EXPORT_SYMBOL_GPL(nf_ct_deliver_cached_events);

int nf_conntrack_register_notifier(struct net *net,
				   struct nf_ct_event_notifier *new)
{
	int ret;
	struct nf_ct_event_notifier *notify;

	mutex_lock(&nf_ct_ecache_mutex);
	notify = rcu_dereference_protected(net->ct.nf_conntrack_event_cb,
					   lockdep_is_held(&nf_ct_ecache_mutex));
	if (notify != NULL) {
		ret = -EBUSY;
		goto out_unlock;
	}
	rcu_assign_pointer(net->ct.nf_conntrack_event_cb, new);
<<<<<<< HEAD
	mutex_unlock(&nf_ct_ecache_mutex);
	return ret;
=======
	ret = 0;
>>>>>>> c3ade0e0

out_unlock:
	mutex_unlock(&nf_ct_ecache_mutex);
	return ret;
}
EXPORT_SYMBOL_GPL(nf_conntrack_register_notifier);

void nf_conntrack_unregister_notifier(struct net *net,
				      struct nf_ct_event_notifier *new)
{
	struct nf_ct_event_notifier *notify;

	mutex_lock(&nf_ct_ecache_mutex);
	notify = rcu_dereference_protected(net->ct.nf_conntrack_event_cb,
					   lockdep_is_held(&nf_ct_ecache_mutex));
	BUG_ON(notify != new);
	RCU_INIT_POINTER(net->ct.nf_conntrack_event_cb, NULL);
	mutex_unlock(&nf_ct_ecache_mutex);
}
EXPORT_SYMBOL_GPL(nf_conntrack_unregister_notifier);

int nf_ct_expect_register_notifier(struct net *net,
				   struct nf_exp_event_notifier *new)
{
	int ret;
	struct nf_exp_event_notifier *notify;

	mutex_lock(&nf_ct_ecache_mutex);
	notify = rcu_dereference_protected(net->ct.nf_expect_event_cb,
					   lockdep_is_held(&nf_ct_ecache_mutex));
	if (notify != NULL) {
		ret = -EBUSY;
		goto out_unlock;
	}
	rcu_assign_pointer(net->ct.nf_expect_event_cb, new);
<<<<<<< HEAD
	mutex_unlock(&nf_ct_ecache_mutex);
	return ret;
=======
	ret = 0;
>>>>>>> c3ade0e0

out_unlock:
	mutex_unlock(&nf_ct_ecache_mutex);
	return ret;
}
EXPORT_SYMBOL_GPL(nf_ct_expect_register_notifier);

void nf_ct_expect_unregister_notifier(struct net *net,
				      struct nf_exp_event_notifier *new)
{
	struct nf_exp_event_notifier *notify;

	mutex_lock(&nf_ct_ecache_mutex);
	notify = rcu_dereference_protected(net->ct.nf_expect_event_cb,
					   lockdep_is_held(&nf_ct_ecache_mutex));
	BUG_ON(notify != new);
	RCU_INIT_POINTER(net->ct.nf_expect_event_cb, NULL);
	mutex_unlock(&nf_ct_ecache_mutex);
}
EXPORT_SYMBOL_GPL(nf_ct_expect_unregister_notifier);

#define NF_CT_EVENTS_DEFAULT 1
static int nf_ct_events __read_mostly = NF_CT_EVENTS_DEFAULT;
static int nf_ct_events_retry_timeout __read_mostly = 15*HZ;

#ifdef CONFIG_SYSCTL
static struct ctl_table event_sysctl_table[] = {
	{
		.procname	= "nf_conntrack_events",
		.data		= &init_net.ct.sysctl_events,
		.maxlen		= sizeof(unsigned int),
		.mode		= 0644,
		.proc_handler	= proc_dointvec,
	},
	{
		.procname	= "nf_conntrack_events_retry_timeout",
		.data		= &init_net.ct.sysctl_events_retry_timeout,
		.maxlen		= sizeof(unsigned int),
		.mode		= 0644,
		.proc_handler	= proc_dointvec_jiffies,
	},
	{}
};
#endif /* CONFIG_SYSCTL */

static struct nf_ct_ext_type event_extend __read_mostly = {
	.len	= sizeof(struct nf_conntrack_ecache),
	.align	= __alignof__(struct nf_conntrack_ecache),
	.id	= NF_CT_EXT_ECACHE,
};

#ifdef CONFIG_SYSCTL
static int nf_conntrack_event_init_sysctl(struct net *net)
{
	ctl_table_no_const *table;

	table = kmemdup(event_sysctl_table, sizeof(event_sysctl_table),
			GFP_KERNEL);
	if (!table)
		goto out;

	table[0].data = &net->ct.sysctl_events;
	table[1].data = &net->ct.sysctl_events_retry_timeout;

	/* Don't export sysctls to unprivileged users */
	if (net->user_ns != &init_user_ns)
		table[0].procname = NULL;

	net->ct.event_sysctl_header =
		register_net_sysctl(net, "net/netfilter", table);
	if (!net->ct.event_sysctl_header) {
		printk(KERN_ERR "nf_ct_event: can't register to sysctl.\n");
		goto out_register;
	}
	return 0;

out_register:
	kfree(table);
out:
	return -ENOMEM;
}

static void nf_conntrack_event_fini_sysctl(struct net *net)
{
	struct ctl_table *table;

	table = net->ct.event_sysctl_header->ctl_table_arg;
	unregister_net_sysctl_table(net->ct.event_sysctl_header);
	kfree(table);
}
#else
static int nf_conntrack_event_init_sysctl(struct net *net)
{
	return 0;
}

static void nf_conntrack_event_fini_sysctl(struct net *net)
{
}
#endif /* CONFIG_SYSCTL */

int nf_conntrack_ecache_pernet_init(struct net *net)
{
	net->ct.sysctl_events = nf_ct_events;
	net->ct.sysctl_events_retry_timeout = nf_ct_events_retry_timeout;
	return nf_conntrack_event_init_sysctl(net);
}

void nf_conntrack_ecache_pernet_fini(struct net *net)
{
	nf_conntrack_event_fini_sysctl(net);
}

int nf_conntrack_ecache_init(void)
{
	int ret = nf_ct_extend_register(&event_extend);
	if (ret < 0)
		pr_err("nf_ct_event: Unable to register event extension.\n");
	return ret;
}

void nf_conntrack_ecache_fini(void)
{
	nf_ct_extend_unregister(&event_extend);
}<|MERGE_RESOLUTION|>--- conflicted
+++ resolved
@@ -97,12 +97,7 @@
 		goto out_unlock;
 	}
 	rcu_assign_pointer(net->ct.nf_conntrack_event_cb, new);
-<<<<<<< HEAD
-	mutex_unlock(&nf_ct_ecache_mutex);
-	return ret;
-=======
 	ret = 0;
->>>>>>> c3ade0e0
 
 out_unlock:
 	mutex_unlock(&nf_ct_ecache_mutex);
@@ -138,12 +133,7 @@
 		goto out_unlock;
 	}
 	rcu_assign_pointer(net->ct.nf_expect_event_cb, new);
-<<<<<<< HEAD
-	mutex_unlock(&nf_ct_ecache_mutex);
-	return ret;
-=======
 	ret = 0;
->>>>>>> c3ade0e0
 
 out_unlock:
 	mutex_unlock(&nf_ct_ecache_mutex);
