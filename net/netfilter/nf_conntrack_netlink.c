--- conflicted
+++ resolved
@@ -1387,14 +1387,8 @@
 			return -EBUSY;
 	}
 
-<<<<<<< HEAD
-	rcu_assign_pointer(help->helper, helper);
-
-	return 0;
-=======
 	/* we cannot set a helper for an existing conntrack */
 	return -EOPNOTSUPP;
->>>>>>> c3ade0e0
 }
 
 static inline int
