/* Netfilter messages via netlink socket. Allows for user space
 * protocol helpers and general trouble making from userspace.
 *
 * (C) 2001 by Jay Schulist <jschlst@samba.org>,
 * (C) 2002-2005 by Harald Welte <laforge@gnumonks.org>
 * (C) 2005,2007 by Pablo Neira Ayuso <pablo@netfilter.org>
 *
 * Initial netfilter messages via netlink development funded and
 * generally made possible by Network Robots, Inc. (www.networkrobots.com)
 *
 * Further development of this code funded by Astaro AG (http://www.astaro.com)
 *
 * This software may be used and distributed according to the terms
 * of the GNU General Public License, incorporated herein by reference.
 */

#include <linux/module.h>
#include <linux/types.h>
#include <linux/socket.h>
#include <linux/kernel.h>
#include <linux/string.h>
#include <linux/sockios.h>
#include <linux/net.h>
#include <linux/skbuff.h>
#include <asm/uaccess.h>
#include <net/sock.h>
#include <linux/init.h>

#include <net/netlink.h>
#include <linux/netfilter/nfnetlink.h>

MODULE_LICENSE("GPL");
MODULE_AUTHOR("Harald Welte <laforge@netfilter.org>");
MODULE_ALIAS_NET_PF_PROTO(PF_NETLINK, NETLINK_NETFILTER);

static char __initdata nfversion[] = "0.30";

static struct {
	struct mutex				mutex;
	const struct nfnetlink_subsystem __rcu	*subsys;
} table[NFNL_SUBSYS_COUNT];

static const int nfnl_group2type[NFNLGRP_MAX+1] = {
	[NFNLGRP_CONNTRACK_NEW]		= NFNL_SUBSYS_CTNETLINK,
	[NFNLGRP_CONNTRACK_UPDATE]	= NFNL_SUBSYS_CTNETLINK,
	[NFNLGRP_CONNTRACK_DESTROY]	= NFNL_SUBSYS_CTNETLINK,
	[NFNLGRP_CONNTRACK_EXP_NEW]	= NFNL_SUBSYS_CTNETLINK_EXP,
	[NFNLGRP_CONNTRACK_EXP_UPDATE]	= NFNL_SUBSYS_CTNETLINK_EXP,
	[NFNLGRP_CONNTRACK_EXP_DESTROY] = NFNL_SUBSYS_CTNETLINK_EXP,
};

void nfnl_lock(__u8 subsys_id)
{
	mutex_lock(&table[subsys_id].mutex);
}
EXPORT_SYMBOL_GPL(nfnl_lock);

void nfnl_unlock(__u8 subsys_id)
{
	mutex_unlock(&table[subsys_id].mutex);
}
EXPORT_SYMBOL_GPL(nfnl_unlock);

int nfnetlink_subsys_register(const struct nfnetlink_subsystem *n)
{
	nfnl_lock(n->subsys_id);
	if (table[n->subsys_id].subsys) {
		nfnl_unlock(n->subsys_id);
		return -EBUSY;
	}
<<<<<<< HEAD
	rcu_assign_pointer(subsys_table[n->subsys_id], n);
	nfnl_unlock();
=======
	rcu_assign_pointer(table[n->subsys_id].subsys, n);
	nfnl_unlock(n->subsys_id);
>>>>>>> c3ade0e0

	return 0;
}
EXPORT_SYMBOL_GPL(nfnetlink_subsys_register);

int nfnetlink_subsys_unregister(const struct nfnetlink_subsystem *n)
{
	nfnl_lock(n->subsys_id);
	table[n->subsys_id].subsys = NULL;
	nfnl_unlock(n->subsys_id);
	synchronize_rcu();
	return 0;
}
EXPORT_SYMBOL_GPL(nfnetlink_subsys_unregister);

static inline const struct nfnetlink_subsystem *nfnetlink_get_subsys(u_int16_t type)
{
	u_int8_t subsys_id = NFNL_SUBSYS_ID(type);

	if (subsys_id >= NFNL_SUBSYS_COUNT)
		return NULL;

	return rcu_dereference(table[subsys_id].subsys);
}

static inline const struct nfnl_callback *
nfnetlink_find_client(u_int16_t type, const struct nfnetlink_subsystem *ss)
{
	u_int8_t cb_id = NFNL_MSG_TYPE(type);

	if (cb_id >= ss->cb_count)
		return NULL;

	return &ss->cb[cb_id];
}

int nfnetlink_has_listeners(struct net *net, unsigned int group)
{
	return netlink_has_listeners(net->nfnl, group);
}
EXPORT_SYMBOL_GPL(nfnetlink_has_listeners);

struct sk_buff *nfnetlink_alloc_skb(struct net *net, unsigned int size,
				    u32 dst_portid, gfp_t gfp_mask)
{
	return netlink_alloc_skb(net->nfnl, size, dst_portid, gfp_mask);
}
EXPORT_SYMBOL_GPL(nfnetlink_alloc_skb);

int nfnetlink_send(struct sk_buff *skb, struct net *net, u32 portid,
		   unsigned int group, int echo, gfp_t flags)
{
	return nlmsg_notify(net->nfnl, skb, portid, group, echo, flags);
}
EXPORT_SYMBOL_GPL(nfnetlink_send);

int nfnetlink_set_err(struct net *net, u32 portid, u32 group, int error)
{
	return netlink_set_err(net->nfnl, portid, group, error);
}
EXPORT_SYMBOL_GPL(nfnetlink_set_err);

int nfnetlink_unicast(struct sk_buff *skb, struct net *net, u32 portid,
		      int flags)
{
	return netlink_unicast(net->nfnl, skb, portid, flags);
}
EXPORT_SYMBOL_GPL(nfnetlink_unicast);

/* Process one complete nfnetlink message. */
static int nfnetlink_rcv_msg(struct sk_buff *skb, struct nlmsghdr *nlh)
{
	struct net *net = sock_net(skb->sk);
	const struct nfnl_callback *nc;
	const struct nfnetlink_subsystem *ss;
	int type, err;

	/* All the messages must at least contain nfgenmsg */
	if (nlmsg_len(nlh) < sizeof(struct nfgenmsg))
		return 0;

	type = nlh->nlmsg_type;
replay:
	rcu_read_lock();
	ss = nfnetlink_get_subsys(type);
	if (!ss) {
#ifdef CONFIG_MODULES
		rcu_read_unlock();
		request_module("nfnetlink-subsys-%d", NFNL_SUBSYS_ID(type));
		rcu_read_lock();
		ss = nfnetlink_get_subsys(type);
		if (!ss)
#endif
		{
			rcu_read_unlock();
			return -EINVAL;
		}
	}

	nc = nfnetlink_find_client(type, ss);
	if (!nc) {
		rcu_read_unlock();
		return -EINVAL;
	}

	{
		int min_len = nlmsg_total_size(sizeof(struct nfgenmsg));
		u_int8_t cb_id = NFNL_MSG_TYPE(nlh->nlmsg_type);
		struct nlattr *cda[ss->cb[cb_id].attr_count + 1];
		struct nlattr *attr = (void *)nlh + min_len;
		int attrlen = nlh->nlmsg_len - min_len;
		__u8 subsys_id = NFNL_SUBSYS_ID(type);

		err = nla_parse(cda, ss->cb[cb_id].attr_count,
				attr, attrlen, ss->cb[cb_id].policy);
		if (err < 0) {
			rcu_read_unlock();
			return err;
		}

		if (nc->call_rcu) {
			err = nc->call_rcu(net->nfnl, skb, nlh,
					   (const struct nlattr **)cda);
			rcu_read_unlock();
		} else {
			rcu_read_unlock();
			nfnl_lock(subsys_id);
			if (rcu_dereference_protected(table[subsys_id].subsys,
				lockdep_is_held(&table[subsys_id].mutex)) != ss ||
			    nfnetlink_find_client(type, ss) != nc)
				err = -EAGAIN;
			else if (nc->call)
				err = nc->call(net->nfnl, skb, nlh,
						   (const struct nlattr **)cda);
			else
				err = -EINVAL;
			nfnl_unlock(subsys_id);
		}
		if (err == -EAGAIN)
			goto replay;
		return err;
	}
}

static void nfnetlink_rcv_batch(struct sk_buff *skb, struct nlmsghdr *nlh,
				u_int16_t subsys_id)
{
	struct sk_buff *nskb, *oskb = skb;
	struct net *net = sock_net(skb->sk);
	const struct nfnetlink_subsystem *ss;
	const struct nfnl_callback *nc;
	bool success = true, done = false;
	int err;

	if (subsys_id >= NFNL_SUBSYS_COUNT)
		return netlink_ack(skb, nlh, -EINVAL);
replay:
	nskb = netlink_skb_clone(oskb, GFP_KERNEL);
	if (!nskb)
		return netlink_ack(oskb, nlh, -ENOMEM);

	nskb->sk = oskb->sk;
	skb = nskb;

	nfnl_lock(subsys_id);
	ss = rcu_dereference_protected(table[subsys_id].subsys,
				       lockdep_is_held(&table[subsys_id].mutex));
	if (!ss) {
#ifdef CONFIG_MODULES
		nfnl_unlock(subsys_id);
		request_module("nfnetlink-subsys-%d", subsys_id);
		nfnl_lock(subsys_id);
		ss = rcu_dereference_protected(table[subsys_id].subsys,
					       lockdep_is_held(&table[subsys_id].mutex));
		if (!ss)
#endif
		{
			nfnl_unlock(subsys_id);
			netlink_ack(skb, nlh, -EOPNOTSUPP);
			return kfree_skb(nskb);
		}
	}

	if (!ss->commit || !ss->abort) {
		nfnl_unlock(subsys_id);
		netlink_ack(skb, nlh, -EOPNOTSUPP);
		return kfree_skb(skb);
	}

	while (skb->len >= nlmsg_total_size(0)) {
		int msglen, type;

		nlh = nlmsg_hdr(skb);
		err = 0;

		if (nlh->nlmsg_len < NLMSG_HDRLEN) {
			err = -EINVAL;
			goto ack;
		}

		/* Only requests are handled by the kernel */
		if (!(nlh->nlmsg_flags & NLM_F_REQUEST)) {
			err = -EINVAL;
			goto ack;
		}

		type = nlh->nlmsg_type;
		if (type == NFNL_MSG_BATCH_BEGIN) {
			/* Malformed: Batch begin twice */
			success = false;
			goto done;
		} else if (type == NFNL_MSG_BATCH_END) {
			done = true;
			goto done;
		} else if (type < NLMSG_MIN_TYPE) {
			err = -EINVAL;
			goto ack;
		}

		/* We only accept a batch with messages for the same
		 * subsystem.
		 */
		if (NFNL_SUBSYS_ID(type) != subsys_id) {
			err = -EINVAL;
			goto ack;
		}

		nc = nfnetlink_find_client(type, ss);
		if (!nc) {
			err = -EINVAL;
			goto ack;
		}

		{
			int min_len = nlmsg_total_size(sizeof(struct nfgenmsg));
			u_int8_t cb_id = NFNL_MSG_TYPE(nlh->nlmsg_type);
			struct nlattr *cda[ss->cb[cb_id].attr_count + 1];
			struct nlattr *attr = (void *)nlh + min_len;
			int attrlen = nlh->nlmsg_len - min_len;

			err = nla_parse(cda, ss->cb[cb_id].attr_count,
					attr, attrlen, ss->cb[cb_id].policy);
			if (err < 0)
				goto ack;

			if (nc->call_batch) {
				err = nc->call_batch(net->nfnl, skb, nlh,
						     (const struct nlattr **)cda);
			}

			/* The lock was released to autoload some module, we
			 * have to abort and start from scratch using the
			 * original skb.
			 */
			if (err == -EAGAIN) {
				ss->abort(skb);
				nfnl_unlock(subsys_id);
				kfree_skb(nskb);
				goto replay;
			}
		}
ack:
		if (nlh->nlmsg_flags & NLM_F_ACK || err) {
			/* We don't stop processing the batch on errors, thus,
			 * userspace gets all the errors that the batch
			 * triggers.
			 */
			netlink_ack(skb, nlh, err);
			if (err)
				success = false;
		}

		msglen = NLMSG_ALIGN(nlh->nlmsg_len);
		if (msglen > skb->len)
			msglen = skb->len;
		skb_pull(skb, msglen);
	}
done:
	if (success && done)
		ss->commit(skb);
	else
		ss->abort(skb);

	nfnl_unlock(subsys_id);
	kfree_skb(nskb);
}

static void nfnetlink_rcv(struct sk_buff *skb)
{
	struct nlmsghdr *nlh = nlmsg_hdr(skb);
	struct net *net = sock_net(skb->sk);
	int msglen;

	if (nlh->nlmsg_len < NLMSG_HDRLEN ||
	    skb->len < nlh->nlmsg_len)
		return;

	if (!ns_capable(net->user_ns, CAP_NET_ADMIN)) {
		netlink_ack(skb, nlh, -EPERM);
		return;
	}

	if (nlh->nlmsg_type == NFNL_MSG_BATCH_BEGIN) {
		struct nfgenmsg *nfgenmsg;

		msglen = NLMSG_ALIGN(nlh->nlmsg_len);
		if (msglen > skb->len)
			msglen = skb->len;

		if (nlh->nlmsg_len < NLMSG_HDRLEN ||
		    skb->len < NLMSG_HDRLEN + sizeof(struct nfgenmsg))
			return;

		nfgenmsg = nlmsg_data(nlh);
		skb_pull(skb, msglen);
		nfnetlink_rcv_batch(skb, nlh, nfgenmsg->res_id);
	} else {
		netlink_rcv_skb(skb, &nfnetlink_rcv_msg);
	}
}

#ifdef CONFIG_MODULES
static void nfnetlink_bind(int group)
{
	const struct nfnetlink_subsystem *ss;
	int type = nfnl_group2type[group];

	rcu_read_lock();
	ss = nfnetlink_get_subsys(type);
	if (!ss) {
		rcu_read_unlock();
		request_module("nfnetlink-subsys-%d", type);
		return;
	}
	rcu_read_unlock();
}
#endif

static int __net_init nfnetlink_net_init(struct net *net)
{
	struct sock *nfnl;
	struct netlink_kernel_cfg cfg = {
		.groups	= NFNLGRP_MAX,
		.input	= nfnetlink_rcv,
#ifdef CONFIG_MODULES
		.bind	= nfnetlink_bind,
#endif
	};

	nfnl = netlink_kernel_create(net, NETLINK_NETFILTER, &cfg);
	if (!nfnl)
		return -ENOMEM;
	net->nfnl_stash = nfnl;
	rcu_assign_pointer(net->nfnl, nfnl);
	return 0;
}

static void __net_exit nfnetlink_net_exit_batch(struct list_head *net_exit_list)
{
	struct net *net;

	list_for_each_entry(net, net_exit_list, exit_list)
		RCU_INIT_POINTER(net->nfnl, NULL);
	synchronize_net();
	list_for_each_entry(net, net_exit_list, exit_list)
		netlink_kernel_release(net->nfnl_stash);
}

static struct pernet_operations nfnetlink_net_ops = {
	.init		= nfnetlink_net_init,
	.exit_batch	= nfnetlink_net_exit_batch,
};

static int __init nfnetlink_init(void)
{
	int i;

	for (i=0; i<NFNL_SUBSYS_COUNT; i++)
		mutex_init(&table[i].mutex);

	pr_info("Netfilter messages via NETLINK v%s.\n", nfversion);
	return register_pernet_subsys(&nfnetlink_net_ops);
}

static void __exit nfnetlink_exit(void)
{
	pr_info("Removing netfilter NETLINK layer.\n");
	unregister_pernet_subsys(&nfnetlink_net_ops);
}
module_init(nfnetlink_init);
module_exit(nfnetlink_exit);<|MERGE_RESOLUTION|>--- conflicted
+++ resolved
@@ -68,13 +68,8 @@
 		nfnl_unlock(n->subsys_id);
 		return -EBUSY;
 	}
-<<<<<<< HEAD
-	rcu_assign_pointer(subsys_table[n->subsys_id], n);
-	nfnl_unlock();
-=======
 	rcu_assign_pointer(table[n->subsys_id].subsys, n);
 	nfnl_unlock(n->subsys_id);
->>>>>>> c3ade0e0
 
 	return 0;
 }
