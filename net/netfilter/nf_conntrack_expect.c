--- conflicted
+++ resolved
@@ -372,11 +372,7 @@
 	struct nf_conn_help *master_help = nfct_help(master);
 	struct nf_conntrack_helper *helper;
 	struct net *net = nf_ct_exp_net(expect);
-<<<<<<< HEAD
-	struct hlist_node *n, *next;
-=======
 	struct hlist_node *next;
->>>>>>> c3ade0e0
 	unsigned int h;
 	int ret = 1;
 
@@ -385,11 +381,7 @@
 		goto out;
 	}
 	h = nf_ct_expect_dst_hash(&expect->tuple);
-<<<<<<< HEAD
-	hlist_for_each_entry_safe(i, n, next, &net->ct.expect_hash[h], hnode) {
-=======
 	hlist_for_each_entry_safe(i, next, &net->ct.expect_hash[h], hnode) {
->>>>>>> c3ade0e0
 		if (expect_matches(i, expect)) {
 			if (del_timer(&i->timeout)) {
 				nf_ct_unlink_expect(i);
