/* (C) 1999-2001 Paul `Rusty' Russell
 * (C) 2002-2004 Netfilter Core Team <coreteam@netfilter.org>
 * (C) 2005-2012 Patrick McHardy <kaber@trash.net>
 *
 * This program is free software; you can redistribute it and/or modify
 * it under the terms of the GNU General Public License version 2 as
 * published by the Free Software Foundation.
 */

#include <linux/types.h>
#include <linux/netfilter.h>
#include <linux/slab.h>
#include <linux/module.h>
#include <linux/skbuff.h>
#include <linux/proc_fs.h>
#include <linux/seq_file.h>
#include <linux/percpu.h>
#include <linux/netdevice.h>
#include <linux/security.h>
#include <net/net_namespace.h>
#ifdef CONFIG_SYSCTL
#include <linux/sysctl.h>
#endif

#include <net/netfilter/nf_conntrack.h>
#include <net/netfilter/nf_conntrack_core.h>
#include <net/netfilter/nf_conntrack_l3proto.h>
#include <net/netfilter/nf_conntrack_l4proto.h>
#include <net/netfilter/nf_conntrack_expect.h>
#include <net/netfilter/nf_conntrack_helper.h>
#include <net/netfilter/nf_conntrack_acct.h>
#include <net/netfilter/nf_conntrack_zones.h>
#include <net/netfilter/nf_conntrack_timestamp.h>
#include <linux/rculist_nulls.h>

MODULE_LICENSE("GPL");

#ifdef CONFIG_NF_CONNTRACK_PROCFS
int
print_tuple(struct seq_file *s, const struct nf_conntrack_tuple *tuple,
            const struct nf_conntrack_l3proto *l3proto,
            const struct nf_conntrack_l4proto *l4proto)
{
	return l3proto->print_tuple(s, tuple) || l4proto->print_tuple(s, tuple);
}
EXPORT_SYMBOL_GPL(print_tuple);

struct ct_iter_state {
	struct seq_net_private p;
	unsigned int bucket;
	u_int64_t time_now;
};

static struct hlist_nulls_node *ct_get_first(struct seq_file *seq)
{
	struct net *net = seq_file_net(seq);
	struct ct_iter_state *st = seq->private;
	struct hlist_nulls_node *n;

	for (st->bucket = 0;
	     st->bucket < net->ct.htable_size;
	     st->bucket++) {
		n = rcu_dereference(hlist_nulls_first_rcu(&net->ct.hash[st->bucket]));
		if (!is_a_nulls(n))
			return n;
	}
	return NULL;
}

static struct hlist_nulls_node *ct_get_next(struct seq_file *seq,
				      struct hlist_nulls_node *head)
{
	struct net *net = seq_file_net(seq);
	struct ct_iter_state *st = seq->private;

	head = rcu_dereference(hlist_nulls_next_rcu(head));
	while (is_a_nulls(head)) {
		if (likely(get_nulls_value(head) == st->bucket)) {
			if (++st->bucket >= net->ct.htable_size)
				return NULL;
		}
		head = rcu_dereference(
				hlist_nulls_first_rcu(
					&net->ct.hash[st->bucket]));
	}
	return head;
}

static struct hlist_nulls_node *ct_get_idx(struct seq_file *seq, loff_t pos)
{
	struct hlist_nulls_node *head = ct_get_first(seq);

	if (head)
		while (pos && (head = ct_get_next(seq, head)))
			pos--;
	return pos ? NULL : head;
}

static void *ct_seq_start(struct seq_file *seq, loff_t *pos)
	__acquires(RCU)
{
	struct ct_iter_state *st = seq->private;

	st->time_now = ktime_to_ns(ktime_get_real());
	rcu_read_lock();
	return ct_get_idx(seq, *pos);
}

static void *ct_seq_next(struct seq_file *s, void *v, loff_t *pos)
{
	(*pos)++;
	return ct_get_next(s, v);
}

static void ct_seq_stop(struct seq_file *s, void *v)
	__releases(RCU)
{
	rcu_read_unlock();
}

#ifdef CONFIG_NF_CONNTRACK_SECMARK
static int ct_show_secctx(struct seq_file *s, const struct nf_conn *ct)
{
	int ret;
	u32 len;
	char *secctx;

	ret = security_secid_to_secctx(ct->secmark, &secctx, &len);
	if (ret)
		return 0;

	ret = seq_printf(s, "secctx=%s ", secctx);

	security_release_secctx(secctx, len);
	return ret;
}
#else
static inline int ct_show_secctx(struct seq_file *s, const struct nf_conn *ct)
{
	return 0;
}
#endif

#ifdef CONFIG_NF_CONNTRACK_TIMESTAMP
static int ct_show_delta_time(struct seq_file *s, const struct nf_conn *ct)
{
	struct ct_iter_state *st = s->private;
	struct nf_conn_tstamp *tstamp;
	s64 delta_time;

	tstamp = nf_conn_tstamp_find(ct);
	if (tstamp) {
		delta_time = st->time_now - tstamp->start;
		if (delta_time > 0)
			delta_time = div_s64(delta_time, NSEC_PER_SEC);
		else
			delta_time = 0;

		return seq_printf(s, "delta-time=%llu ",
				  (unsigned long long)delta_time);
	}
	return 0;
}
#else
static inline int
ct_show_delta_time(struct seq_file *s, const struct nf_conn *ct)
{
	return 0;
}
#endif

/* return 0 on success, 1 in case of error */
static int ct_seq_show(struct seq_file *s, void *v)
{
	struct nf_conntrack_tuple_hash *hash = v;
	struct nf_conn *ct = nf_ct_tuplehash_to_ctrack(hash);
	const struct nf_conntrack_l3proto *l3proto;
	const struct nf_conntrack_l4proto *l4proto;
	int ret = 0;

	NF_CT_ASSERT(ct);
	if (unlikely(!atomic_inc_not_zero(&ct->ct_general.use)))
		return 0;

	/* we only want to print DIR_ORIGINAL */
	if (NF_CT_DIRECTION(hash))
		goto release;

	l3proto = __nf_ct_l3proto_find(nf_ct_l3num(ct));
	NF_CT_ASSERT(l3proto);
	l4proto = __nf_ct_l4proto_find(nf_ct_l3num(ct), nf_ct_protonum(ct));
	NF_CT_ASSERT(l4proto);

	ret = -ENOSPC;
	if (seq_printf(s, "%-8s %u %-8s %u %ld ",
		       l3proto->name, nf_ct_l3num(ct),
		       l4proto->name, nf_ct_protonum(ct),
		       timer_pending(&ct->timeout)
		       ? (long)(ct->timeout.expires - jiffies)/HZ : 0) != 0)
		goto release;

	if (l4proto->print_conntrack && l4proto->print_conntrack(s, ct))
		goto release;

	if (print_tuple(s, &ct->tuplehash[IP_CT_DIR_ORIGINAL].tuple,
			l3proto, l4proto))
		goto release;

	if (seq_print_acct(s, ct, IP_CT_DIR_ORIGINAL))
		goto release;

	if (!(test_bit(IPS_SEEN_REPLY_BIT, &ct->status)))
		if (seq_printf(s, "[UNREPLIED] "))
			goto release;

	if (print_tuple(s, &ct->tuplehash[IP_CT_DIR_REPLY].tuple,
			l3proto, l4proto))
		goto release;

	if (seq_print_acct(s, ct, IP_CT_DIR_REPLY))
		goto release;

	if (test_bit(IPS_ASSURED_BIT, &ct->status))
		if (seq_printf(s, "[ASSURED] "))
			goto release;

#if defined(CONFIG_NF_CONNTRACK_MARK)
	if (seq_printf(s, "mark=%u ", ct->mark))
		goto release;
#endif

	if (ct_show_secctx(s, ct))
		goto release;

#ifdef CONFIG_NF_CONNTRACK_ZONES
	if (seq_printf(s, "zone=%u ", nf_ct_zone(ct)))
		goto release;
#endif

	if (ct_show_delta_time(s, ct))
		goto release;

	if (seq_printf(s, "use=%u\n", atomic_read(&ct->ct_general.use)))
		goto release;

	ret = 0;
release:
	nf_ct_put(ct);
	return ret;
}

static const struct seq_operations ct_seq_ops = {
	.start = ct_seq_start,
	.next  = ct_seq_next,
	.stop  = ct_seq_stop,
	.show  = ct_seq_show
};

static int ct_open(struct inode *inode, struct file *file)
{
	return seq_open_net(inode, file, &ct_seq_ops,
			sizeof(struct ct_iter_state));
}

static const struct file_operations ct_file_ops = {
	.owner   = THIS_MODULE,
	.open    = ct_open,
	.read    = seq_read,
	.llseek  = seq_lseek,
	.release = seq_release_net,
};

static void *ct_cpu_seq_start(struct seq_file *seq, loff_t *pos)
{
	struct net *net = seq_file_net(seq);
	int cpu;

	if (*pos == 0)
		return SEQ_START_TOKEN;

	for (cpu = *pos-1; cpu < nr_cpu_ids; ++cpu) {
		if (!cpu_possible(cpu))
			continue;
		*pos = cpu + 1;
		return per_cpu_ptr(net->ct.stat, cpu);
	}

	return NULL;
}

static void *ct_cpu_seq_next(struct seq_file *seq, void *v, loff_t *pos)
{
	struct net *net = seq_file_net(seq);
	int cpu;

	for (cpu = *pos; cpu < nr_cpu_ids; ++cpu) {
		if (!cpu_possible(cpu))
			continue;
		*pos = cpu + 1;
		return per_cpu_ptr(net->ct.stat, cpu);
	}

	return NULL;
}

static void ct_cpu_seq_stop(struct seq_file *seq, void *v)
{
}

static int ct_cpu_seq_show(struct seq_file *seq, void *v)
{
	struct net *net = seq_file_net(seq);
	unsigned int nr_conntracks = atomic_read(&net->ct.count);
	const struct ip_conntrack_stat *st = v;

	if (v == SEQ_START_TOKEN) {
		seq_printf(seq, "entries  searched found new invalid ignore delete delete_list insert insert_failed drop early_drop icmp_error  expect_new expect_create expect_delete search_restart\n");
		return 0;
	}

	seq_printf(seq, "%08x  %08x %08x %08x %08x %08x %08x %08x "
			"%08x %08x %08x %08x %08x  %08x %08x %08x %08x\n",
		   nr_conntracks,
		   st->searched,
		   st->found,
		   st->new,
		   st->invalid,
		   st->ignore,
		   st->delete,
		   st->delete_list,
		   st->insert,
		   st->insert_failed,
		   st->drop,
		   st->early_drop,
		   st->error,

		   st->expect_new,
		   st->expect_create,
		   st->expect_delete,
		   st->search_restart
		);
	return 0;
}

static const struct seq_operations ct_cpu_seq_ops = {
	.start	= ct_cpu_seq_start,
	.next	= ct_cpu_seq_next,
	.stop	= ct_cpu_seq_stop,
	.show	= ct_cpu_seq_show,
};

static int ct_cpu_seq_open(struct inode *inode, struct file *file)
{
	return seq_open_net(inode, file, &ct_cpu_seq_ops,
			    sizeof(struct seq_net_private));
}

static const struct file_operations ct_cpu_seq_fops = {
	.owner	 = THIS_MODULE,
	.open	 = ct_cpu_seq_open,
	.read	 = seq_read,
	.llseek	 = seq_lseek,
	.release = seq_release_net,
};

static int nf_conntrack_standalone_init_proc(struct net *net)
{
	struct proc_dir_entry *pde;

	pde = proc_create("nf_conntrack", 0440, net->proc_net, &ct_file_ops);
	if (!pde)
		goto out_nf_conntrack;

	pde = proc_create("nf_conntrack", S_IRUGO, net->proc_net_stat,
			  &ct_cpu_seq_fops);
	if (!pde)
		goto out_stat_nf_conntrack;
	return 0;

out_stat_nf_conntrack:
	remove_proc_entry("nf_conntrack", net->proc_net);
out_nf_conntrack:
	return -ENOMEM;
}

static void nf_conntrack_standalone_fini_proc(struct net *net)
{
	remove_proc_entry("nf_conntrack", net->proc_net_stat);
	remove_proc_entry("nf_conntrack", net->proc_net);
}
#else
static int nf_conntrack_standalone_init_proc(struct net *net)
{
	return 0;
}

static void nf_conntrack_standalone_fini_proc(struct net *net)
{
}
#endif /* CONFIG_NF_CONNTRACK_PROCFS */

/* Sysctl support */

#ifdef CONFIG_SYSCTL
/* Log invalid packets of a given protocol */
static int log_invalid_proto_min = 0;
static int log_invalid_proto_max = 255;

static struct ctl_table_header *nf_ct_netfilter_header;

static struct ctl_table nf_ct_sysctl_table[] = {
	{
		.procname	= "nf_conntrack_max",
		.data		= &nf_conntrack_max,
		.maxlen		= sizeof(int),
		.mode		= 0644,
		.proc_handler	= proc_dointvec,
	},
	{
		.procname	= "nf_conntrack_count",
		.data		= &init_net.ct.count,
		.maxlen		= sizeof(int),
		.mode		= 0444,
		.proc_handler	= proc_dointvec,
	},
	{
		.procname       = "nf_conntrack_buckets",
		.data           = &init_net.ct.htable_size,
		.maxlen         = sizeof(unsigned int),
		.mode           = 0444,
		.proc_handler   = proc_dointvec,
	},
	{
		.procname	= "nf_conntrack_checksum",
		.data		= &init_net.ct.sysctl_checksum,
		.maxlen		= sizeof(unsigned int),
		.mode		= 0644,
		.proc_handler	= proc_dointvec,
	},
	{
		.procname	= "nf_conntrack_log_invalid",
		.data		= &init_net.ct.sysctl_log_invalid,
		.maxlen		= sizeof(unsigned int),
		.mode		= 0644,
		.proc_handler	= proc_dointvec_minmax,
		.extra1		= &log_invalid_proto_min,
		.extra2		= &log_invalid_proto_max,
	},
	{
		.procname	= "nf_conntrack_expect_max",
		.data		= &nf_ct_expect_max,
		.maxlen		= sizeof(int),
		.mode		= 0644,
		.proc_handler	= proc_dointvec,
	},
	{ }
};

#define NET_NF_CONNTRACK_MAX 2089

static struct ctl_table nf_ct_netfilter_table[] = {
	{
		.procname	= "nf_conntrack_max",
		.data		= &nf_conntrack_max,
		.maxlen		= sizeof(int),
		.mode		= 0644,
		.proc_handler	= proc_dointvec,
	},
	{ }
};

static int nf_conntrack_standalone_init_sysctl(struct net *net)
{
	ctl_table_no_const *table;
<<<<<<< HEAD

	if (net_eq(net, &init_net)) {
		nf_ct_netfilter_header =
		       register_sysctl_paths(nf_ct_path, nf_ct_netfilter_table);
		if (!nf_ct_netfilter_header)
			goto out;
	}
=======
>>>>>>> c3ade0e0

	table = kmemdup(nf_ct_sysctl_table, sizeof(nf_ct_sysctl_table),
			GFP_KERNEL);
	if (!table)
		goto out_kmemdup;

	table[1].data = &net->ct.count;
	table[2].data = &net->ct.htable_size;
	table[3].data = &net->ct.sysctl_checksum;
	table[4].data = &net->ct.sysctl_log_invalid;

	/* Don't export sysctls to unprivileged users */
	if (net->user_ns != &init_user_ns)
		table[0].procname = NULL;

	net->ct.sysctl_header = register_net_sysctl(net, "net/netfilter", table);
	if (!net->ct.sysctl_header)
		goto out_unregister_netfilter;

	return 0;

out_unregister_netfilter:
	kfree(table);
out_kmemdup:
	return -ENOMEM;
}

static void nf_conntrack_standalone_fini_sysctl(struct net *net)
{
	struct ctl_table *table;

	table = net->ct.sysctl_header->ctl_table_arg;
	unregister_net_sysctl_table(net->ct.sysctl_header);
	kfree(table);
}
#else
static int nf_conntrack_standalone_init_sysctl(struct net *net)
{
	return 0;
}

static void nf_conntrack_standalone_fini_sysctl(struct net *net)
{
}
#endif /* CONFIG_SYSCTL */

static int nf_conntrack_pernet_init(struct net *net)
{
	int ret;

	ret = nf_conntrack_init_net(net);
	if (ret < 0)
		goto out_init;

	ret = nf_conntrack_standalone_init_proc(net);
	if (ret < 0)
		goto out_proc;

	net->ct.sysctl_checksum = 1;
	net->ct.sysctl_log_invalid = 0;
	ret = nf_conntrack_standalone_init_sysctl(net);
	if (ret < 0)
		goto out_sysctl;

	return 0;

out_sysctl:
	nf_conntrack_standalone_fini_proc(net);
out_proc:
	nf_conntrack_cleanup_net(net);
out_init:
	return ret;
}

static void nf_conntrack_pernet_exit(struct list_head *net_exit_list)
{
	struct net *net;

	list_for_each_entry(net, net_exit_list, exit_list) {
		nf_conntrack_standalone_fini_sysctl(net);
		nf_conntrack_standalone_fini_proc(net);
	}
	nf_conntrack_cleanup_net_list(net_exit_list);
}

static struct pernet_operations nf_conntrack_net_ops = {
	.init		= nf_conntrack_pernet_init,
	.exit_batch	= nf_conntrack_pernet_exit,
};

static int __init nf_conntrack_standalone_init(void)
{
	int ret = nf_conntrack_init_start();
	if (ret < 0)
		goto out_start;

#ifdef CONFIG_SYSCTL
	nf_ct_netfilter_header =
		register_net_sysctl(&init_net, "net", nf_ct_netfilter_table);
	if (!nf_ct_netfilter_header) {
		pr_err("nf_conntrack: can't register to sysctl.\n");
		ret = -ENOMEM;
		goto out_sysctl;
	}
#endif

	ret = register_pernet_subsys(&nf_conntrack_net_ops);
	if (ret < 0)
		goto out_pernet;

	nf_conntrack_init_end();
	return 0;

out_pernet:
#ifdef CONFIG_SYSCTL
	unregister_net_sysctl_table(nf_ct_netfilter_header);
out_sysctl:
#endif
	nf_conntrack_cleanup_end();
out_start:
	return ret;
}

static void __exit nf_conntrack_standalone_fini(void)
{
	nf_conntrack_cleanup_start();
	unregister_pernet_subsys(&nf_conntrack_net_ops);
#ifdef CONFIG_SYSCTL
	unregister_net_sysctl_table(nf_ct_netfilter_header);
#endif
	nf_conntrack_cleanup_end();
}

module_init(nf_conntrack_standalone_init);
module_exit(nf_conntrack_standalone_fini);

/* Some modules need us, but don't depend directly on any symbol.
   They should call this. */
void need_conntrack(void)
{
}
EXPORT_SYMBOL_GPL(need_conntrack);<|MERGE_RESOLUTION|>--- conflicted
+++ resolved
@@ -472,16 +472,6 @@
 static int nf_conntrack_standalone_init_sysctl(struct net *net)
 {
 	ctl_table_no_const *table;
-<<<<<<< HEAD
-
-	if (net_eq(net, &init_net)) {
-		nf_ct_netfilter_header =
-		       register_sysctl_paths(nf_ct_path, nf_ct_netfilter_table);
-		if (!nf_ct_netfilter_header)
-			goto out;
-	}
-=======
->>>>>>> c3ade0e0
 
 	table = kmemdup(nf_ct_sysctl_table, sizeof(nf_ct_sysctl_table),
 			GFP_KERNEL);
