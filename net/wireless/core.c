--- conflicted
+++ resolved
@@ -949,15 +949,12 @@
 		 * freed.
 		 */
 		cfg80211_process_wdev_events(wdev);
-<<<<<<< HEAD
-=======
 
 		if (WARN_ON(wdev->current_bss)) {
 			cfg80211_unhold_bss(wdev->current_bss);
 			cfg80211_put_bss(wdev->wiphy, &wdev->current_bss->pub);
 			wdev->current_bss = NULL;
 		}
->>>>>>> c3ade0e0
 		break;
 	case NETDEV_PRE_UP:
 		if (!(wdev->wiphy->interface_modes & BIT(wdev->iftype)))
