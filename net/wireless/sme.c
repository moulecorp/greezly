--- conflicted
+++ resolved
@@ -211,11 +211,7 @@
 
 	rtnl_lock();
 
-<<<<<<< HEAD
-	list_for_each_entry(wdev, &rdev->netdev_list, list) {
-=======
 	list_for_each_entry(wdev, &rdev->wdev_list, list) {
->>>>>>> c3ade0e0
 		if (!wdev->netdev)
 			continue;
 
