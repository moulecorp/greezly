--- conflicted
+++ resolved
@@ -296,23 +296,12 @@
 static struct tc_action_ops act_xt_ops = {
 	.kind		=	"xt",
 	.hinfo		=	&ipt_hash_info,
-<<<<<<< HEAD
-	.type		=	TCA_ACT_IPT,
-	.capab		=	TCA_CAP_NONE,
-=======
 	.type		=	TCA_ACT_XT,
->>>>>>> c3ade0e0
 	.owner		=	THIS_MODULE,
 	.act		=	tcf_ipt,
 	.dump		=	tcf_ipt_dump,
 	.cleanup	=	tcf_ipt_cleanup,
-<<<<<<< HEAD
-	.lookup		=	tcf_hash_search,
 	.init		=	tcf_ipt_init,
-	.walk		=	tcf_generic_walker
-=======
-	.init		=	tcf_ipt_init,
->>>>>>> c3ade0e0
 };
 
 MODULE_AUTHOR("Jamal Hadi Salim(2002-13)");
@@ -322,15 +311,11 @@
 
 static int __init ipt_init_module(void)
 {
-<<<<<<< HEAD
-	int ret1, ret2;
-=======
 	int ret1, ret2, err;
 	err = tcf_hashinfo_init(&ipt_hash_info, IPT_TAB_MASK);
 	if (err)
 		return err;
 
->>>>>>> c3ade0e0
 	ret1 = tcf_register_action(&act_xt_ops);
 	if (ret1 < 0)
 		printk("Failed to load xt action\n");
@@ -338,16 +323,10 @@
 	if (ret2 < 0)
 		printk("Failed to load ipt action\n");
 
-<<<<<<< HEAD
-	if (ret1 < 0 && ret2 < 0)
-		return ret1;
-	else
-=======
 	if (ret1 < 0 && ret2 < 0) {
 		tcf_hashinfo_destroy(&ipt_hash_info);
 		return ret1;
 	} else
->>>>>>> c3ade0e0
 		return 0;
 }
 
