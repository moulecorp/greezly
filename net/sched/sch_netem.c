--- conflicted
+++ resolved
@@ -165,10 +165,7 @@
 
 static inline struct netem_skb_cb *netem_skb_cb(struct sk_buff *skb)
 {
-<<<<<<< HEAD
-=======
 	/* we assume we can use skb next/prev/tstamp as storage for rb_node */
->>>>>>> c3ade0e0
 	qdisc_cb_private_validate(skb, sizeof(struct netem_skb_cb));
 	return (struct netem_skb_cb *)qdisc_skb_cb(skb)->data;
 }
@@ -523,22 +520,8 @@
 		cb->time_to_send = psched_get_time();
 		q->counter = 0;
 
-<<<<<<< HEAD
-		__skb_queue_head(&q->qdisc->q, skb);
-		sch->qstats.backlog += qdisc_pkt_len(skb);
-		sch->qstats.requeues++;
-		ret = NET_XMIT_SUCCESS;
-	}
-
-	if (ret != NET_XMIT_SUCCESS) {
-		if (net_xmit_drop_count(ret)) {
-			sch->qstats.drops++;
-			return ret;
-		}
-=======
 		__skb_queue_head(&sch->q, skb);
 		sch->qstats.requeues++;
->>>>>>> c3ade0e0
 	}
 
 	return NET_XMIT_SUCCESS;
