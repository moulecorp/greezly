--- conflicted
+++ resolved
@@ -1065,15 +1065,9 @@
 			struct qfq_group *next = qfq_ffs(q, mask);
 			if (qfq_gt(roundedF, next->F)) {
 				if (qfq_gt(limit, next->F))
-<<<<<<< HEAD
-					cl->S = next->F;
-				else /* preserve timestamp correctness */
-					cl->S = limit;
-=======
 					agg->S = next->F;
 				else /* preserve timestamp correctness */
 					agg->S = limit;
->>>>>>> c3ade0e0
 				return;
 			}
 		}
