--- conflicted
+++ resolved
@@ -234,10 +234,7 @@
 				   it to safe state.
 				 */
 				__skb_queue_purge(&n->arp_queue);
-<<<<<<< HEAD
-=======
 				n->arp_queue_len_bytes = 0;
->>>>>>> c3ade0e0
 				n->output = neigh_blackhole;
 				if (n->nud_state & NUD_VALID)
 					n->nud_state = NUD_NOARP;
@@ -718,14 +715,8 @@
 	write_unlock_bh(&neigh->lock);
 	neigh->arp_queue_len_bytes = 0;
 
-<<<<<<< HEAD
-	write_lock_bh(&neigh->lock);
-	__skb_queue_purge(&neigh->arp_queue);
-	write_unlock_bh(&neigh->lock);
-=======
 	if (dev->netdev_ops->ndo_neigh_destroy)
 		dev->netdev_ops->ndo_neigh_destroy(neigh);
->>>>>>> c3ade0e0
 
 	dev_put(dev);
 	neigh_parms_put(neigh->parms);
@@ -873,10 +864,7 @@
 		write_lock(&neigh->lock);
 	}
 	__skb_queue_purge(&neigh->arp_queue);
-<<<<<<< HEAD
-=======
 	neigh->arp_queue_len_bytes = 0;
->>>>>>> c3ade0e0
 }
 
 static void neigh_probe(struct neighbour *neigh)
@@ -1234,10 +1222,7 @@
 			write_lock_bh(&neigh->lock);
 		}
 		__skb_queue_purge(&neigh->arp_queue);
-<<<<<<< HEAD
-=======
 		neigh->arp_queue_len_bytes = 0;
->>>>>>> c3ade0e0
 	}
 out:
 	if (update_isrouter) {
@@ -3074,19 +3059,11 @@
 		       sizeof(t->neigh_vars[NEIGH_VAR_GC_INTERVAL]));
 	} else {
 		struct neigh_table *ntable = container_of(p, struct neigh_table, parms);
-<<<<<<< HEAD
-		dev_name_source = neigh_path[NEIGH_CTL_PATH_DEV].procname;
-		t->neigh_vars[14].data = &ntable->gc_interval;
-		t->neigh_vars[15].data = &ntable->gc_thresh1;
-		t->neigh_vars[16].data = &ntable->gc_thresh2;
-		t->neigh_vars[17].data = &ntable->gc_thresh3;
-=======
 		dev_name_source = "default";
 		t->neigh_vars[NEIGH_VAR_GC_INTERVAL].data = &ntable->gc_interval;
 		t->neigh_vars[NEIGH_VAR_GC_THRESH1].data = &ntable->gc_thresh1;
 		t->neigh_vars[NEIGH_VAR_GC_THRESH2].data = &ntable->gc_thresh2;
 		t->neigh_vars[NEIGH_VAR_GC_THRESH3].data = &ntable->gc_thresh3;
->>>>>>> c3ade0e0
 	}
 
 	if (handler) {
