--- conflicted
+++ resolved
@@ -81,29 +81,12 @@
 				   sync);
 }
 
-<<<<<<< HEAD
-	alloc_size = sizeof(*ha);
-	if (alloc_size < L1_CACHE_BYTES)
-		alloc_size = L1_CACHE_BYTES;
-	ha = kmalloc(alloc_size, GFP_ATOMIC);
-	if (!ha)
-		return -ENOMEM;
-	memcpy(ha->addr, addr, addr_len);
-	ha->type = addr_type;
-	ha->refcount = 1;
-	ha->global_use = global;
-	ha->synced = 0;
-	list_add_tail_rcu(&ha->list, &list->list);
-	list->count++;
-	return 0;
-=======
 static int __hw_addr_add(struct netdev_hw_addr_list *list,
 			 const unsigned char *addr, int addr_len,
 			 unsigned char addr_type)
 {
 	return __hw_addr_add_ex(list, addr, addr_len, addr_type, false, false,
 				0);
->>>>>>> c3ade0e0
 }
 
 static int __hw_addr_del_entry(struct netdev_hw_addr_list *list,
@@ -222,17 +205,8 @@
 			err = __hw_addr_sync_one(to_list, ha, addr_len);
 			if (err)
 				break;
-<<<<<<< HEAD
-			ha->synced++;
-			ha->refcount++;
-		} else if (ha->refcount == 1) {
-			__hw_addr_del(to_list, ha->addr, addr_len, ha->type);
-			__hw_addr_del(from_list, ha->addr, addr_len, ha->type);
-		}
-=======
 		} else if (ha->refcount == 1)
 			__hw_addr_unsync_one(to_list, from_list, ha, addr_len);
->>>>>>> c3ade0e0
 	}
 	return err;
 }
@@ -245,18 +219,8 @@
 	struct netdev_hw_addr *ha, *tmp;
 
 	list_for_each_entry_safe(ha, tmp, &from_list->list, list) {
-<<<<<<< HEAD
-		if (ha->synced) {
-			__hw_addr_del(to_list, ha->addr,
-				      addr_len, ha->type);
-			ha->synced--;
-			__hw_addr_del(from_list, ha->addr,
-				      addr_len, ha->type);
-		}
-=======
 		if (ha->sync_cnt)
 			__hw_addr_unsync_one(to_list, from_list, ha, addr_len);
->>>>>>> c3ade0e0
 	}
 }
 EXPORT_SYMBOL(__hw_addr_unsync);
@@ -799,80 +763,4 @@
 {
 	__hw_addr_init(&dev->mc);
 }
-<<<<<<< HEAD
-EXPORT_SYMBOL(dev_mc_init);
-
-#ifdef CONFIG_PROC_FS
-#include <linux/seq_file.h>
-
-static int dev_mc_seq_show(struct seq_file *seq, void *v)
-{
-	struct netdev_hw_addr *ha;
-	struct net_device *dev = v;
-
-	if (v == SEQ_START_TOKEN)
-		return 0;
-
-	netif_addr_lock_bh(dev);
-	netdev_for_each_mc_addr(ha, dev) {
-		int i;
-
-		seq_printf(seq, "%-4d %-15s %-5d %-5d ", dev->ifindex,
-			   dev->name, ha->refcount, ha->global_use);
-
-		for (i = 0; i < dev->addr_len; i++)
-			seq_printf(seq, "%02x", ha->addr[i]);
-
-		seq_putc(seq, '\n');
-	}
-	netif_addr_unlock_bh(dev);
-	return 0;
-}
-
-static const struct seq_operations dev_mc_seq_ops = {
-	.start = dev_seq_start,
-	.next  = dev_seq_next,
-	.stop  = dev_seq_stop,
-	.show  = dev_mc_seq_show,
-};
-
-static int dev_mc_seq_open(struct inode *inode, struct file *file)
-{
-	return seq_open_net(inode, file, &dev_mc_seq_ops,
-			    sizeof(struct seq_net_private));
-}
-
-static const struct file_operations dev_mc_seq_fops = {
-	.owner	 = THIS_MODULE,
-	.open    = dev_mc_seq_open,
-	.read    = seq_read,
-	.llseek  = seq_lseek,
-	.release = seq_release_net,
-};
-
-#endif
-
-static int __net_init dev_mc_net_init(struct net *net)
-{
-	if (!proc_net_fops_create(net, "dev_mcast", 0, &dev_mc_seq_fops))
-		return -ENOMEM;
-	return 0;
-}
-
-static void __net_exit dev_mc_net_exit(struct net *net)
-{
-	proc_net_remove(net, "dev_mcast");
-}
-
-static struct pernet_operations __net_initconst dev_mc_net_ops = {
-	.init = dev_mc_net_init,
-	.exit = dev_mc_net_exit,
-};
-
-void __init dev_mcast_init(void)
-{
-	register_pernet_subsys(&dev_mc_net_ops);
-}
-=======
-EXPORT_SYMBOL(dev_mc_init);
->>>>>>> c3ade0e0
+EXPORT_SYMBOL(dev_mc_init);