--- conflicted
+++ resolved
@@ -1953,11 +1953,7 @@
 	struct net_device *dev = netdev_notifier_info_to_dev(ptr);
 	struct pktgen_net *pn = net_generic(dev_net(dev), pg_net_id);
 
-<<<<<<< HEAD
-	if (!net_eq(dev_net(dev), &init_net) || pktgen_exiting)
-=======
 	if (pn->pktgen_exiting)
->>>>>>> c3ade0e0
 		return NOTIFY_DONE;
 
 	/* It is OK that we do not hold the group lock right now,
@@ -3718,14 +3714,6 @@
 {
 	struct pktgen_net *pn = net_generic(net, pg_net_id);
 	struct proc_dir_entry *pe;
-<<<<<<< HEAD
-	int ret = 0;
-
-	pr_info("%s", version);
-
-	pg_proc_dir = proc_mkdir_restrict(PG_PROC_DIR, init_net.proc_net);
-	if (!pg_proc_dir)
-=======
 	int cpu, ret = 0;
 
 	pn->net = net;
@@ -3734,7 +3722,6 @@
 	pn->proc_dir = proc_mkdir_restrict(PG_PROC_DIR, pn->net->proc_net);
 	if (!pn->proc_dir) {
 		pr_warn("cannot create /proc/net/%s\n", PG_PROC_DIR);
->>>>>>> c3ade0e0
 		return -ENODEV;
 	}
 	pe = proc_create(PGCTRL, 0600, pn->proc_dir, &pktgen_fops);
@@ -3779,11 +3766,7 @@
 	pn->pktgen_exiting = true;
 
 	mutex_lock(&pktgen_thread_lock);
-<<<<<<< HEAD
-	list_splice_init(&pktgen_threads, &list);
-=======
 	list_splice_init(&pn->pktgen_threads, &list);
->>>>>>> c3ade0e0
 	mutex_unlock(&pktgen_thread_lock);
 
 	list_for_each_safe(q, n, &list) {
