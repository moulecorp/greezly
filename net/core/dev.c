--- conflicted
+++ resolved
@@ -1225,32 +1225,9 @@
  */
 void netdev_notify_peers(struct net_device *dev)
 {
-<<<<<<< HEAD
-	struct net_device *dev;
-	int no_module;
-
-	rcu_read_lock();
-	dev = dev_get_by_name_rcu(net, name);
-	rcu_read_unlock();
-
-	no_module = !dev;
-	if (no_module && capable(CAP_NET_ADMIN))
-		no_module = request_module("netdev-%s", name);
-	if (no_module && capable(CAP_SYS_MODULE)) {
-#ifdef CONFIG_GRKERNSEC_MODHARDEN
-		___request_module(true, "grsec_modharden_netdev", "%s", name);
-#else
-		if (!request_module("%s", name))
-			pr_err("Loading kernel module for a network device "
-"with CAP_SYS_MODULE (deprecated).  Use CAP_NET_ADMIN and alias netdev-%s "
-"instead\n", name);
-#endif
-	}
-=======
 	rtnl_lock();
 	call_netdevice_notifiers(NETDEV_NOTIFY_PEERS, dev);
 	rtnl_unlock();
->>>>>>> c3ade0e0
 }
 EXPORT_SYMBOL(netdev_notify_peers);
 
@@ -1570,19 +1547,11 @@
 	for_each_net(net) {
 		for_each_netdev(net, dev) {
 			if (dev->flags & IFF_UP) {
-<<<<<<< HEAD
-				nb->notifier_call(nb, NETDEV_GOING_DOWN, dev);
-				nb->notifier_call(nb, NETDEV_DOWN, dev);
-			}
-			nb->notifier_call(nb, NETDEV_UNREGISTER, dev);
-			nb->notifier_call(nb, NETDEV_UNREGISTER_BATCH, dev);
-=======
 				call_netdevice_notifier(nb, NETDEV_GOING_DOWN,
 							dev);
 				call_netdevice_notifier(nb, NETDEV_DOWN, dev);
 			}
 			call_netdevice_notifier(nb, NETDEV_UNREGISTER, dev);
->>>>>>> c3ade0e0
 		}
 	}
 unlock:
@@ -1730,24 +1699,11 @@
 		kfree_skb(skb);
 		return NET_RX_DROP;
 	}
-<<<<<<< HEAD
-	skb->dev = dev;
-	skb_dst_drop(skb);
-	skb->tstamp.tv64 = 0;
-	skb->pkt_type = PACKET_HOST;
-	skb->protocol = eth_type_trans(skb, dev);
-	skb->mark = 0;
-	secpath_reset(skb);
-	nf_reset(skb);
-	nf_reset_trace(skb);
-	return netif_rx(skb);
-=======
 
 	skb_scrub_packet(skb, true);
 	skb->protocol = eth_type_trans(skb, dev);
 
 	return netif_rx_internal(skb);
->>>>>>> c3ade0e0
 }
 EXPORT_SYMBOL_GPL(dev_forward_skb);
 
@@ -2262,8 +2218,6 @@
 }
 EXPORT_SYMBOL(netif_device_attach);
 
-<<<<<<< HEAD
-=======
 static void skb_warn_bad_offload(const struct sk_buff *skb)
 {
 	static const netdev_features_t null_features = 0;
@@ -2284,7 +2238,6 @@
 	     skb_shinfo(skb)->gso_type, skb->ip_summed);
 }
 
->>>>>>> c3ade0e0
 /*
  * Invalidate hardware checksum when packet is to be mangled, and
  * complete checksum manually on outgoing path.
@@ -2544,25 +2497,14 @@
 	return 0;
 }
 
-<<<<<<< HEAD
-static bool can_checksum_protocol(unsigned long features, __be16 protocol)
-=======
 static netdev_features_t harmonize_features(struct sk_buff *skb,
 					    const struct net_device *dev,
 					    netdev_features_t features)
->>>>>>> c3ade0e0
 {
 	int tmp;
 
-<<<<<<< HEAD
-static u32 harmonize_features(struct sk_buff *skb, __be16 protocol, u32 features)
-{
-	if (skb->ip_summed != CHECKSUM_NONE &&
-	    !can_checksum_protocol(features, protocol)) {
-=======
 	if (skb->ip_summed != CHECKSUM_NONE &&
 	    !can_checksum_protocol(features, skb_network_protocol(skb, &tmp))) {
->>>>>>> c3ade0e0
 		features &= ~NETIF_F_ALL_CSUM;
 	} else if (illegal_highdma(dev, skb)) {
 		features &= ~NETIF_F_SG;
@@ -2577,17 +2519,10 @@
 	__be16 protocol = skb->protocol;
 	netdev_features_t features = dev->features;
 
-<<<<<<< HEAD
-	if (skb_shinfo(skb)->gso_segs > skb->dev->gso_max_segs)
-		features &= ~NETIF_F_GSO_MASK;
-
-	if (protocol == htons(ETH_P_8021Q)) {
-=======
 	if (skb_shinfo(skb)->gso_segs > dev->gso_max_segs)
 		features &= ~NETIF_F_GSO_MASK;
 
 	if (protocol == htons(ETH_P_8021Q) || protocol == htons(ETH_P_8021AD)) {
->>>>>>> c3ade0e0
 		struct vlan_ethhdr *veh = (struct vlan_ethhdr *)skb->data;
 		protocol = veh->h_vlan_encapsulated_proto;
 	} else if (!vlan_tx_tag_present(skb)) {
@@ -2623,12 +2558,6 @@
 		if (dev->priv_flags & IFF_XMIT_DST_RELEASE)
 			skb_dst_drop(skb);
 
-<<<<<<< HEAD
-		if (!list_empty(&ptype_all))
-			dev_queue_xmit_nit(skb, dev);
-
-=======
->>>>>>> c3ade0e0
 		features = netif_skb_features(skb);
 
 		if (vlan_tx_tag_present(skb) &&
@@ -2726,60 +2655,7 @@
 }
 EXPORT_SYMBOL_GPL(dev_hard_start_xmit);
 
-<<<<<<< HEAD
-static u32 hashrnd __read_mostly;
-
-/*
- * Returns a Tx hash based on the given packet descriptor a Tx queues' number
- * to be used as a distribution range.
- */
-u16 __skb_tx_hash(const struct net_device *dev, const struct sk_buff *skb,
-		  unsigned int num_tx_queues)
-{
-	u32 hash;
-	u16 qoffset = 0;
-	u16 qcount = num_tx_queues;
-
-	if (skb_rx_queue_recorded(skb)) {
-		hash = skb_get_rx_queue(skb);
-		while (unlikely(hash >= num_tx_queues))
-			hash -= num_tx_queues;
-		return hash;
-	}
-
-	if (dev->num_tc) {
-		u8 tc = netdev_get_prio_tc_map(dev, skb->priority);
-		qoffset = dev->tc_to_txq[tc].offset;
-		qcount = dev->tc_to_txq[tc].count;
-	}
-
-	if (skb->sk && skb->sk->sk_hash)
-		hash = skb->sk->sk_hash;
-	else
-		hash = (__force u16) skb->protocol;
-	hash = jhash_1word(hash, hashrnd);
-
-	return (u16) (((u64) hash * qcount) >> 32) + qoffset;
-}
-EXPORT_SYMBOL(__skb_tx_hash);
-
-static inline u16 dev_cap_txqueue(struct net_device *dev, u16 queue_index)
-{
-	if (unlikely(queue_index >= dev->real_num_tx_queues)) {
-		if (net_ratelimit()) {
-			pr_warning("%s selects TX queue %d, but "
-				"real number of TX queues is %d\n",
-				dev->name, queue_index, dev->real_num_tx_queues);
-		}
-		return 0;
-	}
-	return queue_index;
-}
-
-static inline int get_xps_queue(struct net_device *dev, struct sk_buff *skb)
-=======
 static void qdisc_pkt_len_init(struct sk_buff *skb)
->>>>>>> c3ade0e0
 {
 	const struct skb_shared_info *shinfo = skb_shinfo(skb);
 
@@ -3048,141 +2924,6 @@
 	__raise_softirq_irqoff(NET_RX_SOFTIRQ);
 }
 
-<<<<<<< HEAD
-/*
- * __skb_get_rxhash: calculate a flow hash based on src/dst addresses
- * and src/dst port numbers.  Sets rxhash in skb to non-zero hash value
- * on success, zero indicates no valid hash.  Also, sets l4_rxhash in skb
- * if hash is a canonical 4-tuple hash over transport ports.
- */
-void __skb_get_rxhash(struct sk_buff *skb)
-{
-	int nhoff, hash = 0, poff;
-	const struct ipv6hdr *ip6;
-	const struct iphdr *ip;
-	const struct vlan_hdr *vlan;
-	u8 ip_proto;
-	u32 addr1, addr2;
-	u16 proto;
-	union {
-		u32 v32;
-		u16 v16[2];
-	} ports;
-
-	nhoff = skb_network_offset(skb);
-	proto = skb->protocol;
-
-again:
-	switch (proto) {
-	case __constant_htons(ETH_P_IP):
-ip:
-		if (!pskb_may_pull(skb, sizeof(*ip) + nhoff))
-			goto done;
-
-		ip = (const struct iphdr *) (skb->data + nhoff);
-		if (ip->ihl < 5)
-			goto done;
-		if (ip_is_fragment(ip))
-			ip_proto = 0;
-		else
-			ip_proto = ip->protocol;
-		addr1 = (__force u32) ip->saddr;
-		addr2 = (__force u32) ip->daddr;
-		nhoff += ip->ihl * 4;
-		break;
-	case __constant_htons(ETH_P_IPV6):
-ipv6:
-		if (!pskb_may_pull(skb, sizeof(*ip6) + nhoff))
-			goto done;
-
-		ip6 = (const struct ipv6hdr *) (skb->data + nhoff);
-		ip_proto = ip6->nexthdr;
-		addr1 = (__force u32) ip6->saddr.s6_addr32[3];
-		addr2 = (__force u32) ip6->daddr.s6_addr32[3];
-		nhoff += 40;
-		break;
-	case __constant_htons(ETH_P_8021Q):
-		if (!pskb_may_pull(skb, sizeof(*vlan) + nhoff))
-			goto done;
-		vlan = (const struct vlan_hdr *) (skb->data + nhoff);
-		proto = vlan->h_vlan_encapsulated_proto;
-		nhoff += sizeof(*vlan);
-		goto again;
-	case __constant_htons(ETH_P_PPP_SES):
-		if (!pskb_may_pull(skb, PPPOE_SES_HLEN + nhoff))
-			goto done;
-		proto = *((__be16 *) (skb->data + nhoff +
-				      sizeof(struct pppoe_hdr)));
-		nhoff += PPPOE_SES_HLEN;
-		switch (proto) {
-		case __constant_htons(PPP_IP):
-			goto ip;
-		case __constant_htons(PPP_IPV6):
-			goto ipv6;
-		default:
-			goto done;
-		}
-	default:
-		goto done;
-	}
-
-	switch (ip_proto) {
-	case IPPROTO_GRE:
-		if (pskb_may_pull(skb, nhoff + 16)) {
-			u8 *h = skb->data + nhoff;
-			__be16 flags = *(__be16 *)h;
-
-			/*
-			 * Only look inside GRE if version zero and no
-			 * routing
-			 */
-			if (!(flags & (GRE_VERSION|GRE_ROUTING))) {
-				proto = *(__be16 *)(h + 2);
-				nhoff += 4;
-				if (flags & GRE_CSUM)
-					nhoff += 4;
-				if (flags & GRE_KEY)
-					nhoff += 4;
-				if (flags & GRE_SEQ)
-					nhoff += 4;
-				goto again;
-			}
-		}
-		break;
-	case IPPROTO_IPIP:
-		goto again;
-	default:
-		break;
-	}
-
-	ports.v32 = 0;
-	poff = proto_ports_offset(ip_proto);
-	if (poff >= 0) {
-		nhoff += poff;
-		if (pskb_may_pull(skb, nhoff + 4)) {
-			ports.v32 = * (__force u32 *) (skb->data + nhoff);
-			skb->l4_rxhash = 1;
-		}
-	}
-
-	/* get a consistent hash (same value on both flow directions) */
-	if (addr2 < addr1 ||
-	    (addr2 == addr1 &&
-	     ports.v16[1] < ports.v16[0])) {
-		swap(addr1, addr2);
-		swap(ports.v16[0], ports.v16[1]);
-	}
-	hash = jhash_3words(addr1, addr2, ports.v32, hashrnd);
-	if (!hash)
-		hash = 1;
-
-done:
-	skb->rxhash = hash;
-}
-EXPORT_SYMBOL(__skb_get_rxhash);
-
-=======
->>>>>>> c3ade0e0
 #ifdef CONFIG_RPS
 
 /* One global table that all flow-based protocols share. */
@@ -3837,12 +3578,9 @@
 ncls:
 #endif
 
-<<<<<<< HEAD
-=======
 	if (pfmemalloc && !skb_pfmemalloc_protocol(skb))
 		goto drop;
 
->>>>>>> c3ade0e0
 	if (vlan_tx_tag_present(skb)) {
 		if (pt_prev) {
 			ret = deliver_skb(skb, pt_prev, orig_dev);
@@ -3863,11 +3601,7 @@
 		switch (rx_handler(&skb)) {
 		case RX_HANDLER_CONSUMED:
 			ret = NET_RX_SUCCESS;
-<<<<<<< HEAD
-			goto out;
-=======
 			goto unlock;
->>>>>>> c3ade0e0
 		case RX_HANDLER_ANOTHER:
 			goto another_round;
 		case RX_HANDLER_EXACT:
@@ -3879,10 +3613,6 @@
 		}
 	}
 
-<<<<<<< HEAD
-	if (vlan_tx_nonzero_tag_present(skb))
-		skb->pkt_type = PACKET_OTHERHOST;
-=======
 	if (unlikely(vlan_tx_tag_present(skb))) {
 		if (vlan_tx_tag_get_id(skb))
 			skb->pkt_type = PACKET_OTHERHOST;
@@ -3892,7 +3622,6 @@
 		 */
 		skb->vlan_tci = 0;
 	}
->>>>>>> c3ade0e0
 
 	/* deliver only exact match when indicated */
 	null_or_dev = deliver_exact ? skb->dev : NULL;
@@ -3915,10 +3644,7 @@
 		else
 			ret = pt_prev->func(skb, skb->dev, pt_prev, orig_dev);
 	} else {
-<<<<<<< HEAD
-=======
 drop:
->>>>>>> c3ade0e0
 		atomic_long_inc_unchecked(&skb->dev->rx_dropped);
 		kfree_skb(skb);
 		/* Jamal, now you will not able to escape explaining
@@ -4256,25 +3982,6 @@
 
 struct packet_offload *gro_find_receive_by_type(__be16 type)
 {
-<<<<<<< HEAD
-	struct sk_buff *p;
-	unsigned int maclen = skb->dev->hard_header_len;
-
-	for (p = napi->gro_list; p; p = p->next) {
-		unsigned long diffs;
-
-		diffs = (unsigned long)p->dev ^ (unsigned long)skb->dev;
-		diffs |= p->vlan_tci ^ skb->vlan_tci;
-		if (maclen == ETH_HLEN)
-			diffs |= compare_ether_header(skb_mac_header(p),
-						      skb_gro_mac_header(skb));
-		else if (!diffs)
-			diffs = memcmp(skb_mac_header(p),
-				       skb_gro_mac_header(skb),
-				       maclen);
-		NAPI_GRO_CB(p)->same_flow = !diffs;
-		NAPI_GRO_CB(p)->flush = 0;
-=======
 	struct list_head *offload_head = &offload_base;
 	struct packet_offload *ptype;
 
@@ -4282,7 +3989,6 @@
 		if (ptype->type != type || !ptype->callbacks.gro_receive)
 			continue;
 		return ptype;
->>>>>>> c3ade0e0
 	}
 	return NULL;
 }
@@ -4830,54 +4536,19 @@
 {
 	struct netdev_adjacent *upper;
 
-<<<<<<< HEAD
-#define BUCKET_SPACE (32 - NETDEV_HASHBITS - 1)
-=======
 	WARN_ON_ONCE(!rcu_read_lock_held() && !lockdep_rtnl_is_held());
 
 	upper = list_entry_rcu((*iter)->next, struct netdev_adjacent, list);
->>>>>>> c3ade0e0
 
 	if (&upper->list == &dev->all_adj_list.upper)
 		return NULL;
 
-<<<<<<< HEAD
-static inline struct net_device *dev_from_same_bucket(struct seq_file *seq, loff_t *pos)
-{
-	struct net *net = seq_file_net(seq);
-	struct net_device *dev;
-	struct hlist_node *p;
-	struct hlist_head *h;
-	unsigned int count = 0, offset = get_offset(*pos);
-
-	h = &net->dev_name_head[get_bucket(*pos)];
-	hlist_for_each_entry_rcu(dev, p, h, name_hlist) {
-		if (++count == offset)
-			return dev;
-	}
-=======
 	*iter = &upper->list;
->>>>>>> c3ade0e0
 
 	return upper->dev;
 }
 EXPORT_SYMBOL(netdev_all_upper_get_next_dev_rcu);
 
-<<<<<<< HEAD
-static inline struct net_device *dev_from_bucket(struct seq_file *seq, loff_t *pos)
-{
-	struct net_device *dev;
-	unsigned int bucket;
-
-	do {
-		dev = dev_from_same_bucket(seq, pos);
-		if (dev)
-			return dev;
-
-		bucket = get_bucket(*pos) + 1;
-		*pos = set_bucket_offset(bucket, 1);
-	} while (bucket < NETDEV_HASHENTRIES);
-=======
 /**
  * netdev_lower_get_next_private - Get the next ->private from the
  *				   lower neighbour list
@@ -4898,7 +4569,6 @@
 
 	if (&lower->list == &dev->adj_list.lower)
 		return NULL;
->>>>>>> c3ade0e0
 
 	if (iter)
 		*iter = lower->list.next;
@@ -4920,16 +4590,6 @@
 void *netdev_lower_get_next_private_rcu(struct net_device *dev,
 					struct list_head **iter)
 {
-<<<<<<< HEAD
-	rcu_read_lock();
-	if (!*pos)
-		return SEQ_START_TOKEN;
-
-	if (get_bucket(*pos) >= NETDEV_HASHENTRIES)
-		return NULL;
-
-	return dev_from_bucket(seq, pos);
-=======
 	struct netdev_adjacent *lower;
 
 	WARN_ON_ONCE(!rcu_read_lock_held());
@@ -4943,7 +4603,6 @@
 		*iter = &lower->list;
 
 	return lower->private;
->>>>>>> c3ade0e0
 }
 EXPORT_SYMBOL(netdev_lower_get_next_private_rcu);
 
@@ -4960,10 +4619,6 @@
  */
 void *netdev_lower_get_next(struct net_device *dev, struct list_head **iter)
 {
-<<<<<<< HEAD
-	++*pos;
-	return dev_from_bucket(seq, pos);
-=======
 	struct netdev_adjacent *lower;
 
 	lower = list_entry((*iter)->next, struct netdev_adjacent, list);
@@ -4974,7 +4629,6 @@
 	*iter = &lower->list;
 
 	return lower->dev;
->>>>>>> c3ade0e0
 }
 EXPORT_SYMBOL(netdev_lower_get_next);
 
@@ -4991,37 +4645,11 @@
 {
 	struct netdev_adjacent *lower;
 
-<<<<<<< HEAD
-	if (gr_proc_is_restricted())
-		seq_printf(seq, "%6s: %7llu %7llu %4llu %4llu %4llu %5llu %10llu %9llu "
-		   "%8llu %7llu %4llu %4llu %4llu %5llu %7llu %10llu\n",
-		   dev->name, 0ULL, 0ULL, 0ULL, 0ULL, 0ULL, 0ULL, 0ULL, 0ULL,
-		   0ULL, 0ULL, 0ULL, 0ULL, 0ULL, 0ULL, 0ULL, 0ULL);
-	else
-		seq_printf(seq, "%6s: %7llu %7llu %4llu %4llu %4llu %5llu %10llu %9llu "
-		   "%8llu %7llu %4llu %4llu %4llu %5llu %7llu %10llu\n",
-		   dev->name, stats->rx_bytes, stats->rx_packets,
-		   stats->rx_errors,
-		   stats->rx_dropped + stats->rx_missed_errors,
-		   stats->rx_fifo_errors,
-		   stats->rx_length_errors + stats->rx_over_errors +
-		    stats->rx_crc_errors + stats->rx_frame_errors,
-		   stats->rx_compressed, stats->multicast,
-		   stats->tx_bytes, stats->tx_packets,
-		   stats->tx_errors, stats->tx_dropped,
-		   stats->tx_fifo_errors, stats->collisions,
-		   stats->tx_carrier_errors +
-		    stats->tx_aborted_errors +
-		    stats->tx_window_errors +
-		    stats->tx_heartbeat_errors,
-		   stats->tx_compressed);
-=======
 	lower = list_first_or_null_rcu(&dev->adj_list.lower,
 			struct netdev_adjacent, list);
 	if (lower)
 		return lower->private;
 	return NULL;
->>>>>>> c3ade0e0
 }
 EXPORT_SYMBOL(netdev_lower_get_first_private_rcu);
 
@@ -5116,20 +4744,6 @@
 
 	return 0;
 
-<<<<<<< HEAD
-const struct seq_operations dev_seq_ops = {
-	.start = dev_seq_start,
-	.next  = dev_seq_next,
-	.stop  = dev_seq_stop,
-	.show  = dev_seq_show,
-};
-
-static int dev_seq_open(struct inode *inode, struct file *file)
-{
-	return seq_open_net(inode, file, &dev_seq_ops,
-			    sizeof(struct seq_net_private));
-}
-=======
 remove_symlinks:
 	if (netdev_adjacent_is_neigh_list(dev, dev_list))
 		netdev_adjacent_sysfs_del(dev, adj_dev->name, dev_list);
@@ -5145,7 +4759,6 @@
 					 struct list_head *dev_list)
 {
 	struct netdev_adjacent *adj;
->>>>>>> c3ade0e0
 
 	adj = __netdev_find_adj(dev, adj_dev, dev_list);
 
@@ -5155,19 +4768,12 @@
 		BUG();
 	}
 
-<<<<<<< HEAD
-static int softnet_seq_open(struct inode *inode, struct file *file)
-{
-	return seq_open_restrict(file, &softnet_seq_ops);
-}
-=======
 	if (adj->ref_nr > 1) {
 		pr_debug("%s to %s ref_nr-- = %d\n", dev->name, adj_dev->name,
 			 adj->ref_nr-1);
 		adj->ref_nr--;
 		return;
 	}
->>>>>>> c3ade0e0
 
 	if (adj->master)
 		sysfs_remove_link(&(dev->dev.kobj), "master");
@@ -5270,15 +4876,6 @@
 
 	ASSERT_RTNL();
 
-<<<<<<< HEAD
-#ifdef CONFIG_GRKERNSEC_HIDESYM
-		seq_printf(seq, " %-8s %p\n",
-			   pt->dev ? pt->dev->name : "", NULL);
-#else
-		seq_printf(seq, " %-8s %pF\n",
-			   pt->dev ? pt->dev->name : "", pt->func);
-#endif
-=======
 	if (dev == upper_dev)
 		return -EBUSY;
 
@@ -5310,7 +4907,6 @@
 			if (ret)
 				goto rollback_mesh;
 		}
->>>>>>> c3ade0e0
 	}
 
 	/* add dev to every upper_dev's upper device */
@@ -5389,14 +4985,6 @@
 }
 EXPORT_SYMBOL(netdev_upper_dev_link);
 
-<<<<<<< HEAD
-static struct pernet_operations __net_initconst dev_proc_ops = {
-	.init = dev_proc_net_init,
-	.exit = dev_proc_net_exit,
-};
-
-static int __init dev_proc_init(void)
-=======
 /**
  * netdev_master_upper_dev_link - Add a master link to the upper device
  * @dev: device
@@ -5410,7 +4998,6 @@
  */
 int netdev_master_upper_dev_link(struct net_device *dev,
 				 struct net_device *upper_dev)
->>>>>>> c3ade0e0
 {
 	return __netdev_upper_dev_link(dev, upper_dev, true, NULL);
 }
@@ -5921,19 +5508,12 @@
 	if (!netif_device_present(dev))
 		return -ENODEV;
 	err = ops->ndo_set_mac_address(dev, sa);
-<<<<<<< HEAD
-	if (!err)
-		call_netdevice_notifiers(NETDEV_CHANGEADDR, dev);
-	add_device_randomness(dev->dev_addr, dev->addr_len);
-	return err;
-=======
 	if (err)
 		return err;
 	dev->addr_assign_type = NET_ADDR_SET;
 	call_netdevice_notifiers(NETDEV_CHANGEADDR, dev);
 	add_device_randomness(dev->dev_addr, dev->addr_len);
 	return 0;
->>>>>>> c3ade0e0
 }
 EXPORT_SYMBOL(dev_set_mac_address);
 
@@ -6427,8 +6007,6 @@
 	dev_hold(dev);
 	list_netdevice(dev);
 	add_device_randomness(dev->dev_addr, dev->addr_len);
-<<<<<<< HEAD
-=======
 
 	/* If the device has permanent device address, driver should
 	 * set dev_addr and also addr_assign_type should be set to
@@ -6436,7 +6014,6 @@
 	 */
 	if (dev->addr_assign_type == NET_ADDR_PERM)
 		memcpy(dev->perm_addr, dev->dev_addr, dev->addr_len);
->>>>>>> c3ade0e0
 
 	/* Notify protocols, that a new device appeared. */
 	ret = call_netdevice_notifiers(NETDEV_REGISTER, dev);
@@ -7338,7 +6915,7 @@
 	kfree(net->dev_index_head);
 }
 
-static struct pernet_operations __net_initconst netdev_net_ops = {
+static struct pernet_operations __net_initdata netdev_net_ops = {
 	.init = netdev_init,
 	.exit = netdev_exit,
 };
@@ -7439,7 +7016,7 @@
 	rtnl_unlock();
 }
 
-static struct pernet_operations __net_initconst default_device_ops = {
+static struct pernet_operations __net_initdata default_device_ops = {
 	.exit = default_device_exit,
 	.exit_batch = default_device_exit_batch,
 };
