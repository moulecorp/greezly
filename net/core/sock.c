--- conflicted
+++ resolved
@@ -402,11 +402,7 @@
 	if (err)
 		return err;
 
-<<<<<<< HEAD
-	if (!sk_rmem_schedule(sk, skb->truesize)) {
-=======
 	if (!sk_rmem_schedule(sk, skb, skb->truesize)) {
->>>>>>> c3ade0e0
 		atomic_inc_unchecked(&sk->sk_drops);
 		return -ENOBUFS;
 	}
@@ -446,11 +442,7 @@
 
 	skb->dev = NULL;
 
-<<<<<<< HEAD
-	if (sk_rcvqueues_full(sk, skb)) {
-=======
 	if (sk_rcvqueues_full(sk, skb, sk->sk_rcvbuf)) {
->>>>>>> c3ade0e0
 		atomic_inc_unchecked(&sk->sk_drops);
 		goto discard_and_relse;
 	}
@@ -512,12 +504,8 @@
 }
 EXPORT_SYMBOL(sk_dst_check);
 
-<<<<<<< HEAD
-static int sock_bindtodevice(struct sock *sk, char __user *optval, unsigned int optlen)
-=======
 static int sock_setbindtodevice(struct sock *sk, char __user *optval,
 				int optlen)
->>>>>>> c3ade0e0
 {
 	int ret = -ENOPROTOOPT;
 #ifdef CONFIG_NETDEVICES
@@ -531,7 +519,7 @@
 		goto out;
 
 	ret = -EINVAL;
-	if (optlen > INT_MAX)
+	if (optlen < 0)
 		goto out;
 
 	/* Bind this socket to a particular device like "eth0",
@@ -950,20 +938,6 @@
 	}
 }
 
-void cred_real_to_ucred(struct pid *pid, const struct cred *cred,
-			struct ucred *ucred)
-{
-	ucred->pid = pid_vnr(pid);
-	ucred->uid = ucred->gid = -1;
-	if (cred) {
-		struct user_namespace *current_ns = current_user_ns();
-
-		ucred->uid = user_ns_map_uid(current_ns, cred, cred->uid);
-		ucred->gid = user_ns_map_gid(current_ns, cred, cred->gid);
-	}
-}
-EXPORT_SYMBOL_GPL(cred_real_to_ucred);
-
 int sock_getsockopt(struct socket *sock, int level, int optname,
 		    char __user *optval, int __user *optlen)
 {
@@ -1125,7 +1099,7 @@
 		if (len > sizeof(peercred))
 			len = sizeof(peercred);
 		cred_to_ucred(sk->sk_peer_pid, sk->sk_peer_cred, &peercred);
-		if (len > sizeof(peercred) || copy_to_user(optval, &peercred, len))
+		if (copy_to_user(optval, &peercred, len))
 			return -EFAULT;
 		goto lenout;
 	}
@@ -1755,15 +1729,8 @@
 	long timeo;
 	int err;
 	int npages = (data_len + (PAGE_SIZE - 1)) >> PAGE_SHIFT;
-<<<<<<< HEAD
-
-	err = -EMSGSIZE;
-	if (npages > MAX_SKB_FRAGS)
-		goto failure;
-=======
 	struct page *page;
 	int i;
->>>>>>> c3ade0e0
 
 	err = -EMSGSIZE;
 	if (npages > MAX_SKB_FRAGS)
@@ -1779,37 +1746,6 @@
 		if (sk->sk_shutdown & SEND_SHUTDOWN)
 			goto failure;
 
-<<<<<<< HEAD
-		if (atomic_read(&sk->sk_wmem_alloc) < sk->sk_sndbuf) {
-			skb = alloc_skb(header_len, gfp_mask);
-			if (skb) {
-				int i;
-
-				/* No pages, we're done... */
-				if (!data_len)
-					break;
-
-				skb->truesize += data_len;
-				skb_shinfo(skb)->nr_frags = npages;
-				for (i = 0; i < npages; i++) {
-					struct page *page;
-
-					page = alloc_pages(sk->sk_allocation, 0);
-					if (!page) {
-						err = -ENOBUFS;
-						skb_shinfo(skb)->nr_frags = i;
-						kfree_skb(skb);
-						goto failure;
-					}
-
-					__skb_fill_page_desc(skb, i,
-							page, 0,
-							(data_len >= PAGE_SIZE ?
-							 PAGE_SIZE :
-							 data_len));
-					data_len -= PAGE_SIZE;
-				}
-=======
 		if (atomic_read(&sk->sk_wmem_alloc) >= sk->sk_sndbuf) {
 			set_bit(SOCK_ASYNC_NOSPACE, &sk->sk_socket->flags);
 			set_bit(SOCK_NOSPACE, &sk->sk_socket->flags);
@@ -1821,7 +1757,6 @@
 			timeo = sock_wait_for_wmem(sk, timeo);
 			continue;
 		}
->>>>>>> c3ade0e0
 
 		err = -ENOBUFS;
 		gfp_mask = sk->sk_allocation;
@@ -2996,7 +2931,7 @@
 }
 
 
-static __net_initconst struct pernet_operations proto_net_ops = {
+static __net_initdata struct pernet_operations proto_net_ops = {
 	.init = proto_init_net,
 	.exit = proto_exit_net,
 };
