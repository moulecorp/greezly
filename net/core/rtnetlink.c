--- conflicted
+++ resolved
@@ -296,24 +296,15 @@
  */
 int __rtnl_link_register(struct rtnl_link_ops *ops)
 {
-<<<<<<< HEAD
+	if (rtnl_link_ops_get(ops->kind))
+		return -EEXIST;
+
 	if (!ops->dellink) {
 		pax_open_kernel();
 		*(void **)&ops->dellink = unregister_netdevice_queue;
 		pax_close_kernel();
 	}
 
-=======
-	if (rtnl_link_ops_get(ops->kind))
-		return -EEXIST;
-
-	if (!ops->dellink) {
-		pax_open_kernel();
-		*(void **)&ops->dellink = unregister_netdevice_queue;
-		pax_close_kernel();
-	}
-
->>>>>>> c3ade0e0
 	pax_list_add_tail((struct list_head *)&ops->list, &link_ops);
 	return 0;
 }
@@ -1056,14 +1047,9 @@
 		goto nla_put_failure;
 	copy_rtnl_link_stats64(nla_data(attr), stats);
 
-<<<<<<< HEAD
-	if (dev->dev.parent && (ext_filter_mask & RTEXT_FILTER_VF))
-		NLA_PUT_U32(skb, IFLA_NUM_VF, dev_num_vf(dev->dev.parent));
-=======
 	if (dev->dev.parent && (ext_filter_mask & RTEXT_FILTER_VF) &&
 	    nla_put_u32(skb, IFLA_NUM_VF, dev_num_vf(dev->dev.parent)))
 		goto nla_put_failure;
->>>>>>> c3ade0e0
 
 	if (dev->netdev_ops->ndo_get_vf_config && dev->dev.parent
 	    && (ext_filter_mask & RTEXT_FILTER_VF)) {
@@ -1091,13 +1077,10 @@
 			 */
 			ivi.spoofchk = -1;
 			memset(ivi.mac, 0, sizeof(ivi.mac));
-<<<<<<< HEAD
-=======
 			/* The default value for VF link state is "auto"
 			 * IFLA_VF_LINK_STATE_AUTO which equals zero
 			 */
 			ivi.linkstate = 0;
->>>>>>> c3ade0e0
 			if (dev->netdev_ops->ndo_get_vf_config(dev, i, &ivi))
 				break;
 			vf_mac.vf =
@@ -1183,10 +1166,6 @@
 	int idx = 0, s_idx;
 	struct net_device *dev;
 	struct hlist_head *head;
-<<<<<<< HEAD
-	struct hlist_node *node;
-=======
->>>>>>> c3ade0e0
 	struct nlattr *tb[IFLA_MAX+1];
 	u32 ext_filter_mask = 0;
 	int err;
@@ -1211,11 +1190,7 @@
 			if (idx < s_idx)
 				goto cont;
 			err = rtnl_fill_ifinfo(skb, dev, RTM_NEWLINK,
-<<<<<<< HEAD
-					       NETLINK_CB(cb->skb).pid,
-=======
 					       NETLINK_CB(cb->skb).portid,
->>>>>>> c3ade0e0
 					       cb->nlh->nlmsg_seq, 0,
 					       NLM_F_MULTI,
 					       ext_filter_mask);
@@ -1262,13 +1237,10 @@
 	[IFLA_PORT_SELF]	= { .type = NLA_NESTED },
 	[IFLA_AF_SPEC]		= { .type = NLA_NESTED },
 	[IFLA_EXT_MASK]		= { .type = NLA_U32 },
-<<<<<<< HEAD
-=======
 	[IFLA_PROMISCUITY]	= { .type = NLA_U32 },
 	[IFLA_NUM_TX_QUEUES]	= { .type = NLA_U32 },
 	[IFLA_NUM_RX_QUEUES]	= { .type = NLA_U32 },
 	[IFLA_PHYS_PORT_ID]	= { .type = NLA_BINARY, .len = MAX_PHYS_PORT_ID_LEN },
->>>>>>> c3ade0e0
 };
 EXPORT_SYMBOL(ifla_policy);
 
@@ -1529,7 +1501,6 @@
 		if (err)
 			goto errout;
 		modified = 1;
-		add_device_randomness(dev->dev_addr, dev->addr_len);
 	}
 
 	if (tb[IFLA_MTU]) {
@@ -2097,11 +2068,7 @@
 	if (nskb == NULL)
 		return -ENOBUFS;
 
-<<<<<<< HEAD
-	err = rtnl_fill_ifinfo(nskb, dev, RTM_NEWLINK, NETLINK_CB(skb).pid,
-=======
 	err = rtnl_fill_ifinfo(nskb, dev, RTM_NEWLINK, NETLINK_CB(skb).portid,
->>>>>>> c3ade0e0
 			       nlh->nlmsg_seq, 0, 0, ext_filter_mask);
 	if (err < 0) {
 		/* -EMSGSIZE implies BUG in if_nlmsg_size */
@@ -2177,11 +2144,7 @@
 	int err = -ENOBUFS;
 	size_t if_info_size;
 
-<<<<<<< HEAD
-	skb = nlmsg_new((if_info_size = if_nlmsg_size(dev, 0)), GFP_KERNEL);
-=======
 	skb = nlmsg_new((if_info_size = if_nlmsg_size(dev, 0)), flags);
->>>>>>> c3ade0e0
 	if (skb == NULL)
 		goto errout;
 
@@ -2875,30 +2838,6 @@
 		return err;
 	}
 
-<<<<<<< HEAD
-	memset(rta_buf, 0, (rtattr_max * sizeof(struct rtattr *)));
-
-	min_len = rtm_min[sz_idx];
-	if (nlh->nlmsg_len < min_len)
-		return -EINVAL;
-
-	if (nlh->nlmsg_len > min_len) {
-		int attrlen = nlh->nlmsg_len - NLMSG_ALIGN(min_len);
-		struct rtattr *attr = (void *)nlh + NLMSG_ALIGN(min_len);
-
-		while (RTA_OK(attr, attrlen)) {
-			unsigned int flavor = attr->rta_type & NLA_TYPE_MASK;
-			if (flavor) {
-				if (flavor > rta_max[sz_idx])
-					return -EINVAL;
-				rta_buf[flavor-1] = attr;
-			}
-			attr = RTA_NEXT(attr, attrlen);
-		}
-	}
-
-=======
->>>>>>> c3ade0e0
 	doit = rtnl_get_doit(family, type);
 	if (doit == NULL)
 		return -EOPNOTSUPP;
