--- conflicted
+++ resolved
@@ -105,26 +105,14 @@
 	return skb;
 }
 
-<<<<<<< HEAD
-=======
 static struct genl_multicast_group dropmon_mcgrps[] = {
 	{ .name = "events", },
 };
 
->>>>>>> c3ade0e0
 static void send_dm_alert(struct work_struct *work)
 {
 	struct sk_buff *skb;
 	struct per_cpu_dm_data *data;
-<<<<<<< HEAD
-
-	data = container_of(work, struct per_cpu_dm_data, dm_alert_work);
-
-	skb = reset_per_cpu_data(data);
-
-	if (skb)
-		genlmsg_multicast(skb, 0, NET_DM_GRP_ALERT, GFP_KERNEL);
-=======
 
 	data = container_of(work, struct per_cpu_dm_data, dm_alert_work);
 
@@ -133,7 +121,6 @@
 	if (skb)
 		genlmsg_multicast(&net_drop_monitor_family, skb, 0,
 				  0, GFP_KERNEL);
->>>>>>> c3ade0e0
 }
 
 /*
