/* SCTP kernel implementation
 * (C) Copyright IBM Corp. 2001, 2004
 * Copyright (c) 1999-2000 Cisco, Inc.
 * Copyright (c) 1999-2001 Motorola, Inc.
 * Copyright (c) 2001-2002 Intel Corp.
 * Copyright (c) 2002      Nokia Corp.
 *
 * This is part of the SCTP Linux Kernel Implementation.
 *
 * These are the state functions for the state machine.
 *
 * This SCTP implementation is free software;
 * you can redistribute it and/or modify it under the terms of
 * the GNU General Public License as published by
 * the Free Software Foundation; either version 2, or (at your option)
 * any later version.
 *
 * This SCTP implementation is distributed in the hope that it
 * will be useful, but WITHOUT ANY WARRANTY; without even the implied
 *                 ************************
 * warranty of MERCHANTABILITY or FITNESS FOR A PARTICULAR PURPOSE.
 * See the GNU General Public License for more details.
 *
 * You should have received a copy of the GNU General Public License
 * along with GNU CC; see the file COPYING.  If not, see
 * <http://www.gnu.org/licenses/>.
 *
 * Please send any bug reports or fixes you make to the
 * email address(es):
 *    lksctp developers <linux-sctp@vger.kernel.org>
 *
 * Written or modified by:
 *    La Monte H.P. Yarroll <piggy@acm.org>
 *    Karl Knutson          <karl@athena.chicago.il.us>
 *    Mathew Kotowsky       <kotowsky@sctp.org>
 *    Sridhar Samudrala     <samudrala@us.ibm.com>
 *    Jon Grimm             <jgrimm@us.ibm.com>
 *    Hui Huang 	    <hui.huang@nokia.com>
 *    Dajiang Zhang 	    <dajiang.zhang@nokia.com>
 *    Daisy Chang	    <daisyc@us.ibm.com>
 *    Ardelle Fan	    <ardelle.fan@intel.com>
 *    Ryan Layer	    <rmlayer@us.ibm.com>
 *    Kevin Gao		    <kevin.gao@intel.com>
 */

#define pr_fmt(fmt) KBUILD_MODNAME ": " fmt

#include <linux/types.h>
#include <linux/kernel.h>
#include <linux/ip.h>
#include <linux/ipv6.h>
#include <linux/net.h>
#include <linux/inet.h>
#include <linux/slab.h>
#include <net/sock.h>
#include <net/inet_ecn.h>
#include <linux/skbuff.h>
#include <net/sctp/sctp.h>
#include <net/sctp/sm.h>
#include <net/sctp/structs.h>

static struct sctp_packet *sctp_abort_pkt_new(struct net *net,
				  const struct sctp_endpoint *ep,
				  const struct sctp_association *asoc,
				  struct sctp_chunk *chunk,
				  const void *payload,
				  size_t paylen);
static int sctp_eat_data(const struct sctp_association *asoc,
			 struct sctp_chunk *chunk,
			 sctp_cmd_seq_t *commands);
static struct sctp_packet *sctp_ootb_pkt_new(struct net *net,
					     const struct sctp_association *asoc,
					     const struct sctp_chunk *chunk);
static void sctp_send_stale_cookie_err(struct net *net,
				       const struct sctp_endpoint *ep,
				       const struct sctp_association *asoc,
				       const struct sctp_chunk *chunk,
				       sctp_cmd_seq_t *commands,
				       struct sctp_chunk *err_chunk);
static sctp_disposition_t sctp_sf_do_5_2_6_stale(struct net *net,
						 const struct sctp_endpoint *ep,
						 const struct sctp_association *asoc,
						 const sctp_subtype_t type,
						 void *arg,
						 sctp_cmd_seq_t *commands);
static sctp_disposition_t sctp_sf_shut_8_4_5(struct net *net,
					     const struct sctp_endpoint *ep,
					     const struct sctp_association *asoc,
					     const sctp_subtype_t type,
					     void *arg,
					     sctp_cmd_seq_t *commands);
static sctp_disposition_t sctp_sf_tabort_8_4_8(struct net *net,
					const struct sctp_endpoint *ep,
					const struct sctp_association *asoc,
					const sctp_subtype_t type,
					void *arg,
					sctp_cmd_seq_t *commands);
static struct sctp_sackhdr *sctp_sm_pull_sack(struct sctp_chunk *chunk);

static sctp_disposition_t sctp_stop_t1_and_abort(struct net *net,
					   sctp_cmd_seq_t *commands,
					   __be16 error, int sk_err,
					   const struct sctp_association *asoc,
					   struct sctp_transport *transport);

static sctp_disposition_t sctp_sf_abort_violation(
				     struct net *net,
				     const struct sctp_endpoint *ep,
				     const struct sctp_association *asoc,
				     void *arg,
				     sctp_cmd_seq_t *commands,
				     const __u8 *payload,
				     const size_t paylen);

static sctp_disposition_t sctp_sf_violation_chunklen(
				     struct net *net,
				     const struct sctp_endpoint *ep,
				     const struct sctp_association *asoc,
				     const sctp_subtype_t type,
				     void *arg,
				     sctp_cmd_seq_t *commands);

static sctp_disposition_t sctp_sf_violation_paramlen(
				     struct net *net,
				     const struct sctp_endpoint *ep,
				     const struct sctp_association *asoc,
				     const sctp_subtype_t type,
				     void *arg, void *ext,
				     sctp_cmd_seq_t *commands);

static sctp_disposition_t sctp_sf_violation_ctsn(
				     struct net *net,
				     const struct sctp_endpoint *ep,
				     const struct sctp_association *asoc,
				     const sctp_subtype_t type,
				     void *arg,
				     sctp_cmd_seq_t *commands);

static sctp_disposition_t sctp_sf_violation_chunk(
				     struct net *net,
				     const struct sctp_endpoint *ep,
				     const struct sctp_association *asoc,
				     const sctp_subtype_t type,
				     void *arg,
				     sctp_cmd_seq_t *commands);

static sctp_ierror_t sctp_sf_authenticate(struct net *net,
				    const struct sctp_endpoint *ep,
				    const struct sctp_association *asoc,
				    const sctp_subtype_t type,
				    struct sctp_chunk *chunk);

static sctp_disposition_t __sctp_sf_do_9_1_abort(struct net *net,
					const struct sctp_endpoint *ep,
					const struct sctp_association *asoc,
					const sctp_subtype_t type,
					void *arg,
					sctp_cmd_seq_t *commands);

/* Small helper function that checks if the chunk length
 * is of the appropriate length.  The 'required_length' argument
 * is set to be the size of a specific chunk we are testing.
 * Return Values:  1 = Valid length
 * 		   0 = Invalid length
 *
 */
static inline int
sctp_chunk_length_valid(struct sctp_chunk *chunk,
			   __u16 required_length)
{
	__u16 chunk_length = ntohs(chunk->chunk_hdr->length);

	if (unlikely(chunk_length < required_length))
		return 0;

	return 1;
}

/**********************************************************
 * These are the state functions for handling chunk events.
 **********************************************************/

/*
 * Process the final SHUTDOWN COMPLETE.
 *
 * Section: 4 (C) (diagram), 9.2
 * Upon reception of the SHUTDOWN COMPLETE chunk the endpoint will verify
 * that it is in SHUTDOWN-ACK-SENT state, if it is not the chunk should be
 * discarded. If the endpoint is in the SHUTDOWN-ACK-SENT state the endpoint
 * should stop the T2-shutdown timer and remove all knowledge of the
 * association (and thus the association enters the CLOSED state).
 *
 * Verification Tag: 8.5.1(C), sctpimpguide 2.41.
 * C) Rules for packet carrying SHUTDOWN COMPLETE:
 * ...
 * - The receiver of a SHUTDOWN COMPLETE shall accept the packet
 *   if the Verification Tag field of the packet matches its own tag and
 *   the T bit is not set
 *   OR
 *   it is set to its peer's tag and the T bit is set in the Chunk
 *   Flags.
 *   Otherwise, the receiver MUST silently discard the packet
 *   and take no further action.  An endpoint MUST ignore the
 *   SHUTDOWN COMPLETE if it is not in the SHUTDOWN-ACK-SENT state.
 *
 * Inputs
 * (endpoint, asoc, chunk)
 *
 * Outputs
 * (asoc, reply_msg, msg_up, timers, counters)
 *
 * The return value is the disposition of the chunk.
 */
sctp_disposition_t sctp_sf_do_4_C(struct net *net,
				  const struct sctp_endpoint *ep,
				  const struct sctp_association *asoc,
				  const sctp_subtype_t type,
				  void *arg,
				  sctp_cmd_seq_t *commands)
{
	struct sctp_chunk *chunk = arg;
	struct sctp_ulpevent *ev;

	if (!sctp_vtag_verify_either(chunk, asoc))
		return sctp_sf_pdiscard(net, ep, asoc, type, arg, commands);

	/* RFC 2960 6.10 Bundling
	 *
	 * An endpoint MUST NOT bundle INIT, INIT ACK or
	 * SHUTDOWN COMPLETE with any other chunks.
	 */
	if (!chunk->singleton)
		return sctp_sf_violation_chunk(net, ep, asoc, type, arg, commands);

	/* Make sure that the SHUTDOWN_COMPLETE chunk has a valid length. */
	if (!sctp_chunk_length_valid(chunk, sizeof(sctp_chunkhdr_t)))
		return sctp_sf_violation_chunklen(net, ep, asoc, type, arg,
						  commands);

	/* RFC 2960 10.2 SCTP-to-ULP
	 *
	 * H) SHUTDOWN COMPLETE notification
	 *
	 * When SCTP completes the shutdown procedures (section 9.2) this
	 * notification is passed to the upper layer.
	 */
	ev = sctp_ulpevent_make_assoc_change(asoc, 0, SCTP_SHUTDOWN_COMP,
					     0, 0, 0, NULL, GFP_ATOMIC);
	if (ev)
		sctp_add_cmd_sf(commands, SCTP_CMD_EVENT_ULP,
				SCTP_ULPEVENT(ev));

	/* Upon reception of the SHUTDOWN COMPLETE chunk the endpoint
	 * will verify that it is in SHUTDOWN-ACK-SENT state, if it is
	 * not the chunk should be discarded. If the endpoint is in
	 * the SHUTDOWN-ACK-SENT state the endpoint should stop the
	 * T2-shutdown timer and remove all knowledge of the
	 * association (and thus the association enters the CLOSED
	 * state).
	 */
	sctp_add_cmd_sf(commands, SCTP_CMD_TIMER_STOP,
			SCTP_TO(SCTP_EVENT_TIMEOUT_T2_SHUTDOWN));

	sctp_add_cmd_sf(commands, SCTP_CMD_TIMER_STOP,
			SCTP_TO(SCTP_EVENT_TIMEOUT_T5_SHUTDOWN_GUARD));

	sctp_add_cmd_sf(commands, SCTP_CMD_NEW_STATE,
			SCTP_STATE(SCTP_STATE_CLOSED));

	SCTP_INC_STATS(net, SCTP_MIB_SHUTDOWNS);
	SCTP_DEC_STATS(net, SCTP_MIB_CURRESTAB);

	sctp_add_cmd_sf(commands, SCTP_CMD_DELETE_TCB, SCTP_NULL());

	return SCTP_DISPOSITION_DELETE_TCB;
}

/*
 * Respond to a normal INIT chunk.
 * We are the side that is being asked for an association.
 *
 * Section: 5.1 Normal Establishment of an Association, B
 * B) "Z" shall respond immediately with an INIT ACK chunk.  The
 *    destination IP address of the INIT ACK MUST be set to the source
 *    IP address of the INIT to which this INIT ACK is responding.  In
 *    the response, besides filling in other parameters, "Z" must set the
 *    Verification Tag field to Tag_A, and also provide its own
 *    Verification Tag (Tag_Z) in the Initiate Tag field.
 *
 * Verification Tag: Must be 0.
 *
 * Inputs
 * (endpoint, asoc, chunk)
 *
 * Outputs
 * (asoc, reply_msg, msg_up, timers, counters)
 *
 * The return value is the disposition of the chunk.
 */
sctp_disposition_t sctp_sf_do_5_1B_init(struct net *net,
					const struct sctp_endpoint *ep,
					const struct sctp_association *asoc,
					const sctp_subtype_t type,
					void *arg,
					sctp_cmd_seq_t *commands)
{
	struct sctp_chunk *chunk = arg;
	struct sctp_chunk *repl;
	struct sctp_association *new_asoc;
	struct sctp_chunk *err_chunk;
	struct sctp_packet *packet;
	sctp_unrecognized_param_t *unk_param;
	int len;

	/* 6.10 Bundling
	 * An endpoint MUST NOT bundle INIT, INIT ACK or
	 * SHUTDOWN COMPLETE with any other chunks.
	 *
	 * IG Section 2.11.2
	 * Furthermore, we require that the receiver of an INIT chunk MUST
	 * enforce these rules by silently discarding an arriving packet
	 * with an INIT chunk that is bundled with other chunks.
	 */
	if (!chunk->singleton)
		return sctp_sf_pdiscard(net, ep, asoc, type, arg, commands);

	/* If the packet is an OOTB packet which is temporarily on the
	 * control endpoint, respond with an ABORT.
	 */
	if (ep == sctp_sk(net->sctp.ctl_sock)->ep) {
		SCTP_INC_STATS(net, SCTP_MIB_OUTOFBLUES);
		return sctp_sf_tabort_8_4_8(net, ep, asoc, type, arg, commands);
	}

	/* 3.1 A packet containing an INIT chunk MUST have a zero Verification
	 * Tag.
	 */
	if (chunk->sctp_hdr->vtag != 0)
		return sctp_sf_tabort_8_4_8(net, ep, asoc, type, arg, commands);

	/* Make sure that the INIT chunk has a valid length.
	 * Normally, this would cause an ABORT with a Protocol Violation
	 * error, but since we don't have an association, we'll
	 * just discard the packet.
	 */
	if (!sctp_chunk_length_valid(chunk, sizeof(sctp_init_chunk_t)))
		return sctp_sf_pdiscard(net, ep, asoc, type, arg, commands);

	/* If the INIT is coming toward a closing socket, we'll send back
	 * and ABORT.  Essentially, this catches the race of INIT being
	 * backloged to the socket at the same time as the user isses close().
	 * Since the socket and all its associations are going away, we
	 * can treat this OOTB
	 */
	if (sctp_sstate(ep->base.sk, CLOSING))
		return sctp_sf_tabort_8_4_8(net, ep, asoc, type, arg, commands);

	/* Verify the INIT chunk before processing it. */
	err_chunk = NULL;
	if (!sctp_verify_init(net, ep, asoc, chunk->chunk_hdr->type,
			      (sctp_init_chunk_t *)chunk->chunk_hdr, chunk,
			      &err_chunk)) {
		/* This chunk contains fatal error. It is to be discarded.
		 * Send an ABORT, with causes if there is any.
		 */
		if (err_chunk) {
			packet = sctp_abort_pkt_new(net, ep, asoc, arg,
					(__u8 *)(err_chunk->chunk_hdr) +
					sizeof(sctp_chunkhdr_t),
					ntohs(err_chunk->chunk_hdr->length) -
					sizeof(sctp_chunkhdr_t));

			sctp_chunk_free(err_chunk);

			if (packet) {
				sctp_add_cmd_sf(commands, SCTP_CMD_SEND_PKT,
						SCTP_PACKET(packet));
				SCTP_INC_STATS(net, SCTP_MIB_OUTCTRLCHUNKS);
				return SCTP_DISPOSITION_CONSUME;
			} else {
				return SCTP_DISPOSITION_NOMEM;
			}
		} else {
			return sctp_sf_tabort_8_4_8(net, ep, asoc, type, arg,
						    commands);
		}
	}

	/* Grab the INIT header.  */
	chunk->subh.init_hdr = (sctp_inithdr_t *)chunk->skb->data;

	/* Tag the variable length parameters.  */
	chunk->param_hdr.v = skb_pull(chunk->skb, sizeof(sctp_inithdr_t));

	new_asoc = sctp_make_temp_asoc(ep, chunk, GFP_ATOMIC);
	if (!new_asoc)
		goto nomem;

	if (sctp_assoc_set_bind_addr_from_ep(new_asoc,
					     sctp_scope(sctp_source(chunk)),
					     GFP_ATOMIC) < 0)
		goto nomem_init;

	/* The call, sctp_process_init(), can fail on memory allocation.  */
	if (!sctp_process_init(new_asoc, chunk, sctp_source(chunk),
			       (sctp_init_chunk_t *)chunk->chunk_hdr,
			       GFP_ATOMIC))
		goto nomem_init;

	/* B) "Z" shall respond immediately with an INIT ACK chunk.  */

	/* If there are errors need to be reported for unknown parameters,
	 * make sure to reserve enough room in the INIT ACK for them.
	 */
	len = 0;
	if (err_chunk)
		len = ntohs(err_chunk->chunk_hdr->length) -
			sizeof(sctp_chunkhdr_t);

	repl = sctp_make_init_ack(new_asoc, chunk, GFP_ATOMIC, len);
	if (!repl)
		goto nomem_init;

	/* If there are errors need to be reported for unknown parameters,
	 * include them in the outgoing INIT ACK as "Unrecognized parameter"
	 * parameter.
	 */
	if (err_chunk) {
		/* Get the "Unrecognized parameter" parameter(s) out of the
		 * ERROR chunk generated by sctp_verify_init(). Since the
		 * error cause code for "unknown parameter" and the
		 * "Unrecognized parameter" type is the same, we can
		 * construct the parameters in INIT ACK by copying the
		 * ERROR causes over.
		 */
		unk_param = (sctp_unrecognized_param_t *)
			    ((__u8 *)(err_chunk->chunk_hdr) +
			    sizeof(sctp_chunkhdr_t));
		/* Replace the cause code with the "Unrecognized parameter"
		 * parameter type.
		 */
		sctp_addto_chunk(repl, len, unk_param);
		sctp_chunk_free(err_chunk);
	}

	sctp_add_cmd_sf(commands, SCTP_CMD_NEW_ASOC, SCTP_ASOC(new_asoc));

	sctp_add_cmd_sf(commands, SCTP_CMD_REPLY, SCTP_CHUNK(repl));

	/*
	 * Note:  After sending out INIT ACK with the State Cookie parameter,
	 * "Z" MUST NOT allocate any resources, nor keep any states for the
	 * new association.  Otherwise, "Z" will be vulnerable to resource
	 * attacks.
	 */
	sctp_add_cmd_sf(commands, SCTP_CMD_DELETE_TCB, SCTP_NULL());

	return SCTP_DISPOSITION_DELETE_TCB;

nomem_init:
	sctp_association_free(new_asoc);
nomem:
	if (err_chunk)
		sctp_chunk_free(err_chunk);
	return SCTP_DISPOSITION_NOMEM;
}

/*
 * Respond to a normal INIT ACK chunk.
 * We are the side that is initiating the association.
 *
 * Section: 5.1 Normal Establishment of an Association, C
 * C) Upon reception of the INIT ACK from "Z", "A" shall stop the T1-init
 *    timer and leave COOKIE-WAIT state. "A" shall then send the State
 *    Cookie received in the INIT ACK chunk in a COOKIE ECHO chunk, start
 *    the T1-cookie timer, and enter the COOKIE-ECHOED state.
 *
 *    Note: The COOKIE ECHO chunk can be bundled with any pending outbound
 *    DATA chunks, but it MUST be the first chunk in the packet and
 *    until the COOKIE ACK is returned the sender MUST NOT send any
 *    other packets to the peer.
 *
 * Verification Tag: 3.3.3
 *   If the value of the Initiate Tag in a received INIT ACK chunk is
 *   found to be 0, the receiver MUST treat it as an error and close the
 *   association by transmitting an ABORT.
 *
 * Inputs
 * (endpoint, asoc, chunk)
 *
 * Outputs
 * (asoc, reply_msg, msg_up, timers, counters)
 *
 * The return value is the disposition of the chunk.
 */
sctp_disposition_t sctp_sf_do_5_1C_ack(struct net *net,
				       const struct sctp_endpoint *ep,
				       const struct sctp_association *asoc,
				       const sctp_subtype_t type,
				       void *arg,
				       sctp_cmd_seq_t *commands)
{
	struct sctp_chunk *chunk = arg;
	sctp_init_chunk_t *initchunk;
	struct sctp_chunk *err_chunk;
	struct sctp_packet *packet;

	if (!sctp_vtag_verify(chunk, asoc))
		return sctp_sf_pdiscard(net, ep, asoc, type, arg, commands);

	/* 6.10 Bundling
	 * An endpoint MUST NOT bundle INIT, INIT ACK or
	 * SHUTDOWN COMPLETE with any other chunks.
	 */
	if (!chunk->singleton)
		return sctp_sf_violation_chunk(net, ep, asoc, type, arg, commands);

	/* Make sure that the INIT-ACK chunk has a valid length */
	if (!sctp_chunk_length_valid(chunk, sizeof(sctp_initack_chunk_t)))
		return sctp_sf_violation_chunklen(net, ep, asoc, type, arg,
						  commands);
	/* Grab the INIT header.  */
	chunk->subh.init_hdr = (sctp_inithdr_t *) chunk->skb->data;

	/* Verify the INIT chunk before processing it. */
	err_chunk = NULL;
	if (!sctp_verify_init(net, ep, asoc, chunk->chunk_hdr->type,
			      (sctp_init_chunk_t *)chunk->chunk_hdr, chunk,
			      &err_chunk)) {

		sctp_error_t error = SCTP_ERROR_NO_RESOURCE;

		/* This chunk contains fatal error. It is to be discarded.
		 * Send an ABORT, with causes.  If there are no causes,
		 * then there wasn't enough memory.  Just terminate
		 * the association.
		 */
		if (err_chunk) {
			packet = sctp_abort_pkt_new(net, ep, asoc, arg,
					(__u8 *)(err_chunk->chunk_hdr) +
					sizeof(sctp_chunkhdr_t),
					ntohs(err_chunk->chunk_hdr->length) -
					sizeof(sctp_chunkhdr_t));

			sctp_chunk_free(err_chunk);

			if (packet) {
				sctp_add_cmd_sf(commands, SCTP_CMD_SEND_PKT,
						SCTP_PACKET(packet));
				SCTP_INC_STATS(net, SCTP_MIB_OUTCTRLCHUNKS);
				error = SCTP_ERROR_INV_PARAM;
			}
		}

		/* SCTP-AUTH, Section 6.3:
		 *    It should be noted that if the receiver wants to tear
		 *    down an association in an authenticated way only, the
		 *    handling of malformed packets should not result in
		 *    tearing down the association.
		 *
		 * This means that if we only want to abort associations
		 * in an authenticated way (i.e AUTH+ABORT), then we
		 * can't destroy this association just because the packet
		 * was malformed.
		 */
		if (sctp_auth_recv_cid(SCTP_CID_ABORT, asoc))
			return sctp_sf_pdiscard(net, ep, asoc, type, arg, commands);

		SCTP_INC_STATS(net, SCTP_MIB_ABORTEDS);
		return sctp_stop_t1_and_abort(net, commands, error, ECONNREFUSED,
						asoc, chunk->transport);
	}

	/* Tag the variable length parameters.  Note that we never
	 * convert the parameters in an INIT chunk.
	 */
	chunk->param_hdr.v = skb_pull(chunk->skb, sizeof(sctp_inithdr_t));

	initchunk = (sctp_init_chunk_t *) chunk->chunk_hdr;

	sctp_add_cmd_sf(commands, SCTP_CMD_PEER_INIT,
			SCTP_PEER_INIT(initchunk));

	/* Reset init error count upon receipt of INIT-ACK.  */
	sctp_add_cmd_sf(commands, SCTP_CMD_INIT_COUNTER_RESET, SCTP_NULL());

	/* 5.1 C) "A" shall stop the T1-init timer and leave
	 * COOKIE-WAIT state.  "A" shall then ... start the T1-cookie
	 * timer, and enter the COOKIE-ECHOED state.
	 */
	sctp_add_cmd_sf(commands, SCTP_CMD_TIMER_STOP,
			SCTP_TO(SCTP_EVENT_TIMEOUT_T1_INIT));
	sctp_add_cmd_sf(commands, SCTP_CMD_TIMER_START,
			SCTP_TO(SCTP_EVENT_TIMEOUT_T1_COOKIE));
	sctp_add_cmd_sf(commands, SCTP_CMD_NEW_STATE,
			SCTP_STATE(SCTP_STATE_COOKIE_ECHOED));

	/* SCTP-AUTH: genereate the assocition shared keys so that
	 * we can potentially signe the COOKIE-ECHO.
	 */
	sctp_add_cmd_sf(commands, SCTP_CMD_ASSOC_SHKEY, SCTP_NULL());

	/* 5.1 C) "A" shall then send the State Cookie received in the
	 * INIT ACK chunk in a COOKIE ECHO chunk, ...
	 */
	/* If there is any errors to report, send the ERROR chunk generated
	 * for unknown parameters as well.
	 */
	sctp_add_cmd_sf(commands, SCTP_CMD_GEN_COOKIE_ECHO,
			SCTP_CHUNK(err_chunk));

	return SCTP_DISPOSITION_CONSUME;
}

/*
 * Respond to a normal COOKIE ECHO chunk.
 * We are the side that is being asked for an association.
 *
 * Section: 5.1 Normal Establishment of an Association, D
 * D) Upon reception of the COOKIE ECHO chunk, Endpoint "Z" will reply
 *    with a COOKIE ACK chunk after building a TCB and moving to
 *    the ESTABLISHED state. A COOKIE ACK chunk may be bundled with
 *    any pending DATA chunks (and/or SACK chunks), but the COOKIE ACK
 *    chunk MUST be the first chunk in the packet.
 *
 *   IMPLEMENTATION NOTE: An implementation may choose to send the
 *   Communication Up notification to the SCTP user upon reception
 *   of a valid COOKIE ECHO chunk.
 *
 * Verification Tag: 8.5.1 Exceptions in Verification Tag Rules
 * D) Rules for packet carrying a COOKIE ECHO
 *
 * - When sending a COOKIE ECHO, the endpoint MUST use the value of the
 *   Initial Tag received in the INIT ACK.
 *
 * - The receiver of a COOKIE ECHO follows the procedures in Section 5.
 *
 * Inputs
 * (endpoint, asoc, chunk)
 *
 * Outputs
 * (asoc, reply_msg, msg_up, timers, counters)
 *
 * The return value is the disposition of the chunk.
 */
sctp_disposition_t sctp_sf_do_5_1D_ce(struct net *net,
				      const struct sctp_endpoint *ep,
				      const struct sctp_association *asoc,
				      const sctp_subtype_t type, void *arg,
				      sctp_cmd_seq_t *commands)
{
	struct sctp_chunk *chunk = arg;
	struct sctp_association *new_asoc;
	sctp_init_chunk_t *peer_init;
	struct sctp_chunk *repl;
	struct sctp_ulpevent *ev, *ai_ev = NULL;
	int error = 0;
	struct sctp_chunk *err_chk_p;
	struct sock *sk;

	/* If the packet is an OOTB packet which is temporarily on the
	 * control endpoint, respond with an ABORT.
	 */
	if (ep == sctp_sk(net->sctp.ctl_sock)->ep) {
		SCTP_INC_STATS(net, SCTP_MIB_OUTOFBLUES);
		return sctp_sf_tabort_8_4_8(net, ep, asoc, type, arg, commands);
	}

	/* Make sure that the COOKIE_ECHO chunk has a valid length.
	 * In this case, we check that we have enough for at least a
	 * chunk header.  More detailed verification is done
	 * in sctp_unpack_cookie().
	 */
	if (!sctp_chunk_length_valid(chunk, sizeof(sctp_chunkhdr_t)))
		return sctp_sf_pdiscard(net, ep, asoc, type, arg, commands);

	/* If the endpoint is not listening or if the number of associations
	 * on the TCP-style socket exceed the max backlog, respond with an
	 * ABORT.
	 */
	sk = ep->base.sk;
	if (!sctp_sstate(sk, LISTENING) ||
	    (sctp_style(sk, TCP) && sk_acceptq_is_full(sk)))
		return sctp_sf_tabort_8_4_8(net, ep, asoc, type, arg, commands);

	/* "Decode" the chunk.  We have no optional parameters so we
	 * are in good shape.
	 */
	chunk->subh.cookie_hdr =
		(struct sctp_signed_cookie *)chunk->skb->data;
	if (!pskb_pull(chunk->skb, ntohs(chunk->chunk_hdr->length) -
					 sizeof(sctp_chunkhdr_t)))
		goto nomem;

	/* 5.1 D) Upon reception of the COOKIE ECHO chunk, Endpoint
	 * "Z" will reply with a COOKIE ACK chunk after building a TCB
	 * and moving to the ESTABLISHED state.
	 */
	new_asoc = sctp_unpack_cookie(ep, asoc, chunk, GFP_ATOMIC, &error,
				      &err_chk_p);

	/* FIXME:
	 * If the re-build failed, what is the proper error path
	 * from here?
	 *
	 * [We should abort the association. --piggy]
	 */
	if (!new_asoc) {
		/* FIXME: Several errors are possible.  A bad cookie should
		 * be silently discarded, but think about logging it too.
		 */
		switch (error) {
		case -SCTP_IERROR_NOMEM:
			goto nomem;

		case -SCTP_IERROR_STALE_COOKIE:
			sctp_send_stale_cookie_err(net, ep, asoc, chunk, commands,
						   err_chk_p);
			return sctp_sf_pdiscard(net, ep, asoc, type, arg, commands);

		case -SCTP_IERROR_BAD_SIG:
		default:
			return sctp_sf_pdiscard(net, ep, asoc, type, arg, commands);
		}
	}


	/* Delay state machine commands until later.
	 *
	 * Re-build the bind address for the association is done in
	 * the sctp_unpack_cookie() already.
	 */
	/* This is a brand-new association, so these are not yet side
	 * effects--it is safe to run them here.
	 */
	peer_init = &chunk->subh.cookie_hdr->c.peer_init[0];

	if (!sctp_process_init(new_asoc, chunk,
			       &chunk->subh.cookie_hdr->c.peer_addr,
			       peer_init, GFP_ATOMIC))
		goto nomem_init;

	/* SCTP-AUTH:  Now that we've populate required fields in
	 * sctp_process_init, set up the assocaition shared keys as
	 * necessary so that we can potentially authenticate the ACK
	 */
	error = sctp_auth_asoc_init_active_key(new_asoc, GFP_ATOMIC);
	if (error)
		goto nomem_init;

	/* SCTP-AUTH:  auth_chunk pointer is only set when the cookie-echo
	 * is supposed to be authenticated and we have to do delayed
	 * authentication.  We've just recreated the association using
	 * the information in the cookie and now it's much easier to
	 * do the authentication.
	 */
	if (chunk->auth_chunk) {
		struct sctp_chunk auth;
		sctp_ierror_t ret;

		/* Make sure that we and the peer are AUTH capable */
<<<<<<< HEAD
		if (!sctp_auth_enable || !new_asoc->peer.auth_capable) {
			sctp_association_free(new_asoc);
			return sctp_sf_pdiscard(ep, asoc, type, arg, commands);
=======
		if (!net->sctp.auth_enable || !new_asoc->peer.auth_capable) {
			sctp_association_free(new_asoc);
			return sctp_sf_pdiscard(net, ep, asoc, type, arg, commands);
>>>>>>> c3ade0e0
		}

		/* set-up our fake chunk so that we can process it */
		auth.skb = chunk->auth_chunk;
		auth.asoc = chunk->asoc;
		auth.sctp_hdr = chunk->sctp_hdr;
		auth.chunk_hdr = (sctp_chunkhdr_t *)skb_push(chunk->auth_chunk,
					    sizeof(sctp_chunkhdr_t));
		skb_pull(chunk->auth_chunk, sizeof(sctp_chunkhdr_t));
		auth.transport = chunk->transport;

<<<<<<< HEAD
		ret = sctp_sf_authenticate(ep, new_asoc, type, &auth);
=======
		ret = sctp_sf_authenticate(net, ep, new_asoc, type, &auth);
>>>>>>> c3ade0e0
		if (ret != SCTP_IERROR_NO_ERROR) {
			sctp_association_free(new_asoc);
			return sctp_sf_pdiscard(net, ep, asoc, type, arg, commands);
		}
	}

	repl = sctp_make_cookie_ack(new_asoc, chunk);
	if (!repl)
		goto nomem_init;

	/* RFC 2960 5.1 Normal Establishment of an Association
	 *
	 * D) IMPLEMENTATION NOTE: An implementation may choose to
	 * send the Communication Up notification to the SCTP user
	 * upon reception of a valid COOKIE ECHO chunk.
	 */
	ev = sctp_ulpevent_make_assoc_change(new_asoc, 0, SCTP_COMM_UP, 0,
					     new_asoc->c.sinit_num_ostreams,
					     new_asoc->c.sinit_max_instreams,
					     NULL, GFP_ATOMIC);
	if (!ev)
		goto nomem_ev;

	/* Sockets API Draft Section 5.3.1.6
	 * When a peer sends a Adaptation Layer Indication parameter , SCTP
	 * delivers this notification to inform the application that of the
	 * peers requested adaptation layer.
	 */
	if (new_asoc->peer.adaptation_ind) {
		ai_ev = sctp_ulpevent_make_adaptation_indication(new_asoc,
							    GFP_ATOMIC);
		if (!ai_ev)
			goto nomem_aiev;
	}

	/* Add all the state machine commands now since we've created
	 * everything.  This way we don't introduce memory corruptions
	 * during side-effect processing and correclty count established
	 * associations.
	 */
	sctp_add_cmd_sf(commands, SCTP_CMD_NEW_ASOC, SCTP_ASOC(new_asoc));
	sctp_add_cmd_sf(commands, SCTP_CMD_NEW_STATE,
			SCTP_STATE(SCTP_STATE_ESTABLISHED));
	SCTP_INC_STATS(net, SCTP_MIB_CURRESTAB);
	SCTP_INC_STATS(net, SCTP_MIB_PASSIVEESTABS);
	sctp_add_cmd_sf(commands, SCTP_CMD_HB_TIMERS_START, SCTP_NULL());

	if (new_asoc->timeouts[SCTP_EVENT_TIMEOUT_AUTOCLOSE])
		sctp_add_cmd_sf(commands, SCTP_CMD_TIMER_START,
				SCTP_TO(SCTP_EVENT_TIMEOUT_AUTOCLOSE));

	/* This will send the COOKIE ACK */
	sctp_add_cmd_sf(commands, SCTP_CMD_REPLY, SCTP_CHUNK(repl));

	/* Queue the ASSOC_CHANGE event */
	sctp_add_cmd_sf(commands, SCTP_CMD_EVENT_ULP, SCTP_ULPEVENT(ev));

	/* Send up the Adaptation Layer Indication event */
	if (ai_ev)
		sctp_add_cmd_sf(commands, SCTP_CMD_EVENT_ULP,
				SCTP_ULPEVENT(ai_ev));

	return SCTP_DISPOSITION_CONSUME;

nomem_aiev:
	sctp_ulpevent_free(ev);
nomem_ev:
	sctp_chunk_free(repl);
nomem_init:
	sctp_association_free(new_asoc);
nomem:
	return SCTP_DISPOSITION_NOMEM;
}

/*
 * Respond to a normal COOKIE ACK chunk.
 * We are the side that is being asked for an association.
 *
 * RFC 2960 5.1 Normal Establishment of an Association
 *
 * E) Upon reception of the COOKIE ACK, endpoint "A" will move from the
 *    COOKIE-ECHOED state to the ESTABLISHED state, stopping the T1-cookie
 *    timer. It may also notify its ULP about the successful
 *    establishment of the association with a Communication Up
 *    notification (see Section 10).
 *
 * Verification Tag:
 * Inputs
 * (endpoint, asoc, chunk)
 *
 * Outputs
 * (asoc, reply_msg, msg_up, timers, counters)
 *
 * The return value is the disposition of the chunk.
 */
sctp_disposition_t sctp_sf_do_5_1E_ca(struct net *net,
				      const struct sctp_endpoint *ep,
				      const struct sctp_association *asoc,
				      const sctp_subtype_t type, void *arg,
				      sctp_cmd_seq_t *commands)
{
	struct sctp_chunk *chunk = arg;
	struct sctp_ulpevent *ev;

	if (!sctp_vtag_verify(chunk, asoc))
		return sctp_sf_pdiscard(net, ep, asoc, type, arg, commands);

	/* Verify that the chunk length for the COOKIE-ACK is OK.
	 * If we don't do this, any bundled chunks may be junked.
	 */
	if (!sctp_chunk_length_valid(chunk, sizeof(sctp_chunkhdr_t)))
		return sctp_sf_violation_chunklen(net, ep, asoc, type, arg,
						  commands);

	/* Reset init error count upon receipt of COOKIE-ACK,
	 * to avoid problems with the managemement of this
	 * counter in stale cookie situations when a transition back
	 * from the COOKIE-ECHOED state to the COOKIE-WAIT
	 * state is performed.
	 */
	sctp_add_cmd_sf(commands, SCTP_CMD_INIT_COUNTER_RESET, SCTP_NULL());

	/* RFC 2960 5.1 Normal Establishment of an Association
	 *
	 * E) Upon reception of the COOKIE ACK, endpoint "A" will move
	 * from the COOKIE-ECHOED state to the ESTABLISHED state,
	 * stopping the T1-cookie timer.
	 */
	sctp_add_cmd_sf(commands, SCTP_CMD_TIMER_STOP,
			SCTP_TO(SCTP_EVENT_TIMEOUT_T1_COOKIE));
	sctp_add_cmd_sf(commands, SCTP_CMD_NEW_STATE,
			SCTP_STATE(SCTP_STATE_ESTABLISHED));
	SCTP_INC_STATS(net, SCTP_MIB_CURRESTAB);
	SCTP_INC_STATS(net, SCTP_MIB_ACTIVEESTABS);
	sctp_add_cmd_sf(commands, SCTP_CMD_HB_TIMERS_START, SCTP_NULL());
	if (asoc->timeouts[SCTP_EVENT_TIMEOUT_AUTOCLOSE])
		sctp_add_cmd_sf(commands, SCTP_CMD_TIMER_START,
				SCTP_TO(SCTP_EVENT_TIMEOUT_AUTOCLOSE));

	/* It may also notify its ULP about the successful
	 * establishment of the association with a Communication Up
	 * notification (see Section 10).
	 */
	ev = sctp_ulpevent_make_assoc_change(asoc, 0, SCTP_COMM_UP,
					     0, asoc->c.sinit_num_ostreams,
					     asoc->c.sinit_max_instreams,
					     NULL, GFP_ATOMIC);

	if (!ev)
		goto nomem;

	sctp_add_cmd_sf(commands, SCTP_CMD_EVENT_ULP, SCTP_ULPEVENT(ev));

	/* Sockets API Draft Section 5.3.1.6
	 * When a peer sends a Adaptation Layer Indication parameter , SCTP
	 * delivers this notification to inform the application that of the
	 * peers requested adaptation layer.
	 */
	if (asoc->peer.adaptation_ind) {
		ev = sctp_ulpevent_make_adaptation_indication(asoc, GFP_ATOMIC);
		if (!ev)
			goto nomem;

		sctp_add_cmd_sf(commands, SCTP_CMD_EVENT_ULP,
				SCTP_ULPEVENT(ev));
	}

	return SCTP_DISPOSITION_CONSUME;
nomem:
	return SCTP_DISPOSITION_NOMEM;
}

/* Generate and sendout a heartbeat packet.  */
static sctp_disposition_t sctp_sf_heartbeat(const struct sctp_endpoint *ep,
					    const struct sctp_association *asoc,
					    const sctp_subtype_t type,
					    void *arg,
					    sctp_cmd_seq_t *commands)
{
	struct sctp_transport *transport = (struct sctp_transport *) arg;
	struct sctp_chunk *reply;

	/* Send a heartbeat to our peer.  */
	reply = sctp_make_heartbeat(asoc, transport);
	if (!reply)
		return SCTP_DISPOSITION_NOMEM;

	/* Set rto_pending indicating that an RTT measurement
	 * is started with this heartbeat chunk.
	 */
	sctp_add_cmd_sf(commands, SCTP_CMD_RTO_PENDING,
			SCTP_TRANSPORT(transport));

	sctp_add_cmd_sf(commands, SCTP_CMD_REPLY, SCTP_CHUNK(reply));
	return SCTP_DISPOSITION_CONSUME;
}

/* Generate a HEARTBEAT packet on the given transport.  */
sctp_disposition_t sctp_sf_sendbeat_8_3(struct net *net,
					const struct sctp_endpoint *ep,
					const struct sctp_association *asoc,
					const sctp_subtype_t type,
					void *arg,
					sctp_cmd_seq_t *commands)
{
	struct sctp_transport *transport = (struct sctp_transport *) arg;

	if (asoc->overall_error_count >= asoc->max_retrans) {
		sctp_add_cmd_sf(commands, SCTP_CMD_SET_SK_ERR,
				SCTP_ERROR(ETIMEDOUT));
		/* CMD_ASSOC_FAILED calls CMD_DELETE_TCB. */
		sctp_add_cmd_sf(commands, SCTP_CMD_ASSOC_FAILED,
				SCTP_PERR(SCTP_ERROR_NO_ERROR));
		SCTP_INC_STATS(net, SCTP_MIB_ABORTEDS);
		SCTP_DEC_STATS(net, SCTP_MIB_CURRESTAB);
		return SCTP_DISPOSITION_DELETE_TCB;
	}

	/* Section 3.3.5.
	 * The Sender-specific Heartbeat Info field should normally include
	 * information about the sender's current time when this HEARTBEAT
	 * chunk is sent and the destination transport address to which this
	 * HEARTBEAT is sent (see Section 8.3).
	 */

	if (transport->param_flags & SPP_HB_ENABLE) {
		if (SCTP_DISPOSITION_NOMEM ==
				sctp_sf_heartbeat(ep, asoc, type, arg,
						  commands))
			return SCTP_DISPOSITION_NOMEM;

		/* Set transport error counter and association error counter
		 * when sending heartbeat.
		 */
		sctp_add_cmd_sf(commands, SCTP_CMD_TRANSPORT_HB_SENT,
				SCTP_TRANSPORT(transport));
	}
	sctp_add_cmd_sf(commands, SCTP_CMD_TRANSPORT_IDLE,
			SCTP_TRANSPORT(transport));
	sctp_add_cmd_sf(commands, SCTP_CMD_HB_TIMER_UPDATE,
			SCTP_TRANSPORT(transport));

	return SCTP_DISPOSITION_CONSUME;
}

/*
 * Process an heartbeat request.
 *
 * Section: 8.3 Path Heartbeat
 * The receiver of the HEARTBEAT should immediately respond with a
 * HEARTBEAT ACK that contains the Heartbeat Information field copied
 * from the received HEARTBEAT chunk.
 *
 * Verification Tag:  8.5 Verification Tag [Normal verification]
 * When receiving an SCTP packet, the endpoint MUST ensure that the
 * value in the Verification Tag field of the received SCTP packet
 * matches its own Tag. If the received Verification Tag value does not
 * match the receiver's own tag value, the receiver shall silently
 * discard the packet and shall not process it any further except for
 * those cases listed in Section 8.5.1 below.
 *
 * Inputs
 * (endpoint, asoc, chunk)
 *
 * Outputs
 * (asoc, reply_msg, msg_up, timers, counters)
 *
 * The return value is the disposition of the chunk.
 */
sctp_disposition_t sctp_sf_beat_8_3(struct net *net,
				    const struct sctp_endpoint *ep,
				    const struct sctp_association *asoc,
				    const sctp_subtype_t type,
				    void *arg,
				    sctp_cmd_seq_t *commands)
{
	sctp_paramhdr_t *param_hdr;
	struct sctp_chunk *chunk = arg;
	struct sctp_chunk *reply;
	size_t paylen = 0;

	if (!sctp_vtag_verify(chunk, asoc))
		return sctp_sf_pdiscard(net, ep, asoc, type, arg, commands);

	/* Make sure that the HEARTBEAT chunk has a valid length. */
	if (!sctp_chunk_length_valid(chunk, sizeof(sctp_heartbeat_chunk_t)))
		return sctp_sf_violation_chunklen(net, ep, asoc, type, arg,
						  commands);

	/* 8.3 The receiver of the HEARTBEAT should immediately
	 * respond with a HEARTBEAT ACK that contains the Heartbeat
	 * Information field copied from the received HEARTBEAT chunk.
	 */
	chunk->subh.hb_hdr = (sctp_heartbeathdr_t *) chunk->skb->data;
	param_hdr = (sctp_paramhdr_t *) chunk->subh.hb_hdr;
	paylen = ntohs(chunk->chunk_hdr->length) - sizeof(sctp_chunkhdr_t);

	if (ntohs(param_hdr->length) > paylen)
		return sctp_sf_violation_paramlen(net, ep, asoc, type, arg,
						  param_hdr, commands);

	if (!pskb_pull(chunk->skb, paylen))
		goto nomem;

	reply = sctp_make_heartbeat_ack(asoc, chunk, param_hdr, paylen);
	if (!reply)
		goto nomem;

	sctp_add_cmd_sf(commands, SCTP_CMD_REPLY, SCTP_CHUNK(reply));
	return SCTP_DISPOSITION_CONSUME;

nomem:
	return SCTP_DISPOSITION_NOMEM;
}

/*
 * Process the returning HEARTBEAT ACK.
 *
 * Section: 8.3 Path Heartbeat
 * Upon the receipt of the HEARTBEAT ACK, the sender of the HEARTBEAT
 * should clear the error counter of the destination transport
 * address to which the HEARTBEAT was sent, and mark the destination
 * transport address as active if it is not so marked. The endpoint may
 * optionally report to the upper layer when an inactive destination
 * address is marked as active due to the reception of the latest
 * HEARTBEAT ACK. The receiver of the HEARTBEAT ACK must also
 * clear the association overall error count as well (as defined
 * in section 8.1).
 *
 * The receiver of the HEARTBEAT ACK should also perform an RTT
 * measurement for that destination transport address using the time
 * value carried in the HEARTBEAT ACK chunk.
 *
 * Verification Tag:  8.5 Verification Tag [Normal verification]
 *
 * Inputs
 * (endpoint, asoc, chunk)
 *
 * Outputs
 * (asoc, reply_msg, msg_up, timers, counters)
 *
 * The return value is the disposition of the chunk.
 */
sctp_disposition_t sctp_sf_backbeat_8_3(struct net *net,
					const struct sctp_endpoint *ep,
					const struct sctp_association *asoc,
					const sctp_subtype_t type,
					void *arg,
					sctp_cmd_seq_t *commands)
{
	struct sctp_chunk *chunk = arg;
	union sctp_addr from_addr;
	struct sctp_transport *link;
	sctp_sender_hb_info_t *hbinfo;
	unsigned long max_interval;

	if (!sctp_vtag_verify(chunk, asoc))
		return sctp_sf_pdiscard(net, ep, asoc, type, arg, commands);

	/* Make sure that the HEARTBEAT-ACK chunk has a valid length.  */
	if (!sctp_chunk_length_valid(chunk, sizeof(sctp_chunkhdr_t) +
					    sizeof(sctp_sender_hb_info_t)))
		return sctp_sf_violation_chunklen(net, ep, asoc, type, arg,
						  commands);

	hbinfo = (sctp_sender_hb_info_t *) chunk->skb->data;
	/* Make sure that the length of the parameter is what we expect */
	if (ntohs(hbinfo->param_hdr.length) !=
				    sizeof(sctp_sender_hb_info_t)) {
		return SCTP_DISPOSITION_DISCARD;
	}

	from_addr = hbinfo->daddr;
	link = sctp_assoc_lookup_paddr(asoc, &from_addr);

	/* This should never happen, but lets log it if so.  */
	if (unlikely(!link)) {
		if (from_addr.sa.sa_family == AF_INET6) {
			net_warn_ratelimited("%s association %p could not find address %pI6\n",
					     __func__,
					     asoc,
					     &from_addr.v6.sin6_addr);
		} else {
			net_warn_ratelimited("%s association %p could not find address %pI4\n",
					     __func__,
					     asoc,
					     &from_addr.v4.sin_addr.s_addr);
		}
		return SCTP_DISPOSITION_DISCARD;
	}

	/* Validate the 64-bit random nonce. */
	if (hbinfo->hb_nonce != link->hb_nonce)
		return SCTP_DISPOSITION_DISCARD;

	max_interval = link->hbinterval + link->rto;

	/* Check if the timestamp looks valid.  */
	if (time_after(hbinfo->sent_at, jiffies) ||
	    time_after(jiffies, hbinfo->sent_at + max_interval)) {
		pr_debug("%s: HEARTBEAT ACK with invalid timestamp received "
			 "for transport:%p\n", __func__, link);

		return SCTP_DISPOSITION_DISCARD;
	}

	/* 8.3 Upon the receipt of the HEARTBEAT ACK, the sender of
	 * the HEARTBEAT should clear the error counter of the
	 * destination transport address to which the HEARTBEAT was
	 * sent and mark the destination transport address as active if
	 * it is not so marked.
	 */
	sctp_add_cmd_sf(commands, SCTP_CMD_TRANSPORT_ON, SCTP_TRANSPORT(link));

	return SCTP_DISPOSITION_CONSUME;
}

/* Helper function to send out an abort for the restart
 * condition.
 */
static int sctp_sf_send_restart_abort(struct net *net, union sctp_addr *ssa,
				      struct sctp_chunk *init,
				      sctp_cmd_seq_t *commands)
{
	int len;
	struct sctp_packet *pkt;
	union sctp_addr_param *addrparm;
	struct sctp_errhdr *errhdr;
	struct sctp_endpoint *ep;
	char buffer[sizeof(struct sctp_errhdr)+sizeof(union sctp_addr_param)];
	struct sctp_af *af = sctp_get_af_specific(ssa->v4.sin_family);

	/* Build the error on the stack.   We are way to malloc crazy
	 * throughout the code today.
	 */
	errhdr = (struct sctp_errhdr *)buffer;
	addrparm = (union sctp_addr_param *)errhdr->variable;

	/* Copy into a parm format. */
	len = af->to_addr_param(ssa, addrparm);
	len += sizeof(sctp_errhdr_t);

	errhdr->cause = SCTP_ERROR_RESTART;
	errhdr->length = htons(len);

	/* Assign to the control socket. */
	ep = sctp_sk(net->sctp.ctl_sock)->ep;

	/* Association is NULL since this may be a restart attack and we
	 * want to send back the attacker's vtag.
	 */
	pkt = sctp_abort_pkt_new(net, ep, NULL, init, errhdr, len);

	if (!pkt)
		goto out;
	sctp_add_cmd_sf(commands, SCTP_CMD_SEND_PKT, SCTP_PACKET(pkt));

	SCTP_INC_STATS(net, SCTP_MIB_OUTCTRLCHUNKS);

	/* Discard the rest of the inbound packet. */
	sctp_add_cmd_sf(commands, SCTP_CMD_DISCARD_PACKET, SCTP_NULL());

out:
	/* Even if there is no memory, treat as a failure so
	 * the packet will get dropped.
	 */
	return 0;
}

static bool list_has_sctp_addr(const struct list_head *list,
			       union sctp_addr *ipaddr)
{
	struct sctp_transport *addr;

	list_for_each_entry(addr, list, transports) {
		if (sctp_cmp_addr_exact(ipaddr, &addr->ipaddr))
			return true;
	}

	return false;
}
/* A restart is occurring, check to make sure no new addresses
 * are being added as we may be under a takeover attack.
 */
static int sctp_sf_check_restart_addrs(const struct sctp_association *new_asoc,
				       const struct sctp_association *asoc,
				       struct sctp_chunk *init,
				       sctp_cmd_seq_t *commands)
{
	struct net *net = sock_net(new_asoc->base.sk);
	struct sctp_transport *new_addr;
	int ret = 1;

	/* Implementor's Guide - Section 5.2.2
	 * ...
	 * Before responding the endpoint MUST check to see if the
	 * unexpected INIT adds new addresses to the association. If new
	 * addresses are added to the association, the endpoint MUST respond
	 * with an ABORT..
	 */

	/* Search through all current addresses and make sure
	 * we aren't adding any new ones.
	 */
	list_for_each_entry(new_addr, &new_asoc->peer.transport_addr_list,
			    transports) {
		if (!list_has_sctp_addr(&asoc->peer.transport_addr_list,
					&new_addr->ipaddr)) {
			sctp_sf_send_restart_abort(net, &new_addr->ipaddr, init,
						   commands);
			ret = 0;
			break;
		}
	}

	/* Return success if all addresses were found. */
	return ret;
}

/* Populate the verification/tie tags based on overlapping INIT
 * scenario.
 *
 * Note: Do not use in CLOSED or SHUTDOWN-ACK-SENT state.
 */
static void sctp_tietags_populate(struct sctp_association *new_asoc,
				  const struct sctp_association *asoc)
{
	switch (asoc->state) {

	/* 5.2.1 INIT received in COOKIE-WAIT or COOKIE-ECHOED State */

	case SCTP_STATE_COOKIE_WAIT:
		new_asoc->c.my_vtag     = asoc->c.my_vtag;
		new_asoc->c.my_ttag     = asoc->c.my_vtag;
		new_asoc->c.peer_ttag   = 0;
		break;

	case SCTP_STATE_COOKIE_ECHOED:
		new_asoc->c.my_vtag     = asoc->c.my_vtag;
		new_asoc->c.my_ttag     = asoc->c.my_vtag;
		new_asoc->c.peer_ttag   = asoc->c.peer_vtag;
		break;

	/* 5.2.2 Unexpected INIT in States Other than CLOSED, COOKIE-ECHOED,
	 * COOKIE-WAIT and SHUTDOWN-ACK-SENT
	 */
	default:
		new_asoc->c.my_ttag   = asoc->c.my_vtag;
		new_asoc->c.peer_ttag = asoc->c.peer_vtag;
		break;
	}

	/* Other parameters for the endpoint SHOULD be copied from the
	 * existing parameters of the association (e.g. number of
	 * outbound streams) into the INIT ACK and cookie.
	 */
	new_asoc->rwnd                  = asoc->rwnd;
	new_asoc->c.sinit_num_ostreams  = asoc->c.sinit_num_ostreams;
	new_asoc->c.sinit_max_instreams = asoc->c.sinit_max_instreams;
	new_asoc->c.initial_tsn         = asoc->c.initial_tsn;
}

/*
 * Compare vtag/tietag values to determine unexpected COOKIE-ECHO
 * handling action.
 *
 * RFC 2960 5.2.4 Handle a COOKIE ECHO when a TCB exists.
 *
 * Returns value representing action to be taken.   These action values
 * correspond to Action/Description values in RFC 2960, Table 2.
 */
static char sctp_tietags_compare(struct sctp_association *new_asoc,
				 const struct sctp_association *asoc)
{
	/* In this case, the peer may have restarted.  */
	if ((asoc->c.my_vtag != new_asoc->c.my_vtag) &&
	    (asoc->c.peer_vtag != new_asoc->c.peer_vtag) &&
	    (asoc->c.my_vtag == new_asoc->c.my_ttag) &&
	    (asoc->c.peer_vtag == new_asoc->c.peer_ttag))
		return 'A';

	/* Collision case B. */
	if ((asoc->c.my_vtag == new_asoc->c.my_vtag) &&
	    ((asoc->c.peer_vtag != new_asoc->c.peer_vtag) ||
	     (0 == asoc->c.peer_vtag))) {
		return 'B';
	}

	/* Collision case D. */
	if ((asoc->c.my_vtag == new_asoc->c.my_vtag) &&
	    (asoc->c.peer_vtag == new_asoc->c.peer_vtag))
		return 'D';

	/* Collision case C. */
	if ((asoc->c.my_vtag != new_asoc->c.my_vtag) &&
	    (asoc->c.peer_vtag == new_asoc->c.peer_vtag) &&
	    (0 == new_asoc->c.my_ttag) &&
	    (0 == new_asoc->c.peer_ttag))
		return 'C';

	/* No match to any of the special cases; discard this packet. */
	return 'E';
}

/* Common helper routine for both duplicate and simulataneous INIT
 * chunk handling.
 */
static sctp_disposition_t sctp_sf_do_unexpected_init(
	struct net *net,
	const struct sctp_endpoint *ep,
	const struct sctp_association *asoc,
	const sctp_subtype_t type,
	void *arg, sctp_cmd_seq_t *commands)
{
	sctp_disposition_t retval;
	struct sctp_chunk *chunk = arg;
	struct sctp_chunk *repl;
	struct sctp_association *new_asoc;
	struct sctp_chunk *err_chunk;
	struct sctp_packet *packet;
	sctp_unrecognized_param_t *unk_param;
	int len;

	/* 6.10 Bundling
	 * An endpoint MUST NOT bundle INIT, INIT ACK or
	 * SHUTDOWN COMPLETE with any other chunks.
	 *
	 * IG Section 2.11.2
	 * Furthermore, we require that the receiver of an INIT chunk MUST
	 * enforce these rules by silently discarding an arriving packet
	 * with an INIT chunk that is bundled with other chunks.
	 */
	if (!chunk->singleton)
		return sctp_sf_pdiscard(net, ep, asoc, type, arg, commands);

	/* 3.1 A packet containing an INIT chunk MUST have a zero Verification
	 * Tag.
	 */
	if (chunk->sctp_hdr->vtag != 0)
		return sctp_sf_tabort_8_4_8(net, ep, asoc, type, arg, commands);

	/* Make sure that the INIT chunk has a valid length.
	 * In this case, we generate a protocol violation since we have
	 * an association established.
	 */
	if (!sctp_chunk_length_valid(chunk, sizeof(sctp_init_chunk_t)))
		return sctp_sf_violation_chunklen(net, ep, asoc, type, arg,
						  commands);
	/* Grab the INIT header.  */
	chunk->subh.init_hdr = (sctp_inithdr_t *) chunk->skb->data;

	/* Tag the variable length parameters.  */
	chunk->param_hdr.v = skb_pull(chunk->skb, sizeof(sctp_inithdr_t));

	/* Verify the INIT chunk before processing it. */
	err_chunk = NULL;
	if (!sctp_verify_init(net, ep, asoc, chunk->chunk_hdr->type,
			      (sctp_init_chunk_t *)chunk->chunk_hdr, chunk,
			      &err_chunk)) {
		/* This chunk contains fatal error. It is to be discarded.
		 * Send an ABORT, with causes if there is any.
		 */
		if (err_chunk) {
			packet = sctp_abort_pkt_new(net, ep, asoc, arg,
					(__u8 *)(err_chunk->chunk_hdr) +
					sizeof(sctp_chunkhdr_t),
					ntohs(err_chunk->chunk_hdr->length) -
					sizeof(sctp_chunkhdr_t));

			if (packet) {
				sctp_add_cmd_sf(commands, SCTP_CMD_SEND_PKT,
						SCTP_PACKET(packet));
				SCTP_INC_STATS(net, SCTP_MIB_OUTCTRLCHUNKS);
				retval = SCTP_DISPOSITION_CONSUME;
			} else {
				retval = SCTP_DISPOSITION_NOMEM;
			}
			goto cleanup;
		} else {
			return sctp_sf_tabort_8_4_8(net, ep, asoc, type, arg,
						    commands);
		}
	}

	/*
	 * Other parameters for the endpoint SHOULD be copied from the
	 * existing parameters of the association (e.g. number of
	 * outbound streams) into the INIT ACK and cookie.
	 * FIXME:  We are copying parameters from the endpoint not the
	 * association.
	 */
	new_asoc = sctp_make_temp_asoc(ep, chunk, GFP_ATOMIC);
	if (!new_asoc)
		goto nomem;

	if (sctp_assoc_set_bind_addr_from_ep(new_asoc,
				sctp_scope(sctp_source(chunk)), GFP_ATOMIC) < 0)
		goto nomem;

	/* In the outbound INIT ACK the endpoint MUST copy its current
	 * Verification Tag and Peers Verification tag into a reserved
	 * place (local tie-tag and per tie-tag) within the state cookie.
	 */
	if (!sctp_process_init(new_asoc, chunk, sctp_source(chunk),
			       (sctp_init_chunk_t *)chunk->chunk_hdr,
			       GFP_ATOMIC))
		goto nomem;

	/* Make sure no new addresses are being added during the
	 * restart.   Do not do this check for COOKIE-WAIT state,
	 * since there are no peer addresses to check against.
	 * Upon return an ABORT will have been sent if needed.
	 */
	if (!sctp_state(asoc, COOKIE_WAIT)) {
		if (!sctp_sf_check_restart_addrs(new_asoc, asoc, chunk,
						 commands)) {
			retval = SCTP_DISPOSITION_CONSUME;
			goto nomem_retval;
		}
	}

	sctp_tietags_populate(new_asoc, asoc);

	/* B) "Z" shall respond immediately with an INIT ACK chunk.  */

	/* If there are errors need to be reported for unknown parameters,
	 * make sure to reserve enough room in the INIT ACK for them.
	 */
	len = 0;
	if (err_chunk) {
		len = ntohs(err_chunk->chunk_hdr->length) -
			sizeof(sctp_chunkhdr_t);
	}

	repl = sctp_make_init_ack(new_asoc, chunk, GFP_ATOMIC, len);
	if (!repl)
		goto nomem;

	/* If there are errors need to be reported for unknown parameters,
	 * include them in the outgoing INIT ACK as "Unrecognized parameter"
	 * parameter.
	 */
	if (err_chunk) {
		/* Get the "Unrecognized parameter" parameter(s) out of the
		 * ERROR chunk generated by sctp_verify_init(). Since the
		 * error cause code for "unknown parameter" and the
		 * "Unrecognized parameter" type is the same, we can
		 * construct the parameters in INIT ACK by copying the
		 * ERROR causes over.
		 */
		unk_param = (sctp_unrecognized_param_t *)
			    ((__u8 *)(err_chunk->chunk_hdr) +
			    sizeof(sctp_chunkhdr_t));
		/* Replace the cause code with the "Unrecognized parameter"
		 * parameter type.
		 */
		sctp_addto_chunk(repl, len, unk_param);
	}

	sctp_add_cmd_sf(commands, SCTP_CMD_NEW_ASOC, SCTP_ASOC(new_asoc));
	sctp_add_cmd_sf(commands, SCTP_CMD_REPLY, SCTP_CHUNK(repl));

	/*
	 * Note: After sending out INIT ACK with the State Cookie parameter,
	 * "Z" MUST NOT allocate any resources for this new association.
	 * Otherwise, "Z" will be vulnerable to resource attacks.
	 */
	sctp_add_cmd_sf(commands, SCTP_CMD_DELETE_TCB, SCTP_NULL());
	retval = SCTP_DISPOSITION_CONSUME;

	return retval;

nomem:
	retval = SCTP_DISPOSITION_NOMEM;
nomem_retval:
	if (new_asoc)
		sctp_association_free(new_asoc);
cleanup:
	if (err_chunk)
		sctp_chunk_free(err_chunk);
	return retval;
}

/*
 * Handle simultaneous INIT.
 * This means we started an INIT and then we got an INIT request from
 * our peer.
 *
 * Section: 5.2.1 INIT received in COOKIE-WAIT or COOKIE-ECHOED State (Item B)
 * This usually indicates an initialization collision, i.e., each
 * endpoint is attempting, at about the same time, to establish an
 * association with the other endpoint.
 *
 * Upon receipt of an INIT in the COOKIE-WAIT or COOKIE-ECHOED state, an
 * endpoint MUST respond with an INIT ACK using the same parameters it
 * sent in its original INIT chunk (including its Verification Tag,
 * unchanged). These original parameters are combined with those from the
 * newly received INIT chunk. The endpoint shall also generate a State
 * Cookie with the INIT ACK. The endpoint uses the parameters sent in its
 * INIT to calculate the State Cookie.
 *
 * After that, the endpoint MUST NOT change its state, the T1-init
 * timer shall be left running and the corresponding TCB MUST NOT be
 * destroyed. The normal procedures for handling State Cookies when
 * a TCB exists will resolve the duplicate INITs to a single association.
 *
 * For an endpoint that is in the COOKIE-ECHOED state it MUST populate
 * its Tie-Tags with the Tag information of itself and its peer (see
 * section 5.2.2 for a description of the Tie-Tags).
 *
 * Verification Tag: Not explicit, but an INIT can not have a valid
 * verification tag, so we skip the check.
 *
 * Inputs
 * (endpoint, asoc, chunk)
 *
 * Outputs
 * (asoc, reply_msg, msg_up, timers, counters)
 *
 * The return value is the disposition of the chunk.
 */
sctp_disposition_t sctp_sf_do_5_2_1_siminit(struct net *net,
				    const struct sctp_endpoint *ep,
				    const struct sctp_association *asoc,
				    const sctp_subtype_t type,
				    void *arg,
				    sctp_cmd_seq_t *commands)
{
	/* Call helper to do the real work for both simulataneous and
	 * duplicate INIT chunk handling.
	 */
	return sctp_sf_do_unexpected_init(net, ep, asoc, type, arg, commands);
}

/*
 * Handle duplicated INIT messages.  These are usually delayed
 * restransmissions.
 *
 * Section: 5.2.2 Unexpected INIT in States Other than CLOSED,
 * COOKIE-ECHOED and COOKIE-WAIT
 *
 * Unless otherwise stated, upon reception of an unexpected INIT for
 * this association, the endpoint shall generate an INIT ACK with a
 * State Cookie.  In the outbound INIT ACK the endpoint MUST copy its
 * current Verification Tag and peer's Verification Tag into a reserved
 * place within the state cookie.  We shall refer to these locations as
 * the Peer's-Tie-Tag and the Local-Tie-Tag.  The outbound SCTP packet
 * containing this INIT ACK MUST carry a Verification Tag value equal to
 * the Initiation Tag found in the unexpected INIT.  And the INIT ACK
 * MUST contain a new Initiation Tag (randomly generated see Section
 * 5.3.1).  Other parameters for the endpoint SHOULD be copied from the
 * existing parameters of the association (e.g. number of outbound
 * streams) into the INIT ACK and cookie.
 *
 * After sending out the INIT ACK, the endpoint shall take no further
 * actions, i.e., the existing association, including its current state,
 * and the corresponding TCB MUST NOT be changed.
 *
 * Note: Only when a TCB exists and the association is not in a COOKIE-
 * WAIT state are the Tie-Tags populated.  For a normal association INIT
 * (i.e. the endpoint is in a COOKIE-WAIT state), the Tie-Tags MUST be
 * set to 0 (indicating that no previous TCB existed).  The INIT ACK and
 * State Cookie are populated as specified in section 5.2.1.
 *
 * Verification Tag: Not specified, but an INIT has no way of knowing
 * what the verification tag could be, so we ignore it.
 *
 * Inputs
 * (endpoint, asoc, chunk)
 *
 * Outputs
 * (asoc, reply_msg, msg_up, timers, counters)
 *
 * The return value is the disposition of the chunk.
 */
sctp_disposition_t sctp_sf_do_5_2_2_dupinit(struct net *net,
					const struct sctp_endpoint *ep,
					const struct sctp_association *asoc,
					const sctp_subtype_t type,
					void *arg,
					sctp_cmd_seq_t *commands)
{
	/* Call helper to do the real work for both simulataneous and
	 * duplicate INIT chunk handling.
	 */
	return sctp_sf_do_unexpected_init(net, ep, asoc, type, arg, commands);
}


/*
 * Unexpected INIT-ACK handler.
 *
 * Section 5.2.3
 * If an INIT ACK received by an endpoint in any state other than the
 * COOKIE-WAIT state, the endpoint should discard the INIT ACK chunk.
 * An unexpected INIT ACK usually indicates the processing of an old or
 * duplicated INIT chunk.
*/
sctp_disposition_t sctp_sf_do_5_2_3_initack(struct net *net,
					    const struct sctp_endpoint *ep,
					    const struct sctp_association *asoc,
					    const sctp_subtype_t type,
					    void *arg, sctp_cmd_seq_t *commands)
{
	/* Per the above section, we'll discard the chunk if we have an
	 * endpoint.  If this is an OOTB INIT-ACK, treat it as such.
	 */
	if (ep == sctp_sk(net->sctp.ctl_sock)->ep)
		return sctp_sf_ootb(net, ep, asoc, type, arg, commands);
	else
		return sctp_sf_discard_chunk(net, ep, asoc, type, arg, commands);
}

/* Unexpected COOKIE-ECHO handler for peer restart (Table 2, action 'A')
 *
 * Section 5.2.4
 *  A)  In this case, the peer may have restarted.
 */
static sctp_disposition_t sctp_sf_do_dupcook_a(struct net *net,
					const struct sctp_endpoint *ep,
					const struct sctp_association *asoc,
					struct sctp_chunk *chunk,
					sctp_cmd_seq_t *commands,
					struct sctp_association *new_asoc)
{
	sctp_init_chunk_t *peer_init;
	struct sctp_ulpevent *ev;
	struct sctp_chunk *repl;
	struct sctp_chunk *err;
	sctp_disposition_t disposition;

	/* new_asoc is a brand-new association, so these are not yet
	 * side effects--it is safe to run them here.
	 */
	peer_init = &chunk->subh.cookie_hdr->c.peer_init[0];

	if (!sctp_process_init(new_asoc, chunk, sctp_source(chunk), peer_init,
			       GFP_ATOMIC))
		goto nomem;

	/* Make sure no new addresses are being added during the
	 * restart.  Though this is a pretty complicated attack
	 * since you'd have to get inside the cookie.
	 */
	if (!sctp_sf_check_restart_addrs(new_asoc, asoc, chunk, commands)) {
		return SCTP_DISPOSITION_CONSUME;
	}

	/* If the endpoint is in the SHUTDOWN-ACK-SENT state and recognizes
	 * the peer has restarted (Action A), it MUST NOT setup a new
	 * association but instead resend the SHUTDOWN ACK and send an ERROR
	 * chunk with a "Cookie Received while Shutting Down" error cause to
	 * its peer.
	*/
	if (sctp_state(asoc, SHUTDOWN_ACK_SENT)) {
		disposition = sctp_sf_do_9_2_reshutack(net, ep, asoc,
				SCTP_ST_CHUNK(chunk->chunk_hdr->type),
				chunk, commands);
		if (SCTP_DISPOSITION_NOMEM == disposition)
			goto nomem;

		err = sctp_make_op_error(asoc, chunk,
					 SCTP_ERROR_COOKIE_IN_SHUTDOWN,
					 NULL, 0, 0);
		if (err)
			sctp_add_cmd_sf(commands, SCTP_CMD_REPLY,
					SCTP_CHUNK(err));

		return SCTP_DISPOSITION_CONSUME;
	}

	/* For now, stop pending T3-rtx and SACK timers, fail any unsent/unacked
	 * data. Consider the optional choice of resending of this data.
	 */
	sctp_add_cmd_sf(commands, SCTP_CMD_T3_RTX_TIMERS_STOP, SCTP_NULL());
	sctp_add_cmd_sf(commands, SCTP_CMD_TIMER_STOP,
			SCTP_TO(SCTP_EVENT_TIMEOUT_SACK));
	sctp_add_cmd_sf(commands, SCTP_CMD_PURGE_OUTQUEUE, SCTP_NULL());

	/* Stop pending T4-rto timer, teardown ASCONF queue, ASCONF-ACK queue
	 * and ASCONF-ACK cache.
	 */
	sctp_add_cmd_sf(commands, SCTP_CMD_TIMER_STOP,
			SCTP_TO(SCTP_EVENT_TIMEOUT_T4_RTO));
	sctp_add_cmd_sf(commands, SCTP_CMD_PURGE_ASCONF_QUEUE, SCTP_NULL());

	repl = sctp_make_cookie_ack(new_asoc, chunk);
	if (!repl)
		goto nomem;

	/* Report association restart to upper layer. */
	ev = sctp_ulpevent_make_assoc_change(asoc, 0, SCTP_RESTART, 0,
					     new_asoc->c.sinit_num_ostreams,
					     new_asoc->c.sinit_max_instreams,
					     NULL, GFP_ATOMIC);
	if (!ev)
		goto nomem_ev;

	/* Update the content of current association. */
	sctp_add_cmd_sf(commands, SCTP_CMD_UPDATE_ASSOC, SCTP_ASOC(new_asoc));
	sctp_add_cmd_sf(commands, SCTP_CMD_EVENT_ULP, SCTP_ULPEVENT(ev));
	sctp_add_cmd_sf(commands, SCTP_CMD_NEW_STATE,
			SCTP_STATE(SCTP_STATE_ESTABLISHED));
	sctp_add_cmd_sf(commands, SCTP_CMD_REPLY, SCTP_CHUNK(repl));
	return SCTP_DISPOSITION_CONSUME;

nomem_ev:
	sctp_chunk_free(repl);
nomem:
	return SCTP_DISPOSITION_NOMEM;
}

/* Unexpected COOKIE-ECHO handler for setup collision (Table 2, action 'B')
 *
 * Section 5.2.4
 *   B) In this case, both sides may be attempting to start an association
 *      at about the same time but the peer endpoint started its INIT
 *      after responding to the local endpoint's INIT
 */
/* This case represents an initialization collision.  */
static sctp_disposition_t sctp_sf_do_dupcook_b(struct net *net,
					const struct sctp_endpoint *ep,
					const struct sctp_association *asoc,
					struct sctp_chunk *chunk,
					sctp_cmd_seq_t *commands,
					struct sctp_association *new_asoc)
{
	sctp_init_chunk_t *peer_init;
	struct sctp_chunk *repl;

	/* new_asoc is a brand-new association, so these are not yet
	 * side effects--it is safe to run them here.
	 */
	peer_init = &chunk->subh.cookie_hdr->c.peer_init[0];
	if (!sctp_process_init(new_asoc, chunk, sctp_source(chunk), peer_init,
			       GFP_ATOMIC))
		goto nomem;

	/* Update the content of current association.  */
	sctp_add_cmd_sf(commands, SCTP_CMD_UPDATE_ASSOC, SCTP_ASOC(new_asoc));
	sctp_add_cmd_sf(commands, SCTP_CMD_NEW_STATE,
			SCTP_STATE(SCTP_STATE_ESTABLISHED));
	SCTP_INC_STATS(net, SCTP_MIB_CURRESTAB);
	sctp_add_cmd_sf(commands, SCTP_CMD_HB_TIMERS_START, SCTP_NULL());

	repl = sctp_make_cookie_ack(new_asoc, chunk);
	if (!repl)
		goto nomem;

	sctp_add_cmd_sf(commands, SCTP_CMD_REPLY, SCTP_CHUNK(repl));

	/* RFC 2960 5.1 Normal Establishment of an Association
	 *
	 * D) IMPLEMENTATION NOTE: An implementation may choose to
	 * send the Communication Up notification to the SCTP user
	 * upon reception of a valid COOKIE ECHO chunk.
	 *
	 * Sadly, this needs to be implemented as a side-effect, because
	 * we are not guaranteed to have set the association id of the real
	 * association and so these notifications need to be delayed until
	 * the association id is allocated.
	 */

	sctp_add_cmd_sf(commands, SCTP_CMD_ASSOC_CHANGE, SCTP_U8(SCTP_COMM_UP));

	/* Sockets API Draft Section 5.3.1.6
	 * When a peer sends a Adaptation Layer Indication parameter , SCTP
	 * delivers this notification to inform the application that of the
	 * peers requested adaptation layer.
	 *
	 * This also needs to be done as a side effect for the same reason as
	 * above.
	 */
	if (asoc->peer.adaptation_ind)
		sctp_add_cmd_sf(commands, SCTP_CMD_ADAPTATION_IND, SCTP_NULL());

	return SCTP_DISPOSITION_CONSUME;

nomem:
	return SCTP_DISPOSITION_NOMEM;
}

/* Unexpected COOKIE-ECHO handler for setup collision (Table 2, action 'C')
 *
 * Section 5.2.4
 *  C) In this case, the local endpoint's cookie has arrived late.
 *     Before it arrived, the local endpoint sent an INIT and received an
 *     INIT-ACK and finally sent a COOKIE ECHO with the peer's same tag
 *     but a new tag of its own.
 */
/* This case represents an initialization collision.  */
static sctp_disposition_t sctp_sf_do_dupcook_c(struct net *net,
					const struct sctp_endpoint *ep,
					const struct sctp_association *asoc,
					struct sctp_chunk *chunk,
					sctp_cmd_seq_t *commands,
					struct sctp_association *new_asoc)
{
	/* The cookie should be silently discarded.
	 * The endpoint SHOULD NOT change states and should leave
	 * any timers running.
	 */
	return SCTP_DISPOSITION_DISCARD;
}

/* Unexpected COOKIE-ECHO handler lost chunk (Table 2, action 'D')
 *
 * Section 5.2.4
 *
 * D) When both local and remote tags match the endpoint should always
 *    enter the ESTABLISHED state, if it has not already done so.
 */
/* This case represents an initialization collision.  */
static sctp_disposition_t sctp_sf_do_dupcook_d(struct net *net,
					const struct sctp_endpoint *ep,
					const struct sctp_association *asoc,
					struct sctp_chunk *chunk,
					sctp_cmd_seq_t *commands,
					struct sctp_association *new_asoc)
{
	struct sctp_ulpevent *ev = NULL, *ai_ev = NULL;
	struct sctp_chunk *repl;

	/* Clarification from Implementor's Guide:
	 * D) When both local and remote tags match the endpoint should
	 * enter the ESTABLISHED state, if it is in the COOKIE-ECHOED state.
	 * It should stop any cookie timer that may be running and send
	 * a COOKIE ACK.
	 */

	/* Don't accidentally move back into established state. */
	if (asoc->state < SCTP_STATE_ESTABLISHED) {
		sctp_add_cmd_sf(commands, SCTP_CMD_TIMER_STOP,
				SCTP_TO(SCTP_EVENT_TIMEOUT_T1_COOKIE));
		sctp_add_cmd_sf(commands, SCTP_CMD_NEW_STATE,
				SCTP_STATE(SCTP_STATE_ESTABLISHED));
		SCTP_INC_STATS(net, SCTP_MIB_CURRESTAB);
		sctp_add_cmd_sf(commands, SCTP_CMD_HB_TIMERS_START,
				SCTP_NULL());

		/* RFC 2960 5.1 Normal Establishment of an Association
		 *
		 * D) IMPLEMENTATION NOTE: An implementation may choose
		 * to send the Communication Up notification to the
		 * SCTP user upon reception of a valid COOKIE
		 * ECHO chunk.
		 */
		ev = sctp_ulpevent_make_assoc_change(asoc, 0,
					     SCTP_COMM_UP, 0,
					     asoc->c.sinit_num_ostreams,
					     asoc->c.sinit_max_instreams,
					     NULL, GFP_ATOMIC);
		if (!ev)
			goto nomem;

		/* Sockets API Draft Section 5.3.1.6
		 * When a peer sends a Adaptation Layer Indication parameter,
		 * SCTP delivers this notification to inform the application
		 * that of the peers requested adaptation layer.
		 */
		if (asoc->peer.adaptation_ind) {
			ai_ev = sctp_ulpevent_make_adaptation_indication(asoc,
								 GFP_ATOMIC);
			if (!ai_ev)
				goto nomem;

		}
	}

	repl = sctp_make_cookie_ack(new_asoc, chunk);
	if (!repl)
		goto nomem;

	sctp_add_cmd_sf(commands, SCTP_CMD_REPLY, SCTP_CHUNK(repl));

	if (ev)
		sctp_add_cmd_sf(commands, SCTP_CMD_EVENT_ULP,
				SCTP_ULPEVENT(ev));
	if (ai_ev)
		sctp_add_cmd_sf(commands, SCTP_CMD_EVENT_ULP,
					SCTP_ULPEVENT(ai_ev));

	return SCTP_DISPOSITION_CONSUME;

nomem:
	if (ai_ev)
		sctp_ulpevent_free(ai_ev);
	if (ev)
		sctp_ulpevent_free(ev);
	return SCTP_DISPOSITION_NOMEM;
}

/*
 * Handle a duplicate COOKIE-ECHO.  This usually means a cookie-carrying
 * chunk was retransmitted and then delayed in the network.
 *
 * Section: 5.2.4 Handle a COOKIE ECHO when a TCB exists
 *
 * Verification Tag: None.  Do cookie validation.
 *
 * Inputs
 * (endpoint, asoc, chunk)
 *
 * Outputs
 * (asoc, reply_msg, msg_up, timers, counters)
 *
 * The return value is the disposition of the chunk.
 */
sctp_disposition_t sctp_sf_do_5_2_4_dupcook(struct net *net,
					const struct sctp_endpoint *ep,
					const struct sctp_association *asoc,
					const sctp_subtype_t type,
					void *arg,
					sctp_cmd_seq_t *commands)
{
	sctp_disposition_t retval;
	struct sctp_chunk *chunk = arg;
	struct sctp_association *new_asoc;
	int error = 0;
	char action;
	struct sctp_chunk *err_chk_p;

	/* Make sure that the chunk has a valid length from the protocol
	 * perspective.  In this case check to make sure we have at least
	 * enough for the chunk header.  Cookie length verification is
	 * done later.
	 */
	if (!sctp_chunk_length_valid(chunk, sizeof(sctp_chunkhdr_t)))
		return sctp_sf_violation_chunklen(net, ep, asoc, type, arg,
						  commands);

	/* "Decode" the chunk.  We have no optional parameters so we
	 * are in good shape.
	 */
	chunk->subh.cookie_hdr = (struct sctp_signed_cookie *)chunk->skb->data;
	if (!pskb_pull(chunk->skb, ntohs(chunk->chunk_hdr->length) -
					sizeof(sctp_chunkhdr_t)))
		goto nomem;

	/* In RFC 2960 5.2.4 3, if both Verification Tags in the State Cookie
	 * of a duplicate COOKIE ECHO match the Verification Tags of the
	 * current association, consider the State Cookie valid even if
	 * the lifespan is exceeded.
	 */
	new_asoc = sctp_unpack_cookie(ep, asoc, chunk, GFP_ATOMIC, &error,
				      &err_chk_p);

	/* FIXME:
	 * If the re-build failed, what is the proper error path
	 * from here?
	 *
	 * [We should abort the association. --piggy]
	 */
	if (!new_asoc) {
		/* FIXME: Several errors are possible.  A bad cookie should
		 * be silently discarded, but think about logging it too.
		 */
		switch (error) {
		case -SCTP_IERROR_NOMEM:
			goto nomem;

		case -SCTP_IERROR_STALE_COOKIE:
			sctp_send_stale_cookie_err(net, ep, asoc, chunk, commands,
						   err_chk_p);
			return sctp_sf_pdiscard(net, ep, asoc, type, arg, commands);
		case -SCTP_IERROR_BAD_SIG:
		default:
			return sctp_sf_pdiscard(net, ep, asoc, type, arg, commands);
		}
	}

	/* Compare the tie_tag in cookie with the verification tag of
	 * current association.
	 */
	action = sctp_tietags_compare(new_asoc, asoc);

	switch (action) {
	case 'A': /* Association restart. */
		retval = sctp_sf_do_dupcook_a(net, ep, asoc, chunk, commands,
					      new_asoc);
		break;

	case 'B': /* Collision case B. */
		retval = sctp_sf_do_dupcook_b(net, ep, asoc, chunk, commands,
					      new_asoc);
		break;

	case 'C': /* Collision case C. */
		retval = sctp_sf_do_dupcook_c(net, ep, asoc, chunk, commands,
					      new_asoc);
		break;

	case 'D': /* Collision case D. */
		retval = sctp_sf_do_dupcook_d(net, ep, asoc, chunk, commands,
					      new_asoc);
		break;

	default: /* Discard packet for all others. */
		retval = sctp_sf_pdiscard(net, ep, asoc, type, arg, commands);
		break;
	}

	/* Delete the tempory new association. */
	sctp_add_cmd_sf(commands, SCTP_CMD_SET_ASOC, SCTP_ASOC(new_asoc));
	sctp_add_cmd_sf(commands, SCTP_CMD_DELETE_TCB, SCTP_NULL());

	/* Restore association pointer to provide SCTP command interpeter
	 * with a valid context in case it needs to manipulate
	 * the queues */
	sctp_add_cmd_sf(commands, SCTP_CMD_SET_ASOC,
			 SCTP_ASOC((struct sctp_association *)asoc));

	return retval;

nomem:
	return SCTP_DISPOSITION_NOMEM;
}

/*
 * Process an ABORT.  (SHUTDOWN-PENDING state)
 *
 * See sctp_sf_do_9_1_abort().
 */
sctp_disposition_t sctp_sf_shutdown_pending_abort(
	struct net *net,
	const struct sctp_endpoint *ep,
	const struct sctp_association *asoc,
	const sctp_subtype_t type,
	void *arg,
	sctp_cmd_seq_t *commands)
{
	struct sctp_chunk *chunk = arg;

	if (!sctp_vtag_verify_either(chunk, asoc))
		return sctp_sf_pdiscard(net, ep, asoc, type, arg, commands);

	/* Make sure that the ABORT chunk has a valid length.
	 * Since this is an ABORT chunk, we have to discard it
	 * because of the following text:
	 * RFC 2960, Section 3.3.7
	 *    If an endpoint receives an ABORT with a format error or for an
	 *    association that doesn't exist, it MUST silently discard it.
	 * Because the length is "invalid", we can't really discard just
	 * as we do not know its true length.  So, to be safe, discard the
	 * packet.
	 */
	if (!sctp_chunk_length_valid(chunk, sizeof(sctp_abort_chunk_t)))
		return sctp_sf_pdiscard(net, ep, asoc, type, arg, commands);

	/* ADD-IP: Special case for ABORT chunks
	 * F4)  One special consideration is that ABORT Chunks arriving
	 * destined to the IP address being deleted MUST be
	 * ignored (see Section 5.3.1 for further details).
	 */
	if (SCTP_ADDR_DEL ==
		    sctp_bind_addr_state(&asoc->base.bind_addr, &chunk->dest))
		return sctp_sf_discard_chunk(net, ep, asoc, type, arg, commands);

	return __sctp_sf_do_9_1_abort(net, ep, asoc, type, arg, commands);
}

/*
 * Process an ABORT.  (SHUTDOWN-SENT state)
 *
 * See sctp_sf_do_9_1_abort().
 */
sctp_disposition_t sctp_sf_shutdown_sent_abort(struct net *net,
					const struct sctp_endpoint *ep,
					const struct sctp_association *asoc,
					const sctp_subtype_t type,
					void *arg,
					sctp_cmd_seq_t *commands)
{
	struct sctp_chunk *chunk = arg;

	if (!sctp_vtag_verify_either(chunk, asoc))
		return sctp_sf_pdiscard(net, ep, asoc, type, arg, commands);

	/* Make sure that the ABORT chunk has a valid length.
	 * Since this is an ABORT chunk, we have to discard it
	 * because of the following text:
	 * RFC 2960, Section 3.3.7
	 *    If an endpoint receives an ABORT with a format error or for an
	 *    association that doesn't exist, it MUST silently discard it.
	 * Because the length is "invalid", we can't really discard just
	 * as we do not know its true length.  So, to be safe, discard the
	 * packet.
	 */
	if (!sctp_chunk_length_valid(chunk, sizeof(sctp_abort_chunk_t)))
		return sctp_sf_pdiscard(net, ep, asoc, type, arg, commands);

	/* ADD-IP: Special case for ABORT chunks
	 * F4)  One special consideration is that ABORT Chunks arriving
	 * destined to the IP address being deleted MUST be
	 * ignored (see Section 5.3.1 for further details).
	 */
	if (SCTP_ADDR_DEL ==
		    sctp_bind_addr_state(&asoc->base.bind_addr, &chunk->dest))
		return sctp_sf_discard_chunk(net, ep, asoc, type, arg, commands);

	/* Stop the T2-shutdown timer. */
	sctp_add_cmd_sf(commands, SCTP_CMD_TIMER_STOP,
			SCTP_TO(SCTP_EVENT_TIMEOUT_T2_SHUTDOWN));

	/* Stop the T5-shutdown guard timer.  */
	sctp_add_cmd_sf(commands, SCTP_CMD_TIMER_STOP,
			SCTP_TO(SCTP_EVENT_TIMEOUT_T5_SHUTDOWN_GUARD));

	return __sctp_sf_do_9_1_abort(net, ep, asoc, type, arg, commands);
}

/*
 * Process an ABORT.  (SHUTDOWN-ACK-SENT state)
 *
 * See sctp_sf_do_9_1_abort().
 */
sctp_disposition_t sctp_sf_shutdown_ack_sent_abort(
	struct net *net,
	const struct sctp_endpoint *ep,
	const struct sctp_association *asoc,
	const sctp_subtype_t type,
	void *arg,
	sctp_cmd_seq_t *commands)
{
	/* The same T2 timer, so we should be able to use
	 * common function with the SHUTDOWN-SENT state.
	 */
	return sctp_sf_shutdown_sent_abort(net, ep, asoc, type, arg, commands);
}

/*
 * Handle an Error received in COOKIE_ECHOED state.
 *
 * Only handle the error type of stale COOKIE Error, the other errors will
 * be ignored.
 *
 * Inputs
 * (endpoint, asoc, chunk)
 *
 * Outputs
 * (asoc, reply_msg, msg_up, timers, counters)
 *
 * The return value is the disposition of the chunk.
 */
sctp_disposition_t sctp_sf_cookie_echoed_err(struct net *net,
					const struct sctp_endpoint *ep,
					const struct sctp_association *asoc,
					const sctp_subtype_t type,
					void *arg,
					sctp_cmd_seq_t *commands)
{
	struct sctp_chunk *chunk = arg;
	sctp_errhdr_t *err;

	if (!sctp_vtag_verify(chunk, asoc))
		return sctp_sf_pdiscard(net, ep, asoc, type, arg, commands);

	/* Make sure that the ERROR chunk has a valid length.
	 * The parameter walking depends on this as well.
	 */
	if (!sctp_chunk_length_valid(chunk, sizeof(sctp_operr_chunk_t)))
		return sctp_sf_violation_chunklen(net, ep, asoc, type, arg,
						  commands);

	/* Process the error here */
	/* FUTURE FIXME:  When PR-SCTP related and other optional
	 * parms are emitted, this will have to change to handle multiple
	 * errors.
	 */
	sctp_walk_errors(err, chunk->chunk_hdr) {
		if (SCTP_ERROR_STALE_COOKIE == err->cause)
			return sctp_sf_do_5_2_6_stale(net, ep, asoc, type,
							arg, commands);
	}

	/* It is possible to have malformed error causes, and that
	 * will cause us to end the walk early.  However, since
	 * we are discarding the packet, there should be no adverse
	 * affects.
	 */
	return sctp_sf_pdiscard(net, ep, asoc, type, arg, commands);
}

/*
 * Handle a Stale COOKIE Error
 *
 * Section: 5.2.6 Handle Stale COOKIE Error
 * If the association is in the COOKIE-ECHOED state, the endpoint may elect
 * one of the following three alternatives.
 * ...
 * 3) Send a new INIT chunk to the endpoint, adding a Cookie
 *    Preservative parameter requesting an extension to the lifetime of
 *    the State Cookie. When calculating the time extension, an
 *    implementation SHOULD use the RTT information measured based on the
 *    previous COOKIE ECHO / ERROR exchange, and should add no more
 *    than 1 second beyond the measured RTT, due to long State Cookie
 *    lifetimes making the endpoint more subject to a replay attack.
 *
 * Verification Tag:  Not explicit, but safe to ignore.
 *
 * Inputs
 * (endpoint, asoc, chunk)
 *
 * Outputs
 * (asoc, reply_msg, msg_up, timers, counters)
 *
 * The return value is the disposition of the chunk.
 */
static sctp_disposition_t sctp_sf_do_5_2_6_stale(struct net *net,
						 const struct sctp_endpoint *ep,
						 const struct sctp_association *asoc,
						 const sctp_subtype_t type,
						 void *arg,
						 sctp_cmd_seq_t *commands)
{
	struct sctp_chunk *chunk = arg;
	time_t stale;
	sctp_cookie_preserve_param_t bht;
	sctp_errhdr_t *err;
	struct sctp_chunk *reply;
	struct sctp_bind_addr *bp;
	int attempts = asoc->init_err_counter + 1;

	if (attempts > asoc->max_init_attempts) {
		sctp_add_cmd_sf(commands, SCTP_CMD_SET_SK_ERR,
				SCTP_ERROR(ETIMEDOUT));
		sctp_add_cmd_sf(commands, SCTP_CMD_INIT_FAILED,
				SCTP_PERR(SCTP_ERROR_STALE_COOKIE));
		return SCTP_DISPOSITION_DELETE_TCB;
	}

	err = (sctp_errhdr_t *)(chunk->skb->data);

	/* When calculating the time extension, an implementation
	 * SHOULD use the RTT information measured based on the
	 * previous COOKIE ECHO / ERROR exchange, and should add no
	 * more than 1 second beyond the measured RTT, due to long
	 * State Cookie lifetimes making the endpoint more subject to
	 * a replay attack.
	 * Measure of Staleness's unit is usec. (1/1000000 sec)
	 * Suggested Cookie Life-span Increment's unit is msec.
	 * (1/1000 sec)
	 * In general, if you use the suggested cookie life, the value
	 * found in the field of measure of staleness should be doubled
	 * to give ample time to retransmit the new cookie and thus
	 * yield a higher probability of success on the reattempt.
	 */
	stale = ntohl(*(__be32 *)((u8 *)err + sizeof(sctp_errhdr_t)));
	stale = (stale * 2) / 1000;

	bht.param_hdr.type = SCTP_PARAM_COOKIE_PRESERVATIVE;
	bht.param_hdr.length = htons(sizeof(bht));
	bht.lifespan_increment = htonl(stale);

	/* Build that new INIT chunk.  */
	bp = (struct sctp_bind_addr *) &asoc->base.bind_addr;
	reply = sctp_make_init(asoc, bp, GFP_ATOMIC, sizeof(bht));
	if (!reply)
		goto nomem;

	sctp_addto_chunk(reply, sizeof(bht), &bht);

	/* Clear peer's init_tag cached in assoc as we are sending a new INIT */
	sctp_add_cmd_sf(commands, SCTP_CMD_CLEAR_INIT_TAG, SCTP_NULL());

	/* Stop pending T3-rtx and heartbeat timers */
	sctp_add_cmd_sf(commands, SCTP_CMD_T3_RTX_TIMERS_STOP, SCTP_NULL());
	sctp_add_cmd_sf(commands, SCTP_CMD_HB_TIMERS_STOP, SCTP_NULL());

	/* Delete non-primary peer ip addresses since we are transitioning
	 * back to the COOKIE-WAIT state
	 */
	sctp_add_cmd_sf(commands, SCTP_CMD_DEL_NON_PRIMARY, SCTP_NULL());

	/* If we've sent any data bundled with COOKIE-ECHO we will need to
	 * resend
	 */
	sctp_add_cmd_sf(commands, SCTP_CMD_T1_RETRAN,
			SCTP_TRANSPORT(asoc->peer.primary_path));

	/* Cast away the const modifier, as we want to just
	 * rerun it through as a sideffect.
	 */
	sctp_add_cmd_sf(commands, SCTP_CMD_INIT_COUNTER_INC, SCTP_NULL());

	sctp_add_cmd_sf(commands, SCTP_CMD_TIMER_STOP,
			SCTP_TO(SCTP_EVENT_TIMEOUT_T1_COOKIE));
	sctp_add_cmd_sf(commands, SCTP_CMD_NEW_STATE,
			SCTP_STATE(SCTP_STATE_COOKIE_WAIT));
	sctp_add_cmd_sf(commands, SCTP_CMD_TIMER_START,
			SCTP_TO(SCTP_EVENT_TIMEOUT_T1_INIT));

	sctp_add_cmd_sf(commands, SCTP_CMD_REPLY, SCTP_CHUNK(reply));

	return SCTP_DISPOSITION_CONSUME;

nomem:
	return SCTP_DISPOSITION_NOMEM;
}

/*
 * Process an ABORT.
 *
 * Section: 9.1
 * After checking the Verification Tag, the receiving endpoint shall
 * remove the association from its record, and shall report the
 * termination to its upper layer.
 *
 * Verification Tag: 8.5.1 Exceptions in Verification Tag Rules
 * B) Rules for packet carrying ABORT:
 *
 *  - The endpoint shall always fill in the Verification Tag field of the
 *    outbound packet with the destination endpoint's tag value if it
 *    is known.
 *
 *  - If the ABORT is sent in response to an OOTB packet, the endpoint
 *    MUST follow the procedure described in Section 8.4.
 *
 *  - The receiver MUST accept the packet if the Verification Tag
 *    matches either its own tag, OR the tag of its peer. Otherwise, the
 *    receiver MUST silently discard the packet and take no further
 *    action.
 *
 * Inputs
 * (endpoint, asoc, chunk)
 *
 * Outputs
 * (asoc, reply_msg, msg_up, timers, counters)
 *
 * The return value is the disposition of the chunk.
 */
sctp_disposition_t sctp_sf_do_9_1_abort(struct net *net,
					const struct sctp_endpoint *ep,
					const struct sctp_association *asoc,
					const sctp_subtype_t type,
					void *arg,
					sctp_cmd_seq_t *commands)
{
	struct sctp_chunk *chunk = arg;

	if (!sctp_vtag_verify_either(chunk, asoc))
		return sctp_sf_pdiscard(net, ep, asoc, type, arg, commands);

	/* Make sure that the ABORT chunk has a valid length.
	 * Since this is an ABORT chunk, we have to discard it
	 * because of the following text:
	 * RFC 2960, Section 3.3.7
	 *    If an endpoint receives an ABORT with a format error or for an
	 *    association that doesn't exist, it MUST silently discard it.
	 * Because the length is "invalid", we can't really discard just
	 * as we do not know its true length.  So, to be safe, discard the
	 * packet.
	 */
	if (!sctp_chunk_length_valid(chunk, sizeof(sctp_abort_chunk_t)))
		return sctp_sf_pdiscard(net, ep, asoc, type, arg, commands);

	/* ADD-IP: Special case for ABORT chunks
	 * F4)  One special consideration is that ABORT Chunks arriving
	 * destined to the IP address being deleted MUST be
	 * ignored (see Section 5.3.1 for further details).
	 */
	if (SCTP_ADDR_DEL ==
		    sctp_bind_addr_state(&asoc->base.bind_addr, &chunk->dest))
		return sctp_sf_discard_chunk(net, ep, asoc, type, arg, commands);

	return __sctp_sf_do_9_1_abort(net, ep, asoc, type, arg, commands);
}

static sctp_disposition_t __sctp_sf_do_9_1_abort(struct net *net,
					const struct sctp_endpoint *ep,
					const struct sctp_association *asoc,
					const sctp_subtype_t type,
					void *arg,
					sctp_cmd_seq_t *commands)
{
	struct sctp_chunk *chunk = arg;
	unsigned int len;
	__be16 error = SCTP_ERROR_NO_ERROR;

	/* See if we have an error cause code in the chunk.  */
	len = ntohs(chunk->chunk_hdr->length);
	if (len >= sizeof(struct sctp_chunkhdr) + sizeof(struct sctp_errhdr)) {

		sctp_errhdr_t *err;
		sctp_walk_errors(err, chunk->chunk_hdr);
		if ((void *)err != (void *)chunk->chunk_end)
			return sctp_sf_pdiscard(net, ep, asoc, type, arg, commands);

		error = ((sctp_errhdr_t *)chunk->skb->data)->cause;
	}

	sctp_add_cmd_sf(commands, SCTP_CMD_SET_SK_ERR, SCTP_ERROR(ECONNRESET));
	/* ASSOC_FAILED will DELETE_TCB. */
	sctp_add_cmd_sf(commands, SCTP_CMD_ASSOC_FAILED, SCTP_PERR(error));
	SCTP_INC_STATS(net, SCTP_MIB_ABORTEDS);
	SCTP_DEC_STATS(net, SCTP_MIB_CURRESTAB);

	return SCTP_DISPOSITION_ABORT;
}

/*
 * Process an ABORT.  (COOKIE-WAIT state)
 *
 * See sctp_sf_do_9_1_abort() above.
 */
sctp_disposition_t sctp_sf_cookie_wait_abort(struct net *net,
				     const struct sctp_endpoint *ep,
				     const struct sctp_association *asoc,
				     const sctp_subtype_t type,
				     void *arg,
				     sctp_cmd_seq_t *commands)
{
	struct sctp_chunk *chunk = arg;
	unsigned int len;
	__be16 error = SCTP_ERROR_NO_ERROR;

	if (!sctp_vtag_verify_either(chunk, asoc))
		return sctp_sf_pdiscard(net, ep, asoc, type, arg, commands);

	/* Make sure that the ABORT chunk has a valid length.
	 * Since this is an ABORT chunk, we have to discard it
	 * because of the following text:
	 * RFC 2960, Section 3.3.7
	 *    If an endpoint receives an ABORT with a format error or for an
	 *    association that doesn't exist, it MUST silently discard it.
	 * Because the length is "invalid", we can't really discard just
	 * as we do not know its true length.  So, to be safe, discard the
	 * packet.
	 */
	if (!sctp_chunk_length_valid(chunk, sizeof(sctp_abort_chunk_t)))
		return sctp_sf_pdiscard(net, ep, asoc, type, arg, commands);

	/* See if we have an error cause code in the chunk.  */
	len = ntohs(chunk->chunk_hdr->length);
	if (len >= sizeof(struct sctp_chunkhdr) + sizeof(struct sctp_errhdr))
		error = ((sctp_errhdr_t *)chunk->skb->data)->cause;

	return sctp_stop_t1_and_abort(net, commands, error, ECONNREFUSED, asoc,
				      chunk->transport);
}

/*
 * Process an incoming ICMP as an ABORT.  (COOKIE-WAIT state)
 */
sctp_disposition_t sctp_sf_cookie_wait_icmp_abort(struct net *net,
					const struct sctp_endpoint *ep,
					const struct sctp_association *asoc,
					const sctp_subtype_t type,
					void *arg,
					sctp_cmd_seq_t *commands)
{
	return sctp_stop_t1_and_abort(net, commands, SCTP_ERROR_NO_ERROR,
				      ENOPROTOOPT, asoc,
				      (struct sctp_transport *)arg);
}

/*
 * Process an ABORT.  (COOKIE-ECHOED state)
 */
sctp_disposition_t sctp_sf_cookie_echoed_abort(struct net *net,
					       const struct sctp_endpoint *ep,
					       const struct sctp_association *asoc,
					       const sctp_subtype_t type,
					       void *arg,
					       sctp_cmd_seq_t *commands)
{
	/* There is a single T1 timer, so we should be able to use
	 * common function with the COOKIE-WAIT state.
	 */
	return sctp_sf_cookie_wait_abort(net, ep, asoc, type, arg, commands);
}

/*
 * Stop T1 timer and abort association with "INIT failed".
 *
 * This is common code called by several sctp_sf_*_abort() functions above.
 */
static sctp_disposition_t sctp_stop_t1_and_abort(struct net *net,
					   sctp_cmd_seq_t *commands,
					   __be16 error, int sk_err,
					   const struct sctp_association *asoc,
					   struct sctp_transport *transport)
{
	pr_debug("%s: ABORT received (INIT)\n", __func__);

	sctp_add_cmd_sf(commands, SCTP_CMD_NEW_STATE,
			SCTP_STATE(SCTP_STATE_CLOSED));
	SCTP_INC_STATS(net, SCTP_MIB_ABORTEDS);
	sctp_add_cmd_sf(commands, SCTP_CMD_TIMER_STOP,
			SCTP_TO(SCTP_EVENT_TIMEOUT_T1_INIT));
	sctp_add_cmd_sf(commands, SCTP_CMD_SET_SK_ERR, SCTP_ERROR(sk_err));
	/* CMD_INIT_FAILED will DELETE_TCB. */
	sctp_add_cmd_sf(commands, SCTP_CMD_INIT_FAILED,
			SCTP_PERR(error));

	return SCTP_DISPOSITION_ABORT;
}

/*
 * sctp_sf_do_9_2_shut
 *
 * Section: 9.2
 * Upon the reception of the SHUTDOWN, the peer endpoint shall
 *  - enter the SHUTDOWN-RECEIVED state,
 *
 *  - stop accepting new data from its SCTP user
 *
 *  - verify, by checking the Cumulative TSN Ack field of the chunk,
 *    that all its outstanding DATA chunks have been received by the
 *    SHUTDOWN sender.
 *
 * Once an endpoint as reached the SHUTDOWN-RECEIVED state it MUST NOT
 * send a SHUTDOWN in response to a ULP request. And should discard
 * subsequent SHUTDOWN chunks.
 *
 * If there are still outstanding DATA chunks left, the SHUTDOWN
 * receiver shall continue to follow normal data transmission
 * procedures defined in Section 6 until all outstanding DATA chunks
 * are acknowledged; however, the SHUTDOWN receiver MUST NOT accept
 * new data from its SCTP user.
 *
 * Verification Tag:  8.5 Verification Tag [Normal verification]
 *
 * Inputs
 * (endpoint, asoc, chunk)
 *
 * Outputs
 * (asoc, reply_msg, msg_up, timers, counters)
 *
 * The return value is the disposition of the chunk.
 */
sctp_disposition_t sctp_sf_do_9_2_shutdown(struct net *net,
					   const struct sctp_endpoint *ep,
					   const struct sctp_association *asoc,
					   const sctp_subtype_t type,
					   void *arg,
					   sctp_cmd_seq_t *commands)
{
	struct sctp_chunk *chunk = arg;
	sctp_shutdownhdr_t *sdh;
	sctp_disposition_t disposition;
	struct sctp_ulpevent *ev;
	__u32 ctsn;

	if (!sctp_vtag_verify(chunk, asoc))
		return sctp_sf_pdiscard(net, ep, asoc, type, arg, commands);

	/* Make sure that the SHUTDOWN chunk has a valid length. */
	if (!sctp_chunk_length_valid(chunk,
				      sizeof(struct sctp_shutdown_chunk_t)))
		return sctp_sf_violation_chunklen(net, ep, asoc, type, arg,
						  commands);

	/* Convert the elaborate header.  */
	sdh = (sctp_shutdownhdr_t *)chunk->skb->data;
	skb_pull(chunk->skb, sizeof(sctp_shutdownhdr_t));
	chunk->subh.shutdown_hdr = sdh;
	ctsn = ntohl(sdh->cum_tsn_ack);

	if (TSN_lt(ctsn, asoc->ctsn_ack_point)) {
		pr_debug("%s: ctsn:%x, ctsn_ack_point:%x\n", __func__, ctsn,
			 asoc->ctsn_ack_point);

		return SCTP_DISPOSITION_DISCARD;
	}

	/* If Cumulative TSN Ack beyond the max tsn currently
	 * send, terminating the association and respond to the
	 * sender with an ABORT.
	 */
	if (!TSN_lt(ctsn, asoc->next_tsn))
		return sctp_sf_violation_ctsn(net, ep, asoc, type, arg, commands);

	/* API 5.3.1.5 SCTP_SHUTDOWN_EVENT
	 * When a peer sends a SHUTDOWN, SCTP delivers this notification to
	 * inform the application that it should cease sending data.
	 */
	ev = sctp_ulpevent_make_shutdown_event(asoc, 0, GFP_ATOMIC);
	if (!ev) {
		disposition = SCTP_DISPOSITION_NOMEM;
		goto out;
	}
	sctp_add_cmd_sf(commands, SCTP_CMD_EVENT_ULP, SCTP_ULPEVENT(ev));

	/* Upon the reception of the SHUTDOWN, the peer endpoint shall
	 *  - enter the SHUTDOWN-RECEIVED state,
	 *  - stop accepting new data from its SCTP user
	 *
	 * [This is implicit in the new state.]
	 */
	sctp_add_cmd_sf(commands, SCTP_CMD_NEW_STATE,
			SCTP_STATE(SCTP_STATE_SHUTDOWN_RECEIVED));
	disposition = SCTP_DISPOSITION_CONSUME;

	if (sctp_outq_is_empty(&asoc->outqueue)) {
		disposition = sctp_sf_do_9_2_shutdown_ack(net, ep, asoc, type,
							  arg, commands);
	}

	if (SCTP_DISPOSITION_NOMEM == disposition)
		goto out;

	/*  - verify, by checking the Cumulative TSN Ack field of the
	 *    chunk, that all its outstanding DATA chunks have been
	 *    received by the SHUTDOWN sender.
	 */
	sctp_add_cmd_sf(commands, SCTP_CMD_PROCESS_CTSN,
			SCTP_BE32(chunk->subh.shutdown_hdr->cum_tsn_ack));

out:
	return disposition;
}

/*
 * sctp_sf_do_9_2_shut_ctsn
 *
 * Once an endpoint has reached the SHUTDOWN-RECEIVED state,
 * it MUST NOT send a SHUTDOWN in response to a ULP request.
 * The Cumulative TSN Ack of the received SHUTDOWN chunk
 * MUST be processed.
 */
sctp_disposition_t sctp_sf_do_9_2_shut_ctsn(struct net *net,
					   const struct sctp_endpoint *ep,
					   const struct sctp_association *asoc,
					   const sctp_subtype_t type,
					   void *arg,
					   sctp_cmd_seq_t *commands)
{
	struct sctp_chunk *chunk = arg;
	sctp_shutdownhdr_t *sdh;
	__u32 ctsn;

	if (!sctp_vtag_verify(chunk, asoc))
		return sctp_sf_pdiscard(net, ep, asoc, type, arg, commands);

	/* Make sure that the SHUTDOWN chunk has a valid length. */
	if (!sctp_chunk_length_valid(chunk,
				      sizeof(struct sctp_shutdown_chunk_t)))
		return sctp_sf_violation_chunklen(net, ep, asoc, type, arg,
						  commands);

	sdh = (sctp_shutdownhdr_t *)chunk->skb->data;
	ctsn = ntohl(sdh->cum_tsn_ack);

	if (TSN_lt(ctsn, asoc->ctsn_ack_point)) {
		pr_debug("%s: ctsn:%x, ctsn_ack_point:%x\n", __func__, ctsn,
			 asoc->ctsn_ack_point);

		return SCTP_DISPOSITION_DISCARD;
	}

	/* If Cumulative TSN Ack beyond the max tsn currently
	 * send, terminating the association and respond to the
	 * sender with an ABORT.
	 */
	if (!TSN_lt(ctsn, asoc->next_tsn))
		return sctp_sf_violation_ctsn(net, ep, asoc, type, arg, commands);

	/* verify, by checking the Cumulative TSN Ack field of the
	 * chunk, that all its outstanding DATA chunks have been
	 * received by the SHUTDOWN sender.
	 */
	sctp_add_cmd_sf(commands, SCTP_CMD_PROCESS_CTSN,
			SCTP_BE32(sdh->cum_tsn_ack));

	return SCTP_DISPOSITION_CONSUME;
}

/* RFC 2960 9.2
 * If an endpoint is in SHUTDOWN-ACK-SENT state and receives an INIT chunk
 * (e.g., if the SHUTDOWN COMPLETE was lost) with source and destination
 * transport addresses (either in the IP addresses or in the INIT chunk)
 * that belong to this association, it should discard the INIT chunk and
 * retransmit the SHUTDOWN ACK chunk.
 */
sctp_disposition_t sctp_sf_do_9_2_reshutack(struct net *net,
				    const struct sctp_endpoint *ep,
				    const struct sctp_association *asoc,
				    const sctp_subtype_t type,
				    void *arg,
				    sctp_cmd_seq_t *commands)
{
	struct sctp_chunk *chunk = (struct sctp_chunk *) arg;
	struct sctp_chunk *reply;

	/* Make sure that the chunk has a valid length */
	if (!sctp_chunk_length_valid(chunk, sizeof(sctp_chunkhdr_t)))
		return sctp_sf_violation_chunklen(net, ep, asoc, type, arg,
						  commands);

	/* Since we are not going to really process this INIT, there
	 * is no point in verifying chunk boundries.  Just generate
	 * the SHUTDOWN ACK.
	 */
	reply = sctp_make_shutdown_ack(asoc, chunk);
	if (NULL == reply)
		goto nomem;

	/* Set the transport for the SHUTDOWN ACK chunk and the timeout for
	 * the T2-SHUTDOWN timer.
	 */
	sctp_add_cmd_sf(commands, SCTP_CMD_SETUP_T2, SCTP_CHUNK(reply));

	/* and restart the T2-shutdown timer. */
	sctp_add_cmd_sf(commands, SCTP_CMD_TIMER_RESTART,
			SCTP_TO(SCTP_EVENT_TIMEOUT_T2_SHUTDOWN));

	sctp_add_cmd_sf(commands, SCTP_CMD_REPLY, SCTP_CHUNK(reply));

	return SCTP_DISPOSITION_CONSUME;
nomem:
	return SCTP_DISPOSITION_NOMEM;
}

/*
 * sctp_sf_do_ecn_cwr
 *
 * Section:  Appendix A: Explicit Congestion Notification
 *
 * CWR:
 *
 * RFC 2481 details a specific bit for a sender to send in the header of
 * its next outbound TCP segment to indicate to its peer that it has
 * reduced its congestion window.  This is termed the CWR bit.  For
 * SCTP the same indication is made by including the CWR chunk.
 * This chunk contains one data element, i.e. the TSN number that
 * was sent in the ECNE chunk.  This element represents the lowest
 * TSN number in the datagram that was originally marked with the
 * CE bit.
 *
 * Verification Tag: 8.5 Verification Tag [Normal verification]
 * Inputs
 * (endpoint, asoc, chunk)
 *
 * Outputs
 * (asoc, reply_msg, msg_up, timers, counters)
 *
 * The return value is the disposition of the chunk.
 */
sctp_disposition_t sctp_sf_do_ecn_cwr(struct net *net,
				      const struct sctp_endpoint *ep,
				      const struct sctp_association *asoc,
				      const sctp_subtype_t type,
				      void *arg,
				      sctp_cmd_seq_t *commands)
{
	sctp_cwrhdr_t *cwr;
	struct sctp_chunk *chunk = arg;
	u32 lowest_tsn;

	if (!sctp_vtag_verify(chunk, asoc))
		return sctp_sf_pdiscard(net, ep, asoc, type, arg, commands);

	if (!sctp_chunk_length_valid(chunk, sizeof(sctp_ecne_chunk_t)))
		return sctp_sf_violation_chunklen(net, ep, asoc, type, arg,
						  commands);

	cwr = (sctp_cwrhdr_t *) chunk->skb->data;
	skb_pull(chunk->skb, sizeof(sctp_cwrhdr_t));

	lowest_tsn = ntohl(cwr->lowest_tsn);

	/* Does this CWR ack the last sent congestion notification? */
	if (TSN_lte(asoc->last_ecne_tsn, lowest_tsn)) {
		/* Stop sending ECNE. */
		sctp_add_cmd_sf(commands,
				SCTP_CMD_ECN_CWR,
				SCTP_U32(lowest_tsn));
	}
	return SCTP_DISPOSITION_CONSUME;
}

/*
 * sctp_sf_do_ecne
 *
 * Section:  Appendix A: Explicit Congestion Notification
 *
 * ECN-Echo
 *
 * RFC 2481 details a specific bit for a receiver to send back in its
 * TCP acknowledgements to notify the sender of the Congestion
 * Experienced (CE) bit having arrived from the network.  For SCTP this
 * same indication is made by including the ECNE chunk.  This chunk
 * contains one data element, i.e. the lowest TSN associated with the IP
 * datagram marked with the CE bit.....
 *
 * Verification Tag: 8.5 Verification Tag [Normal verification]
 * Inputs
 * (endpoint, asoc, chunk)
 *
 * Outputs
 * (asoc, reply_msg, msg_up, timers, counters)
 *
 * The return value is the disposition of the chunk.
 */
sctp_disposition_t sctp_sf_do_ecne(struct net *net,
				   const struct sctp_endpoint *ep,
				   const struct sctp_association *asoc,
				   const sctp_subtype_t type,
				   void *arg,
				   sctp_cmd_seq_t *commands)
{
	sctp_ecnehdr_t *ecne;
	struct sctp_chunk *chunk = arg;

	if (!sctp_vtag_verify(chunk, asoc))
		return sctp_sf_pdiscard(net, ep, asoc, type, arg, commands);

	if (!sctp_chunk_length_valid(chunk, sizeof(sctp_ecne_chunk_t)))
		return sctp_sf_violation_chunklen(net, ep, asoc, type, arg,
						  commands);

	ecne = (sctp_ecnehdr_t *) chunk->skb->data;
	skb_pull(chunk->skb, sizeof(sctp_ecnehdr_t));

	/* If this is a newer ECNE than the last CWR packet we sent out */
	sctp_add_cmd_sf(commands, SCTP_CMD_ECN_ECNE,
			SCTP_U32(ntohl(ecne->lowest_tsn)));

	return SCTP_DISPOSITION_CONSUME;
}

/*
 * Section: 6.2  Acknowledgement on Reception of DATA Chunks
 *
 * The SCTP endpoint MUST always acknowledge the reception of each valid
 * DATA chunk.
 *
 * The guidelines on delayed acknowledgement algorithm specified in
 * Section 4.2 of [RFC2581] SHOULD be followed. Specifically, an
 * acknowledgement SHOULD be generated for at least every second packet
 * (not every second DATA chunk) received, and SHOULD be generated within
 * 200 ms of the arrival of any unacknowledged DATA chunk. In some
 * situations it may be beneficial for an SCTP transmitter to be more
 * conservative than the algorithms detailed in this document allow.
 * However, an SCTP transmitter MUST NOT be more aggressive than the
 * following algorithms allow.
 *
 * A SCTP receiver MUST NOT generate more than one SACK for every
 * incoming packet, other than to update the offered window as the
 * receiving application consumes new data.
 *
 * Verification Tag:  8.5 Verification Tag [Normal verification]
 *
 * Inputs
 * (endpoint, asoc, chunk)
 *
 * Outputs
 * (asoc, reply_msg, msg_up, timers, counters)
 *
 * The return value is the disposition of the chunk.
 */
sctp_disposition_t sctp_sf_eat_data_6_2(struct net *net,
					const struct sctp_endpoint *ep,
					const struct sctp_association *asoc,
					const sctp_subtype_t type,
					void *arg,
					sctp_cmd_seq_t *commands)
{
	struct sctp_chunk *chunk = arg;
	sctp_arg_t force = SCTP_NOFORCE();
	int error;

	if (!sctp_vtag_verify(chunk, asoc)) {
		sctp_add_cmd_sf(commands, SCTP_CMD_REPORT_BAD_TAG,
				SCTP_NULL());
		return sctp_sf_pdiscard(net, ep, asoc, type, arg, commands);
	}

	if (!sctp_chunk_length_valid(chunk, sizeof(sctp_data_chunk_t)))
		return sctp_sf_violation_chunklen(net, ep, asoc, type, arg,
						  commands);

	error = sctp_eat_data(asoc, chunk, commands);
	switch (error) {
	case SCTP_IERROR_NO_ERROR:
		break;
	case SCTP_IERROR_HIGH_TSN:
	case SCTP_IERROR_BAD_STREAM:
		SCTP_INC_STATS(net, SCTP_MIB_IN_DATA_CHUNK_DISCARDS);
		goto discard_noforce;
	case SCTP_IERROR_DUP_TSN:
	case SCTP_IERROR_IGNORE_TSN:
		SCTP_INC_STATS(net, SCTP_MIB_IN_DATA_CHUNK_DISCARDS);
		goto discard_force;
	case SCTP_IERROR_NO_DATA:
		goto consume;
	case SCTP_IERROR_PROTO_VIOLATION:
		return sctp_sf_abort_violation(net, ep, asoc, chunk, commands,
			(u8 *)chunk->subh.data_hdr, sizeof(sctp_datahdr_t));
	default:
		BUG();
	}

	if (chunk->chunk_hdr->flags & SCTP_DATA_SACK_IMM)
		force = SCTP_FORCE();

	if (asoc->timeouts[SCTP_EVENT_TIMEOUT_AUTOCLOSE]) {
		sctp_add_cmd_sf(commands, SCTP_CMD_TIMER_RESTART,
				SCTP_TO(SCTP_EVENT_TIMEOUT_AUTOCLOSE));
	}

	/* If this is the last chunk in a packet, we need to count it
	 * toward sack generation.  Note that we need to SACK every
	 * OTHER packet containing data chunks, EVEN IF WE DISCARD
	 * THEM.  We elect to NOT generate SACK's if the chunk fails
	 * the verification tag test.
	 *
	 * RFC 2960 6.2 Acknowledgement on Reception of DATA Chunks
	 *
	 * The SCTP endpoint MUST always acknowledge the reception of
	 * each valid DATA chunk.
	 *
	 * The guidelines on delayed acknowledgement algorithm
	 * specified in  Section 4.2 of [RFC2581] SHOULD be followed.
	 * Specifically, an acknowledgement SHOULD be generated for at
	 * least every second packet (not every second DATA chunk)
	 * received, and SHOULD be generated within 200 ms of the
	 * arrival of any unacknowledged DATA chunk.  In some
	 * situations it may be beneficial for an SCTP transmitter to
	 * be more conservative than the algorithms detailed in this
	 * document allow. However, an SCTP transmitter MUST NOT be
	 * more aggressive than the following algorithms allow.
	 */
	if (chunk->end_of_packet)
		sctp_add_cmd_sf(commands, SCTP_CMD_GEN_SACK, force);

	return SCTP_DISPOSITION_CONSUME;

discard_force:
	/* RFC 2960 6.2 Acknowledgement on Reception of DATA Chunks
	 *
	 * When a packet arrives with duplicate DATA chunk(s) and with
	 * no new DATA chunk(s), the endpoint MUST immediately send a
	 * SACK with no delay.  If a packet arrives with duplicate
	 * DATA chunk(s) bundled with new DATA chunks, the endpoint
	 * MAY immediately send a SACK.  Normally receipt of duplicate
	 * DATA chunks will occur when the original SACK chunk was lost
	 * and the peer's RTO has expired.  The duplicate TSN number(s)
	 * SHOULD be reported in the SACK as duplicate.
	 */
	/* In our case, we split the MAY SACK advice up whether or not
	 * the last chunk is a duplicate.'
	 */
	if (chunk->end_of_packet)
		sctp_add_cmd_sf(commands, SCTP_CMD_GEN_SACK, SCTP_FORCE());
	return SCTP_DISPOSITION_DISCARD;

discard_noforce:
	if (chunk->end_of_packet)
		sctp_add_cmd_sf(commands, SCTP_CMD_GEN_SACK, force);

	return SCTP_DISPOSITION_DISCARD;
consume:
	return SCTP_DISPOSITION_CONSUME;

}

/*
 * sctp_sf_eat_data_fast_4_4
 *
 * Section: 4 (4)
 * (4) In SHUTDOWN-SENT state the endpoint MUST acknowledge any received
 *    DATA chunks without delay.
 *
 * Verification Tag:  8.5 Verification Tag [Normal verification]
 * Inputs
 * (endpoint, asoc, chunk)
 *
 * Outputs
 * (asoc, reply_msg, msg_up, timers, counters)
 *
 * The return value is the disposition of the chunk.
 */
sctp_disposition_t sctp_sf_eat_data_fast_4_4(struct net *net,
				     const struct sctp_endpoint *ep,
				     const struct sctp_association *asoc,
				     const sctp_subtype_t type,
				     void *arg,
				     sctp_cmd_seq_t *commands)
{
	struct sctp_chunk *chunk = arg;
	int error;

	if (!sctp_vtag_verify(chunk, asoc)) {
		sctp_add_cmd_sf(commands, SCTP_CMD_REPORT_BAD_TAG,
				SCTP_NULL());
		return sctp_sf_pdiscard(net, ep, asoc, type, arg, commands);
	}

	if (!sctp_chunk_length_valid(chunk, sizeof(sctp_data_chunk_t)))
		return sctp_sf_violation_chunklen(net, ep, asoc, type, arg,
						  commands);

	error = sctp_eat_data(asoc, chunk, commands);
	switch (error) {
	case SCTP_IERROR_NO_ERROR:
	case SCTP_IERROR_HIGH_TSN:
	case SCTP_IERROR_DUP_TSN:
	case SCTP_IERROR_IGNORE_TSN:
	case SCTP_IERROR_BAD_STREAM:
		break;
	case SCTP_IERROR_NO_DATA:
		goto consume;
	case SCTP_IERROR_PROTO_VIOLATION:
		return sctp_sf_abort_violation(net, ep, asoc, chunk, commands,
			(u8 *)chunk->subh.data_hdr, sizeof(sctp_datahdr_t));
	default:
		BUG();
	}

	/* Go a head and force a SACK, since we are shutting down. */

	/* Implementor's Guide.
	 *
	 * While in SHUTDOWN-SENT state, the SHUTDOWN sender MUST immediately
	 * respond to each received packet containing one or more DATA chunk(s)
	 * with a SACK, a SHUTDOWN chunk, and restart the T2-shutdown timer
	 */
	if (chunk->end_of_packet) {
		/* We must delay the chunk creation since the cumulative
		 * TSN has not been updated yet.
		 */
		sctp_add_cmd_sf(commands, SCTP_CMD_GEN_SHUTDOWN, SCTP_NULL());
		sctp_add_cmd_sf(commands, SCTP_CMD_GEN_SACK, SCTP_FORCE());
		sctp_add_cmd_sf(commands, SCTP_CMD_TIMER_RESTART,
				SCTP_TO(SCTP_EVENT_TIMEOUT_T2_SHUTDOWN));
	}

consume:
	return SCTP_DISPOSITION_CONSUME;
}

/*
 * Section: 6.2  Processing a Received SACK
 * D) Any time a SACK arrives, the endpoint performs the following:
 *
 *     i) If Cumulative TSN Ack is less than the Cumulative TSN Ack Point,
 *     then drop the SACK.   Since Cumulative TSN Ack is monotonically
 *     increasing, a SACK whose Cumulative TSN Ack is less than the
 *     Cumulative TSN Ack Point indicates an out-of-order SACK.
 *
 *     ii) Set rwnd equal to the newly received a_rwnd minus the number
 *     of bytes still outstanding after processing the Cumulative TSN Ack
 *     and the Gap Ack Blocks.
 *
 *     iii) If the SACK is missing a TSN that was previously
 *     acknowledged via a Gap Ack Block (e.g., the data receiver
 *     reneged on the data), then mark the corresponding DATA chunk
 *     as available for retransmit:  Mark it as missing for fast
 *     retransmit as described in Section 7.2.4 and if no retransmit
 *     timer is running for the destination address to which the DATA
 *     chunk was originally transmitted, then T3-rtx is started for
 *     that destination address.
 *
 * Verification Tag:  8.5 Verification Tag [Normal verification]
 *
 * Inputs
 * (endpoint, asoc, chunk)
 *
 * Outputs
 * (asoc, reply_msg, msg_up, timers, counters)
 *
 * The return value is the disposition of the chunk.
 */
sctp_disposition_t sctp_sf_eat_sack_6_2(struct net *net,
					const struct sctp_endpoint *ep,
					const struct sctp_association *asoc,
					const sctp_subtype_t type,
					void *arg,
					sctp_cmd_seq_t *commands)
{
	struct sctp_chunk *chunk = arg;
	sctp_sackhdr_t *sackh;
	__u32 ctsn;

	if (!sctp_vtag_verify(chunk, asoc))
		return sctp_sf_pdiscard(net, ep, asoc, type, arg, commands);

	/* Make sure that the SACK chunk has a valid length. */
	if (!sctp_chunk_length_valid(chunk, sizeof(sctp_sack_chunk_t)))
		return sctp_sf_violation_chunklen(net, ep, asoc, type, arg,
						  commands);

	/* Pull the SACK chunk from the data buffer */
	sackh = sctp_sm_pull_sack(chunk);
	/* Was this a bogus SACK? */
	if (!sackh)
		return sctp_sf_pdiscard(net, ep, asoc, type, arg, commands);
	chunk->subh.sack_hdr = sackh;
	ctsn = ntohl(sackh->cum_tsn_ack);

	/* i) If Cumulative TSN Ack is less than the Cumulative TSN
	 *     Ack Point, then drop the SACK.  Since Cumulative TSN
	 *     Ack is monotonically increasing, a SACK whose
	 *     Cumulative TSN Ack is less than the Cumulative TSN Ack
	 *     Point indicates an out-of-order SACK.
	 */
	if (TSN_lt(ctsn, asoc->ctsn_ack_point)) {
		pr_debug("%s: ctsn:%x, ctsn_ack_point:%x\n", __func__, ctsn,
			 asoc->ctsn_ack_point);

		return SCTP_DISPOSITION_DISCARD;
	}

	/* If Cumulative TSN Ack beyond the max tsn currently
	 * send, terminating the association and respond to the
	 * sender with an ABORT.
	 */
	if (!TSN_lt(ctsn, asoc->next_tsn))
		return sctp_sf_violation_ctsn(net, ep, asoc, type, arg, commands);

	/* Return this SACK for further processing.  */
	sctp_add_cmd_sf(commands, SCTP_CMD_PROCESS_SACK, SCTP_CHUNK(chunk));

	/* Note: We do the rest of the work on the PROCESS_SACK
	 * sideeffect.
	 */
	return SCTP_DISPOSITION_CONSUME;
}

/*
 * Generate an ABORT in response to a packet.
 *
 * Section: 8.4 Handle "Out of the blue" Packets, sctpimpguide 2.41
 *
 * 8) The receiver should respond to the sender of the OOTB packet with
 *    an ABORT.  When sending the ABORT, the receiver of the OOTB packet
 *    MUST fill in the Verification Tag field of the outbound packet
 *    with the value found in the Verification Tag field of the OOTB
 *    packet and set the T-bit in the Chunk Flags to indicate that the
 *    Verification Tag is reflected.  After sending this ABORT, the
 *    receiver of the OOTB packet shall discard the OOTB packet and take
 *    no further action.
 *
 * Verification Tag:
 *
 * The return value is the disposition of the chunk.
*/
static sctp_disposition_t sctp_sf_tabort_8_4_8(struct net *net,
					const struct sctp_endpoint *ep,
					const struct sctp_association *asoc,
					const sctp_subtype_t type,
					void *arg,
					sctp_cmd_seq_t *commands)
{
	struct sctp_packet *packet = NULL;
	struct sctp_chunk *chunk = arg;
	struct sctp_chunk *abort;

	packet = sctp_ootb_pkt_new(net, asoc, chunk);

	if (packet) {
		/* Make an ABORT. The T bit will be set if the asoc
		 * is NULL.
		 */
		abort = sctp_make_abort(asoc, chunk, 0);
		if (!abort) {
			sctp_ootb_pkt_free(packet);
			return SCTP_DISPOSITION_NOMEM;
		}

		/* Reflect vtag if T-Bit is set */
		if (sctp_test_T_bit(abort))
			packet->vtag = ntohl(chunk->sctp_hdr->vtag);

		/* Set the skb to the belonging sock for accounting.  */
		abort->skb->sk = ep->base.sk;

		sctp_packet_append_chunk(packet, abort);

		sctp_add_cmd_sf(commands, SCTP_CMD_SEND_PKT,
				SCTP_PACKET(packet));

		SCTP_INC_STATS(net, SCTP_MIB_OUTCTRLCHUNKS);

		sctp_sf_pdiscard(net, ep, asoc, type, arg, commands);
		return SCTP_DISPOSITION_CONSUME;
	}

	return SCTP_DISPOSITION_NOMEM;
}

/*
 * Received an ERROR chunk from peer.  Generate SCTP_REMOTE_ERROR
 * event as ULP notification for each cause included in the chunk.
 *
 * API 5.3.1.3 - SCTP_REMOTE_ERROR
 *
 * The return value is the disposition of the chunk.
*/
sctp_disposition_t sctp_sf_operr_notify(struct net *net,
					const struct sctp_endpoint *ep,
					const struct sctp_association *asoc,
					const sctp_subtype_t type,
					void *arg,
					sctp_cmd_seq_t *commands)
{
	struct sctp_chunk *chunk = arg;
	sctp_errhdr_t *err;

	if (!sctp_vtag_verify(chunk, asoc))
		return sctp_sf_pdiscard(net, ep, asoc, type, arg, commands);

	/* Make sure that the ERROR chunk has a valid length. */
	if (!sctp_chunk_length_valid(chunk, sizeof(sctp_operr_chunk_t)))
		return sctp_sf_violation_chunklen(net, ep, asoc, type, arg,
						  commands);
	sctp_walk_errors(err, chunk->chunk_hdr);
	if ((void *)err != (void *)chunk->chunk_end)
		return sctp_sf_violation_paramlen(net, ep, asoc, type, arg,
						  (void *)err, commands);

	sctp_add_cmd_sf(commands, SCTP_CMD_PROCESS_OPERR,
			SCTP_CHUNK(chunk));

	return SCTP_DISPOSITION_CONSUME;
}

/*
 * Process an inbound SHUTDOWN ACK.
 *
 * From Section 9.2:
 * Upon the receipt of the SHUTDOWN ACK, the SHUTDOWN sender shall
 * stop the T2-shutdown timer, send a SHUTDOWN COMPLETE chunk to its
 * peer, and remove all record of the association.
 *
 * The return value is the disposition.
 */
sctp_disposition_t sctp_sf_do_9_2_final(struct net *net,
					const struct sctp_endpoint *ep,
					const struct sctp_association *asoc,
					const sctp_subtype_t type,
					void *arg,
					sctp_cmd_seq_t *commands)
{
	struct sctp_chunk *chunk = arg;
	struct sctp_chunk *reply;
	struct sctp_ulpevent *ev;

	if (!sctp_vtag_verify(chunk, asoc))
		return sctp_sf_pdiscard(net, ep, asoc, type, arg, commands);

	/* Make sure that the SHUTDOWN_ACK chunk has a valid length. */
	if (!sctp_chunk_length_valid(chunk, sizeof(sctp_chunkhdr_t)))
		return sctp_sf_violation_chunklen(net, ep, asoc, type, arg,
						  commands);
	/* 10.2 H) SHUTDOWN COMPLETE notification
	 *
	 * When SCTP completes the shutdown procedures (section 9.2) this
	 * notification is passed to the upper layer.
	 */
	ev = sctp_ulpevent_make_assoc_change(asoc, 0, SCTP_SHUTDOWN_COMP,
					     0, 0, 0, NULL, GFP_ATOMIC);
	if (!ev)
		goto nomem;

	/* ...send a SHUTDOWN COMPLETE chunk to its peer, */
	reply = sctp_make_shutdown_complete(asoc, chunk);
	if (!reply)
		goto nomem_chunk;

	/* Do all the commands now (after allocation), so that we
	 * have consistent state if memory allocation failes
	 */
	sctp_add_cmd_sf(commands, SCTP_CMD_EVENT_ULP, SCTP_ULPEVENT(ev));

	/* Upon the receipt of the SHUTDOWN ACK, the SHUTDOWN sender shall
	 * stop the T2-shutdown timer,
	 */
	sctp_add_cmd_sf(commands, SCTP_CMD_TIMER_STOP,
			SCTP_TO(SCTP_EVENT_TIMEOUT_T2_SHUTDOWN));

	sctp_add_cmd_sf(commands, SCTP_CMD_TIMER_STOP,
			SCTP_TO(SCTP_EVENT_TIMEOUT_T5_SHUTDOWN_GUARD));

	sctp_add_cmd_sf(commands, SCTP_CMD_NEW_STATE,
			SCTP_STATE(SCTP_STATE_CLOSED));
	SCTP_INC_STATS(net, SCTP_MIB_SHUTDOWNS);
	SCTP_DEC_STATS(net, SCTP_MIB_CURRESTAB);
	sctp_add_cmd_sf(commands, SCTP_CMD_REPLY, SCTP_CHUNK(reply));

	/* ...and remove all record of the association. */
	sctp_add_cmd_sf(commands, SCTP_CMD_DELETE_TCB, SCTP_NULL());
	return SCTP_DISPOSITION_DELETE_TCB;

nomem_chunk:
	sctp_ulpevent_free(ev);
nomem:
	return SCTP_DISPOSITION_NOMEM;
}

/*
 * RFC 2960, 8.4 - Handle "Out of the blue" Packets, sctpimpguide 2.41.
 *
 * 5) If the packet contains a SHUTDOWN ACK chunk, the receiver should
 *    respond to the sender of the OOTB packet with a SHUTDOWN COMPLETE.
 *    When sending the SHUTDOWN COMPLETE, the receiver of the OOTB
 *    packet must fill in the Verification Tag field of the outbound
 *    packet with the Verification Tag received in the SHUTDOWN ACK and
 *    set the T-bit in the Chunk Flags to indicate that the Verification
 *    Tag is reflected.
 *
 * 8) The receiver should respond to the sender of the OOTB packet with
 *    an ABORT.  When sending the ABORT, the receiver of the OOTB packet
 *    MUST fill in the Verification Tag field of the outbound packet
 *    with the value found in the Verification Tag field of the OOTB
 *    packet and set the T-bit in the Chunk Flags to indicate that the
 *    Verification Tag is reflected.  After sending this ABORT, the
 *    receiver of the OOTB packet shall discard the OOTB packet and take
 *    no further action.
 */
sctp_disposition_t sctp_sf_ootb(struct net *net,
				const struct sctp_endpoint *ep,
				const struct sctp_association *asoc,
				const sctp_subtype_t type,
				void *arg,
				sctp_cmd_seq_t *commands)
{
	struct sctp_chunk *chunk = arg;
	struct sk_buff *skb = chunk->skb;
	sctp_chunkhdr_t *ch;
	sctp_errhdr_t *err;
	__u8 *ch_end;
	int ootb_shut_ack = 0;
	int ootb_cookie_ack = 0;

	SCTP_INC_STATS(net, SCTP_MIB_OUTOFBLUES);

	ch = (sctp_chunkhdr_t *) chunk->chunk_hdr;
	do {
		/* Report violation if the chunk is less then minimal */
		if (ntohs(ch->length) < sizeof(sctp_chunkhdr_t))
			return sctp_sf_violation_chunklen(net, ep, asoc, type, arg,
						  commands);

		/* Now that we know we at least have a chunk header,
		 * do things that are type appropriate.
		 */
		if (SCTP_CID_SHUTDOWN_ACK == ch->type)
			ootb_shut_ack = 1;

		/* RFC 2960, Section 3.3.7
		 *   Moreover, under any circumstances, an endpoint that
		 *   receives an ABORT  MUST NOT respond to that ABORT by
		 *   sending an ABORT of its own.
		 */
		if (SCTP_CID_ABORT == ch->type)
			return sctp_sf_pdiscard(net, ep, asoc, type, arg, commands);

		/* RFC 8.4, 7) If the packet contains a "Stale cookie" ERROR
		 * or a COOKIE ACK the SCTP Packet should be silently
		 * discarded.
		 */

		if (SCTP_CID_COOKIE_ACK == ch->type)
			ootb_cookie_ack = 1;

		if (SCTP_CID_ERROR == ch->type) {
			sctp_walk_errors(err, ch) {
				if (SCTP_ERROR_STALE_COOKIE == err->cause) {
					ootb_cookie_ack = 1;
					break;
				}
			}
		}

		/* Report violation if chunk len overflows */
		ch_end = ((__u8 *)ch) + WORD_ROUND(ntohs(ch->length));
		if (ch_end > skb_tail_pointer(skb))
			return sctp_sf_violation_chunklen(net, ep, asoc, type, arg,
						  commands);

		ch = (sctp_chunkhdr_t *) ch_end;
	} while (ch_end < skb_tail_pointer(skb));

	if (ootb_shut_ack)
		return sctp_sf_shut_8_4_5(net, ep, asoc, type, arg, commands);
	else if (ootb_cookie_ack)
		return sctp_sf_pdiscard(net, ep, asoc, type, arg, commands);
	else
		return sctp_sf_tabort_8_4_8(net, ep, asoc, type, arg, commands);
}

/*
 * Handle an "Out of the blue" SHUTDOWN ACK.
 *
 * Section: 8.4 5, sctpimpguide 2.41.
 *
 * 5) If the packet contains a SHUTDOWN ACK chunk, the receiver should
 *    respond to the sender of the OOTB packet with a SHUTDOWN COMPLETE.
 *    When sending the SHUTDOWN COMPLETE, the receiver of the OOTB
 *    packet must fill in the Verification Tag field of the outbound
 *    packet with the Verification Tag received in the SHUTDOWN ACK and
 *    set the T-bit in the Chunk Flags to indicate that the Verification
 *    Tag is reflected.
 *
 * Inputs
 * (endpoint, asoc, type, arg, commands)
 *
 * Outputs
 * (sctp_disposition_t)
 *
 * The return value is the disposition of the chunk.
 */
static sctp_disposition_t sctp_sf_shut_8_4_5(struct net *net,
					     const struct sctp_endpoint *ep,
					     const struct sctp_association *asoc,
					     const sctp_subtype_t type,
					     void *arg,
					     sctp_cmd_seq_t *commands)
{
	struct sctp_packet *packet = NULL;
	struct sctp_chunk *chunk = arg;
	struct sctp_chunk *shut;

	packet = sctp_ootb_pkt_new(net, asoc, chunk);

	if (packet) {
		/* Make an SHUTDOWN_COMPLETE.
		 * The T bit will be set if the asoc is NULL.
		 */
		shut = sctp_make_shutdown_complete(asoc, chunk);
		if (!shut) {
			sctp_ootb_pkt_free(packet);
			return SCTP_DISPOSITION_NOMEM;
		}

		/* Reflect vtag if T-Bit is set */
		if (sctp_test_T_bit(shut))
			packet->vtag = ntohl(chunk->sctp_hdr->vtag);

		/* Set the skb to the belonging sock for accounting.  */
		shut->skb->sk = ep->base.sk;

		sctp_packet_append_chunk(packet, shut);

		sctp_add_cmd_sf(commands, SCTP_CMD_SEND_PKT,
				SCTP_PACKET(packet));

		SCTP_INC_STATS(net, SCTP_MIB_OUTCTRLCHUNKS);

		/* If the chunk length is invalid, we don't want to process
		 * the reset of the packet.
		 */
		if (!sctp_chunk_length_valid(chunk, sizeof(sctp_chunkhdr_t)))
			return sctp_sf_pdiscard(net, ep, asoc, type, arg, commands);

		/* We need to discard the rest of the packet to prevent
		 * potential bomming attacks from additional bundled chunks.
		 * This is documented in SCTP Threats ID.
		 */
		return sctp_sf_pdiscard(net, ep, asoc, type, arg, commands);
	}

	return SCTP_DISPOSITION_NOMEM;
}

/*
 * Handle SHUTDOWN ACK in COOKIE_ECHOED or COOKIE_WAIT state.
 *
 * Verification Tag:  8.5.1 E) Rules for packet carrying a SHUTDOWN ACK
 *   If the receiver is in COOKIE-ECHOED or COOKIE-WAIT state the
 *   procedures in section 8.4 SHOULD be followed, in other words it
 *   should be treated as an Out Of The Blue packet.
 *   [This means that we do NOT check the Verification Tag on these
 *   chunks. --piggy ]
 *
 */
sctp_disposition_t sctp_sf_do_8_5_1_E_sa(struct net *net,
				      const struct sctp_endpoint *ep,
				      const struct sctp_association *asoc,
				      const sctp_subtype_t type,
				      void *arg,
				      sctp_cmd_seq_t *commands)
{
	struct sctp_chunk *chunk = arg;

	/* Make sure that the SHUTDOWN_ACK chunk has a valid length. */
	if (!sctp_chunk_length_valid(chunk, sizeof(sctp_chunkhdr_t)))
		return sctp_sf_violation_chunklen(net, ep, asoc, type, arg,
						  commands);

	/* Although we do have an association in this case, it corresponds
	 * to a restarted association. So the packet is treated as an OOTB
	 * packet and the state function that handles OOTB SHUTDOWN_ACK is
	 * called with a NULL association.
	 */
	SCTP_INC_STATS(net, SCTP_MIB_OUTOFBLUES);

	return sctp_sf_shut_8_4_5(net, ep, NULL, type, arg, commands);
}

/* ADDIP Section 4.2 Upon reception of an ASCONF Chunk.  */
sctp_disposition_t sctp_sf_do_asconf(struct net *net,
				     const struct sctp_endpoint *ep,
				     const struct sctp_association *asoc,
				     const sctp_subtype_t type, void *arg,
				     sctp_cmd_seq_t *commands)
{
	struct sctp_chunk	*chunk = arg;
	struct sctp_chunk	*asconf_ack = NULL;
	struct sctp_paramhdr	*err_param = NULL;
	sctp_addiphdr_t		*hdr;
	union sctp_addr_param	*addr_param;
	__u32			serial;
	int			length;

	if (!sctp_vtag_verify(chunk, asoc)) {
		sctp_add_cmd_sf(commands, SCTP_CMD_REPORT_BAD_TAG,
				SCTP_NULL());
		return sctp_sf_pdiscard(net, ep, asoc, type, arg, commands);
	}

	/* ADD-IP: Section 4.1.1
	 * This chunk MUST be sent in an authenticated way by using
	 * the mechanism defined in [I-D.ietf-tsvwg-sctp-auth]. If this chunk
	 * is received unauthenticated it MUST be silently discarded as
	 * described in [I-D.ietf-tsvwg-sctp-auth].
	 */
	if (!net->sctp.addip_noauth && !chunk->auth)
		return sctp_sf_discard_chunk(net, ep, asoc, type, arg, commands);

	/* Make sure that the ASCONF ADDIP chunk has a valid length.  */
	if (!sctp_chunk_length_valid(chunk, sizeof(sctp_addip_chunk_t)))
		return sctp_sf_violation_chunklen(net, ep, asoc, type, arg,
						  commands);

	hdr = (sctp_addiphdr_t *)chunk->skb->data;
	serial = ntohl(hdr->serial);

	addr_param = (union sctp_addr_param *)hdr->params;
	length = ntohs(addr_param->p.length);
	if (length < sizeof(sctp_paramhdr_t))
		return sctp_sf_violation_paramlen(net, ep, asoc, type, arg,
			   (void *)addr_param, commands);

	/* Verify the ASCONF chunk before processing it. */
	if (!sctp_verify_asconf(asoc,
			    (sctp_paramhdr_t *)((void *)addr_param + length),
			    (void *)chunk->chunk_end,
			    &err_param))
		return sctp_sf_violation_paramlen(net, ep, asoc, type, arg,
						  (void *)err_param, commands);

	/* ADDIP 5.2 E1) Compare the value of the serial number to the value
	 * the endpoint stored in a new association variable
	 * 'Peer-Serial-Number'.
	 */
	if (serial == asoc->peer.addip_serial + 1) {
		/* If this is the first instance of ASCONF in the packet,
		 * we can clean our old ASCONF-ACKs.
		 */
		if (!chunk->has_asconf)
			sctp_assoc_clean_asconf_ack_cache(asoc);

		/* ADDIP 5.2 E4) When the Sequence Number matches the next one
		 * expected, process the ASCONF as described below and after
		 * processing the ASCONF Chunk, append an ASCONF-ACK Chunk to
		 * the response packet and cache a copy of it (in the event it
		 * later needs to be retransmitted).
		 *
		 * Essentially, do V1-V5.
		 */
		asconf_ack = sctp_process_asconf((struct sctp_association *)
						 asoc, chunk);
		if (!asconf_ack)
			return SCTP_DISPOSITION_NOMEM;
	} else if (serial < asoc->peer.addip_serial + 1) {
		/* ADDIP 5.2 E2)
		 * If the value found in the Sequence Number is less than the
		 * ('Peer- Sequence-Number' + 1), simply skip to the next
		 * ASCONF, and include in the outbound response packet
		 * any previously cached ASCONF-ACK response that was
		 * sent and saved that matches the Sequence Number of the
		 * ASCONF.  Note: It is possible that no cached ASCONF-ACK
		 * Chunk exists.  This will occur when an older ASCONF
		 * arrives out of order.  In such a case, the receiver
		 * should skip the ASCONF Chunk and not include ASCONF-ACK
		 * Chunk for that chunk.
		 */
		asconf_ack = sctp_assoc_lookup_asconf_ack(asoc, hdr->serial);
		if (!asconf_ack)
			return SCTP_DISPOSITION_DISCARD;

		/* Reset the transport so that we select the correct one
		 * this time around.  This is to make sure that we don't
		 * accidentally use a stale transport that's been removed.
		 */
		asconf_ack->transport = NULL;
	} else {
		/* ADDIP 5.2 E5) Otherwise, the ASCONF Chunk is discarded since
		 * it must be either a stale packet or from an attacker.
		 */
		return SCTP_DISPOSITION_DISCARD;
	}

	/* ADDIP 5.2 E6)  The destination address of the SCTP packet
	 * containing the ASCONF-ACK Chunks MUST be the source address of
	 * the SCTP packet that held the ASCONF Chunks.
	 *
	 * To do this properly, we'll set the destination address of the chunk
	 * and at the transmit time, will try look up the transport to use.
	 * Since ASCONFs may be bundled, the correct transport may not be
	 * created until we process the entire packet, thus this workaround.
	 */
	asconf_ack->dest = chunk->source;
	sctp_add_cmd_sf(commands, SCTP_CMD_REPLY, SCTP_CHUNK(asconf_ack));
	if (asoc->new_transport) {
		sctp_sf_heartbeat(ep, asoc, type, asoc->new_transport, commands);
		((struct sctp_association *)asoc)->new_transport = NULL;
	}

	return SCTP_DISPOSITION_CONSUME;
}

/*
 * ADDIP Section 4.3 General rules for address manipulation
 * When building TLV parameters for the ASCONF Chunk that will add or
 * delete IP addresses the D0 to D13 rules should be applied:
 */
sctp_disposition_t sctp_sf_do_asconf_ack(struct net *net,
					 const struct sctp_endpoint *ep,
					 const struct sctp_association *asoc,
					 const sctp_subtype_t type, void *arg,
					 sctp_cmd_seq_t *commands)
{
	struct sctp_chunk	*asconf_ack = arg;
	struct sctp_chunk	*last_asconf = asoc->addip_last_asconf;
	struct sctp_chunk	*abort;
	struct sctp_paramhdr	*err_param = NULL;
	sctp_addiphdr_t		*addip_hdr;
	__u32			sent_serial, rcvd_serial;

	if (!sctp_vtag_verify(asconf_ack, asoc)) {
		sctp_add_cmd_sf(commands, SCTP_CMD_REPORT_BAD_TAG,
				SCTP_NULL());
		return sctp_sf_pdiscard(net, ep, asoc, type, arg, commands);
	}

	/* ADD-IP, Section 4.1.2:
	 * This chunk MUST be sent in an authenticated way by using
	 * the mechanism defined in [I-D.ietf-tsvwg-sctp-auth]. If this chunk
	 * is received unauthenticated it MUST be silently discarded as
	 * described in [I-D.ietf-tsvwg-sctp-auth].
	 */
	if (!net->sctp.addip_noauth && !asconf_ack->auth)
		return sctp_sf_discard_chunk(net, ep, asoc, type, arg, commands);

	/* Make sure that the ADDIP chunk has a valid length.  */
	if (!sctp_chunk_length_valid(asconf_ack, sizeof(sctp_addip_chunk_t)))
		return sctp_sf_violation_chunklen(net, ep, asoc, type, arg,
						  commands);

	addip_hdr = (sctp_addiphdr_t *)asconf_ack->skb->data;
	rcvd_serial = ntohl(addip_hdr->serial);

	/* Verify the ASCONF-ACK chunk before processing it. */
	if (!sctp_verify_asconf(asoc,
	    (sctp_paramhdr_t *)addip_hdr->params,
	    (void *)asconf_ack->chunk_end,
	    &err_param))
		return sctp_sf_violation_paramlen(net, ep, asoc, type, arg,
			   (void *)err_param, commands);

	if (last_asconf) {
		addip_hdr = (sctp_addiphdr_t *)last_asconf->subh.addip_hdr;
		sent_serial = ntohl(addip_hdr->serial);
	} else {
		sent_serial = asoc->addip_serial - 1;
	}

	/* D0) If an endpoint receives an ASCONF-ACK that is greater than or
	 * equal to the next serial number to be used but no ASCONF chunk is
	 * outstanding the endpoint MUST ABORT the association. Note that a
	 * sequence number is greater than if it is no more than 2^^31-1
	 * larger than the current sequence number (using serial arithmetic).
	 */
	if (ADDIP_SERIAL_gte(rcvd_serial, sent_serial + 1) &&
	    !(asoc->addip_last_asconf)) {
		abort = sctp_make_abort(asoc, asconf_ack,
					sizeof(sctp_errhdr_t));
		if (abort) {
			sctp_init_cause(abort, SCTP_ERROR_ASCONF_ACK, 0);
			sctp_add_cmd_sf(commands, SCTP_CMD_REPLY,
					SCTP_CHUNK(abort));
		}
		/* We are going to ABORT, so we might as well stop
		 * processing the rest of the chunks in the packet.
		 */
		sctp_add_cmd_sf(commands, SCTP_CMD_TIMER_STOP,
				SCTP_TO(SCTP_EVENT_TIMEOUT_T4_RTO));
		sctp_add_cmd_sf(commands, SCTP_CMD_DISCARD_PACKET, SCTP_NULL());
		sctp_add_cmd_sf(commands, SCTP_CMD_SET_SK_ERR,
				SCTP_ERROR(ECONNABORTED));
		sctp_add_cmd_sf(commands, SCTP_CMD_ASSOC_FAILED,
				SCTP_PERR(SCTP_ERROR_ASCONF_ACK));
		SCTP_INC_STATS(net, SCTP_MIB_ABORTEDS);
		SCTP_DEC_STATS(net, SCTP_MIB_CURRESTAB);
		return SCTP_DISPOSITION_ABORT;
	}

	if ((rcvd_serial == sent_serial) && asoc->addip_last_asconf) {
		sctp_add_cmd_sf(commands, SCTP_CMD_TIMER_STOP,
				SCTP_TO(SCTP_EVENT_TIMEOUT_T4_RTO));

		if (!sctp_process_asconf_ack((struct sctp_association *)asoc,
					     asconf_ack)) {
			/* Successfully processed ASCONF_ACK.  We can
			 * release the next asconf if we have one.
			 */
			sctp_add_cmd_sf(commands, SCTP_CMD_SEND_NEXT_ASCONF,
					SCTP_NULL());
			return SCTP_DISPOSITION_CONSUME;
		}

		abort = sctp_make_abort(asoc, asconf_ack,
					sizeof(sctp_errhdr_t));
		if (abort) {
			sctp_init_cause(abort, SCTP_ERROR_RSRC_LOW, 0);
			sctp_add_cmd_sf(commands, SCTP_CMD_REPLY,
					SCTP_CHUNK(abort));
		}
		/* We are going to ABORT, so we might as well stop
		 * processing the rest of the chunks in the packet.
		 */
		sctp_add_cmd_sf(commands, SCTP_CMD_DISCARD_PACKET, SCTP_NULL());
		sctp_add_cmd_sf(commands, SCTP_CMD_SET_SK_ERR,
				SCTP_ERROR(ECONNABORTED));
		sctp_add_cmd_sf(commands, SCTP_CMD_ASSOC_FAILED,
				SCTP_PERR(SCTP_ERROR_ASCONF_ACK));
		SCTP_INC_STATS(net, SCTP_MIB_ABORTEDS);
		SCTP_DEC_STATS(net, SCTP_MIB_CURRESTAB);
		return SCTP_DISPOSITION_ABORT;
	}

	return SCTP_DISPOSITION_DISCARD;
}

/*
 * PR-SCTP Section 3.6 Receiver Side Implementation of PR-SCTP
 *
 * When a FORWARD TSN chunk arrives, the data receiver MUST first update
 * its cumulative TSN point to the value carried in the FORWARD TSN
 * chunk, and then MUST further advance its cumulative TSN point locally
 * if possible.
 * After the above processing, the data receiver MUST stop reporting any
 * missing TSNs earlier than or equal to the new cumulative TSN point.
 *
 * Verification Tag:  8.5 Verification Tag [Normal verification]
 *
 * The return value is the disposition of the chunk.
 */
sctp_disposition_t sctp_sf_eat_fwd_tsn(struct net *net,
				       const struct sctp_endpoint *ep,
				       const struct sctp_association *asoc,
				       const sctp_subtype_t type,
				       void *arg,
				       sctp_cmd_seq_t *commands)
{
	struct sctp_chunk *chunk = arg;
	struct sctp_fwdtsn_hdr *fwdtsn_hdr;
	struct sctp_fwdtsn_skip *skip;
	__u16 len;
	__u32 tsn;

	if (!sctp_vtag_verify(chunk, asoc)) {
		sctp_add_cmd_sf(commands, SCTP_CMD_REPORT_BAD_TAG,
				SCTP_NULL());
		return sctp_sf_pdiscard(net, ep, asoc, type, arg, commands);
	}

	/* Make sure that the FORWARD_TSN chunk has valid length.  */
	if (!sctp_chunk_length_valid(chunk, sizeof(struct sctp_fwdtsn_chunk)))
		return sctp_sf_violation_chunklen(net, ep, asoc, type, arg,
						  commands);

	fwdtsn_hdr = (struct sctp_fwdtsn_hdr *)chunk->skb->data;
	chunk->subh.fwdtsn_hdr = fwdtsn_hdr;
	len = ntohs(chunk->chunk_hdr->length);
	len -= sizeof(struct sctp_chunkhdr);
	skb_pull(chunk->skb, len);

	tsn = ntohl(fwdtsn_hdr->new_cum_tsn);
	pr_debug("%s: TSN 0x%x\n", __func__, tsn);

	/* The TSN is too high--silently discard the chunk and count on it
	 * getting retransmitted later.
	 */
	if (sctp_tsnmap_check(&asoc->peer.tsn_map, tsn) < 0)
		goto discard_noforce;

	/* Silently discard the chunk if stream-id is not valid */
	sctp_walk_fwdtsn(skip, chunk) {
		if (ntohs(skip->stream) >= asoc->c.sinit_max_instreams)
			goto discard_noforce;
	}

	sctp_add_cmd_sf(commands, SCTP_CMD_REPORT_FWDTSN, SCTP_U32(tsn));
	if (len > sizeof(struct sctp_fwdtsn_hdr))
		sctp_add_cmd_sf(commands, SCTP_CMD_PROCESS_FWDTSN,
				SCTP_CHUNK(chunk));

	/* Count this as receiving DATA. */
	if (asoc->timeouts[SCTP_EVENT_TIMEOUT_AUTOCLOSE]) {
		sctp_add_cmd_sf(commands, SCTP_CMD_TIMER_RESTART,
				SCTP_TO(SCTP_EVENT_TIMEOUT_AUTOCLOSE));
	}

	/* FIXME: For now send a SACK, but DATA processing may
	 * send another.
	 */
	sctp_add_cmd_sf(commands, SCTP_CMD_GEN_SACK, SCTP_NOFORCE());

	return SCTP_DISPOSITION_CONSUME;

discard_noforce:
	return SCTP_DISPOSITION_DISCARD;
}

sctp_disposition_t sctp_sf_eat_fwd_tsn_fast(
	struct net *net,
	const struct sctp_endpoint *ep,
	const struct sctp_association *asoc,
	const sctp_subtype_t type,
	void *arg,
	sctp_cmd_seq_t *commands)
{
	struct sctp_chunk *chunk = arg;
	struct sctp_fwdtsn_hdr *fwdtsn_hdr;
	struct sctp_fwdtsn_skip *skip;
	__u16 len;
	__u32 tsn;

	if (!sctp_vtag_verify(chunk, asoc)) {
		sctp_add_cmd_sf(commands, SCTP_CMD_REPORT_BAD_TAG,
				SCTP_NULL());
		return sctp_sf_pdiscard(net, ep, asoc, type, arg, commands);
	}

	/* Make sure that the FORWARD_TSN chunk has a valid length.  */
	if (!sctp_chunk_length_valid(chunk, sizeof(struct sctp_fwdtsn_chunk)))
		return sctp_sf_violation_chunklen(net, ep, asoc, type, arg,
						  commands);

	fwdtsn_hdr = (struct sctp_fwdtsn_hdr *)chunk->skb->data;
	chunk->subh.fwdtsn_hdr = fwdtsn_hdr;
	len = ntohs(chunk->chunk_hdr->length);
	len -= sizeof(struct sctp_chunkhdr);
	skb_pull(chunk->skb, len);

	tsn = ntohl(fwdtsn_hdr->new_cum_tsn);
	pr_debug("%s: TSN 0x%x\n", __func__, tsn);

	/* The TSN is too high--silently discard the chunk and count on it
	 * getting retransmitted later.
	 */
	if (sctp_tsnmap_check(&asoc->peer.tsn_map, tsn) < 0)
		goto gen_shutdown;

	/* Silently discard the chunk if stream-id is not valid */
	sctp_walk_fwdtsn(skip, chunk) {
		if (ntohs(skip->stream) >= asoc->c.sinit_max_instreams)
			goto gen_shutdown;
	}

	sctp_add_cmd_sf(commands, SCTP_CMD_REPORT_FWDTSN, SCTP_U32(tsn));
	if (len > sizeof(struct sctp_fwdtsn_hdr))
		sctp_add_cmd_sf(commands, SCTP_CMD_PROCESS_FWDTSN,
				SCTP_CHUNK(chunk));

	/* Go a head and force a SACK, since we are shutting down. */
gen_shutdown:
	/* Implementor's Guide.
	 *
	 * While in SHUTDOWN-SENT state, the SHUTDOWN sender MUST immediately
	 * respond to each received packet containing one or more DATA chunk(s)
	 * with a SACK, a SHUTDOWN chunk, and restart the T2-shutdown timer
	 */
	sctp_add_cmd_sf(commands, SCTP_CMD_GEN_SHUTDOWN, SCTP_NULL());
	sctp_add_cmd_sf(commands, SCTP_CMD_GEN_SACK, SCTP_FORCE());
	sctp_add_cmd_sf(commands, SCTP_CMD_TIMER_RESTART,
			SCTP_TO(SCTP_EVENT_TIMEOUT_T2_SHUTDOWN));

	return SCTP_DISPOSITION_CONSUME;
}

/*
 * SCTP-AUTH Section 6.3 Receiving authenticated chukns
 *
 *    The receiver MUST use the HMAC algorithm indicated in the HMAC
 *    Identifier field.  If this algorithm was not specified by the
 *    receiver in the HMAC-ALGO parameter in the INIT or INIT-ACK chunk
 *    during association setup, the AUTH chunk and all chunks after it MUST
 *    be discarded and an ERROR chunk SHOULD be sent with the error cause
 *    defined in Section 4.1.
 *
 *    If an endpoint with no shared key receives a Shared Key Identifier
 *    other than 0, it MUST silently discard all authenticated chunks.  If
 *    the endpoint has at least one endpoint pair shared key for the peer,
 *    it MUST use the key specified by the Shared Key Identifier if a
 *    key has been configured for that Shared Key Identifier.  If no
 *    endpoint pair shared key has been configured for that Shared Key
 *    Identifier, all authenticated chunks MUST be silently discarded.
 *
 * Verification Tag:  8.5 Verification Tag [Normal verification]
 *
 * The return value is the disposition of the chunk.
 */
static sctp_ierror_t sctp_sf_authenticate(struct net *net,
				    const struct sctp_endpoint *ep,
				    const struct sctp_association *asoc,
				    const sctp_subtype_t type,
				    struct sctp_chunk *chunk)
{
	struct sctp_authhdr *auth_hdr;
	struct sctp_hmac *hmac;
	unsigned int sig_len;
	__u16 key_id;
	__u8 *save_digest;
	__u8 *digest;

	/* Pull in the auth header, so we can do some more verification */
	auth_hdr = (struct sctp_authhdr *)chunk->skb->data;
	chunk->subh.auth_hdr = auth_hdr;
	skb_pull(chunk->skb, sizeof(struct sctp_authhdr));

	/* Make sure that we support the HMAC algorithm from the auth
	 * chunk.
	 */
	if (!sctp_auth_asoc_verify_hmac_id(asoc, auth_hdr->hmac_id))
		return SCTP_IERROR_AUTH_BAD_HMAC;

	/* Make sure that the provided shared key identifier has been
	 * configured
	 */
	key_id = ntohs(auth_hdr->shkey_id);
	if (key_id != asoc->active_key_id && !sctp_auth_get_shkey(asoc, key_id))
		return SCTP_IERROR_AUTH_BAD_KEYID;


	/* Make sure that the length of the signature matches what
	 * we expect.
	 */
	sig_len = ntohs(chunk->chunk_hdr->length) - sizeof(sctp_auth_chunk_t);
	hmac = sctp_auth_get_hmac(ntohs(auth_hdr->hmac_id));
	if (sig_len != hmac->hmac_len)
		return SCTP_IERROR_PROTO_VIOLATION;

	/* Now that we've done validation checks, we can compute and
	 * verify the hmac.  The steps involved are:
	 *  1. Save the digest from the chunk.
	 *  2. Zero out the digest in the chunk.
	 *  3. Compute the new digest
	 *  4. Compare saved and new digests.
	 */
	digest = auth_hdr->hmac;
	skb_pull(chunk->skb, sig_len);

	save_digest = kmemdup(digest, sig_len, GFP_ATOMIC);
	if (!save_digest)
		goto nomem;

	memset(digest, 0, sig_len);

	sctp_auth_calculate_hmac(asoc, chunk->skb,
				(struct sctp_auth_chunk *)chunk->chunk_hdr,
				GFP_ATOMIC);

	/* Discard the packet if the digests do not match */
	if (memcmp(save_digest, digest, sig_len)) {
		kfree(save_digest);
		return SCTP_IERROR_BAD_SIG;
	}

	kfree(save_digest);
	chunk->auth = 1;

	return SCTP_IERROR_NO_ERROR;
nomem:
	return SCTP_IERROR_NOMEM;
}

sctp_disposition_t sctp_sf_eat_auth(struct net *net,
				    const struct sctp_endpoint *ep,
				    const struct sctp_association *asoc,
				    const sctp_subtype_t type,
				    void *arg,
				    sctp_cmd_seq_t *commands)
{
	struct sctp_authhdr *auth_hdr;
	struct sctp_chunk *chunk = arg;
	struct sctp_chunk *err_chunk;
	sctp_ierror_t error;

	/* Make sure that the peer has AUTH capable */
	if (!asoc->peer.auth_capable)
		return sctp_sf_unk_chunk(net, ep, asoc, type, arg, commands);

	if (!sctp_vtag_verify(chunk, asoc)) {
		sctp_add_cmd_sf(commands, SCTP_CMD_REPORT_BAD_TAG,
				SCTP_NULL());
		return sctp_sf_pdiscard(net, ep, asoc, type, arg, commands);
	}

	/* Make sure that the AUTH chunk has valid length.  */
	if (!sctp_chunk_length_valid(chunk, sizeof(struct sctp_auth_chunk)))
		return sctp_sf_violation_chunklen(net, ep, asoc, type, arg,
						  commands);

	auth_hdr = (struct sctp_authhdr *)chunk->skb->data;
	error = sctp_sf_authenticate(net, ep, asoc, type, chunk);
	switch (error) {
	case SCTP_IERROR_AUTH_BAD_HMAC:
		/* Generate the ERROR chunk and discard the rest
		 * of the packet
		 */
		err_chunk = sctp_make_op_error(asoc, chunk,
					       SCTP_ERROR_UNSUP_HMAC,
					       &auth_hdr->hmac_id,
					       sizeof(__u16), 0);
		if (err_chunk) {
			sctp_add_cmd_sf(commands, SCTP_CMD_REPLY,
					SCTP_CHUNK(err_chunk));
		}
		/* Fall Through */
	case SCTP_IERROR_AUTH_BAD_KEYID:
	case SCTP_IERROR_BAD_SIG:
		return sctp_sf_pdiscard(net, ep, asoc, type, arg, commands);

	case SCTP_IERROR_PROTO_VIOLATION:
		return sctp_sf_violation_chunklen(net, ep, asoc, type, arg,
						  commands);

	case SCTP_IERROR_NOMEM:
		return SCTP_DISPOSITION_NOMEM;

	default:			/* Prevent gcc warnings */
		break;
	}

	if (asoc->active_key_id != ntohs(auth_hdr->shkey_id)) {
		struct sctp_ulpevent *ev;

		ev = sctp_ulpevent_make_authkey(asoc, ntohs(auth_hdr->shkey_id),
				    SCTP_AUTH_NEWKEY, GFP_ATOMIC);

		if (!ev)
			return -ENOMEM;

		sctp_add_cmd_sf(commands, SCTP_CMD_EVENT_ULP,
				SCTP_ULPEVENT(ev));
	}

	return SCTP_DISPOSITION_CONSUME;
}

/*
 * Process an unknown chunk.
 *
 * Section: 3.2. Also, 2.1 in the implementor's guide.
 *
 * Chunk Types are encoded such that the highest-order two bits specify
 * the action that must be taken if the processing endpoint does not
 * recognize the Chunk Type.
 *
 * 00 - Stop processing this SCTP packet and discard it, do not process
 *      any further chunks within it.
 *
 * 01 - Stop processing this SCTP packet and discard it, do not process
 *      any further chunks within it, and report the unrecognized
 *      chunk in an 'Unrecognized Chunk Type'.
 *
 * 10 - Skip this chunk and continue processing.
 *
 * 11 - Skip this chunk and continue processing, but report in an ERROR
 *      Chunk using the 'Unrecognized Chunk Type' cause of error.
 *
 * The return value is the disposition of the chunk.
 */
sctp_disposition_t sctp_sf_unk_chunk(struct net *net,
				     const struct sctp_endpoint *ep,
				     const struct sctp_association *asoc,
				     const sctp_subtype_t type,
				     void *arg,
				     sctp_cmd_seq_t *commands)
{
	struct sctp_chunk *unk_chunk = arg;
	struct sctp_chunk *err_chunk;
	sctp_chunkhdr_t *hdr;

	pr_debug("%s: processing unknown chunk id:%d\n", __func__, type.chunk);

	if (!sctp_vtag_verify(unk_chunk, asoc))
		return sctp_sf_pdiscard(net, ep, asoc, type, arg, commands);

	/* Make sure that the chunk has a valid length.
	 * Since we don't know the chunk type, we use a general
	 * chunkhdr structure to make a comparison.
	 */
	if (!sctp_chunk_length_valid(unk_chunk, sizeof(sctp_chunkhdr_t)))
		return sctp_sf_violation_chunklen(net, ep, asoc, type, arg,
						  commands);

	switch (type.chunk & SCTP_CID_ACTION_MASK) {
	case SCTP_CID_ACTION_DISCARD:
		/* Discard the packet.  */
		return sctp_sf_pdiscard(net, ep, asoc, type, arg, commands);
		break;
	case SCTP_CID_ACTION_DISCARD_ERR:
		/* Generate an ERROR chunk as response. */
		hdr = unk_chunk->chunk_hdr;
		err_chunk = sctp_make_op_error(asoc, unk_chunk,
					       SCTP_ERROR_UNKNOWN_CHUNK, hdr,
					       WORD_ROUND(ntohs(hdr->length)),
					       0);
		if (err_chunk) {
			sctp_add_cmd_sf(commands, SCTP_CMD_REPLY,
					SCTP_CHUNK(err_chunk));
		}

		/* Discard the packet.  */
		sctp_sf_pdiscard(net, ep, asoc, type, arg, commands);
		return SCTP_DISPOSITION_CONSUME;
		break;
	case SCTP_CID_ACTION_SKIP:
		/* Skip the chunk.  */
		return SCTP_DISPOSITION_DISCARD;
		break;
	case SCTP_CID_ACTION_SKIP_ERR:
		/* Generate an ERROR chunk as response. */
		hdr = unk_chunk->chunk_hdr;
		err_chunk = sctp_make_op_error(asoc, unk_chunk,
					       SCTP_ERROR_UNKNOWN_CHUNK, hdr,
					       WORD_ROUND(ntohs(hdr->length)),
					       0);
		if (err_chunk) {
			sctp_add_cmd_sf(commands, SCTP_CMD_REPLY,
					SCTP_CHUNK(err_chunk));
		}
		/* Skip the chunk.  */
		return SCTP_DISPOSITION_CONSUME;
		break;
	default:
		break;
	}

	return SCTP_DISPOSITION_DISCARD;
}

/*
 * Discard the chunk.
 *
 * Section: 0.2, 5.2.3, 5.2.5, 5.2.6, 6.0, 8.4.6, 8.5.1c, 9.2
 * [Too numerous to mention...]
 * Verification Tag: No verification needed.
 * Inputs
 * (endpoint, asoc, chunk)
 *
 * Outputs
 * (asoc, reply_msg, msg_up, timers, counters)
 *
 * The return value is the disposition of the chunk.
 */
sctp_disposition_t sctp_sf_discard_chunk(struct net *net,
					 const struct sctp_endpoint *ep,
					 const struct sctp_association *asoc,
					 const sctp_subtype_t type,
					 void *arg,
					 sctp_cmd_seq_t *commands)
{
	struct sctp_chunk *chunk = arg;

	/* Make sure that the chunk has a valid length.
	 * Since we don't know the chunk type, we use a general
	 * chunkhdr structure to make a comparison.
	 */
	if (!sctp_chunk_length_valid(chunk, sizeof(sctp_chunkhdr_t)))
		return sctp_sf_violation_chunklen(net, ep, asoc, type, arg,
						  commands);

	pr_debug("%s: chunk:%d is discarded\n", __func__, type.chunk);

	return SCTP_DISPOSITION_DISCARD;
}

/*
 * Discard the whole packet.
 *
 * Section: 8.4 2)
 *
 * 2) If the OOTB packet contains an ABORT chunk, the receiver MUST
 *    silently discard the OOTB packet and take no further action.
 *
 * Verification Tag: No verification necessary
 *
 * Inputs
 * (endpoint, asoc, chunk)
 *
 * Outputs
 * (asoc, reply_msg, msg_up, timers, counters)
 *
 * The return value is the disposition of the chunk.
 */
sctp_disposition_t sctp_sf_pdiscard(struct net *net,
				    const struct sctp_endpoint *ep,
				    const struct sctp_association *asoc,
				    const sctp_subtype_t type,
				    void *arg,
				    sctp_cmd_seq_t *commands)
{
	SCTP_INC_STATS(net, SCTP_MIB_IN_PKT_DISCARDS);
	sctp_add_cmd_sf(commands, SCTP_CMD_DISCARD_PACKET, SCTP_NULL());

	return SCTP_DISPOSITION_CONSUME;
}


/*
 * The other end is violating protocol.
 *
 * Section: Not specified
 * Verification Tag: Not specified
 * Inputs
 * (endpoint, asoc, chunk)
 *
 * Outputs
 * (asoc, reply_msg, msg_up, timers, counters)
 *
 * We simply tag the chunk as a violation.  The state machine will log
 * the violation and continue.
 */
sctp_disposition_t sctp_sf_violation(struct net *net,
				     const struct sctp_endpoint *ep,
				     const struct sctp_association *asoc,
				     const sctp_subtype_t type,
				     void *arg,
				     sctp_cmd_seq_t *commands)
{
	struct sctp_chunk *chunk = arg;

	/* Make sure that the chunk has a valid length. */
	if (!sctp_chunk_length_valid(chunk, sizeof(sctp_chunkhdr_t)))
		return sctp_sf_violation_chunklen(net, ep, asoc, type, arg,
						  commands);

	return SCTP_DISPOSITION_VIOLATION;
}

/*
 * Common function to handle a protocol violation.
 */
static sctp_disposition_t sctp_sf_abort_violation(
				     struct net *net,
				     const struct sctp_endpoint *ep,
				     const struct sctp_association *asoc,
				     void *arg,
				     sctp_cmd_seq_t *commands,
				     const __u8 *payload,
				     const size_t paylen)
{
	struct sctp_packet *packet = NULL;
	struct sctp_chunk *chunk =  arg;
	struct sctp_chunk *abort = NULL;

	/* SCTP-AUTH, Section 6.3:
	 *    It should be noted that if the receiver wants to tear
	 *    down an association in an authenticated way only, the
	 *    handling of malformed packets should not result in
	 *    tearing down the association.
	 *
	 * This means that if we only want to abort associations
	 * in an authenticated way (i.e AUTH+ABORT), then we
	 * can't destroy this association just because the packet
	 * was malformed.
	 */
	if (sctp_auth_recv_cid(SCTP_CID_ABORT, asoc))
		goto discard;

	/* Make the abort chunk. */
	abort = sctp_make_abort_violation(asoc, chunk, payload, paylen);
	if (!abort)
		goto nomem;

	if (asoc) {
		/* Treat INIT-ACK as a special case during COOKIE-WAIT. */
		if (chunk->chunk_hdr->type == SCTP_CID_INIT_ACK &&
		    !asoc->peer.i.init_tag) {
			sctp_initack_chunk_t *initack;

			initack = (sctp_initack_chunk_t *)chunk->chunk_hdr;
			if (!sctp_chunk_length_valid(chunk,
						     sizeof(sctp_initack_chunk_t)))
				abort->chunk_hdr->flags |= SCTP_CHUNK_FLAG_T;
			else {
				unsigned int inittag;

				inittag = ntohl(initack->init_hdr.init_tag);
				sctp_add_cmd_sf(commands, SCTP_CMD_UPDATE_INITTAG,
						SCTP_U32(inittag));
			}
		}

		sctp_add_cmd_sf(commands, SCTP_CMD_REPLY, SCTP_CHUNK(abort));
		SCTP_INC_STATS(net, SCTP_MIB_OUTCTRLCHUNKS);

		if (asoc->state <= SCTP_STATE_COOKIE_ECHOED) {
			sctp_add_cmd_sf(commands, SCTP_CMD_TIMER_STOP,
					SCTP_TO(SCTP_EVENT_TIMEOUT_T1_INIT));
			sctp_add_cmd_sf(commands, SCTP_CMD_SET_SK_ERR,
					SCTP_ERROR(ECONNREFUSED));
			sctp_add_cmd_sf(commands, SCTP_CMD_INIT_FAILED,
					SCTP_PERR(SCTP_ERROR_PROTO_VIOLATION));
		} else {
			sctp_add_cmd_sf(commands, SCTP_CMD_SET_SK_ERR,
					SCTP_ERROR(ECONNABORTED));
			sctp_add_cmd_sf(commands, SCTP_CMD_ASSOC_FAILED,
					SCTP_PERR(SCTP_ERROR_PROTO_VIOLATION));
			SCTP_DEC_STATS(net, SCTP_MIB_CURRESTAB);
		}
	} else {
		packet = sctp_ootb_pkt_new(net, asoc, chunk);

		if (!packet)
			goto nomem_pkt;

		if (sctp_test_T_bit(abort))
			packet->vtag = ntohl(chunk->sctp_hdr->vtag);

		abort->skb->sk = ep->base.sk;

		sctp_packet_append_chunk(packet, abort);

		sctp_add_cmd_sf(commands, SCTP_CMD_SEND_PKT,
			SCTP_PACKET(packet));

		SCTP_INC_STATS(net, SCTP_MIB_OUTCTRLCHUNKS);
	}

	SCTP_INC_STATS(net, SCTP_MIB_ABORTEDS);

discard:
	sctp_sf_pdiscard(net, ep, asoc, SCTP_ST_CHUNK(0), arg, commands);
	return SCTP_DISPOSITION_ABORT;

nomem_pkt:
	sctp_chunk_free(abort);
nomem:
	return SCTP_DISPOSITION_NOMEM;
}

/*
 * Handle a protocol violation when the chunk length is invalid.
 * "Invalid" length is identified as smaller than the minimal length a
 * given chunk can be.  For example, a SACK chunk has invalid length
 * if its length is set to be smaller than the size of sctp_sack_chunk_t.
 *
 * We inform the other end by sending an ABORT with a Protocol Violation
 * error code.
 *
 * Section: Not specified
 * Verification Tag:  Nothing to do
 * Inputs
 * (endpoint, asoc, chunk)
 *
 * Outputs
 * (reply_msg, msg_up, counters)
 *
 * Generate an  ABORT chunk and terminate the association.
 */
static sctp_disposition_t sctp_sf_violation_chunklen(
				     struct net *net,
				     const struct sctp_endpoint *ep,
				     const struct sctp_association *asoc,
				     const sctp_subtype_t type,
				     void *arg,
				     sctp_cmd_seq_t *commands)
{
	static const char err_str[] = "The following chunk had invalid length:";

	return sctp_sf_abort_violation(net, ep, asoc, arg, commands, err_str,
					sizeof(err_str));
}

/*
 * Handle a protocol violation when the parameter length is invalid.
 * If the length is smaller than the minimum length of a given parameter,
 * or accumulated length in multi parameters exceeds the end of the chunk,
 * the length is considered as invalid.
 */
static sctp_disposition_t sctp_sf_violation_paramlen(
				     struct net *net,
				     const struct sctp_endpoint *ep,
				     const struct sctp_association *asoc,
				     const sctp_subtype_t type,
				     void *arg, void *ext,
				     sctp_cmd_seq_t *commands)
{
	struct sctp_chunk *chunk =  arg;
	struct sctp_paramhdr *param = ext;
	struct sctp_chunk *abort = NULL;

	if (sctp_auth_recv_cid(SCTP_CID_ABORT, asoc))
		goto discard;

	/* Make the abort chunk. */
	abort = sctp_make_violation_paramlen(asoc, chunk, param);
	if (!abort)
		goto nomem;

	sctp_add_cmd_sf(commands, SCTP_CMD_REPLY, SCTP_CHUNK(abort));
	SCTP_INC_STATS(net, SCTP_MIB_OUTCTRLCHUNKS);

	sctp_add_cmd_sf(commands, SCTP_CMD_SET_SK_ERR,
			SCTP_ERROR(ECONNABORTED));
	sctp_add_cmd_sf(commands, SCTP_CMD_ASSOC_FAILED,
			SCTP_PERR(SCTP_ERROR_PROTO_VIOLATION));
	SCTP_DEC_STATS(net, SCTP_MIB_CURRESTAB);
	SCTP_INC_STATS(net, SCTP_MIB_ABORTEDS);

discard:
	sctp_sf_pdiscard(net, ep, asoc, SCTP_ST_CHUNK(0), arg, commands);
	return SCTP_DISPOSITION_ABORT;
nomem:
	return SCTP_DISPOSITION_NOMEM;
}

/* Handle a protocol violation when the peer trying to advance the
 * cumulative tsn ack to a point beyond the max tsn currently sent.
 *
 * We inform the other end by sending an ABORT with a Protocol Violation
 * error code.
 */
static sctp_disposition_t sctp_sf_violation_ctsn(
				     struct net *net,
				     const struct sctp_endpoint *ep,
				     const struct sctp_association *asoc,
				     const sctp_subtype_t type,
				     void *arg,
				     sctp_cmd_seq_t *commands)
{
	static const char err_str[] = "The cumulative tsn ack beyond the max tsn currently sent:";

	return sctp_sf_abort_violation(net, ep, asoc, arg, commands, err_str,
					sizeof(err_str));
}

/* Handle protocol violation of an invalid chunk bundling.  For example,
 * when we have an association and we receive bundled INIT-ACK, or
 * SHUDOWN-COMPLETE, our peer is clearly violationg the "MUST NOT bundle"
 * statement from the specs.  Additionally, there might be an attacker
 * on the path and we may not want to continue this communication.
 */
static sctp_disposition_t sctp_sf_violation_chunk(
				     struct net *net,
				     const struct sctp_endpoint *ep,
				     const struct sctp_association *asoc,
				     const sctp_subtype_t type,
				     void *arg,
				     sctp_cmd_seq_t *commands)
{
	static const char err_str[] = "The following chunk violates protocol:";

	if (!asoc)
		return sctp_sf_violation(net, ep, asoc, type, arg, commands);

	return sctp_sf_abort_violation(net, ep, asoc, arg, commands, err_str,
					sizeof(err_str));
}
/***************************************************************************
 * These are the state functions for handling primitive (Section 10) events.
 ***************************************************************************/
/*
 * sctp_sf_do_prm_asoc
 *
 * Section: 10.1 ULP-to-SCTP
 * B) Associate
 *
 * Format: ASSOCIATE(local SCTP instance name, destination transport addr,
 * outbound stream count)
 * -> association id [,destination transport addr list] [,outbound stream
 * count]
 *
 * This primitive allows the upper layer to initiate an association to a
 * specific peer endpoint.
 *
 * The peer endpoint shall be specified by one of the transport addresses
 * which defines the endpoint (see Section 1.4).  If the local SCTP
 * instance has not been initialized, the ASSOCIATE is considered an
 * error.
 * [This is not relevant for the kernel implementation since we do all
 * initialization at boot time.  It we hadn't initialized we wouldn't
 * get anywhere near this code.]
 *
 * An association id, which is a local handle to the SCTP association,
 * will be returned on successful establishment of the association. If
 * SCTP is not able to open an SCTP association with the peer endpoint,
 * an error is returned.
 * [In the kernel implementation, the struct sctp_association needs to
 * be created BEFORE causing this primitive to run.]
 *
 * Other association parameters may be returned, including the
 * complete destination transport addresses of the peer as well as the
 * outbound stream count of the local endpoint. One of the transport
 * address from the returned destination addresses will be selected by
 * the local endpoint as default primary path for sending SCTP packets
 * to this peer.  The returned "destination transport addr list" can
 * be used by the ULP to change the default primary path or to force
 * sending a packet to a specific transport address.  [All of this
 * stuff happens when the INIT ACK arrives.  This is a NON-BLOCKING
 * function.]
 *
 * Mandatory attributes:
 *
 * o local SCTP instance name - obtained from the INITIALIZE operation.
 *   [This is the argument asoc.]
 * o destination transport addr - specified as one of the transport
 * addresses of the peer endpoint with which the association is to be
 * established.
 *  [This is asoc->peer.active_path.]
 * o outbound stream count - the number of outbound streams the ULP
 * would like to open towards this peer endpoint.
 * [BUG: This is not currently implemented.]
 * Optional attributes:
 *
 * None.
 *
 * The return value is a disposition.
 */
sctp_disposition_t sctp_sf_do_prm_asoc(struct net *net,
				       const struct sctp_endpoint *ep,
				       const struct sctp_association *asoc,
				       const sctp_subtype_t type,
				       void *arg,
				       sctp_cmd_seq_t *commands)
{
	struct sctp_chunk *repl;
	struct sctp_association *my_asoc;

	/* The comment below says that we enter COOKIE-WAIT AFTER
	 * sending the INIT, but that doesn't actually work in our
	 * implementation...
	 */
	sctp_add_cmd_sf(commands, SCTP_CMD_NEW_STATE,
			SCTP_STATE(SCTP_STATE_COOKIE_WAIT));

	/* RFC 2960 5.1 Normal Establishment of an Association
	 *
	 * A) "A" first sends an INIT chunk to "Z".  In the INIT, "A"
	 * must provide its Verification Tag (Tag_A) in the Initiate
	 * Tag field.  Tag_A SHOULD be a random number in the range of
	 * 1 to 4294967295 (see 5.3.1 for Tag value selection). ...
	 */

	repl = sctp_make_init(asoc, &asoc->base.bind_addr, GFP_ATOMIC, 0);
	if (!repl)
		goto nomem;

	/* Choose transport for INIT. */
	sctp_add_cmd_sf(commands, SCTP_CMD_INIT_CHOOSE_TRANSPORT,
			SCTP_CHUNK(repl));

	/* Cast away the const modifier, as we want to just
	 * rerun it through as a sideffect.
	 */
	my_asoc = (struct sctp_association *)asoc;
	sctp_add_cmd_sf(commands, SCTP_CMD_NEW_ASOC, SCTP_ASOC(my_asoc));

	/* After sending the INIT, "A" starts the T1-init timer and
	 * enters the COOKIE-WAIT state.
	 */
	sctp_add_cmd_sf(commands, SCTP_CMD_TIMER_START,
			SCTP_TO(SCTP_EVENT_TIMEOUT_T1_INIT));
	sctp_add_cmd_sf(commands, SCTP_CMD_REPLY, SCTP_CHUNK(repl));
	return SCTP_DISPOSITION_CONSUME;

nomem:
	return SCTP_DISPOSITION_NOMEM;
}

/*
 * Process the SEND primitive.
 *
 * Section: 10.1 ULP-to-SCTP
 * E) Send
 *
 * Format: SEND(association id, buffer address, byte count [,context]
 *         [,stream id] [,life time] [,destination transport address]
 *         [,unorder flag] [,no-bundle flag] [,payload protocol-id] )
 * -> result
 *
 * This is the main method to send user data via SCTP.
 *
 * Mandatory attributes:
 *
 *  o association id - local handle to the SCTP association
 *
 *  o buffer address - the location where the user message to be
 *    transmitted is stored;
 *
 *  o byte count - The size of the user data in number of bytes;
 *
 * Optional attributes:
 *
 *  o context - an optional 32 bit integer that will be carried in the
 *    sending failure notification to the ULP if the transportation of
 *    this User Message fails.
 *
 *  o stream id - to indicate which stream to send the data on. If not
 *    specified, stream 0 will be used.
 *
 *  o life time - specifies the life time of the user data. The user data
 *    will not be sent by SCTP after the life time expires. This
 *    parameter can be used to avoid efforts to transmit stale
 *    user messages. SCTP notifies the ULP if the data cannot be
 *    initiated to transport (i.e. sent to the destination via SCTP's
 *    send primitive) within the life time variable. However, the
 *    user data will be transmitted if SCTP has attempted to transmit a
 *    chunk before the life time expired.
 *
 *  o destination transport address - specified as one of the destination
 *    transport addresses of the peer endpoint to which this packet
 *    should be sent. Whenever possible, SCTP should use this destination
 *    transport address for sending the packets, instead of the current
 *    primary path.
 *
 *  o unorder flag - this flag, if present, indicates that the user
 *    would like the data delivered in an unordered fashion to the peer
 *    (i.e., the U flag is set to 1 on all DATA chunks carrying this
 *    message).
 *
 *  o no-bundle flag - instructs SCTP not to bundle this user data with
 *    other outbound DATA chunks. SCTP MAY still bundle even when
 *    this flag is present, when faced with network congestion.
 *
 *  o payload protocol-id - A 32 bit unsigned integer that is to be
 *    passed to the peer indicating the type of payload protocol data
 *    being transmitted. This value is passed as opaque data by SCTP.
 *
 * The return value is the disposition.
 */
sctp_disposition_t sctp_sf_do_prm_send(struct net *net,
				       const struct sctp_endpoint *ep,
				       const struct sctp_association *asoc,
				       const sctp_subtype_t type,
				       void *arg,
				       sctp_cmd_seq_t *commands)
{
	struct sctp_datamsg *msg = arg;

	sctp_add_cmd_sf(commands, SCTP_CMD_SEND_MSG, SCTP_DATAMSG(msg));
	return SCTP_DISPOSITION_CONSUME;
}

/*
 * Process the SHUTDOWN primitive.
 *
 * Section: 10.1:
 * C) Shutdown
 *
 * Format: SHUTDOWN(association id)
 * -> result
 *
 * Gracefully closes an association. Any locally queued user data
 * will be delivered to the peer. The association will be terminated only
 * after the peer acknowledges all the SCTP packets sent.  A success code
 * will be returned on successful termination of the association. If
 * attempting to terminate the association results in a failure, an error
 * code shall be returned.
 *
 * Mandatory attributes:
 *
 *  o association id - local handle to the SCTP association
 *
 * Optional attributes:
 *
 * None.
 *
 * The return value is the disposition.
 */
sctp_disposition_t sctp_sf_do_9_2_prm_shutdown(
	struct net *net,
	const struct sctp_endpoint *ep,
	const struct sctp_association *asoc,
	const sctp_subtype_t type,
	void *arg,
	sctp_cmd_seq_t *commands)
{
	int disposition;

	/* From 9.2 Shutdown of an Association
	 * Upon receipt of the SHUTDOWN primitive from its upper
	 * layer, the endpoint enters SHUTDOWN-PENDING state and
	 * remains there until all outstanding data has been
	 * acknowledged by its peer. The endpoint accepts no new data
	 * from its upper layer, but retransmits data to the far end
	 * if necessary to fill gaps.
	 */
	sctp_add_cmd_sf(commands, SCTP_CMD_NEW_STATE,
			SCTP_STATE(SCTP_STATE_SHUTDOWN_PENDING));

	disposition = SCTP_DISPOSITION_CONSUME;
	if (sctp_outq_is_empty(&asoc->outqueue)) {
		disposition = sctp_sf_do_9_2_start_shutdown(net, ep, asoc, type,
							    arg, commands);
	}
	return disposition;
}

/*
 * Process the ABORT primitive.
 *
 * Section: 10.1:
 * C) Abort
 *
 * Format: Abort(association id [, cause code])
 * -> result
 *
 * Ungracefully closes an association. Any locally queued user data
 * will be discarded and an ABORT chunk is sent to the peer.  A success code
 * will be returned on successful abortion of the association. If
 * attempting to abort the association results in a failure, an error
 * code shall be returned.
 *
 * Mandatory attributes:
 *
 *  o association id - local handle to the SCTP association
 *
 * Optional attributes:
 *
 *  o cause code - reason of the abort to be passed to the peer
 *
 * None.
 *
 * The return value is the disposition.
 */
sctp_disposition_t sctp_sf_do_9_1_prm_abort(
	struct net *net,
	const struct sctp_endpoint *ep,
	const struct sctp_association *asoc,
	const sctp_subtype_t type,
	void *arg,
	sctp_cmd_seq_t *commands)
{
	/* From 9.1 Abort of an Association
	 * Upon receipt of the ABORT primitive from its upper
	 * layer, the endpoint enters CLOSED state and
	 * discard all outstanding data has been
	 * acknowledged by its peer. The endpoint accepts no new data
	 * from its upper layer, but retransmits data to the far end
	 * if necessary to fill gaps.
	 */
	struct sctp_chunk *abort = arg;
	sctp_disposition_t retval;

	retval = SCTP_DISPOSITION_CONSUME;

	sctp_add_cmd_sf(commands, SCTP_CMD_REPLY, SCTP_CHUNK(abort));

	/* Even if we can't send the ABORT due to low memory delete the
	 * TCB.  This is a departure from our typical NOMEM handling.
	 */

	sctp_add_cmd_sf(commands, SCTP_CMD_SET_SK_ERR,
			SCTP_ERROR(ECONNABORTED));
	/* Delete the established association. */
	sctp_add_cmd_sf(commands, SCTP_CMD_ASSOC_FAILED,
			SCTP_PERR(SCTP_ERROR_USER_ABORT));

	SCTP_INC_STATS(net, SCTP_MIB_ABORTEDS);
	SCTP_DEC_STATS(net, SCTP_MIB_CURRESTAB);

	return retval;
}

/* We tried an illegal operation on an association which is closed.  */
sctp_disposition_t sctp_sf_error_closed(struct net *net,
					const struct sctp_endpoint *ep,
					const struct sctp_association *asoc,
					const sctp_subtype_t type,
					void *arg,
					sctp_cmd_seq_t *commands)
{
	sctp_add_cmd_sf(commands, SCTP_CMD_REPORT_ERROR, SCTP_ERROR(-EINVAL));
	return SCTP_DISPOSITION_CONSUME;
}

/* We tried an illegal operation on an association which is shutting
 * down.
 */
sctp_disposition_t sctp_sf_error_shutdown(struct net *net,
					  const struct sctp_endpoint *ep,
					  const struct sctp_association *asoc,
					  const sctp_subtype_t type,
					  void *arg,
					  sctp_cmd_seq_t *commands)
{
	sctp_add_cmd_sf(commands, SCTP_CMD_REPORT_ERROR,
			SCTP_ERROR(-ESHUTDOWN));
	return SCTP_DISPOSITION_CONSUME;
}

/*
 * sctp_cookie_wait_prm_shutdown
 *
 * Section: 4 Note: 2
 * Verification Tag:
 * Inputs
 * (endpoint, asoc)
 *
 * The RFC does not explicitly address this issue, but is the route through the
 * state table when someone issues a shutdown while in COOKIE_WAIT state.
 *
 * Outputs
 * (timers)
 */
sctp_disposition_t sctp_sf_cookie_wait_prm_shutdown(
	struct net *net,
	const struct sctp_endpoint *ep,
	const struct sctp_association *asoc,
	const sctp_subtype_t type,
	void *arg,
	sctp_cmd_seq_t *commands)
{
	sctp_add_cmd_sf(commands, SCTP_CMD_TIMER_STOP,
			SCTP_TO(SCTP_EVENT_TIMEOUT_T1_INIT));

	sctp_add_cmd_sf(commands, SCTP_CMD_NEW_STATE,
			SCTP_STATE(SCTP_STATE_CLOSED));

	SCTP_INC_STATS(net, SCTP_MIB_SHUTDOWNS);

	sctp_add_cmd_sf(commands, SCTP_CMD_DELETE_TCB, SCTP_NULL());

	return SCTP_DISPOSITION_DELETE_TCB;
}

/*
 * sctp_cookie_echoed_prm_shutdown
 *
 * Section: 4 Note: 2
 * Verification Tag:
 * Inputs
 * (endpoint, asoc)
 *
 * The RFC does not explcitly address this issue, but is the route through the
 * state table when someone issues a shutdown while in COOKIE_ECHOED state.
 *
 * Outputs
 * (timers)
 */
sctp_disposition_t sctp_sf_cookie_echoed_prm_shutdown(
	struct net *net,
	const struct sctp_endpoint *ep,
	const struct sctp_association *asoc,
	const sctp_subtype_t type,
	void *arg, sctp_cmd_seq_t *commands)
{
	/* There is a single T1 timer, so we should be able to use
	 * common function with the COOKIE-WAIT state.
	 */
	return sctp_sf_cookie_wait_prm_shutdown(net, ep, asoc, type, arg, commands);
}

/*
 * sctp_sf_cookie_wait_prm_abort
 *
 * Section: 4 Note: 2
 * Verification Tag:
 * Inputs
 * (endpoint, asoc)
 *
 * The RFC does not explicitly address this issue, but is the route through the
 * state table when someone issues an abort while in COOKIE_WAIT state.
 *
 * Outputs
 * (timers)
 */
sctp_disposition_t sctp_sf_cookie_wait_prm_abort(
	struct net *net,
	const struct sctp_endpoint *ep,
	const struct sctp_association *asoc,
	const sctp_subtype_t type,
	void *arg,
	sctp_cmd_seq_t *commands)
{
	struct sctp_chunk *abort = arg;
	sctp_disposition_t retval;

	/* Stop T1-init timer */
	sctp_add_cmd_sf(commands, SCTP_CMD_TIMER_STOP,
			SCTP_TO(SCTP_EVENT_TIMEOUT_T1_INIT));
	retval = SCTP_DISPOSITION_CONSUME;

	sctp_add_cmd_sf(commands, SCTP_CMD_REPLY, SCTP_CHUNK(abort));

	sctp_add_cmd_sf(commands, SCTP_CMD_NEW_STATE,
			SCTP_STATE(SCTP_STATE_CLOSED));

	SCTP_INC_STATS(net, SCTP_MIB_ABORTEDS);

	/* Even if we can't send the ABORT due to low memory delete the
	 * TCB.  This is a departure from our typical NOMEM handling.
	 */

	sctp_add_cmd_sf(commands, SCTP_CMD_SET_SK_ERR,
			SCTP_ERROR(ECONNREFUSED));
	/* Delete the established association. */
	sctp_add_cmd_sf(commands, SCTP_CMD_INIT_FAILED,
			SCTP_PERR(SCTP_ERROR_USER_ABORT));

	return retval;
}

/*
 * sctp_sf_cookie_echoed_prm_abort
 *
 * Section: 4 Note: 3
 * Verification Tag:
 * Inputs
 * (endpoint, asoc)
 *
 * The RFC does not explcitly address this issue, but is the route through the
 * state table when someone issues an abort while in COOKIE_ECHOED state.
 *
 * Outputs
 * (timers)
 */
sctp_disposition_t sctp_sf_cookie_echoed_prm_abort(
	struct net *net,
	const struct sctp_endpoint *ep,
	const struct sctp_association *asoc,
	const sctp_subtype_t type,
	void *arg,
	sctp_cmd_seq_t *commands)
{
	/* There is a single T1 timer, so we should be able to use
	 * common function with the COOKIE-WAIT state.
	 */
	return sctp_sf_cookie_wait_prm_abort(net, ep, asoc, type, arg, commands);
}

/*
 * sctp_sf_shutdown_pending_prm_abort
 *
 * Inputs
 * (endpoint, asoc)
 *
 * The RFC does not explicitly address this issue, but is the route through the
 * state table when someone issues an abort while in SHUTDOWN-PENDING state.
 *
 * Outputs
 * (timers)
 */
sctp_disposition_t sctp_sf_shutdown_pending_prm_abort(
	struct net *net,
	const struct sctp_endpoint *ep,
	const struct sctp_association *asoc,
	const sctp_subtype_t type,
	void *arg,
	sctp_cmd_seq_t *commands)
{
	/* Stop the T5-shutdown guard timer.  */
	sctp_add_cmd_sf(commands, SCTP_CMD_TIMER_STOP,
			SCTP_TO(SCTP_EVENT_TIMEOUT_T5_SHUTDOWN_GUARD));

	return sctp_sf_do_9_1_prm_abort(net, ep, asoc, type, arg, commands);
}

/*
 * sctp_sf_shutdown_sent_prm_abort
 *
 * Inputs
 * (endpoint, asoc)
 *
 * The RFC does not explicitly address this issue, but is the route through the
 * state table when someone issues an abort while in SHUTDOWN-SENT state.
 *
 * Outputs
 * (timers)
 */
sctp_disposition_t sctp_sf_shutdown_sent_prm_abort(
	struct net *net,
	const struct sctp_endpoint *ep,
	const struct sctp_association *asoc,
	const sctp_subtype_t type,
	void *arg,
	sctp_cmd_seq_t *commands)
{
	/* Stop the T2-shutdown timer.  */
	sctp_add_cmd_sf(commands, SCTP_CMD_TIMER_STOP,
			SCTP_TO(SCTP_EVENT_TIMEOUT_T2_SHUTDOWN));

	/* Stop the T5-shutdown guard timer.  */
	sctp_add_cmd_sf(commands, SCTP_CMD_TIMER_STOP,
			SCTP_TO(SCTP_EVENT_TIMEOUT_T5_SHUTDOWN_GUARD));

	return sctp_sf_do_9_1_prm_abort(net, ep, asoc, type, arg, commands);
}

/*
 * sctp_sf_cookie_echoed_prm_abort
 *
 * Inputs
 * (endpoint, asoc)
 *
 * The RFC does not explcitly address this issue, but is the route through the
 * state table when someone issues an abort while in COOKIE_ECHOED state.
 *
 * Outputs
 * (timers)
 */
sctp_disposition_t sctp_sf_shutdown_ack_sent_prm_abort(
	struct net *net,
	const struct sctp_endpoint *ep,
	const struct sctp_association *asoc,
	const sctp_subtype_t type,
	void *arg,
	sctp_cmd_seq_t *commands)
{
	/* The same T2 timer, so we should be able to use
	 * common function with the SHUTDOWN-SENT state.
	 */
	return sctp_sf_shutdown_sent_prm_abort(net, ep, asoc, type, arg, commands);
}

/*
 * Process the REQUESTHEARTBEAT primitive
 *
 * 10.1 ULP-to-SCTP
 * J) Request Heartbeat
 *
 * Format: REQUESTHEARTBEAT(association id, destination transport address)
 *
 * -> result
 *
 * Instructs the local endpoint to perform a HeartBeat on the specified
 * destination transport address of the given association. The returned
 * result should indicate whether the transmission of the HEARTBEAT
 * chunk to the destination address is successful.
 *
 * Mandatory attributes:
 *
 * o association id - local handle to the SCTP association
 *
 * o destination transport address - the transport address of the
 *   association on which a heartbeat should be issued.
 */
sctp_disposition_t sctp_sf_do_prm_requestheartbeat(
					struct net *net,
					const struct sctp_endpoint *ep,
					const struct sctp_association *asoc,
					const sctp_subtype_t type,
					void *arg,
					sctp_cmd_seq_t *commands)
{
	if (SCTP_DISPOSITION_NOMEM == sctp_sf_heartbeat(ep, asoc, type,
				      (struct sctp_transport *)arg, commands))
		return SCTP_DISPOSITION_NOMEM;

	/*
	 * RFC 2960 (bis), section 8.3
	 *
	 *    D) Request an on-demand HEARTBEAT on a specific destination
	 *    transport address of a given association.
	 *
	 *    The endpoint should increment the respective error  counter of
	 *    the destination transport address each time a HEARTBEAT is sent
	 *    to that address and not acknowledged within one RTO.
	 *
	 */
	sctp_add_cmd_sf(commands, SCTP_CMD_TRANSPORT_HB_SENT,
			SCTP_TRANSPORT(arg));
	return SCTP_DISPOSITION_CONSUME;
}

/*
 * ADDIP Section 4.1 ASCONF Chunk Procedures
 * When an endpoint has an ASCONF signaled change to be sent to the
 * remote endpoint it should do A1 to A9
 */
sctp_disposition_t sctp_sf_do_prm_asconf(struct net *net,
					const struct sctp_endpoint *ep,
					const struct sctp_association *asoc,
					const sctp_subtype_t type,
					void *arg,
					sctp_cmd_seq_t *commands)
{
	struct sctp_chunk *chunk = arg;

	sctp_add_cmd_sf(commands, SCTP_CMD_SETUP_T4, SCTP_CHUNK(chunk));
	sctp_add_cmd_sf(commands, SCTP_CMD_TIMER_START,
			SCTP_TO(SCTP_EVENT_TIMEOUT_T4_RTO));
	sctp_add_cmd_sf(commands, SCTP_CMD_REPLY, SCTP_CHUNK(chunk));
	return SCTP_DISPOSITION_CONSUME;
}

/*
 * Ignore the primitive event
 *
 * The return value is the disposition of the primitive.
 */
sctp_disposition_t sctp_sf_ignore_primitive(
	struct net *net,
	const struct sctp_endpoint *ep,
	const struct sctp_association *asoc,
	const sctp_subtype_t type,
	void *arg,
	sctp_cmd_seq_t *commands)
{
	pr_debug("%s: primitive type:%d is ignored\n", __func__,
		 type.primitive);

	return SCTP_DISPOSITION_DISCARD;
}

/***************************************************************************
 * These are the state functions for the OTHER events.
 ***************************************************************************/

/*
 * When the SCTP stack has no more user data to send or retransmit, this
 * notification is given to the user. Also, at the time when a user app
 * subscribes to this event, if there is no data to be sent or
 * retransmit, the stack will immediately send up this notification.
 */
sctp_disposition_t sctp_sf_do_no_pending_tsn(
	struct net *net,
	const struct sctp_endpoint *ep,
	const struct sctp_association *asoc,
	const sctp_subtype_t type,
	void *arg,
	sctp_cmd_seq_t *commands)
{
	struct sctp_ulpevent *event;

	event = sctp_ulpevent_make_sender_dry_event(asoc, GFP_ATOMIC);
	if (!event)
		return SCTP_DISPOSITION_NOMEM;

	sctp_add_cmd_sf(commands, SCTP_CMD_EVENT_ULP, SCTP_ULPEVENT(event));

	return SCTP_DISPOSITION_CONSUME;
}

/*
 * Start the shutdown negotiation.
 *
 * From Section 9.2:
 * Once all its outstanding data has been acknowledged, the endpoint
 * shall send a SHUTDOWN chunk to its peer including in the Cumulative
 * TSN Ack field the last sequential TSN it has received from the peer.
 * It shall then start the T2-shutdown timer and enter the SHUTDOWN-SENT
 * state. If the timer expires, the endpoint must re-send the SHUTDOWN
 * with the updated last sequential TSN received from its peer.
 *
 * The return value is the disposition.
 */
sctp_disposition_t sctp_sf_do_9_2_start_shutdown(
	struct net *net,
	const struct sctp_endpoint *ep,
	const struct sctp_association *asoc,
	const sctp_subtype_t type,
	void *arg,
	sctp_cmd_seq_t *commands)
{
	struct sctp_chunk *reply;

	/* Once all its outstanding data has been acknowledged, the
	 * endpoint shall send a SHUTDOWN chunk to its peer including
	 * in the Cumulative TSN Ack field the last sequential TSN it
	 * has received from the peer.
	 */
	reply = sctp_make_shutdown(asoc, NULL);
	if (!reply)
		goto nomem;

	/* Set the transport for the SHUTDOWN chunk and the timeout for the
	 * T2-shutdown timer.
	 */
	sctp_add_cmd_sf(commands, SCTP_CMD_SETUP_T2, SCTP_CHUNK(reply));

	/* It shall then start the T2-shutdown timer */
	sctp_add_cmd_sf(commands, SCTP_CMD_TIMER_START,
			SCTP_TO(SCTP_EVENT_TIMEOUT_T2_SHUTDOWN));

	/* RFC 4960 Section 9.2
	 * The sender of the SHUTDOWN MAY also start an overall guard timer
	 * 'T5-shutdown-guard' to bound the overall time for shutdown sequence.
	 */
	sctp_add_cmd_sf(commands, SCTP_CMD_TIMER_RESTART,
			SCTP_TO(SCTP_EVENT_TIMEOUT_T5_SHUTDOWN_GUARD));

	if (asoc->timeouts[SCTP_EVENT_TIMEOUT_AUTOCLOSE])
		sctp_add_cmd_sf(commands, SCTP_CMD_TIMER_STOP,
				SCTP_TO(SCTP_EVENT_TIMEOUT_AUTOCLOSE));

	/* and enter the SHUTDOWN-SENT state.  */
	sctp_add_cmd_sf(commands, SCTP_CMD_NEW_STATE,
			SCTP_STATE(SCTP_STATE_SHUTDOWN_SENT));

	/* sctp-implguide 2.10 Issues with Heartbeating and failover
	 *
	 * HEARTBEAT ... is discontinued after sending either SHUTDOWN
	 * or SHUTDOWN-ACK.
	 */
	sctp_add_cmd_sf(commands, SCTP_CMD_HB_TIMERS_STOP, SCTP_NULL());

	sctp_add_cmd_sf(commands, SCTP_CMD_REPLY, SCTP_CHUNK(reply));

	return SCTP_DISPOSITION_CONSUME;

nomem:
	return SCTP_DISPOSITION_NOMEM;
}

/*
 * Generate a SHUTDOWN ACK now that everything is SACK'd.
 *
 * From Section 9.2:
 *
 * If it has no more outstanding DATA chunks, the SHUTDOWN receiver
 * shall send a SHUTDOWN ACK and start a T2-shutdown timer of its own,
 * entering the SHUTDOWN-ACK-SENT state. If the timer expires, the
 * endpoint must re-send the SHUTDOWN ACK.
 *
 * The return value is the disposition.
 */
sctp_disposition_t sctp_sf_do_9_2_shutdown_ack(
	struct net *net,
	const struct sctp_endpoint *ep,
	const struct sctp_association *asoc,
	const sctp_subtype_t type,
	void *arg,
	sctp_cmd_seq_t *commands)
{
	struct sctp_chunk *chunk = (struct sctp_chunk *) arg;
	struct sctp_chunk *reply;

	/* There are 2 ways of getting here:
	 *    1) called in response to a SHUTDOWN chunk
	 *    2) called when SCTP_EVENT_NO_PENDING_TSN event is issued.
	 *
	 * For the case (2), the arg parameter is set to NULL.  We need
	 * to check that we have a chunk before accessing it's fields.
	 */
	if (chunk) {
		if (!sctp_vtag_verify(chunk, asoc))
			return sctp_sf_pdiscard(net, ep, asoc, type, arg, commands);

		/* Make sure that the SHUTDOWN chunk has a valid length. */
		if (!sctp_chunk_length_valid(chunk, sizeof(struct sctp_shutdown_chunk_t)))
			return sctp_sf_violation_chunklen(net, ep, asoc, type, arg,
							  commands);
	}

	/* If it has no more outstanding DATA chunks, the SHUTDOWN receiver
	 * shall send a SHUTDOWN ACK ...
	 */
	reply = sctp_make_shutdown_ack(asoc, chunk);
	if (!reply)
		goto nomem;

	/* Set the transport for the SHUTDOWN ACK chunk and the timeout for
	 * the T2-shutdown timer.
	 */
	sctp_add_cmd_sf(commands, SCTP_CMD_SETUP_T2, SCTP_CHUNK(reply));

	/* and start/restart a T2-shutdown timer of its own, */
	sctp_add_cmd_sf(commands, SCTP_CMD_TIMER_RESTART,
			SCTP_TO(SCTP_EVENT_TIMEOUT_T2_SHUTDOWN));

	if (asoc->timeouts[SCTP_EVENT_TIMEOUT_AUTOCLOSE])
		sctp_add_cmd_sf(commands, SCTP_CMD_TIMER_STOP,
				SCTP_TO(SCTP_EVENT_TIMEOUT_AUTOCLOSE));

	/* Enter the SHUTDOWN-ACK-SENT state.  */
	sctp_add_cmd_sf(commands, SCTP_CMD_NEW_STATE,
			SCTP_STATE(SCTP_STATE_SHUTDOWN_ACK_SENT));

	/* sctp-implguide 2.10 Issues with Heartbeating and failover
	 *
	 * HEARTBEAT ... is discontinued after sending either SHUTDOWN
	 * or SHUTDOWN-ACK.
	 */
	sctp_add_cmd_sf(commands, SCTP_CMD_HB_TIMERS_STOP, SCTP_NULL());

	sctp_add_cmd_sf(commands, SCTP_CMD_REPLY, SCTP_CHUNK(reply));

	return SCTP_DISPOSITION_CONSUME;

nomem:
	return SCTP_DISPOSITION_NOMEM;
}

/*
 * Ignore the event defined as other
 *
 * The return value is the disposition of the event.
 */
sctp_disposition_t sctp_sf_ignore_other(struct net *net,
					const struct sctp_endpoint *ep,
					const struct sctp_association *asoc,
					const sctp_subtype_t type,
					void *arg,
					sctp_cmd_seq_t *commands)
{
	pr_debug("%s: the event other type:%d is ignored\n",
		 __func__, type.other);

	return SCTP_DISPOSITION_DISCARD;
}

/************************************************************
 * These are the state functions for handling timeout events.
 ************************************************************/

/*
 * RTX Timeout
 *
 * Section: 6.3.3 Handle T3-rtx Expiration
 *
 * Whenever the retransmission timer T3-rtx expires for a destination
 * address, do the following:
 * [See below]
 *
 * The return value is the disposition of the chunk.
 */
sctp_disposition_t sctp_sf_do_6_3_3_rtx(struct net *net,
					const struct sctp_endpoint *ep,
					const struct sctp_association *asoc,
					const sctp_subtype_t type,
					void *arg,
					sctp_cmd_seq_t *commands)
{
	struct sctp_transport *transport = arg;

	SCTP_INC_STATS(net, SCTP_MIB_T3_RTX_EXPIREDS);

	if (asoc->overall_error_count >= asoc->max_retrans) {
		if (asoc->state == SCTP_STATE_SHUTDOWN_PENDING) {
			/*
			 * We are here likely because the receiver had its rwnd
			 * closed for a while and we have not been able to
			 * transmit the locally queued data within the maximum
			 * retransmission attempts limit.  Start the T5
			 * shutdown guard timer to give the receiver one last
			 * chance and some additional time to recover before
			 * aborting.
			 */
			sctp_add_cmd_sf(commands, SCTP_CMD_TIMER_START_ONCE,
				SCTP_TO(SCTP_EVENT_TIMEOUT_T5_SHUTDOWN_GUARD));
		} else {
			sctp_add_cmd_sf(commands, SCTP_CMD_SET_SK_ERR,
					SCTP_ERROR(ETIMEDOUT));
			/* CMD_ASSOC_FAILED calls CMD_DELETE_TCB. */
			sctp_add_cmd_sf(commands, SCTP_CMD_ASSOC_FAILED,
					SCTP_PERR(SCTP_ERROR_NO_ERROR));
			SCTP_INC_STATS(net, SCTP_MIB_ABORTEDS);
			SCTP_DEC_STATS(net, SCTP_MIB_CURRESTAB);
			return SCTP_DISPOSITION_DELETE_TCB;
		}
	}

	/* E1) For the destination address for which the timer
	 * expires, adjust its ssthresh with rules defined in Section
	 * 7.2.3 and set the cwnd <- MTU.
	 */

	/* E2) For the destination address for which the timer
	 * expires, set RTO <- RTO * 2 ("back off the timer").  The
	 * maximum value discussed in rule C7 above (RTO.max) may be
	 * used to provide an upper bound to this doubling operation.
	 */

	/* E3) Determine how many of the earliest (i.e., lowest TSN)
	 * outstanding DATA chunks for the address for which the
	 * T3-rtx has expired will fit into a single packet, subject
	 * to the MTU constraint for the path corresponding to the
	 * destination transport address to which the retransmission
	 * is being sent (this may be different from the address for
	 * which the timer expires [see Section 6.4]).  Call this
	 * value K. Bundle and retransmit those K DATA chunks in a
	 * single packet to the destination endpoint.
	 *
	 * Note: Any DATA chunks that were sent to the address for
	 * which the T3-rtx timer expired but did not fit in one MTU
	 * (rule E3 above), should be marked for retransmission and
	 * sent as soon as cwnd allows (normally when a SACK arrives).
	 */

	/* Do some failure management (Section 8.2). */
	sctp_add_cmd_sf(commands, SCTP_CMD_STRIKE, SCTP_TRANSPORT(transport));

	/* NB: Rules E4 and F1 are implicit in R1.  */
	sctp_add_cmd_sf(commands, SCTP_CMD_RETRAN, SCTP_TRANSPORT(transport));

	return SCTP_DISPOSITION_CONSUME;
}

/*
 * Generate delayed SACK on timeout
 *
 * Section: 6.2  Acknowledgement on Reception of DATA Chunks
 *
 * The guidelines on delayed acknowledgement algorithm specified in
 * Section 4.2 of [RFC2581] SHOULD be followed.  Specifically, an
 * acknowledgement SHOULD be generated for at least every second packet
 * (not every second DATA chunk) received, and SHOULD be generated
 * within 200 ms of the arrival of any unacknowledged DATA chunk.  In
 * some situations it may be beneficial for an SCTP transmitter to be
 * more conservative than the algorithms detailed in this document
 * allow. However, an SCTP transmitter MUST NOT be more aggressive than
 * the following algorithms allow.
 */
sctp_disposition_t sctp_sf_do_6_2_sack(struct net *net,
				       const struct sctp_endpoint *ep,
				       const struct sctp_association *asoc,
				       const sctp_subtype_t type,
				       void *arg,
				       sctp_cmd_seq_t *commands)
{
	SCTP_INC_STATS(net, SCTP_MIB_DELAY_SACK_EXPIREDS);
	sctp_add_cmd_sf(commands, SCTP_CMD_GEN_SACK, SCTP_FORCE());
	return SCTP_DISPOSITION_CONSUME;
}

/*
 * sctp_sf_t1_init_timer_expire
 *
 * Section: 4 Note: 2
 * Verification Tag:
 * Inputs
 * (endpoint, asoc)
 *
 *  RFC 2960 Section 4 Notes
 *  2) If the T1-init timer expires, the endpoint MUST retransmit INIT
 *     and re-start the T1-init timer without changing state.  This MUST
 *     be repeated up to 'Max.Init.Retransmits' times.  After that, the
 *     endpoint MUST abort the initialization process and report the
 *     error to SCTP user.
 *
 * Outputs
 * (timers, events)
 *
 */
sctp_disposition_t sctp_sf_t1_init_timer_expire(struct net *net,
					   const struct sctp_endpoint *ep,
					   const struct sctp_association *asoc,
					   const sctp_subtype_t type,
					   void *arg,
					   sctp_cmd_seq_t *commands)
{
	struct sctp_chunk *repl = NULL;
	struct sctp_bind_addr *bp;
	int attempts = asoc->init_err_counter + 1;

	pr_debug("%s: timer T1 expired (INIT)\n", __func__);

	SCTP_INC_STATS(net, SCTP_MIB_T1_INIT_EXPIREDS);

	if (attempts <= asoc->max_init_attempts) {
		bp = (struct sctp_bind_addr *) &asoc->base.bind_addr;
		repl = sctp_make_init(asoc, bp, GFP_ATOMIC, 0);
		if (!repl)
			return SCTP_DISPOSITION_NOMEM;

		/* Choose transport for INIT. */
		sctp_add_cmd_sf(commands, SCTP_CMD_INIT_CHOOSE_TRANSPORT,
				SCTP_CHUNK(repl));

		/* Issue a sideeffect to do the needed accounting. */
		sctp_add_cmd_sf(commands, SCTP_CMD_INIT_RESTART,
				SCTP_TO(SCTP_EVENT_TIMEOUT_T1_INIT));

		sctp_add_cmd_sf(commands, SCTP_CMD_REPLY, SCTP_CHUNK(repl));
	} else {
		pr_debug("%s: giving up on INIT, attempts:%d "
			 "max_init_attempts:%d\n", __func__, attempts,
			 asoc->max_init_attempts);

		sctp_add_cmd_sf(commands, SCTP_CMD_SET_SK_ERR,
				SCTP_ERROR(ETIMEDOUT));
		sctp_add_cmd_sf(commands, SCTP_CMD_INIT_FAILED,
				SCTP_PERR(SCTP_ERROR_NO_ERROR));
		return SCTP_DISPOSITION_DELETE_TCB;
	}

	return SCTP_DISPOSITION_CONSUME;
}

/*
 * sctp_sf_t1_cookie_timer_expire
 *
 * Section: 4 Note: 2
 * Verification Tag:
 * Inputs
 * (endpoint, asoc)
 *
 *  RFC 2960 Section 4 Notes
 *  3) If the T1-cookie timer expires, the endpoint MUST retransmit
 *     COOKIE ECHO and re-start the T1-cookie timer without changing
 *     state.  This MUST be repeated up to 'Max.Init.Retransmits' times.
 *     After that, the endpoint MUST abort the initialization process and
 *     report the error to SCTP user.
 *
 * Outputs
 * (timers, events)
 *
 */
sctp_disposition_t sctp_sf_t1_cookie_timer_expire(struct net *net,
					   const struct sctp_endpoint *ep,
					   const struct sctp_association *asoc,
					   const sctp_subtype_t type,
					   void *arg,
					   sctp_cmd_seq_t *commands)
{
	struct sctp_chunk *repl = NULL;
	int attempts = asoc->init_err_counter + 1;

	pr_debug("%s: timer T1 expired (COOKIE-ECHO)\n", __func__);

	SCTP_INC_STATS(net, SCTP_MIB_T1_COOKIE_EXPIREDS);

	if (attempts <= asoc->max_init_attempts) {
		repl = sctp_make_cookie_echo(asoc, NULL);
		if (!repl)
			return SCTP_DISPOSITION_NOMEM;

		sctp_add_cmd_sf(commands, SCTP_CMD_INIT_CHOOSE_TRANSPORT,
				SCTP_CHUNK(repl));
		/* Issue a sideeffect to do the needed accounting. */
		sctp_add_cmd_sf(commands, SCTP_CMD_COOKIEECHO_RESTART,
				SCTP_TO(SCTP_EVENT_TIMEOUT_T1_COOKIE));

		sctp_add_cmd_sf(commands, SCTP_CMD_REPLY, SCTP_CHUNK(repl));
	} else {
		sctp_add_cmd_sf(commands, SCTP_CMD_SET_SK_ERR,
				SCTP_ERROR(ETIMEDOUT));
		sctp_add_cmd_sf(commands, SCTP_CMD_INIT_FAILED,
				SCTP_PERR(SCTP_ERROR_NO_ERROR));
		return SCTP_DISPOSITION_DELETE_TCB;
	}

	return SCTP_DISPOSITION_CONSUME;
}

/* RFC2960 9.2 If the timer expires, the endpoint must re-send the SHUTDOWN
 * with the updated last sequential TSN received from its peer.
 *
 * An endpoint should limit the number of retransmissions of the
 * SHUTDOWN chunk to the protocol parameter 'Association.Max.Retrans'.
 * If this threshold is exceeded the endpoint should destroy the TCB and
 * MUST report the peer endpoint unreachable to the upper layer (and
 * thus the association enters the CLOSED state).  The reception of any
 * packet from its peer (i.e. as the peer sends all of its queued DATA
 * chunks) should clear the endpoint's retransmission count and restart
 * the T2-Shutdown timer,  giving its peer ample opportunity to transmit
 * all of its queued DATA chunks that have not yet been sent.
 */
sctp_disposition_t sctp_sf_t2_timer_expire(struct net *net,
					   const struct sctp_endpoint *ep,
					   const struct sctp_association *asoc,
					   const sctp_subtype_t type,
					   void *arg,
					   sctp_cmd_seq_t *commands)
{
	struct sctp_chunk *reply = NULL;

	pr_debug("%s: timer T2 expired\n", __func__);

	SCTP_INC_STATS(net, SCTP_MIB_T2_SHUTDOWN_EXPIREDS);

	((struct sctp_association *)asoc)->shutdown_retries++;

	if (asoc->overall_error_count >= asoc->max_retrans) {
		sctp_add_cmd_sf(commands, SCTP_CMD_SET_SK_ERR,
				SCTP_ERROR(ETIMEDOUT));
		/* Note:  CMD_ASSOC_FAILED calls CMD_DELETE_TCB. */
		sctp_add_cmd_sf(commands, SCTP_CMD_ASSOC_FAILED,
				SCTP_PERR(SCTP_ERROR_NO_ERROR));
		SCTP_INC_STATS(net, SCTP_MIB_ABORTEDS);
		SCTP_DEC_STATS(net, SCTP_MIB_CURRESTAB);
		return SCTP_DISPOSITION_DELETE_TCB;
	}

	switch (asoc->state) {
	case SCTP_STATE_SHUTDOWN_SENT:
		reply = sctp_make_shutdown(asoc, NULL);
		break;

	case SCTP_STATE_SHUTDOWN_ACK_SENT:
		reply = sctp_make_shutdown_ack(asoc, NULL);
		break;

	default:
		BUG();
		break;
	}

	if (!reply)
		goto nomem;

	/* Do some failure management (Section 8.2).
	 * If we remove the transport an SHUTDOWN was last sent to, don't
	 * do failure management.
	 */
	if (asoc->shutdown_last_sent_to)
		sctp_add_cmd_sf(commands, SCTP_CMD_STRIKE,
				SCTP_TRANSPORT(asoc->shutdown_last_sent_to));

	/* Set the transport for the SHUTDOWN/ACK chunk and the timeout for
	 * the T2-shutdown timer.
	 */
	sctp_add_cmd_sf(commands, SCTP_CMD_SETUP_T2, SCTP_CHUNK(reply));

	/* Restart the T2-shutdown timer.  */
	sctp_add_cmd_sf(commands, SCTP_CMD_TIMER_RESTART,
			SCTP_TO(SCTP_EVENT_TIMEOUT_T2_SHUTDOWN));
	sctp_add_cmd_sf(commands, SCTP_CMD_REPLY, SCTP_CHUNK(reply));
	return SCTP_DISPOSITION_CONSUME;

nomem:
	return SCTP_DISPOSITION_NOMEM;
}

/*
 * ADDIP Section 4.1 ASCONF CHunk Procedures
 * If the T4 RTO timer expires the endpoint should do B1 to B5
 */
sctp_disposition_t sctp_sf_t4_timer_expire(
	struct net *net,
	const struct sctp_endpoint *ep,
	const struct sctp_association *asoc,
	const sctp_subtype_t type,
	void *arg,
	sctp_cmd_seq_t *commands)
{
	struct sctp_chunk *chunk = asoc->addip_last_asconf;
	struct sctp_transport *transport = chunk->transport;

	SCTP_INC_STATS(net, SCTP_MIB_T4_RTO_EXPIREDS);

	/* ADDIP 4.1 B1) Increment the error counters and perform path failure
	 * detection on the appropriate destination address as defined in
	 * RFC2960 [5] section 8.1 and 8.2.
	 */
	if (transport)
		sctp_add_cmd_sf(commands, SCTP_CMD_STRIKE,
				SCTP_TRANSPORT(transport));

	/* Reconfig T4 timer and transport. */
	sctp_add_cmd_sf(commands, SCTP_CMD_SETUP_T4, SCTP_CHUNK(chunk));

	/* ADDIP 4.1 B2) Increment the association error counters and perform
	 * endpoint failure detection on the association as defined in
	 * RFC2960 [5] section 8.1 and 8.2.
	 * association error counter is incremented in SCTP_CMD_STRIKE.
	 */
	if (asoc->overall_error_count >= asoc->max_retrans) {
		sctp_add_cmd_sf(commands, SCTP_CMD_TIMER_STOP,
				SCTP_TO(SCTP_EVENT_TIMEOUT_T4_RTO));
		sctp_add_cmd_sf(commands, SCTP_CMD_SET_SK_ERR,
				SCTP_ERROR(ETIMEDOUT));
		sctp_add_cmd_sf(commands, SCTP_CMD_ASSOC_FAILED,
				SCTP_PERR(SCTP_ERROR_NO_ERROR));
		SCTP_INC_STATS(net, SCTP_MIB_ABORTEDS);
		SCTP_DEC_STATS(net, SCTP_MIB_CURRESTAB);
		return SCTP_DISPOSITION_ABORT;
	}

	/* ADDIP 4.1 B3) Back-off the destination address RTO value to which
	 * the ASCONF chunk was sent by doubling the RTO timer value.
	 * This is done in SCTP_CMD_STRIKE.
	 */

	/* ADDIP 4.1 B4) Re-transmit the ASCONF Chunk last sent and if possible
	 * choose an alternate destination address (please refer to RFC2960
	 * [5] section 6.4.1). An endpoint MUST NOT add new parameters to this
	 * chunk, it MUST be the same (including its serial number) as the last
	 * ASCONF sent.
	 */
	sctp_chunk_hold(asoc->addip_last_asconf);
	sctp_add_cmd_sf(commands, SCTP_CMD_REPLY,
			SCTP_CHUNK(asoc->addip_last_asconf));

	/* ADDIP 4.1 B5) Restart the T-4 RTO timer. Note that if a different
	 * destination is selected, then the RTO used will be that of the new
	 * destination address.
	 */
	sctp_add_cmd_sf(commands, SCTP_CMD_TIMER_RESTART,
			SCTP_TO(SCTP_EVENT_TIMEOUT_T4_RTO));

	return SCTP_DISPOSITION_CONSUME;
}

/* sctpimpguide-05 Section 2.12.2
 * The sender of the SHUTDOWN MAY also start an overall guard timer
 * 'T5-shutdown-guard' to bound the overall time for shutdown sequence.
 * At the expiration of this timer the sender SHOULD abort the association
 * by sending an ABORT chunk.
 */
sctp_disposition_t sctp_sf_t5_timer_expire(struct net *net,
					   const struct sctp_endpoint *ep,
					   const struct sctp_association *asoc,
					   const sctp_subtype_t type,
					   void *arg,
					   sctp_cmd_seq_t *commands)
{
	struct sctp_chunk *reply = NULL;

	pr_debug("%s: timer T5 expired\n", __func__);

	SCTP_INC_STATS(net, SCTP_MIB_T5_SHUTDOWN_GUARD_EXPIREDS);

	reply = sctp_make_abort(asoc, NULL, 0);
	if (!reply)
		goto nomem;

	sctp_add_cmd_sf(commands, SCTP_CMD_REPLY, SCTP_CHUNK(reply));
	sctp_add_cmd_sf(commands, SCTP_CMD_SET_SK_ERR,
			SCTP_ERROR(ETIMEDOUT));
	sctp_add_cmd_sf(commands, SCTP_CMD_ASSOC_FAILED,
			SCTP_PERR(SCTP_ERROR_NO_ERROR));

	SCTP_INC_STATS(net, SCTP_MIB_ABORTEDS);
	SCTP_DEC_STATS(net, SCTP_MIB_CURRESTAB);

	return SCTP_DISPOSITION_DELETE_TCB;
nomem:
	return SCTP_DISPOSITION_NOMEM;
}

/* Handle expiration of AUTOCLOSE timer.  When the autoclose timer expires,
 * the association is automatically closed by starting the shutdown process.
 * The work that needs to be done is same as when SHUTDOWN is initiated by
 * the user.  So this routine looks same as sctp_sf_do_9_2_prm_shutdown().
 */
sctp_disposition_t sctp_sf_autoclose_timer_expire(
	struct net *net,
	const struct sctp_endpoint *ep,
	const struct sctp_association *asoc,
	const sctp_subtype_t type,
	void *arg,
	sctp_cmd_seq_t *commands)
{
	int disposition;

	SCTP_INC_STATS(net, SCTP_MIB_AUTOCLOSE_EXPIREDS);

	/* From 9.2 Shutdown of an Association
	 * Upon receipt of the SHUTDOWN primitive from its upper
	 * layer, the endpoint enters SHUTDOWN-PENDING state and
	 * remains there until all outstanding data has been
	 * acknowledged by its peer. The endpoint accepts no new data
	 * from its upper layer, but retransmits data to the far end
	 * if necessary to fill gaps.
	 */
	sctp_add_cmd_sf(commands, SCTP_CMD_NEW_STATE,
			SCTP_STATE(SCTP_STATE_SHUTDOWN_PENDING));

	disposition = SCTP_DISPOSITION_CONSUME;
	if (sctp_outq_is_empty(&asoc->outqueue)) {
		disposition = sctp_sf_do_9_2_start_shutdown(net, ep, asoc, type,
							    arg, commands);
	}
	return disposition;
}

/*****************************************************************************
 * These are sa state functions which could apply to all types of events.
 ****************************************************************************/

/*
 * This table entry is not implemented.
 *
 * Inputs
 * (endpoint, asoc, chunk)
 *
 * The return value is the disposition of the chunk.
 */
sctp_disposition_t sctp_sf_not_impl(struct net *net,
				    const struct sctp_endpoint *ep,
				    const struct sctp_association *asoc,
				    const sctp_subtype_t type,
				    void *arg,
				    sctp_cmd_seq_t *commands)
{
	return SCTP_DISPOSITION_NOT_IMPL;
}

/*
 * This table entry represents a bug.
 *
 * Inputs
 * (endpoint, asoc, chunk)
 *
 * The return value is the disposition of the chunk.
 */
sctp_disposition_t sctp_sf_bug(struct net *net,
			       const struct sctp_endpoint *ep,
			       const struct sctp_association *asoc,
			       const sctp_subtype_t type,
			       void *arg,
			       sctp_cmd_seq_t *commands)
{
	return SCTP_DISPOSITION_BUG;
}

/*
 * This table entry represents the firing of a timer in the wrong state.
 * Since timer deletion cannot be guaranteed a timer 'may' end up firing
 * when the association is in the wrong state.   This event should
 * be ignored, so as to prevent any rearming of the timer.
 *
 * Inputs
 * (endpoint, asoc, chunk)
 *
 * The return value is the disposition of the chunk.
 */
sctp_disposition_t sctp_sf_timer_ignore(struct net *net,
					const struct sctp_endpoint *ep,
					const struct sctp_association *asoc,
					const sctp_subtype_t type,
					void *arg,
					sctp_cmd_seq_t *commands)
{
	pr_debug("%s: timer %d ignored\n", __func__, type.chunk);

	return SCTP_DISPOSITION_CONSUME;
}

/********************************************************************
 * 2nd Level Abstractions
 ********************************************************************/

/* Pull the SACK chunk based on the SACK header. */
static struct sctp_sackhdr *sctp_sm_pull_sack(struct sctp_chunk *chunk)
{
	struct sctp_sackhdr *sack;
	unsigned int len;
	__u16 num_blocks;
	__u16 num_dup_tsns;

	/* Protect ourselves from reading too far into
	 * the skb from a bogus sender.
	 */
	sack = (struct sctp_sackhdr *) chunk->skb->data;

	num_blocks = ntohs(sack->num_gap_ack_blocks);
	num_dup_tsns = ntohs(sack->num_dup_tsns);
	len = sizeof(struct sctp_sackhdr);
	len += (num_blocks + num_dup_tsns) * sizeof(__u32);
	if (len > chunk->skb->len)
		return NULL;

	skb_pull(chunk->skb, len);

	return sack;
}

/* Create an ABORT packet to be sent as a response, with the specified
 * error causes.
 */
static struct sctp_packet *sctp_abort_pkt_new(struct net *net,
				  const struct sctp_endpoint *ep,
				  const struct sctp_association *asoc,
				  struct sctp_chunk *chunk,
				  const void *payload,
				  size_t paylen)
{
	struct sctp_packet *packet;
	struct sctp_chunk *abort;

	packet = sctp_ootb_pkt_new(net, asoc, chunk);

	if (packet) {
		/* Make an ABORT.
		 * The T bit will be set if the asoc is NULL.
		 */
		abort = sctp_make_abort(asoc, chunk, paylen);
		if (!abort) {
			sctp_ootb_pkt_free(packet);
			return NULL;
		}

		/* Reflect vtag if T-Bit is set */
		if (sctp_test_T_bit(abort))
			packet->vtag = ntohl(chunk->sctp_hdr->vtag);

		/* Add specified error causes, i.e., payload, to the
		 * end of the chunk.
		 */
		sctp_addto_chunk(abort, paylen, payload);

		/* Set the skb to the belonging sock for accounting.  */
		abort->skb->sk = ep->base.sk;

		sctp_packet_append_chunk(packet, abort);

	}

	return packet;
}

/* Allocate a packet for responding in the OOTB conditions.  */
static struct sctp_packet *sctp_ootb_pkt_new(struct net *net,
					     const struct sctp_association *asoc,
					     const struct sctp_chunk *chunk)
{
	struct sctp_packet *packet;
	struct sctp_transport *transport;
	__u16 sport;
	__u16 dport;
	__u32 vtag;

	/* Get the source and destination port from the inbound packet.  */
	sport = ntohs(chunk->sctp_hdr->dest);
	dport = ntohs(chunk->sctp_hdr->source);

	/* The V-tag is going to be the same as the inbound packet if no
	 * association exists, otherwise, use the peer's vtag.
	 */
	if (asoc) {
		/* Special case the INIT-ACK as there is no peer's vtag
		 * yet.
		 */
		switch (chunk->chunk_hdr->type) {
		case SCTP_CID_INIT_ACK:
		{
			sctp_initack_chunk_t *initack;

			initack = (sctp_initack_chunk_t *)chunk->chunk_hdr;
			vtag = ntohl(initack->init_hdr.init_tag);
			break;
		}
		default:
			vtag = asoc->peer.i.init_tag;
			break;
		}
	} else {
		/* Special case the INIT and stale COOKIE_ECHO as there is no
		 * vtag yet.
		 */
		switch (chunk->chunk_hdr->type) {
		case SCTP_CID_INIT:
		{
			sctp_init_chunk_t *init;

			init = (sctp_init_chunk_t *)chunk->chunk_hdr;
			vtag = ntohl(init->init_hdr.init_tag);
			break;
		}
		default:
			vtag = ntohl(chunk->sctp_hdr->vtag);
			break;
		}
	}

	/* Make a transport for the bucket, Eliza... */
	transport = sctp_transport_new(net, sctp_source(chunk), GFP_ATOMIC);
	if (!transport)
		goto nomem;

	/* Cache a route for the transport with the chunk's destination as
	 * the source address.
	 */
	sctp_transport_route(transport, (union sctp_addr *)&chunk->dest,
			     sctp_sk(net->sctp.ctl_sock));

	packet = sctp_packet_init(&transport->packet, transport, sport, dport);
	packet = sctp_packet_config(packet, vtag, 0);

	return packet;

nomem:
	return NULL;
}

/* Free the packet allocated earlier for responding in the OOTB condition.  */
void sctp_ootb_pkt_free(struct sctp_packet *packet)
{
	sctp_transport_free(packet->transport);
}

/* Send a stale cookie error when a invalid COOKIE ECHO chunk is found  */
static void sctp_send_stale_cookie_err(struct net *net,
				       const struct sctp_endpoint *ep,
				       const struct sctp_association *asoc,
				       const struct sctp_chunk *chunk,
				       sctp_cmd_seq_t *commands,
				       struct sctp_chunk *err_chunk)
{
	struct sctp_packet *packet;

	if (err_chunk) {
		packet = sctp_ootb_pkt_new(net, asoc, chunk);
		if (packet) {
			struct sctp_signed_cookie *cookie;

			/* Override the OOTB vtag from the cookie. */
			cookie = chunk->subh.cookie_hdr;
			packet->vtag = cookie->c.peer_vtag;

			/* Set the skb to the belonging sock for accounting. */
			err_chunk->skb->sk = ep->base.sk;
			sctp_packet_append_chunk(packet, err_chunk);
			sctp_add_cmd_sf(commands, SCTP_CMD_SEND_PKT,
					SCTP_PACKET(packet));
			SCTP_INC_STATS(net, SCTP_MIB_OUTCTRLCHUNKS);
		} else
			sctp_chunk_free (err_chunk);
	}
}


/* Process a data chunk */
static int sctp_eat_data(const struct sctp_association *asoc,
			 struct sctp_chunk *chunk,
			 sctp_cmd_seq_t *commands)
{
	sctp_datahdr_t *data_hdr;
	struct sctp_chunk *err;
	size_t datalen;
	sctp_verb_t deliver;
	int tmp;
	__u32 tsn;
	struct sctp_tsnmap *map = (struct sctp_tsnmap *)&asoc->peer.tsn_map;
	struct sock *sk = asoc->base.sk;
	struct net *net = sock_net(sk);
	u16 ssn;
	u16 sid;
	u8 ordered = 0;

	data_hdr = chunk->subh.data_hdr = (sctp_datahdr_t *)chunk->skb->data;
	skb_pull(chunk->skb, sizeof(sctp_datahdr_t));

	tsn = ntohl(data_hdr->tsn);
	pr_debug("%s: TSN 0x%x\n", __func__, tsn);

	/* ASSERT:  Now skb->data is really the user data.  */

	/* Process ECN based congestion.
	 *
	 * Since the chunk structure is reused for all chunks within
	 * a packet, we use ecn_ce_done to track if we've already
	 * done CE processing for this packet.
	 *
	 * We need to do ECN processing even if we plan to discard the
	 * chunk later.
	 */

	if (!chunk->ecn_ce_done) {
		struct sctp_af *af;
		chunk->ecn_ce_done = 1;

		af = sctp_get_af_specific(
			ipver2af(ip_hdr(chunk->skb)->version));

		if (af && af->is_ce(chunk->skb) && asoc->peer.ecn_capable) {
			/* Do real work as sideffect. */
			sctp_add_cmd_sf(commands, SCTP_CMD_ECN_CE,
					SCTP_U32(tsn));
		}
	}

	tmp = sctp_tsnmap_check(&asoc->peer.tsn_map, tsn);
	if (tmp < 0) {
		/* The TSN is too high--silently discard the chunk and
		 * count on it getting retransmitted later.
		 */
		if (chunk->asoc)
			chunk->asoc->stats.outofseqtsns++;
		return SCTP_IERROR_HIGH_TSN;
	} else if (tmp > 0) {
		/* This is a duplicate.  Record it.  */
		sctp_add_cmd_sf(commands, SCTP_CMD_REPORT_DUP, SCTP_U32(tsn));
		return SCTP_IERROR_DUP_TSN;
	}

	/* This is a new TSN.  */

	/* Discard if there is no room in the receive window.
	 * Actually, allow a little bit of overflow (up to a MTU).
	 */
	datalen = ntohs(chunk->chunk_hdr->length);
	datalen -= sizeof(sctp_data_chunk_t);

	deliver = SCTP_CMD_CHUNK_ULP;

	/* Think about partial delivery. */
	if ((datalen >= asoc->rwnd) && (!asoc->ulpq.pd_mode)) {

		/* Even if we don't accept this chunk there is
		 * memory pressure.
		 */
		sctp_add_cmd_sf(commands, SCTP_CMD_PART_DELIVER, SCTP_NULL());
	}

	/* Spill over rwnd a little bit.  Note: While allowed, this spill over
	 * seems a bit troublesome in that frag_point varies based on
	 * PMTU.  In cases, such as loopback, this might be a rather
	 * large spill over.
	 */
	if ((!chunk->data_accepted) && (!asoc->rwnd || asoc->rwnd_over ||
	    (datalen > asoc->rwnd + asoc->frag_point))) {

		/* If this is the next TSN, consider reneging to make
		 * room.   Note: Playing nice with a confused sender.  A
		 * malicious sender can still eat up all our buffer
		 * space and in the future we may want to detect and
		 * do more drastic reneging.
		 */
		if (sctp_tsnmap_has_gap(map) &&
		    (sctp_tsnmap_get_ctsn(map) + 1) == tsn) {
			pr_debug("%s: reneging for tsn:%u\n", __func__, tsn);
			deliver = SCTP_CMD_RENEGE;
		} else {
			pr_debug("%s: discard tsn:%u len:%zu, rwnd:%d\n",
				 __func__, tsn, datalen, asoc->rwnd);

			return SCTP_IERROR_IGNORE_TSN;
		}
	}

	/*
	 * Also try to renege to limit our memory usage in the event that
	 * we are under memory pressure
	 * If we can't renege, don't worry about it, the sk_rmem_schedule
	 * in sctp_ulpevent_make_rcvmsg will drop the frame if we grow our
	 * memory usage too much
	 */
	if (*sk->sk_prot_creator->memory_pressure) {
		if (sctp_tsnmap_has_gap(map) &&
		    (sctp_tsnmap_get_ctsn(map) + 1) == tsn) {
			pr_debug("%s: under pressure, reneging for tsn:%u\n",
				 __func__, tsn);
			deliver = SCTP_CMD_RENEGE;
		 }
	}

	/*
	 * Section 3.3.10.9 No User Data (9)
	 *
	 * Cause of error
	 * ---------------
	 * No User Data:  This error cause is returned to the originator of a
	 * DATA chunk if a received DATA chunk has no user data.
	 */
	if (unlikely(0 == datalen)) {
		err = sctp_make_abort_no_data(asoc, chunk, tsn);
		if (err) {
			sctp_add_cmd_sf(commands, SCTP_CMD_REPLY,
					SCTP_CHUNK(err));
		}
		/* We are going to ABORT, so we might as well stop
		 * processing the rest of the chunks in the packet.
		 */
		sctp_add_cmd_sf(commands, SCTP_CMD_DISCARD_PACKET, SCTP_NULL());
		sctp_add_cmd_sf(commands, SCTP_CMD_SET_SK_ERR,
				SCTP_ERROR(ECONNABORTED));
		sctp_add_cmd_sf(commands, SCTP_CMD_ASSOC_FAILED,
				SCTP_PERR(SCTP_ERROR_NO_DATA));
		SCTP_INC_STATS(net, SCTP_MIB_ABORTEDS);
		SCTP_DEC_STATS(net, SCTP_MIB_CURRESTAB);
		return SCTP_IERROR_NO_DATA;
	}

	chunk->data_accepted = 1;

	/* Note: Some chunks may get overcounted (if we drop) or overcounted
	 * if we renege and the chunk arrives again.
	 */
	if (chunk->chunk_hdr->flags & SCTP_DATA_UNORDERED) {
		SCTP_INC_STATS(net, SCTP_MIB_INUNORDERCHUNKS);
		if (chunk->asoc)
			chunk->asoc->stats.iuodchunks++;
	} else {
		SCTP_INC_STATS(net, SCTP_MIB_INORDERCHUNKS);
		if (chunk->asoc)
			chunk->asoc->stats.iodchunks++;
		ordered = 1;
	}

	/* RFC 2960 6.5 Stream Identifier and Stream Sequence Number
	 *
	 * If an endpoint receive a DATA chunk with an invalid stream
	 * identifier, it shall acknowledge the reception of the DATA chunk
	 * following the normal procedure, immediately send an ERROR chunk
	 * with cause set to "Invalid Stream Identifier" (See Section 3.3.10)
	 * and discard the DATA chunk.
	 */
	sid = ntohs(data_hdr->stream);
	if (sid >= asoc->c.sinit_max_instreams) {
		/* Mark tsn as received even though we drop it */
		sctp_add_cmd_sf(commands, SCTP_CMD_REPORT_TSN, SCTP_U32(tsn));

		err = sctp_make_op_error(asoc, chunk, SCTP_ERROR_INV_STRM,
					 &data_hdr->stream,
					 sizeof(data_hdr->stream),
					 sizeof(u16));
		if (err)
			sctp_add_cmd_sf(commands, SCTP_CMD_REPLY,
					SCTP_CHUNK(err));
		return SCTP_IERROR_BAD_STREAM;
	}

	/* Check to see if the SSN is possible for this TSN.
	 * The biggest gap we can record is 4K wide.  Since SSNs wrap
	 * at an unsigned short, there is no way that an SSN can
	 * wrap and for a valid TSN.  We can simply check if the current
	 * SSN is smaller then the next expected one.  If it is, it wrapped
	 * and is invalid.
	 */
	ssn = ntohs(data_hdr->ssn);
	if (ordered && SSN_lt(ssn, sctp_ssn_peek(&asoc->ssnmap->in, sid))) {
		return SCTP_IERROR_PROTO_VIOLATION;
	}

	/* Send the data up to the user.  Note:  Schedule  the
	 * SCTP_CMD_CHUNK_ULP cmd before the SCTP_CMD_GEN_SACK, as the SACK
	 * chunk needs the updated rwnd.
	 */
	sctp_add_cmd_sf(commands, deliver, SCTP_CHUNK(chunk));

	return SCTP_IERROR_NO_ERROR;
}<|MERGE_RESOLUTION|>--- conflicted
+++ resolved
@@ -759,15 +759,9 @@
 		sctp_ierror_t ret;
 
 		/* Make sure that we and the peer are AUTH capable */
-<<<<<<< HEAD
-		if (!sctp_auth_enable || !new_asoc->peer.auth_capable) {
-			sctp_association_free(new_asoc);
-			return sctp_sf_pdiscard(ep, asoc, type, arg, commands);
-=======
 		if (!net->sctp.auth_enable || !new_asoc->peer.auth_capable) {
 			sctp_association_free(new_asoc);
 			return sctp_sf_pdiscard(net, ep, asoc, type, arg, commands);
->>>>>>> c3ade0e0
 		}
 
 		/* set-up our fake chunk so that we can process it */
@@ -779,11 +773,7 @@
 		skb_pull(chunk->auth_chunk, sizeof(sctp_chunkhdr_t));
 		auth.transport = chunk->transport;
 
-<<<<<<< HEAD
-		ret = sctp_sf_authenticate(ep, new_asoc, type, &auth);
-=======
 		ret = sctp_sf_authenticate(net, ep, new_asoc, type, &auth);
->>>>>>> c3ade0e0
 		if (ret != SCTP_IERROR_NO_ERROR) {
 			sctp_association_free(new_asoc);
 			return sctp_sf_pdiscard(net, ep, asoc, type, arg, commands);
