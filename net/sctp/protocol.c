--- conflicted
+++ resolved
@@ -82,20 +82,10 @@
 static int __net_init sctp_proc_init(struct net *net)
 {
 #ifdef CONFIG_PROC_FS
-<<<<<<< HEAD
-	if (!proc_net_sctp) {
-		proc_net_sctp = proc_mkdir_restrict("sctp", init_net.proc_net);
-		if (!proc_net_sctp)
-			goto out_free_percpu;
-	}
-
-	if (sctp_snmp_proc_init())
-=======
 	net->sctp.proc_net_sctp = proc_net_mkdir(net, "sctp", net->proc_net);
 	if (!net->sctp.proc_net_sctp)
 		goto out_proc_net_sctp;
 	if (sctp_snmp_proc_init(net))
->>>>>>> c3ade0e0
 		goto out_snmp_proc_init;
 	if (sctp_eps_proc_init(net))
 		goto out_eps_proc_init;
@@ -508,11 +498,7 @@
 					     daddr->v4.sin_addr.s_addr,
 					     laddr->a.v4.sin_addr.s_addr);
 
-<<<<<<< HEAD
-			rt = ip_route_output_key(&init_net, fl4);
-=======
 			rt = ip_route_output_key(sock_net(sk), fl4);
->>>>>>> c3ade0e0
 			if (!IS_ERR(rt)) {
 				dst = &rt->dst;
 				goto out_unlock;
