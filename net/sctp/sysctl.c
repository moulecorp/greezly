/* SCTP kernel implementation
 * (C) Copyright IBM Corp. 2002, 2004
 * Copyright (c) 2002 Intel Corp.
 *
 * This file is part of the SCTP kernel implementation
 *
 * Sysctl related interfaces for SCTP.
 *
 * This SCTP implementation is free software;
 * you can redistribute it and/or modify it under the terms of
 * the GNU General Public License as published by
 * the Free Software Foundation; either version 2, or (at your option)
 * any later version.
 *
 * This SCTP implementation is distributed in the hope that it
 * will be useful, but WITHOUT ANY WARRANTY; without even the implied
 *                 ************************
 * warranty of MERCHANTABILITY or FITNESS FOR A PARTICULAR PURPOSE.
 * See the GNU General Public License for more details.
 *
 * You should have received a copy of the GNU General Public License
 * along with GNU CC; see the file COPYING.  If not, see
 * <http://www.gnu.org/licenses/>.
 *
 * Please send any bug reports or fixes you make to the
 * email address(es):
 *    lksctp developers <linux-sctp@vger.kernel.org>
 *
 * Written or modified by:
 *    Mingqin Liu           <liuming@us.ibm.com>
 *    Jon Grimm             <jgrimm@us.ibm.com>
 *    Ardelle Fan           <ardelle.fan@intel.com>
 *    Ryan Layer            <rmlayer@us.ibm.com>
 *    Sridhar Samudrala     <sri@us.ibm.com>
 */

#include <net/sctp/structs.h>
#include <net/sctp/sctp.h>
#include <linux/sysctl.h>

static int zero = 0;
static int one = 1;
static int timer_max = 86400000; /* ms in one day */
static int int_max = INT_MAX;
static int sack_timer_min = 1;
static int sack_timer_max = 500;
static int addr_scope_max = 3; /* check sctp_scope_policy_t in include/net/sctp/constants.h for max entries */
static int rwnd_scale_max = 16;
static unsigned long max_autoclose_min = 0;
static unsigned long max_autoclose_max =
	(MAX_SCHEDULE_TIMEOUT / HZ > UINT_MAX)
	? UINT_MAX : MAX_SCHEDULE_TIMEOUT / HZ;

extern long sysctl_sctp_mem[3];
extern int sysctl_sctp_rmem[3];
extern int sysctl_sctp_wmem[3];

static int proc_sctp_do_hmac_alg(struct ctl_table *ctl, int write,
				void __user *buffer, size_t *lenp,
				loff_t *ppos);
static int proc_sctp_do_rto_min(struct ctl_table *ctl, int write,
				void __user *buffer, size_t *lenp,
				loff_t *ppos);
static int proc_sctp_do_rto_max(struct ctl_table *ctl, int write,
				void __user *buffer, size_t *lenp,
				loff_t *ppos);
static int proc_sctp_do_auth(struct ctl_table *ctl, int write,
			     void __user *buffer, size_t *lenp,
			     loff_t *ppos);

static struct ctl_table sctp_table[] = {
	{
		.procname	= "sctp_mem",
		.data		= &sysctl_sctp_mem,
		.maxlen		= sizeof(sysctl_sctp_mem),
		.mode		= 0644,
		.proc_handler	= proc_doulongvec_minmax
	},
	{
		.procname	= "sctp_rmem",
		.data		= &sysctl_sctp_rmem,
		.maxlen		= sizeof(sysctl_sctp_rmem),
		.mode		= 0644,
		.proc_handler	= proc_dointvec,
	},
	{
		.procname	= "sctp_wmem",
		.data		= &sysctl_sctp_wmem,
		.maxlen		= sizeof(sysctl_sctp_wmem),
		.mode		= 0644,
		.proc_handler	= proc_dointvec,
	},

	{ /* sentinel */ }
};

static struct ctl_table sctp_net_table[] = {
	{
		.procname	= "rto_initial",
		.data		= &init_net.sctp.rto_initial,
		.maxlen		= sizeof(unsigned int),
		.mode		= 0644,
		.proc_handler	= proc_dointvec_minmax,
		.extra1         = &one,
		.extra2         = &timer_max
	},
	{
		.procname	= "rto_min",
		.data		= &init_net.sctp.rto_min,
		.maxlen		= sizeof(unsigned int),
		.mode		= 0644,
		.proc_handler	= proc_sctp_do_rto_min,
		.extra1         = &one,
		.extra2         = &init_net.sctp.rto_max
	},
	{
		.procname	= "rto_max",
		.data		= &init_net.sctp.rto_max,
		.maxlen		= sizeof(unsigned int),
		.mode		= 0644,
		.proc_handler	= proc_sctp_do_rto_max,
		.extra1         = &init_net.sctp.rto_min,
		.extra2         = &timer_max
	},
	{
		.procname	= "rto_alpha_exp_divisor",
		.data		= &init_net.sctp.rto_alpha,
		.maxlen		= sizeof(int),
		.mode		= 0444,
		.proc_handler	= proc_dointvec,
	},
	{
		.procname	= "rto_beta_exp_divisor",
		.data		= &init_net.sctp.rto_beta,
		.maxlen		= sizeof(int),
		.mode		= 0444,
		.proc_handler	= proc_dointvec,
	},
	{
		.procname	= "max_burst",
		.data		= &init_net.sctp.max_burst,
		.maxlen		= sizeof(int),
		.mode		= 0644,
		.proc_handler	= proc_dointvec_minmax,
		.extra1		= &zero,
		.extra2		= &int_max
	},
	{
		.procname	= "cookie_preserve_enable",
		.data		= &init_net.sctp.cookie_preserve_enable,
		.maxlen		= sizeof(int),
		.mode		= 0644,
		.proc_handler	= proc_dointvec,
	},
	{
		.procname	= "cookie_hmac_alg",
		.data		= &init_net.sctp.sctp_hmac_alg,
		.maxlen		= 8,
		.mode		= 0644,
		.proc_handler	= proc_sctp_do_hmac_alg,
	},
	{
		.procname	= "valid_cookie_life",
		.data		= &init_net.sctp.valid_cookie_life,
		.maxlen		= sizeof(unsigned int),
		.mode		= 0644,
		.proc_handler	= proc_dointvec_minmax,
		.extra1         = &one,
		.extra2         = &timer_max
	},
	{
		.procname	= "sack_timeout",
		.data		= &init_net.sctp.sack_timeout,
		.maxlen		= sizeof(int),
		.mode		= 0644,
		.proc_handler	= proc_dointvec_minmax,
		.extra1         = &sack_timer_min,
		.extra2         = &sack_timer_max,
	},
	{
		.procname	= "hb_interval",
		.data		= &init_net.sctp.hb_interval,
		.maxlen		= sizeof(unsigned int),
		.mode		= 0644,
		.proc_handler	= proc_dointvec_minmax,
		.extra1         = &one,
		.extra2         = &timer_max
	},
	{
		.procname	= "association_max_retrans",
		.data		= &init_net.sctp.max_retrans_association,
		.maxlen		= sizeof(int),
		.mode		= 0644,
		.proc_handler	= proc_dointvec_minmax,
		.extra1		= &one,
		.extra2		= &int_max
	},
	{
		.procname	= "path_max_retrans",
		.data		= &init_net.sctp.max_retrans_path,
		.maxlen		= sizeof(int),
		.mode		= 0644,
		.proc_handler	= proc_dointvec_minmax,
		.extra1		= &one,
		.extra2		= &int_max
	},
	{
		.procname	= "max_init_retransmits",
		.data		= &init_net.sctp.max_retrans_init,
		.maxlen		= sizeof(int),
		.mode		= 0644,
		.proc_handler	= proc_dointvec_minmax,
		.extra1		= &one,
		.extra2		= &int_max
	},
	{
		.procname	= "pf_retrans",
		.data		= &init_net.sctp.pf_retrans,
		.maxlen		= sizeof(int),
		.mode		= 0644,
		.proc_handler	= proc_dointvec_minmax,
		.extra1		= &zero,
		.extra2		= &int_max
	},
	{
		.procname	= "sndbuf_policy",
		.data		= &init_net.sctp.sndbuf_policy,
		.maxlen		= sizeof(int),
		.mode		= 0644,
		.proc_handler	= proc_dointvec,
	},
	{
		.procname	= "rcvbuf_policy",
		.data		= &init_net.sctp.rcvbuf_policy,
		.maxlen		= sizeof(int),
		.mode		= 0644,
		.proc_handler	= proc_dointvec,
	},
	{
		.procname	= "default_auto_asconf",
		.data		= &init_net.sctp.default_auto_asconf,
		.maxlen		= sizeof(int),
		.mode		= 0644,
		.proc_handler	= proc_dointvec,
	},
	{
		.procname	= "addip_enable",
		.data		= &init_net.sctp.addip_enable,
		.maxlen		= sizeof(int),
		.mode		= 0644,
		.proc_handler	= proc_dointvec,
	},
	{
		.procname	= "addip_noauth_enable",
		.data		= &init_net.sctp.addip_noauth,
		.maxlen		= sizeof(int),
		.mode		= 0644,
		.proc_handler	= proc_dointvec,
	},
	{
		.procname	= "prsctp_enable",
		.data		= &init_net.sctp.prsctp_enable,
		.maxlen		= sizeof(int),
		.mode		= 0644,
		.proc_handler	= proc_dointvec,
	},
	{
		.procname	= "auth_enable",
		.data		= &init_net.sctp.auth_enable,
		.maxlen		= sizeof(int),
		.mode		= 0644,
		.proc_handler	= proc_sctp_do_auth,
	},
	{
		.procname	= "addr_scope_policy",
		.data		= &init_net.sctp.scope_policy,
		.maxlen		= sizeof(int),
		.mode		= 0644,
		.proc_handler	= proc_dointvec_minmax,
		.extra1		= &zero,
		.extra2		= &addr_scope_max,
	},
	{
		.procname	= "rwnd_update_shift",
		.data		= &init_net.sctp.rwnd_upd_shift,
		.maxlen		= sizeof(int),
		.mode		= 0644,
		.proc_handler	= &proc_dointvec_minmax,
		.extra1		= &one,
		.extra2		= &rwnd_scale_max,
	},
	{
		.procname	= "max_autoclose",
		.data		= &init_net.sctp.max_autoclose,
		.maxlen		= sizeof(unsigned long),
		.mode		= 0644,
		.proc_handler	= &proc_doulongvec_minmax,
		.extra1		= &max_autoclose_min,
		.extra2		= &max_autoclose_max,
	},

	{ /* sentinel */ }
};

static int proc_sctp_do_hmac_alg(struct ctl_table *ctl, int write,
				void __user *buffer, size_t *lenp,
				loff_t *ppos)
{
	struct net *net = current->nsproxy->net_ns;
	ctl_table_no_const tbl;
	bool changed = false;
	char *none = "none";
	char tmp[8];
<<<<<<< HEAD
	ctl_table_no_const tbl;
=======
>>>>>>> edbed4cd
	int ret;

	memset(&tbl, 0, sizeof(struct ctl_table));

	if (write) {
		tbl.data = tmp;
		tbl.maxlen = sizeof(tmp);
	} else {
		tbl.data = net->sctp.sctp_hmac_alg ? : none;
		tbl.maxlen = strlen(tbl.data);
	}

	ret = proc_dostring(&tbl, write, buffer, lenp, ppos);
	if (write && ret == 0) {
#ifdef CONFIG_CRYPTO_MD5
		if (!strncmp(tmp, "md5", 3)) {
			net->sctp.sctp_hmac_alg = "md5";
			changed = true;
		}
#endif
#ifdef CONFIG_CRYPTO_SHA1
		if (!strncmp(tmp, "sha1", 4)) {
			net->sctp.sctp_hmac_alg = "sha1";
			changed = true;
		}
#endif
		if (!strncmp(tmp, "none", 4)) {
			net->sctp.sctp_hmac_alg = NULL;
			changed = true;
		}
		if (!changed)
			ret = -EINVAL;
	}

	return ret;
}

static int proc_sctp_do_rto_min(struct ctl_table *ctl, int write,
				void __user *buffer, size_t *lenp,
				loff_t *ppos)
{
	struct net *net = current->nsproxy->net_ns;
<<<<<<< HEAD
	int new_value;
	ctl_table_no_const tbl;
=======
>>>>>>> edbed4cd
	unsigned int min = *(unsigned int *) ctl->extra1;
	unsigned int max = *(unsigned int *) ctl->extra2;
	ctl_table_no_const tbl;
	int ret, new_value;

	memset(&tbl, 0, sizeof(struct ctl_table));
	tbl.maxlen = sizeof(unsigned int);

	if (write)
		tbl.data = &new_value;
	else
		tbl.data = &net->sctp.rto_min;

	ret = proc_dointvec(&tbl, write, buffer, lenp, ppos);
	if (write && ret == 0) {
		if (new_value > max || new_value < min)
			return -EINVAL;

		net->sctp.rto_min = new_value;
	}

	return ret;
}

static int proc_sctp_do_rto_max(struct ctl_table *ctl, int write,
				void __user *buffer, size_t *lenp,
				loff_t *ppos)
{
	struct net *net = current->nsproxy->net_ns;
<<<<<<< HEAD
	int new_value;
	ctl_table_no_const tbl;
=======
>>>>>>> edbed4cd
	unsigned int min = *(unsigned int *) ctl->extra1;
	unsigned int max = *(unsigned int *) ctl->extra2;
	ctl_table_no_const tbl;
	int ret, new_value;

	memset(&tbl, 0, sizeof(struct ctl_table));
	tbl.maxlen = sizeof(unsigned int);

	if (write)
		tbl.data = &new_value;
	else
		tbl.data = &net->sctp.rto_max;

	ret = proc_dointvec(&tbl, write, buffer, lenp, ppos);
	if (write && ret == 0) {
		if (new_value > max || new_value < min)
			return -EINVAL;

		net->sctp.rto_max = new_value;
	}

	return ret;
}

static int proc_sctp_do_auth(struct ctl_table *ctl, int write,
			     void __user *buffer, size_t *lenp,
			     loff_t *ppos)
{
	struct net *net = current->nsproxy->net_ns;
	ctl_table_no_const tbl;
	int new_value, ret;

	memset(&tbl, 0, sizeof(struct ctl_table));
	tbl.maxlen = sizeof(unsigned int);

	if (write)
		tbl.data = &new_value;
	else
		tbl.data = &net->sctp.auth_enable;

	ret = proc_dointvec(&tbl, write, buffer, lenp, ppos);
	if (write && ret == 0) {
		struct sock *sk = net->sctp.ctl_sock;

		net->sctp.auth_enable = new_value;
		/* Update the value in the control socket */
		lock_sock(sk);
		sctp_sk(sk)->ep->auth_enable = new_value;
		release_sock(sk);
	}

	return ret;
}

int sctp_sysctl_net_register(struct net *net)
{
	ctl_table_no_const *table = NULL;

	if (!net_eq(net, &init_net)) {
		int i;

		table = kmemdup(sctp_net_table, sizeof(sctp_net_table), GFP_KERNEL);
		if (!table)
			return -ENOMEM;

		for (i = 0; table[i].data; i++)
			table[i].data += (char *)(&net->sctp) - (char *)&init_net.sctp;
	}

	if (!net_eq(net, &init_net))
		net->sctp.sysctl_header = register_net_sysctl(net, "net/sctp", table);
	else
		net->sctp.sysctl_header = register_net_sysctl(net, "net/sctp", sctp_net_table);
	return 0;
}

void sctp_sysctl_net_unregister(struct net *net)
{
	struct ctl_table *table;

	table = net->sctp.sysctl_header->ctl_table_arg;
	unregister_net_sysctl_table(net->sctp.sysctl_header);
	kfree(table);
}

static struct ctl_table_header *sctp_sysctl_header;

/* Sysctl registration.  */
void sctp_sysctl_register(void)
{
	sctp_sysctl_header = register_net_sysctl(&init_net, "net/sctp", sctp_table);
}

/* Sysctl deregistration.  */
void sctp_sysctl_unregister(void)
{
	unregister_net_sysctl_table(sctp_sysctl_header);
}<|MERGE_RESOLUTION|>--- conflicted
+++ resolved
@@ -311,10 +311,6 @@
 	bool changed = false;
 	char *none = "none";
 	char tmp[8];
-<<<<<<< HEAD
-	ctl_table_no_const tbl;
-=======
->>>>>>> edbed4cd
 	int ret;
 
 	memset(&tbl, 0, sizeof(struct ctl_table));
@@ -357,11 +353,6 @@
 				loff_t *ppos)
 {
 	struct net *net = current->nsproxy->net_ns;
-<<<<<<< HEAD
-	int new_value;
-	ctl_table_no_const tbl;
-=======
->>>>>>> edbed4cd
 	unsigned int min = *(unsigned int *) ctl->extra1;
 	unsigned int max = *(unsigned int *) ctl->extra2;
 	ctl_table_no_const tbl;
@@ -391,11 +382,6 @@
 				loff_t *ppos)
 {
 	struct net *net = current->nsproxy->net_ns;
-<<<<<<< HEAD
-	int new_value;
-	ctl_table_no_const tbl;
-=======
->>>>>>> edbed4cd
 	unsigned int min = *(unsigned int *) ctl->extra1;
 	unsigned int max = *(unsigned int *) ctl->extra2;
 	ctl_table_no_const tbl;
