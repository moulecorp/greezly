--- conflicted
+++ resolved
@@ -200,23 +200,6 @@
 	struct rpc_xprt *xprt = &r_xprt->xprt;
 	int rc = 0;
 
-<<<<<<< HEAD
-	if (!xprt->shutdown) {
-		current->flags |= PF_FSTRANS;
-		xprt_clear_connected(xprt);
-
-		dprintk("RPC:       %s: %sconnect\n", __func__,
-				r_xprt->rx_ep.rep_connected != 0 ? "re" : "");
-		rc = rpcrdma_ep_connect(&r_xprt->rx_ep, &r_xprt->rx_ia);
-		if (rc)
-			goto out;
-	}
-	goto out_clear;
-
-out:
-	xprt_wake_pending_tasks(xprt, rc);
-out_clear:
-=======
 	current->flags |= PF_FSTRANS;
 	xprt_clear_connected(xprt);
 
@@ -226,7 +209,6 @@
 	if (rc)
 		xprt_wake_pending_tasks(xprt, rc);
 
->>>>>>> c3ade0e0
 	dprintk("RPC:       %s: exit\n", __func__);
 	xprt_clear_connecting(xprt);
 	current->flags &= ~PF_FSTRANS;
