/*
 *  linux/net/sunrpc/xprt.c
 *
 *  This is a generic RPC call interface supporting congestion avoidance,
 *  and asynchronous calls.
 *
 *  The interface works like this:
 *
 *  -	When a process places a call, it allocates a request slot if
 *	one is available. Otherwise, it sleeps on the backlog queue
 *	(xprt_reserve).
 *  -	Next, the caller puts together the RPC message, stuffs it into
 *	the request struct, and calls xprt_transmit().
 *  -	xprt_transmit sends the message and installs the caller on the
 *	transport's wait list. At the same time, if a reply is expected,
 *	it installs a timer that is run after the packet's timeout has
 *	expired.
 *  -	When a packet arrives, the data_ready handler walks the list of
 *	pending requests for that transport. If a matching XID is found, the
 *	caller is woken up, and the timer removed.
 *  -	When no reply arrives within the timeout interval, the timer is
 *	fired by the kernel and runs xprt_timer(). It either adjusts the
 *	timeout values (minor timeout) or wakes up the caller with a status
 *	of -ETIMEDOUT.
 *  -	When the caller receives a notification from RPC that a reply arrived,
 *	it should release the RPC slot, and process the reply.
 *	If the call timed out, it may choose to retry the operation by
 *	adjusting the initial timeout value, and simply calling rpc_call
 *	again.
 *
 *  Support for async RPC is done through a set of RPC-specific scheduling
 *  primitives that `transparently' work for processes as well as async
 *  tasks that rely on callbacks.
 *
 *  Copyright (C) 1995-1997, Olaf Kirch <okir@monad.swb.de>
 *
 *  Transport switch API copyright (C) 2005, Chuck Lever <cel@netapp.com>
 */

#include <linux/module.h>

#include <linux/types.h>
#include <linux/interrupt.h>
#include <linux/workqueue.h>
#include <linux/net.h>
#include <linux/ktime.h>

#include <linux/sunrpc/clnt.h>
#include <linux/sunrpc/metrics.h>
#include <linux/sunrpc/bc_xprt.h>

#include "sunrpc.h"

/*
 * Local variables
 */

#ifdef RPC_DEBUG
# define RPCDBG_FACILITY	RPCDBG_XPRT
#endif

/*
 * Local functions
 */
static void	 xprt_init(struct rpc_xprt *xprt, struct net *net);
static void	xprt_request_init(struct rpc_task *, struct rpc_xprt *);
static void	xprt_connect_status(struct rpc_task *task);
static int      __xprt_get_cong(struct rpc_xprt *, struct rpc_task *);
static void	 xprt_destroy(struct rpc_xprt *xprt);

static DEFINE_SPINLOCK(xprt_list_lock);
static LIST_HEAD(xprt_list);

/*
 * The transport code maintains an estimate on the maximum number of out-
 * standing RPC requests, using a smoothed version of the congestion
 * avoidance implemented in 44BSD. This is basically the Van Jacobson
 * congestion algorithm: If a retransmit occurs, the congestion window is
 * halved; otherwise, it is incremented by 1/cwnd when
 *
 *	-	a reply is received and
 *	-	a full number of requests are outstanding and
 *	-	the congestion window hasn't been updated recently.
 */
#define RPC_CWNDSHIFT		(8U)
#define RPC_CWNDSCALE		(1U << RPC_CWNDSHIFT)
#define RPC_INITCWND		RPC_CWNDSCALE
#define RPC_MAXCWND(xprt)	((xprt)->max_reqs << RPC_CWNDSHIFT)

#define RPCXPRT_CONGESTED(xprt) ((xprt)->cong >= (xprt)->cwnd)

/**
 * xprt_register_transport - register a transport implementation
 * @transport: transport to register
 *
 * If a transport implementation is loaded as a kernel module, it can
 * call this interface to make itself known to the RPC client.
 *
 * Returns:
 * 0:		transport successfully registered
 * -EEXIST:	transport already registered
 * -EINVAL:	transport module being unloaded
 */
int xprt_register_transport(struct xprt_class *transport)
{
	struct xprt_class *t;
	int result;

	result = -EEXIST;
	spin_lock(&xprt_list_lock);
	list_for_each_entry(t, &xprt_list, list) {
		/* don't register the same transport class twice */
		if (t->ident == transport->ident)
			goto out;
	}

	list_add_tail(&transport->list, &xprt_list);
	printk(KERN_INFO "RPC: Registered %s transport module.\n",
	       transport->name);
	result = 0;

out:
	spin_unlock(&xprt_list_lock);
	return result;
}
EXPORT_SYMBOL_GPL(xprt_register_transport);

/**
 * xprt_unregister_transport - unregister a transport implementation
 * @transport: transport to unregister
 *
 * Returns:
 * 0:		transport successfully unregistered
 * -ENOENT:	transport never registered
 */
int xprt_unregister_transport(struct xprt_class *transport)
{
	struct xprt_class *t;
	int result;

	result = 0;
	spin_lock(&xprt_list_lock);
	list_for_each_entry(t, &xprt_list, list) {
		if (t == transport) {
			printk(KERN_INFO
				"RPC: Unregistered %s transport module.\n",
				transport->name);
			list_del_init(&transport->list);
			goto out;
		}
	}
	result = -ENOENT;

out:
	spin_unlock(&xprt_list_lock);
	return result;
}
EXPORT_SYMBOL_GPL(xprt_unregister_transport);

/**
 * xprt_load_transport - load a transport implementation
 * @transport_name: transport to load
 *
 * Returns:
 * 0:		transport successfully loaded
 * -ENOENT:	transport module not available
 */
int xprt_load_transport(const char *transport_name)
{
	struct xprt_class *t;
	int result;

	result = 0;
	spin_lock(&xprt_list_lock);
	list_for_each_entry(t, &xprt_list, list) {
		if (strcmp(t->name, transport_name) == 0) {
			spin_unlock(&xprt_list_lock);
			goto out;
		}
	}
	spin_unlock(&xprt_list_lock);
	result = request_module("xprt%s", transport_name);
out:
	return result;
}
EXPORT_SYMBOL_GPL(xprt_load_transport);

/**
 * xprt_reserve_xprt - serialize write access to transports
 * @task: task that is requesting access to the transport
 * @xprt: pointer to the target transport
 *
 * This prevents mixing the payload of separate requests, and prevents
 * transport connects from colliding with writes.  No congestion control
 * is provided.
 */
int xprt_reserve_xprt(struct rpc_xprt *xprt, struct rpc_task *task)
{
	struct rpc_rqst *req = task->tk_rqstp;
	int priority;

	if (test_and_set_bit(XPRT_LOCKED, &xprt->state)) {
		if (task == xprt->snd_task)
			return 1;
		goto out_sleep;
	}
	xprt->snd_task = task;
	if (req != NULL)
		req->rq_ntrans++;

	return 1;

out_sleep:
	dprintk("RPC: %5u failed to lock transport %p\n",
			task->tk_pid, xprt);
	task->tk_timeout = 0;
	task->tk_status = -EAGAIN;
	if (req == NULL)
		priority = RPC_PRIORITY_LOW;
	else if (!req->rq_ntrans)
		priority = RPC_PRIORITY_NORMAL;
	else
		priority = RPC_PRIORITY_HIGH;
	rpc_sleep_on_priority(&xprt->sending, task, NULL, priority);
	return 0;
}
EXPORT_SYMBOL_GPL(xprt_reserve_xprt);

static void xprt_clear_locked(struct rpc_xprt *xprt)
{
	xprt->snd_task = NULL;
	if (!test_bit(XPRT_CLOSE_WAIT, &xprt->state)) {
		smp_mb__before_clear_bit();
		clear_bit(XPRT_LOCKED, &xprt->state);
		smp_mb__after_clear_bit();
	} else
		queue_work(rpciod_workqueue, &xprt->task_cleanup);
}

/*
 * xprt_reserve_xprt_cong - serialize write access to transports
 * @task: task that is requesting access to the transport
 *
 * Same as xprt_reserve_xprt, but Van Jacobson congestion control is
 * integrated into the decision of whether a request is allowed to be
 * woken up and given access to the transport.
 */
int xprt_reserve_xprt_cong(struct rpc_xprt *xprt, struct rpc_task *task)
{
	struct rpc_rqst *req = task->tk_rqstp;
	int priority;

	if (test_and_set_bit(XPRT_LOCKED, &xprt->state)) {
		if (task == xprt->snd_task)
			return 1;
		goto out_sleep;
	}
	if (req == NULL) {
		xprt->snd_task = task;
		return 1;
	}
	if (__xprt_get_cong(xprt, task)) {
		xprt->snd_task = task;
		req->rq_ntrans++;
		return 1;
	}
	xprt_clear_locked(xprt);
out_sleep:
	dprintk("RPC: %5u failed to lock transport %p\n", task->tk_pid, xprt);
	task->tk_timeout = 0;
	task->tk_status = -EAGAIN;
	if (req == NULL)
		priority = RPC_PRIORITY_LOW;
	else if (!req->rq_ntrans)
		priority = RPC_PRIORITY_NORMAL;
	else
		priority = RPC_PRIORITY_HIGH;
	rpc_sleep_on_priority(&xprt->sending, task, NULL, priority);
	return 0;
}
EXPORT_SYMBOL_GPL(xprt_reserve_xprt_cong);

static inline int xprt_lock_write(struct rpc_xprt *xprt, struct rpc_task *task)
{
	int retval;

	spin_lock_bh(&xprt->transport_lock);
	retval = xprt->ops->reserve_xprt(xprt, task);
	spin_unlock_bh(&xprt->transport_lock);
	return retval;
}

static bool __xprt_lock_write_func(struct rpc_task *task, void *data)
{
	struct rpc_xprt *xprt = data;
	struct rpc_rqst *req;

	req = task->tk_rqstp;
	xprt->snd_task = task;
	if (req)
		req->rq_ntrans++;
	return true;
}

static void __xprt_lock_write_next(struct rpc_xprt *xprt)
{
	if (test_and_set_bit(XPRT_LOCKED, &xprt->state))
		return;

	if (rpc_wake_up_first(&xprt->sending, __xprt_lock_write_func, xprt))
		return;
	xprt_clear_locked(xprt);
}

static bool __xprt_lock_write_cong_func(struct rpc_task *task, void *data)
{
	struct rpc_xprt *xprt = data;
	struct rpc_rqst *req;

	req = task->tk_rqstp;
	if (req == NULL) {
		xprt->snd_task = task;
		return true;
	}
	if (__xprt_get_cong(xprt, task)) {
		xprt->snd_task = task;
		req->rq_ntrans++;
		return true;
	}
	return false;
}

static void __xprt_lock_write_next_cong(struct rpc_xprt *xprt)
{
	if (test_and_set_bit(XPRT_LOCKED, &xprt->state))
		return;
	if (RPCXPRT_CONGESTED(xprt))
		goto out_unlock;
	if (rpc_wake_up_first(&xprt->sending, __xprt_lock_write_cong_func, xprt))
		return;
out_unlock:
	xprt_clear_locked(xprt);
}

/**
 * xprt_release_xprt - allow other requests to use a transport
 * @xprt: transport with other tasks potentially waiting
 * @task: task that is releasing access to the transport
 *
 * Note that "task" can be NULL.  No congestion control is provided.
 */
void xprt_release_xprt(struct rpc_xprt *xprt, struct rpc_task *task)
{
	if (xprt->snd_task == task) {
		if (task != NULL) {
			struct rpc_rqst *req = task->tk_rqstp;
			if (req != NULL)
				req->rq_bytes_sent = 0;
		}
		xprt_clear_locked(xprt);
		__xprt_lock_write_next(xprt);
	}
}
EXPORT_SYMBOL_GPL(xprt_release_xprt);

/**
 * xprt_release_xprt_cong - allow other requests to use a transport
 * @xprt: transport with other tasks potentially waiting
 * @task: task that is releasing access to the transport
 *
 * Note that "task" can be NULL.  Another task is awoken to use the
 * transport if the transport's congestion window allows it.
 */
void xprt_release_xprt_cong(struct rpc_xprt *xprt, struct rpc_task *task)
{
	if (xprt->snd_task == task) {
		if (task != NULL) {
			struct rpc_rqst *req = task->tk_rqstp;
			if (req != NULL)
				req->rq_bytes_sent = 0;
		}
		xprt_clear_locked(xprt);
		__xprt_lock_write_next_cong(xprt);
	}
}
EXPORT_SYMBOL_GPL(xprt_release_xprt_cong);

static inline void xprt_release_write(struct rpc_xprt *xprt, struct rpc_task *task)
{
	spin_lock_bh(&xprt->transport_lock);
	xprt->ops->release_xprt(xprt, task);
	spin_unlock_bh(&xprt->transport_lock);
}

/*
 * Van Jacobson congestion avoidance. Check if the congestion window
 * overflowed. Put the task to sleep if this is the case.
 */
static int
__xprt_get_cong(struct rpc_xprt *xprt, struct rpc_task *task)
{
	struct rpc_rqst *req = task->tk_rqstp;

	if (req->rq_cong)
		return 1;
	dprintk("RPC: %5u xprt_cwnd_limited cong = %lu cwnd = %lu\n",
			task->tk_pid, xprt->cong, xprt->cwnd);
	if (RPCXPRT_CONGESTED(xprt))
		return 0;
	req->rq_cong = 1;
	xprt->cong += RPC_CWNDSCALE;
	return 1;
}

/*
 * Adjust the congestion window, and wake up the next task
 * that has been sleeping due to congestion
 */
static void
__xprt_put_cong(struct rpc_xprt *xprt, struct rpc_rqst *req)
{
	if (!req->rq_cong)
		return;
	req->rq_cong = 0;
	xprt->cong -= RPC_CWNDSCALE;
	__xprt_lock_write_next_cong(xprt);
}

/**
 * xprt_release_rqst_cong - housekeeping when request is complete
 * @task: RPC request that recently completed
 *
 * Useful for transports that require congestion control.
 */
void xprt_release_rqst_cong(struct rpc_task *task)
{
	struct rpc_rqst *req = task->tk_rqstp;

	__xprt_put_cong(req->rq_xprt, req);
}
EXPORT_SYMBOL_GPL(xprt_release_rqst_cong);

/**
 * xprt_adjust_cwnd - adjust transport congestion window
 * @xprt: pointer to xprt
 * @task: recently completed RPC request used to adjust window
 * @result: result code of completed RPC request
 *
 * We use a time-smoothed congestion estimator to avoid heavy oscillation.
 */
void xprt_adjust_cwnd(struct rpc_xprt *xprt, struct rpc_task *task, int result)
{
	struct rpc_rqst *req = task->tk_rqstp;
	unsigned long cwnd = xprt->cwnd;

	if (result >= 0 && cwnd <= xprt->cong) {
		/* The (cwnd >> 1) term makes sure
		 * the result gets rounded properly. */
		cwnd += (RPC_CWNDSCALE * RPC_CWNDSCALE + (cwnd >> 1)) / cwnd;
		if (cwnd > RPC_MAXCWND(xprt))
			cwnd = RPC_MAXCWND(xprt);
		__xprt_lock_write_next_cong(xprt);
	} else if (result == -ETIMEDOUT) {
		cwnd >>= 1;
		if (cwnd < RPC_CWNDSCALE)
			cwnd = RPC_CWNDSCALE;
	}
	dprintk("RPC:       cong %ld, cwnd was %ld, now %ld\n",
			xprt->cong, xprt->cwnd, cwnd);
	xprt->cwnd = cwnd;
	__xprt_put_cong(xprt, req);
}
EXPORT_SYMBOL_GPL(xprt_adjust_cwnd);

/**
 * xprt_wake_pending_tasks - wake all tasks on a transport's pending queue
 * @xprt: transport with waiting tasks
 * @status: result code to plant in each task before waking it
 *
 */
void xprt_wake_pending_tasks(struct rpc_xprt *xprt, int status)
{
	if (status < 0)
		rpc_wake_up_status(&xprt->pending, status);
	else
		rpc_wake_up(&xprt->pending);
}
EXPORT_SYMBOL_GPL(xprt_wake_pending_tasks);

/**
 * xprt_wait_for_buffer_space - wait for transport output buffer to clear
 * @task: task to be put to sleep
 * @action: function pointer to be executed after wait
 *
 * Note that we only set the timer for the case of RPC_IS_SOFT(), since
 * we don't in general want to force a socket disconnection due to
 * an incomplete RPC call transmission.
 */
void xprt_wait_for_buffer_space(struct rpc_task *task, rpc_action action)
{
	struct rpc_rqst *req = task->tk_rqstp;
	struct rpc_xprt *xprt = req->rq_xprt;

	task->tk_timeout = RPC_IS_SOFT(task) ? req->rq_timeout : 0;
	rpc_sleep_on(&xprt->pending, task, action);
}
EXPORT_SYMBOL_GPL(xprt_wait_for_buffer_space);

/**
 * xprt_write_space - wake the task waiting for transport output buffer space
 * @xprt: transport with waiting tasks
 *
 * Can be called in a soft IRQ context, so xprt_write_space never sleeps.
 */
void xprt_write_space(struct rpc_xprt *xprt)
{
	spin_lock_bh(&xprt->transport_lock);
	if (xprt->snd_task) {
		dprintk("RPC:       write space: waking waiting task on "
				"xprt %p\n", xprt);
		rpc_wake_up_queued_task(&xprt->pending, xprt->snd_task);
	}
	spin_unlock_bh(&xprt->transport_lock);
}
EXPORT_SYMBOL_GPL(xprt_write_space);

/**
 * xprt_set_retrans_timeout_def - set a request's retransmit timeout
 * @task: task whose timeout is to be set
 *
 * Set a request's retransmit timeout based on the transport's
 * default timeout parameters.  Used by transports that don't adjust
 * the retransmit timeout based on round-trip time estimation.
 */
void xprt_set_retrans_timeout_def(struct rpc_task *task)
{
	task->tk_timeout = task->tk_rqstp->rq_timeout;
}
EXPORT_SYMBOL_GPL(xprt_set_retrans_timeout_def);

/**
 * xprt_set_retrans_timeout_rtt - set a request's retransmit timeout
 * @task: task whose timeout is to be set
 *
 * Set a request's retransmit timeout using the RTT estimator.
 */
void xprt_set_retrans_timeout_rtt(struct rpc_task *task)
{
	int timer = task->tk_msg.rpc_proc->p_timer;
	struct rpc_clnt *clnt = task->tk_client;
	struct rpc_rtt *rtt = clnt->cl_rtt;
	struct rpc_rqst *req = task->tk_rqstp;
	unsigned long max_timeout = clnt->cl_timeout->to_maxval;

	task->tk_timeout = rpc_calc_rto(rtt, timer);
	task->tk_timeout <<= rpc_ntimeo(rtt, timer) + req->rq_retries;
	if (task->tk_timeout > max_timeout || task->tk_timeout == 0)
		task->tk_timeout = max_timeout;
}
EXPORT_SYMBOL_GPL(xprt_set_retrans_timeout_rtt);

static void xprt_reset_majortimeo(struct rpc_rqst *req)
{
	const struct rpc_timeout *to = req->rq_task->tk_client->cl_timeout;

	req->rq_majortimeo = req->rq_timeout;
	if (to->to_exponential)
		req->rq_majortimeo <<= to->to_retries;
	else
		req->rq_majortimeo += to->to_increment * to->to_retries;
	if (req->rq_majortimeo > to->to_maxval || req->rq_majortimeo == 0)
		req->rq_majortimeo = to->to_maxval;
	req->rq_majortimeo += jiffies;
}

/**
 * xprt_adjust_timeout - adjust timeout values for next retransmit
 * @req: RPC request containing parameters to use for the adjustment
 *
 */
int xprt_adjust_timeout(struct rpc_rqst *req)
{
	struct rpc_xprt *xprt = req->rq_xprt;
	const struct rpc_timeout *to = req->rq_task->tk_client->cl_timeout;
	int status = 0;

	if (time_before(jiffies, req->rq_majortimeo)) {
		if (to->to_exponential)
			req->rq_timeout <<= 1;
		else
			req->rq_timeout += to->to_increment;
		if (to->to_maxval && req->rq_timeout >= to->to_maxval)
			req->rq_timeout = to->to_maxval;
		req->rq_retries++;
	} else {
		req->rq_timeout = to->to_initval;
		req->rq_retries = 0;
		xprt_reset_majortimeo(req);
		/* Reset the RTT counters == "slow start" */
		spin_lock_bh(&xprt->transport_lock);
		rpc_init_rtt(req->rq_task->tk_client->cl_rtt, to->to_initval);
		spin_unlock_bh(&xprt->transport_lock);
		status = -ETIMEDOUT;
	}

	if (req->rq_timeout == 0) {
		printk(KERN_WARNING "xprt_adjust_timeout: rq_timeout = 0!\n");
		req->rq_timeout = 5 * HZ;
	}
	return status;
}

static void xprt_autoclose(struct work_struct *work)
{
	struct rpc_xprt *xprt =
		container_of(work, struct rpc_xprt, task_cleanup);

	xprt->ops->close(xprt);
	clear_bit(XPRT_CLOSE_WAIT, &xprt->state);
	xprt_release_write(xprt, NULL);
}

/**
 * xprt_disconnect_done - mark a transport as disconnected
 * @xprt: transport to flag for disconnect
 *
 */
void xprt_disconnect_done(struct rpc_xprt *xprt)
{
	dprintk("RPC:       disconnected transport %p\n", xprt);
	spin_lock_bh(&xprt->transport_lock);
	xprt_clear_connected(xprt);
	xprt_wake_pending_tasks(xprt, -EAGAIN);
	spin_unlock_bh(&xprt->transport_lock);
}
EXPORT_SYMBOL_GPL(xprt_disconnect_done);

/**
 * xprt_force_disconnect - force a transport to disconnect
 * @xprt: transport to disconnect
 *
 */
void xprt_force_disconnect(struct rpc_xprt *xprt)
{
	/* Don't race with the test_bit() in xprt_clear_locked() */
	spin_lock_bh(&xprt->transport_lock);
	set_bit(XPRT_CLOSE_WAIT, &xprt->state);
	/* Try to schedule an autoclose RPC call */
	if (test_and_set_bit(XPRT_LOCKED, &xprt->state) == 0)
		queue_work(rpciod_workqueue, &xprt->task_cleanup);
	xprt_wake_pending_tasks(xprt, -EAGAIN);
	spin_unlock_bh(&xprt->transport_lock);
}

/**
 * xprt_conditional_disconnect - force a transport to disconnect
 * @xprt: transport to disconnect
 * @cookie: 'connection cookie'
 *
 * This attempts to break the connection if and only if 'cookie' matches
 * the current transport 'connection cookie'. It ensures that we don't
 * try to break the connection more than once when we need to retransmit
 * a batch of RPC requests.
 *
 */
void xprt_conditional_disconnect(struct rpc_xprt *xprt, unsigned int cookie)
{
	/* Don't race with the test_bit() in xprt_clear_locked() */
	spin_lock_bh(&xprt->transport_lock);
	if (cookie != xprt->connect_cookie)
		goto out;
	if (test_bit(XPRT_CLOSING, &xprt->state) || !xprt_connected(xprt))
		goto out;
	set_bit(XPRT_CLOSE_WAIT, &xprt->state);
	/* Try to schedule an autoclose RPC call */
	if (test_and_set_bit(XPRT_LOCKED, &xprt->state) == 0)
		queue_work(rpciod_workqueue, &xprt->task_cleanup);
	xprt_wake_pending_tasks(xprt, -EAGAIN);
out:
	spin_unlock_bh(&xprt->transport_lock);
}

static void
xprt_init_autodisconnect(unsigned long data)
{
	struct rpc_xprt *xprt = (struct rpc_xprt *)data;

	spin_lock(&xprt->transport_lock);
	if (!list_empty(&xprt->recv))
		goto out_abort;
	if (test_and_set_bit(XPRT_LOCKED, &xprt->state))
		goto out_abort;
	spin_unlock(&xprt->transport_lock);
	set_bit(XPRT_CONNECTION_CLOSE, &xprt->state);
	queue_work(rpciod_workqueue, &xprt->task_cleanup);
	return;
out_abort:
	spin_unlock(&xprt->transport_lock);
}

/**
 * xprt_connect - schedule a transport connect operation
 * @task: RPC task that is requesting the connect
 *
 */
void xprt_connect(struct rpc_task *task)
{
	struct rpc_xprt	*xprt = task->tk_rqstp->rq_xprt;

	dprintk("RPC: %5u xprt_connect xprt %p %s connected\n", task->tk_pid,
			xprt, (xprt_connected(xprt) ? "is" : "is not"));

	if (!xprt_bound(xprt)) {
		task->tk_status = -EAGAIN;
		return;
	}
	if (!xprt_lock_write(xprt, task))
		return;

	if (test_and_clear_bit(XPRT_CLOSE_WAIT, &xprt->state))
		xprt->ops->close(xprt);

	if (xprt_connected(xprt))
		xprt_release_write(xprt, task);
	else {
		task->tk_rqstp->rq_bytes_sent = 0;
		task->tk_timeout = task->tk_rqstp->rq_timeout;
		rpc_sleep_on(&xprt->pending, task, xprt_connect_status);

		if (test_bit(XPRT_CLOSING, &xprt->state))
			return;
		if (xprt_test_and_set_connecting(xprt))
			return;
		xprt->stat.connect_start = jiffies;
		xprt->ops->connect(xprt, task);
	}
}

static void xprt_connect_status(struct rpc_task *task)
{
	struct rpc_xprt	*xprt = task->tk_rqstp->rq_xprt;

	if (task->tk_status == 0) {
		xprt->stat.connect_count++;
		xprt->stat.connect_time += (long)jiffies - xprt->stat.connect_start;
		dprintk("RPC: %5u xprt_connect_status: connection established\n",
				task->tk_pid);
		return;
	}

	switch (task->tk_status) {
	case -ECONNREFUSED:
	case -ECONNRESET:
	case -ECONNABORTED:
	case -ENETUNREACH:
	case -EHOSTUNREACH:
	case -EAGAIN:
		dprintk("RPC: %5u xprt_connect_status: retrying\n", task->tk_pid);
		break;
	case -ETIMEDOUT:
		dprintk("RPC: %5u xprt_connect_status: connect attempt timed "
				"out\n", task->tk_pid);
		break;
	default:
		dprintk("RPC: %5u xprt_connect_status: error %d connecting to "
				"server %s\n", task->tk_pid, -task->tk_status,
				xprt->servername);
		xprt_release_write(xprt, task);
		task->tk_status = -EIO;
	}
}

/**
 * xprt_lookup_rqst - find an RPC request corresponding to an XID
 * @xprt: transport on which the original request was transmitted
 * @xid: RPC XID of incoming reply
 *
 */
struct rpc_rqst *xprt_lookup_rqst(struct rpc_xprt *xprt, __be32 xid)
{
	struct rpc_rqst *entry;

	list_for_each_entry(entry, &xprt->recv, rq_list)
		if (entry->rq_xid == xid)
			return entry;

	dprintk("RPC:       xprt_lookup_rqst did not find xid %08x\n",
			ntohl(xid));
	xprt->stat.bad_xids++;
	return NULL;
}
EXPORT_SYMBOL_GPL(xprt_lookup_rqst);

static void xprt_update_rtt(struct rpc_task *task)
{
	struct rpc_rqst *req = task->tk_rqstp;
	struct rpc_rtt *rtt = task->tk_client->cl_rtt;
	unsigned int timer = task->tk_msg.rpc_proc->p_timer;
	long m = usecs_to_jiffies(ktime_to_us(req->rq_rtt));

	if (timer) {
		if (req->rq_ntrans == 1)
			rpc_update_rtt(rtt, timer, m);
		rpc_set_timeo(rtt, timer, req->rq_ntrans - 1);
	}
}

/**
 * xprt_complete_rqst - called when reply processing is complete
 * @task: RPC request that recently completed
 * @copied: actual number of bytes received from the transport
 *
 * Caller holds transport lock.
 */
void xprt_complete_rqst(struct rpc_task *task, int copied)
{
	struct rpc_rqst *req = task->tk_rqstp;
	struct rpc_xprt *xprt = req->rq_xprt;

	dprintk("RPC: %5u xid %08x complete (%d bytes received)\n",
			task->tk_pid, ntohl(req->rq_xid), copied);

	xprt->stat.recvs++;
	req->rq_rtt = ktime_sub(ktime_get(), req->rq_xtime);
	if (xprt->ops->timer != NULL)
		xprt_update_rtt(task);

	list_del_init(&req->rq_list);
	req->rq_private_buf.len = copied;
	/* Ensure all writes are done before we update */
	/* req->rq_reply_bytes_recvd */
	smp_wmb();
	req->rq_reply_bytes_recvd = copied;
	rpc_wake_up_queued_task(&xprt->pending, task);
}
EXPORT_SYMBOL_GPL(xprt_complete_rqst);

static void xprt_timer(struct rpc_task *task)
{
	struct rpc_rqst *req = task->tk_rqstp;
	struct rpc_xprt *xprt = req->rq_xprt;

	if (task->tk_status != -ETIMEDOUT)
		return;
	dprintk("RPC: %5u xprt_timer\n", task->tk_pid);

	spin_lock_bh(&xprt->transport_lock);
	if (!req->rq_reply_bytes_recvd) {
		if (xprt->ops->timer)
			xprt->ops->timer(xprt, task);
	} else
		task->tk_status = 0;
	spin_unlock_bh(&xprt->transport_lock);
}

static inline int xprt_has_timer(struct rpc_xprt *xprt)
{
	return xprt->idle_timeout != 0;
}

/**
 * xprt_prepare_transmit - reserve the transport before sending a request
 * @task: RPC task about to send a request
 *
 */
bool xprt_prepare_transmit(struct rpc_task *task)
{
	struct rpc_rqst	*req = task->tk_rqstp;
	struct rpc_xprt	*xprt = req->rq_xprt;
	bool ret = false;

	dprintk("RPC: %5u xprt_prepare_transmit\n", task->tk_pid);

	spin_lock_bh(&xprt->transport_lock);
	if (!req->rq_bytes_sent) {
		if (req->rq_reply_bytes_recvd) {
			task->tk_status = req->rq_reply_bytes_recvd;
			goto out_unlock;
		}
		if ((task->tk_flags & RPC_TASK_NO_RETRANS_TIMEOUT)
		    && xprt_connected(xprt)
		    && req->rq_connect_cookie == xprt->connect_cookie) {
			xprt->ops->set_retrans_timeout(task);
			rpc_sleep_on(&xprt->pending, task, xprt_timer);
			goto out_unlock;
		}
	}
	if (!xprt->ops->reserve_xprt(xprt, task)) {
		task->tk_status = -EAGAIN;
		goto out_unlock;
	}
	ret = true;
out_unlock:
	spin_unlock_bh(&xprt->transport_lock);
	return ret;
}

void xprt_end_transmit(struct rpc_task *task)
{
	xprt_release_write(task->tk_rqstp->rq_xprt, task);
}

/**
 * xprt_transmit - send an RPC request on a transport
 * @task: controlling RPC task
 *
 * We have to copy the iovec because sendmsg fiddles with its contents.
 */
void xprt_transmit(struct rpc_task *task)
{
	struct rpc_rqst	*req = task->tk_rqstp;
	struct rpc_xprt	*xprt = req->rq_xprt;
	int status, numreqs;

	dprintk("RPC: %5u xprt_transmit(%u)\n", task->tk_pid, req->rq_slen);

	if (!req->rq_reply_bytes_recvd) {
		if (list_empty(&req->rq_list) && rpc_reply_expected(task)) {
			/*
			 * Add to the list only if we're expecting a reply
			 */
			spin_lock_bh(&xprt->transport_lock);
			/* Update the softirq receive buffer */
			memcpy(&req->rq_private_buf, &req->rq_rcv_buf,
					sizeof(req->rq_private_buf));
			/* Add request to the receive list */
			list_add_tail(&req->rq_list, &xprt->recv);
			spin_unlock_bh(&xprt->transport_lock);
			xprt_reset_majortimeo(req);
			/* Turn off autodisconnect */
			del_singleshot_timer_sync(&xprt->timer);
		}
	} else if (!req->rq_bytes_sent)
		return;

	req->rq_xtime = ktime_get();
	status = xprt->ops->send_request(task);
	if (status != 0) {
		task->tk_status = status;
		return;
	}

	dprintk("RPC: %5u xmit complete\n", task->tk_pid);
	task->tk_flags |= RPC_TASK_SENT;
	spin_lock_bh(&xprt->transport_lock);

	xprt->ops->set_retrans_timeout(task);

	numreqs = atomic_read(&xprt->num_reqs);
	if (numreqs > xprt->stat.max_slots)
		xprt->stat.max_slots = numreqs;
	xprt->stat.sends++;
	xprt->stat.req_u += xprt->stat.sends - xprt->stat.recvs;
	xprt->stat.bklog_u += xprt->backlog.qlen;
	xprt->stat.sending_u += xprt->sending.qlen;
	xprt->stat.pending_u += xprt->pending.qlen;

	/* Don't race with disconnect */
	if (!xprt_connected(xprt))
		task->tk_status = -ENOTCONN;
	else {
		/*
		 * Sleep on the pending queue since
		 * we're expecting a reply.
		 */
		if (!req->rq_reply_bytes_recvd && rpc_reply_expected(task))
			rpc_sleep_on(&xprt->pending, task, xprt_timer);
		req->rq_connect_cookie = xprt->connect_cookie;
	}
	spin_unlock_bh(&xprt->transport_lock);
}

static void xprt_add_backlog(struct rpc_xprt *xprt, struct rpc_task *task)
{
	set_bit(XPRT_CONGESTED, &xprt->state);
	rpc_sleep_on(&xprt->backlog, task, NULL);
}

static void xprt_wake_up_backlog(struct rpc_xprt *xprt)
{
	if (rpc_wake_up_next(&xprt->backlog) == NULL)
		clear_bit(XPRT_CONGESTED, &xprt->state);
}

static bool xprt_throttle_congested(struct rpc_xprt *xprt, struct rpc_task *task)
{
	bool ret = false;

	if (!test_bit(XPRT_CONGESTED, &xprt->state))
		goto out;
	spin_lock(&xprt->reserve_lock);
	if (test_bit(XPRT_CONGESTED, &xprt->state)) {
		rpc_sleep_on(&xprt->backlog, task, NULL);
		ret = true;
	}
	spin_unlock(&xprt->reserve_lock);
out:
	return ret;
}

static struct rpc_rqst *xprt_dynamic_alloc_slot(struct rpc_xprt *xprt, gfp_t gfp_flags)
{
	struct rpc_rqst *req = ERR_PTR(-EAGAIN);

	if (!atomic_add_unless(&xprt->num_reqs, 1, xprt->max_reqs))
		goto out;
	req = kzalloc(sizeof(struct rpc_rqst), gfp_flags);
	if (req != NULL)
		goto out;
	atomic_dec(&xprt->num_reqs);
	req = ERR_PTR(-ENOMEM);
out:
	return req;
}

static bool xprt_dynamic_free_slot(struct rpc_xprt *xprt, struct rpc_rqst *req)
{
	if (atomic_add_unless(&xprt->num_reqs, -1, xprt->min_reqs)) {
		kfree(req);
		return true;
	}
	return false;
}

void xprt_alloc_slot(struct rpc_xprt *xprt, struct rpc_task *task)
{
	struct rpc_rqst *req;

	spin_lock(&xprt->reserve_lock);
	if (!list_empty(&xprt->free)) {
		req = list_entry(xprt->free.next, struct rpc_rqst, rq_list);
		list_del(&req->rq_list);
		goto out_init_req;
	}
	req = xprt_dynamic_alloc_slot(xprt, GFP_NOWAIT|__GFP_NOWARN);
	if (!IS_ERR(req))
		goto out_init_req;
	switch (PTR_ERR(req)) {
	case -ENOMEM:
		dprintk("RPC:       dynamic allocation of request slot "
				"failed! Retrying\n");
		task->tk_status = -ENOMEM;
		break;
	case -EAGAIN:
		xprt_add_backlog(xprt, task);
		dprintk("RPC:       waiting for request slot\n");
	default:
		task->tk_status = -EAGAIN;
	}
	spin_unlock(&xprt->reserve_lock);
	return;
out_init_req:
	task->tk_status = 0;
	task->tk_rqstp = req;
	xprt_request_init(task, xprt);
	spin_unlock(&xprt->reserve_lock);
}
EXPORT_SYMBOL_GPL(xprt_alloc_slot);

void xprt_lock_and_alloc_slot(struct rpc_xprt *xprt, struct rpc_task *task)
{
	/* Note: grabbing the xprt_lock_write() ensures that we throttle
	 * new slot allocation if the transport is congested (i.e. when
	 * reconnecting a stream transport or when out of socket write
	 * buffer space).
	 */
	if (xprt_lock_write(xprt, task)) {
		xprt_alloc_slot(xprt, task);
		xprt_release_write(xprt, task);
	}
}
EXPORT_SYMBOL_GPL(xprt_lock_and_alloc_slot);

static void xprt_free_slot(struct rpc_xprt *xprt, struct rpc_rqst *req)
{
	spin_lock(&xprt->reserve_lock);
	if (!xprt_dynamic_free_slot(xprt, req)) {
		memset(req, 0, sizeof(*req));	/* mark unused */
		list_add(&req->rq_list, &xprt->free);
	}
	xprt_wake_up_backlog(xprt);
	spin_unlock(&xprt->reserve_lock);
}

static void xprt_free_all_slots(struct rpc_xprt *xprt)
{
	struct rpc_rqst *req;
	while (!list_empty(&xprt->free)) {
		req = list_first_entry(&xprt->free, struct rpc_rqst, rq_list);
		list_del(&req->rq_list);
		kfree(req);
	}
}

struct rpc_xprt *xprt_alloc(struct net *net, size_t size,
		unsigned int num_prealloc,
		unsigned int max_alloc)
{
	struct rpc_xprt *xprt;
	struct rpc_rqst *req;
	int i;

	xprt = kzalloc(size, GFP_KERNEL);
	if (xprt == NULL)
		goto out;

	xprt_init(xprt, net);

	for (i = 0; i < num_prealloc; i++) {
		req = kzalloc(sizeof(struct rpc_rqst), GFP_KERNEL);
		if (!req)
			goto out_free;
		list_add(&req->rq_list, &xprt->free);
	}
	if (max_alloc > num_prealloc)
		xprt->max_reqs = max_alloc;
	else
		xprt->max_reqs = num_prealloc;
	xprt->min_reqs = num_prealloc;
	atomic_set(&xprt->num_reqs, num_prealloc);

	return xprt;

out_free:
	xprt_free(xprt);
out:
	return NULL;
}
EXPORT_SYMBOL_GPL(xprt_alloc);

void xprt_free(struct rpc_xprt *xprt)
{
	put_net(xprt->xprt_net);
	xprt_free_all_slots(xprt);
	kfree(xprt);
}
EXPORT_SYMBOL_GPL(xprt_free);

/**
 * xprt_reserve - allocate an RPC request slot
 * @task: RPC task requesting a slot allocation
 *
 * If the transport is marked as being congested, or if no more
 * slots are available, place the task on the transport's
 * backlog queue.
 */
void xprt_reserve(struct rpc_task *task)
{
	struct rpc_xprt	*xprt;

	task->tk_status = 0;
	if (task->tk_rqstp != NULL)
		return;

	task->tk_timeout = 0;
	task->tk_status = -EAGAIN;
<<<<<<< HEAD
	xprt->ops->alloc_slot(xprt, task);
=======
	rcu_read_lock();
	xprt = rcu_dereference(task->tk_client->cl_xprt);
	if (!xprt_throttle_congested(xprt, task))
		xprt->ops->alloc_slot(xprt, task);
	rcu_read_unlock();
}

/**
 * xprt_retry_reserve - allocate an RPC request slot
 * @task: RPC task requesting a slot allocation
 *
 * If no more slots are available, place the task on the transport's
 * backlog queue.
 * Note that the only difference with xprt_reserve is that we now
 * ignore the value of the XPRT_CONGESTED flag.
 */
void xprt_retry_reserve(struct rpc_task *task)
{
	struct rpc_xprt	*xprt;

	task->tk_status = 0;
	if (task->tk_rqstp != NULL)
		return;

	task->tk_timeout = 0;
	task->tk_status = -EAGAIN;
	rcu_read_lock();
	xprt = rcu_dereference(task->tk_client->cl_xprt);
	xprt->ops->alloc_slot(xprt, task);
	rcu_read_unlock();
>>>>>>> c3ade0e0
}

static inline __be32 xprt_alloc_xid(struct rpc_xprt *xprt)
{
	return (__force __be32)xprt->xid++;
}

static inline void xprt_init_xid(struct rpc_xprt *xprt)
{
	xprt->xid = prandom_u32();
}

static void xprt_request_init(struct rpc_task *task, struct rpc_xprt *xprt)
{
	struct rpc_rqst	*req = task->tk_rqstp;

	INIT_LIST_HEAD(&req->rq_list);
	req->rq_timeout = task->tk_client->cl_timeout->to_initval;
	req->rq_task	= task;
	req->rq_xprt    = xprt;
	req->rq_buffer  = NULL;
	req->rq_xid     = xprt_alloc_xid(xprt);
	req->rq_connect_cookie = xprt->connect_cookie - 1;
	req->rq_bytes_sent = 0;
	req->rq_snd_buf.len = 0;
	req->rq_snd_buf.buflen = 0;
	req->rq_rcv_buf.len = 0;
	req->rq_rcv_buf.buflen = 0;
	req->rq_release_snd_buf = NULL;
	xprt_reset_majortimeo(req);
	dprintk("RPC: %5u reserved req %p xid %08x\n", task->tk_pid,
			req, ntohl(req->rq_xid));
}

/**
 * xprt_release - release an RPC request slot
 * @task: task which is finished with the slot
 *
 */
void xprt_release(struct rpc_task *task)
{
	struct rpc_xprt	*xprt;
	struct rpc_rqst	*req = task->tk_rqstp;

	if (req == NULL) {
		if (task->tk_client) {
			rcu_read_lock();
			xprt = rcu_dereference(task->tk_client->cl_xprt);
			if (xprt->snd_task == task)
				xprt_release_write(xprt, task);
			rcu_read_unlock();
		}
		return;
	}

	xprt = req->rq_xprt;
	if (task->tk_ops->rpc_count_stats != NULL)
		task->tk_ops->rpc_count_stats(task, task->tk_calldata);
	else if (task->tk_client)
		rpc_count_iostats(task, task->tk_client->cl_metrics);
	spin_lock_bh(&xprt->transport_lock);
	xprt->ops->release_xprt(xprt, task);
	if (xprt->ops->release_request)
		xprt->ops->release_request(task);
	if (!list_empty(&req->rq_list))
		list_del(&req->rq_list);
	xprt->last_used = jiffies;
	if (list_empty(&xprt->recv) && xprt_has_timer(xprt))
		mod_timer(&xprt->timer,
				xprt->last_used + xprt->idle_timeout);
	spin_unlock_bh(&xprt->transport_lock);
	if (req->rq_buffer)
		xprt->ops->buf_free(req->rq_buffer);
	if (req->rq_cred != NULL)
		put_rpccred(req->rq_cred);
	task->tk_rqstp = NULL;
	if (req->rq_release_snd_buf)
		req->rq_release_snd_buf(req);

	dprintk("RPC: %5u release request %p\n", task->tk_pid, req);
	if (likely(!bc_prealloc(req)))
		xprt_free_slot(xprt, req);
	else
		xprt_free_bc_request(req);
}

static void xprt_init(struct rpc_xprt *xprt, struct net *net)
{
	atomic_set(&xprt->count, 1);

	spin_lock_init(&xprt->transport_lock);
	spin_lock_init(&xprt->reserve_lock);

	INIT_LIST_HEAD(&xprt->free);
	INIT_LIST_HEAD(&xprt->recv);
#if defined(CONFIG_SUNRPC_BACKCHANNEL)
	spin_lock_init(&xprt->bc_pa_lock);
	INIT_LIST_HEAD(&xprt->bc_pa_list);
#endif /* CONFIG_SUNRPC_BACKCHANNEL */

	xprt->last_used = jiffies;
	xprt->cwnd = RPC_INITCWND;
	xprt->bind_index = 0;

	rpc_init_wait_queue(&xprt->binding, "xprt_binding");
	rpc_init_wait_queue(&xprt->pending, "xprt_pending");
	rpc_init_priority_wait_queue(&xprt->sending, "xprt_sending");
	rpc_init_priority_wait_queue(&xprt->backlog, "xprt_backlog");

	xprt_init_xid(xprt);

	xprt->xprt_net = get_net(net);
}

/**
 * xprt_create_transport - create an RPC transport
 * @args: rpc transport creation arguments
 *
 */
struct rpc_xprt *xprt_create_transport(struct xprt_create *args)
{
	struct rpc_xprt	*xprt;
	struct xprt_class *t;

	spin_lock(&xprt_list_lock);
	list_for_each_entry(t, &xprt_list, list) {
		if (t->ident == args->ident) {
			spin_unlock(&xprt_list_lock);
			goto found;
		}
	}
	spin_unlock(&xprt_list_lock);
	printk(KERN_ERR "RPC: transport (%d) not supported\n", args->ident);
	return ERR_PTR(-EIO);

found:
	xprt = t->setup(args);
	if (IS_ERR(xprt)) {
		dprintk("RPC:       xprt_create_transport: failed, %ld\n",
				-PTR_ERR(xprt));
		goto out;
	}
	if (args->flags & XPRT_CREATE_NO_IDLE_TIMEOUT)
		xprt->idle_timeout = 0;
	INIT_WORK(&xprt->task_cleanup, xprt_autoclose);
	if (xprt_has_timer(xprt))
		setup_timer(&xprt->timer, xprt_init_autodisconnect,
			    (unsigned long)xprt);
	else
		init_timer(&xprt->timer);

	if (strlen(args->servername) > RPC_MAXNETNAMELEN) {
		xprt_destroy(xprt);
		return ERR_PTR(-EINVAL);
	}
	xprt->servername = kstrdup(args->servername, GFP_KERNEL);
	if (xprt->servername == NULL) {
		xprt_destroy(xprt);
		return ERR_PTR(-ENOMEM);
	}

	dprintk("RPC:       created transport %p with %u slots\n", xprt,
			xprt->max_reqs);
out:
	return xprt;
}

/**
 * xprt_destroy - destroy an RPC transport, killing off all requests.
 * @xprt: transport to destroy
 *
 */
static void xprt_destroy(struct rpc_xprt *xprt)
{
	dprintk("RPC:       destroying transport %p\n", xprt);
	del_timer_sync(&xprt->timer);

	rpc_destroy_wait_queue(&xprt->binding);
	rpc_destroy_wait_queue(&xprt->pending);
	rpc_destroy_wait_queue(&xprt->sending);
	rpc_destroy_wait_queue(&xprt->backlog);
	cancel_work_sync(&xprt->task_cleanup);
	kfree(xprt->servername);
	/*
	 * Tear down transport state and free the rpc_xprt
	 */
	xprt->ops->destroy(xprt);
}

/**
 * xprt_put - release a reference to an RPC transport.
 * @xprt: pointer to the transport
 *
 */
void xprt_put(struct rpc_xprt *xprt)
{
	if (atomic_dec_and_test(&xprt->count))
		xprt_destroy(xprt);
}

/**
 * xprt_get - return a reference to an RPC transport.
 * @xprt: pointer to the transport
 *
 */
struct rpc_xprt *xprt_get(struct rpc_xprt *xprt)
{
	if (atomic_inc_not_zero(&xprt->count))
		return xprt;
	return NULL;
}<|MERGE_RESOLUTION|>--- conflicted
+++ resolved
@@ -1154,9 +1154,6 @@
 
 	task->tk_timeout = 0;
 	task->tk_status = -EAGAIN;
-<<<<<<< HEAD
-	xprt->ops->alloc_slot(xprt, task);
-=======
 	rcu_read_lock();
 	xprt = rcu_dereference(task->tk_client->cl_xprt);
 	if (!xprt_throttle_congested(xprt, task))
@@ -1187,7 +1184,6 @@
 	xprt = rcu_dereference(task->tk_client->cl_xprt);
 	xprt->ops->alloc_slot(xprt, task);
 	rcu_read_unlock();
->>>>>>> c3ade0e0
 }
 
 static inline __be32 xprt_alloc_xid(struct rpc_xprt *xprt)
