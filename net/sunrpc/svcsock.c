--- conflicted
+++ resolved
@@ -1082,14 +1082,6 @@
 	len = svc_partial_recvfrom(rqstp, vec, pnum, want, base);
 	if (len >= 0) {
 		svsk->sk_tcplen += len;
-<<<<<<< HEAD
-	if (len != want) {
-		svc_tcp_save_pages(svsk, rqstp);
-		if (len < 0 && len != -EAGAIN)
-			goto err_other;
-		dprintk("svc: incomplete TCP record (%d of %d)\n",
-			svsk->sk_tcplen, svsk->sk_reclen);
-=======
 		svsk->sk_datalen += len;
 	}
 	if (len != want || !svc_sock_final_rec(svsk)) {
@@ -1102,7 +1094,6 @@
 			dprintk("svc: incomplete TCP record (%d of %d)\n",
 				(int)(svsk->sk_tcplen - sizeof(rpc_fraghdr)),
 				svc_sock_reclen(svsk));
->>>>>>> c3ade0e0
 		goto err_noclose;
 	}
 
