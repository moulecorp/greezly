/*
 * Security plug functions
 *
 * Copyright (C) 2001 WireX Communications, Inc <chris@wirex.com>
 * Copyright (C) 2001-2002 Greg Kroah-Hartman <greg@kroah.com>
 * Copyright (C) 2001 Networks Associates Technology, Inc <ssmalley@nai.com>
 *
 *	This program is free software; you can redistribute it and/or modify
 *	it under the terms of the GNU General Public License as published by
 *	the Free Software Foundation; either version 2 of the License, or
 *	(at your option) any later version.
 */

#include <linux/capability.h>
#include <linux/dcache.h>
#include <linux/module.h>
#include <linux/init.h>
#include <linux/kernel.h>
#include <linux/security.h>
#include <linux/integrity.h>
#include <linux/ima.h>
#include <linux/evm.h>
#include <linux/fsnotify.h>
#include <linux/mman.h>
#include <linux/mount.h>
#include <linux/personality.h>
#include <linux/backing-dev.h>
#include <net/flow.h>

#define MAX_LSM_EVM_XATTR	2

/* Boot-time LSM user choice */
static __initdata char chosen_lsm[SECURITY_NAME_MAX + 1] =
	CONFIG_DEFAULT_SECURITY;

struct security_operations *security_ops __read_only;
struct security_operations default_security_ops __read_only = {
	.name	= "default",
};

static inline int __init verify(struct security_operations *ops)
{
	/* verify the security_operations structure exists */
	if (!ops)
		return -EINVAL;
	security_fixup_ops(ops);
	return 0;
}

static void __init do_security_initcalls(void)
{
	initcall_t *call;
	call = __security_initcall_start;
	while (call < __security_initcall_end) {
		(*call) ();
		call++;
	}
}

/**
 * security_init - initializes the security framework
 *
 * This should be called early in the kernel initialization sequence.
 */
int __init security_init(void)
{
	printk(KERN_INFO "Security Framework initialized\n");

	security_fixup_ops(&default_security_ops);
	security_ops = &default_security_ops;
	do_security_initcalls();

	return 0;
}

/* Save user chosen LSM */
static int __init choose_lsm(char *str)
{
	strncpy(chosen_lsm, str, SECURITY_NAME_MAX);
	return 1;
}
__setup("security=", choose_lsm);

/**
 * security_module_enable - Load given security module on boot ?
 * @ops: a pointer to the struct security_operations that is to be checked.
 *
 * Each LSM must pass this method before registering its own operations
 * to avoid security registration races. This method may also be used
 * to check if your LSM is currently loaded during kernel initialization.
 *
 * Return true if:
 *	-The passed LSM is the one chosen by user at boot time,
 *	-or the passed LSM is configured as the default and the user did not
 *	 choose an alternate LSM at boot time.
 * Otherwise, return false.
 */
int __init security_module_enable(struct security_operations *ops)
{
	return !strcmp(ops->name, chosen_lsm);
}

/**
 * register_security - registers a security framework with the kernel
 * @ops: a pointer to the struct security_options that is to be registered
 *
 * This function allows a security module to register itself with the
 * kernel security subsystem.  Some rudimentary checking is done on the @ops
 * value passed to this function. You'll need to check first if your LSM
 * is allowed to register its @ops by calling security_module_enable(@ops).
 *
 * If there is already a security module registered with the kernel,
 * an error will be returned.  Otherwise %0 is returned on success.
 */
int __init register_security(struct security_operations *ops)
{
	if (verify(ops)) {
		printk(KERN_DEBUG "%s could not verify "
		       "security_operations structure.\n", __func__);
		return -EINVAL;
	}

	if (security_ops != &default_security_ops)
		return -EAGAIN;

	security_ops = ops;

	return 0;
}

/* Security operations */

int security_ptrace_access_check(struct task_struct *child, unsigned int mode)
{
#ifdef CONFIG_SECURITY_YAMA_STACKED
	int rc;
	rc = yama_ptrace_access_check(child, mode);
	if (rc)
		return rc;
#endif
	return security_ops->ptrace_access_check(child, mode);
}

int security_ptrace_traceme(struct task_struct *parent)
{
#ifdef CONFIG_SECURITY_YAMA_STACKED
	int rc;
	rc = yama_ptrace_traceme(parent);
	if (rc)
		return rc;
#endif
	return security_ops->ptrace_traceme(parent);
}

int security_capget(struct task_struct *target,
		     kernel_cap_t *effective,
		     kernel_cap_t *inheritable,
		     kernel_cap_t *permitted)
{
	return security_ops->capget(target, effective, inheritable, permitted);
}

int security_capset(struct cred *new, const struct cred *old,
		    const kernel_cap_t *effective,
		    const kernel_cap_t *inheritable,
		    const kernel_cap_t *permitted)
{
	return security_ops->capset(new, old,
				    effective, inheritable, permitted);
}

int security_capable(const struct cred *cred, struct user_namespace *ns,
		     int cap)
{
<<<<<<< HEAD
	return security_ops->capable(current, cred, ns, cap,
				     SECURITY_CAP_AUDIT);
}

int security_capable_noaudit(struct user_namespace *ns, const struct cred *cred,
			     int cap)
{
	return security_ops->capable(current, cred, ns, cap,
				     SECURITY_CAP_NOAUDIT);
}

int security_real_capable(struct task_struct *tsk, struct user_namespace *ns,
			  int cap)
{
	const struct cred *cred;
	int ret;

	cred = get_task_cred(tsk);
	ret = security_ops->capable(tsk, cred, ns, cap, SECURITY_CAP_AUDIT);
	put_cred(cred);
	return ret;
=======
	return security_ops->capable(cred, ns, cap, SECURITY_CAP_AUDIT);
>>>>>>> c3ade0e0
}

int security_capable_noaudit(const struct cred *cred, struct user_namespace *ns,
			     int cap)
{
	return security_ops->capable(cred, ns, cap, SECURITY_CAP_NOAUDIT);
}

int security_quotactl(int cmds, int type, int id, struct super_block *sb)
{
	return security_ops->quotactl(cmds, type, id, sb);
}

int security_quota_on(struct dentry *dentry)
{
	return security_ops->quota_on(dentry);
}

int security_syslog(int type)
{
	return security_ops->syslog(type);
}

int security_settime(const struct timespec *ts, const struct timezone *tz)
{
	return security_ops->settime(ts, tz);
}

int security_vm_enough_memory_mm(struct mm_struct *mm, long pages)
{
	return security_ops->vm_enough_memory(mm, pages);
}

int security_bprm_set_creds(struct linux_binprm *bprm)
{
	return security_ops->bprm_set_creds(bprm);
}

int security_bprm_check(struct linux_binprm *bprm)
{
	int ret;

	ret = security_ops->bprm_check_security(bprm);
	if (ret)
		return ret;
	return ima_bprm_check(bprm);
}

void security_bprm_committing_creds(struct linux_binprm *bprm)
{
	security_ops->bprm_committing_creds(bprm);
}

void security_bprm_committed_creds(struct linux_binprm *bprm)
{
	security_ops->bprm_committed_creds(bprm);
}

int security_bprm_secureexec(struct linux_binprm *bprm)
{
	return security_ops->bprm_secureexec(bprm);
}

int security_sb_alloc(struct super_block *sb)
{
	return security_ops->sb_alloc_security(sb);
}

void security_sb_free(struct super_block *sb)
{
	security_ops->sb_free_security(sb);
}

int security_sb_copy_data(char *orig, char *copy)
{
	return security_ops->sb_copy_data(orig, copy);
}
EXPORT_SYMBOL(security_sb_copy_data);

int security_sb_remount(struct super_block *sb, void *data)
{
	return security_ops->sb_remount(sb, data);
}

int security_sb_kern_mount(struct super_block *sb, int flags, void *data)
{
	return security_ops->sb_kern_mount(sb, flags, data);
}

int security_sb_show_options(struct seq_file *m, struct super_block *sb)
{
	return security_ops->sb_show_options(m, sb);
}

int security_sb_statfs(struct dentry *dentry)
{
	return security_ops->sb_statfs(dentry);
}

int security_sb_mount(const char *dev_name, struct path *path,
                       const char *type, unsigned long flags, void *data)
{
	return security_ops->sb_mount(dev_name, path, type, flags, data);
}

int security_sb_umount(struct vfsmount *mnt, int flags)
{
	return security_ops->sb_umount(mnt, flags);
}

int security_sb_pivotroot(struct path *old_path, struct path *new_path)
{
	return security_ops->sb_pivotroot(old_path, new_path);
}

int security_sb_set_mnt_opts(struct super_block *sb,
				struct security_mnt_opts *opts,
				unsigned long kern_flags,
				unsigned long *set_kern_flags)
{
	return security_ops->sb_set_mnt_opts(sb, opts, kern_flags,
						set_kern_flags);
}
EXPORT_SYMBOL(security_sb_set_mnt_opts);

int security_sb_clone_mnt_opts(const struct super_block *oldsb,
				struct super_block *newsb)
{
	return security_ops->sb_clone_mnt_opts(oldsb, newsb);
}
EXPORT_SYMBOL(security_sb_clone_mnt_opts);

int security_sb_parse_opts_str(char *options, struct security_mnt_opts *opts)
{
	return security_ops->sb_parse_opts_str(options, opts);
}
EXPORT_SYMBOL(security_sb_parse_opts_str);

int security_inode_alloc(struct inode *inode)
{
	inode->i_security = NULL;
	return security_ops->inode_alloc_security(inode);
}

void security_inode_free(struct inode *inode)
{
	integrity_inode_free(inode);
	security_ops->inode_free_security(inode);
}

int security_dentry_init_security(struct dentry *dentry, int mode,
					struct qstr *name, void **ctx,
					u32 *ctxlen)
{
	return security_ops->dentry_init_security(dentry, mode, name,
							ctx, ctxlen);
}
EXPORT_SYMBOL(security_dentry_init_security);

int security_inode_init_security(struct inode *inode, struct inode *dir,
				 const struct qstr *qstr,
				 const initxattrs initxattrs, void *fs_data)
{
	struct xattr new_xattrs[MAX_LSM_EVM_XATTR + 1];
	struct xattr *lsm_xattr, *evm_xattr, *xattr;
	int ret;

	if (unlikely(IS_PRIVATE(inode)))
		return 0;

	if (!initxattrs)
		return security_ops->inode_init_security(inode, dir, qstr,
							 NULL, NULL, NULL);
	memset(new_xattrs, 0, sizeof(new_xattrs));
	lsm_xattr = new_xattrs;
	ret = security_ops->inode_init_security(inode, dir, qstr,
						&lsm_xattr->name,
						&lsm_xattr->value,
						&lsm_xattr->value_len);
	if (ret)
		goto out;

	evm_xattr = lsm_xattr + 1;
	ret = evm_inode_init_security(inode, lsm_xattr, evm_xattr);
	if (ret)
		goto out;
	ret = initxattrs(inode, new_xattrs, fs_data);
out:
	for (xattr = new_xattrs; xattr->value != NULL; xattr++)
		kfree(xattr->value);
	return (ret == -EOPNOTSUPP) ? 0 : ret;
}
EXPORT_SYMBOL(security_inode_init_security);

int security_old_inode_init_security(struct inode *inode, struct inode *dir,
				     const struct qstr *qstr, const char **name,
				     void **value, size_t *len)
{
	if (unlikely(IS_PRIVATE(inode)))
		return -EOPNOTSUPP;
	return security_ops->inode_init_security(inode, dir, qstr, name, value,
						 len);
}
EXPORT_SYMBOL(security_old_inode_init_security);

#ifdef CONFIG_SECURITY_PATH
int security_path_mknod(struct path *dir, struct dentry *dentry, umode_t mode,
			unsigned int dev)
{
	if (unlikely(IS_PRIVATE(dir->dentry->d_inode)))
		return 0;
	return security_ops->path_mknod(dir, dentry, mode, dev);
}
EXPORT_SYMBOL(security_path_mknod);

int security_path_mkdir(struct path *dir, struct dentry *dentry, umode_t mode)
{
	if (unlikely(IS_PRIVATE(dir->dentry->d_inode)))
		return 0;
	return security_ops->path_mkdir(dir, dentry, mode);
}
EXPORT_SYMBOL(security_path_mkdir);

int security_path_rmdir(struct path *dir, struct dentry *dentry)
{
	if (unlikely(IS_PRIVATE(dir->dentry->d_inode)))
		return 0;
	return security_ops->path_rmdir(dir, dentry);
}

int security_path_unlink(struct path *dir, struct dentry *dentry)
{
	if (unlikely(IS_PRIVATE(dir->dentry->d_inode)))
		return 0;
	return security_ops->path_unlink(dir, dentry);
}
EXPORT_SYMBOL(security_path_unlink);

int security_path_symlink(struct path *dir, struct dentry *dentry,
			  const char *old_name)
{
	if (unlikely(IS_PRIVATE(dir->dentry->d_inode)))
		return 0;
	return security_ops->path_symlink(dir, dentry, old_name);
}

int security_path_link(struct dentry *old_dentry, struct path *new_dir,
		       struct dentry *new_dentry)
{
	if (unlikely(IS_PRIVATE(old_dentry->d_inode)))
		return 0;
	return security_ops->path_link(old_dentry, new_dir, new_dentry);
}

int security_path_rename(struct path *old_dir, struct dentry *old_dentry,
			 struct path *new_dir, struct dentry *new_dentry)
{
	if (unlikely(IS_PRIVATE(old_dentry->d_inode) ||
		     (new_dentry->d_inode && IS_PRIVATE(new_dentry->d_inode))))
		return 0;
	return security_ops->path_rename(old_dir, old_dentry, new_dir,
					 new_dentry);
}
EXPORT_SYMBOL(security_path_rename);

int security_path_truncate(struct path *path)
{
	if (unlikely(IS_PRIVATE(path->dentry->d_inode)))
		return 0;
	return security_ops->path_truncate(path);
}

int security_path_chmod(struct path *path, umode_t mode)
{
	if (unlikely(IS_PRIVATE(path->dentry->d_inode)))
		return 0;
	return security_ops->path_chmod(path, mode);
}

int security_path_chown(struct path *path, kuid_t uid, kgid_t gid)
{
	if (unlikely(IS_PRIVATE(path->dentry->d_inode)))
		return 0;
	return security_ops->path_chown(path, uid, gid);
}

int security_path_chroot(struct path *path)
{
	return security_ops->path_chroot(path);
}
#endif

int security_inode_create(struct inode *dir, struct dentry *dentry, umode_t mode)
{
	if (unlikely(IS_PRIVATE(dir)))
		return 0;
	return security_ops->inode_create(dir, dentry, mode);
}
EXPORT_SYMBOL_GPL(security_inode_create);

int security_inode_link(struct dentry *old_dentry, struct inode *dir,
			 struct dentry *new_dentry)
{
	if (unlikely(IS_PRIVATE(old_dentry->d_inode)))
		return 0;
	return security_ops->inode_link(old_dentry, dir, new_dentry);
}

int security_inode_unlink(struct inode *dir, struct dentry *dentry)
{
	if (unlikely(IS_PRIVATE(dentry->d_inode)))
		return 0;
	return security_ops->inode_unlink(dir, dentry);
}

int security_inode_symlink(struct inode *dir, struct dentry *dentry,
			    const char *old_name)
{
	if (unlikely(IS_PRIVATE(dir)))
		return 0;
	return security_ops->inode_symlink(dir, dentry, old_name);
}

int security_inode_mkdir(struct inode *dir, struct dentry *dentry, umode_t mode)
{
	if (unlikely(IS_PRIVATE(dir)))
		return 0;
	return security_ops->inode_mkdir(dir, dentry, mode);
}
EXPORT_SYMBOL_GPL(security_inode_mkdir);

int security_inode_rmdir(struct inode *dir, struct dentry *dentry)
{
	if (unlikely(IS_PRIVATE(dentry->d_inode)))
		return 0;
	return security_ops->inode_rmdir(dir, dentry);
}

int security_inode_mknod(struct inode *dir, struct dentry *dentry, umode_t mode, dev_t dev)
{
	if (unlikely(IS_PRIVATE(dir)))
		return 0;
	return security_ops->inode_mknod(dir, dentry, mode, dev);
}

int security_inode_rename(struct inode *old_dir, struct dentry *old_dentry,
			   struct inode *new_dir, struct dentry *new_dentry)
{
        if (unlikely(IS_PRIVATE(old_dentry->d_inode) ||
            (new_dentry->d_inode && IS_PRIVATE(new_dentry->d_inode))))
		return 0;
	return security_ops->inode_rename(old_dir, old_dentry,
					   new_dir, new_dentry);
}

int security_inode_readlink(struct dentry *dentry)
{
	if (unlikely(IS_PRIVATE(dentry->d_inode)))
		return 0;
	return security_ops->inode_readlink(dentry);
}

int security_inode_follow_link(struct dentry *dentry, struct nameidata *nd)
{
	if (unlikely(IS_PRIVATE(dentry->d_inode)))
		return 0;
	return security_ops->inode_follow_link(dentry, nd);
}

int security_inode_permission(struct inode *inode, int mask)
{
	if (unlikely(IS_PRIVATE(inode)))
		return 0;
	return security_ops->inode_permission(inode, mask);
}

int security_inode_setattr(struct dentry *dentry, struct iattr *attr)
{
	int ret;

	if (unlikely(IS_PRIVATE(dentry->d_inode)))
		return 0;
	ret = security_ops->inode_setattr(dentry, attr);
	if (ret)
		return ret;
	return evm_inode_setattr(dentry, attr);
}
EXPORT_SYMBOL_GPL(security_inode_setattr);

int security_inode_getattr(struct vfsmount *mnt, struct dentry *dentry)
{
	if (unlikely(IS_PRIVATE(dentry->d_inode)))
		return 0;
	return security_ops->inode_getattr(mnt, dentry);
}

int security_inode_setxattr(struct dentry *dentry, const char *name,
			    const void *value, size_t size, int flags)
{
	int ret;

	if (unlikely(IS_PRIVATE(dentry->d_inode)))
		return 0;
	ret = security_ops->inode_setxattr(dentry, name, value, size, flags);
	if (ret)
		return ret;
	ret = ima_inode_setxattr(dentry, name, value, size);
	if (ret)
		return ret;
	return evm_inode_setxattr(dentry, name, value, size);
}

void security_inode_post_setxattr(struct dentry *dentry, const char *name,
				  const void *value, size_t size, int flags)
{
	if (unlikely(IS_PRIVATE(dentry->d_inode)))
		return;
	security_ops->inode_post_setxattr(dentry, name, value, size, flags);
	evm_inode_post_setxattr(dentry, name, value, size);
}

int security_inode_getxattr(struct dentry *dentry, const char *name)
{
	if (unlikely(IS_PRIVATE(dentry->d_inode)))
		return 0;
	return security_ops->inode_getxattr(dentry, name);
}

int security_inode_listxattr(struct dentry *dentry)
{
	if (unlikely(IS_PRIVATE(dentry->d_inode)))
		return 0;
	return security_ops->inode_listxattr(dentry);
}

int security_inode_removexattr(struct dentry *dentry, const char *name)
{
	int ret;

	if (unlikely(IS_PRIVATE(dentry->d_inode)))
		return 0;
	ret = security_ops->inode_removexattr(dentry, name);
	if (ret)
		return ret;
	ret = ima_inode_removexattr(dentry, name);
	if (ret)
		return ret;
	return evm_inode_removexattr(dentry, name);
}

int security_inode_need_killpriv(struct dentry *dentry)
{
	return security_ops->inode_need_killpriv(dentry);
}

int security_inode_killpriv(struct dentry *dentry)
{
	return security_ops->inode_killpriv(dentry);
}

int security_inode_getsecurity(const struct inode *inode, const char *name, void **buffer, bool alloc)
{
	if (unlikely(IS_PRIVATE(inode)))
		return -EOPNOTSUPP;
	return security_ops->inode_getsecurity(inode, name, buffer, alloc);
}

int security_inode_setsecurity(struct inode *inode, const char *name, const void *value, size_t size, int flags)
{
	if (unlikely(IS_PRIVATE(inode)))
		return -EOPNOTSUPP;
	return security_ops->inode_setsecurity(inode, name, value, size, flags);
}

int security_inode_listsecurity(struct inode *inode, char *buffer, size_t buffer_size)
{
	if (unlikely(IS_PRIVATE(inode)))
		return 0;
	return security_ops->inode_listsecurity(inode, buffer, buffer_size);
}
EXPORT_SYMBOL(security_inode_listsecurity);

void security_inode_getsecid(const struct inode *inode, u32 *secid)
{
	security_ops->inode_getsecid(inode, secid);
}

int security_file_permission(struct file *file, int mask)
{
	int ret;

	ret = security_ops->file_permission(file, mask);
	if (ret)
		return ret;

	return fsnotify_perm(file, mask);
}

int security_file_alloc(struct file *file)
{
	return security_ops->file_alloc_security(file);
}

void security_file_free(struct file *file)
{
	security_ops->file_free_security(file);
}

int security_file_ioctl(struct file *file, unsigned int cmd, unsigned long arg)
{
	return security_ops->file_ioctl(file, cmd, arg);
}

static inline unsigned long mmap_prot(struct file *file, unsigned long prot)
{
	/*
	 * Does we have PROT_READ and does the application expect
	 * it to imply PROT_EXEC?  If not, nothing to talk about...
	 */
	if ((prot & (PROT_READ | PROT_EXEC)) != PROT_READ)
		return prot;
	if (!(current->personality & READ_IMPLIES_EXEC))
		return prot;
	/*
	 * if that's an anonymous mapping, let it.
	 */
	if (!file)
		return prot | PROT_EXEC;
	/*
	 * ditto if it's not on noexec mount, except that on !MMU we need
	 * BDI_CAP_EXEC_MMAP (== VM_MAYEXEC) in this case
	 */
	if (!(file->f_path.mnt->mnt_flags & MNT_NOEXEC)) {
#ifndef CONFIG_MMU
		unsigned long caps = 0;
		struct address_space *mapping = file->f_mapping;
		if (mapping && mapping->backing_dev_info)
			caps = mapping->backing_dev_info->capabilities;
		if (!(caps & BDI_CAP_EXEC_MAP))
			return prot;
#endif
		return prot | PROT_EXEC;
	}
	/* anything on noexec mount won't get PROT_EXEC */
	return prot;
}

int security_mmap_file(struct file *file, unsigned long prot,
			unsigned long flags)
{
	int ret;
	ret = security_ops->mmap_file(file, prot,
					mmap_prot(file, prot), flags);
	if (ret)
		return ret;
	return ima_file_mmap(file, prot);
}

int security_mmap_addr(unsigned long addr)
{
	return security_ops->mmap_addr(addr);
}

int security_file_mprotect(struct vm_area_struct *vma, unsigned long reqprot,
			    unsigned long prot)
{
	return security_ops->file_mprotect(vma, reqprot, prot);
}

int security_file_lock(struct file *file, unsigned int cmd)
{
	return security_ops->file_lock(file, cmd);
}

int security_file_fcntl(struct file *file, unsigned int cmd, unsigned long arg)
{
	return security_ops->file_fcntl(file, cmd, arg);
}

int security_file_set_fowner(struct file *file)
{
	return security_ops->file_set_fowner(file);
}

int security_file_send_sigiotask(struct task_struct *tsk,
				  struct fown_struct *fown, int sig)
{
	return security_ops->file_send_sigiotask(tsk, fown, sig);
}

int security_file_receive(struct file *file)
{
	return security_ops->file_receive(file);
}

int security_file_open(struct file *file, const struct cred *cred)
{
	int ret;

	ret = security_ops->file_open(file, cred);
	if (ret)
		return ret;

	return fsnotify_perm(file, MAY_OPEN);
}

int security_task_create(unsigned long clone_flags)
{
	return security_ops->task_create(clone_flags);
}

void security_task_free(struct task_struct *task)
{
#ifdef CONFIG_SECURITY_YAMA_STACKED
	yama_task_free(task);
#endif
	security_ops->task_free(task);
}

int security_cred_alloc_blank(struct cred *cred, gfp_t gfp)
{
	return security_ops->cred_alloc_blank(cred, gfp);
}

void security_cred_free(struct cred *cred)
{
	security_ops->cred_free(cred);
}

int security_prepare_creds(struct cred *new, const struct cred *old, gfp_t gfp)
{
	return security_ops->cred_prepare(new, old, gfp);
}

void security_transfer_creds(struct cred *new, const struct cred *old)
{
	security_ops->cred_transfer(new, old);
}

int security_kernel_act_as(struct cred *new, u32 secid)
{
	return security_ops->kernel_act_as(new, secid);
}

int security_kernel_create_files_as(struct cred *new, struct inode *inode)
{
	return security_ops->kernel_create_files_as(new, inode);
}

int security_kernel_module_request(char *kmod_name)
{
	return security_ops->kernel_module_request(kmod_name);
}

int security_kernel_module_from_file(struct file *file)
{
	int ret;

	ret = security_ops->kernel_module_from_file(file);
	if (ret)
		return ret;
	return ima_module_check(file);
}

int security_task_fix_setuid(struct cred *new, const struct cred *old,
			     int flags)
{
	return security_ops->task_fix_setuid(new, old, flags);
}

int security_task_setpgid(struct task_struct *p, pid_t pgid)
{
	return security_ops->task_setpgid(p, pgid);
}

int security_task_getpgid(struct task_struct *p)
{
	return security_ops->task_getpgid(p);
}

int security_task_getsid(struct task_struct *p)
{
	return security_ops->task_getsid(p);
}

void security_task_getsecid(struct task_struct *p, u32 *secid)
{
	security_ops->task_getsecid(p, secid);
}
EXPORT_SYMBOL(security_task_getsecid);

int security_task_setnice(struct task_struct *p, int nice)
{
	return security_ops->task_setnice(p, nice);
}

int security_task_setioprio(struct task_struct *p, int ioprio)
{
	return security_ops->task_setioprio(p, ioprio);
}

int security_task_getioprio(struct task_struct *p)
{
	return security_ops->task_getioprio(p);
}

int security_task_setrlimit(struct task_struct *p, unsigned int resource,
		struct rlimit *new_rlim)
{
	return security_ops->task_setrlimit(p, resource, new_rlim);
}

int security_task_setscheduler(struct task_struct *p)
{
	return security_ops->task_setscheduler(p);
}

int security_task_getscheduler(struct task_struct *p)
{
	return security_ops->task_getscheduler(p);
}

int security_task_movememory(struct task_struct *p)
{
	return security_ops->task_movememory(p);
}

int security_task_kill(struct task_struct *p, struct siginfo *info,
			int sig, u32 secid)
{
	return security_ops->task_kill(p, info, sig, secid);
}

int security_task_wait(struct task_struct *p)
{
	return security_ops->task_wait(p);
}

int security_task_prctl(int option, unsigned long arg2, unsigned long arg3,
			 unsigned long arg4, unsigned long arg5)
{
#ifdef CONFIG_SECURITY_YAMA_STACKED
	int rc;
	rc = yama_task_prctl(option, arg2, arg3, arg4, arg5);
	if (rc != -ENOSYS)
		return rc;
#endif
	return security_ops->task_prctl(option, arg2, arg3, arg4, arg5);
}

void security_task_to_inode(struct task_struct *p, struct inode *inode)
{
	security_ops->task_to_inode(p, inode);
}

int security_ipc_permission(struct kern_ipc_perm *ipcp, short flag)
{
	return security_ops->ipc_permission(ipcp, flag);
}

void security_ipc_getsecid(struct kern_ipc_perm *ipcp, u32 *secid)
{
	security_ops->ipc_getsecid(ipcp, secid);
}

int security_msg_msg_alloc(struct msg_msg *msg)
{
	return security_ops->msg_msg_alloc_security(msg);
}

void security_msg_msg_free(struct msg_msg *msg)
{
	security_ops->msg_msg_free_security(msg);
}

int security_msg_queue_alloc(struct msg_queue *msq)
{
	return security_ops->msg_queue_alloc_security(msq);
}

void security_msg_queue_free(struct msg_queue *msq)
{
	security_ops->msg_queue_free_security(msq);
}

int security_msg_queue_associate(struct msg_queue *msq, int msqflg)
{
	return security_ops->msg_queue_associate(msq, msqflg);
}

int security_msg_queue_msgctl(struct msg_queue *msq, int cmd)
{
	return security_ops->msg_queue_msgctl(msq, cmd);
}

int security_msg_queue_msgsnd(struct msg_queue *msq,
			       struct msg_msg *msg, int msqflg)
{
	return security_ops->msg_queue_msgsnd(msq, msg, msqflg);
}

int security_msg_queue_msgrcv(struct msg_queue *msq, struct msg_msg *msg,
			       struct task_struct *target, long type, int mode)
{
	return security_ops->msg_queue_msgrcv(msq, msg, target, type, mode);
}

int security_shm_alloc(struct shmid_kernel *shp)
{
	return security_ops->shm_alloc_security(shp);
}

void security_shm_free(struct shmid_kernel *shp)
{
	security_ops->shm_free_security(shp);
}

int security_shm_associate(struct shmid_kernel *shp, int shmflg)
{
	return security_ops->shm_associate(shp, shmflg);
}

int security_shm_shmctl(struct shmid_kernel *shp, int cmd)
{
	return security_ops->shm_shmctl(shp, cmd);
}

int security_shm_shmat(struct shmid_kernel *shp, char __user *shmaddr, int shmflg)
{
	return security_ops->shm_shmat(shp, shmaddr, shmflg);
}

int security_sem_alloc(struct sem_array *sma)
{
	return security_ops->sem_alloc_security(sma);
}

void security_sem_free(struct sem_array *sma)
{
	security_ops->sem_free_security(sma);
}

int security_sem_associate(struct sem_array *sma, int semflg)
{
	return security_ops->sem_associate(sma, semflg);
}

int security_sem_semctl(struct sem_array *sma, int cmd)
{
	return security_ops->sem_semctl(sma, cmd);
}

int security_sem_semop(struct sem_array *sma, struct sembuf *sops,
			unsigned nsops, int alter)
{
	return security_ops->sem_semop(sma, sops, nsops, alter);
}

void security_d_instantiate(struct dentry *dentry, struct inode *inode)
{
	if (unlikely(inode && IS_PRIVATE(inode)))
		return;
	security_ops->d_instantiate(dentry, inode);
}
EXPORT_SYMBOL(security_d_instantiate);

int security_getprocattr(struct task_struct *p, char *name, char **value)
{
	return security_ops->getprocattr(p, name, value);
}

int security_setprocattr(struct task_struct *p, char *name, void *value, size_t size)
{
	return security_ops->setprocattr(p, name, value, size);
}

int security_netlink_send(struct sock *sk, struct sk_buff *skb)
{
	return security_ops->netlink_send(sk, skb);
}

int security_ismaclabel(const char *name)
{
	return security_ops->ismaclabel(name);
}
EXPORT_SYMBOL(security_ismaclabel);

int security_secid_to_secctx(u32 secid, char **secdata, u32 *seclen)
{
	return security_ops->secid_to_secctx(secid, secdata, seclen);
}
EXPORT_SYMBOL(security_secid_to_secctx);

int security_secctx_to_secid(const char *secdata, u32 seclen, u32 *secid)
{
	return security_ops->secctx_to_secid(secdata, seclen, secid);
}
EXPORT_SYMBOL(security_secctx_to_secid);

void security_release_secctx(char *secdata, u32 seclen)
{
	security_ops->release_secctx(secdata, seclen);
}
EXPORT_SYMBOL(security_release_secctx);

int security_inode_notifysecctx(struct inode *inode, void *ctx, u32 ctxlen)
{
	return security_ops->inode_notifysecctx(inode, ctx, ctxlen);
}
EXPORT_SYMBOL(security_inode_notifysecctx);

int security_inode_setsecctx(struct dentry *dentry, void *ctx, u32 ctxlen)
{
	return security_ops->inode_setsecctx(dentry, ctx, ctxlen);
}
EXPORT_SYMBOL(security_inode_setsecctx);

int security_inode_getsecctx(struct inode *inode, void **ctx, u32 *ctxlen)
{
	return security_ops->inode_getsecctx(inode, ctx, ctxlen);
}
EXPORT_SYMBOL(security_inode_getsecctx);

#ifdef CONFIG_SECURITY_NETWORK

int security_unix_stream_connect(struct sock *sock, struct sock *other, struct sock *newsk)
{
	return security_ops->unix_stream_connect(sock, other, newsk);
}
EXPORT_SYMBOL(security_unix_stream_connect);

int security_unix_may_send(struct socket *sock,  struct socket *other)
{
	return security_ops->unix_may_send(sock, other);
}
EXPORT_SYMBOL(security_unix_may_send);

int security_socket_create(int family, int type, int protocol, int kern)
{
	return security_ops->socket_create(family, type, protocol, kern);
}

int security_socket_post_create(struct socket *sock, int family,
				int type, int protocol, int kern)
{
	return security_ops->socket_post_create(sock, family, type,
						protocol, kern);
}

int security_socket_bind(struct socket *sock, struct sockaddr *address, int addrlen)
{
	return security_ops->socket_bind(sock, address, addrlen);
}

int security_socket_connect(struct socket *sock, struct sockaddr *address, int addrlen)
{
	return security_ops->socket_connect(sock, address, addrlen);
}

int security_socket_listen(struct socket *sock, int backlog)
{
	return security_ops->socket_listen(sock, backlog);
}

int security_socket_accept(struct socket *sock, struct socket *newsock)
{
	return security_ops->socket_accept(sock, newsock);
}

int security_socket_sendmsg(struct socket *sock, struct msghdr *msg, int size)
{
	return security_ops->socket_sendmsg(sock, msg, size);
}

int security_socket_recvmsg(struct socket *sock, struct msghdr *msg,
			    int size, int flags)
{
	return security_ops->socket_recvmsg(sock, msg, size, flags);
}

int security_socket_getsockname(struct socket *sock)
{
	return security_ops->socket_getsockname(sock);
}

int security_socket_getpeername(struct socket *sock)
{
	return security_ops->socket_getpeername(sock);
}

int security_socket_getsockopt(struct socket *sock, int level, int optname)
{
	return security_ops->socket_getsockopt(sock, level, optname);
}

int security_socket_setsockopt(struct socket *sock, int level, int optname)
{
	return security_ops->socket_setsockopt(sock, level, optname);
}

int security_socket_shutdown(struct socket *sock, int how)
{
	return security_ops->socket_shutdown(sock, how);
}

int security_sock_rcv_skb(struct sock *sk, struct sk_buff *skb)
{
	return security_ops->socket_sock_rcv_skb(sk, skb);
}
EXPORT_SYMBOL(security_sock_rcv_skb);

int security_socket_getpeersec_stream(struct socket *sock, char __user *optval,
				      int __user *optlen, unsigned len)
{
	return security_ops->socket_getpeersec_stream(sock, optval, optlen, len);
}

int security_socket_getpeersec_dgram(struct socket *sock, struct sk_buff *skb, u32 *secid)
{
	return security_ops->socket_getpeersec_dgram(sock, skb, secid);
}
EXPORT_SYMBOL(security_socket_getpeersec_dgram);

int security_sk_alloc(struct sock *sk, int family, gfp_t priority)
{
	return security_ops->sk_alloc_security(sk, family, priority);
}

void security_sk_free(struct sock *sk)
{
	security_ops->sk_free_security(sk);
}

void security_sk_clone(const struct sock *sk, struct sock *newsk)
{
	security_ops->sk_clone_security(sk, newsk);
}
EXPORT_SYMBOL(security_sk_clone);

void security_sk_classify_flow(struct sock *sk, struct flowi *fl)
{
	security_ops->sk_getsecid(sk, &fl->flowi_secid);
}
EXPORT_SYMBOL(security_sk_classify_flow);

void security_req_classify_flow(const struct request_sock *req, struct flowi *fl)
{
	security_ops->req_classify_flow(req, fl);
}
EXPORT_SYMBOL(security_req_classify_flow);

void security_sock_graft(struct sock *sk, struct socket *parent)
{
	security_ops->sock_graft(sk, parent);
}
EXPORT_SYMBOL(security_sock_graft);

int security_inet_conn_request(struct sock *sk,
			struct sk_buff *skb, struct request_sock *req)
{
	return security_ops->inet_conn_request(sk, skb, req);
}
EXPORT_SYMBOL(security_inet_conn_request);

void security_inet_csk_clone(struct sock *newsk,
			const struct request_sock *req)
{
	security_ops->inet_csk_clone(newsk, req);
}

void security_inet_conn_established(struct sock *sk,
			struct sk_buff *skb)
{
	security_ops->inet_conn_established(sk, skb);
}

int security_secmark_relabel_packet(u32 secid)
{
	return security_ops->secmark_relabel_packet(secid);
}
EXPORT_SYMBOL(security_secmark_relabel_packet);

void security_secmark_refcount_inc(void)
{
	security_ops->secmark_refcount_inc();
}
EXPORT_SYMBOL(security_secmark_refcount_inc);

void security_secmark_refcount_dec(void)
{
	security_ops->secmark_refcount_dec();
}
EXPORT_SYMBOL(security_secmark_refcount_dec);

int security_tun_dev_alloc_security(void **security)
{
	return security_ops->tun_dev_alloc_security(security);
}
EXPORT_SYMBOL(security_tun_dev_alloc_security);

void security_tun_dev_free_security(void *security)
{
	security_ops->tun_dev_free_security(security);
}
EXPORT_SYMBOL(security_tun_dev_free_security);

int security_tun_dev_create(void)
{
	return security_ops->tun_dev_create();
}
EXPORT_SYMBOL(security_tun_dev_create);

int security_tun_dev_attach_queue(void *security)
{
	return security_ops->tun_dev_attach_queue(security);
}
EXPORT_SYMBOL(security_tun_dev_attach_queue);

int security_tun_dev_attach(struct sock *sk, void *security)
{
	return security_ops->tun_dev_attach(sk, security);
}
EXPORT_SYMBOL(security_tun_dev_attach);

int security_tun_dev_open(void *security)
{
	return security_ops->tun_dev_open(security);
}
EXPORT_SYMBOL(security_tun_dev_open);

void security_skb_owned_by(struct sk_buff *skb, struct sock *sk)
{
	security_ops->skb_owned_by(skb, sk);
}

#endif	/* CONFIG_SECURITY_NETWORK */

#ifdef CONFIG_SECURITY_NETWORK_XFRM

int security_xfrm_policy_alloc(struct xfrm_sec_ctx **ctxp,
			       struct xfrm_user_sec_ctx *sec_ctx,
			       gfp_t gfp)
{
	return security_ops->xfrm_policy_alloc_security(ctxp, sec_ctx, gfp);
}
EXPORT_SYMBOL(security_xfrm_policy_alloc);

int security_xfrm_policy_clone(struct xfrm_sec_ctx *old_ctx,
			      struct xfrm_sec_ctx **new_ctxp)
{
	return security_ops->xfrm_policy_clone_security(old_ctx, new_ctxp);
}

void security_xfrm_policy_free(struct xfrm_sec_ctx *ctx)
{
	security_ops->xfrm_policy_free_security(ctx);
}
EXPORT_SYMBOL(security_xfrm_policy_free);

int security_xfrm_policy_delete(struct xfrm_sec_ctx *ctx)
{
	return security_ops->xfrm_policy_delete_security(ctx);
}

int security_xfrm_state_alloc(struct xfrm_state *x,
			      struct xfrm_user_sec_ctx *sec_ctx)
{
	return security_ops->xfrm_state_alloc(x, sec_ctx);
}
EXPORT_SYMBOL(security_xfrm_state_alloc);

int security_xfrm_state_alloc_acquire(struct xfrm_state *x,
				      struct xfrm_sec_ctx *polsec, u32 secid)
{
	return security_ops->xfrm_state_alloc_acquire(x, polsec, secid);
}

int security_xfrm_state_delete(struct xfrm_state *x)
{
	return security_ops->xfrm_state_delete_security(x);
}
EXPORT_SYMBOL(security_xfrm_state_delete);

void security_xfrm_state_free(struct xfrm_state *x)
{
	security_ops->xfrm_state_free_security(x);
}

int security_xfrm_policy_lookup(struct xfrm_sec_ctx *ctx, u32 fl_secid, u8 dir)
{
	return security_ops->xfrm_policy_lookup(ctx, fl_secid, dir);
}

int security_xfrm_state_pol_flow_match(struct xfrm_state *x,
				       struct xfrm_policy *xp,
				       const struct flowi *fl)
{
	return security_ops->xfrm_state_pol_flow_match(x, xp, fl);
}

int security_xfrm_decode_session(struct sk_buff *skb, u32 *secid)
{
	return security_ops->xfrm_decode_session(skb, secid, 1);
}

void security_skb_classify_flow(struct sk_buff *skb, struct flowi *fl)
{
	int rc = security_ops->xfrm_decode_session(skb, &fl->flowi_secid, 0);

	BUG_ON(rc);
}
EXPORT_SYMBOL(security_skb_classify_flow);

#endif	/* CONFIG_SECURITY_NETWORK_XFRM */

#ifdef CONFIG_KEYS

int security_key_alloc(struct key *key, const struct cred *cred,
		       unsigned long flags)
{
	return security_ops->key_alloc(key, cred, flags);
}

void security_key_free(struct key *key)
{
	security_ops->key_free(key);
}

int security_key_permission(key_ref_t key_ref,
			    const struct cred *cred, key_perm_t perm)
{
	return security_ops->key_permission(key_ref, cred, perm);
}

int security_key_getsecurity(struct key *key, char **_buffer)
{
	return security_ops->key_getsecurity(key, _buffer);
}

#endif	/* CONFIG_KEYS */

#ifdef CONFIG_AUDIT

int security_audit_rule_init(u32 field, u32 op, char *rulestr, void **lsmrule)
{
	return security_ops->audit_rule_init(field, op, rulestr, lsmrule);
}

int security_audit_rule_known(struct audit_krule *krule)
{
	return security_ops->audit_rule_known(krule);
}

void security_audit_rule_free(void *lsmrule)
{
	security_ops->audit_rule_free(lsmrule);
}

int security_audit_rule_match(u32 secid, u32 field, u32 op, void *lsmrule,
			      struct audit_context *actx)
{
	return security_ops->audit_rule_match(secid, field, op, lsmrule, actx);
}

#endif /* CONFIG_AUDIT */<|MERGE_RESOLUTION|>--- conflicted
+++ resolved
@@ -172,31 +172,7 @@
 int security_capable(const struct cred *cred, struct user_namespace *ns,
 		     int cap)
 {
-<<<<<<< HEAD
-	return security_ops->capable(current, cred, ns, cap,
-				     SECURITY_CAP_AUDIT);
-}
-
-int security_capable_noaudit(struct user_namespace *ns, const struct cred *cred,
-			     int cap)
-{
-	return security_ops->capable(current, cred, ns, cap,
-				     SECURITY_CAP_NOAUDIT);
-}
-
-int security_real_capable(struct task_struct *tsk, struct user_namespace *ns,
-			  int cap)
-{
-	const struct cred *cred;
-	int ret;
-
-	cred = get_task_cred(tsk);
-	ret = security_ops->capable(tsk, cred, ns, cap, SECURITY_CAP_AUDIT);
-	put_cred(cred);
-	return ret;
-=======
 	return security_ops->capable(cred, ns, cap, SECURITY_CAP_AUDIT);
->>>>>>> c3ade0e0
 }
 
 int security_capable_noaudit(const struct cred *cred, struct user_namespace *ns,
