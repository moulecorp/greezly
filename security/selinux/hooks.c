/*
 *  NSA Security-Enhanced Linux (SELinux) security module
 *
 *  This file contains the SELinux hook function implementations.
 *
 *  Authors:  Stephen Smalley, <sds@epoch.ncsc.mil>
 *	      Chris Vance, <cvance@nai.com>
 *	      Wayne Salamon, <wsalamon@nai.com>
 *	      James Morris <jmorris@redhat.com>
 *
 *  Copyright (C) 2001,2002 Networks Associates Technology, Inc.
 *  Copyright (C) 2003-2008 Red Hat, Inc., James Morris <jmorris@redhat.com>
 *					   Eric Paris <eparis@redhat.com>
 *  Copyright (C) 2004-2005 Trusted Computer Solutions, Inc.
 *			    <dgoeddel@trustedcs.com>
 *  Copyright (C) 2006, 2007, 2009 Hewlett-Packard Development Company, L.P.
 *	Paul Moore <paul@paul-moore.com>
 *  Copyright (C) 2007 Hitachi Software Engineering Co., Ltd.
 *		       Yuichi Nakamura <ynakam@hitachisoft.jp>
 *
 *	This program is free software; you can redistribute it and/or modify
 *	it under the terms of the GNU General Public License version 2,
 *	as published by the Free Software Foundation.
 */

#include <linux/init.h>
#include <linux/kd.h>
#include <linux/kernel.h>
#include <linux/tracehook.h>
#include <linux/errno.h>
#include <linux/sched.h>
#include <linux/security.h>
#include <linux/xattr.h>
#include <linux/capability.h>
#include <linux/unistd.h>
#include <linux/mm.h>
#include <linux/mman.h>
#include <linux/slab.h>
#include <linux/pagemap.h>
#include <linux/proc_fs.h>
#include <linux/swap.h>
#include <linux/spinlock.h>
#include <linux/syscalls.h>
#include <linux/dcache.h>
#include <linux/file.h>
#include <linux/fdtable.h>
#include <linux/namei.h>
#include <linux/mount.h>
#include <linux/netfilter_ipv4.h>
#include <linux/netfilter_ipv6.h>
#include <linux/tty.h>
#include <net/icmp.h>
#include <net/ip.h>		/* for local_port_range[] */
#include <net/sock.h>
#include <net/tcp.h>		/* struct or_callable used in sock_rcv_skb */
#include <net/inet_connection_sock.h>
#include <net/net_namespace.h>
#include <net/netlabel.h>
#include <linux/uaccess.h>
#include <asm/ioctls.h>
#include <linux/atomic.h>
#include <linux/bitops.h>
#include <linux/interrupt.h>
#include <linux/netdevice.h>	/* for network interface checks */
#include <net/netlink.h>
#include <linux/tcp.h>
#include <linux/udp.h>
#include <linux/dccp.h>
#include <linux/quota.h>
#include <linux/un.h>		/* for Unix socket types */
#include <net/af_unix.h>	/* for Unix socket types */
#include <linux/parser.h>
#include <linux/nfs_mount.h>
#include <net/ipv6.h>
#include <linux/hugetlb.h>
#include <linux/personality.h>
#include <linux/audit.h>
#include <linux/string.h>
#include <linux/selinux.h>
#include <linux/mutex.h>
#include <linux/posix-timers.h>
#include <linux/syslog.h>
#include <linux/user_namespace.h>
#include <linux/export.h>
#include <linux/msg.h>
#include <linux/shm.h>

#include "avc.h"
#include "objsec.h"
#include "netif.h"
#include "netnode.h"
#include "netport.h"
#include "xfrm.h"
#include "netlabel.h"
#include "audit.h"
#include "avc_ss.h"

<<<<<<< HEAD
#define NUM_SEL_MNT_OPTS 5

=======
>>>>>>> c3ade0e0
/* SECMARK reference count */
static atomic_t selinux_secmark_refcount = ATOMIC_INIT(0);

#ifdef CONFIG_SECURITY_SELINUX_DEVELOP
int selinux_enforcing;

static int __init enforcing_setup(char *str)
{
	unsigned long enforcing;
	if (!strict_strtoul(str, 0, &enforcing))
		selinux_enforcing = enforcing ? 1 : 0;
	return 1;
}
__setup("enforcing=", enforcing_setup);
#endif

#ifdef CONFIG_SECURITY_SELINUX_BOOTPARAM
int selinux_enabled = CONFIG_SECURITY_SELINUX_BOOTPARAM_VALUE;

static int __init selinux_enabled_setup(char *str)
{
	unsigned long enabled;
	if (!strict_strtoul(str, 0, &enabled))
		selinux_enabled = enabled ? 1 : 0;
	return 1;
}
__setup("selinux=", selinux_enabled_setup);
#else
int selinux_enabled = 1;
#endif

static struct kmem_cache *sel_inode_cache;

/**
 * selinux_secmark_enabled - Check to see if SECMARK is currently enabled
 *
 * Description:
 * This function checks the SECMARK reference counter to see if any SECMARK
 * targets are currently configured, if the reference counter is greater than
 * zero SECMARK is considered to be enabled.  Returns true (1) if SECMARK is
 * enabled, false (0) if SECMARK is disabled.  If the always_check_network
 * policy capability is enabled, SECMARK is always considered enabled.
 *
 */
static int selinux_secmark_enabled(void)
{
	return (selinux_policycap_alwaysnetwork || atomic_read(&selinux_secmark_refcount));
}

/**
 * selinux_peerlbl_enabled - Check to see if peer labeling is currently enabled
 *
 * Description:
 * This function checks if NetLabel or labeled IPSEC is enabled.  Returns true
 * (1) if any are enabled or false (0) if neither are enabled.  If the
 * always_check_network policy capability is enabled, peer labeling
 * is always considered enabled.
 *
 */
static int selinux_peerlbl_enabled(void)
{
	return (selinux_policycap_alwaysnetwork || netlbl_enabled() || selinux_xfrm_enabled());
}

/*
 * initialise the security for the init task
 */
static void cred_init_security(void)
{
	struct cred *cred = (struct cred *) current->real_cred;
	struct task_security_struct *tsec;

	tsec = kzalloc(sizeof(struct task_security_struct), GFP_KERNEL);
	if (!tsec)
		panic("SELinux:  Failed to initialize initial task.\n");

	tsec->osid = tsec->sid = SECINITSID_KERNEL;
	cred->security = tsec;
}

/*
 * get the security ID of a set of credentials
 */
static inline u32 cred_sid(const struct cred *cred)
{
	const struct task_security_struct *tsec;

	tsec = cred->security;
	return tsec->sid;
}

/*
 * get the objective security ID of a task
 */
static inline u32 task_sid(const struct task_struct *task)
{
	u32 sid;

	rcu_read_lock();
	sid = cred_sid(__task_cred(task));
	rcu_read_unlock();
	return sid;
}

/*
 * get the subjective security ID of the current task
 */
static inline u32 current_sid(void)
{
	const struct task_security_struct *tsec = current_security();

	return tsec->sid;
}

/* Allocate and free functions for each kind of security blob. */

static int inode_alloc_security(struct inode *inode)
{
	struct inode_security_struct *isec;
	u32 sid = current_sid();

	isec = kmem_cache_zalloc(sel_inode_cache, GFP_NOFS);
	if (!isec)
		return -ENOMEM;

	mutex_init(&isec->lock);
	INIT_LIST_HEAD(&isec->list);
	isec->inode = inode;
	isec->sid = SECINITSID_UNLABELED;
	isec->sclass = SECCLASS_FILE;
	isec->task_sid = sid;
	inode->i_security = isec;

	return 0;
}

static void inode_free_rcu(struct rcu_head *head)
{
	struct inode_security_struct *isec;

	isec = container_of(head, struct inode_security_struct, rcu);
	kmem_cache_free(sel_inode_cache, isec);
}

static void inode_free_security(struct inode *inode)
{
	struct inode_security_struct *isec = inode->i_security;
	struct superblock_security_struct *sbsec = inode->i_sb->s_security;

	spin_lock(&sbsec->isec_lock);
	if (!list_empty(&isec->list))
		list_del_init(&isec->list);
	spin_unlock(&sbsec->isec_lock);

	/*
	 * The inode may still be referenced in a path walk and
	 * a call to selinux_inode_permission() can be made
	 * after inode_free_security() is called. Ideally, the VFS
	 * wouldn't do this, but fixing that is a much harder
	 * job. For now, simply free the i_security via RCU, and
	 * leave the current inode->i_security pointer intact.
	 * The inode will be freed after the RCU grace period too.
	 */
	call_rcu(&isec->rcu, inode_free_rcu);
}

static int file_alloc_security(struct file *file)
{
	struct file_security_struct *fsec;
	u32 sid = current_sid();

	fsec = kzalloc(sizeof(struct file_security_struct), GFP_KERNEL);
	if (!fsec)
		return -ENOMEM;

	fsec->sid = sid;
	fsec->fown_sid = sid;
	file->f_security = fsec;

	return 0;
}

static void file_free_security(struct file *file)
{
	struct file_security_struct *fsec = file->f_security;
	file->f_security = NULL;
	kfree(fsec);
}

static int superblock_alloc_security(struct super_block *sb)
{
	struct superblock_security_struct *sbsec;

	sbsec = kzalloc(sizeof(struct superblock_security_struct), GFP_KERNEL);
	if (!sbsec)
		return -ENOMEM;

	mutex_init(&sbsec->lock);
	INIT_LIST_HEAD(&sbsec->isec_head);
	spin_lock_init(&sbsec->isec_lock);
	sbsec->sb = sb;
	sbsec->sid = SECINITSID_UNLABELED;
	sbsec->def_sid = SECINITSID_FILE;
	sbsec->mntpoint_sid = SECINITSID_UNLABELED;
	sb->s_security = sbsec;

	return 0;
}

static void superblock_free_security(struct super_block *sb)
{
	struct superblock_security_struct *sbsec = sb->s_security;
	sb->s_security = NULL;
	kfree(sbsec);
}

/* The file system's label must be initialized prior to use. */

static const char *labeling_behaviors[7] = {
	"uses xattr",
	"uses transition SIDs",
	"uses task SIDs",
	"uses genfs_contexts",
	"not configured for labeling",
	"uses mountpoint labeling",
	"uses native labeling",
};

static int inode_doinit_with_dentry(struct inode *inode, struct dentry *opt_dentry);

static inline int inode_doinit(struct inode *inode)
{
	return inode_doinit_with_dentry(inode, NULL);
}

enum {
	Opt_error = -1,
	Opt_context = 1,
	Opt_fscontext = 2,
	Opt_defcontext = 3,
	Opt_rootcontext = 4,
	Opt_labelsupport = 5,
	Opt_nextmntopt = 6,
};

#define NUM_SEL_MNT_OPTS	(Opt_nextmntopt - 1)

static const match_table_t tokens = {
	{Opt_context, CONTEXT_STR "%s"},
	{Opt_fscontext, FSCONTEXT_STR "%s"},
	{Opt_defcontext, DEFCONTEXT_STR "%s"},
	{Opt_rootcontext, ROOTCONTEXT_STR "%s"},
	{Opt_labelsupport, LABELSUPP_STR},
	{Opt_error, NULL},
};

#define SEL_MOUNT_FAIL_MSG "SELinux:  duplicate or incompatible mount options\n"

static int may_context_mount_sb_relabel(u32 sid,
			struct superblock_security_struct *sbsec,
			const struct cred *cred)
{
	const struct task_security_struct *tsec = cred->security;
	int rc;

	rc = avc_has_perm(tsec->sid, sbsec->sid, SECCLASS_FILESYSTEM,
			  FILESYSTEM__RELABELFROM, NULL);
	if (rc)
		return rc;

	rc = avc_has_perm(tsec->sid, sid, SECCLASS_FILESYSTEM,
			  FILESYSTEM__RELABELTO, NULL);
	return rc;
}

static int may_context_mount_inode_relabel(u32 sid,
			struct superblock_security_struct *sbsec,
			const struct cred *cred)
{
	const struct task_security_struct *tsec = cred->security;
	int rc;
	rc = avc_has_perm(tsec->sid, sbsec->sid, SECCLASS_FILESYSTEM,
			  FILESYSTEM__RELABELFROM, NULL);
	if (rc)
		return rc;

	rc = avc_has_perm(sid, sbsec->sid, SECCLASS_FILESYSTEM,
			  FILESYSTEM__ASSOCIATE, NULL);
	return rc;
}

static int selinux_is_sblabel_mnt(struct super_block *sb)
{
	struct superblock_security_struct *sbsec = sb->s_security;

	if (sbsec->behavior == SECURITY_FS_USE_XATTR ||
	    sbsec->behavior == SECURITY_FS_USE_TRANS ||
	    sbsec->behavior == SECURITY_FS_USE_TASK)
		return 1;

	/* Special handling for sysfs. Is genfs but also has setxattr handler*/
	if (strncmp(sb->s_type->name, "sysfs", sizeof("sysfs")) == 0)
		return 1;

	/*
	 * Special handling for rootfs. Is genfs but supports
	 * setting SELinux context on in-core inodes.
	 */
	if (strncmp(sb->s_type->name, "rootfs", sizeof("rootfs")) == 0)
		return 1;

	return 0;
}

static int sb_finish_set_opts(struct super_block *sb)
{
	struct superblock_security_struct *sbsec = sb->s_security;
	struct dentry *root = sb->s_root;
	struct inode *root_inode = root->d_inode;
	int rc = 0;

	if (sbsec->behavior == SECURITY_FS_USE_XATTR) {
		/* Make sure that the xattr handler exists and that no
		   error other than -ENODATA is returned by getxattr on
		   the root directory.  -ENODATA is ok, as this may be
		   the first boot of the SELinux kernel before we have
		   assigned xattr values to the filesystem. */
		if (!root_inode->i_op->getxattr) {
			printk(KERN_WARNING "SELinux: (dev %s, type %s) has no "
			       "xattr support\n", sb->s_id, sb->s_type->name);
			rc = -EOPNOTSUPP;
			goto out;
		}
		rc = root_inode->i_op->getxattr(root, XATTR_NAME_SELINUX, NULL, 0);
		if (rc < 0 && rc != -ENODATA) {
			if (rc == -EOPNOTSUPP)
				printk(KERN_WARNING "SELinux: (dev %s, type "
				       "%s) has no security xattr handler\n",
				       sb->s_id, sb->s_type->name);
			else
				printk(KERN_WARNING "SELinux: (dev %s, type "
				       "%s) getxattr errno %d\n", sb->s_id,
				       sb->s_type->name, -rc);
			goto out;
		}
	}

	if (sbsec->behavior > ARRAY_SIZE(labeling_behaviors))
		printk(KERN_ERR "SELinux: initialized (dev %s, type %s), unknown behavior\n",
		       sb->s_id, sb->s_type->name);
	else
		printk(KERN_DEBUG "SELinux: initialized (dev %s, type %s), %s\n",
		       sb->s_id, sb->s_type->name,
		       labeling_behaviors[sbsec->behavior-1]);

	sbsec->flags |= SE_SBINITIALIZED;
	if (selinux_is_sblabel_mnt(sb))
		sbsec->flags |= SBLABEL_MNT;

	/* Initialize the root inode. */
	rc = inode_doinit_with_dentry(root_inode, root);

	/* Initialize any other inodes associated with the superblock, e.g.
	   inodes created prior to initial policy load or inodes created
	   during get_sb by a pseudo filesystem that directly
	   populates itself. */
	spin_lock(&sbsec->isec_lock);
next_inode:
	if (!list_empty(&sbsec->isec_head)) {
		struct inode_security_struct *isec =
				list_entry(sbsec->isec_head.next,
					   struct inode_security_struct, list);
		struct inode *inode = isec->inode;
		spin_unlock(&sbsec->isec_lock);
		inode = igrab(inode);
		if (inode) {
			if (!IS_PRIVATE(inode))
				inode_doinit(inode);
			iput(inode);
		}
		spin_lock(&sbsec->isec_lock);
		list_del_init(&isec->list);
		goto next_inode;
	}
	spin_unlock(&sbsec->isec_lock);
out:
	return rc;
}

/*
 * This function should allow an FS to ask what it's mount security
 * options were so it can use those later for submounts, displaying
 * mount options, or whatever.
 */
static int selinux_get_mnt_opts(const struct super_block *sb,
				struct security_mnt_opts *opts)
{
	int rc = 0, i;
	struct superblock_security_struct *sbsec = sb->s_security;
	char *context = NULL;
	u32 len;
	char tmp;

	security_init_mnt_opts(opts);

	if (!(sbsec->flags & SE_SBINITIALIZED))
		return -EINVAL;

	if (!ss_initialized)
		return -EINVAL;

	/* make sure we always check enough bits to cover the mask */
	BUILD_BUG_ON(SE_MNTMASK >= (1 << NUM_SEL_MNT_OPTS));

	tmp = sbsec->flags & SE_MNTMASK;
	/* count the number of mount options for this sb */
	for (i = 0; i < NUM_SEL_MNT_OPTS; i++) {
		if (tmp & 0x01)
			opts->num_mnt_opts++;
		tmp >>= 1;
	}
	/* Check if the Label support flag is set */
	if (sbsec->flags & SBLABEL_MNT)
		opts->num_mnt_opts++;

	opts->mnt_opts = kcalloc(opts->num_mnt_opts, sizeof(char *), GFP_ATOMIC);
	if (!opts->mnt_opts) {
		rc = -ENOMEM;
		goto out_free;
	}

	opts->mnt_opts_flags = kcalloc(opts->num_mnt_opts, sizeof(int), GFP_ATOMIC);
	if (!opts->mnt_opts_flags) {
		rc = -ENOMEM;
		goto out_free;
	}

	i = 0;
	if (sbsec->flags & FSCONTEXT_MNT) {
		rc = security_sid_to_context(sbsec->sid, &context, &len);
		if (rc)
			goto out_free;
		opts->mnt_opts[i] = context;
		opts->mnt_opts_flags[i++] = FSCONTEXT_MNT;
	}
	if (sbsec->flags & CONTEXT_MNT) {
		rc = security_sid_to_context(sbsec->mntpoint_sid, &context, &len);
		if (rc)
			goto out_free;
		opts->mnt_opts[i] = context;
		opts->mnt_opts_flags[i++] = CONTEXT_MNT;
	}
	if (sbsec->flags & DEFCONTEXT_MNT) {
		rc = security_sid_to_context(sbsec->def_sid, &context, &len);
		if (rc)
			goto out_free;
		opts->mnt_opts[i] = context;
		opts->mnt_opts_flags[i++] = DEFCONTEXT_MNT;
	}
	if (sbsec->flags & ROOTCONTEXT_MNT) {
		struct inode *root = sbsec->sb->s_root->d_inode;
		struct inode_security_struct *isec = root->i_security;

		rc = security_sid_to_context(isec->sid, &context, &len);
		if (rc)
			goto out_free;
		opts->mnt_opts[i] = context;
		opts->mnt_opts_flags[i++] = ROOTCONTEXT_MNT;
	}
	if (sbsec->flags & SBLABEL_MNT) {
		opts->mnt_opts[i] = NULL;
		opts->mnt_opts_flags[i++] = SBLABEL_MNT;
	}

	BUG_ON(i != opts->num_mnt_opts);

	return 0;

out_free:
	security_free_mnt_opts(opts);
	return rc;
}

static int bad_option(struct superblock_security_struct *sbsec, char flag,
		      u32 old_sid, u32 new_sid)
{
	char mnt_flags = sbsec->flags & SE_MNTMASK;

	/* check if the old mount command had the same options */
	if (sbsec->flags & SE_SBINITIALIZED)
		if (!(sbsec->flags & flag) ||
		    (old_sid != new_sid))
			return 1;

	/* check if we were passed the same options twice,
	 * aka someone passed context=a,context=b
	 */
	if (!(sbsec->flags & SE_SBINITIALIZED))
		if (mnt_flags & flag)
			return 1;
	return 0;
}

/*
 * Allow filesystems with binary mount data to explicitly set mount point
 * labeling information.
 */
static int selinux_set_mnt_opts(struct super_block *sb,
				struct security_mnt_opts *opts,
				unsigned long kern_flags,
				unsigned long *set_kern_flags)
{
	const struct cred *cred = current_cred();
	int rc = 0, i;
	struct superblock_security_struct *sbsec = sb->s_security;
	const char *name = sb->s_type->name;
	struct inode *inode = sbsec->sb->s_root->d_inode;
	struct inode_security_struct *root_isec = inode->i_security;
	u32 fscontext_sid = 0, context_sid = 0, rootcontext_sid = 0;
	u32 defcontext_sid = 0;
	char **mount_options = opts->mnt_opts;
	int *flags = opts->mnt_opts_flags;
	int num_opts = opts->num_mnt_opts;

	mutex_lock(&sbsec->lock);

	if (!ss_initialized) {
		if (!num_opts) {
			/* Defer initialization until selinux_complete_init,
			   after the initial policy is loaded and the security
			   server is ready to handle calls. */
			goto out;
		}
		rc = -EINVAL;
		printk(KERN_WARNING "SELinux: Unable to set superblock options "
			"before the security server is initialized\n");
		goto out;
	}
	if (kern_flags && !set_kern_flags) {
		/* Specifying internal flags without providing a place to
		 * place the results is not allowed */
		rc = -EINVAL;
		goto out;
	}

	/*
	 * Binary mount data FS will come through this function twice.  Once
	 * from an explicit call and once from the generic calls from the vfs.
	 * Since the generic VFS calls will not contain any security mount data
	 * we need to skip the double mount verification.
	 *
	 * This does open a hole in which we will not notice if the first
	 * mount using this sb set explict options and a second mount using
	 * this sb does not set any security options.  (The first options
	 * will be used for both mounts)
	 */
	if ((sbsec->flags & SE_SBINITIALIZED) && (sb->s_type->fs_flags & FS_BINARY_MOUNTDATA)
	    && (num_opts == 0))
		goto out;

	/*
	 * parse the mount options, check if they are valid sids.
	 * also check if someone is trying to mount the same sb more
	 * than once with different security options.
	 */
	for (i = 0; i < num_opts; i++) {
		u32 sid;

		if (flags[i] == SBLABEL_MNT)
			continue;
		rc = security_context_to_sid(mount_options[i],
					     strlen(mount_options[i]), &sid, GFP_KERNEL);
		if (rc) {
			printk(KERN_WARNING "SELinux: security_context_to_sid"
			       "(%s) failed for (dev %s, type %s) errno=%d\n",
			       mount_options[i], sb->s_id, name, rc);
			goto out;
		}
		switch (flags[i]) {
		case FSCONTEXT_MNT:
			fscontext_sid = sid;

			if (bad_option(sbsec, FSCONTEXT_MNT, sbsec->sid,
					fscontext_sid))
				goto out_double_mount;

			sbsec->flags |= FSCONTEXT_MNT;
			break;
		case CONTEXT_MNT:
			context_sid = sid;

			if (bad_option(sbsec, CONTEXT_MNT, sbsec->mntpoint_sid,
					context_sid))
				goto out_double_mount;

			sbsec->flags |= CONTEXT_MNT;
			break;
		case ROOTCONTEXT_MNT:
			rootcontext_sid = sid;

			if (bad_option(sbsec, ROOTCONTEXT_MNT, root_isec->sid,
					rootcontext_sid))
				goto out_double_mount;

			sbsec->flags |= ROOTCONTEXT_MNT;

			break;
		case DEFCONTEXT_MNT:
			defcontext_sid = sid;

			if (bad_option(sbsec, DEFCONTEXT_MNT, sbsec->def_sid,
					defcontext_sid))
				goto out_double_mount;

			sbsec->flags |= DEFCONTEXT_MNT;

			break;
		default:
			rc = -EINVAL;
			goto out;
		}
	}

	if (sbsec->flags & SE_SBINITIALIZED) {
		/* previously mounted with options, but not on this attempt? */
		if ((sbsec->flags & SE_MNTMASK) && !num_opts)
			goto out_double_mount;
		rc = 0;
		goto out;
	}

	if (strcmp(sb->s_type->name, "proc") == 0)
		sbsec->flags |= SE_SBPROC;

	if (!sbsec->behavior) {
		/*
		 * Determine the labeling behavior to use for this
		 * filesystem type.
		 */
		rc = security_fs_use(sb);
		if (rc) {
			printk(KERN_WARNING
				"%s: security_fs_use(%s) returned %d\n",
					__func__, sb->s_type->name, rc);
			goto out;
		}
	}
	/* sets the context of the superblock for the fs being mounted. */
	if (fscontext_sid) {
		rc = may_context_mount_sb_relabel(fscontext_sid, sbsec, cred);
		if (rc)
			goto out;

		sbsec->sid = fscontext_sid;
	}

	/*
	 * Switch to using mount point labeling behavior.
	 * sets the label used on all file below the mountpoint, and will set
	 * the superblock context if not already set.
	 */
	if (kern_flags & SECURITY_LSM_NATIVE_LABELS && !context_sid) {
		sbsec->behavior = SECURITY_FS_USE_NATIVE;
		*set_kern_flags |= SECURITY_LSM_NATIVE_LABELS;
	}

	if (context_sid) {
		if (!fscontext_sid) {
			rc = may_context_mount_sb_relabel(context_sid, sbsec,
							  cred);
			if (rc)
				goto out;
			sbsec->sid = context_sid;
		} else {
			rc = may_context_mount_inode_relabel(context_sid, sbsec,
							     cred);
			if (rc)
				goto out;
		}
		if (!rootcontext_sid)
			rootcontext_sid = context_sid;

		sbsec->mntpoint_sid = context_sid;
		sbsec->behavior = SECURITY_FS_USE_MNTPOINT;
	}

	if (rootcontext_sid) {
		rc = may_context_mount_inode_relabel(rootcontext_sid, sbsec,
						     cred);
		if (rc)
			goto out;

		root_isec->sid = rootcontext_sid;
		root_isec->initialized = 1;
	}

	if (defcontext_sid) {
		if (sbsec->behavior != SECURITY_FS_USE_XATTR &&
			sbsec->behavior != SECURITY_FS_USE_NATIVE) {
			rc = -EINVAL;
			printk(KERN_WARNING "SELinux: defcontext option is "
			       "invalid for this filesystem type\n");
			goto out;
		}

		if (defcontext_sid != sbsec->def_sid) {
			rc = may_context_mount_inode_relabel(defcontext_sid,
							     sbsec, cred);
			if (rc)
				goto out;
		}

		sbsec->def_sid = defcontext_sid;
	}

	rc = sb_finish_set_opts(sb);
out:
	mutex_unlock(&sbsec->lock);
	return rc;
out_double_mount:
	rc = -EINVAL;
	printk(KERN_WARNING "SELinux: mount invalid.  Same superblock, different "
	       "security settings for (dev %s, type %s)\n", sb->s_id, name);
	goto out;
}

static int selinux_cmp_sb_context(const struct super_block *oldsb,
				    const struct super_block *newsb)
{
	struct superblock_security_struct *old = oldsb->s_security;
	struct superblock_security_struct *new = newsb->s_security;
	char oldflags = old->flags & SE_MNTMASK;
	char newflags = new->flags & SE_MNTMASK;

	if (oldflags != newflags)
		goto mismatch;
	if ((oldflags & FSCONTEXT_MNT) && old->sid != new->sid)
		goto mismatch;
	if ((oldflags & CONTEXT_MNT) && old->mntpoint_sid != new->mntpoint_sid)
		goto mismatch;
	if ((oldflags & DEFCONTEXT_MNT) && old->def_sid != new->def_sid)
		goto mismatch;
	if (oldflags & ROOTCONTEXT_MNT) {
		struct inode_security_struct *oldroot = oldsb->s_root->d_inode->i_security;
		struct inode_security_struct *newroot = newsb->s_root->d_inode->i_security;
		if (oldroot->sid != newroot->sid)
			goto mismatch;
	}
	return 0;
mismatch:
	printk(KERN_WARNING "SELinux: mount invalid.  Same superblock, "
			    "different security settings for (dev %s, "
			    "type %s)\n", newsb->s_id, newsb->s_type->name);
	return -EBUSY;
}

static int selinux_sb_clone_mnt_opts(const struct super_block *oldsb,
					struct super_block *newsb)
{
	const struct superblock_security_struct *oldsbsec = oldsb->s_security;
	struct superblock_security_struct *newsbsec = newsb->s_security;

	int set_fscontext =	(oldsbsec->flags & FSCONTEXT_MNT);
	int set_context =	(oldsbsec->flags & CONTEXT_MNT);
	int set_rootcontext =	(oldsbsec->flags & ROOTCONTEXT_MNT);

	/*
	 * if the parent was able to be mounted it clearly had no special lsm
	 * mount options.  thus we can safely deal with this superblock later
	 */
	if (!ss_initialized)
		return 0;

	/* how can we clone if the old one wasn't set up?? */
	BUG_ON(!(oldsbsec->flags & SE_SBINITIALIZED));

	/* if fs is reusing a sb, make sure that the contexts match */
	if (newsbsec->flags & SE_SBINITIALIZED)
		return selinux_cmp_sb_context(oldsb, newsb);

	mutex_lock(&newsbsec->lock);

	newsbsec->flags = oldsbsec->flags;

	newsbsec->sid = oldsbsec->sid;
	newsbsec->def_sid = oldsbsec->def_sid;
	newsbsec->behavior = oldsbsec->behavior;

	if (set_context) {
		u32 sid = oldsbsec->mntpoint_sid;

		if (!set_fscontext)
			newsbsec->sid = sid;
		if (!set_rootcontext) {
			struct inode *newinode = newsb->s_root->d_inode;
			struct inode_security_struct *newisec = newinode->i_security;
			newisec->sid = sid;
		}
		newsbsec->mntpoint_sid = sid;
	}
	if (set_rootcontext) {
		const struct inode *oldinode = oldsb->s_root->d_inode;
		const struct inode_security_struct *oldisec = oldinode->i_security;
		struct inode *newinode = newsb->s_root->d_inode;
		struct inode_security_struct *newisec = newinode->i_security;

		newisec->sid = oldisec->sid;
	}

	sb_finish_set_opts(newsb);
	mutex_unlock(&newsbsec->lock);
	return 0;
}

static int selinux_parse_opts_str(char *options,
				  struct security_mnt_opts *opts)
{
	char *p;
	char *context = NULL, *defcontext = NULL;
	char *fscontext = NULL, *rootcontext = NULL;
	int rc, num_mnt_opts = 0;

	opts->num_mnt_opts = 0;

	/* Standard string-based options. */
	while ((p = strsep(&options, "|")) != NULL) {
		int token;
		substring_t args[MAX_OPT_ARGS];

		if (!*p)
			continue;

		token = match_token(p, tokens, args);

		switch (token) {
		case Opt_context:
			if (context || defcontext) {
				rc = -EINVAL;
				printk(KERN_WARNING SEL_MOUNT_FAIL_MSG);
				goto out_err;
			}
			context = match_strdup(&args[0]);
			if (!context) {
				rc = -ENOMEM;
				goto out_err;
			}
			break;

		case Opt_fscontext:
			if (fscontext) {
				rc = -EINVAL;
				printk(KERN_WARNING SEL_MOUNT_FAIL_MSG);
				goto out_err;
			}
			fscontext = match_strdup(&args[0]);
			if (!fscontext) {
				rc = -ENOMEM;
				goto out_err;
			}
			break;

		case Opt_rootcontext:
			if (rootcontext) {
				rc = -EINVAL;
				printk(KERN_WARNING SEL_MOUNT_FAIL_MSG);
				goto out_err;
			}
			rootcontext = match_strdup(&args[0]);
			if (!rootcontext) {
				rc = -ENOMEM;
				goto out_err;
			}
			break;

		case Opt_defcontext:
			if (context || defcontext) {
				rc = -EINVAL;
				printk(KERN_WARNING SEL_MOUNT_FAIL_MSG);
				goto out_err;
			}
			defcontext = match_strdup(&args[0]);
			if (!defcontext) {
				rc = -ENOMEM;
				goto out_err;
			}
			break;
		case Opt_labelsupport:
			break;
		default:
			rc = -EINVAL;
			printk(KERN_WARNING "SELinux:  unknown mount option\n");
			goto out_err;

		}
	}

	rc = -ENOMEM;
	opts->mnt_opts = kcalloc(NUM_SEL_MNT_OPTS, sizeof(char *), GFP_ATOMIC);
	if (!opts->mnt_opts)
		goto out_err;

	opts->mnt_opts_flags = kcalloc(NUM_SEL_MNT_OPTS, sizeof(int), GFP_ATOMIC);
	if (!opts->mnt_opts_flags) {
		kfree(opts->mnt_opts);
		goto out_err;
	}

	if (fscontext) {
		opts->mnt_opts[num_mnt_opts] = fscontext;
		opts->mnt_opts_flags[num_mnt_opts++] = FSCONTEXT_MNT;
	}
	if (context) {
		opts->mnt_opts[num_mnt_opts] = context;
		opts->mnt_opts_flags[num_mnt_opts++] = CONTEXT_MNT;
	}
	if (rootcontext) {
		opts->mnt_opts[num_mnt_opts] = rootcontext;
		opts->mnt_opts_flags[num_mnt_opts++] = ROOTCONTEXT_MNT;
	}
	if (defcontext) {
		opts->mnt_opts[num_mnt_opts] = defcontext;
		opts->mnt_opts_flags[num_mnt_opts++] = DEFCONTEXT_MNT;
	}

	opts->num_mnt_opts = num_mnt_opts;
	return 0;

out_err:
	kfree(context);
	kfree(defcontext);
	kfree(fscontext);
	kfree(rootcontext);
	return rc;
}
/*
 * string mount options parsing and call set the sbsec
 */
static int superblock_doinit(struct super_block *sb, void *data)
{
	int rc = 0;
	char *options = data;
	struct security_mnt_opts opts;

	security_init_mnt_opts(&opts);

	if (!data)
		goto out;

	BUG_ON(sb->s_type->fs_flags & FS_BINARY_MOUNTDATA);

	rc = selinux_parse_opts_str(options, &opts);
	if (rc)
		goto out_err;

out:
	rc = selinux_set_mnt_opts(sb, &opts, 0, NULL);

out_err:
	security_free_mnt_opts(&opts);
	return rc;
}

static void selinux_write_opts(struct seq_file *m,
			       struct security_mnt_opts *opts)
{
	int i;
	char *prefix;

	for (i = 0; i < opts->num_mnt_opts; i++) {
		char *has_comma;

		if (opts->mnt_opts[i])
			has_comma = strchr(opts->mnt_opts[i], ',');
		else
			has_comma = NULL;

		switch (opts->mnt_opts_flags[i]) {
		case CONTEXT_MNT:
			prefix = CONTEXT_STR;
			break;
		case FSCONTEXT_MNT:
			prefix = FSCONTEXT_STR;
			break;
		case ROOTCONTEXT_MNT:
			prefix = ROOTCONTEXT_STR;
			break;
		case DEFCONTEXT_MNT:
			prefix = DEFCONTEXT_STR;
			break;
		case SBLABEL_MNT:
			seq_putc(m, ',');
			seq_puts(m, LABELSUPP_STR);
			continue;
		default:
			BUG();
			return;
		};
		/* we need a comma before each option */
		seq_putc(m, ',');
		seq_puts(m, prefix);
		if (has_comma)
			seq_putc(m, '\"');
		seq_puts(m, opts->mnt_opts[i]);
		if (has_comma)
			seq_putc(m, '\"');
	}
}

static int selinux_sb_show_options(struct seq_file *m, struct super_block *sb)
{
	struct security_mnt_opts opts;
	int rc;

	rc = selinux_get_mnt_opts(sb, &opts);
	if (rc) {
		/* before policy load we may get EINVAL, don't show anything */
		if (rc == -EINVAL)
			rc = 0;
		return rc;
	}

	selinux_write_opts(m, &opts);

	security_free_mnt_opts(&opts);

	return rc;
}

static inline u16 inode_mode_to_security_class(umode_t mode)
{
	switch (mode & S_IFMT) {
	case S_IFSOCK:
		return SECCLASS_SOCK_FILE;
	case S_IFLNK:
		return SECCLASS_LNK_FILE;
	case S_IFREG:
		return SECCLASS_FILE;
	case S_IFBLK:
		return SECCLASS_BLK_FILE;
	case S_IFDIR:
		return SECCLASS_DIR;
	case S_IFCHR:
		return SECCLASS_CHR_FILE;
	case S_IFIFO:
		return SECCLASS_FIFO_FILE;

	}

	return SECCLASS_FILE;
}

static inline int default_protocol_stream(int protocol)
{
	return (protocol == IPPROTO_IP || protocol == IPPROTO_TCP);
}

static inline int default_protocol_dgram(int protocol)
{
	return (protocol == IPPROTO_IP || protocol == IPPROTO_UDP);
}

static inline u16 socket_type_to_security_class(int family, int type, int protocol)
{
	switch (family) {
	case PF_UNIX:
		switch (type) {
		case SOCK_STREAM:
		case SOCK_SEQPACKET:
			return SECCLASS_UNIX_STREAM_SOCKET;
		case SOCK_DGRAM:
			return SECCLASS_UNIX_DGRAM_SOCKET;
		}
		break;
	case PF_INET:
	case PF_INET6:
		switch (type) {
		case SOCK_STREAM:
			if (default_protocol_stream(protocol))
				return SECCLASS_TCP_SOCKET;
			else
				return SECCLASS_RAWIP_SOCKET;
		case SOCK_DGRAM:
			if (default_protocol_dgram(protocol))
				return SECCLASS_UDP_SOCKET;
			else
				return SECCLASS_RAWIP_SOCKET;
		case SOCK_DCCP:
			return SECCLASS_DCCP_SOCKET;
		default:
			return SECCLASS_RAWIP_SOCKET;
		}
		break;
	case PF_NETLINK:
		switch (protocol) {
		case NETLINK_ROUTE:
			return SECCLASS_NETLINK_ROUTE_SOCKET;
		case NETLINK_FIREWALL:
			return SECCLASS_NETLINK_FIREWALL_SOCKET;
		case NETLINK_SOCK_DIAG:
			return SECCLASS_NETLINK_TCPDIAG_SOCKET;
		case NETLINK_NFLOG:
			return SECCLASS_NETLINK_NFLOG_SOCKET;
		case NETLINK_XFRM:
			return SECCLASS_NETLINK_XFRM_SOCKET;
		case NETLINK_SELINUX:
			return SECCLASS_NETLINK_SELINUX_SOCKET;
		case NETLINK_AUDIT:
			return SECCLASS_NETLINK_AUDIT_SOCKET;
		case NETLINK_IP6_FW:
			return SECCLASS_NETLINK_IP6FW_SOCKET;
		case NETLINK_DNRTMSG:
			return SECCLASS_NETLINK_DNRT_SOCKET;
		case NETLINK_KOBJECT_UEVENT:
			return SECCLASS_NETLINK_KOBJECT_UEVENT_SOCKET;
		default:
			return SECCLASS_NETLINK_SOCKET;
		}
	case PF_PACKET:
		return SECCLASS_PACKET_SOCKET;
	case PF_KEY:
		return SECCLASS_KEY_SOCKET;
	case PF_APPLETALK:
		return SECCLASS_APPLETALK_SOCKET;
	}

	return SECCLASS_SOCKET;
}

#ifdef CONFIG_PROC_FS
static int selinux_proc_get_sid(struct dentry *dentry,
				u16 tclass,
				u32 *sid)
{
	int rc;
	char *buffer, *path;

	buffer = (char *)__get_free_page(GFP_KERNEL);
	if (!buffer)
		return -ENOMEM;

	path = dentry_path_raw(dentry, buffer, PAGE_SIZE);
	if (IS_ERR(path))
		rc = PTR_ERR(path);
	else {
		/* each process gets a /proc/PID/ entry. Strip off the
		 * PID part to get a valid selinux labeling.
		 * e.g. /proc/1/net/rpc/nfs -> /net/rpc/nfs */
		while (path[1] >= '0' && path[1] <= '9') {
			path[1] = '/';
			path++;
		}
		rc = security_genfs_sid("proc", path, tclass, sid);
	}
	free_page((unsigned long)buffer);
	return rc;
}
#else
static int selinux_proc_get_sid(struct dentry *dentry,
				u16 tclass,
				u32 *sid)
{
	return -EINVAL;
}
#endif

/* The inode's security attributes must be initialized before first use. */
static int inode_doinit_with_dentry(struct inode *inode, struct dentry *opt_dentry)
{
	struct superblock_security_struct *sbsec = NULL;
	struct inode_security_struct *isec = inode->i_security;
	u32 sid;
	struct dentry *dentry;
#define INITCONTEXTLEN 255
	char *context = NULL;
	unsigned len = 0;
	int rc = 0;

	if (isec->initialized)
		goto out;

	mutex_lock(&isec->lock);
	if (isec->initialized)
		goto out_unlock;

	sbsec = inode->i_sb->s_security;
	if (!(sbsec->flags & SE_SBINITIALIZED)) {
		/* Defer initialization until selinux_complete_init,
		   after the initial policy is loaded and the security
		   server is ready to handle calls. */
		spin_lock(&sbsec->isec_lock);
		if (list_empty(&isec->list))
			list_add(&isec->list, &sbsec->isec_head);
		spin_unlock(&sbsec->isec_lock);
		goto out_unlock;
	}

	switch (sbsec->behavior) {
	case SECURITY_FS_USE_NATIVE:
		break;
	case SECURITY_FS_USE_XATTR:
		if (!inode->i_op->getxattr) {
			isec->sid = sbsec->def_sid;
			break;
		}

		/* Need a dentry, since the xattr API requires one.
		   Life would be simpler if we could just pass the inode. */
		if (opt_dentry) {
			/* Called from d_instantiate or d_splice_alias. */
			dentry = dget(opt_dentry);
		} else {
			/* Called from selinux_complete_init, try to find a dentry. */
			dentry = d_find_alias(inode);
		}
		if (!dentry) {
			/*
			 * this is can be hit on boot when a file is accessed
			 * before the policy is loaded.  When we load policy we
			 * may find inodes that have no dentry on the
			 * sbsec->isec_head list.  No reason to complain as these
			 * will get fixed up the next time we go through
			 * inode_doinit with a dentry, before these inodes could
			 * be used again by userspace.
			 */
			goto out_unlock;
		}

		len = INITCONTEXTLEN;
		context = kmalloc(len+1, GFP_NOFS);
		if (!context) {
			rc = -ENOMEM;
			dput(dentry);
			goto out_unlock;
		}
		context[len] = '\0';
		rc = inode->i_op->getxattr(dentry, XATTR_NAME_SELINUX,
					   context, len);
		if (rc == -ERANGE) {
			kfree(context);

			/* Need a larger buffer.  Query for the right size. */
			rc = inode->i_op->getxattr(dentry, XATTR_NAME_SELINUX,
						   NULL, 0);
			if (rc < 0) {
				dput(dentry);
				goto out_unlock;
			}
			len = rc;
			context = kmalloc(len+1, GFP_NOFS);
			if (!context) {
				rc = -ENOMEM;
				dput(dentry);
				goto out_unlock;
			}
			context[len] = '\0';
			rc = inode->i_op->getxattr(dentry,
						   XATTR_NAME_SELINUX,
						   context, len);
		}
		dput(dentry);
		if (rc < 0) {
			if (rc != -ENODATA) {
				printk(KERN_WARNING "SELinux: %s:  getxattr returned "
				       "%d for dev=%s ino=%ld\n", __func__,
				       -rc, inode->i_sb->s_id, inode->i_ino);
				kfree(context);
				goto out_unlock;
			}
			/* Map ENODATA to the default file SID */
			sid = sbsec->def_sid;
			rc = 0;
		} else {
			rc = security_context_to_sid_default(context, rc, &sid,
							     sbsec->def_sid,
							     GFP_NOFS);
			if (rc) {
				char *dev = inode->i_sb->s_id;
				unsigned long ino = inode->i_ino;

				if (rc == -EINVAL) {
					if (printk_ratelimit())
						printk(KERN_NOTICE "SELinux: inode=%lu on dev=%s was found to have an invalid "
							"context=%s.  This indicates you may need to relabel the inode or the "
							"filesystem in question.\n", ino, dev, context);
				} else {
					printk(KERN_WARNING "SELinux: %s:  context_to_sid(%s) "
					       "returned %d for dev=%s ino=%ld\n",
					       __func__, context, -rc, dev, ino);
				}
				kfree(context);
				/* Leave with the unlabeled SID */
				rc = 0;
				break;
			}
		}
		kfree(context);
		isec->sid = sid;
		break;
	case SECURITY_FS_USE_TASK:
		isec->sid = isec->task_sid;
		break;
	case SECURITY_FS_USE_TRANS:
		/* Default to the fs SID. */
		isec->sid = sbsec->sid;

		/* Try to obtain a transition SID. */
		isec->sclass = inode_mode_to_security_class(inode->i_mode);
		rc = security_transition_sid(isec->task_sid, sbsec->sid,
					     isec->sclass, NULL, &sid);
		if (rc)
			goto out_unlock;
		isec->sid = sid;
		break;
	case SECURITY_FS_USE_MNTPOINT:
		isec->sid = sbsec->mntpoint_sid;
		break;
	default:
		/* Default to the fs superblock SID. */
		isec->sid = sbsec->sid;

		if ((sbsec->flags & SE_SBPROC) && !S_ISLNK(inode->i_mode)) {
			/* We must have a dentry to determine the label on
			 * procfs inodes */
			if (opt_dentry)
				/* Called from d_instantiate or
				 * d_splice_alias. */
				dentry = dget(opt_dentry);
			else
				/* Called from selinux_complete_init, try to
				 * find a dentry. */
				dentry = d_find_alias(inode);
			/*
			 * This can be hit on boot when a file is accessed
			 * before the policy is loaded.  When we load policy we
			 * may find inodes that have no dentry on the
			 * sbsec->isec_head list.  No reason to complain as
			 * these will get fixed up the next time we go through
			 * inode_doinit() with a dentry, before these inodes
			 * could be used again by userspace.
			 */
			if (!dentry)
				goto out_unlock;
			isec->sclass = inode_mode_to_security_class(inode->i_mode);
			rc = selinux_proc_get_sid(dentry, isec->sclass, &sid);
			dput(dentry);
			if (rc)
				goto out_unlock;
			isec->sid = sid;
		}
		break;
	}

	isec->initialized = 1;

out_unlock:
	mutex_unlock(&isec->lock);
out:
	if (isec->sclass == SECCLASS_FILE)
		isec->sclass = inode_mode_to_security_class(inode->i_mode);
	return rc;
}

/* Convert a Linux signal to an access vector. */
static inline u32 signal_to_av(int sig)
{
	u32 perm = 0;

	switch (sig) {
	case SIGCHLD:
		/* Commonly granted from child to parent. */
		perm = PROCESS__SIGCHLD;
		break;
	case SIGKILL:
		/* Cannot be caught or ignored */
		perm = PROCESS__SIGKILL;
		break;
	case SIGSTOP:
		/* Cannot be caught or ignored */
		perm = PROCESS__SIGSTOP;
		break;
	default:
		/* All other signals. */
		perm = PROCESS__SIGNAL;
		break;
	}

	return perm;
}

/*
 * Check permission between a pair of credentials
 * fork check, ptrace check, etc.
 */
static int cred_has_perm(const struct cred *actor,
			 const struct cred *target,
			 u32 perms)
{
	u32 asid = cred_sid(actor), tsid = cred_sid(target);

	return avc_has_perm(asid, tsid, SECCLASS_PROCESS, perms, NULL);
}

/*
 * Check permission between a pair of tasks, e.g. signal checks,
 * fork check, ptrace check, etc.
 * tsk1 is the actor and tsk2 is the target
 * - this uses the default subjective creds of tsk1
 */
static int task_has_perm(const struct task_struct *tsk1,
			 const struct task_struct *tsk2,
			 u32 perms)
{
	const struct task_security_struct *__tsec1, *__tsec2;
	u32 sid1, sid2;

	rcu_read_lock();
	__tsec1 = __task_cred(tsk1)->security;	sid1 = __tsec1->sid;
	__tsec2 = __task_cred(tsk2)->security;	sid2 = __tsec2->sid;
	rcu_read_unlock();
	return avc_has_perm(sid1, sid2, SECCLASS_PROCESS, perms, NULL);
}

/*
 * Check permission between current and another task, e.g. signal checks,
 * fork check, ptrace check, etc.
 * current is the actor and tsk2 is the target
 * - this uses current's subjective creds
 */
static int current_has_perm(const struct task_struct *tsk,
			    u32 perms)
{
	u32 sid, tsid;

	sid = current_sid();
	tsid = task_sid(tsk);
	return avc_has_perm(sid, tsid, SECCLASS_PROCESS, perms, NULL);
}

#if CAP_LAST_CAP > 63
#error Fix SELinux to handle capabilities > 63.
#endif

/* Check whether a task is allowed to use a capability. */
static int cred_has_capability(const struct cred *cred,
			       int cap, int audit)
{
	struct common_audit_data ad;
	struct av_decision avd;
	u16 sclass;
	u32 sid = cred_sid(cred);
	u32 av = CAP_TO_MASK(cap);
	int rc;

	ad.type = LSM_AUDIT_DATA_CAP;
	ad.u.cap = cap;

	switch (CAP_TO_INDEX(cap)) {
	case 0:
		sclass = SECCLASS_CAPABILITY;
		break;
	case 1:
		sclass = SECCLASS_CAPABILITY2;
		break;
	default:
		printk(KERN_ERR
		       "SELinux:  out of range capability %d\n", cap);
		BUG();
		return -EINVAL;
	}

	rc = avc_has_perm_noaudit(sid, sid, sclass, av, 0, &avd);
	if (audit == SECURITY_CAP_AUDIT) {
		int rc2 = avc_audit(sid, sid, sclass, av, &avd, rc, &ad);
		if (rc2)
			return rc2;
	}
	return rc;
}

/* Check whether a task is allowed to use a system operation. */
static int task_has_system(struct task_struct *tsk,
			   u32 perms)
{
	u32 sid = task_sid(tsk);

	return avc_has_perm(sid, SECINITSID_KERNEL,
			    SECCLASS_SYSTEM, perms, NULL);
}

/* Check whether a task has a particular permission to an inode.
   The 'adp' parameter is optional and allows other audit
   data to be passed (e.g. the dentry). */
static int inode_has_perm(const struct cred *cred,
			  struct inode *inode,
			  u32 perms,
			  struct common_audit_data *adp)
{
	struct inode_security_struct *isec;
	u32 sid;

	validate_creds(cred);

	if (unlikely(IS_PRIVATE(inode)))
		return 0;

	sid = cred_sid(cred);
	isec = inode->i_security;

	return avc_has_perm(sid, isec->sid, isec->sclass, perms, adp);
}

/* Same as inode_has_perm, but pass explicit audit data containing
   the dentry to help the auditing code to more easily generate the
   pathname if needed. */
static inline int dentry_has_perm(const struct cred *cred,
				  struct dentry *dentry,
				  u32 av)
{
	struct inode *inode = dentry->d_inode;
	struct common_audit_data ad;

	ad.type = LSM_AUDIT_DATA_DENTRY;
	ad.u.dentry = dentry;
	return inode_has_perm(cred, inode, av, &ad);
}

/* Same as inode_has_perm, but pass explicit audit data containing
   the path to help the auditing code to more easily generate the
   pathname if needed. */
static inline int path_has_perm(const struct cred *cred,
				struct path *path,
				u32 av)
{
	struct inode *inode = path->dentry->d_inode;
	struct common_audit_data ad;

	ad.type = LSM_AUDIT_DATA_PATH;
	ad.u.path = *path;
	return inode_has_perm(cred, inode, av, &ad);
}

/* Same as path_has_perm, but uses the inode from the file struct. */
static inline int file_path_has_perm(const struct cred *cred,
				     struct file *file,
				     u32 av)
{
	struct common_audit_data ad;

	ad.type = LSM_AUDIT_DATA_PATH;
	ad.u.path = file->f_path;
	return inode_has_perm(cred, file_inode(file), av, &ad);
}

/* Check whether a task can use an open file descriptor to
   access an inode in a given way.  Check access to the
   descriptor itself, and then use dentry_has_perm to
   check a particular permission to the file.
   Access to the descriptor is implicitly granted if it
   has the same SID as the process.  If av is zero, then
   access to the file is not checked, e.g. for cases
   where only the descriptor is affected like seek. */
static int file_has_perm(const struct cred *cred,
			 struct file *file,
			 u32 av)
{
	struct file_security_struct *fsec = file->f_security;
	struct inode *inode = file_inode(file);
	struct common_audit_data ad;
	u32 sid = cred_sid(cred);
	int rc;

	ad.type = LSM_AUDIT_DATA_PATH;
	ad.u.path = file->f_path;

	if (sid != fsec->sid) {
		rc = avc_has_perm(sid, fsec->sid,
				  SECCLASS_FD,
				  FD__USE,
				  &ad);
		if (rc)
			goto out;
	}

	/* av is zero if only checking access to the descriptor. */
	rc = 0;
	if (av)
		rc = inode_has_perm(cred, inode, av, &ad);

out:
	return rc;
}

/* Check whether a task can create a file. */
static int may_create(struct inode *dir,
		      struct dentry *dentry,
		      u16 tclass)
{
	const struct task_security_struct *tsec = current_security();
	struct inode_security_struct *dsec;
	struct superblock_security_struct *sbsec;
	u32 sid, newsid;
	struct common_audit_data ad;
	int rc;

	dsec = dir->i_security;
	sbsec = dir->i_sb->s_security;

	sid = tsec->sid;
	newsid = tsec->create_sid;

	ad.type = LSM_AUDIT_DATA_DENTRY;
	ad.u.dentry = dentry;

	rc = avc_has_perm(sid, dsec->sid, SECCLASS_DIR,
			  DIR__ADD_NAME | DIR__SEARCH,
			  &ad);
	if (rc)
		return rc;

	if (!newsid || !(sbsec->flags & SBLABEL_MNT)) {
		rc = security_transition_sid(sid, dsec->sid, tclass,
					     &dentry->d_name, &newsid);
		if (rc)
			return rc;
	}

	rc = avc_has_perm(sid, newsid, tclass, FILE__CREATE, &ad);
	if (rc)
		return rc;

	return avc_has_perm(newsid, sbsec->sid,
			    SECCLASS_FILESYSTEM,
			    FILESYSTEM__ASSOCIATE, &ad);
}

/* Check whether a task can create a key. */
static int may_create_key(u32 ksid,
			  struct task_struct *ctx)
{
	u32 sid = task_sid(ctx);

	return avc_has_perm(sid, ksid, SECCLASS_KEY, KEY__CREATE, NULL);
}

#define MAY_LINK	0
#define MAY_UNLINK	1
#define MAY_RMDIR	2

/* Check whether a task can link, unlink, or rmdir a file/directory. */
static int may_link(struct inode *dir,
		    struct dentry *dentry,
		    int kind)

{
	struct inode_security_struct *dsec, *isec;
	struct common_audit_data ad;
	u32 sid = current_sid();
	u32 av;
	int rc;

	dsec = dir->i_security;
	isec = dentry->d_inode->i_security;

	ad.type = LSM_AUDIT_DATA_DENTRY;
	ad.u.dentry = dentry;

	av = DIR__SEARCH;
	av |= (kind ? DIR__REMOVE_NAME : DIR__ADD_NAME);
	rc = avc_has_perm(sid, dsec->sid, SECCLASS_DIR, av, &ad);
	if (rc)
		return rc;

	switch (kind) {
	case MAY_LINK:
		av = FILE__LINK;
		break;
	case MAY_UNLINK:
		av = FILE__UNLINK;
		break;
	case MAY_RMDIR:
		av = DIR__RMDIR;
		break;
	default:
		printk(KERN_WARNING "SELinux: %s:  unrecognized kind %d\n",
			__func__, kind);
		return 0;
	}

	rc = avc_has_perm(sid, isec->sid, isec->sclass, av, &ad);
	return rc;
}

static inline int may_rename(struct inode *old_dir,
			     struct dentry *old_dentry,
			     struct inode *new_dir,
			     struct dentry *new_dentry)
{
	struct inode_security_struct *old_dsec, *new_dsec, *old_isec, *new_isec;
	struct common_audit_data ad;
	u32 sid = current_sid();
	u32 av;
	int old_is_dir, new_is_dir;
	int rc;

	old_dsec = old_dir->i_security;
	old_isec = old_dentry->d_inode->i_security;
	old_is_dir = S_ISDIR(old_dentry->d_inode->i_mode);
	new_dsec = new_dir->i_security;

	ad.type = LSM_AUDIT_DATA_DENTRY;

	ad.u.dentry = old_dentry;
	rc = avc_has_perm(sid, old_dsec->sid, SECCLASS_DIR,
			  DIR__REMOVE_NAME | DIR__SEARCH, &ad);
	if (rc)
		return rc;
	rc = avc_has_perm(sid, old_isec->sid,
			  old_isec->sclass, FILE__RENAME, &ad);
	if (rc)
		return rc;
	if (old_is_dir && new_dir != old_dir) {
		rc = avc_has_perm(sid, old_isec->sid,
				  old_isec->sclass, DIR__REPARENT, &ad);
		if (rc)
			return rc;
	}

	ad.u.dentry = new_dentry;
	av = DIR__ADD_NAME | DIR__SEARCH;
	if (new_dentry->d_inode)
		av |= DIR__REMOVE_NAME;
	rc = avc_has_perm(sid, new_dsec->sid, SECCLASS_DIR, av, &ad);
	if (rc)
		return rc;
	if (new_dentry->d_inode) {
		new_isec = new_dentry->d_inode->i_security;
		new_is_dir = S_ISDIR(new_dentry->d_inode->i_mode);
		rc = avc_has_perm(sid, new_isec->sid,
				  new_isec->sclass,
				  (new_is_dir ? DIR__RMDIR : FILE__UNLINK), &ad);
		if (rc)
			return rc;
	}

	return 0;
}

/* Check whether a task can perform a filesystem operation. */
static int superblock_has_perm(const struct cred *cred,
			       struct super_block *sb,
			       u32 perms,
			       struct common_audit_data *ad)
{
	struct superblock_security_struct *sbsec;
	u32 sid = cred_sid(cred);

	sbsec = sb->s_security;
	return avc_has_perm(sid, sbsec->sid, SECCLASS_FILESYSTEM, perms, ad);
}

/* Convert a Linux mode and permission mask to an access vector. */
static inline u32 file_mask_to_av(int mode, int mask)
{
	u32 av = 0;

	if (!S_ISDIR(mode)) {
		if (mask & MAY_EXEC)
			av |= FILE__EXECUTE;
		if (mask & MAY_READ)
			av |= FILE__READ;

		if (mask & MAY_APPEND)
			av |= FILE__APPEND;
		else if (mask & MAY_WRITE)
			av |= FILE__WRITE;

	} else {
		if (mask & MAY_EXEC)
			av |= DIR__SEARCH;
		if (mask & MAY_WRITE)
			av |= DIR__WRITE;
		if (mask & MAY_READ)
			av |= DIR__READ;
	}

	return av;
}

/* Convert a Linux file to an access vector. */
static inline u32 file_to_av(struct file *file)
{
	u32 av = 0;

	if (file->f_mode & FMODE_READ)
		av |= FILE__READ;
	if (file->f_mode & FMODE_WRITE) {
		if (file->f_flags & O_APPEND)
			av |= FILE__APPEND;
		else
			av |= FILE__WRITE;
	}
	if (!av) {
		/*
		 * Special file opened with flags 3 for ioctl-only use.
		 */
		av = FILE__IOCTL;
	}

	return av;
}

/*
 * Convert a file to an access vector and include the correct open
 * open permission.
 */
static inline u32 open_file_to_av(struct file *file)
{
	u32 av = file_to_av(file);

	if (selinux_policycap_openperm)
		av |= FILE__OPEN;

	return av;
}

/* Hook functions begin here. */

static int selinux_ptrace_access_check(struct task_struct *child,
				     unsigned int mode)
{
	int rc;

	rc = cap_ptrace_access_check(child, mode);
	if (rc)
		return rc;

	if (mode & PTRACE_MODE_READ) {
		u32 sid = current_sid();
		u32 csid = task_sid(child);
		return avc_has_perm(sid, csid, SECCLASS_FILE, FILE__READ, NULL);
	}

	return current_has_perm(child, PROCESS__PTRACE);
}

static int selinux_ptrace_traceme(struct task_struct *parent)
{
	int rc;

	rc = cap_ptrace_traceme(parent);
	if (rc)
		return rc;

	return task_has_perm(parent, current, PROCESS__PTRACE);
}

static int selinux_capget(struct task_struct *target, kernel_cap_t *effective,
			  kernel_cap_t *inheritable, kernel_cap_t *permitted)
{
	int error;

	error = current_has_perm(target, PROCESS__GETCAP);
	if (error)
		return error;

	return cap_capget(target, effective, inheritable, permitted);
}

static int selinux_capset(struct cred *new, const struct cred *old,
			  const kernel_cap_t *effective,
			  const kernel_cap_t *inheritable,
			  const kernel_cap_t *permitted)
{
	int error;

	error = cap_capset(new, old,
				      effective, inheritable, permitted);
	if (error)
		return error;

	return cred_has_perm(old, new, PROCESS__SETCAP);
}

/*
 * (This comment used to live with the selinux_task_setuid hook,
 * which was removed).
 *
 * Since setuid only affects the current process, and since the SELinux
 * controls are not based on the Linux identity attributes, SELinux does not
 * need to control this operation.  However, SELinux does control the use of
 * the CAP_SETUID and CAP_SETGID capabilities using the capable hook.
 */

static int selinux_capable(const struct cred *cred, struct user_namespace *ns,
			   int cap, int audit)
{
	int rc;

	rc = cap_capable(cred, ns, cap, audit);
	if (rc)
		return rc;

	return cred_has_capability(cred, cap, audit);
}

static int selinux_quotactl(int cmds, int type, int id, struct super_block *sb)
{
	const struct cred *cred = current_cred();
	int rc = 0;

	if (!sb)
		return 0;

	switch (cmds) {
	case Q_SYNC:
	case Q_QUOTAON:
	case Q_QUOTAOFF:
	case Q_SETINFO:
	case Q_SETQUOTA:
		rc = superblock_has_perm(cred, sb, FILESYSTEM__QUOTAMOD, NULL);
		break;
	case Q_GETFMT:
	case Q_GETINFO:
	case Q_GETQUOTA:
		rc = superblock_has_perm(cred, sb, FILESYSTEM__QUOTAGET, NULL);
		break;
	default:
		rc = 0;  /* let the kernel handle invalid cmds */
		break;
	}
	return rc;
}

static int selinux_quota_on(struct dentry *dentry)
{
	const struct cred *cred = current_cred();

	return dentry_has_perm(cred, dentry, FILE__QUOTAON);
}

static int selinux_syslog(int type)
{
	int rc;

	switch (type) {
	case SYSLOG_ACTION_READ_ALL:	/* Read last kernel messages */
	case SYSLOG_ACTION_SIZE_BUFFER:	/* Return size of the log buffer */
		rc = task_has_system(current, SYSTEM__SYSLOG_READ);
		break;
	case SYSLOG_ACTION_CONSOLE_OFF:	/* Disable logging to console */
	case SYSLOG_ACTION_CONSOLE_ON:	/* Enable logging to console */
	/* Set level of messages printed to console */
	case SYSLOG_ACTION_CONSOLE_LEVEL:
		rc = task_has_system(current, SYSTEM__SYSLOG_CONSOLE);
		break;
	case SYSLOG_ACTION_CLOSE:	/* Close log */
	case SYSLOG_ACTION_OPEN:	/* Open log */
	case SYSLOG_ACTION_READ:	/* Read from log */
	case SYSLOG_ACTION_READ_CLEAR:	/* Read/clear last kernel messages */
	case SYSLOG_ACTION_CLEAR:	/* Clear ring buffer */
	default:
		rc = task_has_system(current, SYSTEM__SYSLOG_MOD);
		break;
	}
	return rc;
}

/*
 * Check that a process has enough memory to allocate a new virtual
 * mapping. 0 means there is enough memory for the allocation to
 * succeed and -ENOMEM implies there is not.
 *
 * Do not audit the selinux permission check, as this is applied to all
 * processes that allocate mappings.
 */
static int selinux_vm_enough_memory(struct mm_struct *mm, long pages)
{
	int rc, cap_sys_admin = 0;

	rc = selinux_capable(current_cred(), &init_user_ns, CAP_SYS_ADMIN,
			     SECURITY_CAP_NOAUDIT);
	if (rc == 0)
		cap_sys_admin = 1;

	return __vm_enough_memory(mm, pages, cap_sys_admin);
}

/* binprm security operations */

static int selinux_bprm_set_creds(struct linux_binprm *bprm)
{
	const struct task_security_struct *old_tsec;
	struct task_security_struct *new_tsec;
	struct inode_security_struct *isec;
	struct common_audit_data ad;
	struct inode *inode = file_inode(bprm->file);
	int rc;

	rc = cap_bprm_set_creds(bprm);
	if (rc)
		return rc;

	/* SELinux context only depends on initial program or script and not
	 * the script interpreter */
	if (bprm->cred_prepared)
		return 0;

	old_tsec = current_security();
	new_tsec = bprm->cred->security;
	isec = inode->i_security;

	/* Default to the current task SID. */
	new_tsec->sid = old_tsec->sid;
	new_tsec->osid = old_tsec->sid;

	/* Reset fs, key, and sock SIDs on execve. */
	new_tsec->create_sid = 0;
	new_tsec->keycreate_sid = 0;
	new_tsec->sockcreate_sid = 0;

	if (old_tsec->exec_sid) {
		new_tsec->sid = old_tsec->exec_sid;
		/* Reset exec SID on execve. */
		new_tsec->exec_sid = 0;

		/*
		 * Minimize confusion: if no_new_privs and a transition is
		 * explicitly requested, then fail the exec.
		 */
		if (bprm->unsafe & LSM_UNSAFE_NO_NEW_PRIVS)
			return -EPERM;
	} else {
		/* Check for a default transition on this program. */
		rc = security_transition_sid(old_tsec->sid, isec->sid,
					     SECCLASS_PROCESS, NULL,
					     &new_tsec->sid);
		if (rc)
			return rc;
	}

	ad.type = LSM_AUDIT_DATA_PATH;
	ad.u.path = bprm->file->f_path;

	if ((bprm->file->f_path.mnt->mnt_flags & MNT_NOSUID) ||
	    (bprm->unsafe & LSM_UNSAFE_NO_NEW_PRIVS))
		new_tsec->sid = old_tsec->sid;

	if (new_tsec->sid == old_tsec->sid) {
		rc = avc_has_perm(old_tsec->sid, isec->sid,
				  SECCLASS_FILE, FILE__EXECUTE_NO_TRANS, &ad);
		if (rc)
			return rc;
	} else {
		/* Check permissions for the transition. */
		rc = avc_has_perm(old_tsec->sid, new_tsec->sid,
				  SECCLASS_PROCESS, PROCESS__TRANSITION, &ad);
		if (rc)
			return rc;

		rc = avc_has_perm(new_tsec->sid, isec->sid,
				  SECCLASS_FILE, FILE__ENTRYPOINT, &ad);
		if (rc)
			return rc;

		/* Check for shared state */
		if (bprm->unsafe & LSM_UNSAFE_SHARE) {
			rc = avc_has_perm(old_tsec->sid, new_tsec->sid,
					  SECCLASS_PROCESS, PROCESS__SHARE,
					  NULL);
			if (rc)
				return -EPERM;
		}

		/* Make sure that anyone attempting to ptrace over a task that
		 * changes its SID has the appropriate permit */
		if (bprm->unsafe &
		    (LSM_UNSAFE_PTRACE | LSM_UNSAFE_PTRACE_CAP)) {
			struct task_struct *tracer;
			struct task_security_struct *sec;
			u32 ptsid = 0;

			rcu_read_lock();
			tracer = ptrace_parent(current);
			if (likely(tracer != NULL)) {
				sec = __task_cred(tracer)->security;
				ptsid = sec->sid;
			}
			rcu_read_unlock();

			if (ptsid != 0) {
				rc = avc_has_perm(ptsid, new_tsec->sid,
						  SECCLASS_PROCESS,
						  PROCESS__PTRACE, NULL);
				if (rc)
					return -EPERM;
			}
		}

		/* Clear any possibly unsafe personality bits on exec: */
		bprm->per_clear |= PER_CLEAR_ON_SETID;
	}

	return 0;
}

static int selinux_bprm_secureexec(struct linux_binprm *bprm)
{
	const struct task_security_struct *tsec = current_security();
	u32 sid, osid;
	int atsecure = 0;

	sid = tsec->sid;
	osid = tsec->osid;

	if (osid != sid) {
		/* Enable secure mode for SIDs transitions unless
		   the noatsecure permission is granted between
		   the two SIDs, i.e. ahp returns 0. */
		atsecure = avc_has_perm(osid, sid,
					SECCLASS_PROCESS,
					PROCESS__NOATSECURE, NULL);
	}

	return (atsecure || cap_bprm_secureexec(bprm));
}

static int match_file(const void *p, struct file *file, unsigned fd)
{
	return file_has_perm(p, file, file_to_av(file)) ? fd + 1 : 0;
}

/* Derived from fs/exec.c:flush_old_files. */
static inline void flush_unauthorized_files(const struct cred *cred,
					    struct files_struct *files)
{
	struct file *file, *devnull = NULL;
	struct tty_struct *tty;
	int drop_tty = 0;
	unsigned n;

	tty = get_current_tty();
	if (tty) {
		spin_lock(&tty_files_lock);
		if (!list_empty(&tty->tty_files)) {
			struct tty_file_private *file_priv;

			/* Revalidate access to controlling tty.
			   Use file_path_has_perm on the tty path directly
			   rather than using file_has_perm, as this particular
			   open file may belong to another process and we are
			   only interested in the inode-based check here. */
			file_priv = list_first_entry(&tty->tty_files,
						struct tty_file_private, list);
			file = file_priv->file;
			if (file_path_has_perm(cred, file, FILE__READ | FILE__WRITE))
				drop_tty = 1;
		}
		spin_unlock(&tty_files_lock);
		tty_kref_put(tty);
	}
	/* Reset controlling tty. */
	if (drop_tty)
		no_tty();

	/* Revalidate access to inherited open files. */
	n = iterate_fd(files, 0, match_file, cred);
	if (!n) /* none found? */
		return;

	devnull = dentry_open(&selinux_null, O_RDWR, cred);
	if (IS_ERR(devnull))
		devnull = NULL;
	/* replace all the matching ones with this */
	do {
		replace_fd(n - 1, devnull, 0);
	} while ((n = iterate_fd(files, n, match_file, cred)) != 0);
	if (devnull)
		fput(devnull);
}

/*
 * Prepare a process for imminent new credential changes due to exec
 */
static void selinux_bprm_committing_creds(struct linux_binprm *bprm)
{
	struct task_security_struct *new_tsec;
	struct rlimit *rlim, *initrlim;
	int rc, i;

	new_tsec = bprm->cred->security;
	if (new_tsec->sid == new_tsec->osid)
		return;

	/* Close files for which the new task SID is not authorized. */
	flush_unauthorized_files(bprm->cred, current->files);

	/* Always clear parent death signal on SID transitions. */
	current->pdeath_signal = 0;

	/* Check whether the new SID can inherit resource limits from the old
	 * SID.  If not, reset all soft limits to the lower of the current
	 * task's hard limit and the init task's soft limit.
	 *
	 * Note that the setting of hard limits (even to lower them) can be
	 * controlled by the setrlimit check.  The inclusion of the init task's
	 * soft limit into the computation is to avoid resetting soft limits
	 * higher than the default soft limit for cases where the default is
	 * lower than the hard limit, e.g. RLIMIT_CORE or RLIMIT_STACK.
	 */
	rc = avc_has_perm(new_tsec->osid, new_tsec->sid, SECCLASS_PROCESS,
			  PROCESS__RLIMITINH, NULL);
	if (rc) {
		/* protect against do_prlimit() */
		task_lock(current);
		for (i = 0; i < RLIM_NLIMITS; i++) {
			rlim = current->signal->rlim + i;
			initrlim = init_task.signal->rlim + i;
			rlim->rlim_cur = min(rlim->rlim_max, initrlim->rlim_cur);
		}
		task_unlock(current);
		update_rlimit_cpu(current, rlimit(RLIMIT_CPU));
	}
}

/*
 * Clean up the process immediately after the installation of new credentials
 * due to exec
 */
static void selinux_bprm_committed_creds(struct linux_binprm *bprm)
{
	const struct task_security_struct *tsec = current_security();
	struct itimerval itimer;
	u32 osid, sid;
	int rc, i;

	osid = tsec->osid;
	sid = tsec->sid;

	if (sid == osid)
		return;

	/* Check whether the new SID can inherit signal state from the old SID.
	 * If not, clear itimers to avoid subsequent signal generation and
	 * flush and unblock signals.
	 *
	 * This must occur _after_ the task SID has been updated so that any
	 * kill done after the flush will be checked against the new SID.
	 */
	rc = avc_has_perm(osid, sid, SECCLASS_PROCESS, PROCESS__SIGINH, NULL);
	if (rc) {
		memset(&itimer, 0, sizeof itimer);
		for (i = 0; i < 3; i++)
			do_setitimer(i, &itimer, NULL);
		spin_lock_irq(&current->sighand->siglock);
		if (!(current->signal->flags & SIGNAL_GROUP_EXIT)) {
			__flush_signals(current);
			flush_signal_handlers(current, 1);
			sigemptyset(&current->blocked);
		}
		spin_unlock_irq(&current->sighand->siglock);
	}

	/* Wake up the parent if it is waiting so that it can recheck
	 * wait permission to the new task SID. */
	read_lock(&tasklist_lock);
	__wake_up_parent(current, current->real_parent);
	read_unlock(&tasklist_lock);
}

/* superblock security operations */

static int selinux_sb_alloc_security(struct super_block *sb)
{
	return superblock_alloc_security(sb);
}

static void selinux_sb_free_security(struct super_block *sb)
{
	superblock_free_security(sb);
}

static inline int match_prefix(char *prefix, int plen, char *option, int olen)
{
	if (plen > olen)
		return 0;

	return !memcmp(prefix, option, plen);
}

static inline int selinux_option(char *option, int len)
{
	return (match_prefix(CONTEXT_STR, sizeof(CONTEXT_STR)-1, option, len) ||
		match_prefix(FSCONTEXT_STR, sizeof(FSCONTEXT_STR)-1, option, len) ||
		match_prefix(DEFCONTEXT_STR, sizeof(DEFCONTEXT_STR)-1, option, len) ||
		match_prefix(ROOTCONTEXT_STR, sizeof(ROOTCONTEXT_STR)-1, option, len) ||
		match_prefix(LABELSUPP_STR, sizeof(LABELSUPP_STR)-1, option, len));
}

static inline void take_option(char **to, char *from, int *first, int len)
{
	if (!*first) {
		**to = ',';
		*to += 1;
	} else
		*first = 0;
	memcpy(*to, from, len);
	*to += len;
}

static inline void take_selinux_option(char **to, char *from, int *first,
				       int len)
{
	int current_size = 0;

	if (!*first) {
		**to = '|';
		*to += 1;
	} else
		*first = 0;

	while (current_size < len) {
		if (*from != '"') {
			**to = *from;
			*to += 1;
		}
		from += 1;
		current_size += 1;
	}
}

static int selinux_sb_copy_data(char *orig, char *copy)
{
	int fnosec, fsec, rc = 0;
	char *in_save, *in_curr, *in_end;
	char *sec_curr, *nosec_save, *nosec;
	int open_quote = 0;

	in_curr = orig;
	sec_curr = copy;

	nosec = (char *)get_zeroed_page(GFP_KERNEL);
	if (!nosec) {
		rc = -ENOMEM;
		goto out;
	}

	nosec_save = nosec;
	fnosec = fsec = 1;
	in_save = in_end = orig;

	do {
		if (*in_end == '"')
			open_quote = !open_quote;
		if ((*in_end == ',' && open_quote == 0) ||
				*in_end == '\0') {
			int len = in_end - in_curr;

			if (selinux_option(in_curr, len))
				take_selinux_option(&sec_curr, in_curr, &fsec, len);
			else
				take_option(&nosec, in_curr, &fnosec, len);

			in_curr = in_end + 1;
		}
	} while (*in_end++);

	strcpy(in_save, nosec_save);
	free_page((unsigned long)nosec_save);
out:
	return rc;
}

static int selinux_sb_remount(struct super_block *sb, void *data)
{
	int rc, i, *flags;
	struct security_mnt_opts opts;
	char *secdata, **mount_options;
	struct superblock_security_struct *sbsec = sb->s_security;

	if (!(sbsec->flags & SE_SBINITIALIZED))
		return 0;

	if (!data)
		return 0;

	if (sb->s_type->fs_flags & FS_BINARY_MOUNTDATA)
		return 0;

	security_init_mnt_opts(&opts);
	secdata = alloc_secdata();
	if (!secdata)
		return -ENOMEM;
	rc = selinux_sb_copy_data(data, secdata);
	if (rc)
		goto out_free_secdata;

	rc = selinux_parse_opts_str(secdata, &opts);
	if (rc)
		goto out_free_secdata;

	mount_options = opts.mnt_opts;
	flags = opts.mnt_opts_flags;

	for (i = 0; i < opts.num_mnt_opts; i++) {
		u32 sid;
		size_t len;

		if (flags[i] == SBLABEL_MNT)
			continue;
		len = strlen(mount_options[i]);
		rc = security_context_to_sid(mount_options[i], len, &sid,
					     GFP_KERNEL);
		if (rc) {
			printk(KERN_WARNING "SELinux: security_context_to_sid"
			       "(%s) failed for (dev %s, type %s) errno=%d\n",
			       mount_options[i], sb->s_id, sb->s_type->name, rc);
			goto out_free_opts;
		}
		rc = -EINVAL;
		switch (flags[i]) {
		case FSCONTEXT_MNT:
			if (bad_option(sbsec, FSCONTEXT_MNT, sbsec->sid, sid))
				goto out_bad_option;
			break;
		case CONTEXT_MNT:
			if (bad_option(sbsec, CONTEXT_MNT, sbsec->mntpoint_sid, sid))
				goto out_bad_option;
			break;
		case ROOTCONTEXT_MNT: {
			struct inode_security_struct *root_isec;
			root_isec = sb->s_root->d_inode->i_security;

			if (bad_option(sbsec, ROOTCONTEXT_MNT, root_isec->sid, sid))
				goto out_bad_option;
			break;
		}
		case DEFCONTEXT_MNT:
			if (bad_option(sbsec, DEFCONTEXT_MNT, sbsec->def_sid, sid))
				goto out_bad_option;
			break;
		default:
			goto out_free_opts;
		}
	}

	rc = 0;
out_free_opts:
	security_free_mnt_opts(&opts);
out_free_secdata:
	free_secdata(secdata);
	return rc;
out_bad_option:
	printk(KERN_WARNING "SELinux: unable to change security options "
	       "during remount (dev %s, type=%s)\n", sb->s_id,
	       sb->s_type->name);
	goto out_free_opts;
}

static int selinux_sb_kern_mount(struct super_block *sb, int flags, void *data)
{
	const struct cred *cred = current_cred();
	struct common_audit_data ad;
	int rc;

	rc = superblock_doinit(sb, data);
	if (rc)
		return rc;

	/* Allow all mounts performed by the kernel */
	if (flags & MS_KERNMOUNT)
		return 0;

	ad.type = LSM_AUDIT_DATA_DENTRY;
	ad.u.dentry = sb->s_root;
	return superblock_has_perm(cred, sb, FILESYSTEM__MOUNT, &ad);
}

static int selinux_sb_statfs(struct dentry *dentry)
{
	const struct cred *cred = current_cred();
	struct common_audit_data ad;

	ad.type = LSM_AUDIT_DATA_DENTRY;
	ad.u.dentry = dentry->d_sb->s_root;
	return superblock_has_perm(cred, dentry->d_sb, FILESYSTEM__GETATTR, &ad);
}

static int selinux_mount(const char *dev_name,
			 struct path *path,
			 const char *type,
			 unsigned long flags,
			 void *data)
{
	const struct cred *cred = current_cred();

	if (flags & MS_REMOUNT)
		return superblock_has_perm(cred, path->dentry->d_sb,
					   FILESYSTEM__REMOUNT, NULL);
	else
		return path_has_perm(cred, path, FILE__MOUNTON);
}

static int selinux_umount(struct vfsmount *mnt, int flags)
{
	const struct cred *cred = current_cred();

	return superblock_has_perm(cred, mnt->mnt_sb,
				   FILESYSTEM__UNMOUNT, NULL);
}

/* inode security operations */

static int selinux_inode_alloc_security(struct inode *inode)
{
	return inode_alloc_security(inode);
}

static void selinux_inode_free_security(struct inode *inode)
{
	inode_free_security(inode);
}

static int selinux_dentry_init_security(struct dentry *dentry, int mode,
					struct qstr *name, void **ctx,
					u32 *ctxlen)
{
	const struct cred *cred = current_cred();
	struct task_security_struct *tsec;
	struct inode_security_struct *dsec;
	struct superblock_security_struct *sbsec;
	struct inode *dir = dentry->d_parent->d_inode;
	u32 newsid;
	int rc;

	tsec = cred->security;
	dsec = dir->i_security;
	sbsec = dir->i_sb->s_security;

	if (tsec->create_sid && sbsec->behavior != SECURITY_FS_USE_MNTPOINT) {
		newsid = tsec->create_sid;
	} else {
		rc = security_transition_sid(tsec->sid, dsec->sid,
					     inode_mode_to_security_class(mode),
					     name,
					     &newsid);
		if (rc) {
			printk(KERN_WARNING
				"%s: security_transition_sid failed, rc=%d\n",
			       __func__, -rc);
			return rc;
		}
	}

	return security_sid_to_context(newsid, (char **)ctx, ctxlen);
}

static int selinux_inode_init_security(struct inode *inode, struct inode *dir,
				       const struct qstr *qstr,
				       const char **name,
				       void **value, size_t *len)
{
	const struct task_security_struct *tsec = current_security();
	struct inode_security_struct *dsec;
	struct superblock_security_struct *sbsec;
	u32 sid, newsid, clen;
	int rc;
	char *context;

	dsec = dir->i_security;
	sbsec = dir->i_sb->s_security;

	sid = tsec->sid;
	newsid = tsec->create_sid;

	if ((sbsec->flags & SE_SBINITIALIZED) &&
	    (sbsec->behavior == SECURITY_FS_USE_MNTPOINT))
		newsid = sbsec->mntpoint_sid;
	else if (!newsid || !(sbsec->flags & SBLABEL_MNT)) {
		rc = security_transition_sid(sid, dsec->sid,
					     inode_mode_to_security_class(inode->i_mode),
					     qstr, &newsid);
		if (rc) {
			printk(KERN_WARNING "%s:  "
			       "security_transition_sid failed, rc=%d (dev=%s "
			       "ino=%ld)\n",
			       __func__,
			       -rc, inode->i_sb->s_id, inode->i_ino);
			return rc;
		}
	}

	/* Possibly defer initialization to selinux_complete_init. */
	if (sbsec->flags & SE_SBINITIALIZED) {
		struct inode_security_struct *isec = inode->i_security;
		isec->sclass = inode_mode_to_security_class(inode->i_mode);
		isec->sid = newsid;
		isec->initialized = 1;
	}

	if (!ss_initialized || !(sbsec->flags & SBLABEL_MNT))
		return -EOPNOTSUPP;

	if (name)
		*name = XATTR_SELINUX_SUFFIX;

	if (value && len) {
		rc = security_sid_to_context_force(newsid, &context, &clen);
		if (rc)
			return rc;
		*value = context;
		*len = clen;
	}

	return 0;
}

static int selinux_inode_create(struct inode *dir, struct dentry *dentry, umode_t mode)
{
	return may_create(dir, dentry, SECCLASS_FILE);
}

static int selinux_inode_link(struct dentry *old_dentry, struct inode *dir, struct dentry *new_dentry)
{
	return may_link(dir, old_dentry, MAY_LINK);
}

static int selinux_inode_unlink(struct inode *dir, struct dentry *dentry)
{
	return may_link(dir, dentry, MAY_UNLINK);
}

static int selinux_inode_symlink(struct inode *dir, struct dentry *dentry, const char *name)
{
	return may_create(dir, dentry, SECCLASS_LNK_FILE);
}

static int selinux_inode_mkdir(struct inode *dir, struct dentry *dentry, umode_t mask)
{
	return may_create(dir, dentry, SECCLASS_DIR);
}

static int selinux_inode_rmdir(struct inode *dir, struct dentry *dentry)
{
	return may_link(dir, dentry, MAY_RMDIR);
}

static int selinux_inode_mknod(struct inode *dir, struct dentry *dentry, umode_t mode, dev_t dev)
{
	return may_create(dir, dentry, inode_mode_to_security_class(mode));
}

static int selinux_inode_rename(struct inode *old_inode, struct dentry *old_dentry,
				struct inode *new_inode, struct dentry *new_dentry)
{
	return may_rename(old_inode, old_dentry, new_inode, new_dentry);
}

static int selinux_inode_readlink(struct dentry *dentry)
{
	const struct cred *cred = current_cred();

	return dentry_has_perm(cred, dentry, FILE__READ);
}

static int selinux_inode_follow_link(struct dentry *dentry, struct nameidata *nameidata)
{
	const struct cred *cred = current_cred();

	return dentry_has_perm(cred, dentry, FILE__READ);
}

static noinline int audit_inode_permission(struct inode *inode,
					   u32 perms, u32 audited, u32 denied,
					   unsigned flags)
{
	struct common_audit_data ad;
	struct inode_security_struct *isec = inode->i_security;
	int rc;

	ad.type = LSM_AUDIT_DATA_INODE;
	ad.u.inode = inode;

	rc = slow_avc_audit(current_sid(), isec->sid, isec->sclass, perms,
			    audited, denied, &ad, flags);
	if (rc)
		return rc;
	return 0;
}

static int selinux_inode_permission(struct inode *inode, int mask)
{
	const struct cred *cred = current_cred();
	u32 perms;
	bool from_access;
	unsigned flags = mask & MAY_NOT_BLOCK;
	struct inode_security_struct *isec;
	u32 sid;
	struct av_decision avd;
	int rc, rc2;
	u32 audited, denied;

	from_access = mask & MAY_ACCESS;
	mask &= (MAY_READ|MAY_WRITE|MAY_EXEC|MAY_APPEND);

	/* No permission to check.  Existence test. */
	if (!mask)
		return 0;

	validate_creds(cred);

	if (unlikely(IS_PRIVATE(inode)))
		return 0;

	perms = file_mask_to_av(inode->i_mode, mask);

	sid = cred_sid(cred);
	isec = inode->i_security;

	rc = avc_has_perm_noaudit(sid, isec->sid, isec->sclass, perms, 0, &avd);
	audited = avc_audit_required(perms, &avd, rc,
				     from_access ? FILE__AUDIT_ACCESS : 0,
				     &denied);
	if (likely(!audited))
		return rc;

	rc2 = audit_inode_permission(inode, perms, audited, denied, flags);
	if (rc2)
		return rc2;
	return rc;
}

static int selinux_inode_setattr(struct dentry *dentry, struct iattr *iattr)
{
	const struct cred *cred = current_cred();
	unsigned int ia_valid = iattr->ia_valid;
	__u32 av = FILE__WRITE;

	/* ATTR_FORCE is just used for ATTR_KILL_S[UG]ID. */
	if (ia_valid & ATTR_FORCE) {
		ia_valid &= ~(ATTR_KILL_SUID | ATTR_KILL_SGID | ATTR_MODE |
			      ATTR_FORCE);
		if (!ia_valid)
			return 0;
	}

	if (ia_valid & (ATTR_MODE | ATTR_UID | ATTR_GID |
			ATTR_ATIME_SET | ATTR_MTIME_SET | ATTR_TIMES_SET))
		return dentry_has_perm(cred, dentry, FILE__SETATTR);

	if (selinux_policycap_openperm && (ia_valid & ATTR_SIZE))
		av |= FILE__OPEN;

	return dentry_has_perm(cred, dentry, av);
}

static int selinux_inode_getattr(struct vfsmount *mnt, struct dentry *dentry)
{
	const struct cred *cred = current_cred();
	struct path path;

	path.dentry = dentry;
	path.mnt = mnt;

	return path_has_perm(cred, &path, FILE__GETATTR);
}

static int selinux_inode_setotherxattr(struct dentry *dentry, const char *name)
{
	const struct cred *cred = current_cred();

	if (!strncmp(name, XATTR_SECURITY_PREFIX,
		     sizeof XATTR_SECURITY_PREFIX - 1)) {
		if (!strcmp(name, XATTR_NAME_CAPS)) {
			if (!capable(CAP_SETFCAP))
				return -EPERM;
		} else if (!capable(CAP_SYS_ADMIN)) {
			/* A different attribute in the security namespace.
			   Restrict to administrator. */
			return -EPERM;
		}
	}

	/* Not an attribute we recognize, so just check the
	   ordinary setattr permission. */
	return dentry_has_perm(cred, dentry, FILE__SETATTR);
}

static int selinux_inode_setxattr(struct dentry *dentry, const char *name,
				  const void *value, size_t size, int flags)
{
	struct inode *inode = dentry->d_inode;
	struct inode_security_struct *isec = inode->i_security;
	struct superblock_security_struct *sbsec;
	struct common_audit_data ad;
	u32 newsid, sid = current_sid();
	int rc = 0;

	if (strcmp(name, XATTR_NAME_SELINUX))
		return selinux_inode_setotherxattr(dentry, name);

	sbsec = inode->i_sb->s_security;
	if (!(sbsec->flags & SBLABEL_MNT))
		return -EOPNOTSUPP;

	if (!inode_owner_or_capable(inode))
		return -EPERM;

	ad.type = LSM_AUDIT_DATA_DENTRY;
	ad.u.dentry = dentry;

	rc = avc_has_perm(sid, isec->sid, isec->sclass,
			  FILE__RELABELFROM, &ad);
	if (rc)
		return rc;

	rc = security_context_to_sid(value, size, &newsid, GFP_KERNEL);
	if (rc == -EINVAL) {
		if (!capable(CAP_MAC_ADMIN)) {
			struct audit_buffer *ab;
			size_t audit_size;
			const char *str;

			/* We strip a nul only if it is at the end, otherwise the
			 * context contains a nul and we should audit that */
			if (value) {
				str = value;
				if (str[size - 1] == '\0')
					audit_size = size - 1;
				else
					audit_size = size;
			} else {
				str = "";
				audit_size = 0;
			}
			ab = audit_log_start(current->audit_context, GFP_ATOMIC, AUDIT_SELINUX_ERR);
			audit_log_format(ab, "op=setxattr invalid_context=");
			audit_log_n_untrustedstring(ab, value, audit_size);
			audit_log_end(ab);

			return rc;
		}
		rc = security_context_to_sid_force(value, size, &newsid);
	}
	if (rc)
		return rc;

	rc = avc_has_perm(sid, newsid, isec->sclass,
			  FILE__RELABELTO, &ad);
	if (rc)
		return rc;

	rc = security_validate_transition(isec->sid, newsid, sid,
					  isec->sclass);
	if (rc)
		return rc;

	return avc_has_perm(newsid,
			    sbsec->sid,
			    SECCLASS_FILESYSTEM,
			    FILESYSTEM__ASSOCIATE,
			    &ad);
}

static void selinux_inode_post_setxattr(struct dentry *dentry, const char *name,
					const void *value, size_t size,
					int flags)
{
	struct inode *inode = dentry->d_inode;
	struct inode_security_struct *isec = inode->i_security;
	u32 newsid;
	int rc;

	if (strcmp(name, XATTR_NAME_SELINUX)) {
		/* Not an attribute we recognize, so nothing to do. */
		return;
	}

	rc = security_context_to_sid_force(value, size, &newsid);
	if (rc) {
		printk(KERN_ERR "SELinux:  unable to map context to SID"
		       "for (%s, %lu), rc=%d\n",
		       inode->i_sb->s_id, inode->i_ino, -rc);
		return;
	}

	isec->sclass = inode_mode_to_security_class(inode->i_mode);
	isec->sid = newsid;
	isec->initialized = 1;

	return;
}

static int selinux_inode_getxattr(struct dentry *dentry, const char *name)
{
	const struct cred *cred = current_cred();

	return dentry_has_perm(cred, dentry, FILE__GETATTR);
}

static int selinux_inode_listxattr(struct dentry *dentry)
{
	const struct cred *cred = current_cred();

	return dentry_has_perm(cred, dentry, FILE__GETATTR);
}

static int selinux_inode_removexattr(struct dentry *dentry, const char *name)
{
	if (strcmp(name, XATTR_NAME_SELINUX))
		return selinux_inode_setotherxattr(dentry, name);

	/* No one is allowed to remove a SELinux security label.
	   You can change the label, but all data must be labeled. */
	return -EACCES;
}

/*
 * Copy the inode security context value to the user.
 *
 * Permission check is handled by selinux_inode_getxattr hook.
 */
static int selinux_inode_getsecurity(const struct inode *inode, const char *name, void **buffer, bool alloc)
{
	u32 size;
	int error;
	char *context = NULL;
	struct inode_security_struct *isec = inode->i_security;

	if (strcmp(name, XATTR_SELINUX_SUFFIX))
		return -EOPNOTSUPP;

	/*
	 * If the caller has CAP_MAC_ADMIN, then get the raw context
	 * value even if it is not defined by current policy; otherwise,
	 * use the in-core value under current policy.
	 * Use the non-auditing forms of the permission checks since
	 * getxattr may be called by unprivileged processes commonly
	 * and lack of permission just means that we fall back to the
	 * in-core context value, not a denial.
	 */
	error = selinux_capable(current_cred(), &init_user_ns, CAP_MAC_ADMIN,
				SECURITY_CAP_NOAUDIT);
	if (!error)
		error = security_sid_to_context_force(isec->sid, &context,
						      &size);
	else
		error = security_sid_to_context(isec->sid, &context, &size);
	if (error)
		return error;
	error = size;
	if (alloc) {
		*buffer = context;
		goto out_nofree;
	}
	kfree(context);
out_nofree:
	return error;
}

static int selinux_inode_setsecurity(struct inode *inode, const char *name,
				     const void *value, size_t size, int flags)
{
	struct inode_security_struct *isec = inode->i_security;
	u32 newsid;
	int rc;

	if (strcmp(name, XATTR_SELINUX_SUFFIX))
		return -EOPNOTSUPP;

	if (!value || !size)
		return -EACCES;

	rc = security_context_to_sid((void *)value, size, &newsid, GFP_KERNEL);
	if (rc)
		return rc;

	isec->sclass = inode_mode_to_security_class(inode->i_mode);
	isec->sid = newsid;
	isec->initialized = 1;
	return 0;
}

static int selinux_inode_listsecurity(struct inode *inode, char *buffer, size_t buffer_size)
{
	const int len = sizeof(XATTR_NAME_SELINUX);
	if (buffer && len <= buffer_size)
		memcpy(buffer, XATTR_NAME_SELINUX, len);
	return len;
}

static void selinux_inode_getsecid(const struct inode *inode, u32 *secid)
{
	struct inode_security_struct *isec = inode->i_security;
	*secid = isec->sid;
}

/* file security operations */

static int selinux_revalidate_file_permission(struct file *file, int mask)
{
	const struct cred *cred = current_cred();
	struct inode *inode = file_inode(file);

	/* file_mask_to_av won't add FILE__WRITE if MAY_APPEND is set */
	if ((file->f_flags & O_APPEND) && (mask & MAY_WRITE))
		mask |= MAY_APPEND;

	return file_has_perm(cred, file,
			     file_mask_to_av(inode->i_mode, mask));
}

static int selinux_file_permission(struct file *file, int mask)
{
	struct inode *inode = file_inode(file);
	struct file_security_struct *fsec = file->f_security;
	struct inode_security_struct *isec = inode->i_security;
	u32 sid = current_sid();

	if (!mask)
		/* No permission to check.  Existence test. */
		return 0;

	if (sid == fsec->sid && fsec->isid == isec->sid &&
	    fsec->pseqno == avc_policy_seqno())
		/* No change since file_open check. */
		return 0;

	return selinux_revalidate_file_permission(file, mask);
}

static int selinux_file_alloc_security(struct file *file)
{
	return file_alloc_security(file);
}

static void selinux_file_free_security(struct file *file)
{
	file_free_security(file);
}

static int selinux_file_ioctl(struct file *file, unsigned int cmd,
			      unsigned long arg)
{
	const struct cred *cred = current_cred();
	int error = 0;

	switch (cmd) {
	case FIONREAD:
	/* fall through */
	case FIBMAP:
	/* fall through */
	case FIGETBSZ:
	/* fall through */
	case FS_IOC_GETFLAGS:
	/* fall through */
	case FS_IOC_GETVERSION:
		error = file_has_perm(cred, file, FILE__GETATTR);
		break;

	case FS_IOC_SETFLAGS:
	/* fall through */
	case FS_IOC_SETVERSION:
		error = file_has_perm(cred, file, FILE__SETATTR);
		break;

	/* sys_ioctl() checks */
	case FIONBIO:
	/* fall through */
	case FIOASYNC:
		error = file_has_perm(cred, file, 0);
		break;

	case KDSKBENT:
	case KDSKBSENT:
		error = cred_has_capability(cred, CAP_SYS_TTY_CONFIG,
					    SECURITY_CAP_AUDIT);
		break;

	/* default case assumes that the command will go
	 * to the file's ioctl() function.
	 */
	default:
		error = file_has_perm(cred, file, FILE__IOCTL);
	}
	return error;
}

static int default_noexec;

static int file_map_prot_check(struct file *file, unsigned long prot, int shared)
{
	const struct cred *cred = current_cred();
	int rc = 0;

	if (default_noexec &&
	    (prot & PROT_EXEC) && (!file || (!shared && (prot & PROT_WRITE)))) {
		/*
		 * We are making executable an anonymous mapping or a
		 * private file mapping that will also be writable.
		 * This has an additional check.
		 */
		rc = cred_has_perm(cred, cred, PROCESS__EXECMEM);
		if (rc)
			goto error;
	}

	if (file) {
		/* read access is always possible with a mapping */
		u32 av = FILE__READ;

		/* write access only matters if the mapping is shared */
		if (shared && (prot & PROT_WRITE))
			av |= FILE__WRITE;

		if (prot & PROT_EXEC)
			av |= FILE__EXECUTE;

		return file_has_perm(cred, file, av);
	}

error:
	return rc;
}

static int selinux_mmap_addr(unsigned long addr)
{
	int rc = 0;
	u32 sid = current_sid();

	/*
	 * notice that we are intentionally putting the SELinux check before
	 * the secondary cap_file_mmap check.  This is such a likely attempt
	 * at bad behaviour/exploit that we always want to get the AVC, even
	 * if DAC would have also denied the operation.
	 */
	if (addr < CONFIG_LSM_MMAP_MIN_ADDR) {
		rc = avc_has_perm(sid, sid, SECCLASS_MEMPROTECT,
				  MEMPROTECT__MMAP_ZERO, NULL);
		if (rc)
			return rc;
	}

	/* do DAC check on address space usage */
	return cap_mmap_addr(addr);
}

static int selinux_mmap_file(struct file *file, unsigned long reqprot,
			     unsigned long prot, unsigned long flags)
{
	if (selinux_checkreqprot)
		prot = reqprot;

	return file_map_prot_check(file, prot,
				   (flags & MAP_TYPE) == MAP_SHARED);
}

static int selinux_file_mprotect(struct vm_area_struct *vma,
				 unsigned long reqprot,
				 unsigned long prot)
{
	const struct cred *cred = current_cred();

	if (selinux_checkreqprot)
		prot = reqprot;

	if (default_noexec &&
	    (prot & PROT_EXEC) && !(vma->vm_flags & VM_EXEC)) {
		int rc = 0;
		if (vma->vm_start >= vma->vm_mm->start_brk &&
		    vma->vm_end <= vma->vm_mm->brk) {
			rc = cred_has_perm(cred, cred, PROCESS__EXECHEAP);
		} else if (!vma->vm_file &&
			   vma->vm_start <= vma->vm_mm->start_stack &&
			   vma->vm_end >= vma->vm_mm->start_stack) {
			rc = current_has_perm(current, PROCESS__EXECSTACK);
		} else if (vma->vm_file && vma->anon_vma) {
			/*
			 * We are making executable a file mapping that has
			 * had some COW done. Since pages might have been
			 * written, check ability to execute the possibly
			 * modified content.  This typically should only
			 * occur for text relocations.
			 */
			rc = file_has_perm(cred, vma->vm_file, FILE__EXECMOD);
		}
		if (rc)
			return rc;
	}

	return file_map_prot_check(vma->vm_file, prot, vma->vm_flags&VM_SHARED);
}

static int selinux_file_lock(struct file *file, unsigned int cmd)
{
	const struct cred *cred = current_cred();

	return file_has_perm(cred, file, FILE__LOCK);
}

static int selinux_file_fcntl(struct file *file, unsigned int cmd,
			      unsigned long arg)
{
	const struct cred *cred = current_cred();
	int err = 0;

	switch (cmd) {
	case F_SETFL:
		if ((file->f_flags & O_APPEND) && !(arg & O_APPEND)) {
			err = file_has_perm(cred, file, FILE__WRITE);
			break;
		}
		/* fall through */
	case F_SETOWN:
	case F_SETSIG:
	case F_GETFL:
	case F_GETOWN:
	case F_GETSIG:
	case F_GETOWNER_UIDS:
		/* Just check FD__USE permission */
		err = file_has_perm(cred, file, 0);
		break;
	case F_GETLK:
	case F_SETLK:
	case F_SETLKW:
#if BITS_PER_LONG == 32
	case F_GETLK64:
	case F_SETLK64:
	case F_SETLKW64:
#endif
		err = file_has_perm(cred, file, FILE__LOCK);
		break;
	}

	return err;
}

static int selinux_file_set_fowner(struct file *file)
{
	struct file_security_struct *fsec;

	fsec = file->f_security;
	fsec->fown_sid = current_sid();

	return 0;
}

static int selinux_file_send_sigiotask(struct task_struct *tsk,
				       struct fown_struct *fown, int signum)
{
	struct file *file;
	u32 sid = task_sid(tsk);
	u32 perm;
	struct file_security_struct *fsec;

	/* struct fown_struct is never outside the context of a struct file */
	file = container_of(fown, struct file, f_owner);

	fsec = file->f_security;

	if (!signum)
		perm = signal_to_av(SIGIO); /* as per send_sigio_to_task */
	else
		perm = signal_to_av(signum);

	return avc_has_perm(fsec->fown_sid, sid,
			    SECCLASS_PROCESS, perm, NULL);
}

static int selinux_file_receive(struct file *file)
{
	const struct cred *cred = current_cred();

	return file_has_perm(cred, file, file_to_av(file));
}

static int selinux_file_open(struct file *file, const struct cred *cred)
{
	struct file_security_struct *fsec;
	struct inode_security_struct *isec;

	fsec = file->f_security;
	isec = file_inode(file)->i_security;
	/*
	 * Save inode label and policy sequence number
	 * at open-time so that selinux_file_permission
	 * can determine whether revalidation is necessary.
	 * Task label is already saved in the file security
	 * struct as its SID.
	 */
	fsec->isid = isec->sid;
	fsec->pseqno = avc_policy_seqno();
	/*
	 * Since the inode label or policy seqno may have changed
	 * between the selinux_inode_permission check and the saving
	 * of state above, recheck that access is still permitted.
	 * Otherwise, access might never be revalidated against the
	 * new inode label or new policy.
	 * This check is not redundant - do not remove.
	 */
	return file_path_has_perm(cred, file, open_file_to_av(file));
}

/* task security operations */

static int selinux_task_create(unsigned long clone_flags)
{
	return current_has_perm(current, PROCESS__FORK);
}

/*
 * allocate the SELinux part of blank credentials
 */
static int selinux_cred_alloc_blank(struct cred *cred, gfp_t gfp)
{
	struct task_security_struct *tsec;

	tsec = kzalloc(sizeof(struct task_security_struct), gfp);
	if (!tsec)
		return -ENOMEM;

	cred->security = tsec;
	return 0;
}

/*
 * detach and free the LSM part of a set of credentials
 */
static void selinux_cred_free(struct cred *cred)
{
	struct task_security_struct *tsec = cred->security;

	/*
	 * cred->security == NULL if security_cred_alloc_blank() or
	 * security_prepare_creds() returned an error.
	 */
	BUG_ON(cred->security && (unsigned long) cred->security < PAGE_SIZE);
	cred->security = (void *) 0x7UL;
	kfree(tsec);
}

/*
 * prepare a new set of credentials for modification
 */
static int selinux_cred_prepare(struct cred *new, const struct cred *old,
				gfp_t gfp)
{
	const struct task_security_struct *old_tsec;
	struct task_security_struct *tsec;

	old_tsec = old->security;

	tsec = kmemdup(old_tsec, sizeof(struct task_security_struct), gfp);
	if (!tsec)
		return -ENOMEM;

	new->security = tsec;
	return 0;
}

/*
 * transfer the SELinux data to a blank set of creds
 */
static void selinux_cred_transfer(struct cred *new, const struct cred *old)
{
	const struct task_security_struct *old_tsec = old->security;
	struct task_security_struct *tsec = new->security;

	*tsec = *old_tsec;
}

/*
 * set the security data for a kernel service
 * - all the creation contexts are set to unlabelled
 */
static int selinux_kernel_act_as(struct cred *new, u32 secid)
{
	struct task_security_struct *tsec = new->security;
	u32 sid = current_sid();
	int ret;

	ret = avc_has_perm(sid, secid,
			   SECCLASS_KERNEL_SERVICE,
			   KERNEL_SERVICE__USE_AS_OVERRIDE,
			   NULL);
	if (ret == 0) {
		tsec->sid = secid;
		tsec->create_sid = 0;
		tsec->keycreate_sid = 0;
		tsec->sockcreate_sid = 0;
	}
	return ret;
}

/*
 * set the file creation context in a security record to the same as the
 * objective context of the specified inode
 */
static int selinux_kernel_create_files_as(struct cred *new, struct inode *inode)
{
	struct inode_security_struct *isec = inode->i_security;
	struct task_security_struct *tsec = new->security;
	u32 sid = current_sid();
	int ret;

	ret = avc_has_perm(sid, isec->sid,
			   SECCLASS_KERNEL_SERVICE,
			   KERNEL_SERVICE__CREATE_FILES_AS,
			   NULL);

	if (ret == 0)
		tsec->create_sid = isec->sid;
	return ret;
}

static int selinux_kernel_module_request(char *kmod_name)
{
	u32 sid;
	struct common_audit_data ad;

	sid = task_sid(current);

	ad.type = LSM_AUDIT_DATA_KMOD;
	ad.u.kmod_name = kmod_name;

	return avc_has_perm(sid, SECINITSID_KERNEL, SECCLASS_SYSTEM,
			    SYSTEM__MODULE_REQUEST, &ad);
}

static int selinux_task_setpgid(struct task_struct *p, pid_t pgid)
{
	return current_has_perm(p, PROCESS__SETPGID);
}

static int selinux_task_getpgid(struct task_struct *p)
{
	return current_has_perm(p, PROCESS__GETPGID);
}

static int selinux_task_getsid(struct task_struct *p)
{
	return current_has_perm(p, PROCESS__GETSESSION);
}

static void selinux_task_getsecid(struct task_struct *p, u32 *secid)
{
	*secid = task_sid(p);
}

static int selinux_task_setnice(struct task_struct *p, int nice)
{
	int rc;

	rc = cap_task_setnice(p, nice);
	if (rc)
		return rc;

	return current_has_perm(p, PROCESS__SETSCHED);
}

static int selinux_task_setioprio(struct task_struct *p, int ioprio)
{
	int rc;

	rc = cap_task_setioprio(p, ioprio);
	if (rc)
		return rc;

	return current_has_perm(p, PROCESS__SETSCHED);
}

static int selinux_task_getioprio(struct task_struct *p)
{
	return current_has_perm(p, PROCESS__GETSCHED);
}

static int selinux_task_setrlimit(struct task_struct *p, unsigned int resource,
		struct rlimit *new_rlim)
{
	struct rlimit *old_rlim = p->signal->rlim + resource;

	/* Control the ability to change the hard limit (whether
	   lowering or raising it), so that the hard limit can
	   later be used as a safe reset point for the soft limit
	   upon context transitions.  See selinux_bprm_committing_creds. */
	if (old_rlim->rlim_max != new_rlim->rlim_max)
		return current_has_perm(p, PROCESS__SETRLIMIT);

	return 0;
}

static int selinux_task_setscheduler(struct task_struct *p)
{
	int rc;

	rc = cap_task_setscheduler(p);
	if (rc)
		return rc;

	return current_has_perm(p, PROCESS__SETSCHED);
}

static int selinux_task_getscheduler(struct task_struct *p)
{
	return current_has_perm(p, PROCESS__GETSCHED);
}

static int selinux_task_movememory(struct task_struct *p)
{
	return current_has_perm(p, PROCESS__SETSCHED);
}

static int selinux_task_kill(struct task_struct *p, struct siginfo *info,
				int sig, u32 secid)
{
	u32 perm;
	int rc;

	if (!sig)
		perm = PROCESS__SIGNULL; /* null signal; existence test */
	else
		perm = signal_to_av(sig);
	if (secid)
		rc = avc_has_perm(secid, task_sid(p),
				  SECCLASS_PROCESS, perm, NULL);
	else
		rc = current_has_perm(p, perm);
	return rc;
}

static int selinux_task_wait(struct task_struct *p)
{
	return task_has_perm(p, current, PROCESS__SIGCHLD);
}

static void selinux_task_to_inode(struct task_struct *p,
				  struct inode *inode)
{
	struct inode_security_struct *isec = inode->i_security;
	u32 sid = task_sid(p);

	isec->sid = sid;
	isec->initialized = 1;
}

/* Returns error only if unable to parse addresses */
static int selinux_parse_skb_ipv4(struct sk_buff *skb,
			struct common_audit_data *ad, u8 *proto)
{
	int offset, ihlen, ret = -EINVAL;
	struct iphdr _iph, *ih;

	offset = skb_network_offset(skb);
	ih = skb_header_pointer(skb, offset, sizeof(_iph), &_iph);
	if (ih == NULL)
		goto out;

	ihlen = ih->ihl * 4;
	if (ihlen < sizeof(_iph))
		goto out;

	ad->u.net->v4info.saddr = ih->saddr;
	ad->u.net->v4info.daddr = ih->daddr;
	ret = 0;

	if (proto)
		*proto = ih->protocol;

	switch (ih->protocol) {
	case IPPROTO_TCP: {
		struct tcphdr _tcph, *th;

		if (ntohs(ih->frag_off) & IP_OFFSET)
			break;

		offset += ihlen;
		th = skb_header_pointer(skb, offset, sizeof(_tcph), &_tcph);
		if (th == NULL)
			break;

		ad->u.net->sport = th->source;
		ad->u.net->dport = th->dest;
		break;
	}

	case IPPROTO_UDP: {
		struct udphdr _udph, *uh;

		if (ntohs(ih->frag_off) & IP_OFFSET)
			break;

		offset += ihlen;
		uh = skb_header_pointer(skb, offset, sizeof(_udph), &_udph);
		if (uh == NULL)
			break;

		ad->u.net->sport = uh->source;
		ad->u.net->dport = uh->dest;
		break;
	}

	case IPPROTO_DCCP: {
		struct dccp_hdr _dccph, *dh;

		if (ntohs(ih->frag_off) & IP_OFFSET)
			break;

		offset += ihlen;
		dh = skb_header_pointer(skb, offset, sizeof(_dccph), &_dccph);
		if (dh == NULL)
			break;

		ad->u.net->sport = dh->dccph_sport;
		ad->u.net->dport = dh->dccph_dport;
		break;
	}

	default:
		break;
	}
out:
	return ret;
}

#if defined(CONFIG_IPV6) || defined(CONFIG_IPV6_MODULE)

/* Returns error only if unable to parse addresses */
static int selinux_parse_skb_ipv6(struct sk_buff *skb,
			struct common_audit_data *ad, u8 *proto)
{
	u8 nexthdr;
	int ret = -EINVAL, offset;
	struct ipv6hdr _ipv6h, *ip6;
	__be16 frag_off;

	offset = skb_network_offset(skb);
	ip6 = skb_header_pointer(skb, offset, sizeof(_ipv6h), &_ipv6h);
	if (ip6 == NULL)
		goto out;

	ad->u.net->v6info.saddr = ip6->saddr;
	ad->u.net->v6info.daddr = ip6->daddr;
	ret = 0;

	nexthdr = ip6->nexthdr;
	offset += sizeof(_ipv6h);
	offset = ipv6_skip_exthdr(skb, offset, &nexthdr, &frag_off);
	if (offset < 0)
		goto out;

	if (proto)
		*proto = nexthdr;

	switch (nexthdr) {
	case IPPROTO_TCP: {
		struct tcphdr _tcph, *th;

		th = skb_header_pointer(skb, offset, sizeof(_tcph), &_tcph);
		if (th == NULL)
			break;

		ad->u.net->sport = th->source;
		ad->u.net->dport = th->dest;
		break;
	}

	case IPPROTO_UDP: {
		struct udphdr _udph, *uh;

		uh = skb_header_pointer(skb, offset, sizeof(_udph), &_udph);
		if (uh == NULL)
			break;

		ad->u.net->sport = uh->source;
		ad->u.net->dport = uh->dest;
		break;
	}

	case IPPROTO_DCCP: {
		struct dccp_hdr _dccph, *dh;

		dh = skb_header_pointer(skb, offset, sizeof(_dccph), &_dccph);
		if (dh == NULL)
			break;

		ad->u.net->sport = dh->dccph_sport;
		ad->u.net->dport = dh->dccph_dport;
		break;
	}

	/* includes fragments */
	default:
		break;
	}
out:
	return ret;
}

#endif /* IPV6 */

static int selinux_parse_skb(struct sk_buff *skb, struct common_audit_data *ad,
			     char **_addrp, int src, u8 *proto)
{
	char *addrp;
	int ret;

	switch (ad->u.net->family) {
	case PF_INET:
		ret = selinux_parse_skb_ipv4(skb, ad, proto);
		if (ret)
			goto parse_error;
		addrp = (char *)(src ? &ad->u.net->v4info.saddr :
				       &ad->u.net->v4info.daddr);
		goto okay;

#if defined(CONFIG_IPV6) || defined(CONFIG_IPV6_MODULE)
	case PF_INET6:
		ret = selinux_parse_skb_ipv6(skb, ad, proto);
		if (ret)
			goto parse_error;
		addrp = (char *)(src ? &ad->u.net->v6info.saddr :
				       &ad->u.net->v6info.daddr);
		goto okay;
#endif	/* IPV6 */
	default:
		addrp = NULL;
		goto okay;
	}

parse_error:
	printk(KERN_WARNING
	       "SELinux: failure in selinux_parse_skb(),"
	       " unable to parse packet\n");
	return ret;

okay:
	if (_addrp)
		*_addrp = addrp;
	return 0;
}

/**
 * selinux_skb_peerlbl_sid - Determine the peer label of a packet
 * @skb: the packet
 * @family: protocol family
 * @sid: the packet's peer label SID
 *
 * Description:
 * Check the various different forms of network peer labeling and determine
 * the peer label/SID for the packet; most of the magic actually occurs in
 * the security server function security_net_peersid_cmp().  The function
 * returns zero if the value in @sid is valid (although it may be SECSID_NULL)
 * or -EACCES if @sid is invalid due to inconsistencies with the different
 * peer labels.
 *
 */
static int selinux_skb_peerlbl_sid(struct sk_buff *skb, u16 family, u32 *sid)
{
	int err;
	u32 xfrm_sid;
	u32 nlbl_sid;
	u32 nlbl_type;

	err = selinux_xfrm_skb_sid(skb, &xfrm_sid);
	if (unlikely(err))
		return -EACCES;
	err = selinux_netlbl_skbuff_getsid(skb, family, &nlbl_type, &nlbl_sid);
	if (unlikely(err))
		return -EACCES;

	err = security_net_peersid_resolve(nlbl_sid, nlbl_type, xfrm_sid, sid);
	if (unlikely(err)) {
		printk(KERN_WARNING
		       "SELinux: failure in selinux_skb_peerlbl_sid(),"
		       " unable to determine packet's peer label\n");
		return -EACCES;
	}

	return 0;
}

/**
 * selinux_conn_sid - Determine the child socket label for a connection
 * @sk_sid: the parent socket's SID
 * @skb_sid: the packet's SID
 * @conn_sid: the resulting connection SID
 *
 * If @skb_sid is valid then the user:role:type information from @sk_sid is
 * combined with the MLS information from @skb_sid in order to create
 * @conn_sid.  If @skb_sid is not valid then then @conn_sid is simply a copy
 * of @sk_sid.  Returns zero on success, negative values on failure.
 *
 */
static int selinux_conn_sid(u32 sk_sid, u32 skb_sid, u32 *conn_sid)
{
	int err = 0;

	if (skb_sid != SECSID_NULL)
		err = security_sid_mls_copy(sk_sid, skb_sid, conn_sid);
	else
		*conn_sid = sk_sid;

	return err;
}

/* socket security operations */

static int socket_sockcreate_sid(const struct task_security_struct *tsec,
				 u16 secclass, u32 *socksid)
{
	if (tsec->sockcreate_sid > SECSID_NULL) {
		*socksid = tsec->sockcreate_sid;
		return 0;
	}

	return security_transition_sid(tsec->sid, tsec->sid, secclass, NULL,
				       socksid);
}

static int sock_has_perm(struct task_struct *task, struct sock *sk, u32 perms)
{
	struct sk_security_struct *sksec = sk->sk_security;
	struct common_audit_data ad;
	struct lsm_network_audit net = {0,};
	u32 tsid = task_sid(task);

	if (sksec->sid == SECINITSID_KERNEL)
		return 0;

	ad.type = LSM_AUDIT_DATA_NET;
	ad.u.net = &net;
	ad.u.net->sk = sk;

	return avc_has_perm(tsid, sksec->sid, sksec->sclass, perms, &ad);
}

static int selinux_socket_create(int family, int type,
				 int protocol, int kern)
{
	const struct task_security_struct *tsec = current_security();
	u32 newsid;
	u16 secclass;
	int rc;

	if (kern)
		return 0;

	secclass = socket_type_to_security_class(family, type, protocol);
	rc = socket_sockcreate_sid(tsec, secclass, &newsid);
	if (rc)
		return rc;

	return avc_has_perm(tsec->sid, newsid, secclass, SOCKET__CREATE, NULL);
}

static int selinux_socket_post_create(struct socket *sock, int family,
				      int type, int protocol, int kern)
{
	const struct task_security_struct *tsec = current_security();
	struct inode_security_struct *isec = SOCK_INODE(sock)->i_security;
	struct sk_security_struct *sksec;
	int err = 0;

	isec->sclass = socket_type_to_security_class(family, type, protocol);

	if (kern)
		isec->sid = SECINITSID_KERNEL;
	else {
		err = socket_sockcreate_sid(tsec, isec->sclass, &(isec->sid));
		if (err)
			return err;
	}

	isec->initialized = 1;

	if (sock->sk) {
		sksec = sock->sk->sk_security;
		sksec->sid = isec->sid;
		sksec->sclass = isec->sclass;
		err = selinux_netlbl_socket_post_create(sock->sk, family);
	}

	return err;
}

/* Range of port numbers used to automatically bind.
   Need to determine whether we should perform a name_bind
   permission check between the socket and the port number. */

static int selinux_socket_bind(struct socket *sock, struct sockaddr *address, int addrlen)
{
	struct sock *sk = sock->sk;
	u16 family;
	int err;

	err = sock_has_perm(current, sk, SOCKET__BIND);
	if (err)
		goto out;

	/*
	 * If PF_INET or PF_INET6, check name_bind permission for the port.
	 * Multiple address binding for SCTP is not supported yet: we just
	 * check the first address now.
	 */
	family = sk->sk_family;
	if (family == PF_INET || family == PF_INET6) {
		char *addrp;
		struct sk_security_struct *sksec = sk->sk_security;
		struct common_audit_data ad;
		struct lsm_network_audit net = {0,};
		struct sockaddr_in *addr4 = NULL;
		struct sockaddr_in6 *addr6 = NULL;
		unsigned short snum;
		u32 sid, node_perm;

		if (family == PF_INET) {
			addr4 = (struct sockaddr_in *)address;
			snum = ntohs(addr4->sin_port);
			addrp = (char *)&addr4->sin_addr.s_addr;
		} else {
			addr6 = (struct sockaddr_in6 *)address;
			snum = ntohs(addr6->sin6_port);
			addrp = (char *)&addr6->sin6_addr.s6_addr;
		}

		if (snum) {
			int low, high;

			inet_get_local_port_range(sock_net(sk), &low, &high);

			if (snum < max(PROT_SOCK, low) || snum > high) {
				err = sel_netport_sid(sk->sk_protocol,
						      snum, &sid);
				if (err)
					goto out;
				ad.type = LSM_AUDIT_DATA_NET;
				ad.u.net = &net;
				ad.u.net->sport = htons(snum);
				ad.u.net->family = family;
				err = avc_has_perm(sksec->sid, sid,
						   sksec->sclass,
						   SOCKET__NAME_BIND, &ad);
				if (err)
					goto out;
			}
		}

		switch (sksec->sclass) {
		case SECCLASS_TCP_SOCKET:
			node_perm = TCP_SOCKET__NODE_BIND;
			break;

		case SECCLASS_UDP_SOCKET:
			node_perm = UDP_SOCKET__NODE_BIND;
			break;

		case SECCLASS_DCCP_SOCKET:
			node_perm = DCCP_SOCKET__NODE_BIND;
			break;

		default:
			node_perm = RAWIP_SOCKET__NODE_BIND;
			break;
		}

		err = sel_netnode_sid(addrp, family, &sid);
		if (err)
			goto out;

		ad.type = LSM_AUDIT_DATA_NET;
		ad.u.net = &net;
		ad.u.net->sport = htons(snum);
		ad.u.net->family = family;

		if (family == PF_INET)
			ad.u.net->v4info.saddr = addr4->sin_addr.s_addr;
		else
			ad.u.net->v6info.saddr = addr6->sin6_addr;

		err = avc_has_perm(sksec->sid, sid,
				   sksec->sclass, node_perm, &ad);
		if (err)
			goto out;
	}
out:
	return err;
}

static int selinux_socket_connect(struct socket *sock, struct sockaddr *address, int addrlen)
{
	struct sock *sk = sock->sk;
	struct sk_security_struct *sksec = sk->sk_security;
	int err;

	err = sock_has_perm(current, sk, SOCKET__CONNECT);
	if (err)
		return err;

	/*
	 * If a TCP or DCCP socket, check name_connect permission for the port.
	 */
	if (sksec->sclass == SECCLASS_TCP_SOCKET ||
	    sksec->sclass == SECCLASS_DCCP_SOCKET) {
		struct common_audit_data ad;
		struct lsm_network_audit net = {0,};
		struct sockaddr_in *addr4 = NULL;
		struct sockaddr_in6 *addr6 = NULL;
		unsigned short snum;
		u32 sid, perm;

		if (sk->sk_family == PF_INET) {
			addr4 = (struct sockaddr_in *)address;
			if (addrlen < sizeof(struct sockaddr_in))
				return -EINVAL;
			snum = ntohs(addr4->sin_port);
		} else {
			addr6 = (struct sockaddr_in6 *)address;
			if (addrlen < SIN6_LEN_RFC2133)
				return -EINVAL;
			snum = ntohs(addr6->sin6_port);
		}

		err = sel_netport_sid(sk->sk_protocol, snum, &sid);
		if (err)
			goto out;

		perm = (sksec->sclass == SECCLASS_TCP_SOCKET) ?
		       TCP_SOCKET__NAME_CONNECT : DCCP_SOCKET__NAME_CONNECT;

		ad.type = LSM_AUDIT_DATA_NET;
		ad.u.net = &net;
		ad.u.net->dport = htons(snum);
		ad.u.net->family = sk->sk_family;
		err = avc_has_perm(sksec->sid, sid, sksec->sclass, perm, &ad);
		if (err)
			goto out;
	}

	err = selinux_netlbl_socket_connect(sk, address);

out:
	return err;
}

static int selinux_socket_listen(struct socket *sock, int backlog)
{
	return sock_has_perm(current, sock->sk, SOCKET__LISTEN);
}

static int selinux_socket_accept(struct socket *sock, struct socket *newsock)
{
	int err;
	struct inode_security_struct *isec;
	struct inode_security_struct *newisec;

	err = sock_has_perm(current, sock->sk, SOCKET__ACCEPT);
	if (err)
		return err;

	newisec = SOCK_INODE(newsock)->i_security;

	isec = SOCK_INODE(sock)->i_security;
	newisec->sclass = isec->sclass;
	newisec->sid = isec->sid;
	newisec->initialized = 1;

	return 0;
}

static int selinux_socket_sendmsg(struct socket *sock, struct msghdr *msg,
				  int size)
{
	return sock_has_perm(current, sock->sk, SOCKET__WRITE);
}

static int selinux_socket_recvmsg(struct socket *sock, struct msghdr *msg,
				  int size, int flags)
{
	return sock_has_perm(current, sock->sk, SOCKET__READ);
}

static int selinux_socket_getsockname(struct socket *sock)
{
	return sock_has_perm(current, sock->sk, SOCKET__GETATTR);
}

static int selinux_socket_getpeername(struct socket *sock)
{
	return sock_has_perm(current, sock->sk, SOCKET__GETATTR);
}

static int selinux_socket_setsockopt(struct socket *sock, int level, int optname)
{
	int err;

	err = sock_has_perm(current, sock->sk, SOCKET__SETOPT);
	if (err)
		return err;

	return selinux_netlbl_socket_setsockopt(sock, level, optname);
}

static int selinux_socket_getsockopt(struct socket *sock, int level,
				     int optname)
{
	return sock_has_perm(current, sock->sk, SOCKET__GETOPT);
}

static int selinux_socket_shutdown(struct socket *sock, int how)
{
	return sock_has_perm(current, sock->sk, SOCKET__SHUTDOWN);
}

static int selinux_socket_unix_stream_connect(struct sock *sock,
					      struct sock *other,
					      struct sock *newsk)
{
	struct sk_security_struct *sksec_sock = sock->sk_security;
	struct sk_security_struct *sksec_other = other->sk_security;
	struct sk_security_struct *sksec_new = newsk->sk_security;
	struct common_audit_data ad;
	struct lsm_network_audit net = {0,};
	int err;

	ad.type = LSM_AUDIT_DATA_NET;
	ad.u.net = &net;
	ad.u.net->sk = other;

	err = avc_has_perm(sksec_sock->sid, sksec_other->sid,
			   sksec_other->sclass,
			   UNIX_STREAM_SOCKET__CONNECTTO, &ad);
	if (err)
		return err;

	/* server child socket */
	sksec_new->peer_sid = sksec_sock->sid;
	err = security_sid_mls_copy(sksec_other->sid, sksec_sock->sid,
				    &sksec_new->sid);
	if (err)
		return err;

	/* connecting socket */
	sksec_sock->peer_sid = sksec_new->sid;

	return 0;
}

static int selinux_socket_unix_may_send(struct socket *sock,
					struct socket *other)
{
	struct sk_security_struct *ssec = sock->sk->sk_security;
	struct sk_security_struct *osec = other->sk->sk_security;
	struct common_audit_data ad;
	struct lsm_network_audit net = {0,};

	ad.type = LSM_AUDIT_DATA_NET;
	ad.u.net = &net;
	ad.u.net->sk = other->sk;

	return avc_has_perm(ssec->sid, osec->sid, osec->sclass, SOCKET__SENDTO,
			    &ad);
}

static int selinux_inet_sys_rcv_skb(int ifindex, char *addrp, u16 family,
				    u32 peer_sid,
				    struct common_audit_data *ad)
{
	int err;
	u32 if_sid;
	u32 node_sid;

	err = sel_netif_sid(ifindex, &if_sid);
	if (err)
		return err;
	err = avc_has_perm(peer_sid, if_sid,
			   SECCLASS_NETIF, NETIF__INGRESS, ad);
	if (err)
		return err;

	err = sel_netnode_sid(addrp, family, &node_sid);
	if (err)
		return err;
	return avc_has_perm(peer_sid, node_sid,
			    SECCLASS_NODE, NODE__RECVFROM, ad);
}

static int selinux_sock_rcv_skb_compat(struct sock *sk, struct sk_buff *skb,
				       u16 family)
{
	int err = 0;
	struct sk_security_struct *sksec = sk->sk_security;
	u32 sk_sid = sksec->sid;
	struct common_audit_data ad;
	struct lsm_network_audit net = {0,};
	char *addrp;

	ad.type = LSM_AUDIT_DATA_NET;
	ad.u.net = &net;
	ad.u.net->netif = skb->skb_iif;
	ad.u.net->family = family;
	err = selinux_parse_skb(skb, &ad, &addrp, 1, NULL);
	if (err)
		return err;

	if (selinux_secmark_enabled()) {
		err = avc_has_perm(sk_sid, skb->secmark, SECCLASS_PACKET,
				   PACKET__RECV, &ad);
		if (err)
			return err;
	}

	err = selinux_netlbl_sock_rcv_skb(sksec, skb, family, &ad);
	if (err)
		return err;
	err = selinux_xfrm_sock_rcv_skb(sksec->sid, skb, &ad);

	return err;
}

static int selinux_socket_sock_rcv_skb(struct sock *sk, struct sk_buff *skb)
{
	int err;
	struct sk_security_struct *sksec = sk->sk_security;
	u16 family = sk->sk_family;
	u32 sk_sid = sksec->sid;
	struct common_audit_data ad;
	struct lsm_network_audit net = {0,};
	char *addrp;
	u8 secmark_active;
	u8 peerlbl_active;

	if (family != PF_INET && family != PF_INET6)
		return 0;

	/* Handle mapped IPv4 packets arriving via IPv6 sockets */
	if (family == PF_INET6 && skb->protocol == htons(ETH_P_IP))
		family = PF_INET;

	/* If any sort of compatibility mode is enabled then handoff processing
	 * to the selinux_sock_rcv_skb_compat() function to deal with the
	 * special handling.  We do this in an attempt to keep this function
	 * as fast and as clean as possible. */
	if (!selinux_policycap_netpeer)
		return selinux_sock_rcv_skb_compat(sk, skb, family);

	secmark_active = selinux_secmark_enabled();
	peerlbl_active = selinux_peerlbl_enabled();
	if (!secmark_active && !peerlbl_active)
		return 0;

	ad.type = LSM_AUDIT_DATA_NET;
	ad.u.net = &net;
	ad.u.net->netif = skb->skb_iif;
	ad.u.net->family = family;
	err = selinux_parse_skb(skb, &ad, &addrp, 1, NULL);
	if (err)
		return err;

	if (peerlbl_active) {
		u32 peer_sid;

		err = selinux_skb_peerlbl_sid(skb, family, &peer_sid);
		if (err)
			return err;
		err = selinux_inet_sys_rcv_skb(skb->skb_iif, addrp, family,
					       peer_sid, &ad);
		if (err) {
			selinux_netlbl_err(skb, err, 0);
			return err;
		}
		err = avc_has_perm(sk_sid, peer_sid, SECCLASS_PEER,
				   PEER__RECV, &ad);
		if (err) {
			selinux_netlbl_err(skb, err, 0);
			return err;
		}
	}

	if (secmark_active) {
		err = avc_has_perm(sk_sid, skb->secmark, SECCLASS_PACKET,
				   PACKET__RECV, &ad);
		if (err)
			return err;
	}

	return err;
}

static int selinux_socket_getpeersec_stream(struct socket *sock, char __user *optval,
					    int __user *optlen, unsigned len)
{
	int err = 0;
	char *scontext;
	u32 scontext_len;
	struct sk_security_struct *sksec = sock->sk->sk_security;
	u32 peer_sid = SECSID_NULL;

	if (sksec->sclass == SECCLASS_UNIX_STREAM_SOCKET ||
	    sksec->sclass == SECCLASS_TCP_SOCKET)
		peer_sid = sksec->peer_sid;
	if (peer_sid == SECSID_NULL)
		return -ENOPROTOOPT;

	err = security_sid_to_context(peer_sid, &scontext, &scontext_len);
	if (err)
		return err;

	if (scontext_len > len) {
		err = -ERANGE;
		goto out_len;
	}

	if (copy_to_user(optval, scontext, scontext_len))
		err = -EFAULT;

out_len:
	if (put_user(scontext_len, optlen))
		err = -EFAULT;
	kfree(scontext);
	return err;
}

static int selinux_socket_getpeersec_dgram(struct socket *sock, struct sk_buff *skb, u32 *secid)
{
	u32 peer_secid = SECSID_NULL;
	u16 family;

	if (skb && skb->protocol == htons(ETH_P_IP))
		family = PF_INET;
	else if (skb && skb->protocol == htons(ETH_P_IPV6))
		family = PF_INET6;
	else if (sock)
		family = sock->sk->sk_family;
	else
		goto out;

	if (sock && family == PF_UNIX)
		selinux_inode_getsecid(SOCK_INODE(sock), &peer_secid);
	else if (skb)
		selinux_skb_peerlbl_sid(skb, family, &peer_secid);

out:
	*secid = peer_secid;
	if (peer_secid == SECSID_NULL)
		return -EINVAL;
	return 0;
}

static int selinux_sk_alloc_security(struct sock *sk, int family, gfp_t priority)
{
	struct sk_security_struct *sksec;

	sksec = kzalloc(sizeof(*sksec), priority);
	if (!sksec)
		return -ENOMEM;

	sksec->peer_sid = SECINITSID_UNLABELED;
	sksec->sid = SECINITSID_UNLABELED;
	selinux_netlbl_sk_security_reset(sksec);
	sk->sk_security = sksec;

	return 0;
}

static void selinux_sk_free_security(struct sock *sk)
{
	struct sk_security_struct *sksec = sk->sk_security;

	sk->sk_security = NULL;
	selinux_netlbl_sk_security_free(sksec);
	kfree(sksec);
}

static void selinux_sk_clone_security(const struct sock *sk, struct sock *newsk)
{
	struct sk_security_struct *sksec = sk->sk_security;
	struct sk_security_struct *newsksec = newsk->sk_security;

	newsksec->sid = sksec->sid;
	newsksec->peer_sid = sksec->peer_sid;
	newsksec->sclass = sksec->sclass;

	selinux_netlbl_sk_security_reset(newsksec);
}

static void selinux_sk_getsecid(struct sock *sk, u32 *secid)
{
	if (!sk)
		*secid = SECINITSID_ANY_SOCKET;
	else {
		struct sk_security_struct *sksec = sk->sk_security;

		*secid = sksec->sid;
	}
}

static void selinux_sock_graft(struct sock *sk, struct socket *parent)
{
	struct inode_security_struct *isec = SOCK_INODE(parent)->i_security;
	struct sk_security_struct *sksec = sk->sk_security;

	if (sk->sk_family == PF_INET || sk->sk_family == PF_INET6 ||
	    sk->sk_family == PF_UNIX)
		isec->sid = sksec->sid;
	sksec->sclass = isec->sclass;
}

static int selinux_inet_conn_request(struct sock *sk, struct sk_buff *skb,
				     struct request_sock *req)
{
	struct sk_security_struct *sksec = sk->sk_security;
	int err;
<<<<<<< HEAD
	u16 family = sk->sk_family;
=======
	u16 family = req->rsk_ops->family;
>>>>>>> c3ade0e0
	u32 connsid;
	u32 peersid;

	err = selinux_skb_peerlbl_sid(skb, family, &peersid);
	if (err)
		return err;
	err = selinux_conn_sid(sksec->sid, peersid, &connsid);
	if (err)
		return err;
	req->secid = connsid;
	req->peer_secid = peersid;

	return selinux_netlbl_inet_conn_request(req, family);
}

static void selinux_inet_csk_clone(struct sock *newsk,
				   const struct request_sock *req)
{
	struct sk_security_struct *newsksec = newsk->sk_security;

	newsksec->sid = req->secid;
	newsksec->peer_sid = req->peer_secid;
	/* NOTE: Ideally, we should also get the isec->sid for the
	   new socket in sync, but we don't have the isec available yet.
	   So we will wait until sock_graft to do it, by which
	   time it will have been created and available. */

	/* We don't need to take any sort of lock here as we are the only
	 * thread with access to newsksec */
	selinux_netlbl_inet_csk_clone(newsk, req->rsk_ops->family);
}

static void selinux_inet_conn_established(struct sock *sk, struct sk_buff *skb)
{
	u16 family = sk->sk_family;
	struct sk_security_struct *sksec = sk->sk_security;

	/* handle mapped IPv4 packets arriving via IPv6 sockets */
	if (family == PF_INET6 && skb->protocol == htons(ETH_P_IP))
		family = PF_INET;

	selinux_skb_peerlbl_sid(skb, family, &sksec->peer_sid);
}

static void selinux_skb_owned_by(struct sk_buff *skb, struct sock *sk)
{
	skb_set_owner_w(skb, sk);
}

static int selinux_secmark_relabel_packet(u32 sid)
{
	const struct task_security_struct *__tsec;
	u32 tsid;

	__tsec = current_security();
	tsid = __tsec->sid;

	return avc_has_perm(tsid, sid, SECCLASS_PACKET, PACKET__RELABELTO, NULL);
}

static void selinux_secmark_refcount_inc(void)
{
	atomic_inc(&selinux_secmark_refcount);
}

static void selinux_secmark_refcount_dec(void)
{
	atomic_dec(&selinux_secmark_refcount);
}

static void selinux_req_classify_flow(const struct request_sock *req,
				      struct flowi *fl)
{
	fl->flowi_secid = req->secid;
}

static int selinux_tun_dev_alloc_security(void **security)
{
	struct tun_security_struct *tunsec;

	tunsec = kzalloc(sizeof(*tunsec), GFP_KERNEL);
	if (!tunsec)
		return -ENOMEM;
	tunsec->sid = current_sid();

	*security = tunsec;
	return 0;
}

static void selinux_tun_dev_free_security(void *security)
{
	kfree(security);
}

static int selinux_tun_dev_create(void)
{
	u32 sid = current_sid();

	/* we aren't taking into account the "sockcreate" SID since the socket
	 * that is being created here is not a socket in the traditional sense,
	 * instead it is a private sock, accessible only to the kernel, and
	 * representing a wide range of network traffic spanning multiple
	 * connections unlike traditional sockets - check the TUN driver to
	 * get a better understanding of why this socket is special */

	return avc_has_perm(sid, sid, SECCLASS_TUN_SOCKET, TUN_SOCKET__CREATE,
			    NULL);
}

static int selinux_tun_dev_attach_queue(void *security)
{
	struct tun_security_struct *tunsec = security;

	return avc_has_perm(current_sid(), tunsec->sid, SECCLASS_TUN_SOCKET,
			    TUN_SOCKET__ATTACH_QUEUE, NULL);
}

static int selinux_tun_dev_attach(struct sock *sk, void *security)
{
	struct tun_security_struct *tunsec = security;
	struct sk_security_struct *sksec = sk->sk_security;

	/* we don't currently perform any NetLabel based labeling here and it
	 * isn't clear that we would want to do so anyway; while we could apply
	 * labeling without the support of the TUN user the resulting labeled
	 * traffic from the other end of the connection would almost certainly
	 * cause confusion to the TUN user that had no idea network labeling
	 * protocols were being used */

	sksec->sid = tunsec->sid;
	sksec->sclass = SECCLASS_TUN_SOCKET;

	return 0;
}

static int selinux_tun_dev_open(void *security)
{
	struct tun_security_struct *tunsec = security;
	u32 sid = current_sid();
	int err;

	err = avc_has_perm(sid, tunsec->sid, SECCLASS_TUN_SOCKET,
			   TUN_SOCKET__RELABELFROM, NULL);
	if (err)
		return err;
	err = avc_has_perm(sid, sid, SECCLASS_TUN_SOCKET,
			   TUN_SOCKET__RELABELTO, NULL);
	if (err)
		return err;
	tunsec->sid = sid;

	return 0;
}

static int selinux_nlmsg_perm(struct sock *sk, struct sk_buff *skb)
{
	int err = 0;
	u32 perm;
	struct nlmsghdr *nlh;
	struct sk_security_struct *sksec = sk->sk_security;

	if (skb->len < NLMSG_HDRLEN) {
		err = -EINVAL;
		goto out;
	}
	nlh = nlmsg_hdr(skb);

	err = selinux_nlmsg_lookup(sksec->sclass, nlh->nlmsg_type, &perm);
	if (err) {
		if (err == -EINVAL) {
			audit_log(current->audit_context, GFP_KERNEL, AUDIT_SELINUX_ERR,
				  "SELinux:  unrecognized netlink message"
				  " type=%hu for sclass=%hu\n",
				  nlh->nlmsg_type, sksec->sclass);
			if (!selinux_enforcing || security_get_allow_unknown())
				err = 0;
		}

		/* Ignore */
		if (err == -ENOENT)
			err = 0;
		goto out;
	}

	err = sock_has_perm(current, sk, perm);
out:
	return err;
}

#ifdef CONFIG_NETFILTER

static unsigned int selinux_ip_forward(struct sk_buff *skb, int ifindex,
				       u16 family)
{
	int err;
	char *addrp;
	u32 peer_sid;
	struct common_audit_data ad;
	struct lsm_network_audit net = {0,};
	u8 secmark_active;
	u8 netlbl_active;
	u8 peerlbl_active;

	if (!selinux_policycap_netpeer)
		return NF_ACCEPT;

	secmark_active = selinux_secmark_enabled();
	netlbl_active = netlbl_enabled();
	peerlbl_active = selinux_peerlbl_enabled();
	if (!secmark_active && !peerlbl_active)
		return NF_ACCEPT;

	if (selinux_skb_peerlbl_sid(skb, family, &peer_sid) != 0)
		return NF_DROP;

	ad.type = LSM_AUDIT_DATA_NET;
	ad.u.net = &net;
	ad.u.net->netif = ifindex;
	ad.u.net->family = family;
	if (selinux_parse_skb(skb, &ad, &addrp, 1, NULL) != 0)
		return NF_DROP;

	if (peerlbl_active) {
		err = selinux_inet_sys_rcv_skb(ifindex, addrp, family,
					       peer_sid, &ad);
		if (err) {
			selinux_netlbl_err(skb, err, 1);
			return NF_DROP;
		}
	}

	if (secmark_active)
		if (avc_has_perm(peer_sid, skb->secmark,
				 SECCLASS_PACKET, PACKET__FORWARD_IN, &ad))
			return NF_DROP;

	if (netlbl_active)
		/* we do this in the FORWARD path and not the POST_ROUTING
		 * path because we want to make sure we apply the necessary
		 * labeling before IPsec is applied so we can leverage AH
		 * protection */
		if (selinux_netlbl_skbuff_setsid(skb, family, peer_sid) != 0)
			return NF_DROP;

	return NF_ACCEPT;
}

static unsigned int selinux_ipv4_forward(const struct nf_hook_ops *ops,
					 struct sk_buff *skb,
					 const struct net_device *in,
					 const struct net_device *out,
					 int (*okfn)(struct sk_buff *))
{
	return selinux_ip_forward(skb, in->ifindex, PF_INET);
}

#if defined(CONFIG_IPV6) || defined(CONFIG_IPV6_MODULE)
static unsigned int selinux_ipv6_forward(const struct nf_hook_ops *ops,
					 struct sk_buff *skb,
					 const struct net_device *in,
					 const struct net_device *out,
					 int (*okfn)(struct sk_buff *))
{
	return selinux_ip_forward(skb, in->ifindex, PF_INET6);
}
#endif	/* IPV6 */

static unsigned int selinux_ip_output(struct sk_buff *skb,
				      u16 family)
{
	struct sock *sk;
	u32 sid;

	if (!netlbl_enabled())
		return NF_ACCEPT;

	/* we do this in the LOCAL_OUT path and not the POST_ROUTING path
	 * because we want to make sure we apply the necessary labeling
	 * before IPsec is applied so we can leverage AH protection */
	sk = skb->sk;
	if (sk) {
		struct sk_security_struct *sksec;

		if (sk->sk_state == TCP_LISTEN)
			/* if the socket is the listening state then this
			 * packet is a SYN-ACK packet which means it needs to
			 * be labeled based on the connection/request_sock and
			 * not the parent socket.  unfortunately, we can't
			 * lookup the request_sock yet as it isn't queued on
			 * the parent socket until after the SYN-ACK is sent.
			 * the "solution" is to simply pass the packet as-is
			 * as any IP option based labeling should be copied
			 * from the initial connection request (in the IP
			 * layer).  it is far from ideal, but until we get a
			 * security label in the packet itself this is the
			 * best we can do. */
			return NF_ACCEPT;

		/* standard practice, label using the parent socket */
		sksec = sk->sk_security;
		sid = sksec->sid;
	} else
		sid = SECINITSID_KERNEL;
	if (selinux_netlbl_skbuff_setsid(skb, family, sid) != 0)
		return NF_DROP;

	return NF_ACCEPT;
}

static unsigned int selinux_ipv4_output(const struct nf_hook_ops *ops,
					struct sk_buff *skb,
					const struct net_device *in,
					const struct net_device *out,
					int (*okfn)(struct sk_buff *))
{
	return selinux_ip_output(skb, PF_INET);
}

static unsigned int selinux_ip_postroute_compat(struct sk_buff *skb,
						int ifindex,
						u16 family)
{
	struct sock *sk = skb->sk;
	struct sk_security_struct *sksec;
	struct common_audit_data ad;
	struct lsm_network_audit net = {0,};
	char *addrp;
	u8 proto;

	if (sk == NULL)
		return NF_ACCEPT;
	sksec = sk->sk_security;

	ad.type = LSM_AUDIT_DATA_NET;
	ad.u.net = &net;
	ad.u.net->netif = ifindex;
	ad.u.net->family = family;
	if (selinux_parse_skb(skb, &ad, &addrp, 0, &proto))
		return NF_DROP;

	if (selinux_secmark_enabled())
		if (avc_has_perm(sksec->sid, skb->secmark,
				 SECCLASS_PACKET, PACKET__SEND, &ad))
			return NF_DROP_ERR(-ECONNREFUSED);

	if (selinux_xfrm_postroute_last(sksec->sid, skb, &ad, proto))
		return NF_DROP_ERR(-ECONNREFUSED);

	return NF_ACCEPT;
}

static unsigned int selinux_ip_postroute(struct sk_buff *skb, int ifindex,
					 u16 family)
{
	u32 secmark_perm;
	u32 peer_sid;
	struct sock *sk;
	struct common_audit_data ad;
	struct lsm_network_audit net = {0,};
	char *addrp;
	u8 secmark_active;
	u8 peerlbl_active;

	/* If any sort of compatibility mode is enabled then handoff processing
	 * to the selinux_ip_postroute_compat() function to deal with the
	 * special handling.  We do this in an attempt to keep this function
	 * as fast and as clean as possible. */
	if (!selinux_policycap_netpeer)
		return selinux_ip_postroute_compat(skb, ifindex, family);

	secmark_active = selinux_secmark_enabled();
<<<<<<< HEAD
	peerlbl_active = netlbl_enabled() || selinux_xfrm_enabled();
=======
	peerlbl_active = selinux_peerlbl_enabled();
>>>>>>> c3ade0e0
	if (!secmark_active && !peerlbl_active)
		return NF_ACCEPT;

	sk = skb->sk;

#ifdef CONFIG_XFRM
	/* If skb->dst->xfrm is non-NULL then the packet is undergoing an IPsec
	 * packet transformation so allow the packet to pass without any checks
	 * since we'll have another chance to perform access control checks
	 * when the packet is on it's final way out.
	 * NOTE: there appear to be some IPv6 multicast cases where skb->dst
	 *       is NULL, in this case go ahead and apply access control.
	 * NOTE: if this is a local socket (skb->sk != NULL) that is in the
	 *       TCP listening state we cannot wait until the XFRM processing
	 *       is done as we will miss out on the SA label if we do;
	 *       unfortunately, this means more work, but it is only once per
	 *       connection. */
	if (skb_dst(skb) != NULL && skb_dst(skb)->xfrm != NULL &&
	    !(sk != NULL && sk->sk_state == TCP_LISTEN))
		return NF_ACCEPT;
#endif

	if (sk == NULL) {
		/* Without an associated socket the packet is either coming
		 * from the kernel or it is being forwarded; check the packet
		 * to determine which and if the packet is being forwarded
		 * query the packet directly to determine the security label. */
		if (skb->skb_iif) {
			secmark_perm = PACKET__FORWARD_OUT;
			if (selinux_skb_peerlbl_sid(skb, family, &peer_sid))
				return NF_DROP;
		} else {
			secmark_perm = PACKET__SEND;
			peer_sid = SECINITSID_KERNEL;
		}
	} else if (sk->sk_state == TCP_LISTEN) {
		/* Locally generated packet but the associated socket is in the
		 * listening state which means this is a SYN-ACK packet.  In
		 * this particular case the correct security label is assigned
		 * to the connection/request_sock but unfortunately we can't
		 * query the request_sock as it isn't queued on the parent
		 * socket until after the SYN-ACK packet is sent; the only
		 * viable choice is to regenerate the label like we do in
		 * selinux_inet_conn_request().  See also selinux_ip_output()
		 * for similar problems. */
		u32 skb_sid;
		struct sk_security_struct *sksec = sk->sk_security;
		if (selinux_skb_peerlbl_sid(skb, family, &skb_sid))
			return NF_DROP;
		/* At this point, if the returned skb peerlbl is SECSID_NULL
		 * and the packet has been through at least one XFRM
		 * transformation then we must be dealing with the "final"
		 * form of labeled IPsec packet; since we've already applied
		 * all of our access controls on this packet we can safely
		 * pass the packet. */
		if (skb_sid == SECSID_NULL) {
			switch (family) {
			case PF_INET:
				if (IPCB(skb)->flags & IPSKB_XFRM_TRANSFORMED)
					return NF_ACCEPT;
				break;
			case PF_INET6:
				if (IP6CB(skb)->flags & IP6SKB_XFRM_TRANSFORMED)
					return NF_ACCEPT;
			default:
				return NF_DROP_ERR(-ECONNREFUSED);
			}
		}
		if (selinux_conn_sid(sksec->sid, skb_sid, &peer_sid))
			return NF_DROP;
		secmark_perm = PACKET__SEND;
	} else {
		/* Locally generated packet, fetch the security label from the
		 * associated socket. */
		struct sk_security_struct *sksec = sk->sk_security;
		peer_sid = sksec->sid;
		secmark_perm = PACKET__SEND;
	}

	ad.type = LSM_AUDIT_DATA_NET;
	ad.u.net = &net;
	ad.u.net->netif = ifindex;
	ad.u.net->family = family;
	if (selinux_parse_skb(skb, &ad, &addrp, 0, NULL))
		return NF_DROP;

	if (secmark_active)
		if (avc_has_perm(peer_sid, skb->secmark,
				 SECCLASS_PACKET, secmark_perm, &ad))
			return NF_DROP_ERR(-ECONNREFUSED);

	if (peerlbl_active) {
		u32 if_sid;
		u32 node_sid;

		if (sel_netif_sid(ifindex, &if_sid))
			return NF_DROP;
		if (avc_has_perm(peer_sid, if_sid,
				 SECCLASS_NETIF, NETIF__EGRESS, &ad))
			return NF_DROP_ERR(-ECONNREFUSED);

		if (sel_netnode_sid(addrp, family, &node_sid))
			return NF_DROP;
		if (avc_has_perm(peer_sid, node_sid,
				 SECCLASS_NODE, NODE__SENDTO, &ad))
			return NF_DROP_ERR(-ECONNREFUSED);
	}

	return NF_ACCEPT;
}

static unsigned int selinux_ipv4_postroute(const struct nf_hook_ops *ops,
					   struct sk_buff *skb,
					   const struct net_device *in,
					   const struct net_device *out,
					   int (*okfn)(struct sk_buff *))
{
	return selinux_ip_postroute(skb, out->ifindex, PF_INET);
}

#if defined(CONFIG_IPV6) || defined(CONFIG_IPV6_MODULE)
static unsigned int selinux_ipv6_postroute(const struct nf_hook_ops *ops,
					   struct sk_buff *skb,
					   const struct net_device *in,
					   const struct net_device *out,
					   int (*okfn)(struct sk_buff *))
{
	return selinux_ip_postroute(skb, out->ifindex, PF_INET6);
}
#endif	/* IPV6 */

#endif	/* CONFIG_NETFILTER */

static int selinux_netlink_send(struct sock *sk, struct sk_buff *skb)
{
	int err;

	err = cap_netlink_send(sk, skb);
	if (err)
		return err;

	return selinux_nlmsg_perm(sk, skb);
}

static int ipc_alloc_security(struct task_struct *task,
			      struct kern_ipc_perm *perm,
			      u16 sclass)
{
	struct ipc_security_struct *isec;
	u32 sid;

	isec = kzalloc(sizeof(struct ipc_security_struct), GFP_KERNEL);
	if (!isec)
		return -ENOMEM;

	sid = task_sid(task);
	isec->sclass = sclass;
	isec->sid = sid;
	perm->security = isec;

	return 0;
}

static void ipc_free_security(struct kern_ipc_perm *perm)
{
	struct ipc_security_struct *isec = perm->security;
	perm->security = NULL;
	kfree(isec);
}

static int msg_msg_alloc_security(struct msg_msg *msg)
{
	struct msg_security_struct *msec;

	msec = kzalloc(sizeof(struct msg_security_struct), GFP_KERNEL);
	if (!msec)
		return -ENOMEM;

	msec->sid = SECINITSID_UNLABELED;
	msg->security = msec;

	return 0;
}

static void msg_msg_free_security(struct msg_msg *msg)
{
	struct msg_security_struct *msec = msg->security;

	msg->security = NULL;
	kfree(msec);
}

static int ipc_has_perm(struct kern_ipc_perm *ipc_perms,
			u32 perms)
{
	struct ipc_security_struct *isec;
	struct common_audit_data ad;
	u32 sid = current_sid();

	isec = ipc_perms->security;

	ad.type = LSM_AUDIT_DATA_IPC;
	ad.u.ipc_id = ipc_perms->key;

	return avc_has_perm(sid, isec->sid, isec->sclass, perms, &ad);
}

static int selinux_msg_msg_alloc_security(struct msg_msg *msg)
{
	return msg_msg_alloc_security(msg);
}

static void selinux_msg_msg_free_security(struct msg_msg *msg)
{
	msg_msg_free_security(msg);
}

/* message queue security operations */
static int selinux_msg_queue_alloc_security(struct msg_queue *msq)
{
	struct ipc_security_struct *isec;
	struct common_audit_data ad;
	u32 sid = current_sid();
	int rc;

	rc = ipc_alloc_security(current, &msq->q_perm, SECCLASS_MSGQ);
	if (rc)
		return rc;

	isec = msq->q_perm.security;

	ad.type = LSM_AUDIT_DATA_IPC;
	ad.u.ipc_id = msq->q_perm.key;

	rc = avc_has_perm(sid, isec->sid, SECCLASS_MSGQ,
			  MSGQ__CREATE, &ad);
	if (rc) {
		ipc_free_security(&msq->q_perm);
		return rc;
	}
	return 0;
}

static void selinux_msg_queue_free_security(struct msg_queue *msq)
{
	ipc_free_security(&msq->q_perm);
}

static int selinux_msg_queue_associate(struct msg_queue *msq, int msqflg)
{
	struct ipc_security_struct *isec;
	struct common_audit_data ad;
	u32 sid = current_sid();

	isec = msq->q_perm.security;

	ad.type = LSM_AUDIT_DATA_IPC;
	ad.u.ipc_id = msq->q_perm.key;

	return avc_has_perm(sid, isec->sid, SECCLASS_MSGQ,
			    MSGQ__ASSOCIATE, &ad);
}

static int selinux_msg_queue_msgctl(struct msg_queue *msq, int cmd)
{
	int err;
	int perms;

	switch (cmd) {
	case IPC_INFO:
	case MSG_INFO:
		/* No specific object, just general system-wide information. */
		return task_has_system(current, SYSTEM__IPC_INFO);
	case IPC_STAT:
	case MSG_STAT:
		perms = MSGQ__GETATTR | MSGQ__ASSOCIATE;
		break;
	case IPC_SET:
		perms = MSGQ__SETATTR;
		break;
	case IPC_RMID:
		perms = MSGQ__DESTROY;
		break;
	default:
		return 0;
	}

	err = ipc_has_perm(&msq->q_perm, perms);
	return err;
}

static int selinux_msg_queue_msgsnd(struct msg_queue *msq, struct msg_msg *msg, int msqflg)
{
	struct ipc_security_struct *isec;
	struct msg_security_struct *msec;
	struct common_audit_data ad;
	u32 sid = current_sid();
	int rc;

	isec = msq->q_perm.security;
	msec = msg->security;

	/*
	 * First time through, need to assign label to the message
	 */
	if (msec->sid == SECINITSID_UNLABELED) {
		/*
		 * Compute new sid based on current process and
		 * message queue this message will be stored in
		 */
		rc = security_transition_sid(sid, isec->sid, SECCLASS_MSG,
					     NULL, &msec->sid);
		if (rc)
			return rc;
	}

	ad.type = LSM_AUDIT_DATA_IPC;
	ad.u.ipc_id = msq->q_perm.key;

	/* Can this process write to the queue? */
	rc = avc_has_perm(sid, isec->sid, SECCLASS_MSGQ,
			  MSGQ__WRITE, &ad);
	if (!rc)
		/* Can this process send the message */
		rc = avc_has_perm(sid, msec->sid, SECCLASS_MSG,
				  MSG__SEND, &ad);
	if (!rc)
		/* Can the message be put in the queue? */
		rc = avc_has_perm(msec->sid, isec->sid, SECCLASS_MSGQ,
				  MSGQ__ENQUEUE, &ad);

	return rc;
}

static int selinux_msg_queue_msgrcv(struct msg_queue *msq, struct msg_msg *msg,
				    struct task_struct *target,
				    long type, int mode)
{
	struct ipc_security_struct *isec;
	struct msg_security_struct *msec;
	struct common_audit_data ad;
	u32 sid = task_sid(target);
	int rc;

	isec = msq->q_perm.security;
	msec = msg->security;

	ad.type = LSM_AUDIT_DATA_IPC;
	ad.u.ipc_id = msq->q_perm.key;

	rc = avc_has_perm(sid, isec->sid,
			  SECCLASS_MSGQ, MSGQ__READ, &ad);
	if (!rc)
		rc = avc_has_perm(sid, msec->sid,
				  SECCLASS_MSG, MSG__RECEIVE, &ad);
	return rc;
}

/* Shared Memory security operations */
static int selinux_shm_alloc_security(struct shmid_kernel *shp)
{
	struct ipc_security_struct *isec;
	struct common_audit_data ad;
	u32 sid = current_sid();
	int rc;

	rc = ipc_alloc_security(current, &shp->shm_perm, SECCLASS_SHM);
	if (rc)
		return rc;

	isec = shp->shm_perm.security;

	ad.type = LSM_AUDIT_DATA_IPC;
	ad.u.ipc_id = shp->shm_perm.key;

	rc = avc_has_perm(sid, isec->sid, SECCLASS_SHM,
			  SHM__CREATE, &ad);
	if (rc) {
		ipc_free_security(&shp->shm_perm);
		return rc;
	}
	return 0;
}

static void selinux_shm_free_security(struct shmid_kernel *shp)
{
	ipc_free_security(&shp->shm_perm);
}

static int selinux_shm_associate(struct shmid_kernel *shp, int shmflg)
{
	struct ipc_security_struct *isec;
	struct common_audit_data ad;
	u32 sid = current_sid();

	isec = shp->shm_perm.security;

	ad.type = LSM_AUDIT_DATA_IPC;
	ad.u.ipc_id = shp->shm_perm.key;

	return avc_has_perm(sid, isec->sid, SECCLASS_SHM,
			    SHM__ASSOCIATE, &ad);
}

/* Note, at this point, shp is locked down */
static int selinux_shm_shmctl(struct shmid_kernel *shp, int cmd)
{
	int perms;
	int err;

	switch (cmd) {
	case IPC_INFO:
	case SHM_INFO:
		/* No specific object, just general system-wide information. */
		return task_has_system(current, SYSTEM__IPC_INFO);
	case IPC_STAT:
	case SHM_STAT:
		perms = SHM__GETATTR | SHM__ASSOCIATE;
		break;
	case IPC_SET:
		perms = SHM__SETATTR;
		break;
	case SHM_LOCK:
	case SHM_UNLOCK:
		perms = SHM__LOCK;
		break;
	case IPC_RMID:
		perms = SHM__DESTROY;
		break;
	default:
		return 0;
	}

	err = ipc_has_perm(&shp->shm_perm, perms);
	return err;
}

static int selinux_shm_shmat(struct shmid_kernel *shp,
			     char __user *shmaddr, int shmflg)
{
	u32 perms;

	if (shmflg & SHM_RDONLY)
		perms = SHM__READ;
	else
		perms = SHM__READ | SHM__WRITE;

	return ipc_has_perm(&shp->shm_perm, perms);
}

/* Semaphore security operations */
static int selinux_sem_alloc_security(struct sem_array *sma)
{
	struct ipc_security_struct *isec;
	struct common_audit_data ad;
	u32 sid = current_sid();
	int rc;

	rc = ipc_alloc_security(current, &sma->sem_perm, SECCLASS_SEM);
	if (rc)
		return rc;

	isec = sma->sem_perm.security;

	ad.type = LSM_AUDIT_DATA_IPC;
	ad.u.ipc_id = sma->sem_perm.key;

	rc = avc_has_perm(sid, isec->sid, SECCLASS_SEM,
			  SEM__CREATE, &ad);
	if (rc) {
		ipc_free_security(&sma->sem_perm);
		return rc;
	}
	return 0;
}

static void selinux_sem_free_security(struct sem_array *sma)
{
	ipc_free_security(&sma->sem_perm);
}

static int selinux_sem_associate(struct sem_array *sma, int semflg)
{
	struct ipc_security_struct *isec;
	struct common_audit_data ad;
	u32 sid = current_sid();

	isec = sma->sem_perm.security;

	ad.type = LSM_AUDIT_DATA_IPC;
	ad.u.ipc_id = sma->sem_perm.key;

	return avc_has_perm(sid, isec->sid, SECCLASS_SEM,
			    SEM__ASSOCIATE, &ad);
}

/* Note, at this point, sma is locked down */
static int selinux_sem_semctl(struct sem_array *sma, int cmd)
{
	int err;
	u32 perms;

	switch (cmd) {
	case IPC_INFO:
	case SEM_INFO:
		/* No specific object, just general system-wide information. */
		return task_has_system(current, SYSTEM__IPC_INFO);
	case GETPID:
	case GETNCNT:
	case GETZCNT:
		perms = SEM__GETATTR;
		break;
	case GETVAL:
	case GETALL:
		perms = SEM__READ;
		break;
	case SETVAL:
	case SETALL:
		perms = SEM__WRITE;
		break;
	case IPC_RMID:
		perms = SEM__DESTROY;
		break;
	case IPC_SET:
		perms = SEM__SETATTR;
		break;
	case IPC_STAT:
	case SEM_STAT:
		perms = SEM__GETATTR | SEM__ASSOCIATE;
		break;
	default:
		return 0;
	}

	err = ipc_has_perm(&sma->sem_perm, perms);
	return err;
}

static int selinux_sem_semop(struct sem_array *sma,
			     struct sembuf *sops, unsigned nsops, int alter)
{
	u32 perms;

	if (alter)
		perms = SEM__READ | SEM__WRITE;
	else
		perms = SEM__READ;

	return ipc_has_perm(&sma->sem_perm, perms);
}

static int selinux_ipc_permission(struct kern_ipc_perm *ipcp, short flag)
{
	u32 av = 0;

	av = 0;
	if (flag & S_IRUGO)
		av |= IPC__UNIX_READ;
	if (flag & S_IWUGO)
		av |= IPC__UNIX_WRITE;

	if (av == 0)
		return 0;

	return ipc_has_perm(ipcp, av);
}

static void selinux_ipc_getsecid(struct kern_ipc_perm *ipcp, u32 *secid)
{
	struct ipc_security_struct *isec = ipcp->security;
	*secid = isec->sid;
}

static void selinux_d_instantiate(struct dentry *dentry, struct inode *inode)
{
	if (inode)
		inode_doinit_with_dentry(inode, dentry);
}

static int selinux_getprocattr(struct task_struct *p,
			       char *name, char **value)
{
	const struct task_security_struct *__tsec;
	u32 sid;
	int error;
	unsigned len;

	if (current != p) {
		error = current_has_perm(p, PROCESS__GETATTR);
		if (error)
			return error;
	}

	rcu_read_lock();
	__tsec = __task_cred(p)->security;

	if (!strcmp(name, "current"))
		sid = __tsec->sid;
	else if (!strcmp(name, "prev"))
		sid = __tsec->osid;
	else if (!strcmp(name, "exec"))
		sid = __tsec->exec_sid;
	else if (!strcmp(name, "fscreate"))
		sid = __tsec->create_sid;
	else if (!strcmp(name, "keycreate"))
		sid = __tsec->keycreate_sid;
	else if (!strcmp(name, "sockcreate"))
		sid = __tsec->sockcreate_sid;
	else
		goto invalid;
	rcu_read_unlock();

	if (!sid)
		return 0;

	error = security_sid_to_context(sid, value, &len);
	if (error)
		return error;
	return len;

invalid:
	rcu_read_unlock();
	return -EINVAL;
}

static int selinux_setprocattr(struct task_struct *p,
			       char *name, void *value, size_t size)
{
	struct task_security_struct *tsec;
	struct task_struct *tracer;
	struct cred *new;
	u32 sid = 0, ptsid;
	int error;
	char *str = value;

	if (current != p) {
		/* SELinux only allows a process to change its own
		   security attributes. */
		return -EACCES;
	}

	/*
	 * Basic control over ability to set these attributes at all.
	 * current == p, but we'll pass them separately in case the
	 * above restriction is ever removed.
	 */
	if (!strcmp(name, "exec"))
		error = current_has_perm(p, PROCESS__SETEXEC);
	else if (!strcmp(name, "fscreate"))
		error = current_has_perm(p, PROCESS__SETFSCREATE);
	else if (!strcmp(name, "keycreate"))
		error = current_has_perm(p, PROCESS__SETKEYCREATE);
	else if (!strcmp(name, "sockcreate"))
		error = current_has_perm(p, PROCESS__SETSOCKCREATE);
	else if (!strcmp(name, "current"))
		error = current_has_perm(p, PROCESS__SETCURRENT);
	else
		error = -EINVAL;
	if (error)
		return error;

	/* Obtain a SID for the context, if one was specified. */
	if (size && str[1] && str[1] != '\n') {
		if (str[size-1] == '\n') {
			str[size-1] = 0;
			size--;
		}
		error = security_context_to_sid(value, size, &sid, GFP_KERNEL);
		if (error == -EINVAL && !strcmp(name, "fscreate")) {
			if (!capable(CAP_MAC_ADMIN)) {
				struct audit_buffer *ab;
				size_t audit_size;

				/* We strip a nul only if it is at the end, otherwise the
				 * context contains a nul and we should audit that */
				if (str[size - 1] == '\0')
					audit_size = size - 1;
				else
					audit_size = size;
				ab = audit_log_start(current->audit_context, GFP_ATOMIC, AUDIT_SELINUX_ERR);
				audit_log_format(ab, "op=fscreate invalid_context=");
				audit_log_n_untrustedstring(ab, value, audit_size);
				audit_log_end(ab);

				return error;
			}
			error = security_context_to_sid_force(value, size,
							      &sid);
		}
		if (error)
			return error;
	}

	new = prepare_creds();
	if (!new)
		return -ENOMEM;

	/* Permission checking based on the specified context is
	   performed during the actual operation (execve,
	   open/mkdir/...), when we know the full context of the
	   operation.  See selinux_bprm_set_creds for the execve
	   checks and may_create for the file creation checks. The
	   operation will then fail if the context is not permitted. */
	tsec = new->security;
	if (!strcmp(name, "exec")) {
		tsec->exec_sid = sid;
	} else if (!strcmp(name, "fscreate")) {
		tsec->create_sid = sid;
	} else if (!strcmp(name, "keycreate")) {
		error = may_create_key(sid, p);
		if (error)
			goto abort_change;
		tsec->keycreate_sid = sid;
	} else if (!strcmp(name, "sockcreate")) {
		tsec->sockcreate_sid = sid;
	} else if (!strcmp(name, "current")) {
		error = -EINVAL;
		if (sid == 0)
			goto abort_change;

		/* Only allow single threaded processes to change context */
		error = -EPERM;
		if (!current_is_single_threaded()) {
			error = security_bounded_transition(tsec->sid, sid);
			if (error)
				goto abort_change;
		}

		/* Check permissions for the transition. */
		error = avc_has_perm(tsec->sid, sid, SECCLASS_PROCESS,
				     PROCESS__DYNTRANSITION, NULL);
		if (error)
			goto abort_change;

		/* Check for ptracing, and update the task SID if ok.
		   Otherwise, leave SID unchanged and fail. */
		ptsid = 0;
		rcu_read_lock();
		tracer = ptrace_parent(p);
		if (tracer)
			ptsid = task_sid(tracer);
		rcu_read_unlock();

		if (tracer) {
			error = avc_has_perm(ptsid, sid, SECCLASS_PROCESS,
					     PROCESS__PTRACE, NULL);
			if (error)
				goto abort_change;
		}

		tsec->sid = sid;
	} else {
		error = -EINVAL;
		goto abort_change;
	}

	commit_creds(new);
	return size;

abort_change:
	abort_creds(new);
	return error;
}

static int selinux_ismaclabel(const char *name)
{
	return (strcmp(name, XATTR_SELINUX_SUFFIX) == 0);
}

static int selinux_secid_to_secctx(u32 secid, char **secdata, u32 *seclen)
{
	return security_sid_to_context(secid, secdata, seclen);
}

static int selinux_secctx_to_secid(const char *secdata, u32 seclen, u32 *secid)
{
	return security_context_to_sid(secdata, seclen, secid, GFP_KERNEL);
}

static void selinux_release_secctx(char *secdata, u32 seclen)
{
	kfree(secdata);
}

/*
 *	called with inode->i_mutex locked
 */
static int selinux_inode_notifysecctx(struct inode *inode, void *ctx, u32 ctxlen)
{
	return selinux_inode_setsecurity(inode, XATTR_SELINUX_SUFFIX, ctx, ctxlen, 0);
}

/*
 *	called with inode->i_mutex locked
 */
static int selinux_inode_setsecctx(struct dentry *dentry, void *ctx, u32 ctxlen)
{
	return __vfs_setxattr_noperm(dentry, XATTR_NAME_SELINUX, ctx, ctxlen, 0);
}

static int selinux_inode_getsecctx(struct inode *inode, void **ctx, u32 *ctxlen)
{
	int len = 0;
	len = selinux_inode_getsecurity(inode, XATTR_SELINUX_SUFFIX,
						ctx, true);
	if (len < 0)
		return len;
	*ctxlen = len;
	return 0;
}
#ifdef CONFIG_KEYS

static int selinux_key_alloc(struct key *k, const struct cred *cred,
			     unsigned long flags)
{
	const struct task_security_struct *tsec;
	struct key_security_struct *ksec;

	ksec = kzalloc(sizeof(struct key_security_struct), GFP_KERNEL);
	if (!ksec)
		return -ENOMEM;

	tsec = cred->security;
	if (tsec->keycreate_sid)
		ksec->sid = tsec->keycreate_sid;
	else
		ksec->sid = tsec->sid;

	k->security = ksec;
	return 0;
}

static void selinux_key_free(struct key *k)
{
	struct key_security_struct *ksec = k->security;

	k->security = NULL;
	kfree(ksec);
}

static int selinux_key_permission(key_ref_t key_ref,
				  const struct cred *cred,
				  key_perm_t perm)
{
	struct key *key;
	struct key_security_struct *ksec;
	u32 sid;

	/* if no specific permissions are requested, we skip the
	   permission check. No serious, additional covert channels
	   appear to be created. */
	if (perm == 0)
		return 0;

	sid = cred_sid(cred);

	key = key_ref_to_ptr(key_ref);
	ksec = key->security;

	return avc_has_perm(sid, ksec->sid, SECCLASS_KEY, perm, NULL);
}

static int selinux_key_getsecurity(struct key *key, char **_buffer)
{
	struct key_security_struct *ksec = key->security;
	char *context = NULL;
	unsigned len;
	int rc;

	rc = security_sid_to_context(ksec->sid, &context, &len);
	if (!rc)
		rc = len;
	*_buffer = context;
	return rc;
}

#endif

static struct security_operations selinux_ops __read_only = {
	.name =				"selinux",

	.ptrace_access_check =		selinux_ptrace_access_check,
	.ptrace_traceme =		selinux_ptrace_traceme,
	.capget =			selinux_capget,
	.capset =			selinux_capset,
	.capable =			selinux_capable,
	.quotactl =			selinux_quotactl,
	.quota_on =			selinux_quota_on,
	.syslog =			selinux_syslog,
	.vm_enough_memory =		selinux_vm_enough_memory,

	.netlink_send =			selinux_netlink_send,

	.bprm_set_creds =		selinux_bprm_set_creds,
	.bprm_committing_creds =	selinux_bprm_committing_creds,
	.bprm_committed_creds =		selinux_bprm_committed_creds,
	.bprm_secureexec =		selinux_bprm_secureexec,

	.sb_alloc_security =		selinux_sb_alloc_security,
	.sb_free_security =		selinux_sb_free_security,
	.sb_copy_data =			selinux_sb_copy_data,
	.sb_remount =			selinux_sb_remount,
	.sb_kern_mount =		selinux_sb_kern_mount,
	.sb_show_options =		selinux_sb_show_options,
	.sb_statfs =			selinux_sb_statfs,
	.sb_mount =			selinux_mount,
	.sb_umount =			selinux_umount,
	.sb_set_mnt_opts =		selinux_set_mnt_opts,
	.sb_clone_mnt_opts =		selinux_sb_clone_mnt_opts,
	.sb_parse_opts_str = 		selinux_parse_opts_str,

	.dentry_init_security =		selinux_dentry_init_security,

	.inode_alloc_security =		selinux_inode_alloc_security,
	.inode_free_security =		selinux_inode_free_security,
	.inode_init_security =		selinux_inode_init_security,
	.inode_create =			selinux_inode_create,
	.inode_link =			selinux_inode_link,
	.inode_unlink =			selinux_inode_unlink,
	.inode_symlink =		selinux_inode_symlink,
	.inode_mkdir =			selinux_inode_mkdir,
	.inode_rmdir =			selinux_inode_rmdir,
	.inode_mknod =			selinux_inode_mknod,
	.inode_rename =			selinux_inode_rename,
	.inode_readlink =		selinux_inode_readlink,
	.inode_follow_link =		selinux_inode_follow_link,
	.inode_permission =		selinux_inode_permission,
	.inode_setattr =		selinux_inode_setattr,
	.inode_getattr =		selinux_inode_getattr,
	.inode_setxattr =		selinux_inode_setxattr,
	.inode_post_setxattr =		selinux_inode_post_setxattr,
	.inode_getxattr =		selinux_inode_getxattr,
	.inode_listxattr =		selinux_inode_listxattr,
	.inode_removexattr =		selinux_inode_removexattr,
	.inode_getsecurity =		selinux_inode_getsecurity,
	.inode_setsecurity =		selinux_inode_setsecurity,
	.inode_listsecurity =		selinux_inode_listsecurity,
	.inode_getsecid =		selinux_inode_getsecid,

	.file_permission =		selinux_file_permission,
	.file_alloc_security =		selinux_file_alloc_security,
	.file_free_security =		selinux_file_free_security,
	.file_ioctl =			selinux_file_ioctl,
	.mmap_file =			selinux_mmap_file,
	.mmap_addr =			selinux_mmap_addr,
	.file_mprotect =		selinux_file_mprotect,
	.file_lock =			selinux_file_lock,
	.file_fcntl =			selinux_file_fcntl,
	.file_set_fowner =		selinux_file_set_fowner,
	.file_send_sigiotask =		selinux_file_send_sigiotask,
	.file_receive =			selinux_file_receive,

	.file_open =			selinux_file_open,

	.task_create =			selinux_task_create,
	.cred_alloc_blank =		selinux_cred_alloc_blank,
	.cred_free =			selinux_cred_free,
	.cred_prepare =			selinux_cred_prepare,
	.cred_transfer =		selinux_cred_transfer,
	.kernel_act_as =		selinux_kernel_act_as,
	.kernel_create_files_as =	selinux_kernel_create_files_as,
	.kernel_module_request =	selinux_kernel_module_request,
	.task_setpgid =			selinux_task_setpgid,
	.task_getpgid =			selinux_task_getpgid,
	.task_getsid =			selinux_task_getsid,
	.task_getsecid =		selinux_task_getsecid,
	.task_setnice =			selinux_task_setnice,
	.task_setioprio =		selinux_task_setioprio,
	.task_getioprio =		selinux_task_getioprio,
	.task_setrlimit =		selinux_task_setrlimit,
	.task_setscheduler =		selinux_task_setscheduler,
	.task_getscheduler =		selinux_task_getscheduler,
	.task_movememory =		selinux_task_movememory,
	.task_kill =			selinux_task_kill,
	.task_wait =			selinux_task_wait,
	.task_to_inode =		selinux_task_to_inode,

	.ipc_permission =		selinux_ipc_permission,
	.ipc_getsecid =			selinux_ipc_getsecid,

	.msg_msg_alloc_security =	selinux_msg_msg_alloc_security,
	.msg_msg_free_security =	selinux_msg_msg_free_security,

	.msg_queue_alloc_security =	selinux_msg_queue_alloc_security,
	.msg_queue_free_security =	selinux_msg_queue_free_security,
	.msg_queue_associate =		selinux_msg_queue_associate,
	.msg_queue_msgctl =		selinux_msg_queue_msgctl,
	.msg_queue_msgsnd =		selinux_msg_queue_msgsnd,
	.msg_queue_msgrcv =		selinux_msg_queue_msgrcv,

	.shm_alloc_security =		selinux_shm_alloc_security,
	.shm_free_security =		selinux_shm_free_security,
	.shm_associate =		selinux_shm_associate,
	.shm_shmctl =			selinux_shm_shmctl,
	.shm_shmat =			selinux_shm_shmat,

	.sem_alloc_security =		selinux_sem_alloc_security,
	.sem_free_security =		selinux_sem_free_security,
	.sem_associate =		selinux_sem_associate,
	.sem_semctl =			selinux_sem_semctl,
	.sem_semop =			selinux_sem_semop,

	.d_instantiate =		selinux_d_instantiate,

	.getprocattr =			selinux_getprocattr,
	.setprocattr =			selinux_setprocattr,

	.ismaclabel =			selinux_ismaclabel,
	.secid_to_secctx =		selinux_secid_to_secctx,
	.secctx_to_secid =		selinux_secctx_to_secid,
	.release_secctx =		selinux_release_secctx,
	.inode_notifysecctx =		selinux_inode_notifysecctx,
	.inode_setsecctx =		selinux_inode_setsecctx,
	.inode_getsecctx =		selinux_inode_getsecctx,

	.unix_stream_connect =		selinux_socket_unix_stream_connect,
	.unix_may_send =		selinux_socket_unix_may_send,

	.socket_create =		selinux_socket_create,
	.socket_post_create =		selinux_socket_post_create,
	.socket_bind =			selinux_socket_bind,
	.socket_connect =		selinux_socket_connect,
	.socket_listen =		selinux_socket_listen,
	.socket_accept =		selinux_socket_accept,
	.socket_sendmsg =		selinux_socket_sendmsg,
	.socket_recvmsg =		selinux_socket_recvmsg,
	.socket_getsockname =		selinux_socket_getsockname,
	.socket_getpeername =		selinux_socket_getpeername,
	.socket_getsockopt =		selinux_socket_getsockopt,
	.socket_setsockopt =		selinux_socket_setsockopt,
	.socket_shutdown =		selinux_socket_shutdown,
	.socket_sock_rcv_skb =		selinux_socket_sock_rcv_skb,
	.socket_getpeersec_stream =	selinux_socket_getpeersec_stream,
	.socket_getpeersec_dgram =	selinux_socket_getpeersec_dgram,
	.sk_alloc_security =		selinux_sk_alloc_security,
	.sk_free_security =		selinux_sk_free_security,
	.sk_clone_security =		selinux_sk_clone_security,
	.sk_getsecid =			selinux_sk_getsecid,
	.sock_graft =			selinux_sock_graft,
	.inet_conn_request =		selinux_inet_conn_request,
	.inet_csk_clone =		selinux_inet_csk_clone,
	.inet_conn_established =	selinux_inet_conn_established,
	.secmark_relabel_packet =	selinux_secmark_relabel_packet,
	.secmark_refcount_inc =		selinux_secmark_refcount_inc,
	.secmark_refcount_dec =		selinux_secmark_refcount_dec,
	.req_classify_flow =		selinux_req_classify_flow,
	.tun_dev_alloc_security =	selinux_tun_dev_alloc_security,
	.tun_dev_free_security =	selinux_tun_dev_free_security,
	.tun_dev_create =		selinux_tun_dev_create,
	.tun_dev_attach_queue =		selinux_tun_dev_attach_queue,
	.tun_dev_attach =		selinux_tun_dev_attach,
	.tun_dev_open =			selinux_tun_dev_open,
	.skb_owned_by =			selinux_skb_owned_by,

#ifdef CONFIG_SECURITY_NETWORK_XFRM
	.xfrm_policy_alloc_security =	selinux_xfrm_policy_alloc,
	.xfrm_policy_clone_security =	selinux_xfrm_policy_clone,
	.xfrm_policy_free_security =	selinux_xfrm_policy_free,
	.xfrm_policy_delete_security =	selinux_xfrm_policy_delete,
	.xfrm_state_alloc =		selinux_xfrm_state_alloc,
	.xfrm_state_alloc_acquire =	selinux_xfrm_state_alloc_acquire,
	.xfrm_state_free_security =	selinux_xfrm_state_free,
	.xfrm_state_delete_security =	selinux_xfrm_state_delete,
	.xfrm_policy_lookup =		selinux_xfrm_policy_lookup,
	.xfrm_state_pol_flow_match =	selinux_xfrm_state_pol_flow_match,
	.xfrm_decode_session =		selinux_xfrm_decode_session,
#endif

#ifdef CONFIG_KEYS
	.key_alloc =			selinux_key_alloc,
	.key_free =			selinux_key_free,
	.key_permission =		selinux_key_permission,
	.key_getsecurity =		selinux_key_getsecurity,
#endif

#ifdef CONFIG_AUDIT
	.audit_rule_init =		selinux_audit_rule_init,
	.audit_rule_known =		selinux_audit_rule_known,
	.audit_rule_match =		selinux_audit_rule_match,
	.audit_rule_free =		selinux_audit_rule_free,
#endif
};

static __init int selinux_init(void)
{
	if (!security_module_enable(&selinux_ops)) {
		selinux_enabled = 0;
		return 0;
	}

	if (!selinux_enabled) {
		printk(KERN_INFO "SELinux:  Disabled at boot.\n");
		return 0;
	}

	printk(KERN_INFO "SELinux:  Initializing.\n");

	/* Set the security state for the initial task. */
	cred_init_security();

	default_noexec = !(VM_DATA_DEFAULT_FLAGS & VM_EXEC);

	sel_inode_cache = kmem_cache_create("selinux_inode_security",
					    sizeof(struct inode_security_struct),
					    0, SLAB_PANIC, NULL);
	avc_init();

	if (register_security(&selinux_ops))
		panic("SELinux: Unable to register with kernel.\n");

	if (selinux_enforcing)
		printk(KERN_DEBUG "SELinux:  Starting in enforcing mode\n");
	else
		printk(KERN_DEBUG "SELinux:  Starting in permissive mode\n");

	return 0;
}

static void delayed_superblock_init(struct super_block *sb, void *unused)
{
	superblock_doinit(sb, NULL);
}

void selinux_complete_init(void)
{
	printk(KERN_DEBUG "SELinux:  Completing initialization.\n");

	/* Set up any superblocks initialized prior to the policy load. */
	printk(KERN_DEBUG "SELinux:  Setting up existing superblocks.\n");
	iterate_supers(delayed_superblock_init, NULL);
}

/* SELinux requires early initialization in order to label
   all processes and objects when they are created. */
security_initcall(selinux_init);

#if defined(CONFIG_NETFILTER)

static struct nf_hook_ops selinux_ipv4_ops[] = {
	{
		.hook =		selinux_ipv4_postroute,
		.owner =	THIS_MODULE,
		.pf =		NFPROTO_IPV4,
		.hooknum =	NF_INET_POST_ROUTING,
		.priority =	NF_IP_PRI_SELINUX_LAST,
	},
	{
		.hook =		selinux_ipv4_forward,
		.owner =	THIS_MODULE,
		.pf =		NFPROTO_IPV4,
		.hooknum =	NF_INET_FORWARD,
		.priority =	NF_IP_PRI_SELINUX_FIRST,
	},
	{
		.hook =		selinux_ipv4_output,
		.owner =	THIS_MODULE,
		.pf =		NFPROTO_IPV4,
		.hooknum =	NF_INET_LOCAL_OUT,
		.priority =	NF_IP_PRI_SELINUX_FIRST,
	}
};

#if defined(CONFIG_IPV6) || defined(CONFIG_IPV6_MODULE)

static struct nf_hook_ops selinux_ipv6_ops[] = {
	{
		.hook =		selinux_ipv6_postroute,
		.owner =	THIS_MODULE,
		.pf =		NFPROTO_IPV6,
		.hooknum =	NF_INET_POST_ROUTING,
		.priority =	NF_IP6_PRI_SELINUX_LAST,
	},
	{
		.hook =		selinux_ipv6_forward,
		.owner =	THIS_MODULE,
		.pf =		NFPROTO_IPV6,
		.hooknum =	NF_INET_FORWARD,
		.priority =	NF_IP6_PRI_SELINUX_FIRST,
	}
};

#endif	/* IPV6 */

static int __init selinux_nf_ip_init(void)
{
	int err = 0;

	if (!selinux_enabled)
		goto out;

	printk(KERN_DEBUG "SELinux:  Registering netfilter hooks\n");

	err = nf_register_hooks(selinux_ipv4_ops, ARRAY_SIZE(selinux_ipv4_ops));
	if (err)
		panic("SELinux: nf_register_hooks for IPv4: error %d\n", err);

#if defined(CONFIG_IPV6) || defined(CONFIG_IPV6_MODULE)
	err = nf_register_hooks(selinux_ipv6_ops, ARRAY_SIZE(selinux_ipv6_ops));
	if (err)
		panic("SELinux: nf_register_hooks for IPv6: error %d\n", err);
#endif	/* IPV6 */

out:
	return err;
}

__initcall(selinux_nf_ip_init);

#ifdef CONFIG_SECURITY_SELINUX_DISABLE
static void selinux_nf_ip_exit(void)
{
	printk(KERN_DEBUG "SELinux:  Unregistering netfilter hooks\n");

	nf_unregister_hooks(selinux_ipv4_ops, ARRAY_SIZE(selinux_ipv4_ops));
#if defined(CONFIG_IPV6) || defined(CONFIG_IPV6_MODULE)
	nf_unregister_hooks(selinux_ipv6_ops, ARRAY_SIZE(selinux_ipv6_ops));
#endif	/* IPV6 */
}
#endif

#else /* CONFIG_NETFILTER */

#ifdef CONFIG_SECURITY_SELINUX_DISABLE
#define selinux_nf_ip_exit()
#endif

#endif /* CONFIG_NETFILTER */

#ifdef CONFIG_SECURITY_SELINUX_DISABLE
static int selinux_disabled;

extern struct security_operations *security_ops;
extern struct security_operations default_security_ops;

int selinux_disable(void)
{
	if (ss_initialized) {
		/* Not permitted after initial policy load. */
		return -EINVAL;
	}

	if (selinux_disabled) {
		/* Only do this once. */
		return -EINVAL;
	}

	printk(KERN_INFO "SELinux:  Disabled at runtime.\n");

	selinux_disabled = 1;
	selinux_enabled = 0;

	pax_open_kernel();
	security_ops = &default_security_ops;
	pax_close_kernel();

	/* Try to destroy the avc node cache */
	avc_disable();

	/* Unregister netfilter hooks. */
	selinux_nf_ip_exit();

	/* Unregister selinuxfs. */
	exit_sel_fs();

	return 0;
}
#endif<|MERGE_RESOLUTION|>--- conflicted
+++ resolved
@@ -95,11 +95,6 @@
 #include "audit.h"
 #include "avc_ss.h"
 
-<<<<<<< HEAD
-#define NUM_SEL_MNT_OPTS 5
-
-=======
->>>>>>> c3ade0e0
 /* SECMARK reference count */
 static atomic_t selinux_secmark_refcount = ATOMIC_INIT(0);
 
@@ -4511,11 +4506,7 @@
 {
 	struct sk_security_struct *sksec = sk->sk_security;
 	int err;
-<<<<<<< HEAD
-	u16 family = sk->sk_family;
-=======
 	u16 family = req->rsk_ops->family;
->>>>>>> c3ade0e0
 	u32 connsid;
 	u32 peersid;
 
@@ -4887,11 +4878,7 @@
 		return selinux_ip_postroute_compat(skb, ifindex, family);
 
 	secmark_active = selinux_secmark_enabled();
-<<<<<<< HEAD
-	peerlbl_active = netlbl_enabled() || selinux_xfrm_enabled();
-=======
 	peerlbl_active = selinux_peerlbl_enabled();
->>>>>>> c3ade0e0
 	if (!secmark_active && !peerlbl_active)
 		return NF_ACCEPT;
 
