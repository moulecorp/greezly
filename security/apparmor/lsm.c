/*
 * AppArmor security module
 *
 * This file contains AppArmor LSM hooks.
 *
 * Copyright (C) 1998-2008 Novell/SUSE
 * Copyright 2009-2010 Canonical Ltd.
 *
 * This program is free software; you can redistribute it and/or
 * modify it under the terms of the GNU General Public License as
 * published by the Free Software Foundation, version 2 of the
 * License.
 */

#include <linux/security.h>
#include <linux/moduleparam.h>
#include <linux/mm.h>
#include <linux/mman.h>
#include <linux/mount.h>
#include <linux/namei.h>
#include <linux/ptrace.h>
#include <linux/ctype.h>
#include <linux/sysctl.h>
#include <linux/audit.h>
#include <linux/user_namespace.h>
#include <net/sock.h>

#include "include/apparmor.h"
#include "include/apparmorfs.h"
#include "include/audit.h"
#include "include/capability.h"
#include "include/context.h"
#include "include/file.h"
#include "include/ipc.h"
#include "include/net.h"
#include "include/path.h"
#include "include/policy.h"
#include "include/procattr.h"

/* Flag indicating whether initialization completed */
int apparmor_initialized __initdata;

/*
 * LSM hook functions
 */

/*
 * free the associated aa_task_cxt and put its profiles
 */
static void apparmor_cred_free(struct cred *cred)
{
	aa_free_task_context(cred_cxt(cred));
	cred_cxt(cred) = NULL;
}

/*
 * allocate the apparmor part of blank credentials
 */
static int apparmor_cred_alloc_blank(struct cred *cred, gfp_t gfp)
{
	/* freed by apparmor_cred_free */
	struct aa_task_cxt *cxt = aa_alloc_task_context(gfp);
	if (!cxt)
		return -ENOMEM;

	cred_cxt(cred) = cxt;
	return 0;
}

/*
 * prepare new aa_task_cxt for modification by prepare_cred block
 */
static int apparmor_cred_prepare(struct cred *new, const struct cred *old,
				 gfp_t gfp)
{
	/* freed by apparmor_cred_free */
	struct aa_task_cxt *cxt = aa_alloc_task_context(gfp);
	if (!cxt)
		return -ENOMEM;

	aa_dup_task_context(cxt, cred_cxt(old));
	cred_cxt(new) = cxt;
	return 0;
}

/*
 * transfer the apparmor data to a blank set of creds
 */
static void apparmor_cred_transfer(struct cred *new, const struct cred *old)
{
	const struct aa_task_cxt *old_cxt = cred_cxt(old);
	struct aa_task_cxt *new_cxt = cred_cxt(new);

	aa_dup_task_context(new_cxt, old_cxt);
}

static int apparmor_ptrace_access_check(struct task_struct *child,
					unsigned int mode)
{
	int error = cap_ptrace_access_check(child, mode);
	if (error)
		return error;

	return aa_ptrace(current, child, mode);
}

static int apparmor_ptrace_traceme(struct task_struct *parent)
{
	int error = cap_ptrace_traceme(parent);
	if (error)
		return error;

	return aa_ptrace(parent, current, PTRACE_MODE_ATTACH);
}

/* Derived from security/commoncap.c:cap_capget */
static int apparmor_capget(struct task_struct *target, kernel_cap_t *effective,
			   kernel_cap_t *inheritable, kernel_cap_t *permitted)
{
	struct aa_profile *profile;
	const struct cred *cred;

	rcu_read_lock();
	cred = __task_cred(target);
	profile = aa_cred_profile(cred);

	*effective = cred->cap_effective;
	*inheritable = cred->cap_inheritable;
	*permitted = cred->cap_permitted;

	if (!unconfined(profile) && !COMPLAIN_MODE(profile)) {
		*effective = cap_intersect(*effective, profile->caps.allow);
		*permitted = cap_intersect(*permitted, profile->caps.allow);
	}
	rcu_read_unlock();

	return 0;
}

static int apparmor_capable(const struct cred *cred, struct user_namespace *ns,
			    int cap, int audit)
{
	struct aa_profile *profile;
	/* cap_capable returns 0 on success, else -EPERM */
	int error = cap_capable(cred, ns, cap, audit);
	if (!error) {
		profile = aa_cred_profile(cred);
		if (!unconfined(profile))
			error = aa_capable(profile, cap, audit);
	}
	return error;
}

/**
 * common_perm - basic common permission check wrapper fn for paths
 * @op: operation being checked
 * @path: path to check permission of  (NOT NULL)
 * @mask: requested permissions mask
 * @cond: conditional info for the permission request  (NOT NULL)
 *
 * Returns: %0 else error code if error or permission denied
 */
static int common_perm(int op, struct path *path, u32 mask,
		       struct path_cond *cond)
{
	struct aa_profile *profile;
	int error = 0;

	profile = __aa_current_profile();
	if (!unconfined(profile))
		error = aa_path_perm(op, profile, path, 0, mask, cond);

	return error;
}

/**
 * common_perm_dir_dentry - common permission wrapper when path is dir, dentry
 * @op: operation being checked
 * @dir: directory of the dentry  (NOT NULL)
 * @dentry: dentry to check  (NOT NULL)
 * @mask: requested permissions mask
 * @cond: conditional info for the permission request  (NOT NULL)
 *
 * Returns: %0 else error code if error or permission denied
 */
static int common_perm_dir_dentry(int op, struct path *dir,
				  struct dentry *dentry, u32 mask,
				  struct path_cond *cond)
{
	struct path path = { .mnt = dir->mnt, .dentry = dentry };

	return common_perm(op, &path, mask, cond);
}

/**
 * common_perm_mnt_dentry - common permission wrapper when mnt, dentry
 * @op: operation being checked
 * @mnt: mount point of dentry (NOT NULL)
 * @dentry: dentry to check  (NOT NULL)
 * @mask: requested permissions mask
 *
 * Returns: %0 else error code if error or permission denied
 */
static int common_perm_mnt_dentry(int op, struct vfsmount *mnt,
				  struct dentry *dentry, u32 mask)
{
	struct path path = { .mnt = mnt, .dentry = dentry };
	struct path_cond cond = { dentry->d_inode->i_uid,
				  dentry->d_inode->i_mode
	};

	return common_perm(op, &path, mask, &cond);
}

/**
 * common_perm_rm - common permission wrapper for operations doing rm
 * @op: operation being checked
 * @dir: directory that the dentry is in  (NOT NULL)
 * @dentry: dentry being rm'd  (NOT NULL)
 * @mask: requested permission mask
 *
 * Returns: %0 else error code if error or permission denied
 */
static int common_perm_rm(int op, struct path *dir,
			  struct dentry *dentry, u32 mask)
{
	struct inode *inode = dentry->d_inode;
	struct path_cond cond = { };

	if (!inode || !dir->mnt || !mediated_filesystem(inode))
		return 0;

	cond.uid = inode->i_uid;
	cond.mode = inode->i_mode;

	return common_perm_dir_dentry(op, dir, dentry, mask, &cond);
}

/**
 * common_perm_create - common permission wrapper for operations doing create
 * @op: operation being checked
 * @dir: directory that dentry will be created in  (NOT NULL)
 * @dentry: dentry to create   (NOT NULL)
 * @mask: request permission mask
 * @mode: created file mode
 *
 * Returns: %0 else error code if error or permission denied
 */
static int common_perm_create(int op, struct path *dir, struct dentry *dentry,
			      u32 mask, umode_t mode)
{
	struct path_cond cond = { current_fsuid(), mode };

	if (!dir->mnt || !mediated_filesystem(dir->dentry->d_inode))
		return 0;

	return common_perm_dir_dentry(op, dir, dentry, mask, &cond);
}

static int apparmor_path_unlink(struct path *dir, struct dentry *dentry)
{
	return common_perm_rm(OP_UNLINK, dir, dentry, AA_MAY_DELETE);
}

static int apparmor_path_mkdir(struct path *dir, struct dentry *dentry,
			       umode_t mode)
{
	return common_perm_create(OP_MKDIR, dir, dentry, AA_MAY_CREATE,
				  S_IFDIR);
}

static int apparmor_path_rmdir(struct path *dir, struct dentry *dentry)
{
	return common_perm_rm(OP_RMDIR, dir, dentry, AA_MAY_DELETE);
}

static int apparmor_path_mknod(struct path *dir, struct dentry *dentry,
			       umode_t mode, unsigned int dev)
{
	return common_perm_create(OP_MKNOD, dir, dentry, AA_MAY_CREATE, mode);
}

static int apparmor_path_truncate(struct path *path)
{
	struct path_cond cond = { path->dentry->d_inode->i_uid,
				  path->dentry->d_inode->i_mode
	};

	if (!path->mnt || !mediated_filesystem(path->dentry->d_inode))
		return 0;

	return common_perm(OP_TRUNC, path, MAY_WRITE | AA_MAY_META_WRITE,
			   &cond);
}

static int apparmor_path_symlink(struct path *dir, struct dentry *dentry,
				 const char *old_name)
{
	return common_perm_create(OP_SYMLINK, dir, dentry, AA_MAY_CREATE,
				  S_IFLNK);
}

static int apparmor_path_link(struct dentry *old_dentry, struct path *new_dir,
			      struct dentry *new_dentry)
{
	struct aa_profile *profile;
	int error = 0;

	if (!mediated_filesystem(old_dentry->d_inode))
		return 0;

	profile = aa_current_profile();
	if (!unconfined(profile))
		error = aa_path_link(profile, old_dentry, new_dir, new_dentry);
	return error;
}

static int apparmor_path_rename(struct path *old_dir, struct dentry *old_dentry,
				struct path *new_dir, struct dentry *new_dentry)
{
	struct aa_profile *profile;
	int error = 0;

	if (!mediated_filesystem(old_dentry->d_inode))
		return 0;

	profile = aa_current_profile();
	if (!unconfined(profile)) {
		struct path old_path = { .mnt = old_dir->mnt, .dentry = old_dentry };
		struct path new_path = { .mnt = new_dir->mnt, .dentry = new_dentry };
		struct path_cond cond = { old_dentry->d_inode->i_uid,
					  old_dentry->d_inode->i_mode
		};

		error = aa_path_perm(OP_RENAME_SRC, profile, &old_path, 0,
				     MAY_READ | AA_MAY_META_READ | MAY_WRITE |
				     AA_MAY_META_WRITE | AA_MAY_DELETE,
				     &cond);
		if (!error)
			error = aa_path_perm(OP_RENAME_DEST, profile, &new_path,
					     0, MAY_WRITE | AA_MAY_META_WRITE |
					     AA_MAY_CREATE, &cond);

	}
	return error;
}

static int apparmor_path_chmod(struct path *path, umode_t mode)
{
	if (!mediated_filesystem(path->dentry->d_inode))
		return 0;

	return common_perm_mnt_dentry(OP_CHMOD, path->mnt, path->dentry, AA_MAY_CHMOD);
}

static int apparmor_path_chown(struct path *path, kuid_t uid, kgid_t gid)
{
	struct path_cond cond =  { path->dentry->d_inode->i_uid,
				   path->dentry->d_inode->i_mode
	};

	if (!mediated_filesystem(path->dentry->d_inode))
		return 0;

	return common_perm(OP_CHOWN, path, AA_MAY_CHOWN, &cond);
}

static int apparmor_inode_getattr(struct vfsmount *mnt, struct dentry *dentry)
{
	if (!mediated_filesystem(dentry->d_inode))
		return 0;

	return common_perm_mnt_dentry(OP_GETATTR, mnt, dentry,
				      AA_MAY_META_READ);
}

static int apparmor_file_open(struct file *file, const struct cred *cred)
{
	struct aa_file_cxt *fcxt = file->f_security;
	struct aa_profile *profile;
	int error = 0;

	if (!mediated_filesystem(file_inode(file)))
		return 0;

	/* If in exec, permission is handled by bprm hooks.
	 * Cache permissions granted by the previous exec check, with
	 * implicit read and executable mmap which are required to
	 * actually execute the image.
	 */
	if (current->in_execve) {
		fcxt->allow = MAY_EXEC | MAY_READ | AA_EXEC_MMAP;
		return 0;
	}

	profile = aa_cred_profile(cred);
	if (!unconfined(profile)) {
		struct inode *inode = file_inode(file);
		struct path_cond cond = { inode->i_uid, inode->i_mode };

		error = aa_path_perm(OP_OPEN, profile, &file->f_path, 0,
				     aa_map_file_to_perms(file), &cond);
		/* todo cache full allowed permissions set and state */
		fcxt->allow = aa_map_file_to_perms(file);
	}

	return error;
}

static int apparmor_file_alloc_security(struct file *file)
{
	/* freed by apparmor_file_free_security */
	file->f_security = aa_alloc_file_context(GFP_KERNEL);
	if (!file->f_security)
		return -ENOMEM;
	return 0;

}

static void apparmor_file_free_security(struct file *file)
{
	struct aa_file_cxt *cxt = file->f_security;

	aa_free_file_context(cxt);
}

static int common_file_perm(int op, struct file *file, u32 mask)
{
	struct aa_file_cxt *fcxt = file->f_security;
	struct aa_profile *profile, *fprofile = aa_cred_profile(file->f_cred);
	int error = 0;

	BUG_ON(!fprofile);

	if (!file->f_path.mnt ||
	    !mediated_filesystem(file_inode(file)))
		return 0;

	profile = __aa_current_profile();

	/* revalidate access, if task is unconfined, or the cached cred
	 * doesn't match or if the request is for more permissions than
	 * was granted.
	 *
	 * Note: the test for !unconfined(fprofile) is to handle file
	 *       delegation from unconfined tasks
	 */
	if (!unconfined(profile) && !unconfined(fprofile) &&
	    ((fprofile != profile) || (mask & ~fcxt->allow)))
		error = aa_file_perm(op, profile, file, mask);

	return error;
}

static int apparmor_file_permission(struct file *file, int mask)
{
	return common_file_perm(OP_FPERM, file, mask);
}

static int apparmor_file_lock(struct file *file, unsigned int cmd)
{
	u32 mask = AA_MAY_LOCK;

	if (cmd == F_WRLCK)
		mask |= MAY_WRITE;

	return common_file_perm(OP_FLOCK, file, mask);
}

static int common_mmap(int op, struct file *file, unsigned long prot,
		       unsigned long flags)
{
	int mask = 0;

	if (!file || !file->f_security)
		return 0;

	if (prot & PROT_READ)
		mask |= MAY_READ;
	/*
	 * Private mappings don't require write perms since they don't
	 * write back to the files
	 */
	if ((prot & PROT_WRITE) && !(flags & MAP_PRIVATE))
		mask |= MAY_WRITE;
	if (prot & PROT_EXEC)
		mask |= AA_EXEC_MMAP;

	return common_file_perm(op, file, mask);
}

static int apparmor_mmap_file(struct file *file, unsigned long reqprot,
			      unsigned long prot, unsigned long flags)
{
	return common_mmap(OP_FMMAP, file, prot, flags);
}

static int apparmor_file_mprotect(struct vm_area_struct *vma,
				  unsigned long reqprot, unsigned long prot)
{
	return common_mmap(OP_FMPROT, vma->vm_file, prot,
			   !(vma->vm_flags & VM_SHARED) ? MAP_PRIVATE : 0);
}

static int apparmor_getprocattr(struct task_struct *task, char *name,
				char **value)
{
	int error = -ENOENT;
	/* released below */
	const struct cred *cred = get_task_cred(task);
	struct aa_task_cxt *cxt = cred_cxt(cred);
	struct aa_profile *profile = NULL;

	if (strcmp(name, "current") == 0)
		profile = aa_get_newest_profile(cxt->profile);
	else if (strcmp(name, "prev") == 0  && cxt->previous)
		profile = aa_get_newest_profile(cxt->previous);
	else if (strcmp(name, "exec") == 0 && cxt->onexec)
		profile = aa_get_newest_profile(cxt->onexec);
	else
		error = -EINVAL;

	if (profile)
		error = aa_getprocattr(profile, value);

	aa_put_profile(profile);
	put_cred(cred);

	return error;
}

static int apparmor_setprocattr(struct task_struct *task, char *name,
				void *value, size_t size)
{
	struct common_audit_data sa;
	struct apparmor_audit_data aad = {0,};
	char *command, *args = value;
	size_t arg_size;
	int error;

	if (size == 0)
		return -EINVAL;
	/* args points to a PAGE_SIZE buffer, AppArmor requires that
	 * the buffer must be null terminated or have size <= PAGE_SIZE -1
	 * so that AppArmor can null terminate them
	 */
	if (args[size - 1] != '\0') {
		if (size == PAGE_SIZE)
			return -EINVAL;
		args[size] = '\0';
	}

	/* task can only write its own attributes */
	if (current != task)
		return -EACCES;

	args = value;
	args = strim(args);
	command = strsep(&args, " ");
	if (!args)
		return -EINVAL;
	args = skip_spaces(args);
	if (!*args)
		return -EINVAL;

	arg_size = size - (args - (char *) value);
	if (strcmp(name, "current") == 0) {
		if (strcmp(command, "changehat") == 0) {
			error = aa_setprocattr_changehat(args, arg_size,
							 !AA_DO_TEST);
		} else if (strcmp(command, "permhat") == 0) {
			error = aa_setprocattr_changehat(args, arg_size,
							 AA_DO_TEST);
		} else if (strcmp(command, "changeprofile") == 0) {
			error = aa_setprocattr_changeprofile(args, !AA_ONEXEC,
							     !AA_DO_TEST);
		} else if (strcmp(command, "permprofile") == 0) {
			error = aa_setprocattr_changeprofile(args, !AA_ONEXEC,
							     AA_DO_TEST);
		} else
			goto fail;
	} else if (strcmp(name, "exec") == 0) {
		if (strcmp(command, "exec") == 0)
			error = aa_setprocattr_changeprofile(args, AA_ONEXEC,
							     !AA_DO_TEST);
		else
			goto fail;
	} else
		/* only support the "current" and "exec" process attributes */
		return -EINVAL;

	if (!error)
		error = size;
	return error;

fail:
	sa.type = LSM_AUDIT_DATA_NONE;
	sa.aad = &aad;
	aad.profile = aa_current_profile();
	aad.op = OP_SETPROCATTR;
	aad.info = name;
	aad.error = -EINVAL;
	aa_audit_msg(AUDIT_APPARMOR_DENIED, &sa, NULL);
	return -EINVAL;
}

static int apparmor_task_setrlimit(struct task_struct *task,
		unsigned int resource, struct rlimit *new_rlim)
{
	struct aa_profile *profile = __aa_current_profile();
	int error = 0;

	if (!unconfined(profile))
		error = aa_task_setrlimit(profile, task, resource, new_rlim);

	return error;
}

<<<<<<< HEAD
static int apparmor_socket_create(int family, int type, int protocol, int kern)
{
	struct aa_profile *profile;
	int error = 0;

	if (kern)
		return 0;

	profile = __aa_current_profile();
	if (!unconfined(profile))
		error = aa_net_perm(OP_CREATE, profile, family, type, protocol,
				    NULL);
	return error;
}

static int apparmor_socket_bind(struct socket *sock,
				struct sockaddr *address, int addrlen)
{
	struct sock *sk = sock->sk;

	return aa_revalidate_sk(OP_BIND, sk);
}

static int apparmor_socket_connect(struct socket *sock,
				   struct sockaddr *address, int addrlen)
{
	struct sock *sk = sock->sk;

	return aa_revalidate_sk(OP_CONNECT, sk);
}

static int apparmor_socket_listen(struct socket *sock, int backlog)
{
	struct sock *sk = sock->sk;

	return aa_revalidate_sk(OP_LISTEN, sk);
}

static int apparmor_socket_accept(struct socket *sock, struct socket *newsock)
{
	struct sock *sk = sock->sk;

	return aa_revalidate_sk(OP_ACCEPT, sk);
}

static int apparmor_socket_sendmsg(struct socket *sock,
				   struct msghdr *msg, int size)
{
	struct sock *sk = sock->sk;

	return aa_revalidate_sk(OP_SENDMSG, sk);
}

static int apparmor_socket_recvmsg(struct socket *sock,
				   struct msghdr *msg, int size, int flags)
{
	struct sock *sk = sock->sk;

	return aa_revalidate_sk(OP_RECVMSG, sk);
}

static int apparmor_socket_getsockname(struct socket *sock)
{
	struct sock *sk = sock->sk;

	return aa_revalidate_sk(OP_GETSOCKNAME, sk);
}

static int apparmor_socket_getpeername(struct socket *sock)
{
	struct sock *sk = sock->sk;

	return aa_revalidate_sk(OP_GETPEERNAME, sk);
}

static int apparmor_socket_getsockopt(struct socket *sock, int level,
				      int optname)
{
	struct sock *sk = sock->sk;

	return aa_revalidate_sk(OP_GETSOCKOPT, sk);
}

static int apparmor_socket_setsockopt(struct socket *sock, int level,
				      int optname)
{
	struct sock *sk = sock->sk;

	return aa_revalidate_sk(OP_SETSOCKOPT, sk);
}

static int apparmor_socket_shutdown(struct socket *sock, int how)
{
	struct sock *sk = sock->sk;

	return aa_revalidate_sk(OP_SOCK_SHUTDOWN, sk);
}

=======
>>>>>>> c3ade0e0
static struct security_operations apparmor_ops __read_only = {
	.name =				"apparmor",

	.ptrace_access_check =		apparmor_ptrace_access_check,
	.ptrace_traceme =		apparmor_ptrace_traceme,
	.capget =			apparmor_capget,
	.capable =			apparmor_capable,

	.path_link =			apparmor_path_link,
	.path_unlink =			apparmor_path_unlink,
	.path_symlink =			apparmor_path_symlink,
	.path_mkdir =			apparmor_path_mkdir,
	.path_rmdir =			apparmor_path_rmdir,
	.path_mknod =			apparmor_path_mknod,
	.path_rename =			apparmor_path_rename,
	.path_chmod =			apparmor_path_chmod,
	.path_chown =			apparmor_path_chown,
	.path_truncate =		apparmor_path_truncate,
	.inode_getattr =                apparmor_inode_getattr,

	.file_open =			apparmor_file_open,
	.file_permission =		apparmor_file_permission,
	.file_alloc_security =		apparmor_file_alloc_security,
	.file_free_security =		apparmor_file_free_security,
	.mmap_file =			apparmor_mmap_file,
	.mmap_addr =			cap_mmap_addr,
	.file_mprotect =		apparmor_file_mprotect,
	.file_lock =			apparmor_file_lock,

	.getprocattr =			apparmor_getprocattr,
	.setprocattr =			apparmor_setprocattr,

	.socket_create =		apparmor_socket_create,
	.socket_bind =			apparmor_socket_bind,
	.socket_connect =		apparmor_socket_connect,
	.socket_listen =		apparmor_socket_listen,
	.socket_accept =		apparmor_socket_accept,
	.socket_sendmsg =		apparmor_socket_sendmsg,
	.socket_recvmsg =		apparmor_socket_recvmsg,
	.socket_getsockname =		apparmor_socket_getsockname,
	.socket_getpeername =		apparmor_socket_getpeername,
	.socket_getsockopt =		apparmor_socket_getsockopt,
	.socket_setsockopt =		apparmor_socket_setsockopt,
	.socket_shutdown =		apparmor_socket_shutdown,

	.cred_alloc_blank =		apparmor_cred_alloc_blank,
	.cred_free =			apparmor_cred_free,
	.cred_prepare =			apparmor_cred_prepare,
	.cred_transfer =		apparmor_cred_transfer,

	.bprm_set_creds =		apparmor_bprm_set_creds,
	.bprm_committing_creds =	apparmor_bprm_committing_creds,
	.bprm_committed_creds =		apparmor_bprm_committed_creds,
	.bprm_secureexec =		apparmor_bprm_secureexec,

	.task_setrlimit =		apparmor_task_setrlimit,
};

/*
 * AppArmor sysfs module parameters
 */

static int param_set_aabool(const char *val, const struct kernel_param *kp);
static int param_get_aabool(char *buffer, const struct kernel_param *kp);
#define param_check_aabool param_check_bool
static struct kernel_param_ops param_ops_aabool = {
	.flags = KERNEL_PARAM_FL_NOARG,
	.set = param_set_aabool,
	.get = param_get_aabool
};

static int param_set_aauint(const char *val, const struct kernel_param *kp);
static int param_get_aauint(char *buffer, const struct kernel_param *kp);
#define param_check_aauint param_check_uint
static struct kernel_param_ops param_ops_aauint = {
	.set = param_set_aauint,
	.get = param_get_aauint
};

static int param_set_aalockpolicy(const char *val, const struct kernel_param *kp);
static int param_get_aalockpolicy(char *buffer, const struct kernel_param *kp);
#define param_check_aalockpolicy param_check_bool
static struct kernel_param_ops param_ops_aalockpolicy = {
	.flags = KERNEL_PARAM_FL_NOARG,
	.set = param_set_aalockpolicy,
	.get = param_get_aalockpolicy
};

static int param_set_audit(const char *val, struct kernel_param *kp);
static int param_get_audit(char *buffer, struct kernel_param *kp);

static int param_set_mode(const char *val, struct kernel_param *kp);
static int param_get_mode(char *buffer, struct kernel_param *kp);

/* Flag values, also controllable via /sys/module/apparmor/parameters
 * We define special types as we want to do additional mediation.
 */

/* AppArmor global enforcement switch - complain, enforce, kill */
enum profile_mode aa_g_profile_mode = APPARMOR_ENFORCE;
module_param_call(mode, param_set_mode, param_get_mode,
		  &aa_g_profile_mode, S_IRUSR | S_IWUSR);

/* Debug mode */
bool aa_g_debug;
module_param_named(debug, aa_g_debug, aabool, S_IRUSR | S_IWUSR);

/* Audit mode */
enum audit_mode aa_g_audit;
module_param_call(audit, param_set_audit, param_get_audit,
		  &aa_g_audit, S_IRUSR | S_IWUSR);

/* Determines if audit header is included in audited messages.  This
 * provides more context if the audit daemon is not running
 */
bool aa_g_audit_header = 1;
module_param_named(audit_header, aa_g_audit_header, aabool,
		   S_IRUSR | S_IWUSR);

/* lock out loading/removal of policy
 * TODO: add in at boot loading of policy, which is the only way to
 *       load policy, if lock_policy is set
 */
bool aa_g_lock_policy;
module_param_named(lock_policy, aa_g_lock_policy, aalockpolicy,
		   S_IRUSR | S_IWUSR);

/* Syscall logging mode */
bool aa_g_logsyscall;
module_param_named(logsyscall, aa_g_logsyscall, aabool, S_IRUSR | S_IWUSR);

/* Maximum pathname length before accesses will start getting rejected */
unsigned int aa_g_path_max = 2 * PATH_MAX;
module_param_named(path_max, aa_g_path_max, aauint, S_IRUSR | S_IWUSR);

/* Determines how paranoid loading of policy is and how much verification
 * on the loaded policy is done.
 */
bool aa_g_paranoid_load = 1;
module_param_named(paranoid_load, aa_g_paranoid_load, aabool,
		   S_IRUSR | S_IWUSR);

/* Boot time disable flag */
static bool apparmor_enabled = CONFIG_SECURITY_APPARMOR_BOOTPARAM_VALUE;
module_param_named(enabled, apparmor_enabled, bool, S_IRUGO);

static int __init apparmor_enabled_setup(char *str)
{
	unsigned long enabled;
	int error = strict_strtoul(str, 0, &enabled);
	if (!error)
		apparmor_enabled = enabled ? 1 : 0;
	return 1;
}

__setup("apparmor=", apparmor_enabled_setup);

/* set global flag turning off the ability to load policy */
static int param_set_aalockpolicy(const char *val, const struct kernel_param *kp)
{
	if (!capable(CAP_MAC_ADMIN))
		return -EPERM;
	if (aa_g_lock_policy)
		return -EACCES;
	return param_set_bool(val, kp);
}

static int param_get_aalockpolicy(char *buffer, const struct kernel_param *kp)
{
	if (!capable(CAP_MAC_ADMIN))
		return -EPERM;
	return param_get_bool(buffer, kp);
}

static int param_set_aabool(const char *val, const struct kernel_param *kp)
{
	if (!capable(CAP_MAC_ADMIN))
		return -EPERM;
	return param_set_bool(val, kp);
}

static int param_get_aabool(char *buffer, const struct kernel_param *kp)
{
	if (!capable(CAP_MAC_ADMIN))
		return -EPERM;
	return param_get_bool(buffer, kp);
}

static int param_set_aauint(const char *val, const struct kernel_param *kp)
{
	if (!capable(CAP_MAC_ADMIN))
		return -EPERM;
	return param_set_uint(val, kp);
}

static int param_get_aauint(char *buffer, const struct kernel_param *kp)
{
	if (!capable(CAP_MAC_ADMIN))
		return -EPERM;
	return param_get_uint(buffer, kp);
}

static int param_get_audit(char *buffer, struct kernel_param *kp)
{
	if (!capable(CAP_MAC_ADMIN))
		return -EPERM;

	if (!apparmor_enabled)
		return -EINVAL;

	return sprintf(buffer, "%s", audit_mode_names[aa_g_audit]);
}

static int param_set_audit(const char *val, struct kernel_param *kp)
{
	int i;
	if (!capable(CAP_MAC_ADMIN))
		return -EPERM;

	if (!apparmor_enabled)
		return -EINVAL;

	if (!val)
		return -EINVAL;

	for (i = 0; i < AUDIT_MAX_INDEX; i++) {
		if (strcmp(val, audit_mode_names[i]) == 0) {
			aa_g_audit = i;
			return 0;
		}
	}

	return -EINVAL;
}

static int param_get_mode(char *buffer, struct kernel_param *kp)
{
	if (!capable(CAP_MAC_ADMIN))
		return -EPERM;

	if (!apparmor_enabled)
		return -EINVAL;

	return sprintf(buffer, "%s", aa_profile_mode_names[aa_g_profile_mode]);
}

static int param_set_mode(const char *val, struct kernel_param *kp)
{
	int i;
	if (!capable(CAP_MAC_ADMIN))
		return -EPERM;

	if (!apparmor_enabled)
		return -EINVAL;

	if (!val)
		return -EINVAL;

	for (i = 0; i < APPARMOR_MODE_NAMES_MAX_INDEX; i++) {
		if (strcmp(val, aa_profile_mode_names[i]) == 0) {
			aa_g_profile_mode = i;
			return 0;
		}
	}

	return -EINVAL;
}

/*
 * AppArmor init functions
 */

/**
 * set_init_cxt - set a task context and profile on the first task.
 *
 * TODO: allow setting an alternate profile than unconfined
 */
static int __init set_init_cxt(void)
{
	struct cred *cred = (struct cred *)current->real_cred;
	struct aa_task_cxt *cxt;

	cxt = aa_alloc_task_context(GFP_KERNEL);
	if (!cxt)
		return -ENOMEM;

	cxt->profile = aa_get_profile(root_ns->unconfined);
	cred_cxt(cred) = cxt;

	return 0;
}

static int __init apparmor_init(void)
{
	int error;

	if (!apparmor_enabled || !security_module_enable(&apparmor_ops)) {
		aa_info_message("AppArmor disabled by boot time parameter");
		apparmor_enabled = 0;
		return 0;
	}

	error = aa_alloc_root_ns();
	if (error) {
		AA_ERROR("Unable to allocate default profile namespace\n");
		goto alloc_out;
	}

	error = set_init_cxt();
	if (error) {
		AA_ERROR("Failed to set context on init task\n");
		goto register_security_out;
	}

	error = register_security(&apparmor_ops);
	if (error) {
		struct cred *cred = (struct cred *)current->real_cred;
		aa_free_task_context(cred_cxt(cred));
		cred_cxt(cred) = NULL;
		AA_ERROR("Unable to register AppArmor\n");
		goto register_security_out;
	}

	/* Report that AppArmor successfully initialized */
	apparmor_initialized = 1;
	if (aa_g_profile_mode == APPARMOR_COMPLAIN)
		aa_info_message("AppArmor initialized: complain mode enabled");
	else if (aa_g_profile_mode == APPARMOR_KILL)
		aa_info_message("AppArmor initialized: kill mode enabled");
	else
		aa_info_message("AppArmor initialized");

	return error;

register_security_out:
	aa_free_root_ns();

alloc_out:
	aa_destroy_aafs();

	apparmor_enabled = 0;
	return error;
}

security_initcall(apparmor_init);<|MERGE_RESOLUTION|>--- conflicted
+++ resolved
@@ -32,7 +32,6 @@
 #include "include/context.h"
 #include "include/file.h"
 #include "include/ipc.h"
-#include "include/net.h"
 #include "include/path.h"
 #include "include/policy.h"
 #include "include/procattr.h"
@@ -616,107 +615,6 @@
 	return error;
 }
 
-<<<<<<< HEAD
-static int apparmor_socket_create(int family, int type, int protocol, int kern)
-{
-	struct aa_profile *profile;
-	int error = 0;
-
-	if (kern)
-		return 0;
-
-	profile = __aa_current_profile();
-	if (!unconfined(profile))
-		error = aa_net_perm(OP_CREATE, profile, family, type, protocol,
-				    NULL);
-	return error;
-}
-
-static int apparmor_socket_bind(struct socket *sock,
-				struct sockaddr *address, int addrlen)
-{
-	struct sock *sk = sock->sk;
-
-	return aa_revalidate_sk(OP_BIND, sk);
-}
-
-static int apparmor_socket_connect(struct socket *sock,
-				   struct sockaddr *address, int addrlen)
-{
-	struct sock *sk = sock->sk;
-
-	return aa_revalidate_sk(OP_CONNECT, sk);
-}
-
-static int apparmor_socket_listen(struct socket *sock, int backlog)
-{
-	struct sock *sk = sock->sk;
-
-	return aa_revalidate_sk(OP_LISTEN, sk);
-}
-
-static int apparmor_socket_accept(struct socket *sock, struct socket *newsock)
-{
-	struct sock *sk = sock->sk;
-
-	return aa_revalidate_sk(OP_ACCEPT, sk);
-}
-
-static int apparmor_socket_sendmsg(struct socket *sock,
-				   struct msghdr *msg, int size)
-{
-	struct sock *sk = sock->sk;
-
-	return aa_revalidate_sk(OP_SENDMSG, sk);
-}
-
-static int apparmor_socket_recvmsg(struct socket *sock,
-				   struct msghdr *msg, int size, int flags)
-{
-	struct sock *sk = sock->sk;
-
-	return aa_revalidate_sk(OP_RECVMSG, sk);
-}
-
-static int apparmor_socket_getsockname(struct socket *sock)
-{
-	struct sock *sk = sock->sk;
-
-	return aa_revalidate_sk(OP_GETSOCKNAME, sk);
-}
-
-static int apparmor_socket_getpeername(struct socket *sock)
-{
-	struct sock *sk = sock->sk;
-
-	return aa_revalidate_sk(OP_GETPEERNAME, sk);
-}
-
-static int apparmor_socket_getsockopt(struct socket *sock, int level,
-				      int optname)
-{
-	struct sock *sk = sock->sk;
-
-	return aa_revalidate_sk(OP_GETSOCKOPT, sk);
-}
-
-static int apparmor_socket_setsockopt(struct socket *sock, int level,
-				      int optname)
-{
-	struct sock *sk = sock->sk;
-
-	return aa_revalidate_sk(OP_SETSOCKOPT, sk);
-}
-
-static int apparmor_socket_shutdown(struct socket *sock, int how)
-{
-	struct sock *sk = sock->sk;
-
-	return aa_revalidate_sk(OP_SOCK_SHUTDOWN, sk);
-}
-
-=======
->>>>>>> c3ade0e0
 static struct security_operations apparmor_ops __read_only = {
 	.name =				"apparmor",
 
@@ -749,19 +647,6 @@
 	.getprocattr =			apparmor_getprocattr,
 	.setprocattr =			apparmor_setprocattr,
 
-	.socket_create =		apparmor_socket_create,
-	.socket_bind =			apparmor_socket_bind,
-	.socket_connect =		apparmor_socket_connect,
-	.socket_listen =		apparmor_socket_listen,
-	.socket_accept =		apparmor_socket_accept,
-	.socket_sendmsg =		apparmor_socket_sendmsg,
-	.socket_recvmsg =		apparmor_socket_recvmsg,
-	.socket_getsockname =		apparmor_socket_getsockname,
-	.socket_getpeername =		apparmor_socket_getpeername,
-	.socket_getsockopt =		apparmor_socket_getsockopt,
-	.socket_setsockopt =		apparmor_socket_setsockopt,
-	.socket_shutdown =		apparmor_socket_shutdown,
-
 	.cred_alloc_blank =		apparmor_cred_alloc_blank,
 	.cred_free =			apparmor_cred_free,
 	.cred_prepare =			apparmor_cred_prepare,
