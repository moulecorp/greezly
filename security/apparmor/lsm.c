/*
 * AppArmor security module
 *
 * This file contains AppArmor LSM hooks.
 *
 * Copyright (C) 1998-2008 Novell/SUSE
 * Copyright 2009-2010 Canonical Ltd.
 *
 * This program is free software; you can redistribute it and/or
 * modify it under the terms of the GNU General Public License as
 * published by the Free Software Foundation, version 2 of the
 * License.
 */

#include <linux/security.h>
#include <linux/moduleparam.h>
#include <linux/mm.h>
#include <linux/mman.h>
#include <linux/mount.h>
#include <linux/namei.h>
#include <linux/ptrace.h>
#include <linux/ctype.h>
#include <linux/sysctl.h>
#include <linux/audit.h>
#include <linux/user_namespace.h>
#include <net/sock.h>

#include "include/apparmor.h"
#include "include/apparmorfs.h"
#include "include/audit.h"
#include "include/capability.h"
#include "include/context.h"
#include "include/file.h"
#include "include/ipc.h"
#include "include/net.h"
#include "include/path.h"
#include "include/policy.h"
#include "include/procattr.h"

/* Flag indicating whether initialization completed */
int apparmor_initialized __initdata;

/*
 * LSM hook functions
 */

/*
 * free the associated aa_task_cxt and put its profiles
 */
static void apparmor_cred_free(struct cred *cred)
{
	aa_free_task_context(cred->security);
	cred->security = NULL;
}

/*
 * allocate the apparmor part of blank credentials
 */
static int apparmor_cred_alloc_blank(struct cred *cred, gfp_t gfp)
{
	/* freed by apparmor_cred_free */
	struct aa_task_cxt *cxt = aa_alloc_task_context(gfp);
	if (!cxt)
		return -ENOMEM;

	cred->security = cxt;
	return 0;
}

/*
 * prepare new aa_task_cxt for modification by prepare_cred block
 */
static int apparmor_cred_prepare(struct cred *new, const struct cred *old,
				 gfp_t gfp)
{
	/* freed by apparmor_cred_free */
	struct aa_task_cxt *cxt = aa_alloc_task_context(gfp);
	if (!cxt)
		return -ENOMEM;

	aa_dup_task_context(cxt, old->security);
	new->security = cxt;
	return 0;
}

/*
 * transfer the apparmor data to a blank set of creds
 */
static void apparmor_cred_transfer(struct cred *new, const struct cred *old)
{
	const struct aa_task_cxt *old_cxt = old->security;
	struct aa_task_cxt *new_cxt = new->security;

	aa_dup_task_context(new_cxt, old_cxt);
}

static int apparmor_ptrace_access_check(struct task_struct *child,
					unsigned int mode)
{
	int error = cap_ptrace_access_check(child, mode);
	if (error)
		return error;

	return aa_ptrace(current, child, mode);
}

static int apparmor_ptrace_traceme(struct task_struct *parent)
{
	int error = cap_ptrace_traceme(parent);
	if (error)
		return error;

	return aa_ptrace(parent, current, PTRACE_MODE_ATTACH);
}

/* Derived from security/commoncap.c:cap_capget */
static int apparmor_capget(struct task_struct *target, kernel_cap_t *effective,
			   kernel_cap_t *inheritable, kernel_cap_t *permitted)
{
	struct aa_profile *profile;
	const struct cred *cred;

	rcu_read_lock();
	cred = __task_cred(target);
	profile = aa_cred_profile(cred);

	*effective = cred->cap_effective;
	*inheritable = cred->cap_inheritable;
	*permitted = cred->cap_permitted;

	if (!unconfined(profile) && !COMPLAIN_MODE(profile)) {
		*effective = cap_intersect(*effective, profile->caps.allow);
		*permitted = cap_intersect(*permitted, profile->caps.allow);
	}
	rcu_read_unlock();

	return 0;
}

static int apparmor_capable(struct task_struct *task, const struct cred *cred,
			    struct user_namespace *ns, int cap, int audit)
{
	struct aa_profile *profile;
	/* cap_capable returns 0 on success, else -EPERM */
	int error = cap_capable(task, cred, ns, cap, audit);
	if (!error) {
		profile = aa_cred_profile(cred);
		if (!unconfined(profile))
			error = aa_capable(task, profile, cap, audit);
	}
	return error;
}

/**
 * common_perm - basic common permission check wrapper fn for paths
 * @op: operation being checked
 * @path: path to check permission of  (NOT NULL)
 * @mask: requested permissions mask
 * @cond: conditional info for the permission request  (NOT NULL)
 *
 * Returns: %0 else error code if error or permission denied
 */
static int common_perm(int op, struct path *path, u32 mask,
		       struct path_cond *cond)
{
	struct aa_profile *profile;
	int error = 0;

	profile = __aa_current_profile();
	if (!unconfined(profile))
		error = aa_path_perm(op, profile, path, 0, mask, cond);

	return error;
}

/**
 * common_perm_dir_dentry - common permission wrapper when path is dir, dentry
 * @op: operation being checked
 * @dir: directory of the dentry  (NOT NULL)
 * @dentry: dentry to check  (NOT NULL)
 * @mask: requested permissions mask
 * @cond: conditional info for the permission request  (NOT NULL)
 *
 * Returns: %0 else error code if error or permission denied
 */
static int common_perm_dir_dentry(int op, struct path *dir,
				  struct dentry *dentry, u32 mask,
				  struct path_cond *cond)
{
	struct path path = { dir->mnt, dentry };

	return common_perm(op, &path, mask, cond);
}

/**
 * common_perm_mnt_dentry - common permission wrapper when mnt, dentry
 * @op: operation being checked
 * @mnt: mount point of dentry (NOT NULL)
 * @dentry: dentry to check  (NOT NULL)
 * @mask: requested permissions mask
 *
 * Returns: %0 else error code if error or permission denied
 */
static int common_perm_mnt_dentry(int op, struct vfsmount *mnt,
				  struct dentry *dentry, u32 mask)
{
	struct path path = { mnt, dentry };
	struct path_cond cond = { dentry->d_inode->i_uid,
				  dentry->d_inode->i_mode
	};

	return common_perm(op, &path, mask, &cond);
}

/**
 * common_perm_rm - common permission wrapper for operations doing rm
 * @op: operation being checked
 * @dir: directory that the dentry is in  (NOT NULL)
 * @dentry: dentry being rm'd  (NOT NULL)
 * @mask: requested permission mask
 *
 * Returns: %0 else error code if error or permission denied
 */
static int common_perm_rm(int op, struct path *dir,
			  struct dentry *dentry, u32 mask)
{
	struct inode *inode = dentry->d_inode;
	struct path_cond cond = { };

	if (!inode || !dir->mnt || !mediated_filesystem(inode))
		return 0;

	cond.uid = inode->i_uid;
	cond.mode = inode->i_mode;

	return common_perm_dir_dentry(op, dir, dentry, mask, &cond);
}

/**
 * common_perm_create - common permission wrapper for operations doing create
 * @op: operation being checked
 * @dir: directory that dentry will be created in  (NOT NULL)
 * @dentry: dentry to create   (NOT NULL)
 * @mask: request permission mask
 * @mode: created file mode
 *
 * Returns: %0 else error code if error or permission denied
 */
static int common_perm_create(int op, struct path *dir, struct dentry *dentry,
			      u32 mask, umode_t mode)
{
	struct path_cond cond = { current_fsuid(), mode };

	if (!dir->mnt || !mediated_filesystem(dir->dentry->d_inode))
		return 0;

	return common_perm_dir_dentry(op, dir, dentry, mask, &cond);
}

static int apparmor_path_unlink(struct path *dir, struct dentry *dentry)
{
	return common_perm_rm(OP_UNLINK, dir, dentry, AA_MAY_DELETE);
}

static int apparmor_path_mkdir(struct path *dir, struct dentry *dentry,
			       int mode)
{
	return common_perm_create(OP_MKDIR, dir, dentry, AA_MAY_CREATE,
				  S_IFDIR);
}

static int apparmor_path_rmdir(struct path *dir, struct dentry *dentry)
{
	return common_perm_rm(OP_RMDIR, dir, dentry, AA_MAY_DELETE);
}

static int apparmor_path_mknod(struct path *dir, struct dentry *dentry,
			       int mode, unsigned int dev)
{
	return common_perm_create(OP_MKNOD, dir, dentry, AA_MAY_CREATE, mode);
}

static int apparmor_path_truncate(struct path *path)
{
	struct path_cond cond = { path->dentry->d_inode->i_uid,
				  path->dentry->d_inode->i_mode
	};

	if (!path->mnt || !mediated_filesystem(path->dentry->d_inode))
		return 0;

	return common_perm(OP_TRUNC, path, MAY_WRITE | AA_MAY_META_WRITE,
			   &cond);
}

static int apparmor_path_symlink(struct path *dir, struct dentry *dentry,
				 const char *old_name)
{
	return common_perm_create(OP_SYMLINK, dir, dentry, AA_MAY_CREATE,
				  S_IFLNK);
}

static int apparmor_path_link(struct dentry *old_dentry, struct path *new_dir,
			      struct dentry *new_dentry)
{
	struct aa_profile *profile;
	int error = 0;

	if (!mediated_filesystem(old_dentry->d_inode))
		return 0;

	profile = aa_current_profile();
	if (!unconfined(profile))
		error = aa_path_link(profile, old_dentry, new_dir, new_dentry);
	return error;
}

static int apparmor_path_rename(struct path *old_dir, struct dentry *old_dentry,
				struct path *new_dir, struct dentry *new_dentry)
{
	struct aa_profile *profile;
	int error = 0;

	if (!mediated_filesystem(old_dentry->d_inode))
		return 0;

	profile = aa_current_profile();
	if (!unconfined(profile)) {
		struct path old_path = { old_dir->mnt, old_dentry };
		struct path new_path = { new_dir->mnt, new_dentry };
		struct path_cond cond = { old_dentry->d_inode->i_uid,
					  old_dentry->d_inode->i_mode
		};

		error = aa_path_perm(OP_RENAME_SRC, profile, &old_path, 0,
				     MAY_READ | AA_MAY_META_READ | MAY_WRITE |
				     AA_MAY_META_WRITE | AA_MAY_DELETE,
				     &cond);
		if (!error)
			error = aa_path_perm(OP_RENAME_DEST, profile, &new_path,
					     0, MAY_WRITE | AA_MAY_META_WRITE |
					     AA_MAY_CREATE, &cond);

	}
	return error;
}

static int apparmor_path_chmod(struct dentry *dentry, struct vfsmount *mnt,
			       mode_t mode)
{
	if (!mediated_filesystem(dentry->d_inode))
		return 0;

	return common_perm_mnt_dentry(OP_CHMOD, mnt, dentry, AA_MAY_CHMOD);
}

static int apparmor_path_chown(struct path *path, uid_t uid, gid_t gid)
{
	struct path_cond cond =  { path->dentry->d_inode->i_uid,
				   path->dentry->d_inode->i_mode
	};

	if (!mediated_filesystem(path->dentry->d_inode))
		return 0;

	return common_perm(OP_CHOWN, path, AA_MAY_CHOWN, &cond);
}

static int apparmor_inode_getattr(struct vfsmount *mnt, struct dentry *dentry)
{
	if (!mediated_filesystem(dentry->d_inode))
		return 0;

	return common_perm_mnt_dentry(OP_GETATTR, mnt, dentry,
				      AA_MAY_META_READ);
}

static int apparmor_dentry_open(struct file *file, const struct cred *cred)
{
	struct aa_file_cxt *fcxt = file->f_security;
	struct aa_profile *profile;
	int error = 0;

	if (!mediated_filesystem(file->f_path.dentry->d_inode))
		return 0;

	/* If in exec, permission is handled by bprm hooks.
	 * Cache permissions granted by the previous exec check, with
	 * implicit read and executable mmap which are required to
	 * actually execute the image.
	 */
	if (current->in_execve) {
		fcxt->allow = MAY_EXEC | MAY_READ | AA_EXEC_MMAP;
		return 0;
	}

	profile = aa_cred_profile(cred);
	if (!unconfined(profile)) {
		struct inode *inode = file->f_path.dentry->d_inode;
		struct path_cond cond = { inode->i_uid, inode->i_mode };

		error = aa_path_perm(OP_OPEN, profile, &file->f_path, 0,
				     aa_map_file_to_perms(file), &cond);
		/* todo cache full allowed permissions set and state */
		fcxt->allow = aa_map_file_to_perms(file);
	}

	return error;
}

static int apparmor_file_alloc_security(struct file *file)
{
	/* freed by apparmor_file_free_security */
	file->f_security = aa_alloc_file_context(GFP_KERNEL);
	if (!file->f_security)
		return -ENOMEM;
	return 0;

}

static void apparmor_file_free_security(struct file *file)
{
	struct aa_file_cxt *cxt = file->f_security;

	aa_free_file_context(cxt);
}

static int common_file_perm(int op, struct file *file, u32 mask)
{
	struct aa_file_cxt *fcxt = file->f_security;
	struct aa_profile *profile, *fprofile = aa_cred_profile(file->f_cred);
	int error = 0;

	BUG_ON(!fprofile);

	if (!file->f_path.mnt ||
	    !mediated_filesystem(file->f_path.dentry->d_inode))
		return 0;

	profile = __aa_current_profile();

	/* revalidate access, if task is unconfined, or the cached cred
	 * doesn't match or if the request is for more permissions than
	 * was granted.
	 *
	 * Note: the test for !unconfined(fprofile) is to handle file
	 *       delegation from unconfined tasks
	 */
	if (!unconfined(profile) && !unconfined(fprofile) &&
	    ((fprofile != profile) || (mask & ~fcxt->allow)))
		error = aa_file_perm(op, profile, file, mask);

	return error;
}

static int apparmor_file_permission(struct file *file, int mask)
{
	return common_file_perm(OP_FPERM, file, mask);
}

static int apparmor_file_lock(struct file *file, unsigned int cmd)
{
	u32 mask = AA_MAY_LOCK;

	if (cmd == F_WRLCK)
		mask |= MAY_WRITE;

	return common_file_perm(OP_FLOCK, file, mask);
}

static int common_mmap(int op, struct file *file, unsigned long prot,
		       unsigned long flags)
{
	struct dentry *dentry;
	int mask = 0;

	if (!file || !file->f_security)
		return 0;

	if (prot & PROT_READ)
		mask |= MAY_READ;
	/*
	 * Private mappings don't require write perms since they don't
	 * write back to the files
	 */
	if ((prot & PROT_WRITE) && !(flags & MAP_PRIVATE))
		mask |= MAY_WRITE;
	if (prot & PROT_EXEC)
		mask |= AA_EXEC_MMAP;

	dentry = file->f_path.dentry;
	return common_file_perm(op, file, mask);
}

static int apparmor_file_mmap(struct file *file, unsigned long reqprot,
			      unsigned long prot, unsigned long flags,
			      unsigned long addr, unsigned long addr_only)
{
	int rc = 0;

	/* do DAC check */
	rc = cap_file_mmap(file, reqprot, prot, flags, addr, addr_only);
	if (rc || addr_only)
		return rc;

	return common_mmap(OP_FMMAP, file, prot, flags);
}

static int apparmor_file_mprotect(struct vm_area_struct *vma,
				  unsigned long reqprot, unsigned long prot)
{
	return common_mmap(OP_FMPROT, vma->vm_file, prot,
			   !(vma->vm_flags & VM_SHARED) ? MAP_PRIVATE : 0);
}

static int apparmor_getprocattr(struct task_struct *task, char *name,
				char **value)
{
	int error = -ENOENT;
	struct aa_profile *profile;
	/* released below */
	const struct cred *cred = get_task_cred(task);
	struct aa_task_cxt *cxt = cred->security;
	profile = aa_cred_profile(cred);

	if (strcmp(name, "current") == 0)
		error = aa_getprocattr(aa_newest_version(cxt->profile),
				       value);
	else if (strcmp(name, "prev") == 0  && cxt->previous)
		error = aa_getprocattr(aa_newest_version(cxt->previous),
				       value);
	else if (strcmp(name, "exec") == 0 && cxt->onexec)
		error = aa_getprocattr(aa_newest_version(cxt->onexec),
				       value);
	else
		error = -EINVAL;

	put_cred(cred);

	return error;
}

static int apparmor_setprocattr(struct task_struct *task, char *name,
				void *value, size_t size)
{
	char *command, *args = value;
	size_t arg_size;
	int error;

	if (size == 0)
		return -EINVAL;
	/* args points to a PAGE_SIZE buffer, AppArmor requires that
	 * the buffer must be null terminated or have size <= PAGE_SIZE -1
	 * so that AppArmor can null terminate them
	 */
	if (args[size - 1] != '\0') {
		if (size == PAGE_SIZE)
			return -EINVAL;
		args[size] = '\0';
	}

	/* task can only write its own attributes */
	if (current != task)
		return -EACCES;

	args = value;
	args = strim(args);
	command = strsep(&args, " ");
	if (!args)
		return -EINVAL;
	args = skip_spaces(args);
	if (!*args)
		return -EINVAL;

	arg_size = size - (args - (char *) value);
	if (strcmp(name, "current") == 0) {
		if (strcmp(command, "changehat") == 0) {
			error = aa_setprocattr_changehat(args, arg_size,
							 !AA_DO_TEST);
		} else if (strcmp(command, "permhat") == 0) {
			error = aa_setprocattr_changehat(args, arg_size,
							 AA_DO_TEST);
		} else if (strcmp(command, "changeprofile") == 0) {
			error = aa_setprocattr_changeprofile(args, !AA_ONEXEC,
							     !AA_DO_TEST);
		} else if (strcmp(command, "permprofile") == 0) {
			error = aa_setprocattr_changeprofile(args, !AA_ONEXEC,
							     AA_DO_TEST);
		} else if (strcmp(command, "permipc") == 0) {
			error = aa_setprocattr_permipc(args);
		} else {
			struct common_audit_data sa;
			COMMON_AUDIT_DATA_INIT(&sa, NONE);
			sa.aad.op = OP_SETPROCATTR;
			sa.aad.info = name;
			sa.aad.error = -EINVAL;
			return aa_audit(AUDIT_APPARMOR_DENIED,
					__aa_current_profile(), GFP_KERNEL,
					&sa, NULL);
		}
	} else if (strcmp(name, "exec") == 0) {
		error = aa_setprocattr_changeprofile(args, AA_ONEXEC,
						     !AA_DO_TEST);
	} else {
		/* only support the "current" and "exec" process attributes */
		return -EINVAL;
	}
	if (!error)
		error = size;
	return error;
}

static int apparmor_task_setrlimit(struct task_struct *task,
		unsigned int resource, struct rlimit *new_rlim)
{
	struct aa_profile *profile = __aa_current_profile();
	int error = 0;

	if (!unconfined(profile))
		error = aa_task_setrlimit(profile, task, resource, new_rlim);

	return error;
}

<<<<<<< HEAD
=======
static int apparmor_socket_create(int family, int type, int protocol, int kern)
{
	struct aa_profile *profile;
	int error = 0;

	if (kern)
		return 0;

	profile = __aa_current_profile();
	if (!unconfined(profile))
		error = aa_net_perm(OP_CREATE, profile, family, type, protocol,
				    NULL);
	return error;
}

static int apparmor_socket_bind(struct socket *sock,
				struct sockaddr *address, int addrlen)
{
	struct sock *sk = sock->sk;

	return aa_revalidate_sk(OP_BIND, sk);
}

static int apparmor_socket_connect(struct socket *sock,
				   struct sockaddr *address, int addrlen)
{
	struct sock *sk = sock->sk;

	return aa_revalidate_sk(OP_CONNECT, sk);
}

static int apparmor_socket_listen(struct socket *sock, int backlog)
{
	struct sock *sk = sock->sk;

	return aa_revalidate_sk(OP_LISTEN, sk);
}

static int apparmor_socket_accept(struct socket *sock, struct socket *newsock)
{
	struct sock *sk = sock->sk;

	return aa_revalidate_sk(OP_ACCEPT, sk);
}

static int apparmor_socket_sendmsg(struct socket *sock,
				   struct msghdr *msg, int size)
{
	struct sock *sk = sock->sk;

	return aa_revalidate_sk(OP_SENDMSG, sk);
}

static int apparmor_socket_recvmsg(struct socket *sock,
				   struct msghdr *msg, int size, int flags)
{
	struct sock *sk = sock->sk;

	return aa_revalidate_sk(OP_RECVMSG, sk);
}

static int apparmor_socket_getsockname(struct socket *sock)
{
	struct sock *sk = sock->sk;

	return aa_revalidate_sk(OP_GETSOCKNAME, sk);
}

static int apparmor_socket_getpeername(struct socket *sock)
{
	struct sock *sk = sock->sk;

	return aa_revalidate_sk(OP_GETPEERNAME, sk);
}

static int apparmor_socket_getsockopt(struct socket *sock, int level,
				      int optname)
{
	struct sock *sk = sock->sk;

	return aa_revalidate_sk(OP_GETSOCKOPT, sk);
}

static int apparmor_socket_setsockopt(struct socket *sock, int level,
				      int optname)
{
	struct sock *sk = sock->sk;

	return aa_revalidate_sk(OP_SETSOCKOPT, sk);
}

static int apparmor_socket_shutdown(struct socket *sock, int how)
{
	struct sock *sk = sock->sk;

	return aa_revalidate_sk(OP_SOCK_SHUTDOWN, sk);
}

>>>>>>> 2ec4cbe8
static struct security_operations apparmor_ops __read_only = {
	.name =				"apparmor",

	.ptrace_access_check =		apparmor_ptrace_access_check,
	.ptrace_traceme =		apparmor_ptrace_traceme,
	.capget =			apparmor_capget,
	.capable =			apparmor_capable,

	.path_link =			apparmor_path_link,
	.path_unlink =			apparmor_path_unlink,
	.path_symlink =			apparmor_path_symlink,
	.path_mkdir =			apparmor_path_mkdir,
	.path_rmdir =			apparmor_path_rmdir,
	.path_mknod =			apparmor_path_mknod,
	.path_rename =			apparmor_path_rename,
	.path_chmod =			apparmor_path_chmod,
	.path_chown =			apparmor_path_chown,
	.path_truncate =		apparmor_path_truncate,
	.dentry_open =			apparmor_dentry_open,
	.inode_getattr =                apparmor_inode_getattr,

	.file_permission =		apparmor_file_permission,
	.file_alloc_security =		apparmor_file_alloc_security,
	.file_free_security =		apparmor_file_free_security,
	.file_mmap =			apparmor_file_mmap,
	.file_mprotect =		apparmor_file_mprotect,
	.file_lock =			apparmor_file_lock,

	.getprocattr =			apparmor_getprocattr,
	.setprocattr =			apparmor_setprocattr,

	.socket_create =		apparmor_socket_create,
	.socket_bind =			apparmor_socket_bind,
	.socket_connect =		apparmor_socket_connect,
	.socket_listen =		apparmor_socket_listen,
	.socket_accept =		apparmor_socket_accept,
	.socket_sendmsg =		apparmor_socket_sendmsg,
	.socket_recvmsg =		apparmor_socket_recvmsg,
	.socket_getsockname =		apparmor_socket_getsockname,
	.socket_getpeername =		apparmor_socket_getpeername,
	.socket_getsockopt =		apparmor_socket_getsockopt,
	.socket_setsockopt =		apparmor_socket_setsockopt,
	.socket_shutdown =		apparmor_socket_shutdown,

	.cred_alloc_blank =		apparmor_cred_alloc_blank,
	.cred_free =			apparmor_cred_free,
	.cred_prepare =			apparmor_cred_prepare,
	.cred_transfer =		apparmor_cred_transfer,

	.bprm_set_creds =		apparmor_bprm_set_creds,
	.bprm_committing_creds =	apparmor_bprm_committing_creds,
	.bprm_committed_creds =		apparmor_bprm_committed_creds,
	.bprm_secureexec =		apparmor_bprm_secureexec,

	.task_setrlimit =		apparmor_task_setrlimit,
};

/*
 * AppArmor sysfs module parameters
 */

static int param_set_aabool(const char *val, const struct kernel_param *kp);
static int param_get_aabool(char *buffer, const struct kernel_param *kp);
#define param_check_aabool(name, p) __param_check(name, p, int)
static struct kernel_param_ops param_ops_aabool = {
	.set = param_set_aabool,
	.get = param_get_aabool
};

static int param_set_aauint(const char *val, const struct kernel_param *kp);
static int param_get_aauint(char *buffer, const struct kernel_param *kp);
#define param_check_aauint(name, p) __param_check(name, p, int)
static struct kernel_param_ops param_ops_aauint = {
	.set = param_set_aauint,
	.get = param_get_aauint
};

static int param_set_aalockpolicy(const char *val, const struct kernel_param *kp);
static int param_get_aalockpolicy(char *buffer, const struct kernel_param *kp);
#define param_check_aalockpolicy(name, p) __param_check(name, p, int)
static struct kernel_param_ops param_ops_aalockpolicy = {
	.set = param_set_aalockpolicy,
	.get = param_get_aalockpolicy
};

static int param_set_audit(const char *val, struct kernel_param *kp);
static int param_get_audit(char *buffer, struct kernel_param *kp);

static int param_set_mode(const char *val, struct kernel_param *kp);
static int param_get_mode(char *buffer, struct kernel_param *kp);

/* Flag values, also controllable via /sys/module/apparmor/parameters
 * We define special types as we want to do additional mediation.
 */

/* AppArmor global enforcement switch - complain, enforce, kill */
enum profile_mode aa_g_profile_mode = APPARMOR_ENFORCE;
module_param_call(mode, param_set_mode, param_get_mode,
		  &aa_g_profile_mode, S_IRUSR | S_IWUSR);

/* Debug mode */
int aa_g_debug;
module_param_named(debug, aa_g_debug, aabool, S_IRUSR | S_IWUSR);

/* Audit mode */
enum audit_mode aa_g_audit;
module_param_call(audit, param_set_audit, param_get_audit,
		  &aa_g_audit, S_IRUSR | S_IWUSR);

/* Determines if audit header is included in audited messages.  This
 * provides more context if the audit daemon is not running
 */
int aa_g_audit_header = 1;
module_param_named(audit_header, aa_g_audit_header, aabool,
		   S_IRUSR | S_IWUSR);

/* lock out loading/removal of policy
 * TODO: add in at boot loading of policy, which is the only way to
 *       load policy, if lock_policy is set
 */
int aa_g_lock_policy;
module_param_named(lock_policy, aa_g_lock_policy, aalockpolicy,
		   S_IRUSR | S_IWUSR);

/* Syscall logging mode */
int aa_g_logsyscall;
module_param_named(logsyscall, aa_g_logsyscall, aabool, S_IRUSR | S_IWUSR);

/* Maximum pathname length before accesses will start getting rejected */
unsigned int aa_g_path_max = 2 * PATH_MAX;
module_param_named(path_max, aa_g_path_max, aauint, S_IRUSR | S_IWUSR);

/* Determines how paranoid loading of policy is and how much verification
 * on the loaded policy is done.
 */
int aa_g_paranoid_load = 1;
module_param_named(paranoid_load, aa_g_paranoid_load, aabool,
		   S_IRUSR | S_IWUSR);

/* Boot time disable flag */
static unsigned int apparmor_enabled = CONFIG_SECURITY_APPARMOR_BOOTPARAM_VALUE;
module_param_named(enabled, apparmor_enabled, aabool, S_IRUSR);

static int __init apparmor_enabled_setup(char *str)
{
	unsigned long enabled;
	int error = strict_strtoul(str, 0, &enabled);
	if (!error)
		apparmor_enabled = enabled ? 1 : 0;
	return 1;
}

__setup("apparmor=", apparmor_enabled_setup);

/* set global flag turning off the ability to load policy */
static int param_set_aalockpolicy(const char *val, const struct kernel_param *kp)
{
	if (!capable(CAP_MAC_ADMIN))
		return -EPERM;
	if (aa_g_lock_policy)
		return -EACCES;
	return param_set_bool(val, kp);
}

static int param_get_aalockpolicy(char *buffer, const struct kernel_param *kp)
{
	if (!capable(CAP_MAC_ADMIN))
		return -EPERM;
	return param_get_bool(buffer, kp);
}

static int param_set_aabool(const char *val, const struct kernel_param *kp)
{
	if (!capable(CAP_MAC_ADMIN))
		return -EPERM;
	return param_set_bool(val, kp);
}

static int param_get_aabool(char *buffer, const struct kernel_param *kp)
{
	if (!capable(CAP_MAC_ADMIN))
		return -EPERM;
	return param_get_bool(buffer, kp);
}

static int param_set_aauint(const char *val, const struct kernel_param *kp)
{
	if (!capable(CAP_MAC_ADMIN))
		return -EPERM;
	return param_set_uint(val, kp);
}

static int param_get_aauint(char *buffer, const struct kernel_param *kp)
{
	if (!capable(CAP_MAC_ADMIN))
		return -EPERM;
	return param_get_uint(buffer, kp);
}

static int param_get_audit(char *buffer, struct kernel_param *kp)
{
	if (!capable(CAP_MAC_ADMIN))
		return -EPERM;

	if (!apparmor_enabled)
		return -EINVAL;

	return sprintf(buffer, "%s", audit_mode_names[aa_g_audit]);
}

static int param_set_audit(const char *val, struct kernel_param *kp)
{
	int i;
	if (!capable(CAP_MAC_ADMIN))
		return -EPERM;

	if (!apparmor_enabled)
		return -EINVAL;

	if (!val)
		return -EINVAL;

	for (i = 0; i < AUDIT_MAX_INDEX; i++) {
		if (strcmp(val, audit_mode_names[i]) == 0) {
			aa_g_audit = i;
			return 0;
		}
	}

	return -EINVAL;
}

static int param_get_mode(char *buffer, struct kernel_param *kp)
{
	if (!capable(CAP_MAC_ADMIN))
		return -EPERM;

	if (!apparmor_enabled)
		return -EINVAL;

	return sprintf(buffer, "%s", profile_mode_names[aa_g_profile_mode]);
}

static int param_set_mode(const char *val, struct kernel_param *kp)
{
	int i;
	if (!capable(CAP_MAC_ADMIN))
		return -EPERM;

	if (!apparmor_enabled)
		return -EINVAL;

	if (!val)
		return -EINVAL;

	for (i = 0; i < APPARMOR_NAMES_MAX_INDEX; i++) {
		if (strcmp(val, profile_mode_names[i]) == 0) {
			aa_g_profile_mode = i;
			return 0;
		}
	}

	return -EINVAL;
}

/*
 * AppArmor init functions
 */

/**
 * set_init_cxt - set a task context and profile on the first task.
 *
 * TODO: allow setting an alternate profile than unconfined
 */
static int __init set_init_cxt(void)
{
	struct cred *cred = (struct cred *)current->real_cred;
	struct aa_task_cxt *cxt;

	cxt = aa_alloc_task_context(GFP_KERNEL);
	if (!cxt)
		return -ENOMEM;

	cxt->profile = aa_get_profile(root_ns->unconfined);
	cred->security = cxt;

	return 0;
}

static int __init apparmor_init(void)
{
	int error;

	if (!apparmor_enabled || !security_module_enable(&apparmor_ops)) {
		aa_info_message("AppArmor disabled by boot time parameter");
		apparmor_enabled = 0;
		return 0;
	}

	error = aa_alloc_root_ns();
	if (error) {
		AA_ERROR("Unable to allocate default profile namespace\n");
		goto alloc_out;
	}

	error = set_init_cxt();
	if (error) {
		AA_ERROR("Failed to set context on init task\n");
		goto register_security_out;
	}

	error = register_security(&apparmor_ops);
	if (error) {
		AA_ERROR("Unable to register AppArmor\n");
		goto set_init_cxt_out;
	}

	/* Report that AppArmor successfully initialized */
	apparmor_initialized = 1;
	if (aa_g_profile_mode == APPARMOR_COMPLAIN)
		aa_info_message("AppArmor initialized: complain mode enabled");
	else if (aa_g_profile_mode == APPARMOR_KILL)
		aa_info_message("AppArmor initialized: kill mode enabled");
	else
		aa_info_message("AppArmor initialized");

	return error;

set_init_cxt_out:
	aa_free_task_context(current->real_cred->security);

register_security_out:
	aa_free_root_ns();

alloc_out:
	aa_destroy_aafs();

	apparmor_enabled = 0;
	return error;
}

security_initcall(apparmor_init);<|MERGE_RESOLUTION|>--- conflicted
+++ resolved
@@ -622,8 +622,6 @@
 	return error;
 }
 
-<<<<<<< HEAD
-=======
 static int apparmor_socket_create(int family, int type, int protocol, int kern)
 {
 	struct aa_profile *profile;
@@ -722,7 +720,6 @@
 	return aa_revalidate_sk(OP_SOCK_SHUTDOWN, sk);
 }
 
->>>>>>> 2ec4cbe8
 static struct security_operations apparmor_ops __read_only = {
 	.name =				"apparmor",
 
