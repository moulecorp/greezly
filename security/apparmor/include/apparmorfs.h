/*
 * AppArmor security module
 *
 * This file contains AppArmor filesystem definitions.
 *
 * Copyright (C) 1998-2008 Novell/SUSE
 * Copyright 2009-2010 Canonical Ltd.
 *
 * This program is free software; you can redistribute it and/or
 * modify it under the terms of the GNU General Public License as
 * published by the Free Software Foundation, version 2 of the
 * License.
 */

#ifndef __AA_APPARMORFS_H
#define __AA_APPARMORFS_H

enum aa_fs_type {
	AA_FS_TYPE_BOOLEAN,
	AA_FS_TYPE_STRING,
	AA_FS_TYPE_U64,
	AA_FS_TYPE_FOPS,
	AA_FS_TYPE_DIR,
};

struct aa_fs_entry;

struct aa_fs_entry {
	const char *name;
	struct dentry *dentry;
	umode_t mode;
	enum aa_fs_type v_type;
	union {
		bool boolean;
		char *string;
		unsigned long u64;
		struct aa_fs_entry *files;
	} v;
	const struct file_operations *file_ops;
};

extern const struct file_operations aa_fs_seq_file_ops;

#define AA_FS_FILE_BOOLEAN(_name, _value) \
	{ .name = (_name), .mode = 0444, \
	  .v_type = AA_FS_TYPE_BOOLEAN, .v.boolean = (_value), \
	  .file_ops = &aa_fs_seq_file_ops }
#define AA_FS_FILE_STRING(_name, _value) \
	{ .name = (_name), .mode = 0444, \
	  .v_type = AA_FS_TYPE_STRING, .v.string = (_value), \
	  .file_ops = &aa_fs_seq_file_ops }
#define AA_FS_FILE_U64(_name, _value) \
	{ .name = (_name), .mode = 0444, \
	  .v_type = AA_FS_TYPE_U64, .v.u64 = (_value), \
	  .file_ops = &aa_fs_seq_file_ops }
#define AA_FS_FILE_FOPS(_name, _mode, _fops) \
	{ .name = (_name), .v_type = AA_FS_TYPE_FOPS, \
	  .mode = (_mode), .file_ops = (_fops) }
#define AA_FS_DIR(_name, _value) \
	{ .name = (_name), .v_type = AA_FS_TYPE_DIR, .v.files = (_value) }

extern void __init aa_destroy_aafs(void);

<<<<<<< HEAD
#ifdef CONFIG_SECURITY_APPARMOR_COMPAT_24
extern const struct file_operations aa_fs_matching_fops;
extern const struct file_operations aa_fs_features_fops;
extern const struct file_operations aa_fs_profiles_fops;
#endif
=======
struct aa_profile;
struct aa_namespace;

enum aafs_ns_type {
	AAFS_NS_DIR,
	AAFS_NS_PROFS,
	AAFS_NS_NS,
	AAFS_NS_COUNT,
	AAFS_NS_MAX_COUNT,
	AAFS_NS_SIZE,
	AAFS_NS_MAX_SIZE,
	AAFS_NS_OWNER,
	AAFS_NS_SIZEOF,
};

enum aafs_prof_type {
	AAFS_PROF_DIR,
	AAFS_PROF_PROFS,
	AAFS_PROF_NAME,
	AAFS_PROF_MODE,
	AAFS_PROF_ATTACH,
	AAFS_PROF_HASH,
	AAFS_PROF_SIZEOF,
};

#define ns_dir(X) ((X)->dents[AAFS_NS_DIR])
#define ns_subns_dir(X) ((X)->dents[AAFS_NS_NS])
#define ns_subprofs_dir(X) ((X)->dents[AAFS_NS_PROFS])

#define prof_dir(X) ((X)->dents[AAFS_PROF_DIR])
#define prof_child_dir(X) ((X)->dents[AAFS_PROF_PROFS])

void __aa_fs_profile_rmdir(struct aa_profile *profile);
void __aa_fs_profile_migrate_dents(struct aa_profile *old,
				   struct aa_profile *new);
int __aa_fs_profile_mkdir(struct aa_profile *profile, struct dentry *parent);
void __aa_fs_namespace_rmdir(struct aa_namespace *ns);
int __aa_fs_namespace_mkdir(struct aa_namespace *ns, struct dentry *parent,
			    const char *name);
>>>>>>> c3ade0e0

#endif /* __AA_APPARMORFS_H */<|MERGE_RESOLUTION|>--- conflicted
+++ resolved
@@ -61,13 +61,6 @@
 
 extern void __init aa_destroy_aafs(void);
 
-<<<<<<< HEAD
-#ifdef CONFIG_SECURITY_APPARMOR_COMPAT_24
-extern const struct file_operations aa_fs_matching_fops;
-extern const struct file_operations aa_fs_features_fops;
-extern const struct file_operations aa_fs_profiles_fops;
-#endif
-=======
 struct aa_profile;
 struct aa_namespace;
 
@@ -107,6 +100,5 @@
 void __aa_fs_namespace_rmdir(struct aa_namespace *ns);
 int __aa_fs_namespace_mkdir(struct aa_namespace *ns, struct dentry *parent,
 			    const char *name);
->>>>>>> c3ade0e0
 
 #endif /* __AA_APPARMORFS_H */