--- conflicted
+++ resolved
@@ -1051,11 +1051,8 @@
 
 	/* store the type */
 	pax_list_add((struct list_head *)&ktype->link, &key_types_list);
-<<<<<<< HEAD
-=======
 
 	pr_notice("Key type %s registered\n", ktype->name);
->>>>>>> c3ade0e0
 	ret = 0;
 
 out:
@@ -1096,10 +1093,7 @@
 	pax_list_add_tail((struct list_head *)&key_type_keyring.link, &key_types_list);
 	pax_list_add_tail((struct list_head *)&key_type_dead.link, &key_types_list);
 	pax_list_add_tail((struct list_head *)&key_type_user.link, &key_types_list);
-<<<<<<< HEAD
-=======
 	pax_list_add_tail((struct list_head *)&key_type_logon.link, &key_types_list);
->>>>>>> c3ade0e0
 
 	/* record the root user tracking */
 	rb_link_node(&root_key_user.node,
