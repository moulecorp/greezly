# IBM Integrity Measurement Architecture
#
config IMA
	bool "Integrity Measurement Architecture(IMA)"
	depends on SECURITY
	select INTEGRITY
	select SECURITYFS
	select CRYPTO
	select CRYPTO_HMAC
	select CRYPTO_MD5
	select CRYPTO_SHA1
<<<<<<< HEAD
	select TCG_TPM if HAS_IOMEM && !UML
	select TCG_TIS if TCG_TPM
=======
	select CRYPTO_HASH_INFO
	select TCG_TPM if HAS_IOMEM && !UML
	select TCG_TIS if TCG_TPM && X86
	select TCG_IBMVTPM if TCG_TPM && PPC64
>>>>>>> c3ade0e0
	help
	  The Trusted Computing Group(TCG) runtime Integrity
	  Measurement Architecture(IMA) maintains a list of hash
	  values of executables and other sensitive system files,
	  as they are read or executed. If an attacker manages
	  to change the contents of an important system file
	  being measured, we can tell.

	  If your system has a TPM chip, then IMA also maintains
	  an aggregate integrity value over this list inside the
	  TPM hardware, so that the TPM can prove to a third party
	  whether or not critical system files have been modified.
	  Read <http://www.usenix.org/events/sec04/tech/sailer.html>
	  to learn more about IMA.
	  If unsure, say N.

config IMA_MEASURE_PCR_IDX
	int
	depends on IMA
	range 8 14
	default 10
	help
	  IMA_MEASURE_PCR_IDX determines the TPM PCR register index
	  that IMA uses to maintain the integrity aggregate of the
	  measurement list.  If unsure, use the default 10.

config IMA_LSM_RULES
	bool
	depends on IMA && AUDIT && (SECURITY_SELINUX || SECURITY_SMACK)
	default y
	help
	  Disabling this option will disregard LSM based policy rules.

choice
	prompt "Default template"
	default IMA_NG_TEMPLATE
	depends on IMA
	help
	  Select the default IMA measurement template.

	  The original 'ima' measurement list template contains a
	  hash, defined as 20 bytes, and a null terminated pathname,
	  limited to 255 characters.  The 'ima-ng' measurement list
	  template permits both larger hash digests and longer
	  pathnames.

	config IMA_TEMPLATE
		bool "ima"
	config IMA_NG_TEMPLATE
		bool "ima-ng (default)"
	config IMA_SIG_TEMPLATE
		bool "ima-sig"
endchoice

config IMA_DEFAULT_TEMPLATE
	string
	depends on IMA
	default "ima" if IMA_TEMPLATE
	default "ima-ng" if IMA_NG_TEMPLATE
	default "ima-sig" if IMA_SIG_TEMPLATE

choice
	prompt "Default integrity hash algorithm"
	default IMA_DEFAULT_HASH_SHA1
	depends on IMA
	help
	   Select the default hash algorithm used for the measurement
	   list, integrity appraisal and audit log.  The compiled default
	   hash algorithm can be overwritten using the kernel command
	   line 'ima_hash=' option.

	config IMA_DEFAULT_HASH_SHA1
		bool "SHA1 (default)"
		depends on CRYPTO_SHA1

	config IMA_DEFAULT_HASH_SHA256
		bool "SHA256"
		depends on CRYPTO_SHA256 && !IMA_TEMPLATE

	config IMA_DEFAULT_HASH_SHA512
		bool "SHA512"
		depends on CRYPTO_SHA512 && !IMA_TEMPLATE

	config IMA_DEFAULT_HASH_WP512
		bool "WP512"
		depends on CRYPTO_WP512 && !IMA_TEMPLATE
endchoice

config IMA_DEFAULT_HASH
	string
	depends on IMA
	default "sha1" if IMA_DEFAULT_HASH_SHA1
	default "sha256" if IMA_DEFAULT_HASH_SHA256
	default "sha512" if IMA_DEFAULT_HASH_SHA512
	default "wp512" if IMA_DEFAULT_HASH_WP512

config IMA_APPRAISE
	bool "Appraise integrity measurements"
	depends on IMA
	default n
	help
	  This option enables local measurement integrity appraisal.
	  It requires the system to be labeled with a security extended
	  attribute containing the file hash measurement.  To protect
	  the security extended attributes from offline attack, enable
	  and configure EVM.

	  For more information on integrity appraisal refer to:
	  <http://linux-ima.sourceforge.net>
	  If unsure, say N.<|MERGE_RESOLUTION|>--- conflicted
+++ resolved
@@ -9,15 +9,10 @@
 	select CRYPTO_HMAC
 	select CRYPTO_MD5
 	select CRYPTO_SHA1
-<<<<<<< HEAD
-	select TCG_TPM if HAS_IOMEM && !UML
-	select TCG_TIS if TCG_TPM
-=======
 	select CRYPTO_HASH_INFO
 	select TCG_TPM if HAS_IOMEM && !UML
 	select TCG_TIS if TCG_TPM && X86
 	select TCG_IBMVTPM if TCG_TPM && PPC64
->>>>>>> c3ade0e0
 	help
 	  The Trusted Computing Group(TCG) runtime Integrity
 	  Measurement Architecture(IMA) maintains a list of hash
