/*
 * Copyright (C) 2008 IBM Corporation
 *
 * Author: Mimi Zohar <zohar@us.ibm.com>
 *
 * This program is free software; you can redistribute it and/or
 * modify it under the terms of the GNU General Public License as
 * published by the Free Software Foundation, version 2 of the
 * License.
 *
 * File: ima_api.c
 *	Implements must_appraise_or_measure, collect_measurement,
 *	appraise_measurement, store_measurement and store_template.
 */
#include <linux/module.h>
#include <linux/slab.h>
#include <linux/file.h>
#include <linux/fs.h>
#include <linux/xattr.h>
#include <linux/evm.h>
#include <crypto/hash_info.h>
#include "ima.h"

/*
 * ima_free_template_entry - free an existing template entry
 */
void ima_free_template_entry(struct ima_template_entry *entry)
{
	int i;

	for (i = 0; i < entry->template_desc->num_fields; i++)
		kfree(entry->template_data[i].data);

	kfree(entry);
}

/*
 * ima_alloc_init_template - create and initialize a new template entry
 */
int ima_alloc_init_template(struct integrity_iint_cache *iint,
			    struct file *file, const unsigned char *filename,
			    struct evm_ima_xattr_data *xattr_value,
			    int xattr_len, struct ima_template_entry **entry)
{
	struct ima_template_desc *template_desc = ima_template_desc_current();
	int i, result = 0;

	*entry = kzalloc(sizeof(**entry) + template_desc->num_fields *
			 sizeof(struct ima_field_data), GFP_NOFS);
	if (!*entry)
		return -ENOMEM;

	(*entry)->template_desc = template_desc;
	for (i = 0; i < template_desc->num_fields; i++) {
		struct ima_template_field *field = template_desc->fields[i];
		u32 len;

		result = field->field_init(iint, file, filename,
					   xattr_value, xattr_len,
					   &((*entry)->template_data[i]));
		if (result != 0)
			goto out;

		len = (*entry)->template_data[i].len;
		(*entry)->template_data_len += sizeof(len);
		(*entry)->template_data_len += len;
	}
	return 0;
out:
	ima_free_template_entry(*entry);
	*entry = NULL;
	return result;
}

/*
 * ima_store_template - store ima template measurements
 *
 * Calculate the hash of a template entry, add the template entry
 * to an ordered list of measurement entries maintained inside the kernel,
 * and also update the aggregate integrity value (maintained inside the
 * configured TPM PCR) over the hashes of the current list of measurement
 * entries.
 *
 * Applications retrieve the current kernel-held measurement list through
 * the securityfs entries in /sys/kernel/security/ima. The signed aggregate
 * TPM PCR (called quote) can be retrieved using a TPM user space library
 * and is used to validate the measurement list.
 *
 * Returns 0 on success, error code otherwise
 */
int ima_store_template(struct ima_template_entry *entry,
		       int violation, struct inode *inode,
		       const unsigned char *filename)
{
	const char *op = "add_template_measure";
	const char *audit_cause = "hashing_error";
	char *template_name = entry->template_desc->name;
	int result;
	struct {
		struct ima_digest_data hdr;
		char digest[TPM_DIGEST_SIZE];
	} hash;

	if (!violation) {
		int num_fields = entry->template_desc->num_fields;

		/* this function uses default algo */
		hash.hdr.algo = HASH_ALGO_SHA1;
		result = ima_calc_field_array_hash(&entry->template_data[0],
						   entry->template_desc,
						   num_fields, &hash.hdr);
		if (result < 0) {
			integrity_audit_msg(AUDIT_INTEGRITY_PCR, inode,
					    template_name, op,
					    audit_cause, result, 0);
			return result;
		}
		memcpy(entry->digest, hash.hdr.digest, hash.hdr.length);
	}
	result = ima_add_template_entry(entry, violation, op, inode, filename);
	return result;
}

/*
 * ima_add_violation - add violation to measurement list.
 *
 * Violations are flagged in the measurement list with zero hash values.
 * By extending the PCR with 0xFF's instead of with zeroes, the PCR
 * value is invalidated.
 */
void ima_add_violation(struct file *file, const unsigned char *filename,
		       const char *op, const char *cause)
{
	struct ima_template_entry *entry;
	struct inode *inode = file->f_dentry->d_inode;
	int violation = 1;
	int result;

	/* can overflow, only indicator */
	atomic_long_inc_unchecked(&ima_htable.violations);

	result = ima_alloc_init_template(NULL, file, filename,
					 NULL, 0, &entry);
	if (result < 0) {
		result = -ENOMEM;
		goto err_out;
	}
	result = ima_store_template(entry, violation, inode, filename);
	if (result < 0)
		ima_free_template_entry(entry);
err_out:
	integrity_audit_msg(AUDIT_INTEGRITY_PCR, inode, filename,
			    op, cause, result, 0);
}

/**
 * ima_get_action - appraise & measure decision based on policy.
 * @inode: pointer to inode to measure
 * @mask: contains the permission mask (MAY_READ, MAY_WRITE, MAY_EXECUTE)
 * @function: calling function (FILE_CHECK, BPRM_CHECK, MMAP_CHECK, MODULE_CHECK)
 *
 * The policy is defined in terms of keypairs:
 * 		subj=, obj=, type=, func=, mask=, fsmagic=
 *	subj,obj, and type: are LSM specific.
 * 	func: FILE_CHECK | BPRM_CHECK | MMAP_CHECK | MODULE_CHECK
 * 	mask: contains the permission mask
 *	fsmagic: hex value
 *
 * Returns IMA_MEASURE, IMA_APPRAISE mask.
 *
 */
int ima_get_action(struct inode *inode, int mask, int function)
{
	int flags = IMA_MEASURE | IMA_AUDIT | IMA_APPRAISE;

	if (!ima_appraise)
		flags &= ~IMA_APPRAISE;

	return ima_match_policy(inode, function, mask, flags);
}

int ima_must_measure(struct inode *inode, int mask, int function)
{
	return ima_match_policy(inode, function, mask, IMA_MEASURE);
}

/*
 * ima_collect_measurement - collect file measurement
 *
 * Calculate the file hash, if it doesn't already exist,
 * storing the measurement and i_version in the iint.
 *
 * Must be called with iint->mutex held.
 *
 * Return 0 on success, error code otherwise
 */
int ima_collect_measurement(struct integrity_iint_cache *iint,
			    struct file *file,
			    struct evm_ima_xattr_data **xattr_value,
			    int *xattr_len)
{
	struct inode *inode = file_inode(file);
	const char *filename = file->f_dentry->d_name.name;
	int result = 0;
	struct {
		struct ima_digest_data hdr;
		char digest[IMA_MAX_DIGEST_SIZE];
	} hash;

	if (xattr_value)
		*xattr_len = ima_read_xattr(file->f_dentry, xattr_value);

	if (!(iint->flags & IMA_COLLECTED)) {
		u64 i_version = file_inode(file)->i_version;

		/* use default hash algorithm */
		hash.hdr.algo = ima_hash_algo;

		if (xattr_value)
			ima_get_hash_algo(*xattr_value, *xattr_len, &hash.hdr);

		result = ima_calc_file_hash(file, &hash.hdr);
		if (!result) {
			int length = sizeof(hash.hdr) + hash.hdr.length;
			void *tmpbuf = krealloc(iint->ima_hash, length,
						GFP_NOFS);
			if (tmpbuf) {
				iint->ima_hash = tmpbuf;
				memcpy(iint->ima_hash, &hash, length);
				iint->version = i_version;
				iint->flags |= IMA_COLLECTED;
			} else
				result = -ENOMEM;
		}
	}
	if (result)
		integrity_audit_msg(AUDIT_INTEGRITY_DATA, inode,
				    filename, "collect_data", "failed",
				    result, 0);
	return result;
}

/*
 * ima_store_measurement - store file measurement
 *
 * Create an "ima" template and then store the template by calling
 * ima_store_template.
 *
 * We only get here if the inode has not already been measured,
 * but the measurement could already exist:
 * 	- multiple copies of the same file on either the same or
 *	  different filesystems.
 *	- the inode was previously flushed as well as the iint info,
 *	  containing the hashing info.
 *
 * Must be called with iint->mutex held.
 */
void ima_store_measurement(struct integrity_iint_cache *iint,
			   struct file *file, const unsigned char *filename,
			   struct evm_ima_xattr_data *xattr_value,
			   int xattr_len)
{
	const char *op = "add_template_measure";
	const char *audit_cause = "ENOMEM";
	int result = -ENOMEM;
	struct inode *inode = file_inode(file);
	struct ima_template_entry *entry;
	int violation = 0;

	if (iint->flags & IMA_MEASURED)
		return;

	result = ima_alloc_init_template(iint, file, filename,
					 xattr_value, xattr_len, &entry);
	if (result < 0) {
		integrity_audit_msg(AUDIT_INTEGRITY_PCR, inode, filename,
				    op, audit_cause, result, 0);
		return;
	}

<<<<<<< HEAD
	result = ima_store_template(entry, violation, inode);
	if (!result || result == -EEXIST)
		iint->flags |= IMA_MEASURED;
	if (result < 0)
		kfree(entry);
=======
	result = ima_store_template(entry, violation, inode, filename);
	if (!result || result == -EEXIST)
		iint->flags |= IMA_MEASURED;
	if (result < 0)
		ima_free_template_entry(entry);
}

void ima_audit_measurement(struct integrity_iint_cache *iint,
			   const unsigned char *filename)
{
	struct audit_buffer *ab;
	char hash[(iint->ima_hash->length * 2) + 1];
	const char *algo_name = hash_algo_name[iint->ima_hash->algo];
	char algo_hash[sizeof(hash) + strlen(algo_name) + 2];
	int i;

	if (iint->flags & IMA_AUDITED)
		return;

	for (i = 0; i < iint->ima_hash->length; i++)
		hex_byte_pack(hash + (i * 2), iint->ima_hash->digest[i]);
	hash[i * 2] = '\0';

	ab = audit_log_start(current->audit_context, GFP_KERNEL,
			     AUDIT_INTEGRITY_RULE);
	if (!ab)
		return;

	audit_log_format(ab, "file=");
	audit_log_untrustedstring(ab, filename);
	audit_log_format(ab, " hash=");
	snprintf(algo_hash, sizeof(algo_hash), "%s:%s", algo_name, hash);
	audit_log_untrustedstring(ab, algo_hash);

	audit_log_task_info(ab, current);
	audit_log_end(ab);

	iint->flags |= IMA_AUDITED;
}

const char *ima_d_path(struct path *path, char **pathbuf)
{
	char *pathname = NULL;

	/* We will allow 11 spaces for ' (deleted)' to be appended */
	*pathbuf = kmalloc(PATH_MAX + 11, GFP_KERNEL);
	if (*pathbuf) {
		pathname = d_path(path, *pathbuf, PATH_MAX + 11);
		if (IS_ERR(pathname)) {
			kfree(*pathbuf);
			*pathbuf = NULL;
			pathname = NULL;
		}
	}
	return pathname;
>>>>>>> c3ade0e0
}<|MERGE_RESOLUTION|>--- conflicted
+++ resolved
@@ -278,13 +278,6 @@
 		return;
 	}
 
-<<<<<<< HEAD
-	result = ima_store_template(entry, violation, inode);
-	if (!result || result == -EEXIST)
-		iint->flags |= IMA_MEASURED;
-	if (result < 0)
-		kfree(entry);
-=======
 	result = ima_store_template(entry, violation, inode, filename);
 	if (!result || result == -EEXIST)
 		iint->flags |= IMA_MEASURED;
@@ -340,5 +333,4 @@
 		}
 	}
 	return pathname;
->>>>>>> c3ade0e0
 }