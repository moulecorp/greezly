#
# Security configuration
#

menu "Security options"

menu "Grsecurity"

	config ARCH_TRACK_EXEC_LIMIT
	bool

	config PAX_KERNEXEC_PLUGIN
	bool

	config PAX_PER_CPU_PGD
	bool

	config TASK_SIZE_MAX_SHIFT
	int
	depends on X86_64
	default 47 if !PAX_PER_CPU_PGD
	default 42 if PAX_PER_CPU_PGD

	config PAX_ENABLE_PAE
	bool
	default y if (X86_32 && (MPENTIUM4 || MK8 || MPSC || MCORE2 || MATOM))
	
	config PAX_USERCOPY_SLABS
	bool

config GRKERNSEC
	bool "Grsecurity"
	select CRYPTO
	select CRYPTO_SHA256
	select PROC_FS
	select STOP_MACHINE
	help
	  If you say Y here, you will be able to configure many features
	  that will enhance the security of your system.  It is highly
	  recommended that you say Y here and read through the help
	  for each option so that you fully understand the features and
	  can evaluate their usefulness for your machine.

choice
	prompt "Configuration Method"
	depends on GRKERNSEC
	default GRKERNSEC_CONFIG_CUSTOM
	help

config GRKERNSEC_CONFIG_AUTO
	bool "Automatic"
	help
	  If you choose this configuration method, you'll be able to answer a small
	  number of simple questions about how you plan to use this kernel.
	  The settings of grsecurity and PaX will be automatically configured for
	  the highest commonly-used settings within the provided constraints.

	  If you require additional configuration, custom changes can still be made
	  from the "custom configuration" menu.

config GRKERNSEC_CONFIG_CUSTOM
	bool "Custom"
	help
	  If you choose this configuration method, you'll be able to configure all
	  grsecurity and PaX settings manually.  Via this method, no options are
	  automatically enabled.

endchoice

choice
	prompt "Usage Type"
	depends on (GRKERNSEC && GRKERNSEC_CONFIG_AUTO)
	default GRKERNSEC_CONFIG_SERVER
	help

config GRKERNSEC_CONFIG_SERVER
	bool "Server"
	help
	  Choose this option if you plan to use this kernel on a server.

config GRKERNSEC_CONFIG_DESKTOP
	bool "Desktop"
	help
	  Choose this option if you plan to use this kernel on a desktop.

endchoice

choice
	prompt "Virtualization Type"
	depends on (GRKERNSEC && X86 && GRKERNSEC_CONFIG_AUTO)
	default GRKERNSEC_CONFIG_VIRT_NONE
	help

config GRKERNSEC_CONFIG_VIRT_NONE
	bool "None"
	help
	  Choose this option if this kernel will be run on bare metal.

config GRKERNSEC_CONFIG_VIRT_GUEST
	bool "Guest"
	help
	  Choose this option if this kernel will be run as a VM guest.

config GRKERNSEC_CONFIG_VIRT_HOST
	bool "Host"
	help
	  Choose this option if this kernel will be run as a VM host.

endchoice

choice
	prompt "Virtualization Hardware"
	depends on (GRKERNSEC && X86 && GRKERNSEC_CONFIG_AUTO && (GRKERNSEC_CONFIG_VIRT_GUEST || GRKERNSEC_CONFIG_VIRT_HOST))
	help

config GRKERNSEC_CONFIG_VIRT_EPT
	bool "EPT/RVI Processor Support"
	depends on X86
	help
	  Choose this option if your CPU supports the EPT or RVI features of 2nd-gen
	  hardware virtualization.  This allows for additional kernel hardening protections
	  to operate without additional performance impact.

	  To see if your Intel processor supports EPT, see:
	  http://ark.intel.com/Products/VirtualizationTechnology
	  (Most Core i3/5/7 support EPT)

	  To see if your AMD processor supports RVI, see:
	  http://support.amd.com/us/kbarticles/Pages/GPU120AMDRVICPUsHyperVWin8.aspx

config GRKERNSEC_CONFIG_VIRT_SOFT
	bool "First-gen/No Hardware Virtualization"
	help
	  Choose this option if you use an Atom/Pentium/Core 2 processor that either doesn't
	  support hardware virtualization or doesn't support the EPT/RVI extensions.

endchoice

choice
	prompt "Virtualization Software"
	depends on (GRKERNSEC && GRKERNSEC_CONFIG_AUTO && (GRKERNSEC_CONFIG_VIRT_GUEST || GRKERNSEC_CONFIG_VIRT_HOST))
	help

config GRKERNSEC_CONFIG_VIRT_XEN
	bool "Xen"
	help
	  Choose this option if this kernel is running as a Xen guest or host.

config GRKERNSEC_CONFIG_VIRT_VMWARE
	bool "VMWare"
	help
	  Choose this option if this kernel is running as a VMWare guest or host.

config GRKERNSEC_CONFIG_VIRT_KVM
	bool "KVM"
	help
	  Choose this option if this kernel is running as a KVM guest or host.

config GRKERNSEC_CONFIG_VIRT_VIRTUALBOX
	bool "VirtualBox"
	help
	  Choose this option if this kernel is running as a VirtualBox guest or host.

endchoice

choice
	prompt "Required Priorities"
	depends on (GRKERNSEC && GRKERNSEC_CONFIG_AUTO)
	default GRKERNSEC_CONFIG_PRIORITY_PERF
	help

config GRKERNSEC_CONFIG_PRIORITY_PERF
	bool "Performance"
	help
	  Choose this option if performance is of highest priority for this deployment
	  of grsecurity.  Features like UDEREF on a 64bit kernel, kernel stack clearing,
	  clearing of structures intended for userland, and freed memory sanitizing will
	  be disabled.

config GRKERNSEC_CONFIG_PRIORITY_SECURITY
	bool "Security"
	help
	  Choose this option if security is of highest priority for this deployment of
	  grsecurity.  UDEREF, kernel stack clearing, clearing of structures intended
	  for userland, and freed memory sanitizing will be enabled for this kernel.
	  In a worst-case scenario, these features can introduce a 20% performance hit
	  (UDEREF on x64 contributing half of this hit).

endchoice

menu "Default Special Groups"
depends on (GRKERNSEC && GRKERNSEC_CONFIG_AUTO)

config GRKERNSEC_PROC_GID
	int "GID exempted from /proc restrictions"
	default 1001
	help
	  Setting this GID determines which group will be exempted from
	  grsecurity's /proc restrictions, allowing users of the specified
	  group  to view network statistics and the existence of other users'
	  processes on the system.  This GID may also be chosen at boot time
	  via "grsec_proc_gid=" on the kernel commandline.

config GRKERNSEC_TPE_UNTRUSTED_GID
        int "GID for TPE-untrusted users"
        depends on GRKERNSEC_CONFIG_SERVER && GRKERNSEC_TPE && !GRKERNSEC_TPE_INVERT
        default 1005
        help
	  Setting this GID determines which group untrusted users should
	  be added to.  These users will be placed under grsecurity's Trusted Path
	  Execution mechanism, preventing them from executing their own binaries.
	  The users will only be able to execute binaries in directories owned and
	  writable only by the root user.  If the sysctl option is enabled, a sysctl
	  option with name "tpe_gid" is created.

config GRKERNSEC_TPE_TRUSTED_GID
        int "GID for TPE-trusted users"
        depends on GRKERNSEC_CONFIG_SERVER && GRKERNSEC_TPE && GRKERNSEC_TPE_INVERT
        default 1005
        help
          Setting this GID determines what group TPE restrictions will be
          *disabled* for.  If the sysctl option is enabled, a sysctl option
          with name "tpe_gid" is created.

config GRKERNSEC_SYMLINKOWN_GID
        int "GID for users with kernel-enforced SymlinksIfOwnerMatch"
        depends on GRKERNSEC_CONFIG_SERVER
        default 1006
        help
          Setting this GID determines what group kernel-enforced
          SymlinksIfOwnerMatch will be enabled for.  If the sysctl option
          is enabled, a sysctl option with name "symlinkown_gid" is created.


endmenu

menu "Customize Configuration"
depends on GRKERNSEC

menu "PaX"

config PAX
	bool "Enable various PaX features"
	default y if GRKERNSEC_CONFIG_AUTO
	depends on GRKERNSEC && (ALPHA || ARM || AVR32 || IA64 || MIPS || PARISC || PPC || SPARC || X86)
	help
	  This allows you to enable various PaX features.  PaX adds
	  intrusion prevention mechanisms to the kernel that reduce
	  the risks posed by exploitable memory corruption bugs.

menu "PaX Control"
	depends on PAX

config PAX_SOFTMODE
	bool 'Support soft mode'
	help
	  Enabling this option will allow you to run PaX in soft mode, that
	  is, PaX features will not be enforced by default, only on executables
	  marked explicitly.  You must also enable PT_PAX_FLAGS or XATTR_PAX_FLAGS
	  support as they are the only way to mark executables for soft mode use.

	  Soft mode can be activated by using the "pax_softmode=1" kernel command
	  line option on boot.  Furthermore you can control various PaX features
	  at runtime via the entries in /proc/sys/kernel/pax.

config PAX_EI_PAX
	bool 'Use legacy ELF header marking'
	default y if GRKERNSEC_CONFIG_AUTO
	help
	  Enabling this option will allow you to control PaX features on
	  a per executable basis via the 'chpax' utility available at
	  http://pax.grsecurity.net/.  The control flags will be read from
	  an otherwise reserved part of the ELF header.  This marking has
	  numerous drawbacks (no support for soft-mode, toolchain does not
	  know about the non-standard use of the ELF header) therefore it
	  has been deprecated in favour of PT_PAX_FLAGS and XATTR_PAX_FLAGS
	  support.

	  Note that if you enable PT_PAX_FLAGS or XATTR_PAX_FLAGS marking
	  support as well, they will override the legacy EI_PAX marks.

	  If you enable none of the marking options then all applications
	  will run with PaX enabled on them by default.

config PAX_PT_PAX_FLAGS
	bool 'Use ELF program header marking'
	default y if GRKERNSEC_CONFIG_AUTO
	help
	  Enabling this option will allow you to control PaX features on
	  a per executable basis via the 'paxctl' utility available at
	  http://pax.grsecurity.net/.  The control flags will be read from
	  a PaX specific ELF program header (PT_PAX_FLAGS).  This marking
	  has the benefits of supporting both soft mode and being fully
	  integrated into the toolchain (the binutils patch is available
	  from http://pax.grsecurity.net).

	  Note that if you enable the legacy EI_PAX marking support as well,
	  the EI_PAX marks will be overridden by the PT_PAX_FLAGS marks.

	  If you enable both PT_PAX_FLAGS and XATTR_PAX_FLAGS support then you
	  must make sure that the marks are the same if a binary has both marks.

	  If you enable none of the marking options then all applications
	  will run with PaX enabled on them by default.

config PAX_XATTR_PAX_FLAGS
	bool 'Use filesystem extended attributes marking'
	default y if GRKERNSEC_CONFIG_AUTO
	select CIFS_XATTR if CIFS
	select EXT2_FS_XATTR if EXT2_FS
	select EXT3_FS_XATTR if EXT3_FS
	select EXT4_FS_XATTR if EXT4_FS
	select JFFS2_FS_XATTR if JFFS2_FS
	select REISERFS_FS_XATTR if REISERFS_FS
	select SQUASHFS_XATTR if SQUASHFS
	select TMPFS_XATTR if TMPFS
	select UBIFS_FS_XATTR if UBIFS_FS
	help
	  Enabling this option will allow you to control PaX features on
	  a per executable basis via the 'setfattr' utility.  The control
	  flags will be read from the user.pax.flags extended attribute of
	  the file.  This marking has the benefit of supporting binary-only
	  applications that self-check themselves (e.g., skype) and would
	  not tolerate chpax/paxctl changes.  The main drawback is that
	  extended attributes are not supported by some filesystems (e.g.,
	  isofs, udf, vfat) so copying files through such filesystems will
	  lose the extended attributes and these PaX markings.

	  Note that if you enable the legacy EI_PAX marking support as well,
	  the EI_PAX marks will be overridden by the XATTR_PAX_FLAGS marks.

	  If you enable both PT_PAX_FLAGS and XATTR_PAX_FLAGS support then you
	  must make sure that the marks are the same if a binary has both marks.

	  If you enable none of the marking options then all applications
	  will run with PaX enabled on them by default.

choice
	prompt 'MAC system integration'
	default PAX_HAVE_ACL_FLAGS
	help
	  Mandatory Access Control systems have the option of controlling
	  PaX flags on a per executable basis, choose the method supported
	  by your particular system.

	  - "none": if your MAC system does not interact with PaX,
	  - "direct": if your MAC system defines pax_set_initial_flags() itself,
	  - "hook": if your MAC system uses the pax_set_initial_flags_func callback.

	  NOTE: this option is for developers/integrators only.

	config PAX_NO_ACL_FLAGS
		bool 'none'

	config PAX_HAVE_ACL_FLAGS
		bool 'direct'

	config PAX_HOOK_ACL_FLAGS
		bool 'hook'
endchoice

endmenu

menu "Non-executable pages"
	depends on PAX

config PAX_NOEXEC
	bool "Enforce non-executable pages"
	default y if GRKERNSEC_CONFIG_AUTO
	depends on ALPHA || (ARM && (CPU_V6 || CPU_V7)) || IA64 || MIPS || PARISC || PPC || S390 || SPARC || X86
	help
	  By design some architectures do not allow for protecting memory
	  pages against execution or even if they do, Linux does not make
	  use of this feature.  In practice this means that if a page is
	  readable (such as the stack or heap) it is also executable.

	  There is a well known exploit technique that makes use of this
	  fact and a common programming mistake where an attacker can
	  introduce code of his choice somewhere in the attacked program's
	  memory (typically the stack or the heap) and then execute it.

	  If the attacked program was running with different (typically
	  higher) privileges than that of the attacker, then he can elevate
	  his own privilege level (e.g. get a root shell, write to files for
	  which he does not have write access to, etc).

	  Enabling this option will let you choose from various features
	  that prevent the injection and execution of 'foreign' code in
	  a program.

	  This will also break programs that rely on the old behaviour and
	  expect that dynamically allocated memory via the malloc() family
	  of functions is executable (which it is not).  Notable examples
	  are the XFree86 4.x server, the java runtime and wine.

config PAX_PAGEEXEC
	bool "Paging based non-executable pages"
	default y if GRKERNSEC_CONFIG_AUTO
	depends on PAX_NOEXEC && (!X86_32 || M586 || M586TSC || M586MMX || M686 || MPENTIUMII || MPENTIUMIII || MPENTIUMM || MCORE2 || MATOM || MPENTIUM4 || MPSC || MK7 || MK8 || MWINCHIPC6 || MWINCHIP2 || MWINCHIP3D || MVIAC3_2 || MVIAC7)
<<<<<<< HEAD
	select S390_SWITCH_AMODE if S390
	select S390_EXEC_PROTECT if S390
=======
>>>>>>> 305f94bf
	select ARCH_TRACK_EXEC_LIMIT if X86_32
	help
	  This implementation is based on the paging feature of the CPU.
	  On i386 without hardware non-executable bit support there is a
	  variable but usually low performance impact, however on Intel's
	  P4 core based CPUs it is very high so you should not enable this
	  for kernels meant to be used on such CPUs.

	  On alpha, avr32, ia64, parisc, sparc, sparc64, x86_64 and i386
	  with hardware non-executable bit support there is no performance
	  impact, on ppc the impact is negligible.

	  Note that several architectures require various emulations due to
	  badly designed userland ABIs, this will cause a performance impact
	  but will disappear as soon as userland is fixed. For example, ppc
	  userland MUST have been built with secure-plt by a recent toolchain.

config PAX_SEGMEXEC
	bool "Segmentation based non-executable pages"
	default y if GRKERNSEC_CONFIG_AUTO
	depends on PAX_NOEXEC && X86_32
	help
	  This implementation is based on the segmentation feature of the
	  CPU and has a very small performance impact, however applications
	  will be limited to a 1.5 GB address space instead of the normal
	  3 GB.

config PAX_EMUTRAMP
	bool "Emulate trampolines" if (PAX_PAGEEXEC || PAX_SEGMEXEC) && (PARISC || X86)
	default y if PARISC
	help
	  There are some programs and libraries that for one reason or
	  another attempt to execute special small code snippets from
	  non-executable memory pages.  Most notable examples are the
	  signal handler return code generated by the kernel itself and
	  the GCC trampolines.

	  If you enabled CONFIG_PAX_PAGEEXEC or CONFIG_PAX_SEGMEXEC then
	  such programs will no longer work under your kernel.

	  As a remedy you can say Y here and use the 'chpax' or 'paxctl'
	  utilities to enable trampoline emulation for the affected programs
	  yet still have the protection provided by the non-executable pages.

	  On parisc you MUST enable this option and EMUSIGRT as well, otherwise
	  your system will not even boot.

	  Alternatively you can say N here and use the 'chpax' or 'paxctl'
	  utilities to disable CONFIG_PAX_PAGEEXEC and CONFIG_PAX_SEGMEXEC
	  for the affected files.

	  NOTE: enabling this feature *may* open up a loophole in the
	  protection provided by non-executable pages that an attacker
	  could abuse.  Therefore the best solution is to not have any
	  files on your system that would require this option.  This can
	  be achieved by not using libc5 (which relies on the kernel
	  signal handler return code) and not using or rewriting programs
	  that make use of the nested function implementation of GCC.
	  Skilled users can just fix GCC itself so that it implements
	  nested function calls in a way that does not interfere with PaX.

config PAX_EMUSIGRT
	bool "Automatically emulate sigreturn trampolines"
	depends on PAX_EMUTRAMP && PARISC
	default y
	help
	  Enabling this option will have the kernel automatically detect
	  and emulate signal return trampolines executing on the stack
	  that would otherwise lead to task termination.

	  This solution is intended as a temporary one for users with
	  legacy versions of libc (libc5, glibc 2.0, uClibc before 0.9.17,
	  Modula-3 runtime, etc) or executables linked to such, basically
	  everything that does not specify its own SA_RESTORER function in
	  normal executable memory like glibc 2.1+ does.

	  On parisc you MUST enable this option, otherwise your system will
	  not even boot.

	  NOTE: this feature cannot be disabled on a per executable basis
	  and since it *does* open up a loophole in the protection provided
	  by non-executable pages, the best solution is to not have any
	  files on your system that would require this option.

config PAX_MPROTECT
	bool "Restrict mprotect()"
	default y if GRKERNSEC_CONFIG_AUTO
	depends on (PAX_PAGEEXEC || PAX_SEGMEXEC)
	help
	  Enabling this option will prevent programs from
	   - changing the executable status of memory pages that were
	     not originally created as executable,
	   - making read-only executable pages writable again,
	   - creating executable pages from anonymous memory,
	   - making read-only-after-relocations (RELRO) data pages writable again.

	  You should say Y here to complete the protection provided by
	  the enforcement of non-executable pages.

	  NOTE: you can use the 'chpax' or 'paxctl' utilities to control
	  this feature on a per file basis.

config PAX_MPROTECT_COMPAT
	bool "Use legacy/compat protection demoting (read help)"
	default y if (GRKERNSEC_CONFIG_AUTO && GRKERNSEC_CONFIG_DESKTOP)
	depends on PAX_MPROTECT
	help
	  The current implementation of PAX_MPROTECT denies RWX allocations/mprotects
	  by sending the proper error code to the application.  For some broken 
	  userland, this can cause problems with Python or other applications.  The
	  current implementation however allows for applications like clamav to
	  detect if JIT compilation/execution is allowed and to fall back gracefully
	  to an interpreter-based mode if it does not.  While we encourage everyone
	  to use the current implementation as-is and push upstream to fix broken
	  userland (note that the RWX logging option can assist with this), in some
	  environments this may not be possible.  Having to disable MPROTECT
	  completely on certain binaries reduces the security benefit of PaX,
	  so this option is provided for those environments to revert to the old
	  behavior.
	  
config PAX_ELFRELOCS
	bool "Allow ELF text relocations (read help)"
	depends on PAX_MPROTECT
	default n
	help
	  Non-executable pages and mprotect() restrictions are effective
	  in preventing the introduction of new executable code into an
	  attacked task's address space.  There remain only two venues
	  for this kind of attack: if the attacker can execute already
	  existing code in the attacked task then he can either have it
	  create and mmap() a file containing his code or have it mmap()
	  an already existing ELF library that does not have position
	  independent code in it and use mprotect() on it to make it
	  writable and copy his code there.  While protecting against
	  the former approach is beyond PaX, the latter can be prevented
	  by having only PIC ELF libraries on one's system (which do not
	  need to relocate their code).  If you are sure this is your case,
	  as is the case with all modern Linux distributions, then leave
	  this option disabled.  You should say 'n' here.

config PAX_ETEXECRELOCS
	bool "Allow ELF ET_EXEC text relocations"
	depends on PAX_MPROTECT && (ALPHA || IA64 || PARISC)
	select PAX_ELFRELOCS
	default y
	help
	  On some architectures there are incorrectly created applications
	  that require text relocations and would not work without enabling
	  this option.  If you are an alpha, ia64 or parisc user, you should
	  enable this option and disable it once you have made sure that
	  none of your applications need it.

config PAX_EMUPLT
	bool "Automatically emulate ELF PLT"
	depends on PAX_MPROTECT && (ALPHA || PARISC || SPARC)
	default y
	help
	  Enabling this option will have the kernel automatically detect
	  and emulate the Procedure Linkage Table entries in ELF files.
	  On some architectures such entries are in writable memory, and
	  become non-executable leading to task termination.  Therefore
	  it is mandatory that you enable this option on alpha, parisc,
	  sparc and sparc64, otherwise your system would not even boot.

	  NOTE: this feature *does* open up a loophole in the protection
	  provided by the non-executable pages, therefore the proper
	  solution is to modify the toolchain to produce a PLT that does
	  not need to be writable.

config PAX_DLRESOLVE
	bool 'Emulate old glibc resolver stub'
	depends on PAX_EMUPLT && SPARC
	default n
	help
	  This option is needed if userland has an old glibc (before 2.4)
	  that puts a 'save' instruction into the runtime generated resolver
	  stub that needs special emulation.

config PAX_KERNEXEC
	bool "Enforce non-executable kernel pages"
	default y if GRKERNSEC_CONFIG_AUTO && (GRKERNSEC_CONFIG_VIRT_NONE || (GRKERNSEC_CONFIG_VIRT_EPT && GRKERNSEC_CONFIG_VIRT_GUEST) || (GRKERNSEC_CONFIG_VIRT_EPT && GRKERNSEC_CONFIG_VIRT_KVM))
	depends on X86 && !XEN && (!X86_32 || X86_WP_WORKS_OK)
	select PAX_PER_CPU_PGD if X86_64 || (X86_32 && X86_PAE)
	select PAX_KERNEXEC_PLUGIN if X86_64
	help
	  This is the kernel land equivalent of PAGEEXEC and MPROTECT,
	  that is, enabling this option will make it harder to inject
	  and execute 'foreign' code in kernel memory itself.

choice
	prompt "Return Address Instrumentation Method"
	default PAX_KERNEXEC_PLUGIN_METHOD_BTS
	depends on PAX_KERNEXEC_PLUGIN
	help
	  Select the method used to instrument function pointer dereferences.
	  Note that binary modules cannot be instrumented by this approach.

	  Note that the implementation requires a gcc with plugin support,
	  i.e., gcc 4.5 or newer.  You may need to install the supporting
	  headers explicitly in addition to the normal gcc package.

	config PAX_KERNEXEC_PLUGIN_METHOD_BTS
		bool "bts"
		help
		  This method is compatible with binary only modules but has
		  a higher runtime overhead.

	config PAX_KERNEXEC_PLUGIN_METHOD_OR
		bool "or"
		depends on !PARAVIRT
		help
		  This method is incompatible with binary only modules but has
		  a lower runtime overhead.
endchoice

config PAX_KERNEXEC_PLUGIN_METHOD
	string
	default "bts" if PAX_KERNEXEC_PLUGIN_METHOD_BTS
	default "or" if PAX_KERNEXEC_PLUGIN_METHOD_OR
	default ""

config PAX_KERNEXEC_MODULE_TEXT
	int "Minimum amount of memory reserved for module code"
	default "4" if (!GRKERNSEC_CONFIG_AUTO || GRKERNSEC_CONFIG_SERVER)
	default "12" if (GRKERNSEC_CONFIG_AUTO && GRKERNSEC_CONFIG_DESKTOP)
	depends on PAX_KERNEXEC && X86_32
	help
	  Due to implementation details the kernel must reserve a fixed
	  amount of memory for runtime allocated code (such as modules)
	  at compile time that cannot be changed at runtime.  Here you
	  can specify the minimum amount in MB that will be reserved.
	  Due to the same implementation details this size will always
	  be rounded up to the next 2/4 MB boundary (depends on PAE) so
	  the actually available memory for runtime allocated code will
	  usually be more than this minimum.

	  The default 4 MB should be enough for most users but if you have
	  an excessive number of modules (e.g., most distribution configs
	  compile many drivers as modules) or use huge modules such as
	  nvidia's kernel driver, you will need to adjust this amount.
	  A good rule of thumb is to look at your currently loaded kernel
	  modules and add up their sizes.

endmenu

menu "Address Space Layout Randomization"
	depends on PAX

config PAX_ASLR
	bool "Address Space Layout Randomization"
	default y if GRKERNSEC_CONFIG_AUTO
	help
	  Many if not most exploit techniques rely on the knowledge of
	  certain addresses in the attacked program.  The following options
	  will allow the kernel to apply a certain amount of randomization
	  to specific parts of the program thereby forcing an attacker to
	  guess them in most cases.  Any failed guess will most likely crash
	  the attacked program which allows the kernel to detect such attempts
	  and react on them.  PaX itself provides no reaction mechanisms,
	  instead it is strongly encouraged that you make use of Nergal's
	  segvguard (ftp://ftp.pl.openwall.com/misc/segvguard/) or grsecurity's
	  (http://www.grsecurity.net/) built-in crash detection features or
	  develop one yourself.

	  By saying Y here you can choose to randomize the following areas:
	   - top of the task's kernel stack
	   - top of the task's userland stack
	   - base address for mmap() requests that do not specify one
	     (this includes all libraries)
	   - base address of the main executable

	  It is strongly recommended to say Y here as address space layout
	  randomization has negligible impact on performance yet it provides
	  a very effective protection.

	  NOTE: you can use the 'chpax' or 'paxctl' utilities to control
	  this feature on a per file basis.

config PAX_RANDKSTACK
	bool "Randomize kernel stack base"
<<<<<<< HEAD
	default y if GRKERNSEC_CONFIG_AUTO
=======
	default y if GRKERNSEC_CONFIG_AUTO && !(GRKERNSEC_CONFIG_VIRT_HOST && GRKERNSEC_CONFIG_VIRT_VIRTUALBOX)
>>>>>>> 305f94bf
	depends on X86_TSC && X86
	help
	  By saying Y here the kernel will randomize every task's kernel
	  stack on every system call.  This will not only force an attacker
	  to guess it but also prevent him from making use of possible
	  leaked information about it.

	  Since the kernel stack is a rather scarce resource, randomization
	  may cause unexpected stack overflows, therefore you should very
	  carefully test your system.  Note that once enabled in the kernel
	  configuration, this feature cannot be disabled on a per file basis.

config PAX_RANDUSTACK
	bool "Randomize user stack base"
	default y if GRKERNSEC_CONFIG_AUTO
	depends on PAX_ASLR
	help
	  By saying Y here the kernel will randomize every task's userland
	  stack.  The randomization is done in two steps where the second
	  one may apply a big amount of shift to the top of the stack and
	  cause problems for programs that want to use lots of memory (more
	  than 2.5 GB if SEGMEXEC is not active, or 1.25 GB when it is).
	  For this reason the second step can be controlled by 'chpax' or
	  'paxctl' on a per file basis.

config PAX_RANDMMAP
	bool "Randomize mmap() base"
	default y if GRKERNSEC_CONFIG_AUTO
	depends on PAX_ASLR
	help
	  By saying Y here the kernel will use a randomized base address for
	  mmap() requests that do not specify one themselves.  As a result
	  all dynamically loaded libraries will appear at random addresses
	  and therefore be harder to exploit by a technique where an attacker
	  attempts to execute library code for his purposes (e.g. spawn a
	  shell from an exploited program that is running at an elevated
	  privilege level).

	  Furthermore, if a program is relinked as a dynamic ELF file, its
	  base address will be randomized as well, completing the full
	  randomization of the address space layout.  Attacking such programs
	  becomes a guess game.  You can find an example of doing this at
	  http://pax.grsecurity.net/et_dyn.tar.gz and practical samples at
	  http://www.grsecurity.net/grsec-gcc-specs.tar.gz .

	  NOTE: you can use the 'chpax' or 'paxctl' utilities to control this
	  feature on a per file basis.

endmenu

menu "Miscellaneous hardening features"

config PAX_MEMORY_SANITIZE
	bool "Sanitize all freed memory"
	default y if (GRKERNSEC_CONFIG_AUTO && GRKERNSEC_CONFIG_PRIORITY_SECURITY)
	depends on !HIBERNATION
	help
	  By saying Y here the kernel will erase memory pages and slab objects
	  as soon as they are freed.  This in turn reduces the lifetime of data
	  stored in them, making it less likely that sensitive information such
	  as passwords, cryptographic secrets, etc stay in memory for too long.

	  This is especially useful for programs whose runtime is short, long
	  lived processes and the kernel itself benefit from this as long as
	  they ensure timely freeing of memory that may hold sensitive
	  information.

	  A nice side effect of the sanitization of slab objects is the
	  reduction of possible info leaks caused by padding bytes within the
	  leaky structures.  Use-after-free bugs for structures containing
	  pointers can also be detected as dereferencing the sanitized pointer
	  will generate an access violation.

	  The tradeoff is performance impact, on a single CPU system kernel
	  compilation sees a 3% slowdown, other systems and workloads may vary
	  and you are advised to test this feature on your expected workload
	  before deploying it.

	  To reduce the performance penalty by sanitizing pages only, albeit
	  limiting the effectiveness of this feature at the same time, slab
	  sanitization can be disabled with the kernel commandline parameter
	  "pax_sanitize_slab=0".

	  Note that this feature does not protect data stored in live pages,
	  e.g., process memory swapped to disk may stay there for a long time.

config PAX_MEMORY_STACKLEAK
	bool "Sanitize kernel stack"
	default y if (GRKERNSEC_CONFIG_AUTO && GRKERNSEC_CONFIG_PRIORITY_SECURITY)
	depends on X86
	help
	  By saying Y here the kernel will erase the kernel stack before it
	  returns from a system call.  This in turn reduces the information
	  that a kernel stack leak bug can reveal.

	  Note that such a bug can still leak information that was put on
	  the stack by the current system call (the one eventually triggering
	  the bug) but traces of earlier system calls on the kernel stack
	  cannot leak anymore.

	  The tradeoff is performance impact: on a single CPU system kernel
	  compilation sees a 1% slowdown, other systems and workloads may vary
	  and you are advised to test this feature on your expected workload
	  before deploying it.

	  Note that the full feature requires a gcc with plugin support,
	  i.e., gcc 4.5 or newer.  You may need to install the supporting
	  headers explicitly in addition to the normal gcc package.  Using
	  older gcc versions means that functions with large enough stack
	  frames may leave uninitialized memory behind that may be exposed
	  to a later syscall leaking the stack.

config PAX_MEMORY_STRUCTLEAK
	bool "Forcibly initialize local variables copied to userland"
	default y if (GRKERNSEC_CONFIG_AUTO && GRKERNSEC_CONFIG_PRIORITY_SECURITY)
	help
	  By saying Y here the kernel will zero initialize some local
	  variables that are going to be copied to userland.  This in
	  turn prevents unintended information leakage from the kernel
	  stack should later code forget to explicitly set all parts of
	  the copied variable.

	  The tradeoff is less performance impact than PAX_MEMORY_STACKLEAK
	  at a much smaller coverage.

	  Note that the implementation requires a gcc with plugin support,
	  i.e., gcc 4.5 or newer.  You may need to install the supporting
	  headers explicitly in addition to the normal gcc package.

config PAX_MEMORY_UDEREF
	bool "Prevent invalid userland pointer dereference"
	default y if GRKERNSEC_CONFIG_AUTO && (X86_32 || (X86_64 && GRKERNSEC_CONFIG_PRIORITY_SECURITY)) && (GRKERNSEC_CONFIG_VIRT_NONE || GRKERNSEC_CONFIG_VIRT_EPT)
	depends on X86 && !UML_X86 && !XEN
	select PAX_PER_CPU_PGD if X86_64
	help
	  By saying Y here the kernel will be prevented from dereferencing
	  userland pointers in contexts where the kernel expects only kernel
	  pointers.  This is both a useful runtime debugging feature and a
	  security measure that prevents exploiting a class of kernel bugs.

	  The tradeoff is that some virtualization solutions may experience
	  a huge slowdown and therefore you should not enable this feature
	  for kernels meant to run in such environments.  Whether a given VM
	  solution is affected or not is best determined by simply trying it
	  out, the performance impact will be obvious right on boot as this
	  mechanism engages from very early on.  A good rule of thumb is that
	  VMs running on CPUs without hardware virtualization support (i.e.,
	  the majority of IA-32 CPUs) will likely experience the slowdown.

config PAX_REFCOUNT
	bool "Prevent various kernel object reference counter overflows"
	default y if GRKERNSEC_CONFIG_AUTO
	depends on GRKERNSEC && ((ARM && (CPU_32v6 || CPU_32v6K || CPU_32v7)) || SPARC64 || X86)
	help
	  By saying Y here the kernel will detect and prevent overflowing
	  various (but not all) kinds of object reference counters.  Such
	  overflows can normally occur due to bugs only and are often, if
	  not always, exploitable.

	  The tradeoff is that data structures protected by an overflowed
	  refcount will never be freed and therefore will leak memory.  Note
	  that this leak also happens even without this protection but in
	  that case the overflow can eventually trigger the freeing of the
	  data structure while it is still being used elsewhere, resulting
	  in the exploitable situation that this feature prevents.

	  Since this has a negligible performance impact, you should enable
	  this feature.

config PAX_USERCOPY
	bool "Harden heap object copies between kernel and userland"
	default y if GRKERNSEC_CONFIG_AUTO
	depends on ARM || IA64 || PPC || SPARC || X86
	depends on GRKERNSEC && (SLAB || SLUB || SLOB)
	select PAX_USERCOPY_SLABS
	help
	  By saying Y here the kernel will enforce the size of heap objects
	  when they are copied in either direction between the kernel and
	  userland, even if only a part of the heap object is copied.

	  Specifically, this checking prevents information leaking from the
	  kernel heap during kernel to userland copies (if the kernel heap
	  object is otherwise fully initialized) and prevents kernel heap
	  overflows during userland to kernel copies.

	  Note that the current implementation provides the strictest bounds
	  checks for the SLUB allocator.

	  Enabling this option also enables per-slab cache protection against
	  data in a given cache being copied into/out of via userland
	  accessors.  Though the whitelist of regions will be reduced over
	  time, it notably protects important data structures like task structs.

	  If frame pointers are enabled on x86, this option will also restrict
	  copies into and out of the kernel stack to local variables within a
	  single frame.

	  Since this has a negligible performance impact, you should enable
	  this feature.

config PAX_USERCOPY_DEBUG
	bool
	depends on X86 && PAX_USERCOPY
	default n

config PAX_CONSTIFY_PLUGIN
	bool "Automatically constify eligible structures"
	default y if GRKERNSEC_CONFIG_AUTO
	depends on !UML && PAX_KERNEXEC
	help
	  By saying Y here the compiler will automatically constify a class
	  of types that contain only function pointers.  This reduces the
	  kernel's attack surface and also produces a better memory layout.

	  Note that the implementation requires a gcc with plugin support,
	  i.e., gcc 4.5 or newer.  You may need to install the supporting
	  headers explicitly in addition to the normal gcc package

	  Note that if some code really has to modify constified variables
	  then the source code will have to be patched to allow it.  Examples
	  can be found in PaX itself (the no_const attribute) and for some
	  out-of-tree modules at http://www.grsecurity.net/~paxguy1/ .


config PAX_SIZE_OVERFLOW
	bool "Prevent various integer overflows in function size parameters"
	default y if GRKERNSEC_CONFIG_AUTO
	depends on X86
	help
	  By saying Y here the kernel recomputes expressions of function
	  arguments marked by a size_overflow attribute with double integer
	  precision (DImode/TImode for 32/64 bit integer types).

	  The recomputed argument is checked against TYPE_MAX and an event
	  is logged on overflow and the triggering process is killed.

	  Homepage: http://www.grsecurity.net/~ephox/overflow_plugin/

	  Note that the implementation requires a gcc with plugin support,
	  i.e., gcc 4.5 or newer.  You may need to install the supporting
	  headers explicitly in addition to the normal gcc package.

config PAX_LATENT_ENTROPY
	bool "Generate some entropy during boot"
	default y if GRKERNSEC_CONFIG_AUTO
	help
	  By saying Y here the kernel will instrument early boot code to
	  extract some entropy from both original and artificially created
	  program state.  This will help especially embedded systems where
	  there is little 'natural' source of entropy normally.  The cost
	  is some slowdown of the boot process.

	  When pax_extra_latent_entropy is passed on the kernel command line,
	  entropy will be extracted from up to the first 4GB of RAM while the
	  runtime memory allocator is being initialized.  This costs even more
	  slowdown of the boot process.

	  Note that the implementation requires a gcc with plugin support,
	  i.e., gcc 4.5 or newer.  You may need to install the supporting
	  headers explicitly in addition to the normal gcc package.

	  Note that entropy extracted this way is not cryptographically
	  secure!

endmenu

endmenu

source grsecurity/Kconfig

endmenu

endmenu

config KEYS
	bool "Enable access key retention support"
	help
	  This option provides support for retaining authentication tokens and
	  access keys in the kernel.

	  It also includes provision of methods by which such keys might be
	  associated with a process so that network filesystems, encryption
	  support and the like can find them.

	  Furthermore, a special type of key is available that acts as keyring:
	  a searchable sequence of keys. Each process is equipped with access
	  to five standard keyrings: UID-specific, GID-specific, session,
	  process and thread.

	  If you are unsure as to whether this is required, answer N.

config TRUSTED_KEYS
	tristate "TRUSTED KEYS"
	depends on KEYS && TCG_TPM
	select CRYPTO
	select CRYPTO_HMAC
	select CRYPTO_SHA1
	help
	  This option provides support for creating, sealing, and unsealing
	  keys in the kernel. Trusted keys are random number symmetric keys,
	  generated and RSA-sealed by the TPM. The TPM only unseals the keys,
	  if the boot PCRs and other criteria match.  Userspace will only ever
	  see encrypted blobs.

	  If you are unsure as to whether this is required, answer N.

config ENCRYPTED_KEYS
	tristate "ENCRYPTED KEYS"
	depends on KEYS
	select CRYPTO
	select CRYPTO_HMAC
	select CRYPTO_AES
	select CRYPTO_CBC
	select CRYPTO_SHA256
	select CRYPTO_RNG
	help
	  This option provides support for create/encrypting/decrypting keys
	  in the kernel.  Encrypted keys are kernel generated random numbers,
	  which are encrypted/decrypted with a 'master' symmetric key. The
	  'master' key can be either a trusted-key or user-key type.
	  Userspace only ever sees/stores encrypted blobs.

	  If you are unsure as to whether this is required, answer N.

config KEYS_DEBUG_PROC_KEYS
	bool "Enable the /proc/keys file by which keys may be viewed"
	depends on KEYS
	help
	  This option turns on support for the /proc/keys file - through which
	  can be listed all the keys on the system that are viewable by the
	  reading process.

	  The only keys included in the list are those that grant View
	  permission to the reading process whether or not it possesses them.
	  Note that LSM security checks are still performed, and may further
	  filter out keys that the current process is not authorised to view.

	  Only key attributes are listed here; key payloads are not included in
	  the resulting table.

	  If you are unsure as to whether this is required, answer N.

config SECURITY_DMESG_RESTRICT
	bool "Restrict unprivileged access to the kernel syslog"
	default n
	help
	  This enforces restrictions on unprivileged users reading the kernel
	  syslog via dmesg(8).

	  If this option is not selected, no restrictions will be enforced
	  unless the dmesg_restrict sysctl is explicitly set to (1).

	  If you are unsure how to answer this question, answer N.

config SECURITY
	bool "Enable different security models"
	depends on SYSFS
	help
	  This allows you to choose different security modules to be
	  configured into your kernel.

	  If this option is not selected, the default Linux security
	  model will be used.

	  If you are unsure how to answer this question, answer N.

config SECURITYFS
	bool "Enable the securityfs filesystem"
	help
	  This will build the securityfs filesystem.  It is currently used by
	  the TPM bios character driver and IMA, an integrity provider.  It is
	  not used by SELinux or SMACK.

	  If you are unsure how to answer this question, answer N.

config SECURITY_NETWORK
	bool "Socket and Networking Security Hooks"
	depends on SECURITY
	help
	  This enables the socket and networking security hooks.
	  If enabled, a security module can use these hooks to
	  implement socket and networking access controls.
	  If you are unsure how to answer this question, answer N.

config SECURITY_NETWORK_XFRM
	bool "XFRM (IPSec) Networking Security Hooks"
	depends on XFRM && SECURITY_NETWORK
	help
	  This enables the XFRM (IPSec) networking security hooks.
	  If enabled, a security module can use these hooks to
	  implement per-packet access controls based on labels
	  derived from IPSec policy.  Non-IPSec communications are
	  designated as unlabelled, and only sockets authorized
	  to communicate unlabelled data can send without using
	  IPSec.
	  If you are unsure how to answer this question, answer N.

config SECURITY_PATH
	bool "Security hooks for pathname based access control"
	depends on SECURITY
	help
	  This enables the security hooks for pathname based access control.
	  If enabled, a security module can use these hooks to
	  implement pathname based access controls.
	  If you are unsure how to answer this question, answer N.

config INTEL_TXT
	bool "Enable Intel(R) Trusted Execution Technology (Intel(R) TXT)"
	depends on HAVE_INTEL_TXT
	help
	  This option enables support for booting the kernel with the
	  Trusted Boot (tboot) module. This will utilize
	  Intel(R) Trusted Execution Technology to perform a measured launch
	  of the kernel. If the system does not support Intel(R) TXT, this
	  will have no effect.

	  Intel TXT will provide higher assurance of system configuration and
	  initial state as well as data reset protection.  This is used to
	  create a robust initial kernel measurement and verification, which
	  helps to ensure that kernel security mechanisms are functioning
	  correctly. This level of protection requires a root of trust outside
	  of the kernel itself.

	  Intel TXT also helps solve real end user concerns about having
	  confidence that their hardware is running the VMM or kernel that
	  it was configured with, especially since they may be responsible for
	  providing such assurances to VMs and services running on it.

	  See <http://www.intel.com/technology/security/> for more information
	  about Intel(R) TXT.
	  See <http://tboot.sourceforge.net> for more information about tboot.
	  See Documentation/intel_txt.txt for a description of how to enable
	  Intel TXT support in a kernel boot.

	  If you are unsure as to whether this is required, answer N.

config LSM_MMAP_MIN_ADDR
	int "Low address space for LSM to protect from user allocation"
	depends on SECURITY && SECURITY_SELINUX
	default 32768 if ALPHA || ARM || PARISC || SPARC32
	default 65536
	help
	  This is the portion of low virtual memory which should be protected
	  from userspace allocation.  Keeping a user from writing to low pages
	  can help reduce the impact of kernel NULL pointer bugs.

	  For most ia64, ppc64 and x86 users with lots of address space
	  a value of 65536 is reasonable and should cause no problems.
	  On arm and other archs it should not be higher than 32768.
	  Programs which use vm86 functionality or have some need to map
	  this low address space will need the permission specific to the
	  systems running LSM.

source security/selinux/Kconfig
source security/smack/Kconfig
source security/tomoyo/Kconfig
source security/apparmor/Kconfig

source security/integrity/Kconfig

choice
	prompt "Default security module"
	default DEFAULT_SECURITY_SELINUX if SECURITY_SELINUX
	default DEFAULT_SECURITY_SMACK if SECURITY_SMACK
	default DEFAULT_SECURITY_TOMOYO if SECURITY_TOMOYO
	default DEFAULT_SECURITY_APPARMOR if SECURITY_APPARMOR
	default DEFAULT_SECURITY_DAC

	help
	  Select the security module that will be used by default if the
	  kernel parameter security= is not specified.

	config DEFAULT_SECURITY_SELINUX
		bool "SELinux" if SECURITY_SELINUX=y

	config DEFAULT_SECURITY_SMACK
		bool "Simplified Mandatory Access Control" if SECURITY_SMACK=y

	config DEFAULT_SECURITY_TOMOYO
		bool "TOMOYO" if SECURITY_TOMOYO=y

	config DEFAULT_SECURITY_APPARMOR
		bool "AppArmor" if SECURITY_APPARMOR=y

	config DEFAULT_SECURITY_DAC
		bool "Unix Discretionary Access Controls"

endchoice

config DEFAULT_SECURITY
	string
	default "selinux" if DEFAULT_SECURITY_SELINUX
	default "smack" if DEFAULT_SECURITY_SMACK
	default "tomoyo" if DEFAULT_SECURITY_TOMOYO
	default "apparmor" if DEFAULT_SECURITY_APPARMOR
	default "" if DEFAULT_SECURITY_DAC

endmenu
<|MERGE_RESOLUTION|>--- conflicted
+++ resolved
@@ -397,11 +397,6 @@
 	bool "Paging based non-executable pages"
 	default y if GRKERNSEC_CONFIG_AUTO
 	depends on PAX_NOEXEC && (!X86_32 || M586 || M586TSC || M586MMX || M686 || MPENTIUMII || MPENTIUMIII || MPENTIUMM || MCORE2 || MATOM || MPENTIUM4 || MPSC || MK7 || MK8 || MWINCHIPC6 || MWINCHIP2 || MWINCHIP3D || MVIAC3_2 || MVIAC7)
-<<<<<<< HEAD
-	select S390_SWITCH_AMODE if S390
-	select S390_EXEC_PROTECT if S390
-=======
->>>>>>> 305f94bf
 	select ARCH_TRACK_EXEC_LIMIT if X86_32
 	help
 	  This implementation is based on the paging feature of the CPU.
@@ -682,11 +677,7 @@
 
 config PAX_RANDKSTACK
 	bool "Randomize kernel stack base"
-<<<<<<< HEAD
-	default y if GRKERNSEC_CONFIG_AUTO
-=======
 	default y if GRKERNSEC_CONFIG_AUTO && !(GRKERNSEC_CONFIG_VIRT_HOST && GRKERNSEC_CONFIG_VIRT_VIRTUALBOX)
->>>>>>> 305f94bf
 	depends on X86_TSC && X86
 	help
 	  By saying Y here the kernel will randomize every task's kernel
