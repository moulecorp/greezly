#
# Security configuration
#

menu "Security options"

menu "Grsecurity"
<<<<<<< HEAD

	config ARCH_TRACK_EXEC_LIMIT
	bool

	config PAX_KERNEXEC_PLUGIN
	bool

	config PAX_PER_CPU_PGD
	bool

	config TASK_SIZE_MAX_SHIFT
	int
	depends on X86_64
	default 47 if !PAX_PER_CPU_PGD
	default 42 if PAX_PER_CPU_PGD

	config PAX_ENABLE_PAE
	bool
	default y if (X86_32 && (MPENTIUM4 || MK8 || MPSC || MCORE2 || MATOM))
	
	config PAX_USERCOPY_SLABS
	bool

config GRKERNSEC
	bool "Grsecurity"
	select CRYPTO
	select CRYPTO_SHA256
	select PROC_FS
	select STOP_MACHINE
	select DEBUG_KERNEL
	select DEBUG_LIST
	help
	  If you say Y here, you will be able to configure many features
	  that will enhance the security of your system.  It is highly
	  recommended that you say Y here and read through the help
	  for each option so that you fully understand the features and
	  can evaluate their usefulness for your machine.

choice
	prompt "Configuration Method"
	depends on GRKERNSEC
	default GRKERNSEC_CONFIG_CUSTOM
	help

config GRKERNSEC_CONFIG_AUTO
	bool "Automatic"
	help
	  If you choose this configuration method, you'll be able to answer a small
	  number of simple questions about how you plan to use this kernel.
	  The settings of grsecurity and PaX will be automatically configured for
	  the highest commonly-used settings within the provided constraints.

	  If you require additional configuration, custom changes can still be made
	  from the "custom configuration" menu.

config GRKERNSEC_CONFIG_CUSTOM
	bool "Custom"
	help
	  If you choose this configuration method, you'll be able to configure all
	  grsecurity and PaX settings manually.  Via this method, no options are
	  automatically enabled.

endchoice

choice
	prompt "Usage Type"
	depends on (GRKERNSEC && GRKERNSEC_CONFIG_AUTO)
	default GRKERNSEC_CONFIG_SERVER
	help

config GRKERNSEC_CONFIG_SERVER
	bool "Server"
	help
	  Choose this option if you plan to use this kernel on a server.

config GRKERNSEC_CONFIG_DESKTOP
	bool "Desktop"
	help
	  Choose this option if you plan to use this kernel on a desktop.

endchoice

choice
	prompt "Virtualization Type"
	depends on (GRKERNSEC && X86 && GRKERNSEC_CONFIG_AUTO)
	default GRKERNSEC_CONFIG_VIRT_NONE
	help

config GRKERNSEC_CONFIG_VIRT_NONE
	bool "None"
	help
	  Choose this option if this kernel will be run on bare metal.

config GRKERNSEC_CONFIG_VIRT_GUEST
	bool "Guest"
	help
	  Choose this option if this kernel will be run as a VM guest.

config GRKERNSEC_CONFIG_VIRT_HOST
	bool "Host"
	help
	  Choose this option if this kernel will be run as a VM host.

endchoice

choice
	prompt "Virtualization Hardware"
	depends on (GRKERNSEC && X86 && GRKERNSEC_CONFIG_AUTO && (GRKERNSEC_CONFIG_VIRT_GUEST || GRKERNSEC_CONFIG_VIRT_HOST))
	help

config GRKERNSEC_CONFIG_VIRT_EPT
	bool "EPT/RVI Processor Support"
	depends on X86
	help
	  Choose this option if your CPU supports the EPT or RVI features of 2nd-gen
	  hardware virtualization.  This allows for additional kernel hardening protections
	  to operate without additional performance impact.

	  To see if your Intel processor supports EPT, see:
	  http://ark.intel.com/Products/VirtualizationTechnology
	  (Most Core i3/5/7 support EPT)

	  To see if your AMD processor supports RVI, see:
	  http://support.amd.com/us/kbarticles/Pages/GPU120AMDRVICPUsHyperVWin8.aspx

config GRKERNSEC_CONFIG_VIRT_SOFT
	bool "First-gen/No Hardware Virtualization"
	help
	  Choose this option if you use an Atom/Pentium/Core 2 processor that either doesn't
	  support hardware virtualization or doesn't support the EPT/RVI extensions.

endchoice

choice
	prompt "Virtualization Software"
	depends on (GRKERNSEC && GRKERNSEC_CONFIG_AUTO && (GRKERNSEC_CONFIG_VIRT_GUEST || GRKERNSEC_CONFIG_VIRT_HOST))
	help

config GRKERNSEC_CONFIG_VIRT_XEN
	bool "Xen"
	help
	  Choose this option if this kernel is running as a Xen guest or host.

config GRKERNSEC_CONFIG_VIRT_VMWARE
	bool "VMWare"
	help
	  Choose this option if this kernel is running as a VMWare guest or host.

config GRKERNSEC_CONFIG_VIRT_KVM
	bool "KVM"
	help
	  Choose this option if this kernel is running as a KVM guest or host.

config GRKERNSEC_CONFIG_VIRT_VIRTUALBOX
	bool "VirtualBox"
	help
	  Choose this option if this kernel is running as a VirtualBox guest or host.

endchoice

choice
	prompt "Required Priorities"
	depends on (GRKERNSEC && GRKERNSEC_CONFIG_AUTO)
	default GRKERNSEC_CONFIG_PRIORITY_PERF
	help

config GRKERNSEC_CONFIG_PRIORITY_PERF
	bool "Performance"
	help
	  Choose this option if performance is of highest priority for this deployment
	  of grsecurity.  Features like UDEREF on a 64bit kernel, kernel stack clearing,
	  clearing of structures intended for userland, and freed memory sanitizing will
	  be disabled.

config GRKERNSEC_CONFIG_PRIORITY_SECURITY
	bool "Security"
	help
	  Choose this option if security is of highest priority for this deployment of
	  grsecurity.  UDEREF, kernel stack clearing, clearing of structures intended
	  for userland, and freed memory sanitizing will be enabled for this kernel.
	  In a worst-case scenario, these features can introduce a 20% performance hit
	  (UDEREF on x64 contributing half of this hit).

endchoice

menu "Default Special Groups"
depends on (GRKERNSEC && GRKERNSEC_CONFIG_AUTO)

config GRKERNSEC_PROC_GID
	int "GID exempted from /proc restrictions"
	default 1001
	help
	  Setting this GID determines which group will be exempted from
	  grsecurity's /proc restrictions, allowing users of the specified
	  group  to view network statistics and the existence of other users'
	  processes on the system.  This GID may also be chosen at boot time
	  via "grsec_proc_gid=" on the kernel commandline.

config GRKERNSEC_TPE_UNTRUSTED_GID
        int "GID for TPE-untrusted users"
        depends on GRKERNSEC_CONFIG_SERVER && GRKERNSEC_TPE && !GRKERNSEC_TPE_INVERT
        default 1005
        help
	  Setting this GID determines which group untrusted users should
	  be added to.  These users will be placed under grsecurity's Trusted Path
	  Execution mechanism, preventing them from executing their own binaries.
	  The users will only be able to execute binaries in directories owned and
	  writable only by the root user.  If the sysctl option is enabled, a sysctl
	  option with name "tpe_gid" is created.

config GRKERNSEC_TPE_TRUSTED_GID
        int "GID for TPE-trusted users"
        depends on GRKERNSEC_CONFIG_SERVER && GRKERNSEC_TPE && GRKERNSEC_TPE_INVERT
        default 1005
        help
          Setting this GID determines what group TPE restrictions will be
          *disabled* for.  If the sysctl option is enabled, a sysctl option
          with name "tpe_gid" is created.

config GRKERNSEC_SYMLINKOWN_GID
        int "GID for users with kernel-enforced SymlinksIfOwnerMatch"
        depends on GRKERNSEC_CONFIG_SERVER
        default 1006
        help
          Setting this GID determines what group kernel-enforced
          SymlinksIfOwnerMatch will be enabled for.  If the sysctl option
          is enabled, a sysctl option with name "symlinkown_gid" is created.


endmenu

menu "Customize Configuration"
depends on GRKERNSEC

menu "PaX"

config PAX
	bool "Enable various PaX features"
	default y if GRKERNSEC_CONFIG_AUTO
	depends on GRKERNSEC && (ALPHA || ARM || AVR32 || IA64 || MIPS || PARISC || PPC || SPARC || X86)
	help
	  This allows you to enable various PaX features.  PaX adds
	  intrusion prevention mechanisms to the kernel that reduce
	  the risks posed by exploitable memory corruption bugs.

menu "PaX Control"
	depends on PAX

config PAX_SOFTMODE
	bool 'Support soft mode'
	help
	  Enabling this option will allow you to run PaX in soft mode, that
	  is, PaX features will not be enforced by default, only on executables
	  marked explicitly.  You must also enable PT_PAX_FLAGS or XATTR_PAX_FLAGS
	  support as they are the only way to mark executables for soft mode use.

	  Soft mode can be activated by using the "pax_softmode=1" kernel command
	  line option on boot.  Furthermore you can control various PaX features
	  at runtime via the entries in /proc/sys/kernel/pax.

config PAX_EI_PAX
	bool 'Use legacy ELF header marking'
	default y if GRKERNSEC_CONFIG_AUTO
	help
	  Enabling this option will allow you to control PaX features on
	  a per executable basis via the 'chpax' utility available at
	  http://pax.grsecurity.net/.  The control flags will be read from
	  an otherwise reserved part of the ELF header.  This marking has
	  numerous drawbacks (no support for soft-mode, toolchain does not
	  know about the non-standard use of the ELF header) therefore it
	  has been deprecated in favour of PT_PAX_FLAGS and XATTR_PAX_FLAGS
	  support.

	  Note that if you enable PT_PAX_FLAGS or XATTR_PAX_FLAGS marking
	  support as well, they will override the legacy EI_PAX marks.

	  If you enable none of the marking options then all applications
	  will run with PaX enabled on them by default.

config PAX_PT_PAX_FLAGS
	bool 'Use ELF program header marking'
	default y if GRKERNSEC_CONFIG_AUTO
	help
	  Enabling this option will allow you to control PaX features on
	  a per executable basis via the 'paxctl' utility available at
	  http://pax.grsecurity.net/.  The control flags will be read from
	  a PaX specific ELF program header (PT_PAX_FLAGS).  This marking
	  has the benefits of supporting both soft mode and being fully
	  integrated into the toolchain (the binutils patch is available
	  from http://pax.grsecurity.net).

	  Note that if you enable the legacy EI_PAX marking support as well,
	  the EI_PAX marks will be overridden by the PT_PAX_FLAGS marks.

	  If you enable both PT_PAX_FLAGS and XATTR_PAX_FLAGS support then you
	  must make sure that the marks are the same if a binary has both marks.

	  If you enable none of the marking options then all applications
	  will run with PaX enabled on them by default.

config PAX_XATTR_PAX_FLAGS
	bool 'Use filesystem extended attributes marking'
	default y if GRKERNSEC_CONFIG_AUTO
	select CIFS_XATTR if CIFS
	select EXT2_FS_XATTR if EXT2_FS
	select EXT3_FS_XATTR if EXT3_FS
	select JFFS2_FS_XATTR if JFFS2_FS
	select REISERFS_FS_XATTR if REISERFS_FS
	select SQUASHFS_XATTR if SQUASHFS
	select TMPFS_XATTR if TMPFS
	select UBIFS_FS_XATTR if UBIFS_FS
	help
	  Enabling this option will allow you to control PaX features on
	  a per executable basis via the 'setfattr' utility.  The control
	  flags will be read from the user.pax.flags extended attribute of
	  the file.  This marking has the benefit of supporting binary-only
	  applications that self-check themselves (e.g., skype) and would
	  not tolerate chpax/paxctl changes.  The main drawback is that
	  extended attributes are not supported by some filesystems (e.g.,
	  isofs, udf, vfat) so copying files through such filesystems will
	  lose the extended attributes and these PaX markings.

	  Note that if you enable the legacy EI_PAX marking support as well,
	  the EI_PAX marks will be overridden by the XATTR_PAX_FLAGS marks.

	  If you enable both PT_PAX_FLAGS and XATTR_PAX_FLAGS support then you
	  must make sure that the marks are the same if a binary has both marks.

	  If you enable none of the marking options then all applications
	  will run with PaX enabled on them by default.

choice
	prompt 'MAC system integration'
	default PAX_HAVE_ACL_FLAGS
	help
	  Mandatory Access Control systems have the option of controlling
	  PaX flags on a per executable basis, choose the method supported
	  by your particular system.

	  - "none": if your MAC system does not interact with PaX,
	  - "direct": if your MAC system defines pax_set_initial_flags() itself,
	  - "hook": if your MAC system uses the pax_set_initial_flags_func callback.

	  NOTE: this option is for developers/integrators only.

	config PAX_NO_ACL_FLAGS
		bool 'none'

	config PAX_HAVE_ACL_FLAGS
		bool 'direct'

	config PAX_HOOK_ACL_FLAGS
		bool 'hook'
endchoice

endmenu

menu "Non-executable pages"
	depends on PAX

config PAX_NOEXEC
	bool "Enforce non-executable pages"
	default y if GRKERNSEC_CONFIG_AUTO
	depends on ALPHA || (ARM && (CPU_V6 || CPU_V7)) || IA64 || MIPS || PARISC || PPC || S390 || SPARC || X86
	help
	  By design some architectures do not allow for protecting memory
	  pages against execution or even if they do, Linux does not make
	  use of this feature.  In practice this means that if a page is
	  readable (such as the stack or heap) it is also executable.

	  There is a well known exploit technique that makes use of this
	  fact and a common programming mistake where an attacker can
	  introduce code of his choice somewhere in the attacked program's
	  memory (typically the stack or the heap) and then execute it.

	  If the attacked program was running with different (typically
	  higher) privileges than that of the attacker, then he can elevate
	  his own privilege level (e.g. get a root shell, write to files for
	  which he does not have write access to, etc).

	  Enabling this option will let you choose from various features
	  that prevent the injection and execution of 'foreign' code in
	  a program.

	  This will also break programs that rely on the old behaviour and
	  expect that dynamically allocated memory via the malloc() family
	  of functions is executable (which it is not).  Notable examples
	  are the XFree86 4.x server, the java runtime and wine.

config PAX_PAGEEXEC
	bool "Paging based non-executable pages"
	default y if GRKERNSEC_CONFIG_AUTO
	depends on PAX_NOEXEC && (!X86_32 || M586 || M586TSC || M586MMX || M686 || MPENTIUMII || MPENTIUMIII || MPENTIUMM || MCORE2 || MATOM || MPENTIUM4 || MPSC || MK7 || MK8 || MWINCHIPC6 || MWINCHIP2 || MWINCHIP3D || MVIAC3_2 || MVIAC7)
	select ARCH_TRACK_EXEC_LIMIT if X86_32
	help
	  This implementation is based on the paging feature of the CPU.
	  On i386 without hardware non-executable bit support there is a
	  variable but usually low performance impact, however on Intel's
	  P4 core based CPUs it is very high so you should not enable this
	  for kernels meant to be used on such CPUs.

	  On alpha, avr32, ia64, parisc, sparc, sparc64, x86_64 and i386
	  with hardware non-executable bit support there is no performance
	  impact, on ppc the impact is negligible.

	  Note that several architectures require various emulations due to
	  badly designed userland ABIs, this will cause a performance impact
	  but will disappear as soon as userland is fixed. For example, ppc
	  userland MUST have been built with secure-plt by a recent toolchain.

config PAX_SEGMEXEC
	bool "Segmentation based non-executable pages"
	default y if GRKERNSEC_CONFIG_AUTO
	depends on PAX_NOEXEC && X86_32
	help
	  This implementation is based on the segmentation feature of the
	  CPU and has a very small performance impact, however applications
	  will be limited to a 1.5 GB address space instead of the normal
	  3 GB.

config PAX_EMUTRAMP
	bool "Emulate trampolines"
	default y if PARISC || GRKERNSEC_CONFIG_AUTO
	depends on (PAX_PAGEEXEC || PAX_SEGMEXEC) && (PARISC || X86)
	help
	  There are some programs and libraries that for one reason or
	  another attempt to execute special small code snippets from
	  non-executable memory pages.  Most notable examples are the
	  signal handler return code generated by the kernel itself and
	  the GCC trampolines.

	  If you enabled CONFIG_PAX_PAGEEXEC or CONFIG_PAX_SEGMEXEC then
	  such programs will no longer work under your kernel.

	  As a remedy you can say Y here and use the 'chpax' or 'paxctl'
	  utilities to enable trampoline emulation for the affected programs
	  yet still have the protection provided by the non-executable pages.

	  On parisc you MUST enable this option and EMUSIGRT as well, otherwise
	  your system will not even boot.

	  Alternatively you can say N here and use the 'chpax' or 'paxctl'
	  utilities to disable CONFIG_PAX_PAGEEXEC and CONFIG_PAX_SEGMEXEC
	  for the affected files.

	  NOTE: enabling this feature *may* open up a loophole in the
	  protection provided by non-executable pages that an attacker
	  could abuse.  Therefore the best solution is to not have any
	  files on your system that would require this option.  This can
	  be achieved by not using libc5 (which relies on the kernel
	  signal handler return code) and not using or rewriting programs
	  that make use of the nested function implementation of GCC.
	  Skilled users can just fix GCC itself so that it implements
	  nested function calls in a way that does not interfere with PaX.

config PAX_EMUSIGRT
	bool "Automatically emulate sigreturn trampolines"
	depends on PAX_EMUTRAMP && PARISC
	default y
	help
	  Enabling this option will have the kernel automatically detect
	  and emulate signal return trampolines executing on the stack
	  that would otherwise lead to task termination.

	  This solution is intended as a temporary one for users with
	  legacy versions of libc (libc5, glibc 2.0, uClibc before 0.9.17,
	  Modula-3 runtime, etc) or executables linked to such, basically
	  everything that does not specify its own SA_RESTORER function in
	  normal executable memory like glibc 2.1+ does.

	  On parisc you MUST enable this option, otherwise your system will
	  not even boot.

	  NOTE: this feature cannot be disabled on a per executable basis
	  and since it *does* open up a loophole in the protection provided
	  by non-executable pages, the best solution is to not have any
	  files on your system that would require this option.

config PAX_MPROTECT
	bool "Restrict mprotect()"
	default y if GRKERNSEC_CONFIG_AUTO
	depends on (PAX_PAGEEXEC || PAX_SEGMEXEC)
	help
	  Enabling this option will prevent programs from
	   - changing the executable status of memory pages that were
	     not originally created as executable,
	   - making read-only executable pages writable again,
	   - creating executable pages from anonymous memory,
	   - making read-only-after-relocations (RELRO) data pages writable again.

	  You should say Y here to complete the protection provided by
	  the enforcement of non-executable pages.

	  NOTE: you can use the 'chpax' or 'paxctl' utilities to control
	  this feature on a per file basis.

config PAX_MPROTECT_COMPAT
	bool "Use legacy/compat protection demoting (read help)"
	default y if (GRKERNSEC_CONFIG_AUTO && GRKERNSEC_CONFIG_DESKTOP)
	depends on PAX_MPROTECT
	help
	  The current implementation of PAX_MPROTECT denies RWX allocations/mprotects
	  by sending the proper error code to the application.  For some broken 
	  userland, this can cause problems with Python or other applications.  The
	  current implementation however allows for applications like clamav to
	  detect if JIT compilation/execution is allowed and to fall back gracefully
	  to an interpreter-based mode if it does not.  While we encourage everyone
	  to use the current implementation as-is and push upstream to fix broken
	  userland (note that the RWX logging option can assist with this), in some
	  environments this may not be possible.  Having to disable MPROTECT
	  completely on certain binaries reduces the security benefit of PaX,
	  so this option is provided for those environments to revert to the old
	  behavior.
	  
config PAX_ELFRELOCS
	bool "Allow ELF text relocations (read help)"
	depends on PAX_MPROTECT
	default n
	help
	  Non-executable pages and mprotect() restrictions are effective
	  in preventing the introduction of new executable code into an
	  attacked task's address space.  There remain only two venues
	  for this kind of attack: if the attacker can execute already
	  existing code in the attacked task then he can either have it
	  create and mmap() a file containing his code or have it mmap()
	  an already existing ELF library that does not have position
	  independent code in it and use mprotect() on it to make it
	  writable and copy his code there.  While protecting against
	  the former approach is beyond PaX, the latter can be prevented
	  by having only PIC ELF libraries on one's system (which do not
	  need to relocate their code).  If you are sure this is your case,
	  as is the case with all modern Linux distributions, then leave
	  this option disabled.  You should say 'n' here.

config PAX_ETEXECRELOCS
	bool "Allow ELF ET_EXEC text relocations"
	depends on PAX_MPROTECT && (ALPHA || IA64 || PARISC)
	select PAX_ELFRELOCS
	default y
	help
	  On some architectures there are incorrectly created applications
	  that require text relocations and would not work without enabling
	  this option.  If you are an alpha, ia64 or parisc user, you should
	  enable this option and disable it once you have made sure that
	  none of your applications need it.

config PAX_EMUPLT
	bool "Automatically emulate ELF PLT"
	depends on PAX_MPROTECT && (ALPHA || PARISC || SPARC)
	default y
	help
	  Enabling this option will have the kernel automatically detect
	  and emulate the Procedure Linkage Table entries in ELF files.
	  On some architectures such entries are in writable memory, and
	  become non-executable leading to task termination.  Therefore
	  it is mandatory that you enable this option on alpha, parisc,
	  sparc and sparc64, otherwise your system would not even boot.

	  NOTE: this feature *does* open up a loophole in the protection
	  provided by the non-executable pages, therefore the proper
	  solution is to modify the toolchain to produce a PLT that does
	  not need to be writable.

config PAX_DLRESOLVE
	bool 'Emulate old glibc resolver stub'
	depends on PAX_EMUPLT && SPARC
	default n
	help
	  This option is needed if userland has an old glibc (before 2.4)
	  that puts a 'save' instruction into the runtime generated resolver
	  stub that needs special emulation.

config PAX_KERNEXEC
	bool "Enforce non-executable kernel pages"
	default y if GRKERNSEC_CONFIG_AUTO && (GRKERNSEC_CONFIG_VIRT_NONE || (GRKERNSEC_CONFIG_VIRT_EPT && GRKERNSEC_CONFIG_VIRT_GUEST) || (GRKERNSEC_CONFIG_VIRT_EPT && GRKERNSEC_CONFIG_VIRT_KVM))
	depends on X86 && !XEN && (!X86_32 || X86_WP_WORKS_OK)
	select PAX_PER_CPU_PGD if X86_64 || (X86_32 && X86_PAE)
	select PAX_KERNEXEC_PLUGIN if X86_64
	help
	  This is the kernel land equivalent of PAGEEXEC and MPROTECT,
	  that is, enabling this option will make it harder to inject
	  and execute 'foreign' code in kernel memory itself.

choice
	prompt "Return Address Instrumentation Method"
	default PAX_KERNEXEC_PLUGIN_METHOD_BTS
	depends on PAX_KERNEXEC_PLUGIN
	help
	  Select the method used to instrument function pointer dereferences.
	  Note that binary modules cannot be instrumented by this approach.

	  Note that the implementation requires a gcc with plugin support,
	  i.e., gcc 4.5 or newer.  You may need to install the supporting
	  headers explicitly in addition to the normal gcc package.

	config PAX_KERNEXEC_PLUGIN_METHOD_BTS
		bool "bts"
		help
		  This method is compatible with binary only modules but has
		  a higher runtime overhead.

	config PAX_KERNEXEC_PLUGIN_METHOD_OR
		bool "or"
		depends on !PARAVIRT
		help
		  This method is incompatible with binary only modules but has
		  a lower runtime overhead.
endchoice

config PAX_KERNEXEC_PLUGIN_METHOD
	string
	default "bts" if PAX_KERNEXEC_PLUGIN_METHOD_BTS
	default "or" if PAX_KERNEXEC_PLUGIN_METHOD_OR
	default ""

config PAX_KERNEXEC_MODULE_TEXT
	int "Minimum amount of memory reserved for module code"
	default "4" if (!GRKERNSEC_CONFIG_AUTO || GRKERNSEC_CONFIG_SERVER)
	default "12" if (GRKERNSEC_CONFIG_AUTO && GRKERNSEC_CONFIG_DESKTOP)
	depends on PAX_KERNEXEC && X86_32
	help
	  Due to implementation details the kernel must reserve a fixed
	  amount of memory for runtime allocated code (such as modules)
	  at compile time that cannot be changed at runtime.  Here you
	  can specify the minimum amount in MB that will be reserved.
	  Due to the same implementation details this size will always
	  be rounded up to the next 2/4 MB boundary (depends on PAE) so
	  the actually available memory for runtime allocated code will
	  usually be more than this minimum.

	  The default 4 MB should be enough for most users but if you have
	  an excessive number of modules (e.g., most distribution configs
	  compile many drivers as modules) or use huge modules such as
	  nvidia's kernel driver, you will need to adjust this amount.
	  A good rule of thumb is to look at your currently loaded kernel
	  modules and add up their sizes.

endmenu

menu "Address Space Layout Randomization"
	depends on PAX

config PAX_ASLR
	bool "Address Space Layout Randomization"
	default y if GRKERNSEC_CONFIG_AUTO
	help
	  Many if not most exploit techniques rely on the knowledge of
	  certain addresses in the attacked program.  The following options
	  will allow the kernel to apply a certain amount of randomization
	  to specific parts of the program thereby forcing an attacker to
	  guess them in most cases.  Any failed guess will most likely crash
	  the attacked program which allows the kernel to detect such attempts
	  and react on them.  PaX itself provides no reaction mechanisms,
	  instead it is strongly encouraged that you make use of grsecurity's
	  (http://www.grsecurity.net/) built-in crash detection features or
	  develop one yourself.

	  By saying Y here you can choose to randomize the following areas:
	   - top of the task's kernel stack
	   - top of the task's userland stack
	   - base address for mmap() requests that do not specify one
	     (this includes all libraries)
	   - base address of the main executable

	  It is strongly recommended to say Y here as address space layout
	  randomization has negligible impact on performance yet it provides
	  a very effective protection.

	  NOTE: you can use the 'chpax' or 'paxctl' utilities to control
	  this feature on a per file basis.

config PAX_RANDKSTACK
	bool "Randomize kernel stack base"
	default y if GRKERNSEC_CONFIG_AUTO && !(GRKERNSEC_CONFIG_VIRT_HOST && GRKERNSEC_CONFIG_VIRT_VIRTUALBOX)
	depends on X86_TSC && X86
	help
	  By saying Y here the kernel will randomize every task's kernel
	  stack on every system call.  This will not only force an attacker
	  to guess it but also prevent him from making use of possible
	  leaked information about it.

	  Since the kernel stack is a rather scarce resource, randomization
	  may cause unexpected stack overflows, therefore you should very
	  carefully test your system.  Note that once enabled in the kernel
	  configuration, this feature cannot be disabled on a per file basis.

config PAX_RANDUSTACK
	bool

config PAX_RANDMMAP
	bool "Randomize user stack and mmap() bases"
	default y if GRKERNSEC_CONFIG_AUTO
	depends on PAX_ASLR
	select PAX_RANDUSTACK
	help
	  By saying Y here the kernel will randomize every task's userland
	  stack and use a randomized base address for mmap() requests that
	  do not specify one themselves.

	  The stack randomization is done in two steps where the second
	  one may apply a big amount of shift to the top of the stack and
	  cause problems for programs that want to use lots of memory (more
	  than 2.5 GB if SEGMEXEC is not active, or 1.25 GB when it is).

	  As a result of mmap randomization all dynamically loaded libraries
	  will appear at random addresses and therefore be harder to exploit
	  by a technique where an attacker attempts to execute library code
	  for his purposes (e.g. spawn a shell from an exploited program that
	  is running at an elevated privilege level).

	  Furthermore, if a program is relinked as a dynamic ELF file, its
	  base address will be randomized as well, completing the full
	  randomization of the address space layout.  Attacking such programs
	  becomes a guess game.  You can find an example of doing this at
	  http://pax.grsecurity.net/et_dyn.tar.gz and practical samples at
	  http://www.grsecurity.net/grsec-gcc-specs.tar.gz .

	  NOTE: you can use the 'chpax' or 'paxctl' utilities to control this
	  feature on a per file basis.

endmenu

menu "Miscellaneous hardening features"

config PAX_MEMORY_SANITIZE
	bool "Sanitize all freed memory"
	default y if (GRKERNSEC_CONFIG_AUTO && GRKERNSEC_CONFIG_PRIORITY_SECURITY)
	help
	  By saying Y here the kernel will erase memory pages and slab objects
	  as soon as they are freed.  This in turn reduces the lifetime of data
	  stored in them, making it less likely that sensitive information such
	  as passwords, cryptographic secrets, etc stay in memory for too long.

	  This is especially useful for programs whose runtime is short, long
	  lived processes and the kernel itself benefit from this as long as
	  they ensure timely freeing of memory that may hold sensitive
	  information.

	  A nice side effect of the sanitization of slab objects is the
	  reduction of possible info leaks caused by padding bytes within the
	  leaky structures.  Use-after-free bugs for structures containing
	  pointers can also be detected as dereferencing the sanitized pointer
	  will generate an access violation.

	  The tradeoff is performance impact, on a single CPU system kernel
	  compilation sees a 3% slowdown, other systems and workloads may vary
	  and you are advised to test this feature on your expected workload
	  before deploying it.

	  To reduce the performance penalty by sanitizing pages only, albeit
	  limiting the effectiveness of this feature at the same time, slab
	  sanitization can be disabled with the kernel commandline parameter
	  "pax_sanitize_slab=0".

	  Note that this feature does not protect data stored in live pages,
	  e.g., process memory swapped to disk may stay there for a long time.

config PAX_MEMORY_STACKLEAK
	bool "Sanitize kernel stack"
	default y if (GRKERNSEC_CONFIG_AUTO && GRKERNSEC_CONFIG_PRIORITY_SECURITY)
	depends on X86
	help
	  By saying Y here the kernel will erase the kernel stack before it
	  returns from a system call.  This in turn reduces the information
	  that a kernel stack leak bug can reveal.

	  Note that such a bug can still leak information that was put on
	  the stack by the current system call (the one eventually triggering
	  the bug) but traces of earlier system calls on the kernel stack
	  cannot leak anymore.

	  The tradeoff is performance impact: on a single CPU system kernel
	  compilation sees a 1% slowdown, other systems and workloads may vary
	  and you are advised to test this feature on your expected workload
	  before deploying it.

	  Note that the full feature requires a gcc with plugin support,
	  i.e., gcc 4.5 or newer.  You may need to install the supporting
	  headers explicitly in addition to the normal gcc package.  Using
	  older gcc versions means that functions with large enough stack
	  frames may leave uninitialized memory behind that may be exposed
	  to a later syscall leaking the stack.

config PAX_MEMORY_STRUCTLEAK
	bool "Forcibly initialize local variables copied to userland"
	default y if (GRKERNSEC_CONFIG_AUTO && GRKERNSEC_CONFIG_PRIORITY_SECURITY)
	help
	  By saying Y here the kernel will zero initialize some local
	  variables that are going to be copied to userland.  This in
	  turn prevents unintended information leakage from the kernel
	  stack should later code forget to explicitly set all parts of
	  the copied variable.

	  The tradeoff is less performance impact than PAX_MEMORY_STACKLEAK
	  at a much smaller coverage.

	  Note that the implementation requires a gcc with plugin support,
	  i.e., gcc 4.5 or newer.  You may need to install the supporting
	  headers explicitly in addition to the normal gcc package.

config PAX_MEMORY_UDEREF
	bool "Prevent invalid userland pointer dereference"
	default y if GRKERNSEC_CONFIG_AUTO && (X86_32 || (X86_64 && GRKERNSEC_CONFIG_PRIORITY_SECURITY)) && (GRKERNSEC_CONFIG_VIRT_NONE || GRKERNSEC_CONFIG_VIRT_EPT)
	depends on X86 && !UML_X86 && !XEN
	select PAX_PER_CPU_PGD if X86_64
	help
	  By saying Y here the kernel will be prevented from dereferencing
	  userland pointers in contexts where the kernel expects only kernel
	  pointers.  This is both a useful runtime debugging feature and a
	  security measure that prevents exploiting a class of kernel bugs.

	  The tradeoff is that some virtualization solutions may experience
	  a huge slowdown and therefore you should not enable this feature
	  for kernels meant to run in such environments.  Whether a given VM
	  solution is affected or not is best determined by simply trying it
	  out, the performance impact will be obvious right on boot as this
	  mechanism engages from very early on.  A good rule of thumb is that
	  VMs running on CPUs without hardware virtualization support (i.e.,
	  the majority of IA-32 CPUs) will likely experience the slowdown.

config PAX_REFCOUNT
	bool "Prevent various kernel object reference counter overflows"
	default y if GRKERNSEC_CONFIG_AUTO
	depends on GRKERNSEC && ((ARM && (CPU_32v6 || CPU_32v6K || CPU_32v7)) || SPARC64 || X86)
	help
	  By saying Y here the kernel will detect and prevent overflowing
	  various (but not all) kinds of object reference counters.  Such
	  overflows can normally occur due to bugs only and are often, if
	  not always, exploitable.

	  The tradeoff is that data structures protected by an overflowed
	  refcount will never be freed and therefore will leak memory.  Note
	  that this leak also happens even without this protection but in
	  that case the overflow can eventually trigger the freeing of the
	  data structure while it is still being used elsewhere, resulting
	  in the exploitable situation that this feature prevents.

	  Since this has a negligible performance impact, you should enable
	  this feature.

config PAX_USERCOPY
	bool "Harden heap object copies between kernel and userland"
	default y if GRKERNSEC_CONFIG_AUTO
	depends on ARM || IA64 || PPC || SPARC || X86
	depends on GRKERNSEC && (SLAB || SLUB || SLOB)
	select PAX_USERCOPY_SLABS
	help
	  By saying Y here the kernel will enforce the size of heap objects
	  when they are copied in either direction between the kernel and
	  userland, even if only a part of the heap object is copied.

	  Specifically, this checking prevents information leaking from the
	  kernel heap during kernel to userland copies (if the kernel heap
	  object is otherwise fully initialized) and prevents kernel heap
	  overflows during userland to kernel copies.

	  Note that the current implementation provides the strictest bounds
	  checks for the SLUB allocator.

	  Enabling this option also enables per-slab cache protection against
	  data in a given cache being copied into/out of via userland
	  accessors.  Though the whitelist of regions will be reduced over
	  time, it notably protects important data structures like task structs.

	  If frame pointers are enabled on x86, this option will also restrict
	  copies into and out of the kernel stack to local variables within a
	  single frame.

	  Since this has a negligible performance impact, you should enable
	  this feature.

config PAX_USERCOPY_DEBUG
	bool
	depends on X86 && PAX_USERCOPY
	default n

config PAX_CONSTIFY_PLUGIN
	bool "Automatically constify eligible structures"
	default y if GRKERNSEC_CONFIG_AUTO
	depends on !UML && PAX_KERNEXEC
	help
	  By saying Y here the compiler will automatically constify a class
	  of types that contain only function pointers.  This reduces the
	  kernel's attack surface and also produces a better memory layout.

	  Note that the implementation requires a gcc with plugin support,
	  i.e., gcc 4.5 or newer.  You may need to install the supporting
	  headers explicitly in addition to the normal gcc package

	  Note that if some code really has to modify constified variables
	  then the source code will have to be patched to allow it.  Examples
	  can be found in PaX itself (the no_const attribute) and for some
	  out-of-tree modules at http://www.grsecurity.net/~paxguy1/ .


config PAX_SIZE_OVERFLOW
	bool "Prevent various integer overflows in function size parameters"
	default y if GRKERNSEC_CONFIG_AUTO
	depends on X86
	help
	  By saying Y here the kernel recomputes expressions of function
	  arguments marked by a size_overflow attribute with double integer
	  precision (DImode/TImode for 32/64 bit integer types).

	  The recomputed argument is checked against TYPE_MAX and an event
	  is logged on overflow and the triggering process is killed.

	  Homepage: http://www.grsecurity.net/~ephox/overflow_plugin/

	  Note that the implementation requires a gcc with plugin support,
	  i.e., gcc 4.5 or newer.  You may need to install the supporting
	  headers explicitly in addition to the normal gcc package.

config PAX_LATENT_ENTROPY
	bool "Generate some entropy during boot and runtime"
	default y if GRKERNSEC_CONFIG_AUTO
	help
	  By saying Y here the kernel will instrument some kernel code to
	  extract some entropy from both original and artificially created
	  program state.  This will help especially embedded systems where
	  there is little 'natural' source of entropy normally.  The cost
	  is some slowdown of the boot process and fork and irq processing.

	  When pax_extra_latent_entropy is passed on the kernel command line,
	  entropy will be extracted from up to the first 4GB of RAM while the
	  runtime memory allocator is being initialized.  This costs even more
	  slowdown of the boot process.

	  Note that the implementation requires a gcc with plugin support,
	  i.e., gcc 4.5 or newer.  You may need to install the supporting
	  headers explicitly in addition to the normal gcc package.

	  Note that entropy extracted this way is not cryptographically
	  secure!

endmenu

endmenu

source grsecurity/Kconfig

endmenu

endmenu

config KEYS
	bool "Enable access key retention support"
	help
	  This option provides support for retaining authentication tokens and
	  access keys in the kernel.
=======
>>>>>>> c3ade0e0

	config ARCH_TRACK_EXEC_LIMIT
	bool

	config PAX_KERNEXEC_PLUGIN
	bool

	config PAX_PER_CPU_PGD
	bool

	config TASK_SIZE_MAX_SHIFT
	int
	depends on X86_64
	default 47 if !PAX_PER_CPU_PGD
	default 42 if PAX_PER_CPU_PGD

	config PAX_ENABLE_PAE
	bool
	default y if (X86_32 && (MPENTIUM4 || MK8 || MPSC || MCORE2 || MATOM))
	
	config PAX_USERCOPY_SLABS
	bool

config GRKERNSEC
	bool "Grsecurity"
	select CRYPTO
	select CRYPTO_SHA256
	select PROC_FS
	select STOP_MACHINE
	select TTY
	select DEBUG_KERNEL
	select DEBUG_LIST
	help
	  If you say Y here, you will be able to configure many features
	  that will enhance the security of your system.  It is highly
	  recommended that you say Y here and read through the help
	  for each option so that you fully understand the features and
	  can evaluate their usefulness for your machine.

choice
	prompt "Configuration Method"
	depends on GRKERNSEC
	default GRKERNSEC_CONFIG_CUSTOM
	help

config GRKERNSEC_CONFIG_AUTO
	bool "Automatic"
	help
	  If you choose this configuration method, you'll be able to answer a small
	  number of simple questions about how you plan to use this kernel.
	  The settings of grsecurity and PaX will be automatically configured for
	  the highest commonly-used settings within the provided constraints.

	  If you require additional configuration, custom changes can still be made
	  from the "custom configuration" menu.

config GRKERNSEC_CONFIG_CUSTOM
	bool "Custom"
	help
	  If you choose this configuration method, you'll be able to configure all
	  grsecurity and PaX settings manually.  Via this method, no options are
	  automatically enabled.

endchoice

choice
	prompt "Usage Type"
	depends on (GRKERNSEC && GRKERNSEC_CONFIG_AUTO)
	default GRKERNSEC_CONFIG_SERVER
	help

config GRKERNSEC_CONFIG_SERVER
	bool "Server"
	help
	  Choose this option if you plan to use this kernel on a server.

config GRKERNSEC_CONFIG_DESKTOP
	bool "Desktop"
	help
	  Choose this option if you plan to use this kernel on a desktop.

endchoice

choice
	prompt "Virtualization Type"
	depends on (GRKERNSEC && X86 && GRKERNSEC_CONFIG_AUTO)
	default GRKERNSEC_CONFIG_VIRT_NONE
	help

config GRKERNSEC_CONFIG_VIRT_NONE
	bool "None"
	help
	  Choose this option if this kernel will be run on bare metal.

config GRKERNSEC_CONFIG_VIRT_GUEST
	bool "Guest"
	help
	  Choose this option if this kernel will be run as a VM guest.

config GRKERNSEC_CONFIG_VIRT_HOST
	bool "Host"
	help
	  Choose this option if this kernel will be run as a VM host.

endchoice

choice
	prompt "Virtualization Hardware"
	depends on (GRKERNSEC && X86 && GRKERNSEC_CONFIG_AUTO && (GRKERNSEC_CONFIG_VIRT_GUEST || GRKERNSEC_CONFIG_VIRT_HOST))
	help

config GRKERNSEC_CONFIG_VIRT_EPT
	bool "EPT/RVI Processor Support"
	depends on X86
	help
	  Choose this option if your CPU supports the EPT or RVI features of 2nd-gen
	  hardware virtualization.  This allows for additional kernel hardening protections
	  to operate without additional performance impact.

	  To see if your Intel processor supports EPT, see:
	  http://ark.intel.com/Products/VirtualizationTechnology
	  (Most Core i3/5/7 support EPT)

	  To see if your AMD processor supports RVI, see:
	  http://support.amd.com/us/kbarticles/Pages/GPU120AMDRVICPUsHyperVWin8.aspx

config GRKERNSEC_CONFIG_VIRT_SOFT
	bool "First-gen/No Hardware Virtualization"
	help
	  Choose this option if you use an Atom/Pentium/Core 2 processor that either doesn't
	  support hardware virtualization or doesn't support the EPT/RVI extensions.

endchoice

choice
	prompt "Virtualization Software"
	depends on (GRKERNSEC && GRKERNSEC_CONFIG_AUTO && (GRKERNSEC_CONFIG_VIRT_GUEST || GRKERNSEC_CONFIG_VIRT_HOST))
	help

config GRKERNSEC_CONFIG_VIRT_XEN
	bool "Xen"
	help
	  Choose this option if this kernel is running as a Xen guest or host.

config GRKERNSEC_CONFIG_VIRT_VMWARE
	bool "VMWare"
	help
	  Choose this option if this kernel is running as a VMWare guest or host.

config GRKERNSEC_CONFIG_VIRT_KVM
	bool "KVM"
	help
	  Choose this option if this kernel is running as a KVM guest or host.

config GRKERNSEC_CONFIG_VIRT_VIRTUALBOX
	bool "VirtualBox"
	help
	  Choose this option if this kernel is running as a VirtualBox guest or host.

endchoice

choice
	prompt "Required Priorities"
	depends on (GRKERNSEC && GRKERNSEC_CONFIG_AUTO)
	default GRKERNSEC_CONFIG_PRIORITY_PERF
	help

config GRKERNSEC_CONFIG_PRIORITY_PERF
	bool "Performance"
	help
	  Choose this option if performance is of highest priority for this deployment
	  of grsecurity.  Features like UDEREF on a 64bit kernel, kernel stack clearing,
	  clearing of structures intended for userland, and freed memory sanitizing will
	  be disabled.

config GRKERNSEC_CONFIG_PRIORITY_SECURITY
	bool "Security"
	help
	  Choose this option if security is of highest priority for this deployment of
	  grsecurity.  UDEREF, kernel stack clearing, clearing of structures intended
	  for userland, and freed memory sanitizing will be enabled for this kernel.
	  In a worst-case scenario, these features can introduce a 20% performance hit
	  (UDEREF on x64 contributing half of this hit).

endchoice

menu "Default Special Groups"
depends on (GRKERNSEC && GRKERNSEC_CONFIG_AUTO)

config GRKERNSEC_PROC_GID
	int "GID exempted from /proc restrictions"
	default 1001
	help
	  Setting this GID determines which group will be exempted from
	  grsecurity's /proc restrictions, allowing users of the specified
	  group  to view network statistics and the existence of other users'
	  processes on the system.  This GID may also be chosen at boot time
	  via "grsec_proc_gid=" on the kernel commandline.

config GRKERNSEC_TPE_UNTRUSTED_GID
        int "GID for TPE-untrusted users"
        depends on GRKERNSEC_CONFIG_SERVER && GRKERNSEC_TPE && !GRKERNSEC_TPE_INVERT
        default 1005
        help
	  Setting this GID determines which group untrusted users should
	  be added to.  These users will be placed under grsecurity's Trusted Path
	  Execution mechanism, preventing them from executing their own binaries.
	  The users will only be able to execute binaries in directories owned and
	  writable only by the root user.  If the sysctl option is enabled, a sysctl
	  option with name "tpe_gid" is created.

config GRKERNSEC_TPE_TRUSTED_GID
        int "GID for TPE-trusted users"
        depends on GRKERNSEC_CONFIG_SERVER && GRKERNSEC_TPE && GRKERNSEC_TPE_INVERT
        default 1005
        help
          Setting this GID determines what group TPE restrictions will be
          *disabled* for.  If the sysctl option is enabled, a sysctl option
          with name "tpe_gid" is created.

config GRKERNSEC_SYMLINKOWN_GID
        int "GID for users with kernel-enforced SymlinksIfOwnerMatch"
        depends on GRKERNSEC_CONFIG_SERVER
        default 1006
        help
          Setting this GID determines what group kernel-enforced
          SymlinksIfOwnerMatch will be enabled for.  If the sysctl option
          is enabled, a sysctl option with name "symlinkown_gid" is created.


endmenu

menu "Customize Configuration"
depends on GRKERNSEC

menu "PaX"

config PAX
	bool "Enable various PaX features"
	default y if GRKERNSEC_CONFIG_AUTO
	depends on GRKERNSEC && (ALPHA || ARM || AVR32 || IA64 || MIPS || PARISC || PPC || SPARC || X86)
	help
	  This allows you to enable various PaX features.  PaX adds
	  intrusion prevention mechanisms to the kernel that reduce
	  the risks posed by exploitable memory corruption bugs.

menu "PaX Control"
	depends on PAX

config PAX_SOFTMODE
	bool 'Support soft mode'
	help
	  Enabling this option will allow you to run PaX in soft mode, that
	  is, PaX features will not be enforced by default, only on executables
	  marked explicitly.  You must also enable PT_PAX_FLAGS or XATTR_PAX_FLAGS
	  support as they are the only way to mark executables for soft mode use.

	  Soft mode can be activated by using the "pax_softmode=1" kernel command
	  line option on boot.  Furthermore you can control various PaX features
	  at runtime via the entries in /proc/sys/kernel/pax.

config PAX_EI_PAX
	bool 'Use legacy ELF header marking'
	default y if GRKERNSEC_CONFIG_AUTO
	help
	  Enabling this option will allow you to control PaX features on
	  a per executable basis via the 'chpax' utility available at
	  http://pax.grsecurity.net/.  The control flags will be read from
	  an otherwise reserved part of the ELF header.  This marking has
	  numerous drawbacks (no support for soft-mode, toolchain does not
	  know about the non-standard use of the ELF header) therefore it
	  has been deprecated in favour of PT_PAX_FLAGS and XATTR_PAX_FLAGS
	  support.

	  Note that if you enable PT_PAX_FLAGS or XATTR_PAX_FLAGS marking
	  support as well, they will override the legacy EI_PAX marks.

	  If you enable none of the marking options then all applications
	  will run with PaX enabled on them by default.

config PAX_PT_PAX_FLAGS
	bool 'Use ELF program header marking'
	default y if GRKERNSEC_CONFIG_AUTO
	help
	  Enabling this option will allow you to control PaX features on
	  a per executable basis via the 'paxctl' utility available at
	  http://pax.grsecurity.net/.  The control flags will be read from
	  a PaX specific ELF program header (PT_PAX_FLAGS).  This marking
	  has the benefits of supporting both soft mode and being fully
	  integrated into the toolchain (the binutils patch is available
	  from http://pax.grsecurity.net).

	  Note that if you enable the legacy EI_PAX marking support as well,
	  the EI_PAX marks will be overridden by the PT_PAX_FLAGS marks.

	  If you enable both PT_PAX_FLAGS and XATTR_PAX_FLAGS support then you
	  must make sure that the marks are the same if a binary has both marks.

	  If you enable none of the marking options then all applications
	  will run with PaX enabled on them by default.

config PAX_XATTR_PAX_FLAGS
	bool 'Use filesystem extended attributes marking'
	default y if GRKERNSEC_CONFIG_AUTO
	select CIFS_XATTR if CIFS
	select F2FS_FS_XATTR if F2FS_FS
	select EXT2_FS_XATTR if EXT2_FS
	select EXT3_FS_XATTR if EXT3_FS
	select JFFS2_FS_XATTR if JFFS2_FS
	select REISERFS_FS_XATTR if REISERFS_FS
	select SQUASHFS_XATTR if SQUASHFS
	select TMPFS_XATTR if TMPFS
	help
	  Enabling this option will allow you to control PaX features on
	  a per executable basis via the 'setfattr' utility.  The control
	  flags will be read from the user.pax.flags extended attribute of
	  the file.  This marking has the benefit of supporting binary-only
	  applications that self-check themselves (e.g., skype) and would
	  not tolerate chpax/paxctl changes.  The main drawback is that
	  extended attributes are not supported by some filesystems (e.g.,
	  isofs, udf, vfat) so copying files through such filesystems will
	  lose the extended attributes and these PaX markings.

	  Note that if you enable the legacy EI_PAX marking support as well,
	  the EI_PAX marks will be overridden by the XATTR_PAX_FLAGS marks.

	  If you enable both PT_PAX_FLAGS and XATTR_PAX_FLAGS support then you
	  must make sure that the marks are the same if a binary has both marks.

	  If you enable none of the marking options then all applications
	  will run with PaX enabled on them by default.

choice
	prompt 'MAC system integration'
	default PAX_HAVE_ACL_FLAGS
	help
	  Mandatory Access Control systems have the option of controlling
	  PaX flags on a per executable basis, choose the method supported
	  by your particular system.

	  - "none": if your MAC system does not interact with PaX,
	  - "direct": if your MAC system defines pax_set_initial_flags() itself,
	  - "hook": if your MAC system uses the pax_set_initial_flags_func callback.

	  NOTE: this option is for developers/integrators only.

	config PAX_NO_ACL_FLAGS
		bool 'none'

	config PAX_HAVE_ACL_FLAGS
		bool 'direct'

	config PAX_HOOK_ACL_FLAGS
		bool 'hook'
endchoice

endmenu

menu "Non-executable pages"
	depends on PAX

config PAX_NOEXEC
	bool "Enforce non-executable pages"
	default y if GRKERNSEC_CONFIG_AUTO
	depends on ALPHA || (ARM && (CPU_V6 || CPU_V6K || CPU_V7)) || IA64 || MIPS || PARISC || PPC || S390 || SPARC || X86
	help
	  By design some architectures do not allow for protecting memory
	  pages against execution or even if they do, Linux does not make
	  use of this feature.  In practice this means that if a page is
	  readable (such as the stack or heap) it is also executable.

	  There is a well known exploit technique that makes use of this
	  fact and a common programming mistake where an attacker can
	  introduce code of his choice somewhere in the attacked program's
	  memory (typically the stack or the heap) and then execute it.

	  If the attacked program was running with different (typically
	  higher) privileges than that of the attacker, then he can elevate
	  his own privilege level (e.g. get a root shell, write to files for
	  which he does not have write access to, etc).

	  Enabling this option will let you choose from various features
	  that prevent the injection and execution of 'foreign' code in
	  a program.

	  This will also break programs that rely on the old behaviour and
	  expect that dynamically allocated memory via the malloc() family
	  of functions is executable (which it is not).  Notable examples
	  are the XFree86 4.x server, the java runtime and wine.

config PAX_PAGEEXEC
	bool "Paging based non-executable pages"
	default y if GRKERNSEC_CONFIG_AUTO
	depends on PAX_NOEXEC && (!X86_32 || M586 || M586TSC || M586MMX || M686 || MPENTIUMII || MPENTIUMIII || MPENTIUMM || MCORE2 || MATOM || MPENTIUM4 || MPSC || MK7 || MK8 || MWINCHIPC6 || MWINCHIP2 || MWINCHIP3D || MVIAC3_2 || MVIAC7)
	select ARCH_TRACK_EXEC_LIMIT if X86_32
	help
	  This implementation is based on the paging feature of the CPU.
	  On i386 without hardware non-executable bit support there is a
	  variable but usually low performance impact, however on Intel's
	  P4 core based CPUs it is very high so you should not enable this
	  for kernels meant to be used on such CPUs.

	  On alpha, avr32, ia64, parisc, sparc, sparc64, x86_64 and i386
	  with hardware non-executable bit support there is no performance
	  impact, on ppc the impact is negligible.

	  Note that several architectures require various emulations due to
	  badly designed userland ABIs, this will cause a performance impact
	  but will disappear as soon as userland is fixed. For example, ppc
	  userland MUST have been built with secure-plt by a recent toolchain.

config PAX_SEGMEXEC
	bool "Segmentation based non-executable pages"
	default y if GRKERNSEC_CONFIG_AUTO
	depends on PAX_NOEXEC && X86_32
	help
	  This implementation is based on the segmentation feature of the
	  CPU and has a very small performance impact, however applications
	  will be limited to a 1.5 GB address space instead of the normal
	  3 GB.

config PAX_EMUTRAMP
	bool "Emulate trampolines"
	default y if PARISC || GRKERNSEC_CONFIG_AUTO
	depends on (PAX_PAGEEXEC || PAX_SEGMEXEC) && (PARISC || X86)
	help
	  There are some programs and libraries that for one reason or
	  another attempt to execute special small code snippets from
	  non-executable memory pages.  Most notable examples are the
	  signal handler return code generated by the kernel itself and
	  the GCC trampolines.

	  If you enabled CONFIG_PAX_PAGEEXEC or CONFIG_PAX_SEGMEXEC then
	  such programs will no longer work under your kernel.

	  As a remedy you can say Y here and use the 'chpax' or 'paxctl'
	  utilities to enable trampoline emulation for the affected programs
	  yet still have the protection provided by the non-executable pages.

	  On parisc you MUST enable this option and EMUSIGRT as well, otherwise
	  your system will not even boot.

	  Alternatively you can say N here and use the 'chpax' or 'paxctl'
	  utilities to disable CONFIG_PAX_PAGEEXEC and CONFIG_PAX_SEGMEXEC
	  for the affected files.

	  NOTE: enabling this feature *may* open up a loophole in the
	  protection provided by non-executable pages that an attacker
	  could abuse.  Therefore the best solution is to not have any
	  files on your system that would require this option.  This can
	  be achieved by not using libc5 (which relies on the kernel
	  signal handler return code) and not using or rewriting programs
	  that make use of the nested function implementation of GCC.
	  Skilled users can just fix GCC itself so that it implements
	  nested function calls in a way that does not interfere with PaX.

config PAX_EMUSIGRT
	bool "Automatically emulate sigreturn trampolines"
	depends on PAX_EMUTRAMP && PARISC
	default y
	help
	  Enabling this option will have the kernel automatically detect
	  and emulate signal return trampolines executing on the stack
	  that would otherwise lead to task termination.

	  This solution is intended as a temporary one for users with
	  legacy versions of libc (libc5, glibc 2.0, uClibc before 0.9.17,
	  Modula-3 runtime, etc) or executables linked to such, basically
	  everything that does not specify its own SA_RESTORER function in
	  normal executable memory like glibc 2.1+ does.

	  On parisc you MUST enable this option, otherwise your system will
	  not even boot.

	  NOTE: this feature cannot be disabled on a per executable basis
	  and since it *does* open up a loophole in the protection provided
	  by non-executable pages, the best solution is to not have any
	  files on your system that would require this option.

config PAX_MPROTECT
	bool "Restrict mprotect()"
	default y if GRKERNSEC_CONFIG_AUTO
	depends on (PAX_PAGEEXEC || PAX_SEGMEXEC)
	help
	  Enabling this option will prevent programs from
	   - changing the executable status of memory pages that were
	     not originally created as executable,
	   - making read-only executable pages writable again,
	   - creating executable pages from anonymous memory,
	   - making read-only-after-relocations (RELRO) data pages writable again.

	  You should say Y here to complete the protection provided by
	  the enforcement of non-executable pages.

	  NOTE: you can use the 'chpax' or 'paxctl' utilities to control
	  this feature on a per file basis.

config PAX_MPROTECT_COMPAT
	bool "Use legacy/compat protection demoting (read help)"
	default y if (GRKERNSEC_CONFIG_AUTO && GRKERNSEC_CONFIG_DESKTOP)
	depends on PAX_MPROTECT
	help
	  The current implementation of PAX_MPROTECT denies RWX allocations/mprotects
	  by sending the proper error code to the application.  For some broken 
	  userland, this can cause problems with Python or other applications.  The
	  current implementation however allows for applications like clamav to
	  detect if JIT compilation/execution is allowed and to fall back gracefully
	  to an interpreter-based mode if it does not.  While we encourage everyone
	  to use the current implementation as-is and push upstream to fix broken
	  userland (note that the RWX logging option can assist with this), in some
	  environments this may not be possible.  Having to disable MPROTECT
	  completely on certain binaries reduces the security benefit of PaX,
	  so this option is provided for those environments to revert to the old
	  behavior.
	  
config PAX_ELFRELOCS
	bool "Allow ELF text relocations (read help)"
	depends on PAX_MPROTECT
	default n
	help
	  Non-executable pages and mprotect() restrictions are effective
	  in preventing the introduction of new executable code into an
	  attacked task's address space.  There remain only two venues
	  for this kind of attack: if the attacker can execute already
	  existing code in the attacked task then he can either have it
	  create and mmap() a file containing his code or have it mmap()
	  an already existing ELF library that does not have position
	  independent code in it and use mprotect() on it to make it
	  writable and copy his code there.  While protecting against
	  the former approach is beyond PaX, the latter can be prevented
	  by having only PIC ELF libraries on one's system (which do not
	  need to relocate their code).  If you are sure this is your case,
	  as is the case with all modern Linux distributions, then leave
	  this option disabled.  You should say 'n' here.

config PAX_ETEXECRELOCS
	bool "Allow ELF ET_EXEC text relocations"
	depends on PAX_MPROTECT && (ALPHA || IA64 || PARISC)
	select PAX_ELFRELOCS
	default y
	help
	  On some architectures there are incorrectly created applications
	  that require text relocations and would not work without enabling
	  this option.  If you are an alpha, ia64 or parisc user, you should
	  enable this option and disable it once you have made sure that
	  none of your applications need it.

config PAX_EMUPLT
	bool "Automatically emulate ELF PLT"
	depends on PAX_MPROTECT && (ALPHA || PARISC || SPARC)
	default y
	help
	  Enabling this option will have the kernel automatically detect
	  and emulate the Procedure Linkage Table entries in ELF files.
	  On some architectures such entries are in writable memory, and
	  become non-executable leading to task termination.  Therefore
	  it is mandatory that you enable this option on alpha, parisc,
	  sparc and sparc64, otherwise your system would not even boot.

	  NOTE: this feature *does* open up a loophole in the protection
	  provided by the non-executable pages, therefore the proper
	  solution is to modify the toolchain to produce a PLT that does
	  not need to be writable.

config PAX_DLRESOLVE
	bool 'Emulate old glibc resolver stub'
	depends on PAX_EMUPLT && SPARC
	default n
	help
	  This option is needed if userland has an old glibc (before 2.4)
	  that puts a 'save' instruction into the runtime generated resolver
	  stub that needs special emulation.

config PAX_KERNEXEC
	bool "Enforce non-executable kernel pages"
	default y if GRKERNSEC_CONFIG_AUTO && (!X86 || GRKERNSEC_CONFIG_VIRT_NONE || (GRKERNSEC_CONFIG_VIRT_EPT && GRKERNSEC_CONFIG_VIRT_GUEST) || (GRKERNSEC_CONFIG_VIRT_EPT && GRKERNSEC_CONFIG_VIRT_KVM))
	depends on (X86 || (ARM && (CPU_V6 || CPU_V6K || CPU_V7) && !(ARM_LPAE && MODULES))) && !XEN
	select PAX_PER_CPU_PGD if X86_64 || (X86_32 && X86_PAE)
	select PAX_KERNEXEC_PLUGIN if X86_64
	help
	  This is the kernel land equivalent of PAGEEXEC and MPROTECT,
	  that is, enabling this option will make it harder to inject
	  and execute 'foreign' code in kernel memory itself.

choice
	prompt "Return Address Instrumentation Method"
	default PAX_KERNEXEC_PLUGIN_METHOD_BTS
	depends on PAX_KERNEXEC_PLUGIN
	help
	  Select the method used to instrument function pointer dereferences.
	  Note that binary modules cannot be instrumented by this approach.

	  Note that the implementation requires a gcc with plugin support,
	  i.e., gcc 4.5 or newer.  You may need to install the supporting
	  headers explicitly in addition to the normal gcc package.

	config PAX_KERNEXEC_PLUGIN_METHOD_BTS
		bool "bts"
		help
		  This method is compatible with binary only modules but has
		  a higher runtime overhead.

	config PAX_KERNEXEC_PLUGIN_METHOD_OR
		bool "or"
		depends on !PARAVIRT
		help
		  This method is incompatible with binary only modules but has
		  a lower runtime overhead.
endchoice

config PAX_KERNEXEC_PLUGIN_METHOD
	string
	default "bts" if PAX_KERNEXEC_PLUGIN_METHOD_BTS
	default "or" if PAX_KERNEXEC_PLUGIN_METHOD_OR
	default ""

config PAX_KERNEXEC_MODULE_TEXT
	int "Minimum amount of memory reserved for module code"
	default "4" if (!GRKERNSEC_CONFIG_AUTO || GRKERNSEC_CONFIG_SERVER)
	default "12" if (GRKERNSEC_CONFIG_AUTO && GRKERNSEC_CONFIG_DESKTOP)
	depends on PAX_KERNEXEC && X86_32
	help
	  Due to implementation details the kernel must reserve a fixed
	  amount of memory for runtime allocated code (such as modules)
	  at compile time that cannot be changed at runtime.  Here you
	  can specify the minimum amount in MB that will be reserved.
	  Due to the same implementation details this size will always
	  be rounded up to the next 2/4 MB boundary (depends on PAE) so
	  the actually available memory for runtime allocated code will
	  usually be more than this minimum.

	  The default 4 MB should be enough for most users but if you have
	  an excessive number of modules (e.g., most distribution configs
	  compile many drivers as modules) or use huge modules such as
	  nvidia's kernel driver, you will need to adjust this amount.
	  A good rule of thumb is to look at your currently loaded kernel
	  modules and add up their sizes.

endmenu

menu "Address Space Layout Randomization"
	depends on PAX

config PAX_ASLR
	bool "Address Space Layout Randomization"
	default y if GRKERNSEC_CONFIG_AUTO
	help
	  Many if not most exploit techniques rely on the knowledge of
	  certain addresses in the attacked program.  The following options
	  will allow the kernel to apply a certain amount of randomization
	  to specific parts of the program thereby forcing an attacker to
	  guess them in most cases.  Any failed guess will most likely crash
	  the attacked program which allows the kernel to detect such attempts
	  and react on them.  PaX itself provides no reaction mechanisms,
	  instead it is strongly encouraged that you make use of grsecurity's
	  (http://www.grsecurity.net/) built-in crash detection features or
	  develop one yourself.

	  By saying Y here you can choose to randomize the following areas:
	   - top of the task's kernel stack
	   - top of the task's userland stack
	   - base address for mmap() requests that do not specify one
	     (this includes all libraries)
	   - base address of the main executable

	  It is strongly recommended to say Y here as address space layout
	  randomization has negligible impact on performance yet it provides
	  a very effective protection.

	  NOTE: you can use the 'chpax' or 'paxctl' utilities to control
	  this feature on a per file basis.

config PAX_RANDKSTACK
	bool "Randomize kernel stack base"
	default y if GRKERNSEC_CONFIG_AUTO && !(GRKERNSEC_CONFIG_VIRT_HOST && GRKERNSEC_CONFIG_VIRT_VIRTUALBOX)
	depends on X86_TSC && X86
	help
	  By saying Y here the kernel will randomize every task's kernel
	  stack on every system call.  This will not only force an attacker
	  to guess it but also prevent him from making use of possible
	  leaked information about it.

	  Since the kernel stack is a rather scarce resource, randomization
	  may cause unexpected stack overflows, therefore you should very
	  carefully test your system.  Note that once enabled in the kernel
	  configuration, this feature cannot be disabled on a per file basis.

config PAX_RANDUSTACK
	bool

config PAX_RANDMMAP
	bool "Randomize user stack and mmap() bases"
	default y if GRKERNSEC_CONFIG_AUTO
	depends on PAX_ASLR
	select PAX_RANDUSTACK
	help
	  By saying Y here the kernel will randomize every task's userland
	  stack and use a randomized base address for mmap() requests that
	  do not specify one themselves.

	  The stack randomization is done in two steps where the second
	  one may apply a big amount of shift to the top of the stack and
	  cause problems for programs that want to use lots of memory (more
	  than 2.5 GB if SEGMEXEC is not active, or 1.25 GB when it is).

	  As a result of mmap randomization all dynamically loaded libraries
	  will appear at random addresses and therefore be harder to exploit
	  by a technique where an attacker attempts to execute library code
	  for his purposes (e.g. spawn a shell from an exploited program that
	  is running at an elevated privilege level).

	  Furthermore, if a program is relinked as a dynamic ELF file, its
	  base address will be randomized as well, completing the full
	  randomization of the address space layout.  Attacking such programs
	  becomes a guess game.  You can find an example of doing this at
	  http://pax.grsecurity.net/et_dyn.tar.gz and practical samples at
	  http://www.grsecurity.net/grsec-gcc-specs.tar.gz .

	  NOTE: you can use the 'chpax' or 'paxctl' utilities to control this
	  feature on a per file basis.

endmenu

menu "Miscellaneous hardening features"

config PAX_MEMORY_SANITIZE
	bool "Sanitize all freed memory"
	default y if (GRKERNSEC_CONFIG_AUTO && GRKERNSEC_CONFIG_PRIORITY_SECURITY)
	help
	  By saying Y here the kernel will erase memory pages and slab objects
	  as soon as they are freed.  This in turn reduces the lifetime of data
	  stored in them, making it less likely that sensitive information such
	  as passwords, cryptographic secrets, etc stay in memory for too long.

	  This is especially useful for programs whose runtime is short, long
	  lived processes and the kernel itself benefit from this as long as
	  they ensure timely freeing of memory that may hold sensitive
	  information.

	  A nice side effect of the sanitization of slab objects is the
	  reduction of possible info leaks caused by padding bytes within the
	  leaky structures.  Use-after-free bugs for structures containing
	  pointers can also be detected as dereferencing the sanitized pointer
	  will generate an access violation.

	  The tradeoff is performance impact, on a single CPU system kernel
	  compilation sees a 3% slowdown, other systems and workloads may vary
	  and you are advised to test this feature on your expected workload
	  before deploying it.

	  To reduce the performance penalty by sanitizing pages only, albeit
	  limiting the effectiveness of this feature at the same time, slab
	  sanitization can be disabled with the kernel commandline parameter
	  "pax_sanitize_slab=0".

	  Note that this feature does not protect data stored in live pages,
	  e.g., process memory swapped to disk may stay there for a long time.

config PAX_MEMORY_STACKLEAK
	bool "Sanitize kernel stack"
	default y if (GRKERNSEC_CONFIG_AUTO && GRKERNSEC_CONFIG_PRIORITY_SECURITY)
	depends on X86
	help
	  By saying Y here the kernel will erase the kernel stack before it
	  returns from a system call.  This in turn reduces the information
	  that a kernel stack leak bug can reveal.

	  Note that such a bug can still leak information that was put on
	  the stack by the current system call (the one eventually triggering
	  the bug) but traces of earlier system calls on the kernel stack
	  cannot leak anymore.

	  The tradeoff is performance impact: on a single CPU system kernel
	  compilation sees a 1% slowdown, other systems and workloads may vary
	  and you are advised to test this feature on your expected workload
	  before deploying it.

	  Note that the full feature requires a gcc with plugin support,
	  i.e., gcc 4.5 or newer.  You may need to install the supporting
	  headers explicitly in addition to the normal gcc package.  Using
	  older gcc versions means that functions with large enough stack
	  frames may leave uninitialized memory behind that may be exposed
	  to a later syscall leaking the stack.

config PAX_MEMORY_STRUCTLEAK
	bool "Forcibly initialize local variables copied to userland"
	default y if (GRKERNSEC_CONFIG_AUTO && GRKERNSEC_CONFIG_PRIORITY_SECURITY)
	help
	  By saying Y here the kernel will zero initialize some local
	  variables that are going to be copied to userland.  This in
	  turn prevents unintended information leakage from the kernel
	  stack should later code forget to explicitly set all parts of
	  the copied variable.

	  The tradeoff is less performance impact than PAX_MEMORY_STACKLEAK
	  at a much smaller coverage.

	  Note that the implementation requires a gcc with plugin support,
	  i.e., gcc 4.5 or newer.  You may need to install the supporting
	  headers explicitly in addition to the normal gcc package.

config PAX_MEMORY_UDEREF
	bool "Prevent invalid userland pointer dereference"
	default y if GRKERNSEC_CONFIG_AUTO && !(X86_64 && GRKERNSEC_CONFIG_PRIORITY_PERF) && (!X86 || GRKERNSEC_CONFIG_VIRT_NONE || GRKERNSEC_CONFIG_VIRT_EPT)
	depends on (X86 || (ARM && (CPU_V6 || CPU_V6K || CPU_V7) && !ARM_LPAE)) && !UML_X86 && !XEN
	select PAX_PER_CPU_PGD if X86_64
	help
	  By saying Y here the kernel will be prevented from dereferencing
	  userland pointers in contexts where the kernel expects only kernel
	  pointers.  This is both a useful runtime debugging feature and a
	  security measure that prevents exploiting a class of kernel bugs.

	  The tradeoff is that some virtualization solutions may experience
	  a huge slowdown and therefore you should not enable this feature
	  for kernels meant to run in such environments.  Whether a given VM
	  solution is affected or not is best determined by simply trying it
	  out, the performance impact will be obvious right on boot as this
	  mechanism engages from very early on.  A good rule of thumb is that
	  VMs running on CPUs without hardware virtualization support (i.e.,
	  the majority of IA-32 CPUs) will likely experience the slowdown.

	  On X86_64 the kernel will make use of PCID support when available
	  (Intel's Westmere, Sandy Bridge, etc) for better security (default)
	  or performance impact.  Pass pax_weakuderef on the kernel command
	  line to choose the latter.

config PAX_REFCOUNT
	bool "Prevent various kernel object reference counter overflows"
	default y if GRKERNSEC_CONFIG_AUTO
	depends on GRKERNSEC && ((ARM && (CPU_V6 || CPU_V6K || CPU_V7)) || MIPS || SPARC64 || X86)
	help
	  By saying Y here the kernel will detect and prevent overflowing
	  various (but not all) kinds of object reference counters.  Such
	  overflows can normally occur due to bugs only and are often, if
	  not always, exploitable.

	  The tradeoff is that data structures protected by an overflowed
	  refcount will never be freed and therefore will leak memory.  Note
	  that this leak also happens even without this protection but in
	  that case the overflow can eventually trigger the freeing of the
	  data structure while it is still being used elsewhere, resulting
	  in the exploitable situation that this feature prevents.

	  Since this has a negligible performance impact, you should enable
	  this feature.

config PAX_CONSTIFY_PLUGIN
	bool "Automatically constify eligible structures"
	default y
	depends on !UML && PAX_KERNEXEC
	help
	  By saying Y here the compiler will automatically constify a class
	  of types that contain only function pointers.  This reduces the
	  kernel's attack surface and also produces a better memory layout.

	  Note that the implementation requires a gcc with plugin support,
	  i.e., gcc 4.5 or newer.  You may need to install the supporting
	  headers explicitly in addition to the normal gcc package.
 
	  Note that if some code really has to modify constified variables
	  then the source code will have to be patched to allow it.  Examples
	  can be found in PaX itself (the no_const attribute) and for some
	  out-of-tree modules at http://www.grsecurity.net/~paxguy1/ .

config PAX_USERCOPY
	bool "Harden heap object copies between kernel and userland"
	default y if GRKERNSEC_CONFIG_AUTO
	depends on ARM || IA64 || PPC || SPARC || X86
	depends on GRKERNSEC && (SLAB || SLUB || SLOB)
	select PAX_USERCOPY_SLABS
	help
	  By saying Y here the kernel will enforce the size of heap objects
	  when they are copied in either direction between the kernel and
	  userland, even if only a part of the heap object is copied.

	  Specifically, this checking prevents information leaking from the
	  kernel heap during kernel to userland copies (if the kernel heap
	  object is otherwise fully initialized) and prevents kernel heap
	  overflows during userland to kernel copies.

	  Note that the current implementation provides the strictest bounds
	  checks for the SLUB allocator.

	  Enabling this option also enables per-slab cache protection against
	  data in a given cache being copied into/out of via userland
	  accessors.  Though the whitelist of regions will be reduced over
	  time, it notably protects important data structures like task structs.

	  If frame pointers are enabled on x86, this option will also restrict
	  copies into and out of the kernel stack to local variables within a
	  single frame.

	  Since this has a negligible performance impact, you should enable
	  this feature.

config PAX_USERCOPY_DEBUG
	bool
	depends on X86 && PAX_USERCOPY
	default n

config PAX_SIZE_OVERFLOW
	bool "Prevent various integer overflows in function size parameters"
	default y if GRKERNSEC_CONFIG_AUTO
	depends on X86
	help
	  By saying Y here the kernel recomputes expressions of function
	  arguments marked by a size_overflow attribute with double integer
	  precision (DImode/TImode for 32/64 bit integer types).

	  The recomputed argument is checked against TYPE_MAX and an event
	  is logged on overflow and the triggering process is killed.

	  Homepage: http://www.grsecurity.net/~ephox/overflow_plugin/

	  Note that the implementation requires a gcc with plugin support,
	  i.e., gcc 4.5 or newer.  You may need to install the supporting
	  headers explicitly in addition to the normal gcc package.

config PAX_LATENT_ENTROPY
	bool "Generate some entropy during boot and runtime"
	default y if GRKERNSEC_CONFIG_AUTO
	help
	  By saying Y here the kernel will instrument some kernel code to
	  extract some entropy from both original and artificially created
	  program state.  This will help especially embedded systems where
	  there is little 'natural' source of entropy normally.  The cost
	  is some slowdown of the boot process and fork and irq processing.

	  When pax_extra_latent_entropy is passed on the kernel command line,
	  entropy will be extracted from up to the first 4GB of RAM while the
	  runtime memory allocator is being initialized.  This costs even more
	  slowdown of the boot process.

	  Note that the implementation requires a gcc with plugin support,
	  i.e., gcc 4.5 or newer.  You may need to install the supporting
	  headers explicitly in addition to the normal gcc package.

	  Note that entropy extracted this way is not cryptographically
	  secure!

endmenu

endmenu

source grsecurity/Kconfig

endmenu

endmenu

source security/keys/Kconfig

config SECURITY_DMESG_RESTRICT
	bool "Restrict unprivileged access to the kernel syslog"
	default n
	help
	  This enforces restrictions on unprivileged users reading the kernel
	  syslog via dmesg(8).

	  If this option is not selected, no restrictions will be enforced
	  unless the dmesg_restrict sysctl is explicitly set to (1).

	  If you are unsure how to answer this question, answer N.

config SECURITY
	bool "Enable different security models"
	depends on SYSFS
	help
	  This allows you to choose different security modules to be
	  configured into your kernel.

	  If this option is not selected, the default Linux security
	  model will be used.

	  If you are unsure how to answer this question, answer N.

config SECURITYFS
	bool "Enable the securityfs filesystem"
	help
	  This will build the securityfs filesystem.  It is currently used by
	  the TPM bios character driver and IMA, an integrity provider.  It is
	  not used by SELinux or SMACK.

	  If you are unsure how to answer this question, answer N.

config SECURITY_NETWORK
	bool "Socket and Networking Security Hooks"
	depends on SECURITY
	help
	  This enables the socket and networking security hooks.
	  If enabled, a security module can use these hooks to
	  implement socket and networking access controls.
	  If you are unsure how to answer this question, answer N.

config SECURITY_NETWORK_XFRM
	bool "XFRM (IPSec) Networking Security Hooks"
	depends on XFRM && SECURITY_NETWORK
	help
	  This enables the XFRM (IPSec) networking security hooks.
	  If enabled, a security module can use these hooks to
	  implement per-packet access controls based on labels
	  derived from IPSec policy.  Non-IPSec communications are
	  designated as unlabelled, and only sockets authorized
	  to communicate unlabelled data can send without using
	  IPSec.
	  If you are unsure how to answer this question, answer N.

config SECURITY_PATH
	bool "Security hooks for pathname based access control"
	depends on SECURITY
	help
	  This enables the security hooks for pathname based access control.
	  If enabled, a security module can use these hooks to
	  implement pathname based access controls.
	  If you are unsure how to answer this question, answer N.

config INTEL_TXT
	bool "Enable Intel(R) Trusted Execution Technology (Intel(R) TXT)"
	depends on HAVE_INTEL_TXT
	help
	  This option enables support for booting the kernel with the
	  Trusted Boot (tboot) module. This will utilize
	  Intel(R) Trusted Execution Technology to perform a measured launch
	  of the kernel. If the system does not support Intel(R) TXT, this
	  will have no effect.

	  Intel TXT will provide higher assurance of system configuration and
	  initial state as well as data reset protection.  This is used to
	  create a robust initial kernel measurement and verification, which
	  helps to ensure that kernel security mechanisms are functioning
	  correctly. This level of protection requires a root of trust outside
	  of the kernel itself.

	  Intel TXT also helps solve real end user concerns about having
	  confidence that their hardware is running the VMM or kernel that
	  it was configured with, especially since they may be responsible for
	  providing such assurances to VMs and services running on it.

	  See <http://www.intel.com/technology/security/> for more information
	  about Intel(R) TXT.
	  See <http://tboot.sourceforge.net> for more information about tboot.
	  See Documentation/intel_txt.txt for a description of how to enable
	  Intel TXT support in a kernel boot.

	  If you are unsure as to whether this is required, answer N.

config LSM_MMAP_MIN_ADDR
	int "Low address space for LSM to protect from user allocation"
	depends on SECURITY && SECURITY_SELINUX
<<<<<<< HEAD
	default 32768 if ALPHA || ARM || PARISC || SPARC32
=======
	default 32768 if ALPHA || ARM || (ARM64 && COMPAT) || PARISC || SPARC32
>>>>>>> c3ade0e0
	default 65536
	help
	  This is the portion of low virtual memory which should be protected
	  from userspace allocation.  Keeping a user from writing to low pages
	  can help reduce the impact of kernel NULL pointer bugs.

	  For most ia64, ppc64 and x86 users with lots of address space
	  a value of 65536 is reasonable and should cause no problems.
	  On arm and other archs it should not be higher than 32768.
	  Programs which use vm86 functionality or have some need to map
	  this low address space will need the permission specific to the
	  systems running LSM.

source security/selinux/Kconfig
source security/smack/Kconfig
source security/tomoyo/Kconfig
source security/apparmor/Kconfig
source security/yama/Kconfig

source security/integrity/Kconfig

choice
	prompt "Default security module"
	default DEFAULT_SECURITY_SELINUX if SECURITY_SELINUX
	default DEFAULT_SECURITY_SMACK if SECURITY_SMACK
	default DEFAULT_SECURITY_TOMOYO if SECURITY_TOMOYO
	default DEFAULT_SECURITY_APPARMOR if SECURITY_APPARMOR
	default DEFAULT_SECURITY_YAMA if SECURITY_YAMA
	default DEFAULT_SECURITY_DAC

	help
	  Select the security module that will be used by default if the
	  kernel parameter security= is not specified.

	config DEFAULT_SECURITY_SELINUX
		bool "SELinux" if SECURITY_SELINUX=y

	config DEFAULT_SECURITY_SMACK
		bool "Simplified Mandatory Access Control" if SECURITY_SMACK=y

	config DEFAULT_SECURITY_TOMOYO
		bool "TOMOYO" if SECURITY_TOMOYO=y

	config DEFAULT_SECURITY_APPARMOR
		bool "AppArmor" if SECURITY_APPARMOR=y

	config DEFAULT_SECURITY_YAMA
		bool "Yama" if SECURITY_YAMA=y

	config DEFAULT_SECURITY_DAC
		bool "Unix Discretionary Access Controls"

endchoice

config DEFAULT_SECURITY
	string
	default "selinux" if DEFAULT_SECURITY_SELINUX
	default "smack" if DEFAULT_SECURITY_SMACK
	default "tomoyo" if DEFAULT_SECURITY_TOMOYO
	default "apparmor" if DEFAULT_SECURITY_APPARMOR
	default "yama" if DEFAULT_SECURITY_YAMA
	default "" if DEFAULT_SECURITY_DAC

endmenu
<|MERGE_RESOLUTION|>--- conflicted
+++ resolved
@@ -5,7 +5,6 @@
 menu "Security options"
 
 menu "Grsecurity"
-<<<<<<< HEAD
 
 	config ARCH_TRACK_EXEC_LIMIT
 	bool
@@ -35,6 +34,7 @@
 	select CRYPTO_SHA256
 	select PROC_FS
 	select STOP_MACHINE
+	select TTY
 	select DEBUG_KERNEL
 	select DEBUG_LIST
 	help
@@ -310,13 +310,13 @@
 	bool 'Use filesystem extended attributes marking'
 	default y if GRKERNSEC_CONFIG_AUTO
 	select CIFS_XATTR if CIFS
+	select F2FS_FS_XATTR if F2FS_FS
 	select EXT2_FS_XATTR if EXT2_FS
 	select EXT3_FS_XATTR if EXT3_FS
 	select JFFS2_FS_XATTR if JFFS2_FS
 	select REISERFS_FS_XATTR if REISERFS_FS
 	select SQUASHFS_XATTR if SQUASHFS
 	select TMPFS_XATTR if TMPFS
-	select UBIFS_FS_XATTR if UBIFS_FS
 	help
 	  Enabling this option will allow you to control PaX features on
 	  a per executable basis via the 'setfattr' utility.  The control
@@ -369,7 +369,7 @@
 config PAX_NOEXEC
 	bool "Enforce non-executable pages"
 	default y if GRKERNSEC_CONFIG_AUTO
-	depends on ALPHA || (ARM && (CPU_V6 || CPU_V7)) || IA64 || MIPS || PARISC || PPC || S390 || SPARC || X86
+	depends on ALPHA || (ARM && (CPU_V6 || CPU_V6K || CPU_V7)) || IA64 || MIPS || PARISC || PPC || S390 || SPARC || X86
 	help
 	  By design some architectures do not allow for protecting memory
 	  pages against execution or even if they do, Linux does not make
@@ -580,8 +580,8 @@
 
 config PAX_KERNEXEC
 	bool "Enforce non-executable kernel pages"
-	default y if GRKERNSEC_CONFIG_AUTO && (GRKERNSEC_CONFIG_VIRT_NONE || (GRKERNSEC_CONFIG_VIRT_EPT && GRKERNSEC_CONFIG_VIRT_GUEST) || (GRKERNSEC_CONFIG_VIRT_EPT && GRKERNSEC_CONFIG_VIRT_KVM))
-	depends on X86 && !XEN && (!X86_32 || X86_WP_WORKS_OK)
+	default y if GRKERNSEC_CONFIG_AUTO && (!X86 || GRKERNSEC_CONFIG_VIRT_NONE || (GRKERNSEC_CONFIG_VIRT_EPT && GRKERNSEC_CONFIG_VIRT_GUEST) || (GRKERNSEC_CONFIG_VIRT_EPT && GRKERNSEC_CONFIG_VIRT_KVM))
+	depends on (X86 || (ARM && (CPU_V6 || CPU_V6K || CPU_V7) && !(ARM_LPAE && MODULES))) && !XEN
 	select PAX_PER_CPU_PGD if X86_64 || (X86_32 && X86_PAE)
 	select PAX_KERNEXEC_PLUGIN if X86_64
 	help
@@ -808,8 +808,8 @@
 
 config PAX_MEMORY_UDEREF
 	bool "Prevent invalid userland pointer dereference"
-	default y if GRKERNSEC_CONFIG_AUTO && (X86_32 || (X86_64 && GRKERNSEC_CONFIG_PRIORITY_SECURITY)) && (GRKERNSEC_CONFIG_VIRT_NONE || GRKERNSEC_CONFIG_VIRT_EPT)
-	depends on X86 && !UML_X86 && !XEN
+	default y if GRKERNSEC_CONFIG_AUTO && !(X86_64 && GRKERNSEC_CONFIG_PRIORITY_PERF) && (!X86 || GRKERNSEC_CONFIG_VIRT_NONE || GRKERNSEC_CONFIG_VIRT_EPT)
+	depends on (X86 || (ARM && (CPU_V6 || CPU_V6K || CPU_V7) && !ARM_LPAE)) && !UML_X86 && !XEN
 	select PAX_PER_CPU_PGD if X86_64
 	help
 	  By saying Y here the kernel will be prevented from dereferencing
@@ -826,959 +826,6 @@
 	  VMs running on CPUs without hardware virtualization support (i.e.,
 	  the majority of IA-32 CPUs) will likely experience the slowdown.
 
-config PAX_REFCOUNT
-	bool "Prevent various kernel object reference counter overflows"
-	default y if GRKERNSEC_CONFIG_AUTO
-	depends on GRKERNSEC && ((ARM && (CPU_32v6 || CPU_32v6K || CPU_32v7)) || SPARC64 || X86)
-	help
-	  By saying Y here the kernel will detect and prevent overflowing
-	  various (but not all) kinds of object reference counters.  Such
-	  overflows can normally occur due to bugs only and are often, if
-	  not always, exploitable.
-
-	  The tradeoff is that data structures protected by an overflowed
-	  refcount will never be freed and therefore will leak memory.  Note
-	  that this leak also happens even without this protection but in
-	  that case the overflow can eventually trigger the freeing of the
-	  data structure while it is still being used elsewhere, resulting
-	  in the exploitable situation that this feature prevents.
-
-	  Since this has a negligible performance impact, you should enable
-	  this feature.
-
-config PAX_USERCOPY
-	bool "Harden heap object copies between kernel and userland"
-	default y if GRKERNSEC_CONFIG_AUTO
-	depends on ARM || IA64 || PPC || SPARC || X86
-	depends on GRKERNSEC && (SLAB || SLUB || SLOB)
-	select PAX_USERCOPY_SLABS
-	help
-	  By saying Y here the kernel will enforce the size of heap objects
-	  when they are copied in either direction between the kernel and
-	  userland, even if only a part of the heap object is copied.
-
-	  Specifically, this checking prevents information leaking from the
-	  kernel heap during kernel to userland copies (if the kernel heap
-	  object is otherwise fully initialized) and prevents kernel heap
-	  overflows during userland to kernel copies.
-
-	  Note that the current implementation provides the strictest bounds
-	  checks for the SLUB allocator.
-
-	  Enabling this option also enables per-slab cache protection against
-	  data in a given cache being copied into/out of via userland
-	  accessors.  Though the whitelist of regions will be reduced over
-	  time, it notably protects important data structures like task structs.
-
-	  If frame pointers are enabled on x86, this option will also restrict
-	  copies into and out of the kernel stack to local variables within a
-	  single frame.
-
-	  Since this has a negligible performance impact, you should enable
-	  this feature.
-
-config PAX_USERCOPY_DEBUG
-	bool
-	depends on X86 && PAX_USERCOPY
-	default n
-
-config PAX_CONSTIFY_PLUGIN
-	bool "Automatically constify eligible structures"
-	default y if GRKERNSEC_CONFIG_AUTO
-	depends on !UML && PAX_KERNEXEC
-	help
-	  By saying Y here the compiler will automatically constify a class
-	  of types that contain only function pointers.  This reduces the
-	  kernel's attack surface and also produces a better memory layout.
-
-	  Note that the implementation requires a gcc with plugin support,
-	  i.e., gcc 4.5 or newer.  You may need to install the supporting
-	  headers explicitly in addition to the normal gcc package
-
-	  Note that if some code really has to modify constified variables
-	  then the source code will have to be patched to allow it.  Examples
-	  can be found in PaX itself (the no_const attribute) and for some
-	  out-of-tree modules at http://www.grsecurity.net/~paxguy1/ .
-
-
-config PAX_SIZE_OVERFLOW
-	bool "Prevent various integer overflows in function size parameters"
-	default y if GRKERNSEC_CONFIG_AUTO
-	depends on X86
-	help
-	  By saying Y here the kernel recomputes expressions of function
-	  arguments marked by a size_overflow attribute with double integer
-	  precision (DImode/TImode for 32/64 bit integer types).
-
-	  The recomputed argument is checked against TYPE_MAX and an event
-	  is logged on overflow and the triggering process is killed.
-
-	  Homepage: http://www.grsecurity.net/~ephox/overflow_plugin/
-
-	  Note that the implementation requires a gcc with plugin support,
-	  i.e., gcc 4.5 or newer.  You may need to install the supporting
-	  headers explicitly in addition to the normal gcc package.
-
-config PAX_LATENT_ENTROPY
-	bool "Generate some entropy during boot and runtime"
-	default y if GRKERNSEC_CONFIG_AUTO
-	help
-	  By saying Y here the kernel will instrument some kernel code to
-	  extract some entropy from both original and artificially created
-	  program state.  This will help especially embedded systems where
-	  there is little 'natural' source of entropy normally.  The cost
-	  is some slowdown of the boot process and fork and irq processing.
-
-	  When pax_extra_latent_entropy is passed on the kernel command line,
-	  entropy will be extracted from up to the first 4GB of RAM while the
-	  runtime memory allocator is being initialized.  This costs even more
-	  slowdown of the boot process.
-
-	  Note that the implementation requires a gcc with plugin support,
-	  i.e., gcc 4.5 or newer.  You may need to install the supporting
-	  headers explicitly in addition to the normal gcc package.
-
-	  Note that entropy extracted this way is not cryptographically
-	  secure!
-
-endmenu
-
-endmenu
-
-source grsecurity/Kconfig
-
-endmenu
-
-endmenu
-
-config KEYS
-	bool "Enable access key retention support"
-	help
-	  This option provides support for retaining authentication tokens and
-	  access keys in the kernel.
-=======
->>>>>>> c3ade0e0
-
-	config ARCH_TRACK_EXEC_LIMIT
-	bool
-
-	config PAX_KERNEXEC_PLUGIN
-	bool
-
-	config PAX_PER_CPU_PGD
-	bool
-
-	config TASK_SIZE_MAX_SHIFT
-	int
-	depends on X86_64
-	default 47 if !PAX_PER_CPU_PGD
-	default 42 if PAX_PER_CPU_PGD
-
-	config PAX_ENABLE_PAE
-	bool
-	default y if (X86_32 && (MPENTIUM4 || MK8 || MPSC || MCORE2 || MATOM))
-	
-	config PAX_USERCOPY_SLABS
-	bool
-
-config GRKERNSEC
-	bool "Grsecurity"
-	select CRYPTO
-	select CRYPTO_SHA256
-	select PROC_FS
-	select STOP_MACHINE
-	select TTY
-	select DEBUG_KERNEL
-	select DEBUG_LIST
-	help
-	  If you say Y here, you will be able to configure many features
-	  that will enhance the security of your system.  It is highly
-	  recommended that you say Y here and read through the help
-	  for each option so that you fully understand the features and
-	  can evaluate their usefulness for your machine.
-
-choice
-	prompt "Configuration Method"
-	depends on GRKERNSEC
-	default GRKERNSEC_CONFIG_CUSTOM
-	help
-
-config GRKERNSEC_CONFIG_AUTO
-	bool "Automatic"
-	help
-	  If you choose this configuration method, you'll be able to answer a small
-	  number of simple questions about how you plan to use this kernel.
-	  The settings of grsecurity and PaX will be automatically configured for
-	  the highest commonly-used settings within the provided constraints.
-
-	  If you require additional configuration, custom changes can still be made
-	  from the "custom configuration" menu.
-
-config GRKERNSEC_CONFIG_CUSTOM
-	bool "Custom"
-	help
-	  If you choose this configuration method, you'll be able to configure all
-	  grsecurity and PaX settings manually.  Via this method, no options are
-	  automatically enabled.
-
-endchoice
-
-choice
-	prompt "Usage Type"
-	depends on (GRKERNSEC && GRKERNSEC_CONFIG_AUTO)
-	default GRKERNSEC_CONFIG_SERVER
-	help
-
-config GRKERNSEC_CONFIG_SERVER
-	bool "Server"
-	help
-	  Choose this option if you plan to use this kernel on a server.
-
-config GRKERNSEC_CONFIG_DESKTOP
-	bool "Desktop"
-	help
-	  Choose this option if you plan to use this kernel on a desktop.
-
-endchoice
-
-choice
-	prompt "Virtualization Type"
-	depends on (GRKERNSEC && X86 && GRKERNSEC_CONFIG_AUTO)
-	default GRKERNSEC_CONFIG_VIRT_NONE
-	help
-
-config GRKERNSEC_CONFIG_VIRT_NONE
-	bool "None"
-	help
-	  Choose this option if this kernel will be run on bare metal.
-
-config GRKERNSEC_CONFIG_VIRT_GUEST
-	bool "Guest"
-	help
-	  Choose this option if this kernel will be run as a VM guest.
-
-config GRKERNSEC_CONFIG_VIRT_HOST
-	bool "Host"
-	help
-	  Choose this option if this kernel will be run as a VM host.
-
-endchoice
-
-choice
-	prompt "Virtualization Hardware"
-	depends on (GRKERNSEC && X86 && GRKERNSEC_CONFIG_AUTO && (GRKERNSEC_CONFIG_VIRT_GUEST || GRKERNSEC_CONFIG_VIRT_HOST))
-	help
-
-config GRKERNSEC_CONFIG_VIRT_EPT
-	bool "EPT/RVI Processor Support"
-	depends on X86
-	help
-	  Choose this option if your CPU supports the EPT or RVI features of 2nd-gen
-	  hardware virtualization.  This allows for additional kernel hardening protections
-	  to operate without additional performance impact.
-
-	  To see if your Intel processor supports EPT, see:
-	  http://ark.intel.com/Products/VirtualizationTechnology
-	  (Most Core i3/5/7 support EPT)
-
-	  To see if your AMD processor supports RVI, see:
-	  http://support.amd.com/us/kbarticles/Pages/GPU120AMDRVICPUsHyperVWin8.aspx
-
-config GRKERNSEC_CONFIG_VIRT_SOFT
-	bool "First-gen/No Hardware Virtualization"
-	help
-	  Choose this option if you use an Atom/Pentium/Core 2 processor that either doesn't
-	  support hardware virtualization or doesn't support the EPT/RVI extensions.
-
-endchoice
-
-choice
-	prompt "Virtualization Software"
-	depends on (GRKERNSEC && GRKERNSEC_CONFIG_AUTO && (GRKERNSEC_CONFIG_VIRT_GUEST || GRKERNSEC_CONFIG_VIRT_HOST))
-	help
-
-config GRKERNSEC_CONFIG_VIRT_XEN
-	bool "Xen"
-	help
-	  Choose this option if this kernel is running as a Xen guest or host.
-
-config GRKERNSEC_CONFIG_VIRT_VMWARE
-	bool "VMWare"
-	help
-	  Choose this option if this kernel is running as a VMWare guest or host.
-
-config GRKERNSEC_CONFIG_VIRT_KVM
-	bool "KVM"
-	help
-	  Choose this option if this kernel is running as a KVM guest or host.
-
-config GRKERNSEC_CONFIG_VIRT_VIRTUALBOX
-	bool "VirtualBox"
-	help
-	  Choose this option if this kernel is running as a VirtualBox guest or host.
-
-endchoice
-
-choice
-	prompt "Required Priorities"
-	depends on (GRKERNSEC && GRKERNSEC_CONFIG_AUTO)
-	default GRKERNSEC_CONFIG_PRIORITY_PERF
-	help
-
-config GRKERNSEC_CONFIG_PRIORITY_PERF
-	bool "Performance"
-	help
-	  Choose this option if performance is of highest priority for this deployment
-	  of grsecurity.  Features like UDEREF on a 64bit kernel, kernel stack clearing,
-	  clearing of structures intended for userland, and freed memory sanitizing will
-	  be disabled.
-
-config GRKERNSEC_CONFIG_PRIORITY_SECURITY
-	bool "Security"
-	help
-	  Choose this option if security is of highest priority for this deployment of
-	  grsecurity.  UDEREF, kernel stack clearing, clearing of structures intended
-	  for userland, and freed memory sanitizing will be enabled for this kernel.
-	  In a worst-case scenario, these features can introduce a 20% performance hit
-	  (UDEREF on x64 contributing half of this hit).
-
-endchoice
-
-menu "Default Special Groups"
-depends on (GRKERNSEC && GRKERNSEC_CONFIG_AUTO)
-
-config GRKERNSEC_PROC_GID
-	int "GID exempted from /proc restrictions"
-	default 1001
-	help
-	  Setting this GID determines which group will be exempted from
-	  grsecurity's /proc restrictions, allowing users of the specified
-	  group  to view network statistics and the existence of other users'
-	  processes on the system.  This GID may also be chosen at boot time
-	  via "grsec_proc_gid=" on the kernel commandline.
-
-config GRKERNSEC_TPE_UNTRUSTED_GID
-        int "GID for TPE-untrusted users"
-        depends on GRKERNSEC_CONFIG_SERVER && GRKERNSEC_TPE && !GRKERNSEC_TPE_INVERT
-        default 1005
-        help
-	  Setting this GID determines which group untrusted users should
-	  be added to.  These users will be placed under grsecurity's Trusted Path
-	  Execution mechanism, preventing them from executing their own binaries.
-	  The users will only be able to execute binaries in directories owned and
-	  writable only by the root user.  If the sysctl option is enabled, a sysctl
-	  option with name "tpe_gid" is created.
-
-config GRKERNSEC_TPE_TRUSTED_GID
-        int "GID for TPE-trusted users"
-        depends on GRKERNSEC_CONFIG_SERVER && GRKERNSEC_TPE && GRKERNSEC_TPE_INVERT
-        default 1005
-        help
-          Setting this GID determines what group TPE restrictions will be
-          *disabled* for.  If the sysctl option is enabled, a sysctl option
-          with name "tpe_gid" is created.
-
-config GRKERNSEC_SYMLINKOWN_GID
-        int "GID for users with kernel-enforced SymlinksIfOwnerMatch"
-        depends on GRKERNSEC_CONFIG_SERVER
-        default 1006
-        help
-          Setting this GID determines what group kernel-enforced
-          SymlinksIfOwnerMatch will be enabled for.  If the sysctl option
-          is enabled, a sysctl option with name "symlinkown_gid" is created.
-
-
-endmenu
-
-menu "Customize Configuration"
-depends on GRKERNSEC
-
-menu "PaX"
-
-config PAX
-	bool "Enable various PaX features"
-	default y if GRKERNSEC_CONFIG_AUTO
-	depends on GRKERNSEC && (ALPHA || ARM || AVR32 || IA64 || MIPS || PARISC || PPC || SPARC || X86)
-	help
-	  This allows you to enable various PaX features.  PaX adds
-	  intrusion prevention mechanisms to the kernel that reduce
-	  the risks posed by exploitable memory corruption bugs.
-
-menu "PaX Control"
-	depends on PAX
-
-config PAX_SOFTMODE
-	bool 'Support soft mode'
-	help
-	  Enabling this option will allow you to run PaX in soft mode, that
-	  is, PaX features will not be enforced by default, only on executables
-	  marked explicitly.  You must also enable PT_PAX_FLAGS or XATTR_PAX_FLAGS
-	  support as they are the only way to mark executables for soft mode use.
-
-	  Soft mode can be activated by using the "pax_softmode=1" kernel command
-	  line option on boot.  Furthermore you can control various PaX features
-	  at runtime via the entries in /proc/sys/kernel/pax.
-
-config PAX_EI_PAX
-	bool 'Use legacy ELF header marking'
-	default y if GRKERNSEC_CONFIG_AUTO
-	help
-	  Enabling this option will allow you to control PaX features on
-	  a per executable basis via the 'chpax' utility available at
-	  http://pax.grsecurity.net/.  The control flags will be read from
-	  an otherwise reserved part of the ELF header.  This marking has
-	  numerous drawbacks (no support for soft-mode, toolchain does not
-	  know about the non-standard use of the ELF header) therefore it
-	  has been deprecated in favour of PT_PAX_FLAGS and XATTR_PAX_FLAGS
-	  support.
-
-	  Note that if you enable PT_PAX_FLAGS or XATTR_PAX_FLAGS marking
-	  support as well, they will override the legacy EI_PAX marks.
-
-	  If you enable none of the marking options then all applications
-	  will run with PaX enabled on them by default.
-
-config PAX_PT_PAX_FLAGS
-	bool 'Use ELF program header marking'
-	default y if GRKERNSEC_CONFIG_AUTO
-	help
-	  Enabling this option will allow you to control PaX features on
-	  a per executable basis via the 'paxctl' utility available at
-	  http://pax.grsecurity.net/.  The control flags will be read from
-	  a PaX specific ELF program header (PT_PAX_FLAGS).  This marking
-	  has the benefits of supporting both soft mode and being fully
-	  integrated into the toolchain (the binutils patch is available
-	  from http://pax.grsecurity.net).
-
-	  Note that if you enable the legacy EI_PAX marking support as well,
-	  the EI_PAX marks will be overridden by the PT_PAX_FLAGS marks.
-
-	  If you enable both PT_PAX_FLAGS and XATTR_PAX_FLAGS support then you
-	  must make sure that the marks are the same if a binary has both marks.
-
-	  If you enable none of the marking options then all applications
-	  will run with PaX enabled on them by default.
-
-config PAX_XATTR_PAX_FLAGS
-	bool 'Use filesystem extended attributes marking'
-	default y if GRKERNSEC_CONFIG_AUTO
-	select CIFS_XATTR if CIFS
-	select F2FS_FS_XATTR if F2FS_FS
-	select EXT2_FS_XATTR if EXT2_FS
-	select EXT3_FS_XATTR if EXT3_FS
-	select JFFS2_FS_XATTR if JFFS2_FS
-	select REISERFS_FS_XATTR if REISERFS_FS
-	select SQUASHFS_XATTR if SQUASHFS
-	select TMPFS_XATTR if TMPFS
-	help
-	  Enabling this option will allow you to control PaX features on
-	  a per executable basis via the 'setfattr' utility.  The control
-	  flags will be read from the user.pax.flags extended attribute of
-	  the file.  This marking has the benefit of supporting binary-only
-	  applications that self-check themselves (e.g., skype) and would
-	  not tolerate chpax/paxctl changes.  The main drawback is that
-	  extended attributes are not supported by some filesystems (e.g.,
-	  isofs, udf, vfat) so copying files through such filesystems will
-	  lose the extended attributes and these PaX markings.
-
-	  Note that if you enable the legacy EI_PAX marking support as well,
-	  the EI_PAX marks will be overridden by the XATTR_PAX_FLAGS marks.
-
-	  If you enable both PT_PAX_FLAGS and XATTR_PAX_FLAGS support then you
-	  must make sure that the marks are the same if a binary has both marks.
-
-	  If you enable none of the marking options then all applications
-	  will run with PaX enabled on them by default.
-
-choice
-	prompt 'MAC system integration'
-	default PAX_HAVE_ACL_FLAGS
-	help
-	  Mandatory Access Control systems have the option of controlling
-	  PaX flags on a per executable basis, choose the method supported
-	  by your particular system.
-
-	  - "none": if your MAC system does not interact with PaX,
-	  - "direct": if your MAC system defines pax_set_initial_flags() itself,
-	  - "hook": if your MAC system uses the pax_set_initial_flags_func callback.
-
-	  NOTE: this option is for developers/integrators only.
-
-	config PAX_NO_ACL_FLAGS
-		bool 'none'
-
-	config PAX_HAVE_ACL_FLAGS
-		bool 'direct'
-
-	config PAX_HOOK_ACL_FLAGS
-		bool 'hook'
-endchoice
-
-endmenu
-
-menu "Non-executable pages"
-	depends on PAX
-
-config PAX_NOEXEC
-	bool "Enforce non-executable pages"
-	default y if GRKERNSEC_CONFIG_AUTO
-	depends on ALPHA || (ARM && (CPU_V6 || CPU_V6K || CPU_V7)) || IA64 || MIPS || PARISC || PPC || S390 || SPARC || X86
-	help
-	  By design some architectures do not allow for protecting memory
-	  pages against execution or even if they do, Linux does not make
-	  use of this feature.  In practice this means that if a page is
-	  readable (such as the stack or heap) it is also executable.
-
-	  There is a well known exploit technique that makes use of this
-	  fact and a common programming mistake where an attacker can
-	  introduce code of his choice somewhere in the attacked program's
-	  memory (typically the stack or the heap) and then execute it.
-
-	  If the attacked program was running with different (typically
-	  higher) privileges than that of the attacker, then he can elevate
-	  his own privilege level (e.g. get a root shell, write to files for
-	  which he does not have write access to, etc).
-
-	  Enabling this option will let you choose from various features
-	  that prevent the injection and execution of 'foreign' code in
-	  a program.
-
-	  This will also break programs that rely on the old behaviour and
-	  expect that dynamically allocated memory via the malloc() family
-	  of functions is executable (which it is not).  Notable examples
-	  are the XFree86 4.x server, the java runtime and wine.
-
-config PAX_PAGEEXEC
-	bool "Paging based non-executable pages"
-	default y if GRKERNSEC_CONFIG_AUTO
-	depends on PAX_NOEXEC && (!X86_32 || M586 || M586TSC || M586MMX || M686 || MPENTIUMII || MPENTIUMIII || MPENTIUMM || MCORE2 || MATOM || MPENTIUM4 || MPSC || MK7 || MK8 || MWINCHIPC6 || MWINCHIP2 || MWINCHIP3D || MVIAC3_2 || MVIAC7)
-	select ARCH_TRACK_EXEC_LIMIT if X86_32
-	help
-	  This implementation is based on the paging feature of the CPU.
-	  On i386 without hardware non-executable bit support there is a
-	  variable but usually low performance impact, however on Intel's
-	  P4 core based CPUs it is very high so you should not enable this
-	  for kernels meant to be used on such CPUs.
-
-	  On alpha, avr32, ia64, parisc, sparc, sparc64, x86_64 and i386
-	  with hardware non-executable bit support there is no performance
-	  impact, on ppc the impact is negligible.
-
-	  Note that several architectures require various emulations due to
-	  badly designed userland ABIs, this will cause a performance impact
-	  but will disappear as soon as userland is fixed. For example, ppc
-	  userland MUST have been built with secure-plt by a recent toolchain.
-
-config PAX_SEGMEXEC
-	bool "Segmentation based non-executable pages"
-	default y if GRKERNSEC_CONFIG_AUTO
-	depends on PAX_NOEXEC && X86_32
-	help
-	  This implementation is based on the segmentation feature of the
-	  CPU and has a very small performance impact, however applications
-	  will be limited to a 1.5 GB address space instead of the normal
-	  3 GB.
-
-config PAX_EMUTRAMP
-	bool "Emulate trampolines"
-	default y if PARISC || GRKERNSEC_CONFIG_AUTO
-	depends on (PAX_PAGEEXEC || PAX_SEGMEXEC) && (PARISC || X86)
-	help
-	  There are some programs and libraries that for one reason or
-	  another attempt to execute special small code snippets from
-	  non-executable memory pages.  Most notable examples are the
-	  signal handler return code generated by the kernel itself and
-	  the GCC trampolines.
-
-	  If you enabled CONFIG_PAX_PAGEEXEC or CONFIG_PAX_SEGMEXEC then
-	  such programs will no longer work under your kernel.
-
-	  As a remedy you can say Y here and use the 'chpax' or 'paxctl'
-	  utilities to enable trampoline emulation for the affected programs
-	  yet still have the protection provided by the non-executable pages.
-
-	  On parisc you MUST enable this option and EMUSIGRT as well, otherwise
-	  your system will not even boot.
-
-	  Alternatively you can say N here and use the 'chpax' or 'paxctl'
-	  utilities to disable CONFIG_PAX_PAGEEXEC and CONFIG_PAX_SEGMEXEC
-	  for the affected files.
-
-	  NOTE: enabling this feature *may* open up a loophole in the
-	  protection provided by non-executable pages that an attacker
-	  could abuse.  Therefore the best solution is to not have any
-	  files on your system that would require this option.  This can
-	  be achieved by not using libc5 (which relies on the kernel
-	  signal handler return code) and not using or rewriting programs
-	  that make use of the nested function implementation of GCC.
-	  Skilled users can just fix GCC itself so that it implements
-	  nested function calls in a way that does not interfere with PaX.
-
-config PAX_EMUSIGRT
-	bool "Automatically emulate sigreturn trampolines"
-	depends on PAX_EMUTRAMP && PARISC
-	default y
-	help
-	  Enabling this option will have the kernel automatically detect
-	  and emulate signal return trampolines executing on the stack
-	  that would otherwise lead to task termination.
-
-	  This solution is intended as a temporary one for users with
-	  legacy versions of libc (libc5, glibc 2.0, uClibc before 0.9.17,
-	  Modula-3 runtime, etc) or executables linked to such, basically
-	  everything that does not specify its own SA_RESTORER function in
-	  normal executable memory like glibc 2.1+ does.
-
-	  On parisc you MUST enable this option, otherwise your system will
-	  not even boot.
-
-	  NOTE: this feature cannot be disabled on a per executable basis
-	  and since it *does* open up a loophole in the protection provided
-	  by non-executable pages, the best solution is to not have any
-	  files on your system that would require this option.
-
-config PAX_MPROTECT
-	bool "Restrict mprotect()"
-	default y if GRKERNSEC_CONFIG_AUTO
-	depends on (PAX_PAGEEXEC || PAX_SEGMEXEC)
-	help
-	  Enabling this option will prevent programs from
-	   - changing the executable status of memory pages that were
-	     not originally created as executable,
-	   - making read-only executable pages writable again,
-	   - creating executable pages from anonymous memory,
-	   - making read-only-after-relocations (RELRO) data pages writable again.
-
-	  You should say Y here to complete the protection provided by
-	  the enforcement of non-executable pages.
-
-	  NOTE: you can use the 'chpax' or 'paxctl' utilities to control
-	  this feature on a per file basis.
-
-config PAX_MPROTECT_COMPAT
-	bool "Use legacy/compat protection demoting (read help)"
-	default y if (GRKERNSEC_CONFIG_AUTO && GRKERNSEC_CONFIG_DESKTOP)
-	depends on PAX_MPROTECT
-	help
-	  The current implementation of PAX_MPROTECT denies RWX allocations/mprotects
-	  by sending the proper error code to the application.  For some broken 
-	  userland, this can cause problems with Python or other applications.  The
-	  current implementation however allows for applications like clamav to
-	  detect if JIT compilation/execution is allowed and to fall back gracefully
-	  to an interpreter-based mode if it does not.  While we encourage everyone
-	  to use the current implementation as-is and push upstream to fix broken
-	  userland (note that the RWX logging option can assist with this), in some
-	  environments this may not be possible.  Having to disable MPROTECT
-	  completely on certain binaries reduces the security benefit of PaX,
-	  so this option is provided for those environments to revert to the old
-	  behavior.
-	  
-config PAX_ELFRELOCS
-	bool "Allow ELF text relocations (read help)"
-	depends on PAX_MPROTECT
-	default n
-	help
-	  Non-executable pages and mprotect() restrictions are effective
-	  in preventing the introduction of new executable code into an
-	  attacked task's address space.  There remain only two venues
-	  for this kind of attack: if the attacker can execute already
-	  existing code in the attacked task then he can either have it
-	  create and mmap() a file containing his code or have it mmap()
-	  an already existing ELF library that does not have position
-	  independent code in it and use mprotect() on it to make it
-	  writable and copy his code there.  While protecting against
-	  the former approach is beyond PaX, the latter can be prevented
-	  by having only PIC ELF libraries on one's system (which do not
-	  need to relocate their code).  If you are sure this is your case,
-	  as is the case with all modern Linux distributions, then leave
-	  this option disabled.  You should say 'n' here.
-
-config PAX_ETEXECRELOCS
-	bool "Allow ELF ET_EXEC text relocations"
-	depends on PAX_MPROTECT && (ALPHA || IA64 || PARISC)
-	select PAX_ELFRELOCS
-	default y
-	help
-	  On some architectures there are incorrectly created applications
-	  that require text relocations and would not work without enabling
-	  this option.  If you are an alpha, ia64 or parisc user, you should
-	  enable this option and disable it once you have made sure that
-	  none of your applications need it.
-
-config PAX_EMUPLT
-	bool "Automatically emulate ELF PLT"
-	depends on PAX_MPROTECT && (ALPHA || PARISC || SPARC)
-	default y
-	help
-	  Enabling this option will have the kernel automatically detect
-	  and emulate the Procedure Linkage Table entries in ELF files.
-	  On some architectures such entries are in writable memory, and
-	  become non-executable leading to task termination.  Therefore
-	  it is mandatory that you enable this option on alpha, parisc,
-	  sparc and sparc64, otherwise your system would not even boot.
-
-	  NOTE: this feature *does* open up a loophole in the protection
-	  provided by the non-executable pages, therefore the proper
-	  solution is to modify the toolchain to produce a PLT that does
-	  not need to be writable.
-
-config PAX_DLRESOLVE
-	bool 'Emulate old glibc resolver stub'
-	depends on PAX_EMUPLT && SPARC
-	default n
-	help
-	  This option is needed if userland has an old glibc (before 2.4)
-	  that puts a 'save' instruction into the runtime generated resolver
-	  stub that needs special emulation.
-
-config PAX_KERNEXEC
-	bool "Enforce non-executable kernel pages"
-	default y if GRKERNSEC_CONFIG_AUTO && (!X86 || GRKERNSEC_CONFIG_VIRT_NONE || (GRKERNSEC_CONFIG_VIRT_EPT && GRKERNSEC_CONFIG_VIRT_GUEST) || (GRKERNSEC_CONFIG_VIRT_EPT && GRKERNSEC_CONFIG_VIRT_KVM))
-	depends on (X86 || (ARM && (CPU_V6 || CPU_V6K || CPU_V7) && !(ARM_LPAE && MODULES))) && !XEN
-	select PAX_PER_CPU_PGD if X86_64 || (X86_32 && X86_PAE)
-	select PAX_KERNEXEC_PLUGIN if X86_64
-	help
-	  This is the kernel land equivalent of PAGEEXEC and MPROTECT,
-	  that is, enabling this option will make it harder to inject
-	  and execute 'foreign' code in kernel memory itself.
-
-choice
-	prompt "Return Address Instrumentation Method"
-	default PAX_KERNEXEC_PLUGIN_METHOD_BTS
-	depends on PAX_KERNEXEC_PLUGIN
-	help
-	  Select the method used to instrument function pointer dereferences.
-	  Note that binary modules cannot be instrumented by this approach.
-
-	  Note that the implementation requires a gcc with plugin support,
-	  i.e., gcc 4.5 or newer.  You may need to install the supporting
-	  headers explicitly in addition to the normal gcc package.
-
-	config PAX_KERNEXEC_PLUGIN_METHOD_BTS
-		bool "bts"
-		help
-		  This method is compatible with binary only modules but has
-		  a higher runtime overhead.
-
-	config PAX_KERNEXEC_PLUGIN_METHOD_OR
-		bool "or"
-		depends on !PARAVIRT
-		help
-		  This method is incompatible with binary only modules but has
-		  a lower runtime overhead.
-endchoice
-
-config PAX_KERNEXEC_PLUGIN_METHOD
-	string
-	default "bts" if PAX_KERNEXEC_PLUGIN_METHOD_BTS
-	default "or" if PAX_KERNEXEC_PLUGIN_METHOD_OR
-	default ""
-
-config PAX_KERNEXEC_MODULE_TEXT
-	int "Minimum amount of memory reserved for module code"
-	default "4" if (!GRKERNSEC_CONFIG_AUTO || GRKERNSEC_CONFIG_SERVER)
-	default "12" if (GRKERNSEC_CONFIG_AUTO && GRKERNSEC_CONFIG_DESKTOP)
-	depends on PAX_KERNEXEC && X86_32
-	help
-	  Due to implementation details the kernel must reserve a fixed
-	  amount of memory for runtime allocated code (such as modules)
-	  at compile time that cannot be changed at runtime.  Here you
-	  can specify the minimum amount in MB that will be reserved.
-	  Due to the same implementation details this size will always
-	  be rounded up to the next 2/4 MB boundary (depends on PAE) so
-	  the actually available memory for runtime allocated code will
-	  usually be more than this minimum.
-
-	  The default 4 MB should be enough for most users but if you have
-	  an excessive number of modules (e.g., most distribution configs
-	  compile many drivers as modules) or use huge modules such as
-	  nvidia's kernel driver, you will need to adjust this amount.
-	  A good rule of thumb is to look at your currently loaded kernel
-	  modules and add up their sizes.
-
-endmenu
-
-menu "Address Space Layout Randomization"
-	depends on PAX
-
-config PAX_ASLR
-	bool "Address Space Layout Randomization"
-	default y if GRKERNSEC_CONFIG_AUTO
-	help
-	  Many if not most exploit techniques rely on the knowledge of
-	  certain addresses in the attacked program.  The following options
-	  will allow the kernel to apply a certain amount of randomization
-	  to specific parts of the program thereby forcing an attacker to
-	  guess them in most cases.  Any failed guess will most likely crash
-	  the attacked program which allows the kernel to detect such attempts
-	  and react on them.  PaX itself provides no reaction mechanisms,
-	  instead it is strongly encouraged that you make use of grsecurity's
-	  (http://www.grsecurity.net/) built-in crash detection features or
-	  develop one yourself.
-
-	  By saying Y here you can choose to randomize the following areas:
-	   - top of the task's kernel stack
-	   - top of the task's userland stack
-	   - base address for mmap() requests that do not specify one
-	     (this includes all libraries)
-	   - base address of the main executable
-
-	  It is strongly recommended to say Y here as address space layout
-	  randomization has negligible impact on performance yet it provides
-	  a very effective protection.
-
-	  NOTE: you can use the 'chpax' or 'paxctl' utilities to control
-	  this feature on a per file basis.
-
-config PAX_RANDKSTACK
-	bool "Randomize kernel stack base"
-	default y if GRKERNSEC_CONFIG_AUTO && !(GRKERNSEC_CONFIG_VIRT_HOST && GRKERNSEC_CONFIG_VIRT_VIRTUALBOX)
-	depends on X86_TSC && X86
-	help
-	  By saying Y here the kernel will randomize every task's kernel
-	  stack on every system call.  This will not only force an attacker
-	  to guess it but also prevent him from making use of possible
-	  leaked information about it.
-
-	  Since the kernel stack is a rather scarce resource, randomization
-	  may cause unexpected stack overflows, therefore you should very
-	  carefully test your system.  Note that once enabled in the kernel
-	  configuration, this feature cannot be disabled on a per file basis.
-
-config PAX_RANDUSTACK
-	bool
-
-config PAX_RANDMMAP
-	bool "Randomize user stack and mmap() bases"
-	default y if GRKERNSEC_CONFIG_AUTO
-	depends on PAX_ASLR
-	select PAX_RANDUSTACK
-	help
-	  By saying Y here the kernel will randomize every task's userland
-	  stack and use a randomized base address for mmap() requests that
-	  do not specify one themselves.
-
-	  The stack randomization is done in two steps where the second
-	  one may apply a big amount of shift to the top of the stack and
-	  cause problems for programs that want to use lots of memory (more
-	  than 2.5 GB if SEGMEXEC is not active, or 1.25 GB when it is).
-
-	  As a result of mmap randomization all dynamically loaded libraries
-	  will appear at random addresses and therefore be harder to exploit
-	  by a technique where an attacker attempts to execute library code
-	  for his purposes (e.g. spawn a shell from an exploited program that
-	  is running at an elevated privilege level).
-
-	  Furthermore, if a program is relinked as a dynamic ELF file, its
-	  base address will be randomized as well, completing the full
-	  randomization of the address space layout.  Attacking such programs
-	  becomes a guess game.  You can find an example of doing this at
-	  http://pax.grsecurity.net/et_dyn.tar.gz and practical samples at
-	  http://www.grsecurity.net/grsec-gcc-specs.tar.gz .
-
-	  NOTE: you can use the 'chpax' or 'paxctl' utilities to control this
-	  feature on a per file basis.
-
-endmenu
-
-menu "Miscellaneous hardening features"
-
-config PAX_MEMORY_SANITIZE
-	bool "Sanitize all freed memory"
-	default y if (GRKERNSEC_CONFIG_AUTO && GRKERNSEC_CONFIG_PRIORITY_SECURITY)
-	help
-	  By saying Y here the kernel will erase memory pages and slab objects
-	  as soon as they are freed.  This in turn reduces the lifetime of data
-	  stored in them, making it less likely that sensitive information such
-	  as passwords, cryptographic secrets, etc stay in memory for too long.
-
-	  This is especially useful for programs whose runtime is short, long
-	  lived processes and the kernel itself benefit from this as long as
-	  they ensure timely freeing of memory that may hold sensitive
-	  information.
-
-	  A nice side effect of the sanitization of slab objects is the
-	  reduction of possible info leaks caused by padding bytes within the
-	  leaky structures.  Use-after-free bugs for structures containing
-	  pointers can also be detected as dereferencing the sanitized pointer
-	  will generate an access violation.
-
-	  The tradeoff is performance impact, on a single CPU system kernel
-	  compilation sees a 3% slowdown, other systems and workloads may vary
-	  and you are advised to test this feature on your expected workload
-	  before deploying it.
-
-	  To reduce the performance penalty by sanitizing pages only, albeit
-	  limiting the effectiveness of this feature at the same time, slab
-	  sanitization can be disabled with the kernel commandline parameter
-	  "pax_sanitize_slab=0".
-
-	  Note that this feature does not protect data stored in live pages,
-	  e.g., process memory swapped to disk may stay there for a long time.
-
-config PAX_MEMORY_STACKLEAK
-	bool "Sanitize kernel stack"
-	default y if (GRKERNSEC_CONFIG_AUTO && GRKERNSEC_CONFIG_PRIORITY_SECURITY)
-	depends on X86
-	help
-	  By saying Y here the kernel will erase the kernel stack before it
-	  returns from a system call.  This in turn reduces the information
-	  that a kernel stack leak bug can reveal.
-
-	  Note that such a bug can still leak information that was put on
-	  the stack by the current system call (the one eventually triggering
-	  the bug) but traces of earlier system calls on the kernel stack
-	  cannot leak anymore.
-
-	  The tradeoff is performance impact: on a single CPU system kernel
-	  compilation sees a 1% slowdown, other systems and workloads may vary
-	  and you are advised to test this feature on your expected workload
-	  before deploying it.
-
-	  Note that the full feature requires a gcc with plugin support,
-	  i.e., gcc 4.5 or newer.  You may need to install the supporting
-	  headers explicitly in addition to the normal gcc package.  Using
-	  older gcc versions means that functions with large enough stack
-	  frames may leave uninitialized memory behind that may be exposed
-	  to a later syscall leaking the stack.
-
-config PAX_MEMORY_STRUCTLEAK
-	bool "Forcibly initialize local variables copied to userland"
-	default y if (GRKERNSEC_CONFIG_AUTO && GRKERNSEC_CONFIG_PRIORITY_SECURITY)
-	help
-	  By saying Y here the kernel will zero initialize some local
-	  variables that are going to be copied to userland.  This in
-	  turn prevents unintended information leakage from the kernel
-	  stack should later code forget to explicitly set all parts of
-	  the copied variable.
-
-	  The tradeoff is less performance impact than PAX_MEMORY_STACKLEAK
-	  at a much smaller coverage.
-
-	  Note that the implementation requires a gcc with plugin support,
-	  i.e., gcc 4.5 or newer.  You may need to install the supporting
-	  headers explicitly in addition to the normal gcc package.
-
-config PAX_MEMORY_UDEREF
-	bool "Prevent invalid userland pointer dereference"
-	default y if GRKERNSEC_CONFIG_AUTO && !(X86_64 && GRKERNSEC_CONFIG_PRIORITY_PERF) && (!X86 || GRKERNSEC_CONFIG_VIRT_NONE || GRKERNSEC_CONFIG_VIRT_EPT)
-	depends on (X86 || (ARM && (CPU_V6 || CPU_V6K || CPU_V7) && !ARM_LPAE)) && !UML_X86 && !XEN
-	select PAX_PER_CPU_PGD if X86_64
-	help
-	  By saying Y here the kernel will be prevented from dereferencing
-	  userland pointers in contexts where the kernel expects only kernel
-	  pointers.  This is both a useful runtime debugging feature and a
-	  security measure that prevents exploiting a class of kernel bugs.
-
-	  The tradeoff is that some virtualization solutions may experience
-	  a huge slowdown and therefore you should not enable this feature
-	  for kernels meant to run in such environments.  Whether a given VM
-	  solution is affected or not is best determined by simply trying it
-	  out, the performance impact will be obvious right on boot as this
-	  mechanism engages from very early on.  A good rule of thumb is that
-	  VMs running on CPUs without hardware virtualization support (i.e.,
-	  the majority of IA-32 CPUs) will likely experience the slowdown.
-
 	  On X86_64 the kernel will make use of PCID support when available
 	  (Intel's Westmere, Sandy Bridge, etc) for better security (default)
 	  or performance impact.  Pass pax_weakuderef on the kernel command
@@ -2007,11 +1054,7 @@
 config LSM_MMAP_MIN_ADDR
 	int "Low address space for LSM to protect from user allocation"
 	depends on SECURITY && SECURITY_SELINUX
-<<<<<<< HEAD
-	default 32768 if ALPHA || ARM || PARISC || SPARC32
-=======
 	default 32768 if ALPHA || ARM || (ARM64 && COMPAT) || PARISC || SPARC32
->>>>>>> c3ade0e0
 	default 65536
 	help
 	  This is the portion of low virtual memory which should be protected
