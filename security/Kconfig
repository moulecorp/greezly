--- conflicted
+++ resolved
@@ -763,12 +763,6 @@
 	  and you are advised to test this feature on your expected workload
 	  before deploying it.
 
-<<<<<<< HEAD
-	  To reduce the performance penalty by sanitizing pages only, albeit
-	  limiting the effectiveness of this feature at the same time, slab
-	  sanitization can be disabled with the kernel commandline parameter
-	  "pax_sanitize_slab=0".
-=======
 	  The slab sanitization feature excludes a few slab caches per default
 	  for performance reasons.  To extend the feature to cover those as
 	  well, pass "pax_sanitize_slab=full" as kernel command line parameter.
@@ -777,7 +771,6 @@
 	  limiting the effectiveness of this feature at the same time, slab
 	  sanitization can be disabled with the kernel command line parameter
 	  "pax_sanitize_slab=off".
->>>>>>> ab39e721
 
 	  Note that this feature does not protect data stored in live pages,
 	  e.g., process memory swapped to disk may stay there for a long time.
