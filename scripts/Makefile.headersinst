--- conflicted
+++ resolved
@@ -3,17 +3,9 @@
 #
 # header-y  - list files to be installed. They are preprocessed
 #             to remove __KERNEL__ section of the file
-<<<<<<< HEAD
-# objhdr-y  - Same as header-y but for generated files
-# genhdr-y  - Same as objhdr-y but in a generated/ directory
-=======
 # genhdr-y  - Same as header-y but in a generated/ directory
->>>>>>> c3ade0e0
 #
 # ==========================================================================
-
-# generated header directory
-gen := $(if $(gen),$(gen),$(subst include/,include/generated/,$(obj)))
 
 # generated header directory
 gen := $(if $(gen),$(gen),$(subst include/,include/generated/,$(obj)))
@@ -52,13 +44,6 @@
 
 # all headers files for this dir
 header-y      := $(filter-out $(generic-y), $(header-y))
-<<<<<<< HEAD
-all-files     := $(header-y) $(objhdr-y) $(genhdr-y) $(wrapper-files)
-input-files   := $(addprefix $(srctree)/$(obj)/,$(header-y)) \
-                 $(addprefix $(objtree)/$(obj)/,$(objhdr-y)) \
-                 $(addprefix $(objtree)/$(gen)/,$(genhdr-y))
-output-files  := $(addprefix $(install)/, $(all-files))
-=======
 all-files     := $(header-y) $(genhdr-y) $(wrapper-files)
 output-files  := $(addprefix $(installdir)/, $(all-files))
 
@@ -80,7 +65,6 @@
 			$(error Missing generated UAPI file $(gendir)/$(hdr)) \
 		   ))
 input-files3-name := $(notdir $(input-files3))
->>>>>>> c3ade0e0
 
 # Work out what needs to be removed
 oldheaders    := $(patsubst $(installdir)/%,%,$(wildcard $(installdir)/*.h))
@@ -94,15 +78,9 @@
 quiet_cmd_install = INSTALL $(printdir) ($(words $(all-files))\
                             file$(if $(word 2, $(all-files)),s))
       cmd_install = \
-<<<<<<< HEAD
-        $(PERL) $< $(srctree)/$(obj) $(install) $(SRCARCH) $(header-y); \
-        $(PERL) $< $(objtree)/$(obj) $(install) $(SRCARCH) $(objhdr-y); \
-        $(PERL) $< $(objtree)/$(gen) $(install) $(SRCARCH) $(genhdr-y); \
-=======
         $(CONFIG_SHELL) $< $(installdir) $(srcdir) $(input-files1-name); \
         $(CONFIG_SHELL) $< $(installdir) $(oldsrcdir) $(input-files2-name); \
         $(CONFIG_SHELL) $< $(installdir) $(gendir) $(input-files3-name); \
->>>>>>> c3ade0e0
         for F in $(wrapper-files); do                                   \
                 echo "\#include <asm-generic/$$F>" > $(installdir)/$$F;    \
         done;                                                           \
