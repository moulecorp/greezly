#!/bin/sh
# Generate tags or cscope files
# Usage tags.sh <mode>
#
# mode may be any of: tags, TAGS, cscope
#
# Uses the following environment variables:
# ARCH, SUBARCH, SRCARCH, srctree, src, obj

if [ "$KBUILD_VERBOSE" = "1" ]; then
	set -x
fi

# This is a duplicate of RCS_FIND_IGNORE without escaped '()'
ignore="( -name SCCS -o -name BitKeeper -o -name .svn -o \
          -name CVS  -o -name .pc       -o -name .hg  -o \
          -name .git )                                   \
          -prune -o"

# Do not use full path if we do not use O=.. builds
# Use make O=. {tags|cscope}
# to force full paths for a non-O= build
if [ "${KBUILD_SRC}" = "" ]; then
	tree=
else
	tree=${srctree}/
fi

# Find all available archs
find_all_archs()
{
	ALLSOURCE_ARCHS=""
	for arch in `ls ${tree}arch`; do
		ALLSOURCE_ARCHS="${ALLSOURCE_ARCHS} "${arch##\/}
	done
}

# Detect if ALLSOURCE_ARCHS is set. If not, we assume SRCARCH
if [ "${ALLSOURCE_ARCHS}" = "" ]; then
	ALLSOURCE_ARCHS=${SRCARCH}
elif [ "${ALLSOURCE_ARCHS}" = "all" ]; then
	find_all_archs
fi

# find sources in arch/$ARCH
find_arch_sources()
{
	for i in $archincludedir; do
		prune="$prune -wholename $i -prune -o"
	done
	find ${tree}arch/$1 $ignore $subarchprune $prune -name "$2" -print;
}

# find sources in arch/$1/include
find_arch_include_sources()
{
	include=$(find ${tree}arch/$1/ $subarchprune \
					-name include -type d -print);
	if [ -n "$include" ]; then
		archincludedir="$archincludedir $include"
		find $include $ignore -name "$2" -print;
	fi
}

# find sources in include/
find_include_sources()
{
	find ${tree}include $ignore -name config -prune -o -name "$1" -print;
}

# find sources in rest of tree
# we could benefit from a list of dirs to search in here
find_other_sources()
{
	find ${tree}* $ignore \
	     \( -name include -o -name arch -o -name '.tmp_*' \) -prune -o \
	       -name "$1" -print;
}

find_sources()
{
	find_arch_sources $1 "$2"
}

all_sources()
{
	find_arch_include_sources ${SRCARCH} '*.[chS]'
	if [ ! -z "$archinclude" ]; then
		find_arch_include_sources $archinclude '*.[chS]'
	fi
	find_include_sources '*.[chS]'
	for arch in $ALLSOURCE_ARCHS
	do
		find_sources $arch '*.[chS]'
	done
	find_other_sources '*.[chS]'
}

all_compiled_sources()
{
	for i in $(all_sources); do
		case "$i" in
			*.[cS])
				j=${i/\.[cS]/\.o}
				if [ -e $j ]; then
					echo $i
				fi
				;;
			*)
				echo $i
				;;
		esac
	done
}

all_target_sources()
{
	if [ -n "$COMPILED_SOURCE" ]; then
		all_compiled_sources
	else
		all_sources
	fi
}

all_kconfigs()
{
	for arch in $ALLSOURCE_ARCHS; do
		find_sources $arch 'Kconfig*'
	done
	find_other_sources 'Kconfig*'
}

all_defconfigs()
{
	find_sources $ALLSOURCE_ARCHS "defconfig"
}

docscope()
{
	(echo \-k; echo \-q; all_target_sources) > cscope.files
	cscope -b -f cscope.out
}

dogtags()
{
<<<<<<< HEAD
	all_sources | gtags -i -f -
=======
	all_target_sources | gtags -i -f -
>>>>>>> c3ade0e0
}

exuberant()
{
	all_target_sources | xargs $1 -a                        \
	-I __initdata,__exitdata,__initconst,			\
	-I __cpuinitdata,__initdata_memblock			\
	-I __refdata,__attribute,__maybe_unused,__always_unused \
	-I __acquires,__releases,__deprecated			\
	-I __read_mostly,__aligned,____cacheline_aligned        \
	-I ____cacheline_aligned_in_smp                         \
	-I __cacheline_aligned,__cacheline_aligned_in_smp	\
	-I ____cacheline_internodealigned_in_smp                \
	-I __used,__packed,__packed2__,__must_check,__must_hold	\
	-I EXPORT_SYMBOL,EXPORT_SYMBOL_GPL,ACPI_EXPORT_SYMBOL   \
	-I DEFINE_TRACE,EXPORT_TRACEPOINT_SYMBOL,EXPORT_TRACEPOINT_SYMBOL_GPL \
	-I static,const						\
	--extra=+f --c-kinds=+px                                \
	--regex-asm='/^(ENTRY|_GLOBAL)\(([^)]*)\).*/\2/'        \
	--regex-c='/^SYSCALL_DEFINE[[:digit:]]?\(([^,)]*).*/sys_\1/' \
	--regex-c++='/^TRACE_EVENT\(([^,)]*).*/trace_\1/'		\
	--regex-c++='/^DEFINE_EVENT\([^,)]*, *([^,)]*).*/trace_\1/'	\
	--regex-c++='/PAGEFLAG\(([^,)]*).*/Page\1/'			\
	--regex-c++='/PAGEFLAG\(([^,)]*).*/SetPage\1/'			\
	--regex-c++='/PAGEFLAG\(([^,)]*).*/ClearPage\1/'		\
	--regex-c++='/TESTSETFLAG\(([^,)]*).*/TestSetPage\1/'		\
	--regex-c++='/TESTPAGEFLAG\(([^,)]*).*/Page\1/'			\
	--regex-c++='/SETPAGEFLAG\(([^,)]*).*/SetPage\1/'		\
	--regex-c++='/__SETPAGEFLAG\(([^,)]*).*/__SetPage\1/'		\
	--regex-c++='/TESTCLEARFLAG\(([^,)]*).*/TestClearPage\1/'	\
	--regex-c++='/__TESTCLEARFLAG\(([^,)]*).*/TestClearPage\1/'	\
	--regex-c++='/CLEARPAGEFLAG\(([^,)]*).*/ClearPage\1/'		\
	--regex-c++='/__CLEARPAGEFLAG\(([^,)]*).*/__ClearPage\1/'	\
	--regex-c++='/__PAGEFLAG\(([^,)]*).*/__SetPage\1/'		\
	--regex-c++='/__PAGEFLAG\(([^,)]*).*/__ClearPage\1/'		\
	--regex-c++='/PAGEFLAG_FALSE\(([^,)]*).*/Page\1/'		\
	--regex-c++='/TESTSCFLAG\(([^,)]*).*/TestSetPage\1/'		\
	--regex-c++='/TESTSCFLAG\(([^,)]*).*/TestClearPage\1/'		\
	--regex-c++='/SETPAGEFLAG_NOOP\(([^,)]*).*/SetPage\1/'		\
	--regex-c++='/CLEARPAGEFLAG_NOOP\(([^,)]*).*/ClearPage\1/'	\
	--regex-c++='/__CLEARPAGEFLAG_NOOP\(([^,)]*).*/__ClearPage\1/'	\
	--regex-c++='/TESTCLEARFLAG_FALSE\(([^,)]*).*/TestClearPage\1/' \
	--regex-c++='/__TESTCLEARFLAG_FALSE\(([^,)]*).*/__TestClearPage\1/' \
	--regex-c++='/_PE\(([^,)]*).*/PEVENT_ERRNO__\1/'		\
	--regex-c='/PCI_OP_READ\((\w*).*[1-4]\)/pci_bus_read_config_\1/' \
	--regex-c='/PCI_OP_WRITE\((\w*).*[1-4]\)/pci_bus_write_config_\1/' \
	--regex-c='/DEFINE_(MUTEX|SEMAPHORE|SPINLOCK)\((\w*)/\2/v/'	\
	--regex-c='/DEFINE_(RAW_SPINLOCK|RWLOCK|SEQLOCK)\((\w*)/\2/v/'	\
	--regex-c='/DECLARE_(RWSEM|COMPLETION)\((\w*)/\2/v/'		\
	--regex-c='/DECLARE_BITMAP\((\w*)/\1/v/'			\
	--regex-c='/(^|\s)(|L|H)LIST_HEAD\((\w*)/\3/v/'			\
	--regex-c='/(^|\s)RADIX_TREE\((\w*)/\2/v/'			\
	--regex-c='/DEFINE_PER_CPU\(([^,]*,\s*)(\w*).*\)/\2/v/'		\
	--regex-c='/DEFINE_PER_CPU_SHARED_ALIGNED\(([^,]*,\s*)(\w*).*\)/\2/v/' \
	--regex-c='/DECLARE_WAIT_QUEUE_HEAD\((\w*)/\1/v/'		\
	--regex-c='/DECLARE_(TASKLET|WORK|DELAYED_WORK)\((\w*)/\2/v/'	\
	--regex-c='/DEFINE_PCI_DEVICE_TABLE\((\w*)/\1/v/'		\
	--regex-c='/(^\s)OFFSET\((\w*)/\2/v/'				\
	--regex-c='/(^\s)DEFINE\((\w*)/\2/v/'

	all_kconfigs | xargs $1 -a                              \
	--langdef=kconfig --language-force=kconfig              \
	--regex-kconfig='/^[[:blank:]]*(menu|)config[[:blank:]]+([[:alnum:]_]+)/\2/'

	all_kconfigs | xargs $1 -a                              \
	--langdef=kconfig --language-force=kconfig              \
	--regex-kconfig='/^[[:blank:]]*(menu|)config[[:blank:]]+([[:alnum:]_]+)/CONFIG_\2/'

	all_defconfigs | xargs -r $1 -a                         \
	--langdef=dotconfig --language-force=dotconfig          \
	--regex-dotconfig='/^#?[[:blank:]]*(CONFIG_[[:alnum:]_]+)/\1/'
}

emacs()
{
	all_target_sources | xargs $1 -a                        \
	--regex='/^\(ENTRY\|_GLOBAL\)(\([^)]*\)).*/\2/'         \
	--regex='/^SYSCALL_DEFINE[0-9]?(\([^,)]*\).*/sys_\1/'   \
	--regex='/^TRACE_EVENT(\([^,)]*\).*/trace_\1/'		\
	--regex='/^DEFINE_EVENT([^,)]*, *\([^,)]*\).*/trace_\1/' \
	--regex='/PAGEFLAG(\([^,)]*\).*/Page\1/'			\
	--regex='/PAGEFLAG(\([^,)]*\).*/SetPage\1/'		\
	--regex='/PAGEFLAG(\([^,)]*\).*/ClearPage\1/'		\
	--regex='/TESTSETFLAG(\([^,)]*\).*/TestSetPage\1/'	\
	--regex='/TESTPAGEFLAG(\([^,)]*\).*/Page\1/'		\
	--regex='/SETPAGEFLAG(\([^,)]*\).*/SetPage\1/'		\
	--regex='/__SETPAGEFLAG(\([^,)]*\).*/__SetPage\1/'	\
	--regex='/TESTCLEARFLAG(\([^,)]*\).*/TestClearPage\1/'	\
	--regex='/__TESTCLEARFLAG(\([^,)]*\).*/TestClearPage\1/'	\
	--regex='/CLEARPAGEFLAG(\([^,)]*\).*/ClearPage\1/'	\
	--regex='/__CLEARPAGEFLAG(\([^,)]*\).*/__ClearPage\1/'	\
	--regex='/__PAGEFLAG(\([^,)]*\).*/__SetPage\1/'		\
	--regex='/__PAGEFLAG(\([^,)]*\).*/__ClearPage\1/'	\
	--regex='/PAGEFLAG_FALSE(\([^,)]*\).*/Page\1/'		\
	--regex='/TESTSCFLAG(\([^,)]*\).*/TestSetPage\1/'	\
	--regex='/TESTSCFLAG(\([^,)]*\).*/TestClearPage\1/'	\
	--regex='/SETPAGEFLAG_NOOP(\([^,)]*\).*/SetPage\1/'	\
	--regex='/CLEARPAGEFLAG_NOOP(\([^,)]*\).*/ClearPage\1/'	\
	--regex='/__CLEARPAGEFLAG_NOOP(\([^,)]*\).*/__ClearPage\1/' \
	--regex='/TESTCLEARFLAG_FALSE(\([^,)]*\).*/TestClearPage\1/' \
	--regex='/__TESTCLEARFLAG_FALSE(\([^,)]*\).*/__TestClearPage\1/' \
	--regex='/_PE(\([^,)]*\).*/PEVENT_ERRNO__\1/'		\
	--regex='/PCI_OP_READ(\([a-z]*[a-z]\).*[1-4])/pci_bus_read_config_\1/' \
	--regex='/PCI_OP_WRITE(\([a-z]*[a-z]\).*[1-4])/pci_bus_write_config_\1/'

	all_kconfigs | xargs $1 -a                              \
	--regex='/^[ \t]*\(\(menu\)*config\)[ \t]+\([a-zA-Z0-9_]+\)/\3/'

	all_kconfigs | xargs $1 -a                              \
	--regex='/^[ \t]*\(\(menu\)*config\)[ \t]+\([a-zA-Z0-9_]+\)/CONFIG_\3/'

	all_defconfigs | xargs -r $1 -a                         \
	--regex='/^#?[ \t]?\(CONFIG_[a-zA-Z0-9_]+\)/\1/'
}

xtags()
{
	if $1 --version 2>&1 | grep -iq exuberant; then
		exuberant $1
	elif $1 --version 2>&1 | grep -iq emacs; then
		emacs $1
	else
		all_target_sources | xargs $1 -a
        fi
}

# Support um (which uses SUBARCH)
if [ "${ARCH}" = "um" ]; then
	if [ "$SUBARCH" = "i386" ]; then
		archinclude=x86
	elif [ "$SUBARCH" = "x86_64" ]; then
		archinclude=x86
	else
		archinclude=${SUBARCH}
	fi
elif [ "${SRCARCH}" = "arm" -a "${SUBARCH}" != "" ]; then
	subarchdir=$(find ${tree}arch/$SRCARCH/ -name "mach-*" -type d -o \
							-name "plat-*" -type d);
	for i in $subarchdir; do
		case "$i" in
			*"mach-"${SUBARCH})
				;;
			*"plat-"${SUBARCH})
				;;
			*)
				subarchprune="$subarchprune \
						-wholename $i -prune -o"
				;;
		esac
	done
fi

remove_structs=
case "$1" in
	"cscope")
		docscope
		;;

	"gtags")
		dogtags
		;;

	"tags")
		rm -f tags
		xtags ctags
		remove_structs=y
		;;

	"TAGS")
		rm -f TAGS
		xtags etags
		remove_structs=y
		;;
esac

# Remove structure forward declarations.
if [ -n "$remove_structs" ]; then
    LANG=C sed -i -e '/^\([a-zA-Z_][a-zA-Z0-9_]*\)\t.*\t\/\^struct \1;.*\$\/;"\tx$/d' $1
fi<|MERGE_RESOLUTION|>--- conflicted
+++ resolved
@@ -143,11 +143,7 @@
 
 dogtags()
 {
-<<<<<<< HEAD
-	all_sources | gtags -i -f -
-=======
 	all_target_sources | gtags -i -f -
->>>>>>> c3ade0e0
 }
 
 exuberant()
