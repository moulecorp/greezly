#!/bin/sh
#
# A depmod wrapper used by the toplevel Makefile

if test $# -ne 3; then
	echo "Usage: $0 /sbin/depmod <kernelrelease> <symbolprefix>" >&2
	exit 1
fi
DEPMOD=$1
KERNELRELEASE=$2
<<<<<<< HEAD
=======
SYMBOL_PREFIX=$3
>>>>>>> c3ade0e0

if ! test -r System.map -a -x "$DEPMOD"; then
	exit 0
fi

# older versions of depmod don't support -P <symbol-prefix>
# support was added in module-init-tools 3.13
if test -n "$SYMBOL_PREFIX"; then
	release=$("$DEPMOD" --version)
	package=$(echo "$release" | cut -d' ' -f 1)
	if test "$package" = "module-init-tools"; then
		version=$(echo "$release" | cut -d' ' -f 2)
		later=$(printf '%s\n' "$version" "3.13" | sort -V | tail -n 1)
		if test "$later" != "$version"; then
			# module-init-tools < 3.13, drop the symbol prefix
			SYMBOL_PREFIX=""
		fi
	fi
	if test -n "$SYMBOL_PREFIX"; then
		SYMBOL_PREFIX="-P $SYMBOL_PREFIX"
	fi
fi

# older versions of depmod require the version string to start with three
# numbers, so we cheat with a symlink here
depmod_hack_needed=true
tmp_dir=$(mktemp -d ${TMPDIR:-/tmp}/depmod.XXXXXX)
mkdir -p "$tmp_dir/lib/modules/$KERNELRELEASE"
if "$DEPMOD" -b "$tmp_dir" $KERNELRELEASE 2>/dev/null; then
	if test -e "$tmp_dir/lib/modules/$KERNELRELEASE/modules.dep" -o \
		-e "$tmp_dir/lib/modules/$KERNELRELEASE/modules.dep.bin"; then
		depmod_hack_needed=false
	fi
fi
rm -rf "$tmp_dir"
if $depmod_hack_needed; then
	symlink="$INSTALL_MOD_PATH/lib/modules/99.98.$KERNELRELEASE"
	ln -s "$KERNELRELEASE" "$symlink"
	KERNELRELEASE=99.98.$KERNELRELEASE
fi

set -- -ae -F System.map
if test -n "$INSTALL_MOD_PATH"; then
	set -- "$@" -b "$INSTALL_MOD_PATH"
fi
"$DEPMOD" "$@" "$KERNELRELEASE" $SYMBOL_PREFIX
ret=$?

if $depmod_hack_needed; then
	rm -f "$symlink"
fi

exit $ret<|MERGE_RESOLUTION|>--- conflicted
+++ resolved
@@ -8,10 +8,7 @@
 fi
 DEPMOD=$1
 KERNELRELEASE=$2
-<<<<<<< HEAD
-=======
 SYMBOL_PREFIX=$3
->>>>>>> c3ade0e0
 
 if ! test -r System.map -a -x "$DEPMOD"; then
 	exit 0
