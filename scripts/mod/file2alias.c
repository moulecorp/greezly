--- conflicted
+++ resolved
@@ -168,13 +168,8 @@
 }
 
 /* USB is special because the bcdDevice can be matched against a numeric range */
-<<<<<<< HEAD
-/* Looks like "usb:vNpNdNdcNdscNdpNicNiscNipN" */
-static void do_usb_entry(struct usb_device_id *id,
-=======
 /* Looks like "usb:vNpNdNdcNdscNdpNicNiscNipNinN" */
 static void do_usb_entry(void *symval,
->>>>>>> c3ade0e0
 			 unsigned int bcdDevice_initial, unsigned int bcdDevice_initial_digits,
 			 unsigned char range_lo, unsigned char range_hi,
 			 unsigned char max, struct module *mod)
@@ -536,13 +531,8 @@
 	device_id_check(mod->name, "pnp", size, id_size, symval);
 
 	for (i = 0; i < count; i++) {
-<<<<<<< HEAD
-		const char *id = (char *)devs[i].id;
-		char acpi_id[sizeof(devs[0].id)];
-=======
 		DEF_FIELD_ADDR(symval + i*id_size, pnp_device_id, id);
 		char acpi_id[sizeof(*id)];
->>>>>>> c3ade0e0
 		unsigned int j;
 
 		buf_printf(&mod->dev_table_buf,
@@ -571,11 +561,7 @@
 		DEF_FIELD_ADDR(symval + i*id_size, pnp_card_device_id, devs);
 
 		for (j = 0; j < PNP_MAX_DEVICES; j++) {
-<<<<<<< HEAD
-			const char *id = (char *)card->devs[j].id;
-=======
 			const char *id = (char *)(*devs)[j].id;
->>>>>>> c3ade0e0
 			unsigned int i2, j2;
 			int dup = 0;
 
@@ -601,11 +587,7 @@
 
 			/* add an individual alias for every device entry */
 			if (!dup) {
-<<<<<<< HEAD
-				char acpi_id[sizeof(card->devs[0].id)];
-=======
 				char acpi_id[PNP_ID_LEN];
->>>>>>> c3ade0e0
 				unsigned int k;
 
 				buf_printf(&mod->dev_table_buf,
@@ -959,11 +941,7 @@
 			char *alias)
 {
 	unsigned int i, j;
-<<<<<<< HEAD
-
-=======
 	DEF_FIELD_ADDR(symval, dmi_system_id, matches);
->>>>>>> c3ade0e0
 	sprintf(alias, "dmi*");
 
 	for (i = 0; i < ARRAY_SIZE(dmi_fields); i++) {
@@ -1239,8 +1217,6 @@
 	if (ELF_ST_TYPE(sym->st_info) != STT_OBJECT)
 		return;
 
-<<<<<<< HEAD
-=======
 	/* All our symbols are of form <prefix>__mod_XXX_device_table. */
 	name = strstr(symname, "__mod_");
 	if (!name)
@@ -1253,7 +1229,6 @@
 		return;
 	namelen -= strlen("_device_table");
 
->>>>>>> c3ade0e0
 	/* Handle all-NULL symbols allocated into .bss */
 	if (info->sechdrs[get_secindex(info, sym)].sh_type & SHT_NOBITS) {
 		zeros = calloc(1, sym->st_size);
