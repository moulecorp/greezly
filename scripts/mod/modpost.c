/* Postprocess module symbol versions
 *
 * Copyright 2003       Kai Germaschewski
 * Copyright 2002-2004  Rusty Russell, IBM Corporation
 * Copyright 2006-2008  Sam Ravnborg
 * Based in part on module-init-tools/depmod.c,file2alias
 *
 * This software may be used and distributed according to the terms
 * of the GNU General Public License, incorporated herein by reference.
 *
 * Usage: modpost vmlinux module1.o module2.o ...
 */

#define _GNU_SOURCE
#include <stdio.h>
#include <ctype.h>
#include <string.h>
#include <limits.h>
#include <stdbool.h>
#include <errno.h>
#include "modpost.h"
#include "../../include/generated/autoconf.h"
#include "../../include/linux/license.h"
#include "../../include/linux/export.h"

/* Are we using CONFIG_MODVERSIONS? */
int modversions = 0;
/* Warn about undefined symbols? (do so if we have vmlinux) */
int have_vmlinux = 0;
/* Is CONFIG_MODULE_SRCVERSION_ALL set? */
static int all_versions = 0;
/* If we are modposting external module set to 1 */
static int external_module = 0;
/* Warn about section mismatch in vmlinux if set to 1 */
static int vmlinux_section_warnings = 1;
/* Only warn about unresolved symbols */
static int warn_unresolved = 0;
/* How a symbol is exported */
static int sec_mismatch_count = 0;
static int sec_mismatch_verbose = 1;
/* ignore missing files */
static int ignore_missing_files;

enum export {
	export_plain,      export_unused,     export_gpl,
	export_unused_gpl, export_gpl_future, export_unknown
};

#define PRINTF __attribute__ ((format (printf, 1, 2)))

PRINTF void fatal(const char *fmt, ...)
{
	va_list arglist;

	fprintf(stderr, "FATAL: ");

	va_start(arglist, fmt);
	vfprintf(stderr, fmt, arglist);
	va_end(arglist);

	exit(1);
}

PRINTF void warn(const char *fmt, ...)
{
	va_list arglist;

	fprintf(stderr, "WARNING: ");

	va_start(arglist, fmt);
	vfprintf(stderr, fmt, arglist);
	va_end(arglist);
}

PRINTF void merror(const char *fmt, ...)
{
	va_list arglist;

	fprintf(stderr, "ERROR: ");

	va_start(arglist, fmt);
	vfprintf(stderr, fmt, arglist);
	va_end(arglist);
}

static inline bool strends(const char *str, const char *postfix)
{
	if (strlen(str) < strlen(postfix))
		return false;

	return strcmp(str + strlen(str) - strlen(postfix), postfix) == 0;
}

static int is_vmlinux(const char *modname)
{
	const char *myname;

	myname = strrchr(modname, '/');
	if (myname)
		myname++;
	else
		myname = modname;

	return (strcmp(myname, "vmlinux") == 0) ||
	       (strcmp(myname, "vmlinux.o") == 0);
}

void *do_nofail(void *ptr, const char *expr)
{
	if (!ptr)
		fatal("modpost: Memory allocation failure: %s.\n", expr);

	return ptr;
}

/* A list of all modules we processed */
static struct module *modules;

static struct module *find_module(char *modname)
{
	struct module *mod;

	for (mod = modules; mod; mod = mod->next)
		if (strcmp(mod->name, modname) == 0)
			break;
	return mod;
}

static struct module *new_module(const char *modname)
{
	struct module *mod;
	char *p;

	mod = NOFAIL(malloc(sizeof(*mod)));
	memset(mod, 0, sizeof(*mod));
	p = NOFAIL(strdup(modname));

	/* strip trailing .o */
<<<<<<< HEAD
	s = strrchr(p, '.');
	if (s != NULL)
		if (strcmp(s, ".o") == 0) {
			*s = '\0';
			mod->is_dot_o = 1;
		}
=======
	if (strends(p, ".o")) {
		p[strlen(p) - 2] = '\0';
		mod->is_dot_o = 1;
	}
>>>>>>> c3ade0e0

	/* add to list */
	mod->name = p;
	mod->gpl_compatible = -1;
	mod->next = modules;
	modules = mod;

	return mod;
}

/* A hash of all exported symbols,
 * struct symbol is also used for lists of unresolved symbols */

#define SYMBOL_HASH_SIZE 1024

struct symbol {
	struct symbol *next;
	struct module *module;
	unsigned int crc;
	int crc_valid;
	unsigned int weak:1;
	unsigned int vmlinux:1;    /* 1 if symbol is defined in vmlinux */
	unsigned int kernel:1;     /* 1 if symbol is from kernel
				    *  (only for external modules) **/
	unsigned int preloaded:1;  /* 1 if symbol from Module.symvers, or crc */
	enum export  export;       /* Type of export */
	char name[0];
};

static struct symbol *symbolhash[SYMBOL_HASH_SIZE];

/* This is based on the hash agorithm from gdbm, via tdb */
static inline unsigned int tdb_hash(const char *name)
{
	unsigned value;	/* Used to compute the hash value.  */
	unsigned   i;	/* Used to cycle through random values. */

	/* Set the initial value from the key size. */
	for (value = 0x238F13AF * strlen(name), i = 0; name[i]; i++)
		value = (value + (((unsigned char *)name)[i] << (i*5 % 24)));

	return (1103515243 * value + 12345);
}

/**
 * Allocate a new symbols for use in the hash of exported symbols or
 * the list of unresolved symbols per module
 **/
static struct symbol *alloc_symbol(const char *name, unsigned int weak,
				   struct symbol *next)
{
	struct symbol *s = NOFAIL(malloc(sizeof(*s) + strlen(name) + 1));

	memset(s, 0, sizeof(*s));
	strcpy(s->name, name);
	s->weak = weak;
	s->next = next;
	return s;
}

/* For the hash of exported symbols */
static struct symbol *new_symbol(const char *name, struct module *module,
				 enum export export)
{
	unsigned int hash;
	struct symbol *new;

	hash = tdb_hash(name) % SYMBOL_HASH_SIZE;
	new = symbolhash[hash] = alloc_symbol(name, 0, symbolhash[hash]);
	new->module = module;
	new->export = export;
	return new;
}

static struct symbol *find_symbol(const char *name)
{
	struct symbol *s;

	/* For our purposes, .foo matches foo.  PPC64 needs this. */
	if (name[0] == '.')
		name++;

	for (s = symbolhash[tdb_hash(name) % SYMBOL_HASH_SIZE]; s; s = s->next) {
		if (strcmp(s->name, name) == 0)
			return s;
	}
	return NULL;
}

static struct {
	const char *str;
	enum export export;
} export_list[] = {
	{ .str = "EXPORT_SYMBOL",            .export = export_plain },
	{ .str = "EXPORT_UNUSED_SYMBOL",     .export = export_unused },
	{ .str = "EXPORT_SYMBOL_GPL",        .export = export_gpl },
	{ .str = "EXPORT_UNUSED_SYMBOL_GPL", .export = export_unused_gpl },
	{ .str = "EXPORT_SYMBOL_GPL_FUTURE", .export = export_gpl_future },
	{ .str = "(unknown)",                .export = export_unknown },
};


static const char *export_str(enum export ex)
{
	return export_list[ex].str;
}

static enum export export_no(const char *s)
{
	int i;

	if (!s)
		return export_unknown;
	for (i = 0; export_list[i].export != export_unknown; i++) {
		if (strcmp(export_list[i].str, s) == 0)
			return export_list[i].export;
	}
	return export_unknown;
}

static const char *sec_name(struct elf_info *elf, int secindex);

#define strstarts(str, prefix) (strncmp(str, prefix, strlen(prefix)) == 0)

static enum export export_from_secname(struct elf_info *elf, unsigned int sec)
{
	const char *secname = sec_name(elf, sec);

	if (strstarts(secname, "___ksymtab+"))
		return export_plain;
	else if (strstarts(secname, "___ksymtab_unused+"))
		return export_unused;
	else if (strstarts(secname, "___ksymtab_gpl+"))
		return export_gpl;
	else if (strstarts(secname, "___ksymtab_unused_gpl+"))
		return export_unused_gpl;
	else if (strstarts(secname, "___ksymtab_gpl_future+"))
		return export_gpl_future;
	else
		return export_unknown;
}

static enum export export_from_sec(struct elf_info *elf, unsigned int sec)
{
	if (sec == elf->export_sec)
		return export_plain;
	else if (sec == elf->export_unused_sec)
		return export_unused;
	else if (sec == elf->export_gpl_sec)
		return export_gpl;
	else if (sec == elf->export_unused_gpl_sec)
		return export_unused_gpl;
	else if (sec == elf->export_gpl_future_sec)
		return export_gpl_future;
	else
		return export_unknown;
}

/**
 * Add an exported symbol - it may have already been added without a
 * CRC, in this case just update the CRC
 **/
static struct symbol *sym_add_exported(const char *name, struct module *mod,
				       enum export export)
{
	struct symbol *s = find_symbol(name);

	if (!s) {
		s = new_symbol(name, mod, export);
	} else {
		if (!s->preloaded) {
			warn("%s: '%s' exported twice. Previous export "
			     "was in %s%s\n", mod->name, name,
			     s->module->name,
			     is_vmlinux(s->module->name) ?"":".ko");
		} else {
			/* In case Modules.symvers was out of date */
			s->module = mod;
		}
	}
	s->preloaded = 0;
	s->vmlinux   = is_vmlinux(mod->name);
	s->kernel    = 0;
	s->export    = export;
	return s;
}

static void sym_update_crc(const char *name, struct module *mod,
			   unsigned int crc, enum export export)
{
	struct symbol *s = find_symbol(name);

	if (!s) {
		s = new_symbol(name, mod, export);
		/* Don't complain when we find it later. */
		s->preloaded = 1;
	}
	s->crc = crc;
	s->crc_valid = 1;
}

void *grab_file(const char *filename, unsigned long *size)
{
	struct stat st;
	void *map = MAP_FAILED;
	int fd;

	fd = open(filename, O_RDONLY);
	if (fd < 0)
		return NULL;
	if (fstat(fd, &st))
		goto failed;

	*size = st.st_size;
	map = mmap(NULL, *size, PROT_READ|PROT_WRITE, MAP_PRIVATE, fd, 0);

failed:
	close(fd);
	if (map == MAP_FAILED)
		return NULL;
	return map;
}

/**
  * Return a copy of the next line in a mmap'ed file.
  * spaces in the beginning of the line is trimmed away.
  * Return a pointer to a static buffer.
  **/
char *get_next_line(unsigned long *pos, void *file, unsigned long size)
{
	static char line[4096];
	int skip = 1;
	size_t len = 0;
	signed char *p = (signed char *)file + *pos;
	char *s = line;

	for (; *pos < size ; (*pos)++) {
		if (skip && isspace(*p)) {
			p++;
			continue;
		}
		skip = 0;
		if (*p != '\n' && (*pos < size)) {
			len++;
			*s++ = *p++;
			if (len > 4095)
				break; /* Too long, stop */
		} else {
			/* End of string */
			*s = '\0';
			return line;
		}
	}
	/* End of buffer */
	return NULL;
}

void release_file(void *file, unsigned long size)
{
	munmap(file, size);
}

static int parse_elf(struct elf_info *info, const char *filename)
{
	unsigned int i;
	Elf_Ehdr *hdr;
	Elf_Shdr *sechdrs;
	Elf_Sym  *sym;
	const char *secstrings;
	unsigned int symtab_idx = ~0U, symtab_shndx_idx = ~0U;

	hdr = grab_file(filename, &info->size);
	if (!hdr) {
		if (ignore_missing_files) {
			fprintf(stderr, "%s: %s (ignored)\n", filename,
				strerror(errno));
			return 0;
		}
		perror(filename);
		exit(1);
	}
	info->hdr = hdr;
	if (info->size < sizeof(*hdr)) {
		/* file too small, assume this is an empty .o file */
		return 0;
	}
	/* Is this a valid ELF file? */
	if ((hdr->e_ident[EI_MAG0] != ELFMAG0) ||
	    (hdr->e_ident[EI_MAG1] != ELFMAG1) ||
	    (hdr->e_ident[EI_MAG2] != ELFMAG2) ||
	    (hdr->e_ident[EI_MAG3] != ELFMAG3)) {
		/* Not an ELF file - silently ignore it */
		return 0;
	}
	/* Fix endianness in ELF header */
	hdr->e_type      = TO_NATIVE(hdr->e_type);
	hdr->e_machine   = TO_NATIVE(hdr->e_machine);
	hdr->e_version   = TO_NATIVE(hdr->e_version);
	hdr->e_entry     = TO_NATIVE(hdr->e_entry);
	hdr->e_phoff     = TO_NATIVE(hdr->e_phoff);
	hdr->e_shoff     = TO_NATIVE(hdr->e_shoff);
	hdr->e_flags     = TO_NATIVE(hdr->e_flags);
	hdr->e_ehsize    = TO_NATIVE(hdr->e_ehsize);
	hdr->e_phentsize = TO_NATIVE(hdr->e_phentsize);
	hdr->e_phnum     = TO_NATIVE(hdr->e_phnum);
	hdr->e_shentsize = TO_NATIVE(hdr->e_shentsize);
	hdr->e_shnum     = TO_NATIVE(hdr->e_shnum);
	hdr->e_shstrndx  = TO_NATIVE(hdr->e_shstrndx);
	sechdrs = (void *)hdr + hdr->e_shoff;
	info->sechdrs = sechdrs;

	/* Check if file offset is correct */
	if (hdr->e_shoff > info->size) {
		fatal("section header offset=%lu in file '%s' is bigger than "
		      "filesize=%lu\n", (unsigned long)hdr->e_shoff,
		      filename, info->size);
		return 0;
	}

	if (hdr->e_shnum == SHN_UNDEF) {
		/*
		 * There are more than 64k sections,
		 * read count from .sh_size.
		 */
		info->num_sections = TO_NATIVE(sechdrs[0].sh_size);
	}
	else {
		info->num_sections = hdr->e_shnum;
	}
	if (hdr->e_shstrndx == SHN_XINDEX) {
		info->secindex_strings = TO_NATIVE(sechdrs[0].sh_link);
	}
	else {
		info->secindex_strings = hdr->e_shstrndx;
	}

	/* Fix endianness in section headers */
	for (i = 0; i < info->num_sections; i++) {
		sechdrs[i].sh_name      = TO_NATIVE(sechdrs[i].sh_name);
		sechdrs[i].sh_type      = TO_NATIVE(sechdrs[i].sh_type);
		sechdrs[i].sh_flags     = TO_NATIVE(sechdrs[i].sh_flags);
		sechdrs[i].sh_addr      = TO_NATIVE(sechdrs[i].sh_addr);
		sechdrs[i].sh_offset    = TO_NATIVE(sechdrs[i].sh_offset);
		sechdrs[i].sh_size      = TO_NATIVE(sechdrs[i].sh_size);
		sechdrs[i].sh_link      = TO_NATIVE(sechdrs[i].sh_link);
		sechdrs[i].sh_info      = TO_NATIVE(sechdrs[i].sh_info);
		sechdrs[i].sh_addralign = TO_NATIVE(sechdrs[i].sh_addralign);
		sechdrs[i].sh_entsize   = TO_NATIVE(sechdrs[i].sh_entsize);
	}
	/* Find symbol table. */
	secstrings = (void *)hdr + sechdrs[info->secindex_strings].sh_offset;
	for (i = 1; i < info->num_sections; i++) {
		const char *secname;
		int nobits = sechdrs[i].sh_type == SHT_NOBITS;

		if (!nobits && sechdrs[i].sh_offset > info->size) {
			fatal("%s is truncated. sechdrs[i].sh_offset=%lu > "
			      "sizeof(*hrd)=%zu\n", filename,
			      (unsigned long)sechdrs[i].sh_offset,
			      sizeof(*hdr));
			return 0;
		}
		secname = secstrings + sechdrs[i].sh_name;
		if (strcmp(secname, ".modinfo") == 0) {
			if (nobits)
				fatal("%s has NOBITS .modinfo\n", filename);
			info->modinfo = (void *)hdr + sechdrs[i].sh_offset;
			info->modinfo_len = sechdrs[i].sh_size;
		} else if (strcmp(secname, "__ksymtab") == 0)
			info->export_sec = i;
		else if (strcmp(secname, "__ksymtab_unused") == 0)
			info->export_unused_sec = i;
		else if (strcmp(secname, "__ksymtab_gpl") == 0)
			info->export_gpl_sec = i;
		else if (strcmp(secname, "__ksymtab_unused_gpl") == 0)
			info->export_unused_gpl_sec = i;
		else if (strcmp(secname, "__ksymtab_gpl_future") == 0)
			info->export_gpl_future_sec = i;

		if (sechdrs[i].sh_type == SHT_SYMTAB) {
			unsigned int sh_link_idx;
			symtab_idx = i;
			info->symtab_start = (void *)hdr +
			    sechdrs[i].sh_offset;
			info->symtab_stop  = (void *)hdr +
			    sechdrs[i].sh_offset + sechdrs[i].sh_size;
			sh_link_idx = sechdrs[i].sh_link;
			info->strtab       = (void *)hdr +
			    sechdrs[sh_link_idx].sh_offset;
		}

		/* 32bit section no. table? ("more than 64k sections") */
		if (sechdrs[i].sh_type == SHT_SYMTAB_SHNDX) {
			symtab_shndx_idx = i;
			info->symtab_shndx_start = (void *)hdr +
			    sechdrs[i].sh_offset;
			info->symtab_shndx_stop  = (void *)hdr +
			    sechdrs[i].sh_offset + sechdrs[i].sh_size;
		}
	}
	if (!info->symtab_start)
		fatal("%s has no symtab?\n", filename);

	/* Fix endianness in symbols */
	for (sym = info->symtab_start; sym < info->symtab_stop; sym++) {
		sym->st_shndx = TO_NATIVE(sym->st_shndx);
		sym->st_name  = TO_NATIVE(sym->st_name);
		sym->st_value = TO_NATIVE(sym->st_value);
		sym->st_size  = TO_NATIVE(sym->st_size);
	}

	if (symtab_shndx_idx != ~0U) {
		Elf32_Word *p;
		if (symtab_idx != sechdrs[symtab_shndx_idx].sh_link)
			fatal("%s: SYMTAB_SHNDX has bad sh_link: %u!=%u\n",
			      filename, sechdrs[symtab_shndx_idx].sh_link,
			      symtab_idx);
		/* Fix endianness */
		for (p = info->symtab_shndx_start; p < info->symtab_shndx_stop;
		     p++)
			*p = TO_NATIVE(*p);
	}

	return 1;
}

static void parse_elf_finish(struct elf_info *info)
{
	release_file(info->hdr, info->size);
}

static int ignore_undef_symbol(struct elf_info *info, const char *symname)
{
	/* ignore __this_module, it will be resolved shortly */
	if (strcmp(symname, VMLINUX_SYMBOL_STR(__this_module)) == 0)
		return 1;
	/* ignore global offset table */
	if (strcmp(symname, "_GLOBAL_OFFSET_TABLE_") == 0)
		return 1;
	if (info->hdr->e_machine == EM_PPC)
		/* Special register function linked on all modules during final link of .ko */
		if (strncmp(symname, "_restgpr_", sizeof("_restgpr_") - 1) == 0 ||
		    strncmp(symname, "_savegpr_", sizeof("_savegpr_") - 1) == 0 ||
		    strncmp(symname, "_rest32gpr_", sizeof("_rest32gpr_") - 1) == 0 ||
		    strncmp(symname, "_save32gpr_", sizeof("_save32gpr_") - 1) == 0 ||
		    strncmp(symname, "_restvr_", sizeof("_restvr_") - 1) == 0 ||
		    strncmp(symname, "_savevr_", sizeof("_savevr_") - 1) == 0)
			return 1;
	if (info->hdr->e_machine == EM_PPC64)
		/* Special register function linked on all modules during final link of .ko */
		if (strncmp(symname, "_restgpr0_", sizeof("_restgpr0_") - 1) == 0 ||
		    strncmp(symname, "_savegpr0_", sizeof("_savegpr0_") - 1) == 0 ||
		    strncmp(symname, "_restvr_", sizeof("_restvr_") - 1) == 0 ||
		    strncmp(symname, "_savevr_", sizeof("_savevr_") - 1) == 0)
			return 1;
	/* Do not ignore this symbol */
	return 0;
}

#define CRC_PFX     VMLINUX_SYMBOL_STR(__crc_)
#define KSYMTAB_PFX VMLINUX_SYMBOL_STR(__ksymtab_)

static void handle_modversions(struct module *mod, struct elf_info *info,
			       Elf_Sym *sym, const char *symname)
{
	unsigned int crc;
	enum export export;

	if ((!is_vmlinux(mod->name) || mod->is_dot_o) &&
	    strncmp(symname, "__ksymtab", 9) == 0)
		export = export_from_secname(info, get_secindex(info, sym));
	else
		export = export_from_sec(info, get_secindex(info, sym));

	/* CRC'd symbol */
	if (strncmp(symname, CRC_PFX, strlen(CRC_PFX)) == 0) {
		crc = (unsigned int) sym->st_value;
		sym_update_crc(symname + strlen(CRC_PFX), mod, crc,
				export);
	}

	switch (sym->st_shndx) {
	case SHN_COMMON:
		warn("\"%s\" [%s] is COMMON symbol\n", symname, mod->name);
		break;
	case SHN_UNDEF:
		/* undefined symbol */
		if (ELF_ST_BIND(sym->st_info) != STB_GLOBAL &&
		    ELF_ST_BIND(sym->st_info) != STB_WEAK)
			break;
		if (ignore_undef_symbol(info, symname))
			break;
/* cope with newer glibc (2.3.4 or higher) STT_ definition in elf.h */
#if defined(STT_REGISTER) || defined(STT_SPARC_REGISTER)
/* add compatibility with older glibc */
#ifndef STT_SPARC_REGISTER
#define STT_SPARC_REGISTER STT_REGISTER
#endif
		if (info->hdr->e_machine == EM_SPARC ||
		    info->hdr->e_machine == EM_SPARCV9) {
			/* Ignore register directives. */
			if (ELF_ST_TYPE(sym->st_info) == STT_SPARC_REGISTER)
				break;
			if (symname[0] == '.') {
				char *munged = strdup(symname);
				munged[0] = '_';
				munged[1] = toupper(munged[1]);
				symname = munged;
			}
		}
#endif

#ifdef CONFIG_HAVE_UNDERSCORE_SYMBOL_PREFIX
		if (symname[0] != '_')
			break;
		else
			symname++;
#endif
		mod->unres = alloc_symbol(symname,
					  ELF_ST_BIND(sym->st_info) == STB_WEAK,
					  mod->unres);
		break;
	default:
		/* All exported symbols */
		if (strncmp(symname, KSYMTAB_PFX, strlen(KSYMTAB_PFX)) == 0) {
			sym_add_exported(symname + strlen(KSYMTAB_PFX), mod,
					export);
		}
		if (strcmp(symname, VMLINUX_SYMBOL_STR(init_module)) == 0)
			mod->has_init = 1;
		if (strcmp(symname, VMLINUX_SYMBOL_STR(cleanup_module)) == 0)
			mod->has_cleanup = 1;
		break;
	}
}

/**
 * Parse tag=value strings from .modinfo section
 **/
static char *next_string(char *string, unsigned long *secsize)
{
	/* Skip non-zero chars */
	while (string[0]) {
		string++;
		if ((*secsize)-- <= 1)
			return NULL;
	}

	/* Skip any zero padding. */
	while (!string[0]) {
		string++;
		if ((*secsize)-- <= 1)
			return NULL;
	}
	return string;
}

static char *get_next_modinfo(void *modinfo, unsigned long modinfo_len,
			      const char *tag, char *info)
{
	char *p;
	unsigned int taglen = strlen(tag);
	unsigned long size = modinfo_len;

	if (info) {
		size -= info - (char *)modinfo;
		modinfo = next_string(info, &size);
	}

	for (p = modinfo; p; p = next_string(p, &size)) {
		if (strncmp(p, tag, taglen) == 0 && p[taglen] == '=')
			return p + taglen + 1;
	}
	return NULL;
}

static char *get_modinfo(void *modinfo, unsigned long modinfo_len,
			 const char *tag)

{
	return get_next_modinfo(modinfo, modinfo_len, tag, NULL);
}

/**
 * Test if string s ends in string sub
 * return 0 if match
 **/
static int strrcmp(const char *s, const char *sub)
{
	int slen, sublen;

	if (!s || !sub)
		return 1;

	slen = strlen(s);
	sublen = strlen(sub);

	if ((slen == 0) || (sublen == 0))
		return 1;

	if (sublen > slen)
		return 1;

	return memcmp(s + slen - sublen, sub, sublen);
}

static const char *sym_name(struct elf_info *elf, Elf_Sym *sym)
{
	if (sym)
		return elf->strtab + sym->st_name;
	else
		return "(unknown)";
}

static const char *sec_name(struct elf_info *elf, int secindex)
{
	Elf_Shdr *sechdrs = elf->sechdrs;
	return (void *)elf->hdr +
		elf->sechdrs[elf->secindex_strings].sh_offset +
		sechdrs[secindex].sh_name;
}

static const char *sech_name(struct elf_info *elf, Elf_Shdr *sechdr)
{
	return (void *)elf->hdr +
		elf->sechdrs[elf->secindex_strings].sh_offset +
		sechdr->sh_name;
}

/* if sym is empty or point to a string
 * like ".[0-9]+" then return 1.
 * This is the optional prefix added by ld to some sections
 */
static int number_prefix(const char *sym)
{
	if (*sym++ == '\0')
		return 1;
	if (*sym != '.')
		return 0;
	do {
		char c = *sym++;
		if (c < '0' || c > '9')
			return 0;
	} while (*sym);
	return 1;
}

/* The pattern is an array of simple patterns.
 * "foo" will match an exact string equal to "foo"
 * "*foo" will match a string that ends with "foo"
 * "foo*" will match a string that begins with "foo"
 * "foo$" will match a string equal to "foo" or "foo.1"
 *   where the '1' can be any number including several digits.
 *   The $ syntax is for sections where ld append a dot number
 *   to make section name unique.
 */
static int match(const char *sym, const char * const pat[])
{
	const char *p;
	while (*pat) {
		p = *pat++;
		const char *endp = p + strlen(p) - 1;

		/* "*foo" */
		if (*p == '*') {
			if (strrcmp(sym, p + 1) == 0)
				return 1;
		}
		/* "foo*" */
		else if (*endp == '*') {
			if (strncmp(sym, p, strlen(p) - 1) == 0)
				return 1;
		}
		/* "foo$" */
		else if (*endp == '$') {
			if (strncmp(sym, p, strlen(p) - 1) == 0) {
				if (number_prefix(sym + strlen(p) - 1))
					return 1;
			}
		}
		/* no wildcards */
		else {
			if (strcmp(p, sym) == 0)
				return 1;
		}
	}
	/* no match */
	return 0;
}

/* sections that we do not want to do full section mismatch check on */
static const char *section_white_list[] =
{
	".comment*",
	".debug*",
	".cranges",		/* sh64 */
	".zdebug*",		/* Compressed debug sections. */
	".GCC-command-line",	/* mn10300 */
	".GCC.command.line",	/* record-gcc-switches, non mn10300 */
	".mdebug*",        /* alpha, score, mips etc. */
	".pdr",            /* alpha, score, mips etc. */
	".stab*",
	".note*",
	".got*",
	".toc*",
	".xt.prop",				 /* xtensa */
	".xt.lit",         /* xtensa */
	".arcextmap*",			/* arc */
	".gnu.linkonce.arcext*",	/* arc : modules */
	NULL
};

/*
 * This is used to find sections missing the SHF_ALLOC flag.
 * The cause of this is often a section specified in assembler
 * without "ax" / "aw".
 */
static void check_section(const char *modname, struct elf_info *elf,
                          Elf_Shdr *sechdr)
{
	const char *sec = sech_name(elf, sechdr);

	if (sechdr->sh_type == SHT_PROGBITS &&
	    !(sechdr->sh_flags & SHF_ALLOC) &&
	    !match(sec, section_white_list)) {
		warn("%s (%s): unexpected non-allocatable section.\n"
		     "Did you forget to use \"ax\"/\"aw\" in a .S file?\n"
		     "Note that for example <linux/init.h> contains\n"
		     "section definitions for use in .S files.\n\n",
		     modname, sec);
	}
}



#define ALL_INIT_DATA_SECTIONS \
<<<<<<< HEAD
	".init.setup$", ".init.rodata$", \
	".devinit.rodata$", ".cpuinit.rodata$", ".meminit.rodata$", \
	".init.data$", ".devinit.data$", ".cpuinit.data$", ".meminit.data$"
=======
	".init.setup$", ".init.rodata$", ".meminit.rodata$", \
	".init.data$", ".meminit.data$"
>>>>>>> c3ade0e0
#define ALL_EXIT_DATA_SECTIONS \
	".exit.data$", ".memexit.data$"

#define ALL_INIT_TEXT_SECTIONS \
	".init.text$", ".meminit.text$"
#define ALL_EXIT_TEXT_SECTIONS \
	".exit.text$", ".memexit.text$"

#define ALL_PCI_INIT_SECTIONS	\
	".pci_fixup_early$", ".pci_fixup_header$", ".pci_fixup_final$", \
	".pci_fixup_enable$", ".pci_fixup_resume$", \
	".pci_fixup_resume_early$", ".pci_fixup_suspend$"

#define ALL_XXXINIT_SECTIONS MEM_INIT_SECTIONS
#define ALL_XXXEXIT_SECTIONS MEM_EXIT_SECTIONS

#define ALL_INIT_SECTIONS INIT_SECTIONS, ALL_XXXINIT_SECTIONS
#define ALL_EXIT_SECTIONS EXIT_SECTIONS, ALL_XXXEXIT_SECTIONS

#define DATA_SECTIONS ".data$", ".data.rel$"
#define TEXT_SECTIONS ".text$", ".text.unlikely$"

#define INIT_SECTIONS      ".init.*"
#define MEM_INIT_SECTIONS  ".meminit.*"

#define EXIT_SECTIONS      ".exit.*"
#define MEM_EXIT_SECTIONS  ".memexit.*"

/* init data sections */
static const char *init_data_sections[] = { ALL_INIT_DATA_SECTIONS, NULL };

/* all init sections */
static const char *init_sections[] = { ALL_INIT_SECTIONS, NULL };

/* All init and exit sections (code + data) */
static const char *init_exit_sections[] =
	{ALL_INIT_SECTIONS, ALL_EXIT_SECTIONS, NULL };

/* data section */
static const char *data_sections[] = { DATA_SECTIONS, NULL };


/* symbols in .data that may refer to init/exit sections */
#define DEFAULT_SYMBOL_WHITE_LIST					\
	"*driver",							\
	"*_template", /* scsi uses *_template a lot */			\
	"*_timer",    /* arm uses ops structures named _timer a lot */	\
	"*_sht",      /* scsi also used *_sht to some extent */		\
	"*_ops",							\
	"*_probe",							\
	"*_probe_one",							\
	"*_console"

static const char *head_sections[] = { ".head.text*", NULL };
static const char *linker_symbols[] =
	{ "__init_begin", "_sinittext", "_einittext", NULL };

enum mismatch {
	TEXT_TO_ANY_INIT,
	DATA_TO_ANY_INIT,
	TEXT_TO_ANY_EXIT,
	DATA_TO_ANY_EXIT,
	XXXINIT_TO_SOME_INIT,
	XXXEXIT_TO_SOME_EXIT,
	ANY_INIT_TO_ANY_EXIT,
	ANY_EXIT_TO_ANY_INIT,
	EXPORT_TO_INIT_EXIT,
	DATA_TO_TEXT
};

struct sectioncheck {
	const char *fromsec[20];
	const char *tosec[20];
	enum mismatch mismatch;
	const char *symbol_white_list[20];
};

const struct sectioncheck sectioncheck[] = {
/* Do not reference init/exit code/data from
 * normal code and data
 */
{
	.fromsec = { TEXT_SECTIONS, NULL },
	.tosec   = { ALL_INIT_SECTIONS, NULL },
	.mismatch = TEXT_TO_ANY_INIT,
	.symbol_white_list = { DEFAULT_SYMBOL_WHITE_LIST, NULL },
},
{
	.fromsec = { DATA_SECTIONS, NULL },
	.tosec   = { ALL_XXXINIT_SECTIONS, NULL },
	.mismatch = DATA_TO_ANY_INIT,
	.symbol_white_list = { DEFAULT_SYMBOL_WHITE_LIST, NULL },
},
{
	.fromsec = { DATA_SECTIONS, NULL },
	.tosec   = { INIT_SECTIONS, NULL },
	.mismatch = DATA_TO_ANY_INIT,
	.symbol_white_list = {
		"*_template", "*_timer", "*_sht", "*_ops",
		"*_probe", "*_probe_one", "*_console", NULL
	},
},
{
	.fromsec = { TEXT_SECTIONS, NULL },
	.tosec   = { ALL_EXIT_SECTIONS, NULL },
	.mismatch = TEXT_TO_ANY_EXIT,
	.symbol_white_list = { DEFAULT_SYMBOL_WHITE_LIST, NULL },
},
{
	.fromsec = { DATA_SECTIONS, NULL },
	.tosec   = { ALL_EXIT_SECTIONS, NULL },
	.mismatch = DATA_TO_ANY_EXIT,
	.symbol_white_list = { DEFAULT_SYMBOL_WHITE_LIST, NULL },
},
/* Do not reference init code/data from meminit code/data */
{
	.fromsec = { ALL_XXXINIT_SECTIONS, NULL },
	.tosec   = { INIT_SECTIONS, NULL },
	.mismatch = XXXINIT_TO_SOME_INIT,
	.symbol_white_list = { DEFAULT_SYMBOL_WHITE_LIST, NULL },
},
/* Do not reference exit code/data from memexit code/data */
{
	.fromsec = { ALL_XXXEXIT_SECTIONS, NULL },
	.tosec   = { EXIT_SECTIONS, NULL },
	.mismatch = XXXEXIT_TO_SOME_EXIT,
	.symbol_white_list = { DEFAULT_SYMBOL_WHITE_LIST, NULL },
},
/* Do not use exit code/data from init code */
{
	.fromsec = { ALL_INIT_SECTIONS, NULL },
	.tosec   = { ALL_EXIT_SECTIONS, NULL },
	.mismatch = ANY_INIT_TO_ANY_EXIT,
	.symbol_white_list = { DEFAULT_SYMBOL_WHITE_LIST, NULL },
},
/* Do not use init code/data from exit code */
{
	.fromsec = { ALL_EXIT_SECTIONS, NULL },
	.tosec   = { ALL_INIT_SECTIONS, NULL },
	.mismatch = ANY_EXIT_TO_ANY_INIT,
	.symbol_white_list = { DEFAULT_SYMBOL_WHITE_LIST, NULL },
},
{
	.fromsec = { ALL_PCI_INIT_SECTIONS, NULL },
	.tosec   = { INIT_SECTIONS, NULL },
	.mismatch = ANY_INIT_TO_ANY_EXIT,
	.symbol_white_list = { NULL },
},
/* Do not export init/exit functions or data */
{
	.fromsec = { "__ksymtab*", NULL },
	.tosec   = { INIT_SECTIONS, EXIT_SECTIONS, NULL },
	.mismatch = EXPORT_TO_INIT_EXIT,
	.symbol_white_list = { DEFAULT_SYMBOL_WHITE_LIST, NULL },
},
/* Do not reference code from writable data */
{
	.fromsec = { DATA_SECTIONS, NULL },
	.tosec   = { TEXT_SECTIONS, NULL },
	.mismatch = DATA_TO_TEXT
}
};

static const struct sectioncheck *section_mismatch(
		const char *fromsec, const char *tosec)
{
	int i;
	int elems = sizeof(sectioncheck) / sizeof(struct sectioncheck);
	const struct sectioncheck *check = &sectioncheck[0];

	for (i = 0; i < elems; i++) {
		if (match(fromsec, check->fromsec) &&
		    match(tosec, check->tosec))
			return check;
		check++;
	}
	return NULL;
}

/**
 * Whitelist to allow certain references to pass with no warning.
 *
 * Pattern 1:
 *   If a module parameter is declared __initdata and permissions=0
 *   then this is legal despite the warning generated.
 *   We cannot see value of permissions here, so just ignore
 *   this pattern.
 *   The pattern is identified by:
 *   tosec   = .init.data
 *   fromsec = .data*
 *   atsym   =__param*
 *
 * Pattern 1a:
 *   module_param_call() ops can refer to __init set function if permissions=0
 *   The pattern is identified by:
 *   tosec   = .init.text
 *   fromsec = .data*
 *   atsym   = __param_ops_*
 *
 * Pattern 2:
 *   Many drivers utilise a *driver container with references to
 *   add, remove, probe functions etc.
 *   the pattern is identified by:
 *   tosec   = init or exit section
 *   fromsec = data section
 *   atsym = *driver, *_template, *_sht, *_ops, *_probe,
 *           *probe_one, *_console, *_timer
 *
 * Pattern 3:
 *   Whitelist all references from .head.text to any init section
 *
 * Pattern 4:
 *   Some symbols belong to init section but still it is ok to reference
 *   these from non-init sections as these symbols don't have any memory
 *   allocated for them and symbol address and value are same. So even
 *   if init section is freed, its ok to reference those symbols.
 *   For ex. symbols marking the init section boundaries.
 *   This pattern is identified by
 *   refsymname = __init_begin, _sinittext, _einittext
 *
 **/
static int secref_whitelist(const struct sectioncheck *mismatch,
			    const char *fromsec, const char *fromsym,
			    const char *tosec, const char *tosym)
{
	/* Check for pattern 1 */
	if (match(tosec, init_data_sections) &&
	    match(fromsec, data_sections) &&
	    (strncmp(fromsym, "__param", strlen("__param")) == 0))
		return 0;

	/* Check for pattern 1a */
	if (strcmp(tosec, ".init.text") == 0 &&
	    match(fromsec, data_sections) &&
	    (strncmp(fromsym, "__param_ops_", strlen("__param_ops_")) == 0))
		return 0;

	/* Check for pattern 2 */
	if (match(tosec, init_exit_sections) &&
	    match(fromsec, data_sections) &&
	    match(fromsym, mismatch->symbol_white_list))
		return 0;

	/* Check for pattern 3 */
	if (match(fromsec, head_sections) &&
	    match(tosec, init_sections))
		return 0;

	/* Check for pattern 4 */
	if (match(tosym, linker_symbols))
		return 0;

	return 1;
}

/**
 * Find symbol based on relocation record info.
 * In some cases the symbol supplied is a valid symbol so
 * return refsym. If st_name != 0 we assume this is a valid symbol.
 * In other cases the symbol needs to be looked up in the symbol table
 * based on section and address.
 *  **/
static Elf_Sym *find_elf_symbol(struct elf_info *elf, Elf64_Sword addr,
				Elf_Sym *relsym)
{
	Elf_Sym *sym;
	Elf_Sym *near = NULL;
	Elf64_Sword distance = 20;
	Elf64_Sword d;
	unsigned int relsym_secindex;

	if (relsym->st_name != 0)
		return relsym;

	relsym_secindex = get_secindex(elf, relsym);
	for (sym = elf->symtab_start; sym < elf->symtab_stop; sym++) {
		if (get_secindex(elf, sym) != relsym_secindex)
			continue;
		if (ELF_ST_TYPE(sym->st_info) == STT_SECTION)
			continue;
		/* Find a symbol nearby - addr are maybe negative */
		d = sym->st_value - addr;
		if (d == 0)
			return sym;
		if (d < 0)
			d = addr - sym->st_value;
		if (d < distance) {
			distance = d;
			near = sym;
		}
	}
	/* We need a close match */
	if (distance < 20)
		return near;
	else
		return NULL;
}

static inline int is_arm_mapping_symbol(const char *str)
{
	return str[0] == '$' && strchr("atd", str[1])
	       && (str[2] == '\0' || str[2] == '.');
}

/*
 * If there's no name there, ignore it; likewise, ignore it if it's
 * one of the magic symbols emitted used by current ARM tools.
 *
 * Otherwise if find_symbols_between() returns those symbols, they'll
 * fail the whitelist tests and cause lots of false alarms ... fixable
 * only by merging __exit and __init sections into __text, bloating
 * the kernel (which is especially evil on embedded platforms).
 */
static inline int is_valid_name(struct elf_info *elf, Elf_Sym *sym)
{
	const char *name = elf->strtab + sym->st_name;

	if (!name || !strlen(name))
		return 0;
	return !is_arm_mapping_symbol(name);
}

/*
 * Find symbols before or equal addr and after addr - in the section sec.
 * If we find two symbols with equal offset prefer one with a valid name.
 * The ELF format may have a better way to detect what type of symbol
 * it is, but this works for now.
 **/
static Elf_Sym *find_elf_symbol2(struct elf_info *elf, Elf_Addr addr,
				 const char *sec)
{
	Elf_Sym *sym;
	Elf_Sym *near = NULL;
	Elf_Addr distance = ~0;

	for (sym = elf->symtab_start; sym < elf->symtab_stop; sym++) {
		const char *symsec;

		if (is_shndx_special(sym->st_shndx))
			continue;
		symsec = sec_name(elf, get_secindex(elf, sym));
		if (strcmp(symsec, sec) != 0)
			continue;
		if (!is_valid_name(elf, sym))
			continue;
		if (sym->st_value <= addr) {
			if ((addr - sym->st_value) < distance) {
				distance = addr - sym->st_value;
				near = sym;
			} else if ((addr - sym->st_value) == distance) {
				near = sym;
			}
		}
	}
	return near;
}

/*
 * Convert a section name to the function/data attribute
 * .init.text => __init
 * .memexitconst => __memconst
 * etc.
 *
 * The memory of returned value has been allocated on a heap. The user of this
 * method should free it after usage.
*/
static char *sec2annotation(const char *s)
{
	if (match(s, init_exit_sections)) {
		char *p = malloc(20);
		char *r = p;

		*p++ = '_';
		*p++ = '_';
		if (*s == '.')
			s++;
		while (*s && *s != '.')
			*p++ = *s++;
		*p = '\0';
		if (*s == '.')
			s++;
		if (strstr(s, "rodata") != NULL)
			strcat(p, "const ");
		else if (strstr(s, "data") != NULL)
			strcat(p, "data ");
		else
			strcat(p, " ");
		return r;
	} else {
		return strdup("");
	}
}

static int is_function(Elf_Sym *sym)
{
	if (sym)
		return ELF_ST_TYPE(sym->st_info) == STT_FUNC;
	else
		return -1;
}

static void print_section_list(const char * const list[20])
{
	const char *const *s = list;

	while (*s) {
		fprintf(stderr, "%s", *s);
		s++;
		if (*s)
			fprintf(stderr, ", ");
	}
	fprintf(stderr, "\n");
}

/*
 * Print a warning about a section mismatch.
 * Try to find symbols near it so user can find it.
 * Check whitelist before warning - it may be a false positive.
 */
static void report_sec_mismatch(const char *modname,
				const struct sectioncheck *mismatch,
                                const char *fromsec,
                                unsigned long long fromaddr,
                                const char *fromsym,
                                int from_is_func,
                                const char *tosec, const char *tosym,
                                int to_is_func)
{
	const char *from, *from_p;
	const char *to, *to_p;
	char *prl_from;
	char *prl_to;

	switch (from_is_func) {
	case 0: from = "variable"; from_p = "";   break;
	case 1: from = "function"; from_p = "()"; break;
	default: from = "(unknown reference)"; from_p = ""; break;
	}
	switch (to_is_func) {
	case 0: to = "variable"; to_p = "";   break;
	case 1: to = "function"; to_p = "()"; break;
	default: to = "(unknown reference)"; to_p = ""; break;
	}

	sec_mismatch_count++;
	if (!sec_mismatch_verbose)
		return;

	warn("%s(%s+0x%llx): Section mismatch in reference from the %s %s%s "
	     "to the %s %s:%s%s\n",
	     modname, fromsec, fromaddr, from, fromsym, from_p, to, tosec,
	     tosym, to_p);

	switch (mismatch->mismatch) {
	case TEXT_TO_ANY_INIT:
		prl_from = sec2annotation(fromsec);
		prl_to = sec2annotation(tosec);
		fprintf(stderr,
		"The function %s%s() references\n"
		"the %s %s%s%s.\n"
		"This is often because %s lacks a %s\n"
		"annotation or the annotation of %s is wrong.\n",
		prl_from, fromsym,
		to, prl_to, tosym, to_p,
		fromsym, prl_to, tosym);
		free(prl_from);
		free(prl_to);
		break;
	case DATA_TO_ANY_INIT: {
		prl_to = sec2annotation(tosec);
		fprintf(stderr,
		"The variable %s references\n"
		"the %s %s%s%s\n"
		"If the reference is valid then annotate the\n"
		"variable with __init* or __refdata (see linux/init.h) "
		"or name the variable:\n",
		fromsym, to, prl_to, tosym, to_p);
		print_section_list(mismatch->symbol_white_list);
		free(prl_to);
		break;
	}
	case TEXT_TO_ANY_EXIT:
		prl_to = sec2annotation(tosec);
		fprintf(stderr,
		"The function %s() references a %s in an exit section.\n"
		"Often the %s %s%s has valid usage outside the exit section\n"
		"and the fix is to remove the %sannotation of %s.\n",
		fromsym, to, to, tosym, to_p, prl_to, tosym);
		free(prl_to);
		break;
	case DATA_TO_ANY_EXIT: {
		prl_to = sec2annotation(tosec);
		fprintf(stderr,
		"The variable %s references\n"
		"the %s %s%s%s\n"
		"If the reference is valid then annotate the\n"
		"variable with __exit* (see linux/init.h) or "
		"name the variable:\n",
		fromsym, to, prl_to, tosym, to_p);
		print_section_list(mismatch->symbol_white_list);
		free(prl_to);
		break;
	}
	case XXXINIT_TO_SOME_INIT:
	case XXXEXIT_TO_SOME_EXIT:
		prl_from = sec2annotation(fromsec);
		prl_to = sec2annotation(tosec);
		fprintf(stderr,
		"The %s %s%s%s references\n"
		"a %s %s%s%s.\n"
		"If %s is only used by %s then\n"
		"annotate %s with a matching annotation.\n",
		from, prl_from, fromsym, from_p,
		to, prl_to, tosym, to_p,
		tosym, fromsym, tosym);
		free(prl_from);
		free(prl_to);
		break;
	case ANY_INIT_TO_ANY_EXIT:
		prl_from = sec2annotation(fromsec);
		prl_to = sec2annotation(tosec);
		fprintf(stderr,
		"The %s %s%s%s references\n"
		"a %s %s%s%s.\n"
		"This is often seen when error handling "
		"in the init function\n"
		"uses functionality in the exit path.\n"
		"The fix is often to remove the %sannotation of\n"
		"%s%s so it may be used outside an exit section.\n",
		from, prl_from, fromsym, from_p,
		to, prl_to, tosym, to_p,
		prl_to, tosym, to_p);
		free(prl_from);
		free(prl_to);
		break;
	case ANY_EXIT_TO_ANY_INIT:
		prl_from = sec2annotation(fromsec);
		prl_to = sec2annotation(tosec);
		fprintf(stderr,
		"The %s %s%s%s references\n"
		"a %s %s%s%s.\n"
		"This is often seen when error handling "
		"in the exit function\n"
		"uses functionality in the init path.\n"
		"The fix is often to remove the %sannotation of\n"
		"%s%s so it may be used outside an init section.\n",
		from, prl_from, fromsym, from_p,
		to, prl_to, tosym, to_p,
		prl_to, tosym, to_p);
		free(prl_from);
		free(prl_to);
		break;
	case EXPORT_TO_INIT_EXIT:
		prl_to = sec2annotation(tosec);
		fprintf(stderr,
		"The symbol %s is exported and annotated %s\n"
		"Fix this by removing the %sannotation of %s "
		"or drop the export.\n",
		tosym, prl_to, prl_to, tosym);
		free(prl_to);
		break;
	case DATA_TO_TEXT:
#if 0
		fprintf(stderr,
		"The %s %s:%s references\n"
		"the %s %s:%s%s\n",
		from, fromsec, fromsym, to, tosec, tosym, to_p);
#endif
		break;
	}
	fprintf(stderr, "\n");
}

static void check_section_mismatch(const char *modname, struct elf_info *elf,
                                   Elf_Rela *r, Elf_Sym *sym, const char *fromsec)
{
	const char *tosec;
	const struct sectioncheck *mismatch;

	tosec = sec_name(elf, get_secindex(elf, sym));
	mismatch = section_mismatch(fromsec, tosec);
	if (mismatch) {
		Elf_Sym *to;
		Elf_Sym *from;
		const char *tosym;
		const char *fromsym;

		from = find_elf_symbol2(elf, r->r_offset, fromsec);
		fromsym = sym_name(elf, from);
		to = find_elf_symbol(elf, r->r_addend, sym);
		tosym = sym_name(elf, to);

		/* check whitelist - we may ignore it */
		if (secref_whitelist(mismatch,
					fromsec, fromsym, tosec, tosym)) {
			report_sec_mismatch(modname, mismatch,
			   fromsec, r->r_offset, fromsym,
			   is_function(from), tosec, tosym,
			   is_function(to));
		}
	}
}

static unsigned int *reloc_location(struct elf_info *elf,
				    Elf_Shdr *sechdr, Elf_Rela *r)
{
	Elf_Shdr *sechdrs = elf->sechdrs;
	int section = sechdr->sh_info;

	return (void *)elf->hdr + sechdrs[section].sh_offset +
		r->r_offset;
}

static int addend_386_rel(struct elf_info *elf, Elf_Shdr *sechdr, Elf_Rela *r)
{
	unsigned int r_typ = ELF_R_TYPE(r->r_info);
	unsigned int *location = reloc_location(elf, sechdr, r);

	switch (r_typ) {
	case R_386_32:
		r->r_addend = TO_NATIVE(*location);
		break;
	case R_386_PC32:
		r->r_addend = TO_NATIVE(*location) + 4;
		/* For CONFIG_RELOCATABLE=y */
		if (elf->hdr->e_type == ET_EXEC)
			r->r_addend += r->r_offset;
		break;
	}
	return 0;
}

#ifndef R_ARM_CALL
#define R_ARM_CALL	28
#endif
#ifndef R_ARM_JUMP24
#define R_ARM_JUMP24	29
#endif

#ifndef	R_ARM_THM_CALL
#define	R_ARM_THM_CALL		10
#endif
#ifndef	R_ARM_THM_JUMP24
#define	R_ARM_THM_JUMP24	30
#endif
#ifndef	R_ARM_THM_JUMP19
#define	R_ARM_THM_JUMP19	51
#endif

static int addend_arm_rel(struct elf_info *elf, Elf_Shdr *sechdr, Elf_Rela *r)
{
	unsigned int r_typ = ELF_R_TYPE(r->r_info);

	switch (r_typ) {
	case R_ARM_ABS32:
		/* From ARM ABI: (S + A) | T */
		r->r_addend = (int)(long)
		              (elf->symtab_start + ELF_R_SYM(r->r_info));
		break;
	case R_ARM_PC24:
	case R_ARM_CALL:
	case R_ARM_JUMP24:
	case R_ARM_THM_CALL:
	case R_ARM_THM_JUMP24:
	case R_ARM_THM_JUMP19:
		/* From ARM ABI: ((S + A) | T) - P */
		r->r_addend = (int)(long)(elf->hdr +
		              sechdr->sh_offset +
		              (r->r_offset - sechdr->sh_addr));
		break;
	default:
		return 1;
	}
	return 0;
}

static int addend_mips_rel(struct elf_info *elf, Elf_Shdr *sechdr, Elf_Rela *r)
{
	unsigned int r_typ = ELF_R_TYPE(r->r_info);
	unsigned int *location = reloc_location(elf, sechdr, r);
	unsigned int inst;

	if (r_typ == R_MIPS_HI16)
		return 1;	/* skip this */
	inst = TO_NATIVE(*location);
	switch (r_typ) {
	case R_MIPS_LO16:
		r->r_addend = inst & 0xffff;
		break;
	case R_MIPS_26:
		r->r_addend = (inst & 0x03ffffff) << 2;
		break;
	case R_MIPS_32:
		r->r_addend = inst;
		break;
	}
	return 0;
}

static void section_rela(const char *modname, struct elf_info *elf,
                         Elf_Shdr *sechdr)
{
	Elf_Sym  *sym;
	Elf_Rela *rela;
	Elf_Rela r;
	unsigned int r_sym;
	const char *fromsec;

	Elf_Rela *start = (void *)elf->hdr + sechdr->sh_offset;
	Elf_Rela *stop  = (void *)start + sechdr->sh_size;

	fromsec = sech_name(elf, sechdr);
	fromsec += strlen(".rela");
	/* if from section (name) is know good then skip it */
	if (match(fromsec, section_white_list))
		return;

	for (rela = start; rela < stop; rela++) {
		r.r_offset = TO_NATIVE(rela->r_offset);
#if KERNEL_ELFCLASS == ELFCLASS64
		if (elf->hdr->e_machine == EM_MIPS) {
			unsigned int r_typ;
			r_sym = ELF64_MIPS_R_SYM(rela->r_info);
			r_sym = TO_NATIVE(r_sym);
			r_typ = ELF64_MIPS_R_TYPE(rela->r_info);
			r.r_info = ELF64_R_INFO(r_sym, r_typ);
		} else {
			r.r_info = TO_NATIVE(rela->r_info);
			r_sym = ELF_R_SYM(r.r_info);
		}
#else
		r.r_info = TO_NATIVE(rela->r_info);
		r_sym = ELF_R_SYM(r.r_info);
#endif
		r.r_addend = TO_NATIVE(rela->r_addend);
		sym = elf->symtab_start + r_sym;
		/* Skip special sections */
		if (is_shndx_special(sym->st_shndx))
			continue;
		check_section_mismatch(modname, elf, &r, sym, fromsec);
	}
}

static void section_rel(const char *modname, struct elf_info *elf,
                        Elf_Shdr *sechdr)
{
	Elf_Sym *sym;
	Elf_Rel *rel;
	Elf_Rela r;
	unsigned int r_sym;
	const char *fromsec;

	Elf_Rel *start = (void *)elf->hdr + sechdr->sh_offset;
	Elf_Rel *stop  = (void *)start + sechdr->sh_size;

	fromsec = sech_name(elf, sechdr);
	fromsec += strlen(".rel");
	/* if from section (name) is know good then skip it */
	if (match(fromsec, section_white_list))
		return;

	for (rel = start; rel < stop; rel++) {
		r.r_offset = TO_NATIVE(rel->r_offset);
#if KERNEL_ELFCLASS == ELFCLASS64
		if (elf->hdr->e_machine == EM_MIPS) {
			unsigned int r_typ;
			r_sym = ELF64_MIPS_R_SYM(rel->r_info);
			r_sym = TO_NATIVE(r_sym);
			r_typ = ELF64_MIPS_R_TYPE(rel->r_info);
			r.r_info = ELF64_R_INFO(r_sym, r_typ);
		} else {
			r.r_info = TO_NATIVE(rel->r_info);
			r_sym = ELF_R_SYM(r.r_info);
		}
#else
		r.r_info = TO_NATIVE(rel->r_info);
		r_sym = ELF_R_SYM(r.r_info);
#endif
		r.r_addend = 0;
		switch (elf->hdr->e_machine) {
		case EM_386:
			if (addend_386_rel(elf, sechdr, &r))
				continue;
			break;
		case EM_ARM:
			if (addend_arm_rel(elf, sechdr, &r))
				continue;
			break;
		case EM_MIPS:
			if (addend_mips_rel(elf, sechdr, &r))
				continue;
			break;
		}
		sym = elf->symtab_start + r_sym;
		/* Skip special sections */
		if (is_shndx_special(sym->st_shndx))
			continue;
		check_section_mismatch(modname, elf, &r, sym, fromsec);
	}
}

/**
 * A module includes a number of sections that are discarded
 * either when loaded or when used as built-in.
 * For loaded modules all functions marked __init and all data
 * marked __initdata will be discarded when the module has been initialized.
 * Likewise for modules used built-in the sections marked __exit
 * are discarded because __exit marked function are supposed to be called
 * only when a module is unloaded which never happens for built-in modules.
 * The check_sec_ref() function traverses all relocation records
 * to find all references to a section that reference a section that will
 * be discarded and warns about it.
 **/
static void check_sec_ref(struct module *mod, const char *modname,
                          struct elf_info *elf)
{
	unsigned int i;
	Elf_Shdr *sechdrs = elf->sechdrs;

	/* Walk through all sections */
	for (i = 0; i < elf->num_sections; i++) {
		check_section(modname, elf, &elf->sechdrs[i]);
		/* We want to process only relocation sections and not .init */
		if (sechdrs[i].sh_type == SHT_RELA)
			section_rela(modname, elf, &elf->sechdrs[i]);
		else if (sechdrs[i].sh_type == SHT_REL)
			section_rel(modname, elf, &elf->sechdrs[i]);
	}
}

static void read_symbols(char *modname)
{
	const char *symname;
	char *version;
	char *license;
	struct module *mod;
	struct elf_info info = { };
	Elf_Sym *sym;

	if (!parse_elf(&info, modname))
		return;

	mod = new_module(modname);

	/* When there's no vmlinux, don't print warnings about
	 * unresolved symbols (since there'll be too many ;) */
	if (is_vmlinux(modname)) {
		have_vmlinux = 1;
		mod->skip = 1;
	}

	license = get_modinfo(info.modinfo, info.modinfo_len, "license");
	if (info.modinfo && !license && !is_vmlinux(modname))
		warn("modpost: missing MODULE_LICENSE() in %s\n"
		     "see include/linux/module.h for "
		     "more information\n", modname);
	while (license) {
		if (license_is_gpl_compatible(license))
			mod->gpl_compatible = 1;
		else {
			mod->gpl_compatible = 0;
			break;
		}
		license = get_next_modinfo(info.modinfo, info.modinfo_len,
					   "license", license);
	}

	for (sym = info.symtab_start; sym < info.symtab_stop; sym++) {
		symname = info.strtab + sym->st_name;

		handle_modversions(mod, &info, sym, symname);
		handle_moddevtable(mod, &info, sym, symname);
	}
	if (!is_vmlinux(modname) ||
	     (is_vmlinux(modname) && vmlinux_section_warnings))
		check_sec_ref(mod, modname, &info);

	version = get_modinfo(info.modinfo, info.modinfo_len, "version");
	if (version)
		maybe_frob_rcs_version(modname, version, info.modinfo,
				       version - (char *)info.hdr);
	if (version || (all_versions && !is_vmlinux(modname)))
		get_src_version(modname, mod->srcversion,
				sizeof(mod->srcversion)-1);

	parse_elf_finish(&info);

	/* Our trick to get versioning for module struct etc. - it's
	 * never passed as an argument to an exported function, so
	 * the automatic versioning doesn't pick it up, but it's really
	 * important anyhow */
	if (modversions)
		mod->unres = alloc_symbol("module_layout", 0, mod->unres);
}

static void read_symbols_from_files(const char *filename)
{
	FILE *in = stdin;
	char fname[PATH_MAX];

	if (strcmp(filename, "-") != 0) {
		in = fopen(filename, "r");
		if (!in)
			fatal("Can't open filenames file %s: %m", filename);
	}

	while (fgets(fname, PATH_MAX, in) != NULL) {
		if (strends(fname, "\n"))
			fname[strlen(fname)-1] = '\0';
		read_symbols(fname);
	}

	if (in != stdin)
		fclose(in);
}

#define SZ 500

/* We first write the generated file into memory using the
 * following helper, then compare to the file on disk and
 * only update the later if anything changed */

void __attribute__((format(printf, 2, 3))) buf_printf(struct buffer *buf,
						      const char *fmt, ...)
{
	char tmp[SZ];
	int len;
	va_list ap;

	va_start(ap, fmt);
	len = vsnprintf(tmp, SZ, fmt, ap);
	buf_write(buf, tmp, len);
	va_end(ap);
}

void buf_write(struct buffer *buf, const char *s, unsigned int len)
{
	if (buf->size - buf->pos < len) {
		buf->size += len + SZ;
		buf->p = realloc(buf->p, buf->size);
	}
	strncpy(buf->p + buf->pos, s, len);
	buf->pos += len;
}

static void check_for_gpl_usage(enum export exp, const char *m, const char *s)
{
	const char *e = is_vmlinux(m) ?"":".ko";

	switch (exp) {
	case export_gpl:
		fatal("modpost: GPL-incompatible module %s%s "
		      "uses GPL-only symbol '%s'\n", m, e, s);
		break;
	case export_unused_gpl:
		fatal("modpost: GPL-incompatible module %s%s "
		      "uses GPL-only symbol marked UNUSED '%s'\n", m, e, s);
		break;
	case export_gpl_future:
		warn("modpost: GPL-incompatible module %s%s "
		      "uses future GPL-only symbol '%s'\n", m, e, s);
		break;
	case export_plain:
	case export_unused:
	case export_unknown:
		/* ignore */
		break;
	}
}

static void check_for_unused(enum export exp, const char *m, const char *s)
{
	const char *e = is_vmlinux(m) ?"":".ko";

	switch (exp) {
	case export_unused:
	case export_unused_gpl:
		warn("modpost: module %s%s "
		      "uses symbol '%s' marked UNUSED\n", m, e, s);
		break;
	default:
		/* ignore */
		break;
	}
}

static void check_exports(struct module *mod)
{
	struct symbol *s, *exp;

	for (s = mod->unres; s; s = s->next) {
		const char *basename;
		exp = find_symbol(s->name);
		if (!exp || exp->module == mod)
			continue;
		basename = strrchr(mod->name, '/');
		if (basename)
			basename++;
		else
			basename = mod->name;
		if (!mod->gpl_compatible)
			check_for_gpl_usage(exp->export, basename, exp->name);
		check_for_unused(exp->export, basename, exp->name);
	}
}

/**
 * Header for the generated file
 **/
static void add_header(struct buffer *b, struct module *mod)
{
	buf_printf(b, "#include <linux/module.h>\n");
	buf_printf(b, "#include <linux/vermagic.h>\n");
	buf_printf(b, "#include <linux/compiler.h>\n");
	buf_printf(b, "\n");
	buf_printf(b, "MODULE_INFO(vermagic, VERMAGIC_STRING);\n");
	buf_printf(b, "\n");
	buf_printf(b, "__visible struct module __this_module\n");
	buf_printf(b, "__attribute__((section(\".gnu.linkonce.this_module\"))) = {\n");
	buf_printf(b, "\t.name = KBUILD_MODNAME,\n");
	if (mod->has_init)
		buf_printf(b, "\t.init = init_module,\n");
	if (mod->has_cleanup)
		buf_printf(b, "#ifdef CONFIG_MODULE_UNLOAD\n"
			      "\t.exit = cleanup_module,\n"
			      "#endif\n");
	buf_printf(b, "\t.arch = MODULE_ARCH_INIT,\n");
	buf_printf(b, "};\n");
}

static void add_intree_flag(struct buffer *b, int is_intree)
{
	if (is_intree)
		buf_printf(b, "\nMODULE_INFO(intree, \"Y\");\n");
}

static void add_staging_flag(struct buffer *b, const char *name)
{
	static const char *staging_dir = "drivers/staging";

	if (strncmp(staging_dir, name, strlen(staging_dir)) == 0)
		buf_printf(b, "\nMODULE_INFO(staging, \"Y\");\n");
}

/**
 * Record CRCs for unresolved symbols
 **/
static int add_versions(struct buffer *b, struct module *mod)
{
	struct symbol *s, *exp;
	int err = 0;

	for (s = mod->unres; s; s = s->next) {
		exp = find_symbol(s->name);
		if (!exp || exp->module == mod) {
			if (have_vmlinux && !s->weak) {
				if (warn_unresolved) {
					warn("\"%s\" [%s.ko] undefined!\n",
					     s->name, mod->name);
				} else {
					merror("\"%s\" [%s.ko] undefined!\n",
					          s->name, mod->name);
					err = 1;
				}
			}
			continue;
		}
		s->module = exp->module;
		s->crc_valid = exp->crc_valid;
		s->crc = exp->crc;
	}

	if (!modversions)
		return err;

	buf_printf(b, "\n");
	buf_printf(b, "static const struct modversion_info ____versions[]\n");
	buf_printf(b, "__used\n");
	buf_printf(b, "__attribute__((section(\"__versions\"))) = {\n");

	for (s = mod->unres; s; s = s->next) {
		if (!s->module)
			continue;
		if (!s->crc_valid) {
			warn("\"%s\" [%s.ko] has no CRC!\n",
				s->name, mod->name);
			continue;
		}
		buf_printf(b, "\t{ %#8x, __VMLINUX_SYMBOL_STR(%s) },\n",
			   s->crc, s->name);
	}

	buf_printf(b, "};\n");

	return err;
}

static void add_depends(struct buffer *b, struct module *mod,
			struct module *modules)
{
	struct symbol *s;
	struct module *m;
	int first = 1;

	for (m = modules; m; m = m->next)
		m->seen = is_vmlinux(m->name);

	buf_printf(b, "\n");
	buf_printf(b, "static const char __module_depends[]\n");
	buf_printf(b, "__used\n");
	buf_printf(b, "__attribute__((section(\".modinfo\"))) =\n");
	buf_printf(b, "\"depends=");
	for (s = mod->unres; s; s = s->next) {
		const char *p;
		if (!s->module)
			continue;

		if (s->module->seen)
			continue;

		s->module->seen = 1;
		p = strrchr(s->module->name, '/');
		if (p)
			p++;
		else
			p = s->module->name;
		buf_printf(b, "%s%s", first ? "" : ",", p);
		first = 0;
	}
	buf_printf(b, "\";\n");
}

static void add_srcversion(struct buffer *b, struct module *mod)
{
	if (mod->srcversion[0]) {
		buf_printf(b, "\n");
		buf_printf(b, "MODULE_INFO(srcversion, \"%s\");\n",
			   mod->srcversion);
	}
}

static void write_if_changed(struct buffer *b, const char *fname)
{
	char *tmp;
	FILE *file;
	struct stat st;

	file = fopen(fname, "r");
	if (!file)
		goto write;

	if (fstat(fileno(file), &st) < 0)
		goto close_write;

	if (st.st_size != (off_t)b->pos)
		goto close_write;

	tmp = NOFAIL(malloc(b->pos));
	if (fread(tmp, 1, b->pos, file) != b->pos)
		goto free_write;

	if (memcmp(tmp, b->p, b->pos) != 0)
		goto free_write;

	free(tmp);
	fclose(file);
	return;

 free_write:
	free(tmp);
 close_write:
	fclose(file);
 write:
	file = fopen(fname, "w");
	if (!file) {
		perror(fname);
		exit(1);
	}
	if (fwrite(b->p, 1, b->pos, file) != b->pos) {
		perror(fname);
		exit(1);
	}
	fclose(file);
}

/* parse Module.symvers file. line format:
 * 0x12345678<tab>symbol<tab>module[[<tab>export]<tab>something]
 **/
static void read_dump(const char *fname, unsigned int kernel)
{
	unsigned long size, pos = 0;
	void *file = grab_file(fname, &size);
	char *line;

	if (!file)
		/* No symbol versions, silently ignore */
		return;

	while ((line = get_next_line(&pos, file, size))) {
		char *symname, *modname, *d, *export, *end;
		unsigned int crc;
		struct module *mod;
		struct symbol *s;

		if (!(symname = strchr(line, '\t')))
			goto fail;
		*symname++ = '\0';
		if (!(modname = strchr(symname, '\t')))
			goto fail;
		*modname++ = '\0';
		if ((export = strchr(modname, '\t')) != NULL)
			*export++ = '\0';
		if (export && ((end = strchr(export, '\t')) != NULL))
			*end = '\0';
		crc = strtoul(line, &d, 16);
		if (*symname == '\0' || *modname == '\0' || *d != '\0')
			goto fail;
		mod = find_module(modname);
		if (!mod) {
			if (is_vmlinux(modname))
				have_vmlinux = 1;
			mod = new_module(modname);
			mod->skip = 1;
		}
		s = sym_add_exported(symname, mod, export_no(export));
		s->kernel    = kernel;
		s->preloaded = 1;
		sym_update_crc(symname, mod, crc, export_no(export));
	}
	return;
fail:
	fatal("parse error in symbol dump file\n");
}

/* For normal builds always dump all symbols.
 * For external modules only dump symbols
 * that are not read from kernel Module.symvers.
 **/
static int dump_sym(struct symbol *sym)
{
	if (!external_module)
		return 1;
	if (sym->vmlinux || sym->kernel)
		return 0;
	return 1;
}

static void write_dump(const char *fname)
{
	struct buffer buf = { };
	struct symbol *symbol;
	int n;

	for (n = 0; n < SYMBOL_HASH_SIZE ; n++) {
		symbol = symbolhash[n];
		while (symbol) {
			if (dump_sym(symbol))
				buf_printf(&buf, "0x%08x\t%s\t%s\t%s\n",
					symbol->crc, symbol->name,
					symbol->module->name,
					export_str(symbol->export));
			symbol = symbol->next;
		}
	}
	write_if_changed(&buf, fname);
}

struct ext_sym_list {
	struct ext_sym_list *next;
	const char *file;
};

int main(int argc, char **argv)
{
	struct module *mod;
	struct buffer buf = { };
	char *kernel_read = NULL, *module_read = NULL;
	char *dump_write = NULL, *files_source = NULL;
	int opt;
	int err;
	struct ext_sym_list *extsym_iter;
	struct ext_sym_list *extsym_start = NULL;

	while ((opt = getopt(argc, argv, "i:I:e:mnsST:o:awM:K:")) != -1) {
		switch (opt) {
		case 'i':
			kernel_read = optarg;
			break;
		case 'I':
			module_read = optarg;
			external_module = 1;
			break;
		case 'e':
			external_module = 1;
			extsym_iter =
			   NOFAIL(malloc(sizeof(*extsym_iter)));
			extsym_iter->next = extsym_start;
			extsym_iter->file = optarg;
			extsym_start = extsym_iter;
			break;
		case 'm':
			modversions = 1;
			break;
		case 'n':
			ignore_missing_files = 1;
			break;
		case 'o':
			dump_write = optarg;
			break;
		case 'a':
			all_versions = 1;
			break;
		case 's':
			vmlinux_section_warnings = 0;
			break;
		case 'S':
			sec_mismatch_verbose = 0;
			break;
		case 'T':
			files_source = optarg;
			break;
		case 'w':
			warn_unresolved = 1;
			break;
		default:
			exit(1);
		}
	}

	if (kernel_read)
		read_dump(kernel_read, 1);
	if (module_read)
		read_dump(module_read, 0);
	while (extsym_start) {
		read_dump(extsym_start->file, 0);
		extsym_iter = extsym_start->next;
		free(extsym_start);
		extsym_start = extsym_iter;
	}

	while (optind < argc)
		read_symbols(argv[optind++]);

	if (files_source)
		read_symbols_from_files(files_source);

	for (mod = modules; mod; mod = mod->next) {
		if (mod->skip)
			continue;
		check_exports(mod);
	}

	err = 0;

	for (mod = modules; mod; mod = mod->next) {
		char fname[strlen(mod->name) + 10];

		if (mod->skip)
			continue;

		buf.pos = 0;

		add_header(&buf, mod);
		add_intree_flag(&buf, !external_module);
		add_staging_flag(&buf, mod->name);
		err |= add_versions(&buf, mod);
		add_depends(&buf, mod, modules);
		add_moddevtable(&buf, mod);
		add_srcversion(&buf, mod);

		sprintf(fname, "%s.mod.c", mod->name);
		write_if_changed(&buf, fname);
	}

	if (dump_write)
		write_dump(dump_write);
	if (sec_mismatch_count && !sec_mismatch_verbose)
		warn("modpost: Found %d section mismatch(es).\n"
		     "To see full details build your kernel with:\n"
		     "'make CONFIG_DEBUG_SECTION_MISMATCH=y'\n",
		     sec_mismatch_count);

	return err;
}<|MERGE_RESOLUTION|>--- conflicted
+++ resolved
@@ -136,19 +136,10 @@
 	p = NOFAIL(strdup(modname));
 
 	/* strip trailing .o */
-<<<<<<< HEAD
-	s = strrchr(p, '.');
-	if (s != NULL)
-		if (strcmp(s, ".o") == 0) {
-			*s = '\0';
-			mod->is_dot_o = 1;
-		}
-=======
 	if (strends(p, ".o")) {
 		p[strlen(p) - 2] = '\0';
 		mod->is_dot_o = 1;
 	}
->>>>>>> c3ade0e0
 
 	/* add to list */
 	mod->name = p;
@@ -885,14 +876,8 @@
 
 
 #define ALL_INIT_DATA_SECTIONS \
-<<<<<<< HEAD
-	".init.setup$", ".init.rodata$", \
-	".devinit.rodata$", ".cpuinit.rodata$", ".meminit.rodata$", \
-	".init.data$", ".devinit.data$", ".cpuinit.data$", ".meminit.data$"
-=======
 	".init.setup$", ".init.rodata$", ".meminit.rodata$", \
 	".init.data$", ".meminit.data$"
->>>>>>> c3ade0e0
 #define ALL_EXIT_DATA_SECTIONS \
 	".exit.data$", ".memexit.data$"
 
