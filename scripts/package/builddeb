--- conflicted
+++ resolved
@@ -133,18 +133,6 @@
 else 
 	cp System.map "$tmpdir/boot/System.map-$version"
 	cp $KCONFIG_CONFIG "$tmpdir/boot/config-$version"
-<<<<<<< HEAD
-	# Not all arches include the boot path in KBUILD_IMAGE
-	if [ -e $KBUILD_IMAGE ]; then
-		cp $KBUILD_IMAGE "$tmpdir/boot/vmlinuz-$version"
-	else
-		cp arch/$ARCH/boot/$KBUILD_IMAGE "$tmpdir/boot/vmlinuz-$version"
-	fi
-fi
-
-if grep -q '^CONFIG_MODULES=y' $KCONFIG_CONFIG ; then
-	INSTALL_MOD_PATH="$tmpdir" make KBUILD_SRC= modules_install
-=======
 fi
 # Not all arches include the boot path in KBUILD_IMAGE
 if [ -e $KBUILD_IMAGE ]; then
@@ -157,7 +145,6 @@
 	INSTALL_MOD_PATH="$tmpdir" $MAKE KBUILD_SRC= modules_install
 	rm -f "$tmpdir/lib/modules/$version/build"
 	rm -f "$tmpdir/lib/modules/$version/source"
->>>>>>> c3ade0e0
 	if [ "$ARCH" = "um" ] ; then
 		mv "$tmpdir/lib/modules/$version"/* "$tmpdir/usr/lib/uml/modules/$version/"
 		rmdir "$tmpdir/lib/modules/$version"
@@ -301,25 +288,16 @@
 fi
 
 # Build header package
-<<<<<<< HEAD
-(cd $srctree; find . -name Makefile -o -name Kconfig\* -o -name \*.pl > "$objtree/debian/hdrsrcfiles")
-(cd $srctree; find arch/$SRCARCH/include include scripts -type f >> "$objtree/debian/hdrsrcfiles")
-(cd $objtree; find Module.symvers include scripts -type f >> "$objtree/debian/hdrobjfiles")
-=======
 (cd $srctree; find . -name Makefile\* -o -name Kconfig\* -o -name \*.pl > "$objtree/debian/hdrsrcfiles")
 (cd $srctree; find arch/$SRCARCH/include include scripts -type f >> "$objtree/debian/hdrsrcfiles")
 (cd $objtree; find arch/$SRCARCH/include Module.symvers include scripts -type f >> "$objtree/debian/hdrobjfiles")
->>>>>>> c3ade0e0
 (cd $objtree; find tools/gcc -name \*.so >> "$objtree/debian/hdrobjfiles")
 destdir=$kernel_headers_dir/usr/src/linux-headers-$version
 mkdir -p "$destdir"
 (cd $srctree; tar -c -f - -T "$objtree/debian/hdrsrcfiles") | (cd $destdir; tar -xf -)
 (cd $objtree; tar -c -f - -T "$objtree/debian/hdrobjfiles") | (cd $destdir; tar -xf -)
 (cd $objtree; cp $KCONFIG_CONFIG $destdir/.config) # copy .config manually to be where it's expected to be
-<<<<<<< HEAD
-=======
 ln -sf "/usr/src/linux-headers-$version" "$kernel_headers_dir/lib/modules/$version/build"
->>>>>>> c3ade0e0
 rm -f "$objtree/debian/hdrsrcfiles" "$objtree/debian/hdrobjfiles"
 
 cat <<EOF >> debian/control
