/*
 * Broadcom specific AMBA
 * PCI Host
 *
 * Licensed under the GNU/GPL. See COPYING for details.
 */

#include "bcma_private.h"
#include <linux/slab.h>
#include <linux/bcma/bcma.h>
#include <linux/pci.h>
#include <linux/module.h>

static void bcma_host_pci_switch_core(struct bcma_device *core)
{
	pci_write_config_dword(core->bus->host_pci, BCMA_PCI_BAR0_WIN,
			       core->addr);
	pci_write_config_dword(core->bus->host_pci, BCMA_PCI_BAR0_WIN2,
			       core->wrap);
	core->bus->mapped_core = core;
	bcma_debug(core->bus, "Switched to core: 0x%X\n", core->id.id);
}

/* Provides access to the requested core. Returns base offset that has to be
 * used. It makes use of fixed windows when possible. */
static u16 bcma_host_pci_provide_access_to_core(struct bcma_device *core)
{
	switch (core->id.id) {
	case BCMA_CORE_CHIPCOMMON:
		return 3 * BCMA_CORE_SIZE;
	case BCMA_CORE_PCIE:
		return 2 * BCMA_CORE_SIZE;
	}

	if (core->bus->mapped_core != core)
		bcma_host_pci_switch_core(core);
	return 0;
}

static u8 bcma_host_pci_read8(struct bcma_device *core, u16 offset)
{
	offset += bcma_host_pci_provide_access_to_core(core);
	return ioread8(core->bus->mmio + offset);
}

static u16 bcma_host_pci_read16(struct bcma_device *core, u16 offset)
{
	offset += bcma_host_pci_provide_access_to_core(core);
	return ioread16(core->bus->mmio + offset);
}

static u32 bcma_host_pci_read32(struct bcma_device *core, u16 offset)
{
	offset += bcma_host_pci_provide_access_to_core(core);
	return ioread32(core->bus->mmio + offset);
}

static void bcma_host_pci_write8(struct bcma_device *core, u16 offset,
				 u8 value)
{
	offset += bcma_host_pci_provide_access_to_core(core);
	iowrite8(value, core->bus->mmio + offset);
}

static void bcma_host_pci_write16(struct bcma_device *core, u16 offset,
				 u16 value)
{
	offset += bcma_host_pci_provide_access_to_core(core);
	iowrite16(value, core->bus->mmio + offset);
}

static void bcma_host_pci_write32(struct bcma_device *core, u16 offset,
				 u32 value)
{
	offset += bcma_host_pci_provide_access_to_core(core);
	iowrite32(value, core->bus->mmio + offset);
}

#ifdef CONFIG_BCMA_BLOCKIO
static void bcma_host_pci_block_read(struct bcma_device *core, void *buffer,
				     size_t count, u16 offset, u8 reg_width)
{
	void __iomem *addr = core->bus->mmio + offset;
	if (core->bus->mapped_core != core)
		bcma_host_pci_switch_core(core);
	switch (reg_width) {
	case sizeof(u8):
		ioread8_rep(addr, buffer, count);
		break;
	case sizeof(u16):
		WARN_ON(count & 1);
		ioread16_rep(addr, buffer, count >> 1);
		break;
	case sizeof(u32):
		WARN_ON(count & 3);
		ioread32_rep(addr, buffer, count >> 2);
		break;
	default:
		WARN_ON(1);
	}
}

static void bcma_host_pci_block_write(struct bcma_device *core,
				      const void *buffer, size_t count,
				      u16 offset, u8 reg_width)
{
	void __iomem *addr = core->bus->mmio + offset;
	if (core->bus->mapped_core != core)
		bcma_host_pci_switch_core(core);
	switch (reg_width) {
	case sizeof(u8):
		iowrite8_rep(addr, buffer, count);
		break;
	case sizeof(u16):
		WARN_ON(count & 1);
		iowrite16_rep(addr, buffer, count >> 1);
		break;
	case sizeof(u32):
		WARN_ON(count & 3);
		iowrite32_rep(addr, buffer, count >> 2);
		break;
	default:
		WARN_ON(1);
	}
}
#endif

static u32 bcma_host_pci_aread32(struct bcma_device *core, u16 offset)
{
	if (core->bus->mapped_core != core)
		bcma_host_pci_switch_core(core);
	return ioread32(core->bus->mmio + (1 * BCMA_CORE_SIZE) + offset);
}

static void bcma_host_pci_awrite32(struct bcma_device *core, u16 offset,
				  u32 value)
{
	if (core->bus->mapped_core != core)
		bcma_host_pci_switch_core(core);
	iowrite32(value, core->bus->mmio + (1 * BCMA_CORE_SIZE) + offset);
}

static const struct bcma_host_ops bcma_host_pci_ops = {
	.read8		= bcma_host_pci_read8,
	.read16		= bcma_host_pci_read16,
	.read32		= bcma_host_pci_read32,
	.write8		= bcma_host_pci_write8,
	.write16	= bcma_host_pci_write16,
	.write32	= bcma_host_pci_write32,
#ifdef CONFIG_BCMA_BLOCKIO
	.block_read	= bcma_host_pci_block_read,
	.block_write	= bcma_host_pci_block_write,
#endif
	.aread32	= bcma_host_pci_aread32,
	.awrite32	= bcma_host_pci_awrite32,
};

static int bcma_host_pci_probe(struct pci_dev *dev,
			       const struct pci_device_id *id)
{
	struct bcma_bus *bus;
	int err = -ENOMEM;
	const char *name;
	u32 val;

	/* Alloc */
	bus = kzalloc(sizeof(*bus), GFP_KERNEL);
	if (!bus)
		goto out;

	/* Basic PCI configuration */
	err = pci_enable_device(dev);
	if (err)
		goto err_kfree_bus;

	name = dev_name(&dev->dev);
	if (dev->driver && dev->driver->name)
		name = dev->driver->name;
	err = pci_request_regions(dev, name);
	if (err)
		goto err_pci_disable;
	pci_set_master(dev);

	/* Disable the RETRY_TIMEOUT register (0x41) to keep
	 * PCI Tx retries from interfering with C3 CPU state */
	pci_read_config_dword(dev, 0x40, &val);
	if ((val & 0x0000ff00) != 0)
		pci_write_config_dword(dev, 0x40, val & 0xffff00ff);

	/* SSB needed additional powering up, do we have any AMBA PCI cards? */
	if (!pci_is_pcie(dev)) {
		bcma_err(bus, "PCI card detected, they are not supported.\n");
		err = -ENXIO;
		goto err_pci_release_regions;
	}

	/* Map MMIO */
	err = -ENOMEM;
	bus->mmio = pci_iomap(dev, 0, ~0UL);
	if (!bus->mmio)
		goto err_pci_release_regions;

	/* Host specific */
	bus->host_pci = dev;
	bus->hosttype = BCMA_HOSTTYPE_PCI;
	bus->ops = &bcma_host_pci_ops;

	bus->boardinfo.vendor = bus->host_pci->subsystem_vendor;
	bus->boardinfo.type = bus->host_pci->subsystem_device;

	/* Register */
	err = bcma_bus_register(bus);
	if (err)
		goto err_pci_unmap_mmio;

	pci_set_drvdata(dev, bus);

out:
	return err;

err_pci_unmap_mmio:
	pci_iounmap(dev, bus->mmio);
err_pci_release_regions:
	pci_release_regions(dev);
err_pci_disable:
	pci_disable_device(dev);
err_kfree_bus:
	kfree(bus);
	return err;
}

static void bcma_host_pci_remove(struct pci_dev *dev)
{
	struct bcma_bus *bus = pci_get_drvdata(dev);

	bcma_bus_unregister(bus);
	pci_iounmap(dev, bus->mmio);
	pci_release_regions(dev);
	pci_disable_device(dev);
	kfree(bus);
}

<<<<<<< HEAD
#ifdef CONFIG_PM
static int bcma_host_pci_suspend(struct pci_dev *dev, pm_message_t state)
{
	struct bcma_bus *bus = pci_get_drvdata(dev);

	/* Host specific */
	pci_save_state(dev);
	pci_disable_device(dev);
	pci_set_power_state(dev, pci_choose_state(dev, state));

	bus->mapped_core = NULL;
	return 0;
}

static int bcma_host_pci_resume(struct pci_dev *dev)
{
	struct bcma_bus *bus = pci_get_drvdata(dev);
	int err;

	/* Host specific */
	pci_set_power_state(dev, 0);
	err = pci_enable_device(dev);
	if (err)
		return err;
	pci_restore_state(dev);

	/* Bus specific */
	err = bcma_bus_resume(bus);
	if (err)
		return err;

	return 0;
}
#else /* CONFIG_PM */
# define bcma_host_pci_suspend	NULL
# define bcma_host_pci_resume	NULL
#endif /* CONFIG_PM */

static DEFINE_PCI_DEVICE_TABLE(bcma_pci_bridge_tbl) = {
=======
#ifdef CONFIG_PM_SLEEP
static int bcma_host_pci_suspend(struct device *dev)
{
	struct pci_dev *pdev = to_pci_dev(dev);
	struct bcma_bus *bus = pci_get_drvdata(pdev);

	bus->mapped_core = NULL;

	return bcma_bus_suspend(bus);
}

static int bcma_host_pci_resume(struct device *dev)
{
	struct pci_dev *pdev = to_pci_dev(dev);
	struct bcma_bus *bus = pci_get_drvdata(pdev);

	return bcma_bus_resume(bus);
}

static SIMPLE_DEV_PM_OPS(bcma_pm_ops, bcma_host_pci_suspend,
			 bcma_host_pci_resume);
#define BCMA_PM_OPS	(&bcma_pm_ops)

#else /* CONFIG_PM_SLEEP */

#define BCMA_PM_OPS     NULL

#endif /* CONFIG_PM_SLEEP */

static const struct pci_device_id bcma_pci_bridge_tbl[] = {
>>>>>>> c3ade0e0
	{ PCI_DEVICE(PCI_VENDOR_ID_BROADCOM, 0x0576) },
	{ PCI_DEVICE(PCI_VENDOR_ID_BROADCOM, 0x4313) },
	{ PCI_DEVICE(PCI_VENDOR_ID_BROADCOM, 43224) },
	{ PCI_DEVICE(PCI_VENDOR_ID_BROADCOM, 0x4331) },
	{ PCI_DEVICE(PCI_VENDOR_ID_BROADCOM, 0x4353) },
	{ PCI_DEVICE(PCI_VENDOR_ID_BROADCOM, 0x4357) },
	{ PCI_DEVICE(PCI_VENDOR_ID_BROADCOM, 0x4358) },
	{ PCI_DEVICE(PCI_VENDOR_ID_BROADCOM, 0x4359) },
	{ PCI_DEVICE(PCI_VENDOR_ID_BROADCOM, 0x4365) },
	{ PCI_DEVICE(PCI_VENDOR_ID_BROADCOM, 0x4727) },
	{ 0, },
};
MODULE_DEVICE_TABLE(pci, bcma_pci_bridge_tbl);

static struct pci_driver bcma_pci_bridge_driver = {
	.name = "bcma-pci-bridge",
	.id_table = bcma_pci_bridge_tbl,
	.probe = bcma_host_pci_probe,
	.remove = bcma_host_pci_remove,
<<<<<<< HEAD
	.suspend = bcma_host_pci_suspend,
	.resume = bcma_host_pci_resume,
=======
	.driver.pm = BCMA_PM_OPS,
>>>>>>> c3ade0e0
};

int __init bcma_host_pci_init(void)
{
	return pci_register_driver(&bcma_pci_bridge_driver);
}

void __exit bcma_host_pci_exit(void)
{
	pci_unregister_driver(&bcma_pci_bridge_driver);
}<|MERGE_RESOLUTION|>--- conflicted
+++ resolved
@@ -240,47 +240,6 @@
 	kfree(bus);
 }
 
-<<<<<<< HEAD
-#ifdef CONFIG_PM
-static int bcma_host_pci_suspend(struct pci_dev *dev, pm_message_t state)
-{
-	struct bcma_bus *bus = pci_get_drvdata(dev);
-
-	/* Host specific */
-	pci_save_state(dev);
-	pci_disable_device(dev);
-	pci_set_power_state(dev, pci_choose_state(dev, state));
-
-	bus->mapped_core = NULL;
-	return 0;
-}
-
-static int bcma_host_pci_resume(struct pci_dev *dev)
-{
-	struct bcma_bus *bus = pci_get_drvdata(dev);
-	int err;
-
-	/* Host specific */
-	pci_set_power_state(dev, 0);
-	err = pci_enable_device(dev);
-	if (err)
-		return err;
-	pci_restore_state(dev);
-
-	/* Bus specific */
-	err = bcma_bus_resume(bus);
-	if (err)
-		return err;
-
-	return 0;
-}
-#else /* CONFIG_PM */
-# define bcma_host_pci_suspend	NULL
-# define bcma_host_pci_resume	NULL
-#endif /* CONFIG_PM */
-
-static DEFINE_PCI_DEVICE_TABLE(bcma_pci_bridge_tbl) = {
-=======
 #ifdef CONFIG_PM_SLEEP
 static int bcma_host_pci_suspend(struct device *dev)
 {
@@ -311,7 +270,6 @@
 #endif /* CONFIG_PM_SLEEP */
 
 static const struct pci_device_id bcma_pci_bridge_tbl[] = {
->>>>>>> c3ade0e0
 	{ PCI_DEVICE(PCI_VENDOR_ID_BROADCOM, 0x0576) },
 	{ PCI_DEVICE(PCI_VENDOR_ID_BROADCOM, 0x4313) },
 	{ PCI_DEVICE(PCI_VENDOR_ID_BROADCOM, 43224) },
@@ -331,12 +289,7 @@
 	.id_table = bcma_pci_bridge_tbl,
 	.probe = bcma_host_pci_probe,
 	.remove = bcma_host_pci_remove,
-<<<<<<< HEAD
-	.suspend = bcma_host_pci_suspend,
-	.resume = bcma_host_pci_resume,
-=======
 	.driver.pm = BCMA_PM_OPS,
->>>>>>> c3ade0e0
 };
 
 int __init bcma_host_pci_init(void)
