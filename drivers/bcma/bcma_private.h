--- conflicted
+++ resolved
@@ -30,10 +30,7 @@
 				   struct bcma_device *core_cc,
 				   struct bcma_device *core_mips);
 #ifdef CONFIG_PM
-<<<<<<< HEAD
-=======
 int bcma_bus_suspend(struct bcma_bus *bus);
->>>>>>> c3ade0e0
 int bcma_bus_resume(struct bcma_bus *bus);
 #endif
 
