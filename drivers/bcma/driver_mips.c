/*
 * Broadcom specific AMBA
 * Broadcom MIPS32 74K core driver
 *
 * Copyright 2009, Broadcom Corporation
 * Copyright 2006, 2007, Michael Buesch <mb@bu3sch.de>
 * Copyright 2010, Bernhard Loos <bernhardloos@googlemail.com>
 * Copyright 2011, Hauke Mehrtens <hauke@hauke-m.de>
 *
 * Licensed under the GNU/GPL. See COPYING for details.
 */

#include "bcma_private.h"

#include <linux/bcma/bcma.h>

#include <linux/mtd/physmap.h>
#include <linux/platform_device.h>
#include <linux/serial.h>
#include <linux/serial_core.h>
#include <linux/serial_reg.h>
#include <linux/time.h>

static const char * const part_probes[] = { "bcm47xxpart", NULL };

static struct physmap_flash_data bcma_pflash_data = {
	.part_probe_types	= part_probes,
};

static struct resource bcma_pflash_resource = {
	.name	= "bcma_pflash",
	.flags  = IORESOURCE_MEM,
};

struct platform_device bcma_pflash_dev = {
	.name		= "physmap-flash",
	.dev		= {
		.platform_data  = &bcma_pflash_data,
	},
	.resource	= &bcma_pflash_resource,
	.num_resources	= 1,
};

/* The 47162a0 hangs when reading MIPS DMP registers registers */
static inline bool bcma_core_mips_bcm47162a0_quirk(struct bcma_device *dev)
{
	return dev->bus->chipinfo.id == BCMA_CHIP_ID_BCM47162 &&
	       dev->bus->chipinfo.rev == 0 && dev->id.id == BCMA_CORE_MIPS_74K;
}

/* The 5357b0 hangs when reading USB20H DMP registers */
static inline bool bcma_core_mips_bcm5357b0_quirk(struct bcma_device *dev)
{
	return (dev->bus->chipinfo.id == BCMA_CHIP_ID_BCM5357 ||
		dev->bus->chipinfo.id == BCMA_CHIP_ID_BCM4749) &&
	       dev->bus->chipinfo.pkg == 11 &&
	       dev->id.id == BCMA_CORE_USB20_HOST;
}

static inline u32 mips_read32(struct bcma_drv_mips *mcore,
			      u16 offset)
{
	return bcma_read32(mcore->core, offset);
}

static inline void mips_write32(struct bcma_drv_mips *mcore,
				u16 offset,
				u32 value)
{
	bcma_write32(mcore->core, offset, value);
}

static const u32 ipsflag_irq_mask[] = {
	0,
	BCMA_MIPS_IPSFLAG_IRQ1,
	BCMA_MIPS_IPSFLAG_IRQ2,
	BCMA_MIPS_IPSFLAG_IRQ3,
	BCMA_MIPS_IPSFLAG_IRQ4,
};

static const u32 ipsflag_irq_shift[] = {
	0,
	BCMA_MIPS_IPSFLAG_IRQ1_SHIFT,
	BCMA_MIPS_IPSFLAG_IRQ2_SHIFT,
	BCMA_MIPS_IPSFLAG_IRQ3_SHIFT,
	BCMA_MIPS_IPSFLAG_IRQ4_SHIFT,
};

static u32 bcma_core_mips_irqflag(struct bcma_device *dev)
{
	u32 flag;

	if (bcma_core_mips_bcm47162a0_quirk(dev))
		return dev->core_index;
	if (bcma_core_mips_bcm5357b0_quirk(dev))
		return dev->core_index;
	flag = bcma_aread32(dev, BCMA_MIPS_OOBSELOUTA30);

	if (flag)
		return flag & 0x1F;
	else
		return 0x3f;
}

/* Get the MIPS IRQ assignment for a specified device.
 * If unassigned, 0 is returned.
 * If disabled, 5 is returned.
 * If not supported, 6 is returned.
 */
static unsigned int bcma_core_mips_irq(struct bcma_device *dev)
{
	struct bcma_device *mdev = dev->bus->drv_mips.core;
	u32 irqflag;
	unsigned int irq;

	irqflag = bcma_core_mips_irqflag(dev);
	if (irqflag == 0x3f)
		return 6;

	for (irq = 0; irq <= 4; irq++)
		if (bcma_read32(mdev, BCMA_MIPS_MIPS74K_INTMASK(irq)) &
		    (1 << irqflag))
			return irq;

	return 5;
}

unsigned int bcma_core_irq(struct bcma_device *dev)
{
	unsigned int mips_irq = bcma_core_mips_irq(dev);
	return mips_irq <= 4 ? mips_irq + 2 : 0;
}
EXPORT_SYMBOL(bcma_core_irq);

static void bcma_core_mips_set_irq(struct bcma_device *dev, unsigned int irq)
{
	unsigned int oldirq = bcma_core_mips_irq(dev);
	struct bcma_bus *bus = dev->bus;
	struct bcma_device *mdev = bus->drv_mips.core;
	u32 irqflag;

	irqflag = bcma_core_mips_irqflag(dev);
	BUG_ON(oldirq == 6);

	dev->irq = irq + 2;

	/* clear the old irq */
	if (oldirq == 0)
		bcma_write32(mdev, BCMA_MIPS_MIPS74K_INTMASK(0),
			    bcma_read32(mdev, BCMA_MIPS_MIPS74K_INTMASK(0)) &
			    ~(1 << irqflag));
<<<<<<< HEAD
	else
=======
	else if (oldirq != 5)
>>>>>>> c3ade0e0
		bcma_write32(mdev, BCMA_MIPS_MIPS74K_INTMASK(oldirq), 0);

	/* assign the new one */
	if (irq == 0) {
		bcma_write32(mdev, BCMA_MIPS_MIPS74K_INTMASK(0),
			    bcma_read32(mdev, BCMA_MIPS_MIPS74K_INTMASK(0)) |
			    (1 << irqflag));
	} else {
		u32 irqinitmask = bcma_read32(mdev,
					      BCMA_MIPS_MIPS74K_INTMASK(irq));
		if (irqinitmask) {
			struct bcma_device *core;

			/* backplane irq line is in use, find out who uses
			 * it and set user to irq 0
			 */
			list_for_each_entry(core, &bus->cores, list) {
				if ((1 << bcma_core_mips_irqflag(core)) ==
				    irqinitmask) {
					bcma_core_mips_set_irq(core, 0);
					break;
				}
			}
		}
		bcma_write32(mdev, BCMA_MIPS_MIPS74K_INTMASK(irq),
			     1 << irqflag);
	}

	bcma_debug(bus, "set_irq: core 0x%04x, irq %d => %d\n",
		   dev->id.id, oldirq <= 4 ? oldirq + 2 : 0, irq + 2);
}

static void bcma_core_mips_set_irq_name(struct bcma_bus *bus, unsigned int irq,
					u16 coreid, u8 unit)
{
	struct bcma_device *core;

	core = bcma_find_core_unit(bus, coreid, unit);
	if (!core) {
		bcma_warn(bus,
			  "Can not find core (id: 0x%x, unit %i) for IRQ configuration.\n",
			  coreid, unit);
		return;
	}

	bcma_core_mips_set_irq(core, irq);
}

static void bcma_core_mips_print_irq(struct bcma_device *dev, unsigned int irq)
{
	int i;
	static const char *irq_name[] = {"2(S)", "3", "4", "5", "6", "D", "I"};
	printk(KERN_DEBUG KBUILD_MODNAME ": core 0x%04x, irq :", dev->id.id);
	for (i = 0; i <= 6; i++)
		printk(" %s%s", irq_name[i], i == irq ? "*" : " ");
	printk("\n");
}

static void bcma_core_mips_dump_irq(struct bcma_bus *bus)
{
	struct bcma_device *core;

	list_for_each_entry(core, &bus->cores, list) {
		bcma_core_mips_print_irq(core, bcma_core_mips_irq(core));
	}
}

u32 bcma_cpu_clock(struct bcma_drv_mips *mcore)
{
	struct bcma_bus *bus = mcore->core->bus;

	if (bus->drv_cc.capabilities & BCMA_CC_CAP_PMU)
		return bcma_pmu_get_cpu_clock(&bus->drv_cc);

	bcma_err(bus, "No PMU available, need this to get the cpu clock\n");
	return 0;
}
EXPORT_SYMBOL(bcma_cpu_clock);

static void bcma_core_mips_flash_detect(struct bcma_drv_mips *mcore)
{
	struct bcma_bus *bus = mcore->core->bus;
	struct bcma_drv_cc *cc = &bus->drv_cc;
	struct bcma_pflash *pflash = &cc->pflash;

	switch (cc->capabilities & BCMA_CC_CAP_FLASHT) {
	case BCMA_CC_FLASHT_STSER:
	case BCMA_CC_FLASHT_ATSER:
		bcma_debug(bus, "Found serial flash\n");
		bcma_sflash_init(cc);
		break;
	case BCMA_CC_FLASHT_PARA:
		bcma_debug(bus, "Found parallel flash\n");
		pflash->present = true;
		pflash->window = BCMA_SOC_FLASH2;
		pflash->window_size = BCMA_SOC_FLASH2_SZ;

		if ((bcma_read32(cc->core, BCMA_CC_FLASH_CFG) &
		     BCMA_CC_FLASH_CFG_DS) == 0)
			pflash->buswidth = 1;
		else
			pflash->buswidth = 2;

		bcma_pflash_data.width = pflash->buswidth;
		bcma_pflash_resource.start = pflash->window;
		bcma_pflash_resource.end = pflash->window + pflash->window_size;

		break;
	default:
		bcma_err(bus, "Flash type not supported\n");
	}

	if (cc->core->id.rev == 38 ||
	    bus->chipinfo.id == BCMA_CHIP_ID_BCM4706) {
		if (cc->capabilities & BCMA_CC_CAP_NFLASH) {
			bcma_debug(bus, "Found NAND flash\n");
			bcma_nflash_init(cc);
		}
	}
}

void bcma_core_mips_early_init(struct bcma_drv_mips *mcore)
{
	struct bcma_bus *bus = mcore->core->bus;

	if (mcore->early_setup_done)
		return;

	bcma_chipco_serial_init(&bus->drv_cc);
	bcma_core_mips_flash_detect(mcore);

	mcore->early_setup_done = true;
}

static void bcma_fix_i2s_irqflag(struct bcma_bus *bus)
{
	struct bcma_device *cpu, *pcie, *i2s;

	/* Fixup the interrupts in 4716/4748 for i2s core (2010 Broadcom SDK)
	 * (IRQ flags > 7 are ignored when setting the interrupt masks)
	 */
	if (bus->chipinfo.id != BCMA_CHIP_ID_BCM4716 &&
	    bus->chipinfo.id != BCMA_CHIP_ID_BCM4748)
		return;

	cpu = bcma_find_core(bus, BCMA_CORE_MIPS_74K);
	pcie = bcma_find_core(bus, BCMA_CORE_PCIE);
	i2s = bcma_find_core(bus, BCMA_CORE_I2S);
	if (cpu && pcie && i2s &&
	    bcma_aread32(cpu, BCMA_MIPS_OOBSELINA74) == 0x08060504 &&
	    bcma_aread32(pcie, BCMA_MIPS_OOBSELINA74) == 0x08060504 &&
	    bcma_aread32(i2s, BCMA_MIPS_OOBSELOUTA30) == 0x88) {
		bcma_awrite32(cpu, BCMA_MIPS_OOBSELINA74, 0x07060504);
		bcma_awrite32(pcie, BCMA_MIPS_OOBSELINA74, 0x07060504);
		bcma_awrite32(i2s, BCMA_MIPS_OOBSELOUTA30, 0x87);
		bcma_debug(bus,
			   "Moved i2s interrupt to oob line 7 instead of 8\n");
	}
}

void bcma_core_mips_init(struct bcma_drv_mips *mcore)
{
	struct bcma_bus *bus;
	struct bcma_device *core;
	bus = mcore->core->bus;

	if (mcore->setup_done)
		return;

	bcma_debug(bus, "Initializing MIPS core...\n");

	bcma_core_mips_early_init(mcore);

	bcma_fix_i2s_irqflag(bus);

	switch (bus->chipinfo.id) {
	case BCMA_CHIP_ID_BCM4716:
	case BCMA_CHIP_ID_BCM4748:
		bcma_core_mips_set_irq_name(bus, 1, BCMA_CORE_80211, 0);
		bcma_core_mips_set_irq_name(bus, 2, BCMA_CORE_MAC_GBIT, 0);
		bcma_core_mips_set_irq_name(bus, 3, BCMA_CORE_USB20_HOST, 0);
		bcma_core_mips_set_irq_name(bus, 4, BCMA_CORE_PCIE, 0);
		bcma_core_mips_set_irq_name(bus, 0, BCMA_CORE_CHIPCOMMON, 0);
		bcma_core_mips_set_irq_name(bus, 0, BCMA_CORE_I2S, 0);
		break;
	case BCMA_CHIP_ID_BCM5356:
	case BCMA_CHIP_ID_BCM47162:
	case BCMA_CHIP_ID_BCM53572:
		bcma_core_mips_set_irq_name(bus, 1, BCMA_CORE_80211, 0);
		bcma_core_mips_set_irq_name(bus, 2, BCMA_CORE_MAC_GBIT, 0);
		bcma_core_mips_set_irq_name(bus, 0, BCMA_CORE_CHIPCOMMON, 0);
		break;
	case BCMA_CHIP_ID_BCM5357:
	case BCMA_CHIP_ID_BCM4749:
		bcma_core_mips_set_irq_name(bus, 1, BCMA_CORE_80211, 0);
		bcma_core_mips_set_irq_name(bus, 2, BCMA_CORE_MAC_GBIT, 0);
		bcma_core_mips_set_irq_name(bus, 3, BCMA_CORE_USB20_HOST, 0);
		bcma_core_mips_set_irq_name(bus, 0, BCMA_CORE_CHIPCOMMON, 0);
		bcma_core_mips_set_irq_name(bus, 0, BCMA_CORE_I2S, 0);
		break;
	case BCMA_CHIP_ID_BCM4706:
		bcma_core_mips_set_irq_name(bus, 1, BCMA_CORE_PCIE, 0);
		bcma_core_mips_set_irq_name(bus, 2, BCMA_CORE_4706_MAC_GBIT,
					    0);
		bcma_core_mips_set_irq_name(bus, 3, BCMA_CORE_PCIE, 1);
		bcma_core_mips_set_irq_name(bus, 4, BCMA_CORE_USB20_HOST, 0);
		bcma_core_mips_set_irq_name(bus, 0, BCMA_CORE_4706_CHIPCOMMON,
					    0);
		break;
	default:
		list_for_each_entry(core, &bus->cores, list) {
			core->irq = bcma_core_irq(core);
		}
		bcma_err(bus,
			 "Unknown device (0x%x) found, can not configure IRQs\n",
			 bus->chipinfo.id);
	}
	bcma_debug(bus, "IRQ reconfiguration done\n");
	bcma_core_mips_dump_irq(bus);

	mcore->setup_done = true;
}<|MERGE_RESOLUTION|>--- conflicted
+++ resolved
@@ -149,11 +149,7 @@
 		bcma_write32(mdev, BCMA_MIPS_MIPS74K_INTMASK(0),
 			    bcma_read32(mdev, BCMA_MIPS_MIPS74K_INTMASK(0)) &
 			    ~(1 << irqflag));
-<<<<<<< HEAD
-	else
-=======
 	else if (oldirq != 5)
->>>>>>> c3ade0e0
 		bcma_write32(mdev, BCMA_MIPS_MIPS74K_INTMASK(oldirq), 0);
 
 	/* assign the new one */
