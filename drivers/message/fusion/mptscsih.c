/*
 *  linux/drivers/message/fusion/mptscsih.c
 *      For use with LSI PCI chip/adapter(s)
 *      running LSI Fusion MPT (Message Passing Technology) firmware.
 *
 *  Copyright (c) 1999-2008 LSI Corporation
 *  (mailto:DL-MPTFusionLinux@lsi.com)
 *
 */
/*=-=-=-=-=-=-=-=-=-=-=-=-=-=-=-=-=-=-=-=-=-=-=-=-=-=-=-=-=-=-=-=-=-=-=-=-=-=*/
/*
    This program is free software; you can redistribute it and/or modify
    it under the terms of the GNU General Public License as published by
    the Free Software Foundation; version 2 of the License.

    This program is distributed in the hope that it will be useful,
    but WITHOUT ANY WARRANTY; without even the implied warranty of
    MERCHANTABILITY or FITNESS FOR A PARTICULAR PURPOSE.  See the
    GNU General Public License for more details.

    NO WARRANTY
    THE PROGRAM IS PROVIDED ON AN "AS IS" BASIS, WITHOUT WARRANTIES OR
    CONDITIONS OF ANY KIND, EITHER EXPRESS OR IMPLIED INCLUDING, WITHOUT
    LIMITATION, ANY WARRANTIES OR CONDITIONS OF TITLE, NON-INFRINGEMENT,
    MERCHANTABILITY OR FITNESS FOR A PARTICULAR PURPOSE. Each Recipient is
    solely responsible for determining the appropriateness of using and
    distributing the Program and assumes all risks associated with its
    exercise of rights under this Agreement, including but not limited to
    the risks and costs of program errors, damage to or loss of data,
    programs or equipment, and unavailability or interruption of operations.

    DISCLAIMER OF LIABILITY
    NEITHER RECIPIENT NOR ANY CONTRIBUTORS SHALL HAVE ANY LIABILITY FOR ANY
    DIRECT, INDIRECT, INCIDENTAL, SPECIAL, EXEMPLARY, OR CONSEQUENTIAL
    DAMAGES (INCLUDING WITHOUT LIMITATION LOST PROFITS), HOWEVER CAUSED AND
    ON ANY THEORY OF LIABILITY, WHETHER IN CONTRACT, STRICT LIABILITY, OR
    TORT (INCLUDING NEGLIGENCE OR OTHERWISE) ARISING IN ANY WAY OUT OF THE
    USE OR DISTRIBUTION OF THE PROGRAM OR THE EXERCISE OF ANY RIGHTS GRANTED
    HEREUNDER, EVEN IF ADVISED OF THE POSSIBILITY OF SUCH DAMAGES

    You should have received a copy of the GNU General Public License
    along with this program; if not, write to the Free Software
    Foundation, Inc., 59 Temple Place, Suite 330, Boston, MA  02111-1307  USA
*/
/*=-=-=-=-=-=-=-=-=-=-=-=-=-=-=-=-=-=-=-=-=-=-=-=-=-=-=-=-=-=-=-=-=-=-=-=-=-=*/

#include <linux/module.h>
#include <linux/kernel.h>
#include <linux/slab.h>
#include <linux/init.h>
#include <linux/errno.h>
#include <linux/kdev_t.h>
#include <linux/blkdev.h>
#include <linux/delay.h>	/* for mdelay */
#include <linux/interrupt.h>	/* needed for in_interrupt() proto */
#include <linux/reboot.h>	/* notifier code */
#include <linux/workqueue.h>

#include <scsi/scsi.h>
#include <scsi/scsi_cmnd.h>
#include <scsi/scsi_device.h>
#include <scsi/scsi_host.h>
#include <scsi/scsi_tcq.h>
#include <scsi/scsi_dbg.h>

#include "mptbase.h"
#include "mptscsih.h"
#include "lsi/mpi_log_sas.h"

/*=-=-=-=-=-=-=-=-=-=-=-=-=-=-=-=-=-=-=-=-=-=-=-=-=-=-=-=-=-=-=-=-=-=-=-=-=-=*/
#define my_NAME		"Fusion MPT SCSI Host driver"
#define my_VERSION	MPT_LINUX_VERSION_COMMON
#define MYNAM		"mptscsih"

MODULE_AUTHOR(MODULEAUTHOR);
MODULE_DESCRIPTION(my_NAME);
MODULE_LICENSE("GPL");
MODULE_VERSION(my_VERSION);

/*=-=-=-=-=-=-=-=-=-=-=-=-=-=-=-=-=-=-=-=-=-=-=-=-=-=-=-=-=-=-=-=-=-=-=-=-=-=*/
/*
 *  Other private/forward protos...
 */
struct scsi_cmnd	*mptscsih_get_scsi_lookup(MPT_ADAPTER *ioc, int i);
static struct scsi_cmnd * mptscsih_getclear_scsi_lookup(MPT_ADAPTER *ioc, int i);
static void	mptscsih_set_scsi_lookup(MPT_ADAPTER *ioc, int i, struct scsi_cmnd *scmd);
static int	SCPNT_TO_LOOKUP_IDX(MPT_ADAPTER *ioc, struct scsi_cmnd *scmd);
int		mptscsih_io_done(MPT_ADAPTER *ioc, MPT_FRAME_HDR *mf, MPT_FRAME_HDR *r);
static void	mptscsih_report_queue_full(struct scsi_cmnd *sc, SCSIIOReply_t *pScsiReply, SCSIIORequest_t *pScsiReq);
int		mptscsih_taskmgmt_complete(MPT_ADAPTER *ioc, MPT_FRAME_HDR *mf, MPT_FRAME_HDR *r);

static int	mptscsih_AddSGE(MPT_ADAPTER *ioc, struct scsi_cmnd *SCpnt,
				 SCSIIORequest_t *pReq, int req_idx);
static void	mptscsih_freeChainBuffers(MPT_ADAPTER *ioc, int req_idx);
static void	mptscsih_copy_sense_data(struct scsi_cmnd *sc, MPT_SCSI_HOST *hd, MPT_FRAME_HDR *mf, SCSIIOReply_t *pScsiReply);

int	mptscsih_IssueTaskMgmt(MPT_SCSI_HOST *hd, u8 type, u8 channel, u8 id,
		int lun, int ctx2abort, ulong timeout);

int		mptscsih_ioc_reset(MPT_ADAPTER *ioc, int post_reset);
int		mptscsih_event_process(MPT_ADAPTER *ioc, EventNotificationReply_t *pEvReply);

void
mptscsih_taskmgmt_response_code(MPT_ADAPTER *ioc, u8 response_code);
static int	mptscsih_get_completion_code(MPT_ADAPTER *ioc,
		MPT_FRAME_HDR *req, MPT_FRAME_HDR *reply);
int		mptscsih_scandv_complete(MPT_ADAPTER *ioc, MPT_FRAME_HDR *mf, MPT_FRAME_HDR *r);
static int	mptscsih_do_cmd(MPT_SCSI_HOST *hd, INTERNAL_CMD *iocmd);
static void	mptscsih_synchronize_cache(MPT_SCSI_HOST *hd, VirtDevice *vdevice);

static int
mptscsih_taskmgmt_reply(MPT_ADAPTER *ioc, u8 type,
				SCSITaskMgmtReply_t *pScsiTmReply);
void 		mptscsih_remove(struct pci_dev *);
void 		mptscsih_shutdown(struct pci_dev *);
#ifdef CONFIG_PM
int 		mptscsih_suspend(struct pci_dev *pdev, pm_message_t state);
int 		mptscsih_resume(struct pci_dev *pdev);
#endif

#define SNS_LEN(scp)	SCSI_SENSE_BUFFERSIZE


/*=-=-=-=-=-=-=-=-=-=-=-=-=-=-=-=-=-=-=-=-=-=-=-=-=-=-=-=-=-=-=-=-=-=-=-=-=-=*/
/*
 *	mptscsih_getFreeChainBuffer - Function to get a free chain
 *	from the MPT_SCSI_HOST FreeChainQ.
 *	@ioc: Pointer to MPT_ADAPTER structure
 *	@req_idx: Index of the SCSI IO request frame. (output)
 *
 *	return SUCCESS or FAILED
 */
static inline int
mptscsih_getFreeChainBuffer(MPT_ADAPTER *ioc, int *retIndex)
{
	MPT_FRAME_HDR *chainBuf;
	unsigned long flags;
	int rc;
	int chain_idx;

	dsgprintk(ioc, printk(MYIOC_s_DEBUG_FMT "getFreeChainBuffer called\n",
	    ioc->name));
	spin_lock_irqsave(&ioc->FreeQlock, flags);
	if (!list_empty(&ioc->FreeChainQ)) {
		int offset;

		chainBuf = list_entry(ioc->FreeChainQ.next, MPT_FRAME_HDR,
				u.frame.linkage.list);
		list_del(&chainBuf->u.frame.linkage.list);
		offset = (u8 *)chainBuf - (u8 *)ioc->ChainBuffer;
		chain_idx = offset / ioc->req_sz;
		rc = SUCCESS;
		dsgprintk(ioc, printk(MYIOC_s_DEBUG_FMT
		    "getFreeChainBuffer chainBuf=%p ChainBuffer=%p offset=%d chain_idx=%d\n",
		    ioc->name, chainBuf, ioc->ChainBuffer, offset, chain_idx));
	} else {
		rc = FAILED;
		chain_idx = MPT_HOST_NO_CHAIN;
		dfailprintk(ioc, printk(MYIOC_s_ERR_FMT "getFreeChainBuffer failed\n",
		    ioc->name));
	}
	spin_unlock_irqrestore(&ioc->FreeQlock, flags);

	*retIndex = chain_idx;
	return rc;
} /* mptscsih_getFreeChainBuffer() */

/*=-=-=-=-=-=-=-=-=-=-=-=-=-=-=-=-=-=-=-=-=-=-=-=-=-=-=-=-=-=-=-=-=-=-=-=-=-=*/
/*
 *	mptscsih_AddSGE - Add a SGE (plus chain buffers) to the
 *	SCSIIORequest_t Message Frame.
 *	@ioc: Pointer to MPT_ADAPTER structure
 *	@SCpnt: Pointer to scsi_cmnd structure
 *	@pReq: Pointer to SCSIIORequest_t structure
 *
 *	Returns ...
 */
static int
mptscsih_AddSGE(MPT_ADAPTER *ioc, struct scsi_cmnd *SCpnt,
		SCSIIORequest_t *pReq, int req_idx)
{
	char 	*psge;
	char	*chainSge;
	struct scatterlist *sg;
	int	 frm_sz;
	int	 sges_left, sg_done;
	int	 chain_idx = MPT_HOST_NO_CHAIN;
	int	 sgeOffset;
	int	 numSgeSlots, numSgeThisFrame;
	u32	 sgflags, sgdir, thisxfer = 0;
	int	 chain_dma_off = 0;
	int	 newIndex;
	int	 ii;
	dma_addr_t v2;
	u32	RequestNB;

	sgdir = le32_to_cpu(pReq->Control) & MPI_SCSIIO_CONTROL_DATADIRECTION_MASK;
	if (sgdir == MPI_SCSIIO_CONTROL_WRITE)  {
		sgdir = MPT_TRANSFER_HOST_TO_IOC;
	} else {
		sgdir = MPT_TRANSFER_IOC_TO_HOST;
	}

	psge = (char *) &pReq->SGL;
	frm_sz = ioc->req_sz;

	/* Map the data portion, if any.
	 * sges_left  = 0 if no data transfer.
	 */
	sges_left = scsi_dma_map(SCpnt);
	if (sges_left < 0)
		return FAILED;

	/* Handle the SG case.
	 */
	sg = scsi_sglist(SCpnt);
	sg_done  = 0;
	sgeOffset = sizeof(SCSIIORequest_t) - sizeof(SGE_IO_UNION);
	chainSge = NULL;

	/* Prior to entering this loop - the following must be set
	 * current MF:  sgeOffset (bytes)
	 *              chainSge (Null if original MF is not a chain buffer)
	 *              sg_done (num SGE done for this MF)
	 */

nextSGEset:
	numSgeSlots = ((frm_sz - sgeOffset) / ioc->SGE_size);
	numSgeThisFrame = (sges_left < numSgeSlots) ? sges_left : numSgeSlots;

	sgflags = MPT_SGE_FLAGS_SIMPLE_ELEMENT | sgdir;

	/* Get first (num - 1) SG elements
	 * Skip any SG entries with a length of 0
	 * NOTE: at finish, sg and psge pointed to NEXT data/location positions
	 */
	for (ii=0; ii < (numSgeThisFrame-1); ii++) {
		thisxfer = sg_dma_len(sg);
		if (thisxfer == 0) {
			/* Get next SG element from the OS */
			sg = sg_next(sg);
			sg_done++;
			continue;
		}

		v2 = sg_dma_address(sg);
		ioc->add_sge(psge, sgflags | thisxfer, v2);

		/* Get next SG element from the OS */
		sg = sg_next(sg);
		psge += ioc->SGE_size;
		sgeOffset += ioc->SGE_size;
		sg_done++;
	}

	if (numSgeThisFrame == sges_left) {
		/* Add last element, end of buffer and end of list flags.
		 */
		sgflags |= MPT_SGE_FLAGS_LAST_ELEMENT |
				MPT_SGE_FLAGS_END_OF_BUFFER |
				MPT_SGE_FLAGS_END_OF_LIST;

		/* Add last SGE and set termination flags.
		 * Note: Last SGE may have a length of 0 - which should be ok.
		 */
		thisxfer = sg_dma_len(sg);

		v2 = sg_dma_address(sg);
		ioc->add_sge(psge, sgflags | thisxfer, v2);
		sgeOffset += ioc->SGE_size;
		sg_done++;

		if (chainSge) {
			/* The current buffer is a chain buffer,
			 * but there is not another one.
			 * Update the chain element
			 * Offset and Length fields.
			 */
			ioc->add_chain((char *)chainSge, 0, sgeOffset,
				ioc->ChainBufferDMA + chain_dma_off);
		} else {
			/* The current buffer is the original MF
			 * and there is no Chain buffer.
			 */
			pReq->ChainOffset = 0;
			RequestNB = (((sgeOffset - 1) >> ioc->NBShiftFactor)  + 1) & 0x03;
			dsgprintk(ioc, printk(MYIOC_s_DEBUG_FMT
			    "Single Buffer RequestNB=%x, sgeOffset=%d\n", ioc->name, RequestNB, sgeOffset));
			ioc->RequestNB[req_idx] = RequestNB;
		}
	} else {
		/* At least one chain buffer is needed.
		 * Complete the first MF
		 *  - last SGE element, set the LastElement bit
		 *  - set ChainOffset (words) for orig MF
		 *             (OR finish previous MF chain buffer)
		 *  - update MFStructPtr ChainIndex
		 *  - Populate chain element
		 * Also
		 * Loop until done.
		 */

		dsgprintk(ioc, printk(MYIOC_s_DEBUG_FMT "SG: Chain Required! sg done %d\n",
				ioc->name, sg_done));

		/* Set LAST_ELEMENT flag for last non-chain element
		 * in the buffer. Since psge points at the NEXT
		 * SGE element, go back one SGE element, update the flags
		 * and reset the pointer. (Note: sgflags & thisxfer are already
		 * set properly).
		 */
		if (sg_done) {
			u32 *ptmp = (u32 *) (psge - ioc->SGE_size);
			sgflags = le32_to_cpu(*ptmp);
			sgflags |= MPT_SGE_FLAGS_LAST_ELEMENT;
			*ptmp = cpu_to_le32(sgflags);
		}

		if (chainSge) {
			/* The current buffer is a chain buffer.
			 * chainSge points to the previous Chain Element.
			 * Update its chain element Offset and Length (must
			 * include chain element size) fields.
			 * Old chain element is now complete.
			 */
			u8 nextChain = (u8) (sgeOffset >> 2);
			sgeOffset += ioc->SGE_size;
			ioc->add_chain((char *)chainSge, nextChain, sgeOffset,
					 ioc->ChainBufferDMA + chain_dma_off);
		} else {
			/* The original MF buffer requires a chain buffer -
			 * set the offset.
			 * Last element in this MF is a chain element.
			 */
			pReq->ChainOffset = (u8) (sgeOffset >> 2);
			RequestNB = (((sgeOffset - 1) >> ioc->NBShiftFactor)  + 1) & 0x03;
			dsgprintk(ioc, printk(MYIOC_s_DEBUG_FMT "Chain Buffer Needed, RequestNB=%x sgeOffset=%d\n", ioc->name, RequestNB, sgeOffset));
			ioc->RequestNB[req_idx] = RequestNB;
		}

		sges_left -= sg_done;


		/* NOTE: psge points to the beginning of the chain element
		 * in current buffer. Get a chain buffer.
		 */
		if ((mptscsih_getFreeChainBuffer(ioc, &newIndex)) == FAILED) {
			dfailprintk(ioc, printk(MYIOC_s_DEBUG_FMT
			    "getFreeChainBuffer FAILED SCSI cmd=%02x (%p)\n",
 			    ioc->name, pReq->CDB[0], SCpnt));
			return FAILED;
		}

		/* Update the tracking arrays.
		 * If chainSge == NULL, update ReqToChain, else ChainToChain
		 */
		if (chainSge) {
			ioc->ChainToChain[chain_idx] = newIndex;
		} else {
			ioc->ReqToChain[req_idx] = newIndex;
		}
		chain_idx = newIndex;
		chain_dma_off = ioc->req_sz * chain_idx;

		/* Populate the chainSGE for the current buffer.
		 * - Set chain buffer pointer to psge and fill
		 *   out the Address and Flags fields.
		 */
		chainSge = (char *) psge;
		dsgprintk(ioc, printk(MYIOC_s_DEBUG_FMT "  Current buff @ %p (index 0x%x)",
		    ioc->name, psge, req_idx));

		/* Start the SGE for the next buffer
		 */
		psge = (char *) (ioc->ChainBuffer + chain_dma_off);
		sgeOffset = 0;
		sg_done = 0;

		dsgprintk(ioc, printk(MYIOC_s_DEBUG_FMT "  Chain buff @ %p (index 0x%x)\n",
		    ioc->name, psge, chain_idx));

		/* Start the SGE for the next buffer
		 */

		goto nextSGEset;
	}

	return SUCCESS;
} /* mptscsih_AddSGE() */

static void
mptscsih_issue_sep_command(MPT_ADAPTER *ioc, VirtTarget *vtarget,
    U32 SlotStatus)
{
	MPT_FRAME_HDR *mf;
	SEPRequest_t 	 *SEPMsg;

	if (ioc->bus_type != SAS)
		return;

	/* Not supported for hidden raid components
	 */
	if (vtarget->tflags & MPT_TARGET_FLAGS_RAID_COMPONENT)
		return;

	if ((mf = mpt_get_msg_frame(ioc->InternalCtx, ioc)) == NULL) {
		dfailprintk(ioc, printk(MYIOC_s_WARN_FMT "%s: no msg frames!!\n",
		    ioc->name,__func__));
		return;
	}

	SEPMsg = (SEPRequest_t *)mf;
	SEPMsg->Function = MPI_FUNCTION_SCSI_ENCLOSURE_PROCESSOR;
	SEPMsg->Bus = vtarget->channel;
	SEPMsg->TargetID = vtarget->id;
	SEPMsg->Action = MPI_SEP_REQ_ACTION_WRITE_STATUS;
	SEPMsg->SlotStatus = SlotStatus;
	devtverboseprintk(ioc, printk(MYIOC_s_DEBUG_FMT
	    "Sending SEP cmd=%x channel=%d id=%d\n",
	    ioc->name, SlotStatus, SEPMsg->Bus, SEPMsg->TargetID));
	mpt_put_msg_frame(ioc->DoneCtx, ioc, mf);
}

#ifdef CONFIG_FUSION_LOGGING
/**
 *	mptscsih_info_scsiio - debug print info on reply frame
 *	@ioc: Pointer to MPT_ADAPTER structure
 *	@sc: original scsi cmnd pointer
 *	@pScsiReply: Pointer to MPT reply frame
 *
 *	MPT_DEBUG_REPLY needs to be enabled to obtain this info
 *
 *	Refer to lsi/mpi.h.
 **/
static void
mptscsih_info_scsiio(MPT_ADAPTER *ioc, struct scsi_cmnd *sc, SCSIIOReply_t * pScsiReply)
{
	char	*desc = NULL;
	char	*desc1 = NULL;
	u16	ioc_status;
	u8	skey, asc, ascq;

	ioc_status = le16_to_cpu(pScsiReply->IOCStatus) & MPI_IOCSTATUS_MASK;

	switch (ioc_status) {

	case MPI_IOCSTATUS_SUCCESS:
		desc = "success";
		break;
	case MPI_IOCSTATUS_SCSI_INVALID_BUS:
		desc = "invalid bus";
		break;
	case MPI_IOCSTATUS_SCSI_INVALID_TARGETID:
		desc = "invalid target_id";
		break;
	case MPI_IOCSTATUS_SCSI_DEVICE_NOT_THERE:
		desc = "device not there";
		break;
	case MPI_IOCSTATUS_SCSI_DATA_OVERRUN:
		desc = "data overrun";
		break;
	case MPI_IOCSTATUS_SCSI_DATA_UNDERRUN:
		desc = "data underrun";
		break;
	case MPI_IOCSTATUS_SCSI_IO_DATA_ERROR:
		desc = "I/O data error";
		break;
	case MPI_IOCSTATUS_SCSI_PROTOCOL_ERROR:
		desc = "protocol error";
		break;
	case MPI_IOCSTATUS_SCSI_TASK_TERMINATED:
		desc = "task terminated";
		break;
	case MPI_IOCSTATUS_SCSI_RESIDUAL_MISMATCH:
		desc = "residual mismatch";
		break;
	case MPI_IOCSTATUS_SCSI_TASK_MGMT_FAILED:
		desc = "task management failed";
		break;
	case MPI_IOCSTATUS_SCSI_IOC_TERMINATED:
		desc = "IOC terminated";
		break;
	case MPI_IOCSTATUS_SCSI_EXT_TERMINATED:
		desc = "ext terminated";
		break;
	default:
		desc = "";
		break;
	}

	switch (pScsiReply->SCSIStatus)
	{

	case MPI_SCSI_STATUS_SUCCESS:
		desc1 = "success";
		break;
	case MPI_SCSI_STATUS_CHECK_CONDITION:
		desc1 = "check condition";
		break;
	case MPI_SCSI_STATUS_CONDITION_MET:
		desc1 = "condition met";
		break;
	case MPI_SCSI_STATUS_BUSY:
		desc1 = "busy";
		break;
	case MPI_SCSI_STATUS_INTERMEDIATE:
		desc1 = "intermediate";
		break;
	case MPI_SCSI_STATUS_INTERMEDIATE_CONDMET:
		desc1 = "intermediate condmet";
		break;
	case MPI_SCSI_STATUS_RESERVATION_CONFLICT:
		desc1 = "reservation conflict";
		break;
	case MPI_SCSI_STATUS_COMMAND_TERMINATED:
		desc1 = "command terminated";
		break;
	case MPI_SCSI_STATUS_TASK_SET_FULL:
		desc1 = "task set full";
		break;
	case MPI_SCSI_STATUS_ACA_ACTIVE:
		desc1 = "aca active";
		break;
	case MPI_SCSI_STATUS_FCPEXT_DEVICE_LOGGED_OUT:
		desc1 = "fcpext device logged out";
		break;
	case MPI_SCSI_STATUS_FCPEXT_NO_LINK:
		desc1 = "fcpext no link";
		break;
	case MPI_SCSI_STATUS_FCPEXT_UNASSIGNED:
		desc1 = "fcpext unassigned";
		break;
	default:
		desc1 = "";
		break;
	}

	scsi_print_command(sc);
	printk(MYIOC_s_DEBUG_FMT "\tfw_channel = %d, fw_id = %d, lun = %d\n",
	    ioc->name, pScsiReply->Bus, pScsiReply->TargetID, sc->device->lun);
	printk(MYIOC_s_DEBUG_FMT "\trequest_len = %d, underflow = %d, "
	    "resid = %d\n", ioc->name, scsi_bufflen(sc), sc->underflow,
	    scsi_get_resid(sc));
	printk(MYIOC_s_DEBUG_FMT "\ttag = %d, transfer_count = %d, "
	    "sc->result = %08X\n", ioc->name, le16_to_cpu(pScsiReply->TaskTag),
	    le32_to_cpu(pScsiReply->TransferCount), sc->result);

	printk(MYIOC_s_DEBUG_FMT "\tiocstatus = %s (0x%04x), "
	    "scsi_status = %s (0x%02x), scsi_state = (0x%02x)\n",
	    ioc->name, desc, ioc_status, desc1, pScsiReply->SCSIStatus,
	    pScsiReply->SCSIState);

	if (pScsiReply->SCSIState & MPI_SCSI_STATE_AUTOSENSE_VALID) {
		skey = sc->sense_buffer[2] & 0x0F;
		asc = sc->sense_buffer[12];
		ascq = sc->sense_buffer[13];

		printk(MYIOC_s_DEBUG_FMT "\t[sense_key,asc,ascq]: "
		    "[0x%02x,0x%02x,0x%02x]\n", ioc->name, skey, asc, ascq);
	}

	/*
	 *  Look for + dump FCP ResponseInfo[]!
	 */
	if (pScsiReply->SCSIState & MPI_SCSI_STATE_RESPONSE_INFO_VALID &&
	    pScsiReply->ResponseInfo)
		printk(MYIOC_s_DEBUG_FMT "response_info = %08xh\n",
		    ioc->name, le32_to_cpu(pScsiReply->ResponseInfo));
}
#endif

/*=-=-=-=-=-=-=-=-=-=-=-=-=-=-=-=-=-=-=-=-=-=-=-=-=-=-=-=-=-=-=-=-=-=-=-=-=-=*/
/*
 *	mptscsih_io_done - Main SCSI IO callback routine registered to
 *	Fusion MPT (base) driver
 *	@ioc: Pointer to MPT_ADAPTER structure
 *	@mf: Pointer to original MPT request frame
 *	@r: Pointer to MPT reply frame (NULL if TurboReply)
 *
 *	This routine is called from mpt.c::mpt_interrupt() at the completion
 *	of any SCSI IO request.
 *	This routine is registered with the Fusion MPT (base) driver at driver
 *	load/init time via the mpt_register() API call.
 *
 *	Returns 1 indicating alloc'd request frame ptr should be freed.
 */
int
mptscsih_io_done(MPT_ADAPTER *ioc, MPT_FRAME_HDR *mf, MPT_FRAME_HDR *mr)
{
	struct scsi_cmnd	*sc;
	MPT_SCSI_HOST	*hd;
	SCSIIORequest_t	*pScsiReq;
	SCSIIOReply_t	*pScsiReply;
	u16		 req_idx, req_idx_MR;
	VirtDevice	 *vdevice;
	VirtTarget	 *vtarget;

	hd = shost_priv(ioc->sh);
	req_idx = le16_to_cpu(mf->u.frame.hwhdr.msgctxu.fld.req_idx);
	req_idx_MR = (mr != NULL) ?
	    le16_to_cpu(mr->u.frame.hwhdr.msgctxu.fld.req_idx) : req_idx;

	/* Special case, where already freed message frame is received from
	 * Firmware. It happens with Resetting IOC.
	 * Return immediately. Do not care
	 */
	if ((req_idx != req_idx_MR) ||
	    (le32_to_cpu(mf->u.frame.linkage.arg1) == 0xdeadbeaf))
		return 0;

	sc = mptscsih_getclear_scsi_lookup(ioc, req_idx);
	if (sc == NULL) {
		MPIHeader_t *hdr = (MPIHeader_t *)mf;

		/* Remark: writeSDP1 will use the ScsiDoneCtx
		 * If a SCSI I/O cmd, device disabled by OS and
		 * completion done. Cannot touch sc struct. Just free mem.
		 */
		if (hdr->Function == MPI_FUNCTION_SCSI_IO_REQUEST)
			printk(MYIOC_s_ERR_FMT "NULL ScsiCmd ptr!\n",
			ioc->name);

		mptscsih_freeChainBuffers(ioc, req_idx);
		return 1;
	}

	if ((unsigned char *)mf != sc->host_scribble) {
		mptscsih_freeChainBuffers(ioc, req_idx);
		return 1;
	}

	if (ioc->bus_type == SAS) {
		VirtDevice *vdevice = sc->device->hostdata;

		if (!vdevice || !vdevice->vtarget ||
		    vdevice->vtarget->deleted) {
			sc->result = DID_NO_CONNECT << 16;
			goto out;
		}
	}

	sc->host_scribble = NULL;
	sc->result = DID_OK << 16;		/* Set default reply as OK */
	pScsiReq = (SCSIIORequest_t *) mf;
	pScsiReply = (SCSIIOReply_t *) mr;

	if((ioc->facts.MsgVersion >= MPI_VERSION_01_05) && pScsiReply){
		dmfprintk(ioc, printk(MYIOC_s_DEBUG_FMT
			"ScsiDone (mf=%p,mr=%p,sc=%p,idx=%d,task-tag=%d)\n",
			ioc->name, mf, mr, sc, req_idx, pScsiReply->TaskTag));
	}else{
		dmfprintk(ioc, printk(MYIOC_s_DEBUG_FMT
			"ScsiDone (mf=%p,mr=%p,sc=%p,idx=%d)\n",
			ioc->name, mf, mr, sc, req_idx));
	}

	if (pScsiReply == NULL) {
		/* special context reply handling */
		;
	} else {
		u32	 xfer_cnt;
		u16	 status;
		u8	 scsi_state, scsi_status;
		u32	 log_info;

		status = le16_to_cpu(pScsiReply->IOCStatus) & MPI_IOCSTATUS_MASK;

		scsi_state = pScsiReply->SCSIState;
		scsi_status = pScsiReply->SCSIStatus;
		xfer_cnt = le32_to_cpu(pScsiReply->TransferCount);
		scsi_set_resid(sc, scsi_bufflen(sc) - xfer_cnt);
		log_info = le32_to_cpu(pScsiReply->IOCLogInfo);

		/*
		 *  if we get a data underrun indication, yet no data was
		 *  transferred and the SCSI status indicates that the
		 *  command was never started, change the data underrun
		 *  to success
		 */
		if (status == MPI_IOCSTATUS_SCSI_DATA_UNDERRUN && xfer_cnt == 0 &&
		    (scsi_status == MPI_SCSI_STATUS_BUSY ||
		     scsi_status == MPI_SCSI_STATUS_RESERVATION_CONFLICT ||
		     scsi_status == MPI_SCSI_STATUS_TASK_SET_FULL)) {
			status = MPI_IOCSTATUS_SUCCESS;
		}

		if (scsi_state & MPI_SCSI_STATE_AUTOSENSE_VALID)
			mptscsih_copy_sense_data(sc, hd, mf, pScsiReply);

		/*
		 *  Look for + dump FCP ResponseInfo[]!
		 */
		if (scsi_state & MPI_SCSI_STATE_RESPONSE_INFO_VALID &&
		    pScsiReply->ResponseInfo) {
			printk(MYIOC_s_NOTE_FMT "[%d:%d:%d:%d] "
			"FCP_ResponseInfo=%08xh\n", ioc->name,
			sc->device->host->host_no, sc->device->channel,
			sc->device->id, sc->device->lun,
			le32_to_cpu(pScsiReply->ResponseInfo));
		}

		switch(status) {
		case MPI_IOCSTATUS_BUSY:			/* 0x0002 */
		case MPI_IOCSTATUS_INSUFFICIENT_RESOURCES:	/* 0x0006 */
			/* CHECKME!
			 * Maybe: DRIVER_BUSY | SUGGEST_RETRY | DID_SOFT_ERROR (retry)
			 * But not: DID_BUS_BUSY lest one risk
			 * killing interrupt handler:-(
			 */
			sc->result = SAM_STAT_BUSY;
			break;

		case MPI_IOCSTATUS_SCSI_INVALID_BUS:		/* 0x0041 */
		case MPI_IOCSTATUS_SCSI_INVALID_TARGETID:	/* 0x0042 */
			sc->result = DID_BAD_TARGET << 16;
			break;

		case MPI_IOCSTATUS_SCSI_DEVICE_NOT_THERE:	/* 0x0043 */
			/* Spoof to SCSI Selection Timeout! */
			if (ioc->bus_type != FC)
				sc->result = DID_NO_CONNECT << 16;
			/* else fibre, just stall until rescan event */
			else
				sc->result = DID_REQUEUE << 16;

			if (hd->sel_timeout[pScsiReq->TargetID] < 0xFFFF)
				hd->sel_timeout[pScsiReq->TargetID]++;

			vdevice = sc->device->hostdata;
			if (!vdevice)
				break;
			vtarget = vdevice->vtarget;
			if (vtarget->tflags & MPT_TARGET_FLAGS_LED_ON) {
				mptscsih_issue_sep_command(ioc, vtarget,
				    MPI_SEP_REQ_SLOTSTATUS_UNCONFIGURED);
				vtarget->tflags &= ~MPT_TARGET_FLAGS_LED_ON;
			}
			break;

		case MPI_IOCSTATUS_SCSI_IOC_TERMINATED:		/* 0x004B */
			if ( ioc->bus_type == SAS ) {
				u16 ioc_status =
				    le16_to_cpu(pScsiReply->IOCStatus);
				if ((ioc_status &
					MPI_IOCSTATUS_FLAG_LOG_INFO_AVAILABLE)
					&&
					((log_info & SAS_LOGINFO_MASK) ==
					SAS_LOGINFO_NEXUS_LOSS)) {
						VirtDevice *vdevice =
						sc->device->hostdata;

					    /* flag the device as being in
					     * device removal delay so we can
					     * notify the midlayer to hold off
					     * on timeout eh */
						if (vdevice && vdevice->
							vtarget &&
							vdevice->vtarget->
							raidVolume)
							printk(KERN_INFO
							"Skipping Raid Volume"
							"for inDMD\n");
						else if (vdevice &&
							vdevice->vtarget)
							vdevice->vtarget->
								inDMD = 1;

					    sc->result =
						    (DID_TRANSPORT_DISRUPTED
						    << 16);
					    break;
				}
			} else if (ioc->bus_type == FC) {
				/*
				 * The FC IOC may kill a request for variety of
				 * reasons, some of which may be recovered by a
				 * retry, some which are unlikely to be
				 * recovered. Return DID_ERROR instead of
				 * DID_RESET to permit retry of the command,
				 * just not an infinite number of them
				 */
				sc->result = DID_ERROR << 16;
				break;
			}

			/*
			 * Allow non-SAS & non-NEXUS_LOSS to drop into below code
			 */

		case MPI_IOCSTATUS_SCSI_TASK_TERMINATED:	/* 0x0048 */
			/* Linux handles an unsolicited DID_RESET better
			 * than an unsolicited DID_ABORT.
			 */
			sc->result = DID_RESET << 16;
			break;

		case MPI_IOCSTATUS_SCSI_EXT_TERMINATED:		/* 0x004C */
			if (ioc->bus_type == FC)
				sc->result = DID_ERROR << 16;
			else
				sc->result = DID_RESET << 16;
			break;

		case MPI_IOCSTATUS_SCSI_RESIDUAL_MISMATCH:	/* 0x0049 */
			scsi_set_resid(sc, scsi_bufflen(sc) - xfer_cnt);
			if((xfer_cnt==0)||(sc->underflow > xfer_cnt))
				sc->result=DID_SOFT_ERROR << 16;
			else /* Sufficient data transfer occurred */
				sc->result = (DID_OK << 16) | scsi_status;
			dreplyprintk(ioc, printk(MYIOC_s_DEBUG_FMT
			    "RESIDUAL_MISMATCH: result=%x on channel=%d id=%d\n",
			    ioc->name, sc->result, sc->device->channel, sc->device->id));
			break;

		case MPI_IOCSTATUS_SCSI_DATA_UNDERRUN:		/* 0x0045 */
			/*
			 *  Do upfront check for valid SenseData and give it
			 *  precedence!
			 */
			sc->result = (DID_OK << 16) | scsi_status;
			if (!(scsi_state & MPI_SCSI_STATE_AUTOSENSE_VALID)) {

				/*
				 * For an Errata on LSI53C1030
				 * When the length of request data
				 * and transfer data are different
				 * with result of command (READ or VERIFY),
				 * DID_SOFT_ERROR is set.
				 */
				if (ioc->bus_type == SPI) {
					if ((pScsiReq->CDB[0] == READ_6  && ((pScsiReq->CDB[1] & 0x02) == 0)) ||
					    pScsiReq->CDB[0] == READ_10 ||
					    pScsiReq->CDB[0] == READ_12 ||
						(pScsiReq->CDB[0] == READ_16 &&
						((pScsiReq->CDB[1] & 0x02) == 0)) ||
					    pScsiReq->CDB[0] == VERIFY  ||
					    pScsiReq->CDB[0] == VERIFY_16) {
						if (scsi_bufflen(sc) !=
							xfer_cnt) {
							sc->result =
							DID_SOFT_ERROR << 16;
						    printk(KERN_WARNING "Errata"
						    "on LSI53C1030 occurred."
						    "sc->req_bufflen=0x%02x,"
						    "xfer_cnt=0x%02x\n",
						    scsi_bufflen(sc),
						    xfer_cnt);
						}
					}
				}

				if (xfer_cnt < sc->underflow) {
					if (scsi_status == SAM_STAT_BUSY)
						sc->result = SAM_STAT_BUSY;
					else
						sc->result = DID_SOFT_ERROR << 16;
				}
				if (scsi_state & (MPI_SCSI_STATE_AUTOSENSE_FAILED | MPI_SCSI_STATE_NO_SCSI_STATUS)) {
					/* What to do?
				 	*/
					sc->result = DID_SOFT_ERROR << 16;
				}
				else if (scsi_state & MPI_SCSI_STATE_TERMINATED) {
					/*  Not real sure here either...  */
					sc->result = DID_RESET << 16;
				}
			}


			dreplyprintk(ioc, printk(MYIOC_s_DEBUG_FMT
			    "  sc->underflow={report ERR if < %02xh bytes xfer'd}\n",
			    ioc->name, sc->underflow));
			dreplyprintk(ioc, printk(MYIOC_s_DEBUG_FMT
			    "  ActBytesXferd=%02xh\n", ioc->name, xfer_cnt));

			/* Report Queue Full
			 */
			if (scsi_status == MPI_SCSI_STATUS_TASK_SET_FULL)
				mptscsih_report_queue_full(sc, pScsiReply, pScsiReq);

			break;

		case MPI_IOCSTATUS_SCSI_DATA_OVERRUN:		/* 0x0044 */
			scsi_set_resid(sc, 0);
		case MPI_IOCSTATUS_SCSI_RECOVERED_ERROR:	/* 0x0040 */
		case MPI_IOCSTATUS_SUCCESS:			/* 0x0000 */
			sc->result = (DID_OK << 16) | scsi_status;
			if (scsi_state == 0) {
				;
			} else if (scsi_state &
			    MPI_SCSI_STATE_AUTOSENSE_VALID) {

				/*
				 * For potential trouble on LSI53C1030.
				 * (date:2007.xx.)
				 * It is checked whether the length of
				 * request data is equal to
				 * the length of transfer and residual.
				 * MEDIUM_ERROR is set by incorrect data.
				 */
				if ((ioc->bus_type == SPI) &&
					(sc->sense_buffer[2] & 0x20)) {
					u32	 difftransfer;
					difftransfer =
					sc->sense_buffer[3] << 24 |
					sc->sense_buffer[4] << 16 |
					sc->sense_buffer[5] << 8 |
					sc->sense_buffer[6];
					if (((sc->sense_buffer[3] & 0x80) ==
						0x80) && (scsi_bufflen(sc)
						!= xfer_cnt)) {
						sc->sense_buffer[2] =
						    MEDIUM_ERROR;
						sc->sense_buffer[12] = 0xff;
						sc->sense_buffer[13] = 0xff;
						printk(KERN_WARNING"Errata"
						"on LSI53C1030 occurred."
						"sc->req_bufflen=0x%02x,"
						"xfer_cnt=0x%02x\n" ,
						scsi_bufflen(sc),
						xfer_cnt);
					}
					if (((sc->sense_buffer[3] & 0x80)
						!= 0x80) &&
						(scsi_bufflen(sc) !=
						xfer_cnt + difftransfer)) {
						sc->sense_buffer[2] =
							MEDIUM_ERROR;
						sc->sense_buffer[12] = 0xff;
						sc->sense_buffer[13] = 0xff;
						printk(KERN_WARNING
						"Errata on LSI53C1030 occurred"
						"sc->req_bufflen=0x%02x,"
						" xfer_cnt=0x%02x,"
						"difftransfer=0x%02x\n",
						scsi_bufflen(sc),
						xfer_cnt,
						difftransfer);
					}
				}

				/*
				 * If running against circa 200003dd 909 MPT f/w,
				 * may get this (AUTOSENSE_VALID) for actual TASK_SET_FULL
				 * (QUEUE_FULL) returned from device! --> get 0x0000?128
				 * and with SenseBytes set to 0.
				 */
				if (pScsiReply->SCSIStatus == MPI_SCSI_STATUS_TASK_SET_FULL)
					mptscsih_report_queue_full(sc, pScsiReply, pScsiReq);

			}
			else if (scsi_state &
			         (MPI_SCSI_STATE_AUTOSENSE_FAILED | MPI_SCSI_STATE_NO_SCSI_STATUS)
			   ) {
				/*
				 * What to do?
				 */
				sc->result = DID_SOFT_ERROR << 16;
			}
			else if (scsi_state & MPI_SCSI_STATE_TERMINATED) {
				/*  Not real sure here either...  */
				sc->result = DID_RESET << 16;
			}
			else if (scsi_state & MPI_SCSI_STATE_QUEUE_TAG_REJECTED) {
				/* Device Inq. data indicates that it supports
				 * QTags, but rejects QTag messages.
				 * This command completed OK.
				 *
				 * Not real sure here either so do nothing...  */
			}

			if (sc->result == MPI_SCSI_STATUS_TASK_SET_FULL)
				mptscsih_report_queue_full(sc, pScsiReply, pScsiReq);

			/* Add handling of:
			 * Reservation Conflict, Busy,
			 * Command Terminated, CHECK
			 */
			break;

		case MPI_IOCSTATUS_SCSI_PROTOCOL_ERROR:		/* 0x0047 */
			sc->result = DID_SOFT_ERROR << 16;
			break;

		case MPI_IOCSTATUS_INVALID_FUNCTION:		/* 0x0001 */
		case MPI_IOCSTATUS_INVALID_SGL:			/* 0x0003 */
		case MPI_IOCSTATUS_INTERNAL_ERROR:		/* 0x0004 */
		case MPI_IOCSTATUS_RESERVED:			/* 0x0005 */
		case MPI_IOCSTATUS_INVALID_FIELD:		/* 0x0007 */
		case MPI_IOCSTATUS_INVALID_STATE:		/* 0x0008 */
		case MPI_IOCSTATUS_SCSI_IO_DATA_ERROR:		/* 0x0046 */
		case MPI_IOCSTATUS_SCSI_TASK_MGMT_FAILED:	/* 0x004A */
		default:
			/*
			 * What to do?
			 */
			sc->result = DID_SOFT_ERROR << 16;
			break;

		}	/* switch(status) */

#ifdef CONFIG_FUSION_LOGGING
		if (sc->result && (ioc->debug_level & MPT_DEBUG_REPLY))
			mptscsih_info_scsiio(ioc, sc, pScsiReply);
#endif

	} /* end of address reply case */
out:
	/* Unmap the DMA buffers, if any. */
	scsi_dma_unmap(sc);

	sc->scsi_done(sc);		/* Issue the command callback */

	/* Free Chain buffers */
	mptscsih_freeChainBuffers(ioc, req_idx);
	return 1;
}

/*
 *	mptscsih_flush_running_cmds - For each command found, search
 *		Scsi_Host instance taskQ and reply to OS.
 *		Called only if recovering from a FW reload.
 *	@hd: Pointer to a SCSI HOST structure
 *
 *	Returns: None.
 *
 *	Must be called while new I/Os are being queued.
 */
void
mptscsih_flush_running_cmds(MPT_SCSI_HOST *hd)
{
	MPT_ADAPTER *ioc = hd->ioc;
	struct scsi_cmnd *sc;
	SCSIIORequest_t	*mf = NULL;
	int		 ii;
	int		 channel, id;

	for (ii= 0; ii < ioc->req_depth; ii++) {
		sc = mptscsih_getclear_scsi_lookup(ioc, ii);
		if (!sc)
			continue;
		mf = (SCSIIORequest_t *)MPT_INDEX_2_MFPTR(ioc, ii);
		if (!mf)
			continue;
		channel = mf->Bus;
		id = mf->TargetID;
		mptscsih_freeChainBuffers(ioc, ii);
		mpt_free_msg_frame(ioc, (MPT_FRAME_HDR *)mf);
		if ((unsigned char *)mf != sc->host_scribble)
			continue;
		scsi_dma_unmap(sc);
		sc->result = DID_RESET << 16;
		sc->host_scribble = NULL;
		dtmprintk(ioc, sdev_printk(KERN_INFO, sc->device, MYIOC_s_FMT
		    "completing cmds: fw_channel %d, fw_id %d, sc=%p, mf = %p, "
		    "idx=%x\n", ioc->name, channel, id, sc, mf, ii));
		sc->scsi_done(sc);
	}
}
EXPORT_SYMBOL(mptscsih_flush_running_cmds);

/*
 *	mptscsih_search_running_cmds - Delete any commands associated
 *		with the specified target and lun. Function called only
 *		when a lun is disable by mid-layer.
 *		Do NOT access the referenced scsi_cmnd structure or
 *		members. Will cause either a paging or NULL ptr error.
 *		(BUT, BUT, BUT, the code does reference it! - mdr)
 *      @hd: Pointer to a SCSI HOST structure
 *	@vdevice: per device private data
 *
 *	Returns: None.
 *
 *	Called from slave_destroy.
 */
static void
mptscsih_search_running_cmds(MPT_SCSI_HOST *hd, VirtDevice *vdevice)
{
	SCSIIORequest_t	*mf = NULL;
	int		 ii;
	struct scsi_cmnd *sc;
	struct scsi_lun  lun;
	MPT_ADAPTER *ioc = hd->ioc;
	unsigned long	flags;

	spin_lock_irqsave(&ioc->scsi_lookup_lock, flags);
	for (ii = 0; ii < ioc->req_depth; ii++) {
		if ((sc = ioc->ScsiLookup[ii]) != NULL) {

			mf = (SCSIIORequest_t *)MPT_INDEX_2_MFPTR(ioc, ii);
			if (mf == NULL)
				continue;
			/* If the device is a hidden raid component, then its
			 * expected that the mf->function will be RAID_SCSI_IO
			 */
			if (vdevice->vtarget->tflags &
			    MPT_TARGET_FLAGS_RAID_COMPONENT && mf->Function !=
			    MPI_FUNCTION_RAID_SCSI_IO_PASSTHROUGH)
				continue;

			int_to_scsilun(vdevice->lun, &lun);
			if ((mf->Bus != vdevice->vtarget->channel) ||
			    (mf->TargetID != vdevice->vtarget->id) ||
			    memcmp(lun.scsi_lun, mf->LUN, 8))
				continue;

			if ((unsigned char *)mf != sc->host_scribble)
				continue;
			ioc->ScsiLookup[ii] = NULL;
			spin_unlock_irqrestore(&ioc->scsi_lookup_lock, flags);
			mptscsih_freeChainBuffers(ioc, ii);
			mpt_free_msg_frame(ioc, (MPT_FRAME_HDR *)mf);
			scsi_dma_unmap(sc);
			sc->host_scribble = NULL;
			sc->result = DID_NO_CONNECT << 16;
			dtmprintk(ioc, sdev_printk(KERN_INFO, sc->device,
			   MYIOC_s_FMT "completing cmds: fw_channel %d, "
			   "fw_id %d, sc=%p, mf = %p, idx=%x\n", ioc->name,
			   vdevice->vtarget->channel, vdevice->vtarget->id,
			   sc, mf, ii));
			sc->scsi_done(sc);
			spin_lock_irqsave(&ioc->scsi_lookup_lock, flags);
		}
	}
	spin_unlock_irqrestore(&ioc->scsi_lookup_lock, flags);
	return;
}

/*=-=-=-=-=-=-=-=-=-=-=-=-=-=-=-=-=-=-=-=-=-=-=-=-=-=-=-=-=-=-=-=-=-=-=-=-=-=*/

/*=-=-=-=-=-=-=-=-=-=-=-=-=-=-=-=-=-=-=-=-=-=-=-=-=-=-=-=-=-=-=-=-=-=-=-=-=-=*/
/*
 *	mptscsih_report_queue_full - Report QUEUE_FULL status returned
 *	from a SCSI target device.
 *	@sc: Pointer to scsi_cmnd structure
 *	@pScsiReply: Pointer to SCSIIOReply_t
 *	@pScsiReq: Pointer to original SCSI request
 *
 *	This routine periodically reports QUEUE_FULL status returned from a
 *	SCSI target device.  It reports this to the console via kernel
 *	printk() API call, not more than once every 10 seconds.
 */
static void
mptscsih_report_queue_full(struct scsi_cmnd *sc, SCSIIOReply_t *pScsiReply, SCSIIORequest_t *pScsiReq)
{
	long time = jiffies;
	MPT_SCSI_HOST		*hd;
	MPT_ADAPTER	*ioc;

	if (sc->device == NULL)
		return;
	if (sc->device->host == NULL)
		return;
	if ((hd = shost_priv(sc->device->host)) == NULL)
		return;
	ioc = hd->ioc;
	if (time - hd->last_queue_full > 10 * HZ) {
		dprintk(ioc, printk(MYIOC_s_WARN_FMT "Device (%d:%d:%d) reported QUEUE_FULL!\n",
				ioc->name, 0, sc->device->id, sc->device->lun));
		hd->last_queue_full = time;
	}
}

/*=-=-=-=-=-=-=-=-=-=-=-=-=-=-=-=-=-=-=-=-=-=-=-=-=-=-=-=-=-=-=-=-=-=-=-=-=-=*/
/*
 *	mptscsih_remove - Removed scsi devices
 *	@pdev: Pointer to pci_dev structure
 *
 *
 */
void
mptscsih_remove(struct pci_dev *pdev)
{
	MPT_ADAPTER 		*ioc = pci_get_drvdata(pdev);
	struct Scsi_Host 	*host = ioc->sh;
	MPT_SCSI_HOST		*hd;
	int sz1;

	scsi_remove_host(host);

	if((hd = shost_priv(host)) == NULL)
		return;

	mptscsih_shutdown(pdev);

	sz1=0;

	if (ioc->ScsiLookup != NULL) {
		sz1 = ioc->req_depth * sizeof(void *);
		kfree(ioc->ScsiLookup);
		ioc->ScsiLookup = NULL;
	}

	dprintk(ioc, printk(MYIOC_s_DEBUG_FMT
	    "Free'd ScsiLookup (%d) memory\n",
	    ioc->name, sz1));

	kfree(hd->info_kbuf);

	/* NULL the Scsi_Host pointer
	 */
	ioc->sh = NULL;

	scsi_host_put(host);

	mpt_detach(pdev);

}

/*=-=-=-=-=-=-=-=-=-=-=-=-=-=-=-=-=-=-=-=-=-=-=-=-=-=-=-=-=-=-=-=-=-=-=-=-=-=*/
/*
 *	mptscsih_shutdown - reboot notifier
 *
 */
void
mptscsih_shutdown(struct pci_dev *pdev)
{
}

#ifdef CONFIG_PM
/*=-=-=-=-=-=-=-=-=-=-=-=-=-=-=-=-=-=-=-=-=-=-=-=-=-=-=-=-=-=-=-=-=-=-=-=-=-=*/
/*
 *	mptscsih_suspend - Fusion MPT scsi driver suspend routine.
 *
 *
 */
int
mptscsih_suspend(struct pci_dev *pdev, pm_message_t state)
{
	MPT_ADAPTER 		*ioc = pci_get_drvdata(pdev);

	scsi_block_requests(ioc->sh);
	flush_scheduled_work();
	mptscsih_shutdown(pdev);
	return mpt_suspend(pdev,state);
}

/*=-=-=-=-=-=-=-=-=-=-=-=-=-=-=-=-=-=-=-=-=-=-=-=-=-=-=-=-=-=-=-=-=-=-=-=-=-=*/
/*
 *	mptscsih_resume - Fusion MPT scsi driver resume routine.
 *
 *
 */
int
mptscsih_resume(struct pci_dev *pdev)
{
	MPT_ADAPTER 		*ioc = pci_get_drvdata(pdev);
	int rc;

	rc = mpt_resume(pdev);
	scsi_unblock_requests(ioc->sh);
	return rc;
}

#endif

/*=-=-=-=-=-=-=-=-=-=-=-=-=-=-=-=-=-=-=-=-=-=-=-=-=-=-=-=-=-=-=-=-=-=-=-=-=-=*/
/**
 *	mptscsih_info - Return information about MPT adapter
 *	@SChost: Pointer to Scsi_Host structure
 *
 *	(linux scsi_host_template.info routine)
 *
 *	Returns pointer to buffer where information was written.
 */
const char *
mptscsih_info(struct Scsi_Host *SChost)
{
	MPT_SCSI_HOST *h;
	int size = 0;

	h = shost_priv(SChost);

	if (!h)
		return NULL;
<<<<<<< HEAD

	if (h->info_kbuf == NULL)
		if ((h->info_kbuf = kmalloc(0x1000 /* 4Kb */, GFP_KERNEL)) == NULL)
			return h->info_kbuf;
	h->info_kbuf[0] = '\0';

	mpt_print_ioc_summary(h->ioc, h->info_kbuf, &size, 0, 0);
	h->info_kbuf[size-1] = '\0';

	return h->info_kbuf;
}

struct info_str {
	char *buffer;
	int   length;
	int   offset;
	int   pos;
};

static void
mptscsih_copy_mem_info(struct info_str *info, char *data, int len)
{
	if (info->pos + len > info->length)
		len = info->length - info->pos;

	if (info->pos + len < info->offset) {
		info->pos += len;
		return;
	}

	if (info->pos < info->offset) {
	        data += (info->offset - info->pos);
	        len  -= (info->offset - info->pos);
	}

	if (len > 0) {
                memcpy(info->buffer + info->pos, data, len);
                info->pos += len;
	}
}

static int
mptscsih_copy_info(struct info_str *info, char *fmt, ...)
{
	va_list args;
	char buf[81];
	int len;

	va_start(args, fmt);
	len = vsprintf(buf, fmt, args);
	va_end(args);

	mptscsih_copy_mem_info(info, buf, len);
	return len;
}
=======
>>>>>>> c3ade0e0

	if (h->info_kbuf == NULL)
		if ((h->info_kbuf = kmalloc(0x1000 /* 4Kb */, GFP_KERNEL)) == NULL)
			return h->info_kbuf;
	h->info_kbuf[0] = '\0';

	mpt_print_ioc_summary(h->ioc, h->info_kbuf, &size, 0, 0);
	h->info_kbuf[size-1] = '\0';

	return h->info_kbuf;
}

int mptscsih_show_info(struct seq_file *m, struct Scsi_Host *host)
{
	MPT_SCSI_HOST	*hd = shost_priv(host);
	MPT_ADAPTER	*ioc = hd->ioc;

	seq_printf(m, "%s: %s, ", ioc->name, ioc->prod_name);
	seq_printf(m, "%s%08xh, ", MPT_FW_REV_MAGIC_ID_STRING, ioc->facts.FWVersion.Word);
	seq_printf(m, "Ports=%d, ", ioc->facts.NumberOfPorts);
	seq_printf(m, "MaxQ=%d\n", ioc->req_depth);

	return 0;
}

/*=-=-=-=-=-=-=-=-=-=-=-=-=-=-=-=-=-=-=-=-=-=-=-=-=-=-=-=-=-=-=-=-=-=-=-=-=-=*/
#define ADD_INDEX_LOG(req_ent)	do { } while(0)

/*=-=-=-=-=-=-=-=-=-=-=-=-=-=-=-=-=-=-=-=-=-=-=-=-=-=-=-=-=-=-=-=-=-=-=-=-=-=*/
/**
 *	mptscsih_qcmd - Primary Fusion MPT SCSI initiator IO start routine.
 *	@SCpnt: Pointer to scsi_cmnd structure
 *	@done: Pointer SCSI mid-layer IO completion function
 *
 *	(linux scsi_host_template.queuecommand routine)
 *	This is the primary SCSI IO start routine.  Create a MPI SCSIIORequest
 *	from a linux scsi_cmnd request and send it to the IOC.
 *
 *	Returns 0. (rtn value discarded by linux scsi mid-layer)
 */
int
mptscsih_qcmd(struct scsi_cmnd *SCpnt, void (*done)(struct scsi_cmnd *))
{
	MPT_SCSI_HOST		*hd;
	MPT_FRAME_HDR		*mf;
	SCSIIORequest_t		*pScsiReq;
	VirtDevice		*vdevice = SCpnt->device->hostdata;
	u32	 datalen;
	u32	 scsictl;
	u32	 scsidir;
	u32	 cmd_len;
	int	 my_idx;
	int	 ii;
	MPT_ADAPTER *ioc;

	hd = shost_priv(SCpnt->device->host);
	ioc = hd->ioc;
	SCpnt->scsi_done = done;

	dmfprintk(ioc, printk(MYIOC_s_DEBUG_FMT "qcmd: SCpnt=%p, done()=%p\n",
		ioc->name, SCpnt, done));

	if (ioc->taskmgmt_quiesce_io)
		return SCSI_MLQUEUE_HOST_BUSY;

	/*
	 *  Put together a MPT SCSI request...
	 */
	if ((mf = mpt_get_msg_frame(ioc->DoneCtx, ioc)) == NULL) {
		dprintk(ioc, printk(MYIOC_s_WARN_FMT "QueueCmd, no msg frames!!\n",
				ioc->name));
		return SCSI_MLQUEUE_HOST_BUSY;
	}

	pScsiReq = (SCSIIORequest_t *) mf;

	my_idx = le16_to_cpu(mf->u.frame.hwhdr.msgctxu.fld.req_idx);

	ADD_INDEX_LOG(my_idx);

	/*    TUR's being issued with scsictl=0x02000000 (DATA_IN)!
	 *    Seems we may receive a buffer (datalen>0) even when there
	 *    will be no data transfer!  GRRRRR...
	 */
	if (SCpnt->sc_data_direction == DMA_FROM_DEVICE) {
		datalen = scsi_bufflen(SCpnt);
		scsidir = MPI_SCSIIO_CONTROL_READ;	/* DATA IN  (host<--ioc<--dev) */
	} else if (SCpnt->sc_data_direction == DMA_TO_DEVICE) {
		datalen = scsi_bufflen(SCpnt);
		scsidir = MPI_SCSIIO_CONTROL_WRITE;	/* DATA OUT (host-->ioc-->dev) */
	} else {
		datalen = 0;
		scsidir = MPI_SCSIIO_CONTROL_NODATATRANSFER;
	}

	/* Default to untagged. Once a target structure has been allocated,
	 * use the Inquiry data to determine if device supports tagged.
	 */
	if (vdevice
	    && (vdevice->vtarget->tflags & MPT_TARGET_FLAGS_Q_YES)
	    && (SCpnt->device->tagged_supported)) {
		scsictl = scsidir | MPI_SCSIIO_CONTROL_SIMPLEQ;
		if (SCpnt->request && SCpnt->request->ioprio) {
			if (((SCpnt->request->ioprio & 0x7) == 1) ||
				!(SCpnt->request->ioprio & 0x7))
				scsictl |= MPI_SCSIIO_CONTROL_HEADOFQ;
		}
	} else
		scsictl = scsidir | MPI_SCSIIO_CONTROL_UNTAGGED;


	/* Use the above information to set up the message frame
	 */
	pScsiReq->TargetID = (u8) vdevice->vtarget->id;
	pScsiReq->Bus = vdevice->vtarget->channel;
	pScsiReq->ChainOffset = 0;
	if (vdevice->vtarget->tflags &  MPT_TARGET_FLAGS_RAID_COMPONENT)
		pScsiReq->Function = MPI_FUNCTION_RAID_SCSI_IO_PASSTHROUGH;
	else
		pScsiReq->Function = MPI_FUNCTION_SCSI_IO_REQUEST;
	pScsiReq->CDBLength = SCpnt->cmd_len;
	pScsiReq->SenseBufferLength = MPT_SENSE_BUFFER_SIZE;
	pScsiReq->Reserved = 0;
	pScsiReq->MsgFlags = mpt_msg_flags(ioc);
	int_to_scsilun(SCpnt->device->lun, (struct scsi_lun *)pScsiReq->LUN);
	pScsiReq->Control = cpu_to_le32(scsictl);

	/*
	 *  Write SCSI CDB into the message
	 */
	cmd_len = SCpnt->cmd_len;
	for (ii=0; ii < cmd_len; ii++)
		pScsiReq->CDB[ii] = SCpnt->cmnd[ii];

	for (ii=cmd_len; ii < 16; ii++)
		pScsiReq->CDB[ii] = 0;

	/* DataLength */
	pScsiReq->DataLength = cpu_to_le32(datalen);

	/* SenseBuffer low address */
	pScsiReq->SenseBufferLowAddr = cpu_to_le32(ioc->sense_buf_low_dma
					   + (my_idx * MPT_SENSE_BUFFER_ALLOC));

	/* Now add the SG list
	 * Always have a SGE even if null length.
	 */
	if (datalen == 0) {
		/* Add a NULL SGE */
		ioc->add_sge((char *)&pScsiReq->SGL,
			MPT_SGE_FLAGS_SSIMPLE_READ | 0,
			(dma_addr_t) -1);
	} else {
		/* Add a 32 or 64 bit SGE */
		if (mptscsih_AddSGE(ioc, SCpnt, pScsiReq, my_idx) != SUCCESS)
			goto fail;
	}

	SCpnt->host_scribble = (unsigned char *)mf;
	mptscsih_set_scsi_lookup(ioc, my_idx, SCpnt);

	mpt_put_msg_frame(ioc->DoneCtx, ioc, mf);
	dmfprintk(ioc, printk(MYIOC_s_DEBUG_FMT "Issued SCSI cmd (%p) mf=%p idx=%d\n",
			ioc->name, SCpnt, mf, my_idx));
	DBG_DUMP_REQUEST_FRAME(ioc, (u32 *)mf);
	return 0;

 fail:
	mptscsih_freeChainBuffers(ioc, my_idx);
	mpt_free_msg_frame(ioc, mf);
	return SCSI_MLQUEUE_HOST_BUSY;
}

/*=-=-=-=-=-=-=-=-=-=-=-=-=-=-=-=-=-=-=-=-=-=-=-=-=-=-=-=-=-=-=-=-=-=-=-=-=-=*/
/*
 *	mptscsih_freeChainBuffers - Function to free chain buffers associated
 *	with a SCSI IO request
 *	@hd: Pointer to the MPT_SCSI_HOST instance
 *	@req_idx: Index of the SCSI IO request frame.
 *
 *	Called if SG chain buffer allocation fails and mptscsih callbacks.
 *	No return.
 */
static void
mptscsih_freeChainBuffers(MPT_ADAPTER *ioc, int req_idx)
{
	MPT_FRAME_HDR *chain;
	unsigned long flags;
	int chain_idx;
	int next;

	/* Get the first chain index and reset
	 * tracker state.
	 */
	chain_idx = ioc->ReqToChain[req_idx];
	ioc->ReqToChain[req_idx] = MPT_HOST_NO_CHAIN;

	while (chain_idx != MPT_HOST_NO_CHAIN) {

		/* Save the next chain buffer index */
		next = ioc->ChainToChain[chain_idx];

		/* Free this chain buffer and reset
		 * tracker
		 */
		ioc->ChainToChain[chain_idx] = MPT_HOST_NO_CHAIN;

		chain = (MPT_FRAME_HDR *) (ioc->ChainBuffer
					+ (chain_idx * ioc->req_sz));

		spin_lock_irqsave(&ioc->FreeQlock, flags);
		list_add_tail(&chain->u.frame.linkage.list, &ioc->FreeChainQ);
		spin_unlock_irqrestore(&ioc->FreeQlock, flags);

		dmfprintk(ioc, printk(MYIOC_s_DEBUG_FMT "FreeChainBuffers (index %d)\n",
				ioc->name, chain_idx));

		/* handle next */
		chain_idx = next;
	}
	return;
}

/*=-=-=-=-=-=-=-=-=-=-=-=-=-=-=-=-=-=-=-=-=-=-=-=-=-=-=-=-=-=-=-=-=-=-=-=-=-=*/
/*
 *	Reset Handling
 */

/*=-=-=-=-=-=-=-=-=-=-=-=-=-=-=-=-=-=-=-=-=-=-=-=-=-=-=-=-=-=-=-=-=-=-=-=-=-=*/
/**
 *	mptscsih_IssueTaskMgmt - Generic send Task Management function.
 *	@hd: Pointer to MPT_SCSI_HOST structure
 *	@type: Task Management type
 *	@channel: channel number for task management
 *	@id: Logical Target ID for reset (if appropriate)
 *	@lun: Logical Unit for reset (if appropriate)
 *	@ctx2abort: Context for the task to be aborted (if appropriate)
 *	@timeout: timeout for task management control
 *
 *	Remark: _HardResetHandler can be invoked from an interrupt thread (timer)
 *	or a non-interrupt thread.  In the former, must not call schedule().
 *
 *	Not all fields are meaningfull for all task types.
 *
 *	Returns 0 for SUCCESS, or FAILED.
 *
 **/
int
mptscsih_IssueTaskMgmt(MPT_SCSI_HOST *hd, u8 type, u8 channel, u8 id, int lun,
	int ctx2abort, ulong timeout)
{
	MPT_FRAME_HDR	*mf;
	SCSITaskMgmt_t	*pScsiTm;
	int		 ii;
	int		 retval;
	MPT_ADAPTER 	*ioc = hd->ioc;
	unsigned long	 timeleft;
	u8		 issue_hard_reset;
	u32		 ioc_raw_state;
	unsigned long	 time_count;

	issue_hard_reset = 0;
	ioc_raw_state = mpt_GetIocState(ioc, 0);

	if ((ioc_raw_state & MPI_IOC_STATE_MASK) != MPI_IOC_STATE_OPERATIONAL) {
		printk(MYIOC_s_WARN_FMT
			"TaskMgmt type=%x: IOC Not operational (0x%x)!\n",
			ioc->name, type, ioc_raw_state);
		printk(MYIOC_s_WARN_FMT "Issuing HardReset from %s!!\n",
		    ioc->name, __func__);
		if (mpt_HardResetHandler(ioc, CAN_SLEEP) < 0)
			printk(MYIOC_s_WARN_FMT "TaskMgmt HardReset "
			    "FAILED!!\n", ioc->name);
		return 0;
	}

	/* DOORBELL ACTIVE check is not required if
	*  MPI_IOCFACTS_CAPABILITY_HIGH_PRI_Q is supported.
	*/

	if (!((ioc->facts.IOCCapabilities & MPI_IOCFACTS_CAPABILITY_HIGH_PRI_Q)
		 && (ioc->facts.MsgVersion >= MPI_VERSION_01_05)) &&
		(ioc_raw_state & MPI_DOORBELL_ACTIVE)) {
		printk(MYIOC_s_WARN_FMT
			"TaskMgmt type=%x: ioc_state: "
			"DOORBELL_ACTIVE (0x%x)!\n",
			ioc->name, type, ioc_raw_state);
		return FAILED;
	}

	mutex_lock(&ioc->taskmgmt_cmds.mutex);
	if (mpt_set_taskmgmt_in_progress_flag(ioc) != 0) {
		mf = NULL;
		retval = FAILED;
		goto out;
	}

	/* Return Fail to calling function if no message frames available.
	 */
	if ((mf = mpt_get_msg_frame(ioc->TaskCtx, ioc)) == NULL) {
		dfailprintk(ioc, printk(MYIOC_s_ERR_FMT
			"TaskMgmt no msg frames!!\n", ioc->name));
		retval = FAILED;
		mpt_clear_taskmgmt_in_progress_flag(ioc);
		goto out;
	}
	dtmprintk(ioc, printk(MYIOC_s_DEBUG_FMT "TaskMgmt request (mf=%p)\n",
			ioc->name, mf));

	/* Format the Request
	 */
	pScsiTm = (SCSITaskMgmt_t *) mf;
	pScsiTm->TargetID = id;
	pScsiTm->Bus = channel;
	pScsiTm->ChainOffset = 0;
	pScsiTm->Function = MPI_FUNCTION_SCSI_TASK_MGMT;

	pScsiTm->Reserved = 0;
	pScsiTm->TaskType = type;
	pScsiTm->Reserved1 = 0;
	pScsiTm->MsgFlags = (type == MPI_SCSITASKMGMT_TASKTYPE_RESET_BUS)
                    ? MPI_SCSITASKMGMT_MSGFLAGS_LIPRESET_RESET_OPTION : 0;

	int_to_scsilun(lun, (struct scsi_lun *)pScsiTm->LUN);

	for (ii=0; ii < 7; ii++)
		pScsiTm->Reserved2[ii] = 0;

	pScsiTm->TaskMsgContext = ctx2abort;

	dtmprintk(ioc, printk(MYIOC_s_DEBUG_FMT "TaskMgmt: ctx2abort (0x%08x) "
		"task_type = 0x%02X, timeout = %ld\n", ioc->name, ctx2abort,
		type, timeout));

	DBG_DUMP_TM_REQUEST_FRAME(ioc, (u32 *)pScsiTm);

	INITIALIZE_MGMT_STATUS(ioc->taskmgmt_cmds.status)
	time_count = jiffies;
	if ((ioc->facts.IOCCapabilities & MPI_IOCFACTS_CAPABILITY_HIGH_PRI_Q) &&
	    (ioc->facts.MsgVersion >= MPI_VERSION_01_05))
		mpt_put_msg_frame_hi_pri(ioc->TaskCtx, ioc, mf);
	else {
		retval = mpt_send_handshake_request(ioc->TaskCtx, ioc,
			sizeof(SCSITaskMgmt_t), (u32*)pScsiTm, CAN_SLEEP);
		if (retval) {
			dfailprintk(ioc, printk(MYIOC_s_ERR_FMT
				"TaskMgmt handshake FAILED!(mf=%p, rc=%d) \n",
				ioc->name, mf, retval));
			mpt_free_msg_frame(ioc, mf);
			mpt_clear_taskmgmt_in_progress_flag(ioc);
			goto out;
		}
	}

	timeleft = wait_for_completion_timeout(&ioc->taskmgmt_cmds.done,
		timeout*HZ);
	if (!(ioc->taskmgmt_cmds.status & MPT_MGMT_STATUS_COMMAND_GOOD)) {
		retval = FAILED;
		dtmprintk(ioc, printk(MYIOC_s_ERR_FMT
		    "TaskMgmt TIMED OUT!(mf=%p)\n", ioc->name, mf));
		mpt_clear_taskmgmt_in_progress_flag(ioc);
		if (ioc->taskmgmt_cmds.status & MPT_MGMT_STATUS_DID_IOCRESET)
			goto out;
		issue_hard_reset = 1;
		goto out;
	}

	retval = mptscsih_taskmgmt_reply(ioc, type,
	    (SCSITaskMgmtReply_t *) ioc->taskmgmt_cmds.reply);

	dtmprintk(ioc, printk(MYIOC_s_DEBUG_FMT
	    "TaskMgmt completed (%d seconds)\n",
	    ioc->name, jiffies_to_msecs(jiffies - time_count)/1000));

 out:

	CLEAR_MGMT_STATUS(ioc->taskmgmt_cmds.status)
	if (issue_hard_reset) {
		printk(MYIOC_s_WARN_FMT
		       "Issuing Reset from %s!! doorbell=0x%08x\n",
		       ioc->name, __func__, mpt_GetIocState(ioc, 0));
		retval = (ioc->bus_type == SAS) ?
			mpt_HardResetHandler(ioc, CAN_SLEEP) :
			mpt_Soft_Hard_ResetHandler(ioc, CAN_SLEEP);
		mpt_free_msg_frame(ioc, mf);
	}

	retval = (retval == 0) ? 0 : FAILED;
	mutex_unlock(&ioc->taskmgmt_cmds.mutex);
	return retval;
}
EXPORT_SYMBOL(mptscsih_IssueTaskMgmt);

static int
mptscsih_get_tm_timeout(MPT_ADAPTER *ioc)
{
	switch (ioc->bus_type) {
	case FC:
		return 40;
	case SAS:
		return 30;
	case SPI:
	default:
		return 10;
	}
}

/*=-=-=-=-=-=-=-=-=-=-=-=-=-=-=-=-=-=-=-=-=-=-=-=-=-=-=-=-=-=-=-=-=-=-=-=-=-=*/
/**
 *	mptscsih_abort - Abort linux scsi_cmnd routine, new_eh variant
 *	@SCpnt: Pointer to scsi_cmnd structure, IO to be aborted
 *
 *	(linux scsi_host_template.eh_abort_handler routine)
 *
 *	Returns SUCCESS or FAILED.
 **/
int
mptscsih_abort(struct scsi_cmnd * SCpnt)
{
	MPT_SCSI_HOST	*hd;
	MPT_FRAME_HDR	*mf;
	u32		 ctx2abort;
	int		 scpnt_idx;
	int		 retval;
	VirtDevice	 *vdevice;
	MPT_ADAPTER	*ioc;

	/* If we can't locate our host adapter structure, return FAILED status.
	 */
	if ((hd = shost_priv(SCpnt->device->host)) == NULL) {
		SCpnt->result = DID_RESET << 16;
		SCpnt->scsi_done(SCpnt);
		printk(KERN_ERR MYNAM ": task abort: "
		    "can't locate host! (sc=%p)\n", SCpnt);
		return FAILED;
	}

	ioc = hd->ioc;
	printk(MYIOC_s_INFO_FMT "attempting task abort! (sc=%p)\n",
	       ioc->name, SCpnt);
	scsi_print_command(SCpnt);

	vdevice = SCpnt->device->hostdata;
	if (!vdevice || !vdevice->vtarget) {
		dtmprintk(ioc, printk(MYIOC_s_DEBUG_FMT
		    "task abort: device has been deleted (sc=%p)\n",
		    ioc->name, SCpnt));
		SCpnt->result = DID_NO_CONNECT << 16;
		SCpnt->scsi_done(SCpnt);
		retval = SUCCESS;
		goto out;
	}

	/* Task aborts are not supported for hidden raid components.
	 */
	if (vdevice->vtarget->tflags & MPT_TARGET_FLAGS_RAID_COMPONENT) {
		dtmprintk(ioc, printk(MYIOC_s_DEBUG_FMT
		    "task abort: hidden raid component (sc=%p)\n",
		    ioc->name, SCpnt));
		SCpnt->result = DID_RESET << 16;
		retval = FAILED;
		goto out;
	}

	/* Task aborts are not supported for volumes.
	 */
	if (vdevice->vtarget->raidVolume) {
		dtmprintk(ioc, printk(MYIOC_s_DEBUG_FMT
		    "task abort: raid volume (sc=%p)\n",
		    ioc->name, SCpnt));
		SCpnt->result = DID_RESET << 16;
		retval = FAILED;
		goto out;
	}

	/* Find this command
	 */
	if ((scpnt_idx = SCPNT_TO_LOOKUP_IDX(ioc, SCpnt)) < 0) {
		/* Cmd not found in ScsiLookup.
		 * Do OS callback.
		 */
		SCpnt->result = DID_RESET << 16;
		dtmprintk(ioc, printk(MYIOC_s_DEBUG_FMT "task abort: "
		   "Command not in the active list! (sc=%p)\n", ioc->name,
		   SCpnt));
		retval = SUCCESS;
		goto out;
	}

	if (ioc->timeouts < -1)
		ioc->timeouts++;

	if (mpt_fwfault_debug)
		mpt_halt_firmware(ioc);

	/* Most important!  Set TaskMsgContext to SCpnt's MsgContext!
	 * (the IO to be ABORT'd)
	 *
	 * NOTE: Since we do not byteswap MsgContext, we do not
	 *	 swap it here either.  It is an opaque cookie to
	 *	 the controller, so it does not matter. -DaveM
	 */
	mf = MPT_INDEX_2_MFPTR(ioc, scpnt_idx);
	ctx2abort = mf->u.frame.hwhdr.msgctxu.MsgContext;
	retval = mptscsih_IssueTaskMgmt(hd,
			 MPI_SCSITASKMGMT_TASKTYPE_ABORT_TASK,
			 vdevice->vtarget->channel,
			 vdevice->vtarget->id, vdevice->lun,
			 ctx2abort, mptscsih_get_tm_timeout(ioc));

	if (SCPNT_TO_LOOKUP_IDX(ioc, SCpnt) == scpnt_idx) {
		dtmprintk(ioc, printk(MYIOC_s_DEBUG_FMT
		    "task abort: command still in active list! (sc=%p)\n",
		    ioc->name, SCpnt));
		retval = FAILED;
	} else {
		dtmprintk(ioc, printk(MYIOC_s_DEBUG_FMT
		    "task abort: command cleared from active list! (sc=%p)\n",
		    ioc->name, SCpnt));
		retval = SUCCESS;
	}

 out:
	printk(MYIOC_s_INFO_FMT "task abort: %s (rv=%04x) (sc=%p)\n",
	    ioc->name, ((retval == SUCCESS) ? "SUCCESS" : "FAILED"), retval,
	    SCpnt);

	return retval;
}

/*=-=-=-=-=-=-=-=-=-=-=-=-=-=-=-=-=-=-=-=-=-=-=-=-=-=-=-=-=-=-=-=-=-=-=-=-=-=*/
/**
 *	mptscsih_dev_reset - Perform a SCSI TARGET_RESET!  new_eh variant
 *	@SCpnt: Pointer to scsi_cmnd structure, IO which reset is due to
 *
 *	(linux scsi_host_template.eh_dev_reset_handler routine)
 *
 *	Returns SUCCESS or FAILED.
 **/
int
mptscsih_dev_reset(struct scsi_cmnd * SCpnt)
{
	MPT_SCSI_HOST	*hd;
	int		 retval;
	VirtDevice	 *vdevice;
	MPT_ADAPTER	*ioc;

	/* If we can't locate our host adapter structure, return FAILED status.
	 */
	if ((hd = shost_priv(SCpnt->device->host)) == NULL){
		printk(KERN_ERR MYNAM ": target reset: "
		   "Can't locate host! (sc=%p)\n", SCpnt);
		return FAILED;
	}

	ioc = hd->ioc;
	printk(MYIOC_s_INFO_FMT "attempting target reset! (sc=%p)\n",
	       ioc->name, SCpnt);
	scsi_print_command(SCpnt);

	vdevice = SCpnt->device->hostdata;
	if (!vdevice || !vdevice->vtarget) {
		retval = 0;
		goto out;
	}

	/* Target reset to hidden raid component is not supported
	 */
	if (vdevice->vtarget->tflags & MPT_TARGET_FLAGS_RAID_COMPONENT) {
		retval = FAILED;
		goto out;
	}

	retval = mptscsih_IssueTaskMgmt(hd,
				MPI_SCSITASKMGMT_TASKTYPE_TARGET_RESET,
				vdevice->vtarget->channel,
				vdevice->vtarget->id, 0, 0,
				mptscsih_get_tm_timeout(ioc));

 out:
	printk (MYIOC_s_INFO_FMT "target reset: %s (sc=%p)\n",
	    ioc->name, ((retval == 0) ? "SUCCESS" : "FAILED" ), SCpnt);

	if (retval == 0)
		return SUCCESS;
	else
		return FAILED;
}


/*=-=-=-=-=-=-=-=-=-=-=-=-=-=-=-=-=-=-=-=-=-=-=-=-=-=-=-=-=-=-=-=-=-=-=-=-=-=*/
/**
 *	mptscsih_bus_reset - Perform a SCSI BUS_RESET!	new_eh variant
 *	@SCpnt: Pointer to scsi_cmnd structure, IO which reset is due to
 *
 *	(linux scsi_host_template.eh_bus_reset_handler routine)
 *
 *	Returns SUCCESS or FAILED.
 **/
int
mptscsih_bus_reset(struct scsi_cmnd * SCpnt)
{
	MPT_SCSI_HOST	*hd;
	int		 retval;
	VirtDevice	 *vdevice;
	MPT_ADAPTER	*ioc;

	/* If we can't locate our host adapter structure, return FAILED status.
	 */
	if ((hd = shost_priv(SCpnt->device->host)) == NULL){
		printk(KERN_ERR MYNAM ": bus reset: "
		   "Can't locate host! (sc=%p)\n", SCpnt);
		return FAILED;
	}

	ioc = hd->ioc;
	printk(MYIOC_s_INFO_FMT "attempting bus reset! (sc=%p)\n",
	       ioc->name, SCpnt);
	scsi_print_command(SCpnt);

	if (ioc->timeouts < -1)
		ioc->timeouts++;

	vdevice = SCpnt->device->hostdata;
	if (!vdevice || !vdevice->vtarget)
		return SUCCESS;
	retval = mptscsih_IssueTaskMgmt(hd,
					MPI_SCSITASKMGMT_TASKTYPE_RESET_BUS,
					vdevice->vtarget->channel, 0, 0, 0,
					mptscsih_get_tm_timeout(ioc));

	printk(MYIOC_s_INFO_FMT "bus reset: %s (sc=%p)\n",
	    ioc->name, ((retval == 0) ? "SUCCESS" : "FAILED" ), SCpnt);

	if (retval == 0)
		return SUCCESS;
	else
		return FAILED;
}

/*=-=-=-=-=-=-=-=-=-=-=-=-=-=-=-=-=-=-=-=-=-=-=-=-=-=-=-=-=-=-=-=-=-=-=-=-=-=*/
/**
 *	mptscsih_host_reset - Perform a SCSI host adapter RESET (new_eh variant)
 *	@SCpnt: Pointer to scsi_cmnd structure, IO which reset is due to
 *
 *	(linux scsi_host_template.eh_host_reset_handler routine)
 *
 *	Returns SUCCESS or FAILED.
 */
int
mptscsih_host_reset(struct scsi_cmnd *SCpnt)
{
	MPT_SCSI_HOST *  hd;
	int              status = SUCCESS;
	MPT_ADAPTER	*ioc;
	int		retval;

	/*  If we can't locate the host to reset, then we failed. */
	if ((hd = shost_priv(SCpnt->device->host)) == NULL){
		printk(KERN_ERR MYNAM ": host reset: "
		    "Can't locate host! (sc=%p)\n", SCpnt);
		return FAILED;
	}

	/* make sure we have no outstanding commands at this stage */
	mptscsih_flush_running_cmds(hd);

	ioc = hd->ioc;
	printk(MYIOC_s_INFO_FMT "attempting host reset! (sc=%p)\n",
	    ioc->name, SCpnt);

	/*  If our attempts to reset the host failed, then return a failed
	 *  status.  The host will be taken off line by the SCSI mid-layer.
	 */
    retval = mpt_Soft_Hard_ResetHandler(ioc, CAN_SLEEP);
	if (retval < 0)
		status = FAILED;
	else
		status = SUCCESS;

	printk(MYIOC_s_INFO_FMT "host reset: %s (sc=%p)\n",
	    ioc->name, ((retval == 0) ? "SUCCESS" : "FAILED" ), SCpnt);

	return status;
}

static int
mptscsih_taskmgmt_reply(MPT_ADAPTER *ioc, u8 type,
	SCSITaskMgmtReply_t *pScsiTmReply)
{
	u16			 iocstatus;
	u32			 termination_count;
	int			 retval;

	if (!(ioc->taskmgmt_cmds.status & MPT_MGMT_STATUS_RF_VALID)) {
		retval = FAILED;
		goto out;
	}

	DBG_DUMP_TM_REPLY_FRAME(ioc, (u32 *)pScsiTmReply);

	iocstatus = le16_to_cpu(pScsiTmReply->IOCStatus) & MPI_IOCSTATUS_MASK;
	termination_count = le32_to_cpu(pScsiTmReply->TerminationCount);

	dtmprintk(ioc, printk(MYIOC_s_DEBUG_FMT
	    "TaskMgmt fw_channel = %d, fw_id = %d, task_type = 0x%02X,\n"
	    "\tiocstatus = 0x%04X, loginfo = 0x%08X, response_code = 0x%02X,\n"
	    "\tterm_cmnds = %d\n", ioc->name, pScsiTmReply->Bus,
	    pScsiTmReply->TargetID, type, le16_to_cpu(pScsiTmReply->IOCStatus),
	    le32_to_cpu(pScsiTmReply->IOCLogInfo), pScsiTmReply->ResponseCode,
	    termination_count));

	if (ioc->facts.MsgVersion >= MPI_VERSION_01_05 &&
	    pScsiTmReply->ResponseCode)
		mptscsih_taskmgmt_response_code(ioc,
		    pScsiTmReply->ResponseCode);

	if (iocstatus == MPI_IOCSTATUS_SUCCESS) {
		retval = 0;
		goto out;
	}

	retval = FAILED;
	if (type == MPI_SCSITASKMGMT_TASKTYPE_ABORT_TASK) {
		if (termination_count == 1)
			retval = 0;
		goto out;
	}

	if (iocstatus == MPI_IOCSTATUS_SCSI_TASK_TERMINATED ||
	   iocstatus == MPI_IOCSTATUS_SCSI_IOC_TERMINATED)
		retval = 0;

 out:
	return retval;
}

/*=-=-=-=-=-=-=-=-=-=-=-=-=-=-=-=-=-=-=-=-=-=-=-=-=-=-=-=-=-=-=-=-=-=-=-=-=-=*/
void
mptscsih_taskmgmt_response_code(MPT_ADAPTER *ioc, u8 response_code)
{
	char *desc;

	switch (response_code) {
	case MPI_SCSITASKMGMT_RSP_TM_COMPLETE:
		desc = "The task completed.";
		break;
	case MPI_SCSITASKMGMT_RSP_INVALID_FRAME:
		desc = "The IOC received an invalid frame status.";
		break;
	case MPI_SCSITASKMGMT_RSP_TM_NOT_SUPPORTED:
		desc = "The task type is not supported.";
		break;
	case MPI_SCSITASKMGMT_RSP_TM_FAILED:
		desc = "The requested task failed.";
		break;
	case MPI_SCSITASKMGMT_RSP_TM_SUCCEEDED:
		desc = "The task completed successfully.";
		break;
	case MPI_SCSITASKMGMT_RSP_TM_INVALID_LUN:
		desc = "The LUN request is invalid.";
		break;
	case MPI_SCSITASKMGMT_RSP_IO_QUEUED_ON_IOC:
		desc = "The task is in the IOC queue and has not been sent to target.";
		break;
	default:
		desc = "unknown";
		break;
	}
	printk(MYIOC_s_INFO_FMT "Response Code(0x%08x): F/W: %s\n",
		ioc->name, response_code, desc);
}
EXPORT_SYMBOL(mptscsih_taskmgmt_response_code);

/*=-=-=-=-=-=-=-=-=-=-=-=-=-=-=-=-=-=-=-=-=-=-=-=-=-=-=-=-=-=-=-=-=-=-=-=-=-=*/
/**
 *	mptscsih_taskmgmt_complete - Registered with Fusion MPT base driver
 *	@ioc: Pointer to MPT_ADAPTER structure
 *	@mf: Pointer to SCSI task mgmt request frame
 *	@mr: Pointer to SCSI task mgmt reply frame
 *
 *	This routine is called from mptbase.c::mpt_interrupt() at the completion
 *	of any SCSI task management request.
 *	This routine is registered with the MPT (base) driver at driver
 *	load/init time via the mpt_register() API call.
 *
 *	Returns 1 indicating alloc'd request frame ptr should be freed.
 **/
int
mptscsih_taskmgmt_complete(MPT_ADAPTER *ioc, MPT_FRAME_HDR *mf,
	MPT_FRAME_HDR *mr)
{
	dtmprintk(ioc, printk(MYIOC_s_DEBUG_FMT
		"TaskMgmt completed (mf=%p, mr=%p)\n", ioc->name, mf, mr));

	ioc->taskmgmt_cmds.status |= MPT_MGMT_STATUS_COMMAND_GOOD;

	if (!mr)
		goto out;

	ioc->taskmgmt_cmds.status |= MPT_MGMT_STATUS_RF_VALID;
	memcpy(ioc->taskmgmt_cmds.reply, mr,
	    min(MPT_DEFAULT_FRAME_SIZE, 4 * mr->u.reply.MsgLength));
 out:
	if (ioc->taskmgmt_cmds.status & MPT_MGMT_STATUS_PENDING) {
		mpt_clear_taskmgmt_in_progress_flag(ioc);
		ioc->taskmgmt_cmds.status &= ~MPT_MGMT_STATUS_PENDING;
		complete(&ioc->taskmgmt_cmds.done);
		if (ioc->bus_type == SAS)
			ioc->schedule_target_reset(ioc);
		return 1;
	}
	return 0;
}

/*=-=-=-=-=-=-=-=-=-=-=-=-=-=-=-=-=-=-=-=-=-=-=-=-=-=-=-=-=-=-=-=-=-=-=-=-=-=*/
/*
 *	This is anyones guess quite frankly.
 */
int
mptscsih_bios_param(struct scsi_device * sdev, struct block_device *bdev,
		sector_t capacity, int geom[])
{
	int		heads;
	int		sectors;
	sector_t	cylinders;
	ulong 		dummy;

	heads = 64;
	sectors = 32;

	dummy = heads * sectors;
	cylinders = capacity;
	sector_div(cylinders,dummy);

	/*
	 * Handle extended translation size for logical drives
	 * > 1Gb
	 */
	if ((ulong)capacity >= 0x200000) {
		heads = 255;
		sectors = 63;
		dummy = heads * sectors;
		cylinders = capacity;
		sector_div(cylinders,dummy);
	}

	/* return result */
	geom[0] = heads;
	geom[1] = sectors;
	geom[2] = cylinders;

	return 0;
}

/* Search IOC page 3 to determine if this is hidden physical disk
 *
 */
int
mptscsih_is_phys_disk(MPT_ADAPTER *ioc, u8 channel, u8 id)
{
	struct inactive_raid_component_info *component_info;
	int i, j;
	RaidPhysDiskPage1_t *phys_disk;
	int rc = 0;
	int num_paths;

	if (!ioc->raid_data.pIocPg3)
		goto out;
	for (i = 0; i < ioc->raid_data.pIocPg3->NumPhysDisks; i++) {
		if ((id == ioc->raid_data.pIocPg3->PhysDisk[i].PhysDiskID) &&
		    (channel == ioc->raid_data.pIocPg3->PhysDisk[i].PhysDiskBus)) {
			rc = 1;
			goto out;
		}
	}

	if (ioc->bus_type != SAS)
		goto out;

	/*
	 * Check if dual path
	 */
	for (i = 0; i < ioc->raid_data.pIocPg3->NumPhysDisks; i++) {
		num_paths = mpt_raid_phys_disk_get_num_paths(ioc,
		    ioc->raid_data.pIocPg3->PhysDisk[i].PhysDiskNum);
		if (num_paths < 2)
			continue;
		phys_disk = kzalloc(offsetof(RaidPhysDiskPage1_t, Path) +
		   (num_paths * sizeof(RAID_PHYS_DISK1_PATH)), GFP_KERNEL);
		if (!phys_disk)
			continue;
		if ((mpt_raid_phys_disk_pg1(ioc,
		    ioc->raid_data.pIocPg3->PhysDisk[i].PhysDiskNum,
		    phys_disk))) {
			kfree(phys_disk);
			continue;
		}
		for (j = 0; j < num_paths; j++) {
			if ((phys_disk->Path[j].Flags &
			    MPI_RAID_PHYSDISK1_FLAG_INVALID))
				continue;
			if ((phys_disk->Path[j].Flags &
			    MPI_RAID_PHYSDISK1_FLAG_BROKEN))
				continue;
			if ((id == phys_disk->Path[j].PhysDiskID) &&
			    (channel == phys_disk->Path[j].PhysDiskBus)) {
				rc = 1;
				kfree(phys_disk);
				goto out;
			}
		}
		kfree(phys_disk);
	}


	/*
	 * Check inactive list for matching phys disks
	 */
	if (list_empty(&ioc->raid_data.inactive_list))
		goto out;

	mutex_lock(&ioc->raid_data.inactive_list_mutex);
	list_for_each_entry(component_info, &ioc->raid_data.inactive_list,
	    list) {
		if ((component_info->d.PhysDiskID == id) &&
		    (component_info->d.PhysDiskBus == channel))
			rc = 1;
	}
	mutex_unlock(&ioc->raid_data.inactive_list_mutex);

 out:
	return rc;
}
EXPORT_SYMBOL(mptscsih_is_phys_disk);

u8
mptscsih_raid_id_to_num(MPT_ADAPTER *ioc, u8 channel, u8 id)
{
	struct inactive_raid_component_info *component_info;
	int i, j;
	RaidPhysDiskPage1_t *phys_disk;
	int rc = -ENXIO;
	int num_paths;

	if (!ioc->raid_data.pIocPg3)
		goto out;
	for (i = 0; i < ioc->raid_data.pIocPg3->NumPhysDisks; i++) {
		if ((id == ioc->raid_data.pIocPg3->PhysDisk[i].PhysDiskID) &&
		    (channel == ioc->raid_data.pIocPg3->PhysDisk[i].PhysDiskBus)) {
			rc = ioc->raid_data.pIocPg3->PhysDisk[i].PhysDiskNum;
			goto out;
		}
	}

	if (ioc->bus_type != SAS)
		goto out;

	/*
	 * Check if dual path
	 */
	for (i = 0; i < ioc->raid_data.pIocPg3->NumPhysDisks; i++) {
		num_paths = mpt_raid_phys_disk_get_num_paths(ioc,
		    ioc->raid_data.pIocPg3->PhysDisk[i].PhysDiskNum);
		if (num_paths < 2)
			continue;
		phys_disk = kzalloc(offsetof(RaidPhysDiskPage1_t, Path) +
		   (num_paths * sizeof(RAID_PHYS_DISK1_PATH)), GFP_KERNEL);
		if (!phys_disk)
			continue;
		if ((mpt_raid_phys_disk_pg1(ioc,
		    ioc->raid_data.pIocPg3->PhysDisk[i].PhysDiskNum,
		    phys_disk))) {
			kfree(phys_disk);
			continue;
		}
		for (j = 0; j < num_paths; j++) {
			if ((phys_disk->Path[j].Flags &
			    MPI_RAID_PHYSDISK1_FLAG_INVALID))
				continue;
			if ((phys_disk->Path[j].Flags &
			    MPI_RAID_PHYSDISK1_FLAG_BROKEN))
				continue;
			if ((id == phys_disk->Path[j].PhysDiskID) &&
			    (channel == phys_disk->Path[j].PhysDiskBus)) {
				rc = phys_disk->PhysDiskNum;
				kfree(phys_disk);
				goto out;
			}
		}
		kfree(phys_disk);
	}

	/*
	 * Check inactive list for matching phys disks
	 */
	if (list_empty(&ioc->raid_data.inactive_list))
		goto out;

	mutex_lock(&ioc->raid_data.inactive_list_mutex);
	list_for_each_entry(component_info, &ioc->raid_data.inactive_list,
	    list) {
		if ((component_info->d.PhysDiskID == id) &&
		    (component_info->d.PhysDiskBus == channel))
			rc = component_info->d.PhysDiskNum;
	}
	mutex_unlock(&ioc->raid_data.inactive_list_mutex);

 out:
	return rc;
}
EXPORT_SYMBOL(mptscsih_raid_id_to_num);

/*
 *	OS entry point to allow for host driver to free allocated memory
 *	Called if no device present or device being unloaded
 */
void
mptscsih_slave_destroy(struct scsi_device *sdev)
{
	struct Scsi_Host	*host = sdev->host;
	MPT_SCSI_HOST		*hd = shost_priv(host);
	VirtTarget		*vtarget;
	VirtDevice		*vdevice;
	struct scsi_target 	*starget;

	starget = scsi_target(sdev);
	vtarget = starget->hostdata;
	vdevice = sdev->hostdata;
	if (!vdevice)
		return;

	mptscsih_search_running_cmds(hd, vdevice);
	vtarget->num_luns--;
	mptscsih_synchronize_cache(hd, vdevice);
	kfree(vdevice);
	sdev->hostdata = NULL;
}

/*=-=-=-=-=-=-=-=-=-=-=-=-=-=-=-=-=-=-=-=-=-=-=-=-=-=-=-=-=-=-=-=-=-=-=-=-=-=*/
/*
 *	mptscsih_change_queue_depth - This function will set a devices queue depth
 *	@sdev: per scsi_device pointer
 *	@qdepth: requested queue depth
 *	@reason: calling context
 *
 *	Adding support for new 'change_queue_depth' api.
*/
int
mptscsih_change_queue_depth(struct scsi_device *sdev, int qdepth, int reason)
{
	MPT_SCSI_HOST		*hd = shost_priv(sdev->host);
	VirtTarget 		*vtarget;
	struct scsi_target 	*starget;
	int			max_depth;
	int			tagged;
	MPT_ADAPTER		*ioc = hd->ioc;

	starget = scsi_target(sdev);
	vtarget = starget->hostdata;

	if (reason != SCSI_QDEPTH_DEFAULT)
		return -EOPNOTSUPP;

	if (ioc->bus_type == SPI) {
		if (!(vtarget->tflags & MPT_TARGET_FLAGS_Q_YES))
			max_depth = 1;
		else if (sdev->type == TYPE_DISK &&
			 vtarget->minSyncFactor <= MPT_ULTRA160)
			max_depth = MPT_SCSI_CMD_PER_DEV_HIGH;
		else
			max_depth = MPT_SCSI_CMD_PER_DEV_LOW;
	} else
		 max_depth = ioc->sh->can_queue;

	if (!sdev->tagged_supported)
		max_depth = 1;

	if (qdepth > max_depth)
		qdepth = max_depth;
	if (qdepth == 1)
		tagged = 0;
	else
		tagged = MSG_SIMPLE_TAG;

	scsi_adjust_queue_depth(sdev, tagged, qdepth);
	return sdev->queue_depth;
}

/*
 *	OS entry point to adjust the queue_depths on a per-device basis.
 *	Called once per device the bus scan. Use it to force the queue_depth
 *	member to 1 if a device does not support Q tags.
 *	Return non-zero if fails.
 */
int
mptscsih_slave_configure(struct scsi_device *sdev)
{
	struct Scsi_Host	*sh = sdev->host;
	VirtTarget		*vtarget;
	VirtDevice		*vdevice;
	struct scsi_target 	*starget;
	MPT_SCSI_HOST		*hd = shost_priv(sh);
	MPT_ADAPTER		*ioc = hd->ioc;

	starget = scsi_target(sdev);
	vtarget = starget->hostdata;
	vdevice = sdev->hostdata;

	dsprintk(ioc, printk(MYIOC_s_DEBUG_FMT
		"device @ %p, channel=%d, id=%d, lun=%d\n",
		ioc->name, sdev, sdev->channel, sdev->id, sdev->lun));
	if (ioc->bus_type == SPI)
		dsprintk(ioc, printk(MYIOC_s_DEBUG_FMT
		    "sdtr %d wdtr %d ppr %d inq length=%d\n",
		    ioc->name, sdev->sdtr, sdev->wdtr,
		    sdev->ppr, sdev->inquiry_len));

	vdevice->configured_lun = 1;

	dsprintk(ioc, printk(MYIOC_s_DEBUG_FMT
		"Queue depth=%d, tflags=%x\n",
		ioc->name, sdev->queue_depth, vtarget->tflags));

	if (ioc->bus_type == SPI)
		dsprintk(ioc, printk(MYIOC_s_DEBUG_FMT
		    "negoFlags=%x, maxOffset=%x, SyncFactor=%x\n",
		    ioc->name, vtarget->negoFlags, vtarget->maxOffset,
		    vtarget->minSyncFactor));

	mptscsih_change_queue_depth(sdev, MPT_SCSI_CMD_PER_DEV_HIGH,
				    SCSI_QDEPTH_DEFAULT);
	dsprintk(ioc, printk(MYIOC_s_DEBUG_FMT
		"tagged %d, simple %d, ordered %d\n",
		ioc->name,sdev->tagged_supported, sdev->simple_tags,
		sdev->ordered_tags));

	blk_queue_dma_alignment (sdev->request_queue, 512 - 1);

	return 0;
}

/*=-=-=-=-=-=-=-=-=-=-=-=-=-=-=-=-=-=-=-=-=-=-=-=-=-=-=-=-=-=-=-=-=-=-=-=-=-=*/
/*
 *  Private routines...
 */

/*=-=-=-=-=-=-=-=-=-=-=-=-=-=-=-=-=-=-=-=-=-=-=-=-=-=-=-=-=-=-=-=-=-=-=-=-=-=*/
/* Utility function to copy sense data from the scsi_cmnd buffer
 * to the FC and SCSI target structures.
 *
 */
static void
mptscsih_copy_sense_data(struct scsi_cmnd *sc, MPT_SCSI_HOST *hd, MPT_FRAME_HDR *mf, SCSIIOReply_t *pScsiReply)
{
	VirtDevice	*vdevice;
	SCSIIORequest_t	*pReq;
	u32		 sense_count = le32_to_cpu(pScsiReply->SenseCount);
	MPT_ADAPTER 	*ioc = hd->ioc;

	/* Get target structure
	 */
	pReq = (SCSIIORequest_t *) mf;
	vdevice = sc->device->hostdata;

	if (sense_count) {
		u8 *sense_data;
		int req_index;

		/* Copy the sense received into the scsi command block. */
		req_index = le16_to_cpu(mf->u.frame.hwhdr.msgctxu.fld.req_idx);
		sense_data = ((u8 *)ioc->sense_buf_pool + (req_index * MPT_SENSE_BUFFER_ALLOC));
		memcpy(sc->sense_buffer, sense_data, SNS_LEN(sc));

		/* Log SMART data (asc = 0x5D, non-IM case only) if required.
		 */
		if ((ioc->events) && (ioc->eventTypes & (1 << MPI_EVENT_SCSI_DEVICE_STATUS_CHANGE))) {
			if ((sense_data[12] == 0x5D) && (vdevice->vtarget->raidVolume == 0)) {
				int idx;

				idx = ioc->eventContext % MPTCTL_EVENT_LOG_SIZE;
				ioc->events[idx].event = MPI_EVENT_SCSI_DEVICE_STATUS_CHANGE;
				ioc->events[idx].eventContext = ioc->eventContext;

				ioc->events[idx].data[0] = (pReq->LUN[1] << 24) |
					(MPI_EVENT_SCSI_DEV_STAT_RC_SMART_DATA << 16) |
					(sc->device->channel << 8) | sc->device->id;

				ioc->events[idx].data[1] = (sense_data[13] << 8) | sense_data[12];

				ioc->eventContext++;
				if (ioc->pcidev->vendor ==
				    PCI_VENDOR_ID_IBM) {
					mptscsih_issue_sep_command(ioc,
					    vdevice->vtarget, MPI_SEP_REQ_SLOTSTATUS_PREDICTED_FAULT);
					vdevice->vtarget->tflags |=
					    MPT_TARGET_FLAGS_LED_ON;
				}
			}
		}
	} else {
		dprintk(ioc, printk(MYIOC_s_DEBUG_FMT "Hmmm... SenseData len=0! (?)\n",
				ioc->name));
	}
}

/**
 * mptscsih_get_scsi_lookup - retrieves scmd entry
 * @ioc: Pointer to MPT_ADAPTER structure
 * @i: index into the array
 *
 * Returns the scsi_cmd pointer
 */
struct scsi_cmnd *
mptscsih_get_scsi_lookup(MPT_ADAPTER *ioc, int i)
{
	unsigned long	flags;
	struct scsi_cmnd *scmd;

	spin_lock_irqsave(&ioc->scsi_lookup_lock, flags);
	scmd = ioc->ScsiLookup[i];
	spin_unlock_irqrestore(&ioc->scsi_lookup_lock, flags);

	return scmd;
}
EXPORT_SYMBOL(mptscsih_get_scsi_lookup);

/**
 * mptscsih_getclear_scsi_lookup -  retrieves and clears scmd entry from ScsiLookup[] array list
 * @ioc: Pointer to MPT_ADAPTER structure
 * @i: index into the array
 *
 * Returns the scsi_cmd pointer
 *
 **/
static struct scsi_cmnd *
mptscsih_getclear_scsi_lookup(MPT_ADAPTER *ioc, int i)
{
	unsigned long	flags;
	struct scsi_cmnd *scmd;

	spin_lock_irqsave(&ioc->scsi_lookup_lock, flags);
	scmd = ioc->ScsiLookup[i];
	ioc->ScsiLookup[i] = NULL;
	spin_unlock_irqrestore(&ioc->scsi_lookup_lock, flags);

	return scmd;
}

/**
 * mptscsih_set_scsi_lookup - write a scmd entry into the ScsiLookup[] array list
 *
 * @ioc: Pointer to MPT_ADAPTER structure
 * @i: index into the array
 * @scmd: scsi_cmnd pointer
 *
 **/
static void
mptscsih_set_scsi_lookup(MPT_ADAPTER *ioc, int i, struct scsi_cmnd *scmd)
{
	unsigned long	flags;

	spin_lock_irqsave(&ioc->scsi_lookup_lock, flags);
	ioc->ScsiLookup[i] = scmd;
	spin_unlock_irqrestore(&ioc->scsi_lookup_lock, flags);
}

/**
 * SCPNT_TO_LOOKUP_IDX - searches for a given scmd in the ScsiLookup[] array list
 * @ioc: Pointer to MPT_ADAPTER structure
 * @sc: scsi_cmnd pointer
 */
static int
SCPNT_TO_LOOKUP_IDX(MPT_ADAPTER *ioc, struct scsi_cmnd *sc)
{
	unsigned long	flags;
	int i, index=-1;

	spin_lock_irqsave(&ioc->scsi_lookup_lock, flags);
	for (i = 0; i < ioc->req_depth; i++) {
		if (ioc->ScsiLookup[i] == sc) {
			index = i;
			goto out;
		}
	}

 out:
	spin_unlock_irqrestore(&ioc->scsi_lookup_lock, flags);
	return index;
}

/*=-=-=-=-=-=-=-=-=-=-=-=-=-=-=-=-=-=-=-=-=-=-=-=-=-=-=-=-=-=-=-=-=-=-=-=-=-=*/
int
mptscsih_ioc_reset(MPT_ADAPTER *ioc, int reset_phase)
{
	MPT_SCSI_HOST	*hd;

	if (ioc->sh == NULL || shost_priv(ioc->sh) == NULL)
		return 0;

	hd = shost_priv(ioc->sh);
	switch (reset_phase) {
	case MPT_IOC_SETUP_RESET:
		dtmprintk(ioc, printk(MYIOC_s_DEBUG_FMT
		    "%s: MPT_IOC_SETUP_RESET\n", ioc->name, __func__));
		break;
	case MPT_IOC_PRE_RESET:
		dtmprintk(ioc, printk(MYIOC_s_DEBUG_FMT
		    "%s: MPT_IOC_PRE_RESET\n", ioc->name, __func__));
		mptscsih_flush_running_cmds(hd);
		break;
	case MPT_IOC_POST_RESET:
		dtmprintk(ioc, printk(MYIOC_s_DEBUG_FMT
		    "%s: MPT_IOC_POST_RESET\n", ioc->name, __func__));
		if (ioc->internal_cmds.status & MPT_MGMT_STATUS_PENDING) {
			ioc->internal_cmds.status |=
				MPT_MGMT_STATUS_DID_IOCRESET;
			complete(&ioc->internal_cmds.done);
		}
		break;
	default:
		break;
	}
	return 1;		/* currently means nothing really */
}

/*=-=-=-=-=-=-=-=-=-=-=-=-=-=-=-=-=-=-=-=-=-=-=-=-=-=-=-=-=-=-=-=-=-=-=-=-=-=*/
int
mptscsih_event_process(MPT_ADAPTER *ioc, EventNotificationReply_t *pEvReply)
{
	u8 event = le32_to_cpu(pEvReply->Event) & 0xFF;

	devtverboseprintk(ioc, printk(MYIOC_s_DEBUG_FMT
		"MPT event (=%02Xh) routed to SCSI host driver!\n",
		ioc->name, event));

	if ((event == MPI_EVENT_IOC_BUS_RESET ||
	    event == MPI_EVENT_EXT_BUS_RESET) &&
	    (ioc->bus_type == SPI) && (ioc->soft_resets < -1))
			ioc->soft_resets++;

	return 1;		/* currently means nothing really */
}

/*=-=-=-=-=-=-=-=-=-=-=-=-=-=-=-=-=-=-=-=-=-=-=-=-=-=-=-=-=-=-=-=-=-=-=-=-=-=*/
/*
 *  Bus Scan and Domain Validation functionality ...
 */

/*=-=-=-=-=-=-=-=-=-=-=-=-=-=-=-=-=-=-=-=-=-=-=-=-=-=-=-=-=-=-=-=-=-=-=-=-=-=*/
/*
 *	mptscsih_scandv_complete - Scan and DV callback routine registered
 *	to Fustion MPT (base) driver.
 *
 *	@ioc: Pointer to MPT_ADAPTER structure
 *	@mf: Pointer to original MPT request frame
 *	@mr: Pointer to MPT reply frame (NULL if TurboReply)
 *
 *	This routine is called from mpt.c::mpt_interrupt() at the completion
 *	of any SCSI IO request.
 *	This routine is registered with the Fusion MPT (base) driver at driver
 *	load/init time via the mpt_register() API call.
 *
 *	Returns 1 indicating alloc'd request frame ptr should be freed.
 *
 *	Remark: Sets a completion code and (possibly) saves sense data
 *	in the IOC member localReply structure.
 *	Used ONLY for DV and other internal commands.
 */
int
mptscsih_scandv_complete(MPT_ADAPTER *ioc, MPT_FRAME_HDR *req,
				MPT_FRAME_HDR *reply)
{
	SCSIIORequest_t *pReq;
	SCSIIOReply_t	*pReply;
	u8		 cmd;
	u16		 req_idx;
	u8	*sense_data;
	int		 sz;

	ioc->internal_cmds.status |= MPT_MGMT_STATUS_COMMAND_GOOD;
	ioc->internal_cmds.completion_code = MPT_SCANDV_GOOD;
	if (!reply)
		goto out;

	pReply = (SCSIIOReply_t *) reply;
	pReq = (SCSIIORequest_t *) req;
	ioc->internal_cmds.completion_code =
	    mptscsih_get_completion_code(ioc, req, reply);
	ioc->internal_cmds.status |= MPT_MGMT_STATUS_RF_VALID;
	memcpy(ioc->internal_cmds.reply, reply,
	    min(MPT_DEFAULT_FRAME_SIZE, 4 * reply->u.reply.MsgLength));
	cmd = reply->u.hdr.Function;
	if (((cmd == MPI_FUNCTION_SCSI_IO_REQUEST) ||
	    (cmd == MPI_FUNCTION_RAID_SCSI_IO_PASSTHROUGH)) &&
	    (pReply->SCSIState & MPI_SCSI_STATE_AUTOSENSE_VALID)) {
		req_idx = le16_to_cpu(req->u.frame.hwhdr.msgctxu.fld.req_idx);
		sense_data = ((u8 *)ioc->sense_buf_pool +
		    (req_idx * MPT_SENSE_BUFFER_ALLOC));
		sz = min_t(int, pReq->SenseBufferLength,
		    MPT_SENSE_BUFFER_ALLOC);
		memcpy(ioc->internal_cmds.sense, sense_data, sz);
	}
 out:
	if (!(ioc->internal_cmds.status & MPT_MGMT_STATUS_PENDING))
		return 0;
	ioc->internal_cmds.status &= ~MPT_MGMT_STATUS_PENDING;
	complete(&ioc->internal_cmds.done);
	return 1;
}


/**
 *	mptscsih_get_completion_code - get completion code from MPT request
 *	@ioc: Pointer to MPT_ADAPTER structure
 *	@req: Pointer to original MPT request frame
 *	@reply: Pointer to MPT reply frame (NULL if TurboReply)
 *
 **/
static int
mptscsih_get_completion_code(MPT_ADAPTER *ioc, MPT_FRAME_HDR *req,
				MPT_FRAME_HDR *reply)
{
	SCSIIOReply_t	*pReply;
	MpiRaidActionReply_t *pr;
	u8		 scsi_status;
	u16		 status;
	int		 completion_code;

	pReply = (SCSIIOReply_t *)reply;
	status = le16_to_cpu(pReply->IOCStatus) & MPI_IOCSTATUS_MASK;
	scsi_status = pReply->SCSIStatus;

	devtprintk(ioc, printk(MYIOC_s_DEBUG_FMT
	    "IOCStatus=%04xh, SCSIState=%02xh, SCSIStatus=%02xh,"
	    "IOCLogInfo=%08xh\n", ioc->name, status, pReply->SCSIState,
	    scsi_status, le32_to_cpu(pReply->IOCLogInfo)));

	switch (status) {

	case MPI_IOCSTATUS_SCSI_DEVICE_NOT_THERE:	/* 0x0043 */
		completion_code = MPT_SCANDV_SELECTION_TIMEOUT;
		break;

	case MPI_IOCSTATUS_SCSI_IO_DATA_ERROR:		/* 0x0046 */
	case MPI_IOCSTATUS_SCSI_TASK_TERMINATED:	/* 0x0048 */
	case MPI_IOCSTATUS_SCSI_IOC_TERMINATED:		/* 0x004B */
	case MPI_IOCSTATUS_SCSI_EXT_TERMINATED:		/* 0x004C */
		completion_code = MPT_SCANDV_DID_RESET;
		break;

	case MPI_IOCSTATUS_BUSY:
	case MPI_IOCSTATUS_INSUFFICIENT_RESOURCES:
		completion_code = MPT_SCANDV_BUSY;
		break;

	case MPI_IOCSTATUS_SCSI_DATA_UNDERRUN:		/* 0x0045 */
	case MPI_IOCSTATUS_SCSI_RECOVERED_ERROR:	/* 0x0040 */
	case MPI_IOCSTATUS_SUCCESS:			/* 0x0000 */
		if (pReply->Function == MPI_FUNCTION_CONFIG) {
			completion_code = MPT_SCANDV_GOOD;
		} else if (pReply->Function == MPI_FUNCTION_RAID_ACTION) {
			pr = (MpiRaidActionReply_t *)reply;
			if (le16_to_cpu(pr->ActionStatus) ==
				MPI_RAID_ACTION_ASTATUS_SUCCESS)
				completion_code = MPT_SCANDV_GOOD;
			else
				completion_code = MPT_SCANDV_SOME_ERROR;
		} else if (pReply->SCSIState & MPI_SCSI_STATE_AUTOSENSE_VALID)
			completion_code = MPT_SCANDV_SENSE;
		else if (pReply->SCSIState & MPI_SCSI_STATE_AUTOSENSE_FAILED) {
			if (req->u.scsireq.CDB[0] == INQUIRY)
				completion_code = MPT_SCANDV_ISSUE_SENSE;
			else
				completion_code = MPT_SCANDV_DID_RESET;
		} else if (pReply->SCSIState & MPI_SCSI_STATE_NO_SCSI_STATUS)
			completion_code = MPT_SCANDV_DID_RESET;
		else if (pReply->SCSIState & MPI_SCSI_STATE_TERMINATED)
			completion_code = MPT_SCANDV_DID_RESET;
		else if (scsi_status == MPI_SCSI_STATUS_BUSY)
			completion_code = MPT_SCANDV_BUSY;
		else
			completion_code = MPT_SCANDV_GOOD;
		break;

	case MPI_IOCSTATUS_SCSI_PROTOCOL_ERROR:		/* 0x0047 */
		if (pReply->SCSIState & MPI_SCSI_STATE_TERMINATED)
			completion_code = MPT_SCANDV_DID_RESET;
		else
			completion_code = MPT_SCANDV_SOME_ERROR;
		break;
	default:
		completion_code = MPT_SCANDV_SOME_ERROR;
		break;

	}	/* switch(status) */

	devtprintk(ioc, printk(MYIOC_s_DEBUG_FMT
	    "  completionCode set to %08xh\n", ioc->name, completion_code));
	return completion_code;
}

/*=-=-=-=-=-=-=-=-=-=-=-=-=-=-=-=-=-=-=-=-=-=-=-=-=-=-=-=-=-=-=-=-=-=-=-=-=-=*/
/**
 *	mptscsih_do_cmd - Do internal command.
 *	@hd: MPT_SCSI_HOST pointer
 *	@io: INTERNAL_CMD pointer.
 *
 *	Issue the specified internally generated command and do command
 *	specific cleanup. For bus scan / DV only.
 *	NOTES: If command is Inquiry and status is good,
 *	initialize a target structure, save the data
 *
 *	Remark: Single threaded access only.
 *
 *	Return:
 *		< 0 if an illegal command or no resources
 *
 *		   0 if good
 *
 *		 > 0 if command complete but some type of completion error.
 */
static int
mptscsih_do_cmd(MPT_SCSI_HOST *hd, INTERNAL_CMD *io)
{
	MPT_FRAME_HDR	*mf;
	SCSIIORequest_t	*pScsiReq;
	int		 my_idx, ii, dir;
	int		 timeout;
	char		 cmdLen;
	char		 CDB[]={0,0,0,0,0,0,0,0,0,0,0,0,0,0,0,0};
	u8		 cmd = io->cmd;
	MPT_ADAPTER *ioc = hd->ioc;
	int		 ret = 0;
	unsigned long	 timeleft;
	unsigned long	 flags;

	/* don't send internal command during diag reset */
	spin_lock_irqsave(&ioc->taskmgmt_lock, flags);
	if (ioc->ioc_reset_in_progress) {
		spin_unlock_irqrestore(&ioc->taskmgmt_lock, flags);
		dfailprintk(ioc, printk(MYIOC_s_DEBUG_FMT
			"%s: busy with host reset\n", ioc->name, __func__));
		return MPT_SCANDV_BUSY;
	}
	spin_unlock_irqrestore(&ioc->taskmgmt_lock, flags);

	mutex_lock(&ioc->internal_cmds.mutex);

	/* Set command specific information
	 */
	switch (cmd) {
	case INQUIRY:
		cmdLen = 6;
		dir = MPI_SCSIIO_CONTROL_READ;
		CDB[0] = cmd;
		CDB[4] = io->size;
		timeout = 10;
		break;

	case TEST_UNIT_READY:
		cmdLen = 6;
		dir = MPI_SCSIIO_CONTROL_READ;
		timeout = 10;
		break;

	case START_STOP:
		cmdLen = 6;
		dir = MPI_SCSIIO_CONTROL_READ;
		CDB[0] = cmd;
		CDB[4] = 1;	/*Spin up the disk */
		timeout = 15;
		break;

	case REQUEST_SENSE:
		cmdLen = 6;
		CDB[0] = cmd;
		CDB[4] = io->size;
		dir = MPI_SCSIIO_CONTROL_READ;
		timeout = 10;
		break;

	case READ_BUFFER:
		cmdLen = 10;
		dir = MPI_SCSIIO_CONTROL_READ;
		CDB[0] = cmd;
		if (io->flags & MPT_ICFLAG_ECHO) {
			CDB[1] = 0x0A;
		} else {
			CDB[1] = 0x02;
		}

		if (io->flags & MPT_ICFLAG_BUF_CAP) {
			CDB[1] |= 0x01;
		}
		CDB[6] = (io->size >> 16) & 0xFF;
		CDB[7] = (io->size >>  8) & 0xFF;
		CDB[8] = io->size & 0xFF;
		timeout = 10;
		break;

	case WRITE_BUFFER:
		cmdLen = 10;
		dir = MPI_SCSIIO_CONTROL_WRITE;
		CDB[0] = cmd;
		if (io->flags & MPT_ICFLAG_ECHO) {
			CDB[1] = 0x0A;
		} else {
			CDB[1] = 0x02;
		}
		CDB[6] = (io->size >> 16) & 0xFF;
		CDB[7] = (io->size >>  8) & 0xFF;
		CDB[8] = io->size & 0xFF;
		timeout = 10;
		break;

	case RESERVE:
		cmdLen = 6;
		dir = MPI_SCSIIO_CONTROL_READ;
		CDB[0] = cmd;
		timeout = 10;
		break;

	case RELEASE:
		cmdLen = 6;
		dir = MPI_SCSIIO_CONTROL_READ;
		CDB[0] = cmd;
		timeout = 10;
		break;

	case SYNCHRONIZE_CACHE:
		cmdLen = 10;
		dir = MPI_SCSIIO_CONTROL_READ;
		CDB[0] = cmd;
//		CDB[1] = 0x02;	/* set immediate bit */
		timeout = 10;
		break;

	default:
		/* Error Case */
		ret = -EFAULT;
		goto out;
	}

	/* Get and Populate a free Frame
	 * MsgContext set in mpt_get_msg_frame call
	 */
	if ((mf = mpt_get_msg_frame(ioc->InternalCtx, ioc)) == NULL) {
		dfailprintk(ioc, printk(MYIOC_s_WARN_FMT "%s: No msg frames!\n",
		    ioc->name, __func__));
		ret = MPT_SCANDV_BUSY;
		goto out;
	}

	pScsiReq = (SCSIIORequest_t *) mf;

	/* Get the request index */
	my_idx = le16_to_cpu(mf->u.frame.hwhdr.msgctxu.fld.req_idx);
	ADD_INDEX_LOG(my_idx); /* for debug */

	if (io->flags & MPT_ICFLAG_PHYS_DISK) {
		pScsiReq->TargetID = io->physDiskNum;
		pScsiReq->Bus = 0;
		pScsiReq->ChainOffset = 0;
		pScsiReq->Function = MPI_FUNCTION_RAID_SCSI_IO_PASSTHROUGH;
	} else {
		pScsiReq->TargetID = io->id;
		pScsiReq->Bus = io->channel;
		pScsiReq->ChainOffset = 0;
		pScsiReq->Function = MPI_FUNCTION_SCSI_IO_REQUEST;
	}

	pScsiReq->CDBLength = cmdLen;
	pScsiReq->SenseBufferLength = MPT_SENSE_BUFFER_SIZE;

	pScsiReq->Reserved = 0;

	pScsiReq->MsgFlags = mpt_msg_flags(ioc);
	/* MsgContext set in mpt_get_msg_fram call  */

	int_to_scsilun(io->lun, (struct scsi_lun *)pScsiReq->LUN);

	if (io->flags & MPT_ICFLAG_TAGGED_CMD)
		pScsiReq->Control = cpu_to_le32(dir | MPI_SCSIIO_CONTROL_SIMPLEQ);
	else
		pScsiReq->Control = cpu_to_le32(dir | MPI_SCSIIO_CONTROL_UNTAGGED);

	if (cmd == REQUEST_SENSE) {
		pScsiReq->Control = cpu_to_le32(dir | MPI_SCSIIO_CONTROL_UNTAGGED);
		devtprintk(ioc, printk(MYIOC_s_DEBUG_FMT
		    "%s: Untagged! 0x%02x\n", ioc->name, __func__, cmd));
	}

	for (ii = 0; ii < 16; ii++)
		pScsiReq->CDB[ii] = CDB[ii];

	pScsiReq->DataLength = cpu_to_le32(io->size);
	pScsiReq->SenseBufferLowAddr = cpu_to_le32(ioc->sense_buf_low_dma
					   + (my_idx * MPT_SENSE_BUFFER_ALLOC));

	devtprintk(ioc, printk(MYIOC_s_DEBUG_FMT
	    "%s: Sending Command 0x%02x for fw_channel=%d fw_id=%d lun=%d\n",
	    ioc->name, __func__, cmd, io->channel, io->id, io->lun));

	if (dir == MPI_SCSIIO_CONTROL_READ)
		ioc->add_sge((char *) &pScsiReq->SGL,
		    MPT_SGE_FLAGS_SSIMPLE_READ | io->size, io->data_dma);
	else
		ioc->add_sge((char *) &pScsiReq->SGL,
		    MPT_SGE_FLAGS_SSIMPLE_WRITE | io->size, io->data_dma);

	INITIALIZE_MGMT_STATUS(ioc->internal_cmds.status)
	mpt_put_msg_frame(ioc->InternalCtx, ioc, mf);
	timeleft = wait_for_completion_timeout(&ioc->internal_cmds.done,
	    timeout*HZ);
	if (!(ioc->internal_cmds.status & MPT_MGMT_STATUS_COMMAND_GOOD)) {
		ret = MPT_SCANDV_DID_RESET;
		dfailprintk(ioc, printk(MYIOC_s_DEBUG_FMT
		    "%s: TIMED OUT for cmd=0x%02x\n", ioc->name, __func__,
		    cmd));
		if (ioc->internal_cmds.status & MPT_MGMT_STATUS_DID_IOCRESET) {
			mpt_free_msg_frame(ioc, mf);
			goto out;
		}
		if (!timeleft) {
			printk(MYIOC_s_WARN_FMT
			       "Issuing Reset from %s!! doorbell=0x%08xh"
			       " cmd=0x%02x\n",
			       ioc->name, __func__, mpt_GetIocState(ioc, 0),
			       cmd);
			mpt_Soft_Hard_ResetHandler(ioc, CAN_SLEEP);
			mpt_free_msg_frame(ioc, mf);
		}
		goto out;
	}

	ret = ioc->internal_cmds.completion_code;
	devtprintk(ioc, printk(MYIOC_s_DEBUG_FMT "%s: success, rc=0x%02x\n",
			ioc->name, __func__, ret));

 out:
	CLEAR_MGMT_STATUS(ioc->internal_cmds.status)
	mutex_unlock(&ioc->internal_cmds.mutex);
	return ret;
}

/*=-=-=-=-=-=-=-=-=-=-=-=-=-=-=-=-=-=-=-=-=-=-=-=-=-=-=-=-=-=-=-=-=-=-=-=-=-=*/
/**
 *	mptscsih_synchronize_cache - Send SYNCHRONIZE_CACHE to all disks.
 *	@hd: Pointer to a SCSI HOST structure
 *	@vdevice: virtual target device
 *
 *	Uses the ISR, but with special processing.
 *	MUST be single-threaded.
 *
 */
static void
mptscsih_synchronize_cache(MPT_SCSI_HOST *hd, VirtDevice *vdevice)
{
	INTERNAL_CMD		 iocmd;

	/* Ignore hidden raid components, this is handled when the command
	 * is sent to the volume
	 */
	if (vdevice->vtarget->tflags & MPT_TARGET_FLAGS_RAID_COMPONENT)
		return;

	if (vdevice->vtarget->type != TYPE_DISK || vdevice->vtarget->deleted ||
	    !vdevice->configured_lun)
		return;

	/* Following parameters will not change
	 * in this routine.
	 */
	iocmd.cmd = SYNCHRONIZE_CACHE;
	iocmd.flags = 0;
	iocmd.physDiskNum = -1;
	iocmd.data = NULL;
	iocmd.data_dma = -1;
	iocmd.size = 0;
	iocmd.rsvd = iocmd.rsvd2 = 0;
	iocmd.channel = vdevice->vtarget->channel;
	iocmd.id = vdevice->vtarget->id;
	iocmd.lun = vdevice->lun;

	mptscsih_do_cmd(hd, &iocmd);
}

static ssize_t
mptscsih_version_fw_show(struct device *dev, struct device_attribute *attr,
			 char *buf)
{
	struct Scsi_Host *host = class_to_shost(dev);
	MPT_SCSI_HOST	*hd = shost_priv(host);
	MPT_ADAPTER *ioc = hd->ioc;

	return snprintf(buf, PAGE_SIZE, "%02d.%02d.%02d.%02d\n",
	    (ioc->facts.FWVersion.Word & 0xFF000000) >> 24,
	    (ioc->facts.FWVersion.Word & 0x00FF0000) >> 16,
	    (ioc->facts.FWVersion.Word & 0x0000FF00) >> 8,
	    ioc->facts.FWVersion.Word & 0x000000FF);
}
static DEVICE_ATTR(version_fw, S_IRUGO, mptscsih_version_fw_show, NULL);

static ssize_t
mptscsih_version_bios_show(struct device *dev, struct device_attribute *attr,
			   char *buf)
{
	struct Scsi_Host *host = class_to_shost(dev);
	MPT_SCSI_HOST	*hd = shost_priv(host);
	MPT_ADAPTER *ioc = hd->ioc;

	return snprintf(buf, PAGE_SIZE, "%02x.%02x.%02x.%02x\n",
	    (ioc->biosVersion & 0xFF000000) >> 24,
	    (ioc->biosVersion & 0x00FF0000) >> 16,
	    (ioc->biosVersion & 0x0000FF00) >> 8,
	    ioc->biosVersion & 0x000000FF);
}
static DEVICE_ATTR(version_bios, S_IRUGO, mptscsih_version_bios_show, NULL);

static ssize_t
mptscsih_version_mpi_show(struct device *dev, struct device_attribute *attr,
			  char *buf)
{
	struct Scsi_Host *host = class_to_shost(dev);
	MPT_SCSI_HOST	*hd = shost_priv(host);
	MPT_ADAPTER *ioc = hd->ioc;

	return snprintf(buf, PAGE_SIZE, "%03x\n", ioc->facts.MsgVersion);
}
static DEVICE_ATTR(version_mpi, S_IRUGO, mptscsih_version_mpi_show, NULL);

static ssize_t
mptscsih_version_product_show(struct device *dev,
			      struct device_attribute *attr,
char *buf)
{
	struct Scsi_Host *host = class_to_shost(dev);
	MPT_SCSI_HOST	*hd = shost_priv(host);
	MPT_ADAPTER *ioc = hd->ioc;

	return snprintf(buf, PAGE_SIZE, "%s\n", ioc->prod_name);
}
static DEVICE_ATTR(version_product, S_IRUGO,
    mptscsih_version_product_show, NULL);

static ssize_t
mptscsih_version_nvdata_persistent_show(struct device *dev,
					struct device_attribute *attr,
					char *buf)
{
	struct Scsi_Host *host = class_to_shost(dev);
	MPT_SCSI_HOST	*hd = shost_priv(host);
	MPT_ADAPTER *ioc = hd->ioc;

	return snprintf(buf, PAGE_SIZE, "%02xh\n",
	    ioc->nvdata_version_persistent);
}
static DEVICE_ATTR(version_nvdata_persistent, S_IRUGO,
    mptscsih_version_nvdata_persistent_show, NULL);

static ssize_t
mptscsih_version_nvdata_default_show(struct device *dev,
				     struct device_attribute *attr, char *buf)
{
	struct Scsi_Host *host = class_to_shost(dev);
	MPT_SCSI_HOST	*hd = shost_priv(host);
	MPT_ADAPTER *ioc = hd->ioc;

	return snprintf(buf, PAGE_SIZE, "%02xh\n",ioc->nvdata_version_default);
}
static DEVICE_ATTR(version_nvdata_default, S_IRUGO,
    mptscsih_version_nvdata_default_show, NULL);

static ssize_t
mptscsih_board_name_show(struct device *dev, struct device_attribute *attr,
			 char *buf)
{
	struct Scsi_Host *host = class_to_shost(dev);
	MPT_SCSI_HOST	*hd = shost_priv(host);
	MPT_ADAPTER *ioc = hd->ioc;

	return snprintf(buf, PAGE_SIZE, "%s\n", ioc->board_name);
}
static DEVICE_ATTR(board_name, S_IRUGO, mptscsih_board_name_show, NULL);

static ssize_t
mptscsih_board_assembly_show(struct device *dev,
			     struct device_attribute *attr, char *buf)
{
	struct Scsi_Host *host = class_to_shost(dev);
	MPT_SCSI_HOST	*hd = shost_priv(host);
	MPT_ADAPTER *ioc = hd->ioc;

	return snprintf(buf, PAGE_SIZE, "%s\n", ioc->board_assembly);
}
static DEVICE_ATTR(board_assembly, S_IRUGO,
    mptscsih_board_assembly_show, NULL);

static ssize_t
mptscsih_board_tracer_show(struct device *dev, struct device_attribute *attr,
			   char *buf)
{
	struct Scsi_Host *host = class_to_shost(dev);
	MPT_SCSI_HOST	*hd = shost_priv(host);
	MPT_ADAPTER *ioc = hd->ioc;

	return snprintf(buf, PAGE_SIZE, "%s\n", ioc->board_tracer);
}
static DEVICE_ATTR(board_tracer, S_IRUGO,
    mptscsih_board_tracer_show, NULL);

static ssize_t
mptscsih_io_delay_show(struct device *dev, struct device_attribute *attr,
		       char *buf)
{
	struct Scsi_Host *host = class_to_shost(dev);
	MPT_SCSI_HOST	*hd = shost_priv(host);
	MPT_ADAPTER *ioc = hd->ioc;

	return snprintf(buf, PAGE_SIZE, "%02d\n", ioc->io_missing_delay);
}
static DEVICE_ATTR(io_delay, S_IRUGO,
    mptscsih_io_delay_show, NULL);

static ssize_t
mptscsih_device_delay_show(struct device *dev, struct device_attribute *attr,
			   char *buf)
{
	struct Scsi_Host *host = class_to_shost(dev);
	MPT_SCSI_HOST	*hd = shost_priv(host);
	MPT_ADAPTER *ioc = hd->ioc;

	return snprintf(buf, PAGE_SIZE, "%02d\n", ioc->device_missing_delay);
}
static DEVICE_ATTR(device_delay, S_IRUGO,
    mptscsih_device_delay_show, NULL);

static ssize_t
mptscsih_debug_level_show(struct device *dev, struct device_attribute *attr,
			  char *buf)
{
	struct Scsi_Host *host = class_to_shost(dev);
	MPT_SCSI_HOST	*hd = shost_priv(host);
	MPT_ADAPTER *ioc = hd->ioc;

	return snprintf(buf, PAGE_SIZE, "%08xh\n", ioc->debug_level);
}
static ssize_t
mptscsih_debug_level_store(struct device *dev, struct device_attribute *attr,
			   const char *buf, size_t count)
{
	struct Scsi_Host *host = class_to_shost(dev);
	MPT_SCSI_HOST	*hd = shost_priv(host);
	MPT_ADAPTER *ioc = hd->ioc;
	int val = 0;

	if (sscanf(buf, "%x", &val) != 1)
		return -EINVAL;

	ioc->debug_level = val;
	printk(MYIOC_s_INFO_FMT "debug_level=%08xh\n",
				ioc->name, ioc->debug_level);
	return strlen(buf);
}
static DEVICE_ATTR(debug_level, S_IRUGO | S_IWUSR,
	mptscsih_debug_level_show, mptscsih_debug_level_store);

struct device_attribute *mptscsih_host_attrs[] = {
	&dev_attr_version_fw,
	&dev_attr_version_bios,
	&dev_attr_version_mpi,
	&dev_attr_version_product,
	&dev_attr_version_nvdata_persistent,
	&dev_attr_version_nvdata_default,
	&dev_attr_board_name,
	&dev_attr_board_assembly,
	&dev_attr_board_tracer,
	&dev_attr_io_delay,
	&dev_attr_device_delay,
	&dev_attr_debug_level,
	NULL,
};

EXPORT_SYMBOL(mptscsih_host_attrs);

EXPORT_SYMBOL(mptscsih_remove);
EXPORT_SYMBOL(mptscsih_shutdown);
#ifdef CONFIG_PM
EXPORT_SYMBOL(mptscsih_suspend);
EXPORT_SYMBOL(mptscsih_resume);
#endif
EXPORT_SYMBOL(mptscsih_show_info);
EXPORT_SYMBOL(mptscsih_info);
EXPORT_SYMBOL(mptscsih_qcmd);
EXPORT_SYMBOL(mptscsih_slave_destroy);
EXPORT_SYMBOL(mptscsih_slave_configure);
EXPORT_SYMBOL(mptscsih_abort);
EXPORT_SYMBOL(mptscsih_dev_reset);
EXPORT_SYMBOL(mptscsih_bus_reset);
EXPORT_SYMBOL(mptscsih_host_reset);
EXPORT_SYMBOL(mptscsih_bios_param);
EXPORT_SYMBOL(mptscsih_io_done);
EXPORT_SYMBOL(mptscsih_taskmgmt_complete);
EXPORT_SYMBOL(mptscsih_scandv_complete);
EXPORT_SYMBOL(mptscsih_event_process);
EXPORT_SYMBOL(mptscsih_ioc_reset);
EXPORT_SYMBOL(mptscsih_change_queue_depth);

/*=-=-=-=-=-=-=-=-=-=-=-=-=-=-=-=-=-=-=-=-=-=-=-=-=-=-=-=-=-=-=-=-=-=-=-=-=-=*/<|MERGE_RESOLUTION|>--- conflicted
+++ resolved
@@ -1273,64 +1273,6 @@
 
 	if (!h)
 		return NULL;
-<<<<<<< HEAD
-
-	if (h->info_kbuf == NULL)
-		if ((h->info_kbuf = kmalloc(0x1000 /* 4Kb */, GFP_KERNEL)) == NULL)
-			return h->info_kbuf;
-	h->info_kbuf[0] = '\0';
-
-	mpt_print_ioc_summary(h->ioc, h->info_kbuf, &size, 0, 0);
-	h->info_kbuf[size-1] = '\0';
-
-	return h->info_kbuf;
-}
-
-struct info_str {
-	char *buffer;
-	int   length;
-	int   offset;
-	int   pos;
-};
-
-static void
-mptscsih_copy_mem_info(struct info_str *info, char *data, int len)
-{
-	if (info->pos + len > info->length)
-		len = info->length - info->pos;
-
-	if (info->pos + len < info->offset) {
-		info->pos += len;
-		return;
-	}
-
-	if (info->pos < info->offset) {
-	        data += (info->offset - info->pos);
-	        len  -= (info->offset - info->pos);
-	}
-
-	if (len > 0) {
-                memcpy(info->buffer + info->pos, data, len);
-                info->pos += len;
-	}
-}
-
-static int
-mptscsih_copy_info(struct info_str *info, char *fmt, ...)
-{
-	va_list args;
-	char buf[81];
-	int len;
-
-	va_start(args, fmt);
-	len = vsprintf(buf, fmt, args);
-	va_end(args);
-
-	mptscsih_copy_mem_info(info, buf, len);
-	return len;
-}
-=======
->>>>>>> c3ade0e0
 
 	if (h->info_kbuf == NULL)
 		if ((h->info_kbuf = kmalloc(0x1000 /* 4Kb */, GFP_KERNEL)) == NULL)
