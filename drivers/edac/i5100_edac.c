--- conflicted
+++ resolved
@@ -1213,11 +1213,7 @@
 	edac_mc_free(mci);
 }
 
-<<<<<<< HEAD
-static const struct pci_device_id i5100_pci_tbl[] __devinitconst = {
-=======
 static const struct pci_device_id i5100_pci_tbl[] = {
->>>>>>> c3ade0e0
 	/* Device 16, Function 0, Channel 0 Memory Map, Error Flag/Mask, ... */
 	{ PCI_DEVICE(PCI_VENDOR_ID_INTEL, PCI_DEVICE_ID_INTEL_5100_16) },
 	{ 0, }
