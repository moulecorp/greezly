--- conflicted
+++ resolved
@@ -972,20 +972,6 @@
 		goto error;
 	}
 
-<<<<<<< HEAD
-	debugf1("System Address, processor bus- PCI Bus ID: %s  %x:%x\n",
-		pci_name(pvt->pci_dev_16_0_fsb_ctlr),
-		pvt->pci_dev_16_0_fsb_ctlr->vendor,
-		pvt->pci_dev_16_0_fsb_ctlr->device);
-	debugf1("Branchmap, control and errors - PCI Bus ID: %s  %x:%x\n",
-		pci_name(pvt->pci_dev_16_1_fsb_addr_map),
-		pvt->pci_dev_16_1_fsb_addr_map->vendor,
-		pvt->pci_dev_16_1_fsb_addr_map->device);
-	debugf1("FSB Error Regs - PCI Bus ID: %s  %x:%x\n",
-		pci_name(pvt->pci_dev_16_2_fsb_err_regs),
-		pvt->pci_dev_16_2_fsb_err_regs->vendor,
-		pvt->pci_dev_16_2_fsb_err_regs->device);
-=======
 	edac_dbg(1, "System Address, processor bus- PCI Bus ID: %s  %x:%x\n",
 		 pci_name(pvt->pci_dev_16_0_fsb_ctlr),
 		 pvt->pci_dev_16_0_fsb_ctlr->vendor,
@@ -998,7 +984,6 @@
 		 pci_name(pvt->pci_dev_16_2_fsb_err_regs),
 		 pvt->pci_dev_16_2_fsb_err_regs->vendor,
 		 pvt->pci_dev_16_2_fsb_err_regs->device);
->>>>>>> c3ade0e0
 
 	pvt->pci_dev_2x_0_fbd_branch[0] = pci_get_device(PCI_VENDOR_ID_INTEL,
 					    PCI_DEVICE_ID_INTEL_I7300_MCH_FB0,
@@ -1177,11 +1162,7 @@
  *
  * Has only 8086:360c PCI ID
  */
-<<<<<<< HEAD
-static const struct pci_device_id i7300_pci_tbl[] __devinitconst = {
-=======
 static const struct pci_device_id i7300_pci_tbl[] = {
->>>>>>> c3ade0e0
 	{PCI_DEVICE(PCI_VENDOR_ID_INTEL, PCI_DEVICE_ID_INTEL_I7300_MCH_ERR)},
 	{0,}			/* 0 terminated list. */
 };
