/*
 * Intel D82875P Memory Controller kernel module
 * (C) 2003 Linux Networx (http://lnxi.com)
 * This file may be distributed under the terms of the
 * GNU General Public License.
 *
 * Written by Thayne Harbaugh
 * Contributors:
 *	Wang Zhenyu at intel.com
 *
 * $Id: edac_i82875p.c,v 1.5.2.11 2005/10/05 00:43:44 dsp_llnl Exp $
 *
 * Note: E7210 appears same as D82875P - zhenyu.z.wang at intel.com
 */

#include <linux/module.h>
#include <linux/init.h>
#include <linux/pci.h>
#include <linux/pci_ids.h>
#include <linux/edac.h>
#include "edac_core.h"

#define I82875P_REVISION	" Ver: 2.0.2"
#define EDAC_MOD_STR		"i82875p_edac"

#define i82875p_printk(level, fmt, arg...) \
	edac_printk(level, "i82875p", fmt, ##arg)

#define i82875p_mc_printk(mci, level, fmt, arg...) \
	edac_mc_chipset_printk(mci, level, "i82875p", fmt, ##arg)

#ifndef PCI_DEVICE_ID_INTEL_82875_0
#define PCI_DEVICE_ID_INTEL_82875_0	0x2578
#endif				/* PCI_DEVICE_ID_INTEL_82875_0 */

#ifndef PCI_DEVICE_ID_INTEL_82875_6
#define PCI_DEVICE_ID_INTEL_82875_6	0x257e
#endif				/* PCI_DEVICE_ID_INTEL_82875_6 */

/* four csrows in dual channel, eight in single channel */
#define I82875P_NR_DIMMS		8
#define I82875P_NR_CSROWS(nr_chans)	(I82875P_NR_DIMMS / (nr_chans))

/* Intel 82875p register addresses - device 0 function 0 - DRAM Controller */
#define I82875P_EAP		0x58	/* Error Address Pointer (32b)
					 *
					 * 31:12 block address
					 * 11:0  reserved
					 */

#define I82875P_DERRSYN		0x5c	/* DRAM Error Syndrome (8b)
					 *
					 *  7:0  DRAM ECC Syndrome
					 */

#define I82875P_DES		0x5d	/* DRAM Error Status (8b)
					 *
					 *  7:1  reserved
					 *  0    Error channel 0/1
					 */

#define I82875P_ERRSTS		0xc8	/* Error Status Register (16b)
					 *
					 * 15:10 reserved
					 *  9    non-DRAM lock error (ndlock)
					 *  8    Sftwr Generated SMI
					 *  7    ECC UE
					 *  6    reserved
					 *  5    MCH detects unimplemented cycle
					 *  4    AGP access outside GA
					 *  3    Invalid AGP access
					 *  2    Invalid GA translation table
					 *  1    Unsupported AGP command
					 *  0    ECC CE
					 */

#define I82875P_ERRCMD		0xca	/* Error Command (16b)
					 *
					 * 15:10 reserved
					 *  9    SERR on non-DRAM lock
					 *  8    SERR on ECC UE
					 *  7    SERR on ECC CE
					 *  6    target abort on high exception
					 *  5    detect unimplemented cyc
					 *  4    AGP access outside of GA
					 *  3    SERR on invalid AGP access
					 *  2    invalid translation table
					 *  1    SERR on unsupported AGP command
					 *  0    reserved
					 */

/* Intel 82875p register addresses - device 6 function 0 - DRAM Controller */
#define I82875P_PCICMD6		0x04	/* PCI Command Register (16b)
					 *
					 * 15:10 reserved
					 *  9    fast back-to-back - ro 0
					 *  8    SERR enable - ro 0
					 *  7    addr/data stepping - ro 0
					 *  6    parity err enable - ro 0
					 *  5    VGA palette snoop - ro 0
					 *  4    mem wr & invalidate - ro 0
					 *  3    special cycle - ro 0
					 *  2    bus master - ro 0
					 *  1    mem access dev6 - 0(dis),1(en)
					 *  0    IO access dev3 - 0(dis),1(en)
					 */

#define I82875P_BAR6		0x10	/* Mem Delays Base ADDR Reg (32b)
					 *
					 * 31:12 mem base addr [31:12]
					 * 11:4  address mask - ro 0
					 *  3    prefetchable - ro 0(non),1(pre)
					 *  2:1  mem type - ro 0
					 *  0    mem space - ro 0
					 */

/* Intel 82875p MMIO register space - device 0 function 0 - MMR space */

#define I82875P_DRB_SHIFT 26	/* 64MiB grain */
#define I82875P_DRB		0x00	/* DRAM Row Boundary (8b x 8)
					 *
					 *  7    reserved
					 *  6:0  64MiB row boundary addr
					 */

#define I82875P_DRA		0x10	/* DRAM Row Attribute (4b x 8)
					 *
					 *  7    reserved
					 *  6:4  row attr row 1
					 *  3    reserved
					 *  2:0  row attr row 0
					 *
					 * 000 =  4KiB
					 * 001 =  8KiB
					 * 010 = 16KiB
					 * 011 = 32KiB
					 */

#define I82875P_DRC		0x68	/* DRAM Controller Mode (32b)
					 *
					 * 31:30 reserved
					 * 29    init complete
					 * 28:23 reserved
					 * 22:21 nr chan 00=1,01=2
					 * 20    reserved
					 * 19:18 Data Integ Mode 00=none,01=ecc
					 * 17:11 reserved
					 * 10:8  refresh mode
					 *  7    reserved
					 *  6:4  mode select
					 *  3:2  reserved
					 *  1:0  DRAM type 01=DDR
					 */

enum i82875p_chips {
	I82875P = 0,
};

struct i82875p_pvt {
	struct pci_dev *ovrfl_pdev;
	void __iomem *ovrfl_window;
};

struct i82875p_dev_info {
	const char *ctl_name;
};

struct i82875p_error_info {
	u16 errsts;
	u32 eap;
	u8 des;
	u8 derrsyn;
	u16 errsts2;
};

static const struct i82875p_dev_info i82875p_devs[] = {
	[I82875P] = {
		.ctl_name = "i82875p"},
};

static struct pci_dev *mci_pdev;	/* init dev: in case that AGP code has
					 * already registered driver
					 */

static struct edac_pci_ctl_info *i82875p_pci;

static void i82875p_get_error_info(struct mem_ctl_info *mci,
				struct i82875p_error_info *info)
{
	struct pci_dev *pdev;

	pdev = to_pci_dev(mci->pdev);

	/*
	 * This is a mess because there is no atomic way to read all the
	 * registers at once and the registers can transition from CE being
	 * overwritten by UE.
	 */
	pci_read_config_word(pdev, I82875P_ERRSTS, &info->errsts);

	if (!(info->errsts & 0x0081))
		return;

	pci_read_config_dword(pdev, I82875P_EAP, &info->eap);
	pci_read_config_byte(pdev, I82875P_DES, &info->des);
	pci_read_config_byte(pdev, I82875P_DERRSYN, &info->derrsyn);
	pci_read_config_word(pdev, I82875P_ERRSTS, &info->errsts2);

	/*
	 * If the error is the same then we can for both reads then
	 * the first set of reads is valid.  If there is a change then
	 * there is a CE no info and the second set of reads is valid
	 * and should be UE info.
	 */
	if ((info->errsts ^ info->errsts2) & 0x0081) {
		pci_read_config_dword(pdev, I82875P_EAP, &info->eap);
		pci_read_config_byte(pdev, I82875P_DES, &info->des);
		pci_read_config_byte(pdev, I82875P_DERRSYN, &info->derrsyn);
	}

	pci_write_bits16(pdev, I82875P_ERRSTS, 0x0081, 0x0081);
}

static int i82875p_process_error_info(struct mem_ctl_info *mci,
				struct i82875p_error_info *info,
				int handle_errors)
{
	int row, multi_chan;

	multi_chan = mci->csrows[0]->nr_channels - 1;

	if (!(info->errsts & 0x0081))
		return 0;

	if (!handle_errors)
		return 1;

	if ((info->errsts ^ info->errsts2) & 0x0081) {
		edac_mc_handle_error(HW_EVENT_ERR_UNCORRECTED, mci, 1, 0, 0, 0,
				     -1, -1, -1,
				     "UE overwrote CE", "");
		info->errsts = info->errsts2;
	}

	info->eap >>= PAGE_SHIFT;
	row = edac_mc_find_csrow_by_page(mci, info->eap);

	if (info->errsts & 0x0080)
		edac_mc_handle_error(HW_EVENT_ERR_UNCORRECTED, mci, 1,
				     info->eap, 0, 0,
				     row, -1, -1,
				     "i82875p UE", "");
	else
		edac_mc_handle_error(HW_EVENT_ERR_CORRECTED, mci, 1,
				     info->eap, 0, info->derrsyn,
				     row, multi_chan ? (info->des & 0x1) : 0,
				     -1, "i82875p CE", "");

	return 1;
}

static void i82875p_check(struct mem_ctl_info *mci)
{
	struct i82875p_error_info info;

	edac_dbg(1, "MC%d\n", mci->mc_idx);
	i82875p_get_error_info(mci, &info);
	i82875p_process_error_info(mci, &info, 1);
}

/* Return 0 on success or 1 on failure. */
static int i82875p_setup_overfl_dev(struct pci_dev *pdev,
				struct pci_dev **ovrfl_pdev,
				void __iomem **ovrfl_window)
{
	struct pci_dev *dev;
	void __iomem *window;
	int err;

	*ovrfl_pdev = NULL;
	*ovrfl_window = NULL;
	dev = pci_get_device(PCI_VEND_DEV(INTEL, 82875_6), NULL);

	if (dev == NULL) {
		/* Intel tells BIOS developers to hide device 6 which
		 * configures the overflow device access containing
		 * the DRBs - this is where we expose device 6.
		 * http://www.x86-secret.com/articles/tweak/pat/patsecrets-2.htm
		 */
		pci_write_bits8(pdev, 0xf4, 0x2, 0x2);
		dev = pci_scan_single_device(pdev->bus, PCI_DEVFN(6, 0));

		if (dev == NULL)
			return 1;

		err = pci_bus_add_device(dev);
		if (err) {
			i82875p_printk(KERN_ERR,
				"%s(): pci_bus_add_device() Failed\n",
				__func__);
		}
		pci_bus_assign_resources(dev->bus);
	}

	*ovrfl_pdev = dev;

	if (pci_enable_device(dev)) {
		i82875p_printk(KERN_ERR, "%s(): Failed to enable overflow "
			"device\n", __func__);
		return 1;
	}

	if (pci_request_regions(dev, pci_name(dev))) {
#ifdef CORRECT_BIOS
		goto fail0;
#endif
	}

	/* cache is irrelevant for PCI bus reads/writes */
	window = pci_ioremap_bar(dev, 0);
	if (window == NULL) {
		i82875p_printk(KERN_ERR, "%s(): Failed to ioremap bar6\n",
			__func__);
		goto fail1;
	}

	*ovrfl_window = window;
	return 0;

fail1:
	pci_release_regions(dev);

#ifdef CORRECT_BIOS
fail0:
	pci_disable_device(dev);
#endif
	/* NOTE: the ovrfl proc entry and pci_dev are intentionally left */
	return 1;
}

/* Return 1 if dual channel mode is active.  Else return 0. */
static inline int dual_channel_active(u32 drc)
{
	return (drc >> 21) & 0x1;
}

static void i82875p_init_csrows(struct mem_ctl_info *mci,
				struct pci_dev *pdev,
				void __iomem * ovrfl_window, u32 drc)
{
	struct csrow_info *csrow;
	struct dimm_info *dimm;
	unsigned nr_chans = dual_channel_active(drc) + 1;
	unsigned long last_cumul_size;
	u8 value;
	u32 drc_ddim;		/* DRAM Data Integrity Mode 0=none,2=edac */
	u32 cumul_size, nr_pages;
	int index, j;

	drc_ddim = (drc >> 18) & 0x1;
	last_cumul_size = 0;

	/* The dram row boundary (DRB) reg values are boundary address
	 * for each DRAM row with a granularity of 32 or 64MB (single/dual
	 * channel operation).  DRB regs are cumulative; therefore DRB7 will
	 * contain the total memory contained in all eight rows.
	 */

	for (index = 0; index < mci->nr_csrows; index++) {
		csrow = mci->csrows[index];

		value = readb(ovrfl_window + I82875P_DRB + index);
		cumul_size = value << (I82875P_DRB_SHIFT - PAGE_SHIFT);
		edac_dbg(3, "(%d) cumul_size 0x%x\n", index, cumul_size);
		if (cumul_size == last_cumul_size)
			continue;	/* not populated */

		csrow->first_page = last_cumul_size;
		csrow->last_page = cumul_size - 1;
		nr_pages = cumul_size - last_cumul_size;
		last_cumul_size = cumul_size;

		for (j = 0; j < nr_chans; j++) {
			dimm = csrow->channels[j]->dimm;

			dimm->nr_pages = nr_pages / nr_chans;
			dimm->grain = 1 << 12;	/* I82875P_EAP has 4KiB reolution */
			dimm->mtype = MEM_DDR;
			dimm->dtype = DEV_UNKNOWN;
			dimm->edac_mode = drc_ddim ? EDAC_SECDED : EDAC_NONE;
		}
	}
}

static int i82875p_probe1(struct pci_dev *pdev, int dev_idx)
{
	int rc = -ENODEV;
	struct mem_ctl_info *mci;
	struct edac_mc_layer layers[2];
	struct i82875p_pvt *pvt;
	struct pci_dev *ovrfl_pdev;
	void __iomem *ovrfl_window;
	u32 drc;
	u32 nr_chans;
	struct i82875p_error_info discard;

	edac_dbg(0, "\n");

	ovrfl_pdev = pci_get_device(PCI_VEND_DEV(INTEL, 82875_6), NULL);

	if (i82875p_setup_overfl_dev(pdev, &ovrfl_pdev, &ovrfl_window))
		return -ENODEV;
	drc = readl(ovrfl_window + I82875P_DRC);
	nr_chans = dual_channel_active(drc) + 1;

	layers[0].type = EDAC_MC_LAYER_CHIP_SELECT;
	layers[0].size = I82875P_NR_CSROWS(nr_chans);
	layers[0].is_virt_csrow = true;
	layers[1].type = EDAC_MC_LAYER_CHANNEL;
	layers[1].size = nr_chans;
	layers[1].is_virt_csrow = false;
	mci = edac_mc_alloc(0, ARRAY_SIZE(layers), layers, sizeof(*pvt));
	if (!mci) {
		rc = -ENOMEM;
		goto fail0;
	}

	edac_dbg(3, "init mci\n");
	mci->pdev = &pdev->dev;
	mci->mtype_cap = MEM_FLAG_DDR;
	mci->edac_ctl_cap = EDAC_FLAG_NONE | EDAC_FLAG_SECDED;
	mci->edac_cap = EDAC_FLAG_UNKNOWN;
	mci->mod_name = EDAC_MOD_STR;
	mci->mod_ver = I82875P_REVISION;
	mci->ctl_name = i82875p_devs[dev_idx].ctl_name;
	mci->dev_name = pci_name(pdev);
	mci->edac_check = i82875p_check;
	mci->ctl_page_to_phys = NULL;
	edac_dbg(3, "init pvt\n");
	pvt = (struct i82875p_pvt *)mci->pvt_info;
	pvt->ovrfl_pdev = ovrfl_pdev;
	pvt->ovrfl_window = ovrfl_window;
	i82875p_init_csrows(mci, pdev, ovrfl_window, drc);
	i82875p_get_error_info(mci, &discard);	/* clear counters */

	/* Here we assume that we will never see multiple instances of this
	 * type of memory controller.  The ID is therefore hardcoded to 0.
	 */
	if (edac_mc_add_mc(mci)) {
		edac_dbg(3, "failed edac_mc_add_mc()\n");
		goto fail1;
	}

	/* allocating generic PCI control info */
	i82875p_pci = edac_pci_create_generic_ctl(&pdev->dev, EDAC_MOD_STR);
	if (!i82875p_pci) {
		printk(KERN_WARNING
			"%s(): Unable to create PCI control\n",
			__func__);
		printk(KERN_WARNING
			"%s(): PCI error report via EDAC not setup\n",
			__func__);
	}

	/* get this far and it's successful */
	edac_dbg(3, "success\n");
	return 0;

fail1:
	edac_mc_free(mci);

fail0:
	iounmap(ovrfl_window);
	pci_release_regions(ovrfl_pdev);

	pci_disable_device(ovrfl_pdev);
	/* NOTE: the ovrfl proc entry and pci_dev are intentionally left */
	return rc;
}

/* returns count (>= 0), or negative on error */
static int i82875p_init_one(struct pci_dev *pdev,
			    const struct pci_device_id *ent)
{
	int rc;

	edac_dbg(0, "\n");
	i82875p_printk(KERN_INFO, "i82875p init one\n");

	if (pci_enable_device(pdev) < 0)
		return -EIO;

	rc = i82875p_probe1(pdev, ent->driver_data);

	if (mci_pdev == NULL)
		mci_pdev = pci_dev_get(pdev);

	return rc;
}

static void i82875p_remove_one(struct pci_dev *pdev)
{
	struct mem_ctl_info *mci;
	struct i82875p_pvt *pvt = NULL;

	edac_dbg(0, "\n");

	if (i82875p_pci)
		edac_pci_release_generic_ctl(i82875p_pci);

	if ((mci = edac_mc_del_mc(&pdev->dev)) == NULL)
		return;

	pvt = (struct i82875p_pvt *)mci->pvt_info;

	if (pvt->ovrfl_window)
		iounmap(pvt->ovrfl_window);

	if (pvt->ovrfl_pdev) {
#ifdef CORRECT_BIOS
		pci_release_regions(pvt->ovrfl_pdev);
#endif				/*CORRECT_BIOS */
		pci_disable_device(pvt->ovrfl_pdev);
		pci_dev_put(pvt->ovrfl_pdev);
	}

	edac_mc_free(mci);
}

<<<<<<< HEAD
static const struct pci_device_id i82875p_pci_tbl[] __devinitconst = {
=======
static const struct pci_device_id i82875p_pci_tbl[] = {
>>>>>>> c3ade0e0
	{
	 PCI_VEND_DEV(INTEL, 82875_0), PCI_ANY_ID, PCI_ANY_ID, 0, 0,
	 I82875P},
	{
	 0,
	 }			/* 0 terminated list. */
};

MODULE_DEVICE_TABLE(pci, i82875p_pci_tbl);

static struct pci_driver i82875p_driver = {
	.name = EDAC_MOD_STR,
	.probe = i82875p_init_one,
	.remove = i82875p_remove_one,
	.id_table = i82875p_pci_tbl,
};

static int __init i82875p_init(void)
{
	int pci_rc;

	edac_dbg(3, "\n");

       /* Ensure that the OPSTATE is set correctly for POLL or NMI */
       opstate_init();

	pci_rc = pci_register_driver(&i82875p_driver);

	if (pci_rc < 0)
		goto fail0;

	if (mci_pdev == NULL) {
		mci_pdev = pci_get_device(PCI_VENDOR_ID_INTEL,
					PCI_DEVICE_ID_INTEL_82875_0, NULL);

		if (!mci_pdev) {
			edac_dbg(0, "875p pci_get_device fail\n");
			pci_rc = -ENODEV;
			goto fail1;
		}

		pci_rc = i82875p_init_one(mci_pdev, i82875p_pci_tbl);

		if (pci_rc < 0) {
			edac_dbg(0, "875p init fail\n");
			pci_rc = -ENODEV;
			goto fail1;
		}
	}

	return 0;

fail1:
	pci_unregister_driver(&i82875p_driver);

fail0:
	if (mci_pdev != NULL)
		pci_dev_put(mci_pdev);

	return pci_rc;
}

static void __exit i82875p_exit(void)
{
	edac_dbg(3, "\n");

	i82875p_remove_one(mci_pdev);
	pci_dev_put(mci_pdev);

	pci_unregister_driver(&i82875p_driver);

}

module_init(i82875p_init);
module_exit(i82875p_exit);

MODULE_LICENSE("GPL");
MODULE_AUTHOR("Linux Networx (http://lnxi.com) Thayne Harbaugh");
MODULE_DESCRIPTION("MC support for Intel 82875 memory hub controllers");

module_param(edac_op_state, int, 0444);
MODULE_PARM_DESC(edac_op_state, "EDAC Error Reporting state: 0=Poll,1=NMI");<|MERGE_RESOLUTION|>--- conflicted
+++ resolved
@@ -527,11 +527,7 @@
 	edac_mc_free(mci);
 }
 
-<<<<<<< HEAD
-static const struct pci_device_id i82875p_pci_tbl[] __devinitconst = {
-=======
 static const struct pci_device_id i82875p_pci_tbl[] = {
->>>>>>> c3ade0e0
 	{
 	 PCI_VEND_DEV(INTEL, 82875_0), PCI_ANY_ID, PCI_ANY_ID, 0, 0,
 	 I82875P},
