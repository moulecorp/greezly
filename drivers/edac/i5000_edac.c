--- conflicted
+++ resolved
@@ -1530,11 +1530,7 @@
  *
  *	The "E500P" device is the first device supported.
  */
-<<<<<<< HEAD
-static const struct pci_device_id i5000_pci_tbl[] __devinitconst = {
-=======
 static const struct pci_device_id i5000_pci_tbl[] = {
->>>>>>> c3ade0e0
 	{PCI_DEVICE(PCI_VENDOR_ID_INTEL, PCI_DEVICE_ID_INTEL_I5000_DEV16),
 	 .driver_data = I5000P},
 
