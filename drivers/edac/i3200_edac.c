--- conflicted
+++ resolved
@@ -466,11 +466,7 @@
 	edac_mc_free(mci);
 }
 
-<<<<<<< HEAD
-static const struct pci_device_id i3200_pci_tbl[] __devinitconst = {
-=======
 static const struct pci_device_id i3200_pci_tbl[] = {
->>>>>>> c3ade0e0
 	{
 		PCI_VEND_DEV(INTEL, 3200_HB), PCI_ANY_ID, PCI_ANY_ID, 0, 0,
 		I3200},
