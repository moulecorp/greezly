--- conflicted
+++ resolved
@@ -394,11 +394,7 @@
 /*
  *	pci_device_id	table for which devices we are looking for
  */
-<<<<<<< HEAD
-static const struct pci_device_id i7core_pci_tbl[] __devinitconst = {
-=======
 static const struct pci_device_id i7core_pci_tbl[] = {
->>>>>>> c3ade0e0
 	{PCI_DEVICE(PCI_VENDOR_ID_INTEL, PCI_DEVICE_ID_INTEL_X58_HUB_MGMT)},
 	{PCI_DEVICE(PCI_VENDOR_ID_INTEL, PCI_DEVICE_ID_INTEL_LYNNFIELD_QPI_LINK0)},
 	{0,}			/* 0 terminated list. */
@@ -2440,11 +2436,7 @@
 	pci_rc = pci_register_driver(&i7core_driver);
 
 	if (pci_rc >= 0) {
-<<<<<<< HEAD
-		atomic_notifier_chain_register(&x86_mce_decoder_chain, &i7_mce_dec);
-=======
 		mce_register_decode_chain(&i7_mce_dec);
->>>>>>> c3ade0e0
 		return 0;
 	}
 
@@ -2462,11 +2454,7 @@
 {
 	edac_dbg(2, "\n");
 	pci_unregister_driver(&i7core_driver);
-<<<<<<< HEAD
-	atomic_notifier_chain_unregister(&x86_mce_decoder_chain, &i7_mce_dec);
-=======
 	mce_unregister_decode_chain(&i7_mce_dec);
->>>>>>> c3ade0e0
 }
 
 module_init(i7core_init);
