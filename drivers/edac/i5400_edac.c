/*
 * Intel 5400 class Memory Controllers kernel module (Seaburg)
 *
 * This file may be distributed under the terms of the
 * GNU General Public License.
 *
 * Copyright (c) 2008 by:
 *	 Ben Woodard <woodard@redhat.com>
 *	 Mauro Carvalho Chehab <mchehab@redhat.com>
 *
 * Red Hat Inc. http://www.redhat.com
 *
 * Forked and adapted from the i5000_edac driver which was
 * written by Douglas Thompson Linux Networx <norsk5@xmission.com>
 *
 * This module is based on the following document:
 *
 * Intel 5400 Chipset Memory Controller Hub (MCH) - Datasheet
 * 	http://developer.intel.com/design/chipsets/datashts/313070.htm
 *
 * This Memory Controller manages DDR2 FB-DIMMs. It has 2 branches, each with
 * 2 channels operating in lockstep no-mirror mode. Each channel can have up to
 * 4 dimm's, each with up to 8GB.
 *
 */

#include <linux/module.h>
#include <linux/init.h>
#include <linux/pci.h>
#include <linux/pci_ids.h>
#include <linux/slab.h>
#include <linux/edac.h>
#include <linux/mmzone.h>

#include "edac_core.h"

/*
 * Alter this version for the I5400 module when modifications are made
 */
#define I5400_REVISION    " Ver: 1.0.0"

#define EDAC_MOD_STR      "i5400_edac"

#define i5400_printk(level, fmt, arg...) \
	edac_printk(level, "i5400", fmt, ##arg)

#define i5400_mc_printk(mci, level, fmt, arg...) \
	edac_mc_chipset_printk(mci, level, "i5400", fmt, ##arg)

/* Limits for i5400 */
#define MAX_BRANCHES		2
#define CHANNELS_PER_BRANCH	2
#define DIMMS_PER_CHANNEL	4
#define	MAX_CHANNELS		(MAX_BRANCHES * CHANNELS_PER_BRANCH)

/* Device 16,
 * Function 0: System Address
 * Function 1: Memory Branch Map, Control, Errors Register
 * Function 2: FSB Error Registers
 *
 * All 3 functions of Device 16 (0,1,2) share the SAME DID and
 * uses PCI_DEVICE_ID_INTEL_5400_ERR for device 16 (0,1,2),
 * PCI_DEVICE_ID_INTEL_5400_FBD0 and PCI_DEVICE_ID_INTEL_5400_FBD1
 * for device 21 (0,1).
 */

	/* OFFSETS for Function 0 */
#define		AMBASE			0x48 /* AMB Mem Mapped Reg Region Base */
#define		MAXCH			0x56 /* Max Channel Number */
#define		MAXDIMMPERCH		0x57 /* Max DIMM PER Channel Number */

	/* OFFSETS for Function 1 */
#define		TOLM			0x6C
#define		REDMEMB			0x7C
#define			REC_ECC_LOCATOR_ODD(x)	((x) & 0x3fe00) /* bits [17:9] indicate ODD, [8:0]  indicate EVEN */
#define		MIR0			0x80
#define		MIR1			0x84
#define		AMIR0			0x8c
#define		AMIR1			0x90

	/* Fatal error registers */
#define		FERR_FAT_FBD		0x98	/* also called as FERR_FAT_FB_DIMM at datasheet */
#define			FERR_FAT_FBDCHAN (3<<28)	/* channel index where the highest-order error occurred */

#define		NERR_FAT_FBD		0x9c
#define		FERR_NF_FBD		0xa0	/* also called as FERR_NFAT_FB_DIMM at datasheet */

	/* Non-fatal error register */
#define		NERR_NF_FBD		0xa4

	/* Enable error mask */
#define		EMASK_FBD		0xa8

#define		ERR0_FBD		0xac
#define		ERR1_FBD		0xb0
#define		ERR2_FBD		0xb4
#define		MCERR_FBD		0xb8

	/* No OFFSETS for Device 16 Function 2 */

/*
 * Device 21,
 * Function 0: Memory Map Branch 0
 *
 * Device 22,
 * Function 0: Memory Map Branch 1
 */

	/* OFFSETS for Function 0 */
#define AMBPRESENT_0	0x64
#define AMBPRESENT_1	0x66
#define MTR0		0x80
#define MTR1		0x82
#define MTR2		0x84
#define MTR3		0x86

	/* OFFSETS for Function 1 */
#define NRECFGLOG		0x74
#define RECFGLOG		0x78
#define NRECMEMA		0xbe
#define NRECMEMB		0xc0
#define NRECFB_DIMMA		0xc4
#define NRECFB_DIMMB		0xc8
#define NRECFB_DIMMC		0xcc
#define NRECFB_DIMMD		0xd0
#define NRECFB_DIMME		0xd4
#define NRECFB_DIMMF		0xd8
#define REDMEMA			0xdC
#define RECMEMA			0xf0
#define RECMEMB			0xf4
#define RECFB_DIMMA		0xf8
#define RECFB_DIMMB		0xec
#define RECFB_DIMMC		0xf0
#define RECFB_DIMMD		0xf4
#define RECFB_DIMME		0xf8
#define RECFB_DIMMF		0xfC

/*
 * Error indicator bits and masks
 * Error masks are according with Table 5-17 of i5400 datasheet
 */

enum error_mask {
	EMASK_M1  = 1<<0,  /* Memory Write error on non-redundant retry */
	EMASK_M2  = 1<<1,  /* Memory or FB-DIMM configuration CRC read error */
	EMASK_M3  = 1<<2,  /* Reserved */
	EMASK_M4  = 1<<3,  /* Uncorrectable Data ECC on Replay */
	EMASK_M5  = 1<<4,  /* Aliased Uncorrectable Non-Mirrored Demand Data ECC */
	EMASK_M6  = 1<<5,  /* Unsupported on i5400 */
	EMASK_M7  = 1<<6,  /* Aliased Uncorrectable Resilver- or Spare-Copy Data ECC */
	EMASK_M8  = 1<<7,  /* Aliased Uncorrectable Patrol Data ECC */
	EMASK_M9  = 1<<8,  /* Non-Aliased Uncorrectable Non-Mirrored Demand Data ECC */
	EMASK_M10 = 1<<9,  /* Unsupported on i5400 */
	EMASK_M11 = 1<<10, /* Non-Aliased Uncorrectable Resilver- or Spare-Copy Data ECC  */
	EMASK_M12 = 1<<11, /* Non-Aliased Uncorrectable Patrol Data ECC */
	EMASK_M13 = 1<<12, /* Memory Write error on first attempt */
	EMASK_M14 = 1<<13, /* FB-DIMM Configuration Write error on first attempt */
	EMASK_M15 = 1<<14, /* Memory or FB-DIMM configuration CRC read error */
	EMASK_M16 = 1<<15, /* Channel Failed-Over Occurred */
	EMASK_M17 = 1<<16, /* Correctable Non-Mirrored Demand Data ECC */
	EMASK_M18 = 1<<17, /* Unsupported on i5400 */
	EMASK_M19 = 1<<18, /* Correctable Resilver- or Spare-Copy Data ECC */
	EMASK_M20 = 1<<19, /* Correctable Patrol Data ECC */
	EMASK_M21 = 1<<20, /* FB-DIMM Northbound parity error on FB-DIMM Sync Status */
	EMASK_M22 = 1<<21, /* SPD protocol Error */
	EMASK_M23 = 1<<22, /* Non-Redundant Fast Reset Timeout */
	EMASK_M24 = 1<<23, /* Refresh error */
	EMASK_M25 = 1<<24, /* Memory Write error on redundant retry */
	EMASK_M26 = 1<<25, /* Redundant Fast Reset Timeout */
	EMASK_M27 = 1<<26, /* Correctable Counter Threshold Exceeded */
	EMASK_M28 = 1<<27, /* DIMM-Spare Copy Completed */
	EMASK_M29 = 1<<28, /* DIMM-Isolation Completed */
};

/*
 * Names to translate bit error into something useful
 */
static const char *error_name[] = {
	[0]  = "Memory Write error on non-redundant retry",
	[1]  = "Memory or FB-DIMM configuration CRC read error",
	/* Reserved */
	[3]  = "Uncorrectable Data ECC on Replay",
	[4]  = "Aliased Uncorrectable Non-Mirrored Demand Data ECC",
	/* M6 Unsupported on i5400 */
	[6]  = "Aliased Uncorrectable Resilver- or Spare-Copy Data ECC",
	[7]  = "Aliased Uncorrectable Patrol Data ECC",
	[8]  = "Non-Aliased Uncorrectable Non-Mirrored Demand Data ECC",
	/* M10 Unsupported on i5400 */
	[10] = "Non-Aliased Uncorrectable Resilver- or Spare-Copy Data ECC",
	[11] = "Non-Aliased Uncorrectable Patrol Data ECC",
	[12] = "Memory Write error on first attempt",
	[13] = "FB-DIMM Configuration Write error on first attempt",
	[14] = "Memory or FB-DIMM configuration CRC read error",
	[15] = "Channel Failed-Over Occurred",
	[16] = "Correctable Non-Mirrored Demand Data ECC",
	/* M18 Unsupported on i5400 */
	[18] = "Correctable Resilver- or Spare-Copy Data ECC",
	[19] = "Correctable Patrol Data ECC",
	[20] = "FB-DIMM Northbound parity error on FB-DIMM Sync Status",
	[21] = "SPD protocol Error",
	[22] = "Non-Redundant Fast Reset Timeout",
	[23] = "Refresh error",
	[24] = "Memory Write error on redundant retry",
	[25] = "Redundant Fast Reset Timeout",
	[26] = "Correctable Counter Threshold Exceeded",
	[27] = "DIMM-Spare Copy Completed",
	[28] = "DIMM-Isolation Completed",
};

/* Fatal errors */
#define ERROR_FAT_MASK		(EMASK_M1 | \
				 EMASK_M2 | \
				 EMASK_M23)

/* Correctable errors */
#define ERROR_NF_CORRECTABLE	(EMASK_M27 | \
				 EMASK_M20 | \
				 EMASK_M19 | \
				 EMASK_M18 | \
				 EMASK_M17 | \
				 EMASK_M16)
#define ERROR_NF_DIMM_SPARE	(EMASK_M29 | \
				 EMASK_M28)
#define ERROR_NF_SPD_PROTOCOL	(EMASK_M22)
#define ERROR_NF_NORTH_CRC	(EMASK_M21)

/* Recoverable errors */
#define ERROR_NF_RECOVERABLE	(EMASK_M26 | \
				 EMASK_M25 | \
				 EMASK_M24 | \
				 EMASK_M15 | \
				 EMASK_M14 | \
				 EMASK_M13 | \
				 EMASK_M12 | \
				 EMASK_M11 | \
				 EMASK_M9  | \
				 EMASK_M8  | \
				 EMASK_M7  | \
				 EMASK_M5)

/* uncorrectable errors */
#define ERROR_NF_UNCORRECTABLE	(EMASK_M4)

/* mask to all non-fatal errors */
#define ERROR_NF_MASK		(ERROR_NF_CORRECTABLE   | \
				 ERROR_NF_UNCORRECTABLE | \
				 ERROR_NF_RECOVERABLE   | \
				 ERROR_NF_DIMM_SPARE    | \
				 ERROR_NF_SPD_PROTOCOL  | \
				 ERROR_NF_NORTH_CRC)

/*
 * Define error masks for the several registers
 */

/* Enable all fatal and non fatal errors */
#define ENABLE_EMASK_ALL	(ERROR_FAT_MASK | ERROR_NF_MASK)

/* mask for fatal error registers */
#define FERR_FAT_MASK ERROR_FAT_MASK

/* masks for non-fatal error register */
static inline int to_nf_mask(unsigned int mask)
{
	return (mask & EMASK_M29) | (mask >> 3);
};

static inline int from_nf_ferr(unsigned int mask)
{
	return (mask & EMASK_M29) |		/* Bit 28 */
	       (mask & ((1 << 28) - 1) << 3);	/* Bits 0 to 27 */
};

#define FERR_NF_MASK		to_nf_mask(ERROR_NF_MASK)
#define FERR_NF_CORRECTABLE	to_nf_mask(ERROR_NF_CORRECTABLE)
#define FERR_NF_DIMM_SPARE	to_nf_mask(ERROR_NF_DIMM_SPARE)
#define FERR_NF_SPD_PROTOCOL	to_nf_mask(ERROR_NF_SPD_PROTOCOL)
#define FERR_NF_NORTH_CRC	to_nf_mask(ERROR_NF_NORTH_CRC)
#define FERR_NF_RECOVERABLE	to_nf_mask(ERROR_NF_RECOVERABLE)
#define FERR_NF_UNCORRECTABLE	to_nf_mask(ERROR_NF_UNCORRECTABLE)

/* Defines to extract the vaious fields from the
 *	MTRx - Memory Technology Registers
 */
#define MTR_DIMMS_PRESENT(mtr)		((mtr) & (1 << 10))
#define MTR_DIMMS_ETHROTTLE(mtr)	((mtr) & (1 << 9))
#define MTR_DRAM_WIDTH(mtr)		(((mtr) & (1 << 8)) ? 8 : 4)
#define MTR_DRAM_BANKS(mtr)		(((mtr) & (1 << 6)) ? 8 : 4)
#define MTR_DRAM_BANKS_ADDR_BITS(mtr)	((MTR_DRAM_BANKS(mtr) == 8) ? 3 : 2)
#define MTR_DIMM_RANK(mtr)		(((mtr) >> 5) & 0x1)
#define MTR_DIMM_RANK_ADDR_BITS(mtr)	(MTR_DIMM_RANK(mtr) ? 2 : 1)
#define MTR_DIMM_ROWS(mtr)		(((mtr) >> 2) & 0x3)
#define MTR_DIMM_ROWS_ADDR_BITS(mtr)	(MTR_DIMM_ROWS(mtr) + 13)
#define MTR_DIMM_COLS(mtr)		((mtr) & 0x3)
#define MTR_DIMM_COLS_ADDR_BITS(mtr)	(MTR_DIMM_COLS(mtr) + 10)

/* This applies to FERR_NF_FB-DIMM as well as FERR_FAT_FB-DIMM */
static inline int extract_fbdchan_indx(u32 x)
{
	return (x>>28) & 0x3;
}

/* Device name and register DID (Device ID) */
struct i5400_dev_info {
	const char *ctl_name;	/* name for this device */
	u16 fsb_mapping_errors;	/* DID for the branchmap,control */
};

/* Table of devices attributes supported by this driver */
static const struct i5400_dev_info i5400_devs[] = {
	{
		.ctl_name = "I5400",
		.fsb_mapping_errors = PCI_DEVICE_ID_INTEL_5400_ERR,
	},
};

struct i5400_dimm_info {
	int megabytes;		/* size, 0 means not present  */
};

/* driver private data structure */
struct i5400_pvt {
	struct pci_dev *system_address;		/* 16.0 */
	struct pci_dev *branchmap_werrors;	/* 16.1 */
	struct pci_dev *fsb_error_regs;		/* 16.2 */
	struct pci_dev *branch_0;		/* 21.0 */
	struct pci_dev *branch_1;		/* 22.0 */

	u16 tolm;				/* top of low memory */
	union {
		u64 ambase;				/* AMB BAR */
		struct {
			u32 ambase_bottom;
			u32 ambase_top;
		} u __packed;
	};

	u16 mir0, mir1;

	u16 b0_mtr[DIMMS_PER_CHANNEL];	/* Memory Technlogy Reg */
	u16 b0_ambpresent0;			/* Branch 0, Channel 0 */
	u16 b0_ambpresent1;			/* Brnach 0, Channel 1 */

	u16 b1_mtr[DIMMS_PER_CHANNEL];	/* Memory Technlogy Reg */
	u16 b1_ambpresent0;			/* Branch 1, Channel 8 */
	u16 b1_ambpresent1;			/* Branch 1, Channel 1 */

	/* DIMM information matrix, allocating architecture maximums */
	struct i5400_dimm_info dimm_info[DIMMS_PER_CHANNEL][MAX_CHANNELS];

	/* Actual values for this controller */
	int maxch;				/* Max channels */
	int maxdimmperch;			/* Max DIMMs per channel */
};

/* I5400 MCH error information retrieved from Hardware */
struct i5400_error_info {
	/* These registers are always read from the MC */
	u32 ferr_fat_fbd;	/* First Errors Fatal */
	u32 nerr_fat_fbd;	/* Next Errors Fatal */
	u32 ferr_nf_fbd;	/* First Errors Non-Fatal */
	u32 nerr_nf_fbd;	/* Next Errors Non-Fatal */

	/* These registers are input ONLY if there was a Recoverable Error */
	u32 redmemb;		/* Recoverable Mem Data Error log B */
	u16 recmema;		/* Recoverable Mem Error log A */
	u32 recmemb;		/* Recoverable Mem Error log B */

	/* These registers are input ONLY if there was a Non-Rec Error */
	u16 nrecmema;		/* Non-Recoverable Mem log A */
	u16 nrecmemb;		/* Non-Recoverable Mem log B */

};

/* note that nrec_rdwr changed from NRECMEMA to NRECMEMB between the 5000 and
   5400 better to use an inline function than a macro in this case */
static inline int nrec_bank(struct i5400_error_info *info)
{
	return ((info->nrecmema) >> 12) & 0x7;
}
static inline int nrec_rank(struct i5400_error_info *info)
{
	return ((info->nrecmema) >> 8) & 0xf;
}
static inline int nrec_buf_id(struct i5400_error_info *info)
{
	return ((info->nrecmema)) & 0xff;
}
static inline int nrec_rdwr(struct i5400_error_info *info)
{
	return (info->nrecmemb) >> 31;
}
/* This applies to both NREC and REC string so it can be used with nrec_rdwr
   and rec_rdwr */
static inline const char *rdwr_str(int rdwr)
{
	return rdwr ? "Write" : "Read";
}
static inline int nrec_cas(struct i5400_error_info *info)
{
	return ((info->nrecmemb) >> 16) & 0x1fff;
}
static inline int nrec_ras(struct i5400_error_info *info)
{
	return (info->nrecmemb) & 0xffff;
}
static inline int rec_bank(struct i5400_error_info *info)
{
	return ((info->recmema) >> 12) & 0x7;
}
static inline int rec_rank(struct i5400_error_info *info)
{
	return ((info->recmema) >> 8) & 0xf;
}
static inline int rec_rdwr(struct i5400_error_info *info)
{
	return (info->recmemb) >> 31;
}
static inline int rec_cas(struct i5400_error_info *info)
{
	return ((info->recmemb) >> 16) & 0x1fff;
}
static inline int rec_ras(struct i5400_error_info *info)
{
	return (info->recmemb) & 0xffff;
}

static struct edac_pci_ctl_info *i5400_pci;

/*
 *	i5400_get_error_info	Retrieve the hardware error information from
 *				the hardware and cache it in the 'info'
 *				structure
 */
static void i5400_get_error_info(struct mem_ctl_info *mci,
				 struct i5400_error_info *info)
{
	struct i5400_pvt *pvt;
	u32 value;

	pvt = mci->pvt_info;

	/* read in the 1st FATAL error register */
	pci_read_config_dword(pvt->branchmap_werrors, FERR_FAT_FBD, &value);

	/* Mask only the bits that the doc says are valid
	 */
	value &= (FERR_FAT_FBDCHAN | FERR_FAT_MASK);

	/* If there is an error, then read in the
	   NEXT FATAL error register and the Memory Error Log Register A
	 */
	if (value & FERR_FAT_MASK) {
		info->ferr_fat_fbd = value;

		/* harvest the various error data we need */
		pci_read_config_dword(pvt->branchmap_werrors,
				NERR_FAT_FBD, &info->nerr_fat_fbd);
		pci_read_config_word(pvt->branchmap_werrors,
				NRECMEMA, &info->nrecmema);
		pci_read_config_word(pvt->branchmap_werrors,
				NRECMEMB, &info->nrecmemb);

		/* Clear the error bits, by writing them back */
		pci_write_config_dword(pvt->branchmap_werrors,
				FERR_FAT_FBD, value);
	} else {
		info->ferr_fat_fbd = 0;
		info->nerr_fat_fbd = 0;
		info->nrecmema = 0;
		info->nrecmemb = 0;
	}

	/* read in the 1st NON-FATAL error register */
	pci_read_config_dword(pvt->branchmap_werrors, FERR_NF_FBD, &value);

	/* If there is an error, then read in the 1st NON-FATAL error
	 * register as well */
	if (value & FERR_NF_MASK) {
		info->ferr_nf_fbd = value;

		/* harvest the various error data we need */
		pci_read_config_dword(pvt->branchmap_werrors,
				NERR_NF_FBD, &info->nerr_nf_fbd);
		pci_read_config_word(pvt->branchmap_werrors,
				RECMEMA, &info->recmema);
		pci_read_config_dword(pvt->branchmap_werrors,
				RECMEMB, &info->recmemb);
		pci_read_config_dword(pvt->branchmap_werrors,
				REDMEMB, &info->redmemb);

		/* Clear the error bits, by writing them back */
		pci_write_config_dword(pvt->branchmap_werrors,
				FERR_NF_FBD, value);
	} else {
		info->ferr_nf_fbd = 0;
		info->nerr_nf_fbd = 0;
		info->recmema = 0;
		info->recmemb = 0;
		info->redmemb = 0;
	}
}

/*
 * i5400_proccess_non_recoverable_info(struct mem_ctl_info *mci,
 * 					struct i5400_error_info *info,
 * 					int handle_errors);
 *
 *	handle the Intel FATAL and unrecoverable errors, if any
 */
static void i5400_proccess_non_recoverable_info(struct mem_ctl_info *mci,
				    struct i5400_error_info *info,
				    unsigned long allErrors)
{
	char msg[EDAC_MC_LABEL_LEN + 1 + 90 + 80];
	int branch;
	int channel;
	int bank;
	int buf_id;
	int rank;
	int rdwr;
	int ras, cas;
	int errnum;
	char *type = NULL;
	enum hw_event_mc_err_type tp_event = HW_EVENT_ERR_UNCORRECTED;

	if (!allErrors)
		return;		/* if no error, return now */

	if (allErrors &  ERROR_FAT_MASK) {
		type = "FATAL";
		tp_event = HW_EVENT_ERR_FATAL;
	} else if (allErrors & FERR_NF_UNCORRECTABLE)
		type = "NON-FATAL uncorrected";
	else
		type = "NON-FATAL recoverable";

	/* ONLY ONE of the possible error bits will be set, as per the docs */

	branch = extract_fbdchan_indx(info->ferr_fat_fbd);
	channel = branch;

	/* Use the NON-Recoverable macros to extract data */
	bank = nrec_bank(info);
	rank = nrec_rank(info);
	buf_id = nrec_buf_id(info);
	rdwr = nrec_rdwr(info);
	ras = nrec_ras(info);
	cas = nrec_cas(info);

	edac_dbg(0, "\t\tDIMM= %d  Channels= %d,%d  (Branch= %d DRAM Bank= %d Buffer ID = %d rdwr= %s ras= %d cas= %d)\n",
		 rank, channel, channel + 1, branch >> 1, bank,
		 buf_id, rdwr_str(rdwr), ras, cas);

	/* Only 1 bit will be on */
	errnum = find_first_bit(&allErrors, ARRAY_SIZE(error_name));

	/* Form out message */
	snprintf(msg, sizeof(msg),
		 "Bank=%d Buffer ID = %d RAS=%d CAS=%d Err=0x%lx (%s)",
		 bank, buf_id, ras, cas, allErrors, error_name[errnum]);

	edac_mc_handle_error(tp_event, mci, 1, 0, 0, 0,
			     branch >> 1, -1, rank,
			     rdwr ? "Write error" : "Read error",
			     msg);
}

/*
 * i5400_process_fatal_error_info(struct mem_ctl_info *mci,
 * 				struct i5400_error_info *info,
 * 				int handle_errors);
 *
 *	handle the Intel NON-FATAL errors, if any
 */
static void i5400_process_nonfatal_error_info(struct mem_ctl_info *mci,
					struct i5400_error_info *info)
{
	char msg[EDAC_MC_LABEL_LEN + 1 + 90 + 80];
	unsigned long allErrors;
	int branch;
	int channel;
	int bank;
	int rank;
	int rdwr;
	int ras, cas;
	int errnum;

	/* mask off the Error bits that are possible */
	allErrors = from_nf_ferr(info->ferr_nf_fbd & FERR_NF_MASK);
	if (!allErrors)
		return;		/* if no error, return now */

	/* ONLY ONE of the possible error bits will be set, as per the docs */

	if (allErrors & (ERROR_NF_UNCORRECTABLE | ERROR_NF_RECOVERABLE)) {
		i5400_proccess_non_recoverable_info(mci, info, allErrors);
		return;
	}

	/* Correctable errors */
	if (allErrors & ERROR_NF_CORRECTABLE) {
		edac_dbg(0, "\tCorrected bits= 0x%lx\n", allErrors);

		branch = extract_fbdchan_indx(info->ferr_nf_fbd);

		channel = 0;
		if (REC_ECC_LOCATOR_ODD(info->redmemb))
			channel = 1;

		/* Convert channel to be based from zero, instead of
		 * from branch base of 0 */
		channel += branch;

		bank = rec_bank(info);
		rank = rec_rank(info);
		rdwr = rec_rdwr(info);
		ras = rec_ras(info);
		cas = rec_cas(info);

		/* Only 1 bit will be on */
		errnum = find_first_bit(&allErrors, ARRAY_SIZE(error_name));

		edac_dbg(0, "\t\tDIMM= %d Channel= %d  (Branch %d DRAM Bank= %d rdwr= %s ras= %d cas= %d)\n",
			 rank, channel, branch >> 1, bank,
			 rdwr_str(rdwr), ras, cas);

		/* Form out message */
		snprintf(msg, sizeof(msg),
			 "Corrected error (Branch=%d DRAM-Bank=%d RDWR=%s "
			 "RAS=%d CAS=%d, CE Err=0x%lx (%s))",
			 branch >> 1, bank, rdwr_str(rdwr), ras, cas,
			 allErrors, error_name[errnum]);

		edac_mc_handle_error(HW_EVENT_ERR_CORRECTED, mci, 1, 0, 0, 0,
				     branch >> 1, channel % 2, rank,
				     rdwr ? "Write error" : "Read error",
				     msg);

		return;
	}

	/* Miscellaneous errors */
	errnum = find_first_bit(&allErrors, ARRAY_SIZE(error_name));

	branch = extract_fbdchan_indx(info->ferr_nf_fbd);

	i5400_mc_printk(mci, KERN_EMERG,
			"Non-Fatal misc error (Branch=%d Err=%#lx (%s))",
			branch >> 1, allErrors, error_name[errnum]);
}

/*
 *	i5400_process_error_info	Process the error info that is
 *	in the 'info' structure, previously retrieved from hardware
 */
static void i5400_process_error_info(struct mem_ctl_info *mci,
				struct i5400_error_info *info)
{	u32 allErrors;

	/* First handle any fatal errors that occurred */
	allErrors = (info->ferr_fat_fbd & FERR_FAT_MASK);
	i5400_proccess_non_recoverable_info(mci, info, allErrors);

	/* now handle any non-fatal errors that occurred */
	i5400_process_nonfatal_error_info(mci, info);
}

/*
 *	i5400_clear_error	Retrieve any error from the hardware
 *				but do NOT process that error.
 *				Used for 'clearing' out of previous errors
 *				Called by the Core module.
 */
static void i5400_clear_error(struct mem_ctl_info *mci)
{
	struct i5400_error_info info;

	i5400_get_error_info(mci, &info);
}

/*
 *	i5400_check_error	Retrieve and process errors reported by the
 *				hardware. Called by the Core module.
 */
static void i5400_check_error(struct mem_ctl_info *mci)
{
	struct i5400_error_info info;
	edac_dbg(4, "MC%d\n", mci->mc_idx);
	i5400_get_error_info(mci, &info);
	i5400_process_error_info(mci, &info);
}

/*
 *	i5400_put_devices	'put' all the devices that we have
 *				reserved via 'get'
 */
static void i5400_put_devices(struct mem_ctl_info *mci)
{
	struct i5400_pvt *pvt;

	pvt = mci->pvt_info;

	/* Decrement usage count for devices */
	pci_dev_put(pvt->branch_1);
	pci_dev_put(pvt->branch_0);
	pci_dev_put(pvt->fsb_error_regs);
	pci_dev_put(pvt->branchmap_werrors);
}

/*
 *	i5400_get_devices	Find and perform 'get' operation on the MCH's
 *			device/functions we want to reference for this driver
 *
 *			Need to 'get' device 16 func 1 and func 2
 */
static int i5400_get_devices(struct mem_ctl_info *mci, int dev_idx)
{
	struct i5400_pvt *pvt;
	struct pci_dev *pdev;

	pvt = mci->pvt_info;
	pvt->branchmap_werrors = NULL;
	pvt->fsb_error_regs = NULL;
	pvt->branch_0 = NULL;
	pvt->branch_1 = NULL;

	/* Attempt to 'get' the MCH register we want */
	pdev = NULL;
	while (1) {
		pdev = pci_get_device(PCI_VENDOR_ID_INTEL,
				      PCI_DEVICE_ID_INTEL_5400_ERR, pdev);
		if (!pdev) {
			/* End of list, leave */
			i5400_printk(KERN_ERR,
				"'system address,Process Bus' "
				"device not found:"
				"vendor 0x%x device 0x%x ERR func 1 "
				"(broken BIOS?)\n",
				PCI_VENDOR_ID_INTEL,
				PCI_DEVICE_ID_INTEL_5400_ERR);
			return -ENODEV;
		}

		/* Store device 16 func 1 */
		if (PCI_FUNC(pdev->devfn) == 1)
			break;
	}
	pvt->branchmap_werrors = pdev;

	pdev = NULL;
	while (1) {
		pdev = pci_get_device(PCI_VENDOR_ID_INTEL,
				      PCI_DEVICE_ID_INTEL_5400_ERR, pdev);
		if (!pdev) {
			/* End of list, leave */
			i5400_printk(KERN_ERR,
				"'system address,Process Bus' "
				"device not found:"
				"vendor 0x%x device 0x%x ERR func 2 "
				"(broken BIOS?)\n",
				PCI_VENDOR_ID_INTEL,
				PCI_DEVICE_ID_INTEL_5400_ERR);

			pci_dev_put(pvt->branchmap_werrors);
			return -ENODEV;
		}

		/* Store device 16 func 2 */
		if (PCI_FUNC(pdev->devfn) == 2)
			break;
	}
	pvt->fsb_error_regs = pdev;

	edac_dbg(1, "System Address, processor bus- PCI Bus ID: %s  %x:%x\n",
		 pci_name(pvt->system_address),
		 pvt->system_address->vendor, pvt->system_address->device);
	edac_dbg(1, "Branchmap, control and errors - PCI Bus ID: %s  %x:%x\n",
		 pci_name(pvt->branchmap_werrors),
		 pvt->branchmap_werrors->vendor,
		 pvt->branchmap_werrors->device);
	edac_dbg(1, "FSB Error Regs - PCI Bus ID: %s  %x:%x\n",
		 pci_name(pvt->fsb_error_regs),
		 pvt->fsb_error_regs->vendor, pvt->fsb_error_regs->device);

	pvt->branch_0 = pci_get_device(PCI_VENDOR_ID_INTEL,
				       PCI_DEVICE_ID_INTEL_5400_FBD0, NULL);
	if (!pvt->branch_0) {
		i5400_printk(KERN_ERR,
			"MC: 'BRANCH 0' device not found:"
			"vendor 0x%x device 0x%x Func 0 (broken BIOS?)\n",
			PCI_VENDOR_ID_INTEL, PCI_DEVICE_ID_INTEL_5400_FBD0);

		pci_dev_put(pvt->fsb_error_regs);
		pci_dev_put(pvt->branchmap_werrors);
		return -ENODEV;
	}

	/* If this device claims to have more than 2 channels then
	 * fetch Branch 1's information
	 */
	if (pvt->maxch < CHANNELS_PER_BRANCH)
		return 0;

	pvt->branch_1 = pci_get_device(PCI_VENDOR_ID_INTEL,
				       PCI_DEVICE_ID_INTEL_5400_FBD1, NULL);
	if (!pvt->branch_1) {
		i5400_printk(KERN_ERR,
			"MC: 'BRANCH 1' device not found:"
			"vendor 0x%x device 0x%x Func 0 "
			"(broken BIOS?)\n",
			PCI_VENDOR_ID_INTEL,
			PCI_DEVICE_ID_INTEL_5400_FBD1);

		pci_dev_put(pvt->branch_0);
		pci_dev_put(pvt->fsb_error_regs);
		pci_dev_put(pvt->branchmap_werrors);
		return -ENODEV;
	}

	return 0;
}

/*
 *	determine_amb_present
 *
 *		the information is contained in DIMMS_PER_CHANNEL different
 *		registers determining which of the DIMMS_PER_CHANNEL requires
 *              knowing which channel is in question
 *
 *	2 branches, each with 2 channels
 *		b0_ambpresent0 for channel '0'
 *		b0_ambpresent1 for channel '1'
 *		b1_ambpresent0 for channel '2'
 *		b1_ambpresent1 for channel '3'
 */
static int determine_amb_present_reg(struct i5400_pvt *pvt, int channel)
{
	int amb_present;

	if (channel < CHANNELS_PER_BRANCH) {
		if (channel & 0x1)
			amb_present = pvt->b0_ambpresent1;
		else
			amb_present = pvt->b0_ambpresent0;
	} else {
		if (channel & 0x1)
			amb_present = pvt->b1_ambpresent1;
		else
			amb_present = pvt->b1_ambpresent0;
	}

	return amb_present;
}

/*
 * determine_mtr(pvt, dimm, channel)
 *
 * return the proper MTR register as determine by the dimm and desired channel
 */
static int determine_mtr(struct i5400_pvt *pvt, int dimm, int channel)
{
	int mtr;
	int n;

	/* There is one MTR for each slot pair of FB-DIMMs,
	   Each slot pair may be at branch 0 or branch 1.
	 */
	n = dimm;

	if (n >= DIMMS_PER_CHANNEL) {
		edac_dbg(0, "ERROR: trying to access an invalid dimm: %d\n",
			 dimm);
		return 0;
	}

	if (channel < CHANNELS_PER_BRANCH)
		mtr = pvt->b0_mtr[n];
	else
		mtr = pvt->b1_mtr[n];

	return mtr;
}

/*
 */
static void decode_mtr(int slot_row, u16 mtr)
{
	int ans;

	ans = MTR_DIMMS_PRESENT(mtr);

	edac_dbg(2, "\tMTR%d=0x%x:  DIMMs are %sPresent\n",
		 slot_row, mtr, ans ? "" : "NOT ");
	if (!ans)
		return;

	edac_dbg(2, "\t\tWIDTH: x%d\n", MTR_DRAM_WIDTH(mtr));

	edac_dbg(2, "\t\tELECTRICAL THROTTLING is %s\n",
		 MTR_DIMMS_ETHROTTLE(mtr) ? "enabled" : "disabled");

	edac_dbg(2, "\t\tNUMBANK: %d bank(s)\n", MTR_DRAM_BANKS(mtr));
	edac_dbg(2, "\t\tNUMRANK: %s\n",
		 MTR_DIMM_RANK(mtr) ? "double" : "single");
	edac_dbg(2, "\t\tNUMROW: %s\n",
		 MTR_DIMM_ROWS(mtr) == 0 ? "8,192 - 13 rows" :
		 MTR_DIMM_ROWS(mtr) == 1 ? "16,384 - 14 rows" :
		 MTR_DIMM_ROWS(mtr) == 2 ? "32,768 - 15 rows" :
		 "65,536 - 16 rows");
	edac_dbg(2, "\t\tNUMCOL: %s\n",
		 MTR_DIMM_COLS(mtr) == 0 ? "1,024 - 10 columns" :
		 MTR_DIMM_COLS(mtr) == 1 ? "2,048 - 11 columns" :
		 MTR_DIMM_COLS(mtr) == 2 ? "4,096 - 12 columns" :
		 "reserved");
}

static void handle_channel(struct i5400_pvt *pvt, int dimm, int channel,
			struct i5400_dimm_info *dinfo)
{
	int mtr;
	int amb_present_reg;
	int addrBits;

	mtr = determine_mtr(pvt, dimm, channel);
	if (MTR_DIMMS_PRESENT(mtr)) {
		amb_present_reg = determine_amb_present_reg(pvt, channel);

		/* Determine if there is a DIMM present in this DIMM slot */
		if (amb_present_reg & (1 << dimm)) {
			/* Start with the number of bits for a Bank
			 * on the DRAM */
			addrBits = MTR_DRAM_BANKS_ADDR_BITS(mtr);
			/* Add thenumber of ROW bits */
			addrBits += MTR_DIMM_ROWS_ADDR_BITS(mtr);
			/* add the number of COLUMN bits */
			addrBits += MTR_DIMM_COLS_ADDR_BITS(mtr);
			/* add the number of RANK bits */
			addrBits += MTR_DIMM_RANK(mtr);

			addrBits += 6;	/* add 64 bits per DIMM */
			addrBits -= 20;	/* divide by 2^^20 */
			addrBits -= 3;	/* 8 bits per bytes */

			dinfo->megabytes = 1 << addrBits;
		}
	}
}

/*
 *	calculate_dimm_size
 *
 *	also will output a DIMM matrix map, if debug is enabled, for viewing
 *	how the DIMMs are populated
 */
static void calculate_dimm_size(struct i5400_pvt *pvt)
{
	struct i5400_dimm_info *dinfo;
	int dimm, max_dimms;
	char *p, *mem_buffer;
	int space, n;
	int channel, branch;

	/* ================= Generate some debug output ================= */
	space = PAGE_SIZE;
	mem_buffer = p = kmalloc(space, GFP_KERNEL);
	if (p == NULL) {
		i5400_printk(KERN_ERR, "MC: %s:%s() kmalloc() failed\n",
			__FILE__, __func__);
		return;
	}

	/* Scan all the actual DIMMS
	 * and calculate the information for each DIMM
	 * Start with the highest dimm first, to display it first
	 * and work toward the 0th dimm
	 */
	max_dimms = pvt->maxdimmperch;
	for (dimm = max_dimms - 1; dimm >= 0; dimm--) {

		/* on an odd dimm, first output a 'boundary' marker,
		 * then reset the message buffer  */
		if (dimm & 0x1) {
			n = snprintf(p, space, "---------------------------"
					"-------------------------------");
			p += n;
			space -= n;
			edac_dbg(2, "%s\n", mem_buffer);
			p = mem_buffer;
			space = PAGE_SIZE;
		}
		n = snprintf(p, space, "dimm %2d    ", dimm);
		p += n;
		space -= n;

		for (channel = 0; channel < pvt->maxch; channel++) {
			dinfo = &pvt->dimm_info[dimm][channel];
			handle_channel(pvt, dimm, channel, dinfo);
			n = snprintf(p, space, "%4d MB   | ", dinfo->megabytes);
			p += n;
			space -= n;
		}
		edac_dbg(2, "%s\n", mem_buffer);
		p = mem_buffer;
		space = PAGE_SIZE;
	}

	/* Output the last bottom 'boundary' marker */
	n = snprintf(p, space, "---------------------------"
			"-------------------------------");
	p += n;
	space -= n;
	edac_dbg(2, "%s\n", mem_buffer);
	p = mem_buffer;
	space = PAGE_SIZE;

	/* now output the 'channel' labels */
	n = snprintf(p, space, "           ");
	p += n;
	space -= n;
	for (channel = 0; channel < pvt->maxch; channel++) {
		n = snprintf(p, space, "channel %d | ", channel);
		p += n;
		space -= n;
	}

	space -= n;
	edac_dbg(2, "%s\n", mem_buffer);
	p = mem_buffer;
	space = PAGE_SIZE;

	n = snprintf(p, space, "           ");
	p += n;
	for (branch = 0; branch < MAX_BRANCHES; branch++) {
		n = snprintf(p, space, "       branch %d       | ", branch);
		p += n;
		space -= n;
	}

	/* output the last message and free buffer */
	edac_dbg(2, "%s\n", mem_buffer);
	kfree(mem_buffer);
}

/*
 *	i5400_get_mc_regs	read in the necessary registers and
 *				cache locally
 *
 *			Fills in the private data members
 */
static void i5400_get_mc_regs(struct mem_ctl_info *mci)
{
	struct i5400_pvt *pvt;
	u32 actual_tolm;
	u16 limit;
	int slot_row;
	int maxch;
	int maxdimmperch;
	int way0, way1;

	pvt = mci->pvt_info;

	pci_read_config_dword(pvt->system_address, AMBASE,
			&pvt->u.ambase_bottom);
	pci_read_config_dword(pvt->system_address, AMBASE + sizeof(u32),
			&pvt->u.ambase_top);

	maxdimmperch = pvt->maxdimmperch;
	maxch = pvt->maxch;

	edac_dbg(2, "AMBASE= 0x%lx  MAXCH= %d  MAX-DIMM-Per-CH= %d\n",
		 (long unsigned int)pvt->ambase, pvt->maxch, pvt->maxdimmperch);

	/* Get the Branch Map regs */
	pci_read_config_word(pvt->branchmap_werrors, TOLM, &pvt->tolm);
	pvt->tolm >>= 12;
	edac_dbg(2, "\nTOLM (number of 256M regions) =%u (0x%x)\n",
		 pvt->tolm, pvt->tolm);

	actual_tolm = (u32) ((1000l * pvt->tolm) >> (30 - 28));
	edac_dbg(2, "Actual TOLM byte addr=%u.%03u GB (0x%x)\n",
		 actual_tolm/1000, actual_tolm % 1000, pvt->tolm << 28);

	pci_read_config_word(pvt->branchmap_werrors, MIR0, &pvt->mir0);
	pci_read_config_word(pvt->branchmap_werrors, MIR1, &pvt->mir1);

	/* Get the MIR[0-1] regs */
	limit = (pvt->mir0 >> 4) & 0x0fff;
	way0 = pvt->mir0 & 0x1;
	way1 = pvt->mir0 & 0x2;
	edac_dbg(2, "MIR0: limit= 0x%x  WAY1= %u  WAY0= %x\n",
		 limit, way1, way0);
	limit = (pvt->mir1 >> 4) & 0xfff;
	way0 = pvt->mir1 & 0x1;
	way1 = pvt->mir1 & 0x2;
	edac_dbg(2, "MIR1: limit= 0x%x  WAY1= %u  WAY0= %x\n",
		 limit, way1, way0);

	/* Get the set of MTR[0-3] regs by each branch */
	for (slot_row = 0; slot_row < DIMMS_PER_CHANNEL; slot_row++) {
		int where = MTR0 + (slot_row * sizeof(u16));

		/* Branch 0 set of MTR registers */
		pci_read_config_word(pvt->branch_0, where,
				&pvt->b0_mtr[slot_row]);

		edac_dbg(2, "MTR%d where=0x%x B0 value=0x%x\n",
			 slot_row, where, pvt->b0_mtr[slot_row]);

		if (pvt->maxch < CHANNELS_PER_BRANCH) {
			pvt->b1_mtr[slot_row] = 0;
			continue;
		}

		/* Branch 1 set of MTR registers */
		pci_read_config_word(pvt->branch_1, where,
				&pvt->b1_mtr[slot_row]);
		edac_dbg(2, "MTR%d where=0x%x B1 value=0x%x\n",
			 slot_row, where, pvt->b1_mtr[slot_row]);
	}

	/* Read and dump branch 0's MTRs */
	edac_dbg(2, "Memory Technology Registers:\n");
	edac_dbg(2, "   Branch 0:\n");
	for (slot_row = 0; slot_row < DIMMS_PER_CHANNEL; slot_row++)
		decode_mtr(slot_row, pvt->b0_mtr[slot_row]);

	pci_read_config_word(pvt->branch_0, AMBPRESENT_0,
			&pvt->b0_ambpresent0);
	edac_dbg(2, "\t\tAMB-Branch 0-present0 0x%x:\n", pvt->b0_ambpresent0);
	pci_read_config_word(pvt->branch_0, AMBPRESENT_1,
			&pvt->b0_ambpresent1);
	edac_dbg(2, "\t\tAMB-Branch 0-present1 0x%x:\n", pvt->b0_ambpresent1);

	/* Only if we have 2 branchs (4 channels) */
	if (pvt->maxch < CHANNELS_PER_BRANCH) {
		pvt->b1_ambpresent0 = 0;
		pvt->b1_ambpresent1 = 0;
	} else {
		/* Read and dump  branch 1's MTRs */
		edac_dbg(2, "   Branch 1:\n");
		for (slot_row = 0; slot_row < DIMMS_PER_CHANNEL; slot_row++)
			decode_mtr(slot_row, pvt->b1_mtr[slot_row]);

		pci_read_config_word(pvt->branch_1, AMBPRESENT_0,
				&pvt->b1_ambpresent0);
		edac_dbg(2, "\t\tAMB-Branch 1-present0 0x%x:\n",
			 pvt->b1_ambpresent0);
		pci_read_config_word(pvt->branch_1, AMBPRESENT_1,
				&pvt->b1_ambpresent1);
		edac_dbg(2, "\t\tAMB-Branch 1-present1 0x%x:\n",
			 pvt->b1_ambpresent1);
	}

	/* Go and determine the size of each DIMM and place in an
	 * orderly matrix */
	calculate_dimm_size(pvt);
}

/*
 *	i5400_init_dimms	Initialize the 'dimms' table within
 *				the mci control	structure with the
 *				addressing of memory.
 *
 *	return:
 *		0	success
 *		1	no actual memory found on this MC
 */
static int i5400_init_dimms(struct mem_ctl_info *mci)
{
	struct i5400_pvt *pvt;
	struct dimm_info *dimm;
	int ndimms, channel_count;
	int max_dimms;
	int mtr;
	int size_mb;
	int  channel, slot;

	pvt = mci->pvt_info;

	channel_count = pvt->maxch;
	max_dimms = pvt->maxdimmperch;

	ndimms = 0;

	/*
	 * FIXME: remove  pvt->dimm_info[slot][channel] and use the 3
	 * layers here.
	 */
	for (channel = 0; channel < mci->layers[0].size * mci->layers[1].size;
	     channel++) {
		for (slot = 0; slot < mci->layers[2].size; slot++) {
			mtr = determine_mtr(pvt, slot, channel);

			/* if no DIMMS on this slot, continue */
			if (!MTR_DIMMS_PRESENT(mtr))
				continue;

			dimm = EDAC_DIMM_PTR(mci->layers, mci->dimms, mci->n_layers,
				       channel / 2, channel % 2, slot);

			size_mb =  pvt->dimm_info[slot][channel].megabytes;

			edac_dbg(2, "dimm (branch %d channel %d slot %d): %d.%03d GB\n",
				 channel / 2, channel % 2, slot,
				 size_mb / 1000, size_mb % 1000);

			dimm->nr_pages = size_mb << 8;
			dimm->grain = 8;
			dimm->dtype = MTR_DRAM_WIDTH(mtr) ? DEV_X8 : DEV_X4;
			dimm->mtype = MEM_FB_DDR2;
			/*
			 * The eccc mechanism is SDDC (aka SECC), with
			 * is similar to Chipkill.
			 */
			dimm->edac_mode = MTR_DRAM_WIDTH(mtr) ?
					  EDAC_S8ECD8ED : EDAC_S4ECD4ED;
			ndimms++;
		}
	}

	/*
	 * When just one memory is provided, it should be at location (0,0,0).
	 * With such single-DIMM mode, the SDCC algorithm degrades to SECDEC+.
	 */
	if (ndimms == 1)
		mci->dimms[0]->edac_mode = EDAC_SECDED;

	return (ndimms == 0);
}

/*
 *	i5400_enable_error_reporting
 *			Turn on the memory reporting features of the hardware
 */
static void i5400_enable_error_reporting(struct mem_ctl_info *mci)
{
	struct i5400_pvt *pvt;
	u32 fbd_error_mask;

	pvt = mci->pvt_info;

	/* Read the FBD Error Mask Register */
	pci_read_config_dword(pvt->branchmap_werrors, EMASK_FBD,
			&fbd_error_mask);

	/* Enable with a '0' */
	fbd_error_mask &= ~(ENABLE_EMASK_ALL);

	pci_write_config_dword(pvt->branchmap_werrors, EMASK_FBD,
			fbd_error_mask);
}

/*
 *	i5400_probe1	Probe for ONE instance of device to see if it is
 *			present.
 *	return:
 *		0 for FOUND a device
 *		< 0 for error code
 */
static int i5400_probe1(struct pci_dev *pdev, int dev_idx)
{
	struct mem_ctl_info *mci;
	struct i5400_pvt *pvt;
	struct edac_mc_layer layers[3];

	if (dev_idx >= ARRAY_SIZE(i5400_devs))
		return -EINVAL;

	edac_dbg(0, "MC: pdev bus %u dev=0x%x fn=0x%x\n",
		 pdev->bus->number,
		 PCI_SLOT(pdev->devfn), PCI_FUNC(pdev->devfn));

	/* We only are looking for func 0 of the set */
	if (PCI_FUNC(pdev->devfn) != 0)
		return -ENODEV;

	/*
	 * allocate a new MC control structure
	 *
	 * This drivers uses the DIMM slot as "csrow" and the rest as "channel".
	 */
	layers[0].type = EDAC_MC_LAYER_BRANCH;
	layers[0].size = MAX_BRANCHES;
	layers[0].is_virt_csrow = false;
	layers[1].type = EDAC_MC_LAYER_CHANNEL;
	layers[1].size = CHANNELS_PER_BRANCH;
	layers[1].is_virt_csrow = false;
	layers[2].type = EDAC_MC_LAYER_SLOT;
	layers[2].size = DIMMS_PER_CHANNEL;
	layers[2].is_virt_csrow = true;
	mci = edac_mc_alloc(0, ARRAY_SIZE(layers), layers, sizeof(*pvt));
	if (mci == NULL)
		return -ENOMEM;

	edac_dbg(0, "MC: mci = %p\n", mci);

	mci->pdev = &pdev->dev;	/* record ptr  to the generic device */

	pvt = mci->pvt_info;
	pvt->system_address = pdev;	/* Record this device in our private */
	pvt->maxch = MAX_CHANNELS;
	pvt->maxdimmperch = DIMMS_PER_CHANNEL;

	/* 'get' the pci devices we want to reserve for our use */
	if (i5400_get_devices(mci, dev_idx))
		goto fail0;

	/* Time to get serious */
	i5400_get_mc_regs(mci);	/* retrieve the hardware registers */

	mci->mc_idx = 0;
	mci->mtype_cap = MEM_FLAG_FB_DDR2;
	mci->edac_ctl_cap = EDAC_FLAG_NONE;
	mci->edac_cap = EDAC_FLAG_NONE;
	mci->mod_name = "i5400_edac.c";
	mci->mod_ver = I5400_REVISION;
	mci->ctl_name = i5400_devs[dev_idx].ctl_name;
	mci->dev_name = pci_name(pdev);
	mci->ctl_page_to_phys = NULL;

	/* Set the function pointer to an actual operation function */
	mci->edac_check = i5400_check_error;

	/* initialize the MC control structure 'dimms' table
	 * with the mapping and control information */
	if (i5400_init_dimms(mci)) {
		edac_dbg(0, "MC: Setting mci->edac_cap to EDAC_FLAG_NONE because i5400_init_dimms() returned nonzero value\n");
		mci->edac_cap = EDAC_FLAG_NONE;	/* no dimms found */
	} else {
		edac_dbg(1, "MC: Enable error reporting now\n");
		i5400_enable_error_reporting(mci);
	}

	/* add this new MC control structure to EDAC's list of MCs */
	if (edac_mc_add_mc(mci)) {
		edac_dbg(0, "MC: failed edac_mc_add_mc()\n");
		/* FIXME: perhaps some code should go here that disables error
		 * reporting if we just enabled it
		 */
		goto fail1;
	}

	i5400_clear_error(mci);

	/* allocating generic PCI control info */
	i5400_pci = edac_pci_create_generic_ctl(&pdev->dev, EDAC_MOD_STR);
	if (!i5400_pci) {
		printk(KERN_WARNING
			"%s(): Unable to create PCI control\n",
			__func__);
		printk(KERN_WARNING
			"%s(): PCI error report via EDAC not setup\n",
			__func__);
	}

	return 0;

	/* Error exit unwinding stack */
fail1:

	i5400_put_devices(mci);

fail0:
	edac_mc_free(mci);
	return -ENODEV;
}

/*
 *	i5400_init_one	constructor for one instance of device
 *
 * 	returns:
 *		negative on error
 *		count (>= 0)
 */
static int i5400_init_one(struct pci_dev *pdev, const struct pci_device_id *id)
{
	int rc;

	edac_dbg(0, "MC:\n");

	/* wake up device */
	rc = pci_enable_device(pdev);
	if (rc)
		return rc;

	/* now probe and enable the device */
	return i5400_probe1(pdev, id->driver_data);
}

/*
 *	i5400_remove_one	destructor for one instance of device
 *
 */
static void i5400_remove_one(struct pci_dev *pdev)
{
	struct mem_ctl_info *mci;

	edac_dbg(0, "\n");

	if (i5400_pci)
		edac_pci_release_generic_ctl(i5400_pci);

	mci = edac_mc_del_mc(&pdev->dev);
	if (!mci)
		return;

	/* retrieve references to resources, and free those resources */
	i5400_put_devices(mci);

	edac_mc_free(mci);
}

/*
 *	pci_device_id	table for which devices we are looking for
 *
 *	The "E500P" device is the first device supported.
 */
<<<<<<< HEAD
static const struct pci_device_id i5400_pci_tbl[] __devinitconst = {
=======
static const struct pci_device_id i5400_pci_tbl[] = {
>>>>>>> c3ade0e0
	{PCI_DEVICE(PCI_VENDOR_ID_INTEL, PCI_DEVICE_ID_INTEL_5400_ERR)},
	{0,}			/* 0 terminated list. */
};

MODULE_DEVICE_TABLE(pci, i5400_pci_tbl);

/*
 *	i5400_driver	pci_driver structure for this module
 *
 */
static struct pci_driver i5400_driver = {
	.name = "i5400_edac",
	.probe = i5400_init_one,
	.remove = i5400_remove_one,
	.id_table = i5400_pci_tbl,
};

/*
 *	i5400_init		Module entry function
 *			Try to initialize this module for its devices
 */
static int __init i5400_init(void)
{
	int pci_rc;

	edac_dbg(2, "MC:\n");

	/* Ensure that the OPSTATE is set correctly for POLL or NMI */
	opstate_init();

	pci_rc = pci_register_driver(&i5400_driver);

	return (pci_rc < 0) ? pci_rc : 0;
}

/*
 *	i5400_exit()	Module exit function
 *			Unregister the driver
 */
static void __exit i5400_exit(void)
{
	edac_dbg(2, "MC:\n");
	pci_unregister_driver(&i5400_driver);
}

module_init(i5400_init);
module_exit(i5400_exit);

MODULE_LICENSE("GPL");
MODULE_AUTHOR("Ben Woodard <woodard@redhat.com>");
MODULE_AUTHOR("Mauro Carvalho Chehab <mchehab@redhat.com>");
MODULE_AUTHOR("Red Hat Inc. (http://www.redhat.com)");
MODULE_DESCRIPTION("MC Driver for Intel I5400 memory controllers - "
		   I5400_REVISION);

module_param(edac_op_state, int, 0444);
MODULE_PARM_DESC(edac_op_state, "EDAC Error Reporting state: 0=Poll,1=NMI");<|MERGE_RESOLUTION|>--- conflicted
+++ resolved
@@ -1416,11 +1416,7 @@
  *
  *	The "E500P" device is the first device supported.
  */
-<<<<<<< HEAD
-static const struct pci_device_id i5400_pci_tbl[] __devinitconst = {
-=======
 static const struct pci_device_id i5400_pci_tbl[] = {
->>>>>>> c3ade0e0
 	{PCI_DEVICE(PCI_VENDOR_ID_INTEL, PCI_DEVICE_ID_INTEL_5400_ERR)},
 	{0,}			/* 0 terminated list. */
 };
