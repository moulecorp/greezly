--- conflicted
+++ resolved
@@ -74,13 +74,8 @@
 
 		lun = deve->se_lun;
 		spin_unlock_irq(&nacl->device_list_lock);
-<<<<<<< HEAD
-		core_update_device_list_for_node(lun, NULL, deve->mapped_lun,
-			TRANSPORT_LUNFLAGS_NO_ACCESS, nacl, tpg, 0);
-=======
 		core_disable_device_list_for_node(lun, NULL, deve->mapped_lun,
 			TRANSPORT_LUNFLAGS_NO_ACCESS, nacl, tpg);
->>>>>>> c3ade0e0
 
 		spin_lock_irq(&nacl->device_list_lock);
 	}
