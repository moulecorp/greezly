/*******************************************************************************
 * Filename:  target_core_transport.c
 *
 * This file contains the Generic Target Engine Core.
 *
 * (c) Copyright 2002-2013 Datera, Inc.
 *
 * Nicholas A. Bellinger <nab@kernel.org>
 *
 * This program is free software; you can redistribute it and/or modify
 * it under the terms of the GNU General Public License as published by
 * the Free Software Foundation; either version 2 of the License, or
 * (at your option) any later version.
 *
 * This program is distributed in the hope that it will be useful,
 * but WITHOUT ANY WARRANTY; without even the implied warranty of
 * MERCHANTABILITY or FITNESS FOR A PARTICULAR PURPOSE.  See the
 * GNU General Public License for more details.
 *
 * You should have received a copy of the GNU General Public License
 * along with this program; if not, write to the Free Software
 * Foundation, Inc., 59 Temple Place - Suite 330, Boston, MA 02111-1307, USA.
 *
 ******************************************************************************/

#include <linux/net.h>
#include <linux/delay.h>
#include <linux/string.h>
#include <linux/timer.h>
#include <linux/slab.h>
#include <linux/spinlock.h>
#include <linux/kthread.h>
#include <linux/in.h>
#include <linux/cdrom.h>
#include <linux/module.h>
#include <linux/ratelimit.h>
#include <asm/unaligned.h>
#include <net/sock.h>
#include <net/tcp.h>
#include <scsi/scsi.h>
#include <scsi/scsi_cmnd.h>
#include <scsi/scsi_tcq.h>

#include <target/target_core_base.h>
#include <target/target_core_backend.h>
#include <target/target_core_fabric.h>
#include <target/target_core_configfs.h>

#include "target_core_internal.h"
#include "target_core_alua.h"
#include "target_core_pr.h"
#include "target_core_ua.h"

#define CREATE_TRACE_POINTS
#include <trace/events/target.h>

static struct workqueue_struct *target_completion_wq;
static struct kmem_cache *se_sess_cache;
struct kmem_cache *se_ua_cache;
struct kmem_cache *t10_pr_reg_cache;
struct kmem_cache *t10_alua_lu_gp_cache;
struct kmem_cache *t10_alua_lu_gp_mem_cache;
struct kmem_cache *t10_alua_tg_pt_gp_cache;
struct kmem_cache *t10_alua_tg_pt_gp_mem_cache;
struct kmem_cache *t10_alua_lba_map_cache;
struct kmem_cache *t10_alua_lba_map_mem_cache;

static void transport_complete_task_attr(struct se_cmd *cmd);
static void transport_handle_queue_full(struct se_cmd *cmd,
		struct se_device *dev);
static int transport_put_cmd(struct se_cmd *cmd);
static void target_complete_ok_work(struct work_struct *work);

int init_se_kmem_caches(void)
{
	se_sess_cache = kmem_cache_create("se_sess_cache",
			sizeof(struct se_session), __alignof__(struct se_session),
			0, NULL);
	if (!se_sess_cache) {
		pr_err("kmem_cache_create() for struct se_session"
				" failed\n");
		goto out;
	}
	se_ua_cache = kmem_cache_create("se_ua_cache",
			sizeof(struct se_ua), __alignof__(struct se_ua),
			0, NULL);
	if (!se_ua_cache) {
		pr_err("kmem_cache_create() for struct se_ua failed\n");
		goto out_free_sess_cache;
	}
	t10_pr_reg_cache = kmem_cache_create("t10_pr_reg_cache",
			sizeof(struct t10_pr_registration),
			__alignof__(struct t10_pr_registration), 0, NULL);
	if (!t10_pr_reg_cache) {
		pr_err("kmem_cache_create() for struct t10_pr_registration"
				" failed\n");
		goto out_free_ua_cache;
	}
	t10_alua_lu_gp_cache = kmem_cache_create("t10_alua_lu_gp_cache",
			sizeof(struct t10_alua_lu_gp), __alignof__(struct t10_alua_lu_gp),
			0, NULL);
	if (!t10_alua_lu_gp_cache) {
		pr_err("kmem_cache_create() for t10_alua_lu_gp_cache"
				" failed\n");
		goto out_free_pr_reg_cache;
	}
	t10_alua_lu_gp_mem_cache = kmem_cache_create("t10_alua_lu_gp_mem_cache",
			sizeof(struct t10_alua_lu_gp_member),
			__alignof__(struct t10_alua_lu_gp_member), 0, NULL);
	if (!t10_alua_lu_gp_mem_cache) {
		pr_err("kmem_cache_create() for t10_alua_lu_gp_mem_"
				"cache failed\n");
		goto out_free_lu_gp_cache;
	}
	t10_alua_tg_pt_gp_cache = kmem_cache_create("t10_alua_tg_pt_gp_cache",
			sizeof(struct t10_alua_tg_pt_gp),
			__alignof__(struct t10_alua_tg_pt_gp), 0, NULL);
	if (!t10_alua_tg_pt_gp_cache) {
		pr_err("kmem_cache_create() for t10_alua_tg_pt_gp_"
				"cache failed\n");
		goto out_free_lu_gp_mem_cache;
	}
	t10_alua_tg_pt_gp_mem_cache = kmem_cache_create(
			"t10_alua_tg_pt_gp_mem_cache",
			sizeof(struct t10_alua_tg_pt_gp_member),
			__alignof__(struct t10_alua_tg_pt_gp_member),
			0, NULL);
	if (!t10_alua_tg_pt_gp_mem_cache) {
		pr_err("kmem_cache_create() for t10_alua_tg_pt_gp_"
				"mem_t failed\n");
		goto out_free_tg_pt_gp_cache;
	}
	t10_alua_lba_map_cache = kmem_cache_create(
			"t10_alua_lba_map_cache",
			sizeof(struct t10_alua_lba_map),
			__alignof__(struct t10_alua_lba_map), 0, NULL);
	if (!t10_alua_lba_map_cache) {
		pr_err("kmem_cache_create() for t10_alua_lba_map_"
				"cache failed\n");
		goto out_free_tg_pt_gp_mem_cache;
	}
	t10_alua_lba_map_mem_cache = kmem_cache_create(
			"t10_alua_lba_map_mem_cache",
			sizeof(struct t10_alua_lba_map_member),
			__alignof__(struct t10_alua_lba_map_member), 0, NULL);
	if (!t10_alua_lba_map_mem_cache) {
		pr_err("kmem_cache_create() for t10_alua_lba_map_mem_"
				"cache failed\n");
		goto out_free_lba_map_cache;
	}

	target_completion_wq = alloc_workqueue("target_completion",
					       WQ_MEM_RECLAIM, 0);
	if (!target_completion_wq)
		goto out_free_lba_map_mem_cache;

	return 0;

out_free_lba_map_mem_cache:
	kmem_cache_destroy(t10_alua_lba_map_mem_cache);
out_free_lba_map_cache:
	kmem_cache_destroy(t10_alua_lba_map_cache);
out_free_tg_pt_gp_mem_cache:
	kmem_cache_destroy(t10_alua_tg_pt_gp_mem_cache);
out_free_tg_pt_gp_cache:
	kmem_cache_destroy(t10_alua_tg_pt_gp_cache);
out_free_lu_gp_mem_cache:
	kmem_cache_destroy(t10_alua_lu_gp_mem_cache);
out_free_lu_gp_cache:
	kmem_cache_destroy(t10_alua_lu_gp_cache);
out_free_pr_reg_cache:
	kmem_cache_destroy(t10_pr_reg_cache);
out_free_ua_cache:
	kmem_cache_destroy(se_ua_cache);
out_free_sess_cache:
	kmem_cache_destroy(se_sess_cache);
out:
	return -ENOMEM;
}

void release_se_kmem_caches(void)
{
	destroy_workqueue(target_completion_wq);
	kmem_cache_destroy(se_sess_cache);
	kmem_cache_destroy(se_ua_cache);
	kmem_cache_destroy(t10_pr_reg_cache);
	kmem_cache_destroy(t10_alua_lu_gp_cache);
	kmem_cache_destroy(t10_alua_lu_gp_mem_cache);
	kmem_cache_destroy(t10_alua_tg_pt_gp_cache);
	kmem_cache_destroy(t10_alua_tg_pt_gp_mem_cache);
	kmem_cache_destroy(t10_alua_lba_map_cache);
	kmem_cache_destroy(t10_alua_lba_map_mem_cache);
}

/* This code ensures unique mib indexes are handed out. */
static DEFINE_SPINLOCK(scsi_mib_index_lock);
static u32 scsi_mib_index[SCSI_INDEX_TYPE_MAX];

/*
 * Allocate a new row index for the entry type specified
 */
u32 scsi_get_new_index(scsi_index_t type)
{
	u32 new_index;

	BUG_ON((type < 0) || (type >= SCSI_INDEX_TYPE_MAX));

	spin_lock(&scsi_mib_index_lock);
	new_index = ++scsi_mib_index[type];
	spin_unlock(&scsi_mib_index_lock);

	return new_index;
}

void transport_subsystem_check_init(void)
{
	int ret;
	static int sub_api_initialized;

	if (sub_api_initialized)
		return;

	ret = request_module("target_core_iblock");
	if (ret != 0)
		pr_err("Unable to load target_core_iblock\n");

	ret = request_module("target_core_file");
	if (ret != 0)
		pr_err("Unable to load target_core_file\n");

	ret = request_module("target_core_pscsi");
	if (ret != 0)
		pr_err("Unable to load target_core_pscsi\n");

	sub_api_initialized = 1;
}

struct se_session *transport_init_session(void)
{
	struct se_session *se_sess;

	se_sess = kmem_cache_zalloc(se_sess_cache, GFP_KERNEL);
	if (!se_sess) {
		pr_err("Unable to allocate struct se_session from"
				" se_sess_cache\n");
		return ERR_PTR(-ENOMEM);
	}
	INIT_LIST_HEAD(&se_sess->sess_list);
	INIT_LIST_HEAD(&se_sess->sess_acl_list);
	INIT_LIST_HEAD(&se_sess->sess_cmd_list);
	INIT_LIST_HEAD(&se_sess->sess_wait_list);
	spin_lock_init(&se_sess->sess_cmd_lock);
	kref_init(&se_sess->sess_kref);

	return se_sess;
}
EXPORT_SYMBOL(transport_init_session);

int transport_alloc_session_tags(struct se_session *se_sess,
			         unsigned int tag_num, unsigned int tag_size)
{
	int rc;

	se_sess->sess_cmd_map = kzalloc(tag_num * tag_size,
					GFP_KERNEL | __GFP_NOWARN | __GFP_REPEAT);
	if (!se_sess->sess_cmd_map) {
		se_sess->sess_cmd_map = vzalloc(tag_num * tag_size);
		if (!se_sess->sess_cmd_map) {
			pr_err("Unable to allocate se_sess->sess_cmd_map\n");
			return -ENOMEM;
		}
	}

	rc = percpu_ida_init(&se_sess->sess_tag_pool, tag_num);
	if (rc < 0) {
		pr_err("Unable to init se_sess->sess_tag_pool,"
			" tag_num: %u\n", tag_num);
		if (is_vmalloc_addr(se_sess->sess_cmd_map))
			vfree(se_sess->sess_cmd_map);
		else
			kfree(se_sess->sess_cmd_map);
		se_sess->sess_cmd_map = NULL;
		return -ENOMEM;
	}

	return 0;
}
EXPORT_SYMBOL(transport_alloc_session_tags);

struct se_session *transport_init_session_tags(unsigned int tag_num,
					       unsigned int tag_size)
{
	struct se_session *se_sess;
	int rc;

	se_sess = transport_init_session();
	if (IS_ERR(se_sess))
		return se_sess;

	rc = transport_alloc_session_tags(se_sess, tag_num, tag_size);
	if (rc < 0) {
		transport_free_session(se_sess);
		return ERR_PTR(-ENOMEM);
	}

	return se_sess;
}
EXPORT_SYMBOL(transport_init_session_tags);

/*
 * Called with spin_lock_irqsave(&struct se_portal_group->session_lock called.
 */
void __transport_register_session(
	struct se_portal_group *se_tpg,
	struct se_node_acl *se_nacl,
	struct se_session *se_sess,
	void *fabric_sess_ptr)
{
	unsigned char buf[PR_REG_ISID_LEN];

	se_sess->se_tpg = se_tpg;
	se_sess->fabric_sess_ptr = fabric_sess_ptr;
	/*
	 * Used by struct se_node_acl's under ConfigFS to locate active se_session-t
	 *
	 * Only set for struct se_session's that will actually be moving I/O.
	 * eg: *NOT* discovery sessions.
	 */
	if (se_nacl) {
		/*
		 * If the fabric module supports an ISID based TransportID,
		 * save this value in binary from the fabric I_T Nexus now.
		 */
		if (se_tpg->se_tpg_tfo->sess_get_initiator_sid != NULL) {
			memset(&buf[0], 0, PR_REG_ISID_LEN);
			se_tpg->se_tpg_tfo->sess_get_initiator_sid(se_sess,
					&buf[0], PR_REG_ISID_LEN);
			se_sess->sess_bin_isid = get_unaligned_be64(&buf[0]);
		}
		kref_get(&se_nacl->acl_kref);

		spin_lock_irq(&se_nacl->nacl_sess_lock);
		/*
		 * The se_nacl->nacl_sess pointer will be set to the
		 * last active I_T Nexus for each struct se_node_acl.
		 */
		se_nacl->nacl_sess = se_sess;

		list_add_tail(&se_sess->sess_acl_list,
			      &se_nacl->acl_sess_list);
		spin_unlock_irq(&se_nacl->nacl_sess_lock);
	}
	list_add_tail(&se_sess->sess_list, &se_tpg->tpg_sess_list);

	pr_debug("TARGET_CORE[%s]: Registered fabric_sess_ptr: %p\n",
		se_tpg->se_tpg_tfo->get_fabric_name(), se_sess->fabric_sess_ptr);
}
EXPORT_SYMBOL(__transport_register_session);

void transport_register_session(
	struct se_portal_group *se_tpg,
	struct se_node_acl *se_nacl,
	struct se_session *se_sess,
	void *fabric_sess_ptr)
{
	unsigned long flags;

	spin_lock_irqsave(&se_tpg->session_lock, flags);
	__transport_register_session(se_tpg, se_nacl, se_sess, fabric_sess_ptr);
	spin_unlock_irqrestore(&se_tpg->session_lock, flags);
}
EXPORT_SYMBOL(transport_register_session);

static void target_release_session(struct kref *kref)
{
	struct se_session *se_sess = container_of(kref,
			struct se_session, sess_kref);
	struct se_portal_group *se_tpg = se_sess->se_tpg;

	se_tpg->se_tpg_tfo->close_session(se_sess);
}

void target_get_session(struct se_session *se_sess)
{
	kref_get(&se_sess->sess_kref);
}
EXPORT_SYMBOL(target_get_session);

void target_put_session(struct se_session *se_sess)
{
	struct se_portal_group *tpg = se_sess->se_tpg;

	if (tpg->se_tpg_tfo->put_session != NULL) {
		tpg->se_tpg_tfo->put_session(se_sess);
		return;
	}
	kref_put(&se_sess->sess_kref, target_release_session);
}
EXPORT_SYMBOL(target_put_session);

static void target_complete_nacl(struct kref *kref)
{
	struct se_node_acl *nacl = container_of(kref,
				struct se_node_acl, acl_kref);

	complete(&nacl->acl_free_comp);
}

void target_put_nacl(struct se_node_acl *nacl)
{
	kref_put(&nacl->acl_kref, target_complete_nacl);
}

void transport_deregister_session_configfs(struct se_session *se_sess)
{
	struct se_node_acl *se_nacl;
	unsigned long flags;
	/*
	 * Used by struct se_node_acl's under ConfigFS to locate active struct se_session
	 */
	se_nacl = se_sess->se_node_acl;
	if (se_nacl) {
		spin_lock_irqsave(&se_nacl->nacl_sess_lock, flags);
		if (se_nacl->acl_stop == 0)
			list_del(&se_sess->sess_acl_list);
		/*
		 * If the session list is empty, then clear the pointer.
		 * Otherwise, set the struct se_session pointer from the tail
		 * element of the per struct se_node_acl active session list.
		 */
		if (list_empty(&se_nacl->acl_sess_list))
			se_nacl->nacl_sess = NULL;
		else {
			se_nacl->nacl_sess = container_of(
					se_nacl->acl_sess_list.prev,
					struct se_session, sess_acl_list);
		}
		spin_unlock_irqrestore(&se_nacl->nacl_sess_lock, flags);
	}
}
EXPORT_SYMBOL(transport_deregister_session_configfs);

void transport_free_session(struct se_session *se_sess)
{
	if (se_sess->sess_cmd_map) {
		percpu_ida_destroy(&se_sess->sess_tag_pool);
		if (is_vmalloc_addr(se_sess->sess_cmd_map))
			vfree(se_sess->sess_cmd_map);
		else
			kfree(se_sess->sess_cmd_map);
	}
	kmem_cache_free(se_sess_cache, se_sess);
}
EXPORT_SYMBOL(transport_free_session);

void transport_deregister_session(struct se_session *se_sess)
{
	struct se_portal_group *se_tpg = se_sess->se_tpg;
	struct target_core_fabric_ops *se_tfo;
	struct se_node_acl *se_nacl;
	unsigned long flags;
	bool comp_nacl = true;

	if (!se_tpg) {
		transport_free_session(se_sess);
		return;
	}
	se_tfo = se_tpg->se_tpg_tfo;

	spin_lock_irqsave(&se_tpg->session_lock, flags);
	list_del(&se_sess->sess_list);
	se_sess->se_tpg = NULL;
	se_sess->fabric_sess_ptr = NULL;
	spin_unlock_irqrestore(&se_tpg->session_lock, flags);

	/*
	 * Determine if we need to do extra work for this initiator node's
	 * struct se_node_acl if it had been previously dynamically generated.
	 */
	se_nacl = se_sess->se_node_acl;

	spin_lock_irqsave(&se_tpg->acl_node_lock, flags);
	if (se_nacl && se_nacl->dynamic_node_acl) {
		if (!se_tfo->tpg_check_demo_mode_cache(se_tpg)) {
			list_del(&se_nacl->acl_list);
			se_tpg->num_node_acls--;
			spin_unlock_irqrestore(&se_tpg->acl_node_lock, flags);
			core_tpg_wait_for_nacl_pr_ref(se_nacl);
			core_free_device_list_for_node(se_nacl, se_tpg);
			se_tfo->tpg_release_fabric_acl(se_tpg, se_nacl);

			comp_nacl = false;
			spin_lock_irqsave(&se_tpg->acl_node_lock, flags);
		}
	}
	spin_unlock_irqrestore(&se_tpg->acl_node_lock, flags);

	pr_debug("TARGET_CORE[%s]: Deregistered fabric_sess\n",
		se_tpg->se_tpg_tfo->get_fabric_name());
	/*
	 * If last kref is dropping now for an explicit NodeACL, awake sleeping
	 * ->acl_free_comp caller to wakeup configfs se_node_acl->acl_group
	 * removal context.
	 */
	if (se_nacl && comp_nacl == true)
		target_put_nacl(se_nacl);

	transport_free_session(se_sess);
}
EXPORT_SYMBOL(transport_deregister_session);

/*
 * Called with cmd->t_state_lock held.
 */
static void target_remove_from_state_list(struct se_cmd *cmd)
{
	struct se_device *dev = cmd->se_dev;
	unsigned long flags;

	if (!dev)
		return;

	if (cmd->transport_state & CMD_T_BUSY)
		return;

	spin_lock_irqsave(&dev->execute_task_lock, flags);
	if (cmd->state_active) {
		list_del(&cmd->state_list);
		cmd->state_active = false;
	}
	spin_unlock_irqrestore(&dev->execute_task_lock, flags);
}

static int transport_cmd_check_stop(struct se_cmd *cmd, bool remove_from_lists,
				    bool write_pending)
{
	unsigned long flags;

	spin_lock_irqsave(&cmd->t_state_lock, flags);
	if (write_pending)
		cmd->t_state = TRANSPORT_WRITE_PENDING;

	if (remove_from_lists) {
		target_remove_from_state_list(cmd);

		/*
		 * Clear struct se_cmd->se_lun before the handoff to FE.
		 */
		cmd->se_lun = NULL;
	}

	/*
	 * Determine if frontend context caller is requesting the stopping of
	 * this command for frontend exceptions.
	 */
	if (cmd->transport_state & CMD_T_STOP) {
		pr_debug("%s:%d CMD_T_STOP for ITT: 0x%08x\n",
			__func__, __LINE__,
			cmd->se_tfo->get_task_tag(cmd));

		spin_unlock_irqrestore(&cmd->t_state_lock, flags);

		complete(&cmd->t_transport_stop_comp);
		return 1;
	}

	cmd->transport_state &= ~CMD_T_ACTIVE;
	if (remove_from_lists) {
		/*
		 * Some fabric modules like tcm_loop can release
		 * their internally allocated I/O reference now and
		 * struct se_cmd now.
		 *
		 * Fabric modules are expected to return '1' here if the
		 * se_cmd being passed is released at this point,
		 * or zero if not being released.
		 */
		if (cmd->se_tfo->check_stop_free != NULL) {
			spin_unlock_irqrestore(&cmd->t_state_lock, flags);
			return cmd->se_tfo->check_stop_free(cmd);
		}
	}

	spin_unlock_irqrestore(&cmd->t_state_lock, flags);
	return 0;
}

static int transport_cmd_check_stop_to_fabric(struct se_cmd *cmd)
{
	return transport_cmd_check_stop(cmd, true, false);
}

static void transport_lun_remove_cmd(struct se_cmd *cmd)
{
	struct se_lun *lun = cmd->se_lun;

	if (!lun)
		return;

	if (cmpxchg(&cmd->lun_ref_active, true, false))
		percpu_ref_put(&lun->lun_ref);
}

void transport_cmd_finish_abort(struct se_cmd *cmd, int remove)
{
	if (transport_cmd_check_stop_to_fabric(cmd))
		return;
	if (remove)
		transport_put_cmd(cmd);
}

static void target_complete_failure_work(struct work_struct *work)
{
	struct se_cmd *cmd = container_of(work, struct se_cmd, work);

	transport_generic_request_failure(cmd,
			TCM_LOGICAL_UNIT_COMMUNICATION_FAILURE);
}

/*
 * Used when asking transport to copy Sense Data from the underlying
 * Linux/SCSI struct scsi_cmnd
 */
static unsigned char *transport_get_sense_buffer(struct se_cmd *cmd)
{
	struct se_device *dev = cmd->se_dev;

	WARN_ON(!cmd->se_lun);

	if (!dev)
		return NULL;

	if (cmd->se_cmd_flags & SCF_SENT_CHECK_CONDITION)
		return NULL;

	cmd->scsi_sense_length = TRANSPORT_SENSE_BUFFER;

	pr_debug("HBA_[%u]_PLUG[%s]: Requesting sense for SAM STATUS: 0x%02x\n",
		dev->se_hba->hba_id, dev->transport->name, cmd->scsi_status);
	return cmd->sense_buffer;
}

void target_complete_cmd(struct se_cmd *cmd, u8 scsi_status)
{
	struct se_device *dev = cmd->se_dev;
	int success = scsi_status == GOOD;
	unsigned long flags;

	cmd->scsi_status = scsi_status;


	spin_lock_irqsave(&cmd->t_state_lock, flags);
	cmd->transport_state &= ~CMD_T_BUSY;

	if (dev && dev->transport->transport_complete) {
		dev->transport->transport_complete(cmd,
				cmd->t_data_sg,
				transport_get_sense_buffer(cmd));
		if (cmd->se_cmd_flags & SCF_TRANSPORT_TASK_SENSE)
			success = 1;
	}

	/*
	 * See if we are waiting to complete for an exception condition.
	 */
	if (cmd->transport_state & CMD_T_REQUEST_STOP) {
		spin_unlock_irqrestore(&cmd->t_state_lock, flags);
		complete(&cmd->task_stop_comp);
		return;
	}

	/*
	 * Check for case where an explicit ABORT_TASK has been received
	 * and transport_wait_for_tasks() will be waiting for completion..
	 */
	if (cmd->transport_state & CMD_T_ABORTED &&
	    cmd->transport_state & CMD_T_STOP) {
		spin_unlock_irqrestore(&cmd->t_state_lock, flags);
		complete(&cmd->t_transport_stop_comp);
		return;
	} else if (!success) {
		INIT_WORK(&cmd->work, target_complete_failure_work);
	} else {
		INIT_WORK(&cmd->work, target_complete_ok_work);
	}

	cmd->t_state = TRANSPORT_COMPLETE;
	cmd->transport_state |= (CMD_T_COMPLETE | CMD_T_ACTIVE);
	spin_unlock_irqrestore(&cmd->t_state_lock, flags);

	queue_work(target_completion_wq, &cmd->work);
}
EXPORT_SYMBOL(target_complete_cmd);

static void target_add_to_state_list(struct se_cmd *cmd)
{
	struct se_device *dev = cmd->se_dev;
	unsigned long flags;

	spin_lock_irqsave(&dev->execute_task_lock, flags);
	if (!cmd->state_active) {
		list_add_tail(&cmd->state_list, &dev->state_list);
		cmd->state_active = true;
	}
	spin_unlock_irqrestore(&dev->execute_task_lock, flags);
}

/*
 * Handle QUEUE_FULL / -EAGAIN and -ENOMEM status
 */
static void transport_write_pending_qf(struct se_cmd *cmd);
static void transport_complete_qf(struct se_cmd *cmd);

void target_qf_do_work(struct work_struct *work)
{
	struct se_device *dev = container_of(work, struct se_device,
					qf_work_queue);
	LIST_HEAD(qf_cmd_list);
	struct se_cmd *cmd, *cmd_tmp;

	spin_lock_irq(&dev->qf_cmd_lock);
	list_splice_init(&dev->qf_cmd_list, &qf_cmd_list);
	spin_unlock_irq(&dev->qf_cmd_lock);

	list_for_each_entry_safe(cmd, cmd_tmp, &qf_cmd_list, se_qf_node) {
		list_del(&cmd->se_qf_node);
		atomic_dec(&dev->dev_qf_count);
		smp_mb__after_atomic_dec();

		pr_debug("Processing %s cmd: %p QUEUE_FULL in work queue"
			" context: %s\n", cmd->se_tfo->get_fabric_name(), cmd,
			(cmd->t_state == TRANSPORT_COMPLETE_QF_OK) ? "COMPLETE_OK" :
			(cmd->t_state == TRANSPORT_COMPLETE_QF_WP) ? "WRITE_PENDING"
			: "UNKNOWN");

		if (cmd->t_state == TRANSPORT_COMPLETE_QF_WP)
			transport_write_pending_qf(cmd);
		else if (cmd->t_state == TRANSPORT_COMPLETE_QF_OK)
			transport_complete_qf(cmd);
	}
}

unsigned char *transport_dump_cmd_direction(struct se_cmd *cmd)
{
	switch (cmd->data_direction) {
	case DMA_NONE:
		return "NONE";
	case DMA_FROM_DEVICE:
		return "READ";
	case DMA_TO_DEVICE:
		return "WRITE";
	case DMA_BIDIRECTIONAL:
		return "BIDI";
	default:
		break;
	}

	return "UNKNOWN";
}

void transport_dump_dev_state(
	struct se_device *dev,
	char *b,
	int *bl)
{
	*bl += sprintf(b + *bl, "Status: ");
	if (dev->export_count)
		*bl += sprintf(b + *bl, "ACTIVATED");
	else
		*bl += sprintf(b + *bl, "DEACTIVATED");

	*bl += sprintf(b + *bl, "  Max Queue Depth: %d", dev->queue_depth);
	*bl += sprintf(b + *bl, "  SectorSize: %u  HwMaxSectors: %u\n",
		dev->dev_attrib.block_size,
		dev->dev_attrib.hw_max_sectors);
	*bl += sprintf(b + *bl, "        ");
}

void transport_dump_vpd_proto_id(
	struct t10_vpd *vpd,
	unsigned char *p_buf,
	int p_buf_len)
{
	unsigned char buf[VPD_TMP_BUF_SIZE];
	int len;

	memset(buf, 0, VPD_TMP_BUF_SIZE);
	len = sprintf(buf, "T10 VPD Protocol Identifier: ");

	switch (vpd->protocol_identifier) {
	case 0x00:
		sprintf(buf+len, "Fibre Channel\n");
		break;
	case 0x10:
		sprintf(buf+len, "Parallel SCSI\n");
		break;
	case 0x20:
		sprintf(buf+len, "SSA\n");
		break;
	case 0x30:
		sprintf(buf+len, "IEEE 1394\n");
		break;
	case 0x40:
		sprintf(buf+len, "SCSI Remote Direct Memory Access"
				" Protocol\n");
		break;
	case 0x50:
		sprintf(buf+len, "Internet SCSI (iSCSI)\n");
		break;
	case 0x60:
		sprintf(buf+len, "SAS Serial SCSI Protocol\n");
		break;
	case 0x70:
		sprintf(buf+len, "Automation/Drive Interface Transport"
				" Protocol\n");
		break;
	case 0x80:
		sprintf(buf+len, "AT Attachment Interface ATA/ATAPI\n");
		break;
	default:
		sprintf(buf+len, "Unknown 0x%02x\n",
				vpd->protocol_identifier);
		break;
	}

	if (p_buf)
		strncpy(p_buf, buf, p_buf_len);
	else
		pr_debug("%s", buf);
}

void
transport_set_vpd_proto_id(struct t10_vpd *vpd, unsigned char *page_83)
{
	/*
	 * Check if the Protocol Identifier Valid (PIV) bit is set..
	 *
	 * from spc3r23.pdf section 7.5.1
	 */
	 if (page_83[1] & 0x80) {
		vpd->protocol_identifier = (page_83[0] & 0xf0);
		vpd->protocol_identifier_set = 1;
		transport_dump_vpd_proto_id(vpd, NULL, 0);
	}
}
EXPORT_SYMBOL(transport_set_vpd_proto_id);

int transport_dump_vpd_assoc(
	struct t10_vpd *vpd,
	unsigned char *p_buf,
	int p_buf_len)
{
	unsigned char buf[VPD_TMP_BUF_SIZE];
	int ret = 0;
	int len;

	memset(buf, 0, VPD_TMP_BUF_SIZE);
	len = sprintf(buf, "T10 VPD Identifier Association: ");

	switch (vpd->association) {
	case 0x00:
		sprintf(buf+len, "addressed logical unit\n");
		break;
	case 0x10:
		sprintf(buf+len, "target port\n");
		break;
	case 0x20:
		sprintf(buf+len, "SCSI target device\n");
		break;
	default:
		sprintf(buf+len, "Unknown 0x%02x\n", vpd->association);
		ret = -EINVAL;
		break;
	}

	if (p_buf)
		strncpy(p_buf, buf, p_buf_len);
	else
		pr_debug("%s", buf);

	return ret;
}

int transport_set_vpd_assoc(struct t10_vpd *vpd, unsigned char *page_83)
{
	/*
	 * The VPD identification association..
	 *
	 * from spc3r23.pdf Section 7.6.3.1 Table 297
	 */
	vpd->association = (page_83[1] & 0x30);
	return transport_dump_vpd_assoc(vpd, NULL, 0);
}
EXPORT_SYMBOL(transport_set_vpd_assoc);

int transport_dump_vpd_ident_type(
	struct t10_vpd *vpd,
	unsigned char *p_buf,
	int p_buf_len)
{
	unsigned char buf[VPD_TMP_BUF_SIZE];
	int ret = 0;
	int len;

	memset(buf, 0, VPD_TMP_BUF_SIZE);
	len = sprintf(buf, "T10 VPD Identifier Type: ");

	switch (vpd->device_identifier_type) {
	case 0x00:
		sprintf(buf+len, "Vendor specific\n");
		break;
	case 0x01:
		sprintf(buf+len, "T10 Vendor ID based\n");
		break;
	case 0x02:
		sprintf(buf+len, "EUI-64 based\n");
		break;
	case 0x03:
		sprintf(buf+len, "NAA\n");
		break;
	case 0x04:
		sprintf(buf+len, "Relative target port identifier\n");
		break;
	case 0x08:
		sprintf(buf+len, "SCSI name string\n");
		break;
	default:
		sprintf(buf+len, "Unsupported: 0x%02x\n",
				vpd->device_identifier_type);
		ret = -EINVAL;
		break;
	}

	if (p_buf) {
		if (p_buf_len < strlen(buf)+1)
			return -EINVAL;
		strncpy(p_buf, buf, p_buf_len);
	} else {
		pr_debug("%s", buf);
	}

	return ret;
}

int transport_set_vpd_ident_type(struct t10_vpd *vpd, unsigned char *page_83)
{
	/*
	 * The VPD identifier type..
	 *
	 * from spc3r23.pdf Section 7.6.3.1 Table 298
	 */
	vpd->device_identifier_type = (page_83[1] & 0x0f);
	return transport_dump_vpd_ident_type(vpd, NULL, 0);
}
EXPORT_SYMBOL(transport_set_vpd_ident_type);

int transport_dump_vpd_ident(
	struct t10_vpd *vpd,
	unsigned char *p_buf,
	int p_buf_len)
{
	unsigned char buf[VPD_TMP_BUF_SIZE];
	int ret = 0;

	memset(buf, 0, VPD_TMP_BUF_SIZE);

	switch (vpd->device_identifier_code_set) {
	case 0x01: /* Binary */
		snprintf(buf, sizeof(buf),
			"T10 VPD Binary Device Identifier: %s\n",
			&vpd->device_identifier[0]);
		break;
	case 0x02: /* ASCII */
		snprintf(buf, sizeof(buf),
			"T10 VPD ASCII Device Identifier: %s\n",
			&vpd->device_identifier[0]);
		break;
	case 0x03: /* UTF-8 */
		snprintf(buf, sizeof(buf),
			"T10 VPD UTF-8 Device Identifier: %s\n",
			&vpd->device_identifier[0]);
		break;
	default:
		sprintf(buf, "T10 VPD Device Identifier encoding unsupported:"
			" 0x%02x", vpd->device_identifier_code_set);
		ret = -EINVAL;
		break;
	}

	if (p_buf)
		strncpy(p_buf, buf, p_buf_len);
	else
		pr_debug("%s", buf);

	return ret;
}

int
transport_set_vpd_ident(struct t10_vpd *vpd, unsigned char *page_83)
{
	static const char hex_str[] = "0123456789abcdef";
	int j = 0, i = 4; /* offset to start of the identifier */

	/*
	 * The VPD Code Set (encoding)
	 *
	 * from spc3r23.pdf Section 7.6.3.1 Table 296
	 */
	vpd->device_identifier_code_set = (page_83[0] & 0x0f);
	switch (vpd->device_identifier_code_set) {
	case 0x01: /* Binary */
		vpd->device_identifier[j++] =
				hex_str[vpd->device_identifier_type];
		while (i < (4 + page_83[3])) {
			vpd->device_identifier[j++] =
				hex_str[(page_83[i] & 0xf0) >> 4];
			vpd->device_identifier[j++] =
				hex_str[page_83[i] & 0x0f];
			i++;
		}
		break;
	case 0x02: /* ASCII */
	case 0x03: /* UTF-8 */
		while (i < (4 + page_83[3]))
			vpd->device_identifier[j++] = page_83[i++];
		break;
	default:
		break;
	}

	return transport_dump_vpd_ident(vpd, NULL, 0);
}
EXPORT_SYMBOL(transport_set_vpd_ident);

sense_reason_t
target_cmd_size_check(struct se_cmd *cmd, unsigned int size)
{
	struct se_device *dev = cmd->se_dev;

	if (cmd->unknown_data_length) {
		cmd->data_length = size;
	} else if (size != cmd->data_length) {
		pr_warn("TARGET_CORE[%s]: Expected Transfer Length:"
			" %u does not match SCSI CDB Length: %u for SAM Opcode:"
			" 0x%02x\n", cmd->se_tfo->get_fabric_name(),
				cmd->data_length, size, cmd->t_task_cdb[0]);

<<<<<<< HEAD
static void scsi_dump_inquiry(struct se_device *dev)
{
	struct t10_wwn *wwn = &dev->se_sub_dev->t10_wwn;
	int i, device_type;
	/*
	 * Print Linux/SCSI style INQUIRY formatting to the kernel ring buffer
	 */
	pr_debug("  Vendor: ");
	for (i = 0; i < 8; i++)
		if (wwn->vendor[i] >= 0x20)
			pr_debug("%c", wwn->vendor[i]);
		else
			pr_debug(" ");

	pr_debug("  Model: ");
	for (i = 0; i < 16; i++)
		if (wwn->model[i] >= 0x20)
			pr_debug("%c", wwn->model[i]);
		else
			pr_debug(" ");

	pr_debug("  Revision: ");
	for (i = 0; i < 4; i++)
		if (wwn->revision[i] >= 0x20)
			pr_debug("%c", wwn->revision[i]);
		else
			pr_debug(" ");

	pr_debug("\n");

	device_type = dev->transport->get_device_type(dev);
	pr_debug("  Type:   %s ", scsi_device_type(device_type));
	pr_debug("                 ANSI SCSI revision: %02x\n",
				dev->transport->get_device_rev(dev));
}

struct se_device *transport_add_device_to_core_hba(
	struct se_hba *hba,
	struct se_subsystem_api *transport,
	struct se_subsystem_dev *se_dev,
	u32 device_flags,
	void *transport_dev,
	struct se_dev_limits *dev_limits,
	const char *inquiry_prod,
	const char *inquiry_rev)
{
	int force_pt;
	struct se_device  *dev;

	dev = kzalloc(sizeof(struct se_device), GFP_KERNEL);
	if (!dev) {
		pr_err("Unable to allocate memory for se_dev_t\n");
		return NULL;
	}

	transport_init_queue_obj(&dev->dev_queue_obj);
	dev->dev_flags		= device_flags;
	dev->dev_status		|= TRANSPORT_DEVICE_DEACTIVATED;
	dev->dev_ptr		= transport_dev;
	dev->se_hba		= hba;
	dev->se_sub_dev		= se_dev;
	dev->transport		= transport;
	INIT_LIST_HEAD(&dev->dev_list);
	INIT_LIST_HEAD(&dev->dev_sep_list);
	INIT_LIST_HEAD(&dev->dev_tmr_list);
	INIT_LIST_HEAD(&dev->execute_task_list);
	INIT_LIST_HEAD(&dev->delayed_cmd_list);
	INIT_LIST_HEAD(&dev->state_task_list);
	INIT_LIST_HEAD(&dev->qf_cmd_list);
	spin_lock_init(&dev->execute_task_lock);
	spin_lock_init(&dev->delayed_cmd_lock);
	spin_lock_init(&dev->dev_reservation_lock);
	spin_lock_init(&dev->dev_status_lock);
	spin_lock_init(&dev->se_port_lock);
	spin_lock_init(&dev->se_tmr_lock);
	spin_lock_init(&dev->qf_cmd_lock);

	dev->queue_depth	= dev_limits->queue_depth;
	atomic_set(&dev->depth_left, dev->queue_depth);
	atomic_set_unchecked(&dev->dev_ordered_id, 0);

	se_dev_set_default_attribs(dev, dev_limits);

	dev->dev_index = scsi_get_new_index(SCSI_DEVICE_INDEX);
	dev->creation_time = get_jiffies_64();
	spin_lock_init(&dev->stats_lock);

	spin_lock(&hba->device_lock);
	list_add_tail(&dev->dev_list, &hba->hba_dev_list);
	hba->dev_count++;
	spin_unlock(&hba->device_lock);
	/*
	 * Setup the SAM Task Attribute emulation for struct se_device
	 */
	core_setup_task_attr_emulation(dev);
	/*
	 * Force PR and ALUA passthrough emulation with internal object use.
	 */
	force_pt = (hba->hba_flags & HBA_FLAGS_INTERNAL_USE);
	/*
	 * Setup the Reservations infrastructure for struct se_device
	 */
	core_setup_reservations(dev, force_pt);
	/*
	 * Setup the Asymmetric Logical Unit Assignment for struct se_device
	 */
	if (core_setup_alua(dev, force_pt) < 0)
		goto out;

	/*
	 * Startup the struct se_device processing thread
	 */
	dev->process_thread = kthread_run(transport_processing_thread, dev,
					  "LIO_%s", dev->transport->name);
	if (IS_ERR(dev->process_thread)) {
		pr_err("Unable to create kthread: LIO_%s\n",
			dev->transport->name);
		goto out;
	}
	/*
	 * Setup work_queue for QUEUE_FULL
	 */
	INIT_WORK(&dev->qf_work_queue, target_qf_do_work);
	/*
	 * Preload the initial INQUIRY const values if we are doing
	 * anything virtual (IBLOCK, FILEIO, RAMDISK), but not for TCM/pSCSI
	 * passthrough because this is being provided by the backend LLD.
	 * This is required so that transport_get_inquiry() copies these
	 * originals once back into DEV_T10_WWN(dev) for the virtual device
	 * setup.
	 */
	if (dev->transport->transport_type != TRANSPORT_PLUGIN_PHBA_PDEV) {
		if (!inquiry_prod || !inquiry_rev) {
			pr_err("All non TCM/pSCSI plugins require"
				" INQUIRY consts\n");
			goto out;
		}

		strncpy(&dev->se_sub_dev->t10_wwn.vendor[0], "LIO-ORG", 8);
		strncpy(&dev->se_sub_dev->t10_wwn.model[0], inquiry_prod, 16);
		strncpy(&dev->se_sub_dev->t10_wwn.revision[0], inquiry_rev, 4);
	}
	scsi_dump_inquiry(dev);

	return dev;
out:
	kthread_stop(dev->process_thread);

	spin_lock(&hba->device_lock);
	list_del(&dev->dev_list);
	hba->dev_count--;
	spin_unlock(&hba->device_lock);

	se_release_vpd_for_dev(dev);

	kfree(dev);

	return NULL;
}
EXPORT_SYMBOL(transport_add_device_to_core_hba);

/*	transport_generic_prepare_cdb():
 *
 *	Since the Initiator sees iSCSI devices as LUNs,  the SCSI CDB will
 *	contain the iSCSI LUN in bits 7-5 of byte 1 as per SAM-2.
 *	The point of this is since we are mapping iSCSI LUNs to
 *	SCSI Target IDs having a non-zero LUN in the CDB will throw the
 *	devices and HBAs for a loop.
 */
static inline void transport_generic_prepare_cdb(
	unsigned char *cdb)
{
	switch (cdb[0]) {
	case READ_10: /* SBC - RDProtect */
	case READ_12: /* SBC - RDProtect */
	case READ_16: /* SBC - RDProtect */
	case SEND_DIAGNOSTIC: /* SPC - SELF-TEST Code */
	case VERIFY: /* SBC - VRProtect */
	case VERIFY_16: /* SBC - VRProtect */
	case WRITE_VERIFY: /* SBC - VRProtect */
	case WRITE_VERIFY_12: /* SBC - VRProtect */
	case MAINTENANCE_IN: /* SPC - Parameter Data Format for SA RTPG */
		break;
	default:
		cdb[1] &= 0x1f; /* clear logical unit number */
		break;
	}
}

static struct se_task *
transport_generic_get_task(struct se_cmd *cmd,
		enum dma_data_direction data_direction)
{
	struct se_task *task;
	struct se_device *dev = cmd->se_dev;

	task = dev->transport->alloc_task(cmd->t_task_cdb);
	if (!task) {
		pr_err("Unable to allocate struct se_task\n");
		return NULL;
=======
		if (cmd->data_direction == DMA_TO_DEVICE) {
			pr_err("Rejecting underflow/overflow"
					" WRITE data\n");
			return TCM_INVALID_CDB_FIELD;
		}
		/*
		 * Reject READ_* or WRITE_* with overflow/underflow for
		 * type SCF_SCSI_DATA_CDB.
		 */
		if (dev->dev_attrib.block_size != 512)  {
			pr_err("Failing OVERFLOW/UNDERFLOW for LBA op"
				" CDB on non 512-byte sector setup subsystem"
				" plugin: %s\n", dev->transport->name);
			/* Returns CHECK_CONDITION + INVALID_CDB_FIELD */
			return TCM_INVALID_CDB_FIELD;
		}
		/*
		 * For the overflow case keep the existing fabric provided
		 * ->data_length.  Otherwise for the underflow case, reset
		 * ->data_length to the smaller SCSI expected data transfer
		 * length.
		 */
		if (size > cmd->data_length) {
			cmd->se_cmd_flags |= SCF_OVERFLOW_BIT;
			cmd->residual_count = (size - cmd->data_length);
		} else {
			cmd->se_cmd_flags |= SCF_UNDERFLOW_BIT;
			cmd->residual_count = (cmd->data_length - size);
			cmd->data_length = size;
		}
>>>>>>> c3ade0e0
	}

	return 0;

}

/*
 * Used by fabric modules containing a local struct se_cmd within their
 * fabric dependent per I/O descriptor.
 */
void transport_init_se_cmd(
	struct se_cmd *cmd,
	struct target_core_fabric_ops *tfo,
	struct se_session *se_sess,
	u32 data_length,
	int data_direction,
	int task_attr,
	unsigned char *sense_buffer)
{
	INIT_LIST_HEAD(&cmd->se_delayed_node);
	INIT_LIST_HEAD(&cmd->se_qf_node);
	INIT_LIST_HEAD(&cmd->se_cmd_list);
	INIT_LIST_HEAD(&cmd->state_list);
	init_completion(&cmd->t_transport_stop_comp);
	init_completion(&cmd->cmd_wait_comp);
	init_completion(&cmd->task_stop_comp);
	spin_lock_init(&cmd->t_state_lock);
	kref_init(&cmd->cmd_kref);
	cmd->transport_state = CMD_T_DEV_ACTIVE;

	cmd->se_tfo = tfo;
	cmd->se_sess = se_sess;
	cmd->data_length = data_length;
	cmd->data_direction = data_direction;
	cmd->sam_task_attr = task_attr;
	cmd->sense_buffer = sense_buffer;

	cmd->state_active = false;
}
EXPORT_SYMBOL(transport_init_se_cmd);

static sense_reason_t
transport_check_alloc_task_attr(struct se_cmd *cmd)
{
	struct se_device *dev = cmd->se_dev;

	/*
	 * Check if SAM Task Attribute emulation is enabled for this
	 * struct se_device storage object
	 */
	if (dev->transport->transport_type == TRANSPORT_PLUGIN_PHBA_PDEV)
		return 0;

	if (cmd->sam_task_attr == MSG_ACA_TAG) {
		pr_debug("SAM Task Attribute ACA"
			" emulation is not supported\n");
		return TCM_INVALID_CDB_FIELD;
	}
	/*
	 * Used to determine when ORDERED commands should go from
	 * Dormant to Active status.
	 */
<<<<<<< HEAD
	cmd->se_ordered_id = atomic_inc_return_unchecked(&cmd->se_dev->dev_ordered_id);
=======
	cmd->se_ordered_id = atomic_inc_return_unchecked(&dev->dev_ordered_id);
>>>>>>> c3ade0e0
	smp_mb__after_atomic_inc();
	pr_debug("Allocated se_ordered_id: %u for Task Attr: 0x%02x on %s\n",
			cmd->se_ordered_id, cmd->sam_task_attr,
			dev->transport->name);
	return 0;
}

sense_reason_t
target_setup_cmd_from_cdb(struct se_cmd *cmd, unsigned char *cdb)
{
	struct se_device *dev = cmd->se_dev;
	sense_reason_t ret;

	/*
	 * Ensure that the received CDB is less than the max (252 + 8) bytes
	 * for VARIABLE_LENGTH_CMD
	 */
	if (scsi_command_size(cdb) > SCSI_MAX_VARLEN_CDB_SIZE) {
		pr_err("Received SCSI CDB with command_size: %d that"
			" exceeds SCSI_MAX_VARLEN_CDB_SIZE: %d\n",
			scsi_command_size(cdb), SCSI_MAX_VARLEN_CDB_SIZE);
		return TCM_INVALID_CDB_FIELD;
	}
	/*
	 * If the received CDB is larger than TCM_MAX_COMMAND_SIZE,
	 * allocate the additional extended CDB buffer now..  Otherwise
	 * setup the pointer from __t_task_cdb to t_task_cdb.
	 */
	if (scsi_command_size(cdb) > sizeof(cmd->__t_task_cdb)) {
		cmd->t_task_cdb = kzalloc(scsi_command_size(cdb),
						GFP_KERNEL);
		if (!cmd->t_task_cdb) {
			pr_err("Unable to allocate cmd->t_task_cdb"
				" %u > sizeof(cmd->__t_task_cdb): %lu ops\n",
				scsi_command_size(cdb),
				(unsigned long)sizeof(cmd->__t_task_cdb));
			return TCM_OUT_OF_RESOURCES;
		}
	} else
		cmd->t_task_cdb = &cmd->__t_task_cdb[0];
	/*
	 * Copy the original CDB into cmd->
	 */
	memcpy(cmd->t_task_cdb, cdb, scsi_command_size(cdb));

	trace_target_sequencer_start(cmd);

	/*
	 * Check for an existing UNIT ATTENTION condition
	 */
	ret = target_scsi3_ua_check(cmd);
	if (ret)
		return ret;

	ret = target_alua_state_check(cmd);
	if (ret)
		return ret;

	ret = target_check_reservation(cmd);
	if (ret) {
		cmd->scsi_status = SAM_STAT_RESERVATION_CONFLICT;
		return ret;
	}

	ret = dev->transport->parse_cdb(cmd);
	if (ret)
		return ret;

	ret = transport_check_alloc_task_attr(cmd);
	if (ret)
		return ret;

	cmd->se_cmd_flags |= SCF_SUPPORTED_SAM_OPCODE;

	spin_lock(&cmd->se_lun->lun_sep_lock);
	if (cmd->se_lun->lun_sep)
		cmd->se_lun->lun_sep->sep_stats.cmd_pdus++;
	spin_unlock(&cmd->se_lun->lun_sep_lock);
	return 0;
}
EXPORT_SYMBOL(target_setup_cmd_from_cdb);

/*
 * Used by fabric module frontends to queue tasks directly.
 * Many only be used from process context only
 */
int transport_handle_cdb_direct(
	struct se_cmd *cmd)
{
	sense_reason_t ret;

	if (!cmd->se_lun) {
		dump_stack();
		pr_err("cmd->se_lun is NULL\n");
		return -EINVAL;
	}
	if (in_interrupt()) {
		dump_stack();
		pr_err("transport_generic_handle_cdb cannot be called"
				" from interrupt context\n");
		return -EINVAL;
	}
	/*
	 * Set TRANSPORT_NEW_CMD state and CMD_T_ACTIVE to ensure that
	 * outstanding descriptors are handled correctly during shutdown via
	 * transport_wait_for_tasks()
	 *
	 * Also, we don't take cmd->t_state_lock here as we only expect
	 * this to be called for initial descriptor submission.
	 */
	cmd->t_state = TRANSPORT_NEW_CMD;
	cmd->transport_state |= CMD_T_ACTIVE;

	/*
	 * transport_generic_new_cmd() is already handling QUEUE_FULL,
	 * so follow TRANSPORT_NEW_CMD processing thread context usage
	 * and call transport_generic_request_failure() if necessary..
	 */
	ret = transport_generic_new_cmd(cmd);
	if (ret)
		transport_generic_request_failure(cmd, ret);
	return 0;
}
EXPORT_SYMBOL(transport_handle_cdb_direct);

sense_reason_t
transport_generic_map_mem_to_cmd(struct se_cmd *cmd, struct scatterlist *sgl,
		u32 sgl_count, struct scatterlist *sgl_bidi, u32 sgl_bidi_count)
{
	if (!sgl || !sgl_count)
		return 0;

	/*
	 * Reject SCSI data overflow with map_mem_to_cmd() as incoming
	 * scatterlists already have been set to follow what the fabric
	 * passes for the original expected data transfer length.
	 */
	if (cmd->se_cmd_flags & SCF_OVERFLOW_BIT) {
		pr_warn("Rejecting SCSI DATA overflow for fabric using"
			" SCF_PASSTHROUGH_SG_TO_MEM_NOALLOC\n");
		return TCM_INVALID_CDB_FIELD;
	}

	cmd->t_data_sg = sgl;
	cmd->t_data_nents = sgl_count;

	if (sgl_bidi && sgl_bidi_count) {
		cmd->t_bidi_data_sg = sgl_bidi;
		cmd->t_bidi_data_nents = sgl_bidi_count;
	}
	cmd->se_cmd_flags |= SCF_PASSTHROUGH_SG_TO_MEM_NOALLOC;
	return 0;
}

/*
 * target_submit_cmd_map_sgls - lookup unpacked lun and submit uninitialized
 * 			 se_cmd + use pre-allocated SGL memory.
 *
 * @se_cmd: command descriptor to submit
 * @se_sess: associated se_sess for endpoint
 * @cdb: pointer to SCSI CDB
 * @sense: pointer to SCSI sense buffer
 * @unpacked_lun: unpacked LUN to reference for struct se_lun
 * @data_length: fabric expected data transfer length
 * @task_addr: SAM task attribute
 * @data_dir: DMA data direction
 * @flags: flags for command submission from target_sc_flags_tables
 * @sgl: struct scatterlist memory for unidirectional mapping
 * @sgl_count: scatterlist count for unidirectional mapping
 * @sgl_bidi: struct scatterlist memory for bidirectional READ mapping
 * @sgl_bidi_count: scatterlist count for bidirectional READ mapping
 * @sgl_prot: struct scatterlist memory protection information
 * @sgl_prot_count: scatterlist count for protection information
 *
 * Returns non zero to signal active I/O shutdown failure.  All other
 * setup exceptions will be returned as a SCSI CHECK_CONDITION response,
 * but still return zero here.
 *
 * This may only be called from process context, and also currently
 * assumes internal allocation of fabric payload buffer by target-core.
 */
int target_submit_cmd_map_sgls(struct se_cmd *se_cmd, struct se_session *se_sess,
		unsigned char *cdb, unsigned char *sense, u32 unpacked_lun,
		u32 data_length, int task_attr, int data_dir, int flags,
		struct scatterlist *sgl, u32 sgl_count,
		struct scatterlist *sgl_bidi, u32 sgl_bidi_count,
		struct scatterlist *sgl_prot, u32 sgl_prot_count)
{
	struct se_portal_group *se_tpg;
	sense_reason_t rc;
	int ret;

	se_tpg = se_sess->se_tpg;
	BUG_ON(!se_tpg);
	BUG_ON(se_cmd->se_tfo || se_cmd->se_sess);
	BUG_ON(in_interrupt());
	/*
	 * Initialize se_cmd for target operation.  From this point
	 * exceptions are handled by sending exception status via
	 * target_core_fabric_ops->queue_status() callback
	 */
	transport_init_se_cmd(se_cmd, se_tpg->se_tpg_tfo, se_sess,
				data_length, data_dir, task_attr, sense);
	if (flags & TARGET_SCF_UNKNOWN_SIZE)
		se_cmd->unknown_data_length = 1;
	/*
	 * Obtain struct se_cmd->cmd_kref reference and add new cmd to
	 * se_sess->sess_cmd_list.  A second kref_get here is necessary
	 * for fabrics using TARGET_SCF_ACK_KREF that expect a second
	 * kref_put() to happen during fabric packet acknowledgement.
	 */
	ret = target_get_sess_cmd(se_sess, se_cmd, (flags & TARGET_SCF_ACK_KREF));
	if (ret)
		return ret;
	/*
	 * Signal bidirectional data payloads to target-core
	 */
	if (flags & TARGET_SCF_BIDI_OP)
		se_cmd->se_cmd_flags |= SCF_BIDI;
	/*
	 * Locate se_lun pointer and attach it to struct se_cmd
	 */
	rc = transport_lookup_cmd_lun(se_cmd, unpacked_lun);
	if (rc) {
		transport_send_check_condition_and_sense(se_cmd, rc, 0);
		target_put_sess_cmd(se_sess, se_cmd);
		return 0;
	}
	/*
	 * Save pointers for SGLs containing protection information,
	 * if present.
	 */
	if (sgl_prot_count) {
		se_cmd->t_prot_sg = sgl_prot;
		se_cmd->t_prot_nents = sgl_prot_count;
	}

	rc = target_setup_cmd_from_cdb(se_cmd, cdb);
	if (rc != 0) {
		transport_generic_request_failure(se_cmd, rc);
		return 0;
	}
	/*
	 * When a non zero sgl_count has been passed perform SGL passthrough
	 * mapping for pre-allocated fabric memory instead of having target
	 * core perform an internal SGL allocation..
	 */
	if (sgl_count != 0) {
		BUG_ON(!sgl);

		/*
		 * A work-around for tcm_loop as some userspace code via
		 * scsi-generic do not memset their associated read buffers,
		 * so go ahead and do that here for type non-data CDBs.  Also
		 * note that this is currently guaranteed to be a single SGL
		 * for this case by target core in target_setup_cmd_from_cdb()
		 * -> transport_generic_cmd_sequencer().
		 */
		if (!(se_cmd->se_cmd_flags & SCF_SCSI_DATA_CDB) &&
		     se_cmd->data_direction == DMA_FROM_DEVICE) {
			unsigned char *buf = NULL;

			if (sgl)
				buf = kmap(sg_page(sgl)) + sgl->offset;

			if (buf) {
				memset(buf, 0, sgl->length);
				kunmap(sg_page(sgl));
			}
		}

		rc = transport_generic_map_mem_to_cmd(se_cmd, sgl, sgl_count,
				sgl_bidi, sgl_bidi_count);
		if (rc != 0) {
			transport_generic_request_failure(se_cmd, rc);
			return 0;
		}
	}

	/*
	 * Check if we need to delay processing because of ALUA
	 * Active/NonOptimized primary access state..
	 */
	core_alua_check_nonop_delay(se_cmd);

	transport_handle_cdb_direct(se_cmd);
	return 0;
}
EXPORT_SYMBOL(target_submit_cmd_map_sgls);

/*
 * target_submit_cmd - lookup unpacked lun and submit uninitialized se_cmd
 *
 * @se_cmd: command descriptor to submit
 * @se_sess: associated se_sess for endpoint
 * @cdb: pointer to SCSI CDB
 * @sense: pointer to SCSI sense buffer
 * @unpacked_lun: unpacked LUN to reference for struct se_lun
 * @data_length: fabric expected data transfer length
 * @task_addr: SAM task attribute
 * @data_dir: DMA data direction
 * @flags: flags for command submission from target_sc_flags_tables
 *
 * Returns non zero to signal active I/O shutdown failure.  All other
 * setup exceptions will be returned as a SCSI CHECK_CONDITION response,
 * but still return zero here.
 *
 * This may only be called from process context, and also currently
 * assumes internal allocation of fabric payload buffer by target-core.
 *
 * It also assumes interal target core SGL memory allocation.
 */
int target_submit_cmd(struct se_cmd *se_cmd, struct se_session *se_sess,
		unsigned char *cdb, unsigned char *sense, u32 unpacked_lun,
		u32 data_length, int task_attr, int data_dir, int flags)
{
	return target_submit_cmd_map_sgls(se_cmd, se_sess, cdb, sense,
			unpacked_lun, data_length, task_attr, data_dir,
			flags, NULL, 0, NULL, 0, NULL, 0);
}
EXPORT_SYMBOL(target_submit_cmd);

static void target_complete_tmr_failure(struct work_struct *work)
{
	struct se_cmd *se_cmd = container_of(work, struct se_cmd, work);

	se_cmd->se_tmr_req->response = TMR_LUN_DOES_NOT_EXIST;
	se_cmd->se_tfo->queue_tm_rsp(se_cmd);

	transport_cmd_check_stop_to_fabric(se_cmd);
}

/**
 * target_submit_tmr - lookup unpacked lun and submit uninitialized se_cmd
 *                     for TMR CDBs
 *
 * @se_cmd: command descriptor to submit
 * @se_sess: associated se_sess for endpoint
 * @sense: pointer to SCSI sense buffer
 * @unpacked_lun: unpacked LUN to reference for struct se_lun
 * @fabric_context: fabric context for TMR req
 * @tm_type: Type of TM request
 * @gfp: gfp type for caller
 * @tag: referenced task tag for TMR_ABORT_TASK
 * @flags: submit cmd flags
 *
 * Callable from all contexts.
 **/

int target_submit_tmr(struct se_cmd *se_cmd, struct se_session *se_sess,
		unsigned char *sense, u32 unpacked_lun,
		void *fabric_tmr_ptr, unsigned char tm_type,
		gfp_t gfp, unsigned int tag, int flags)
{
	struct se_portal_group *se_tpg;
	int ret;

	se_tpg = se_sess->se_tpg;
	BUG_ON(!se_tpg);

	transport_init_se_cmd(se_cmd, se_tpg->se_tpg_tfo, se_sess,
			      0, DMA_NONE, MSG_SIMPLE_TAG, sense);
	/*
	 * FIXME: Currently expect caller to handle se_cmd->se_tmr_req
	 * allocation failure.
	 */
	ret = core_tmr_alloc_req(se_cmd, fabric_tmr_ptr, tm_type, gfp);
	if (ret < 0)
		return -ENOMEM;

	if (tm_type == TMR_ABORT_TASK)
		se_cmd->se_tmr_req->ref_task_tag = tag;

	/* See target_submit_cmd for commentary */
	ret = target_get_sess_cmd(se_sess, se_cmd, (flags & TARGET_SCF_ACK_KREF));
	if (ret) {
		core_tmr_release_req(se_cmd->se_tmr_req);
		return ret;
	}

	ret = transport_lookup_tmr_lun(se_cmd, unpacked_lun);
	if (ret) {
		/*
		 * For callback during failure handling, push this work off
		 * to process context with TMR_LUN_DOES_NOT_EXIST status.
		 */
		INIT_WORK(&se_cmd->work, target_complete_tmr_failure);
		schedule_work(&se_cmd->work);
		return 0;
	}
	transport_generic_handle_tmr(se_cmd);
	return 0;
}
EXPORT_SYMBOL(target_submit_tmr);

/*
 * If the cmd is active, request it to be stopped and sleep until it
 * has completed.
 */
bool target_stop_cmd(struct se_cmd *cmd, unsigned long *flags)
{
	bool was_active = false;

	if (cmd->transport_state & CMD_T_BUSY) {
		cmd->transport_state |= CMD_T_REQUEST_STOP;
		spin_unlock_irqrestore(&cmd->t_state_lock, *flags);

		pr_debug("cmd %p waiting to complete\n", cmd);
		wait_for_completion(&cmd->task_stop_comp);
		pr_debug("cmd %p stopped successfully\n", cmd);

		spin_lock_irqsave(&cmd->t_state_lock, *flags);
		cmd->transport_state &= ~CMD_T_REQUEST_STOP;
		cmd->transport_state &= ~CMD_T_BUSY;
		was_active = true;
	}

	return was_active;
}

/*
 * Handle SAM-esque emulation for generic transport request failures.
 */
void transport_generic_request_failure(struct se_cmd *cmd,
		sense_reason_t sense_reason)
{
	int ret = 0;

	pr_debug("-----[ Storage Engine Exception for cmd: %p ITT: 0x%08x"
		" CDB: 0x%02x\n", cmd, cmd->se_tfo->get_task_tag(cmd),
		cmd->t_task_cdb[0]);
	pr_debug("-----[ i_state: %d t_state: %d sense_reason: %d\n",
		cmd->se_tfo->get_cmd_state(cmd),
<<<<<<< HEAD
		cmd->t_state, cmd->scsi_sense_reason);
	pr_debug("-----[ t_tasks: %d t_task_cdbs_left: %d"
		" t_task_cdbs_sent: %d t_task_cdbs_ex_left: %d --"
		" t_transport_active: %d t_transport_stop: %d"
		" t_transport_sent: %d\n", cmd->t_task_list_num,
		atomic_read(&cmd->t_task_cdbs_left),
		atomic_read_unchecked(&cmd->t_task_cdbs_sent),
		atomic_read(&cmd->t_task_cdbs_ex_left),
		atomic_read(&cmd->t_transport_active),
		atomic_read(&cmd->t_transport_stop),
		atomic_read(&cmd->t_transport_sent));
=======
		cmd->t_state, sense_reason);
	pr_debug("-----[ CMD_T_ACTIVE: %d CMD_T_STOP: %d CMD_T_SENT: %d\n",
		(cmd->transport_state & CMD_T_ACTIVE) != 0,
		(cmd->transport_state & CMD_T_STOP) != 0,
		(cmd->transport_state & CMD_T_SENT) != 0);
>>>>>>> c3ade0e0

	/*
	 * For SAM Task Attribute emulation for failed struct se_cmd
	 */
	transport_complete_task_attr(cmd);
	/*
	 * Handle special case for COMPARE_AND_WRITE failure, where the
	 * callback is expected to drop the per device ->caw_mutex.
	 */
	if ((cmd->se_cmd_flags & SCF_COMPARE_AND_WRITE) &&
	     cmd->transport_complete_callback)
		cmd->transport_complete_callback(cmd);

	switch (sense_reason) {
	case TCM_NON_EXISTENT_LUN:
	case TCM_UNSUPPORTED_SCSI_OPCODE:
	case TCM_INVALID_CDB_FIELD:
	case TCM_INVALID_PARAMETER_LIST:
	case TCM_PARAMETER_LIST_LENGTH_ERROR:
	case TCM_LOGICAL_UNIT_COMMUNICATION_FAILURE:
	case TCM_UNKNOWN_MODE_PAGE:
	case TCM_WRITE_PROTECTED:
	case TCM_ADDRESS_OUT_OF_RANGE:
	case TCM_CHECK_CONDITION_ABORT_CMD:
	case TCM_CHECK_CONDITION_UNIT_ATTENTION:
	case TCM_CHECK_CONDITION_NOT_READY:
	case TCM_LOGICAL_BLOCK_GUARD_CHECK_FAILED:
	case TCM_LOGICAL_BLOCK_APP_TAG_CHECK_FAILED:
	case TCM_LOGICAL_BLOCK_REF_TAG_CHECK_FAILED:
		break;
	case TCM_OUT_OF_RESOURCES:
		sense_reason = TCM_LOGICAL_UNIT_COMMUNICATION_FAILURE;
		break;
	case TCM_RESERVATION_CONFLICT:
		/*
		 * No SENSE Data payload for this case, set SCSI Status
		 * and queue the response to $FABRIC_MOD.
		 *
		 * Uses linux/include/scsi/scsi.h SAM status codes defs
		 */
		cmd->scsi_status = SAM_STAT_RESERVATION_CONFLICT;
		/*
		 * For UA Interlock Code 11b, a RESERVATION CONFLICT will
		 * establish a UNIT ATTENTION with PREVIOUS RESERVATION
		 * CONFLICT STATUS.
		 *
		 * See spc4r17, section 7.4.6 Control Mode Page, Table 349
		 */
		if (cmd->se_sess &&
		    cmd->se_dev->dev_attrib.emulate_ua_intlck_ctrl == 2)
			core_scsi3_ua_allocate(cmd->se_sess->se_node_acl,
				cmd->orig_fe_lun, 0x2C,
				ASCQ_2CH_PREVIOUS_RESERVATION_CONFLICT_STATUS);

		trace_target_cmd_complete(cmd);
		ret = cmd->se_tfo-> queue_status(cmd);
		if (ret == -EAGAIN || ret == -ENOMEM)
			goto queue_full;
		goto check_stop;
	default:
		pr_err("Unknown transport error for CDB 0x%02x: %d\n",
			cmd->t_task_cdb[0], sense_reason);
		sense_reason = TCM_UNSUPPORTED_SCSI_OPCODE;
		break;
	}

	ret = transport_send_check_condition_and_sense(cmd, sense_reason, 0);
	if (ret == -EAGAIN || ret == -ENOMEM)
		goto queue_full;

check_stop:
	transport_lun_remove_cmd(cmd);
	if (!transport_cmd_check_stop_to_fabric(cmd))
		;
	return;

queue_full:
	cmd->t_state = TRANSPORT_COMPLETE_QF_OK;
	transport_handle_queue_full(cmd, cmd->se_dev);
}
EXPORT_SYMBOL(transport_generic_request_failure);

void __target_execute_cmd(struct se_cmd *cmd)
{
	sense_reason_t ret;

	if (cmd->execute_cmd) {
		ret = cmd->execute_cmd(cmd);
		if (ret) {
			spin_lock_irq(&cmd->t_state_lock);
			cmd->transport_state &= ~(CMD_T_BUSY|CMD_T_SENT);
			spin_unlock_irq(&cmd->t_state_lock);

			transport_generic_request_failure(cmd, ret);
		}
	}
}

static bool target_handle_task_attr(struct se_cmd *cmd)
{
	struct se_device *dev = cmd->se_dev;

	if (dev->transport->transport_type == TRANSPORT_PLUGIN_PHBA_PDEV)
		return false;

	/*
	 * Check for the existence of HEAD_OF_QUEUE, and if true return 1
	 * to allow the passed struct se_cmd list of tasks to the front of the list.
	 */
	switch (cmd->sam_task_attr) {
	case MSG_HEAD_TAG:
		pr_debug("Added HEAD_OF_QUEUE for CDB: 0x%02x, "
			 "se_ordered_id: %u\n",
			 cmd->t_task_cdb[0], cmd->se_ordered_id);
		return false;
	case MSG_ORDERED_TAG:
		atomic_inc(&dev->dev_ordered_sync);
		smp_mb__after_atomic_inc();

		pr_debug("Added ORDERED for CDB: 0x%02x to ordered list, "
			 " se_ordered_id: %u\n",
			 cmd->t_task_cdb[0], cmd->se_ordered_id);

		/*
		 * Execute an ORDERED command if no other older commands
		 * exist that need to be completed first.
		 */
		if (!atomic_read(&dev->simple_cmds))
			return false;
		break;
	default:
		/*
		 * For SIMPLE and UNTAGGED Task Attribute commands
		 */
		atomic_inc(&dev->simple_cmds);
		smp_mb__after_atomic_inc();
		break;
	}
<<<<<<< HEAD
	/*
	 * Otherwise if one or more outstanding ORDERED task attribute exist,
	 * add the dormant task(s) built for the passed struct se_cmd to the
	 * execution queue and become in Active state for this struct se_device.
	 */
	if (atomic_read(&cmd->se_dev->dev_ordered_sync) != 0) {
		/*
		 * Otherwise, add cmd w/ tasks to delayed cmd queue that
		 * will be drained upon completion of HEAD_OF_QUEUE task.
		 */
		spin_lock(&cmd->se_dev->delayed_cmd_lock);
		cmd->se_cmd_flags |= SCF_DELAYED_CMD_FROM_SAM_ATTR;
		list_add_tail(&cmd->se_delayed_node,
				&cmd->se_dev->delayed_cmd_list);
		spin_unlock(&cmd->se_dev->delayed_cmd_lock);

		pr_debug("Added CDB: 0x%02x Task Attr: 0x%02x to"
			" delayed CMD list, se_ordered_id: %u\n",
			cmd->t_task_cdb[0], cmd->sam_task_attr,
			cmd->se_ordered_id);
		/*
		 * Return zero to let transport_execute_tasks() know
		 * not to add the delayed tasks to the execution list.
		 */
		return 0;
	}
	/*
	 * Otherwise, no ORDERED task attributes exist..
	 */
	return 1;
}

/*
 * Called from fabric module context in transport_generic_new_cmd() and
 * transport_generic_process_write()
 */
static int transport_execute_tasks(struct se_cmd *cmd)
{
	int add_tasks;

	if (se_dev_check_online(cmd->se_dev) != 0) {
		cmd->scsi_sense_reason = TCM_LOGICAL_UNIT_COMMUNICATION_FAILURE;
		transport_generic_request_failure(cmd);
		return 0;
	}

	/*
	 * Call transport_cmd_check_stop() to see if a fabric exception
	 * has occurred that prevents execution.
	 */
	if (!transport_cmd_check_stop(cmd, 0, TRANSPORT_PROCESSING)) {
		/*
		 * Check for SAM Task Attribute emulation and HEAD_OF_QUEUE
		 * attribute for the tasks of the received struct se_cmd CDB
		 */
		add_tasks = transport_execute_task_attr(cmd);
		if (!add_tasks)
			goto execute_tasks;
		/*
		 * This calls transport_add_tasks_from_cmd() to handle
		 * HEAD_OF_QUEUE ordering for SAM Task Attribute emulation
		 * (if enabled) in __transport_add_task_to_execute_queue() and
		 * transport_add_task_check_sam_attr().
		 */
		transport_add_tasks_from_cmd(cmd);
	}
	/*
	 * Kick the execution queue for the cmd associated struct se_device
	 * storage object.
	 */
execute_tasks:
	__transport_execute_tasks(cmd->se_dev);
	return 0;
}

/*
 * Called to check struct se_device tcq depth window, and once open pull struct se_task
 * from struct se_device->execute_task_list and
 *
 * Called from transport_processing_thread()
 */
static int __transport_execute_tasks(struct se_device *dev)
{
	int error;
	struct se_cmd *cmd = NULL;
	struct se_task *task = NULL;
	unsigned long flags;

	/*
	 * Check if there is enough room in the device and HBA queue to send
	 * struct se_tasks to the selected transport.
	 */
check_depth:
	if (!atomic_read(&dev->depth_left))
		return transport_tcq_window_closed(dev);

	dev->dev_tcq_window_closed = 0;

	spin_lock_irq(&dev->execute_task_lock);
	if (list_empty(&dev->execute_task_list)) {
		spin_unlock_irq(&dev->execute_task_lock);
		return 0;
	}
	task = list_first_entry(&dev->execute_task_list,
				struct se_task, t_execute_list);
	__transport_remove_task_from_execute_queue(task, dev);
	spin_unlock_irq(&dev->execute_task_lock);

	atomic_dec(&dev->depth_left);

	cmd = task->task_se_cmd;

	spin_lock_irqsave(&cmd->t_state_lock, flags);
	task->task_flags |= (TF_ACTIVE | TF_SENT);
	atomic_inc_unchecked(&cmd->t_task_cdbs_sent);

	if (atomic_read_unchecked(&cmd->t_task_cdbs_sent) ==
	    cmd->t_task_list_num)
		atomic_set(&cmd->t_transport_sent, 1);

	spin_unlock_irqrestore(&cmd->t_state_lock, flags);

	if (cmd->execute_task)
		error = cmd->execute_task(task);
	else
		error = dev->transport->do_task(task);
	if (error != 0) {
		spin_lock_irqsave(&cmd->t_state_lock, flags);
		task->task_flags &= ~TF_ACTIVE;
		spin_unlock_irqrestore(&cmd->t_state_lock, flags);
		atomic_set(&cmd->t_transport_sent, 0);
		transport_stop_tasks_for_cmd(cmd);
		atomic_inc(&dev->depth_left);
		transport_generic_request_failure(cmd);
	}

	goto check_depth;

	return 0;
}

static inline u32 transport_get_sectors_6(
	unsigned char *cdb,
	struct se_cmd *cmd,
	int *ret)
{
	struct se_device *dev = cmd->se_dev;

	/*
	 * Assume TYPE_DISK for non struct se_device objects.
	 * Use 8-bit sector value.
	 */
	if (!dev)
		goto type_disk;

	/*
	 * Use 24-bit allocation length for TYPE_TAPE.
	 */
	if (dev->transport->get_device_type(dev) == TYPE_TAPE)
		return (u32)(cdb[2] << 16) + (cdb[3] << 8) + cdb[4];

	/*
	 * Everything else assume TYPE_DISK Sector CDB location.
	 * Use 8-bit sector value.  SBC-3 says:
	 *
	 *   A TRANSFER LENGTH field set to zero specifies that 256
	 *   logical blocks shall be written.  Any other value
	 *   specifies the number of logical blocks that shall be
	 *   written.
	 */
type_disk:
	return cdb[4] ? : 256;
}

static inline u32 transport_get_sectors_10(
	unsigned char *cdb,
	struct se_cmd *cmd,
	int *ret)
{
	struct se_device *dev = cmd->se_dev;

	/*
	 * Assume TYPE_DISK for non struct se_device objects.
	 * Use 16-bit sector value.
	 */
	if (!dev)
		goto type_disk;

	/*
	 * XXX_10 is not defined in SSC, throw an exception
	 */
	if (dev->transport->get_device_type(dev) == TYPE_TAPE) {
		*ret = -EINVAL;
		return 0;
	}

	/*
	 * Everything else assume TYPE_DISK Sector CDB location.
	 * Use 16-bit sector value.
	 */
type_disk:
	return (u32)(cdb[7] << 8) + cdb[8];
}
=======
>>>>>>> c3ade0e0

	if (atomic_read(&dev->dev_ordered_sync) == 0)
		return false;

	spin_lock(&dev->delayed_cmd_lock);
	list_add_tail(&cmd->se_delayed_node, &dev->delayed_cmd_list);
	spin_unlock(&dev->delayed_cmd_lock);

	pr_debug("Added CDB: 0x%02x Task Attr: 0x%02x to"
		" delayed CMD list, se_ordered_id: %u\n",
		cmd->t_task_cdb[0], cmd->sam_task_attr,
		cmd->se_ordered_id);
	return true;
}

void target_execute_cmd(struct se_cmd *cmd)
{
	/*
	 * If the received CDB has aleady been aborted stop processing it here.
	 */
	if (transport_check_aborted_status(cmd, 1))
		return;

	/*
	 * Determine if frontend context caller is requesting the stopping of
	 * this command for frontend exceptions.
	 */
	spin_lock_irq(&cmd->t_state_lock);
	if (cmd->transport_state & CMD_T_STOP) {
		pr_debug("%s:%d CMD_T_STOP for ITT: 0x%08x\n",
			__func__, __LINE__,
			cmd->se_tfo->get_task_tag(cmd));

		spin_unlock_irq(&cmd->t_state_lock);
		complete(&cmd->t_transport_stop_comp);
		return;
	}

	cmd->t_state = TRANSPORT_PROCESSING;
	cmd->transport_state |= CMD_T_ACTIVE|CMD_T_BUSY|CMD_T_SENT;
	spin_unlock_irq(&cmd->t_state_lock);

	if (target_handle_task_attr(cmd)) {
		spin_lock_irq(&cmd->t_state_lock);
		cmd->transport_state &= ~CMD_T_BUSY|CMD_T_SENT;
		spin_unlock_irq(&cmd->t_state_lock);
		return;
	}

	__target_execute_cmd(cmd);
}
EXPORT_SYMBOL(target_execute_cmd);

/*
 * Process all commands up to the last received ORDERED task attribute which
 * requires another blocking boundary
 */
static void target_restart_delayed_cmds(struct se_device *dev)
{
	for (;;) {
		struct se_cmd *cmd;

<<<<<<< HEAD
	if ((cmd->t_task_lba + sectors) > transport_dev_end_lba(dev)) {
		pr_err("LBA: %llu Sectors: %u exceeds"
			" transport_dev_end_lba(): %llu\n",
			cmd->t_task_lba, sectors,
			transport_dev_end_lba(dev));
		return -EINVAL;
	}

	return 0;
}

static int target_check_write_same_discard(unsigned char *flags, struct se_device *dev)
{
	/*
	 * Determine if the received WRITE_SAME is used to for direct
	 * passthrough into Linux/SCSI with struct request via TCM/pSCSI
	 * or we are signaling the use of internal WRITE_SAME + UNMAP=1
	 * emulation for -> Linux/BLOCK disbard with TCM/IBLOCK code.
	 */
	int passthrough = (dev->transport->transport_type ==
				TRANSPORT_PLUGIN_PHBA_PDEV);

	if (!passthrough) {
		if ((flags[0] & 0x04) || (flags[0] & 0x02)) {
			pr_err("WRITE_SAME PBDATA and LBDATA"
				" bits not supported for Block Discard"
				" Emulation\n");
			return -ENOSYS;
		}
		/*
		 * Currently for the emulated case we only accept
		 * tpws with the UNMAP=1 bit set.
		 */
		if (!(flags[0] & 0x08)) {
			pr_err("WRITE_SAME w/o UNMAP bit not"
				" supported for Block Discard Emulation\n");
			return -ENOSYS;
		}
	}

	return 0;
}

/*	transport_generic_cmd_sequencer():
 *
 *	Generic Command Sequencer that should work for most DAS transport
 *	drivers.
 *
 *	Called from transport_generic_allocate_tasks() in the $FABRIC_MOD
 *	RX Thread.
 *
 *	FIXME: Need to support other SCSI OPCODES where as well.
 */
static int transport_generic_cmd_sequencer(
	struct se_cmd *cmd,
	unsigned char *cdb)
{
	struct se_device *dev = cmd->se_dev;
	struct se_subsystem_dev *su_dev = dev->se_sub_dev;
	int ret = 0, sector_ret = 0, passthrough;
	u32 sectors = 0, size = 0, pr_reg_type = 0;
	u16 service_action;
	u8 alua_ascq = 0;
	/*
	 * Check for an existing UNIT ATTENTION condition
	 */
	if (core_scsi3_ua_check(cmd, cdb) < 0) {
		cmd->se_cmd_flags |= SCF_SCSI_CDB_EXCEPTION;
		cmd->scsi_sense_reason = TCM_CHECK_CONDITION_UNIT_ATTENTION;
		return -EINVAL;
	}
	/*
	 * Check status of Asymmetric Logical Unit Assignment port
	 */
	ret = su_dev->t10_alua.alua_state_check(cmd, cdb, &alua_ascq);
	if (ret != 0) {
		/*
		 * Set SCSI additional sense code (ASC) to 'LUN Not Accessible';
		 * The ALUA additional sense code qualifier (ASCQ) is determined
		 * by the ALUA primary or secondary access state..
		 */
		if (ret > 0) {
#if 0
			pr_debug("[%s]: ALUA TG Port not available,"
				" SenseKey: NOT_READY, ASC/ASCQ: 0x04/0x%02x\n",
				cmd->se_tfo->get_fabric_name(), alua_ascq);
#endif
			transport_set_sense_codes(cmd, 0x04, alua_ascq);
			cmd->se_cmd_flags |= SCF_SCSI_CDB_EXCEPTION;
			cmd->scsi_sense_reason = TCM_CHECK_CONDITION_NOT_READY;
			return -EINVAL;
		}
		goto out_invalid_cdb_field;
	}
	/*
	 * Check status for SPC-3 Persistent Reservations
	 */
	if (su_dev->t10_pr.pr_ops.t10_reservation_check(cmd, &pr_reg_type) != 0) {
		if (su_dev->t10_pr.pr_ops.t10_seq_non_holder(
					cmd, cdb, pr_reg_type) != 0) {
			cmd->se_cmd_flags |= SCF_SCSI_CDB_EXCEPTION;
			cmd->se_cmd_flags |= SCF_SCSI_RESERVATION_CONFLICT;
			cmd->scsi_status = SAM_STAT_RESERVATION_CONFLICT;
			cmd->scsi_sense_reason = TCM_RESERVATION_CONFLICT;
			return -EBUSY;
		}
		/*
		 * This means the CDB is allowed for the SCSI Initiator port
		 * when said port is *NOT* holding the legacy SPC-2 or
		 * SPC-3 Persistent Reservation.
		 */
	}

	/*
	 * If we operate in passthrough mode we skip most CDB emulation and
	 * instead hand the commands down to the physical SCSI device.
	 */
	passthrough =
		(dev->transport->transport_type == TRANSPORT_PLUGIN_PHBA_PDEV);

	switch (cdb[0]) {
	case READ_6:
		sectors = transport_get_sectors_6(cdb, cmd, &sector_ret);
		if (sector_ret)
			goto out_unsupported_cdb;
		size = transport_get_size(sectors, cdb, cmd);
		cmd->t_task_lba = transport_lba_21(cdb);
		cmd->se_cmd_flags |= SCF_SCSI_DATA_SG_IO_CDB;
		break;
	case READ_10:
		sectors = transport_get_sectors_10(cdb, cmd, &sector_ret);
		if (sector_ret)
			goto out_unsupported_cdb;
		size = transport_get_size(sectors, cdb, cmd);
		cmd->t_task_lba = transport_lba_32(cdb);
		cmd->se_cmd_flags |= SCF_SCSI_DATA_SG_IO_CDB;
		break;
	case READ_12:
		sectors = transport_get_sectors_12(cdb, cmd, &sector_ret);
		if (sector_ret)
			goto out_unsupported_cdb;
		size = transport_get_size(sectors, cdb, cmd);
		cmd->t_task_lba = transport_lba_32(cdb);
		cmd->se_cmd_flags |= SCF_SCSI_DATA_SG_IO_CDB;
		break;
	case READ_16:
		sectors = transport_get_sectors_16(cdb, cmd, &sector_ret);
		if (sector_ret)
			goto out_unsupported_cdb;
		size = transport_get_size(sectors, cdb, cmd);
		cmd->t_task_lba = transport_lba_64(cdb);
		cmd->se_cmd_flags |= SCF_SCSI_DATA_SG_IO_CDB;
		break;
	case WRITE_6:
		sectors = transport_get_sectors_6(cdb, cmd, &sector_ret);
		if (sector_ret)
			goto out_unsupported_cdb;
		size = transport_get_size(sectors, cdb, cmd);
		cmd->t_task_lba = transport_lba_21(cdb);
		cmd->se_cmd_flags |= SCF_SCSI_DATA_SG_IO_CDB;
		break;
	case WRITE_10:
		sectors = transport_get_sectors_10(cdb, cmd, &sector_ret);
		if (sector_ret)
			goto out_unsupported_cdb;
		size = transport_get_size(sectors, cdb, cmd);
		cmd->t_task_lba = transport_lba_32(cdb);
		if (cdb[1] & 0x8)
			cmd->se_cmd_flags |= SCF_FUA;
		cmd->se_cmd_flags |= SCF_SCSI_DATA_SG_IO_CDB;
		break;
	case WRITE_12:
		sectors = transport_get_sectors_12(cdb, cmd, &sector_ret);
		if (sector_ret)
			goto out_unsupported_cdb;
		size = transport_get_size(sectors, cdb, cmd);
		cmd->t_task_lba = transport_lba_32(cdb);
		if (cdb[1] & 0x8)
			cmd->se_cmd_flags |= SCF_FUA;
		cmd->se_cmd_flags |= SCF_SCSI_DATA_SG_IO_CDB;
		break;
	case WRITE_16:
		sectors = transport_get_sectors_16(cdb, cmd, &sector_ret);
		if (sector_ret)
			goto out_unsupported_cdb;
		size = transport_get_size(sectors, cdb, cmd);
		cmd->t_task_lba = transport_lba_64(cdb);
		if (cdb[1] & 0x8)
			cmd->se_cmd_flags |= SCF_FUA;
		cmd->se_cmd_flags |= SCF_SCSI_DATA_SG_IO_CDB;
		break;
	case XDWRITEREAD_10:
		if ((cmd->data_direction != DMA_TO_DEVICE) ||
		    !(cmd->se_cmd_flags & SCF_BIDI))
			goto out_invalid_cdb_field;
		sectors = transport_get_sectors_10(cdb, cmd, &sector_ret);
		if (sector_ret)
			goto out_unsupported_cdb;
		size = transport_get_size(sectors, cdb, cmd);
		cmd->t_task_lba = transport_lba_32(cdb);
		cmd->se_cmd_flags |= SCF_SCSI_DATA_SG_IO_CDB;

		/*
		 * Do now allow BIDI commands for passthrough mode.
		 */
		if (passthrough)
			goto out_unsupported_cdb;

		/*
		 * Setup BIDI XOR callback to be run after I/O completion.
		 */
		cmd->transport_complete_callback = &transport_xor_callback;
		if (cdb[1] & 0x8)
			cmd->se_cmd_flags |= SCF_FUA;
		break;
	case VARIABLE_LENGTH_CMD:
		service_action = get_unaligned_be16(&cdb[8]);
		switch (service_action) {
		case XDWRITEREAD_32:
			sectors = transport_get_sectors_32(cdb, cmd, &sector_ret);
			if (sector_ret)
				goto out_unsupported_cdb;
			size = transport_get_size(sectors, cdb, cmd);
			/*
			 * Use WRITE_32 and READ_32 opcodes for the emulated
			 * XDWRITE_READ_32 logic.
			 */
			cmd->t_task_lba = transport_lba_64_ext(cdb);
			cmd->se_cmd_flags |= SCF_SCSI_DATA_SG_IO_CDB;

			/*
			 * Do now allow BIDI commands for passthrough mode.
			 */
			if (passthrough)
				goto out_unsupported_cdb;

			/*
			 * Setup BIDI XOR callback to be run during after I/O
			 * completion.
			 */
			cmd->transport_complete_callback = &transport_xor_callback;
			if (cdb[1] & 0x8)
				cmd->se_cmd_flags |= SCF_FUA;
			break;
		case WRITE_SAME_32:
			sectors = transport_get_sectors_32(cdb, cmd, &sector_ret);
			if (sector_ret)
				goto out_unsupported_cdb;

			if (sectors)
				size = transport_get_size(1, cdb, cmd);
			else {
				pr_err("WSNZ=1, WRITE_SAME w/sectors=0 not"
				       " supported\n");
				goto out_invalid_cdb_field;
			}

			cmd->t_task_lba = get_unaligned_be64(&cdb[12]);
			cmd->se_cmd_flags |= SCF_SCSI_CONTROL_SG_IO_CDB;

			if (target_check_write_same_discard(&cdb[10], dev) < 0)
				goto out_unsupported_cdb;
			if (!passthrough)
				cmd->execute_task = target_emulate_write_same;
			break;
		default:
			pr_err("VARIABLE_LENGTH_CMD service action"
				" 0x%04x not supported\n", service_action);
			goto out_unsupported_cdb;
		}
		break;
	case MAINTENANCE_IN:
		if (dev->transport->get_device_type(dev) != TYPE_ROM) {
			/* MAINTENANCE_IN from SCC-2 */
			/*
			 * Check for emulated MI_REPORT_TARGET_PGS.
			 */
			if ((cdb[1] & 0x1f) == MI_REPORT_TARGET_PGS &&
			    su_dev->t10_alua.alua_type == SPC3_ALUA_EMULATED) {
				cmd->execute_task =
					target_emulate_report_target_port_groups;
			}
			size = (cdb[6] << 24) | (cdb[7] << 16) |
			       (cdb[8] << 8) | cdb[9];
		} else {
			/* GPCMD_SEND_KEY from multi media commands */
			size = (cdb[8] << 8) + cdb[9];
		}
		cmd->se_cmd_flags |= SCF_SCSI_CONTROL_SG_IO_CDB;
		break;
	case MODE_SELECT:
		size = cdb[4];
		cmd->se_cmd_flags |= SCF_SCSI_CONTROL_SG_IO_CDB;
		break;
	case MODE_SELECT_10:
		size = (cdb[7] << 8) + cdb[8];
		cmd->se_cmd_flags |= SCF_SCSI_CONTROL_SG_IO_CDB;
		break;
	case MODE_SENSE:
		size = cdb[4];
		cmd->se_cmd_flags |= SCF_SCSI_CONTROL_SG_IO_CDB;
		if (!passthrough)
			cmd->execute_task = target_emulate_modesense;
		break;
	case MODE_SENSE_10:
		size = (cdb[7] << 8) + cdb[8];
		cmd->se_cmd_flags |= SCF_SCSI_CONTROL_SG_IO_CDB;
		if (!passthrough)
			cmd->execute_task = target_emulate_modesense;
		break;
	case GPCMD_READ_BUFFER_CAPACITY:
	case GPCMD_SEND_OPC:
	case LOG_SELECT:
	case LOG_SENSE:
		size = (cdb[7] << 8) + cdb[8];
		cmd->se_cmd_flags |= SCF_SCSI_CONTROL_SG_IO_CDB;
		break;
	case READ_BLOCK_LIMITS:
		size = READ_BLOCK_LEN;
		cmd->se_cmd_flags |= SCF_SCSI_CONTROL_SG_IO_CDB;
		break;
	case GPCMD_GET_CONFIGURATION:
	case GPCMD_READ_FORMAT_CAPACITIES:
	case GPCMD_READ_DISC_INFO:
	case GPCMD_READ_TRACK_RZONE_INFO:
		size = (cdb[7] << 8) + cdb[8];
		cmd->se_cmd_flags |= SCF_SCSI_CONTROL_SG_IO_CDB;
		break;
	case PERSISTENT_RESERVE_IN:
		if (su_dev->t10_pr.res_type == SPC3_PERSISTENT_RESERVATIONS)
			cmd->execute_task = target_scsi3_emulate_pr_in;
		size = (cdb[7] << 8) + cdb[8];
		cmd->se_cmd_flags |= SCF_SCSI_CONTROL_SG_IO_CDB;
		break;
	case PERSISTENT_RESERVE_OUT:
		if (su_dev->t10_pr.res_type == SPC3_PERSISTENT_RESERVATIONS)
			cmd->execute_task = target_scsi3_emulate_pr_out;
		size = (cdb[7] << 8) + cdb[8];
		cmd->se_cmd_flags |= SCF_SCSI_CONTROL_SG_IO_CDB;
		break;
	case GPCMD_MECHANISM_STATUS:
	case GPCMD_READ_DVD_STRUCTURE:
		size = (cdb[8] << 8) + cdb[9];
		cmd->se_cmd_flags |= SCF_SCSI_CONTROL_SG_IO_CDB;
		break;
	case READ_POSITION:
		size = READ_POSITION_LEN;
		cmd->se_cmd_flags |= SCF_SCSI_CONTROL_SG_IO_CDB;
		break;
	case MAINTENANCE_OUT:
		if (dev->transport->get_device_type(dev) != TYPE_ROM) {
			/* MAINTENANCE_OUT from SCC-2
			 *
			 * Check for emulated MO_SET_TARGET_PGS.
			 */
			if (cdb[1] == MO_SET_TARGET_PGS &&
			    su_dev->t10_alua.alua_type == SPC3_ALUA_EMULATED) {
				cmd->execute_task =
					target_emulate_set_target_port_groups;
			}

			size = (cdb[6] << 24) | (cdb[7] << 16) |
			       (cdb[8] << 8) | cdb[9];
		} else  {
			/* GPCMD_REPORT_KEY from multi media commands */
			size = (cdb[8] << 8) + cdb[9];
		}
		cmd->se_cmd_flags |= SCF_SCSI_CONTROL_SG_IO_CDB;
		break;
	case INQUIRY:
		size = (cdb[3] << 8) + cdb[4];
		/*
		 * Do implict HEAD_OF_QUEUE processing for INQUIRY.
		 * See spc4r17 section 5.3
		 */
		if (cmd->se_dev->dev_task_attr_type == SAM_TASK_ATTR_EMULATED)
			cmd->sam_task_attr = MSG_HEAD_TAG;
		cmd->se_cmd_flags |= SCF_SCSI_CONTROL_SG_IO_CDB;
		if (!passthrough)
			cmd->execute_task = target_emulate_inquiry;
		break;
	case READ_BUFFER:
		size = (cdb[6] << 16) + (cdb[7] << 8) + cdb[8];
		cmd->se_cmd_flags |= SCF_SCSI_CONTROL_SG_IO_CDB;
		break;
	case READ_CAPACITY:
		size = READ_CAP_LEN;
		cmd->se_cmd_flags |= SCF_SCSI_CONTROL_SG_IO_CDB;
		if (!passthrough)
			cmd->execute_task = target_emulate_readcapacity;
		break;
	case READ_MEDIA_SERIAL_NUMBER:
	case SECURITY_PROTOCOL_IN:
	case SECURITY_PROTOCOL_OUT:
		size = (cdb[6] << 24) | (cdb[7] << 16) | (cdb[8] << 8) | cdb[9];
		cmd->se_cmd_flags |= SCF_SCSI_CONTROL_SG_IO_CDB;
		break;
	case SERVICE_ACTION_IN:
		switch (cmd->t_task_cdb[1] & 0x1f) {
		case SAI_READ_CAPACITY_16:
			if (!passthrough)
				cmd->execute_task =
					target_emulate_readcapacity_16;
=======
		spin_lock(&dev->delayed_cmd_lock);
		if (list_empty(&dev->delayed_cmd_list)) {
			spin_unlock(&dev->delayed_cmd_lock);
>>>>>>> c3ade0e0
			break;
		}

		cmd = list_entry(dev->delayed_cmd_list.next,
				 struct se_cmd, se_delayed_node);
		list_del(&cmd->se_delayed_node);
		spin_unlock(&dev->delayed_cmd_lock);

		__target_execute_cmd(cmd);

		if (cmd->sam_task_attr == MSG_ORDERED_TAG)
			break;
<<<<<<< HEAD

		/*
		 * Check to ensure that LBA + Range does not exceed past end of
		 * device for IBLOCK and FILEIO ->do_sync_cache() backend calls
		 */
		if ((cmd->t_task_lba != 0) || (sectors != 0)) {
			if (transport_cmd_get_valid_sectors(cmd) < 0)
				goto out_invalid_cdb_field;
		}
		cmd->execute_task = target_emulate_synchronize_cache;
		break;
	case UNMAP:
		size = get_unaligned_be16(&cdb[7]);
		cmd->se_cmd_flags |= SCF_SCSI_CONTROL_SG_IO_CDB;
		if (!passthrough)
			cmd->execute_task = target_emulate_unmap;
		break;
	case WRITE_SAME_16:
		sectors = transport_get_sectors_16(cdb, cmd, &sector_ret);
		if (sector_ret)
			goto out_unsupported_cdb;

		if (sectors)
			size = transport_get_size(1, cdb, cmd);
		else {
			pr_err("WSNZ=1, WRITE_SAME w/sectors=0 not supported\n");
			goto out_invalid_cdb_field;
		}

		cmd->t_task_lba = get_unaligned_be64(&cdb[2]);
		cmd->se_cmd_flags |= SCF_SCSI_CONTROL_SG_IO_CDB;

		if (target_check_write_same_discard(&cdb[1], dev) < 0)
			goto out_unsupported_cdb;
		if (!passthrough)
			cmd->execute_task = target_emulate_write_same;
		break;
	case WRITE_SAME:
		sectors = transport_get_sectors_10(cdb, cmd, &sector_ret);
		if (sector_ret)
			goto out_unsupported_cdb;

		if (sectors)
			size = transport_get_size(1, cdb, cmd);
		else {
			pr_err("WSNZ=1, WRITE_SAME w/sectors=0 not supported\n");
			goto out_invalid_cdb_field;
		}

		cmd->t_task_lba = get_unaligned_be32(&cdb[2]);
		cmd->se_cmd_flags |= SCF_SCSI_CONTROL_SG_IO_CDB;
		/*
		 * Follow sbcr26 with WRITE_SAME (10) and check for the existence
		 * of byte 1 bit 3 UNMAP instead of original reserved field
		 */
		if (target_check_write_same_discard(&cdb[1], dev) < 0)
			goto out_unsupported_cdb;
		if (!passthrough)
			cmd->execute_task = target_emulate_write_same;
		break;
	case ALLOW_MEDIUM_REMOVAL:
	case ERASE:
	case REZERO_UNIT:
	case SEEK_10:
	case SPACE:
	case START_STOP:
	case TEST_UNIT_READY:
	case VERIFY:
	case WRITE_FILEMARKS:
		cmd->se_cmd_flags |= SCF_SCSI_NON_DATA_CDB;
		if (!passthrough)
			cmd->execute_task = target_emulate_noop;
		break;
	case GPCMD_CLOSE_TRACK:
	case INITIALIZE_ELEMENT_STATUS:
	case GPCMD_LOAD_UNLOAD:
	case GPCMD_SET_SPEED:
	case MOVE_MEDIUM:
		cmd->se_cmd_flags |= SCF_SCSI_NON_DATA_CDB;
		break;
	case REPORT_LUNS:
		cmd->execute_task = target_report_luns;
		size = (cdb[6] << 24) | (cdb[7] << 16) | (cdb[8] << 8) | cdb[9];
		/*
		 * Do implict HEAD_OF_QUEUE processing for REPORT_LUNS
		 * See spc4r17 section 5.3
		 */
		if (cmd->se_dev->dev_task_attr_type == SAM_TASK_ATTR_EMULATED)
			cmd->sam_task_attr = MSG_HEAD_TAG;
		cmd->se_cmd_flags |= SCF_SCSI_CONTROL_SG_IO_CDB;
		break;
	default:
		pr_warn("TARGET_CORE[%s]: Unsupported SCSI Opcode"
			" 0x%02x, sending CHECK_CONDITION.\n",
			cmd->se_tfo->get_fabric_name(), cdb[0]);
		goto out_unsupported_cdb;
	}

	if (size != cmd->data_length) {
		pr_warn("TARGET_CORE[%s]: Expected Transfer Length:"
			" %u does not match SCSI CDB Length: %u for SAM Opcode:"
			" 0x%02x\n", cmd->se_tfo->get_fabric_name(),
				cmd->data_length, size, cdb[0]);

		cmd->cmd_spdtl = size;

		if (cmd->data_direction == DMA_TO_DEVICE) {
			pr_err("Rejecting underflow/overflow"
					" WRITE data\n");
			goto out_invalid_cdb_field;
		}
		/*
		 * Reject READ_* or WRITE_* with overflow/underflow for
		 * type SCF_SCSI_DATA_SG_IO_CDB.
		 */
		if (!ret && (dev->se_sub_dev->se_dev_attrib.block_size != 512))  {
			pr_err("Failing OVERFLOW/UNDERFLOW for LBA op"
				" CDB on non 512-byte sector setup subsystem"
				" plugin: %s\n", dev->transport->name);
			/* Returns CHECK_CONDITION + INVALID_CDB_FIELD */
			goto out_invalid_cdb_field;
		}
		/*
		 * For the overflow case keep the existing fabric provided
		 * ->data_length.  Otherwise for the underflow case, reset
		 * ->data_length to the smaller SCSI expected data transfer
		 * length.
		 */
		if (size > cmd->data_length) {
			cmd->se_cmd_flags |= SCF_OVERFLOW_BIT;
			cmd->residual_count = (size - cmd->data_length);
		} else {
			cmd->se_cmd_flags |= SCF_UNDERFLOW_BIT;
			cmd->residual_count = (cmd->data_length - size);
			cmd->data_length = size;
		}
	}

	/* reject any command that we don't have a handler for */
	if (!(passthrough || cmd->execute_task ||
	     (cmd->se_cmd_flags & SCF_SCSI_DATA_SG_IO_CDB)))
		goto out_unsupported_cdb;

	transport_set_supported_SAM_opcode(cmd);
	return ret;

out_unsupported_cdb:
	cmd->se_cmd_flags |= SCF_SCSI_CDB_EXCEPTION;
	cmd->scsi_sense_reason = TCM_UNSUPPORTED_SCSI_OPCODE;
	return -EINVAL;
out_invalid_cdb_field:
	cmd->se_cmd_flags |= SCF_SCSI_CDB_EXCEPTION;
	cmd->scsi_sense_reason = TCM_INVALID_CDB_FIELD;
	return -EINVAL;
=======
	}
>>>>>>> c3ade0e0
}

/*
 * Called from I/O completion to determine which dormant/delayed
 * and ordered cmds need to have their tasks added to the execution queue.
 */
static void transport_complete_task_attr(struct se_cmd *cmd)
{
	struct se_device *dev = cmd->se_dev;

	if (dev->transport->transport_type == TRANSPORT_PLUGIN_PHBA_PDEV)
		return;

	if (cmd->sam_task_attr == MSG_SIMPLE_TAG) {
		atomic_dec(&dev->simple_cmds);
		smp_mb__after_atomic_dec();
		dev->dev_cur_ordered_id++;
		pr_debug("Incremented dev->dev_cur_ordered_id: %u for"
			" SIMPLE: %u\n", dev->dev_cur_ordered_id,
			cmd->se_ordered_id);
	} else if (cmd->sam_task_attr == MSG_HEAD_TAG) {
		dev->dev_cur_ordered_id++;
		pr_debug("Incremented dev_cur_ordered_id: %u for"
			" HEAD_OF_QUEUE: %u\n", dev->dev_cur_ordered_id,
			cmd->se_ordered_id);
	} else if (cmd->sam_task_attr == MSG_ORDERED_TAG) {
		atomic_dec(&dev->dev_ordered_sync);
		smp_mb__after_atomic_dec();

		dev->dev_cur_ordered_id++;
		pr_debug("Incremented dev_cur_ordered_id: %u for ORDERED:"
			" %u\n", dev->dev_cur_ordered_id, cmd->se_ordered_id);
	}

	target_restart_delayed_cmds(dev);
}

static void transport_complete_qf(struct se_cmd *cmd)
{
	int ret = 0;

	transport_complete_task_attr(cmd);

	if (cmd->se_cmd_flags & SCF_TRANSPORT_TASK_SENSE) {
		trace_target_cmd_complete(cmd);
		ret = cmd->se_tfo->queue_status(cmd);
		if (ret)
			goto out;
	}

	switch (cmd->data_direction) {
	case DMA_FROM_DEVICE:
		trace_target_cmd_complete(cmd);
		ret = cmd->se_tfo->queue_data_in(cmd);
		break;
	case DMA_TO_DEVICE:
		if (cmd->se_cmd_flags & SCF_BIDI) {
			ret = cmd->se_tfo->queue_data_in(cmd);
			if (ret < 0)
				break;
		}
		/* Fall through for DMA_TO_DEVICE */
	case DMA_NONE:
		trace_target_cmd_complete(cmd);
		ret = cmd->se_tfo->queue_status(cmd);
		break;
	default:
		break;
	}

out:
	if (ret < 0) {
		transport_handle_queue_full(cmd, cmd->se_dev);
		return;
	}
	transport_lun_remove_cmd(cmd);
	transport_cmd_check_stop_to_fabric(cmd);
}

static void transport_handle_queue_full(
	struct se_cmd *cmd,
	struct se_device *dev)
{
	spin_lock_irq(&dev->qf_cmd_lock);
	list_add_tail(&cmd->se_qf_node, &cmd->se_dev->qf_cmd_list);
	atomic_inc(&dev->dev_qf_count);
	smp_mb__after_atomic_inc();
	spin_unlock_irq(&cmd->se_dev->qf_cmd_lock);

	schedule_work(&cmd->se_dev->qf_work_queue);
}

static void target_complete_ok_work(struct work_struct *work)
{
	struct se_cmd *cmd = container_of(work, struct se_cmd, work);
	int ret;

	/*
	 * Check if we need to move delayed/dormant tasks from cmds on the
	 * delayed execution list after a HEAD_OF_QUEUE or ORDERED Task
	 * Attribute.
	 */
	transport_complete_task_attr(cmd);

	/*
	 * Check to schedule QUEUE_FULL work, or execute an existing
	 * cmd->transport_qf_callback()
	 */
	if (atomic_read(&cmd->se_dev->dev_qf_count) != 0)
		schedule_work(&cmd->se_dev->qf_work_queue);

	/*
	 * Check if we need to send a sense buffer from
	 * the struct se_cmd in question.
	 */
	if (cmd->se_cmd_flags & SCF_TRANSPORT_TASK_SENSE) {
		WARN_ON(!cmd->scsi_status);
		ret = transport_send_check_condition_and_sense(
					cmd, 0, 1);
		if (ret == -EAGAIN || ret == -ENOMEM)
			goto queue_full;

		transport_lun_remove_cmd(cmd);
		transport_cmd_check_stop_to_fabric(cmd);
		return;
	}
	/*
	 * Check for a callback, used by amongst other things
	 * XDWRITE_READ_10 and COMPARE_AND_WRITE emulation.
	 */
	if (cmd->transport_complete_callback) {
		sense_reason_t rc;

		rc = cmd->transport_complete_callback(cmd);
		if (!rc && !(cmd->se_cmd_flags & SCF_COMPARE_AND_WRITE_POST)) {
			return;
		} else if (rc) {
			ret = transport_send_check_condition_and_sense(cmd,
						rc, 0);
			if (ret == -EAGAIN || ret == -ENOMEM)
				goto queue_full;

			transport_lun_remove_cmd(cmd);
			transport_cmd_check_stop_to_fabric(cmd);
			return;
		}
	}

	switch (cmd->data_direction) {
	case DMA_FROM_DEVICE:
		spin_lock(&cmd->se_lun->lun_sep_lock);
		if (cmd->se_lun->lun_sep) {
			cmd->se_lun->lun_sep->sep_stats.tx_data_octets +=
					cmd->data_length;
		}
		spin_unlock(&cmd->se_lun->lun_sep_lock);

		trace_target_cmd_complete(cmd);
		ret = cmd->se_tfo->queue_data_in(cmd);
		if (ret == -EAGAIN || ret == -ENOMEM)
			goto queue_full;
		break;
	case DMA_TO_DEVICE:
		spin_lock(&cmd->se_lun->lun_sep_lock);
		if (cmd->se_lun->lun_sep) {
			cmd->se_lun->lun_sep->sep_stats.rx_data_octets +=
				cmd->data_length;
		}
		spin_unlock(&cmd->se_lun->lun_sep_lock);
		/*
		 * Check if we need to send READ payload for BIDI-COMMAND
		 */
		if (cmd->se_cmd_flags & SCF_BIDI) {
			spin_lock(&cmd->se_lun->lun_sep_lock);
			if (cmd->se_lun->lun_sep) {
				cmd->se_lun->lun_sep->sep_stats.tx_data_octets +=
					cmd->data_length;
			}
			spin_unlock(&cmd->se_lun->lun_sep_lock);
			ret = cmd->se_tfo->queue_data_in(cmd);
			if (ret == -EAGAIN || ret == -ENOMEM)
				goto queue_full;
			break;
		}
		/* Fall through for DMA_TO_DEVICE */
	case DMA_NONE:
		trace_target_cmd_complete(cmd);
		ret = cmd->se_tfo->queue_status(cmd);
		if (ret == -EAGAIN || ret == -ENOMEM)
			goto queue_full;
		break;
	default:
		break;
	}

	transport_lun_remove_cmd(cmd);
	transport_cmd_check_stop_to_fabric(cmd);
	return;

queue_full:
	pr_debug("Handling complete_ok QUEUE_FULL: se_cmd: %p,"
		" data_direction: %d\n", cmd, cmd->data_direction);
	cmd->t_state = TRANSPORT_COMPLETE_QF_OK;
	transport_handle_queue_full(cmd, cmd->se_dev);
}

static inline void transport_free_sgl(struct scatterlist *sgl, int nents)
{
	struct scatterlist *sg;
	int count;

	for_each_sg(sgl, sg, nents, count)
		__free_page(sg_page(sg));

	kfree(sgl);
}

static inline void transport_reset_sgl_orig(struct se_cmd *cmd)
{
	/*
	 * Check for saved t_data_sg that may be used for COMPARE_AND_WRITE
	 * emulation, and free + reset pointers if necessary..
	 */
	if (!cmd->t_data_sg_orig)
		return;

	kfree(cmd->t_data_sg);
	cmd->t_data_sg = cmd->t_data_sg_orig;
	cmd->t_data_sg_orig = NULL;
	cmd->t_data_nents = cmd->t_data_nents_orig;
	cmd->t_data_nents_orig = 0;
}

static inline void transport_free_pages(struct se_cmd *cmd)
{
	if (cmd->se_cmd_flags & SCF_PASSTHROUGH_SG_TO_MEM_NOALLOC) {
		transport_reset_sgl_orig(cmd);
		return;
	}
	transport_reset_sgl_orig(cmd);

	transport_free_sgl(cmd->t_data_sg, cmd->t_data_nents);
	cmd->t_data_sg = NULL;
	cmd->t_data_nents = 0;

	transport_free_sgl(cmd->t_bidi_data_sg, cmd->t_bidi_data_nents);
	cmd->t_bidi_data_sg = NULL;
	cmd->t_bidi_data_nents = 0;
}

/**
 * transport_release_cmd - free a command
 * @cmd:       command to free
 *
 * This routine unconditionally frees a command, and reference counting
 * or list removal must be done in the caller.
 */
static int transport_release_cmd(struct se_cmd *cmd)
{
	BUG_ON(!cmd->se_tfo);

	if (cmd->se_cmd_flags & SCF_SCSI_TMR_CDB)
		core_tmr_release_req(cmd->se_tmr_req);
	if (cmd->t_task_cdb != cmd->__t_task_cdb)
		kfree(cmd->t_task_cdb);
	/*
	 * If this cmd has been setup with target_get_sess_cmd(), drop
	 * the kref and call ->release_cmd() in kref callback.
	 */
	return target_put_sess_cmd(cmd->se_sess, cmd);
}

/**
 * transport_put_cmd - release a reference to a command
 * @cmd:       command to release
 *
 * This routine releases our reference to the command and frees it if possible.
 */
static int transport_put_cmd(struct se_cmd *cmd)
{
	transport_free_pages(cmd);
	return transport_release_cmd(cmd);
}

void *transport_kmap_data_sg(struct se_cmd *cmd)
{
	struct scatterlist *sg = cmd->t_data_sg;
	struct page **pages;
	int i;

	/*
	 * We need to take into account a possible offset here for fabrics like
	 * tcm_loop who may be using a contig buffer from the SCSI midlayer for
	 * control CDBs passed as SGLs via transport_generic_map_mem_to_cmd()
	 */
	if (!cmd->t_data_nents)
		return NULL;
<<<<<<< HEAD
	else if (cmd->t_data_nents == 1)
=======

	BUG_ON(!sg);
	if (cmd->t_data_nents == 1)
>>>>>>> c3ade0e0
		return kmap(sg_page(sg)) + sg->offset;

	/* >1 page. use vmap */
	pages = kmalloc(sizeof(*pages) * cmd->t_data_nents, GFP_KERNEL);
	if (!pages)
		return NULL;

	/* convert sg[] to pages[] */
	for_each_sg(cmd->t_data_sg, sg, cmd->t_data_nents, i) {
		pages[i] = sg_page(sg);
	}

	cmd->t_data_vmap = vmap(pages, cmd->t_data_nents,  VM_MAP, PAGE_KERNEL);
	kfree(pages);
	if (!cmd->t_data_vmap)
		return NULL;

	return cmd->t_data_vmap + cmd->t_data_sg[0].offset;
}
EXPORT_SYMBOL(transport_kmap_data_sg);

void transport_kunmap_data_sg(struct se_cmd *cmd)
{
<<<<<<< HEAD
	if (!cmd->t_data_nents)
		return;
	else if (cmd->t_data_nents == 1)
		kunmap(sg_page(cmd->t_data_sg));
=======
	if (!cmd->t_data_nents) {
		return;
	} else if (cmd->t_data_nents == 1) {
		kunmap(sg_page(cmd->t_data_sg));
		return;
	}
>>>>>>> c3ade0e0

	vunmap(cmd->t_data_vmap);
	cmd->t_data_vmap = NULL;
}
EXPORT_SYMBOL(transport_kunmap_data_sg);

int
target_alloc_sgl(struct scatterlist **sgl, unsigned int *nents, u32 length,
		 bool zero_page)
{
	struct scatterlist *sg;
	struct page *page;
	gfp_t zero_flag = (zero_page) ? __GFP_ZERO : 0;
	unsigned int nent;
	int i = 0;

	nent = DIV_ROUND_UP(length, PAGE_SIZE);
	sg = kmalloc(sizeof(struct scatterlist) * nent, GFP_KERNEL);
	if (!sg)
		return -ENOMEM;

	sg_init_table(sg, nent);

	while (length) {
		u32 page_len = min_t(u32, length, PAGE_SIZE);
		page = alloc_page(GFP_KERNEL | zero_flag);
		if (!page)
			goto out;

		sg_set_page(&sg[i], page, page_len, 0);
		length -= page_len;
		i++;
	}
	*sgl = sg;
	*nents = nent;
	return 0;

out:
	while (i > 0) {
		i--;
<<<<<<< HEAD
		__free_page(sg_page(&cmd->t_data_sg[i]));
=======
		__free_page(sg_page(&sg[i]));
>>>>>>> c3ade0e0
	}
	kfree(sg);
	return -ENOMEM;
}

<<<<<<< HEAD
/* Reduce sectors if they are too long for the device */
static inline sector_t transport_limit_task_sectors(
	struct se_device *dev,
	unsigned long long lba,
	sector_t sectors)
{
	sectors = min_t(sector_t, sectors, dev->se_sub_dev->se_dev_attrib.max_sectors);

	if (dev->transport->get_device_type(dev) == TYPE_DISK)
		if ((lba + sectors) > transport_dev_end_lba(dev))
			sectors = ((transport_dev_end_lba(dev) - lba) + 1);

	return sectors;
}


/*
 * This function can be used by HW target mode drivers to create a linked
 * scatterlist from all contiguously allocated struct se_task->task_sg[].
 * This is intended to be called during the completion path by TCM Core
 * when struct target_core_fabric_ops->check_task_sg_chaining is enabled.
 */
void transport_do_task_sg_chain(struct se_cmd *cmd)
{
	struct scatterlist *sg_first = NULL;
	struct scatterlist *sg_prev = NULL;
	int sg_prev_nents = 0;
	struct scatterlist *sg;
	struct se_task *task;
	u32 chained_nents = 0;
	int i;

	BUG_ON(!cmd->se_tfo->task_sg_chaining);

	/*
	 * Walk the struct se_task list and setup scatterlist chains
	 * for each contiguously allocated struct se_task->task_sg[].
	 */
	list_for_each_entry(task, &cmd->t_task_list, t_list) {
		if (!task->task_sg)
			continue;

		if (!sg_first) {
			sg_first = task->task_sg;
			chained_nents = task->task_sg_nents;
		} else {
			sg_chain(sg_prev, sg_prev_nents, task->task_sg);
			chained_nents += task->task_sg_nents;
		}
		/*
		 * For the padded tasks, use the extra SGL vector allocated
		 * in transport_allocate_data_tasks() for the sg_prev_nents
		 * offset into sg_chain() above.
		 *
		 * We do not need the padding for the last task (or a single
		 * task), but in that case we will never use the sg_prev_nents
		 * value below which would be incorrect.
		 */
		sg_prev_nents = (task->task_sg_nents + 1);
		sg_prev = task->task_sg;
	}
	/*
	 * Setup the starting pointer and total t_tasks_sg_linked_no including
	 * padding SGs for linking and to mark the end.
	 */
	cmd->t_tasks_sg_chained = sg_first;
	cmd->t_tasks_sg_chained_no = chained_nents;

	pr_debug("Setup cmd: %p cmd->t_tasks_sg_chained: %p and"
		" t_tasks_sg_chained_no: %u\n", cmd, cmd->t_tasks_sg_chained,
		cmd->t_tasks_sg_chained_no);

	for_each_sg(cmd->t_tasks_sg_chained, sg,
			cmd->t_tasks_sg_chained_no, i) {

		pr_debug("SG[%d]: %p page: %p length: %d offset: %d\n",
			i, sg, sg_page(sg), sg->length, sg->offset);
		if (sg_is_chain(sg))
			pr_debug("SG: %p sg_is_chain=1\n", sg);
		if (sg_is_last(sg))
			pr_debug("SG: %p sg_is_last=1\n", sg);
	}
}
EXPORT_SYMBOL(transport_do_task_sg_chain);

/*
 * Break up cmd into chunks transport can handle
 */
static int
transport_allocate_data_tasks(struct se_cmd *cmd,
	enum dma_data_direction data_direction,
	struct scatterlist *cmd_sg, unsigned int sgl_nents)
{
	struct se_device *dev = cmd->se_dev;
	int task_count, i;
	unsigned long long lba;
	sector_t sectors, dev_max_sectors;
	u32 sector_size;

	if (transport_cmd_get_valid_sectors(cmd) < 0)
		return -EINVAL;

	dev_max_sectors = dev->se_sub_dev->se_dev_attrib.max_sectors;
	sector_size = dev->se_sub_dev->se_dev_attrib.block_size;

	WARN_ON(cmd->data_length % sector_size);

	lba = cmd->t_task_lba;
	sectors = DIV_ROUND_UP(cmd->data_length, sector_size);
	task_count = DIV_ROUND_UP_SECTOR_T(sectors, dev_max_sectors);

	/*
	 * If we need just a single task reuse the SG list in the command
	 * and avoid a lot of work.
	 */
	if (task_count == 1) {
		struct se_task *task;
		unsigned long flags;

		task = transport_generic_get_task(cmd, data_direction);
		if (!task)
			return -ENOMEM;

		task->task_sg = cmd_sg;
		task->task_sg_nents = sgl_nents;

		task->task_lba = lba;
		task->task_sectors = sectors;
		task->task_size = task->task_sectors * sector_size;

		spin_lock_irqsave(&cmd->t_state_lock, flags);
		list_add_tail(&task->t_list, &cmd->t_task_list);
		spin_unlock_irqrestore(&cmd->t_state_lock, flags);

		return task_count;
	}

	for (i = 0; i < task_count; i++) {
		struct se_task *task;
		unsigned int task_size, task_sg_nents_padded;
		struct scatterlist *sg;
		unsigned long flags;
		int count;

		task = transport_generic_get_task(cmd, data_direction);
		if (!task)
			return -ENOMEM;

		task->task_lba = lba;
		task->task_sectors = min(sectors, dev_max_sectors);
		task->task_size = task->task_sectors * sector_size;

		/*
		 * This now assumes that passed sg_ents are in PAGE_SIZE chunks
		 * in order to calculate the number per task SGL entries
		 */
		task->task_sg_nents = DIV_ROUND_UP(task->task_size, PAGE_SIZE);
		/*
		 * Check if the fabric module driver is requesting that all
		 * struct se_task->task_sg[] be chained together..  If so,
		 * then allocate an extra padding SG entry for linking and
		 * marking the end of the chained SGL for every task except
		 * the last one for (task_count > 1) operation, or skipping
		 * the extra padding for the (task_count == 1) case.
		 */
		if (cmd->se_tfo->task_sg_chaining && (i < (task_count - 1))) {
			task_sg_nents_padded = (task->task_sg_nents + 1);
		} else
			task_sg_nents_padded = task->task_sg_nents;

		task->task_sg = kmalloc(sizeof(struct scatterlist) *
					task_sg_nents_padded, GFP_KERNEL);
		if (!task->task_sg) {
			cmd->se_dev->transport->free_task(task);
			return -ENOMEM;
		}

		sg_init_table(task->task_sg, task_sg_nents_padded);

		task_size = task->task_size;

		/* Build new sgl, only up to task_size */
		for_each_sg(task->task_sg, sg, task->task_sg_nents, count) {
			if (cmd_sg->length > task_size)
				break;

			*sg = *cmd_sg;
			task_size -= cmd_sg->length;
			cmd_sg = sg_next(cmd_sg);
		}

		lba += task->task_sectors;
		sectors -= task->task_sectors;

		spin_lock_irqsave(&cmd->t_state_lock, flags);
		list_add_tail(&task->t_list, &cmd->t_task_list);
		spin_unlock_irqrestore(&cmd->t_state_lock, flags);
	}

	return task_count;
}

static int
transport_allocate_control_task(struct se_cmd *cmd)
{
	struct se_task *task;
	unsigned long flags;

	/* Workaround for handling zero-length control CDBs */
	if ((cmd->se_cmd_flags & SCF_SCSI_CONTROL_SG_IO_CDB) &&
	    !cmd->data_length)
		return 0;

	task = transport_generic_get_task(cmd, cmd->data_direction);
	if (!task)
		return -ENOMEM;

	task->task_sg = cmd->t_data_sg;
	task->task_size = cmd->data_length;
	task->task_sg_nents = cmd->t_data_nents;

	spin_lock_irqsave(&cmd->t_state_lock, flags);
	list_add_tail(&task->t_list, &cmd->t_task_list);
	spin_unlock_irqrestore(&cmd->t_state_lock, flags);

	/* Success! Return number of tasks allocated */
	return 1;
}

/*
 * Allocate any required ressources to execute the command, and either place
 * it on the execution queue if possible.  For writes we might not have the
 * payload yet, thus notify the fabric via a call to ->write_pending instead.
 */
int transport_generic_new_cmd(struct se_cmd *cmd)
{
	struct se_device *dev = cmd->se_dev;
	int task_cdbs, task_cdbs_bidi = 0;
	int set_counts = 1;
	int ret = 0;

	/*
	 * Determine is the TCM fabric module has already allocated physical
	 * memory, and is directly calling transport_generic_map_mem_to_cmd()
	 * beforehand.
	 */
	if (!(cmd->se_cmd_flags & SCF_PASSTHROUGH_SG_TO_MEM_NOALLOC) &&
	    cmd->data_length) {
		ret = transport_generic_get_mem(cmd);
		if (ret < 0)
			goto out_fail;
	}

	/*
	 * For BIDI command set up the read tasks first.
	 */
	if (cmd->t_bidi_data_sg &&
	    dev->transport->transport_type != TRANSPORT_PLUGIN_PHBA_PDEV) {
		BUG_ON(!(cmd->se_cmd_flags & SCF_SCSI_DATA_SG_IO_CDB));

		task_cdbs_bidi = transport_allocate_data_tasks(cmd,
				DMA_FROM_DEVICE, cmd->t_bidi_data_sg,
				cmd->t_bidi_data_nents);
		if (task_cdbs_bidi <= 0)
			goto out_fail;

		atomic_inc(&cmd->t_fe_count);
		atomic_inc(&cmd->t_se_count);
		set_counts = 0;
	}

	if (cmd->se_cmd_flags & SCF_SCSI_DATA_SG_IO_CDB) {
		task_cdbs = transport_allocate_data_tasks(cmd,
					cmd->data_direction, cmd->t_data_sg,
					cmd->t_data_nents);
	} else {
		task_cdbs = transport_allocate_control_task(cmd);
	}

	if (task_cdbs < 0)
		goto out_fail;
	else if (!task_cdbs && (cmd->se_cmd_flags & SCF_SCSI_DATA_SG_IO_CDB)) {
		cmd->t_state = TRANSPORT_COMPLETE;
		atomic_set(&cmd->t_transport_active, 1);

		if (cmd->t_task_cdb[0] == REQUEST_SENSE) {
			u8 ua_asc = 0, ua_ascq = 0;

			core_scsi3_ua_clear_for_request_sense(cmd,
					&ua_asc, &ua_ascq);
		}

		INIT_WORK(&cmd->work, target_complete_ok_work);
		queue_work(target_completion_wq, &cmd->work);
		return 0;
	}

	if (set_counts) {
		atomic_inc(&cmd->t_fe_count);
		atomic_inc(&cmd->t_se_count);
	}

	cmd->t_task_list_num = (task_cdbs + task_cdbs_bidi);
	atomic_set(&cmd->t_task_cdbs_left, cmd->t_task_list_num);
	atomic_set(&cmd->t_task_cdbs_ex_left, cmd->t_task_list_num);

	/*
	 * For WRITEs, let the fabric know its buffer is ready..
	 * This WRITE struct se_cmd (and all of its associated struct se_task's)
	 * will be added to the struct se_device execution queue after its WRITE
	 * data has arrived. (ie: It gets handled by the transport processing
	 * thread a second time)
	 */
	if (cmd->data_direction == DMA_TO_DEVICE) {
		transport_add_tasks_to_state_queue(cmd);
		return transport_generic_write_pending(cmd);
	}
	/*
	 * Everything else but a WRITE, add the struct se_cmd's struct se_task's
	 * to the execution queue.
	 */
	transport_execute_tasks(cmd);
	return 0;

out_fail:
	cmd->se_cmd_flags |= SCF_SCSI_CDB_EXCEPTION;
	cmd->scsi_sense_reason = TCM_LOGICAL_UNIT_COMMUNICATION_FAILURE;
	return -EINVAL;
}
EXPORT_SYMBOL(transport_generic_new_cmd);

/*	transport_generic_process_write():
 *
 *
 */
void transport_generic_process_write(struct se_cmd *cmd)
{
	transport_execute_tasks(cmd);
}
EXPORT_SYMBOL(transport_generic_process_write);

static void transport_write_pending_qf(struct se_cmd *cmd)
{
	int ret;

	ret = cmd->se_tfo->write_pending(cmd);
	if (ret == -EAGAIN || ret == -ENOMEM) {
		pr_debug("Handling write_pending QUEUE__FULL: se_cmd: %p\n",
			 cmd);
		transport_handle_queue_full(cmd, cmd->se_dev);
	}
}

static int transport_generic_write_pending(struct se_cmd *cmd)
{
	unsigned long flags;
	int ret;

	spin_lock_irqsave(&cmd->t_state_lock, flags);
	cmd->t_state = TRANSPORT_WRITE_PENDING;
	spin_unlock_irqrestore(&cmd->t_state_lock, flags);
=======
/*
 * Allocate any required resources to execute the command.  For writes we
 * might not have the payload yet, so notify the fabric via a call to
 * ->write_pending instead. Otherwise place it on the execution queue.
 */
sense_reason_t
transport_generic_new_cmd(struct se_cmd *cmd)
{
	int ret = 0;
>>>>>>> c3ade0e0

	/*
	 * Determine is the TCM fabric module has already allocated physical
	 * memory, and is directly calling transport_generic_map_mem_to_cmd()
	 * beforehand.
	 */
	if (!(cmd->se_cmd_flags & SCF_PASSTHROUGH_SG_TO_MEM_NOALLOC) &&
	    cmd->data_length) {
		bool zero_flag = !(cmd->se_cmd_flags & SCF_SCSI_DATA_CDB);

		if ((cmd->se_cmd_flags & SCF_BIDI) ||
		    (cmd->se_cmd_flags & SCF_COMPARE_AND_WRITE)) {
			u32 bidi_length;

			if (cmd->se_cmd_flags & SCF_COMPARE_AND_WRITE)
				bidi_length = cmd->t_task_nolb *
					      cmd->se_dev->dev_attrib.block_size;
			else
				bidi_length = cmd->data_length;

			ret = target_alloc_sgl(&cmd->t_bidi_data_sg,
					       &cmd->t_bidi_data_nents,
					       bidi_length, zero_flag);
			if (ret < 0)
				return TCM_LOGICAL_UNIT_COMMUNICATION_FAILURE;
		}

		ret = target_alloc_sgl(&cmd->t_data_sg, &cmd->t_data_nents,
				       cmd->data_length, zero_flag);
		if (ret < 0)
			return TCM_LOGICAL_UNIT_COMMUNICATION_FAILURE;
	}
	/*
	 * If this command is not a write we can execute it right here,
	 * for write buffers we need to notify the fabric driver first
	 * and let it call back once the write buffers are ready.
	 */
	target_add_to_state_list(cmd);
	if (cmd->data_direction != DMA_TO_DEVICE) {
		target_execute_cmd(cmd);
		return 0;
	}
	transport_cmd_check_stop(cmd, false, true);

	ret = cmd->se_tfo->write_pending(cmd);
	if (ret == -EAGAIN || ret == -ENOMEM)
		goto queue_full;

	/* fabric drivers should only return -EAGAIN or -ENOMEM as error */
	WARN_ON(ret);

	return (!ret) ? 0 : TCM_LOGICAL_UNIT_COMMUNICATION_FAILURE;

queue_full:
	pr_debug("Handling write_pending QUEUE__FULL: se_cmd: %p\n", cmd);
	cmd->t_state = TRANSPORT_COMPLETE_QF_WP;
	transport_handle_queue_full(cmd, cmd->se_dev);
	return 0;
}
EXPORT_SYMBOL(transport_generic_new_cmd);

static void transport_write_pending_qf(struct se_cmd *cmd)
{
	int ret;

	ret = cmd->se_tfo->write_pending(cmd);
	if (ret == -EAGAIN || ret == -ENOMEM) {
		pr_debug("Handling write_pending QUEUE__FULL: se_cmd: %p\n",
			 cmd);
		transport_handle_queue_full(cmd, cmd->se_dev);
	}
}

int transport_generic_free_cmd(struct se_cmd *cmd, int wait_for_tasks)
{
	unsigned long flags;
	int ret = 0;

	if (!(cmd->se_cmd_flags & SCF_SE_LUN_CMD)) {
		if (wait_for_tasks && (cmd->se_cmd_flags & SCF_SCSI_TMR_CDB))
			 transport_wait_for_tasks(cmd);

		ret = transport_release_cmd(cmd);
	} else {
		if (wait_for_tasks)
			transport_wait_for_tasks(cmd);
		/*
		 * Handle WRITE failure case where transport_generic_new_cmd()
		 * has already added se_cmd to state_list, but fabric has
		 * failed command before I/O submission.
		 */
		if (cmd->state_active) {
			spin_lock_irqsave(&cmd->t_state_lock, flags);
			target_remove_from_state_list(cmd);
			spin_unlock_irqrestore(&cmd->t_state_lock, flags);
		}

		if (cmd->se_lun)
			transport_lun_remove_cmd(cmd);

		ret = transport_put_cmd(cmd);
	}
	return ret;
}
EXPORT_SYMBOL(transport_generic_free_cmd);

/* target_get_sess_cmd - Add command to active ->sess_cmd_list
 * @se_sess:	session to reference
 * @se_cmd:	command descriptor to add
 * @ack_kref:	Signal that fabric will perform an ack target_put_sess_cmd()
 */
int target_get_sess_cmd(struct se_session *se_sess, struct se_cmd *se_cmd,
			       bool ack_kref)
{
	unsigned long flags;
	int ret = 0;

	/*
	 * Add a second kref if the fabric caller is expecting to handle
	 * fabric acknowledgement that requires two target_put_sess_cmd()
	 * invocations before se_cmd descriptor release.
	 */
	if (ack_kref == true) {
		kref_get(&se_cmd->cmd_kref);
		se_cmd->se_cmd_flags |= SCF_ACK_KREF;
	}

	spin_lock_irqsave(&se_sess->sess_cmd_lock, flags);
	if (se_sess->sess_tearing_down) {
		ret = -ESHUTDOWN;
		goto out;
	}
	list_add_tail(&se_cmd->se_cmd_list, &se_sess->sess_cmd_list);
out:
	spin_unlock_irqrestore(&se_sess->sess_cmd_lock, flags);
	return ret;
}
EXPORT_SYMBOL(target_get_sess_cmd);

static void target_release_cmd_kref(struct kref *kref)
{
	struct se_cmd *se_cmd = container_of(kref, struct se_cmd, cmd_kref);
	struct se_session *se_sess = se_cmd->se_sess;

	if (list_empty(&se_cmd->se_cmd_list)) {
		spin_unlock(&se_sess->sess_cmd_lock);
		se_cmd->se_tfo->release_cmd(se_cmd);
		return;
	}
	if (se_sess->sess_tearing_down && se_cmd->cmd_wait_set) {
		spin_unlock(&se_sess->sess_cmd_lock);
		complete(&se_cmd->cmd_wait_comp);
		return;
	}
	list_del(&se_cmd->se_cmd_list);
	spin_unlock(&se_sess->sess_cmd_lock);

	se_cmd->se_tfo->release_cmd(se_cmd);
}

/* target_put_sess_cmd - Check for active I/O shutdown via kref_put
 * @se_sess:	session to reference
 * @se_cmd:	command descriptor to drop
 */
int target_put_sess_cmd(struct se_session *se_sess, struct se_cmd *se_cmd)
{
	return kref_put_spinlock_irqsave(&se_cmd->cmd_kref, target_release_cmd_kref,
			&se_sess->sess_cmd_lock);
}
EXPORT_SYMBOL(target_put_sess_cmd);

/* target_sess_cmd_list_set_waiting - Flag all commands in
 *         sess_cmd_list to complete cmd_wait_comp.  Set
 *         sess_tearing_down so no more commands are queued.
 * @se_sess:	session to flag
 */
void target_sess_cmd_list_set_waiting(struct se_session *se_sess)
{
	struct se_cmd *se_cmd;
	unsigned long flags;

	spin_lock_irqsave(&se_sess->sess_cmd_lock, flags);
	if (se_sess->sess_tearing_down) {
		spin_unlock_irqrestore(&se_sess->sess_cmd_lock, flags);
		return;
	}
	se_sess->sess_tearing_down = 1;
	list_splice_init(&se_sess->sess_cmd_list, &se_sess->sess_wait_list);

	list_for_each_entry(se_cmd, &se_sess->sess_wait_list, se_cmd_list)
		se_cmd->cmd_wait_set = 1;

	spin_unlock_irqrestore(&se_sess->sess_cmd_lock, flags);
}
EXPORT_SYMBOL(target_sess_cmd_list_set_waiting);

/* target_wait_for_sess_cmds - Wait for outstanding descriptors
 * @se_sess:    session to wait for active I/O
 */
void target_wait_for_sess_cmds(struct se_session *se_sess)
{
	struct se_cmd *se_cmd, *tmp_cmd;
	unsigned long flags;

	list_for_each_entry_safe(se_cmd, tmp_cmd,
				&se_sess->sess_wait_list, se_cmd_list) {
		list_del(&se_cmd->se_cmd_list);

		pr_debug("Waiting for se_cmd: %p t_state: %d, fabric state:"
			" %d\n", se_cmd, se_cmd->t_state,
			se_cmd->se_tfo->get_cmd_state(se_cmd));

		wait_for_completion(&se_cmd->cmd_wait_comp);
		pr_debug("After cmd_wait_comp: se_cmd: %p t_state: %d"
			" fabric state: %d\n", se_cmd, se_cmd->t_state,
			se_cmd->se_tfo->get_cmd_state(se_cmd));

		se_cmd->se_tfo->release_cmd(se_cmd);
	}

	spin_lock_irqsave(&se_sess->sess_cmd_lock, flags);
	WARN_ON(!list_empty(&se_sess->sess_cmd_list));
	spin_unlock_irqrestore(&se_sess->sess_cmd_lock, flags);

}
EXPORT_SYMBOL(target_wait_for_sess_cmds);

static int transport_clear_lun_ref_thread(void *p)
{
	struct se_lun *lun = p;

	percpu_ref_kill(&lun->lun_ref);

	wait_for_completion(&lun->lun_ref_comp);
	complete(&lun->lun_shutdown_comp);

	return 0;
}

int transport_clear_lun_ref(struct se_lun *lun)
{
	struct task_struct *kt;

	kt = kthread_run(transport_clear_lun_ref_thread, lun,
			"tcm_cl_%u", lun->unpacked_lun);
	if (IS_ERR(kt)) {
		pr_err("Unable to start clear_lun thread\n");
		return PTR_ERR(kt);
	}
	wait_for_completion(&lun->lun_shutdown_comp);

	return 0;
}

/**
 * transport_wait_for_tasks - wait for completion to occur
 * @cmd:	command to wait
 *
 * Called from frontend fabric context to wait for storage engine
 * to pause and/or release frontend generated struct se_cmd.
 */
bool transport_wait_for_tasks(struct se_cmd *cmd)
{
	unsigned long flags;

	spin_lock_irqsave(&cmd->t_state_lock, flags);
	if (!(cmd->se_cmd_flags & SCF_SE_LUN_CMD) &&
	    !(cmd->se_cmd_flags & SCF_SCSI_TMR_CDB)) {
		spin_unlock_irqrestore(&cmd->t_state_lock, flags);
		return false;
	}

	if (!(cmd->se_cmd_flags & SCF_SUPPORTED_SAM_OPCODE) &&
	    !(cmd->se_cmd_flags & SCF_SCSI_TMR_CDB)) {
		spin_unlock_irqrestore(&cmd->t_state_lock, flags);
		return false;
	}

<<<<<<< HEAD
		atomic_set(&cmd->transport_lun_stop, 0);
	}
	if (!atomic_read(&cmd->t_transport_active) ||
	     atomic_read_unchecked(&cmd->t_transport_aborted)) {
=======
	if (!(cmd->transport_state & CMD_T_ACTIVE)) {
>>>>>>> c3ade0e0
		spin_unlock_irqrestore(&cmd->t_state_lock, flags);
		return false;
	}

	cmd->transport_state |= CMD_T_STOP;

	pr_debug("wait_for_tasks: Stopping %p ITT: 0x%08x"
		" i_state: %d, t_state: %d, CMD_T_STOP\n",
		cmd, cmd->se_tfo->get_task_tag(cmd),
		cmd->se_tfo->get_cmd_state(cmd), cmd->t_state);

	spin_unlock_irqrestore(&cmd->t_state_lock, flags);

	wait_for_completion(&cmd->t_transport_stop_comp);

	spin_lock_irqsave(&cmd->t_state_lock, flags);
	cmd->transport_state &= ~(CMD_T_ACTIVE | CMD_T_STOP);

	pr_debug("wait_for_tasks: Stopped wait_for_completion("
		"&cmd->t_transport_stop_comp) for ITT: 0x%08x\n",
		cmd->se_tfo->get_task_tag(cmd));

	spin_unlock_irqrestore(&cmd->t_state_lock, flags);

	return true;
}
EXPORT_SYMBOL(transport_wait_for_tasks);

static int transport_get_sense_codes(
	struct se_cmd *cmd,
	u8 *asc,
	u8 *ascq)
{
	*asc = cmd->scsi_asc;
	*ascq = cmd->scsi_ascq;

	return 0;
}

static
void transport_err_sector_info(unsigned char *buffer, sector_t bad_sector)
{
	/* Place failed LBA in sense data information descriptor 0. */
	buffer[SPC_ADD_SENSE_LEN_OFFSET] = 0xc;
	buffer[SPC_DESC_TYPE_OFFSET] = 0; /* Information */
	buffer[SPC_ADDITIONAL_DESC_LEN_OFFSET] = 0xa;
	buffer[SPC_VALIDITY_OFFSET] = 0x80;

	/* Descriptor Information: failing sector */
	put_unaligned_be64(bad_sector, &buffer[12]);
}

int
transport_send_check_condition_and_sense(struct se_cmd *cmd,
		sense_reason_t reason, int from_transport)
{
	unsigned char *buffer = cmd->sense_buffer;
	unsigned long flags;
	u8 asc = 0, ascq = 0;

	spin_lock_irqsave(&cmd->t_state_lock, flags);
	if (cmd->se_cmd_flags & SCF_SENT_CHECK_CONDITION) {
		spin_unlock_irqrestore(&cmd->t_state_lock, flags);
		return 0;
	}
	cmd->se_cmd_flags |= SCF_SENT_CHECK_CONDITION;
	spin_unlock_irqrestore(&cmd->t_state_lock, flags);

	if (!reason && from_transport)
		goto after_reason;

	if (!from_transport)
		cmd->se_cmd_flags |= SCF_EMULATED_TASK_SENSE;

	/*
	 * Actual SENSE DATA, see SPC-3 7.23.2  SPC_SENSE_KEY_OFFSET uses
	 * SENSE KEY values from include/scsi/scsi.h
	 */
	switch (reason) {
	case TCM_NO_SENSE:
		/* CURRENT ERROR */
		buffer[0] = 0x70;
		buffer[SPC_ADD_SENSE_LEN_OFFSET] = 10;
		/* Not Ready */
		buffer[SPC_SENSE_KEY_OFFSET] = NOT_READY;
		/* NO ADDITIONAL SENSE INFORMATION */
		buffer[SPC_ASC_KEY_OFFSET] = 0;
		buffer[SPC_ASCQ_KEY_OFFSET] = 0;
		break;
	case TCM_NON_EXISTENT_LUN:
		/* CURRENT ERROR */
<<<<<<< HEAD
		buffer[offset] = 0x70;
		buffer[offset+SPC_ADD_SENSE_LEN_OFFSET] = 10;
=======
		buffer[0] = 0x70;
		buffer[SPC_ADD_SENSE_LEN_OFFSET] = 10;
>>>>>>> c3ade0e0
		/* ILLEGAL REQUEST */
		buffer[SPC_SENSE_KEY_OFFSET] = ILLEGAL_REQUEST;
		/* LOGICAL UNIT NOT SUPPORTED */
		buffer[SPC_ASC_KEY_OFFSET] = 0x25;
		break;
	case TCM_UNSUPPORTED_SCSI_OPCODE:
	case TCM_SECTOR_COUNT_TOO_MANY:
		/* CURRENT ERROR */
<<<<<<< HEAD
		buffer[offset] = 0x70;
		buffer[offset+SPC_ADD_SENSE_LEN_OFFSET] = 10;
=======
		buffer[0] = 0x70;
		buffer[SPC_ADD_SENSE_LEN_OFFSET] = 10;
>>>>>>> c3ade0e0
		/* ILLEGAL REQUEST */
		buffer[SPC_SENSE_KEY_OFFSET] = ILLEGAL_REQUEST;
		/* INVALID COMMAND OPERATION CODE */
		buffer[SPC_ASC_KEY_OFFSET] = 0x20;
		break;
	case TCM_UNKNOWN_MODE_PAGE:
		/* CURRENT ERROR */
<<<<<<< HEAD
		buffer[offset] = 0x70;
		buffer[offset+SPC_ADD_SENSE_LEN_OFFSET] = 10;
=======
		buffer[0] = 0x70;
		buffer[SPC_ADD_SENSE_LEN_OFFSET] = 10;
>>>>>>> c3ade0e0
		/* ILLEGAL REQUEST */
		buffer[SPC_SENSE_KEY_OFFSET] = ILLEGAL_REQUEST;
		/* INVALID FIELD IN CDB */
		buffer[SPC_ASC_KEY_OFFSET] = 0x24;
		break;
	case TCM_CHECK_CONDITION_ABORT_CMD:
		/* CURRENT ERROR */
<<<<<<< HEAD
		buffer[offset] = 0x70;
		buffer[offset+SPC_ADD_SENSE_LEN_OFFSET] = 10;
=======
		buffer[0] = 0x70;
		buffer[SPC_ADD_SENSE_LEN_OFFSET] = 10;
>>>>>>> c3ade0e0
		/* ABORTED COMMAND */
		buffer[SPC_SENSE_KEY_OFFSET] = ABORTED_COMMAND;
		/* BUS DEVICE RESET FUNCTION OCCURRED */
		buffer[SPC_ASC_KEY_OFFSET] = 0x29;
		buffer[SPC_ASCQ_KEY_OFFSET] = 0x03;
		break;
	case TCM_INCORRECT_AMOUNT_OF_DATA:
		/* CURRENT ERROR */
<<<<<<< HEAD
		buffer[offset] = 0x70;
		buffer[offset+SPC_ADD_SENSE_LEN_OFFSET] = 10;
=======
		buffer[0] = 0x70;
		buffer[SPC_ADD_SENSE_LEN_OFFSET] = 10;
>>>>>>> c3ade0e0
		/* ABORTED COMMAND */
		buffer[SPC_SENSE_KEY_OFFSET] = ABORTED_COMMAND;
		/* WRITE ERROR */
		buffer[SPC_ASC_KEY_OFFSET] = 0x0c;
		/* NOT ENOUGH UNSOLICITED DATA */
		buffer[SPC_ASCQ_KEY_OFFSET] = 0x0d;
		break;
	case TCM_INVALID_CDB_FIELD:
		/* CURRENT ERROR */
<<<<<<< HEAD
		buffer[offset] = 0x70;
		buffer[offset+SPC_ADD_SENSE_LEN_OFFSET] = 10;
		/* ILLEGAL REQUEST */
		buffer[offset+SPC_SENSE_KEY_OFFSET] = ILLEGAL_REQUEST;
=======
		buffer[0] = 0x70;
		buffer[SPC_ADD_SENSE_LEN_OFFSET] = 10;
		/* ILLEGAL REQUEST */
		buffer[SPC_SENSE_KEY_OFFSET] = ILLEGAL_REQUEST;
>>>>>>> c3ade0e0
		/* INVALID FIELD IN CDB */
		buffer[SPC_ASC_KEY_OFFSET] = 0x24;
		break;
	case TCM_INVALID_PARAMETER_LIST:
		/* CURRENT ERROR */
<<<<<<< HEAD
		buffer[offset] = 0x70;
		buffer[offset+SPC_ADD_SENSE_LEN_OFFSET] = 10;
		/* ILLEGAL REQUEST */
		buffer[offset+SPC_SENSE_KEY_OFFSET] = ILLEGAL_REQUEST;
=======
		buffer[0] = 0x70;
		buffer[SPC_ADD_SENSE_LEN_OFFSET] = 10;
		/* ILLEGAL REQUEST */
		buffer[SPC_SENSE_KEY_OFFSET] = ILLEGAL_REQUEST;
>>>>>>> c3ade0e0
		/* INVALID FIELD IN PARAMETER LIST */
		buffer[SPC_ASC_KEY_OFFSET] = 0x26;
		break;
	case TCM_PARAMETER_LIST_LENGTH_ERROR:
		/* CURRENT ERROR */
		buffer[0] = 0x70;
		buffer[SPC_ADD_SENSE_LEN_OFFSET] = 10;
		/* ILLEGAL REQUEST */
		buffer[SPC_SENSE_KEY_OFFSET] = ILLEGAL_REQUEST;
		/* PARAMETER LIST LENGTH ERROR */
		buffer[SPC_ASC_KEY_OFFSET] = 0x1a;
		break;
	case TCM_UNEXPECTED_UNSOLICITED_DATA:
		/* CURRENT ERROR */
<<<<<<< HEAD
		buffer[offset] = 0x70;
		buffer[offset+SPC_ADD_SENSE_LEN_OFFSET] = 10;
=======
		buffer[0] = 0x70;
		buffer[SPC_ADD_SENSE_LEN_OFFSET] = 10;
>>>>>>> c3ade0e0
		/* ABORTED COMMAND */
		buffer[SPC_SENSE_KEY_OFFSET] = ABORTED_COMMAND;
		/* WRITE ERROR */
		buffer[SPC_ASC_KEY_OFFSET] = 0x0c;
		/* UNEXPECTED_UNSOLICITED_DATA */
		buffer[SPC_ASCQ_KEY_OFFSET] = 0x0c;
		break;
	case TCM_SERVICE_CRC_ERROR:
		/* CURRENT ERROR */
<<<<<<< HEAD
		buffer[offset] = 0x70;
		buffer[offset+SPC_ADD_SENSE_LEN_OFFSET] = 10;
=======
		buffer[0] = 0x70;
		buffer[SPC_ADD_SENSE_LEN_OFFSET] = 10;
>>>>>>> c3ade0e0
		/* ABORTED COMMAND */
		buffer[SPC_SENSE_KEY_OFFSET] = ABORTED_COMMAND;
		/* PROTOCOL SERVICE CRC ERROR */
		buffer[SPC_ASC_KEY_OFFSET] = 0x47;
		/* N/A */
		buffer[SPC_ASCQ_KEY_OFFSET] = 0x05;
		break;
	case TCM_SNACK_REJECTED:
		/* CURRENT ERROR */
<<<<<<< HEAD
		buffer[offset] = 0x70;
		buffer[offset+SPC_ADD_SENSE_LEN_OFFSET] = 10;
=======
		buffer[0] = 0x70;
		buffer[SPC_ADD_SENSE_LEN_OFFSET] = 10;
>>>>>>> c3ade0e0
		/* ABORTED COMMAND */
		buffer[SPC_SENSE_KEY_OFFSET] = ABORTED_COMMAND;
		/* READ ERROR */
		buffer[SPC_ASC_KEY_OFFSET] = 0x11;
		/* FAILED RETRANSMISSION REQUEST */
		buffer[SPC_ASCQ_KEY_OFFSET] = 0x13;
		break;
	case TCM_WRITE_PROTECTED:
		/* CURRENT ERROR */
<<<<<<< HEAD
		buffer[offset] = 0x70;
		buffer[offset+SPC_ADD_SENSE_LEN_OFFSET] = 10;
=======
		buffer[0] = 0x70;
		buffer[SPC_ADD_SENSE_LEN_OFFSET] = 10;
>>>>>>> c3ade0e0
		/* DATA PROTECT */
		buffer[SPC_SENSE_KEY_OFFSET] = DATA_PROTECT;
		/* WRITE PROTECTED */
		buffer[SPC_ASC_KEY_OFFSET] = 0x27;
		break;
	case TCM_ADDRESS_OUT_OF_RANGE:
		/* CURRENT ERROR */
		buffer[0] = 0x70;
		buffer[SPC_ADD_SENSE_LEN_OFFSET] = 10;
		/* ILLEGAL REQUEST */
		buffer[SPC_SENSE_KEY_OFFSET] = ILLEGAL_REQUEST;
		/* LOGICAL BLOCK ADDRESS OUT OF RANGE */
		buffer[SPC_ASC_KEY_OFFSET] = 0x21;
		break;
	case TCM_ADDRESS_OUT_OF_RANGE:
		/* CURRENT ERROR */
		buffer[offset] = 0x70;
		buffer[offset+SPC_ADD_SENSE_LEN_OFFSET] = 10;
		/* ILLEGAL REQUEST */
		buffer[offset+SPC_SENSE_KEY_OFFSET] = ILLEGAL_REQUEST;
		/* LOGICAL BLOCK ADDRESS OUT OF RANGE */
		buffer[offset+SPC_ASC_KEY_OFFSET] = 0x21;
		break;
	case TCM_CHECK_CONDITION_UNIT_ATTENTION:
		/* CURRENT ERROR */
<<<<<<< HEAD
		buffer[offset] = 0x70;
		buffer[offset+SPC_ADD_SENSE_LEN_OFFSET] = 10;
=======
		buffer[0] = 0x70;
		buffer[SPC_ADD_SENSE_LEN_OFFSET] = 10;
>>>>>>> c3ade0e0
		/* UNIT ATTENTION */
		buffer[SPC_SENSE_KEY_OFFSET] = UNIT_ATTENTION;
		core_scsi3_ua_for_check_condition(cmd, &asc, &ascq);
		buffer[SPC_ASC_KEY_OFFSET] = asc;
		buffer[SPC_ASCQ_KEY_OFFSET] = ascq;
		break;
	case TCM_CHECK_CONDITION_NOT_READY:
		/* CURRENT ERROR */
<<<<<<< HEAD
		buffer[offset] = 0x70;
		buffer[offset+SPC_ADD_SENSE_LEN_OFFSET] = 10;
=======
		buffer[0] = 0x70;
		buffer[SPC_ADD_SENSE_LEN_OFFSET] = 10;
>>>>>>> c3ade0e0
		/* Not Ready */
		buffer[SPC_SENSE_KEY_OFFSET] = NOT_READY;
		transport_get_sense_codes(cmd, &asc, &ascq);
		buffer[SPC_ASC_KEY_OFFSET] = asc;
		buffer[SPC_ASCQ_KEY_OFFSET] = ascq;
		break;
	case TCM_MISCOMPARE_VERIFY:
		/* CURRENT ERROR */
		buffer[0] = 0x70;
		buffer[SPC_ADD_SENSE_LEN_OFFSET] = 10;
		buffer[SPC_SENSE_KEY_OFFSET] = MISCOMPARE;
		/* MISCOMPARE DURING VERIFY OPERATION */
		buffer[SPC_ASC_KEY_OFFSET] = 0x1d;
		buffer[SPC_ASCQ_KEY_OFFSET] = 0x00;
		break;
	case TCM_LOGICAL_BLOCK_GUARD_CHECK_FAILED:
		/* CURRENT ERROR */
		buffer[0] = 0x70;
		buffer[SPC_ADD_SENSE_LEN_OFFSET] = 10;
		/* ILLEGAL REQUEST */
		buffer[SPC_SENSE_KEY_OFFSET] = ILLEGAL_REQUEST;
		/* LOGICAL BLOCK GUARD CHECK FAILED */
		buffer[SPC_ASC_KEY_OFFSET] = 0x10;
		buffer[SPC_ASCQ_KEY_OFFSET] = 0x01;
		transport_err_sector_info(buffer, cmd->bad_sector);
		break;
	case TCM_LOGICAL_BLOCK_APP_TAG_CHECK_FAILED:
		/* CURRENT ERROR */
		buffer[0] = 0x70;
		buffer[SPC_ADD_SENSE_LEN_OFFSET] = 10;
		/* ILLEGAL REQUEST */
		buffer[SPC_SENSE_KEY_OFFSET] = ILLEGAL_REQUEST;
		/* LOGICAL BLOCK APPLICATION TAG CHECK FAILED */
		buffer[SPC_ASC_KEY_OFFSET] = 0x10;
		buffer[SPC_ASCQ_KEY_OFFSET] = 0x02;
		transport_err_sector_info(buffer, cmd->bad_sector);
		break;
	case TCM_LOGICAL_BLOCK_REF_TAG_CHECK_FAILED:
		/* CURRENT ERROR */
		buffer[0] = 0x70;
		buffer[SPC_ADD_SENSE_LEN_OFFSET] = 10;
		/* ILLEGAL REQUEST */
		buffer[SPC_SENSE_KEY_OFFSET] = ILLEGAL_REQUEST;
		/* LOGICAL BLOCK REFERENCE TAG CHECK FAILED */
		buffer[SPC_ASC_KEY_OFFSET] = 0x10;
		buffer[SPC_ASCQ_KEY_OFFSET] = 0x03;
		transport_err_sector_info(buffer, cmd->bad_sector);
		break;
	case TCM_LOGICAL_UNIT_COMMUNICATION_FAILURE:
	default:
		/* CURRENT ERROR */
<<<<<<< HEAD
		buffer[offset] = 0x70;
		buffer[offset+SPC_ADD_SENSE_LEN_OFFSET] = 10;
		/* ILLEGAL REQUEST */
		buffer[offset+SPC_SENSE_KEY_OFFSET] = ILLEGAL_REQUEST;
		/* LOGICAL UNIT COMMUNICATION FAILURE */
		buffer[offset+SPC_ASC_KEY_OFFSET] = 0x08;
=======
		buffer[0] = 0x70;
		buffer[SPC_ADD_SENSE_LEN_OFFSET] = 10;
		/*
		 * Returning ILLEGAL REQUEST would cause immediate IO errors on
		 * Solaris initiators.  Returning NOT READY instead means the
		 * operations will be retried a finite number of times and we
		 * can survive intermittent errors.
		 */
		buffer[SPC_SENSE_KEY_OFFSET] = NOT_READY;
		/* LOGICAL UNIT COMMUNICATION FAILURE */
		buffer[SPC_ASC_KEY_OFFSET] = 0x08;
>>>>>>> c3ade0e0
		break;
	}
	/*
	 * This code uses linux/include/scsi/scsi.h SAM status codes!
	 */
	cmd->scsi_status = SAM_STAT_CHECK_CONDITION;
	/*
	 * Automatically padded, this value is encoded in the fabric's
	 * data_length response PDU containing the SCSI defined sense data.
	 */
	cmd->scsi_sense_length  = TRANSPORT_SENSE_BUFFER;

after_reason:
	trace_target_cmd_complete(cmd);
	return cmd->se_tfo->queue_status(cmd);
}
EXPORT_SYMBOL(transport_send_check_condition_and_sense);

int transport_check_aborted_status(struct se_cmd *cmd, int send_status)
{
	if (!(cmd->transport_state & CMD_T_ABORTED))
		return 0;

<<<<<<< HEAD
	if (atomic_read_unchecked(&cmd->t_transport_aborted) != 0) {
		if (!send_status ||
		     (cmd->se_cmd_flags & SCF_SENT_DELAYED_TAS))
			return 1;
#if 0
		pr_debug("Sending delayed SAM_STAT_TASK_ABORTED"
			" status for CDB: 0x%02x ITT: 0x%08x\n",
			cmd->t_task_cdb[0],
			cmd->se_tfo->get_task_tag(cmd));
#endif
		cmd->se_cmd_flags |= SCF_SENT_DELAYED_TAS;
		cmd->se_tfo->queue_status(cmd);
		ret = 1;
	}
	return ret;
=======
	if (!send_status || (cmd->se_cmd_flags & SCF_SENT_DELAYED_TAS))
		return 1;

	pr_debug("Sending delayed SAM_STAT_TASK_ABORTED status for CDB: 0x%02x ITT: 0x%08x\n",
		 cmd->t_task_cdb[0], cmd->se_tfo->get_task_tag(cmd));

	cmd->se_cmd_flags |= SCF_SENT_DELAYED_TAS;
	cmd->scsi_status = SAM_STAT_TASK_ABORTED;
	trace_target_cmd_complete(cmd);
	cmd->se_tfo->queue_status(cmd);

	return 1;
>>>>>>> c3ade0e0
}
EXPORT_SYMBOL(transport_check_aborted_status);

void transport_send_task_abort(struct se_cmd *cmd)
{
	unsigned long flags;

	spin_lock_irqsave(&cmd->t_state_lock, flags);
	if (cmd->se_cmd_flags & (SCF_SENT_CHECK_CONDITION | SCF_SENT_DELAYED_TAS)) {
		spin_unlock_irqrestore(&cmd->t_state_lock, flags);
		return;
	}
	spin_unlock_irqrestore(&cmd->t_state_lock, flags);

	/*
	 * If there are still expected incoming fabric WRITEs, we wait
	 * until until they have completed before sending a TASK_ABORTED
	 * response.  This response with TASK_ABORTED status will be
	 * queued back to fabric module by transport_check_aborted_status().
	 */
	if (cmd->data_direction == DMA_TO_DEVICE) {
		if (cmd->se_tfo->write_pending_status(cmd) != 0) {
<<<<<<< HEAD
			atomic_inc_unchecked(&cmd->t_transport_aborted);
=======
			cmd->transport_state |= CMD_T_ABORTED;
>>>>>>> c3ade0e0
			smp_mb__after_atomic_inc();
			return;
		}
	}
	cmd->scsi_status = SAM_STAT_TASK_ABORTED;

	transport_lun_remove_cmd(cmd);

	pr_debug("Setting SAM_STAT_TASK_ABORTED status for CDB: 0x%02x,"
		" ITT: 0x%08x\n", cmd->t_task_cdb[0],
		cmd->se_tfo->get_task_tag(cmd));

	trace_target_cmd_complete(cmd);
	cmd->se_tfo->queue_status(cmd);
}

static void target_tmr_work(struct work_struct *work)
{
	struct se_cmd *cmd = container_of(work, struct se_cmd, work);
	struct se_device *dev = cmd->se_dev;
	struct se_tmr_req *tmr = cmd->se_tmr_req;
	int ret;

	switch (tmr->function) {
	case TMR_ABORT_TASK:
		core_tmr_abort_task(dev, tmr, cmd->se_sess);
		break;
	case TMR_ABORT_TASK_SET:
	case TMR_CLEAR_ACA:
	case TMR_CLEAR_TASK_SET:
		tmr->response = TMR_TASK_MGMT_FUNCTION_NOT_SUPPORTED;
		break;
	case TMR_LUN_RESET:
		ret = core_tmr_lun_reset(dev, tmr, NULL, NULL);
		tmr->response = (!ret) ? TMR_FUNCTION_COMPLETE :
					 TMR_FUNCTION_REJECTED;
		break;
	case TMR_TARGET_WARM_RESET:
		tmr->response = TMR_FUNCTION_REJECTED;
		break;
	case TMR_TARGET_COLD_RESET:
		tmr->response = TMR_FUNCTION_REJECTED;
		break;
	default:
		pr_err("Uknown TMR function: 0x%02x.\n",
				tmr->function);
		tmr->response = TMR_FUNCTION_REJECTED;
		break;
	}

	cmd->t_state = TRANSPORT_ISTATE_PROCESSING;
	cmd->se_tfo->queue_tm_rsp(cmd);

	transport_cmd_check_stop_to_fabric(cmd);
}

int transport_generic_handle_tmr(
	struct se_cmd *cmd)
{
	INIT_WORK(&cmd->work, target_tmr_work);
	queue_work(cmd->se_dev->tmr_wq, &cmd->work);
	return 0;
}
EXPORT_SYMBOL(transport_generic_handle_tmr);<|MERGE_RESOLUTION|>--- conflicted
+++ resolved
@@ -1045,208 +1045,6 @@
 			" 0x%02x\n", cmd->se_tfo->get_fabric_name(),
 				cmd->data_length, size, cmd->t_task_cdb[0]);
 
-<<<<<<< HEAD
-static void scsi_dump_inquiry(struct se_device *dev)
-{
-	struct t10_wwn *wwn = &dev->se_sub_dev->t10_wwn;
-	int i, device_type;
-	/*
-	 * Print Linux/SCSI style INQUIRY formatting to the kernel ring buffer
-	 */
-	pr_debug("  Vendor: ");
-	for (i = 0; i < 8; i++)
-		if (wwn->vendor[i] >= 0x20)
-			pr_debug("%c", wwn->vendor[i]);
-		else
-			pr_debug(" ");
-
-	pr_debug("  Model: ");
-	for (i = 0; i < 16; i++)
-		if (wwn->model[i] >= 0x20)
-			pr_debug("%c", wwn->model[i]);
-		else
-			pr_debug(" ");
-
-	pr_debug("  Revision: ");
-	for (i = 0; i < 4; i++)
-		if (wwn->revision[i] >= 0x20)
-			pr_debug("%c", wwn->revision[i]);
-		else
-			pr_debug(" ");
-
-	pr_debug("\n");
-
-	device_type = dev->transport->get_device_type(dev);
-	pr_debug("  Type:   %s ", scsi_device_type(device_type));
-	pr_debug("                 ANSI SCSI revision: %02x\n",
-				dev->transport->get_device_rev(dev));
-}
-
-struct se_device *transport_add_device_to_core_hba(
-	struct se_hba *hba,
-	struct se_subsystem_api *transport,
-	struct se_subsystem_dev *se_dev,
-	u32 device_flags,
-	void *transport_dev,
-	struct se_dev_limits *dev_limits,
-	const char *inquiry_prod,
-	const char *inquiry_rev)
-{
-	int force_pt;
-	struct se_device  *dev;
-
-	dev = kzalloc(sizeof(struct se_device), GFP_KERNEL);
-	if (!dev) {
-		pr_err("Unable to allocate memory for se_dev_t\n");
-		return NULL;
-	}
-
-	transport_init_queue_obj(&dev->dev_queue_obj);
-	dev->dev_flags		= device_flags;
-	dev->dev_status		|= TRANSPORT_DEVICE_DEACTIVATED;
-	dev->dev_ptr		= transport_dev;
-	dev->se_hba		= hba;
-	dev->se_sub_dev		= se_dev;
-	dev->transport		= transport;
-	INIT_LIST_HEAD(&dev->dev_list);
-	INIT_LIST_HEAD(&dev->dev_sep_list);
-	INIT_LIST_HEAD(&dev->dev_tmr_list);
-	INIT_LIST_HEAD(&dev->execute_task_list);
-	INIT_LIST_HEAD(&dev->delayed_cmd_list);
-	INIT_LIST_HEAD(&dev->state_task_list);
-	INIT_LIST_HEAD(&dev->qf_cmd_list);
-	spin_lock_init(&dev->execute_task_lock);
-	spin_lock_init(&dev->delayed_cmd_lock);
-	spin_lock_init(&dev->dev_reservation_lock);
-	spin_lock_init(&dev->dev_status_lock);
-	spin_lock_init(&dev->se_port_lock);
-	spin_lock_init(&dev->se_tmr_lock);
-	spin_lock_init(&dev->qf_cmd_lock);
-
-	dev->queue_depth	= dev_limits->queue_depth;
-	atomic_set(&dev->depth_left, dev->queue_depth);
-	atomic_set_unchecked(&dev->dev_ordered_id, 0);
-
-	se_dev_set_default_attribs(dev, dev_limits);
-
-	dev->dev_index = scsi_get_new_index(SCSI_DEVICE_INDEX);
-	dev->creation_time = get_jiffies_64();
-	spin_lock_init(&dev->stats_lock);
-
-	spin_lock(&hba->device_lock);
-	list_add_tail(&dev->dev_list, &hba->hba_dev_list);
-	hba->dev_count++;
-	spin_unlock(&hba->device_lock);
-	/*
-	 * Setup the SAM Task Attribute emulation for struct se_device
-	 */
-	core_setup_task_attr_emulation(dev);
-	/*
-	 * Force PR and ALUA passthrough emulation with internal object use.
-	 */
-	force_pt = (hba->hba_flags & HBA_FLAGS_INTERNAL_USE);
-	/*
-	 * Setup the Reservations infrastructure for struct se_device
-	 */
-	core_setup_reservations(dev, force_pt);
-	/*
-	 * Setup the Asymmetric Logical Unit Assignment for struct se_device
-	 */
-	if (core_setup_alua(dev, force_pt) < 0)
-		goto out;
-
-	/*
-	 * Startup the struct se_device processing thread
-	 */
-	dev->process_thread = kthread_run(transport_processing_thread, dev,
-					  "LIO_%s", dev->transport->name);
-	if (IS_ERR(dev->process_thread)) {
-		pr_err("Unable to create kthread: LIO_%s\n",
-			dev->transport->name);
-		goto out;
-	}
-	/*
-	 * Setup work_queue for QUEUE_FULL
-	 */
-	INIT_WORK(&dev->qf_work_queue, target_qf_do_work);
-	/*
-	 * Preload the initial INQUIRY const values if we are doing
-	 * anything virtual (IBLOCK, FILEIO, RAMDISK), but not for TCM/pSCSI
-	 * passthrough because this is being provided by the backend LLD.
-	 * This is required so that transport_get_inquiry() copies these
-	 * originals once back into DEV_T10_WWN(dev) for the virtual device
-	 * setup.
-	 */
-	if (dev->transport->transport_type != TRANSPORT_PLUGIN_PHBA_PDEV) {
-		if (!inquiry_prod || !inquiry_rev) {
-			pr_err("All non TCM/pSCSI plugins require"
-				" INQUIRY consts\n");
-			goto out;
-		}
-
-		strncpy(&dev->se_sub_dev->t10_wwn.vendor[0], "LIO-ORG", 8);
-		strncpy(&dev->se_sub_dev->t10_wwn.model[0], inquiry_prod, 16);
-		strncpy(&dev->se_sub_dev->t10_wwn.revision[0], inquiry_rev, 4);
-	}
-	scsi_dump_inquiry(dev);
-
-	return dev;
-out:
-	kthread_stop(dev->process_thread);
-
-	spin_lock(&hba->device_lock);
-	list_del(&dev->dev_list);
-	hba->dev_count--;
-	spin_unlock(&hba->device_lock);
-
-	se_release_vpd_for_dev(dev);
-
-	kfree(dev);
-
-	return NULL;
-}
-EXPORT_SYMBOL(transport_add_device_to_core_hba);
-
-/*	transport_generic_prepare_cdb():
- *
- *	Since the Initiator sees iSCSI devices as LUNs,  the SCSI CDB will
- *	contain the iSCSI LUN in bits 7-5 of byte 1 as per SAM-2.
- *	The point of this is since we are mapping iSCSI LUNs to
- *	SCSI Target IDs having a non-zero LUN in the CDB will throw the
- *	devices and HBAs for a loop.
- */
-static inline void transport_generic_prepare_cdb(
-	unsigned char *cdb)
-{
-	switch (cdb[0]) {
-	case READ_10: /* SBC - RDProtect */
-	case READ_12: /* SBC - RDProtect */
-	case READ_16: /* SBC - RDProtect */
-	case SEND_DIAGNOSTIC: /* SPC - SELF-TEST Code */
-	case VERIFY: /* SBC - VRProtect */
-	case VERIFY_16: /* SBC - VRProtect */
-	case WRITE_VERIFY: /* SBC - VRProtect */
-	case WRITE_VERIFY_12: /* SBC - VRProtect */
-	case MAINTENANCE_IN: /* SPC - Parameter Data Format for SA RTPG */
-		break;
-	default:
-		cdb[1] &= 0x1f; /* clear logical unit number */
-		break;
-	}
-}
-
-static struct se_task *
-transport_generic_get_task(struct se_cmd *cmd,
-		enum dma_data_direction data_direction)
-{
-	struct se_task *task;
-	struct se_device *dev = cmd->se_dev;
-
-	task = dev->transport->alloc_task(cmd->t_task_cdb);
-	if (!task) {
-		pr_err("Unable to allocate struct se_task\n");
-		return NULL;
-=======
 		if (cmd->data_direction == DMA_TO_DEVICE) {
 			pr_err("Rejecting underflow/overflow"
 					" WRITE data\n");
@@ -1277,7 +1075,6 @@
 			cmd->residual_count = (cmd->data_length - size);
 			cmd->data_length = size;
 		}
->>>>>>> c3ade0e0
 	}
 
 	return 0;
@@ -1340,11 +1137,7 @@
 	 * Used to determine when ORDERED commands should go from
 	 * Dormant to Active status.
 	 */
-<<<<<<< HEAD
-	cmd->se_ordered_id = atomic_inc_return_unchecked(&cmd->se_dev->dev_ordered_id);
-=======
 	cmd->se_ordered_id = atomic_inc_return_unchecked(&dev->dev_ordered_id);
->>>>>>> c3ade0e0
 	smp_mb__after_atomic_inc();
 	pr_debug("Allocated se_ordered_id: %u for Task Attr: 0x%02x on %s\n",
 			cmd->se_ordered_id, cmd->sam_task_attr,
@@ -1778,25 +1571,11 @@
 		cmd->t_task_cdb[0]);
 	pr_debug("-----[ i_state: %d t_state: %d sense_reason: %d\n",
 		cmd->se_tfo->get_cmd_state(cmd),
-<<<<<<< HEAD
-		cmd->t_state, cmd->scsi_sense_reason);
-	pr_debug("-----[ t_tasks: %d t_task_cdbs_left: %d"
-		" t_task_cdbs_sent: %d t_task_cdbs_ex_left: %d --"
-		" t_transport_active: %d t_transport_stop: %d"
-		" t_transport_sent: %d\n", cmd->t_task_list_num,
-		atomic_read(&cmd->t_task_cdbs_left),
-		atomic_read_unchecked(&cmd->t_task_cdbs_sent),
-		atomic_read(&cmd->t_task_cdbs_ex_left),
-		atomic_read(&cmd->t_transport_active),
-		atomic_read(&cmd->t_transport_stop),
-		atomic_read(&cmd->t_transport_sent));
-=======
 		cmd->t_state, sense_reason);
 	pr_debug("-----[ CMD_T_ACTIVE: %d CMD_T_STOP: %d CMD_T_SENT: %d\n",
 		(cmd->transport_state & CMD_T_ACTIVE) != 0,
 		(cmd->transport_state & CMD_T_STOP) != 0,
 		(cmd->transport_state & CMD_T_SENT) != 0);
->>>>>>> c3ade0e0
 
 	/*
 	 * For SAM Task Attribute emulation for failed struct se_cmd
@@ -1935,212 +1714,6 @@
 		smp_mb__after_atomic_inc();
 		break;
 	}
-<<<<<<< HEAD
-	/*
-	 * Otherwise if one or more outstanding ORDERED task attribute exist,
-	 * add the dormant task(s) built for the passed struct se_cmd to the
-	 * execution queue and become in Active state for this struct se_device.
-	 */
-	if (atomic_read(&cmd->se_dev->dev_ordered_sync) != 0) {
-		/*
-		 * Otherwise, add cmd w/ tasks to delayed cmd queue that
-		 * will be drained upon completion of HEAD_OF_QUEUE task.
-		 */
-		spin_lock(&cmd->se_dev->delayed_cmd_lock);
-		cmd->se_cmd_flags |= SCF_DELAYED_CMD_FROM_SAM_ATTR;
-		list_add_tail(&cmd->se_delayed_node,
-				&cmd->se_dev->delayed_cmd_list);
-		spin_unlock(&cmd->se_dev->delayed_cmd_lock);
-
-		pr_debug("Added CDB: 0x%02x Task Attr: 0x%02x to"
-			" delayed CMD list, se_ordered_id: %u\n",
-			cmd->t_task_cdb[0], cmd->sam_task_attr,
-			cmd->se_ordered_id);
-		/*
-		 * Return zero to let transport_execute_tasks() know
-		 * not to add the delayed tasks to the execution list.
-		 */
-		return 0;
-	}
-	/*
-	 * Otherwise, no ORDERED task attributes exist..
-	 */
-	return 1;
-}
-
-/*
- * Called from fabric module context in transport_generic_new_cmd() and
- * transport_generic_process_write()
- */
-static int transport_execute_tasks(struct se_cmd *cmd)
-{
-	int add_tasks;
-
-	if (se_dev_check_online(cmd->se_dev) != 0) {
-		cmd->scsi_sense_reason = TCM_LOGICAL_UNIT_COMMUNICATION_FAILURE;
-		transport_generic_request_failure(cmd);
-		return 0;
-	}
-
-	/*
-	 * Call transport_cmd_check_stop() to see if a fabric exception
-	 * has occurred that prevents execution.
-	 */
-	if (!transport_cmd_check_stop(cmd, 0, TRANSPORT_PROCESSING)) {
-		/*
-		 * Check for SAM Task Attribute emulation and HEAD_OF_QUEUE
-		 * attribute for the tasks of the received struct se_cmd CDB
-		 */
-		add_tasks = transport_execute_task_attr(cmd);
-		if (!add_tasks)
-			goto execute_tasks;
-		/*
-		 * This calls transport_add_tasks_from_cmd() to handle
-		 * HEAD_OF_QUEUE ordering for SAM Task Attribute emulation
-		 * (if enabled) in __transport_add_task_to_execute_queue() and
-		 * transport_add_task_check_sam_attr().
-		 */
-		transport_add_tasks_from_cmd(cmd);
-	}
-	/*
-	 * Kick the execution queue for the cmd associated struct se_device
-	 * storage object.
-	 */
-execute_tasks:
-	__transport_execute_tasks(cmd->se_dev);
-	return 0;
-}
-
-/*
- * Called to check struct se_device tcq depth window, and once open pull struct se_task
- * from struct se_device->execute_task_list and
- *
- * Called from transport_processing_thread()
- */
-static int __transport_execute_tasks(struct se_device *dev)
-{
-	int error;
-	struct se_cmd *cmd = NULL;
-	struct se_task *task = NULL;
-	unsigned long flags;
-
-	/*
-	 * Check if there is enough room in the device and HBA queue to send
-	 * struct se_tasks to the selected transport.
-	 */
-check_depth:
-	if (!atomic_read(&dev->depth_left))
-		return transport_tcq_window_closed(dev);
-
-	dev->dev_tcq_window_closed = 0;
-
-	spin_lock_irq(&dev->execute_task_lock);
-	if (list_empty(&dev->execute_task_list)) {
-		spin_unlock_irq(&dev->execute_task_lock);
-		return 0;
-	}
-	task = list_first_entry(&dev->execute_task_list,
-				struct se_task, t_execute_list);
-	__transport_remove_task_from_execute_queue(task, dev);
-	spin_unlock_irq(&dev->execute_task_lock);
-
-	atomic_dec(&dev->depth_left);
-
-	cmd = task->task_se_cmd;
-
-	spin_lock_irqsave(&cmd->t_state_lock, flags);
-	task->task_flags |= (TF_ACTIVE | TF_SENT);
-	atomic_inc_unchecked(&cmd->t_task_cdbs_sent);
-
-	if (atomic_read_unchecked(&cmd->t_task_cdbs_sent) ==
-	    cmd->t_task_list_num)
-		atomic_set(&cmd->t_transport_sent, 1);
-
-	spin_unlock_irqrestore(&cmd->t_state_lock, flags);
-
-	if (cmd->execute_task)
-		error = cmd->execute_task(task);
-	else
-		error = dev->transport->do_task(task);
-	if (error != 0) {
-		spin_lock_irqsave(&cmd->t_state_lock, flags);
-		task->task_flags &= ~TF_ACTIVE;
-		spin_unlock_irqrestore(&cmd->t_state_lock, flags);
-		atomic_set(&cmd->t_transport_sent, 0);
-		transport_stop_tasks_for_cmd(cmd);
-		atomic_inc(&dev->depth_left);
-		transport_generic_request_failure(cmd);
-	}
-
-	goto check_depth;
-
-	return 0;
-}
-
-static inline u32 transport_get_sectors_6(
-	unsigned char *cdb,
-	struct se_cmd *cmd,
-	int *ret)
-{
-	struct se_device *dev = cmd->se_dev;
-
-	/*
-	 * Assume TYPE_DISK for non struct se_device objects.
-	 * Use 8-bit sector value.
-	 */
-	if (!dev)
-		goto type_disk;
-
-	/*
-	 * Use 24-bit allocation length for TYPE_TAPE.
-	 */
-	if (dev->transport->get_device_type(dev) == TYPE_TAPE)
-		return (u32)(cdb[2] << 16) + (cdb[3] << 8) + cdb[4];
-
-	/*
-	 * Everything else assume TYPE_DISK Sector CDB location.
-	 * Use 8-bit sector value.  SBC-3 says:
-	 *
-	 *   A TRANSFER LENGTH field set to zero specifies that 256
-	 *   logical blocks shall be written.  Any other value
-	 *   specifies the number of logical blocks that shall be
-	 *   written.
-	 */
-type_disk:
-	return cdb[4] ? : 256;
-}
-
-static inline u32 transport_get_sectors_10(
-	unsigned char *cdb,
-	struct se_cmd *cmd,
-	int *ret)
-{
-	struct se_device *dev = cmd->se_dev;
-
-	/*
-	 * Assume TYPE_DISK for non struct se_device objects.
-	 * Use 16-bit sector value.
-	 */
-	if (!dev)
-		goto type_disk;
-
-	/*
-	 * XXX_10 is not defined in SSC, throw an exception
-	 */
-	if (dev->transport->get_device_type(dev) == TYPE_TAPE) {
-		*ret = -EINVAL;
-		return 0;
-	}
-
-	/*
-	 * Everything else assume TYPE_DISK Sector CDB location.
-	 * Use 16-bit sector value.
-	 */
-type_disk:
-	return (u32)(cdb[7] << 8) + cdb[8];
-}
-=======
->>>>>>> c3ade0e0
 
 	if (atomic_read(&dev->dev_ordered_sync) == 0)
 		return false;
@@ -2203,415 +1776,9 @@
 	for (;;) {
 		struct se_cmd *cmd;
 
-<<<<<<< HEAD
-	if ((cmd->t_task_lba + sectors) > transport_dev_end_lba(dev)) {
-		pr_err("LBA: %llu Sectors: %u exceeds"
-			" transport_dev_end_lba(): %llu\n",
-			cmd->t_task_lba, sectors,
-			transport_dev_end_lba(dev));
-		return -EINVAL;
-	}
-
-	return 0;
-}
-
-static int target_check_write_same_discard(unsigned char *flags, struct se_device *dev)
-{
-	/*
-	 * Determine if the received WRITE_SAME is used to for direct
-	 * passthrough into Linux/SCSI with struct request via TCM/pSCSI
-	 * or we are signaling the use of internal WRITE_SAME + UNMAP=1
-	 * emulation for -> Linux/BLOCK disbard with TCM/IBLOCK code.
-	 */
-	int passthrough = (dev->transport->transport_type ==
-				TRANSPORT_PLUGIN_PHBA_PDEV);
-
-	if (!passthrough) {
-		if ((flags[0] & 0x04) || (flags[0] & 0x02)) {
-			pr_err("WRITE_SAME PBDATA and LBDATA"
-				" bits not supported for Block Discard"
-				" Emulation\n");
-			return -ENOSYS;
-		}
-		/*
-		 * Currently for the emulated case we only accept
-		 * tpws with the UNMAP=1 bit set.
-		 */
-		if (!(flags[0] & 0x08)) {
-			pr_err("WRITE_SAME w/o UNMAP bit not"
-				" supported for Block Discard Emulation\n");
-			return -ENOSYS;
-		}
-	}
-
-	return 0;
-}
-
-/*	transport_generic_cmd_sequencer():
- *
- *	Generic Command Sequencer that should work for most DAS transport
- *	drivers.
- *
- *	Called from transport_generic_allocate_tasks() in the $FABRIC_MOD
- *	RX Thread.
- *
- *	FIXME: Need to support other SCSI OPCODES where as well.
- */
-static int transport_generic_cmd_sequencer(
-	struct se_cmd *cmd,
-	unsigned char *cdb)
-{
-	struct se_device *dev = cmd->se_dev;
-	struct se_subsystem_dev *su_dev = dev->se_sub_dev;
-	int ret = 0, sector_ret = 0, passthrough;
-	u32 sectors = 0, size = 0, pr_reg_type = 0;
-	u16 service_action;
-	u8 alua_ascq = 0;
-	/*
-	 * Check for an existing UNIT ATTENTION condition
-	 */
-	if (core_scsi3_ua_check(cmd, cdb) < 0) {
-		cmd->se_cmd_flags |= SCF_SCSI_CDB_EXCEPTION;
-		cmd->scsi_sense_reason = TCM_CHECK_CONDITION_UNIT_ATTENTION;
-		return -EINVAL;
-	}
-	/*
-	 * Check status of Asymmetric Logical Unit Assignment port
-	 */
-	ret = su_dev->t10_alua.alua_state_check(cmd, cdb, &alua_ascq);
-	if (ret != 0) {
-		/*
-		 * Set SCSI additional sense code (ASC) to 'LUN Not Accessible';
-		 * The ALUA additional sense code qualifier (ASCQ) is determined
-		 * by the ALUA primary or secondary access state..
-		 */
-		if (ret > 0) {
-#if 0
-			pr_debug("[%s]: ALUA TG Port not available,"
-				" SenseKey: NOT_READY, ASC/ASCQ: 0x04/0x%02x\n",
-				cmd->se_tfo->get_fabric_name(), alua_ascq);
-#endif
-			transport_set_sense_codes(cmd, 0x04, alua_ascq);
-			cmd->se_cmd_flags |= SCF_SCSI_CDB_EXCEPTION;
-			cmd->scsi_sense_reason = TCM_CHECK_CONDITION_NOT_READY;
-			return -EINVAL;
-		}
-		goto out_invalid_cdb_field;
-	}
-	/*
-	 * Check status for SPC-3 Persistent Reservations
-	 */
-	if (su_dev->t10_pr.pr_ops.t10_reservation_check(cmd, &pr_reg_type) != 0) {
-		if (su_dev->t10_pr.pr_ops.t10_seq_non_holder(
-					cmd, cdb, pr_reg_type) != 0) {
-			cmd->se_cmd_flags |= SCF_SCSI_CDB_EXCEPTION;
-			cmd->se_cmd_flags |= SCF_SCSI_RESERVATION_CONFLICT;
-			cmd->scsi_status = SAM_STAT_RESERVATION_CONFLICT;
-			cmd->scsi_sense_reason = TCM_RESERVATION_CONFLICT;
-			return -EBUSY;
-		}
-		/*
-		 * This means the CDB is allowed for the SCSI Initiator port
-		 * when said port is *NOT* holding the legacy SPC-2 or
-		 * SPC-3 Persistent Reservation.
-		 */
-	}
-
-	/*
-	 * If we operate in passthrough mode we skip most CDB emulation and
-	 * instead hand the commands down to the physical SCSI device.
-	 */
-	passthrough =
-		(dev->transport->transport_type == TRANSPORT_PLUGIN_PHBA_PDEV);
-
-	switch (cdb[0]) {
-	case READ_6:
-		sectors = transport_get_sectors_6(cdb, cmd, &sector_ret);
-		if (sector_ret)
-			goto out_unsupported_cdb;
-		size = transport_get_size(sectors, cdb, cmd);
-		cmd->t_task_lba = transport_lba_21(cdb);
-		cmd->se_cmd_flags |= SCF_SCSI_DATA_SG_IO_CDB;
-		break;
-	case READ_10:
-		sectors = transport_get_sectors_10(cdb, cmd, &sector_ret);
-		if (sector_ret)
-			goto out_unsupported_cdb;
-		size = transport_get_size(sectors, cdb, cmd);
-		cmd->t_task_lba = transport_lba_32(cdb);
-		cmd->se_cmd_flags |= SCF_SCSI_DATA_SG_IO_CDB;
-		break;
-	case READ_12:
-		sectors = transport_get_sectors_12(cdb, cmd, &sector_ret);
-		if (sector_ret)
-			goto out_unsupported_cdb;
-		size = transport_get_size(sectors, cdb, cmd);
-		cmd->t_task_lba = transport_lba_32(cdb);
-		cmd->se_cmd_flags |= SCF_SCSI_DATA_SG_IO_CDB;
-		break;
-	case READ_16:
-		sectors = transport_get_sectors_16(cdb, cmd, &sector_ret);
-		if (sector_ret)
-			goto out_unsupported_cdb;
-		size = transport_get_size(sectors, cdb, cmd);
-		cmd->t_task_lba = transport_lba_64(cdb);
-		cmd->se_cmd_flags |= SCF_SCSI_DATA_SG_IO_CDB;
-		break;
-	case WRITE_6:
-		sectors = transport_get_sectors_6(cdb, cmd, &sector_ret);
-		if (sector_ret)
-			goto out_unsupported_cdb;
-		size = transport_get_size(sectors, cdb, cmd);
-		cmd->t_task_lba = transport_lba_21(cdb);
-		cmd->se_cmd_flags |= SCF_SCSI_DATA_SG_IO_CDB;
-		break;
-	case WRITE_10:
-		sectors = transport_get_sectors_10(cdb, cmd, &sector_ret);
-		if (sector_ret)
-			goto out_unsupported_cdb;
-		size = transport_get_size(sectors, cdb, cmd);
-		cmd->t_task_lba = transport_lba_32(cdb);
-		if (cdb[1] & 0x8)
-			cmd->se_cmd_flags |= SCF_FUA;
-		cmd->se_cmd_flags |= SCF_SCSI_DATA_SG_IO_CDB;
-		break;
-	case WRITE_12:
-		sectors = transport_get_sectors_12(cdb, cmd, &sector_ret);
-		if (sector_ret)
-			goto out_unsupported_cdb;
-		size = transport_get_size(sectors, cdb, cmd);
-		cmd->t_task_lba = transport_lba_32(cdb);
-		if (cdb[1] & 0x8)
-			cmd->se_cmd_flags |= SCF_FUA;
-		cmd->se_cmd_flags |= SCF_SCSI_DATA_SG_IO_CDB;
-		break;
-	case WRITE_16:
-		sectors = transport_get_sectors_16(cdb, cmd, &sector_ret);
-		if (sector_ret)
-			goto out_unsupported_cdb;
-		size = transport_get_size(sectors, cdb, cmd);
-		cmd->t_task_lba = transport_lba_64(cdb);
-		if (cdb[1] & 0x8)
-			cmd->se_cmd_flags |= SCF_FUA;
-		cmd->se_cmd_flags |= SCF_SCSI_DATA_SG_IO_CDB;
-		break;
-	case XDWRITEREAD_10:
-		if ((cmd->data_direction != DMA_TO_DEVICE) ||
-		    !(cmd->se_cmd_flags & SCF_BIDI))
-			goto out_invalid_cdb_field;
-		sectors = transport_get_sectors_10(cdb, cmd, &sector_ret);
-		if (sector_ret)
-			goto out_unsupported_cdb;
-		size = transport_get_size(sectors, cdb, cmd);
-		cmd->t_task_lba = transport_lba_32(cdb);
-		cmd->se_cmd_flags |= SCF_SCSI_DATA_SG_IO_CDB;
-
-		/*
-		 * Do now allow BIDI commands for passthrough mode.
-		 */
-		if (passthrough)
-			goto out_unsupported_cdb;
-
-		/*
-		 * Setup BIDI XOR callback to be run after I/O completion.
-		 */
-		cmd->transport_complete_callback = &transport_xor_callback;
-		if (cdb[1] & 0x8)
-			cmd->se_cmd_flags |= SCF_FUA;
-		break;
-	case VARIABLE_LENGTH_CMD:
-		service_action = get_unaligned_be16(&cdb[8]);
-		switch (service_action) {
-		case XDWRITEREAD_32:
-			sectors = transport_get_sectors_32(cdb, cmd, &sector_ret);
-			if (sector_ret)
-				goto out_unsupported_cdb;
-			size = transport_get_size(sectors, cdb, cmd);
-			/*
-			 * Use WRITE_32 and READ_32 opcodes for the emulated
-			 * XDWRITE_READ_32 logic.
-			 */
-			cmd->t_task_lba = transport_lba_64_ext(cdb);
-			cmd->se_cmd_flags |= SCF_SCSI_DATA_SG_IO_CDB;
-
-			/*
-			 * Do now allow BIDI commands for passthrough mode.
-			 */
-			if (passthrough)
-				goto out_unsupported_cdb;
-
-			/*
-			 * Setup BIDI XOR callback to be run during after I/O
-			 * completion.
-			 */
-			cmd->transport_complete_callback = &transport_xor_callback;
-			if (cdb[1] & 0x8)
-				cmd->se_cmd_flags |= SCF_FUA;
-			break;
-		case WRITE_SAME_32:
-			sectors = transport_get_sectors_32(cdb, cmd, &sector_ret);
-			if (sector_ret)
-				goto out_unsupported_cdb;
-
-			if (sectors)
-				size = transport_get_size(1, cdb, cmd);
-			else {
-				pr_err("WSNZ=1, WRITE_SAME w/sectors=0 not"
-				       " supported\n");
-				goto out_invalid_cdb_field;
-			}
-
-			cmd->t_task_lba = get_unaligned_be64(&cdb[12]);
-			cmd->se_cmd_flags |= SCF_SCSI_CONTROL_SG_IO_CDB;
-
-			if (target_check_write_same_discard(&cdb[10], dev) < 0)
-				goto out_unsupported_cdb;
-			if (!passthrough)
-				cmd->execute_task = target_emulate_write_same;
-			break;
-		default:
-			pr_err("VARIABLE_LENGTH_CMD service action"
-				" 0x%04x not supported\n", service_action);
-			goto out_unsupported_cdb;
-		}
-		break;
-	case MAINTENANCE_IN:
-		if (dev->transport->get_device_type(dev) != TYPE_ROM) {
-			/* MAINTENANCE_IN from SCC-2 */
-			/*
-			 * Check for emulated MI_REPORT_TARGET_PGS.
-			 */
-			if ((cdb[1] & 0x1f) == MI_REPORT_TARGET_PGS &&
-			    su_dev->t10_alua.alua_type == SPC3_ALUA_EMULATED) {
-				cmd->execute_task =
-					target_emulate_report_target_port_groups;
-			}
-			size = (cdb[6] << 24) | (cdb[7] << 16) |
-			       (cdb[8] << 8) | cdb[9];
-		} else {
-			/* GPCMD_SEND_KEY from multi media commands */
-			size = (cdb[8] << 8) + cdb[9];
-		}
-		cmd->se_cmd_flags |= SCF_SCSI_CONTROL_SG_IO_CDB;
-		break;
-	case MODE_SELECT:
-		size = cdb[4];
-		cmd->se_cmd_flags |= SCF_SCSI_CONTROL_SG_IO_CDB;
-		break;
-	case MODE_SELECT_10:
-		size = (cdb[7] << 8) + cdb[8];
-		cmd->se_cmd_flags |= SCF_SCSI_CONTROL_SG_IO_CDB;
-		break;
-	case MODE_SENSE:
-		size = cdb[4];
-		cmd->se_cmd_flags |= SCF_SCSI_CONTROL_SG_IO_CDB;
-		if (!passthrough)
-			cmd->execute_task = target_emulate_modesense;
-		break;
-	case MODE_SENSE_10:
-		size = (cdb[7] << 8) + cdb[8];
-		cmd->se_cmd_flags |= SCF_SCSI_CONTROL_SG_IO_CDB;
-		if (!passthrough)
-			cmd->execute_task = target_emulate_modesense;
-		break;
-	case GPCMD_READ_BUFFER_CAPACITY:
-	case GPCMD_SEND_OPC:
-	case LOG_SELECT:
-	case LOG_SENSE:
-		size = (cdb[7] << 8) + cdb[8];
-		cmd->se_cmd_flags |= SCF_SCSI_CONTROL_SG_IO_CDB;
-		break;
-	case READ_BLOCK_LIMITS:
-		size = READ_BLOCK_LEN;
-		cmd->se_cmd_flags |= SCF_SCSI_CONTROL_SG_IO_CDB;
-		break;
-	case GPCMD_GET_CONFIGURATION:
-	case GPCMD_READ_FORMAT_CAPACITIES:
-	case GPCMD_READ_DISC_INFO:
-	case GPCMD_READ_TRACK_RZONE_INFO:
-		size = (cdb[7] << 8) + cdb[8];
-		cmd->se_cmd_flags |= SCF_SCSI_CONTROL_SG_IO_CDB;
-		break;
-	case PERSISTENT_RESERVE_IN:
-		if (su_dev->t10_pr.res_type == SPC3_PERSISTENT_RESERVATIONS)
-			cmd->execute_task = target_scsi3_emulate_pr_in;
-		size = (cdb[7] << 8) + cdb[8];
-		cmd->se_cmd_flags |= SCF_SCSI_CONTROL_SG_IO_CDB;
-		break;
-	case PERSISTENT_RESERVE_OUT:
-		if (su_dev->t10_pr.res_type == SPC3_PERSISTENT_RESERVATIONS)
-			cmd->execute_task = target_scsi3_emulate_pr_out;
-		size = (cdb[7] << 8) + cdb[8];
-		cmd->se_cmd_flags |= SCF_SCSI_CONTROL_SG_IO_CDB;
-		break;
-	case GPCMD_MECHANISM_STATUS:
-	case GPCMD_READ_DVD_STRUCTURE:
-		size = (cdb[8] << 8) + cdb[9];
-		cmd->se_cmd_flags |= SCF_SCSI_CONTROL_SG_IO_CDB;
-		break;
-	case READ_POSITION:
-		size = READ_POSITION_LEN;
-		cmd->se_cmd_flags |= SCF_SCSI_CONTROL_SG_IO_CDB;
-		break;
-	case MAINTENANCE_OUT:
-		if (dev->transport->get_device_type(dev) != TYPE_ROM) {
-			/* MAINTENANCE_OUT from SCC-2
-			 *
-			 * Check for emulated MO_SET_TARGET_PGS.
-			 */
-			if (cdb[1] == MO_SET_TARGET_PGS &&
-			    su_dev->t10_alua.alua_type == SPC3_ALUA_EMULATED) {
-				cmd->execute_task =
-					target_emulate_set_target_port_groups;
-			}
-
-			size = (cdb[6] << 24) | (cdb[7] << 16) |
-			       (cdb[8] << 8) | cdb[9];
-		} else  {
-			/* GPCMD_REPORT_KEY from multi media commands */
-			size = (cdb[8] << 8) + cdb[9];
-		}
-		cmd->se_cmd_flags |= SCF_SCSI_CONTROL_SG_IO_CDB;
-		break;
-	case INQUIRY:
-		size = (cdb[3] << 8) + cdb[4];
-		/*
-		 * Do implict HEAD_OF_QUEUE processing for INQUIRY.
-		 * See spc4r17 section 5.3
-		 */
-		if (cmd->se_dev->dev_task_attr_type == SAM_TASK_ATTR_EMULATED)
-			cmd->sam_task_attr = MSG_HEAD_TAG;
-		cmd->se_cmd_flags |= SCF_SCSI_CONTROL_SG_IO_CDB;
-		if (!passthrough)
-			cmd->execute_task = target_emulate_inquiry;
-		break;
-	case READ_BUFFER:
-		size = (cdb[6] << 16) + (cdb[7] << 8) + cdb[8];
-		cmd->se_cmd_flags |= SCF_SCSI_CONTROL_SG_IO_CDB;
-		break;
-	case READ_CAPACITY:
-		size = READ_CAP_LEN;
-		cmd->se_cmd_flags |= SCF_SCSI_CONTROL_SG_IO_CDB;
-		if (!passthrough)
-			cmd->execute_task = target_emulate_readcapacity;
-		break;
-	case READ_MEDIA_SERIAL_NUMBER:
-	case SECURITY_PROTOCOL_IN:
-	case SECURITY_PROTOCOL_OUT:
-		size = (cdb[6] << 24) | (cdb[7] << 16) | (cdb[8] << 8) | cdb[9];
-		cmd->se_cmd_flags |= SCF_SCSI_CONTROL_SG_IO_CDB;
-		break;
-	case SERVICE_ACTION_IN:
-		switch (cmd->t_task_cdb[1] & 0x1f) {
-		case SAI_READ_CAPACITY_16:
-			if (!passthrough)
-				cmd->execute_task =
-					target_emulate_readcapacity_16;
-=======
 		spin_lock(&dev->delayed_cmd_lock);
 		if (list_empty(&dev->delayed_cmd_list)) {
 			spin_unlock(&dev->delayed_cmd_lock);
->>>>>>> c3ade0e0
 			break;
 		}
 
@@ -2624,164 +1791,7 @@
 
 		if (cmd->sam_task_attr == MSG_ORDERED_TAG)
 			break;
-<<<<<<< HEAD
-
-		/*
-		 * Check to ensure that LBA + Range does not exceed past end of
-		 * device for IBLOCK and FILEIO ->do_sync_cache() backend calls
-		 */
-		if ((cmd->t_task_lba != 0) || (sectors != 0)) {
-			if (transport_cmd_get_valid_sectors(cmd) < 0)
-				goto out_invalid_cdb_field;
-		}
-		cmd->execute_task = target_emulate_synchronize_cache;
-		break;
-	case UNMAP:
-		size = get_unaligned_be16(&cdb[7]);
-		cmd->se_cmd_flags |= SCF_SCSI_CONTROL_SG_IO_CDB;
-		if (!passthrough)
-			cmd->execute_task = target_emulate_unmap;
-		break;
-	case WRITE_SAME_16:
-		sectors = transport_get_sectors_16(cdb, cmd, &sector_ret);
-		if (sector_ret)
-			goto out_unsupported_cdb;
-
-		if (sectors)
-			size = transport_get_size(1, cdb, cmd);
-		else {
-			pr_err("WSNZ=1, WRITE_SAME w/sectors=0 not supported\n");
-			goto out_invalid_cdb_field;
-		}
-
-		cmd->t_task_lba = get_unaligned_be64(&cdb[2]);
-		cmd->se_cmd_flags |= SCF_SCSI_CONTROL_SG_IO_CDB;
-
-		if (target_check_write_same_discard(&cdb[1], dev) < 0)
-			goto out_unsupported_cdb;
-		if (!passthrough)
-			cmd->execute_task = target_emulate_write_same;
-		break;
-	case WRITE_SAME:
-		sectors = transport_get_sectors_10(cdb, cmd, &sector_ret);
-		if (sector_ret)
-			goto out_unsupported_cdb;
-
-		if (sectors)
-			size = transport_get_size(1, cdb, cmd);
-		else {
-			pr_err("WSNZ=1, WRITE_SAME w/sectors=0 not supported\n");
-			goto out_invalid_cdb_field;
-		}
-
-		cmd->t_task_lba = get_unaligned_be32(&cdb[2]);
-		cmd->se_cmd_flags |= SCF_SCSI_CONTROL_SG_IO_CDB;
-		/*
-		 * Follow sbcr26 with WRITE_SAME (10) and check for the existence
-		 * of byte 1 bit 3 UNMAP instead of original reserved field
-		 */
-		if (target_check_write_same_discard(&cdb[1], dev) < 0)
-			goto out_unsupported_cdb;
-		if (!passthrough)
-			cmd->execute_task = target_emulate_write_same;
-		break;
-	case ALLOW_MEDIUM_REMOVAL:
-	case ERASE:
-	case REZERO_UNIT:
-	case SEEK_10:
-	case SPACE:
-	case START_STOP:
-	case TEST_UNIT_READY:
-	case VERIFY:
-	case WRITE_FILEMARKS:
-		cmd->se_cmd_flags |= SCF_SCSI_NON_DATA_CDB;
-		if (!passthrough)
-			cmd->execute_task = target_emulate_noop;
-		break;
-	case GPCMD_CLOSE_TRACK:
-	case INITIALIZE_ELEMENT_STATUS:
-	case GPCMD_LOAD_UNLOAD:
-	case GPCMD_SET_SPEED:
-	case MOVE_MEDIUM:
-		cmd->se_cmd_flags |= SCF_SCSI_NON_DATA_CDB;
-		break;
-	case REPORT_LUNS:
-		cmd->execute_task = target_report_luns;
-		size = (cdb[6] << 24) | (cdb[7] << 16) | (cdb[8] << 8) | cdb[9];
-		/*
-		 * Do implict HEAD_OF_QUEUE processing for REPORT_LUNS
-		 * See spc4r17 section 5.3
-		 */
-		if (cmd->se_dev->dev_task_attr_type == SAM_TASK_ATTR_EMULATED)
-			cmd->sam_task_attr = MSG_HEAD_TAG;
-		cmd->se_cmd_flags |= SCF_SCSI_CONTROL_SG_IO_CDB;
-		break;
-	default:
-		pr_warn("TARGET_CORE[%s]: Unsupported SCSI Opcode"
-			" 0x%02x, sending CHECK_CONDITION.\n",
-			cmd->se_tfo->get_fabric_name(), cdb[0]);
-		goto out_unsupported_cdb;
-	}
-
-	if (size != cmd->data_length) {
-		pr_warn("TARGET_CORE[%s]: Expected Transfer Length:"
-			" %u does not match SCSI CDB Length: %u for SAM Opcode:"
-			" 0x%02x\n", cmd->se_tfo->get_fabric_name(),
-				cmd->data_length, size, cdb[0]);
-
-		cmd->cmd_spdtl = size;
-
-		if (cmd->data_direction == DMA_TO_DEVICE) {
-			pr_err("Rejecting underflow/overflow"
-					" WRITE data\n");
-			goto out_invalid_cdb_field;
-		}
-		/*
-		 * Reject READ_* or WRITE_* with overflow/underflow for
-		 * type SCF_SCSI_DATA_SG_IO_CDB.
-		 */
-		if (!ret && (dev->se_sub_dev->se_dev_attrib.block_size != 512))  {
-			pr_err("Failing OVERFLOW/UNDERFLOW for LBA op"
-				" CDB on non 512-byte sector setup subsystem"
-				" plugin: %s\n", dev->transport->name);
-			/* Returns CHECK_CONDITION + INVALID_CDB_FIELD */
-			goto out_invalid_cdb_field;
-		}
-		/*
-		 * For the overflow case keep the existing fabric provided
-		 * ->data_length.  Otherwise for the underflow case, reset
-		 * ->data_length to the smaller SCSI expected data transfer
-		 * length.
-		 */
-		if (size > cmd->data_length) {
-			cmd->se_cmd_flags |= SCF_OVERFLOW_BIT;
-			cmd->residual_count = (size - cmd->data_length);
-		} else {
-			cmd->se_cmd_flags |= SCF_UNDERFLOW_BIT;
-			cmd->residual_count = (cmd->data_length - size);
-			cmd->data_length = size;
-		}
-	}
-
-	/* reject any command that we don't have a handler for */
-	if (!(passthrough || cmd->execute_task ||
-	     (cmd->se_cmd_flags & SCF_SCSI_DATA_SG_IO_CDB)))
-		goto out_unsupported_cdb;
-
-	transport_set_supported_SAM_opcode(cmd);
-	return ret;
-
-out_unsupported_cdb:
-	cmd->se_cmd_flags |= SCF_SCSI_CDB_EXCEPTION;
-	cmd->scsi_sense_reason = TCM_UNSUPPORTED_SCSI_OPCODE;
-	return -EINVAL;
-out_invalid_cdb_field:
-	cmd->se_cmd_flags |= SCF_SCSI_CDB_EXCEPTION;
-	cmd->scsi_sense_reason = TCM_INVALID_CDB_FIELD;
-	return -EINVAL;
-=======
-	}
->>>>>>> c3ade0e0
+	}
 }
 
 /*
@@ -3079,13 +2089,9 @@
 	 */
 	if (!cmd->t_data_nents)
 		return NULL;
-<<<<<<< HEAD
-	else if (cmd->t_data_nents == 1)
-=======
 
 	BUG_ON(!sg);
 	if (cmd->t_data_nents == 1)
->>>>>>> c3ade0e0
 		return kmap(sg_page(sg)) + sg->offset;
 
 	/* >1 page. use vmap */
@@ -3109,19 +2115,12 @@
 
 void transport_kunmap_data_sg(struct se_cmd *cmd)
 {
-<<<<<<< HEAD
-	if (!cmd->t_data_nents)
-		return;
-	else if (cmd->t_data_nents == 1)
-		kunmap(sg_page(cmd->t_data_sg));
-=======
 	if (!cmd->t_data_nents) {
 		return;
 	} else if (cmd->t_data_nents == 1) {
 		kunmap(sg_page(cmd->t_data_sg));
 		return;
 	}
->>>>>>> c3ade0e0
 
 	vunmap(cmd->t_data_vmap);
 	cmd->t_data_vmap = NULL;
@@ -3162,379 +2161,12 @@
 out:
 	while (i > 0) {
 		i--;
-<<<<<<< HEAD
-		__free_page(sg_page(&cmd->t_data_sg[i]));
-=======
 		__free_page(sg_page(&sg[i]));
->>>>>>> c3ade0e0
 	}
 	kfree(sg);
 	return -ENOMEM;
 }
 
-<<<<<<< HEAD
-/* Reduce sectors if they are too long for the device */
-static inline sector_t transport_limit_task_sectors(
-	struct se_device *dev,
-	unsigned long long lba,
-	sector_t sectors)
-{
-	sectors = min_t(sector_t, sectors, dev->se_sub_dev->se_dev_attrib.max_sectors);
-
-	if (dev->transport->get_device_type(dev) == TYPE_DISK)
-		if ((lba + sectors) > transport_dev_end_lba(dev))
-			sectors = ((transport_dev_end_lba(dev) - lba) + 1);
-
-	return sectors;
-}
-
-
-/*
- * This function can be used by HW target mode drivers to create a linked
- * scatterlist from all contiguously allocated struct se_task->task_sg[].
- * This is intended to be called during the completion path by TCM Core
- * when struct target_core_fabric_ops->check_task_sg_chaining is enabled.
- */
-void transport_do_task_sg_chain(struct se_cmd *cmd)
-{
-	struct scatterlist *sg_first = NULL;
-	struct scatterlist *sg_prev = NULL;
-	int sg_prev_nents = 0;
-	struct scatterlist *sg;
-	struct se_task *task;
-	u32 chained_nents = 0;
-	int i;
-
-	BUG_ON(!cmd->se_tfo->task_sg_chaining);
-
-	/*
-	 * Walk the struct se_task list and setup scatterlist chains
-	 * for each contiguously allocated struct se_task->task_sg[].
-	 */
-	list_for_each_entry(task, &cmd->t_task_list, t_list) {
-		if (!task->task_sg)
-			continue;
-
-		if (!sg_first) {
-			sg_first = task->task_sg;
-			chained_nents = task->task_sg_nents;
-		} else {
-			sg_chain(sg_prev, sg_prev_nents, task->task_sg);
-			chained_nents += task->task_sg_nents;
-		}
-		/*
-		 * For the padded tasks, use the extra SGL vector allocated
-		 * in transport_allocate_data_tasks() for the sg_prev_nents
-		 * offset into sg_chain() above.
-		 *
-		 * We do not need the padding for the last task (or a single
-		 * task), but in that case we will never use the sg_prev_nents
-		 * value below which would be incorrect.
-		 */
-		sg_prev_nents = (task->task_sg_nents + 1);
-		sg_prev = task->task_sg;
-	}
-	/*
-	 * Setup the starting pointer and total t_tasks_sg_linked_no including
-	 * padding SGs for linking and to mark the end.
-	 */
-	cmd->t_tasks_sg_chained = sg_first;
-	cmd->t_tasks_sg_chained_no = chained_nents;
-
-	pr_debug("Setup cmd: %p cmd->t_tasks_sg_chained: %p and"
-		" t_tasks_sg_chained_no: %u\n", cmd, cmd->t_tasks_sg_chained,
-		cmd->t_tasks_sg_chained_no);
-
-	for_each_sg(cmd->t_tasks_sg_chained, sg,
-			cmd->t_tasks_sg_chained_no, i) {
-
-		pr_debug("SG[%d]: %p page: %p length: %d offset: %d\n",
-			i, sg, sg_page(sg), sg->length, sg->offset);
-		if (sg_is_chain(sg))
-			pr_debug("SG: %p sg_is_chain=1\n", sg);
-		if (sg_is_last(sg))
-			pr_debug("SG: %p sg_is_last=1\n", sg);
-	}
-}
-EXPORT_SYMBOL(transport_do_task_sg_chain);
-
-/*
- * Break up cmd into chunks transport can handle
- */
-static int
-transport_allocate_data_tasks(struct se_cmd *cmd,
-	enum dma_data_direction data_direction,
-	struct scatterlist *cmd_sg, unsigned int sgl_nents)
-{
-	struct se_device *dev = cmd->se_dev;
-	int task_count, i;
-	unsigned long long lba;
-	sector_t sectors, dev_max_sectors;
-	u32 sector_size;
-
-	if (transport_cmd_get_valid_sectors(cmd) < 0)
-		return -EINVAL;
-
-	dev_max_sectors = dev->se_sub_dev->se_dev_attrib.max_sectors;
-	sector_size = dev->se_sub_dev->se_dev_attrib.block_size;
-
-	WARN_ON(cmd->data_length % sector_size);
-
-	lba = cmd->t_task_lba;
-	sectors = DIV_ROUND_UP(cmd->data_length, sector_size);
-	task_count = DIV_ROUND_UP_SECTOR_T(sectors, dev_max_sectors);
-
-	/*
-	 * If we need just a single task reuse the SG list in the command
-	 * and avoid a lot of work.
-	 */
-	if (task_count == 1) {
-		struct se_task *task;
-		unsigned long flags;
-
-		task = transport_generic_get_task(cmd, data_direction);
-		if (!task)
-			return -ENOMEM;
-
-		task->task_sg = cmd_sg;
-		task->task_sg_nents = sgl_nents;
-
-		task->task_lba = lba;
-		task->task_sectors = sectors;
-		task->task_size = task->task_sectors * sector_size;
-
-		spin_lock_irqsave(&cmd->t_state_lock, flags);
-		list_add_tail(&task->t_list, &cmd->t_task_list);
-		spin_unlock_irqrestore(&cmd->t_state_lock, flags);
-
-		return task_count;
-	}
-
-	for (i = 0; i < task_count; i++) {
-		struct se_task *task;
-		unsigned int task_size, task_sg_nents_padded;
-		struct scatterlist *sg;
-		unsigned long flags;
-		int count;
-
-		task = transport_generic_get_task(cmd, data_direction);
-		if (!task)
-			return -ENOMEM;
-
-		task->task_lba = lba;
-		task->task_sectors = min(sectors, dev_max_sectors);
-		task->task_size = task->task_sectors * sector_size;
-
-		/*
-		 * This now assumes that passed sg_ents are in PAGE_SIZE chunks
-		 * in order to calculate the number per task SGL entries
-		 */
-		task->task_sg_nents = DIV_ROUND_UP(task->task_size, PAGE_SIZE);
-		/*
-		 * Check if the fabric module driver is requesting that all
-		 * struct se_task->task_sg[] be chained together..  If so,
-		 * then allocate an extra padding SG entry for linking and
-		 * marking the end of the chained SGL for every task except
-		 * the last one for (task_count > 1) operation, or skipping
-		 * the extra padding for the (task_count == 1) case.
-		 */
-		if (cmd->se_tfo->task_sg_chaining && (i < (task_count - 1))) {
-			task_sg_nents_padded = (task->task_sg_nents + 1);
-		} else
-			task_sg_nents_padded = task->task_sg_nents;
-
-		task->task_sg = kmalloc(sizeof(struct scatterlist) *
-					task_sg_nents_padded, GFP_KERNEL);
-		if (!task->task_sg) {
-			cmd->se_dev->transport->free_task(task);
-			return -ENOMEM;
-		}
-
-		sg_init_table(task->task_sg, task_sg_nents_padded);
-
-		task_size = task->task_size;
-
-		/* Build new sgl, only up to task_size */
-		for_each_sg(task->task_sg, sg, task->task_sg_nents, count) {
-			if (cmd_sg->length > task_size)
-				break;
-
-			*sg = *cmd_sg;
-			task_size -= cmd_sg->length;
-			cmd_sg = sg_next(cmd_sg);
-		}
-
-		lba += task->task_sectors;
-		sectors -= task->task_sectors;
-
-		spin_lock_irqsave(&cmd->t_state_lock, flags);
-		list_add_tail(&task->t_list, &cmd->t_task_list);
-		spin_unlock_irqrestore(&cmd->t_state_lock, flags);
-	}
-
-	return task_count;
-}
-
-static int
-transport_allocate_control_task(struct se_cmd *cmd)
-{
-	struct se_task *task;
-	unsigned long flags;
-
-	/* Workaround for handling zero-length control CDBs */
-	if ((cmd->se_cmd_flags & SCF_SCSI_CONTROL_SG_IO_CDB) &&
-	    !cmd->data_length)
-		return 0;
-
-	task = transport_generic_get_task(cmd, cmd->data_direction);
-	if (!task)
-		return -ENOMEM;
-
-	task->task_sg = cmd->t_data_sg;
-	task->task_size = cmd->data_length;
-	task->task_sg_nents = cmd->t_data_nents;
-
-	spin_lock_irqsave(&cmd->t_state_lock, flags);
-	list_add_tail(&task->t_list, &cmd->t_task_list);
-	spin_unlock_irqrestore(&cmd->t_state_lock, flags);
-
-	/* Success! Return number of tasks allocated */
-	return 1;
-}
-
-/*
- * Allocate any required ressources to execute the command, and either place
- * it on the execution queue if possible.  For writes we might not have the
- * payload yet, thus notify the fabric via a call to ->write_pending instead.
- */
-int transport_generic_new_cmd(struct se_cmd *cmd)
-{
-	struct se_device *dev = cmd->se_dev;
-	int task_cdbs, task_cdbs_bidi = 0;
-	int set_counts = 1;
-	int ret = 0;
-
-	/*
-	 * Determine is the TCM fabric module has already allocated physical
-	 * memory, and is directly calling transport_generic_map_mem_to_cmd()
-	 * beforehand.
-	 */
-	if (!(cmd->se_cmd_flags & SCF_PASSTHROUGH_SG_TO_MEM_NOALLOC) &&
-	    cmd->data_length) {
-		ret = transport_generic_get_mem(cmd);
-		if (ret < 0)
-			goto out_fail;
-	}
-
-	/*
-	 * For BIDI command set up the read tasks first.
-	 */
-	if (cmd->t_bidi_data_sg &&
-	    dev->transport->transport_type != TRANSPORT_PLUGIN_PHBA_PDEV) {
-		BUG_ON(!(cmd->se_cmd_flags & SCF_SCSI_DATA_SG_IO_CDB));
-
-		task_cdbs_bidi = transport_allocate_data_tasks(cmd,
-				DMA_FROM_DEVICE, cmd->t_bidi_data_sg,
-				cmd->t_bidi_data_nents);
-		if (task_cdbs_bidi <= 0)
-			goto out_fail;
-
-		atomic_inc(&cmd->t_fe_count);
-		atomic_inc(&cmd->t_se_count);
-		set_counts = 0;
-	}
-
-	if (cmd->se_cmd_flags & SCF_SCSI_DATA_SG_IO_CDB) {
-		task_cdbs = transport_allocate_data_tasks(cmd,
-					cmd->data_direction, cmd->t_data_sg,
-					cmd->t_data_nents);
-	} else {
-		task_cdbs = transport_allocate_control_task(cmd);
-	}
-
-	if (task_cdbs < 0)
-		goto out_fail;
-	else if (!task_cdbs && (cmd->se_cmd_flags & SCF_SCSI_DATA_SG_IO_CDB)) {
-		cmd->t_state = TRANSPORT_COMPLETE;
-		atomic_set(&cmd->t_transport_active, 1);
-
-		if (cmd->t_task_cdb[0] == REQUEST_SENSE) {
-			u8 ua_asc = 0, ua_ascq = 0;
-
-			core_scsi3_ua_clear_for_request_sense(cmd,
-					&ua_asc, &ua_ascq);
-		}
-
-		INIT_WORK(&cmd->work, target_complete_ok_work);
-		queue_work(target_completion_wq, &cmd->work);
-		return 0;
-	}
-
-	if (set_counts) {
-		atomic_inc(&cmd->t_fe_count);
-		atomic_inc(&cmd->t_se_count);
-	}
-
-	cmd->t_task_list_num = (task_cdbs + task_cdbs_bidi);
-	atomic_set(&cmd->t_task_cdbs_left, cmd->t_task_list_num);
-	atomic_set(&cmd->t_task_cdbs_ex_left, cmd->t_task_list_num);
-
-	/*
-	 * For WRITEs, let the fabric know its buffer is ready..
-	 * This WRITE struct se_cmd (and all of its associated struct se_task's)
-	 * will be added to the struct se_device execution queue after its WRITE
-	 * data has arrived. (ie: It gets handled by the transport processing
-	 * thread a second time)
-	 */
-	if (cmd->data_direction == DMA_TO_DEVICE) {
-		transport_add_tasks_to_state_queue(cmd);
-		return transport_generic_write_pending(cmd);
-	}
-	/*
-	 * Everything else but a WRITE, add the struct se_cmd's struct se_task's
-	 * to the execution queue.
-	 */
-	transport_execute_tasks(cmd);
-	return 0;
-
-out_fail:
-	cmd->se_cmd_flags |= SCF_SCSI_CDB_EXCEPTION;
-	cmd->scsi_sense_reason = TCM_LOGICAL_UNIT_COMMUNICATION_FAILURE;
-	return -EINVAL;
-}
-EXPORT_SYMBOL(transport_generic_new_cmd);
-
-/*	transport_generic_process_write():
- *
- *
- */
-void transport_generic_process_write(struct se_cmd *cmd)
-{
-	transport_execute_tasks(cmd);
-}
-EXPORT_SYMBOL(transport_generic_process_write);
-
-static void transport_write_pending_qf(struct se_cmd *cmd)
-{
-	int ret;
-
-	ret = cmd->se_tfo->write_pending(cmd);
-	if (ret == -EAGAIN || ret == -ENOMEM) {
-		pr_debug("Handling write_pending QUEUE__FULL: se_cmd: %p\n",
-			 cmd);
-		transport_handle_queue_full(cmd, cmd->se_dev);
-	}
-}
-
-static int transport_generic_write_pending(struct se_cmd *cmd)
-{
-	unsigned long flags;
-	int ret;
-
-	spin_lock_irqsave(&cmd->t_state_lock, flags);
-	cmd->t_state = TRANSPORT_WRITE_PENDING;
-	spin_unlock_irqrestore(&cmd->t_state_lock, flags);
-=======
 /*
  * Allocate any required resources to execute the command.  For writes we
  * might not have the payload yet, so notify the fabric via a call to
@@ -3544,7 +2176,6 @@
 transport_generic_new_cmd(struct se_cmd *cmd)
 {
 	int ret = 0;
->>>>>>> c3ade0e0
 
 	/*
 	 * Determine is the TCM fabric module has already allocated physical
@@ -3823,14 +2454,7 @@
 		return false;
 	}
 
-<<<<<<< HEAD
-		atomic_set(&cmd->transport_lun_stop, 0);
-	}
-	if (!atomic_read(&cmd->t_transport_active) ||
-	     atomic_read_unchecked(&cmd->t_transport_aborted)) {
-=======
 	if (!(cmd->transport_state & CMD_T_ACTIVE)) {
->>>>>>> c3ade0e0
 		spin_unlock_irqrestore(&cmd->t_state_lock, flags);
 		return false;
 	}
@@ -3922,13 +2546,8 @@
 		break;
 	case TCM_NON_EXISTENT_LUN:
 		/* CURRENT ERROR */
-<<<<<<< HEAD
-		buffer[offset] = 0x70;
-		buffer[offset+SPC_ADD_SENSE_LEN_OFFSET] = 10;
-=======
 		buffer[0] = 0x70;
 		buffer[SPC_ADD_SENSE_LEN_OFFSET] = 10;
->>>>>>> c3ade0e0
 		/* ILLEGAL REQUEST */
 		buffer[SPC_SENSE_KEY_OFFSET] = ILLEGAL_REQUEST;
 		/* LOGICAL UNIT NOT SUPPORTED */
@@ -3937,13 +2556,8 @@
 	case TCM_UNSUPPORTED_SCSI_OPCODE:
 	case TCM_SECTOR_COUNT_TOO_MANY:
 		/* CURRENT ERROR */
-<<<<<<< HEAD
-		buffer[offset] = 0x70;
-		buffer[offset+SPC_ADD_SENSE_LEN_OFFSET] = 10;
-=======
 		buffer[0] = 0x70;
 		buffer[SPC_ADD_SENSE_LEN_OFFSET] = 10;
->>>>>>> c3ade0e0
 		/* ILLEGAL REQUEST */
 		buffer[SPC_SENSE_KEY_OFFSET] = ILLEGAL_REQUEST;
 		/* INVALID COMMAND OPERATION CODE */
@@ -3951,13 +2565,8 @@
 		break;
 	case TCM_UNKNOWN_MODE_PAGE:
 		/* CURRENT ERROR */
-<<<<<<< HEAD
-		buffer[offset] = 0x70;
-		buffer[offset+SPC_ADD_SENSE_LEN_OFFSET] = 10;
-=======
 		buffer[0] = 0x70;
 		buffer[SPC_ADD_SENSE_LEN_OFFSET] = 10;
->>>>>>> c3ade0e0
 		/* ILLEGAL REQUEST */
 		buffer[SPC_SENSE_KEY_OFFSET] = ILLEGAL_REQUEST;
 		/* INVALID FIELD IN CDB */
@@ -3965,13 +2574,8 @@
 		break;
 	case TCM_CHECK_CONDITION_ABORT_CMD:
 		/* CURRENT ERROR */
-<<<<<<< HEAD
-		buffer[offset] = 0x70;
-		buffer[offset+SPC_ADD_SENSE_LEN_OFFSET] = 10;
-=======
 		buffer[0] = 0x70;
 		buffer[SPC_ADD_SENSE_LEN_OFFSET] = 10;
->>>>>>> c3ade0e0
 		/* ABORTED COMMAND */
 		buffer[SPC_SENSE_KEY_OFFSET] = ABORTED_COMMAND;
 		/* BUS DEVICE RESET FUNCTION OCCURRED */
@@ -3980,13 +2584,8 @@
 		break;
 	case TCM_INCORRECT_AMOUNT_OF_DATA:
 		/* CURRENT ERROR */
-<<<<<<< HEAD
-		buffer[offset] = 0x70;
-		buffer[offset+SPC_ADD_SENSE_LEN_OFFSET] = 10;
-=======
 		buffer[0] = 0x70;
 		buffer[SPC_ADD_SENSE_LEN_OFFSET] = 10;
->>>>>>> c3ade0e0
 		/* ABORTED COMMAND */
 		buffer[SPC_SENSE_KEY_OFFSET] = ABORTED_COMMAND;
 		/* WRITE ERROR */
@@ -3996,33 +2595,19 @@
 		break;
 	case TCM_INVALID_CDB_FIELD:
 		/* CURRENT ERROR */
-<<<<<<< HEAD
-		buffer[offset] = 0x70;
-		buffer[offset+SPC_ADD_SENSE_LEN_OFFSET] = 10;
-		/* ILLEGAL REQUEST */
-		buffer[offset+SPC_SENSE_KEY_OFFSET] = ILLEGAL_REQUEST;
-=======
 		buffer[0] = 0x70;
 		buffer[SPC_ADD_SENSE_LEN_OFFSET] = 10;
 		/* ILLEGAL REQUEST */
 		buffer[SPC_SENSE_KEY_OFFSET] = ILLEGAL_REQUEST;
->>>>>>> c3ade0e0
 		/* INVALID FIELD IN CDB */
 		buffer[SPC_ASC_KEY_OFFSET] = 0x24;
 		break;
 	case TCM_INVALID_PARAMETER_LIST:
 		/* CURRENT ERROR */
-<<<<<<< HEAD
-		buffer[offset] = 0x70;
-		buffer[offset+SPC_ADD_SENSE_LEN_OFFSET] = 10;
-		/* ILLEGAL REQUEST */
-		buffer[offset+SPC_SENSE_KEY_OFFSET] = ILLEGAL_REQUEST;
-=======
 		buffer[0] = 0x70;
 		buffer[SPC_ADD_SENSE_LEN_OFFSET] = 10;
 		/* ILLEGAL REQUEST */
 		buffer[SPC_SENSE_KEY_OFFSET] = ILLEGAL_REQUEST;
->>>>>>> c3ade0e0
 		/* INVALID FIELD IN PARAMETER LIST */
 		buffer[SPC_ASC_KEY_OFFSET] = 0x26;
 		break;
@@ -4037,13 +2622,8 @@
 		break;
 	case TCM_UNEXPECTED_UNSOLICITED_DATA:
 		/* CURRENT ERROR */
-<<<<<<< HEAD
-		buffer[offset] = 0x70;
-		buffer[offset+SPC_ADD_SENSE_LEN_OFFSET] = 10;
-=======
 		buffer[0] = 0x70;
 		buffer[SPC_ADD_SENSE_LEN_OFFSET] = 10;
->>>>>>> c3ade0e0
 		/* ABORTED COMMAND */
 		buffer[SPC_SENSE_KEY_OFFSET] = ABORTED_COMMAND;
 		/* WRITE ERROR */
@@ -4053,13 +2633,8 @@
 		break;
 	case TCM_SERVICE_CRC_ERROR:
 		/* CURRENT ERROR */
-<<<<<<< HEAD
-		buffer[offset] = 0x70;
-		buffer[offset+SPC_ADD_SENSE_LEN_OFFSET] = 10;
-=======
 		buffer[0] = 0x70;
 		buffer[SPC_ADD_SENSE_LEN_OFFSET] = 10;
->>>>>>> c3ade0e0
 		/* ABORTED COMMAND */
 		buffer[SPC_SENSE_KEY_OFFSET] = ABORTED_COMMAND;
 		/* PROTOCOL SERVICE CRC ERROR */
@@ -4069,13 +2644,8 @@
 		break;
 	case TCM_SNACK_REJECTED:
 		/* CURRENT ERROR */
-<<<<<<< HEAD
-		buffer[offset] = 0x70;
-		buffer[offset+SPC_ADD_SENSE_LEN_OFFSET] = 10;
-=======
 		buffer[0] = 0x70;
 		buffer[SPC_ADD_SENSE_LEN_OFFSET] = 10;
->>>>>>> c3ade0e0
 		/* ABORTED COMMAND */
 		buffer[SPC_SENSE_KEY_OFFSET] = ABORTED_COMMAND;
 		/* READ ERROR */
@@ -4085,13 +2655,8 @@
 		break;
 	case TCM_WRITE_PROTECTED:
 		/* CURRENT ERROR */
-<<<<<<< HEAD
-		buffer[offset] = 0x70;
-		buffer[offset+SPC_ADD_SENSE_LEN_OFFSET] = 10;
-=======
 		buffer[0] = 0x70;
 		buffer[SPC_ADD_SENSE_LEN_OFFSET] = 10;
->>>>>>> c3ade0e0
 		/* DATA PROTECT */
 		buffer[SPC_SENSE_KEY_OFFSET] = DATA_PROTECT;
 		/* WRITE PROTECTED */
@@ -4106,24 +2671,10 @@
 		/* LOGICAL BLOCK ADDRESS OUT OF RANGE */
 		buffer[SPC_ASC_KEY_OFFSET] = 0x21;
 		break;
-	case TCM_ADDRESS_OUT_OF_RANGE:
-		/* CURRENT ERROR */
-		buffer[offset] = 0x70;
-		buffer[offset+SPC_ADD_SENSE_LEN_OFFSET] = 10;
-		/* ILLEGAL REQUEST */
-		buffer[offset+SPC_SENSE_KEY_OFFSET] = ILLEGAL_REQUEST;
-		/* LOGICAL BLOCK ADDRESS OUT OF RANGE */
-		buffer[offset+SPC_ASC_KEY_OFFSET] = 0x21;
-		break;
 	case TCM_CHECK_CONDITION_UNIT_ATTENTION:
 		/* CURRENT ERROR */
-<<<<<<< HEAD
-		buffer[offset] = 0x70;
-		buffer[offset+SPC_ADD_SENSE_LEN_OFFSET] = 10;
-=======
 		buffer[0] = 0x70;
 		buffer[SPC_ADD_SENSE_LEN_OFFSET] = 10;
->>>>>>> c3ade0e0
 		/* UNIT ATTENTION */
 		buffer[SPC_SENSE_KEY_OFFSET] = UNIT_ATTENTION;
 		core_scsi3_ua_for_check_condition(cmd, &asc, &ascq);
@@ -4132,13 +2683,8 @@
 		break;
 	case TCM_CHECK_CONDITION_NOT_READY:
 		/* CURRENT ERROR */
-<<<<<<< HEAD
-		buffer[offset] = 0x70;
-		buffer[offset+SPC_ADD_SENSE_LEN_OFFSET] = 10;
-=======
 		buffer[0] = 0x70;
 		buffer[SPC_ADD_SENSE_LEN_OFFSET] = 10;
->>>>>>> c3ade0e0
 		/* Not Ready */
 		buffer[SPC_SENSE_KEY_OFFSET] = NOT_READY;
 		transport_get_sense_codes(cmd, &asc, &ascq);
@@ -4190,14 +2736,6 @@
 	case TCM_LOGICAL_UNIT_COMMUNICATION_FAILURE:
 	default:
 		/* CURRENT ERROR */
-<<<<<<< HEAD
-		buffer[offset] = 0x70;
-		buffer[offset+SPC_ADD_SENSE_LEN_OFFSET] = 10;
-		/* ILLEGAL REQUEST */
-		buffer[offset+SPC_SENSE_KEY_OFFSET] = ILLEGAL_REQUEST;
-		/* LOGICAL UNIT COMMUNICATION FAILURE */
-		buffer[offset+SPC_ASC_KEY_OFFSET] = 0x08;
-=======
 		buffer[0] = 0x70;
 		buffer[SPC_ADD_SENSE_LEN_OFFSET] = 10;
 		/*
@@ -4209,7 +2747,6 @@
 		buffer[SPC_SENSE_KEY_OFFSET] = NOT_READY;
 		/* LOGICAL UNIT COMMUNICATION FAILURE */
 		buffer[SPC_ASC_KEY_OFFSET] = 0x08;
->>>>>>> c3ade0e0
 		break;
 	}
 	/*
@@ -4233,23 +2770,6 @@
 	if (!(cmd->transport_state & CMD_T_ABORTED))
 		return 0;
 
-<<<<<<< HEAD
-	if (atomic_read_unchecked(&cmd->t_transport_aborted) != 0) {
-		if (!send_status ||
-		     (cmd->se_cmd_flags & SCF_SENT_DELAYED_TAS))
-			return 1;
-#if 0
-		pr_debug("Sending delayed SAM_STAT_TASK_ABORTED"
-			" status for CDB: 0x%02x ITT: 0x%08x\n",
-			cmd->t_task_cdb[0],
-			cmd->se_tfo->get_task_tag(cmd));
-#endif
-		cmd->se_cmd_flags |= SCF_SENT_DELAYED_TAS;
-		cmd->se_tfo->queue_status(cmd);
-		ret = 1;
-	}
-	return ret;
-=======
 	if (!send_status || (cmd->se_cmd_flags & SCF_SENT_DELAYED_TAS))
 		return 1;
 
@@ -4262,7 +2782,6 @@
 	cmd->se_tfo->queue_status(cmd);
 
 	return 1;
->>>>>>> c3ade0e0
 }
 EXPORT_SYMBOL(transport_check_aborted_status);
 
@@ -4285,11 +2804,7 @@
 	 */
 	if (cmd->data_direction == DMA_TO_DEVICE) {
 		if (cmd->se_tfo->write_pending_status(cmd) != 0) {
-<<<<<<< HEAD
-			atomic_inc_unchecked(&cmd->t_transport_aborted);
-=======
 			cmd->transport_state |= CMD_T_ABORTED;
->>>>>>> c3ade0e0
 			smp_mb__after_atomic_inc();
 			return;
 		}
