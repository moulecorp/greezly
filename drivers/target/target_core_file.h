#ifndef TARGET_CORE_FILE_H
#define TARGET_CORE_FILE_H

#define FD_VERSION		"4.0"

#define FD_MAX_DEV_NAME		256
#define FD_MAX_DEV_PROT_NAME	FD_MAX_DEV_NAME + 16
#define FD_DEVICE_QUEUE_DEPTH	32
#define FD_MAX_DEVICE_QUEUE_DEPTH 128
#define FD_BLOCKSIZE		512
/*
 * Limited by the number of iovecs (2048) per vfs_[writev,readv] call
 */
#define FD_MAX_BYTES		8388608

#define RRF_EMULATE_CDB		0x01
#define RRF_GOT_LBA		0x02

#define FBDF_HAS_PATH		0x01
#define FBDF_HAS_SIZE		0x02
#define FDBD_HAS_BUFFERED_IO_WCE 0x04
<<<<<<< HEAD
=======
#define FDBD_FORMAT_UNIT_SIZE	2048

struct fd_prot {
	unsigned char	*prot_buf;
	struct scatterlist *prot_sg;
	u32 prot_sg_nents;
};
>>>>>>> c3ade0e0

struct fd_dev {
	struct se_device dev;

	u32		fbd_flags;
	unsigned char	fd_dev_name[FD_MAX_DEV_NAME];
	/* Unique Ramdisk Device ID in Ramdisk HBA */
	u32		fd_dev_id;
	/* Number of SG tables in sg_table_array */
	u32		fd_table_count;
	u32		fd_queue_depth;
	u32		fd_block_size;
	unsigned long long fd_dev_size;
	struct file	*fd_file;
	struct file	*fd_prot_file;
	/* FILEIO HBA device is connected to */
	struct fd_host *fd_host;
} ____cacheline_aligned;

struct fd_host {
	u32		fd_host_dev_id_count;
	/* Unique FILEIO Host ID */
	u32		fd_host_id;
} ____cacheline_aligned;

#endif /* TARGET_CORE_FILE_H */<|MERGE_RESOLUTION|>--- conflicted
+++ resolved
@@ -19,8 +19,6 @@
 #define FBDF_HAS_PATH		0x01
 #define FBDF_HAS_SIZE		0x02
 #define FDBD_HAS_BUFFERED_IO_WCE 0x04
-<<<<<<< HEAD
-=======
 #define FDBD_FORMAT_UNIT_SIZE	2048
 
 struct fd_prot {
@@ -28,7 +26,6 @@
 	struct scatterlist *prot_sg;
 	u32 prot_sg_nents;
 };
->>>>>>> c3ade0e0
 
 struct fd_dev {
 	struct se_device dev;
