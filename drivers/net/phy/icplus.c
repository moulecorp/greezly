/*
 * Driver for ICPlus PHYs
 *
 * Copyright (c) 2007 Freescale Semiconductor, Inc.
 *
 * This program is free software; you can redistribute  it and/or modify it
 * under  the terms of  the GNU General  Public License as published by the
 * Free Software Foundation;  either version 2 of the  License, or (at your
 * option) any later version.
 *
 */
#include <linux/kernel.h>
#include <linux/string.h>
#include <linux/errno.h>
#include <linux/unistd.h>
#include <linux/interrupt.h>
#include <linux/init.h>
#include <linux/delay.h>
#include <linux/netdevice.h>
#include <linux/etherdevice.h>
#include <linux/skbuff.h>
#include <linux/spinlock.h>
#include <linux/mm.h>
#include <linux/module.h>
#include <linux/mii.h>
#include <linux/ethtool.h>
#include <linux/phy.h>

#include <asm/io.h>
#include <asm/irq.h>
#include <asm/uaccess.h>

MODULE_DESCRIPTION("ICPlus IP175C/IP101A/IP101G/IC1001 PHY drivers");
MODULE_AUTHOR("Michael Barkowski");
MODULE_LICENSE("GPL");

/* IP101A/G - IP1001 */
#define IP10XX_SPEC_CTRL_STATUS		16	/* Spec. Control Register */
#define IP1001_RXPHASE_SEL		(1<<0)	/* Add delay on RX_CLK */
#define IP1001_TXPHASE_SEL		(1<<1)	/* Add delay on TX_CLK */
#define IP1001_SPEC_CTRL_STATUS_2	20	/* IP1001 Spec. Control Reg 2 */
#define IP1001_APS_ON			11	/* IP1001 APS Mode  bit */
#define IP101A_G_APS_ON			2	/* IP101A/G APS Mode bit */
#define IP101A_G_IRQ_CONF_STATUS	0x11	/* Conf Info IRQ & Status Reg */
#define	IP101A_G_IRQ_PIN_USED		(1<<15) /* INTR pin used */
#define	IP101A_G_IRQ_DEFAULT		IP101A_G_IRQ_PIN_USED

static int ip175c_config_init(struct phy_device *phydev)
{
	int err, i;
	static int full_reset_performed;

	if (full_reset_performed == 0) {

		/* master reset */
		err = mdiobus_write(phydev->bus, 30, 0, 0x175c);
		if (err < 0)
			return err;

		/* ensure no bus delays overlap reset period */
		err = mdiobus_read(phydev->bus, 30, 0);

		/* data sheet specifies reset period is 2 msec */
		mdelay(2);

		/* enable IP175C mode */
		err = mdiobus_write(phydev->bus, 29, 31, 0x175c);
		if (err < 0)
			return err;

		/* Set MII0 speed and duplex (in PHY mode) */
		err = mdiobus_write(phydev->bus, 29, 22, 0x420);
		if (err < 0)
			return err;

		/* reset switch ports */
		for (i = 0; i < 5; i++) {
			err = mdiobus_write(phydev->bus, i,
					    MII_BMCR, BMCR_RESET);
			if (err < 0)
				return err;
		}

		for (i = 0; i < 5; i++)
			err = mdiobus_read(phydev->bus, i, MII_BMCR);

		mdelay(2);

		full_reset_performed = 1;
	}

	if (phydev->addr != 4) {
		phydev->state = PHY_RUNNING;
		phydev->speed = SPEED_100;
		phydev->duplex = DUPLEX_FULL;
		phydev->link = 1;
		netif_carrier_on(phydev->attached_dev);
	}

	return 0;
}

static int ip1xx_reset(struct phy_device *phydev)
{
	int bmcr;

	/* Software Reset PHY */
	bmcr = phy_read(phydev, MII_BMCR);
	if (bmcr < 0)
		return bmcr;
	bmcr |= BMCR_RESET;
	bmcr = phy_write(phydev, MII_BMCR, bmcr);
	if (bmcr < 0)
		return bmcr;

	do {
		bmcr = phy_read(phydev, MII_BMCR);
		if (bmcr < 0)
			return bmcr;
	} while (bmcr & BMCR_RESET);

	return 0;
}

static int ip1001_config_init(struct phy_device *phydev)
{
	int c;

	c = ip1xx_reset(phydev);
	if (c < 0)
		return c;

	/* Enable Auto Power Saving mode */
	c = phy_read(phydev, IP1001_SPEC_CTRL_STATUS_2);
	if (c < 0)
		return c;
	c |= IP1001_APS_ON;
	c = phy_write(phydev, IP1001_SPEC_CTRL_STATUS_2, c);
	if (c < 0)
		return c;

	if ((phydev->interface == PHY_INTERFACE_MODE_RGMII) ||
	    (phydev->interface == PHY_INTERFACE_MODE_RGMII_ID) ||
	    (phydev->interface == PHY_INTERFACE_MODE_RGMII_RXID) ||
	    (phydev->interface == PHY_INTERFACE_MODE_RGMII_TXID)) {

		c = phy_read(phydev, IP10XX_SPEC_CTRL_STATUS);
		if (c < 0)
			return c;

		c &= ~(IP1001_RXPHASE_SEL | IP1001_TXPHASE_SEL);

		if (phydev->interface == PHY_INTERFACE_MODE_RGMII_ID)
			c |= (IP1001_RXPHASE_SEL | IP1001_TXPHASE_SEL);
		else if (phydev->interface == PHY_INTERFACE_MODE_RGMII_RXID)
			c |= IP1001_RXPHASE_SEL;
		else if (phydev->interface == PHY_INTERFACE_MODE_RGMII_TXID)
			c |= IP1001_TXPHASE_SEL;

		c = phy_write(phydev, IP10XX_SPEC_CTRL_STATUS, c);
		if (c < 0)
			return c;
	}

	return 0;
}

static int ip101a_g_config_init(struct phy_device *phydev)
{
	int c;

	c = ip1xx_reset(phydev);
	if (c < 0)
		return c;

	/* INTR pin used: speed/link/duplex will cause an interrupt */
	c = phy_write(phydev, IP101A_G_IRQ_CONF_STATUS, IP101A_G_IRQ_DEFAULT);
	if (c < 0)
		return c;

	/* Enable Auto Power Saving mode */
	c = phy_read(phydev, IP10XX_SPEC_CTRL_STATUS);
<<<<<<< HEAD
	c |= IP101A_APS_ON;
=======
	c |= IP101A_G_APS_ON;
>>>>>>> c3ade0e0

	return phy_write(phydev, IP10XX_SPEC_CTRL_STATUS, c);
}

static int ip175c_read_status(struct phy_device *phydev)
{
	if (phydev->addr == 4) /* WAN port */
		genphy_read_status(phydev);
	else
		/* Don't need to read status for switch ports */
		phydev->irq = PHY_IGNORE_INTERRUPT;

	return 0;
}

static int ip175c_config_aneg(struct phy_device *phydev)
{
	if (phydev->addr == 4) /* WAN port */
		genphy_config_aneg(phydev);

	return 0;
}

static int ip101a_g_ack_interrupt(struct phy_device *phydev)
{
	int err = phy_read(phydev, IP101A_G_IRQ_CONF_STATUS);
	if (err < 0)
		return err;

	return 0;
}

static struct phy_driver icplus_driver[] = {
{
	.phy_id		= 0x02430d80,
	.name		= "ICPlus IP175C",
	.phy_id_mask	= 0x0ffffff0,
	.features	= PHY_BASIC_FEATURES,
	.config_init	= &ip175c_config_init,
	.config_aneg	= &ip175c_config_aneg,
	.read_status	= &ip175c_read_status,
	.suspend	= genphy_suspend,
	.resume		= genphy_resume,
	.driver		= { .owner = THIS_MODULE,},
}, {
	.phy_id		= 0x02430d90,
	.name		= "ICPlus IP1001",
	.phy_id_mask	= 0x0ffffff0,
	.features	= PHY_GBIT_FEATURES | SUPPORTED_Pause |
			  SUPPORTED_Asym_Pause,
	.config_init	= &ip1001_config_init,
	.config_aneg	= &genphy_config_aneg,
	.read_status	= &genphy_read_status,
	.suspend	= genphy_suspend,
	.resume		= genphy_resume,
	.driver		= { .owner = THIS_MODULE,},
}, {
	.phy_id		= 0x02430c54,
	.name		= "ICPlus IP101A/G",
	.phy_id_mask	= 0x0ffffff0,
	.features	= PHY_BASIC_FEATURES | SUPPORTED_Pause |
			  SUPPORTED_Asym_Pause,
	.flags		= PHY_HAS_INTERRUPT,
	.ack_interrupt	= ip101a_g_ack_interrupt,
	.config_init	= &ip101a_g_config_init,
	.config_aneg	= &genphy_config_aneg,
	.read_status	= &genphy_read_status,
	.suspend	= genphy_suspend,
	.resume		= genphy_resume,
	.driver		= { .owner = THIS_MODULE,},
} };

static int __init icplus_init(void)
{
	return phy_drivers_register(icplus_driver,
		ARRAY_SIZE(icplus_driver));
}

static void __exit icplus_exit(void)
{
	phy_drivers_unregister(icplus_driver,
		ARRAY_SIZE(icplus_driver));
}

module_init(icplus_init);
module_exit(icplus_exit);

static struct mdio_device_id __maybe_unused icplus_tbl[] = {
	{ 0x02430d80, 0x0ffffff0 },
	{ 0x02430d90, 0x0ffffff0 },
	{ 0x02430c54, 0x0ffffff0 },
	{ }
};

MODULE_DEVICE_TABLE(mdio, icplus_tbl);<|MERGE_RESOLUTION|>--- conflicted
+++ resolved
@@ -180,11 +180,7 @@
 
 	/* Enable Auto Power Saving mode */
 	c = phy_read(phydev, IP10XX_SPEC_CTRL_STATUS);
-<<<<<<< HEAD
-	c |= IP101A_APS_ON;
-=======
 	c |= IP101A_G_APS_ON;
->>>>>>> c3ade0e0
 
 	return phy_write(phydev, IP10XX_SPEC_CTRL_STATUS, c);
 }
