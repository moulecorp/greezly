/*
 * CAN bus driver for Bosch C_CAN controller
 *
 * Copyright (C) 2010 ST Microelectronics
 * Bhupesh Sharma <bhupesh.sharma@st.com>
 *
 * Borrowed heavily from the C_CAN driver originally written by:
 * Copyright (C) 2007
 * - Sascha Hauer, Marc Kleine-Budde, Pengutronix <s.hauer@pengutronix.de>
 * - Simon Kallweit, intefo AG <simon.kallweit@intefo.ch>
 *
 * Bosch C_CAN controller is compliant to CAN protocol version 2.0 part A and B.
 * Bosch C_CAN user manual can be obtained from:
 * http://www.semiconductors.bosch.de/media/en/pdf/ipmodules_1/c_can/
 * users_manual_c_can.pdf
 *
 * This file is licensed under the terms of the GNU General Public
 * License version 2. This program is licensed "as is" without any
 * warranty of any kind, whether express or implied.
 */

#ifndef C_CAN_H
#define C_CAN_H

enum reg {
	C_CAN_CTRL_REG = 0,
	C_CAN_CTRL_EX_REG,
	C_CAN_STS_REG,
	C_CAN_ERR_CNT_REG,
	C_CAN_BTR_REG,
	C_CAN_INT_REG,
	C_CAN_TEST_REG,
	C_CAN_BRPEXT_REG,
	C_CAN_IF1_COMREQ_REG,
	C_CAN_IF1_COMMSK_REG,
	C_CAN_IF1_MASK1_REG,
	C_CAN_IF1_MASK2_REG,
	C_CAN_IF1_ARB1_REG,
	C_CAN_IF1_ARB2_REG,
	C_CAN_IF1_MSGCTRL_REG,
	C_CAN_IF1_DATA1_REG,
	C_CAN_IF1_DATA2_REG,
	C_CAN_IF1_DATA3_REG,
	C_CAN_IF1_DATA4_REG,
	C_CAN_IF2_COMREQ_REG,
	C_CAN_IF2_COMMSK_REG,
	C_CAN_IF2_MASK1_REG,
	C_CAN_IF2_MASK2_REG,
	C_CAN_IF2_ARB1_REG,
	C_CAN_IF2_ARB2_REG,
	C_CAN_IF2_MSGCTRL_REG,
	C_CAN_IF2_DATA1_REG,
	C_CAN_IF2_DATA2_REG,
	C_CAN_IF2_DATA3_REG,
	C_CAN_IF2_DATA4_REG,
	C_CAN_TXRQST1_REG,
	C_CAN_TXRQST2_REG,
	C_CAN_NEWDAT1_REG,
	C_CAN_NEWDAT2_REG,
	C_CAN_INTPND1_REG,
	C_CAN_INTPND2_REG,
	C_CAN_MSGVAL1_REG,
	C_CAN_MSGVAL2_REG,
};

static const u16 reg_map_c_can[] = {
	[C_CAN_CTRL_REG]	= 0x00,
	[C_CAN_STS_REG]		= 0x02,
	[C_CAN_ERR_CNT_REG]	= 0x04,
	[C_CAN_BTR_REG]		= 0x06,
	[C_CAN_INT_REG]		= 0x08,
	[C_CAN_TEST_REG]	= 0x0A,
	[C_CAN_BRPEXT_REG]	= 0x0C,
	[C_CAN_IF1_COMREQ_REG]	= 0x10,
	[C_CAN_IF1_COMMSK_REG]	= 0x12,
	[C_CAN_IF1_MASK1_REG]	= 0x14,
	[C_CAN_IF1_MASK2_REG]	= 0x16,
	[C_CAN_IF1_ARB1_REG]	= 0x18,
	[C_CAN_IF1_ARB2_REG]	= 0x1A,
	[C_CAN_IF1_MSGCTRL_REG]	= 0x1C,
	[C_CAN_IF1_DATA1_REG]	= 0x1E,
	[C_CAN_IF1_DATA2_REG]	= 0x20,
	[C_CAN_IF1_DATA3_REG]	= 0x22,
	[C_CAN_IF1_DATA4_REG]	= 0x24,
	[C_CAN_IF2_COMREQ_REG]	= 0x40,
	[C_CAN_IF2_COMMSK_REG]	= 0x42,
	[C_CAN_IF2_MASK1_REG]	= 0x44,
	[C_CAN_IF2_MASK2_REG]	= 0x46,
	[C_CAN_IF2_ARB1_REG]	= 0x48,
	[C_CAN_IF2_ARB2_REG]	= 0x4A,
	[C_CAN_IF2_MSGCTRL_REG]	= 0x4C,
	[C_CAN_IF2_DATA1_REG]	= 0x4E,
	[C_CAN_IF2_DATA2_REG]	= 0x50,
	[C_CAN_IF2_DATA3_REG]	= 0x52,
	[C_CAN_IF2_DATA4_REG]	= 0x54,
	[C_CAN_TXRQST1_REG]	= 0x80,
	[C_CAN_TXRQST2_REG]	= 0x82,
	[C_CAN_NEWDAT1_REG]	= 0x90,
	[C_CAN_NEWDAT2_REG]	= 0x92,
	[C_CAN_INTPND1_REG]	= 0xA0,
	[C_CAN_INTPND2_REG]	= 0xA2,
	[C_CAN_MSGVAL1_REG]	= 0xB0,
	[C_CAN_MSGVAL2_REG]	= 0xB2,
};

static const u16 reg_map_d_can[] = {
	[C_CAN_CTRL_REG]	= 0x00,
	[C_CAN_CTRL_EX_REG]	= 0x02,
	[C_CAN_STS_REG]		= 0x04,
	[C_CAN_ERR_CNT_REG]	= 0x08,
	[C_CAN_BTR_REG]		= 0x0C,
	[C_CAN_BRPEXT_REG]	= 0x0E,
	[C_CAN_INT_REG]		= 0x10,
	[C_CAN_TEST_REG]	= 0x14,
	[C_CAN_TXRQST1_REG]	= 0x88,
	[C_CAN_TXRQST2_REG]	= 0x8A,
	[C_CAN_NEWDAT1_REG]	= 0x9C,
	[C_CAN_NEWDAT2_REG]	= 0x9E,
	[C_CAN_INTPND1_REG]	= 0xB0,
	[C_CAN_INTPND2_REG]	= 0xB2,
	[C_CAN_MSGVAL1_REG]	= 0xC4,
	[C_CAN_MSGVAL2_REG]	= 0xC6,
	[C_CAN_IF1_COMREQ_REG]	= 0x100,
	[C_CAN_IF1_COMMSK_REG]	= 0x102,
	[C_CAN_IF1_MASK1_REG]	= 0x104,
	[C_CAN_IF1_MASK2_REG]	= 0x106,
	[C_CAN_IF1_ARB1_REG]	= 0x108,
	[C_CAN_IF1_ARB2_REG]	= 0x10A,
	[C_CAN_IF1_MSGCTRL_REG]	= 0x10C,
	[C_CAN_IF1_DATA1_REG]	= 0x110,
	[C_CAN_IF1_DATA2_REG]	= 0x112,
	[C_CAN_IF1_DATA3_REG]	= 0x114,
	[C_CAN_IF1_DATA4_REG]	= 0x116,
	[C_CAN_IF2_COMREQ_REG]	= 0x120,
	[C_CAN_IF2_COMMSK_REG]	= 0x122,
	[C_CAN_IF2_MASK1_REG]	= 0x124,
	[C_CAN_IF2_MASK2_REG]	= 0x126,
	[C_CAN_IF2_ARB1_REG]	= 0x128,
	[C_CAN_IF2_ARB2_REG]	= 0x12A,
	[C_CAN_IF2_MSGCTRL_REG]	= 0x12C,
	[C_CAN_IF2_DATA1_REG]	= 0x130,
	[C_CAN_IF2_DATA2_REG]	= 0x132,
	[C_CAN_IF2_DATA3_REG]	= 0x134,
	[C_CAN_IF2_DATA4_REG]	= 0x136,
};

enum c_can_dev_id {
	BOSCH_C_CAN_PLATFORM,
	BOSCH_C_CAN,
	BOSCH_D_CAN,
};

/* c_can private data structure */
struct c_can_priv {
	struct can_priv can;	/* must be the first member */
	struct napi_struct napi;
	struct net_device *dev;
	struct device *device;
	int tx_object;
	int current_status;
	int last_status;
	u16 (*read_reg) (struct c_can_priv *priv, enum reg index);
	void (*write_reg) (struct c_can_priv *priv, enum reg index, u16 val);
	void __iomem *base;
	const u16 *regs;
	unsigned long irq_flags; /* for request_irq() */
	unsigned int tx_next;
	unsigned int tx_echo;
	void *priv;		/* for board-specific data */
	u16 irqstatus;
<<<<<<< HEAD
=======
	enum c_can_dev_id type;
	u32 __iomem *raminit_ctrlreg;
	unsigned int instance;
	void (*raminit) (const struct c_can_priv *priv, bool enable);
>>>>>>> c3ade0e0
};

struct net_device *alloc_c_can_dev(void);
void free_c_can_dev(struct net_device *dev);
int register_c_can_dev(struct net_device *dev);
void unregister_c_can_dev(struct net_device *dev);

#ifdef CONFIG_PM
int c_can_power_up(struct net_device *dev);
int c_can_power_down(struct net_device *dev);
#endif

#endif /* C_CAN_H */<|MERGE_RESOLUTION|>--- conflicted
+++ resolved
@@ -168,13 +168,10 @@
 	unsigned int tx_echo;
 	void *priv;		/* for board-specific data */
 	u16 irqstatus;
-<<<<<<< HEAD
-=======
 	enum c_can_dev_id type;
 	u32 __iomem *raminit_ctrlreg;
 	unsigned int instance;
 	void (*raminit) (const struct c_can_priv *priv, bool enable);
->>>>>>> c3ade0e0
 };
 
 struct net_device *alloc_c_can_dev(void);
