--- conflicted
+++ resolved
@@ -368,13 +368,8 @@
 	 */
 	if ((priv->read_reg(priv, REG_CR) & REG_CR_BASICCAN_INITIAL_MASK) ==
 	    REG_CR_BASICCAN_INITIAL &&
-<<<<<<< HEAD
-	    (priv->read_reg(priv, SJA1000_REG_SR) == REG_SR_BASICCAN_INITIAL) &&
-	    (priv->read_reg(priv, REG_IR) == REG_IR_BASICCAN_INITIAL))
-=======
 	    (priv->read_reg(priv, SJA1000_SR) == REG_SR_BASICCAN_INITIAL) &&
 	    (priv->read_reg(priv, SJA1000_IR) == REG_IR_BASICCAN_INITIAL))
->>>>>>> c3ade0e0
 		flag = 1;
 
 	/* Bring the SJA1000 into the PeliCAN mode*/
@@ -384,15 +379,9 @@
 	 * Check registers after reset in the PeliCAN mode.
 	 * See states on p. 23 of the Datasheet.
 	 */
-<<<<<<< HEAD
-	if (priv->read_reg(priv, REG_MOD) == REG_MOD_PELICAN_INITIAL &&
-	    priv->read_reg(priv, SJA1000_REG_SR) == REG_SR_PELICAN_INITIAL &&
-	    priv->read_reg(priv, REG_IR) == REG_IR_PELICAN_INITIAL)
-=======
 	if (priv->read_reg(priv, SJA1000_MOD) == REG_MOD_PELICAN_INITIAL &&
 	    priv->read_reg(priv, SJA1000_SR) == REG_SR_PELICAN_INITIAL &&
 	    priv->read_reg(priv, SJA1000_IR) == REG_IR_PELICAN_INITIAL)
->>>>>>> c3ade0e0
 		return flag;
 
 	return 0;
