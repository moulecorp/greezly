/*
 * Copyright(c) 2004-2005 Intel Corporation. All rights reserved.
 *
 * This program is free software; you can redistribute it and/or modify it
 * under the terms of the GNU General Public License as published by the
 * Free Software Foundation; either version 2 of the License, or
 * (at your option) any later version.
 *
 * This program is distributed in the hope that it will be useful, but
 * WITHOUT ANY WARRANTY; without even the implied warranty of MERCHANTABILITY
 * or FITNESS FOR A PARTICULAR PURPOSE.  See the GNU General Public License
 * for more details.
 *
 * You should have received a copy of the GNU General Public License along
 * with this program; if not, see <http://www.gnu.org/licenses/>.
 *
 * The full GNU General Public License is included in this distribution in the
 * file called LICENSE.
 *
 */

#define pr_fmt(fmt) KBUILD_MODNAME ": " fmt

#include <linux/kernel.h>
#include <linux/module.h>
#include <linux/device.h>
#include <linux/sched.h>
#include <linux/fs.h>
#include <linux/types.h>
#include <linux/string.h>
#include <linux/netdevice.h>
#include <linux/inetdevice.h>
#include <linux/in.h>
#include <linux/sysfs.h>
#include <linux/ctype.h>
#include <linux/inet.h>
#include <linux/rtnetlink.h>
#include <linux/etherdevice.h>
#include <net/net_namespace.h>
#include <net/netns/generic.h>
#include <linux/nsproxy.h>

#include "bonding.h"

#define to_dev(obj)	container_of(obj, struct device, kobj)
#define to_bond(cd)	((struct bonding *)(netdev_priv(to_net_dev(cd))))

/*
 * "show" function for the bond_masters attribute.
 * The class parameter is ignored.
 */
static ssize_t bonding_show_bonds(struct class *cls,
				  struct class_attribute *attr,
				  char *buf)
{
	struct bond_net *bn =
		container_of(attr, struct bond_net, class_attr_bonding_masters);
	int res = 0;
	struct bonding *bond;

	rtnl_lock();

	list_for_each_entry(bond, &bn->dev_list, bond_list) {
		if (res > (PAGE_SIZE - IFNAMSIZ)) {
			/* not enough space for another interface name */
			if ((PAGE_SIZE - res) > 10)
				res = PAGE_SIZE - 10;
			res += sprintf(buf + res, "++more++ ");
			break;
		}
		res += sprintf(buf + res, "%s ", bond->dev->name);
	}
	if (res)
		buf[res-1] = '\n'; /* eat the leftover space */

	rtnl_unlock();
	return res;
}

static struct net_device *bond_get_by_name(struct bond_net *bn, const char *ifname)
{
	struct bonding *bond;

	list_for_each_entry(bond, &bn->dev_list, bond_list) {
		if (strncmp(bond->dev->name, ifname, IFNAMSIZ) == 0)
			return bond->dev;
	}
	return NULL;
}

/*
 * "store" function for the bond_masters attribute.  This is what
 * creates and deletes entire bonds.
 *
 * The class parameter is ignored.
 *
 */

static ssize_t bonding_store_bonds(struct class *cls,
				   struct class_attribute *attr,
				   const char *buffer, size_t count)
{
	struct bond_net *bn =
		container_of(attr, struct bond_net, class_attr_bonding_masters);
	char command[IFNAMSIZ + 1] = {0, };
	char *ifname;
	int rv, res = count;

	sscanf(buffer, "%16s", command); /* IFNAMSIZ*/
	ifname = command + 1;
	if ((strlen(command) <= 1) ||
	    !dev_valid_name(ifname))
		goto err_no_cmd;

	if (command[0] == '+') {
		pr_info("%s is being created...\n", ifname);
		rv = bond_create(bn->net, ifname);
		if (rv) {
			if (rv == -EEXIST)
				pr_info("%s already exists.\n", ifname);
			else
				pr_info("%s creation failed.\n", ifname);
			res = rv;
		}
	} else if (command[0] == '-') {
		struct net_device *bond_dev;

		rtnl_lock();
		bond_dev = bond_get_by_name(bn, ifname);
		if (bond_dev) {
			pr_info("%s is being deleted...\n", ifname);
			unregister_netdevice(bond_dev);
		} else {
			pr_err("unable to delete non-existent %s\n", ifname);
			res = -ENODEV;
		}
		rtnl_unlock();
	} else
		goto err_no_cmd;

	/* Always return either count or an error.  If you return 0, you'll
	 * get called forever, which is bad.
	 */
	return res;

err_no_cmd:
	pr_err("no command found in bonding_masters. Use +ifname or -ifname.\n");
	return -EPERM;
}

/* class attribute for bond_masters file.  This ends up in /sys/class/net */
static const struct class_attribute class_attr_bonding_masters = {
	.attr = {
		.name = "bonding_masters",
		.mode = S_IWUSR | S_IRUGO,
	},
	.show = bonding_show_bonds,
	.store = bonding_store_bonds,
};

<<<<<<< HEAD
int bond_create_slave_symlinks(struct net_device *master,
			       struct net_device *slave)
{
	char linkname[IFNAMSIZ+7];
	int ret = 0;

	/* first, create a link from the slave back to the master */
	ret = sysfs_create_link(&(slave->dev.kobj), &(master->dev.kobj),
				"master");
	if (ret)
		return ret;
	/* next, create a link from the master to the slave */
	sprintf(linkname, "slave_%s", slave->name);
	ret = sysfs_create_link(&(master->dev.kobj), &(slave->dev.kobj),
				linkname);

	/* free the master link created earlier in case of error */
	if (ret)
		sysfs_remove_link(&(slave->dev.kobj), "master");

	return ret;

}

void bond_destroy_slave_symlinks(struct net_device *master,
				 struct net_device *slave)
{
	char linkname[IFNAMSIZ+7];

	sysfs_remove_link(&(slave->dev.kobj), "master");
	sprintf(linkname, "slave_%s", slave->name);
	sysfs_remove_link(&(master->dev.kobj), linkname);
}


=======
>>>>>>> c3ade0e0
/*
 * Show the slaves in the current bond.
 */
static ssize_t bonding_show_slaves(struct device *d,
				   struct device_attribute *attr, char *buf)
{
	struct bonding *bond = to_bond(d);
	struct list_head *iter;
	struct slave *slave;
	int res = 0;

	if (!rtnl_trylock())
		return restart_syscall();

	bond_for_each_slave(bond, slave, iter) {
		if (res > (PAGE_SIZE - IFNAMSIZ)) {
			/* not enough space for another interface name */
			if ((PAGE_SIZE - res) > 10)
				res = PAGE_SIZE - 10;
			res += sprintf(buf + res, "++more++ ");
			break;
		}
		res += sprintf(buf + res, "%s ", slave->dev->name);
	}

	rtnl_unlock();

	if (res)
		buf[res-1] = '\n'; /* eat the leftover space */

	return res;
}

/*
 * Set the slaves in the current bond.
 * This is supposed to be only thin wrapper for bond_enslave and bond_release.
 * All hard work should be done there.
 */
static ssize_t bonding_store_slaves(struct device *d,
				    struct device_attribute *attr,
				    const char *buffer, size_t count)
{
	struct bonding *bond = to_bond(d);
	int ret;

	ret = bond_opt_tryset_rtnl(bond, BOND_OPT_SLAVES, (char *)buffer);
	if (!ret)
		ret = count;

	return ret;
}
static DEVICE_ATTR(slaves, S_IRUGO | S_IWUSR, bonding_show_slaves,
		   bonding_store_slaves);

/*
 * Show and set the bonding mode.  The bond interface must be down to
 * change the mode.
 */
static ssize_t bonding_show_mode(struct device *d,
				 struct device_attribute *attr, char *buf)
{
	struct bonding *bond = to_bond(d);
	struct bond_opt_value *val;

	val = bond_opt_get_val(BOND_OPT_MODE, bond->params.mode);

	return sprintf(buf, "%s %d\n", val->string, bond->params.mode);
}

static ssize_t bonding_store_mode(struct device *d,
				  struct device_attribute *attr,
				  const char *buf, size_t count)
{
	struct bonding *bond = to_bond(d);
	int ret;

	ret = bond_opt_tryset_rtnl(bond, BOND_OPT_MODE, (char *)buf);
	if (!ret)
		ret = count;

	return ret;
}
static DEVICE_ATTR(mode, S_IRUGO | S_IWUSR,
		   bonding_show_mode, bonding_store_mode);

/*
 * Show and set the bonding transmit hash method.
 */
static ssize_t bonding_show_xmit_hash(struct device *d,
				      struct device_attribute *attr,
				      char *buf)
{
	struct bonding *bond = to_bond(d);
	struct bond_opt_value *val;

	val = bond_opt_get_val(BOND_OPT_XMIT_HASH, bond->params.xmit_policy);

	return sprintf(buf, "%s %d\n", val->string, bond->params.xmit_policy);
}

static ssize_t bonding_store_xmit_hash(struct device *d,
				       struct device_attribute *attr,
				       const char *buf, size_t count)
{
	struct bonding *bond = to_bond(d);
	int ret;

	ret = bond_opt_tryset_rtnl(bond, BOND_OPT_XMIT_HASH, (char *)buf);
	if (!ret)
		ret = count;

	return ret;
}
static DEVICE_ATTR(xmit_hash_policy, S_IRUGO | S_IWUSR,
		   bonding_show_xmit_hash, bonding_store_xmit_hash);

/*
 * Show and set arp_validate.
 */
static ssize_t bonding_show_arp_validate(struct device *d,
					 struct device_attribute *attr,
					 char *buf)
{
	struct bonding *bond = to_bond(d);
	struct bond_opt_value *val;

	val = bond_opt_get_val(BOND_OPT_ARP_VALIDATE,
			       bond->params.arp_validate);

	return sprintf(buf, "%s %d\n", val->string, bond->params.arp_validate);
}

static ssize_t bonding_store_arp_validate(struct device *d,
					  struct device_attribute *attr,
					  const char *buf, size_t count)
{
	struct bonding *bond = to_bond(d);
	int ret;

	ret = bond_opt_tryset_rtnl(bond, BOND_OPT_ARP_VALIDATE, (char *)buf);
	if (!ret)
		ret = count;

	return ret;
}

static DEVICE_ATTR(arp_validate, S_IRUGO | S_IWUSR, bonding_show_arp_validate,
		   bonding_store_arp_validate);
/*
 * Show and set arp_all_targets.
 */
static ssize_t bonding_show_arp_all_targets(struct device *d,
					 struct device_attribute *attr,
					 char *buf)
{
	struct bonding *bond = to_bond(d);
	struct bond_opt_value *val;

	val = bond_opt_get_val(BOND_OPT_ARP_ALL_TARGETS,
			       bond->params.arp_all_targets);
	return sprintf(buf, "%s %d\n",
		       val->string, bond->params.arp_all_targets);
}

static ssize_t bonding_store_arp_all_targets(struct device *d,
					  struct device_attribute *attr,
					  const char *buf, size_t count)
{
	struct bonding *bond = to_bond(d);
	int ret;

	ret = bond_opt_tryset_rtnl(bond, BOND_OPT_ARP_ALL_TARGETS, (char *)buf);
	if (!ret)
		ret = count;

	return ret;
}

static DEVICE_ATTR(arp_all_targets, S_IRUGO | S_IWUSR,
		   bonding_show_arp_all_targets, bonding_store_arp_all_targets);

/*
 * Show and store fail_over_mac.  User only allowed to change the
 * value when there are no slaves.
 */
static ssize_t bonding_show_fail_over_mac(struct device *d,
					  struct device_attribute *attr,
					  char *buf)
{
	struct bonding *bond = to_bond(d);
	struct bond_opt_value *val;

	val = bond_opt_get_val(BOND_OPT_FAIL_OVER_MAC,
			       bond->params.fail_over_mac);

	return sprintf(buf, "%s %d\n", val->string, bond->params.fail_over_mac);
}

static ssize_t bonding_store_fail_over_mac(struct device *d,
					   struct device_attribute *attr,
					   const char *buf, size_t count)
{
	struct bonding *bond = to_bond(d);
	int ret;

	ret = bond_opt_tryset_rtnl(bond, BOND_OPT_FAIL_OVER_MAC, (char *)buf);
	if (!ret)
		ret = count;

	return ret;
}

static DEVICE_ATTR(fail_over_mac, S_IRUGO | S_IWUSR,
		   bonding_show_fail_over_mac, bonding_store_fail_over_mac);

/*
 * Show and set the arp timer interval.  There are two tricky bits
 * here.  First, if ARP monitoring is activated, then we must disable
 * MII monitoring.  Second, if the ARP timer isn't running, we must
 * start it.
 */
static ssize_t bonding_show_arp_interval(struct device *d,
					 struct device_attribute *attr,
					 char *buf)
{
	struct bonding *bond = to_bond(d);

	return sprintf(buf, "%d\n", bond->params.arp_interval);
}

static ssize_t bonding_store_arp_interval(struct device *d,
					  struct device_attribute *attr,
					  const char *buf, size_t count)
{
	struct bonding *bond = to_bond(d);
	int ret;

<<<<<<< HEAD
	if (!rtnl_trylock())
		return restart_syscall();
	if (sscanf(buf, "%d", &new_value) != 1) {
		pr_err("%s: no arp_interval value specified.\n",
		       bond->dev->name);
		ret = -EINVAL;
		goto out;
	}
	if (new_value < 0) {
		pr_err("%s: Invalid arp_interval value %d not in range 0-%d; rejected.\n",
		       bond->dev->name, new_value, INT_MAX);
		ret = -EINVAL;
		goto out;
	}
	if (bond->params.mode == BOND_MODE_ALB ||
	    bond->params.mode == BOND_MODE_TLB ||
	    bond->params.mode == BOND_MODE_8023AD) {
		pr_info("%s: ARP monitoring cannot be used with ALB/TLB/802.3ad. Only MII monitoring is supported on %s.\n",
			bond->dev->name, bond->dev->name);
		ret = -EINVAL;
		goto out;
	}
	pr_info("%s: Setting ARP monitoring interval to %d.\n",
		bond->dev->name, new_value);
	bond->params.arp_interval = new_value;
	if (new_value) {
		if (bond->params.miimon) {
			pr_info("%s: ARP monitoring cannot be used with MII monitoring. %s Disabling MII monitoring.\n",
				bond->dev->name, bond->dev->name);
			bond->params.miimon = 0;
		}
		if (!bond->params.arp_targets[0])
			pr_info("%s: ARP monitoring has been set up, but no ARP targets have been specified.\n",
				bond->dev->name);
	}
	if (bond->dev->flags & IFF_UP) {
		/* If the interface is up, we may need to fire off
		 * the ARP timer.  If the interface is down, the
		 * timer will get fired off when the open function
		 * is called.
		 */
		if (!new_value) {
			cancel_delayed_work_sync(&bond->arp_work);
		} else {
			cancel_delayed_work_sync(&bond->mii_work);
			queue_delayed_work(bond->wq, &bond->arp_work, 0);
		}
	}
out:
	rtnl_unlock();
=======
	ret = bond_opt_tryset_rtnl(bond, BOND_OPT_ARP_INTERVAL, (char *)buf);
	if (!ret)
		ret = count;

>>>>>>> c3ade0e0
	return ret;
}
static DEVICE_ATTR(arp_interval, S_IRUGO | S_IWUSR,
		   bonding_show_arp_interval, bonding_store_arp_interval);

/*
 * Show and set the arp targets.
 */
static ssize_t bonding_show_arp_targets(struct device *d,
					struct device_attribute *attr,
					char *buf)
{
	struct bonding *bond = to_bond(d);
	int i, res = 0;

	for (i = 0; i < BOND_MAX_ARP_TARGETS; i++) {
		if (bond->params.arp_targets[i])
			res += sprintf(buf + res, "%pI4 ",
				       &bond->params.arp_targets[i]);
	}
	if (res)
		buf[res-1] = '\n'; /* eat the leftover space */

	return res;
}

static ssize_t bonding_store_arp_targets(struct device *d,
					 struct device_attribute *attr,
					 const char *buf, size_t count)
{
	struct bonding *bond = to_bond(d);
	int ret;

	ret = bond_opt_tryset_rtnl(bond, BOND_OPT_ARP_TARGETS, (char *)buf);
	if (!ret)
		ret = count;

	return ret;
}
static DEVICE_ATTR(arp_ip_target, S_IRUGO | S_IWUSR , bonding_show_arp_targets, bonding_store_arp_targets);

/*
 * Show and set the up and down delays.  These must be multiples of the
 * MII monitoring value, and are stored internally as the multiplier.
 * Thus, we must translate to MS for the real world.
 */
static ssize_t bonding_show_downdelay(struct device *d,
				      struct device_attribute *attr,
				      char *buf)
{
	struct bonding *bond = to_bond(d);

	return sprintf(buf, "%d\n", bond->params.downdelay * bond->params.miimon);
}

static ssize_t bonding_store_downdelay(struct device *d,
				       struct device_attribute *attr,
				       const char *buf, size_t count)
{
	struct bonding *bond = to_bond(d);
	int ret;

<<<<<<< HEAD
	if (!rtnl_trylock())
		return restart_syscall();
	if (!(bond->params.miimon)) {
		pr_err("%s: Unable to set down delay as MII monitoring is disabled\n",
		       bond->dev->name);
		ret = -EPERM;
		goto out;
	}

	if (sscanf(buf, "%d", &new_value) != 1) {
		pr_err("%s: no down delay value specified.\n", bond->dev->name);
		ret = -EINVAL;
		goto out;
	}
	if (new_value < 0) {
		pr_err("%s: Invalid down delay value %d not in range %d-%d; rejected.\n",
		       bond->dev->name, new_value, 0, INT_MAX);
		ret = -EINVAL;
		goto out;
	} else {
		if ((new_value % bond->params.miimon) != 0) {
			pr_warning("%s: Warning: down delay (%d) is not a multiple of miimon (%d), delay rounded to %d ms\n",
				   bond->dev->name, new_value,
				   bond->params.miimon,
				   (new_value / bond->params.miimon) *
				   bond->params.miimon);
		}
		bond->params.downdelay = new_value / bond->params.miimon;
		pr_info("%s: Setting down delay to %d.\n",
			bond->dev->name,
			bond->params.downdelay * bond->params.miimon);

	}

out:
	rtnl_unlock();
=======
	ret = bond_opt_tryset_rtnl(bond, BOND_OPT_DOWNDELAY, (char *)buf);
	if (!ret)
		ret = count;

>>>>>>> c3ade0e0
	return ret;
}
static DEVICE_ATTR(downdelay, S_IRUGO | S_IWUSR,
		   bonding_show_downdelay, bonding_store_downdelay);

static ssize_t bonding_show_updelay(struct device *d,
				    struct device_attribute *attr,
				    char *buf)
{
	struct bonding *bond = to_bond(d);

	return sprintf(buf, "%d\n", bond->params.updelay * bond->params.miimon);

}

static ssize_t bonding_store_updelay(struct device *d,
				     struct device_attribute *attr,
				     const char *buf, size_t count)
{
	struct bonding *bond = to_bond(d);
	int ret;

<<<<<<< HEAD
	if (!rtnl_trylock())
		return restart_syscall();
	if (!(bond->params.miimon)) {
		pr_err("%s: Unable to set up delay as MII monitoring is disabled\n",
		       bond->dev->name);
		ret = -EPERM;
		goto out;
	}

	if (sscanf(buf, "%d", &new_value) != 1) {
		pr_err("%s: no up delay value specified.\n",
		       bond->dev->name);
		ret = -EINVAL;
		goto out;
	}
	if (new_value < 0) {
		pr_err("%s: Invalid up delay value %d not in range %d-%d; rejected.\n",
		       bond->dev->name, new_value, 0, INT_MAX);
		ret = -EINVAL;
		goto out;
	} else {
		if ((new_value % bond->params.miimon) != 0) {
			pr_warning("%s: Warning: up delay (%d) is not a multiple of miimon (%d), updelay rounded to %d ms\n",
				   bond->dev->name, new_value,
				   bond->params.miimon,
				   (new_value / bond->params.miimon) *
				   bond->params.miimon);
		}
		bond->params.updelay = new_value / bond->params.miimon;
		pr_info("%s: Setting up delay to %d.\n",
			bond->dev->name,
			bond->params.updelay * bond->params.miimon);
	}

out:
	rtnl_unlock();
=======
	ret = bond_opt_tryset_rtnl(bond, BOND_OPT_UPDELAY, (char *)buf);
	if (!ret)
		ret = count;

>>>>>>> c3ade0e0
	return ret;
}
static DEVICE_ATTR(updelay, S_IRUGO | S_IWUSR,
		   bonding_show_updelay, bonding_store_updelay);

/*
 * Show and set the LACP interval.  Interface must be down, and the mode
 * must be set to 802.3ad mode.
 */
static ssize_t bonding_show_lacp(struct device *d,
				 struct device_attribute *attr,
				 char *buf)
{
	struct bonding *bond = to_bond(d);
	struct bond_opt_value *val;

	val = bond_opt_get_val(BOND_OPT_LACP_RATE, bond->params.lacp_fast);

	return sprintf(buf, "%s %d\n", val->string, bond->params.lacp_fast);
}

static ssize_t bonding_store_lacp(struct device *d,
				  struct device_attribute *attr,
				  const char *buf, size_t count)
{
	struct bonding *bond = to_bond(d);
	int ret;

	ret = bond_opt_tryset_rtnl(bond, BOND_OPT_LACP_RATE, (char *)buf);
	if (!ret)
		ret = count;

	return ret;
}
static DEVICE_ATTR(lacp_rate, S_IRUGO | S_IWUSR,
		   bonding_show_lacp, bonding_store_lacp);

static ssize_t bonding_show_min_links(struct device *d,
				      struct device_attribute *attr,
				      char *buf)
{
	struct bonding *bond = to_bond(d);

	return sprintf(buf, "%d\n", bond->params.min_links);
}

static ssize_t bonding_store_min_links(struct device *d,
				       struct device_attribute *attr,
				       const char *buf, size_t count)
{
	struct bonding *bond = to_bond(d);
	int ret;

	ret = bond_opt_tryset_rtnl(bond, BOND_OPT_MINLINKS, (char *)buf);
	if (!ret)
		ret = count;

	return ret;
}
static DEVICE_ATTR(min_links, S_IRUGO | S_IWUSR,
		   bonding_show_min_links, bonding_store_min_links);

static ssize_t bonding_show_ad_select(struct device *d,
				      struct device_attribute *attr,
				      char *buf)
{
	struct bonding *bond = to_bond(d);
	struct bond_opt_value *val;

	val = bond_opt_get_val(BOND_OPT_AD_SELECT, bond->params.ad_select);

	return sprintf(buf, "%s %d\n", val->string, bond->params.ad_select);
}


static ssize_t bonding_store_ad_select(struct device *d,
				       struct device_attribute *attr,
				       const char *buf, size_t count)
{
	struct bonding *bond = to_bond(d);
	int ret;

	ret = bond_opt_tryset_rtnl(bond, BOND_OPT_AD_SELECT, (char *)buf);
	if (!ret)
		ret = count;

	return ret;
}
static DEVICE_ATTR(ad_select, S_IRUGO | S_IWUSR,
		   bonding_show_ad_select, bonding_store_ad_select);

/*
 * Show and set the number of peer notifications to send after a failover event.
 */
static ssize_t bonding_show_num_peer_notif(struct device *d,
					   struct device_attribute *attr,
					   char *buf)
{
	struct bonding *bond = to_bond(d);
	return sprintf(buf, "%d\n", bond->params.num_peer_notif);
}

static ssize_t bonding_store_num_peer_notif(struct device *d,
					    struct device_attribute *attr,
					    const char *buf, size_t count)
{
	struct bonding *bond = to_bond(d);
	int ret;

	ret = bond_opt_tryset_rtnl(bond, BOND_OPT_NUM_PEER_NOTIF, (char *)buf);
	if (!ret)
		ret = count;

	return ret;
}
static DEVICE_ATTR(num_grat_arp, S_IRUGO | S_IWUSR,
		   bonding_show_num_peer_notif, bonding_store_num_peer_notif);
static DEVICE_ATTR(num_unsol_na, S_IRUGO | S_IWUSR,
		   bonding_show_num_peer_notif, bonding_store_num_peer_notif);

/*
 * Show and set the MII monitor interval.  There are two tricky bits
 * here.  First, if MII monitoring is activated, then we must disable
 * ARP monitoring.  Second, if the timer isn't running, we must
 * start it.
 */
static ssize_t bonding_show_miimon(struct device *d,
				   struct device_attribute *attr,
				   char *buf)
{
	struct bonding *bond = to_bond(d);

	return sprintf(buf, "%d\n", bond->params.miimon);
}

static ssize_t bonding_store_miimon(struct device *d,
				    struct device_attribute *attr,
				    const char *buf, size_t count)
{
	struct bonding *bond = to_bond(d);
	int ret;

<<<<<<< HEAD
	if (!rtnl_trylock())
		return restart_syscall();
	if (sscanf(buf, "%d", &new_value) != 1) {
		pr_err("%s: no miimon value specified.\n",
		       bond->dev->name);
		ret = -EINVAL;
		goto out;
	}
	if (new_value < 0) {
		pr_err("%s: Invalid miimon value %d not in range %d-%d; rejected.\n",
		       bond->dev->name, new_value, 0, INT_MAX);
		ret = -EINVAL;
		goto out;
	}
	pr_info("%s: Setting MII monitoring interval to %d.\n",
		bond->dev->name, new_value);
	bond->params.miimon = new_value;
	if (bond->params.updelay)
		pr_info("%s: Note: Updating updelay (to %d) since it is a multiple of the miimon value.\n",
			bond->dev->name,
			bond->params.updelay * bond->params.miimon);
	if (bond->params.downdelay)
		pr_info("%s: Note: Updating downdelay (to %d) since it is a multiple of the miimon value.\n",
			bond->dev->name,
			bond->params.downdelay * bond->params.miimon);
	if (new_value && bond->params.arp_interval) {
		pr_info("%s: MII monitoring cannot be used with ARP monitoring. Disabling ARP monitoring...\n",
			bond->dev->name);
		bond->params.arp_interval = 0;
		if (bond->params.arp_validate)
			bond->params.arp_validate = BOND_ARP_VALIDATE_NONE;
	}
	if (bond->dev->flags & IFF_UP) {
		/* If the interface is up, we may need to fire off
		 * the MII timer. If the interface is down, the
		 * timer will get fired off when the open function
		 * is called.
		 */
		if (!new_value) {
			cancel_delayed_work_sync(&bond->mii_work);
		} else {
			cancel_delayed_work_sync(&bond->arp_work);
			queue_delayed_work(bond->wq, &bond->mii_work, 0);
		}
	}
out:
	rtnl_unlock();
=======
	ret = bond_opt_tryset_rtnl(bond, BOND_OPT_MIIMON, (char *)buf);
	if (!ret)
		ret = count;

>>>>>>> c3ade0e0
	return ret;
}
static DEVICE_ATTR(miimon, S_IRUGO | S_IWUSR,
		   bonding_show_miimon, bonding_store_miimon);

/*
 * Show and set the primary slave.  The store function is much
 * simpler than bonding_store_slaves function because it only needs to
 * handle one interface name.
 * The bond must be a mode that supports a primary for this be
 * set.
 */
static ssize_t bonding_show_primary(struct device *d,
				    struct device_attribute *attr,
				    char *buf)
{
	int count = 0;
	struct bonding *bond = to_bond(d);

	if (bond->primary_slave)
		count = sprintf(buf, "%s\n", bond->primary_slave->dev->name);

	return count;
}

static ssize_t bonding_store_primary(struct device *d,
				     struct device_attribute *attr,
				     const char *buf, size_t count)
{
	struct bonding *bond = to_bond(d);
<<<<<<< HEAD
	char ifname[IFNAMSIZ];

	if (!rtnl_trylock())
		return restart_syscall();
	block_netpoll_tx();
	read_lock(&bond->lock);
	write_lock_bh(&bond->curr_slave_lock);

	if (!USES_PRIMARY(bond->params.mode)) {
		pr_info("%s: Unable to set primary slave; %s is in mode %d\n",
			bond->dev->name, bond->dev->name, bond->params.mode);
		goto out;
	}

	sscanf(buf, "%15s", ifname); /* IFNAMSIZ */

	/* check to see if we are clearing primary */
	if (!strlen(ifname) || buf[0] == '\n') {
		pr_info("%s: Setting primary slave to None.\n",
			bond->dev->name);
		bond->primary_slave = NULL;
		bond_select_active_slave(bond);
		goto out;
	}

	bond_for_each_slave(bond, slave, i) {
		if (strncmp(slave->dev->name, ifname, IFNAMSIZ) == 0) {
			pr_info("%s: Setting %s as primary slave.\n",
				bond->dev->name, slave->dev->name);
			bond->primary_slave = slave;
			strcpy(bond->params.primary, slave->dev->name);
			bond_select_active_slave(bond);
			goto out;
		}
	}
=======
	int ret;
>>>>>>> c3ade0e0

	ret = bond_opt_tryset_rtnl(bond, BOND_OPT_PRIMARY, (char *)buf);
	if (!ret)
		ret = count;

	return ret;
}
static DEVICE_ATTR(primary, S_IRUGO | S_IWUSR,
		   bonding_show_primary, bonding_store_primary);

/*
 * Show and set the primary_reselect flag.
 */
static ssize_t bonding_show_primary_reselect(struct device *d,
					     struct device_attribute *attr,
					     char *buf)
{
	struct bonding *bond = to_bond(d);
	struct bond_opt_value *val;

	val = bond_opt_get_val(BOND_OPT_PRIMARY_RESELECT,
			       bond->params.primary_reselect);

	return sprintf(buf, "%s %d\n",
		       val->string, bond->params.primary_reselect);
}

static ssize_t bonding_store_primary_reselect(struct device *d,
					      struct device_attribute *attr,
					      const char *buf, size_t count)
{
	struct bonding *bond = to_bond(d);
	int ret;

	ret = bond_opt_tryset_rtnl(bond, BOND_OPT_PRIMARY_RESELECT,
				   (char *)buf);
	if (!ret)
		ret = count;

	return ret;
}
static DEVICE_ATTR(primary_reselect, S_IRUGO | S_IWUSR,
		   bonding_show_primary_reselect,
		   bonding_store_primary_reselect);

/*
 * Show and set the use_carrier flag.
 */
static ssize_t bonding_show_carrier(struct device *d,
				    struct device_attribute *attr,
				    char *buf)
{
	struct bonding *bond = to_bond(d);

	return sprintf(buf, "%d\n", bond->params.use_carrier);
}

static ssize_t bonding_store_carrier(struct device *d,
				     struct device_attribute *attr,
				     const char *buf, size_t count)
{
	struct bonding *bond = to_bond(d);
	int ret;

	ret = bond_opt_tryset_rtnl(bond, BOND_OPT_USE_CARRIER, (char *)buf);
	if (!ret)
		ret = count;

	return ret;
}
static DEVICE_ATTR(use_carrier, S_IRUGO | S_IWUSR,
		   bonding_show_carrier, bonding_store_carrier);


/*
 * Show and set currently active_slave.
 */
static ssize_t bonding_show_active_slave(struct device *d,
					 struct device_attribute *attr,
					 char *buf)
{
	struct bonding *bond = to_bond(d);
	struct net_device *slave_dev;
	int count = 0;

	rcu_read_lock();
	slave_dev = bond_option_active_slave_get_rcu(bond);
	if (slave_dev)
		count = sprintf(buf, "%s\n", slave_dev->name);
	rcu_read_unlock();

	return count;
}

static ssize_t bonding_store_active_slave(struct device *d,
					  struct device_attribute *attr,
					  const char *buf, size_t count)
{
	struct bonding *bond = to_bond(d);
<<<<<<< HEAD
	char ifname[IFNAMSIZ];

	if (!rtnl_trylock())
		return restart_syscall();

	block_netpoll_tx();
	read_lock(&bond->lock);
	write_lock_bh(&bond->curr_slave_lock);

	if (!USES_PRIMARY(bond->params.mode)) {
		pr_info("%s: Unable to change active slave; %s is in mode %d\n",
			bond->dev->name, bond->dev->name, bond->params.mode);
		goto out;
	}

	sscanf(buf, "%15s", ifname); /* IFNAMSIZ */

	/* check to see if we are clearing active */
	if (!strlen(ifname) || buf[0] == '\n') {
		pr_info("%s: Clearing current active slave.\n",
			bond->dev->name);
		bond->curr_active_slave = NULL;
		bond_select_active_slave(bond);
		goto out;
	}

	bond_for_each_slave(bond, slave, i) {
		if (strncmp(slave->dev->name, ifname, IFNAMSIZ) == 0) {
			old_active = bond->curr_active_slave;
			new_active = slave;
			if (new_active == old_active) {
				/* do nothing */
				pr_info("%s: %s is already the current"
					" active slave.\n",
					bond->dev->name,
					slave->dev->name);
				goto out;
			}
			else {
				if ((new_active) &&
				    (old_active) &&
				    (new_active->link == BOND_LINK_UP) &&
				    IS_UP(new_active->dev)) {
					pr_info("%s: Setting %s as active"
						" slave.\n",
						bond->dev->name,
						slave->dev->name);
					bond_change_active_slave(bond,
								 new_active);
				}
				else {
					pr_info("%s: Could not set %s as"
						" active slave; either %s is"
						" down or the link is down.\n",
						bond->dev->name,
						slave->dev->name,
						slave->dev->name);
				}
				goto out;
			}
		}
	}

	pr_info("%s: Unable to set %.*s as active slave.\n",
		bond->dev->name, (int)strlen(buf) - 1, buf);
 out:
	write_unlock_bh(&bond->curr_slave_lock);
	read_unlock(&bond->lock);
	unblock_netpoll_tx();
=======
	int ret;
>>>>>>> c3ade0e0

	ret = bond_opt_tryset_rtnl(bond, BOND_OPT_ACTIVE_SLAVE, (char *)buf);
	if (!ret)
		ret = count;

	return ret;
}
static DEVICE_ATTR(active_slave, S_IRUGO | S_IWUSR,
		   bonding_show_active_slave, bonding_store_active_slave);


/*
 * Show link status of the bond interface.
 */
static ssize_t bonding_show_mii_status(struct device *d,
				       struct device_attribute *attr,
				       char *buf)
{
	struct bonding *bond = to_bond(d);

	return sprintf(buf, "%s\n", bond->curr_active_slave ? "up" : "down");
}
static DEVICE_ATTR(mii_status, S_IRUGO, bonding_show_mii_status, NULL);

/*
 * Show current 802.3ad aggregator ID.
 */
static ssize_t bonding_show_ad_aggregator(struct device *d,
					  struct device_attribute *attr,
					  char *buf)
{
	int count = 0;
	struct bonding *bond = to_bond(d);

	if (bond->params.mode == BOND_MODE_8023AD) {
		struct ad_info ad_info;
		count = sprintf(buf, "%d\n",
				bond_3ad_get_active_agg_info(bond, &ad_info)
				?  0 : ad_info.aggregator_id);
	}

	return count;
}
static DEVICE_ATTR(ad_aggregator, S_IRUGO, bonding_show_ad_aggregator, NULL);


/*
 * Show number of active 802.3ad ports.
 */
static ssize_t bonding_show_ad_num_ports(struct device *d,
					 struct device_attribute *attr,
					 char *buf)
{
	int count = 0;
	struct bonding *bond = to_bond(d);

	if (bond->params.mode == BOND_MODE_8023AD) {
		struct ad_info ad_info;
		count = sprintf(buf, "%d\n",
				bond_3ad_get_active_agg_info(bond, &ad_info)
				?  0 : ad_info.ports);
	}

	return count;
}
static DEVICE_ATTR(ad_num_ports, S_IRUGO, bonding_show_ad_num_ports, NULL);


/*
 * Show current 802.3ad actor key.
 */
static ssize_t bonding_show_ad_actor_key(struct device *d,
					 struct device_attribute *attr,
					 char *buf)
{
	int count = 0;
	struct bonding *bond = to_bond(d);

	if (bond->params.mode == BOND_MODE_8023AD) {
		struct ad_info ad_info;
		count = sprintf(buf, "%d\n",
				bond_3ad_get_active_agg_info(bond, &ad_info)
				?  0 : ad_info.actor_key);
	}

	return count;
}
static DEVICE_ATTR(ad_actor_key, S_IRUGO, bonding_show_ad_actor_key, NULL);


/*
 * Show current 802.3ad partner key.
 */
static ssize_t bonding_show_ad_partner_key(struct device *d,
					   struct device_attribute *attr,
					   char *buf)
{
	int count = 0;
	struct bonding *bond = to_bond(d);

	if (bond->params.mode == BOND_MODE_8023AD) {
		struct ad_info ad_info;
		count = sprintf(buf, "%d\n",
				bond_3ad_get_active_agg_info(bond, &ad_info)
				?  0 : ad_info.partner_key);
	}

	return count;
}
static DEVICE_ATTR(ad_partner_key, S_IRUGO, bonding_show_ad_partner_key, NULL);


/*
 * Show current 802.3ad partner mac.
 */
static ssize_t bonding_show_ad_partner_mac(struct device *d,
					   struct device_attribute *attr,
					   char *buf)
{
	int count = 0;
	struct bonding *bond = to_bond(d);

	if (bond->params.mode == BOND_MODE_8023AD) {
		struct ad_info ad_info;
		if (!bond_3ad_get_active_agg_info(bond, &ad_info))
			count = sprintf(buf, "%pM\n", ad_info.partner_system);
	}

	return count;
}
static DEVICE_ATTR(ad_partner_mac, S_IRUGO, bonding_show_ad_partner_mac, NULL);

/*
 * Show the queue_ids of the slaves in the current bond.
 */
static ssize_t bonding_show_queue_id(struct device *d,
				     struct device_attribute *attr,
				     char *buf)
{
	struct bonding *bond = to_bond(d);
	struct list_head *iter;
	struct slave *slave;
	int res = 0;

	if (!rtnl_trylock())
		return restart_syscall();

	bond_for_each_slave(bond, slave, iter) {
		if (res > (PAGE_SIZE - IFNAMSIZ - 6)) {
			/* not enough space for another interface_name:queue_id pair */
			if ((PAGE_SIZE - res) > 10)
				res = PAGE_SIZE - 10;
			res += sprintf(buf + res, "++more++ ");
			break;
		}
		res += sprintf(buf + res, "%s:%d ",
			       slave->dev->name, slave->queue_id);
	}
	if (res)
		buf[res-1] = '\n'; /* eat the leftover space */

	rtnl_unlock();

	return res;
}

/*
 * Set the queue_ids of the  slaves in the current bond.  The bond
 * interface must be enslaved for this to work.
 */
static ssize_t bonding_store_queue_id(struct device *d,
				      struct device_attribute *attr,
				      const char *buffer, size_t count)
{
	struct bonding *bond = to_bond(d);
	int ret;

	ret = bond_opt_tryset_rtnl(bond, BOND_OPT_QUEUE_ID, (char *)buffer);
	if (!ret)
		ret = count;

	return ret;
}
static DEVICE_ATTR(queue_id, S_IRUGO | S_IWUSR, bonding_show_queue_id,
		   bonding_store_queue_id);


/*
 * Show and set the all_slaves_active flag.
 */
static ssize_t bonding_show_slaves_active(struct device *d,
					  struct device_attribute *attr,
					  char *buf)
{
	struct bonding *bond = to_bond(d);

	return sprintf(buf, "%d\n", bond->params.all_slaves_active);
}

static ssize_t bonding_store_slaves_active(struct device *d,
					   struct device_attribute *attr,
					   const char *buf, size_t count)
{
	struct bonding *bond = to_bond(d);
	int ret;

	ret = bond_opt_tryset_rtnl(bond, BOND_OPT_ALL_SLAVES_ACTIVE,
				   (char *)buf);
	if (!ret)
		ret = count;

<<<<<<< HEAD
	read_lock(&bond->lock);
	bond_for_each_slave(bond, slave, i) {
		if (!bond_is_active_slave(slave)) {
			if (new_value)
				slave->inactive = 0;
			else
				slave->inactive = 1;
		}
	}
	read_unlock(&bond->lock);
out:
=======
>>>>>>> c3ade0e0
	return ret;
}
static DEVICE_ATTR(all_slaves_active, S_IRUGO | S_IWUSR,
		   bonding_show_slaves_active, bonding_store_slaves_active);

/*
 * Show and set the number of IGMP membership reports to send on link failure
 */
static ssize_t bonding_show_resend_igmp(struct device *d,
					struct device_attribute *attr,
					char *buf)
{
	struct bonding *bond = to_bond(d);

	return sprintf(buf, "%d\n", bond->params.resend_igmp);
}

static ssize_t bonding_store_resend_igmp(struct device *d,
					 struct device_attribute *attr,
					 const char *buf, size_t count)
{
	struct bonding *bond = to_bond(d);
	int ret;

	ret = bond_opt_tryset_rtnl(bond, BOND_OPT_RESEND_IGMP, (char *)buf);
	if (!ret)
		ret = count;

	return ret;
}

static DEVICE_ATTR(resend_igmp, S_IRUGO | S_IWUSR,
		   bonding_show_resend_igmp, bonding_store_resend_igmp);


static ssize_t bonding_show_lp_interval(struct device *d,
					struct device_attribute *attr,
					char *buf)
{
	struct bonding *bond = to_bond(d);
	return sprintf(buf, "%d\n", bond->params.lp_interval);
}

static ssize_t bonding_store_lp_interval(struct device *d,
					 struct device_attribute *attr,
					 const char *buf, size_t count)
{
	struct bonding *bond = to_bond(d);
	int ret;

	ret = bond_opt_tryset_rtnl(bond, BOND_OPT_LP_INTERVAL, (char *)buf);
	if (!ret)
		ret = count;

	return ret;
}

static DEVICE_ATTR(lp_interval, S_IRUGO | S_IWUSR,
		   bonding_show_lp_interval, bonding_store_lp_interval);

static ssize_t bonding_show_packets_per_slave(struct device *d,
					      struct device_attribute *attr,
					      char *buf)
{
	struct bonding *bond = to_bond(d);
	unsigned int packets_per_slave = bond->params.packets_per_slave;
	return sprintf(buf, "%u\n", packets_per_slave);
}

static ssize_t bonding_store_packets_per_slave(struct device *d,
					       struct device_attribute *attr,
					       const char *buf, size_t count)
{
	struct bonding *bond = to_bond(d);
	int ret;

	ret = bond_opt_tryset_rtnl(bond, BOND_OPT_PACKETS_PER_SLAVE,
				   (char *)buf);
	if (!ret)
		ret = count;

	return ret;
}

static DEVICE_ATTR(packets_per_slave, S_IRUGO | S_IWUSR,
		   bonding_show_packets_per_slave,
		   bonding_store_packets_per_slave);

static struct attribute *per_bond_attrs[] = {
	&dev_attr_slaves.attr,
	&dev_attr_mode.attr,
	&dev_attr_fail_over_mac.attr,
	&dev_attr_arp_validate.attr,
	&dev_attr_arp_all_targets.attr,
	&dev_attr_arp_interval.attr,
	&dev_attr_arp_ip_target.attr,
	&dev_attr_downdelay.attr,
	&dev_attr_updelay.attr,
	&dev_attr_lacp_rate.attr,
	&dev_attr_ad_select.attr,
	&dev_attr_xmit_hash_policy.attr,
	&dev_attr_num_grat_arp.attr,
	&dev_attr_num_unsol_na.attr,
	&dev_attr_miimon.attr,
	&dev_attr_primary.attr,
	&dev_attr_primary_reselect.attr,
	&dev_attr_use_carrier.attr,
	&dev_attr_active_slave.attr,
	&dev_attr_mii_status.attr,
	&dev_attr_ad_aggregator.attr,
	&dev_attr_ad_num_ports.attr,
	&dev_attr_ad_actor_key.attr,
	&dev_attr_ad_partner_key.attr,
	&dev_attr_ad_partner_mac.attr,
	&dev_attr_queue_id.attr,
	&dev_attr_all_slaves_active.attr,
	&dev_attr_resend_igmp.attr,
	&dev_attr_min_links.attr,
	&dev_attr_lp_interval.attr,
	&dev_attr_packets_per_slave.attr,
	NULL,
};

static struct attribute_group bonding_group = {
	.name = "bonding",
	.attrs = per_bond_attrs,
};

/*
 * Initialize sysfs.  This sets up the bonding_masters file in
 * /sys/class/net.
 */
int bond_create_sysfs(struct bond_net *bn)
{
	int ret;

	bn->class_attr_bonding_masters = class_attr_bonding_masters;
	sysfs_attr_init(&bn->class_attr_bonding_masters.attr);

	ret = netdev_class_create_file_ns(&bn->class_attr_bonding_masters,
					  bn->net);
	/*
	 * Permit multiple loads of the module by ignoring failures to
	 * create the bonding_masters sysfs file.  Bonding devices
	 * created by second or subsequent loads of the module will
	 * not be listed in, or controllable by, bonding_masters, but
	 * will have the usual "bonding" sysfs directory.
	 *
	 * This is done to preserve backwards compatibility for
	 * initscripts/sysconfig, which load bonding multiple times to
	 * configure multiple bonding devices.
	 */
	if (ret == -EEXIST) {
		/* Is someone being kinky and naming a device bonding_master? */
		if (__dev_get_by_name(bn->net,
				      class_attr_bonding_masters.attr.name))
			pr_err("network device named %s already exists in sysfs",
			       class_attr_bonding_masters.attr.name);
		ret = 0;
	}

	return ret;

}

/*
 * Remove /sys/class/net/bonding_masters.
 */
void bond_destroy_sysfs(struct bond_net *bn)
{
	netdev_class_remove_file_ns(&bn->class_attr_bonding_masters, bn->net);
}

/*
 * Initialize sysfs for each bond.  This sets up and registers
 * the 'bondctl' directory for each individual bond under /sys/class/net.
 */
void bond_prepare_sysfs_group(struct bonding *bond)
{
	bond->dev->sysfs_groups[0] = &bonding_group;
}
<|MERGE_RESOLUTION|>--- conflicted
+++ resolved
@@ -158,44 +158,6 @@
 	.store = bonding_store_bonds,
 };
 
-<<<<<<< HEAD
-int bond_create_slave_symlinks(struct net_device *master,
-			       struct net_device *slave)
-{
-	char linkname[IFNAMSIZ+7];
-	int ret = 0;
-
-	/* first, create a link from the slave back to the master */
-	ret = sysfs_create_link(&(slave->dev.kobj), &(master->dev.kobj),
-				"master");
-	if (ret)
-		return ret;
-	/* next, create a link from the master to the slave */
-	sprintf(linkname, "slave_%s", slave->name);
-	ret = sysfs_create_link(&(master->dev.kobj), &(slave->dev.kobj),
-				linkname);
-
-	/* free the master link created earlier in case of error */
-	if (ret)
-		sysfs_remove_link(&(slave->dev.kobj), "master");
-
-	return ret;
-
-}
-
-void bond_destroy_slave_symlinks(struct net_device *master,
-				 struct net_device *slave)
-{
-	char linkname[IFNAMSIZ+7];
-
-	sysfs_remove_link(&(slave->dev.kobj), "master");
-	sprintf(linkname, "slave_%s", slave->name);
-	sysfs_remove_link(&(master->dev.kobj), linkname);
-}
-
-
-=======
->>>>>>> c3ade0e0
 /*
  * Show the slaves in the current bond.
  */
@@ -433,63 +395,10 @@
 	struct bonding *bond = to_bond(d);
 	int ret;
 
-<<<<<<< HEAD
-	if (!rtnl_trylock())
-		return restart_syscall();
-	if (sscanf(buf, "%d", &new_value) != 1) {
-		pr_err("%s: no arp_interval value specified.\n",
-		       bond->dev->name);
-		ret = -EINVAL;
-		goto out;
-	}
-	if (new_value < 0) {
-		pr_err("%s: Invalid arp_interval value %d not in range 0-%d; rejected.\n",
-		       bond->dev->name, new_value, INT_MAX);
-		ret = -EINVAL;
-		goto out;
-	}
-	if (bond->params.mode == BOND_MODE_ALB ||
-	    bond->params.mode == BOND_MODE_TLB ||
-	    bond->params.mode == BOND_MODE_8023AD) {
-		pr_info("%s: ARP monitoring cannot be used with ALB/TLB/802.3ad. Only MII monitoring is supported on %s.\n",
-			bond->dev->name, bond->dev->name);
-		ret = -EINVAL;
-		goto out;
-	}
-	pr_info("%s: Setting ARP monitoring interval to %d.\n",
-		bond->dev->name, new_value);
-	bond->params.arp_interval = new_value;
-	if (new_value) {
-		if (bond->params.miimon) {
-			pr_info("%s: ARP monitoring cannot be used with MII monitoring. %s Disabling MII monitoring.\n",
-				bond->dev->name, bond->dev->name);
-			bond->params.miimon = 0;
-		}
-		if (!bond->params.arp_targets[0])
-			pr_info("%s: ARP monitoring has been set up, but no ARP targets have been specified.\n",
-				bond->dev->name);
-	}
-	if (bond->dev->flags & IFF_UP) {
-		/* If the interface is up, we may need to fire off
-		 * the ARP timer.  If the interface is down, the
-		 * timer will get fired off when the open function
-		 * is called.
-		 */
-		if (!new_value) {
-			cancel_delayed_work_sync(&bond->arp_work);
-		} else {
-			cancel_delayed_work_sync(&bond->mii_work);
-			queue_delayed_work(bond->wq, &bond->arp_work, 0);
-		}
-	}
-out:
-	rtnl_unlock();
-=======
 	ret = bond_opt_tryset_rtnl(bond, BOND_OPT_ARP_INTERVAL, (char *)buf);
 	if (!ret)
 		ret = count;
 
->>>>>>> c3ade0e0
 	return ret;
 }
 static DEVICE_ATTR(arp_interval, S_IRUGO | S_IWUSR,
@@ -552,49 +461,10 @@
 	struct bonding *bond = to_bond(d);
 	int ret;
 
-<<<<<<< HEAD
-	if (!rtnl_trylock())
-		return restart_syscall();
-	if (!(bond->params.miimon)) {
-		pr_err("%s: Unable to set down delay as MII monitoring is disabled\n",
-		       bond->dev->name);
-		ret = -EPERM;
-		goto out;
-	}
-
-	if (sscanf(buf, "%d", &new_value) != 1) {
-		pr_err("%s: no down delay value specified.\n", bond->dev->name);
-		ret = -EINVAL;
-		goto out;
-	}
-	if (new_value < 0) {
-		pr_err("%s: Invalid down delay value %d not in range %d-%d; rejected.\n",
-		       bond->dev->name, new_value, 0, INT_MAX);
-		ret = -EINVAL;
-		goto out;
-	} else {
-		if ((new_value % bond->params.miimon) != 0) {
-			pr_warning("%s: Warning: down delay (%d) is not a multiple of miimon (%d), delay rounded to %d ms\n",
-				   bond->dev->name, new_value,
-				   bond->params.miimon,
-				   (new_value / bond->params.miimon) *
-				   bond->params.miimon);
-		}
-		bond->params.downdelay = new_value / bond->params.miimon;
-		pr_info("%s: Setting down delay to %d.\n",
-			bond->dev->name,
-			bond->params.downdelay * bond->params.miimon);
-
-	}
-
-out:
-	rtnl_unlock();
-=======
 	ret = bond_opt_tryset_rtnl(bond, BOND_OPT_DOWNDELAY, (char *)buf);
 	if (!ret)
 		ret = count;
 
->>>>>>> c3ade0e0
 	return ret;
 }
 static DEVICE_ATTR(downdelay, S_IRUGO | S_IWUSR,
@@ -617,49 +487,10 @@
 	struct bonding *bond = to_bond(d);
 	int ret;
 
-<<<<<<< HEAD
-	if (!rtnl_trylock())
-		return restart_syscall();
-	if (!(bond->params.miimon)) {
-		pr_err("%s: Unable to set up delay as MII monitoring is disabled\n",
-		       bond->dev->name);
-		ret = -EPERM;
-		goto out;
-	}
-
-	if (sscanf(buf, "%d", &new_value) != 1) {
-		pr_err("%s: no up delay value specified.\n",
-		       bond->dev->name);
-		ret = -EINVAL;
-		goto out;
-	}
-	if (new_value < 0) {
-		pr_err("%s: Invalid up delay value %d not in range %d-%d; rejected.\n",
-		       bond->dev->name, new_value, 0, INT_MAX);
-		ret = -EINVAL;
-		goto out;
-	} else {
-		if ((new_value % bond->params.miimon) != 0) {
-			pr_warning("%s: Warning: up delay (%d) is not a multiple of miimon (%d), updelay rounded to %d ms\n",
-				   bond->dev->name, new_value,
-				   bond->params.miimon,
-				   (new_value / bond->params.miimon) *
-				   bond->params.miimon);
-		}
-		bond->params.updelay = new_value / bond->params.miimon;
-		pr_info("%s: Setting up delay to %d.\n",
-			bond->dev->name,
-			bond->params.updelay * bond->params.miimon);
-	}
-
-out:
-	rtnl_unlock();
-=======
 	ret = bond_opt_tryset_rtnl(bond, BOND_OPT_UPDELAY, (char *)buf);
 	if (!ret)
 		ret = count;
 
->>>>>>> c3ade0e0
 	return ret;
 }
 static DEVICE_ATTR(updelay, S_IRUGO | S_IWUSR,
@@ -802,60 +633,10 @@
 	struct bonding *bond = to_bond(d);
 	int ret;
 
-<<<<<<< HEAD
-	if (!rtnl_trylock())
-		return restart_syscall();
-	if (sscanf(buf, "%d", &new_value) != 1) {
-		pr_err("%s: no miimon value specified.\n",
-		       bond->dev->name);
-		ret = -EINVAL;
-		goto out;
-	}
-	if (new_value < 0) {
-		pr_err("%s: Invalid miimon value %d not in range %d-%d; rejected.\n",
-		       bond->dev->name, new_value, 0, INT_MAX);
-		ret = -EINVAL;
-		goto out;
-	}
-	pr_info("%s: Setting MII monitoring interval to %d.\n",
-		bond->dev->name, new_value);
-	bond->params.miimon = new_value;
-	if (bond->params.updelay)
-		pr_info("%s: Note: Updating updelay (to %d) since it is a multiple of the miimon value.\n",
-			bond->dev->name,
-			bond->params.updelay * bond->params.miimon);
-	if (bond->params.downdelay)
-		pr_info("%s: Note: Updating downdelay (to %d) since it is a multiple of the miimon value.\n",
-			bond->dev->name,
-			bond->params.downdelay * bond->params.miimon);
-	if (new_value && bond->params.arp_interval) {
-		pr_info("%s: MII monitoring cannot be used with ARP monitoring. Disabling ARP monitoring...\n",
-			bond->dev->name);
-		bond->params.arp_interval = 0;
-		if (bond->params.arp_validate)
-			bond->params.arp_validate = BOND_ARP_VALIDATE_NONE;
-	}
-	if (bond->dev->flags & IFF_UP) {
-		/* If the interface is up, we may need to fire off
-		 * the MII timer. If the interface is down, the
-		 * timer will get fired off when the open function
-		 * is called.
-		 */
-		if (!new_value) {
-			cancel_delayed_work_sync(&bond->mii_work);
-		} else {
-			cancel_delayed_work_sync(&bond->arp_work);
-			queue_delayed_work(bond->wq, &bond->mii_work, 0);
-		}
-	}
-out:
-	rtnl_unlock();
-=======
 	ret = bond_opt_tryset_rtnl(bond, BOND_OPT_MIIMON, (char *)buf);
 	if (!ret)
 		ret = count;
 
->>>>>>> c3ade0e0
 	return ret;
 }
 static DEVICE_ATTR(miimon, S_IRUGO | S_IWUSR,
@@ -886,45 +667,7 @@
 				     const char *buf, size_t count)
 {
 	struct bonding *bond = to_bond(d);
-<<<<<<< HEAD
-	char ifname[IFNAMSIZ];
-
-	if (!rtnl_trylock())
-		return restart_syscall();
-	block_netpoll_tx();
-	read_lock(&bond->lock);
-	write_lock_bh(&bond->curr_slave_lock);
-
-	if (!USES_PRIMARY(bond->params.mode)) {
-		pr_info("%s: Unable to set primary slave; %s is in mode %d\n",
-			bond->dev->name, bond->dev->name, bond->params.mode);
-		goto out;
-	}
-
-	sscanf(buf, "%15s", ifname); /* IFNAMSIZ */
-
-	/* check to see if we are clearing primary */
-	if (!strlen(ifname) || buf[0] == '\n') {
-		pr_info("%s: Setting primary slave to None.\n",
-			bond->dev->name);
-		bond->primary_slave = NULL;
-		bond_select_active_slave(bond);
-		goto out;
-	}
-
-	bond_for_each_slave(bond, slave, i) {
-		if (strncmp(slave->dev->name, ifname, IFNAMSIZ) == 0) {
-			pr_info("%s: Setting %s as primary slave.\n",
-				bond->dev->name, slave->dev->name);
-			bond->primary_slave = slave;
-			strcpy(bond->params.primary, slave->dev->name);
-			bond_select_active_slave(bond);
-			goto out;
-		}
-	}
-=======
-	int ret;
->>>>>>> c3ade0e0
+	int ret;
 
 	ret = bond_opt_tryset_rtnl(bond, BOND_OPT_PRIMARY, (char *)buf);
 	if (!ret)
@@ -1024,79 +767,7 @@
 					  const char *buf, size_t count)
 {
 	struct bonding *bond = to_bond(d);
-<<<<<<< HEAD
-	char ifname[IFNAMSIZ];
-
-	if (!rtnl_trylock())
-		return restart_syscall();
-
-	block_netpoll_tx();
-	read_lock(&bond->lock);
-	write_lock_bh(&bond->curr_slave_lock);
-
-	if (!USES_PRIMARY(bond->params.mode)) {
-		pr_info("%s: Unable to change active slave; %s is in mode %d\n",
-			bond->dev->name, bond->dev->name, bond->params.mode);
-		goto out;
-	}
-
-	sscanf(buf, "%15s", ifname); /* IFNAMSIZ */
-
-	/* check to see if we are clearing active */
-	if (!strlen(ifname) || buf[0] == '\n') {
-		pr_info("%s: Clearing current active slave.\n",
-			bond->dev->name);
-		bond->curr_active_slave = NULL;
-		bond_select_active_slave(bond);
-		goto out;
-	}
-
-	bond_for_each_slave(bond, slave, i) {
-		if (strncmp(slave->dev->name, ifname, IFNAMSIZ) == 0) {
-			old_active = bond->curr_active_slave;
-			new_active = slave;
-			if (new_active == old_active) {
-				/* do nothing */
-				pr_info("%s: %s is already the current"
-					" active slave.\n",
-					bond->dev->name,
-					slave->dev->name);
-				goto out;
-			}
-			else {
-				if ((new_active) &&
-				    (old_active) &&
-				    (new_active->link == BOND_LINK_UP) &&
-				    IS_UP(new_active->dev)) {
-					pr_info("%s: Setting %s as active"
-						" slave.\n",
-						bond->dev->name,
-						slave->dev->name);
-					bond_change_active_slave(bond,
-								 new_active);
-				}
-				else {
-					pr_info("%s: Could not set %s as"
-						" active slave; either %s is"
-						" down or the link is down.\n",
-						bond->dev->name,
-						slave->dev->name,
-						slave->dev->name);
-				}
-				goto out;
-			}
-		}
-	}
-
-	pr_info("%s: Unable to set %.*s as active slave.\n",
-		bond->dev->name, (int)strlen(buf) - 1, buf);
- out:
-	write_unlock_bh(&bond->curr_slave_lock);
-	read_unlock(&bond->lock);
-	unblock_netpoll_tx();
-=======
-	int ret;
->>>>>>> c3ade0e0
+	int ret;
 
 	ret = bond_opt_tryset_rtnl(bond, BOND_OPT_ACTIVE_SLAVE, (char *)buf);
 	if (!ret)
@@ -1308,20 +979,6 @@
 	if (!ret)
 		ret = count;
 
-<<<<<<< HEAD
-	read_lock(&bond->lock);
-	bond_for_each_slave(bond, slave, i) {
-		if (!bond_is_active_slave(slave)) {
-			if (new_value)
-				slave->inactive = 0;
-			else
-				slave->inactive = 1;
-		}
-	}
-	read_unlock(&bond->lock);
-out:
-=======
->>>>>>> c3ade0e0
 	return ret;
 }
 static DEVICE_ATTR(all_slaves_active, S_IRUGO | S_IWUSR,
