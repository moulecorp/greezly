/*
 * Copyright(c) 1999 - 2004 Intel Corporation. All rights reserved.
 *
 * This program is free software; you can redistribute it and/or modify it
 * under the terms of the GNU General Public License as published by the
 * Free Software Foundation; either version 2 of the License, or
 * (at your option) any later version.
 *
 * This program is distributed in the hope that it will be useful, but
 * WITHOUT ANY WARRANTY; without even the implied warranty of MERCHANTABILITY
 * or FITNESS FOR A PARTICULAR PURPOSE.  See the GNU General Public License
 * for more details.
 *
 * You should have received a copy of the GNU General Public License along
 * with this program; if not, see <http://www.gnu.org/licenses/>.
 *
 * The full GNU General Public License is included in this distribution in the
 * file called LICENSE.
 *
 */

#define pr_fmt(fmt) KBUILD_MODNAME ": " fmt

#include <linux/skbuff.h>
#include <linux/netdevice.h>
#include <linux/etherdevice.h>
#include <linux/pkt_sched.h>
#include <linux/spinlock.h>
#include <linux/slab.h>
#include <linux/timer.h>
#include <linux/ip.h>
#include <linux/ipv6.h>
#include <linux/if_arp.h>
#include <linux/if_ether.h>
#include <linux/if_bonding.h>
#include <linux/if_vlan.h>
#include <linux/in.h>
#include <net/ipx.h>
#include <net/arp.h>
#include <net/ipv6.h>
#include <asm/byteorder.h>
#include "bonding.h"
#include "bond_alb.h"



#ifndef __long_aligned
#define __long_aligned __attribute__((aligned((sizeof(long)))))
#endif
static const u8 mac_bcast[ETH_ALEN] __long_aligned = {
	0xff, 0xff, 0xff, 0xff, 0xff, 0xff
};
static const u8 mac_v6_allmcast[ETH_ALEN] __long_aligned = {
	0x33, 0x33, 0x00, 0x00, 0x00, 0x01
};
static const int alb_delta_in_ticks = HZ / ALB_TIMER_TICKS_PER_SEC;

#pragma pack(1)
struct learning_pkt {
	u8 mac_dst[ETH_ALEN];
	u8 mac_src[ETH_ALEN];
	__be16 type;
	u8 padding[ETH_ZLEN - ETH_HLEN];
};

struct arp_pkt {
	__be16  hw_addr_space;
	__be16  prot_addr_space;
	u8      hw_addr_len;
	u8      prot_addr_len;
	__be16  op_code;
	u8      mac_src[ETH_ALEN];	/* sender hardware address */
	__be32  ip_src;			/* sender IP address */
	u8      mac_dst[ETH_ALEN];	/* target hardware address */
	__be32  ip_dst;			/* target IP address */
};
#pragma pack()

static inline struct arp_pkt *arp_pkt(const struct sk_buff *skb)
{
	return (struct arp_pkt *)skb_network_header(skb);
}

/* Forward declaration */
static void alb_send_learning_packets(struct slave *slave, u8 mac_addr[]);
static void rlb_purge_src_ip(struct bonding *bond, struct arp_pkt *arp);
static void rlb_src_unlink(struct bonding *bond, u32 index);
static void rlb_src_link(struct bonding *bond, u32 ip_src_hash,
			 u32 ip_dst_hash);

static inline u8 _simple_hash(const u8 *hash_start, int hash_size)
{
	int i;
	u8 hash = 0;

	for (i = 0; i < hash_size; i++) {
		hash ^= hash_start[i];
	}

	return hash;
}

/*********************** tlb specific functions ***************************/

static inline void _lock_tx_hashtbl_bh(struct bonding *bond)
{
	spin_lock_bh(&(BOND_ALB_INFO(bond).tx_hashtbl_lock));
}

static inline void _unlock_tx_hashtbl_bh(struct bonding *bond)
{
	spin_unlock_bh(&(BOND_ALB_INFO(bond).tx_hashtbl_lock));
}

static inline void _lock_tx_hashtbl(struct bonding *bond)
{
	spin_lock(&(BOND_ALB_INFO(bond).tx_hashtbl_lock));
}

static inline void _unlock_tx_hashtbl(struct bonding *bond)
{
	spin_unlock(&(BOND_ALB_INFO(bond).tx_hashtbl_lock));
}

/* Caller must hold tx_hashtbl lock */
static inline void tlb_init_table_entry(struct tlb_client_info *entry, int save_load)
{
	if (save_load) {
		entry->load_history = 1 + entry->tx_bytes /
				      BOND_TLB_REBALANCE_INTERVAL;
		entry->tx_bytes = 0;
	}

	entry->tx_slave = NULL;
	entry->next = TLB_NULL_INDEX;
	entry->prev = TLB_NULL_INDEX;
}

static inline void tlb_init_slave(struct slave *slave)
{
	SLAVE_TLB_INFO(slave).load = 0;
	SLAVE_TLB_INFO(slave).head = TLB_NULL_INDEX;
}

/* Caller must hold bond lock for read, BH disabled */
static void __tlb_clear_slave(struct bonding *bond, struct slave *slave,
			 int save_load)
{
	struct tlb_client_info *tx_hash_table;
	u32 index;

	/* clear slave from tx_hashtbl */
	tx_hash_table = BOND_ALB_INFO(bond).tx_hashtbl;

	/* skip this if we've already freed the tx hash table */
	if (tx_hash_table) {
		index = SLAVE_TLB_INFO(slave).head;
		while (index != TLB_NULL_INDEX) {
			u32 next_index = tx_hash_table[index].next;
			tlb_init_table_entry(&tx_hash_table[index], save_load);
			index = next_index;
		}
	}

	tlb_init_slave(slave);
}

/* Caller must hold bond lock for read */
static void tlb_clear_slave(struct bonding *bond, struct slave *slave,
			 int save_load)
{
	_lock_tx_hashtbl_bh(bond);
	__tlb_clear_slave(bond, slave, save_load);
	_unlock_tx_hashtbl_bh(bond);
}

/* Must be called before starting the monitor timer */
static int tlb_initialize(struct bonding *bond)
{
	struct alb_bond_info *bond_info = &(BOND_ALB_INFO(bond));
	int size = TLB_HASH_TABLE_SIZE * sizeof(struct tlb_client_info);
	struct tlb_client_info *new_hashtbl;
	int i;

	new_hashtbl = kzalloc(size, GFP_KERNEL);
	if (!new_hashtbl)
		return -1;

	_lock_tx_hashtbl_bh(bond);

	bond_info->tx_hashtbl = new_hashtbl;

	for (i = 0; i < TLB_HASH_TABLE_SIZE; i++) {
		tlb_init_table_entry(&bond_info->tx_hashtbl[i], 0);
	}

	_unlock_tx_hashtbl_bh(bond);

	return 0;
}

/* Must be called only after all slaves have been released */
static void tlb_deinitialize(struct bonding *bond)
{
	struct alb_bond_info *bond_info = &(BOND_ALB_INFO(bond));

	_lock_tx_hashtbl_bh(bond);

	kfree(bond_info->tx_hashtbl);
	bond_info->tx_hashtbl = NULL;

	_unlock_tx_hashtbl_bh(bond);
}

static long long compute_gap(struct slave *slave)
{
	return (s64) (slave->speed << 20) - /* Convert to Megabit per sec */
	       (s64) (SLAVE_TLB_INFO(slave).load << 3); /* Bytes to bits */
}

/* Caller must hold bond lock for read */
static struct slave *tlb_get_least_loaded_slave(struct bonding *bond)
{
	struct slave *slave, *least_loaded;
	struct list_head *iter;
	long long max_gap;

	least_loaded = NULL;
	max_gap = LLONG_MIN;

	/* Find the slave with the largest gap */
	bond_for_each_slave_rcu(bond, slave, iter) {
		if (SLAVE_IS_OK(slave)) {
			long long gap = compute_gap(slave);

			if (max_gap < gap) {
				least_loaded = slave;
				max_gap = gap;
			}
		}
	}

	return least_loaded;
}

static struct slave *__tlb_choose_channel(struct bonding *bond, u32 hash_index,
						u32 skb_len)
{
	struct alb_bond_info *bond_info = &(BOND_ALB_INFO(bond));
	struct tlb_client_info *hash_table;
	struct slave *assigned_slave;

	hash_table = bond_info->tx_hashtbl;
	assigned_slave = hash_table[hash_index].tx_slave;
	if (!assigned_slave) {
		assigned_slave = tlb_get_least_loaded_slave(bond);

		if (assigned_slave) {
			struct tlb_slave_info *slave_info =
				&(SLAVE_TLB_INFO(assigned_slave));
			u32 next_index = slave_info->head;

			hash_table[hash_index].tx_slave = assigned_slave;
			hash_table[hash_index].next = next_index;
			hash_table[hash_index].prev = TLB_NULL_INDEX;

			if (next_index != TLB_NULL_INDEX) {
				hash_table[next_index].prev = hash_index;
			}

			slave_info->head = hash_index;
			slave_info->load +=
				hash_table[hash_index].load_history;
		}
	}

	if (assigned_slave) {
		hash_table[hash_index].tx_bytes += skb_len;
	}

	return assigned_slave;
}

/* Caller must hold bond lock for read */
static struct slave *tlb_choose_channel(struct bonding *bond, u32 hash_index,
					u32 skb_len)
{
	struct slave *tx_slave;
	/*
	 * We don't need to disable softirq here, becase
	 * tlb_choose_channel() is only called by bond_alb_xmit()
	 * which already has softirq disabled.
	 */
	_lock_tx_hashtbl(bond);
	tx_slave = __tlb_choose_channel(bond, hash_index, skb_len);
	_unlock_tx_hashtbl(bond);
	return tx_slave;
}

/*********************** rlb specific functions ***************************/
static inline void _lock_rx_hashtbl_bh(struct bonding *bond)
{
	spin_lock_bh(&(BOND_ALB_INFO(bond).rx_hashtbl_lock));
}

static inline void _unlock_rx_hashtbl_bh(struct bonding *bond)
{
	spin_unlock_bh(&(BOND_ALB_INFO(bond).rx_hashtbl_lock));
}

static inline void _lock_rx_hashtbl(struct bonding *bond)
{
	spin_lock(&(BOND_ALB_INFO(bond).rx_hashtbl_lock));
}

static inline void _unlock_rx_hashtbl(struct bonding *bond)
{
	spin_unlock(&(BOND_ALB_INFO(bond).rx_hashtbl_lock));
}

/* when an ARP REPLY is received from a client update its info
 * in the rx_hashtbl
 */
static void rlb_update_entry_from_arp(struct bonding *bond, struct arp_pkt *arp)
{
	struct alb_bond_info *bond_info = &(BOND_ALB_INFO(bond));
	struct rlb_client_info *client_info;
	u32 hash_index;

	_lock_rx_hashtbl_bh(bond);

	hash_index = _simple_hash((u8*)&(arp->ip_src), sizeof(arp->ip_src));
	client_info = &(bond_info->rx_hashtbl[hash_index]);

	if ((client_info->assigned) &&
	    (client_info->ip_src == arp->ip_dst) &&
	    (client_info->ip_dst == arp->ip_src) &&
	    (!ether_addr_equal_64bits(client_info->mac_dst, arp->mac_src))) {
		/* update the clients MAC address */
		memcpy(client_info->mac_dst, arp->mac_src, ETH_ALEN);
		client_info->ntt = 1;
		bond_info->rx_ntt = 1;
	}

	_unlock_rx_hashtbl_bh(bond);
}

static int rlb_arp_recv(const struct sk_buff *skb, struct bonding *bond,
			struct slave *slave)
{
	struct arp_pkt *arp, _arp;

	if (skb->protocol != cpu_to_be16(ETH_P_ARP))
		goto out;

	arp = skb_header_pointer(skb, 0, sizeof(_arp), &_arp);
	if (!arp)
		goto out;

	/* We received an ARP from arp->ip_src.
	 * We might have used this IP address previously (on the bonding host
	 * itself or on a system that is bridged together with the bond).
	 * However, if arp->mac_src is different than what is stored in
	 * rx_hashtbl, some other host is now using the IP and we must prevent
	 * sending out client updates with this IP address and the old MAC
	 * address.
	 * Clean up all hash table entries that have this address as ip_src but
	 * have a different mac_src.
	 */
	rlb_purge_src_ip(bond, arp);

	if (arp->op_code == htons(ARPOP_REPLY)) {
		/* update rx hash table for this ARP */
		rlb_update_entry_from_arp(bond, arp);
		pr_debug("Server received an ARP Reply from client\n");
	}
out:
	return RX_HANDLER_ANOTHER;
}

/* Caller must hold bond lock for read */
static struct slave *rlb_next_rx_slave(struct bonding *bond)
{
	struct alb_bond_info *bond_info = &(BOND_ALB_INFO(bond));
	struct slave *before = NULL, *rx_slave = NULL, *slave;
	struct list_head *iter;
	bool found = false;

	bond_for_each_slave(bond, slave, iter) {
		if (!SLAVE_IS_OK(slave))
			continue;
		if (!found) {
			if (!before || before->speed < slave->speed)
				before = slave;
		} else {
			if (!rx_slave || rx_slave->speed < slave->speed)
				rx_slave = slave;
		}
		if (slave == bond_info->rx_slave)
			found = true;
	}
	/* we didn't find anything after the current or we have something
	 * better before and up to the current slave
	 */
	if (!rx_slave || (before && rx_slave->speed < before->speed))
		rx_slave = before;

	if (rx_slave)
		bond_info->rx_slave = rx_slave;

	return rx_slave;
}

/* Caller must hold rcu_read_lock() for read */
static struct slave *__rlb_next_rx_slave(struct bonding *bond)
{
	struct alb_bond_info *bond_info = &(BOND_ALB_INFO(bond));
	struct slave *before = NULL, *rx_slave = NULL, *slave;
	struct list_head *iter;
	bool found = false;

	bond_for_each_slave_rcu(bond, slave, iter) {
		if (!SLAVE_IS_OK(slave))
			continue;
		if (!found) {
			if (!before || before->speed < slave->speed)
				before = slave;
		} else {
			if (!rx_slave || rx_slave->speed < slave->speed)
				rx_slave = slave;
		}
		if (slave == bond_info->rx_slave)
			found = true;
	}
	/* we didn't find anything after the current or we have something
	 * better before and up to the current slave
	 */
	if (!rx_slave || (before && rx_slave->speed < before->speed))
		rx_slave = before;

	if (rx_slave)
		bond_info->rx_slave = rx_slave;

	return rx_slave;
}

/* teach the switch the mac of a disabled slave
 * on the primary for fault tolerance
 *
 * Caller must hold bond->curr_slave_lock for write or bond lock for write
 */
static void rlb_teach_disabled_mac_on_primary(struct bonding *bond, u8 addr[])
{
	if (!bond->curr_active_slave) {
		return;
	}

	if (!bond->alb_info.primary_is_promisc) {
		if (!dev_set_promiscuity(bond->curr_active_slave->dev, 1))
			bond->alb_info.primary_is_promisc = 1;
		else
			bond->alb_info.primary_is_promisc = 0;
	}

	bond->alb_info.rlb_promisc_timeout_counter = 0;

	alb_send_learning_packets(bond->curr_active_slave, addr);
}

/* slave being removed should not be active at this point
 *
 * Caller must hold rtnl.
 */
static void rlb_clear_slave(struct bonding *bond, struct slave *slave)
{
	struct alb_bond_info *bond_info = &(BOND_ALB_INFO(bond));
	struct rlb_client_info *rx_hash_table;
	u32 index, next_index;

	/* clear slave from rx_hashtbl */
	_lock_rx_hashtbl_bh(bond);

	rx_hash_table = bond_info->rx_hashtbl;
	index = bond_info->rx_hashtbl_used_head;
	for (; index != RLB_NULL_INDEX; index = next_index) {
		next_index = rx_hash_table[index].used_next;
		if (rx_hash_table[index].slave == slave) {
			struct slave *assigned_slave = rlb_next_rx_slave(bond);

			if (assigned_slave) {
				rx_hash_table[index].slave = assigned_slave;
				if (!ether_addr_equal_64bits(rx_hash_table[index].mac_dst,
							     mac_bcast)) {
					bond_info->rx_hashtbl[index].ntt = 1;
					bond_info->rx_ntt = 1;
					/* A slave has been removed from the
					 * table because it is either disabled
					 * or being released. We must retry the
					 * update to avoid clients from not
					 * being updated & disconnecting when
					 * there is stress
					 */
					bond_info->rlb_update_retry_counter =
						RLB_UPDATE_RETRY;
				}
			} else {  /* there is no active slave */
				rx_hash_table[index].slave = NULL;
			}
		}
	}

	_unlock_rx_hashtbl_bh(bond);

	write_lock_bh(&bond->curr_slave_lock);

	if (slave != bond->curr_active_slave) {
		rlb_teach_disabled_mac_on_primary(bond, slave->dev->dev_addr);
	}

	write_unlock_bh(&bond->curr_slave_lock);
}

static void rlb_update_client(struct rlb_client_info *client_info)
{
	int i;

	if (!client_info->slave) {
		return;
	}

	for (i = 0; i < RLB_ARP_BURST_SIZE; i++) {
		struct sk_buff *skb;

		skb = arp_create(ARPOP_REPLY, ETH_P_ARP,
				 client_info->ip_dst,
				 client_info->slave->dev,
				 client_info->ip_src,
				 client_info->mac_dst,
				 client_info->slave->dev->dev_addr,
				 client_info->mac_dst);
		if (!skb) {
			pr_err("%s: Error: failed to create an ARP packet\n",
			       client_info->slave->bond->dev->name);
			continue;
		}

		skb->dev = client_info->slave->dev;

		if (client_info->vlan_id) {
			skb = vlan_put_tag(skb, htons(ETH_P_8021Q), client_info->vlan_id);
			if (!skb) {
				pr_err("%s: Error: failed to insert VLAN tag\n",
				       client_info->slave->bond->dev->name);
				continue;
			}
		}

		arp_xmit(skb);
	}
}

/* sends ARP REPLIES that update the clients that need updating */
static void rlb_update_rx_clients(struct bonding *bond)
{
	struct alb_bond_info *bond_info = &(BOND_ALB_INFO(bond));
	struct rlb_client_info *client_info;
	u32 hash_index;

	_lock_rx_hashtbl_bh(bond);

	hash_index = bond_info->rx_hashtbl_used_head;
	for (; hash_index != RLB_NULL_INDEX;
	     hash_index = client_info->used_next) {
		client_info = &(bond_info->rx_hashtbl[hash_index]);
		if (client_info->ntt) {
			rlb_update_client(client_info);
			if (bond_info->rlb_update_retry_counter == 0) {
				client_info->ntt = 0;
			}
		}
	}

	/* do not update the entries again until this counter is zero so that
	 * not to confuse the clients.
	 */
	bond_info->rlb_update_delay_counter = RLB_UPDATE_DELAY;

	_unlock_rx_hashtbl_bh(bond);
}

/* The slave was assigned a new mac address - update the clients */
static void rlb_req_update_slave_clients(struct bonding *bond, struct slave *slave)
{
	struct alb_bond_info *bond_info = &(BOND_ALB_INFO(bond));
	struct rlb_client_info *client_info;
	int ntt = 0;
	u32 hash_index;

	_lock_rx_hashtbl_bh(bond);

	hash_index = bond_info->rx_hashtbl_used_head;
	for (; hash_index != RLB_NULL_INDEX;
	     hash_index = client_info->used_next) {
		client_info = &(bond_info->rx_hashtbl[hash_index]);

		if ((client_info->slave == slave) &&
		    !ether_addr_equal_64bits(client_info->mac_dst, mac_bcast)) {
			client_info->ntt = 1;
			ntt = 1;
		}
	}

	// update the team's flag only after the whole iteration
	if (ntt) {
		bond_info->rx_ntt = 1;
		//fasten the change
		bond_info->rlb_update_retry_counter = RLB_UPDATE_RETRY;
	}

	_unlock_rx_hashtbl_bh(bond);
}

/* mark all clients using src_ip to be updated */
static void rlb_req_update_subnet_clients(struct bonding *bond, __be32 src_ip)
{
	struct alb_bond_info *bond_info = &(BOND_ALB_INFO(bond));
	struct rlb_client_info *client_info;
	u32 hash_index;

	_lock_rx_hashtbl(bond);

	hash_index = bond_info->rx_hashtbl_used_head;
	for (; hash_index != RLB_NULL_INDEX;
	     hash_index = client_info->used_next) {
		client_info = &(bond_info->rx_hashtbl[hash_index]);

		if (!client_info->slave) {
			pr_err("%s: Error: found a client with no channel in the client's hash table\n",
			       bond->dev->name);
			continue;
		}
		/*update all clients using this src_ip, that are not assigned
		 * to the team's address (curr_active_slave) and have a known
		 * unicast mac address.
		 */
		if ((client_info->ip_src == src_ip) &&
		    !ether_addr_equal_64bits(client_info->slave->dev->dev_addr,
					     bond->dev->dev_addr) &&
		    !ether_addr_equal_64bits(client_info->mac_dst, mac_bcast)) {
			client_info->ntt = 1;
			bond_info->rx_ntt = 1;
		}
	}

	_unlock_rx_hashtbl(bond);
}

/* Caller must hold both bond and ptr locks for read */
static struct slave *rlb_choose_channel(struct sk_buff *skb, struct bonding *bond)
{
	struct alb_bond_info *bond_info = &(BOND_ALB_INFO(bond));
	struct arp_pkt *arp = arp_pkt(skb);
	struct slave *assigned_slave, *curr_active_slave;
	struct rlb_client_info *client_info;
	u32 hash_index = 0;

	_lock_rx_hashtbl(bond);

	curr_active_slave = rcu_dereference(bond->curr_active_slave);

	hash_index = _simple_hash((u8 *)&arp->ip_dst, sizeof(arp->ip_dst));
	client_info = &(bond_info->rx_hashtbl[hash_index]);

	if (client_info->assigned) {
		if ((client_info->ip_src == arp->ip_src) &&
		    (client_info->ip_dst == arp->ip_dst)) {
			/* the entry is already assigned to this client */
			if (!ether_addr_equal_64bits(arp->mac_dst, mac_bcast)) {
				/* update mac address from arp */
				memcpy(client_info->mac_dst, arp->mac_dst, ETH_ALEN);
			}
			memcpy(client_info->mac_src, arp->mac_src, ETH_ALEN);

			assigned_slave = client_info->slave;
			if (assigned_slave) {
				_unlock_rx_hashtbl(bond);
				return assigned_slave;
			}
		} else {
			/* the entry is already assigned to some other client,
			 * move the old client to primary (curr_active_slave) so
			 * that the new client can be assigned to this entry.
			 */
			if (bond->curr_active_slave &&
			    client_info->slave != curr_active_slave) {
				client_info->slave = curr_active_slave;
				rlb_update_client(client_info);
			}
		}
	}
	/* assign a new slave */
	assigned_slave = __rlb_next_rx_slave(bond);

	if (assigned_slave) {
		if (!(client_info->assigned &&
		      client_info->ip_src == arp->ip_src)) {
			/* ip_src is going to be updated,
			 * fix the src hash list
			 */
			u32 hash_src = _simple_hash((u8 *)&arp->ip_src,
						    sizeof(arp->ip_src));
			rlb_src_unlink(bond, hash_index);
			rlb_src_link(bond, hash_src, hash_index);
		}

		client_info->ip_src = arp->ip_src;
		client_info->ip_dst = arp->ip_dst;
		/* arp->mac_dst is broadcast for arp reqeusts.
		 * will be updated with clients actual unicast mac address
		 * upon receiving an arp reply.
		 */
		memcpy(client_info->mac_dst, arp->mac_dst, ETH_ALEN);
		memcpy(client_info->mac_src, arp->mac_src, ETH_ALEN);
		client_info->slave = assigned_slave;

		if (!ether_addr_equal_64bits(client_info->mac_dst, mac_bcast)) {
			client_info->ntt = 1;
			bond->alb_info.rx_ntt = 1;
		} else {
			client_info->ntt = 0;
		}

		if (vlan_get_tag(skb, &client_info->vlan_id))
			client_info->vlan_id = 0;

		if (!client_info->assigned) {
			u32 prev_tbl_head = bond_info->rx_hashtbl_used_head;
			bond_info->rx_hashtbl_used_head = hash_index;
			client_info->used_next = prev_tbl_head;
			if (prev_tbl_head != RLB_NULL_INDEX) {
				bond_info->rx_hashtbl[prev_tbl_head].used_prev =
					hash_index;
			}
			client_info->assigned = 1;
		}
	}

	_unlock_rx_hashtbl(bond);

	return assigned_slave;
}

/* chooses (and returns) transmit channel for arp reply
 * does not choose channel for other arp types since they are
 * sent on the curr_active_slave
 */
static struct slave *rlb_arp_xmit(struct sk_buff *skb, struct bonding *bond)
{
	struct arp_pkt *arp = arp_pkt(skb);
	struct slave *tx_slave = NULL;

	/* Don't modify or load balance ARPs that do not originate locally
	 * (e.g.,arrive via a bridge).
	 */
	if (!bond_slave_has_mac_rcu(bond, arp->mac_src))
		return NULL;

	if (arp->op_code == htons(ARPOP_REPLY)) {
		/* the arp must be sent on the selected
		* rx channel
		*/
		tx_slave = rlb_choose_channel(skb, bond);
		if (tx_slave) {
			memcpy(arp->mac_src,tx_slave->dev->dev_addr, ETH_ALEN);
		}
		pr_debug("Server sent ARP Reply packet\n");
	} else if (arp->op_code == htons(ARPOP_REQUEST)) {
		/* Create an entry in the rx_hashtbl for this client as a
		 * place holder.
		 * When the arp reply is received the entry will be updated
		 * with the correct unicast address of the client.
		 */
		rlb_choose_channel(skb, bond);

		/* The ARP reply packets must be delayed so that
		 * they can cancel out the influence of the ARP request.
		 */
		bond->alb_info.rlb_update_delay_counter = RLB_UPDATE_DELAY;

		/* arp requests are broadcast and are sent on the primary
		 * the arp request will collapse all clients on the subnet to
		 * the primary slave. We must register these clients to be
		 * updated with their assigned mac.
		 */
		rlb_req_update_subnet_clients(bond, arp->ip_src);
		pr_debug("Server sent ARP Request packet\n");
	}

	return tx_slave;
}

/* Caller must hold bond lock for read */
static void rlb_rebalance(struct bonding *bond)
{
	struct alb_bond_info *bond_info = &(BOND_ALB_INFO(bond));
	struct slave *assigned_slave;
	struct rlb_client_info *client_info;
	int ntt;
	u32 hash_index;

	_lock_rx_hashtbl_bh(bond);

	ntt = 0;
	hash_index = bond_info->rx_hashtbl_used_head;
	for (; hash_index != RLB_NULL_INDEX;
	     hash_index = client_info->used_next) {
		client_info = &(bond_info->rx_hashtbl[hash_index]);
		assigned_slave = __rlb_next_rx_slave(bond);
		if (assigned_slave && (client_info->slave != assigned_slave)) {
			client_info->slave = assigned_slave;
			client_info->ntt = 1;
			ntt = 1;
		}
	}

	/* update the team's flag only after the whole iteration */
	if (ntt) {
		bond_info->rx_ntt = 1;
	}
	_unlock_rx_hashtbl_bh(bond);
}

/* Caller must hold rx_hashtbl lock */
static void rlb_init_table_entry_dst(struct rlb_client_info *entry)
{
	entry->used_next = RLB_NULL_INDEX;
	entry->used_prev = RLB_NULL_INDEX;
	entry->assigned = 0;
	entry->slave = NULL;
	entry->vlan_id = 0;
}
static void rlb_init_table_entry_src(struct rlb_client_info *entry)
{
	entry->src_first = RLB_NULL_INDEX;
	entry->src_prev = RLB_NULL_INDEX;
	entry->src_next = RLB_NULL_INDEX;
}

static void rlb_init_table_entry(struct rlb_client_info *entry)
{
	memset(entry, 0, sizeof(struct rlb_client_info));
	rlb_init_table_entry_dst(entry);
	rlb_init_table_entry_src(entry);
}

static void rlb_delete_table_entry_dst(struct bonding *bond, u32 index)
{
	struct alb_bond_info *bond_info = &(BOND_ALB_INFO(bond));
	u32 next_index = bond_info->rx_hashtbl[index].used_next;
	u32 prev_index = bond_info->rx_hashtbl[index].used_prev;

	if (index == bond_info->rx_hashtbl_used_head)
		bond_info->rx_hashtbl_used_head = next_index;
	if (prev_index != RLB_NULL_INDEX)
		bond_info->rx_hashtbl[prev_index].used_next = next_index;
	if (next_index != RLB_NULL_INDEX)
		bond_info->rx_hashtbl[next_index].used_prev = prev_index;
}

/* unlink a rlb hash table entry from the src list */
static void rlb_src_unlink(struct bonding *bond, u32 index)
{
	struct alb_bond_info *bond_info = &(BOND_ALB_INFO(bond));
	u32 next_index = bond_info->rx_hashtbl[index].src_next;
	u32 prev_index = bond_info->rx_hashtbl[index].src_prev;

	bond_info->rx_hashtbl[index].src_next = RLB_NULL_INDEX;
	bond_info->rx_hashtbl[index].src_prev = RLB_NULL_INDEX;

	if (next_index != RLB_NULL_INDEX)
		bond_info->rx_hashtbl[next_index].src_prev = prev_index;

	if (prev_index == RLB_NULL_INDEX)
		return;

	/* is prev_index pointing to the head of this list? */
	if (bond_info->rx_hashtbl[prev_index].src_first == index)
		bond_info->rx_hashtbl[prev_index].src_first = next_index;
	else
		bond_info->rx_hashtbl[prev_index].src_next = next_index;

}

static void rlb_delete_table_entry(struct bonding *bond, u32 index)
{
	struct alb_bond_info *bond_info = &(BOND_ALB_INFO(bond));
	struct rlb_client_info *entry = &(bond_info->rx_hashtbl[index]);

	rlb_delete_table_entry_dst(bond, index);
	rlb_init_table_entry_dst(entry);

	rlb_src_unlink(bond, index);
}

/* add the rx_hashtbl[ip_dst_hash] entry to the list
 * of entries with identical ip_src_hash
 */
static void rlb_src_link(struct bonding *bond, u32 ip_src_hash, u32 ip_dst_hash)
{
	struct alb_bond_info *bond_info = &(BOND_ALB_INFO(bond));
	u32 next;

	bond_info->rx_hashtbl[ip_dst_hash].src_prev = ip_src_hash;
	next = bond_info->rx_hashtbl[ip_src_hash].src_first;
	bond_info->rx_hashtbl[ip_dst_hash].src_next = next;
	if (next != RLB_NULL_INDEX)
		bond_info->rx_hashtbl[next].src_prev = ip_dst_hash;
	bond_info->rx_hashtbl[ip_src_hash].src_first = ip_dst_hash;
}

/* deletes all rx_hashtbl entries with  arp->ip_src if their mac_src does
 * not match arp->mac_src */
static void rlb_purge_src_ip(struct bonding *bond, struct arp_pkt *arp)
{
	struct alb_bond_info *bond_info = &(BOND_ALB_INFO(bond));
	u32 ip_src_hash = _simple_hash((u8*)&(arp->ip_src), sizeof(arp->ip_src));
	u32 index;

	_lock_rx_hashtbl_bh(bond);

	index = bond_info->rx_hashtbl[ip_src_hash].src_first;
	while (index != RLB_NULL_INDEX) {
		struct rlb_client_info *entry = &(bond_info->rx_hashtbl[index]);
		u32 next_index = entry->src_next;
		if (entry->ip_src == arp->ip_src &&
		    !ether_addr_equal_64bits(arp->mac_src, entry->mac_src))
				rlb_delete_table_entry(bond, index);
		index = next_index;
	}
	_unlock_rx_hashtbl_bh(bond);
}

static int rlb_initialize(struct bonding *bond)
{
	struct alb_bond_info *bond_info = &(BOND_ALB_INFO(bond));
	struct rlb_client_info	*new_hashtbl;
	int size = RLB_HASH_TABLE_SIZE * sizeof(struct rlb_client_info);
	int i;

	new_hashtbl = kmalloc(size, GFP_KERNEL);
	if (!new_hashtbl)
		return -1;

	_lock_rx_hashtbl_bh(bond);

	bond_info->rx_hashtbl = new_hashtbl;

	bond_info->rx_hashtbl_used_head = RLB_NULL_INDEX;

	for (i = 0; i < RLB_HASH_TABLE_SIZE; i++) {
		rlb_init_table_entry(bond_info->rx_hashtbl + i);
	}

	_unlock_rx_hashtbl_bh(bond);

	/* register to receive ARPs */
	bond->recv_probe = rlb_arp_recv;

	return 0;
}

static void rlb_deinitialize(struct bonding *bond)
{
	struct alb_bond_info *bond_info = &(BOND_ALB_INFO(bond));

	_lock_rx_hashtbl_bh(bond);

	kfree(bond_info->rx_hashtbl);
	bond_info->rx_hashtbl = NULL;
	bond_info->rx_hashtbl_used_head = RLB_NULL_INDEX;

	_unlock_rx_hashtbl_bh(bond);
}

static void rlb_clear_vlan(struct bonding *bond, unsigned short vlan_id)
{
	struct alb_bond_info *bond_info = &(BOND_ALB_INFO(bond));
	u32 curr_index;

	_lock_rx_hashtbl_bh(bond);

	curr_index = bond_info->rx_hashtbl_used_head;
	while (curr_index != RLB_NULL_INDEX) {
		struct rlb_client_info *curr = &(bond_info->rx_hashtbl[curr_index]);
		u32 next_index = bond_info->rx_hashtbl[curr_index].used_next;

		if (curr->vlan_id == vlan_id)
			rlb_delete_table_entry(bond, curr_index);

		curr_index = next_index;
	}

	_unlock_rx_hashtbl_bh(bond);
}

/*********************** tlb/rlb shared functions *********************/

static void alb_send_lp_vid(struct slave *slave, u8 mac_addr[],
			    u16 vid)
{
	struct learning_pkt pkt;
	struct sk_buff *skb;
	int size = sizeof(struct learning_pkt);
	char *data;

	memset(&pkt, 0, size);
	memcpy(pkt.mac_dst, mac_addr, ETH_ALEN);
	memcpy(pkt.mac_src, mac_addr, ETH_ALEN);
	pkt.type = cpu_to_be16(ETH_P_LOOP);

	skb = dev_alloc_skb(size);
	if (!skb)
		return;

	data = skb_put(skb, size);
	memcpy(data, &pkt, size);

	skb_reset_mac_header(skb);
	skb->network_header = skb->mac_header + ETH_HLEN;
	skb->protocol = pkt.type;
	skb->priority = TC_PRIO_CONTROL;
	skb->dev = slave->dev;

	if (vid) {
		skb = vlan_put_tag(skb, htons(ETH_P_8021Q), vid);
		if (!skb) {
			pr_err("%s: Error: failed to insert VLAN tag\n",
			       slave->bond->dev->name);
			return;
		}
	}

	dev_queue_xmit(skb);
}


static void alb_send_learning_packets(struct slave *slave, u8 mac_addr[])
{
	struct bonding *bond = bond_get_bond_by_slave(slave);
	struct net_device *upper;
	struct list_head *iter;

	/* send untagged */
	alb_send_lp_vid(slave, mac_addr, 0);

	/* loop through vlans and send one packet for each */
	rcu_read_lock();
	netdev_for_each_all_upper_dev_rcu(bond->dev, upper, iter) {
		if (upper->priv_flags & IFF_802_1Q_VLAN)
			alb_send_lp_vid(slave, mac_addr,
					vlan_dev_vlan_id(upper));
	}
	rcu_read_unlock();
}

static int alb_set_slave_mac_addr(struct slave *slave, u8 addr[])
{
	struct net_device *dev = slave->dev;
	struct sockaddr s_addr;

	if (slave->bond->params.mode == BOND_MODE_TLB) {
		memcpy(dev->dev_addr, addr, dev->addr_len);
		return 0;
	}

	/* for rlb each slave must have a unique hw mac addresses so that */
	/* each slave will receive packets destined to a different mac */
	memcpy(s_addr.sa_data, addr, dev->addr_len);
	s_addr.sa_family = dev->type;
	if (dev_set_mac_address(dev, &s_addr)) {
		pr_err("%s: Error: dev_set_mac_address of dev %s failed!\n"
		       "ALB mode requires that the base driver support setting the hw address also when the network device's interface is open\n",
		       slave->bond->dev->name, dev->name);
		return -EOPNOTSUPP;
	}
	return 0;
}

/*
 * Swap MAC addresses between two slaves.
 *
 * Called with RTNL held, and no other locks.
 *
 */

static void alb_swap_mac_addr(struct slave *slave1, struct slave *slave2)
{
	u8 tmp_mac_addr[ETH_ALEN];

	memcpy(tmp_mac_addr, slave1->dev->dev_addr, ETH_ALEN);
	alb_set_slave_mac_addr(slave1, slave2->dev->dev_addr);
	alb_set_slave_mac_addr(slave2, tmp_mac_addr);

}

/*
 * Send learning packets after MAC address swap.
 *
 * Called with RTNL and no other locks
 */
static void alb_fasten_mac_swap(struct bonding *bond, struct slave *slave1,
				struct slave *slave2)
{
	int slaves_state_differ = (SLAVE_IS_OK(slave1) != SLAVE_IS_OK(slave2));
	struct slave *disabled_slave = NULL;

	ASSERT_RTNL();

	/* fasten the change in the switch */
	if (SLAVE_IS_OK(slave1)) {
		alb_send_learning_packets(slave1, slave1->dev->dev_addr);
		if (bond->alb_info.rlb_enabled) {
			/* inform the clients that the mac address
			 * has changed
			 */
			rlb_req_update_slave_clients(bond, slave1);
		}
	} else {
		disabled_slave = slave1;
	}

	if (SLAVE_IS_OK(slave2)) {
		alb_send_learning_packets(slave2, slave2->dev->dev_addr);
		if (bond->alb_info.rlb_enabled) {
			/* inform the clients that the mac address
			 * has changed
			 */
			rlb_req_update_slave_clients(bond, slave2);
		}
	} else {
		disabled_slave = slave2;
	}

	if (bond->alb_info.rlb_enabled && slaves_state_differ) {
		/* A disabled slave was assigned an active mac addr */
		rlb_teach_disabled_mac_on_primary(bond,
						  disabled_slave->dev->dev_addr);
	}
}

/**
 * alb_change_hw_addr_on_detach
 * @bond: bonding we're working on
 * @slave: the slave that was just detached
 *
 * We assume that @slave was already detached from the slave list.
 *
 * If @slave's permanent hw address is different both from its current
 * address and from @bond's address, then somewhere in the bond there's
 * a slave that has @slave's permanet address as its current address.
 * We'll make sure that that slave no longer uses @slave's permanent address.
 *
 * Caller must hold RTNL and no other locks
 */
static void alb_change_hw_addr_on_detach(struct bonding *bond, struct slave *slave)
{
	int perm_curr_diff;
	int perm_bond_diff;
	struct slave *found_slave;

	perm_curr_diff = !ether_addr_equal_64bits(slave->perm_hwaddr,
						  slave->dev->dev_addr);
	perm_bond_diff = !ether_addr_equal_64bits(slave->perm_hwaddr,
						  bond->dev->dev_addr);

	if (perm_curr_diff && perm_bond_diff) {
		found_slave = bond_slave_has_mac(bond, slave->perm_hwaddr);

		if (found_slave) {
			/* locking: needs RTNL and nothing else */
			alb_swap_mac_addr(slave, found_slave);
			alb_fasten_mac_swap(bond, slave, found_slave);
		}
	}
}

/**
 * alb_handle_addr_collision_on_attach
 * @bond: bonding we're working on
 * @slave: the slave that was just attached
 *
 * checks uniqueness of slave's mac address and handles the case the
 * new slave uses the bonds mac address.
 *
 * If the permanent hw address of @slave is @bond's hw address, we need to
 * find a different hw address to give @slave, that isn't in use by any other
 * slave in the bond. This address must be, of course, one of the permanent
 * addresses of the other slaves.
 *
 * We go over the slave list, and for each slave there we compare its
 * permanent hw address with the current address of all the other slaves.
 * If no match was found, then we've found a slave with a permanent address
 * that isn't used by any other slave in the bond, so we can assign it to
 * @slave.
 *
 * assumption: this function is called before @slave is attached to the
 *	       bond slave list.
 */
static int alb_handle_addr_collision_on_attach(struct bonding *bond, struct slave *slave)
{
	struct slave *has_bond_addr = bond->curr_active_slave;
	struct slave *tmp_slave1, *free_mac_slave = NULL;
	struct list_head *iter;

	if (!bond_has_slaves(bond)) {
		/* this is the first slave */
		return 0;
	}

	/* if slave's mac address differs from bond's mac address
	 * check uniqueness of slave's mac address against the other
	 * slaves in the bond.
	 */
	if (!ether_addr_equal_64bits(slave->perm_hwaddr, bond->dev->dev_addr)) {
		if (!bond_slave_has_mac(bond, slave->dev->dev_addr))
			return 0;

		/* Try setting slave mac to bond address and fall-through
		   to code handling that situation below... */
		alb_set_slave_mac_addr(slave, bond->dev->dev_addr);
	}

	/* The slave's address is equal to the address of the bond.
	 * Search for a spare address in the bond for this slave.
	 */
	bond_for_each_slave(bond, tmp_slave1, iter) {
		if (!bond_slave_has_mac(bond, tmp_slave1->perm_hwaddr)) {
			/* no slave has tmp_slave1's perm addr
			 * as its curr addr
			 */
			free_mac_slave = tmp_slave1;
			break;
		}

		if (!has_bond_addr) {
			if (ether_addr_equal_64bits(tmp_slave1->dev->dev_addr,
						    bond->dev->dev_addr)) {

				has_bond_addr = tmp_slave1;
			}
		}
	}

	if (free_mac_slave) {
		alb_set_slave_mac_addr(slave, free_mac_slave->perm_hwaddr);

		pr_warning("%s: Warning: the hw address of slave %s is in use by the bond; giving it the hw address of %s\n",
			   bond->dev->name, slave->dev->name,
			   free_mac_slave->dev->name);

	} else if (has_bond_addr) {
		pr_err("%s: Error: the hw address of slave %s is in use by the bond; couldn't find a slave with a free hw address to give it (this should not have happened)\n",
		       bond->dev->name, slave->dev->name);
		return -EFAULT;
	}

	return 0;
}

/**
 * alb_set_mac_address
 * @bond:
 * @addr:
 *
 * In TLB mode all slaves are configured to the bond's hw address, but set
 * their dev_addr field to different addresses (based on their permanent hw
 * addresses).
 *
 * For each slave, this function sets the interface to the new address and then
 * changes its dev_addr field to its previous value.
 *
 * Unwinding assumes bond's mac address has not yet changed.
 */
static int alb_set_mac_address(struct bonding *bond, void *addr)
{
	struct slave *slave, *rollback_slave;
	struct list_head *iter;
	struct sockaddr sa;
	char tmp_addr[ETH_ALEN];
	int res;

	if (bond->alb_info.rlb_enabled)
		return 0;

	bond_for_each_slave(bond, slave, iter) {
		/* save net_device's current hw address */
		memcpy(tmp_addr, slave->dev->dev_addr, ETH_ALEN);

		res = dev_set_mac_address(slave->dev, addr);

		/* restore net_device's hw address */
		memcpy(slave->dev->dev_addr, tmp_addr, ETH_ALEN);

		if (res)
			goto unwind;
	}

	return 0;

unwind:
	memcpy(sa.sa_data, bond->dev->dev_addr, bond->dev->addr_len);
	sa.sa_family = bond->dev->type;

	/* unwind from head to the slave that failed */
	bond_for_each_slave(bond, rollback_slave, iter) {
		if (rollback_slave == slave)
			break;
		memcpy(tmp_addr, rollback_slave->dev->dev_addr, ETH_ALEN);
		dev_set_mac_address(rollback_slave->dev, &sa);
		memcpy(rollback_slave->dev->dev_addr, tmp_addr, ETH_ALEN);
	}

	return res;
}

/************************ exported alb funcions ************************/

int bond_alb_initialize(struct bonding *bond, int rlb_enabled)
{
	int res;

	res = tlb_initialize(bond);
	if (res) {
		return res;
	}

	if (rlb_enabled) {
		bond->alb_info.rlb_enabled = 1;
		/* initialize rlb */
		res = rlb_initialize(bond);
		if (res) {
			tlb_deinitialize(bond);
			return res;
		}
	} else {
		bond->alb_info.rlb_enabled = 0;
	}

	return 0;
}

void bond_alb_deinitialize(struct bonding *bond)
{
	struct alb_bond_info *bond_info = &(BOND_ALB_INFO(bond));

	tlb_deinitialize(bond);

	if (bond_info->rlb_enabled) {
		rlb_deinitialize(bond);
	}
}

int bond_alb_xmit(struct sk_buff *skb, struct net_device *bond_dev)
{
	struct bonding *bond = netdev_priv(bond_dev);
	struct ethhdr *eth_data;
	struct alb_bond_info *bond_info = &(BOND_ALB_INFO(bond));
	struct slave *tx_slave = NULL;
	static const __be32 ip_bcast = htonl(0xffffffff);
	int hash_size = 0;
	int do_tx_balance = 1;
	u32 hash_index = 0;
	const u8 *hash_start = NULL;
	struct ipv6hdr *ip6hdr;

	skb_reset_mac_header(skb);
	eth_data = eth_hdr(skb);

	switch (ntohs(skb->protocol)) {
	case ETH_P_IP: {
		const struct iphdr *iph = ip_hdr(skb);

		if (ether_addr_equal_64bits(eth_data->h_dest, mac_bcast) ||
		    (iph->daddr == ip_bcast) ||
		    (iph->protocol == IPPROTO_IGMP)) {
			do_tx_balance = 0;
			break;
		}
		hash_start = (char *)&(iph->daddr);
		hash_size = sizeof(iph->daddr);
	}
		break;
	case ETH_P_IPV6:
		/* IPv6 doesn't really use broadcast mac address, but leave
		 * that here just in case.
		 */
		if (ether_addr_equal_64bits(eth_data->h_dest, mac_bcast)) {
			do_tx_balance = 0;
			break;
		}

		/* IPv6 uses all-nodes multicast as an equivalent to
		 * broadcasts in IPv4.
		 */
		if (ether_addr_equal_64bits(eth_data->h_dest, mac_v6_allmcast)) {
			do_tx_balance = 0;
			break;
		}

		/* Additianally, DAD probes should not be tx-balanced as that
		 * will lead to false positives for duplicate addresses and
		 * prevent address configuration from working.
		 */
		ip6hdr = ipv6_hdr(skb);
		if (ipv6_addr_any(&ip6hdr->saddr)) {
			do_tx_balance = 0;
			break;
		}

		hash_start = (char *)&(ipv6_hdr(skb)->daddr);
		hash_size = sizeof(ipv6_hdr(skb)->daddr);
		break;
	case ETH_P_IPX:
		if (ipx_hdr(skb)->ipx_checksum != IPX_NO_CHECKSUM) {
			/* something is wrong with this packet */
			do_tx_balance = 0;
			break;
		}

		if (ipx_hdr(skb)->ipx_type != IPX_TYPE_NCP) {
			/* The only protocol worth balancing in
			 * this family since it has an "ARP" like
			 * mechanism
			 */
			do_tx_balance = 0;
			break;
		}

		hash_start = (char*)eth_data->h_dest;
		hash_size = ETH_ALEN;
		break;
	case ETH_P_ARP:
		do_tx_balance = 0;
		if (bond_info->rlb_enabled) {
			tx_slave = rlb_arp_xmit(skb, bond);
		}
		break;
	default:
		do_tx_balance = 0;
		break;
	}

	if (do_tx_balance) {
		hash_index = _simple_hash(hash_start, hash_size);
		tx_slave = tlb_choose_channel(bond, hash_index, skb->len);
	}

	if (!tx_slave) {
		/* unbalanced or unassigned, send through primary */
		tx_slave = rcu_dereference(bond->curr_active_slave);
		bond_info->unbalanced_load += skb->len;
	}

	if (tx_slave && SLAVE_IS_OK(tx_slave)) {
		if (tx_slave != rcu_dereference(bond->curr_active_slave)) {
			memcpy(eth_data->h_source,
			       tx_slave->dev->dev_addr,
			       ETH_ALEN);
		}

		bond_dev_queue_xmit(bond, skb, tx_slave->dev);
		goto out;
	} else {
		if (tx_slave) {
			_lock_tx_hashtbl(bond);
			__tlb_clear_slave(bond, tx_slave, 0);
			_unlock_tx_hashtbl(bond);
		}
	}

	/* no suitable interface, frame not sent */
	kfree_skb(skb);
out:
	return NETDEV_TX_OK;
}

void bond_alb_monitor(struct work_struct *work)
{
	struct bonding *bond = container_of(work, struct bonding,
					    alb_work.work);
	struct alb_bond_info *bond_info = &(BOND_ALB_INFO(bond));
	struct list_head *iter;
	struct slave *slave;

	if (!bond_has_slaves(bond)) {
		bond_info->tx_rebalance_counter = 0;
		bond_info->lp_counter = 0;
		goto re_arm;
	}

	rcu_read_lock();

	bond_info->tx_rebalance_counter++;
	bond_info->lp_counter++;

	/* send learning packets */
	if (bond_info->lp_counter >= BOND_ALB_LP_TICKS(bond)) {
		/* change of curr_active_slave involves swapping of mac addresses.
		 * in order to avoid this swapping from happening while
		 * sending the learning packets, the curr_slave_lock must be held for
		 * read.
		 */
		read_lock(&bond->curr_slave_lock);

		bond_for_each_slave_rcu(bond, slave, iter)
			alb_send_learning_packets(slave, slave->dev->dev_addr);

		read_unlock(&bond->curr_slave_lock);

		bond_info->lp_counter = 0;
	}

	/* rebalance tx traffic */
	if (bond_info->tx_rebalance_counter >= BOND_TLB_REBALANCE_TICKS) {

		read_lock(&bond->curr_slave_lock);

		bond_for_each_slave_rcu(bond, slave, iter) {
			tlb_clear_slave(bond, slave, 1);
			if (slave == bond->curr_active_slave) {
				SLAVE_TLB_INFO(slave).load =
					bond_info->unbalanced_load /
						BOND_TLB_REBALANCE_INTERVAL;
				bond_info->unbalanced_load = 0;
			}
		}

		read_unlock(&bond->curr_slave_lock);

		bond_info->tx_rebalance_counter = 0;
	}

	/* handle rlb stuff */
	if (bond_info->rlb_enabled) {
		if (bond_info->primary_is_promisc &&
		    (++bond_info->rlb_promisc_timeout_counter >= RLB_PROMISC_TIMEOUT)) {

			/*
			 * dev_set_promiscuity requires rtnl and
			 * nothing else.  Avoid race with bond_close.
			 */
			rcu_read_unlock();
			if (!rtnl_trylock())
				goto re_arm;

			bond_info->rlb_promisc_timeout_counter = 0;

			/* If the primary was set to promiscuous mode
			 * because a slave was disabled then
			 * it can now leave promiscuous mode.
			 */
			dev_set_promiscuity(bond->curr_active_slave->dev, -1);
			bond_info->primary_is_promisc = 0;

			rtnl_unlock();
			rcu_read_lock();
		}

		if (bond_info->rlb_rebalance) {
			bond_info->rlb_rebalance = 0;
			rlb_rebalance(bond);
		}

		/* check if clients need updating */
		if (bond_info->rx_ntt) {
			if (bond_info->rlb_update_delay_counter) {
				--bond_info->rlb_update_delay_counter;
			} else {
				rlb_update_rx_clients(bond);
				if (bond_info->rlb_update_retry_counter) {
					--bond_info->rlb_update_retry_counter;
				} else {
					bond_info->rx_ntt = 0;
				}
			}
		}
	}
	rcu_read_unlock();
re_arm:
	queue_delayed_work(bond->wq, &bond->alb_work, alb_delta_in_ticks);
}

/* assumption: called before the slave is attached to the bond
 * and not locked by the bond lock
 */
int bond_alb_init_slave(struct bonding *bond, struct slave *slave)
{
	int res;

	res = alb_set_slave_mac_addr(slave, slave->perm_hwaddr);
	if (res) {
		return res;
	}

	res = alb_handle_addr_collision_on_attach(bond, slave);
	if (res) {
		return res;
	}

	tlb_init_slave(slave);

	/* order a rebalance ASAP */
	bond->alb_info.tx_rebalance_counter = BOND_TLB_REBALANCE_TICKS;

	if (bond->alb_info.rlb_enabled) {
		bond->alb_info.rlb_rebalance = 1;
	}

	return 0;
}

/*
 * Remove slave from tlb and rlb hash tables, and fix up MAC addresses
 * if necessary.
 *
 * Caller must hold RTNL and no other locks
 */
void bond_alb_deinit_slave(struct bonding *bond, struct slave *slave)
{
	if (bond_has_slaves(bond))
		alb_change_hw_addr_on_detach(bond, slave);

	tlb_clear_slave(bond, slave, 0);

	if (bond->alb_info.rlb_enabled) {
		bond->alb_info.rx_slave = NULL;
		rlb_clear_slave(bond, slave);
	}
}

/* Caller must hold bond lock for read */
void bond_alb_handle_link_change(struct bonding *bond, struct slave *slave, char link)
{
	struct alb_bond_info *bond_info = &(BOND_ALB_INFO(bond));

	if (link == BOND_LINK_DOWN) {
		tlb_clear_slave(bond, slave, 0);
		if (bond->alb_info.rlb_enabled) {
			rlb_clear_slave(bond, slave);
		}
	} else if (link == BOND_LINK_UP) {
		/* order a rebalance ASAP */
		bond_info->tx_rebalance_counter = BOND_TLB_REBALANCE_TICKS;
		if (bond->alb_info.rlb_enabled) {
			bond->alb_info.rlb_rebalance = 1;
			/* If the updelay module parameter is smaller than the
			 * forwarding delay of the switch the rebalance will
			 * not work because the rebalance arp replies will
			 * not be forwarded to the clients..
			 */
		}
	}
}

/**
 * bond_alb_handle_active_change - assign new curr_active_slave
 * @bond: our bonding struct
 * @new_slave: new slave to assign
 *
 * Set the bond->curr_active_slave to @new_slave and handle
 * mac address swapping and promiscuity changes as needed.
 *
 * If new_slave is NULL, caller must hold curr_slave_lock or
 * bond->lock for write.
 *
 * If new_slave is not NULL, caller must hold RTNL, curr_slave_lock
 * for write.  Processing here may sleep, so no other locks may be held.
 */
void bond_alb_handle_active_change(struct bonding *bond, struct slave *new_slave)
	__releases(&bond->curr_slave_lock)
	__acquires(&bond->curr_slave_lock)
{
	struct slave *swap_slave;

	if (bond->curr_active_slave == new_slave)
		return;

	if (bond->curr_active_slave && bond->alb_info.primary_is_promisc) {
		dev_set_promiscuity(bond->curr_active_slave->dev, -1);
		bond->alb_info.primary_is_promisc = 0;
		bond->alb_info.rlb_promisc_timeout_counter = 0;
	}

	swap_slave = bond->curr_active_slave;
	rcu_assign_pointer(bond->curr_active_slave, new_slave);

	if (!new_slave || !bond_has_slaves(bond))
		return;

	/* set the new curr_active_slave to the bonds mac address
	 * i.e. swap mac addresses of old curr_active_slave and new curr_active_slave
	 */
	if (!swap_slave)
		swap_slave = bond_slave_has_mac(bond, bond->dev->dev_addr);

	/*
	 * Arrange for swap_slave and new_slave to temporarily be
	 * ignored so we can mess with their MAC addresses without
	 * fear of interference from transmit activity.
	 */
	if (swap_slave)
		tlb_clear_slave(bond, swap_slave, 1);
	tlb_clear_slave(bond, new_slave, 1);

	write_unlock_bh(&bond->curr_slave_lock);

	ASSERT_RTNL();

<<<<<<< HEAD
	/* curr_active_slave must be set before calling alb_swap_mac_addr */
	if (swap_slave) {
		/* swap mac address */
		alb_swap_mac_addr(bond, swap_slave, new_slave);
	} else {
		/* set the new_slave to the bond mac address */
		alb_set_slave_mac_addr(new_slave, bond->dev->dev_addr);
=======
	/* in TLB mode, the slave might flip down/up with the old dev_addr,
	 * and thus filter bond->dev_addr's packets, so force bond's mac
	 */
	if (bond->params.mode == BOND_MODE_TLB) {
		struct sockaddr sa;
		u8 tmp_addr[ETH_ALEN];

		memcpy(tmp_addr, new_slave->dev->dev_addr, ETH_ALEN);

		memcpy(sa.sa_data, bond->dev->dev_addr, bond->dev->addr_len);
		sa.sa_family = bond->dev->type;
		/* we don't care if it can't change its mac, best effort */
		dev_set_mac_address(new_slave->dev, &sa);

		memcpy(new_slave->dev->dev_addr, tmp_addr, ETH_ALEN);
>>>>>>> c3ade0e0
	}

	/* curr_active_slave must be set before calling alb_swap_mac_addr */
	if (swap_slave) {
		/* swap mac address */
		alb_swap_mac_addr(swap_slave, new_slave);
		alb_fasten_mac_swap(bond, swap_slave, new_slave);
	} else {
		/* set the new_slave to the bond mac address */
		alb_set_slave_mac_addr(new_slave, bond->dev->dev_addr);
		alb_send_learning_packets(new_slave, bond->dev->dev_addr);
	}

	write_lock_bh(&bond->curr_slave_lock);
}

/*
 * Called with RTNL
 */
int bond_alb_set_mac_address(struct net_device *bond_dev, void *addr)
	__acquires(&bond->lock)
	__releases(&bond->lock)
{
	struct bonding *bond = netdev_priv(bond_dev);
	struct sockaddr *sa = addr;
	struct slave *swap_slave;
	int res;

	if (!is_valid_ether_addr(sa->sa_data)) {
		return -EADDRNOTAVAIL;
	}

	res = alb_set_mac_address(bond, addr);
	if (res) {
		return res;
	}

	memcpy(bond_dev->dev_addr, sa->sa_data, bond_dev->addr_len);

	/* If there is no curr_active_slave there is nothing else to do.
	 * Otherwise we'll need to pass the new address to it and handle
	 * duplications.
	 */
	if (!bond->curr_active_slave) {
		return 0;
	}

	swap_slave = bond_slave_has_mac(bond, bond_dev->dev_addr);

	if (swap_slave) {
		alb_swap_mac_addr(swap_slave, bond->curr_active_slave);
		alb_fasten_mac_swap(bond, swap_slave, bond->curr_active_slave);
	} else {
		alb_set_slave_mac_addr(bond->curr_active_slave, bond_dev->dev_addr);

		read_lock(&bond->lock);
		alb_send_learning_packets(bond->curr_active_slave, bond_dev->dev_addr);
		if (bond->alb_info.rlb_enabled) {
			/* inform clients mac address has changed */
			rlb_req_update_slave_clients(bond, bond->curr_active_slave);
		}
		read_unlock(&bond->lock);
	}

	return 0;
}

void bond_alb_clear_vlan(struct bonding *bond, unsigned short vlan_id)
{
	if (bond->alb_info.rlb_enabled) {
		rlb_clear_vlan(bond, vlan_id);
	}
}
<|MERGE_RESOLUTION|>--- conflicted
+++ resolved
@@ -1716,15 +1716,6 @@
 
 	ASSERT_RTNL();
 
-<<<<<<< HEAD
-	/* curr_active_slave must be set before calling alb_swap_mac_addr */
-	if (swap_slave) {
-		/* swap mac address */
-		alb_swap_mac_addr(bond, swap_slave, new_slave);
-	} else {
-		/* set the new_slave to the bond mac address */
-		alb_set_slave_mac_addr(new_slave, bond->dev->dev_addr);
-=======
 	/* in TLB mode, the slave might flip down/up with the old dev_addr,
 	 * and thus filter bond->dev_addr's packets, so force bond's mac
 	 */
@@ -1740,7 +1731,6 @@
 		dev_set_mac_address(new_slave->dev, &sa);
 
 		memcpy(new_slave->dev->dev_addr, tmp_addr, ETH_ALEN);
->>>>>>> c3ade0e0
 	}
 
 	/* curr_active_slave must be set before calling alb_swap_mac_addr */
