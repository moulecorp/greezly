/*
 * This program is free software; you can redistribute it and/or
 * modify it under the terms of the GNU General Public License version 2
 * as published by the Free Software Foundation; or, when distributed
 * separately from the Linux kernel or incorporated into other
 * software packages, subject to the following license:
 *
 * Permission is hereby granted, free of charge, to any person obtaining a copy
 * of this source file (the "Software"), to deal in the Software without
 * restriction, including without limitation the rights to use, copy, modify,
 * merge, publish, distribute, sublicense, and/or sell copies of the Software,
 * and to permit persons to whom the Software is furnished to do so, subject to
 * the following conditions:
 *
 * The above copyright notice and this permission notice shall be included in
 * all copies or substantial portions of the Software.
 *
 * THE SOFTWARE IS PROVIDED "AS IS", WITHOUT WARRANTY OF ANY KIND, EXPRESS OR
 * IMPLIED, INCLUDING BUT NOT LIMITED TO THE WARRANTIES OF MERCHANTABILITY,
 * FITNESS FOR A PARTICULAR PURPOSE AND NONINFRINGEMENT. IN NO EVENT SHALL THE
 * AUTHORS OR COPYRIGHT HOLDERS BE LIABLE FOR ANY CLAIM, DAMAGES OR OTHER
 * LIABILITY, WHETHER IN AN ACTION OF CONTRACT, TORT OR OTHERWISE, ARISING
 * FROM, OUT OF OR IN CONNECTION WITH THE SOFTWARE OR THE USE OR OTHER DEALINGS
 * IN THE SOFTWARE.
 */

#ifndef __XEN_NETBACK__COMMON_H__
#define __XEN_NETBACK__COMMON_H__

#define pr_fmt(fmt) KBUILD_MODNAME ":%s: " fmt, __func__

#include <linux/module.h>
#include <linux/interrupt.h>
#include <linux/slab.h>
#include <linux/ip.h>
#include <linux/in.h>
#include <linux/io.h>
#include <linux/netdevice.h>
#include <linux/etherdevice.h>
#include <linux/wait.h>
#include <linux/sched.h>

#include <xen/interface/io/netif.h>
#include <xen/interface/grant_table.h>
#include <xen/grant_table.h>
#include <xen/xenbus.h>

typedef unsigned int pending_ring_idx_t;
#define INVALID_PENDING_RING_IDX (~0U)

/* For the head field in pending_tx_info: it is used to indicate
 * whether this tx info is the head of one or more coalesced requests.
 *
 * When head != INVALID_PENDING_RING_IDX, it means the start of a new
 * tx requests queue and the end of previous queue.
 *
 * An example sequence of head fields (I = INVALID_PENDING_RING_IDX):
 *
 * ...|0 I I I|5 I|9 I I I|...
 * -->|<-INUSE----------------
 *
 * After consuming the first slot(s) we have:
 *
 * ...|V V V V|5 I|9 I I I|...
 * -----FREE->|<-INUSE--------
 *
 * where V stands for "valid pending ring index". Any number other
 * than INVALID_PENDING_RING_IDX is OK. These entries are considered
 * free and can contain any number other than
 * INVALID_PENDING_RING_IDX. In practice we use 0.
 *
 * The in use non-INVALID_PENDING_RING_IDX (say 0, 5 and 9 in the
 * above example) number is the index into pending_tx_info and
 * mmap_pages arrays.
 */
struct pending_tx_info {
	struct xen_netif_tx_request req; /* coalesced tx request */
	pending_ring_idx_t head; /* head != INVALID_PENDING_RING_IDX
				  * if it is head of one or more tx
				  * reqs
				  */
};

#define XEN_NETIF_TX_RING_SIZE __CONST_RING_SIZE(xen_netif_tx, PAGE_SIZE)
#define XEN_NETIF_RX_RING_SIZE __CONST_RING_SIZE(xen_netif_rx, PAGE_SIZE)

struct xenvif_rx_meta {
	int id;
	int size;
	int gso_type;
	int gso_size;
};

#define GSO_BIT(type) \
	(1 << XEN_NETIF_GSO_TYPE_ ## type)

/* Discriminate from any valid pending_idx value. */
#define INVALID_PENDING_IDX 0xFFFF

#define MAX_BUFFER_OFFSET PAGE_SIZE

#define MAX_PENDING_REQS 256

/* It's possible for an skb to have a maximal number of frags
 * but still be less than MAX_BUFFER_OFFSET in size. Thus the
 * worst-case number of copy operations is MAX_SKB_FRAGS per
 * ring slot.
 */
#define MAX_GRANT_COPY_OPS (MAX_SKB_FRAGS * XEN_NETIF_RX_RING_SIZE)

struct xenvif {
	/* Unique identifier for this interface. */
	domid_t          domid;
	unsigned int     handle;

	/* Is this interface disabled? True when backend discovers
	 * frontend is rogue.
	 */
	bool disabled;

	/* Use NAPI for guest TX */
	struct napi_struct napi;
	/* When feature-split-event-channels = 0, tx_irq = rx_irq. */
	unsigned int tx_irq;
	/* Only used when feature-split-event-channels = 1 */
	char tx_irq_name[IFNAMSIZ+4]; /* DEVNAME-tx */
	struct xen_netif_tx_back_ring tx;
	struct sk_buff_head tx_queue;
	struct page *mmap_pages[MAX_PENDING_REQS];
	pending_ring_idx_t pending_prod;
	pending_ring_idx_t pending_cons;
	u16 pending_ring[MAX_PENDING_REQS];
	struct pending_tx_info pending_tx_info[MAX_PENDING_REQS];

	/* Coalescing tx requests before copying makes number of grant
	 * copy ops greater or equal to number of slots required. In
	 * worst case a tx request consumes 2 gnttab_copy.
	 */
	struct gnttab_copy tx_copy_ops[2*MAX_PENDING_REQS];


	/* Use kthread for guest RX */
	struct task_struct *task;
	wait_queue_head_t wq;
	/* When feature-split-event-channels = 0, tx_irq = rx_irq. */
	unsigned int rx_irq;
	/* Only used when feature-split-event-channels = 1 */
	char rx_irq_name[IFNAMSIZ+4]; /* DEVNAME-rx */
	struct xen_netif_rx_back_ring rx;
	struct sk_buff_head rx_queue;
	RING_IDX rx_last_skb_slots;

	/* This array is allocated seperately as it is large */
	struct gnttab_copy *grant_copy_op;

	/* We create one meta structure per ring request we consume, so
	 * the maximum number is the same as the ring size.
	 */
	struct xenvif_rx_meta meta[XEN_NETIF_RX_RING_SIZE];

	u8               fe_dev_addr[6];

	/* Frontend feature information. */
	int gso_mask;
	int gso_prefix_mask;

	u8 can_sg:1;
	u8 ip_csum:1;
	u8 ipv6_csum:1;

	/* Internal feature information. */
	u8 can_queue:1;	    /* can queue packets for receiver? */

	/* Transmit shaping: allow 'credit_bytes' every 'credit_usec'. */
	unsigned long   credit_bytes;
	unsigned long   credit_usec;
	unsigned long   remaining_credit;
	struct timer_list credit_timeout;
	u64 credit_window_start;

	/* Statistics */
	unsigned long rx_gso_checksum_fixup;

	/* Miscellaneous private stuff. */
	struct net_device *dev;
};

static inline struct xenbus_device *xenvif_to_xenbus_device(struct xenvif *vif)
{
	return to_xenbus_device(vif->dev->dev.parent);
}

struct xenvif *xenvif_alloc(struct device *parent,
			    domid_t domid,
			    unsigned int handle);

int xenvif_connect(struct xenvif *vif, unsigned long tx_ring_ref,
		   unsigned long rx_ring_ref, unsigned int tx_evtchn,
		   unsigned int rx_evtchn);
void xenvif_disconnect(struct xenvif *vif);
void xenvif_free(struct xenvif *vif);

int xenvif_xenbus_init(void);
void xenvif_xenbus_fini(void);

int xenvif_schedulable(struct xenvif *vif);

int xenvif_must_stop_queue(struct xenvif *vif);

/* (Un)Map communication rings. */
void xenvif_unmap_frontend_rings(struct xenvif *vif);
int xenvif_map_frontend_rings(struct xenvif *vif,
			      grant_ref_t tx_ring_ref,
			      grant_ref_t rx_ring_ref);

/* Check for SKBs from frontend and schedule backend processing */
void xenvif_check_rx_xenvif(struct xenvif *vif);

/* Prevent the device from generating any further traffic. */
void xenvif_carrier_off(struct xenvif *vif);

int xenvif_tx_action(struct xenvif *vif, int budget);

int xenvif_kthread(void *data);
void xenvif_kick_thread(struct xenvif *vif);

/* Determine whether the needed number of slots (req) are available,
 * and set req_event if not.
 */
bool xenvif_rx_ring_slots_available(struct xenvif *vif, int needed);

void xenvif_stop_queue(struct xenvif *vif);

<<<<<<< HEAD
/* Prevent the device from generating any further traffic. */
void xenvif_carrier_off(struct xenvif *vif);

/* Returns number of ring slots required to send an skb to the frontend */
unsigned int xen_netbk_count_skb_slots(struct xenvif *vif, struct sk_buff *skb);
=======
extern bool separate_tx_rx_irq;
>>>>>>> c3ade0e0

#endif /* __XEN_NETBACK__COMMON_H__ */<|MERGE_RESOLUTION|>--- conflicted
+++ resolved
@@ -231,14 +231,6 @@
 
 void xenvif_stop_queue(struct xenvif *vif);
 
-<<<<<<< HEAD
-/* Prevent the device from generating any further traffic. */
-void xenvif_carrier_off(struct xenvif *vif);
-
-/* Returns number of ring slots required to send an skb to the frontend */
-unsigned int xen_netbk_count_skb_slots(struct xenvif *vif, struct sk_buff *skb);
-=======
 extern bool separate_tx_rx_irq;
->>>>>>> c3ade0e0
 
 #endif /* __XEN_NETBACK__COMMON_H__ */