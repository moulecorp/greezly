/*
 * Back-end of the driver for virtual network devices. This portion of the
 * driver exports a 'unified' network-device interface that can be accessed
 * by any operating system that implements a compatible front end. A
 * reference front-end implementation can be found in:
 *  drivers/net/xen-netfront.c
 *
 * Copyright (c) 2002-2005, K A Fraser
 *
 * This program is free software; you can redistribute it and/or
 * modify it under the terms of the GNU General Public License version 2
 * as published by the Free Software Foundation; or, when distributed
 * separately from the Linux kernel or incorporated into other
 * software packages, subject to the following license:
 *
 * Permission is hereby granted, free of charge, to any person obtaining a copy
 * of this source file (the "Software"), to deal in the Software without
 * restriction, including without limitation the rights to use, copy, modify,
 * merge, publish, distribute, sublicense, and/or sell copies of the Software,
 * and to permit persons to whom the Software is furnished to do so, subject to
 * the following conditions:
 *
 * The above copyright notice and this permission notice shall be included in
 * all copies or substantial portions of the Software.
 *
 * THE SOFTWARE IS PROVIDED "AS IS", WITHOUT WARRANTY OF ANY KIND, EXPRESS OR
 * IMPLIED, INCLUDING BUT NOT LIMITED TO THE WARRANTIES OF MERCHANTABILITY,
 * FITNESS FOR A PARTICULAR PURPOSE AND NONINFRINGEMENT. IN NO EVENT SHALL THE
 * AUTHORS OR COPYRIGHT HOLDERS BE LIABLE FOR ANY CLAIM, DAMAGES OR OTHER
 * LIABILITY, WHETHER IN AN ACTION OF CONTRACT, TORT OR OTHERWISE, ARISING
 * FROM, OUT OF OR IN CONNECTION WITH THE SOFTWARE OR THE USE OR OTHER DEALINGS
 * IN THE SOFTWARE.
 */

#include "common.h"

#include <linux/kthread.h>
#include <linux/if_vlan.h>
#include <linux/udp.h>

#include <net/tcp.h>

#include <xen/xen.h>
#include <xen/events.h>
#include <xen/interface/memory.h>

#include <asm/xen/hypercall.h>
#include <asm/xen/page.h>

<<<<<<< HEAD
/*
 * This is the maximum slots a skb can have. If a guest sends a skb
 * which exceeds this limit it is considered malicious.
 */
#define FATAL_SKB_SLOTS_DEFAULT 20
static unsigned int fatal_skb_slots = FATAL_SKB_SLOTS_DEFAULT;
module_param(fatal_skb_slots, uint, 0444);

/*
 * To avoid confusion, we define XEN_NETBK_LEGACY_SLOTS_MAX indicating
 * the maximum slots a valid packet can use. Now this value is defined
 * to be XEN_NETIF_NR_SLOTS_MIN, which is supposed to be supported by
 * all backend.
 */
#define XEN_NETBK_LEGACY_SLOTS_MAX XEN_NETIF_NR_SLOTS_MIN

typedef unsigned int pending_ring_idx_t;
#define INVALID_PENDING_RING_IDX (~0U)

struct pending_tx_info {
	struct xen_netif_tx_request req; /* coalesced tx request */
	struct xenvif *vif;
	pending_ring_idx_t head; /* head != INVALID_PENDING_RING_IDX
				  * if it is head of one or more tx
				  * reqs
				  */
};

struct netbk_rx_meta {
	int id;
	int size;
	int gso_size;
};

#define MAX_PENDING_REQS 256

/* Discriminate from any valid pending_idx value. */
#define INVALID_PENDING_IDX 0xFFFF

#define MAX_BUFFER_OFFSET PAGE_SIZE

/* extra field used in struct page */
union page_ext {
	struct {
#if BITS_PER_LONG < 64
#define IDX_WIDTH   8
#define GROUP_WIDTH (BITS_PER_LONG - IDX_WIDTH)
		unsigned int group:GROUP_WIDTH;
		unsigned int idx:IDX_WIDTH;
#else
		unsigned int group, idx;
#endif
	} e;
	void *mapping;
};

struct xen_netbk {
	wait_queue_head_t wq;
	struct task_struct *task;

	struct sk_buff_head rx_queue;
	struct sk_buff_head tx_queue;

	struct timer_list net_timer;

	struct page *mmap_pages[MAX_PENDING_REQS];

	pending_ring_idx_t pending_prod;
	pending_ring_idx_t pending_cons;
	struct list_head net_schedule_list;

	/* Protect the net_schedule_list in netif. */
	spinlock_t net_schedule_list_lock;

	atomic_t netfront_count;

	struct pending_tx_info pending_tx_info[MAX_PENDING_REQS];
	/* Coalescing tx requests before copying makes number of grant
	 * copy ops greater or equal to number of slots required. In
	 * worst case a tx request consumes 2 gnttab_copy.
	 */
	struct gnttab_copy tx_copy_ops[2*MAX_PENDING_REQS];

	u16 pending_ring[MAX_PENDING_REQS];
=======
/* Provide an option to disable split event channels at load time as
 * event channels are limited resource. Split event channels are
 * enabled by default.
 */
bool separate_tx_rx_irq = 1;
module_param(separate_tx_rx_irq, bool, 0644);
>>>>>>> c3ade0e0

/*
 * This is the maximum slots a skb can have. If a guest sends a skb
 * which exceeds this limit it is considered malicious.
 */
#define FATAL_SKB_SLOTS_DEFAULT 20
static unsigned int fatal_skb_slots = FATAL_SKB_SLOTS_DEFAULT;
module_param(fatal_skb_slots, uint, 0444);

/*
 * To avoid confusion, we define XEN_NETBK_LEGACY_SLOTS_MAX indicating
 * the maximum slots a valid packet can use. Now this value is defined
 * to be XEN_NETIF_NR_SLOTS_MIN, which is supposed to be supported by
 * all backend.
 */
#define XEN_NETBK_LEGACY_SLOTS_MAX XEN_NETIF_NR_SLOTS_MIN

/*
 * If head != INVALID_PENDING_RING_IDX, it means this tx request is head of
 * one or more merged tx requests, otherwise it is the continuation of
 * previous tx request.
 */
<<<<<<< HEAD
static inline int pending_tx_is_head(struct xen_netbk *netbk, RING_IDX idx)
{
	return netbk->pending_tx_info[idx].head != INVALID_PENDING_RING_IDX;
}

void xen_netbk_add_xenvif(struct xenvif *vif)
=======
static inline int pending_tx_is_head(struct xenvif *vif, RING_IDX idx)
>>>>>>> c3ade0e0
{
	return vif->pending_tx_info[idx].head != INVALID_PENDING_RING_IDX;
}

static void xenvif_idx_release(struct xenvif *vif, u16 pending_idx,
			       u8 status);

<<<<<<< HEAD
static void xen_netbk_idx_release(struct xen_netbk *netbk, u16 pending_idx,
				  u8 status);
=======
>>>>>>> c3ade0e0
static void make_tx_response(struct xenvif *vif,
			     struct xen_netif_tx_request *txp,
			     s8       st);

static inline int tx_work_todo(struct xenvif *vif);
static inline int rx_work_todo(struct xenvif *vif);

static struct xen_netif_rx_response *make_rx_response(struct xenvif *vif,
					     u16      id,
					     s8       st,
					     u16      offset,
					     u16      size,
					     u16      flags);

static inline unsigned long idx_to_pfn(struct xenvif *vif,
				       u16 idx)
{
	return page_to_pfn(vif->mmap_pages[idx]);
}

static inline unsigned long idx_to_kaddr(struct xenvif *vif,
					 u16 idx)
{
	return (unsigned long)pfn_to_kaddr(idx_to_pfn(vif, idx));
}

/* This is a miniumum size for the linear area to avoid lots of
 * calls to __pskb_pull_tail() as we set up checksum offsets. The
 * value 128 was chosen as it covers all IPv4 and most likely
 * IPv6 headers.
 */
#define PKT_PROT_LEN 128

static u16 frag_get_pending_idx(skb_frag_t *frag)
{
	return (u16)frag->page_offset;
}

static void frag_set_pending_idx(skb_frag_t *frag, u16 pending_idx)
{
	frag->page_offset = pending_idx;
}

static inline pending_ring_idx_t pending_index(unsigned i)
{
	return i & (MAX_PENDING_REQS-1);
}

static inline pending_ring_idx_t nr_pending_reqs(struct xenvif *vif)
{
	return MAX_PENDING_REQS -
		vif->pending_prod + vif->pending_cons;
}

bool xenvif_rx_ring_slots_available(struct xenvif *vif, int needed)
{
<<<<<<< HEAD
	wake_up(&netbk->wq);
}

static int max_required_rx_slots(struct xenvif *vif)
{
	int max = DIV_ROUND_UP(vif->dev->mtu, PAGE_SIZE);

	/* XXX FIXME: RX path dependent on MAX_SKB_FRAGS */
	if (vif->can_sg || vif->gso || vif->gso_prefix)
		max += MAX_SKB_FRAGS + 1; /* extra_info + frags */
=======
	RING_IDX prod, cons;
>>>>>>> c3ade0e0

	do {
		prod = vif->rx.sring->req_prod;
		cons = vif->rx.req_cons;

		if (prod - cons >= needed)
			return true;

		vif->rx.sring->req_event = prod + 1;

		/* Make sure event is visible before we check prod
		 * again.
		 */
		mb();
	} while (vif->rx.sring->req_prod != prod);

	return false;
}

/*
 * Returns true if we should start a new receive buffer instead of
 * adding 'size' bytes to a buffer which currently contains 'offset'
 * bytes.
 */
static bool start_new_rx_buffer(int offset, unsigned long size, int head)
{
	/* simple case: we have completely filled the current buffer. */
	if (offset == MAX_BUFFER_OFFSET)
		return true;

	/*
	 * complex case: start a fresh buffer if the current frag
	 * would overflow the current buffer but only if:
	 *     (i)   this frag would fit completely in the next buffer
	 * and (ii)  there is already some data in the current buffer
	 * and (iii) this is not the head buffer.
	 *
	 * Where:
	 * - (i) stops us splitting a frag into two copies
	 *   unless the frag is too large for a single buffer.
	 * - (ii) stops us from leaving a buffer pointlessly empty.
	 * - (iii) stops us leaving the first buffer
	 *   empty. Strictly speaking this is already covered
	 *   by (ii) but is explicitly checked because
	 *   netfront relies on the first buffer being
	 *   non-empty and can crash otherwise.
	 *
	 * This means we will effectively linearise small
	 * frags but do not needlessly split large buffers
	 * into multiple copies tend to give large frags their
	 * own buffers as before.
	 */
	BUG_ON(size > MAX_BUFFER_OFFSET);
	if ((offset + size > MAX_BUFFER_OFFSET) && offset && !head)
		return true;

	return false;
}

struct netrx_pending_operations {
	unsigned copy_prod, copy_cons;
	unsigned meta_prod, meta_cons;
	struct gnttab_copy *copy;
	struct xenvif_rx_meta *meta;
	int copy_off;
	grant_ref_t copy_gref;
};

static struct xenvif_rx_meta *get_next_rx_buffer(struct xenvif *vif,
						 struct netrx_pending_operations *npo)
{
	struct xenvif_rx_meta *meta;
	struct xen_netif_rx_request *req;

	req = RING_GET_REQUEST(&vif->rx, vif->rx.req_cons++);

	meta = npo->meta + npo->meta_prod++;
	meta->gso_type = XEN_NETIF_GSO_TYPE_NONE;
	meta->gso_size = 0;
	meta->size = 0;
	meta->id = req->id;

	npo->copy_off = 0;
	npo->copy_gref = req->gref;

	return meta;
}

/*
 * Set up the grant operations for this fragment. If it's a flipping
 * interface, we also set up the unmap request from here.
 */
static void xenvif_gop_frag_copy(struct xenvif *vif, struct sk_buff *skb,
				 struct netrx_pending_operations *npo,
				 struct page *page, unsigned long size,
				 unsigned long offset, int *head)
{
	struct gnttab_copy *copy_gop;
	struct xenvif_rx_meta *meta;
	unsigned long bytes;
	int gso_type = XEN_NETIF_GSO_TYPE_NONE;

	/* Data must not cross a page boundary. */
	BUG_ON(size + offset > PAGE_SIZE<<compound_order(page));

	meta = npo->meta + npo->meta_prod - 1;

	/* Skip unused frames from start of page */
	page += offset >> PAGE_SHIFT;
	offset &= ~PAGE_MASK;

	while (size > 0) {
		BUG_ON(offset >= PAGE_SIZE);
		BUG_ON(npo->copy_off > MAX_BUFFER_OFFSET);

		bytes = PAGE_SIZE - offset;

		if (bytes > size)
			bytes = size;

		if (start_new_rx_buffer(npo->copy_off, bytes, *head)) {
			/*
			 * Netfront requires there to be some data in the head
			 * buffer.
			 */
			BUG_ON(*head);

			meta = get_next_rx_buffer(vif, npo);
		}

		if (npo->copy_off + bytes > MAX_BUFFER_OFFSET)
			bytes = MAX_BUFFER_OFFSET - npo->copy_off;

		copy_gop = npo->copy + npo->copy_prod++;
		copy_gop->flags = GNTCOPY_dest_gref;
		copy_gop->len = bytes;

		copy_gop->source.domid = DOMID_SELF;
		copy_gop->source.u.gmfn = virt_to_mfn(page_address(page));
		copy_gop->source.offset = offset;

		copy_gop->dest.domid = vif->domid;
		copy_gop->dest.offset = npo->copy_off;
		copy_gop->dest.u.ref = npo->copy_gref;

		npo->copy_off += bytes;
		meta->size += bytes;

		offset += bytes;
		size -= bytes;

		/* Next frame */
		if (offset == PAGE_SIZE && size) {
			BUG_ON(!PageCompound(page));
			page++;
			offset = 0;
		}

		/* Leave a gap for the GSO descriptor. */
		if (skb_is_gso(skb)) {
			if (skb_shinfo(skb)->gso_type & SKB_GSO_TCPV4)
				gso_type = XEN_NETIF_GSO_TYPE_TCPV4;
			else if (skb_shinfo(skb)->gso_type & SKB_GSO_TCPV6)
				gso_type = XEN_NETIF_GSO_TYPE_TCPV6;
		}

		if (*head && ((1 << gso_type) & vif->gso_mask))
			vif->rx.req_cons++;

		*head = 0; /* There must be something in this buffer now. */

	}
}

/*
 * Prepare an SKB to be transmitted to the frontend.
 *
 * This function is responsible for allocating grant operations, meta
 * structures, etc.
 *
 * It returns the number of meta structures consumed. The number of
 * ring slots used is always equal to the number of meta slots used
 * plus the number of GSO descriptors used. Currently, we use either
 * zero GSO descriptors (for non-GSO packets) or one descriptor (for
 * frontend-side LRO).
 */
static int xenvif_gop_skb(struct sk_buff *skb,
			  struct netrx_pending_operations *npo)
{
	struct xenvif *vif = netdev_priv(skb->dev);
	int nr_frags = skb_shinfo(skb)->nr_frags;
	int i;
	struct xen_netif_rx_request *req;
	struct xenvif_rx_meta *meta;
	unsigned char *data;
	int head = 1;
	int old_meta_prod;
	int gso_type;

	old_meta_prod = npo->meta_prod;

	gso_type = XEN_NETIF_GSO_TYPE_NONE;
	if (skb_is_gso(skb)) {
		if (skb_shinfo(skb)->gso_type & SKB_GSO_TCPV4)
			gso_type = XEN_NETIF_GSO_TYPE_TCPV4;
		else if (skb_shinfo(skb)->gso_type & SKB_GSO_TCPV6)
			gso_type = XEN_NETIF_GSO_TYPE_TCPV6;
	}

	/* Set up a GSO prefix descriptor, if necessary */
	if ((1 << gso_type) & vif->gso_prefix_mask) {
		req = RING_GET_REQUEST(&vif->rx, vif->rx.req_cons++);
		meta = npo->meta + npo->meta_prod++;
		meta->gso_type = gso_type;
		meta->gso_size = skb_shinfo(skb)->gso_size;
		meta->size = 0;
		meta->id = req->id;
	}

	req = RING_GET_REQUEST(&vif->rx, vif->rx.req_cons++);
	meta = npo->meta + npo->meta_prod++;

	if ((1 << gso_type) & vif->gso_mask) {
		meta->gso_type = gso_type;
		meta->gso_size = skb_shinfo(skb)->gso_size;
	} else {
		meta->gso_type = XEN_NETIF_GSO_TYPE_NONE;
		meta->gso_size = 0;
	}

	meta->size = 0;
	meta->id = req->id;
	npo->copy_off = 0;
	npo->copy_gref = req->gref;

	data = skb->data;
	while (data < skb_tail_pointer(skb)) {
		unsigned int offset = offset_in_page(data);
		unsigned int len = PAGE_SIZE - offset;

		if (data + len > skb_tail_pointer(skb))
			len = skb_tail_pointer(skb) - data;

		xenvif_gop_frag_copy(vif, skb, npo,
				     virt_to_page(data), len, offset, &head);
		data += len;
	}

	for (i = 0; i < nr_frags; i++) {
		xenvif_gop_frag_copy(vif, skb, npo,
				     skb_frag_page(&skb_shinfo(skb)->frags[i]),
				     skb_frag_size(&skb_shinfo(skb)->frags[i]),
				     skb_shinfo(skb)->frags[i].page_offset,
				     &head);
	}

	return npo->meta_prod - old_meta_prod;
}

/*
 * This is a twin to xenvif_gop_skb.  Assume that xenvif_gop_skb was
 * used to set up the operations on the top of
 * netrx_pending_operations, which have since been done.  Check that
 * they didn't give any errors and advance over them.
 */
static int xenvif_check_gop(struct xenvif *vif, int nr_meta_slots,
			    struct netrx_pending_operations *npo)
{
	struct gnttab_copy     *copy_op;
	int status = XEN_NETIF_RSP_OKAY;
	int i;

	for (i = 0; i < nr_meta_slots; i++) {
		copy_op = npo->copy + npo->copy_cons++;
		if (copy_op->status != GNTST_okay) {
			netdev_dbg(vif->dev,
				   "Bad status %d from copy to DOM%d.\n",
				   copy_op->status, vif->domid);
			status = XEN_NETIF_RSP_ERROR;
		}
	}

	return status;
}

static void xenvif_add_frag_responses(struct xenvif *vif, int status,
				      struct xenvif_rx_meta *meta,
				      int nr_meta_slots)
{
	int i;
	unsigned long offset;

	/* No fragments used */
	if (nr_meta_slots <= 1)
		return;

	nr_meta_slots--;

	for (i = 0; i < nr_meta_slots; i++) {
		int flags;
		if (i == nr_meta_slots - 1)
			flags = 0;
		else
			flags = XEN_NETRXF_more_data;

		offset = 0;
		make_rx_response(vif, meta[i].id, status, offset,
				 meta[i].size, flags);
	}
}

struct skb_cb_overlay {
	int meta_slots_used;
};

void xenvif_kick_thread(struct xenvif *vif)
{
	wake_up(&vif->wq);
}

static void xenvif_rx_action(struct xenvif *vif)
{
	s8 status;
	u16 flags;
	struct xen_netif_rx_response *resp;
	struct sk_buff_head rxq;
	struct sk_buff *skb;
	LIST_HEAD(notify);
	int ret;
	unsigned long offset;
	struct skb_cb_overlay *sco;
	bool need_to_notify = false;

	struct netrx_pending_operations npo = {
		.copy  = vif->grant_copy_op,
		.meta  = vif->meta,
	};

	skb_queue_head_init(&rxq);

	while ((skb = skb_dequeue(&vif->rx_queue)) != NULL) {
		RING_IDX max_slots_needed;
		RING_IDX old_req_cons;
		RING_IDX ring_slots_used;
		int i;

		/* We need a cheap worse case estimate for the number of
		 * slots we'll use.
		 */

		max_slots_needed = DIV_ROUND_UP(offset_in_page(skb->data) +
						skb_headlen(skb),
						PAGE_SIZE);
		for (i = 0; i < skb_shinfo(skb)->nr_frags; i++) {
			unsigned int size;
			unsigned int offset;

			size = skb_frag_size(&skb_shinfo(skb)->frags[i]);
			offset = skb_shinfo(skb)->frags[i].page_offset;

			/* For a worse-case estimate we need to factor in
			 * the fragment page offset as this will affect the
			 * number of times xenvif_gop_frag_copy() will
			 * call start_new_rx_buffer().
			 */
			max_slots_needed += DIV_ROUND_UP(offset + size,
							 PAGE_SIZE);
		}

<<<<<<< HEAD
		/* Filled the batch queue? */
		/* XXX FIXME: RX path dependent on MAX_SKB_FRAGS */
		if (count + MAX_SKB_FRAGS >= XEN_NETIF_RX_RING_SIZE)
=======
		/* To avoid the estimate becoming too pessimal for some
		 * frontends that limit posted rx requests, cap the estimate
		 * at MAX_SKB_FRAGS.
		 */
		if (max_slots_needed > MAX_SKB_FRAGS)
			max_slots_needed = MAX_SKB_FRAGS;

		/* We may need one more slot for GSO metadata */
		if (skb_is_gso(skb) &&
		   (skb_shinfo(skb)->gso_type & SKB_GSO_TCPV4 ||
		    skb_shinfo(skb)->gso_type & SKB_GSO_TCPV6))
			max_slots_needed++;

		/* If the skb may not fit then bail out now */
		if (!xenvif_rx_ring_slots_available(vif, max_slots_needed)) {
			skb_queue_head(&vif->rx_queue, skb);
			need_to_notify = true;
			vif->rx_last_skb_slots = max_slots_needed;
>>>>>>> c3ade0e0
			break;
		} else
			vif->rx_last_skb_slots = 0;

		sco = (struct skb_cb_overlay *)skb->cb;

		old_req_cons = vif->rx.req_cons;
		sco->meta_slots_used = xenvif_gop_skb(skb, &npo);
		ring_slots_used = vif->rx.req_cons - old_req_cons;

		BUG_ON(ring_slots_used > max_slots_needed);

		__skb_queue_tail(&rxq, skb);
	}

	BUG_ON(npo.meta_prod > ARRAY_SIZE(vif->meta));

	if (!npo.copy_prod)
		goto done;

	BUG_ON(npo.copy_prod > MAX_GRANT_COPY_OPS);
	gnttab_batch_copy(vif->grant_copy_op, npo.copy_prod);

	while ((skb = __skb_dequeue(&rxq)) != NULL) {
		sco = (struct skb_cb_overlay *)skb->cb;

		if ((1 << vif->meta[npo.meta_cons].gso_type) &
		    vif->gso_prefix_mask) {
			resp = RING_GET_RESPONSE(&vif->rx,
						 vif->rx.rsp_prod_pvt++);

			resp->flags = XEN_NETRXF_gso_prefix | XEN_NETRXF_more_data;

			resp->offset = vif->meta[npo.meta_cons].gso_size;
			resp->id = vif->meta[npo.meta_cons].id;
			resp->status = sco->meta_slots_used;

			npo.meta_cons++;
			sco->meta_slots_used--;
		}


		vif->dev->stats.tx_bytes += skb->len;
		vif->dev->stats.tx_packets++;

		status = xenvif_check_gop(vif, sco->meta_slots_used, &npo);

		if (sco->meta_slots_used == 1)
			flags = 0;
		else
			flags = XEN_NETRXF_more_data;

		if (skb->ip_summed == CHECKSUM_PARTIAL) /* local packet? */
			flags |= XEN_NETRXF_csum_blank | XEN_NETRXF_data_validated;
		else if (skb->ip_summed == CHECKSUM_UNNECESSARY)
			/* remote but checksummed. */
			flags |= XEN_NETRXF_data_validated;

		offset = 0;
		resp = make_rx_response(vif, vif->meta[npo.meta_cons].id,
					status, offset,
					vif->meta[npo.meta_cons].size,
					flags);

		if ((1 << vif->meta[npo.meta_cons].gso_type) &
		    vif->gso_mask) {
			struct xen_netif_extra_info *gso =
				(struct xen_netif_extra_info *)
				RING_GET_RESPONSE(&vif->rx,
						  vif->rx.rsp_prod_pvt++);

			resp->flags |= XEN_NETRXF_extra_info;

			gso->u.gso.type = vif->meta[npo.meta_cons].gso_type;
			gso->u.gso.size = vif->meta[npo.meta_cons].gso_size;
			gso->u.gso.pad = 0;
			gso->u.gso.features = 0;

			gso->type = XEN_NETIF_EXTRA_TYPE_GSO;
			gso->flags = 0;
		}

		xenvif_add_frag_responses(vif, status,
					  vif->meta + npo.meta_cons + 1,
					  sco->meta_slots_used);

		RING_PUSH_RESPONSES_AND_CHECK_NOTIFY(&vif->rx, ret);

		need_to_notify |= !!ret;

		npo.meta_cons += sco->meta_slots_used;
		dev_kfree_skb(skb);
	}

done:
	if (need_to_notify)
		notify_remote_via_irq(vif->rx_irq);
}

void xenvif_check_rx_xenvif(struct xenvif *vif)
{
	int more_to_do;

	RING_FINAL_CHECK_FOR_REQUESTS(&vif->tx, more_to_do);

	if (more_to_do)
		napi_schedule(&vif->napi);
}

static void tx_add_credit(struct xenvif *vif)
{
	unsigned long max_burst, max_credit;

	/*
	 * Allow a burst big enough to transmit a jumbo packet of up to 128kB.
	 * Otherwise the interface can seize up due to insufficient credit.
	 */
	max_burst = RING_GET_REQUEST(&vif->tx, vif->tx.req_cons)->size;
	max_burst = min(max_burst, 131072UL);
	max_burst = max(max_burst, vif->credit_bytes);

	/* Take care that adding a new chunk of credit doesn't wrap to zero. */
	max_credit = vif->remaining_credit + vif->credit_bytes;
	if (max_credit < vif->remaining_credit)
		max_credit = ULONG_MAX; /* wrapped: clamp to ULONG_MAX */

	vif->remaining_credit = min(max_credit, max_burst);
}

static void tx_credit_callback(unsigned long data)
{
	struct xenvif *vif = (struct xenvif *)data;
	tx_add_credit(vif);
	xenvif_check_rx_xenvif(vif);
}

static void xenvif_tx_err(struct xenvif *vif,
			  struct xen_netif_tx_request *txp, RING_IDX end)
{
	RING_IDX cons = vif->tx.req_cons;

	do {
		make_tx_response(vif, txp, XEN_NETIF_RSP_ERROR);
		if (cons == end)
			break;
		txp = RING_GET_REQUEST(&vif->tx, cons++);
	} while (1);
	vif->tx.req_cons = cons;
}

<<<<<<< HEAD
static void netbk_fatal_tx_err(struct xenvif *vif)
{
	netdev_err(vif->dev, "fatal error; disabling device\n");
	xenvif_carrier_off(vif);
	xenvif_put(vif);
}

static int netbk_count_requests(struct xenvif *vif,
				struct xen_netif_tx_request *first,
				struct xen_netif_tx_request *txp,
				int work_to_do)
=======
static void xenvif_fatal_tx_err(struct xenvif *vif)
{
	netdev_err(vif->dev, "fatal error; disabling device\n");
	vif->disabled = true;
	xenvif_kick_thread(vif);
}

static int xenvif_count_requests(struct xenvif *vif,
				 struct xen_netif_tx_request *first,
				 struct xen_netif_tx_request *txp,
				 int work_to_do)
>>>>>>> c3ade0e0
{
	RING_IDX cons = vif->tx.req_cons;
	int slots = 0;
	int drop_err = 0;
	int more_data;

	if (!(first->flags & XEN_NETTXF_more_data))
		return 0;

	do {
		struct xen_netif_tx_request dropped_tx = { 0 };

		if (slots >= work_to_do) {
			netdev_err(vif->dev,
				   "Asked for %d slots but exceeds this limit\n",
				   work_to_do);
<<<<<<< HEAD
			netbk_fatal_tx_err(vif);
			return -ENODATA;
		}

		/* This guest is really using too many slots and
		 * considered malicious.
		 */
		if (unlikely(slots >= fatal_skb_slots)) {
			netdev_err(vif->dev,
				   "Malicious frontend using %d slots, threshold %u\n",
				   slots, fatal_skb_slots);
			netbk_fatal_tx_err(vif);
			return -E2BIG;
		}

		/* Xen network protocol had implicit dependency on
		 * MAX_SKB_FRAGS. XEN_NETBK_LEGACY_SLOTS_MAX is set to
		 * the historical MAX_SKB_FRAGS value 18 to honor the
		 * same behavior as before. Any packet using more than
		 * 18 slots but less than fatal_skb_slots slots is
		 * dropped
		 */
		if (!drop_err && slots >= XEN_NETBK_LEGACY_SLOTS_MAX) {
			if (net_ratelimit())
				netdev_dbg(vif->dev,
					   "Too many slots (%d) exceeding limit (%d), dropping packet\n",
					   slots, XEN_NETBK_LEGACY_SLOTS_MAX);
			drop_err = -E2BIG;
		}

=======
			xenvif_fatal_tx_err(vif);
			return -ENODATA;
		}

		/* This guest is really using too many slots and
		 * considered malicious.
		 */
		if (unlikely(slots >= fatal_skb_slots)) {
			netdev_err(vif->dev,
				   "Malicious frontend using %d slots, threshold %u\n",
				   slots, fatal_skb_slots);
			xenvif_fatal_tx_err(vif);
			return -E2BIG;
		}

		/* Xen network protocol had implicit dependency on
		 * MAX_SKB_FRAGS. XEN_NETBK_LEGACY_SLOTS_MAX is set to
		 * the historical MAX_SKB_FRAGS value 18 to honor the
		 * same behavior as before. Any packet using more than
		 * 18 slots but less than fatal_skb_slots slots is
		 * dropped
		 */
		if (!drop_err && slots >= XEN_NETBK_LEGACY_SLOTS_MAX) {
			if (net_ratelimit())
				netdev_dbg(vif->dev,
					   "Too many slots (%d) exceeding limit (%d), dropping packet\n",
					   slots, XEN_NETBK_LEGACY_SLOTS_MAX);
			drop_err = -E2BIG;
		}

>>>>>>> c3ade0e0
		if (drop_err)
			txp = &dropped_tx;

		memcpy(txp, RING_GET_REQUEST(&vif->tx, cons + slots),
		       sizeof(*txp));

		/* If the guest submitted a frame >= 64 KiB then
		 * first->size overflowed and following slots will
		 * appear to be larger than the frame.
		 *
		 * This cannot be fatal error as there are buggy
		 * frontends that do this.
		 *
		 * Consume all slots and drop the packet.
		 */
		if (!drop_err && txp->size > first->size) {
			if (net_ratelimit())
				netdev_dbg(vif->dev,
					   "Invalid tx request, slot size %u > remaining size %u\n",
					   txp->size, first->size);
			drop_err = -EIO;
		}

		first->size -= txp->size;
		slots++;

		if (unlikely((txp->offset + txp->size) > PAGE_SIZE)) {
			netdev_err(vif->dev, "Cross page boundary, txp->offset: %x, size: %u\n",
				 txp->offset, txp->size);
<<<<<<< HEAD
			netbk_fatal_tx_err(vif);
=======
			xenvif_fatal_tx_err(vif);
>>>>>>> c3ade0e0
			return -EINVAL;
		}

		more_data = txp->flags & XEN_NETTXF_more_data;

		if (!drop_err)
			txp++;

	} while (more_data);

	if (drop_err) {
<<<<<<< HEAD
		netbk_tx_err(vif, first, cons + slots);
=======
		xenvif_tx_err(vif, first, cons + slots);
>>>>>>> c3ade0e0
		return drop_err;
	}

	return slots;
}

<<<<<<< HEAD
static struct page *xen_netbk_alloc_page(struct xen_netbk *netbk,
					 u16 pending_idx)
=======
static struct page *xenvif_alloc_page(struct xenvif *vif,
				      u16 pending_idx)
>>>>>>> c3ade0e0
{
	struct page *page;

	page = alloc_page(GFP_ATOMIC|__GFP_COLD);
	if (!page)
		return NULL;
	vif->mmap_pages[pending_idx] = page;

	return page;
}

static struct gnttab_copy *xenvif_get_requests(struct xenvif *vif,
					       struct sk_buff *skb,
					       struct xen_netif_tx_request *txp,
					       struct gnttab_copy *gop)
{
	struct skb_shared_info *shinfo = skb_shinfo(skb);
	skb_frag_t *frags = shinfo->frags;
	u16 pending_idx = *((u16 *)skb->data);
	u16 head_idx = 0;
	int slot, start;
	struct page *page;
	pending_ring_idx_t index, start_idx = 0;
	uint16_t dst_offset;
	unsigned int nr_slots;
	struct pending_tx_info *first = NULL;

	/* At this point shinfo->nr_frags is in fact the number of
	 * slots, which can be as large as XEN_NETBK_LEGACY_SLOTS_MAX.
	 */
	nr_slots = shinfo->nr_frags;

	/* Skip first skb fragment if it is on same page as header fragment. */
	start = (frag_get_pending_idx(&shinfo->frags[0]) == pending_idx);

	/* Coalesce tx requests, at this point the packet passed in
	 * should be <= 64K. Any packets larger than 64K have been
<<<<<<< HEAD
	 * handled in netbk_count_requests().
=======
	 * handled in xenvif_count_requests().
>>>>>>> c3ade0e0
	 */
	for (shinfo->nr_frags = slot = start; slot < nr_slots;
	     shinfo->nr_frags++) {
		struct pending_tx_info *pending_tx_info =
			vif->pending_tx_info;

<<<<<<< HEAD
		page = alloc_page(GFP_KERNEL|__GFP_COLD);
=======
		page = alloc_page(GFP_ATOMIC|__GFP_COLD);
>>>>>>> c3ade0e0
		if (!page)
			goto err;

		dst_offset = 0;
		first = NULL;
		while (dst_offset < PAGE_SIZE && slot < nr_slots) {
			gop->flags = GNTCOPY_source_gref;

			gop->source.u.ref = txp->gref;
			gop->source.domid = vif->domid;
			gop->source.offset = txp->offset;

			gop->dest.domid = DOMID_SELF;

			gop->dest.offset = dst_offset;
			gop->dest.u.gmfn = virt_to_mfn(page_address(page));

			if (dst_offset + txp->size > PAGE_SIZE) {
				/* This page can only merge a portion
				 * of tx request. Do not increment any
				 * pointer / counter here. The txp
				 * will be dealt with in future
				 * rounds, eventually hitting the
				 * `else` branch.
				 */
				gop->len = PAGE_SIZE - dst_offset;
				txp->offset += gop->len;
				txp->size -= gop->len;
				dst_offset += gop->len; /* quit loop */
			} else {
				/* This tx request can be merged in the page */
				gop->len = txp->size;
				dst_offset += gop->len;

<<<<<<< HEAD
				index = pending_index(netbk->pending_cons++);

				pending_idx = netbk->pending_ring[index];

				memcpy(&pending_tx_info[pending_idx].req, txp,
				       sizeof(*txp));
				xenvif_get(vif);

				pending_tx_info[pending_idx].vif = vif;
=======
				index = pending_index(vif->pending_cons++);

				pending_idx = vif->pending_ring[index];

				memcpy(&pending_tx_info[pending_idx].req, txp,
				       sizeof(*txp));
>>>>>>> c3ade0e0

				/* Poison these fields, corresponding
				 * fields for head tx req will be set
				 * to correct values after the loop.
				 */
<<<<<<< HEAD
				netbk->mmap_pages[pending_idx] = (void *)(~0UL);
=======
				vif->mmap_pages[pending_idx] = (void *)(~0UL);
>>>>>>> c3ade0e0
				pending_tx_info[pending_idx].head =
					INVALID_PENDING_RING_IDX;

				if (!first) {
					first = &pending_tx_info[pending_idx];
					start_idx = index;
					head_idx = pending_idx;
				}

				txp++;
				slot++;
			}

			gop++;
		}

		first->req.offset = 0;
		first->req.size = dst_offset;
		first->head = start_idx;
<<<<<<< HEAD
		set_page_ext(page, netbk, head_idx);
		netbk->mmap_pages[head_idx] = page;
=======
		vif->mmap_pages[head_idx] = page;
>>>>>>> c3ade0e0
		frag_set_pending_idx(&frags[shinfo->nr_frags], head_idx);
	}

	BUG_ON(shinfo->nr_frags > MAX_SKB_FRAGS);

	return gop;
err:
	/* Unwind, freeing all pages and sending error responses. */
	while (shinfo->nr_frags-- > start) {
<<<<<<< HEAD
		xen_netbk_idx_release(netbk,
=======
		xenvif_idx_release(vif,
>>>>>>> c3ade0e0
				frag_get_pending_idx(&frags[shinfo->nr_frags]),
				XEN_NETIF_RSP_ERROR);
	}
	/* The head too, if necessary. */
	if (start)
<<<<<<< HEAD
		xen_netbk_idx_release(netbk, pending_idx, XEN_NETIF_RSP_ERROR);
=======
		xenvif_idx_release(vif, pending_idx, XEN_NETIF_RSP_ERROR);
>>>>>>> c3ade0e0

	return NULL;
}

static int xenvif_tx_check_gop(struct xenvif *vif,
			       struct sk_buff *skb,
			       struct gnttab_copy **gopp)
{
	struct gnttab_copy *gop = *gopp;
	u16 pending_idx = *((u16 *)skb->data);
	struct skb_shared_info *shinfo = skb_shinfo(skb);
	struct pending_tx_info *tx_info;
	int nr_frags = shinfo->nr_frags;
	int i, err, start;
	u16 peek; /* peek into next tx request */

	/* Check status of header. */
	err = gop->status;
	if (unlikely(err))
<<<<<<< HEAD
		xen_netbk_idx_release(netbk, pending_idx, XEN_NETIF_RSP_ERROR);
=======
		xenvif_idx_release(vif, pending_idx, XEN_NETIF_RSP_ERROR);
>>>>>>> c3ade0e0

	/* Skip first skb fragment if it is on same page as header fragment. */
	start = (frag_get_pending_idx(&shinfo->frags[0]) == pending_idx);

	for (i = start; i < nr_frags; i++) {
		int j, newerr;
		pending_ring_idx_t head;

		pending_idx = frag_get_pending_idx(&shinfo->frags[i]);
<<<<<<< HEAD
		tx_info = &netbk->pending_tx_info[pending_idx];
=======
		tx_info = &vif->pending_tx_info[pending_idx];
>>>>>>> c3ade0e0
		head = tx_info->head;

		/* Check error status: if okay then remember grant handle. */
		do {
			newerr = (++gop)->status;
			if (newerr)
				break;
<<<<<<< HEAD
			peek = netbk->pending_ring[pending_index(++head)];
		} while (!pending_tx_is_head(netbk, peek));
=======
			peek = vif->pending_ring[pending_index(++head)];
		} while (!pending_tx_is_head(vif, peek));
>>>>>>> c3ade0e0

		if (likely(!newerr)) {
			/* Had a previous error? Invalidate this fragment. */
			if (unlikely(err))
<<<<<<< HEAD
				xen_netbk_idx_release(netbk, pending_idx, XEN_NETIF_RSP_OKAY);
=======
				xenvif_idx_release(vif, pending_idx,
						   XEN_NETIF_RSP_OKAY);
>>>>>>> c3ade0e0
			continue;
		}

		/* Error on this fragment: respond to client with an error. */
<<<<<<< HEAD
		xen_netbk_idx_release(netbk, pending_idx, XEN_NETIF_RSP_ERROR);
=======
		xenvif_idx_release(vif, pending_idx, XEN_NETIF_RSP_ERROR);
>>>>>>> c3ade0e0

		/* Not the first error? Preceding frags already invalidated. */
		if (err)
			continue;

		/* First error: invalidate header and preceding fragments. */
		pending_idx = *((u16 *)skb->data);
<<<<<<< HEAD
		xen_netbk_idx_release(netbk, pending_idx, XEN_NETIF_RSP_OKAY);
		for (j = start; j < i; j++) {
			pending_idx = frag_get_pending_idx(&shinfo->frags[j]);
			xen_netbk_idx_release(netbk, pending_idx, XEN_NETIF_RSP_OKAY);
=======
		xenvif_idx_release(vif, pending_idx, XEN_NETIF_RSP_OKAY);
		for (j = start; j < i; j++) {
			pending_idx = frag_get_pending_idx(&shinfo->frags[j]);
			xenvif_idx_release(vif, pending_idx,
					   XEN_NETIF_RSP_OKAY);
>>>>>>> c3ade0e0
		}

		/* Remember the error: invalidate all subsequent fragments. */
		err = newerr;
	}

	*gopp = gop + 1;
	return err;
}

static void xenvif_fill_frags(struct xenvif *vif, struct sk_buff *skb)
{
	struct skb_shared_info *shinfo = skb_shinfo(skb);
	int nr_frags = shinfo->nr_frags;
	int i;

	for (i = 0; i < nr_frags; i++) {
		skb_frag_t *frag = shinfo->frags + i;
		struct xen_netif_tx_request *txp;
		struct page *page;
		u16 pending_idx;

		pending_idx = frag_get_pending_idx(frag);

		txp = &vif->pending_tx_info[pending_idx].req;
		page = virt_to_page(idx_to_kaddr(vif, pending_idx));
		__skb_fill_page_desc(skb, i, page, txp->offset, txp->size);
		skb->len += txp->size;
		skb->data_len += txp->size;
		skb->truesize += txp->size;

<<<<<<< HEAD
		/* Take an extra reference to offset xen_netbk_idx_release */
		get_page(netbk->mmap_pages[pending_idx]);
		xen_netbk_idx_release(netbk, pending_idx, XEN_NETIF_RSP_OKAY);
=======
		/* Take an extra reference to offset xenvif_idx_release */
		get_page(vif->mmap_pages[pending_idx]);
		xenvif_idx_release(vif, pending_idx, XEN_NETIF_RSP_OKAY);
>>>>>>> c3ade0e0
	}
}

static int xenvif_get_extras(struct xenvif *vif,
				struct xen_netif_extra_info *extras,
				int work_to_do)
{
	struct xen_netif_extra_info extra;
	RING_IDX cons = vif->tx.req_cons;

	do {
		if (unlikely(work_to_do-- <= 0)) {
			netdev_err(vif->dev, "Missing extra info\n");
<<<<<<< HEAD
			netbk_fatal_tx_err(vif);
=======
			xenvif_fatal_tx_err(vif);
>>>>>>> c3ade0e0
			return -EBADR;
		}

		memcpy(&extra, RING_GET_REQUEST(&vif->tx, cons),
		       sizeof(extra));
		if (unlikely(!extra.type ||
			     extra.type >= XEN_NETIF_EXTRA_TYPE_MAX)) {
			vif->tx.req_cons = ++cons;
			netdev_err(vif->dev,
				   "Invalid extra type: %d\n", extra.type);
<<<<<<< HEAD
			netbk_fatal_tx_err(vif);
=======
			xenvif_fatal_tx_err(vif);
>>>>>>> c3ade0e0
			return -EINVAL;
		}

		memcpy(&extras[extra.type - 1], &extra, sizeof(extra));
		vif->tx.req_cons = ++cons;
	} while (extra.flags & XEN_NETIF_EXTRA_FLAG_MORE);

	return work_to_do;
}

static int xenvif_set_skb_gso(struct xenvif *vif,
			      struct sk_buff *skb,
			      struct xen_netif_extra_info *gso)
{
	if (!gso->u.gso.size) {
		netdev_err(vif->dev, "GSO size must not be zero.\n");
<<<<<<< HEAD
		netbk_fatal_tx_err(vif);
		return -EINVAL;
	}

	/* Currently only TCPv4 S.O. is supported. */
	if (gso->u.gso.type != XEN_NETIF_GSO_TYPE_TCPV4) {
		netdev_err(vif->dev, "Bad GSO type %d.\n", gso->u.gso.type);
		netbk_fatal_tx_err(vif);
=======
		xenvif_fatal_tx_err(vif);
		return -EINVAL;
	}

	switch (gso->u.gso.type) {
	case XEN_NETIF_GSO_TYPE_TCPV4:
		skb_shinfo(skb)->gso_type = SKB_GSO_TCPV4;
		break;
	case XEN_NETIF_GSO_TYPE_TCPV6:
		skb_shinfo(skb)->gso_type = SKB_GSO_TCPV6;
		break;
	default:
		netdev_err(vif->dev, "Bad GSO type %d.\n", gso->u.gso.type);
		xenvif_fatal_tx_err(vif);
>>>>>>> c3ade0e0
		return -EINVAL;
	}

	skb_shinfo(skb)->gso_size = gso->u.gso.size;
	/* gso_segs will be calculated later */

	return 0;
}

static int checksum_setup(struct xenvif *vif, struct sk_buff *skb)
{
	bool recalculate_partial_csum = false;

	/* A GSO SKB must be CHECKSUM_PARTIAL. However some buggy
	 * peers can fail to set NETRXF_csum_blank when sending a GSO
	 * frame. In this case force the SKB to CHECKSUM_PARTIAL and
	 * recalculate the partial checksum.
	 */
	if (skb->ip_summed != CHECKSUM_PARTIAL && skb_is_gso(skb)) {
		vif->rx_gso_checksum_fixup++;
		skb->ip_summed = CHECKSUM_PARTIAL;
		recalculate_partial_csum = true;
	}

	/* A non-CHECKSUM_PARTIAL SKB does not require setup. */
	if (skb->ip_summed != CHECKSUM_PARTIAL)
		return 0;

	return skb_checksum_setup(skb, recalculate_partial_csum);
}

static bool tx_credit_exceeded(struct xenvif *vif, unsigned size)
{
	u64 now = get_jiffies_64();
	u64 next_credit = vif->credit_window_start +
		msecs_to_jiffies(vif->credit_usec / 1000);

	/* Timer could already be pending in rare cases. */
	if (timer_pending(&vif->credit_timeout))
		return true;

	/* Passed the point where we can replenish credit? */
	if (time_after_eq64(now, next_credit)) {
		vif->credit_window_start = now;
		tx_add_credit(vif);
	}

	/* Still too big to send right now? Set a callback. */
	if (size > vif->remaining_credit) {
		vif->credit_timeout.data     =
			(unsigned long)vif;
		vif->credit_timeout.function =
			tx_credit_callback;
		mod_timer(&vif->credit_timeout,
			  next_credit);
		vif->credit_window_start = next_credit;

		return true;
	}

	return false;
}

static unsigned xenvif_tx_build_gops(struct xenvif *vif, int budget)
{
	struct gnttab_copy *gop = vif->tx_copy_ops, *request_gop;
	struct sk_buff *skb;
	int ret;

<<<<<<< HEAD
	while ((nr_pending_reqs(netbk) + XEN_NETBK_LEGACY_SLOTS_MAX
		< MAX_PENDING_REQS) &&
		!list_empty(&netbk->net_schedule_list)) {
		struct xenvif *vif;
=======
	while ((nr_pending_reqs(vif) + XEN_NETBK_LEGACY_SLOTS_MAX
		< MAX_PENDING_REQS) &&
	       (skb_queue_len(&vif->tx_queue) < budget)) {
>>>>>>> c3ade0e0
		struct xen_netif_tx_request txreq;
		struct xen_netif_tx_request txfrags[XEN_NETBK_LEGACY_SLOTS_MAX];
		struct page *page;
		struct xen_netif_extra_info extras[XEN_NETIF_EXTRA_TYPE_MAX-1];
		u16 pending_idx;
		RING_IDX idx;
		int work_to_do;
		unsigned int data_len;
		pending_ring_idx_t index;

<<<<<<< HEAD
		/* Get a netif from the list with work to do. */
		vif = poll_net_schedule_list(netbk);
		/* This can sometimes happen because the test of
		 * list_empty(net_schedule_list) at the top of the
		 * loop is unlocked.  Just go back and have another
		 * look.
		 */
		if (!vif)
			continue;

=======
>>>>>>> c3ade0e0
		if (vif->tx.sring->req_prod - vif->tx.req_cons >
		    XEN_NETIF_TX_RING_SIZE) {
			netdev_err(vif->dev,
				   "Impossible number of requests. "
				   "req_prod %d, req_cons %d, size %ld\n",
				   vif->tx.sring->req_prod, vif->tx.req_cons,
				   XEN_NETIF_TX_RING_SIZE);
<<<<<<< HEAD
			netbk_fatal_tx_err(vif);
			continue;
		}

		RING_FINAL_CHECK_FOR_REQUESTS(&vif->tx, work_to_do);
		if (!work_to_do) {
			xenvif_put(vif);
			continue;
=======
			xenvif_fatal_tx_err(vif);
			break;
>>>>>>> c3ade0e0
		}

		work_to_do = RING_HAS_UNCONSUMED_REQUESTS(&vif->tx);
		if (!work_to_do)
			break;

		idx = vif->tx.req_cons;
		rmb(); /* Ensure that we see the request before we copy it. */
		memcpy(&txreq, RING_GET_REQUEST(&vif->tx, idx), sizeof(txreq));

		/* Credit-based scheduling. */
		if (txreq.size > vif->remaining_credit &&
		    tx_credit_exceeded(vif, txreq.size))
			break;

		vif->remaining_credit -= txreq.size;

		work_to_do--;
		vif->tx.req_cons = ++idx;

		memset(extras, 0, sizeof(extras));
		if (txreq.flags & XEN_NETTXF_extra_info) {
			work_to_do = xenvif_get_extras(vif, extras,
						       work_to_do);
			idx = vif->tx.req_cons;
			if (unlikely(work_to_do < 0))
<<<<<<< HEAD
				continue;
		}

		ret = netbk_count_requests(vif, &txreq, txfrags, work_to_do);
		if (unlikely(ret < 0))
			continue;
=======
				break;
		}

		ret = xenvif_count_requests(vif, &txreq, txfrags, work_to_do);
		if (unlikely(ret < 0))
			break;
>>>>>>> c3ade0e0

		idx += ret;

		if (unlikely(txreq.size < ETH_HLEN)) {
			netdev_dbg(vif->dev,
				   "Bad packet size: %d\n", txreq.size);
			xenvif_tx_err(vif, &txreq, idx);
			break;
		}

		/* No crossing a page as the payload mustn't fragment. */
		if (unlikely((txreq.offset + txreq.size) > PAGE_SIZE)) {
			netdev_err(vif->dev,
				   "txreq.offset: %x, size: %u, end: %lu\n",
				   txreq.offset, txreq.size,
				   (txreq.offset&~PAGE_MASK) + txreq.size);
<<<<<<< HEAD
			netbk_fatal_tx_err(vif);
			continue;
=======
			xenvif_fatal_tx_err(vif);
			break;
>>>>>>> c3ade0e0
		}

		index = pending_index(vif->pending_cons);
		pending_idx = vif->pending_ring[index];

		data_len = (txreq.size > PKT_PROT_LEN &&
			    ret < XEN_NETBK_LEGACY_SLOTS_MAX) ?
			PKT_PROT_LEN : txreq.size;

		skb = alloc_skb(data_len + NET_SKB_PAD + NET_IP_ALIGN,
				GFP_ATOMIC | __GFP_NOWARN);
		if (unlikely(skb == NULL)) {
			netdev_dbg(vif->dev,
				   "Can't allocate a skb in start_xmit.\n");
			xenvif_tx_err(vif, &txreq, idx);
			break;
		}

		/* Packets passed to netif_rx() must have some headroom. */
		skb_reserve(skb, NET_SKB_PAD + NET_IP_ALIGN);

		if (extras[XEN_NETIF_EXTRA_TYPE_GSO - 1].type) {
			struct xen_netif_extra_info *gso;
			gso = &extras[XEN_NETIF_EXTRA_TYPE_GSO - 1];

<<<<<<< HEAD
			if (netbk_set_skb_gso(vif, skb, gso)) {
				/* Failure in netbk_set_skb_gso is fatal. */
				kfree_skb(skb);
				continue;
=======
			if (xenvif_set_skb_gso(vif, skb, gso)) {
				/* Failure in xenvif_set_skb_gso is fatal. */
				kfree_skb(skb);
				break;
>>>>>>> c3ade0e0
			}
		}

		/* XXX could copy straight to head */
<<<<<<< HEAD
		page = xen_netbk_alloc_page(netbk, pending_idx);
=======
		page = xenvif_alloc_page(vif, pending_idx);
>>>>>>> c3ade0e0
		if (!page) {
			kfree_skb(skb);
			xenvif_tx_err(vif, &txreq, idx);
			break;
		}

		gop->source.u.ref = txreq.gref;
		gop->source.domid = vif->domid;
		gop->source.offset = txreq.offset;

		gop->dest.u.gmfn = virt_to_mfn(page_address(page));
		gop->dest.domid = DOMID_SELF;
		gop->dest.offset = txreq.offset;

		gop->len = txreq.size;
		gop->flags = GNTCOPY_source_gref;

		gop++;

		memcpy(&vif->pending_tx_info[pending_idx].req,
		       &txreq, sizeof(txreq));
<<<<<<< HEAD
		netbk->pending_tx_info[pending_idx].vif = vif;
		netbk->pending_tx_info[pending_idx].head = index;
=======
		vif->pending_tx_info[pending_idx].head = index;
>>>>>>> c3ade0e0
		*((u16 *)skb->data) = pending_idx;

		__skb_put(skb, data_len);

		skb_shinfo(skb)->nr_frags = ret;
		if (data_len < txreq.size) {
			skb_shinfo(skb)->nr_frags++;
			frag_set_pending_idx(&skb_shinfo(skb)->frags[0],
					     pending_idx);
		} else {
			frag_set_pending_idx(&skb_shinfo(skb)->frags[0],
					     INVALID_PENDING_IDX);
		}

		vif->pending_cons++;

		request_gop = xenvif_get_requests(vif, skb, txfrags, gop);
		if (request_gop == NULL) {
			kfree_skb(skb);
			xenvif_tx_err(vif, &txreq, idx);
			break;
		}
		gop = request_gop;

		__skb_queue_tail(&vif->tx_queue, skb);

		vif->tx.req_cons = idx;

		if ((gop-vif->tx_copy_ops) >= ARRAY_SIZE(vif->tx_copy_ops))
			break;
	}

	return gop - vif->tx_copy_ops;
}


static int xenvif_tx_submit(struct xenvif *vif)
{
	struct gnttab_copy *gop = vif->tx_copy_ops;
	struct sk_buff *skb;
	int work_done = 0;

	while ((skb = __skb_dequeue(&vif->tx_queue)) != NULL) {
		struct xen_netif_tx_request *txp;
		u16 pending_idx;
		unsigned data_len;

		pending_idx = *((u16 *)skb->data);
		txp = &vif->pending_tx_info[pending_idx].req;

		/* Check the remap error code. */
		if (unlikely(xenvif_tx_check_gop(vif, skb, &gop))) {
			netdev_dbg(vif->dev, "netback grant failed.\n");
			skb_shinfo(skb)->nr_frags = 0;
			kfree_skb(skb);
			continue;
		}

		data_len = skb->len;
		memcpy(skb->data,
		       (void *)(idx_to_kaddr(vif, pending_idx)|txp->offset),
		       data_len);
		if (data_len < txp->size) {
			/* Append the packet payload as a fragment. */
			txp->offset += data_len;
			txp->size -= data_len;
		} else {
			/* Schedule a response immediately. */
<<<<<<< HEAD
			xen_netbk_idx_release(netbk, pending_idx, XEN_NETIF_RSP_OKAY);
=======
			xenvif_idx_release(vif, pending_idx,
					   XEN_NETIF_RSP_OKAY);
>>>>>>> c3ade0e0
		}

		if (txp->flags & XEN_NETTXF_csum_blank)
			skb->ip_summed = CHECKSUM_PARTIAL;
		else if (txp->flags & XEN_NETTXF_data_validated)
			skb->ip_summed = CHECKSUM_UNNECESSARY;

		xenvif_fill_frags(vif, skb);

		if (skb_is_nonlinear(skb) && skb_headlen(skb) < PKT_PROT_LEN) {
			int target = min_t(int, skb->len, PKT_PROT_LEN);
			__pskb_pull_tail(skb, target - skb_headlen(skb));
		}

		skb->dev      = vif->dev;
		skb->protocol = eth_type_trans(skb, skb->dev);
		skb_reset_network_header(skb);

		if (checksum_setup(vif, skb)) {
			netdev_dbg(vif->dev,
				   "Can't setup checksum in net_tx_action\n");
			kfree_skb(skb);
			continue;
		}

		skb_probe_transport_header(skb, 0);

		/* If the packet is GSO then we will have just set up the
		 * transport header offset in checksum_setup so it's now
		 * straightforward to calculate gso_segs.
		 */
		if (skb_is_gso(skb)) {
			int mss = skb_shinfo(skb)->gso_size;
			int hdrlen = skb_transport_header(skb) -
				skb_mac_header(skb) +
				tcp_hdrlen(skb);

			skb_shinfo(skb)->gso_segs =
				DIV_ROUND_UP(skb->len - hdrlen, mss);
		}

		vif->dev->stats.rx_bytes += skb->len;
		vif->dev->stats.rx_packets++;

		work_done++;

		netif_receive_skb(skb);
	}

	return work_done;
}

/* Called after netfront has transmitted */
int xenvif_tx_action(struct xenvif *vif, int budget)
{
	unsigned nr_gops;
	int work_done;

	if (unlikely(!tx_work_todo(vif)))
		return 0;

	nr_gops = xenvif_tx_build_gops(vif, budget);

	if (nr_gops == 0)
		return 0;

	gnttab_batch_copy(vif->tx_copy_ops, nr_gops);

	work_done = xenvif_tx_submit(vif);

	return work_done;
}

<<<<<<< HEAD
static void xen_netbk_idx_release(struct xen_netbk *netbk, u16 pending_idx,
				  u8 status)
=======
static void xenvif_idx_release(struct xenvif *vif, u16 pending_idx,
			       u8 status)
>>>>>>> c3ade0e0
{
	struct pending_tx_info *pending_tx_info;
	pending_ring_idx_t head;
	u16 peek; /* peek into next tx request */

<<<<<<< HEAD
	BUG_ON(netbk->mmap_pages[pending_idx] == (void *)(~0UL));
=======
	BUG_ON(vif->mmap_pages[pending_idx] == (void *)(~0UL));
>>>>>>> c3ade0e0

	/* Already complete? */
	if (vif->mmap_pages[pending_idx] == NULL)
		return;

	pending_tx_info = &vif->pending_tx_info[pending_idx];

	head = pending_tx_info->head;

	BUG_ON(!pending_tx_is_head(vif, head));
	BUG_ON(vif->pending_ring[pending_index(head)] != pending_idx);

	do {
		pending_ring_idx_t index;
		pending_ring_idx_t idx = pending_index(head);
		u16 info_idx = vif->pending_ring[idx];

<<<<<<< HEAD
	vif = pending_tx_info->vif;
	head = pending_tx_info->head;

	BUG_ON(!pending_tx_is_head(netbk, head));
	BUG_ON(netbk->pending_ring[pending_index(head)] != pending_idx);

	do {
		pending_ring_idx_t index;
		pending_ring_idx_t idx = pending_index(head);
		u16 info_idx = netbk->pending_ring[idx];

		pending_tx_info = &netbk->pending_tx_info[info_idx];
=======
		pending_tx_info = &vif->pending_tx_info[info_idx];
>>>>>>> c3ade0e0
		make_tx_response(vif, &pending_tx_info->req, status);

		/* Setting any number other than
		 * INVALID_PENDING_RING_IDX indicates this slot is
		 * starting a new packet / ending a previous packet.
		 */
		pending_tx_info->head = 0;

<<<<<<< HEAD
		index = pending_index(netbk->pending_prod++);
		netbk->pending_ring[index] = netbk->pending_ring[info_idx];

		xenvif_put(vif);

		peek = netbk->pending_ring[pending_index(++head)];

	} while (!pending_tx_is_head(netbk, peek));
=======
		index = pending_index(vif->pending_prod++);
		vif->pending_ring[index] = vif->pending_ring[info_idx];

		peek = vif->pending_ring[pending_index(++head)];
>>>>>>> c3ade0e0

	} while (!pending_tx_is_head(vif, peek));

	put_page(vif->mmap_pages[pending_idx]);
	vif->mmap_pages[pending_idx] = NULL;
}


static void make_tx_response(struct xenvif *vif,
			     struct xen_netif_tx_request *txp,
			     s8       st)
{
	RING_IDX i = vif->tx.rsp_prod_pvt;
	struct xen_netif_tx_response *resp;
	int notify;

	resp = RING_GET_RESPONSE(&vif->tx, i);
	resp->id     = txp->id;
	resp->status = st;

	if (txp->flags & XEN_NETTXF_extra_info)
		RING_GET_RESPONSE(&vif->tx, ++i)->status = XEN_NETIF_RSP_NULL;

	vif->tx.rsp_prod_pvt = ++i;
	RING_PUSH_RESPONSES_AND_CHECK_NOTIFY(&vif->tx, notify);
	if (notify)
		notify_remote_via_irq(vif->tx_irq);
}

static struct xen_netif_rx_response *make_rx_response(struct xenvif *vif,
					     u16      id,
					     s8       st,
					     u16      offset,
					     u16      size,
					     u16      flags)
{
	RING_IDX i = vif->rx.rsp_prod_pvt;
	struct xen_netif_rx_response *resp;

	resp = RING_GET_RESPONSE(&vif->rx, i);
	resp->offset     = offset;
	resp->flags      = flags;
	resp->id         = id;
	resp->status     = (s16)size;
	if (st < 0)
		resp->status = (s16)st;

	vif->rx.rsp_prod_pvt = ++i;

	return resp;
}

static inline int rx_work_todo(struct xenvif *vif)
{
	return !skb_queue_empty(&vif->rx_queue) &&
	       xenvif_rx_ring_slots_available(vif, vif->rx_last_skb_slots);
}

static inline int tx_work_todo(struct xenvif *vif)
{

<<<<<<< HEAD
	if ((nr_pending_reqs(netbk) + XEN_NETBK_LEGACY_SLOTS_MAX
	     < MAX_PENDING_REQS) &&
	     !list_empty(&netbk->net_schedule_list))
=======
	if (likely(RING_HAS_UNCONSUMED_REQUESTS(&vif->tx)) &&
	    (nr_pending_reqs(vif) + XEN_NETBK_LEGACY_SLOTS_MAX
	     < MAX_PENDING_REQS))
>>>>>>> c3ade0e0
		return 1;

	return 0;
}

void xenvif_unmap_frontend_rings(struct xenvif *vif)
{
	if (vif->tx.sring)
		xenbus_unmap_ring_vfree(xenvif_to_xenbus_device(vif),
					vif->tx.sring);
	if (vif->rx.sring)
		xenbus_unmap_ring_vfree(xenvif_to_xenbus_device(vif),
					vif->rx.sring);
}

int xenvif_map_frontend_rings(struct xenvif *vif,
			      grant_ref_t tx_ring_ref,
			      grant_ref_t rx_ring_ref)
{
	void *addr;
	struct xen_netif_tx_sring *txs;
	struct xen_netif_rx_sring *rxs;

	int err = -ENOMEM;

	err = xenbus_map_ring_valloc(xenvif_to_xenbus_device(vif),
				     tx_ring_ref, &addr);
	if (err)
		goto err;

	txs = (struct xen_netif_tx_sring *)addr;
	BACK_RING_INIT(&vif->tx, txs, PAGE_SIZE);

	err = xenbus_map_ring_valloc(xenvif_to_xenbus_device(vif),
				     rx_ring_ref, &addr);
	if (err)
		goto err;

	rxs = (struct xen_netif_rx_sring *)addr;
	BACK_RING_INIT(&vif->rx, rxs, PAGE_SIZE);

	return 0;

err:
	xenvif_unmap_frontend_rings(vif);
	return err;
}

void xenvif_stop_queue(struct xenvif *vif)
{
	if (!vif->can_queue)
		return;

	netif_stop_queue(vif->dev);
}

<<<<<<< HEAD
	if (fatal_skb_slots < XEN_NETBK_LEGACY_SLOTS_MAX) {
		printk(KERN_INFO
		       "xen-netback: fatal_skb_slots too small (%d), bump it to XEN_NETBK_LEGACY_SLOTS_MAX (%d)\n",
		       fatal_skb_slots, XEN_NETBK_LEGACY_SLOTS_MAX);
		fatal_skb_slots = XEN_NETBK_LEGACY_SLOTS_MAX;
	}

	xen_netbk_group_nr = num_online_cpus();
	xen_netbk = vzalloc(sizeof(struct xen_netbk) * xen_netbk_group_nr);
	if (!xen_netbk) {
		printk(KERN_ALERT "%s: out of memory\n", __func__);
		return -ENOMEM;
	}
=======
static void xenvif_start_queue(struct xenvif *vif)
{
	if (xenvif_schedulable(vif))
		netif_wake_queue(vif->dev);
}
>>>>>>> c3ade0e0

int xenvif_kthread(void *data)
{
	struct xenvif *vif = data;
	struct sk_buff *skb;

	while (!kthread_should_stop()) {
		wait_event_interruptible(vif->wq,
					 rx_work_todo(vif) ||
					 vif->disabled ||
					 kthread_should_stop());

		/* This frontend is found to be rogue, disable it in
		 * kthread context. Currently this is only set when
		 * netback finds out frontend sends malformed packet,
		 * but we cannot disable the interface in softirq
		 * context so we defer it here.
		 */
		if (unlikely(vif->disabled && netif_carrier_ok(vif->dev)))
			xenvif_carrier_off(vif);

		if (kthread_should_stop())
			break;

		if (!skb_queue_empty(&vif->rx_queue))
			xenvif_rx_action(vif);

		if (skb_queue_empty(&vif->rx_queue) &&
		    netif_queue_stopped(vif->dev))
			xenvif_start_queue(vif);

		cond_resched();
	}

	/* Bin any remaining skbs */
	while ((skb = skb_dequeue(&vif->rx_queue)) != NULL)
		dev_kfree_skb(skb);

	return 0;
}

static int __init netback_init(void)
{
	int rc = 0;

	if (!xen_domain())
		return -ENODEV;

	if (fatal_skb_slots < XEN_NETBK_LEGACY_SLOTS_MAX) {
		pr_info("fatal_skb_slots too small (%d), bump it to XEN_NETBK_LEGACY_SLOTS_MAX (%d)\n",
			fatal_skb_slots, XEN_NETBK_LEGACY_SLOTS_MAX);
		fatal_skb_slots = XEN_NETBK_LEGACY_SLOTS_MAX;
	}

	rc = xenvif_xenbus_init();
	if (rc)
		goto failed_init;

	return 0;

failed_init:
	return rc;
}

module_init(netback_init);

static void __exit netback_fini(void)
{
	xenvif_xenbus_fini();
}
module_exit(netback_fini);

MODULE_LICENSE("Dual BSD/GPL");
MODULE_ALIAS("xen-backend:vif");<|MERGE_RESOLUTION|>--- conflicted
+++ resolved
@@ -47,7 +47,13 @@
 #include <asm/xen/hypercall.h>
 #include <asm/xen/page.h>
 
-<<<<<<< HEAD
+/* Provide an option to disable split event channels at load time as
+ * event channels are limited resource. Split event channels are
+ * enabled by default.
+ */
+bool separate_tx_rx_irq = 1;
+module_param(separate_tx_rx_irq, bool, 0644);
+
 /*
  * This is the maximum slots a skb can have. If a guest sends a skb
  * which exceeds this limit it is considered malicious.
@@ -64,114 +70,12 @@
  */
 #define XEN_NETBK_LEGACY_SLOTS_MAX XEN_NETIF_NR_SLOTS_MIN
 
-typedef unsigned int pending_ring_idx_t;
-#define INVALID_PENDING_RING_IDX (~0U)
-
-struct pending_tx_info {
-	struct xen_netif_tx_request req; /* coalesced tx request */
-	struct xenvif *vif;
-	pending_ring_idx_t head; /* head != INVALID_PENDING_RING_IDX
-				  * if it is head of one or more tx
-				  * reqs
-				  */
-};
-
-struct netbk_rx_meta {
-	int id;
-	int size;
-	int gso_size;
-};
-
-#define MAX_PENDING_REQS 256
-
-/* Discriminate from any valid pending_idx value. */
-#define INVALID_PENDING_IDX 0xFFFF
-
-#define MAX_BUFFER_OFFSET PAGE_SIZE
-
-/* extra field used in struct page */
-union page_ext {
-	struct {
-#if BITS_PER_LONG < 64
-#define IDX_WIDTH   8
-#define GROUP_WIDTH (BITS_PER_LONG - IDX_WIDTH)
-		unsigned int group:GROUP_WIDTH;
-		unsigned int idx:IDX_WIDTH;
-#else
-		unsigned int group, idx;
-#endif
-	} e;
-	void *mapping;
-};
-
-struct xen_netbk {
-	wait_queue_head_t wq;
-	struct task_struct *task;
-
-	struct sk_buff_head rx_queue;
-	struct sk_buff_head tx_queue;
-
-	struct timer_list net_timer;
-
-	struct page *mmap_pages[MAX_PENDING_REQS];
-
-	pending_ring_idx_t pending_prod;
-	pending_ring_idx_t pending_cons;
-	struct list_head net_schedule_list;
-
-	/* Protect the net_schedule_list in netif. */
-	spinlock_t net_schedule_list_lock;
-
-	atomic_t netfront_count;
-
-	struct pending_tx_info pending_tx_info[MAX_PENDING_REQS];
-	/* Coalescing tx requests before copying makes number of grant
-	 * copy ops greater or equal to number of slots required. In
-	 * worst case a tx request consumes 2 gnttab_copy.
-	 */
-	struct gnttab_copy tx_copy_ops[2*MAX_PENDING_REQS];
-
-	u16 pending_ring[MAX_PENDING_REQS];
-=======
-/* Provide an option to disable split event channels at load time as
- * event channels are limited resource. Split event channels are
- * enabled by default.
- */
-bool separate_tx_rx_irq = 1;
-module_param(separate_tx_rx_irq, bool, 0644);
->>>>>>> c3ade0e0
-
-/*
- * This is the maximum slots a skb can have. If a guest sends a skb
- * which exceeds this limit it is considered malicious.
- */
-#define FATAL_SKB_SLOTS_DEFAULT 20
-static unsigned int fatal_skb_slots = FATAL_SKB_SLOTS_DEFAULT;
-module_param(fatal_skb_slots, uint, 0444);
-
-/*
- * To avoid confusion, we define XEN_NETBK_LEGACY_SLOTS_MAX indicating
- * the maximum slots a valid packet can use. Now this value is defined
- * to be XEN_NETIF_NR_SLOTS_MIN, which is supposed to be supported by
- * all backend.
- */
-#define XEN_NETBK_LEGACY_SLOTS_MAX XEN_NETIF_NR_SLOTS_MIN
-
 /*
  * If head != INVALID_PENDING_RING_IDX, it means this tx request is head of
  * one or more merged tx requests, otherwise it is the continuation of
  * previous tx request.
  */
-<<<<<<< HEAD
-static inline int pending_tx_is_head(struct xen_netbk *netbk, RING_IDX idx)
-{
-	return netbk->pending_tx_info[idx].head != INVALID_PENDING_RING_IDX;
-}
-
-void xen_netbk_add_xenvif(struct xenvif *vif)
-=======
 static inline int pending_tx_is_head(struct xenvif *vif, RING_IDX idx)
->>>>>>> c3ade0e0
 {
 	return vif->pending_tx_info[idx].head != INVALID_PENDING_RING_IDX;
 }
@@ -179,11 +83,6 @@
 static void xenvif_idx_release(struct xenvif *vif, u16 pending_idx,
 			       u8 status);
 
-<<<<<<< HEAD
-static void xen_netbk_idx_release(struct xen_netbk *netbk, u16 pending_idx,
-				  u8 status);
-=======
->>>>>>> c3ade0e0
 static void make_tx_response(struct xenvif *vif,
 			     struct xen_netif_tx_request *txp,
 			     s8       st);
@@ -240,20 +139,7 @@
 
 bool xenvif_rx_ring_slots_available(struct xenvif *vif, int needed)
 {
-<<<<<<< HEAD
-	wake_up(&netbk->wq);
-}
-
-static int max_required_rx_slots(struct xenvif *vif)
-{
-	int max = DIV_ROUND_UP(vif->dev->mtu, PAGE_SIZE);
-
-	/* XXX FIXME: RX path dependent on MAX_SKB_FRAGS */
-	if (vif->can_sg || vif->gso || vif->gso_prefix)
-		max += MAX_SKB_FRAGS + 1; /* extra_info + frags */
-=======
 	RING_IDX prod, cons;
->>>>>>> c3ade0e0
 
 	do {
 		prod = vif->rx.sring->req_prod;
@@ -623,11 +509,6 @@
 							 PAGE_SIZE);
 		}
 
-<<<<<<< HEAD
-		/* Filled the batch queue? */
-		/* XXX FIXME: RX path dependent on MAX_SKB_FRAGS */
-		if (count + MAX_SKB_FRAGS >= XEN_NETIF_RX_RING_SIZE)
-=======
 		/* To avoid the estimate becoming too pessimal for some
 		 * frontends that limit posted rx requests, cap the estimate
 		 * at MAX_SKB_FRAGS.
@@ -646,7 +527,6 @@
 			skb_queue_head(&vif->rx_queue, skb);
 			need_to_notify = true;
 			vif->rx_last_skb_slots = max_slots_needed;
->>>>>>> c3ade0e0
 			break;
 		} else
 			vif->rx_last_skb_slots = 0;
@@ -797,19 +677,6 @@
 	vif->tx.req_cons = cons;
 }
 
-<<<<<<< HEAD
-static void netbk_fatal_tx_err(struct xenvif *vif)
-{
-	netdev_err(vif->dev, "fatal error; disabling device\n");
-	xenvif_carrier_off(vif);
-	xenvif_put(vif);
-}
-
-static int netbk_count_requests(struct xenvif *vif,
-				struct xen_netif_tx_request *first,
-				struct xen_netif_tx_request *txp,
-				int work_to_do)
-=======
 static void xenvif_fatal_tx_err(struct xenvif *vif)
 {
 	netdev_err(vif->dev, "fatal error; disabling device\n");
@@ -821,7 +688,6 @@
 				 struct xen_netif_tx_request *first,
 				 struct xen_netif_tx_request *txp,
 				 int work_to_do)
->>>>>>> c3ade0e0
 {
 	RING_IDX cons = vif->tx.req_cons;
 	int slots = 0;
@@ -838,8 +704,7 @@
 			netdev_err(vif->dev,
 				   "Asked for %d slots but exceeds this limit\n",
 				   work_to_do);
-<<<<<<< HEAD
-			netbk_fatal_tx_err(vif);
+			xenvif_fatal_tx_err(vif);
 			return -ENODATA;
 		}
 
@@ -850,7 +715,7 @@
 			netdev_err(vif->dev,
 				   "Malicious frontend using %d slots, threshold %u\n",
 				   slots, fatal_skb_slots);
-			netbk_fatal_tx_err(vif);
+			xenvif_fatal_tx_err(vif);
 			return -E2BIG;
 		}
 
@@ -869,38 +734,6 @@
 			drop_err = -E2BIG;
 		}
 
-=======
-			xenvif_fatal_tx_err(vif);
-			return -ENODATA;
-		}
-
-		/* This guest is really using too many slots and
-		 * considered malicious.
-		 */
-		if (unlikely(slots >= fatal_skb_slots)) {
-			netdev_err(vif->dev,
-				   "Malicious frontend using %d slots, threshold %u\n",
-				   slots, fatal_skb_slots);
-			xenvif_fatal_tx_err(vif);
-			return -E2BIG;
-		}
-
-		/* Xen network protocol had implicit dependency on
-		 * MAX_SKB_FRAGS. XEN_NETBK_LEGACY_SLOTS_MAX is set to
-		 * the historical MAX_SKB_FRAGS value 18 to honor the
-		 * same behavior as before. Any packet using more than
-		 * 18 slots but less than fatal_skb_slots slots is
-		 * dropped
-		 */
-		if (!drop_err && slots >= XEN_NETBK_LEGACY_SLOTS_MAX) {
-			if (net_ratelimit())
-				netdev_dbg(vif->dev,
-					   "Too many slots (%d) exceeding limit (%d), dropping packet\n",
-					   slots, XEN_NETBK_LEGACY_SLOTS_MAX);
-			drop_err = -E2BIG;
-		}
-
->>>>>>> c3ade0e0
 		if (drop_err)
 			txp = &dropped_tx;
 
@@ -930,11 +763,7 @@
 		if (unlikely((txp->offset + txp->size) > PAGE_SIZE)) {
 			netdev_err(vif->dev, "Cross page boundary, txp->offset: %x, size: %u\n",
 				 txp->offset, txp->size);
-<<<<<<< HEAD
-			netbk_fatal_tx_err(vif);
-=======
 			xenvif_fatal_tx_err(vif);
->>>>>>> c3ade0e0
 			return -EINVAL;
 		}
 
@@ -946,24 +775,15 @@
 	} while (more_data);
 
 	if (drop_err) {
-<<<<<<< HEAD
-		netbk_tx_err(vif, first, cons + slots);
-=======
 		xenvif_tx_err(vif, first, cons + slots);
->>>>>>> c3ade0e0
 		return drop_err;
 	}
 
 	return slots;
 }
 
-<<<<<<< HEAD
-static struct page *xen_netbk_alloc_page(struct xen_netbk *netbk,
-					 u16 pending_idx)
-=======
 static struct page *xenvif_alloc_page(struct xenvif *vif,
 				      u16 pending_idx)
->>>>>>> c3ade0e0
 {
 	struct page *page;
 
@@ -1001,22 +821,14 @@
 
 	/* Coalesce tx requests, at this point the packet passed in
 	 * should be <= 64K. Any packets larger than 64K have been
-<<<<<<< HEAD
-	 * handled in netbk_count_requests().
-=======
 	 * handled in xenvif_count_requests().
->>>>>>> c3ade0e0
 	 */
 	for (shinfo->nr_frags = slot = start; slot < nr_slots;
 	     shinfo->nr_frags++) {
 		struct pending_tx_info *pending_tx_info =
 			vif->pending_tx_info;
 
-<<<<<<< HEAD
-		page = alloc_page(GFP_KERNEL|__GFP_COLD);
-=======
 		page = alloc_page(GFP_ATOMIC|__GFP_COLD);
->>>>>>> c3ade0e0
 		if (!page)
 			goto err;
 
@@ -1051,34 +863,18 @@
 				gop->len = txp->size;
 				dst_offset += gop->len;
 
-<<<<<<< HEAD
-				index = pending_index(netbk->pending_cons++);
-
-				pending_idx = netbk->pending_ring[index];
+				index = pending_index(vif->pending_cons++);
+
+				pending_idx = vif->pending_ring[index];
 
 				memcpy(&pending_tx_info[pending_idx].req, txp,
 				       sizeof(*txp));
-				xenvif_get(vif);
-
-				pending_tx_info[pending_idx].vif = vif;
-=======
-				index = pending_index(vif->pending_cons++);
-
-				pending_idx = vif->pending_ring[index];
-
-				memcpy(&pending_tx_info[pending_idx].req, txp,
-				       sizeof(*txp));
->>>>>>> c3ade0e0
 
 				/* Poison these fields, corresponding
 				 * fields for head tx req will be set
 				 * to correct values after the loop.
 				 */
-<<<<<<< HEAD
-				netbk->mmap_pages[pending_idx] = (void *)(~0UL);
-=======
 				vif->mmap_pages[pending_idx] = (void *)(~0UL);
->>>>>>> c3ade0e0
 				pending_tx_info[pending_idx].head =
 					INVALID_PENDING_RING_IDX;
 
@@ -1098,12 +894,7 @@
 		first->req.offset = 0;
 		first->req.size = dst_offset;
 		first->head = start_idx;
-<<<<<<< HEAD
-		set_page_ext(page, netbk, head_idx);
-		netbk->mmap_pages[head_idx] = page;
-=======
 		vif->mmap_pages[head_idx] = page;
->>>>>>> c3ade0e0
 		frag_set_pending_idx(&frags[shinfo->nr_frags], head_idx);
 	}
 
@@ -1113,21 +904,13 @@
 err:
 	/* Unwind, freeing all pages and sending error responses. */
 	while (shinfo->nr_frags-- > start) {
-<<<<<<< HEAD
-		xen_netbk_idx_release(netbk,
-=======
 		xenvif_idx_release(vif,
->>>>>>> c3ade0e0
 				frag_get_pending_idx(&frags[shinfo->nr_frags]),
 				XEN_NETIF_RSP_ERROR);
 	}
 	/* The head too, if necessary. */
 	if (start)
-<<<<<<< HEAD
-		xen_netbk_idx_release(netbk, pending_idx, XEN_NETIF_RSP_ERROR);
-=======
 		xenvif_idx_release(vif, pending_idx, XEN_NETIF_RSP_ERROR);
->>>>>>> c3ade0e0
 
 	return NULL;
 }
@@ -1147,11 +930,7 @@
 	/* Check status of header. */
 	err = gop->status;
 	if (unlikely(err))
-<<<<<<< HEAD
-		xen_netbk_idx_release(netbk, pending_idx, XEN_NETIF_RSP_ERROR);
-=======
 		xenvif_idx_release(vif, pending_idx, XEN_NETIF_RSP_ERROR);
->>>>>>> c3ade0e0
 
 	/* Skip first skb fragment if it is on same page as header fragment. */
 	start = (frag_get_pending_idx(&shinfo->frags[0]) == pending_idx);
@@ -1161,11 +940,7 @@
 		pending_ring_idx_t head;
 
 		pending_idx = frag_get_pending_idx(&shinfo->frags[i]);
-<<<<<<< HEAD
-		tx_info = &netbk->pending_tx_info[pending_idx];
-=======
 		tx_info = &vif->pending_tx_info[pending_idx];
->>>>>>> c3ade0e0
 		head = tx_info->head;
 
 		/* Check error status: if okay then remember grant handle. */
@@ -1173,32 +948,19 @@
 			newerr = (++gop)->status;
 			if (newerr)
 				break;
-<<<<<<< HEAD
-			peek = netbk->pending_ring[pending_index(++head)];
-		} while (!pending_tx_is_head(netbk, peek));
-=======
 			peek = vif->pending_ring[pending_index(++head)];
 		} while (!pending_tx_is_head(vif, peek));
->>>>>>> c3ade0e0
 
 		if (likely(!newerr)) {
 			/* Had a previous error? Invalidate this fragment. */
 			if (unlikely(err))
-<<<<<<< HEAD
-				xen_netbk_idx_release(netbk, pending_idx, XEN_NETIF_RSP_OKAY);
-=======
 				xenvif_idx_release(vif, pending_idx,
 						   XEN_NETIF_RSP_OKAY);
->>>>>>> c3ade0e0
 			continue;
 		}
 
 		/* Error on this fragment: respond to client with an error. */
-<<<<<<< HEAD
-		xen_netbk_idx_release(netbk, pending_idx, XEN_NETIF_RSP_ERROR);
-=======
 		xenvif_idx_release(vif, pending_idx, XEN_NETIF_RSP_ERROR);
->>>>>>> c3ade0e0
 
 		/* Not the first error? Preceding frags already invalidated. */
 		if (err)
@@ -1206,18 +968,11 @@
 
 		/* First error: invalidate header and preceding fragments. */
 		pending_idx = *((u16 *)skb->data);
-<<<<<<< HEAD
-		xen_netbk_idx_release(netbk, pending_idx, XEN_NETIF_RSP_OKAY);
-		for (j = start; j < i; j++) {
-			pending_idx = frag_get_pending_idx(&shinfo->frags[j]);
-			xen_netbk_idx_release(netbk, pending_idx, XEN_NETIF_RSP_OKAY);
-=======
 		xenvif_idx_release(vif, pending_idx, XEN_NETIF_RSP_OKAY);
 		for (j = start; j < i; j++) {
 			pending_idx = frag_get_pending_idx(&shinfo->frags[j]);
 			xenvif_idx_release(vif, pending_idx,
 					   XEN_NETIF_RSP_OKAY);
->>>>>>> c3ade0e0
 		}
 
 		/* Remember the error: invalidate all subsequent fragments. */
@@ -1249,15 +1004,9 @@
 		skb->data_len += txp->size;
 		skb->truesize += txp->size;
 
-<<<<<<< HEAD
-		/* Take an extra reference to offset xen_netbk_idx_release */
-		get_page(netbk->mmap_pages[pending_idx]);
-		xen_netbk_idx_release(netbk, pending_idx, XEN_NETIF_RSP_OKAY);
-=======
 		/* Take an extra reference to offset xenvif_idx_release */
 		get_page(vif->mmap_pages[pending_idx]);
 		xenvif_idx_release(vif, pending_idx, XEN_NETIF_RSP_OKAY);
->>>>>>> c3ade0e0
 	}
 }
 
@@ -1271,11 +1020,7 @@
 	do {
 		if (unlikely(work_to_do-- <= 0)) {
 			netdev_err(vif->dev, "Missing extra info\n");
-<<<<<<< HEAD
-			netbk_fatal_tx_err(vif);
-=======
 			xenvif_fatal_tx_err(vif);
->>>>>>> c3ade0e0
 			return -EBADR;
 		}
 
@@ -1286,11 +1031,7 @@
 			vif->tx.req_cons = ++cons;
 			netdev_err(vif->dev,
 				   "Invalid extra type: %d\n", extra.type);
-<<<<<<< HEAD
-			netbk_fatal_tx_err(vif);
-=======
 			xenvif_fatal_tx_err(vif);
->>>>>>> c3ade0e0
 			return -EINVAL;
 		}
 
@@ -1307,16 +1048,6 @@
 {
 	if (!gso->u.gso.size) {
 		netdev_err(vif->dev, "GSO size must not be zero.\n");
-<<<<<<< HEAD
-		netbk_fatal_tx_err(vif);
-		return -EINVAL;
-	}
-
-	/* Currently only TCPv4 S.O. is supported. */
-	if (gso->u.gso.type != XEN_NETIF_GSO_TYPE_TCPV4) {
-		netdev_err(vif->dev, "Bad GSO type %d.\n", gso->u.gso.type);
-		netbk_fatal_tx_err(vif);
-=======
 		xenvif_fatal_tx_err(vif);
 		return -EINVAL;
 	}
@@ -1331,7 +1062,6 @@
 	default:
 		netdev_err(vif->dev, "Bad GSO type %d.\n", gso->u.gso.type);
 		xenvif_fatal_tx_err(vif);
->>>>>>> c3ade0e0
 		return -EINVAL;
 	}
 
@@ -1401,16 +1131,9 @@
 	struct sk_buff *skb;
 	int ret;
 
-<<<<<<< HEAD
-	while ((nr_pending_reqs(netbk) + XEN_NETBK_LEGACY_SLOTS_MAX
-		< MAX_PENDING_REQS) &&
-		!list_empty(&netbk->net_schedule_list)) {
-		struct xenvif *vif;
-=======
 	while ((nr_pending_reqs(vif) + XEN_NETBK_LEGACY_SLOTS_MAX
 		< MAX_PENDING_REQS) &&
 	       (skb_queue_len(&vif->tx_queue) < budget)) {
->>>>>>> c3ade0e0
 		struct xen_netif_tx_request txreq;
 		struct xen_netif_tx_request txfrags[XEN_NETBK_LEGACY_SLOTS_MAX];
 		struct page *page;
@@ -1421,19 +1144,6 @@
 		unsigned int data_len;
 		pending_ring_idx_t index;
 
-<<<<<<< HEAD
-		/* Get a netif from the list with work to do. */
-		vif = poll_net_schedule_list(netbk);
-		/* This can sometimes happen because the test of
-		 * list_empty(net_schedule_list) at the top of the
-		 * loop is unlocked.  Just go back and have another
-		 * look.
-		 */
-		if (!vif)
-			continue;
-
-=======
->>>>>>> c3ade0e0
 		if (vif->tx.sring->req_prod - vif->tx.req_cons >
 		    XEN_NETIF_TX_RING_SIZE) {
 			netdev_err(vif->dev,
@@ -1441,19 +1151,8 @@
 				   "req_prod %d, req_cons %d, size %ld\n",
 				   vif->tx.sring->req_prod, vif->tx.req_cons,
 				   XEN_NETIF_TX_RING_SIZE);
-<<<<<<< HEAD
-			netbk_fatal_tx_err(vif);
-			continue;
-		}
-
-		RING_FINAL_CHECK_FOR_REQUESTS(&vif->tx, work_to_do);
-		if (!work_to_do) {
-			xenvif_put(vif);
-			continue;
-=======
 			xenvif_fatal_tx_err(vif);
 			break;
->>>>>>> c3ade0e0
 		}
 
 		work_to_do = RING_HAS_UNCONSUMED_REQUESTS(&vif->tx);
@@ -1480,21 +1179,12 @@
 						       work_to_do);
 			idx = vif->tx.req_cons;
 			if (unlikely(work_to_do < 0))
-<<<<<<< HEAD
-				continue;
-		}
-
-		ret = netbk_count_requests(vif, &txreq, txfrags, work_to_do);
-		if (unlikely(ret < 0))
-			continue;
-=======
 				break;
 		}
 
 		ret = xenvif_count_requests(vif, &txreq, txfrags, work_to_do);
 		if (unlikely(ret < 0))
 			break;
->>>>>>> c3ade0e0
 
 		idx += ret;
 
@@ -1511,13 +1201,8 @@
 				   "txreq.offset: %x, size: %u, end: %lu\n",
 				   txreq.offset, txreq.size,
 				   (txreq.offset&~PAGE_MASK) + txreq.size);
-<<<<<<< HEAD
-			netbk_fatal_tx_err(vif);
-			continue;
-=======
 			xenvif_fatal_tx_err(vif);
 			break;
->>>>>>> c3ade0e0
 		}
 
 		index = pending_index(vif->pending_cons);
@@ -1543,26 +1228,15 @@
 			struct xen_netif_extra_info *gso;
 			gso = &extras[XEN_NETIF_EXTRA_TYPE_GSO - 1];
 
-<<<<<<< HEAD
-			if (netbk_set_skb_gso(vif, skb, gso)) {
-				/* Failure in netbk_set_skb_gso is fatal. */
-				kfree_skb(skb);
-				continue;
-=======
 			if (xenvif_set_skb_gso(vif, skb, gso)) {
 				/* Failure in xenvif_set_skb_gso is fatal. */
 				kfree_skb(skb);
 				break;
->>>>>>> c3ade0e0
 			}
 		}
 
 		/* XXX could copy straight to head */
-<<<<<<< HEAD
-		page = xen_netbk_alloc_page(netbk, pending_idx);
-=======
 		page = xenvif_alloc_page(vif, pending_idx);
->>>>>>> c3ade0e0
 		if (!page) {
 			kfree_skb(skb);
 			xenvif_tx_err(vif, &txreq, idx);
@@ -1584,12 +1258,7 @@
 
 		memcpy(&vif->pending_tx_info[pending_idx].req,
 		       &txreq, sizeof(txreq));
-<<<<<<< HEAD
-		netbk->pending_tx_info[pending_idx].vif = vif;
-		netbk->pending_tx_info[pending_idx].head = index;
-=======
 		vif->pending_tx_info[pending_idx].head = index;
->>>>>>> c3ade0e0
 		*((u16 *)skb->data) = pending_idx;
 
 		__skb_put(skb, data_len);
@@ -1658,12 +1327,8 @@
 			txp->size -= data_len;
 		} else {
 			/* Schedule a response immediately. */
-<<<<<<< HEAD
-			xen_netbk_idx_release(netbk, pending_idx, XEN_NETIF_RSP_OKAY);
-=======
 			xenvif_idx_release(vif, pending_idx,
 					   XEN_NETIF_RSP_OKAY);
->>>>>>> c3ade0e0
 		}
 
 		if (txp->flags & XEN_NETTXF_csum_blank)
@@ -1737,23 +1402,14 @@
 	return work_done;
 }
 
-<<<<<<< HEAD
-static void xen_netbk_idx_release(struct xen_netbk *netbk, u16 pending_idx,
-				  u8 status)
-=======
 static void xenvif_idx_release(struct xenvif *vif, u16 pending_idx,
 			       u8 status)
->>>>>>> c3ade0e0
 {
 	struct pending_tx_info *pending_tx_info;
 	pending_ring_idx_t head;
 	u16 peek; /* peek into next tx request */
 
-<<<<<<< HEAD
-	BUG_ON(netbk->mmap_pages[pending_idx] == (void *)(~0UL));
-=======
 	BUG_ON(vif->mmap_pages[pending_idx] == (void *)(~0UL));
->>>>>>> c3ade0e0
 
 	/* Already complete? */
 	if (vif->mmap_pages[pending_idx] == NULL)
@@ -1771,22 +1427,7 @@
 		pending_ring_idx_t idx = pending_index(head);
 		u16 info_idx = vif->pending_ring[idx];
 
-<<<<<<< HEAD
-	vif = pending_tx_info->vif;
-	head = pending_tx_info->head;
-
-	BUG_ON(!pending_tx_is_head(netbk, head));
-	BUG_ON(netbk->pending_ring[pending_index(head)] != pending_idx);
-
-	do {
-		pending_ring_idx_t index;
-		pending_ring_idx_t idx = pending_index(head);
-		u16 info_idx = netbk->pending_ring[idx];
-
-		pending_tx_info = &netbk->pending_tx_info[info_idx];
-=======
 		pending_tx_info = &vif->pending_tx_info[info_idx];
->>>>>>> c3ade0e0
 		make_tx_response(vif, &pending_tx_info->req, status);
 
 		/* Setting any number other than
@@ -1795,21 +1436,10 @@
 		 */
 		pending_tx_info->head = 0;
 
-<<<<<<< HEAD
-		index = pending_index(netbk->pending_prod++);
-		netbk->pending_ring[index] = netbk->pending_ring[info_idx];
-
-		xenvif_put(vif);
-
-		peek = netbk->pending_ring[pending_index(++head)];
-
-	} while (!pending_tx_is_head(netbk, peek));
-=======
 		index = pending_index(vif->pending_prod++);
 		vif->pending_ring[index] = vif->pending_ring[info_idx];
 
 		peek = vif->pending_ring[pending_index(++head)];
->>>>>>> c3ade0e0
 
 	} while (!pending_tx_is_head(vif, peek));
 
@@ -1871,15 +1501,9 @@
 static inline int tx_work_todo(struct xenvif *vif)
 {
 
-<<<<<<< HEAD
-	if ((nr_pending_reqs(netbk) + XEN_NETBK_LEGACY_SLOTS_MAX
-	     < MAX_PENDING_REQS) &&
-	     !list_empty(&netbk->net_schedule_list))
-=======
 	if (likely(RING_HAS_UNCONSUMED_REQUESTS(&vif->tx)) &&
 	    (nr_pending_reqs(vif) + XEN_NETBK_LEGACY_SLOTS_MAX
 	     < MAX_PENDING_REQS))
->>>>>>> c3ade0e0
 		return 1;
 
 	return 0;
@@ -1936,27 +1560,11 @@
 	netif_stop_queue(vif->dev);
 }
 
-<<<<<<< HEAD
-	if (fatal_skb_slots < XEN_NETBK_LEGACY_SLOTS_MAX) {
-		printk(KERN_INFO
-		       "xen-netback: fatal_skb_slots too small (%d), bump it to XEN_NETBK_LEGACY_SLOTS_MAX (%d)\n",
-		       fatal_skb_slots, XEN_NETBK_LEGACY_SLOTS_MAX);
-		fatal_skb_slots = XEN_NETBK_LEGACY_SLOTS_MAX;
-	}
-
-	xen_netbk_group_nr = num_online_cpus();
-	xen_netbk = vzalloc(sizeof(struct xen_netbk) * xen_netbk_group_nr);
-	if (!xen_netbk) {
-		printk(KERN_ALERT "%s: out of memory\n", __func__);
-		return -ENOMEM;
-	}
-=======
 static void xenvif_start_queue(struct xenvif *vif)
 {
 	if (xenvif_schedulable(vif))
 		netif_wake_queue(vif->dev);
 }
->>>>>>> c3ade0e0
 
 int xenvif_kthread(void *data)
 {
