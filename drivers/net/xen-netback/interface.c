--- conflicted
+++ resolved
@@ -179,18 +179,11 @@
 
 static void xenvif_down(struct xenvif *vif)
 {
-<<<<<<< HEAD
-	disable_irq(vif->irq);
-	del_timer_sync(&vif->credit_timeout);
-	xen_netbk_deschedule_xenvif(vif);
-	xen_netbk_remove_xenvif(vif);
-=======
 	napi_disable(&vif->napi);
 	disable_irq(vif->tx_irq);
 	if (vif->tx_irq != vif->rx_irq)
 		disable_irq(vif->rx_irq);
 	del_timer_sync(&vif->credit_timeout);
->>>>>>> c3ade0e0
 }
 
 static int xenvif_open(struct net_device *dev)
@@ -483,24 +476,17 @@
 	if (netif_running(dev))
 		xenvif_down(vif);
 	rtnl_unlock();
-<<<<<<< HEAD
-	xenvif_put(vif);
-=======
->>>>>>> c3ade0e0
 }
 
 void xenvif_disconnect(struct xenvif *vif)
 {
 	if (netif_carrier_ok(vif->dev))
 		xenvif_carrier_off(vif);
-<<<<<<< HEAD
-=======
 
 	if (vif->task) {
 		kthread_stop(vif->task);
 		vif->task = NULL;
 	}
->>>>>>> c3ade0e0
 
 	if (vif->tx_irq) {
 		if (vif->tx_irq == vif->rx_irq)
@@ -512,17 +498,12 @@
 		vif->tx_irq = 0;
 	}
 
-<<<<<<< HEAD
-	if (vif->irq)
-		unbind_from_irqhandler(vif->irq, vif);
-=======
 	xenvif_unmap_frontend_rings(vif);
 }
 
 void xenvif_free(struct xenvif *vif)
 {
 	netif_napi_del(&vif->napi);
->>>>>>> c3ade0e0
 
 	unregister_netdev(vif->dev);
 
