/*
 * Copyright (c) 2008-2011 Atheros Communications Inc.
 *
 * Permission to use, copy, modify, and/or distribute this software for any
 * purpose with or without fee is hereby granted, provided that the above
 * copyright notice and this permission notice appear in all copies.
 *
 * THE SOFTWARE IS PROVIDED "AS IS" AND THE AUTHOR DISCLAIMS ALL WARRANTIES
 * WITH REGARD TO THIS SOFTWARE INCLUDING ALL IMPLIED WARRANTIES OF
 * MERCHANTABILITY AND FITNESS. IN NO EVENT SHALL THE AUTHOR BE LIABLE FOR
 * ANY SPECIAL, DIRECT, INDIRECT, OR CONSEQUENTIAL DAMAGES OR ANY DAMAGES
 * WHATSOEVER RESULTING FROM LOSS OF USE, DATA OR PROFITS, WHETHER IN AN
 * ACTION OF CONTRACT, NEGLIGENCE OR OTHER TORTIOUS ACTION, ARISING OUT OF
 * OR IN CONNECTION WITH THE USE OR PERFORMANCE OF THIS SOFTWARE.
 */

#include "hw.h"
#include "ar9003_mac.h"
#include "ar9003_2p2_initvals.h"
#include "ar9003_buffalo_initvals.h"
#include "ar9485_initvals.h"
#include "ar9340_initvals.h"
#include "ar9330_1p1_initvals.h"
#include "ar9330_1p2_initvals.h"
#include "ar955x_1p0_initvals.h"
#include "ar9580_1p0_initvals.h"
#include "ar9462_2p0_initvals.h"
#include "ar9462_2p1_initvals.h"
#include "ar9565_1p0_initvals.h"
#include "ar9565_1p1_initvals.h"
#include "ar953x_initvals.h"

/* General hardware code for the AR9003 hadware family */

/*
 * The AR9003 family uses a new INI format (pre, core, post
 * arrays per subsystem). This provides support for the
 * AR9003 2.2 chipsets.
 */
static void ar9003_hw_init_mode_regs(struct ath_hw *ah)
{
<<<<<<< HEAD
#define AR9462_BB_CTX_COEFJ(x)	\
		ar9462_##x##_baseband_core_txfir_coeff_japan_2484

#define AR9462_BBC_TXIFR_COEFFJ \
		ar9462_2p0_baseband_core_txfir_coeff_japan_2484
=======
>>>>>>> c3ade0e0
	if (AR_SREV_9330_11(ah)) {
		/* mac */
		INIT_INI_ARRAY(&ah->iniMac[ATH_INI_CORE],
				ar9331_1p1_mac_core);
		INIT_INI_ARRAY(&ah->iniMac[ATH_INI_POST],
				ar9331_1p1_mac_postamble);

		/* bb */
		INIT_INI_ARRAY(&ah->iniBB[ATH_INI_CORE],
				ar9331_1p1_baseband_core);
		INIT_INI_ARRAY(&ah->iniBB[ATH_INI_POST],
				ar9331_1p1_baseband_postamble);

		/* radio */
		INIT_INI_ARRAY(&ah->iniRadio[ATH_INI_CORE],
				ar9331_1p1_radio_core);

		/* soc */
		INIT_INI_ARRAY(&ah->iniSOC[ATH_INI_PRE],
				ar9331_1p1_soc_preamble);
		INIT_INI_ARRAY(&ah->iniSOC[ATH_INI_POST],
				ar9331_1p1_soc_postamble);

		/* rx/tx gain */
		INIT_INI_ARRAY(&ah->iniModesRxGain,
				ar9331_common_rx_gain_1p1);
		INIT_INI_ARRAY(&ah->iniModesTxGain,
				ar9331_modes_lowest_ob_db_tx_gain_1p1);

		/* Japan 2484 Mhz CCK */
		INIT_INI_ARRAY(&ah->iniCckfirJapan2484,
			       ar9331_1p1_baseband_core_txfir_coeff_japan_2484);

		/* additional clock settings */
		if (ah->is_clk_25mhz)
			INIT_INI_ARRAY(&ah->iniAdditional,
					ar9331_1p1_xtal_25M);
		else
			INIT_INI_ARRAY(&ah->iniAdditional,
					ar9331_1p1_xtal_40M);
	} else if (AR_SREV_9330_12(ah)) {
		/* mac */
		INIT_INI_ARRAY(&ah->iniMac[ATH_INI_CORE],
				ar9331_1p2_mac_core);
		INIT_INI_ARRAY(&ah->iniMac[ATH_INI_POST],
				ar9331_1p2_mac_postamble);

		/* bb */
		INIT_INI_ARRAY(&ah->iniBB[ATH_INI_CORE],
				ar9331_1p2_baseband_core);
		INIT_INI_ARRAY(&ah->iniBB[ATH_INI_POST],
				ar9331_1p2_baseband_postamble);

		/* radio */
		INIT_INI_ARRAY(&ah->iniRadio[ATH_INI_CORE],
				ar9331_1p2_radio_core);

		/* soc */
		INIT_INI_ARRAY(&ah->iniSOC[ATH_INI_PRE],
				ar9331_1p2_soc_preamble);
		INIT_INI_ARRAY(&ah->iniSOC[ATH_INI_POST],
				ar9331_1p2_soc_postamble);

		/* rx/tx gain */
		INIT_INI_ARRAY(&ah->iniModesRxGain,
				ar9331_common_rx_gain_1p2);
		INIT_INI_ARRAY(&ah->iniModesTxGain,
				ar9331_modes_lowest_ob_db_tx_gain_1p2);

		/* Japan 2484 Mhz CCK */
		INIT_INI_ARRAY(&ah->iniCckfirJapan2484,
			       ar9331_1p2_baseband_core_txfir_coeff_japan_2484);

		/* additional clock settings */
		if (ah->is_clk_25mhz)
			INIT_INI_ARRAY(&ah->iniAdditional,
					ar9331_1p2_xtal_25M);
		else
			INIT_INI_ARRAY(&ah->iniAdditional,
					ar9331_1p2_xtal_40M);
	} else if (AR_SREV_9340(ah)) {
		/* mac */
		INIT_INI_ARRAY(&ah->iniMac[ATH_INI_CORE],
				ar9340_1p0_mac_core);
		INIT_INI_ARRAY(&ah->iniMac[ATH_INI_POST],
				ar9340_1p0_mac_postamble);

		/* bb */
		INIT_INI_ARRAY(&ah->iniBB[ATH_INI_CORE],
				ar9340_1p0_baseband_core);
		INIT_INI_ARRAY(&ah->iniBB[ATH_INI_POST],
				ar9340_1p0_baseband_postamble);

		/* radio */
		INIT_INI_ARRAY(&ah->iniRadio[ATH_INI_CORE],
				ar9340_1p0_radio_core);
		INIT_INI_ARRAY(&ah->iniRadio[ATH_INI_POST],
				ar9340_1p0_radio_postamble);

		/* soc */
		INIT_INI_ARRAY(&ah->iniSOC[ATH_INI_PRE],
				ar9340_1p0_soc_preamble);
		INIT_INI_ARRAY(&ah->iniSOC[ATH_INI_POST],
				ar9340_1p0_soc_postamble);

		/* rx/tx gain */
		INIT_INI_ARRAY(&ah->iniModesRxGain,
				ar9340Common_wo_xlna_rx_gain_table_1p0);
		INIT_INI_ARRAY(&ah->iniModesTxGain,
				ar9340Modes_high_ob_db_tx_gain_table_1p0);

		INIT_INI_ARRAY(&ah->iniModesFastClock,
			       ar9340Modes_fast_clock_1p0);
		INIT_INI_ARRAY(&ah->iniCckfirJapan2484,
			       ar9340_1p0_baseband_core_txfir_coeff_japan_2484);
		INIT_INI_ARRAY(&ah->ini_dfs,
			       ar9340_1p0_baseband_postamble_dfs_channel);

		if (!ah->is_clk_25mhz)
			INIT_INI_ARRAY(&ah->iniAdditional,
				       ar9340_1p0_radio_core_40M);
	} else if (AR_SREV_9485_11_OR_LATER(ah)) {
		/* mac */
		INIT_INI_ARRAY(&ah->iniMac[ATH_INI_CORE],
				ar9485_1_1_mac_core);
		INIT_INI_ARRAY(&ah->iniMac[ATH_INI_POST],
				ar9485_1_1_mac_postamble);

		/* bb */
		INIT_INI_ARRAY(&ah->iniBB[ATH_INI_PRE], ar9485_1_1);
		INIT_INI_ARRAY(&ah->iniBB[ATH_INI_CORE],
				ar9485_1_1_baseband_core);
		INIT_INI_ARRAY(&ah->iniBB[ATH_INI_POST],
				ar9485_1_1_baseband_postamble);

		/* radio */
		INIT_INI_ARRAY(&ah->iniRadio[ATH_INI_CORE],
				ar9485_1_1_radio_core);
		INIT_INI_ARRAY(&ah->iniRadio[ATH_INI_POST],
				ar9485_1_1_radio_postamble);

		/* soc */
		INIT_INI_ARRAY(&ah->iniSOC[ATH_INI_PRE],
				ar9485_1_1_soc_preamble);

		/* rx/tx gain */
		INIT_INI_ARRAY(&ah->iniModesRxGain,
				ar9485Common_wo_xlna_rx_gain_1_1);
		INIT_INI_ARRAY(&ah->iniModesTxGain,
				ar9485_modes_lowest_ob_db_tx_gain_1_1);

		/* Japan 2484 Mhz CCK */
		INIT_INI_ARRAY(&ah->iniCckfirJapan2484,
			       ar9485_1_1_baseband_core_txfir_coeff_japan_2484);

		if (ah->config.no_pll_pwrsave) {
			INIT_INI_ARRAY(&ah->iniPcieSerdes,
				       ar9485_1_1_pcie_phy_clkreq_disable_L1);
			INIT_INI_ARRAY(&ah->iniPcieSerdesLowPower,
				       ar9485_1_1_pcie_phy_clkreq_disable_L1);
		} else {
			INIT_INI_ARRAY(&ah->iniPcieSerdes,
				       ar9485_1_1_pll_on_cdr_on_clkreq_disable_L1);
			INIT_INI_ARRAY(&ah->iniPcieSerdesLowPower,
				       ar9485_1_1_pll_on_cdr_on_clkreq_disable_L1);
		}
	} else if (AR_SREV_9462_21(ah)) {
		INIT_INI_ARRAY(&ah->iniMac[ATH_INI_CORE],
			       ar9462_2p1_mac_core);
		INIT_INI_ARRAY(&ah->iniMac[ATH_INI_POST],
			       ar9462_2p1_mac_postamble);
		INIT_INI_ARRAY(&ah->iniBB[ATH_INI_CORE],
			       ar9462_2p1_baseband_core);
		INIT_INI_ARRAY(&ah->iniBB[ATH_INI_POST],
			       ar9462_2p1_baseband_postamble);
		INIT_INI_ARRAY(&ah->iniRadio[ATH_INI_CORE],
			       ar9462_2p1_radio_core);
		INIT_INI_ARRAY(&ah->iniRadio[ATH_INI_POST],
			       ar9462_2p1_radio_postamble);
		INIT_INI_ARRAY(&ah->ini_radio_post_sys2ant,
			       ar9462_2p1_radio_postamble_sys2ant);
		INIT_INI_ARRAY(&ah->iniSOC[ATH_INI_PRE],
			       ar9462_2p1_soc_preamble);
		INIT_INI_ARRAY(&ah->iniSOC[ATH_INI_POST],
			       ar9462_2p1_soc_postamble);
		INIT_INI_ARRAY(&ah->iniModesRxGain,
			       ar9462_2p1_common_rx_gain);
		INIT_INI_ARRAY(&ah->iniModesFastClock,
			       ar9462_2p1_modes_fast_clock);
		INIT_INI_ARRAY(&ah->iniCckfirJapan2484,
			       ar9462_2p1_baseband_core_txfir_coeff_japan_2484);
		INIT_INI_ARRAY(&ah->iniPcieSerdes,
			       ar9462_2p1_pciephy_clkreq_disable_L1);
		INIT_INI_ARRAY(&ah->iniPcieSerdesLowPower,
			       ar9462_2p1_pciephy_clkreq_disable_L1);
	} else if (AR_SREV_9462_20(ah)) {

		INIT_INI_ARRAY(&ah->iniMac[ATH_INI_CORE], ar9462_2p0_mac_core);
		INIT_INI_ARRAY(&ah->iniMac[ATH_INI_POST],
				ar9462_2p0_mac_postamble);

		INIT_INI_ARRAY(&ah->iniBB[ATH_INI_CORE],
				ar9462_2p0_baseband_core);
		INIT_INI_ARRAY(&ah->iniBB[ATH_INI_POST],
				ar9462_2p0_baseband_postamble);

		INIT_INI_ARRAY(&ah->iniRadio[ATH_INI_CORE],
				ar9462_2p0_radio_core);
		INIT_INI_ARRAY(&ah->iniRadio[ATH_INI_POST],
				ar9462_2p0_radio_postamble);
		INIT_INI_ARRAY(&ah->ini_radio_post_sys2ant,
				ar9462_2p0_radio_postamble_sys2ant);

		INIT_INI_ARRAY(&ah->iniSOC[ATH_INI_PRE],
				ar9462_2p0_soc_preamble);
		INIT_INI_ARRAY(&ah->iniSOC[ATH_INI_POST],
				ar9462_2p0_soc_postamble);

		INIT_INI_ARRAY(&ah->iniModesRxGain,
				ar9462_2p0_common_rx_gain);

		/* Awake -> Sleep Setting */
		INIT_INI_ARRAY(&ah->iniPcieSerdes,
<<<<<<< HEAD
				ar9462_pciephy_clkreq_disable_L1_2p0,
				ARRAY_SIZE(ar9462_pciephy_clkreq_disable_L1_2p0),
				2);
		/* Sleep -> Awake Setting */
		INIT_INI_ARRAY(&ah->iniPcieSerdesLowPower,
				ar9462_pciephy_clkreq_disable_L1_2p0,
				ARRAY_SIZE(ar9462_pciephy_clkreq_disable_L1_2p0),
				2);
=======
			       ar9462_2p0_pciephy_clkreq_disable_L1);
		/* Sleep -> Awake Setting */
		INIT_INI_ARRAY(&ah->iniPcieSerdesLowPower,
			       ar9462_2p0_pciephy_clkreq_disable_L1);
>>>>>>> c3ade0e0

		/* Fast clock modal settings */
		INIT_INI_ARRAY(&ah->iniModesFastClock,
				ar9462_2p0_modes_fast_clock);

		INIT_INI_ARRAY(&ah->iniCckfirJapan2484,
			       ar9462_2p0_baseband_core_txfir_coeff_japan_2484);
	} else if (AR_SREV_9550(ah)) {
		/* mac */
		INIT_INI_ARRAY(&ah->iniMac[ATH_INI_CORE],
				ar955x_1p0_mac_core);
		INIT_INI_ARRAY(&ah->iniMac[ATH_INI_POST],
				ar955x_1p0_mac_postamble);

		/* bb */
		INIT_INI_ARRAY(&ah->iniBB[ATH_INI_CORE],
				ar955x_1p0_baseband_core);
		INIT_INI_ARRAY(&ah->iniBB[ATH_INI_POST],
				ar955x_1p0_baseband_postamble);

		/* radio */
		INIT_INI_ARRAY(&ah->iniRadio[ATH_INI_CORE],
				ar955x_1p0_radio_core);
		INIT_INI_ARRAY(&ah->iniRadio[ATH_INI_POST],
				ar955x_1p0_radio_postamble);

		/* soc */
		INIT_INI_ARRAY(&ah->iniSOC[ATH_INI_PRE],
				ar955x_1p0_soc_preamble);
		INIT_INI_ARRAY(&ah->iniSOC[ATH_INI_POST],
				ar955x_1p0_soc_postamble);

		/* rx/tx gain */
		INIT_INI_ARRAY(&ah->iniModesRxGain,
			ar955x_1p0_common_wo_xlna_rx_gain_table);
		INIT_INI_ARRAY(&ah->ini_modes_rx_gain_bounds,
			ar955x_1p0_common_wo_xlna_rx_gain_bounds);
		INIT_INI_ARRAY(&ah->iniModesTxGain,
				ar955x_1p0_modes_xpa_tx_gain_table);

		/* Fast clock modal settings */
		INIT_INI_ARRAY(&ah->iniModesFastClock,
				ar955x_1p0_modes_fast_clock);
	} else if (AR_SREV_9531(ah)) {
		INIT_INI_ARRAY(&ah->iniMac[ATH_INI_CORE],
			       qca953x_1p0_mac_core);
		INIT_INI_ARRAY(&ah->iniMac[ATH_INI_POST],
			       qca953x_1p0_mac_postamble);
		INIT_INI_ARRAY(&ah->iniBB[ATH_INI_CORE],
			       qca953x_1p0_baseband_core);
		INIT_INI_ARRAY(&ah->iniBB[ATH_INI_POST],
			       qca953x_1p0_baseband_postamble);
		INIT_INI_ARRAY(&ah->iniRadio[ATH_INI_CORE],
			       qca953x_1p0_radio_core);
		INIT_INI_ARRAY(&ah->iniRadio[ATH_INI_POST],
			       qca953x_1p0_radio_postamble);
		INIT_INI_ARRAY(&ah->iniSOC[ATH_INI_PRE],
			       qca953x_1p0_soc_preamble);
		INIT_INI_ARRAY(&ah->iniSOC[ATH_INI_POST],
			       qca953x_1p0_soc_postamble);
		INIT_INI_ARRAY(&ah->iniModesRxGain,
			       qca953x_1p0_common_wo_xlna_rx_gain_table);
		INIT_INI_ARRAY(&ah->ini_modes_rx_gain_bounds,
			       qca953x_1p0_common_wo_xlna_rx_gain_bounds);
		INIT_INI_ARRAY(&ah->iniModesTxGain,
			       qca953x_1p0_modes_no_xpa_tx_gain_table);
		INIT_INI_ARRAY(&ah->iniModesFastClock,
			       qca953x_1p0_modes_fast_clock);
	} else if (AR_SREV_9580(ah)) {
		/* mac */
		INIT_INI_ARRAY(&ah->iniMac[ATH_INI_CORE],
				ar9580_1p0_mac_core);
		INIT_INI_ARRAY(&ah->iniMac[ATH_INI_POST],
				ar9580_1p0_mac_postamble);

		/* bb */
		INIT_INI_ARRAY(&ah->iniBB[ATH_INI_CORE],
				ar9580_1p0_baseband_core);
		INIT_INI_ARRAY(&ah->iniBB[ATH_INI_POST],
				ar9580_1p0_baseband_postamble);

		/* radio */
		INIT_INI_ARRAY(&ah->iniRadio[ATH_INI_CORE],
				ar9580_1p0_radio_core);
		INIT_INI_ARRAY(&ah->iniRadio[ATH_INI_POST],
				ar9580_1p0_radio_postamble);

		/* soc */
		INIT_INI_ARRAY(&ah->iniSOC[ATH_INI_PRE],
				ar9580_1p0_soc_preamble);
		INIT_INI_ARRAY(&ah->iniSOC[ATH_INI_POST],
				ar9580_1p0_soc_postamble);

		/* rx/tx gain */
		INIT_INI_ARRAY(&ah->iniModesRxGain,
				ar9580_1p0_rx_gain_table);
		INIT_INI_ARRAY(&ah->iniModesTxGain,
				ar9580_1p0_low_ob_db_tx_gain_table);

		INIT_INI_ARRAY(&ah->iniModesFastClock,
			       ar9580_1p0_modes_fast_clock);
		INIT_INI_ARRAY(&ah->iniCckfirJapan2484,
			       ar9580_1p0_baseband_core_txfir_coeff_japan_2484);
		INIT_INI_ARRAY(&ah->ini_dfs,
			       ar9580_1p0_baseband_postamble_dfs_channel);
	} else if (AR_SREV_9565_11_OR_LATER(ah)) {
		INIT_INI_ARRAY(&ah->iniMac[ATH_INI_CORE],
			       ar9565_1p1_mac_core);
		INIT_INI_ARRAY(&ah->iniMac[ATH_INI_POST],
			       ar9565_1p1_mac_postamble);

		INIT_INI_ARRAY(&ah->iniBB[ATH_INI_CORE],
			       ar9565_1p1_baseband_core);
		INIT_INI_ARRAY(&ah->iniBB[ATH_INI_POST],
			       ar9565_1p1_baseband_postamble);

		INIT_INI_ARRAY(&ah->iniRadio[ATH_INI_CORE],
			       ar9565_1p1_radio_core);
		INIT_INI_ARRAY(&ah->iniRadio[ATH_INI_POST],
			       ar9565_1p1_radio_postamble);

		INIT_INI_ARRAY(&ah->iniSOC[ATH_INI_PRE],
			       ar9565_1p1_soc_preamble);
		INIT_INI_ARRAY(&ah->iniSOC[ATH_INI_POST],
			       ar9565_1p1_soc_postamble);

		INIT_INI_ARRAY(&ah->iniModesRxGain,
			       ar9565_1p1_Common_rx_gain_table);
		INIT_INI_ARRAY(&ah->iniModesTxGain,
			       ar9565_1p1_Modes_lowest_ob_db_tx_gain_table);

		INIT_INI_ARRAY(&ah->iniPcieSerdes,
			       ar9565_1p1_pciephy_clkreq_disable_L1);
		INIT_INI_ARRAY(&ah->iniPcieSerdesLowPower,
			       ar9565_1p1_pciephy_clkreq_disable_L1);

		INIT_INI_ARRAY(&ah->iniModesFastClock,
				ar9565_1p1_modes_fast_clock);
		INIT_INI_ARRAY(&ah->iniCckfirJapan2484,
			       ar9565_1p1_baseband_core_txfir_coeff_japan_2484);
	} else if (AR_SREV_9565(ah)) {
		INIT_INI_ARRAY(&ah->iniMac[ATH_INI_CORE],
			       ar9565_1p0_mac_core);
		INIT_INI_ARRAY(&ah->iniMac[ATH_INI_POST],
			       ar9565_1p0_mac_postamble);

		INIT_INI_ARRAY(&ah->iniBB[ATH_INI_CORE],
			       ar9565_1p0_baseband_core);
		INIT_INI_ARRAY(&ah->iniBB[ATH_INI_POST],
			       ar9565_1p0_baseband_postamble);

		INIT_INI_ARRAY(&ah->iniRadio[ATH_INI_CORE],
			       ar9565_1p0_radio_core);
		INIT_INI_ARRAY(&ah->iniRadio[ATH_INI_POST],
			       ar9565_1p0_radio_postamble);

		INIT_INI_ARRAY(&ah->iniSOC[ATH_INI_PRE],
			       ar9565_1p0_soc_preamble);
		INIT_INI_ARRAY(&ah->iniSOC[ATH_INI_POST],
			       ar9565_1p0_soc_postamble);

		INIT_INI_ARRAY(&ah->iniModesRxGain,
			       ar9565_1p0_Common_rx_gain_table);
		INIT_INI_ARRAY(&ah->iniModesTxGain,
			       ar9565_1p0_Modes_lowest_ob_db_tx_gain_table);

		INIT_INI_ARRAY(&ah->iniPcieSerdes,
			       ar9565_1p0_pciephy_clkreq_disable_L1);
		INIT_INI_ARRAY(&ah->iniPcieSerdesLowPower,
			       ar9565_1p0_pciephy_clkreq_disable_L1);

		INIT_INI_ARRAY(&ah->iniModesFastClock,
				ar9565_1p0_modes_fast_clock);
		INIT_INI_ARRAY(&ah->iniCckfirJapan2484,
			       ar9565_1p0_baseband_core_txfir_coeff_japan_2484);
	} else {
		/* mac */
		INIT_INI_ARRAY(&ah->iniMac[ATH_INI_CORE],
				ar9300_2p2_mac_core);
		INIT_INI_ARRAY(&ah->iniMac[ATH_INI_POST],
				ar9300_2p2_mac_postamble);

		/* bb */
		INIT_INI_ARRAY(&ah->iniBB[ATH_INI_CORE],
				ar9300_2p2_baseband_core);
		INIT_INI_ARRAY(&ah->iniBB[ATH_INI_POST],
				ar9300_2p2_baseband_postamble);

		/* radio */
		INIT_INI_ARRAY(&ah->iniRadio[ATH_INI_CORE],
				ar9300_2p2_radio_core);
		INIT_INI_ARRAY(&ah->iniRadio[ATH_INI_POST],
				ar9300_2p2_radio_postamble);

		/* soc */
		INIT_INI_ARRAY(&ah->iniSOC[ATH_INI_PRE],
				ar9300_2p2_soc_preamble);
		INIT_INI_ARRAY(&ah->iniSOC[ATH_INI_POST],
				ar9300_2p2_soc_postamble);

		/* rx/tx gain */
		INIT_INI_ARRAY(&ah->iniModesRxGain,
				ar9300Common_rx_gain_table_2p2);
		INIT_INI_ARRAY(&ah->iniModesTxGain,
				ar9300Modes_lowest_ob_db_tx_gain_table_2p2);

		/* Load PCIE SERDES settings from INI */

		/* Awake Setting */

		INIT_INI_ARRAY(&ah->iniPcieSerdes,
				ar9300PciePhy_pll_on_clkreq_disable_L1_2p2);

		/* Sleep Setting */

		INIT_INI_ARRAY(&ah->iniPcieSerdesLowPower,
				ar9300PciePhy_pll_on_clkreq_disable_L1_2p2);

		/* Fast clock modal settings */
		INIT_INI_ARRAY(&ah->iniModesFastClock,
			       ar9300Modes_fast_clock_2p2);
		INIT_INI_ARRAY(&ah->iniCckfirJapan2484,
			       ar9300_2p2_baseband_core_txfir_coeff_japan_2484);
		INIT_INI_ARRAY(&ah->ini_dfs,
			       ar9300_2p2_baseband_postamble_dfs_channel);
	}
}

static void ar9003_tx_gain_table_mode0(struct ath_hw *ah)
{
	if (AR_SREV_9330_12(ah))
		INIT_INI_ARRAY(&ah->iniModesTxGain,
			ar9331_modes_lowest_ob_db_tx_gain_1p2);
	else if (AR_SREV_9330_11(ah))
		INIT_INI_ARRAY(&ah->iniModesTxGain,
			ar9331_modes_lowest_ob_db_tx_gain_1p1);
	else if (AR_SREV_9340(ah))
		INIT_INI_ARRAY(&ah->iniModesTxGain,
			ar9340Modes_lowest_ob_db_tx_gain_table_1p0);
	else if (AR_SREV_9485_11_OR_LATER(ah))
		INIT_INI_ARRAY(&ah->iniModesTxGain,
			ar9485_modes_lowest_ob_db_tx_gain_1_1);
	else if (AR_SREV_9550(ah))
		INIT_INI_ARRAY(&ah->iniModesTxGain,
			ar955x_1p0_modes_xpa_tx_gain_table);
	else if (AR_SREV_9531(ah))
		INIT_INI_ARRAY(&ah->iniModesTxGain,
			qca953x_1p0_modes_xpa_tx_gain_table);
	else if (AR_SREV_9580(ah))
		INIT_INI_ARRAY(&ah->iniModesTxGain,
			ar9580_1p0_lowest_ob_db_tx_gain_table);
	else if (AR_SREV_9462_21(ah))
		INIT_INI_ARRAY(&ah->iniModesTxGain,
			ar9462_2p1_modes_low_ob_db_tx_gain);
	else if (AR_SREV_9462_20(ah))
		INIT_INI_ARRAY(&ah->iniModesTxGain,
			ar9462_2p0_modes_low_ob_db_tx_gain);
	else if (AR_SREV_9565_11(ah))
		INIT_INI_ARRAY(&ah->iniModesTxGain,
			       ar9565_1p1_modes_low_ob_db_tx_gain_table);
	else if (AR_SREV_9565(ah))
		INIT_INI_ARRAY(&ah->iniModesTxGain,
			       ar9565_1p0_modes_low_ob_db_tx_gain_table);
	else
		INIT_INI_ARRAY(&ah->iniModesTxGain,
			ar9300Modes_lowest_ob_db_tx_gain_table_2p2);
}

static void ar9003_tx_gain_table_mode1(struct ath_hw *ah)
{
	if (AR_SREV_9330_12(ah))
		INIT_INI_ARRAY(&ah->iniModesTxGain,
			ar9331_modes_high_ob_db_tx_gain_1p2);
	else if (AR_SREV_9330_11(ah))
		INIT_INI_ARRAY(&ah->iniModesTxGain,
			ar9331_modes_high_ob_db_tx_gain_1p1);
	else if (AR_SREV_9340(ah))
		INIT_INI_ARRAY(&ah->iniModesTxGain,
			ar9340Modes_high_ob_db_tx_gain_table_1p0);
	else if (AR_SREV_9485_11_OR_LATER(ah))
		INIT_INI_ARRAY(&ah->iniModesTxGain,
			ar9485Modes_high_ob_db_tx_gain_1_1);
	else if (AR_SREV_9580(ah))
		INIT_INI_ARRAY(&ah->iniModesTxGain,
			ar9580_1p0_high_ob_db_tx_gain_table);
	else if (AR_SREV_9550(ah))
		INIT_INI_ARRAY(&ah->iniModesTxGain,
			ar955x_1p0_modes_no_xpa_tx_gain_table);
	else if (AR_SREV_9531(ah)) {
		if (AR_SREV_9531_11(ah))
			INIT_INI_ARRAY(&ah->iniModesTxGain,
				       qca953x_1p1_modes_no_xpa_tx_gain_table);
		else
			INIT_INI_ARRAY(&ah->iniModesTxGain,
				       qca953x_1p0_modes_no_xpa_tx_gain_table);
	} else if (AR_SREV_9462_21(ah))
		INIT_INI_ARRAY(&ah->iniModesTxGain,
			ar9462_2p1_modes_high_ob_db_tx_gain);
	else if (AR_SREV_9462_20(ah))
		INIT_INI_ARRAY(&ah->iniModesTxGain,
			ar9462_2p0_modes_high_ob_db_tx_gain);
	else if (AR_SREV_9565_11(ah))
		INIT_INI_ARRAY(&ah->iniModesTxGain,
			       ar9565_1p1_modes_high_ob_db_tx_gain_table);
	else if (AR_SREV_9565(ah))
		INIT_INI_ARRAY(&ah->iniModesTxGain,
			       ar9565_1p0_modes_high_ob_db_tx_gain_table);
	else
		INIT_INI_ARRAY(&ah->iniModesTxGain,
			ar9300Modes_high_ob_db_tx_gain_table_2p2);
}

static void ar9003_tx_gain_table_mode2(struct ath_hw *ah)
{
	if (AR_SREV_9330_12(ah))
		INIT_INI_ARRAY(&ah->iniModesTxGain,
			ar9331_modes_low_ob_db_tx_gain_1p2);
	else if (AR_SREV_9330_11(ah))
		INIT_INI_ARRAY(&ah->iniModesTxGain,
			ar9331_modes_low_ob_db_tx_gain_1p1);
	else if (AR_SREV_9340(ah))
		INIT_INI_ARRAY(&ah->iniModesTxGain,
			ar9340Modes_low_ob_db_tx_gain_table_1p0);
	else if (AR_SREV_9485_11_OR_LATER(ah))
		INIT_INI_ARRAY(&ah->iniModesTxGain,
			ar9485Modes_low_ob_db_tx_gain_1_1);
	else if (AR_SREV_9580(ah))
		INIT_INI_ARRAY(&ah->iniModesTxGain,
			ar9580_1p0_low_ob_db_tx_gain_table);
	else if (AR_SREV_9565_11(ah))
		INIT_INI_ARRAY(&ah->iniModesTxGain,
			       ar9565_1p1_modes_low_ob_db_tx_gain_table);
	else if (AR_SREV_9565(ah))
		INIT_INI_ARRAY(&ah->iniModesTxGain,
			       ar9565_1p0_modes_low_ob_db_tx_gain_table);
	else
		INIT_INI_ARRAY(&ah->iniModesTxGain,
			ar9300Modes_low_ob_db_tx_gain_table_2p2);
}

static void ar9003_tx_gain_table_mode3(struct ath_hw *ah)
{
	if (AR_SREV_9330_12(ah))
		INIT_INI_ARRAY(&ah->iniModesTxGain,
			ar9331_modes_high_power_tx_gain_1p2);
	else if (AR_SREV_9330_11(ah))
		INIT_INI_ARRAY(&ah->iniModesTxGain,
			ar9331_modes_high_power_tx_gain_1p1);
	else if (AR_SREV_9340(ah))
		INIT_INI_ARRAY(&ah->iniModesTxGain,
			ar9340Modes_high_power_tx_gain_table_1p0);
	else if (AR_SREV_9485_11_OR_LATER(ah))
		INIT_INI_ARRAY(&ah->iniModesTxGain,
			ar9485Modes_high_power_tx_gain_1_1);
	else if (AR_SREV_9580(ah))
		INIT_INI_ARRAY(&ah->iniModesTxGain,
			ar9580_1p0_high_power_tx_gain_table);
	else if (AR_SREV_9565_11(ah))
		INIT_INI_ARRAY(&ah->iniModesTxGain,
			       ar9565_1p1_modes_high_power_tx_gain_table);
	else if (AR_SREV_9565(ah))
		INIT_INI_ARRAY(&ah->iniModesTxGain,
			       ar9565_1p0_modes_high_power_tx_gain_table);
	else {
		if (ah->config.tx_gain_buffalo)
			INIT_INI_ARRAY(&ah->iniModesTxGain,
				       ar9300Modes_high_power_tx_gain_table_buffalo);
		else
			INIT_INI_ARRAY(&ah->iniModesTxGain,
				       ar9300Modes_high_power_tx_gain_table_2p2);
	}
}

static void ar9003_tx_gain_table_mode4(struct ath_hw *ah)
{
	if (AR_SREV_9340(ah))
		INIT_INI_ARRAY(&ah->iniModesTxGain,
			ar9340Modes_mixed_ob_db_tx_gain_table_1p0);
	else if (AR_SREV_9580(ah))
		INIT_INI_ARRAY(&ah->iniModesTxGain,
			ar9580_1p0_mixed_ob_db_tx_gain_table);
	else if (AR_SREV_9462_21(ah))
		INIT_INI_ARRAY(&ah->iniModesTxGain,
		       ar9462_2p1_modes_mix_ob_db_tx_gain);
	else if (AR_SREV_9462_20(ah))
		INIT_INI_ARRAY(&ah->iniModesTxGain,
		       ar9462_2p0_modes_mix_ob_db_tx_gain);
	else
		INIT_INI_ARRAY(&ah->iniModesTxGain,
			ar9300Modes_mixed_ob_db_tx_gain_table_2p2);
}

static void ar9003_tx_gain_table_mode5(struct ath_hw *ah)
{
	if (AR_SREV_9485_11_OR_LATER(ah))
		INIT_INI_ARRAY(&ah->iniModesTxGain,
			ar9485Modes_green_ob_db_tx_gain_1_1);
	else if (AR_SREV_9340(ah))
		INIT_INI_ARRAY(&ah->iniModesTxGain,
			ar9340Modes_ub124_tx_gain_table_1p0);
	else if (AR_SREV_9580(ah))
		INIT_INI_ARRAY(&ah->iniModesTxGain,
			ar9580_1p0_type5_tx_gain_table);
	else if (AR_SREV_9300_22(ah))
		INIT_INI_ARRAY(&ah->iniModesTxGain,
			ar9300Modes_type5_tx_gain_table_2p2);
}

static void ar9003_tx_gain_table_mode6(struct ath_hw *ah)
{
	if (AR_SREV_9340(ah))
		INIT_INI_ARRAY(&ah->iniModesTxGain,
			ar9340Modes_low_ob_db_and_spur_tx_gain_table_1p0);
	else if (AR_SREV_9485_11_OR_LATER(ah))
		INIT_INI_ARRAY(&ah->iniModesTxGain,
			ar9485Modes_green_spur_ob_db_tx_gain_1_1);
	else if (AR_SREV_9580(ah))
		INIT_INI_ARRAY(&ah->iniModesTxGain,
			ar9580_1p0_type6_tx_gain_table);
}

static void ar9003_tx_gain_table_mode7(struct ath_hw *ah)
{
	if (AR_SREV_9340(ah))
		INIT_INI_ARRAY(&ah->iniModesTxGain,
			       ar9340_cus227_tx_gain_table_1p0);
}

typedef void (*ath_txgain_tab)(struct ath_hw *ah);

static void ar9003_tx_gain_table_apply(struct ath_hw *ah)
{
	static const ath_txgain_tab modes[] = {
		ar9003_tx_gain_table_mode0,
		ar9003_tx_gain_table_mode1,
		ar9003_tx_gain_table_mode2,
		ar9003_tx_gain_table_mode3,
		ar9003_tx_gain_table_mode4,
		ar9003_tx_gain_table_mode5,
		ar9003_tx_gain_table_mode6,
		ar9003_tx_gain_table_mode7,
	};
	int idx = ar9003_hw_get_tx_gain_idx(ah);

	if (idx >= ARRAY_SIZE(modes))
		idx = 0;

	modes[idx](ah);
}

static void ar9003_rx_gain_table_mode0(struct ath_hw *ah)
{
	if (AR_SREV_9330_12(ah))
		INIT_INI_ARRAY(&ah->iniModesRxGain,
				ar9331_common_rx_gain_1p2);
	else if (AR_SREV_9330_11(ah))
		INIT_INI_ARRAY(&ah->iniModesRxGain,
				ar9331_common_rx_gain_1p1);
	else if (AR_SREV_9340(ah))
		INIT_INI_ARRAY(&ah->iniModesRxGain,
				ar9340Common_rx_gain_table_1p0);
	else if (AR_SREV_9485_11_OR_LATER(ah))
		INIT_INI_ARRAY(&ah->iniModesRxGain,
<<<<<<< HEAD
			       ar9485_common_rx_gain_1_1,
			       ARRAY_SIZE(ar9485_common_rx_gain_1_1),
				2);
	else if (AR_SREV_9580(ah))
=======
			       ar9485_common_rx_gain_1_1);
	else if (AR_SREV_9550(ah)) {
>>>>>>> c3ade0e0
		INIT_INI_ARRAY(&ah->iniModesRxGain,
				ar955x_1p0_common_rx_gain_table);
		INIT_INI_ARRAY(&ah->ini_modes_rx_gain_bounds,
				ar955x_1p0_common_rx_gain_bounds);
	} else if (AR_SREV_9531(ah)) {
		INIT_INI_ARRAY(&ah->iniModesRxGain,
			       qca953x_1p0_common_rx_gain_table);
		INIT_INI_ARRAY(&ah->ini_modes_rx_gain_bounds,
			       qca953x_1p0_common_rx_gain_bounds);
	} else if (AR_SREV_9580(ah))
		INIT_INI_ARRAY(&ah->iniModesRxGain,
				ar9580_1p0_rx_gain_table);
	else if (AR_SREV_9462_21(ah))
		INIT_INI_ARRAY(&ah->iniModesRxGain,
				ar9462_2p1_common_rx_gain);
	else if (AR_SREV_9462_20(ah))
		INIT_INI_ARRAY(&ah->iniModesRxGain,
				ar9462_2p0_common_rx_gain);
	else if (AR_SREV_9565_11(ah))
		INIT_INI_ARRAY(&ah->iniModesRxGain,
			       ar9565_1p1_Common_rx_gain_table);
	else if (AR_SREV_9565(ah))
		INIT_INI_ARRAY(&ah->iniModesRxGain,
			       ar9565_1p0_Common_rx_gain_table);
	else
		INIT_INI_ARRAY(&ah->iniModesRxGain,
				ar9300Common_rx_gain_table_2p2);
}

static void ar9003_rx_gain_table_mode1(struct ath_hw *ah)
{
	if (AR_SREV_9330_12(ah))
		INIT_INI_ARRAY(&ah->iniModesRxGain,
			ar9331_common_wo_xlna_rx_gain_1p2);
	else if (AR_SREV_9330_11(ah))
		INIT_INI_ARRAY(&ah->iniModesRxGain,
			ar9331_common_wo_xlna_rx_gain_1p1);
	else if (AR_SREV_9340(ah))
		INIT_INI_ARRAY(&ah->iniModesRxGain,
			ar9340Common_wo_xlna_rx_gain_table_1p0);
	else if (AR_SREV_9485_11_OR_LATER(ah))
		INIT_INI_ARRAY(&ah->iniModesRxGain,
			ar9485Common_wo_xlna_rx_gain_1_1);
	else if (AR_SREV_9462_21(ah))
		INIT_INI_ARRAY(&ah->iniModesRxGain,
			ar9462_2p1_common_wo_xlna_rx_gain);
	else if (AR_SREV_9462_20(ah))
		INIT_INI_ARRAY(&ah->iniModesRxGain,
			ar9462_2p0_common_wo_xlna_rx_gain);
	else if (AR_SREV_9550(ah)) {
		INIT_INI_ARRAY(&ah->iniModesRxGain,
			ar955x_1p0_common_wo_xlna_rx_gain_table);
		INIT_INI_ARRAY(&ah->ini_modes_rx_gain_bounds,
			ar955x_1p0_common_wo_xlna_rx_gain_bounds);
	} else if (AR_SREV_9531(ah)) {
		INIT_INI_ARRAY(&ah->iniModesRxGain,
			       qca953x_1p0_common_wo_xlna_rx_gain_table);
		INIT_INI_ARRAY(&ah->ini_modes_rx_gain_bounds,
			       qca953x_1p0_common_wo_xlna_rx_gain_bounds);
	} else if (AR_SREV_9580(ah))
		INIT_INI_ARRAY(&ah->iniModesRxGain,
			ar9580_1p0_wo_xlna_rx_gain_table);
	else if (AR_SREV_9565_11(ah))
		INIT_INI_ARRAY(&ah->iniModesRxGain,
			       ar9565_1p1_common_wo_xlna_rx_gain_table);
	else if (AR_SREV_9565(ah))
		INIT_INI_ARRAY(&ah->iniModesRxGain,
			       ar9565_1p0_common_wo_xlna_rx_gain_table);
	else
		INIT_INI_ARRAY(&ah->iniModesRxGain,
			ar9300Common_wo_xlna_rx_gain_table_2p2);
}

static void ar9003_rx_gain_table_mode2(struct ath_hw *ah)
{
	if (AR_SREV_9462_21(ah)) {
		INIT_INI_ARRAY(&ah->iniModesRxGain,
			       ar9462_2p1_common_mixed_rx_gain);
		INIT_INI_ARRAY(&ah->ini_modes_rxgain_bb_core,
			       ar9462_2p1_baseband_core_mix_rxgain);
		INIT_INI_ARRAY(&ah->ini_modes_rxgain_bb_postamble,
			       ar9462_2p1_baseband_postamble_mix_rxgain);
		INIT_INI_ARRAY(&ah->ini_modes_rxgain_5g_xlna,
			       ar9462_2p1_baseband_postamble_5g_xlna);
	} else if (AR_SREV_9462_20(ah)) {
		INIT_INI_ARRAY(&ah->iniModesRxGain,
			       ar9462_2p0_common_mixed_rx_gain);
		INIT_INI_ARRAY(&ah->ini_modes_rxgain_bb_core,
			       ar9462_2p0_baseband_core_mix_rxgain);
		INIT_INI_ARRAY(&ah->ini_modes_rxgain_bb_postamble,
			       ar9462_2p0_baseband_postamble_mix_rxgain);
		INIT_INI_ARRAY(&ah->ini_modes_rxgain_5g_xlna,
			       ar9462_2p0_baseband_postamble_5g_xlna);
	}
}

static void ar9003_rx_gain_table_mode3(struct ath_hw *ah)
{
	if (AR_SREV_9462_21(ah)) {
		INIT_INI_ARRAY(&ah->iniModesRxGain,
			       ar9462_2p1_common_5g_xlna_only_rxgain);
		INIT_INI_ARRAY(&ah->ini_modes_rxgain_5g_xlna,
			       ar9462_2p1_baseband_postamble_5g_xlna);
	} else if (AR_SREV_9462_20(ah)) {
		INIT_INI_ARRAY(&ah->iniModesRxGain,
			       ar9462_2p0_common_5g_xlna_only_rxgain);
		INIT_INI_ARRAY(&ah->ini_modes_rxgain_5g_xlna,
			       ar9462_2p0_baseband_postamble_5g_xlna);
	}
}

static void ar9003_rx_gain_table_apply(struct ath_hw *ah)
{
	switch (ar9003_hw_get_rx_gain_idx(ah)) {
	case 0:
	default:
		ar9003_rx_gain_table_mode0(ah);
		break;
	case 1:
		ar9003_rx_gain_table_mode1(ah);
		break;
	case 2:
		ar9003_rx_gain_table_mode2(ah);
		break;
	case 3:
		ar9003_rx_gain_table_mode3(ah);
		break;
	}
}

/* set gain table pointers according to values read from the eeprom */
static void ar9003_hw_init_mode_gain_regs(struct ath_hw *ah)
{
	ar9003_tx_gain_table_apply(ah);
	ar9003_rx_gain_table_apply(ah);
}

/*
 * Helper for ASPM support.
 *
 * Disable PLL when in L0s as well as receiver clock when in L1.
 * This power saving option must be enabled through the SerDes.
 *
 * Programming the SerDes must go through the same 288 bit serial shift
 * register as the other analog registers.  Hence the 9 writes.
 */
static void ar9003_hw_configpcipowersave(struct ath_hw *ah,
					 bool power_off)
{
	unsigned int i;
	struct ar5416IniArray *array;

	/*
	 * Increase L1 Entry Latency. Some WB222 boards don't have
	 * this change in eeprom/OTP.
	 *
	 */
	if (AR_SREV_9462(ah)) {
		u32 val = ah->config.aspm_l1_fix;
		if ((val & 0xff000000) == 0x17000000) {
			val &= 0x00ffffff;
			val |= 0x27000000;
			REG_WRITE(ah, 0x570c, val);
		}
	}

	/* Nothing to do on restore for 11N */
	if (!power_off /* !restore */) {
		/* set bit 19 to allow forcing of pcie core into L1 state */
		REG_SET_BIT(ah, AR_PCIE_PM_CTRL, AR_PCIE_PM_CTRL_ENA);
		REG_WRITE(ah, AR_WA, ah->WARegVal);
	}

	/*
	 * Configire PCIE after Ini init. SERDES values now come from ini file
	 * This enables PCIe low power mode.
	 */
	array = power_off ? &ah->iniPcieSerdes :
		&ah->iniPcieSerdesLowPower;

	for (i = 0; i < array->ia_rows; i++) {
		REG_WRITE(ah,
			  INI_RA(array, i, 0),
			  INI_RA(array, i, 1));
	}
}

static void ar9003_hw_init_hang_checks(struct ath_hw *ah)
{
	/*
	 * All chips support detection of BB/MAC hangs.
	 */
	ah->config.hw_hang_checks |= HW_BB_WATCHDOG;
	ah->config.hw_hang_checks |= HW_MAC_HANG;

	/*
	 * This is not required for AR9580 1.0
	 */
	if (AR_SREV_9300_22(ah))
		ah->config.hw_hang_checks |= HW_PHYRESTART_CLC_WAR;

	if (AR_SREV_9330(ah))
		ah->bb_watchdog_timeout_ms = 85;
	else
		ah->bb_watchdog_timeout_ms = 25;
}

/*
 * MAC HW hang check
 * =================
 *
 * Signature: dcu_chain_state is 0x6 and dcu_complete_state is 0x1.
 *
 * The state of each DCU chain (mapped to TX queues) is available from these
 * DMA debug registers:
 *
 * Chain 0 state : Bits 4:0   of AR_DMADBG_4
 * Chain 1 state : Bits 9:5   of AR_DMADBG_4
 * Chain 2 state : Bits 14:10 of AR_DMADBG_4
 * Chain 3 state : Bits 19:15 of AR_DMADBG_4
 * Chain 4 state : Bits 24:20 of AR_DMADBG_4
 * Chain 5 state : Bits 29:25 of AR_DMADBG_4
 * Chain 6 state : Bits 4:0   of AR_DMADBG_5
 * Chain 7 state : Bits 9:5   of AR_DMADBG_5
 * Chain 8 state : Bits 14:10 of AR_DMADBG_5
 * Chain 9 state : Bits 19:15 of AR_DMADBG_5
 *
 * The DCU chain state "0x6" means "WAIT_FRDONE" - wait for TX frame to be done.
 */

#define NUM_STATUS_READS 50

static bool ath9k_hw_verify_hang(struct ath_hw *ah, unsigned int queue)
{
	u32 dma_dbg_chain, dma_dbg_complete;
	u8 dcu_chain_state, dcu_complete_state;
	int i;

	for (i = 0; i < NUM_STATUS_READS; i++) {
		if (queue < 6)
			dma_dbg_chain = REG_READ(ah, AR_DMADBG_4);
		else
			dma_dbg_chain = REG_READ(ah, AR_DMADBG_5);

		dma_dbg_complete = REG_READ(ah, AR_DMADBG_6);

		dcu_chain_state = (dma_dbg_chain >> (5 * queue)) & 0x1f;
		dcu_complete_state = dma_dbg_complete & 0x3;

		if ((dcu_chain_state != 0x6) || (dcu_complete_state != 0x1))
			return false;
	}

	ath_dbg(ath9k_hw_common(ah), RESET,
		"MAC Hang signature found for queue: %d\n", queue);

	return true;
}

static bool ar9003_hw_detect_mac_hang(struct ath_hw *ah)
{
	u32 dma_dbg_4, dma_dbg_5, dma_dbg_6, chk_dbg;
	u8 dcu_chain_state, dcu_complete_state;
	bool dcu_wait_frdone = false;
	unsigned long chk_dcu = 0;
	unsigned int i = 0;

	dma_dbg_4 = REG_READ(ah, AR_DMADBG_4);
	dma_dbg_5 = REG_READ(ah, AR_DMADBG_5);
	dma_dbg_6 = REG_READ(ah, AR_DMADBG_6);

	dcu_complete_state = dma_dbg_6 & 0x3;
	if (dcu_complete_state != 0x1)
		goto exit;

	for (i = 0; i < ATH9K_NUM_TX_QUEUES; i++) {
		if (i < 6)
			chk_dbg = dma_dbg_4;
		else
			chk_dbg = dma_dbg_5;

		dcu_chain_state = (chk_dbg >> (5 * i)) & 0x1f;
		if (dcu_chain_state == 0x6) {
			dcu_wait_frdone = true;
			chk_dcu |= BIT(i);
		}
	}

	if ((dcu_complete_state == 0x1) && dcu_wait_frdone) {
		for_each_set_bit(i, &chk_dcu, ATH9K_NUM_TX_QUEUES) {
			if (ath9k_hw_verify_hang(ah, i))
				return true;
		}
	}
exit:
	return false;
}

/* Sets up the AR9003 hardware familiy callbacks */
void ar9003_hw_attach_ops(struct ath_hw *ah)
{
	struct ath_hw_private_ops *priv_ops = ath9k_hw_private_ops(ah);
	struct ath_hw_ops *ops = ath9k_hw_ops(ah);

	ar9003_hw_init_mode_regs(ah);
	priv_ops->init_mode_gain_regs = ar9003_hw_init_mode_gain_regs;
	priv_ops->init_hang_checks = ar9003_hw_init_hang_checks;
	priv_ops->detect_mac_hang = ar9003_hw_detect_mac_hang;

	ops->config_pci_powersave = ar9003_hw_configpcipowersave;

	ar9003_hw_attach_phy_ops(ah);
	ar9003_hw_attach_calib_ops(ah);
	ar9003_hw_attach_mac_ops(ah);
}<|MERGE_RESOLUTION|>--- conflicted
+++ resolved
@@ -39,14 +39,6 @@
  */
 static void ar9003_hw_init_mode_regs(struct ath_hw *ah)
 {
-<<<<<<< HEAD
-#define AR9462_BB_CTX_COEFJ(x)	\
-		ar9462_##x##_baseband_core_txfir_coeff_japan_2484
-
-#define AR9462_BBC_TXIFR_COEFFJ \
-		ar9462_2p0_baseband_core_txfir_coeff_japan_2484
-=======
->>>>>>> c3ade0e0
 	if (AR_SREV_9330_11(ah)) {
 		/* mac */
 		INIT_INI_ARRAY(&ah->iniMac[ATH_INI_CORE],
@@ -270,21 +262,10 @@
 
 		/* Awake -> Sleep Setting */
 		INIT_INI_ARRAY(&ah->iniPcieSerdes,
-<<<<<<< HEAD
-				ar9462_pciephy_clkreq_disable_L1_2p0,
-				ARRAY_SIZE(ar9462_pciephy_clkreq_disable_L1_2p0),
-				2);
-		/* Sleep -> Awake Setting */
-		INIT_INI_ARRAY(&ah->iniPcieSerdesLowPower,
-				ar9462_pciephy_clkreq_disable_L1_2p0,
-				ARRAY_SIZE(ar9462_pciephy_clkreq_disable_L1_2p0),
-				2);
-=======
 			       ar9462_2p0_pciephy_clkreq_disable_L1);
 		/* Sleep -> Awake Setting */
 		INIT_INI_ARRAY(&ah->iniPcieSerdesLowPower,
 			       ar9462_2p0_pciephy_clkreq_disable_L1);
->>>>>>> c3ade0e0
 
 		/* Fast clock modal settings */
 		INIT_INI_ARRAY(&ah->iniModesFastClock,
@@ -748,15 +729,8 @@
 				ar9340Common_rx_gain_table_1p0);
 	else if (AR_SREV_9485_11_OR_LATER(ah))
 		INIT_INI_ARRAY(&ah->iniModesRxGain,
-<<<<<<< HEAD
-			       ar9485_common_rx_gain_1_1,
-			       ARRAY_SIZE(ar9485_common_rx_gain_1_1),
-				2);
-	else if (AR_SREV_9580(ah))
-=======
 			       ar9485_common_rx_gain_1_1);
 	else if (AR_SREV_9550(ah)) {
->>>>>>> c3ade0e0
 		INIT_INI_ARRAY(&ah->iniModesRxGain,
 				ar955x_1p0_common_rx_gain_table);
 		INIT_INI_ARRAY(&ah->ini_modes_rx_gain_bounds,
