--- conflicted
+++ resolved
@@ -1075,10 +1075,7 @@
 
 	last_rssi = priv->rx.last_rssi;
 
-<<<<<<< HEAD
-	if (ieee80211_is_beacon(hdr->frame_control) &&
-	    !is_zero_ether_addr(common->curbssid) &&
-	    compare_ether_addr(hdr->addr3, common->curbssid) == 0) {
+	if (ath_is_mybeacon(common, hdr)) {
 		s8 rssi = rxbuf->rxstatus.rs_rssi;
 
 		if (likely(last_rssi != ATH_RSSI_DUMMY_MARKER))
@@ -1087,17 +1084,6 @@
 		if (rssi < 0)
 			rssi = 0;
 
-=======
-	if (ath_is_mybeacon(common, hdr)) {
-		s8 rssi = rxbuf->rxstatus.rs_rssi;
-
-		if (likely(last_rssi != ATH_RSSI_DUMMY_MARKER))
-			rssi = ATH_EP_RND(last_rssi, ATH_RSSI_EP_MULTIPLIER);
-
-		if (rssi < 0)
-			rssi = 0;
-
->>>>>>> c3ade0e0
 		priv->ah->stats.avgbrssi = rssi;
 	}
 
