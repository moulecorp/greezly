--- conflicted
+++ resolved
@@ -64,8 +64,7 @@
 static struct ath_buf *ath_tx_setup_buffer(struct ath_softc *sc,
 					   struct ath_txq *txq,
 					   struct ath_atx_tid *tid,
-					   struct sk_buff *skb,
-					   bool dequeue);
+					   struct sk_buff *skb);
 
 enum {
 	MCS_HT20,
@@ -363,7 +362,6 @@
 	}
 
 	bf = list_first_entry(&sc->tx.txbuf, struct ath_buf, list);
-	bf->bf_next = NULL;
 	list_del(&bf->list);
 
 	spin_unlock_bh(&sc->tx.txbuflock);
@@ -486,13 +484,8 @@
 	}
 
 	an = (struct ath_node *)sta->drv_priv;
-<<<<<<< HEAD
-	tidno = ieee80211_get_qos_ctl(hdr)[0] & IEEE80211_QOS_CTL_TID_MASK;
-	tid = ATH_AN_2_TID(an, tidno);
-=======
 	tid = ath_get_skb_tid(sc, an, skb);
 	seq_first = tid->seq_start;
->>>>>>> c3ade0e0
 	isba = ts->ts_flags & ATH9K_TX_BA;
 
 	/*
@@ -503,11 +496,7 @@
 	 * Only BlockAcks have a TID and therefore normal Acks cannot be
 	 * checked
 	 */
-<<<<<<< HEAD
-	if (isba && tidno != ts->tid)
-=======
 	if (isba && tid->tidno != ts->tid)
->>>>>>> c3ade0e0
 		txok = false;
 
 	isaggr = bf_isaggr(bf);
@@ -885,13 +874,9 @@
 		fi = get_frame_info(skb);
 		bf = fi->bf;
 		if (!fi->bf)
-<<<<<<< HEAD
-			bf = ath_tx_setup_buffer(sc, txq, tid, skb, true);
-=======
 			bf = ath_tx_setup_buffer(sc, txq, tid, skb);
 		else
 			bf->bf_state.stale = false;
->>>>>>> c3ade0e0
 
 		if (!bf) {
 			__skb_unlink(skb, *q);
@@ -1457,11 +1442,7 @@
 	int tidno;
 
 	for (tidno = 0, tid = &an->tid[tidno];
-<<<<<<< HEAD
-	     tidno < WME_NUM_TID; tidno++, tid++) {
-=======
 	     tidno < IEEE80211_NUM_TIDS; tidno++, tid++) {
->>>>>>> c3ade0e0
 
 		ac = tid->ac;
 		txq = ac->txq;
@@ -1469,19 +1450,11 @@
 		ath_txq_lock(sc, txq);
 
 		if (!tid->sched) {
-<<<<<<< HEAD
-			spin_unlock_bh(&txq->axq_lock);
-			continue;
-		}
-
-		buffered = !skb_queue_empty(&tid->buf_q);
-=======
 			ath_txq_unlock(sc, txq);
 			continue;
 		}
 
 		buffered = ath_tid_has_buffered(tid);
->>>>>>> c3ade0e0
 
 		tid->sched = false;
 		list_del(&tid->list);
@@ -1726,11 +1699,7 @@
 	ath9k_hw_get_txq_props(sc->sc_ah, qnum, &qi);
 
 	qi.tqi_readyTime = (TU_TO_USEC(cur_conf->beacon_interval) *
-<<<<<<< HEAD
-			    sc->config.cabqReadytime) / 100;
-=======
 			    ATH_CABQ_READY_TIME) / 100;
->>>>>>> c3ade0e0
 	ath_txq_update(sc, qnum, &qi);
 
 	return 0;
@@ -1984,26 +1953,6 @@
 			bf_last->bf_next = NULL;
 		}
 	}
-<<<<<<< HEAD
-
-	bf = ath_tx_setup_buffer(sc, txctl->txq, tid, skb, false);
-	if (!bf)
-		return;
-
-	bf->bf_state.bf_type = BUF_AMPDU;
-	INIT_LIST_HEAD(&bf_head);
-	list_add(&bf->list, &bf_head);
-
-	/* Add sub-frame to BAW */
-	ath_tx_addto_baw(sc, tid, bf->bf_state.seqno);
-
-	/* Queue to h/w without aggregation */
-	TX_STAT_INC(txctl->txq->axq_qnum, a_queued_hw);
-	bf->bf_lastbf = bf;
-	ath_tx_fill_desc(sc, bf, txctl->txq, fi->framelen);
-	ath_tx_txqaddbuf(sc, txctl->txq, &bf_head, false);
-=======
->>>>>>> c3ade0e0
 }
 
 static void ath_tx_send_normal(struct ath_softc *sc, struct ath_txq *txq,
@@ -2012,18 +1961,7 @@
 	struct ieee80211_tx_info *tx_info = IEEE80211_SKB_CB(skb);
 	struct ath_frame_info *fi = get_frame_info(skb);
 	struct list_head bf_head;
-<<<<<<< HEAD
-	struct ath_buf *bf;
-
-	bf = fi->bf;
-	if (!bf)
-		bf = ath_tx_setup_buffer(sc, txq, tid, skb, false);
-
-	if (!bf)
-		return;
-=======
 	struct ath_buf *bf = fi->bf;
->>>>>>> c3ade0e0
 
 	INIT_LIST_HEAD(&bf_head);
 	list_add_tail(&bf->list, &bf_head);
@@ -2033,13 +1971,6 @@
 		ath_tx_addto_baw(sc, tid, bf);
 	}
 
-<<<<<<< HEAD
-	/* update starting sequence number for subsequent ADDBA request */
-	if (tid)
-		INCR(tid->seq_start, IEEE80211_SEQ_MAX);
-
-=======
->>>>>>> c3ade0e0
 	bf->bf_next = NULL;
 	bf->bf_lastbf = bf;
 	ath_tx_fill_desc(sc, bf, txq, fi->framelen);
@@ -2115,8 +2046,7 @@
 static struct ath_buf *ath_tx_setup_buffer(struct ath_softc *sc,
 					   struct ath_txq *txq,
 					   struct ath_atx_tid *tid,
-					   struct sk_buff *skb,
-					   bool dequeue)
+					   struct sk_buff *skb)
 {
 	struct ath_common *common = ath9k_hw_common(sc->sc_ah);
 	struct ath_frame_info *fi = get_frame_info(skb);
@@ -2163,58 +2093,6 @@
 	fi->bf = bf;
 
 	return bf;
-<<<<<<< HEAD
-
-error:
-	if (dequeue)
-		__skb_unlink(skb, &tid->buf_q);
-	dev_kfree_skb_any(skb);
-	return NULL;
-}
-
-/* FIXME: tx power */
-static void ath_tx_start_dma(struct ath_softc *sc, struct sk_buff *skb,
-			     struct ath_tx_control *txctl)
-{
-	struct ieee80211_tx_info *tx_info = IEEE80211_SKB_CB(skb);
-	struct ieee80211_hdr *hdr = (struct ieee80211_hdr *)skb->data;
-	struct ath_atx_tid *tid = NULL;
-	struct ath_buf *bf;
-	u8 tidno;
-
-	spin_lock_bh(&txctl->txq->axq_lock);
-	if ((sc->sc_flags & SC_OP_TXAGGR) && txctl->an &&
-		ieee80211_is_data_qos(hdr->frame_control)) {
-		tidno = ieee80211_get_qos_ctl(hdr)[0] &
-			IEEE80211_QOS_CTL_TID_MASK;
-		tid = ATH_AN_2_TID(txctl->an, tidno);
-
-		WARN_ON(tid->ac->txq != txctl->txq);
-	}
-
-	if ((tx_info->flags & IEEE80211_TX_CTL_AMPDU) && tid) {
-		/*
-		 * Try aggregation if it's a unicast data frame
-		 * and the destination is HT capable.
-		 */
-		ath_tx_send_ampdu(sc, tid, skb, txctl);
-	} else {
-		bf = ath_tx_setup_buffer(sc, txctl->txq, tid, skb, false);
-		if (!bf)
-			goto out;
-
-		bf->bf_state.bfs_paprd = txctl->paprd;
-
-		if (txctl->paprd)
-			bf->bf_state.bfs_paprd_timestamp = jiffies;
-
-		ath_tx_send_normal(sc, txctl->txq, tid, skb);
-	}
-
-out:
-	spin_unlock_bh(&txctl->txq->axq_lock);
-=======
->>>>>>> c3ade0e0
 }
 
 static int ath_tx_prepare(struct ieee80211_hw *hw, struct sk_buff *skb,
