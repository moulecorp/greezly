/*
 * Copyright (c) 2008-2011 Atheros Communications Inc.
 *
 * Permission to use, copy, modify, and/or distribute this software for any
 * purpose with or without fee is hereby granted, provided that the above
 * copyright notice and this permission notice appear in all copies.
 *
 * THE SOFTWARE IS PROVIDED "AS IS" AND THE AUTHOR DISCLAIMS ALL WARRANTIES
 * WITH REGARD TO THIS SOFTWARE INCLUDING ALL IMPLIED WARRANTIES OF
 * MERCHANTABILITY AND FITNESS. IN NO EVENT SHALL THE AUTHOR BE LIABLE FOR
 * ANY SPECIAL, DIRECT, INDIRECT, OR CONSEQUENTIAL DAMAGES OR ANY DAMAGES
 * WHATSOEVER RESULTING FROM LOSS OF USE, DATA OR PROFITS, WHETHER IN AN
 * ACTION OF CONTRACT, NEGLIGENCE OR OTHER TORTIOUS ACTION, ARISING OUT OF
 * OR IN CONNECTION WITH THE USE OR PERFORMANCE OF THIS SOFTWARE.
 */

#include <linux/nl80211.h>
#include <linux/delay.h>
#include "ath9k.h"
#include "btcoex.h"

static void ath9k_set_assoc_state(struct ath_softc *sc,
				  struct ieee80211_vif *vif);

u8 ath9k_parse_mpdudensity(u8 mpdudensity)
{
	/*
	 * 802.11n D2.0 defined values for "Minimum MPDU Start Spacing":
	 *   0 for no restriction
	 *   1 for 1/4 us
	 *   2 for 1/2 us
	 *   3 for 1 us
	 *   4 for 2 us
	 *   5 for 4 us
	 *   6 for 8 us
	 *   7 for 16 us
	 */
	switch (mpdudensity) {
	case 0:
		return 0;
	case 1:
	case 2:
	case 3:
		/* Our lower layer calculations limit our precision to
		   1 microsecond */
		return 1;
	case 4:
		return 2;
	case 5:
		return 4;
	case 6:
		return 8;
	case 7:
		return 16;
	default:
		return 0;
	}
}

static bool ath9k_has_pending_frames(struct ath_softc *sc, struct ath_txq *txq)
{
	bool pending = false;

	spin_lock_bh(&txq->axq_lock);

	if (txq->axq_depth || !list_empty(&txq->axq_acq))
		pending = true;

	spin_unlock_bh(&txq->axq_lock);
	return pending;
}

static bool ath9k_setpower(struct ath_softc *sc, enum ath9k_power_mode mode)
{
	unsigned long flags;
	bool ret;

	spin_lock_irqsave(&sc->sc_pm_lock, flags);
	ret = ath9k_hw_setpower(sc->sc_ah, mode);
	spin_unlock_irqrestore(&sc->sc_pm_lock, flags);

	return ret;
}

void ath_ps_full_sleep(unsigned long data)
{
	struct ath_softc *sc = (struct ath_softc *) data;
	struct ath_common *common = ath9k_hw_common(sc->sc_ah);
	bool reset;

	spin_lock(&common->cc_lock);
	ath_hw_cycle_counters_update(common);
	spin_unlock(&common->cc_lock);

	ath9k_hw_setrxabort(sc->sc_ah, 1);
	ath9k_hw_stopdmarecv(sc->sc_ah, &reset);

	ath9k_hw_setpower(sc->sc_ah, ATH9K_PM_FULL_SLEEP);
}

void ath9k_ps_wakeup(struct ath_softc *sc)
{
	struct ath_common *common = ath9k_hw_common(sc->sc_ah);
	unsigned long flags;
	enum ath9k_power_mode power_mode;

	spin_lock_irqsave(&sc->sc_pm_lock, flags);
	if (++sc->ps_usecount != 1)
		goto unlock;

	del_timer_sync(&sc->sleep_timer);
	power_mode = sc->sc_ah->power_mode;
	ath9k_hw_setpower(sc->sc_ah, ATH9K_PM_AWAKE);

	/*
	 * While the hardware is asleep, the cycle counters contain no
	 * useful data. Better clear them now so that they don't mess up
	 * survey data results.
	 */
	if (power_mode != ATH9K_PM_AWAKE) {
		spin_lock(&common->cc_lock);
		ath_hw_cycle_counters_update(common);
		memset(&common->cc_survey, 0, sizeof(common->cc_survey));
		memset(&common->cc_ani, 0, sizeof(common->cc_ani));
		spin_unlock(&common->cc_lock);
	}

 unlock:
	spin_unlock_irqrestore(&sc->sc_pm_lock, flags);
}

void ath9k_ps_restore(struct ath_softc *sc)
{
	struct ath_common *common = ath9k_hw_common(sc->sc_ah);
	enum ath9k_power_mode mode;
	unsigned long flags;

	spin_lock_irqsave(&sc->sc_pm_lock, flags);
	if (--sc->ps_usecount != 0)
		goto unlock;

	if (sc->ps_idle) {
		mod_timer(&sc->sleep_timer, jiffies + HZ / 10);
		goto unlock;
	}

	if (sc->ps_enabled &&
		   !(sc->ps_flags & (PS_WAIT_FOR_BEACON |
				     PS_WAIT_FOR_CAB |
				     PS_WAIT_FOR_PSPOLL_DATA |
				     PS_WAIT_FOR_TX_ACK |
				     PS_WAIT_FOR_ANI))) {
		mode = ATH9K_PM_NETWORK_SLEEP;
		if (ath9k_hw_btcoex_is_enabled(sc->sc_ah))
			ath9k_btcoex_stop_gen_timer(sc);
	} else {
		goto unlock;
	}

	spin_lock(&common->cc_lock);
	ath_hw_cycle_counters_update(common);
	spin_unlock(&common->cc_lock);

	ath9k_hw_setpower(sc->sc_ah, mode);

 unlock:
	spin_unlock_irqrestore(&sc->sc_pm_lock, flags);
}

static void __ath_cancel_work(struct ath_softc *sc)
{
	cancel_work_sync(&sc->paprd_work);
	cancel_delayed_work_sync(&sc->tx_complete_work);
	cancel_delayed_work_sync(&sc->hw_pll_work);

#ifdef CONFIG_ATH9K_BTCOEX_SUPPORT
	if (ath9k_hw_mci_is_enabled(sc->sc_ah))
		cancel_work_sync(&sc->mci_work);
#endif
}

void ath_cancel_work(struct ath_softc *sc)
{
	__ath_cancel_work(sc);
	cancel_work_sync(&sc->hw_reset_work);
}

void ath_restart_work(struct ath_softc *sc)
{
	ieee80211_queue_delayed_work(sc->hw, &sc->tx_complete_work, 0);

	if (AR_SREV_9340(sc->sc_ah) || AR_SREV_9330(sc->sc_ah))
		ieee80211_queue_delayed_work(sc->hw, &sc->hw_pll_work,
				     msecs_to_jiffies(ATH_PLL_WORK_INTERVAL));

	ath_start_ani(sc);
}

static bool ath_prepare_reset(struct ath_softc *sc)
{
	struct ath_hw *ah = sc->sc_ah;
	bool ret = true;

	ieee80211_stop_queues(sc->hw);
	ath_stop_ani(sc);
	ath9k_hw_disable_interrupts(ah);

	if (!ath_drain_all_txq(sc))
		ret = false;

	if (!ath_stoprecv(sc))
		ret = false;

	return ret;
}

static bool ath_complete_reset(struct ath_softc *sc, bool start)
{
	struct ath_hw *ah = sc->sc_ah;
	struct ath_common *common = ath9k_hw_common(ah);
	unsigned long flags;
	int i;

	if (ath_startrecv(sc) != 0) {
		ath_err(common, "Unable to restart recv logic\n");
		return false;
	}

	ath9k_cmn_update_txpow(ah, sc->curtxpow,
			       sc->config.txpowlimit, &sc->curtxpow);

	clear_bit(SC_OP_HW_RESET, &sc->sc_flags);
	ath9k_hw_set_interrupts(ah);
	ath9k_hw_enable_interrupts(ah);

	if (!(sc->hw->conf.flags & IEEE80211_CONF_OFFCHANNEL) && start) {
		if (!test_bit(SC_OP_BEACONS, &sc->sc_flags))
			goto work;

		if (ah->opmode == NL80211_IFTYPE_STATION &&
		    test_bit(SC_OP_PRIM_STA_VIF, &sc->sc_flags)) {
			spin_lock_irqsave(&sc->sc_pm_lock, flags);
			sc->ps_flags |= PS_BEACON_SYNC | PS_WAIT_FOR_BEACON;
			spin_unlock_irqrestore(&sc->sc_pm_lock, flags);
		} else {
			ath9k_set_beacon(sc);
		}
	work:
		ath_restart_work(sc);

		for (i = 0; i < ATH9K_NUM_TX_QUEUES; i++) {
			if (!ATH_TXQ_SETUP(sc, i))
				continue;

			spin_lock_bh(&sc->tx.txq[i].axq_lock);
			ath_txq_schedule(sc, &sc->tx.txq[i]);
			spin_unlock_bh(&sc->tx.txq[i].axq_lock);
		}
	}

	sc->gtt_cnt = 0;
	ieee80211_wake_queues(sc->hw);

	return true;
}

static int ath_reset_internal(struct ath_softc *sc, struct ath9k_channel *hchan)
{
	struct ath_hw *ah = sc->sc_ah;
	struct ath_common *common = ath9k_hw_common(ah);
	struct ath9k_hw_cal_data *caldata = NULL;
	bool fastcc = true;
	int r;

	__ath_cancel_work(sc);

	tasklet_disable(&sc->intr_tq);
	spin_lock_bh(&sc->sc_pcu_lock);

	if (!(sc->hw->conf.flags & IEEE80211_CONF_OFFCHANNEL)) {
		fastcc = false;
		caldata = &sc->caldata;
	}

	if (!hchan) {
		fastcc = false;
		hchan = ah->curchan;
	}

	if (!ath_prepare_reset(sc))
		fastcc = false;

	ath_dbg(common, CONFIG, "Reset to %u MHz, HT40: %d fastcc: %d\n",
		hchan->channel, IS_CHAN_HT40(hchan), fastcc);

	r = ath9k_hw_reset(ah, hchan, caldata, fastcc);
	if (r) {
		ath_err(common,
			"Unable to reset channel, reset status %d\n", r);

		ath9k_hw_enable_interrupts(ah);
		ath9k_queue_reset(sc, RESET_TYPE_BB_HANG);

		goto out;
	}

	if (ath9k_hw_mci_is_enabled(sc->sc_ah) &&
	    (sc->hw->conf.flags & IEEE80211_CONF_OFFCHANNEL))
		ath9k_mci_set_txpower(sc, true, false);

	if (!ath_complete_reset(sc, true))
		r = -EIO;

out:
	spin_unlock_bh(&sc->sc_pcu_lock);
	tasklet_enable(&sc->intr_tq);

	return r;
}


/*
 * Set/change channels.  If the channel is really being changed, it's done
 * by reseting the chip.  To accomplish this we must first cleanup any pending
 * DMA, then restart stuff.
*/
static int ath_set_channel(struct ath_softc *sc, struct cfg80211_chan_def *chandef)
{
	struct ath_hw *ah = sc->sc_ah;
	struct ath_common *common = ath9k_hw_common(ah);
	struct ieee80211_hw *hw = sc->hw;
	struct ath9k_channel *hchan;
	struct ieee80211_channel *chan = chandef->chan;
	bool offchannel;
	int pos = chan->hw_value;
	int old_pos = -1;
	int r;

	if (test_bit(SC_OP_INVALID, &sc->sc_flags))
		return -EIO;

	offchannel = !!(hw->conf.flags & IEEE80211_CONF_OFFCHANNEL);

	if (ah->curchan)
		old_pos = ah->curchan - &ah->channels[0];

	ath_dbg(common, CONFIG, "Set channel: %d MHz width: %d\n",
		chan->center_freq, chandef->width);

	/* update survey stats for the old channel before switching */
	spin_lock_bh(&common->cc_lock);
	ath_update_survey_stats(sc);
	spin_unlock_bh(&common->cc_lock);

	ath9k_cmn_get_channel(hw, ah, chandef);

	/*
	 * If the operating channel changes, change the survey in-use flags
	 * along with it.
	 * Reset the survey data for the new channel, unless we're switching
	 * back to the operating channel from an off-channel operation.
	 */
	if (!offchannel && sc->cur_survey != &sc->survey[pos]) {
		if (sc->cur_survey)
			sc->cur_survey->filled &= ~SURVEY_INFO_IN_USE;

		sc->cur_survey = &sc->survey[pos];

		memset(sc->cur_survey, 0, sizeof(struct survey_info));
		sc->cur_survey->filled |= SURVEY_INFO_IN_USE;
	} else if (!(sc->survey[pos].filled & SURVEY_INFO_IN_USE)) {
		memset(&sc->survey[pos], 0, sizeof(struct survey_info));
	}

	hchan = &sc->sc_ah->channels[pos];
	r = ath_reset_internal(sc, hchan);
	if (r)
		return r;

	/*
	 * The most recent snapshot of channel->noisefloor for the old
	 * channel is only available after the hardware reset. Copy it to
	 * the survey stats now.
	 */
	if (old_pos >= 0)
		ath_update_survey_nf(sc, old_pos);

	/*
	 * Enable radar pulse detection if on a DFS channel. Spectral
	 * scanning and radar detection can not be used concurrently.
	 */
	if (hw->conf.radar_enabled) {
		u32 rxfilter;

		/* set HW specific DFS configuration */
		ath9k_hw_set_radar_params(ah);
		rxfilter = ath9k_hw_getrxfilter(ah);
		rxfilter |= ATH9K_RX_FILTER_PHYRADAR |
				ATH9K_RX_FILTER_PHYERR;
		ath9k_hw_setrxfilter(ah, rxfilter);
		ath_dbg(common, DFS, "DFS enabled at freq %d\n",
			chan->center_freq);
	} else {
		/* perform spectral scan if requested. */
		if (test_bit(SC_OP_SCANNING, &sc->sc_flags) &&
			sc->spectral_mode == SPECTRAL_CHANSCAN)
			ath9k_spectral_scan_trigger(hw);
	}

	return 0;
}

static void ath_node_attach(struct ath_softc *sc, struct ieee80211_sta *sta,
			    struct ieee80211_vif *vif)
{
	struct ath_node *an;
	an = (struct ath_node *)sta->drv_priv;

	an->sc = sc;
	an->sta = sta;
	an->vif = vif;

	ath_tx_node_init(sc, an);
}

static void ath_node_detach(struct ath_softc *sc, struct ieee80211_sta *sta)
{
	struct ath_node *an = (struct ath_node *)sta->drv_priv;
	ath_tx_node_cleanup(sc, an);
}

void ath9k_tasklet(unsigned long data)
{
	struct ath_softc *sc = (struct ath_softc *)data;
	struct ath_hw *ah = sc->sc_ah;
	struct ath_common *common = ath9k_hw_common(ah);
	enum ath_reset_type type;
	unsigned long flags;
	u32 status = sc->intrstatus;
	u32 rxmask;

	ath9k_ps_wakeup(sc);
	spin_lock(&sc->sc_pcu_lock);

	if (status & ATH9K_INT_FATAL) {
		type = RESET_TYPE_FATAL_INT;
		ath9k_queue_reset(sc, type);

		/*
		 * Increment the ref. counter here so that
		 * interrupts are enabled in the reset routine.
		 */
		atomic_inc(&ah->intr_ref_cnt);
		ath_dbg(common, ANY, "FATAL: Skipping interrupts\n");
		goto out;
	}

	if ((ah->config.hw_hang_checks & HW_BB_WATCHDOG) &&
	    (status & ATH9K_INT_BB_WATCHDOG)) {
		spin_lock(&common->cc_lock);
		ath_hw_cycle_counters_update(common);
		ar9003_hw_bb_watchdog_dbg_info(ah);
		spin_unlock(&common->cc_lock);

		if (ar9003_hw_bb_watchdog_check(ah)) {
			type = RESET_TYPE_BB_WATCHDOG;
			ath9k_queue_reset(sc, type);

			/*
			 * Increment the ref. counter here so that
			 * interrupts are enabled in the reset routine.
			 */
			atomic_inc(&ah->intr_ref_cnt);
			ath_dbg(common, ANY,
				"BB_WATCHDOG: Skipping interrupts\n");
			goto out;
		}
	}

	if (status & ATH9K_INT_GTT) {
		sc->gtt_cnt++;

		if ((sc->gtt_cnt >= MAX_GTT_CNT) && !ath9k_hw_check_alive(ah)) {
			type = RESET_TYPE_TX_GTT;
			ath9k_queue_reset(sc, type);
			atomic_inc(&ah->intr_ref_cnt);
			ath_dbg(common, ANY,
				"GTT: Skipping interrupts\n");
			goto out;
		}
	}

	spin_lock_irqsave(&sc->sc_pm_lock, flags);
	if ((status & ATH9K_INT_TSFOOR) && sc->ps_enabled) {
		/*
		 * TSF sync does not look correct; remain awake to sync with
		 * the next Beacon.
		 */
		ath_dbg(common, PS, "TSFOOR - Sync with next Beacon\n");
		sc->ps_flags |= PS_WAIT_FOR_BEACON | PS_BEACON_SYNC;
	}
	spin_unlock_irqrestore(&sc->sc_pm_lock, flags);

	if (ah->caps.hw_caps & ATH9K_HW_CAP_EDMA)
		rxmask = (ATH9K_INT_RXHP | ATH9K_INT_RXLP | ATH9K_INT_RXEOL |
			  ATH9K_INT_RXORN);
	else
		rxmask = (ATH9K_INT_RX | ATH9K_INT_RXEOL | ATH9K_INT_RXORN);

	if (status & rxmask) {
		/* Check for high priority Rx first */
		if ((ah->caps.hw_caps & ATH9K_HW_CAP_EDMA) &&
		    (status & ATH9K_INT_RXHP))
			ath_rx_tasklet(sc, 0, true);

		ath_rx_tasklet(sc, 0, false);
	}

	if (status & ATH9K_INT_TX) {
		if (ah->caps.hw_caps & ATH9K_HW_CAP_EDMA) {
			/*
			 * For EDMA chips, TX completion is enabled for the
			 * beacon queue, so if a beacon has been transmitted
			 * successfully after a GTT interrupt, the GTT counter
			 * gets reset to zero here.
			 */
			sc->gtt_cnt = 0;

			ath_tx_edma_tasklet(sc);
		} else {
			ath_tx_tasklet(sc);
		}

		wake_up(&sc->tx_wait);
	}

	if (status & ATH9K_INT_GENTIMER)
		ath_gen_timer_isr(sc->sc_ah);

	ath9k_btcoex_handle_interrupt(sc, status);

	/* re-enable hardware interrupt */
	ath9k_hw_enable_interrupts(ah);
out:
	spin_unlock(&sc->sc_pcu_lock);
	ath9k_ps_restore(sc);
}

irqreturn_t ath_isr(int irq, void *dev)
{
#define SCHED_INTR (				\
		ATH9K_INT_FATAL |		\
		ATH9K_INT_BB_WATCHDOG |		\
		ATH9K_INT_RXORN |		\
		ATH9K_INT_RXEOL |		\
		ATH9K_INT_RX |			\
		ATH9K_INT_RXLP |		\
		ATH9K_INT_RXHP |		\
		ATH9K_INT_TX |			\
		ATH9K_INT_BMISS |		\
		ATH9K_INT_CST |			\
		ATH9K_INT_GTT |			\
		ATH9K_INT_TSFOOR |		\
		ATH9K_INT_GENTIMER |		\
		ATH9K_INT_MCI)

	struct ath_softc *sc = dev;
	struct ath_hw *ah = sc->sc_ah;
	enum ath9k_int status;
	u32 sync_cause = 0;
	bool sched = false;

	/*
	 * The hardware is not ready/present, don't
	 * touch anything. Note this can happen early
	 * on if the IRQ is shared.
	 */
	if (test_bit(SC_OP_INVALID, &sc->sc_flags))
		return IRQ_NONE;

	/* shared irq, not for us */

	if (!ath9k_hw_intrpend(ah))
		return IRQ_NONE;

	if (test_bit(SC_OP_HW_RESET, &sc->sc_flags)) {
		ath9k_hw_kill_interrupts(ah);
		return IRQ_HANDLED;
	}

	/*
	 * Figure out the reason(s) for the interrupt.  Note
	 * that the hal returns a pseudo-ISR that may include
	 * bits we haven't explicitly enabled so we mask the
	 * value to insure we only process bits we requested.
	 */
	ath9k_hw_getisr(ah, &status, &sync_cause); /* NB: clears ISR too */
	ath9k_debug_sync_cause(sc, sync_cause);
	status &= ah->imask;	/* discard unasked-for bits */

	/*
	 * If there are no status bits set, then this interrupt was not
	 * for me (should have been caught above).
	 */
	if (!status)
		return IRQ_NONE;

	/* Cache the status */
	sc->intrstatus = status;

	if (status & SCHED_INTR)
		sched = true;

	/*
	 * If a FATAL or RXORN interrupt is received, we have to reset the
	 * chip immediately.
	 */
	if ((status & ATH9K_INT_FATAL) || ((status & ATH9K_INT_RXORN) &&
	    !(ah->caps.hw_caps & ATH9K_HW_CAP_EDMA)))
		goto chip_reset;

	if ((ah->config.hw_hang_checks & HW_BB_WATCHDOG) &&
	    (status & ATH9K_INT_BB_WATCHDOG))
		goto chip_reset;

#ifdef CONFIG_ATH9K_WOW
	if (status & ATH9K_INT_BMISS) {
		if (atomic_read(&sc->wow_sleep_proc_intr) == 0) {
			atomic_inc(&sc->wow_got_bmiss_intr);
			atomic_dec(&sc->wow_sleep_proc_intr);
		}
	}
#endif

	if (status & ATH9K_INT_SWBA)
		tasklet_schedule(&sc->bcon_tasklet);

	if (status & ATH9K_INT_TXURN)
		ath9k_hw_updatetxtriglevel(ah, true);

	if (status & ATH9K_INT_RXEOL) {
		ah->imask &= ~(ATH9K_INT_RXEOL | ATH9K_INT_RXORN);
		ath9k_hw_set_interrupts(ah);
	}

	if (!(ah->caps.hw_caps & ATH9K_HW_CAP_AUTOSLEEP))
		if (status & ATH9K_INT_TIM_TIMER) {
			if (ATH_DBG_WARN_ON_ONCE(sc->ps_idle))
				goto chip_reset;
			/* Clear RxAbort bit so that we can
			 * receive frames */
			ath9k_setpower(sc, ATH9K_PM_AWAKE);
			spin_lock(&sc->sc_pm_lock);
			ath9k_hw_setrxabort(sc->sc_ah, 0);
			sc->ps_flags |= PS_WAIT_FOR_BEACON;
			spin_unlock(&sc->sc_pm_lock);
		}

chip_reset:

	ath_debug_stat_interrupt(sc, status);

	if (sched) {
		/* turn off every interrupt */
		ath9k_hw_disable_interrupts(ah);
		tasklet_schedule(&sc->intr_tq);
	}

	return IRQ_HANDLED;

#undef SCHED_INTR
}

int ath_reset(struct ath_softc *sc)
{
	int r;

	ath9k_ps_wakeup(sc);
	r = ath_reset_internal(sc, NULL);
	ath9k_ps_restore(sc);

	return r;
}

void ath9k_queue_reset(struct ath_softc *sc, enum ath_reset_type type)
{
#ifdef CONFIG_ATH9K_DEBUGFS
	RESET_STAT_INC(sc, type);
#endif
	set_bit(SC_OP_HW_RESET, &sc->sc_flags);
	ieee80211_queue_work(sc->hw, &sc->hw_reset_work);
}

void ath_reset_work(struct work_struct *work)
{
	struct ath_softc *sc = container_of(work, struct ath_softc, hw_reset_work);

<<<<<<< HEAD
	ath_reset(sc, true);
}

void ath_hw_check(struct work_struct *work)
{
	struct ath_softc *sc = container_of(work, struct ath_softc, hw_check_work);
	struct ath_common *common = ath9k_hw_common(sc->sc_ah);
	unsigned long flags;
	int busy;

	ath9k_ps_wakeup(sc);
	if (ath9k_hw_check_alive(sc->sc_ah))
		goto out;

	spin_lock_irqsave(&common->cc_lock, flags);
	busy = ath_update_survey_stats(sc);
	spin_unlock_irqrestore(&common->cc_lock, flags);

	ath_dbg(common, ATH_DBG_RESET, "Possible baseband hang, "
		"busy=%d (try %d)\n", busy, sc->hw_busy_count + 1);
	if (busy >= 99) {
		if (++sc->hw_busy_count >= 3) {
			RESET_STAT_INC(sc, RESET_TYPE_BB_HANG);
			ieee80211_queue_work(sc->hw, &sc->hw_reset_work);
		}

	} else if (busy >= 0)
		sc->hw_busy_count = 0;

out:
	ath9k_ps_restore(sc);
}

static void ath_hw_pll_rx_hang_check(struct ath_softc *sc, u32 pll_sqsum)
{
	static int count;
	struct ath_common *common = ath9k_hw_common(sc->sc_ah);

	if (pll_sqsum >= 0x40000) {
		count++;
		if (count == 3) {
			/* Rx is hung for more than 500ms. Reset it */
			ath_dbg(common, ATH_DBG_RESET,
				"Possible RX hang, resetting");
			RESET_STAT_INC(sc, RESET_TYPE_PLL_HANG);
			ieee80211_queue_work(sc->hw, &sc->hw_reset_work);
			count = 0;
		}
	} else
		count = 0;
}

void ath_hw_pll_work(struct work_struct *work)
{
	struct ath_softc *sc = container_of(work, struct ath_softc,
					    hw_pll_work.work);
	u32 pll_sqsum;

	/*
	 * ensure that the PLL WAR is executed only
	 * after the STA is associated (or) if the
	 * beaconing had started in interfaces that
	 * uses beacons.
	 */
	if (!(sc->sc_flags & SC_OP_BEACONS))
		return;

	if (AR_SREV_9485(sc->sc_ah)) {

		ath9k_ps_wakeup(sc);
		pll_sqsum = ar9003_get_pll_sqsum_dvc(sc->sc_ah);
		ath9k_ps_restore(sc);

		ath_hw_pll_rx_hang_check(sc, pll_sqsum);

		ieee80211_queue_delayed_work(sc->hw, &sc->hw_pll_work, HZ/5);
	}
=======
	ath_reset(sc);
>>>>>>> c3ade0e0
}

/**********************/
/* mac80211 callbacks */
/**********************/

static int ath9k_start(struct ieee80211_hw *hw)
{
	struct ath_softc *sc = hw->priv;
	struct ath_hw *ah = sc->sc_ah;
	struct ath_common *common = ath9k_hw_common(ah);
	struct ieee80211_channel *curchan = hw->conf.chandef.chan;
	struct ath9k_channel *init_channel;
	int r;

	ath_dbg(common, CONFIG,
		"Starting driver with initial channel: %d MHz\n",
		curchan->center_freq);

	ath9k_ps_wakeup(sc);
	mutex_lock(&sc->mutex);

	init_channel = ath9k_cmn_get_channel(hw, ah, &hw->conf.chandef);

	/* Reset SERDES registers */
	ath9k_hw_configpcipowersave(ah, false);

	/*
	 * The basic interface to setting the hardware in a good
	 * state is ``reset''.  On return the hardware is known to
	 * be powered up and with interrupts disabled.  This must
	 * be followed by initialization of the appropriate bits
	 * and then setup of the interrupt mask.
	 */
	spin_lock_bh(&sc->sc_pcu_lock);

	atomic_set(&ah->intr_ref_cnt, -1);

	r = ath9k_hw_reset(ah, init_channel, ah->caldata, false);
	if (r) {
		ath_err(common,
			"Unable to reset hardware; reset status %d (freq %u MHz)\n",
			r, curchan->center_freq);
		ah->reset_power_on = false;
	}

	/* Setup our intr mask. */
	ah->imask = ATH9K_INT_TX | ATH9K_INT_RXEOL |
		    ATH9K_INT_RXORN | ATH9K_INT_FATAL |
		    ATH9K_INT_GLOBAL;

	if (ah->caps.hw_caps & ATH9K_HW_CAP_EDMA)
		ah->imask |= ATH9K_INT_RXHP |
			     ATH9K_INT_RXLP;
	else
		ah->imask |= ATH9K_INT_RX;

	if (ah->config.hw_hang_checks & HW_BB_WATCHDOG)
		ah->imask |= ATH9K_INT_BB_WATCHDOG;

	/*
	 * Enable GTT interrupts only for AR9003/AR9004 chips
	 * for now.
	 */
	if (AR_SREV_9300_20_OR_LATER(ah))
		ah->imask |= ATH9K_INT_GTT;

	if (ah->caps.hw_caps & ATH9K_HW_CAP_HT)
		ah->imask |= ATH9K_INT_CST;

	ath_mci_enable(sc);

	clear_bit(SC_OP_INVALID, &sc->sc_flags);
	sc->sc_ah->is_monitoring = false;

	if (!ath_complete_reset(sc, false))
		ah->reset_power_on = false;

	if (ah->led_pin >= 0) {
		ath9k_hw_cfg_output(ah, ah->led_pin,
				    AR_GPIO_OUTPUT_MUX_AS_OUTPUT);
		ath9k_hw_set_gpio(ah, ah->led_pin, 0);
	}

	/*
	 * Reset key cache to sane defaults (all entries cleared) instead of
	 * semi-random values after suspend/resume.
	 */
	ath9k_cmn_init_crypto(sc->sc_ah);

	ath9k_hw_reset_tsf(ah);

	spin_unlock_bh(&sc->sc_pcu_lock);

	mutex_unlock(&sc->mutex);

	ath9k_ps_restore(sc);

	return 0;
}

static void ath9k_tx(struct ieee80211_hw *hw,
		     struct ieee80211_tx_control *control,
		     struct sk_buff *skb)
{
	struct ath_softc *sc = hw->priv;
	struct ath_common *common = ath9k_hw_common(sc->sc_ah);
	struct ath_tx_control txctl;
	struct ieee80211_hdr *hdr = (struct ieee80211_hdr *) skb->data;
	unsigned long flags;

	if (sc->ps_enabled) {
		/*
		 * mac80211 does not set PM field for normal data frames, so we
		 * need to update that based on the current PS mode.
		 */
		if (ieee80211_is_data(hdr->frame_control) &&
		    !ieee80211_is_nullfunc(hdr->frame_control) &&
		    !ieee80211_has_pm(hdr->frame_control)) {
			ath_dbg(common, PS,
				"Add PM=1 for a TX frame while in PS mode\n");
			hdr->frame_control |= cpu_to_le16(IEEE80211_FCTL_PM);
		}
	}

	if (unlikely(sc->sc_ah->power_mode == ATH9K_PM_NETWORK_SLEEP)) {
		/*
		 * We are using PS-Poll and mac80211 can request TX while in
		 * power save mode. Need to wake up hardware for the TX to be
		 * completed and if needed, also for RX of buffered frames.
		 */
		ath9k_ps_wakeup(sc);
		spin_lock_irqsave(&sc->sc_pm_lock, flags);
		if (!(sc->sc_ah->caps.hw_caps & ATH9K_HW_CAP_AUTOSLEEP))
			ath9k_hw_setrxabort(sc->sc_ah, 0);
		if (ieee80211_is_pspoll(hdr->frame_control)) {
			ath_dbg(common, PS,
				"Sending PS-Poll to pick a buffered frame\n");
			sc->ps_flags |= PS_WAIT_FOR_PSPOLL_DATA;
		} else {
			ath_dbg(common, PS, "Wake up to complete TX\n");
			sc->ps_flags |= PS_WAIT_FOR_TX_ACK;
		}
		/*
		 * The actual restore operation will happen only after
		 * the ps_flags bit is cleared. We are just dropping
		 * the ps_usecount here.
		 */
		spin_unlock_irqrestore(&sc->sc_pm_lock, flags);
		ath9k_ps_restore(sc);
	}

	/*
	 * Cannot tx while the hardware is in full sleep, it first needs a full
	 * chip reset to recover from that
	 */
	if (unlikely(sc->sc_ah->power_mode == ATH9K_PM_FULL_SLEEP)) {
		ath_err(common, "TX while HW is in FULL_SLEEP mode\n");
		goto exit;
	}

	memset(&txctl, 0, sizeof(struct ath_tx_control));
	txctl.txq = sc->tx.txq_map[skb_get_queue_mapping(skb)];
	txctl.sta = control->sta;

	ath_dbg(common, XMIT, "transmitting packet, skb: %p\n", skb);

	if (ath_tx_start(hw, skb, &txctl) != 0) {
		ath_dbg(common, XMIT, "TX failed\n");
		TX_STAT_INC(txctl.txq->axq_qnum, txfailed);
		goto exit;
	}

	return;
exit:
	ieee80211_free_txskb(hw, skb);
}

static void ath9k_stop(struct ieee80211_hw *hw)
{
	struct ath_softc *sc = hw->priv;
	struct ath_hw *ah = sc->sc_ah;
	struct ath_common *common = ath9k_hw_common(ah);
	bool prev_idle;

	mutex_lock(&sc->mutex);

	ath_cancel_work(sc);

	if (test_bit(SC_OP_INVALID, &sc->sc_flags)) {
		ath_dbg(common, ANY, "Device not present\n");
		mutex_unlock(&sc->mutex);
		return;
	}

	/* Ensure HW is awake when we try to shut it down. */
	ath9k_ps_wakeup(sc);

	spin_lock_bh(&sc->sc_pcu_lock);

	/* prevent tasklets to enable interrupts once we disable them */
	ah->imask &= ~ATH9K_INT_GLOBAL;

	/* make sure h/w will not generate any interrupt
	 * before setting the invalid flag. */
	ath9k_hw_disable_interrupts(ah);

	spin_unlock_bh(&sc->sc_pcu_lock);

	/* we can now sync irq and kill any running tasklets, since we already
	 * disabled interrupts and not holding a spin lock */
	synchronize_irq(sc->irq);
	tasklet_kill(&sc->intr_tq);
	tasklet_kill(&sc->bcon_tasklet);

	prev_idle = sc->ps_idle;
	sc->ps_idle = true;

	spin_lock_bh(&sc->sc_pcu_lock);

	if (ah->led_pin >= 0) {
		ath9k_hw_set_gpio(ah, ah->led_pin, 1);
		ath9k_hw_cfg_gpio_input(ah, ah->led_pin);
	}

	ath_prepare_reset(sc);

	if (sc->rx.frag) {
		dev_kfree_skb_any(sc->rx.frag);
		sc->rx.frag = NULL;
	}

	if (!ah->curchan)
		ah->curchan = ath9k_cmn_get_channel(hw, ah, &hw->conf.chandef);

	ath9k_hw_reset(ah, ah->curchan, ah->caldata, false);
	ath9k_hw_phy_disable(ah);

	ath9k_hw_configpcipowersave(ah, true);

	spin_unlock_bh(&sc->sc_pcu_lock);

	ath9k_ps_restore(sc);

	set_bit(SC_OP_INVALID, &sc->sc_flags);
	sc->ps_idle = prev_idle;

	mutex_unlock(&sc->mutex);

	ath_dbg(common, CONFIG, "Driver halt\n");
}

static bool ath9k_uses_beacons(int type)
{
	switch (type) {
	case NL80211_IFTYPE_AP:
	case NL80211_IFTYPE_ADHOC:
	case NL80211_IFTYPE_MESH_POINT:
		return true;
	default:
		return false;
	}
}

static void ath9k_vif_iter(void *data, u8 *mac, struct ieee80211_vif *vif)
{
	struct ath9k_vif_iter_data *iter_data = data;
	int i;

	if (iter_data->has_hw_macaddr) {
		for (i = 0; i < ETH_ALEN; i++)
			iter_data->mask[i] &=
				~(iter_data->hw_macaddr[i] ^ mac[i]);
	} else {
		memcpy(iter_data->hw_macaddr, mac, ETH_ALEN);
		iter_data->has_hw_macaddr = true;
	}

	switch (vif->type) {
	case NL80211_IFTYPE_AP:
		iter_data->naps++;
		break;
	case NL80211_IFTYPE_STATION:
		iter_data->nstations++;
		break;
	case NL80211_IFTYPE_ADHOC:
		iter_data->nadhocs++;
		break;
	case NL80211_IFTYPE_MESH_POINT:
		iter_data->nmeshes++;
		break;
	case NL80211_IFTYPE_WDS:
		iter_data->nwds++;
		break;
	default:
		break;
	}
}

static void ath9k_sta_vif_iter(void *data, u8 *mac, struct ieee80211_vif *vif)
{
	struct ath_softc *sc = data;
	struct ath_vif *avp = (void *)vif->drv_priv;

	if (vif->type != NL80211_IFTYPE_STATION)
		return;

	if (avp->primary_sta_vif)
		ath9k_set_assoc_state(sc, vif);
}

/* Called with sc->mutex held. */
void ath9k_calculate_iter_data(struct ieee80211_hw *hw,
			       struct ieee80211_vif *vif,
			       struct ath9k_vif_iter_data *iter_data)
{
	struct ath_softc *sc = hw->priv;
	struct ath_hw *ah = sc->sc_ah;
	struct ath_common *common = ath9k_hw_common(ah);

	/*
	 * Pick the MAC address of the first interface as the new hardware
	 * MAC address. The hardware will use it together with the BSSID mask
	 * when matching addresses.
	 */
	memset(iter_data, 0, sizeof(*iter_data));
	memset(&iter_data->mask, 0xff, ETH_ALEN);

	if (vif)
		ath9k_vif_iter(iter_data, vif->addr, vif);

	/* Get list of all active MAC addresses */
	ieee80211_iterate_active_interfaces_atomic(
		sc->hw, IEEE80211_IFACE_ITER_RESUME_ALL,
		ath9k_vif_iter, iter_data);

	memcpy(common->macaddr, iter_data->hw_macaddr, ETH_ALEN);
}

/* Called with sc->mutex held. */
static void ath9k_calculate_summary_state(struct ieee80211_hw *hw,
					  struct ieee80211_vif *vif)
{
	struct ath_softc *sc = hw->priv;
	struct ath_hw *ah = sc->sc_ah;
	struct ath_common *common = ath9k_hw_common(ah);
	struct ath9k_vif_iter_data iter_data;
	enum nl80211_iftype old_opmode = ah->opmode;

	ath9k_calculate_iter_data(hw, vif, &iter_data);

	memcpy(common->bssidmask, iter_data.mask, ETH_ALEN);
	ath_hw_setbssidmask(common);

	if (iter_data.naps > 0) {
		ath9k_hw_set_tsfadjust(ah, true);
		ah->opmode = NL80211_IFTYPE_AP;
	} else {
		ath9k_hw_set_tsfadjust(ah, false);

		if (iter_data.nmeshes)
			ah->opmode = NL80211_IFTYPE_MESH_POINT;
		else if (iter_data.nwds)
			ah->opmode = NL80211_IFTYPE_AP;
		else if (iter_data.nadhocs)
			ah->opmode = NL80211_IFTYPE_ADHOC;
		else
			ah->opmode = NL80211_IFTYPE_STATION;
	}

	ath9k_hw_setopmode(ah);

	if ((iter_data.nstations + iter_data.nadhocs + iter_data.nmeshes) > 0)
		ah->imask |= ATH9K_INT_TSFOOR;
	else
		ah->imask &= ~ATH9K_INT_TSFOOR;

	ath9k_hw_set_interrupts(ah);

	/*
	 * If we are changing the opmode to STATION,
	 * a beacon sync needs to be done.
	 */
	if (ah->opmode == NL80211_IFTYPE_STATION &&
	    old_opmode == NL80211_IFTYPE_AP &&
	    test_bit(SC_OP_PRIM_STA_VIF, &sc->sc_flags)) {
		ieee80211_iterate_active_interfaces_atomic(
			sc->hw, IEEE80211_IFACE_ITER_RESUME_ALL,
			ath9k_sta_vif_iter, sc);
	}
}

static int ath9k_add_interface(struct ieee80211_hw *hw,
			       struct ieee80211_vif *vif)
{
	struct ath_softc *sc = hw->priv;
	struct ath_hw *ah = sc->sc_ah;
	struct ath_common *common = ath9k_hw_common(ah);
	struct ath_vif *avp = (void *)vif->drv_priv;
	struct ath_node *an = &avp->mcast_node;

	mutex_lock(&sc->mutex);

	if (config_enabled(CONFIG_ATH9K_TX99)) {
		if (sc->nvifs >= 1) {
			mutex_unlock(&sc->mutex);
			return -EOPNOTSUPP;
		}
		sc->tx99_vif = vif;
	}

<<<<<<< HEAD
	ath_dbg(common, ATH_DBG_CONFIG,
		"Attach a VIF of type: %d\n", vif->type);
=======
	ath_dbg(common, CONFIG, "Attach a VIF of type: %d\n", vif->type);
	sc->nvifs++;

	ath9k_ps_wakeup(sc);
	ath9k_calculate_summary_state(hw, vif);
	ath9k_ps_restore(sc);
>>>>>>> c3ade0e0

	if (ath9k_uses_beacons(vif->type))
		ath9k_beacon_assign_slot(sc, vif);

	an->sc = sc;
	an->sta = NULL;
	an->vif = vif;
	an->no_ps_filter = true;
	ath_tx_node_init(sc, an);

	mutex_unlock(&sc->mutex);
	return 0;
}

static int ath9k_change_interface(struct ieee80211_hw *hw,
				  struct ieee80211_vif *vif,
				  enum nl80211_iftype new_type,
				  bool p2p)
{
	struct ath_softc *sc = hw->priv;
	struct ath_common *common = ath9k_hw_common(sc->sc_ah);

	mutex_lock(&sc->mutex);

	if (config_enabled(CONFIG_ATH9K_TX99)) {
		mutex_unlock(&sc->mutex);
		return -EOPNOTSUPP;
	}

	ath_dbg(common, CONFIG, "Change Interface\n");

	if (ath9k_uses_beacons(vif->type))
		ath9k_beacon_remove_slot(sc, vif);

	vif->type = new_type;
	vif->p2p = p2p;

	ath9k_ps_wakeup(sc);
	ath9k_calculate_summary_state(hw, vif);
	ath9k_ps_restore(sc);

	if (ath9k_uses_beacons(vif->type))
		ath9k_beacon_assign_slot(sc, vif);

	mutex_unlock(&sc->mutex);
	return 0;
}

static void ath9k_remove_interface(struct ieee80211_hw *hw,
				   struct ieee80211_vif *vif)
{
	struct ath_softc *sc = hw->priv;
	struct ath_common *common = ath9k_hw_common(sc->sc_ah);
	struct ath_vif *avp = (void *)vif->drv_priv;

	ath_dbg(common, CONFIG, "Detach Interface\n");

	mutex_lock(&sc->mutex);

	sc->nvifs--;
	sc->tx99_vif = NULL;

	if (ath9k_uses_beacons(vif->type))
		ath9k_beacon_remove_slot(sc, vif);

	if (sc->csa_vif == vif)
		sc->csa_vif = NULL;

	ath9k_ps_wakeup(sc);
	ath9k_calculate_summary_state(hw, NULL);
	ath9k_ps_restore(sc);

	ath_tx_node_cleanup(sc, &avp->mcast_node);

	mutex_unlock(&sc->mutex);
}

static void ath9k_enable_ps(struct ath_softc *sc)
{
	struct ath_hw *ah = sc->sc_ah;
	struct ath_common *common = ath9k_hw_common(ah);

	if (config_enabled(CONFIG_ATH9K_TX99))
		return;

	sc->ps_enabled = true;
	if (!(ah->caps.hw_caps & ATH9K_HW_CAP_AUTOSLEEP)) {
		if ((ah->imask & ATH9K_INT_TIM_TIMER) == 0) {
			ah->imask |= ATH9K_INT_TIM_TIMER;
			ath9k_hw_set_interrupts(ah);
		}
		ath9k_hw_setrxabort(ah, 1);
	}
	ath_dbg(common, PS, "PowerSave enabled\n");
}

static void ath9k_disable_ps(struct ath_softc *sc)
{
	struct ath_hw *ah = sc->sc_ah;
	struct ath_common *common = ath9k_hw_common(ah);

	if (config_enabled(CONFIG_ATH9K_TX99))
		return;

	sc->ps_enabled = false;
	ath9k_hw_setpower(ah, ATH9K_PM_AWAKE);
	if (!(ah->caps.hw_caps & ATH9K_HW_CAP_AUTOSLEEP)) {
		ath9k_hw_setrxabort(ah, 0);
		sc->ps_flags &= ~(PS_WAIT_FOR_BEACON |
				  PS_WAIT_FOR_CAB |
				  PS_WAIT_FOR_PSPOLL_DATA |
				  PS_WAIT_FOR_TX_ACK);
		if (ah->imask & ATH9K_INT_TIM_TIMER) {
			ah->imask &= ~ATH9K_INT_TIM_TIMER;
			ath9k_hw_set_interrupts(ah);
		}
	}
	ath_dbg(common, PS, "PowerSave disabled\n");
}

void ath9k_spectral_scan_trigger(struct ieee80211_hw *hw)
{
	struct ath_softc *sc = hw->priv;
	struct ath_hw *ah = sc->sc_ah;
	struct ath_common *common = ath9k_hw_common(ah);
	u32 rxfilter;

	if (config_enabled(CONFIG_ATH9K_TX99))
		return;

	if (!ath9k_hw_ops(ah)->spectral_scan_trigger) {
		ath_err(common, "spectrum analyzer not implemented on this hardware\n");
		return;
	}

	ath9k_ps_wakeup(sc);
	rxfilter = ath9k_hw_getrxfilter(ah);
	ath9k_hw_setrxfilter(ah, rxfilter |
				 ATH9K_RX_FILTER_PHYRADAR |
				 ATH9K_RX_FILTER_PHYERR);

	/* TODO: usually this should not be neccesary, but for some reason
	 * (or in some mode?) the trigger must be called after the
	 * configuration, otherwise the register will have its values reset
	 * (on my ar9220 to value 0x01002310)
	 */
	ath9k_spectral_scan_config(hw, sc->spectral_mode);
	ath9k_hw_ops(ah)->spectral_scan_trigger(ah);
	ath9k_ps_restore(sc);
}

int ath9k_spectral_scan_config(struct ieee80211_hw *hw,
			       enum spectral_mode spectral_mode)
{
	struct ath_softc *sc = hw->priv;
	struct ath_hw *ah = sc->sc_ah;
	struct ath_common *common = ath9k_hw_common(ah);

	if (!ath9k_hw_ops(ah)->spectral_scan_trigger) {
		ath_err(common, "spectrum analyzer not implemented on this hardware\n");
		return -1;
	}

	switch (spectral_mode) {
	case SPECTRAL_DISABLED:
		sc->spec_config.enabled = 0;
		break;
	case SPECTRAL_BACKGROUND:
		/* send endless samples.
		 * TODO: is this really useful for "background"?
		 */
		sc->spec_config.endless = 1;
		sc->spec_config.enabled = 1;
		break;
	case SPECTRAL_CHANSCAN:
	case SPECTRAL_MANUAL:
		sc->spec_config.endless = 0;
		sc->spec_config.enabled = 1;
		break;
	default:
		return -1;
	}

	ath9k_ps_wakeup(sc);
	ath9k_hw_ops(ah)->spectral_scan_config(ah, &sc->spec_config);
	ath9k_ps_restore(sc);

	sc->spectral_mode = spectral_mode;

	return 0;
}

static int ath9k_config(struct ieee80211_hw *hw, u32 changed)
{
	struct ath_softc *sc = hw->priv;
	struct ath_hw *ah = sc->sc_ah;
	struct ath_common *common = ath9k_hw_common(ah);
	struct ieee80211_conf *conf = &hw->conf;
	bool reset_channel = false;

	ath9k_ps_wakeup(sc);
	mutex_lock(&sc->mutex);

	if (changed & IEEE80211_CONF_CHANGE_IDLE) {
		sc->ps_idle = !!(conf->flags & IEEE80211_CONF_IDLE);
		if (sc->ps_idle) {
			ath_cancel_work(sc);
			ath9k_stop_btcoex(sc);
		} else {
			ath9k_start_btcoex(sc);
			/*
			 * The chip needs a reset to properly wake up from
			 * full sleep
			 */
			reset_channel = ah->chip_fullsleep;
		}
	}

	/*
	 * We just prepare to enable PS. We have to wait until our AP has
	 * ACK'd our null data frame to disable RX otherwise we'll ignore
	 * those ACKs and end up retransmitting the same null data frames.
	 * IEEE80211_CONF_CHANGE_PS is only passed by mac80211 for STA mode.
	 */
	if (changed & IEEE80211_CONF_CHANGE_PS) {
		unsigned long flags;
		spin_lock_irqsave(&sc->sc_pm_lock, flags);
		if (conf->flags & IEEE80211_CONF_PS)
			ath9k_enable_ps(sc);
		else
			ath9k_disable_ps(sc);
		spin_unlock_irqrestore(&sc->sc_pm_lock, flags);
	}

	if (changed & IEEE80211_CONF_CHANGE_MONITOR) {
		if (conf->flags & IEEE80211_CONF_MONITOR) {
			ath_dbg(common, CONFIG, "Monitor mode is enabled\n");
			sc->sc_ah->is_monitoring = true;
		} else {
			ath_dbg(common, CONFIG, "Monitor mode is disabled\n");
			sc->sc_ah->is_monitoring = false;
		}
	}

<<<<<<< HEAD
	if (changed & IEEE80211_CONF_CHANGE_CHANNEL) {
		struct ieee80211_channel *curchan = hw->conf.channel;
		int pos = curchan->hw_value;
		int old_pos = -1;
		unsigned long flags;

		if (ah->curchan)
			old_pos = ah->curchan - &ah->channels[0];

		if (hw->conf.flags & IEEE80211_CONF_OFFCHANNEL)
			sc->sc_flags |= SC_OP_OFFCHANNEL;
		else
			sc->sc_flags &= ~SC_OP_OFFCHANNEL;

		ath_dbg(common, ATH_DBG_CONFIG,
			"Set channel: %d MHz type: %d\n",
			curchan->center_freq, conf->channel_type);

		/* update survey stats for the old channel before switching */
		spin_lock_irqsave(&common->cc_lock, flags);
		ath_update_survey_stats(sc);
		spin_unlock_irqrestore(&common->cc_lock, flags);

		ath9k_cmn_update_ichannel(&sc->sc_ah->channels[pos],
					  curchan, conf->channel_type);

		/*
		 * If the operating channel changes, change the survey in-use flags
		 * along with it.
		 * Reset the survey data for the new channel, unless we're switching
		 * back to the operating channel from an off-channel operation.
		 */
		if (!(hw->conf.flags & IEEE80211_CONF_OFFCHANNEL) &&
		    sc->cur_survey != &sc->survey[pos]) {

			if (sc->cur_survey)
				sc->cur_survey->filled &= ~SURVEY_INFO_IN_USE;

			sc->cur_survey = &sc->survey[pos];

			memset(sc->cur_survey, 0, sizeof(struct survey_info));
			sc->cur_survey->filled |= SURVEY_INFO_IN_USE;
		} else if (!(sc->survey[pos].filled & SURVEY_INFO_IN_USE)) {
			memset(&sc->survey[pos], 0, sizeof(struct survey_info));
		}

		if (ath_set_channel(sc, hw, &sc->sc_ah->channels[pos]) < 0) {
=======
	if ((changed & IEEE80211_CONF_CHANGE_CHANNEL) || reset_channel) {
		if (ath_set_channel(sc, &hw->conf.chandef) < 0) {
>>>>>>> c3ade0e0
			ath_err(common, "Unable to set channel\n");
			mutex_unlock(&sc->mutex);
			ath9k_ps_restore(sc);
			return -EINVAL;
		}
	}

	if (changed & IEEE80211_CONF_CHANGE_POWER) {
		ath_dbg(common, CONFIG, "Set power: %d\n", conf->power_level);
		sc->config.txpowlimit = 2 * conf->power_level;
		ath9k_cmn_update_txpow(ah, sc->curtxpow,
				       sc->config.txpowlimit, &sc->curtxpow);
	}

	mutex_unlock(&sc->mutex);
	ath9k_ps_restore(sc);

	return 0;
}

#define SUPPORTED_FILTERS			\
	(FIF_PROMISC_IN_BSS |			\
	FIF_ALLMULTI |				\
	FIF_CONTROL |				\
	FIF_PSPOLL |				\
	FIF_OTHER_BSS |				\
	FIF_BCN_PRBRESP_PROMISC |		\
	FIF_PROBE_REQ |				\
	FIF_FCSFAIL)

/* FIXME: sc->sc_full_reset ? */
static void ath9k_configure_filter(struct ieee80211_hw *hw,
				   unsigned int changed_flags,
				   unsigned int *total_flags,
				   u64 multicast)
{
	struct ath_softc *sc = hw->priv;
	u32 rfilt;

	changed_flags &= SUPPORTED_FILTERS;
	*total_flags &= SUPPORTED_FILTERS;

	sc->rx.rxfilter = *total_flags;
	ath9k_ps_wakeup(sc);
	rfilt = ath_calcrxfilter(sc);
	ath9k_hw_setrxfilter(sc->sc_ah, rfilt);
	ath9k_ps_restore(sc);

	ath_dbg(ath9k_hw_common(sc->sc_ah), CONFIG, "Set HW RX filter: 0x%x\n",
		rfilt);
}

static int ath9k_sta_add(struct ieee80211_hw *hw,
			 struct ieee80211_vif *vif,
			 struct ieee80211_sta *sta)
{
	struct ath_softc *sc = hw->priv;
	struct ath_common *common = ath9k_hw_common(sc->sc_ah);
	struct ath_node *an = (struct ath_node *) sta->drv_priv;
	struct ieee80211_key_conf ps_key = { };
	int key;

	ath_node_attach(sc, sta, vif);

	if (vif->type != NL80211_IFTYPE_AP &&
	    vif->type != NL80211_IFTYPE_AP_VLAN)
		return 0;

	key = ath_key_config(common, vif, sta, &ps_key);
	if (key > 0)
		an->ps_key = key;

	return 0;
}

static void ath9k_del_ps_key(struct ath_softc *sc,
			     struct ieee80211_vif *vif,
			     struct ieee80211_sta *sta)
{
	struct ath_common *common = ath9k_hw_common(sc->sc_ah);
	struct ath_node *an = (struct ath_node *) sta->drv_priv;
	struct ieee80211_key_conf ps_key = { .hw_key_idx = an->ps_key };

	if (!an->ps_key)
	    return;

	ath_key_delete(common, &ps_key);
	an->ps_key = 0;
}

static int ath9k_sta_remove(struct ieee80211_hw *hw,
			    struct ieee80211_vif *vif,
			    struct ieee80211_sta *sta)
{
	struct ath_softc *sc = hw->priv;

	ath9k_del_ps_key(sc, vif, sta);
	ath_node_detach(sc, sta);

	return 0;
}

static void ath9k_sta_notify(struct ieee80211_hw *hw,
			 struct ieee80211_vif *vif,
			 enum sta_notify_cmd cmd,
			 struct ieee80211_sta *sta)
{
	struct ath_softc *sc = hw->priv;
	struct ath_node *an = (struct ath_node *) sta->drv_priv;

	switch (cmd) {
	case STA_NOTIFY_SLEEP:
		an->sleeping = true;
		ath_tx_aggr_sleep(sta, sc, an);
		break;
	case STA_NOTIFY_AWAKE:
		an->sleeping = false;
		ath_tx_aggr_wakeup(sc, an);
		break;
	}
}

static int ath9k_conf_tx(struct ieee80211_hw *hw,
			 struct ieee80211_vif *vif, u16 queue,
			 const struct ieee80211_tx_queue_params *params)
{
	struct ath_softc *sc = hw->priv;
	struct ath_common *common = ath9k_hw_common(sc->sc_ah);
	struct ath_txq *txq;
	struct ath9k_tx_queue_info qi;
	int ret = 0;

	if (queue >= IEEE80211_NUM_ACS)
		return 0;

	txq = sc->tx.txq_map[queue];

	ath9k_ps_wakeup(sc);
	mutex_lock(&sc->mutex);

	memset(&qi, 0, sizeof(struct ath9k_tx_queue_info));

	qi.tqi_aifs = params->aifs;
	qi.tqi_cwmin = params->cw_min;
	qi.tqi_cwmax = params->cw_max;
	qi.tqi_burstTime = params->txop * 32;

	ath_dbg(common, CONFIG,
		"Configure tx [queue/halq] [%d/%d], aifs: %d, cw_min: %d, cw_max: %d, txop: %d\n",
		queue, txq->axq_qnum, params->aifs, params->cw_min,
		params->cw_max, params->txop);

	ath_update_max_aggr_framelen(sc, queue, qi.tqi_burstTime);
	ret = ath_txq_update(sc, txq->axq_qnum, &qi);
	if (ret)
		ath_err(common, "TXQ Update failed\n");

	mutex_unlock(&sc->mutex);
	ath9k_ps_restore(sc);

	return ret;
}

static int ath9k_set_key(struct ieee80211_hw *hw,
			 enum set_key_cmd cmd,
			 struct ieee80211_vif *vif,
			 struct ieee80211_sta *sta,
			 struct ieee80211_key_conf *key)
{
	struct ath_softc *sc = hw->priv;
	struct ath_common *common = ath9k_hw_common(sc->sc_ah);
	int ret = 0;

	if (ath9k_modparam_nohwcrypt)
		return -ENOSPC;

	if ((vif->type == NL80211_IFTYPE_ADHOC ||
	     vif->type == NL80211_IFTYPE_MESH_POINT) &&
	    (key->cipher == WLAN_CIPHER_SUITE_TKIP ||
	     key->cipher == WLAN_CIPHER_SUITE_CCMP) &&
	    !(key->flags & IEEE80211_KEY_FLAG_PAIRWISE)) {
		/*
		 * For now, disable hw crypto for the RSN IBSS group keys. This
		 * could be optimized in the future to use a modified key cache
		 * design to support per-STA RX GTK, but until that gets
		 * implemented, use of software crypto for group addressed
		 * frames is a acceptable to allow RSN IBSS to be used.
		 */
		return -EOPNOTSUPP;
	}

	mutex_lock(&sc->mutex);
	ath9k_ps_wakeup(sc);
	ath_dbg(common, CONFIG, "Set HW Key\n");

	switch (cmd) {
	case SET_KEY:
		if (sta)
			ath9k_del_ps_key(sc, vif, sta);

		ret = ath_key_config(common, vif, sta, key);
		if (ret >= 0) {
			key->hw_key_idx = ret;
			/* push IV and Michael MIC generation to stack */
			key->flags |= IEEE80211_KEY_FLAG_GENERATE_IV;
			if (key->cipher == WLAN_CIPHER_SUITE_TKIP)
				key->flags |= IEEE80211_KEY_FLAG_GENERATE_MMIC;
			if (sc->sc_ah->sw_mgmt_crypto &&
			    key->cipher == WLAN_CIPHER_SUITE_CCMP)
				key->flags |= IEEE80211_KEY_FLAG_SW_MGMT_TX;
			ret = 0;
		}
		break;
	case DISABLE_KEY:
		ath_key_delete(common, key);
		break;
	default:
		ret = -EINVAL;
	}

	ath9k_ps_restore(sc);
	mutex_unlock(&sc->mutex);

	return ret;
}

static void ath9k_set_assoc_state(struct ath_softc *sc,
				  struct ieee80211_vif *vif)
{
	struct ath_common *common = ath9k_hw_common(sc->sc_ah);
	struct ath_vif *avp = (void *)vif->drv_priv;
	struct ieee80211_bss_conf *bss_conf = &vif->bss_conf;
	unsigned long flags;

	set_bit(SC_OP_PRIM_STA_VIF, &sc->sc_flags);
	avp->primary_sta_vif = true;

	/*
	 * Set the AID, BSSID and do beacon-sync only when
	 * the HW opmode is STATION.
	 *
	 * But the primary bit is set above in any case.
	 */
	if (sc->sc_ah->opmode != NL80211_IFTYPE_STATION)
		return;

	memcpy(common->curbssid, bss_conf->bssid, ETH_ALEN);
	common->curaid = bss_conf->aid;
	ath9k_hw_write_associd(sc->sc_ah);

	sc->last_rssi = ATH_RSSI_DUMMY_MARKER;
	sc->sc_ah->stats.avgbrssi = ATH_RSSI_DUMMY_MARKER;

	spin_lock_irqsave(&sc->sc_pm_lock, flags);
	sc->ps_flags |= PS_BEACON_SYNC | PS_WAIT_FOR_BEACON;
	spin_unlock_irqrestore(&sc->sc_pm_lock, flags);

	if (ath9k_hw_mci_is_enabled(sc->sc_ah))
		ath9k_mci_update_wlan_channels(sc, false);

	ath_dbg(common, CONFIG,
		"Primary Station interface: %pM, BSSID: %pM\n",
		vif->addr, common->curbssid);
}

static void ath9k_bss_assoc_iter(void *data, u8 *mac, struct ieee80211_vif *vif)
{
	struct ath_softc *sc = data;
	struct ieee80211_bss_conf *bss_conf = &vif->bss_conf;

	if (test_bit(SC_OP_PRIM_STA_VIF, &sc->sc_flags))
		return;

	if (bss_conf->assoc)
		ath9k_set_assoc_state(sc, vif);
}

static void ath9k_bss_info_changed(struct ieee80211_hw *hw,
				   struct ieee80211_vif *vif,
				   struct ieee80211_bss_conf *bss_conf,
				   u32 changed)
{
#define CHECK_ANI				\
	(BSS_CHANGED_ASSOC |			\
	 BSS_CHANGED_IBSS |			\
	 BSS_CHANGED_BEACON_ENABLED)

	struct ath_softc *sc = hw->priv;
	struct ath_hw *ah = sc->sc_ah;
	struct ath_common *common = ath9k_hw_common(ah);
	struct ath_vif *avp = (void *)vif->drv_priv;
	int slottime;

	ath9k_ps_wakeup(sc);
	mutex_lock(&sc->mutex);

	if (changed & BSS_CHANGED_ASSOC) {
		ath_dbg(common, CONFIG, "BSSID %pM Changed ASSOC %d\n",
			bss_conf->bssid, bss_conf->assoc);

		if (avp->primary_sta_vif && !bss_conf->assoc) {
			clear_bit(SC_OP_PRIM_STA_VIF, &sc->sc_flags);
			avp->primary_sta_vif = false;

			if (ah->opmode == NL80211_IFTYPE_STATION)
				clear_bit(SC_OP_BEACONS, &sc->sc_flags);
		}

		ieee80211_iterate_active_interfaces_atomic(
			sc->hw, IEEE80211_IFACE_ITER_RESUME_ALL,
			ath9k_bss_assoc_iter, sc);

		if (!test_bit(SC_OP_PRIM_STA_VIF, &sc->sc_flags) &&
		    ah->opmode == NL80211_IFTYPE_STATION) {
			memset(common->curbssid, 0, ETH_ALEN);
			common->curaid = 0;
			ath9k_hw_write_associd(sc->sc_ah);
			if (ath9k_hw_mci_is_enabled(sc->sc_ah))
				ath9k_mci_update_wlan_channels(sc, true);
		}
	}

	if (changed & BSS_CHANGED_IBSS) {
		memcpy(common->curbssid, bss_conf->bssid, ETH_ALEN);
		common->curaid = bss_conf->aid;
		ath9k_hw_write_associd(sc->sc_ah);
	}

	if ((changed & BSS_CHANGED_BEACON_ENABLED) ||
	    (changed & BSS_CHANGED_BEACON_INT))
		ath9k_beacon_config(sc, vif, changed);

	if (changed & BSS_CHANGED_ERP_SLOT) {
		if (bss_conf->use_short_slot)
			slottime = 9;
		else
			slottime = 20;
		if (vif->type == NL80211_IFTYPE_AP) {
			/*
			 * Defer update, so that connected stations can adjust
			 * their settings at the same time.
			 * See beacon.c for more details
			 */
			sc->beacon.slottime = slottime;
			sc->beacon.updateslot = UPDATE;
		} else {
			ah->slottime = slottime;
			ath9k_hw_init_global_settings(ah);
		}
	}

	if (changed & CHECK_ANI)
		ath_check_ani(sc);

	mutex_unlock(&sc->mutex);
	ath9k_ps_restore(sc);

#undef CHECK_ANI
}

static u64 ath9k_get_tsf(struct ieee80211_hw *hw, struct ieee80211_vif *vif)
{
	struct ath_softc *sc = hw->priv;
	u64 tsf;

	mutex_lock(&sc->mutex);
	ath9k_ps_wakeup(sc);
	tsf = ath9k_hw_gettsf64(sc->sc_ah);
	ath9k_ps_restore(sc);
	mutex_unlock(&sc->mutex);

	return tsf;
}

static void ath9k_set_tsf(struct ieee80211_hw *hw,
			  struct ieee80211_vif *vif,
			  u64 tsf)
{
	struct ath_softc *sc = hw->priv;

	mutex_lock(&sc->mutex);
	ath9k_ps_wakeup(sc);
	ath9k_hw_settsf64(sc->sc_ah, tsf);
	ath9k_ps_restore(sc);
	mutex_unlock(&sc->mutex);
}

static void ath9k_reset_tsf(struct ieee80211_hw *hw, struct ieee80211_vif *vif)
{
	struct ath_softc *sc = hw->priv;

	mutex_lock(&sc->mutex);

	ath9k_ps_wakeup(sc);
	ath9k_hw_reset_tsf(sc->sc_ah);
	ath9k_ps_restore(sc);

	mutex_unlock(&sc->mutex);
}

static int ath9k_ampdu_action(struct ieee80211_hw *hw,
			      struct ieee80211_vif *vif,
			      enum ieee80211_ampdu_mlme_action action,
			      struct ieee80211_sta *sta,
			      u16 tid, u16 *ssn, u8 buf_size)
{
	struct ath_softc *sc = hw->priv;
	bool flush = false;
	int ret = 0;

	mutex_lock(&sc->mutex);

	switch (action) {
	case IEEE80211_AMPDU_RX_START:
		break;
	case IEEE80211_AMPDU_RX_STOP:
		break;
	case IEEE80211_AMPDU_TX_START:
		ath9k_ps_wakeup(sc);
		ret = ath_tx_aggr_start(sc, sta, tid, ssn);
		if (!ret)
			ieee80211_start_tx_ba_cb_irqsafe(vif, sta->addr, tid);
		ath9k_ps_restore(sc);
		break;
	case IEEE80211_AMPDU_TX_STOP_FLUSH:
	case IEEE80211_AMPDU_TX_STOP_FLUSH_CONT:
		flush = true;
	case IEEE80211_AMPDU_TX_STOP_CONT:
		ath9k_ps_wakeup(sc);
		ath_tx_aggr_stop(sc, sta, tid);
		if (!flush)
			ieee80211_stop_tx_ba_cb_irqsafe(vif, sta->addr, tid);
		ath9k_ps_restore(sc);
		break;
	case IEEE80211_AMPDU_TX_OPERATIONAL:
		ath9k_ps_wakeup(sc);
		ath_tx_aggr_resume(sc, sta, tid);
		ath9k_ps_restore(sc);
		break;
	default:
		ath_err(ath9k_hw_common(sc->sc_ah), "Unknown AMPDU action\n");
	}

	mutex_unlock(&sc->mutex);

	return ret;
}

static int ath9k_get_survey(struct ieee80211_hw *hw, int idx,
			     struct survey_info *survey)
{
	struct ath_softc *sc = hw->priv;
	struct ath_common *common = ath9k_hw_common(sc->sc_ah);
	struct ieee80211_supported_band *sband;
	struct ieee80211_channel *chan;
	int pos;

	if (config_enabled(CONFIG_ATH9K_TX99))
		return -EOPNOTSUPP;

	spin_lock_bh(&common->cc_lock);
	if (idx == 0)
		ath_update_survey_stats(sc);

	sband = hw->wiphy->bands[IEEE80211_BAND_2GHZ];
	if (sband && idx >= sband->n_channels) {
		idx -= sband->n_channels;
		sband = NULL;
	}

	if (!sband)
		sband = hw->wiphy->bands[IEEE80211_BAND_5GHZ];

	if (!sband || idx >= sband->n_channels) {
		spin_unlock_bh(&common->cc_lock);
		return -ENOENT;
	}

	chan = &sband->channels[idx];
	pos = chan->hw_value;
	memcpy(survey, &sc->survey[pos], sizeof(*survey));
	survey->channel = chan;
	spin_unlock_bh(&common->cc_lock);

	return 0;
}

static void ath9k_set_coverage_class(struct ieee80211_hw *hw, u8 coverage_class)
{
	struct ath_softc *sc = hw->priv;
	struct ath_hw *ah = sc->sc_ah;

	if (config_enabled(CONFIG_ATH9K_TX99))
		return;

	mutex_lock(&sc->mutex);
	ah->coverage_class = coverage_class;

	ath9k_ps_wakeup(sc);
	ath9k_hw_init_global_settings(ah);
	ath9k_ps_restore(sc);

	mutex_unlock(&sc->mutex);
}

static bool ath9k_has_tx_pending(struct ath_softc *sc)
{
	int i, npend;

	for (i = 0; i < ATH9K_NUM_TX_QUEUES; i++) {
		if (!ATH_TXQ_SETUP(sc, i))
			continue;

		if (!sc->tx.txq[i].axq_depth)
			continue;

		npend = ath9k_has_pending_frames(sc, &sc->tx.txq[i]);
		if (npend)
			break;
	}

	return !!npend;
}

static void ath9k_flush(struct ieee80211_hw *hw, u32 queues, bool drop)
{
	struct ath_softc *sc = hw->priv;
	struct ath_hw *ah = sc->sc_ah;
	struct ath_common *common = ath9k_hw_common(ah);
	int timeout = HZ / 5; /* 200 ms */
	bool drain_txq;

	mutex_lock(&sc->mutex);
	cancel_delayed_work_sync(&sc->tx_complete_work);

	if (ah->ah_flags & AH_UNPLUGGED) {
		ath_dbg(common, ANY, "Device has been unplugged!\n");
		mutex_unlock(&sc->mutex);
		return;
	}

	if (test_bit(SC_OP_INVALID, &sc->sc_flags)) {
		ath_dbg(common, ANY, "Device not present\n");
		mutex_unlock(&sc->mutex);
		return;
	}

	if (wait_event_timeout(sc->tx_wait, !ath9k_has_tx_pending(sc),
			       timeout) > 0)
		drop = false;

	if (drop) {
		ath9k_ps_wakeup(sc);
		spin_lock_bh(&sc->sc_pcu_lock);
		drain_txq = ath_drain_all_txq(sc);
		spin_unlock_bh(&sc->sc_pcu_lock);

		if (!drain_txq)
			ath_reset(sc);

		ath9k_ps_restore(sc);
		ieee80211_wake_queues(hw);
	}

	ieee80211_queue_delayed_work(hw, &sc->tx_complete_work, 0);
	mutex_unlock(&sc->mutex);
}

static bool ath9k_tx_frames_pending(struct ieee80211_hw *hw)
{
	struct ath_softc *sc = hw->priv;
	int i;

	for (i = 0; i < ATH9K_NUM_TX_QUEUES; i++) {
		if (!ATH_TXQ_SETUP(sc, i))
			continue;

		if (ath9k_has_pending_frames(sc, &sc->tx.txq[i]))
			return true;
	}
	return false;
}

static int ath9k_tx_last_beacon(struct ieee80211_hw *hw)
{
	struct ath_softc *sc = hw->priv;
	struct ath_hw *ah = sc->sc_ah;
	struct ieee80211_vif *vif;
	struct ath_vif *avp;
	struct ath_buf *bf;
	struct ath_tx_status ts;
	bool edma = !!(ah->caps.hw_caps & ATH9K_HW_CAP_EDMA);
	int status;

	vif = sc->beacon.bslot[0];
	if (!vif)
		return 0;

	if (!vif->bss_conf.enable_beacon)
		return 0;

	avp = (void *)vif->drv_priv;

	if (!sc->beacon.tx_processed && !edma) {
		tasklet_disable(&sc->bcon_tasklet);

		bf = avp->av_bcbuf;
		if (!bf || !bf->bf_mpdu)
			goto skip;

		status = ath9k_hw_txprocdesc(ah, bf->bf_desc, &ts);
		if (status == -EINPROGRESS)
			goto skip;

		sc->beacon.tx_processed = true;
		sc->beacon.tx_last = !(ts.ts_status & ATH9K_TXERR_MASK);

skip:
		tasklet_enable(&sc->bcon_tasklet);
	}

	return sc->beacon.tx_last;
}

static int ath9k_get_stats(struct ieee80211_hw *hw,
			   struct ieee80211_low_level_stats *stats)
{
	struct ath_softc *sc = hw->priv;
	struct ath_hw *ah = sc->sc_ah;
	struct ath9k_mib_stats *mib_stats = &ah->ah_mibStats;

	stats->dot11ACKFailureCount = mib_stats->ackrcv_bad;
	stats->dot11RTSFailureCount = mib_stats->rts_bad;
	stats->dot11FCSErrorCount = mib_stats->fcs_bad;
	stats->dot11RTSSuccessCount = mib_stats->rts_good;
	return 0;
}

static u32 fill_chainmask(u32 cap, u32 new)
{
	u32 filled = 0;
	int i;

	for (i = 0; cap && new; i++, cap >>= 1) {
		if (!(cap & BIT(0)))
			continue;

		if (new & BIT(0))
			filled |= BIT(i);

		new >>= 1;
	}

	return filled;
}

static bool validate_antenna_mask(struct ath_hw *ah, u32 val)
{
	if (AR_SREV_9300_20_OR_LATER(ah))
		return true;

	switch (val & 0x7) {
	case 0x1:
	case 0x3:
	case 0x7:
		return true;
	case 0x2:
		return (ah->caps.rx_chainmask == 1);
	default:
		return false;
	}
}

static int ath9k_set_antenna(struct ieee80211_hw *hw, u32 tx_ant, u32 rx_ant)
{
	struct ath_softc *sc = hw->priv;
	struct ath_hw *ah = sc->sc_ah;

	if (ah->caps.rx_chainmask != 1)
		rx_ant |= tx_ant;

	if (!validate_antenna_mask(ah, rx_ant) || !tx_ant)
		return -EINVAL;

	sc->ant_rx = rx_ant;
	sc->ant_tx = tx_ant;

	if (ah->caps.rx_chainmask == 1)
		return 0;

	/* AR9100 runs into calibration issues if not all rx chains are enabled */
	if (AR_SREV_9100(ah))
		ah->rxchainmask = 0x7;
	else
		ah->rxchainmask = fill_chainmask(ah->caps.rx_chainmask, rx_ant);

	ah->txchainmask = fill_chainmask(ah->caps.tx_chainmask, tx_ant);
	ath9k_reload_chainmask_settings(sc);

	return 0;
}

static int ath9k_get_antenna(struct ieee80211_hw *hw, u32 *tx_ant, u32 *rx_ant)
{
	struct ath_softc *sc = hw->priv;

	*tx_ant = sc->ant_tx;
	*rx_ant = sc->ant_rx;
	return 0;
}

static void ath9k_sw_scan_start(struct ieee80211_hw *hw)
{
	struct ath_softc *sc = hw->priv;
	set_bit(SC_OP_SCANNING, &sc->sc_flags);
}

static void ath9k_sw_scan_complete(struct ieee80211_hw *hw)
{
	struct ath_softc *sc = hw->priv;
	clear_bit(SC_OP_SCANNING, &sc->sc_flags);
}

static void ath9k_channel_switch_beacon(struct ieee80211_hw *hw,
					struct ieee80211_vif *vif,
					struct cfg80211_chan_def *chandef)
{
	struct ath_softc *sc = hw->priv;

	/* mac80211 does not support CSA in multi-if cases (yet) */
	if (WARN_ON(sc->csa_vif))
		return;

	sc->csa_vif = vif;
}

struct ieee80211_ops ath9k_ops = {
	.tx 		    = ath9k_tx,
	.start 		    = ath9k_start,
	.stop 		    = ath9k_stop,
	.add_interface 	    = ath9k_add_interface,
	.change_interface   = ath9k_change_interface,
	.remove_interface   = ath9k_remove_interface,
	.config 	    = ath9k_config,
	.configure_filter   = ath9k_configure_filter,
	.sta_add	    = ath9k_sta_add,
	.sta_remove	    = ath9k_sta_remove,
	.sta_notify         = ath9k_sta_notify,
	.conf_tx 	    = ath9k_conf_tx,
	.bss_info_changed   = ath9k_bss_info_changed,
	.set_key            = ath9k_set_key,
	.get_tsf 	    = ath9k_get_tsf,
	.set_tsf 	    = ath9k_set_tsf,
	.reset_tsf 	    = ath9k_reset_tsf,
	.ampdu_action       = ath9k_ampdu_action,
	.get_survey	    = ath9k_get_survey,
	.rfkill_poll        = ath9k_rfkill_poll_state,
	.set_coverage_class = ath9k_set_coverage_class,
	.flush		    = ath9k_flush,
	.tx_frames_pending  = ath9k_tx_frames_pending,
	.tx_last_beacon     = ath9k_tx_last_beacon,
	.release_buffered_frames = ath9k_release_buffered_frames,
	.get_stats	    = ath9k_get_stats,
	.set_antenna	    = ath9k_set_antenna,
	.get_antenna	    = ath9k_get_antenna,

#ifdef CONFIG_ATH9K_WOW
	.suspend	    = ath9k_suspend,
	.resume		    = ath9k_resume,
	.set_wakeup	    = ath9k_set_wakeup,
#endif

#ifdef CONFIG_ATH9K_DEBUGFS
	.get_et_sset_count  = ath9k_get_et_sset_count,
	.get_et_stats       = ath9k_get_et_stats,
	.get_et_strings     = ath9k_get_et_strings,
#endif

#if defined(CONFIG_MAC80211_DEBUGFS) && defined(CONFIG_ATH9K_STATION_STATISTICS)
	.sta_add_debugfs    = ath9k_sta_add_debugfs,
#endif
	.sw_scan_start	    = ath9k_sw_scan_start,
	.sw_scan_complete   = ath9k_sw_scan_complete,
	.channel_switch_beacon     = ath9k_channel_switch_beacon,
};<|MERGE_RESOLUTION|>--- conflicted
+++ resolved
@@ -695,87 +695,7 @@
 {
 	struct ath_softc *sc = container_of(work, struct ath_softc, hw_reset_work);
 
-<<<<<<< HEAD
-	ath_reset(sc, true);
-}
-
-void ath_hw_check(struct work_struct *work)
-{
-	struct ath_softc *sc = container_of(work, struct ath_softc, hw_check_work);
-	struct ath_common *common = ath9k_hw_common(sc->sc_ah);
-	unsigned long flags;
-	int busy;
-
-	ath9k_ps_wakeup(sc);
-	if (ath9k_hw_check_alive(sc->sc_ah))
-		goto out;
-
-	spin_lock_irqsave(&common->cc_lock, flags);
-	busy = ath_update_survey_stats(sc);
-	spin_unlock_irqrestore(&common->cc_lock, flags);
-
-	ath_dbg(common, ATH_DBG_RESET, "Possible baseband hang, "
-		"busy=%d (try %d)\n", busy, sc->hw_busy_count + 1);
-	if (busy >= 99) {
-		if (++sc->hw_busy_count >= 3) {
-			RESET_STAT_INC(sc, RESET_TYPE_BB_HANG);
-			ieee80211_queue_work(sc->hw, &sc->hw_reset_work);
-		}
-
-	} else if (busy >= 0)
-		sc->hw_busy_count = 0;
-
-out:
-	ath9k_ps_restore(sc);
-}
-
-static void ath_hw_pll_rx_hang_check(struct ath_softc *sc, u32 pll_sqsum)
-{
-	static int count;
-	struct ath_common *common = ath9k_hw_common(sc->sc_ah);
-
-	if (pll_sqsum >= 0x40000) {
-		count++;
-		if (count == 3) {
-			/* Rx is hung for more than 500ms. Reset it */
-			ath_dbg(common, ATH_DBG_RESET,
-				"Possible RX hang, resetting");
-			RESET_STAT_INC(sc, RESET_TYPE_PLL_HANG);
-			ieee80211_queue_work(sc->hw, &sc->hw_reset_work);
-			count = 0;
-		}
-	} else
-		count = 0;
-}
-
-void ath_hw_pll_work(struct work_struct *work)
-{
-	struct ath_softc *sc = container_of(work, struct ath_softc,
-					    hw_pll_work.work);
-	u32 pll_sqsum;
-
-	/*
-	 * ensure that the PLL WAR is executed only
-	 * after the STA is associated (or) if the
-	 * beaconing had started in interfaces that
-	 * uses beacons.
-	 */
-	if (!(sc->sc_flags & SC_OP_BEACONS))
-		return;
-
-	if (AR_SREV_9485(sc->sc_ah)) {
-
-		ath9k_ps_wakeup(sc);
-		pll_sqsum = ar9003_get_pll_sqsum_dvc(sc->sc_ah);
-		ath9k_ps_restore(sc);
-
-		ath_hw_pll_rx_hang_check(sc, pll_sqsum);
-
-		ieee80211_queue_delayed_work(sc->hw, &sc->hw_pll_work, HZ/5);
-	}
-=======
 	ath_reset(sc);
->>>>>>> c3ade0e0
 }
 
 /**********************/
@@ -1187,17 +1107,12 @@
 		sc->tx99_vif = vif;
 	}
 
-<<<<<<< HEAD
-	ath_dbg(common, ATH_DBG_CONFIG,
-		"Attach a VIF of type: %d\n", vif->type);
-=======
 	ath_dbg(common, CONFIG, "Attach a VIF of type: %d\n", vif->type);
 	sc->nvifs++;
 
 	ath9k_ps_wakeup(sc);
 	ath9k_calculate_summary_state(hw, vif);
 	ath9k_ps_restore(sc);
->>>>>>> c3ade0e0
 
 	if (ath9k_uses_beacons(vif->type))
 		ath9k_beacon_assign_slot(sc, vif);
@@ -1442,58 +1357,8 @@
 		}
 	}
 
-<<<<<<< HEAD
-	if (changed & IEEE80211_CONF_CHANGE_CHANNEL) {
-		struct ieee80211_channel *curchan = hw->conf.channel;
-		int pos = curchan->hw_value;
-		int old_pos = -1;
-		unsigned long flags;
-
-		if (ah->curchan)
-			old_pos = ah->curchan - &ah->channels[0];
-
-		if (hw->conf.flags & IEEE80211_CONF_OFFCHANNEL)
-			sc->sc_flags |= SC_OP_OFFCHANNEL;
-		else
-			sc->sc_flags &= ~SC_OP_OFFCHANNEL;
-
-		ath_dbg(common, ATH_DBG_CONFIG,
-			"Set channel: %d MHz type: %d\n",
-			curchan->center_freq, conf->channel_type);
-
-		/* update survey stats for the old channel before switching */
-		spin_lock_irqsave(&common->cc_lock, flags);
-		ath_update_survey_stats(sc);
-		spin_unlock_irqrestore(&common->cc_lock, flags);
-
-		ath9k_cmn_update_ichannel(&sc->sc_ah->channels[pos],
-					  curchan, conf->channel_type);
-
-		/*
-		 * If the operating channel changes, change the survey in-use flags
-		 * along with it.
-		 * Reset the survey data for the new channel, unless we're switching
-		 * back to the operating channel from an off-channel operation.
-		 */
-		if (!(hw->conf.flags & IEEE80211_CONF_OFFCHANNEL) &&
-		    sc->cur_survey != &sc->survey[pos]) {
-
-			if (sc->cur_survey)
-				sc->cur_survey->filled &= ~SURVEY_INFO_IN_USE;
-
-			sc->cur_survey = &sc->survey[pos];
-
-			memset(sc->cur_survey, 0, sizeof(struct survey_info));
-			sc->cur_survey->filled |= SURVEY_INFO_IN_USE;
-		} else if (!(sc->survey[pos].filled & SURVEY_INFO_IN_USE)) {
-			memset(&sc->survey[pos], 0, sizeof(struct survey_info));
-		}
-
-		if (ath_set_channel(sc, hw, &sc->sc_ah->channels[pos]) < 0) {
-=======
 	if ((changed & IEEE80211_CONF_CHANGE_CHANNEL) || reset_channel) {
 		if (ath_set_channel(sc, &hw->conf.chandef) < 0) {
->>>>>>> c3ade0e0
 			ath_err(common, "Unable to set channel\n");
 			mutex_unlock(&sc->mutex);
 			ath9k_ps_restore(sc);
