/*
 * Copyright (c) 2008-2011 Atheros Communications Inc.
 *
 * Permission to use, copy, modify, and/or distribute this software for any
 * purpose with or without fee is hereby granted, provided that the above
 * copyright notice and this permission notice appear in all copies.
 *
 * THE SOFTWARE IS PROVIDED "AS IS" AND THE AUTHOR DISCLAIMS ALL WARRANTIES
 * WITH REGARD TO THIS SOFTWARE INCLUDING ALL IMPLIED WARRANTIES OF
 * MERCHANTABILITY AND FITNESS. IN NO EVENT SHALL THE AUTHOR BE LIABLE FOR
 * ANY SPECIAL, DIRECT, INDIRECT, OR CONSEQUENTIAL DAMAGES OR ANY DAMAGES
 * WHATSOEVER RESULTING FROM LOSS OF USE, DATA OR PROFITS, WHETHER IN AN
 * ACTION OF CONTRACT, NEGLIGENCE OR OTHER TORTIOUS ACTION, ARISING OUT OF
 * OR IN CONNECTION WITH THE USE OR PERFORMANCE OF THIS SOFTWARE.
 */

#define pr_fmt(fmt) KBUILD_MODNAME ": " fmt

#include <linux/nl80211.h>
#include <linux/pci.h>
#include <linux/pci-aspm.h>
#include <linux/ath9k_platform.h>
#include <linux/module.h>
#include "ath9k.h"

static DEFINE_PCI_DEVICE_TABLE(ath_pci_id_table) = {
	{ PCI_VDEVICE(ATHEROS, 0x0023) }, /* PCI   */
	{ PCI_VDEVICE(ATHEROS, 0x0024) }, /* PCI-E */
	{ PCI_VDEVICE(ATHEROS, 0x0027) }, /* PCI   */
	{ PCI_VDEVICE(ATHEROS, 0x0029) }, /* PCI   */
	{ PCI_VDEVICE(ATHEROS, 0x002A) }, /* PCI-E */

	{ PCI_DEVICE_SUB(PCI_VENDOR_ID_ATHEROS,
			 0x002A,
			 PCI_VENDOR_ID_AZWAVE,
			 0x1C71),
	  .driver_data = ATH9K_PCI_D3_L1_WAR },
	{ PCI_DEVICE_SUB(PCI_VENDOR_ID_ATHEROS,
			 0x002A,
			 PCI_VENDOR_ID_FOXCONN,
			 0xE01F),
	  .driver_data = ATH9K_PCI_D3_L1_WAR },
	{ PCI_DEVICE_SUB(PCI_VENDOR_ID_ATHEROS,
			 0x002A,
			 0x11AD, /* LITEON */
			 0x6632),
	  .driver_data = ATH9K_PCI_D3_L1_WAR },
	{ PCI_DEVICE_SUB(PCI_VENDOR_ID_ATHEROS,
			 0x002A,
			 0x11AD, /* LITEON */
			 0x6642),
	  .driver_data = ATH9K_PCI_D3_L1_WAR },
	{ PCI_DEVICE_SUB(PCI_VENDOR_ID_ATHEROS,
			 0x002A,
			 PCI_VENDOR_ID_QMI,
			 0x0306),
	  .driver_data = ATH9K_PCI_D3_L1_WAR },
	{ PCI_DEVICE_SUB(PCI_VENDOR_ID_ATHEROS,
			 0x002A,
			 0x185F, /* WNC */
			 0x309D),
	  .driver_data = ATH9K_PCI_D3_L1_WAR },
	{ PCI_DEVICE_SUB(PCI_VENDOR_ID_ATHEROS,
			 0x002A,
			 0x10CF, /* Fujitsu */
			 0x147C),
	  .driver_data = ATH9K_PCI_D3_L1_WAR },
	{ PCI_DEVICE_SUB(PCI_VENDOR_ID_ATHEROS,
			 0x002A,
			 0x10CF, /* Fujitsu */
			 0x147D),
	  .driver_data = ATH9K_PCI_D3_L1_WAR },
	{ PCI_DEVICE_SUB(PCI_VENDOR_ID_ATHEROS,
			 0x002A,
			 0x10CF, /* Fujitsu */
			 0x1536),
	  .driver_data = ATH9K_PCI_D3_L1_WAR },

	/* AR9285 card for Asus */
	{ PCI_DEVICE_SUB(PCI_VENDOR_ID_ATHEROS,
			 0x002B,
			 PCI_VENDOR_ID_AZWAVE,
			 0x2C37),
	  .driver_data = ATH9K_PCI_BT_ANT_DIV },

	{ PCI_VDEVICE(ATHEROS, 0x002B) }, /* PCI-E */
	{ PCI_VDEVICE(ATHEROS, 0x002C) }, /* PCI-E 802.11n bonded out */
	{ PCI_VDEVICE(ATHEROS, 0x002D) }, /* PCI   */
	{ PCI_VDEVICE(ATHEROS, 0x002E) }, /* PCI-E */

	/* Killer Wireless (3x3) */
	{ PCI_DEVICE_SUB(PCI_VENDOR_ID_ATHEROS,
			 0x0030,
			 0x1A56,
			 0x2000),
	  .driver_data = ATH9K_PCI_KILLER },
	{ PCI_DEVICE_SUB(PCI_VENDOR_ID_ATHEROS,
			 0x0030,
			 0x1A56,
			 0x2001),
	  .driver_data = ATH9K_PCI_KILLER },

	{ PCI_VDEVICE(ATHEROS, 0x0030) }, /* PCI-E  AR9300 */

	/* PCI-E CUS198 */
	{ PCI_DEVICE_SUB(PCI_VENDOR_ID_ATHEROS,
			 0x0032,
			 PCI_VENDOR_ID_AZWAVE,
			 0x2086),
	  .driver_data = ATH9K_PCI_CUS198 | ATH9K_PCI_BT_ANT_DIV },
	{ PCI_DEVICE_SUB(PCI_VENDOR_ID_ATHEROS,
			 0x0032,
			 PCI_VENDOR_ID_AZWAVE,
			 0x1237),
	  .driver_data = ATH9K_PCI_CUS198 | ATH9K_PCI_BT_ANT_DIV },
	{ PCI_DEVICE_SUB(PCI_VENDOR_ID_ATHEROS,
			 0x0032,
			 PCI_VENDOR_ID_AZWAVE,
			 0x2126),
	  .driver_data = ATH9K_PCI_CUS198 | ATH9K_PCI_BT_ANT_DIV },
	{ PCI_DEVICE_SUB(PCI_VENDOR_ID_ATHEROS,
			 0x0032,
			 PCI_VENDOR_ID_AZWAVE,
			 0x126A),
	  .driver_data = ATH9K_PCI_CUS198 | ATH9K_PCI_BT_ANT_DIV },

	/* PCI-E CUS230 */
	{ PCI_DEVICE_SUB(PCI_VENDOR_ID_ATHEROS,
			 0x0032,
			 PCI_VENDOR_ID_AZWAVE,
			 0x2152),
	  .driver_data = ATH9K_PCI_CUS230 | ATH9K_PCI_BT_ANT_DIV },
	{ PCI_DEVICE_SUB(PCI_VENDOR_ID_ATHEROS,
			 0x0032,
			 PCI_VENDOR_ID_FOXCONN,
			 0xE075),
	  .driver_data = ATH9K_PCI_CUS230 | ATH9K_PCI_BT_ANT_DIV },

	/* WB225 */
	{ PCI_DEVICE_SUB(PCI_VENDOR_ID_ATHEROS,
			 0x0032,
			 PCI_VENDOR_ID_ATHEROS,
			 0x3119),
	  .driver_data = ATH9K_PCI_BT_ANT_DIV },
	{ PCI_DEVICE_SUB(PCI_VENDOR_ID_ATHEROS,
			 0x0032,
			 PCI_VENDOR_ID_ATHEROS,
			 0x3122),
	  .driver_data = ATH9K_PCI_BT_ANT_DIV },
	{ PCI_DEVICE_SUB(PCI_VENDOR_ID_ATHEROS,
			 0x0032,
			 0x185F, /* WNC */
			 0x3119),
	  .driver_data = ATH9K_PCI_BT_ANT_DIV },
	{ PCI_DEVICE_SUB(PCI_VENDOR_ID_ATHEROS,
			 0x0032,
			 0x185F, /* WNC */
			 0x3027),
	  .driver_data = ATH9K_PCI_BT_ANT_DIV },
	{ PCI_DEVICE_SUB(PCI_VENDOR_ID_ATHEROS,
			 0x0032,
			 PCI_VENDOR_ID_SAMSUNG,
			 0x4105),
	  .driver_data = ATH9K_PCI_BT_ANT_DIV },
	{ PCI_DEVICE_SUB(PCI_VENDOR_ID_ATHEROS,
			 0x0032,
			 PCI_VENDOR_ID_SAMSUNG,
			 0x4106),
	  .driver_data = ATH9K_PCI_BT_ANT_DIV },
	{ PCI_DEVICE_SUB(PCI_VENDOR_ID_ATHEROS,
			 0x0032,
			 PCI_VENDOR_ID_SAMSUNG,
			 0x410D),
	  .driver_data = ATH9K_PCI_BT_ANT_DIV },
	{ PCI_DEVICE_SUB(PCI_VENDOR_ID_ATHEROS,
			 0x0032,
			 PCI_VENDOR_ID_SAMSUNG,
			 0x410E),
	  .driver_data = ATH9K_PCI_BT_ANT_DIV },
	{ PCI_DEVICE_SUB(PCI_VENDOR_ID_ATHEROS,
			 0x0032,
			 PCI_VENDOR_ID_SAMSUNG,
			 0x410F),
	  .driver_data = ATH9K_PCI_BT_ANT_DIV },
	{ PCI_DEVICE_SUB(PCI_VENDOR_ID_ATHEROS,
			 0x0032,
			 PCI_VENDOR_ID_SAMSUNG,
			 0xC706),
	  .driver_data = ATH9K_PCI_BT_ANT_DIV },
	{ PCI_DEVICE_SUB(PCI_VENDOR_ID_ATHEROS,
			 0x0032,
			 PCI_VENDOR_ID_SAMSUNG,
			 0xC680),
	  .driver_data = ATH9K_PCI_BT_ANT_DIV },
	{ PCI_DEVICE_SUB(PCI_VENDOR_ID_ATHEROS,
			 0x0032,
			 PCI_VENDOR_ID_SAMSUNG,
			 0xC708),
	  .driver_data = ATH9K_PCI_BT_ANT_DIV },
	{ PCI_DEVICE_SUB(PCI_VENDOR_ID_ATHEROS,
			 0x0032,
			 PCI_VENDOR_ID_LENOVO,
			 0x3218),
	  .driver_data = ATH9K_PCI_BT_ANT_DIV },
	{ PCI_DEVICE_SUB(PCI_VENDOR_ID_ATHEROS,
			 0x0032,
			 PCI_VENDOR_ID_LENOVO,
			 0x3219),
	  .driver_data = ATH9K_PCI_BT_ANT_DIV },

	/* AR9485 cards with PLL power-save disabled by default. */
	{ PCI_DEVICE_SUB(PCI_VENDOR_ID_ATHEROS,
			 0x0032,
			 PCI_VENDOR_ID_AZWAVE,
			 0x2C97),
	  .driver_data = ATH9K_PCI_NO_PLL_PWRSAVE },
	{ PCI_DEVICE_SUB(PCI_VENDOR_ID_ATHEROS,
			 0x0032,
			 PCI_VENDOR_ID_AZWAVE,
			 0x2100),
	  .driver_data = ATH9K_PCI_NO_PLL_PWRSAVE },
	{ PCI_DEVICE_SUB(PCI_VENDOR_ID_ATHEROS,
			 0x0032,
			 0x1C56, /* ASKEY */
			 0x4001),
	  .driver_data = ATH9K_PCI_NO_PLL_PWRSAVE },
	{ PCI_DEVICE_SUB(PCI_VENDOR_ID_ATHEROS,
			 0x0032,
			 0x11AD, /* LITEON */
			 0x6627),
	  .driver_data = ATH9K_PCI_NO_PLL_PWRSAVE },
	{ PCI_DEVICE_SUB(PCI_VENDOR_ID_ATHEROS,
			 0x0032,
			 0x11AD, /* LITEON */
			 0x6628),
	  .driver_data = ATH9K_PCI_NO_PLL_PWRSAVE },
	{ PCI_DEVICE_SUB(PCI_VENDOR_ID_ATHEROS,
			 0x0032,
			 PCI_VENDOR_ID_FOXCONN,
			 0xE04E),
	  .driver_data = ATH9K_PCI_NO_PLL_PWRSAVE },
	{ PCI_DEVICE_SUB(PCI_VENDOR_ID_ATHEROS,
			 0x0032,
			 PCI_VENDOR_ID_FOXCONN,
			 0xE04F),
	  .driver_data = ATH9K_PCI_NO_PLL_PWRSAVE },
	{ PCI_DEVICE_SUB(PCI_VENDOR_ID_ATHEROS,
			 0x0032,
			 0x144F, /* ASKEY */
			 0x7197),
	  .driver_data = ATH9K_PCI_NO_PLL_PWRSAVE },
	{ PCI_DEVICE_SUB(PCI_VENDOR_ID_ATHEROS,
			 0x0032,
			 0x1B9A, /* XAVI */
			 0x2000),
	  .driver_data = ATH9K_PCI_NO_PLL_PWRSAVE },
	{ PCI_DEVICE_SUB(PCI_VENDOR_ID_ATHEROS,
			 0x0032,
			 0x1B9A, /* XAVI */
			 0x2001),
	  .driver_data = ATH9K_PCI_NO_PLL_PWRSAVE },
	{ PCI_DEVICE_SUB(PCI_VENDOR_ID_ATHEROS,
			 0x0032,
			 PCI_VENDOR_ID_AZWAVE,
			 0x1186),
	  .driver_data = ATH9K_PCI_NO_PLL_PWRSAVE },
	{ PCI_DEVICE_SUB(PCI_VENDOR_ID_ATHEROS,
			 0x0032,
			 PCI_VENDOR_ID_AZWAVE,
			 0x1F86),
	  .driver_data = ATH9K_PCI_NO_PLL_PWRSAVE },
	{ PCI_DEVICE_SUB(PCI_VENDOR_ID_ATHEROS,
			 0x0032,
			 PCI_VENDOR_ID_AZWAVE,
			 0x1195),
	  .driver_data = ATH9K_PCI_NO_PLL_PWRSAVE },
	{ PCI_DEVICE_SUB(PCI_VENDOR_ID_ATHEROS,
			 0x0032,
			 PCI_VENDOR_ID_AZWAVE,
			 0x1F95),
	  .driver_data = ATH9K_PCI_NO_PLL_PWRSAVE },
	{ PCI_DEVICE_SUB(PCI_VENDOR_ID_ATHEROS,
			 0x0032,
			 0x1B9A, /* XAVI */
			 0x1C00),
	  .driver_data = ATH9K_PCI_NO_PLL_PWRSAVE },
	{ PCI_DEVICE_SUB(PCI_VENDOR_ID_ATHEROS,
			 0x0032,
			 0x1B9A, /* XAVI */
			 0x1C01),
	  .driver_data = ATH9K_PCI_NO_PLL_PWRSAVE },
	{ PCI_DEVICE_SUB(PCI_VENDOR_ID_ATHEROS,
			 0x0032,
			 PCI_VENDOR_ID_ASUSTEK,
			 0x850D),
	  .driver_data = ATH9K_PCI_NO_PLL_PWRSAVE },

	{ PCI_VDEVICE(ATHEROS, 0x0032) }, /* PCI-E  AR9485 */
	{ PCI_VDEVICE(ATHEROS, 0x0033) }, /* PCI-E  AR9580 */

	/* PCI-E CUS217 */
	{ PCI_DEVICE_SUB(PCI_VENDOR_ID_ATHEROS,
			 0x0034,
			 PCI_VENDOR_ID_AZWAVE,
			 0x2116),
	  .driver_data = ATH9K_PCI_CUS217 },
	{ PCI_DEVICE_SUB(PCI_VENDOR_ID_ATHEROS,
			 0x0034,
			 0x11AD, /* LITEON */
			 0x6661),
	  .driver_data = ATH9K_PCI_CUS217 },

	/* AR9462 with WoW support */
	{ PCI_DEVICE_SUB(PCI_VENDOR_ID_ATHEROS,
			 0x0034,
			 PCI_VENDOR_ID_ATHEROS,
			 0x3117),
	  .driver_data = ATH9K_PCI_WOW },
	{ PCI_DEVICE_SUB(PCI_VENDOR_ID_ATHEROS,
			 0x0034,
			 PCI_VENDOR_ID_LENOVO,
			 0x3214),
	  .driver_data = ATH9K_PCI_WOW },
	{ PCI_DEVICE_SUB(PCI_VENDOR_ID_ATHEROS,
			 0x0034,
			 PCI_VENDOR_ID_ATTANSIC,
			 0x0091),
	  .driver_data = ATH9K_PCI_WOW },
	{ PCI_DEVICE_SUB(PCI_VENDOR_ID_ATHEROS,
			 0x0034,
			 PCI_VENDOR_ID_AZWAVE,
			 0x2110),
	  .driver_data = ATH9K_PCI_WOW },
	{ PCI_DEVICE_SUB(PCI_VENDOR_ID_ATHEROS,
			 0x0034,
			 PCI_VENDOR_ID_ASUSTEK,
			 0x850E),
	  .driver_data = ATH9K_PCI_WOW },
	{ PCI_DEVICE_SUB(PCI_VENDOR_ID_ATHEROS,
			 0x0034,
			 0x11AD, /* LITEON */
			 0x6631),
	  .driver_data = ATH9K_PCI_WOW },
	{ PCI_DEVICE_SUB(PCI_VENDOR_ID_ATHEROS,
			 0x0034,
			 0x11AD, /* LITEON */
			 0x6641),
	  .driver_data = ATH9K_PCI_WOW },
	{ PCI_DEVICE_SUB(PCI_VENDOR_ID_ATHEROS,
			 0x0034,
			 PCI_VENDOR_ID_HP,
			 0x1864),
	  .driver_data = ATH9K_PCI_WOW },
	{ PCI_DEVICE_SUB(PCI_VENDOR_ID_ATHEROS,
			 0x0034,
			 0x14CD, /* USI */
			 0x0063),
	  .driver_data = ATH9K_PCI_WOW },
	{ PCI_DEVICE_SUB(PCI_VENDOR_ID_ATHEROS,
			 0x0034,
			 0x14CD, /* USI */
			 0x0064),
	  .driver_data = ATH9K_PCI_WOW },
	{ PCI_DEVICE_SUB(PCI_VENDOR_ID_ATHEROS,
			 0x0034,
			 0x10CF, /* Fujitsu */
			 0x1783),
	  .driver_data = ATH9K_PCI_WOW },

	/* Killer Wireless (2x2) */
	{ PCI_DEVICE_SUB(PCI_VENDOR_ID_ATHEROS,
			 0x0030,
			 0x1A56,
			 0x2003),
	  .driver_data = ATH9K_PCI_KILLER },

	{ PCI_VDEVICE(ATHEROS, 0x0034) }, /* PCI-E  AR9462 */
	{ PCI_VDEVICE(ATHEROS, 0x0037) }, /* PCI-E  AR1111/AR9485 */
<<<<<<< HEAD
=======

	/* CUS252 */
	{ PCI_DEVICE_SUB(PCI_VENDOR_ID_ATHEROS,
			 0x0036,
			 PCI_VENDOR_ID_ATHEROS,
			 0x3028),
	  .driver_data = ATH9K_PCI_CUS252 |
			 ATH9K_PCI_AR9565_2ANT |
			 ATH9K_PCI_BT_ANT_DIV },
	{ PCI_DEVICE_SUB(PCI_VENDOR_ID_ATHEROS,
			 0x0036,
			 PCI_VENDOR_ID_AZWAVE,
			 0x2176),
	  .driver_data = ATH9K_PCI_CUS252 |
			 ATH9K_PCI_AR9565_2ANT |
			 ATH9K_PCI_BT_ANT_DIV },

	/* WB335 1-ANT */
	{ PCI_DEVICE_SUB(PCI_VENDOR_ID_ATHEROS,
			 0x0036,
			 PCI_VENDOR_ID_FOXCONN,
			 0xE068),
	  .driver_data = ATH9K_PCI_AR9565_1ANT },
	{ PCI_DEVICE_SUB(PCI_VENDOR_ID_ATHEROS,
			 0x0036,
			 0x185F, /* WNC */
			 0xA119),
	  .driver_data = ATH9K_PCI_AR9565_1ANT },
	{ PCI_DEVICE_SUB(PCI_VENDOR_ID_ATHEROS,
			 0x0036,
			 0x11AD, /* LITEON */
			 0x0632),
	  .driver_data = ATH9K_PCI_AR9565_1ANT },
	{ PCI_DEVICE_SUB(PCI_VENDOR_ID_ATHEROS,
			 0x0036,
			 0x11AD, /* LITEON */
			 0x06B2),
	  .driver_data = ATH9K_PCI_AR9565_1ANT },
	{ PCI_DEVICE_SUB(PCI_VENDOR_ID_ATHEROS,
			 0x0036,
			 0x11AD, /* LITEON */
			 0x0842),
	  .driver_data = ATH9K_PCI_AR9565_1ANT },
	{ PCI_DEVICE_SUB(PCI_VENDOR_ID_ATHEROS,
			 0x0036,
			 0x11AD, /* LITEON */
			 0x6671),
	  .driver_data = ATH9K_PCI_AR9565_1ANT },
	{ PCI_DEVICE_SUB(PCI_VENDOR_ID_ATHEROS,
			 0x0036,
			 0x1B9A, /* XAVI */
			 0x2811),
	  .driver_data = ATH9K_PCI_AR9565_1ANT },
	{ PCI_DEVICE_SUB(PCI_VENDOR_ID_ATHEROS,
			 0x0036,
			 0x1B9A, /* XAVI */
			 0x2812),
	  .driver_data = ATH9K_PCI_AR9565_1ANT },
	{ PCI_DEVICE_SUB(PCI_VENDOR_ID_ATHEROS,
			 0x0036,
			 0x1B9A, /* XAVI */
			 0x28A1),
	  .driver_data = ATH9K_PCI_AR9565_1ANT },
	{ PCI_DEVICE_SUB(PCI_VENDOR_ID_ATHEROS,
			 0x0036,
			 PCI_VENDOR_ID_AZWAVE,
			 0x218A),
	  .driver_data = ATH9K_PCI_AR9565_1ANT },

	/* WB335 1-ANT / Antenna Diversity */
	{ PCI_DEVICE_SUB(PCI_VENDOR_ID_ATHEROS,
			 0x0036,
			 PCI_VENDOR_ID_ATHEROS,
			 0x3025),
	  .driver_data = ATH9K_PCI_AR9565_1ANT | ATH9K_PCI_BT_ANT_DIV },
	{ PCI_DEVICE_SUB(PCI_VENDOR_ID_ATHEROS,
			 0x0036,
			 PCI_VENDOR_ID_ATHEROS,
			 0x3026),
	  .driver_data = ATH9K_PCI_AR9565_1ANT | ATH9K_PCI_BT_ANT_DIV },
	{ PCI_DEVICE_SUB(PCI_VENDOR_ID_ATHEROS,
			 0x0036,
			 PCI_VENDOR_ID_ATHEROS,
			 0x302B),
	  .driver_data = ATH9K_PCI_AR9565_1ANT | ATH9K_PCI_BT_ANT_DIV },
	{ PCI_DEVICE_SUB(PCI_VENDOR_ID_ATHEROS,
			 0x0036,
			 PCI_VENDOR_ID_FOXCONN,
			 0xE069),
	  .driver_data = ATH9K_PCI_AR9565_1ANT | ATH9K_PCI_BT_ANT_DIV },
	{ PCI_DEVICE_SUB(PCI_VENDOR_ID_ATHEROS,
			 0x0036,
			 0x185F, /* WNC */
			 0x3028),
	  .driver_data = ATH9K_PCI_AR9565_1ANT | ATH9K_PCI_BT_ANT_DIV },
	{ PCI_DEVICE_SUB(PCI_VENDOR_ID_ATHEROS,
			 0x0036,
			 0x11AD, /* LITEON */
			 0x0622),
	  .driver_data = ATH9K_PCI_AR9565_1ANT | ATH9K_PCI_BT_ANT_DIV },
	{ PCI_DEVICE_SUB(PCI_VENDOR_ID_ATHEROS,
			 0x0036,
			 0x11AD, /* LITEON */
			 0x0672),
	  .driver_data = ATH9K_PCI_AR9565_1ANT | ATH9K_PCI_BT_ANT_DIV },
	{ PCI_DEVICE_SUB(PCI_VENDOR_ID_ATHEROS,
			 0x0036,
			 0x11AD, /* LITEON */
			 0x0662),
	  .driver_data = ATH9K_PCI_AR9565_1ANT | ATH9K_PCI_BT_ANT_DIV },
	{ PCI_DEVICE_SUB(PCI_VENDOR_ID_ATHEROS,
			 0x0036,
			 0x11AD, /* LITEON */
			 0x06A2),
	  .driver_data = ATH9K_PCI_AR9565_1ANT | ATH9K_PCI_BT_ANT_DIV },
	{ PCI_DEVICE_SUB(PCI_VENDOR_ID_ATHEROS,
			 0x0036,
			 0x11AD, /* LITEON */
			 0x0682),
	  .driver_data = ATH9K_PCI_AR9565_1ANT | ATH9K_PCI_BT_ANT_DIV },
	{ PCI_DEVICE_SUB(PCI_VENDOR_ID_ATHEROS,
			 0x0036,
			 PCI_VENDOR_ID_AZWAVE,
			 0x213A),
	  .driver_data = ATH9K_PCI_AR9565_1ANT | ATH9K_PCI_BT_ANT_DIV },
	{ PCI_DEVICE_SUB(PCI_VENDOR_ID_ATHEROS,
			 0x0036,
			 PCI_VENDOR_ID_HP,
			 0x18E3),
	  .driver_data = ATH9K_PCI_AR9565_1ANT | ATH9K_PCI_BT_ANT_DIV },
	{ PCI_DEVICE_SUB(PCI_VENDOR_ID_ATHEROS,
			 0x0036,
			 PCI_VENDOR_ID_HP,
			 0x217F),
	  .driver_data = ATH9K_PCI_AR9565_1ANT | ATH9K_PCI_BT_ANT_DIV },
	{ PCI_DEVICE_SUB(PCI_VENDOR_ID_ATHEROS,
			 0x0036,
			 PCI_VENDOR_ID_HP,
			 0x2005),
	  .driver_data = ATH9K_PCI_AR9565_1ANT | ATH9K_PCI_BT_ANT_DIV },
	{ PCI_DEVICE_SUB(PCI_VENDOR_ID_ATHEROS,
			 0x0036,
			 PCI_VENDOR_ID_DELL,
			 0x020C),
	  .driver_data = ATH9K_PCI_AR9565_1ANT | ATH9K_PCI_BT_ANT_DIV },

	/* WB335 2-ANT / Antenna-Diversity */
	{ PCI_DEVICE_SUB(PCI_VENDOR_ID_ATHEROS,
			 0x0036,
			 PCI_VENDOR_ID_SAMSUNG,
			 0x411A),
	  .driver_data = ATH9K_PCI_AR9565_2ANT | ATH9K_PCI_BT_ANT_DIV },
	{ PCI_DEVICE_SUB(PCI_VENDOR_ID_ATHEROS,
			 0x0036,
			 PCI_VENDOR_ID_SAMSUNG,
			 0x411B),
	  .driver_data = ATH9K_PCI_AR9565_2ANT | ATH9K_PCI_BT_ANT_DIV },
	{ PCI_DEVICE_SUB(PCI_VENDOR_ID_ATHEROS,
			 0x0036,
			 PCI_VENDOR_ID_SAMSUNG,
			 0x411C),
	  .driver_data = ATH9K_PCI_AR9565_2ANT | ATH9K_PCI_BT_ANT_DIV },
	{ PCI_DEVICE_SUB(PCI_VENDOR_ID_ATHEROS,
			 0x0036,
			 PCI_VENDOR_ID_SAMSUNG,
			 0x411D),
	  .driver_data = ATH9K_PCI_AR9565_2ANT | ATH9K_PCI_BT_ANT_DIV },
	{ PCI_DEVICE_SUB(PCI_VENDOR_ID_ATHEROS,
			 0x0036,
			 PCI_VENDOR_ID_SAMSUNG,
			 0x411E),
	  .driver_data = ATH9K_PCI_AR9565_2ANT | ATH9K_PCI_BT_ANT_DIV },
	{ PCI_DEVICE_SUB(PCI_VENDOR_ID_ATHEROS,
			 0x0036,
			 PCI_VENDOR_ID_ATHEROS,
			 0x3027),
	  .driver_data = ATH9K_PCI_AR9565_2ANT | ATH9K_PCI_BT_ANT_DIV },
	{ PCI_DEVICE_SUB(PCI_VENDOR_ID_ATHEROS,
			 0x0036,
			 PCI_VENDOR_ID_ATHEROS,
			 0x302C),
	  .driver_data = ATH9K_PCI_AR9565_2ANT | ATH9K_PCI_BT_ANT_DIV },
	{ PCI_DEVICE_SUB(PCI_VENDOR_ID_ATHEROS,
			 0x0036,
			 0x11AD, /* LITEON */
			 0x0642),
	  .driver_data = ATH9K_PCI_AR9565_2ANT | ATH9K_PCI_BT_ANT_DIV },
	{ PCI_DEVICE_SUB(PCI_VENDOR_ID_ATHEROS,
			 0x0036,
			 0x11AD, /* LITEON */
			 0x0652),
	  .driver_data = ATH9K_PCI_AR9565_2ANT | ATH9K_PCI_BT_ANT_DIV },
	{ PCI_DEVICE_SUB(PCI_VENDOR_ID_ATHEROS,
			 0x0036,
			 0x11AD, /* LITEON */
			 0x0612),
	  .driver_data = ATH9K_PCI_AR9565_2ANT | ATH9K_PCI_BT_ANT_DIV },
	{ PCI_DEVICE_SUB(PCI_VENDOR_ID_ATHEROS,
			 0x0036,
			 0x11AD, /* LITEON */
			 0x0832),
	  .driver_data = ATH9K_PCI_AR9565_2ANT | ATH9K_PCI_BT_ANT_DIV },
	{ PCI_DEVICE_SUB(PCI_VENDOR_ID_ATHEROS,
			 0x0036,
			 0x11AD, /* LITEON */
			 0x0692),
	  .driver_data = ATH9K_PCI_AR9565_2ANT | ATH9K_PCI_BT_ANT_DIV },
	{ PCI_DEVICE_SUB(PCI_VENDOR_ID_ATHEROS,
			 0x0036,
			 PCI_VENDOR_ID_AZWAVE,
			 0x2130),
	  .driver_data = ATH9K_PCI_AR9565_2ANT | ATH9K_PCI_BT_ANT_DIV },
	{ PCI_DEVICE_SUB(PCI_VENDOR_ID_ATHEROS,
			 0x0036,
			 PCI_VENDOR_ID_AZWAVE,
			 0x213B),
	  .driver_data = ATH9K_PCI_AR9565_2ANT | ATH9K_PCI_BT_ANT_DIV },
	{ PCI_DEVICE_SUB(PCI_VENDOR_ID_ATHEROS,
			 0x0036,
			 PCI_VENDOR_ID_AZWAVE,
			 0x2182),
	  .driver_data = ATH9K_PCI_AR9565_2ANT | ATH9K_PCI_BT_ANT_DIV },
	{ PCI_DEVICE_SUB(PCI_VENDOR_ID_ATHEROS,
			 0x0036,
			 0x144F, /* ASKEY */
			 0x7202),
	  .driver_data = ATH9K_PCI_AR9565_2ANT | ATH9K_PCI_BT_ANT_DIV },
	{ PCI_DEVICE_SUB(PCI_VENDOR_ID_ATHEROS,
			 0x0036,
			 0x1B9A, /* XAVI */
			 0x2810),
	  .driver_data = ATH9K_PCI_AR9565_2ANT | ATH9K_PCI_BT_ANT_DIV },
	{ PCI_DEVICE_SUB(PCI_VENDOR_ID_ATHEROS,
			 0x0036,
			 0x1B9A, /* XAVI */
			 0x28A2),
	  .driver_data = ATH9K_PCI_AR9565_2ANT | ATH9K_PCI_BT_ANT_DIV },
	{ PCI_DEVICE_SUB(PCI_VENDOR_ID_ATHEROS,
			 0x0036,
			 0x185F, /* WNC */
			 0x3027),
	  .driver_data = ATH9K_PCI_AR9565_2ANT | ATH9K_PCI_BT_ANT_DIV },
	{ PCI_DEVICE_SUB(PCI_VENDOR_ID_ATHEROS,
			 0x0036,
			 0x185F, /* WNC */
			 0xA120),
	  .driver_data = ATH9K_PCI_AR9565_2ANT | ATH9K_PCI_BT_ANT_DIV },
	{ PCI_DEVICE_SUB(PCI_VENDOR_ID_ATHEROS,
			 0x0036,
			 PCI_VENDOR_ID_FOXCONN,
			 0xE07F),
	  .driver_data = ATH9K_PCI_AR9565_2ANT | ATH9K_PCI_BT_ANT_DIV },
	{ PCI_DEVICE_SUB(PCI_VENDOR_ID_ATHEROS,
			 0x0036,
			 PCI_VENDOR_ID_FOXCONN,
			 0xE081),
	  .driver_data = ATH9K_PCI_AR9565_2ANT | ATH9K_PCI_BT_ANT_DIV },
	{ PCI_DEVICE_SUB(PCI_VENDOR_ID_ATHEROS,
			 0x0036,
			 PCI_VENDOR_ID_LENOVO,
			 0x3026),
	  .driver_data = ATH9K_PCI_AR9565_2ANT | ATH9K_PCI_BT_ANT_DIV },
	{ PCI_DEVICE_SUB(PCI_VENDOR_ID_ATHEROS,
			 0x0036,
			 PCI_VENDOR_ID_LENOVO,
			 0x4026),
	  .driver_data = ATH9K_PCI_AR9565_2ANT | ATH9K_PCI_BT_ANT_DIV },
	{ PCI_DEVICE_SUB(PCI_VENDOR_ID_ATHEROS,
			 0x0036,
			 PCI_VENDOR_ID_ASUSTEK,
			 0x85F2),
	  .driver_data = ATH9K_PCI_AR9565_2ANT | ATH9K_PCI_BT_ANT_DIV },
	{ PCI_DEVICE_SUB(PCI_VENDOR_ID_ATHEROS,
			 0x0036,
			 PCI_VENDOR_ID_DELL,
			 0x020E),
	  .driver_data = ATH9K_PCI_AR9565_2ANT | ATH9K_PCI_BT_ANT_DIV },

	/* PCI-E AR9565 (WB335) */
	{ PCI_VDEVICE(ATHEROS, 0x0036),
	  .driver_data = ATH9K_PCI_BT_ANT_DIV },

>>>>>>> c3ade0e0
	{ 0 }
};


/* return bus cachesize in 4B word units */
static void ath_pci_read_cachesize(struct ath_common *common, int *csz)
{
	struct ath_softc *sc = (struct ath_softc *) common->priv;
	u8 u8tmp;

	pci_read_config_byte(to_pci_dev(sc->dev), PCI_CACHE_LINE_SIZE, &u8tmp);
	*csz = (int)u8tmp;

	/*
	 * This check was put in to avoid "unpleasant" consequences if
	 * the bootrom has not fully initialized all PCI devices.
	 * Sometimes the cache line size register is not set
	 */

	if (*csz == 0)
		*csz = DEFAULT_CACHELINE >> 2;   /* Use the default size */
}

static bool ath_pci_eeprom_read(struct ath_common *common, u32 off, u16 *data)
{
	struct ath_softc *sc = (struct ath_softc *) common->priv;
	struct ath9k_platform_data *pdata = sc->dev->platform_data;

	if (pdata) {
		if (off >= (ARRAY_SIZE(pdata->eeprom_data))) {
			ath_err(common,
				"%s: eeprom read failed, offset %08x is out of range\n",
				__func__, off);
		}

		*data = pdata->eeprom_data[off];
	} else {
		struct ath_hw *ah = (struct ath_hw *) common->ah;

		common->ops->read(ah, AR5416_EEPROM_OFFSET +
				      (off << AR5416_EEPROM_S));

		if (!ath9k_hw_wait(ah,
				   AR_EEPROM_STATUS_DATA,
				   AR_EEPROM_STATUS_DATA_BUSY |
				   AR_EEPROM_STATUS_DATA_PROT_ACCESS, 0,
				   AH_WAIT_TIMEOUT)) {
			return false;
		}

		*data = MS(common->ops->read(ah, AR_EEPROM_STATUS_DATA),
			   AR_EEPROM_STATUS_DATA_VAL);
	}

	return true;
}

/* Need to be called after we discover btcoex capabilities */
static void ath_pci_aspm_init(struct ath_common *common)
{
	struct ath_softc *sc = (struct ath_softc *) common->priv;
	struct ath_hw *ah = sc->sc_ah;
	struct pci_dev *pdev = to_pci_dev(sc->dev);
	struct pci_dev *parent;
	u16 aspm;

	if (!ah->is_pciexpress)
		return;

	parent = pdev->bus->self;
	if (!parent)
		return;

<<<<<<< HEAD
	if ((ah->btcoex_hw.scheme != ATH_BTCOEX_CFG_NONE) &&
	    (AR_SREV_9285(ah))) {
		/* Bluetooth coexistance requires disabling ASPM for AR9285. */
		pci_read_config_byte(pdev, pos + PCI_EXP_LNKCTL, &aspm);
		aspm &= ~(PCIE_LINK_STATE_L0S | PCIE_LINK_STATE_L1);
		pci_write_config_byte(pdev, pos + PCI_EXP_LNKCTL, aspm);
=======
	if ((ath9k_hw_get_btcoex_scheme(ah) != ATH_BTCOEX_CFG_NONE) &&
	    (AR_SREV_9285(ah))) {
		/* Bluetooth coexistence requires disabling ASPM. */
		pcie_capability_clear_word(pdev, PCI_EXP_LNKCTL,
			PCI_EXP_LNKCTL_ASPM_L0S | PCI_EXP_LNKCTL_ASPM_L1);
>>>>>>> c3ade0e0

		/*
		 * Both upstream and downstream PCIe components should
		 * have the same ASPM settings.
		 */
		pcie_capability_clear_word(parent, PCI_EXP_LNKCTL,
			PCI_EXP_LNKCTL_ASPM_L0S | PCI_EXP_LNKCTL_ASPM_L1);

		ath_info(common, "Disabling ASPM since BTCOEX is enabled\n");
		return;
	}

	/*
	 * 0x70c - Ack Frequency Register.
	 *
	 * Bits 27:29 - DEFAULT_L1_ENTRANCE_LATENCY.
	 *
	 * 000 : 1 us
	 * 001 : 2 us
	 * 010 : 4 us
	 * 011 : 8 us
	 * 100 : 16 us
	 * 101 : 32 us
	 * 110/111 : 64 us
	 */
	if (AR_SREV_9462(ah))
		pci_read_config_dword(pdev, 0x70c, &ah->config.aspm_l1_fix);

	pcie_capability_read_word(parent, PCI_EXP_LNKCTL, &aspm);
	if (aspm & (PCI_EXP_LNKCTL_ASPM_L0S | PCI_EXP_LNKCTL_ASPM_L1)) {
		ah->aspm_enabled = true;
		/* Initialize PCIe PM and SERDES registers. */
		ath9k_hw_configpcipowersave(ah, false);
		ath_info(common, "ASPM enabled: 0x%x\n", aspm);
	}
}

static const struct ath_bus_ops ath_pci_bus_ops = {
	.ath_bus_type = ATH_PCI,
	.read_cachesize = ath_pci_read_cachesize,
	.eeprom_read = ath_pci_eeprom_read,
	.aspm_init = ath_pci_aspm_init,
};

static int ath_pci_probe(struct pci_dev *pdev, const struct pci_device_id *id)
{
	struct ath_softc *sc;
	struct ieee80211_hw *hw;
	u8 csz;
	u32 val;
	int ret = 0;
	char hw_name[64];

	if (pcim_enable_device(pdev))
		return -EIO;

	ret =  pci_set_dma_mask(pdev, DMA_BIT_MASK(32));
	if (ret) {
		pr_err("32-bit DMA not available\n");
		return ret;
	}

	ret = pci_set_consistent_dma_mask(pdev, DMA_BIT_MASK(32));
	if (ret) {
		pr_err("32-bit DMA consistent DMA enable failed\n");
		return ret;
	}

	/*
	 * Cache line size is used to size and align various
	 * structures used to communicate with the hardware.
	 */
	pci_read_config_byte(pdev, PCI_CACHE_LINE_SIZE, &csz);
	if (csz == 0) {
		/*
		 * Linux 2.4.18 (at least) writes the cache line size
		 * register as a 16-bit wide register which is wrong.
		 * We must have this setup properly for rx buffer
		 * DMA to work so force a reasonable value here if it
		 * comes up zero.
		 */
		csz = L1_CACHE_BYTES / sizeof(u32);
		pci_write_config_byte(pdev, PCI_CACHE_LINE_SIZE, csz);
	}
	/*
	 * The default setting of latency timer yields poor results,
	 * set it to the value used by other systems. It may be worth
	 * tweaking this setting more.
	 */
	pci_write_config_byte(pdev, PCI_LATENCY_TIMER, 0xa8);

	pci_set_master(pdev);

	/*
	 * Disable the RETRY_TIMEOUT register (0x41) to keep
	 * PCI Tx retries from interfering with C3 CPU state.
	 */
	pci_read_config_dword(pdev, 0x40, &val);
	if ((val & 0x0000ff00) != 0)
		pci_write_config_dword(pdev, 0x40, val & 0xffff00ff);

	ret = pcim_iomap_regions(pdev, BIT(0), "ath9k");
	if (ret) {
		dev_err(&pdev->dev, "PCI memory region reserve error\n");
		return -ENODEV;
	}

	hw = ieee80211_alloc_hw(sizeof(struct ath_softc), &ath9k_ops);
	if (!hw) {
		dev_err(&pdev->dev, "No memory for ieee80211_hw\n");
		return -ENOMEM;
	}

	SET_IEEE80211_DEV(hw, &pdev->dev);
	pci_set_drvdata(pdev, hw);

	sc = hw->priv;
	sc->hw = hw;
	sc->dev = &pdev->dev;
	sc->mem = pcim_iomap_table(pdev)[0];
	sc->driver_data = id->driver_data;

	/* Will be cleared in ath9k_start() */
	set_bit(SC_OP_INVALID, &sc->sc_flags);

	ret = request_irq(pdev->irq, ath_isr, IRQF_SHARED, "ath9k", sc);
	if (ret) {
		dev_err(&pdev->dev, "request_irq failed\n");
		goto err_irq;
	}

	sc->irq = pdev->irq;

	ret = ath9k_init_device(id->device, sc, &ath_pci_bus_ops);
	if (ret) {
		dev_err(&pdev->dev, "Failed to initialize device\n");
		goto err_init;
	}

	ath9k_hw_name(sc->sc_ah, hw_name, sizeof(hw_name));
	wiphy_info(hw->wiphy, "%s mem=0x%lx, irq=%d\n",
		   hw_name, (unsigned long)sc->mem, pdev->irq);

	return 0;

err_init:
	free_irq(sc->irq, sc);
err_irq:
	ieee80211_free_hw(hw);
	return ret;
}

static void ath_pci_remove(struct pci_dev *pdev)
{
	struct ieee80211_hw *hw = pci_get_drvdata(pdev);
	struct ath_softc *sc = hw->priv;

	if (!is_ath9k_unloaded)
		sc->sc_ah->ah_flags |= AH_UNPLUGGED;
	ath9k_deinit_device(sc);
	free_irq(sc->irq, sc);
	ieee80211_free_hw(sc->hw);
}

#ifdef CONFIG_PM_SLEEP

static int ath_pci_suspend(struct device *device)
{
	struct pci_dev *pdev = to_pci_dev(device);
	struct ieee80211_hw *hw = pci_get_drvdata(pdev);
	struct ath_softc *sc = hw->priv;

	if (sc->wow_enabled)
		return 0;

	/* The device has to be moved to FULLSLEEP forcibly.
	 * Otherwise the chip never moved to full sleep,
	 * when no interface is up.
	 */
	ath9k_stop_btcoex(sc);
	ath9k_hw_disable(sc->sc_ah);
	ath9k_hw_setpower(sc->sc_ah, ATH9K_PM_FULL_SLEEP);

	return 0;
}

static int ath_pci_resume(struct device *device)
{
	struct pci_dev *pdev = to_pci_dev(device);
	struct ieee80211_hw *hw = pci_get_drvdata(pdev);
	struct ath_softc *sc = hw->priv;
	struct ath_hw *ah = sc->sc_ah;
	struct ath_common *common = ath9k_hw_common(ah);
	u32 val;

	/*
	 * Suspend/Resume resets the PCI configuration space, so we have to
	 * re-disable the RETRY_TIMEOUT register (0x41) to keep
	 * PCI Tx retries from interfering with C3 CPU state
	 */
	pci_read_config_dword(pdev, 0x40, &val);
	if ((val & 0x0000ff00) != 0)
		pci_write_config_dword(pdev, 0x40, val & 0xffff00ff);

	ath_pci_aspm_init(common);
	ah->reset_power_on = false;

	return 0;
}

static SIMPLE_DEV_PM_OPS(ath9k_pm_ops, ath_pci_suspend, ath_pci_resume);

#define ATH9K_PM_OPS	(&ath9k_pm_ops)

#else /* !CONFIG_PM_SLEEP */

#define ATH9K_PM_OPS	NULL

#endif /* !CONFIG_PM_SLEEP */


MODULE_DEVICE_TABLE(pci, ath_pci_id_table);

static struct pci_driver ath_pci_driver = {
	.name       = "ath9k",
	.id_table   = ath_pci_id_table,
	.probe      = ath_pci_probe,
	.remove     = ath_pci_remove,
	.driver.pm  = ATH9K_PM_OPS,
};

int ath_pci_init(void)
{
	return pci_register_driver(&ath_pci_driver);
}

void ath_pci_exit(void)
{
	pci_unregister_driver(&ath_pci_driver);
}<|MERGE_RESOLUTION|>--- conflicted
+++ resolved
@@ -376,8 +376,6 @@
 
 	{ PCI_VDEVICE(ATHEROS, 0x0034) }, /* PCI-E  AR9462 */
 	{ PCI_VDEVICE(ATHEROS, 0x0037) }, /* PCI-E  AR1111/AR9485 */
-<<<<<<< HEAD
-=======
 
 	/* CUS252 */
 	{ PCI_DEVICE_SUB(PCI_VENDOR_ID_ATHEROS,
@@ -660,7 +658,6 @@
 	{ PCI_VDEVICE(ATHEROS, 0x0036),
 	  .driver_data = ATH9K_PCI_BT_ANT_DIV },
 
->>>>>>> c3ade0e0
 	{ 0 }
 };
 
@@ -734,20 +731,11 @@
 	if (!parent)
 		return;
 
-<<<<<<< HEAD
-	if ((ah->btcoex_hw.scheme != ATH_BTCOEX_CFG_NONE) &&
-	    (AR_SREV_9285(ah))) {
-		/* Bluetooth coexistance requires disabling ASPM for AR9285. */
-		pci_read_config_byte(pdev, pos + PCI_EXP_LNKCTL, &aspm);
-		aspm &= ~(PCIE_LINK_STATE_L0S | PCIE_LINK_STATE_L1);
-		pci_write_config_byte(pdev, pos + PCI_EXP_LNKCTL, aspm);
-=======
 	if ((ath9k_hw_get_btcoex_scheme(ah) != ATH_BTCOEX_CFG_NONE) &&
 	    (AR_SREV_9285(ah))) {
 		/* Bluetooth coexistence requires disabling ASPM. */
 		pcie_capability_clear_word(pdev, PCI_EXP_LNKCTL,
 			PCI_EXP_LNKCTL_ASPM_L0S | PCI_EXP_LNKCTL_ASPM_L1);
->>>>>>> c3ade0e0
 
 		/*
 		 * Both upstream and downstream PCIe components should
