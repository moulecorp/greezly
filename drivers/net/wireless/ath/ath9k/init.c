--- conflicted
+++ resolved
@@ -53,13 +53,10 @@
 module_param_named(btcoex_enable, ath9k_btcoex_enable, int, 0444);
 MODULE_PARM_DESC(btcoex_enable, "Enable wifi-BT coexistence");
 
-<<<<<<< HEAD
-=======
 static int ath9k_bt_ant_diversity;
 module_param_named(bt_ant_diversity, ath9k_bt_ant_diversity, int, 0444);
 MODULE_PARM_DESC(bt_ant_diversity, "Enable WLAN/BT RX antenna diversity");
 
->>>>>>> c3ade0e0
 static int ath9k_ps_enable;
 module_param_named(ps_enable, ath9k_ps_enable, int, 0444);
 MODULE_PARM_DESC(ps_enable, "Enable WLAN PowerSave");
@@ -922,18 +919,10 @@
 	if (sc->sc_ah->caps.hw_caps & ATH9K_HW_CAP_HT) {
 		hw->flags |= IEEE80211_HW_AMPDU_AGGREGATION;
 
-<<<<<<< HEAD
-	if (ath9k_ps_enable)
-		hw->flags |= IEEE80211_HW_SUPPORTS_PS;
-
-	if (sc->sc_ah->caps.hw_caps & ATH9K_HW_CAP_HT)
-		 hw->flags |= IEEE80211_HW_AMPDU_AGGREGATION;
-=======
 		if (AR_SREV_9280_20_OR_LATER(ah))
 			hw->radiotap_mcs_details |=
 				IEEE80211_RADIOTAP_MCS_HAVE_STBC;
 	}
->>>>>>> c3ade0e0
 
 	if (AR_SREV_9160_10_OR_LATER(sc->sc_ah) || ath9k_modparam_nohwcrypt)
 		hw->flags |= IEEE80211_HW_MFP_CAPABLE;
@@ -1036,11 +1025,6 @@
 		ARRAY_SIZE(ath9k_tpt_blink));
 #endif
 
-	INIT_WORK(&sc->hw_reset_work, ath_reset_work);
-	INIT_WORK(&sc->hw_check_work, ath_hw_check);
-	INIT_WORK(&sc->paprd_work, ath_paprd_calibrate);
-	INIT_DELAYED_WORK(&sc->hw_pll_work, ath_hw_pll_work);
-
 	/* Register with mac80211 */
 	error = ieee80211_register_hw(hw);
 	if (error)
@@ -1059,11 +1043,6 @@
 			goto debug_cleanup;
 	}
 
-<<<<<<< HEAD
-	sc->last_rssi = ATH_RSSI_DUMMY_MARKER;
-
-=======
->>>>>>> c3ade0e0
 	ath_init_leds(sc);
 	ath_start_rfkill_poll(sc);
 
