/*
 * Copyright (c) 2004 Video54 Technologies, Inc.
 * Copyright (c) 2004-2011 Atheros Communications, Inc.
 *
 * Permission to use, copy, modify, and/or distribute this software for any
 * purpose with or without fee is hereby granted, provided that the above
 * copyright notice and this permission notice appear in all copies.
 *
 * THE SOFTWARE IS PROVIDED "AS IS" AND THE AUTHOR DISCLAIMS ALL WARRANTIES
 * WITH REGARD TO THIS SOFTWARE INCLUDING ALL IMPLIED WARRANTIES OF
 * MERCHANTABILITY AND FITNESS. IN NO EVENT SHALL THE AUTHOR BE LIABLE FOR
 * ANY SPECIAL, DIRECT, INDIRECT, OR CONSEQUENTIAL DAMAGES OR ANY DAMAGES
 * WHATSOEVER RESULTING FROM LOSS OF USE, DATA OR PROFITS, WHETHER IN AN
 * ACTION OF CONTRACT, NEGLIGENCE OR OTHER TORTIOUS ACTION, ARISING OUT OF
 * OR IN CONNECTION WITH THE USE OR PERFORMANCE OF THIS SOFTWARE.
 */

#include <linux/slab.h>
#include <linux/export.h>

#include "ath9k.h"

static const struct ath_rate_table ar5416_11na_ratetable = {
	68,
	8, /* MCS start */
	{
		[0] = { RC_L_SDT, WLAN_RC_PHY_OFDM, 6000,
			5400, 0, 12 }, /* 6 Mb */
		[1] = { RC_L_SDT, WLAN_RC_PHY_OFDM, 9000,
			7800,  1, 18 }, /* 9 Mb */
		[2] = { RC_L_SDT, WLAN_RC_PHY_OFDM, 12000,
			10000, 2, 24 }, /* 12 Mb */
		[3] = { RC_L_SDT, WLAN_RC_PHY_OFDM, 18000,
			13900, 3, 36 }, /* 18 Mb */
		[4] = { RC_L_SDT, WLAN_RC_PHY_OFDM, 24000,
			17300, 4, 48 }, /* 24 Mb */
		[5] = { RC_L_SDT, WLAN_RC_PHY_OFDM, 36000,
			23000, 5, 72 }, /* 36 Mb */
		[6] = { RC_L_SDT, WLAN_RC_PHY_OFDM, 48000,
			27400, 6, 96 }, /* 48 Mb */
		[7] = { RC_L_SDT, WLAN_RC_PHY_OFDM, 54000,
			29300, 7, 108 }, /* 54 Mb */
		[8] = { RC_HT_SDT_2040, WLAN_RC_PHY_HT_20_SS, 6500,
			6400, 0, 0 }, /* 6.5 Mb */
		[9] = { RC_HT_SDT_20, WLAN_RC_PHY_HT_20_SS, 13000,
			12700, 1, 1 }, /* 13 Mb */
		[10] = { RC_HT_SDT_20, WLAN_RC_PHY_HT_20_SS, 19500,
			18800, 2, 2 }, /* 19.5 Mb */
		[11] = { RC_HT_SD_20, WLAN_RC_PHY_HT_20_SS, 26000,
			25000, 3, 3 }, /* 26 Mb */
		[12] = { RC_HT_SD_20, WLAN_RC_PHY_HT_20_SS, 39000,
			36700, 4, 4 }, /* 39 Mb */
		[13] = { RC_HT_S_20, WLAN_RC_PHY_HT_20_SS, 52000,
			48100, 5, 5 }, /* 52 Mb */
		[14] = { RC_HT_S_20, WLAN_RC_PHY_HT_20_SS, 58500,
			53500, 6, 6 }, /* 58.5 Mb */
		[15] = { RC_HT_S_20, WLAN_RC_PHY_HT_20_SS, 65000,
			59000, 7, 7 }, /* 65 Mb */
		[16] = { RC_HT_S_20, WLAN_RC_PHY_HT_20_SS_HGI, 72200,
			65400, 7, 7 }, /* 75 Mb */
		[17] = { RC_INVALID, WLAN_RC_PHY_HT_20_DS, 13000,
			12700, 8, 8 }, /* 13 Mb */
		[18] = { RC_HT_T_20, WLAN_RC_PHY_HT_20_DS, 26000,
			24800, 9, 9 }, /* 26 Mb */
		[19] = { RC_HT_T_20, WLAN_RC_PHY_HT_20_DS, 39000,
			36600, 10, 10 }, /* 39 Mb */
		[20] = { RC_HT_DT_20, WLAN_RC_PHY_HT_20_DS, 52000,
			48100, 11, 11 }, /* 52 Mb */
		[21] = { RC_HT_DT_20, WLAN_RC_PHY_HT_20_DS, 78000,
			69500, 12, 12 }, /* 78 Mb */
		[22] = { RC_HT_DT_20, WLAN_RC_PHY_HT_20_DS, 104000,
			89500, 13, 13 }, /* 104 Mb */
		[23] = { RC_HT_DT_20, WLAN_RC_PHY_HT_20_DS, 117000,
			98900, 14, 14 }, /* 117 Mb */
		[24] = { RC_HT_DT_20, WLAN_RC_PHY_HT_20_DS, 130000,
			108300, 15, 15 }, /* 130 Mb */
		[25] = { RC_HT_DT_20, WLAN_RC_PHY_HT_20_DS_HGI, 144400,
			120000, 15, 15 }, /* 144.4 Mb */
		[26] = {  RC_INVALID, WLAN_RC_PHY_HT_20_TS, 19500,
			17400, 16, 16 }, /* 19.5 Mb */
		[27] = {  RC_INVALID, WLAN_RC_PHY_HT_20_TS, 39000,
			35100, 17, 17 }, /* 39 Mb */
		[28] = {  RC_INVALID, WLAN_RC_PHY_HT_20_TS, 58500,
			52600, 18, 18 }, /* 58.5 Mb */
		[29] = {  RC_INVALID, WLAN_RC_PHY_HT_20_TS, 78000,
			70400, 19, 19 }, /* 78 Mb */
		[30] = {  RC_INVALID, WLAN_RC_PHY_HT_20_TS, 117000,
			104900, 20, 20 }, /* 117 Mb */
		[31] = {  RC_INVALID, WLAN_RC_PHY_HT_20_TS_HGI, 130000,
			115800, 20, 20 }, /* 130 Mb*/
		[32] = {  RC_HT_T_20, WLAN_RC_PHY_HT_20_TS, 156000,
			137200, 21, 21 }, /* 156 Mb */
		[33] = {  RC_HT_T_20, WLAN_RC_PHY_HT_20_TS_HGI, 173300,
			151100, 21, 21 }, /* 173.3 Mb */
		[34] = {  RC_HT_T_20, WLAN_RC_PHY_HT_20_TS, 175500,
			152800, 22, 22 }, /* 175.5 Mb */
		[35] = {  RC_HT_T_20, WLAN_RC_PHY_HT_20_TS_HGI, 195000,
			168400, 22, 22 }, /* 195 Mb*/
		[36] = {  RC_HT_T_20, WLAN_RC_PHY_HT_20_TS, 195000,
			168400, 23, 23 }, /* 195 Mb */
		[37] = {  RC_HT_T_20, WLAN_RC_PHY_HT_20_TS_HGI, 216700,
			185000, 23, 23 }, /* 216.7 Mb */
		[38] = { RC_HT_SDT_40, WLAN_RC_PHY_HT_40_SS, 13500,
			13200, 0, 0 }, /* 13.5 Mb*/
		[39] = { RC_HT_SDT_40, WLAN_RC_PHY_HT_40_SS, 27500,
			25900, 1, 1 }, /* 27.0 Mb*/
		[40] = { RC_HT_SDT_40, WLAN_RC_PHY_HT_40_SS, 40500,
			38600, 2, 2 }, /* 40.5 Mb*/
		[41] = { RC_HT_SD_40, WLAN_RC_PHY_HT_40_SS, 54000,
			49800, 3, 3 }, /* 54 Mb */
		[42] = { RC_HT_SD_40, WLAN_RC_PHY_HT_40_SS, 81500,
			72200, 4, 4 }, /* 81 Mb */
		[43] = { RC_HT_S_40, WLAN_RC_PHY_HT_40_SS, 108000,
			92900, 5, 5 }, /* 108 Mb */
		[44] = { RC_HT_S_40, WLAN_RC_PHY_HT_40_SS, 121500,
			102700, 6, 6 }, /* 121.5 Mb*/
		[45] = { RC_HT_S_40, WLAN_RC_PHY_HT_40_SS, 135000,
			112000, 7, 7 }, /* 135 Mb */
		[46] = { RC_HT_S_40, WLAN_RC_PHY_HT_40_SS_HGI, 150000,
			122000, 7, 7 }, /* 150 Mb */
		[47] = { RC_INVALID, WLAN_RC_PHY_HT_40_DS, 27000,
			25800, 8, 8 }, /* 27 Mb */
		[48] = { RC_HT_T_40, WLAN_RC_PHY_HT_40_DS, 54000,
			49800, 9, 9 }, /* 54 Mb */
		[49] = { RC_HT_T_40, WLAN_RC_PHY_HT_40_DS, 81000,
			71900, 10, 10 }, /* 81 Mb */
		[50] = { RC_HT_DT_40, WLAN_RC_PHY_HT_40_DS, 108000,
			92500, 11, 11 }, /* 108 Mb */
		[51] = { RC_HT_DT_40, WLAN_RC_PHY_HT_40_DS, 162000,
			130300, 12, 12 }, /* 162 Mb */
		[52] = { RC_HT_DT_40, WLAN_RC_PHY_HT_40_DS, 216000,
			162800, 13, 13 }, /* 216 Mb */
		[53] = { RC_HT_DT_40, WLAN_RC_PHY_HT_40_DS, 243000,
			178200, 14, 14 }, /* 243 Mb */
		[54] = { RC_HT_DT_40, WLAN_RC_PHY_HT_40_DS, 270000,
			192100, 15, 15 }, /* 270 Mb */
		[55] = { RC_HT_DT_40, WLAN_RC_PHY_HT_40_DS_HGI, 300000,
			207000, 15, 15 }, /* 300 Mb */
		[56] = {  RC_INVALID, WLAN_RC_PHY_HT_40_TS, 40500,
			36100, 16, 16 }, /* 40.5 Mb */
		[57] = {  RC_INVALID, WLAN_RC_PHY_HT_40_TS, 81000,
			72900, 17, 17 }, /* 81 Mb */
		[58] = {  RC_INVALID, WLAN_RC_PHY_HT_40_TS, 121500,
			108300, 18, 18 }, /* 121.5 Mb */
		[59] = {  RC_INVALID, WLAN_RC_PHY_HT_40_TS, 162000,
			142000, 19, 19 }, /*  162 Mb */
		[60] = {  RC_INVALID, WLAN_RC_PHY_HT_40_TS, 243000,
			205100, 20, 20 }, /*  243 Mb */
		[61] = {  RC_INVALID, WLAN_RC_PHY_HT_40_TS_HGI, 270000,
			224700, 20, 20 }, /*  270 Mb */
		[62] = {  RC_HT_T_40, WLAN_RC_PHY_HT_40_TS, 324000,
			263100, 21, 21 }, /*  324 Mb */
		[63] = {  RC_HT_T_40, WLAN_RC_PHY_HT_40_TS_HGI, 360000,
			288000, 21, 21 }, /*  360 Mb */
		[64] = {  RC_HT_T_40, WLAN_RC_PHY_HT_40_TS, 364500,
			290700, 22, 22 }, /* 364.5 Mb */
		[65] = {  RC_HT_T_40, WLAN_RC_PHY_HT_40_TS_HGI, 405000,
			317200, 22, 22 }, /* 405 Mb */
		[66] = {  RC_HT_T_40, WLAN_RC_PHY_HT_40_TS, 405000,
			317200, 23, 23 }, /* 405 Mb */
		[67] = {  RC_HT_T_40, WLAN_RC_PHY_HT_40_TS_HGI, 450000,
			346400, 23, 23 }, /* 450 Mb */
	},
	50,  /* probe interval */
	WLAN_RC_HT_FLAG,  /* Phy rates allowed initially */
};

/* 4ms frame limit not used for NG mode.  The values filled
 * for HT are the 64K max aggregate limit */

static const struct ath_rate_table ar5416_11ng_ratetable = {
	72,
	12, /* MCS start */
	{
		[0] = { RC_ALL, WLAN_RC_PHY_CCK, 1000,
			900, 0, 2 }, /* 1 Mb */
		[1] = { RC_ALL, WLAN_RC_PHY_CCK, 2000,
			1900, 1, 4 }, /* 2 Mb */
		[2] = { RC_ALL, WLAN_RC_PHY_CCK, 5500,
			4900, 2, 11 }, /* 5.5 Mb */
		[3] = { RC_ALL, WLAN_RC_PHY_CCK, 11000,
			8100, 3, 22 }, /* 11 Mb */
		[4] = { RC_INVALID, WLAN_RC_PHY_OFDM, 6000,
			5400, 4, 12 }, /* 6 Mb */
		[5] = { RC_INVALID, WLAN_RC_PHY_OFDM, 9000,
			7800, 5, 18 }, /* 9 Mb */
		[6] = { RC_L_SDT, WLAN_RC_PHY_OFDM, 12000,
			10100, 6, 24 }, /* 12 Mb */
		[7] = { RC_L_SDT, WLAN_RC_PHY_OFDM, 18000,
			14100, 7, 36 }, /* 18 Mb */
		[8] = { RC_L_SDT, WLAN_RC_PHY_OFDM, 24000,
			17700, 8, 48 }, /* 24 Mb */
		[9] = { RC_L_SDT, WLAN_RC_PHY_OFDM, 36000,
			23700, 9, 72 }, /* 36 Mb */
		[10] = { RC_L_SDT, WLAN_RC_PHY_OFDM, 48000,
			27400, 10, 96 }, /* 48 Mb */
		[11] = { RC_L_SDT, WLAN_RC_PHY_OFDM, 54000,
			30900, 11, 108 }, /* 54 Mb */
		[12] = { RC_INVALID, WLAN_RC_PHY_HT_20_SS, 6500,
			6400, 0, 0 }, /* 6.5 Mb */
		[13] = { RC_HT_SDT_20, WLAN_RC_PHY_HT_20_SS, 13000,
			12700, 1, 1 }, /* 13 Mb */
		[14] = { RC_HT_SDT_20, WLAN_RC_PHY_HT_20_SS, 19500,
			18800, 2, 2 }, /* 19.5 Mb*/
		[15] = { RC_HT_SD_20, WLAN_RC_PHY_HT_20_SS, 26000,
			25000, 3, 3 }, /* 26 Mb */
		[16] = { RC_HT_SD_20, WLAN_RC_PHY_HT_20_SS, 39000,
			36700, 4, 4 }, /* 39 Mb */
		[17] = { RC_HT_S_20, WLAN_RC_PHY_HT_20_SS, 52000,
			48100, 5, 5 }, /* 52 Mb */
		[18] = { RC_HT_S_20, WLAN_RC_PHY_HT_20_SS, 58500,
			53500, 6, 6 }, /* 58.5 Mb */
		[19] = { RC_HT_S_20, WLAN_RC_PHY_HT_20_SS, 65000,
			59000, 7, 7 }, /* 65 Mb */
		[20] = { RC_HT_S_20, WLAN_RC_PHY_HT_20_SS_HGI, 72200,
			65400, 7, 7 }, /* 65 Mb*/
		[21] = { RC_INVALID, WLAN_RC_PHY_HT_20_DS, 13000,
			12700, 8, 8 }, /* 13 Mb */
		[22] = { RC_HT_T_20, WLAN_RC_PHY_HT_20_DS, 26000,
			24800, 9, 9 }, /* 26 Mb */
		[23] = { RC_HT_T_20, WLAN_RC_PHY_HT_20_DS, 39000,
			36600, 10, 10 }, /* 39 Mb */
		[24] = { RC_HT_DT_20, WLAN_RC_PHY_HT_20_DS, 52000,
			48100, 11, 11 }, /* 52 Mb */
		[25] = { RC_HT_DT_20, WLAN_RC_PHY_HT_20_DS, 78000,
			69500, 12, 12 }, /* 78 Mb */
		[26] = { RC_HT_DT_20, WLAN_RC_PHY_HT_20_DS, 104000,
			89500, 13, 13 }, /* 104 Mb */
		[27] = { RC_HT_DT_20, WLAN_RC_PHY_HT_20_DS, 117000,
			98900, 14, 14 }, /* 117 Mb */
		[28] = { RC_HT_DT_20, WLAN_RC_PHY_HT_20_DS, 130000,
			108300, 15, 15 }, /* 130 Mb */
		[29] = { RC_HT_DT_20, WLAN_RC_PHY_HT_20_DS_HGI, 144400,
			120000, 15, 15 }, /* 144.4 Mb */
		[30] = {  RC_INVALID, WLAN_RC_PHY_HT_20_TS, 19500,
			17400, 16, 16 }, /* 19.5 Mb */
		[31] = {  RC_INVALID, WLAN_RC_PHY_HT_20_TS, 39000,
			35100, 17, 17 }, /* 39 Mb */
		[32] = {  RC_INVALID, WLAN_RC_PHY_HT_20_TS, 58500,
			52600, 18, 18 }, /* 58.5 Mb */
		[33] = {  RC_INVALID, WLAN_RC_PHY_HT_20_TS, 78000,
			70400, 19, 19 }, /* 78 Mb */
		[34] = {  RC_INVALID, WLAN_RC_PHY_HT_20_TS, 117000,
			104900, 20, 20 }, /* 117 Mb */
		[35] = {  RC_INVALID, WLAN_RC_PHY_HT_20_TS_HGI, 130000,
			115800, 20, 20 }, /* 130 Mb */
		[36] = {  RC_HT_T_20, WLAN_RC_PHY_HT_20_TS, 156000,
			137200, 21, 21 }, /* 156 Mb */
		[37] = {  RC_HT_T_20, WLAN_RC_PHY_HT_20_TS_HGI, 173300,
			151100, 21, 21 }, /* 173.3 Mb */
		[38] = {  RC_HT_T_20, WLAN_RC_PHY_HT_20_TS, 175500,
			152800, 22, 22 }, /* 175.5 Mb */
		[39] = {  RC_HT_T_20, WLAN_RC_PHY_HT_20_TS_HGI, 195000,
			168400, 22, 22 }, /* 195 Mb */
		[40] = {  RC_HT_T_20, WLAN_RC_PHY_HT_20_TS, 195000,
			168400, 23, 23 }, /* 195 Mb */
		[41] = {  RC_HT_T_20, WLAN_RC_PHY_HT_20_TS_HGI, 216700,
			185000, 23, 23 }, /* 216.7 Mb */
		[42] = { RC_HT_SDT_40, WLAN_RC_PHY_HT_40_SS, 13500,
			13200, 0, 0 }, /* 13.5 Mb */
		[43] = { RC_HT_SDT_40, WLAN_RC_PHY_HT_40_SS, 27500,
			25900, 1, 1 }, /* 27.0 Mb */
		[44] = { RC_HT_SDT_40, WLAN_RC_PHY_HT_40_SS, 40500,
			38600, 2, 2 }, /* 40.5 Mb */
		[45] = { RC_HT_SD_40, WLAN_RC_PHY_HT_40_SS, 54000,
			49800, 3, 3 }, /* 54 Mb */
		[46] = { RC_HT_SD_40, WLAN_RC_PHY_HT_40_SS, 81500,
			72200, 4, 4 }, /* 81 Mb */
		[47] = { RC_HT_S_40 , WLAN_RC_PHY_HT_40_SS, 108000,
			92900, 5, 5 }, /* 108 Mb */
		[48] = { RC_HT_S_40, WLAN_RC_PHY_HT_40_SS, 121500,
			102700, 6, 6 }, /* 121.5 Mb */
		[49] = { RC_HT_S_40, WLAN_RC_PHY_HT_40_SS, 135000,
			112000, 7, 7 }, /* 135 Mb */
		[50] = { RC_HT_S_40, WLAN_RC_PHY_HT_40_SS_HGI, 150000,
			122000, 7, 7 }, /* 150 Mb */
		[51] = { RC_INVALID, WLAN_RC_PHY_HT_40_DS, 27000,
			25800, 8, 8 }, /* 27 Mb */
		[52] = { RC_HT_T_40, WLAN_RC_PHY_HT_40_DS, 54000,
			49800, 9, 9 }, /* 54 Mb */
		[53] = { RC_HT_T_40, WLAN_RC_PHY_HT_40_DS, 81000,
			71900, 10, 10 }, /* 81 Mb */
		[54] = { RC_HT_DT_40, WLAN_RC_PHY_HT_40_DS, 108000,
			92500, 11, 11 }, /* 108 Mb */
		[55] = { RC_HT_DT_40, WLAN_RC_PHY_HT_40_DS, 162000,
			130300, 12, 12 }, /* 162 Mb */
		[56] = { RC_HT_DT_40, WLAN_RC_PHY_HT_40_DS, 216000,
			162800, 13, 13 }, /* 216 Mb */
		[57] = { RC_HT_DT_40, WLAN_RC_PHY_HT_40_DS, 243000,
			178200, 14, 14 }, /* 243 Mb */
		[58] = { RC_HT_DT_40, WLAN_RC_PHY_HT_40_DS, 270000,
			192100, 15, 15 }, /* 270 Mb */
		[59] = { RC_HT_DT_40, WLAN_RC_PHY_HT_40_DS_HGI, 300000,
			207000, 15, 15 }, /* 300 Mb */
		[60] = {  RC_INVALID, WLAN_RC_PHY_HT_40_TS, 40500,
			36100, 16, 16 }, /* 40.5 Mb */
		[61] = {  RC_INVALID, WLAN_RC_PHY_HT_40_TS, 81000,
			72900, 17, 17 }, /* 81 Mb */
		[62] = {  RC_INVALID, WLAN_RC_PHY_HT_40_TS, 121500,
			108300, 18, 18 }, /* 121.5 Mb */
		[63] = {  RC_INVALID, WLAN_RC_PHY_HT_40_TS, 162000,
			142000, 19, 19 }, /* 162 Mb */
		[64] = {  RC_INVALID, WLAN_RC_PHY_HT_40_TS, 243000,
			205100, 20, 20 }, /* 243 Mb */
		[65] = {  RC_INVALID, WLAN_RC_PHY_HT_40_TS_HGI, 270000,
			224700, 20, 20 }, /* 270 Mb */
		[66] = {  RC_HT_T_40, WLAN_RC_PHY_HT_40_TS, 324000,
			263100, 21, 21 }, /* 324 Mb */
		[67] = {  RC_HT_T_40, WLAN_RC_PHY_HT_40_TS_HGI, 360000,
			288000, 21, 21 }, /* 360 Mb */
		[68] = {  RC_HT_T_40, WLAN_RC_PHY_HT_40_TS, 364500,
			290700, 22, 22 }, /* 364.5 Mb */
		[69] = {  RC_HT_T_40, WLAN_RC_PHY_HT_40_TS_HGI, 405000,
			317200, 22, 22 }, /* 405 Mb */
		[70] = {  RC_HT_T_40, WLAN_RC_PHY_HT_40_TS, 405000,
			317200, 23, 23 }, /* 405 Mb */
		[71] = {  RC_HT_T_40, WLAN_RC_PHY_HT_40_TS_HGI, 450000,
			346400, 23, 23 }, /* 450 Mb */
	},
	50,  /* probe interval */
	WLAN_RC_HT_FLAG,  /* Phy rates allowed initially */
};

static const struct ath_rate_table ar5416_11a_ratetable = {
	8,
	0,
	{
		{ RC_L_SDT, WLAN_RC_PHY_OFDM, 6000, /* 6 Mb */
			5400, 0, 12},
		{ RC_L_SDT, WLAN_RC_PHY_OFDM, 9000, /* 9 Mb */
			7800,  1, 18},
		{ RC_L_SDT, WLAN_RC_PHY_OFDM, 12000, /* 12 Mb */
			10000, 2, 24},
		{ RC_L_SDT, WLAN_RC_PHY_OFDM, 18000, /* 18 Mb */
			13900, 3, 36},
		{ RC_L_SDT, WLAN_RC_PHY_OFDM, 24000, /* 24 Mb */
			17300, 4, 48},
		{ RC_L_SDT, WLAN_RC_PHY_OFDM, 36000, /* 36 Mb */
			23000, 5, 72},
		{ RC_L_SDT, WLAN_RC_PHY_OFDM, 48000, /* 48 Mb */
			27400, 6, 96},
		{ RC_L_SDT, WLAN_RC_PHY_OFDM, 54000, /* 54 Mb */
			29300, 7, 108},
	},
	50,  /* probe interval */
	0,   /* Phy rates allowed initially */
};

static const struct ath_rate_table ar5416_11g_ratetable = {
	12,
	0,
	{
		{ RC_L_SDT, WLAN_RC_PHY_CCK, 1000, /* 1 Mb */
			900, 0, 2},
		{ RC_L_SDT, WLAN_RC_PHY_CCK, 2000, /* 2 Mb */
			1900, 1, 4},
		{ RC_L_SDT, WLAN_RC_PHY_CCK, 5500, /* 5.5 Mb */
			4900, 2, 11},
		{ RC_L_SDT, WLAN_RC_PHY_CCK, 11000, /* 11 Mb */
			8100, 3, 22},
		{ RC_INVALID, WLAN_RC_PHY_OFDM, 6000, /* 6 Mb */
			5400, 4, 12},
		{ RC_INVALID, WLAN_RC_PHY_OFDM, 9000, /* 9 Mb */
			7800, 5, 18},
		{ RC_L_SDT, WLAN_RC_PHY_OFDM, 12000, /* 12 Mb */
			10000, 6, 24},
		{ RC_L_SDT, WLAN_RC_PHY_OFDM, 18000, /* 18 Mb */
			13900, 7, 36},
		{ RC_L_SDT, WLAN_RC_PHY_OFDM, 24000, /* 24 Mb */
			17300, 8, 48},
		{ RC_L_SDT, WLAN_RC_PHY_OFDM, 36000, /* 36 Mb */
			23000, 9, 72},
		{ RC_L_SDT, WLAN_RC_PHY_OFDM, 48000, /* 48 Mb */
			27400, 10, 96},
		{ RC_L_SDT, WLAN_RC_PHY_OFDM, 54000, /* 54 Mb */
			29300, 11, 108},
	},
	50,  /* probe interval */
	0,   /* Phy rates allowed initially */
};

static int ath_rc_get_rateindex(struct ath_rate_priv *ath_rc_priv,
				struct ieee80211_tx_rate *rate)
{
	const struct ath_rate_table *rate_table = ath_rc_priv->rate_table;
	int rix, i, idx = 0;

	if (!(rate->flags & IEEE80211_TX_RC_MCS))
		return rate->idx;

	for (i = 0; i < ath_rc_priv->max_valid_rate; i++) {
		idx = ath_rc_priv->valid_rate_index[i];

		if (WLAN_RC_PHY_HT(rate_table->info[idx].phy) &&
		    rate_table->info[idx].ratecode == rate->idx)
			break;
	}

	rix = idx;

	if (rate->flags & IEEE80211_TX_RC_SHORT_GI)
		rix++;

	return rix;
}

static void ath_rc_sort_validrates(struct ath_rate_priv *ath_rc_priv)
{
	const struct ath_rate_table *rate_table = ath_rc_priv->rate_table;
	u8 i, j, idx, idx_next;

	for (i = ath_rc_priv->max_valid_rate - 1; i > 0; i--) {
		for (j = 0; j <= i-1; j++) {
			idx = ath_rc_priv->valid_rate_index[j];
			idx_next = ath_rc_priv->valid_rate_index[j+1];

			if (rate_table->info[idx].ratekbps >
				rate_table->info[idx_next].ratekbps) {
				ath_rc_priv->valid_rate_index[j] = idx_next;
				ath_rc_priv->valid_rate_index[j+1] = idx;
			}
		}
	}
}

static inline
int ath_rc_get_nextvalid_txrate(const struct ath_rate_table *rate_table,
				struct ath_rate_priv *ath_rc_priv,
				u8 cur_valid_txrate,
				u8 *next_idx)
{
	u8 i;

	for (i = 0; i < ath_rc_priv->max_valid_rate - 1; i++) {
		if (ath_rc_priv->valid_rate_index[i] == cur_valid_txrate) {
			*next_idx = ath_rc_priv->valid_rate_index[i+1];
			return 1;
		}
	}

	/* No more valid rates */
	*next_idx = 0;

	return 0;
}

/* Return true only for single stream */

static int ath_rc_valid_phyrate(u32 phy, u32 capflag, int ignore_cw)
{
	if (WLAN_RC_PHY_HT(phy) && !(capflag & WLAN_RC_HT_FLAG))
		return 0;
	if (WLAN_RC_PHY_DS(phy) && !(capflag & WLAN_RC_DS_FLAG))
		return 0;
	if (WLAN_RC_PHY_TS(phy) && !(capflag & WLAN_RC_TS_FLAG))
		return 0;
	if (WLAN_RC_PHY_SGI(phy) && !(capflag & WLAN_RC_SGI_FLAG))
		return 0;
	if (!ignore_cw && WLAN_RC_PHY_HT(phy))
		if (WLAN_RC_PHY_40(phy) && !(capflag & WLAN_RC_40_FLAG))
			return 0;
	return 1;
}

static inline int
ath_rc_get_lower_rix(struct ath_rate_priv *ath_rc_priv,
		     u8 cur_valid_txrate, u8 *next_idx)
{
	int8_t i;

	for (i = 1; i < ath_rc_priv->max_valid_rate ; i++) {
		if (ath_rc_priv->valid_rate_index[i] == cur_valid_txrate) {
			*next_idx = ath_rc_priv->valid_rate_index[i-1];
			return 1;
		}
	}

	return 0;
}

static u8 ath_rc_init_validrates(struct ath_rate_priv *ath_rc_priv)
{
	const struct ath_rate_table *rate_table = ath_rc_priv->rate_table;
	u8 i, hi = 0;

	for (i = 0; i < rate_table->rate_cnt; i++) {
		if (rate_table->info[i].rate_flags & RC_LEGACY) {
			u32 phy = rate_table->info[i].phy;
			u8 valid_rate_count = 0;

			if (!ath_rc_valid_phyrate(phy, ath_rc_priv->ht_cap, 0))
				continue;

			valid_rate_count = ath_rc_priv->valid_phy_ratecnt[phy];

			ath_rc_priv->valid_phy_rateidx[phy][valid_rate_count] = i;
			ath_rc_priv->valid_phy_ratecnt[phy] += 1;
			ath_rc_priv->valid_rate_index[i] = true;
			hi = i;
		}
	}

	return hi;
}

static inline bool ath_rc_check_legacy(u8 rate, u8 dot11rate, u16 rate_flags,
				       u32 phy, u32 capflag)
{
	if (rate != dot11rate || WLAN_RC_PHY_HT(phy))
		return false;

	if ((rate_flags & WLAN_RC_CAP_MODE(capflag)) != WLAN_RC_CAP_MODE(capflag))
		return false;

	if (!(rate_flags & WLAN_RC_CAP_STREAM(capflag)))
		return false;

	return true;
}

static inline bool ath_rc_check_ht(u8 rate, u8 dot11rate, u16 rate_flags,
				   u32 phy, u32 capflag)
{
	if (rate != dot11rate || !WLAN_RC_PHY_HT(phy))
		return false;

	if (!WLAN_RC_PHY_HT_VALID(rate_flags, capflag))
		return false;

	if (!(rate_flags & WLAN_RC_CAP_STREAM(capflag)))
		return false;

	return true;
}

static u8 ath_rc_setvalid_rates(struct ath_rate_priv *ath_rc_priv, bool legacy)
{
	const struct ath_rate_table *rate_table = ath_rc_priv->rate_table;
	struct ath_rateset *rateset;
	u32 phy, capflag = ath_rc_priv->ht_cap;
	u16 rate_flags;
	u8 i, j, hi = 0, rate, dot11rate, valid_rate_count;

	if (legacy)
		rateset = &ath_rc_priv->neg_rates;
	else
		rateset = &ath_rc_priv->neg_ht_rates;

	for (i = 0; i < rateset->rs_nrates; i++) {
		for (j = 0; j < rate_table->rate_cnt; j++) {
			phy = rate_table->info[j].phy;
			rate_flags = rate_table->info[j].rate_flags;
			rate = rateset->rs_rates[i];
			dot11rate = rate_table->info[j].dot11rate;

			if (legacy &&
			    !ath_rc_check_legacy(rate, dot11rate,
						 rate_flags, phy, capflag))
				continue;

			if (!legacy &&
			    !ath_rc_check_ht(rate, dot11rate,
					     rate_flags, phy, capflag))
				continue;

			if (!ath_rc_valid_phyrate(phy, capflag, 0))
				continue;

			valid_rate_count = ath_rc_priv->valid_phy_ratecnt[phy];
			ath_rc_priv->valid_phy_rateidx[phy][valid_rate_count] = j;
			ath_rc_priv->valid_phy_ratecnt[phy] += 1;
			ath_rc_priv->valid_rate_index[j] = true;
			hi = max(hi, j);
		}
	}

	return hi;
}

static u8 ath_rc_get_highest_rix(struct ath_rate_priv *ath_rc_priv,
				 int *is_probing)
{
	const struct ath_rate_table *rate_table = ath_rc_priv->rate_table;
	u32 best_thruput, this_thruput, now_msec;
	u8 rate, next_rate, best_rate, maxindex, minindex;
	int8_t index = 0;

	now_msec = jiffies_to_msecs(jiffies);
	*is_probing = 0;
	best_thruput = 0;
	maxindex = ath_rc_priv->max_valid_rate-1;
	minindex = 0;
	best_rate = minindex;

	/*
	 * Try the higher rate first. It will reduce memory moving time
	 * if we have very good channel characteristics.
	 */
	for (index = maxindex; index >= minindex ; index--) {
		u8 per_thres;

		rate = ath_rc_priv->valid_rate_index[index];
		if (rate > ath_rc_priv->rate_max_phy)
			continue;

		/*
		 * For TCP the average collision rate is around 11%,
		 * so we ignore PERs less than this.  This is to
		 * prevent the rate we are currently using (whose
		 * PER might be in the 10-15 range because of TCP
		 * collisions) looking worse than the next lower
		 * rate whose PER has decayed close to 0.  If we
		 * used to next lower rate, its PER would grow to
		 * 10-15 and we would be worse off then staying
		 * at the current rate.
		 */
		per_thres = ath_rc_priv->per[rate];
		if (per_thres < 12)
			per_thres = 12;

		this_thruput = rate_table->info[rate].user_ratekbps *
			(100 - per_thres);

		if (best_thruput <= this_thruput) {
			best_thruput = this_thruput;
			best_rate    = rate;
		}
	}

	rate = best_rate;

	/*
	 * Must check the actual rate (ratekbps) to account for
	 * non-monoticity of 11g's rate table
	 */

	if (rate >= ath_rc_priv->rate_max_phy) {
		rate = ath_rc_priv->rate_max_phy;

		/* Probe the next allowed phy state */
		if (ath_rc_get_nextvalid_txrate(rate_table,
					ath_rc_priv, rate, &next_rate) &&
		    (now_msec - ath_rc_priv->probe_time >
		     rate_table->probe_interval) &&
		    (ath_rc_priv->hw_maxretry_pktcnt >= 1)) {
			rate = next_rate;
			ath_rc_priv->probe_rate = rate;
			ath_rc_priv->probe_time = now_msec;
			ath_rc_priv->hw_maxretry_pktcnt = 0;
			*is_probing = 1;
		}
	}

	if (rate > (ath_rc_priv->rate_table_size - 1))
		rate = ath_rc_priv->rate_table_size - 1;

	if (RC_TS_ONLY(rate_table->info[rate].rate_flags) &&
	    (ath_rc_priv->ht_cap & WLAN_RC_TS_FLAG))
		return rate;

	if (RC_DS_OR_LATER(rate_table->info[rate].rate_flags) &&
	    (ath_rc_priv->ht_cap & (WLAN_RC_DS_FLAG | WLAN_RC_TS_FLAG)))
		return rate;

	if (RC_SS_OR_LEGACY(rate_table->info[rate].rate_flags))
		return rate;

	/* This should not happen */
	WARN_ON_ONCE(1);

	rate = ath_rc_priv->valid_rate_index[0];

	return rate;
}

static void ath_rc_rate_set_series(const struct ath_rate_table *rate_table,
				   struct ieee80211_tx_rate *rate,
				   struct ieee80211_tx_rate_control *txrc,
				   u8 tries, u8 rix, int rtsctsenable)
{
	rate->count = tries;
	rate->idx = rate_table->info[rix].ratecode;

	if (txrc->rts || rtsctsenable)
		rate->flags |= IEEE80211_TX_RC_USE_RTS_CTS;

	if (WLAN_RC_PHY_HT(rate_table->info[rix].phy)) {
		rate->flags |= IEEE80211_TX_RC_MCS;
		if (WLAN_RC_PHY_40(rate_table->info[rix].phy) &&
		    conf_is_ht40(&txrc->hw->conf))
			rate->flags |= IEEE80211_TX_RC_40_MHZ_WIDTH;
		if (WLAN_RC_PHY_SGI(rate_table->info[rix].phy))
			rate->flags |= IEEE80211_TX_RC_SHORT_GI;
	}
}

static void ath_rc_rate_set_rtscts(struct ath_softc *sc,
				   const struct ath_rate_table *rate_table,
				   struct ieee80211_tx_info *tx_info)
{
	struct ieee80211_bss_conf *bss_conf;

	if (!tx_info->control.vif)
		return;
	/*
	 * For legacy frames, mac80211 takes care of CTS protection.
	 */
	if (!(tx_info->control.rates[0].flags & IEEE80211_TX_RC_MCS))
		return;

	bss_conf = &tx_info->control.vif->bss_conf;

	if (!bss_conf->basic_rates)
		return;

	/*
	 * For now, use the lowest allowed basic rate for HT frames.
	 */
	tx_info->control.rts_cts_rate_idx = __ffs(bss_conf->basic_rates);
}

static void ath_get_rate(void *priv, struct ieee80211_sta *sta, void *priv_sta,
			 struct ieee80211_tx_rate_control *txrc)
{
	struct ath_softc *sc = priv;
	struct ath_rate_priv *ath_rc_priv = priv_sta;
	const struct ath_rate_table *rate_table;
	struct sk_buff *skb = txrc->skb;
	struct ieee80211_tx_info *tx_info = IEEE80211_SKB_CB(skb);
	struct ieee80211_tx_rate *rates = tx_info->control.rates;
	struct ieee80211_hdr *hdr = (struct ieee80211_hdr *)skb->data;
	__le16 fc = hdr->frame_control;
	u8 try_per_rate, i = 0, rix;
	int is_probe = 0;

	if (rate_control_send_low(sta, priv_sta, txrc))
		return;

	/*
	 * For Multi Rate Retry we use a different number of
	 * retry attempt counts. This ends up looking like this:
	 *
	 * MRR[0] = 4
	 * MRR[1] = 4
	 * MRR[2] = 4
	 * MRR[3] = 8
	 *
	 */
	try_per_rate = 4;

	rate_table = ath_rc_priv->rate_table;
	rix = ath_rc_get_highest_rix(ath_rc_priv, &is_probe);

	if (conf_is_ht(&sc->hw->conf) &&
	    (sta->ht_cap.cap & IEEE80211_HT_CAP_LDPC_CODING))
		tx_info->flags |= IEEE80211_TX_CTL_LDPC;

	if (conf_is_ht(&sc->hw->conf) &&
	    (sta->ht_cap.cap & IEEE80211_HT_CAP_TX_STBC))
		tx_info->flags |= (1 << IEEE80211_TX_CTL_STBC_SHIFT);

	if (is_probe) {
		/*
		 * Set one try for probe rates. For the
		 * probes don't enable RTS.
		 */
		ath_rc_rate_set_series(rate_table, &rates[i++], txrc,
				       1, rix, 0);
		/*
		 * Get the next tried/allowed rate.
		 * No RTS for the next series after the probe rate.
		 */
		ath_rc_get_lower_rix(ath_rc_priv, rix, &rix);
		ath_rc_rate_set_series(rate_table, &rates[i++], txrc,
				       try_per_rate, rix, 0);

		tx_info->flags |= IEEE80211_TX_CTL_RATE_CTRL_PROBE;
	} else {
		/*
		 * Set the chosen rate. No RTS for first series entry.
		 */
		ath_rc_rate_set_series(rate_table, &rates[i++], txrc,
				       try_per_rate, rix, 0);
	}

	for ( ; i < 4; i++) {
		/*
		 * Use twice the number of tries for the last MRR segment.
		 */
		if (i + 1 == 4)
			try_per_rate = 8;

		ath_rc_get_lower_rix(ath_rc_priv, rix, &rix);

		/*
		 * All other rates in the series have RTS enabled.
		 */
		ath_rc_rate_set_series(rate_table, &rates[i], txrc,
				       try_per_rate, rix, 1);
	}

	/*
	 * NB:Change rate series to enable aggregation when operating
	 * at lower MCS rates. When first rate in series is MCS2
	 * in HT40 @ 2.4GHz, series should look like:
	 *
	 * {MCS2, MCS1, MCS0, MCS0}.
	 *
	 * When first rate in series is MCS3 in HT20 @ 2.4GHz, series should
	 * look like:
	 *
	 * {MCS3, MCS2, MCS1, MCS1}
	 *
	 * So, set fourth rate in series to be same as third one for
	 * above conditions.
	 */
	if ((sc->hw->conf.chandef.chan->band == IEEE80211_BAND_2GHZ) &&
	    (conf_is_ht(&sc->hw->conf))) {
		u8 dot11rate = rate_table->info[rix].dot11rate;
		u8 phy = rate_table->info[rix].phy;
		if (i == 4 &&
		    ((dot11rate == 2 && phy == WLAN_RC_PHY_HT_40_SS) ||
		     (dot11rate == 3 && phy == WLAN_RC_PHY_HT_20_SS))) {
			rates[3].idx = rates[2].idx;
			rates[3].flags = rates[2].flags;
		}
	}

	/*
	 * Force hardware to use computed duration for next
	 * fragment by disabling multi-rate retry, which
	 * updates duration based on the multi-rate duration table.
	 *
	 * FIXME: Fix duration
	 */
	if (ieee80211_has_morefrags(fc) ||
	    (le16_to_cpu(hdr->seq_ctrl) & IEEE80211_SCTL_FRAG)) {
		rates[1].count = rates[2].count = rates[3].count = 0;
		rates[1].idx = rates[2].idx = rates[3].idx = 0;
		rates[0].count = ATH_TXMAXTRY;
	}

	ath_rc_rate_set_rtscts(sc, rate_table, tx_info);
}

static void ath_rc_update_per(struct ath_softc *sc,
			      const struct ath_rate_table *rate_table,
			      struct ath_rate_priv *ath_rc_priv,
				  struct ieee80211_tx_info *tx_info,
			      int tx_rate, int xretries, int retries,
			      u32 now_msec)
{
	int count, n_bad_frames;
	u8 last_per;
	static const u32 nretry_to_per_lookup[10] = {
		100 * 0 / 1,
		100 * 1 / 4,
		100 * 1 / 2,
		100 * 3 / 4,
		100 * 4 / 5,
		100 * 5 / 6,
		100 * 6 / 7,
		100 * 7 / 8,
		100 * 8 / 9,
		100 * 9 / 10
	};

	last_per = ath_rc_priv->per[tx_rate];
	n_bad_frames = tx_info->status.ampdu_len - tx_info->status.ampdu_ack_len;

	if (xretries) {
		if (xretries == 1) {
			ath_rc_priv->per[tx_rate] += 30;
			if (ath_rc_priv->per[tx_rate] > 100)
				ath_rc_priv->per[tx_rate] = 100;
		} else {
			/* xretries == 2 */
			count = ARRAY_SIZE(nretry_to_per_lookup);
			if (retries >= count)
				retries = count - 1;

			/* new_PER = 7/8*old_PER + 1/8*(currentPER) */
			ath_rc_priv->per[tx_rate] =
				(u8)(last_per - (last_per >> 3) + (100 >> 3));
		}

		/* xretries == 1 or 2 */

		if (ath_rc_priv->probe_rate == tx_rate)
			ath_rc_priv->probe_rate = 0;

	} else { /* xretries == 0 */
		count = ARRAY_SIZE(nretry_to_per_lookup);
		if (retries >= count)
			retries = count - 1;

		if (n_bad_frames) {
			/* new_PER = 7/8*old_PER + 1/8*(currentPER)
			 * Assuming that n_frames is not 0.  The current PER
			 * from the retries is 100 * retries / (retries+1),
			 * since the first retries attempts failed, and the
			 * next one worked.  For the one that worked,
			 * n_bad_frames subframes out of n_frames wored,
			 * so the PER for that part is
			 * 100 * n_bad_frames / n_frames, and it contributes
			 * 100 * n_bad_frames / (n_frames * (retries+1)) to
			 * the above PER.  The expression below is a
			 * simplified version of the sum of these two terms.
			 */
			if (tx_info->status.ampdu_len > 0) {
				int n_frames, n_bad_tries;
				u8 cur_per, new_per;

				n_bad_tries = retries * tx_info->status.ampdu_len +
					n_bad_frames;
				n_frames = tx_info->status.ampdu_len * (retries + 1);
				cur_per = (100 * n_bad_tries / n_frames) >> 3;
				new_per = (u8)(last_per - (last_per >> 3) + cur_per);
				ath_rc_priv->per[tx_rate] = new_per;
			}
		} else {
			ath_rc_priv->per[tx_rate] =
				(u8)(last_per - (last_per >> 3) +
				     (nretry_to_per_lookup[retries] >> 3));
		}


		/*
		 * If we got at most one retry then increase the max rate if
		 * this was a probe.  Otherwise, ignore the probe.
		 */
		if (ath_rc_priv->probe_rate && ath_rc_priv->probe_rate == tx_rate) {
			if (retries > 0 || 2 * n_bad_frames > tx_info->status.ampdu_len) {
				/*
				 * Since we probed with just a single attempt,
				 * any retries means the probe failed.  Also,
				 * if the attempt worked, but more than half
				 * the subframes were bad then also consider
				 * the probe a failure.
				 */
				ath_rc_priv->probe_rate = 0;
			} else {
				u8 probe_rate = 0;

				ath_rc_priv->rate_max_phy =
					ath_rc_priv->probe_rate;
				probe_rate = ath_rc_priv->probe_rate;

				if (ath_rc_priv->per[probe_rate] > 30)
					ath_rc_priv->per[probe_rate] = 20;

				ath_rc_priv->probe_rate = 0;

				/*
				 * Since this probe succeeded, we allow the next
				 * probe twice as soon.  This allows the maxRate
				 * to move up faster if the probes are
				 * successful.
				 */
				ath_rc_priv->probe_time =
					now_msec - rate_table->probe_interval / 2;
			}
		}

		if (retries > 0) {
			/*
			 * Don't update anything.  We don't know if
			 * this was because of collisions or poor signal.
			 */
			ath_rc_priv->hw_maxretry_pktcnt = 0;
		} else {
			/*
			 * It worked with no retries. First ignore bogus (small)
			 * rssi_ack values.
			 */
			if (tx_rate == ath_rc_priv->rate_max_phy &&
			    ath_rc_priv->hw_maxretry_pktcnt < 255) {
				ath_rc_priv->hw_maxretry_pktcnt++;
			}

		}
	}
}

static void ath_rc_update_ht(struct ath_softc *sc,
			     struct ath_rate_priv *ath_rc_priv,
			     struct ieee80211_tx_info *tx_info,
			     int tx_rate, int xretries, int retries)
{
	u32 now_msec = jiffies_to_msecs(jiffies);
	int rate;
	u8 last_per;
	const struct ath_rate_table *rate_table = ath_rc_priv->rate_table;
	int size = ath_rc_priv->rate_table_size;

	if ((tx_rate < 0) || (tx_rate > rate_table->rate_cnt))
		return;

	last_per = ath_rc_priv->per[tx_rate];

	/* Update PER first */
	ath_rc_update_per(sc, rate_table, ath_rc_priv,
			  tx_info, tx_rate, xretries,
			  retries, now_msec);

	/*
	 * If this rate looks bad (high PER) then stop using it for
	 * a while (except if we are probing).
	 */
	if (ath_rc_priv->per[tx_rate] >= 55 && tx_rate > 0 &&
	    rate_table->info[tx_rate].ratekbps <=
	    rate_table->info[ath_rc_priv->rate_max_phy].ratekbps) {
		ath_rc_get_lower_rix(ath_rc_priv, (u8)tx_rate,
				     &ath_rc_priv->rate_max_phy);

		/* Don't probe for a little while. */
		ath_rc_priv->probe_time = now_msec;
	}

	/* Make sure the rates below this have lower PER */
	/* Monotonicity is kept only for rates below the current rate. */
	if (ath_rc_priv->per[tx_rate] < last_per) {
		for (rate = tx_rate - 1; rate >= 0; rate--) {

			if (ath_rc_priv->per[rate] >
			    ath_rc_priv->per[rate+1]) {
				ath_rc_priv->per[rate] =
					ath_rc_priv->per[rate+1];
			}
		}
	}

	/* Maintain monotonicity for rates above the current rate */
	for (rate = tx_rate; rate < size - 1; rate++) {
		if (ath_rc_priv->per[rate+1] <
		    ath_rc_priv->per[rate])
			ath_rc_priv->per[rate+1] =
				ath_rc_priv->per[rate];
	}

	/* Every so often, we reduce the thresholds
	 * and PER (different for CCK and OFDM). */
	if (now_msec - ath_rc_priv->per_down_time >=
	    rate_table->probe_interval) {
		for (rate = 0; rate < size; rate++) {
			ath_rc_priv->per[rate] =
				7 * ath_rc_priv->per[rate] / 8;
		}

		ath_rc_priv->per_down_time = now_msec;
	}

	ath_debug_stat_retries(ath_rc_priv, tx_rate, xretries, retries,
			       ath_rc_priv->per[tx_rate]);

}

static void ath_rc_tx_status(struct ath_softc *sc,
			     struct ath_rate_priv *ath_rc_priv,
			     struct sk_buff *skb)
{
	struct ieee80211_tx_info *tx_info = IEEE80211_SKB_CB(skb);
	struct ieee80211_tx_rate *rates = tx_info->status.rates;
	struct ieee80211_tx_rate *rate;
	int final_ts_idx = 0, xretries = 0, long_retry = 0;
	u8 flags;
	u32 i = 0, rix;

	for (i = 0; i < sc->hw->max_rates; i++) {
		rate = &tx_info->status.rates[i];
		if (rate->idx < 0 || !rate->count)
			break;

		final_ts_idx = i;
		long_retry = rate->count - 1;
	}

	if (!(tx_info->flags & IEEE80211_TX_STAT_ACK))
		xretries = 1;

	/*
	 * If the first rate is not the final index, there
	 * are intermediate rate failures to be processed.
	 */
	if (final_ts_idx != 0) {
		for (i = 0; i < final_ts_idx ; i++) {
			if (rates[i].count != 0 && (rates[i].idx >= 0)) {
				flags = rates[i].flags;

				/* If HT40 and we have switched mode from
				 * 40 to 20 => don't update */

				if ((flags & IEEE80211_TX_RC_40_MHZ_WIDTH) &&
				    !(ath_rc_priv->ht_cap & WLAN_RC_40_FLAG))
					return;

				rix = ath_rc_get_rateindex(ath_rc_priv, &rates[i]);
				ath_rc_update_ht(sc, ath_rc_priv, tx_info,
						 rix, xretries ? 1 : 2,
						 rates[i].count);
			}
		}
	}

	flags = rates[final_ts_idx].flags;

	/* If HT40 and we have switched mode from 40 to 20 => don't update */
	if ((flags & IEEE80211_TX_RC_40_MHZ_WIDTH) &&
	    !(ath_rc_priv->ht_cap & WLAN_RC_40_FLAG))
		return;

	rix = ath_rc_get_rateindex(ath_rc_priv, &rates[final_ts_idx]);
	ath_rc_update_ht(sc, ath_rc_priv, tx_info, rix, xretries, long_retry);
	ath_debug_stat_rc(ath_rc_priv, rix);
}

static const
struct ath_rate_table *ath_choose_rate_table(struct ath_softc *sc,
					     enum ieee80211_band band,
					     bool is_ht)
{
	switch(band) {
	case IEEE80211_BAND_2GHZ:
		if (is_ht)
			return &ar5416_11ng_ratetable;
		return &ar5416_11g_ratetable;
	case IEEE80211_BAND_5GHZ:
		if (is_ht)
			return &ar5416_11na_ratetable;
		return &ar5416_11a_ratetable;
	default:
		return NULL;
	}
}

static void ath_rc_init(struct ath_softc *sc,
			struct ath_rate_priv *ath_rc_priv)
{
	const struct ath_rate_table *rate_table = ath_rc_priv->rate_table;
	struct ath_rateset *rateset = &ath_rc_priv->neg_rates;
	struct ath_common *common = ath9k_hw_common(sc->sc_ah);
	u8 i, j, k, hi = 0, hthi = 0;

	ath_rc_priv->rate_table_size = RATE_TABLE_SIZE;

	for (i = 0 ; i < ath_rc_priv->rate_table_size; i++) {
		ath_rc_priv->per[i] = 0;
		ath_rc_priv->valid_rate_index[i] = 0;
	}

	for (i = 0; i < WLAN_RC_PHY_MAX; i++) {
		for (j = 0; j < RATE_TABLE_SIZE; j++)
			ath_rc_priv->valid_phy_rateidx[i][j] = 0;
		ath_rc_priv->valid_phy_ratecnt[i] = 0;
	}

	if (!rateset->rs_nrates) {
		hi = ath_rc_init_validrates(ath_rc_priv);
	} else {
		hi = ath_rc_setvalid_rates(ath_rc_priv, true);

		if (ath_rc_priv->ht_cap & WLAN_RC_HT_FLAG)
			hthi = ath_rc_setvalid_rates(ath_rc_priv, false);

		hi = max(hi, hthi);
	}

	ath_rc_priv->rate_table_size = hi + 1;
	ath_rc_priv->rate_max_phy = 0;
	WARN_ON(ath_rc_priv->rate_table_size > RATE_TABLE_SIZE);

	for (i = 0, k = 0; i < WLAN_RC_PHY_MAX; i++) {
		for (j = 0; j < ath_rc_priv->valid_phy_ratecnt[i]; j++) {
			ath_rc_priv->valid_rate_index[k++] =
				ath_rc_priv->valid_phy_rateidx[i][j];
		}

		if (!ath_rc_valid_phyrate(i, rate_table->initial_ratemax, 1) ||
		    !ath_rc_priv->valid_phy_ratecnt[i])
			continue;

		ath_rc_priv->rate_max_phy = ath_rc_priv->valid_phy_rateidx[i][j-1];
	}
	WARN_ON(ath_rc_priv->rate_table_size > RATE_TABLE_SIZE);
	WARN_ON(k > RATE_TABLE_SIZE);

	ath_rc_priv->max_valid_rate = k;
	ath_rc_sort_validrates(ath_rc_priv);
	ath_rc_priv->rate_max_phy = (k > 4) ?
		ath_rc_priv->valid_rate_index[k-4] :
		ath_rc_priv->valid_rate_index[k-1];

	ath_dbg(common, CONFIG, "RC Initialized with capabilities: 0x%x\n",
		ath_rc_priv->ht_cap);
}

static u8 ath_rc_build_ht_caps(struct ath_softc *sc, struct ieee80211_sta *sta)
{
	u8 caps = 0;

	if (sta->ht_cap.ht_supported) {
		caps = WLAN_RC_HT_FLAG;
		if (sta->ht_cap.mcs.rx_mask[1] && sta->ht_cap.mcs.rx_mask[2])
			caps |= WLAN_RC_TS_FLAG | WLAN_RC_DS_FLAG;
		else if (sta->ht_cap.mcs.rx_mask[1])
			caps |= WLAN_RC_DS_FLAG;
		if (sta->bandwidth >= IEEE80211_STA_RX_BW_40) {
			caps |= WLAN_RC_40_FLAG;
			if (sta->ht_cap.cap & IEEE80211_HT_CAP_SGI_40)
				caps |= WLAN_RC_SGI_FLAG;
		} else {
			if (sta->ht_cap.cap & IEEE80211_HT_CAP_SGI_20)
				caps |= WLAN_RC_SGI_FLAG;
		}
	}

	return caps;
}

static bool ath_tx_aggr_check(struct ath_softc *sc, struct ieee80211_sta *sta,
			      u8 tidno)
{
	struct ath_node *an = (struct ath_node *)sta->drv_priv;
	struct ath_atx_tid *txtid;

	if (!sta->ht_cap.ht_supported)
		return false;

	txtid = ATH_AN_2_TID(an, tidno);
	return !txtid->active;
}


/***********************************/
/* mac80211 Rate Control callbacks */
/***********************************/

static void ath_tx_status(void *priv, struct ieee80211_supported_band *sband,
			  struct ieee80211_sta *sta, void *priv_sta,
			  struct sk_buff *skb)
{
	struct ath_softc *sc = priv;
	struct ath_rate_priv *ath_rc_priv = priv_sta;
	struct ieee80211_tx_info *tx_info = IEEE80211_SKB_CB(skb);
<<<<<<< HEAD
	struct ieee80211_hdr *hdr;
	int final_ts_idx = 0, tx_status = 0;
	int long_retry = 0;
	__le16 fc;
	int i;

	hdr = (struct ieee80211_hdr *)skb->data;
	fc = hdr->frame_control;
	for (i = 0; i < sc->hw->max_rates; i++) {
		struct ieee80211_tx_rate *rate = &tx_info->status.rates[i];
		if (rate->idx < 0 || !rate->count)
			break;

		final_ts_idx = i;
		long_retry = rate->count - 1;
	}
=======
	struct ieee80211_hdr *hdr = (struct ieee80211_hdr *)skb->data;
	__le16 fc = hdr->frame_control;
>>>>>>> c3ade0e0

	if (!priv_sta || !ieee80211_is_data(fc))
		return;

	/* This packet was aggregated but doesn't carry status info */
	if ((tx_info->flags & IEEE80211_TX_CTL_AMPDU) &&
	    !(tx_info->flags & IEEE80211_TX_STAT_AMPDU))
		return;

	if (tx_info->flags & IEEE80211_TX_STAT_TX_FILTERED)
		return;

	ath_rc_tx_status(sc, ath_rc_priv, skb);

	/* Check if aggregation has to be enabled for this tid */
	if (conf_is_ht(&sc->hw->conf) &&
	    !(skb->protocol == cpu_to_be16(ETH_P_PAE))) {
		if (ieee80211_is_data_qos(fc) &&
		    skb_get_queue_mapping(skb) != IEEE80211_AC_VO) {
			u8 *qc, tid;

			qc = ieee80211_get_qos_ctl(hdr);
			tid = qc[0] & 0xf;

			if(ath_tx_aggr_check(sc, sta, tid))
				ieee80211_start_tx_ba_session(sta, tid, 0);
		}
	}
}

static void ath_rate_init(void *priv, struct ieee80211_supported_band *sband,
			  struct cfg80211_chan_def *chandef,
                          struct ieee80211_sta *sta, void *priv_sta)
{
	struct ath_softc *sc = priv;
	struct ath_common *common = ath9k_hw_common(sc->sc_ah);
	struct ath_rate_priv *ath_rc_priv = priv_sta;
	int i, j = 0;
	u32 rate_flags = ieee80211_chandef_rate_flags(&sc->hw->conf.chandef);

	for (i = 0; i < sband->n_bitrates; i++) {
		if (sta->supp_rates[sband->band] & BIT(i)) {
			if ((rate_flags & sband->bitrates[i].flags)
			    != rate_flags)
				continue;

			ath_rc_priv->neg_rates.rs_rates[j]
				= (sband->bitrates[i].bitrate * 2) / 10;
			j++;
		}
	}
	ath_rc_priv->neg_rates.rs_nrates = j;

	if (sta->ht_cap.ht_supported) {
		for (i = 0, j = 0; i < 77; i++) {
			if (sta->ht_cap.mcs.rx_mask[i/8] & (1<<(i%8)))
				ath_rc_priv->neg_ht_rates.rs_rates[j++] = i;
			if (j == ATH_RATE_MAX)
				break;
		}
		ath_rc_priv->neg_ht_rates.rs_nrates = j;
	}

	ath_rc_priv->rate_table = ath_choose_rate_table(sc, sband->band,
							sta->ht_cap.ht_supported);
	if (!ath_rc_priv->rate_table) {
		ath_err(common, "No rate table chosen\n");
		return;
	}

	ath_rc_priv->ht_cap = ath_rc_build_ht_caps(sc, sta);
	ath_rc_init(sc, priv_sta);
}

static void ath_rate_update(void *priv, struct ieee80211_supported_band *sband,
			    struct cfg80211_chan_def *chandef,
			    struct ieee80211_sta *sta, void *priv_sta,
			    u32 changed)
{
	struct ath_softc *sc = priv;
	struct ath_rate_priv *ath_rc_priv = priv_sta;

	if (changed & IEEE80211_RC_BW_CHANGED) {
		ath_rc_priv->ht_cap = ath_rc_build_ht_caps(sc, sta);
		ath_rc_init(sc, priv_sta);

		ath_dbg(ath9k_hw_common(sc->sc_ah), CONFIG,
			"Operating Bandwidth changed to: %d\n",
			sc->hw->conf.chandef.width);
	}
}

#if defined(CONFIG_MAC80211_DEBUGFS) && defined(CONFIG_ATH9K_DEBUGFS)

void ath_debug_stat_rc(struct ath_rate_priv *rc, int final_rate)
{
	struct ath_rc_stats *stats;

	stats = &rc->rcstats[final_rate];
	stats->success++;
}

void ath_debug_stat_retries(struct ath_rate_priv *rc, int rix,
			    int xretries, int retries, u8 per)
{
	struct ath_rc_stats *stats = &rc->rcstats[rix];

	stats->xretries += xretries;
	stats->retries += retries;
	stats->per = per;
}

static ssize_t read_file_rcstat(struct file *file, char __user *user_buf,
				size_t count, loff_t *ppos)
{
	struct ath_rate_priv *rc = file->private_data;
	char *buf;
	unsigned int len = 0, max;
	int rix;
	ssize_t retval;

	if (rc->rate_table == NULL)
		return 0;

	max = 80 + rc->rate_table_size * 1024 + 1;
	buf = kmalloc(max, GFP_KERNEL);
	if (buf == NULL)
		return -ENOMEM;

	len += sprintf(buf, "%6s %6s %6s "
		       "%10s %10s %10s %10s\n",
		       "HT", "MCS", "Rate",
		       "Success", "Retries", "XRetries", "PER");

	for (rix = 0; rix < rc->max_valid_rate; rix++) {
		u8 i = rc->valid_rate_index[rix];
		u32 ratekbps = rc->rate_table->info[i].ratekbps;
		struct ath_rc_stats *stats = &rc->rcstats[i];
		char mcs[5];
		char htmode[5];
		int used_mcs = 0, used_htmode = 0;

		if (WLAN_RC_PHY_HT(rc->rate_table->info[i].phy)) {
			used_mcs = scnprintf(mcs, 5, "%d",
					     rc->rate_table->info[i].ratecode);

			if (WLAN_RC_PHY_40(rc->rate_table->info[i].phy))
				used_htmode = scnprintf(htmode, 5, "HT40");
			else if (WLAN_RC_PHY_20(rc->rate_table->info[i].phy))
				used_htmode = scnprintf(htmode, 5, "HT20");
			else
				used_htmode = scnprintf(htmode, 5, "????");
		}

		mcs[used_mcs] = '\0';
		htmode[used_htmode] = '\0';

		len += scnprintf(buf + len, max - len,
				 "%6s %6s %3u.%d: "
				 "%10u %10u %10u %10u\n",
				 htmode,
				 mcs,
				 ratekbps / 1000,
				 (ratekbps % 1000) / 100,
				 stats->success,
				 stats->retries,
				 stats->xretries,
				 stats->per);
	}

	if (len > max)
		len = max;

	retval = simple_read_from_buffer(user_buf, count, ppos, buf, len);
	kfree(buf);
	return retval;
}

static const struct file_operations fops_rcstat = {
	.read = read_file_rcstat,
	.open = simple_open,
	.owner = THIS_MODULE
};

static void ath_rate_add_sta_debugfs(void *priv, void *priv_sta,
				     struct dentry *dir)
{
	struct ath_rate_priv *rc = priv_sta;
	rc->debugfs_rcstats = debugfs_create_file("rc_stats", S_IRUGO,
						  dir, rc, &fops_rcstat);
}

static void ath_rate_remove_sta_debugfs(void *priv, void *priv_sta)
{
	struct ath_rate_priv *rc = priv_sta;
	debugfs_remove(rc->debugfs_rcstats);
}

#endif /* CONFIG_MAC80211_DEBUGFS && CONFIG_ATH9K_DEBUGFS */

static void *ath_rate_alloc(struct ieee80211_hw *hw, struct dentry *debugfsdir)
{
	return hw->priv;
}

static void ath_rate_free(void *priv)
{
	return;
}

static void *ath_rate_alloc_sta(void *priv, struct ieee80211_sta *sta, gfp_t gfp)
{
	return kzalloc(sizeof(struct ath_rate_priv), gfp);
}

static void ath_rate_free_sta(void *priv, struct ieee80211_sta *sta,
			      void *priv_sta)
{
	struct ath_rate_priv *rate_priv = priv_sta;
	kfree(rate_priv);
}

static struct rate_control_ops ath_rate_ops = {
	.module = NULL,
	.name = "ath9k_rate_control",
	.tx_status = ath_tx_status,
	.get_rate = ath_get_rate,
	.rate_init = ath_rate_init,
	.rate_update = ath_rate_update,
	.alloc = ath_rate_alloc,
	.free = ath_rate_free,
	.alloc_sta = ath_rate_alloc_sta,
	.free_sta = ath_rate_free_sta,

#if defined(CONFIG_MAC80211_DEBUGFS) && defined(CONFIG_ATH9K_DEBUGFS)
	.add_sta_debugfs = ath_rate_add_sta_debugfs,
	.remove_sta_debugfs = ath_rate_remove_sta_debugfs,
#endif
};

int ath_rate_control_register(void)
{
	return ieee80211_rate_control_register(&ath_rate_ops);
}

void ath_rate_control_unregister(void)
{
	ieee80211_rate_control_unregister(&ath_rate_ops);
}<|MERGE_RESOLUTION|>--- conflicted
+++ resolved
@@ -1242,27 +1242,8 @@
 	struct ath_softc *sc = priv;
 	struct ath_rate_priv *ath_rc_priv = priv_sta;
 	struct ieee80211_tx_info *tx_info = IEEE80211_SKB_CB(skb);
-<<<<<<< HEAD
-	struct ieee80211_hdr *hdr;
-	int final_ts_idx = 0, tx_status = 0;
-	int long_retry = 0;
-	__le16 fc;
-	int i;
-
-	hdr = (struct ieee80211_hdr *)skb->data;
-	fc = hdr->frame_control;
-	for (i = 0; i < sc->hw->max_rates; i++) {
-		struct ieee80211_tx_rate *rate = &tx_info->status.rates[i];
-		if (rate->idx < 0 || !rate->count)
-			break;
-
-		final_ts_idx = i;
-		long_retry = rate->count - 1;
-	}
-=======
 	struct ieee80211_hdr *hdr = (struct ieee80211_hdr *)skb->data;
 	__le16 fc = hdr->frame_control;
->>>>>>> c3ade0e0
 
 	if (!priv_sta || !ieee80211_is_data(fc))
 		return;
