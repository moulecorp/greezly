--- conflicted
+++ resolved
@@ -65,29 +65,6 @@
 		INIT_INI_ARRAY(&ah->iniCommon, ar5416Common);
 		INIT_INI_ARRAY(&ah->iniAddac, ar5416Addac);
 	}
-<<<<<<< HEAD
-
-	/* iniAddac needs to be modified for these chips */
-	if (AR_SREV_9160(ah) || !AR_SREV_5416_22_OR_LATER(ah)) {
-		struct ar5416IniArray *addac = &ah->iniAddac;
-		u32 size = sizeof(u32) * addac->ia_rows * addac->ia_columns;
-		u32 *data;
-
-		data = kmalloc(size, GFP_KERNEL);
-		if (!data)
-			return;
-
-		memcpy(data, addac->ia_array, size);
-		addac->ia_array = data;
-
-		if (!AR_SREV_5416_22_OR_LATER(ah)) {
-			/* override CLKDRV value */
-			INI_RA(addac, 31,1) = 0;
-		}
-	}
-}
-=======
->>>>>>> c3ade0e0
 
 	if (!AR_SREV_9280_20_OR_LATER(ah)) {
 		/* Common for AR5416, AR913x, AR9160 */
