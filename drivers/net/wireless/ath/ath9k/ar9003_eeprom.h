/*
 * Copyright (c) 2010-2011 Atheros Communications Inc.
 *
 * Permission to use, copy, modify, and/or distribute this software for any
 * purpose with or without fee is hereby granted, provided that the above
 * copyright notice and this permission notice appear in all copies.
 *
 * THE SOFTWARE IS PROVIDED "AS IS" AND THE AUTHOR DISCLAIMS ALL WARRANTIES
 * WITH REGARD TO THIS SOFTWARE INCLUDING ALL IMPLIED WARRANTIES OF
 * MERCHANTABILITY AND FITNESS. IN NO EVENT SHALL THE AUTHOR BE LIABLE FOR
 * ANY SPECIAL, DIRECT, INDIRECT, OR CONSEQUENTIAL DAMAGES OR ANY DAMAGES
 * WHATSOEVER RESULTING FROM LOSS OF USE, DATA OR PROFITS, WHETHER IN AN
 * ACTION OF CONTRACT, NEGLIGENCE OR OTHER TORTIOUS ACTION, ARISING OUT OF
 * OR IN CONNECTION WITH THE USE OR PERFORMANCE OF THIS SOFTWARE.
 */

#ifndef AR9003_EEPROM_H
#define AR9003_EEPROM_H

#include <linux/types.h>

#define AR9300_EEP_VER               0xD000
#define AR9300_EEP_VER_MINOR_MASK    0xFFF
#define AR9300_EEP_MINOR_VER_1       0x1
#define AR9300_EEP_MINOR_VER         AR9300_EEP_MINOR_VER_1

/* 16-bit offset location start of calibration struct */
#define AR9300_EEP_START_LOC         256
#define AR9300_NUM_5G_CAL_PIERS      8
#define AR9300_NUM_2G_CAL_PIERS      3
#define AR9300_NUM_5G_20_TARGET_POWERS  8
#define AR9300_NUM_5G_40_TARGET_POWERS  8
#define AR9300_NUM_2G_CCK_TARGET_POWERS 2
#define AR9300_NUM_2G_20_TARGET_POWERS  3
#define AR9300_NUM_2G_40_TARGET_POWERS  3
/* #define AR9300_NUM_CTLS              21 */
#define AR9300_NUM_CTLS_5G           9
#define AR9300_NUM_CTLS_2G           12
#define AR9300_NUM_BAND_EDGES_5G     8
#define AR9300_NUM_BAND_EDGES_2G     4
#define AR9300_EEPMISC_BIG_ENDIAN    0x01
#define AR9300_EEPMISC_WOW           0x02
#define AR9300_CUSTOMER_DATA_SIZE    20

#define AR9300_MAX_CHAINS            3
#define AR9300_ANT_16S               25
#define AR9300_FUTURE_MODAL_SZ       6

#define AR9300_PAPRD_RATE_MASK		0x01ffffff
#define AR9300_PAPRD_SCALE_1		0x0e000000
#define AR9300_PAPRD_SCALE_1_S		25
#define AR9300_PAPRD_SCALE_2		0x70000000
#define AR9300_PAPRD_SCALE_2_S		28

#define AR9300_EEP_ANTDIV_CONTROL_DEFAULT_VALUE 0xc9

/* Delta from which to start power to pdadc table */
/* This offset is used in both open loop and closed loop power control
 * schemes. In open loop power control, it is not really needed, but for
 * the "sake of consistency" it was kept. For certain AP designs, this
 * value is overwritten by the value in the flag "pwrTableOffset" just
 * before writing the pdadc vs pwr into the chip registers.
 */
#define AR9300_PWR_TABLE_OFFSET  0

/* byte addressable */
#define AR9300_EEPROM_SIZE (16*1024)

#define AR9300_BASE_ADDR_4K 0xfff
#define AR9300_BASE_ADDR 0x3ff
#define AR9300_BASE_ADDR_512 0x1ff

<<<<<<< HEAD
#define AR9300_OTP_BASE			(AR_SREV_9340(ah) ? 0x30000 : 0x14000)
#define AR9300_OTP_STATUS		(AR_SREV_9340(ah) ? 0x30018 : 0x15f18)
=======
#define AR9300_OTP_BASE \
		((AR_SREV_9340(ah) || AR_SREV_9550(ah)) ? 0x30000 : 0x14000)
#define AR9300_OTP_STATUS \
		((AR_SREV_9340(ah) || AR_SREV_9550(ah)) ? 0x30018 : 0x15f18)
>>>>>>> c3ade0e0
#define AR9300_OTP_STATUS_TYPE		0x7
#define AR9300_OTP_STATUS_VALID		0x4
#define AR9300_OTP_STATUS_ACCESS_BUSY	0x2
#define AR9300_OTP_STATUS_SM_BUSY	0x1
<<<<<<< HEAD
#define AR9300_OTP_READ_DATA		(AR_SREV_9340(ah) ? 0x3001c : 0x15f1c)
=======
#define AR9300_OTP_READ_DATA \
		((AR_SREV_9340(ah) || AR_SREV_9550(ah)) ? 0x3001c : 0x15f1c)
>>>>>>> c3ade0e0

enum targetPowerHTRates {
	HT_TARGET_RATE_0_8_16,
	HT_TARGET_RATE_1_3_9_11_17_19,
	HT_TARGET_RATE_4,
	HT_TARGET_RATE_5,
	HT_TARGET_RATE_6,
	HT_TARGET_RATE_7,
	HT_TARGET_RATE_12,
	HT_TARGET_RATE_13,
	HT_TARGET_RATE_14,
	HT_TARGET_RATE_15,
	HT_TARGET_RATE_20,
	HT_TARGET_RATE_21,
	HT_TARGET_RATE_22,
	HT_TARGET_RATE_23
};

enum targetPowerLegacyRates {
	LEGACY_TARGET_RATE_6_24,
	LEGACY_TARGET_RATE_36,
	LEGACY_TARGET_RATE_48,
	LEGACY_TARGET_RATE_54
};

enum targetPowerCckRates {
	LEGACY_TARGET_RATE_1L_5L,
	LEGACY_TARGET_RATE_5S,
	LEGACY_TARGET_RATE_11L,
	LEGACY_TARGET_RATE_11S
};

enum ar9300_Rates {
	ALL_TARGET_LEGACY_6_24,
	ALL_TARGET_LEGACY_36,
	ALL_TARGET_LEGACY_48,
	ALL_TARGET_LEGACY_54,
	ALL_TARGET_LEGACY_1L_5L,
	ALL_TARGET_LEGACY_5S,
	ALL_TARGET_LEGACY_11L,
	ALL_TARGET_LEGACY_11S,
	ALL_TARGET_HT20_0_8_16,
	ALL_TARGET_HT20_1_3_9_11_17_19,
	ALL_TARGET_HT20_4,
	ALL_TARGET_HT20_5,
	ALL_TARGET_HT20_6,
	ALL_TARGET_HT20_7,
	ALL_TARGET_HT20_12,
	ALL_TARGET_HT20_13,
	ALL_TARGET_HT20_14,
	ALL_TARGET_HT20_15,
	ALL_TARGET_HT20_20,
	ALL_TARGET_HT20_21,
	ALL_TARGET_HT20_22,
	ALL_TARGET_HT20_23,
	ALL_TARGET_HT40_0_8_16,
	ALL_TARGET_HT40_1_3_9_11_17_19,
	ALL_TARGET_HT40_4,
	ALL_TARGET_HT40_5,
	ALL_TARGET_HT40_6,
	ALL_TARGET_HT40_7,
	ALL_TARGET_HT40_12,
	ALL_TARGET_HT40_13,
	ALL_TARGET_HT40_14,
	ALL_TARGET_HT40_15,
	ALL_TARGET_HT40_20,
	ALL_TARGET_HT40_21,
	ALL_TARGET_HT40_22,
	ALL_TARGET_HT40_23,
	ar9300RateSize,
};


struct eepFlags {
	u8 opFlags;
	u8 eepMisc;
} __packed;

enum CompressAlgorithm {
	_CompressNone = 0,
	_CompressLzma,
	_CompressPairs,
	_CompressBlock,
	_Compress4,
	_Compress5,
	_Compress6,
	_Compress7,
};

struct ar9300_base_eep_hdr {
	__le16 regDmn[2];
	/* 4 bits tx and 4 bits rx */
	u8 txrxMask;
	struct eepFlags opCapFlags;
	u8 rfSilent;
	u8 blueToothOptions;
	u8 deviceCap;
	/* takes lower byte in eeprom location */
	u8 deviceType;
	/* offset in dB to be added to beginning
	 * of pdadc table in calibration
	 */
	int8_t pwrTableOffset;
	u8 params_for_tuning_caps[2];
	/*
	 * bit0 - enable tx temp comp
	 * bit1 - enable tx volt comp
	 * bit2 - enable fastClock - default to 1
	 * bit3 - enable doubling - default to 1
	 * bit4 - enable internal regulator - default to 1
	 */
	u8 featureEnable;
	/* misc flags: bit0 - turn down drivestrength */
	u8 miscConfiguration;
	u8 eepromWriteEnableGpio;
	u8 wlanDisableGpio;
	u8 wlanLedGpio;
	u8 rxBandSelectGpio;
	u8 txrxgain;
	/* SW controlled internal regulator fields */
	__le32 swreg;
} __packed;

struct ar9300_modal_eep_header {
	/* 4 idle, t1, t2, b (4 bits per setting) */
	__le32 antCtrlCommon;
	/* 4 ra1l1, ra2l1, ra1l2, ra2l2, ra12 */
	__le32 antCtrlCommon2;
	/* 6 idle, t, r, rx1, rx12, b (2 bits each) */
	__le16 antCtrlChain[AR9300_MAX_CHAINS];
	/* 3 xatten1_db for AR9280 (0xa20c/b20c 5:0) */
	u8 xatten1DB[AR9300_MAX_CHAINS];
	/* 3  xatten1_margin for merlin (0xa20c/b20c 16:12 */
	u8 xatten1Margin[AR9300_MAX_CHAINS];
	int8_t tempSlope;
	int8_t voltSlope;
	/* spur channels in usual fbin coding format */
	u8 spurChans[AR_EEPROM_MODAL_SPURS];
	/* 3  Check if the register is per chain */
	int8_t noiseFloorThreshCh[AR9300_MAX_CHAINS];
	u8 reserved[11];
	int8_t quick_drop;
	u8 xpaBiasLvl;
	u8 txFrameToDataStart;
	u8 txFrameToPaOn;
	u8 txClip;
	int8_t antennaGain;
	u8 switchSettling;
	int8_t adcDesiredSize;
	u8 txEndToXpaOff;
	u8 txEndToRxOn;
	u8 txFrameToXpaOn;
	u8 thresh62;
	__le32 papdRateMaskHt20;
	__le32 papdRateMaskHt40;
	__le16 switchcomspdt;
	u8 xlna_bias_strength;
	u8 futureModal[7];
} __packed;

struct ar9300_cal_data_per_freq_op_loop {
	int8_t refPower;
	/* pdadc voltage at power measurement */
	u8 voltMeas;
	/* pcdac used for power measurement   */
	u8 tempMeas;
	/* range is -60 to -127 create a mapping equation 1db resolution */
	int8_t rxNoisefloorCal;
	/*range is same as noisefloor */
	int8_t rxNoisefloorPower;
	/* temp measured when noisefloor cal was performed */
	u8 rxTempMeas;
} __packed;

struct cal_tgt_pow_legacy {
	u8 tPow2x[4];
} __packed;

struct cal_tgt_pow_ht {
	u8 tPow2x[14];
} __packed;

struct cal_ctl_data_2g {
	u8 ctlEdges[AR9300_NUM_BAND_EDGES_2G];
} __packed;

struct cal_ctl_data_5g {
	u8 ctlEdges[AR9300_NUM_BAND_EDGES_5G];
} __packed;

#define MAX_BASE_EXTENSION_FUTURE 2

struct ar9300_BaseExtension_1 {
	u8 ant_div_control;
	u8 future[MAX_BASE_EXTENSION_FUTURE];
	/*
	 * misc_enable:
	 *
	 * BIT 0   - TX Gain Cap enable.
	 * BIT 1   - Uncompressed Checksum enable.
	 * BIT 2/3 - MinCCApwr enable 2g/5g.
	 */
	u8 misc_enable;
	int8_t tempslopextension[8];
	int8_t quick_drop_low;
	int8_t quick_drop_high;
} __packed;

struct ar9300_BaseExtension_2 {
	int8_t    tempSlopeLow;
	int8_t    tempSlopeHigh;
	u8   xatten1DBLow[AR9300_MAX_CHAINS];
	u8   xatten1MarginLow[AR9300_MAX_CHAINS];
	u8   xatten1DBHigh[AR9300_MAX_CHAINS];
	u8   xatten1MarginHigh[AR9300_MAX_CHAINS];
} __packed;

struct ar9300_eeprom {
	u8 eepromVersion;
	u8 templateVersion;
	u8 macAddr[6];
	u8 custData[AR9300_CUSTOMER_DATA_SIZE];

	struct ar9300_base_eep_hdr baseEepHeader;

	struct ar9300_modal_eep_header modalHeader2G;
	struct ar9300_BaseExtension_1 base_ext1;
	u8 calFreqPier2G[AR9300_NUM_2G_CAL_PIERS];
	struct ar9300_cal_data_per_freq_op_loop
	 calPierData2G[AR9300_MAX_CHAINS][AR9300_NUM_2G_CAL_PIERS];
	u8 calTarget_freqbin_Cck[AR9300_NUM_2G_CCK_TARGET_POWERS];
	u8 calTarget_freqbin_2G[AR9300_NUM_2G_20_TARGET_POWERS];
	u8 calTarget_freqbin_2GHT20[AR9300_NUM_2G_20_TARGET_POWERS];
	u8 calTarget_freqbin_2GHT40[AR9300_NUM_2G_40_TARGET_POWERS];
	struct cal_tgt_pow_legacy
	 calTargetPowerCck[AR9300_NUM_2G_CCK_TARGET_POWERS];
	struct cal_tgt_pow_legacy
	 calTargetPower2G[AR9300_NUM_2G_20_TARGET_POWERS];
	struct cal_tgt_pow_ht
	 calTargetPower2GHT20[AR9300_NUM_2G_20_TARGET_POWERS];
	struct cal_tgt_pow_ht
	 calTargetPower2GHT40[AR9300_NUM_2G_40_TARGET_POWERS];
	u8 ctlIndex_2G[AR9300_NUM_CTLS_2G];
	u8 ctl_freqbin_2G[AR9300_NUM_CTLS_2G][AR9300_NUM_BAND_EDGES_2G];
	struct cal_ctl_data_2g ctlPowerData_2G[AR9300_NUM_CTLS_2G];
	struct ar9300_modal_eep_header modalHeader5G;
	struct ar9300_BaseExtension_2 base_ext2;
	u8 calFreqPier5G[AR9300_NUM_5G_CAL_PIERS];
	struct ar9300_cal_data_per_freq_op_loop
	 calPierData5G[AR9300_MAX_CHAINS][AR9300_NUM_5G_CAL_PIERS];
	u8 calTarget_freqbin_5G[AR9300_NUM_5G_20_TARGET_POWERS];
	u8 calTarget_freqbin_5GHT20[AR9300_NUM_5G_20_TARGET_POWERS];
	u8 calTarget_freqbin_5GHT40[AR9300_NUM_5G_40_TARGET_POWERS];
	struct cal_tgt_pow_legacy
	 calTargetPower5G[AR9300_NUM_5G_20_TARGET_POWERS];
	struct cal_tgt_pow_ht
	 calTargetPower5GHT20[AR9300_NUM_5G_20_TARGET_POWERS];
	struct cal_tgt_pow_ht
	 calTargetPower5GHT40[AR9300_NUM_5G_40_TARGET_POWERS];
	u8 ctlIndex_5G[AR9300_NUM_CTLS_5G];
	u8 ctl_freqbin_5G[AR9300_NUM_CTLS_5G][AR9300_NUM_BAND_EDGES_5G];
	struct cal_ctl_data_5g ctlPowerData_5G[AR9300_NUM_CTLS_5G];
} __packed;

s32 ar9003_hw_get_tx_gain_idx(struct ath_hw *ah);
s32 ar9003_hw_get_rx_gain_idx(struct ath_hw *ah);
u32 ar9003_hw_ant_ctrl_common_get(struct ath_hw *ah, bool is2ghz);
u32 ar9003_hw_ant_ctrl_common_2_get(struct ath_hw *ah, bool is2ghz);

u8 *ar9003_get_spur_chan_ptr(struct ath_hw *ah, bool is_2ghz);

unsigned int ar9003_get_paprd_scale_factor(struct ath_hw *ah,
					   struct ath9k_channel *chan);

void ar9003_hw_internal_regulator_apply(struct ath_hw *ah);

#endif<|MERGE_RESOLUTION|>--- conflicted
+++ resolved
@@ -70,25 +70,16 @@
 #define AR9300_BASE_ADDR 0x3ff
 #define AR9300_BASE_ADDR_512 0x1ff
 
-<<<<<<< HEAD
-#define AR9300_OTP_BASE			(AR_SREV_9340(ah) ? 0x30000 : 0x14000)
-#define AR9300_OTP_STATUS		(AR_SREV_9340(ah) ? 0x30018 : 0x15f18)
-=======
 #define AR9300_OTP_BASE \
 		((AR_SREV_9340(ah) || AR_SREV_9550(ah)) ? 0x30000 : 0x14000)
 #define AR9300_OTP_STATUS \
 		((AR_SREV_9340(ah) || AR_SREV_9550(ah)) ? 0x30018 : 0x15f18)
->>>>>>> c3ade0e0
 #define AR9300_OTP_STATUS_TYPE		0x7
 #define AR9300_OTP_STATUS_VALID		0x4
 #define AR9300_OTP_STATUS_ACCESS_BUSY	0x2
 #define AR9300_OTP_STATUS_SM_BUSY	0x1
-<<<<<<< HEAD
-#define AR9300_OTP_READ_DATA		(AR_SREV_9340(ah) ? 0x3001c : 0x15f1c)
-=======
 #define AR9300_OTP_READ_DATA \
 		((AR_SREV_9340(ah) || AR_SREV_9550(ah)) ? 0x3001c : 0x15f1c)
->>>>>>> c3ade0e0
 
 enum targetPowerHTRates {
 	HT_TARGET_RATE_0_8_16,
