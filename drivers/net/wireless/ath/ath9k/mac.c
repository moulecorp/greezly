/*
 * Copyright (c) 2008-2011 Atheros Communications Inc.
 *
 * Permission to use, copy, modify, and/or distribute this software for any
 * purpose with or without fee is hereby granted, provided that the above
 * copyright notice and this permission notice appear in all copies.
 *
 * THE SOFTWARE IS PROVIDED "AS IS" AND THE AUTHOR DISCLAIMS ALL WARRANTIES
 * WITH REGARD TO THIS SOFTWARE INCLUDING ALL IMPLIED WARRANTIES OF
 * MERCHANTABILITY AND FITNESS. IN NO EVENT SHALL THE AUTHOR BE LIABLE FOR
 * ANY SPECIAL, DIRECT, INDIRECT, OR CONSEQUENTIAL DAMAGES OR ANY DAMAGES
 * WHATSOEVER RESULTING FROM LOSS OF USE, DATA OR PROFITS, WHETHER IN AN
 * ACTION OF CONTRACT, NEGLIGENCE OR OTHER TORTIOUS ACTION, ARISING OUT OF
 * OR IN CONNECTION WITH THE USE OR PERFORMANCE OF THIS SOFTWARE.
 */

#include "hw.h"
#include "hw-ops.h"
#include <linux/export.h>

static void ath9k_hw_set_txq_interrupts(struct ath_hw *ah,
					struct ath9k_tx_queue_info *qi)
{
	ath_dbg(ath9k_hw_common(ah), INTERRUPT,
		"tx ok 0x%x err 0x%x desc 0x%x eol 0x%x urn 0x%x\n",
		ah->txok_interrupt_mask, ah->txerr_interrupt_mask,
		ah->txdesc_interrupt_mask, ah->txeol_interrupt_mask,
		ah->txurn_interrupt_mask);

	ENABLE_REGWRITE_BUFFER(ah);

	REG_WRITE(ah, AR_IMR_S0,
		  SM(ah->txok_interrupt_mask, AR_IMR_S0_QCU_TXOK)
		  | SM(ah->txdesc_interrupt_mask, AR_IMR_S0_QCU_TXDESC));
	REG_WRITE(ah, AR_IMR_S1,
		  SM(ah->txerr_interrupt_mask, AR_IMR_S1_QCU_TXERR)
		  | SM(ah->txeol_interrupt_mask, AR_IMR_S1_QCU_TXEOL));

	ah->imrs2_reg &= ~AR_IMR_S2_QCU_TXURN;
	ah->imrs2_reg |= (ah->txurn_interrupt_mask & AR_IMR_S2_QCU_TXURN);
	REG_WRITE(ah, AR_IMR_S2, ah->imrs2_reg);

	REGWRITE_BUFFER_FLUSH(ah);
}

u32 ath9k_hw_gettxbuf(struct ath_hw *ah, u32 q)
{
	return REG_READ(ah, AR_QTXDP(q));
}
EXPORT_SYMBOL(ath9k_hw_gettxbuf);

void ath9k_hw_puttxbuf(struct ath_hw *ah, u32 q, u32 txdp)
{
	REG_WRITE(ah, AR_QTXDP(q), txdp);
}
EXPORT_SYMBOL(ath9k_hw_puttxbuf);

void ath9k_hw_txstart(struct ath_hw *ah, u32 q)
{
	ath_dbg(ath9k_hw_common(ah), QUEUE, "Enable TXE on queue: %u\n", q);
	REG_WRITE(ah, AR_Q_TXE, 1 << q);
}
EXPORT_SYMBOL(ath9k_hw_txstart);

u32 ath9k_hw_numtxpending(struct ath_hw *ah, u32 q)
{
	u32 npend;

	npend = REG_READ(ah, AR_QSTS(q)) & AR_Q_STS_PEND_FR_CNT;
	if (npend == 0) {

		if (REG_READ(ah, AR_Q_TXE) & (1 << q))
			npend = 1;
	}

	return npend;
}
EXPORT_SYMBOL(ath9k_hw_numtxpending);

/**
 * ath9k_hw_updatetxtriglevel - adjusts the frame trigger level
 *
 * @ah: atheros hardware struct
 * @bIncTrigLevel: whether or not the frame trigger level should be updated
 *
 * The frame trigger level specifies the minimum number of bytes,
 * in units of 64 bytes, that must be DMA'ed into the PCU TX FIFO
 * before the PCU will initiate sending the frame on the air. This can
 * mean we initiate transmit before a full frame is on the PCU TX FIFO.
 * Resets to 0x1 (meaning 64 bytes or a full frame, whichever occurs
 * first)
 *
 * Caution must be taken to ensure to set the frame trigger level based
 * on the DMA request size. For example if the DMA request size is set to
 * 128 bytes the trigger level cannot exceed 6 * 64 = 384. This is because
 * there need to be enough space in the tx FIFO for the requested transfer
 * size. Hence the tx FIFO will stop with 512 - 128 = 384 bytes. If we set
 * the threshold to a value beyond 6, then the transmit will hang.
 *
 * Current dual   stream devices have a PCU TX FIFO size of 8 KB.
 * Current single stream devices have a PCU TX FIFO size of 4 KB, however,
 * there is a hardware issue which forces us to use 2 KB instead so the
 * frame trigger level must not exceed 2 KB for these chipsets.
 */
bool ath9k_hw_updatetxtriglevel(struct ath_hw *ah, bool bIncTrigLevel)
{
	u32 txcfg, curLevel, newLevel;

	if (ah->tx_trig_level >= ah->config.max_txtrig_level)
		return false;

	ath9k_hw_disable_interrupts(ah);

	txcfg = REG_READ(ah, AR_TXCFG);
	curLevel = MS(txcfg, AR_FTRIG);
	newLevel = curLevel;
	if (bIncTrigLevel) {
		if (curLevel < ah->config.max_txtrig_level)
			newLevel++;
	} else if (curLevel > MIN_TX_FIFO_THRESHOLD)
		newLevel--;
	if (newLevel != curLevel)
		REG_WRITE(ah, AR_TXCFG,
			  (txcfg & ~AR_FTRIG) | SM(newLevel, AR_FTRIG));

	ath9k_hw_enable_interrupts(ah);

	ah->tx_trig_level = newLevel;

	return newLevel != curLevel;
}
EXPORT_SYMBOL(ath9k_hw_updatetxtriglevel);

void ath9k_hw_abort_tx_dma(struct ath_hw *ah)
{
	int maxdelay = 1000;
	int i, q;

	if (ah->curchan) {
		if (IS_CHAN_HALF_RATE(ah->curchan))
			maxdelay *= 2;
		else if (IS_CHAN_QUARTER_RATE(ah->curchan))
			maxdelay *= 4;
	}

	REG_WRITE(ah, AR_Q_TXD, AR_Q_TXD_M);

	REG_SET_BIT(ah, AR_PCU_MISC, AR_PCU_FORCE_QUIET_COLL | AR_PCU_CLEAR_VMF);
	REG_SET_BIT(ah, AR_DIAG_SW, AR_DIAG_FORCE_CH_IDLE_HIGH);
	REG_SET_BIT(ah, AR_D_GBL_IFS_MISC, AR_D_GBL_IFS_MISC_IGNORE_BACKOFF);

	for (q = 0; q < AR_NUM_QCU; q++) {
		for (i = 0; i < maxdelay; i++) {
			if (i)
				udelay(5);

			if (!ath9k_hw_numtxpending(ah, q))
				break;
		}
	}

	REG_CLR_BIT(ah, AR_PCU_MISC, AR_PCU_FORCE_QUIET_COLL | AR_PCU_CLEAR_VMF);
	REG_CLR_BIT(ah, AR_DIAG_SW, AR_DIAG_FORCE_CH_IDLE_HIGH);
	REG_CLR_BIT(ah, AR_D_GBL_IFS_MISC, AR_D_GBL_IFS_MISC_IGNORE_BACKOFF);

	REG_WRITE(ah, AR_Q_TXD, 0);
}
EXPORT_SYMBOL(ath9k_hw_abort_tx_dma);

bool ath9k_hw_stop_dma_queue(struct ath_hw *ah, u32 q)
{
#define ATH9K_TX_STOP_DMA_TIMEOUT	1000    /* usec */
#define ATH9K_TIME_QUANTUM		100     /* usec */
	int wait_time = ATH9K_TX_STOP_DMA_TIMEOUT / ATH9K_TIME_QUANTUM;
	int wait;

	REG_WRITE(ah, AR_Q_TXD, 1 << q);

	for (wait = wait_time; wait != 0; wait--) {
		if (wait != wait_time)
			udelay(ATH9K_TIME_QUANTUM);

		if (ath9k_hw_numtxpending(ah, q) == 0)
			break;
	}

	REG_WRITE(ah, AR_Q_TXD, 0);

	return wait != 0;

#undef ATH9K_TX_STOP_DMA_TIMEOUT
#undef ATH9K_TIME_QUANTUM
}
EXPORT_SYMBOL(ath9k_hw_stop_dma_queue);

bool ath9k_hw_set_txq_props(struct ath_hw *ah, int q,
			    const struct ath9k_tx_queue_info *qinfo)
{
	u32 cw;
	struct ath_common *common = ath9k_hw_common(ah);
	struct ath9k_tx_queue_info *qi;

	qi = &ah->txq[q];
	if (qi->tqi_type == ATH9K_TX_QUEUE_INACTIVE) {
		ath_dbg(common, QUEUE,
			"Set TXQ properties, inactive queue: %u\n", q);
		return false;
	}

	ath_dbg(common, QUEUE, "Set queue properties for: %u\n", q);

	qi->tqi_ver = qinfo->tqi_ver;
	qi->tqi_subtype = qinfo->tqi_subtype;
	qi->tqi_qflags = qinfo->tqi_qflags;
	qi->tqi_priority = qinfo->tqi_priority;
	if (qinfo->tqi_aifs != ATH9K_TXQ_USEDEFAULT)
		qi->tqi_aifs = min(qinfo->tqi_aifs, 255U);
	else
		qi->tqi_aifs = INIT_AIFS;
	if (qinfo->tqi_cwmin != ATH9K_TXQ_USEDEFAULT) {
		cw = min(qinfo->tqi_cwmin, 1024U);
		qi->tqi_cwmin = 1;
		while (qi->tqi_cwmin < cw)
			qi->tqi_cwmin = (qi->tqi_cwmin << 1) | 1;
	} else
		qi->tqi_cwmin = qinfo->tqi_cwmin;
	if (qinfo->tqi_cwmax != ATH9K_TXQ_USEDEFAULT) {
		cw = min(qinfo->tqi_cwmax, 1024U);
		qi->tqi_cwmax = 1;
		while (qi->tqi_cwmax < cw)
			qi->tqi_cwmax = (qi->tqi_cwmax << 1) | 1;
	} else
		qi->tqi_cwmax = INIT_CWMAX;

	if (qinfo->tqi_shretry != 0)
		qi->tqi_shretry = min((u32) qinfo->tqi_shretry, 15U);
	else
		qi->tqi_shretry = INIT_SH_RETRY;
	if (qinfo->tqi_lgretry != 0)
		qi->tqi_lgretry = min((u32) qinfo->tqi_lgretry, 15U);
	else
		qi->tqi_lgretry = INIT_LG_RETRY;
	qi->tqi_cbrPeriod = qinfo->tqi_cbrPeriod;
	qi->tqi_cbrOverflowLimit = qinfo->tqi_cbrOverflowLimit;
	qi->tqi_burstTime = qinfo->tqi_burstTime;
	qi->tqi_readyTime = qinfo->tqi_readyTime;

	switch (qinfo->tqi_subtype) {
	case ATH9K_WME_UPSD:
		if (qi->tqi_type == ATH9K_TX_QUEUE_DATA)
			qi->tqi_intFlags = ATH9K_TXQ_USE_LOCKOUT_BKOFF_DIS;
		break;
	default:
		break;
	}

	return true;
}
EXPORT_SYMBOL(ath9k_hw_set_txq_props);

bool ath9k_hw_get_txq_props(struct ath_hw *ah, int q,
			    struct ath9k_tx_queue_info *qinfo)
{
	struct ath_common *common = ath9k_hw_common(ah);
	struct ath9k_tx_queue_info *qi;

	qi = &ah->txq[q];
	if (qi->tqi_type == ATH9K_TX_QUEUE_INACTIVE) {
		ath_dbg(common, QUEUE,
			"Get TXQ properties, inactive queue: %u\n", q);
		return false;
	}

	qinfo->tqi_qflags = qi->tqi_qflags;
	qinfo->tqi_ver = qi->tqi_ver;
	qinfo->tqi_subtype = qi->tqi_subtype;
	qinfo->tqi_qflags = qi->tqi_qflags;
	qinfo->tqi_priority = qi->tqi_priority;
	qinfo->tqi_aifs = qi->tqi_aifs;
	qinfo->tqi_cwmin = qi->tqi_cwmin;
	qinfo->tqi_cwmax = qi->tqi_cwmax;
	qinfo->tqi_shretry = qi->tqi_shretry;
	qinfo->tqi_lgretry = qi->tqi_lgretry;
	qinfo->tqi_cbrPeriod = qi->tqi_cbrPeriod;
	qinfo->tqi_cbrOverflowLimit = qi->tqi_cbrOverflowLimit;
	qinfo->tqi_burstTime = qi->tqi_burstTime;
	qinfo->tqi_readyTime = qi->tqi_readyTime;

	return true;
}
EXPORT_SYMBOL(ath9k_hw_get_txq_props);

int ath9k_hw_setuptxqueue(struct ath_hw *ah, enum ath9k_tx_queue type,
			  const struct ath9k_tx_queue_info *qinfo)
{
	struct ath_common *common = ath9k_hw_common(ah);
	struct ath9k_tx_queue_info *qi;
	int q;

	switch (type) {
	case ATH9K_TX_QUEUE_BEACON:
		q = ATH9K_NUM_TX_QUEUES - 1;
		break;
	case ATH9K_TX_QUEUE_CAB:
		q = ATH9K_NUM_TX_QUEUES - 2;
		break;
	case ATH9K_TX_QUEUE_PSPOLL:
		q = 1;
		break;
	case ATH9K_TX_QUEUE_UAPSD:
		q = ATH9K_NUM_TX_QUEUES - 3;
		break;
	case ATH9K_TX_QUEUE_DATA:
		for (q = 0; q < ATH9K_NUM_TX_QUEUES; q++)
			if (ah->txq[q].tqi_type ==
			    ATH9K_TX_QUEUE_INACTIVE)
				break;
		if (q == ATH9K_NUM_TX_QUEUES) {
			ath_err(common, "No available TX queue\n");
			return -1;
		}
		break;
	default:
		ath_err(common, "Invalid TX queue type: %u\n", type);
		return -1;
	}

	ath_dbg(common, QUEUE, "Setup TX queue: %u\n", q);

	qi = &ah->txq[q];
	if (qi->tqi_type != ATH9K_TX_QUEUE_INACTIVE) {
		ath_err(common, "TX queue: %u already active\n", q);
		return -1;
	}
	memset(qi, 0, sizeof(struct ath9k_tx_queue_info));
	qi->tqi_type = type;
	qi->tqi_physCompBuf = qinfo->tqi_physCompBuf;
	(void) ath9k_hw_set_txq_props(ah, q, qinfo);

	return q;
}
EXPORT_SYMBOL(ath9k_hw_setuptxqueue);

static void ath9k_hw_clear_queue_interrupts(struct ath_hw *ah, u32 q)
{
	ah->txok_interrupt_mask &= ~(1 << q);
	ah->txerr_interrupt_mask &= ~(1 << q);
	ah->txdesc_interrupt_mask &= ~(1 << q);
	ah->txeol_interrupt_mask &= ~(1 << q);
	ah->txurn_interrupt_mask &= ~(1 << q);
}

bool ath9k_hw_releasetxqueue(struct ath_hw *ah, u32 q)
{
	struct ath_common *common = ath9k_hw_common(ah);
	struct ath9k_tx_queue_info *qi;

	qi = &ah->txq[q];
	if (qi->tqi_type == ATH9K_TX_QUEUE_INACTIVE) {
		ath_dbg(common, QUEUE, "Release TXQ, inactive queue: %u\n", q);
		return false;
	}

	ath_dbg(common, QUEUE, "Release TX queue: %u\n", q);

	qi->tqi_type = ATH9K_TX_QUEUE_INACTIVE;
	ath9k_hw_clear_queue_interrupts(ah, q);
	ath9k_hw_set_txq_interrupts(ah, qi);

	return true;
}
EXPORT_SYMBOL(ath9k_hw_releasetxqueue);

bool ath9k_hw_resettxqueue(struct ath_hw *ah, u32 q)
{
	struct ath_common *common = ath9k_hw_common(ah);
	struct ath9k_tx_queue_info *qi;
	u32 cwMin, chanCwMin, value;

	qi = &ah->txq[q];
	if (qi->tqi_type == ATH9K_TX_QUEUE_INACTIVE) {
		ath_dbg(common, QUEUE, "Reset TXQ, inactive queue: %u\n", q);
		return true;
	}

	ath_dbg(common, QUEUE, "Reset TX queue: %u\n", q);

	if (qi->tqi_cwmin == ATH9K_TXQ_USEDEFAULT) {
		chanCwMin = INIT_CWMIN;

		for (cwMin = 1; cwMin < chanCwMin; cwMin = (cwMin << 1) | 1);
	} else
		cwMin = qi->tqi_cwmin;

	ENABLE_REGWRITE_BUFFER(ah);

	REG_WRITE(ah, AR_DLCL_IFS(q),
		  SM(cwMin, AR_D_LCL_IFS_CWMIN) |
		  SM(qi->tqi_cwmax, AR_D_LCL_IFS_CWMAX) |
		  SM(qi->tqi_aifs, AR_D_LCL_IFS_AIFS));

	REG_WRITE(ah, AR_DRETRY_LIMIT(q),
		  SM(INIT_SSH_RETRY, AR_D_RETRY_LIMIT_STA_SH) |
		  SM(INIT_SLG_RETRY, AR_D_RETRY_LIMIT_STA_LG) |
		  SM(qi->tqi_shretry, AR_D_RETRY_LIMIT_FR_SH));

	REG_WRITE(ah, AR_QMISC(q), AR_Q_MISC_DCU_EARLY_TERM_REQ);

	if (AR_SREV_9340(ah) && !AR_SREV_9340_13_OR_LATER(ah))
		REG_WRITE(ah, AR_DMISC(q),
			  AR_D_MISC_CW_BKOFF_EN | AR_D_MISC_FRAG_WAIT_EN | 0x1);
	else
		REG_WRITE(ah, AR_DMISC(q),
			  AR_D_MISC_CW_BKOFF_EN | AR_D_MISC_FRAG_WAIT_EN | 0x2);

	if (qi->tqi_cbrPeriod) {
		REG_WRITE(ah, AR_QCBRCFG(q),
			  SM(qi->tqi_cbrPeriod, AR_Q_CBRCFG_INTERVAL) |
			  SM(qi->tqi_cbrOverflowLimit, AR_Q_CBRCFG_OVF_THRESH));
		REG_SET_BIT(ah, AR_QMISC(q), AR_Q_MISC_FSP_CBR |
			    (qi->tqi_cbrOverflowLimit ?
			     AR_Q_MISC_CBR_EXP_CNTR_LIMIT_EN : 0));
	}
	if (qi->tqi_readyTime && (qi->tqi_type != ATH9K_TX_QUEUE_CAB)) {
		REG_WRITE(ah, AR_QRDYTIMECFG(q),
			  SM(qi->tqi_readyTime, AR_Q_RDYTIMECFG_DURATION) |
			  AR_Q_RDYTIMECFG_EN);
	}

	REG_WRITE(ah, AR_DCHNTIME(q),
		  SM(qi->tqi_burstTime, AR_D_CHNTIME_DUR) |
		  (qi->tqi_burstTime ? AR_D_CHNTIME_EN : 0));

	if (qi->tqi_burstTime
	    && (qi->tqi_qflags & TXQ_FLAG_RDYTIME_EXP_POLICY_ENABLE))
		REG_SET_BIT(ah, AR_QMISC(q), AR_Q_MISC_RDYTIME_EXP_POLICY);

	if (qi->tqi_qflags & TXQ_FLAG_BACKOFF_DISABLE)
		REG_SET_BIT(ah, AR_DMISC(q), AR_D_MISC_POST_FR_BKOFF_DIS);

	REGWRITE_BUFFER_FLUSH(ah);

	if (qi->tqi_qflags & TXQ_FLAG_FRAG_BURST_BACKOFF_ENABLE)
		REG_SET_BIT(ah, AR_DMISC(q), AR_D_MISC_FRAG_BKOFF_EN);

	switch (qi->tqi_type) {
	case ATH9K_TX_QUEUE_BEACON:
		ENABLE_REGWRITE_BUFFER(ah);

		REG_SET_BIT(ah, AR_QMISC(q),
			    AR_Q_MISC_FSP_DBA_GATED
			    | AR_Q_MISC_BEACON_USE
			    | AR_Q_MISC_CBR_INCR_DIS1);

		REG_SET_BIT(ah, AR_DMISC(q),
			    (AR_D_MISC_ARB_LOCKOUT_CNTRL_GLOBAL <<
			     AR_D_MISC_ARB_LOCKOUT_CNTRL_S)
			    | AR_D_MISC_BEACON_USE
			    | AR_D_MISC_POST_FR_BKOFF_DIS);

		REGWRITE_BUFFER_FLUSH(ah);

		/*
		 * cwmin and cwmax should be 0 for beacon queue
		 * but not for IBSS as we would create an imbalance
		 * on beaconing fairness for participating nodes.
		 */
		if (AR_SREV_9300_20_OR_LATER(ah) &&
		    ah->opmode != NL80211_IFTYPE_ADHOC) {
			REG_WRITE(ah, AR_DLCL_IFS(q), SM(0, AR_D_LCL_IFS_CWMIN)
				  | SM(0, AR_D_LCL_IFS_CWMAX)
				  | SM(qi->tqi_aifs, AR_D_LCL_IFS_AIFS));
		}
		break;
	case ATH9K_TX_QUEUE_CAB:
		ENABLE_REGWRITE_BUFFER(ah);

		REG_SET_BIT(ah, AR_QMISC(q),
			    AR_Q_MISC_FSP_DBA_GATED
			    | AR_Q_MISC_CBR_INCR_DIS1
			    | AR_Q_MISC_CBR_INCR_DIS0);
		value = (qi->tqi_readyTime -
			 (ah->config.sw_beacon_response_time -
			  ah->config.dma_beacon_response_time)) * 1024;
		REG_WRITE(ah, AR_QRDYTIMECFG(q),
			  value | AR_Q_RDYTIMECFG_EN);
		REG_SET_BIT(ah, AR_DMISC(q),
			    (AR_D_MISC_ARB_LOCKOUT_CNTRL_GLOBAL <<
			     AR_D_MISC_ARB_LOCKOUT_CNTRL_S));

		REGWRITE_BUFFER_FLUSH(ah);

		break;
	case ATH9K_TX_QUEUE_PSPOLL:
		REG_SET_BIT(ah, AR_QMISC(q), AR_Q_MISC_CBR_INCR_DIS1);
		break;
	case ATH9K_TX_QUEUE_UAPSD:
		REG_SET_BIT(ah, AR_DMISC(q), AR_D_MISC_POST_FR_BKOFF_DIS);
		break;
	default:
		break;
	}

	if (qi->tqi_intFlags & ATH9K_TXQ_USE_LOCKOUT_BKOFF_DIS) {
		REG_SET_BIT(ah, AR_DMISC(q),
			    SM(AR_D_MISC_ARB_LOCKOUT_CNTRL_GLOBAL,
			       AR_D_MISC_ARB_LOCKOUT_CNTRL) |
			    AR_D_MISC_POST_FR_BKOFF_DIS);
	}

	if (AR_SREV_9300_20_OR_LATER(ah))
		REG_WRITE(ah, AR_Q_DESC_CRCCHK, AR_Q_DESC_CRCCHK_EN);

	ath9k_hw_clear_queue_interrupts(ah, q);
	if (qi->tqi_qflags & TXQ_FLAG_TXINT_ENABLE) {
		ah->txok_interrupt_mask |= 1 << q;
		ah->txerr_interrupt_mask |= 1 << q;
	}
	if (qi->tqi_qflags & TXQ_FLAG_TXDESCINT_ENABLE)
		ah->txdesc_interrupt_mask |= 1 << q;
	if (qi->tqi_qflags & TXQ_FLAG_TXEOLINT_ENABLE)
		ah->txeol_interrupt_mask |= 1 << q;
	if (qi->tqi_qflags & TXQ_FLAG_TXURNINT_ENABLE)
		ah->txurn_interrupt_mask |= 1 << q;
	ath9k_hw_set_txq_interrupts(ah, qi);

	return true;
}
EXPORT_SYMBOL(ath9k_hw_resettxqueue);

int ath9k_hw_rxprocdesc(struct ath_hw *ah, struct ath_desc *ds,
			struct ath_rx_status *rs)
{
	struct ar5416_desc ads;
	struct ar5416_desc *adsp = AR5416DESC(ds);
	u32 phyerr;

	if ((adsp->ds_rxstatus8 & AR_RxDone) == 0)
		return -EINPROGRESS;

	ads.u.rx = adsp->u.rx;

	rs->rs_status = 0;
	rs->rs_flags = 0;
	rs->flag = 0;

	rs->rs_datalen = ads.ds_rxstatus1 & AR_DataLen;
	rs->rs_tstamp = ads.AR_RcvTimestamp;

	if (ads.ds_rxstatus8 & AR_PostDelimCRCErr) {
		rs->rs_rssi = ATH9K_RSSI_BAD;
		rs->rs_rssi_ctl[0] = ATH9K_RSSI_BAD;
		rs->rs_rssi_ctl[1] = ATH9K_RSSI_BAD;
		rs->rs_rssi_ctl[2] = ATH9K_RSSI_BAD;
		rs->rs_rssi_ext[0] = ATH9K_RSSI_BAD;
		rs->rs_rssi_ext[1] = ATH9K_RSSI_BAD;
		rs->rs_rssi_ext[2] = ATH9K_RSSI_BAD;
	} else {
		rs->rs_rssi = MS(ads.ds_rxstatus4, AR_RxRSSICombined);
		rs->rs_rssi_ctl[0] = MS(ads.ds_rxstatus0,
						AR_RxRSSIAnt00);
		rs->rs_rssi_ctl[1] = MS(ads.ds_rxstatus0,
						AR_RxRSSIAnt01);
		rs->rs_rssi_ctl[2] = MS(ads.ds_rxstatus0,
						AR_RxRSSIAnt02);
		rs->rs_rssi_ext[0] = MS(ads.ds_rxstatus4,
						AR_RxRSSIAnt10);
		rs->rs_rssi_ext[1] = MS(ads.ds_rxstatus4,
						AR_RxRSSIAnt11);
		rs->rs_rssi_ext[2] = MS(ads.ds_rxstatus4,
						AR_RxRSSIAnt12);
	}
	if (ads.ds_rxstatus8 & AR_RxKeyIdxValid)
		rs->rs_keyix = MS(ads.ds_rxstatus8, AR_KeyIdx);
	else
		rs->rs_keyix = ATH9K_RXKEYIX_INVALID;

	rs->rs_rate = MS(ads.ds_rxstatus0, AR_RxRate);
	rs->rs_more = (ads.ds_rxstatus1 & AR_RxMore) ? 1 : 0;

	rs->rs_firstaggr = (ads.ds_rxstatus8 & AR_RxFirstAggr) ? 1 : 0;
	rs->rs_isaggr = (ads.ds_rxstatus8 & AR_RxAggr) ? 1 : 0;
	rs->rs_moreaggr = (ads.ds_rxstatus8 & AR_RxMoreAggr) ? 1 : 0;
	rs->rs_antenna = MS(ads.ds_rxstatus3, AR_RxAntenna);

	/* directly mapped flags for ieee80211_rx_status */
	rs->flag |=
		(ads.ds_rxstatus3 & AR_GI) ? RX_FLAG_SHORT_GI : 0;
	rs->flag |=
		(ads.ds_rxstatus3 & AR_2040) ? RX_FLAG_40MHZ : 0;
	if (AR_SREV_9280_20_OR_LATER(ah))
		rs->flag |=
			(ads.ds_rxstatus3 & AR_STBC) ?
				/* we can only Nss=1 STBC */
				(1 << RX_FLAG_STBC_SHIFT) : 0;

	if (ads.ds_rxstatus8 & AR_PreDelimCRCErr)
		rs->rs_flags |= ATH9K_RX_DELIM_CRC_PRE;
	if (ads.ds_rxstatus8 & AR_PostDelimCRCErr)
		rs->rs_flags |= ATH9K_RX_DELIM_CRC_POST;
	if (ads.ds_rxstatus8 & AR_DecryptBusyErr)
		rs->rs_flags |= ATH9K_RX_DECRYPT_BUSY;

	if ((ads.ds_rxstatus8 & AR_RxFrameOK) == 0) {
		/*
		 * Treat these errors as mutually exclusive to avoid spurious
		 * extra error reports from the hardware. If a CRC error is
		 * reported, then decryption and MIC errors are irrelevant,
		 * the frame is going to be dropped either way
		 */
		if (ads.ds_rxstatus8 & AR_PHYErr) {
			rs->rs_status |= ATH9K_RXERR_PHY;
			phyerr = MS(ads.ds_rxstatus8, AR_PHYErrCode);
			rs->rs_phyerr = phyerr;
		} else if (ads.ds_rxstatus8 & AR_CRCErr)
			rs->rs_status |= ATH9K_RXERR_CRC;
		else if (ads.ds_rxstatus8 & AR_DecryptCRCErr)
			rs->rs_status |= ATH9K_RXERR_DECRYPT;
		else if (ads.ds_rxstatus8 & AR_MichaelErr)
			rs->rs_status |= ATH9K_RXERR_MIC;
<<<<<<< HEAD
=======
	} else {
		if (ads.ds_rxstatus8 &
		    (AR_CRCErr | AR_PHYErr | AR_DecryptCRCErr | AR_MichaelErr))
			rs->rs_status |= ATH9K_RXERR_CORRUPT_DESC;

		/* Only up to MCS16 supported, everything above is invalid */
		if (rs->rs_rate >= 0x90)
			rs->rs_status |= ATH9K_RXERR_CORRUPT_DESC;
>>>>>>> c3ade0e0
	}

	if (ads.ds_rxstatus8 & AR_KeyMiss)
		rs->rs_status |= ATH9K_RXERR_KEYMISS;

	return 0;
}
EXPORT_SYMBOL(ath9k_hw_rxprocdesc);

/*
 * This can stop or re-enables RX.
 *
 * If bool is set this will kill any frame which is currently being
 * transferred between the MAC and baseband and also prevent any new
 * frames from getting started.
 */
bool ath9k_hw_setrxabort(struct ath_hw *ah, bool set)
{
	u32 reg;

	if (set) {
		REG_SET_BIT(ah, AR_DIAG_SW,
			    (AR_DIAG_RX_DIS | AR_DIAG_RX_ABORT));

		if (!ath9k_hw_wait(ah, AR_OBS_BUS_1, AR_OBS_BUS_1_RX_STATE,
				   0, AH_WAIT_TIMEOUT)) {
			REG_CLR_BIT(ah, AR_DIAG_SW,
				    (AR_DIAG_RX_DIS |
				     AR_DIAG_RX_ABORT));

			reg = REG_READ(ah, AR_OBS_BUS_1);
			ath_err(ath9k_hw_common(ah),
				"RX failed to go idle in 10 ms RXSM=0x%x\n",
				reg);

			return false;
		}
	} else {
		REG_CLR_BIT(ah, AR_DIAG_SW,
			    (AR_DIAG_RX_DIS | AR_DIAG_RX_ABORT));
	}

	return true;
}
EXPORT_SYMBOL(ath9k_hw_setrxabort);

void ath9k_hw_putrxbuf(struct ath_hw *ah, u32 rxdp)
{
	REG_WRITE(ah, AR_RXDP, rxdp);
}
EXPORT_SYMBOL(ath9k_hw_putrxbuf);

void ath9k_hw_startpcureceive(struct ath_hw *ah, bool is_scanning)
{
	ath9k_enable_mib_counters(ah);

	ath9k_ani_reset(ah, is_scanning);

	REG_CLR_BIT(ah, AR_DIAG_SW, (AR_DIAG_RX_DIS | AR_DIAG_RX_ABORT));
}
EXPORT_SYMBOL(ath9k_hw_startpcureceive);

void ath9k_hw_abortpcurecv(struct ath_hw *ah)
{
	REG_SET_BIT(ah, AR_DIAG_SW, AR_DIAG_RX_ABORT | AR_DIAG_RX_DIS);

	ath9k_hw_disable_mib_counters(ah);
}
EXPORT_SYMBOL(ath9k_hw_abortpcurecv);

bool ath9k_hw_stopdmarecv(struct ath_hw *ah, bool *reset)
{
#define AH_RX_STOP_DMA_TIMEOUT 10000   /* usec */
	struct ath_common *common = ath9k_hw_common(ah);
	u32 mac_status, last_mac_status = 0;
	int i;

	/* Enable access to the DMA observation bus */
	REG_WRITE(ah, AR_MACMISC,
		  ((AR_MACMISC_DMA_OBS_LINE_8 << AR_MACMISC_DMA_OBS_S) |
		   (AR_MACMISC_MISC_OBS_BUS_1 <<
		    AR_MACMISC_MISC_OBS_BUS_MSB_S)));

	REG_WRITE(ah, AR_CR, AR_CR_RXD);

	/* Wait for rx enable bit to go low */
	for (i = AH_RX_STOP_DMA_TIMEOUT / AH_TIME_QUANTUM; i != 0; i--) {
		if ((REG_READ(ah, AR_CR) & AR_CR_RXE) == 0)
			break;

		if (!AR_SREV_9300_20_OR_LATER(ah)) {
			mac_status = REG_READ(ah, AR_DMADBG_7) & 0x7f0;
			if (mac_status == 0x1c0 && mac_status == last_mac_status) {
				*reset = true;
				break;
			}

			last_mac_status = mac_status;
		}

		udelay(AH_TIME_QUANTUM);
	}

	if (i == 0) {
		ath_err(common,
			"DMA failed to stop in %d ms AR_CR=0x%08x AR_DIAG_SW=0x%08x DMADBG_7=0x%08x\n",
			AH_RX_STOP_DMA_TIMEOUT / 1000,
			REG_READ(ah, AR_CR),
			REG_READ(ah, AR_DIAG_SW),
			REG_READ(ah, AR_DMADBG_7));
		return false;
	} else {
		return true;
	}

#undef AH_RX_STOP_DMA_TIMEOUT
}
EXPORT_SYMBOL(ath9k_hw_stopdmarecv);

int ath9k_hw_beaconq_setup(struct ath_hw *ah)
{
	struct ath9k_tx_queue_info qi;

	memset(&qi, 0, sizeof(qi));
	qi.tqi_aifs = 1;
	qi.tqi_cwmin = 0;
	qi.tqi_cwmax = 0;

	if (ah->caps.hw_caps & ATH9K_HW_CAP_EDMA)
		qi.tqi_qflags = TXQ_FLAG_TXINT_ENABLE;

	return ath9k_hw_setuptxqueue(ah, ATH9K_TX_QUEUE_BEACON, &qi);
}
EXPORT_SYMBOL(ath9k_hw_beaconq_setup);

bool ath9k_hw_intrpend(struct ath_hw *ah)
{
	u32 host_isr;

	if (AR_SREV_9100(ah))
		return true;

	host_isr = REG_READ(ah, AR_INTR_ASYNC_CAUSE);

	if (((host_isr & AR_INTR_MAC_IRQ) ||
	     (host_isr & AR_INTR_ASYNC_MASK_MCI)) &&
	    (host_isr != AR_INTR_SPURIOUS))
		return true;

	host_isr = REG_READ(ah, AR_INTR_SYNC_CAUSE);
	if ((host_isr & AR_INTR_SYNC_DEFAULT)
	    && (host_isr != AR_INTR_SPURIOUS))
		return true;

	return false;
}
EXPORT_SYMBOL(ath9k_hw_intrpend);

void ath9k_hw_kill_interrupts(struct ath_hw *ah)
{
	struct ath_common *common = ath9k_hw_common(ah);

	ath_dbg(common, INTERRUPT, "disable IER\n");
	REG_WRITE(ah, AR_IER, AR_IER_DISABLE);
	(void) REG_READ(ah, AR_IER);
	if (!AR_SREV_9100(ah)) {
		REG_WRITE(ah, AR_INTR_ASYNC_ENABLE, 0);
		(void) REG_READ(ah, AR_INTR_ASYNC_ENABLE);

		REG_WRITE(ah, AR_INTR_SYNC_ENABLE, 0);
		(void) REG_READ(ah, AR_INTR_SYNC_ENABLE);
	}
}
EXPORT_SYMBOL(ath9k_hw_kill_interrupts);

void ath9k_hw_disable_interrupts(struct ath_hw *ah)
{
	if (!(ah->imask & ATH9K_INT_GLOBAL))
		atomic_set(&ah->intr_ref_cnt, -1);
	else
		atomic_dec(&ah->intr_ref_cnt);

	ath9k_hw_kill_interrupts(ah);
}
EXPORT_SYMBOL(ath9k_hw_disable_interrupts);

void ath9k_hw_enable_interrupts(struct ath_hw *ah)
{
	struct ath_common *common = ath9k_hw_common(ah);
	u32 sync_default = AR_INTR_SYNC_DEFAULT;
	u32 async_mask;

	if (!(ah->imask & ATH9K_INT_GLOBAL))
		return;

	if (!atomic_inc_and_test(&ah->intr_ref_cnt)) {
		ath_dbg(common, INTERRUPT, "Do not enable IER ref count %d\n",
			atomic_read(&ah->intr_ref_cnt));
		return;
	}

	if (AR_SREV_9340(ah) || AR_SREV_9550(ah))
		sync_default &= ~AR_INTR_SYNC_HOST1_FATAL;

	async_mask = AR_INTR_MAC_IRQ;

	if (ah->imask & ATH9K_INT_MCI)
		async_mask |= AR_INTR_ASYNC_MASK_MCI;

	ath_dbg(common, INTERRUPT, "enable IER\n");
	REG_WRITE(ah, AR_IER, AR_IER_ENABLE);
	if (!AR_SREV_9100(ah)) {
		REG_WRITE(ah, AR_INTR_ASYNC_ENABLE, async_mask);
		REG_WRITE(ah, AR_INTR_ASYNC_MASK, async_mask);

		REG_WRITE(ah, AR_INTR_SYNC_ENABLE, sync_default);
		REG_WRITE(ah, AR_INTR_SYNC_MASK, sync_default);
	}
	ath_dbg(common, INTERRUPT, "AR_IMR 0x%x IER 0x%x\n",
		REG_READ(ah, AR_IMR), REG_READ(ah, AR_IER));
}
EXPORT_SYMBOL(ath9k_hw_enable_interrupts);

void ath9k_hw_set_interrupts(struct ath_hw *ah)
{
	enum ath9k_int ints = ah->imask;
	u32 mask, mask2;
	struct ath9k_hw_capabilities *pCap = &ah->caps;
	struct ath_common *common = ath9k_hw_common(ah);

	if (!(ints & ATH9K_INT_GLOBAL))
		ath9k_hw_disable_interrupts(ah);

	ath_dbg(common, INTERRUPT, "New interrupt mask 0x%x\n", ints);

	mask = ints & ATH9K_INT_COMMON;
	mask2 = 0;

	if (ints & ATH9K_INT_TX) {
		if (ah->config.tx_intr_mitigation)
			mask |= AR_IMR_TXMINTR | AR_IMR_TXINTM;
		else {
			if (ah->txok_interrupt_mask)
				mask |= AR_IMR_TXOK;
			if (ah->txdesc_interrupt_mask)
				mask |= AR_IMR_TXDESC;
		}
		if (ah->txerr_interrupt_mask)
			mask |= AR_IMR_TXERR;
		if (ah->txeol_interrupt_mask)
			mask |= AR_IMR_TXEOL;
	}
	if (ints & ATH9K_INT_RX) {
		if (AR_SREV_9300_20_OR_LATER(ah)) {
			mask |= AR_IMR_RXERR | AR_IMR_RXOK_HP;
			if (ah->config.rx_intr_mitigation) {
				mask &= ~AR_IMR_RXOK_LP;
				mask |=  AR_IMR_RXMINTR | AR_IMR_RXINTM;
			} else {
				mask |= AR_IMR_RXOK_LP;
			}
		} else {
			if (ah->config.rx_intr_mitigation)
				mask |= AR_IMR_RXMINTR | AR_IMR_RXINTM;
			else
				mask |= AR_IMR_RXOK | AR_IMR_RXDESC;
		}
		if (!(pCap->hw_caps & ATH9K_HW_CAP_AUTOSLEEP))
			mask |= AR_IMR_GENTMR;
	}

	if (ints & ATH9K_INT_GENTIMER)
		mask |= AR_IMR_GENTMR;

	if (ints & (ATH9K_INT_BMISC)) {
		mask |= AR_IMR_BCNMISC;
		if (ints & ATH9K_INT_TIM)
			mask2 |= AR_IMR_S2_TIM;
		if (ints & ATH9K_INT_DTIM)
			mask2 |= AR_IMR_S2_DTIM;
		if (ints & ATH9K_INT_DTIMSYNC)
			mask2 |= AR_IMR_S2_DTIMSYNC;
		if (ints & ATH9K_INT_CABEND)
			mask2 |= AR_IMR_S2_CABEND;
		if (ints & ATH9K_INT_TSFOOR)
			mask2 |= AR_IMR_S2_TSFOOR;
	}

	if (ints & (ATH9K_INT_GTT | ATH9K_INT_CST)) {
		mask |= AR_IMR_BCNMISC;
		if (ints & ATH9K_INT_GTT)
			mask2 |= AR_IMR_S2_GTT;
		if (ints & ATH9K_INT_CST)
			mask2 |= AR_IMR_S2_CST;
	}

	if (ah->config.hw_hang_checks & HW_BB_WATCHDOG) {
		if (ints & ATH9K_INT_BB_WATCHDOG) {
			mask |= AR_IMR_BCNMISC;
			mask2 |= AR_IMR_S2_BB_WATCHDOG;
		}
	}

	ath_dbg(common, INTERRUPT, "new IMR 0x%x\n", mask);
	REG_WRITE(ah, AR_IMR, mask);
	ah->imrs2_reg &= ~(AR_IMR_S2_TIM |
			   AR_IMR_S2_DTIM |
			   AR_IMR_S2_DTIMSYNC |
			   AR_IMR_S2_CABEND |
			   AR_IMR_S2_CABTO |
			   AR_IMR_S2_TSFOOR |
			   AR_IMR_S2_GTT |
			   AR_IMR_S2_CST);

	if (ah->config.hw_hang_checks & HW_BB_WATCHDOG) {
		if (ints & ATH9K_INT_BB_WATCHDOG)
			ah->imrs2_reg &= ~AR_IMR_S2_BB_WATCHDOG;
	}

	ah->imrs2_reg |= mask2;
	REG_WRITE(ah, AR_IMR_S2, ah->imrs2_reg);

	if (!(pCap->hw_caps & ATH9K_HW_CAP_AUTOSLEEP)) {
		if (ints & ATH9K_INT_TIM_TIMER)
			REG_SET_BIT(ah, AR_IMR_S5, AR_IMR_S5_TIM_TIMER);
		else
			REG_CLR_BIT(ah, AR_IMR_S5, AR_IMR_S5_TIM_TIMER);
	}

	return;
}
EXPORT_SYMBOL(ath9k_hw_set_interrupts);<|MERGE_RESOLUTION|>--- conflicted
+++ resolved
@@ -618,8 +618,6 @@
 			rs->rs_status |= ATH9K_RXERR_DECRYPT;
 		else if (ads.ds_rxstatus8 & AR_MichaelErr)
 			rs->rs_status |= ATH9K_RXERR_MIC;
-<<<<<<< HEAD
-=======
 	} else {
 		if (ads.ds_rxstatus8 &
 		    (AR_CRCErr | AR_PHYErr | AR_DecryptCRCErr | AR_MichaelErr))
@@ -628,7 +626,6 @@
 		/* Only up to MCS16 supported, everything above is invalid */
 		if (rs->rs_rate >= 0x90)
 			rs->rs_status |= ATH9K_RXERR_CORRUPT_DESC;
->>>>>>> c3ade0e0
 	}
 
 	if (ads.ds_rxstatus8 & AR_KeyMiss)
