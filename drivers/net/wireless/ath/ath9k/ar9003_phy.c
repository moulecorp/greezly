/*
 * Copyright (c) 2010-2011 Atheros Communications Inc.
 *
 * Permission to use, copy, modify, and/or distribute this software for any
 * purpose with or without fee is hereby granted, provided that the above
 * copyright notice and this permission notice appear in all copies.
 *
 * THE SOFTWARE IS PROVIDED "AS IS" AND THE AUTHOR DISCLAIMS ALL WARRANTIES
 * WITH REGARD TO THIS SOFTWARE INCLUDING ALL IMPLIED WARRANTIES OF
 * MERCHANTABILITY AND FITNESS. IN NO EVENT SHALL THE AUTHOR BE LIABLE FOR
 * ANY SPECIAL, DIRECT, INDIRECT, OR CONSEQUENTIAL DAMAGES OR ANY DAMAGES
 * WHATSOEVER RESULTING FROM LOSS OF USE, DATA OR PROFITS, WHETHER IN AN
 * ACTION OF CONTRACT, NEGLIGENCE OR OTHER TORTIOUS ACTION, ARISING OUT OF
 * OR IN CONNECTION WITH THE USE OR PERFORMANCE OF THIS SOFTWARE.
 */

#include <linux/export.h>
#include "hw.h"
#include "ar9003_phy.h"

static const int firstep_table[] =
/* level:  0   1   2   3   4   5   6   7   8  */
	{ -4, -2,  0,  2,  4,  6,  8, 10, 12 }; /* lvl 0-8, default 2 */

static const int cycpwrThr1_table[] =
/* level:  0   1   2   3   4   5   6   7   8  */
	{ -6, -4, -2,  0,  2,  4,  6,  8 };     /* lvl 0-7, default 3 */

/*
 * register values to turn OFDM weak signal detection OFF
 */
static const int m1ThreshLow_off = 127;
static const int m2ThreshLow_off = 127;
static const int m1Thresh_off = 127;
static const int m2Thresh_off = 127;
static const int m2CountThr_off =  31;
static const int m2CountThrLow_off =  63;
static const int m1ThreshLowExt_off = 127;
static const int m2ThreshLowExt_off = 127;
static const int m1ThreshExt_off = 127;
static const int m2ThreshExt_off = 127;

/**
 * ar9003_hw_set_channel - set channel on single-chip device
 * @ah: atheros hardware structure
 * @chan:
 *
 * This is the function to change channel on single-chip devices, that is
 * for AR9300 family of chipsets.
 *
 * This function takes the channel value in MHz and sets
 * hardware channel value. Assumes writes have been enabled to analog bus.
 *
 * Actual Expression,
 *
 * For 2GHz channel,
 * Channel Frequency = (3/4) * freq_ref * (chansel[8:0] + chanfrac[16:0]/2^17)
 * (freq_ref = 40MHz)
 *
 * For 5GHz channel,
 * Channel Frequency = (3/2) * freq_ref * (chansel[8:0] + chanfrac[16:0]/2^10)
 * (freq_ref = 40MHz/(24>>amodeRefSel))
 *
 * For 5GHz channels which are 5MHz spaced,
 * Channel Frequency = (3/2) * freq_ref * (chansel[8:0] + chanfrac[16:0]/2^17)
 * (freq_ref = 40MHz)
 */
static int ar9003_hw_set_channel(struct ath_hw *ah, struct ath9k_channel *chan)
{
	u16 bMode, fracMode = 0, aModeRefSel = 0;
	u32 freq, chan_frac, div, channelSel = 0, reg32 = 0;
	struct chan_centers centers;
	int loadSynthChannel;

	ath9k_hw_get_channel_centers(ah, chan, &centers);
	freq = centers.synth_center;

	if (freq < 4800) {     /* 2 GHz, fractional mode */
		if (AR_SREV_9330(ah)) {
			if (ah->is_clk_25mhz)
				div = 75;
			else
				div = 120;

			channelSel = (freq * 4) / div;
			chan_frac = (((freq * 4) % div) * 0x20000) / div;
			channelSel = (channelSel << 17) | chan_frac;
		} else if (AR_SREV_9485(ah) || AR_SREV_9565(ah)) {
			/*
			 * freq_ref = 40 / (refdiva >> amoderefsel);
			 * where refdiva=1 and amoderefsel=0
			 * ndiv = ((chan_mhz * 4) / 3) / freq_ref;
			 * chansel = int(ndiv), chanfrac = (ndiv - chansel) * 0x20000
			 */
			channelSel = (freq * 4) / 120;
			chan_frac = (((freq * 4) % 120) * 0x20000) / 120;
			channelSel = (channelSel << 17) | chan_frac;
		} else if (AR_SREV_9340(ah)) {
			if (ah->is_clk_25mhz) {
				channelSel = (freq * 2) / 75;
				chan_frac = (((freq * 2) % 75) * 0x20000) / 75;
				channelSel = (channelSel << 17) | chan_frac;
			} else {
				channelSel = CHANSEL_2G(freq) >> 1;
			}
		} else if (AR_SREV_9550(ah) || AR_SREV_9531(ah)) {
			if (ah->is_clk_25mhz)
				div = 75;
			else
				div = 120;

			channelSel = (freq * 4) / div;
			chan_frac = (((freq * 4) % div) * 0x20000) / div;
			channelSel = (channelSel << 17) | chan_frac;
		} else {
			channelSel = CHANSEL_2G(freq);
		}
		/* Set to 2G mode */
		bMode = 1;
	} else {
		if ((AR_SREV_9340(ah) || AR_SREV_9550(ah) || AR_SREV_9531(ah)) &&
		    ah->is_clk_25mhz) {
			channelSel = freq / 75;
			chan_frac = ((freq % 75) * 0x20000) / 75;
			channelSel = (channelSel << 17) | chan_frac;
		} else {
			channelSel = CHANSEL_5G(freq);
			/* Doubler is ON, so, divide channelSel by 2. */
			channelSel >>= 1;
		}
		/* Set to 5G mode */
		bMode = 0;
	}

	/* Enable fractional mode for all channels */
	fracMode = 1;
	aModeRefSel = 0;
	loadSynthChannel = 0;

	reg32 = (bMode << 29);
	REG_WRITE(ah, AR_PHY_SYNTH_CONTROL, reg32);

	/* Enable Long shift Select for Synthesizer */
	REG_RMW_FIELD(ah, AR_PHY_65NM_CH0_SYNTH4,
		      AR_PHY_SYNTH4_LONG_SHIFT_SELECT, 1);

	/* Program Synth. setting */
	reg32 = (channelSel << 2) | (fracMode << 30) |
		(aModeRefSel << 28) | (loadSynthChannel << 31);
	REG_WRITE(ah, AR_PHY_65NM_CH0_SYNTH7, reg32);

	/* Toggle Load Synth channel bit */
	loadSynthChannel = 1;
	reg32 = (channelSel << 2) | (fracMode << 30) |
		(aModeRefSel << 28) | (loadSynthChannel << 31);
	REG_WRITE(ah, AR_PHY_65NM_CH0_SYNTH7, reg32);

	ah->curchan = chan;

	return 0;
}

/**
 * ar9003_hw_spur_mitigate_mrc_cck - convert baseband spur frequency
 * @ah: atheros hardware structure
 * @chan:
 *
 * For single-chip solutions. Converts to baseband spur frequency given the
 * input channel frequency and compute register settings below.
 *
 * Spur mitigation for MRC CCK
 */
static void ar9003_hw_spur_mitigate_mrc_cck(struct ath_hw *ah,
					    struct ath9k_channel *chan)
{
	static const u32 spur_freq[4] = { 2420, 2440, 2464, 2480 };
	int cur_bb_spur, negative = 0, cck_spur_freq;
	int i;
	int range, max_spur_cnts, synth_freq;
	u8 *spur_fbin_ptr = ar9003_get_spur_chan_ptr(ah, IS_CHAN_2GHZ(chan));

	/*
	 * Need to verify range +/- 10 MHz in control channel, otherwise spur
	 * is out-of-band and can be ignored.
	 */

	if (AR_SREV_9485(ah) || AR_SREV_9340(ah) || AR_SREV_9330(ah) ||
	    AR_SREV_9550(ah)) {
		if (spur_fbin_ptr[0] == 0) /* No spur */
			return;
		max_spur_cnts = 5;
		if (IS_CHAN_HT40(chan)) {
			range = 19;
			if (REG_READ_FIELD(ah, AR_PHY_GEN_CTRL,
					   AR_PHY_GC_DYN2040_PRI_CH) == 0)
				synth_freq = chan->channel + 10;
			else
				synth_freq = chan->channel - 10;
		} else {
			range = 10;
			synth_freq = chan->channel;
		}
	} else {
		range = AR_SREV_9462(ah) ? 5 : 10;
		max_spur_cnts = 4;
		synth_freq = chan->channel;
	}

	for (i = 0; i < max_spur_cnts; i++) {
		if (AR_SREV_9462(ah) && (i == 0 || i == 3))
			continue;

		negative = 0;
		if (AR_SREV_9485(ah) || AR_SREV_9340(ah) || AR_SREV_9330(ah) ||
		    AR_SREV_9550(ah))
			cur_bb_spur = ath9k_hw_fbin2freq(spur_fbin_ptr[i],
							 IS_CHAN_2GHZ(chan));
		else
			cur_bb_spur = spur_freq[i];

		cur_bb_spur -= synth_freq;
		if (cur_bb_spur < 0) {
			negative = 1;
			cur_bb_spur = -cur_bb_spur;
		}
		if (cur_bb_spur < range) {
			cck_spur_freq = (int)((cur_bb_spur << 19) / 11);

			if (negative == 1)
				cck_spur_freq = -cck_spur_freq;

			cck_spur_freq = cck_spur_freq & 0xfffff;

			REG_RMW_FIELD(ah, AR_PHY_AGC_CONTROL,
				      AR_PHY_AGC_CONTROL_YCOK_MAX, 0x7);
			REG_RMW_FIELD(ah, AR_PHY_CCK_SPUR_MIT,
				      AR_PHY_CCK_SPUR_MIT_SPUR_RSSI_THR, 0x7f);
			REG_RMW_FIELD(ah, AR_PHY_CCK_SPUR_MIT,
				      AR_PHY_CCK_SPUR_MIT_SPUR_FILTER_TYPE,
				      0x2);
			REG_RMW_FIELD(ah, AR_PHY_CCK_SPUR_MIT,
				      AR_PHY_CCK_SPUR_MIT_USE_CCK_SPUR_MIT,
				      0x1);
			REG_RMW_FIELD(ah, AR_PHY_CCK_SPUR_MIT,
				      AR_PHY_CCK_SPUR_MIT_CCK_SPUR_FREQ,
				      cck_spur_freq);

			return;
		}
	}

	REG_RMW_FIELD(ah, AR_PHY_AGC_CONTROL,
		      AR_PHY_AGC_CONTROL_YCOK_MAX, 0x5);
	REG_RMW_FIELD(ah, AR_PHY_CCK_SPUR_MIT,
		      AR_PHY_CCK_SPUR_MIT_USE_CCK_SPUR_MIT, 0x0);
	REG_RMW_FIELD(ah, AR_PHY_CCK_SPUR_MIT,
		      AR_PHY_CCK_SPUR_MIT_CCK_SPUR_FREQ, 0x0);
}

/* Clean all spur register fields */
static void ar9003_hw_spur_ofdm_clear(struct ath_hw *ah)
{
	REG_RMW_FIELD(ah, AR_PHY_TIMING4,
		      AR_PHY_TIMING4_ENABLE_SPUR_FILTER, 0);
	REG_RMW_FIELD(ah, AR_PHY_TIMING11,
		      AR_PHY_TIMING11_SPUR_FREQ_SD, 0);
	REG_RMW_FIELD(ah, AR_PHY_TIMING11,
		      AR_PHY_TIMING11_SPUR_DELTA_PHASE, 0);
	REG_RMW_FIELD(ah, AR_PHY_SFCORR_EXT,
		      AR_PHY_SFCORR_EXT_SPUR_SUBCHANNEL_SD, 0);
	REG_RMW_FIELD(ah, AR_PHY_TIMING11,
		      AR_PHY_TIMING11_USE_SPUR_FILTER_IN_AGC, 0);
	REG_RMW_FIELD(ah, AR_PHY_TIMING11,
		      AR_PHY_TIMING11_USE_SPUR_FILTER_IN_SELFCOR, 0);
	REG_RMW_FIELD(ah, AR_PHY_TIMING4,
		      AR_PHY_TIMING4_ENABLE_SPUR_RSSI, 0);
	REG_RMW_FIELD(ah, AR_PHY_SPUR_REG,
		      AR_PHY_SPUR_REG_EN_VIT_SPUR_RSSI, 0);
	REG_RMW_FIELD(ah, AR_PHY_SPUR_REG,
		      AR_PHY_SPUR_REG_ENABLE_NF_RSSI_SPUR_MIT, 0);

	REG_RMW_FIELD(ah, AR_PHY_SPUR_REG,
		      AR_PHY_SPUR_REG_ENABLE_MASK_PPM, 0);
	REG_RMW_FIELD(ah, AR_PHY_TIMING4,
		      AR_PHY_TIMING4_ENABLE_PILOT_MASK, 0);
	REG_RMW_FIELD(ah, AR_PHY_TIMING4,
		      AR_PHY_TIMING4_ENABLE_CHAN_MASK, 0);
	REG_RMW_FIELD(ah, AR_PHY_PILOT_SPUR_MASK,
		      AR_PHY_PILOT_SPUR_MASK_CF_PILOT_MASK_IDX_A, 0);
	REG_RMW_FIELD(ah, AR_PHY_SPUR_MASK_A,
		      AR_PHY_SPUR_MASK_A_CF_PUNC_MASK_IDX_A, 0);
	REG_RMW_FIELD(ah, AR_PHY_CHAN_SPUR_MASK,
		      AR_PHY_CHAN_SPUR_MASK_CF_CHAN_MASK_IDX_A, 0);
	REG_RMW_FIELD(ah, AR_PHY_PILOT_SPUR_MASK,
		      AR_PHY_PILOT_SPUR_MASK_CF_PILOT_MASK_A, 0);
	REG_RMW_FIELD(ah, AR_PHY_CHAN_SPUR_MASK,
		      AR_PHY_CHAN_SPUR_MASK_CF_CHAN_MASK_A, 0);
	REG_RMW_FIELD(ah, AR_PHY_SPUR_MASK_A,
		      AR_PHY_SPUR_MASK_A_CF_PUNC_MASK_A, 0);
	REG_RMW_FIELD(ah, AR_PHY_SPUR_REG,
		      AR_PHY_SPUR_REG_MASK_RATE_CNTL, 0);
}

static void ar9003_hw_spur_ofdm(struct ath_hw *ah,
				int freq_offset,
				int spur_freq_sd,
				int spur_delta_phase,
				int spur_subchannel_sd,
				int range,
				int synth_freq)
{
	int mask_index = 0;

	/* OFDM Spur mitigation */
	REG_RMW_FIELD(ah, AR_PHY_TIMING4,
		 AR_PHY_TIMING4_ENABLE_SPUR_FILTER, 0x1);
	REG_RMW_FIELD(ah, AR_PHY_TIMING11,
		      AR_PHY_TIMING11_SPUR_FREQ_SD, spur_freq_sd);
	REG_RMW_FIELD(ah, AR_PHY_TIMING11,
		      AR_PHY_TIMING11_SPUR_DELTA_PHASE, spur_delta_phase);
	REG_RMW_FIELD(ah, AR_PHY_SFCORR_EXT,
		      AR_PHY_SFCORR_EXT_SPUR_SUBCHANNEL_SD, spur_subchannel_sd);
	REG_RMW_FIELD(ah, AR_PHY_TIMING11,
		      AR_PHY_TIMING11_USE_SPUR_FILTER_IN_AGC, 0x1);

	if (!(AR_SREV_9565(ah) && range == 10 && synth_freq == 2437))
		REG_RMW_FIELD(ah, AR_PHY_TIMING11,
			      AR_PHY_TIMING11_USE_SPUR_FILTER_IN_SELFCOR, 0x1);

	REG_RMW_FIELD(ah, AR_PHY_TIMING4,
		      AR_PHY_TIMING4_ENABLE_SPUR_RSSI, 0x1);
	REG_RMW_FIELD(ah, AR_PHY_SPUR_REG,
		      AR_PHY_SPUR_REG_SPUR_RSSI_THRESH, 34);
	REG_RMW_FIELD(ah, AR_PHY_SPUR_REG,
		      AR_PHY_SPUR_REG_EN_VIT_SPUR_RSSI, 1);

	if (!AR_SREV_9340(ah) &&
	    REG_READ_FIELD(ah, AR_PHY_MODE,
			   AR_PHY_MODE_DYNAMIC) == 0x1)
		REG_RMW_FIELD(ah, AR_PHY_SPUR_REG,
			      AR_PHY_SPUR_REG_ENABLE_NF_RSSI_SPUR_MIT, 1);

	mask_index = (freq_offset << 4) / 5;
	if (mask_index < 0)
		mask_index = mask_index - 1;

	mask_index = mask_index & 0x7f;

	REG_RMW_FIELD(ah, AR_PHY_SPUR_REG,
		      AR_PHY_SPUR_REG_ENABLE_MASK_PPM, 0x1);
	REG_RMW_FIELD(ah, AR_PHY_TIMING4,
		      AR_PHY_TIMING4_ENABLE_PILOT_MASK, 0x1);
	REG_RMW_FIELD(ah, AR_PHY_TIMING4,
		      AR_PHY_TIMING4_ENABLE_CHAN_MASK, 0x1);
	REG_RMW_FIELD(ah, AR_PHY_PILOT_SPUR_MASK,
		      AR_PHY_PILOT_SPUR_MASK_CF_PILOT_MASK_IDX_A, mask_index);
	REG_RMW_FIELD(ah, AR_PHY_SPUR_MASK_A,
		      AR_PHY_SPUR_MASK_A_CF_PUNC_MASK_IDX_A, mask_index);
	REG_RMW_FIELD(ah, AR_PHY_CHAN_SPUR_MASK,
		      AR_PHY_CHAN_SPUR_MASK_CF_CHAN_MASK_IDX_A, mask_index);
	REG_RMW_FIELD(ah, AR_PHY_PILOT_SPUR_MASK,
		      AR_PHY_PILOT_SPUR_MASK_CF_PILOT_MASK_A, 0xc);
	REG_RMW_FIELD(ah, AR_PHY_CHAN_SPUR_MASK,
		      AR_PHY_CHAN_SPUR_MASK_CF_CHAN_MASK_A, 0xc);
	REG_RMW_FIELD(ah, AR_PHY_SPUR_MASK_A,
		      AR_PHY_SPUR_MASK_A_CF_PUNC_MASK_A, 0xa0);
	REG_RMW_FIELD(ah, AR_PHY_SPUR_REG,
		      AR_PHY_SPUR_REG_MASK_RATE_CNTL, 0xff);
}

static void ar9003_hw_spur_ofdm_9565(struct ath_hw *ah,
				     int freq_offset)
{
	int mask_index = 0;

	mask_index = (freq_offset << 4) / 5;
	if (mask_index < 0)
		mask_index = mask_index - 1;

	mask_index = mask_index & 0x7f;

	REG_RMW_FIELD(ah, AR_PHY_PILOT_SPUR_MASK,
		      AR_PHY_PILOT_SPUR_MASK_CF_PILOT_MASK_IDX_B,
		      mask_index);

	/* A == B */
	REG_RMW_FIELD(ah, AR_PHY_SPUR_MASK_B,
		      AR_PHY_SPUR_MASK_A_CF_PUNC_MASK_IDX_A,
		      mask_index);

	REG_RMW_FIELD(ah, AR_PHY_CHAN_SPUR_MASK,
		      AR_PHY_CHAN_SPUR_MASK_CF_CHAN_MASK_IDX_B,
		      mask_index);
	REG_RMW_FIELD(ah, AR_PHY_PILOT_SPUR_MASK,
		      AR_PHY_PILOT_SPUR_MASK_CF_PILOT_MASK_B, 0xe);
	REG_RMW_FIELD(ah, AR_PHY_CHAN_SPUR_MASK,
		      AR_PHY_CHAN_SPUR_MASK_CF_CHAN_MASK_B, 0xe);

	/* A == B */
	REG_RMW_FIELD(ah, AR_PHY_SPUR_MASK_B,
		      AR_PHY_SPUR_MASK_A_CF_PUNC_MASK_A, 0xa0);
}

static void ar9003_hw_spur_ofdm_work(struct ath_hw *ah,
				     struct ath9k_channel *chan,
				     int freq_offset,
				     int range,
				     int synth_freq)
{
	int spur_freq_sd = 0;
	int spur_subchannel_sd = 0;
	int spur_delta_phase = 0;

	if (IS_CHAN_HT40(chan)) {
		if (freq_offset < 0) {
			if (REG_READ_FIELD(ah, AR_PHY_GEN_CTRL,
					   AR_PHY_GC_DYN2040_PRI_CH) == 0x0)
				spur_subchannel_sd = 1;
			else
				spur_subchannel_sd = 0;

			spur_freq_sd = ((freq_offset + 10) << 9) / 11;

		} else {
			if (REG_READ_FIELD(ah, AR_PHY_GEN_CTRL,
			    AR_PHY_GC_DYN2040_PRI_CH) == 0x0)
				spur_subchannel_sd = 0;
			else
				spur_subchannel_sd = 1;

			spur_freq_sd = ((freq_offset - 10) << 9) / 11;

		}

		spur_delta_phase = (freq_offset << 17) / 5;

	} else {
		spur_subchannel_sd = 0;
		spur_freq_sd = (freq_offset << 9) /11;
		spur_delta_phase = (freq_offset << 18) / 5;
	}

	spur_freq_sd = spur_freq_sd & 0x3ff;
	spur_delta_phase = spur_delta_phase & 0xfffff;

	ar9003_hw_spur_ofdm(ah,
			    freq_offset,
			    spur_freq_sd,
			    spur_delta_phase,
			    spur_subchannel_sd,
			    range, synth_freq);
}

/* Spur mitigation for OFDM */
static void ar9003_hw_spur_mitigate_ofdm(struct ath_hw *ah,
					 struct ath9k_channel *chan)
{
	int synth_freq;
	int range = 10;
	int freq_offset = 0;
	int mode;
	u8* spurChansPtr;
	unsigned int i;
	struct ar9300_eeprom *eep = &ah->eeprom.ar9300_eep;

	if (IS_CHAN_5GHZ(chan)) {
		spurChansPtr = &(eep->modalHeader5G.spurChans[0]);
		mode = 0;
	}
	else {
		spurChansPtr = &(eep->modalHeader2G.spurChans[0]);
		mode = 1;
	}

	if (spurChansPtr[0] == 0)
		return; /* No spur in the mode */

	if (IS_CHAN_HT40(chan)) {
		range = 19;
		if (REG_READ_FIELD(ah, AR_PHY_GEN_CTRL,
				   AR_PHY_GC_DYN2040_PRI_CH) == 0x0)
			synth_freq = chan->channel - 10;
		else
			synth_freq = chan->channel + 10;
	} else {
		range = 10;
		synth_freq = chan->channel;
	}

	ar9003_hw_spur_ofdm_clear(ah);

	for (i = 0; i < AR_EEPROM_MODAL_SPURS && spurChansPtr[i]; i++) {
		freq_offset = ath9k_hw_fbin2freq(spurChansPtr[i], mode);
		freq_offset -= synth_freq;
		if (abs(freq_offset) < range) {
			ar9003_hw_spur_ofdm_work(ah, chan, freq_offset,
						 range, synth_freq);

			if (AR_SREV_9565(ah) && (i < 4)) {
				freq_offset = ath9k_hw_fbin2freq(spurChansPtr[i + 1],
								 mode);
				freq_offset -= synth_freq;
				if (abs(freq_offset) < range)
					ar9003_hw_spur_ofdm_9565(ah, freq_offset);
			}

			break;
		}
	}
}

static void ar9003_hw_spur_mitigate(struct ath_hw *ah,
				    struct ath9k_channel *chan)
{
	if (!AR_SREV_9565(ah))
		ar9003_hw_spur_mitigate_mrc_cck(ah, chan);
	ar9003_hw_spur_mitigate_ofdm(ah, chan);
}

static u32 ar9003_hw_compute_pll_control(struct ath_hw *ah,
					 struct ath9k_channel *chan)
{
	u32 pll;

	pll = SM(0x5, AR_RTC_9300_PLL_REFDIV);

	if (chan && IS_CHAN_HALF_RATE(chan))
		pll |= SM(0x1, AR_RTC_9300_PLL_CLKSEL);
	else if (chan && IS_CHAN_QUARTER_RATE(chan))
		pll |= SM(0x2, AR_RTC_9300_PLL_CLKSEL);

	pll |= SM(0x2c, AR_RTC_9300_PLL_DIV);

	return pll;
}

static void ar9003_hw_set_channel_regs(struct ath_hw *ah,
				       struct ath9k_channel *chan)
{
	u32 phymode;
	u32 enableDacFifo = 0;

	enableDacFifo =
		(REG_READ(ah, AR_PHY_GEN_CTRL) & AR_PHY_GC_ENABLE_DAC_FIFO);

	/* Enable 11n HT, 20 MHz */
	phymode = AR_PHY_GC_HT_EN | AR_PHY_GC_SINGLE_HT_LTF1 |
		  AR_PHY_GC_SHORT_GI_40 | enableDacFifo;

	/* Configure baseband for dynamic 20/40 operation */
	if (IS_CHAN_HT40(chan)) {
		phymode |= AR_PHY_GC_DYN2040_EN;
		/* Configure control (primary) channel at +-10MHz */
		if (IS_CHAN_HT40PLUS(chan))
			phymode |= AR_PHY_GC_DYN2040_PRI_CH;

	}

	/* make sure we preserve INI settings */
	phymode |= REG_READ(ah, AR_PHY_GEN_CTRL);
	/* turn off Green Field detection for STA for now */
	phymode &= ~AR_PHY_GC_GF_DETECT_EN;

	REG_WRITE(ah, AR_PHY_GEN_CTRL, phymode);

	/* Configure MAC for 20/40 operation */
	ath9k_hw_set11nmac2040(ah, chan);

	/* global transmit timeout (25 TUs default)*/
	REG_WRITE(ah, AR_GTXTO, 25 << AR_GTXTO_TIMEOUT_LIMIT_S);
	/* carrier sense timeout */
	REG_WRITE(ah, AR_CST, 0xF << AR_CST_TIMEOUT_LIMIT_S);
}

static void ar9003_hw_init_bb(struct ath_hw *ah,
			      struct ath9k_channel *chan)
{
	u32 synthDelay;

	/*
	 * Wait for the frequency synth to settle (synth goes on
	 * via AR_PHY_ACTIVE_EN).  Read the phy active delay register.
	 * Value is in 100ns increments.
	 */
	synthDelay = REG_READ(ah, AR_PHY_RX_DELAY) & AR_PHY_RX_DELAY_DELAY;

	/* Activate the PHY (includes baseband activate + synthesizer on) */
	REG_WRITE(ah, AR_PHY_ACTIVE, AR_PHY_ACTIVE_EN);
	ath9k_hw_synth_delay(ah, chan, synthDelay);
}

void ar9003_hw_set_chain_masks(struct ath_hw *ah, u8 rx, u8 tx)
{
	if (ah->caps.tx_chainmask == 5 || ah->caps.rx_chainmask == 5)
		REG_SET_BIT(ah, AR_PHY_ANALOG_SWAP,
			    AR_PHY_SWAP_ALT_CHAIN);

	REG_WRITE(ah, AR_PHY_RX_CHAINMASK, rx);
	REG_WRITE(ah, AR_PHY_CAL_CHAINMASK, rx);

	if ((ah->caps.hw_caps & ATH9K_HW_CAP_APM) && (tx == 0x7))
		tx = 3;
<<<<<<< HEAD
	else if (AR_SREV_9462(ah))
		/* xxx only when MCI support is enabled */
		tx = 3;
=======
>>>>>>> c3ade0e0

	REG_WRITE(ah, AR_SELFGEN_MASK, tx);
}

/*
 * Override INI values with chip specific configuration.
 */
static void ar9003_hw_override_ini(struct ath_hw *ah)
{
	u32 val;

	/*
	 * Set the RX_ABORT and RX_DIS and clear it only after
	 * RXE is set for MAC. This prevents frames with
	 * corrupted descriptor status.
	 */
	REG_SET_BIT(ah, AR_DIAG_SW, (AR_DIAG_RX_DIS | AR_DIAG_RX_ABORT));

	/*
	 * For AR9280 and above, there is a new feature that allows
	 * Multicast search based on both MAC Address and Key ID. By default,
	 * this feature is enabled. But since the driver is not using this
	 * feature, we switch it off; otherwise multicast search based on
	 * MAC addr only will fail.
	 */
	val = REG_READ(ah, AR_PCU_MISC_MODE2) & (~AR_ADHOC_MCAST_KEYID_ENABLE);
	val |= AR_AGG_WEP_ENABLE_FIX |
	       AR_AGG_WEP_ENABLE |
	       AR_PCU_MISC_MODE2_CFP_IGNORE;
	REG_WRITE(ah, AR_PCU_MISC_MODE2, val);

	if (AR_SREV_9462(ah) || AR_SREV_9565(ah)) {
		REG_WRITE(ah, AR_GLB_SWREG_DISCONT_MODE,
			  AR_GLB_SWREG_DISCONT_EN_BT_WLAN);

		if (REG_READ_FIELD(ah, AR_PHY_TX_IQCAL_CONTROL_0,
				   AR_PHY_TX_IQCAL_CONTROL_0_ENABLE_TXIQ_CAL))
			ah->enabled_cals |= TX_IQ_CAL;
		else
			ah->enabled_cals &= ~TX_IQ_CAL;

	}

	if (REG_READ(ah, AR_PHY_CL_CAL_CTL) & AR_PHY_CL_CAL_ENABLE)
		ah->enabled_cals |= TX_CL_CAL;
	else
		ah->enabled_cals &= ~TX_CL_CAL;
}

static void ar9003_hw_prog_ini(struct ath_hw *ah,
			       struct ar5416IniArray *iniArr,
			       int column)
{
	unsigned int i, regWrites = 0;

	/* New INI format: Array may be undefined (pre, core, post arrays) */
	if (!iniArr->ia_array)
		return;

	/*
	 * New INI format: Pre, core, and post arrays for a given subsystem
	 * may be modal (> 2 columns) or non-modal (2 columns). Determine if
	 * the array is non-modal and force the column to 1.
	 */
	if (column >= iniArr->ia_columns)
		column = 1;

	for (i = 0; i < iniArr->ia_rows; i++) {
		u32 reg = INI_RA(iniArr, i, 0);
		u32 val = INI_RA(iniArr, i, column);

		REG_WRITE(ah, reg, val);

		DO_DELAY(regWrites);
	}
}

static int ar9550_hw_get_modes_txgain_index(struct ath_hw *ah,
					    struct ath9k_channel *chan)
{
	int ret;

	if (IS_CHAN_2GHZ(chan)) {
		if (IS_CHAN_HT40(chan))
			return 7;
		else
			return 8;
	}

	if (chan->channel <= 5350)
		ret = 1;
	else if ((chan->channel > 5350) && (chan->channel <= 5600))
		ret = 3;
	else
		ret = 5;

	if (IS_CHAN_HT40(chan))
		ret++;

	return ret;
}

static void ar9003_doubler_fix(struct ath_hw *ah)
{
	if (AR_SREV_9300(ah) || AR_SREV_9580(ah) || AR_SREV_9550(ah)) {
		REG_RMW(ah, AR_PHY_65NM_CH0_RXTX2,
			1 << AR_PHY_65NM_CH0_RXTX2_SYNTHON_MASK_S |
			1 << AR_PHY_65NM_CH0_RXTX2_SYNTHOVR_MASK_S, 0);
		REG_RMW(ah, AR_PHY_65NM_CH1_RXTX2,
			1 << AR_PHY_65NM_CH0_RXTX2_SYNTHON_MASK_S |
			1 << AR_PHY_65NM_CH0_RXTX2_SYNTHOVR_MASK_S, 0);
		REG_RMW(ah, AR_PHY_65NM_CH2_RXTX2,
			1 << AR_PHY_65NM_CH0_RXTX2_SYNTHON_MASK_S |
			1 << AR_PHY_65NM_CH0_RXTX2_SYNTHOVR_MASK_S, 0);

		udelay(200);

		REG_CLR_BIT(ah, AR_PHY_65NM_CH0_RXTX2,
			    AR_PHY_65NM_CH0_RXTX2_SYNTHON_MASK);
		REG_CLR_BIT(ah, AR_PHY_65NM_CH1_RXTX2,
			    AR_PHY_65NM_CH0_RXTX2_SYNTHON_MASK);
		REG_CLR_BIT(ah, AR_PHY_65NM_CH2_RXTX2,
			    AR_PHY_65NM_CH0_RXTX2_SYNTHON_MASK);

		udelay(1);

		REG_RMW_FIELD(ah, AR_PHY_65NM_CH0_RXTX2,
			      AR_PHY_65NM_CH0_RXTX2_SYNTHON_MASK, 1);
		REG_RMW_FIELD(ah, AR_PHY_65NM_CH1_RXTX2,
			      AR_PHY_65NM_CH0_RXTX2_SYNTHON_MASK, 1);
		REG_RMW_FIELD(ah, AR_PHY_65NM_CH2_RXTX2,
			      AR_PHY_65NM_CH0_RXTX2_SYNTHON_MASK, 1);

		udelay(200);

		REG_RMW_FIELD(ah, AR_PHY_65NM_CH0_SYNTH12,
			      AR_PHY_65NM_CH0_SYNTH12_VREFMUL3, 0xf);

		REG_RMW(ah, AR_PHY_65NM_CH0_RXTX2, 0,
			1 << AR_PHY_65NM_CH0_RXTX2_SYNTHON_MASK_S |
			1 << AR_PHY_65NM_CH0_RXTX2_SYNTHOVR_MASK_S);
		REG_RMW(ah, AR_PHY_65NM_CH1_RXTX2, 0,
			1 << AR_PHY_65NM_CH0_RXTX2_SYNTHON_MASK_S |
			1 << AR_PHY_65NM_CH0_RXTX2_SYNTHOVR_MASK_S);
		REG_RMW(ah, AR_PHY_65NM_CH2_RXTX2, 0,
			1 << AR_PHY_65NM_CH0_RXTX2_SYNTHON_MASK_S |
			1 << AR_PHY_65NM_CH0_RXTX2_SYNTHOVR_MASK_S);
	}
}

static int ar9003_hw_process_ini(struct ath_hw *ah,
				 struct ath9k_channel *chan)
{
	unsigned int regWrites = 0, i;
	u32 modesIndex;

	if (IS_CHAN_5GHZ(chan))
		modesIndex = IS_CHAN_HT40(chan) ? 2 : 1;
	else
		modesIndex = IS_CHAN_HT40(chan) ? 3 : 4;

	/*
	 * SOC, MAC, BB, RADIO initvals.
	 */
	for (i = 0; i < ATH_INI_NUM_SPLIT; i++) {
		ar9003_hw_prog_ini(ah, &ah->iniSOC[i], modesIndex);
		ar9003_hw_prog_ini(ah, &ah->iniMac[i], modesIndex);
		ar9003_hw_prog_ini(ah, &ah->iniBB[i], modesIndex);
		ar9003_hw_prog_ini(ah, &ah->iniRadio[i], modesIndex);
		if (i == ATH_INI_POST && AR_SREV_9462_20_OR_LATER(ah))
			ar9003_hw_prog_ini(ah,
					   &ah->ini_radio_post_sys2ant,
					   modesIndex);
	}

	ar9003_doubler_fix(ah);

	/*
	 * RXGAIN initvals.
	 */
	REG_WRITE_ARRAY(&ah->iniModesRxGain, 1, regWrites);

	if (AR_SREV_9462_20_OR_LATER(ah)) {
		/*
		 * CUS217 mix LNA mode.
		 */
		if (ar9003_hw_get_rx_gain_idx(ah) == 2) {
			REG_WRITE_ARRAY(&ah->ini_modes_rxgain_bb_core,
					1, regWrites);
			REG_WRITE_ARRAY(&ah->ini_modes_rxgain_bb_postamble,
					modesIndex, regWrites);
		}

		/*
		 * 5G-XLNA
		 */
		if ((ar9003_hw_get_rx_gain_idx(ah) == 2) ||
		    (ar9003_hw_get_rx_gain_idx(ah) == 3)) {
			REG_WRITE_ARRAY(&ah->ini_modes_rxgain_5g_xlna,
					modesIndex, regWrites);
		}
	}

	if (AR_SREV_9550(ah))
		REG_WRITE_ARRAY(&ah->ini_modes_rx_gain_bounds, modesIndex,
				regWrites);

	/*
	 * TXGAIN initvals.
	 */
	if (AR_SREV_9550(ah) || AR_SREV_9531(ah)) {
		int modes_txgain_index = 1;

		if (AR_SREV_9550(ah))
			modes_txgain_index = ar9550_hw_get_modes_txgain_index(ah, chan);

		if (modes_txgain_index < 0)
			return -EINVAL;

		REG_WRITE_ARRAY(&ah->iniModesTxGain, modes_txgain_index,
				regWrites);
	} else {
		REG_WRITE_ARRAY(&ah->iniModesTxGain, modesIndex, regWrites);
	}

	/*
	 * For 5GHz channels requiring Fast Clock, apply
	 * different modal values.
	 */
	if (IS_CHAN_A_FAST_CLOCK(ah, chan))
		REG_WRITE_ARRAY(&ah->iniModesFastClock,
				modesIndex, regWrites);

	/*
	 * Clock frequency initvals.
	 */
	REG_WRITE_ARRAY(&ah->iniAdditional, 1, regWrites);

	/*
	 * JAPAN regulatory.
	 */
	if (chan->channel == 2484)
		ar9003_hw_prog_ini(ah, &ah->iniCckfirJapan2484, 1);

	ah->modes_index = modesIndex;
	ar9003_hw_override_ini(ah);
	ar9003_hw_set_channel_regs(ah, chan);
	ar9003_hw_set_chain_masks(ah, ah->rxchainmask, ah->txchainmask);
	ath9k_hw_apply_txpower(ah, chan, false);

	return 0;
}

static void ar9003_hw_set_rfmode(struct ath_hw *ah,
				 struct ath9k_channel *chan)
{
	u32 rfMode = 0;

	if (chan == NULL)
		return;

	if (IS_CHAN_2GHZ(chan))
		rfMode |= AR_PHY_MODE_DYNAMIC;
	else
		rfMode |= AR_PHY_MODE_OFDM;

	if (IS_CHAN_A_FAST_CLOCK(ah, chan))
		rfMode |= (AR_PHY_MODE_DYNAMIC | AR_PHY_MODE_DYN_CCK_DISABLE);
	if (IS_CHAN_QUARTER_RATE(chan))
		rfMode |= AR_PHY_MODE_QUARTER;
	if (IS_CHAN_HALF_RATE(chan))
		rfMode |= AR_PHY_MODE_HALF;

	if (rfMode & (AR_PHY_MODE_QUARTER | AR_PHY_MODE_HALF))
		REG_RMW_FIELD(ah, AR_PHY_FRAME_CTL,
			      AR_PHY_FRAME_CTL_CF_OVERLAP_WINDOW, 3);

	REG_WRITE(ah, AR_PHY_MODE, rfMode);
}

static void ar9003_hw_mark_phy_inactive(struct ath_hw *ah)
{
	REG_WRITE(ah, AR_PHY_ACTIVE, AR_PHY_ACTIVE_DIS);
}

static void ar9003_hw_set_delta_slope(struct ath_hw *ah,
				      struct ath9k_channel *chan)
{
	u32 coef_scaled, ds_coef_exp, ds_coef_man;
	u32 clockMhzScaled = 0x64000000;
	struct chan_centers centers;

	/*
	 * half and quarter rate can divide the scaled clock by 2 or 4
	 * scale for selected channel bandwidth
	 */
	if (IS_CHAN_HALF_RATE(chan))
		clockMhzScaled = clockMhzScaled >> 1;
	else if (IS_CHAN_QUARTER_RATE(chan))
		clockMhzScaled = clockMhzScaled >> 2;

	/*
	 * ALGO -> coef = 1e8/fcarrier*fclock/40;
	 * scaled coef to provide precision for this floating calculation
	 */
	ath9k_hw_get_channel_centers(ah, chan, &centers);
	coef_scaled = clockMhzScaled / centers.synth_center;

	ath9k_hw_get_delta_slope_vals(ah, coef_scaled, &ds_coef_man,
				      &ds_coef_exp);

	REG_RMW_FIELD(ah, AR_PHY_TIMING3,
		      AR_PHY_TIMING3_DSC_MAN, ds_coef_man);
	REG_RMW_FIELD(ah, AR_PHY_TIMING3,
		      AR_PHY_TIMING3_DSC_EXP, ds_coef_exp);

	/*
	 * For Short GI,
	 * scaled coeff is 9/10 that of normal coeff
	 */
	coef_scaled = (9 * coef_scaled) / 10;

	ath9k_hw_get_delta_slope_vals(ah, coef_scaled, &ds_coef_man,
				      &ds_coef_exp);

	/* for short gi */
	REG_RMW_FIELD(ah, AR_PHY_SGI_DELTA,
		      AR_PHY_SGI_DSC_MAN, ds_coef_man);
	REG_RMW_FIELD(ah, AR_PHY_SGI_DELTA,
		      AR_PHY_SGI_DSC_EXP, ds_coef_exp);
}

static bool ar9003_hw_rfbus_req(struct ath_hw *ah)
{
	REG_WRITE(ah, AR_PHY_RFBUS_REQ, AR_PHY_RFBUS_REQ_EN);
	return ath9k_hw_wait(ah, AR_PHY_RFBUS_GRANT, AR_PHY_RFBUS_GRANT_EN,
			     AR_PHY_RFBUS_GRANT_EN, AH_WAIT_TIMEOUT);
}

/*
 * Wait for the frequency synth to settle (synth goes on via PHY_ACTIVE_EN).
 * Read the phy active delay register. Value is in 100ns increments.
 */
static void ar9003_hw_rfbus_done(struct ath_hw *ah)
{
	u32 synthDelay = REG_READ(ah, AR_PHY_RX_DELAY) & AR_PHY_RX_DELAY_DELAY;

	ath9k_hw_synth_delay(ah, ah->curchan, synthDelay);

	REG_WRITE(ah, AR_PHY_RFBUS_REQ, 0);
}

static bool ar9003_hw_ani_control(struct ath_hw *ah,
				  enum ath9k_ani_cmd cmd, int param)
{
	struct ath_common *common = ath9k_hw_common(ah);
	struct ath9k_channel *chan = ah->curchan;
	struct ar5416AniState *aniState = &ah->ani;
	int m1ThreshLow, m2ThreshLow;
	int m1Thresh, m2Thresh;
	int m2CountThr, m2CountThrLow;
	int m1ThreshLowExt, m2ThreshLowExt;
	int m1ThreshExt, m2ThreshExt;
	s32 value, value2;

	switch (cmd & ah->ani_function) {
	case ATH9K_ANI_OFDM_WEAK_SIGNAL_DETECTION:{
		/*
		 * on == 1 means ofdm weak signal detection is ON
		 * on == 1 is the default, for less noise immunity
		 *
		 * on == 0 means ofdm weak signal detection is OFF
		 * on == 0 means more noise imm
		 */
		u32 on = param ? 1 : 0;

		if (AR_SREV_9462(ah) || AR_SREV_9565(ah))
			goto skip_ws_det;

		m1ThreshLow = on ?
			aniState->iniDef.m1ThreshLow : m1ThreshLow_off;
		m2ThreshLow = on ?
			aniState->iniDef.m2ThreshLow : m2ThreshLow_off;
		m1Thresh = on ?
			aniState->iniDef.m1Thresh : m1Thresh_off;
		m2Thresh = on ?
			aniState->iniDef.m2Thresh : m2Thresh_off;
		m2CountThr = on ?
			aniState->iniDef.m2CountThr : m2CountThr_off;
		m2CountThrLow = on ?
			aniState->iniDef.m2CountThrLow : m2CountThrLow_off;
		m1ThreshLowExt = on ?
			aniState->iniDef.m1ThreshLowExt : m1ThreshLowExt_off;
		m2ThreshLowExt = on ?
			aniState->iniDef.m2ThreshLowExt : m2ThreshLowExt_off;
		m1ThreshExt = on ?
			aniState->iniDef.m1ThreshExt : m1ThreshExt_off;
		m2ThreshExt = on ?
			aniState->iniDef.m2ThreshExt : m2ThreshExt_off;

		REG_RMW_FIELD(ah, AR_PHY_SFCORR_LOW,
			      AR_PHY_SFCORR_LOW_M1_THRESH_LOW,
			      m1ThreshLow);
		REG_RMW_FIELD(ah, AR_PHY_SFCORR_LOW,
			      AR_PHY_SFCORR_LOW_M2_THRESH_LOW,
			      m2ThreshLow);
		REG_RMW_FIELD(ah, AR_PHY_SFCORR,
			      AR_PHY_SFCORR_M1_THRESH,
			      m1Thresh);
		REG_RMW_FIELD(ah, AR_PHY_SFCORR,
			      AR_PHY_SFCORR_M2_THRESH,
			      m2Thresh);
		REG_RMW_FIELD(ah, AR_PHY_SFCORR,
			      AR_PHY_SFCORR_M2COUNT_THR,
			      m2CountThr);
		REG_RMW_FIELD(ah, AR_PHY_SFCORR_LOW,
			      AR_PHY_SFCORR_LOW_M2COUNT_THR_LOW,
			      m2CountThrLow);
		REG_RMW_FIELD(ah, AR_PHY_SFCORR_EXT,
			      AR_PHY_SFCORR_EXT_M1_THRESH_LOW,
			      m1ThreshLowExt);
		REG_RMW_FIELD(ah, AR_PHY_SFCORR_EXT,
			      AR_PHY_SFCORR_EXT_M2_THRESH_LOW,
			      m2ThreshLowExt);
		REG_RMW_FIELD(ah, AR_PHY_SFCORR_EXT,
			      AR_PHY_SFCORR_EXT_M1_THRESH,
			      m1ThreshExt);
		REG_RMW_FIELD(ah, AR_PHY_SFCORR_EXT,
			      AR_PHY_SFCORR_EXT_M2_THRESH,
			      m2ThreshExt);
skip_ws_det:
		if (on)
			REG_SET_BIT(ah, AR_PHY_SFCORR_LOW,
				    AR_PHY_SFCORR_LOW_USE_SELF_CORR_LOW);
		else
			REG_CLR_BIT(ah, AR_PHY_SFCORR_LOW,
				    AR_PHY_SFCORR_LOW_USE_SELF_CORR_LOW);

		if (on != aniState->ofdmWeakSigDetect) {
			ath_dbg(common, ANI,
				"** ch %d: ofdm weak signal: %s=>%s\n",
				chan->channel,
				aniState->ofdmWeakSigDetect ?
				"on" : "off",
				on ? "on" : "off");
			if (on)
				ah->stats.ast_ani_ofdmon++;
			else
				ah->stats.ast_ani_ofdmoff++;
			aniState->ofdmWeakSigDetect = on;
		}
		break;
	}
	case ATH9K_ANI_FIRSTEP_LEVEL:{
		u32 level = param;

		if (level >= ARRAY_SIZE(firstep_table)) {
			ath_dbg(common, ANI,
				"ATH9K_ANI_FIRSTEP_LEVEL: level out of range (%u > %zu)\n",
				level, ARRAY_SIZE(firstep_table));
			return false;
		}

		/*
		 * make register setting relative to default
		 * from INI file & cap value
		 */
		value = firstep_table[level] -
			firstep_table[ATH9K_ANI_FIRSTEP_LVL] +
			aniState->iniDef.firstep;
		if (value < ATH9K_SIG_FIRSTEP_SETTING_MIN)
			value = ATH9K_SIG_FIRSTEP_SETTING_MIN;
		if (value > ATH9K_SIG_FIRSTEP_SETTING_MAX)
			value = ATH9K_SIG_FIRSTEP_SETTING_MAX;
		REG_RMW_FIELD(ah, AR_PHY_FIND_SIG,
			      AR_PHY_FIND_SIG_FIRSTEP,
			      value);
		/*
		 * we need to set first step low register too
		 * make register setting relative to default
		 * from INI file & cap value
		 */
		value2 = firstep_table[level] -
			 firstep_table[ATH9K_ANI_FIRSTEP_LVL] +
			 aniState->iniDef.firstepLow;
		if (value2 < ATH9K_SIG_FIRSTEP_SETTING_MIN)
			value2 = ATH9K_SIG_FIRSTEP_SETTING_MIN;
		if (value2 > ATH9K_SIG_FIRSTEP_SETTING_MAX)
			value2 = ATH9K_SIG_FIRSTEP_SETTING_MAX;

		REG_RMW_FIELD(ah, AR_PHY_FIND_SIG_LOW,
			      AR_PHY_FIND_SIG_LOW_FIRSTEP_LOW, value2);

		if (level != aniState->firstepLevel) {
			ath_dbg(common, ANI,
				"** ch %d: level %d=>%d[def:%d] firstep[level]=%d ini=%d\n",
				chan->channel,
				aniState->firstepLevel,
				level,
				ATH9K_ANI_FIRSTEP_LVL,
				value,
				aniState->iniDef.firstep);
			ath_dbg(common, ANI,
				"** ch %d: level %d=>%d[def:%d] firstep_low[level]=%d ini=%d\n",
				chan->channel,
				aniState->firstepLevel,
				level,
				ATH9K_ANI_FIRSTEP_LVL,
				value2,
				aniState->iniDef.firstepLow);
			if (level > aniState->firstepLevel)
				ah->stats.ast_ani_stepup++;
			else if (level < aniState->firstepLevel)
				ah->stats.ast_ani_stepdown++;
			aniState->firstepLevel = level;
		}
		break;
	}
	case ATH9K_ANI_SPUR_IMMUNITY_LEVEL:{
		u32 level = param;

		if (level >= ARRAY_SIZE(cycpwrThr1_table)) {
			ath_dbg(common, ANI,
				"ATH9K_ANI_SPUR_IMMUNITY_LEVEL: level out of range (%u > %zu)\n",
				level, ARRAY_SIZE(cycpwrThr1_table));
			return false;
		}
		/*
		 * make register setting relative to default
		 * from INI file & cap value
		 */
		value = cycpwrThr1_table[level] -
			cycpwrThr1_table[ATH9K_ANI_SPUR_IMMUNE_LVL] +
			aniState->iniDef.cycpwrThr1;
		if (value < ATH9K_SIG_SPUR_IMM_SETTING_MIN)
			value = ATH9K_SIG_SPUR_IMM_SETTING_MIN;
		if (value > ATH9K_SIG_SPUR_IMM_SETTING_MAX)
			value = ATH9K_SIG_SPUR_IMM_SETTING_MAX;
		REG_RMW_FIELD(ah, AR_PHY_TIMING5,
			      AR_PHY_TIMING5_CYCPWR_THR1,
			      value);

		/*
		 * set AR_PHY_EXT_CCA for extension channel
		 * make register setting relative to default
		 * from INI file & cap value
		 */
		value2 = cycpwrThr1_table[level] -
			 cycpwrThr1_table[ATH9K_ANI_SPUR_IMMUNE_LVL] +
			 aniState->iniDef.cycpwrThr1Ext;
		if (value2 < ATH9K_SIG_SPUR_IMM_SETTING_MIN)
			value2 = ATH9K_SIG_SPUR_IMM_SETTING_MIN;
		if (value2 > ATH9K_SIG_SPUR_IMM_SETTING_MAX)
			value2 = ATH9K_SIG_SPUR_IMM_SETTING_MAX;
		REG_RMW_FIELD(ah, AR_PHY_EXT_CCA,
			      AR_PHY_EXT_CYCPWR_THR1, value2);

		if (level != aniState->spurImmunityLevel) {
			ath_dbg(common, ANI,
				"** ch %d: level %d=>%d[def:%d] cycpwrThr1[level]=%d ini=%d\n",
				chan->channel,
				aniState->spurImmunityLevel,
				level,
				ATH9K_ANI_SPUR_IMMUNE_LVL,
				value,
				aniState->iniDef.cycpwrThr1);
			ath_dbg(common, ANI,
				"** ch %d: level %d=>%d[def:%d] cycpwrThr1Ext[level]=%d ini=%d\n",
				chan->channel,
				aniState->spurImmunityLevel,
				level,
				ATH9K_ANI_SPUR_IMMUNE_LVL,
				value2,
				aniState->iniDef.cycpwrThr1Ext);
			if (level > aniState->spurImmunityLevel)
				ah->stats.ast_ani_spurup++;
			else if (level < aniState->spurImmunityLevel)
				ah->stats.ast_ani_spurdown++;
			aniState->spurImmunityLevel = level;
		}
		break;
	}
	case ATH9K_ANI_MRC_CCK:{
		/*
		 * is_on == 1 means MRC CCK ON (default, less noise imm)
		 * is_on == 0 means MRC CCK is OFF (more noise imm)
		 */
		bool is_on = param ? 1 : 0;

		if (ah->caps.rx_chainmask == 1)
			break;

		REG_RMW_FIELD(ah, AR_PHY_MRC_CCK_CTRL,
			      AR_PHY_MRC_CCK_ENABLE, is_on);
		REG_RMW_FIELD(ah, AR_PHY_MRC_CCK_CTRL,
			      AR_PHY_MRC_CCK_MUX_REG, is_on);
		if (is_on != aniState->mrcCCK) {
			ath_dbg(common, ANI, "** ch %d: MRC CCK: %s=>%s\n",
				chan->channel,
				aniState->mrcCCK ? "on" : "off",
				is_on ? "on" : "off");
		if (is_on)
			ah->stats.ast_ani_ccklow++;
		else
			ah->stats.ast_ani_cckhigh++;
		aniState->mrcCCK = is_on;
		}
	break;
	}
	default:
		ath_dbg(common, ANI, "invalid cmd %u\n", cmd);
		return false;
	}

	ath_dbg(common, ANI,
		"ANI parameters: SI=%d, ofdmWS=%s FS=%d MRCcck=%s listenTime=%d ofdmErrs=%d cckErrs=%d\n",
		aniState->spurImmunityLevel,
		aniState->ofdmWeakSigDetect ? "on" : "off",
		aniState->firstepLevel,
		aniState->mrcCCK ? "on" : "off",
		aniState->listenTime,
		aniState->ofdmPhyErrCount,
		aniState->cckPhyErrCount);
	return true;
}

static void ar9003_hw_do_getnf(struct ath_hw *ah,
			      int16_t nfarray[NUM_NF_READINGS])
{
#define AR_PHY_CH_MINCCA_PWR	0x1FF00000
#define AR_PHY_CH_MINCCA_PWR_S	20
#define AR_PHY_CH_EXT_MINCCA_PWR 0x01FF0000
#define AR_PHY_CH_EXT_MINCCA_PWR_S 16

	int16_t nf;
	int i;

	for (i = 0; i < AR9300_MAX_CHAINS; i++) {
		if (ah->rxchainmask & BIT(i)) {
			nf = MS(REG_READ(ah, ah->nf_regs[i]),
					 AR_PHY_CH_MINCCA_PWR);
			nfarray[i] = sign_extend32(nf, 8);

			if (IS_CHAN_HT40(ah->curchan)) {
				u8 ext_idx = AR9300_MAX_CHAINS + i;

				nf = MS(REG_READ(ah, ah->nf_regs[ext_idx]),
						 AR_PHY_CH_EXT_MINCCA_PWR);
				nfarray[ext_idx] = sign_extend32(nf, 8);
			}
		}
	}
}

static void ar9003_hw_set_nf_limits(struct ath_hw *ah)
{
	ah->nf_2g.max = AR_PHY_CCA_MAX_GOOD_VAL_9300_2GHZ;
	ah->nf_2g.min = AR_PHY_CCA_MIN_GOOD_VAL_9300_2GHZ;
	ah->nf_2g.nominal = AR_PHY_CCA_NOM_VAL_9300_2GHZ;
	ah->nf_5g.max = AR_PHY_CCA_MAX_GOOD_VAL_9300_5GHZ;
	ah->nf_5g.min = AR_PHY_CCA_MIN_GOOD_VAL_9300_5GHZ;
	ah->nf_5g.nominal = AR_PHY_CCA_NOM_VAL_9300_5GHZ;

	if (AR_SREV_9330(ah))
		ah->nf_2g.nominal = AR_PHY_CCA_NOM_VAL_9330_2GHZ;

	if (AR_SREV_9462(ah) || AR_SREV_9565(ah)) {
		ah->nf_2g.min = AR_PHY_CCA_MIN_GOOD_VAL_9462_2GHZ;
		ah->nf_2g.nominal = AR_PHY_CCA_NOM_VAL_9462_2GHZ;
		ah->nf_5g.min = AR_PHY_CCA_MIN_GOOD_VAL_9462_5GHZ;
		ah->nf_5g.nominal = AR_PHY_CCA_NOM_VAL_9462_5GHZ;
	}
}

/*
 * Initialize the ANI register values with default (ini) values.
 * This routine is called during a (full) hardware reset after
 * all the registers are initialised from the INI.
 */
static void ar9003_hw_ani_cache_ini_regs(struct ath_hw *ah)
{
	struct ar5416AniState *aniState;
	struct ath_common *common = ath9k_hw_common(ah);
	struct ath9k_channel *chan = ah->curchan;
	struct ath9k_ani_default *iniDef;
	u32 val;

	aniState = &ah->ani;
	iniDef = &aniState->iniDef;

	ath_dbg(common, ANI, "ver %d.%d opmode %u chan %d Mhz\n",
		ah->hw_version.macVersion,
		ah->hw_version.macRev,
		ah->opmode,
		chan->channel);

	val = REG_READ(ah, AR_PHY_SFCORR);
	iniDef->m1Thresh = MS(val, AR_PHY_SFCORR_M1_THRESH);
	iniDef->m2Thresh = MS(val, AR_PHY_SFCORR_M2_THRESH);
	iniDef->m2CountThr = MS(val, AR_PHY_SFCORR_M2COUNT_THR);

	val = REG_READ(ah, AR_PHY_SFCORR_LOW);
	iniDef->m1ThreshLow = MS(val, AR_PHY_SFCORR_LOW_M1_THRESH_LOW);
	iniDef->m2ThreshLow = MS(val, AR_PHY_SFCORR_LOW_M2_THRESH_LOW);
	iniDef->m2CountThrLow = MS(val, AR_PHY_SFCORR_LOW_M2COUNT_THR_LOW);

	val = REG_READ(ah, AR_PHY_SFCORR_EXT);
	iniDef->m1ThreshExt = MS(val, AR_PHY_SFCORR_EXT_M1_THRESH);
	iniDef->m2ThreshExt = MS(val, AR_PHY_SFCORR_EXT_M2_THRESH);
	iniDef->m1ThreshLowExt = MS(val, AR_PHY_SFCORR_EXT_M1_THRESH_LOW);
	iniDef->m2ThreshLowExt = MS(val, AR_PHY_SFCORR_EXT_M2_THRESH_LOW);
	iniDef->firstep = REG_READ_FIELD(ah,
					 AR_PHY_FIND_SIG,
					 AR_PHY_FIND_SIG_FIRSTEP);
	iniDef->firstepLow = REG_READ_FIELD(ah,
					    AR_PHY_FIND_SIG_LOW,
					    AR_PHY_FIND_SIG_LOW_FIRSTEP_LOW);
	iniDef->cycpwrThr1 = REG_READ_FIELD(ah,
					    AR_PHY_TIMING5,
					    AR_PHY_TIMING5_CYCPWR_THR1);
	iniDef->cycpwrThr1Ext = REG_READ_FIELD(ah,
					       AR_PHY_EXT_CCA,
					       AR_PHY_EXT_CYCPWR_THR1);

	/* these levels just got reset to defaults by the INI */
	aniState->spurImmunityLevel = ATH9K_ANI_SPUR_IMMUNE_LVL;
	aniState->firstepLevel = ATH9K_ANI_FIRSTEP_LVL;
	aniState->ofdmWeakSigDetect = true;
	aniState->mrcCCK = true;
}

static void ar9003_hw_set_radar_params(struct ath_hw *ah,
				       struct ath_hw_radar_conf *conf)
{
	unsigned int regWrites = 0;
	u32 radar_0 = 0, radar_1 = 0;

	if (!conf) {
		REG_CLR_BIT(ah, AR_PHY_RADAR_0, AR_PHY_RADAR_0_ENA);
		return;
	}

	radar_0 |= AR_PHY_RADAR_0_ENA | AR_PHY_RADAR_0_FFT_ENA;
	radar_0 |= SM(conf->fir_power, AR_PHY_RADAR_0_FIRPWR);
	radar_0 |= SM(conf->radar_rssi, AR_PHY_RADAR_0_RRSSI);
	radar_0 |= SM(conf->pulse_height, AR_PHY_RADAR_0_HEIGHT);
	radar_0 |= SM(conf->pulse_rssi, AR_PHY_RADAR_0_PRSSI);
	radar_0 |= SM(conf->pulse_inband, AR_PHY_RADAR_0_INBAND);

	radar_1 |= AR_PHY_RADAR_1_MAX_RRSSI;
	radar_1 |= AR_PHY_RADAR_1_BLOCK_CHECK;
	radar_1 |= SM(conf->pulse_maxlen, AR_PHY_RADAR_1_MAXLEN);
	radar_1 |= SM(conf->pulse_inband_step, AR_PHY_RADAR_1_RELSTEP_THRESH);
	radar_1 |= SM(conf->radar_inband, AR_PHY_RADAR_1_RELPWR_THRESH);

	REG_WRITE(ah, AR_PHY_RADAR_0, radar_0);
	REG_WRITE(ah, AR_PHY_RADAR_1, radar_1);
	if (conf->ext_channel)
		REG_SET_BIT(ah, AR_PHY_RADAR_EXT, AR_PHY_RADAR_EXT_ENA);
	else
		REG_CLR_BIT(ah, AR_PHY_RADAR_EXT, AR_PHY_RADAR_EXT_ENA);

	if (AR_SREV_9300(ah) || AR_SREV_9340(ah) || AR_SREV_9580(ah)) {
		REG_WRITE_ARRAY(&ah->ini_dfs,
				IS_CHAN_HT40(ah->curchan) ? 2 : 1, regWrites);
	}
}

static void ar9003_hw_set_radar_conf(struct ath_hw *ah)
{
	struct ath_hw_radar_conf *conf = &ah->radar_conf;

	conf->fir_power = -28;
	conf->radar_rssi = 0;
	conf->pulse_height = 10;
	conf->pulse_rssi = 24;
	conf->pulse_inband = 8;
	conf->pulse_maxlen = 255;
	conf->pulse_inband_step = 12;
	conf->radar_inband = 8;
}

static void ar9003_hw_antdiv_comb_conf_get(struct ath_hw *ah,
					   struct ath_hw_antcomb_conf *antconf)
{
	u32 regval;

	regval = REG_READ(ah, AR_PHY_MC_GAIN_CTRL);
	antconf->main_lna_conf = (regval & AR_PHY_ANT_DIV_MAIN_LNACONF) >>
				  AR_PHY_ANT_DIV_MAIN_LNACONF_S;
	antconf->alt_lna_conf = (regval & AR_PHY_ANT_DIV_ALT_LNACONF) >>
				 AR_PHY_ANT_DIV_ALT_LNACONF_S;
	antconf->fast_div_bias = (regval & AR_PHY_ANT_FAST_DIV_BIAS) >>
				  AR_PHY_ANT_FAST_DIV_BIAS_S;

	if (AR_SREV_9330_11(ah)) {
		antconf->lna1_lna2_switch_delta = -1;
		antconf->lna1_lna2_delta = -9;
		antconf->div_group = 1;
	} else if (AR_SREV_9485(ah)) {
		antconf->lna1_lna2_switch_delta = -1;
		antconf->lna1_lna2_delta = -9;
		antconf->div_group = 2;
	} else if (AR_SREV_9565(ah)) {
		antconf->lna1_lna2_switch_delta = 3;
		antconf->lna1_lna2_delta = -9;
		antconf->div_group = 3;
	} else {
		antconf->lna1_lna2_switch_delta = -1;
		antconf->lna1_lna2_delta = -3;
		antconf->div_group = 0;
	}
}

static void ar9003_hw_antdiv_comb_conf_set(struct ath_hw *ah,
				   struct ath_hw_antcomb_conf *antconf)
{
	u32 regval;

	regval = REG_READ(ah, AR_PHY_MC_GAIN_CTRL);
	regval &= ~(AR_PHY_ANT_DIV_MAIN_LNACONF |
		    AR_PHY_ANT_DIV_ALT_LNACONF |
		    AR_PHY_ANT_FAST_DIV_BIAS |
		    AR_PHY_ANT_DIV_MAIN_GAINTB |
		    AR_PHY_ANT_DIV_ALT_GAINTB);
	regval |= ((antconf->main_lna_conf << AR_PHY_ANT_DIV_MAIN_LNACONF_S)
		   & AR_PHY_ANT_DIV_MAIN_LNACONF);
	regval |= ((antconf->alt_lna_conf << AR_PHY_ANT_DIV_ALT_LNACONF_S)
		   & AR_PHY_ANT_DIV_ALT_LNACONF);
	regval |= ((antconf->fast_div_bias << AR_PHY_ANT_FAST_DIV_BIAS_S)
		   & AR_PHY_ANT_FAST_DIV_BIAS);
	regval |= ((antconf->main_gaintb << AR_PHY_ANT_DIV_MAIN_GAINTB_S)
		   & AR_PHY_ANT_DIV_MAIN_GAINTB);
	regval |= ((antconf->alt_gaintb << AR_PHY_ANT_DIV_ALT_GAINTB_S)
		   & AR_PHY_ANT_DIV_ALT_GAINTB);

	REG_WRITE(ah, AR_PHY_MC_GAIN_CTRL, regval);
}

#ifdef CONFIG_ATH9K_BTCOEX_SUPPORT

static void ar9003_hw_set_bt_ant_diversity(struct ath_hw *ah, bool enable)
{
	struct ath9k_hw_capabilities *pCap = &ah->caps;
	u8 ant_div_ctl1;
	u32 regval;

	if (!AR_SREV_9485(ah) && !AR_SREV_9565(ah))
		return;

	if (AR_SREV_9485(ah)) {
		regval = ar9003_hw_ant_ctrl_common_2_get(ah,
						 IS_CHAN_2GHZ(ah->curchan));
		if (enable) {
			regval &= ~AR_SWITCH_TABLE_COM2_ALL;
			regval |= ah->config.ant_ctrl_comm2g_switch_enable;
		}
		REG_RMW_FIELD(ah, AR_PHY_SWITCH_COM_2,
			      AR_SWITCH_TABLE_COM2_ALL, regval);
	}

	ant_div_ctl1 = ah->eep_ops->get_eeprom(ah, EEP_ANT_DIV_CTL1);

	/*
	 * Set MAIN/ALT LNA conf.
	 * Set MAIN/ALT gain_tb.
	 */
	regval = REG_READ(ah, AR_PHY_MC_GAIN_CTRL);
	regval &= (~AR_ANT_DIV_CTRL_ALL);
	regval |= (ant_div_ctl1 & 0x3f) << AR_ANT_DIV_CTRL_ALL_S;
	REG_WRITE(ah, AR_PHY_MC_GAIN_CTRL, regval);

	if (AR_SREV_9485_11_OR_LATER(ah)) {
		/*
		 * Enable LNA diversity.
		 */
		regval = REG_READ(ah, AR_PHY_MC_GAIN_CTRL);
		regval &= ~AR_PHY_ANT_DIV_LNADIV;
		regval |= ((ant_div_ctl1 >> 6) & 0x1) << AR_PHY_ANT_DIV_LNADIV_S;
		if (enable)
			regval |= AR_ANT_DIV_ENABLE;

		REG_WRITE(ah, AR_PHY_MC_GAIN_CTRL, regval);

		/*
		 * Enable fast antenna diversity.
		 */
		regval = REG_READ(ah, AR_PHY_CCK_DETECT);
		regval &= ~AR_FAST_DIV_ENABLE;
		regval |= ((ant_div_ctl1 >> 7) & 0x1) << AR_FAST_DIV_ENABLE_S;
		if (enable)
			regval |= AR_FAST_DIV_ENABLE;

		REG_WRITE(ah, AR_PHY_CCK_DETECT, regval);

		if (pCap->hw_caps & ATH9K_HW_CAP_ANT_DIV_COMB) {
			regval = REG_READ(ah, AR_PHY_MC_GAIN_CTRL);
			regval &= (~(AR_PHY_ANT_DIV_MAIN_LNACONF |
				     AR_PHY_ANT_DIV_ALT_LNACONF |
				     AR_PHY_ANT_DIV_ALT_GAINTB |
				     AR_PHY_ANT_DIV_MAIN_GAINTB));
			/*
			 * Set MAIN to LNA1 and ALT to LNA2 at the
			 * beginning.
			 */
			regval |= (ATH_ANT_DIV_COMB_LNA1 <<
				   AR_PHY_ANT_DIV_MAIN_LNACONF_S);
			regval |= (ATH_ANT_DIV_COMB_LNA2 <<
				   AR_PHY_ANT_DIV_ALT_LNACONF_S);
			REG_WRITE(ah, AR_PHY_MC_GAIN_CTRL, regval);
		}
	} else if (AR_SREV_9565(ah)) {
		if (enable) {
			REG_SET_BIT(ah, AR_PHY_MC_GAIN_CTRL,
				    AR_ANT_DIV_ENABLE);
			REG_SET_BIT(ah, AR_PHY_MC_GAIN_CTRL,
				    (1 << AR_PHY_ANT_SW_RX_PROT_S));
			REG_SET_BIT(ah, AR_PHY_CCK_DETECT,
				    AR_FAST_DIV_ENABLE);
			REG_SET_BIT(ah, AR_PHY_RESTART,
				    AR_PHY_RESTART_ENABLE_DIV_M2FLAG);
			REG_SET_BIT(ah, AR_BTCOEX_WL_LNADIV,
				    AR_BTCOEX_WL_LNADIV_FORCE_ON);
		} else {
			REG_CLR_BIT(ah, AR_PHY_MC_GAIN_CTRL,
				    AR_ANT_DIV_ENABLE);
			REG_CLR_BIT(ah, AR_PHY_MC_GAIN_CTRL,
				    (1 << AR_PHY_ANT_SW_RX_PROT_S));
			REG_CLR_BIT(ah, AR_PHY_CCK_DETECT,
				    AR_FAST_DIV_ENABLE);
			REG_CLR_BIT(ah, AR_PHY_RESTART,
				    AR_PHY_RESTART_ENABLE_DIV_M2FLAG);
			REG_CLR_BIT(ah, AR_BTCOEX_WL_LNADIV,
				    AR_BTCOEX_WL_LNADIV_FORCE_ON);

			regval = REG_READ(ah, AR_PHY_MC_GAIN_CTRL);
			regval &= ~(AR_PHY_ANT_DIV_MAIN_LNACONF |
				    AR_PHY_ANT_DIV_ALT_LNACONF |
				    AR_PHY_ANT_DIV_MAIN_GAINTB |
				    AR_PHY_ANT_DIV_ALT_GAINTB);
			regval |= (ATH_ANT_DIV_COMB_LNA1 <<
				   AR_PHY_ANT_DIV_MAIN_LNACONF_S);
			regval |= (ATH_ANT_DIV_COMB_LNA2 <<
				   AR_PHY_ANT_DIV_ALT_LNACONF_S);
			REG_WRITE(ah, AR_PHY_MC_GAIN_CTRL, regval);
		}
	}
}

#endif

static int ar9003_hw_fast_chan_change(struct ath_hw *ah,
				      struct ath9k_channel *chan,
				      u8 *ini_reloaded)
{
	unsigned int regWrites = 0;
	u32 modesIndex;

	if (IS_CHAN_5GHZ(chan))
		modesIndex = IS_CHAN_HT40(chan) ? 2 : 1;
	else
		modesIndex = IS_CHAN_HT40(chan) ? 3 : 4;

	if (modesIndex == ah->modes_index) {
		*ini_reloaded = false;
		goto set_rfmode;
	}

	ar9003_hw_prog_ini(ah, &ah->iniSOC[ATH_INI_POST], modesIndex);
	ar9003_hw_prog_ini(ah, &ah->iniMac[ATH_INI_POST], modesIndex);
	ar9003_hw_prog_ini(ah, &ah->iniBB[ATH_INI_POST], modesIndex);
	ar9003_hw_prog_ini(ah, &ah->iniRadio[ATH_INI_POST], modesIndex);

	if (AR_SREV_9462_20_OR_LATER(ah))
		ar9003_hw_prog_ini(ah, &ah->ini_radio_post_sys2ant,
				   modesIndex);

	REG_WRITE_ARRAY(&ah->iniModesTxGain, modesIndex, regWrites);

	if (AR_SREV_9462_20_OR_LATER(ah)) {
		/*
		 * CUS217 mix LNA mode.
		 */
		if (ar9003_hw_get_rx_gain_idx(ah) == 2) {
			REG_WRITE_ARRAY(&ah->ini_modes_rxgain_bb_core,
					1, regWrites);
			REG_WRITE_ARRAY(&ah->ini_modes_rxgain_bb_postamble,
					modesIndex, regWrites);
		}
	}

	/*
	 * For 5GHz channels requiring Fast Clock, apply
	 * different modal values.
	 */
	if (IS_CHAN_A_FAST_CLOCK(ah, chan))
		REG_WRITE_ARRAY(&ah->iniModesFastClock, modesIndex, regWrites);

	if (AR_SREV_9565(ah))
		REG_WRITE_ARRAY(&ah->iniModesFastClock, 1, regWrites);

	/*
	 * JAPAN regulatory.
	 */
	if (chan->channel == 2484)
		ar9003_hw_prog_ini(ah, &ah->iniCckfirJapan2484, 1);

	ah->modes_index = modesIndex;
	*ini_reloaded = true;

set_rfmode:
	ar9003_hw_set_rfmode(ah, chan);
	return 0;
}

static void ar9003_hw_spectral_scan_config(struct ath_hw *ah,
					   struct ath_spec_scan *param)
{
	u8 count;

	if (!param->enabled) {
		REG_CLR_BIT(ah, AR_PHY_SPECTRAL_SCAN,
			    AR_PHY_SPECTRAL_SCAN_ENABLE);
		return;
	}

	REG_SET_BIT(ah, AR_PHY_RADAR_0, AR_PHY_RADAR_0_FFT_ENA);
	REG_SET_BIT(ah, AR_PHY_SPECTRAL_SCAN, AR_PHY_SPECTRAL_SCAN_ENABLE);

	/* on AR93xx and newer, count = 0 will make the the chip send
	 * spectral samples endlessly. Check if this really was intended,
	 * and fix otherwise.
	 */
	count = param->count;
	if (param->endless)
		count = 0;
	else if (param->count == 0)
		count = 1;

	if (param->short_repeat)
		REG_SET_BIT(ah, AR_PHY_SPECTRAL_SCAN,
			    AR_PHY_SPECTRAL_SCAN_SHORT_REPEAT);
	else
		REG_CLR_BIT(ah, AR_PHY_SPECTRAL_SCAN,
			    AR_PHY_SPECTRAL_SCAN_SHORT_REPEAT);

	REG_RMW_FIELD(ah, AR_PHY_SPECTRAL_SCAN,
		      AR_PHY_SPECTRAL_SCAN_COUNT, count);
	REG_RMW_FIELD(ah, AR_PHY_SPECTRAL_SCAN,
		      AR_PHY_SPECTRAL_SCAN_PERIOD, param->period);
	REG_RMW_FIELD(ah, AR_PHY_SPECTRAL_SCAN,
		      AR_PHY_SPECTRAL_SCAN_FFT_PERIOD, param->fft_period);

	return;
}

static void ar9003_hw_spectral_scan_trigger(struct ath_hw *ah)
{
	/* Activate spectral scan */
	REG_SET_BIT(ah, AR_PHY_SPECTRAL_SCAN,
		    AR_PHY_SPECTRAL_SCAN_ACTIVE);
}

static void ar9003_hw_spectral_scan_wait(struct ath_hw *ah)
{
	struct ath_common *common = ath9k_hw_common(ah);

	/* Poll for spectral scan complete */
	if (!ath9k_hw_wait(ah, AR_PHY_SPECTRAL_SCAN,
			   AR_PHY_SPECTRAL_SCAN_ACTIVE,
			   0, AH_WAIT_TIMEOUT)) {
		ath_err(common, "spectral scan wait failed\n");
		return;
	}
}

static void ar9003_hw_tx99_start(struct ath_hw *ah, u32 qnum)
{
	REG_SET_BIT(ah, AR_PHY_TEST, PHY_AGC_CLR);
	REG_SET_BIT(ah, 0x9864, 0x7f000);
	REG_SET_BIT(ah, 0x9924, 0x7f00fe);
	REG_CLR_BIT(ah, AR_DIAG_SW, AR_DIAG_RX_DIS);
	REG_WRITE(ah, AR_CR, AR_CR_RXD);
	REG_WRITE(ah, AR_DLCL_IFS(qnum), 0);
	REG_WRITE(ah, AR_D_GBL_IFS_SIFS, 20); /* 50 OK */
	REG_WRITE(ah, AR_D_GBL_IFS_EIFS, 20);
	REG_WRITE(ah, AR_TIME_OUT, 0x00000400);
	REG_WRITE(ah, AR_DRETRY_LIMIT(qnum), 0xffffffff);
	REG_SET_BIT(ah, AR_QMISC(qnum), AR_Q_MISC_DCU_EARLY_TERM_REQ);
}

static void ar9003_hw_tx99_stop(struct ath_hw *ah)
{
	REG_CLR_BIT(ah, AR_PHY_TEST, PHY_AGC_CLR);
	REG_SET_BIT(ah, AR_DIAG_SW, AR_DIAG_RX_DIS);
}

static void ar9003_hw_tx99_set_txpower(struct ath_hw *ah, u8 txpower)
{
	static s16 p_pwr_array[ar9300RateSize] = { 0 };
	unsigned int i;

	if (txpower <= MAX_RATE_POWER) {
		for (i = 0; i < ar9300RateSize; i++)
			p_pwr_array[i] = txpower;
	} else {
		for (i = 0; i < ar9300RateSize; i++)
			p_pwr_array[i] = MAX_RATE_POWER;
	}

	REG_WRITE(ah, 0xa458, 0);

	REG_WRITE(ah, 0xa3c0,
		  ATH9K_POW_SM(p_pwr_array[ALL_TARGET_LEGACY_6_24], 24) |
		  ATH9K_POW_SM(p_pwr_array[ALL_TARGET_LEGACY_6_24], 16) |
		  ATH9K_POW_SM(p_pwr_array[ALL_TARGET_LEGACY_6_24],  8) |
		  ATH9K_POW_SM(p_pwr_array[ALL_TARGET_LEGACY_6_24],  0));
	REG_WRITE(ah, 0xa3c4,
		  ATH9K_POW_SM(p_pwr_array[ALL_TARGET_LEGACY_54],  24) |
		  ATH9K_POW_SM(p_pwr_array[ALL_TARGET_LEGACY_48],  16) |
		  ATH9K_POW_SM(p_pwr_array[ALL_TARGET_LEGACY_36],   8) |
		  ATH9K_POW_SM(p_pwr_array[ALL_TARGET_LEGACY_6_24], 0));
	REG_WRITE(ah, 0xa3c8,
		  ATH9K_POW_SM(p_pwr_array[ALL_TARGET_LEGACY_1L_5L], 24) |
		  ATH9K_POW_SM(p_pwr_array[ALL_TARGET_LEGACY_1L_5L], 16) |
		  ATH9K_POW_SM(p_pwr_array[ALL_TARGET_LEGACY_1L_5L],  0));
	REG_WRITE(ah, 0xa3cc,
		  ATH9K_POW_SM(p_pwr_array[ALL_TARGET_LEGACY_11S],   24) |
		  ATH9K_POW_SM(p_pwr_array[ALL_TARGET_LEGACY_11L],   16) |
		  ATH9K_POW_SM(p_pwr_array[ALL_TARGET_LEGACY_5S],     8) |
		  ATH9K_POW_SM(p_pwr_array[ALL_TARGET_LEGACY_1L_5L],  0));
	REG_WRITE(ah, 0xa3d0,
		  ATH9K_POW_SM(p_pwr_array[ALL_TARGET_HT20_5],  24) |
		  ATH9K_POW_SM(p_pwr_array[ALL_TARGET_HT20_4],  16) |
		  ATH9K_POW_SM(p_pwr_array[ALL_TARGET_HT20_1_3_9_11_17_19], 8)|
		  ATH9K_POW_SM(p_pwr_array[ALL_TARGET_HT20_0_8_16], 0));
	REG_WRITE(ah, 0xa3d4,
		  ATH9K_POW_SM(p_pwr_array[ALL_TARGET_HT20_13], 24) |
		  ATH9K_POW_SM(p_pwr_array[ALL_TARGET_HT20_12], 16) |
		  ATH9K_POW_SM(p_pwr_array[ALL_TARGET_HT20_7],   8) |
		  ATH9K_POW_SM(p_pwr_array[ALL_TARGET_HT20_6],   0));
	REG_WRITE(ah, 0xa3e4,
		  ATH9K_POW_SM(p_pwr_array[ALL_TARGET_HT20_21], 24) |
		  ATH9K_POW_SM(p_pwr_array[ALL_TARGET_HT20_20], 16) |
		  ATH9K_POW_SM(p_pwr_array[ALL_TARGET_HT20_15],  8) |
		  ATH9K_POW_SM(p_pwr_array[ALL_TARGET_HT20_14],  0));
	REG_WRITE(ah, 0xa3e8,
		  ATH9K_POW_SM(p_pwr_array[ALL_TARGET_HT40_23], 24) |
		  ATH9K_POW_SM(p_pwr_array[ALL_TARGET_HT40_22], 16) |
		  ATH9K_POW_SM(p_pwr_array[ALL_TARGET_HT20_23],  8) |
		  ATH9K_POW_SM(p_pwr_array[ALL_TARGET_HT20_22],  0));
	REG_WRITE(ah, 0xa3d8,
		  ATH9K_POW_SM(p_pwr_array[ALL_TARGET_HT40_5], 24) |
		  ATH9K_POW_SM(p_pwr_array[ALL_TARGET_HT40_4], 16) |
		  ATH9K_POW_SM(p_pwr_array[ALL_TARGET_HT40_1_3_9_11_17_19], 8) |
		  ATH9K_POW_SM(p_pwr_array[ALL_TARGET_HT40_0_8_16], 0));
	REG_WRITE(ah, 0xa3dc,
		  ATH9K_POW_SM(p_pwr_array[ALL_TARGET_HT40_13], 24) |
		  ATH9K_POW_SM(p_pwr_array[ALL_TARGET_HT40_12], 16) |
		  ATH9K_POW_SM(p_pwr_array[ALL_TARGET_HT40_7],   8) |
		  ATH9K_POW_SM(p_pwr_array[ALL_TARGET_HT40_6],   0));
	REG_WRITE(ah, 0xa3ec,
		  ATH9K_POW_SM(p_pwr_array[ALL_TARGET_HT40_21], 24) |
		  ATH9K_POW_SM(p_pwr_array[ALL_TARGET_HT40_20], 16) |
		  ATH9K_POW_SM(p_pwr_array[ALL_TARGET_HT40_15],  8) |
		  ATH9K_POW_SM(p_pwr_array[ALL_TARGET_HT40_14],  0));
}

void ar9003_hw_attach_phy_ops(struct ath_hw *ah)
{
	struct ath_hw_private_ops *priv_ops = ath9k_hw_private_ops(ah);
	struct ath_hw_ops *ops = ath9k_hw_ops(ah);
	static const u32 ar9300_cca_regs[6] = {
		AR_PHY_CCA_0,
		AR_PHY_CCA_1,
		AR_PHY_CCA_2,
		AR_PHY_EXT_CCA,
		AR_PHY_EXT_CCA_1,
		AR_PHY_EXT_CCA_2,
	};

	priv_ops->rf_set_freq = ar9003_hw_set_channel;
	priv_ops->spur_mitigate_freq = ar9003_hw_spur_mitigate;
	priv_ops->compute_pll_control = ar9003_hw_compute_pll_control;
	priv_ops->set_channel_regs = ar9003_hw_set_channel_regs;
	priv_ops->init_bb = ar9003_hw_init_bb;
	priv_ops->process_ini = ar9003_hw_process_ini;
	priv_ops->set_rfmode = ar9003_hw_set_rfmode;
	priv_ops->mark_phy_inactive = ar9003_hw_mark_phy_inactive;
	priv_ops->set_delta_slope = ar9003_hw_set_delta_slope;
	priv_ops->rfbus_req = ar9003_hw_rfbus_req;
	priv_ops->rfbus_done = ar9003_hw_rfbus_done;
	priv_ops->ani_control = ar9003_hw_ani_control;
	priv_ops->do_getnf = ar9003_hw_do_getnf;
	priv_ops->ani_cache_ini_regs = ar9003_hw_ani_cache_ini_regs;
	priv_ops->set_radar_params = ar9003_hw_set_radar_params;
	priv_ops->fast_chan_change = ar9003_hw_fast_chan_change;

	ops->antdiv_comb_conf_get = ar9003_hw_antdiv_comb_conf_get;
	ops->antdiv_comb_conf_set = ar9003_hw_antdiv_comb_conf_set;
	ops->spectral_scan_config = ar9003_hw_spectral_scan_config;
	ops->spectral_scan_trigger = ar9003_hw_spectral_scan_trigger;
	ops->spectral_scan_wait = ar9003_hw_spectral_scan_wait;

#ifdef CONFIG_ATH9K_BTCOEX_SUPPORT
	ops->set_bt_ant_diversity = ar9003_hw_set_bt_ant_diversity;
#endif
	ops->tx99_start = ar9003_hw_tx99_start;
	ops->tx99_stop = ar9003_hw_tx99_stop;
	ops->tx99_set_txpower = ar9003_hw_tx99_set_txpower;

	ar9003_hw_set_nf_limits(ah);
	ar9003_hw_set_radar_conf(ah);
	memcpy(ah->nf_regs, ar9300_cca_regs, sizeof(ah->nf_regs));
}

/*
 * Baseband Watchdog signatures:
 *
 * 0x04000539: BB hang when operating in HT40 DFS Channel.
 *             Full chip reset is not required, but a recovery
 *             mechanism is needed.
 *
 * 0x1300000a: Related to CAC deafness.
 *             Chip reset is not required.
 *
 * 0x0400000a: Related to CAC deafness.
 *             Full chip reset is required.
 *
 * 0x04000b09: RX state machine gets into an illegal state
 *             when a packet with unsupported rate is received.
 *             Full chip reset is required and PHY_RESTART has
 *             to be disabled.
 *
 * 0x04000409: Packet stuck on receive.
 *             Full chip reset is required for all chips except AR9340.
 */

/*
 * ar9003_hw_bb_watchdog_check(): Returns true if a chip reset is required.
 */
bool ar9003_hw_bb_watchdog_check(struct ath_hw *ah)
{
	u32 val;

	switch(ah->bb_watchdog_last_status) {
	case 0x04000539:
		val = REG_READ(ah, AR_PHY_RADAR_0);
		val &= (~AR_PHY_RADAR_0_FIRPWR);
		val |= SM(0x7f, AR_PHY_RADAR_0_FIRPWR);
		REG_WRITE(ah, AR_PHY_RADAR_0, val);
		udelay(1);
		val = REG_READ(ah, AR_PHY_RADAR_0);
		val &= ~AR_PHY_RADAR_0_FIRPWR;
		val |= SM(AR9300_DFS_FIRPWR, AR_PHY_RADAR_0_FIRPWR);
		REG_WRITE(ah, AR_PHY_RADAR_0, val);

		return false;
	case 0x1300000a:
		return false;
	case 0x0400000a:
	case 0x04000b09:
		return true;
	case 0x04000409:
		if (AR_SREV_9340(ah) || AR_SREV_9531(ah))
			return false;
		else
			return true;
	default:
		/*
		 * For any other unknown signatures, do a
		 * full chip reset.
		 */
		return true;
	}
}
EXPORT_SYMBOL(ar9003_hw_bb_watchdog_check);

void ar9003_hw_bb_watchdog_config(struct ath_hw *ah)
{
	struct ath_common *common = ath9k_hw_common(ah);
	u32 idle_tmo_ms = ah->bb_watchdog_timeout_ms;
	u32 val, idle_count;

	if (!idle_tmo_ms) {
		/* disable IRQ, disable chip-reset for BB panic */
		REG_WRITE(ah, AR_PHY_WATCHDOG_CTL_2,
			  REG_READ(ah, AR_PHY_WATCHDOG_CTL_2) &
			  ~(AR_PHY_WATCHDOG_RST_ENABLE |
			    AR_PHY_WATCHDOG_IRQ_ENABLE));

		/* disable watchdog in non-IDLE mode, disable in IDLE mode */
		REG_WRITE(ah, AR_PHY_WATCHDOG_CTL_1,
			  REG_READ(ah, AR_PHY_WATCHDOG_CTL_1) &
			  ~(AR_PHY_WATCHDOG_NON_IDLE_ENABLE |
			    AR_PHY_WATCHDOG_IDLE_ENABLE));

		ath_dbg(common, RESET, "Disabled BB Watchdog\n");
		return;
	}

	/* enable IRQ, disable chip-reset for BB watchdog */
	val = REG_READ(ah, AR_PHY_WATCHDOG_CTL_2) & AR_PHY_WATCHDOG_CNTL2_MASK;
	REG_WRITE(ah, AR_PHY_WATCHDOG_CTL_2,
		  (val | AR_PHY_WATCHDOG_IRQ_ENABLE) &
		  ~AR_PHY_WATCHDOG_RST_ENABLE);

	/* bound limit to 10 secs */
	if (idle_tmo_ms > 10000)
		idle_tmo_ms = 10000;

	/*
	 * The time unit for watchdog event is 2^15 44/88MHz cycles.
	 *
	 * For HT20 we have a time unit of 2^15/44 MHz = .74 ms per tick
	 * For HT40 we have a time unit of 2^15/88 MHz = .37 ms per tick
	 *
	 * Given we use fast clock now in 5 GHz, these time units should
	 * be common for both 2 GHz and 5 GHz.
	 */
	idle_count = (100 * idle_tmo_ms) / 74;
	if (ah->curchan && IS_CHAN_HT40(ah->curchan))
		idle_count = (100 * idle_tmo_ms) / 37;

	/*
	 * enable watchdog in non-IDLE mode, disable in IDLE mode,
	 * set idle time-out.
	 */
	REG_WRITE(ah, AR_PHY_WATCHDOG_CTL_1,
		  AR_PHY_WATCHDOG_NON_IDLE_ENABLE |
		  AR_PHY_WATCHDOG_IDLE_MASK |
		  (AR_PHY_WATCHDOG_NON_IDLE_MASK & (idle_count << 2)));

	ath_dbg(common, RESET, "Enabled BB Watchdog timeout (%u ms)\n",
		idle_tmo_ms);
}

void ar9003_hw_bb_watchdog_read(struct ath_hw *ah)
{
	/*
	 * we want to avoid printing in ISR context so we save the
	 * watchdog status to be printed later in bottom half context.
	 */
	ah->bb_watchdog_last_status = REG_READ(ah, AR_PHY_WATCHDOG_STATUS);

	/*
	 * the watchdog timer should reset on status read but to be sure
	 * sure we write 0 to the watchdog status bit.
	 */
	REG_WRITE(ah, AR_PHY_WATCHDOG_STATUS,
		  ah->bb_watchdog_last_status & ~AR_PHY_WATCHDOG_STATUS_CLR);
}

void ar9003_hw_bb_watchdog_dbg_info(struct ath_hw *ah)
{
	struct ath_common *common = ath9k_hw_common(ah);
	u32 status;

	if (likely(!(common->debug_mask & ATH_DBG_RESET)))
		return;

	status = ah->bb_watchdog_last_status;
	ath_dbg(common, RESET,
		"\n==== BB update: BB status=0x%08x ====\n", status);
	ath_dbg(common, RESET,
		"** BB state: wd=%u det=%u rdar=%u rOFDM=%d rCCK=%u tOFDM=%u tCCK=%u agc=%u src=%u **\n",
		MS(status, AR_PHY_WATCHDOG_INFO),
		MS(status, AR_PHY_WATCHDOG_DET_HANG),
		MS(status, AR_PHY_WATCHDOG_RADAR_SM),
		MS(status, AR_PHY_WATCHDOG_RX_OFDM_SM),
		MS(status, AR_PHY_WATCHDOG_RX_CCK_SM),
		MS(status, AR_PHY_WATCHDOG_TX_OFDM_SM),
		MS(status, AR_PHY_WATCHDOG_TX_CCK_SM),
		MS(status, AR_PHY_WATCHDOG_AGC_SM),
		MS(status, AR_PHY_WATCHDOG_SRCH_SM));

	ath_dbg(common, RESET, "** BB WD cntl: cntl1=0x%08x cntl2=0x%08x **\n",
		REG_READ(ah, AR_PHY_WATCHDOG_CTL_1),
		REG_READ(ah, AR_PHY_WATCHDOG_CTL_2));
	ath_dbg(common, RESET, "** BB mode: BB_gen_controls=0x%08x **\n",
		REG_READ(ah, AR_PHY_GEN_CTRL));

#define PCT(_field) (common->cc_survey._field * 100 / common->cc_survey.cycles)
	if (common->cc_survey.cycles)
		ath_dbg(common, RESET,
			"** BB busy times: rx_clear=%d%%, rx_frame=%d%%, tx_frame=%d%% **\n",
			PCT(rx_busy), PCT(rx_frame), PCT(tx_frame));

	ath_dbg(common, RESET, "==== BB update: done ====\n\n");
}
EXPORT_SYMBOL(ar9003_hw_bb_watchdog_dbg_info);

void ar9003_hw_disable_phy_restart(struct ath_hw *ah)
{
	u8 result;
	u32 val;

	/* While receiving unsupported rate frame rx state machine
	 * gets into a state 0xb and if phy_restart happens in that
	 * state, BB would go hang. If RXSM is in 0xb state after
	 * first bb panic, ensure to disable the phy_restart.
	 */
	result = MS(ah->bb_watchdog_last_status, AR_PHY_WATCHDOG_RX_OFDM_SM);

	if ((result == 0xb) || ah->bb_hang_rx_ofdm) {
		ah->bb_hang_rx_ofdm = true;
		val = REG_READ(ah, AR_PHY_RESTART);
		val &= ~AR_PHY_RESTART_ENA;
		REG_WRITE(ah, AR_PHY_RESTART, val);
	}
}
EXPORT_SYMBOL(ar9003_hw_disable_phy_restart);<|MERGE_RESOLUTION|>--- conflicted
+++ resolved
@@ -600,12 +600,6 @@
 
 	if ((ah->caps.hw_caps & ATH9K_HW_CAP_APM) && (tx == 0x7))
 		tx = 3;
-<<<<<<< HEAD
-	else if (AR_SREV_9462(ah))
-		/* xxx only when MCI support is enabled */
-		tx = 3;
-=======
->>>>>>> c3ade0e0
 
 	REG_WRITE(ah, AR_SELFGEN_MASK, tx);
 }
