--- conflicted
+++ resolved
@@ -2538,35 +2538,11 @@
 {
 	u8 rfcsr;
 
-<<<<<<< HEAD
-	/*
-	 * First check if temperature compensation is supported.
-	 */
-	rt2x00_eeprom_read(rt2x00dev, EEPROM_NIC_CONF1, &eeprom);
-	if (!rt2x00_get_field16(eeprom, EEPROM_NIC_CONF1_EXTERNAL_TX_ALC))
-		return 0;
-
-	/*
-	 * Read TSSI boundaries for temperature compensation from
-	 * the EEPROM.
-	 *
-	 * Array idx               0    1    2    3    4    5    6    7    8
-	 * Matching Delta value   -4   -3   -2   -1    0   +1   +2   +3   +4
-	 * Example TSSI bounds  0xF0 0xD0 0xB5 0xA0 0x88 0x45 0x25 0x15 0x00
-	 */
-	if (rt2x00dev->curr_band == IEEE80211_BAND_2GHZ) {
-		rt2x00_eeprom_read(rt2x00dev, EEPROM_TSSI_BOUND_BG1, &eeprom);
-		tssi_bounds[0] = rt2x00_get_field16(eeprom,
-					EEPROM_TSSI_BOUND_BG1_MINUS4);
-		tssi_bounds[1] = rt2x00_get_field16(eeprom,
-					EEPROM_TSSI_BOUND_BG1_MINUS3);
-=======
 	rt2800_rfcsr_write(rt2x00dev, 8, rf->rf1);
 	rt2800_rfcsr_write(rt2x00dev, 9, rf->rf3);
 	rt2800_rfcsr_read(rt2x00dev, 11, &rfcsr);
 	rt2x00_set_field8(&rfcsr, RFCSR11_R, rf->rf2);
 	rt2800_rfcsr_write(rt2x00dev, 11, rfcsr);
->>>>>>> c3ade0e0
 
 	rt2800_rfcsr_read(rt2x00dev, 49, &rfcsr);
 	if (info->default_power1 > POWER_BOUND)
@@ -2622,18 +2598,10 @@
 	rt2x00_set_field8(&rfcsr, RFCSR1_RX0_PD, 1);
 	rt2x00_set_field8(&rfcsr, RFCSR1_TX0_PD, 1);
 
-<<<<<<< HEAD
-	/*
-	 * Check if temperature compensation is supported.
-	 */
-	if (tssi_bounds[4] == 0xff || step == 0xff)
-		return 0;
-=======
 	if ( rt2x00dev->default_ant.tx_chain_num == 2 )
 		rt2x00_set_field8(&rfcsr, RFCSR1_TX1_PD, 1);
 	else
 		rt2x00_set_field8(&rfcsr, RFCSR1_TX1_PD, 0);
->>>>>>> c3ade0e0
 
 	if ( rt2x00dev->default_ant.rx_chain_num == 2 )
 		rt2x00_set_field8(&rfcsr, RFCSR1_RX1_PD, 1);
@@ -7502,13 +7470,9 @@
 	    IEEE80211_HW_SUPPORTS_PS |
 	    IEEE80211_HW_PS_NULLFUNC_STACK |
 	    IEEE80211_HW_AMPDU_AGGREGATION |
-<<<<<<< HEAD
-	    IEEE80211_HW_TEARDOWN_AGGR_ON_BAR_FAIL;
-=======
 	    IEEE80211_HW_REPORTS_TX_ACK_STATUS |
 	    IEEE80211_HW_SUPPORTS_HT_CCK_RATES;
 
->>>>>>> c3ade0e0
 	/*
 	 * Don't set IEEE80211_HW_HOST_BROADCAST_PS_BUFFERING for USB devices
 	 * unless we are capable of sending the buffered frames out after the
