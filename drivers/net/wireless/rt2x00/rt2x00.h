--- conflicted
+++ resolved
@@ -375,11 +375,7 @@
 	 * for hardware which doesn't support hardware
 	 * sequence counting.
 	 */
-<<<<<<< HEAD
-	atomic_t seqno;
-=======
 	atomic_unchecked_t seqno;
->>>>>>> c3ade0e0
 };
 
 static inline struct rt2x00_intf* vif_to_intf(struct ieee80211_vif *vif)
