--- conflicted
+++ resolved
@@ -250,15 +250,9 @@
 	 * sequence counter given by mac80211.
 	 */
 	if (test_bit(ENTRY_TXD_FIRST_FRAGMENT, &txdesc->flags))
-<<<<<<< HEAD
-		seqno = atomic_add_return(0x10, &intf->seqno);
-	else
-		seqno = atomic_read(&intf->seqno);
-=======
 		seqno = atomic_add_return_unchecked(0x10, &intf->seqno);
 	else
 		seqno = atomic_read_unchecked(&intf->seqno);
->>>>>>> c3ade0e0
 
 	hdr->seq_ctrl &= cpu_to_le16(IEEE80211_SCTL_FRAG);
 	hdr->seq_ctrl |= cpu_to_le16(seqno);
@@ -940,11 +934,7 @@
 	spin_unlock_irqrestore(&queue->index_lock, irqflags);
 }
 
-<<<<<<< HEAD
-void rt2x00queue_pause_queue_nocheck(struct data_queue *queue)
-=======
 static void rt2x00queue_pause_queue_nocheck(struct data_queue *queue)
->>>>>>> c3ade0e0
 {
 	switch (queue->qid) {
 	case QID_AC_VO:
