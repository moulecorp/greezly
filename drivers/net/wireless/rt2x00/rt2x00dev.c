/*
	Copyright (C) 2010 Willow Garage <http://www.willowgarage.com>
	Copyright (C) 2004 - 2010 Ivo van Doorn <IvDoorn@gmail.com>
	<http://rt2x00.serialmonkey.com>

	This program is free software; you can redistribute it and/or modify
	it under the terms of the GNU General Public License as published by
	the Free Software Foundation; either version 2 of the License, or
	(at your option) any later version.

	This program is distributed in the hope that it will be useful,
	but WITHOUT ANY WARRANTY; without even the implied warranty of
	MERCHANTABILITY or FITNESS FOR A PARTICULAR PURPOSE. See the
	GNU General Public License for more details.

	You should have received a copy of the GNU General Public License
	along with this program; if not, see <http://www.gnu.org/licenses/>.
 */

/*
	Module: rt2x00lib
	Abstract: rt2x00 generic device routines.
 */

#include <linux/kernel.h>
#include <linux/module.h>
#include <linux/slab.h>
#include <linux/log2.h>

#include "rt2x00.h"
#include "rt2x00lib.h"

/*
 * Utility functions.
 */
u32 rt2x00lib_get_bssidx(struct rt2x00_dev *rt2x00dev,
			 struct ieee80211_vif *vif)
{
	/*
	 * When in STA mode, bssidx is always 0 otherwise local_address[5]
	 * contains the bss number, see BSS_ID_MASK comments for details.
	 */
	if (rt2x00dev->intf_sta_count)
		return 0;
	return vif->addr[5] & (rt2x00dev->ops->max_ap_intf - 1);
}
EXPORT_SYMBOL_GPL(rt2x00lib_get_bssidx);

/*
 * Radio control handlers.
 */
int rt2x00lib_enable_radio(struct rt2x00_dev *rt2x00dev)
{
	int status;

	/*
	 * Don't enable the radio twice.
	 * And check if the hardware button has been disabled.
	 */
	if (test_bit(DEVICE_STATE_ENABLED_RADIO, &rt2x00dev->flags))
		return 0;

	/*
	 * Initialize all data queues.
	 */
	rt2x00queue_init_queues(rt2x00dev);

	/*
	 * Enable radio.
	 */
	status =
	    rt2x00dev->ops->lib->set_device_state(rt2x00dev, STATE_RADIO_ON);
	if (status)
		return status;

	rt2x00dev->ops->lib->set_device_state(rt2x00dev, STATE_RADIO_IRQ_ON);

	rt2x00leds_led_radio(rt2x00dev, true);
	rt2x00led_led_activity(rt2x00dev, true);

	set_bit(DEVICE_STATE_ENABLED_RADIO, &rt2x00dev->flags);

	/*
	 * Enable queues.
	 */
	rt2x00queue_start_queues(rt2x00dev);
	rt2x00link_start_tuner(rt2x00dev);
	rt2x00link_start_agc(rt2x00dev);
	if (rt2x00_has_cap_vco_recalibration(rt2x00dev))
		rt2x00link_start_vcocal(rt2x00dev);

	/*
	 * Start watchdog monitoring.
	 */
	rt2x00link_start_watchdog(rt2x00dev);

	return 0;
}

void rt2x00lib_disable_radio(struct rt2x00_dev *rt2x00dev)
{
	if (!test_and_clear_bit(DEVICE_STATE_ENABLED_RADIO, &rt2x00dev->flags))
		return;

	/*
	 * Stop watchdog monitoring.
	 */
	rt2x00link_stop_watchdog(rt2x00dev);

	/*
	 * Stop all queues
	 */
	rt2x00link_stop_agc(rt2x00dev);
	if (rt2x00_has_cap_vco_recalibration(rt2x00dev))
		rt2x00link_stop_vcocal(rt2x00dev);
	rt2x00link_stop_tuner(rt2x00dev);
	rt2x00queue_stop_queues(rt2x00dev);
	rt2x00queue_flush_queues(rt2x00dev, true);

	/*
	 * Disable radio.
	 */
	rt2x00dev->ops->lib->set_device_state(rt2x00dev, STATE_RADIO_OFF);
	rt2x00dev->ops->lib->set_device_state(rt2x00dev, STATE_RADIO_IRQ_OFF);
	rt2x00led_led_activity(rt2x00dev, false);
	rt2x00leds_led_radio(rt2x00dev, false);
}

static void rt2x00lib_intf_scheduled_iter(void *data, u8 *mac,
					  struct ieee80211_vif *vif)
{
	struct rt2x00_dev *rt2x00dev = data;
	struct rt2x00_intf *intf = vif_to_intf(vif);

	/*
	 * It is possible the radio was disabled while the work had been
	 * scheduled. If that happens we should return here immediately,
	 * note that in the spinlock protected area above the delayed_flags
	 * have been cleared correctly.
	 */
	if (!test_bit(DEVICE_STATE_ENABLED_RADIO, &rt2x00dev->flags))
		return;

	if (test_and_clear_bit(DELAYED_UPDATE_BEACON, &intf->delayed_flags))
		rt2x00queue_update_beacon(rt2x00dev, vif);
}

static void rt2x00lib_intf_scheduled(struct work_struct *work)
{
	struct rt2x00_dev *rt2x00dev =
	    container_of(work, struct rt2x00_dev, intf_work);

	/*
	 * Iterate over each interface and perform the
	 * requested configurations.
	 */
	ieee80211_iterate_active_interfaces(rt2x00dev->hw,
					    IEEE80211_IFACE_ITER_RESUME_ALL,
					    rt2x00lib_intf_scheduled_iter,
					    rt2x00dev);
}

static void rt2x00lib_autowakeup(struct work_struct *work)
{
	struct rt2x00_dev *rt2x00dev =
	    container_of(work, struct rt2x00_dev, autowakeup_work.work);

	if (!test_bit(DEVICE_STATE_PRESENT, &rt2x00dev->flags))
		return;

	if (rt2x00dev->ops->lib->set_device_state(rt2x00dev, STATE_AWAKE))
		rt2x00_err(rt2x00dev, "Device failed to wakeup\n");
	clear_bit(CONFIG_POWERSAVING, &rt2x00dev->flags);
}

/*
 * Interrupt context handlers.
 */
static void rt2x00lib_bc_buffer_iter(void *data, u8 *mac,
				     struct ieee80211_vif *vif)
{
	struct ieee80211_tx_control control = {};
	struct rt2x00_dev *rt2x00dev = data;
	struct sk_buff *skb;

	/*
	 * Only AP mode interfaces do broad- and multicast buffering
	 */
	if (vif->type != NL80211_IFTYPE_AP)
		return;

	/*
	 * Send out buffered broad- and multicast frames
	 */
	skb = ieee80211_get_buffered_bc(rt2x00dev->hw, vif);
	while (skb) {
		rt2x00mac_tx(rt2x00dev->hw, &control, skb);
		skb = ieee80211_get_buffered_bc(rt2x00dev->hw, vif);
	}
}

static void rt2x00lib_beaconupdate_iter(void *data, u8 *mac,
					struct ieee80211_vif *vif)
{
	struct rt2x00_dev *rt2x00dev = data;

	if (vif->type != NL80211_IFTYPE_AP &&
	    vif->type != NL80211_IFTYPE_ADHOC &&
	    vif->type != NL80211_IFTYPE_MESH_POINT &&
	    vif->type != NL80211_IFTYPE_WDS)
		return;

	/*
	 * Update the beacon without locking. This is safe on PCI devices
	 * as they only update the beacon periodically here. This should
	 * never be called for USB devices.
	 */
	WARN_ON(rt2x00_is_usb(rt2x00dev));
	rt2x00queue_update_beacon_locked(rt2x00dev, vif);
}

void rt2x00lib_beacondone(struct rt2x00_dev *rt2x00dev)
{
	if (!test_bit(DEVICE_STATE_ENABLED_RADIO, &rt2x00dev->flags))
		return;

	/* send buffered bc/mc frames out for every bssid */
	ieee80211_iterate_active_interfaces_atomic(
		rt2x00dev->hw, IEEE80211_IFACE_ITER_RESUME_ALL,
		rt2x00lib_bc_buffer_iter, rt2x00dev);
	/*
	 * Devices with pre tbtt interrupt don't need to update the beacon
	 * here as they will fetch the next beacon directly prior to
	 * transmission.
	 */
	if (rt2x00_has_cap_pre_tbtt_interrupt(rt2x00dev))
		return;

	/* fetch next beacon */
	ieee80211_iterate_active_interfaces_atomic(
		rt2x00dev->hw, IEEE80211_IFACE_ITER_RESUME_ALL,
		rt2x00lib_beaconupdate_iter, rt2x00dev);
}
EXPORT_SYMBOL_GPL(rt2x00lib_beacondone);

void rt2x00lib_pretbtt(struct rt2x00_dev *rt2x00dev)
{
	if (!test_bit(DEVICE_STATE_ENABLED_RADIO, &rt2x00dev->flags))
		return;

	/* fetch next beacon */
	ieee80211_iterate_active_interfaces_atomic(
		rt2x00dev->hw, IEEE80211_IFACE_ITER_RESUME_ALL,
		rt2x00lib_beaconupdate_iter, rt2x00dev);
}
EXPORT_SYMBOL_GPL(rt2x00lib_pretbtt);

void rt2x00lib_dmastart(struct queue_entry *entry)
{
	set_bit(ENTRY_OWNER_DEVICE_DATA, &entry->flags);
	rt2x00queue_index_inc(entry, Q_INDEX);
}
EXPORT_SYMBOL_GPL(rt2x00lib_dmastart);

void rt2x00lib_dmadone(struct queue_entry *entry)
{
	set_bit(ENTRY_DATA_STATUS_PENDING, &entry->flags);
	clear_bit(ENTRY_OWNER_DEVICE_DATA, &entry->flags);
	rt2x00queue_index_inc(entry, Q_INDEX_DMA_DONE);
}
EXPORT_SYMBOL_GPL(rt2x00lib_dmadone);

static inline int rt2x00lib_txdone_bar_status(struct queue_entry *entry)
{
	struct rt2x00_dev *rt2x00dev = entry->queue->rt2x00dev;
	struct ieee80211_bar *bar = (void *) entry->skb->data;
	struct rt2x00_bar_list_entry *bar_entry;
	int ret;

	if (likely(!ieee80211_is_back_req(bar->frame_control)))
		return 0;

	/*
	 * Unlike all other frames, the status report for BARs does
	 * not directly come from the hardware as it is incapable of
	 * matching a BA to a previously send BAR. The hardware will
	 * report all BARs as if they weren't acked at all.
	 *
	 * Instead the RX-path will scan for incoming BAs and set the
	 * block_acked flag if it sees one that was likely caused by
	 * a BAR from us.
	 *
	 * Remove remaining BARs here and return their status for
	 * TX done processing.
	 */
	ret = 0;
	rcu_read_lock();
	list_for_each_entry_rcu(bar_entry, &rt2x00dev->bar_list, list) {
		if (bar_entry->entry != entry)
			continue;

		spin_lock_bh(&rt2x00dev->bar_list_lock);
		/* Return whether this BAR was blockacked or not */
		ret = bar_entry->block_acked;
		/* Remove the BAR from our checklist */
		list_del_rcu(&bar_entry->list);
		spin_unlock_bh(&rt2x00dev->bar_list_lock);
		kfree_rcu(bar_entry, head);

		break;
	}
	rcu_read_unlock();

	return ret;
}

void rt2x00lib_txdone(struct queue_entry *entry,
		      struct txdone_entry_desc *txdesc)
{
	struct rt2x00_dev *rt2x00dev = entry->queue->rt2x00dev;
	struct ieee80211_tx_info *tx_info = IEEE80211_SKB_CB(entry->skb);
	struct skb_frame_desc *skbdesc = get_skb_frame_desc(entry->skb);
	unsigned int header_length, i;
	u8 rate_idx, rate_flags, retry_rates;
	u8 skbdesc_flags = skbdesc->flags;
	bool success;

	/*
	 * Unmap the skb.
	 */
	rt2x00queue_unmap_skb(entry);

	/*
	 * Remove the extra tx headroom from the skb.
	 */
	skb_pull(entry->skb, rt2x00dev->extra_tx_headroom);

	/*
	 * Signal that the TX descriptor is no longer in the skb.
	 */
	skbdesc->flags &= ~SKBDESC_DESC_IN_SKB;

	/*
	 * Determine the length of 802.11 header.
	 */
	header_length = ieee80211_get_hdrlen_from_skb(entry->skb);

	/*
	 * Remove L2 padding which was added during
	 */
	if (test_bit(REQUIRE_L2PAD, &rt2x00dev->cap_flags))
		rt2x00queue_remove_l2pad(entry->skb, header_length);

	/*
	 * If the IV/EIV data was stripped from the frame before it was
	 * passed to the hardware, we should now reinsert it again because
	 * mac80211 will expect the same data to be present it the
	 * frame as it was passed to us.
	 */
	if (rt2x00_has_cap_hw_crypto(rt2x00dev))
		rt2x00crypto_tx_insert_iv(entry->skb, header_length);

	/*
	 * Send frame to debugfs immediately, after this call is completed
	 * we are going to overwrite the skb->cb array.
	 */
	rt2x00debug_dump_frame(rt2x00dev, DUMP_FRAME_TXDONE, entry->skb);

	/*
	 * Determine if the frame has been successfully transmitted and
	 * remove BARs from our check list while checking for their
	 * TX status.
	 */
	success =
	    rt2x00lib_txdone_bar_status(entry) ||
	    test_bit(TXDONE_SUCCESS, &txdesc->flags) ||
	    test_bit(TXDONE_UNKNOWN, &txdesc->flags);

	/*
	 * Update TX statistics.
	 */
	rt2x00dev->link.qual.tx_success += success;
	rt2x00dev->link.qual.tx_failed += !success;

	rate_idx = skbdesc->tx_rate_idx;
	rate_flags = skbdesc->tx_rate_flags;
	retry_rates = test_bit(TXDONE_FALLBACK, &txdesc->flags) ?
	    (txdesc->retry + 1) : 1;

	/*
	 * Initialize TX status
	 */
	memset(&tx_info->status, 0, sizeof(tx_info->status));
	tx_info->status.ack_signal = 0;

	/*
	 * Frame was send with retries, hardware tried
	 * different rates to send out the frame, at each
	 * retry it lowered the rate 1 step except when the
	 * lowest rate was used.
	 */
	for (i = 0; i < retry_rates && i < IEEE80211_TX_MAX_RATES; i++) {
		tx_info->status.rates[i].idx = rate_idx - i;
		tx_info->status.rates[i].flags = rate_flags;

		if (rate_idx - i == 0) {
			/*
			 * The lowest rate (index 0) was used until the
			 * number of max retries was reached.
			 */
			tx_info->status.rates[i].count = retry_rates - i;
			i++;
			break;
		}
		tx_info->status.rates[i].count = 1;
	}
	if (i < (IEEE80211_TX_MAX_RATES - 1))
		tx_info->status.rates[i].idx = -1; /* terminate */

	if (!(tx_info->flags & IEEE80211_TX_CTL_NO_ACK)) {
		if (success)
			tx_info->flags |= IEEE80211_TX_STAT_ACK;
		else
			rt2x00dev->low_level_stats.dot11ACKFailureCount++;
	}

	/*
	 * Every single frame has it's own tx status, hence report
	 * every frame as ampdu of size 1.
	 *
	 * TODO: if we can find out how many frames were aggregated
	 * by the hw we could provide the real ampdu_len to mac80211
	 * which would allow the rc algorithm to better decide on
	 * which rates are suitable.
	 */
	if (test_bit(TXDONE_AMPDU, &txdesc->flags) ||
	    tx_info->flags & IEEE80211_TX_CTL_AMPDU) {
		tx_info->flags |= IEEE80211_TX_STAT_AMPDU;
		tx_info->status.ampdu_len = 1;
		tx_info->status.ampdu_ack_len = success ? 1 : 0;

		if (!success)
			tx_info->flags |= IEEE80211_TX_STAT_AMPDU_NO_BACK;
	}

	if (rate_flags & IEEE80211_TX_RC_USE_RTS_CTS) {
		if (success)
			rt2x00dev->low_level_stats.dot11RTSSuccessCount++;
		else
			rt2x00dev->low_level_stats.dot11RTSFailureCount++;
	}

	/*
	 * Only send the status report to mac80211 when it's a frame
	 * that originated in mac80211. If this was a extra frame coming
	 * through a mac80211 library call (RTS/CTS) then we should not
	 * send the status report back.
	 */
	if (!(skbdesc_flags & SKBDESC_NOT_MAC80211)) {
		if (test_bit(REQUIRE_TASKLET_CONTEXT, &rt2x00dev->cap_flags))
			ieee80211_tx_status(rt2x00dev->hw, entry->skb);
		else
			ieee80211_tx_status_ni(rt2x00dev->hw, entry->skb);
	} else
		dev_kfree_skb_any(entry->skb);

	/*
	 * Make this entry available for reuse.
	 */
	entry->skb = NULL;
	entry->flags = 0;

	rt2x00dev->ops->lib->clear_entry(entry);

	rt2x00queue_index_inc(entry, Q_INDEX_DONE);

	/*
	 * If the data queue was below the threshold before the txdone
	 * handler we must make sure the packet queue in the mac80211 stack
	 * is reenabled when the txdone handler has finished. This has to be
	 * serialized with rt2x00mac_tx(), otherwise we can wake up queue
	 * before it was stopped.
	 */
	spin_lock_bh(&entry->queue->tx_lock);
	if (!rt2x00queue_threshold(entry->queue))
		rt2x00queue_unpause_queue(entry->queue);
	spin_unlock_bh(&entry->queue->tx_lock);
}
EXPORT_SYMBOL_GPL(rt2x00lib_txdone);

void rt2x00lib_txdone_noinfo(struct queue_entry *entry, u32 status)
{
	struct txdone_entry_desc txdesc;

	txdesc.flags = 0;
	__set_bit(status, &txdesc.flags);
	txdesc.retry = 0;

	rt2x00lib_txdone(entry, &txdesc);
}
EXPORT_SYMBOL_GPL(rt2x00lib_txdone_noinfo);

static u8 *rt2x00lib_find_ie(u8 *data, unsigned int len, u8 ie)
{
	struct ieee80211_mgmt *mgmt = (void *)data;
	u8 *pos, *end;

	pos = (u8 *)mgmt->u.beacon.variable;
	end = data + len;
	while (pos < end) {
		if (pos + 2 + pos[1] > end)
			return NULL;

		if (pos[0] == ie)
			return pos;

		pos += 2 + pos[1];
	}

	return NULL;
}

static void rt2x00lib_sleep(struct work_struct *work)
{
	struct rt2x00_dev *rt2x00dev =
	    container_of(work, struct rt2x00_dev, sleep_work);

	if (!test_bit(DEVICE_STATE_PRESENT, &rt2x00dev->flags))
		return;

	/*
	 * Check again is powersaving is enabled, to prevent races from delayed
	 * work execution.
	 */
	if (!test_bit(CONFIG_POWERSAVING, &rt2x00dev->flags))
		rt2x00lib_config(rt2x00dev, &rt2x00dev->hw->conf,
				 IEEE80211_CONF_CHANGE_PS);
}

static void rt2x00lib_rxdone_check_ba(struct rt2x00_dev *rt2x00dev,
				      struct sk_buff *skb,
				      struct rxdone_entry_desc *rxdesc)
{
	struct rt2x00_bar_list_entry *entry;
	struct ieee80211_bar *ba = (void *)skb->data;

	if (likely(!ieee80211_is_back(ba->frame_control)))
		return;

	if (rxdesc->size < sizeof(*ba) + FCS_LEN)
		return;

	rcu_read_lock();
	list_for_each_entry_rcu(entry, &rt2x00dev->bar_list, list) {

		if (ba->start_seq_num != entry->start_seq_num)
			continue;

#define TID_CHECK(a, b) (						\
	((a) & cpu_to_le16(IEEE80211_BAR_CTRL_TID_INFO_MASK)) ==	\
	((b) & cpu_to_le16(IEEE80211_BAR_CTRL_TID_INFO_MASK)))		\

		if (!TID_CHECK(ba->control, entry->control))
			continue;

#undef TID_CHECK

		if (!ether_addr_equal_64bits(ba->ra, entry->ta))
			continue;

		if (!ether_addr_equal_64bits(ba->ta, entry->ra))
			continue;

		/* Mark BAR since we received the according BA */
		spin_lock_bh(&rt2x00dev->bar_list_lock);
		entry->block_acked = 1;
		spin_unlock_bh(&rt2x00dev->bar_list_lock);
		break;
	}
	rcu_read_unlock();

}

static void rt2x00lib_rxdone_check_ps(struct rt2x00_dev *rt2x00dev,
				      struct sk_buff *skb,
				      struct rxdone_entry_desc *rxdesc)
{
	struct ieee80211_hdr *hdr = (void *) skb->data;
	struct ieee80211_tim_ie *tim_ie;
	u8 *tim;
	u8 tim_len;
	bool cam;

	/* If this is not a beacon, or if mac80211 has no powersaving
	 * configured, or if the device is already in powersaving mode
	 * we can exit now. */
	if (likely(!ieee80211_is_beacon(hdr->frame_control) ||
		   !(rt2x00dev->hw->conf.flags & IEEE80211_CONF_PS)))
		return;

	/* min. beacon length + FCS_LEN */
	if (skb->len <= 40 + FCS_LEN)
		return;

	/* and only beacons from the associated BSSID, please */
	if (!(rxdesc->dev_flags & RXDONE_MY_BSS) ||
	    !rt2x00dev->aid)
		return;

	rt2x00dev->last_beacon = jiffies;

	tim = rt2x00lib_find_ie(skb->data, skb->len - FCS_LEN, WLAN_EID_TIM);
	if (!tim)
		return;

	if (tim[1] < sizeof(*tim_ie))
		return;

	tim_len = tim[1];
	tim_ie = (struct ieee80211_tim_ie *) &tim[2];

	/* Check whenever the PHY can be turned off again. */

	/* 1. What about buffered unicast traffic for our AID? */
	cam = ieee80211_check_tim(tim_ie, tim_len, rt2x00dev->aid);

	/* 2. Maybe the AP wants to send multicast/broadcast data? */
	cam |= (tim_ie->bitmap_ctrl & 0x01);

	if (!cam && !test_bit(CONFIG_POWERSAVING, &rt2x00dev->flags))
		queue_work(rt2x00dev->workqueue, &rt2x00dev->sleep_work);
}

static int rt2x00lib_rxdone_read_signal(struct rt2x00_dev *rt2x00dev,
					struct rxdone_entry_desc *rxdesc)
{
	struct ieee80211_supported_band *sband;
	const struct rt2x00_rate *rate;
	unsigned int i;
	int signal = rxdesc->signal;
	int type = (rxdesc->dev_flags & RXDONE_SIGNAL_MASK);

	switch (rxdesc->rate_mode) {
	case RATE_MODE_CCK:
	case RATE_MODE_OFDM:
		/*
		 * For non-HT rates the MCS value needs to contain the
		 * actually used rate modulation (CCK or OFDM).
		 */
		if (rxdesc->dev_flags & RXDONE_SIGNAL_MCS)
			signal = RATE_MCS(rxdesc->rate_mode, signal);

		sband = &rt2x00dev->bands[rt2x00dev->curr_band];
		for (i = 0; i < sband->n_bitrates; i++) {
			rate = rt2x00_get_rate(sband->bitrates[i].hw_value);
			if (((type == RXDONE_SIGNAL_PLCP) &&
			     (rate->plcp == signal)) ||
			    ((type == RXDONE_SIGNAL_BITRATE) &&
			      (rate->bitrate == signal)) ||
			    ((type == RXDONE_SIGNAL_MCS) &&
			      (rate->mcs == signal))) {
				return i;
			}
		}
		break;
	case RATE_MODE_HT_MIX:
	case RATE_MODE_HT_GREENFIELD:
		if (signal >= 0 && signal <= 76)
			return signal;
		break;
	default:
		break;
	}

	rt2x00_warn(rt2x00dev, "Frame received with unrecognized signal, mode=0x%.4x, signal=0x%.4x, type=%d\n",
		    rxdesc->rate_mode, signal, type);
	return 0;
}

void rt2x00lib_rxdone(struct queue_entry *entry, gfp_t gfp)
{
	struct rt2x00_dev *rt2x00dev = entry->queue->rt2x00dev;
	struct rxdone_entry_desc rxdesc;
	struct sk_buff *skb;
	struct ieee80211_rx_status *rx_status;
	unsigned int header_length;
	int rate_idx;

	if (!test_bit(DEVICE_STATE_PRESENT, &rt2x00dev->flags) ||
	    !test_bit(DEVICE_STATE_ENABLED_RADIO, &rt2x00dev->flags))
		goto submit_entry;

	if (test_bit(ENTRY_DATA_IO_FAILED, &entry->flags))
		goto submit_entry;

	/*
	 * Allocate a new sk_buffer. If no new buffer available, drop the
	 * received frame and reuse the existing buffer.
	 */
	skb = rt2x00queue_alloc_rxskb(entry, gfp);
	if (!skb)
		goto submit_entry;

	/*
	 * Unmap the skb.
	 */
	rt2x00queue_unmap_skb(entry);

	/*
	 * Extract the RXD details.
	 */
	memset(&rxdesc, 0, sizeof(rxdesc));
	rt2x00dev->ops->lib->fill_rxdone(entry, &rxdesc);

	/*
	 * Check for valid size in case we get corrupted descriptor from
	 * hardware.
	 */
	if (unlikely(rxdesc.size == 0 ||
		     rxdesc.size > entry->queue->data_size)) {
<<<<<<< HEAD
		ERROR(rt2x00dev, "Wrong frame size %d max %d.\n",
			rxdesc.size, entry->queue->data_size);
=======
		rt2x00_err(rt2x00dev, "Wrong frame size %d max %d\n",
			   rxdesc.size, entry->queue->data_size);
>>>>>>> c3ade0e0
		dev_kfree_skb(entry->skb);
		goto renew_skb;
	}

	/*
	 * The data behind the ieee80211 header must be
	 * aligned on a 4 byte boundary.
	 */
	header_length = ieee80211_get_hdrlen_from_skb(entry->skb);

	/*
	 * Hardware might have stripped the IV/EIV/ICV data,
	 * in that case it is possible that the data was
	 * provided separately (through hardware descriptor)
	 * in which case we should reinsert the data into the frame.
	 */
	if ((rxdesc.dev_flags & RXDONE_CRYPTO_IV) &&
	    (rxdesc.flags & RX_FLAG_IV_STRIPPED))
		rt2x00crypto_rx_insert_iv(entry->skb, header_length,
					  &rxdesc);
	else if (header_length &&
		 (rxdesc.size > header_length) &&
		 (rxdesc.dev_flags & RXDONE_L2PAD))
		rt2x00queue_remove_l2pad(entry->skb, header_length);

	/* Trim buffer to correct size */
	skb_trim(entry->skb, rxdesc.size);

	/*
	 * Translate the signal to the correct bitrate index.
	 */
	rate_idx = rt2x00lib_rxdone_read_signal(rt2x00dev, &rxdesc);
	if (rxdesc.rate_mode == RATE_MODE_HT_MIX ||
	    rxdesc.rate_mode == RATE_MODE_HT_GREENFIELD)
		rxdesc.flags |= RX_FLAG_HT;

	/*
	 * Check if this is a beacon, and more frames have been
	 * buffered while we were in powersaving mode.
	 */
	rt2x00lib_rxdone_check_ps(rt2x00dev, entry->skb, &rxdesc);

	/*
	 * Check for incoming BlockAcks to match to the BlockAckReqs
	 * we've send out.
	 */
	rt2x00lib_rxdone_check_ba(rt2x00dev, entry->skb, &rxdesc);

	/*
	 * Update extra components
	 */
	rt2x00link_update_stats(rt2x00dev, entry->skb, &rxdesc);
	rt2x00debug_update_crypto(rt2x00dev, &rxdesc);
	rt2x00debug_dump_frame(rt2x00dev, DUMP_FRAME_RXDONE, entry->skb);

	/*
	 * Initialize RX status information, and send frame
	 * to mac80211.
	 */
	rx_status = IEEE80211_SKB_RXCB(entry->skb);

	/* Ensure that all fields of rx_status are initialized
	 * properly. The skb->cb array was used for driver
	 * specific informations, so rx_status might contain
	 * garbage.
	 */
	memset(rx_status, 0, sizeof(*rx_status));

	rx_status->mactime = rxdesc.timestamp;
	rx_status->band = rt2x00dev->curr_band;
	rx_status->freq = rt2x00dev->curr_freq;
	rx_status->rate_idx = rate_idx;
	rx_status->signal = rxdesc.rssi;
	rx_status->flag = rxdesc.flags;
	rx_status->antenna = rt2x00dev->link.ant.active.rx;

	ieee80211_rx_ni(rt2x00dev->hw, entry->skb);

renew_skb:
	/*
	 * Replace the skb with the freshly allocated one.
	 */
	entry->skb = skb;

submit_entry:
	entry->flags = 0;
	rt2x00queue_index_inc(entry, Q_INDEX_DONE);
	if (test_bit(DEVICE_STATE_PRESENT, &rt2x00dev->flags) &&
	    test_bit(DEVICE_STATE_ENABLED_RADIO, &rt2x00dev->flags))
		rt2x00dev->ops->lib->clear_entry(entry);
}
EXPORT_SYMBOL_GPL(rt2x00lib_rxdone);

/*
 * Driver initialization handlers.
 */
const struct rt2x00_rate rt2x00_supported_rates[12] = {
	{
		.flags = DEV_RATE_CCK,
		.bitrate = 10,
		.ratemask = BIT(0),
		.plcp = 0x00,
		.mcs = RATE_MCS(RATE_MODE_CCK, 0),
	},
	{
		.flags = DEV_RATE_CCK | DEV_RATE_SHORT_PREAMBLE,
		.bitrate = 20,
		.ratemask = BIT(1),
		.plcp = 0x01,
		.mcs = RATE_MCS(RATE_MODE_CCK, 1),
	},
	{
		.flags = DEV_RATE_CCK | DEV_RATE_SHORT_PREAMBLE,
		.bitrate = 55,
		.ratemask = BIT(2),
		.plcp = 0x02,
		.mcs = RATE_MCS(RATE_MODE_CCK, 2),
	},
	{
		.flags = DEV_RATE_CCK | DEV_RATE_SHORT_PREAMBLE,
		.bitrate = 110,
		.ratemask = BIT(3),
		.plcp = 0x03,
		.mcs = RATE_MCS(RATE_MODE_CCK, 3),
	},
	{
		.flags = DEV_RATE_OFDM,
		.bitrate = 60,
		.ratemask = BIT(4),
		.plcp = 0x0b,
		.mcs = RATE_MCS(RATE_MODE_OFDM, 0),
	},
	{
		.flags = DEV_RATE_OFDM,
		.bitrate = 90,
		.ratemask = BIT(5),
		.plcp = 0x0f,
		.mcs = RATE_MCS(RATE_MODE_OFDM, 1),
	},
	{
		.flags = DEV_RATE_OFDM,
		.bitrate = 120,
		.ratemask = BIT(6),
		.plcp = 0x0a,
		.mcs = RATE_MCS(RATE_MODE_OFDM, 2),
	},
	{
		.flags = DEV_RATE_OFDM,
		.bitrate = 180,
		.ratemask = BIT(7),
		.plcp = 0x0e,
		.mcs = RATE_MCS(RATE_MODE_OFDM, 3),
	},
	{
		.flags = DEV_RATE_OFDM,
		.bitrate = 240,
		.ratemask = BIT(8),
		.plcp = 0x09,
		.mcs = RATE_MCS(RATE_MODE_OFDM, 4),
	},
	{
		.flags = DEV_RATE_OFDM,
		.bitrate = 360,
		.ratemask = BIT(9),
		.plcp = 0x0d,
		.mcs = RATE_MCS(RATE_MODE_OFDM, 5),
	},
	{
		.flags = DEV_RATE_OFDM,
		.bitrate = 480,
		.ratemask = BIT(10),
		.plcp = 0x08,
		.mcs = RATE_MCS(RATE_MODE_OFDM, 6),
	},
	{
		.flags = DEV_RATE_OFDM,
		.bitrate = 540,
		.ratemask = BIT(11),
		.plcp = 0x0c,
		.mcs = RATE_MCS(RATE_MODE_OFDM, 7),
	},
};

static void rt2x00lib_channel(struct ieee80211_channel *entry,
			      const int channel, const int tx_power,
			      const int value)
{
	/* XXX: this assumption about the band is wrong for 802.11j */
	entry->band = channel <= 14 ? IEEE80211_BAND_2GHZ : IEEE80211_BAND_5GHZ;
	entry->center_freq = ieee80211_channel_to_frequency(channel,
							    entry->band);
	entry->hw_value = value;
	entry->max_power = tx_power;
	entry->max_antenna_gain = 0xff;
}

static void rt2x00lib_rate(struct ieee80211_rate *entry,
			   const u16 index, const struct rt2x00_rate *rate)
{
	entry->flags = 0;
	entry->bitrate = rate->bitrate;
	entry->hw_value = index;
	entry->hw_value_short = index;

	if (rate->flags & DEV_RATE_SHORT_PREAMBLE)
		entry->flags |= IEEE80211_RATE_SHORT_PREAMBLE;
}

static int rt2x00lib_probe_hw_modes(struct rt2x00_dev *rt2x00dev,
				    struct hw_mode_spec *spec)
{
	struct ieee80211_hw *hw = rt2x00dev->hw;
	struct ieee80211_channel *channels;
	struct ieee80211_rate *rates;
	unsigned int num_rates;
	unsigned int i;

	num_rates = 0;
	if (spec->supported_rates & SUPPORT_RATE_CCK)
		num_rates += 4;
	if (spec->supported_rates & SUPPORT_RATE_OFDM)
		num_rates += 8;

	channels = kcalloc(spec->num_channels, sizeof(*channels), GFP_KERNEL);
	if (!channels)
		return -ENOMEM;

	rates = kcalloc(num_rates, sizeof(*rates), GFP_KERNEL);
	if (!rates)
		goto exit_free_channels;

	/*
	 * Initialize Rate list.
	 */
	for (i = 0; i < num_rates; i++)
		rt2x00lib_rate(&rates[i], i, rt2x00_get_rate(i));

	/*
	 * Initialize Channel list.
	 */
	for (i = 0; i < spec->num_channels; i++) {
		rt2x00lib_channel(&channels[i],
				  spec->channels[i].channel,
				  spec->channels_info[i].max_power, i);
	}

	/*
	 * Intitialize 802.11b, 802.11g
	 * Rates: CCK, OFDM.
	 * Channels: 2.4 GHz
	 */
	if (spec->supported_bands & SUPPORT_BAND_2GHZ) {
		rt2x00dev->bands[IEEE80211_BAND_2GHZ].n_channels = 14;
		rt2x00dev->bands[IEEE80211_BAND_2GHZ].n_bitrates = num_rates;
		rt2x00dev->bands[IEEE80211_BAND_2GHZ].channels = channels;
		rt2x00dev->bands[IEEE80211_BAND_2GHZ].bitrates = rates;
		hw->wiphy->bands[IEEE80211_BAND_2GHZ] =
		    &rt2x00dev->bands[IEEE80211_BAND_2GHZ];
		memcpy(&rt2x00dev->bands[IEEE80211_BAND_2GHZ].ht_cap,
		       &spec->ht, sizeof(spec->ht));
	}

	/*
	 * Intitialize 802.11a
	 * Rates: OFDM.
	 * Channels: OFDM, UNII, HiperLAN2.
	 */
	if (spec->supported_bands & SUPPORT_BAND_5GHZ) {
		rt2x00dev->bands[IEEE80211_BAND_5GHZ].n_channels =
		    spec->num_channels - 14;
		rt2x00dev->bands[IEEE80211_BAND_5GHZ].n_bitrates =
		    num_rates - 4;
		rt2x00dev->bands[IEEE80211_BAND_5GHZ].channels = &channels[14];
		rt2x00dev->bands[IEEE80211_BAND_5GHZ].bitrates = &rates[4];
		hw->wiphy->bands[IEEE80211_BAND_5GHZ] =
		    &rt2x00dev->bands[IEEE80211_BAND_5GHZ];
		memcpy(&rt2x00dev->bands[IEEE80211_BAND_5GHZ].ht_cap,
		       &spec->ht, sizeof(spec->ht));
	}

	return 0;

 exit_free_channels:
	kfree(channels);
	rt2x00_err(rt2x00dev, "Allocation ieee80211 modes failed\n");
	return -ENOMEM;
}

static void rt2x00lib_remove_hw(struct rt2x00_dev *rt2x00dev)
{
	if (test_bit(DEVICE_STATE_REGISTERED_HW, &rt2x00dev->flags))
		ieee80211_unregister_hw(rt2x00dev->hw);

	if (likely(rt2x00dev->hw->wiphy->bands[IEEE80211_BAND_2GHZ])) {
		kfree(rt2x00dev->hw->wiphy->bands[IEEE80211_BAND_2GHZ]->channels);
		kfree(rt2x00dev->hw->wiphy->bands[IEEE80211_BAND_2GHZ]->bitrates);
		rt2x00dev->hw->wiphy->bands[IEEE80211_BAND_2GHZ] = NULL;
		rt2x00dev->hw->wiphy->bands[IEEE80211_BAND_5GHZ] = NULL;
	}

	kfree(rt2x00dev->spec.channels_info);
}

static int rt2x00lib_probe_hw(struct rt2x00_dev *rt2x00dev)
{
	struct hw_mode_spec *spec = &rt2x00dev->spec;
	int status;

	if (test_bit(DEVICE_STATE_REGISTERED_HW, &rt2x00dev->flags))
		return 0;

	/*
	 * Initialize HW modes.
	 */
	status = rt2x00lib_probe_hw_modes(rt2x00dev, spec);
	if (status)
		return status;

	/*
	 * Initialize HW fields.
	 */
	rt2x00dev->hw->queues = rt2x00dev->ops->tx_queues;

	/*
	 * Initialize extra TX headroom required.
	 */
	rt2x00dev->hw->extra_tx_headroom =
		max_t(unsigned int, IEEE80211_TX_STATUS_HEADROOM,
		      rt2x00dev->extra_tx_headroom);

	/*
	 * Take TX headroom required for alignment into account.
	 */
	if (test_bit(REQUIRE_L2PAD, &rt2x00dev->cap_flags))
		rt2x00dev->hw->extra_tx_headroom += RT2X00_L2PAD_SIZE;
	else if (test_bit(REQUIRE_DMA, &rt2x00dev->cap_flags))
		rt2x00dev->hw->extra_tx_headroom += RT2X00_ALIGN_SIZE;

	/*
	 * Tell mac80211 about the size of our private STA structure.
	 */
	rt2x00dev->hw->sta_data_size = sizeof(struct rt2x00_sta);

	/*
	 * Allocate tx status FIFO for driver use.
	 */
	if (test_bit(REQUIRE_TXSTATUS_FIFO, &rt2x00dev->cap_flags)) {
		/*
		 * Allocate the txstatus fifo. In the worst case the tx
		 * status fifo has to hold the tx status of all entries
		 * in all tx queues. Hence, calculate the kfifo size as
		 * tx_queues * entry_num and round up to the nearest
		 * power of 2.
		 */
		int kfifo_size =
			roundup_pow_of_two(rt2x00dev->ops->tx_queues *
					   rt2x00dev->tx->limit *
					   sizeof(u32));

		status = kfifo_alloc(&rt2x00dev->txstatus_fifo, kfifo_size,
				     GFP_KERNEL);
		if (status)
			return status;
	}

	/*
	 * Initialize tasklets if used by the driver. Tasklets are
	 * disabled until the interrupts are turned on. The driver
	 * has to handle that.
	 */
#define RT2X00_TASKLET_INIT(taskletname) \
	if (rt2x00dev->ops->lib->taskletname) { \
		tasklet_init(&rt2x00dev->taskletname, \
			     rt2x00dev->ops->lib->taskletname, \
			     (unsigned long)rt2x00dev); \
	}

	RT2X00_TASKLET_INIT(txstatus_tasklet);
	RT2X00_TASKLET_INIT(pretbtt_tasklet);
	RT2X00_TASKLET_INIT(tbtt_tasklet);
	RT2X00_TASKLET_INIT(rxdone_tasklet);
	RT2X00_TASKLET_INIT(autowake_tasklet);

#undef RT2X00_TASKLET_INIT

	/*
	 * Register HW.
	 */
	status = ieee80211_register_hw(rt2x00dev->hw);
	if (status)
		return status;

	set_bit(DEVICE_STATE_REGISTERED_HW, &rt2x00dev->flags);

	return 0;
}

/*
 * Initialization/uninitialization handlers.
 */
static void rt2x00lib_uninitialize(struct rt2x00_dev *rt2x00dev)
{
	if (!test_and_clear_bit(DEVICE_STATE_INITIALIZED, &rt2x00dev->flags))
		return;

	/*
	 * Unregister extra components.
	 */
	rt2x00rfkill_unregister(rt2x00dev);

	/*
	 * Allow the HW to uninitialize.
	 */
	rt2x00dev->ops->lib->uninitialize(rt2x00dev);

	/*
	 * Free allocated queue entries.
	 */
	rt2x00queue_uninitialize(rt2x00dev);
}

static int rt2x00lib_initialize(struct rt2x00_dev *rt2x00dev)
{
	int status;

	if (test_bit(DEVICE_STATE_INITIALIZED, &rt2x00dev->flags))
		return 0;

	/*
	 * Allocate all queue entries.
	 */
	status = rt2x00queue_initialize(rt2x00dev);
	if (status)
		return status;

	/*
	 * Initialize the device.
	 */
	status = rt2x00dev->ops->lib->initialize(rt2x00dev);
	if (status) {
		rt2x00queue_uninitialize(rt2x00dev);
		return status;
	}

	set_bit(DEVICE_STATE_INITIALIZED, &rt2x00dev->flags);

	return 0;
}

int rt2x00lib_start(struct rt2x00_dev *rt2x00dev)
{
	int retval;

	if (test_bit(DEVICE_STATE_STARTED, &rt2x00dev->flags))
		return 0;

	/*
	 * If this is the first interface which is added,
	 * we should load the firmware now.
	 */
	retval = rt2x00lib_load_firmware(rt2x00dev);
	if (retval)
		return retval;

	/*
	 * Initialize the device.
	 */
	retval = rt2x00lib_initialize(rt2x00dev);
	if (retval)
		return retval;

	rt2x00dev->intf_ap_count = 0;
	rt2x00dev->intf_sta_count = 0;
	rt2x00dev->intf_associated = 0;

	/* Enable the radio */
	retval = rt2x00lib_enable_radio(rt2x00dev);
	if (retval)
		return retval;

	set_bit(DEVICE_STATE_STARTED, &rt2x00dev->flags);

	return 0;
}

void rt2x00lib_stop(struct rt2x00_dev *rt2x00dev)
{
	if (!test_and_clear_bit(DEVICE_STATE_STARTED, &rt2x00dev->flags))
		return;

	/*
	 * Perhaps we can add something smarter here,
	 * but for now just disabling the radio should do.
	 */
	rt2x00lib_disable_radio(rt2x00dev);

	rt2x00dev->intf_ap_count = 0;
	rt2x00dev->intf_sta_count = 0;
	rt2x00dev->intf_associated = 0;
}

static inline void rt2x00lib_set_if_combinations(struct rt2x00_dev *rt2x00dev)
{
	struct ieee80211_iface_limit *if_limit;
	struct ieee80211_iface_combination *if_combination;

	if (rt2x00dev->ops->max_ap_intf < 2)
		return;

	/*
	 * Build up AP interface limits structure.
	 */
	if_limit = &rt2x00dev->if_limits_ap;
	if_limit->max = rt2x00dev->ops->max_ap_intf;
	if_limit->types = BIT(NL80211_IFTYPE_AP);
#ifdef CONFIG_MAC80211_MESH
	if_limit->types |= BIT(NL80211_IFTYPE_MESH_POINT);
#endif

	/*
	 * Build up AP interface combinations structure.
	 */
	if_combination = &rt2x00dev->if_combinations[IF_COMB_AP];
	if_combination->limits = if_limit;
	if_combination->n_limits = 1;
	if_combination->max_interfaces = if_limit->max;
	if_combination->num_different_channels = 1;

	/*
	 * Finally, specify the possible combinations to mac80211.
	 */
	rt2x00dev->hw->wiphy->iface_combinations = rt2x00dev->if_combinations;
	rt2x00dev->hw->wiphy->n_iface_combinations = 1;
}

static unsigned int rt2x00dev_extra_tx_headroom(struct rt2x00_dev *rt2x00dev)
{
	if (WARN_ON(!rt2x00dev->tx))
		return 0;

	if (rt2x00_is_usb(rt2x00dev))
		return rt2x00dev->tx[0].winfo_size + rt2x00dev->tx[0].desc_size;

	return rt2x00dev->tx[0].winfo_size;
}

/*
 * driver allocation handlers.
 */
int rt2x00lib_probe_dev(struct rt2x00_dev *rt2x00dev)
{
	int retval = -ENOMEM;

	/*
	 * Set possible interface combinations.
	 */
	rt2x00lib_set_if_combinations(rt2x00dev);

	/*
	 * Allocate the driver data memory, if necessary.
	 */
	if (rt2x00dev->ops->drv_data_size > 0) {
		rt2x00dev->drv_data = kzalloc(rt2x00dev->ops->drv_data_size,
			                      GFP_KERNEL);
		if (!rt2x00dev->drv_data) {
			retval = -ENOMEM;
			goto exit;
		}
	}

	spin_lock_init(&rt2x00dev->irqmask_lock);
	mutex_init(&rt2x00dev->csr_mutex);
	INIT_LIST_HEAD(&rt2x00dev->bar_list);
	spin_lock_init(&rt2x00dev->bar_list_lock);

	set_bit(DEVICE_STATE_PRESENT, &rt2x00dev->flags);

	/*
	 * Make room for rt2x00_intf inside the per-interface
	 * structure ieee80211_vif.
	 */
	rt2x00dev->hw->vif_data_size = sizeof(struct rt2x00_intf);

	/*
	 * rt2x00 devices can only use the last n bits of the MAC address
	 * for virtual interfaces.
	 */
<<<<<<< HEAD
	rt2x00dev->hw->wiphy->interface_modes = BIT(NL80211_IFTYPE_STATION);
	if (rt2x00dev->ops->bcn->entry_num > 0)
		rt2x00dev->hw->wiphy->interface_modes |=
		    BIT(NL80211_IFTYPE_ADHOC) |
		    BIT(NL80211_IFTYPE_AP) |
#ifdef CONFIG_MAC80211_MESH
		    BIT(NL80211_IFTYPE_MESH_POINT) |
#endif
		    BIT(NL80211_IFTYPE_WDS);
=======
	rt2x00dev->hw->wiphy->addr_mask[ETH_ALEN - 1] =
		(rt2x00dev->ops->max_ap_intf - 1);
>>>>>>> c3ade0e0

	/*
	 * Initialize work.
	 */
	rt2x00dev->workqueue =
	    alloc_ordered_workqueue("%s", 0, wiphy_name(rt2x00dev->hw->wiphy));
	if (!rt2x00dev->workqueue) {
		retval = -ENOMEM;
		goto exit;
	}

	INIT_WORK(&rt2x00dev->intf_work, rt2x00lib_intf_scheduled);
	INIT_DELAYED_WORK(&rt2x00dev->autowakeup_work, rt2x00lib_autowakeup);
	INIT_WORK(&rt2x00dev->sleep_work, rt2x00lib_sleep);

	/*
	 * Let the driver probe the device to detect the capabilities.
	 */
	retval = rt2x00dev->ops->lib->probe_hw(rt2x00dev);
	if (retval) {
		rt2x00_err(rt2x00dev, "Failed to allocate device\n");
		goto exit;
	}

	/*
	 * Allocate queue array.
	 */
	retval = rt2x00queue_allocate(rt2x00dev);
	if (retval)
		goto exit;

	/* Cache TX headroom value */
	rt2x00dev->extra_tx_headroom = rt2x00dev_extra_tx_headroom(rt2x00dev);

	/*
	 * Determine which operating modes are supported, all modes
	 * which require beaconing, depend on the availability of
	 * beacon entries.
	 */
	rt2x00dev->hw->wiphy->interface_modes = BIT(NL80211_IFTYPE_STATION);
	if (rt2x00dev->bcn->limit > 0)
		rt2x00dev->hw->wiphy->interface_modes |=
		    BIT(NL80211_IFTYPE_ADHOC) |
		    BIT(NL80211_IFTYPE_AP) |
#ifdef CONFIG_MAC80211_MESH
		    BIT(NL80211_IFTYPE_MESH_POINT) |
#endif
		    BIT(NL80211_IFTYPE_WDS);

	rt2x00dev->hw->wiphy->flags |= WIPHY_FLAG_IBSS_RSN;

	/*
	 * Initialize ieee80211 structure.
	 */
	retval = rt2x00lib_probe_hw(rt2x00dev);
	if (retval) {
		rt2x00_err(rt2x00dev, "Failed to initialize hw\n");
		goto exit;
	}

	/*
	 * Register extra components.
	 */
	rt2x00link_register(rt2x00dev);
	rt2x00leds_register(rt2x00dev);
	rt2x00debug_register(rt2x00dev);
	rt2x00rfkill_register(rt2x00dev);

	return 0;

exit:
	rt2x00lib_remove_dev(rt2x00dev);

	return retval;
}
EXPORT_SYMBOL_GPL(rt2x00lib_probe_dev);

void rt2x00lib_remove_dev(struct rt2x00_dev *rt2x00dev)
{
	clear_bit(DEVICE_STATE_PRESENT, &rt2x00dev->flags);

	/*
	 * Disable radio.
	 */
	rt2x00lib_disable_radio(rt2x00dev);

	/*
	 * Stop all work.
	 */
	cancel_work_sync(&rt2x00dev->intf_work);
	cancel_delayed_work_sync(&rt2x00dev->autowakeup_work);
	cancel_work_sync(&rt2x00dev->sleep_work);
	if (rt2x00_is_usb(rt2x00dev)) {
		hrtimer_cancel(&rt2x00dev->txstatus_timer);
		cancel_work_sync(&rt2x00dev->rxdone_work);
		cancel_work_sync(&rt2x00dev->txdone_work);
	}
	if (rt2x00dev->workqueue)
		destroy_workqueue(rt2x00dev->workqueue);

	/*
	 * Free the tx status fifo.
	 */
	kfifo_free(&rt2x00dev->txstatus_fifo);

	/*
	 * Kill the tx status tasklet.
	 */
	tasklet_kill(&rt2x00dev->txstatus_tasklet);
	tasklet_kill(&rt2x00dev->pretbtt_tasklet);
	tasklet_kill(&rt2x00dev->tbtt_tasklet);
	tasklet_kill(&rt2x00dev->rxdone_tasklet);
	tasklet_kill(&rt2x00dev->autowake_tasklet);

	/*
	 * Uninitialize device.
	 */
	rt2x00lib_uninitialize(rt2x00dev);

	/*
	 * Free extra components
	 */
	rt2x00debug_deregister(rt2x00dev);
	rt2x00leds_unregister(rt2x00dev);

	/*
	 * Free ieee80211_hw memory.
	 */
	rt2x00lib_remove_hw(rt2x00dev);

	/*
	 * Free firmware image.
	 */
	rt2x00lib_free_firmware(rt2x00dev);

	/*
	 * Free queue structures.
	 */
	rt2x00queue_free(rt2x00dev);

	/*
	 * Free the driver data.
	 */
	if (rt2x00dev->drv_data)
		kfree(rt2x00dev->drv_data);
}
EXPORT_SYMBOL_GPL(rt2x00lib_remove_dev);

/*
 * Device state handlers
 */
#ifdef CONFIG_PM
int rt2x00lib_suspend(struct rt2x00_dev *rt2x00dev, pm_message_t state)
{
	rt2x00_dbg(rt2x00dev, "Going to sleep\n");

	/*
	 * Prevent mac80211 from accessing driver while suspended.
	 */
	if (!test_and_clear_bit(DEVICE_STATE_PRESENT, &rt2x00dev->flags))
		return 0;

	/*
	 * Cleanup as much as possible.
	 */
	rt2x00lib_uninitialize(rt2x00dev);

	/*
	 * Suspend/disable extra components.
	 */
	rt2x00leds_suspend(rt2x00dev);
	rt2x00debug_deregister(rt2x00dev);

	/*
	 * Set device mode to sleep for power management,
	 * on some hardware this call seems to consistently fail.
	 * From the specifications it is hard to tell why it fails,
	 * and if this is a "bad thing".
	 * Overall it is safe to just ignore the failure and
	 * continue suspending. The only downside is that the
	 * device will not be in optimal power save mode, but with
	 * the radio and the other components already disabled the
	 * device is as good as disabled.
	 */
	if (rt2x00dev->ops->lib->set_device_state(rt2x00dev, STATE_SLEEP))
		rt2x00_warn(rt2x00dev, "Device failed to enter sleep state, continue suspending\n");

	return 0;
}
EXPORT_SYMBOL_GPL(rt2x00lib_suspend);

int rt2x00lib_resume(struct rt2x00_dev *rt2x00dev)
{
	rt2x00_dbg(rt2x00dev, "Waking up\n");

	/*
	 * Restore/enable extra components.
	 */
	rt2x00debug_register(rt2x00dev);
	rt2x00leds_resume(rt2x00dev);

	/*
	 * We are ready again to receive requests from mac80211.
	 */
	set_bit(DEVICE_STATE_PRESENT, &rt2x00dev->flags);

	return 0;
}
EXPORT_SYMBOL_GPL(rt2x00lib_resume);
#endif /* CONFIG_PM */

/*
 * rt2x00lib module information.
 */
MODULE_AUTHOR(DRV_PROJECT);
MODULE_VERSION(DRV_VERSION);
MODULE_DESCRIPTION("rt2x00 library");
MODULE_LICENSE("GPL");<|MERGE_RESOLUTION|>--- conflicted
+++ resolved
@@ -718,13 +718,8 @@
 	 */
 	if (unlikely(rxdesc.size == 0 ||
 		     rxdesc.size > entry->queue->data_size)) {
-<<<<<<< HEAD
-		ERROR(rt2x00dev, "Wrong frame size %d max %d.\n",
-			rxdesc.size, entry->queue->data_size);
-=======
 		rt2x00_err(rt2x00dev, "Wrong frame size %d max %d\n",
 			   rxdesc.size, entry->queue->data_size);
->>>>>>> c3ade0e0
 		dev_kfree_skb(entry->skb);
 		goto renew_skb;
 	}
@@ -1312,20 +1307,8 @@
 	 * rt2x00 devices can only use the last n bits of the MAC address
 	 * for virtual interfaces.
 	 */
-<<<<<<< HEAD
-	rt2x00dev->hw->wiphy->interface_modes = BIT(NL80211_IFTYPE_STATION);
-	if (rt2x00dev->ops->bcn->entry_num > 0)
-		rt2x00dev->hw->wiphy->interface_modes |=
-		    BIT(NL80211_IFTYPE_ADHOC) |
-		    BIT(NL80211_IFTYPE_AP) |
-#ifdef CONFIG_MAC80211_MESH
-		    BIT(NL80211_IFTYPE_MESH_POINT) |
-#endif
-		    BIT(NL80211_IFTYPE_WDS);
-=======
 	rt2x00dev->hw->wiphy->addr_mask[ETH_ALEN - 1] =
 		(rt2x00dev->ops->max_ap_intf - 1);
->>>>>>> c3ade0e0
 
 	/*
 	 * Initialize work.
