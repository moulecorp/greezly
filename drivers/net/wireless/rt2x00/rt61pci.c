--- conflicted
+++ resolved
@@ -2855,15 +2855,9 @@
 	 * Enable rfkill polling by setting GPIO direction of the
 	 * rfkill switch GPIO pin correctly.
 	 */
-<<<<<<< HEAD
-	rt2x00pci_register_read(rt2x00dev, MAC_CSR13, &reg);
-	rt2x00_set_field32(&reg, MAC_CSR13_BIT13, 1);
-	rt2x00pci_register_write(rt2x00dev, MAC_CSR13, reg);
-=======
 	rt2x00mmio_register_read(rt2x00dev, MAC_CSR13, &reg);
 	rt2x00_set_field32(&reg, MAC_CSR13_DIR5, 1);
 	rt2x00mmio_register_write(rt2x00dev, MAC_CSR13, reg);
->>>>>>> c3ade0e0
 
 	/*
 	 * Initialize hw specifications.
