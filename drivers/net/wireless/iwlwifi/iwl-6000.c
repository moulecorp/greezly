--- conflicted
+++ resolved
@@ -48,8 +48,6 @@
 #define IWL6050_UCODE_API_MIN 4
 #define IWL6000G2_UCODE_API_MIN 5
 #define IWL6035_UCODE_API_MIN 6
-<<<<<<< HEAD
-=======
 
 /* EEPROM versions */
 #define EEPROM_6000_TX_POWER_VERSION	(4)
@@ -64,7 +62,6 @@
 #define EEPROM_6030_EEPROM_VERSION	(0x709)
 #define EEPROM_6035_TX_POWER_VERSION	(6)
 #define EEPROM_6035_EEPROM_VERSION	(0x753)
->>>>>>> c3ade0e0
 
 #define IWL6000_FW_PRE "iwlwifi-6000-"
 #define IWL6000_MODULE_FIRMWARE(api) IWL6000_FW_PRE __stringify(api) ".ucode"
@@ -78,241 +75,7 @@
 #define IWL6030_FW_PRE "iwlwifi-6000g2b-"
 #define IWL6030_MODULE_FIRMWARE(api) IWL6030_FW_PRE __stringify(api) ".ucode"
 
-<<<<<<< HEAD
-static void iwl6000_set_ct_threshold(struct iwl_priv *priv)
-{
-	/* want Celsius */
-	hw_params(priv).ct_kill_threshold = CT_KILL_THRESHOLD;
-	hw_params(priv).ct_kill_exit_threshold = CT_KILL_EXIT_THRESHOLD;
-}
-
-static void iwl6050_additional_nic_config(struct iwl_priv *priv)
-{
-	/* Indicate calibration version to uCode. */
-	if (iwlagn_eeprom_calib_version(priv) >= 6)
-		iwl_set_bit(bus(priv), CSR_GP_DRIVER_REG,
-				CSR_GP_DRIVER_REG_BIT_CALIB_VERSION6);
-}
-
-static void iwl6150_additional_nic_config(struct iwl_priv *priv)
-{
-	/* Indicate calibration version to uCode. */
-	if (iwlagn_eeprom_calib_version(priv) >= 6)
-		iwl_set_bit(bus(priv), CSR_GP_DRIVER_REG,
-				CSR_GP_DRIVER_REG_BIT_CALIB_VERSION6);
-	iwl_set_bit(bus(priv), CSR_GP_DRIVER_REG,
-		    CSR_GP_DRIVER_REG_BIT_6050_1x2);
-}
-
-/* NIC configuration for 6000 series */
-static void iwl6000_nic_config(struct iwl_priv *priv)
-{
-	iwl_rf_config(priv);
-
-	/* no locking required for register write */
-	if (priv->cfg->pa_type == IWL_PA_INTERNAL) {
-		/* 2x2 IPA phy type */
-		iwl_write32(bus(priv), CSR_GP_DRIVER_REG,
-			     CSR_GP_DRIVER_REG_BIT_RADIO_SKU_2x2_IPA);
-	}
-	/* do additional nic configuration if needed */
-	if (priv->cfg->additional_nic_config)
-			priv->cfg->additional_nic_config(priv);
-}
-
-static struct iwl_sensitivity_ranges iwl6000_sensitivity = {
-	.min_nrg_cck = 110,
-	.max_nrg_cck = 0, /* not used, set to 0 */
-	.auto_corr_min_ofdm = 80,
-	.auto_corr_min_ofdm_mrc = 128,
-	.auto_corr_min_ofdm_x1 = 105,
-	.auto_corr_min_ofdm_mrc_x1 = 192,
-
-	.auto_corr_max_ofdm = 145,
-	.auto_corr_max_ofdm_mrc = 232,
-	.auto_corr_max_ofdm_x1 = 110,
-	.auto_corr_max_ofdm_mrc_x1 = 232,
-
-	.auto_corr_min_cck = 125,
-	.auto_corr_max_cck = 175,
-	.auto_corr_min_cck_mrc = 160,
-	.auto_corr_max_cck_mrc = 310,
-	.nrg_th_cck = 110,
-	.nrg_th_ofdm = 110,
-
-	.barker_corr_th_min = 190,
-	.barker_corr_th_min_mrc = 336,
-	.nrg_th_cca = 62,
-};
-
-static int iwl6000_hw_set_hw_params(struct iwl_priv *priv)
-{
-	if (iwlagn_mod_params.num_of_queues >= IWL_MIN_NUM_QUEUES &&
-	    iwlagn_mod_params.num_of_queues <= IWLAGN_NUM_QUEUES)
-		priv->cfg->base_params->num_of_queues =
-			iwlagn_mod_params.num_of_queues;
-
-	hw_params(priv).max_txq_num = priv->cfg->base_params->num_of_queues;
-	priv->contexts[IWL_RXON_CTX_BSS].bcast_sta_id = IWLAGN_BROADCAST_ID;
-
-	hw_params(priv).max_data_size = IWL60_RTC_DATA_SIZE;
-	hw_params(priv).max_inst_size = IWL60_RTC_INST_SIZE;
-
-	hw_params(priv).ht40_channel =  BIT(IEEE80211_BAND_2GHZ) |
-					BIT(IEEE80211_BAND_5GHZ);
-
-	hw_params(priv).tx_chains_num = num_of_ant(priv->cfg->valid_tx_ant);
-	if (priv->cfg->rx_with_siso_diversity)
-		hw_params(priv).rx_chains_num = 1;
-	else
-		hw_params(priv).rx_chains_num =
-			num_of_ant(priv->cfg->valid_rx_ant);
-	hw_params(priv).valid_tx_ant = priv->cfg->valid_tx_ant;
-	hw_params(priv).valid_rx_ant = priv->cfg->valid_rx_ant;
-
-	iwl6000_set_ct_threshold(priv);
-
-	/* Set initial sensitivity parameters */
-	/* Set initial calibration set */
-	hw_params(priv).sens = &iwl6000_sensitivity;
-	hw_params(priv).calib_init_cfg =
-		BIT(IWL_CALIB_XTAL)		|
-		BIT(IWL_CALIB_LO)		|
-		BIT(IWL_CALIB_TX_IQ)		|
-		BIT(IWL_CALIB_BASE_BAND);
-	if (priv->cfg->need_dc_calib)
-		hw_params(priv).calib_rt_cfg |= IWL_CALIB_CFG_DC_IDX;
-	if (priv->cfg->need_temp_offset_calib)
-		hw_params(priv).calib_init_cfg |= BIT(IWL_CALIB_TEMP_OFFSET);
-
-	return 0;
-}
-
-static int iwl6000_hw_channel_switch(struct iwl_priv *priv,
-				     struct ieee80211_channel_switch *ch_switch)
-{
-	/*
-	 * MULTI-FIXME
-	 * See iwlagn_mac_channel_switch.
-	 */
-	struct iwl_rxon_context *ctx = &priv->contexts[IWL_RXON_CTX_BSS];
-	struct iwl6000_channel_switch_cmd *cmd;
-	const struct iwl_channel_info *ch_info;
-	u32 switch_time_in_usec, ucode_switch_time;
-	u16 ch;
-	u32 tsf_low;
-	u8 switch_count;
-	u16 beacon_interval = le16_to_cpu(ctx->timing.beacon_interval);
-	struct ieee80211_vif *vif = ctx->vif;
-	struct iwl_host_cmd hcmd = {
-		.id = REPLY_CHANNEL_SWITCH,
-		.len = { sizeof(*cmd), },
-		.flags = CMD_SYNC,
-		.dataflags[0] = IWL_HCMD_DFL_NOCOPY,
-	};
-	int err;
-
-	cmd = kzalloc(sizeof(*cmd), GFP_KERNEL);
-	if (!cmd)
-		return -ENOMEM;
-
-	hcmd.data[0] = cmd;
-
-	cmd->band = priv->band == IEEE80211_BAND_2GHZ;
-	ch = ch_switch->channel->hw_value;
-	IWL_DEBUG_11H(priv, "channel switch from %u to %u\n",
-		      ctx->active.channel, ch);
-	cmd->channel = cpu_to_le16(ch);
-	cmd->rxon_flags = ctx->staging.flags;
-	cmd->rxon_filter_flags = ctx->staging.filter_flags;
-	switch_count = ch_switch->count;
-	tsf_low = ch_switch->timestamp & 0x0ffffffff;
-	/*
-	 * calculate the ucode channel switch time
-	 * adding TSF as one of the factor for when to switch
-	 */
-	if ((priv->ucode_beacon_time > tsf_low) && beacon_interval) {
-		if (switch_count > ((priv->ucode_beacon_time - tsf_low) /
-		    beacon_interval)) {
-			switch_count -= (priv->ucode_beacon_time -
-				tsf_low) / beacon_interval;
-		} else
-			switch_count = 0;
-	}
-	if (switch_count <= 1)
-		cmd->switch_time = cpu_to_le32(priv->ucode_beacon_time);
-	else {
-		switch_time_in_usec =
-			vif->bss_conf.beacon_int * switch_count * TIME_UNIT;
-		ucode_switch_time = iwl_usecs_to_beacons(priv,
-							 switch_time_in_usec,
-							 beacon_interval);
-		cmd->switch_time = iwl_add_beacon_time(priv,
-						       priv->ucode_beacon_time,
-						       ucode_switch_time,
-						       beacon_interval);
-	}
-	IWL_DEBUG_11H(priv, "uCode time for the switch is 0x%x\n",
-		      cmd->switch_time);
-	ch_info = iwl_get_channel_info(priv, priv->band, ch);
-	if (ch_info)
-		cmd->expect_beacon = is_channel_radar(ch_info);
-	else {
-		IWL_ERR(priv, "invalid channel switch from %u to %u\n",
-			ctx->active.channel, ch);
-		return -EFAULT;
-	}
-
-	err = iwl_trans_send_cmd(trans(priv), &hcmd);
-	kfree(cmd);
-	return err;
-}
-
-static struct iwl_lib_ops iwl6000_lib = {
-	.set_hw_params = iwl6000_hw_set_hw_params,
-	.set_channel_switch = iwl6000_hw_channel_switch,
-	.nic_config = iwl6000_nic_config,
-	.eeprom_ops = {
-		.regulatory_bands = {
-			EEPROM_REG_BAND_1_CHANNELS,
-			EEPROM_REG_BAND_2_CHANNELS,
-			EEPROM_REG_BAND_3_CHANNELS,
-			EEPROM_REG_BAND_4_CHANNELS,
-			EEPROM_REG_BAND_5_CHANNELS,
-			EEPROM_6000_REG_BAND_24_HT40_CHANNELS,
-			EEPROM_REG_BAND_52_HT40_CHANNELS
-		},
-		.update_enhanced_txpower = iwl_eeprom_enhanced_txpower,
-	},
-	.temperature = iwlagn_temperature,
-};
-
-static struct iwl_lib_ops iwl6030_lib = {
-	.set_hw_params = iwl6000_hw_set_hw_params,
-	.bt_rx_handler_setup = iwlagn_bt_rx_handler_setup,
-	.bt_setup_deferred_work = iwlagn_bt_setup_deferred_work,
-	.cancel_deferred_work = iwlagn_bt_cancel_deferred_work,
-	.set_channel_switch = iwl6000_hw_channel_switch,
-	.nic_config = iwl6000_nic_config,
-	.eeprom_ops = {
-		.regulatory_bands = {
-			EEPROM_REG_BAND_1_CHANNELS,
-			EEPROM_REG_BAND_2_CHANNELS,
-			EEPROM_REG_BAND_3_CHANNELS,
-			EEPROM_REG_BAND_4_CHANNELS,
-			EEPROM_REG_BAND_5_CHANNELS,
-			EEPROM_6000_REG_BAND_24_HT40_CHANNELS,
-			EEPROM_REG_BAND_52_HT40_CHANNELS
-		},
-		.update_enhanced_txpower = iwl_eeprom_enhanced_txpower,
-	},
-	.temperature = iwlagn_temperature,
-};
-
-static struct iwl_base_params iwl6000_base_params = {
-=======
 static const struct iwl_base_params iwl6000_base_params = {
->>>>>>> c3ade0e0
 	.eeprom_size = OTP_LOW_IMAGE_SIZE,
 	.num_of_queues = IWLAGN_NUM_QUEUES,
 	.pll_cfg_val = 0,
@@ -409,21 +172,13 @@
 	.ht_params = &iwl6000_ht_params,
 };
 
-<<<<<<< HEAD
-struct iwl_cfg iwl6005_2agn_mow1_cfg = {
-=======
 const struct iwl_cfg iwl6005_2agn_mow1_cfg = {
->>>>>>> c3ade0e0
 	.name = "Intel(R) Centrino(R) Advanced-N 6206 AGN",
 	IWL_DEVICE_6005,
 	.ht_params = &iwl6000_ht_params,
 };
-<<<<<<< HEAD
-struct iwl_cfg iwl6005_2agn_mow2_cfg = {
-=======
 
 const struct iwl_cfg iwl6005_2agn_mow2_cfg = {
->>>>>>> c3ade0e0
 	.name = "Intel(R) Centrino(R) Advanced-N 6207 AGN",
 	IWL_DEVICE_6005,
 	.ht_params = &iwl6000_ht_params,
@@ -470,25 +225,6 @@
 	.ucode_api_max = IWL6035_UCODE_API_MAX,			\
 	.ucode_api_ok = IWL6035_UCODE_API_OK,			\
 	.ucode_api_min = IWL6035_UCODE_API_MIN,			\
-<<<<<<< HEAD
-	.eeprom_ver = EEPROM_6030_EEPROM_VERSION,		\
-	.eeprom_calib_ver = EEPROM_6030_TX_POWER_VERSION,	\
-	.lib = &iwl6030_lib,					\
-	.base_params = &iwl6000_g2_base_params,			\
-	.bt_params = &iwl6000_bt_params,			\
-	.need_dc_calib = true,					\
-	.need_temp_offset_calib = true,				\
-	.led_mode = IWL_LED_RF_STATE,				\
-	.adv_pm = true
-
-struct iwl_cfg iwl6035_2agn_cfg = {
-	.name = "6035 Series 2x2 AGN/BT",
-	IWL_DEVICE_6035,
-	.ht_params = &iwl6000_ht_params,
-};
-
-struct iwl_cfg iwl6035_2agn_sff_cfg = {
-=======
 	.device_family = IWL_DEVICE_FAMILY_6030,		\
 	.max_inst_size = IWL60_RTC_INST_SIZE,			\
 	.max_data_size = IWL60_RTC_DATA_SIZE,			\
@@ -505,7 +241,6 @@
 };
 
 const struct iwl_cfg iwl6035_2agn_sff_cfg = {
->>>>>>> c3ade0e0
 	.name = "Intel(R) Centrino(R) Ultimate-N 6235 AGN",
 	IWL_DEVICE_6035,
 	.ht_params = &iwl6000_ht_params,
