/******************************************************************************
 *
 * Copyright(c) 2003 - 2014 Intel Corporation. All rights reserved.
 *
 * Portions of this file are derived from the ipw3945 project.
 *
 * This program is free software; you can redistribute it and/or modify it
 * under the terms of version 2 of the GNU General Public License as
 * published by the Free Software Foundation.
 *
 * This program is distributed in the hope that it will be useful, but WITHOUT
 * ANY WARRANTY; without even the implied warranty of MERCHANTABILITY or
 * FITNESS FOR A PARTICULAR PURPOSE.  See the GNU General Public License for
 * more details.
 *
 * You should have received a copy of the GNU General Public License along with
 * this program; if not, write to the Free Software Foundation, Inc.,
 * 51 Franklin Street, Fifth Floor, Boston, MA 02110, USA
 *
 * The full GNU General Public License is included in this distribution in the
 * file called LICENSE.
 *
 * Contact Information:
 *  Intel Linux Wireless <ilw@linux.intel.com>
 * Intel Corporation, 5200 N.E. Elam Young Parkway, Hillsboro, OR 97124-6497
 *
 *****************************************************************************/

#ifndef __iwl_debug_h__
#define __iwl_debug_h__

#include "iwl-modparams.h"


static inline bool iwl_have_debug_level(u32 level)
{
#ifdef CONFIG_IWLWIFI_DEBUG
	return iwlwifi_mod_params.debug_level & level;
#else
	return false;
#endif
}

void __iwl_err(struct device *dev, bool rfkill_prefix, bool only_trace,
		const char *fmt, ...) __printf(4, 5);
void __iwl_warn(struct device *dev, const char *fmt, ...) __printf(2, 3);
void __iwl_info(struct device *dev, const char *fmt, ...) __printf(2, 3);
void __iwl_crit(struct device *dev, const char *fmt, ...) __printf(2, 3);

/* No matter what is m (priv, bus, trans), this will work */
#define IWL_ERR(m, f, a...) __iwl_err((m)->dev, false, false, f, ## a)
#define IWL_ERR_DEV(d, f, a...) __iwl_err((d), false, false, f, ## a)
#define IWL_WARN(m, f, a...) __iwl_warn((m)->dev, f, ## a)
#define IWL_INFO(m, f, a...) __iwl_info((m)->dev, f, ## a)
#define IWL_CRIT(m, f, a...) __iwl_crit((m)->dev, f, ## a)

#if defined(CONFIG_IWLWIFI_DEBUG) || defined(CONFIG_IWLWIFI_DEVICE_TRACING)
void __iwl_dbg(struct device *dev,
	       u32 level, bool limit, const char *function,
	       const char *fmt, ...) __printf(5, 6);
#else
__printf(5, 6) static inline void
__iwl_dbg(struct device *dev,
	  u32 level, bool limit, const char *function,
	  const char *fmt, ...)
{}
#endif

#define iwl_print_hex_error(m, p, len)					\
do {									\
	print_hex_dump(KERN_ERR, "iwl data: ",				\
		       DUMP_PREFIX_OFFSET, 16, 1, p, len, 1);		\
} while (0)

#define IWL_DEBUG(m, level, fmt, args...)				\
	__iwl_dbg((m)->dev, level, false, __func__, fmt, ##args)
#define IWL_DEBUG_DEV(dev, level, fmt, args...)				\
	__iwl_dbg((dev), level, false, __func__, fmt, ##args)
#define IWL_DEBUG_LIMIT(m, level, fmt, args...)				\
	__iwl_dbg((m)->dev, level, true, __func__, fmt, ##args)

#ifdef CONFIG_IWLWIFI_DEBUG
#define iwl_print_hex_dump(m, level, p, len)				\
do {                                            			\
	if (iwl_have_debug_level(level))				\
		print_hex_dump(KERN_DEBUG, "iwl data: ",		\
			       DUMP_PREFIX_OFFSET, 16, 1, p, len, 1);	\
} while (0)
#else
<<<<<<< HEAD
#define IWL_DEBUG(m, level, fmt, args...) do {} while (0)
#define IWL_DEBUG_LIMIT(m, level, fmt, args...) do {} while (0)
=======
>>>>>>> c3ade0e0
#define iwl_print_hex_dump(m, level, p, len)
#endif				/* CONFIG_IWLWIFI_DEBUG */

/*
 * To use the debug system:
 *
 * If you are defining a new debug classification, simply add it to the #define
 * list here in the form of
 *
 * #define IWL_DL_xxxx VALUE
 *
 * where xxxx should be the name of the classification (for example, WEP).
 *
 * You then need to either add a IWL_xxxx_DEBUG() macro definition for your
 * classification, or use IWL_DEBUG(IWL_DL_xxxx, ...) whenever you want
 * to send output to that classification.
 *
 * The active debug levels can be accessed via files
 *
 *	/sys/module/iwlwifi/parameters/debug
 * when CONFIG_IWLWIFI_DEBUG=y.
 *
 *	/sys/kernel/debug/phy0/iwlwifi/debug/debug_level
 * when CONFIG_IWLWIFI_DEBUGFS=y.
 *
 */

/* 0x0000000F - 0x00000001 */
#define IWL_DL_INFO		0x00000001
#define IWL_DL_MAC80211		0x00000002
#define IWL_DL_HCMD		0x00000004
#define IWL_DL_STATE		0x00000008
/* 0x000000F0 - 0x00000010 */
#define IWL_DL_TE		0x00000020
#define IWL_DL_EEPROM		0x00000040
#define IWL_DL_RADIO		0x00000080
/* 0x00000F00 - 0x00000100 */
#define IWL_DL_POWER		0x00000100
#define IWL_DL_TEMP		0x00000200
#define IWL_DL_SCAN		0x00000800
/* 0x0000F000 - 0x00001000 */
#define IWL_DL_ASSOC		0x00001000
#define IWL_DL_DROP		0x00002000
#define IWL_DL_COEX		0x00008000
/* 0x000F0000 - 0x00010000 */
#define IWL_DL_FW		0x00010000
#define IWL_DL_RF_KILL		0x00020000
#define IWL_DL_FW_ERRORS	0x00040000
#define IWL_DL_LED		0x00080000
/* 0x00F00000 - 0x00100000 */
#define IWL_DL_RATE		0x00100000
#define IWL_DL_CALIB		0x00200000
#define IWL_DL_WEP		0x00400000
#define IWL_DL_TX		0x00800000
/* 0x0F000000 - 0x01000000 */
#define IWL_DL_RX		0x01000000
#define IWL_DL_ISR		0x02000000
#define IWL_DL_HT		0x04000000
#define IWL_DL_EXTERNAL		0x08000000
/* 0xF0000000 - 0x10000000 */
#define IWL_DL_11H		0x10000000
#define IWL_DL_STATS		0x20000000
#define IWL_DL_TX_REPLY		0x40000000
#define IWL_DL_TX_QUEUES	0x80000000

#define IWL_DEBUG_INFO(p, f, a...)	IWL_DEBUG(p, IWL_DL_INFO, f, ## a)
#define IWL_DEBUG_MAC80211(p, f, a...)	IWL_DEBUG(p, IWL_DL_MAC80211, f, ## a)
#define IWL_DEBUG_EXTERNAL(p, f, a...)	IWL_DEBUG(p, IWL_DL_EXTERNAL, f, ## a)
#define IWL_DEBUG_TEMP(p, f, a...)	IWL_DEBUG(p, IWL_DL_TEMP, f, ## a)
#define IWL_DEBUG_SCAN(p, f, a...)	IWL_DEBUG(p, IWL_DL_SCAN, f, ## a)
#define IWL_DEBUG_RX(p, f, a...)	IWL_DEBUG(p, IWL_DL_RX, f, ## a)
#define IWL_DEBUG_TX(p, f, a...)	IWL_DEBUG(p, IWL_DL_TX, f, ## a)
#define IWL_DEBUG_ISR(p, f, a...)	IWL_DEBUG(p, IWL_DL_ISR, f, ## a)
#define IWL_DEBUG_LED(p, f, a...)	IWL_DEBUG(p, IWL_DL_LED, f, ## a)
#define IWL_DEBUG_WEP(p, f, a...)	IWL_DEBUG(p, IWL_DL_WEP, f, ## a)
#define IWL_DEBUG_HC(p, f, a...)	IWL_DEBUG(p, IWL_DL_HCMD, f, ## a)
#define IWL_DEBUG_TE(p, f, a...)	IWL_DEBUG(p, IWL_DL_TE, f, ## a)
#define IWL_DEBUG_EEPROM(d, f, a...)	IWL_DEBUG_DEV(d, IWL_DL_EEPROM, f, ## a)
#define IWL_DEBUG_CALIB(p, f, a...)	IWL_DEBUG(p, IWL_DL_CALIB, f, ## a)
#define IWL_DEBUG_FW(p, f, a...)	IWL_DEBUG(p, IWL_DL_FW, f, ## a)
#define IWL_DEBUG_RF_KILL(p, f, a...)	IWL_DEBUG(p, IWL_DL_RF_KILL, f, ## a)
#define IWL_DEBUG_FW_ERRORS(p, f, a...)	IWL_DEBUG(p, IWL_DL_FW_ERRORS, f, ## a)
#define IWL_DEBUG_DROP(p, f, a...)	IWL_DEBUG(p, IWL_DL_DROP, f, ## a)
#define IWL_DEBUG_DROP_LIMIT(p, f, a...)	\
		IWL_DEBUG_LIMIT(p, IWL_DL_DROP, f, ## a)
#define IWL_DEBUG_COEX(p, f, a...)	IWL_DEBUG(p, IWL_DL_COEX, f, ## a)
#define IWL_DEBUG_RATE(p, f, a...)	IWL_DEBUG(p, IWL_DL_RATE, f, ## a)
#define IWL_DEBUG_RATE_LIMIT(p, f, a...)	\
		IWL_DEBUG_LIMIT(p, IWL_DL_RATE, f, ## a)
#define IWL_DEBUG_ASSOC(p, f, a...)	\
		IWL_DEBUG(p, IWL_DL_ASSOC | IWL_DL_INFO, f, ## a)
#define IWL_DEBUG_ASSOC_LIMIT(p, f, a...)	\
		IWL_DEBUG_LIMIT(p, IWL_DL_ASSOC | IWL_DL_INFO, f, ## a)
#define IWL_DEBUG_HT(p, f, a...)	IWL_DEBUG(p, IWL_DL_HT, f, ## a)
#define IWL_DEBUG_STATS(p, f, a...)	IWL_DEBUG(p, IWL_DL_STATS, f, ## a)
#define IWL_DEBUG_STATS_LIMIT(p, f, a...)	\
		IWL_DEBUG_LIMIT(p, IWL_DL_STATS, f, ## a)
#define IWL_DEBUG_TX_REPLY(p, f, a...)	IWL_DEBUG(p, IWL_DL_TX_REPLY, f, ## a)
#define IWL_DEBUG_TX_QUEUES(p, f, a...)	IWL_DEBUG(p, IWL_DL_TX_QUEUES, f, ## a)
#define IWL_DEBUG_RADIO(p, f, a...)	IWL_DEBUG(p, IWL_DL_RADIO, f, ## a)
#define IWL_DEBUG_POWER(p, f, a...)	IWL_DEBUG(p, IWL_DL_POWER, f, ## a)
#define IWL_DEBUG_11H(p, f, a...)	IWL_DEBUG(p, IWL_DL_11H, f, ## a)

#endif<|MERGE_RESOLUTION|>--- conflicted
+++ resolved
@@ -87,11 +87,6 @@
 			       DUMP_PREFIX_OFFSET, 16, 1, p, len, 1);	\
 } while (0)
 #else
-<<<<<<< HEAD
-#define IWL_DEBUG(m, level, fmt, args...) do {} while (0)
-#define IWL_DEBUG_LIMIT(m, level, fmt, args...) do {} while (0)
-=======
->>>>>>> c3ade0e0
 #define iwl_print_hex_dump(m, level, p, len)
 #endif				/* CONFIG_IWLWIFI_DEBUG */
 
