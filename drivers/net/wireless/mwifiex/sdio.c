/*
 * Marvell Wireless LAN device driver: SDIO specific handling
 *
 * Copyright (C) 2011, Marvell International Ltd.
 *
 * This software file (the "File") is distributed by Marvell International
 * Ltd. under the terms of the GNU General Public License Version 2, June 1991
 * (the "License").  You may use, redistribute and/or modify this File in
 * accordance with the terms and conditions of the License, a copy of which
 * is available by writing to the Free Software Foundation, Inc.,
 * 51 Franklin Street, Fifth Floor, Boston, MA 02110-1301 USA or on the
 * worldwide web at http://www.gnu.org/licenses/old-licenses/gpl-2.0.txt.
 *
 * THE FILE IS DISTRIBUTED AS-IS, WITHOUT WARRANTY OF ANY KIND, AND THE
 * IMPLIED WARRANTIES OF MERCHANTABILITY OR FITNESS FOR A PARTICULAR PURPOSE
 * ARE EXPRESSLY DISCLAIMED.  The License provides additional details about
 * this warranty disclaimer.
 */

#include <linux/firmware.h>

#include "decl.h"
#include "ioctl.h"
#include "util.h"
#include "fw.h"
#include "main.h"
#include "wmm.h"
#include "11n.h"
#include "sdio.h"


#define SDIO_VERSION	"1.0"

/* The mwifiex_sdio_remove() callback function is called when
 * user removes this module from kernel space or ejects
 * the card from the slot. The driver handles these 2 cases
 * differently.
 * If the user is removing the module, the few commands (FUNC_SHUTDOWN,
 * HS_CANCEL etc.) are sent to the firmware.
 * If the card is removed, there is no need to send these command.
 *
 * The variable 'user_rmmod' is used to distinguish these two
 * scenarios. This flag is initialized as FALSE in case the card
 * is removed, and will be set to TRUE for module removal when
 * module_exit function is called.
 */
static u8 user_rmmod;

static struct mwifiex_if_ops sdio_ops;

static struct semaphore add_remove_card_sem;

/*
 * SDIO probe.
 *
 * This function probes an mwifiex device and registers it. It allocates
 * the card structure, enables SDIO function number and initiates the
 * device registration and initialization procedure by adding a logical
 * interface.
 */
static int
mwifiex_sdio_probe(struct sdio_func *func, const struct sdio_device_id *id)
{
	int ret;
	struct sdio_mmc_card *card = NULL;

	pr_debug("info: vendor=0x%4.04X device=0x%4.04X class=%d function=%d\n",
		 func->vendor, func->device, func->class, func->num);

	card = kzalloc(sizeof(struct sdio_mmc_card), GFP_KERNEL);
	if (!card)
		return -ENOMEM;

	card->func = func;

	func->card->quirks |= MMC_QUIRK_BLKSZ_FOR_BYTE_MODE;

	if (id->driver_data) {
		struct mwifiex_sdio_device *data = (void *)id->driver_data;

		card->firmware = data->firmware;
		card->reg = data->reg;
		card->max_ports = data->max_ports;
		card->mp_agg_pkt_limit = data->mp_agg_pkt_limit;
		card->supports_sdio_new_mode = data->supports_sdio_new_mode;
		card->has_control_mask = data->has_control_mask;
	}

	sdio_claim_host(func);
	ret = sdio_enable_func(func);
	sdio_release_host(func);

	if (ret) {
		pr_err("%s: failed to enable function\n", __func__);
		kfree(card);
		return -EIO;
	}

	if (mwifiex_add_card(card, &add_remove_card_sem, &sdio_ops,
			     MWIFIEX_SDIO)) {
		pr_err("%s: add card failed\n", __func__);
		kfree(card);
		sdio_claim_host(func);
		ret = sdio_disable_func(func);
		sdio_release_host(func);
		ret = -1;
	}

	return ret;
}

/*
 * SDIO resume.
 *
 * Kernel needs to suspend all functions separately. Therefore all
 * registered functions must have drivers with suspend and resume
 * methods. Failing that the kernel simply removes the whole card.
 *
 * If already not resumed, this function turns on the traffic and
 * sends a host sleep cancel request to the firmware.
 */
static int mwifiex_sdio_resume(struct device *dev)
{
	struct sdio_func *func = dev_to_sdio_func(dev);
	struct sdio_mmc_card *card;
	struct mwifiex_adapter *adapter;
	mmc_pm_flag_t pm_flag = 0;

	if (func) {
		pm_flag = sdio_get_host_pm_caps(func);
		card = sdio_get_drvdata(func);
		if (!card || !card->adapter) {
			pr_err("resume: invalid card or adapter\n");
			return 0;
		}
	} else {
		pr_err("resume: sdio_func is not specified\n");
		return 0;
	}

	adapter = card->adapter;

	if (!adapter->is_suspended) {
		dev_warn(adapter->dev, "device already resumed\n");
		return 0;
	}

	adapter->is_suspended = false;

	/* Disable Host Sleep */
	mwifiex_cancel_hs(mwifiex_get_priv(adapter, MWIFIEX_BSS_ROLE_STA),
			  MWIFIEX_ASYNC_CMD);

	return 0;
}

/*
 * SDIO remove.
 *
 * This function removes the interface and frees up the card structure.
 */
static void
mwifiex_sdio_remove(struct sdio_func *func)
{
	struct sdio_mmc_card *card;
	struct mwifiex_adapter *adapter;
	struct mwifiex_private *priv;
	int i;

	pr_debug("info: SDIO func num=%d\n", func->num);

	card = sdio_get_drvdata(func);
	if (!card)
		return;

	adapter = card->adapter;
	if (!adapter || !adapter->priv_num)
		return;

	/* In case driver is removed when asynchronous FW load is in progress */
	wait_for_completion(&adapter->fw_load);

	if (user_rmmod) {
		if (adapter->is_suspended)
			mwifiex_sdio_resume(adapter->dev);

		for (i = 0; i < adapter->priv_num; i++)
			if ((GET_BSS_ROLE(adapter->priv[i]) ==
						MWIFIEX_BSS_ROLE_STA) &&
			    adapter->priv[i]->media_connected)
				mwifiex_deauthenticate(adapter->priv[i], NULL);

		priv = mwifiex_get_priv(adapter, MWIFIEX_BSS_ROLE_ANY);
		mwifiex_disable_auto_ds(priv);
		mwifiex_init_shutdown_fw(priv, MWIFIEX_FUNC_SHUTDOWN);
	}

	mwifiex_remove_card(card->adapter, &add_remove_card_sem);
}

/*
 * SDIO suspend.
 *
 * Kernel needs to suspend all functions separately. Therefore all
 * registered functions must have drivers with suspend and resume
 * methods. Failing that the kernel simply removes the whole card.
 *
 * If already not suspended, this function allocates and sends a host
 * sleep activate request to the firmware and turns off the traffic.
 */
static int mwifiex_sdio_suspend(struct device *dev)
{
	struct sdio_func *func = dev_to_sdio_func(dev);
	struct sdio_mmc_card *card;
	struct mwifiex_adapter *adapter;
	mmc_pm_flag_t pm_flag = 0;
<<<<<<< HEAD
	int i;
=======
>>>>>>> c3ade0e0
	int ret = 0;

	if (func) {
		pm_flag = sdio_get_host_pm_caps(func);
		pr_debug("cmd: %s: suspend: PM flag = 0x%x\n",
			 sdio_func_id(func), pm_flag);
		if (!(pm_flag & MMC_PM_KEEP_POWER)) {
			pr_err("%s: cannot remain alive while host is"
				" suspended\n", sdio_func_id(func));
			return -ENOSYS;
		}

		card = sdio_get_drvdata(func);
		if (!card || !card->adapter) {
			pr_err("suspend: invalid card or adapter\n");
			return 0;
		}
	} else {
		pr_err("suspend: sdio_func is not specified\n");
		return 0;
	}

	adapter = card->adapter;

	/* Enable the Host Sleep */
	if (!mwifiex_enable_hs(adapter)) {
		dev_err(adapter->dev, "cmd: failed to suspend\n");
		return -EFAULT;
	}

	dev_dbg(adapter->dev, "cmd: suspend with MMC_PM_KEEP_POWER\n");
	ret = sdio_set_host_pm_flags(func, MMC_PM_KEEP_POWER);

	/* Indicate device suspended */
	adapter->is_suspended = true;

	return ret;
}

/* Device ID for SD8786 */
#define SDIO_DEVICE_ID_MARVELL_8786   (0x9116)
/* Device ID for SD8787 */
#define SDIO_DEVICE_ID_MARVELL_8787   (0x9119)
/* Device ID for SD8797 */
#define SDIO_DEVICE_ID_MARVELL_8797   (0x9129)
/* Device ID for SD8897 */
#define SDIO_DEVICE_ID_MARVELL_8897   (0x912d)

/* WLAN IDs */
static const struct sdio_device_id mwifiex_ids[] = {
	{SDIO_DEVICE(SDIO_VENDOR_ID_MARVELL, SDIO_DEVICE_ID_MARVELL_8786),
		.driver_data = (unsigned long) &mwifiex_sdio_sd8786},
	{SDIO_DEVICE(SDIO_VENDOR_ID_MARVELL, SDIO_DEVICE_ID_MARVELL_8787),
		.driver_data = (unsigned long) &mwifiex_sdio_sd8787},
	{SDIO_DEVICE(SDIO_VENDOR_ID_MARVELL, SDIO_DEVICE_ID_MARVELL_8797),
		.driver_data = (unsigned long) &mwifiex_sdio_sd8797},
	{SDIO_DEVICE(SDIO_VENDOR_ID_MARVELL, SDIO_DEVICE_ID_MARVELL_8897),
		.driver_data = (unsigned long) &mwifiex_sdio_sd8897},
	{},
};

MODULE_DEVICE_TABLE(sdio, mwifiex_ids);

static const struct dev_pm_ops mwifiex_sdio_pm_ops = {
	.suspend = mwifiex_sdio_suspend,
	.resume = mwifiex_sdio_resume,
};

static struct sdio_driver mwifiex_sdio = {
	.name = "mwifiex_sdio",
	.id_table = mwifiex_ids,
	.probe = mwifiex_sdio_probe,
	.remove = mwifiex_sdio_remove,
	.drv = {
		.owner = THIS_MODULE,
		.pm = &mwifiex_sdio_pm_ops,
	}
};

/* Write data into SDIO card register. Caller claims SDIO device. */
static int
mwifiex_write_reg_locked(struct sdio_func *func, u32 reg, u8 data)
{
	int ret = -1;
	sdio_writeb(func, data, reg, &ret);
	return ret;
}

/*
 * This function writes data into SDIO card register.
 */
static int
mwifiex_write_reg(struct mwifiex_adapter *adapter, u32 reg, u8 data)
{
	struct sdio_mmc_card *card = adapter->card;
	int ret;

	sdio_claim_host(card->func);
	ret = mwifiex_write_reg_locked(card->func, reg, data);
	sdio_release_host(card->func);

	return ret;
}

/*
 * This function reads data from SDIO card register.
 */
static int
mwifiex_read_reg(struct mwifiex_adapter *adapter, u32 reg, u8 *data)
{
	struct sdio_mmc_card *card = adapter->card;
	int ret = -1;
	u8 val;

	sdio_claim_host(card->func);
	val = sdio_readb(card->func, reg, &ret);
	sdio_release_host(card->func);

	*data = val;

	return ret;
}

/*
 * This function writes multiple data into SDIO card memory.
 *
 * This does not work in suspended mode.
 */
static int
mwifiex_write_data_sync(struct mwifiex_adapter *adapter,
			u8 *buffer, u32 pkt_len, u32 port)
{
	struct sdio_mmc_card *card = adapter->card;
	int ret;
	u8 blk_mode =
		(port & MWIFIEX_SDIO_BYTE_MODE_MASK) ? BYTE_MODE : BLOCK_MODE;
	u32 blk_size = (blk_mode == BLOCK_MODE) ? MWIFIEX_SDIO_BLOCK_SIZE : 1;
	u32 blk_cnt =
		(blk_mode ==
		 BLOCK_MODE) ? (pkt_len /
				MWIFIEX_SDIO_BLOCK_SIZE) : pkt_len;
	u32 ioport = (port & MWIFIEX_SDIO_IO_PORT_MASK);

	if (adapter->is_suspended) {
		dev_err(adapter->dev,
			"%s: not allowed while suspended\n", __func__);
		return -1;
	}

	sdio_claim_host(card->func);

	ret = sdio_writesb(card->func, ioport, buffer, blk_cnt * blk_size);

	sdio_release_host(card->func);

	return ret;
}

/*
 * This function reads multiple data from SDIO card memory.
 */
static int mwifiex_read_data_sync(struct mwifiex_adapter *adapter, u8 *buffer,
				  u32 len, u32 port, u8 claim)
{
	struct sdio_mmc_card *card = adapter->card;
	int ret;
	u8 blk_mode = (port & MWIFIEX_SDIO_BYTE_MODE_MASK) ? BYTE_MODE
		       : BLOCK_MODE;
	u32 blk_size = (blk_mode == BLOCK_MODE) ? MWIFIEX_SDIO_BLOCK_SIZE : 1;
	u32 blk_cnt = (blk_mode == BLOCK_MODE) ? (len / MWIFIEX_SDIO_BLOCK_SIZE)
			: len;
	u32 ioport = (port & MWIFIEX_SDIO_IO_PORT_MASK);

	if (claim)
		sdio_claim_host(card->func);

	ret = sdio_readsb(card->func, buffer, ioport, blk_cnt * blk_size);

	if (claim)
		sdio_release_host(card->func);

	return ret;
}

/*
 * This function wakes up the card.
 *
 * A host power up command is written to the card configuration
 * register to wake up the card.
 */
static int mwifiex_pm_wakeup_card(struct mwifiex_adapter *adapter)
{
	dev_dbg(adapter->dev, "event: wakeup device...\n");

	return mwifiex_write_reg(adapter, CONFIGURATION_REG, HOST_POWER_UP);
}

/*
 * This function is called after the card has woken up.
 *
 * The card configuration register is reset.
 */
static int mwifiex_pm_wakeup_card_complete(struct mwifiex_adapter *adapter)
{
	dev_dbg(adapter->dev, "cmd: wakeup device completed\n");

	return mwifiex_write_reg(adapter, CONFIGURATION_REG, 0);
}

/*
 * This function is used to initialize IO ports for the
 * chipsets supporting SDIO new mode eg SD8897.
 */
static int mwifiex_init_sdio_new_mode(struct mwifiex_adapter *adapter)
{
	u8 reg;

	adapter->ioport = MEM_PORT;

	/* enable sdio new mode */
	if (mwifiex_read_reg(adapter, CARD_CONFIG_2_1_REG, &reg))
		return -1;
	if (mwifiex_write_reg(adapter, CARD_CONFIG_2_1_REG,
			      reg | CMD53_NEW_MODE))
		return -1;

	/* Configure cmd port and enable reading rx length from the register */
	if (mwifiex_read_reg(adapter, CMD_CONFIG_0, &reg))
		return -1;
	if (mwifiex_write_reg(adapter, CMD_CONFIG_0, reg | CMD_PORT_RD_LEN_EN))
		return -1;

	/* Enable Dnld/Upld ready auto reset for cmd port after cmd53 is
	 * completed
	 */
	if (mwifiex_read_reg(adapter, CMD_CONFIG_1, &reg))
		return -1;
	if (mwifiex_write_reg(adapter, CMD_CONFIG_1, reg | CMD_PORT_AUTO_EN))
		return -1;

	return 0;
}

/* This function initializes the IO ports.
 *
 * The following operations are performed -
 *      - Read the IO ports (0, 1 and 2)
 *      - Set host interrupt Reset-To-Read to clear
 *      - Set auto re-enable interrupt
 */
static int mwifiex_init_sdio_ioport(struct mwifiex_adapter *adapter)
{
	u8 reg;
	struct sdio_mmc_card *card = adapter->card;

	adapter->ioport = 0;

	if (card->supports_sdio_new_mode) {
		if (mwifiex_init_sdio_new_mode(adapter))
			return -1;
		goto cont;
	}

	/* Read the IO port */
	if (!mwifiex_read_reg(adapter, IO_PORT_0_REG, &reg))
		adapter->ioport |= (reg & 0xff);
	else
		return -1;

	if (!mwifiex_read_reg(adapter, IO_PORT_1_REG, &reg))
		adapter->ioport |= ((reg & 0xff) << 8);
	else
		return -1;

	if (!mwifiex_read_reg(adapter, IO_PORT_2_REG, &reg))
		adapter->ioport |= ((reg & 0xff) << 16);
	else
		return -1;
cont:
	pr_debug("info: SDIO FUNC1 IO port: %#x\n", adapter->ioport);

	/* Set Host interrupt reset to read to clear */
	if (!mwifiex_read_reg(adapter, HOST_INT_RSR_REG, &reg))
		mwifiex_write_reg(adapter, HOST_INT_RSR_REG,
				  reg | card->reg->sdio_int_mask);
	else
		return -1;

	/* Dnld/Upld ready set to auto reset */
	if (!mwifiex_read_reg(adapter, card->reg->card_misc_cfg_reg, &reg))
		mwifiex_write_reg(adapter, card->reg->card_misc_cfg_reg,
				  reg | AUTO_RE_ENABLE_INT);
	else
		return -1;

	return 0;
}

/*
 * This function sends data to the card.
 */
static int mwifiex_write_data_to_card(struct mwifiex_adapter *adapter,
				      u8 *payload, u32 pkt_len, u32 port)
{
	u32 i = 0;
	int ret;

	do {
		ret = mwifiex_write_data_sync(adapter, payload, pkt_len, port);
		if (ret) {
			i++;
			dev_err(adapter->dev, "host_to_card, write iomem"
					" (%d) failed: %d\n", i, ret);
			if (mwifiex_write_reg(adapter, CONFIGURATION_REG, 0x04))
				dev_err(adapter->dev, "write CFG reg failed\n");

			ret = -1;
			if (i > MAX_WRITE_IOMEM_RETRY)
				return ret;
		}
	} while (ret == -1);

	return ret;
}

/*
 * This function gets the read port.
 *
 * If control port bit is set in MP read bitmap, the control port
 * is returned, otherwise the current read port is returned and
 * the value is increased (provided it does not reach the maximum
 * limit, in which case it is reset to 1)
 */
static int mwifiex_get_rd_port(struct mwifiex_adapter *adapter, u8 *port)
{
	struct sdio_mmc_card *card = adapter->card;
	const struct mwifiex_sdio_card_reg *reg = card->reg;
	u32 rd_bitmap = card->mp_rd_bitmap;

	dev_dbg(adapter->dev, "data: mp_rd_bitmap=0x%08x\n", rd_bitmap);

	if (card->supports_sdio_new_mode) {
		if (!(rd_bitmap & reg->data_port_mask))
			return -1;
	} else {
		if (!(rd_bitmap & (CTRL_PORT_MASK | reg->data_port_mask)))
			return -1;
	}

	if ((card->has_control_mask) &&
	    (card->mp_rd_bitmap & CTRL_PORT_MASK)) {
		card->mp_rd_bitmap &= (u32) (~CTRL_PORT_MASK);
		*port = CTRL_PORT;
		dev_dbg(adapter->dev, "data: port=%d mp_rd_bitmap=0x%08x\n",
			*port, card->mp_rd_bitmap);
		return 0;
	}

	if (!(card->mp_rd_bitmap & (1 << card->curr_rd_port)))
		return -1;

	/* We are now handling the SDIO data ports */
	card->mp_rd_bitmap &= (u32)(~(1 << card->curr_rd_port));
	*port = card->curr_rd_port;

	if (++card->curr_rd_port == card->max_ports)
		card->curr_rd_port = reg->start_rd_port;

	dev_dbg(adapter->dev,
		"data: port=%d mp_rd_bitmap=0x%08x -> 0x%08x\n",
		*port, rd_bitmap, card->mp_rd_bitmap);

	return 0;
}

/*
 * This function gets the write port for data.
 *
 * The current write port is returned if available and the value is
 * increased (provided it does not reach the maximum limit, in which
 * case it is reset to 1)
 */
static int mwifiex_get_wr_port_data(struct mwifiex_adapter *adapter, u32 *port)
{
	struct sdio_mmc_card *card = adapter->card;
	const struct mwifiex_sdio_card_reg *reg = card->reg;
	u32 wr_bitmap = card->mp_wr_bitmap;

	dev_dbg(adapter->dev, "data: mp_wr_bitmap=0x%08x\n", wr_bitmap);

	if (card->supports_sdio_new_mode &&
	    !(wr_bitmap & reg->data_port_mask)) {
		adapter->data_sent = true;
		return -EBUSY;
	} else if (!card->supports_sdio_new_mode &&
		   !(wr_bitmap & card->mp_data_port_mask)) {
		return -1;
	}

	if (card->mp_wr_bitmap & (1 << card->curr_wr_port)) {
		card->mp_wr_bitmap &= (u32) (~(1 << card->curr_wr_port));
		*port = card->curr_wr_port;
		if (((card->supports_sdio_new_mode) &&
		     (++card->curr_wr_port == card->max_ports)) ||
		    ((!card->supports_sdio_new_mode) &&
		     (++card->curr_wr_port == card->mp_end_port)))
			card->curr_wr_port = reg->start_wr_port;
	} else {
		adapter->data_sent = true;
		return -EBUSY;
	}

	if ((card->has_control_mask) && (*port == CTRL_PORT)) {
		dev_err(adapter->dev,
			"invalid data port=%d cur port=%d mp_wr_bitmap=0x%08x -> 0x%08x\n",
			*port, card->curr_wr_port, wr_bitmap,
			card->mp_wr_bitmap);
		return -1;
	}

	dev_dbg(adapter->dev, "data: port=%d mp_wr_bitmap=0x%08x -> 0x%08x\n",
		*port, wr_bitmap, card->mp_wr_bitmap);

	return 0;
}

/*
 * This function polls the card status.
 */
static int
mwifiex_sdio_poll_card_status(struct mwifiex_adapter *adapter, u8 bits)
{
	struct sdio_mmc_card *card = adapter->card;
	u32 tries;
	u8 cs;

	for (tries = 0; tries < MAX_POLL_TRIES; tries++) {
		if (mwifiex_read_reg(adapter, card->reg->poll_reg, &cs))
			break;
		else if ((cs & bits) == bits)
			return 0;

		usleep_range(10, 20);
	}

	dev_err(adapter->dev, "poll card status failed, tries = %d\n", tries);

	return -1;
}

/*
 * This function reads the firmware status.
 */
static int
mwifiex_sdio_read_fw_status(struct mwifiex_adapter *adapter, u16 *dat)
{
	struct sdio_mmc_card *card = adapter->card;
	const struct mwifiex_sdio_card_reg *reg = card->reg;
	u8 fws0, fws1;

	if (mwifiex_read_reg(adapter, reg->status_reg_0, &fws0))
		return -1;

	if (mwifiex_read_reg(adapter, reg->status_reg_1, &fws1))
		return -1;

	*dat = (u16) ((fws1 << 8) | fws0);

	return 0;
}

/*
 * This function disables the host interrupt.
 *
 * The host interrupt mask is read, the disable bit is reset and
 * written back to the card host interrupt mask register.
 */
static void mwifiex_sdio_disable_host_int(struct mwifiex_adapter *adapter)
{
	struct sdio_mmc_card *card = adapter->card;
	struct sdio_func *func = card->func;

	sdio_claim_host(func);
	mwifiex_write_reg_locked(func, HOST_INT_MASK_REG, 0);
	sdio_release_irq(func);
	sdio_release_host(func);
}

/*
 * This function reads the interrupt status from card.
 */
static void mwifiex_interrupt_status(struct mwifiex_adapter *adapter)
{
	struct sdio_mmc_card *card = adapter->card;
	u8 sdio_ireg;
	unsigned long flags;

	if (mwifiex_read_data_sync(adapter, card->mp_regs,
				   card->reg->max_mp_regs,
				   REG_PORT | MWIFIEX_SDIO_BYTE_MODE_MASK, 0)) {
		dev_err(adapter->dev, "read mp_regs failed\n");
		return;
	}

	sdio_ireg = card->mp_regs[HOST_INTSTATUS_REG];
	if (sdio_ireg) {
		/*
		 * DN_LD_HOST_INT_STATUS and/or UP_LD_HOST_INT_STATUS
		 * For SDIO new mode CMD port interrupts
		 *	DN_LD_CMD_PORT_HOST_INT_STATUS and/or
		 *	UP_LD_CMD_PORT_HOST_INT_STATUS
		 * Clear the interrupt status register
		 */
		dev_dbg(adapter->dev, "int: sdio_ireg = %#x\n", sdio_ireg);
		spin_lock_irqsave(&adapter->int_lock, flags);
		adapter->int_status |= sdio_ireg;
		spin_unlock_irqrestore(&adapter->int_lock, flags);
	}
}

/*
 * SDIO interrupt handler.
 *
 * This function reads the interrupt status from firmware and handles
 * the interrupt in current thread (ksdioirqd) right away.
 */
static void
mwifiex_sdio_interrupt(struct sdio_func *func)
{
	struct mwifiex_adapter *adapter;
	struct sdio_mmc_card *card;

	card = sdio_get_drvdata(func);
	if (!card || !card->adapter) {
		pr_debug("int: func=%p card=%p adapter=%p\n",
			 func, card, card ? card->adapter : NULL);
		return;
	}
	adapter = card->adapter;

	if (!adapter->pps_uapsd_mode && adapter->ps_state == PS_STATE_SLEEP)
		adapter->ps_state = PS_STATE_AWAKE;

	mwifiex_interrupt_status(adapter);
	mwifiex_main_process(adapter);
}

/*
 * This function enables the host interrupt.
 *
 * The host interrupt enable mask is written to the card
 * host interrupt mask register.
 */
static int mwifiex_sdio_enable_host_int(struct mwifiex_adapter *adapter)
{
	struct sdio_mmc_card *card = adapter->card;
	struct sdio_func *func = card->func;
	int ret;

	sdio_claim_host(func);

	/* Request the SDIO IRQ */
	ret = sdio_claim_irq(func, mwifiex_sdio_interrupt);
	if (ret) {
		dev_err(adapter->dev, "claim irq failed: ret=%d\n", ret);
		goto out;
	}

	/* Simply write the mask to the register */
	ret = mwifiex_write_reg_locked(func, HOST_INT_MASK_REG,
				       card->reg->host_int_enable);
	if (ret) {
		dev_err(adapter->dev, "enable host interrupt failed\n");
		sdio_release_irq(func);
	}

out:
	sdio_release_host(func);
	return ret;
}

/*
 * This function sends a data buffer to the card.
 */
static int mwifiex_sdio_card_to_host(struct mwifiex_adapter *adapter,
				     u32 *type, u8 *buffer,
				     u32 npayload, u32 ioport)
{
	int ret;
	u32 nb;

	if (!buffer) {
		dev_err(adapter->dev, "%s: buffer is NULL\n", __func__);
		return -1;
	}

	ret = mwifiex_read_data_sync(adapter, buffer, npayload, ioport, 1);

	if (ret) {
		dev_err(adapter->dev, "%s: read iomem failed: %d\n", __func__,
			ret);
		return -1;
	}

	nb = le16_to_cpu(*(__le16 *) (buffer));
	if (nb > npayload) {
		dev_err(adapter->dev, "%s: invalid packet, nb=%d npayload=%d\n",
			__func__, nb, npayload);
		return -1;
	}

	*type = le16_to_cpu(*(__le16 *) (buffer + 2));

	return ret;
}

/*
 * This function downloads the firmware to the card.
 *
 * Firmware is downloaded to the card in blocks. Every block download
 * is tested for CRC errors, and retried a number of times before
 * returning failure.
 */
static int mwifiex_prog_fw_w_helper(struct mwifiex_adapter *adapter,
				    struct mwifiex_fw_image *fw)
{
	struct sdio_mmc_card *card = adapter->card;
	const struct mwifiex_sdio_card_reg *reg = card->reg;
	int ret;
	u8 *firmware = fw->fw_buf;
	u32 firmware_len = fw->fw_len;
	u32 offset = 0;
	u8 base0, base1;
	u8 *fwbuf;
	u16 len = 0;
	u32 txlen, tx_blocks = 0, tries;
	u32 i = 0;

	if (!firmware_len) {
		dev_err(adapter->dev,
			"firmware image not found! Terminating download\n");
		return -1;
	}

	dev_dbg(adapter->dev, "info: downloading FW image (%d bytes)\n",
		firmware_len);

	/* Assume that the allocated buffer is 8-byte aligned */
	fwbuf = kzalloc(MWIFIEX_UPLD_SIZE, GFP_KERNEL);
	if (!fwbuf)
		return -ENOMEM;

	/* Perform firmware data transfer */
	do {
		/* The host polls for the DN_LD_CARD_RDY and CARD_IO_READY
		   bits */
		ret = mwifiex_sdio_poll_card_status(adapter, CARD_IO_READY |
						    DN_LD_CARD_RDY);
		if (ret) {
			dev_err(adapter->dev, "FW download with helper:"
				" poll status timeout @ %d\n", offset);
			goto done;
		}

		/* More data? */
		if (offset >= firmware_len)
			break;

		for (tries = 0; tries < MAX_POLL_TRIES; tries++) {
			ret = mwifiex_read_reg(adapter, reg->base_0_reg,
					       &base0);
			if (ret) {
				dev_err(adapter->dev,
					"dev BASE0 register read failed: "
					"base0=%#04X(%d). Terminating dnld\n",
					base0, base0);
				goto done;
			}
			ret = mwifiex_read_reg(adapter, reg->base_1_reg,
					       &base1);
			if (ret) {
				dev_err(adapter->dev,
					"dev BASE1 register read failed: "
					"base1=%#04X(%d). Terminating dnld\n",
					base1, base1);
				goto done;
			}
			len = (u16) (((base1 & 0xff) << 8) | (base0 & 0xff));

			if (len)
				break;

			usleep_range(10, 20);
		}

		if (!len) {
			break;
		} else if (len > MWIFIEX_UPLD_SIZE) {
			dev_err(adapter->dev,
				"FW dnld failed @ %d, invalid length %d\n",
				offset, len);
			ret = -1;
			goto done;
		}

		txlen = len;

		if (len & BIT(0)) {
			i++;
			if (i > MAX_WRITE_IOMEM_RETRY) {
				dev_err(adapter->dev,
					"FW dnld failed @ %d, over max retry\n",
					offset);
				ret = -1;
				goto done;
			}
			dev_err(adapter->dev, "CRC indicated by the helper:"
				" len = 0x%04X, txlen = %d\n", len, txlen);
			len &= ~BIT(0);
			/* Setting this to 0 to resend from same offset */
			txlen = 0;
		} else {
			i = 0;

			/* Set blocksize to transfer - checking for last
			   block */
			if (firmware_len - offset < txlen)
				txlen = firmware_len - offset;

			tx_blocks = (txlen + MWIFIEX_SDIO_BLOCK_SIZE - 1)
				    / MWIFIEX_SDIO_BLOCK_SIZE;

			/* Copy payload to buffer */
			memmove(fwbuf, &firmware[offset], txlen);
		}

		ret = mwifiex_write_data_sync(adapter, fwbuf, tx_blocks *
					      MWIFIEX_SDIO_BLOCK_SIZE,
					      adapter->ioport);
		if (ret) {
			dev_err(adapter->dev,
				"FW download, write iomem (%d) failed @ %d\n",
				i, offset);
			if (mwifiex_write_reg(adapter, CONFIGURATION_REG, 0x04))
				dev_err(adapter->dev, "write CFG reg failed\n");

			ret = -1;
			goto done;
		}

		offset += txlen;
	} while (true);

	dev_dbg(adapter->dev, "info: FW download over, size %d bytes\n",
		offset);

	ret = 0;
done:
	kfree(fwbuf);
	return ret;
}

/*
 * This function checks the firmware status in card.
 *
 * The winner interface is also determined by this function.
 */
static int mwifiex_check_fw_status(struct mwifiex_adapter *adapter,
				   u32 poll_num)
{
	struct sdio_mmc_card *card = adapter->card;
	int ret = 0;
	u16 firmware_stat;
	u32 tries;
	u8 winner_status;

	/* Wait for firmware initialization event */
	for (tries = 0; tries < poll_num; tries++) {
		ret = mwifiex_sdio_read_fw_status(adapter, &firmware_stat);
		if (ret)
			continue;
		if (firmware_stat == FIRMWARE_READY_SDIO) {
			ret = 0;
			break;
		} else {
			msleep(100);
			ret = -1;
		}
	}

	if (ret) {
		if (mwifiex_read_reg
		    (adapter, card->reg->status_reg_0, &winner_status))
			winner_status = 0;

		if (winner_status)
			adapter->winner = 0;
		else
			adapter->winner = 1;
	}
	return ret;
}

/*
 * This function decodes a received packet.
 *
 * Based on the type, the packet is treated as either a data, or
 * a command response, or an event, and the correct handler
 * function is invoked.
 */
static int mwifiex_decode_rx_packet(struct mwifiex_adapter *adapter,
				    struct sk_buff *skb, u32 upld_typ)
{
	u8 *cmd_buf;
	__le16 *curr_ptr = (__le16 *)skb->data;
	u16 pkt_len = le16_to_cpu(*curr_ptr);

	skb_trim(skb, pkt_len);
	skb_pull(skb, INTF_HEADER_LEN);

	switch (upld_typ) {
	case MWIFIEX_TYPE_DATA:
		dev_dbg(adapter->dev, "info: --- Rx: Data packet ---\n");
		mwifiex_handle_rx_packet(adapter, skb);
		break;

	case MWIFIEX_TYPE_CMD:
		dev_dbg(adapter->dev, "info: --- Rx: Cmd Response ---\n");
		/* take care of curr_cmd = NULL case */
		if (!adapter->curr_cmd) {
			cmd_buf = adapter->upld_buf;

			if (adapter->ps_state == PS_STATE_SLEEP_CFM)
				mwifiex_process_sleep_confirm_resp(adapter,
								   skb->data,
								   skb->len);

			memcpy(cmd_buf, skb->data,
			       min_t(u32, MWIFIEX_SIZE_OF_CMD_BUFFER,
				     skb->len));

			dev_kfree_skb_any(skb);
		} else {
			adapter->cmd_resp_received = true;
			adapter->curr_cmd->resp_skb = skb;
		}
		break;

	case MWIFIEX_TYPE_EVENT:
		dev_dbg(adapter->dev, "info: --- Rx: Event ---\n");
		adapter->event_cause = le32_to_cpu(*(__le32 *) skb->data);

		if ((skb->len > 0) && (skb->len  < MAX_EVENT_SIZE))
			memcpy(adapter->event_body,
			       skb->data + MWIFIEX_EVENT_HEADER_LEN,
			       skb->len);

		/* event cause has been saved to adapter->event_cause */
		adapter->event_received = true;
		adapter->event_skb = skb;

		break;

	default:
		dev_err(adapter->dev, "unknown upload type %#x\n", upld_typ);
		dev_kfree_skb_any(skb);
		break;
	}

	return 0;
}

/*
 * This function transfers received packets from card to driver, performing
 * aggregation if required.
 *
 * For data received on control port, or if aggregation is disabled, the
 * received buffers are uploaded as separate packets. However, if aggregation
 * is enabled and required, the buffers are copied onto an aggregation buffer,
 * provided there is space left, processed and finally uploaded.
 */
static int mwifiex_sdio_card_to_host_mp_aggr(struct mwifiex_adapter *adapter,
					     struct sk_buff *skb, u8 port)
{
	struct sdio_mmc_card *card = adapter->card;
	s32 f_do_rx_aggr = 0;
	s32 f_do_rx_cur = 0;
	s32 f_aggr_cur = 0;
	struct sk_buff *skb_deaggr;
	u32 pind;
	u32 pkt_len, pkt_type, mport;
	u8 *curr_ptr;
	u32 rx_len = skb->len;

	if ((card->has_control_mask) && (port == CTRL_PORT)) {
		/* Read the command Resp without aggr */
		dev_dbg(adapter->dev, "info: %s: no aggregation for cmd "
			"response\n", __func__);

		f_do_rx_cur = 1;
		goto rx_curr_single;
	}

	if (!card->mpa_rx.enabled) {
		dev_dbg(adapter->dev, "info: %s: rx aggregation disabled\n",
			__func__);

		f_do_rx_cur = 1;
		goto rx_curr_single;
	}

	if ((!card->has_control_mask && (card->mp_rd_bitmap &
					 card->reg->data_port_mask)) ||
	    (card->has_control_mask && (card->mp_rd_bitmap &
					(~((u32) CTRL_PORT_MASK))))) {
		/* Some more data RX pending */
		dev_dbg(adapter->dev, "info: %s: not last packet\n", __func__);

		if (MP_RX_AGGR_IN_PROGRESS(card)) {
			if (MP_RX_AGGR_BUF_HAS_ROOM(card, skb->len)) {
				f_aggr_cur = 1;
			} else {
				/* No room in Aggr buf, do rx aggr now */
				f_do_rx_aggr = 1;
				f_do_rx_cur = 1;
			}
		} else {
			/* Rx aggr not in progress */
			f_aggr_cur = 1;
		}

	} else {
		/* No more data RX pending */
		dev_dbg(adapter->dev, "info: %s: last packet\n", __func__);

		if (MP_RX_AGGR_IN_PROGRESS(card)) {
			f_do_rx_aggr = 1;
			if (MP_RX_AGGR_BUF_HAS_ROOM(card, skb->len))
				f_aggr_cur = 1;
			else
				/* No room in Aggr buf, do rx aggr now */
				f_do_rx_cur = 1;
		} else {
			f_do_rx_cur = 1;
		}
	}

	if (f_aggr_cur) {
		dev_dbg(adapter->dev, "info: current packet aggregation\n");
		/* Curr pkt can be aggregated */
		mp_rx_aggr_setup(card, skb, port);

		if (MP_RX_AGGR_PKT_LIMIT_REACHED(card) ||
		    mp_rx_aggr_port_limit_reached(card)) {
			dev_dbg(adapter->dev, "info: %s: aggregated packet "
				"limit reached\n", __func__);
			/* No more pkts allowed in Aggr buf, rx it */
			f_do_rx_aggr = 1;
		}
	}

	if (f_do_rx_aggr) {
		/* do aggr RX now */
		dev_dbg(adapter->dev, "info: do_rx_aggr: num of packets: %d\n",
			card->mpa_rx.pkt_cnt);

		if (card->supports_sdio_new_mode) {
			int i;
			u32 port_count;

			for (i = 0, port_count = 0; i < card->max_ports; i++)
				if (card->mpa_rx.ports & BIT(i))
					port_count++;

			/* Reading data from "start_port + 0" to "start_port +
			 * port_count -1", so decrease the count by 1
			 */
			port_count--;
			mport = (adapter->ioport | SDIO_MPA_ADDR_BASE |
				 (port_count << 8)) + card->mpa_rx.start_port;
		} else {
			mport = (adapter->ioport | SDIO_MPA_ADDR_BASE |
				 (card->mpa_rx.ports << 4)) +
				 card->mpa_rx.start_port;
		}

		if (mwifiex_read_data_sync(adapter, card->mpa_rx.buf,
					   card->mpa_rx.buf_len, mport, 1))
			goto error;

		curr_ptr = card->mpa_rx.buf;

		for (pind = 0; pind < card->mpa_rx.pkt_cnt; pind++) {

			/* get curr PKT len & type */
			pkt_len = le16_to_cpu(*(__le16 *) &curr_ptr[0]);
			pkt_type = le16_to_cpu(*(__le16 *) &curr_ptr[2]);

			/* copy pkt to deaggr buf */
			skb_deaggr = card->mpa_rx.skb_arr[pind];

			if ((pkt_type == MWIFIEX_TYPE_DATA) && (pkt_len <=
					 card->mpa_rx.len_arr[pind])) {

				memcpy(skb_deaggr->data, curr_ptr, pkt_len);

				skb_trim(skb_deaggr, pkt_len);

				/* Process de-aggr packet */
				mwifiex_decode_rx_packet(adapter, skb_deaggr,
							 pkt_type);
			} else {
				dev_err(adapter->dev, "wrong aggr pkt:"
					" type=%d len=%d max_len=%d\n",
					pkt_type, pkt_len,
					card->mpa_rx.len_arr[pind]);
				dev_kfree_skb_any(skb_deaggr);
			}
			curr_ptr += card->mpa_rx.len_arr[pind];
		}
		MP_RX_AGGR_BUF_RESET(card);
	}

rx_curr_single:
	if (f_do_rx_cur) {
		dev_dbg(adapter->dev, "info: RX: port: %d, rx_len: %d\n",
			port, rx_len);

		if (mwifiex_sdio_card_to_host(adapter, &pkt_type,
					      skb->data, skb->len,
					      adapter->ioport + port))
			goto error;

		mwifiex_decode_rx_packet(adapter, skb, pkt_type);
	}

	return 0;

error:
	if (MP_RX_AGGR_IN_PROGRESS(card)) {
		/* Multiport-aggregation transfer failed - cleanup */
		for (pind = 0; pind < card->mpa_rx.pkt_cnt; pind++) {
			/* copy pkt to deaggr buf */
			skb_deaggr = card->mpa_rx.skb_arr[pind];
			dev_kfree_skb_any(skb_deaggr);
		}
		MP_RX_AGGR_BUF_RESET(card);
	}

	if (f_do_rx_cur)
		/* Single transfer pending. Free curr buff also */
		dev_kfree_skb_any(skb);

	return -1;
}

/*
 * This function checks the current interrupt status.
 *
 * The following interrupts are checked and handled by this function -
 *      - Data sent
 *      - Command sent
 *      - Packets received
 *
 * Since the firmware does not generate download ready interrupt if the
 * port updated is command port only, command sent interrupt checking
 * should be done manually, and for every SDIO interrupt.
 *
 * In case of Rx packets received, the packets are uploaded from card to
 * host and processed accordingly.
 */
static int mwifiex_process_int_status(struct mwifiex_adapter *adapter)
{
	struct sdio_mmc_card *card = adapter->card;
	const struct mwifiex_sdio_card_reg *reg = card->reg;
	int ret = 0;
	u8 sdio_ireg;
	struct sk_buff *skb;
	u8 port = CTRL_PORT;
	u32 len_reg_l, len_reg_u;
	u32 rx_blocks;
	u16 rx_len;
	unsigned long flags;
	u32 bitmap;
	u8 cr;

	spin_lock_irqsave(&adapter->int_lock, flags);
	sdio_ireg = adapter->int_status;
	adapter->int_status = 0;
	spin_unlock_irqrestore(&adapter->int_lock, flags);

	if (!sdio_ireg)
		return ret;

	/* Following interrupt is only for SDIO new mode */
	if (sdio_ireg & DN_LD_CMD_PORT_HOST_INT_STATUS && adapter->cmd_sent)
		adapter->cmd_sent = false;

	/* Following interrupt is only for SDIO new mode */
	if (sdio_ireg & UP_LD_CMD_PORT_HOST_INT_STATUS) {
		u32 pkt_type;

		/* read the len of control packet */
		rx_len = card->mp_regs[CMD_RD_LEN_1] << 8;
		rx_len |= (u16) card->mp_regs[CMD_RD_LEN_0];
		rx_blocks = DIV_ROUND_UP(rx_len, MWIFIEX_SDIO_BLOCK_SIZE);
		if (rx_len <= INTF_HEADER_LEN ||
		    (rx_blocks * MWIFIEX_SDIO_BLOCK_SIZE) >
		     MWIFIEX_RX_DATA_BUF_SIZE)
			return -1;
		rx_len = (u16) (rx_blocks * MWIFIEX_SDIO_BLOCK_SIZE);

		skb = dev_alloc_skb(rx_len);
		if (!skb)
			return -1;

		skb_put(skb, rx_len);

		if (mwifiex_sdio_card_to_host(adapter, &pkt_type, skb->data,
					      skb->len, adapter->ioport |
							CMD_PORT_SLCT)) {
			dev_err(adapter->dev,
				"%s: failed to card_to_host", __func__);
			dev_kfree_skb_any(skb);
			goto term_cmd;
		}

		if ((pkt_type != MWIFIEX_TYPE_CMD) &&
		    (pkt_type != MWIFIEX_TYPE_EVENT))
			dev_err(adapter->dev,
				"%s:Received wrong packet on cmd port",
				__func__);

		mwifiex_decode_rx_packet(adapter, skb, pkt_type);
	}

	if (sdio_ireg & DN_LD_HOST_INT_STATUS) {
		bitmap = (u32) card->mp_regs[reg->wr_bitmap_l];
		bitmap |= ((u32) card->mp_regs[reg->wr_bitmap_u]) << 8;
		if (card->supports_sdio_new_mode) {
			bitmap |=
				((u32) card->mp_regs[reg->wr_bitmap_1l]) << 16;
			bitmap |=
				((u32) card->mp_regs[reg->wr_bitmap_1u]) << 24;
		}
		card->mp_wr_bitmap = bitmap;

		dev_dbg(adapter->dev, "int: DNLD: wr_bitmap=0x%x\n",
			card->mp_wr_bitmap);
		if (adapter->data_sent &&
		    (card->mp_wr_bitmap & card->mp_data_port_mask)) {
			dev_dbg(adapter->dev,
				"info:  <--- Tx DONE Interrupt --->\n");
			adapter->data_sent = false;
		}
	}

	/* As firmware will not generate download ready interrupt if the port
	   updated is command port only, cmd_sent should be done for any SDIO
	   interrupt. */
	if (card->has_control_mask && adapter->cmd_sent) {
		/* Check if firmware has attach buffer at command port and
		   update just that in wr_bit_map. */
		card->mp_wr_bitmap |=
			(u32) card->mp_regs[reg->wr_bitmap_l] & CTRL_PORT_MASK;
		if (card->mp_wr_bitmap & CTRL_PORT_MASK)
			adapter->cmd_sent = false;
	}

	dev_dbg(adapter->dev, "info: cmd_sent=%d data_sent=%d\n",
		adapter->cmd_sent, adapter->data_sent);
	if (sdio_ireg & UP_LD_HOST_INT_STATUS) {
		bitmap = (u32) card->mp_regs[reg->rd_bitmap_l];
		bitmap |= ((u32) card->mp_regs[reg->rd_bitmap_u]) << 8;
		if (card->supports_sdio_new_mode) {
			bitmap |=
				((u32) card->mp_regs[reg->rd_bitmap_1l]) << 16;
			bitmap |=
				((u32) card->mp_regs[reg->rd_bitmap_1u]) << 24;
		}
		card->mp_rd_bitmap = bitmap;
		dev_dbg(adapter->dev, "int: UPLD: rd_bitmap=0x%x\n",
			card->mp_rd_bitmap);

		while (true) {
			ret = mwifiex_get_rd_port(adapter, &port);
			if (ret) {
				dev_dbg(adapter->dev,
					"info: no more rd_port available\n");
				break;
			}
			len_reg_l = reg->rd_len_p0_l + (port << 1);
			len_reg_u = reg->rd_len_p0_u + (port << 1);
			rx_len = ((u16) card->mp_regs[len_reg_u]) << 8;
			rx_len |= (u16) card->mp_regs[len_reg_l];
			dev_dbg(adapter->dev, "info: RX: port=%d rx_len=%u\n",
				port, rx_len);
			rx_blocks =
				(rx_len + MWIFIEX_SDIO_BLOCK_SIZE -
				 1) / MWIFIEX_SDIO_BLOCK_SIZE;
			if (rx_len <= INTF_HEADER_LEN ||
			    (rx_blocks * MWIFIEX_SDIO_BLOCK_SIZE) >
			     MWIFIEX_RX_DATA_BUF_SIZE) {
				dev_err(adapter->dev, "invalid rx_len=%d\n",
					rx_len);
				return -1;
			}
			rx_len = (u16) (rx_blocks * MWIFIEX_SDIO_BLOCK_SIZE);

			skb = dev_alloc_skb(rx_len);

			if (!skb) {
				dev_err(adapter->dev, "%s: failed to alloc skb",
					__func__);
				return -1;
			}

			skb_put(skb, rx_len);

			dev_dbg(adapter->dev, "info: rx_len = %d skb->len = %d\n",
				rx_len, skb->len);

			if (mwifiex_sdio_card_to_host_mp_aggr(adapter, skb,
							      port)) {
				dev_err(adapter->dev, "card_to_host_mpa failed:"
					" int status=%#x\n", sdio_ireg);
				goto term_cmd;
			}
		}
	}

	return 0;

term_cmd:
	/* terminate cmd */
	if (mwifiex_read_reg(adapter, CONFIGURATION_REG, &cr))
		dev_err(adapter->dev, "read CFG reg failed\n");
	else
		dev_dbg(adapter->dev, "info: CFG reg val = %d\n", cr);

	if (mwifiex_write_reg(adapter, CONFIGURATION_REG, (cr | 0x04)))
		dev_err(adapter->dev, "write CFG reg failed\n");
	else
		dev_dbg(adapter->dev, "info: write success\n");

	if (mwifiex_read_reg(adapter, CONFIGURATION_REG, &cr))
		dev_err(adapter->dev, "read CFG reg failed\n");
	else
		dev_dbg(adapter->dev, "info: CFG reg val =%x\n", cr);

	return -1;
}

/*
 * This function aggregates transmission buffers in driver and downloads
 * the aggregated packet to card.
 *
 * The individual packets are aggregated by copying into an aggregation
 * buffer and then downloaded to the card. Previous unsent packets in the
 * aggregation buffer are pre-copied first before new packets are added.
 * Aggregation is done till there is space left in the aggregation buffer,
 * or till new packets are available.
 *
 * The function will only download the packet to the card when aggregation
 * stops, otherwise it will just aggregate the packet in aggregation buffer
 * and return.
 */
static int mwifiex_host_to_card_mp_aggr(struct mwifiex_adapter *adapter,
					u8 *payload, u32 pkt_len, u32 port,
					u32 next_pkt_len)
{
	struct sdio_mmc_card *card = adapter->card;
	int ret = 0;
	s32 f_send_aggr_buf = 0;
	s32 f_send_cur_buf = 0;
	s32 f_precopy_cur_buf = 0;
	s32 f_postcopy_cur_buf = 0;
	u32 mport;

	if (!card->mpa_tx.enabled ||
	    (card->has_control_mask && (port == CTRL_PORT)) ||
	    (card->supports_sdio_new_mode && (port == CMD_PORT_SLCT))) {
		dev_dbg(adapter->dev, "info: %s: tx aggregation disabled\n",
			__func__);

		f_send_cur_buf = 1;
		goto tx_curr_single;
	}

	if (next_pkt_len) {
		/* More pkt in TX queue */
		dev_dbg(adapter->dev, "info: %s: more packets in queue.\n",
			__func__);

		if (MP_TX_AGGR_IN_PROGRESS(card)) {
			if (!mp_tx_aggr_port_limit_reached(card) &&
			    MP_TX_AGGR_BUF_HAS_ROOM(card, pkt_len)) {
				f_precopy_cur_buf = 1;

				if (!(card->mp_wr_bitmap &
				      (1 << card->curr_wr_port)) ||
				    !MP_TX_AGGR_BUF_HAS_ROOM(
					    card, pkt_len + next_pkt_len))
					f_send_aggr_buf = 1;
			} else {
				/* No room in Aggr buf, send it */
				f_send_aggr_buf = 1;

				if (mp_tx_aggr_port_limit_reached(card) ||
				    !(card->mp_wr_bitmap &
				      (1 << card->curr_wr_port)))
					f_send_cur_buf = 1;
				else
					f_postcopy_cur_buf = 1;
			}
		} else {
			if (MP_TX_AGGR_BUF_HAS_ROOM(card, pkt_len) &&
			    (card->mp_wr_bitmap & (1 << card->curr_wr_port)))
				f_precopy_cur_buf = 1;
			else
				f_send_cur_buf = 1;
		}
	} else {
		/* Last pkt in TX queue */
		dev_dbg(adapter->dev, "info: %s: Last packet in Tx Queue.\n",
			__func__);

		if (MP_TX_AGGR_IN_PROGRESS(card)) {
			/* some packs in Aggr buf already */
			f_send_aggr_buf = 1;

			if (MP_TX_AGGR_BUF_HAS_ROOM(card, pkt_len))
				f_precopy_cur_buf = 1;
			else
				/* No room in Aggr buf, send it */
				f_send_cur_buf = 1;
		} else {
			f_send_cur_buf = 1;
		}
	}

	if (f_precopy_cur_buf) {
		dev_dbg(adapter->dev, "data: %s: precopy current buffer\n",
			__func__);
		MP_TX_AGGR_BUF_PUT(card, payload, pkt_len, port);

		if (MP_TX_AGGR_PKT_LIMIT_REACHED(card) ||
		    mp_tx_aggr_port_limit_reached(card))
			/* No more pkts allowed in Aggr buf, send it */
			f_send_aggr_buf = 1;
	}

	if (f_send_aggr_buf) {
		dev_dbg(adapter->dev, "data: %s: send aggr buffer: %d %d\n",
			__func__,
				card->mpa_tx.start_port, card->mpa_tx.ports);
		if (card->supports_sdio_new_mode) {
			u32 port_count;
			int i;

			for (i = 0, port_count = 0; i < card->max_ports; i++)
				if (card->mpa_tx.ports & BIT(i))
					port_count++;

			/* Writing data from "start_port + 0" to "start_port +
			 * port_count -1", so decrease the count by 1
			 */
			port_count--;
			mport = (adapter->ioport | SDIO_MPA_ADDR_BASE |
				 (port_count << 8)) + card->mpa_tx.start_port;
		} else {
			mport = (adapter->ioport | SDIO_MPA_ADDR_BASE |
				 (card->mpa_tx.ports << 4)) +
				 card->mpa_tx.start_port;
		}

		ret = mwifiex_write_data_to_card(adapter, card->mpa_tx.buf,
						 card->mpa_tx.buf_len, mport);

		MP_TX_AGGR_BUF_RESET(card);
	}

tx_curr_single:
	if (f_send_cur_buf) {
		dev_dbg(adapter->dev, "data: %s: send current buffer %d\n",
			__func__, port);
		ret = mwifiex_write_data_to_card(adapter, payload, pkt_len,
						 adapter->ioport + port);
	}

	if (f_postcopy_cur_buf) {
		dev_dbg(adapter->dev, "data: %s: postcopy current buffer\n",
			__func__);
		MP_TX_AGGR_BUF_PUT(card, payload, pkt_len, port);
	}

	return ret;
}

/*
 * This function downloads data from driver to card.
 *
 * Both commands and data packets are transferred to the card by this
 * function.
 *
 * This function adds the SDIO specific header to the front of the buffer
 * before transferring. The header contains the length of the packet and
 * the type. The firmware handles the packets based upon this set type.
 */
static int mwifiex_sdio_host_to_card(struct mwifiex_adapter *adapter,
				     u8 type, struct sk_buff *skb,
				     struct mwifiex_tx_param *tx_param)
{
	struct sdio_mmc_card *card = adapter->card;
	int ret;
	u32 buf_block_len;
	u32 blk_size;
	u32 port = CTRL_PORT;
	u8 *payload = (u8 *)skb->data;
	u32 pkt_len = skb->len;

	/* Allocate buffer and copy payload */
	blk_size = MWIFIEX_SDIO_BLOCK_SIZE;
	buf_block_len = (pkt_len + blk_size - 1) / blk_size;
	*(__le16 *)&payload[0] = cpu_to_le16((u16)pkt_len);
	*(__le16 *)&payload[2] = cpu_to_le16(type);

	/*
	 * This is SDIO specific header
	 *  u16 length,
	 *  u16 type (MWIFIEX_TYPE_DATA = 0, MWIFIEX_TYPE_CMD = 1,
	 *  MWIFIEX_TYPE_EVENT = 3)
	 */
	if (type == MWIFIEX_TYPE_DATA) {
		ret = mwifiex_get_wr_port_data(adapter, &port);
		if (ret) {
			dev_err(adapter->dev, "%s: no wr_port available\n",
				__func__);
			return ret;
		}
	} else {
		adapter->cmd_sent = true;
		/* Type must be MWIFIEX_TYPE_CMD */

		if (pkt_len <= INTF_HEADER_LEN ||
		    pkt_len > MWIFIEX_UPLD_SIZE)
			dev_err(adapter->dev, "%s: payload=%p, nb=%d\n",
				__func__, payload, pkt_len);

		if (card->supports_sdio_new_mode)
			port = CMD_PORT_SLCT;
	}

	/* Transfer data to card */
	pkt_len = buf_block_len * blk_size;

	if (tx_param)
		ret = mwifiex_host_to_card_mp_aggr(adapter, payload, pkt_len,
						   port, tx_param->next_pkt_len
						   );
	else
		ret = mwifiex_host_to_card_mp_aggr(adapter, payload, pkt_len,
						   port, 0);

	if (ret) {
		if (type == MWIFIEX_TYPE_CMD)
			adapter->cmd_sent = false;
		if (type == MWIFIEX_TYPE_DATA)
			adapter->data_sent = false;
	} else {
		if (type == MWIFIEX_TYPE_DATA) {
			if (!(card->mp_wr_bitmap & (1 << card->curr_wr_port)))
				adapter->data_sent = true;
			else
				adapter->data_sent = false;
		}
	}

	return ret;
}

/*
 * This function allocates the MPA Tx and Rx buffers.
 */
static int mwifiex_alloc_sdio_mpa_buffers(struct mwifiex_adapter *adapter,
				   u32 mpa_tx_buf_size, u32 mpa_rx_buf_size)
{
	struct sdio_mmc_card *card = adapter->card;
	int ret = 0;

	card->mpa_tx.buf = kzalloc(mpa_tx_buf_size, GFP_KERNEL);
	if (!card->mpa_tx.buf) {
		ret = -1;
		goto error;
	}

	card->mpa_tx.buf_size = mpa_tx_buf_size;

	card->mpa_rx.buf = kzalloc(mpa_rx_buf_size, GFP_KERNEL);
	if (!card->mpa_rx.buf) {
		ret = -1;
		goto error;
	}

	card->mpa_rx.buf_size = mpa_rx_buf_size;

error:
	if (ret) {
		kfree(card->mpa_tx.buf);
		kfree(card->mpa_rx.buf);
	}

	return ret;
}

/*
 * This function unregisters the SDIO device.
 *
 * The SDIO IRQ is released, the function is disabled and driver
 * data is set to null.
 */
static void
mwifiex_unregister_dev(struct mwifiex_adapter *adapter)
{
	struct sdio_mmc_card *card = adapter->card;

	if (adapter->card) {
		sdio_claim_host(card->func);
		sdio_disable_func(card->func);
		sdio_release_host(card->func);
	}
}

/*
 * This function registers the SDIO device.
 *
 * SDIO IRQ is claimed, block size is set and driver data is initialized.
 */
static int mwifiex_register_dev(struct mwifiex_adapter *adapter)
{
	int ret;
	struct sdio_mmc_card *card = adapter->card;
	struct sdio_func *func = card->func;

	/* save adapter pointer in card */
	card->adapter = adapter;

	sdio_claim_host(func);

	/* Set block size */
	ret = sdio_set_block_size(card->func, MWIFIEX_SDIO_BLOCK_SIZE);
	sdio_release_host(func);
	if (ret) {
		pr_err("cannot set SDIO block size\n");
		return ret;
	}


	adapter->dev = &func->dev;

	strcpy(adapter->fw_name, card->firmware);

	return 0;
}

/*
 * This function initializes the SDIO driver.
 *
 * The following initializations steps are followed -
 *      - Read the Host interrupt status register to acknowledge
 *        the first interrupt got from bootloader
 *      - Disable host interrupt mask register
 *      - Get SDIO port
 *      - Initialize SDIO variables in card
 *      - Allocate MP registers
 *      - Allocate MPA Tx and Rx buffers
 */
static int mwifiex_init_sdio(struct mwifiex_adapter *adapter)
{
	struct sdio_mmc_card *card = adapter->card;
	const struct mwifiex_sdio_card_reg *reg = card->reg;
	int ret;
	u8 sdio_ireg;

	sdio_set_drvdata(card->func, card);

	/*
	 * Read the HOST_INT_STATUS_REG for ACK the first interrupt got
	 * from the bootloader. If we don't do this we get a interrupt
	 * as soon as we register the irq.
	 */
	mwifiex_read_reg(adapter, HOST_INTSTATUS_REG, &sdio_ireg);

	/* Get SDIO ioport */
	mwifiex_init_sdio_ioport(adapter);

	/* Initialize SDIO variables in card */
	card->mp_rd_bitmap = 0;
	card->mp_wr_bitmap = 0;
	card->curr_rd_port = reg->start_rd_port;
	card->curr_wr_port = reg->start_wr_port;

	card->mp_data_port_mask = reg->data_port_mask;

	card->mpa_tx.buf_len = 0;
	card->mpa_tx.pkt_cnt = 0;
	card->mpa_tx.start_port = 0;

	card->mpa_tx.enabled = 1;
	card->mpa_tx.pkt_aggr_limit = card->mp_agg_pkt_limit;

	card->mpa_rx.buf_len = 0;
	card->mpa_rx.pkt_cnt = 0;
	card->mpa_rx.start_port = 0;

	card->mpa_rx.enabled = 1;
	card->mpa_rx.pkt_aggr_limit = card->mp_agg_pkt_limit;

	/* Allocate buffers for SDIO MP-A */
	card->mp_regs = kzalloc(reg->max_mp_regs, GFP_KERNEL);
	if (!card->mp_regs)
		return -ENOMEM;

	/* Allocate skb pointer buffers */
	card->mpa_rx.skb_arr = kzalloc((sizeof(void *)) *
				       card->mp_agg_pkt_limit, GFP_KERNEL);
	card->mpa_rx.len_arr = kzalloc(sizeof(*card->mpa_rx.len_arr) *
				       card->mp_agg_pkt_limit, GFP_KERNEL);
	ret = mwifiex_alloc_sdio_mpa_buffers(adapter,
					     SDIO_MP_TX_AGGR_DEF_BUF_SIZE,
					     SDIO_MP_RX_AGGR_DEF_BUF_SIZE);
	if (ret) {
		dev_err(adapter->dev, "failed to alloc sdio mp-a buffers\n");
		kfree(card->mp_regs);
		return -1;
	}

	return ret;
}

/*
 * This function resets the MPA Tx and Rx buffers.
 */
static void mwifiex_cleanup_mpa_buf(struct mwifiex_adapter *adapter)
{
	struct sdio_mmc_card *card = adapter->card;

	MP_TX_AGGR_BUF_RESET(card);
	MP_RX_AGGR_BUF_RESET(card);
}

/*
 * This function cleans up the allocated card buffers.
 *
 * The following are freed by this function -
 *      - MP registers
 *      - MPA Tx buffer
 *      - MPA Rx buffer
 */
static void mwifiex_cleanup_sdio(struct mwifiex_adapter *adapter)
{
	struct sdio_mmc_card *card = adapter->card;

	kfree(card->mp_regs);
	kfree(card->mpa_rx.skb_arr);
	kfree(card->mpa_rx.len_arr);
	kfree(card->mpa_tx.buf);
	kfree(card->mpa_rx.buf);
	sdio_set_drvdata(card->func, NULL);
	kfree(card);
}

/*
 * This function updates the MP end port in card.
 */
static void
mwifiex_update_mp_end_port(struct mwifiex_adapter *adapter, u16 port)
{
	struct sdio_mmc_card *card = adapter->card;
	const struct mwifiex_sdio_card_reg *reg = card->reg;
	int i;

	card->mp_end_port = port;

	card->mp_data_port_mask = reg->data_port_mask;

	if (reg->start_wr_port) {
		for (i = 1; i <= card->max_ports - card->mp_end_port; i++)
			card->mp_data_port_mask &=
					~(1 << (card->max_ports - i));
	}

	card->curr_wr_port = reg->start_wr_port;

	dev_dbg(adapter->dev, "cmd: mp_end_port %d, data port mask 0x%x\n",
		port, card->mp_data_port_mask);
}

static struct mmc_host *reset_host;
static void sdio_card_reset_worker(struct work_struct *work)
{
	struct mmc_host *target = reset_host;

	/* The actual reset operation must be run outside of driver thread.
	 * This is because mmc_remove_host() will cause the device to be
	 * instantly destroyed, and the driver then needs to end its thread,
	 * leading to a deadlock.
	 *
	 * We run it in a totally independent workqueue.
	 */

	pr_err("Resetting card...\n");
	mmc_remove_host(target);
	/* 20ms delay is based on experiment with sdhci controller */
	mdelay(20);
	mmc_add_host(target);
}
static DECLARE_WORK(card_reset_work, sdio_card_reset_worker);

/* This function resets the card */
static void mwifiex_sdio_card_reset(struct mwifiex_adapter *adapter)
{
	struct sdio_mmc_card *card = adapter->card;

	reset_host = card->func->card->host;
	schedule_work(&card_reset_work);
}

static struct mwifiex_if_ops sdio_ops = {
	.init_if = mwifiex_init_sdio,
	.cleanup_if = mwifiex_cleanup_sdio,
	.check_fw_status = mwifiex_check_fw_status,
	.prog_fw = mwifiex_prog_fw_w_helper,
	.register_dev = mwifiex_register_dev,
	.unregister_dev = mwifiex_unregister_dev,
	.enable_int = mwifiex_sdio_enable_host_int,
	.disable_int = mwifiex_sdio_disable_host_int,
	.process_int_status = mwifiex_process_int_status,
	.host_to_card = mwifiex_sdio_host_to_card,
	.wakeup = mwifiex_pm_wakeup_card,
	.wakeup_complete = mwifiex_pm_wakeup_card_complete,

	/* SDIO specific */
	.update_mp_end_port = mwifiex_update_mp_end_port,
	.cleanup_mpa_buf = mwifiex_cleanup_mpa_buf,
	.cmdrsp_complete = mwifiex_sdio_cmdrsp_complete,
	.event_complete = mwifiex_sdio_event_complete,
	.card_reset = mwifiex_sdio_card_reset,
};

/*
 * This function initializes the SDIO driver.
 *
 * This initiates the semaphore and registers the device with
 * SDIO bus.
 */
static int
mwifiex_sdio_init_module(void)
{
	sema_init(&add_remove_card_sem, 1);

	/* Clear the flag in case user removes the card. */
	user_rmmod = 0;

	return sdio_register_driver(&mwifiex_sdio);
}

/*
 * This function cleans up the SDIO driver.
 *
 * The following major steps are followed for cleanup -
 *      - Resume the device if its suspended
 *      - Disconnect the device if connected
 *      - Shutdown the firmware
 *      - Unregister the device from SDIO bus.
 */
static void
mwifiex_sdio_cleanup_module(void)
{
	if (!down_interruptible(&add_remove_card_sem))
		up(&add_remove_card_sem);

	/* Set the flag as user is removing this module. */
	user_rmmod = 1;

	cancel_work_sync(&card_reset_work);
	sdio_unregister_driver(&mwifiex_sdio);
}

module_init(mwifiex_sdio_init_module);
module_exit(mwifiex_sdio_cleanup_module);

MODULE_AUTHOR("Marvell International Ltd.");
MODULE_DESCRIPTION("Marvell WiFi-Ex SDIO Driver version " SDIO_VERSION);
MODULE_VERSION(SDIO_VERSION);
MODULE_LICENSE("GPL v2");
MODULE_FIRMWARE(SD8786_DEFAULT_FW_NAME);
MODULE_FIRMWARE(SD8787_DEFAULT_FW_NAME);
MODULE_FIRMWARE(SD8797_DEFAULT_FW_NAME);
MODULE_FIRMWARE(SD8897_DEFAULT_FW_NAME);<|MERGE_RESOLUTION|>--- conflicted
+++ resolved
@@ -214,10 +214,6 @@
 	struct sdio_mmc_card *card;
 	struct mwifiex_adapter *adapter;
 	mmc_pm_flag_t pm_flag = 0;
-<<<<<<< HEAD
-	int i;
-=======
->>>>>>> c3ade0e0
 	int ret = 0;
 
 	if (func) {
