--- conflicted
+++ resolved
@@ -638,8 +638,6 @@
 
 	INIT_LIST_HEAD(&priv->rx_reorder_tbl_ptr);
 	mwifiex_reset_11n_rx_seq_num(priv);
-<<<<<<< HEAD
-=======
 }
 
 /*
@@ -666,5 +664,4 @@
 	}
 
 	return;
->>>>>>> c3ade0e0
 }