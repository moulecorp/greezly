/*
 * Marvell Wireless LAN device driver: PCIE specific handling
 *
 * Copyright (C) 2011, Marvell International Ltd.
 *
 * This software file (the "File") is distributed by Marvell International
 * Ltd. under the terms of the GNU General Public License Version 2, June 1991
 * (the "License").  You may use, redistribute and/or modify this File in
 * accordance with the terms and conditions of the License, a copy of which
 * is available by writing to the Free Software Foundation, Inc.,
 * 51 Franklin Street, Fifth Floor, Boston, MA 02110-1301 USA or on the
 * worldwide web at http://www.gnu.org/licenses/old-licenses/gpl-2.0.txt.
 *
 * THE FILE IS DISTRIBUTED AS-IS, WITHOUT WARRANTY OF ANY KIND, AND THE
 * IMPLIED WARRANTIES OF MERCHANTABILITY OR FITNESS FOR A PARTICULAR PURPOSE
 * ARE EXPRESSLY DISCLAIMED.  The License provides additional details about
 * this warranty disclaimer.
 */

#include <linux/firmware.h>

#include "decl.h"
#include "ioctl.h"
#include "util.h"
#include "fw.h"
#include "main.h"
#include "wmm.h"
#include "11n.h"
#include "pcie.h"

#define PCIE_VERSION	"1.0"
#define DRV_NAME        "Marvell mwifiex PCIe"

static u8 user_rmmod;

static struct mwifiex_if_ops pcie_ops;

static struct semaphore add_remove_card_sem;

static int
mwifiex_map_pci_memory(struct mwifiex_adapter *adapter, struct sk_buff *skb,
		       int size, int flags)
{
	struct pcie_service_card *card = adapter->card;
	dma_addr_t buf_pa;

	buf_pa = pci_map_single(card->dev, skb->data, size, flags);
	if (pci_dma_mapping_error(card->dev, buf_pa)) {
		dev_err(adapter->dev, "failed to map pci memory!\n");
		return -1;
	}
	memcpy(skb->cb, &buf_pa, sizeof(dma_addr_t));
	return 0;
}

/*
 * This function reads sleep cookie and checks if FW is ready
 */
static bool mwifiex_pcie_ok_to_access_hw(struct mwifiex_adapter *adapter)
{
	u32 *cookie_addr;
	struct pcie_service_card *card = adapter->card;
	const struct mwifiex_pcie_card_reg *reg = card->pcie.reg;

	if (!reg->sleep_cookie)
		return true;

	if (card->sleep_cookie_vbase) {
		cookie_addr = (u32 *)card->sleep_cookie_vbase;
		dev_dbg(adapter->dev, "info: ACCESS_HW: sleep cookie=0x%x\n",
			*cookie_addr);
		if (*cookie_addr == FW_AWAKE_COOKIE)
			return true;
	}

	return false;
}

#ifdef CONFIG_PM_SLEEP
/*
 * Kernel needs to suspend all functions separately. Therefore all
 * registered functions must have drivers with suspend and resume
 * methods. Failing that the kernel simply removes the whole card.
 *
 * If already not suspended, this function allocates and sends a host
 * sleep activate request to the firmware and turns off the traffic.
 */
static int mwifiex_pcie_suspend(struct device *dev)
{
	struct mwifiex_adapter *adapter;
	struct pcie_service_card *card;
	int hs_actived;
	struct pci_dev *pdev = to_pci_dev(dev);

	if (pdev) {
<<<<<<< HEAD
		card = (struct pcie_service_card *) pci_get_drvdata(pdev);
=======
		card = pci_get_drvdata(pdev);
>>>>>>> c3ade0e0
		if (!card || !card->adapter) {
			pr_err("Card or adapter structure is not valid\n");
			return 0;
		}
	} else {
		pr_err("PCIE device is not specified\n");
		return 0;
	}

	adapter = card->adapter;

	hs_actived = mwifiex_enable_hs(adapter);

	/* Indicate device suspended */
	adapter->is_suspended = true;

	return 0;
}

/*
 * Kernel needs to suspend all functions separately. Therefore all
 * registered functions must have drivers with suspend and resume
 * methods. Failing that the kernel simply removes the whole card.
 *
 * If already not resumed, this function turns on the traffic and
 * sends a host sleep cancel request to the firmware.
 */
static int mwifiex_pcie_resume(struct device *dev)
{
	struct mwifiex_adapter *adapter;
	struct pcie_service_card *card;
	struct pci_dev *pdev = to_pci_dev(dev);

	if (pdev) {
		card = pci_get_drvdata(pdev);
		if (!card || !card->adapter) {
			pr_err("Card or adapter structure is not valid\n");
			return 0;
		}
	} else {
		pr_err("PCIE device is not specified\n");
		return 0;
	}

	adapter = card->adapter;

	if (!adapter->is_suspended) {
		dev_warn(adapter->dev, "Device already resumed\n");
		return 0;
	}

	adapter->is_suspended = false;

	mwifiex_cancel_hs(mwifiex_get_priv(adapter, MWIFIEX_BSS_ROLE_STA),
			  MWIFIEX_ASYNC_CMD);

	return 0;
}
#endif

/*
 * This function probes an mwifiex device and registers it. It allocates
 * the card structure, enables PCIE function number and initiates the
 * device registration and initialization procedure by adding a logical
 * interface.
 */
static int mwifiex_pcie_probe(struct pci_dev *pdev,
					const struct pci_device_id *ent)
{
	struct pcie_service_card *card;

	pr_debug("info: vendor=0x%4.04X device=0x%4.04X rev=%d\n",
		 pdev->vendor, pdev->device, pdev->revision);

	card = kzalloc(sizeof(struct pcie_service_card), GFP_KERNEL);
	if (!card)
		return -ENOMEM;

	card->dev = pdev;

	if (ent->driver_data) {
		struct mwifiex_pcie_device *data = (void *)ent->driver_data;
		card->pcie.firmware = data->firmware;
		card->pcie.reg = data->reg;
		card->pcie.blksz_fw_dl = data->blksz_fw_dl;
	}

	if (mwifiex_add_card(card, &add_remove_card_sem, &pcie_ops,
			     MWIFIEX_PCIE)) {
		pr_err("%s failed\n", __func__);
		kfree(card);
		return -1;
	}

	return 0;
}

/*
 * This function removes the interface and frees up the card structure.
 */
static void mwifiex_pcie_remove(struct pci_dev *pdev)
{
	struct pcie_service_card *card;
	struct mwifiex_adapter *adapter;
	struct mwifiex_private *priv;
	int i;

	card = pci_get_drvdata(pdev);
	if (!card)
		return;

	adapter = card->adapter;
	if (!adapter || !adapter->priv_num)
		return;

	/* In case driver is removed when asynchronous FW load is in progress */
	wait_for_completion(&adapter->fw_load);

	if (user_rmmod) {
#ifdef CONFIG_PM_SLEEP
		if (adapter->is_suspended)
			mwifiex_pcie_resume(&pdev->dev);
#endif

		for (i = 0; i < adapter->priv_num; i++)
			if ((GET_BSS_ROLE(adapter->priv[i]) ==
			     MWIFIEX_BSS_ROLE_STA) &&
			    adapter->priv[i]->media_connected)
				mwifiex_deauthenticate(adapter->priv[i], NULL);

		priv = mwifiex_get_priv(adapter, MWIFIEX_BSS_ROLE_ANY);

		mwifiex_disable_auto_ds(priv);

		mwifiex_init_shutdown_fw(priv, MWIFIEX_FUNC_SHUTDOWN);
	}

	mwifiex_remove_card(card->adapter, &add_remove_card_sem);
}

static void mwifiex_pcie_shutdown(struct pci_dev *pdev)
{
	user_rmmod = 1;
	mwifiex_pcie_remove(pdev);

	return;
}

static DEFINE_PCI_DEVICE_TABLE(mwifiex_ids) = {
	{
		PCIE_VENDOR_ID_MARVELL, PCIE_DEVICE_ID_MARVELL_88W8766P,
		PCI_ANY_ID, PCI_ANY_ID, 0, 0,
		.driver_data = (unsigned long) &mwifiex_pcie8766,
	},
	{
		PCIE_VENDOR_ID_MARVELL, PCIE_DEVICE_ID_MARVELL_88W8897,
		PCI_ANY_ID, PCI_ANY_ID, 0, 0,
		.driver_data = (unsigned long) &mwifiex_pcie8897,
	},
	{},
};

MODULE_DEVICE_TABLE(pci, mwifiex_ids);

#ifdef CONFIG_PM_SLEEP
/* Power Management Hooks */
static SIMPLE_DEV_PM_OPS(mwifiex_pcie_pm_ops, mwifiex_pcie_suspend,
				mwifiex_pcie_resume);
#endif

/* PCI Device Driver */
static struct pci_driver __refdata mwifiex_pcie = {
	.name     = "mwifiex_pcie",
	.id_table = mwifiex_ids,
	.probe    = mwifiex_pcie_probe,
	.remove   = mwifiex_pcie_remove,
#ifdef CONFIG_PM_SLEEP
	.driver   = {
		.pm = &mwifiex_pcie_pm_ops,
	},
#endif
	.shutdown = mwifiex_pcie_shutdown,
};

/*
 * This function writes data into PCIE card register.
 */
static int mwifiex_write_reg(struct mwifiex_adapter *adapter, int reg, u32 data)
{
	struct pcie_service_card *card = adapter->card;

	iowrite32(data, card->pci_mmap1 + reg);

	return 0;
}

/*
 * This function reads data from PCIE card register.
 */
static int mwifiex_read_reg(struct mwifiex_adapter *adapter, int reg, u32 *data)
{
	struct pcie_service_card *card = adapter->card;

	*data = ioread32(card->pci_mmap1 + reg);

	return 0;
}

/*
 * This function adds delay loop to ensure FW is awake before proceeding.
 */
static void mwifiex_pcie_dev_wakeup_delay(struct mwifiex_adapter *adapter)
{
	int i = 0;

	while (mwifiex_pcie_ok_to_access_hw(adapter)) {
		i++;
		usleep_range(10, 20);
		/* 50ms max wait */
		if (i == 5000)
			break;
	}

	return;
}

/* This function wakes up the card by reading fw_status register. */
static int mwifiex_pm_wakeup_card(struct mwifiex_adapter *adapter)
{
	u32 fw_status;
	struct pcie_service_card *card = adapter->card;
	const struct mwifiex_pcie_card_reg *reg = card->pcie.reg;

	dev_dbg(adapter->dev, "event: Wakeup device...\n");

	if (reg->sleep_cookie)
		mwifiex_pcie_dev_wakeup_delay(adapter);

	/* Reading fw_status register will wakeup device */
	if (mwifiex_read_reg(adapter, reg->fw_status, &fw_status)) {
		dev_warn(adapter->dev, "Reading fw_status register failed\n");
		return -1;
	}

	if (reg->sleep_cookie) {
		mwifiex_pcie_dev_wakeup_delay(adapter);
		dev_dbg(adapter->dev, "PCIE wakeup: Setting PS_STATE_AWAKE\n");
		adapter->ps_state = PS_STATE_AWAKE;
	}

	return 0;
}

/*
 * This function is called after the card has woken up.
 *
 * The card configuration register is reset.
 */
static int mwifiex_pm_wakeup_card_complete(struct mwifiex_adapter *adapter)
{
	dev_dbg(adapter->dev, "cmd: Wakeup device completed\n");

	return 0;
}

/*
 * This function disables the host interrupt.
 *
 * The host interrupt mask is read, the disable bit is reset and
 * written back to the card host interrupt mask register.
 */
static int mwifiex_pcie_disable_host_int(struct mwifiex_adapter *adapter)
{
	if (mwifiex_pcie_ok_to_access_hw(adapter)) {
		if (mwifiex_write_reg(adapter, PCIE_HOST_INT_MASK,
				      0x00000000)) {
			dev_warn(adapter->dev, "Disable host interrupt failed\n");
			return -1;
		}
	}

	return 0;
}

/*
 * This function enables the host interrupt.
 *
 * The host interrupt enable mask is written to the card
 * host interrupt mask register.
 */
static int mwifiex_pcie_enable_host_int(struct mwifiex_adapter *adapter)
{
	if (mwifiex_pcie_ok_to_access_hw(adapter)) {
		/* Simply write the mask to the register */
		if (mwifiex_write_reg(adapter, PCIE_HOST_INT_MASK,
				      HOST_INTR_MASK)) {
			dev_warn(adapter->dev, "Enable host interrupt failed\n");
			return -1;
		}
	}

	return 0;
}

/*
 * This function initializes TX buffer ring descriptors
 */
static int mwifiex_init_txq_ring(struct mwifiex_adapter *adapter)
{
	struct pcie_service_card *card = adapter->card;
	const struct mwifiex_pcie_card_reg *reg = card->pcie.reg;
	struct mwifiex_pcie_buf_desc *desc;
	struct mwifiex_pfu_buf_desc *desc2;
	int i;

	for (i = 0; i < MWIFIEX_MAX_TXRX_BD; i++) {
		card->tx_buf_list[i] = NULL;
		if (reg->pfu_enabled) {
			card->txbd_ring[i] = (void *)card->txbd_ring_vbase +
					     (sizeof(*desc2) * i);
			desc2 = card->txbd_ring[i];
			memset(desc2, 0, sizeof(*desc2));
		} else {
			card->txbd_ring[i] = (void *)card->txbd_ring_vbase +
					     (sizeof(*desc) * i);
			desc = card->txbd_ring[i];
			memset(desc, 0, sizeof(*desc));
		}
	}

	return 0;
}

/* This function initializes RX buffer ring descriptors. Each SKB is allocated
 * here and after mapping PCI memory, its physical address is assigned to
 * PCIE Rx buffer descriptor's physical address.
 */
static int mwifiex_init_rxq_ring(struct mwifiex_adapter *adapter)
{
	struct pcie_service_card *card = adapter->card;
	const struct mwifiex_pcie_card_reg *reg = card->pcie.reg;
	struct sk_buff *skb;
	struct mwifiex_pcie_buf_desc *desc;
	struct mwifiex_pfu_buf_desc *desc2;
	dma_addr_t buf_pa;
	int i;

	for (i = 0; i < MWIFIEX_MAX_TXRX_BD; i++) {
		/* Allocate skb here so that firmware can DMA data from it */
		skb = dev_alloc_skb(MWIFIEX_RX_DATA_BUF_SIZE);
		if (!skb) {
			dev_err(adapter->dev,
				"Unable to allocate skb for RX ring.\n");
			kfree(card->rxbd_ring_vbase);
			return -ENOMEM;
		}

		if (mwifiex_map_pci_memory(adapter, skb,
					   MWIFIEX_RX_DATA_BUF_SIZE,
					   PCI_DMA_FROMDEVICE))
			return -1;

		MWIFIEX_SKB_PACB(skb, &buf_pa);

		dev_dbg(adapter->dev,
			"info: RX ring: skb=%p len=%d data=%p buf_pa=%#x:%x\n",
			skb, skb->len, skb->data, (u32)buf_pa,
			(u32)((u64)buf_pa >> 32));

		card->rx_buf_list[i] = skb;
		if (reg->pfu_enabled) {
			card->rxbd_ring[i] = (void *)card->rxbd_ring_vbase +
					     (sizeof(*desc2) * i);
			desc2 = card->rxbd_ring[i];
			desc2->paddr = buf_pa;
			desc2->len = (u16)skb->len;
			desc2->frag_len = (u16)skb->len;
			desc2->flags = reg->ring_flag_eop | reg->ring_flag_sop;
			desc2->offset = 0;
		} else {
			card->rxbd_ring[i] = (void *)(card->rxbd_ring_vbase +
					     (sizeof(*desc) * i));
			desc = card->rxbd_ring[i];
			desc->paddr = buf_pa;
			desc->len = (u16)skb->len;
			desc->flags = 0;
		}
	}

	return 0;
}

/* This function initializes event buffer ring descriptors. Each SKB is
 * allocated here and after mapping PCI memory, its physical address is assigned
 * to PCIE Rx buffer descriptor's physical address
 */
static int mwifiex_pcie_init_evt_ring(struct mwifiex_adapter *adapter)
{
	struct pcie_service_card *card = adapter->card;
	struct mwifiex_evt_buf_desc *desc;
	struct sk_buff *skb;
	dma_addr_t buf_pa;
	int i;

	for (i = 0; i < MWIFIEX_MAX_EVT_BD; i++) {
		/* Allocate skb here so that firmware can DMA data from it */
		skb = dev_alloc_skb(MAX_EVENT_SIZE);
		if (!skb) {
			dev_err(adapter->dev,
				"Unable to allocate skb for EVENT buf.\n");
			kfree(card->evtbd_ring_vbase);
			return -ENOMEM;
		}
		skb_put(skb, MAX_EVENT_SIZE);

		if (mwifiex_map_pci_memory(adapter, skb, MAX_EVENT_SIZE,
					   PCI_DMA_FROMDEVICE))
			return -1;

		MWIFIEX_SKB_PACB(skb, &buf_pa);

		dev_dbg(adapter->dev,
			"info: EVT ring: skb=%p len=%d data=%p buf_pa=%#x:%x\n",
			skb, skb->len, skb->data, (u32)buf_pa,
			(u32)((u64)buf_pa >> 32));

		card->evt_buf_list[i] = skb;
		card->evtbd_ring[i] = (void *)(card->evtbd_ring_vbase +
				      (sizeof(*desc) * i));
		desc = card->evtbd_ring[i];
		desc->paddr = buf_pa;
		desc->len = (u16)skb->len;
		desc->flags = 0;
	}

	return 0;
}

/* This function cleans up TX buffer rings. If any of the buffer list has valid
 * SKB address, associated SKB is freed.
 */
static void mwifiex_cleanup_txq_ring(struct mwifiex_adapter *adapter)
{
	struct pcie_service_card *card = adapter->card;
	const struct mwifiex_pcie_card_reg *reg = card->pcie.reg;
	struct sk_buff *skb;
	struct mwifiex_pcie_buf_desc *desc;
	struct mwifiex_pfu_buf_desc *desc2;
	int i;

	for (i = 0; i < MWIFIEX_MAX_TXRX_BD; i++) {
		if (reg->pfu_enabled) {
			desc2 = card->txbd_ring[i];
			if (card->tx_buf_list[i]) {
				skb = card->tx_buf_list[i];
				pci_unmap_single(card->dev, desc2->paddr,
						 skb->len, PCI_DMA_TODEVICE);
				dev_kfree_skb_any(skb);
			}
			memset(desc2, 0, sizeof(*desc2));
		} else {
			desc = card->txbd_ring[i];
			if (card->tx_buf_list[i]) {
				skb = card->tx_buf_list[i];
				pci_unmap_single(card->dev, desc->paddr,
						 skb->len, PCI_DMA_TODEVICE);
				dev_kfree_skb_any(skb);
			}
			memset(desc, 0, sizeof(*desc));
		}
		card->tx_buf_list[i] = NULL;
	}

	return;
}

/* This function cleans up RX buffer rings. If any of the buffer list has valid
 * SKB address, associated SKB is freed.
 */
static void mwifiex_cleanup_rxq_ring(struct mwifiex_adapter *adapter)
{
	struct pcie_service_card *card = adapter->card;
	const struct mwifiex_pcie_card_reg *reg = card->pcie.reg;
	struct mwifiex_pcie_buf_desc *desc;
	struct mwifiex_pfu_buf_desc *desc2;
	struct sk_buff *skb;
	int i;

	for (i = 0; i < MWIFIEX_MAX_TXRX_BD; i++) {
		if (reg->pfu_enabled) {
			desc2 = card->rxbd_ring[i];
			if (card->rx_buf_list[i]) {
				skb = card->rx_buf_list[i];
				pci_unmap_single(card->dev, desc2->paddr,
						 skb->len, PCI_DMA_FROMDEVICE);
				dev_kfree_skb_any(skb);
			}
			memset(desc2, 0, sizeof(*desc2));
		} else {
			desc = card->rxbd_ring[i];
			if (card->rx_buf_list[i]) {
				skb = card->rx_buf_list[i];
				pci_unmap_single(card->dev, desc->paddr,
						 skb->len, PCI_DMA_FROMDEVICE);
				dev_kfree_skb_any(skb);
			}
			memset(desc, 0, sizeof(*desc));
		}
		card->rx_buf_list[i] = NULL;
	}

	return;
}

/* This function cleans up event buffer rings. If any of the buffer list has
 * valid SKB address, associated SKB is freed.
 */
static void mwifiex_cleanup_evt_ring(struct mwifiex_adapter *adapter)
{
	struct pcie_service_card *card = adapter->card;
	struct mwifiex_evt_buf_desc *desc;
	struct sk_buff *skb;
	int i;

	for (i = 0; i < MWIFIEX_MAX_EVT_BD; i++) {
		desc = card->evtbd_ring[i];
		if (card->evt_buf_list[i]) {
			skb = card->evt_buf_list[i];
			pci_unmap_single(card->dev, desc->paddr, MAX_EVENT_SIZE,
					 PCI_DMA_FROMDEVICE);
			dev_kfree_skb_any(skb);
		}
		card->evt_buf_list[i] = NULL;
		memset(desc, 0, sizeof(*desc));
	}

	return;
}

/* This function creates buffer descriptor ring for TX
 */
static int mwifiex_pcie_create_txbd_ring(struct mwifiex_adapter *adapter)
{
	struct pcie_service_card *card = adapter->card;
	const struct mwifiex_pcie_card_reg *reg = card->pcie.reg;

	/*
	 * driver maintaines the write pointer and firmware maintaines the read
	 * pointer. The write pointer starts at 0 (zero) while the read pointer
	 * starts at zero with rollover bit set
	 */
	card->txbd_wrptr = 0;

	if (reg->pfu_enabled)
		card->txbd_rdptr = 0;
	else
		card->txbd_rdptr |= reg->tx_rollover_ind;

	/* allocate shared memory for the BD ring and divide the same in to
	   several descriptors */
	if (reg->pfu_enabled)
		card->txbd_ring_size = sizeof(struct mwifiex_pfu_buf_desc) *
				       MWIFIEX_MAX_TXRX_BD;
	else
		card->txbd_ring_size = sizeof(struct mwifiex_pcie_buf_desc) *
				       MWIFIEX_MAX_TXRX_BD;

	dev_dbg(adapter->dev, "info: txbd_ring: Allocating %d bytes\n",
		card->txbd_ring_size);
	card->txbd_ring_vbase = pci_alloc_consistent(card->dev,
						     card->txbd_ring_size,
						     &card->txbd_ring_pbase);
	if (!card->txbd_ring_vbase) {
		dev_err(adapter->dev,
			"allocate consistent memory (%d bytes) failed!\n",
			card->txbd_ring_size);
		return -ENOMEM;
	}
	dev_dbg(adapter->dev,
		"info: txbd_ring - base: %p, pbase: %#x:%x, len: %x\n",
		card->txbd_ring_vbase, (unsigned int)card->txbd_ring_pbase,
		(u32)((u64)card->txbd_ring_pbase >> 32), card->txbd_ring_size);

	return mwifiex_init_txq_ring(adapter);
}

static int mwifiex_pcie_delete_txbd_ring(struct mwifiex_adapter *adapter)
{
	struct pcie_service_card *card = adapter->card;
	const struct mwifiex_pcie_card_reg *reg = card->pcie.reg;

	mwifiex_cleanup_txq_ring(adapter);

	if (card->txbd_ring_vbase)
		pci_free_consistent(card->dev, card->txbd_ring_size,
				    card->txbd_ring_vbase,
				    card->txbd_ring_pbase);
	card->txbd_ring_size = 0;
	card->txbd_wrptr = 0;
	card->txbd_rdptr = 0 | reg->tx_rollover_ind;
	card->txbd_ring_vbase = NULL;
	card->txbd_ring_pbase = 0;

	return 0;
}

/*
 * This function creates buffer descriptor ring for RX
 */
static int mwifiex_pcie_create_rxbd_ring(struct mwifiex_adapter *adapter)
{
	struct pcie_service_card *card = adapter->card;
	const struct mwifiex_pcie_card_reg *reg = card->pcie.reg;

	/*
	 * driver maintaines the read pointer and firmware maintaines the write
	 * pointer. The write pointer starts at 0 (zero) while the read pointer
	 * starts at zero with rollover bit set
	 */
	card->rxbd_wrptr = 0;
	card->rxbd_rdptr = reg->rx_rollover_ind;

	if (reg->pfu_enabled)
		card->rxbd_ring_size = sizeof(struct mwifiex_pfu_buf_desc) *
				       MWIFIEX_MAX_TXRX_BD;
	else
		card->rxbd_ring_size = sizeof(struct mwifiex_pcie_buf_desc) *
				       MWIFIEX_MAX_TXRX_BD;

	dev_dbg(adapter->dev, "info: rxbd_ring: Allocating %d bytes\n",
		card->rxbd_ring_size);
	card->rxbd_ring_vbase = pci_alloc_consistent(card->dev,
						     card->rxbd_ring_size,
						     &card->rxbd_ring_pbase);
	if (!card->rxbd_ring_vbase) {
		dev_err(adapter->dev,
			"allocate consistent memory (%d bytes) failed!\n",
			card->rxbd_ring_size);
		return -ENOMEM;
	}

	dev_dbg(adapter->dev,
		"info: rxbd_ring - base: %p, pbase: %#x:%x, len: %#x\n",
		card->rxbd_ring_vbase, (u32)card->rxbd_ring_pbase,
		(u32)((u64)card->rxbd_ring_pbase >> 32),
		card->rxbd_ring_size);

	return mwifiex_init_rxq_ring(adapter);
}

/*
 * This function deletes Buffer descriptor ring for RX
 */
static int mwifiex_pcie_delete_rxbd_ring(struct mwifiex_adapter *adapter)
{
	struct pcie_service_card *card = adapter->card;
	const struct mwifiex_pcie_card_reg *reg = card->pcie.reg;

	mwifiex_cleanup_rxq_ring(adapter);

	if (card->rxbd_ring_vbase)
		pci_free_consistent(card->dev, card->rxbd_ring_size,
				    card->rxbd_ring_vbase,
				    card->rxbd_ring_pbase);
	card->rxbd_ring_size = 0;
	card->rxbd_wrptr = 0;
	card->rxbd_rdptr = 0 | reg->rx_rollover_ind;
	card->rxbd_ring_vbase = NULL;
	card->rxbd_ring_pbase = 0;

	return 0;
}

/*
 * This function creates buffer descriptor ring for Events
 */
static int mwifiex_pcie_create_evtbd_ring(struct mwifiex_adapter *adapter)
{
	struct pcie_service_card *card = adapter->card;
	const struct mwifiex_pcie_card_reg *reg = card->pcie.reg;

	/*
	 * driver maintaines the read pointer and firmware maintaines the write
	 * pointer. The write pointer starts at 0 (zero) while the read pointer
	 * starts at zero with rollover bit set
	 */
	card->evtbd_wrptr = 0;
	card->evtbd_rdptr = reg->evt_rollover_ind;

	card->evtbd_ring_size = sizeof(struct mwifiex_evt_buf_desc) *
				MWIFIEX_MAX_EVT_BD;

	dev_dbg(adapter->dev, "info: evtbd_ring: Allocating %d bytes\n",
		card->evtbd_ring_size);
	card->evtbd_ring_vbase = pci_alloc_consistent(card->dev,
						      card->evtbd_ring_size,
						      &card->evtbd_ring_pbase);
	if (!card->evtbd_ring_vbase) {
		dev_err(adapter->dev,
			"allocate consistent memory (%d bytes) failed!\n",
			card->evtbd_ring_size);
		return -ENOMEM;
	}

	dev_dbg(adapter->dev,
		"info: CMDRSP/EVT bd_ring - base: %p pbase: %#x:%x len: %#x\n",
		card->evtbd_ring_vbase, (u32)card->evtbd_ring_pbase,
		(u32)((u64)card->evtbd_ring_pbase >> 32),
		card->evtbd_ring_size);

	return mwifiex_pcie_init_evt_ring(adapter);
}

/*
 * This function deletes Buffer descriptor ring for Events
 */
static int mwifiex_pcie_delete_evtbd_ring(struct mwifiex_adapter *adapter)
{
	struct pcie_service_card *card = adapter->card;
	const struct mwifiex_pcie_card_reg *reg = card->pcie.reg;

	mwifiex_cleanup_evt_ring(adapter);

	if (card->evtbd_ring_vbase)
		pci_free_consistent(card->dev, card->evtbd_ring_size,
				    card->evtbd_ring_vbase,
				    card->evtbd_ring_pbase);
	card->evtbd_wrptr = 0;
	card->evtbd_rdptr = 0 | reg->evt_rollover_ind;
	card->evtbd_ring_size = 0;
	card->evtbd_ring_vbase = NULL;
	card->evtbd_ring_pbase = 0;

	return 0;
}

/*
 * This function allocates a buffer for CMDRSP
 */
static int mwifiex_pcie_alloc_cmdrsp_buf(struct mwifiex_adapter *adapter)
{
	struct pcie_service_card *card = adapter->card;
	struct sk_buff *skb;

	/* Allocate memory for receiving command response data */
	skb = dev_alloc_skb(MWIFIEX_UPLD_SIZE);
	if (!skb) {
		dev_err(adapter->dev,
			"Unable to allocate skb for command response data.\n");
		return -ENOMEM;
	}
	skb_put(skb, MWIFIEX_UPLD_SIZE);
	if (mwifiex_map_pci_memory(adapter, skb, MWIFIEX_UPLD_SIZE,
				   PCI_DMA_FROMDEVICE))
		return -1;

	card->cmdrsp_buf = skb;

	return 0;
}

/*
 * This function deletes a buffer for CMDRSP
 */
static int mwifiex_pcie_delete_cmdrsp_buf(struct mwifiex_adapter *adapter)
{
	struct pcie_service_card *card;
	dma_addr_t buf_pa;

	if (!adapter)
		return 0;

	card = adapter->card;

	if (card && card->cmdrsp_buf) {
		MWIFIEX_SKB_PACB(card->cmdrsp_buf, &buf_pa);
		pci_unmap_single(card->dev, buf_pa, MWIFIEX_UPLD_SIZE,
				 PCI_DMA_FROMDEVICE);
		dev_kfree_skb_any(card->cmdrsp_buf);
	}

	if (card && card->cmd_buf) {
		MWIFIEX_SKB_PACB(card->cmd_buf, &buf_pa);
		pci_unmap_single(card->dev, buf_pa, card->cmd_buf->len,
				 PCI_DMA_TODEVICE);
	}
	return 0;
}

/*
 * This function allocates a buffer for sleep cookie
 */
static int mwifiex_pcie_alloc_sleep_cookie_buf(struct mwifiex_adapter *adapter)
{
	struct pcie_service_card *card = adapter->card;

	card->sleep_cookie_vbase = pci_alloc_consistent(card->dev, sizeof(u32),
						     &card->sleep_cookie_pbase);
	if (!card->sleep_cookie_vbase) {
		dev_err(adapter->dev, "pci_alloc_consistent failed!\n");
		return -ENOMEM;
	}
	/* Init val of Sleep Cookie */
	*(u32 *)card->sleep_cookie_vbase = FW_AWAKE_COOKIE;

	dev_dbg(adapter->dev, "alloc_scook: sleep cookie=0x%x\n",
		*((u32 *)card->sleep_cookie_vbase));

	return 0;
}

/*
 * This function deletes buffer for sleep cookie
 */
static int mwifiex_pcie_delete_sleep_cookie_buf(struct mwifiex_adapter *adapter)
{
	struct pcie_service_card *card;

	if (!adapter)
		return 0;

	card = adapter->card;

	if (card && card->sleep_cookie_vbase) {
		pci_free_consistent(card->dev, sizeof(u32),
				    card->sleep_cookie_vbase,
				    card->sleep_cookie_pbase);
		card->sleep_cookie_vbase = NULL;
	}

	return 0;
}

/* This function flushes the TX buffer descriptor ring
 * This function defined as handler is also called while cleaning TXRX
 * during disconnect/ bss stop.
 */
static int mwifiex_clean_pcie_ring_buf(struct mwifiex_adapter *adapter)
{
	struct pcie_service_card *card = adapter->card;

	if (!mwifiex_pcie_txbd_empty(card, card->txbd_rdptr)) {
		card->txbd_flush = 1;
		/* write pointer already set at last send
		 * send dnld-rdy intr again, wait for completion.
		 */
		if (mwifiex_write_reg(adapter, PCIE_CPU_INT_EVENT,
				      CPU_INTR_DNLD_RDY)) {
			dev_err(adapter->dev,
				"failed to assert dnld-rdy interrupt.\n");
			return -1;
		}
	}
	return 0;
}

/*
 * This function unmaps and frees downloaded data buffer
 */
static int mwifiex_pcie_send_data_complete(struct mwifiex_adapter *adapter)
{
	struct sk_buff *skb;
	dma_addr_t buf_pa;
	u32 wrdoneidx, rdptr, num_tx_buffs, unmap_count = 0;
	struct mwifiex_pcie_buf_desc *desc;
	struct mwifiex_pfu_buf_desc *desc2;
	struct pcie_service_card *card = adapter->card;
	const struct mwifiex_pcie_card_reg *reg = card->pcie.reg;

	if (!mwifiex_pcie_ok_to_access_hw(adapter))
		mwifiex_pm_wakeup_card(adapter);

	/* Read the TX ring read pointer set by firmware */
	if (mwifiex_read_reg(adapter, reg->tx_rdptr, &rdptr)) {
		dev_err(adapter->dev,
			"SEND COMP: failed to read reg->tx_rdptr\n");
		return -1;
	}

	dev_dbg(adapter->dev, "SEND COMP: rdptr_prev=0x%x, rdptr=0x%x\n",
		card->txbd_rdptr, rdptr);

	num_tx_buffs = MWIFIEX_MAX_TXRX_BD << reg->tx_start_ptr;
	/* free from previous txbd_rdptr to current txbd_rdptr */
	while (((card->txbd_rdptr & reg->tx_mask) !=
		(rdptr & reg->tx_mask)) ||
	       ((card->txbd_rdptr & reg->tx_rollover_ind) !=
		(rdptr & reg->tx_rollover_ind))) {
		wrdoneidx = (card->txbd_rdptr & reg->tx_mask) >>
			    reg->tx_start_ptr;

		skb = card->tx_buf_list[wrdoneidx];
		if (skb) {
			dev_dbg(adapter->dev,
				"SEND COMP: Detach skb %p at txbd_rdidx=%d\n",
				skb, wrdoneidx);
			MWIFIEX_SKB_PACB(skb, &buf_pa);
			pci_unmap_single(card->dev, buf_pa, skb->len,
					 PCI_DMA_TODEVICE);

			unmap_count++;

			if (card->txbd_flush)
				mwifiex_write_data_complete(adapter, skb, 0,
							    -1);
			else
				mwifiex_write_data_complete(adapter, skb, 0, 0);
		}

		card->tx_buf_list[wrdoneidx] = NULL;

		if (reg->pfu_enabled) {
			desc2 = (void *)card->txbd_ring[wrdoneidx];
			memset(desc2, 0, sizeof(*desc2));
		} else {
			desc = card->txbd_ring[wrdoneidx];
			memset(desc, 0, sizeof(*desc));
		}
		switch (card->dev->device) {
		case PCIE_DEVICE_ID_MARVELL_88W8766P:
			card->txbd_rdptr++;
			break;
		case PCIE_DEVICE_ID_MARVELL_88W8897:
			card->txbd_rdptr += reg->ring_tx_start_ptr;
			break;
		}


		if ((card->txbd_rdptr & reg->tx_mask) == num_tx_buffs)
			card->txbd_rdptr = ((card->txbd_rdptr &
					     reg->tx_rollover_ind) ^
					     reg->tx_rollover_ind);
	}

	if (unmap_count)
		adapter->data_sent = false;

	if (card->txbd_flush) {
		if (mwifiex_pcie_txbd_empty(card, card->txbd_rdptr))
			card->txbd_flush = 0;
		else
			mwifiex_clean_pcie_ring_buf(adapter);
	}

	return 0;
}

/* This function sends data buffer to device. First 4 bytes of payload
 * are filled with payload length and payload type. Then this payload
 * is mapped to PCI device memory. Tx ring pointers are advanced accordingly.
 * Download ready interrupt to FW is deffered if Tx ring is not full and
 * additional payload can be accomodated.
 */
static int
mwifiex_pcie_send_data(struct mwifiex_adapter *adapter, struct sk_buff *skb,
		       struct mwifiex_tx_param *tx_param)
{
	struct pcie_service_card *card = adapter->card;
	const struct mwifiex_pcie_card_reg *reg = card->pcie.reg;
	u32 wrindx, num_tx_buffs, rx_val;
	int ret;
	dma_addr_t buf_pa;
	struct mwifiex_pcie_buf_desc *desc = NULL;
	struct mwifiex_pfu_buf_desc *desc2 = NULL;
	__le16 *tmp;

	if (!(skb->data && skb->len)) {
		dev_err(adapter->dev, "%s(): invalid parameter <%p, %#x>\n",
			__func__, skb->data, skb->len);
		return -1;
	}

	if (!mwifiex_pcie_ok_to_access_hw(adapter))
		mwifiex_pm_wakeup_card(adapter);

	num_tx_buffs = MWIFIEX_MAX_TXRX_BD << reg->tx_start_ptr;
	dev_dbg(adapter->dev, "info: SEND DATA: <Rd: %#x, Wr: %#x>\n",
		card->txbd_rdptr, card->txbd_wrptr);
	if (mwifiex_pcie_txbd_not_full(card)) {
		u8 *payload;

		adapter->data_sent = true;
		payload = skb->data;
		tmp = (__le16 *)&payload[0];
		*tmp = cpu_to_le16((u16)skb->len);
		tmp = (__le16 *)&payload[2];
		*tmp = cpu_to_le16(MWIFIEX_TYPE_DATA);

		if (mwifiex_map_pci_memory(adapter, skb, skb->len ,
					   PCI_DMA_TODEVICE))
			return -1;

		wrindx = (card->txbd_wrptr & reg->tx_mask) >> reg->tx_start_ptr;
		MWIFIEX_SKB_PACB(skb, &buf_pa);
		card->tx_buf_list[wrindx] = skb;

		if (reg->pfu_enabled) {
			desc2 = (void *)card->txbd_ring[wrindx];
			desc2->paddr = buf_pa;
			desc2->len = (u16)skb->len;
			desc2->frag_len = (u16)skb->len;
			desc2->offset = 0;
			desc2->flags = MWIFIEX_BD_FLAG_FIRST_DESC |
					 MWIFIEX_BD_FLAG_LAST_DESC;
		} else {
			desc = card->txbd_ring[wrindx];
			desc->paddr = buf_pa;
			desc->len = (u16)skb->len;
			desc->flags = MWIFIEX_BD_FLAG_FIRST_DESC |
				      MWIFIEX_BD_FLAG_LAST_DESC;
		}

		switch (card->dev->device) {
		case PCIE_DEVICE_ID_MARVELL_88W8766P:
			card->txbd_wrptr++;
			break;
		case PCIE_DEVICE_ID_MARVELL_88W8897:
			card->txbd_wrptr += reg->ring_tx_start_ptr;
			break;
		}

		if ((card->txbd_wrptr & reg->tx_mask) == num_tx_buffs)
			card->txbd_wrptr = ((card->txbd_wrptr &
						reg->tx_rollover_ind) ^
						reg->tx_rollover_ind);

		rx_val = card->rxbd_rdptr & reg->rx_wrap_mask;
		/* Write the TX ring write pointer in to reg->tx_wrptr */
		if (mwifiex_write_reg(adapter, reg->tx_wrptr,
				      card->txbd_wrptr | rx_val)) {
			dev_err(adapter->dev,
				"SEND DATA: failed to write reg->tx_wrptr\n");
			ret = -1;
			goto done_unmap;
		}
		if ((mwifiex_pcie_txbd_not_full(card)) &&
		    tx_param->next_pkt_len) {
			/* have more packets and TxBD still can hold more */
			dev_dbg(adapter->dev,
				"SEND DATA: delay dnld-rdy interrupt.\n");
			adapter->data_sent = false;
		} else {
			/* Send the TX ready interrupt */
			if (mwifiex_write_reg(adapter, PCIE_CPU_INT_EVENT,
					      CPU_INTR_DNLD_RDY)) {
				dev_err(adapter->dev,
					"SEND DATA: failed to assert dnld-rdy interrupt.\n");
				ret = -1;
				goto done_unmap;
			}
		}
		dev_dbg(adapter->dev, "info: SEND DATA: Updated <Rd: %#x, Wr: "
			"%#x> and sent packet to firmware successfully\n",
			card->txbd_rdptr, card->txbd_wrptr);
	} else {
		dev_dbg(adapter->dev,
			"info: TX Ring full, can't send packets to fw\n");
		adapter->data_sent = true;
		/* Send the TX ready interrupt */
		if (mwifiex_write_reg(adapter, PCIE_CPU_INT_EVENT,
				      CPU_INTR_DNLD_RDY))
			dev_err(adapter->dev,
				"SEND DATA: failed to assert door-bell intr\n");
		return -EBUSY;
	}

	return -EINPROGRESS;
done_unmap:
	MWIFIEX_SKB_PACB(skb, &buf_pa);
	pci_unmap_single(card->dev, buf_pa, skb->len, PCI_DMA_TODEVICE);
	card->tx_buf_list[wrindx] = NULL;
	if (reg->pfu_enabled)
		memset(desc2, 0, sizeof(*desc2));
	else
		memset(desc, 0, sizeof(*desc));

	return ret;
}

/*
 * This function handles received buffer ring and
 * dispatches packets to upper
 */
static int mwifiex_pcie_process_recv_data(struct mwifiex_adapter *adapter)
{
	struct pcie_service_card *card = adapter->card;
	const struct mwifiex_pcie_card_reg *reg = card->pcie.reg;
	u32 wrptr, rd_index, tx_val;
	dma_addr_t buf_pa;
	int ret = 0;
	struct sk_buff *skb_tmp = NULL;
	struct mwifiex_pcie_buf_desc *desc;
	struct mwifiex_pfu_buf_desc *desc2;

	if (!mwifiex_pcie_ok_to_access_hw(adapter))
		mwifiex_pm_wakeup_card(adapter);

	/* Read the RX ring Write pointer set by firmware */
	if (mwifiex_read_reg(adapter, reg->rx_wrptr, &wrptr)) {
		dev_err(adapter->dev,
			"RECV DATA: failed to read reg->rx_wrptr\n");
		ret = -1;
		goto done;
	}
	card->rxbd_wrptr = wrptr;

	while (((wrptr & reg->rx_mask) !=
		(card->rxbd_rdptr & reg->rx_mask)) ||
	       ((wrptr & reg->rx_rollover_ind) ==
		(card->rxbd_rdptr & reg->rx_rollover_ind))) {
		struct sk_buff *skb_data;
		u16 rx_len;
		__le16 pkt_len;

		rd_index = card->rxbd_rdptr & reg->rx_mask;
		skb_data = card->rx_buf_list[rd_index];

		/* If skb allocation was failed earlier for Rx packet,
		 * rx_buf_list[rd_index] would have been left with a NULL.
		 */
		if (!skb_data)
			return -ENOMEM;

		MWIFIEX_SKB_PACB(skb_data, &buf_pa);
		pci_unmap_single(card->dev, buf_pa, MWIFIEX_RX_DATA_BUF_SIZE,
				 PCI_DMA_FROMDEVICE);
		card->rx_buf_list[rd_index] = NULL;

		/* Get data length from interface header -
		 * first 2 bytes for len, next 2 bytes is for type
		 */
		pkt_len = *((__le16 *)skb_data->data);
		rx_len = le16_to_cpu(pkt_len);
		skb_put(skb_data, rx_len);
		dev_dbg(adapter->dev,
			"info: RECV DATA: Rd=%#x, Wr=%#x, Len=%d\n",
			card->rxbd_rdptr, wrptr, rx_len);
		skb_pull(skb_data, INTF_HEADER_LEN);
		mwifiex_handle_rx_packet(adapter, skb_data);

		skb_tmp = dev_alloc_skb(MWIFIEX_RX_DATA_BUF_SIZE);
		if (!skb_tmp) {
			dev_err(adapter->dev,
				"Unable to allocate skb.\n");
			return -ENOMEM;
		}

		if (mwifiex_map_pci_memory(adapter, skb_tmp,
					   MWIFIEX_RX_DATA_BUF_SIZE,
					   PCI_DMA_FROMDEVICE))
			return -1;

		MWIFIEX_SKB_PACB(skb_tmp, &buf_pa);

		dev_dbg(adapter->dev,
			"RECV DATA: Attach new sk_buff %p at rxbd_rdidx=%d\n",
			skb_tmp, rd_index);
		card->rx_buf_list[rd_index] = skb_tmp;

		if (reg->pfu_enabled) {
			desc2 = (void *)card->rxbd_ring[rd_index];
			desc2->paddr = buf_pa;
			desc2->len = skb_tmp->len;
			desc2->frag_len = skb_tmp->len;
			desc2->offset = 0;
			desc2->flags = reg->ring_flag_sop | reg->ring_flag_eop;
		} else {
			desc = card->rxbd_ring[rd_index];
			desc->paddr = buf_pa;
			desc->len = skb_tmp->len;
			desc->flags = 0;
		}

		if ((++card->rxbd_rdptr & reg->rx_mask) ==
							MWIFIEX_MAX_TXRX_BD) {
			card->rxbd_rdptr = ((card->rxbd_rdptr &
					     reg->rx_rollover_ind) ^
					     reg->rx_rollover_ind);
		}
		dev_dbg(adapter->dev, "info: RECV DATA: <Rd: %#x, Wr: %#x>\n",
			card->rxbd_rdptr, wrptr);

		tx_val = card->txbd_wrptr & reg->tx_wrap_mask;
		/* Write the RX ring read pointer in to reg->rx_rdptr */
		if (mwifiex_write_reg(adapter, reg->rx_rdptr,
				      card->rxbd_rdptr | tx_val)) {
			dev_err(adapter->dev,
				"RECV DATA: failed to write reg->rx_rdptr\n");
			ret = -1;
			goto done;
		}

		/* Read the RX ring Write pointer set by firmware */
		if (mwifiex_read_reg(adapter, reg->rx_wrptr, &wrptr)) {
			dev_err(adapter->dev,
				"RECV DATA: failed to read reg->rx_wrptr\n");
			ret = -1;
			goto done;
		}
		dev_dbg(adapter->dev,
			"info: RECV DATA: Rcvd packet from fw successfully\n");
		card->rxbd_wrptr = wrptr;
	}

done:
	return ret;
}

/*
 * This function downloads the boot command to device
 */
static int
mwifiex_pcie_send_boot_cmd(struct mwifiex_adapter *adapter, struct sk_buff *skb)
{
	dma_addr_t buf_pa;
	struct pcie_service_card *card = adapter->card;
	const struct mwifiex_pcie_card_reg *reg = card->pcie.reg;

	if (!(skb->data && skb->len)) {
		dev_err(adapter->dev,
			"Invalid parameter in %s <%p. len %d>\n",
			__func__, skb->data, skb->len);
		return -1;
	}

	if (mwifiex_map_pci_memory(adapter, skb, skb->len , PCI_DMA_TODEVICE))
		return -1;

	MWIFIEX_SKB_PACB(skb, &buf_pa);

	/* Write the lower 32bits of the physical address to low command
	 * address scratch register
	 */
	if (mwifiex_write_reg(adapter, reg->cmd_addr_lo, (u32)buf_pa)) {
		dev_err(adapter->dev,
			"%s: failed to write download command to boot code.\n",
			__func__);
		pci_unmap_single(card->dev, buf_pa, MWIFIEX_UPLD_SIZE,
				 PCI_DMA_TODEVICE);
		return -1;
	}

	/* Write the upper 32bits of the physical address to high command
	 * address scratch register
	 */
	if (mwifiex_write_reg(adapter, reg->cmd_addr_hi,
			      (u32)((u64)buf_pa >> 32))) {
		dev_err(adapter->dev,
			"%s: failed to write download command to boot code.\n",
			__func__);
		pci_unmap_single(card->dev, buf_pa, MWIFIEX_UPLD_SIZE,
				 PCI_DMA_TODEVICE);
		return -1;
	}

	/* Write the command length to cmd_size scratch register */
	if (mwifiex_write_reg(adapter, reg->cmd_size, skb->len)) {
		dev_err(adapter->dev,
			"%s: failed to write command len to cmd_size scratch reg\n",
			__func__);
		pci_unmap_single(card->dev, buf_pa, MWIFIEX_UPLD_SIZE,
				 PCI_DMA_TODEVICE);
		return -1;
	}

	/* Ring the door bell */
	if (mwifiex_write_reg(adapter, PCIE_CPU_INT_EVENT,
			      CPU_INTR_DOOR_BELL)) {
		dev_err(adapter->dev,
			"%s: failed to assert door-bell intr\n", __func__);
		pci_unmap_single(card->dev, buf_pa,
				 MWIFIEX_UPLD_SIZE, PCI_DMA_TODEVICE);
		return -1;
	}

	return 0;
}

/* This function init rx port in firmware which in turn enables to receive data
 * from device before transmitting any packet.
 */
static int mwifiex_pcie_init_fw_port(struct mwifiex_adapter *adapter)
{
	struct pcie_service_card *card = adapter->card;
	const struct mwifiex_pcie_card_reg *reg = card->pcie.reg;
	int tx_wrap = card->txbd_wrptr & reg->tx_wrap_mask;

	/* Write the RX ring read pointer in to reg->rx_rdptr */
	if (mwifiex_write_reg(adapter, reg->rx_rdptr, card->rxbd_rdptr |
			      tx_wrap)) {
		dev_err(adapter->dev,
			"RECV DATA: failed to write reg->rx_rdptr\n");
		return -1;
	}
	return 0;
}

/* This function downloads commands to the device
 */
static int
mwifiex_pcie_send_cmd(struct mwifiex_adapter *adapter, struct sk_buff *skb)
{
	struct pcie_service_card *card = adapter->card;
	const struct mwifiex_pcie_card_reg *reg = card->pcie.reg;
	int ret = 0;
	dma_addr_t cmd_buf_pa, cmdrsp_buf_pa;
	u8 *payload = (u8 *)skb->data;

	if (!(skb->data && skb->len)) {
		dev_err(adapter->dev, "Invalid parameter in %s <%p, %#x>\n",
			__func__, skb->data, skb->len);
		return -1;
	}

	/* Make sure a command response buffer is available */
	if (!card->cmdrsp_buf) {
		dev_err(adapter->dev,
			"No response buffer available, send command failed\n");
		return -EBUSY;
	}

	if (!mwifiex_pcie_ok_to_access_hw(adapter))
		mwifiex_pm_wakeup_card(adapter);

	adapter->cmd_sent = true;

	*(__le16 *)&payload[0] = cpu_to_le16((u16)skb->len);
	*(__le16 *)&payload[2] = cpu_to_le16(MWIFIEX_TYPE_CMD);

	if (mwifiex_map_pci_memory(adapter, skb, skb->len, PCI_DMA_TODEVICE))
		return -1;

	card->cmd_buf = skb;

	/* To send a command, the driver will:
		1. Write the 64bit physical address of the data buffer to
		   cmd response address low  + cmd response address high
		2. Ring the door bell (i.e. set the door bell interrupt)

		In response to door bell interrupt, the firmware will perform
		the DMA of the command packet (first header to obtain the total
		length and then rest of the command).
	*/

	if (card->cmdrsp_buf) {
		MWIFIEX_SKB_PACB(card->cmdrsp_buf, &cmdrsp_buf_pa);
		/* Write the lower 32bits of the cmdrsp buffer physical
		   address */
		if (mwifiex_write_reg(adapter, reg->cmdrsp_addr_lo,
				      (u32)cmdrsp_buf_pa)) {
			dev_err(adapter->dev,
				"Failed to write download cmd to boot code.\n");
			ret = -1;
			goto done;
		}
		/* Write the upper 32bits of the cmdrsp buffer physical
		   address */
		if (mwifiex_write_reg(adapter, reg->cmdrsp_addr_hi,
				      (u32)((u64)cmdrsp_buf_pa >> 32))) {
			dev_err(adapter->dev,
				"Failed to write download cmd to boot code.\n");
			ret = -1;
			goto done;
		}
	}

	MWIFIEX_SKB_PACB(card->cmd_buf, &cmd_buf_pa);
	/* Write the lower 32bits of the physical address to reg->cmd_addr_lo */
	if (mwifiex_write_reg(adapter, reg->cmd_addr_lo,
			      (u32)cmd_buf_pa)) {
		dev_err(adapter->dev,
			"Failed to write download cmd to boot code.\n");
		ret = -1;
		goto done;
	}
	/* Write the upper 32bits of the physical address to reg->cmd_addr_hi */
	if (mwifiex_write_reg(adapter, reg->cmd_addr_hi,
			      (u32)((u64)cmd_buf_pa >> 32))) {
		dev_err(adapter->dev,
			"Failed to write download cmd to boot code.\n");
		ret = -1;
		goto done;
	}

	/* Write the command length to reg->cmd_size */
	if (mwifiex_write_reg(adapter, reg->cmd_size,
			      card->cmd_buf->len)) {
		dev_err(adapter->dev,
			"Failed to write cmd len to reg->cmd_size\n");
		ret = -1;
		goto done;
	}

	/* Ring the door bell */
	if (mwifiex_write_reg(adapter, PCIE_CPU_INT_EVENT,
			      CPU_INTR_DOOR_BELL)) {
		dev_err(adapter->dev,
			"Failed to assert door-bell intr\n");
		ret = -1;
		goto done;
	}

done:
	if (ret)
		adapter->cmd_sent = false;

	return 0;
}

/*
 * This function handles command complete interrupt
 */
static int mwifiex_pcie_process_cmd_complete(struct mwifiex_adapter *adapter)
{
	struct pcie_service_card *card = adapter->card;
	const struct mwifiex_pcie_card_reg *reg = card->pcie.reg;
	struct sk_buff *skb = card->cmdrsp_buf;
	int count = 0;
	u16 rx_len;
	__le16 pkt_len;
	dma_addr_t buf_pa;

	dev_dbg(adapter->dev, "info: Rx CMD Response\n");

	MWIFIEX_SKB_PACB(skb, &buf_pa);
	pci_unmap_single(card->dev, buf_pa, MWIFIEX_UPLD_SIZE,
			 PCI_DMA_FROMDEVICE);

	pkt_len = *((__le16 *)skb->data);
	rx_len = le16_to_cpu(pkt_len);
	skb_trim(skb, rx_len);
	skb_pull(skb, INTF_HEADER_LEN);

	if (!adapter->curr_cmd) {
		if (adapter->ps_state == PS_STATE_SLEEP_CFM) {
			mwifiex_process_sleep_confirm_resp(adapter, skb->data,
							   skb->len);
			mwifiex_pcie_enable_host_int(adapter);
			if (mwifiex_write_reg(adapter,
					      PCIE_CPU_INT_EVENT,
					      CPU_INTR_SLEEP_CFM_DONE)) {
				dev_warn(adapter->dev,
					 "Write register failed\n");
				return -1;
			}
			while (reg->sleep_cookie && (count++ < 10) &&
			       mwifiex_pcie_ok_to_access_hw(adapter))
				usleep_range(50, 60);
		} else {
			dev_err(adapter->dev,
				"There is no command but got cmdrsp\n");
		}
		memcpy(adapter->upld_buf, skb->data,
		       min_t(u32, MWIFIEX_SIZE_OF_CMD_BUFFER, skb->len));
		skb_push(skb, INTF_HEADER_LEN);
		if (mwifiex_map_pci_memory(adapter, skb, MWIFIEX_UPLD_SIZE,
					   PCI_DMA_FROMDEVICE))
			return -1;

		MWIFIEX_SKB_PACB(skb, &buf_pa);
	} else if (mwifiex_pcie_ok_to_access_hw(adapter)) {
		adapter->curr_cmd->resp_skb = skb;
		adapter->cmd_resp_received = true;
		/* Take the pointer and set it to CMD node and will
		   return in the response complete callback */
		card->cmdrsp_buf = NULL;

		/* Clear the cmd-rsp buffer address in scratch registers. This
		   will prevent firmware from writing to the same response
		   buffer again. */
		if (mwifiex_write_reg(adapter, reg->cmdrsp_addr_lo, 0)) {
			dev_err(adapter->dev,
				"cmd_done: failed to clear cmd_rsp_addr_lo\n");
			return -1;
		}
		/* Write the upper 32bits of the cmdrsp buffer physical
		   address */
		if (mwifiex_write_reg(adapter, reg->cmdrsp_addr_hi, 0)) {
			dev_err(adapter->dev,
				"cmd_done: failed to clear cmd_rsp_addr_hi\n");
			return -1;
		}
	}

	return 0;
}

/*
 * Command Response processing complete handler
 */
static int mwifiex_pcie_cmdrsp_complete(struct mwifiex_adapter *adapter,
					struct sk_buff *skb)
{
	struct pcie_service_card *card = adapter->card;
	dma_addr_t buf_pa;
	struct sk_buff *skb_tmp;

	if (skb) {
		card->cmdrsp_buf = skb;
		skb_push(card->cmdrsp_buf, INTF_HEADER_LEN);
		if (mwifiex_map_pci_memory(adapter, skb, MWIFIEX_UPLD_SIZE,
					   PCI_DMA_FROMDEVICE))
			return -1;
	}

	skb_tmp = card->cmd_buf;
	if (skb_tmp) {
		MWIFIEX_SKB_PACB(skb_tmp, &buf_pa);
		pci_unmap_single(card->dev, buf_pa, skb_tmp->len,
				 PCI_DMA_FROMDEVICE);
		card->cmd_buf = NULL;
	}

	return 0;
}

/*
 * This function handles firmware event ready interrupt
 */
static int mwifiex_pcie_process_event_ready(struct mwifiex_adapter *adapter)
{
	struct pcie_service_card *card = adapter->card;
	const struct mwifiex_pcie_card_reg *reg = card->pcie.reg;
	u32 rdptr = card->evtbd_rdptr & MWIFIEX_EVTBD_MASK;
	u32 wrptr, event;
	dma_addr_t buf_pa;
	struct mwifiex_evt_buf_desc *desc;

	if (!mwifiex_pcie_ok_to_access_hw(adapter))
		mwifiex_pm_wakeup_card(adapter);

	if (adapter->event_received) {
		dev_dbg(adapter->dev, "info: Event being processed, "
			"do not process this interrupt just yet\n");
		return 0;
	}

	if (rdptr >= MWIFIEX_MAX_EVT_BD) {
		dev_dbg(adapter->dev, "info: Invalid read pointer...\n");
		return -1;
	}

	/* Read the event ring write pointer set by firmware */
	if (mwifiex_read_reg(adapter, reg->evt_wrptr, &wrptr)) {
		dev_err(adapter->dev,
			"EventReady: failed to read reg->evt_wrptr\n");
		return -1;
	}

	dev_dbg(adapter->dev, "info: EventReady: Initial <Rd: 0x%x, Wr: 0x%x>",
		card->evtbd_rdptr, wrptr);
	if (((wrptr & MWIFIEX_EVTBD_MASK) != (card->evtbd_rdptr
					      & MWIFIEX_EVTBD_MASK)) ||
	    ((wrptr & reg->evt_rollover_ind) ==
	     (card->evtbd_rdptr & reg->evt_rollover_ind))) {
		struct sk_buff *skb_cmd;
		__le16 data_len = 0;
		u16 evt_len;

		dev_dbg(adapter->dev, "info: Read Index: %d\n", rdptr);
		skb_cmd = card->evt_buf_list[rdptr];
		MWIFIEX_SKB_PACB(skb_cmd, &buf_pa);
		pci_unmap_single(card->dev, buf_pa, MAX_EVENT_SIZE,
				 PCI_DMA_FROMDEVICE);

		/* Take the pointer and set it to event pointer in adapter
		   and will return back after event handling callback */
		card->evt_buf_list[rdptr] = NULL;
		desc = card->evtbd_ring[rdptr];
		memset(desc, 0, sizeof(*desc));

		event = *(u32 *) &skb_cmd->data[INTF_HEADER_LEN];
		adapter->event_cause = event;
		/* The first 4bytes will be the event transfer header
		   len is 2 bytes followed by type which is 2 bytes */
		memcpy(&data_len, skb_cmd->data, sizeof(__le16));
		evt_len = le16_to_cpu(data_len);

		skb_pull(skb_cmd, INTF_HEADER_LEN);
		dev_dbg(adapter->dev, "info: Event length: %d\n", evt_len);

		if ((evt_len > 0) && (evt_len  < MAX_EVENT_SIZE))
			memcpy(adapter->event_body, skb_cmd->data +
			       MWIFIEX_EVENT_HEADER_LEN, evt_len -
			       MWIFIEX_EVENT_HEADER_LEN);

		adapter->event_received = true;
		adapter->event_skb = skb_cmd;

		/* Do not update the event read pointer here, wait till the
		   buffer is released. This is just to make things simpler,
		   we need to find a better method of managing these buffers.
		*/
	}

	return 0;
}

/*
 * Event processing complete handler
 */
static int mwifiex_pcie_event_complete(struct mwifiex_adapter *adapter,
				       struct sk_buff *skb)
{
	struct pcie_service_card *card = adapter->card;
	const struct mwifiex_pcie_card_reg *reg = card->pcie.reg;
	int ret = 0;
	u32 rdptr = card->evtbd_rdptr & MWIFIEX_EVTBD_MASK;
	u32 wrptr;
	dma_addr_t buf_pa;
	struct mwifiex_evt_buf_desc *desc;

	if (!skb)
		return 0;

	if (rdptr >= MWIFIEX_MAX_EVT_BD) {
		dev_err(adapter->dev, "event_complete: Invalid rdptr 0x%x\n",
			rdptr);
		return -EINVAL;
	}

	/* Read the event ring write pointer set by firmware */
	if (mwifiex_read_reg(adapter, reg->evt_wrptr, &wrptr)) {
		dev_err(adapter->dev,
			"event_complete: failed to read reg->evt_wrptr\n");
		return -1;
	}

	if (!card->evt_buf_list[rdptr]) {
		skb_push(skb, INTF_HEADER_LEN);
		if (mwifiex_map_pci_memory(adapter, skb,
					   MAX_EVENT_SIZE,
					   PCI_DMA_FROMDEVICE))
			return -1;
		MWIFIEX_SKB_PACB(skb, &buf_pa);
		card->evt_buf_list[rdptr] = skb;
		MWIFIEX_SKB_PACB(skb, &buf_pa);
		desc = card->evtbd_ring[rdptr];
		desc->paddr = buf_pa;
		desc->len = (u16)skb->len;
		desc->flags = 0;
		skb = NULL;
	} else {
		dev_dbg(adapter->dev,
			"info: ERROR: buf still valid at index %d, <%p, %p>\n",
			rdptr, card->evt_buf_list[rdptr], skb);
	}

	if ((++card->evtbd_rdptr & MWIFIEX_EVTBD_MASK) == MWIFIEX_MAX_EVT_BD) {
		card->evtbd_rdptr = ((card->evtbd_rdptr &
					reg->evt_rollover_ind) ^
					reg->evt_rollover_ind);
	}

	dev_dbg(adapter->dev, "info: Updated <Rd: 0x%x, Wr: 0x%x>",
		card->evtbd_rdptr, wrptr);

	/* Write the event ring read pointer in to reg->evt_rdptr */
	if (mwifiex_write_reg(adapter, reg->evt_rdptr,
			      card->evtbd_rdptr)) {
		dev_err(adapter->dev,
			"event_complete: failed to read reg->evt_rdptr\n");
		return -1;
	}

	dev_dbg(adapter->dev, "info: Check Events Again\n");
	ret = mwifiex_pcie_process_event_ready(adapter);

	return ret;
}

/*
 * This function downloads the firmware to the card.
 *
 * Firmware is downloaded to the card in blocks. Every block download
 * is tested for CRC errors, and retried a number of times before
 * returning failure.
 */
static int mwifiex_prog_fw_w_helper(struct mwifiex_adapter *adapter,
				    struct mwifiex_fw_image *fw)
{
	int ret;
	u8 *firmware = fw->fw_buf;
	u32 firmware_len = fw->fw_len;
	u32 offset = 0;
	struct sk_buff *skb;
	u32 txlen, tx_blocks = 0, tries, len;
	u32 block_retry_cnt = 0;
	dma_addr_t buf_pa;
	struct pcie_service_card *card = adapter->card;
	const struct mwifiex_pcie_card_reg *reg = card->pcie.reg;

	if (!firmware || !firmware_len) {
		dev_err(adapter->dev,
			"No firmware image found! Terminating download\n");
		return -1;
	}

	dev_dbg(adapter->dev, "info: Downloading FW image (%d bytes)\n",
		firmware_len);

	if (mwifiex_pcie_disable_host_int(adapter)) {
		dev_err(adapter->dev,
			"%s: Disabling interrupts failed.\n", __func__);
		return -1;
	}

	skb = dev_alloc_skb(MWIFIEX_UPLD_SIZE);
	if (!skb) {
		ret = -ENOMEM;
		goto done;
	}

	/* Perform firmware data transfer */
	do {
		u32 ireg_intr = 0;

		/* More data? */
		if (offset >= firmware_len)
			break;

		for (tries = 0; tries < MAX_POLL_TRIES; tries++) {
			ret = mwifiex_read_reg(adapter, reg->cmd_size,
					       &len);
			if (ret) {
				dev_warn(adapter->dev,
					 "Failed reading len from boot code\n");
				goto done;
			}
			if (len)
				break;
			usleep_range(10, 20);
		}

		if (!len) {
			break;
		} else if (len > MWIFIEX_UPLD_SIZE) {
			pr_err("FW download failure @ %d, invalid length %d\n",
			       offset, len);
			ret = -1;
			goto done;
		}

		txlen = len;

		if (len & BIT(0)) {
			block_retry_cnt++;
			if (block_retry_cnt > MAX_WRITE_IOMEM_RETRY) {
				pr_err("FW download failure @ %d, over max "
				       "retry count\n", offset);
				ret = -1;
				goto done;
			}
			dev_err(adapter->dev, "FW CRC error indicated by the "
				"helper: len = 0x%04X, txlen = %d\n",
				len, txlen);
			len &= ~BIT(0);
			/* Setting this to 0 to resend from same offset */
			txlen = 0;
		} else {
			block_retry_cnt = 0;
			/* Set blocksize to transfer - checking for
			   last block */
			if (firmware_len - offset < txlen)
				txlen = firmware_len - offset;

			dev_dbg(adapter->dev, ".");

			tx_blocks = (txlen + card->pcie.blksz_fw_dl - 1) /
				    card->pcie.blksz_fw_dl;

			/* Copy payload to buffer */
			memmove(skb->data, &firmware[offset], txlen);
		}

		skb_put(skb, MWIFIEX_UPLD_SIZE - skb->len);
		skb_trim(skb, tx_blocks * card->pcie.blksz_fw_dl);

		/* Send the boot command to device */
		if (mwifiex_pcie_send_boot_cmd(adapter, skb)) {
			dev_err(adapter->dev,
				"Failed to send firmware download command\n");
			ret = -1;
			goto done;
		}

		MWIFIEX_SKB_PACB(skb, &buf_pa);

		/* Wait for the command done interrupt */
		do {
			if (mwifiex_read_reg(adapter, PCIE_CPU_INT_STATUS,
					     &ireg_intr)) {
				dev_err(adapter->dev, "%s: Failed to read "
					"interrupt status during fw dnld.\n",
					__func__);
				pci_unmap_single(card->dev, buf_pa, skb->len,
						 PCI_DMA_TODEVICE);
				ret = -1;
				goto done;
			}
		} while ((ireg_intr & CPU_INTR_DOOR_BELL) ==
			 CPU_INTR_DOOR_BELL);

		pci_unmap_single(card->dev, buf_pa, skb->len,
				 PCI_DMA_TODEVICE);

		offset += txlen;
	} while (true);

	dev_dbg(adapter->dev, "info:\nFW download over, size %d bytes\n",
		offset);

	ret = 0;

done:
	dev_kfree_skb_any(skb);
	return ret;
}

/*
 * This function checks the firmware status in card.
 *
 * The winner interface is also determined by this function.
 */
static int
mwifiex_check_fw_status(struct mwifiex_adapter *adapter, u32 poll_num)
{
	int ret = 0;
	u32 firmware_stat, winner_status;
	struct pcie_service_card *card = adapter->card;
	const struct mwifiex_pcie_card_reg *reg = card->pcie.reg;
	u32 tries;

	/* Mask spurios interrupts */
	if (mwifiex_write_reg(adapter, PCIE_HOST_INT_STATUS_MASK,
			      HOST_INTR_MASK)) {
		dev_warn(adapter->dev, "Write register failed\n");
		return -1;
	}

	dev_dbg(adapter->dev, "Setting driver ready signature\n");
	if (mwifiex_write_reg(adapter, reg->drv_rdy,
			      FIRMWARE_READY_PCIE)) {
		dev_err(adapter->dev,
			"Failed to write driver ready signature\n");
		return -1;
	}

	/* Wait for firmware initialization event */
	for (tries = 0; tries < poll_num; tries++) {
		if (mwifiex_read_reg(adapter, reg->fw_status,
				     &firmware_stat))
			ret = -1;
		else
			ret = 0;
		if (ret)
			continue;
		if (firmware_stat == FIRMWARE_READY_PCIE) {
			ret = 0;
			break;
		} else {
			msleep(100);
			ret = -1;
		}
	}

	if (ret) {
		if (mwifiex_read_reg(adapter, reg->fw_status,
				     &winner_status))
			ret = -1;
		else if (!winner_status) {
			dev_err(adapter->dev, "PCI-E is the winner\n");
			adapter->winner = 1;
		} else {
			dev_err(adapter->dev,
				"PCI-E is not the winner <%#x,%d>, exit dnld\n",
				ret, adapter->winner);
		}
	}

	return ret;
}

/*
 * This function reads the interrupt status from card.
 */
static void mwifiex_interrupt_status(struct mwifiex_adapter *adapter)
{
	u32 pcie_ireg;
	unsigned long flags;

	if (!mwifiex_pcie_ok_to_access_hw(adapter))
		return;

	if (mwifiex_read_reg(adapter, PCIE_HOST_INT_STATUS, &pcie_ireg)) {
		dev_warn(adapter->dev, "Read register failed\n");
		return;
	}

	if ((pcie_ireg != 0xFFFFFFFF) && (pcie_ireg)) {

		mwifiex_pcie_disable_host_int(adapter);

		/* Clear the pending interrupts */
		if (mwifiex_write_reg(adapter, PCIE_HOST_INT_STATUS,
				      ~pcie_ireg)) {
			dev_warn(adapter->dev, "Write register failed\n");
			return;
		}
		spin_lock_irqsave(&adapter->int_lock, flags);
		adapter->int_status |= pcie_ireg;
		spin_unlock_irqrestore(&adapter->int_lock, flags);

		if (!adapter->pps_uapsd_mode &&
		    adapter->ps_state == PS_STATE_SLEEP &&
		    mwifiex_pcie_ok_to_access_hw(adapter)) {
				/* Potentially for PCIe we could get other
				 * interrupts like shared. Don't change power
				 * state until cookie is set */
				adapter->ps_state = PS_STATE_AWAKE;
				adapter->pm_wakeup_fw_try = false;
		}
	}
}

/*
 * Interrupt handler for PCIe root port
 *
 * This function reads the interrupt status from firmware and assigns
 * the main process in workqueue which will handle the interrupt.
 */
static irqreturn_t mwifiex_pcie_interrupt(int irq, void *context)
{
	struct pci_dev *pdev = (struct pci_dev *)context;
	struct pcie_service_card *card;
	struct mwifiex_adapter *adapter;

	if (!pdev) {
		pr_debug("info: %s: pdev is NULL\n", (u8 *)pdev);
		goto exit;
	}

	card = pci_get_drvdata(pdev);
	if (!card || !card->adapter) {
		pr_debug("info: %s: card=%p adapter=%p\n", __func__, card,
			 card ? card->adapter : NULL);
		goto exit;
	}
	adapter = card->adapter;

	if (adapter->surprise_removed)
		goto exit;

	mwifiex_interrupt_status(adapter);
	queue_work(adapter->workqueue, &adapter->main_work);

exit:
	return IRQ_HANDLED;
}

/*
 * This function checks the current interrupt status.
 *
 * The following interrupts are checked and handled by this function -
 *      - Data sent
 *      - Command sent
 *      - Command received
 *      - Packets received
 *      - Events received
 *
 * In case of Rx packets received, the packets are uploaded from card to
 * host and processed accordingly.
 */
static int mwifiex_process_int_status(struct mwifiex_adapter *adapter)
{
	int ret;
	u32 pcie_ireg;
	unsigned long flags;

	spin_lock_irqsave(&adapter->int_lock, flags);
	/* Clear out unused interrupts */
	pcie_ireg = adapter->int_status;
	adapter->int_status = 0;
	spin_unlock_irqrestore(&adapter->int_lock, flags);

	while (pcie_ireg & HOST_INTR_MASK) {
		if (pcie_ireg & HOST_INTR_DNLD_DONE) {
			pcie_ireg &= ~HOST_INTR_DNLD_DONE;
			dev_dbg(adapter->dev, "info: TX DNLD Done\n");
			ret = mwifiex_pcie_send_data_complete(adapter);
			if (ret)
				return ret;
		}
		if (pcie_ireg & HOST_INTR_UPLD_RDY) {
			pcie_ireg &= ~HOST_INTR_UPLD_RDY;
			dev_dbg(adapter->dev, "info: Rx DATA\n");
			ret = mwifiex_pcie_process_recv_data(adapter);
			if (ret)
				return ret;
		}
		if (pcie_ireg & HOST_INTR_EVENT_RDY) {
			pcie_ireg &= ~HOST_INTR_EVENT_RDY;
			dev_dbg(adapter->dev, "info: Rx EVENT\n");
			ret = mwifiex_pcie_process_event_ready(adapter);
			if (ret)
				return ret;
		}

		if (pcie_ireg & HOST_INTR_CMD_DONE) {
			pcie_ireg &= ~HOST_INTR_CMD_DONE;
			if (adapter->cmd_sent) {
				dev_dbg(adapter->dev,
					"info: CMD sent Interrupt\n");
				adapter->cmd_sent = false;
			}
			/* Handle command response */
			ret = mwifiex_pcie_process_cmd_complete(adapter);
			if (ret)
				return ret;
		}

		if (mwifiex_pcie_ok_to_access_hw(adapter)) {
			if (mwifiex_read_reg(adapter, PCIE_HOST_INT_STATUS,
					     &pcie_ireg)) {
				dev_warn(adapter->dev,
					 "Read register failed\n");
				return -1;
			}

			if ((pcie_ireg != 0xFFFFFFFF) && (pcie_ireg)) {
				if (mwifiex_write_reg(adapter,
						      PCIE_HOST_INT_STATUS,
						      ~pcie_ireg)) {
					dev_warn(adapter->dev,
						 "Write register failed\n");
					return -1;
				}
			}

		}
	}
	dev_dbg(adapter->dev, "info: cmd_sent=%d data_sent=%d\n",
		adapter->cmd_sent, adapter->data_sent);
	if (adapter->ps_state != PS_STATE_SLEEP)
		mwifiex_pcie_enable_host_int(adapter);

	return 0;
}

/*
 * This function downloads data from driver to card.
 *
 * Both commands and data packets are transferred to the card by this
 * function.
 *
 * This function adds the PCIE specific header to the front of the buffer
 * before transferring. The header contains the length of the packet and
 * the type. The firmware handles the packets based upon this set type.
 */
static int mwifiex_pcie_host_to_card(struct mwifiex_adapter *adapter, u8 type,
				     struct sk_buff *skb,
				     struct mwifiex_tx_param *tx_param)
{
	if (!skb) {
		dev_err(adapter->dev, "Passed NULL skb to %s\n", __func__);
		return -1;
	}

	if (type == MWIFIEX_TYPE_DATA)
		return mwifiex_pcie_send_data(adapter, skb, tx_param);
	else if (type == MWIFIEX_TYPE_CMD)
		return mwifiex_pcie_send_cmd(adapter, skb);

	return 0;
}

/*
 * This function initializes the PCI-E host memory space, WCB rings, etc.
 *
 * The following initializations steps are followed -
 *      - Allocate TXBD ring buffers
 *      - Allocate RXBD ring buffers
 *      - Allocate event BD ring buffers
 *      - Allocate command response ring buffer
 *      - Allocate sleep cookie buffer
 */
static int mwifiex_pcie_init(struct mwifiex_adapter *adapter)
{
	struct pcie_service_card *card = adapter->card;
	int ret;
	struct pci_dev *pdev = card->dev;
	const struct mwifiex_pcie_card_reg *reg = card->pcie.reg;

	pci_set_drvdata(pdev, card);

	ret = pci_enable_device(pdev);
	if (ret)
		goto err_enable_dev;

	pci_set_master(pdev);

	dev_dbg(adapter->dev, "try set_consistent_dma_mask(32)\n");
	ret = pci_set_dma_mask(pdev, DMA_BIT_MASK(32));
	if (ret) {
		dev_err(adapter->dev, "set_dma_mask(32) failed\n");
		goto err_set_dma_mask;
	}

	ret = pci_set_consistent_dma_mask(pdev, DMA_BIT_MASK(32));
	if (ret) {
		dev_err(adapter->dev, "set_consistent_dma_mask(64) failed\n");
		goto err_set_dma_mask;
	}

	ret = pci_request_region(pdev, 0, DRV_NAME);
	if (ret) {
		dev_err(adapter->dev, "req_reg(0) error\n");
		goto err_req_region0;
	}
	card->pci_mmap = pci_iomap(pdev, 0, 0);
	if (!card->pci_mmap) {
		dev_err(adapter->dev, "iomap(0) error\n");
		ret = -EIO;
		goto err_iomap0;
	}
	ret = pci_request_region(pdev, 2, DRV_NAME);
	if (ret) {
		dev_err(adapter->dev, "req_reg(2) error\n");
		goto err_req_region2;
	}
	card->pci_mmap1 = pci_iomap(pdev, 2, 0);
	if (!card->pci_mmap1) {
		dev_err(adapter->dev, "iomap(2) error\n");
		ret = -EIO;
		goto err_iomap2;
	}

	dev_dbg(adapter->dev,
		"PCI memory map Virt0: %p PCI memory map Virt2: %p\n",
		card->pci_mmap, card->pci_mmap1);

	card->cmdrsp_buf = NULL;
	ret = mwifiex_pcie_create_txbd_ring(adapter);
	if (ret)
		goto err_cre_txbd;
	ret = mwifiex_pcie_create_rxbd_ring(adapter);
	if (ret)
		goto err_cre_rxbd;
	ret = mwifiex_pcie_create_evtbd_ring(adapter);
	if (ret)
		goto err_cre_evtbd;
	ret = mwifiex_pcie_alloc_cmdrsp_buf(adapter);
	if (ret)
		goto err_alloc_cmdbuf;
	if (reg->sleep_cookie) {
		ret = mwifiex_pcie_alloc_sleep_cookie_buf(adapter);
		if (ret)
			goto err_alloc_cookie;
	} else {
		card->sleep_cookie_vbase = NULL;
	}
	return ret;

err_alloc_cookie:
	mwifiex_pcie_delete_cmdrsp_buf(adapter);
err_alloc_cmdbuf:
	mwifiex_pcie_delete_evtbd_ring(adapter);
err_cre_evtbd:
	mwifiex_pcie_delete_rxbd_ring(adapter);
err_cre_rxbd:
	mwifiex_pcie_delete_txbd_ring(adapter);
err_cre_txbd:
	pci_iounmap(pdev, card->pci_mmap1);
err_iomap2:
	pci_release_region(pdev, 2);
err_req_region2:
	pci_iounmap(pdev, card->pci_mmap);
err_iomap0:
	pci_release_region(pdev, 0);
err_req_region0:
err_set_dma_mask:
	pci_disable_device(pdev);
err_enable_dev:
	pci_set_drvdata(pdev, NULL);
	return ret;
}

/*
 * This function cleans up the allocated card buffers.
 *
 * The following are freed by this function -
 *      - TXBD ring buffers
 *      - RXBD ring buffers
 *      - Event BD ring buffers
 *      - Command response ring buffer
 *      - Sleep cookie buffer
 */
static void mwifiex_pcie_cleanup(struct mwifiex_adapter *adapter)
{
	struct pcie_service_card *card = adapter->card;
	struct pci_dev *pdev = card->dev;
	const struct mwifiex_pcie_card_reg *reg = card->pcie.reg;

	if (user_rmmod) {
		dev_dbg(adapter->dev, "Clearing driver ready signature\n");
		if (mwifiex_write_reg(adapter, reg->drv_rdy, 0x00000000))
			dev_err(adapter->dev,
				"Failed to write driver not-ready signature\n");
	}

	if (pdev) {
		pci_iounmap(pdev, card->pci_mmap);
		pci_iounmap(pdev, card->pci_mmap1);
		pci_disable_device(pdev);
		pci_release_region(pdev, 2);
		pci_release_region(pdev, 0);
		pci_set_drvdata(pdev, NULL);
	}
	kfree(card);
}

/*
 * This function registers the PCIE device.
 *
 * PCIE IRQ is claimed, block size is set and driver data is initialized.
 */
static int mwifiex_register_dev(struct mwifiex_adapter *adapter)
{
	int ret;
	struct pcie_service_card *card = adapter->card;
	struct pci_dev *pdev = card->dev;

	/* save adapter pointer in card */
	card->adapter = adapter;

	ret = request_irq(pdev->irq, mwifiex_pcie_interrupt, IRQF_SHARED,
			  "MRVL_PCIE", pdev);
	if (ret) {
		pr_err("request_irq failed: ret=%d\n", ret);
		adapter->card = NULL;
		return -1;
	}

	adapter->dev = &pdev->dev;
	strcpy(adapter->fw_name, card->pcie.firmware);

	return 0;
}

/*
 * This function unregisters the PCIE device.
 *
 * The PCIE IRQ is released, the function is disabled and driver
 * data is set to null.
 */
static void mwifiex_unregister_dev(struct mwifiex_adapter *adapter)
{
	struct pcie_service_card *card = adapter->card;
	const struct mwifiex_pcie_card_reg *reg;

	if (card) {
		dev_dbg(adapter->dev, "%s(): calling free_irq()\n", __func__);
		free_irq(card->dev->irq, card->dev);

		reg = card->pcie.reg;
		if (reg->sleep_cookie)
			mwifiex_pcie_delete_sleep_cookie_buf(adapter);

		mwifiex_pcie_delete_cmdrsp_buf(adapter);
		mwifiex_pcie_delete_evtbd_ring(adapter);
		mwifiex_pcie_delete_rxbd_ring(adapter);
		mwifiex_pcie_delete_txbd_ring(adapter);
		card->cmdrsp_buf = NULL;
	}
}

static struct mwifiex_if_ops pcie_ops = {
	.init_if =			mwifiex_pcie_init,
	.cleanup_if =			mwifiex_pcie_cleanup,
	.check_fw_status =		mwifiex_check_fw_status,
	.prog_fw =			mwifiex_prog_fw_w_helper,
	.register_dev =			mwifiex_register_dev,
	.unregister_dev =		mwifiex_unregister_dev,
	.enable_int =			mwifiex_pcie_enable_host_int,
	.process_int_status =		mwifiex_process_int_status,
	.host_to_card =			mwifiex_pcie_host_to_card,
	.wakeup =			mwifiex_pm_wakeup_card,
	.wakeup_complete =		mwifiex_pm_wakeup_card_complete,

	/* PCIE specific */
	.cmdrsp_complete =		mwifiex_pcie_cmdrsp_complete,
	.event_complete =		mwifiex_pcie_event_complete,
	.update_mp_end_port =		NULL,
	.cleanup_mpa_buf =		NULL,
	.init_fw_port =			mwifiex_pcie_init_fw_port,
	.clean_pcie_ring =		mwifiex_clean_pcie_ring_buf,
};

/*
 * This function initializes the PCIE driver module.
 *
 * This initiates the semaphore and registers the device with
 * PCIE bus.
 */
static int mwifiex_pcie_init_module(void)
{
	int ret;

	pr_debug("Marvell PCIe Driver\n");

	sema_init(&add_remove_card_sem, 1);

	/* Clear the flag in case user removes the card. */
	user_rmmod = 0;

	ret = pci_register_driver(&mwifiex_pcie);
	if (ret)
		pr_err("Driver register failed!\n");
	else
		pr_debug("info: Driver registered successfully!\n");

	return ret;
}

/*
 * This function cleans up the PCIE driver.
 *
 * The following major steps are followed for cleanup -
 *      - Resume the device if its suspended
 *      - Disconnect the device if connected
 *      - Shutdown the firmware
 *      - Unregister the device from PCIE bus.
 */
static void mwifiex_pcie_cleanup_module(void)
{
	if (!down_interruptible(&add_remove_card_sem))
		up(&add_remove_card_sem);

	/* Set the flag as user is removing this module. */
	user_rmmod = 1;

	pci_unregister_driver(&mwifiex_pcie);
}

module_init(mwifiex_pcie_init_module);
module_exit(mwifiex_pcie_cleanup_module);

MODULE_AUTHOR("Marvell International Ltd.");
MODULE_DESCRIPTION("Marvell WiFi-Ex PCI-Express Driver version " PCIE_VERSION);
MODULE_VERSION(PCIE_VERSION);
MODULE_LICENSE("GPL v2");
MODULE_FIRMWARE(PCIE8766_DEFAULT_FW_NAME);
MODULE_FIRMWARE(PCIE8897_DEFAULT_FW_NAME);<|MERGE_RESOLUTION|>--- conflicted
+++ resolved
@@ -93,11 +93,7 @@
 	struct pci_dev *pdev = to_pci_dev(dev);
 
 	if (pdev) {
-<<<<<<< HEAD
-		card = (struct pcie_service_card *) pci_get_drvdata(pdev);
-=======
 		card = pci_get_drvdata(pdev);
->>>>>>> c3ade0e0
 		if (!card || !card->adapter) {
 			pr_err("Card or adapter structure is not valid\n");
 			return 0;
