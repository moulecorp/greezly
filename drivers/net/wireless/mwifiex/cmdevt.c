/*
 * Marvell Wireless LAN device driver: commands and events
 *
 * Copyright (C) 2011, Marvell International Ltd.
 *
 * This software file (the "File") is distributed by Marvell International
 * Ltd. under the terms of the GNU General Public License Version 2, June 1991
 * (the "License").  You may use, redistribute and/or modify this File in
 * accordance with the terms and conditions of the License, a copy of which
 * is available by writing to the Free Software Foundation, Inc.,
 * 51 Franklin Street, Fifth Floor, Boston, MA 02110-1301 USA or on the
 * worldwide web at http://www.gnu.org/licenses/old-licenses/gpl-2.0.txt.
 *
 * THE FILE IS DISTRIBUTED AS-IS, WITHOUT WARRANTY OF ANY KIND, AND THE
 * IMPLIED WARRANTIES OF MERCHANTABILITY OR FITNESS FOR A PARTICULAR PURPOSE
 * ARE EXPRESSLY DISCLAIMED.  The License provides additional details about
 * this warranty disclaimer.
 */

#include "decl.h"
#include "ioctl.h"
#include "util.h"
#include "fw.h"
#include "main.h"
#include "wmm.h"
#include "11n.h"
#include "11ac.h"

/*
 * This function initializes a command node.
 *
 * The actual allocation of the node is not done by this function. It only
 * initiates a node by filling it with default parameters. Similarly,
 * allocation of the different buffers used (IOCTL buffer, data buffer) are
 * not done by this function either.
 */
static void
mwifiex_init_cmd_node(struct mwifiex_private *priv,
		      struct cmd_ctrl_node *cmd_node,
		      u32 cmd_oid, void *data_buf)
{
	cmd_node->priv = priv;
	cmd_node->cmd_oid = cmd_oid;
	if (priv->adapter->cmd_wait_q_required) {
		cmd_node->wait_q_enabled = priv->adapter->cmd_wait_q_required;
		priv->adapter->cmd_wait_q_required = false;
		cmd_node->cmd_wait_q_woken = false;
		cmd_node->condition = &cmd_node->cmd_wait_q_woken;
	}
	cmd_node->data_buf = data_buf;
	cmd_node->cmd_skb = cmd_node->skb;
}

/*
 * This function returns a command node from the free queue depending upon
 * availability.
 */
static struct cmd_ctrl_node *
mwifiex_get_cmd_node(struct mwifiex_adapter *adapter)
{
	struct cmd_ctrl_node *cmd_node;
	unsigned long flags;

	spin_lock_irqsave(&adapter->cmd_free_q_lock, flags);
	if (list_empty(&adapter->cmd_free_q)) {
		dev_err(adapter->dev, "GET_CMD_NODE: cmd node not available\n");
		spin_unlock_irqrestore(&adapter->cmd_free_q_lock, flags);
		return NULL;
	}
	cmd_node = list_first_entry(&adapter->cmd_free_q,
				    struct cmd_ctrl_node, list);
	list_del(&cmd_node->list);
	spin_unlock_irqrestore(&adapter->cmd_free_q_lock, flags);

	return cmd_node;
}

/*
 * This function cleans up a command node.
 *
 * The function resets the fields including the buffer pointers.
 * This function does not try to free the buffers. They must be
 * freed before calling this function.
 *
 * This function will however call the receive completion callback
 * in case a response buffer is still available before resetting
 * the pointer.
 */
static void
mwifiex_clean_cmd_node(struct mwifiex_adapter *adapter,
		       struct cmd_ctrl_node *cmd_node)
{
	cmd_node->cmd_oid = 0;
	cmd_node->cmd_flag = 0;
	cmd_node->data_buf = NULL;
	cmd_node->wait_q_enabled = false;

	if (cmd_node->cmd_skb)
		skb_trim(cmd_node->cmd_skb, 0);

	if (cmd_node->resp_skb) {
		adapter->if_ops.cmdrsp_complete(adapter, cmd_node->resp_skb);
		cmd_node->resp_skb = NULL;
	}
}

/*
 * This function sends a host command to the firmware.
 *
 * The function copies the host command into the driver command
 * buffer, which will be transferred to the firmware later by the
 * main thread.
 */
static int mwifiex_cmd_host_cmd(struct mwifiex_private *priv,
				struct host_cmd_ds_command *cmd,
				struct mwifiex_ds_misc_cmd *pcmd_ptr)
{
	/* Copy the HOST command to command buffer */
	memcpy(cmd, pcmd_ptr->cmd, pcmd_ptr->len);
	dev_dbg(priv->adapter->dev, "cmd: host cmd size = %d\n", pcmd_ptr->len);
	return 0;
}

/*
 * This function downloads a command to the firmware.
 *
 * The function performs sanity tests, sets the command sequence
 * number and size, converts the header fields to CPU format before
 * sending. Afterwards, it logs the command ID and action for debugging
 * and sets up the command timeout timer.
 */
static int mwifiex_dnld_cmd_to_fw(struct mwifiex_private *priv,
				  struct cmd_ctrl_node *cmd_node)
{

	struct mwifiex_adapter *adapter = priv->adapter;
	int ret;
	struct host_cmd_ds_command *host_cmd;
	uint16_t cmd_code;
	uint16_t cmd_size;
	struct timeval tstamp;
	unsigned long flags;
	__le32 tmp;

	if (!adapter || !cmd_node)
		return -1;

	host_cmd = (struct host_cmd_ds_command *) (cmd_node->cmd_skb->data);

	/* Sanity test */
	if (host_cmd == NULL || host_cmd->size == 0) {
		dev_err(adapter->dev, "DNLD_CMD: host_cmd is null"
			" or cmd size is 0, not sending\n");
		if (cmd_node->wait_q_enabled)
			adapter->cmd_wait_q.status = -1;
		mwifiex_recycle_cmd_node(adapter, cmd_node);
		return -1;
	}

	cmd_code = le16_to_cpu(host_cmd->command);
	cmd_size = le16_to_cpu(host_cmd->size);

	if (adapter->hw_status == MWIFIEX_HW_STATUS_RESET &&
	    cmd_code != HostCmd_CMD_FUNC_SHUTDOWN &&
	    cmd_code != HostCmd_CMD_FUNC_INIT) {
		dev_err(adapter->dev,
			"DNLD_CMD: FW in reset state, ignore cmd %#x\n",
			cmd_code);
		mwifiex_complete_cmd(adapter, cmd_node);
		mwifiex_recycle_cmd_node(adapter, cmd_node);
		return -1;
	}

	/* Set command sequence number */
	adapter->seq_num++;
	host_cmd->seq_num = cpu_to_le16(HostCmd_SET_SEQ_NO_BSS_INFO
					(adapter->seq_num,
					 cmd_node->priv->bss_num,
					 cmd_node->priv->bss_type));

	spin_lock_irqsave(&adapter->mwifiex_cmd_lock, flags);
	adapter->curr_cmd = cmd_node;
	spin_unlock_irqrestore(&adapter->mwifiex_cmd_lock, flags);

	/* Adjust skb length */
	if (cmd_node->cmd_skb->len > cmd_size)
		/*
		 * cmd_size is less than sizeof(struct host_cmd_ds_command).
		 * Trim off the unused portion.
		 */
		skb_trim(cmd_node->cmd_skb, cmd_size);
	else if (cmd_node->cmd_skb->len < cmd_size)
		/*
		 * cmd_size is larger than sizeof(struct host_cmd_ds_command)
		 * because we have appended custom IE TLV. Increase skb length
		 * accordingly.
		 */
		skb_put(cmd_node->cmd_skb, cmd_size - cmd_node->cmd_skb->len);

	do_gettimeofday(&tstamp);
	dev_dbg(adapter->dev, "cmd: DNLD_CMD: (%lu.%lu): %#x, act %#x, len %d,"
		" seqno %#x\n",
		tstamp.tv_sec, tstamp.tv_usec, cmd_code,
		le16_to_cpu(*(__le16 *) ((u8 *) host_cmd + S_DS_GEN)), cmd_size,
		le16_to_cpu(host_cmd->seq_num));

	if (adapter->iface_type == MWIFIEX_USB) {
		tmp = cpu_to_le32(MWIFIEX_USB_TYPE_CMD);
		skb_push(cmd_node->cmd_skb, MWIFIEX_TYPE_LEN);
		memcpy(cmd_node->cmd_skb->data, &tmp, MWIFIEX_TYPE_LEN);
		adapter->cmd_sent = true;
		ret = adapter->if_ops.host_to_card(adapter,
						   MWIFIEX_USB_EP_CMD_EVENT,
						   cmd_node->cmd_skb, NULL);
		skb_pull(cmd_node->cmd_skb, MWIFIEX_TYPE_LEN);
		if (ret == -EBUSY)
			cmd_node->cmd_skb = NULL;
	} else {
		skb_push(cmd_node->cmd_skb, INTF_HEADER_LEN);
		ret = adapter->if_ops.host_to_card(adapter, MWIFIEX_TYPE_CMD,
						   cmd_node->cmd_skb, NULL);
		skb_pull(cmd_node->cmd_skb, INTF_HEADER_LEN);
	}

	if (ret == -1) {
		dev_err(adapter->dev, "DNLD_CMD: host to card failed\n");
		if (adapter->iface_type == MWIFIEX_USB)
			adapter->cmd_sent = false;
		if (cmd_node->wait_q_enabled)
			adapter->cmd_wait_q.status = -1;
		mwifiex_recycle_cmd_node(adapter, adapter->curr_cmd);

		spin_lock_irqsave(&adapter->mwifiex_cmd_lock, flags);
		adapter->curr_cmd = NULL;
		spin_unlock_irqrestore(&adapter->mwifiex_cmd_lock, flags);

		adapter->dbg.num_cmd_host_to_card_failure++;
		return -1;
	}

	/* Save the last command id and action to debug log */
	adapter->dbg.last_cmd_index =
			(adapter->dbg.last_cmd_index + 1) % DBG_CMD_NUM;
	adapter->dbg.last_cmd_id[adapter->dbg.last_cmd_index] = cmd_code;
	adapter->dbg.last_cmd_act[adapter->dbg.last_cmd_index] =
			le16_to_cpu(*(__le16 *) ((u8 *) host_cmd + S_DS_GEN));

	/* Clear BSS_NO_BITS from HostCmd */
	cmd_code &= HostCmd_CMD_ID_MASK;

	/* Setup the timer after transmit command */
	mod_timer(&adapter->cmd_timer,
		  jiffies + msecs_to_jiffies(MWIFIEX_TIMER_10S));

	return 0;
}

/*
 * This function downloads a sleep confirm command to the firmware.
 *
 * The function performs sanity tests, sets the command sequence
 * number and size, converts the header fields to CPU format before
 * sending.
 *
 * No responses are needed for sleep confirm command.
 */
static int mwifiex_dnld_sleep_confirm_cmd(struct mwifiex_adapter *adapter)
{
	int ret;
	struct mwifiex_private *priv;
	struct mwifiex_opt_sleep_confirm *sleep_cfm_buf =
				(struct mwifiex_opt_sleep_confirm *)
						adapter->sleep_cfm->data;
	struct sk_buff *sleep_cfm_tmp;
	__le32 tmp;

	priv = mwifiex_get_priv(adapter, MWIFIEX_BSS_ROLE_ANY);

	sleep_cfm_buf->seq_num =
		cpu_to_le16((HostCmd_SET_SEQ_NO_BSS_INFO
					(adapter->seq_num, priv->bss_num,
					 priv->bss_type)));
	adapter->seq_num++;

	if (adapter->iface_type == MWIFIEX_USB) {
		sleep_cfm_tmp =
			dev_alloc_skb(sizeof(struct mwifiex_opt_sleep_confirm)
				      + MWIFIEX_TYPE_LEN);
		skb_put(sleep_cfm_tmp, sizeof(struct mwifiex_opt_sleep_confirm)
			+ MWIFIEX_TYPE_LEN);
		tmp = cpu_to_le32(MWIFIEX_USB_TYPE_CMD);
		memcpy(sleep_cfm_tmp->data, &tmp, MWIFIEX_TYPE_LEN);
		memcpy(sleep_cfm_tmp->data + MWIFIEX_TYPE_LEN,
		       adapter->sleep_cfm->data,
		       sizeof(struct mwifiex_opt_sleep_confirm));
		ret = adapter->if_ops.host_to_card(adapter,
						   MWIFIEX_USB_EP_CMD_EVENT,
						   sleep_cfm_tmp, NULL);
		if (ret != -EBUSY)
			dev_kfree_skb_any(sleep_cfm_tmp);
	} else {
		skb_push(adapter->sleep_cfm, INTF_HEADER_LEN);
		ret = adapter->if_ops.host_to_card(adapter, MWIFIEX_TYPE_CMD,
						   adapter->sleep_cfm, NULL);
		skb_pull(adapter->sleep_cfm, INTF_HEADER_LEN);
	}

	if (ret == -1) {
		dev_err(adapter->dev, "SLEEP_CFM: failed\n");
		adapter->dbg.num_cmd_sleep_cfm_host_to_card_failure++;
		return -1;
	}
	if (GET_BSS_ROLE(mwifiex_get_priv(adapter, MWIFIEX_BSS_ROLE_ANY))
	    == MWIFIEX_BSS_ROLE_STA) {
		if (!le16_to_cpu(sleep_cfm_buf->resp_ctrl))
			/* Response is not needed for sleep
			   confirm command */
			adapter->ps_state = PS_STATE_SLEEP;
		else
			adapter->ps_state = PS_STATE_SLEEP_CFM;

		if (!le16_to_cpu(sleep_cfm_buf->resp_ctrl) &&
		    (adapter->is_hs_configured &&
		     !adapter->sleep_period.period)) {
			adapter->pm_wakeup_card_req = true;
			mwifiex_hs_activated_event(mwifiex_get_priv
					(adapter, MWIFIEX_BSS_ROLE_STA), true);
		}
	}

	return ret;
}

/*
 * This function allocates the command buffers and links them to
 * the command free queue.
 *
 * The driver uses a pre allocated number of command buffers, which
 * are created at driver initializations and freed at driver cleanup.
 * Every command needs to obtain a command buffer from this pool before
 * it can be issued. The command free queue lists the command buffers
 * currently free to use, while the command pending queue lists the
 * command buffers already in use and awaiting handling. Command buffers
 * are returned to the free queue after use.
 */
int mwifiex_alloc_cmd_buffer(struct mwifiex_adapter *adapter)
{
	struct cmd_ctrl_node *cmd_array;
	u32 i;

	/* Allocate and initialize struct cmd_ctrl_node */
	cmd_array = kcalloc(MWIFIEX_NUM_OF_CMD_BUFFER,
			    sizeof(struct cmd_ctrl_node), GFP_KERNEL);
	if (!cmd_array)
		return -ENOMEM;

	adapter->cmd_pool = cmd_array;

	/* Allocate and initialize command buffers */
	for (i = 0; i < MWIFIEX_NUM_OF_CMD_BUFFER; i++) {
		cmd_array[i].skb = dev_alloc_skb(MWIFIEX_SIZE_OF_CMD_BUFFER);
		if (!cmd_array[i].skb) {
			dev_err(adapter->dev, "ALLOC_CMD_BUF: out of memory\n");
			return -1;
		}
	}

	for (i = 0; i < MWIFIEX_NUM_OF_CMD_BUFFER; i++)
		mwifiex_insert_cmd_to_free_q(adapter, &cmd_array[i]);

	return 0;
}

/*
 * This function frees the command buffers.
 *
 * The function calls the completion callback for all the command
 * buffers that still have response buffers associated with them.
 */
int mwifiex_free_cmd_buffer(struct mwifiex_adapter *adapter)
{
	struct cmd_ctrl_node *cmd_array;
	u32 i;

	/* Need to check if cmd pool is allocated or not */
	if (!adapter->cmd_pool) {
		dev_dbg(adapter->dev, "info: FREE_CMD_BUF: cmd_pool is null\n");
		return 0;
	}

	cmd_array = adapter->cmd_pool;

	/* Release shared memory buffers */
	for (i = 0; i < MWIFIEX_NUM_OF_CMD_BUFFER; i++) {
		if (cmd_array[i].skb) {
			dev_dbg(adapter->dev, "cmd: free cmd buffer %d\n", i);
			dev_kfree_skb_any(cmd_array[i].skb);
		}
		if (!cmd_array[i].resp_skb)
			continue;

		if (adapter->iface_type == MWIFIEX_USB)
			adapter->if_ops.cmdrsp_complete(adapter,
							cmd_array[i].resp_skb);
		else
			dev_kfree_skb_any(cmd_array[i].resp_skb);
	}
	/* Release struct cmd_ctrl_node */
	if (adapter->cmd_pool) {
		dev_dbg(adapter->dev, "cmd: free cmd pool\n");
		kfree(adapter->cmd_pool);
		adapter->cmd_pool = NULL;
	}

	return 0;
}

/*
 * This function handles events generated by firmware.
 *
 * Event body of events received from firmware are not used (though they are
 * saved), only the event ID is used. Some events are re-invoked by
 * the driver, with a new event body.
 *
 * After processing, the function calls the completion callback
 * for cleanup.
 */
int mwifiex_process_event(struct mwifiex_adapter *adapter)
{
	int ret;
	struct mwifiex_private *priv =
		mwifiex_get_priv(adapter, MWIFIEX_BSS_ROLE_ANY);
	struct sk_buff *skb = adapter->event_skb;
	u32 eventcause = adapter->event_cause;
	struct timeval tstamp;
	struct mwifiex_rxinfo *rx_info;

	/* Save the last event to debug log */
	adapter->dbg.last_event_index =
			(adapter->dbg.last_event_index + 1) % DBG_CMD_NUM;
	adapter->dbg.last_event[adapter->dbg.last_event_index] =
							(u16) eventcause;

	/* Get BSS number and corresponding priv */
	priv = mwifiex_get_priv_by_id(adapter, EVENT_GET_BSS_NUM(eventcause),
				      EVENT_GET_BSS_TYPE(eventcause));
	if (!priv)
		priv = mwifiex_get_priv(adapter, MWIFIEX_BSS_ROLE_ANY);
	/* Clear BSS_NO_BITS from event */
	eventcause &= EVENT_ID_MASK;
	adapter->event_cause = eventcause;

	if (skb) {
		rx_info = MWIFIEX_SKB_RXCB(skb);
		rx_info->bss_num = priv->bss_num;
		rx_info->bss_type = priv->bss_type;
	}

	if (eventcause != EVENT_PS_SLEEP && eventcause != EVENT_PS_AWAKE) {
		do_gettimeofday(&tstamp);
		dev_dbg(adapter->dev, "event: %lu.%lu: cause: %#x\n",
			tstamp.tv_sec, tstamp.tv_usec, eventcause);
	} else {
		/* Handle PS_SLEEP/AWAKE events on STA */
		priv = mwifiex_get_priv(adapter, MWIFIEX_BSS_ROLE_STA);
		if (!priv)
			priv = mwifiex_get_priv(adapter, MWIFIEX_BSS_ROLE_ANY);
	}

	if (priv->bss_role == MWIFIEX_BSS_ROLE_UAP)
		ret = mwifiex_process_uap_event(priv);
	else
		ret = mwifiex_process_sta_event(priv);

	adapter->event_cause = 0;
	adapter->event_skb = NULL;
	adapter->if_ops.event_complete(adapter, skb);

	return ret;
}

/*
 * This function is used to send synchronous command to the firmware.
 *
 * it allocates a wait queue for the command and wait for the command
 * response.
 */
int mwifiex_send_cmd_sync(struct mwifiex_private *priv, uint16_t cmd_no,
			  u16 cmd_action, u32 cmd_oid, void *data_buf)
{
	int ret = 0;
	struct mwifiex_adapter *adapter = priv->adapter;

	adapter->cmd_wait_q_required = true;

	ret = mwifiex_send_cmd_async(priv, cmd_no, cmd_action, cmd_oid,
				     data_buf);

	return ret;
}


/*
 * This function prepares a command and asynchronously send it to the firmware.
 *
 * Preparation includes -
 *      - Sanity tests to make sure the card is still present or the FW
 *        is not reset
 *      - Getting a new command node from the command free queue
 *      - Initializing the command node for default parameters
 *      - Fill up the non-default parameters and buffer pointers
 *      - Add the command to pending queue
 */
int mwifiex_send_cmd_async(struct mwifiex_private *priv, uint16_t cmd_no,
			   u16 cmd_action, u32 cmd_oid, void *data_buf)
{
	int ret;
	struct mwifiex_adapter *adapter = priv->adapter;
	struct cmd_ctrl_node *cmd_node;
	struct host_cmd_ds_command *cmd_ptr;

	if (!adapter) {
		pr_err("PREP_CMD: adapter is NULL\n");
		return -1;
	}

	if (adapter->is_suspended) {
		dev_err(adapter->dev, "PREP_CMD: device in suspended state\n");
		return -1;
	}

	if (adapter->surprise_removed) {
		dev_err(adapter->dev, "PREP_CMD: card is removed\n");
		return -1;
	}

	if (adapter->hw_status == MWIFIEX_HW_STATUS_RESET) {
		if (cmd_no != HostCmd_CMD_FUNC_INIT) {
			dev_err(adapter->dev, "PREP_CMD: FW in reset state\n");
			return -1;
		}
	}

	/* Get a new command node */
	cmd_node = mwifiex_get_cmd_node(adapter);

	if (!cmd_node) {
		dev_err(adapter->dev, "PREP_CMD: no free cmd node\n");
		return -1;
	}

	/* Initialize the command node */
	mwifiex_init_cmd_node(priv, cmd_node, cmd_oid, data_buf);

	if (!cmd_node->cmd_skb) {
		dev_err(adapter->dev, "PREP_CMD: no free cmd buf\n");
		return -1;
	}

	memset(skb_put(cmd_node->cmd_skb, sizeof(struct host_cmd_ds_command)),
	       0, sizeof(struct host_cmd_ds_command));

	cmd_ptr = (struct host_cmd_ds_command *) (cmd_node->cmd_skb->data);
	cmd_ptr->command = cpu_to_le16(cmd_no);
	cmd_ptr->result = 0;

	/* Prepare command */
	if (cmd_no) {
		switch (cmd_no) {
		case HostCmd_CMD_UAP_SYS_CONFIG:
		case HostCmd_CMD_UAP_BSS_START:
		case HostCmd_CMD_UAP_BSS_STOP:
		case HostCmd_CMD_UAP_STA_DEAUTH:
			ret = mwifiex_uap_prepare_cmd(priv, cmd_no, cmd_action,
						      cmd_oid, data_buf,
						      cmd_ptr);
			break;
		default:
			ret = mwifiex_sta_prepare_cmd(priv, cmd_no, cmd_action,
						      cmd_oid, data_buf,
						      cmd_ptr);
			break;
		}
	} else {
		ret = mwifiex_cmd_host_cmd(priv, cmd_ptr, data_buf);
		cmd_node->cmd_flag |= CMD_F_HOSTCMD;
	}

	/* Return error, since the command preparation failed */
	if (ret) {
		dev_err(adapter->dev, "PREP_CMD: cmd %#x preparation failed\n",
			cmd_no);
		mwifiex_insert_cmd_to_free_q(adapter, cmd_node);
		return -1;
	}

	/* Send command */
	if (cmd_no == HostCmd_CMD_802_11_SCAN) {
		mwifiex_queue_scan_cmd(priv, cmd_node);
	} else {
		mwifiex_insert_cmd_to_pending_q(adapter, cmd_node, true);
		queue_work(adapter->workqueue, &adapter->main_work);
		if (cmd_node->wait_q_enabled)
			ret = mwifiex_wait_queue_complete(adapter, cmd_node);
	}

	return ret;
}

/*
 * This function returns a command to the command free queue.
 *
 * The function also calls the completion callback if required, before
 * cleaning the command node and re-inserting it into the free queue.
 */
void
mwifiex_insert_cmd_to_free_q(struct mwifiex_adapter *adapter,
			     struct cmd_ctrl_node *cmd_node)
{
	unsigned long flags;

	if (!cmd_node)
		return;

	if (cmd_node->wait_q_enabled)
		mwifiex_complete_cmd(adapter, cmd_node);
	/* Clean the node */
	mwifiex_clean_cmd_node(adapter, cmd_node);

	/* Insert node into cmd_free_q */
	spin_lock_irqsave(&adapter->cmd_free_q_lock, flags);
	list_add_tail(&cmd_node->list, &adapter->cmd_free_q);
	spin_unlock_irqrestore(&adapter->cmd_free_q_lock, flags);
}

/* This function reuses a command node. */
void mwifiex_recycle_cmd_node(struct mwifiex_adapter *adapter,
			      struct cmd_ctrl_node *cmd_node)
{
	struct host_cmd_ds_command *host_cmd = (void *)cmd_node->cmd_skb->data;

	mwifiex_insert_cmd_to_free_q(adapter, cmd_node);

	atomic_dec(&adapter->cmd_pending);
	dev_dbg(adapter->dev, "cmd: FREE_CMD: cmd=%#x, cmd_pending=%d\n",
		le16_to_cpu(host_cmd->command),
		atomic_read(&adapter->cmd_pending));
}

/*
 * This function queues a command to the command pending queue.
 *
 * This in effect adds the command to the command list to be executed.
 * Exit PS command is handled specially, by placing it always to the
 * front of the command queue.
 */
void
mwifiex_insert_cmd_to_pending_q(struct mwifiex_adapter *adapter,
				struct cmd_ctrl_node *cmd_node, u32 add_tail)
{
	struct host_cmd_ds_command *host_cmd = NULL;
	u16 command;
	unsigned long flags;

	host_cmd = (struct host_cmd_ds_command *) (cmd_node->cmd_skb->data);
	if (!host_cmd) {
		dev_err(adapter->dev, "QUEUE_CMD: host_cmd is NULL\n");
		return;
	}

	command = le16_to_cpu(host_cmd->command);

	/* Exit_PS command needs to be queued in the header always. */
	if (command == HostCmd_CMD_802_11_PS_MODE_ENH) {
		struct host_cmd_ds_802_11_ps_mode_enh *pm =
						&host_cmd->params.psmode_enh;
		if ((le16_to_cpu(pm->action) == DIS_PS) ||
		    (le16_to_cpu(pm->action) == DIS_AUTO_PS)) {
			if (adapter->ps_state != PS_STATE_AWAKE)
				add_tail = false;
		}
	}

	spin_lock_irqsave(&adapter->cmd_pending_q_lock, flags);
	if (add_tail)
		list_add_tail(&cmd_node->list, &adapter->cmd_pending_q);
	else
		list_add(&cmd_node->list, &adapter->cmd_pending_q);
	spin_unlock_irqrestore(&adapter->cmd_pending_q_lock, flags);

	atomic_inc(&adapter->cmd_pending);
	dev_dbg(adapter->dev, "cmd: QUEUE_CMD: cmd=%#x, cmd_pending=%d\n",
		command, atomic_read(&adapter->cmd_pending));
}

/*
 * This function executes the next command in command pending queue.
 *
 * This function will fail if a command is already in processing stage,
 * otherwise it will dequeue the first command from the command pending
 * queue and send to the firmware.
 *
 * If the device is currently in host sleep mode, any commands, except the
 * host sleep configuration command will de-activate the host sleep. For PS
 * mode, the function will put the firmware back to sleep if applicable.
 */
int mwifiex_exec_next_cmd(struct mwifiex_adapter *adapter)
{
	struct mwifiex_private *priv;
	struct cmd_ctrl_node *cmd_node;
	int ret = 0;
	struct host_cmd_ds_command *host_cmd;
	unsigned long cmd_flags;
	unsigned long cmd_pending_q_flags;

	/* Check if already in processing */
	if (adapter->curr_cmd) {
		dev_err(adapter->dev, "EXEC_NEXT_CMD: cmd in processing\n");
		return -1;
	}

	spin_lock_irqsave(&adapter->mwifiex_cmd_lock, cmd_flags);
	/* Check if any command is pending */
	spin_lock_irqsave(&adapter->cmd_pending_q_lock, cmd_pending_q_flags);
	if (list_empty(&adapter->cmd_pending_q)) {
		spin_unlock_irqrestore(&adapter->cmd_pending_q_lock,
				       cmd_pending_q_flags);
		spin_unlock_irqrestore(&adapter->mwifiex_cmd_lock, cmd_flags);
		return 0;
	}
	cmd_node = list_first_entry(&adapter->cmd_pending_q,
				    struct cmd_ctrl_node, list);
	spin_unlock_irqrestore(&adapter->cmd_pending_q_lock,
			       cmd_pending_q_flags);

	host_cmd = (struct host_cmd_ds_command *) (cmd_node->cmd_skb->data);
	priv = cmd_node->priv;

	if (adapter->ps_state != PS_STATE_AWAKE) {
		dev_err(adapter->dev, "%s: cannot send cmd in sleep state,"
				" this should not happen\n", __func__);
		spin_unlock_irqrestore(&adapter->mwifiex_cmd_lock, cmd_flags);
		return ret;
	}

	spin_lock_irqsave(&adapter->cmd_pending_q_lock, cmd_pending_q_flags);
	list_del(&cmd_node->list);
	spin_unlock_irqrestore(&adapter->cmd_pending_q_lock,
			       cmd_pending_q_flags);

	spin_unlock_irqrestore(&adapter->mwifiex_cmd_lock, cmd_flags);
	ret = mwifiex_dnld_cmd_to_fw(priv, cmd_node);
	priv = mwifiex_get_priv(adapter, MWIFIEX_BSS_ROLE_ANY);
	/* Any command sent to the firmware when host is in sleep
	 * mode should de-configure host sleep. We should skip the
	 * host sleep configuration command itself though
	 */
	if (priv && (host_cmd->command !=
	     cpu_to_le16(HostCmd_CMD_802_11_HS_CFG_ENH))) {
		if (adapter->hs_activated) {
			adapter->is_hs_configured = false;
			mwifiex_hs_activated_event(priv, false);
		}
	}

	return ret;
}

/*
 * This function handles the command response.
 *
 * After processing, the function cleans the command node and puts
 * it back to the command free queue.
 */
int mwifiex_process_cmdresp(struct mwifiex_adapter *adapter)
{
	struct host_cmd_ds_command *resp;
	struct mwifiex_private *priv =
		mwifiex_get_priv(adapter, MWIFIEX_BSS_ROLE_ANY);
	int ret = 0;
	uint16_t orig_cmdresp_no;
	uint16_t cmdresp_no;
	uint16_t cmdresp_result;
	struct timeval tstamp;
	unsigned long flags;

	/* Now we got response from FW, cancel the command timer */
	del_timer(&adapter->cmd_timer);

	if (!adapter->curr_cmd || !adapter->curr_cmd->resp_skb) {
		resp = (struct host_cmd_ds_command *) adapter->upld_buf;
		dev_err(adapter->dev, "CMD_RESP: NULL curr_cmd, %#x\n",
			le16_to_cpu(resp->command));
		return -1;
	}

	adapter->num_cmd_timeout = 0;

	resp = (struct host_cmd_ds_command *) adapter->curr_cmd->resp_skb->data;
	if (adapter->curr_cmd->cmd_flag & CMD_F_CANCELED) {
		dev_err(adapter->dev, "CMD_RESP: %#x been canceled\n",
			le16_to_cpu(resp->command));
		mwifiex_recycle_cmd_node(adapter, adapter->curr_cmd);
		spin_lock_irqsave(&adapter->mwifiex_cmd_lock, flags);
		adapter->curr_cmd = NULL;
		spin_unlock_irqrestore(&adapter->mwifiex_cmd_lock, flags);
		return -1;
	}

	if (adapter->curr_cmd->cmd_flag & CMD_F_HOSTCMD) {
		/* Copy original response back to response buffer */
		struct mwifiex_ds_misc_cmd *hostcmd;
		uint16_t size = le16_to_cpu(resp->size);
		dev_dbg(adapter->dev, "info: host cmd resp size = %d\n", size);
		size = min_t(u16, size, MWIFIEX_SIZE_OF_CMD_BUFFER);
		if (adapter->curr_cmd->data_buf) {
			hostcmd = adapter->curr_cmd->data_buf;
			hostcmd->len = size;
			memcpy(hostcmd->cmd, resp, size);
		}
	}
	orig_cmdresp_no = le16_to_cpu(resp->command);

	/* Get BSS number and corresponding priv */
	priv = mwifiex_get_priv_by_id(adapter,
			     HostCmd_GET_BSS_NO(le16_to_cpu(resp->seq_num)),
			     HostCmd_GET_BSS_TYPE(le16_to_cpu(resp->seq_num)));
	if (!priv)
		priv = mwifiex_get_priv(adapter, MWIFIEX_BSS_ROLE_ANY);
	/* Clear RET_BIT from HostCmd */
	resp->command = cpu_to_le16(orig_cmdresp_no & HostCmd_CMD_ID_MASK);

	cmdresp_no = le16_to_cpu(resp->command);
	cmdresp_result = le16_to_cpu(resp->result);

	/* Save the last command response to debug log */
	adapter->dbg.last_cmd_resp_index =
			(adapter->dbg.last_cmd_resp_index + 1) % DBG_CMD_NUM;
	adapter->dbg.last_cmd_resp_id[adapter->dbg.last_cmd_resp_index] =
								orig_cmdresp_no;

	do_gettimeofday(&tstamp);
	dev_dbg(adapter->dev, "cmd: CMD_RESP: (%lu.%lu): 0x%x, result %d,"
		" len %d, seqno 0x%x\n",
	       tstamp.tv_sec, tstamp.tv_usec, orig_cmdresp_no, cmdresp_result,
	       le16_to_cpu(resp->size), le16_to_cpu(resp->seq_num));

	if (!(orig_cmdresp_no & HostCmd_RET_BIT)) {
		dev_err(adapter->dev, "CMD_RESP: invalid cmd resp\n");
		if (adapter->curr_cmd->wait_q_enabled)
			adapter->cmd_wait_q.status = -1;

		mwifiex_recycle_cmd_node(adapter, adapter->curr_cmd);
		spin_lock_irqsave(&adapter->mwifiex_cmd_lock, flags);
		adapter->curr_cmd = NULL;
		spin_unlock_irqrestore(&adapter->mwifiex_cmd_lock, flags);
		return -1;
	}

	if (adapter->curr_cmd->cmd_flag & CMD_F_HOSTCMD) {
		adapter->curr_cmd->cmd_flag &= ~CMD_F_HOSTCMD;
		if ((cmdresp_result == HostCmd_RESULT_OK) &&
		    (cmdresp_no == HostCmd_CMD_802_11_HS_CFG_ENH))
			ret = mwifiex_ret_802_11_hs_cfg(priv, resp);
	} else {
		/* handle response */
		ret = mwifiex_process_sta_cmdresp(priv, cmdresp_no, resp);
	}

	/* Check init command response */
	if (adapter->hw_status == MWIFIEX_HW_STATUS_INITIALIZING) {
		if (ret) {
			dev_err(adapter->dev, "%s: cmd %#x failed during "
				"initialization\n", __func__, cmdresp_no);
			mwifiex_init_fw_complete(adapter);
			return -1;
		} else if (adapter->last_init_cmd == cmdresp_no)
			adapter->hw_status = MWIFIEX_HW_STATUS_INIT_DONE;
	}

	if (adapter->curr_cmd) {
		if (adapter->curr_cmd->wait_q_enabled)
			adapter->cmd_wait_q.status = ret;

		mwifiex_recycle_cmd_node(adapter, adapter->curr_cmd);

		spin_lock_irqsave(&adapter->mwifiex_cmd_lock, flags);
		adapter->curr_cmd = NULL;
		spin_unlock_irqrestore(&adapter->mwifiex_cmd_lock, flags);
	}

	return ret;
}

/*
 * This function handles the timeout of command sending.
 *
 * It will re-send the same command again.
 */
void
mwifiex_cmd_timeout_func(unsigned long function_context)
{
	struct mwifiex_adapter *adapter =
		(struct mwifiex_adapter *) function_context;
	struct cmd_ctrl_node *cmd_node;
	struct timeval tstamp;

	adapter->num_cmd_timeout++;
	adapter->dbg.num_cmd_timeout++;
	if (!adapter->curr_cmd) {
		dev_dbg(adapter->dev, "cmd: empty curr_cmd\n");
		return;
	}
	cmd_node = adapter->curr_cmd;
	if (cmd_node) {
		adapter->dbg.timeout_cmd_id =
			adapter->dbg.last_cmd_id[adapter->dbg.last_cmd_index];
		adapter->dbg.timeout_cmd_act =
			adapter->dbg.last_cmd_act[adapter->dbg.last_cmd_index];
		do_gettimeofday(&tstamp);
		dev_err(adapter->dev,
			"%s: Timeout cmd id (%lu.%lu) = %#x, act = %#x\n",
			__func__, tstamp.tv_sec, tstamp.tv_usec,
			adapter->dbg.timeout_cmd_id,
			adapter->dbg.timeout_cmd_act);

		dev_err(adapter->dev, "num_data_h2c_failure = %d\n",
			adapter->dbg.num_tx_host_to_card_failure);
		dev_err(adapter->dev, "num_cmd_h2c_failure = %d\n",
			adapter->dbg.num_cmd_host_to_card_failure);

		dev_err(adapter->dev, "num_cmd_timeout = %d\n",
			adapter->dbg.num_cmd_timeout);
		dev_err(adapter->dev, "num_tx_timeout = %d\n",
			adapter->dbg.num_tx_timeout);

		dev_err(adapter->dev, "last_cmd_index = %d\n",
			adapter->dbg.last_cmd_index);
		dev_err(adapter->dev, "last_cmd_id: %*ph\n",
			(int)sizeof(adapter->dbg.last_cmd_id),
			adapter->dbg.last_cmd_id);
		dev_err(adapter->dev, "last_cmd_act: %*ph\n",
			(int)sizeof(adapter->dbg.last_cmd_act),
			adapter->dbg.last_cmd_act);

		dev_err(adapter->dev, "last_cmd_resp_index = %d\n",
			adapter->dbg.last_cmd_resp_index);
		dev_err(adapter->dev, "last_cmd_resp_id: %*ph\n",
			(int)sizeof(adapter->dbg.last_cmd_resp_id),
			adapter->dbg.last_cmd_resp_id);

		dev_err(adapter->dev, "last_event_index = %d\n",
			adapter->dbg.last_event_index);
		dev_err(adapter->dev, "last_event: %*ph\n",
			(int)sizeof(adapter->dbg.last_event),
			adapter->dbg.last_event);

		dev_err(adapter->dev, "data_sent=%d cmd_sent=%d\n",
			adapter->data_sent, adapter->cmd_sent);

		dev_err(adapter->dev, "ps_mode=%d ps_state=%d\n",
<<<<<<< HEAD
				adapter->ps_mode, adapter->ps_state);
=======
			adapter->ps_mode, adapter->ps_state);
>>>>>>> c3ade0e0

		if (cmd_node->wait_q_enabled) {
			adapter->cmd_wait_q.status = -ETIMEDOUT;
			wake_up_interruptible(&adapter->cmd_wait_q.wait);
			mwifiex_cancel_pending_ioctl(adapter);
			/* reset cmd_sent flag to unblock new commands */
			adapter->cmd_sent = false;
		}
	}
	if (adapter->hw_status == MWIFIEX_HW_STATUS_INITIALIZING)
		mwifiex_init_fw_complete(adapter);

	if (adapter->if_ops.card_reset)
		adapter->if_ops.card_reset(adapter);
}

/*
 * This function cancels all the pending commands.
 *
 * The current command, all commands in command pending queue and all scan
 * commands in scan pending queue are cancelled. All the completion callbacks
 * are called with failure status to ensure cleanup.
 */
void
mwifiex_cancel_all_pending_cmd(struct mwifiex_adapter *adapter)
{
	struct cmd_ctrl_node *cmd_node = NULL, *tmp_node;
	unsigned long flags;

	/* Cancel current cmd */
	if ((adapter->curr_cmd) && (adapter->curr_cmd->wait_q_enabled)) {
		spin_lock_irqsave(&adapter->mwifiex_cmd_lock, flags);
		adapter->curr_cmd->wait_q_enabled = false;
		spin_unlock_irqrestore(&adapter->mwifiex_cmd_lock, flags);
		adapter->cmd_wait_q.status = -1;
		mwifiex_complete_cmd(adapter, adapter->curr_cmd);
	}
	/* Cancel all pending command */
	spin_lock_irqsave(&adapter->cmd_pending_q_lock, flags);
	list_for_each_entry_safe(cmd_node, tmp_node,
				 &adapter->cmd_pending_q, list) {
		list_del(&cmd_node->list);
		spin_unlock_irqrestore(&adapter->cmd_pending_q_lock, flags);

		if (cmd_node->wait_q_enabled) {
			adapter->cmd_wait_q.status = -1;
			mwifiex_complete_cmd(adapter, cmd_node);
			cmd_node->wait_q_enabled = false;
		}
		mwifiex_recycle_cmd_node(adapter, cmd_node);
		spin_lock_irqsave(&adapter->cmd_pending_q_lock, flags);
	}
	spin_unlock_irqrestore(&adapter->cmd_pending_q_lock, flags);

	/* Cancel all pending scan command */
	spin_lock_irqsave(&adapter->scan_pending_q_lock, flags);
	list_for_each_entry_safe(cmd_node, tmp_node,
				 &adapter->scan_pending_q, list) {
		list_del(&cmd_node->list);
		spin_unlock_irqrestore(&adapter->scan_pending_q_lock, flags);

		cmd_node->wait_q_enabled = false;
		mwifiex_insert_cmd_to_free_q(adapter, cmd_node);
		spin_lock_irqsave(&adapter->scan_pending_q_lock, flags);
	}
	spin_unlock_irqrestore(&adapter->scan_pending_q_lock, flags);

	spin_lock_irqsave(&adapter->mwifiex_cmd_lock, flags);
	adapter->scan_processing = false;
	spin_unlock_irqrestore(&adapter->mwifiex_cmd_lock, flags);
}

/*
 * This function cancels all pending commands that matches with
 * the given IOCTL request.
 *
 * Both the current command buffer and the pending command queue are
 * searched for matching IOCTL request. The completion callback of
 * the matched command is called with failure status to ensure cleanup.
 * In case of scan commands, all pending commands in scan pending queue
 * are cancelled.
 */
void
mwifiex_cancel_pending_ioctl(struct mwifiex_adapter *adapter)
{
	struct cmd_ctrl_node *cmd_node = NULL, *tmp_node = NULL;
	unsigned long cmd_flags;
	unsigned long scan_pending_q_flags;
	bool cancel_scan_cmd = false;

	if ((adapter->curr_cmd) &&
	    (adapter->curr_cmd->wait_q_enabled)) {
		spin_lock_irqsave(&adapter->mwifiex_cmd_lock, cmd_flags);
		cmd_node = adapter->curr_cmd;
		cmd_node->wait_q_enabled = false;
		cmd_node->cmd_flag |= CMD_F_CANCELED;
		mwifiex_recycle_cmd_node(adapter, cmd_node);
		mwifiex_complete_cmd(adapter, adapter->curr_cmd);
		adapter->curr_cmd = NULL;
		spin_unlock_irqrestore(&adapter->mwifiex_cmd_lock, cmd_flags);
	}

	/* Cancel all pending scan command */
	spin_lock_irqsave(&adapter->scan_pending_q_lock,
			  scan_pending_q_flags);
	list_for_each_entry_safe(cmd_node, tmp_node,
				 &adapter->scan_pending_q, list) {
		list_del(&cmd_node->list);
		spin_unlock_irqrestore(&adapter->scan_pending_q_lock,
				       scan_pending_q_flags);
		cmd_node->wait_q_enabled = false;
		mwifiex_insert_cmd_to_free_q(adapter, cmd_node);
		spin_lock_irqsave(&adapter->scan_pending_q_lock,
				  scan_pending_q_flags);
		cancel_scan_cmd = true;
	}
	spin_unlock_irqrestore(&adapter->scan_pending_q_lock,
			       scan_pending_q_flags);

	if (cancel_scan_cmd) {
		spin_lock_irqsave(&adapter->mwifiex_cmd_lock, cmd_flags);
		adapter->scan_processing = false;
		spin_unlock_irqrestore(&adapter->mwifiex_cmd_lock, cmd_flags);
	}
	adapter->cmd_wait_q.status = -1;
}

/*
 * This function sends the sleep confirm command to firmware, if
 * possible.
 *
 * The sleep confirm command cannot be issued if command response,
 * data response or event response is awaiting handling, or if we
 * are in the middle of sending a command, or expecting a command
 * response.
 */
void
mwifiex_check_ps_cond(struct mwifiex_adapter *adapter)
{
	if (!adapter->cmd_sent &&
	    !adapter->curr_cmd && !IS_CARD_RX_RCVD(adapter))
		mwifiex_dnld_sleep_confirm_cmd(adapter);
	else
		dev_dbg(adapter->dev,
			"cmd: Delay Sleep Confirm (%s%s%s)\n",
			(adapter->cmd_sent) ? "D" : "",
			(adapter->curr_cmd) ? "C" : "",
			(IS_CARD_RX_RCVD(adapter)) ? "R" : "");
}

/*
 * This function sends a Host Sleep activated event to applications.
 *
 * This event is generated by the driver, with a blank event body.
 */
void
mwifiex_hs_activated_event(struct mwifiex_private *priv, u8 activated)
{
	if (activated) {
		if (priv->adapter->is_hs_configured) {
			priv->adapter->hs_activated = true;
			mwifiex_update_rxreor_flags(priv->adapter,
						    RXREOR_FORCE_NO_DROP);
			dev_dbg(priv->adapter->dev, "event: hs_activated\n");
			priv->adapter->hs_activate_wait_q_woken = true;
			wake_up_interruptible(
				&priv->adapter->hs_activate_wait_q);
		} else {
			dev_dbg(priv->adapter->dev, "event: HS not configured\n");
		}
	} else {
		dev_dbg(priv->adapter->dev, "event: hs_deactivated\n");
		priv->adapter->hs_activated = false;
	}
}

/*
 * This function handles the command response of a Host Sleep configuration
 * command.
 *
 * Handling includes changing the header fields into CPU format
 * and setting the current host sleep activation status in driver.
 *
 * In case host sleep status change, the function generates an event to
 * notify the applications.
 */
int mwifiex_ret_802_11_hs_cfg(struct mwifiex_private *priv,
			      struct host_cmd_ds_command *resp)
{
	struct mwifiex_adapter *adapter = priv->adapter;
	struct host_cmd_ds_802_11_hs_cfg_enh *phs_cfg =
		&resp->params.opt_hs_cfg;
	uint32_t conditions = le32_to_cpu(phs_cfg->params.hs_config.conditions);

	if (phs_cfg->action == cpu_to_le16(HS_ACTIVATE) &&
	    adapter->iface_type != MWIFIEX_USB) {
		mwifiex_hs_activated_event(priv, true);
		return 0;
	} else {
		dev_dbg(adapter->dev, "cmd: CMD_RESP: HS_CFG cmd reply"
			" result=%#x, conditions=0x%x gpio=0x%x gap=0x%x\n",
			resp->result, conditions,
			phs_cfg->params.hs_config.gpio,
			phs_cfg->params.hs_config.gap);
	}
	if (conditions != HS_CFG_CANCEL) {
		adapter->is_hs_configured = true;
		if (adapter->iface_type == MWIFIEX_USB)
			mwifiex_hs_activated_event(priv, true);
	} else {
		adapter->is_hs_configured = false;
		if (adapter->hs_activated)
			mwifiex_hs_activated_event(priv, false);
	}

	return 0;
}

/*
 * This function wakes up the adapter and generates a Host Sleep
 * cancel event on receiving the power up interrupt.
 */
void
mwifiex_process_hs_config(struct mwifiex_adapter *adapter)
{
	dev_dbg(adapter->dev, "info: %s: auto cancelling host sleep"
		" since there is interrupt from the firmware\n", __func__);

	adapter->if_ops.wakeup(adapter);
	adapter->hs_activated = false;
	adapter->is_hs_configured = false;
	adapter->is_suspended = false;
	mwifiex_hs_activated_event(mwifiex_get_priv(adapter,
						    MWIFIEX_BSS_ROLE_ANY),
				   false);
}
EXPORT_SYMBOL_GPL(mwifiex_process_hs_config);

/*
 * This function handles the command response of a sleep confirm command.
 *
 * The function sets the card state to SLEEP if the response indicates success.
 */
void
mwifiex_process_sleep_confirm_resp(struct mwifiex_adapter *adapter,
				   u8 *pbuf, u32 upld_len)
{
	struct host_cmd_ds_command *cmd = (struct host_cmd_ds_command *) pbuf;
	struct mwifiex_private *priv =
		mwifiex_get_priv(adapter, MWIFIEX_BSS_ROLE_ANY);
	uint16_t result = le16_to_cpu(cmd->result);
	uint16_t command = le16_to_cpu(cmd->command);
	uint16_t seq_num = le16_to_cpu(cmd->seq_num);

	if (!upld_len) {
		dev_err(adapter->dev, "%s: cmd size is 0\n", __func__);
		return;
	}

	/* Get BSS number and corresponding priv */
	priv = mwifiex_get_priv_by_id(adapter, HostCmd_GET_BSS_NO(seq_num),
				      HostCmd_GET_BSS_TYPE(seq_num));
	if (!priv)
		priv = mwifiex_get_priv(adapter, MWIFIEX_BSS_ROLE_ANY);

	/* Update sequence number */
	seq_num = HostCmd_GET_SEQ_NO(seq_num);
	/* Clear RET_BIT from HostCmd */
	command &= HostCmd_CMD_ID_MASK;

	if (command != HostCmd_CMD_802_11_PS_MODE_ENH) {
		dev_err(adapter->dev,
			"%s: rcvd unexpected resp for cmd %#x, result = %x\n",
			__func__, command, result);
		return;
	}

	if (result) {
		dev_err(adapter->dev, "%s: sleep confirm cmd failed\n",
			__func__);
		adapter->pm_wakeup_card_req = false;
		adapter->ps_state = PS_STATE_AWAKE;
		return;
	}
	adapter->pm_wakeup_card_req = true;
	if (adapter->is_hs_configured)
		mwifiex_hs_activated_event(mwifiex_get_priv
						(adapter, MWIFIEX_BSS_ROLE_ANY),
					   true);
	adapter->ps_state = PS_STATE_SLEEP;
	cmd->command = cpu_to_le16(command);
	cmd->seq_num = cpu_to_le16(seq_num);
}
EXPORT_SYMBOL_GPL(mwifiex_process_sleep_confirm_resp);

/*
 * This function prepares an enhanced power mode command.
 *
 * This function can be used to disable power save or to configure
 * power save with auto PS or STA PS or auto deep sleep.
 *
 * Preparation includes -
 *      - Setting command ID, action and proper size
 *      - Setting Power Save bitmap, PS parameters TLV, PS mode TLV,
 *        auto deep sleep TLV (as required)
 *      - Ensuring correct endian-ness
 */
int mwifiex_cmd_enh_power_mode(struct mwifiex_private *priv,
			       struct host_cmd_ds_command *cmd,
			       u16 cmd_action, uint16_t ps_bitmap,
			       struct mwifiex_ds_auto_ds *auto_ds)
{
	struct host_cmd_ds_802_11_ps_mode_enh *psmode_enh =
		&cmd->params.psmode_enh;
	u8 *tlv;
	u16 cmd_size = 0;

	cmd->command = cpu_to_le16(HostCmd_CMD_802_11_PS_MODE_ENH);
	if (cmd_action == DIS_AUTO_PS) {
		psmode_enh->action = cpu_to_le16(DIS_AUTO_PS);
		psmode_enh->params.ps_bitmap = cpu_to_le16(ps_bitmap);
		cmd->size = cpu_to_le16(S_DS_GEN + sizeof(psmode_enh->action) +
					sizeof(psmode_enh->params.ps_bitmap));
	} else if (cmd_action == GET_PS) {
		psmode_enh->action = cpu_to_le16(GET_PS);
		psmode_enh->params.ps_bitmap = cpu_to_le16(ps_bitmap);
		cmd->size = cpu_to_le16(S_DS_GEN + sizeof(psmode_enh->action) +
					sizeof(psmode_enh->params.ps_bitmap));
	} else if (cmd_action == EN_AUTO_PS) {
		psmode_enh->action = cpu_to_le16(EN_AUTO_PS);
		psmode_enh->params.ps_bitmap = cpu_to_le16(ps_bitmap);
		cmd_size = S_DS_GEN + sizeof(psmode_enh->action) +
					sizeof(psmode_enh->params.ps_bitmap);
		tlv = (u8 *) cmd + cmd_size;
		if (ps_bitmap & BITMAP_STA_PS) {
			struct mwifiex_adapter *adapter = priv->adapter;
			struct mwifiex_ie_types_ps_param *ps_tlv =
				(struct mwifiex_ie_types_ps_param *) tlv;
			struct mwifiex_ps_param *ps_mode = &ps_tlv->param;
			ps_tlv->header.type = cpu_to_le16(TLV_TYPE_PS_PARAM);
			ps_tlv->header.len = cpu_to_le16(sizeof(*ps_tlv) -
					sizeof(struct mwifiex_ie_types_header));
			cmd_size += sizeof(*ps_tlv);
			tlv += sizeof(*ps_tlv);
			dev_dbg(adapter->dev, "cmd: PS Command: Enter PS\n");
			ps_mode->null_pkt_interval =
					cpu_to_le16(adapter->null_pkt_interval);
			ps_mode->multiple_dtims =
					cpu_to_le16(adapter->multiple_dtim);
			ps_mode->bcn_miss_timeout =
					cpu_to_le16(adapter->bcn_miss_time_out);
			ps_mode->local_listen_interval =
				cpu_to_le16(adapter->local_listen_interval);
			ps_mode->adhoc_wake_period =
				cpu_to_le16(adapter->adhoc_awake_period);
			ps_mode->delay_to_ps =
					cpu_to_le16(adapter->delay_to_ps);
			ps_mode->mode = cpu_to_le16(adapter->enhanced_ps_mode);

		}
		if (ps_bitmap & BITMAP_AUTO_DS) {
			struct mwifiex_ie_types_auto_ds_param *auto_ds_tlv =
				(struct mwifiex_ie_types_auto_ds_param *) tlv;
			u16 idletime = 0;

			auto_ds_tlv->header.type =
				cpu_to_le16(TLV_TYPE_AUTO_DS_PARAM);
			auto_ds_tlv->header.len =
				cpu_to_le16(sizeof(*auto_ds_tlv) -
					sizeof(struct mwifiex_ie_types_header));
			cmd_size += sizeof(*auto_ds_tlv);
			tlv += sizeof(*auto_ds_tlv);
			if (auto_ds)
				idletime = auto_ds->idle_time;
			dev_dbg(priv->adapter->dev,
				"cmd: PS Command: Enter Auto Deep Sleep\n");
			auto_ds_tlv->deep_sleep_timeout = cpu_to_le16(idletime);
		}
		cmd->size = cpu_to_le16(cmd_size);
	}
	return 0;
}

/*
 * This function handles the command response of an enhanced power mode
 * command.
 *
 * Handling includes changing the header fields into CPU format
 * and setting the current enhanced power mode in driver.
 */
int mwifiex_ret_enh_power_mode(struct mwifiex_private *priv,
			       struct host_cmd_ds_command *resp,
			       struct mwifiex_ds_pm_cfg *pm_cfg)
{
	struct mwifiex_adapter *adapter = priv->adapter;
	struct host_cmd_ds_802_11_ps_mode_enh *ps_mode =
		&resp->params.psmode_enh;
	uint16_t action = le16_to_cpu(ps_mode->action);
	uint16_t ps_bitmap = le16_to_cpu(ps_mode->params.ps_bitmap);
	uint16_t auto_ps_bitmap =
		le16_to_cpu(ps_mode->params.ps_bitmap);

	dev_dbg(adapter->dev,
		"info: %s: PS_MODE cmd reply result=%#x action=%#X\n",
		__func__, resp->result, action);
	if (action == EN_AUTO_PS) {
		if (auto_ps_bitmap & BITMAP_AUTO_DS) {
			dev_dbg(adapter->dev, "cmd: Enabled auto deep sleep\n");
			priv->adapter->is_deep_sleep = true;
		}
		if (auto_ps_bitmap & BITMAP_STA_PS) {
			dev_dbg(adapter->dev, "cmd: Enabled STA power save\n");
			if (adapter->sleep_period.period)
				dev_dbg(adapter->dev,
					"cmd: set to uapsd/pps mode\n");
		}
	} else if (action == DIS_AUTO_PS) {
		if (ps_bitmap & BITMAP_AUTO_DS) {
			priv->adapter->is_deep_sleep = false;
			dev_dbg(adapter->dev, "cmd: Disabled auto deep sleep\n");
		}
		if (ps_bitmap & BITMAP_STA_PS) {
			dev_dbg(adapter->dev, "cmd: Disabled STA power save\n");
			if (adapter->sleep_period.period) {
				adapter->delay_null_pkt = false;
				adapter->tx_lock_flag = false;
				adapter->pps_uapsd_mode = false;
			}
		}
	} else if (action == GET_PS) {
		if (ps_bitmap & BITMAP_STA_PS)
			adapter->ps_mode = MWIFIEX_802_11_POWER_MODE_PSP;
		else
			adapter->ps_mode = MWIFIEX_802_11_POWER_MODE_CAM;

		dev_dbg(adapter->dev, "cmd: ps_bitmap=%#x\n", ps_bitmap);

		if (pm_cfg) {
			/* This section is for get power save mode */
			if (ps_bitmap & BITMAP_STA_PS)
				pm_cfg->param.ps_mode = 1;
			else
				pm_cfg->param.ps_mode = 0;
		}
	}
	return 0;
}

/*
 * This function prepares command to get hardware specifications.
 *
 * Preparation includes -
 *      - Setting command ID, action and proper size
 *      - Setting permanent address parameter
 *      - Ensuring correct endian-ness
 */
int mwifiex_cmd_get_hw_spec(struct mwifiex_private *priv,
			    struct host_cmd_ds_command *cmd)
{
	struct host_cmd_ds_get_hw_spec *hw_spec = &cmd->params.hw_spec;

	cmd->command = cpu_to_le16(HostCmd_CMD_GET_HW_SPEC);
	cmd->size =
		cpu_to_le16(sizeof(struct host_cmd_ds_get_hw_spec) + S_DS_GEN);
	memcpy(hw_spec->permanent_addr, priv->curr_addr, ETH_ALEN);

	return 0;
}

/*
 * This function handles the command response of get hardware
 * specifications.
 *
 * Handling includes changing the header fields into CPU format
 * and saving/updating the following parameters in driver -
 *      - Firmware capability information
 *      - Firmware band settings
 *      - Ad-hoc start band and channel
 *      - Ad-hoc 11n activation status
 *      - Firmware release number
 *      - Number of antennas
 *      - Hardware address
 *      - Hardware interface version
 *      - Firmware version
 *      - Region code
 *      - 11n capabilities
 *      - MCS support fields
 *      - MP end port
 */
int mwifiex_ret_get_hw_spec(struct mwifiex_private *priv,
			    struct host_cmd_ds_command *resp)
{
	struct host_cmd_ds_get_hw_spec *hw_spec = &resp->params.hw_spec;
	struct mwifiex_adapter *adapter = priv->adapter;
	int i;

	adapter->fw_cap_info = le32_to_cpu(hw_spec->fw_cap_info);

	if (IS_SUPPORT_MULTI_BANDS(adapter))
		adapter->fw_bands = (u8) GET_FW_DEFAULT_BANDS(adapter);
	else
		adapter->fw_bands = BAND_B;

	adapter->config_bands = adapter->fw_bands;

	if (adapter->fw_bands & BAND_A) {
		if (adapter->fw_bands & BAND_GN) {
			adapter->config_bands |= BAND_AN;
			adapter->fw_bands |= BAND_AN;
		}
		if (adapter->fw_bands & BAND_AN) {
			adapter->adhoc_start_band = BAND_A | BAND_AN;
			adapter->adhoc_11n_enabled = true;
		} else {
			adapter->adhoc_start_band = BAND_A;
		}
		priv->adhoc_channel = DEFAULT_AD_HOC_CHANNEL_A;
	} else if (adapter->fw_bands & BAND_GN) {
		adapter->adhoc_start_band = BAND_G | BAND_B | BAND_GN;
		priv->adhoc_channel = DEFAULT_AD_HOC_CHANNEL;
		adapter->adhoc_11n_enabled = true;
	} else if (adapter->fw_bands & BAND_G) {
		adapter->adhoc_start_band = BAND_G | BAND_B;
		priv->adhoc_channel = DEFAULT_AD_HOC_CHANNEL;
	} else if (adapter->fw_bands & BAND_B) {
		adapter->adhoc_start_band = BAND_B;
		priv->adhoc_channel = DEFAULT_AD_HOC_CHANNEL;
	}

	adapter->fw_release_number = le32_to_cpu(hw_spec->fw_release_number);
	adapter->number_of_antenna = le16_to_cpu(hw_spec->number_of_antenna);

	if (le32_to_cpu(hw_spec->dot_11ac_dev_cap)) {
		adapter->is_hw_11ac_capable = true;

		/* Copy 11AC cap */
		adapter->hw_dot_11ac_dev_cap =
					le32_to_cpu(hw_spec->dot_11ac_dev_cap);
		adapter->usr_dot_11ac_dev_cap_bg = adapter->hw_dot_11ac_dev_cap;
		adapter->usr_dot_11ac_dev_cap_a = adapter->hw_dot_11ac_dev_cap;

		/* Copy 11AC mcs */
		adapter->hw_dot_11ac_mcs_support =
				le32_to_cpu(hw_spec->dot_11ac_mcs_support);
		adapter->usr_dot_11ac_mcs_support =
					adapter->hw_dot_11ac_mcs_support;
	} else {
		adapter->is_hw_11ac_capable = false;
	}

	dev_dbg(adapter->dev, "info: GET_HW_SPEC: fw_release_number- %#x\n",
		adapter->fw_release_number);
	dev_dbg(adapter->dev, "info: GET_HW_SPEC: permanent addr: %pM\n",
		hw_spec->permanent_addr);
	dev_dbg(adapter->dev,
		"info: GET_HW_SPEC: hw_if_version=%#x version=%#x\n",
		le16_to_cpu(hw_spec->hw_if_version),
		le16_to_cpu(hw_spec->version));

	if (priv->curr_addr[0] == 0xff)
		memmove(priv->curr_addr, hw_spec->permanent_addr, ETH_ALEN);

	adapter->region_code = le16_to_cpu(hw_spec->region_code);

	for (i = 0; i < MWIFIEX_MAX_REGION_CODE; i++)
		/* Use the region code to search for the index */
		if (adapter->region_code == region_code_index[i])
			break;

	/* If it's unidentified region code, use the default (USA) */
	if (i >= MWIFIEX_MAX_REGION_CODE) {
		adapter->region_code = 0x10;
		dev_dbg(adapter->dev,
			"cmd: unknown region code, use default (USA)\n");
	}

	adapter->hw_dot_11n_dev_cap = le32_to_cpu(hw_spec->dot_11n_dev_cap);
	adapter->hw_dev_mcs_support = hw_spec->dev_mcs_support;

	if (adapter->if_ops.update_mp_end_port)
		adapter->if_ops.update_mp_end_port(adapter,
					le16_to_cpu(hw_spec->mp_end_port));

	return 0;
}<|MERGE_RESOLUTION|>--- conflicted
+++ resolved
@@ -959,11 +959,7 @@
 			adapter->data_sent, adapter->cmd_sent);
 
 		dev_err(adapter->dev, "ps_mode=%d ps_state=%d\n",
-<<<<<<< HEAD
-				adapter->ps_mode, adapter->ps_state);
-=======
 			adapter->ps_mode, adapter->ps_state);
->>>>>>> c3ade0e0
 
 		if (cmd_node->wait_q_enabled) {
 			adapter->cmd_wait_q.status = -ETIMEDOUT;
