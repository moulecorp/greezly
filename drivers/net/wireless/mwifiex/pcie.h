/* @file mwifiex_pcie.h
 *
 * @brief This file contains definitions for PCI-E interface.
 * driver.
 *
 * Copyright (C) 2011, Marvell International Ltd.
 *
 * This software file (the "File") is distributed by Marvell International
 * Ltd. under the terms of the GNU General Public License Version 2, June 1991
 * (the "License").  You may use, redistribute and/or modify this File in
 * accordance with the terms and conditions of the License, a copy of which
 * is available by writing to the Free Software Foundation, Inc.,
 * 51 Franklin Street, Fifth Floor, Boston, MA 02110-1301 USA or on the
 * worldwide web at http://www.gnu.org/licenses/old-licenses/gpl-2.0.txt.
 *
 * THE FILE IS DISTRIBUTED AS-IS, WITHOUT WARRANTY OF ANY KIND, AND THE
 * IMPLIED WARRANTIES OF MERCHANTABILITY OR FITNESS FOR A PARTICULAR PURPOSE
 * ARE EXPRESSLY DISCLAIMED.  The License provides additional details about
 * this warranty disclaimer.
 */

#ifndef	_MWIFIEX_PCIE_H
#define	_MWIFIEX_PCIE_H

#include    <linux/pci.h>
#include    <linux/pcieport_if.h>
#include    <linux/interrupt.h>

#include    "main.h"

#define PCIE8766_DEFAULT_FW_NAME "mrvl/pcie8766_uapsta.bin"
#define PCIE8897_DEFAULT_FW_NAME "mrvl/pcie8897_uapsta.bin"

#define PCIE_VENDOR_ID_MARVELL              (0x11ab)
#define PCIE_DEVICE_ID_MARVELL_88W8766P		(0x2b30)
#define PCIE_DEVICE_ID_MARVELL_88W8897		(0x2b38)

/* Constants for Buffer Descriptor (BD) rings */
#define MWIFIEX_MAX_TXRX_BD			0x20
#define MWIFIEX_TXBD_MASK			0x3F
#define MWIFIEX_RXBD_MASK			0x3F

#define MWIFIEX_MAX_EVT_BD			0x04
#define MWIFIEX_EVTBD_MASK			0x07

/* PCIE INTERNAL REGISTERS */
#define PCIE_SCRATCH_0_REG				0xC10
#define PCIE_SCRATCH_1_REG				0xC14
#define PCIE_CPU_INT_EVENT				0xC18
#define PCIE_CPU_INT_STATUS				0xC1C
#define PCIE_HOST_INT_STATUS				0xC30
#define PCIE_HOST_INT_MASK				0xC34
#define PCIE_HOST_INT_STATUS_MASK			0xC3C
#define PCIE_SCRATCH_2_REG				0xC40
#define PCIE_SCRATCH_3_REG				0xC44
#define PCIE_SCRATCH_4_REG				0xCD0
#define PCIE_SCRATCH_5_REG				0xCD4
#define PCIE_SCRATCH_6_REG				0xCD8
#define PCIE_SCRATCH_7_REG				0xCDC
#define PCIE_SCRATCH_8_REG				0xCE0
#define PCIE_SCRATCH_9_REG				0xCE4
#define PCIE_SCRATCH_10_REG				0xCE8
#define PCIE_SCRATCH_11_REG				0xCEC
#define PCIE_SCRATCH_12_REG				0xCF0
<<<<<<< HEAD
=======
#define PCIE_RD_DATA_PTR_Q0_Q1                          0xC08C
#define PCIE_WR_DATA_PTR_Q0_Q1                          0xC05C
>>>>>>> c3ade0e0

#define CPU_INTR_DNLD_RDY				BIT(0)
#define CPU_INTR_DOOR_BELL				BIT(1)
#define CPU_INTR_SLEEP_CFM_DONE			BIT(2)
#define CPU_INTR_RESET					BIT(3)

#define HOST_INTR_DNLD_DONE				BIT(0)
#define HOST_INTR_UPLD_RDY				BIT(1)
#define HOST_INTR_CMD_DONE				BIT(2)
#define HOST_INTR_EVENT_RDY				BIT(3)
#define HOST_INTR_MASK					(HOST_INTR_DNLD_DONE | \
							 HOST_INTR_UPLD_RDY  | \
							 HOST_INTR_CMD_DONE  | \
							 HOST_INTR_EVENT_RDY)

#define MWIFIEX_BD_FLAG_ROLLOVER_IND			BIT(7)
#define MWIFIEX_BD_FLAG_FIRST_DESC			BIT(0)
#define MWIFIEX_BD_FLAG_LAST_DESC			BIT(1)
#define MWIFIEX_BD_FLAG_SOP				BIT(0)
#define MWIFIEX_BD_FLAG_EOP				BIT(1)
#define MWIFIEX_BD_FLAG_XS_SOP				BIT(2)
#define MWIFIEX_BD_FLAG_XS_EOP				BIT(3)
#define MWIFIEX_BD_FLAG_EVT_ROLLOVER_IND		BIT(7)
#define MWIFIEX_BD_FLAG_RX_ROLLOVER_IND			BIT(10)
#define MWIFIEX_BD_FLAG_TX_START_PTR			BIT(16)
#define MWIFIEX_BD_FLAG_TX_ROLLOVER_IND			BIT(26)

/* Max retry number of command write */
#define MAX_WRITE_IOMEM_RETRY				2
/* Define PCIE block size for firmware download */
#define MWIFIEX_PCIE_BLOCK_SIZE_FW_DNLD		256
/* FW awake cookie after FW ready */
#define FW_AWAKE_COOKIE						(0xAA55AA55)

struct mwifiex_pcie_card_reg {
	u16 cmd_addr_lo;
	u16 cmd_addr_hi;
	u16 fw_status;
	u16 cmd_size;
	u16 cmdrsp_addr_lo;
	u16 cmdrsp_addr_hi;
	u16 tx_rdptr;
	u16 tx_wrptr;
	u16 rx_rdptr;
	u16 rx_wrptr;
	u16 evt_rdptr;
	u16 evt_wrptr;
	u16 drv_rdy;
	u16 tx_start_ptr;
	u32 tx_mask;
	u32 tx_wrap_mask;
	u32 rx_mask;
	u32 rx_wrap_mask;
	u32 tx_rollover_ind;
	u32 rx_rollover_ind;
	u32 evt_rollover_ind;
	u8 ring_flag_sop;
	u8 ring_flag_eop;
	u8 ring_flag_xs_sop;
	u8 ring_flag_xs_eop;
	u32 ring_tx_start_ptr;
	u8 pfu_enabled;
	u8 sleep_cookie;
};

static const struct mwifiex_pcie_card_reg mwifiex_reg_8766 = {
	.cmd_addr_lo = PCIE_SCRATCH_0_REG,
	.cmd_addr_hi = PCIE_SCRATCH_1_REG,
	.cmd_size = PCIE_SCRATCH_2_REG,
	.fw_status = PCIE_SCRATCH_3_REG,
	.cmdrsp_addr_lo = PCIE_SCRATCH_4_REG,
	.cmdrsp_addr_hi = PCIE_SCRATCH_5_REG,
	.tx_rdptr = PCIE_SCRATCH_6_REG,
	.tx_wrptr = PCIE_SCRATCH_7_REG,
	.rx_rdptr = PCIE_SCRATCH_8_REG,
	.rx_wrptr = PCIE_SCRATCH_9_REG,
	.evt_rdptr = PCIE_SCRATCH_10_REG,
	.evt_wrptr = PCIE_SCRATCH_11_REG,
	.drv_rdy = PCIE_SCRATCH_12_REG,
	.tx_start_ptr = 0,
	.tx_mask = MWIFIEX_TXBD_MASK,
	.tx_wrap_mask = 0,
	.rx_mask = MWIFIEX_RXBD_MASK,
	.rx_wrap_mask = 0,
	.tx_rollover_ind = MWIFIEX_BD_FLAG_ROLLOVER_IND,
	.rx_rollover_ind = MWIFIEX_BD_FLAG_ROLLOVER_IND,
	.evt_rollover_ind = MWIFIEX_BD_FLAG_ROLLOVER_IND,
	.ring_flag_sop = 0,
	.ring_flag_eop = 0,
	.ring_flag_xs_sop = 0,
	.ring_flag_xs_eop = 0,
	.ring_tx_start_ptr = 0,
	.pfu_enabled = 0,
	.sleep_cookie = 1,
};

static const struct mwifiex_pcie_card_reg mwifiex_reg_8897 = {
	.cmd_addr_lo = PCIE_SCRATCH_0_REG,
	.cmd_addr_hi = PCIE_SCRATCH_1_REG,
	.cmd_size = PCIE_SCRATCH_2_REG,
	.fw_status = PCIE_SCRATCH_3_REG,
	.cmdrsp_addr_lo = PCIE_SCRATCH_4_REG,
	.cmdrsp_addr_hi = PCIE_SCRATCH_5_REG,
	.tx_rdptr = PCIE_RD_DATA_PTR_Q0_Q1,
	.tx_wrptr = PCIE_WR_DATA_PTR_Q0_Q1,
	.rx_rdptr = PCIE_WR_DATA_PTR_Q0_Q1,
	.rx_wrptr = PCIE_RD_DATA_PTR_Q0_Q1,
	.evt_rdptr = PCIE_SCRATCH_10_REG,
	.evt_wrptr = PCIE_SCRATCH_11_REG,
	.drv_rdy = PCIE_SCRATCH_12_REG,
	.tx_start_ptr = 16,
	.tx_mask = 0x03FF0000,
	.tx_wrap_mask = 0x07FF0000,
	.rx_mask = 0x000003FF,
	.rx_wrap_mask = 0x000007FF,
	.tx_rollover_ind = MWIFIEX_BD_FLAG_TX_ROLLOVER_IND,
	.rx_rollover_ind = MWIFIEX_BD_FLAG_RX_ROLLOVER_IND,
	.evt_rollover_ind = MWIFIEX_BD_FLAG_EVT_ROLLOVER_IND,
	.ring_flag_sop = MWIFIEX_BD_FLAG_SOP,
	.ring_flag_eop = MWIFIEX_BD_FLAG_EOP,
	.ring_flag_xs_sop = MWIFIEX_BD_FLAG_XS_SOP,
	.ring_flag_xs_eop = MWIFIEX_BD_FLAG_XS_EOP,
	.ring_tx_start_ptr = MWIFIEX_BD_FLAG_TX_START_PTR,
	.pfu_enabled = 1,
	.sleep_cookie = 0,
};

struct mwifiex_pcie_device {
	const char *firmware;
	const struct mwifiex_pcie_card_reg *reg;
	u16 blksz_fw_dl;
};

static const struct mwifiex_pcie_device mwifiex_pcie8766 = {
	.firmware       = PCIE8766_DEFAULT_FW_NAME,
	.reg            = &mwifiex_reg_8766,
	.blksz_fw_dl = MWIFIEX_PCIE_BLOCK_SIZE_FW_DNLD,
};

static const struct mwifiex_pcie_device mwifiex_pcie8897 = {
	.firmware       = PCIE8897_DEFAULT_FW_NAME,
	.reg            = &mwifiex_reg_8897,
	.blksz_fw_dl = MWIFIEX_PCIE_BLOCK_SIZE_FW_DNLD,
};

struct mwifiex_evt_buf_desc {
	u64 paddr;
	u16 len;
	u16 flags;
} __packed;

struct mwifiex_pcie_buf_desc {
	u64 paddr;
	u16 len;
	u16 flags;
} __packed;

struct mwifiex_pfu_buf_desc {
	u16 flags;
	u16 offset;
	u16 frag_len;
	u16 len;
	u64 paddr;
	u32 reserved;
} __packed;

struct pcie_service_card {
	struct pci_dev *dev;
	struct mwifiex_adapter *adapter;
	struct mwifiex_pcie_device pcie;

	u8 txbd_flush;
	u32 txbd_wrptr;
	u32 txbd_rdptr;
	u32 txbd_ring_size;
	u8 *txbd_ring_vbase;
	dma_addr_t txbd_ring_pbase;
	void *txbd_ring[MWIFIEX_MAX_TXRX_BD];
	struct sk_buff *tx_buf_list[MWIFIEX_MAX_TXRX_BD];

	u32 rxbd_wrptr;
	u32 rxbd_rdptr;
	u32 rxbd_ring_size;
	u8 *rxbd_ring_vbase;
	dma_addr_t rxbd_ring_pbase;
	void *rxbd_ring[MWIFIEX_MAX_TXRX_BD];
	struct sk_buff *rx_buf_list[MWIFIEX_MAX_TXRX_BD];

	u32 evtbd_wrptr;
	u32 evtbd_rdptr;
	u32 evtbd_ring_size;
	u8 *evtbd_ring_vbase;
	dma_addr_t evtbd_ring_pbase;
	void *evtbd_ring[MWIFIEX_MAX_EVT_BD];
	struct sk_buff *evt_buf_list[MWIFIEX_MAX_EVT_BD];

	struct sk_buff *cmd_buf;
	struct sk_buff *cmdrsp_buf;
	u8 *sleep_cookie_vbase;
	dma_addr_t sleep_cookie_pbase;
	void __iomem *pci_mmap;
	void __iomem *pci_mmap1;
};

static inline int
mwifiex_pcie_txbd_empty(struct pcie_service_card *card, u32 rdptr)
{
	const struct mwifiex_pcie_card_reg *reg = card->pcie.reg;

	switch (card->dev->device) {
	case PCIE_DEVICE_ID_MARVELL_88W8766P:
		if (((card->txbd_wrptr & reg->tx_mask) ==
		     (rdptr & reg->tx_mask)) &&
		    ((card->txbd_wrptr & reg->tx_rollover_ind) !=
		     (rdptr & reg->tx_rollover_ind)))
			return 1;
		break;
	case PCIE_DEVICE_ID_MARVELL_88W8897:
		if (((card->txbd_wrptr & reg->tx_mask) ==
		     (rdptr & reg->tx_mask)) &&
		    ((card->txbd_wrptr & reg->tx_rollover_ind) ==
			(rdptr & reg->tx_rollover_ind)))
			return 1;
		break;
	}

	return 0;
}

static inline int
mwifiex_pcie_txbd_not_full(struct pcie_service_card *card)
{
	const struct mwifiex_pcie_card_reg *reg = card->pcie.reg;

	switch (card->dev->device) {
	case PCIE_DEVICE_ID_MARVELL_88W8766P:
		if (((card->txbd_wrptr & reg->tx_mask) !=
		     (card->txbd_rdptr & reg->tx_mask)) ||
		    ((card->txbd_wrptr & reg->tx_rollover_ind) !=
		     (card->txbd_rdptr & reg->tx_rollover_ind)))
			return 1;
		break;
	case PCIE_DEVICE_ID_MARVELL_88W8897:
		if (((card->txbd_wrptr & reg->tx_mask) !=
		     (card->txbd_rdptr & reg->tx_mask)) ||
		    ((card->txbd_wrptr & reg->tx_rollover_ind) ==
		     (card->txbd_rdptr & reg->tx_rollover_ind)))
			return 1;
		break;
	}

	return 0;
}
#endif /* _MWIFIEX_PCIE_H */<|MERGE_RESOLUTION|>--- conflicted
+++ resolved
@@ -62,11 +62,8 @@
 #define PCIE_SCRATCH_10_REG				0xCE8
 #define PCIE_SCRATCH_11_REG				0xCEC
 #define PCIE_SCRATCH_12_REG				0xCF0
-<<<<<<< HEAD
-=======
 #define PCIE_RD_DATA_PTR_Q0_Q1                          0xC08C
 #define PCIE_WR_DATA_PTR_Q0_Q1                          0xC05C
->>>>>>> c3ade0e0
 
 #define CPU_INTR_DNLD_RDY				BIT(0)
 #define CPU_INTR_DOOR_BELL				BIT(1)
