--- conflicted
+++ resolved
@@ -727,27 +727,7 @@
 	params_le->active_time = cpu_to_le32(-1);
 	params_le->passive_time = cpu_to_le32(-1);
 	params_le->home_time = cpu_to_le32(-1);
-<<<<<<< HEAD
-	if (ssid && ssid->SSID_len) {
-		params_le->ssid_le.SSID_len = cpu_to_le32(ssid->SSID_len);
-		memcpy(&params_le->ssid_le.SSID, ssid->SSID, ssid->SSID_len);
-	}
-}
-
-static s32
-brcmf_dev_iovar_setbuf(struct net_device *ndev, s8 * iovar, void *param,
-		    s32 paramlen, void *bufptr, s32 buflen)
-{
-	s32 iolen;
-
-	iolen = brcmf_c_mkiovar(iovar, param, paramlen, bufptr, buflen);
-	BUG_ON(!iolen);
-
-	return brcmf_exec_dcmd(ndev, BRCMF_C_SET_VAR, bufptr, iolen);
-}
-=======
 	memset(&params_le->ssid_le, 0, sizeof(params_le->ssid_le));
->>>>>>> c3ade0e0
 
 	/* if request is null exit so it will be all channel broadcast scan */
 	if (!request)
