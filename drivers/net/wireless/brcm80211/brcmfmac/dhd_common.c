--- conflicted
+++ resolved
@@ -242,71 +242,6 @@
 	kfree(buf);
 }
 
-<<<<<<< HEAD
-static void brcmf_c_arp_offload_set(struct brcmf_pub *drvr, int arp_mode)
-{
-	char iovbuf[32];
-	int retcode;
-	__le32 arp_mode_le;
-
-	arp_mode_le = cpu_to_le32(arp_mode);
-	brcmf_c_mkiovar("arp_ol", (char *)&arp_mode_le, 4, iovbuf,
-			sizeof(iovbuf));
-	retcode = brcmf_proto_cdc_set_dcmd(drvr, 0, BRCMF_C_SET_VAR,
-				   iovbuf, sizeof(iovbuf));
-	retcode = retcode >= 0 ? 0 : retcode;
-	if (retcode)
-		brcmf_dbg(TRACE, "failed to set ARP offload mode to 0x%x, retcode = %d\n",
-			  arp_mode, retcode);
-	else
-		brcmf_dbg(TRACE, "successfully set ARP offload mode to 0x%x\n",
-			  arp_mode);
-}
-
-static void brcmf_c_arp_offload_enable(struct brcmf_pub *drvr, int arp_enable)
-{
-	char iovbuf[32];
-	int retcode;
-	__le32 arp_enable_le;
-
-	arp_enable_le = cpu_to_le32(arp_enable);
-
-	brcmf_c_mkiovar("arpoe", (char *)&arp_enable_le, 4,
-			iovbuf, sizeof(iovbuf));
-	retcode = brcmf_proto_cdc_set_dcmd(drvr, 0, BRCMF_C_SET_VAR,
-				   iovbuf, sizeof(iovbuf));
-	retcode = retcode >= 0 ? 0 : retcode;
-	if (retcode)
-		brcmf_dbg(TRACE, "failed to enable ARP offload to %d, retcode = %d\n",
-			  arp_enable, retcode);
-	else
-		brcmf_dbg(TRACE, "successfully enabled ARP offload to %d\n",
-			  arp_enable);
-}
-
-int brcmf_c_preinit_dcmds(struct brcmf_pub *drvr)
-{
-	char iovbuf[BRCMF_EVENTING_MASK_LEN + 12];	/*  Room for
-				 "event_msgs" + '\0' + bitvec  */
-	uint up = 0;
-	char buf[128], *ptr;
-	u32 dongle_align = BRCMF_SDALIGN;
-	u32 glom = 0;
-	__le32 roaming_le = cpu_to_le32(1);
-	__le32 bcn_timeout_le = cpu_to_le32(3);
-	__le32 scan_assoc_time_le = cpu_to_le32(40);
-	__le32 scan_unassoc_time_le = cpu_to_le32(40);
-	int i;
-
-	brcmf_os_proto_block(drvr);
-
-	/* Set Country code */
-	if (drvr->country_code[0] != 0) {
-		if (brcmf_proto_cdc_set_dcmd(drvr, 0, BRCMF_C_SET_COUNTRY,
-					      drvr->country_code,
-					      sizeof(drvr->country_code)) < 0)
-			brcmf_dbg(ERROR, "country code setting failed\n");
-=======
 int brcmf_c_preinit_dcmds(struct brcmf_if *ifp)
 {
 	s8 eventmask[BRCMF_EVENTING_MASK_LEN];
@@ -321,7 +256,6 @@
 		brcmf_err("Retreiving cur_etheraddr failed, %d\n",
 			  err);
 		goto done;
->>>>>>> c3ade0e0
 	}
 	memcpy(ifp->drvr->mac, ifp->mac_addr, sizeof(ifp->drvr->mac));
 
@@ -338,58 +272,6 @@
 	strsep(&ptr, "\n");
 
 	/* Print fw version info */
-<<<<<<< HEAD
-	brcmf_dbg(ERROR, "Firmware version = %s\n", buf);
-
-	/* Match Host and Dongle rx alignment */
-	brcmf_c_mkiovar("bus:txglomalign", (char *)&dongle_align, 4, iovbuf,
-		    sizeof(iovbuf));
-	brcmf_proto_cdc_set_dcmd(drvr, 0, BRCMF_C_SET_VAR, iovbuf,
-				  sizeof(iovbuf));
-
-	/* disable glom option per default */
-	brcmf_c_mkiovar("bus:txglom", (char *)&glom, 4, iovbuf, sizeof(iovbuf));
-	brcmf_proto_cdc_set_dcmd(drvr, 0, BRCMF_C_SET_VAR, iovbuf,
-				  sizeof(iovbuf));
-
-	/* Setup timeout if Beacons are lost and roam is off to report
-		 link down */
-	brcmf_c_mkiovar("bcn_timeout", (char *)&bcn_timeout_le, 4, iovbuf,
-		    sizeof(iovbuf));
-	brcmf_proto_cdc_set_dcmd(drvr, 0, BRCMF_C_SET_VAR, iovbuf,
-				  sizeof(iovbuf));
-
-	/* Enable/Disable build-in roaming to allowed ext supplicant to take
-		 of romaing */
-	brcmf_c_mkiovar("roam_off", (char *)&roaming_le, 4,
-		      iovbuf, sizeof(iovbuf));
-	brcmf_proto_cdc_set_dcmd(drvr, 0, BRCMF_C_SET_VAR, iovbuf,
-				  sizeof(iovbuf));
-
-	/* Force STA UP */
-	brcmf_proto_cdc_set_dcmd(drvr, 0, BRCMF_C_UP, (char *)&up, sizeof(up));
-
-	/* Setup event_msgs */
-	brcmf_c_mkiovar("event_msgs", drvr->eventmask, BRCMF_EVENTING_MASK_LEN,
-		      iovbuf, sizeof(iovbuf));
-	brcmf_proto_cdc_set_dcmd(drvr, 0, BRCMF_C_SET_VAR, iovbuf,
-				  sizeof(iovbuf));
-
-	brcmf_proto_cdc_set_dcmd(drvr, 0, BRCMF_C_SET_SCAN_CHANNEL_TIME,
-		 (char *)&scan_assoc_time_le, sizeof(scan_assoc_time_le));
-	brcmf_proto_cdc_set_dcmd(drvr, 0, BRCMF_C_SET_SCAN_UNASSOC_TIME,
-		 (char *)&scan_unassoc_time_le, sizeof(scan_unassoc_time_le));
-
-	/* Set and enable ARP offload feature */
-	brcmf_c_arp_offload_set(drvr, BRCMF_ARPOL_MODE);
-	brcmf_c_arp_offload_enable(drvr, true);
-
-	/* Set up pkt filter */
-	for (i = 0; i < drvr->pktfilter_count; i++) {
-		brcmf_c_pktfilter_offload_set(drvr, drvr->pktfilter[i]);
-		brcmf_c_pktfilter_offload_enable(drvr, drvr->pktfilter[i],
-						 0, true);
-=======
 	brcmf_err("Firmware version = %s\n", buf);
 
 	/* locate firmware version number for ethtool */
@@ -414,7 +296,6 @@
 	if (err) {
 		brcmf_err("roam_off error (%d)\n", err);
 		goto done;
->>>>>>> c3ade0e0
 	}
 
 	/* Setup event_msgs, enable E_IF */
