/*
 * Copyright (c) 2010 Broadcom Corporation
 * Copyright (c) 2013 Hauke Mehrtens <hauke@hauke-m.de>
 *
 * Permission to use, copy, modify, and/or distribute this software for any
 * purpose with or without fee is hereby granted, provided that the above
 * copyright notice and this permission notice appear in all copies.
 *
 * THE SOFTWARE IS PROVIDED "AS IS" AND THE AUTHOR DISCLAIMS ALL WARRANTIES
 * WITH REGARD TO THIS SOFTWARE INCLUDING ALL IMPLIED WARRANTIES OF
 * MERCHANTABILITY AND FITNESS. IN NO EVENT SHALL THE AUTHOR BE LIABLE FOR ANY
 * SPECIAL, DIRECT, INDIRECT, OR CONSEQUENTIAL DAMAGES OR ANY DAMAGES
 * WHATSOEVER RESULTING FROM LOSS OF USE, DATA OR PROFITS, WHETHER IN AN ACTION
 * OF CONTRACT, NEGLIGENCE OR OTHER TORTIOUS ACTION, ARISING OUT OF OR IN
 * CONNECTION WITH THE USE OR PERFORMANCE OF THIS SOFTWARE.
 */

#define pr_fmt(fmt) KBUILD_MODNAME ": " fmt

#include <linux/pci_ids.h>
#include <linux/if_ether.h>
#include <net/cfg80211.h>
#include <net/mac80211.h>
#include <brcm_hw_ids.h>
#include <aiutils.h>
#include <chipcommon.h>
#include "rate.h"
#include "scb.h"
#include "phy/phy_hal.h"
#include "channel.h"
#include "antsel.h"
#include "stf.h"
#include "ampdu.h"
#include "mac80211_if.h"
#include "ucode_loader.h"
#include "main.h"
#include "soc.h"
#include "dma.h"
#include "debug.h"
#include "brcms_trace_events.h"

/* watchdog timer, in unit of ms */
#define TIMER_INTERVAL_WATCHDOG		1000
/* radio monitor timer, in unit of ms */
#define TIMER_INTERVAL_RADIOCHK		800

/* beacon interval, in unit of 1024TU */
#define BEACON_INTERVAL_DEFAULT		100

/* n-mode support capability */
/* 2x2 includes both 1x1 & 2x2 devices
 * reserved #define 2 for future when we want to separate 1x1 & 2x2 and
 * control it independently
 */
#define WL_11N_2x2			1
#define WL_11N_3x3			3
#define WL_11N_4x4			4

#define EDCF_ACI_MASK			0x60
#define EDCF_ACI_SHIFT			5
#define EDCF_ECWMIN_MASK		0x0f
#define EDCF_ECWMAX_SHIFT		4
#define EDCF_AIFSN_MASK			0x0f
#define EDCF_AIFSN_MAX			15
#define EDCF_ECWMAX_MASK		0xf0

#define EDCF_AC_BE_TXOP_STA		0x0000
#define EDCF_AC_BK_TXOP_STA		0x0000
#define EDCF_AC_VO_ACI_STA		0x62
#define EDCF_AC_VO_ECW_STA		0x32
#define EDCF_AC_VI_ACI_STA		0x42
#define EDCF_AC_VI_ECW_STA		0x43
#define EDCF_AC_BK_ECW_STA		0xA4
#define EDCF_AC_VI_TXOP_STA		0x005e
#define EDCF_AC_VO_TXOP_STA		0x002f
#define EDCF_AC_BE_ACI_STA		0x03
#define EDCF_AC_BE_ECW_STA		0xA4
#define EDCF_AC_BK_ACI_STA		0x27
#define EDCF_AC_VO_TXOP_AP		0x002f

#define EDCF_TXOP2USEC(txop)		((txop) << 5)
#define EDCF_ECW2CW(exp)		((1 << (exp)) - 1)

#define APHY_SYMBOL_TIME		4
#define APHY_PREAMBLE_TIME		16
#define APHY_SIGNAL_TIME		4
#define APHY_SIFS_TIME			16
#define APHY_SERVICE_NBITS		16
#define APHY_TAIL_NBITS			6
#define BPHY_SIFS_TIME			10
#define BPHY_PLCP_SHORT_TIME		96

#define PREN_PREAMBLE			24
#define PREN_MM_EXT			12
#define PREN_PREAMBLE_EXT		4

#define DOT11_MAC_HDR_LEN		24
#define DOT11_ACK_LEN			10
#define DOT11_BA_LEN			4
#define DOT11_OFDM_SIGNAL_EXTENSION	6
#define DOT11_MIN_FRAG_LEN		256
#define DOT11_RTS_LEN			16
#define DOT11_CTS_LEN			10
#define DOT11_BA_BITMAP_LEN		128
#define DOT11_MAXNUMFRAGS		16
#define DOT11_MAX_FRAG_LEN		2346

#define BPHY_PLCP_TIME			192
#define RIFS_11N_TIME			2

/* length of the BCN template area */
#define BCN_TMPL_LEN			512

/* brcms_bss_info flag bit values */
#define BRCMS_BSS_HT			0x0020	/* BSS is HT (MIMO) capable */

/* chip rx buffer offset */
#define BRCMS_HWRXOFF			38

/* rfdisable delay timer 500 ms, runs of ALP clock */
#define RFDISABLE_DEFAULT		10000000

#define BRCMS_TEMPSENSE_PERIOD		10	/* 10 second timeout */

/* synthpu_dly times in us */
#define SYNTHPU_DLY_APHY_US		3700
#define SYNTHPU_DLY_BPHY_US		1050
#define SYNTHPU_DLY_NPHY_US		2048
#define SYNTHPU_DLY_LPPHY_US		300

#define ANTCNT				10	/* vanilla M_MAX_ANTCNT val */

/* Per-AC retry limit register definitions; uses defs.h bitfield macros */
#define EDCF_SHORT_S			0
#define EDCF_SFB_S			4
#define EDCF_LONG_S			8
#define EDCF_LFB_S			12
#define EDCF_SHORT_M			BITFIELD_MASK(4)
#define EDCF_SFB_M			BITFIELD_MASK(4)
#define EDCF_LONG_M			BITFIELD_MASK(4)
#define EDCF_LFB_M			BITFIELD_MASK(4)

#define RETRY_SHORT_DEF			7	/* Default Short retry Limit */
#define RETRY_SHORT_MAX			255	/* Maximum Short retry Limit */
#define RETRY_LONG_DEF			4	/* Default Long retry count */
#define RETRY_SHORT_FB			3	/* Short count for fb rate */
#define RETRY_LONG_FB			2	/* Long count for fb rate */

#define APHY_CWMIN			15
#define PHY_CWMAX			1023

#define EDCF_AIFSN_MIN			1

#define FRAGNUM_MASK			0xF

#define APHY_SLOT_TIME			9
#define BPHY_SLOT_TIME			20

#define WL_SPURAVOID_OFF		0
#define WL_SPURAVOID_ON1		1
#define WL_SPURAVOID_ON2		2

/* invalid core flags, use the saved coreflags */
#define BRCMS_USE_COREFLAGS		0xffffffff

/* values for PLCPHdr_override */
#define BRCMS_PLCP_AUTO			-1
#define BRCMS_PLCP_SHORT		0
#define BRCMS_PLCP_LONG			1

/* values for g_protection_override and n_protection_override */
#define BRCMS_PROTECTION_AUTO		-1
#define BRCMS_PROTECTION_OFF		0
#define BRCMS_PROTECTION_ON		1
#define BRCMS_PROTECTION_MMHDR_ONLY	2
#define BRCMS_PROTECTION_CTS_ONLY	3

/* values for g_protection_control and n_protection_control */
#define BRCMS_PROTECTION_CTL_OFF	0
#define BRCMS_PROTECTION_CTL_LOCAL	1
#define BRCMS_PROTECTION_CTL_OVERLAP	2

/* values for n_protection */
#define BRCMS_N_PROTECTION_OFF		0
#define BRCMS_N_PROTECTION_OPTIONAL	1
#define BRCMS_N_PROTECTION_20IN40	2
#define BRCMS_N_PROTECTION_MIXEDMODE	3

/* values for band specific 40MHz capabilities */
#define BRCMS_N_BW_20ALL		0
#define BRCMS_N_BW_40ALL		1
#define BRCMS_N_BW_20IN2G_40IN5G	2

/* bitflags for SGI support (sgi_rx iovar) */
#define BRCMS_N_SGI_20			0x01
#define BRCMS_N_SGI_40			0x02

/* defines used by the nrate iovar */
/* MSC in use,indicates b0-6 holds an mcs */
#define NRATE_MCS_INUSE			0x00000080
/* rate/mcs value */
#define NRATE_RATE_MASK			0x0000007f
/* stf mode mask: siso, cdd, stbc, sdm */
#define NRATE_STF_MASK			0x0000ff00
/* stf mode shift */
#define NRATE_STF_SHIFT			8
/* bit indicate to override mcs only */
#define NRATE_OVERRIDE_MCS_ONLY		0x40000000
#define NRATE_SGI_MASK			0x00800000	/* sgi mode */
#define NRATE_SGI_SHIFT			23		/* sgi mode */
#define NRATE_LDPC_CODING		0x00400000	/* adv coding in use */
#define NRATE_LDPC_SHIFT		22		/* ldpc shift */

#define NRATE_STF_SISO			0		/* stf mode SISO */
#define NRATE_STF_CDD			1		/* stf mode CDD */
#define NRATE_STF_STBC			2		/* stf mode STBC */
#define NRATE_STF_SDM			3		/* stf mode SDM */

#define MAX_DMA_SEGS			4

/* # of entries in Tx FIFO */
#define NTXD				64
/* Max # of entries in Rx FIFO based on 4kb page size */
#define NRXD				256

/* Amount of headroom to leave in Tx FIFO */
#define TX_HEADROOM			4

/* try to keep this # rbufs posted to the chip */
#define NRXBUFPOST			32

/* max # frames to process in brcms_c_recv() */
#define RXBND				8
/* max # tx status to process in wlc_txstatus() */
#define TXSBND				8

/* brcmu_format_flags() bit description structure */
struct brcms_c_bit_desc {
	u32 bit;
	const char *name;
};

/*
 * The following table lists the buffer memory allocated to xmt fifos in HW.
 * the size is in units of 256bytes(one block), total size is HW dependent
 * ucode has default fifo partition, sw can overwrite if necessary
 *
 * This is documented in twiki under the topic UcodeTxFifo. Please ensure
 * the twiki is updated before making changes.
 */

/* Starting corerev for the fifo size table */
#define XMTFIFOTBL_STARTREV	17

struct d11init {
	__le16 addr;
	__le16 size;
	__le32 value;
};

struct edcf_acparam {
	u8 ACI;
	u8 ECW;
	u16 TXOP;
} __packed;

/* debug/trace */
uint brcm_msg_level;

/* TX FIFO number to WME/802.1E Access Category */
static const u8 wme_fifo2ac[] = {
	IEEE80211_AC_BK,
	IEEE80211_AC_BE,
	IEEE80211_AC_VI,
	IEEE80211_AC_VO,
	IEEE80211_AC_BE,
	IEEE80211_AC_BE
};

/* ieee80211 Access Category to TX FIFO number */
static const u8 wme_ac2fifo[] = {
	TX_AC_VO_FIFO,
	TX_AC_VI_FIFO,
	TX_AC_BE_FIFO,
	TX_AC_BK_FIFO
};

static const u16 xmtfifo_sz[][NFIFO] = {
	/* corerev 17: 5120, 49152, 49152, 5376, 4352, 1280 */
	{20, 192, 192, 21, 17, 5},
	/* corerev 18: */
	{0, 0, 0, 0, 0, 0},
	/* corerev 19: */
	{0, 0, 0, 0, 0, 0},
	/* corerev 20: 5120, 49152, 49152, 5376, 4352, 1280 */
	{20, 192, 192, 21, 17, 5},
	/* corerev 21: 2304, 14848, 5632, 3584, 3584, 1280 */
	{9, 58, 22, 14, 14, 5},
	/* corerev 22: 5120, 49152, 49152, 5376, 4352, 1280 */
	{20, 192, 192, 21, 17, 5},
	/* corerev 23: 5120, 49152, 49152, 5376, 4352, 1280 */
	{20, 192, 192, 21, 17, 5},
	/* corerev 24: 2304, 14848, 5632, 3584, 3584, 1280 */
	{9, 58, 22, 14, 14, 5},
	/* corerev 25: */
	{0, 0, 0, 0, 0, 0},
	/* corerev 26: */
	{0, 0, 0, 0, 0, 0},
	/* corerev 27: */
	{0, 0, 0, 0, 0, 0},
	/* corerev 28: 2304, 14848, 5632, 3584, 3584, 1280 */
	{9, 58, 22, 14, 14, 5},
};

#ifdef DEBUG
static const char * const fifo_names[] = {
	"AC_BK", "AC_BE", "AC_VI", "AC_VO", "BCMC", "ATIM" };
#else
static const char fifo_names[6][0];
#endif

#ifdef DEBUG
/* pointer to most recently allocated wl/wlc */
static struct brcms_c_info *wlc_info_dbg = (struct brcms_c_info *) (NULL);
#endif

/* Mapping of ieee80211 AC numbers to tx fifos */
static const u8 ac_to_fifo_mapping[IEEE80211_NUM_ACS] = {
	[IEEE80211_AC_VO]	= TX_AC_VO_FIFO,
	[IEEE80211_AC_VI]	= TX_AC_VI_FIFO,
	[IEEE80211_AC_BE]	= TX_AC_BE_FIFO,
	[IEEE80211_AC_BK]	= TX_AC_BK_FIFO,
};

/* Mapping of tx fifos to ieee80211 AC numbers */
static const u8 fifo_to_ac_mapping[IEEE80211_NUM_ACS] = {
	[TX_AC_BK_FIFO]	= IEEE80211_AC_BK,
	[TX_AC_BE_FIFO]	= IEEE80211_AC_BE,
	[TX_AC_VI_FIFO]	= IEEE80211_AC_VI,
	[TX_AC_VO_FIFO]	= IEEE80211_AC_VO,
};

static u8 brcms_ac_to_fifo(u8 ac)
{
	if (ac >= ARRAY_SIZE(ac_to_fifo_mapping))
		return TX_AC_BE_FIFO;
	return ac_to_fifo_mapping[ac];
}

static u8 brcms_fifo_to_ac(u8 fifo)
{
	if (fifo >= ARRAY_SIZE(fifo_to_ac_mapping))
		return IEEE80211_AC_BE;
	return fifo_to_ac_mapping[fifo];
}

/* Find basic rate for a given rate */
static u8 brcms_basic_rate(struct brcms_c_info *wlc, u32 rspec)
{
	if (is_mcs_rate(rspec))
		return wlc->band->basic_rate[mcs_table[rspec & RSPEC_RATE_MASK]
		       .leg_ofdm];
	return wlc->band->basic_rate[rspec & RSPEC_RATE_MASK];
}

static u16 frametype(u32 rspec, u8 mimoframe)
{
	if (is_mcs_rate(rspec))
		return mimoframe;
	return is_cck_rate(rspec) ? FT_CCK : FT_OFDM;
}

/* currently the best mechanism for determining SIFS is the band in use */
static u16 get_sifs(struct brcms_band *band)
{
	return band->bandtype == BRCM_BAND_5G ? APHY_SIFS_TIME :
				 BPHY_SIFS_TIME;
}

/*
 * Detect Card removed.
 * Even checking an sbconfig register read will not false trigger when the core
 * is in reset it breaks CF address mechanism. Accessing gphy phyversion will
 * cause SB error if aphy is in reset on 4306B0-DB. Need a simple accessible
 * reg with fixed 0/1 pattern (some platforms return all 0).
 * If clocks are present, call the sb routine which will figure out if the
 * device is removed.
 */
static bool brcms_deviceremoved(struct brcms_c_info *wlc)
{
	u32 macctrl;

	if (!wlc->hw->clk)
		return ai_deviceremoved(wlc->hw->sih);
	macctrl = bcma_read32(wlc->hw->d11core,
			      D11REGOFFS(maccontrol));
	return (macctrl & (MCTL_PSM_JMP_0 | MCTL_IHR_EN)) != MCTL_IHR_EN;
}

/* sum the individual fifo tx pending packet counts */
static int brcms_txpktpendtot(struct brcms_c_info *wlc)
{
	int i;
	int pending = 0;

	for (i = 0; i < ARRAY_SIZE(wlc->hw->di); i++)
		if (wlc->hw->di[i])
			pending += dma_txpending(wlc->hw->di[i]);
	return pending;
}

static bool brcms_is_mband_unlocked(struct brcms_c_info *wlc)
{
	return wlc->pub->_nbands > 1 && !wlc->bandlocked;
}

static int brcms_chspec_bw(u16 chanspec)
{
	if (CHSPEC_IS40(chanspec))
		return BRCMS_40_MHZ;
	if (CHSPEC_IS20(chanspec))
		return BRCMS_20_MHZ;

	return BRCMS_10_MHZ;
}

static void brcms_c_bsscfg_mfree(struct brcms_bss_cfg *cfg)
{
	if (cfg == NULL)
		return;

	kfree(cfg->current_bss);
	kfree(cfg);
}

static void brcms_c_detach_mfree(struct brcms_c_info *wlc)
{
	if (wlc == NULL)
		return;

	brcms_c_bsscfg_mfree(wlc->bsscfg);
	kfree(wlc->pub);
	kfree(wlc->modulecb);
	kfree(wlc->default_bss);
	kfree(wlc->protection);
	kfree(wlc->stf);
	kfree(wlc->bandstate[0]);
	kfree(wlc->corestate->macstat_snapshot);
	kfree(wlc->corestate);
	kfree(wlc->hw->bandstate[0]);
	kfree(wlc->hw);
	if (wlc->beacon)
		dev_kfree_skb_any(wlc->beacon);
	if (wlc->probe_resp)
		dev_kfree_skb_any(wlc->probe_resp);

	/* free the wlc */
	kfree(wlc);
	wlc = NULL;
}

static struct brcms_bss_cfg *brcms_c_bsscfg_malloc(uint unit)
{
	struct brcms_bss_cfg *cfg;

	cfg = kzalloc(sizeof(struct brcms_bss_cfg), GFP_ATOMIC);
	if (cfg == NULL)
		goto fail;

	cfg->current_bss = kzalloc(sizeof(struct brcms_bss_info), GFP_ATOMIC);
	if (cfg->current_bss == NULL)
		goto fail;

	return cfg;

 fail:
	brcms_c_bsscfg_mfree(cfg);
	return NULL;
}

static struct brcms_c_info *
brcms_c_attach_malloc(uint unit, uint *err, uint devid)
{
	struct brcms_c_info *wlc;

	wlc = kzalloc(sizeof(struct brcms_c_info), GFP_ATOMIC);
	if (wlc == NULL) {
		*err = 1002;
		goto fail;
	}

	/* allocate struct brcms_c_pub state structure */
	wlc->pub = kzalloc(sizeof(struct brcms_pub), GFP_ATOMIC);
	if (wlc->pub == NULL) {
		*err = 1003;
		goto fail;
	}
	wlc->pub->wlc = wlc;

	/* allocate struct brcms_hardware state structure */

	wlc->hw = kzalloc(sizeof(struct brcms_hardware), GFP_ATOMIC);
	if (wlc->hw == NULL) {
		*err = 1005;
		goto fail;
	}
	wlc->hw->wlc = wlc;

	wlc->hw->bandstate[0] =
		kzalloc(sizeof(struct brcms_hw_band) * MAXBANDS, GFP_ATOMIC);
	if (wlc->hw->bandstate[0] == NULL) {
		*err = 1006;
		goto fail;
	} else {
		int i;

		for (i = 1; i < MAXBANDS; i++)
			wlc->hw->bandstate[i] = (struct brcms_hw_band *)
			    ((unsigned long)wlc->hw->bandstate[0] +
			     (sizeof(struct brcms_hw_band) * i));
	}

	wlc->modulecb =
		kzalloc(sizeof(struct modulecb) * BRCMS_MAXMODULES, GFP_ATOMIC);
	if (wlc->modulecb == NULL) {
		*err = 1009;
		goto fail;
	}

	wlc->default_bss = kzalloc(sizeof(struct brcms_bss_info), GFP_ATOMIC);
	if (wlc->default_bss == NULL) {
		*err = 1010;
		goto fail;
	}

	wlc->bsscfg = brcms_c_bsscfg_malloc(unit);
	if (wlc->bsscfg == NULL) {
		*err = 1011;
		goto fail;
	}

	wlc->protection = kzalloc(sizeof(struct brcms_protection),
				  GFP_ATOMIC);
	if (wlc->protection == NULL) {
		*err = 1016;
		goto fail;
	}

	wlc->stf = kzalloc(sizeof(struct brcms_stf), GFP_ATOMIC);
	if (wlc->stf == NULL) {
		*err = 1017;
		goto fail;
	}

	wlc->bandstate[0] =
		kzalloc(sizeof(struct brcms_band)*MAXBANDS, GFP_ATOMIC);
	if (wlc->bandstate[0] == NULL) {
		*err = 1025;
		goto fail;
	} else {
		int i;

		for (i = 1; i < MAXBANDS; i++)
			wlc->bandstate[i] = (struct brcms_band *)
				((unsigned long)wlc->bandstate[0]
				+ (sizeof(struct brcms_band)*i));
	}

	wlc->corestate = kzalloc(sizeof(struct brcms_core), GFP_ATOMIC);
	if (wlc->corestate == NULL) {
		*err = 1026;
		goto fail;
	}

	wlc->corestate->macstat_snapshot =
		kzalloc(sizeof(struct macstat), GFP_ATOMIC);
	if (wlc->corestate->macstat_snapshot == NULL) {
		*err = 1027;
		goto fail;
	}

	return wlc;

 fail:
	brcms_c_detach_mfree(wlc);
	return NULL;
}

/*
 * Update the slot timing for standard 11b/g (20us slots)
 * or shortslot 11g (9us slots)
 * The PSM needs to be suspended for this call.
 */
static void brcms_b_update_slot_timing(struct brcms_hardware *wlc_hw,
					bool shortslot)
{
	struct bcma_device *core = wlc_hw->d11core;

	if (shortslot) {
		/* 11g short slot: 11a timing */
		bcma_write16(core, D11REGOFFS(ifs_slot), 0x0207);
		brcms_b_write_shm(wlc_hw, M_DOT11_SLOT, APHY_SLOT_TIME);
	} else {
		/* 11g long slot: 11b timing */
		bcma_write16(core, D11REGOFFS(ifs_slot), 0x0212);
		brcms_b_write_shm(wlc_hw, M_DOT11_SLOT, BPHY_SLOT_TIME);
	}
}

/*
 * calculate frame duration of a given rate and length, return
 * time in usec unit
 */
static uint brcms_c_calc_frame_time(struct brcms_c_info *wlc, u32 ratespec,
				    u8 preamble_type, uint mac_len)
{
	uint nsyms, dur = 0, Ndps, kNdps;
	uint rate = rspec2rate(ratespec);

	if (rate == 0) {
		brcms_err(wlc->hw->d11core, "wl%d: WAR: using rate of 1 mbps\n",
			  wlc->pub->unit);
		rate = BRCM_RATE_1M;
	}

	if (is_mcs_rate(ratespec)) {
		uint mcs = ratespec & RSPEC_RATE_MASK;
		int tot_streams = mcs_2_txstreams(mcs) + rspec_stc(ratespec);

		dur = PREN_PREAMBLE + (tot_streams * PREN_PREAMBLE_EXT);
		if (preamble_type == BRCMS_MM_PREAMBLE)
			dur += PREN_MM_EXT;
		/* 1000Ndbps = kbps * 4 */
		kNdps = mcs_2_rate(mcs, rspec_is40mhz(ratespec),
				   rspec_issgi(ratespec)) * 4;

		if (rspec_stc(ratespec) == 0)
			nsyms =
			    CEIL((APHY_SERVICE_NBITS + 8 * mac_len +
				  APHY_TAIL_NBITS) * 1000, kNdps);
		else
			/* STBC needs to have even number of symbols */
			nsyms =
			    2 *
			    CEIL((APHY_SERVICE_NBITS + 8 * mac_len +
				  APHY_TAIL_NBITS) * 1000, 2 * kNdps);

		dur += APHY_SYMBOL_TIME * nsyms;
		if (wlc->band->bandtype == BRCM_BAND_2G)
			dur += DOT11_OFDM_SIGNAL_EXTENSION;
	} else if (is_ofdm_rate(rate)) {
		dur = APHY_PREAMBLE_TIME;
		dur += APHY_SIGNAL_TIME;
		/* Ndbps = Mbps * 4 = rate(500Kbps) * 2 */
		Ndps = rate * 2;
		/* NSyms = CEILING((SERVICE + 8*NBytes + TAIL) / Ndbps) */
		nsyms =
		    CEIL((APHY_SERVICE_NBITS + 8 * mac_len + APHY_TAIL_NBITS),
			 Ndps);
		dur += APHY_SYMBOL_TIME * nsyms;
		if (wlc->band->bandtype == BRCM_BAND_2G)
			dur += DOT11_OFDM_SIGNAL_EXTENSION;
	} else {
		/*
		 * calc # bits * 2 so factor of 2 in rate (1/2 mbps)
		 * will divide out
		 */
		mac_len = mac_len * 8 * 2;
		/* calc ceiling of bits/rate = microseconds of air time */
		dur = (mac_len + rate - 1) / rate;
		if (preamble_type & BRCMS_SHORT_PREAMBLE)
			dur += BPHY_PLCP_SHORT_TIME;
		else
			dur += BPHY_PLCP_TIME;
	}
	return dur;
}

static void brcms_c_write_inits(struct brcms_hardware *wlc_hw,
				const struct d11init *inits)
{
	struct bcma_device *core = wlc_hw->d11core;
	int i;
	uint offset;
	u16 size;
	u32 value;

	brcms_dbg_info(wlc_hw->d11core, "wl%d\n", wlc_hw->unit);

	for (i = 0; inits[i].addr != cpu_to_le16(0xffff); i++) {
		size = le16_to_cpu(inits[i].size);
		offset = le16_to_cpu(inits[i].addr);
		value = le32_to_cpu(inits[i].value);
		if (size == 2)
			bcma_write16(core, offset, value);
		else if (size == 4)
			bcma_write32(core, offset, value);
		else
			break;
	}
}

static void brcms_c_write_mhf(struct brcms_hardware *wlc_hw, u16 *mhfs)
{
	u8 idx;
	u16 addr[] = {
		M_HOST_FLAGS1, M_HOST_FLAGS2, M_HOST_FLAGS3, M_HOST_FLAGS4,
		M_HOST_FLAGS5
	};

	for (idx = 0; idx < MHFMAX; idx++)
		brcms_b_write_shm(wlc_hw, addr[idx], mhfs[idx]);
}

static void brcms_c_ucode_bsinit(struct brcms_hardware *wlc_hw)
{
	struct brcms_ucode *ucode = &wlc_hw->wlc->wl->ucode;

	/* init microcode host flags */
	brcms_c_write_mhf(wlc_hw, wlc_hw->band->mhfs);

	/* do band-specific ucode IHR, SHM, and SCR inits */
	if (D11REV_IS(wlc_hw->corerev, 17) || D11REV_IS(wlc_hw->corerev, 23)) {
		if (BRCMS_ISNPHY(wlc_hw->band))
			brcms_c_write_inits(wlc_hw, ucode->d11n0bsinitvals16);
		else
			brcms_err(wlc_hw->d11core,
				  "%s: wl%d: unsupported phy in corerev %d\n",
				  __func__, wlc_hw->unit,
				  wlc_hw->corerev);
	} else {
		if (D11REV_IS(wlc_hw->corerev, 24)) {
			if (BRCMS_ISLCNPHY(wlc_hw->band))
				brcms_c_write_inits(wlc_hw,
						    ucode->d11lcn0bsinitvals24);
			else
				brcms_err(wlc_hw->d11core,
					  "%s: wl%d: unsupported phy in core rev %d\n",
					  __func__, wlc_hw->unit,
					  wlc_hw->corerev);
		} else {
			brcms_err(wlc_hw->d11core,
				  "%s: wl%d: unsupported corerev %d\n",
				  __func__, wlc_hw->unit, wlc_hw->corerev);
		}
	}
}

static void brcms_b_core_ioctl(struct brcms_hardware *wlc_hw, u32 m, u32 v)
{
	struct bcma_device *core = wlc_hw->d11core;
	u32 ioctl = bcma_aread32(core, BCMA_IOCTL) & ~m;

	bcma_awrite32(core, BCMA_IOCTL, ioctl | v);
}

static void brcms_b_core_phy_clk(struct brcms_hardware *wlc_hw, bool clk)
{
	brcms_dbg_info(wlc_hw->d11core, "wl%d: clk %d\n", wlc_hw->unit, clk);

	wlc_hw->phyclk = clk;

	if (OFF == clk) {	/* clear gmode bit, put phy into reset */

		brcms_b_core_ioctl(wlc_hw, (SICF_PRST | SICF_FGC | SICF_GMODE),
				   (SICF_PRST | SICF_FGC));
		udelay(1);
		brcms_b_core_ioctl(wlc_hw, (SICF_PRST | SICF_FGC), SICF_PRST);
		udelay(1);

	} else {		/* take phy out of reset */

		brcms_b_core_ioctl(wlc_hw, (SICF_PRST | SICF_FGC), SICF_FGC);
		udelay(1);
		brcms_b_core_ioctl(wlc_hw, SICF_FGC, 0);
		udelay(1);

	}
}

/* low-level band switch utility routine */
static void brcms_c_setxband(struct brcms_hardware *wlc_hw, uint bandunit)
{
	brcms_dbg_mac80211(wlc_hw->d11core, "wl%d: bandunit %d\n", wlc_hw->unit,
			   bandunit);

	wlc_hw->band = wlc_hw->bandstate[bandunit];

	/*
	 * BMAC_NOTE:
	 *   until we eliminate need for wlc->band refs in low level code
	 */
	wlc_hw->wlc->band = wlc_hw->wlc->bandstate[bandunit];

	/* set gmode core flag */
	if (wlc_hw->sbclk && !wlc_hw->noreset) {
		u32 gmode = 0;

		if (bandunit == 0)
			gmode = SICF_GMODE;

		brcms_b_core_ioctl(wlc_hw, SICF_GMODE, gmode);
	}
}

/* switch to new band but leave it inactive */
static u32 brcms_c_setband_inact(struct brcms_c_info *wlc, uint bandunit)
{
	struct brcms_hardware *wlc_hw = wlc->hw;
	u32 macintmask;
	u32 macctrl;

	brcms_dbg_mac80211(wlc_hw->d11core, "wl%d\n", wlc_hw->unit);
	macctrl = bcma_read32(wlc_hw->d11core,
			      D11REGOFFS(maccontrol));
	WARN_ON((macctrl & MCTL_EN_MAC) != 0);

	/* disable interrupts */
	macintmask = brcms_intrsoff(wlc->wl);

	/* radio off */
	wlc_phy_switch_radio(wlc_hw->band->pi, OFF);

	brcms_b_core_phy_clk(wlc_hw, OFF);

	brcms_c_setxband(wlc_hw, bandunit);

	return macintmask;
}

/* process an individual struct tx_status */
static bool
brcms_c_dotxstatus(struct brcms_c_info *wlc, struct tx_status *txs)
{
	struct sk_buff *p = NULL;
	uint queue = NFIFO;
	struct dma_pub *dma = NULL;
	struct d11txh *txh = NULL;
	struct scb *scb = NULL;
	bool free_pdu;
	int tx_rts, tx_frame_count, tx_rts_count;
	uint totlen, supr_status;
	bool lastframe;
	struct ieee80211_hdr *h;
	u16 mcl;
	struct ieee80211_tx_info *tx_info;
	struct ieee80211_tx_rate *txrate;
	int i;
	bool fatal = true;

	trace_brcms_txstatus(&wlc->hw->d11core->dev, txs->framelen,
			     txs->frameid, txs->status, txs->lasttxtime,
			     txs->sequence, txs->phyerr, txs->ackphyrxsh);

	/* discard intermediate indications for ucode with one legitimate case:
	 *   e.g. if "useRTS" is set. ucode did a successful rts/cts exchange,
	 *   but the subsequent tx of DATA failed. so it will start rts/cts
	 *   from the beginning (resetting the rts transmission count)
	 */
	if (!(txs->status & TX_STATUS_AMPDU)
	    && (txs->status & TX_STATUS_INTERMEDIATE)) {
<<<<<<< HEAD
		BCMMSG(wlc->wiphy, "INTERMEDIATE but not AMPDU\n");
		return false;
=======
		brcms_dbg_tx(wlc->hw->d11core, "INTERMEDIATE but not AMPDU\n");
		fatal = false;
		goto out;
>>>>>>> c3ade0e0
	}

	queue = txs->frameid & TXFID_QUEUE_MASK;
	if (queue >= NFIFO) {
		brcms_err(wlc->hw->d11core, "queue %u >= NFIFO\n", queue);
		goto out;
	}

	dma = wlc->hw->di[queue];

	p = dma_getnexttxp(wlc->hw->di[queue], DMA_RANGE_TRANSMITTED);
	if (p == NULL) {
		brcms_err(wlc->hw->d11core, "dma_getnexttxp returned null!\n");
		goto out;
	}

	txh = (struct d11txh *) (p->data);
	mcl = le16_to_cpu(txh->MacTxControlLow);

	if (txs->phyerr)
		brcms_dbg_tx(wlc->hw->d11core, "phyerr 0x%x, rate 0x%x\n",
			     txs->phyerr, txh->MainRates);

	if (txs->frameid != le16_to_cpu(txh->TxFrameID)) {
		brcms_err(wlc->hw->d11core, "frameid != txh->TxFrameID\n");
		goto out;
	}
	tx_info = IEEE80211_SKB_CB(p);
	h = (struct ieee80211_hdr *)((u8 *) (txh + 1) + D11_PHY_HDR_LEN);

	if (tx_info->rate_driver_data[0])
		scb = &wlc->pri_scb;

	if (tx_info->flags & IEEE80211_TX_CTL_AMPDU) {
		brcms_c_ampdu_dotxstatus(wlc->ampdu, scb, p, txs);
		fatal = false;
		goto out;
	}

	/*
	 * brcms_c_ampdu_dotxstatus() will trace tx descriptors for AMPDU
	 * frames; this traces them for the rest.
	 */
	trace_brcms_txdesc(&wlc->hw->d11core->dev, txh, sizeof(*txh));

	supr_status = txs->status & TX_STATUS_SUPR_MASK;
	if (supr_status == TX_STATUS_SUPR_BADCH) {
		unsigned xfts = le16_to_cpu(txh->XtraFrameTypes);
		brcms_dbg_tx(wlc->hw->d11core,
			     "Pkt tx suppressed, dest chan %u, current %d\n",
			     (xfts >> XFTS_CHANNEL_SHIFT) & 0xff,
			     CHSPEC_CHANNEL(wlc->default_bss->chanspec));
	}

	tx_rts = le16_to_cpu(txh->MacTxControlLow) & TXC_SENDRTS;
	tx_frame_count =
	    (txs->status & TX_STATUS_FRM_RTX_MASK) >> TX_STATUS_FRM_RTX_SHIFT;
	tx_rts_count =
	    (txs->status & TX_STATUS_RTS_RTX_MASK) >> TX_STATUS_RTS_RTX_SHIFT;

	lastframe = !ieee80211_has_morefrags(h->frame_control);

	if (!lastframe) {
		brcms_err(wlc->hw->d11core, "Not last frame!\n");
	} else {
		/*
		 * Set information to be consumed by Minstrel ht.
		 *
		 * The "fallback limit" is the number of tx attempts a given
		 * MPDU is sent at the "primary" rate. Tx attempts beyond that
		 * limit are sent at the "secondary" rate.
		 * A 'short frame' does not exceed RTS treshold.
		 */
		u16 sfbl,	/* Short Frame Rate Fallback Limit */
		    lfbl,	/* Long Frame Rate Fallback Limit */
		    fbl;

		if (queue < IEEE80211_NUM_ACS) {
			sfbl = GFIELD(wlc->wme_retries[wme_fifo2ac[queue]],
				      EDCF_SFB);
			lfbl = GFIELD(wlc->wme_retries[wme_fifo2ac[queue]],
				      EDCF_LFB);
		} else {
			sfbl = wlc->SFBL;
			lfbl = wlc->LFBL;
		}

		txrate = tx_info->status.rates;
		if (txrate[0].flags & IEEE80211_TX_RC_USE_RTS_CTS)
			fbl = lfbl;
		else
			fbl = sfbl;

		ieee80211_tx_info_clear_status(tx_info);

		if ((tx_frame_count > fbl) && (txrate[1].idx >= 0)) {
			/*
			 * rate selection requested a fallback rate
			 * and we used it
			 */
			txrate[0].count = fbl;
			txrate[1].count = tx_frame_count - fbl;
		} else {
			/*
			 * rate selection did not request fallback rate, or
			 * we didn't need it
			 */
			txrate[0].count = tx_frame_count;
			/*
			 * rc80211_minstrel.c:minstrel_tx_status() expects
			 * unused rates to be marked with idx = -1
			 */
			txrate[1].idx = -1;
			txrate[1].count = 0;
		}

		/* clear the rest of the rates */
		for (i = 2; i < IEEE80211_TX_MAX_RATES; i++) {
			txrate[i].idx = -1;
			txrate[i].count = 0;
		}

		if (txs->status & TX_STATUS_ACK_RCV)
			tx_info->flags |= IEEE80211_TX_STAT_ACK;
	}

	totlen = p->len;
	free_pdu = true;

	if (lastframe) {
		/* remove PLCP & Broadcom tx descriptor header */
		skb_pull(p, D11_PHY_HDR_LEN);
		skb_pull(p, D11_TXH_LEN);
		ieee80211_tx_status_irqsafe(wlc->pub->ieee_hw, p);
	} else {
		brcms_err(wlc->hw->d11core,
			  "%s: Not last frame => not calling tx_status\n",
			  __func__);
	}

	fatal = false;

 out:
	if (fatal) {
		if (txh)
			trace_brcms_txdesc(&wlc->hw->d11core->dev, txh,
					   sizeof(*txh));
		if (p)
			brcmu_pkt_buf_free_skb(p);
	}

	if (dma && queue < NFIFO) {
		u16 ac_queue = brcms_fifo_to_ac(queue);
		if (dma->txavail > TX_HEADROOM && queue < TX_BCMC_FIFO &&
		    ieee80211_queue_stopped(wlc->pub->ieee_hw, ac_queue))
			ieee80211_wake_queue(wlc->pub->ieee_hw, ac_queue);
		dma_kick_tx(dma);
	}

	return fatal;
}

/* process tx completion events in BMAC
 * Return true if more tx status need to be processed. false otherwise.
 */
static bool
brcms_b_txstatus(struct brcms_hardware *wlc_hw, bool bound, bool *fatal)
{
	struct bcma_device *core;
	struct tx_status txstatus, *txs;
	u32 s1, s2;
	uint n = 0;
	/*
	 * Param 'max_tx_num' indicates max. # tx status to process before
	 * break out.
	 */
	uint max_tx_num = bound ? TXSBND : -1;

	txs = &txstatus;
	core = wlc_hw->d11core;
	*fatal = false;

	while (n < max_tx_num) {
		s1 = bcma_read32(core, D11REGOFFS(frmtxstatus));
		if (s1 == 0xffffffff) {
			brcms_err(core, "wl%d: %s: dead chip\n", wlc_hw->unit,
				  __func__);
			*fatal = true;
			return false;
		}
		/* only process when valid */
		if (!(s1 & TXS_V))
			break;

		s2 = bcma_read32(core, D11REGOFFS(frmtxstatus2));
		txs->status = s1 & TXS_STATUS_MASK;
		txs->frameid = (s1 & TXS_FID_MASK) >> TXS_FID_SHIFT;
		txs->sequence = s2 & TXS_SEQ_MASK;
		txs->phyerr = (s2 & TXS_PTX_MASK) >> TXS_PTX_SHIFT;
		txs->lasttxtime = 0;

		*fatal = brcms_c_dotxstatus(wlc_hw->wlc, txs);
		if (*fatal == true)
			return false;
		n++;
	}

	return n >= max_tx_num;
}

static void brcms_c_tbtt(struct brcms_c_info *wlc)
{
	if (wlc->bsscfg->type == BRCMS_TYPE_ADHOC)
		/*
		 * DirFrmQ is now valid...defer setting until end
		 * of ATIM window
		 */
		wlc->qvalid |= MCMD_DIRFRMQVAL;
}

/* set initial host flags value */
static void
brcms_c_mhfdef(struct brcms_c_info *wlc, u16 *mhfs, u16 mhf2_init)
{
	struct brcms_hardware *wlc_hw = wlc->hw;

	memset(mhfs, 0, MHFMAX * sizeof(u16));

	mhfs[MHF2] |= mhf2_init;

	/* prohibit use of slowclock on multifunction boards */
	if (wlc_hw->boardflags & BFL_NOPLLDOWN)
		mhfs[MHF1] |= MHF1_FORCEFASTCLK;

	if (BRCMS_ISNPHY(wlc_hw->band) && NREV_LT(wlc_hw->band->phyrev, 2)) {
		mhfs[MHF2] |= MHF2_NPHY40MHZ_WAR;
		mhfs[MHF1] |= MHF1_IQSWAP_WAR;
	}
}

static uint
dmareg(uint direction, uint fifonum)
{
	if (direction == DMA_TX)
		return offsetof(struct d11regs, fifo64regs[fifonum].dmaxmt);
	return offsetof(struct d11regs, fifo64regs[fifonum].dmarcv);
}

static bool brcms_b_attach_dmapio(struct brcms_c_info *wlc, uint j, bool wme)
{
	uint i;
	char name[8];
	/*
	 * ucode host flag 2 needed for pio mode, independent of band and fifo
	 */
	u16 pio_mhf2 = 0;
	struct brcms_hardware *wlc_hw = wlc->hw;
	uint unit = wlc_hw->unit;

	/* name and offsets for dma_attach */
	snprintf(name, sizeof(name), "wl%d", unit);

	if (wlc_hw->di[0] == NULL) {	/* Init FIFOs */
		int dma_attach_err = 0;

		/*
		 * FIFO 0
		 * TX: TX_AC_BK_FIFO (TX AC Background data packets)
		 * RX: RX_FIFO (RX data packets)
		 */
		wlc_hw->di[0] = dma_attach(name, wlc,
					   (wme ? dmareg(DMA_TX, 0) : 0),
					   dmareg(DMA_RX, 0),
					   (wme ? NTXD : 0), NRXD,
					   RXBUFSZ, -1, NRXBUFPOST,
					   BRCMS_HWRXOFF);
		dma_attach_err |= (NULL == wlc_hw->di[0]);

		/*
		 * FIFO 1
		 * TX: TX_AC_BE_FIFO (TX AC Best-Effort data packets)
		 *   (legacy) TX_DATA_FIFO (TX data packets)
		 * RX: UNUSED
		 */
		wlc_hw->di[1] = dma_attach(name, wlc,
					   dmareg(DMA_TX, 1), 0,
					   NTXD, 0, 0, -1, 0, 0);
		dma_attach_err |= (NULL == wlc_hw->di[1]);

		/*
		 * FIFO 2
		 * TX: TX_AC_VI_FIFO (TX AC Video data packets)
		 * RX: UNUSED
		 */
		wlc_hw->di[2] = dma_attach(name, wlc,
					   dmareg(DMA_TX, 2), 0,
					   NTXD, 0, 0, -1, 0, 0);
		dma_attach_err |= (NULL == wlc_hw->di[2]);
		/*
		 * FIFO 3
		 * TX: TX_AC_VO_FIFO (TX AC Voice data packets)
		 *   (legacy) TX_CTL_FIFO (TX control & mgmt packets)
		 */
		wlc_hw->di[3] = dma_attach(name, wlc,
					   dmareg(DMA_TX, 3),
					   0, NTXD, 0, 0, -1,
					   0, 0);
		dma_attach_err |= (NULL == wlc_hw->di[3]);
/* Cleaner to leave this as if with AP defined */

		if (dma_attach_err) {
			brcms_err(wlc_hw->d11core,
				  "wl%d: wlc_attach: dma_attach failed\n",
				  unit);
			return false;
		}

		/* get pointer to dma engine tx flow control variable */
		for (i = 0; i < NFIFO; i++)
			if (wlc_hw->di[i])
				wlc_hw->txavail[i] =
				    (uint *) dma_getvar(wlc_hw->di[i],
							"&txavail");
	}

	/* initial ucode host flags */
	brcms_c_mhfdef(wlc, wlc_hw->band->mhfs, pio_mhf2);

	return true;
}

static void brcms_b_detach_dmapio(struct brcms_hardware *wlc_hw)
{
	uint j;

	for (j = 0; j < NFIFO; j++) {
		if (wlc_hw->di[j]) {
			dma_detach(wlc_hw->di[j]);
			wlc_hw->di[j] = NULL;
		}
	}
}

/*
 * Initialize brcms_c_info default values ...
 * may get overrides later in this function
 *  BMAC_NOTES, move low out and resolve the dangling ones
 */
static void brcms_b_info_init(struct brcms_hardware *wlc_hw)
{
	struct brcms_c_info *wlc = wlc_hw->wlc;

	/* set default sw macintmask value */
	wlc->defmacintmask = DEF_MACINTMASK;

	/* various 802.11g modes */
	wlc_hw->shortslot = false;

	wlc_hw->SFBL = RETRY_SHORT_FB;
	wlc_hw->LFBL = RETRY_LONG_FB;

	/* default mac retry limits */
	wlc_hw->SRL = RETRY_SHORT_DEF;
	wlc_hw->LRL = RETRY_LONG_DEF;
	wlc_hw->chanspec = ch20mhz_chspec(1);
}

static void brcms_b_wait_for_wake(struct brcms_hardware *wlc_hw)
{
	/* delay before first read of ucode state */
	udelay(40);

	/* wait until ucode is no longer asleep */
	SPINWAIT((brcms_b_read_shm(wlc_hw, M_UCODE_DBGST) ==
		  DBGST_ASLEEP), wlc_hw->wlc->fastpwrup_dly);
}

/* control chip clock to save power, enable dynamic clock or force fast clock */
static void brcms_b_clkctl_clk(struct brcms_hardware *wlc_hw, enum bcma_clkmode mode)
{
	if (ai_get_cccaps(wlc_hw->sih) & CC_CAP_PMU) {
		/* new chips with PMU, CCS_FORCEHT will distribute the HT clock
		 * on backplane, but mac core will still run on ALP(not HT) when
		 * it enters powersave mode, which means the FCA bit may not be
		 * set. Should wakeup mac if driver wants it to run on HT.
		 */

		if (wlc_hw->clk) {
			if (mode == BCMA_CLKMODE_FAST) {
				bcma_set32(wlc_hw->d11core,
					   D11REGOFFS(clk_ctl_st),
					   CCS_FORCEHT);

				udelay(64);

				SPINWAIT(
				    ((bcma_read32(wlc_hw->d11core,
				      D11REGOFFS(clk_ctl_st)) &
				      CCS_HTAVAIL) == 0),
				      PMU_MAX_TRANSITION_DLY);
				WARN_ON(!(bcma_read32(wlc_hw->d11core,
					D11REGOFFS(clk_ctl_st)) &
					CCS_HTAVAIL));
			} else {
				if ((ai_get_pmurev(wlc_hw->sih) == 0) &&
				    (bcma_read32(wlc_hw->d11core,
					D11REGOFFS(clk_ctl_st)) &
					(CCS_FORCEHT | CCS_HTAREQ)))
					SPINWAIT(
					    ((bcma_read32(wlc_hw->d11core,
					      offsetof(struct d11regs,
						       clk_ctl_st)) &
					      CCS_HTAVAIL) == 0),
					      PMU_MAX_TRANSITION_DLY);
				bcma_mask32(wlc_hw->d11core,
					D11REGOFFS(clk_ctl_st),
					~CCS_FORCEHT);
			}
		}
		wlc_hw->forcefastclk = (mode == BCMA_CLKMODE_FAST);
	} else {

		/* old chips w/o PMU, force HT through cc,
		 * then use FCA to verify mac is running fast clock
		 */

		wlc_hw->forcefastclk = ai_clkctl_cc(wlc_hw->sih, mode);

		/* check fast clock is available (if core is not in reset) */
		if (wlc_hw->forcefastclk && wlc_hw->clk)
			WARN_ON(!(bcma_aread32(wlc_hw->d11core, BCMA_IOST) &
				  SISF_FCLKA));

		/*
		 * keep the ucode wake bit on if forcefastclk is on since we
		 * do not want ucode to put us back to slow clock when it dozes
		 * for PM mode. Code below matches the wake override bit with
		 * current forcefastclk state. Only setting bit in wake_override
		 * instead of waking ucode immediately since old code had this
		 * behavior. Older code set wlc->forcefastclk but only had the
		 * wake happen if the wakup_ucode work (protected by an up
		 * check) was executed just below.
		 */
		if (wlc_hw->forcefastclk)
			mboolset(wlc_hw->wake_override,
				 BRCMS_WAKE_OVERRIDE_FORCEFAST);
		else
			mboolclr(wlc_hw->wake_override,
				 BRCMS_WAKE_OVERRIDE_FORCEFAST);
	}
}

/* set or clear ucode host flag bits
 * it has an optimization for no-change write
 * it only writes through shared memory when the core has clock;
 * pre-CLK changes should use wlc_write_mhf to get around the optimization
 *
 *
 * bands values are: BRCM_BAND_AUTO <--- Current band only
 *                   BRCM_BAND_5G   <--- 5G band only
 *                   BRCM_BAND_2G   <--- 2G band only
 *                   BRCM_BAND_ALL  <--- All bands
 */
void
brcms_b_mhf(struct brcms_hardware *wlc_hw, u8 idx, u16 mask, u16 val,
	     int bands)
{
	u16 save;
	u16 addr[MHFMAX] = {
		M_HOST_FLAGS1, M_HOST_FLAGS2, M_HOST_FLAGS3, M_HOST_FLAGS4,
		M_HOST_FLAGS5
	};
	struct brcms_hw_band *band;

	if ((val & ~mask) || idx >= MHFMAX)
		return; /* error condition */

	switch (bands) {
		/* Current band only or all bands,
		 * then set the band to current band
		 */
	case BRCM_BAND_AUTO:
	case BRCM_BAND_ALL:
		band = wlc_hw->band;
		break;
	case BRCM_BAND_5G:
		band = wlc_hw->bandstate[BAND_5G_INDEX];
		break;
	case BRCM_BAND_2G:
		band = wlc_hw->bandstate[BAND_2G_INDEX];
		break;
	default:
		band = NULL;	/* error condition */
	}

	if (band) {
		save = band->mhfs[idx];
		band->mhfs[idx] = (band->mhfs[idx] & ~mask) | val;

		/* optimization: only write through if changed, and
		 * changed band is the current band
		 */
		if (wlc_hw->clk && (band->mhfs[idx] != save)
		    && (band == wlc_hw->band))
			brcms_b_write_shm(wlc_hw, addr[idx],
					   (u16) band->mhfs[idx]);
	}

	if (bands == BRCM_BAND_ALL) {
		wlc_hw->bandstate[0]->mhfs[idx] =
		    (wlc_hw->bandstate[0]->mhfs[idx] & ~mask) | val;
		wlc_hw->bandstate[1]->mhfs[idx] =
		    (wlc_hw->bandstate[1]->mhfs[idx] & ~mask) | val;
	}
}

/* set the maccontrol register to desired reset state and
 * initialize the sw cache of the register
 */
static void brcms_c_mctrl_reset(struct brcms_hardware *wlc_hw)
{
	/* IHR accesses are always enabled, PSM disabled, HPS off and WAKE on */
	wlc_hw->maccontrol = 0;
	wlc_hw->suspended_fifos = 0;
	wlc_hw->wake_override = 0;
	wlc_hw->mute_override = 0;
	brcms_b_mctrl(wlc_hw, ~0, MCTL_IHR_EN | MCTL_WAKE);
}

/*
 * write the software state of maccontrol and
 * overrides to the maccontrol register
 */
static void brcms_c_mctrl_write(struct brcms_hardware *wlc_hw)
{
	u32 maccontrol = wlc_hw->maccontrol;

	/* OR in the wake bit if overridden */
	if (wlc_hw->wake_override)
		maccontrol |= MCTL_WAKE;

	/* set AP and INFRA bits for mute if needed */
	if (wlc_hw->mute_override) {
		maccontrol &= ~(MCTL_AP);
		maccontrol |= MCTL_INFRA;
	}

	bcma_write32(wlc_hw->d11core, D11REGOFFS(maccontrol),
		     maccontrol);
}

/* set or clear maccontrol bits */
void brcms_b_mctrl(struct brcms_hardware *wlc_hw, u32 mask, u32 val)
{
	u32 maccontrol;
	u32 new_maccontrol;

	if (val & ~mask)
		return; /* error condition */
	maccontrol = wlc_hw->maccontrol;
	new_maccontrol = (maccontrol & ~mask) | val;

	/* if the new maccontrol value is the same as the old, nothing to do */
	if (new_maccontrol == maccontrol)
		return;

	/* something changed, cache the new value */
	wlc_hw->maccontrol = new_maccontrol;

	/* write the new values with overrides applied */
	brcms_c_mctrl_write(wlc_hw);
}

void brcms_c_ucode_wake_override_set(struct brcms_hardware *wlc_hw,
				 u32 override_bit)
{
	if (wlc_hw->wake_override || (wlc_hw->maccontrol & MCTL_WAKE)) {
		mboolset(wlc_hw->wake_override, override_bit);
		return;
	}

	mboolset(wlc_hw->wake_override, override_bit);

	brcms_c_mctrl_write(wlc_hw);
	brcms_b_wait_for_wake(wlc_hw);
}

void brcms_c_ucode_wake_override_clear(struct brcms_hardware *wlc_hw,
				   u32 override_bit)
{
	mboolclr(wlc_hw->wake_override, override_bit);

	if (wlc_hw->wake_override || (wlc_hw->maccontrol & MCTL_WAKE))
		return;

	brcms_c_mctrl_write(wlc_hw);
}

/* When driver needs ucode to stop beaconing, it has to make sure that
 * MCTL_AP is clear and MCTL_INFRA is set
 * Mode           MCTL_AP        MCTL_INFRA
 * AP                1              1
 * STA               0              1 <--- This will ensure no beacons
 * IBSS              0              0
 */
static void brcms_c_ucode_mute_override_set(struct brcms_hardware *wlc_hw)
{
	wlc_hw->mute_override = 1;

	/* if maccontrol already has AP == 0 and INFRA == 1 without this
	 * override, then there is no change to write
	 */
	if ((wlc_hw->maccontrol & (MCTL_AP | MCTL_INFRA)) == MCTL_INFRA)
		return;

	brcms_c_mctrl_write(wlc_hw);
}

/* Clear the override on AP and INFRA bits */
static void brcms_c_ucode_mute_override_clear(struct brcms_hardware *wlc_hw)
{
	if (wlc_hw->mute_override == 0)
		return;

	wlc_hw->mute_override = 0;

	/* if maccontrol already has AP == 0 and INFRA == 1 without this
	 * override, then there is no change to write
	 */
	if ((wlc_hw->maccontrol & (MCTL_AP | MCTL_INFRA)) == MCTL_INFRA)
		return;

	brcms_c_mctrl_write(wlc_hw);
}

/*
 * Write a MAC address to the given match reg offset in the RXE match engine.
 */
static void
brcms_b_set_addrmatch(struct brcms_hardware *wlc_hw, int match_reg_offset,
		       const u8 *addr)
{
	struct bcma_device *core = wlc_hw->d11core;
	u16 mac_l;
	u16 mac_m;
	u16 mac_h;

	brcms_dbg_rx(core, "wl%d: brcms_b_set_addrmatch\n", wlc_hw->unit);

	mac_l = addr[0] | (addr[1] << 8);
	mac_m = addr[2] | (addr[3] << 8);
	mac_h = addr[4] | (addr[5] << 8);

	/* enter the MAC addr into the RXE match registers */
	bcma_write16(core, D11REGOFFS(rcm_ctl),
		     RCM_INC_DATA | match_reg_offset);
	bcma_write16(core, D11REGOFFS(rcm_mat_data), mac_l);
	bcma_write16(core, D11REGOFFS(rcm_mat_data), mac_m);
	bcma_write16(core, D11REGOFFS(rcm_mat_data), mac_h);
}

void
brcms_b_write_template_ram(struct brcms_hardware *wlc_hw, int offset, int len,
			    void *buf)
{
	struct bcma_device *core = wlc_hw->d11core;
	u32 word;
	__le32 word_le;
	__be32 word_be;
	bool be_bit;
	brcms_dbg_info(core, "wl%d\n", wlc_hw->unit);

	bcma_write32(core, D11REGOFFS(tplatewrptr), offset);

	/* if MCTL_BIGEND bit set in mac control register,
	 * the chip swaps data in fifo, as well as data in
	 * template ram
	 */
	be_bit = (bcma_read32(core, D11REGOFFS(maccontrol)) & MCTL_BIGEND) != 0;

	while (len > 0) {
		memcpy(&word, buf, sizeof(u32));

		if (be_bit) {
			word_be = cpu_to_be32(word);
			word = *(u32 *)&word_be;
		} else {
			word_le = cpu_to_le32(word);
			word = *(u32 *)&word_le;
		}

		bcma_write32(core, D11REGOFFS(tplatewrdata), word);

		buf = (u8 *) buf + sizeof(u32);
		len -= sizeof(u32);
	}
}

static void brcms_b_set_cwmin(struct brcms_hardware *wlc_hw, u16 newmin)
{
	wlc_hw->band->CWmin = newmin;

	bcma_write32(wlc_hw->d11core, D11REGOFFS(objaddr),
		     OBJADDR_SCR_SEL | S_DOT11_CWMIN);
	(void)bcma_read32(wlc_hw->d11core, D11REGOFFS(objaddr));
	bcma_write32(wlc_hw->d11core, D11REGOFFS(objdata), newmin);
}

static void brcms_b_set_cwmax(struct brcms_hardware *wlc_hw, u16 newmax)
{
	wlc_hw->band->CWmax = newmax;

	bcma_write32(wlc_hw->d11core, D11REGOFFS(objaddr),
		     OBJADDR_SCR_SEL | S_DOT11_CWMAX);
	(void)bcma_read32(wlc_hw->d11core, D11REGOFFS(objaddr));
	bcma_write32(wlc_hw->d11core, D11REGOFFS(objdata), newmax);
}

void brcms_b_bw_set(struct brcms_hardware *wlc_hw, u16 bw)
{
	bool fastclk;

	/* request FAST clock if not on */
	fastclk = wlc_hw->forcefastclk;
	if (!fastclk)
		brcms_b_clkctl_clk(wlc_hw, BCMA_CLKMODE_FAST);

	wlc_phy_bw_state_set(wlc_hw->band->pi, bw);

	brcms_b_phy_reset(wlc_hw);
	wlc_phy_init(wlc_hw->band->pi, wlc_phy_chanspec_get(wlc_hw->band->pi));

	/* restore the clk */
	if (!fastclk)
		brcms_b_clkctl_clk(wlc_hw, BCMA_CLKMODE_DYNAMIC);
}

static void brcms_b_upd_synthpu(struct brcms_hardware *wlc_hw)
{
	u16 v;
	struct brcms_c_info *wlc = wlc_hw->wlc;
	/* update SYNTHPU_DLY */

	if (BRCMS_ISLCNPHY(wlc->band))
		v = SYNTHPU_DLY_LPPHY_US;
	else if (BRCMS_ISNPHY(wlc->band) && (NREV_GE(wlc->band->phyrev, 3)))
		v = SYNTHPU_DLY_NPHY_US;
	else
		v = SYNTHPU_DLY_BPHY_US;

	brcms_b_write_shm(wlc_hw, M_SYNTHPU_DLY, v);
}

static void brcms_c_ucode_txant_set(struct brcms_hardware *wlc_hw)
{
	u16 phyctl;
	u16 phytxant = wlc_hw->bmac_phytxant;
	u16 mask = PHY_TXC_ANT_MASK;

	/* set the Probe Response frame phy control word */
	phyctl = brcms_b_read_shm(wlc_hw, M_CTXPRS_BLK + C_CTX_PCTLWD_POS);
	phyctl = (phyctl & ~mask) | phytxant;
	brcms_b_write_shm(wlc_hw, M_CTXPRS_BLK + C_CTX_PCTLWD_POS, phyctl);

	/* set the Response (ACK/CTS) frame phy control word */
	phyctl = brcms_b_read_shm(wlc_hw, M_RSP_PCTLWD);
	phyctl = (phyctl & ~mask) | phytxant;
	brcms_b_write_shm(wlc_hw, M_RSP_PCTLWD, phyctl);
}

static u16 brcms_b_ofdm_ratetable_offset(struct brcms_hardware *wlc_hw,
					 u8 rate)
{
	uint i;
	u8 plcp_rate = 0;
	struct plcp_signal_rate_lookup {
		u8 rate;
		u8 signal_rate;
	};
	/* OFDM RATE sub-field of PLCP SIGNAL field, per 802.11 sec 17.3.4.1 */
	const struct plcp_signal_rate_lookup rate_lookup[] = {
		{BRCM_RATE_6M, 0xB},
		{BRCM_RATE_9M, 0xF},
		{BRCM_RATE_12M, 0xA},
		{BRCM_RATE_18M, 0xE},
		{BRCM_RATE_24M, 0x9},
		{BRCM_RATE_36M, 0xD},
		{BRCM_RATE_48M, 0x8},
		{BRCM_RATE_54M, 0xC}
	};

	for (i = 0; i < ARRAY_SIZE(rate_lookup); i++) {
		if (rate == rate_lookup[i].rate) {
			plcp_rate = rate_lookup[i].signal_rate;
			break;
		}
	}

	/* Find the SHM pointer to the rate table entry by looking in the
	 * Direct-map Table
	 */
	return 2 * brcms_b_read_shm(wlc_hw, M_RT_DIRMAP_A + (plcp_rate * 2));
}

static void brcms_upd_ofdm_pctl1_table(struct brcms_hardware *wlc_hw)
{
	u8 rate;
	u8 rates[8] = {
		BRCM_RATE_6M, BRCM_RATE_9M, BRCM_RATE_12M, BRCM_RATE_18M,
		BRCM_RATE_24M, BRCM_RATE_36M, BRCM_RATE_48M, BRCM_RATE_54M
	};
	u16 entry_ptr;
	u16 pctl1;
	uint i;

	if (!BRCMS_PHY_11N_CAP(wlc_hw->band))
		return;

	/* walk the phy rate table and update the entries */
	for (i = 0; i < ARRAY_SIZE(rates); i++) {
		rate = rates[i];

		entry_ptr = brcms_b_ofdm_ratetable_offset(wlc_hw, rate);

		/* read the SHM Rate Table entry OFDM PCTL1 values */
		pctl1 =
		    brcms_b_read_shm(wlc_hw, entry_ptr + M_RT_OFDM_PCTL1_POS);

		/* modify the value */
		pctl1 &= ~PHY_TXC1_MODE_MASK;
		pctl1 |= (wlc_hw->hw_stf_ss_opmode << PHY_TXC1_MODE_SHIFT);

		/* Update the SHM Rate Table entry OFDM PCTL1 values */
		brcms_b_write_shm(wlc_hw, entry_ptr + M_RT_OFDM_PCTL1_POS,
				   pctl1);
	}
}

/* band-specific init */
static void brcms_b_bsinit(struct brcms_c_info *wlc, u16 chanspec)
{
	struct brcms_hardware *wlc_hw = wlc->hw;

	brcms_dbg_mac80211(wlc_hw->d11core, "wl%d: bandunit %d\n", wlc_hw->unit,
			   wlc_hw->band->bandunit);

	brcms_c_ucode_bsinit(wlc_hw);

	wlc_phy_init(wlc_hw->band->pi, chanspec);

	brcms_c_ucode_txant_set(wlc_hw);

	/*
	 * cwmin is band-specific, update hardware
	 * with value for current band
	 */
	brcms_b_set_cwmin(wlc_hw, wlc_hw->band->CWmin);
	brcms_b_set_cwmax(wlc_hw, wlc_hw->band->CWmax);

	brcms_b_update_slot_timing(wlc_hw,
				   wlc_hw->band->bandtype == BRCM_BAND_5G ?
				   true : wlc_hw->shortslot);

	/* write phytype and phyvers */
	brcms_b_write_shm(wlc_hw, M_PHYTYPE, (u16) wlc_hw->band->phytype);
	brcms_b_write_shm(wlc_hw, M_PHYVER, (u16) wlc_hw->band->phyrev);

	/*
	 * initialize the txphyctl1 rate table since
	 * shmem is shared between bands
	 */
	brcms_upd_ofdm_pctl1_table(wlc_hw);

	brcms_b_upd_synthpu(wlc_hw);
}

/* Perform a soft reset of the PHY PLL */
void brcms_b_core_phypll_reset(struct brcms_hardware *wlc_hw)
{
	ai_cc_reg(wlc_hw->sih, offsetof(struct chipcregs, chipcontrol_addr),
		  ~0, 0);
	udelay(1);
	ai_cc_reg(wlc_hw->sih, offsetof(struct chipcregs, chipcontrol_data),
		  0x4, 0);
	udelay(1);
	ai_cc_reg(wlc_hw->sih, offsetof(struct chipcregs, chipcontrol_data),
		  0x4, 4);
	udelay(1);
	ai_cc_reg(wlc_hw->sih, offsetof(struct chipcregs, chipcontrol_data),
		  0x4, 0);
	udelay(1);
}

/* light way to turn on phy clock without reset for NPHY only
 *  refer to brcms_b_core_phy_clk for full version
 */
void brcms_b_phyclk_fgc(struct brcms_hardware *wlc_hw, bool clk)
{
	/* support(necessary for NPHY and HYPHY) only */
	if (!BRCMS_ISNPHY(wlc_hw->band))
		return;

	if (ON == clk)
		brcms_b_core_ioctl(wlc_hw, SICF_FGC, SICF_FGC);
	else
		brcms_b_core_ioctl(wlc_hw, SICF_FGC, 0);

}

void brcms_b_macphyclk_set(struct brcms_hardware *wlc_hw, bool clk)
{
	if (ON == clk)
		brcms_b_core_ioctl(wlc_hw, SICF_MPCLKE, SICF_MPCLKE);
	else
		brcms_b_core_ioctl(wlc_hw, SICF_MPCLKE, 0);
}

void brcms_b_phy_reset(struct brcms_hardware *wlc_hw)
{
	struct brcms_phy_pub *pih = wlc_hw->band->pi;
	u32 phy_bw_clkbits;
	bool phy_in_reset = false;

	brcms_dbg_info(wlc_hw->d11core, "wl%d: reset phy\n", wlc_hw->unit);

	if (pih == NULL)
		return;

	phy_bw_clkbits = wlc_phy_clk_bwbits(wlc_hw->band->pi);

	/* Specific reset sequence required for NPHY rev 3 and 4 */
	if (BRCMS_ISNPHY(wlc_hw->band) && NREV_GE(wlc_hw->band->phyrev, 3) &&
	    NREV_LE(wlc_hw->band->phyrev, 4)) {
		/* Set the PHY bandwidth */
		brcms_b_core_ioctl(wlc_hw, SICF_BWMASK, phy_bw_clkbits);

		udelay(1);

		/* Perform a soft reset of the PHY PLL */
		brcms_b_core_phypll_reset(wlc_hw);

		/* reset the PHY */
		brcms_b_core_ioctl(wlc_hw, (SICF_PRST | SICF_PCLKE),
				   (SICF_PRST | SICF_PCLKE));
		phy_in_reset = true;
	} else {
		brcms_b_core_ioctl(wlc_hw,
				   (SICF_PRST | SICF_PCLKE | SICF_BWMASK),
				   (SICF_PRST | SICF_PCLKE | phy_bw_clkbits));
	}

	udelay(2);
	brcms_b_core_phy_clk(wlc_hw, ON);

	if (pih)
		wlc_phy_anacore(pih, ON);
}

/* switch to and initialize new band */
static void brcms_b_setband(struct brcms_hardware *wlc_hw, uint bandunit,
			    u16 chanspec) {
	struct brcms_c_info *wlc = wlc_hw->wlc;
	u32 macintmask;

	/* Enable the d11 core before accessing it */
	if (!bcma_core_is_enabled(wlc_hw->d11core)) {
		bcma_core_enable(wlc_hw->d11core, 0);
		brcms_c_mctrl_reset(wlc_hw);
	}

	macintmask = brcms_c_setband_inact(wlc, bandunit);

	if (!wlc_hw->up)
		return;

	brcms_b_core_phy_clk(wlc_hw, ON);

	/* band-specific initializations */
	brcms_b_bsinit(wlc, chanspec);

	/*
	 * If there are any pending software interrupt bits,
	 * then replace these with a harmless nonzero value
	 * so brcms_c_dpc() will re-enable interrupts when done.
	 */
	if (wlc->macintstatus)
		wlc->macintstatus = MI_DMAINT;

	/* restore macintmask */
	brcms_intrsrestore(wlc->wl, macintmask);

	/* ucode should still be suspended.. */
	WARN_ON((bcma_read32(wlc_hw->d11core, D11REGOFFS(maccontrol)) &
		 MCTL_EN_MAC) != 0);
}

static bool brcms_c_isgoodchip(struct brcms_hardware *wlc_hw)
{

	/* reject unsupported corerev */
	if (!CONF_HAS(D11CONF, wlc_hw->corerev)) {
		wiphy_err(wlc_hw->wlc->wiphy, "unsupported core rev %d\n",
			  wlc_hw->corerev);
		return false;
	}

	return true;
}

/* Validate some board info parameters */
static bool brcms_c_validboardtype(struct brcms_hardware *wlc_hw)
{
	uint boardrev = wlc_hw->boardrev;

	/* 4 bits each for board type, major, minor, and tiny version */
	uint brt = (boardrev & 0xf000) >> 12;
	uint b0 = (boardrev & 0xf00) >> 8;
	uint b1 = (boardrev & 0xf0) >> 4;
	uint b2 = boardrev & 0xf;

	/* voards from other vendors are always considered valid */
	if (ai_get_boardvendor(wlc_hw->sih) != PCI_VENDOR_ID_BROADCOM)
		return true;

	/* do some boardrev sanity checks when boardvendor is Broadcom */
	if (boardrev == 0)
		return false;

	if (boardrev <= 0xff)
		return true;

	if ((brt > 2) || (brt == 0) || (b0 > 9) || (b0 == 0) || (b1 > 9)
		|| (b2 > 9))
		return false;

	return true;
}

static void brcms_c_get_macaddr(struct brcms_hardware *wlc_hw, u8 etheraddr[ETH_ALEN])
{
	struct ssb_sprom *sprom = &wlc_hw->d11core->bus->sprom;

	/* If macaddr exists, use it (Sromrev4, CIS, ...). */
	if (!is_zero_ether_addr(sprom->il0mac)) {
		memcpy(etheraddr, sprom->il0mac, ETH_ALEN);
		return;
	}

	if (wlc_hw->_nbands > 1)
		memcpy(etheraddr, sprom->et1mac, ETH_ALEN);
	else
		memcpy(etheraddr, sprom->il0mac, ETH_ALEN);
}

/* power both the pll and external oscillator on/off */
static void brcms_b_xtal(struct brcms_hardware *wlc_hw, bool want)
{
	brcms_dbg_info(wlc_hw->d11core, "wl%d: want %d\n", wlc_hw->unit, want);

	/*
	 * dont power down if plldown is false or
	 * we must poll hw radio disable
	 */
	if (!want && wlc_hw->pllreq)
		return;

	wlc_hw->sbclk = want;
	if (!wlc_hw->sbclk) {
		wlc_hw->clk = false;
		if (wlc_hw->band && wlc_hw->band->pi)
			wlc_phy_hw_clk_state_upd(wlc_hw->band->pi, false);
	}
}

/*
 * Return true if radio is disabled, otherwise false.
 * hw radio disable signal is an external pin, users activate it asynchronously
 * this function could be called when driver is down and w/o clock
 * it operates on different registers depending on corerev and boardflag.
 */
static bool brcms_b_radio_read_hwdisabled(struct brcms_hardware *wlc_hw)
{
	bool v, clk, xtal;
	u32 flags = 0;

	xtal = wlc_hw->sbclk;
	if (!xtal)
		brcms_b_xtal(wlc_hw, ON);

	/* may need to take core out of reset first */
	clk = wlc_hw->clk;
	if (!clk) {
		/*
		 * mac no longer enables phyclk automatically when driver
		 * accesses phyreg throughput mac. This can be skipped since
		 * only mac reg is accessed below
		 */
		if (D11REV_GE(wlc_hw->corerev, 18))
			flags |= SICF_PCLKE;

		/*
		 * TODO: test suspend/resume
		 *
		 * AI chip doesn't restore bar0win2 on
		 * hibernation/resume, need sw fixup
		 */

		bcma_core_enable(wlc_hw->d11core, flags);
		brcms_c_mctrl_reset(wlc_hw);
	}

	v = ((bcma_read32(wlc_hw->d11core,
			  D11REGOFFS(phydebug)) & PDBG_RFD) != 0);

	/* put core back into reset */
	if (!clk)
		bcma_core_disable(wlc_hw->d11core, 0);

	if (!xtal)
		brcms_b_xtal(wlc_hw, OFF);

	return v;
}

static bool wlc_dma_rxreset(struct brcms_hardware *wlc_hw, uint fifo)
{
	struct dma_pub *di = wlc_hw->di[fifo];
	return dma_rxreset(di);
}

/* d11 core reset
 *   ensure fask clock during reset
 *   reset dma
 *   reset d11(out of reset)
 *   reset phy(out of reset)
 *   clear software macintstatus for fresh new start
 * one testing hack wlc_hw->noreset will bypass the d11/phy reset
 */
void brcms_b_corereset(struct brcms_hardware *wlc_hw, u32 flags)
{
	uint i;
	bool fastclk;

	if (flags == BRCMS_USE_COREFLAGS)
		flags = (wlc_hw->band->pi ? wlc_hw->band->core_flags : 0);

	brcms_dbg_info(wlc_hw->d11core, "wl%d: core reset\n", wlc_hw->unit);

	/* request FAST clock if not on  */
	fastclk = wlc_hw->forcefastclk;
	if (!fastclk)
		brcms_b_clkctl_clk(wlc_hw, BCMA_CLKMODE_FAST);

	/* reset the dma engines except first time thru */
	if (bcma_core_is_enabled(wlc_hw->d11core)) {
		for (i = 0; i < NFIFO; i++)
			if ((wlc_hw->di[i]) && (!dma_txreset(wlc_hw->di[i])))
				brcms_err(wlc_hw->d11core, "wl%d: %s: "
					  "dma_txreset[%d]: cannot stop dma\n",
					   wlc_hw->unit, __func__, i);

		if ((wlc_hw->di[RX_FIFO])
		    && (!wlc_dma_rxreset(wlc_hw, RX_FIFO)))
			brcms_err(wlc_hw->d11core, "wl%d: %s: dma_rxreset"
				  "[%d]: cannot stop dma\n",
				  wlc_hw->unit, __func__, RX_FIFO);
	}
	/* if noreset, just stop the psm and return */
	if (wlc_hw->noreset) {
		wlc_hw->wlc->macintstatus = 0;	/* skip wl_dpc after down */
		brcms_b_mctrl(wlc_hw, MCTL_PSM_RUN | MCTL_EN_MAC, 0);
		return;
	}

	/*
	 * mac no longer enables phyclk automatically when driver accesses
	 * phyreg throughput mac, AND phy_reset is skipped at early stage when
	 * band->pi is invalid. need to enable PHY CLK
	 */
	if (D11REV_GE(wlc_hw->corerev, 18))
		flags |= SICF_PCLKE;

	/*
	 * reset the core
	 * In chips with PMU, the fastclk request goes through d11 core
	 * reg 0x1e0, which is cleared by the core_reset. have to re-request it.
	 *
	 * This adds some delay and we can optimize it by also requesting
	 * fastclk through chipcommon during this period if necessary. But
	 * that has to work coordinate with other driver like mips/arm since
	 * they may touch chipcommon as well.
	 */
	wlc_hw->clk = false;
	bcma_core_enable(wlc_hw->d11core, flags);
	wlc_hw->clk = true;
	if (wlc_hw->band && wlc_hw->band->pi)
		wlc_phy_hw_clk_state_upd(wlc_hw->band->pi, true);

	brcms_c_mctrl_reset(wlc_hw);

	if (ai_get_cccaps(wlc_hw->sih) & CC_CAP_PMU)
		brcms_b_clkctl_clk(wlc_hw, BCMA_CLKMODE_FAST);

	brcms_b_phy_reset(wlc_hw);

	/* turn on PHY_PLL */
	brcms_b_core_phypll_ctl(wlc_hw, true);

	/* clear sw intstatus */
	wlc_hw->wlc->macintstatus = 0;

	/* restore the clk setting */
	if (!fastclk)
		brcms_b_clkctl_clk(wlc_hw, BCMA_CLKMODE_DYNAMIC);
}

/* txfifo sizes needs to be modified(increased) since the newer cores
 * have more memory.
 */
static void brcms_b_corerev_fifofixup(struct brcms_hardware *wlc_hw)
{
	struct bcma_device *core = wlc_hw->d11core;
	u16 fifo_nu;
	u16 txfifo_startblk = TXFIFO_START_BLK, txfifo_endblk;
	u16 txfifo_def, txfifo_def1;
	u16 txfifo_cmd;

	/* tx fifos start at TXFIFO_START_BLK from the Base address */
	txfifo_startblk = TXFIFO_START_BLK;

	/* sequence of operations:  reset fifo, set fifo size, reset fifo */
	for (fifo_nu = 0; fifo_nu < NFIFO; fifo_nu++) {

		txfifo_endblk = txfifo_startblk + wlc_hw->xmtfifo_sz[fifo_nu];
		txfifo_def = (txfifo_startblk & 0xff) |
		    (((txfifo_endblk - 1) & 0xff) << TXFIFO_FIFOTOP_SHIFT);
		txfifo_def1 = ((txfifo_startblk >> 8) & 0x1) |
		    ((((txfifo_endblk -
			1) >> 8) & 0x1) << TXFIFO_FIFOTOP_SHIFT);
		txfifo_cmd =
		    TXFIFOCMD_RESET_MASK | (fifo_nu << TXFIFOCMD_FIFOSEL_SHIFT);

		bcma_write16(core, D11REGOFFS(xmtfifocmd), txfifo_cmd);
		bcma_write16(core, D11REGOFFS(xmtfifodef), txfifo_def);
		bcma_write16(core, D11REGOFFS(xmtfifodef1), txfifo_def1);

		bcma_write16(core, D11REGOFFS(xmtfifocmd), txfifo_cmd);

		txfifo_startblk += wlc_hw->xmtfifo_sz[fifo_nu];
	}
	/*
	 * need to propagate to shm location to be in sync since ucode/hw won't
	 * do this
	 */
	brcms_b_write_shm(wlc_hw, M_FIFOSIZE0,
			   wlc_hw->xmtfifo_sz[TX_AC_BE_FIFO]);
	brcms_b_write_shm(wlc_hw, M_FIFOSIZE1,
			   wlc_hw->xmtfifo_sz[TX_AC_VI_FIFO]);
	brcms_b_write_shm(wlc_hw, M_FIFOSIZE2,
			   ((wlc_hw->xmtfifo_sz[TX_AC_VO_FIFO] << 8) | wlc_hw->
			    xmtfifo_sz[TX_AC_BK_FIFO]));
	brcms_b_write_shm(wlc_hw, M_FIFOSIZE3,
			   ((wlc_hw->xmtfifo_sz[TX_ATIM_FIFO] << 8) | wlc_hw->
			    xmtfifo_sz[TX_BCMC_FIFO]));
}

/* This function is used for changing the tsf frac register
 * If spur avoidance mode is off, the mac freq will be 80/120/160Mhz
 * If spur avoidance mode is on1, the mac freq will be 82/123/164Mhz
 * If spur avoidance mode is on2, the mac freq will be 84/126/168Mhz
 * HTPHY Formula is 2^26/freq(MHz) e.g.
 * For spuron2 - 126MHz -> 2^26/126 = 532610.0
 *  - 532610 = 0x82082 => tsf_clk_frac_h = 0x8, tsf_clk_frac_l = 0x2082
 * For spuron: 123MHz -> 2^26/123    = 545600.5
 *  - 545601 = 0x85341 => tsf_clk_frac_h = 0x8, tsf_clk_frac_l = 0x5341
 * For spur off: 120MHz -> 2^26/120    = 559240.5
 *  - 559241 = 0x88889 => tsf_clk_frac_h = 0x8, tsf_clk_frac_l = 0x8889
 */

void brcms_b_switch_macfreq(struct brcms_hardware *wlc_hw, u8 spurmode)
{
	struct bcma_device *core = wlc_hw->d11core;

	if ((ai_get_chip_id(wlc_hw->sih) == BCMA_CHIP_ID_BCM43224) ||
	    (ai_get_chip_id(wlc_hw->sih) == BCMA_CHIP_ID_BCM43225)) {
		if (spurmode == WL_SPURAVOID_ON2) {	/* 126Mhz */
			bcma_write16(core, D11REGOFFS(tsf_clk_frac_l), 0x2082);
			bcma_write16(core, D11REGOFFS(tsf_clk_frac_h), 0x8);
		} else if (spurmode == WL_SPURAVOID_ON1) {	/* 123Mhz */
			bcma_write16(core, D11REGOFFS(tsf_clk_frac_l), 0x5341);
			bcma_write16(core, D11REGOFFS(tsf_clk_frac_h), 0x8);
		} else {	/* 120Mhz */
			bcma_write16(core, D11REGOFFS(tsf_clk_frac_l), 0x8889);
			bcma_write16(core, D11REGOFFS(tsf_clk_frac_h), 0x8);
		}
	} else if (BRCMS_ISLCNPHY(wlc_hw->band)) {
		if (spurmode == WL_SPURAVOID_ON1) {	/* 82Mhz */
			bcma_write16(core, D11REGOFFS(tsf_clk_frac_l), 0x7CE0);
			bcma_write16(core, D11REGOFFS(tsf_clk_frac_h), 0xC);
		} else {	/* 80Mhz */
			bcma_write16(core, D11REGOFFS(tsf_clk_frac_l), 0xCCCD);
			bcma_write16(core, D11REGOFFS(tsf_clk_frac_h), 0xC);
		}
	}
}

void brcms_c_start_station(struct brcms_c_info *wlc, u8 *addr)
{
	memcpy(wlc->pub->cur_etheraddr, addr, sizeof(wlc->pub->cur_etheraddr));
	wlc->bsscfg->type = BRCMS_TYPE_STATION;
}

void brcms_c_start_ap(struct brcms_c_info *wlc, u8 *addr, const u8 *bssid,
		      u8 *ssid, size_t ssid_len)
{
	brcms_c_set_ssid(wlc, ssid, ssid_len);

	memcpy(wlc->pub->cur_etheraddr, addr, sizeof(wlc->pub->cur_etheraddr));
	memcpy(wlc->bsscfg->BSSID, bssid, sizeof(wlc->bsscfg->BSSID));
	wlc->bsscfg->type = BRCMS_TYPE_AP;

	brcms_b_mctrl(wlc->hw, MCTL_AP | MCTL_INFRA, MCTL_AP | MCTL_INFRA);
}

void brcms_c_start_adhoc(struct brcms_c_info *wlc, u8 *addr)
{
	memcpy(wlc->pub->cur_etheraddr, addr, sizeof(wlc->pub->cur_etheraddr));
	wlc->bsscfg->type = BRCMS_TYPE_ADHOC;

	brcms_b_mctrl(wlc->hw, MCTL_AP | MCTL_INFRA, 0);
}

/* Initialize GPIOs that are controlled by D11 core */
static void brcms_c_gpio_init(struct brcms_c_info *wlc)
{
	struct brcms_hardware *wlc_hw = wlc->hw;
	u32 gc, gm;

	/* use GPIO select 0 to get all gpio signals from the gpio out reg */
	brcms_b_mctrl(wlc_hw, MCTL_GPOUT_SEL_MASK, 0);

	/*
	 * Common GPIO setup:
	 *      G0 = LED 0 = WLAN Activity
	 *      G1 = LED 1 = WLAN 2.4 GHz Radio State
	 *      G2 = LED 2 = WLAN 5 GHz Radio State
	 *      G4 = radio disable input (HI enabled, LO disabled)
	 */

	gc = gm = 0;

	/* Allocate GPIOs for mimo antenna diversity feature */
	if (wlc_hw->antsel_type == ANTSEL_2x3) {
		/* Enable antenna diversity, use 2x3 mode */
		brcms_b_mhf(wlc_hw, MHF3, MHF3_ANTSEL_EN,
			     MHF3_ANTSEL_EN, BRCM_BAND_ALL);
		brcms_b_mhf(wlc_hw, MHF3, MHF3_ANTSEL_MODE,
			     MHF3_ANTSEL_MODE, BRCM_BAND_ALL);

		/* init superswitch control */
		wlc_phy_antsel_init(wlc_hw->band->pi, false);

	} else if (wlc_hw->antsel_type == ANTSEL_2x4) {
		gm |= gc |= (BOARD_GPIO_12 | BOARD_GPIO_13);
		/*
		 * The board itself is powered by these GPIOs
		 * (when not sending pattern) so set them high
		 */
		bcma_set16(wlc_hw->d11core, D11REGOFFS(psm_gpio_oe),
			   (BOARD_GPIO_12 | BOARD_GPIO_13));
		bcma_set16(wlc_hw->d11core, D11REGOFFS(psm_gpio_out),
			   (BOARD_GPIO_12 | BOARD_GPIO_13));

		/* Enable antenna diversity, use 2x4 mode */
		brcms_b_mhf(wlc_hw, MHF3, MHF3_ANTSEL_EN,
			     MHF3_ANTSEL_EN, BRCM_BAND_ALL);
		brcms_b_mhf(wlc_hw, MHF3, MHF3_ANTSEL_MODE, 0,
			     BRCM_BAND_ALL);

		/* Configure the desired clock to be 4Mhz */
		brcms_b_write_shm(wlc_hw, M_ANTSEL_CLKDIV,
				   ANTSEL_CLKDIV_4MHZ);
	}

	/*
	 * gpio 9 controls the PA. ucode is responsible
	 * for wiggling out and oe
	 */
	if (wlc_hw->boardflags & BFL_PACTRL)
		gm |= gc |= BOARD_GPIO_PACTRL;

	/* apply to gpiocontrol register */
	bcma_chipco_gpio_control(&wlc_hw->d11core->bus->drv_cc, gm, gc);
}

static void brcms_ucode_write(struct brcms_hardware *wlc_hw,
			      const __le32 ucode[], const size_t nbytes)
{
	struct bcma_device *core = wlc_hw->d11core;
	uint i;
	uint count;

	brcms_dbg_info(wlc_hw->d11core, "wl%d\n", wlc_hw->unit);

	count = (nbytes / sizeof(u32));

	bcma_write32(core, D11REGOFFS(objaddr),
		     OBJADDR_AUTO_INC | OBJADDR_UCM_SEL);
	(void)bcma_read32(core, D11REGOFFS(objaddr));
	for (i = 0; i < count; i++)
		bcma_write32(core, D11REGOFFS(objdata), le32_to_cpu(ucode[i]));

}

static void brcms_ucode_download(struct brcms_hardware *wlc_hw)
{
	struct brcms_c_info *wlc;
	struct brcms_ucode *ucode = &wlc_hw->wlc->wl->ucode;

	wlc = wlc_hw->wlc;

	if (wlc_hw->ucode_loaded)
		return;

	if (D11REV_IS(wlc_hw->corerev, 17) || D11REV_IS(wlc_hw->corerev, 23)) {
		if (BRCMS_ISNPHY(wlc_hw->band)) {
			brcms_ucode_write(wlc_hw, ucode->bcm43xx_16_mimo,
					  ucode->bcm43xx_16_mimosz);
			wlc_hw->ucode_loaded = true;
		} else
			brcms_err(wlc_hw->d11core,
				  "%s: wl%d: unsupported phy in corerev %d\n",
				  __func__, wlc_hw->unit, wlc_hw->corerev);
	} else if (D11REV_IS(wlc_hw->corerev, 24)) {
		if (BRCMS_ISLCNPHY(wlc_hw->band)) {
			brcms_ucode_write(wlc_hw, ucode->bcm43xx_24_lcn,
					  ucode->bcm43xx_24_lcnsz);
			wlc_hw->ucode_loaded = true;
		} else {
			brcms_err(wlc_hw->d11core,
				  "%s: wl%d: unsupported phy in corerev %d\n",
				  __func__, wlc_hw->unit, wlc_hw->corerev);
		}
	}
}

void brcms_b_txant_set(struct brcms_hardware *wlc_hw, u16 phytxant)
{
	/* update sw state */
	wlc_hw->bmac_phytxant = phytxant;

	/* push to ucode if up */
	if (!wlc_hw->up)
		return;
	brcms_c_ucode_txant_set(wlc_hw);

}

u16 brcms_b_get_txant(struct brcms_hardware *wlc_hw)
{
	return (u16) wlc_hw->wlc->stf->txant;
}

void brcms_b_antsel_type_set(struct brcms_hardware *wlc_hw, u8 antsel_type)
{
	wlc_hw->antsel_type = antsel_type;

	/* Update the antsel type for phy module to use */
	wlc_phy_antsel_type_set(wlc_hw->band->pi, antsel_type);
}

static void brcms_b_fifoerrors(struct brcms_hardware *wlc_hw)
{
	bool fatal = false;
	uint unit;
	uint intstatus, idx;
	struct bcma_device *core = wlc_hw->d11core;

	unit = wlc_hw->unit;

	for (idx = 0; idx < NFIFO; idx++) {
		/* read intstatus register and ignore any non-error bits */
		intstatus =
			bcma_read32(core,
				    D11REGOFFS(intctrlregs[idx].intstatus)) &
			I_ERRORS;
		if (!intstatus)
			continue;

		brcms_dbg_int(core, "wl%d: intstatus%d 0x%x\n",
			      unit, idx, intstatus);

		if (intstatus & I_RO) {
			brcms_err(core, "wl%d: fifo %d: receive fifo "
				  "overflow\n", unit, idx);
			fatal = true;
		}

		if (intstatus & I_PC) {
			brcms_err(core, "wl%d: fifo %d: descriptor error\n",
				  unit, idx);
			fatal = true;
		}

		if (intstatus & I_PD) {
			brcms_err(core, "wl%d: fifo %d: data error\n", unit,
				  idx);
			fatal = true;
		}

		if (intstatus & I_DE) {
			brcms_err(core, "wl%d: fifo %d: descriptor protocol "
				  "error\n", unit, idx);
			fatal = true;
		}

		if (intstatus & I_RU)
			brcms_err(core, "wl%d: fifo %d: receive descriptor "
				  "underflow\n", idx, unit);

		if (intstatus & I_XU) {
			brcms_err(core, "wl%d: fifo %d: transmit fifo "
				  "underflow\n", idx, unit);
			fatal = true;
		}

		if (fatal) {
			brcms_fatal_error(wlc_hw->wlc->wl); /* big hammer */
			break;
		} else
			bcma_write32(core,
				     D11REGOFFS(intctrlregs[idx].intstatus),
				     intstatus);
	}
}

void brcms_c_intrson(struct brcms_c_info *wlc)
{
	struct brcms_hardware *wlc_hw = wlc->hw;
	wlc->macintmask = wlc->defmacintmask;
	bcma_write32(wlc_hw->d11core, D11REGOFFS(macintmask), wlc->macintmask);
}

u32 brcms_c_intrsoff(struct brcms_c_info *wlc)
{
	struct brcms_hardware *wlc_hw = wlc->hw;
	u32 macintmask;

	if (!wlc_hw->clk)
		return 0;

	macintmask = wlc->macintmask;	/* isr can still happen */

	bcma_write32(wlc_hw->d11core, D11REGOFFS(macintmask), 0);
	(void)bcma_read32(wlc_hw->d11core, D11REGOFFS(macintmask));
	udelay(1);		/* ensure int line is no longer driven */
	wlc->macintmask = 0;

	/* return previous macintmask; resolve race between us and our isr */
	return wlc->macintstatus ? 0 : macintmask;
}

void brcms_c_intrsrestore(struct brcms_c_info *wlc, u32 macintmask)
{
	struct brcms_hardware *wlc_hw = wlc->hw;
	if (!wlc_hw->clk)
		return;

	wlc->macintmask = macintmask;
	bcma_write32(wlc_hw->d11core, D11REGOFFS(macintmask), wlc->macintmask);
}

/* assumes that the d11 MAC is enabled */
static void brcms_b_tx_fifo_suspend(struct brcms_hardware *wlc_hw,
				    uint tx_fifo)
{
	u8 fifo = 1 << tx_fifo;

	/* Two clients of this code, 11h Quiet period and scanning. */

	/* only suspend if not already suspended */
	if ((wlc_hw->suspended_fifos & fifo) == fifo)
		return;

	/* force the core awake only if not already */
	if (wlc_hw->suspended_fifos == 0)
		brcms_c_ucode_wake_override_set(wlc_hw,
						BRCMS_WAKE_OVERRIDE_TXFIFO);

	wlc_hw->suspended_fifos |= fifo;

	if (wlc_hw->di[tx_fifo]) {
		/*
		 * Suspending AMPDU transmissions in the middle can cause
		 * underflow which may result in mismatch between ucode and
		 * driver so suspend the mac before suspending the FIFO
		 */
		if (BRCMS_PHY_11N_CAP(wlc_hw->band))
			brcms_c_suspend_mac_and_wait(wlc_hw->wlc);

		dma_txsuspend(wlc_hw->di[tx_fifo]);

		if (BRCMS_PHY_11N_CAP(wlc_hw->band))
			brcms_c_enable_mac(wlc_hw->wlc);
	}
}

static void brcms_b_tx_fifo_resume(struct brcms_hardware *wlc_hw,
				   uint tx_fifo)
{
	/* BMAC_NOTE: BRCMS_TX_FIFO_ENAB is done in brcms_c_dpc() for DMA case
	 * but need to be done here for PIO otherwise the watchdog will catch
	 * the inconsistency and fire
	 */
	/* Two clients of this code, 11h Quiet period and scanning. */
	if (wlc_hw->di[tx_fifo])
		dma_txresume(wlc_hw->di[tx_fifo]);

	/* allow core to sleep again */
	if (wlc_hw->suspended_fifos == 0)
		return;
	else {
		wlc_hw->suspended_fifos &= ~(1 << tx_fifo);
		if (wlc_hw->suspended_fifos == 0)
			brcms_c_ucode_wake_override_clear(wlc_hw,
						BRCMS_WAKE_OVERRIDE_TXFIFO);
	}
}

/* precondition: requires the mac core to be enabled */
static void brcms_b_mute(struct brcms_hardware *wlc_hw, bool mute_tx)
{
	static const u8 null_ether_addr[ETH_ALEN] = {0, 0, 0, 0, 0, 0};
	u8 *ethaddr = wlc_hw->wlc->pub->cur_etheraddr;

	if (mute_tx) {
		/* suspend tx fifos */
		brcms_b_tx_fifo_suspend(wlc_hw, TX_DATA_FIFO);
		brcms_b_tx_fifo_suspend(wlc_hw, TX_CTL_FIFO);
		brcms_b_tx_fifo_suspend(wlc_hw, TX_AC_BK_FIFO);
		brcms_b_tx_fifo_suspend(wlc_hw, TX_AC_VI_FIFO);

		/* zero the address match register so we do not send ACKs */
		brcms_b_set_addrmatch(wlc_hw, RCM_MAC_OFFSET, null_ether_addr);
	} else {
		/* resume tx fifos */
		brcms_b_tx_fifo_resume(wlc_hw, TX_DATA_FIFO);
		brcms_b_tx_fifo_resume(wlc_hw, TX_CTL_FIFO);
		brcms_b_tx_fifo_resume(wlc_hw, TX_AC_BK_FIFO);
		brcms_b_tx_fifo_resume(wlc_hw, TX_AC_VI_FIFO);

		/* Restore address */
		brcms_b_set_addrmatch(wlc_hw, RCM_MAC_OFFSET, ethaddr);
	}

	wlc_phy_mute_upd(wlc_hw->band->pi, mute_tx, 0);

	if (mute_tx)
		brcms_c_ucode_mute_override_set(wlc_hw);
	else
		brcms_c_ucode_mute_override_clear(wlc_hw);
}

void
brcms_c_mute(struct brcms_c_info *wlc, bool mute_tx)
{
	brcms_b_mute(wlc->hw, mute_tx);
}

/*
 * Read and clear macintmask and macintstatus and intstatus registers.
 * This routine should be called with interrupts off
 * Return:
 *   -1 if brcms_deviceremoved(wlc) evaluates to true;
 *   0 if the interrupt is not for us, or we are in some special cases;
 *   device interrupt status bits otherwise.
 */
static inline u32 wlc_intstatus(struct brcms_c_info *wlc, bool in_isr)
{
	struct brcms_hardware *wlc_hw = wlc->hw;
	struct bcma_device *core = wlc_hw->d11core;
	u32 macintstatus, mask;

	/* macintstatus includes a DMA interrupt summary bit */
	macintstatus = bcma_read32(core, D11REGOFFS(macintstatus));
	mask = in_isr ? wlc->macintmask : wlc->defmacintmask;

	trace_brcms_macintstatus(&core->dev, in_isr, macintstatus, mask);

	/* detect cardbus removed, in power down(suspend) and in reset */
	if (brcms_deviceremoved(wlc))
		return -1;

	/* brcms_deviceremoved() succeeds even when the core is still resetting,
	 * handle that case here.
	 */
	if (macintstatus == 0xffffffff)
		return 0;

	/* defer unsolicited interrupts */
	macintstatus &= mask;

	/* if not for us */
	if (macintstatus == 0)
		return 0;

	/* turn off the interrupts */
	bcma_write32(core, D11REGOFFS(macintmask), 0);
	(void)bcma_read32(core, D11REGOFFS(macintmask));
	wlc->macintmask = 0;

	/* clear device interrupts */
	bcma_write32(core, D11REGOFFS(macintstatus), macintstatus);

	/* MI_DMAINT is indication of non-zero intstatus */
	if (macintstatus & MI_DMAINT)
		/*
		 * only fifo interrupt enabled is I_RI in
		 * RX_FIFO. If MI_DMAINT is set, assume it
		 * is set and clear the interrupt.
		 */
		bcma_write32(core, D11REGOFFS(intctrlregs[RX_FIFO].intstatus),
			     DEF_RXINTMASK);

	return macintstatus;
}

/* Update wlc->macintstatus and wlc->intstatus[]. */
/* Return true if they are updated successfully. false otherwise */
bool brcms_c_intrsupd(struct brcms_c_info *wlc)
{
	u32 macintstatus;

	/* read and clear macintstatus and intstatus registers */
	macintstatus = wlc_intstatus(wlc, false);

	/* device is removed */
	if (macintstatus == 0xffffffff)
		return false;

	/* update interrupt status in software */
	wlc->macintstatus |= macintstatus;

	return true;
}

/*
 * First-level interrupt processing.
 * Return true if this was our interrupt
 * and if further brcms_c_dpc() processing is required,
 * false otherwise.
 */
bool brcms_c_isr(struct brcms_c_info *wlc)
{
	struct brcms_hardware *wlc_hw = wlc->hw;
	u32 macintstatus;

	if (!wlc_hw->up || !wlc->macintmask)
		return false;

	/* read and clear macintstatus and intstatus registers */
	macintstatus = wlc_intstatus(wlc, true);

	if (macintstatus == 0xffffffff) {
		brcms_err(wlc_hw->d11core,
			  "DEVICEREMOVED detected in the ISR code path\n");
		return false;
	}

	/* it is not for us */
	if (macintstatus == 0)
		return false;

	/* save interrupt status bits */
	wlc->macintstatus = macintstatus;

	return true;

}

void brcms_c_suspend_mac_and_wait(struct brcms_c_info *wlc)
{
	struct brcms_hardware *wlc_hw = wlc->hw;
	struct bcma_device *core = wlc_hw->d11core;
	u32 mc, mi;

	brcms_dbg_mac80211(core, "wl%d: bandunit %d\n", wlc_hw->unit,
			   wlc_hw->band->bandunit);

	/*
	 * Track overlapping suspend requests
	 */
	wlc_hw->mac_suspend_depth++;
	if (wlc_hw->mac_suspend_depth > 1)
		return;

	/* force the core awake */
	brcms_c_ucode_wake_override_set(wlc_hw, BRCMS_WAKE_OVERRIDE_MACSUSPEND);

	mc = bcma_read32(core, D11REGOFFS(maccontrol));

	if (mc == 0xffffffff) {
		brcms_err(core, "wl%d: %s: dead chip\n", wlc_hw->unit,
			  __func__);
		brcms_down(wlc->wl);
		return;
	}
	WARN_ON(mc & MCTL_PSM_JMP_0);
	WARN_ON(!(mc & MCTL_PSM_RUN));
	WARN_ON(!(mc & MCTL_EN_MAC));

	mi = bcma_read32(core, D11REGOFFS(macintstatus));
	if (mi == 0xffffffff) {
		brcms_err(core, "wl%d: %s: dead chip\n", wlc_hw->unit,
			  __func__);
		brcms_down(wlc->wl);
		return;
	}
	WARN_ON(mi & MI_MACSSPNDD);

	brcms_b_mctrl(wlc_hw, MCTL_EN_MAC, 0);

	SPINWAIT(!(bcma_read32(core, D11REGOFFS(macintstatus)) & MI_MACSSPNDD),
		 BRCMS_MAX_MAC_SUSPEND);

	if (!(bcma_read32(core, D11REGOFFS(macintstatus)) & MI_MACSSPNDD)) {
		brcms_err(core, "wl%d: wlc_suspend_mac_and_wait: waited %d uS"
			  " and MI_MACSSPNDD is still not on.\n",
			  wlc_hw->unit, BRCMS_MAX_MAC_SUSPEND);
		brcms_err(core, "wl%d: psmdebug 0x%08x, phydebug 0x%08x, "
			  "psm_brc 0x%04x\n", wlc_hw->unit,
			  bcma_read32(core, D11REGOFFS(psmdebug)),
			  bcma_read32(core, D11REGOFFS(phydebug)),
			  bcma_read16(core, D11REGOFFS(psm_brc)));
	}

	mc = bcma_read32(core, D11REGOFFS(maccontrol));
	if (mc == 0xffffffff) {
		brcms_err(core, "wl%d: %s: dead chip\n", wlc_hw->unit,
			  __func__);
		brcms_down(wlc->wl);
		return;
	}
	WARN_ON(mc & MCTL_PSM_JMP_0);
	WARN_ON(!(mc & MCTL_PSM_RUN));
	WARN_ON(mc & MCTL_EN_MAC);
}

void brcms_c_enable_mac(struct brcms_c_info *wlc)
{
	struct brcms_hardware *wlc_hw = wlc->hw;
	struct bcma_device *core = wlc_hw->d11core;
	u32 mc, mi;

	brcms_dbg_mac80211(core, "wl%d: bandunit %d\n", wlc_hw->unit,
			   wlc->band->bandunit);

	/*
	 * Track overlapping suspend requests
	 */
	wlc_hw->mac_suspend_depth--;
	if (wlc_hw->mac_suspend_depth > 0)
		return;

	mc = bcma_read32(core, D11REGOFFS(maccontrol));
	WARN_ON(mc & MCTL_PSM_JMP_0);
	WARN_ON(mc & MCTL_EN_MAC);
	WARN_ON(!(mc & MCTL_PSM_RUN));

	brcms_b_mctrl(wlc_hw, MCTL_EN_MAC, MCTL_EN_MAC);
	bcma_write32(core, D11REGOFFS(macintstatus), MI_MACSSPNDD);

	mc = bcma_read32(core, D11REGOFFS(maccontrol));
	WARN_ON(mc & MCTL_PSM_JMP_0);
	WARN_ON(!(mc & MCTL_EN_MAC));
	WARN_ON(!(mc & MCTL_PSM_RUN));

	mi = bcma_read32(core, D11REGOFFS(macintstatus));
	WARN_ON(mi & MI_MACSSPNDD);

	brcms_c_ucode_wake_override_clear(wlc_hw,
					  BRCMS_WAKE_OVERRIDE_MACSUSPEND);
}

void brcms_b_band_stf_ss_set(struct brcms_hardware *wlc_hw, u8 stf_mode)
{
	wlc_hw->hw_stf_ss_opmode = stf_mode;

	if (wlc_hw->clk)
		brcms_upd_ofdm_pctl1_table(wlc_hw);
}

static bool brcms_b_validate_chip_access(struct brcms_hardware *wlc_hw)
{
	struct bcma_device *core = wlc_hw->d11core;
	u32 w, val;
	struct wiphy *wiphy = wlc_hw->wlc->wiphy;

	/* Validate dchip register access */

	bcma_write32(core, D11REGOFFS(objaddr), OBJADDR_SHM_SEL | 0);
	(void)bcma_read32(core, D11REGOFFS(objaddr));
	w = bcma_read32(core, D11REGOFFS(objdata));

	/* Can we write and read back a 32bit register? */
	bcma_write32(core, D11REGOFFS(objaddr), OBJADDR_SHM_SEL | 0);
	(void)bcma_read32(core, D11REGOFFS(objaddr));
	bcma_write32(core, D11REGOFFS(objdata), (u32) 0xaa5555aa);

	bcma_write32(core, D11REGOFFS(objaddr), OBJADDR_SHM_SEL | 0);
	(void)bcma_read32(core, D11REGOFFS(objaddr));
	val = bcma_read32(core, D11REGOFFS(objdata));
	if (val != (u32) 0xaa5555aa) {
		wiphy_err(wiphy, "wl%d: validate_chip_access: SHM = 0x%x, "
			  "expected 0xaa5555aa\n", wlc_hw->unit, val);
		return false;
	}

	bcma_write32(core, D11REGOFFS(objaddr), OBJADDR_SHM_SEL | 0);
	(void)bcma_read32(core, D11REGOFFS(objaddr));
	bcma_write32(core, D11REGOFFS(objdata), (u32) 0x55aaaa55);

	bcma_write32(core, D11REGOFFS(objaddr), OBJADDR_SHM_SEL | 0);
	(void)bcma_read32(core, D11REGOFFS(objaddr));
	val = bcma_read32(core, D11REGOFFS(objdata));
	if (val != (u32) 0x55aaaa55) {
		wiphy_err(wiphy, "wl%d: validate_chip_access: SHM = 0x%x, "
			  "expected 0x55aaaa55\n", wlc_hw->unit, val);
		return false;
	}

	bcma_write32(core, D11REGOFFS(objaddr), OBJADDR_SHM_SEL | 0);
	(void)bcma_read32(core, D11REGOFFS(objaddr));
	bcma_write32(core, D11REGOFFS(objdata), w);

	/* clear CFPStart */
	bcma_write32(core, D11REGOFFS(tsf_cfpstart), 0);

	w = bcma_read32(core, D11REGOFFS(maccontrol));
	if ((w != (MCTL_IHR_EN | MCTL_WAKE)) &&
	    (w != (MCTL_IHR_EN | MCTL_GMODE | MCTL_WAKE))) {
		wiphy_err(wiphy, "wl%d: validate_chip_access: maccontrol = "
			  "0x%x, expected 0x%x or 0x%x\n", wlc_hw->unit, w,
			  (MCTL_IHR_EN | MCTL_WAKE),
			  (MCTL_IHR_EN | MCTL_GMODE | MCTL_WAKE));
		return false;
	}

	return true;
}

#define PHYPLL_WAIT_US	100000

void brcms_b_core_phypll_ctl(struct brcms_hardware *wlc_hw, bool on)
{
	struct bcma_device *core = wlc_hw->d11core;
	u32 tmp;

	brcms_dbg_info(core, "wl%d\n", wlc_hw->unit);

	tmp = 0;

	if (on) {
		if ((ai_get_chip_id(wlc_hw->sih) == BCMA_CHIP_ID_BCM4313)) {
			bcma_set32(core, D11REGOFFS(clk_ctl_st),
				   CCS_ERSRC_REQ_HT |
				   CCS_ERSRC_REQ_D11PLL |
				   CCS_ERSRC_REQ_PHYPLL);
			SPINWAIT((bcma_read32(core, D11REGOFFS(clk_ctl_st)) &
				  CCS_ERSRC_AVAIL_HT) != CCS_ERSRC_AVAIL_HT,
				 PHYPLL_WAIT_US);

			tmp = bcma_read32(core, D11REGOFFS(clk_ctl_st));
			if ((tmp & CCS_ERSRC_AVAIL_HT) != CCS_ERSRC_AVAIL_HT)
				brcms_err(core, "%s: turn on PHY PLL failed\n",
					  __func__);
		} else {
			bcma_set32(core, D11REGOFFS(clk_ctl_st),
				   tmp | CCS_ERSRC_REQ_D11PLL |
				   CCS_ERSRC_REQ_PHYPLL);
			SPINWAIT((bcma_read32(core, D11REGOFFS(clk_ctl_st)) &
				  (CCS_ERSRC_AVAIL_D11PLL |
				   CCS_ERSRC_AVAIL_PHYPLL)) !=
				 (CCS_ERSRC_AVAIL_D11PLL |
				  CCS_ERSRC_AVAIL_PHYPLL), PHYPLL_WAIT_US);

			tmp = bcma_read32(core, D11REGOFFS(clk_ctl_st));
			if ((tmp &
			     (CCS_ERSRC_AVAIL_D11PLL | CCS_ERSRC_AVAIL_PHYPLL))
			    !=
			    (CCS_ERSRC_AVAIL_D11PLL | CCS_ERSRC_AVAIL_PHYPLL))
				brcms_err(core, "%s: turn on PHY PLL failed\n",
					  __func__);
		}
	} else {
		/*
		 * Since the PLL may be shared, other cores can still
		 * be requesting it; so we'll deassert the request but
		 * not wait for status to comply.
		 */
		bcma_mask32(core, D11REGOFFS(clk_ctl_st),
			    ~CCS_ERSRC_REQ_PHYPLL);
		(void)bcma_read32(core, D11REGOFFS(clk_ctl_st));
	}
}

static void brcms_c_coredisable(struct brcms_hardware *wlc_hw)
{
	bool dev_gone;

	brcms_dbg_info(wlc_hw->d11core, "wl%d: disable core\n", wlc_hw->unit);

	dev_gone = brcms_deviceremoved(wlc_hw->wlc);

	if (dev_gone)
		return;

	if (wlc_hw->noreset)
		return;

	/* radio off */
	wlc_phy_switch_radio(wlc_hw->band->pi, OFF);

	/* turn off analog core */
	wlc_phy_anacore(wlc_hw->band->pi, OFF);

	/* turn off PHYPLL to save power */
	brcms_b_core_phypll_ctl(wlc_hw, false);

	wlc_hw->clk = false;
	bcma_core_disable(wlc_hw->d11core, 0);
	wlc_phy_hw_clk_state_upd(wlc_hw->band->pi, false);
}

static void brcms_c_flushqueues(struct brcms_c_info *wlc)
{
	struct brcms_hardware *wlc_hw = wlc->hw;
	uint i;

	/* free any posted tx packets */
	for (i = 0; i < NFIFO; i++) {
		if (wlc_hw->di[i]) {
			dma_txreclaim(wlc_hw->di[i], DMA_RANGE_ALL);
			if (i < TX_BCMC_FIFO)
				ieee80211_wake_queue(wlc->pub->ieee_hw,
						     brcms_fifo_to_ac(i));
		}
	}

	/* free any posted rx packets */
	dma_rxreclaim(wlc_hw->di[RX_FIFO]);
}

static u16
brcms_b_read_objmem(struct brcms_hardware *wlc_hw, uint offset, u32 sel)
{
	struct bcma_device *core = wlc_hw->d11core;
	u16 objoff = D11REGOFFS(objdata);

	bcma_write32(core, D11REGOFFS(objaddr), sel | (offset >> 2));
	(void)bcma_read32(core, D11REGOFFS(objaddr));
	if (offset & 2)
		objoff += 2;

	return bcma_read16(core, objoff);
}

static void
brcms_b_write_objmem(struct brcms_hardware *wlc_hw, uint offset, u16 v,
		     u32 sel)
{
	struct bcma_device *core = wlc_hw->d11core;
	u16 objoff = D11REGOFFS(objdata);

	bcma_write32(core, D11REGOFFS(objaddr), sel | (offset >> 2));
	(void)bcma_read32(core, D11REGOFFS(objaddr));
	if (offset & 2)
		objoff += 2;

	bcma_wflush16(core, objoff, v);
}

/*
 * Read a single u16 from shared memory.
 * SHM 'offset' needs to be an even address
 */
u16 brcms_b_read_shm(struct brcms_hardware *wlc_hw, uint offset)
{
	return brcms_b_read_objmem(wlc_hw, offset, OBJADDR_SHM_SEL);
}

/*
 * Write a single u16 to shared memory.
 * SHM 'offset' needs to be an even address
 */
void brcms_b_write_shm(struct brcms_hardware *wlc_hw, uint offset, u16 v)
{
	brcms_b_write_objmem(wlc_hw, offset, v, OBJADDR_SHM_SEL);
}

/*
 * Copy a buffer to shared memory of specified type .
 * SHM 'offset' needs to be an even address and
 * Buffer length 'len' must be an even number of bytes
 * 'sel' selects the type of memory
 */
void
brcms_b_copyto_objmem(struct brcms_hardware *wlc_hw, uint offset,
		      const void *buf, int len, u32 sel)
{
	u16 v;
	const u8 *p = (const u8 *)buf;
	int i;

	if (len <= 0 || (offset & 1) || (len & 1))
		return;

	for (i = 0; i < len; i += 2) {
		v = p[i] | (p[i + 1] << 8);
		brcms_b_write_objmem(wlc_hw, offset + i, v, sel);
	}
}

/*
 * Copy a piece of shared memory of specified type to a buffer .
 * SHM 'offset' needs to be an even address and
 * Buffer length 'len' must be an even number of bytes
 * 'sel' selects the type of memory
 */
void
brcms_b_copyfrom_objmem(struct brcms_hardware *wlc_hw, uint offset, void *buf,
			 int len, u32 sel)
{
	u16 v;
	u8 *p = (u8 *) buf;
	int i;

	if (len <= 0 || (offset & 1) || (len & 1))
		return;

	for (i = 0; i < len; i += 2) {
		v = brcms_b_read_objmem(wlc_hw, offset + i, sel);
		p[i] = v & 0xFF;
		p[i + 1] = (v >> 8) & 0xFF;
	}
}

/* Copy a buffer to shared memory.
 * SHM 'offset' needs to be an even address and
 * Buffer length 'len' must be an even number of bytes
 */
static void brcms_c_copyto_shm(struct brcms_c_info *wlc, uint offset,
			const void *buf, int len)
{
	brcms_b_copyto_objmem(wlc->hw, offset, buf, len, OBJADDR_SHM_SEL);
}

static void brcms_b_retrylimit_upd(struct brcms_hardware *wlc_hw,
				   u16 SRL, u16 LRL)
{
	wlc_hw->SRL = SRL;
	wlc_hw->LRL = LRL;

	/* write retry limit to SCR, shouldn't need to suspend */
	if (wlc_hw->up) {
		bcma_write32(wlc_hw->d11core, D11REGOFFS(objaddr),
			     OBJADDR_SCR_SEL | S_DOT11_SRC_LMT);
		(void)bcma_read32(wlc_hw->d11core, D11REGOFFS(objaddr));
		bcma_write32(wlc_hw->d11core, D11REGOFFS(objdata), wlc_hw->SRL);
		bcma_write32(wlc_hw->d11core, D11REGOFFS(objaddr),
			     OBJADDR_SCR_SEL | S_DOT11_LRC_LMT);
		(void)bcma_read32(wlc_hw->d11core, D11REGOFFS(objaddr));
		bcma_write32(wlc_hw->d11core, D11REGOFFS(objdata), wlc_hw->LRL);
	}
}

static void brcms_b_pllreq(struct brcms_hardware *wlc_hw, bool set, u32 req_bit)
{
	if (set) {
		if (mboolisset(wlc_hw->pllreq, req_bit))
			return;

		mboolset(wlc_hw->pllreq, req_bit);

		if (mboolisset(wlc_hw->pllreq, BRCMS_PLLREQ_FLIP)) {
			if (!wlc_hw->sbclk)
				brcms_b_xtal(wlc_hw, ON);
		}
	} else {
		if (!mboolisset(wlc_hw->pllreq, req_bit))
			return;

		mboolclr(wlc_hw->pllreq, req_bit);

		if (mboolisset(wlc_hw->pllreq, BRCMS_PLLREQ_FLIP)) {
			if (wlc_hw->sbclk)
				brcms_b_xtal(wlc_hw, OFF);
		}
	}
}

static void brcms_b_antsel_set(struct brcms_hardware *wlc_hw, u32 antsel_avail)
{
	wlc_hw->antsel_avail = antsel_avail;
}

/*
 * conditions under which the PM bit should be set in outgoing frames
 * and STAY_AWAKE is meaningful
 */
static bool brcms_c_ps_allowed(struct brcms_c_info *wlc)
{
	/* not supporting PS so always return false for now */
	return false;
}

static void brcms_c_statsupd(struct brcms_c_info *wlc)
{
	int i;
	struct macstat macstats;
#ifdef DEBUG
	u16 delta;
	u16 rxf0ovfl;
	u16 txfunfl[NFIFO];
#endif				/* DEBUG */

	/* if driver down, make no sense to update stats */
	if (!wlc->pub->up)
		return;

#ifdef DEBUG
	/* save last rx fifo 0 overflow count */
	rxf0ovfl = wlc->core->macstat_snapshot->rxf0ovfl;

	/* save last tx fifo  underflow count */
	for (i = 0; i < NFIFO; i++)
		txfunfl[i] = wlc->core->macstat_snapshot->txfunfl[i];
#endif				/* DEBUG */

	/* Read mac stats from contiguous shared memory */
	brcms_b_copyfrom_objmem(wlc->hw, M_UCODE_MACSTAT, &macstats,
				sizeof(struct macstat), OBJADDR_SHM_SEL);

#ifdef DEBUG
	/* check for rx fifo 0 overflow */
	delta = (u16) (wlc->core->macstat_snapshot->rxf0ovfl - rxf0ovfl);
	if (delta)
		brcms_err(wlc->hw->d11core, "wl%d: %u rx fifo 0 overflows!\n",
			  wlc->pub->unit, delta);

	/* check for tx fifo underflows */
	for (i = 0; i < NFIFO; i++) {
		delta =
		    (u16) (wlc->core->macstat_snapshot->txfunfl[i] -
			      txfunfl[i]);
		if (delta)
			brcms_err(wlc->hw->d11core,
				  "wl%d: %u tx fifo %d underflows!\n",
				  wlc->pub->unit, delta, i);
	}
#endif				/* DEBUG */

	/* merge counters from dma module */
	for (i = 0; i < NFIFO; i++) {
		if (wlc->hw->di[i])
			dma_counterreset(wlc->hw->di[i]);
	}
}

static void brcms_b_reset(struct brcms_hardware *wlc_hw)
{
	/* reset the core */
	if (!brcms_deviceremoved(wlc_hw->wlc))
		brcms_b_corereset(wlc_hw, BRCMS_USE_COREFLAGS);

	/* purge the dma rings */
	brcms_c_flushqueues(wlc_hw->wlc);
}

void brcms_c_reset(struct brcms_c_info *wlc)
{
	brcms_dbg_info(wlc->hw->d11core, "wl%d\n", wlc->pub->unit);

	/* slurp up hw mac counters before core reset */
	brcms_c_statsupd(wlc);

	/* reset our snapshot of macstat counters */
	memset(wlc->core->macstat_snapshot, 0, sizeof(struct macstat));

	brcms_b_reset(wlc->hw);
}

void brcms_c_init_scb(struct scb *scb)
{
	int i;

	memset(scb, 0, sizeof(struct scb));
	scb->flags = SCB_WMECAP | SCB_HTCAP;
	for (i = 0; i < NUMPRIO; i++) {
		scb->seqnum[i] = 0;
		scb->seqctl[i] = 0xFFFF;
	}

	scb->seqctl_nonqos = 0xFFFF;
	scb->magic = SCB_MAGIC;
}

/* d11 core init
 *   reset PSM
 *   download ucode/PCM
 *   let ucode run to suspended
 *   download ucode inits
 *   config other core registers
 *   init dma
 */
static void brcms_b_coreinit(struct brcms_c_info *wlc)
{
	struct brcms_hardware *wlc_hw = wlc->hw;
	struct bcma_device *core = wlc_hw->d11core;
	u32 sflags;
	u32 bcnint_us;
	uint i = 0;
	bool fifosz_fixup = false;
	int err = 0;
	u16 buf[NFIFO];
	struct brcms_ucode *ucode = &wlc_hw->wlc->wl->ucode;

	brcms_dbg_info(core, "wl%d: core init\n", wlc_hw->unit);

	/* reset PSM */
	brcms_b_mctrl(wlc_hw, ~0, (MCTL_IHR_EN | MCTL_PSM_JMP_0 | MCTL_WAKE));

	brcms_ucode_download(wlc_hw);
	/*
	 * FIFOSZ fixup. driver wants to controls the fifo allocation.
	 */
	fifosz_fixup = true;

	/* let the PSM run to the suspended state, set mode to BSS STA */
	bcma_write32(core, D11REGOFFS(macintstatus), -1);
	brcms_b_mctrl(wlc_hw, ~0,
		       (MCTL_IHR_EN | MCTL_INFRA | MCTL_PSM_RUN | MCTL_WAKE));

	/* wait for ucode to self-suspend after auto-init */
	SPINWAIT(((bcma_read32(core, D11REGOFFS(macintstatus)) &
		   MI_MACSSPNDD) == 0), 1000 * 1000);
	if ((bcma_read32(core, D11REGOFFS(macintstatus)) & MI_MACSSPNDD) == 0)
		brcms_err(core, "wl%d: wlc_coreinit: ucode did not self-"
			  "suspend!\n", wlc_hw->unit);

	brcms_c_gpio_init(wlc);

	sflags = bcma_aread32(core, BCMA_IOST);

	if (D11REV_IS(wlc_hw->corerev, 17) || D11REV_IS(wlc_hw->corerev, 23)) {
		if (BRCMS_ISNPHY(wlc_hw->band))
			brcms_c_write_inits(wlc_hw, ucode->d11n0initvals16);
		else
			brcms_err(core, "%s: wl%d: unsupported phy in corerev"
				  " %d\n", __func__, wlc_hw->unit,
				  wlc_hw->corerev);
	} else if (D11REV_IS(wlc_hw->corerev, 24)) {
		if (BRCMS_ISLCNPHY(wlc_hw->band))
			brcms_c_write_inits(wlc_hw, ucode->d11lcn0initvals24);
		else
			brcms_err(core, "%s: wl%d: unsupported phy in corerev"
				  " %d\n", __func__, wlc_hw->unit,
				  wlc_hw->corerev);
	} else {
		brcms_err(core, "%s: wl%d: unsupported corerev %d\n",
			  __func__, wlc_hw->unit, wlc_hw->corerev);
	}

	/* For old ucode, txfifo sizes needs to be modified(increased) */
	if (fifosz_fixup)
		brcms_b_corerev_fifofixup(wlc_hw);

	/* check txfifo allocations match between ucode and driver */
	buf[TX_AC_BE_FIFO] = brcms_b_read_shm(wlc_hw, M_FIFOSIZE0);
	if (buf[TX_AC_BE_FIFO] != wlc_hw->xmtfifo_sz[TX_AC_BE_FIFO]) {
		i = TX_AC_BE_FIFO;
		err = -1;
	}
	buf[TX_AC_VI_FIFO] = brcms_b_read_shm(wlc_hw, M_FIFOSIZE1);
	if (buf[TX_AC_VI_FIFO] != wlc_hw->xmtfifo_sz[TX_AC_VI_FIFO]) {
		i = TX_AC_VI_FIFO;
		err = -1;
	}
	buf[TX_AC_BK_FIFO] = brcms_b_read_shm(wlc_hw, M_FIFOSIZE2);
	buf[TX_AC_VO_FIFO] = (buf[TX_AC_BK_FIFO] >> 8) & 0xff;
	buf[TX_AC_BK_FIFO] &= 0xff;
	if (buf[TX_AC_BK_FIFO] != wlc_hw->xmtfifo_sz[TX_AC_BK_FIFO]) {
		i = TX_AC_BK_FIFO;
		err = -1;
	}
	if (buf[TX_AC_VO_FIFO] != wlc_hw->xmtfifo_sz[TX_AC_VO_FIFO]) {
		i = TX_AC_VO_FIFO;
		err = -1;
	}
	buf[TX_BCMC_FIFO] = brcms_b_read_shm(wlc_hw, M_FIFOSIZE3);
	buf[TX_ATIM_FIFO] = (buf[TX_BCMC_FIFO] >> 8) & 0xff;
	buf[TX_BCMC_FIFO] &= 0xff;
	if (buf[TX_BCMC_FIFO] != wlc_hw->xmtfifo_sz[TX_BCMC_FIFO]) {
		i = TX_BCMC_FIFO;
		err = -1;
	}
	if (buf[TX_ATIM_FIFO] != wlc_hw->xmtfifo_sz[TX_ATIM_FIFO]) {
		i = TX_ATIM_FIFO;
		err = -1;
	}
	if (err != 0)
		brcms_err(core, "wlc_coreinit: txfifo mismatch: ucode size %d"
			  " driver size %d index %d\n", buf[i],
			  wlc_hw->xmtfifo_sz[i], i);

	/* make sure we can still talk to the mac */
	WARN_ON(bcma_read32(core, D11REGOFFS(maccontrol)) == 0xffffffff);

	/* band-specific inits done by wlc_bsinit() */

	/* Set up frame burst size and antenna swap threshold init values */
	brcms_b_write_shm(wlc_hw, M_MBURST_SIZE, MAXTXFRAMEBURST);
	brcms_b_write_shm(wlc_hw, M_MAX_ANTCNT, ANTCNT);

	/* enable one rx interrupt per received frame */
	bcma_write32(core, D11REGOFFS(intrcvlazy[0]), (1 << IRL_FC_SHIFT));

	/* set the station mode (BSS STA) */
	brcms_b_mctrl(wlc_hw,
		       (MCTL_INFRA | MCTL_DISCARD_PMQ | MCTL_AP),
		       (MCTL_INFRA | MCTL_DISCARD_PMQ));

	/* set up Beacon interval */
	bcnint_us = 0x8000 << 10;
	bcma_write32(core, D11REGOFFS(tsf_cfprep),
		     (bcnint_us << CFPREP_CBI_SHIFT));
	bcma_write32(core, D11REGOFFS(tsf_cfpstart), bcnint_us);
	bcma_write32(core, D11REGOFFS(macintstatus), MI_GP1);

	/* write interrupt mask */
	bcma_write32(core, D11REGOFFS(intctrlregs[RX_FIFO].intmask),
		     DEF_RXINTMASK);

	/* allow the MAC to control the PHY clock (dynamic on/off) */
	brcms_b_macphyclk_set(wlc_hw, ON);

	/* program dynamic clock control fast powerup delay register */
	wlc->fastpwrup_dly = ai_clkctl_fast_pwrup_delay(wlc_hw->sih);
	bcma_write16(core, D11REGOFFS(scc_fastpwrup_dly), wlc->fastpwrup_dly);

	/* tell the ucode the corerev */
	brcms_b_write_shm(wlc_hw, M_MACHW_VER, (u16) wlc_hw->corerev);

	/* tell the ucode MAC capabilities */
	brcms_b_write_shm(wlc_hw, M_MACHW_CAP_L,
			   (u16) (wlc_hw->machwcap & 0xffff));
	brcms_b_write_shm(wlc_hw, M_MACHW_CAP_H,
			   (u16) ((wlc_hw->
				      machwcap >> 16) & 0xffff));

	/* write retry limits to SCR, this done after PSM init */
	bcma_write32(core, D11REGOFFS(objaddr),
		     OBJADDR_SCR_SEL | S_DOT11_SRC_LMT);
	(void)bcma_read32(core, D11REGOFFS(objaddr));
	bcma_write32(core, D11REGOFFS(objdata), wlc_hw->SRL);
	bcma_write32(core, D11REGOFFS(objaddr),
		     OBJADDR_SCR_SEL | S_DOT11_LRC_LMT);
	(void)bcma_read32(core, D11REGOFFS(objaddr));
	bcma_write32(core, D11REGOFFS(objdata), wlc_hw->LRL);

	/* write rate fallback retry limits */
	brcms_b_write_shm(wlc_hw, M_SFRMTXCNTFBRTHSD, wlc_hw->SFBL);
	brcms_b_write_shm(wlc_hw, M_LFRMTXCNTFBRTHSD, wlc_hw->LFBL);

	bcma_mask16(core, D11REGOFFS(ifs_ctl), 0x0FFF);
	bcma_write16(core, D11REGOFFS(ifs_aifsn), EDCF_AIFSN_MIN);

	/* init the tx dma engines */
	for (i = 0; i < NFIFO; i++) {
		if (wlc_hw->di[i])
			dma_txinit(wlc_hw->di[i]);
	}

	/* init the rx dma engine(s) and post receive buffers */
	dma_rxinit(wlc_hw->di[RX_FIFO]);
	dma_rxfill(wlc_hw->di[RX_FIFO]);
}

void
static brcms_b_init(struct brcms_hardware *wlc_hw, u16 chanspec) {
	u32 macintmask;
	bool fastclk;
	struct brcms_c_info *wlc = wlc_hw->wlc;

	/* request FAST clock if not on */
	fastclk = wlc_hw->forcefastclk;
	if (!fastclk)
		brcms_b_clkctl_clk(wlc_hw, BCMA_CLKMODE_FAST);

	/* disable interrupts */
	macintmask = brcms_intrsoff(wlc->wl);

	/* set up the specified band and chanspec */
	brcms_c_setxband(wlc_hw, chspec_bandunit(chanspec));
	wlc_phy_chanspec_radio_set(wlc_hw->band->pi, chanspec);

	/* do one-time phy inits and calibration */
	wlc_phy_cal_init(wlc_hw->band->pi);

	/* core-specific initialization */
	brcms_b_coreinit(wlc);

	/* band-specific inits */
	brcms_b_bsinit(wlc, chanspec);

	/* restore macintmask */
	brcms_intrsrestore(wlc->wl, macintmask);

	/* seed wake_override with BRCMS_WAKE_OVERRIDE_MACSUSPEND since the mac
	 * is suspended and brcms_c_enable_mac() will clear this override bit.
	 */
	mboolset(wlc_hw->wake_override, BRCMS_WAKE_OVERRIDE_MACSUSPEND);

	/*
	 * initialize mac_suspend_depth to 1 to match ucode
	 * initial suspended state
	 */
	wlc_hw->mac_suspend_depth = 1;

	/* restore the clk */
	if (!fastclk)
		brcms_b_clkctl_clk(wlc_hw, BCMA_CLKMODE_DYNAMIC);
}

static void brcms_c_set_phy_chanspec(struct brcms_c_info *wlc,
				     u16 chanspec)
{
	/* Save our copy of the chanspec */
	wlc->chanspec = chanspec;

	/* Set the chanspec and power limits for this locale */
	brcms_c_channel_set_chanspec(wlc->cmi, chanspec, BRCMS_TXPWR_MAX);

	if (wlc->stf->ss_algosel_auto)
		brcms_c_stf_ss_algo_channel_get(wlc, &wlc->stf->ss_algo_channel,
					    chanspec);

	brcms_c_stf_ss_update(wlc, wlc->band);
}

static void
brcms_default_rateset(struct brcms_c_info *wlc, struct brcms_c_rateset *rs)
{
	brcms_c_rateset_default(rs, NULL, wlc->band->phytype,
		wlc->band->bandtype, false, BRCMS_RATE_MASK_FULL,
		(bool) (wlc->pub->_n_enab & SUPPORT_11N),
		brcms_chspec_bw(wlc->default_bss->chanspec),
		wlc->stf->txstreams);
}

/* derive wlc->band->basic_rate[] table from 'rateset' */
static void brcms_c_rate_lookup_init(struct brcms_c_info *wlc,
			      struct brcms_c_rateset *rateset)
{
	u8 rate;
	u8 mandatory;
	u8 cck_basic = 0;
	u8 ofdm_basic = 0;
	u8 *br = wlc->band->basic_rate;
	uint i;

	/* incoming rates are in 500kbps units as in 802.11 Supported Rates */
	memset(br, 0, BRCM_MAXRATE + 1);

	/* For each basic rate in the rates list, make an entry in the
	 * best basic lookup.
	 */
	for (i = 0; i < rateset->count; i++) {
		/* only make an entry for a basic rate */
		if (!(rateset->rates[i] & BRCMS_RATE_FLAG))
			continue;

		/* mask off basic bit */
		rate = (rateset->rates[i] & BRCMS_RATE_MASK);

		if (rate > BRCM_MAXRATE) {
			brcms_err(wlc->hw->d11core, "brcms_c_rate_lookup_init: "
				  "invalid rate 0x%X in rate set\n",
				  rateset->rates[i]);
			continue;
		}

		br[rate] = rate;
	}

	/* The rate lookup table now has non-zero entries for each
	 * basic rate, equal to the basic rate: br[basicN] = basicN
	 *
	 * To look up the best basic rate corresponding to any
	 * particular rate, code can use the basic_rate table
	 * like this
	 *
	 * basic_rate = wlc->band->basic_rate[tx_rate]
	 *
	 * Make sure there is a best basic rate entry for
	 * every rate by walking up the table from low rates
	 * to high, filling in holes in the lookup table
	 */

	for (i = 0; i < wlc->band->hw_rateset.count; i++) {
		rate = wlc->band->hw_rateset.rates[i];

		if (br[rate] != 0) {
			/* This rate is a basic rate.
			 * Keep track of the best basic rate so far by
			 * modulation type.
			 */
			if (is_ofdm_rate(rate))
				ofdm_basic = rate;
			else
				cck_basic = rate;

			continue;
		}

		/* This rate is not a basic rate so figure out the
		 * best basic rate less than this rate and fill in
		 * the hole in the table
		 */

		br[rate] = is_ofdm_rate(rate) ? ofdm_basic : cck_basic;

		if (br[rate] != 0)
			continue;

		if (is_ofdm_rate(rate)) {
			/*
			 * In 11g and 11a, the OFDM mandatory rates
			 * are 6, 12, and 24 Mbps
			 */
			if (rate >= BRCM_RATE_24M)
				mandatory = BRCM_RATE_24M;
			else if (rate >= BRCM_RATE_12M)
				mandatory = BRCM_RATE_12M;
			else
				mandatory = BRCM_RATE_6M;
		} else {
			/* In 11b, all CCK rates are mandatory 1 - 11 Mbps */
			mandatory = rate;
		}

		br[rate] = mandatory;
	}
}

static void brcms_c_bandinit_ordered(struct brcms_c_info *wlc,
				     u16 chanspec)
{
	struct brcms_c_rateset default_rateset;
	uint parkband;
	uint i, band_order[2];

	/*
	 * We might have been bandlocked during down and the chip
	 * power-cycled (hibernate). Figure out the right band to park on
	 */
	if (wlc->bandlocked || wlc->pub->_nbands == 1) {
		/* updated in brcms_c_bandlock() */
		parkband = wlc->band->bandunit;
		band_order[0] = band_order[1] = parkband;
	} else {
		/* park on the band of the specified chanspec */
		parkband = chspec_bandunit(chanspec);

		/* order so that parkband initialize last */
		band_order[0] = parkband ^ 1;
		band_order[1] = parkband;
	}

	/* make each band operational, software state init */
	for (i = 0; i < wlc->pub->_nbands; i++) {
		uint j = band_order[i];

		wlc->band = wlc->bandstate[j];

		brcms_default_rateset(wlc, &default_rateset);

		/* fill in hw_rate */
		brcms_c_rateset_filter(&default_rateset, &wlc->band->hw_rateset,
				   false, BRCMS_RATES_CCK_OFDM, BRCMS_RATE_MASK,
				   (bool) (wlc->pub->_n_enab & SUPPORT_11N));

		/* init basic rate lookup */
		brcms_c_rate_lookup_init(wlc, &default_rateset);
	}

	/* sync up phy/radio chanspec */
	brcms_c_set_phy_chanspec(wlc, chanspec);
}

/*
 * Set or clear filtering related maccontrol bits based on
 * specified filter flags
 */
void brcms_c_mac_promisc(struct brcms_c_info *wlc, uint filter_flags)
{
	u32 promisc_bits = 0;

	wlc->filter_flags = filter_flags;

	if (filter_flags & (FIF_PROMISC_IN_BSS | FIF_OTHER_BSS))
		promisc_bits |= MCTL_PROMISC;

	if (filter_flags & FIF_BCN_PRBRESP_PROMISC)
		promisc_bits |= MCTL_BCNS_PROMISC;

	if (filter_flags & FIF_FCSFAIL)
		promisc_bits |= MCTL_KEEPBADFCS;

	if (filter_flags & (FIF_CONTROL | FIF_PSPOLL))
		promisc_bits |= MCTL_KEEPCONTROL;

	brcms_b_mctrl(wlc->hw,
		MCTL_PROMISC | MCTL_BCNS_PROMISC |
		MCTL_KEEPCONTROL | MCTL_KEEPBADFCS,
		promisc_bits);
}

/*
 * ucode, hwmac update
 *    Channel dependent updates for ucode and hw
 */
static void brcms_c_ucode_mac_upd(struct brcms_c_info *wlc)
{
	/* enable or disable any active IBSSs depending on whether or not
	 * we are on the home channel
	 */
	if (wlc->home_chanspec == wlc_phy_chanspec_get(wlc->band->pi)) {
		if (wlc->pub->associated) {
			/*
			 * BMAC_NOTE: This is something that should be fixed
			 * in ucode inits. I think that the ucode inits set
			 * up the bcn templates and shm values with a bogus
			 * beacon. This should not be done in the inits. If
			 * ucode needs to set up a beacon for testing, the
			 * test routines should write it down, not expect the
			 * inits to populate a bogus beacon.
			 */
			if (BRCMS_PHY_11N_CAP(wlc->band))
				brcms_b_write_shm(wlc->hw,
						M_BCN_TXTSF_OFFSET, 0);
		}
	} else {
		/* disable an active IBSS if we are not on the home channel */
	}
}

static void brcms_c_write_rate_shm(struct brcms_c_info *wlc, u8 rate,
				   u8 basic_rate)
{
	u8 phy_rate, index;
	u8 basic_phy_rate, basic_index;
	u16 dir_table, basic_table;
	u16 basic_ptr;

	/* Shared memory address for the table we are reading */
	dir_table = is_ofdm_rate(basic_rate) ? M_RT_DIRMAP_A : M_RT_DIRMAP_B;

	/* Shared memory address for the table we are writing */
	basic_table = is_ofdm_rate(rate) ? M_RT_BBRSMAP_A : M_RT_BBRSMAP_B;

	/*
	 * for a given rate, the LS-nibble of the PLCP SIGNAL field is
	 * the index into the rate table.
	 */
	phy_rate = rate_info[rate] & BRCMS_RATE_MASK;
	basic_phy_rate = rate_info[basic_rate] & BRCMS_RATE_MASK;
	index = phy_rate & 0xf;
	basic_index = basic_phy_rate & 0xf;

	/* Find the SHM pointer to the ACK rate entry by looking in the
	 * Direct-map Table
	 */
	basic_ptr = brcms_b_read_shm(wlc->hw, (dir_table + basic_index * 2));

	/* Update the SHM BSS-basic-rate-set mapping table with the pointer
	 * to the correct basic rate for the given incoming rate
	 */
	brcms_b_write_shm(wlc->hw, (basic_table + index * 2), basic_ptr);
}

static const struct brcms_c_rateset *
brcms_c_rateset_get_hwrs(struct brcms_c_info *wlc)
{
	const struct brcms_c_rateset *rs_dflt;

	if (BRCMS_PHY_11N_CAP(wlc->band)) {
		if (wlc->band->bandtype == BRCM_BAND_5G)
			rs_dflt = &ofdm_mimo_rates;
		else
			rs_dflt = &cck_ofdm_mimo_rates;
	} else if (wlc->band->gmode)
		rs_dflt = &cck_ofdm_rates;
	else
		rs_dflt = &cck_rates;

	return rs_dflt;
}

static void brcms_c_set_ratetable(struct brcms_c_info *wlc)
{
	const struct brcms_c_rateset *rs_dflt;
	struct brcms_c_rateset rs;
	u8 rate, basic_rate;
	uint i;

	rs_dflt = brcms_c_rateset_get_hwrs(wlc);

	brcms_c_rateset_copy(rs_dflt, &rs);
	brcms_c_rateset_mcs_upd(&rs, wlc->stf->txstreams);

	/* walk the phy rate table and update SHM basic rate lookup table */
	for (i = 0; i < rs.count; i++) {
		rate = rs.rates[i] & BRCMS_RATE_MASK;

		/* for a given rate brcms_basic_rate returns the rate at
		 * which a response ACK/CTS should be sent.
		 */
		basic_rate = brcms_basic_rate(wlc, rate);
		if (basic_rate == 0)
			/* This should only happen if we are using a
			 * restricted rateset.
			 */
			basic_rate = rs.rates[0] & BRCMS_RATE_MASK;

		brcms_c_write_rate_shm(wlc, rate, basic_rate);
	}
}

/* band-specific init */
static void brcms_c_bsinit(struct brcms_c_info *wlc)
{
	brcms_dbg_info(wlc->hw->d11core, "wl%d: bandunit %d\n",
		       wlc->pub->unit, wlc->band->bandunit);

	/* write ucode ACK/CTS rate table */
	brcms_c_set_ratetable(wlc);

	/* update some band specific mac configuration */
	brcms_c_ucode_mac_upd(wlc);

	/* init antenna selection */
	brcms_c_antsel_init(wlc->asi);

}

/* formula:  IDLE_BUSY_RATIO_X_16 = (100-duty_cycle)/duty_cycle*16 */
static int
brcms_c_duty_cycle_set(struct brcms_c_info *wlc, int duty_cycle, bool isOFDM,
		   bool writeToShm)
{
	int idle_busy_ratio_x_16 = 0;
	uint offset =
	    isOFDM ? M_TX_IDLE_BUSY_RATIO_X_16_OFDM :
	    M_TX_IDLE_BUSY_RATIO_X_16_CCK;
	if (duty_cycle > 100 || duty_cycle < 0) {
		brcms_err(wlc->hw->d11core,
			  "wl%d:  duty cycle value off limit\n",
			  wlc->pub->unit);
		return -EINVAL;
	}
	if (duty_cycle)
		idle_busy_ratio_x_16 = (100 - duty_cycle) * 16 / duty_cycle;
	/* Only write to shared memory  when wl is up */
	if (writeToShm)
		brcms_b_write_shm(wlc->hw, offset, (u16) idle_busy_ratio_x_16);

	if (isOFDM)
		wlc->tx_duty_cycle_ofdm = (u16) duty_cycle;
	else
		wlc->tx_duty_cycle_cck = (u16) duty_cycle;

	return 0;
}

/* push sw hps and wake state through hardware */
static void brcms_c_set_ps_ctrl(struct brcms_c_info *wlc)
{
	u32 v1, v2;
	bool hps;
	bool awake_before;

	hps = brcms_c_ps_allowed(wlc);

	brcms_dbg_mac80211(wlc->hw->d11core, "wl%d: hps %d\n", wlc->pub->unit,
			   hps);

	v1 = bcma_read32(wlc->hw->d11core, D11REGOFFS(maccontrol));
	v2 = MCTL_WAKE;
	if (hps)
		v2 |= MCTL_HPS;

	brcms_b_mctrl(wlc->hw, MCTL_WAKE | MCTL_HPS, v2);

	awake_before = ((v1 & MCTL_WAKE) || ((v1 & MCTL_HPS) == 0));

	if (!awake_before)
		brcms_b_wait_for_wake(wlc->hw);
}

/*
 * Write this BSS config's MAC address to core.
 * Updates RXE match engine.
 */
static int brcms_c_set_mac(struct brcms_bss_cfg *bsscfg)
{
	int err = 0;
	struct brcms_c_info *wlc = bsscfg->wlc;

	/* enter the MAC addr into the RXE match registers */
	brcms_c_set_addrmatch(wlc, RCM_MAC_OFFSET, wlc->pub->cur_etheraddr);

	brcms_c_ampdu_macaddr_upd(wlc);

	return err;
}

/* Write the BSS config's BSSID address to core (set_bssid in d11procs.tcl).
 * Updates RXE match engine.
 */
static void brcms_c_set_bssid(struct brcms_bss_cfg *bsscfg)
{
	/* we need to update BSSID in RXE match registers */
	brcms_c_set_addrmatch(bsscfg->wlc, RCM_BSSID_OFFSET, bsscfg->BSSID);
}

void brcms_c_set_ssid(struct brcms_c_info *wlc, u8 *ssid, size_t ssid_len)
{
	u8 len = min_t(u8, sizeof(wlc->bsscfg->SSID), ssid_len);
	memset(wlc->bsscfg->SSID, 0, sizeof(wlc->bsscfg->SSID));

	memcpy(wlc->bsscfg->SSID, ssid, len);
	wlc->bsscfg->SSID_len = len;
}

static void brcms_b_set_shortslot(struct brcms_hardware *wlc_hw, bool shortslot)
{
	wlc_hw->shortslot = shortslot;

	if (wlc_hw->band->bandtype == BRCM_BAND_2G && wlc_hw->up) {
		brcms_c_suspend_mac_and_wait(wlc_hw->wlc);
		brcms_b_update_slot_timing(wlc_hw, shortslot);
		brcms_c_enable_mac(wlc_hw->wlc);
	}
}

/*
 * Suspend the the MAC and update the slot timing
 * for standard 11b/g (20us slots) or shortslot 11g (9us slots).
 */
static void brcms_c_switch_shortslot(struct brcms_c_info *wlc, bool shortslot)
{
	/* use the override if it is set */
	if (wlc->shortslot_override != BRCMS_SHORTSLOT_AUTO)
		shortslot = (wlc->shortslot_override == BRCMS_SHORTSLOT_ON);

	if (wlc->shortslot == shortslot)
		return;

	wlc->shortslot = shortslot;

	brcms_b_set_shortslot(wlc->hw, shortslot);
}

static void brcms_c_set_home_chanspec(struct brcms_c_info *wlc, u16 chanspec)
{
	if (wlc->home_chanspec != chanspec) {
		wlc->home_chanspec = chanspec;

		if (wlc->pub->associated)
			wlc->bsscfg->current_bss->chanspec = chanspec;
	}
}

void
brcms_b_set_chanspec(struct brcms_hardware *wlc_hw, u16 chanspec,
		      bool mute_tx, struct txpwr_limits *txpwr)
{
	uint bandunit;

	brcms_dbg_mac80211(wlc_hw->d11core, "wl%d: 0x%x\n", wlc_hw->unit,
			   chanspec);

	wlc_hw->chanspec = chanspec;

	/* Switch bands if necessary */
	if (wlc_hw->_nbands > 1) {
		bandunit = chspec_bandunit(chanspec);
		if (wlc_hw->band->bandunit != bandunit) {
			/* brcms_b_setband disables other bandunit,
			 *  use light band switch if not up yet
			 */
			if (wlc_hw->up) {
				wlc_phy_chanspec_radio_set(wlc_hw->
							   bandstate[bandunit]->
							   pi, chanspec);
				brcms_b_setband(wlc_hw, bandunit, chanspec);
			} else {
				brcms_c_setxband(wlc_hw, bandunit);
			}
		}
	}

	wlc_phy_initcal_enable(wlc_hw->band->pi, !mute_tx);

	if (!wlc_hw->up) {
		if (wlc_hw->clk)
			wlc_phy_txpower_limit_set(wlc_hw->band->pi, txpwr,
						  chanspec);
		wlc_phy_chanspec_radio_set(wlc_hw->band->pi, chanspec);
	} else {
		wlc_phy_chanspec_set(wlc_hw->band->pi, chanspec);
		wlc_phy_txpower_limit_set(wlc_hw->band->pi, txpwr, chanspec);

		/* Update muting of the channel */
		brcms_b_mute(wlc_hw, mute_tx);
	}
}

/* switch to and initialize new band */
static void brcms_c_setband(struct brcms_c_info *wlc,
					   uint bandunit)
{
	wlc->band = wlc->bandstate[bandunit];

	if (!wlc->pub->up)
		return;

	/* wait for at least one beacon before entering sleeping state */
	brcms_c_set_ps_ctrl(wlc);

	/* band-specific initializations */
	brcms_c_bsinit(wlc);
}

static void brcms_c_set_chanspec(struct brcms_c_info *wlc, u16 chanspec)
{
	uint bandunit;
	bool switchband = false;
	u16 old_chanspec = wlc->chanspec;

	if (!brcms_c_valid_chanspec_db(wlc->cmi, chanspec)) {
		brcms_err(wlc->hw->d11core, "wl%d: %s: Bad channel %d\n",
			  wlc->pub->unit, __func__, CHSPEC_CHANNEL(chanspec));
		return;
	}

	/* Switch bands if necessary */
	if (wlc->pub->_nbands > 1) {
		bandunit = chspec_bandunit(chanspec);
		if (wlc->band->bandunit != bandunit || wlc->bandinit_pending) {
			switchband = true;
			if (wlc->bandlocked) {
				brcms_err(wlc->hw->d11core,
					  "wl%d: %s: chspec %d band is locked!\n",
					  wlc->pub->unit, __func__,
					  CHSPEC_CHANNEL(chanspec));
				return;
			}
			/*
			 * should the setband call come after the
			 * brcms_b_chanspec() ? if the setband updates
			 * (brcms_c_bsinit) use low level calls to inspect and
			 * set state, the state inspected may be from the wrong
			 * band, or the following brcms_b_set_chanspec() may
			 * undo the work.
			 */
			brcms_c_setband(wlc, bandunit);
		}
	}

	/* sync up phy/radio chanspec */
	brcms_c_set_phy_chanspec(wlc, chanspec);

	/* init antenna selection */
	if (brcms_chspec_bw(old_chanspec) != brcms_chspec_bw(chanspec)) {
		brcms_c_antsel_init(wlc->asi);

		/* Fix the hardware rateset based on bw.
		 * Mainly add MCS32 for 40Mhz, remove MCS 32 for 20Mhz
		 */
		brcms_c_rateset_bw_mcs_filter(&wlc->band->hw_rateset,
			wlc->band->mimo_cap_40 ? brcms_chspec_bw(chanspec) : 0);
	}

	/* update some mac configuration since chanspec changed */
	brcms_c_ucode_mac_upd(wlc);
}

/*
 * This function changes the phytxctl for beacon based on current
 * beacon ratespec AND txant setting as per this table:
 *  ratespec     CCK		ant = wlc->stf->txant
 *		OFDM		ant = 3
 */
void brcms_c_beacon_phytxctl_txant_upd(struct brcms_c_info *wlc,
				       u32 bcn_rspec)
{
	u16 phyctl;
	u16 phytxant = wlc->stf->phytxant;
	u16 mask = PHY_TXC_ANT_MASK;

	/* for non-siso rates or default setting, use the available chains */
	if (BRCMS_PHY_11N_CAP(wlc->band))
		phytxant = brcms_c_stf_phytxchain_sel(wlc, bcn_rspec);

	phyctl = brcms_b_read_shm(wlc->hw, M_BCN_PCTLWD);
	phyctl = (phyctl & ~mask) | phytxant;
	brcms_b_write_shm(wlc->hw, M_BCN_PCTLWD, phyctl);
}

/*
 * centralized protection config change function to simplify debugging, no
 * consistency checking this should be called only on changes to avoid overhead
 * in periodic function
 */
void brcms_c_protection_upd(struct brcms_c_info *wlc, uint idx, int val)
{
	/*
	 * Cannot use brcms_dbg_* here because this function is called
	 * before wlc is sufficiently initialized.
	 */
	BCMMSG(wlc->wiphy, "idx %d, val %d\n", idx, val);

	switch (idx) {
	case BRCMS_PROT_G_SPEC:
		wlc->protection->_g = (bool) val;
		break;
	case BRCMS_PROT_G_OVR:
		wlc->protection->g_override = (s8) val;
		break;
	case BRCMS_PROT_G_USER:
		wlc->protection->gmode_user = (u8) val;
		break;
	case BRCMS_PROT_OVERLAP:
		wlc->protection->overlap = (s8) val;
		break;
	case BRCMS_PROT_N_USER:
		wlc->protection->nmode_user = (s8) val;
		break;
	case BRCMS_PROT_N_CFG:
		wlc->protection->n_cfg = (s8) val;
		break;
	case BRCMS_PROT_N_CFG_OVR:
		wlc->protection->n_cfg_override = (s8) val;
		break;
	case BRCMS_PROT_N_NONGF:
		wlc->protection->nongf = (bool) val;
		break;
	case BRCMS_PROT_N_NONGF_OVR:
		wlc->protection->nongf_override = (s8) val;
		break;
	case BRCMS_PROT_N_PAM_OVR:
		wlc->protection->n_pam_override = (s8) val;
		break;
	case BRCMS_PROT_N_OBSS:
		wlc->protection->n_obss = (bool) val;
		break;

	default:
		break;
	}

}

static void brcms_c_ht_update_sgi_rx(struct brcms_c_info *wlc, int val)
{
	if (wlc->pub->up) {
		brcms_c_update_beacon(wlc);
		brcms_c_update_probe_resp(wlc, true);
	}
}

static void brcms_c_ht_update_ldpc(struct brcms_c_info *wlc, s8 val)
{
	wlc->stf->ldpc = val;

	if (wlc->pub->up) {
		brcms_c_update_beacon(wlc);
		brcms_c_update_probe_resp(wlc, true);
		wlc_phy_ldpc_override_set(wlc->band->pi, (val ? true : false));
	}
}

void brcms_c_wme_setparams(struct brcms_c_info *wlc, u16 aci,
		       const struct ieee80211_tx_queue_params *params,
		       bool suspend)
{
	int i;
	struct shm_acparams acp_shm;
	u16 *shm_entry;

	/* Only apply params if the core is out of reset and has clocks */
	if (!wlc->clk) {
		brcms_err(wlc->hw->d11core, "wl%d: %s : no-clock\n",
			  wlc->pub->unit, __func__);
		return;
	}

	memset(&acp_shm, 0, sizeof(struct shm_acparams));
	/* fill in shm ac params struct */
	acp_shm.txop = params->txop;
	/* convert from units of 32us to us for ucode */
	wlc->edcf_txop[aci & 0x3] = acp_shm.txop =
	    EDCF_TXOP2USEC(acp_shm.txop);
	acp_shm.aifs = (params->aifs & EDCF_AIFSN_MASK);

	if (aci == IEEE80211_AC_VI && acp_shm.txop == 0
	    && acp_shm.aifs < EDCF_AIFSN_MAX)
		acp_shm.aifs++;

	if (acp_shm.aifs < EDCF_AIFSN_MIN
	    || acp_shm.aifs > EDCF_AIFSN_MAX) {
		brcms_err(wlc->hw->d11core, "wl%d: edcf_setparams: bad "
			  "aifs %d\n", wlc->pub->unit, acp_shm.aifs);
	} else {
		acp_shm.cwmin = params->cw_min;
		acp_shm.cwmax = params->cw_max;
		acp_shm.cwcur = acp_shm.cwmin;
		acp_shm.bslots =
			bcma_read16(wlc->hw->d11core, D11REGOFFS(tsf_random)) &
			acp_shm.cwcur;
		acp_shm.reggap = acp_shm.bslots + acp_shm.aifs;
		/* Indicate the new params to the ucode */
		acp_shm.status = brcms_b_read_shm(wlc->hw, (M_EDCF_QINFO +
						  wme_ac2fifo[aci] *
						  M_EDCF_QLEN +
						  M_EDCF_STATUS_OFF));
		acp_shm.status |= WME_STATUS_NEWAC;

		/* Fill in shm acparam table */
		shm_entry = (u16 *) &acp_shm;
		for (i = 0; i < (int)sizeof(struct shm_acparams); i += 2)
			brcms_b_write_shm(wlc->hw,
					  M_EDCF_QINFO +
					  wme_ac2fifo[aci] * M_EDCF_QLEN + i,
					  *shm_entry++);
	}

	if (suspend)
		brcms_c_suspend_mac_and_wait(wlc);

	brcms_c_update_beacon(wlc);
	brcms_c_update_probe_resp(wlc, false);

	if (suspend)
		brcms_c_enable_mac(wlc);
}

static void brcms_c_edcf_setparams(struct brcms_c_info *wlc, bool suspend)
{
	u16 aci;
	int i_ac;
	struct ieee80211_tx_queue_params txq_pars;
	static const struct edcf_acparam default_edcf_acparams[] = {
		 {EDCF_AC_BE_ACI_STA, EDCF_AC_BE_ECW_STA, EDCF_AC_BE_TXOP_STA},
		 {EDCF_AC_BK_ACI_STA, EDCF_AC_BK_ECW_STA, EDCF_AC_BK_TXOP_STA},
		 {EDCF_AC_VI_ACI_STA, EDCF_AC_VI_ECW_STA, EDCF_AC_VI_TXOP_STA},
		 {EDCF_AC_VO_ACI_STA, EDCF_AC_VO_ECW_STA, EDCF_AC_VO_TXOP_STA}
	}; /* ucode needs these parameters during its initialization */
	const struct edcf_acparam *edcf_acp = &default_edcf_acparams[0];

	for (i_ac = 0; i_ac < IEEE80211_NUM_ACS; i_ac++, edcf_acp++) {
		/* find out which ac this set of params applies to */
		aci = (edcf_acp->ACI & EDCF_ACI_MASK) >> EDCF_ACI_SHIFT;

		/* fill in shm ac params struct */
		txq_pars.txop = edcf_acp->TXOP;
		txq_pars.aifs = edcf_acp->ACI;

		/* CWmin = 2^(ECWmin) - 1 */
		txq_pars.cw_min = EDCF_ECW2CW(edcf_acp->ECW & EDCF_ECWMIN_MASK);
		/* CWmax = 2^(ECWmax) - 1 */
		txq_pars.cw_max = EDCF_ECW2CW((edcf_acp->ECW & EDCF_ECWMAX_MASK)
					    >> EDCF_ECWMAX_SHIFT);
		brcms_c_wme_setparams(wlc, aci, &txq_pars, suspend);
	}

	if (suspend) {
		brcms_c_suspend_mac_and_wait(wlc);
		brcms_c_enable_mac(wlc);
	}
}

static void brcms_c_radio_monitor_start(struct brcms_c_info *wlc)
{
	/* Don't start the timer if HWRADIO feature is disabled */
	if (wlc->radio_monitor)
		return;

	wlc->radio_monitor = true;
	brcms_b_pllreq(wlc->hw, true, BRCMS_PLLREQ_RADIO_MON);
	brcms_add_timer(wlc->radio_timer, TIMER_INTERVAL_RADIOCHK, true);
}

static bool brcms_c_radio_monitor_stop(struct brcms_c_info *wlc)
{
	if (!wlc->radio_monitor)
		return true;

	wlc->radio_monitor = false;
	brcms_b_pllreq(wlc->hw, false, BRCMS_PLLREQ_RADIO_MON);
	return brcms_del_timer(wlc->radio_timer);
}

/* read hwdisable state and propagate to wlc flag */
static void brcms_c_radio_hwdisable_upd(struct brcms_c_info *wlc)
{
	if (wlc->pub->hw_off)
		return;

	if (brcms_b_radio_read_hwdisabled(wlc->hw))
		mboolset(wlc->pub->radio_disabled, WL_RADIO_HW_DISABLE);
	else
		mboolclr(wlc->pub->radio_disabled, WL_RADIO_HW_DISABLE);
}

/* update hwradio status and return it */
bool brcms_c_check_radio_disabled(struct brcms_c_info *wlc)
{
	brcms_c_radio_hwdisable_upd(wlc);

	return mboolisset(wlc->pub->radio_disabled, WL_RADIO_HW_DISABLE) ?
			true : false;
}

/* periodical query hw radio button while driver is "down" */
static void brcms_c_radio_timer(void *arg)
{
	struct brcms_c_info *wlc = (struct brcms_c_info *) arg;

	if (brcms_deviceremoved(wlc)) {
		brcms_err(wlc->hw->d11core, "wl%d: %s: dead chip\n",
			  wlc->pub->unit, __func__);
		brcms_down(wlc->wl);
		return;
	}

	brcms_c_radio_hwdisable_upd(wlc);
}

/* common low-level watchdog code */
static void brcms_b_watchdog(struct brcms_c_info *wlc)
{
	struct brcms_hardware *wlc_hw = wlc->hw;

	if (!wlc_hw->up)
		return;

	/* increment second count */
	wlc_hw->now++;

	/* Check for FIFO error interrupts */
	brcms_b_fifoerrors(wlc_hw);

	/* make sure RX dma has buffers */
	dma_rxfill(wlc->hw->di[RX_FIFO]);

	wlc_phy_watchdog(wlc_hw->band->pi);
}

/* common watchdog code */
static void brcms_c_watchdog(struct brcms_c_info *wlc)
{
	brcms_dbg_info(wlc->hw->d11core, "wl%d\n", wlc->pub->unit);

	if (!wlc->pub->up)
		return;

	if (brcms_deviceremoved(wlc)) {
		brcms_err(wlc->hw->d11core, "wl%d: %s: dead chip\n",
			  wlc->pub->unit, __func__);
		brcms_down(wlc->wl);
		return;
	}

	/* increment second count */
	wlc->pub->now++;

	brcms_c_radio_hwdisable_upd(wlc);
	/* if radio is disable, driver may be down, quit here */
	if (wlc->pub->radio_disabled)
		return;

	brcms_b_watchdog(wlc);

	/*
	 * occasionally sample mac stat counters to
	 * detect 16-bit counter wrap
	 */
	if ((wlc->pub->now % SW_TIMER_MAC_STAT_UPD) == 0)
		brcms_c_statsupd(wlc);

	if (BRCMS_ISNPHY(wlc->band) &&
	    ((wlc->pub->now - wlc->tempsense_lasttime) >=
	     BRCMS_TEMPSENSE_PERIOD)) {
		wlc->tempsense_lasttime = wlc->pub->now;
		brcms_c_tempsense_upd(wlc);
	}
}

static void brcms_c_watchdog_by_timer(void *arg)
{
	struct brcms_c_info *wlc = (struct brcms_c_info *) arg;

	brcms_c_watchdog(wlc);
}

static bool brcms_c_timers_init(struct brcms_c_info *wlc, int unit)
{
	wlc->wdtimer = brcms_init_timer(wlc->wl, brcms_c_watchdog_by_timer,
		wlc, "watchdog");
	if (!wlc->wdtimer) {
		wiphy_err(wlc->wiphy, "wl%d:  wl_init_timer for wdtimer "
			  "failed\n", unit);
		goto fail;
	}

	wlc->radio_timer = brcms_init_timer(wlc->wl, brcms_c_radio_timer,
		wlc, "radio");
	if (!wlc->radio_timer) {
		wiphy_err(wlc->wiphy, "wl%d:  wl_init_timer for radio_timer "
			  "failed\n", unit);
		goto fail;
	}

	return true;

 fail:
	return false;
}

/*
 * Initialize brcms_c_info default values ...
 * may get overrides later in this function
 */
static void brcms_c_info_init(struct brcms_c_info *wlc, int unit)
{
	int i;

	/* Save our copy of the chanspec */
	wlc->chanspec = ch20mhz_chspec(1);

	/* various 802.11g modes */
	wlc->shortslot = false;
	wlc->shortslot_override = BRCMS_SHORTSLOT_AUTO;

	brcms_c_protection_upd(wlc, BRCMS_PROT_G_OVR, BRCMS_PROTECTION_AUTO);
	brcms_c_protection_upd(wlc, BRCMS_PROT_G_SPEC, false);

	brcms_c_protection_upd(wlc, BRCMS_PROT_N_CFG_OVR,
			       BRCMS_PROTECTION_AUTO);
	brcms_c_protection_upd(wlc, BRCMS_PROT_N_CFG, BRCMS_N_PROTECTION_OFF);
	brcms_c_protection_upd(wlc, BRCMS_PROT_N_NONGF_OVR,
			       BRCMS_PROTECTION_AUTO);
	brcms_c_protection_upd(wlc, BRCMS_PROT_N_NONGF, false);
	brcms_c_protection_upd(wlc, BRCMS_PROT_N_PAM_OVR, AUTO);

	brcms_c_protection_upd(wlc, BRCMS_PROT_OVERLAP,
			       BRCMS_PROTECTION_CTL_OVERLAP);

	/* 802.11g draft 4.0 NonERP elt advertisement */
	wlc->include_legacy_erp = true;

	wlc->stf->ant_rx_ovr = ANT_RX_DIV_DEF;
	wlc->stf->txant = ANT_TX_DEF;

	wlc->prb_resp_timeout = BRCMS_PRB_RESP_TIMEOUT;

	wlc->usr_fragthresh = DOT11_DEFAULT_FRAG_LEN;
	for (i = 0; i < NFIFO; i++)
		wlc->fragthresh[i] = DOT11_DEFAULT_FRAG_LEN;
	wlc->RTSThresh = DOT11_DEFAULT_RTS_LEN;

	/* default rate fallback retry limits */
	wlc->SFBL = RETRY_SHORT_FB;
	wlc->LFBL = RETRY_LONG_FB;

	/* default mac retry limits */
	wlc->SRL = RETRY_SHORT_DEF;
	wlc->LRL = RETRY_LONG_DEF;

	/* WME QoS mode is Auto by default */
	wlc->pub->_ampdu = AMPDU_AGG_HOST;
}

static uint brcms_c_attach_module(struct brcms_c_info *wlc)
{
	uint err = 0;
	uint unit;
	unit = wlc->pub->unit;

	wlc->asi = brcms_c_antsel_attach(wlc);
	if (wlc->asi == NULL) {
		wiphy_err(wlc->wiphy, "wl%d: attach: antsel_attach "
			  "failed\n", unit);
		err = 44;
		goto fail;
	}

	wlc->ampdu = brcms_c_ampdu_attach(wlc);
	if (wlc->ampdu == NULL) {
		wiphy_err(wlc->wiphy, "wl%d: attach: ampdu_attach "
			  "failed\n", unit);
		err = 50;
		goto fail;
	}

	if ((brcms_c_stf_attach(wlc) != 0)) {
		wiphy_err(wlc->wiphy, "wl%d: attach: stf_attach "
			  "failed\n", unit);
		err = 68;
		goto fail;
	}
 fail:
	return err;
}

struct brcms_pub *brcms_c_pub(struct brcms_c_info *wlc)
{
	return wlc->pub;
}

/* low level attach
 *    run backplane attach, init nvram
 *    run phy attach
 *    initialize software state for each core and band
 *    put the whole chip in reset(driver down state), no clock
 */
static int brcms_b_attach(struct brcms_c_info *wlc, struct bcma_device *core,
			  uint unit, bool piomode)
{
	struct brcms_hardware *wlc_hw;
	uint err = 0;
	uint j;
	bool wme = false;
	struct shared_phy_params sha_params;
	struct wiphy *wiphy = wlc->wiphy;
	struct pci_dev *pcidev = core->bus->host_pci;
	struct ssb_sprom *sprom = &core->bus->sprom;

	if (core->bus->hosttype == BCMA_HOSTTYPE_PCI)
		brcms_dbg_info(core, "wl%d: vendor 0x%x device 0x%x\n", unit,
			       pcidev->vendor,
			       pcidev->device);
	else
		brcms_dbg_info(core, "wl%d: vendor 0x%x device 0x%x\n", unit,
			       core->bus->boardinfo.vendor,
			       core->bus->boardinfo.type);

	wme = true;

	wlc_hw = wlc->hw;
	wlc_hw->wlc = wlc;
	wlc_hw->unit = unit;
	wlc_hw->band = wlc_hw->bandstate[0];
	wlc_hw->_piomode = piomode;

	/* populate struct brcms_hardware with default values  */
	brcms_b_info_init(wlc_hw);

	/*
	 * Do the hardware portion of the attach. Also initialize software
	 * state that depends on the particular hardware we are running.
	 */
	wlc_hw->sih = ai_attach(core->bus);
	if (wlc_hw->sih == NULL) {
		wiphy_err(wiphy, "wl%d: brcms_b_attach: si_attach failed\n",
			  unit);
		err = 11;
		goto fail;
	}

	/* verify again the device is supported */
	if (!brcms_c_chipmatch(core)) {
		wiphy_err(wiphy, "wl%d: brcms_b_attach: Unsupported device\n",
			 unit);
		err = 12;
		goto fail;
	}

	if (core->bus->hosttype == BCMA_HOSTTYPE_PCI) {
		wlc_hw->vendorid = pcidev->vendor;
		wlc_hw->deviceid = pcidev->device;
	} else {
		wlc_hw->vendorid = core->bus->boardinfo.vendor;
		wlc_hw->deviceid = core->bus->boardinfo.type;
	}

	wlc_hw->d11core = core;
	wlc_hw->corerev = core->id.rev;

	/* validate chip, chiprev and corerev */
	if (!brcms_c_isgoodchip(wlc_hw)) {
		err = 13;
		goto fail;
	}

	/* initialize power control registers */
	ai_clkctl_init(wlc_hw->sih);

	/* request fastclock and force fastclock for the rest of attach
	 * bring the d11 core out of reset.
	 *   For PMU chips, the first wlc_clkctl_clk is no-op since core-clk
	 *   is still false; But it will be called again inside wlc_corereset,
	 *   after d11 is out of reset.
	 */
	brcms_b_clkctl_clk(wlc_hw, BCMA_CLKMODE_FAST);
	brcms_b_corereset(wlc_hw, BRCMS_USE_COREFLAGS);

	if (!brcms_b_validate_chip_access(wlc_hw)) {
		wiphy_err(wiphy, "wl%d: brcms_b_attach: validate_chip_access "
			"failed\n", unit);
		err = 14;
		goto fail;
	}

	/* get the board rev, used just below */
	j = sprom->board_rev;
	/* promote srom boardrev of 0xFF to 1 */
	if (j == BOARDREV_PROMOTABLE)
		j = BOARDREV_PROMOTED;
	wlc_hw->boardrev = (u16) j;
	if (!brcms_c_validboardtype(wlc_hw)) {
		wiphy_err(wiphy, "wl%d: brcms_b_attach: Unsupported Broadcom "
			  "board type (0x%x)" " or revision level (0x%x)\n",
			  unit, ai_get_boardtype(wlc_hw->sih),
			  wlc_hw->boardrev);
		err = 15;
		goto fail;
	}
	wlc_hw->sromrev = sprom->revision;
	wlc_hw->boardflags = sprom->boardflags_lo + (sprom->boardflags_hi << 16);
	wlc_hw->boardflags2 = sprom->boardflags2_lo + (sprom->boardflags2_hi << 16);

	if (wlc_hw->boardflags & BFL_NOPLLDOWN)
		brcms_b_pllreq(wlc_hw, true, BRCMS_PLLREQ_SHARED);

	/* check device id(srom, nvram etc.) to set bands */
	if (wlc_hw->deviceid == BCM43224_D11N_ID ||
	    wlc_hw->deviceid == BCM43224_D11N_ID_VEN1 ||
	    wlc_hw->deviceid == BCM43224_CHIP_ID)
		/* Dualband boards */
		wlc_hw->_nbands = 2;
	else
		wlc_hw->_nbands = 1;

	if ((ai_get_chip_id(wlc_hw->sih) == BCMA_CHIP_ID_BCM43225))
		wlc_hw->_nbands = 1;

	/* BMAC_NOTE: remove init of pub values when brcms_c_attach()
	 * unconditionally does the init of these values
	 */
	wlc->vendorid = wlc_hw->vendorid;
	wlc->deviceid = wlc_hw->deviceid;
	wlc->pub->sih = wlc_hw->sih;
	wlc->pub->corerev = wlc_hw->corerev;
	wlc->pub->sromrev = wlc_hw->sromrev;
	wlc->pub->boardrev = wlc_hw->boardrev;
	wlc->pub->boardflags = wlc_hw->boardflags;
	wlc->pub->boardflags2 = wlc_hw->boardflags2;
	wlc->pub->_nbands = wlc_hw->_nbands;

	wlc_hw->physhim = wlc_phy_shim_attach(wlc_hw, wlc->wl, wlc);

	if (wlc_hw->physhim == NULL) {
		wiphy_err(wiphy, "wl%d: brcms_b_attach: wlc_phy_shim_attach "
			"failed\n", unit);
		err = 25;
		goto fail;
	}

	/* pass all the parameters to wlc_phy_shared_attach in one struct */
	sha_params.sih = wlc_hw->sih;
	sha_params.physhim = wlc_hw->physhim;
	sha_params.unit = unit;
	sha_params.corerev = wlc_hw->corerev;
	sha_params.vid = wlc_hw->vendorid;
	sha_params.did = wlc_hw->deviceid;
	sha_params.chip = ai_get_chip_id(wlc_hw->sih);
	sha_params.chiprev = ai_get_chiprev(wlc_hw->sih);
	sha_params.chippkg = ai_get_chippkg(wlc_hw->sih);
	sha_params.sromrev = wlc_hw->sromrev;
	sha_params.boardtype = ai_get_boardtype(wlc_hw->sih);
	sha_params.boardrev = wlc_hw->boardrev;
	sha_params.boardflags = wlc_hw->boardflags;
	sha_params.boardflags2 = wlc_hw->boardflags2;

	/* alloc and save pointer to shared phy state area */
	wlc_hw->phy_sh = wlc_phy_shared_attach(&sha_params);
	if (!wlc_hw->phy_sh) {
		err = 16;
		goto fail;
	}

	/* initialize software state for each core and band */
	for (j = 0; j < wlc_hw->_nbands; j++) {
		/*
		 * band0 is always 2.4Ghz
		 * band1, if present, is 5Ghz
		 */

		brcms_c_setxband(wlc_hw, j);

		wlc_hw->band->bandunit = j;
		wlc_hw->band->bandtype = j ? BRCM_BAND_5G : BRCM_BAND_2G;
		wlc->band->bandunit = j;
		wlc->band->bandtype = j ? BRCM_BAND_5G : BRCM_BAND_2G;
		wlc->core->coreidx = core->core_index;

		wlc_hw->machwcap = bcma_read32(core, D11REGOFFS(machwcap));
		wlc_hw->machwcap_backup = wlc_hw->machwcap;

		/* init tx fifo size */
		WARN_ON((wlc_hw->corerev - XMTFIFOTBL_STARTREV) < 0 ||
			(wlc_hw->corerev - XMTFIFOTBL_STARTREV) >
				ARRAY_SIZE(xmtfifo_sz));
		wlc_hw->xmtfifo_sz =
		    xmtfifo_sz[(wlc_hw->corerev - XMTFIFOTBL_STARTREV)];
		WARN_ON(!wlc_hw->xmtfifo_sz[0]);

		/* Get a phy for this band */
		wlc_hw->band->pi =
			wlc_phy_attach(wlc_hw->phy_sh, core,
				       wlc_hw->band->bandtype,
				       wlc->wiphy);
		if (wlc_hw->band->pi == NULL) {
			wiphy_err(wiphy, "wl%d: brcms_b_attach: wlc_phy_"
				  "attach failed\n", unit);
			err = 17;
			goto fail;
		}

		wlc_phy_machwcap_set(wlc_hw->band->pi, wlc_hw->machwcap);

		wlc_phy_get_phyversion(wlc_hw->band->pi, &wlc_hw->band->phytype,
				       &wlc_hw->band->phyrev,
				       &wlc_hw->band->radioid,
				       &wlc_hw->band->radiorev);
		wlc_hw->band->abgphy_encore =
		    wlc_phy_get_encore(wlc_hw->band->pi);
		wlc->band->abgphy_encore = wlc_phy_get_encore(wlc_hw->band->pi);
		wlc_hw->band->core_flags =
		    wlc_phy_get_coreflags(wlc_hw->band->pi);

		/* verify good phy_type & supported phy revision */
		if (BRCMS_ISNPHY(wlc_hw->band)) {
			if (NCONF_HAS(wlc_hw->band->phyrev))
				goto good_phy;
			else
				goto bad_phy;
		} else if (BRCMS_ISLCNPHY(wlc_hw->band)) {
			if (LCNCONF_HAS(wlc_hw->band->phyrev))
				goto good_phy;
			else
				goto bad_phy;
		} else {
 bad_phy:
			wiphy_err(wiphy, "wl%d: brcms_b_attach: unsupported "
				  "phy type/rev (%d/%d)\n", unit,
				  wlc_hw->band->phytype, wlc_hw->band->phyrev);
			err = 18;
			goto fail;
		}

 good_phy:
		/*
		 * BMAC_NOTE: wlc->band->pi should not be set below and should
		 * be done in the high level attach. However we can not make
		 * that change until all low level access is changed to
		 * wlc_hw->band->pi. Instead do the wlc->band->pi init below,
		 * keeping wlc_hw->band->pi as well for incremental update of
		 * low level fns, and cut over low only init when all fns
		 * updated.
		 */
		wlc->band->pi = wlc_hw->band->pi;
		wlc->band->phytype = wlc_hw->band->phytype;
		wlc->band->phyrev = wlc_hw->band->phyrev;
		wlc->band->radioid = wlc_hw->band->radioid;
		wlc->band->radiorev = wlc_hw->band->radiorev;
		brcms_dbg_info(core, "wl%d: phy %u/%u radio %x/%u\n", unit,
			       wlc->band->phytype, wlc->band->phyrev,
			       wlc->band->radioid, wlc->band->radiorev);
		/* default contention windows size limits */
		wlc_hw->band->CWmin = APHY_CWMIN;
		wlc_hw->band->CWmax = PHY_CWMAX;

		if (!brcms_b_attach_dmapio(wlc, j, wme)) {
			err = 19;
			goto fail;
		}
	}

	/* disable core to match driver "down" state */
	brcms_c_coredisable(wlc_hw);

	/* Match driver "down" state */
	bcma_core_pci_down(wlc_hw->d11core->bus);

	/* turn off pll and xtal to match driver "down" state */
	brcms_b_xtal(wlc_hw, OFF);

	/* *******************************************************************
	 * The hardware is in the DOWN state at this point. D11 core
	 * or cores are in reset with clocks off, and the board PLLs
	 * are off if possible.
	 *
	 * Beyond this point, wlc->sbclk == false and chip registers
	 * should not be touched.
	 *********************************************************************
	 */

	/* init etheraddr state variables */
	brcms_c_get_macaddr(wlc_hw, wlc_hw->etheraddr);

	if (is_broadcast_ether_addr(wlc_hw->etheraddr) ||
	    is_zero_ether_addr(wlc_hw->etheraddr)) {
		wiphy_err(wiphy, "wl%d: brcms_b_attach: bad macaddr\n",
			  unit);
		err = 22;
		goto fail;
	}

	brcms_dbg_info(wlc_hw->d11core, "deviceid 0x%x nbands %d board 0x%x\n",
		       wlc_hw->deviceid, wlc_hw->_nbands,
		       ai_get_boardtype(wlc_hw->sih));

	return err;

 fail:
	wiphy_err(wiphy, "wl%d: brcms_b_attach: failed with err %d\n", unit,
		  err);
	return err;
}

static void brcms_c_attach_antgain_init(struct brcms_c_info *wlc)
{
	uint unit;
	unit = wlc->pub->unit;

	if ((wlc->band->antgain == -1) && (wlc->pub->sromrev == 1)) {
		/* default antenna gain for srom rev 1 is 2 dBm (8 qdbm) */
		wlc->band->antgain = 8;
	} else if (wlc->band->antgain == -1) {
		wiphy_err(wlc->wiphy, "wl%d: %s: Invalid antennas available in"
			  " srom, using 2dB\n", unit, __func__);
		wlc->band->antgain = 8;
	} else {
		s8 gain, fract;
		/* Older sroms specified gain in whole dbm only.  In order
		 * be able to specify qdbm granularity and remain backward
		 * compatible the whole dbms are now encoded in only
		 * low 6 bits and remaining qdbms are encoded in the hi 2 bits.
		 * 6 bit signed number ranges from -32 - 31.
		 *
		 * Examples:
		 * 0x1 = 1 db,
		 * 0xc1 = 1.75 db (1 + 3 quarters),
		 * 0x3f = -1 (-1 + 0 quarters),
		 * 0x7f = -.75 (-1 + 1 quarters) = -3 qdbm.
		 * 0xbf = -.50 (-1 + 2 quarters) = -2 qdbm.
		 */
		gain = wlc->band->antgain & 0x3f;
		gain <<= 2;	/* Sign extend */
		gain >>= 2;
		fract = (wlc->band->antgain & 0xc0) >> 6;
		wlc->band->antgain = 4 * gain + fract;
	}
}

static bool brcms_c_attach_stf_ant_init(struct brcms_c_info *wlc)
{
	int aa;
	uint unit;
	int bandtype;
	struct ssb_sprom *sprom = &wlc->hw->d11core->bus->sprom;

	unit = wlc->pub->unit;
	bandtype = wlc->band->bandtype;

	/* get antennas available */
	if (bandtype == BRCM_BAND_5G)
		aa = sprom->ant_available_a;
	else
		aa = sprom->ant_available_bg;

	if ((aa < 1) || (aa > 15)) {
		wiphy_err(wlc->wiphy, "wl%d: %s: Invalid antennas available in"
			  " srom (0x%x), using 3\n", unit, __func__, aa);
		aa = 3;
	}

	/* reset the defaults if we have a single antenna */
	if (aa == 1) {
		wlc->stf->ant_rx_ovr = ANT_RX_DIV_FORCE_0;
		wlc->stf->txant = ANT_TX_FORCE_0;
	} else if (aa == 2) {
		wlc->stf->ant_rx_ovr = ANT_RX_DIV_FORCE_1;
		wlc->stf->txant = ANT_TX_FORCE_1;
	} else {
	}

	/* Compute Antenna Gain */
	if (bandtype == BRCM_BAND_5G)
		wlc->band->antgain = sprom->antenna_gain.a1;
	else
		wlc->band->antgain = sprom->antenna_gain.a0;

	brcms_c_attach_antgain_init(wlc);

	return true;
}

static void brcms_c_bss_default_init(struct brcms_c_info *wlc)
{
	u16 chanspec;
	struct brcms_band *band;
	struct brcms_bss_info *bi = wlc->default_bss;

	/* init default and target BSS with some sane initial values */
	memset(bi, 0, sizeof(*bi));
	bi->beacon_period = BEACON_INTERVAL_DEFAULT;

	/* fill the default channel as the first valid channel
	 * starting from the 2G channels
	 */
	chanspec = ch20mhz_chspec(1);
	wlc->home_chanspec = bi->chanspec = chanspec;

	/* find the band of our default channel */
	band = wlc->band;
	if (wlc->pub->_nbands > 1 &&
	    band->bandunit != chspec_bandunit(chanspec))
		band = wlc->bandstate[OTHERBANDUNIT(wlc)];

	/* init bss rates to the band specific default rate set */
	brcms_c_rateset_default(&bi->rateset, NULL, band->phytype,
		band->bandtype, false, BRCMS_RATE_MASK_FULL,
		(bool) (wlc->pub->_n_enab & SUPPORT_11N),
		brcms_chspec_bw(chanspec), wlc->stf->txstreams);

	if (wlc->pub->_n_enab & SUPPORT_11N)
		bi->flags |= BRCMS_BSS_HT;
}

static void brcms_c_update_mimo_band_bwcap(struct brcms_c_info *wlc, u8 bwcap)
{
	uint i;
	struct brcms_band *band;

	for (i = 0; i < wlc->pub->_nbands; i++) {
		band = wlc->bandstate[i];
		if (band->bandtype == BRCM_BAND_5G) {
			if ((bwcap == BRCMS_N_BW_40ALL)
			    || (bwcap == BRCMS_N_BW_20IN2G_40IN5G))
				band->mimo_cap_40 = true;
			else
				band->mimo_cap_40 = false;
		} else {
			if (bwcap == BRCMS_N_BW_40ALL)
				band->mimo_cap_40 = true;
			else
				band->mimo_cap_40 = false;
		}
	}
}

static void brcms_c_timers_deinit(struct brcms_c_info *wlc)
{
	/* free timer state */
	if (wlc->wdtimer) {
		brcms_free_timer(wlc->wdtimer);
		wlc->wdtimer = NULL;
	}
	if (wlc->radio_timer) {
		brcms_free_timer(wlc->radio_timer);
		wlc->radio_timer = NULL;
	}
}

static void brcms_c_detach_module(struct brcms_c_info *wlc)
{
	if (wlc->asi) {
		brcms_c_antsel_detach(wlc->asi);
		wlc->asi = NULL;
	}

	if (wlc->ampdu) {
		brcms_c_ampdu_detach(wlc->ampdu);
		wlc->ampdu = NULL;
	}

	brcms_c_stf_detach(wlc);
}

/*
 * low level detach
 */
static int brcms_b_detach(struct brcms_c_info *wlc)
{
	uint i;
	struct brcms_hw_band *band;
	struct brcms_hardware *wlc_hw = wlc->hw;
	int callbacks;

	callbacks = 0;

	brcms_b_detach_dmapio(wlc_hw);

	band = wlc_hw->band;
	for (i = 0; i < wlc_hw->_nbands; i++) {
		if (band->pi) {
			/* Detach this band's phy */
			wlc_phy_detach(band->pi);
			band->pi = NULL;
		}
		band = wlc_hw->bandstate[OTHERBANDUNIT(wlc)];
	}

	/* Free shared phy state */
	kfree(wlc_hw->phy_sh);

	wlc_phy_shim_detach(wlc_hw->physhim);

	if (wlc_hw->sih) {
		ai_detach(wlc_hw->sih);
		wlc_hw->sih = NULL;
	}

	return callbacks;

}

/*
 * Return a count of the number of driver callbacks still pending.
 *
 * General policy is that brcms_c_detach can only dealloc/free software states.
 * It can NOT touch hardware registers since the d11core may be in reset and
 * clock may not be available.
 * One exception is sb register access, which is possible if crystal is turned
 * on after "down" state, driver should avoid software timer with the exception
 * of radio_monitor.
 */
uint brcms_c_detach(struct brcms_c_info *wlc)
{
	uint callbacks = 0;

	if (wlc == NULL)
		return 0;

	callbacks += brcms_b_detach(wlc);

	/* delete software timers */
	if (!brcms_c_radio_monitor_stop(wlc))
		callbacks++;

	brcms_c_channel_mgr_detach(wlc->cmi);

	brcms_c_timers_deinit(wlc);

	brcms_c_detach_module(wlc);

	brcms_c_detach_mfree(wlc);
	return callbacks;
}

/* update state that depends on the current value of "ap" */
static void brcms_c_ap_upd(struct brcms_c_info *wlc)
{
	/* STA-BSS; short capable */
	wlc->PLCPHdr_override = BRCMS_PLCP_SHORT;
}

/* Initialize just the hardware when coming out of POR or S3/S5 system states */
static void brcms_b_hw_up(struct brcms_hardware *wlc_hw)
{
	if (wlc_hw->wlc->pub->hw_up)
		return;

	brcms_dbg_info(wlc_hw->d11core, "wl%d\n", wlc_hw->unit);

	/*
	 * Enable pll and xtal, initialize the power control registers,
	 * and force fastclock for the remainder of brcms_c_up().
	 */
	brcms_b_xtal(wlc_hw, ON);
	ai_clkctl_init(wlc_hw->sih);
	brcms_b_clkctl_clk(wlc_hw, BCMA_CLKMODE_FAST);

	/*
	 * TODO: test suspend/resume
	 *
	 * AI chip doesn't restore bar0win2 on
	 * hibernation/resume, need sw fixup
	 */

	/*
	 * Inform phy that a POR reset has occurred so
	 * it does a complete phy init
	 */
	wlc_phy_por_inform(wlc_hw->band->pi);

	wlc_hw->ucode_loaded = false;
	wlc_hw->wlc->pub->hw_up = true;

	if ((wlc_hw->boardflags & BFL_FEM)
	    && (ai_get_chip_id(wlc_hw->sih) == BCMA_CHIP_ID_BCM4313)) {
		if (!
		    (wlc_hw->boardrev >= 0x1250
		     && (wlc_hw->boardflags & BFL_FEM_BT)))
			ai_epa_4313war(wlc_hw->sih);
	}
}

static int brcms_b_up_prep(struct brcms_hardware *wlc_hw)
{
	brcms_dbg_info(wlc_hw->d11core, "wl%d\n", wlc_hw->unit);

	/*
	 * Enable pll and xtal, initialize the power control registers,
	 * and force fastclock for the remainder of brcms_c_up().
	 */
	brcms_b_xtal(wlc_hw, ON);
	ai_clkctl_init(wlc_hw->sih);
	brcms_b_clkctl_clk(wlc_hw, BCMA_CLKMODE_FAST);

	/*
	 * Configure pci/pcmcia here instead of in brcms_c_attach()
	 * to allow mfg hotswap:  down, hotswap (chip power cycle), up.
	 */
	bcma_core_pci_irq_ctl(&wlc_hw->d11core->bus->drv_pci[0], wlc_hw->d11core,
			      true);

	/*
	 * Need to read the hwradio status here to cover the case where the
	 * system is loaded with the hw radio disabled. We do not want to
	 * bring the driver up in this case.
	 */
	if (brcms_b_radio_read_hwdisabled(wlc_hw)) {
		/* put SB PCI in down state again */
		bcma_core_pci_down(wlc_hw->d11core->bus);
		brcms_b_xtal(wlc_hw, OFF);
		return -ENOMEDIUM;
	}

	bcma_core_pci_up(wlc_hw->d11core->bus);

	/* reset the d11 core */
	brcms_b_corereset(wlc_hw, BRCMS_USE_COREFLAGS);

	return 0;
}

static int brcms_b_up_finish(struct brcms_hardware *wlc_hw)
{
	wlc_hw->up = true;
	wlc_phy_hw_state_upd(wlc_hw->band->pi, true);

	/* FULLY enable dynamic power control and d11 core interrupt */
	brcms_b_clkctl_clk(wlc_hw, BCMA_CLKMODE_DYNAMIC);
	brcms_intrson(wlc_hw->wlc->wl);
	return 0;
}

/*
 * Write WME tunable parameters for retransmit/max rate
 * from wlc struct to ucode
 */
static void brcms_c_wme_retries_write(struct brcms_c_info *wlc)
{
	int ac;

	/* Need clock to do this */
	if (!wlc->clk)
		return;

	for (ac = 0; ac < IEEE80211_NUM_ACS; ac++)
		brcms_b_write_shm(wlc->hw, M_AC_TXLMT_ADDR(ac),
				  wlc->wme_retries[ac]);
}

/* make interface operational */
int brcms_c_up(struct brcms_c_info *wlc)
{
	struct ieee80211_channel *ch;

	brcms_dbg_info(wlc->hw->d11core, "wl%d\n", wlc->pub->unit);

	/* HW is turned off so don't try to access it */
	if (wlc->pub->hw_off || brcms_deviceremoved(wlc))
		return -ENOMEDIUM;

	if (!wlc->pub->hw_up) {
		brcms_b_hw_up(wlc->hw);
		wlc->pub->hw_up = true;
	}

	if ((wlc->pub->boardflags & BFL_FEM)
	    && (ai_get_chip_id(wlc->hw->sih) == BCMA_CHIP_ID_BCM4313)) {
		if (wlc->pub->boardrev >= 0x1250
		    && (wlc->pub->boardflags & BFL_FEM_BT))
			brcms_b_mhf(wlc->hw, MHF5, MHF5_4313_GPIOCTRL,
				MHF5_4313_GPIOCTRL, BRCM_BAND_ALL);
		else
			brcms_b_mhf(wlc->hw, MHF4, MHF4_EXTPA_ENABLE,
				    MHF4_EXTPA_ENABLE, BRCM_BAND_ALL);
	}

	/*
	 * Need to read the hwradio status here to cover the case where the
	 * system is loaded with the hw radio disabled. We do not want to bring
	 * the driver up in this case. If radio is disabled, abort up, lower
	 * power, start radio timer and return 0(for NDIS) don't call
	 * radio_update to avoid looping brcms_c_up.
	 *
	 * brcms_b_up_prep() returns either 0 or -BCME_RADIOOFF only
	 */
	if (!wlc->pub->radio_disabled) {
		int status = brcms_b_up_prep(wlc->hw);
		if (status == -ENOMEDIUM) {
			if (!mboolisset
			    (wlc->pub->radio_disabled, WL_RADIO_HW_DISABLE)) {
				struct brcms_bss_cfg *bsscfg = wlc->bsscfg;
				mboolset(wlc->pub->radio_disabled,
					 WL_RADIO_HW_DISABLE);
				if (bsscfg->type == BRCMS_TYPE_STATION ||
				    bsscfg->type == BRCMS_TYPE_ADHOC)
					brcms_err(wlc->hw->d11core,
						  "wl%d: up: rfdisable -> "
						  "bsscfg_disable()\n",
						   wlc->pub->unit);
			}
		}
	}

	if (wlc->pub->radio_disabled) {
		brcms_c_radio_monitor_start(wlc);
		return 0;
	}

	/* brcms_b_up_prep has done brcms_c_corereset(). so clk is on, set it */
	wlc->clk = true;

	brcms_c_radio_monitor_stop(wlc);

	/* Set EDCF hostflags */
	brcms_b_mhf(wlc->hw, MHF1, MHF1_EDCF, MHF1_EDCF, BRCM_BAND_ALL);

	brcms_init(wlc->wl);
	wlc->pub->up = true;

	if (wlc->bandinit_pending) {
		ch = wlc->pub->ieee_hw->conf.chandef.chan;
		brcms_c_suspend_mac_and_wait(wlc);
		brcms_c_set_chanspec(wlc, ch20mhz_chspec(ch->hw_value));
		wlc->bandinit_pending = false;
		brcms_c_enable_mac(wlc);
	}

	brcms_b_up_finish(wlc->hw);

	/* Program the TX wme params with the current settings */
	brcms_c_wme_retries_write(wlc);

	/* start one second watchdog timer */
	brcms_add_timer(wlc->wdtimer, TIMER_INTERVAL_WATCHDOG, true);
	wlc->WDarmed = true;

	/* ensure antenna config is up to date */
	brcms_c_stf_phy_txant_upd(wlc);
	/* ensure LDPC config is in sync */
	brcms_c_ht_update_ldpc(wlc, wlc->stf->ldpc);

	return 0;
}

static uint brcms_c_down_del_timer(struct brcms_c_info *wlc)
{
	uint callbacks = 0;

	return callbacks;
}

static int brcms_b_bmac_down_prep(struct brcms_hardware *wlc_hw)
{
	bool dev_gone;
	uint callbacks = 0;

	if (!wlc_hw->up)
		return callbacks;

	dev_gone = brcms_deviceremoved(wlc_hw->wlc);

	/* disable interrupts */
	if (dev_gone)
		wlc_hw->wlc->macintmask = 0;
	else {
		/* now disable interrupts */
		brcms_intrsoff(wlc_hw->wlc->wl);

		/* ensure we're running on the pll clock again */
		brcms_b_clkctl_clk(wlc_hw, BCMA_CLKMODE_FAST);
	}
	/* down phy at the last of this stage */
	callbacks += wlc_phy_down(wlc_hw->band->pi);

	return callbacks;
}

static int brcms_b_down_finish(struct brcms_hardware *wlc_hw)
{
	uint callbacks = 0;
	bool dev_gone;

	if (!wlc_hw->up)
		return callbacks;

	wlc_hw->up = false;
	wlc_phy_hw_state_upd(wlc_hw->band->pi, false);

	dev_gone = brcms_deviceremoved(wlc_hw->wlc);

	if (dev_gone) {
		wlc_hw->sbclk = false;
		wlc_hw->clk = false;
		wlc_phy_hw_clk_state_upd(wlc_hw->band->pi, false);

		/* reclaim any posted packets */
		brcms_c_flushqueues(wlc_hw->wlc);
	} else {

		/* Reset and disable the core */
		if (bcma_core_is_enabled(wlc_hw->d11core)) {
			if (bcma_read32(wlc_hw->d11core,
					D11REGOFFS(maccontrol)) & MCTL_EN_MAC)
				brcms_c_suspend_mac_and_wait(wlc_hw->wlc);
			callbacks += brcms_reset(wlc_hw->wlc->wl);
			brcms_c_coredisable(wlc_hw);
		}

		/* turn off primary xtal and pll */
		if (!wlc_hw->noreset) {
			bcma_core_pci_down(wlc_hw->d11core->bus);
			brcms_b_xtal(wlc_hw, OFF);
		}
	}

	return callbacks;
}

/*
 * Mark the interface nonoperational, stop the software mechanisms,
 * disable the hardware, free any transient buffer state.
 * Return a count of the number of driver callbacks still pending.
 */
uint brcms_c_down(struct brcms_c_info *wlc)
{

	uint callbacks = 0;
	int i;
	bool dev_gone = false;

	brcms_dbg_info(wlc->hw->d11core, "wl%d\n", wlc->pub->unit);

	/* check if we are already in the going down path */
	if (wlc->going_down) {
		brcms_err(wlc->hw->d11core,
			  "wl%d: %s: Driver going down so return\n",
			  wlc->pub->unit, __func__);
		return 0;
	}
	if (!wlc->pub->up)
		return callbacks;

	wlc->going_down = true;

	callbacks += brcms_b_bmac_down_prep(wlc->hw);

	dev_gone = brcms_deviceremoved(wlc);

	/* Call any registered down handlers */
	for (i = 0; i < BRCMS_MAXMODULES; i++) {
		if (wlc->modulecb[i].down_fn)
			callbacks +=
			    wlc->modulecb[i].down_fn(wlc->modulecb[i].hdl);
	}

	/* cancel the watchdog timer */
	if (wlc->WDarmed) {
		if (!brcms_del_timer(wlc->wdtimer))
			callbacks++;
		wlc->WDarmed = false;
	}
	/* cancel all other timers */
	callbacks += brcms_c_down_del_timer(wlc);

	wlc->pub->up = false;

	wlc_phy_mute_upd(wlc->band->pi, false, PHY_MUTE_ALL);

	callbacks += brcms_b_down_finish(wlc->hw);

	/* brcms_b_down_finish has done brcms_c_coredisable(). so clk is off */
	wlc->clk = false;

	wlc->going_down = false;
	return callbacks;
}

/* Set the current gmode configuration */
int brcms_c_set_gmode(struct brcms_c_info *wlc, u8 gmode, bool config)
{
	int ret = 0;
	uint i;
	struct brcms_c_rateset rs;
	/* Default to 54g Auto */
	/* Advertise and use shortslot (-1/0/1 Auto/Off/On) */
	s8 shortslot = BRCMS_SHORTSLOT_AUTO;
	bool shortslot_restrict = false; /* Restrict association to stations
					  * that support shortslot
					  */
	bool ofdm_basic = false;	/* Make 6, 12, and 24 basic rates */
	/* Advertise and use short preambles (-1/0/1 Auto/Off/On) */
	int preamble = BRCMS_PLCP_LONG;
	bool preamble_restrict = false;	/* Restrict association to stations
					 * that support short preambles
					 */
	struct brcms_band *band;

	/* if N-support is enabled, allow Gmode set as long as requested
	 * Gmode is not GMODE_LEGACY_B
	 */
	if ((wlc->pub->_n_enab & SUPPORT_11N) && gmode == GMODE_LEGACY_B)
		return -ENOTSUPP;

	/* verify that we are dealing with 2G band and grab the band pointer */
	if (wlc->band->bandtype == BRCM_BAND_2G)
		band = wlc->band;
	else if ((wlc->pub->_nbands > 1) &&
		 (wlc->bandstate[OTHERBANDUNIT(wlc)]->bandtype == BRCM_BAND_2G))
		band = wlc->bandstate[OTHERBANDUNIT(wlc)];
	else
		return -EINVAL;

	/* update configuration value */
	if (config)
		brcms_c_protection_upd(wlc, BRCMS_PROT_G_USER, gmode);

	/* Clear rateset override */
	memset(&rs, 0, sizeof(rs));

	switch (gmode) {
	case GMODE_LEGACY_B:
		shortslot = BRCMS_SHORTSLOT_OFF;
		brcms_c_rateset_copy(&gphy_legacy_rates, &rs);

		break;

	case GMODE_LRS:
		break;

	case GMODE_AUTO:
		/* Accept defaults */
		break;

	case GMODE_ONLY:
		ofdm_basic = true;
		preamble = BRCMS_PLCP_SHORT;
		preamble_restrict = true;
		break;

	case GMODE_PERFORMANCE:
		shortslot = BRCMS_SHORTSLOT_ON;
		shortslot_restrict = true;
		ofdm_basic = true;
		preamble = BRCMS_PLCP_SHORT;
		preamble_restrict = true;
		break;

	default:
		/* Error */
		brcms_err(wlc->hw->d11core, "wl%d: %s: invalid gmode %d\n",
			  wlc->pub->unit, __func__, gmode);
		return -ENOTSUPP;
	}

	band->gmode = gmode;

	wlc->shortslot_override = shortslot;

	/* Use the default 11g rateset */
	if (!rs.count)
		brcms_c_rateset_copy(&cck_ofdm_rates, &rs);

	if (ofdm_basic) {
		for (i = 0; i < rs.count; i++) {
			if (rs.rates[i] == BRCM_RATE_6M
			    || rs.rates[i] == BRCM_RATE_12M
			    || rs.rates[i] == BRCM_RATE_24M)
				rs.rates[i] |= BRCMS_RATE_FLAG;
		}
	}

	/* Set default bss rateset */
	wlc->default_bss->rateset.count = rs.count;
	memcpy(wlc->default_bss->rateset.rates, rs.rates,
	       sizeof(wlc->default_bss->rateset.rates));

	return ret;
}

int brcms_c_set_nmode(struct brcms_c_info *wlc)
{
	uint i;
	s32 nmode = AUTO;

	if (wlc->stf->txstreams == WL_11N_3x3)
		nmode = WL_11N_3x3;
	else
		nmode = WL_11N_2x2;

	/* force GMODE_AUTO if NMODE is ON */
	brcms_c_set_gmode(wlc, GMODE_AUTO, true);
	if (nmode == WL_11N_3x3)
		wlc->pub->_n_enab = SUPPORT_HT;
	else
		wlc->pub->_n_enab = SUPPORT_11N;
	wlc->default_bss->flags |= BRCMS_BSS_HT;
	/* add the mcs rates to the default and hw ratesets */
	brcms_c_rateset_mcs_build(&wlc->default_bss->rateset,
			      wlc->stf->txstreams);
	for (i = 0; i < wlc->pub->_nbands; i++)
		memcpy(wlc->bandstate[i]->hw_rateset.mcs,
		       wlc->default_bss->rateset.mcs, MCSSET_LEN);

	return 0;
}

static int
brcms_c_set_internal_rateset(struct brcms_c_info *wlc,
			     struct brcms_c_rateset *rs_arg)
{
	struct brcms_c_rateset rs, new;
	uint bandunit;

	memcpy(&rs, rs_arg, sizeof(struct brcms_c_rateset));

	/* check for bad count value */
	if ((rs.count == 0) || (rs.count > BRCMS_NUMRATES))
		return -EINVAL;

	/* try the current band */
	bandunit = wlc->band->bandunit;
	memcpy(&new, &rs, sizeof(struct brcms_c_rateset));
	if (brcms_c_rate_hwrs_filter_sort_validate
	    (&new, &wlc->bandstate[bandunit]->hw_rateset, true,
	     wlc->stf->txstreams))
		goto good;

	/* try the other band */
	if (brcms_is_mband_unlocked(wlc)) {
		bandunit = OTHERBANDUNIT(wlc);
		memcpy(&new, &rs, sizeof(struct brcms_c_rateset));
		if (brcms_c_rate_hwrs_filter_sort_validate(&new,
						       &wlc->
						       bandstate[bandunit]->
						       hw_rateset, true,
						       wlc->stf->txstreams))
			goto good;
	}

	return -EBADE;

 good:
	/* apply new rateset */
	memcpy(&wlc->default_bss->rateset, &new,
	       sizeof(struct brcms_c_rateset));
	memcpy(&wlc->bandstate[bandunit]->defrateset, &new,
	       sizeof(struct brcms_c_rateset));
	return 0;
}

static void brcms_c_ofdm_rateset_war(struct brcms_c_info *wlc)
{
	u8 r;
	bool war = false;

	if (wlc->pub->associated)
		r = wlc->bsscfg->current_bss->rateset.rates[0];
	else
		r = wlc->default_bss->rateset.rates[0];

	wlc_phy_ofdm_rateset_war(wlc->band->pi, war);
}

int brcms_c_set_channel(struct brcms_c_info *wlc, u16 channel)
{
	u16 chspec = ch20mhz_chspec(channel);

	if (channel < 0 || channel > MAXCHANNEL)
		return -EINVAL;

	if (!brcms_c_valid_chanspec_db(wlc->cmi, chspec))
		return -EINVAL;


	if (!wlc->pub->up && brcms_is_mband_unlocked(wlc)) {
		if (wlc->band->bandunit != chspec_bandunit(chspec))
			wlc->bandinit_pending = true;
		else
			wlc->bandinit_pending = false;
	}

	wlc->default_bss->chanspec = chspec;
	/* brcms_c_BSSinit() will sanitize the rateset before
	 * using it.. */
	if (wlc->pub->up && (wlc_phy_chanspec_get(wlc->band->pi) != chspec)) {
		brcms_c_set_home_chanspec(wlc, chspec);
		brcms_c_suspend_mac_and_wait(wlc);
		brcms_c_set_chanspec(wlc, chspec);
		brcms_c_enable_mac(wlc);
	}
	return 0;
}

int brcms_c_set_rate_limit(struct brcms_c_info *wlc, u16 srl, u16 lrl)
{
	int ac;

	if (srl < 1 || srl > RETRY_SHORT_MAX ||
	    lrl < 1 || lrl > RETRY_SHORT_MAX)
		return -EINVAL;

	wlc->SRL = srl;
	wlc->LRL = lrl;

	brcms_b_retrylimit_upd(wlc->hw, wlc->SRL, wlc->LRL);

	for (ac = 0; ac < IEEE80211_NUM_ACS; ac++) {
		wlc->wme_retries[ac] =	SFIELD(wlc->wme_retries[ac],
					       EDCF_SHORT,  wlc->SRL);
		wlc->wme_retries[ac] =	SFIELD(wlc->wme_retries[ac],
					       EDCF_LONG, wlc->LRL);
	}
	brcms_c_wme_retries_write(wlc);

	return 0;
}

void brcms_c_get_current_rateset(struct brcms_c_info *wlc,
				 struct brcm_rateset *currs)
{
	struct brcms_c_rateset *rs;

	if (wlc->pub->associated)
		rs = &wlc->bsscfg->current_bss->rateset;
	else
		rs = &wlc->default_bss->rateset;

	/* Copy only legacy rateset section */
	currs->count = rs->count;
	memcpy(&currs->rates, &rs->rates, rs->count);
}

int brcms_c_set_rateset(struct brcms_c_info *wlc, struct brcm_rateset *rs)
{
	struct brcms_c_rateset internal_rs;
	int bcmerror;

	if (rs->count > BRCMS_NUMRATES)
		return -ENOBUFS;

	memset(&internal_rs, 0, sizeof(internal_rs));

	/* Copy only legacy rateset section */
	internal_rs.count = rs->count;
	memcpy(&internal_rs.rates, &rs->rates, internal_rs.count);

	/* merge rateset coming in with the current mcsset */
	if (wlc->pub->_n_enab & SUPPORT_11N) {
		struct brcms_bss_info *mcsset_bss;
		if (wlc->pub->associated)
			mcsset_bss = wlc->bsscfg->current_bss;
		else
			mcsset_bss = wlc->default_bss;
		memcpy(internal_rs.mcs, &mcsset_bss->rateset.mcs[0],
		       MCSSET_LEN);
	}

	bcmerror = brcms_c_set_internal_rateset(wlc, &internal_rs);
	if (!bcmerror)
		brcms_c_ofdm_rateset_war(wlc);

	return bcmerror;
}

static void brcms_c_time_lock(struct brcms_c_info *wlc)
{
	bcma_set32(wlc->hw->d11core, D11REGOFFS(maccontrol), MCTL_TBTTHOLD);
	/* Commit the write */
	bcma_read32(wlc->hw->d11core, D11REGOFFS(maccontrol));
}

static void brcms_c_time_unlock(struct brcms_c_info *wlc)
{
	bcma_mask32(wlc->hw->d11core, D11REGOFFS(maccontrol), ~MCTL_TBTTHOLD);
	/* Commit the write */
	bcma_read32(wlc->hw->d11core, D11REGOFFS(maccontrol));
}

int brcms_c_set_beacon_period(struct brcms_c_info *wlc, u16 period)
{
	u32 bcnint_us;

	if (period == 0)
		return -EINVAL;

	wlc->default_bss->beacon_period = period;

	bcnint_us = period << 10;
	brcms_c_time_lock(wlc);
	bcma_write32(wlc->hw->d11core, D11REGOFFS(tsf_cfprep),
		     (bcnint_us << CFPREP_CBI_SHIFT));
	bcma_write32(wlc->hw->d11core, D11REGOFFS(tsf_cfpstart), bcnint_us);
	brcms_c_time_unlock(wlc);

	return 0;
}

u16 brcms_c_get_phy_type(struct brcms_c_info *wlc, int phyidx)
{
	return wlc->band->phytype;
}

void brcms_c_set_shortslot_override(struct brcms_c_info *wlc, s8 sslot_override)
{
	wlc->shortslot_override = sslot_override;

	/*
	 * shortslot is an 11g feature, so no more work if we are
	 * currently on the 5G band
	 */
	if (wlc->band->bandtype == BRCM_BAND_5G)
		return;

	if (wlc->pub->up && wlc->pub->associated) {
		/* let watchdog or beacon processing update shortslot */
	} else if (wlc->pub->up) {
		/* unassociated shortslot is off */
		brcms_c_switch_shortslot(wlc, false);
	} else {
		/* driver is down, so just update the brcms_c_info
		 * value */
		if (wlc->shortslot_override == BRCMS_SHORTSLOT_AUTO)
			wlc->shortslot = false;
		else
			wlc->shortslot =
			    (wlc->shortslot_override ==
			     BRCMS_SHORTSLOT_ON);
	}
}

/*
 * register watchdog and down handlers.
 */
int brcms_c_module_register(struct brcms_pub *pub,
			    const char *name, struct brcms_info *hdl,
			    int (*d_fn)(void *handle))
{
	struct brcms_c_info *wlc = (struct brcms_c_info *) pub->wlc;
	int i;

	/* find an empty entry and just add, no duplication check! */
	for (i = 0; i < BRCMS_MAXMODULES; i++) {
		if (wlc->modulecb[i].name[0] == '\0') {
			strncpy(wlc->modulecb[i].name, name,
				sizeof(wlc->modulecb[i].name) - 1);
			wlc->modulecb[i].hdl = hdl;
			wlc->modulecb[i].down_fn = d_fn;
			return 0;
		}
	}

	return -ENOSR;
}

/* unregister module callbacks */
int brcms_c_module_unregister(struct brcms_pub *pub, const char *name,
			      struct brcms_info *hdl)
{
	struct brcms_c_info *wlc = (struct brcms_c_info *) pub->wlc;
	int i;

	if (wlc == NULL)
		return -ENODATA;

	for (i = 0; i < BRCMS_MAXMODULES; i++) {
		if (!strcmp(wlc->modulecb[i].name, name) &&
		    (wlc->modulecb[i].hdl == hdl)) {
			memset(&wlc->modulecb[i], 0, sizeof(wlc->modulecb[i]));
			return 0;
		}
	}

	/* table not found! */
	return -ENODATA;
}

static bool brcms_c_chipmatch_pci(struct bcma_device *core)
{
	struct pci_dev *pcidev = core->bus->host_pci;
	u16 vendor = pcidev->vendor;
	u16 device = pcidev->device;

	if (vendor != PCI_VENDOR_ID_BROADCOM) {
		pr_err("unknown vendor id %04x\n", vendor);
		return false;
	}

	if (device == BCM43224_D11N_ID_VEN1 || device == BCM43224_CHIP_ID)
		return true;
	if ((device == BCM43224_D11N_ID) || (device == BCM43225_D11N2G_ID))
		return true;
	if (device == BCM4313_D11N2G_ID || device == BCM4313_CHIP_ID)
		return true;
	if ((device == BCM43236_D11N_ID) || (device == BCM43236_D11N2G_ID))
		return true;

	pr_err("unknown device id %04x\n", device);
	return false;
}

static bool brcms_c_chipmatch_soc(struct bcma_device *core)
{
	struct bcma_chipinfo *chipinfo = &core->bus->chipinfo;

	if (chipinfo->id == BCMA_CHIP_ID_BCM4716)
		return true;

	pr_err("unknown chip id %04x\n", chipinfo->id);
	return false;
}

bool brcms_c_chipmatch(struct bcma_device *core)
{
	switch (core->bus->hosttype) {
	case BCMA_HOSTTYPE_PCI:
		return brcms_c_chipmatch_pci(core);
	case BCMA_HOSTTYPE_SOC:
		return brcms_c_chipmatch_soc(core);
	default:
		pr_err("unknown host type: %i\n", core->bus->hosttype);
		return false;
	}
}

u16 brcms_b_rate_shm_offset(struct brcms_hardware *wlc_hw, u8 rate)
{
	u16 table_ptr;
	u8 phy_rate, index;

	/* get the phy specific rate encoding for the PLCP SIGNAL field */
	if (is_ofdm_rate(rate))
		table_ptr = M_RT_DIRMAP_A;
	else
		table_ptr = M_RT_DIRMAP_B;

	/* for a given rate, the LS-nibble of the PLCP SIGNAL field is
	 * the index into the rate table.
	 */
	phy_rate = rate_info[rate] & BRCMS_RATE_MASK;
	index = phy_rate & 0xf;

	/* Find the SHM pointer to the rate table entry by looking in the
	 * Direct-map Table
	 */
	return 2 * brcms_b_read_shm(wlc_hw, table_ptr + (index * 2));
}

/*
 * bcmc_fid_generate:
 * Generate frame ID for a BCMC packet.  The frag field is not used
 * for MC frames so is used as part of the sequence number.
 */
static inline u16
bcmc_fid_generate(struct brcms_c_info *wlc, struct brcms_bss_cfg *bsscfg,
		  struct d11txh *txh)
{
	u16 frameid;

	frameid = le16_to_cpu(txh->TxFrameID) & ~(TXFID_SEQ_MASK |
						  TXFID_QUEUE_MASK);
	frameid |=
	    (((wlc->
	       mc_fid_counter++) << TXFID_SEQ_SHIFT) & TXFID_SEQ_MASK) |
	    TX_BCMC_FIFO;

	return frameid;
}

static uint
brcms_c_calc_ack_time(struct brcms_c_info *wlc, u32 rspec,
		      u8 preamble_type)
{
	uint dur = 0;

	/*
	 * Spec 9.6: ack rate is the highest rate in BSSBasicRateSet that
	 * is less than or equal to the rate of the immediately previous
	 * frame in the FES
	 */
	rspec = brcms_basic_rate(wlc, rspec);
	/* ACK frame len == 14 == 2(fc) + 2(dur) + 6(ra) + 4(fcs) */
	dur =
	    brcms_c_calc_frame_time(wlc, rspec, preamble_type,
				(DOT11_ACK_LEN + FCS_LEN));
	return dur;
}

static uint
brcms_c_calc_cts_time(struct brcms_c_info *wlc, u32 rspec,
		      u8 preamble_type)
{
	return brcms_c_calc_ack_time(wlc, rspec, preamble_type);
}

static uint
brcms_c_calc_ba_time(struct brcms_c_info *wlc, u32 rspec,
		     u8 preamble_type)
{
	/*
	 * Spec 9.6: ack rate is the highest rate in BSSBasicRateSet that
	 * is less than or equal to the rate of the immediately previous
	 * frame in the FES
	 */
	rspec = brcms_basic_rate(wlc, rspec);
	/* BA len == 32 == 16(ctl hdr) + 4(ba len) + 8(bitmap) + 4(fcs) */
	return brcms_c_calc_frame_time(wlc, rspec, preamble_type,
				   (DOT11_BA_LEN + DOT11_BA_BITMAP_LEN +
				    FCS_LEN));
}

/* brcms_c_compute_frame_dur()
 *
 * Calculate the 802.11 MAC header DUR field for MPDU
 * DUR for a single frame = 1 SIFS + 1 ACK
 * DUR for a frame with following frags = 3 SIFS + 2 ACK + next frag time
 *
 * rate			MPDU rate in unit of 500kbps
 * next_frag_len	next MPDU length in bytes
 * preamble_type	use short/GF or long/MM PLCP header
 */
static u16
brcms_c_compute_frame_dur(struct brcms_c_info *wlc, u32 rate,
		      u8 preamble_type, uint next_frag_len)
{
	u16 dur, sifs;

	sifs = get_sifs(wlc->band);

	dur = sifs;
	dur += (u16) brcms_c_calc_ack_time(wlc, rate, preamble_type);

	if (next_frag_len) {
		/* Double the current DUR to get 2 SIFS + 2 ACKs */
		dur *= 2;
		/* add another SIFS and the frag time */
		dur += sifs;
		dur +=
		    (u16) brcms_c_calc_frame_time(wlc, rate, preamble_type,
						 next_frag_len);
	}
	return dur;
}

/* The opposite of brcms_c_calc_frame_time */
static uint
brcms_c_calc_frame_len(struct brcms_c_info *wlc, u32 ratespec,
		   u8 preamble_type, uint dur)
{
	uint nsyms, mac_len, Ndps, kNdps;
	uint rate = rspec2rate(ratespec);

	if (is_mcs_rate(ratespec)) {
		uint mcs = ratespec & RSPEC_RATE_MASK;
		int tot_streams = mcs_2_txstreams(mcs) + rspec_stc(ratespec);
		dur -= PREN_PREAMBLE + (tot_streams * PREN_PREAMBLE_EXT);
		/* payload calculation matches that of regular ofdm */
		if (wlc->band->bandtype == BRCM_BAND_2G)
			dur -= DOT11_OFDM_SIGNAL_EXTENSION;
		/* kNdbps = kbps * 4 */
		kNdps =	mcs_2_rate(mcs, rspec_is40mhz(ratespec),
				   rspec_issgi(ratespec)) * 4;
		nsyms = dur / APHY_SYMBOL_TIME;
		mac_len =
		    ((nsyms * kNdps) -
		     ((APHY_SERVICE_NBITS + APHY_TAIL_NBITS) * 1000)) / 8000;
	} else if (is_ofdm_rate(ratespec)) {
		dur -= APHY_PREAMBLE_TIME;
		dur -= APHY_SIGNAL_TIME;
		/* Ndbps = Mbps * 4 = rate(500Kbps) * 2 */
		Ndps = rate * 2;
		nsyms = dur / APHY_SYMBOL_TIME;
		mac_len =
		    ((nsyms * Ndps) -
		     (APHY_SERVICE_NBITS + APHY_TAIL_NBITS)) / 8;
	} else {
		if (preamble_type & BRCMS_SHORT_PREAMBLE)
			dur -= BPHY_PLCP_SHORT_TIME;
		else
			dur -= BPHY_PLCP_TIME;
		mac_len = dur * rate;
		/* divide out factor of 2 in rate (1/2 mbps) */
		mac_len = mac_len / 8 / 2;
	}
	return mac_len;
}

/*
 * Return true if the specified rate is supported by the specified band.
 * BRCM_BAND_AUTO indicates the current band.
 */
static bool brcms_c_valid_rate(struct brcms_c_info *wlc, u32 rspec, int band,
		    bool verbose)
{
	struct brcms_c_rateset *hw_rateset;
	uint i;

	if ((band == BRCM_BAND_AUTO) || (band == wlc->band->bandtype))
		hw_rateset = &wlc->band->hw_rateset;
	else if (wlc->pub->_nbands > 1)
		hw_rateset = &wlc->bandstate[OTHERBANDUNIT(wlc)]->hw_rateset;
	else
		/* other band specified and we are a single band device */
		return false;

	/* check if this is a mimo rate */
	if (is_mcs_rate(rspec)) {
		if ((rspec & RSPEC_RATE_MASK) >= MCS_TABLE_SIZE)
			goto error;

		return isset(hw_rateset->mcs, (rspec & RSPEC_RATE_MASK));
	}

	for (i = 0; i < hw_rateset->count; i++)
		if (hw_rateset->rates[i] == rspec2rate(rspec))
			return true;
 error:
	if (verbose)
		brcms_err(wlc->hw->d11core, "wl%d: valid_rate: rate spec 0x%x "
			  "not in hw_rateset\n", wlc->pub->unit, rspec);

	return false;
}

static u32
mac80211_wlc_set_nrate(struct brcms_c_info *wlc, struct brcms_band *cur_band,
		       u32 int_val)
{
	struct bcma_device *core = wlc->hw->d11core;
	u8 stf = (int_val & NRATE_STF_MASK) >> NRATE_STF_SHIFT;
	u8 rate = int_val & NRATE_RATE_MASK;
	u32 rspec;
	bool ismcs = ((int_val & NRATE_MCS_INUSE) == NRATE_MCS_INUSE);
	bool issgi = ((int_val & NRATE_SGI_MASK) >> NRATE_SGI_SHIFT);
	bool override_mcs_only = ((int_val & NRATE_OVERRIDE_MCS_ONLY)
				  == NRATE_OVERRIDE_MCS_ONLY);
	int bcmerror = 0;

	if (!ismcs)
		return (u32) rate;

	/* validate the combination of rate/mcs/stf is allowed */
	if ((wlc->pub->_n_enab & SUPPORT_11N) && ismcs) {
		/* mcs only allowed when nmode */
		if (stf > PHY_TXC1_MODE_SDM) {
			brcms_err(core, "wl%d: %s: Invalid stf\n",
				  wlc->pub->unit, __func__);
			bcmerror = -EINVAL;
			goto done;
		}

		/* mcs 32 is a special case, DUP mode 40 only */
		if (rate == 32) {
			if (!CHSPEC_IS40(wlc->home_chanspec) ||
			    ((stf != PHY_TXC1_MODE_SISO)
			     && (stf != PHY_TXC1_MODE_CDD))) {
				brcms_err(core, "wl%d: %s: Invalid mcs 32\n",
					  wlc->pub->unit, __func__);
				bcmerror = -EINVAL;
				goto done;
			}
			/* mcs > 7 must use stf SDM */
		} else if (rate > HIGHEST_SINGLE_STREAM_MCS) {
			/* mcs > 7 must use stf SDM */
			if (stf != PHY_TXC1_MODE_SDM) {
				brcms_dbg_mac80211(core, "wl%d: enabling "
						   "SDM mode for mcs %d\n",
						   wlc->pub->unit, rate);
				stf = PHY_TXC1_MODE_SDM;
			}
		} else {
			/*
			 * MCS 0-7 may use SISO, CDD, and for
			 * phy_rev >= 3 STBC
			 */
			if ((stf > PHY_TXC1_MODE_STBC) ||
			    (!BRCMS_STBC_CAP_PHY(wlc)
			     && (stf == PHY_TXC1_MODE_STBC))) {
				brcms_err(core, "wl%d: %s: Invalid STBC\n",
					  wlc->pub->unit, __func__);
				bcmerror = -EINVAL;
				goto done;
			}
		}
	} else if (is_ofdm_rate(rate)) {
		if ((stf != PHY_TXC1_MODE_CDD) && (stf != PHY_TXC1_MODE_SISO)) {
			brcms_err(core, "wl%d: %s: Invalid OFDM\n",
				  wlc->pub->unit, __func__);
			bcmerror = -EINVAL;
			goto done;
		}
	} else if (is_cck_rate(rate)) {
		if ((cur_band->bandtype != BRCM_BAND_2G)
		    || (stf != PHY_TXC1_MODE_SISO)) {
			brcms_err(core, "wl%d: %s: Invalid CCK\n",
				  wlc->pub->unit, __func__);
			bcmerror = -EINVAL;
			goto done;
		}
	} else {
		brcms_err(core, "wl%d: %s: Unknown rate type\n",
			  wlc->pub->unit, __func__);
		bcmerror = -EINVAL;
		goto done;
	}
	/* make sure multiple antennae are available for non-siso rates */
	if ((stf != PHY_TXC1_MODE_SISO) && (wlc->stf->txstreams == 1)) {
		brcms_err(core, "wl%d: %s: SISO antenna but !SISO "
			  "request\n", wlc->pub->unit, __func__);
		bcmerror = -EINVAL;
		goto done;
	}

	rspec = rate;
	if (ismcs) {
		rspec |= RSPEC_MIMORATE;
		/* For STBC populate the STC field of the ratespec */
		if (stf == PHY_TXC1_MODE_STBC) {
			u8 stc;
			stc = 1;	/* Nss for single stream is always 1 */
			rspec |= (stc << RSPEC_STC_SHIFT);
		}
	}

	rspec |= (stf << RSPEC_STF_SHIFT);

	if (override_mcs_only)
		rspec |= RSPEC_OVERRIDE_MCS_ONLY;

	if (issgi)
		rspec |= RSPEC_SHORT_GI;

	if ((rate != 0)
	    && !brcms_c_valid_rate(wlc, rspec, cur_band->bandtype, true))
		return rate;

	return rspec;
done:
	return rate;
}

/*
 * Compute PLCP, but only requires actual rate and length of pkt.
 * Rate is given in the driver standard multiple of 500 kbps.
 * le is set for 11 Mbps rate if necessary.
 * Broken out for PRQ.
 */

static void brcms_c_cck_plcp_set(struct brcms_c_info *wlc, int rate_500,
			     uint length, u8 *plcp)
{
	u16 usec = 0;
	u8 le = 0;

	switch (rate_500) {
	case BRCM_RATE_1M:
		usec = length << 3;
		break;
	case BRCM_RATE_2M:
		usec = length << 2;
		break;
	case BRCM_RATE_5M5:
		usec = (length << 4) / 11;
		if ((length << 4) - (usec * 11) > 0)
			usec++;
		break;
	case BRCM_RATE_11M:
		usec = (length << 3) / 11;
		if ((length << 3) - (usec * 11) > 0) {
			usec++;
			if ((usec * 11) - (length << 3) >= 8)
				le = D11B_PLCP_SIGNAL_LE;
		}
		break;

	default:
		brcms_err(wlc->hw->d11core,
			  "brcms_c_cck_plcp_set: unsupported rate %d\n",
			  rate_500);
		rate_500 = BRCM_RATE_1M;
		usec = length << 3;
		break;
	}
	/* PLCP signal byte */
	plcp[0] = rate_500 * 5;	/* r (500kbps) * 5 == r (100kbps) */
	/* PLCP service byte */
	plcp[1] = (u8) (le | D11B_PLCP_SIGNAL_LOCKED);
	/* PLCP length u16, little endian */
	plcp[2] = usec & 0xff;
	plcp[3] = (usec >> 8) & 0xff;
	/* PLCP CRC16 */
	plcp[4] = 0;
	plcp[5] = 0;
}

/* Rate: 802.11 rate code, length: PSDU length in octets */
static void brcms_c_compute_mimo_plcp(u32 rspec, uint length, u8 *plcp)
{
	u8 mcs = (u8) (rspec & RSPEC_RATE_MASK);
	plcp[0] = mcs;
	if (rspec_is40mhz(rspec) || (mcs == 32))
		plcp[0] |= MIMO_PLCP_40MHZ;
	BRCMS_SET_MIMO_PLCP_LEN(plcp, length);
	plcp[3] = rspec_mimoplcp3(rspec); /* rspec already holds this byte */
	plcp[3] |= 0x7; /* set smoothing, not sounding ppdu & reserved */
	plcp[4] = 0; /* number of extension spatial streams bit 0 & 1 */
	plcp[5] = 0;
}

/* Rate: 802.11 rate code, length: PSDU length in octets */
static void
brcms_c_compute_ofdm_plcp(u32 rspec, u32 length, u8 *plcp)
{
	u8 rate_signal;
	u32 tmp = 0;
	int rate = rspec2rate(rspec);

	/*
	 * encode rate per 802.11a-1999 sec 17.3.4.1, with lsb
	 * transmitted first
	 */
	rate_signal = rate_info[rate] & BRCMS_RATE_MASK;
	memset(plcp, 0, D11_PHY_HDR_LEN);
	D11A_PHY_HDR_SRATE((struct ofdm_phy_hdr *) plcp, rate_signal);

	tmp = (length & 0xfff) << 5;
	plcp[2] |= (tmp >> 16) & 0xff;
	plcp[1] |= (tmp >> 8) & 0xff;
	plcp[0] |= tmp & 0xff;
}

/* Rate: 802.11 rate code, length: PSDU length in octets */
static void brcms_c_compute_cck_plcp(struct brcms_c_info *wlc, u32 rspec,
				 uint length, u8 *plcp)
{
	int rate = rspec2rate(rspec);

	brcms_c_cck_plcp_set(wlc, rate, length, plcp);
}

static void
brcms_c_compute_plcp(struct brcms_c_info *wlc, u32 rspec,
		     uint length, u8 *plcp)
{
	if (is_mcs_rate(rspec))
		brcms_c_compute_mimo_plcp(rspec, length, plcp);
	else if (is_ofdm_rate(rspec))
		brcms_c_compute_ofdm_plcp(rspec, length, plcp);
	else
		brcms_c_compute_cck_plcp(wlc, rspec, length, plcp);
}

/* brcms_c_compute_rtscts_dur()
 *
 * Calculate the 802.11 MAC header DUR field for an RTS or CTS frame
 * DUR for normal RTS/CTS w/ frame = 3 SIFS + 1 CTS + next frame time + 1 ACK
 * DUR for CTS-TO-SELF w/ frame    = 2 SIFS         + next frame time + 1 ACK
 *
 * cts			cts-to-self or rts/cts
 * rts_rate		rts or cts rate in unit of 500kbps
 * rate			next MPDU rate in unit of 500kbps
 * frame_len		next MPDU frame length in bytes
 */
u16
brcms_c_compute_rtscts_dur(struct brcms_c_info *wlc, bool cts_only,
			   u32 rts_rate,
			   u32 frame_rate, u8 rts_preamble_type,
			   u8 frame_preamble_type, uint frame_len, bool ba)
{
	u16 dur, sifs;

	sifs = get_sifs(wlc->band);

	if (!cts_only) {
		/* RTS/CTS */
		dur = 3 * sifs;
		dur +=
		    (u16) brcms_c_calc_cts_time(wlc, rts_rate,
					       rts_preamble_type);
	} else {
		/* CTS-TO-SELF */
		dur = 2 * sifs;
	}

	dur +=
	    (u16) brcms_c_calc_frame_time(wlc, frame_rate, frame_preamble_type,
					 frame_len);
	if (ba)
		dur +=
		    (u16) brcms_c_calc_ba_time(wlc, frame_rate,
					      BRCMS_SHORT_PREAMBLE);
	else
		dur +=
		    (u16) brcms_c_calc_ack_time(wlc, frame_rate,
					       frame_preamble_type);
	return dur;
}

static u16 brcms_c_phytxctl1_calc(struct brcms_c_info *wlc, u32 rspec)
{
	u16 phyctl1 = 0;
	u16 bw;

	if (BRCMS_ISLCNPHY(wlc->band)) {
		bw = PHY_TXC1_BW_20MHZ;
	} else {
		bw = rspec_get_bw(rspec);
		/* 10Mhz is not supported yet */
		if (bw < PHY_TXC1_BW_20MHZ) {
			brcms_err(wlc->hw->d11core, "phytxctl1_calc: bw %d is "
				  "not supported yet, set to 20L\n", bw);
			bw = PHY_TXC1_BW_20MHZ;
		}
	}

	if (is_mcs_rate(rspec)) {
		uint mcs = rspec & RSPEC_RATE_MASK;

		/* bw, stf, coding-type is part of rspec_phytxbyte2 returns */
		phyctl1 = rspec_phytxbyte2(rspec);
		/* set the upper byte of phyctl1 */
		phyctl1 |= (mcs_table[mcs].tx_phy_ctl3 << 8);
	} else if (is_cck_rate(rspec) && !BRCMS_ISLCNPHY(wlc->band)
		   && !BRCMS_ISSSLPNPHY(wlc->band)) {
		/*
		 * In CCK mode LPPHY overloads OFDM Modulation bits with CCK
		 * Data Rate. Eventually MIMOPHY would also be converted to
		 * this format
		 */
		/* 0 = 1Mbps; 1 = 2Mbps; 2 = 5.5Mbps; 3 = 11Mbps */
		phyctl1 = (bw | (rspec_stf(rspec) << PHY_TXC1_MODE_SHIFT));
	} else {		/* legacy OFDM/CCK */
		s16 phycfg;
		/* get the phyctl byte from rate phycfg table */
		phycfg = brcms_c_rate_legacy_phyctl(rspec2rate(rspec));
		if (phycfg == -1) {
			brcms_err(wlc->hw->d11core, "phytxctl1_calc: wrong "
				  "legacy OFDM/CCK rate\n");
			phycfg = 0;
		}
		/* set the upper byte of phyctl1 */
		phyctl1 =
		    (bw | (phycfg << 8) |
		     (rspec_stf(rspec) << PHY_TXC1_MODE_SHIFT));
	}
	return phyctl1;
}

/*
 * Add struct d11txh, struct cck_phy_hdr.
 *
 * 'p' data must start with 802.11 MAC header
 * 'p' must allow enough bytes of local headers to be "pushed" onto the packet
 *
 * headroom == D11_PHY_HDR_LEN + D11_TXH_LEN (D11_TXH_LEN is now 104 bytes)
 *
 */
static u16
brcms_c_d11hdrs_mac80211(struct brcms_c_info *wlc, struct ieee80211_hw *hw,
		     struct sk_buff *p, struct scb *scb, uint frag,
		     uint nfrags, uint queue, uint next_frag_len)
{
	struct ieee80211_hdr *h;
	struct d11txh *txh;
	u8 *plcp, plcp_fallback[D11_PHY_HDR_LEN];
	int len, phylen, rts_phylen;
	u16 mch, phyctl, xfts, mainrates;
	u16 seq = 0, mcl = 0, status = 0, frameid = 0;
	u32 rspec[2] = { BRCM_RATE_1M, BRCM_RATE_1M };
	u32 rts_rspec[2] = { BRCM_RATE_1M, BRCM_RATE_1M };
	bool use_rts = false;
	bool use_cts = false;
	bool use_rifs = false;
	bool short_preamble[2] = { false, false };
	u8 preamble_type[2] = { BRCMS_LONG_PREAMBLE, BRCMS_LONG_PREAMBLE };
	u8 rts_preamble_type[2] = { BRCMS_LONG_PREAMBLE, BRCMS_LONG_PREAMBLE };
	u8 *rts_plcp, rts_plcp_fallback[D11_PHY_HDR_LEN];
	struct ieee80211_rts *rts = NULL;
	bool qos;
	uint ac;
	bool hwtkmic = false;
	u16 mimo_ctlchbw = PHY_TXC1_BW_20MHZ;
#define ANTCFG_NONE 0xFF
	u8 antcfg = ANTCFG_NONE;
	u8 fbantcfg = ANTCFG_NONE;
	uint phyctl1_stf = 0;
	u16 durid = 0;
	struct ieee80211_tx_rate *txrate[2];
	int k;
	struct ieee80211_tx_info *tx_info;
	bool is_mcs;
	u16 mimo_txbw;
	u8 mimo_preamble_type;

	/* locate 802.11 MAC header */
	h = (struct ieee80211_hdr *)(p->data);
	qos = ieee80211_is_data_qos(h->frame_control);

	/* compute length of frame in bytes for use in PLCP computations */
	len = p->len;
	phylen = len + FCS_LEN;

	/* Get tx_info */
	tx_info = IEEE80211_SKB_CB(p);

	/* add PLCP */
	plcp = skb_push(p, D11_PHY_HDR_LEN);

	/* add Broadcom tx descriptor header */
	txh = (struct d11txh *) skb_push(p, D11_TXH_LEN);
	memset(txh, 0, D11_TXH_LEN);

	/* setup frameid */
	if (tx_info->flags & IEEE80211_TX_CTL_ASSIGN_SEQ) {
		/* non-AP STA should never use BCMC queue */
		if (queue == TX_BCMC_FIFO) {
			brcms_err(wlc->hw->d11core,
				  "wl%d: %s: ASSERT queue == TX_BCMC!\n",
				  wlc->pub->unit, __func__);
			frameid = bcmc_fid_generate(wlc, NULL, txh);
		} else {
			/* Increment the counter for first fragment */
			if (tx_info->flags & IEEE80211_TX_CTL_FIRST_FRAGMENT)
				scb->seqnum[p->priority]++;

			/* extract fragment number from frame first */
			seq = le16_to_cpu(h->seq_ctrl) & FRAGNUM_MASK;
			seq |= (scb->seqnum[p->priority] << SEQNUM_SHIFT);
			h->seq_ctrl = cpu_to_le16(seq);

			frameid = ((seq << TXFID_SEQ_SHIFT) & TXFID_SEQ_MASK) |
			    (queue & TXFID_QUEUE_MASK);
		}
	}
	frameid |= queue & TXFID_QUEUE_MASK;

	/* set the ignpmq bit for all pkts tx'd in PS mode and for beacons */
	if (ieee80211_is_beacon(h->frame_control))
		mcl |= TXC_IGNOREPMQ;

	txrate[0] = tx_info->control.rates;
	txrate[1] = txrate[0] + 1;

	/*
	 * if rate control algorithm didn't give us a fallback
	 * rate, use the primary rate
	 */
	if (txrate[1]->idx < 0)
		txrate[1] = txrate[0];

	for (k = 0; k < hw->max_rates; k++) {
		is_mcs = txrate[k]->flags & IEEE80211_TX_RC_MCS ? true : false;
		if (!is_mcs) {
			if ((txrate[k]->idx >= 0)
			    && (txrate[k]->idx <
				hw->wiphy->bands[tx_info->band]->n_bitrates)) {
				rspec[k] =
				    hw->wiphy->bands[tx_info->band]->
				    bitrates[txrate[k]->idx].hw_value;
				short_preamble[k] =
				    txrate[k]->
				    flags & IEEE80211_TX_RC_USE_SHORT_PREAMBLE ?
				    true : false;
			} else {
				rspec[k] = BRCM_RATE_1M;
			}
		} else {
			rspec[k] = mac80211_wlc_set_nrate(wlc, wlc->band,
					NRATE_MCS_INUSE | txrate[k]->idx);
		}

		/*
		 * Currently only support same setting for primay and
		 * fallback rates. Unify flags for each rate into a
		 * single value for the frame
		 */
		use_rts |=
		    txrate[k]->
		    flags & IEEE80211_TX_RC_USE_RTS_CTS ? true : false;
		use_cts |=
		    txrate[k]->
		    flags & IEEE80211_TX_RC_USE_CTS_PROTECT ? true : false;


		/*
		 * (1) RATE:
		 *   determine and validate primary rate
		 *   and fallback rates
		 */
		if (!rspec_active(rspec[k])) {
			rspec[k] = BRCM_RATE_1M;
		} else {
			if (!is_multicast_ether_addr(h->addr1)) {
				/* set tx antenna config */
				brcms_c_antsel_antcfg_get(wlc->asi, false,
					false, 0, 0, &antcfg, &fbantcfg);
			}
		}
	}

	phyctl1_stf = wlc->stf->ss_opmode;

	if (wlc->pub->_n_enab & SUPPORT_11N) {
		for (k = 0; k < hw->max_rates; k++) {
			/*
			 * apply siso/cdd to single stream mcs's or ofdm
			 * if rspec is auto selected
			 */
			if (((is_mcs_rate(rspec[k]) &&
			      is_single_stream(rspec[k] & RSPEC_RATE_MASK)) ||
			     is_ofdm_rate(rspec[k]))
			    && ((rspec[k] & RSPEC_OVERRIDE_MCS_ONLY)
				|| !(rspec[k] & RSPEC_OVERRIDE))) {
				rspec[k] &= ~(RSPEC_STF_MASK | RSPEC_STC_MASK);

				/* For SISO MCS use STBC if possible */
				if (is_mcs_rate(rspec[k])
				    && BRCMS_STF_SS_STBC_TX(wlc, scb)) {
					u8 stc;

					/* Nss for single stream is always 1 */
					stc = 1;
					rspec[k] |= (PHY_TXC1_MODE_STBC <<
							RSPEC_STF_SHIFT) |
						    (stc << RSPEC_STC_SHIFT);
				} else
					rspec[k] |=
					    (phyctl1_stf << RSPEC_STF_SHIFT);
			}

			/*
			 * Is the phy configured to use 40MHZ frames? If
			 * so then pick the desired txbw
			 */
			if (brcms_chspec_bw(wlc->chanspec) == BRCMS_40_MHZ) {
				/* default txbw is 20in40 SB */
				mimo_ctlchbw = mimo_txbw =
				   CHSPEC_SB_UPPER(wlc_phy_chanspec_get(
								 wlc->band->pi))
				   ? PHY_TXC1_BW_20MHZ_UP : PHY_TXC1_BW_20MHZ;

				if (is_mcs_rate(rspec[k])) {
					/* mcs 32 must be 40b/w DUP */
					if ((rspec[k] & RSPEC_RATE_MASK)
					    == 32) {
						mimo_txbw =
						    PHY_TXC1_BW_40MHZ_DUP;
						/* use override */
					} else if (wlc->mimo_40txbw != AUTO)
						mimo_txbw = wlc->mimo_40txbw;
					/* else check if dst is using 40 Mhz */
					else if (scb->flags & SCB_IS40)
						mimo_txbw = PHY_TXC1_BW_40MHZ;
				} else if (is_ofdm_rate(rspec[k])) {
					if (wlc->ofdm_40txbw != AUTO)
						mimo_txbw = wlc->ofdm_40txbw;
				} else if (wlc->cck_40txbw != AUTO) {
					mimo_txbw = wlc->cck_40txbw;
				}
			} else {
				/*
				 * mcs32 is 40 b/w only.
				 * This is possible for probe packets on
				 * a STA during SCAN
				 */
				if ((rspec[k] & RSPEC_RATE_MASK) == 32)
					/* mcs 0 */
					rspec[k] = RSPEC_MIMORATE;

				mimo_txbw = PHY_TXC1_BW_20MHZ;
			}

			/* Set channel width */
			rspec[k] &= ~RSPEC_BW_MASK;
			if ((k == 0) || ((k > 0) && is_mcs_rate(rspec[k])))
				rspec[k] |= (mimo_txbw << RSPEC_BW_SHIFT);
			else
				rspec[k] |= (mimo_ctlchbw << RSPEC_BW_SHIFT);

			/* Disable short GI, not supported yet */
			rspec[k] &= ~RSPEC_SHORT_GI;

			mimo_preamble_type = BRCMS_MM_PREAMBLE;
			if (txrate[k]->flags & IEEE80211_TX_RC_GREEN_FIELD)
				mimo_preamble_type = BRCMS_GF_PREAMBLE;

			if ((txrate[k]->flags & IEEE80211_TX_RC_MCS)
			    && (!is_mcs_rate(rspec[k]))) {
				brcms_warn(wlc->hw->d11core,
					   "wl%d: %s: IEEE80211_TX_RC_MCS != is_mcs_rate(rspec)\n",
					   wlc->pub->unit, __func__);
			}

			if (is_mcs_rate(rspec[k])) {
				preamble_type[k] = mimo_preamble_type;

				/*
				 * if SGI is selected, then forced mm
				 * for single stream
				 */
				if ((rspec[k] & RSPEC_SHORT_GI)
				    && is_single_stream(rspec[k] &
							RSPEC_RATE_MASK))
					preamble_type[k] = BRCMS_MM_PREAMBLE;
			}

			/* should be better conditionalized */
			if (!is_mcs_rate(rspec[0])
			    && (tx_info->control.rates[0].
				flags & IEEE80211_TX_RC_USE_SHORT_PREAMBLE))
				preamble_type[k] = BRCMS_SHORT_PREAMBLE;
		}
	} else {
		for (k = 0; k < hw->max_rates; k++) {
			/* Set ctrlchbw as 20Mhz */
			rspec[k] &= ~RSPEC_BW_MASK;
			rspec[k] |= (PHY_TXC1_BW_20MHZ << RSPEC_BW_SHIFT);

			/* for nphy, stf of ofdm frames must follow policies */
			if (BRCMS_ISNPHY(wlc->band) && is_ofdm_rate(rspec[k])) {
				rspec[k] &= ~RSPEC_STF_MASK;
				rspec[k] |= phyctl1_stf << RSPEC_STF_SHIFT;
			}
		}
	}

	/* Reset these for use with AMPDU's */
	txrate[0]->count = 0;
	txrate[1]->count = 0;

	/* (2) PROTECTION, may change rspec */
	if ((ieee80211_is_data(h->frame_control) ||
	    ieee80211_is_mgmt(h->frame_control)) &&
	    (phylen > wlc->RTSThresh) && !is_multicast_ether_addr(h->addr1))
		use_rts = true;

	/* (3) PLCP: determine PLCP header and MAC duration,
	 * fill struct d11txh */
	brcms_c_compute_plcp(wlc, rspec[0], phylen, plcp);
	brcms_c_compute_plcp(wlc, rspec[1], phylen, plcp_fallback);
	memcpy(&txh->FragPLCPFallback,
	       plcp_fallback, sizeof(txh->FragPLCPFallback));

	/* Length field now put in CCK FBR CRC field */
	if (is_cck_rate(rspec[1])) {
		txh->FragPLCPFallback[4] = phylen & 0xff;
		txh->FragPLCPFallback[5] = (phylen & 0xff00) >> 8;
	}

	/* MIMO-RATE: need validation ?? */
	mainrates = is_ofdm_rate(rspec[0]) ?
			D11A_PHY_HDR_GRATE((struct ofdm_phy_hdr *) plcp) :
			plcp[0];

	/* DUR field for main rate */
	if (!ieee80211_is_pspoll(h->frame_control) &&
	    !is_multicast_ether_addr(h->addr1) && !use_rifs) {
		durid =
		    brcms_c_compute_frame_dur(wlc, rspec[0], preamble_type[0],
					  next_frag_len);
		h->duration_id = cpu_to_le16(durid);
	} else if (use_rifs) {
		/* NAV protect to end of next max packet size */
		durid =
		    (u16) brcms_c_calc_frame_time(wlc, rspec[0],
						 preamble_type[0],
						 DOT11_MAX_FRAG_LEN);
		durid += RIFS_11N_TIME;
		h->duration_id = cpu_to_le16(durid);
	}

	/* DUR field for fallback rate */
	if (ieee80211_is_pspoll(h->frame_control))
		txh->FragDurFallback = h->duration_id;
	else if (is_multicast_ether_addr(h->addr1) || use_rifs)
		txh->FragDurFallback = 0;
	else {
		durid = brcms_c_compute_frame_dur(wlc, rspec[1],
					      preamble_type[1], next_frag_len);
		txh->FragDurFallback = cpu_to_le16(durid);
	}

	/* (4) MAC-HDR: MacTxControlLow */
	if (frag == 0)
		mcl |= TXC_STARTMSDU;

	if (!is_multicast_ether_addr(h->addr1))
		mcl |= TXC_IMMEDACK;

	if (wlc->band->bandtype == BRCM_BAND_5G)
		mcl |= TXC_FREQBAND_5G;

	if (CHSPEC_IS40(wlc_phy_chanspec_get(wlc->band->pi)))
		mcl |= TXC_BW_40;

	/* set AMIC bit if using hardware TKIP MIC */
	if (hwtkmic)
		mcl |= TXC_AMIC;

	txh->MacTxControlLow = cpu_to_le16(mcl);

	/* MacTxControlHigh */
	mch = 0;

	/* Set fallback rate preamble type */
	if ((preamble_type[1] == BRCMS_SHORT_PREAMBLE) ||
	    (preamble_type[1] == BRCMS_GF_PREAMBLE)) {
		if (rspec2rate(rspec[1]) != BRCM_RATE_1M)
			mch |= TXC_PREAMBLE_DATA_FB_SHORT;
	}

	/* MacFrameControl */
	memcpy(&txh->MacFrameControl, &h->frame_control, sizeof(u16));
	txh->TxFesTimeNormal = cpu_to_le16(0);

	txh->TxFesTimeFallback = cpu_to_le16(0);

	/* TxFrameRA */
	memcpy(&txh->TxFrameRA, &h->addr1, ETH_ALEN);

	/* TxFrameID */
	txh->TxFrameID = cpu_to_le16(frameid);

	/*
	 * TxStatus, Note the case of recreating the first frag of a suppressed
	 * frame then we may need to reset the retry cnt's via the status reg
	 */
	txh->TxStatus = cpu_to_le16(status);

	/*
	 * extra fields for ucode AMPDU aggregation, the new fields are added to
	 * the END of previous structure so that it's compatible in driver.
	 */
	txh->MaxNMpdus = cpu_to_le16(0);
	txh->MaxABytes_MRT = cpu_to_le16(0);
	txh->MaxABytes_FBR = cpu_to_le16(0);
	txh->MinMBytes = cpu_to_le16(0);

	/* (5) RTS/CTS: determine RTS/CTS PLCP header and MAC duration,
	 * furnish struct d11txh */
	/* RTS PLCP header and RTS frame */
	if (use_rts || use_cts) {
		if (use_rts && use_cts)
			use_cts = false;

		for (k = 0; k < 2; k++) {
			rts_rspec[k] = brcms_c_rspec_to_rts_rspec(wlc, rspec[k],
							      false,
							      mimo_ctlchbw);
		}

		if (!is_ofdm_rate(rts_rspec[0]) &&
		    !((rspec2rate(rts_rspec[0]) == BRCM_RATE_1M) ||
		      (wlc->PLCPHdr_override == BRCMS_PLCP_LONG))) {
			rts_preamble_type[0] = BRCMS_SHORT_PREAMBLE;
			mch |= TXC_PREAMBLE_RTS_MAIN_SHORT;
		}

		if (!is_ofdm_rate(rts_rspec[1]) &&
		    !((rspec2rate(rts_rspec[1]) == BRCM_RATE_1M) ||
		      (wlc->PLCPHdr_override == BRCMS_PLCP_LONG))) {
			rts_preamble_type[1] = BRCMS_SHORT_PREAMBLE;
			mch |= TXC_PREAMBLE_RTS_FB_SHORT;
		}

		/* RTS/CTS additions to MacTxControlLow */
		if (use_cts) {
			txh->MacTxControlLow |= cpu_to_le16(TXC_SENDCTS);
		} else {
			txh->MacTxControlLow |= cpu_to_le16(TXC_SENDRTS);
			txh->MacTxControlLow |= cpu_to_le16(TXC_LONGFRAME);
		}

		/* RTS PLCP header */
		rts_plcp = txh->RTSPhyHeader;
		if (use_cts)
			rts_phylen = DOT11_CTS_LEN + FCS_LEN;
		else
			rts_phylen = DOT11_RTS_LEN + FCS_LEN;

		brcms_c_compute_plcp(wlc, rts_rspec[0], rts_phylen, rts_plcp);

		/* fallback rate version of RTS PLCP header */
		brcms_c_compute_plcp(wlc, rts_rspec[1], rts_phylen,
				 rts_plcp_fallback);
		memcpy(&txh->RTSPLCPFallback, rts_plcp_fallback,
		       sizeof(txh->RTSPLCPFallback));

		/* RTS frame fields... */
		rts = (struct ieee80211_rts *)&txh->rts_frame;

		durid = brcms_c_compute_rtscts_dur(wlc, use_cts, rts_rspec[0],
					       rspec[0], rts_preamble_type[0],
					       preamble_type[0], phylen, false);
		rts->duration = cpu_to_le16(durid);
		/* fallback rate version of RTS DUR field */
		durid = brcms_c_compute_rtscts_dur(wlc, use_cts,
					       rts_rspec[1], rspec[1],
					       rts_preamble_type[1],
					       preamble_type[1], phylen, false);
		txh->RTSDurFallback = cpu_to_le16(durid);

		if (use_cts) {
			rts->frame_control = cpu_to_le16(IEEE80211_FTYPE_CTL |
							 IEEE80211_STYPE_CTS);

			memcpy(&rts->ra, &h->addr2, ETH_ALEN);
		} else {
			rts->frame_control = cpu_to_le16(IEEE80211_FTYPE_CTL |
							 IEEE80211_STYPE_RTS);

			memcpy(&rts->ra, &h->addr1, 2 * ETH_ALEN);
		}

		/* mainrate
		 *    low 8 bits: main frag rate/mcs,
		 *    high 8 bits: rts/cts rate/mcs
		 */
		mainrates |= (is_ofdm_rate(rts_rspec[0]) ?
				D11A_PHY_HDR_GRATE(
					(struct ofdm_phy_hdr *) rts_plcp) :
				rts_plcp[0]) << 8;
	} else {
		memset(txh->RTSPhyHeader, 0, D11_PHY_HDR_LEN);
		memset(&txh->rts_frame, 0, sizeof(struct ieee80211_rts));
		memset(txh->RTSPLCPFallback, 0, sizeof(txh->RTSPLCPFallback));
		txh->RTSDurFallback = 0;
	}

#ifdef SUPPORT_40MHZ
	/* add null delimiter count */
	if ((tx_info->flags & IEEE80211_TX_CTL_AMPDU) && is_mcs_rate(rspec))
		txh->RTSPLCPFallback[AMPDU_FBR_NULL_DELIM] =
		   brcm_c_ampdu_null_delim_cnt(wlc->ampdu, scb, rspec, phylen);

#endif

	/*
	 * Now that RTS/RTS FB preamble types are updated, write
	 * the final value
	 */
	txh->MacTxControlHigh = cpu_to_le16(mch);

	/*
	 * MainRates (both the rts and frag plcp rates have
	 * been calculated now)
	 */
	txh->MainRates = cpu_to_le16(mainrates);

	/* XtraFrameTypes */
	xfts = frametype(rspec[1], wlc->mimoft);
	xfts |= (frametype(rts_rspec[0], wlc->mimoft) << XFTS_RTS_FT_SHIFT);
	xfts |= (frametype(rts_rspec[1], wlc->mimoft) << XFTS_FBRRTS_FT_SHIFT);
	xfts |= CHSPEC_CHANNEL(wlc_phy_chanspec_get(wlc->band->pi)) <<
							     XFTS_CHANNEL_SHIFT;
	txh->XtraFrameTypes = cpu_to_le16(xfts);

	/* PhyTxControlWord */
	phyctl = frametype(rspec[0], wlc->mimoft);
	if ((preamble_type[0] == BRCMS_SHORT_PREAMBLE) ||
	    (preamble_type[0] == BRCMS_GF_PREAMBLE)) {
		if (rspec2rate(rspec[0]) != BRCM_RATE_1M)
			phyctl |= PHY_TXC_SHORT_HDR;
	}

	/* phytxant is properly bit shifted */
	phyctl |= brcms_c_stf_d11hdrs_phyctl_txant(wlc, rspec[0]);
	txh->PhyTxControlWord = cpu_to_le16(phyctl);

	/* PhyTxControlWord_1 */
	if (BRCMS_PHY_11N_CAP(wlc->band)) {
		u16 phyctl1 = 0;

		phyctl1 = brcms_c_phytxctl1_calc(wlc, rspec[0]);
		txh->PhyTxControlWord_1 = cpu_to_le16(phyctl1);
		phyctl1 = brcms_c_phytxctl1_calc(wlc, rspec[1]);
		txh->PhyTxControlWord_1_Fbr = cpu_to_le16(phyctl1);

		if (use_rts || use_cts) {
			phyctl1 = brcms_c_phytxctl1_calc(wlc, rts_rspec[0]);
			txh->PhyTxControlWord_1_Rts = cpu_to_le16(phyctl1);
			phyctl1 = brcms_c_phytxctl1_calc(wlc, rts_rspec[1]);
			txh->PhyTxControlWord_1_FbrRts = cpu_to_le16(phyctl1);
		}

		/*
		 * For mcs frames, if mixedmode(overloaded with long preamble)
		 * is going to be set, fill in non-zero MModeLen and/or
		 * MModeFbrLen it will be unnecessary if they are separated
		 */
		if (is_mcs_rate(rspec[0]) &&
		    (preamble_type[0] == BRCMS_MM_PREAMBLE)) {
			u16 mmodelen =
			    brcms_c_calc_lsig_len(wlc, rspec[0], phylen);
			txh->MModeLen = cpu_to_le16(mmodelen);
		}

		if (is_mcs_rate(rspec[1]) &&
		    (preamble_type[1] == BRCMS_MM_PREAMBLE)) {
			u16 mmodefbrlen =
			    brcms_c_calc_lsig_len(wlc, rspec[1], phylen);
			txh->MModeFbrLen = cpu_to_le16(mmodefbrlen);
		}
	}

	ac = skb_get_queue_mapping(p);
	if ((scb->flags & SCB_WMECAP) && qos && wlc->edcf_txop[ac]) {
		uint frag_dur, dur, dur_fallback;

		/* WME: Update TXOP threshold */
		if (!(tx_info->flags & IEEE80211_TX_CTL_AMPDU) && frag == 0) {
			frag_dur =
			    brcms_c_calc_frame_time(wlc, rspec[0],
					preamble_type[0], phylen);

			if (rts) {
				/* 1 RTS or CTS-to-self frame */
				dur =
				    brcms_c_calc_cts_time(wlc, rts_rspec[0],
						      rts_preamble_type[0]);
				dur_fallback =
				    brcms_c_calc_cts_time(wlc, rts_rspec[1],
						      rts_preamble_type[1]);
				/* (SIFS + CTS) + SIFS + frame + SIFS + ACK */
				dur += le16_to_cpu(rts->duration);
				dur_fallback +=
					le16_to_cpu(txh->RTSDurFallback);
			} else if (use_rifs) {
				dur = frag_dur;
				dur_fallback = 0;
			} else {
				/* frame + SIFS + ACK */
				dur = frag_dur;
				dur +=
				    brcms_c_compute_frame_dur(wlc, rspec[0],
							  preamble_type[0], 0);

				dur_fallback =
				    brcms_c_calc_frame_time(wlc, rspec[1],
							preamble_type[1],
							phylen);
				dur_fallback +=
				    brcms_c_compute_frame_dur(wlc, rspec[1],
							  preamble_type[1], 0);
			}
			/* NEED to set TxFesTimeNormal (hard) */
			txh->TxFesTimeNormal = cpu_to_le16((u16) dur);
			/*
			 * NEED to set fallback rate version of
			 * TxFesTimeNormal (hard)
			 */
			txh->TxFesTimeFallback =
				cpu_to_le16((u16) dur_fallback);

			/*
			 * update txop byte threshold (txop minus intraframe
			 * overhead)
			 */
			if (wlc->edcf_txop[ac] >= (dur - frag_dur)) {
				uint newfragthresh;

				newfragthresh =
				    brcms_c_calc_frame_len(wlc,
					rspec[0], preamble_type[0],
					(wlc->edcf_txop[ac] -
						(dur - frag_dur)));
				/* range bound the fragthreshold */
				if (newfragthresh < DOT11_MIN_FRAG_LEN)
					newfragthresh =
					    DOT11_MIN_FRAG_LEN;
				else if (newfragthresh >
					 wlc->usr_fragthresh)
					newfragthresh =
					    wlc->usr_fragthresh;
				/* update the fragthresh and do txc update */
				if (wlc->fragthresh[queue] !=
				    (u16) newfragthresh)
					wlc->fragthresh[queue] =
					    (u16) newfragthresh;
			} else {
				brcms_warn(wlc->hw->d11core,
					   "wl%d: %s txop invalid for rate %d\n",
					   wlc->pub->unit, fifo_names[queue],
					   rspec2rate(rspec[0]));
			}

			if (dur > wlc->edcf_txop[ac])
				brcms_warn(wlc->hw->d11core,
					   "wl%d: %s: %s txop exceeded phylen %d/%d dur %d/%d\n",
					   wlc->pub->unit, __func__,
					   fifo_names[queue],
					   phylen, wlc->fragthresh[queue],
					   dur, wlc->edcf_txop[ac]);
		}
	}

	return 0;
}

static int brcms_c_tx(struct brcms_c_info *wlc, struct sk_buff *skb)
{
	struct dma_pub *dma;
	int fifo, ret = -ENOSPC;
	struct d11txh *txh;
	u16 frameid = INVALIDFID;

	fifo = brcms_ac_to_fifo(skb_get_queue_mapping(skb));
	dma = wlc->hw->di[fifo];
	txh = (struct d11txh *)(skb->data);

	if (dma->txavail == 0) {
		/*
		 * We sometimes get a frame from mac80211 after stopping
		 * the queues. This only ever seems to be a single frame
		 * and is seems likely to be a race. TX_HEADROOM should
		 * ensure that we have enough space to handle these stray
		 * packets, so warn if there isn't. If we're out of space
		 * in the tx ring and the tx queue isn't stopped then
		 * we've really got a bug; warn loudly if that happens.
		 */
		brcms_warn(wlc->hw->d11core,
			   "Received frame for tx with no space in DMA ring\n");
		WARN_ON(!ieee80211_queue_stopped(wlc->pub->ieee_hw,
						 skb_get_queue_mapping(skb)));
		return -ENOSPC;
	}

	/* When a BC/MC frame is being committed to the BCMC fifo
	 * via DMA (NOT PIO), update ucode or BSS info as appropriate.
	 */
	if (fifo == TX_BCMC_FIFO)
		frameid = le16_to_cpu(txh->TxFrameID);

	/* Commit BCMC sequence number in the SHM frame ID location */
	if (frameid != INVALIDFID) {
		/*
		 * To inform the ucode of the last mcast frame posted
		 * so that it can clear moredata bit
		 */
		brcms_b_write_shm(wlc->hw, M_BCMC_FID, frameid);
	}

	ret = brcms_c_txfifo(wlc, fifo, skb);
	/*
	 * The only reason for brcms_c_txfifo to fail is because
	 * there weren't any DMA descriptors, but we've already
	 * checked for that. So if it does fail yell loudly.
	 */
	WARN_ON_ONCE(ret);

	return ret;
}

bool brcms_c_sendpkt_mac80211(struct brcms_c_info *wlc, struct sk_buff *sdu,
			      struct ieee80211_hw *hw)
{
	uint fifo;
	struct scb *scb = &wlc->pri_scb;

	fifo = brcms_ac_to_fifo(skb_get_queue_mapping(sdu));
	brcms_c_d11hdrs_mac80211(wlc, hw, sdu, scb, 0, 1, fifo, 0);
	if (!brcms_c_tx(wlc, sdu))
		return true;

	/* packet discarded */
	dev_kfree_skb_any(sdu);
	return false;
}

int
brcms_c_txfifo(struct brcms_c_info *wlc, uint fifo, struct sk_buff *p)
{
	struct dma_pub *dma = wlc->hw->di[fifo];
	int ret;
	u16 queue;

	ret = dma_txfast(wlc, dma, p);
	if (ret	< 0)
		wiphy_err(wlc->wiphy, "txfifo: fatal, toss frames !!!\n");

	/*
	 * Stop queue if DMA ring is full. Reserve some free descriptors,
	 * as we sometimes receive a frame from mac80211 after the queues
	 * are stopped.
	 */
	queue = skb_get_queue_mapping(p);
	if (dma->txavail <= TX_HEADROOM && fifo < TX_BCMC_FIFO &&
	    !ieee80211_queue_stopped(wlc->pub->ieee_hw, queue))
		ieee80211_stop_queue(wlc->pub->ieee_hw, queue);

	return ret;
}

u32
brcms_c_rspec_to_rts_rspec(struct brcms_c_info *wlc, u32 rspec,
			   bool use_rspec, u16 mimo_ctlchbw)
{
	u32 rts_rspec = 0;

	if (use_rspec)
		/* use frame rate as rts rate */
		rts_rspec = rspec;
	else if (wlc->band->gmode && wlc->protection->_g && !is_cck_rate(rspec))
		/* Use 11Mbps as the g protection RTS target rate and fallback.
		 * Use the brcms_basic_rate() lookup to find the best basic rate
		 * under the target in case 11 Mbps is not Basic.
		 * 6 and 9 Mbps are not usually selected by rate selection, but
		 * even if the OFDM rate we are protecting is 6 or 9 Mbps, 11
		 * is more robust.
		 */
		rts_rspec = brcms_basic_rate(wlc, BRCM_RATE_11M);
	else
		/* calculate RTS rate and fallback rate based on the frame rate
		 * RTS must be sent at a basic rate since it is a
		 * control frame, sec 9.6 of 802.11 spec
		 */
		rts_rspec = brcms_basic_rate(wlc, rspec);

	if (BRCMS_PHY_11N_CAP(wlc->band)) {
		/* set rts txbw to correct side band */
		rts_rspec &= ~RSPEC_BW_MASK;

		/*
		 * if rspec/rspec_fallback is 40MHz, then send RTS on both
		 * 20MHz channel (DUP), otherwise send RTS on control channel
		 */
		if (rspec_is40mhz(rspec) && !is_cck_rate(rts_rspec))
			rts_rspec |= (PHY_TXC1_BW_40MHZ_DUP << RSPEC_BW_SHIFT);
		else
			rts_rspec |= (mimo_ctlchbw << RSPEC_BW_SHIFT);

		/* pick siso/cdd as default for ofdm */
		if (is_ofdm_rate(rts_rspec)) {
			rts_rspec &= ~RSPEC_STF_MASK;
			rts_rspec |= (wlc->stf->ss_opmode << RSPEC_STF_SHIFT);
		}
	}
	return rts_rspec;
}

/* Update beacon listen interval in shared memory */
static void brcms_c_bcn_li_upd(struct brcms_c_info *wlc)
{
	/* wake up every DTIM is the default */
	if (wlc->bcn_li_dtim == 1)
		brcms_b_write_shm(wlc->hw, M_BCN_LI, 0);
	else
		brcms_b_write_shm(wlc->hw, M_BCN_LI,
			      (wlc->bcn_li_dtim << 8) | wlc->bcn_li_bcn);
}

static void
brcms_b_read_tsf(struct brcms_hardware *wlc_hw, u32 *tsf_l_ptr,
		  u32 *tsf_h_ptr)
{
	struct bcma_device *core = wlc_hw->d11core;

	/* read the tsf timer low, then high to get an atomic read */
	*tsf_l_ptr = bcma_read32(core, D11REGOFFS(tsf_timerlow));
	*tsf_h_ptr = bcma_read32(core, D11REGOFFS(tsf_timerhigh));
}

/*
 * recover 64bit TSF value from the 16bit TSF value in the rx header
 * given the assumption that the TSF passed in header is within 65ms
 * of the current tsf.
 *
 * 6       5       4       4       3       2       1
 * 3.......6.......8.......0.......2.......4.......6.......8......0
 * |<---------- tsf_h ----------->||<--- tsf_l -->||<-RxTSFTime ->|
 *
 * The RxTSFTime are the lowest 16 bits and provided by the ucode. The
 * tsf_l is filled in by brcms_b_recv, which is done earlier in the
 * receive call sequence after rx interrupt. Only the higher 16 bits
 * are used. Finally, the tsf_h is read from the tsf register.
 */
static u64 brcms_c_recover_tsf64(struct brcms_c_info *wlc,
				 struct d11rxhdr *rxh)
{
	u32 tsf_h, tsf_l;
	u16 rx_tsf_0_15, rx_tsf_16_31;

	brcms_b_read_tsf(wlc->hw, &tsf_l, &tsf_h);

	rx_tsf_16_31 = (u16)(tsf_l >> 16);
	rx_tsf_0_15 = rxh->RxTSFTime;

	/*
	 * a greater tsf time indicates the low 16 bits of
	 * tsf_l wrapped, so decrement the high 16 bits.
	 */
	if ((u16)tsf_l < rx_tsf_0_15) {
		rx_tsf_16_31 -= 1;
		if (rx_tsf_16_31 == 0xffff)
			tsf_h -= 1;
	}

	return ((u64)tsf_h << 32) | (((u32)rx_tsf_16_31 << 16) + rx_tsf_0_15);
}

static void
prep_mac80211_status(struct brcms_c_info *wlc, struct d11rxhdr *rxh,
		     struct sk_buff *p,
		     struct ieee80211_rx_status *rx_status)
{
	int channel;
	u32 rspec;
	unsigned char *plcp;

	/* fill in TSF and flag its presence */
	rx_status->mactime = brcms_c_recover_tsf64(wlc, rxh);
	rx_status->flag |= RX_FLAG_MACTIME_START;

	channel = BRCMS_CHAN_CHANNEL(rxh->RxChan);

	rx_status->band =
		channel > 14 ? IEEE80211_BAND_5GHZ : IEEE80211_BAND_2GHZ;
	rx_status->freq =
		ieee80211_channel_to_frequency(channel, rx_status->band);

	rx_status->signal = wlc_phy_rssi_compute(wlc->hw->band->pi, rxh);

	/* noise */
	/* qual */
	rx_status->antenna =
		(rxh->PhyRxStatus_0 & PRXS0_RXANT_UPSUBBAND) ? 1 : 0;

	plcp = p->data;

	rspec = brcms_c_compute_rspec(rxh, plcp);
	if (is_mcs_rate(rspec)) {
		rx_status->rate_idx = rspec & RSPEC_RATE_MASK;
		rx_status->flag |= RX_FLAG_HT;
		if (rspec_is40mhz(rspec))
			rx_status->flag |= RX_FLAG_40MHZ;
	} else {
		switch (rspec2rate(rspec)) {
		case BRCM_RATE_1M:
			rx_status->rate_idx = 0;
			break;
		case BRCM_RATE_2M:
			rx_status->rate_idx = 1;
			break;
		case BRCM_RATE_5M5:
			rx_status->rate_idx = 2;
			break;
		case BRCM_RATE_11M:
			rx_status->rate_idx = 3;
			break;
		case BRCM_RATE_6M:
			rx_status->rate_idx = 4;
			break;
		case BRCM_RATE_9M:
			rx_status->rate_idx = 5;
			break;
		case BRCM_RATE_12M:
			rx_status->rate_idx = 6;
			break;
		case BRCM_RATE_18M:
			rx_status->rate_idx = 7;
			break;
		case BRCM_RATE_24M:
			rx_status->rate_idx = 8;
			break;
		case BRCM_RATE_36M:
			rx_status->rate_idx = 9;
			break;
		case BRCM_RATE_48M:
			rx_status->rate_idx = 10;
			break;
		case BRCM_RATE_54M:
			rx_status->rate_idx = 11;
			break;
		default:
			brcms_err(wlc->hw->d11core,
				  "%s: Unknown rate\n", __func__);
		}

		/*
		 * For 5GHz, we should decrease the index as it is
		 * a subset of the 2.4G rates. See bitrates field
		 * of brcms_band_5GHz_nphy (in mac80211_if.c).
		 */
		if (rx_status->band == IEEE80211_BAND_5GHZ)
			rx_status->rate_idx -= BRCMS_LEGACY_5G_RATE_OFFSET;

		/* Determine short preamble and rate_idx */
		if (is_cck_rate(rspec)) {
			if (rxh->PhyRxStatus_0 & PRXS0_SHORTH)
				rx_status->flag |= RX_FLAG_SHORTPRE;
		} else if (is_ofdm_rate(rspec)) {
			rx_status->flag |= RX_FLAG_SHORTPRE;
		} else {
			brcms_err(wlc->hw->d11core, "%s: Unknown modulation\n",
				  __func__);
		}
	}

	if (plcp3_issgi(plcp[3]))
		rx_status->flag |= RX_FLAG_SHORT_GI;

	if (rxh->RxStatus1 & RXS_DECERR) {
		rx_status->flag |= RX_FLAG_FAILED_PLCP_CRC;
		brcms_err(wlc->hw->d11core, "%s:  RX_FLAG_FAILED_PLCP_CRC\n",
			  __func__);
	}
	if (rxh->RxStatus1 & RXS_FCSERR) {
		rx_status->flag |= RX_FLAG_FAILED_FCS_CRC;
		brcms_err(wlc->hw->d11core, "%s:  RX_FLAG_FAILED_FCS_CRC\n",
			  __func__);
	}
}

static void
brcms_c_recvctl(struct brcms_c_info *wlc, struct d11rxhdr *rxh,
		struct sk_buff *p)
{
	int len_mpdu;
	struct ieee80211_rx_status rx_status;
	struct ieee80211_hdr *hdr;

	memset(&rx_status, 0, sizeof(rx_status));
	prep_mac80211_status(wlc, rxh, p, &rx_status);

	/* mac header+body length, exclude CRC and plcp header */
	len_mpdu = p->len - D11_PHY_HDR_LEN - FCS_LEN;
	skb_pull(p, D11_PHY_HDR_LEN);
	__skb_trim(p, len_mpdu);

	/* unmute transmit */
	if (wlc->hw->suspended_fifos) {
		hdr = (struct ieee80211_hdr *)p->data;
		if (ieee80211_is_beacon(hdr->frame_control))
<<<<<<< HEAD
			brcms_b_mute(wlc->hw, false, 0);
=======
			brcms_b_mute(wlc->hw, false);
>>>>>>> c3ade0e0
	}

	memcpy(IEEE80211_SKB_RXCB(p), &rx_status, sizeof(rx_status));
	ieee80211_rx_irqsafe(wlc->pub->ieee_hw, p);
}

/* calculate frame duration for Mixed-mode L-SIG spoofing, return
 * number of bytes goes in the length field
 *
 * Formula given by HT PHY Spec v 1.13
 *   len = 3(nsyms + nstream + 3) - 3
 */
u16
brcms_c_calc_lsig_len(struct brcms_c_info *wlc, u32 ratespec,
		      uint mac_len)
{
	uint nsyms, len = 0, kNdps;

	if (is_mcs_rate(ratespec)) {
		uint mcs = ratespec & RSPEC_RATE_MASK;
		int tot_streams = (mcs_2_txstreams(mcs) + 1) +
				  rspec_stc(ratespec);

		/*
		 * the payload duration calculation matches that
		 * of regular ofdm
		 */
		/* 1000Ndbps = kbps * 4 */
		kNdps = mcs_2_rate(mcs, rspec_is40mhz(ratespec),
				   rspec_issgi(ratespec)) * 4;

		if (rspec_stc(ratespec) == 0)
			nsyms =
			    CEIL((APHY_SERVICE_NBITS + 8 * mac_len +
				  APHY_TAIL_NBITS) * 1000, kNdps);
		else
			/* STBC needs to have even number of symbols */
			nsyms =
			    2 *
			    CEIL((APHY_SERVICE_NBITS + 8 * mac_len +
				  APHY_TAIL_NBITS) * 1000, 2 * kNdps);

		/* (+3) account for HT-SIG(2) and HT-STF(1) */
		nsyms += (tot_streams + 3);
		/*
		 * 3 bytes/symbol @ legacy 6Mbps rate
		 * (-3) excluding service bits and tail bits
		 */
		len = (3 * nsyms) - 3;
	}

	return (u16) len;
}

static void
brcms_c_mod_prb_rsp_rate_table(struct brcms_c_info *wlc, uint frame_len)
{
	const struct brcms_c_rateset *rs_dflt;
	struct brcms_c_rateset rs;
	u8 rate;
	u16 entry_ptr;
	u8 plcp[D11_PHY_HDR_LEN];
	u16 dur, sifs;
	uint i;

	sifs = get_sifs(wlc->band);

	rs_dflt = brcms_c_rateset_get_hwrs(wlc);

	brcms_c_rateset_copy(rs_dflt, &rs);
	brcms_c_rateset_mcs_upd(&rs, wlc->stf->txstreams);

	/*
	 * walk the phy rate table and update MAC core SHM
	 * basic rate table entries
	 */
	for (i = 0; i < rs.count; i++) {
		rate = rs.rates[i] & BRCMS_RATE_MASK;

		entry_ptr = brcms_b_rate_shm_offset(wlc->hw, rate);

		/* Calculate the Probe Response PLCP for the given rate */
		brcms_c_compute_plcp(wlc, rate, frame_len, plcp);

		/*
		 * Calculate the duration of the Probe Response
		 * frame plus SIFS for the MAC
		 */
		dur = (u16) brcms_c_calc_frame_time(wlc, rate,
						BRCMS_LONG_PREAMBLE, frame_len);
		dur += sifs;

		/* Update the SHM Rate Table entry Probe Response values */
		brcms_b_write_shm(wlc->hw, entry_ptr + M_RT_PRS_PLCP_POS,
			      (u16) (plcp[0] + (plcp[1] << 8)));
		brcms_b_write_shm(wlc->hw, entry_ptr + M_RT_PRS_PLCP_POS + 2,
			      (u16) (plcp[2] + (plcp[3] << 8)));
		brcms_b_write_shm(wlc->hw, entry_ptr + M_RT_PRS_DUR_POS, dur);
	}
}

int brcms_c_get_header_len(void)
{
	return TXOFF;
}

static void brcms_c_beacon_write(struct brcms_c_info *wlc,
				 struct sk_buff *beacon, u16 tim_offset,
				 u16 dtim_period, bool bcn0, bool bcn1)
{
	size_t len;
	struct ieee80211_tx_info *tx_info;
	struct brcms_hardware *wlc_hw = wlc->hw;
	struct ieee80211_hw *ieee_hw = brcms_c_pub(wlc)->ieee_hw;

	/* Get tx_info */
	tx_info = IEEE80211_SKB_CB(beacon);

	len = min_t(size_t, beacon->len, BCN_TMPL_LEN);
	wlc->bcn_rspec = ieee80211_get_tx_rate(ieee_hw, tx_info)->hw_value;

	brcms_c_compute_plcp(wlc, wlc->bcn_rspec,
			     len + FCS_LEN - D11_PHY_HDR_LEN, beacon->data);

	/* "Regular" and 16 MBSS but not for 4 MBSS */
	/* Update the phytxctl for the beacon based on the rspec */
	brcms_c_beacon_phytxctl_txant_upd(wlc, wlc->bcn_rspec);

	if (bcn0) {
		/* write the probe response into the template region */
		brcms_b_write_template_ram(wlc_hw, T_BCN0_TPL_BASE,
					    (len + 3) & ~3, beacon->data);

		/* write beacon length to SCR */
		brcms_b_write_shm(wlc_hw, M_BCN0_FRM_BYTESZ, (u16) len);
	}
	if (bcn1) {
		/* write the probe response into the template region */
		brcms_b_write_template_ram(wlc_hw, T_BCN1_TPL_BASE,
					    (len + 3) & ~3, beacon->data);

		/* write beacon length to SCR */
		brcms_b_write_shm(wlc_hw, M_BCN1_FRM_BYTESZ, (u16) len);
	}

	if (tim_offset != 0) {
		brcms_b_write_shm(wlc_hw, M_TIMBPOS_INBEACON,
				  tim_offset + D11B_PHY_HDR_LEN);
		brcms_b_write_shm(wlc_hw, M_DOT11_DTIMPERIOD, dtim_period);
	} else {
		brcms_b_write_shm(wlc_hw, M_TIMBPOS_INBEACON,
				  len + D11B_PHY_HDR_LEN);
		brcms_b_write_shm(wlc_hw, M_DOT11_DTIMPERIOD, 0);
	}
}

static void brcms_c_update_beacon_hw(struct brcms_c_info *wlc,
				     struct sk_buff *beacon, u16 tim_offset,
				     u16 dtim_period)
{
	struct brcms_hardware *wlc_hw = wlc->hw;
	struct bcma_device *core = wlc_hw->d11core;

	/* Hardware beaconing for this config */
	u32 both_valid = MCMD_BCN0VLD | MCMD_BCN1VLD;

	/* Check if both templates are in use, if so sched. an interrupt
	 *      that will call back into this routine
	 */
	if ((bcma_read32(core, D11REGOFFS(maccommand)) & both_valid) == both_valid)
		/* clear any previous status */
		bcma_write32(core, D11REGOFFS(macintstatus), MI_BCNTPL);

	if (wlc->beacon_template_virgin) {
		wlc->beacon_template_virgin = false;
		brcms_c_beacon_write(wlc, beacon, tim_offset, dtim_period, true,
				     true);
		/* mark beacon0 valid */
		bcma_set32(core, D11REGOFFS(maccommand), MCMD_BCN0VLD);
		return;
	}

	/* Check that after scheduling the interrupt both of the
	 *      templates are still busy. if not clear the int. & remask
	 */
	if ((bcma_read32(core, D11REGOFFS(maccommand)) & both_valid) == both_valid) {
		wlc->defmacintmask |= MI_BCNTPL;
		return;
	}

	if (!(bcma_read32(core, D11REGOFFS(maccommand)) & MCMD_BCN0VLD)) {
		brcms_c_beacon_write(wlc, beacon, tim_offset, dtim_period, true,
				     false);
		/* mark beacon0 valid */
		bcma_set32(core, D11REGOFFS(maccommand), MCMD_BCN0VLD);
		return;
	}
	if (!(bcma_read32(core, D11REGOFFS(maccommand)) & MCMD_BCN1VLD)) {
		brcms_c_beacon_write(wlc, beacon, tim_offset, dtim_period,
				     false, true);
		/* mark beacon0 valid */
		bcma_set32(core, D11REGOFFS(maccommand), MCMD_BCN1VLD);
		return;
	}
	return;
}

/*
 * Update all beacons for the system.
 */
void brcms_c_update_beacon(struct brcms_c_info *wlc)
{
	struct brcms_bss_cfg *bsscfg = wlc->bsscfg;

	if (wlc->pub->up && (bsscfg->type == BRCMS_TYPE_AP ||
			     bsscfg->type == BRCMS_TYPE_ADHOC)) {
		/* Clear the soft intmask */
		wlc->defmacintmask &= ~MI_BCNTPL;
		if (!wlc->beacon)
			return;
		brcms_c_update_beacon_hw(wlc, wlc->beacon,
					 wlc->beacon_tim_offset,
					 wlc->beacon_dtim_period);
	}
}

void brcms_c_set_new_beacon(struct brcms_c_info *wlc, struct sk_buff *beacon,
			    u16 tim_offset, u16 dtim_period)
{
	if (!beacon)
		return;
	if (wlc->beacon)
		dev_kfree_skb_any(wlc->beacon);
	wlc->beacon = beacon;

	/* add PLCP */
	skb_push(wlc->beacon, D11_PHY_HDR_LEN);
	wlc->beacon_tim_offset = tim_offset;
	wlc->beacon_dtim_period = dtim_period;
	brcms_c_update_beacon(wlc);
}

void brcms_c_set_new_probe_resp(struct brcms_c_info *wlc,
				struct sk_buff *probe_resp)
{
	if (!probe_resp)
		return;
	if (wlc->probe_resp)
		dev_kfree_skb_any(wlc->probe_resp);
	wlc->probe_resp = probe_resp;

	/* add PLCP */
	skb_push(wlc->probe_resp, D11_PHY_HDR_LEN);
	brcms_c_update_probe_resp(wlc, false);
}

void brcms_c_enable_probe_resp(struct brcms_c_info *wlc, bool enable)
{
	/*
	 * prevent ucode from sending probe responses by setting the timeout
	 * to 1, it can not send it in that time frame.
	 */
	wlc->prb_resp_timeout = enable ? BRCMS_PRB_RESP_TIMEOUT : 1;
	brcms_b_write_shm(wlc->hw, M_PRS_MAXTIME, wlc->prb_resp_timeout);
	/* TODO: if (enable) => also deactivate receiving of probe request */
}

/* Write ssid into shared memory */
static void
brcms_c_shm_ssid_upd(struct brcms_c_info *wlc, struct brcms_bss_cfg *cfg)
{
	u8 *ssidptr = cfg->SSID;
	u16 base = M_SSID;
	u8 ssidbuf[IEEE80211_MAX_SSID_LEN];

	/* padding the ssid with zero and copy it into shm */
	memset(ssidbuf, 0, IEEE80211_MAX_SSID_LEN);
	memcpy(ssidbuf, ssidptr, cfg->SSID_len);

	brcms_c_copyto_shm(wlc, base, ssidbuf, IEEE80211_MAX_SSID_LEN);
	brcms_b_write_shm(wlc->hw, M_SSIDLEN, (u16) cfg->SSID_len);
}

static void
brcms_c_bss_update_probe_resp(struct brcms_c_info *wlc,
			      struct brcms_bss_cfg *cfg,
			      struct sk_buff *probe_resp,
			      bool suspend)
{
	int len;

	len = min_t(size_t, probe_resp->len, BCN_TMPL_LEN);

	if (suspend)
		brcms_c_suspend_mac_and_wait(wlc);

	/* write the probe response into the template region */
	brcms_b_write_template_ram(wlc->hw, T_PRS_TPL_BASE,
				    (len + 3) & ~3, probe_resp->data);

	/* write the length of the probe response frame (+PLCP/-FCS) */
	brcms_b_write_shm(wlc->hw, M_PRB_RESP_FRM_LEN, (u16) len);

	/* write the SSID and SSID length */
	brcms_c_shm_ssid_upd(wlc, cfg);

	/*
	 * Write PLCP headers and durations for probe response frames
	 * at all rates. Use the actual frame length covered by the
	 * PLCP header for the call to brcms_c_mod_prb_rsp_rate_table()
	 * by subtracting the PLCP len and adding the FCS.
	 */
	brcms_c_mod_prb_rsp_rate_table(wlc,
				      (u16)len + FCS_LEN - D11_PHY_HDR_LEN);

	if (suspend)
		brcms_c_enable_mac(wlc);
}

void brcms_c_update_probe_resp(struct brcms_c_info *wlc, bool suspend)
{
	struct brcms_bss_cfg *bsscfg = wlc->bsscfg;

	/* update AP or IBSS probe responses */
	if (wlc->pub->up && (bsscfg->type == BRCMS_TYPE_AP ||
			     bsscfg->type == BRCMS_TYPE_ADHOC)) {
		if (!wlc->probe_resp)
			return;
		brcms_c_bss_update_probe_resp(wlc, bsscfg, wlc->probe_resp,
					      suspend);
	}
}

int brcms_b_xmtfifo_sz_get(struct brcms_hardware *wlc_hw, uint fifo,
			   uint *blocks)
{
	if (fifo >= NFIFO)
		return -EINVAL;

	*blocks = wlc_hw->xmtfifo_sz[fifo];

	return 0;
}

void
brcms_c_set_addrmatch(struct brcms_c_info *wlc, int match_reg_offset,
		  const u8 *addr)
{
	brcms_b_set_addrmatch(wlc->hw, match_reg_offset, addr);
	if (match_reg_offset == RCM_BSSID_OFFSET)
		memcpy(wlc->bsscfg->BSSID, addr, ETH_ALEN);
}

/*
 * Flag 'scan in progress' to withhold dynamic phy calibration
 */
void brcms_c_scan_start(struct brcms_c_info *wlc)
{
	wlc_phy_hold_upd(wlc->band->pi, PHY_HOLD_FOR_SCAN, true);
}

void brcms_c_scan_stop(struct brcms_c_info *wlc)
{
	wlc_phy_hold_upd(wlc->band->pi, PHY_HOLD_FOR_SCAN, false);
}

void brcms_c_associate_upd(struct brcms_c_info *wlc, bool state)
{
	wlc->pub->associated = state;
}

/*
 * When a remote STA/AP is removed by Mac80211, or when it can no longer accept
 * AMPDU traffic, packets pending in hardware have to be invalidated so that
 * when later on hardware releases them, they can be handled appropriately.
 */
void brcms_c_inval_dma_pkts(struct brcms_hardware *hw,
			       struct ieee80211_sta *sta,
			       void (*dma_callback_fn))
{
	struct dma_pub *dmah;
	int i;
	for (i = 0; i < NFIFO; i++) {
		dmah = hw->di[i];
		if (dmah != NULL)
			dma_walk_packets(dmah, dma_callback_fn, sta);
	}
}

int brcms_c_get_curband(struct brcms_c_info *wlc)
{
	return wlc->band->bandunit;
}

bool brcms_c_tx_flush_completed(struct brcms_c_info *wlc)
{
<<<<<<< HEAD
	int timeout = 20;

	/* flush packet queue when requested */
	if (drop)
		brcmu_pktq_flush(&wlc->pkt_queue->q, false, NULL, NULL);

	/* wait for queue and DMA fifos to run dry */
	while (!pktq_empty(&wlc->pkt_queue->q) || brcms_txpktpendtot(wlc) > 0) {
		brcms_msleep(wlc->wl, 1);

		if (--timeout == 0)
			break;
	}

	WARN_ON_ONCE(timeout == 0);
=======
	int i;

	/* Kick DMA to send any pending AMPDU */
	for (i = 0; i < ARRAY_SIZE(wlc->hw->di); i++)
		if (wlc->hw->di[i])
			dma_kick_tx(wlc->hw->di[i]);

	return !brcms_txpktpendtot(wlc);
>>>>>>> c3ade0e0
}

void brcms_c_set_beacon_listen_interval(struct brcms_c_info *wlc, u8 interval)
{
	wlc->bcn_li_bcn = interval;
	if (wlc->pub->up)
		brcms_c_bcn_li_upd(wlc);
}

u64 brcms_c_tsf_get(struct brcms_c_info *wlc)
{
	u32 tsf_h, tsf_l;
	u64 tsf;

	brcms_b_read_tsf(wlc->hw, &tsf_l, &tsf_h);

	tsf = tsf_h;
	tsf <<= 32;
	tsf |= tsf_l;

	return tsf;
}

void brcms_c_tsf_set(struct brcms_c_info *wlc, u64 tsf)
{
	u32 tsf_h, tsf_l;

	brcms_c_time_lock(wlc);

	tsf_l = tsf;
	tsf_h = (tsf >> 32);

	/* read the tsf timer low, then high to get an atomic read */
	bcma_write32(wlc->hw->d11core, D11REGOFFS(tsf_timerlow), tsf_l);
	bcma_write32(wlc->hw->d11core, D11REGOFFS(tsf_timerhigh), tsf_h);

	brcms_c_time_unlock(wlc);
}

int brcms_c_set_tx_power(struct brcms_c_info *wlc, int txpwr)
{
	uint qdbm;

	/* Remove override bit and clip to max qdbm value */
	qdbm = min_t(uint, txpwr * BRCMS_TXPWR_DB_FACTOR, 0xff);
	return wlc_phy_txpower_set(wlc->band->pi, qdbm, false);
}

int brcms_c_get_tx_power(struct brcms_c_info *wlc)
{
	uint qdbm;
	bool override;

	wlc_phy_txpower_get(wlc->band->pi, &qdbm, &override);

	/* Return qdbm units */
	return (int)(qdbm / BRCMS_TXPWR_DB_FACTOR);
}

/* Process received frames */
/*
 * Return true if more frames need to be processed. false otherwise.
 * Param 'bound' indicates max. # frames to process before break out.
 */
static void brcms_c_recv(struct brcms_c_info *wlc, struct sk_buff *p)
{
	struct d11rxhdr *rxh;
	struct ieee80211_hdr *h;
	uint len;
	bool is_amsdu;

	/* frame starts with rxhdr */
	rxh = (struct d11rxhdr *) (p->data);

	/* strip off rxhdr */
	skb_pull(p, BRCMS_HWRXOFF);

	/* MAC inserts 2 pad bytes for a4 headers or QoS or A-MSDU subframes */
	if (rxh->RxStatus1 & RXS_PBPRES) {
		if (p->len < 2) {
			brcms_err(wlc->hw->d11core,
				  "wl%d: recv: rcvd runt of len %d\n",
				  wlc->pub->unit, p->len);
			goto toss;
		}
		skb_pull(p, 2);
	}

	h = (struct ieee80211_hdr *)(p->data + D11_PHY_HDR_LEN);
	len = p->len;

	if (rxh->RxStatus1 & RXS_FCSERR) {
		if (!(wlc->filter_flags & FIF_FCSFAIL))
			goto toss;
	}

	/* check received pkt has at least frame control field */
	if (len < D11_PHY_HDR_LEN + sizeof(h->frame_control))
		goto toss;

	/* not supporting A-MSDU */
	is_amsdu = rxh->RxStatus2 & RXS_AMSDU_MASK;
	if (is_amsdu)
		goto toss;

	brcms_c_recvctl(wlc, rxh, p);
	return;

 toss:
	brcmu_pkt_buf_free_skb(p);
}

/* Process received frames */
/*
 * Return true if more frames need to be processed. false otherwise.
 * Param 'bound' indicates max. # frames to process before break out.
 */
static bool
brcms_b_recv(struct brcms_hardware *wlc_hw, uint fifo, bool bound)
{
	struct sk_buff *p;
	struct sk_buff *next = NULL;
	struct sk_buff_head recv_frames;

	uint n = 0;
	uint bound_limit = bound ? RXBND : -1;
	bool morepending = false;

	skb_queue_head_init(&recv_frames);

	/* gather received frames */
	do {
		/* !give others some time to run! */
		if (n >= bound_limit)
			break;

		morepending = dma_rx(wlc_hw->di[fifo], &recv_frames);
		n++;
	} while (morepending);

	/* post more rbufs */
	dma_rxfill(wlc_hw->di[fifo]);

	/* process each frame */
	skb_queue_walk_safe(&recv_frames, p, next) {
		struct d11rxhdr_le *rxh_le;
		struct d11rxhdr *rxh;

		skb_unlink(p, &recv_frames);
		rxh_le = (struct d11rxhdr_le *)p->data;
		rxh = (struct d11rxhdr *)p->data;

		/* fixup rx header endianness */
		rxh->RxFrameSize = le16_to_cpu(rxh_le->RxFrameSize);
		rxh->PhyRxStatus_0 = le16_to_cpu(rxh_le->PhyRxStatus_0);
		rxh->PhyRxStatus_1 = le16_to_cpu(rxh_le->PhyRxStatus_1);
		rxh->PhyRxStatus_2 = le16_to_cpu(rxh_le->PhyRxStatus_2);
		rxh->PhyRxStatus_3 = le16_to_cpu(rxh_le->PhyRxStatus_3);
		rxh->PhyRxStatus_4 = le16_to_cpu(rxh_le->PhyRxStatus_4);
		rxh->PhyRxStatus_5 = le16_to_cpu(rxh_le->PhyRxStatus_5);
		rxh->RxStatus1 = le16_to_cpu(rxh_le->RxStatus1);
		rxh->RxStatus2 = le16_to_cpu(rxh_le->RxStatus2);
		rxh->RxTSFTime = le16_to_cpu(rxh_le->RxTSFTime);
		rxh->RxChan = le16_to_cpu(rxh_le->RxChan);

		brcms_c_recv(wlc_hw->wlc, p);
	}

	return morepending;
}

/* second-level interrupt processing
 *   Return true if another dpc needs to be re-scheduled. false otherwise.
 *   Param 'bounded' indicates if applicable loops should be bounded.
 */
bool brcms_c_dpc(struct brcms_c_info *wlc, bool bounded)
{
	u32 macintstatus;
	struct brcms_hardware *wlc_hw = wlc->hw;
	struct bcma_device *core = wlc_hw->d11core;

	if (brcms_deviceremoved(wlc)) {
		brcms_err(core, "wl%d: %s: dead chip\n", wlc_hw->unit,
			  __func__);
		brcms_down(wlc->wl);
		return false;
	}

	/* grab and clear the saved software intstatus bits */
	macintstatus = wlc->macintstatus;
	wlc->macintstatus = 0;

	brcms_dbg_int(core, "wl%d: macintstatus 0x%x\n",
		      wlc_hw->unit, macintstatus);

	WARN_ON(macintstatus & MI_PRQ); /* PRQ Interrupt in non-MBSS */

	/* tx status */
	if (macintstatus & MI_TFS) {
		bool fatal;
		if (brcms_b_txstatus(wlc->hw, bounded, &fatal))
			wlc->macintstatus |= MI_TFS;
		if (fatal) {
			brcms_err(core, "MI_TFS: fatal\n");
			goto fatal;
		}
	}

	if (macintstatus & (MI_TBTT | MI_DTIM_TBTT))
		brcms_c_tbtt(wlc);

	/* ATIM window end */
	if (macintstatus & MI_ATIMWINEND) {
		brcms_dbg_info(core, "end of ATIM window\n");
		bcma_set32(core, D11REGOFFS(maccommand), wlc->qvalid);
		wlc->qvalid = 0;
	}

	/*
	 * received data or control frame, MI_DMAINT is
	 * indication of RX_FIFO interrupt
	 */
	if (macintstatus & MI_DMAINT)
		if (brcms_b_recv(wlc_hw, RX_FIFO, bounded))
			wlc->macintstatus |= MI_DMAINT;

	/* noise sample collected */
	if (macintstatus & MI_BG_NOISE)
		wlc_phy_noise_sample_intr(wlc_hw->band->pi);

	if (macintstatus & MI_GP0) {
		brcms_err(core, "wl%d: PSM microcode watchdog fired at %d "
			  "(seconds). Resetting.\n", wlc_hw->unit, wlc_hw->now);

		printk_once("%s : PSM Watchdog, chipid 0x%x, chiprev 0x%x\n",
			    __func__, ai_get_chip_id(wlc_hw->sih),
			    ai_get_chiprev(wlc_hw->sih));
		brcms_fatal_error(wlc_hw->wlc->wl);
	}

	/* gptimer timeout */
	if (macintstatus & MI_TO)
		bcma_write32(core, D11REGOFFS(gptimer), 0);

	if (macintstatus & MI_RFDISABLE) {
		brcms_dbg_info(core, "wl%d: BMAC Detected a change on the"
			       " RF Disable Input\n", wlc_hw->unit);
		brcms_rfkill_set_hw_state(wlc->wl);
	}

	/* BCN template is available */
	if (macintstatus & MI_BCNTPL)
		brcms_c_update_beacon(wlc);

	/* it isn't done and needs to be resched if macintstatus is non-zero */
	return wlc->macintstatus != 0;

 fatal:
	brcms_fatal_error(wlc_hw->wlc->wl);
	return wlc->macintstatus != 0;
}

void brcms_c_init(struct brcms_c_info *wlc, bool mute_tx)
{
	struct bcma_device *core = wlc->hw->d11core;
	struct ieee80211_channel *ch = wlc->pub->ieee_hw->conf.chandef.chan;
	u16 chanspec;

	brcms_dbg_info(core, "wl%d\n", wlc->pub->unit);

	chanspec = ch20mhz_chspec(ch->hw_value);

	brcms_b_init(wlc->hw, chanspec);

	/* update beacon listen interval */
	brcms_c_bcn_li_upd(wlc);

	/* write ethernet address to core */
	brcms_c_set_mac(wlc->bsscfg);
	brcms_c_set_bssid(wlc->bsscfg);

	/* Update tsf_cfprep if associated and up */
	if (wlc->pub->associated && wlc->pub->up) {
		u32 bi;

		/* get beacon period and convert to uS */
		bi = wlc->bsscfg->current_bss->beacon_period << 10;
		/*
		 * update since init path would reset
		 * to default value
		 */
		bcma_write32(core, D11REGOFFS(tsf_cfprep),
			     bi << CFPREP_CBI_SHIFT);

		/* Update maccontrol PM related bits */
		brcms_c_set_ps_ctrl(wlc);
	}

	brcms_c_bandinit_ordered(wlc, chanspec);

	/* init probe response timeout */
	brcms_b_write_shm(wlc->hw, M_PRS_MAXTIME, wlc->prb_resp_timeout);

	/* init max burst txop (framebursting) */
	brcms_b_write_shm(wlc->hw, M_MBURST_TXOP,
		      (wlc->
		       _rifs ? (EDCF_AC_VO_TXOP_AP << 5) : MAXFRAMEBURST_TXOP));

	/* initialize maximum allowed duty cycle */
	brcms_c_duty_cycle_set(wlc, wlc->tx_duty_cycle_ofdm, true, true);
	brcms_c_duty_cycle_set(wlc, wlc->tx_duty_cycle_cck, false, true);

	/*
	 * Update some shared memory locations related to
	 * max AMPDU size allowed to received
	 */
	brcms_c_ampdu_shm_upd(wlc->ampdu);

	/* band-specific inits */
	brcms_c_bsinit(wlc);

	/* Enable EDCF mode (while the MAC is suspended) */
	bcma_set16(core, D11REGOFFS(ifs_ctl), IFS_USEEDCF);
	brcms_c_edcf_setparams(wlc, false);

	/* read the ucode version if we have not yet done so */
	if (wlc->ucode_rev == 0) {
		u16 rev;
		u16 patch;

		rev = brcms_b_read_shm(wlc->hw, M_BOM_REV_MAJOR);
		patch = brcms_b_read_shm(wlc->hw, M_BOM_REV_MINOR);
		wlc->ucode_rev = (rev << NBITS(u16)) | patch;
		snprintf(wlc->wiphy->fw_version,
			 sizeof(wlc->wiphy->fw_version), "%u.%u", rev, patch);
	}

	/* ..now really unleash hell (allow the MAC out of suspend) */
	brcms_c_enable_mac(wlc);

	/* suspend the tx fifos and mute the phy for preism cac time */
	if (mute_tx)
		brcms_b_mute(wlc->hw, true);

	/* enable the RF Disable Delay timer */
	bcma_write32(core, D11REGOFFS(rfdisabledly), RFDISABLE_DEFAULT);

	/*
	 * Initialize WME parameters; if they haven't been set by some other
	 * mechanism (IOVar, etc) then read them from the hardware.
	 */
	if (GFIELD(wlc->wme_retries[0], EDCF_SHORT) == 0) {
		/* Uninitialized; read from HW */
		int ac;

		for (ac = 0; ac < IEEE80211_NUM_ACS; ac++)
			wlc->wme_retries[ac] =
			    brcms_b_read_shm(wlc->hw, M_AC_TXLMT_ADDR(ac));
	}
}

/*
 * The common driver entry routine. Error codes should be unique
 */
struct brcms_c_info *
brcms_c_attach(struct brcms_info *wl, struct bcma_device *core, uint unit,
	       bool piomode, uint *perr)
{
	struct brcms_c_info *wlc;
	uint err = 0;
	uint i, j;
	struct brcms_pub *pub;

	/* allocate struct brcms_c_info state and its substructures */
	wlc = brcms_c_attach_malloc(unit, &err, 0);
	if (wlc == NULL)
		goto fail;
	wlc->wiphy = wl->wiphy;
	pub = wlc->pub;

#if defined(DEBUG)
	wlc_info_dbg = wlc;
#endif

	wlc->band = wlc->bandstate[0];
	wlc->core = wlc->corestate;
	wlc->wl = wl;
	pub->unit = unit;
	pub->_piomode = piomode;
	wlc->bandinit_pending = false;
	wlc->beacon_template_virgin = true;

	/* populate struct brcms_c_info with default values  */
	brcms_c_info_init(wlc, unit);

	/* update sta/ap related parameters */
	brcms_c_ap_upd(wlc);

	/*
	 * low level attach steps(all hw accesses go
	 * inside, no more in rest of the attach)
	 */
	err = brcms_b_attach(wlc, core, unit, piomode);
	if (err)
		goto fail;

	brcms_c_protection_upd(wlc, BRCMS_PROT_N_PAM_OVR, OFF);

	pub->phy_11ncapable = BRCMS_PHY_11N_CAP(wlc->band);

	/* disable allowed duty cycle */
	wlc->tx_duty_cycle_ofdm = 0;
	wlc->tx_duty_cycle_cck = 0;

	brcms_c_stf_phy_chain_calc(wlc);

	/* txchain 1: txant 0, txchain 2: txant 1 */
	if (BRCMS_ISNPHY(wlc->band) && (wlc->stf->txstreams == 1))
		wlc->stf->txant = wlc->stf->hw_txchain - 1;

	/* push to BMAC driver */
	wlc_phy_stf_chain_init(wlc->band->pi, wlc->stf->hw_txchain,
			       wlc->stf->hw_rxchain);

	/* pull up some info resulting from the low attach */
	for (i = 0; i < NFIFO; i++)
		wlc->core->txavail[i] = wlc->hw->txavail[i];

	memcpy(&wlc->perm_etheraddr, &wlc->hw->etheraddr, ETH_ALEN);
	memcpy(&pub->cur_etheraddr, &wlc->hw->etheraddr, ETH_ALEN);

	for (j = 0; j < wlc->pub->_nbands; j++) {
		wlc->band = wlc->bandstate[j];

		if (!brcms_c_attach_stf_ant_init(wlc)) {
			err = 24;
			goto fail;
		}

		/* default contention windows size limits */
		wlc->band->CWmin = APHY_CWMIN;
		wlc->band->CWmax = PHY_CWMAX;

		/* init gmode value */
		if (wlc->band->bandtype == BRCM_BAND_2G) {
			wlc->band->gmode = GMODE_AUTO;
			brcms_c_protection_upd(wlc, BRCMS_PROT_G_USER,
					   wlc->band->gmode);
		}

		/* init _n_enab supported mode */
		if (BRCMS_PHY_11N_CAP(wlc->band)) {
			pub->_n_enab = SUPPORT_11N;
			brcms_c_protection_upd(wlc, BRCMS_PROT_N_USER,
						   ((pub->_n_enab ==
						     SUPPORT_11N) ? WL_11N_2x2 :
						    WL_11N_3x3));
		}

		/* init per-band default rateset, depend on band->gmode */
		brcms_default_rateset(wlc, &wlc->band->defrateset);

		/* fill in hw_rateset */
		brcms_c_rateset_filter(&wlc->band->defrateset,
				   &wlc->band->hw_rateset, false,
				   BRCMS_RATES_CCK_OFDM, BRCMS_RATE_MASK,
				   (bool) (wlc->pub->_n_enab & SUPPORT_11N));
	}

	/*
	 * update antenna config due to
	 * wlc->stf->txant/txchain/ant_rx_ovr change
	 */
	brcms_c_stf_phy_txant_upd(wlc);

	/* attach each modules */
	err = brcms_c_attach_module(wlc);
	if (err != 0)
		goto fail;

	if (!brcms_c_timers_init(wlc, unit)) {
		wiphy_err(wl->wiphy, "wl%d: %s: init_timer failed\n", unit,
			  __func__);
		err = 32;
		goto fail;
	}

	/* depend on rateset, gmode */
	wlc->cmi = brcms_c_channel_mgr_attach(wlc);
	if (!wlc->cmi) {
		wiphy_err(wl->wiphy, "wl%d: %s: channel_mgr_attach failed"
			  "\n", unit, __func__);
		err = 33;
		goto fail;
	}

	/* init default when all parameters are ready, i.e. ->rateset */
	brcms_c_bss_default_init(wlc);

	/*
	 * Complete the wlc default state initializations..
	 */

	wlc->bsscfg->wlc = wlc;

	wlc->mimoft = FT_HT;
	wlc->mimo_40txbw = AUTO;
	wlc->ofdm_40txbw = AUTO;
	wlc->cck_40txbw = AUTO;
	brcms_c_update_mimo_band_bwcap(wlc, BRCMS_N_BW_20IN2G_40IN5G);

	/* Set default values of SGI */
	if (BRCMS_SGI_CAP_PHY(wlc)) {
		brcms_c_ht_update_sgi_rx(wlc, (BRCMS_N_SGI_20 |
					       BRCMS_N_SGI_40));
	} else if (BRCMS_ISSSLPNPHY(wlc->band)) {
		brcms_c_ht_update_sgi_rx(wlc, (BRCMS_N_SGI_20 |
					       BRCMS_N_SGI_40));
	} else {
		brcms_c_ht_update_sgi_rx(wlc, 0);
	}

	brcms_b_antsel_set(wlc->hw, wlc->asi->antsel_avail);

	if (perr)
		*perr = 0;

	return wlc;

 fail:
	wiphy_err(wl->wiphy, "wl%d: %s: failed with err %d\n",
		  unit, __func__, err);
	if (wlc)
		brcms_c_detach(wlc);

	if (perr)
		*perr = err;
	return NULL;
}<|MERGE_RESOLUTION|>--- conflicted
+++ resolved
@@ -859,14 +859,9 @@
 	 */
 	if (!(txs->status & TX_STATUS_AMPDU)
 	    && (txs->status & TX_STATUS_INTERMEDIATE)) {
-<<<<<<< HEAD
-		BCMMSG(wlc->wiphy, "INTERMEDIATE but not AMPDU\n");
-		return false;
-=======
 		brcms_dbg_tx(wlc->hw->d11core, "INTERMEDIATE but not AMPDU\n");
 		fatal = false;
 		goto out;
->>>>>>> c3ade0e0
 	}
 
 	queue = txs->frameid & TXFID_QUEUE_MASK;
@@ -7241,11 +7236,7 @@
 	if (wlc->hw->suspended_fifos) {
 		hdr = (struct ieee80211_hdr *)p->data;
 		if (ieee80211_is_beacon(hdr->frame_control))
-<<<<<<< HEAD
-			brcms_b_mute(wlc->hw, false, 0);
-=======
 			brcms_b_mute(wlc->hw, false);
->>>>>>> c3ade0e0
 	}
 
 	memcpy(IEEE80211_SKB_RXCB(p), &rx_status, sizeof(rx_status));
@@ -7642,23 +7633,6 @@
 
 bool brcms_c_tx_flush_completed(struct brcms_c_info *wlc)
 {
-<<<<<<< HEAD
-	int timeout = 20;
-
-	/* flush packet queue when requested */
-	if (drop)
-		brcmu_pktq_flush(&wlc->pkt_queue->q, false, NULL, NULL);
-
-	/* wait for queue and DMA fifos to run dry */
-	while (!pktq_empty(&wlc->pkt_queue->q) || brcms_txpktpendtot(wlc) > 0) {
-		brcms_msleep(wlc->wl, 1);
-
-		if (--timeout == 0)
-			break;
-	}
-
-	WARN_ON_ONCE(timeout == 0);
-=======
 	int i;
 
 	/* Kick DMA to send any pending AMPDU */
@@ -7667,7 +7641,6 @@
 			dma_kick_tx(wlc->hw->di[i]);
 
 	return !brcms_txpktpendtot(wlc);
->>>>>>> c3ade0e0
 }
 
 void brcms_c_set_beacon_listen_interval(struct brcms_c_info *wlc, u8 interval)
