/******************************************************************************
 *
 * Copyright(c) 2009-2012  Realtek Corporation.
 *
 * This program is free software; you can redistribute it and/or modify it
 * under the terms of version 2 of the GNU General Public License as
 * published by the Free Software Foundation.
 *
 * This program is distributed in the hope that it will be useful, but WITHOUT
 * ANY WARRANTY; without even the implied warranty of MERCHANTABILITY or
 * FITNESS FOR A PARTICULAR PURPOSE.  See the GNU General Public License for
 * more details.
 *
 * You should have received a copy of the GNU General Public License along with
 * this program; if not, write to the Free Software Foundation, Inc.,
 * 51 Franklin Street, Fifth Floor, Boston, MA 02110, USA
 *
 * The full GNU General Public License is included in this distribution in the
 * file called LICENSE.
 *
 * Contact Information:
 * wlanfae <wlanfae@realtek.com>
 * Realtek Corporation, No. 2, Innovation Road II, Hsinchu Science Park,
 * Hsinchu 300, Taiwan.
 *
 * Larry Finger <Larry.Finger@lwfinger.net>
 *
 *****************************************************************************/

#include "../wifi.h"
#include "../efuse.h"
#include "../base.h"
#include "../regd.h"
#include "../cam.h"
#include "../ps.h"
#include "../pci.h"
#include "reg.h"
#include "def.h"
#include "phy.h"
#include "dm.h"
#include "fw.h"
#include "led.h"
#include "hw.h"

void rtl92se_get_hw_reg(struct ieee80211_hw *hw, u8 variable, u8 *val)
{
	struct rtl_priv *rtlpriv = rtl_priv(hw);
	struct rtl_ps_ctl *ppsc = rtl_psc(rtl_priv(hw));
	struct rtl_pci *rtlpci = rtl_pcidev(rtl_pcipriv(hw));

	switch (variable) {
	case HW_VAR_RCR: {
			*((u32 *) (val)) = rtlpci->receive_config;
			break;
		}
	case HW_VAR_RF_STATE: {
			*((enum rf_pwrstate *)(val)) = ppsc->rfpwr_state;
			break;
		}
	case HW_VAR_FW_PSMODE_STATUS: {
			*((bool *) (val)) = ppsc->fw_current_inpsmode;
			break;
		}
	case HW_VAR_CORRECT_TSF: {
			u64 tsf;
			u32 *ptsf_low = (u32 *)&tsf;
			u32 *ptsf_high = ((u32 *)&tsf) + 1;

			*ptsf_high = rtl_read_dword(rtlpriv, (TSFR + 4));
			*ptsf_low = rtl_read_dword(rtlpriv, TSFR);

			*((u64 *) (val)) = tsf;

			break;
		}
	case HW_VAR_MRC: {
			*((bool *)(val)) = rtlpriv->dm.current_mrc_switch;
			break;
		}
	default: {
		RT_TRACE(rtlpriv, COMP_ERR, DBG_EMERG,
			 "switch case not processed\n");
			break;
		}
	}
}

void rtl92se_set_hw_reg(struct ieee80211_hw *hw, u8 variable, u8 *val)
{
	struct rtl_priv *rtlpriv = rtl_priv(hw);
	struct rtl_pci *rtlpci = rtl_pcidev(rtl_pcipriv(hw));
	struct rtl_mac *mac = rtl_mac(rtl_priv(hw));
	struct rtl_hal *rtlhal = rtl_hal(rtl_priv(hw));
	struct rtl_efuse *rtlefuse = rtl_efuse(rtl_priv(hw));
	struct rtl_ps_ctl *ppsc = rtl_psc(rtl_priv(hw));

	switch (variable) {
	case HW_VAR_ETHER_ADDR:{
			rtl_write_dword(rtlpriv, IDR0, ((u32 *)(val))[0]);
			rtl_write_word(rtlpriv, IDR4, ((u16 *)(val + 4))[0]);
			break;
		}
	case HW_VAR_BASIC_RATE:{
			u16 rate_cfg = ((u16 *) val)[0];
			u8 rate_index = 0;

			if (rtlhal->version == VERSION_8192S_ACUT)
				rate_cfg = rate_cfg & 0x150;
			else
				rate_cfg = rate_cfg & 0x15f;

			rate_cfg |= 0x01;

			rtl_write_byte(rtlpriv, RRSR, rate_cfg & 0xff);
			rtl_write_byte(rtlpriv, RRSR + 1,
				       (rate_cfg >> 8) & 0xff);

			while (rate_cfg > 0x1) {
				rate_cfg = (rate_cfg >> 1);
				rate_index++;
			}
			rtl_write_byte(rtlpriv, INIRTSMCS_SEL, rate_index);

			break;
		}
	case HW_VAR_BSSID:{
			rtl_write_dword(rtlpriv, BSSIDR, ((u32 *)(val))[0]);
			rtl_write_word(rtlpriv, BSSIDR + 4,
				       ((u16 *)(val + 4))[0]);
			break;
		}
	case HW_VAR_SIFS:{
			rtl_write_byte(rtlpriv, SIFS_OFDM, val[0]);
			rtl_write_byte(rtlpriv, SIFS_OFDM + 1, val[1]);
			break;
		}
	case HW_VAR_SLOT_TIME:{
			u8 e_aci;

			RT_TRACE(rtlpriv, COMP_MLME, DBG_LOUD,
				 "HW_VAR_SLOT_TIME %x\n", val[0]);

			rtl_write_byte(rtlpriv, SLOT_TIME, val[0]);

			for (e_aci = 0; e_aci < AC_MAX; e_aci++) {
				rtlpriv->cfg->ops->set_hw_reg(hw,
						HW_VAR_AC_PARAM,
						(&e_aci));
			}
			break;
		}
	case HW_VAR_ACK_PREAMBLE:{
			u8 reg_tmp;
			u8 short_preamble = (bool) (*val);
			reg_tmp = (mac->cur_40_prime_sc) << 5;
			if (short_preamble)
				reg_tmp |= 0x80;

			rtl_write_byte(rtlpriv, RRSR + 2, reg_tmp);
			break;
		}
	case HW_VAR_AMPDU_MIN_SPACE:{
			u8 min_spacing_to_set;
			u8 sec_min_space;

			min_spacing_to_set = *val;
			if (min_spacing_to_set <= 7) {
				if (rtlpriv->sec.pairwise_enc_algorithm ==
				    NO_ENCRYPTION)
					sec_min_space = 0;
				else
					sec_min_space = 1;

				if (min_spacing_to_set < sec_min_space)
					min_spacing_to_set = sec_min_space;
				if (min_spacing_to_set > 5)
					min_spacing_to_set = 5;

				mac->min_space_cfg =
						((mac->min_space_cfg & 0xf8) |
						min_spacing_to_set);

				*val = min_spacing_to_set;

				RT_TRACE(rtlpriv, COMP_MLME, DBG_LOUD,
					 "Set HW_VAR_AMPDU_MIN_SPACE: %#x\n",
					 mac->min_space_cfg);

				rtl_write_byte(rtlpriv, AMPDU_MIN_SPACE,
					       mac->min_space_cfg);
			}
			break;
		}
	case HW_VAR_SHORTGI_DENSITY:{
			u8 density_to_set;

			density_to_set = *val;
			mac->min_space_cfg = rtlpriv->rtlhal.minspace_cfg;
			mac->min_space_cfg |= (density_to_set << 3);

			RT_TRACE(rtlpriv, COMP_MLME, DBG_LOUD,
				 "Set HW_VAR_SHORTGI_DENSITY: %#x\n",
				 mac->min_space_cfg);

			rtl_write_byte(rtlpriv, AMPDU_MIN_SPACE,
				       mac->min_space_cfg);

			break;
		}
	case HW_VAR_AMPDU_FACTOR:{
			u8 factor_toset;
			u8 regtoset;
			u8 factorlevel[18] = {
				2, 4, 4, 7, 7, 13, 13,
				13, 2, 7, 7, 13, 13,
				15, 15, 15, 15, 0};
			u8 index = 0;

			factor_toset = *val;
			if (factor_toset <= 3) {
				factor_toset = (1 << (factor_toset + 2));
				if (factor_toset > 0xf)
					factor_toset = 0xf;

				for (index = 0; index < 17; index++) {
					if (factorlevel[index] > factor_toset)
						factorlevel[index] =
								 factor_toset;
				}

				for (index = 0; index < 8; index++) {
					regtoset = ((factorlevel[index * 2]) |
						    (factorlevel[index *
						    2 + 1] << 4));
					rtl_write_byte(rtlpriv,
						       AGGLEN_LMT_L + index,
						       regtoset);
				}

				regtoset = ((factorlevel[16]) |
					    (factorlevel[17] << 4));
				rtl_write_byte(rtlpriv, AGGLEN_LMT_H, regtoset);

				RT_TRACE(rtlpriv, COMP_MLME, DBG_LOUD,
					 "Set HW_VAR_AMPDU_FACTOR: %#x\n",
					 factor_toset);
			}
			break;
		}
	case HW_VAR_AC_PARAM:{
			u8 e_aci = *val;
			rtl92s_dm_init_edca_turbo(hw);

			if (rtlpci->acm_method != eAcmWay2_SW)
				rtlpriv->cfg->ops->set_hw_reg(hw,
						 HW_VAR_ACM_CTRL,
						 &e_aci);
			break;
		}
	case HW_VAR_ACM_CTRL:{
			u8 e_aci = *val;
			union aci_aifsn *p_aci_aifsn = (union aci_aifsn *)(&(
							mac->ac[0].aifs));
			u8 acm = p_aci_aifsn->f.acm;
			u8 acm_ctrl = rtl_read_byte(rtlpriv, AcmHwCtrl);

			acm_ctrl = acm_ctrl | ((rtlpci->acm_method == 2) ?
				   0x0 : 0x1);

			if (acm) {
				switch (e_aci) {
				case AC0_BE:
					acm_ctrl |= AcmHw_BeqEn;
					break;
				case AC2_VI:
					acm_ctrl |= AcmHw_ViqEn;
					break;
				case AC3_VO:
					acm_ctrl |= AcmHw_VoqEn;
					break;
				default:
					RT_TRACE(rtlpriv, COMP_ERR, DBG_WARNING,
						 "HW_VAR_ACM_CTRL acm set failed: eACI is %d\n",
						 acm);
					break;
				}
			} else {
				switch (e_aci) {
				case AC0_BE:
					acm_ctrl &= (~AcmHw_BeqEn);
					break;
				case AC2_VI:
					acm_ctrl &= (~AcmHw_ViqEn);
					break;
				case AC3_VO:
					acm_ctrl &= (~AcmHw_BeqEn);
					break;
				default:
					RT_TRACE(rtlpriv, COMP_ERR, DBG_EMERG,
						 "switch case not processed\n");
					break;
				}
			}

			RT_TRACE(rtlpriv, COMP_QOS, DBG_TRACE,
				 "HW_VAR_ACM_CTRL Write 0x%X\n", acm_ctrl);
			rtl_write_byte(rtlpriv, AcmHwCtrl, acm_ctrl);
			break;
		}
	case HW_VAR_RCR:{
			rtl_write_dword(rtlpriv, RCR, ((u32 *) (val))[0]);
			rtlpci->receive_config = ((u32 *) (val))[0];
			break;
		}
	case HW_VAR_RETRY_LIMIT:{
			u8 retry_limit = val[0];

			rtl_write_word(rtlpriv, RETRY_LIMIT,
				       retry_limit << RETRY_LIMIT_SHORT_SHIFT |
				       retry_limit << RETRY_LIMIT_LONG_SHIFT);
			break;
		}
	case HW_VAR_DUAL_TSF_RST: {
			break;
		}
	case HW_VAR_EFUSE_BYTES: {
			rtlefuse->efuse_usedbytes = *((u16 *) val);
			break;
		}
	case HW_VAR_EFUSE_USAGE: {
			rtlefuse->efuse_usedpercentage = *val;
			break;
		}
	case HW_VAR_IO_CMD: {
			break;
		}
	case HW_VAR_WPA_CONFIG: {
			rtl_write_byte(rtlpriv, REG_SECR, *val);
			break;
		}
	case HW_VAR_SET_RPWM:{
			break;
		}
	case HW_VAR_H2C_FW_PWRMODE:{
			break;
		}
	case HW_VAR_FW_PSMODE_STATUS: {
			ppsc->fw_current_inpsmode = *((bool *) val);
			break;
		}
	case HW_VAR_H2C_FW_JOINBSSRPT:{
			break;
		}
	case HW_VAR_AID:{
			break;
		}
	case HW_VAR_CORRECT_TSF:{
			break;
		}
	case HW_VAR_MRC: {
			bool bmrc_toset = *((bool *)val);
			u8 u1bdata = 0;

			if (bmrc_toset) {
				rtl_set_bbreg(hw, ROFDM0_TRXPATHENABLE,
					      MASKBYTE0, 0x33);
				u1bdata = (u8)rtl_get_bbreg(hw,
						ROFDM1_TRXPATHENABLE,
						MASKBYTE0);
				rtl_set_bbreg(hw, ROFDM1_TRXPATHENABLE,
					      MASKBYTE0,
					      ((u1bdata & 0xf0) | 0x03));
				u1bdata = (u8)rtl_get_bbreg(hw,
						ROFDM0_TRXPATHENABLE,
						MASKBYTE1);
				rtl_set_bbreg(hw, ROFDM0_TRXPATHENABLE,
					      MASKBYTE1,
					      (u1bdata | 0x04));

				/* Update current settings. */
				rtlpriv->dm.current_mrc_switch = bmrc_toset;
			} else {
				rtl_set_bbreg(hw, ROFDM0_TRXPATHENABLE,
					      MASKBYTE0, 0x13);
				u1bdata = (u8)rtl_get_bbreg(hw,
						 ROFDM1_TRXPATHENABLE,
						 MASKBYTE0);
				rtl_set_bbreg(hw, ROFDM1_TRXPATHENABLE,
					      MASKBYTE0,
					      ((u1bdata & 0xf0) | 0x01));
				u1bdata = (u8)rtl_get_bbreg(hw,
						ROFDM0_TRXPATHENABLE,
						MASKBYTE1);
				rtl_set_bbreg(hw, ROFDM0_TRXPATHENABLE,
					      MASKBYTE1, (u1bdata & 0xfb));

				/* Update current settings. */
				rtlpriv->dm.current_mrc_switch = bmrc_toset;
			}

			break;
		}
	case HW_VAR_FW_LPS_ACTION: {
		bool enter_fwlps = *((bool *)val);
		u8 rpwm_val, fw_pwrmode;
		bool fw_current_inps;

		if (enter_fwlps) {
			rpwm_val = 0x02;	/* RF off */
			fw_current_inps = true;
			rtlpriv->cfg->ops->set_hw_reg(hw,
					HW_VAR_FW_PSMODE_STATUS,
					(u8 *)(&fw_current_inps));
			rtlpriv->cfg->ops->set_hw_reg(hw,
					HW_VAR_H2C_FW_PWRMODE,
					(u8 *)(&ppsc->fwctrl_psmode));

			rtlpriv->cfg->ops->set_hw_reg(hw,
					HW_VAR_SET_RPWM,
					(u8 *)(&rpwm_val));
		} else {
			rpwm_val = 0x0C;	/* RF on */
			fw_pwrmode = FW_PS_ACTIVE_MODE;
			fw_current_inps = false;
			rtlpriv->cfg->ops->set_hw_reg(hw, HW_VAR_SET_RPWM,
					(u8 *)(&rpwm_val));
			rtlpriv->cfg->ops->set_hw_reg(hw,
					HW_VAR_H2C_FW_PWRMODE,
					(u8 *)(&fw_pwrmode));

			rtlpriv->cfg->ops->set_hw_reg(hw,
					HW_VAR_FW_PSMODE_STATUS,
					(u8 *)(&fw_current_inps));
		}
		break; }
	default:
		RT_TRACE(rtlpriv, COMP_ERR, DBG_EMERG,
			 "switch case not processed\n");
		break;
	}

}

void rtl92se_enable_hw_security_config(struct ieee80211_hw *hw)
{
	struct rtl_priv *rtlpriv = rtl_priv(hw);
	u8 sec_reg_value = 0x0;

	RT_TRACE(rtlpriv, COMP_INIT, DBG_LOUD,
		 "PairwiseEncAlgorithm = %d GroupEncAlgorithm = %d\n",
		 rtlpriv->sec.pairwise_enc_algorithm,
		 rtlpriv->sec.group_enc_algorithm);

	if (rtlpriv->cfg->mod_params->sw_crypto || rtlpriv->sec.use_sw_sec) {
		RT_TRACE(rtlpriv, COMP_SEC, DBG_DMESG,
			 "not open hw encryption\n");
		return;
	}

	sec_reg_value = SCR_TXENCENABLE | SCR_RXENCENABLE;

	if (rtlpriv->sec.use_defaultkey) {
		sec_reg_value |= SCR_TXUSEDK;
		sec_reg_value |= SCR_RXUSEDK;
	}

	RT_TRACE(rtlpriv, COMP_SEC, DBG_LOUD, "The SECR-value %x\n",
		 sec_reg_value);

	rtlpriv->cfg->ops->set_hw_reg(hw, HW_VAR_WPA_CONFIG, &sec_reg_value);

}

static u8 _rtl92se_halset_sysclk(struct ieee80211_hw *hw, u8 data)
{
	struct rtl_priv *rtlpriv = rtl_priv(hw);
	u8 waitcount = 100;
	bool bresult = false;
	u8 tmpvalue;

	rtl_write_byte(rtlpriv, SYS_CLKR + 1, data);

	/* Wait the MAC synchronized. */
	udelay(400);

	/* Check if it is set ready. */
	tmpvalue = rtl_read_byte(rtlpriv, SYS_CLKR + 1);
	bresult = ((tmpvalue & BIT(7)) == (data & BIT(7)));

	if ((data & (BIT(6) | BIT(7))) == false) {
		waitcount = 100;
		tmpvalue = 0;

		while (1) {
			waitcount--;

			tmpvalue = rtl_read_byte(rtlpriv, SYS_CLKR + 1);
			if ((tmpvalue & BIT(6)))
				break;

			pr_err("wait for BIT(6) return value %x\n", tmpvalue);
			if (waitcount == 0)
				break;

			udelay(10);
		}

		if (waitcount == 0)
			bresult = false;
		else
			bresult = true;
	}

	return bresult;
}

void rtl8192se_gpiobit3_cfg_inputmode(struct ieee80211_hw *hw)
{
	struct rtl_priv *rtlpriv = rtl_priv(hw);
	u8 u1tmp;

	/* The following config GPIO function */
	rtl_write_byte(rtlpriv, MAC_PINMUX_CFG, (GPIOMUX_EN | GPIOSEL_GPIO));
	u1tmp = rtl_read_byte(rtlpriv, GPIO_IO_SEL);

	/* config GPIO3 to input */
	u1tmp &= HAL_8192S_HW_GPIO_OFF_MASK;
	rtl_write_byte(rtlpriv, GPIO_IO_SEL, u1tmp);

}

static u8 _rtl92se_rf_onoff_detect(struct ieee80211_hw *hw)
{
	struct rtl_priv *rtlpriv = rtl_priv(hw);
	u8 u1tmp;
	u8 retval = ERFON;

	/* The following config GPIO function */
	rtl_write_byte(rtlpriv, MAC_PINMUX_CFG, (GPIOMUX_EN | GPIOSEL_GPIO));
	u1tmp = rtl_read_byte(rtlpriv, GPIO_IO_SEL);

	/* config GPIO3 to input */
	u1tmp &= HAL_8192S_HW_GPIO_OFF_MASK;
	rtl_write_byte(rtlpriv, GPIO_IO_SEL, u1tmp);

	/* On some of the platform, driver cannot read correct
	 * value without delay between Write_GPIO_SEL and Read_GPIO_IN */
	mdelay(10);

	/* check GPIO3 */
	u1tmp = rtl_read_byte(rtlpriv, GPIO_IN_SE);
	retval = (u1tmp & HAL_8192S_HW_GPIO_OFF_BIT) ? ERFON : ERFOFF;

	return retval;
}

static void _rtl92se_macconfig_before_fwdownload(struct ieee80211_hw *hw)
{
	struct rtl_priv *rtlpriv = rtl_priv(hw);
	struct rtl_pci *rtlpci = rtl_pcidev(rtl_pcipriv(hw));
	struct rtl_ps_ctl *ppsc = rtl_psc(rtl_priv(hw));

	u8 i;
	u8 tmpu1b;
	u16 tmpu2b;
	u8 pollingcnt = 20;

	if (rtlpci->first_init) {
		/* Reset PCIE Digital */
		tmpu1b = rtl_read_byte(rtlpriv, REG_SYS_FUNC_EN + 1);
		tmpu1b &= 0xFE;
		rtl_write_byte(rtlpriv, REG_SYS_FUNC_EN + 1, tmpu1b);
		udelay(1);
		rtl_write_byte(rtlpriv, REG_SYS_FUNC_EN + 1, tmpu1b | BIT(0));
	}

	/* Switch to SW IO control */
	tmpu1b = rtl_read_byte(rtlpriv, (SYS_CLKR + 1));
	if (tmpu1b & BIT(7)) {
		tmpu1b &= ~(BIT(6) | BIT(7));

		/* Set failed, return to prevent hang. */
		if (!_rtl92se_halset_sysclk(hw, tmpu1b))
			return;
	}

	rtl_write_byte(rtlpriv, AFE_PLL_CTRL, 0x0);
	udelay(50);
	rtl_write_byte(rtlpriv, LDOA15_CTRL, 0x34);
	udelay(50);

	/* Clear FW RPWM for FW control LPS.*/
	rtl_write_byte(rtlpriv, RPWM, 0x0);

	/* Reset MAC-IO and CPU and Core Digital BIT(10)/11/15 */
	tmpu1b = rtl_read_byte(rtlpriv, REG_SYS_FUNC_EN + 1);
	tmpu1b &= 0x73;
	rtl_write_byte(rtlpriv, REG_SYS_FUNC_EN + 1, tmpu1b);
	/* wait for BIT 10/11/15 to pull high automatically!! */
	mdelay(1);

	rtl_write_byte(rtlpriv, CMDR, 0);
	rtl_write_byte(rtlpriv, TCR, 0);

	/* Data sheet not define 0x562!!! Copy from WMAC!!!!! */
	tmpu1b = rtl_read_byte(rtlpriv, 0x562);
	tmpu1b |= 0x08;
	rtl_write_byte(rtlpriv, 0x562, tmpu1b);
	tmpu1b &= ~(BIT(3));
	rtl_write_byte(rtlpriv, 0x562, tmpu1b);

	/* Enable AFE clock source */
	tmpu1b = rtl_read_byte(rtlpriv, AFE_XTAL_CTRL);
	rtl_write_byte(rtlpriv, AFE_XTAL_CTRL, (tmpu1b | 0x01));
	/* Delay 1.5ms */
	mdelay(2);
	tmpu1b = rtl_read_byte(rtlpriv, AFE_XTAL_CTRL + 1);
	rtl_write_byte(rtlpriv, AFE_XTAL_CTRL + 1, (tmpu1b & 0xfb));

	/* Enable AFE Macro Block's Bandgap */
	tmpu1b = rtl_read_byte(rtlpriv, AFE_MISC);
	rtl_write_byte(rtlpriv, AFE_MISC, (tmpu1b | BIT(0)));
	mdelay(1);

	/* Enable AFE Mbias */
	tmpu1b = rtl_read_byte(rtlpriv, AFE_MISC);
	rtl_write_byte(rtlpriv, AFE_MISC, (tmpu1b | 0x02));
	mdelay(1);

	/* Enable LDOA15 block	*/
	tmpu1b = rtl_read_byte(rtlpriv, LDOA15_CTRL);
	rtl_write_byte(rtlpriv, LDOA15_CTRL, (tmpu1b | BIT(0)));

	/* Set Digital Vdd to Retention isolation Path. */
	tmpu2b = rtl_read_word(rtlpriv, REG_SYS_ISO_CTRL);
	rtl_write_word(rtlpriv, REG_SYS_ISO_CTRL, (tmpu2b | BIT(11)));

	/* For warm reboot NIC disappera bug. */
	tmpu2b = rtl_read_word(rtlpriv, REG_SYS_FUNC_EN);
	rtl_write_word(rtlpriv, REG_SYS_FUNC_EN, (tmpu2b | BIT(13)));

	rtl_write_byte(rtlpriv, REG_SYS_ISO_CTRL + 1, 0x68);

	/* Enable AFE PLL Macro Block */
	/* We need to delay 100u before enabling PLL. */
	udelay(200);
	tmpu1b = rtl_read_byte(rtlpriv, AFE_PLL_CTRL);
	rtl_write_byte(rtlpriv, AFE_PLL_CTRL, (tmpu1b | BIT(0) | BIT(4)));

	/* for divider reset  */
	udelay(100);
	rtl_write_byte(rtlpriv, AFE_PLL_CTRL, (tmpu1b | BIT(0) |
		       BIT(4) | BIT(6)));
	udelay(10);
	rtl_write_byte(rtlpriv, AFE_PLL_CTRL, (tmpu1b | BIT(0) | BIT(4)));
	udelay(10);

	/* Enable MAC 80MHZ clock  */
	tmpu1b = rtl_read_byte(rtlpriv, AFE_PLL_CTRL + 1);
	rtl_write_byte(rtlpriv, AFE_PLL_CTRL + 1, (tmpu1b | BIT(0)));
	mdelay(1);

	/* Release isolation AFE PLL & MD */
	rtl_write_byte(rtlpriv, REG_SYS_ISO_CTRL, 0xA6);

	/* Enable MAC clock */
	tmpu2b = rtl_read_word(rtlpriv, SYS_CLKR);
	rtl_write_word(rtlpriv, SYS_CLKR, (tmpu2b | BIT(12) | BIT(11)));

	/* Enable Core digital and enable IOREG R/W */
	tmpu2b = rtl_read_word(rtlpriv, REG_SYS_FUNC_EN);
	rtl_write_word(rtlpriv, REG_SYS_FUNC_EN, (tmpu2b | BIT(11)));

	tmpu1b = rtl_read_byte(rtlpriv, REG_SYS_FUNC_EN + 1);
	rtl_write_byte(rtlpriv, REG_SYS_FUNC_EN + 1, tmpu1b & ~(BIT(7)));

	/* enable REG_EN */
	rtl_write_word(rtlpriv, REG_SYS_FUNC_EN, (tmpu2b | BIT(11) | BIT(15)));

	/* Switch the control path. */
	tmpu2b = rtl_read_word(rtlpriv, SYS_CLKR);
	rtl_write_word(rtlpriv, SYS_CLKR, (tmpu2b & (~BIT(2))));

	tmpu1b = rtl_read_byte(rtlpriv, (SYS_CLKR + 1));
	tmpu1b = ((tmpu1b | BIT(7)) & (~BIT(6)));
	if (!_rtl92se_halset_sysclk(hw, tmpu1b))
		return; /* Set failed, return to prevent hang. */

	rtl_write_word(rtlpriv, CMDR, 0x07FC);

	/* MH We must enable the section of code to prevent load IMEM fail. */
	/* Load MAC register from WMAc temporarily We simulate macreg. */
	/* txt HW will provide MAC txt later  */
	rtl_write_byte(rtlpriv, 0x6, 0x30);
	rtl_write_byte(rtlpriv, 0x49, 0xf0);

	rtl_write_byte(rtlpriv, 0x4b, 0x81);

	rtl_write_byte(rtlpriv, 0xb5, 0x21);

	rtl_write_byte(rtlpriv, 0xdc, 0xff);
	rtl_write_byte(rtlpriv, 0xdd, 0xff);
	rtl_write_byte(rtlpriv, 0xde, 0xff);
	rtl_write_byte(rtlpriv, 0xdf, 0xff);

	rtl_write_byte(rtlpriv, 0x11a, 0x00);
	rtl_write_byte(rtlpriv, 0x11b, 0x00);

	for (i = 0; i < 32; i++)
		rtl_write_byte(rtlpriv, INIMCS_SEL + i, 0x1b);

	rtl_write_byte(rtlpriv, 0x236, 0xff);

	rtl_write_byte(rtlpriv, 0x503, 0x22);

	if (ppsc->support_aspm && !ppsc->support_backdoor)
		rtl_write_byte(rtlpriv, 0x560, 0x40);
	else
		rtl_write_byte(rtlpriv, 0x560, 0x00);

	rtl_write_byte(rtlpriv, DBG_PORT, 0x91);

	/* Set RX Desc Address */
	rtl_write_dword(rtlpriv, RDQDA, rtlpci->rx_ring[RX_MPDU_QUEUE].dma);
	rtl_write_dword(rtlpriv, RCDA, rtlpci->rx_ring[RX_CMD_QUEUE].dma);

	/* Set TX Desc Address */
	rtl_write_dword(rtlpriv, TBKDA, rtlpci->tx_ring[BK_QUEUE].dma);
	rtl_write_dword(rtlpriv, TBEDA, rtlpci->tx_ring[BE_QUEUE].dma);
	rtl_write_dword(rtlpriv, TVIDA, rtlpci->tx_ring[VI_QUEUE].dma);
	rtl_write_dword(rtlpriv, TVODA, rtlpci->tx_ring[VO_QUEUE].dma);
	rtl_write_dword(rtlpriv, TBDA, rtlpci->tx_ring[BEACON_QUEUE].dma);
	rtl_write_dword(rtlpriv, TCDA, rtlpci->tx_ring[TXCMD_QUEUE].dma);
	rtl_write_dword(rtlpriv, TMDA, rtlpci->tx_ring[MGNT_QUEUE].dma);
	rtl_write_dword(rtlpriv, THPDA, rtlpci->tx_ring[HIGH_QUEUE].dma);
	rtl_write_dword(rtlpriv, HDA, rtlpci->tx_ring[HCCA_QUEUE].dma);

	rtl_write_word(rtlpriv, CMDR, 0x37FC);

	/* To make sure that TxDMA can ready to download FW. */
	/* We should reset TxDMA if IMEM RPT was not ready. */
	do {
		tmpu1b = rtl_read_byte(rtlpriv, TCR);
		if ((tmpu1b & TXDMA_INIT_VALUE) == TXDMA_INIT_VALUE)
			break;

		udelay(5);
	} while (pollingcnt--);

	if (pollingcnt <= 0) {
		RT_TRACE(rtlpriv, COMP_ERR, DBG_EMERG,
			 "Polling TXDMA_INIT_VALUE timeout!! Current TCR(%#x)\n",
			 tmpu1b);
		tmpu1b = rtl_read_byte(rtlpriv, CMDR);
		rtl_write_byte(rtlpriv, CMDR, tmpu1b & (~TXDMA_EN));
		udelay(2);
		/* Reset TxDMA */
		rtl_write_byte(rtlpriv, CMDR, tmpu1b | TXDMA_EN);
	}

	/* After MACIO reset,we must refresh LED state. */
	if ((ppsc->rfoff_reason == RF_CHANGE_BY_IPS) ||
	   (ppsc->rfoff_reason == 0)) {
		struct rtl_pci_priv *pcipriv = rtl_pcipriv(hw);
		struct rtl_led *pLed0 = &(pcipriv->ledctl.sw_led0);
		enum rf_pwrstate rfpwr_state_toset;
		rfpwr_state_toset = _rtl92se_rf_onoff_detect(hw);

		if (rfpwr_state_toset == ERFON)
			rtl92se_sw_led_on(hw, pLed0);
	}
}

static void _rtl92se_macconfig_after_fwdownload(struct ieee80211_hw *hw)
{
	struct rtl_priv *rtlpriv = rtl_priv(hw);
	struct rtl_hal *rtlhal = rtl_hal(rtl_priv(hw));
	struct rtl_efuse *rtlefuse = rtl_efuse(rtl_priv(hw));
	struct rtl_pci *rtlpci = rtl_pcidev(rtl_pcipriv(hw));
	u8 i;
	u16 tmpu2b;

	/* 1. System Configure Register (Offset: 0x0000 - 0x003F) */

	/* 2. Command Control Register (Offset: 0x0040 - 0x004F) */
	/* Turn on 0x40 Command register */
	rtl_write_word(rtlpriv, CMDR, (BBRSTN | BB_GLB_RSTN |
			SCHEDULE_EN | MACRXEN | MACTXEN | DDMA_EN | FW2HW_EN |
			RXDMA_EN | TXDMA_EN | HCI_RXDMA_EN | HCI_TXDMA_EN));

	/* Set TCR TX DMA pre 2 FULL enable bit	*/
	rtl_write_dword(rtlpriv, TCR, rtl_read_dword(rtlpriv, TCR) |
			TXDMAPRE2FULL);

	/* Set RCR	*/
	rtl_write_dword(rtlpriv, RCR, rtlpci->receive_config);

	/* 3. MACID Setting Register (Offset: 0x0050 - 0x007F) */

	/* 4. Timing Control Register  (Offset: 0x0080 - 0x009F) */
	/* Set CCK/OFDM SIFS */
	/* CCK SIFS shall always be 10us. */
	rtl_write_word(rtlpriv, SIFS_CCK, 0x0a0a);
	rtl_write_word(rtlpriv, SIFS_OFDM, 0x1010);

	/* Set AckTimeout */
	rtl_write_byte(rtlpriv, ACK_TIMEOUT, 0x40);

	/* Beacon related */
	rtl_write_word(rtlpriv, BCN_INTERVAL, 100);
	rtl_write_word(rtlpriv, ATIMWND, 2);

	/* 5. FIFO Control Register (Offset: 0x00A0 - 0x015F) */
	/* 5.1 Initialize Number of Reserved Pages in Firmware Queue */
	/* Firmware allocate now, associate with FW internal setting.!!! */

	/* 5.2 Setting TX/RX page size 0/1/2/3/4=64/128/256/512/1024 */
	/* 5.3 Set driver info, we only accept PHY status now. */
	/* 5.4 Set RXDMA arbitration to control RXDMA/MAC/FW R/W for RXFIFO  */
	rtl_write_byte(rtlpriv, RXDMA, rtl_read_byte(rtlpriv, RXDMA) | BIT(6));

	/* 6. Adaptive Control Register  (Offset: 0x0160 - 0x01CF) */
	/* Set RRSR to all legacy rate and HT rate
	 * CCK rate is supported by default.
	 * CCK rate will be filtered out only when associated
	 * AP does not support it.
	 * Only enable ACK rate to OFDM 24M
	 * Disable RRSR for CCK rate in A-Cut	*/

	if (rtlhal->version == VERSION_8192S_ACUT)
		rtl_write_byte(rtlpriv, RRSR, 0xf0);
	else if (rtlhal->version == VERSION_8192S_BCUT)
		rtl_write_byte(rtlpriv, RRSR, 0xff);
	rtl_write_byte(rtlpriv, RRSR + 1, 0x01);
	rtl_write_byte(rtlpriv, RRSR + 2, 0x00);

	/* A-Cut IC do not support CCK rate. We forbid ARFR to */
	/* fallback to CCK rate */
	for (i = 0; i < 8; i++) {
		/*Disable RRSR for CCK rate in A-Cut */
		if (rtlhal->version == VERSION_8192S_ACUT)
			rtl_write_dword(rtlpriv, ARFR0 + i * 4, 0x1f0ff0f0);
	}

	/* Different rate use different AMPDU size */
	/* MCS32/ MCS15_SG use max AMPDU size 15*2=30K */
	rtl_write_byte(rtlpriv, AGGLEN_LMT_H, 0x0f);
	/* MCS0/1/2/3 use max AMPDU size 4*2=8K */
	rtl_write_word(rtlpriv, AGGLEN_LMT_L, 0x7442);
	/* MCS4/5 use max AMPDU size 8*2=16K 6/7 use 10*2=20K */
	rtl_write_word(rtlpriv, AGGLEN_LMT_L + 2, 0xddd7);
	/* MCS8/9 use max AMPDU size 8*2=16K 10/11 use 10*2=20K */
	rtl_write_word(rtlpriv, AGGLEN_LMT_L + 4, 0xd772);
	/* MCS12/13/14/15 use max AMPDU size 15*2=30K */
	rtl_write_word(rtlpriv, AGGLEN_LMT_L + 6, 0xfffd);

	/* Set Data / Response auto rate fallack retry count */
	rtl_write_dword(rtlpriv, DARFRC, 0x04010000);
	rtl_write_dword(rtlpriv, DARFRC + 4, 0x09070605);
	rtl_write_dword(rtlpriv, RARFRC, 0x04010000);
	rtl_write_dword(rtlpriv, RARFRC + 4, 0x09070605);

	/* 7. EDCA Setting Register (Offset: 0x01D0 - 0x01FF) */
	/* Set all rate to support SG */
	rtl_write_word(rtlpriv, SG_RATE, 0xFFFF);

	/* 8. WMAC, BA, and CCX related Register (Offset: 0x0200 - 0x023F) */
	/* Set NAV protection length */
	rtl_write_word(rtlpriv, NAV_PROT_LEN, 0x0080);
	/* CF-END Threshold */
	rtl_write_byte(rtlpriv, CFEND_TH, 0xFF);
	/* Set AMPDU minimum space */
	rtl_write_byte(rtlpriv, AMPDU_MIN_SPACE, 0x07);
	/* Set TXOP stall control for several queue/HI/BCN/MGT/ */
	rtl_write_byte(rtlpriv, TXOP_STALL_CTRL, 0x00);

	/* 9. Security Control Register (Offset: 0x0240 - 0x025F) */
	/* 10. Power Save Control Register (Offset: 0x0260 - 0x02DF) */
	/* 11. General Purpose Register (Offset: 0x02E0 - 0x02FF) */
	/* 12. Host Interrupt Status Register (Offset: 0x0300 - 0x030F) */
	/* 13. Test Mode and Debug Control Register (Offset: 0x0310 - 0x034F) */

	/* 14. Set driver info, we only accept PHY status now. */
	rtl_write_byte(rtlpriv, RXDRVINFO_SZ, 4);

	/* 15. For EEPROM R/W Workaround */
	/* 16. For EFUSE to share REG_SYS_FUNC_EN with EEPROM!!! */
	tmpu2b = rtl_read_byte(rtlpriv, REG_SYS_FUNC_EN);
	rtl_write_byte(rtlpriv, REG_SYS_FUNC_EN, tmpu2b | BIT(13));
	tmpu2b = rtl_read_byte(rtlpriv, REG_SYS_ISO_CTRL);
	rtl_write_byte(rtlpriv, REG_SYS_ISO_CTRL, tmpu2b & (~BIT(8)));

	/* 17. For EFUSE */
	/* We may R/W EFUSE in EEPROM mode */
	if (rtlefuse->epromtype == EEPROM_BOOT_EFUSE) {
		u8	tempval;

		tempval = rtl_read_byte(rtlpriv, REG_SYS_ISO_CTRL + 1);
		tempval &= 0xFE;
		rtl_write_byte(rtlpriv, REG_SYS_ISO_CTRL + 1, tempval);

		/* Change Program timing */
		rtl_write_byte(rtlpriv, REG_EFUSE_CTRL + 3, 0x72);
		RT_TRACE(rtlpriv, COMP_INIT, DBG_DMESG, "EFUSE CONFIG OK\n");
	}

	RT_TRACE(rtlpriv, COMP_INIT, DBG_DMESG, "OK\n");

}

static void _rtl92se_hw_configure(struct ieee80211_hw *hw)
{
	struct rtl_priv *rtlpriv = rtl_priv(hw);
	struct rtl_pci *rtlpci = rtl_pcidev(rtl_pcipriv(hw));
	struct rtl_phy *rtlphy = &(rtlpriv->phy);
	struct rtl_hal *rtlhal = rtl_hal(rtl_priv(hw));

	u8 reg_bw_opmode = 0;
	u32 reg_rrsr = 0;
	u8 regtmp = 0;

	reg_bw_opmode = BW_OPMODE_20MHZ;
	reg_rrsr = RATE_ALL_CCK | RATE_ALL_OFDM_AG;

	regtmp = rtl_read_byte(rtlpriv, INIRTSMCS_SEL);
	reg_rrsr = ((reg_rrsr & 0x000fffff) << 8) | regtmp;
	rtl_write_dword(rtlpriv, INIRTSMCS_SEL, reg_rrsr);
	rtl_write_byte(rtlpriv, BW_OPMODE, reg_bw_opmode);

	/* Set Retry Limit here */
	rtlpriv->cfg->ops->set_hw_reg(hw, HW_VAR_RETRY_LIMIT,
			(u8 *)(&rtlpci->shortretry_limit));

	rtl_write_byte(rtlpriv, MLT, 0x8f);

	/* For Min Spacing configuration. */
	switch (rtlphy->rf_type) {
	case RF_1T2R:
	case RF_1T1R:
		rtlhal->minspace_cfg = (MAX_MSS_DENSITY_1T << 3);
		break;
	case RF_2T2R:
	case RF_2T2R_GREEN:
		rtlhal->minspace_cfg = (MAX_MSS_DENSITY_2T << 3);
		break;
	}
	rtl_write_byte(rtlpriv, AMPDU_MIN_SPACE, rtlhal->minspace_cfg);
}

int rtl92se_hw_init(struct ieee80211_hw *hw)
{
	struct rtl_priv *rtlpriv = rtl_priv(hw);
	struct rtl_hal *rtlhal = rtl_hal(rtl_priv(hw));
	struct rtl_phy *rtlphy = &(rtlpriv->phy);
	struct rtl_pci *rtlpci = rtl_pcidev(rtl_pcipriv(hw));
	struct rtl_efuse *rtlefuse = rtl_efuse(rtl_priv(hw));
	u8 tmp_byte = 0;
	unsigned long flags;
	bool rtstatus = true;
	u8 tmp_u1b;
	int err = false;
	u8 i;
	int wdcapra_add[] = {
		EDCAPARA_BE, EDCAPARA_BK,
		EDCAPARA_VI, EDCAPARA_VO};
	u8 secr_value = 0x0;

	rtlpci->being_init_adapter = true;

	/* As this function can take a very long time (up to 350 ms)
	 * and can be called with irqs disabled, reenable the irqs
	 * to let the other devices continue being serviced.
	 *
	 * It is safe doing so since our own interrupts will only be enabled
	 * in a subsequent step.
	 */
	local_save_flags(flags);
	local_irq_enable();

	rtlpriv->intf_ops->disable_aspm(hw);

	/* 1. MAC Initialize */
	/* Before FW download, we have to set some MAC register */
	_rtl92se_macconfig_before_fwdownload(hw);

	rtlhal->version = (enum version_8192s)((rtl_read_dword(rtlpriv,
			PMC_FSM) >> 16) & 0xF);

	rtl8192se_gpiobit3_cfg_inputmode(hw);

	/* 2. download firmware */
	rtstatus = rtl92s_download_fw(hw);
	if (!rtstatus) {
		RT_TRACE(rtlpriv, COMP_ERR, DBG_WARNING,
			 "Failed to download FW. Init HW without FW now... "
			 "Please copy FW into /lib/firmware/rtlwifi\n");
		err = 1;
		goto exit;
	}

	/* After FW download, we have to reset MAC register */
	_rtl92se_macconfig_after_fwdownload(hw);

	/*Retrieve default FW Cmd IO map. */
	rtlhal->fwcmd_iomap =	rtl_read_word(rtlpriv, LBUS_MON_ADDR);
	rtlhal->fwcmd_ioparam = rtl_read_dword(rtlpriv, LBUS_ADDR_MASK);

	/* 3. Initialize MAC/PHY Config by MACPHY_reg.txt */
<<<<<<< HEAD
	if (rtl92s_phy_mac_config(hw) != true) {
		RT_TRACE(rtlpriv, COMP_ERR, DBG_EMERG, ("MAC Config failed\n"));
=======
	if (!rtl92s_phy_mac_config(hw)) {
		RT_TRACE(rtlpriv, COMP_ERR, DBG_EMERG, "MAC Config failed\n");
>>>>>>> c3ade0e0
		err = rtstatus;
		goto exit;
	}

	/* because last function modify RCR, so we update
	 * rcr var here, or TP will unstable for receive_config
	 * is wrong, RX RCR_ACRC32 will cause TP unstabel & Rx
	 * RCR_APP_ICV will cause mac80211 unassoc for cisco 1252
	 */
	rtlpci->receive_config = rtl_read_dword(rtlpriv, RCR);
	rtlpci->receive_config &= ~(RCR_ACRC32 | RCR_AICV);
	rtl_write_dword(rtlpriv, RCR, rtlpci->receive_config);

	/* Make sure BB/RF write OK. We should prevent enter IPS. radio off. */
	/* We must set flag avoid BB/RF config period later!! */
	rtl_write_dword(rtlpriv, CMDR, 0x37FC);

	/* 4. Initialize BB After MAC Config PHY_reg.txt, AGC_Tab.txt */
<<<<<<< HEAD
	if (rtl92s_phy_bb_config(hw) != true) {
		RT_TRACE(rtlpriv, COMP_INIT, DBG_EMERG, ("BB Config failed\n"));
=======
	if (!rtl92s_phy_bb_config(hw)) {
		RT_TRACE(rtlpriv, COMP_INIT, DBG_EMERG, "BB Config failed\n");
>>>>>>> c3ade0e0
		err = rtstatus;
		goto exit;
	}

	/* 5. Initiailze RF RAIO_A.txt RF RAIO_B.txt */
	/* Before initalizing RF. We can not use FW to do RF-R/W. */

	rtlphy->rf_mode = RF_OP_BY_SW_3WIRE;

	/* Before RF-R/W we must execute the IO from Scott's suggestion. */
	rtl_write_byte(rtlpriv, AFE_XTAL_CTRL + 1, 0xDB);
	if (rtlhal->version == VERSION_8192S_ACUT)
		rtl_write_byte(rtlpriv, SPS1_CTRL + 3, 0x07);
	else
		rtl_write_byte(rtlpriv, RF_CTRL, 0x07);

<<<<<<< HEAD
	if (rtl92s_phy_rf_config(hw) != true) {
		RT_TRACE(rtlpriv, COMP_INIT, DBG_DMESG, ("RF Config failed\n"));
=======
	if (!rtl92s_phy_rf_config(hw)) {
		RT_TRACE(rtlpriv, COMP_INIT, DBG_DMESG, "RF Config failed\n");
>>>>>>> c3ade0e0
		err = rtstatus;
		goto exit;
	}

	/* After read predefined TXT, we must set BB/MAC/RF
	 * register as our requirement */

	rtlphy->rfreg_chnlval[0] = rtl92s_phy_query_rf_reg(hw,
							   (enum radio_path)0,
							   RF_CHNLBW,
							   RFREG_OFFSET_MASK);
	rtlphy->rfreg_chnlval[1] = rtl92s_phy_query_rf_reg(hw,
							   (enum radio_path)1,
							   RF_CHNLBW,
							   RFREG_OFFSET_MASK);

	/*---- Set CCK and OFDM Block "ON"----*/
	rtl_set_bbreg(hw, RFPGA0_RFMOD, BCCKEN, 0x1);
	rtl_set_bbreg(hw, RFPGA0_RFMOD, BOFDMEN, 0x1);

	/*3 Set Hardware(Do nothing now) */
	_rtl92se_hw_configure(hw);

	/* Read EEPROM TX power index and PHY_REG_PG.txt to capture correct */
	/* TX power index for different rate set. */
	/* Get original hw reg values */
	rtl92s_phy_get_hw_reg_originalvalue(hw);
	/* Write correct tx power index */
	rtl92s_phy_set_txpower(hw, rtlphy->current_channel);

	/* We must set MAC address after firmware download. */
	for (i = 0; i < 6; i++)
		rtl_write_byte(rtlpriv, MACIDR0 + i, rtlefuse->dev_addr[i]);

	/* EEPROM R/W workaround */
	tmp_u1b = rtl_read_byte(rtlpriv, MAC_PINMUX_CFG);
	rtl_write_byte(rtlpriv, MAC_PINMUX_CFG, tmp_u1b & (~BIT(3)));

	rtl_write_byte(rtlpriv, 0x4d, 0x0);

	if (hal_get_firmwareversion(rtlpriv) >= 0x49) {
		tmp_byte = rtl_read_byte(rtlpriv, FW_RSVD_PG_CRTL) & (~BIT(4));
		tmp_byte = tmp_byte | BIT(5);
		rtl_write_byte(rtlpriv, FW_RSVD_PG_CRTL, tmp_byte);
		rtl_write_dword(rtlpriv, TXDESC_MSK, 0xFFFFCFFF);
	}

	/* We enable high power and RA related mechanism after NIC
	 * initialized. */
	if (hal_get_firmwareversion(rtlpriv) >= 0x35) {
		/* Fw v.53 and later. */
		rtl92s_phy_set_fw_cmd(hw, FW_CMD_RA_INIT);
	} else if (hal_get_firmwareversion(rtlpriv) == 0x34) {
		/* Fw v.52. */
		rtl_write_dword(rtlpriv, WFM5, FW_RA_INIT);
		rtl92s_phy_chk_fwcmd_iodone(hw);
	} else {
		/* Compatible earlier FW version. */
		rtl_write_dword(rtlpriv, WFM5, FW_RA_RESET);
		rtl92s_phy_chk_fwcmd_iodone(hw);
		rtl_write_dword(rtlpriv, WFM5, FW_RA_ACTIVE);
		rtl92s_phy_chk_fwcmd_iodone(hw);
		rtl_write_dword(rtlpriv, WFM5, FW_RA_REFRESH);
		rtl92s_phy_chk_fwcmd_iodone(hw);
	}

	/* Add to prevent ASPM bug. */
	/* Always enable hst and NIC clock request. */
	rtl92s_phy_switch_ephy_parameter(hw);

	/* Security related
	 * 1. Clear all H/W keys.
	 * 2. Enable H/W encryption/decryption. */
	rtl_cam_reset_all_entry(hw);
	secr_value |= SCR_TXENCENABLE;
	secr_value |= SCR_RXENCENABLE;
	secr_value |= SCR_NOSKMC;
	rtl_write_byte(rtlpriv, REG_SECR, secr_value);

	for (i = 0; i < 4; i++)
		rtl_write_dword(rtlpriv, wdcapra_add[i], 0x5e4322);

	if (rtlphy->rf_type == RF_1T2R) {
		bool mrc2set = true;
		/* Turn on B-Path */
		rtlpriv->cfg->ops->set_hw_reg(hw, HW_VAR_MRC, (u8 *)&mrc2set);
	}

	rtlpriv->cfg->ops->led_control(hw, LED_CTL_POWER_ON);
	rtl92s_dm_init(hw);
exit:
	local_irq_restore(flags);
	rtlpci->being_init_adapter = false;
	return err;
}

void rtl92se_set_mac_addr(struct rtl_io *io, const u8 *addr)
{
	/* This is a stub. */
}

void rtl92se_set_check_bssid(struct ieee80211_hw *hw, bool check_bssid)
{
	struct rtl_priv *rtlpriv = rtl_priv(hw);
	struct rtl_pci *rtlpci = rtl_pcidev(rtl_pcipriv(hw));
	u32 reg_rcr = rtlpci->receive_config;

	if (rtlpriv->psc.rfpwr_state != ERFON)
		return;

	if (check_bssid) {
		reg_rcr |= (RCR_CBSSID);
		rtlpriv->cfg->ops->set_hw_reg(hw, HW_VAR_RCR, (u8 *)(&reg_rcr));
	} else if (!check_bssid) {
		reg_rcr &= (~RCR_CBSSID);
		rtlpriv->cfg->ops->set_hw_reg(hw, HW_VAR_RCR, (u8 *)(&reg_rcr));
	}

}

static int _rtl92se_set_media_status(struct ieee80211_hw *hw,
				     enum nl80211_iftype type)
{
	struct rtl_priv *rtlpriv = rtl_priv(hw);
	u8 bt_msr = rtl_read_byte(rtlpriv, MSR);
	u32 temp;
	bt_msr &= ~MSR_LINK_MASK;

	switch (type) {
	case NL80211_IFTYPE_UNSPECIFIED:
		bt_msr |= (MSR_LINK_NONE << MSR_LINK_SHIFT);
		RT_TRACE(rtlpriv, COMP_INIT, DBG_TRACE,
			 "Set Network type to NO LINK!\n");
		break;
	case NL80211_IFTYPE_ADHOC:
		bt_msr |= (MSR_LINK_ADHOC << MSR_LINK_SHIFT);
		RT_TRACE(rtlpriv, COMP_INIT, DBG_TRACE,
			 "Set Network type to Ad Hoc!\n");
		break;
	case NL80211_IFTYPE_STATION:
		bt_msr |= (MSR_LINK_MANAGED << MSR_LINK_SHIFT);
		RT_TRACE(rtlpriv, COMP_INIT, DBG_TRACE,
			 "Set Network type to STA!\n");
		break;
	case NL80211_IFTYPE_AP:
		bt_msr |= (MSR_LINK_MASTER << MSR_LINK_SHIFT);
		RT_TRACE(rtlpriv, COMP_INIT, DBG_TRACE,
			 "Set Network type to AP!\n");
		break;
	default:
		RT_TRACE(rtlpriv, COMP_ERR, DBG_EMERG,
			 "Network type %d not supported!\n", type);
		return 1;
		break;

	}

	rtl_write_byte(rtlpriv, (MSR), bt_msr);

	temp = rtl_read_dword(rtlpriv, TCR);
	rtl_write_dword(rtlpriv, TCR, temp & (~BIT(8)));
	rtl_write_dword(rtlpriv, TCR, temp | BIT(8));


	return 0;
}

/* HW_VAR_MEDIA_STATUS & HW_VAR_CECHK_BSSID */
int rtl92se_set_network_type(struct ieee80211_hw *hw, enum nl80211_iftype type)
{
	struct rtl_priv *rtlpriv = rtl_priv(hw);

	if (_rtl92se_set_media_status(hw, type))
		return -EOPNOTSUPP;

	if (rtlpriv->mac80211.link_state == MAC80211_LINKED) {
		if (type != NL80211_IFTYPE_AP)
			rtl92se_set_check_bssid(hw, true);
	} else {
		rtl92se_set_check_bssid(hw, false);
	}

	return 0;
}

/* don't set REG_EDCA_BE_PARAM here because mac80211 will send pkt when scan */
void rtl92se_set_qos(struct ieee80211_hw *hw, int aci)
{
	struct rtl_priv *rtlpriv = rtl_priv(hw);
	rtl92s_dm_init_edca_turbo(hw);

	switch (aci) {
	case AC1_BK:
		rtl_write_dword(rtlpriv, EDCAPARA_BK, 0xa44f);
		break;
	case AC0_BE:
		/* rtl_write_dword(rtlpriv, EDCAPARA_BE, u4b_ac_param); */
		break;
	case AC2_VI:
		rtl_write_dword(rtlpriv, EDCAPARA_VI, 0x5e4322);
		break;
	case AC3_VO:
		rtl_write_dword(rtlpriv, EDCAPARA_VO, 0x2f3222);
		break;
	default:
		RT_ASSERT(false, "invalid aci: %d !\n", aci);
		break;
	}
}

void rtl92se_enable_interrupt(struct ieee80211_hw *hw)
{
	struct rtl_priv *rtlpriv = rtl_priv(hw);
	struct rtl_pci *rtlpci = rtl_pcidev(rtl_pcipriv(hw));

	rtl_write_dword(rtlpriv, INTA_MASK, rtlpci->irq_mask[0]);
	/* Support Bit 32-37(Assign as Bit 0-5) interrupt setting now */
	rtl_write_dword(rtlpriv, INTA_MASK + 4, rtlpci->irq_mask[1] & 0x3F);
}

void rtl92se_disable_interrupt(struct ieee80211_hw *hw)
{
	struct rtl_priv *rtlpriv;
	struct rtl_pci *rtlpci;

	rtlpriv = rtl_priv(hw);
	/* if firmware not available, no interrupts */
	if (!rtlpriv || !rtlpriv->max_fw_size)
		return;
	rtlpci = rtl_pcidev(rtl_pcipriv(hw));
	rtl_write_dword(rtlpriv, INTA_MASK, 0);
	rtl_write_dword(rtlpriv, INTA_MASK + 4, 0);

	synchronize_irq(rtlpci->pdev->irq);
}

static u8 _rtl92s_set_sysclk(struct ieee80211_hw *hw, u8 data)
{
	struct rtl_priv *rtlpriv = rtl_priv(hw);
	u8 waitcnt = 100;
	bool result = false;
	u8 tmp;

	rtl_write_byte(rtlpriv, SYS_CLKR + 1, data);

	/* Wait the MAC synchronized. */
	udelay(400);

	/* Check if it is set ready. */
	tmp = rtl_read_byte(rtlpriv, SYS_CLKR + 1);
	result = ((tmp & BIT(7)) == (data & BIT(7)));

	if ((data & (BIT(6) | BIT(7))) == false) {
		waitcnt = 100;
		tmp = 0;

		while (1) {
			waitcnt--;
			tmp = rtl_read_byte(rtlpriv, SYS_CLKR + 1);

			if ((tmp & BIT(6)))
				break;

			pr_err("wait for BIT(6) return value %x\n", tmp);

			if (waitcnt == 0)
				break;
			udelay(10);
		}

		if (waitcnt == 0)
			result = false;
		else
			result = true;
	}

	return result;
}

static void _rtl92s_phy_set_rfhalt(struct ieee80211_hw *hw)
{
	struct rtl_priv *rtlpriv = rtl_priv(hw);
	struct rtl_hal *rtlhal = rtl_hal(rtl_priv(hw));
	struct rtl_ps_ctl *ppsc = rtl_psc(rtl_priv(hw));
	u8 u1btmp;

	if (rtlhal->driver_going2unload)
		rtl_write_byte(rtlpriv, 0x560, 0x0);

	/* Power save for BB/RF */
	u1btmp = rtl_read_byte(rtlpriv, LDOV12D_CTRL);
	u1btmp |= BIT(0);
	rtl_write_byte(rtlpriv, LDOV12D_CTRL, u1btmp);
	rtl_write_byte(rtlpriv, SPS1_CTRL, 0x0);
	rtl_write_byte(rtlpriv, TXPAUSE, 0xFF);
	rtl_write_word(rtlpriv, CMDR, 0x57FC);
	udelay(100);
	rtl_write_word(rtlpriv, CMDR, 0x77FC);
	rtl_write_byte(rtlpriv, PHY_CCA, 0x0);
	udelay(10);
	rtl_write_word(rtlpriv, CMDR, 0x37FC);
	udelay(10);
	rtl_write_word(rtlpriv, CMDR, 0x77FC);
	udelay(10);
	rtl_write_word(rtlpriv, CMDR, 0x57FC);
	rtl_write_word(rtlpriv, CMDR, 0x0000);

	if (rtlhal->driver_going2unload) {
		u1btmp = rtl_read_byte(rtlpriv, (REG_SYS_FUNC_EN + 1));
		u1btmp &= ~(BIT(0));
		rtl_write_byte(rtlpriv, REG_SYS_FUNC_EN + 1, u1btmp);
	}

	u1btmp = rtl_read_byte(rtlpriv, (SYS_CLKR + 1));

	/* Add description. After switch control path. register
	 * after page1 will be invisible. We can not do any IO
	 * for register>0x40. After resume&MACIO reset, we need
	 * to remember previous reg content. */
	if (u1btmp & BIT(7)) {
		u1btmp &= ~(BIT(6) | BIT(7));
		if (!_rtl92s_set_sysclk(hw, u1btmp)) {
			pr_err("Switch ctrl path fail\n");
			return;
		}
	}

	/* Power save for MAC */
	if (ppsc->rfoff_reason == RF_CHANGE_BY_IPS  &&
		!rtlhal->driver_going2unload) {
		/* enable LED function */
		rtl_write_byte(rtlpriv, 0x03, 0xF9);
	/* SW/HW radio off or halt adapter!! For example S3/S4 */
	} else {
		/* LED function disable. Power range is about 8mA now. */
		/* if write 0xF1 disconnet_pci power
		 *	 ifconfig wlan0 down power are both high 35:70 */
		/* if write oxF9 disconnet_pci power
		 * ifconfig wlan0 down power are both low  12:45*/
		rtl_write_byte(rtlpriv, 0x03, 0xF9);
	}

	rtl_write_byte(rtlpriv, SYS_CLKR + 1, 0x70);
	rtl_write_byte(rtlpriv, AFE_PLL_CTRL + 1, 0x68);
	rtl_write_byte(rtlpriv,  AFE_PLL_CTRL, 0x00);
	rtl_write_byte(rtlpriv, LDOA15_CTRL, 0x34);
	rtl_write_byte(rtlpriv, AFE_XTAL_CTRL, 0x0E);
	RT_SET_PS_LEVEL(ppsc, RT_RF_OFF_LEVL_HALT_NIC);

}

static void _rtl92se_gen_refreshledstate(struct ieee80211_hw *hw)
{
	struct rtl_priv *rtlpriv = rtl_priv(hw);
	struct rtl_pci *rtlpci = rtl_pcidev(rtl_pcipriv(hw));
	struct rtl_pci_priv *pcipriv = rtl_pcipriv(hw);
	struct rtl_led *pLed0 = &(pcipriv->ledctl.sw_led0);

	if (rtlpci->up_first_time == 1)
		return;

	if (rtlpriv->psc.rfoff_reason == RF_CHANGE_BY_IPS)
		rtl92se_sw_led_on(hw, pLed0);
	else
		rtl92se_sw_led_off(hw, pLed0);
}


static void _rtl92se_power_domain_init(struct ieee80211_hw *hw)
{
	struct rtl_priv *rtlpriv = rtl_priv(hw);
	u16 tmpu2b;
	u8 tmpu1b;

	rtlpriv->psc.pwrdomain_protect = true;

	tmpu1b = rtl_read_byte(rtlpriv, (SYS_CLKR + 1));
	if (tmpu1b & BIT(7)) {
		tmpu1b &= ~(BIT(6) | BIT(7));
		if (!_rtl92s_set_sysclk(hw, tmpu1b)) {
			rtlpriv->psc.pwrdomain_protect = false;
			return;
		}
	}

	rtl_write_byte(rtlpriv, AFE_PLL_CTRL, 0x0);
	rtl_write_byte(rtlpriv, LDOA15_CTRL, 0x34);

	/* Reset MAC-IO and CPU and Core Digital BIT10/11/15 */
	tmpu1b = rtl_read_byte(rtlpriv, REG_SYS_FUNC_EN + 1);

	/* If IPS we need to turn LED on. So we not
	 * not disable BIT 3/7 of reg3. */
	if (rtlpriv->psc.rfoff_reason & (RF_CHANGE_BY_IPS | RF_CHANGE_BY_HW))
		tmpu1b &= 0xFB;
	else
		tmpu1b &= 0x73;

	rtl_write_byte(rtlpriv, REG_SYS_FUNC_EN + 1, tmpu1b);
	/* wait for BIT 10/11/15 to pull high automatically!! */
	mdelay(1);

	rtl_write_byte(rtlpriv, CMDR, 0);
	rtl_write_byte(rtlpriv, TCR, 0);

	/* Data sheet not define 0x562!!! Copy from WMAC!!!!! */
	tmpu1b = rtl_read_byte(rtlpriv, 0x562);
	tmpu1b |= 0x08;
	rtl_write_byte(rtlpriv, 0x562, tmpu1b);
	tmpu1b &= ~(BIT(3));
	rtl_write_byte(rtlpriv, 0x562, tmpu1b);

	/* Enable AFE clock source */
	tmpu1b = rtl_read_byte(rtlpriv, AFE_XTAL_CTRL);
	rtl_write_byte(rtlpriv, AFE_XTAL_CTRL, (tmpu1b | 0x01));
	/* Delay 1.5ms */
	udelay(1500);
	tmpu1b = rtl_read_byte(rtlpriv, AFE_XTAL_CTRL + 1);
	rtl_write_byte(rtlpriv, AFE_XTAL_CTRL + 1, (tmpu1b & 0xfb));

	/* Enable AFE Macro Block's Bandgap */
	tmpu1b = rtl_read_byte(rtlpriv, AFE_MISC);
	rtl_write_byte(rtlpriv, AFE_MISC, (tmpu1b | BIT(0)));
	mdelay(1);

	/* Enable AFE Mbias */
	tmpu1b = rtl_read_byte(rtlpriv, AFE_MISC);
	rtl_write_byte(rtlpriv, AFE_MISC, (tmpu1b | 0x02));
	mdelay(1);

	/* Enable LDOA15 block */
	tmpu1b = rtl_read_byte(rtlpriv, LDOA15_CTRL);
	rtl_write_byte(rtlpriv, LDOA15_CTRL, (tmpu1b | BIT(0)));

	/* Set Digital Vdd to Retention isolation Path. */
	tmpu2b = rtl_read_word(rtlpriv, REG_SYS_ISO_CTRL);
	rtl_write_word(rtlpriv, REG_SYS_ISO_CTRL, (tmpu2b | BIT(11)));


	/* For warm reboot NIC disappera bug. */
	tmpu2b = rtl_read_word(rtlpriv, REG_SYS_FUNC_EN);
	rtl_write_word(rtlpriv, REG_SYS_FUNC_EN, (tmpu2b | BIT(13)));

	rtl_write_byte(rtlpriv, REG_SYS_ISO_CTRL + 1, 0x68);

	/* Enable AFE PLL Macro Block */
	tmpu1b = rtl_read_byte(rtlpriv, AFE_PLL_CTRL);
	rtl_write_byte(rtlpriv, AFE_PLL_CTRL, (tmpu1b | BIT(0) | BIT(4)));
	/* Enable MAC 80MHZ clock */
	tmpu1b = rtl_read_byte(rtlpriv, AFE_PLL_CTRL + 1);
	rtl_write_byte(rtlpriv, AFE_PLL_CTRL + 1, (tmpu1b | BIT(0)));
	mdelay(1);

	/* Release isolation AFE PLL & MD */
	rtl_write_byte(rtlpriv, REG_SYS_ISO_CTRL, 0xA6);

	/* Enable MAC clock */
	tmpu2b = rtl_read_word(rtlpriv, SYS_CLKR);
	rtl_write_word(rtlpriv, SYS_CLKR, (tmpu2b | BIT(12) | BIT(11)));

	/* Enable Core digital and enable IOREG R/W */
	tmpu2b = rtl_read_word(rtlpriv, REG_SYS_FUNC_EN);
	rtl_write_word(rtlpriv, REG_SYS_FUNC_EN, (tmpu2b | BIT(11)));
	/* enable REG_EN */
	rtl_write_word(rtlpriv, REG_SYS_FUNC_EN, (tmpu2b | BIT(11) | BIT(15)));

	/* Switch the control path. */
	tmpu2b = rtl_read_word(rtlpriv, SYS_CLKR);
	rtl_write_word(rtlpriv, SYS_CLKR, (tmpu2b & (~BIT(2))));

	tmpu1b = rtl_read_byte(rtlpriv, (SYS_CLKR + 1));
	tmpu1b = ((tmpu1b | BIT(7)) & (~BIT(6)));
	if (!_rtl92s_set_sysclk(hw, tmpu1b)) {
		rtlpriv->psc.pwrdomain_protect = false;
		return;
	}

	rtl_write_word(rtlpriv, CMDR, 0x37FC);

	/* After MACIO reset,we must refresh LED state. */
	_rtl92se_gen_refreshledstate(hw);

	rtlpriv->psc.pwrdomain_protect = false;
}

void rtl92se_card_disable(struct ieee80211_hw *hw)
{
	struct rtl_priv *rtlpriv = rtl_priv(hw);
	struct rtl_mac *mac = rtl_mac(rtl_priv(hw));
	struct rtl_pci *rtlpci = rtl_pcidev(rtl_pcipriv(hw));
	struct rtl_ps_ctl *ppsc = rtl_psc(rtl_priv(hw));
	enum nl80211_iftype opmode;
	u8 wait = 30;

	rtlpriv->intf_ops->enable_aspm(hw);

	if (rtlpci->driver_is_goingto_unload ||
		ppsc->rfoff_reason > RF_CHANGE_BY_PS)
		rtlpriv->cfg->ops->led_control(hw, LED_CTL_POWER_OFF);

	/* we should chnge GPIO to input mode
	 * this will drop away current about 25mA*/
	rtl8192se_gpiobit3_cfg_inputmode(hw);

	/* this is very important for ips power save */
	while (wait-- >= 10 && rtlpriv->psc.pwrdomain_protect) {
		if (rtlpriv->psc.pwrdomain_protect)
			mdelay(20);
		else
			break;
	}

	mac->link_state = MAC80211_NOLINK;
	opmode = NL80211_IFTYPE_UNSPECIFIED;
	_rtl92se_set_media_status(hw, opmode);

	_rtl92s_phy_set_rfhalt(hw);
	udelay(100);
}

void rtl92se_interrupt_recognized(struct ieee80211_hw *hw, u32 *p_inta,
			     u32 *p_intb)
{
	struct rtl_priv *rtlpriv = rtl_priv(hw);
	struct rtl_pci *rtlpci = rtl_pcidev(rtl_pcipriv(hw));

	*p_inta = rtl_read_dword(rtlpriv, ISR) & rtlpci->irq_mask[0];
	rtl_write_dword(rtlpriv, ISR, *p_inta);

	*p_intb = rtl_read_dword(rtlpriv, ISR + 4) & rtlpci->irq_mask[1];
	rtl_write_dword(rtlpriv, ISR + 4, *p_intb);
}

void rtl92se_set_beacon_related_registers(struct ieee80211_hw *hw)
{
	struct rtl_priv *rtlpriv = rtl_priv(hw);
	struct rtl_mac *mac = rtl_mac(rtl_priv(hw));
	u16 bcntime_cfg = 0;
	u16 bcn_cw = 6, bcn_ifs = 0xf;
	u16 atim_window = 2;

	/* ATIM Window (in unit of TU). */
	rtl_write_word(rtlpriv, ATIMWND, atim_window);

	/* Beacon interval (in unit of TU). */
	rtl_write_word(rtlpriv, BCN_INTERVAL, mac->beacon_interval);

	/* DrvErlyInt (in unit of TU). (Time to send
	 * interrupt to notify driver to change
	 * beacon content) */
	rtl_write_word(rtlpriv, BCN_DRV_EARLY_INT, 10 << 4);

	/* BcnDMATIM(in unit of us). Indicates the
	 * time before TBTT to perform beacon queue DMA  */
	rtl_write_word(rtlpriv, BCN_DMATIME, 256);

	/* Force beacon frame transmission even
	 * after receiving beacon frame from
	 * other ad hoc STA */
	rtl_write_byte(rtlpriv, BCN_ERR_THRESH, 100);

	/* Beacon Time Configuration */
	if (mac->opmode == NL80211_IFTYPE_ADHOC)
		bcntime_cfg |= (bcn_cw << BCN_TCFG_CW_SHIFT);

	/* TODO: bcn_ifs may required to be changed on ASIC */
	bcntime_cfg |= bcn_ifs << BCN_TCFG_IFS;

	/*for beacon changed */
	rtl92s_phy_set_beacon_hwreg(hw, mac->beacon_interval);
}

void rtl92se_set_beacon_interval(struct ieee80211_hw *hw)
{
	struct rtl_priv *rtlpriv = rtl_priv(hw);
	struct rtl_mac *mac = rtl_mac(rtl_priv(hw));
	u16 bcn_interval = mac->beacon_interval;

	/* Beacon interval (in unit of TU). */
	rtl_write_word(rtlpriv, BCN_INTERVAL, bcn_interval);
	/* 2008.10.24 added by tynli for beacon changed. */
	rtl92s_phy_set_beacon_hwreg(hw, bcn_interval);
}

void rtl92se_update_interrupt_mask(struct ieee80211_hw *hw,
		u32 add_msr, u32 rm_msr)
{
	struct rtl_priv *rtlpriv = rtl_priv(hw);
	struct rtl_pci *rtlpci = rtl_pcidev(rtl_pcipriv(hw));

	RT_TRACE(rtlpriv, COMP_INTR, DBG_LOUD, "add_msr:%x, rm_msr:%x\n",
		 add_msr, rm_msr);

	if (add_msr)
		rtlpci->irq_mask[0] |= add_msr;

	if (rm_msr)
		rtlpci->irq_mask[0] &= (~rm_msr);

	rtl92se_disable_interrupt(hw);
	rtl92se_enable_interrupt(hw);
}

static void _rtl8192se_get_IC_Inferiority(struct ieee80211_hw *hw)
{
	struct rtl_efuse *rtlefuse = rtl_efuse(rtl_priv(hw));
	struct rtl_hal *rtlhal = rtl_hal(rtl_priv(hw));
	u8 efuse_id;

	rtlhal->ic_class = IC_INFERIORITY_A;

	/* Only retrieving while using EFUSE. */
	if ((rtlefuse->epromtype == EEPROM_BOOT_EFUSE) &&
		!rtlefuse->autoload_failflag) {
		efuse_id = efuse_read_1byte(hw, EFUSE_IC_ID_OFFSET);

		if (efuse_id == 0xfe)
			rtlhal->ic_class = IC_INFERIORITY_B;
	}
}

static void _rtl92se_read_adapter_info(struct ieee80211_hw *hw)
{
	struct rtl_priv *rtlpriv = rtl_priv(hw);
	struct rtl_efuse *rtlefuse = rtl_efuse(rtl_priv(hw));
	struct rtl_phy *rtlphy = &(rtlpriv->phy);
	u16 i, usvalue;
	u16	eeprom_id;
	u8 tempval;
	u8 hwinfo[HWSET_MAX_SIZE_92S];
	u8 rf_path, index;

	if (rtlefuse->epromtype == EEPROM_93C46) {
		RT_TRACE(rtlpriv, COMP_ERR, DBG_EMERG,
			 "RTL819X Not boot from eeprom, check it !!\n");
	} else if (rtlefuse->epromtype == EEPROM_BOOT_EFUSE) {
		rtl_efuse_shadow_map_update(hw);

		memcpy((void *)hwinfo, (void *)
			&rtlefuse->efuse_map[EFUSE_INIT_MAP][0],
			HWSET_MAX_SIZE_92S);
	}

	RT_PRINT_DATA(rtlpriv, COMP_INIT, DBG_DMESG, "MAP",
		      hwinfo, HWSET_MAX_SIZE_92S);

	eeprom_id = *((u16 *)&hwinfo[0]);
	if (eeprom_id != RTL8190_EEPROM_ID) {
		RT_TRACE(rtlpriv, COMP_ERR, DBG_WARNING,
			 "EEPROM ID(%#x) is invalid!!\n", eeprom_id);
		rtlefuse->autoload_failflag = true;
	} else {
		RT_TRACE(rtlpriv, COMP_INIT, DBG_LOUD, "Autoload OK\n");
		rtlefuse->autoload_failflag = false;
	}

	if (rtlefuse->autoload_failflag)
		return;

	_rtl8192se_get_IC_Inferiority(hw);

	/* Read IC Version && Channel Plan */
	/* VID, DID	 SE	0xA-D */
	rtlefuse->eeprom_vid = *(u16 *)&hwinfo[EEPROM_VID];
	rtlefuse->eeprom_did = *(u16 *)&hwinfo[EEPROM_DID];
	rtlefuse->eeprom_svid = *(u16 *)&hwinfo[EEPROM_SVID];
	rtlefuse->eeprom_smid = *(u16 *)&hwinfo[EEPROM_SMID];
	rtlefuse->eeprom_version = *(u16 *)&hwinfo[EEPROM_VERSION];

	RT_TRACE(rtlpriv, COMP_INIT, DBG_LOUD,
		 "EEPROMId = 0x%4x\n", eeprom_id);
	RT_TRACE(rtlpriv, COMP_INIT, DBG_LOUD,
		 "EEPROM VID = 0x%4x\n", rtlefuse->eeprom_vid);
	RT_TRACE(rtlpriv, COMP_INIT, DBG_LOUD,
		 "EEPROM DID = 0x%4x\n", rtlefuse->eeprom_did);
	RT_TRACE(rtlpriv, COMP_INIT, DBG_LOUD,
		 "EEPROM SVID = 0x%4x\n", rtlefuse->eeprom_svid);
	RT_TRACE(rtlpriv, COMP_INIT, DBG_LOUD,
		 "EEPROM SMID = 0x%4x\n", rtlefuse->eeprom_smid);

	for (i = 0; i < 6; i += 2) {
		usvalue = *(u16 *)&hwinfo[EEPROM_MAC_ADDR + i];
		*((u16 *) (&rtlefuse->dev_addr[i])) = usvalue;
	}

	for (i = 0; i < 6; i++)
		rtl_write_byte(rtlpriv, MACIDR0 + i, rtlefuse->dev_addr[i]);

	RT_TRACE(rtlpriv, COMP_INIT, DBG_DMESG, "%pM\n", rtlefuse->dev_addr);

	/* Get Tx Power Level by Channel */
	/* Read Tx power of Channel 1 ~ 14 from EEPROM. */
	/* 92S suupport RF A & B */
	for (rf_path = 0; rf_path < 2; rf_path++) {
		for (i = 0; i < 3; i++) {
			/* Read CCK RF A & B Tx power  */
			rtlefuse->eeprom_chnlarea_txpwr_cck[rf_path][i] =
			hwinfo[EEPROM_TXPOWERBASE + rf_path * 3 + i];

			/* Read OFDM RF A & B Tx power for 1T */
			rtlefuse->eeprom_chnlarea_txpwr_ht40_1s[rf_path][i] =
			hwinfo[EEPROM_TXPOWERBASE + 6 + rf_path * 3 + i];

			/* Read OFDM RF A & B Tx power for 2T */
			rtlefuse->eprom_chnl_txpwr_ht40_2sdf[rf_path][i]
				 = hwinfo[EEPROM_TXPOWERBASE + 12 +
				   rf_path * 3 + i];
		}
	}

	for (rf_path = 0; rf_path < 2; rf_path++)
		for (i = 0; i < 3; i++)
			RTPRINT(rtlpriv, FINIT, INIT_EEPROM,
				"RF(%d) EEPROM CCK Area(%d) = 0x%x\n",
				rf_path, i,
				rtlefuse->eeprom_chnlarea_txpwr_cck
				[rf_path][i]);
	for (rf_path = 0; rf_path < 2; rf_path++)
		for (i = 0; i < 3; i++)
			RTPRINT(rtlpriv, FINIT, INIT_EEPROM,
				"RF(%d) EEPROM HT40 1S Area(%d) = 0x%x\n",
				rf_path, i,
				rtlefuse->eeprom_chnlarea_txpwr_ht40_1s
				[rf_path][i]);
	for (rf_path = 0; rf_path < 2; rf_path++)
		for (i = 0; i < 3; i++)
			RTPRINT(rtlpriv, FINIT, INIT_EEPROM,
				"RF(%d) EEPROM HT40 2S Diff Area(%d) = 0x%x\n",
				rf_path, i,
				rtlefuse->eprom_chnl_txpwr_ht40_2sdf
				[rf_path][i]);

	for (rf_path = 0; rf_path < 2; rf_path++) {

		/* Assign dedicated channel tx power */
		for (i = 0; i < 14; i++)	{
			/* channel 1~3 use the same Tx Power Level. */
			if (i < 3)
				index = 0;
			/* Channel 4-8 */
			else if (i < 8)
				index = 1;
			/* Channel 9-14 */
			else
				index = 2;

			/* Record A & B CCK /OFDM - 1T/2T Channel area
			 * tx power */
			rtlefuse->txpwrlevel_cck[rf_path][i]  =
				rtlefuse->eeprom_chnlarea_txpwr_cck
							[rf_path][index];
			rtlefuse->txpwrlevel_ht40_1s[rf_path][i]  =
				rtlefuse->eeprom_chnlarea_txpwr_ht40_1s
							[rf_path][index];
			rtlefuse->txpwrlevel_ht40_2s[rf_path][i]  =
				rtlefuse->eprom_chnl_txpwr_ht40_2sdf
							[rf_path][index];
		}

		for (i = 0; i < 14; i++) {
			RTPRINT(rtlpriv, FINIT, INIT_TXPOWER,
				"RF(%d)-Ch(%d) [CCK / HT40_1S / HT40_2S] = [0x%x / 0x%x / 0x%x]\n",
				rf_path, i,
				rtlefuse->txpwrlevel_cck[rf_path][i],
				rtlefuse->txpwrlevel_ht40_1s[rf_path][i],
				rtlefuse->txpwrlevel_ht40_2s[rf_path][i]);
		}
	}

	for (rf_path = 0; rf_path < 2; rf_path++) {
		for (i = 0; i < 3; i++) {
			/* Read Power diff limit. */
			rtlefuse->eeprom_pwrgroup[rf_path][i] =
				hwinfo[EEPROM_TXPWRGROUP + rf_path * 3 + i];
		}
	}

	for (rf_path = 0; rf_path < 2; rf_path++) {
		/* Fill Pwr group */
		for (i = 0; i < 14; i++) {
			/* Chanel 1-3 */
			if (i < 3)
				index = 0;
			/* Channel 4-8 */
			else if (i < 8)
				index = 1;
			/* Channel 9-13 */
			else
				index = 2;

			rtlefuse->pwrgroup_ht20[rf_path][i] =
				(rtlefuse->eeprom_pwrgroup[rf_path][index] &
				0xf);
			rtlefuse->pwrgroup_ht40[rf_path][i] =
				((rtlefuse->eeprom_pwrgroup[rf_path][index] &
				0xf0) >> 4);

			RTPRINT(rtlpriv, FINIT, INIT_TXPOWER,
				"RF-%d pwrgroup_ht20[%d] = 0x%x\n",
				rf_path, i,
				rtlefuse->pwrgroup_ht20[rf_path][i]);
			RTPRINT(rtlpriv, FINIT, INIT_TXPOWER,
				"RF-%d pwrgroup_ht40[%d] = 0x%x\n",
				rf_path, i,
				rtlefuse->pwrgroup_ht40[rf_path][i]);
			}
	}

	for (i = 0; i < 14; i++) {
		/* Read tx power difference between HT OFDM 20/40 MHZ */
		/* channel 1-3 */
		if (i < 3)
			index = 0;
		/* Channel 4-8 */
		else if (i < 8)
			index = 1;
		/* Channel 9-14 */
		else
			index = 2;

		tempval = hwinfo[EEPROM_TX_PWR_HT20_DIFF + index] & 0xff;
		rtlefuse->txpwr_ht20diff[RF90_PATH_A][i] = (tempval & 0xF);
		rtlefuse->txpwr_ht20diff[RF90_PATH_B][i] =
						 ((tempval >> 4) & 0xF);

		/* Read OFDM<->HT tx power diff */
		/* Channel 1-3 */
		if (i < 3)
			index = 0;
		/* Channel 4-8 */
		else if (i < 8)
			index = 0x11;
		/* Channel 9-14 */
		else
			index = 1;

		tempval = hwinfo[EEPROM_TX_PWR_OFDM_DIFF + index] & 0xff;
		rtlefuse->txpwr_legacyhtdiff[RF90_PATH_A][i] =
				 (tempval & 0xF);
		rtlefuse->txpwr_legacyhtdiff[RF90_PATH_B][i] =
				 ((tempval >> 4) & 0xF);

		tempval = hwinfo[TX_PWR_SAFETY_CHK];
		rtlefuse->txpwr_safetyflag = (tempval & 0x01);
	}

	rtlefuse->eeprom_regulatory = 0;
	if (rtlefuse->eeprom_version >= 2) {
		/* BIT(0)~2 */
		if (rtlefuse->eeprom_version >= 4)
			rtlefuse->eeprom_regulatory =
				 (hwinfo[EEPROM_REGULATORY] & 0x7);
		else /* BIT(0) */
			rtlefuse->eeprom_regulatory =
				 (hwinfo[EEPROM_REGULATORY] & 0x1);
	}
	RTPRINT(rtlpriv, FINIT, INIT_TXPOWER,
		"eeprom_regulatory = 0x%x\n", rtlefuse->eeprom_regulatory);

	for (i = 0; i < 14; i++)
		RTPRINT(rtlpriv, FINIT, INIT_TXPOWER,
			"RF-A Ht20 to HT40 Diff[%d] = 0x%x\n",
			i, rtlefuse->txpwr_ht20diff[RF90_PATH_A][i]);
	for (i = 0; i < 14; i++)
		RTPRINT(rtlpriv, FINIT, INIT_TXPOWER,
			"RF-A Legacy to Ht40 Diff[%d] = 0x%x\n",
			i, rtlefuse->txpwr_legacyhtdiff[RF90_PATH_A][i]);
	for (i = 0; i < 14; i++)
		RTPRINT(rtlpriv, FINIT, INIT_TXPOWER,
			"RF-B Ht20 to HT40 Diff[%d] = 0x%x\n",
			i, rtlefuse->txpwr_ht20diff[RF90_PATH_B][i]);
	for (i = 0; i < 14; i++)
		RTPRINT(rtlpriv, FINIT, INIT_TXPOWER,
			"RF-B Legacy to HT40 Diff[%d] = 0x%x\n",
			i, rtlefuse->txpwr_legacyhtdiff[RF90_PATH_B][i]);

	RTPRINT(rtlpriv, FINIT, INIT_TXPOWER,
		"TxPwrSafetyFlag = %d\n", rtlefuse->txpwr_safetyflag);

	/* Read RF-indication and Tx Power gain
	 * index diff of legacy to HT OFDM rate. */
	tempval = hwinfo[EEPROM_RFIND_POWERDIFF] & 0xff;
	rtlefuse->eeprom_txpowerdiff = tempval;
	rtlefuse->legacy_httxpowerdiff =
		rtlefuse->txpwr_legacyhtdiff[RF90_PATH_A][0];

	RTPRINT(rtlpriv, FINIT, INIT_TXPOWER,
		"TxPowerDiff = %#x\n", rtlefuse->eeprom_txpowerdiff);

	/* Get TSSI value for each path. */
	usvalue = *(u16 *)&hwinfo[EEPROM_TSSI_A];
	rtlefuse->eeprom_tssi[RF90_PATH_A] = (u8)((usvalue & 0xff00) >> 8);
	usvalue = hwinfo[EEPROM_TSSI_B];
	rtlefuse->eeprom_tssi[RF90_PATH_B] = (u8)(usvalue & 0xff);

	RTPRINT(rtlpriv, FINIT, INIT_TXPOWER, "TSSI_A = 0x%x, TSSI_B = 0x%x\n",
		rtlefuse->eeprom_tssi[RF90_PATH_A],
		rtlefuse->eeprom_tssi[RF90_PATH_B]);

	/* Read antenna tx power offset of B/C/D to A  from EEPROM */
	/* and read ThermalMeter from EEPROM */
	tempval = hwinfo[EEPROM_THERMALMETER];
	rtlefuse->eeprom_thermalmeter = tempval;
	RTPRINT(rtlpriv, FINIT, INIT_TXPOWER,
		"thermalmeter = 0x%x\n", rtlefuse->eeprom_thermalmeter);

	/* ThermalMeter, BIT(0)~3 for RFIC1, BIT(4)~7 for RFIC2 */
	rtlefuse->thermalmeter[0] = (rtlefuse->eeprom_thermalmeter & 0x1f);
	rtlefuse->tssi_13dbm = rtlefuse->eeprom_thermalmeter * 100;

	/* Read CrystalCap from EEPROM */
	tempval = hwinfo[EEPROM_CRYSTALCAP] >> 4;
	rtlefuse->eeprom_crystalcap = tempval;
	/* CrystalCap, BIT(12)~15 */
	rtlefuse->crystalcap = rtlefuse->eeprom_crystalcap;

	/* Read IC Version && Channel Plan */
	/* Version ID, Channel plan */
	rtlefuse->eeprom_channelplan = hwinfo[EEPROM_CHANNELPLAN];
	rtlefuse->txpwr_fromeprom = true;
	RTPRINT(rtlpriv, FINIT, INIT_TXPOWER,
		"EEPROM ChannelPlan = 0x%4x\n", rtlefuse->eeprom_channelplan);

	/* Read Customer ID or Board Type!!! */
	tempval = hwinfo[EEPROM_BOARDTYPE];
	/* Change RF type definition */
	if (tempval == 0)
		rtlphy->rf_type = RF_2T2R;
	else if (tempval == 1)
		rtlphy->rf_type = RF_1T2R;
	else if (tempval == 2)
		rtlphy->rf_type = RF_1T2R;
	else if (tempval == 3)
		rtlphy->rf_type = RF_1T1R;

	/* 1T2R but 1SS (1x1 receive combining) */
	rtlefuse->b1x1_recvcombine = false;
	if (rtlphy->rf_type == RF_1T2R) {
		tempval = rtl_read_byte(rtlpriv, 0x07);
		if (!(tempval & BIT(0))) {
			rtlefuse->b1x1_recvcombine = true;
			RT_TRACE(rtlpriv, COMP_INIT, DBG_LOUD,
				 "RF_TYPE=1T2R but only 1SS\n");
		}
	}
	rtlefuse->b1ss_support = rtlefuse->b1x1_recvcombine;
	rtlefuse->eeprom_oemid = *&hwinfo[EEPROM_CUSTOMID];

	RT_TRACE(rtlpriv, COMP_INIT, DBG_LOUD, "EEPROM Customer ID: 0x%2x",
		 rtlefuse->eeprom_oemid);

	/* set channel paln to world wide 13 */
	rtlefuse->channel_plan = COUNTRY_CODE_WORLD_WIDE_13;
}

void rtl92se_read_eeprom_info(struct ieee80211_hw *hw)
{
	struct rtl_priv *rtlpriv = rtl_priv(hw);
	struct rtl_efuse *rtlefuse = rtl_efuse(rtl_priv(hw));
	u8 tmp_u1b = 0;

	tmp_u1b = rtl_read_byte(rtlpriv, EPROM_CMD);

	if (tmp_u1b & BIT(4)) {
		RT_TRACE(rtlpriv, COMP_INIT, DBG_DMESG, "Boot from EEPROM\n");
		rtlefuse->epromtype = EEPROM_93C46;
	} else {
		RT_TRACE(rtlpriv, COMP_INIT, DBG_DMESG, "Boot from EFUSE\n");
		rtlefuse->epromtype = EEPROM_BOOT_EFUSE;
	}

	if (tmp_u1b & BIT(5)) {
		RT_TRACE(rtlpriv, COMP_INIT, DBG_LOUD, "Autoload OK\n");
		rtlefuse->autoload_failflag = false;
		_rtl92se_read_adapter_info(hw);
	} else {
		RT_TRACE(rtlpriv, COMP_ERR, DBG_EMERG, "Autoload ERR!!\n");
		rtlefuse->autoload_failflag = true;
	}
}

static void rtl92se_update_hal_rate_table(struct ieee80211_hw *hw,
					  struct ieee80211_sta *sta)
{
	struct rtl_priv *rtlpriv = rtl_priv(hw);
	struct rtl_phy *rtlphy = &(rtlpriv->phy);
	struct rtl_mac *mac = rtl_mac(rtl_priv(hw));
	struct rtl_hal *rtlhal = rtl_hal(rtl_priv(hw));
	u32 ratr_value;
	u8 ratr_index = 0;
	u8 nmode = mac->ht_enable;
	u8 mimo_ps = IEEE80211_SMPS_OFF;
	u16 shortgi_rate = 0;
	u32 tmp_ratr_value = 0;
	u8 curtxbw_40mhz = mac->bw_40;
	u8 curshortgi_40mhz = (sta->ht_cap.cap & IEEE80211_HT_CAP_SGI_40) ?
				1 : 0;
	u8 curshortgi_20mhz = (sta->ht_cap.cap & IEEE80211_HT_CAP_SGI_20) ?
				1 : 0;
	enum wireless_mode wirelessmode = mac->mode;

	if (rtlhal->current_bandtype == BAND_ON_5G)
		ratr_value = sta->supp_rates[1] << 4;
	else
		ratr_value = sta->supp_rates[0];
	if (mac->opmode == NL80211_IFTYPE_ADHOC)
		ratr_value = 0xfff;
	ratr_value |= (sta->ht_cap.mcs.rx_mask[1] << 20 |
			sta->ht_cap.mcs.rx_mask[0] << 12);
	switch (wirelessmode) {
	case WIRELESS_MODE_B:
		ratr_value &= 0x0000000D;
		break;
	case WIRELESS_MODE_G:
		ratr_value &= 0x00000FF5;
		break;
	case WIRELESS_MODE_N_24G:
	case WIRELESS_MODE_N_5G:
		nmode = 1;
		if (mimo_ps == IEEE80211_SMPS_STATIC) {
			ratr_value &= 0x0007F005;
		} else {
			u32 ratr_mask;

			if (get_rf_type(rtlphy) == RF_1T2R ||
			    get_rf_type(rtlphy) == RF_1T1R) {
				if (curtxbw_40mhz)
					ratr_mask = 0x000ff015;
				else
					ratr_mask = 0x000ff005;
			} else {
				if (curtxbw_40mhz)
					ratr_mask = 0x0f0ff015;
				else
					ratr_mask = 0x0f0ff005;
			}

			ratr_value &= ratr_mask;
		}
		break;
	default:
		if (rtlphy->rf_type == RF_1T2R)
			ratr_value &= 0x000ff0ff;
		else
			ratr_value &= 0x0f0ff0ff;

		break;
	}

	if (rtlpriv->rtlhal.version >= VERSION_8192S_BCUT)
		ratr_value &= 0x0FFFFFFF;
	else if (rtlpriv->rtlhal.version == VERSION_8192S_ACUT)
		ratr_value &= 0x0FFFFFF0;

	if (nmode && ((curtxbw_40mhz &&
			 curshortgi_40mhz) || (!curtxbw_40mhz &&
						 curshortgi_20mhz))) {

		ratr_value |= 0x10000000;
		tmp_ratr_value = (ratr_value >> 12);

		for (shortgi_rate = 15; shortgi_rate > 0; shortgi_rate--) {
			if ((1 << shortgi_rate) & tmp_ratr_value)
				break;
		}

		shortgi_rate = (shortgi_rate << 12) | (shortgi_rate << 8) |
		    (shortgi_rate << 4) | (shortgi_rate);

		rtl_write_byte(rtlpriv, SG_RATE, shortgi_rate);
	}

	rtl_write_dword(rtlpriv, ARFR0 + ratr_index * 4, ratr_value);
	if (ratr_value & 0xfffff000)
		rtl92s_phy_set_fw_cmd(hw, FW_CMD_RA_REFRESH_N);
	else
		rtl92s_phy_set_fw_cmd(hw, FW_CMD_RA_REFRESH_BG);

	RT_TRACE(rtlpriv, COMP_RATR, DBG_DMESG, "%x\n",
		 rtl_read_dword(rtlpriv, ARFR0));
}

static void rtl92se_update_hal_rate_mask(struct ieee80211_hw *hw,
					 struct ieee80211_sta *sta,
					 u8 rssi_level)
{
	struct rtl_priv *rtlpriv = rtl_priv(hw);
	struct rtl_phy *rtlphy = &(rtlpriv->phy);
	struct rtl_mac *mac = rtl_mac(rtl_priv(hw));
	struct rtl_hal *rtlhal = rtl_hal(rtl_priv(hw));
	struct rtl_sta_info *sta_entry = NULL;
	u32 ratr_bitmap;
	u8 ratr_index = 0;
	u8 curtxbw_40mhz = (sta->bandwidth >= IEEE80211_STA_RX_BW_40) ? 1 : 0;
	u8 curshortgi_40mhz = (sta->ht_cap.cap & IEEE80211_HT_CAP_SGI_40) ?
				1 : 0;
	u8 curshortgi_20mhz = (sta->ht_cap.cap & IEEE80211_HT_CAP_SGI_20) ?
				1 : 0;
	enum wireless_mode wirelessmode = 0;
	bool shortgi = false;
	u32 ratr_value = 0;
	u8 shortgi_rate = 0;
	u32 mask = 0;
	u32 band = 0;
	bool bmulticast = false;
	u8 macid = 0;
	u8 mimo_ps = IEEE80211_SMPS_OFF;

	sta_entry = (struct rtl_sta_info *) sta->drv_priv;
	wirelessmode = sta_entry->wireless_mode;
	if (mac->opmode == NL80211_IFTYPE_STATION)
		curtxbw_40mhz = mac->bw_40;
	else if (mac->opmode == NL80211_IFTYPE_AP ||
		mac->opmode == NL80211_IFTYPE_ADHOC)
		macid = sta->aid + 1;

	if (rtlhal->current_bandtype == BAND_ON_5G)
		ratr_bitmap = sta->supp_rates[1] << 4;
	else
		ratr_bitmap = sta->supp_rates[0];
	if (mac->opmode == NL80211_IFTYPE_ADHOC)
		ratr_bitmap = 0xfff;
	ratr_bitmap |= (sta->ht_cap.mcs.rx_mask[1] << 20 |
			sta->ht_cap.mcs.rx_mask[0] << 12);
	switch (wirelessmode) {
	case WIRELESS_MODE_B:
		band |= WIRELESS_11B;
		ratr_index = RATR_INX_WIRELESS_B;
		if (ratr_bitmap & 0x0000000c)
			ratr_bitmap &= 0x0000000d;
		else
			ratr_bitmap &= 0x0000000f;
		break;
	case WIRELESS_MODE_G:
		band |= (WIRELESS_11G | WIRELESS_11B);
		ratr_index = RATR_INX_WIRELESS_GB;

		if (rssi_level == 1)
			ratr_bitmap &= 0x00000f00;
		else if (rssi_level == 2)
			ratr_bitmap &= 0x00000ff0;
		else
			ratr_bitmap &= 0x00000ff5;
		break;
	case WIRELESS_MODE_A:
		band |= WIRELESS_11A;
		ratr_index = RATR_INX_WIRELESS_A;
		ratr_bitmap &= 0x00000ff0;
		break;
	case WIRELESS_MODE_N_24G:
	case WIRELESS_MODE_N_5G:
		band |= (WIRELESS_11N | WIRELESS_11G | WIRELESS_11B);
		ratr_index = RATR_INX_WIRELESS_NGB;

		if (mimo_ps == IEEE80211_SMPS_STATIC) {
			if (rssi_level == 1)
				ratr_bitmap &= 0x00070000;
			else if (rssi_level == 2)
				ratr_bitmap &= 0x0007f000;
			else
				ratr_bitmap &= 0x0007f005;
		} else {
			if (rtlphy->rf_type == RF_1T2R ||
				rtlphy->rf_type == RF_1T1R) {
				if (rssi_level == 1) {
						ratr_bitmap &= 0x000f0000;
				} else if (rssi_level == 3) {
					ratr_bitmap &= 0x000fc000;
				} else if (rssi_level == 5) {
						ratr_bitmap &= 0x000ff000;
				} else {
					if (curtxbw_40mhz)
						ratr_bitmap &= 0x000ff015;
					else
						ratr_bitmap &= 0x000ff005;
				}
			} else {
				if (rssi_level == 1) {
					ratr_bitmap &= 0x0f8f0000;
				} else if (rssi_level == 3) {
					ratr_bitmap &= 0x0f8fc000;
				} else if (rssi_level == 5) {
					ratr_bitmap &= 0x0f8ff000;
				} else {
					if (curtxbw_40mhz)
						ratr_bitmap &= 0x0f8ff015;
					else
						ratr_bitmap &= 0x0f8ff005;
				}
			}
		}

		if ((curtxbw_40mhz && curshortgi_40mhz) ||
		    (!curtxbw_40mhz && curshortgi_20mhz)) {
			if (macid == 0)
				shortgi = true;
			else if (macid == 1)
				shortgi = false;
		}
		break;
	default:
		band |= (WIRELESS_11N | WIRELESS_11G | WIRELESS_11B);
		ratr_index = RATR_INX_WIRELESS_NGB;

		if (rtlphy->rf_type == RF_1T2R)
			ratr_bitmap &= 0x000ff0ff;
		else
			ratr_bitmap &= 0x0f8ff0ff;
		break;
	}
	sta_entry->ratr_index = ratr_index;

	if (rtlpriv->rtlhal.version >= VERSION_8192S_BCUT)
		ratr_bitmap &= 0x0FFFFFFF;
	else if (rtlpriv->rtlhal.version == VERSION_8192S_ACUT)
		ratr_bitmap &= 0x0FFFFFF0;

	if (shortgi) {
		ratr_bitmap |= 0x10000000;
		/* Get MAX MCS available. */
		ratr_value = (ratr_bitmap >> 12);
		for (shortgi_rate = 15; shortgi_rate > 0; shortgi_rate--) {
			if ((1 << shortgi_rate) & ratr_value)
				break;
		}

		shortgi_rate = (shortgi_rate << 12) | (shortgi_rate << 8) |
			(shortgi_rate << 4) | (shortgi_rate);
		rtl_write_byte(rtlpriv, SG_RATE, shortgi_rate);
	}

	mask |= (bmulticast ? 1 : 0) << 9 | (macid & 0x1f) << 4 | (band & 0xf);

	RT_TRACE(rtlpriv, COMP_RATR, DBG_TRACE, "mask = %x, bitmap = %x\n",
		 mask, ratr_bitmap);
	rtl_write_dword(rtlpriv, 0x2c4, ratr_bitmap);
	rtl_write_dword(rtlpriv, WFM5, (FW_RA_UPDATE_MASK | (mask << 8)));

	if (macid != 0)
		sta_entry->ratr_index = ratr_index;
}

void rtl92se_update_hal_rate_tbl(struct ieee80211_hw *hw,
		struct ieee80211_sta *sta, u8 rssi_level)
{
	struct rtl_priv *rtlpriv = rtl_priv(hw);

	if (rtlpriv->dm.useramask)
		rtl92se_update_hal_rate_mask(hw, sta, rssi_level);
	else
		rtl92se_update_hal_rate_table(hw, sta);
}

void rtl92se_update_channel_access_setting(struct ieee80211_hw *hw)
{
	struct rtl_priv *rtlpriv = rtl_priv(hw);
	struct rtl_mac *mac = rtl_mac(rtl_priv(hw));
	u16 sifs_timer;

	rtlpriv->cfg->ops->set_hw_reg(hw, HW_VAR_SLOT_TIME,
				      &mac->slot_time);
	sifs_timer = 0x0e0e;
	rtlpriv->cfg->ops->set_hw_reg(hw, HW_VAR_SIFS, (u8 *)&sifs_timer);

}

/* this ifunction is for RFKILL, it's different with windows,
 * because UI will disable wireless when GPIO Radio Off.
 * And here we not check or Disable/Enable ASPM like windows*/
bool rtl92se_gpio_radio_on_off_checking(struct ieee80211_hw *hw, u8 *valid)
{
	struct rtl_priv *rtlpriv = rtl_priv(hw);
	struct rtl_ps_ctl *ppsc = rtl_psc(rtl_priv(hw));
	struct rtl_pci *rtlpci = rtl_pcidev(rtl_pcipriv(hw));
	enum rf_pwrstate rfpwr_toset /*, cur_rfstate */;
	unsigned long flag = 0;
	bool actuallyset = false;
	bool turnonbypowerdomain = false;

	/* just 8191se can check gpio before firstup, 92c/92d have fixed it */
	if ((rtlpci->up_first_time == 1) || (rtlpci->being_init_adapter))
		return false;

	if (ppsc->swrf_processing)
		return false;

	spin_lock_irqsave(&rtlpriv->locks.rf_ps_lock, flag);
	if (ppsc->rfchange_inprogress) {
		spin_unlock_irqrestore(&rtlpriv->locks.rf_ps_lock, flag);
		return false;
	} else {
		ppsc->rfchange_inprogress = true;
		spin_unlock_irqrestore(&rtlpriv->locks.rf_ps_lock, flag);
	}

	/* cur_rfstate = ppsc->rfpwr_state;*/

	/* because after _rtl92s_phy_set_rfhalt, all power
	 * closed, so we must open some power for GPIO check,
	 * or we will always check GPIO RFOFF here,
	 * And we should close power after GPIO check */
	if (RT_IN_PS_LEVEL(ppsc, RT_RF_OFF_LEVL_HALT_NIC)) {
		_rtl92se_power_domain_init(hw);
		turnonbypowerdomain = true;
	}

	rfpwr_toset = _rtl92se_rf_onoff_detect(hw);

	if ((ppsc->hwradiooff) && (rfpwr_toset == ERFON)) {
		RT_TRACE(rtlpriv, COMP_RF, DBG_DMESG,
			 "RFKILL-HW Radio ON, RF ON\n");

		rfpwr_toset = ERFON;
		ppsc->hwradiooff = false;
		actuallyset = true;
	} else if ((!ppsc->hwradiooff) && (rfpwr_toset == ERFOFF)) {
		RT_TRACE(rtlpriv, COMP_RF,
			 DBG_DMESG, "RFKILL-HW Radio OFF, RF OFF\n");

		rfpwr_toset = ERFOFF;
		ppsc->hwradiooff = true;
		actuallyset = true;
	}

	if (actuallyset) {
		spin_lock_irqsave(&rtlpriv->locks.rf_ps_lock, flag);
		ppsc->rfchange_inprogress = false;
		spin_unlock_irqrestore(&rtlpriv->locks.rf_ps_lock, flag);

	/* this not include ifconfig wlan0 down case */
	/* } else if (rfpwr_toset == ERFOFF || cur_rfstate == ERFOFF) { */
	} else {
		/* because power_domain_init may be happen when
		 * _rtl92s_phy_set_rfhalt, this will open some powers
		 * and cause current increasing about 40 mA for ips,
		 * rfoff and ifconfig down, so we set
		 * _rtl92s_phy_set_rfhalt again here */
		if (ppsc->reg_rfps_level & RT_RF_OFF_LEVL_HALT_NIC &&
			turnonbypowerdomain) {
			_rtl92s_phy_set_rfhalt(hw);
			RT_SET_PS_LEVEL(ppsc, RT_RF_OFF_LEVL_HALT_NIC);
		}

		spin_lock_irqsave(&rtlpriv->locks.rf_ps_lock, flag);
		ppsc->rfchange_inprogress = false;
		spin_unlock_irqrestore(&rtlpriv->locks.rf_ps_lock, flag);
	}

	*valid = 1;
	return !ppsc->hwradiooff;

}

/* Is_wepkey just used for WEP used as group & pairwise key
 * if pairwise is AES ang group is WEP Is_wepkey == false.*/
void rtl92se_set_key(struct ieee80211_hw *hw, u32 key_index, u8 *p_macaddr,
	bool is_group, u8 enc_algo, bool is_wepkey, bool clear_all)
{
	struct rtl_priv *rtlpriv = rtl_priv(hw);
	struct rtl_mac *mac = rtl_mac(rtl_priv(hw));
	struct rtl_efuse *rtlefuse = rtl_efuse(rtl_priv(hw));
	u8 *macaddr = p_macaddr;

	u32 entry_id = 0;
	bool is_pairwise = false;

	static u8 cam_const_addr[4][6] = {
		{0x00, 0x00, 0x00, 0x00, 0x00, 0x00},
		{0x00, 0x00, 0x00, 0x00, 0x00, 0x01},
		{0x00, 0x00, 0x00, 0x00, 0x00, 0x02},
		{0x00, 0x00, 0x00, 0x00, 0x00, 0x03}
	};
	static u8 cam_const_broad[] = {
		0xff, 0xff, 0xff, 0xff, 0xff, 0xff
	};

	if (clear_all) {
		u8 idx = 0;
		u8 cam_offset = 0;
		u8 clear_number = 5;

		RT_TRACE(rtlpriv, COMP_SEC, DBG_DMESG, "clear_all\n");

		for (idx = 0; idx < clear_number; idx++) {
			rtl_cam_mark_invalid(hw, cam_offset + idx);
			rtl_cam_empty_entry(hw, cam_offset + idx);

			if (idx < 5) {
				memset(rtlpriv->sec.key_buf[idx], 0,
				       MAX_KEY_LEN);
				rtlpriv->sec.key_len[idx] = 0;
			}
		}

	} else {
		switch (enc_algo) {
		case WEP40_ENCRYPTION:
			enc_algo = CAM_WEP40;
			break;
		case WEP104_ENCRYPTION:
			enc_algo = CAM_WEP104;
			break;
		case TKIP_ENCRYPTION:
			enc_algo = CAM_TKIP;
			break;
		case AESCCMP_ENCRYPTION:
			enc_algo = CAM_AES;
			break;
		default:
			RT_TRACE(rtlpriv, COMP_ERR, DBG_EMERG,
				 "switch case not processed\n");
			enc_algo = CAM_TKIP;
			break;
		}

		if (is_wepkey || rtlpriv->sec.use_defaultkey) {
			macaddr = cam_const_addr[key_index];
			entry_id = key_index;
		} else {
			if (is_group) {
				macaddr = cam_const_broad;
				entry_id = key_index;
			} else {
				if (mac->opmode == NL80211_IFTYPE_AP) {
					entry_id = rtl_cam_get_free_entry(hw,
								 p_macaddr);
					if (entry_id >=  TOTAL_CAM_ENTRY) {
						RT_TRACE(rtlpriv,
							 COMP_SEC, DBG_EMERG,
							 "Can not find free hw security cam entry\n");
						return;
					}
				} else {
					entry_id = CAM_PAIRWISE_KEY_POSITION;
				}

				key_index = PAIRWISE_KEYIDX;
				is_pairwise = true;
			}
		}

		if (rtlpriv->sec.key_len[key_index] == 0) {
			RT_TRACE(rtlpriv, COMP_SEC, DBG_DMESG,
				 "delete one entry, entry_id is %d\n",
				 entry_id);
			if (mac->opmode == NL80211_IFTYPE_AP)
				rtl_cam_del_entry(hw, p_macaddr);
			rtl_cam_delete_one_entry(hw, p_macaddr, entry_id);
		} else {
			RT_TRACE(rtlpriv, COMP_SEC, DBG_DMESG,
				 "add one entry\n");
			if (is_pairwise) {
				RT_TRACE(rtlpriv, COMP_SEC, DBG_DMESG,
					 "set Pairwise key\n");

				rtl_cam_add_one_entry(hw, macaddr, key_index,
					entry_id, enc_algo,
					CAM_CONFIG_NO_USEDK,
					rtlpriv->sec.key_buf[key_index]);
			} else {
				RT_TRACE(rtlpriv, COMP_SEC, DBG_DMESG,
					 "set group key\n");

				if (mac->opmode == NL80211_IFTYPE_ADHOC) {
					rtl_cam_add_one_entry(hw,
						rtlefuse->dev_addr,
						PAIRWISE_KEYIDX,
						CAM_PAIRWISE_KEY_POSITION,
						enc_algo, CAM_CONFIG_NO_USEDK,
						rtlpriv->sec.key_buf[entry_id]);
				}

				rtl_cam_add_one_entry(hw, macaddr, key_index,
					      entry_id, enc_algo,
					      CAM_CONFIG_NO_USEDK,
					      rtlpriv->sec.key_buf[entry_id]);
			}

		}
	}
}

void rtl92se_suspend(struct ieee80211_hw *hw)
{
	struct rtl_pci *rtlpci = rtl_pcidev(rtl_pcipriv(hw));

	rtlpci->up_first_time = true;
}

void rtl92se_resume(struct ieee80211_hw *hw)
{
	struct rtl_pci *rtlpci = rtl_pcidev(rtl_pcipriv(hw));
	u32 val;

	pci_read_config_dword(rtlpci->pdev, 0x40, &val);
	if ((val & 0x0000ff00) != 0)
		pci_write_config_dword(rtlpci->pdev, 0x40,
			val & 0xffff00ff);
}

/* Turn on AAP (RCR:bit 0) for promicuous mode. */
void rtl92se_allow_all_destaddr(struct ieee80211_hw *hw,
				bool allow_all_da, bool write_into_reg)
{
	struct rtl_priv *rtlpriv = rtl_priv(hw);
	struct rtl_pci *rtlpci = rtl_pcidev(rtl_pcipriv(hw));

	if (allow_all_da) /* Set BIT0 */
		rtlpci->receive_config |= RCR_AAP;
	else /* Clear BIT0 */
		rtlpci->receive_config &= ~RCR_AAP;

	if (write_into_reg)
		rtl_write_dword(rtlpriv, RCR, rtlpci->receive_config);

	RT_TRACE(rtlpriv, COMP_TURBO | COMP_INIT, DBG_LOUD,
		 "receive_config=0x%08X, write_into_reg=%d\n",
		 rtlpci->receive_config, write_into_reg);
}<|MERGE_RESOLUTION|>--- conflicted
+++ resolved
@@ -1006,13 +1006,8 @@
 	rtlhal->fwcmd_ioparam = rtl_read_dword(rtlpriv, LBUS_ADDR_MASK);
 
 	/* 3. Initialize MAC/PHY Config by MACPHY_reg.txt */
-<<<<<<< HEAD
-	if (rtl92s_phy_mac_config(hw) != true) {
-		RT_TRACE(rtlpriv, COMP_ERR, DBG_EMERG, ("MAC Config failed\n"));
-=======
 	if (!rtl92s_phy_mac_config(hw)) {
 		RT_TRACE(rtlpriv, COMP_ERR, DBG_EMERG, "MAC Config failed\n");
->>>>>>> c3ade0e0
 		err = rtstatus;
 		goto exit;
 	}
@@ -1031,13 +1026,8 @@
 	rtl_write_dword(rtlpriv, CMDR, 0x37FC);
 
 	/* 4. Initialize BB After MAC Config PHY_reg.txt, AGC_Tab.txt */
-<<<<<<< HEAD
-	if (rtl92s_phy_bb_config(hw) != true) {
-		RT_TRACE(rtlpriv, COMP_INIT, DBG_EMERG, ("BB Config failed\n"));
-=======
 	if (!rtl92s_phy_bb_config(hw)) {
 		RT_TRACE(rtlpriv, COMP_INIT, DBG_EMERG, "BB Config failed\n");
->>>>>>> c3ade0e0
 		err = rtstatus;
 		goto exit;
 	}
@@ -1054,13 +1044,8 @@
 	else
 		rtl_write_byte(rtlpriv, RF_CTRL, 0x07);
 
-<<<<<<< HEAD
-	if (rtl92s_phy_rf_config(hw) != true) {
-		RT_TRACE(rtlpriv, COMP_INIT, DBG_DMESG, ("RF Config failed\n"));
-=======
 	if (!rtl92s_phy_rf_config(hw)) {
 		RT_TRACE(rtlpriv, COMP_INIT, DBG_DMESG, "RF Config failed\n");
->>>>>>> c3ade0e0
 		err = rtstatus;
 		goto exit;
 	}
