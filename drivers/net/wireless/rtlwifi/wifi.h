/******************************************************************************
 *
 * Copyright(c) 2009-2012  Realtek Corporation.
 *
 * This program is free software; you can redistribute it and/or modify it
 * under the terms of version 2 of the GNU General Public License as
 * published by the Free Software Foundation.
 *
 * This program is distributed in the hope that it will be useful, but WITHOUT
 * ANY WARRANTY; without even the implied warranty of MERCHANTABILITY or
 * FITNESS FOR A PARTICULAR PURPOSE.  See the GNU General Public License for
 * more details.
 *
 * You should have received a copy of the GNU General Public License along with
 * this program; if not, write to the Free Software Foundation, Inc.,
 * 51 Franklin Street, Fifth Floor, Boston, MA 02110, USA
 *
 * The full GNU General Public License is included in this distribution in the
 * file called LICENSE.
 *
 * Contact Information:
 * wlanfae <wlanfae@realtek.com>
 * Realtek Corporation, No. 2, Innovation Road II, Hsinchu Science Park,
 * Hsinchu 300, Taiwan.
 *
 * Larry Finger <Larry.Finger@lwfinger.net>
 *
 *****************************************************************************/

#ifndef __RTL_WIFI_H__
#define __RTL_WIFI_H__

#define pr_fmt(fmt) KBUILD_MODNAME ": " fmt

#include <linux/sched.h>
#include <linux/firmware.h>
#include <linux/etherdevice.h>
#include <linux/vmalloc.h>
#include <linux/usb.h>
#include <net/mac80211.h>
#include <linux/completion.h>
#include "debug.h"

#define RF_CHANGE_BY_INIT			0
#define RF_CHANGE_BY_IPS			BIT(28)
#define RF_CHANGE_BY_PS				BIT(29)
#define RF_CHANGE_BY_HW				BIT(30)
#define RF_CHANGE_BY_SW				BIT(31)

#define IQK_ADDA_REG_NUM			16
#define IQK_MAC_REG_NUM				4

#define MAX_KEY_LEN				61
#define KEY_BUF_SIZE				5

/* QoS related. */
/*aci: 0x00	Best Effort*/
/*aci: 0x01	Background*/
/*aci: 0x10	Video*/
/*aci: 0x11	Voice*/
/*Max: define total number.*/
#define AC0_BE					0
#define AC1_BK					1
#define AC2_VI					2
#define AC3_VO					3
#define AC_MAX					4
#define QOS_QUEUE_NUM				4
#define RTL_MAC80211_NUM_QUEUE			5
<<<<<<< HEAD
=======
#define REALTEK_USB_VENQT_MAX_BUF_SIZE		254
>>>>>>> c3ade0e0
#define RTL_USB_MAX_RX_COUNT			100
#define QBSS_LOAD_SIZE				5
#define MAX_WMMELE_LENGTH			64

#define TOTAL_CAM_ENTRY				32

/*slot time for 11g. */
#define RTL_SLOT_TIME_9				9
#define RTL_SLOT_TIME_20			20

/*related to tcp/ip. */
#define SNAP_SIZE		6
#define PROTOC_TYPE_SIZE	2

/*related with 802.11 frame*/
#define MAC80211_3ADDR_LEN			24
#define MAC80211_4ADDR_LEN			30

#define CHANNEL_MAX_NUMBER	(14 + 24 + 21)	/* 14 is the max channel no */
#define CHANNEL_GROUP_MAX	(3 + 9)	/*  ch1~3, 4~9, 10~14 = three groups */
#define MAX_PG_GROUP			13
#define	CHANNEL_GROUP_MAX_2G		3
#define	CHANNEL_GROUP_IDX_5GL		3
#define	CHANNEL_GROUP_IDX_5GM		6
#define	CHANNEL_GROUP_IDX_5GH		9
#define	CHANNEL_GROUP_MAX_5G		9
#define CHANNEL_MAX_NUMBER_2G		14
#define AVG_THERMAL_NUM			8
#define AVG_THERMAL_NUM_88E		4
#define MAX_TID_COUNT			9

/* for early mode */
#define FCS_LEN				4
#define EM_HDR_LEN			8

#define MAX_TX_COUNT			4
#define	MAX_RF_PATH			4
#define	MAX_CHNL_GROUP_24G		6
#define	MAX_CHNL_GROUP_5G		14

struct txpower_info_2g {
	u8 index_cck_base[MAX_RF_PATH][MAX_CHNL_GROUP_24G];
	u8 index_bw40_base[MAX_RF_PATH][MAX_CHNL_GROUP_24G];
	/*If only one tx, only BW20 and OFDM are used.*/
	u8 cck_diff[MAX_RF_PATH][MAX_TX_COUNT];
	u8 ofdm_diff[MAX_RF_PATH][MAX_TX_COUNT];
	u8 bw20_diff[MAX_RF_PATH][MAX_TX_COUNT];
	u8 bw40_diff[MAX_RF_PATH][MAX_TX_COUNT];
};

struct txpower_info_5g {
	u8 index_bw40_base[MAX_RF_PATH][MAX_CHNL_GROUP_5G];
	/*If only one tx, only BW20, OFDM, BW80 and BW160 are used.*/
	u8 ofdm_diff[MAX_RF_PATH][MAX_TX_COUNT];
	u8 bw20_diff[MAX_RF_PATH][MAX_TX_COUNT];
	u8 bw40_diff[MAX_RF_PATH][MAX_TX_COUNT];
};

enum intf_type {
	INTF_PCI = 0,
	INTF_USB = 1,
};

enum radio_path {
	RF90_PATH_A = 0,
	RF90_PATH_B = 1,
	RF90_PATH_C = 2,
	RF90_PATH_D = 3,
};

enum rt_eeprom_type {
	EEPROM_93C46,
	EEPROM_93C56,
	EEPROM_BOOT_EFUSE,
};

enum ttl_status {
	RTL_STATUS_INTERFACE_START = 0,
};

enum hardware_type {
	HARDWARE_TYPE_RTL8192E,
	HARDWARE_TYPE_RTL8192U,
	HARDWARE_TYPE_RTL8192SE,
	HARDWARE_TYPE_RTL8192SU,
	HARDWARE_TYPE_RTL8192CE,
	HARDWARE_TYPE_RTL8192CU,
	HARDWARE_TYPE_RTL8192DE,
	HARDWARE_TYPE_RTL8192DU,
	HARDWARE_TYPE_RTL8723AE,
	HARDWARE_TYPE_RTL8723U,
	HARDWARE_TYPE_RTL8188EE,

	/* keep it last */
	HARDWARE_TYPE_NUM
};

#define IS_HARDWARE_TYPE_8192SU(rtlhal)			\
	(rtlhal->hw_type == HARDWARE_TYPE_RTL8192SU)
#define IS_HARDWARE_TYPE_8192SE(rtlhal)			\
	(rtlhal->hw_type == HARDWARE_TYPE_RTL8192SE)
#define IS_HARDWARE_TYPE_8192CE(rtlhal)			\
	(rtlhal->hw_type == HARDWARE_TYPE_RTL8192CE)
#define IS_HARDWARE_TYPE_8192CU(rtlhal)			\
	(rtlhal->hw_type == HARDWARE_TYPE_RTL8192CU)
#define IS_HARDWARE_TYPE_8192DE(rtlhal)			\
	(rtlhal->hw_type == HARDWARE_TYPE_RTL8192DE)
#define IS_HARDWARE_TYPE_8192DU(rtlhal)			\
	(rtlhal->hw_type == HARDWARE_TYPE_RTL8192DU)
#define IS_HARDWARE_TYPE_8723E(rtlhal)			\
	(rtlhal->hw_type == HARDWARE_TYPE_RTL8723E)
#define IS_HARDWARE_TYPE_8723U(rtlhal)			\
	(rtlhal->hw_type == HARDWARE_TYPE_RTL8723U)
#define	IS_HARDWARE_TYPE_8192S(rtlhal)			\
(IS_HARDWARE_TYPE_8192SE(rtlhal) || IS_HARDWARE_TYPE_8192SU(rtlhal))
#define	IS_HARDWARE_TYPE_8192C(rtlhal)			\
(IS_HARDWARE_TYPE_8192CE(rtlhal) || IS_HARDWARE_TYPE_8192CU(rtlhal))
#define	IS_HARDWARE_TYPE_8192D(rtlhal)			\
(IS_HARDWARE_TYPE_8192DE(rtlhal) || IS_HARDWARE_TYPE_8192DU(rtlhal))
#define	IS_HARDWARE_TYPE_8723(rtlhal)			\
(IS_HARDWARE_TYPE_8723E(rtlhal) || IS_HARDWARE_TYPE_8723U(rtlhal))

#define RX_HAL_IS_CCK_RATE(_pdesc)\
	(_pdesc->rxmcs == DESC92_RATE1M ||		\
	 _pdesc->rxmcs == DESC92_RATE2M ||		\
	 _pdesc->rxmcs == DESC92_RATE5_5M ||		\
	 _pdesc->rxmcs == DESC92_RATE11M)

enum scan_operation_backup_opt {
	SCAN_OPT_BACKUP = 0,
	SCAN_OPT_RESTORE,
	SCAN_OPT_MAX
};

/*RF state.*/
enum rf_pwrstate {
	ERFON,
	ERFSLEEP,
	ERFOFF
};

struct bb_reg_def {
	u32 rfintfs;
	u32 rfintfi;
	u32 rfintfo;
	u32 rfintfe;
	u32 rf3wire_offset;
	u32 rflssi_select;
	u32 rftxgain_stage;
	u32 rfhssi_para1;
	u32 rfhssi_para2;
	u32 rfsw_ctrl;
	u32 rfagc_control1;
	u32 rfagc_control2;
	u32 rfrxiq_imbal;
	u32 rfrx_afe;
	u32 rftxiq_imbal;
	u32 rftx_afe;
	u32 rf_rb;		/* rflssi_readback */
	u32 rf_rbpi;		/* rflssi_readbackpi */
};

enum io_type {
	IO_CMD_PAUSE_DM_BY_SCAN = 0,
	IO_CMD_RESUME_DM_BY_SCAN = 1,
};

enum hw_variables {
	HW_VAR_ETHER_ADDR,
	HW_VAR_MULTICAST_REG,
	HW_VAR_BASIC_RATE,
	HW_VAR_BSSID,
	HW_VAR_MEDIA_STATUS,
	HW_VAR_SECURITY_CONF,
	HW_VAR_BEACON_INTERVAL,
	HW_VAR_ATIM_WINDOW,
	HW_VAR_LISTEN_INTERVAL,
	HW_VAR_CS_COUNTER,
	HW_VAR_DEFAULTKEY0,
	HW_VAR_DEFAULTKEY1,
	HW_VAR_DEFAULTKEY2,
	HW_VAR_DEFAULTKEY3,
	HW_VAR_SIFS,
	HW_VAR_DIFS,
	HW_VAR_EIFS,
	HW_VAR_SLOT_TIME,
	HW_VAR_ACK_PREAMBLE,
	HW_VAR_CW_CONFIG,
	HW_VAR_CW_VALUES,
	HW_VAR_RATE_FALLBACK_CONTROL,
	HW_VAR_CONTENTION_WINDOW,
	HW_VAR_RETRY_COUNT,
	HW_VAR_TR_SWITCH,
	HW_VAR_COMMAND,
	HW_VAR_WPA_CONFIG,
	HW_VAR_AMPDU_MIN_SPACE,
	HW_VAR_SHORTGI_DENSITY,
	HW_VAR_AMPDU_FACTOR,
	HW_VAR_MCS_RATE_AVAILABLE,
	HW_VAR_AC_PARAM,
	HW_VAR_ACM_CTRL,
	HW_VAR_DIS_Req_Qsize,
	HW_VAR_CCX_CHNL_LOAD,
	HW_VAR_CCX_NOISE_HISTOGRAM,
	HW_VAR_CCX_CLM_NHM,
	HW_VAR_TxOPLimit,
	HW_VAR_TURBO_MODE,
	HW_VAR_RF_STATE,
	HW_VAR_RF_OFF_BY_HW,
	HW_VAR_BUS_SPEED,
	HW_VAR_SET_DEV_POWER,

	HW_VAR_RCR,
	HW_VAR_RATR_0,
	HW_VAR_RRSR,
	HW_VAR_CPU_RST,
	HW_VAR_CHECK_BSSID,
	HW_VAR_LBK_MODE,
	HW_VAR_AES_11N_FIX,
	HW_VAR_USB_RX_AGGR,
	HW_VAR_USER_CONTROL_TURBO_MODE,
	HW_VAR_RETRY_LIMIT,
	HW_VAR_INIT_TX_RATE,
	HW_VAR_TX_RATE_REG,
	HW_VAR_EFUSE_USAGE,
	HW_VAR_EFUSE_BYTES,
	HW_VAR_AUTOLOAD_STATUS,
	HW_VAR_RF_2R_DISABLE,
	HW_VAR_SET_RPWM,
	HW_VAR_H2C_FW_PWRMODE,
	HW_VAR_H2C_FW_JOINBSSRPT,
	HW_VAR_H2C_FW_P2P_PS_OFFLOAD,
	HW_VAR_FW_PSMODE_STATUS,
	HW_VAR_RESUME_CLK_ON,
	HW_VAR_FW_LPS_ACTION,
	HW_VAR_1X1_RECV_COMBINE,
	HW_VAR_STOP_SEND_BEACON,
	HW_VAR_TSF_TIMER,
	HW_VAR_IO_CMD,

	HW_VAR_RF_RECOVERY,
	HW_VAR_H2C_FW_UPDATE_GTK,
	HW_VAR_WF_MASK,
	HW_VAR_WF_CRC,
	HW_VAR_WF_IS_MAC_ADDR,
	HW_VAR_H2C_FW_OFFLOAD,
	HW_VAR_RESET_WFCRC,

	HW_VAR_HANDLE_FW_C2H,
	HW_VAR_DL_FW_RSVD_PAGE,
	HW_VAR_AID,
	HW_VAR_HW_SEQ_ENABLE,
	HW_VAR_CORRECT_TSF,
	HW_VAR_BCN_VALID,
	HW_VAR_FWLPS_RF_ON,
	HW_VAR_DUAL_TSF_RST,
	HW_VAR_SWITCH_EPHY_WoWLAN,
	HW_VAR_INT_MIGRATION,
	HW_VAR_INT_AC,
	HW_VAR_RF_TIMING,

	HAL_DEF_WOWLAN,
	HW_VAR_MRC,

	HW_VAR_MGT_FILTER,
	HW_VAR_CTRL_FILTER,
	HW_VAR_DATA_FILTER,
};

enum _RT_MEDIA_STATUS {
	RT_MEDIA_DISCONNECT = 0,
	RT_MEDIA_CONNECT = 1
};

enum rt_oem_id {
	RT_CID_DEFAULT = 0,
	RT_CID_8187_ALPHA0 = 1,
	RT_CID_8187_SERCOMM_PS = 2,
	RT_CID_8187_HW_LED = 3,
	RT_CID_8187_NETGEAR = 4,
	RT_CID_WHQL = 5,
	RT_CID_819x_CAMEO = 6,
	RT_CID_819x_RUNTOP = 7,
	RT_CID_819x_Senao = 8,
	RT_CID_TOSHIBA = 9,
	RT_CID_819x_Netcore = 10,
	RT_CID_Nettronix = 11,
	RT_CID_DLINK = 12,
	RT_CID_PRONET = 13,
	RT_CID_COREGA = 14,
	RT_CID_819x_ALPHA = 15,
	RT_CID_819x_Sitecom = 16,
	RT_CID_CCX = 17,
	RT_CID_819x_Lenovo = 18,
	RT_CID_819x_QMI = 19,
	RT_CID_819x_Edimax_Belkin = 20,
	RT_CID_819x_Sercomm_Belkin = 21,
	RT_CID_819x_CAMEO1 = 22,
	RT_CID_819x_MSI = 23,
	RT_CID_819x_Acer = 24,
	RT_CID_819x_HP = 27,
	RT_CID_819x_CLEVO = 28,
	RT_CID_819x_Arcadyan_Belkin = 29,
	RT_CID_819x_SAMSUNG = 30,
	RT_CID_819x_WNC_COREGA = 31,
	RT_CID_819x_Foxcoon = 32,
	RT_CID_819x_DELL = 33,
	RT_CID_819x_PRONETS = 34,
	RT_CID_819x_Edimax_ASUS = 35,
	RT_CID_NETGEAR = 36,
	RT_CID_PLANEX = 37,
	RT_CID_CC_C = 38,
};

enum hw_descs {
	HW_DESC_OWN,
	HW_DESC_RXOWN,
	HW_DESC_TX_NEXTDESC_ADDR,
	HW_DESC_TXBUFF_ADDR,
	HW_DESC_RXBUFF_ADDR,
	HW_DESC_RXPKT_LEN,
	HW_DESC_RXERO,
};

enum prime_sc {
	PRIME_CHNL_OFFSET_DONT_CARE = 0,
	PRIME_CHNL_OFFSET_LOWER = 1,
	PRIME_CHNL_OFFSET_UPPER = 2,
};

enum rf_type {
	RF_1T1R = 0,
	RF_1T2R = 1,
	RF_2T2R = 2,
	RF_2T2R_GREEN = 3,
};

enum ht_channel_width {
	HT_CHANNEL_WIDTH_20 = 0,
	HT_CHANNEL_WIDTH_20_40 = 1,
};

/* Ref: 802.11i sepc D10.0 7.3.2.25.1
Cipher Suites Encryption Algorithms */
enum rt_enc_alg {
	NO_ENCRYPTION = 0,
	WEP40_ENCRYPTION = 1,
	TKIP_ENCRYPTION = 2,
	RSERVED_ENCRYPTION = 3,
	AESCCMP_ENCRYPTION = 4,
	WEP104_ENCRYPTION = 5,
	AESCMAC_ENCRYPTION = 6,	/*IEEE802.11w */
};

enum rtl_hal_state {
	_HAL_STATE_STOP = 0,
	_HAL_STATE_START = 1,
};

enum rtl_desc92_rate {
	DESC92_RATE1M = 0x00,
	DESC92_RATE2M = 0x01,
	DESC92_RATE5_5M = 0x02,
	DESC92_RATE11M = 0x03,

	DESC92_RATE6M = 0x04,
	DESC92_RATE9M = 0x05,
	DESC92_RATE12M = 0x06,
	DESC92_RATE18M = 0x07,
	DESC92_RATE24M = 0x08,
	DESC92_RATE36M = 0x09,
	DESC92_RATE48M = 0x0a,
	DESC92_RATE54M = 0x0b,

	DESC92_RATEMCS0 = 0x0c,
	DESC92_RATEMCS1 = 0x0d,
	DESC92_RATEMCS2 = 0x0e,
	DESC92_RATEMCS3 = 0x0f,
	DESC92_RATEMCS4 = 0x10,
	DESC92_RATEMCS5 = 0x11,
	DESC92_RATEMCS6 = 0x12,
	DESC92_RATEMCS7 = 0x13,
	DESC92_RATEMCS8 = 0x14,
	DESC92_RATEMCS9 = 0x15,
	DESC92_RATEMCS10 = 0x16,
	DESC92_RATEMCS11 = 0x17,
	DESC92_RATEMCS12 = 0x18,
	DESC92_RATEMCS13 = 0x19,
	DESC92_RATEMCS14 = 0x1a,
	DESC92_RATEMCS15 = 0x1b,
	DESC92_RATEMCS15_SG = 0x1c,
	DESC92_RATEMCS32 = 0x20,
};

enum rtl_var_map {
	/*reg map */
	SYS_ISO_CTRL = 0,
	SYS_FUNC_EN,
	SYS_CLK,
	MAC_RCR_AM,
	MAC_RCR_AB,
	MAC_RCR_ACRC32,
	MAC_RCR_ACF,
	MAC_RCR_AAP,

	/*efuse map */
	EFUSE_TEST,
	EFUSE_CTRL,
	EFUSE_CLK,
	EFUSE_CLK_CTRL,
	EFUSE_PWC_EV12V,
	EFUSE_FEN_ELDR,
	EFUSE_LOADER_CLK_EN,
	EFUSE_ANA8M,
	EFUSE_HWSET_MAX_SIZE,
	EFUSE_MAX_SECTION_MAP,
	EFUSE_REAL_CONTENT_SIZE,
	EFUSE_OOB_PROTECT_BYTES_LEN,
	EFUSE_ACCESS,

	/*CAM map */
	RWCAM,
	WCAMI,
	RCAMO,
	CAMDBG,
	SECR,
	SEC_CAM_NONE,
	SEC_CAM_WEP40,
	SEC_CAM_TKIP,
	SEC_CAM_AES,
	SEC_CAM_WEP104,

	/*IMR map */
	RTL_IMR_BCNDMAINT6,	/*Beacon DMA Interrupt 6 */
	RTL_IMR_BCNDMAINT5,	/*Beacon DMA Interrupt 5 */
	RTL_IMR_BCNDMAINT4,	/*Beacon DMA Interrupt 4 */
	RTL_IMR_BCNDMAINT3,	/*Beacon DMA Interrupt 3 */
	RTL_IMR_BCNDMAINT2,	/*Beacon DMA Interrupt 2 */
	RTL_IMR_BCNDMAINT1,	/*Beacon DMA Interrupt 1 */
	RTL_IMR_BCNDOK8,	/*Beacon Queue DMA OK Interrup 8 */
	RTL_IMR_BCNDOK7,	/*Beacon Queue DMA OK Interrup 7 */
	RTL_IMR_BCNDOK6,	/*Beacon Queue DMA OK Interrup 6 */
	RTL_IMR_BCNDOK5,	/*Beacon Queue DMA OK Interrup 5 */
	RTL_IMR_BCNDOK4,	/*Beacon Queue DMA OK Interrup 4 */
	RTL_IMR_BCNDOK3,	/*Beacon Queue DMA OK Interrup 3 */
	RTL_IMR_BCNDOK2,	/*Beacon Queue DMA OK Interrup 2 */
	RTL_IMR_BCNDOK1,	/*Beacon Queue DMA OK Interrup 1 */
	RTL_IMR_TIMEOUT2,	/*Timeout interrupt 2 */
	RTL_IMR_TIMEOUT1,	/*Timeout interrupt 1 */
	RTL_IMR_TXFOVW,		/*Transmit FIFO Overflow */
	RTL_IMR_PSTIMEOUT,	/*Power save time out interrupt */
	RTL_IMR_BCNINT,		/*Beacon DMA Interrupt 0 */
	RTL_IMR_RXFOVW,		/*Receive FIFO Overflow */
	RTL_IMR_RDU,		/*Receive Descriptor Unavailable */
	RTL_IMR_ATIMEND,	/*For 92C,ATIM Window End Interrupt */
	RTL_IMR_BDOK,		/*Beacon Queue DMA OK Interrup */
	RTL_IMR_HIGHDOK,	/*High Queue DMA OK Interrupt */
	RTL_IMR_COMDOK,		/*Command Queue DMA OK Interrupt*/
	RTL_IMR_TBDOK,		/*Transmit Beacon OK interrup */
	RTL_IMR_MGNTDOK,	/*Management Queue DMA OK Interrupt */
	RTL_IMR_TBDER,		/*For 92C,Transmit Beacon Error Interrupt */
	RTL_IMR_BKDOK,		/*AC_BK DMA OK Interrupt */
	RTL_IMR_BEDOK,		/*AC_BE DMA OK Interrupt */
	RTL_IMR_VIDOK,		/*AC_VI DMA OK Interrupt */
	RTL_IMR_VODOK,		/*AC_VO DMA Interrupt */
	RTL_IMR_ROK,		/*Receive DMA OK Interrupt */
	RTL_IBSS_INT_MASKS,	/*(RTL_IMR_BCNINT | RTL_IMR_TBDOK |
				 * RTL_IMR_TBDER) */
	RTL_IMR_C2HCMD,		/*fw interrupt*/

	/*CCK Rates, TxHT = 0 */
	RTL_RC_CCK_RATE1M,
	RTL_RC_CCK_RATE2M,
	RTL_RC_CCK_RATE5_5M,
	RTL_RC_CCK_RATE11M,

	/*OFDM Rates, TxHT = 0 */
	RTL_RC_OFDM_RATE6M,
	RTL_RC_OFDM_RATE9M,
	RTL_RC_OFDM_RATE12M,
	RTL_RC_OFDM_RATE18M,
	RTL_RC_OFDM_RATE24M,
	RTL_RC_OFDM_RATE36M,
	RTL_RC_OFDM_RATE48M,
	RTL_RC_OFDM_RATE54M,

	RTL_RC_HT_RATEMCS7,
	RTL_RC_HT_RATEMCS15,

	/*keep it last */
	RTL_VAR_MAP_MAX,
};

/*Firmware PS mode for control LPS.*/
enum _fw_ps_mode {
	FW_PS_ACTIVE_MODE = 0,
	FW_PS_MIN_MODE = 1,
	FW_PS_MAX_MODE = 2,
	FW_PS_DTIM_MODE = 3,
	FW_PS_VOIP_MODE = 4,
	FW_PS_UAPSD_WMM_MODE = 5,
	FW_PS_UAPSD_MODE = 6,
	FW_PS_IBSS_MODE = 7,
	FW_PS_WWLAN_MODE = 8,
	FW_PS_PM_Radio_Off = 9,
	FW_PS_PM_Card_Disable = 10,
};

enum rt_psmode {
	EACTIVE,		/*Active/Continuous access. */
	EMAXPS,			/*Max power save mode. */
	EFASTPS,		/*Fast power save mode. */
	EAUTOPS,		/*Auto power save mode. */
};

/*LED related.*/
enum led_ctl_mode {
	LED_CTL_POWER_ON = 1,
	LED_CTL_LINK = 2,
	LED_CTL_NO_LINK = 3,
	LED_CTL_TX = 4,
	LED_CTL_RX = 5,
	LED_CTL_SITE_SURVEY = 6,
	LED_CTL_POWER_OFF = 7,
	LED_CTL_START_TO_LINK = 8,
	LED_CTL_START_WPS = 9,
	LED_CTL_STOP_WPS = 10,
};

enum rtl_led_pin {
	LED_PIN_GPIO0,
	LED_PIN_LED0,
	LED_PIN_LED1,
	LED_PIN_LED2
};

/*QoS related.*/
/*acm implementation method.*/
enum acm_method {
	eAcmWay0_SwAndHw = 0,
	eAcmWay1_HW = 1,
	eAcmWay2_SW = 2,
};

enum macphy_mode {
	SINGLEMAC_SINGLEPHY = 0,
	DUALMAC_DUALPHY,
	DUALMAC_SINGLEPHY,
};

enum band_type {
	BAND_ON_2_4G = 0,
	BAND_ON_5G,
	BAND_ON_BOTH,
	BANDMAX
};

/*aci/aifsn Field.
Ref: WMM spec 2.2.2: WME Parameter Element, p.12.*/
union aci_aifsn {
	u8 char_data;

	struct {
		u8 aifsn:4;
		u8 acm:1;
		u8 aci:2;
		u8 reserved:1;
	} f;			/* Field */
};

/*mlme related.*/
enum wireless_mode {
	WIRELESS_MODE_UNKNOWN = 0x00,
	WIRELESS_MODE_A = 0x01,
	WIRELESS_MODE_B = 0x02,
	WIRELESS_MODE_G = 0x04,
	WIRELESS_MODE_AUTO = 0x08,
	WIRELESS_MODE_N_24G = 0x10,
	WIRELESS_MODE_N_5G = 0x20
};

#define IS_WIRELESS_MODE_A(wirelessmode)	\
	(wirelessmode == WIRELESS_MODE_A)
#define IS_WIRELESS_MODE_B(wirelessmode)	\
	(wirelessmode == WIRELESS_MODE_B)
#define IS_WIRELESS_MODE_G(wirelessmode)	\
	(wirelessmode == WIRELESS_MODE_G)
#define IS_WIRELESS_MODE_N_24G(wirelessmode)	\
	(wirelessmode == WIRELESS_MODE_N_24G)
#define IS_WIRELESS_MODE_N_5G(wirelessmode)	\
	(wirelessmode == WIRELESS_MODE_N_5G)

enum ratr_table_mode {
	RATR_INX_WIRELESS_NGB = 0,
	RATR_INX_WIRELESS_NG = 1,
	RATR_INX_WIRELESS_NB = 2,
	RATR_INX_WIRELESS_N = 3,
	RATR_INX_WIRELESS_GB = 4,
	RATR_INX_WIRELESS_G = 5,
	RATR_INX_WIRELESS_B = 6,
	RATR_INX_WIRELESS_MC = 7,
	RATR_INX_WIRELESS_A = 8,
};

enum rtl_link_state {
	MAC80211_NOLINK = 0,
	MAC80211_LINKING = 1,
	MAC80211_LINKED = 2,
	MAC80211_LINKED_SCANNING = 3,
};

enum act_category {
	ACT_CAT_QOS = 1,
	ACT_CAT_DLS = 2,
	ACT_CAT_BA = 3,
	ACT_CAT_HT = 7,
	ACT_CAT_WMM = 17,
};

enum ba_action {
	ACT_ADDBAREQ = 0,
	ACT_ADDBARSP = 1,
	ACT_DELBA = 2,
};

enum rt_polarity_ctl {
	RT_POLARITY_LOW_ACT = 0,
	RT_POLARITY_HIGH_ACT = 1,
};

struct octet_string {
	u8 *octet;
	u16 length;
};

struct rtl_hdr_3addr {
	__le16 frame_ctl;
	__le16 duration_id;
	u8 addr1[ETH_ALEN];
	u8 addr2[ETH_ALEN];
	u8 addr3[ETH_ALEN];
	__le16 seq_ctl;
	u8 payload[0];
} __packed;

struct rtl_info_element {
	u8 id;
	u8 len;
	u8 data[0];
} __packed;

struct rtl_probe_rsp {
	struct rtl_hdr_3addr header;
	u32 time_stamp[2];
	__le16 beacon_interval;
	__le16 capability;
	/*SSID, supported rates, FH params, DS params,
	   CF params, IBSS params, TIM (if beacon), RSN */
	struct rtl_info_element info_element[0];
} __packed;

/*LED related.*/
/*ledpin Identify how to implement this SW led.*/
struct rtl_led {
	void *hw;
	enum rtl_led_pin ledpin;
	bool ledon;
};

struct rtl_led_ctl {
	bool led_opendrain;
	struct rtl_led sw_led0;
	struct rtl_led sw_led1;
};

struct rtl_qos_parameters {
	__le16 cw_min;
	__le16 cw_max;
	u8 aifs;
	u8 flag;
	__le16 tx_op;
} __packed;

struct rt_smooth_data {
	u32 elements[100];	/*array to store values */
	u32 index;		/*index to current array to store */
	u32 total_num;		/*num of valid elements */
	u32 total_val;		/*sum of valid elements */
};

struct false_alarm_statistics {
	u32 cnt_parity_fail;
	u32 cnt_rate_illegal;
	u32 cnt_crc8_fail;
	u32 cnt_mcs_fail;
	u32 cnt_fast_fsync_fail;
	u32 cnt_sb_search_fail;
	u32 cnt_ofdm_fail;
	u32 cnt_cck_fail;
	u32 cnt_all;
	u32 cnt_ofdm_cca;
	u32 cnt_cck_cca;
	u32 cnt_cca_all;
	u32 cnt_bw_usc;
	u32 cnt_bw_lsc;
};

struct init_gain {
	u8 xaagccore1;
	u8 xbagccore1;
	u8 xcagccore1;
	u8 xdagccore1;
	u8 cca;

};

struct wireless_stats {
	unsigned long txbytesunicast;
	unsigned long txbytesmulticast;
	unsigned long txbytesbroadcast;
	unsigned long rxbytesunicast;

	long rx_snr_db[4];
	/*Correct smoothed ss in Dbm, only used
	   in driver to report real power now. */
	long recv_signal_power;
	long signal_quality;
	long last_sigstrength_inpercent;

	u32 rssi_calculate_cnt;

	/*Transformed, in dbm. Beautified signal
	   strength for UI, not correct. */
	long signal_strength;

	u8 rx_rssi_percentage[4];
	u8 rx_evm_percentage[2];

	struct rt_smooth_data ui_rssi;
	struct rt_smooth_data ui_link_quality;
};

struct rate_adaptive {
	u8 rate_adaptive_disabled;
	u8 ratr_state;
	u16 reserve;

	u32 high_rssi_thresh_for_ra;
	u32 high2low_rssi_thresh_for_ra;
	u8 low2high_rssi_thresh_for_ra40m;
	u32 low_rssi_thresh_for_ra40M;
	u8 low2high_rssi_thresh_for_ra20m;
	u32 low_rssi_thresh_for_ra20M;
	u32 upper_rssi_threshold_ratr;
	u32 middleupper_rssi_threshold_ratr;
	u32 middle_rssi_threshold_ratr;
	u32 middlelow_rssi_threshold_ratr;
	u32 low_rssi_threshold_ratr;
	u32 ultralow_rssi_threshold_ratr;
	u32 low_rssi_threshold_ratr_40m;
	u32 low_rssi_threshold_ratr_20m;
	u8 ping_rssi_enable;
	u32 ping_rssi_ratr;
	u32 ping_rssi_thresh_for_ra;
	u32 last_ratr;
	u8 pre_ratr_state;
};

struct regd_pair_mapping {
	u16 reg_dmnenum;
	u16 reg_5ghz_ctl;
	u16 reg_2ghz_ctl;
};

struct rtl_regulatory {
	char alpha2[2];
	u16 country_code;
	u16 max_power_level;
	u32 tp_scale;
	u16 current_rd;
	u16 current_rd_ext;
	int16_t power_limit;
	struct regd_pair_mapping *regpair;
};

struct rtl_rfkill {
	bool rfkill_state;	/*0 is off, 1 is on */
};

/*for P2P PS**/
#define	P2P_MAX_NOA_NUM		2

enum p2p_role {
	P2P_ROLE_DISABLE = 0,
	P2P_ROLE_DEVICE = 1,
	P2P_ROLE_CLIENT = 2,
	P2P_ROLE_GO = 3
};

enum p2p_ps_state {
	P2P_PS_DISABLE = 0,
	P2P_PS_ENABLE = 1,
	P2P_PS_SCAN = 2,
	P2P_PS_SCAN_DONE = 3,
	P2P_PS_ALLSTASLEEP = 4, /* for P2P GO */
};

enum p2p_ps_mode {
	P2P_PS_NONE = 0,
	P2P_PS_CTWINDOW = 1,
	P2P_PS_NOA	 = 2,
	P2P_PS_MIX = 3, /* CTWindow and NoA */
};

struct rtl_p2p_ps_info {
	enum p2p_ps_mode p2p_ps_mode; /* indicate p2p ps mode */
	enum p2p_ps_state p2p_ps_state; /*  indicate p2p ps state */
	u8 noa_index; /*  Identifies instance of Notice of Absence timing. */
	/*  Client traffic window. A period of time in TU after TBTT. */
	u8 ctwindow;
	u8 opp_ps; /*  opportunistic power save. */
	u8 noa_num; /*  number of NoA descriptor in P2P IE. */
	/*  Count for owner, Type of client. */
	u8 noa_count_type[P2P_MAX_NOA_NUM];
	/*  Max duration for owner, preferred or min acceptable duration
	 * for client.
	 */
	u32 noa_duration[P2P_MAX_NOA_NUM];
	/*  Length of interval for owner, preferred or max acceptable intervali
	 * of client.
	 */
	u32 noa_interval[P2P_MAX_NOA_NUM];
	/*  schedule in terms of the lower 4 bytes of the TSF timer. */
	u32 noa_start_time[P2P_MAX_NOA_NUM];
};

struct p2p_ps_offload_t {
	u8 offload_en:1;
	u8 role:1; /* 1: Owner, 0: Client */
	u8 ctwindow_en:1;
	u8 noa0_en:1;
	u8 noa1_en:1;
	u8 allstasleep:1;
	u8 discovery:1;
	u8 reserved:1;
};

#define IQK_MATRIX_REG_NUM	8
#define IQK_MATRIX_SETTINGS_NUM	(1 + 24 + 21)

struct iqk_matrix_regs {
	bool iqk_done;
	long value[1][IQK_MATRIX_REG_NUM];
};

struct phy_parameters {
	u16 length;
	u32 *pdata;
};

enum hw_param_tab_index {
	PHY_REG_2T,
	PHY_REG_1T,
	PHY_REG_PG,
	RADIOA_2T,
	RADIOB_2T,
	RADIOA_1T,
	RADIOB_1T,
	MAC_REG,
	AGCTAB_2T,
	AGCTAB_1T,
	MAX_TAB
};

struct rtl_phy {
	struct bb_reg_def phyreg_def[4];	/*Radio A/B/C/D */
	struct init_gain initgain_backup;
	enum io_type current_io_type;

	u8 rf_mode;
	u8 rf_type;
	u8 current_chan_bw;
	u8 set_bwmode_inprogress;
	u8 sw_chnl_inprogress;
	u8 sw_chnl_stage;
	u8 sw_chnl_step;
	u8 current_channel;
	u8 h2c_box_num;
	u8 set_io_inprogress;
	u8 lck_inprogress;

	/* record for power tracking */
	s32 reg_e94;
	s32 reg_e9c;
	s32 reg_ea4;
	s32 reg_eac;
	s32 reg_eb4;
	s32 reg_ebc;
	s32 reg_ec4;
	s32 reg_ecc;
	u8 rfpienable;
	u8 reserve_0;
	u16 reserve_1;
	u32 reg_c04, reg_c08, reg_874;
	u32 adda_backup[16];
	u32 iqk_mac_backup[IQK_MAC_REG_NUM];
	u32 iqk_bb_backup[10];
	bool iqk_initialized;

	/* Dual mac */
	bool need_iqk;
	struct iqk_matrix_regs iqk_matrix[IQK_MATRIX_SETTINGS_NUM];

	bool rfpi_enable;

	u8 pwrgroup_cnt;
	u8 cck_high_power;
	/* MAX_PG_GROUP groups of pwr diff by rates */
	u32 mcs_offset[MAX_PG_GROUP][16];
	u8 default_initialgain[4];

	/* the current Tx power level */
	u8 cur_cck_txpwridx;
	u8 cur_ofdm24g_txpwridx;
	u8 cur_bw20_txpwridx;
	u8 cur_bw40_txpwridx;

	u32 rfreg_chnlval[2];
	bool apk_done;
	u32 reg_rf3c[2];	/* pathA / pathB  */

	/* bfsync */
	u8 framesync;
	u32 framesync_c34;

	u8 num_total_rfpath;
	struct phy_parameters hwparam_tables[MAX_TAB];
	u16 rf_pathmap;

	enum rt_polarity_ctl polarity_ctl;
};

#define MAX_TID_COUNT				9
#define RTL_AGG_STOP				0
#define RTL_AGG_PROGRESS			1
#define RTL_AGG_START				2
#define RTL_AGG_OPERATIONAL			3
#define RTL_AGG_OFF				0
#define RTL_AGG_ON				1
#define RTL_RX_AGG_START			1
#define RTL_RX_AGG_STOP				0
#define RTL_AGG_EMPTYING_HW_QUEUE_ADDBA		2
#define RTL_AGG_EMPTYING_HW_QUEUE_DELBA		3

struct rtl_ht_agg {
	u16 txq_id;
	u16 wait_for_ba;
	u16 start_idx;
	u64 bitmap;
	u32 rate_n_flags;
	u8 agg_state;
	u8 rx_agg_state;
};

struct rssi_sta {
	long undec_sm_pwdb;
	long undec_sm_cck;
};

struct rtl_tid_data {
	u16 seq_number;
	struct rtl_ht_agg agg;
};

struct rtl_sta_info {
	struct list_head list;
	u8 ratr_index;
	u8 wireless_mode;
	u8 mimo_ps;
	u8 mac_addr[ETH_ALEN];
	struct rtl_tid_data tids[MAX_TID_COUNT];

	/* just used for ap adhoc or mesh*/
	struct rssi_sta rssi_stat;
} __packed;

struct rtl_priv;
struct rtl_io {
	struct device *dev;
	struct mutex bb_mutex;

	/*PCI MEM map */
	unsigned long pci_mem_end;	/*shared mem end        */
	unsigned long pci_mem_start;	/*shared mem start */

	/*PCI IO map */
	unsigned long pci_base_addr;	/*device I/O address */

	void (*write8_async) (struct rtl_priv *rtlpriv, u32 addr, u8 val);
	void (*write16_async) (struct rtl_priv *rtlpriv, u32 addr, u16 val);
	void (*write32_async) (struct rtl_priv *rtlpriv, u32 addr, u32 val);
	void (*writeN_sync) (struct rtl_priv *rtlpriv, u32 addr, void *buf,
			     u16 len);

	u8(*read8_sync) (struct rtl_priv *rtlpriv, u32 addr);
	u16(*read16_sync) (struct rtl_priv *rtlpriv, u32 addr);
	u32(*read32_sync) (struct rtl_priv *rtlpriv, u32 addr);

};

struct rtl_mac {
	u8 mac_addr[ETH_ALEN];
	u8 mac80211_registered;
	u8 beacon_enabled;

	u32 tx_ss_num;
	u32 rx_ss_num;

	struct ieee80211_supported_band bands[IEEE80211_NUM_BANDS];
	struct ieee80211_hw *hw;
	struct ieee80211_vif *vif;
	enum nl80211_iftype opmode;

	/*Probe Beacon management */
	struct rtl_tid_data tids[MAX_TID_COUNT];
	enum rtl_link_state link_state;

	int n_channels;
	int n_bitrates;

	bool offchan_delay;
	u8 p2p;	/*using p2p role*/
	bool p2p_in_use;

	/*filters */
	u32 rx_conf;
	u16 rx_mgt_filter;
	u16 rx_ctrl_filter;
	u16 rx_data_filter;

	bool act_scanning;
	u8 cnt_after_linked;
	bool skip_scan;

	/* early mode */
	/* skb wait queue */
	struct sk_buff_head skb_waitq[MAX_TID_COUNT];

	/*RDG*/
	bool rdg_en;

	/*AP*/
	u8 bssid[6];
	u32 vendor;
	u8 mcs[16];	/* 16 bytes mcs for HT rates. */
	u32 basic_rates; /* b/g rates */
	u8 ht_enable;
	u8 sgi_40;
	u8 sgi_20;
	u8 bw_40;
	u8 mode;		/* wireless mode */
	u8 slot_time;
	u8 short_preamble;
	u8 use_cts_protect;
	u8 cur_40_prime_sc;
	u8 cur_40_prime_sc_bk;
	u64 tsf;
	u8 retry_short;
	u8 retry_long;
	u16 assoc_id;
	bool hiddenssid;

	/*IBSS*/
	int beacon_interval;

	/*AMPDU*/
	u8 min_space_cfg;	/*For Min spacing configurations */
	u8 max_mss_density;
	u8 current_ampdu_factor;
	u8 current_ampdu_density;

	/*QOS & EDCA */
	struct ieee80211_tx_queue_params edca_param[RTL_MAC80211_NUM_QUEUE];
	struct rtl_qos_parameters ac[AC_MAX];

	/* counters */
	u64 last_txok_cnt;
	u64 last_rxok_cnt;
	u32 last_bt_edca_ul;
	u32 last_bt_edca_dl;
};

struct btdm_8723 {
	bool all_off;
	bool agc_table_en;
	bool adc_back_off_on;
	bool b2_ant_hid_en;
	bool low_penalty_rate_adaptive;
	bool rf_rx_lpf_shrink;
	bool reject_aggre_pkt;
	bool tra_tdma_on;
	u8 tra_tdma_nav;
	u8 tra_tdma_ant;
	bool tdma_on;
	u8 tdma_ant;
	u8 tdma_nav;
	u8 tdma_dac_swing;
	u8 fw_dac_swing_lvl;
	bool ps_tdma_on;
	u8 ps_tdma_byte[5];
	bool pta_on;
	u32 val_0x6c0;
	u32 val_0x6c8;
	u32 val_0x6cc;
	bool sw_dac_swing_on;
	u32 sw_dac_swing_lvl;
	u32 wlan_act_hi;
	u32 wlan_act_lo;
	u32 bt_retry_index;
	bool dec_bt_pwr;
	bool ignore_wlan_act;
};

struct bt_coexist_8723 {
	u32 high_priority_tx;
	u32 high_priority_rx;
	u32 low_priority_tx;
	u32 low_priority_rx;
	u8 c2h_bt_info;
	bool c2h_bt_info_req_sent;
	bool c2h_bt_inquiry_page;
	u32 bt_inq_page_start_time;
	u8 bt_retry_cnt;
	u8 c2h_bt_info_original;
	u8 bt_inquiry_page_cnt;
	struct btdm_8723 btdm;
};

struct rtl_hal {
	struct ieee80211_hw *hw;
	bool driver_is_goingto_unload;
	bool up_first_time;
	bool first_init;
	bool being_init_adapter;
	bool bbrf_ready;
	bool mac_func_enable;
	struct bt_coexist_8723 hal_coex_8723;

	enum intf_type interface;
	u16 hw_type;		/*92c or 92d or 92s and so on */
	u8 ic_class;
	u8 oem_id;
	u32 version;		/*version of chip */
	u8 state;		/*stop 0, start 1 */
	u8 board_type;

	/*firmware */
	u32 fwsize;
	u8 *pfirmware;
	u16 fw_version;
	u16 fw_subversion;
	bool h2c_setinprogress;
	u8 last_hmeboxnum;
	bool fw_ready;
	/*Reserve page start offset except beacon in TxQ. */
	u8 fw_rsvdpage_startoffset;
	u8 h2c_txcmd_seq;

	/* FW Cmd IO related */
	u16 fwcmd_iomap;
	u32 fwcmd_ioparam;
	bool set_fwcmd_inprogress;
	u8 current_fwcmd_io;

	struct p2p_ps_offload_t p2p_ps_offload;
	bool fw_clk_change_in_progress;
	bool allow_sw_to_change_hwclc;
	u8 fw_ps_state;
	/**/
	bool driver_going2unload;

	/*AMPDU init min space*/
	u8 minspace_cfg;	/*For Min spacing configurations */

	/* Dual mac */
	enum macphy_mode macphymode;
	enum band_type current_bandtype;	/* 0:2.4G, 1:5G */
	enum band_type current_bandtypebackup;
	enum band_type bandset;
	/* dual MAC 0--Mac0 1--Mac1 */
	u32 interfaceindex;
	/* just for DualMac S3S4 */
	u8 macphyctl_reg;
	bool earlymode_enable;
	u8 max_earlymode_num;
	/* Dual mac*/
	bool during_mac0init_radiob;
	bool during_mac1init_radioa;
	bool reloadtxpowerindex;
	/* True if IMR or IQK  have done
	for 2.4G in scan progress */
	bool load_imrandiqk_setting_for2g;

	bool disable_amsdu_8k;
	bool master_of_dmsp;
	bool slave_of_dmsp;
};

struct rtl_security {
	/*default 0 */
	bool use_sw_sec;

	bool being_setkey;
	bool use_defaultkey;
	/*Encryption Algorithm for Unicast Packet */
	enum rt_enc_alg pairwise_enc_algorithm;
	/*Encryption Algorithm for Brocast/Multicast */
	enum rt_enc_alg group_enc_algorithm;
	/*Cam Entry Bitmap */
	u32 hwsec_cam_bitmap;
	u8 hwsec_cam_sta_addr[TOTAL_CAM_ENTRY][ETH_ALEN];
	/*local Key buffer, indx 0 is for
	   pairwise key 1-4 is for agoup key. */
	u8 key_buf[KEY_BUF_SIZE][MAX_KEY_LEN];
	u8 key_len[KEY_BUF_SIZE];

	/*The pointer of Pairwise Key,
	   it always points to KeyBuf[4] */
	u8 *pairwise_key;
};

#define ASSOCIATE_ENTRY_NUM	33

struct fast_ant_training {
	u8	bssid[6];
	u8	antsel_rx_keep_0;
	u8	antsel_rx_keep_1;
	u8	antsel_rx_keep_2;
	u32	ant_sum[7];
	u32	ant_cnt[7];
	u32	ant_ave[7];
	u8	fat_state;
	u32	train_idx;
	u8	antsel_a[ASSOCIATE_ENTRY_NUM];
	u8	antsel_b[ASSOCIATE_ENTRY_NUM];
	u8	antsel_c[ASSOCIATE_ENTRY_NUM];
	u32	main_ant_sum[ASSOCIATE_ENTRY_NUM];
	u32	aux_ant_sum[ASSOCIATE_ENTRY_NUM];
	u32	main_ant_cnt[ASSOCIATE_ENTRY_NUM];
	u32	aux_ant_cnt[ASSOCIATE_ENTRY_NUM];
	u8	rx_idle_ant;
	bool	becomelinked;
};

struct rtl_dm {
	/*PHY status for Dynamic Management */
	long entry_min_undec_sm_pwdb;
	long undec_sm_cck;
	long undec_sm_pwdb;	/*out dm */
	long entry_max_undec_sm_pwdb;
	s32 ofdm_pkt_cnt;
	bool dm_initialgain_enable;
	bool dynamic_txpower_enable;
	bool current_turbo_edca;
	bool is_any_nonbepkts;	/*out dm */
	bool is_cur_rdlstate;
	bool txpower_trackinginit;
	bool disable_framebursting;
	bool cck_inch14;
	bool txpower_tracking;
	bool useramask;
	bool rfpath_rxenable[4];
	bool inform_fw_driverctrldm;
	bool current_mrc_switch;
	u8 txpowercount;
	u8 powerindex_backup[6];

	u8 thermalvalue_rxgain;
	u8 thermalvalue_iqk;
	u8 thermalvalue_lck;
	u8 thermalvalue;
	u8 last_dtp_lvl;
	u8 thermalvalue_avg[AVG_THERMAL_NUM];
	u8 thermalvalue_avg_index;
	bool done_txpower;
	u8 dynamic_txhighpower_lvl;	/*Tx high power level */
	u8 dm_flag;		/*Indicate each dynamic mechanism's status. */
	u8 dm_flag_tmp;
	u8 dm_type;
	u8 dm_rssi_sel;
	u8 txpower_track_control;
	bool interrupt_migration;
	bool disable_tx_int;
	char ofdm_index[2];
	char cck_index;
	char delta_power_index;
	char delta_power_index_last;
	char power_index_offset;

	/*88e tx power tracking*/
	u8	swing_idx_ofdm[2];
	u8	swing_idx_ofdm_cur;
	u8	swing_idx_ofdm_base;
	bool	swing_flag_ofdm;
	u8	swing_idx_cck;
	u8	swing_idx_cck_cur;
	u8	swing_idx_cck_base;
	bool	swing_flag_cck;

	/* DMSP */
	bool supp_phymode_switch;

	struct fast_ant_training fat_table;
};

#define	EFUSE_MAX_LOGICAL_SIZE			256

struct rtl_efuse {
	bool autoLoad_ok;
	bool bootfromefuse;
	u16 max_physical_size;

	u8 efuse_map[2][EFUSE_MAX_LOGICAL_SIZE];
	u16 efuse_usedbytes;
	u8 efuse_usedpercentage;
#ifdef EFUSE_REPG_WORKAROUND
	bool efuse_re_pg_sec1flag;
	u8 efuse_re_pg_data[8];
#endif

	u8 autoload_failflag;
	u8 autoload_status;

	short epromtype;
	u16 eeprom_vid;
	u16 eeprom_did;
	u16 eeprom_svid;
	u16 eeprom_smid;
	u8 eeprom_oemid;
	u16 eeprom_channelplan;
	u8 eeprom_version;
	u8 board_type;
	u8 external_pa;

	u8 dev_addr[6];
	u8 wowlan_enable;
	u8 antenna_div_cfg;
	u8 antenna_div_type;

	bool txpwr_fromeprom;
	u8 eeprom_crystalcap;
	u8 eeprom_tssi[2];
	u8 eeprom_tssi_5g[3][2]; /* for 5GL/5GM/5GH band. */
	u8 eeprom_pwrlimit_ht20[CHANNEL_GROUP_MAX];
	u8 eeprom_pwrlimit_ht40[CHANNEL_GROUP_MAX];
	u8 eeprom_chnlarea_txpwr_cck[2][CHANNEL_GROUP_MAX_2G];
	u8 eeprom_chnlarea_txpwr_ht40_1s[2][CHANNEL_GROUP_MAX];
	u8 eprom_chnl_txpwr_ht40_2sdf[2][CHANNEL_GROUP_MAX];
	u8 txpwrlevel_cck[2][CHANNEL_MAX_NUMBER_2G];
	u8 txpwrlevel_ht40_1s[2][CHANNEL_MAX_NUMBER];	/*For HT 40MHZ pwr */
	u8 txpwrlevel_ht40_2s[2][CHANNEL_MAX_NUMBER];	/*For HT 40MHZ pwr */

	u8 internal_pa_5g[2];	/* pathA / pathB */
	u8 eeprom_c9;
	u8 eeprom_cc;

	/*For power group */
	u8 eeprom_pwrgroup[2][3];
	u8 pwrgroup_ht20[2][CHANNEL_MAX_NUMBER];
	u8 pwrgroup_ht40[2][CHANNEL_MAX_NUMBER];

	char txpwr_ht20diff[2][CHANNEL_MAX_NUMBER]; /*HT 20<->40 Pwr diff */
	/*For HT<->legacy pwr diff*/
	u8 txpwr_legacyhtdiff[2][CHANNEL_MAX_NUMBER];
	u8 txpwr_safetyflag;			/* Band edge enable flag */
	u16 eeprom_txpowerdiff;
	u8 legacy_httxpowerdiff;	/* Legacy to HT rate power diff */
	u8 antenna_txpwdiff[3];

	u8 eeprom_regulatory;
	u8 eeprom_thermalmeter;
	u8 thermalmeter[2]; /*ThermalMeter, index 0 for RFIC0, 1 for RFIC1 */
	u16 tssi_13dbm;
	u8 crystalcap;		/* CrystalCap. */
	u8 delta_iqk;
	u8 delta_lck;

	u8 legacy_ht_txpowerdiff;	/*Legacy to HT rate power diff */
	bool apk_thermalmeterignore;

	bool b1x1_recvcombine;
	bool b1ss_support;

	/*channel plan */
	u8 channel_plan;
};

struct rtl_ps_ctl {
	bool pwrdomain_protect;
	bool in_powersavemode;
	bool rfchange_inprogress;
	bool swrf_processing;
	bool hwradiooff;
	/*
	 * just for PCIE ASPM
	 * If it supports ASPM, Offset[560h] = 0x40,
	 * otherwise Offset[560h] = 0x00.
	 * */
	bool support_aspm;
	bool support_backdoor;

	/*for LPS */
	enum rt_psmode dot11_psmode;	/*Power save mode configured. */
	bool swctrl_lps;
	bool leisure_ps;
	bool fwctrl_lps;
	u8 fwctrl_psmode;
	/*For Fw control LPS mode */
	u8 reg_fwctrl_lps;
	/*Record Fw PS mode status. */
	bool fw_current_inpsmode;
	u8 reg_max_lps_awakeintvl;
	bool report_linked;
	bool low_power_enable;/*for 32k*/

	/*for IPS */
	bool inactiveps;

	u32 rfoff_reason;

	/*RF OFF Level */
	u32 cur_ps_level;
	u32 reg_rfps_level;

	/*just for PCIE ASPM */
	u8 const_amdpci_aspm;
	bool pwrdown_mode;

	enum rf_pwrstate inactive_pwrstate;
	enum rf_pwrstate rfpwr_state;	/*cur power state */

	/* for SW LPS*/
	bool sw_ps_enabled;
	bool state;
	bool state_inap;
	bool multi_buffered;
	u16 nullfunc_seq;
	unsigned int dtim_counter;
	unsigned int sleep_ms;
	unsigned long last_sleep_jiffies;
	unsigned long last_awake_jiffies;
	unsigned long last_delaylps_stamp_jiffies;
	unsigned long last_dtim;
	unsigned long last_beacon;
	unsigned long last_action;
	unsigned long last_slept;

	/*For P2P PS */
	struct rtl_p2p_ps_info p2p_ps_info;
	u8 pwr_mode;
	u8 smart_ps;
};

struct rtl_stats {
	u8 psaddr[ETH_ALEN];
	u32 mac_time[2];
	s8 rssi;
	u8 signal;
	u8 noise;
	u8 rate;		/* hw desc rate */
	u8 received_channel;
	u8 control;
	u8 mask;
	u8 freq;
	u16 len;
	u64 tsf;
	u32 beacon_time;
	u8 nic_type;
	u16 length;
	u8 signalquality;	/*in 0-100 index. */
	/*
	 * Real power in dBm for this packet,
	 * no beautification and aggregation.
	 * */
	s32 recvsignalpower;
	s8 rxpower;		/*in dBm Translate from PWdB */
	u8 signalstrength;	/*in 0-100 index. */
	u16 hwerror:1;
	u16 crc:1;
	u16 icv:1;
	u16 shortpreamble:1;
	u16 antenna:1;
	u16 decrypted:1;
	u16 wakeup:1;
	u32 timestamp_low;
	u32 timestamp_high;

	u8 rx_drvinfo_size;
	u8 rx_bufshift;
	bool isampdu;
	bool isfirst_ampdu;
	bool rx_is40Mhzpacket;
	u32 rx_pwdb_all;
	u8 rx_mimo_signalstrength[4];	/*in 0~100 index */
	s8 rx_mimo_sig_qual[2];
	bool packet_matchbssid;
	bool is_cck;
	bool is_ht;
	bool packet_toself;
	bool packet_beacon;	/*for rssi */
	char cck_adc_pwdb[4];	/*for rx path selection */

	u8 packet_report_type;

	u32 macid;
	u8 wake_match;
	u32 bt_rx_rssi_percentage;
	u32 macid_valid_entry[2];
};


struct rt_link_detect {
	/* count for roaming */
	u32 bcn_rx_inperiod;
	u32 roam_times;

	u32 num_tx_in4period[4];
	u32 num_rx_in4period[4];

	u32 num_tx_inperiod;
	u32 num_rx_inperiod;

	bool busytraffic;
	bool tx_busy_traffic;
	bool rx_busy_traffic;
	bool higher_busytraffic;
	bool higher_busyrxtraffic;

	u32 tidtx_in4period[MAX_TID_COUNT][4];
	u32 tidtx_inperiod[MAX_TID_COUNT];
	bool higher_busytxtraffic[MAX_TID_COUNT];
};

struct rtl_tcb_desc {
	u8 packet_bw:1;
	u8 multicast:1;
	u8 broadcast:1;

	u8 rts_stbc:1;
	u8 rts_enable:1;
	u8 cts_enable:1;
	u8 rts_use_shortpreamble:1;
	u8 rts_use_shortgi:1;
	u8 rts_sc:1;
	u8 rts_bw:1;
	u8 rts_rate;

	u8 use_shortgi:1;
	u8 use_shortpreamble:1;
	u8 use_driver_rate:1;
	u8 disable_ratefallback:1;

	u8 ratr_index;
	u8 mac_id;
	u8 hw_rate;

	u8 last_inipkt:1;
	u8 cmd_or_init:1;
	u8 queue_index;

	/* early mode */
	u8 empkt_num;
	/* The max value by HW */
	u32 empkt_len[10];
	bool btx_enable_sw_calc_duration;
};

struct rtl_hal_ops {
	int (*init_sw_vars) (struct ieee80211_hw *hw);
	void (*deinit_sw_vars) (struct ieee80211_hw *hw);
	void (*read_chip_version)(struct ieee80211_hw *hw);
	void (*read_eeprom_info) (struct ieee80211_hw *hw);
	void (*interrupt_recognized) (struct ieee80211_hw *hw,
				      u32 *p_inta, u32 *p_intb);
	int (*hw_init) (struct ieee80211_hw *hw);
	void (*hw_disable) (struct ieee80211_hw *hw);
	void (*hw_suspend) (struct ieee80211_hw *hw);
	void (*hw_resume) (struct ieee80211_hw *hw);
	void (*enable_interrupt) (struct ieee80211_hw *hw);
	void (*disable_interrupt) (struct ieee80211_hw *hw);
	int (*set_network_type) (struct ieee80211_hw *hw,
				 enum nl80211_iftype type);
	void (*set_chk_bssid)(struct ieee80211_hw *hw,
				bool check_bssid);
	void (*set_bw_mode) (struct ieee80211_hw *hw,
			     enum nl80211_channel_type ch_type);
	 u8(*switch_channel) (struct ieee80211_hw *hw);
	void (*set_qos) (struct ieee80211_hw *hw, int aci);
	void (*set_bcn_reg) (struct ieee80211_hw *hw);
	void (*set_bcn_intv) (struct ieee80211_hw *hw);
	void (*update_interrupt_mask) (struct ieee80211_hw *hw,
				       u32 add_msr, u32 rm_msr);
	void (*get_hw_reg) (struct ieee80211_hw *hw, u8 variable, u8 *val);
	void (*set_hw_reg) (struct ieee80211_hw *hw, u8 variable, u8 *val);
	void (*update_rate_tbl) (struct ieee80211_hw *hw,
			      struct ieee80211_sta *sta, u8 rssi_level);
	void (*update_rate_mask) (struct ieee80211_hw *hw, u8 rssi_level);
	void (*fill_tx_desc) (struct ieee80211_hw *hw,
			      struct ieee80211_hdr *hdr, u8 *pdesc_tx,
			      struct ieee80211_tx_info *info,
			      struct ieee80211_sta *sta,
			      struct sk_buff *skb, u8 hw_queue,
			      struct rtl_tcb_desc *ptcb_desc);
	void (*fill_fake_txdesc) (struct ieee80211_hw *hw, u8 *pDesc,
				  u32 buffer_len, bool bIsPsPoll);
	void (*fill_tx_cmddesc) (struct ieee80211_hw *hw, u8 *pdesc,
				 bool firstseg, bool lastseg,
				 struct sk_buff *skb);
	bool (*cmd_send_packet)(struct ieee80211_hw *hw, struct sk_buff *skb);
	bool (*query_rx_desc) (struct ieee80211_hw *hw,
			       struct rtl_stats *stats,
			       struct ieee80211_rx_status *rx_status,
			       u8 *pdesc, struct sk_buff *skb);
	void (*set_channel_access) (struct ieee80211_hw *hw);
	bool (*radio_onoff_checking) (struct ieee80211_hw *hw, u8 *valid);
	void (*dm_watchdog) (struct ieee80211_hw *hw);
	void (*scan_operation_backup) (struct ieee80211_hw *hw, u8 operation);
	bool (*set_rf_power_state) (struct ieee80211_hw *hw,
				    enum rf_pwrstate rfpwr_state);
	void (*led_control) (struct ieee80211_hw *hw,
			     enum led_ctl_mode ledaction);
	void (*set_desc) (u8 *pdesc, bool istx, u8 desc_name, u8 *val);
	u32 (*get_desc) (u8 *pdesc, bool istx, u8 desc_name);
	void (*tx_polling) (struct ieee80211_hw *hw, u8 hw_queue);
	void (*enable_hw_sec) (struct ieee80211_hw *hw);
	void (*set_key) (struct ieee80211_hw *hw, u32 key_index,
			 u8 *macaddr, bool is_group, u8 enc_algo,
			 bool is_wepkey, bool clear_all);
	void (*init_sw_leds) (struct ieee80211_hw *hw);
	void (*deinit_sw_leds) (struct ieee80211_hw *hw);
	u32 (*get_bbreg) (struct ieee80211_hw *hw, u32 regaddr, u32 bitmask);
	void (*set_bbreg) (struct ieee80211_hw *hw, u32 regaddr, u32 bitmask,
			   u32 data);
	u32 (*get_rfreg) (struct ieee80211_hw *hw, enum radio_path rfpath,
			  u32 regaddr, u32 bitmask);
	void (*set_rfreg) (struct ieee80211_hw *hw, enum radio_path rfpath,
			   u32 regaddr, u32 bitmask, u32 data);
	void (*allow_all_destaddr)(struct ieee80211_hw *hw,
		bool allow_all_da, bool write_into_reg);
	void (*linked_set_reg) (struct ieee80211_hw *hw);
	void (*chk_switch_dmdp) (struct ieee80211_hw *hw);
	void (*dualmac_easy_concurrent) (struct ieee80211_hw *hw);
	void (*dualmac_switch_to_dmdp) (struct ieee80211_hw *hw);
	bool (*phy_rf6052_config) (struct ieee80211_hw *hw);
	void (*phy_rf6052_set_cck_txpower) (struct ieee80211_hw *hw,
					    u8 *powerlevel);
	void (*phy_rf6052_set_ofdm_txpower) (struct ieee80211_hw *hw,
					     u8 *ppowerlevel, u8 channel);
	bool (*config_bb_with_headerfile) (struct ieee80211_hw *hw,
					   u8 configtype);
	bool (*config_bb_with_pgheaderfile) (struct ieee80211_hw *hw,
					     u8 configtype);
	void (*phy_lc_calibrate) (struct ieee80211_hw *hw, bool is2t);
	void (*phy_set_bw_mode_callback) (struct ieee80211_hw *hw);
	void (*dm_dynamic_txpower) (struct ieee80211_hw *hw);
	void (*c2h_command_handle) (struct ieee80211_hw *hw);
	void (*bt_wifi_media_status_notify) (struct ieee80211_hw *hw,
					     bool mstate);
	void (*bt_coex_off_before_lps) (struct ieee80211_hw *hw);
	void (*fill_h2c_cmd) (struct ieee80211_hw *hw, u8 element_id,
			      u32 cmd_len, u8 *p_cmdbuffer);
};

struct rtl_intf_ops {
	/*com */
	void (*read_efuse_byte)(struct ieee80211_hw *hw, u16 _offset, u8 *pbuf);
	int (*adapter_start) (struct ieee80211_hw *hw);
	void (*adapter_stop) (struct ieee80211_hw *hw);
	bool (*check_buddy_priv)(struct ieee80211_hw *hw,
				 struct rtl_priv **buddy_priv);

	int (*adapter_tx) (struct ieee80211_hw *hw,
			   struct ieee80211_sta *sta,
			   struct sk_buff *skb,
			   struct rtl_tcb_desc *ptcb_desc);
	void (*flush)(struct ieee80211_hw *hw, bool drop);
	int (*reset_trx_ring) (struct ieee80211_hw *hw);
	bool (*waitq_insert) (struct ieee80211_hw *hw,
			      struct ieee80211_sta *sta,
			      struct sk_buff *skb);

	/*pci */
	void (*disable_aspm) (struct ieee80211_hw *hw);
	void (*enable_aspm) (struct ieee80211_hw *hw);

	/*usb */
};

struct rtl_mod_params {
	/* default: 0 = using hardware encryption */
	bool sw_crypto;

	/* default: 0 = DBG_EMERG (0)*/
	int debug;

	/* default: 1 = using no linked power save */
	bool inactiveps;

	/* default: 1 = using linked sw power save */
	bool swctrl_lps;

	/* default: 1 = using linked fw power save */
	bool fwctrl_lps;
};

struct rtl_hal_usbint_cfg {
	/* data - rx */
	u32 in_ep_num;
	u32 rx_urb_num;
	u32 rx_max_size;

	/* op - rx */
	void (*usb_rx_hdl)(struct ieee80211_hw *, struct sk_buff *);
	void (*usb_rx_segregate_hdl)(struct ieee80211_hw *, struct sk_buff *,
				     struct sk_buff_head *);

	/* tx */
	void (*usb_tx_cleanup)(struct ieee80211_hw *, struct sk_buff *);
	int (*usb_tx_post_hdl)(struct ieee80211_hw *, struct urb *,
			       struct sk_buff *);
	struct sk_buff *(*usb_tx_aggregate_hdl)(struct ieee80211_hw *,
						struct sk_buff_head *);

	/* endpoint mapping */
	int (*usb_endpoint_mapping)(struct ieee80211_hw *hw);
	u16 (*usb_mq_to_hwq)(__le16 fc, u16 mac80211_queue_index);
};

struct rtl_hal_cfg {
	u8 bar_id;
	bool write_readback;
	char *name;
	char *fw_name;
	char *alt_fw_name;
	struct rtl_hal_ops *ops;
	struct rtl_mod_params *mod_params;
	struct rtl_hal_usbint_cfg *usb_interface_cfg;

	/*this map used for some registers or vars
	   defined int HAL but used in MAIN */
	u32 maps[RTL_VAR_MAP_MAX];

};

struct rtl_locks {
	/* mutex */
	struct mutex conf_mutex;
	struct mutex ps_mutex;

	/*spin lock */
	spinlock_t ips_lock;
	spinlock_t irq_th_lock;
	spinlock_t irq_pci_lock;
	spinlock_t tx_lock;
	spinlock_t h2c_lock;
	spinlock_t rf_ps_lock;
	spinlock_t rf_lock;
	spinlock_t lps_lock;
	spinlock_t waitq_lock;
<<<<<<< HEAD
	spinlock_t usb_lock;
=======
	spinlock_t entry_list_lock;
	spinlock_t usb_lock;

	/*FW clock change */
	spinlock_t fw_ps_lock;
>>>>>>> c3ade0e0

	/*Dual mac*/
	spinlock_t cck_and_rw_pagea_lock;

	/*Easy concurrent*/
	spinlock_t check_sendpkt_lock;
};

struct rtl_works {
	struct ieee80211_hw *hw;

	/*timer */
	struct timer_list watchdog_timer;
	struct timer_list dualmac_easyconcurrent_retrytimer;
	struct timer_list fw_clockoff_timer;
	struct timer_list fast_antenna_training_timer;
	/*task */
	struct tasklet_struct irq_tasklet;
	struct tasklet_struct irq_prepare_bcn_tasklet;

	/*work queue */
	struct workqueue_struct *rtl_wq;
	struct delayed_work watchdog_wq;
	struct delayed_work ips_nic_off_wq;

	/* For SW LPS */
	struct delayed_work ps_work;
	struct delayed_work ps_rfon_wq;
	struct delayed_work fwevt_wq;

	struct work_struct lps_change_work;
	struct work_struct fill_h2c_cmd;
};

struct rtl_debug {
	u32 dbgp_type[DBGP_TYPE_MAX];
	int global_debuglevel;
	u64 global_debugcomponents;

	/* add for proc debug */
	struct proc_dir_entry *proc_dir;
	char proc_name[20];
};

#define MIMO_PS_STATIC			0
#define MIMO_PS_DYNAMIC			1
#define MIMO_PS_NOLIMIT			3

struct rtl_dualmac_easy_concurrent_ctl {
	enum band_type currentbandtype_backfordmdp;
	bool close_bbandrf_for_dmsp;
	bool change_to_dmdp;
	bool change_to_dmsp;
	bool switch_in_process;
};

struct rtl_dmsp_ctl {
	bool activescan_for_slaveofdmsp;
	bool scan_for_anothermac_fordmsp;
	bool scan_for_itself_fordmsp;
	bool writedig_for_anothermacofdmsp;
	u32 curdigvalue_for_anothermacofdmsp;
	bool changecckpdstate_for_anothermacofdmsp;
	u8 curcckpdstate_for_anothermacofdmsp;
	bool changetxhighpowerlvl_for_anothermacofdmsp;
	u8 curtxhighlvl_for_anothermacofdmsp;
	long rssivalmin_for_anothermacofdmsp;
};

struct ps_t {
	u8 pre_ccastate;
	u8 cur_ccasate;
	u8 pre_rfstate;
	u8 cur_rfstate;
	long rssi_val_min;
};

struct dig_t {
	u32 rssi_lowthresh;
	u32 rssi_highthresh;
	u32 fa_lowthresh;
	u32 fa_highthresh;
	long last_min_undec_pwdb_for_dm;
	long rssi_highpower_lowthresh;
	long rssi_highpower_highthresh;
	u32 recover_cnt;
	u32 pre_igvalue;
	u32 cur_igvalue;
	long rssi_val;
	u8 dig_enable_flag;
	u8 dig_ext_port_stage;
	u8 dig_algorithm;
	u8 dig_twoport_algorithm;
	u8 dig_dbgmode;
	u8 dig_slgorithm_switch;
	u8 cursta_cstate;
	u8 presta_cstate;
	u8 curmultista_cstate;
	char back_val;
	char back_range_max;
	char back_range_min;
	u8 rx_gain_max;
	u8 rx_gain_min;
	u8 min_undec_pwdb_for_dm;
	u8 rssi_val_min;
	u8 pre_cck_cca_thres;
	u8 cur_cck_cca_thres;
	u8 pre_cck_pd_state;
	u8 cur_cck_pd_state;
	u8 pre_cck_fa_state;
	u8 cur_cck_fa_state;
	u8 pre_ccastate;
	u8 cur_ccasate;
	u8 large_fa_hit;
	u8 dig_dynamic_min;
	u8 forbidden_igi;
	u8 dig_state;
	u8 dig_highpwrstate;
	u8 cur_sta_cstate;
	u8 pre_sta_cstate;
	u8 cur_ap_cstate;
	u8 pre_ap_cstate;
	u8 cur_pd_thstate;
	u8 pre_pd_thstate;
	u8 cur_cs_ratiostate;
	u8 pre_cs_ratiostate;
	u8 backoff_enable_flag;
	char backoffval_range_max;
	char backoffval_range_min;
	u8 dig_min_0;
	u8 dig_min_1;
	bool media_connect_0;
	bool media_connect_1;

	u32 antdiv_rssi_max;
	u32 rssi_max;
};

struct rtl_global_var {
	/* from this list we can get
	 * other adapter's rtl_priv */
	struct list_head glb_priv_list;
	spinlock_t glb_list_lock;
};

struct rtl_priv {
	struct ieee80211_hw *hw;
	struct completion firmware_loading_complete;
	struct list_head list;
	struct rtl_priv *buddy_priv;
	struct rtl_global_var *glb_var;
	struct rtl_dualmac_easy_concurrent_ctl easy_concurrent_ctl;
	struct rtl_dmsp_ctl dmsp_ctl;
	struct rtl_locks locks;
	struct rtl_works works;
	struct rtl_mac mac80211;
	struct rtl_hal rtlhal;
	struct rtl_regulatory regd;
	struct rtl_rfkill rfkill;
	struct rtl_io io;
	struct rtl_phy phy;
	struct rtl_dm dm;
	struct rtl_security sec;
	struct rtl_efuse efuse;

	struct rtl_ps_ctl psc;
	struct rate_adaptive ra;
	struct wireless_stats stats;
	struct rt_link_detect link_info;
	struct false_alarm_statistics falsealm_cnt;

	struct rtl_rate_priv *rate_priv;

	/* sta entry list for ap adhoc or mesh */
	struct list_head entry_list;

	struct rtl_debug dbg;
	int max_fw_size;

	/*
	 *hal_cfg : for diff cards
	 *intf_ops : for diff interrface usb/pcie
	 */
	struct rtl_hal_cfg *cfg;
	struct rtl_intf_ops *intf_ops;

	/*this var will be set by set_bit,
	   and was used to indicate status of
	   interface or hardware */
	unsigned long status;

<<<<<<< HEAD
	/* data buffer pointer for USB reads */
	__le32 *usb_data;
	int usb_data_index;
=======
	/* tables for dm */
	struct dig_t dm_digtable;
	struct ps_t dm_pstable;

	u32 reg_874;
	u32 reg_c70;
	u32 reg_85c;
	u32 reg_a74;
	bool reg_init;	/* true if regs saved */
	bool bt_operation_on;
	__le32 *usb_data;
	int usb_data_index;
	bool initialized;
	bool enter_ps;	/* true when entering PS */
	u8 rate_mask[5];
>>>>>>> c3ade0e0

	/*This must be the last item so
	   that it points to the data allocated
	   beyond  this structure like:
	   rtl_pci_priv or rtl_usb_priv */
	u8 priv[0] __aligned(sizeof(void *));
};

#define rtl_priv(hw)		(((struct rtl_priv *)(hw)->priv))
#define rtl_mac(rtlpriv)	(&((rtlpriv)->mac80211))
#define rtl_hal(rtlpriv)	(&((rtlpriv)->rtlhal))
#define rtl_efuse(rtlpriv)	(&((rtlpriv)->efuse))
#define rtl_psc(rtlpriv)	(&((rtlpriv)->psc))


/***************************************
    Bluetooth Co-existence Related
****************************************/

enum bt_ant_num {
	ANT_X2 = 0,
	ANT_X1 = 1,
};

enum bt_co_type {
	BT_2WIRE = 0,
	BT_ISSC_3WIRE = 1,
	BT_ACCEL = 2,
	BT_CSR_BC4 = 3,
	BT_CSR_BC8 = 4,
	BT_RTL8756 = 5,
	BT_RTL8723A = 6,
};

enum bt_cur_state {
	BT_OFF = 0,
	BT_ON = 1,
};

enum bt_service_type {
	BT_SCO = 0,
	BT_A2DP = 1,
	BT_HID = 2,
	BT_HID_IDLE = 3,
	BT_SCAN = 4,
	BT_IDLE = 5,
	BT_OTHER_ACTION = 6,
	BT_BUSY = 7,
	BT_OTHERBUSY = 8,
	BT_PAN = 9,
};

enum bt_radio_shared {
	BT_RADIO_SHARED = 0,
	BT_RADIO_INDIVIDUAL = 1,
};

struct bt_coexist_info {

	/* EEPROM BT info. */
	u8 eeprom_bt_coexist;
	u8 eeprom_bt_type;
	u8 eeprom_bt_ant_num;
	u8 eeprom_bt_ant_isol;
	u8 eeprom_bt_radio_shared;

	u8 bt_coexistence;
	u8 bt_ant_num;
	u8 bt_coexist_type;
	u8 bt_state;
	u8 bt_cur_state;	/* 0:on, 1:off */
	u8 bt_ant_isolation;	/* 0:good, 1:bad */
	u8 bt_pape_ctrl;	/* 0:SW, 1:SW/HW dynamic */
	u8 bt_service;
	u8 bt_radio_shared_type;
	u8 bt_rfreg_origin_1e;
	u8 bt_rfreg_origin_1f;
	u8 bt_rssi_state;
	u32 ratio_tx;
	u32 ratio_pri;
	u32 bt_edca_ul;
	u32 bt_edca_dl;

	bool init_set;
	bool bt_busy_traffic;
	bool bt_traffic_mode_set;
	bool bt_non_traffic_mode_set;

	bool fw_coexist_all_off;
	bool sw_coexist_all_off;
	bool hw_coexist_all_off;
	u32 cstate;
	u32 previous_state;
	u32 cstate_h;
	u32 previous_state_h;

	u8 bt_pre_rssi_state;
	u8 bt_pre_rssi_state1;

	u8 reg_bt_iso;
	u8 reg_bt_sco;
	bool balance_on;
	u8 bt_active_zero_cnt;
	bool cur_bt_disabled;
	bool pre_bt_disabled;

	u8 bt_profile_case;
	u8 bt_profile_action;
	bool bt_busy;
	bool hold_for_bt_operation;
	u8 lps_counter;
};


/****************************************
	mem access macro define start
	Call endian free function when
	1. Read/write packet content.
	2. Before write integer to IO.
	3. After read integer from IO.
****************************************/
/* Convert little data endian to host ordering */
#define EF1BYTE(_val)		\
	((u8)(_val))
#define EF2BYTE(_val)		\
	(le16_to_cpu(_val))
#define EF4BYTE(_val)		\
	(le32_to_cpu(_val))

/* Read data from memory */
#define READEF1BYTE(_ptr)	\
	EF1BYTE(*((u8 *)(_ptr)))
/* Read le16 data from memory and convert to host ordering */
#define READEF2BYTE(_ptr)	\
	EF2BYTE(*(_ptr))
#define READEF4BYTE(_ptr)	\
	EF4BYTE(*(_ptr))

/* Write data to memory */
#define WRITEEF1BYTE(_ptr, _val)	\
	(*((u8 *)(_ptr))) = EF1BYTE(_val)
/* Write le16 data to memory in host ordering */
#define WRITEEF2BYTE(_ptr, _val)	\
	(*((u16 *)(_ptr))) = EF2BYTE(_val)
#define WRITEEF4BYTE(_ptr, _val)	\
	(*((u32 *)(_ptr))) = EF2BYTE(_val)

/* Create a bit mask
 * Examples:
 * BIT_LEN_MASK_32(0) => 0x00000000
 * BIT_LEN_MASK_32(1) => 0x00000001
 * BIT_LEN_MASK_32(2) => 0x00000003
 * BIT_LEN_MASK_32(32) => 0xFFFFFFFF
 */
#define BIT_LEN_MASK_32(__bitlen)	 \
	(0xFFFFFFFF >> (32 - (__bitlen)))
#define BIT_LEN_MASK_16(__bitlen)	 \
	(0xFFFF >> (16 - (__bitlen)))
#define BIT_LEN_MASK_8(__bitlen) \
	(0xFF >> (8 - (__bitlen)))

/* Create an offset bit mask
 * Examples:
 * BIT_OFFSET_LEN_MASK_32(0, 2) => 0x00000003
 * BIT_OFFSET_LEN_MASK_32(16, 2) => 0x00030000
 */
#define BIT_OFFSET_LEN_MASK_32(__bitoffset, __bitlen) \
	(BIT_LEN_MASK_32(__bitlen) << (__bitoffset))
#define BIT_OFFSET_LEN_MASK_16(__bitoffset, __bitlen) \
	(BIT_LEN_MASK_16(__bitlen) << (__bitoffset))
#define BIT_OFFSET_LEN_MASK_8(__bitoffset, __bitlen) \
	(BIT_LEN_MASK_8(__bitlen) << (__bitoffset))

/*Description:
 * Return 4-byte value in host byte ordering from
 * 4-byte pointer in little-endian system.
 */
#define LE_P4BYTE_TO_HOST_4BYTE(__pstart) \
	(EF4BYTE(*((__le32 *)(__pstart))))
#define LE_P2BYTE_TO_HOST_2BYTE(__pstart) \
	(EF2BYTE(*((__le16 *)(__pstart))))
#define LE_P1BYTE_TO_HOST_1BYTE(__pstart) \
	(EF1BYTE(*((u8 *)(__pstart))))

/*Description:
Translate subfield (continuous bits in little-endian) of 4-byte
value to host byte ordering.*/
#define LE_BITS_TO_4BYTE(__pstart, __bitoffset, __bitlen) \
	( \
		(LE_P4BYTE_TO_HOST_4BYTE(__pstart) >> (__bitoffset))  & \
		BIT_LEN_MASK_32(__bitlen) \
	)
#define LE_BITS_TO_2BYTE(__pstart, __bitoffset, __bitlen) \
	( \
		(LE_P2BYTE_TO_HOST_2BYTE(__pstart) >> (__bitoffset)) & \
		BIT_LEN_MASK_16(__bitlen) \
	)
#define LE_BITS_TO_1BYTE(__pstart, __bitoffset, __bitlen) \
	( \
		(LE_P1BYTE_TO_HOST_1BYTE(__pstart) >> (__bitoffset)) & \
		BIT_LEN_MASK_8(__bitlen) \
	)

/* Description:
 * Mask subfield (continuous bits in little-endian) of 4-byte value
 * and return the result in 4-byte value in host byte ordering.
 */
#define LE_BITS_CLEARED_TO_4BYTE(__pstart, __bitoffset, __bitlen) \
	( \
		LE_P4BYTE_TO_HOST_4BYTE(__pstart)  & \
		(~BIT_OFFSET_LEN_MASK_32(__bitoffset, __bitlen)) \
	)
#define LE_BITS_CLEARED_TO_2BYTE(__pstart, __bitoffset, __bitlen) \
	( \
		LE_P2BYTE_TO_HOST_2BYTE(__pstart) & \
		(~BIT_OFFSET_LEN_MASK_16(__bitoffset, __bitlen)) \
	)
#define LE_BITS_CLEARED_TO_1BYTE(__pstart, __bitoffset, __bitlen) \
	( \
		LE_P1BYTE_TO_HOST_1BYTE(__pstart) & \
		(~BIT_OFFSET_LEN_MASK_8(__bitoffset, __bitlen)) \
	)

/* Description:
 * Set subfield of little-endian 4-byte value to specified value.
 */
#define SET_BITS_TO_LE_4BYTE(__pstart, __bitoffset, __bitlen, __val) \
	*((u32 *)(__pstart)) = \
	( \
		LE_BITS_CLEARED_TO_4BYTE(__pstart, __bitoffset, __bitlen) | \
		((((u32)__val) & BIT_LEN_MASK_32(__bitlen)) << (__bitoffset)) \
	);
#define SET_BITS_TO_LE_2BYTE(__pstart, __bitoffset, __bitlen, __val) \
	*((u16 *)(__pstart)) = \
	( \
		LE_BITS_CLEARED_TO_2BYTE(__pstart, __bitoffset, __bitlen) | \
		((((u16)__val) & BIT_LEN_MASK_16(__bitlen)) << (__bitoffset)) \
	);
#define SET_BITS_TO_LE_1BYTE(__pstart, __bitoffset, __bitlen, __val) \
	*((u8 *)(__pstart)) = EF1BYTE \
	( \
		LE_BITS_CLEARED_TO_1BYTE(__pstart, __bitoffset, __bitlen) | \
		((((u8)__val) & BIT_LEN_MASK_8(__bitlen)) << (__bitoffset)) \
	);

#define	N_BYTE_ALIGMENT(__value, __aligment) ((__aligment == 1) ? \
	(__value) : (((__value + __aligment - 1) / __aligment) * __aligment))

/****************************************
	mem access macro define end
****************************************/

#define byte(x, n) ((x >> (8 * n)) & 0xff)

#define packet_get_type(_packet) (EF1BYTE((_packet).octet[0]) & 0xFC)
#define RTL_WATCH_DOG_TIME	2000
#define MSECS(t)		msecs_to_jiffies(t)
#define WLAN_FC_GET_VERS(fc)	(le16_to_cpu(fc) & IEEE80211_FCTL_VERS)
#define WLAN_FC_GET_TYPE(fc)	(le16_to_cpu(fc) & IEEE80211_FCTL_FTYPE)
#define WLAN_FC_GET_STYPE(fc)	(le16_to_cpu(fc) & IEEE80211_FCTL_STYPE)
#define WLAN_FC_MORE_DATA(fc)	(le16_to_cpu(fc) & IEEE80211_FCTL_MOREDATA)
#define rtl_dm(rtlpriv)		(&((rtlpriv)->dm))

#define	RT_RF_OFF_LEVL_ASPM		BIT(0)	/*PCI ASPM */
#define	RT_RF_OFF_LEVL_CLK_REQ		BIT(1)	/*PCI clock request */
#define	RT_RF_OFF_LEVL_PCI_D3		BIT(2)	/*PCI D3 mode */
/*NIC halt, re-initialize hw parameters*/
#define	RT_RF_OFF_LEVL_HALT_NIC		BIT(3)
#define	RT_RF_OFF_LEVL_FREE_FW		BIT(4)	/*FW free, re-download the FW */
#define	RT_RF_OFF_LEVL_FW_32K		BIT(5)	/*FW in 32k */
/*Always enable ASPM and Clock Req in initialization.*/
#define	RT_RF_PS_LEVEL_ALWAYS_ASPM	BIT(6)
/* no matter RFOFF or SLEEP we set PS_ASPM_LEVL*/
#define	RT_PS_LEVEL_ASPM		BIT(7)
/*When LPS is on, disable 2R if no packet is received or transmittd.*/
#define	RT_RF_LPS_DISALBE_2R		BIT(30)
#define	RT_RF_LPS_LEVEL_ASPM		BIT(31)	/*LPS with ASPM */
#define	RT_IN_PS_LEVEL(ppsc, _ps_flg)		\
	((ppsc->cur_ps_level & _ps_flg) ? true : false)
#define	RT_CLEAR_PS_LEVEL(ppsc, _ps_flg)	\
	(ppsc->cur_ps_level &= (~(_ps_flg)))
#define	RT_SET_PS_LEVEL(ppsc, _ps_flg)		\
	(ppsc->cur_ps_level |= _ps_flg)

#define container_of_dwork_rtl(x, y, z) \
	container_of(container_of(x, struct delayed_work, work), y, z)

#define FILL_OCTET_STRING(_os, _octet, _len)	\
		(_os).octet = (u8 *)(_octet);		\
		(_os).length = (_len);

#define CP_MACADDR(des, src)	\
	((des)[0] = (src)[0], (des)[1] = (src)[1],\
	(des)[2] = (src)[2], (des)[3] = (src)[3],\
	(des)[4] = (src)[4], (des)[5] = (src)[5])

static inline u8 rtl_read_byte(struct rtl_priv *rtlpriv, u32 addr)
{
	return rtlpriv->io.read8_sync(rtlpriv, addr);
}

static inline u16 rtl_read_word(struct rtl_priv *rtlpriv, u32 addr)
{
	return rtlpriv->io.read16_sync(rtlpriv, addr);
}

static inline u32 rtl_read_dword(struct rtl_priv *rtlpriv, u32 addr)
{
	return rtlpriv->io.read32_sync(rtlpriv, addr);
}

static inline void rtl_write_byte(struct rtl_priv *rtlpriv, u32 addr, u8 val8)
{
	rtlpriv->io.write8_async(rtlpriv, addr, val8);

	if (rtlpriv->cfg->write_readback)
		rtlpriv->io.read8_sync(rtlpriv, addr);
}

static inline void rtl_write_word(struct rtl_priv *rtlpriv, u32 addr, u16 val16)
{
	rtlpriv->io.write16_async(rtlpriv, addr, val16);

	if (rtlpriv->cfg->write_readback)
		rtlpriv->io.read16_sync(rtlpriv, addr);
}

static inline void rtl_write_dword(struct rtl_priv *rtlpriv,
				   u32 addr, u32 val32)
{
	rtlpriv->io.write32_async(rtlpriv, addr, val32);

	if (rtlpriv->cfg->write_readback)
		rtlpriv->io.read32_sync(rtlpriv, addr);
}

static inline u32 rtl_get_bbreg(struct ieee80211_hw *hw,
				u32 regaddr, u32 bitmask)
{
	struct rtl_priv *rtlpriv = hw->priv;

	return rtlpriv->cfg->ops->get_bbreg(hw, regaddr, bitmask);
}

static inline void rtl_set_bbreg(struct ieee80211_hw *hw, u32 regaddr,
				 u32 bitmask, u32 data)
{
	struct rtl_priv *rtlpriv = hw->priv;

	rtlpriv->cfg->ops->set_bbreg(hw, regaddr, bitmask, data);
}

static inline u32 rtl_get_rfreg(struct ieee80211_hw *hw,
				enum radio_path rfpath, u32 regaddr,
				u32 bitmask)
{
	struct rtl_priv *rtlpriv = hw->priv;

	return rtlpriv->cfg->ops->get_rfreg(hw, rfpath, regaddr, bitmask);
}

static inline void rtl_set_rfreg(struct ieee80211_hw *hw,
				 enum radio_path rfpath, u32 regaddr,
				 u32 bitmask, u32 data)
{
	struct rtl_priv *rtlpriv = hw->priv;

	rtlpriv->cfg->ops->set_rfreg(hw, rfpath, regaddr, bitmask, data);
}

static inline bool is_hal_stop(struct rtl_hal *rtlhal)
{
	return (_HAL_STATE_STOP == rtlhal->state);
}

static inline void set_hal_start(struct rtl_hal *rtlhal)
{
	rtlhal->state = _HAL_STATE_START;
}

static inline void set_hal_stop(struct rtl_hal *rtlhal)
{
	rtlhal->state = _HAL_STATE_STOP;
}

static inline u8 get_rf_type(struct rtl_phy *rtlphy)
{
	return rtlphy->rf_type;
}

static inline struct ieee80211_hdr *rtl_get_hdr(struct sk_buff *skb)
{
	return (struct ieee80211_hdr *)(skb->data);
}

static inline __le16 rtl_get_fc(struct sk_buff *skb)
{
	return rtl_get_hdr(skb)->frame_control;
}

static inline u16 rtl_get_tid_h(struct ieee80211_hdr *hdr)
{
	return (ieee80211_get_qos_ctl(hdr))[0] & IEEE80211_QOS_CTL_TID_MASK;
}

static inline u16 rtl_get_tid(struct sk_buff *skb)
{
	return rtl_get_tid_h(rtl_get_hdr(skb));
}

static inline struct ieee80211_sta *get_sta(struct ieee80211_hw *hw,
					    struct ieee80211_vif *vif,
					    const u8 *bssid)
{
	return ieee80211_find_sta(vif, bssid);
}

static inline struct ieee80211_sta *rtl_find_sta(struct ieee80211_hw *hw,
		u8 *mac_addr)
{
	struct rtl_mac *mac = rtl_mac(rtl_priv(hw));
	return ieee80211_find_sta(mac->vif, mac_addr);
}

#endif<|MERGE_RESOLUTION|>--- conflicted
+++ resolved
@@ -66,10 +66,7 @@
 #define AC_MAX					4
 #define QOS_QUEUE_NUM				4
 #define RTL_MAC80211_NUM_QUEUE			5
-<<<<<<< HEAD
-=======
 #define REALTEK_USB_VENQT_MAX_BUF_SIZE		254
->>>>>>> c3ade0e0
 #define RTL_USB_MAX_RX_COUNT			100
 #define QBSS_LOAD_SIZE				5
 #define MAX_WMMELE_LENGTH			64
@@ -1839,15 +1836,11 @@
 	spinlock_t rf_lock;
 	spinlock_t lps_lock;
 	spinlock_t waitq_lock;
-<<<<<<< HEAD
-	spinlock_t usb_lock;
-=======
 	spinlock_t entry_list_lock;
 	spinlock_t usb_lock;
 
 	/*FW clock change */
 	spinlock_t fw_ps_lock;
->>>>>>> c3ade0e0
 
 	/*Dual mac*/
 	spinlock_t cck_and_rw_pagea_lock;
@@ -2039,11 +2032,6 @@
 	   interface or hardware */
 	unsigned long status;
 
-<<<<<<< HEAD
-	/* data buffer pointer for USB reads */
-	__le32 *usb_data;
-	int usb_data_index;
-=======
 	/* tables for dm */
 	struct dig_t dm_digtable;
 	struct ps_t dm_pstable;
@@ -2059,7 +2047,6 @@
 	bool initialized;
 	bool enter_ps;	/* true when entering PS */
 	u8 rate_mask[5];
->>>>>>> c3ade0e0
 
 	/*This must be the last item so
 	   that it points to the data allocated
