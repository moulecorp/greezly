--- conflicted
+++ resolved
@@ -77,16 +77,7 @@
 
 	dr = kmalloc(sizeof(*dr), GFP_ATOMIC);
 	if (!dr)
-<<<<<<< HEAD
 		return -ENOMEM;
-
-	databuf = kmalloc(databuf_maxlen, GFP_ATOMIC);
-	if (!databuf) {
-		kfree(dr);
-=======
->>>>>>> c3ade0e0
-		return -ENOMEM;
-	}
 
 	databuf = kmalloc(databuf_maxlen, GFP_ATOMIC);
 	if (!databuf) {
@@ -106,10 +97,7 @@
 	dr->wValue = cpu_to_le16(value);
 	dr->wIndex = cpu_to_le16(index);
 	dr->wLength = cpu_to_le16(len);
-<<<<<<< HEAD
-=======
 	/* data are already in little-endian order */
->>>>>>> c3ade0e0
 	memcpy(databuf, pdata, len);
 	usb_fill_control_urb(urb, udev, pipe,
 			     (unsigned char *)dr, databuf, len,
@@ -535,22 +523,6 @@
 			if (unicast)
 				rtlpriv->link_info.num_rx_inperiod++;
 		}
-<<<<<<< HEAD
-		if (likely(rtl_action_proc(hw, skb, false))) {
-			struct sk_buff *uskb = NULL;
-			u8 *pdata;
-
-			uskb = dev_alloc_skb(skb->len + 128);
-			if (uskb) {	/* drop packet on allocation failure */
-				memcpy(IEEE80211_SKB_RXCB(uskb), &rx_status,
-				       sizeof(rx_status));
-				pdata = (u8 *)skb_put(uskb, skb->len);
-				memcpy(pdata, skb->data, skb->len);
-				ieee80211_rx_irqsafe(hw, uskb);
-			}
-			dev_kfree_skb_any(skb);
-		} else {
-=======
 
 		/* static bcn for roaming */
 		rtl_beacon_statistic(hw, skb);
@@ -558,7 +530,6 @@
 		if (likely(rtl_action_proc(hw, skb, false)))
 			ieee80211_rx(hw, skb);
 		else
->>>>>>> c3ade0e0
 			dev_kfree_skb_any(skb);
 	}
 }
@@ -576,9 +547,6 @@
 	while (!skb_queue_empty(&rx_queue)) {
 		_skb = skb_dequeue(&rx_queue);
 		_rtl_usb_rx_process_agg(hw, _skb);
-<<<<<<< HEAD
-		ieee80211_rx_irqsafe(hw, _skb);
-=======
 		ieee80211_rx(hw, _skb);
 	}
 }
@@ -633,7 +601,6 @@
 		if ((unsigned long)qc - (unsigned long)hdr < len &&
 		    *qc & IEEE80211_QOS_CTL_A_MSDU_PRESENT)
 			padding ^= NET_IP_ALIGN;
->>>>>>> c3ade0e0
 	}
 
 	if (ieee80211_has_a4(hdr->frame_control))
@@ -975,11 +942,7 @@
 	_urb = _rtl_usb_tx_urb_setup(hw, _skb, ep_num);
 	if (unlikely(!_urb)) {
 		RT_TRACE(rtlpriv, COMP_ERR, DBG_EMERG,
-<<<<<<< HEAD
-			 ("Can't allocate urb. Drop skb!\n"));
-=======
 			 "Can't allocate urb. Drop skb!\n");
->>>>>>> c3ade0e0
 		kfree_skb(skb);
 		return;
 	}
@@ -1088,15 +1051,9 @@
 	.waitq_insert = rtl_usb_tx_chk_waitq_insert,
 };
 
-<<<<<<< HEAD
-int __devinit rtl_usb_probe(struct usb_interface *intf,
-			    const struct usb_device_id *id,
-			    struct rtl_hal_cfg *rtl_hal_cfg)
-=======
 int rtl_usb_probe(struct usb_interface *intf,
 		  const struct usb_device_id *id,
 		  struct rtl_hal_cfg *rtl_hal_cfg)
->>>>>>> c3ade0e0
 {
 	int err;
 	struct ieee80211_hw *hw = NULL;
@@ -1118,10 +1075,6 @@
 
 	/* this spin lock must be initialized early */
 	spin_lock_init(&rtlpriv->locks.usb_lock);
-<<<<<<< HEAD
-
-	rtlpriv->usb_data_index = 0;
-=======
 	INIT_WORK(&rtlpriv->works.fill_h2c_cmd,
 		  rtl_fill_h2c_cmd_work_callback);
 	INIT_WORK(&rtlpriv->works.lps_change_work,
@@ -1129,7 +1082,6 @@
 
 	rtlpriv->usb_data_index = 0;
 	init_completion(&rtlpriv->firmware_loading_complete);
->>>>>>> c3ade0e0
 	SET_IEEE80211_DEV(hw, &intf->dev);
 	udev = interface_to_usbdev(intf);
 	usb_get_dev(udev);
