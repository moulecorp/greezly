--- conflicted
+++ resolved
@@ -1000,11 +1000,7 @@
 	rtlhal->hw_type = HARDWARE_TYPE_RTL8192CU;
 	err = _rtl92cu_init_mac(hw);
 	if (err) {
-<<<<<<< HEAD
-		RT_TRACE(rtlpriv, COMP_ERR, DBG_EMERG, ("init mac failed!\n"));
-=======
 		RT_TRACE(rtlpriv, COMP_ERR, DBG_EMERG, "init mac failed!\n");
->>>>>>> c3ade0e0
 		goto exit;
 	}
 	err = rtl92c_download_fw(hw);
@@ -1012,14 +1008,7 @@
 		RT_TRACE(rtlpriv, COMP_ERR, DBG_WARNING,
 			 "Failed to download FW. Init HW without FW now..\n");
 		err = 1;
-<<<<<<< HEAD
-		rtlhal->fw_ready = false;
 		goto exit;
-	} else {
-		rtlhal->fw_ready = true;
-=======
-		goto exit;
->>>>>>> c3ade0e0
 	}
 	rtlhal->last_hmeboxnum = 0; /* h2c */
 	_rtl92cu_phy_param_tab_init(hw);
@@ -1056,10 +1045,6 @@
 	_InitPABias(hw);
 	_update_mac_setting(hw);
 	rtl92c_dm_init(hw);
-<<<<<<< HEAD
-	_dump_registers(hw);
-=======
->>>>>>> c3ade0e0
 exit:
 	local_irq_restore(flags);
 	return err;
@@ -2085,12 +2070,9 @@
 	}
 
 	rtl_write_dword(rtlpriv, REG_ARFR0 + ratr_index * 4, ratr_value);
-<<<<<<< HEAD
-=======
 
 	RT_TRACE(rtlpriv, COMP_RATR, DBG_DMESG, "%x\n",
 		 rtl_read_dword(rtlpriv, REG_ARFR0));
->>>>>>> c3ade0e0
 }
 
 static void rtl92cu_update_hal_rate_mask(struct ieee80211_hw *hw,
