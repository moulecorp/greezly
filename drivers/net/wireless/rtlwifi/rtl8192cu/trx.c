/******************************************************************************
 *
 * Copyright(c) 2009-2012  Realtek Corporation. All rights reserved.
 *
 * This program is free software; you can redistribute it and/or modify it
 * under the terms of version 2 of the GNU General Public License as
 * published by the Free Software Foundation.
 *
 * This program is distributed in the hope that it will be useful, but WITHOUT
 * ANY WARRANTY; without even the implied warranty of MERCHANTABILITY or
 * FITNESS FOR A PARTICULAR PURPOSE.  See the GNU General Public License for
 * more details.
 *
 * You should have received a copy of the GNU General Public License along with
 * this program; if not, write to the Free Software Foundation, Inc.,
 * 51 Franklin Street, Fifth Floor, Boston, MA 02110, USA
 *
 * The full GNU General Public License is included in this distribution in the
 * file called LICENSE.
 *
 * Contact Information:
 * wlanfae <wlanfae@realtek.com>
 * Realtek Corporation, No. 2, Innovation Road II, Hsinchu Science Park,
 * Hsinchu 300, Taiwan.
 *
 * Larry Finger <Larry.Finger@lwfinger.net>
 *
 *****************************************************************************/

#include "../wifi.h"
#include "../usb.h"
#include "../ps.h"
#include "../base.h"
#include "reg.h"
#include "def.h"
#include "phy.h"
#include "rf.h"
#include "dm.h"
#include "mac.h"
#include "trx.h"

static int _ConfigVerTOutEP(struct ieee80211_hw *hw)
{
	u8 ep_cfg, txqsele;
	u8 ep_nums = 0;

	struct rtl_priv *rtlpriv = rtl_priv(hw);
	struct rtl_usb_priv *usb_priv = rtl_usbpriv(hw);
	struct rtl_usb *rtlusb = rtl_usbdev(usb_priv);

	rtlusb->out_queue_sel = 0;
	ep_cfg = rtl_read_byte(rtlpriv, REG_TEST_SIE_OPTIONAL);
	ep_cfg = (ep_cfg & USB_TEST_EP_MASK) >> USB_TEST_EP_SHIFT;
	switch (ep_cfg)	{
	case 0:		/* 2 bulk OUT, 1 bulk IN */
	case 3:
		rtlusb->out_queue_sel  = TX_SELE_HQ | TX_SELE_LQ;
		ep_nums = 2;
		break;
	case 1:	/* 1 bulk IN/OUT => map all endpoint to Low queue */
	case 2:	/* 1 bulk IN, 1 bulk OUT => map all endpoint to High queue */
		txqsele = rtl_read_byte(rtlpriv, REG_TEST_USB_TXQS);
		if (txqsele & 0x0F) /* /map all endpoint to High queue */
			rtlusb->out_queue_sel =  TX_SELE_HQ;
		else if (txqsele&0xF0) /* map all endpoint to Low queue */
			rtlusb->out_queue_sel =  TX_SELE_LQ;
		ep_nums = 1;
		break;
	default:
		break;
	}
	return (rtlusb->out_ep_nums == ep_nums) ? 0 : -EINVAL;
}

static int _ConfigVerNOutEP(struct ieee80211_hw *hw)
{
	u8 ep_cfg;
	u8 ep_nums = 0;

	struct rtl_priv *rtlpriv = rtl_priv(hw);
	struct rtl_usb_priv *usb_priv = rtl_usbpriv(hw);
	struct rtl_usb *rtlusb = rtl_usbdev(usb_priv);

	rtlusb->out_queue_sel = 0;
	/* Normal and High queue */
	ep_cfg =  rtl_read_byte(rtlpriv, (REG_NORMAL_SIE_EP + 1));
	if (ep_cfg & USB_NORMAL_SIE_EP_MASK) {
		rtlusb->out_queue_sel |= TX_SELE_HQ;
		ep_nums++;
	}
	if ((ep_cfg >> USB_NORMAL_SIE_EP_SHIFT) & USB_NORMAL_SIE_EP_MASK) {
		rtlusb->out_queue_sel |= TX_SELE_NQ;
		ep_nums++;
	}
	/* Low queue */
	ep_cfg =  rtl_read_byte(rtlpriv, (REG_NORMAL_SIE_EP + 2));
	if (ep_cfg & USB_NORMAL_SIE_EP_MASK) {
		rtlusb->out_queue_sel |= TX_SELE_LQ;
		ep_nums++;
	}
	return (rtlusb->out_ep_nums == ep_nums) ? 0 : -EINVAL;
}

static void _TwoOutEpMapping(struct ieee80211_hw *hw, bool bIsChipB,
			     bool  bwificfg, struct rtl_ep_map *ep_map)
{
	struct rtl_priv *rtlpriv = rtl_priv(hw);

	if (bwificfg) { /* for WMM */
		RT_TRACE(rtlpriv, COMP_INIT, DBG_DMESG,
			 "USB Chip-B & WMM Setting.....\n");
		ep_map->ep_mapping[RTL_TXQ_BE]	= 2;
		ep_map->ep_mapping[RTL_TXQ_BK]	= 3;
		ep_map->ep_mapping[RTL_TXQ_VI]	= 3;
		ep_map->ep_mapping[RTL_TXQ_VO] = 2;
		ep_map->ep_mapping[RTL_TXQ_MGT] = 2;
		ep_map->ep_mapping[RTL_TXQ_BCN] = 2;
		ep_map->ep_mapping[RTL_TXQ_HI]	= 2;
	} else { /* typical setting */
		RT_TRACE(rtlpriv, COMP_INIT, DBG_DMESG,
			 "USB typical Setting.....\n");
		ep_map->ep_mapping[RTL_TXQ_BE]	= 3;
		ep_map->ep_mapping[RTL_TXQ_BK]	= 3;
		ep_map->ep_mapping[RTL_TXQ_VI]	= 2;
		ep_map->ep_mapping[RTL_TXQ_VO]	= 2;
		ep_map->ep_mapping[RTL_TXQ_MGT] = 2;
		ep_map->ep_mapping[RTL_TXQ_BCN] = 2;
		ep_map->ep_mapping[RTL_TXQ_HI]	= 2;
	}
}

static void _ThreeOutEpMapping(struct ieee80211_hw *hw, bool  bwificfg,
			       struct rtl_ep_map *ep_map)
{
	struct rtl_priv *rtlpriv = rtl_priv(hw);
	if (bwificfg) { /* for WMM */
		RT_TRACE(rtlpriv, COMP_INIT, DBG_DMESG,
			 "USB 3EP Setting for WMM.....\n");
		ep_map->ep_mapping[RTL_TXQ_BE]	= 5;
		ep_map->ep_mapping[RTL_TXQ_BK]	= 3;
		ep_map->ep_mapping[RTL_TXQ_VI]	= 3;
		ep_map->ep_mapping[RTL_TXQ_VO]	= 2;
		ep_map->ep_mapping[RTL_TXQ_MGT] = 2;
		ep_map->ep_mapping[RTL_TXQ_BCN] = 2;
		ep_map->ep_mapping[RTL_TXQ_HI]	= 2;
	} else { /* typical setting */
		RT_TRACE(rtlpriv, COMP_INIT, DBG_DMESG,
			 "USB 3EP Setting for typical.....\n");
		ep_map->ep_mapping[RTL_TXQ_BE]	= 5;
		ep_map->ep_mapping[RTL_TXQ_BK]	= 5;
		ep_map->ep_mapping[RTL_TXQ_VI]	= 3;
		ep_map->ep_mapping[RTL_TXQ_VO]	= 2;
		ep_map->ep_mapping[RTL_TXQ_MGT] = 2;
		ep_map->ep_mapping[RTL_TXQ_BCN] = 2;
		ep_map->ep_mapping[RTL_TXQ_HI]	= 2;
	}
}

static void _OneOutEpMapping(struct ieee80211_hw *hw, struct rtl_ep_map *ep_map)
{
	ep_map->ep_mapping[RTL_TXQ_BE]	= 2;
	ep_map->ep_mapping[RTL_TXQ_BK]	= 2;
	ep_map->ep_mapping[RTL_TXQ_VI]	= 2;
	ep_map->ep_mapping[RTL_TXQ_VO] = 2;
	ep_map->ep_mapping[RTL_TXQ_MGT] = 2;
	ep_map->ep_mapping[RTL_TXQ_BCN] = 2;
	ep_map->ep_mapping[RTL_TXQ_HI]	= 2;
}
static int _out_ep_mapping(struct ieee80211_hw *hw)
{
	int err = 0;
	bool bIsChipN, bwificfg = false;
	struct rtl_hal *rtlhal = rtl_hal(rtl_priv(hw));
	struct rtl_usb_priv *usb_priv = rtl_usbpriv(hw);
	struct rtl_usb *rtlusb = rtl_usbdev(usb_priv);
	struct rtl_ep_map *ep_map = &(rtlusb->ep_map);

	bIsChipN = IS_NORMAL_CHIP(rtlhal->version);
	switch (rtlusb->out_ep_nums) {
	case 2:
		_TwoOutEpMapping(hw, bIsChipN, bwificfg, ep_map);
		break;
	case 3:
		/* Test chip doesn't support three out EPs. */
		if (!bIsChipN) {
			err  =  -EINVAL;
			goto err_out;
		}
		_ThreeOutEpMapping(hw, bIsChipN, ep_map);
		break;
	case 1:
		_OneOutEpMapping(hw, ep_map);
		break;
	default:
		err  =  -EINVAL;
		break;
	}
err_out:
	return err;

}
/* endpoint mapping */
int  rtl8192cu_endpoint_mapping(struct ieee80211_hw *hw)
{
	struct rtl_hal *rtlhal = rtl_hal(rtl_priv(hw));
	int error = 0;
	if (likely(IS_NORMAL_CHIP(rtlhal->version)))
		error = _ConfigVerNOutEP(hw);
	else
		error = _ConfigVerTOutEP(hw);
	if (error)
		goto err_out;
	error = _out_ep_mapping(hw);
	if (error)
		goto err_out;
err_out:
	return error;
}

u16 rtl8192cu_mq_to_hwq(__le16 fc, u16 mac80211_queue_index)
{
	u16 hw_queue_index;

	if (unlikely(ieee80211_is_beacon(fc))) {
		hw_queue_index = RTL_TXQ_BCN;
		goto out;
	}
	if (ieee80211_is_mgmt(fc)) {
		hw_queue_index = RTL_TXQ_MGT;
		goto out;
	}
	switch (mac80211_queue_index) {
	case 0:
		hw_queue_index = RTL_TXQ_VO;
		break;
	case 1:
		hw_queue_index = RTL_TXQ_VI;
		break;
	case 2:
		hw_queue_index = RTL_TXQ_BE;
		break;
	case 3:
		hw_queue_index = RTL_TXQ_BK;
		break;
	default:
		hw_queue_index = RTL_TXQ_BE;
		RT_ASSERT(false, "QSLT_BE queue, skb_queue:%d\n",
			  mac80211_queue_index);
		break;
	}
out:
	return hw_queue_index;
}

static enum rtl_desc_qsel _rtl8192cu_mq_to_descq(struct ieee80211_hw *hw,
					 __le16 fc, u16 mac80211_queue_index)
{
	enum rtl_desc_qsel qsel;
	struct rtl_priv *rtlpriv = rtl_priv(hw);

	if (unlikely(ieee80211_is_beacon(fc))) {
		qsel = QSLT_BEACON;
		goto out;
	}
	if (ieee80211_is_mgmt(fc)) {
		qsel = QSLT_MGNT;
		goto out;
	}
	switch (mac80211_queue_index) {
	case 0:	/* VO */
		qsel = QSLT_VO;
		RT_TRACE(rtlpriv, COMP_USB, DBG_DMESG,
			 "VO queue, set qsel = 0x%x\n", QSLT_VO);
		break;
	case 1:	/* VI */
		qsel = QSLT_VI;
		RT_TRACE(rtlpriv, COMP_USB, DBG_DMESG,
			 "VI queue, set qsel = 0x%x\n", QSLT_VI);
		break;
	case 3:	/* BK */
		qsel = QSLT_BK;
		RT_TRACE(rtlpriv, COMP_USB, DBG_DMESG,
			 "BK queue, set qsel = 0x%x\n", QSLT_BK);
		break;
	case 2:	/* BE */
	default:
		qsel = QSLT_BE;
		RT_TRACE(rtlpriv, COMP_USB, DBG_DMESG,
			 "BE queue, set qsel = 0x%x\n", QSLT_BE);
		break;
	}
out:
	return qsel;
}

/* =============================================================== */

/*----------------------------------------------------------------------
 *
 *	Rx handler
 *
 *---------------------------------------------------------------------- */
bool rtl92cu_rx_query_desc(struct ieee80211_hw *hw,
			   struct rtl_stats *stats,
			   struct ieee80211_rx_status *rx_status,
			   u8 *pdesc, struct sk_buff *skb)
{
	struct rx_fwinfo_92c *p_drvinfo;
	struct rx_desc_92c *p_desc = (struct rx_desc_92c *)pdesc;
	u32 phystatus = GET_RX_DESC_PHY_STATUS(pdesc);

	stats->length = (u16) GET_RX_DESC_PKT_LEN(pdesc);
	stats->rx_drvinfo_size = (u8)GET_RX_DESC_DRVINFO_SIZE(pdesc) *
				 RX_DRV_INFO_SIZE_UNIT;
	stats->rx_bufshift = (u8) (GET_RX_DESC_SHIFT(pdesc) & 0x03);
	stats->icv = (u16) GET_RX_DESC_ICV(pdesc);
	stats->crc = (u16) GET_RX_DESC_CRC32(pdesc);
	stats->hwerror = (stats->crc | stats->icv);
	stats->decrypted = !GET_RX_DESC_SWDEC(pdesc);
	stats->rate = (u8) GET_RX_DESC_RX_MCS(pdesc);
	stats->shortpreamble = (u16) GET_RX_DESC_SPLCP(pdesc);
	stats->isampdu = (bool) (GET_RX_DESC_PAGGR(pdesc) == 1);
	stats->isampdu = (bool) ((GET_RX_DESC_PAGGR(pdesc) == 1)
				   && (GET_RX_DESC_FAGGR(pdesc) == 1));
	stats->timestamp_low = GET_RX_DESC_TSFL(pdesc);
	stats->rx_is40Mhzpacket = (bool) GET_RX_DESC_BW(pdesc);
	rx_status->freq = hw->conf.chandef.chan->center_freq;
	rx_status->band = hw->conf.chandef.chan->band;
	if (GET_RX_DESC_CRC32(pdesc))
		rx_status->flag |= RX_FLAG_FAILED_FCS_CRC;
	if (!GET_RX_DESC_SWDEC(pdesc))
		rx_status->flag |= RX_FLAG_DECRYPTED;
	if (GET_RX_DESC_BW(pdesc))
		rx_status->flag |= RX_FLAG_40MHZ;
	if (GET_RX_DESC_RX_HT(pdesc))
		rx_status->flag |= RX_FLAG_HT;
	rx_status->flag |= RX_FLAG_MACTIME_START;
	if (stats->decrypted)
		rx_status->flag |= RX_FLAG_DECRYPTED;
	rx_status->rate_idx = rtlwifi_rate_mapping(hw,
					(bool)GET_RX_DESC_RX_HT(pdesc),
					(u8)GET_RX_DESC_RX_MCS(pdesc),
					(bool)GET_RX_DESC_PAGGR(pdesc));
	rx_status->mactime = GET_RX_DESC_TSFL(pdesc);
	if (phystatus) {
		p_drvinfo = (struct rx_fwinfo_92c *)(skb->data +
						     stats->rx_bufshift);
		rtl92c_translate_rx_signal_stuff(hw, skb, stats, p_desc,
						 p_drvinfo);
	}
	/*rx_status->qual = stats->signal; */
	rx_status->signal = stats->recvsignalpower + 10;
<<<<<<< HEAD
	/*rx_status->noise = -stats->noise; */
=======
>>>>>>> c3ade0e0
	return true;
}

#define RTL_RX_DRV_INFO_UNIT		8

static void _rtl_rx_process(struct ieee80211_hw *hw, struct sk_buff *skb)
{
	struct ieee80211_rx_status *rx_status =
		 (struct ieee80211_rx_status *)IEEE80211_SKB_RXCB(skb);
	u32 skb_len, pkt_len, drvinfo_len;
	struct rtl_priv *rtlpriv = rtl_priv(hw);
	u8 *rxdesc;
	struct rtl_stats stats = {
		.signal = 0,
		.rate = 0,
	};
	struct rx_fwinfo_92c *p_drvinfo;
	bool bv;
	__le16 fc;
	struct ieee80211_hdr *hdr;

	memset(rx_status, 0, sizeof(*rx_status));
	rxdesc	= skb->data;
	skb_len	= skb->len;
	drvinfo_len = (GET_RX_DESC_DRVINFO_SIZE(rxdesc) * RTL_RX_DRV_INFO_UNIT);
	pkt_len		= GET_RX_DESC_PKT_LEN(rxdesc);
	/* TODO: Error recovery. drop this skb or something. */
	WARN_ON(skb_len < (pkt_len + RTL_RX_DESC_SIZE + drvinfo_len));
	stats.length = (u16) GET_RX_DESC_PKT_LEN(rxdesc);
	stats.rx_drvinfo_size = (u8)GET_RX_DESC_DRVINFO_SIZE(rxdesc) *
				RX_DRV_INFO_SIZE_UNIT;
	stats.rx_bufshift = (u8) (GET_RX_DESC_SHIFT(rxdesc) & 0x03);
	stats.icv = (u16) GET_RX_DESC_ICV(rxdesc);
	stats.crc = (u16) GET_RX_DESC_CRC32(rxdesc);
	stats.hwerror = (stats.crc | stats.icv);
	stats.decrypted = !GET_RX_DESC_SWDEC(rxdesc);
	stats.rate = (u8) GET_RX_DESC_RX_MCS(rxdesc);
	stats.shortpreamble = (u16) GET_RX_DESC_SPLCP(rxdesc);
	stats.isampdu = (bool) ((GET_RX_DESC_PAGGR(rxdesc) == 1)
				   && (GET_RX_DESC_FAGGR(rxdesc) == 1));
	stats.timestamp_low = GET_RX_DESC_TSFL(rxdesc);
	stats.rx_is40Mhzpacket = (bool) GET_RX_DESC_BW(rxdesc);
	/* TODO: is center_freq changed when doing scan? */
	/* TODO: Shall we add protection or just skip those two step? */
	rx_status->freq = hw->conf.chandef.chan->center_freq;
	rx_status->band = hw->conf.chandef.chan->band;
	if (GET_RX_DESC_CRC32(rxdesc))
		rx_status->flag |= RX_FLAG_FAILED_FCS_CRC;
	if (!GET_RX_DESC_SWDEC(rxdesc))
		rx_status->flag |= RX_FLAG_DECRYPTED;
	if (GET_RX_DESC_BW(rxdesc))
		rx_status->flag |= RX_FLAG_40MHZ;
	if (GET_RX_DESC_RX_HT(rxdesc))
		rx_status->flag |= RX_FLAG_HT;
	/* Data rate */
	rx_status->rate_idx = rtlwifi_rate_mapping(hw,
					(bool)GET_RX_DESC_RX_HT(rxdesc),
					(u8)GET_RX_DESC_RX_MCS(rxdesc),
					(bool)GET_RX_DESC_PAGGR(rxdesc));
	/*  There is a phy status after this rx descriptor. */
	if (GET_RX_DESC_PHY_STATUS(rxdesc)) {
		p_drvinfo = (struct rx_fwinfo_92c *)(rxdesc + RTL_RX_DESC_SIZE);
		rtl92c_translate_rx_signal_stuff(hw, skb, &stats,
				 (struct rx_desc_92c *)rxdesc, p_drvinfo);
	}
	skb_pull(skb, (drvinfo_len + RTL_RX_DESC_SIZE));
	hdr = (struct ieee80211_hdr *)(skb->data);
	fc = hdr->frame_control;
	bv = ieee80211_is_probe_resp(fc);
	if (bv)
		RT_TRACE(rtlpriv, COMP_INIT, DBG_DMESG,
			 "Got probe response frame\n");
	if (ieee80211_is_beacon(fc))
		RT_TRACE(rtlpriv, COMP_INIT, DBG_DMESG, "Got beacon frame\n");
	if (ieee80211_is_data(fc))
		RT_TRACE(rtlpriv, COMP_INIT, DBG_DMESG, "Got data frame\n");
	RT_TRACE(rtlpriv, COMP_INIT, DBG_DMESG,
		 "Fram: fc = 0x%X addr1 = 0x%02X:0x%02X:0x%02X:0x%02X:0x%02X:0x%02X\n",
		 fc,
		 (u32)hdr->addr1[0], (u32)hdr->addr1[1],
		 (u32)hdr->addr1[2], (u32)hdr->addr1[3],
		 (u32)hdr->addr1[4], (u32)hdr->addr1[5]);
	memcpy(IEEE80211_SKB_RXCB(skb), rx_status, sizeof(*rx_status));
	ieee80211_rx(hw, skb);
}

void  rtl8192cu_rx_hdl(struct ieee80211_hw *hw, struct sk_buff * skb)
{
	_rtl_rx_process(hw, skb);
}

void rtl8192c_rx_segregate_hdl(
	struct ieee80211_hw *hw,
	struct sk_buff *skb,
	struct sk_buff_head *skb_list)
{
}

/*----------------------------------------------------------------------
 *
 *	Tx handler
 *
 *---------------------------------------------------------------------- */
void rtl8192c_tx_cleanup(struct ieee80211_hw *hw, struct sk_buff  *skb)
{
}

int rtl8192c_tx_post_hdl(struct ieee80211_hw *hw, struct urb *urb,
			 struct sk_buff *skb)
{
	return 0;
}

struct sk_buff *rtl8192c_tx_aggregate_hdl(struct ieee80211_hw *hw,
					   struct sk_buff_head *list)
{
	return skb_dequeue(list);
}

/*======================================== trx ===============================*/

static void _rtl_fill_usb_tx_desc(u8 *txdesc)
{
	SET_TX_DESC_OWN(txdesc, 1);
	SET_TX_DESC_LAST_SEG(txdesc, 1);
	SET_TX_DESC_FIRST_SEG(txdesc, 1);
}
/**
 *	For HW recovery information
 */
static void _rtl_tx_desc_checksum(u8 *txdesc)
{
	u16 *ptr = (u16 *)txdesc;
	u16	checksum = 0;
	u32 index;

	/* Clear first */
	SET_TX_DESC_TX_DESC_CHECKSUM(txdesc, 0);
	for (index = 0; index < 16; index++)
		checksum = checksum ^ (*(ptr + index));
	SET_TX_DESC_TX_DESC_CHECKSUM(txdesc, checksum);
}

void rtl92cu_tx_fill_desc(struct ieee80211_hw *hw,
			  struct ieee80211_hdr *hdr, u8 *pdesc_tx,
			  struct ieee80211_tx_info *info,
			  struct ieee80211_sta *sta,
			  struct sk_buff *skb,
			  u8 queue_index,
			  struct rtl_tcb_desc *tcb_desc)
{
	struct rtl_priv *rtlpriv = rtl_priv(hw);
	struct rtl_mac *mac = rtl_mac(rtl_priv(hw));
	struct rtl_ps_ctl *ppsc = rtl_psc(rtl_priv(hw));
	bool defaultadapter = true;
	u8 *qc = ieee80211_get_qos_ctl(hdr);
	u8 tid = qc[0] & IEEE80211_QOS_CTL_TID_MASK;
	u16 seq_number;
	__le16 fc = hdr->frame_control;
	u8 rate_flag = info->control.rates[0].flags;
	u16 pktlen = skb->len;
	enum rtl_desc_qsel fw_qsel = _rtl8192cu_mq_to_descq(hw, fc,
						skb_get_queue_mapping(skb));
	u8 *txdesc;

	seq_number = (le16_to_cpu(hdr->seq_ctrl) & IEEE80211_SCTL_SEQ) >> 4;
	rtl_get_tcb_desc(hw, info, sta, skb, tcb_desc);
	txdesc = (u8 *)skb_push(skb, RTL_TX_HEADER_SIZE);
	memset(txdesc, 0, RTL_TX_HEADER_SIZE);
	SET_TX_DESC_PKT_SIZE(txdesc, pktlen);
	SET_TX_DESC_LINIP(txdesc, 0);
	SET_TX_DESC_PKT_OFFSET(txdesc, RTL_DUMMY_OFFSET);
	SET_TX_DESC_OFFSET(txdesc, RTL_TX_HEADER_SIZE);
	SET_TX_DESC_TX_RATE(txdesc, tcb_desc->hw_rate);
	if (tcb_desc->use_shortgi || tcb_desc->use_shortpreamble)
		SET_TX_DESC_DATA_SHORTGI(txdesc, 1);
	if (mac->tids[tid].agg.agg_state == RTL_AGG_ON &&
		    info->flags & IEEE80211_TX_CTL_AMPDU) {
		SET_TX_DESC_AGG_ENABLE(txdesc, 1);
		SET_TX_DESC_MAX_AGG_NUM(txdesc, 0x14);
	} else {
		SET_TX_DESC_AGG_BREAK(txdesc, 1);
	}
	SET_TX_DESC_SEQ(txdesc, seq_number);
	SET_TX_DESC_RTS_ENABLE(txdesc, ((tcb_desc->rts_enable &&
			       !tcb_desc->cts_enable) ? 1 : 0));
	SET_TX_DESC_HW_RTS_ENABLE(txdesc, ((tcb_desc->rts_enable ||
				  tcb_desc->cts_enable) ? 1 : 0));
	SET_TX_DESC_CTS2SELF(txdesc, ((tcb_desc->cts_enable) ? 1 : 0));
	SET_TX_DESC_RTS_STBC(txdesc, ((tcb_desc->rts_stbc) ? 1 : 0));
	SET_TX_DESC_RTS_RATE(txdesc, tcb_desc->rts_rate);
	SET_TX_DESC_RTS_BW(txdesc, 0);
	SET_TX_DESC_RTS_SC(txdesc, tcb_desc->rts_sc);
	SET_TX_DESC_RTS_SHORT(txdesc,
			      ((tcb_desc->rts_rate <= DESC92_RATE54M) ?
			       (tcb_desc->rts_use_shortpreamble ? 1 : 0)
			       : (tcb_desc->rts_use_shortgi ? 1 : 0)));
	if (mac->bw_40) {
		if (rate_flag & IEEE80211_TX_RC_DUP_DATA) {
			SET_TX_DESC_DATA_BW(txdesc, 1);
			SET_TX_DESC_DATA_SC(txdesc, 3);
		} else if(rate_flag & IEEE80211_TX_RC_40_MHZ_WIDTH){
			SET_TX_DESC_DATA_BW(txdesc, 1);
			SET_TX_DESC_DATA_SC(txdesc, mac->cur_40_prime_sc);
		} else {
			SET_TX_DESC_DATA_BW(txdesc, 0);
			SET_TX_DESC_DATA_SC(txdesc, 0);
		}
	} else {
		SET_TX_DESC_DATA_BW(txdesc, 0);
		SET_TX_DESC_DATA_SC(txdesc, 0);
	}
	rcu_read_lock();
	sta = ieee80211_find_sta(mac->vif, mac->bssid);
	if (sta) {
		u8 ampdu_density = sta->ht_cap.ampdu_density;
		SET_TX_DESC_AMPDU_DENSITY(txdesc, ampdu_density);
	}
	rcu_read_unlock();
	if (info->control.hw_key) {
		struct ieee80211_key_conf *keyconf = info->control.hw_key;
		switch (keyconf->cipher) {
		case WLAN_CIPHER_SUITE_WEP40:
		case WLAN_CIPHER_SUITE_WEP104:
		case WLAN_CIPHER_SUITE_TKIP:
			SET_TX_DESC_SEC_TYPE(txdesc, 0x1);
			break;
		case WLAN_CIPHER_SUITE_CCMP:
			SET_TX_DESC_SEC_TYPE(txdesc, 0x3);
			break;
		default:
			SET_TX_DESC_SEC_TYPE(txdesc, 0x0);
			break;
		}
	}
	SET_TX_DESC_PKT_ID(txdesc, 0);
	SET_TX_DESC_QUEUE_SEL(txdesc, fw_qsel);
	SET_TX_DESC_DATA_RATE_FB_LIMIT(txdesc, 0x1F);
	SET_TX_DESC_RTS_RATE_FB_LIMIT(txdesc, 0xF);
	SET_TX_DESC_DISABLE_FB(txdesc, 0);
	SET_TX_DESC_USE_RATE(txdesc, tcb_desc->use_driver_rate ? 1 : 0);
	if (ieee80211_is_data_qos(fc)) {
		if (mac->rdg_en) {
			RT_TRACE(rtlpriv, COMP_SEND, DBG_TRACE,
				 "Enable RDG function\n");
			SET_TX_DESC_RDG_ENABLE(txdesc, 1);
			SET_TX_DESC_HTC(txdesc, 1);
		}
	}
	if (rtlpriv->dm.useramask) {
		SET_TX_DESC_RATE_ID(txdesc, tcb_desc->ratr_index);
		SET_TX_DESC_MACID(txdesc, tcb_desc->mac_id);
	} else {
		SET_TX_DESC_RATE_ID(txdesc, 0xC + tcb_desc->ratr_index);
		SET_TX_DESC_MACID(txdesc, tcb_desc->ratr_index);
	}
	if ((!ieee80211_is_data_qos(fc)) && ppsc->leisure_ps &&
	      ppsc->fwctrl_lps) {
		SET_TX_DESC_HWSEQ_EN(txdesc, 1);
		SET_TX_DESC_PKT_ID(txdesc, 8);
		if (!defaultadapter)
			SET_TX_DESC_QOS(txdesc, 1);
	}
	if (ieee80211_has_morefrags(fc))
		SET_TX_DESC_MORE_FRAG(txdesc, 1);
	if (is_multicast_ether_addr(ieee80211_get_DA(hdr)) ||
	    is_broadcast_ether_addr(ieee80211_get_DA(hdr)))
		SET_TX_DESC_BMC(txdesc, 1);
	_rtl_fill_usb_tx_desc(txdesc);
	_rtl_tx_desc_checksum(txdesc);
	RT_TRACE(rtlpriv, COMP_SEND, DBG_TRACE, "==>\n");
}

void rtl92cu_fill_fake_txdesc(struct ieee80211_hw *hw, u8 * pDesc,
			      u32 buffer_len, bool bIsPsPoll)
{
	/* Clear all status */
	memset(pDesc, 0, RTL_TX_HEADER_SIZE);
	SET_TX_DESC_FIRST_SEG(pDesc, 1); /* bFirstSeg; */
	SET_TX_DESC_LAST_SEG(pDesc, 1); /* bLastSeg; */
	SET_TX_DESC_OFFSET(pDesc, RTL_TX_HEADER_SIZE); /* Offset = 32 */
	SET_TX_DESC_PKT_SIZE(pDesc, buffer_len); /* Buffer size + command hdr */
	SET_TX_DESC_QUEUE_SEL(pDesc, QSLT_MGNT); /* Fixed queue of Mgnt queue */
	/* Set NAVUSEHDR to prevent Ps-poll AId filed to be changed to error
	 * vlaue by Hw. */
	if (bIsPsPoll) {
		SET_TX_DESC_NAV_USE_HDR(pDesc, 1);
	} else {
		SET_TX_DESC_HWSEQ_EN(pDesc, 1); /* Hw set sequence number */
		SET_TX_DESC_PKT_ID(pDesc, 0x100); /* set bit3 to 1. */
	}
	SET_TX_DESC_USE_RATE(pDesc, 1); /* use data rate which is set by Sw */
	SET_TX_DESC_OWN(pDesc, 1);
	SET_TX_DESC_TX_RATE(pDesc, DESC92_RATE1M);
	_rtl_tx_desc_checksum(pDesc);
}

void rtl92cu_tx_fill_cmddesc(struct ieee80211_hw *hw,
			     u8 *pdesc, bool firstseg,
			     bool lastseg, struct sk_buff *skb)
{
	struct rtl_priv *rtlpriv = rtl_priv(hw);
	u8 fw_queue = QSLT_BEACON;
	struct ieee80211_hdr *hdr = (struct ieee80211_hdr *)(skb->data);
	__le16 fc = hdr->frame_control;

	memset((void *)pdesc, 0, RTL_TX_HEADER_SIZE);
	if (firstseg)
		SET_TX_DESC_OFFSET(pdesc, RTL_TX_HEADER_SIZE);
	SET_TX_DESC_TX_RATE(pdesc, DESC92_RATE1M);
	SET_TX_DESC_SEQ(pdesc, 0);
	SET_TX_DESC_LINIP(pdesc, 0);
	SET_TX_DESC_QUEUE_SEL(pdesc, fw_queue);
	SET_TX_DESC_FIRST_SEG(pdesc, 1);
	SET_TX_DESC_LAST_SEG(pdesc, 1);
	SET_TX_DESC_RATE_ID(pdesc, 7);
	SET_TX_DESC_MACID(pdesc, 0);
	SET_TX_DESC_OWN(pdesc, 1);
	SET_TX_DESC_PKT_SIZE(pdesc, (u16)skb->len);
	SET_TX_DESC_FIRST_SEG(pdesc, 1);
	SET_TX_DESC_LAST_SEG(pdesc, 1);
	SET_TX_DESC_OFFSET(pdesc, 0x20);
	SET_TX_DESC_USE_RATE(pdesc, 1);
	if (!ieee80211_is_data_qos(fc)) {
		SET_TX_DESC_HWSEQ_EN(pdesc, 1);
		SET_TX_DESC_PKT_ID(pdesc, 8);
	}
	RT_PRINT_DATA(rtlpriv, COMP_CMD, DBG_LOUD, "H2C Tx Cmd Content",
		      pdesc, RTL_TX_DESC_SIZE);
}

bool rtl92cu_cmd_send_packet(struct ieee80211_hw *hw, struct sk_buff *skb)
{
	return true;
}<|MERGE_RESOLUTION|>--- conflicted
+++ resolved
@@ -350,10 +350,6 @@
 	}
 	/*rx_status->qual = stats->signal; */
 	rx_status->signal = stats->recvsignalpower + 10;
-<<<<<<< HEAD
-	/*rx_status->noise = -stats->noise; */
-=======
->>>>>>> c3ade0e0
 	return true;
 }
 
