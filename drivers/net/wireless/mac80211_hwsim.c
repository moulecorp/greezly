--- conflicted
+++ resolved
@@ -2538,15 +2538,6 @@
 	if (radios < 0 || radios > 100)
 		return -EINVAL;
 
-<<<<<<< HEAD
-	if (fake_hw_scan) {
-		pax_open_kernel();
-		*(void **)&mac80211_hwsim_ops.hw_scan = mac80211_hwsim_hw_scan;
-		*(void **)&mac80211_hwsim_ops.sw_scan_start = NULL;
-		*(void **)&mac80211_hwsim_ops.sw_scan_complete = NULL;
-		pax_close_kernel();
-	}
-=======
 	if (channels < 1)
 		return -EINVAL;
 
@@ -2564,7 +2555,6 @@
 	*(void **)&mac80211_hwsim_mchan_ops.assign_vif_chanctx = mac80211_hwsim_assign_vif_chanctx;
 	*(void **)&mac80211_hwsim_mchan_ops.unassign_vif_chanctx = mac80211_hwsim_unassign_vif_chanctx;
 	pax_close_kernel();
->>>>>>> c3ade0e0
 
 	spin_lock_init(&hwsim_radio_lock);
 	INIT_LIST_HEAD(&hwsim_radios);
