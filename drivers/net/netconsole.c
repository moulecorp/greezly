--- conflicted
+++ resolved
@@ -684,14 +684,6 @@
 			case NETDEV_RELEASE:
 			case NETDEV_JOIN:
 			case NETDEV_UNREGISTER:
-<<<<<<< HEAD
-				/*
-				 * rtnl_lock already held
-				 * we might sleep in __netpoll_cleanup()
-				 */
-				spin_unlock_irqrestore(&target_list_lock, flags);
-				__netpoll_cleanup(&nt->np);
-=======
 				/* rtnl_lock already held
 				 * we might sleep in __netpoll_cleanup()
 				 */
@@ -699,7 +691,6 @@
 
 				__netpoll_cleanup(&nt->np);
 
->>>>>>> c3ade0e0
 				spin_lock_irqsave(&target_list_lock, flags);
 				dev_put(nt->np.dev);
 				nt->np.dev = NULL;
