--- conflicted
+++ resolved
@@ -508,11 +508,7 @@
 
 	memset(&sp.sa_addr, 0, sizeof(sp.sa_addr));
 
-<<<<<<< HEAD
-	sp.sa_family	= AF_PPPOX;
-=======
 	sp.sa_family    = AF_PPPOX;
->>>>>>> a7c6d2a7
 	sp.sa_protocol  = PX_PROTO_PPTP;
 	sp.sa_addr.pptp = pppox_sk(sock->sk)->proto.pptp.src_addr;
 
