/****************************************************************************
 * Driver for Solarflare network controllers and boards
 * Copyright 2008-2013 Solarflare Communications Inc.
 *
 * This program is free software; you can redistribute it and/or modify it
 * under the terms of the GNU General Public License version 2 as published
 * by the Free Software Foundation, incorporated herein by reference.
 */

#ifndef EFX_MCDI_H
#define EFX_MCDI_H

/**
 * enum efx_mcdi_state - MCDI request handling state
 * @MCDI_STATE_QUIESCENT: No pending MCDI requests. If the caller holds the
 *	mcdi @iface_lock then they are able to move to %MCDI_STATE_RUNNING
 * @MCDI_STATE_RUNNING_SYNC: There is a synchronous MCDI request pending.
 *	Only the thread that moved into this state is allowed to move out of it.
 * @MCDI_STATE_RUNNING_ASYNC: There is an asynchronous MCDI request pending.
 * @MCDI_STATE_COMPLETED: An MCDI request has completed, but the owning thread
 *	has not yet consumed the result. For all other threads, equivalent to
 *	%MCDI_STATE_RUNNING.
 */
enum efx_mcdi_state {
	MCDI_STATE_QUIESCENT,
	MCDI_STATE_RUNNING_SYNC,
	MCDI_STATE_RUNNING_ASYNC,
	MCDI_STATE_COMPLETED,
};

enum efx_mcdi_mode {
	MCDI_MODE_POLL,
	MCDI_MODE_EVENTS,
};

/**
 * struct efx_mcdi_iface - MCDI protocol context
 * @efx: The associated NIC.
 * @state: Request handling state. Waited for by @wq.
 * @mode: Poll for mcdi completion, or wait for an mcdi_event.
 * @wq: Wait queue for threads waiting for @state != %MCDI_STATE_RUNNING
 * @new_epoch: Indicates start of day or start of MC reboot recovery
 * @iface_lock: Serialises access to @seqno, @credits and response metadata
 * @seqno: The next sequence number to use for mcdi requests.
 * @credits: Number of spurious MCDI completion events allowed before we
 *     trigger a fatal error
 * @resprc: Response error/success code (Linux numbering)
 * @resp_hdr_len: Response header length
 * @resp_data_len: Response data (SDU or error) length
 * @async_lock: Serialises access to @async_list while event processing is
 *	enabled
 * @async_list: Queue of asynchronous requests
 * @async_timer: Timer for asynchronous request timeout
 */
struct efx_mcdi_iface {
	struct efx_nic *efx;
	enum efx_mcdi_state state;
	enum efx_mcdi_mode mode;
	wait_queue_head_t wq;
	spinlock_t iface_lock;
	bool new_epoch;
	unsigned int credits;
	unsigned int seqno;
	int resprc;
	size_t resp_hdr_len;
	size_t resp_data_len;
	spinlock_t async_lock;
	struct list_head async_list;
	struct timer_list async_timer;
};

struct efx_mcdi_mon {
	struct efx_buffer dma_buf;
	struct mutex update_lock;
	unsigned long last_update;
	struct device *device;
	struct efx_mcdi_mon_attribute *attrs;
	struct attribute_group group;
	const struct attribute_group *groups[2];
	unsigned int n_attrs;
};

struct efx_mcdi_mtd_partition {
	struct efx_mtd_partition common;
	bool updating;
	u16 nvram_type;
	u16 fw_subtype;
};

#define to_efx_mcdi_mtd_partition(mtd)				\
	container_of(mtd, struct efx_mcdi_mtd_partition, common.mtd)

/**
 * struct efx_mcdi_data - extra state for NICs that implement MCDI
 * @iface: Interface/protocol state
 * @hwmon: Hardware monitor state
 * @fn_flags: Flags for this function, as returned by %MC_CMD_DRV_ATTACH.
 */
struct efx_mcdi_data {
	struct efx_mcdi_iface iface;
#ifdef CONFIG_SFC_MCDI_MON
	struct efx_mcdi_mon hwmon;
#endif
	u32 fn_flags;
};

#ifdef CONFIG_SFC_MCDI_MON
static inline struct efx_mcdi_mon *efx_mcdi_mon(struct efx_nic *efx)
{
	EFX_BUG_ON_PARANOID(!efx->mcdi);
	return &efx->mcdi->hwmon;
}
#endif

int efx_mcdi_init(struct efx_nic *efx);
void efx_mcdi_fini(struct efx_nic *efx);

int efx_mcdi_rpc(struct efx_nic *efx, unsigned cmd, const efx_dword_t *inbuf,
		 size_t inlen, efx_dword_t *outbuf, size_t outlen,
		 size_t *outlen_actual);
int efx_mcdi_rpc_quiet(struct efx_nic *efx, unsigned cmd,
		       const efx_dword_t *inbuf, size_t inlen,
		       efx_dword_t *outbuf, size_t outlen,
		       size_t *outlen_actual);

int efx_mcdi_rpc_start(struct efx_nic *efx, unsigned cmd,
		       const efx_dword_t *inbuf, size_t inlen);
int efx_mcdi_rpc_finish(struct efx_nic *efx, unsigned cmd, size_t inlen,
			efx_dword_t *outbuf, size_t outlen,
			size_t *outlen_actual);
int efx_mcdi_rpc_finish_quiet(struct efx_nic *efx, unsigned cmd,
			      size_t inlen, efx_dword_t *outbuf,
			      size_t outlen, size_t *outlen_actual);

typedef void efx_mcdi_async_completer(struct efx_nic *efx,
				      unsigned long cookie, int rc,
				      efx_dword_t *outbuf,
				      size_t outlen_actual);
int efx_mcdi_rpc_async(struct efx_nic *efx, unsigned int cmd,
		       const efx_dword_t *inbuf, size_t inlen, size_t outlen,
		       efx_mcdi_async_completer *complete,
		       unsigned long cookie);
int efx_mcdi_rpc_async_quiet(struct efx_nic *efx, unsigned int cmd,
			     const efx_dword_t *inbuf, size_t inlen,
			     size_t outlen,
			     efx_mcdi_async_completer *complete,
			     unsigned long cookie);

void efx_mcdi_display_error(struct efx_nic *efx, unsigned cmd,
			    size_t inlen, efx_dword_t *outbuf,
			    size_t outlen, int rc);

int efx_mcdi_poll_reboot(struct efx_nic *efx);
void efx_mcdi_mode_poll(struct efx_nic *efx);
void efx_mcdi_mode_event(struct efx_nic *efx);
void efx_mcdi_flush_async(struct efx_nic *efx);

void efx_mcdi_process_event(struct efx_channel *channel, efx_qword_t *event);
void efx_mcdi_sensor_event(struct efx_nic *efx, efx_qword_t *ev);

/* We expect that 16- and 32-bit fields in MCDI requests and responses
 * are appropriately aligned, but 64-bit fields are only
 * 32-bit-aligned.  Also, on Siena we must copy to the MC shared
 * memory strictly 32 bits at a time, so add any necessary padding.
 */
#define MCDI_DECLARE_BUF(_name, _len)					\
	efx_dword_t _name[DIV_ROUND_UP(_len, 4)]
#define MCDI_DECLARE_BUF_OUT_OR_ERR(_name, _len)			\
	MCDI_DECLARE_BUF(_name, max_t(size_t, _len, 8))
#define _MCDI_PTR(_buf, _offset)					\
	((u8 *)(_buf) + (_offset))
#define MCDI_PTR(_buf, _field)						\
	_MCDI_PTR(_buf, MC_CMD_ ## _field ## _OFST)
#define _MCDI_CHECK_ALIGN(_ofst, _align)				\
	((_ofst) + BUILD_BUG_ON_ZERO((_ofst) & (_align - 1)))
#define _MCDI_DWORD(_buf, _field)					\
	((_buf) + (_MCDI_CHECK_ALIGN(MC_CMD_ ## _field ## _OFST, 4) >> 2))

#define MCDI_WORD(_buf, _field)						\
	((u16)BUILD_BUG_ON_ZERO(MC_CMD_ ## _field ## _LEN != 2) +	\
	 le16_to_cpu(*(__force const __le16 *)MCDI_PTR(_buf, _field)))
#define MCDI_SET_DWORD(_buf, _field, _value)				\
	EFX_POPULATE_DWORD_1(*_MCDI_DWORD(_buf, _field), EFX_DWORD_0, _value)
#define MCDI_DWORD(_buf, _field)					\
	EFX_DWORD_FIELD(*_MCDI_DWORD(_buf, _field), EFX_DWORD_0)
#define MCDI_POPULATE_DWORD_1(_buf, _field, _name1, _value1)		\
	EFX_POPULATE_DWORD_1(*_MCDI_DWORD(_buf, _field),		\
			     MC_CMD_ ## _name1, _value1)
#define MCDI_POPULATE_DWORD_2(_buf, _field, _name1, _value1,		\
			      _name2, _value2)				\
	EFX_POPULATE_DWORD_2(*_MCDI_DWORD(_buf, _field),		\
			     MC_CMD_ ## _name1, _value1,		\
			     MC_CMD_ ## _name2, _value2)
#define MCDI_POPULATE_DWORD_3(_buf, _field, _name1, _value1,		\
			      _name2, _value2, _name3, _value3)		\
	EFX_POPULATE_DWORD_3(*_MCDI_DWORD(_buf, _field),		\
			     MC_CMD_ ## _name1, _value1,		\
			     MC_CMD_ ## _name2, _value2,		\
			     MC_CMD_ ## _name3, _value3)
#define MCDI_POPULATE_DWORD_4(_buf, _field, _name1, _value1,		\
			      _name2, _value2, _name3, _value3,		\
			      _name4, _value4)				\
	EFX_POPULATE_DWORD_4(*_MCDI_DWORD(_buf, _field),		\
			     MC_CMD_ ## _name1, _value1,		\
			     MC_CMD_ ## _name2, _value2,		\
			     MC_CMD_ ## _name3, _value3,		\
			     MC_CMD_ ## _name4, _value4)
#define MCDI_POPULATE_DWORD_5(_buf, _field, _name1, _value1,		\
			      _name2, _value2, _name3, _value3,		\
			      _name4, _value4, _name5, _value5)		\
	EFX_POPULATE_DWORD_5(*_MCDI_DWORD(_buf, _field),		\
			     MC_CMD_ ## _name1, _value1,		\
			     MC_CMD_ ## _name2, _value2,		\
			     MC_CMD_ ## _name3, _value3,		\
			     MC_CMD_ ## _name4, _value4,		\
			     MC_CMD_ ## _name5, _value5)
#define MCDI_POPULATE_DWORD_6(_buf, _field, _name1, _value1,		\
			      _name2, _value2, _name3, _value3,		\
			      _name4, _value4, _name5, _value5,		\
			      _name6, _value6)				\
	EFX_POPULATE_DWORD_6(*_MCDI_DWORD(_buf, _field),		\
			     MC_CMD_ ## _name1, _value1,		\
			     MC_CMD_ ## _name2, _value2,		\
			     MC_CMD_ ## _name3, _value3,		\
			     MC_CMD_ ## _name4, _value4,		\
			     MC_CMD_ ## _name5, _value5,		\
			     MC_CMD_ ## _name6, _value6)
#define MCDI_POPULATE_DWORD_7(_buf, _field, _name1, _value1,		\
			      _name2, _value2, _name3, _value3,		\
			      _name4, _value4, _name5, _value5,		\
			      _name6, _value6, _name7, _value7)		\
	EFX_POPULATE_DWORD_7(*_MCDI_DWORD(_buf, _field),		\
			     MC_CMD_ ## _name1, _value1,		\
			     MC_CMD_ ## _name2, _value2,		\
			     MC_CMD_ ## _name3, _value3,		\
			     MC_CMD_ ## _name4, _value4,		\
			     MC_CMD_ ## _name5, _value5,		\
			     MC_CMD_ ## _name6, _value6,		\
			     MC_CMD_ ## _name7, _value7)
#define MCDI_SET_QWORD(_buf, _field, _value)				\
	do {								\
		EFX_POPULATE_DWORD_1(_MCDI_DWORD(_buf, _field)[0],	\
				     EFX_DWORD_0, (u32)(_value));	\
		EFX_POPULATE_DWORD_1(_MCDI_DWORD(_buf, _field)[1],	\
				     EFX_DWORD_0, (u64)(_value) >> 32);	\
	} while (0)
#define MCDI_QWORD(_buf, _field)					\
	(EFX_DWORD_FIELD(_MCDI_DWORD(_buf, _field)[0], EFX_DWORD_0) |	\
	(u64)EFX_DWORD_FIELD(_MCDI_DWORD(_buf, _field)[1], EFX_DWORD_0) << 32)
#define MCDI_FIELD(_ptr, _type, _field)					\
	EFX_EXTRACT_DWORD(						\
		*(efx_dword_t *)					\
		_MCDI_PTR(_ptr, MC_CMD_ ## _type ## _ ## _field ## _OFST & ~3),\
		MC_CMD_ ## _type ## _ ## _field ## _LBN & 0x1f,	\
		(MC_CMD_ ## _type ## _ ## _field ## _LBN & 0x1f) +	\
		MC_CMD_ ## _type ## _ ## _field ## _WIDTH - 1)

#define _MCDI_ARRAY_PTR(_buf, _field, _index, _align)			\
	(_MCDI_PTR(_buf, _MCDI_CHECK_ALIGN(MC_CMD_ ## _field ## _OFST, _align))\
	 + (_index) * _MCDI_CHECK_ALIGN(MC_CMD_ ## _field ## _LEN, _align))
#define MCDI_DECLARE_STRUCT_PTR(_name)					\
	efx_dword_t *_name
#define MCDI_ARRAY_STRUCT_PTR(_buf, _field, _index)			\
	((efx_dword_t *)_MCDI_ARRAY_PTR(_buf, _field, _index, 4))
#define MCDI_VAR_ARRAY_LEN(_len, _field)				\
	min_t(size_t, MC_CMD_ ## _field ## _MAXNUM,			\
	      ((_len) - MC_CMD_ ## _field ## _OFST) / MC_CMD_ ## _field ## _LEN)
#define MCDI_ARRAY_WORD(_buf, _field, _index)				\
	(BUILD_BUG_ON_ZERO(MC_CMD_ ## _field ## _LEN != 2) +		\
	 le16_to_cpu(*(__force const __le16 *)				\
		     _MCDI_ARRAY_PTR(_buf, _field, _index, 2)))
#define _MCDI_ARRAY_DWORD(_buf, _field, _index)				\
	(BUILD_BUG_ON_ZERO(MC_CMD_ ## _field ## _LEN != 4) +		\
	 (efx_dword_t *)_MCDI_ARRAY_PTR(_buf, _field, _index, 4))
#define MCDI_SET_ARRAY_DWORD(_buf, _field, _index, _value)		\
	EFX_SET_DWORD_FIELD(*_MCDI_ARRAY_DWORD(_buf, _field, _index),	\
			    EFX_DWORD_0, _value)
#define MCDI_ARRAY_DWORD(_buf, _field, _index)				\
	EFX_DWORD_FIELD(*_MCDI_ARRAY_DWORD(_buf, _field, _index), EFX_DWORD_0)
#define _MCDI_ARRAY_QWORD(_buf, _field, _index)				\
	(BUILD_BUG_ON_ZERO(MC_CMD_ ## _field ## _LEN != 8) +		\
	 (efx_dword_t *)_MCDI_ARRAY_PTR(_buf, _field, _index, 4))
#define MCDI_SET_ARRAY_QWORD(_buf, _field, _index, _value)		\
	do {								\
		EFX_SET_DWORD_FIELD(_MCDI_ARRAY_QWORD(_buf, _field, _index)[0],\
				    EFX_DWORD_0, (u32)(_value));	\
		EFX_SET_DWORD_FIELD(_MCDI_ARRAY_QWORD(_buf, _field, _index)[1],\
				    EFX_DWORD_0, (u64)(_value) >> 32);	\
	} while (0)
#define MCDI_ARRAY_FIELD(_buf, _field1, _type, _index, _field2)		\
	MCDI_FIELD(MCDI_ARRAY_STRUCT_PTR(_buf, _field1, _index),	\
		   _type ## _TYPEDEF, _field2)

#define MCDI_EVENT_FIELD(_ev, _field)			\
	EFX_QWORD_FIELD(_ev, MCDI_EVENT_ ## _field)

<<<<<<< HEAD
extern void efx_mcdi_print_fwver(struct efx_nic *efx, char *buf, size_t len);
extern int efx_mcdi_drv_attach(struct efx_nic *efx, bool driver_operating,
			       bool *was_attached_out);
extern int efx_mcdi_get_board_cfg(struct efx_nic *efx, u8 *mac_address,
				  u16 *fw_subtype_list);
extern int efx_mcdi_log_ctrl(struct efx_nic *efx, bool evq, bool uart,
			     u32 dest_evq);
extern int efx_mcdi_nvram_types(struct efx_nic *efx, u32 *nvram_types_out);
extern int efx_mcdi_nvram_info(struct efx_nic *efx, unsigned int type,
			       size_t *size_out, size_t *erase_size_out,
			       bool *protected_out);
extern int efx_mcdi_nvram_update_start(struct efx_nic *efx,
				       unsigned int type);
extern int efx_mcdi_nvram_read(struct efx_nic *efx, unsigned int type,
			       loff_t offset, u8 *buffer, size_t length);
extern int efx_mcdi_nvram_write(struct efx_nic *efx, unsigned int type,
				loff_t offset, const u8 *buffer,
				size_t length);
#define EFX_MCDI_NVRAM_LEN_MAX 128
extern int efx_mcdi_nvram_erase(struct efx_nic *efx, unsigned int type,
				loff_t offset, size_t length);
extern int efx_mcdi_nvram_update_finish(struct efx_nic *efx,
					unsigned int type);
extern int efx_mcdi_nvram_test_all(struct efx_nic *efx);
extern int efx_mcdi_handle_assertion(struct efx_nic *efx);
extern void efx_mcdi_set_id_led(struct efx_nic *efx, enum efx_led_mode mode);
extern int efx_mcdi_reset_port(struct efx_nic *efx);
extern int efx_mcdi_reset_mc(struct efx_nic *efx);
extern int efx_mcdi_wol_filter_set_magic(struct efx_nic *efx,
					 const u8 *mac, int *id_out);
extern int efx_mcdi_wol_filter_get_magic(struct efx_nic *efx, int *id_out);
extern int efx_mcdi_wol_filter_remove(struct efx_nic *efx, int id);
extern int efx_mcdi_wol_filter_reset(struct efx_nic *efx);
extern int efx_mcdi_set_mac(struct efx_nic *efx);
=======
void efx_mcdi_print_fwver(struct efx_nic *efx, char *buf, size_t len);
int efx_mcdi_get_board_cfg(struct efx_nic *efx, u8 *mac_address,
			   u16 *fw_subtype_list, u32 *capabilities);
int efx_mcdi_log_ctrl(struct efx_nic *efx, bool evq, bool uart, u32 dest_evq);
int efx_mcdi_nvram_types(struct efx_nic *efx, u32 *nvram_types_out);
int efx_mcdi_nvram_info(struct efx_nic *efx, unsigned int type,
			size_t *size_out, size_t *erase_size_out,
			bool *protected_out);
int efx_mcdi_nvram_test_all(struct efx_nic *efx);
int efx_mcdi_handle_assertion(struct efx_nic *efx);
void efx_mcdi_set_id_led(struct efx_nic *efx, enum efx_led_mode mode);
int efx_mcdi_wol_filter_set_magic(struct efx_nic *efx, const u8 *mac,
				  int *id_out);
int efx_mcdi_wol_filter_get_magic(struct efx_nic *efx, int *id_out);
int efx_mcdi_wol_filter_remove(struct efx_nic *efx, int id);
int efx_mcdi_wol_filter_reset(struct efx_nic *efx);
int efx_mcdi_flush_rxqs(struct efx_nic *efx);
int efx_mcdi_port_probe(struct efx_nic *efx);
void efx_mcdi_port_remove(struct efx_nic *efx);
int efx_mcdi_port_reconfigure(struct efx_nic *efx);
int efx_mcdi_port_get_number(struct efx_nic *efx);
u32 efx_mcdi_phy_get_caps(struct efx_nic *efx);
void efx_mcdi_process_link_change(struct efx_nic *efx, efx_qword_t *ev);
int efx_mcdi_set_mac(struct efx_nic *efx);
#define EFX_MC_STATS_GENERATION_INVALID ((__force __le64)(-1))
void efx_mcdi_mac_start_stats(struct efx_nic *efx);
void efx_mcdi_mac_stop_stats(struct efx_nic *efx);
void efx_mcdi_mac_pull_stats(struct efx_nic *efx);
bool efx_mcdi_mac_check_fault(struct efx_nic *efx);
enum reset_type efx_mcdi_map_reset_reason(enum reset_type reason);
int efx_mcdi_reset(struct efx_nic *efx, enum reset_type method);
int efx_mcdi_set_workaround(struct efx_nic *efx, u32 type, bool enabled);

#ifdef CONFIG_SFC_MCDI_MON
int efx_mcdi_mon_probe(struct efx_nic *efx);
void efx_mcdi_mon_remove(struct efx_nic *efx);
#else
static inline int efx_mcdi_mon_probe(struct efx_nic *efx) { return 0; }
static inline void efx_mcdi_mon_remove(struct efx_nic *efx) {}
#endif

#ifdef CONFIG_SFC_MTD
int efx_mcdi_mtd_read(struct mtd_info *mtd, loff_t start, size_t len,
		      size_t *retlen, u8 *buffer);
int efx_mcdi_mtd_erase(struct mtd_info *mtd, loff_t start, size_t len);
int efx_mcdi_mtd_write(struct mtd_info *mtd, loff_t start, size_t len,
		       size_t *retlen, const u8 *buffer);
int efx_mcdi_mtd_sync(struct mtd_info *mtd);
void efx_mcdi_mtd_rename(struct efx_mtd_partition *part);
#endif
>>>>>>> c3ade0e0

#endif /* EFX_MCDI_H */<|MERGE_RESOLUTION|>--- conflicted
+++ resolved
@@ -294,42 +294,6 @@
 #define MCDI_EVENT_FIELD(_ev, _field)			\
 	EFX_QWORD_FIELD(_ev, MCDI_EVENT_ ## _field)
 
-<<<<<<< HEAD
-extern void efx_mcdi_print_fwver(struct efx_nic *efx, char *buf, size_t len);
-extern int efx_mcdi_drv_attach(struct efx_nic *efx, bool driver_operating,
-			       bool *was_attached_out);
-extern int efx_mcdi_get_board_cfg(struct efx_nic *efx, u8 *mac_address,
-				  u16 *fw_subtype_list);
-extern int efx_mcdi_log_ctrl(struct efx_nic *efx, bool evq, bool uart,
-			     u32 dest_evq);
-extern int efx_mcdi_nvram_types(struct efx_nic *efx, u32 *nvram_types_out);
-extern int efx_mcdi_nvram_info(struct efx_nic *efx, unsigned int type,
-			       size_t *size_out, size_t *erase_size_out,
-			       bool *protected_out);
-extern int efx_mcdi_nvram_update_start(struct efx_nic *efx,
-				       unsigned int type);
-extern int efx_mcdi_nvram_read(struct efx_nic *efx, unsigned int type,
-			       loff_t offset, u8 *buffer, size_t length);
-extern int efx_mcdi_nvram_write(struct efx_nic *efx, unsigned int type,
-				loff_t offset, const u8 *buffer,
-				size_t length);
-#define EFX_MCDI_NVRAM_LEN_MAX 128
-extern int efx_mcdi_nvram_erase(struct efx_nic *efx, unsigned int type,
-				loff_t offset, size_t length);
-extern int efx_mcdi_nvram_update_finish(struct efx_nic *efx,
-					unsigned int type);
-extern int efx_mcdi_nvram_test_all(struct efx_nic *efx);
-extern int efx_mcdi_handle_assertion(struct efx_nic *efx);
-extern void efx_mcdi_set_id_led(struct efx_nic *efx, enum efx_led_mode mode);
-extern int efx_mcdi_reset_port(struct efx_nic *efx);
-extern int efx_mcdi_reset_mc(struct efx_nic *efx);
-extern int efx_mcdi_wol_filter_set_magic(struct efx_nic *efx,
-					 const u8 *mac, int *id_out);
-extern int efx_mcdi_wol_filter_get_magic(struct efx_nic *efx, int *id_out);
-extern int efx_mcdi_wol_filter_remove(struct efx_nic *efx, int id);
-extern int efx_mcdi_wol_filter_reset(struct efx_nic *efx);
-extern int efx_mcdi_set_mac(struct efx_nic *efx);
-=======
 void efx_mcdi_print_fwver(struct efx_nic *efx, char *buf, size_t len);
 int efx_mcdi_get_board_cfg(struct efx_nic *efx, u8 *mac_address,
 			   u16 *fw_subtype_list, u32 *capabilities);
@@ -380,6 +344,5 @@
 int efx_mcdi_mtd_sync(struct mtd_info *mtd);
 void efx_mcdi_mtd_rename(struct efx_mtd_partition *part);
 #endif
->>>>>>> c3ade0e0
 
 #endif /* EFX_MCDI_H */