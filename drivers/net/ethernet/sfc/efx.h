/****************************************************************************
 * Driver for Solarflare network controllers and boards
 * Copyright 2005-2006 Fen Systems Ltd.
 * Copyright 2006-2013 Solarflare Communications Inc.
 *
 * This program is free software; you can redistribute it and/or modify it
 * under the terms of the GNU General Public License version 2 as published
 * by the Free Software Foundation, incorporated herein by reference.
 */

#ifndef EFX_EFX_H
#define EFX_EFX_H

#include "net_driver.h"
#include "filter.h"

/* Solarstorm controllers use BAR 0 for I/O space and BAR 2(&3) for memory */
#define EFX_MEM_BAR 2

/* TX */
<<<<<<< HEAD
extern int efx_probe_tx_queue(struct efx_tx_queue *tx_queue);
extern void efx_remove_tx_queue(struct efx_tx_queue *tx_queue);
extern void efx_init_tx_queue(struct efx_tx_queue *tx_queue);
extern void efx_init_tx_queue_core_txq(struct efx_tx_queue *tx_queue);
extern void efx_fini_tx_queue(struct efx_tx_queue *tx_queue);
extern void efx_release_tx_buffers(struct efx_tx_queue *tx_queue);
extern netdev_tx_t
efx_hard_start_xmit(struct sk_buff *skb, struct net_device *net_dev);
extern netdev_tx_t
efx_enqueue_skb(struct efx_tx_queue *tx_queue, struct sk_buff *skb);
extern void efx_xmit_done(struct efx_tx_queue *tx_queue, unsigned int index);
extern int efx_setup_tc(struct net_device *net_dev, u8 num_tc);
extern unsigned int efx_tx_max_skb_descs(struct efx_nic *efx);
=======
int efx_probe_tx_queue(struct efx_tx_queue *tx_queue);
void efx_remove_tx_queue(struct efx_tx_queue *tx_queue);
void efx_init_tx_queue(struct efx_tx_queue *tx_queue);
void efx_init_tx_queue_core_txq(struct efx_tx_queue *tx_queue);
void efx_fini_tx_queue(struct efx_tx_queue *tx_queue);
netdev_tx_t efx_hard_start_xmit(struct sk_buff *skb,
				struct net_device *net_dev);
netdev_tx_t efx_enqueue_skb(struct efx_tx_queue *tx_queue, struct sk_buff *skb);
void efx_xmit_done(struct efx_tx_queue *tx_queue, unsigned int index);
int efx_setup_tc(struct net_device *net_dev, u8 num_tc);
unsigned int efx_tx_max_skb_descs(struct efx_nic *efx);
extern unsigned int efx_piobuf_size;
>>>>>>> c3ade0e0

/* RX */
void efx_rx_config_page_split(struct efx_nic *efx);
int efx_probe_rx_queue(struct efx_rx_queue *rx_queue);
void efx_remove_rx_queue(struct efx_rx_queue *rx_queue);
void efx_init_rx_queue(struct efx_rx_queue *rx_queue);
void efx_fini_rx_queue(struct efx_rx_queue *rx_queue);
void efx_fast_push_rx_descriptors(struct efx_rx_queue *rx_queue, bool atomic);
void efx_rx_slow_fill(unsigned long context);
void __efx_rx_packet(struct efx_channel *channel);
void efx_rx_packet(struct efx_rx_queue *rx_queue, unsigned int index,
		   unsigned int n_frags, unsigned int len, u16 flags);
static inline void efx_rx_flush_packet(struct efx_channel *channel)
{
	if (channel->rx_pkt_n_frags)
		__efx_rx_packet(channel);
}
void efx_schedule_slow_fill(struct efx_rx_queue *rx_queue);

#define EFX_MAX_DMAQ_SIZE 4096UL
#define EFX_DEFAULT_DMAQ_SIZE 1024UL
#define EFX_MIN_DMAQ_SIZE 512UL

#define EFX_MAX_EVQ_SIZE 16384UL
#define EFX_MIN_EVQ_SIZE 512UL

/* Maximum number of TCP segments we support for soft-TSO */
#define EFX_TSO_MAX_SEGS	100

/* The smallest [rt]xq_entries that the driver supports.  RX minimum
 * is a bit arbitrary.  For TX, we must have space for at least 2
 * TSO skbs.
 */
#define EFX_RXQ_MIN_ENT		128U
#define EFX_TXQ_MIN_ENT(efx)	(2 * efx_tx_max_skb_descs(efx))
<<<<<<< HEAD
=======

#define EFX_TXQ_MAX_ENT(efx)	(EFX_WORKAROUND_35388(efx) ? \
				 EFX_MAX_DMAQ_SIZE / 2 : EFX_MAX_DMAQ_SIZE)
>>>>>>> c3ade0e0

/* Filters */

/**
 * efx_filter_insert_filter - add or replace a filter
 * @efx: NIC in which to insert the filter
 * @spec: Specification for the filter
 * @replace_equal: Flag for whether the specified filter may replace an
 *	existing filter with equal priority
 *
 * On success, return the filter ID.
 * On failure, return a negative error code.
 *
 * If existing filters have equal match values to the new filter spec,
 * then the new filter might replace them or the function might fail,
 * as follows.
 *
 * 1. If the existing filters have lower priority, or @replace_equal
 *    is set and they have equal priority, replace them.
 *
 * 2. If the existing filters have higher priority, return -%EPERM.
 *
 * 3. If !efx_filter_is_mc_recipient(@spec), or the NIC does not
 *    support delivery to multiple recipients, return -%EEXIST.
 *
 * This implies that filters for multiple multicast recipients must
 * all be inserted with the same priority and @replace_equal = %false.
 */
static inline s32 efx_filter_insert_filter(struct efx_nic *efx,
					   struct efx_filter_spec *spec,
					   bool replace_equal)
{
	return efx->type->filter_insert(efx, spec, replace_equal);
}

/**
 * efx_filter_remove_id_safe - remove a filter by ID, carefully
 * @efx: NIC from which to remove the filter
 * @priority: Priority of filter, as passed to @efx_filter_insert_filter
 * @filter_id: ID of filter, as returned by @efx_filter_insert_filter
 *
 * This function will range-check @filter_id, so it is safe to call
 * with a value passed from userland.
 */
static inline int efx_filter_remove_id_safe(struct efx_nic *efx,
					    enum efx_filter_priority priority,
					    u32 filter_id)
{
	return efx->type->filter_remove_safe(efx, priority, filter_id);
}

/**
 * efx_filter_get_filter_safe - retrieve a filter by ID, carefully
 * @efx: NIC from which to remove the filter
 * @priority: Priority of filter, as passed to @efx_filter_insert_filter
 * @filter_id: ID of filter, as returned by @efx_filter_insert_filter
 * @spec: Buffer in which to store filter specification
 *
 * This function will range-check @filter_id, so it is safe to call
 * with a value passed from userland.
 */
static inline int
efx_filter_get_filter_safe(struct efx_nic *efx,
			   enum efx_filter_priority priority,
			   u32 filter_id, struct efx_filter_spec *spec)
{
	return efx->type->filter_get_safe(efx, priority, filter_id, spec);
}

static inline u32 efx_filter_count_rx_used(struct efx_nic *efx,
					   enum efx_filter_priority priority)
{
	return efx->type->filter_count_rx_used(efx, priority);
}
static inline u32 efx_filter_get_rx_id_limit(struct efx_nic *efx)
{
	return efx->type->filter_get_rx_id_limit(efx);
}
static inline s32 efx_filter_get_rx_ids(struct efx_nic *efx,
					enum efx_filter_priority priority,
					u32 *buf, u32 size)
{
	return efx->type->filter_get_rx_ids(efx, priority, buf, size);
}
#ifdef CONFIG_RFS_ACCEL
int efx_filter_rfs(struct net_device *net_dev, const struct sk_buff *skb,
		   u16 rxq_index, u32 flow_id);
bool __efx_filter_rfs_expire(struct efx_nic *efx, unsigned quota);
static inline void efx_filter_rfs_expire(struct efx_channel *channel)
{
	if (channel->rfs_filters_added >= 60 &&
	    __efx_filter_rfs_expire(channel->efx, 100))
		channel->rfs_filters_added -= 60;
}
#define efx_filter_rfs_enabled() 1
#else
static inline void efx_filter_rfs_expire(struct efx_channel *channel) {}
#define efx_filter_rfs_enabled() 0
#endif
bool efx_filter_is_mc_recipient(const struct efx_filter_spec *spec);

/* Channels */
int efx_channel_dummy_op_int(struct efx_channel *channel);
void efx_channel_dummy_op_void(struct efx_channel *channel);
int efx_realloc_channels(struct efx_nic *efx, u32 rxq_entries, u32 txq_entries);

/* Ports */
int efx_reconfigure_port(struct efx_nic *efx);
int __efx_reconfigure_port(struct efx_nic *efx);

/* Ethtool support */
extern const struct ethtool_ops efx_ethtool_ops;

/* Reset handling */
int efx_reset(struct efx_nic *efx, enum reset_type method);
void efx_reset_down(struct efx_nic *efx, enum reset_type method);
int efx_reset_up(struct efx_nic *efx, enum reset_type method, bool ok);
int efx_try_recovery(struct efx_nic *efx);

/* Global */
void efx_schedule_reset(struct efx_nic *efx, enum reset_type type);
int efx_init_irq_moderation(struct efx_nic *efx, unsigned int tx_usecs,
			    unsigned int rx_usecs, bool rx_adaptive,
			    bool rx_may_override_tx);
void efx_get_irq_moderation(struct efx_nic *efx, unsigned int *tx_usecs,
			    unsigned int *rx_usecs, bool *rx_adaptive);

/* Dummy PHY ops for PHY drivers */
int efx_port_dummy_op_int(struct efx_nic *efx);
void efx_port_dummy_op_void(struct efx_nic *efx);

/* MTD */
#ifdef CONFIG_SFC_MTD
int efx_mtd_add(struct efx_nic *efx, struct efx_mtd_partition *parts,
		size_t n_parts, size_t sizeof_part);
static inline int efx_mtd_probe(struct efx_nic *efx)
{
	return efx->type->mtd_probe(efx);
}
void efx_mtd_rename(struct efx_nic *efx);
void efx_mtd_remove(struct efx_nic *efx);
#else
static inline int efx_mtd_probe(struct efx_nic *efx) { return 0; }
static inline void efx_mtd_rename(struct efx_nic *efx) {}
static inline void efx_mtd_remove(struct efx_nic *efx) {}
#endif

static inline void efx_schedule_channel(struct efx_channel *channel)
{
	netif_vdbg(channel->efx, intr, channel->efx->net_dev,
		   "channel %d scheduling NAPI poll on CPU%d\n",
		   channel->channel, raw_smp_processor_id());

	napi_schedule(&channel->napi_str);
}

static inline void efx_schedule_channel_irq(struct efx_channel *channel)
{
	channel->event_test_cpu = raw_smp_processor_id();
	efx_schedule_channel(channel);
}

void efx_link_status_changed(struct efx_nic *efx);
void efx_link_set_advertising(struct efx_nic *efx, u32);
void efx_link_set_wanted_fc(struct efx_nic *efx, u8);

static inline void efx_device_detach_sync(struct efx_nic *efx)
{
	struct net_device *dev = efx->net_dev;

	/* Lock/freeze all TX queues so that we can be sure the
	 * TX scheduler is stopped when we're done and before
	 * netif_device_present() becomes false.
	 */
	netif_tx_lock_bh(dev);
	netif_device_detach(dev);
	netif_tx_unlock_bh(dev);
}

static inline void efx_device_detach_sync(struct efx_nic *efx)
{
	struct net_device *dev = efx->net_dev;

	/* Lock/freeze all TX queues so that we can be sure the
	 * TX scheduler is stopped when we're done and before
	 * netif_device_present() becomes false.
	 */
	netif_tx_lock_bh(dev);
	netif_device_detach(dev);
	netif_tx_unlock_bh(dev);
}

#endif /* EFX_EFX_H */<|MERGE_RESOLUTION|>--- conflicted
+++ resolved
@@ -18,21 +18,6 @@
 #define EFX_MEM_BAR 2
 
 /* TX */
-<<<<<<< HEAD
-extern int efx_probe_tx_queue(struct efx_tx_queue *tx_queue);
-extern void efx_remove_tx_queue(struct efx_tx_queue *tx_queue);
-extern void efx_init_tx_queue(struct efx_tx_queue *tx_queue);
-extern void efx_init_tx_queue_core_txq(struct efx_tx_queue *tx_queue);
-extern void efx_fini_tx_queue(struct efx_tx_queue *tx_queue);
-extern void efx_release_tx_buffers(struct efx_tx_queue *tx_queue);
-extern netdev_tx_t
-efx_hard_start_xmit(struct sk_buff *skb, struct net_device *net_dev);
-extern netdev_tx_t
-efx_enqueue_skb(struct efx_tx_queue *tx_queue, struct sk_buff *skb);
-extern void efx_xmit_done(struct efx_tx_queue *tx_queue, unsigned int index);
-extern int efx_setup_tc(struct net_device *net_dev, u8 num_tc);
-extern unsigned int efx_tx_max_skb_descs(struct efx_nic *efx);
-=======
 int efx_probe_tx_queue(struct efx_tx_queue *tx_queue);
 void efx_remove_tx_queue(struct efx_tx_queue *tx_queue);
 void efx_init_tx_queue(struct efx_tx_queue *tx_queue);
@@ -45,7 +30,6 @@
 int efx_setup_tc(struct net_device *net_dev, u8 num_tc);
 unsigned int efx_tx_max_skb_descs(struct efx_nic *efx);
 extern unsigned int efx_piobuf_size;
->>>>>>> c3ade0e0
 
 /* RX */
 void efx_rx_config_page_split(struct efx_nic *efx);
@@ -81,12 +65,9 @@
  */
 #define EFX_RXQ_MIN_ENT		128U
 #define EFX_TXQ_MIN_ENT(efx)	(2 * efx_tx_max_skb_descs(efx))
-<<<<<<< HEAD
-=======
 
 #define EFX_TXQ_MAX_ENT(efx)	(EFX_WORKAROUND_35388(efx) ? \
 				 EFX_MAX_DMAQ_SIZE / 2 : EFX_MAX_DMAQ_SIZE)
->>>>>>> c3ade0e0
 
 /* Filters */
 
@@ -266,17 +247,4 @@
 	netif_tx_unlock_bh(dev);
 }
 
-static inline void efx_device_detach_sync(struct efx_nic *efx)
-{
-	struct net_device *dev = efx->net_dev;
-
-	/* Lock/freeze all TX queues so that we can be sure the
-	 * TX scheduler is stopped when we're done and before
-	 * netif_device_present() becomes false.
-	 */
-	netif_tx_lock_bh(dev);
-	netif_device_detach(dev);
-	netif_tx_unlock_bh(dev);
-}
-
 #endif /* EFX_EFX_H */