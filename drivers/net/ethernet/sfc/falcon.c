/****************************************************************************
 * Driver for Solarflare network controllers and boards
 * Copyright 2005-2006 Fen Systems Ltd.
 * Copyright 2006-2013 Solarflare Communications Inc.
 *
 * This program is free software; you can redistribute it and/or modify it
 * under the terms of the GNU General Public License version 2 as published
 * by the Free Software Foundation, incorporated herein by reference.
 */

#include <linux/bitops.h>
#include <linux/delay.h>
#include <linux/pci.h>
#include <linux/module.h>
#include <linux/seq_file.h>
#include <linux/i2c.h>
#include <linux/mii.h>
#include <linux/slab.h>
#include "net_driver.h"
#include "bitfield.h"
#include "efx.h"
#include "nic.h"
#include "farch_regs.h"
#include "io.h"
#include "phy.h"
#include "workarounds.h"
#include "selftest.h"
#include "mdio_10g.h"

/* Hardware control for SFC4000 (aka Falcon). */

/**************************************************************************
 *
 * NIC stats
 *
 **************************************************************************
 */

#define FALCON_MAC_STATS_SIZE 0x100

#define XgRxOctets_offset 0x0
#define XgRxOctets_WIDTH 48
#define XgRxOctetsOK_offset 0x8
#define XgRxOctetsOK_WIDTH 48
#define XgRxPkts_offset 0x10
#define XgRxPkts_WIDTH 32
#define XgRxPktsOK_offset 0x14
#define XgRxPktsOK_WIDTH 32
#define XgRxBroadcastPkts_offset 0x18
#define XgRxBroadcastPkts_WIDTH 32
#define XgRxMulticastPkts_offset 0x1C
#define XgRxMulticastPkts_WIDTH 32
#define XgRxUnicastPkts_offset 0x20
#define XgRxUnicastPkts_WIDTH 32
#define XgRxUndersizePkts_offset 0x24
#define XgRxUndersizePkts_WIDTH 32
#define XgRxOversizePkts_offset 0x28
#define XgRxOversizePkts_WIDTH 32
#define XgRxJabberPkts_offset 0x2C
#define XgRxJabberPkts_WIDTH 32
#define XgRxUndersizeFCSerrorPkts_offset 0x30
#define XgRxUndersizeFCSerrorPkts_WIDTH 32
#define XgRxDropEvents_offset 0x34
#define XgRxDropEvents_WIDTH 32
#define XgRxFCSerrorPkts_offset 0x38
#define XgRxFCSerrorPkts_WIDTH 32
#define XgRxAlignError_offset 0x3C
#define XgRxAlignError_WIDTH 32
#define XgRxSymbolError_offset 0x40
#define XgRxSymbolError_WIDTH 32
#define XgRxInternalMACError_offset 0x44
#define XgRxInternalMACError_WIDTH 32
#define XgRxControlPkts_offset 0x48
#define XgRxControlPkts_WIDTH 32
#define XgRxPausePkts_offset 0x4C
#define XgRxPausePkts_WIDTH 32
#define XgRxPkts64Octets_offset 0x50
#define XgRxPkts64Octets_WIDTH 32
#define XgRxPkts65to127Octets_offset 0x54
#define XgRxPkts65to127Octets_WIDTH 32
#define XgRxPkts128to255Octets_offset 0x58
#define XgRxPkts128to255Octets_WIDTH 32
#define XgRxPkts256to511Octets_offset 0x5C
#define XgRxPkts256to511Octets_WIDTH 32
#define XgRxPkts512to1023Octets_offset 0x60
#define XgRxPkts512to1023Octets_WIDTH 32
#define XgRxPkts1024to15xxOctets_offset 0x64
#define XgRxPkts1024to15xxOctets_WIDTH 32
#define XgRxPkts15xxtoMaxOctets_offset 0x68
#define XgRxPkts15xxtoMaxOctets_WIDTH 32
#define XgRxLengthError_offset 0x6C
#define XgRxLengthError_WIDTH 32
#define XgTxPkts_offset 0x80
#define XgTxPkts_WIDTH 32
#define XgTxOctets_offset 0x88
#define XgTxOctets_WIDTH 48
#define XgTxMulticastPkts_offset 0x90
#define XgTxMulticastPkts_WIDTH 32
#define XgTxBroadcastPkts_offset 0x94
#define XgTxBroadcastPkts_WIDTH 32
#define XgTxUnicastPkts_offset 0x98
#define XgTxUnicastPkts_WIDTH 32
#define XgTxControlPkts_offset 0x9C
#define XgTxControlPkts_WIDTH 32
#define XgTxPausePkts_offset 0xA0
#define XgTxPausePkts_WIDTH 32
#define XgTxPkts64Octets_offset 0xA4
#define XgTxPkts64Octets_WIDTH 32
#define XgTxPkts65to127Octets_offset 0xA8
#define XgTxPkts65to127Octets_WIDTH 32
#define XgTxPkts128to255Octets_offset 0xAC
#define XgTxPkts128to255Octets_WIDTH 32
#define XgTxPkts256to511Octets_offset 0xB0
#define XgTxPkts256to511Octets_WIDTH 32
#define XgTxPkts512to1023Octets_offset 0xB4
#define XgTxPkts512to1023Octets_WIDTH 32
#define XgTxPkts1024to15xxOctets_offset 0xB8
#define XgTxPkts1024to15xxOctets_WIDTH 32
#define XgTxPkts1519toMaxOctets_offset 0xBC
#define XgTxPkts1519toMaxOctets_WIDTH 32
#define XgTxUndersizePkts_offset 0xC0
#define XgTxUndersizePkts_WIDTH 32
#define XgTxOversizePkts_offset 0xC4
#define XgTxOversizePkts_WIDTH 32
#define XgTxNonTcpUdpPkt_offset 0xC8
#define XgTxNonTcpUdpPkt_WIDTH 16
#define XgTxMacSrcErrPkt_offset 0xCC
#define XgTxMacSrcErrPkt_WIDTH 16
#define XgTxIpSrcErrPkt_offset 0xD0
#define XgTxIpSrcErrPkt_WIDTH 16
#define XgDmaDone_offset 0xD4
#define XgDmaDone_WIDTH 32

#define FALCON_XMAC_STATS_DMA_FLAG(efx)				\
	(*(u32 *)((efx)->stats_buffer.addr + XgDmaDone_offset))

#define FALCON_DMA_STAT(ext_name, hw_name)				\
	[FALCON_STAT_ ## ext_name] =					\
	{ #ext_name,							\
	  /* 48-bit stats are zero-padded to 64 on DMA */		\
	  hw_name ## _ ## WIDTH == 48 ? 64 : hw_name ## _ ## WIDTH,	\
	  hw_name ## _ ## offset }
#define FALCON_OTHER_STAT(ext_name)					\
	[FALCON_STAT_ ## ext_name] = { #ext_name, 0, 0 }

static const struct efx_hw_stat_desc falcon_stat_desc[FALCON_STAT_COUNT] = {
	FALCON_DMA_STAT(tx_bytes, XgTxOctets),
	FALCON_DMA_STAT(tx_packets, XgTxPkts),
	FALCON_DMA_STAT(tx_pause, XgTxPausePkts),
	FALCON_DMA_STAT(tx_control, XgTxControlPkts),
	FALCON_DMA_STAT(tx_unicast, XgTxUnicastPkts),
	FALCON_DMA_STAT(tx_multicast, XgTxMulticastPkts),
	FALCON_DMA_STAT(tx_broadcast, XgTxBroadcastPkts),
	FALCON_DMA_STAT(tx_lt64, XgTxUndersizePkts),
	FALCON_DMA_STAT(tx_64, XgTxPkts64Octets),
	FALCON_DMA_STAT(tx_65_to_127, XgTxPkts65to127Octets),
	FALCON_DMA_STAT(tx_128_to_255, XgTxPkts128to255Octets),
	FALCON_DMA_STAT(tx_256_to_511, XgTxPkts256to511Octets),
	FALCON_DMA_STAT(tx_512_to_1023, XgTxPkts512to1023Octets),
	FALCON_DMA_STAT(tx_1024_to_15xx, XgTxPkts1024to15xxOctets),
	FALCON_DMA_STAT(tx_15xx_to_jumbo, XgTxPkts1519toMaxOctets),
	FALCON_DMA_STAT(tx_gtjumbo, XgTxOversizePkts),
	FALCON_DMA_STAT(tx_non_tcpudp, XgTxNonTcpUdpPkt),
	FALCON_DMA_STAT(tx_mac_src_error, XgTxMacSrcErrPkt),
	FALCON_DMA_STAT(tx_ip_src_error, XgTxIpSrcErrPkt),
	FALCON_DMA_STAT(rx_bytes, XgRxOctets),
	FALCON_DMA_STAT(rx_good_bytes, XgRxOctetsOK),
	FALCON_OTHER_STAT(rx_bad_bytes),
	FALCON_DMA_STAT(rx_packets, XgRxPkts),
	FALCON_DMA_STAT(rx_good, XgRxPktsOK),
	FALCON_DMA_STAT(rx_bad, XgRxFCSerrorPkts),
	FALCON_DMA_STAT(rx_pause, XgRxPausePkts),
	FALCON_DMA_STAT(rx_control, XgRxControlPkts),
	FALCON_DMA_STAT(rx_unicast, XgRxUnicastPkts),
	FALCON_DMA_STAT(rx_multicast, XgRxMulticastPkts),
	FALCON_DMA_STAT(rx_broadcast, XgRxBroadcastPkts),
	FALCON_DMA_STAT(rx_lt64, XgRxUndersizePkts),
	FALCON_DMA_STAT(rx_64, XgRxPkts64Octets),
	FALCON_DMA_STAT(rx_65_to_127, XgRxPkts65to127Octets),
	FALCON_DMA_STAT(rx_128_to_255, XgRxPkts128to255Octets),
	FALCON_DMA_STAT(rx_256_to_511, XgRxPkts256to511Octets),
	FALCON_DMA_STAT(rx_512_to_1023, XgRxPkts512to1023Octets),
	FALCON_DMA_STAT(rx_1024_to_15xx, XgRxPkts1024to15xxOctets),
	FALCON_DMA_STAT(rx_15xx_to_jumbo, XgRxPkts15xxtoMaxOctets),
	FALCON_DMA_STAT(rx_gtjumbo, XgRxOversizePkts),
	FALCON_DMA_STAT(rx_bad_lt64, XgRxUndersizeFCSerrorPkts),
	FALCON_DMA_STAT(rx_bad_gtjumbo, XgRxJabberPkts),
	FALCON_DMA_STAT(rx_overflow, XgRxDropEvents),
	FALCON_DMA_STAT(rx_symbol_error, XgRxSymbolError),
	FALCON_DMA_STAT(rx_align_error, XgRxAlignError),
	FALCON_DMA_STAT(rx_length_error, XgRxLengthError),
	FALCON_DMA_STAT(rx_internal_error, XgRxInternalMACError),
	FALCON_OTHER_STAT(rx_nodesc_drop_cnt),
};
static const unsigned long falcon_stat_mask[] = {
	[0 ... BITS_TO_LONGS(FALCON_STAT_COUNT) - 1] = ~0UL,
};

/**************************************************************************
 *
 * Basic SPI command set and bit definitions
 *
 *************************************************************************/

#define SPI_WRSR 0x01		/* Write status register */
#define SPI_WRITE 0x02		/* Write data to memory array */
#define SPI_READ 0x03		/* Read data from memory array */
#define SPI_WRDI 0x04		/* Reset write enable latch */
#define SPI_RDSR 0x05		/* Read status register */
#define SPI_WREN 0x06		/* Set write enable latch */
#define SPI_SST_EWSR 0x50	/* SST: Enable write to status register */

#define SPI_STATUS_WPEN 0x80	/* Write-protect pin enabled */
#define SPI_STATUS_BP2 0x10	/* Block protection bit 2 */
#define SPI_STATUS_BP1 0x08	/* Block protection bit 1 */
#define SPI_STATUS_BP0 0x04	/* Block protection bit 0 */
#define SPI_STATUS_WEN 0x02	/* State of the write enable latch */
#define SPI_STATUS_NRDY 0x01	/* Device busy flag */

/**************************************************************************
 *
 * Non-volatile memory layout
 *
 **************************************************************************
 */

/* SFC4000 flash is partitioned into:
 *     0-0x400       chip and board config (see struct falcon_nvconfig)
 *     0x400-0x8000  unused (or may contain VPD if EEPROM not present)
 *     0x8000-end    boot code (mapped to PCI expansion ROM)
 * SFC4000 small EEPROM (size < 0x400) is used for VPD only.
 * SFC4000 large EEPROM (size >= 0x400) is partitioned into:
 *     0-0x400       chip and board config
 *     configurable  VPD
 *     0x800-0x1800  boot config
 * Aside from the chip and board config, all of these are optional and may
 * be absent or truncated depending on the devices used.
 */
#define FALCON_NVCONFIG_END 0x400U
#define FALCON_FLASH_BOOTCODE_START 0x8000U
#define FALCON_EEPROM_BOOTCONFIG_START 0x800U
#define FALCON_EEPROM_BOOTCONFIG_END 0x1800U

/* Board configuration v2 (v1 is obsolete; later versions are compatible) */
struct falcon_nvconfig_board_v2 {
	__le16 nports;
	u8 port0_phy_addr;
	u8 port0_phy_type;
	u8 port1_phy_addr;
	u8 port1_phy_type;
	__le16 asic_sub_revision;
	__le16 board_revision;
} __packed;

/* Board configuration v3 extra information */
struct falcon_nvconfig_board_v3 {
	__le32 spi_device_type[2];
} __packed;

/* Bit numbers for spi_device_type */
#define SPI_DEV_TYPE_SIZE_LBN 0
#define SPI_DEV_TYPE_SIZE_WIDTH 5
#define SPI_DEV_TYPE_ADDR_LEN_LBN 6
#define SPI_DEV_TYPE_ADDR_LEN_WIDTH 2
#define SPI_DEV_TYPE_ERASE_CMD_LBN 8
#define SPI_DEV_TYPE_ERASE_CMD_WIDTH 8
#define SPI_DEV_TYPE_ERASE_SIZE_LBN 16
#define SPI_DEV_TYPE_ERASE_SIZE_WIDTH 5
#define SPI_DEV_TYPE_BLOCK_SIZE_LBN 24
#define SPI_DEV_TYPE_BLOCK_SIZE_WIDTH 5
#define SPI_DEV_TYPE_FIELD(type, field)					\
	(((type) >> EFX_LOW_BIT(field)) & EFX_MASK32(EFX_WIDTH(field)))

#define FALCON_NVCONFIG_OFFSET 0x300

#define FALCON_NVCONFIG_BOARD_MAGIC_NUM 0xFA1C
struct falcon_nvconfig {
	efx_oword_t ee_vpd_cfg_reg;			/* 0x300 */
	u8 mac_address[2][8];			/* 0x310 */
	efx_oword_t pcie_sd_ctl0123_reg;		/* 0x320 */
	efx_oword_t pcie_sd_ctl45_reg;			/* 0x330 */
	efx_oword_t pcie_pcs_ctl_stat_reg;		/* 0x340 */
	efx_oword_t hw_init_reg;			/* 0x350 */
	efx_oword_t nic_stat_reg;			/* 0x360 */
	efx_oword_t glb_ctl_reg;			/* 0x370 */
	efx_oword_t srm_cfg_reg;			/* 0x380 */
	efx_oword_t spare_reg;				/* 0x390 */
	__le16 board_magic_num;			/* 0x3A0 */
	__le16 board_struct_ver;
	__le16 board_checksum;
	struct falcon_nvconfig_board_v2 board_v2;
	efx_oword_t ee_base_page_reg;			/* 0x3B0 */
	struct falcon_nvconfig_board_v3 board_v3;	/* 0x3C0 */
} __packed;

/*************************************************************************/

static int falcon_reset_hw(struct efx_nic *efx, enum reset_type method);
static void falcon_reconfigure_mac_wrapper(struct efx_nic *efx);

static const unsigned int
/* "Large" EEPROM device: Atmel AT25640 or similar
 * 8 KB, 16-bit address, 32 B write block */
large_eeprom_type = ((13 << SPI_DEV_TYPE_SIZE_LBN)
		     | (2 << SPI_DEV_TYPE_ADDR_LEN_LBN)
		     | (5 << SPI_DEV_TYPE_BLOCK_SIZE_LBN)),
/* Default flash device: Atmel AT25F1024
 * 128 KB, 24-bit address, 32 KB erase block, 256 B write block */
default_flash_type = ((17 << SPI_DEV_TYPE_SIZE_LBN)
		      | (3 << SPI_DEV_TYPE_ADDR_LEN_LBN)
		      | (0x52 << SPI_DEV_TYPE_ERASE_CMD_LBN)
		      | (15 << SPI_DEV_TYPE_ERASE_SIZE_LBN)
		      | (8 << SPI_DEV_TYPE_BLOCK_SIZE_LBN));

/**************************************************************************
 *
 * I2C bus - this is a bit-bashing interface using GPIO pins
 * Note that it uses the output enables to tristate the outputs
 * SDA is the data pin and SCL is the clock
 *
 **************************************************************************
 */
static void falcon_setsda(void *data, int state)
{
	struct efx_nic *efx = (struct efx_nic *)data;
	efx_oword_t reg;

	efx_reado(efx, &reg, FR_AB_GPIO_CTL);
	EFX_SET_OWORD_FIELD(reg, FRF_AB_GPIO3_OEN, !state);
	efx_writeo(efx, &reg, FR_AB_GPIO_CTL);
}

static void falcon_setscl(void *data, int state)
{
	struct efx_nic *efx = (struct efx_nic *)data;
	efx_oword_t reg;

	efx_reado(efx, &reg, FR_AB_GPIO_CTL);
	EFX_SET_OWORD_FIELD(reg, FRF_AB_GPIO0_OEN, !state);
	efx_writeo(efx, &reg, FR_AB_GPIO_CTL);
}

static int falcon_getsda(void *data)
{
	struct efx_nic *efx = (struct efx_nic *)data;
	efx_oword_t reg;

	efx_reado(efx, &reg, FR_AB_GPIO_CTL);
	return EFX_OWORD_FIELD(reg, FRF_AB_GPIO3_IN);
}

static int falcon_getscl(void *data)
{
	struct efx_nic *efx = (struct efx_nic *)data;
	efx_oword_t reg;

	efx_reado(efx, &reg, FR_AB_GPIO_CTL);
	return EFX_OWORD_FIELD(reg, FRF_AB_GPIO0_IN);
}

static const struct i2c_algo_bit_data falcon_i2c_bit_operations = {
	.setsda		= falcon_setsda,
	.setscl		= falcon_setscl,
	.getsda		= falcon_getsda,
	.getscl		= falcon_getscl,
	.udelay		= 5,
	/* Wait up to 50 ms for slave to let us pull SCL high */
	.timeout	= DIV_ROUND_UP(HZ, 20),
};

static void falcon_push_irq_moderation(struct efx_channel *channel)
{
	efx_dword_t timer_cmd;
	struct efx_nic *efx = channel->efx;

	/* Set timer register */
	if (channel->irq_moderation) {
		EFX_POPULATE_DWORD_2(timer_cmd,
				     FRF_AB_TC_TIMER_MODE,
				     FFE_BB_TIMER_MODE_INT_HLDOFF,
				     FRF_AB_TC_TIMER_VAL,
				     channel->irq_moderation - 1);
	} else {
		EFX_POPULATE_DWORD_2(timer_cmd,
				     FRF_AB_TC_TIMER_MODE,
				     FFE_BB_TIMER_MODE_DIS,
				     FRF_AB_TC_TIMER_VAL, 0);
	}
	BUILD_BUG_ON(FR_AA_TIMER_COMMAND_KER != FR_BZ_TIMER_COMMAND_P0);
	efx_writed_page_locked(efx, &timer_cmd, FR_BZ_TIMER_COMMAND_P0,
			       channel->channel);
}

static void falcon_deconfigure_mac_wrapper(struct efx_nic *efx);

static void falcon_prepare_flush(struct efx_nic *efx)
{
	falcon_deconfigure_mac_wrapper(efx);

	/* Wait for the tx and rx fifo's to get to the next packet boundary
	 * (~1ms without back-pressure), then to drain the remainder of the
	 * fifo's at data path speeds (negligible), with a healthy margin. */
	msleep(10);
}

/* Acknowledge a legacy interrupt from Falcon
 *
 * This acknowledges a legacy (not MSI) interrupt via INT_ACK_KER_REG.
 *
 * Due to SFC bug 3706 (silicon revision <=A1) reads can be duplicated in the
 * BIU. Interrupt acknowledge is read sensitive so must write instead
 * (then read to ensure the BIU collector is flushed)
 *
 * NB most hardware supports MSI interrupts
 */
static inline void falcon_irq_ack_a1(struct efx_nic *efx)
{
	efx_dword_t reg;

	EFX_POPULATE_DWORD_1(reg, FRF_AA_INT_ACK_KER_FIELD, 0xb7eb7e);
	efx_writed(efx, &reg, FR_AA_INT_ACK_KER);
	efx_readd(efx, &reg, FR_AA_WORK_AROUND_BROKEN_PCI_READS);
}


static irqreturn_t falcon_legacy_interrupt_a1(int irq, void *dev_id)
{
	struct efx_nic *efx = dev_id;
	efx_oword_t *int_ker = efx->irq_status.addr;
	int syserr;
	int queues;

	/* Check to see if this is our interrupt.  If it isn't, we
	 * exit without having touched the hardware.
	 */
	if (unlikely(EFX_OWORD_IS_ZERO(*int_ker))) {
		netif_vdbg(efx, intr, efx->net_dev,
			   "IRQ %d on CPU %d not for me\n", irq,
			   raw_smp_processor_id());
		return IRQ_NONE;
	}
	efx->last_irq_cpu = raw_smp_processor_id();
	netif_vdbg(efx, intr, efx->net_dev,
		   "IRQ %d on CPU %d status " EFX_OWORD_FMT "\n",
		   irq, raw_smp_processor_id(), EFX_OWORD_VAL(*int_ker));

	if (!likely(ACCESS_ONCE(efx->irq_soft_enabled)))
		return IRQ_HANDLED;

	/* Check to see if we have a serious error condition */
	syserr = EFX_OWORD_FIELD(*int_ker, FSF_AZ_NET_IVEC_FATAL_INT);
	if (unlikely(syserr))
		return efx_farch_fatal_interrupt(efx);

	/* Determine interrupting queues, clear interrupt status
	 * register and acknowledge the device interrupt.
	 */
	BUILD_BUG_ON(FSF_AZ_NET_IVEC_INT_Q_WIDTH > EFX_MAX_CHANNELS);
	queues = EFX_OWORD_FIELD(*int_ker, FSF_AZ_NET_IVEC_INT_Q);
	EFX_ZERO_OWORD(*int_ker);
	wmb(); /* Ensure the vector is cleared before interrupt ack */
	falcon_irq_ack_a1(efx);

	if (queues & 1)
		efx_schedule_channel_irq(efx_get_channel(efx, 0));
	if (queues & 2)
		efx_schedule_channel_irq(efx_get_channel(efx, 1));
	return IRQ_HANDLED;
}
/**************************************************************************
 *
 * RSS
 *
 **************************************************************************
 */

static void falcon_b0_rx_push_rss_config(struct efx_nic *efx)
{
	efx_oword_t temp;

	/* Set hash key for IPv4 */
	memcpy(&temp, efx->rx_hash_key, sizeof(temp));
	efx_writeo(efx, &temp, FR_BZ_RX_RSS_TKEY);

	efx_farch_rx_push_indir_table(efx);
}

/**************************************************************************
 *
 * EEPROM/flash
 *
 **************************************************************************
 */

#define FALCON_SPI_MAX_LEN sizeof(efx_oword_t)

static int falcon_spi_poll(struct efx_nic *efx)
{
	efx_oword_t reg;
	efx_reado(efx, &reg, FR_AB_EE_SPI_HCMD);
	return EFX_OWORD_FIELD(reg, FRF_AB_EE_SPI_HCMD_CMD_EN) ? -EBUSY : 0;
}

/* Wait for SPI command completion */
static int falcon_spi_wait(struct efx_nic *efx)
{
	/* Most commands will finish quickly, so we start polling at
	 * very short intervals.  Sometimes the command may have to
	 * wait for VPD or expansion ROM access outside of our
	 * control, so we allow up to 100 ms. */
	unsigned long timeout = jiffies + 1 + DIV_ROUND_UP(HZ, 10);
	int i;

	for (i = 0; i < 10; i++) {
		if (!falcon_spi_poll(efx))
			return 0;
		udelay(10);
	}

	for (;;) {
		if (!falcon_spi_poll(efx))
			return 0;
		if (time_after_eq(jiffies, timeout)) {
			netif_err(efx, hw, efx->net_dev,
				  "timed out waiting for SPI\n");
			return -ETIMEDOUT;
		}
		schedule_timeout_uninterruptible(1);
	}
}

static int
falcon_spi_cmd(struct efx_nic *efx, const struct falcon_spi_device *spi,
	       unsigned int command, int address,
	       const void *in, void *out, size_t len)
{
	bool addressed = (address >= 0);
	bool reading = (out != NULL);
	efx_oword_t reg;
	int rc;

	/* Input validation */
	if (len > FALCON_SPI_MAX_LEN)
		return -EINVAL;

	/* Check that previous command is not still running */
	rc = falcon_spi_poll(efx);
	if (rc)
		return rc;

	/* Program address register, if we have an address */
	if (addressed) {
		EFX_POPULATE_OWORD_1(reg, FRF_AB_EE_SPI_HADR_ADR, address);
		efx_writeo(efx, &reg, FR_AB_EE_SPI_HADR);
	}

	/* Program data register, if we have data */
	if (in != NULL) {
		memcpy(&reg, in, len);
		efx_writeo(efx, &reg, FR_AB_EE_SPI_HDATA);
	}

	/* Issue read/write command */
	EFX_POPULATE_OWORD_7(reg,
			     FRF_AB_EE_SPI_HCMD_CMD_EN, 1,
			     FRF_AB_EE_SPI_HCMD_SF_SEL, spi->device_id,
			     FRF_AB_EE_SPI_HCMD_DABCNT, len,
			     FRF_AB_EE_SPI_HCMD_READ, reading,
			     FRF_AB_EE_SPI_HCMD_DUBCNT, 0,
			     FRF_AB_EE_SPI_HCMD_ADBCNT,
			     (addressed ? spi->addr_len : 0),
			     FRF_AB_EE_SPI_HCMD_ENC, command);
	efx_writeo(efx, &reg, FR_AB_EE_SPI_HCMD);

	/* Wait for read/write to complete */
	rc = falcon_spi_wait(efx);
	if (rc)
		return rc;

	/* Read data */
	if (out != NULL) {
		efx_reado(efx, &reg, FR_AB_EE_SPI_HDATA);
		memcpy(out, &reg, len);
	}

	return 0;
}

static inline u8
falcon_spi_munge_command(const struct falcon_spi_device *spi,
			 const u8 command, const unsigned int address)
{
	return command | (((address >> 8) & spi->munge_address) << 3);
}

static int
falcon_spi_read(struct efx_nic *efx, const struct falcon_spi_device *spi,
		loff_t start, size_t len, size_t *retlen, u8 *buffer)
{
	size_t block_len, pos = 0;
	unsigned int command;
	int rc = 0;

	while (pos < len) {
		block_len = min(len - pos, FALCON_SPI_MAX_LEN);

		command = falcon_spi_munge_command(spi, SPI_READ, start + pos);
		rc = falcon_spi_cmd(efx, spi, command, start + pos, NULL,
				    buffer + pos, block_len);
		if (rc)
			break;
		pos += block_len;

		/* Avoid locking up the system */
		cond_resched();
		if (signal_pending(current)) {
			rc = -EINTR;
			break;
		}
	}

	if (retlen)
		*retlen = pos;
	return rc;
}

#ifdef CONFIG_SFC_MTD

struct falcon_mtd_partition {
	struct efx_mtd_partition common;
	const struct falcon_spi_device *spi;
	size_t offset;
};

#define to_falcon_mtd_partition(mtd)				\
	container_of(mtd, struct falcon_mtd_partition, common.mtd)

static size_t
falcon_spi_write_limit(const struct falcon_spi_device *spi, size_t start)
{
	return min(FALCON_SPI_MAX_LEN,
		   (spi->block_size - (start & (spi->block_size - 1))));
}

/* Wait up to 10 ms for buffered write completion */
static int
falcon_spi_wait_write(struct efx_nic *efx, const struct falcon_spi_device *spi)
{
	unsigned long timeout = jiffies + 1 + DIV_ROUND_UP(HZ, 100);
	u8 status;
	int rc;

	for (;;) {
		rc = falcon_spi_cmd(efx, spi, SPI_RDSR, -1, NULL,
				    &status, sizeof(status));
		if (rc)
			return rc;
		if (!(status & SPI_STATUS_NRDY))
			return 0;
		if (time_after_eq(jiffies, timeout)) {
			netif_err(efx, hw, efx->net_dev,
				  "SPI write timeout on device %d"
				  " last status=0x%02x\n",
				  spi->device_id, status);
			return -ETIMEDOUT;
		}
		schedule_timeout_uninterruptible(1);
	}
}

static int
falcon_spi_write(struct efx_nic *efx, const struct falcon_spi_device *spi,
		 loff_t start, size_t len, size_t *retlen, const u8 *buffer)
{
	u8 verify_buffer[FALCON_SPI_MAX_LEN];
	size_t block_len, pos = 0;
	unsigned int command;
	int rc = 0;

	while (pos < len) {
		rc = falcon_spi_cmd(efx, spi, SPI_WREN, -1, NULL, NULL, 0);
		if (rc)
			break;

		block_len = min(len - pos,
				falcon_spi_write_limit(spi, start + pos));
		command = falcon_spi_munge_command(spi, SPI_WRITE, start + pos);
		rc = falcon_spi_cmd(efx, spi, command, start + pos,
				    buffer + pos, NULL, block_len);
		if (rc)
			break;

		rc = falcon_spi_wait_write(efx, spi);
		if (rc)
			break;

		command = falcon_spi_munge_command(spi, SPI_READ, start + pos);
		rc = falcon_spi_cmd(efx, spi, command, start + pos,
				    NULL, verify_buffer, block_len);
		if (memcmp(verify_buffer, buffer + pos, block_len)) {
			rc = -EIO;
			break;
		}

		pos += block_len;

		/* Avoid locking up the system */
		cond_resched();
		if (signal_pending(current)) {
			rc = -EINTR;
			break;
		}
	}

	if (retlen)
		*retlen = pos;
	return rc;
}

static int
falcon_spi_slow_wait(struct falcon_mtd_partition *part, bool uninterruptible)
{
	const struct falcon_spi_device *spi = part->spi;
	struct efx_nic *efx = part->common.mtd.priv;
	u8 status;
	int rc, i;

	/* Wait up to 4s for flash/EEPROM to finish a slow operation. */
	for (i = 0; i < 40; i++) {
		__set_current_state(uninterruptible ?
				    TASK_UNINTERRUPTIBLE : TASK_INTERRUPTIBLE);
		schedule_timeout(HZ / 10);
		rc = falcon_spi_cmd(efx, spi, SPI_RDSR, -1, NULL,
				    &status, sizeof(status));
		if (rc)
			return rc;
		if (!(status & SPI_STATUS_NRDY))
			return 0;
		if (signal_pending(current))
			return -EINTR;
	}
	pr_err("%s: timed out waiting for %s\n",
	       part->common.name, part->common.dev_type_name);
	return -ETIMEDOUT;
}

static int
falcon_spi_unlock(struct efx_nic *efx, const struct falcon_spi_device *spi)
{
	const u8 unlock_mask = (SPI_STATUS_BP2 | SPI_STATUS_BP1 |
				SPI_STATUS_BP0);
	u8 status;
	int rc;

	rc = falcon_spi_cmd(efx, spi, SPI_RDSR, -1, NULL,
			    &status, sizeof(status));
	if (rc)
		return rc;

	if (!(status & unlock_mask))
		return 0; /* already unlocked */

	rc = falcon_spi_cmd(efx, spi, SPI_WREN, -1, NULL, NULL, 0);
	if (rc)
		return rc;
	rc = falcon_spi_cmd(efx, spi, SPI_SST_EWSR, -1, NULL, NULL, 0);
	if (rc)
		return rc;

	status &= ~unlock_mask;
	rc = falcon_spi_cmd(efx, spi, SPI_WRSR, -1, &status,
			    NULL, sizeof(status));
	if (rc)
		return rc;
	rc = falcon_spi_wait_write(efx, spi);
	if (rc)
		return rc;

	return 0;
}

#define FALCON_SPI_VERIFY_BUF_LEN 16

static int
falcon_spi_erase(struct falcon_mtd_partition *part, loff_t start, size_t len)
{
	const struct falcon_spi_device *spi = part->spi;
	struct efx_nic *efx = part->common.mtd.priv;
	unsigned pos, block_len;
	u8 empty[FALCON_SPI_VERIFY_BUF_LEN];
	u8 buffer[FALCON_SPI_VERIFY_BUF_LEN];
	int rc;

	if (len != spi->erase_size)
		return -EINVAL;

	if (spi->erase_command == 0)
		return -EOPNOTSUPP;

	rc = falcon_spi_unlock(efx, spi);
	if (rc)
		return rc;
	rc = falcon_spi_cmd(efx, spi, SPI_WREN, -1, NULL, NULL, 0);
	if (rc)
		return rc;
	rc = falcon_spi_cmd(efx, spi, spi->erase_command, start, NULL,
			    NULL, 0);
	if (rc)
		return rc;
	rc = falcon_spi_slow_wait(part, false);

	/* Verify the entire region has been wiped */
	memset(empty, 0xff, sizeof(empty));
	for (pos = 0; pos < len; pos += block_len) {
		block_len = min(len - pos, sizeof(buffer));
		rc = falcon_spi_read(efx, spi, start + pos, block_len,
				     NULL, buffer);
		if (rc)
			return rc;
		if (memcmp(empty, buffer, block_len))
			return -EIO;

		/* Avoid locking up the system */
		cond_resched();
		if (signal_pending(current))
			return -EINTR;
	}

	return rc;
}

static void falcon_mtd_rename(struct efx_mtd_partition *part)
{
	struct efx_nic *efx = part->mtd.priv;

	snprintf(part->name, sizeof(part->name), "%s %s",
		 efx->name, part->type_name);
}

static int falcon_mtd_read(struct mtd_info *mtd, loff_t start,
			   size_t len, size_t *retlen, u8 *buffer)
{
	struct falcon_mtd_partition *part = to_falcon_mtd_partition(mtd);
	struct efx_nic *efx = mtd->priv;
	struct falcon_nic_data *nic_data = efx->nic_data;
	int rc;

	rc = mutex_lock_interruptible(&nic_data->spi_lock);
	if (rc)
		return rc;
	rc = falcon_spi_read(efx, part->spi, part->offset + start,
			     len, retlen, buffer);
	mutex_unlock(&nic_data->spi_lock);
	return rc;
}

static int falcon_mtd_erase(struct mtd_info *mtd, loff_t start, size_t len)
{
	struct falcon_mtd_partition *part = to_falcon_mtd_partition(mtd);
	struct efx_nic *efx = mtd->priv;
	struct falcon_nic_data *nic_data = efx->nic_data;
	int rc;

	rc = mutex_lock_interruptible(&nic_data->spi_lock);
	if (rc)
		return rc;
	rc = falcon_spi_erase(part, part->offset + start, len);
	mutex_unlock(&nic_data->spi_lock);
	return rc;
}

static int falcon_mtd_write(struct mtd_info *mtd, loff_t start,
			    size_t len, size_t *retlen, const u8 *buffer)
{
	struct falcon_mtd_partition *part = to_falcon_mtd_partition(mtd);
	struct efx_nic *efx = mtd->priv;
	struct falcon_nic_data *nic_data = efx->nic_data;
	int rc;

	rc = mutex_lock_interruptible(&nic_data->spi_lock);
	if (rc)
		return rc;
	rc = falcon_spi_write(efx, part->spi, part->offset + start,
			      len, retlen, buffer);
	mutex_unlock(&nic_data->spi_lock);
	return rc;
}

static int falcon_mtd_sync(struct mtd_info *mtd)
{
	struct falcon_mtd_partition *part = to_falcon_mtd_partition(mtd);
	struct efx_nic *efx = mtd->priv;
	struct falcon_nic_data *nic_data = efx->nic_data;
	int rc;

	mutex_lock(&nic_data->spi_lock);
	rc = falcon_spi_slow_wait(part, true);
	mutex_unlock(&nic_data->spi_lock);
	return rc;
}

static int falcon_mtd_probe(struct efx_nic *efx)
{
	struct falcon_nic_data *nic_data = efx->nic_data;
	struct falcon_mtd_partition *parts;
	struct falcon_spi_device *spi;
	size_t n_parts;
	int rc = -ENODEV;

	ASSERT_RTNL();

	/* Allocate space for maximum number of partitions */
	parts = kcalloc(2, sizeof(*parts), GFP_KERNEL);
	if (!parts)
		return -ENOMEM;
	n_parts = 0;

	spi = &nic_data->spi_flash;
	if (falcon_spi_present(spi) && spi->size > FALCON_FLASH_BOOTCODE_START) {
		parts[n_parts].spi = spi;
		parts[n_parts].offset = FALCON_FLASH_BOOTCODE_START;
		parts[n_parts].common.dev_type_name = "flash";
		parts[n_parts].common.type_name = "sfc_flash_bootrom";
		parts[n_parts].common.mtd.type = MTD_NORFLASH;
		parts[n_parts].common.mtd.flags = MTD_CAP_NORFLASH;
		parts[n_parts].common.mtd.size = spi->size - FALCON_FLASH_BOOTCODE_START;
		parts[n_parts].common.mtd.erasesize = spi->erase_size;
		n_parts++;
	}

	spi = &nic_data->spi_eeprom;
	if (falcon_spi_present(spi) && spi->size > FALCON_EEPROM_BOOTCONFIG_START) {
		parts[n_parts].spi = spi;
		parts[n_parts].offset = FALCON_EEPROM_BOOTCONFIG_START;
		parts[n_parts].common.dev_type_name = "EEPROM";
		parts[n_parts].common.type_name = "sfc_bootconfig";
		parts[n_parts].common.mtd.type = MTD_RAM;
		parts[n_parts].common.mtd.flags = MTD_CAP_RAM;
		parts[n_parts].common.mtd.size =
			min(spi->size, FALCON_EEPROM_BOOTCONFIG_END) -
			FALCON_EEPROM_BOOTCONFIG_START;
		parts[n_parts].common.mtd.erasesize = spi->erase_size;
		n_parts++;
	}

	rc = efx_mtd_add(efx, &parts[0].common, n_parts, sizeof(*parts));
	if (rc)
		kfree(parts);
	return rc;
}

#endif /* CONFIG_SFC_MTD */

/**************************************************************************
 *
 * XMAC operations
 *
 **************************************************************************
 */

/* Configure the XAUI driver that is an output from Falcon */
static void falcon_setup_xaui(struct efx_nic *efx)
{
	efx_oword_t sdctl, txdrv;

	/* Move the XAUI into low power, unless there is no PHY, in
	 * which case the XAUI will have to drive a cable. */
	if (efx->phy_type == PHY_TYPE_NONE)
		return;

	efx_reado(efx, &sdctl, FR_AB_XX_SD_CTL);
	EFX_SET_OWORD_FIELD(sdctl, FRF_AB_XX_HIDRVD, FFE_AB_XX_SD_CTL_DRV_DEF);
	EFX_SET_OWORD_FIELD(sdctl, FRF_AB_XX_LODRVD, FFE_AB_XX_SD_CTL_DRV_DEF);
	EFX_SET_OWORD_FIELD(sdctl, FRF_AB_XX_HIDRVC, FFE_AB_XX_SD_CTL_DRV_DEF);
	EFX_SET_OWORD_FIELD(sdctl, FRF_AB_XX_LODRVC, FFE_AB_XX_SD_CTL_DRV_DEF);
	EFX_SET_OWORD_FIELD(sdctl, FRF_AB_XX_HIDRVB, FFE_AB_XX_SD_CTL_DRV_DEF);
	EFX_SET_OWORD_FIELD(sdctl, FRF_AB_XX_LODRVB, FFE_AB_XX_SD_CTL_DRV_DEF);
	EFX_SET_OWORD_FIELD(sdctl, FRF_AB_XX_HIDRVA, FFE_AB_XX_SD_CTL_DRV_DEF);
	EFX_SET_OWORD_FIELD(sdctl, FRF_AB_XX_LODRVA, FFE_AB_XX_SD_CTL_DRV_DEF);
	efx_writeo(efx, &sdctl, FR_AB_XX_SD_CTL);

	EFX_POPULATE_OWORD_8(txdrv,
			     FRF_AB_XX_DEQD, FFE_AB_XX_TXDRV_DEQ_DEF,
			     FRF_AB_XX_DEQC, FFE_AB_XX_TXDRV_DEQ_DEF,
			     FRF_AB_XX_DEQB, FFE_AB_XX_TXDRV_DEQ_DEF,
			     FRF_AB_XX_DEQA, FFE_AB_XX_TXDRV_DEQ_DEF,
			     FRF_AB_XX_DTXD, FFE_AB_XX_TXDRV_DTX_DEF,
			     FRF_AB_XX_DTXC, FFE_AB_XX_TXDRV_DTX_DEF,
			     FRF_AB_XX_DTXB, FFE_AB_XX_TXDRV_DTX_DEF,
			     FRF_AB_XX_DTXA, FFE_AB_XX_TXDRV_DTX_DEF);
	efx_writeo(efx, &txdrv, FR_AB_XX_TXDRV_CTL);
}

int falcon_reset_xaui(struct efx_nic *efx)
{
	struct falcon_nic_data *nic_data = efx->nic_data;
	efx_oword_t reg;
	int count;

	/* Don't fetch MAC statistics over an XMAC reset */
	WARN_ON(nic_data->stats_disable_count == 0);

	/* Start reset sequence */
	EFX_POPULATE_OWORD_1(reg, FRF_AB_XX_RST_XX_EN, 1);
	efx_writeo(efx, &reg, FR_AB_XX_PWR_RST);

	/* Wait up to 10 ms for completion, then reinitialise */
	for (count = 0; count < 1000; count++) {
		efx_reado(efx, &reg, FR_AB_XX_PWR_RST);
		if (EFX_OWORD_FIELD(reg, FRF_AB_XX_RST_XX_EN) == 0 &&
		    EFX_OWORD_FIELD(reg, FRF_AB_XX_SD_RST_ACT) == 0) {
			falcon_setup_xaui(efx);
			return 0;
		}
		udelay(10);
	}
	netif_err(efx, hw, efx->net_dev,
		  "timed out waiting for XAUI/XGXS reset\n");
	return -ETIMEDOUT;
}

static void falcon_ack_status_intr(struct efx_nic *efx)
{
	struct falcon_nic_data *nic_data = efx->nic_data;
	efx_oword_t reg;

	if ((efx_nic_rev(efx) != EFX_REV_FALCON_B0) || LOOPBACK_INTERNAL(efx))
		return;

	/* We expect xgmii faults if the wireside link is down */
	if (!efx->link_state.up)
		return;

	/* We can only use this interrupt to signal the negative edge of
	 * xaui_align [we have to poll the positive edge]. */
	if (nic_data->xmac_poll_required)
		return;

	efx_reado(efx, &reg, FR_AB_XM_MGT_INT_MSK);
}

static bool falcon_xgxs_link_ok(struct efx_nic *efx)
{
	efx_oword_t reg;
	bool align_done, link_ok = false;
	int sync_status;

	/* Read link status */
	efx_reado(efx, &reg, FR_AB_XX_CORE_STAT);

	align_done = EFX_OWORD_FIELD(reg, FRF_AB_XX_ALIGN_DONE);
	sync_status = EFX_OWORD_FIELD(reg, FRF_AB_XX_SYNC_STAT);
	if (align_done && (sync_status == FFE_AB_XX_STAT_ALL_LANES))
		link_ok = true;

	/* Clear link status ready for next read */
	EFX_SET_OWORD_FIELD(reg, FRF_AB_XX_COMMA_DET, FFE_AB_XX_STAT_ALL_LANES);
	EFX_SET_OWORD_FIELD(reg, FRF_AB_XX_CHAR_ERR, FFE_AB_XX_STAT_ALL_LANES);
	EFX_SET_OWORD_FIELD(reg, FRF_AB_XX_DISPERR, FFE_AB_XX_STAT_ALL_LANES);
	efx_writeo(efx, &reg, FR_AB_XX_CORE_STAT);

	return link_ok;
}

static bool falcon_xmac_link_ok(struct efx_nic *efx)
{
	/*
	 * Check MAC's XGXS link status except when using XGMII loopback
	 * which bypasses the XGXS block.
	 * If possible, check PHY's XGXS link status except when using
	 * MAC loopback.
	 */
	return (efx->loopback_mode == LOOPBACK_XGMII ||
		falcon_xgxs_link_ok(efx)) &&
		(!(efx->mdio.mmds & (1 << MDIO_MMD_PHYXS)) ||
		 LOOPBACK_INTERNAL(efx) ||
		 efx_mdio_phyxgxs_lane_sync(efx));
}

static void falcon_reconfigure_xmac_core(struct efx_nic *efx)
{
	unsigned int max_frame_len;
	efx_oword_t reg;
	bool rx_fc = !!(efx->link_state.fc & EFX_FC_RX);
	bool tx_fc = !!(efx->link_state.fc & EFX_FC_TX);

	/* Configure MAC  - cut-thru mode is hard wired on */
	EFX_POPULATE_OWORD_3(reg,
			     FRF_AB_XM_RX_JUMBO_MODE, 1,
			     FRF_AB_XM_TX_STAT_EN, 1,
			     FRF_AB_XM_RX_STAT_EN, 1);
	efx_writeo(efx, &reg, FR_AB_XM_GLB_CFG);

	/* Configure TX */
	EFX_POPULATE_OWORD_6(reg,
			     FRF_AB_XM_TXEN, 1,
			     FRF_AB_XM_TX_PRMBL, 1,
			     FRF_AB_XM_AUTO_PAD, 1,
			     FRF_AB_XM_TXCRC, 1,
			     FRF_AB_XM_FCNTL, tx_fc,
			     FRF_AB_XM_IPG, 0x3);
	efx_writeo(efx, &reg, FR_AB_XM_TX_CFG);

	/* Configure RX */
	EFX_POPULATE_OWORD_5(reg,
			     FRF_AB_XM_RXEN, 1,
			     FRF_AB_XM_AUTO_DEPAD, 0,
			     FRF_AB_XM_ACPT_ALL_MCAST, 1,
			     FRF_AB_XM_ACPT_ALL_UCAST, !efx->unicast_filter,
			     FRF_AB_XM_PASS_CRC_ERR, 1);
	efx_writeo(efx, &reg, FR_AB_XM_RX_CFG);

	/* Set frame length */
	max_frame_len = EFX_MAX_FRAME_LEN(efx->net_dev->mtu);
	EFX_POPULATE_OWORD_1(reg, FRF_AB_XM_MAX_RX_FRM_SIZE, max_frame_len);
	efx_writeo(efx, &reg, FR_AB_XM_RX_PARAM);
	EFX_POPULATE_OWORD_2(reg,
			     FRF_AB_XM_MAX_TX_FRM_SIZE, max_frame_len,
			     FRF_AB_XM_TX_JUMBO_MODE, 1);
	efx_writeo(efx, &reg, FR_AB_XM_TX_PARAM);

	EFX_POPULATE_OWORD_2(reg,
			     FRF_AB_XM_PAUSE_TIME, 0xfffe, /* MAX PAUSE TIME */
			     FRF_AB_XM_DIS_FCNTL, !rx_fc);
	efx_writeo(efx, &reg, FR_AB_XM_FC);

	/* Set MAC address */
	memcpy(&reg, &efx->net_dev->dev_addr[0], 4);
	efx_writeo(efx, &reg, FR_AB_XM_ADR_LO);
	memcpy(&reg, &efx->net_dev->dev_addr[4], 2);
	efx_writeo(efx, &reg, FR_AB_XM_ADR_HI);
}

static void falcon_reconfigure_xgxs_core(struct efx_nic *efx)
{
	efx_oword_t reg;
	bool xgxs_loopback = (efx->loopback_mode == LOOPBACK_XGXS);
	bool xaui_loopback = (efx->loopback_mode == LOOPBACK_XAUI);
	bool xgmii_loopback = (efx->loopback_mode == LOOPBACK_XGMII);
	bool old_xgmii_loopback, old_xgxs_loopback, old_xaui_loopback;

	/* XGXS block is flaky and will need to be reset if moving
	 * into our out of XGMII, XGXS or XAUI loopbacks. */
	efx_reado(efx, &reg, FR_AB_XX_CORE_STAT);
	old_xgxs_loopback = EFX_OWORD_FIELD(reg, FRF_AB_XX_XGXS_LB_EN);
	old_xgmii_loopback = EFX_OWORD_FIELD(reg, FRF_AB_XX_XGMII_LB_EN);

	efx_reado(efx, &reg, FR_AB_XX_SD_CTL);
	old_xaui_loopback = EFX_OWORD_FIELD(reg, FRF_AB_XX_LPBKA);

	/* The PHY driver may have turned XAUI off */
	if ((xgxs_loopback != old_xgxs_loopback) ||
	    (xaui_loopback != old_xaui_loopback) ||
	    (xgmii_loopback != old_xgmii_loopback))
		falcon_reset_xaui(efx);

	efx_reado(efx, &reg, FR_AB_XX_CORE_STAT);
	EFX_SET_OWORD_FIELD(reg, FRF_AB_XX_FORCE_SIG,
			    (xgxs_loopback || xaui_loopback) ?
			    FFE_AB_XX_FORCE_SIG_ALL_LANES : 0);
	EFX_SET_OWORD_FIELD(reg, FRF_AB_XX_XGXS_LB_EN, xgxs_loopback);
	EFX_SET_OWORD_FIELD(reg, FRF_AB_XX_XGMII_LB_EN, xgmii_loopback);
	efx_writeo(efx, &reg, FR_AB_XX_CORE_STAT);

	efx_reado(efx, &reg, FR_AB_XX_SD_CTL);
	EFX_SET_OWORD_FIELD(reg, FRF_AB_XX_LPBKD, xaui_loopback);
	EFX_SET_OWORD_FIELD(reg, FRF_AB_XX_LPBKC, xaui_loopback);
	EFX_SET_OWORD_FIELD(reg, FRF_AB_XX_LPBKB, xaui_loopback);
	EFX_SET_OWORD_FIELD(reg, FRF_AB_XX_LPBKA, xaui_loopback);
	efx_writeo(efx, &reg, FR_AB_XX_SD_CTL);
}


/* Try to bring up the Falcon side of the Falcon-Phy XAUI link */
static bool falcon_xmac_link_ok_retry(struct efx_nic *efx, int tries)
{
	bool mac_up = falcon_xmac_link_ok(efx);

	if (LOOPBACK_MASK(efx) & LOOPBACKS_EXTERNAL(efx) & LOOPBACKS_WS ||
	    efx_phy_mode_disabled(efx->phy_mode))
		/* XAUI link is expected to be down */
		return mac_up;

	falcon_stop_nic_stats(efx);

	while (!mac_up && tries) {
		netif_dbg(efx, hw, efx->net_dev, "bashing xaui\n");
		falcon_reset_xaui(efx);
		udelay(200);

		mac_up = falcon_xmac_link_ok(efx);
		--tries;
	}

	falcon_start_nic_stats(efx);

	return mac_up;
}

static bool falcon_xmac_check_fault(struct efx_nic *efx)
{
	return !falcon_xmac_link_ok_retry(efx, 5);
}

static int falcon_reconfigure_xmac(struct efx_nic *efx)
{
	struct falcon_nic_data *nic_data = efx->nic_data;

	efx_farch_filter_sync_rx_mode(efx);

	falcon_reconfigure_xgxs_core(efx);
	falcon_reconfigure_xmac_core(efx);

	falcon_reconfigure_mac_wrapper(efx);

	nic_data->xmac_poll_required = !falcon_xmac_link_ok_retry(efx, 5);
	falcon_ack_status_intr(efx);

	return 0;
}

static void falcon_poll_xmac(struct efx_nic *efx)
{
	struct falcon_nic_data *nic_data = efx->nic_data;

	/* We expect xgmii faults if the wireside link is down */
	if (!efx->link_state.up || !nic_data->xmac_poll_required)
		return;

	nic_data->xmac_poll_required = !falcon_xmac_link_ok_retry(efx, 1);
	falcon_ack_status_intr(efx);
}

/**************************************************************************
 *
 * MAC wrapper
 *
 **************************************************************************
 */

static void falcon_push_multicast_hash(struct efx_nic *efx)
{
	union efx_multicast_hash *mc_hash = &efx->multicast_hash;

	WARN_ON(!mutex_is_locked(&efx->mac_lock));

	efx_writeo(efx, &mc_hash->oword[0], FR_AB_MAC_MC_HASH_REG0);
	efx_writeo(efx, &mc_hash->oword[1], FR_AB_MAC_MC_HASH_REG1);
}

static void falcon_reset_macs(struct efx_nic *efx)
{
	struct falcon_nic_data *nic_data = efx->nic_data;
	efx_oword_t reg, mac_ctrl;
	int count;

	if (efx_nic_rev(efx) < EFX_REV_FALCON_B0) {
		/* It's not safe to use GLB_CTL_REG to reset the
		 * macs, so instead use the internal MAC resets
		 */
		EFX_POPULATE_OWORD_1(reg, FRF_AB_XM_CORE_RST, 1);
		efx_writeo(efx, &reg, FR_AB_XM_GLB_CFG);

		for (count = 0; count < 10000; count++) {
			efx_reado(efx, &reg, FR_AB_XM_GLB_CFG);
			if (EFX_OWORD_FIELD(reg, FRF_AB_XM_CORE_RST) ==
			    0)
				return;
			udelay(10);
		}

		netif_err(efx, hw, efx->net_dev,
			  "timed out waiting for XMAC core reset\n");
	}

	/* Mac stats will fail whist the TX fifo is draining */
	WARN_ON(nic_data->stats_disable_count == 0);

	efx_reado(efx, &mac_ctrl, FR_AB_MAC_CTRL);
	EFX_SET_OWORD_FIELD(mac_ctrl, FRF_BB_TXFIFO_DRAIN_EN, 1);
	efx_writeo(efx, &mac_ctrl, FR_AB_MAC_CTRL);

	efx_reado(efx, &reg, FR_AB_GLB_CTL);
	EFX_SET_OWORD_FIELD(reg, FRF_AB_RST_XGTX, 1);
	EFX_SET_OWORD_FIELD(reg, FRF_AB_RST_XGRX, 1);
	EFX_SET_OWORD_FIELD(reg, FRF_AB_RST_EM, 1);
	efx_writeo(efx, &reg, FR_AB_GLB_CTL);

	count = 0;
	while (1) {
		efx_reado(efx, &reg, FR_AB_GLB_CTL);
		if (!EFX_OWORD_FIELD(reg, FRF_AB_RST_XGTX) &&
		    !EFX_OWORD_FIELD(reg, FRF_AB_RST_XGRX) &&
		    !EFX_OWORD_FIELD(reg, FRF_AB_RST_EM)) {
			netif_dbg(efx, hw, efx->net_dev,
				  "Completed MAC reset after %d loops\n",
				  count);
			break;
		}
		if (count > 20) {
			netif_err(efx, hw, efx->net_dev, "MAC reset failed\n");
			break;
		}
		count++;
		udelay(10);
	}

	/* Ensure the correct MAC is selected before statistics
	 * are re-enabled by the caller */
	efx_writeo(efx, &mac_ctrl, FR_AB_MAC_CTRL);

	falcon_setup_xaui(efx);
}

static void falcon_drain_tx_fifo(struct efx_nic *efx)
{
	efx_oword_t reg;

	if ((efx_nic_rev(efx) < EFX_REV_FALCON_B0) ||
	    (efx->loopback_mode != LOOPBACK_NONE))
		return;

	efx_reado(efx, &reg, FR_AB_MAC_CTRL);
	/* There is no point in draining more than once */
	if (EFX_OWORD_FIELD(reg, FRF_BB_TXFIFO_DRAIN_EN))
		return;

	falcon_reset_macs(efx);
}

static void falcon_deconfigure_mac_wrapper(struct efx_nic *efx)
{
	efx_oword_t reg;

	if (efx_nic_rev(efx) < EFX_REV_FALCON_B0)
		return;

	/* Isolate the MAC -> RX */
	efx_reado(efx, &reg, FR_AZ_RX_CFG);
	EFX_SET_OWORD_FIELD(reg, FRF_BZ_RX_INGR_EN, 0);
	efx_writeo(efx, &reg, FR_AZ_RX_CFG);

	/* Isolate TX -> MAC */
	falcon_drain_tx_fifo(efx);
}

static void falcon_reconfigure_mac_wrapper(struct efx_nic *efx)
{
	struct efx_link_state *link_state = &efx->link_state;
	efx_oword_t reg;
	int link_speed, isolate;

	isolate = !!ACCESS_ONCE(efx->reset_pending);

	switch (link_state->speed) {
	case 10000: link_speed = 3; break;
	case 1000:  link_speed = 2; break;
	case 100:   link_speed = 1; break;
	default:    link_speed = 0; break;
	}
	/* MAC_LINK_STATUS controls MAC backpressure but doesn't work
	 * as advertised.  Disable to ensure packets are not
	 * indefinitely held and TX queue can be flushed at any point
	 * while the link is down. */
	EFX_POPULATE_OWORD_5(reg,
			     FRF_AB_MAC_XOFF_VAL, 0xffff /* max pause time */,
			     FRF_AB_MAC_BCAD_ACPT, 1,
			     FRF_AB_MAC_UC_PROM, !efx->unicast_filter,
			     FRF_AB_MAC_LINK_STATUS, 1, /* always set */
			     FRF_AB_MAC_SPEED, link_speed);
	/* On B0, MAC backpressure can be disabled and packets get
	 * discarded. */
	if (efx_nic_rev(efx) >= EFX_REV_FALCON_B0) {
		EFX_SET_OWORD_FIELD(reg, FRF_BB_TXFIFO_DRAIN_EN,
				    !link_state->up || isolate);
	}

	efx_writeo(efx, &reg, FR_AB_MAC_CTRL);

	/* Restore the multicast hash registers. */
	falcon_push_multicast_hash(efx);

	efx_reado(efx, &reg, FR_AZ_RX_CFG);
	/* Enable XOFF signal from RX FIFO (we enabled it during NIC
	 * initialisation but it may read back as 0) */
	EFX_SET_OWORD_FIELD(reg, FRF_AZ_RX_XOFF_MAC_EN, 1);
	/* Unisolate the MAC -> RX */
	if (efx_nic_rev(efx) >= EFX_REV_FALCON_B0)
		EFX_SET_OWORD_FIELD(reg, FRF_BZ_RX_INGR_EN, !isolate);
	efx_writeo(efx, &reg, FR_AZ_RX_CFG);
}

static void falcon_stats_request(struct efx_nic *efx)
{
	struct falcon_nic_data *nic_data = efx->nic_data;
	efx_oword_t reg;

	WARN_ON(nic_data->stats_pending);
	WARN_ON(nic_data->stats_disable_count);

	FALCON_XMAC_STATS_DMA_FLAG(efx) = 0;
	nic_data->stats_pending = true;
	wmb(); /* ensure done flag is clear */

	/* Initiate DMA transfer of stats */
	EFX_POPULATE_OWORD_2(reg,
			     FRF_AB_MAC_STAT_DMA_CMD, 1,
			     FRF_AB_MAC_STAT_DMA_ADR,
			     efx->stats_buffer.dma_addr);
	efx_writeo(efx, &reg, FR_AB_MAC_STAT_DMA);

	mod_timer(&nic_data->stats_timer, round_jiffies_up(jiffies + HZ / 2));
}

static void falcon_stats_complete(struct efx_nic *efx)
{
	struct falcon_nic_data *nic_data = efx->nic_data;

	if (!nic_data->stats_pending)
		return;

	nic_data->stats_pending = false;
	if (FALCON_XMAC_STATS_DMA_FLAG(efx)) {
		rmb(); /* read the done flag before the stats */
		efx_nic_update_stats(falcon_stat_desc, FALCON_STAT_COUNT,
				     falcon_stat_mask, nic_data->stats,
				     efx->stats_buffer.addr, true);
	} else {
		netif_err(efx, hw, efx->net_dev,
			  "timed out waiting for statistics\n");
	}
}

static void falcon_stats_timer_func(unsigned long context)
{
	struct efx_nic *efx = (struct efx_nic *)context;
	struct falcon_nic_data *nic_data = efx->nic_data;

	spin_lock(&efx->stats_lock);

	falcon_stats_complete(efx);
	if (nic_data->stats_disable_count == 0)
		falcon_stats_request(efx);

	spin_unlock(&efx->stats_lock);
}

static bool falcon_loopback_link_poll(struct efx_nic *efx)
{
	struct efx_link_state old_state = efx->link_state;

	WARN_ON(!mutex_is_locked(&efx->mac_lock));
	WARN_ON(!LOOPBACK_INTERNAL(efx));

	efx->link_state.fd = true;
	efx->link_state.fc = efx->wanted_fc;
	efx->link_state.up = true;
	efx->link_state.speed = 10000;

	return !efx_link_state_equal(&efx->link_state, &old_state);
}

static int falcon_reconfigure_port(struct efx_nic *efx)
{
	int rc;

	WARN_ON(efx_nic_rev(efx) > EFX_REV_FALCON_B0);

	/* Poll the PHY link state *before* reconfiguring it. This means we
	 * will pick up the correct speed (in loopback) to select the correct
	 * MAC.
	 */
	if (LOOPBACK_INTERNAL(efx))
		falcon_loopback_link_poll(efx);
	else
		efx->phy_op->poll(efx);

	falcon_stop_nic_stats(efx);
	falcon_deconfigure_mac_wrapper(efx);

	falcon_reset_macs(efx);

	efx->phy_op->reconfigure(efx);
	rc = falcon_reconfigure_xmac(efx);
	BUG_ON(rc);

	falcon_start_nic_stats(efx);

	/* Synchronise efx->link_state with the kernel */
	efx_link_status_changed(efx);

	return 0;
}

/* TX flow control may automatically turn itself off if the link
 * partner (intermittently) stops responding to pause frames. There
 * isn't any indication that this has happened, so the best we do is
 * leave it up to the user to spot this and fix it by cycling transmit
 * flow control on this end.
 */

static void falcon_a1_prepare_enable_fc_tx(struct efx_nic *efx)
{
	/* Schedule a reset to recover */
	efx_schedule_reset(efx, RESET_TYPE_INVISIBLE);
}

static void falcon_b0_prepare_enable_fc_tx(struct efx_nic *efx)
{
	/* Recover by resetting the EM block */
	falcon_stop_nic_stats(efx);
	falcon_drain_tx_fifo(efx);
	falcon_reconfigure_xmac(efx);
	falcon_start_nic_stats(efx);
}

/**************************************************************************
 *
 * PHY access via GMII
 *
 **************************************************************************
 */

/* Wait for GMII access to complete */
static int falcon_gmii_wait(struct efx_nic *efx)
{
	efx_oword_t md_stat;
	int count;

	/* wait up to 50ms - taken max from datasheet */
	for (count = 0; count < 5000; count++) {
		efx_reado(efx, &md_stat, FR_AB_MD_STAT);
		if (EFX_OWORD_FIELD(md_stat, FRF_AB_MD_BSY) == 0) {
			if (EFX_OWORD_FIELD(md_stat, FRF_AB_MD_LNFL) != 0 ||
			    EFX_OWORD_FIELD(md_stat, FRF_AB_MD_BSERR) != 0) {
				netif_err(efx, hw, efx->net_dev,
					  "error from GMII access "
					  EFX_OWORD_FMT"\n",
					  EFX_OWORD_VAL(md_stat));
				return -EIO;
			}
			return 0;
		}
		udelay(10);
	}
	netif_err(efx, hw, efx->net_dev, "timed out waiting for GMII\n");
	return -ETIMEDOUT;
}

/* Write an MDIO register of a PHY connected to Falcon. */
static int falcon_mdio_write(struct net_device *net_dev,
			     int prtad, int devad, u16 addr, u16 value)
{
	struct efx_nic *efx = netdev_priv(net_dev);
	struct falcon_nic_data *nic_data = efx->nic_data;
	efx_oword_t reg;
	int rc;

	netif_vdbg(efx, hw, efx->net_dev,
		   "writing MDIO %d register %d.%d with 0x%04x\n",
		    prtad, devad, addr, value);

	mutex_lock(&nic_data->mdio_lock);

	/* Check MDIO not currently being accessed */
	rc = falcon_gmii_wait(efx);
	if (rc)
		goto out;

	/* Write the address/ID register */
	EFX_POPULATE_OWORD_1(reg, FRF_AB_MD_PHY_ADR, addr);
	efx_writeo(efx, &reg, FR_AB_MD_PHY_ADR);

	EFX_POPULATE_OWORD_2(reg, FRF_AB_MD_PRT_ADR, prtad,
			     FRF_AB_MD_DEV_ADR, devad);
	efx_writeo(efx, &reg, FR_AB_MD_ID);

	/* Write data */
	EFX_POPULATE_OWORD_1(reg, FRF_AB_MD_TXD, value);
	efx_writeo(efx, &reg, FR_AB_MD_TXD);

	EFX_POPULATE_OWORD_2(reg,
			     FRF_AB_MD_WRC, 1,
			     FRF_AB_MD_GC, 0);
	efx_writeo(efx, &reg, FR_AB_MD_CS);

	/* Wait for data to be written */
	rc = falcon_gmii_wait(efx);
	if (rc) {
		/* Abort the write operation */
		EFX_POPULATE_OWORD_2(reg,
				     FRF_AB_MD_WRC, 0,
				     FRF_AB_MD_GC, 1);
		efx_writeo(efx, &reg, FR_AB_MD_CS);
		udelay(10);
	}

out:
	mutex_unlock(&nic_data->mdio_lock);
	return rc;
}

/* Read an MDIO register of a PHY connected to Falcon. */
static int falcon_mdio_read(struct net_device *net_dev,
			    int prtad, int devad, u16 addr)
{
	struct efx_nic *efx = netdev_priv(net_dev);
	struct falcon_nic_data *nic_data = efx->nic_data;
	efx_oword_t reg;
	int rc;

	mutex_lock(&nic_data->mdio_lock);

	/* Check MDIO not currently being accessed */
	rc = falcon_gmii_wait(efx);
	if (rc)
		goto out;

	EFX_POPULATE_OWORD_1(reg, FRF_AB_MD_PHY_ADR, addr);
	efx_writeo(efx, &reg, FR_AB_MD_PHY_ADR);

	EFX_POPULATE_OWORD_2(reg, FRF_AB_MD_PRT_ADR, prtad,
			     FRF_AB_MD_DEV_ADR, devad);
	efx_writeo(efx, &reg, FR_AB_MD_ID);

	/* Request data to be read */
	EFX_POPULATE_OWORD_2(reg, FRF_AB_MD_RDC, 1, FRF_AB_MD_GC, 0);
	efx_writeo(efx, &reg, FR_AB_MD_CS);

	/* Wait for data to become available */
	rc = falcon_gmii_wait(efx);
	if (rc == 0) {
		efx_reado(efx, &reg, FR_AB_MD_RXD);
		rc = EFX_OWORD_FIELD(reg, FRF_AB_MD_RXD);
		netif_vdbg(efx, hw, efx->net_dev,
			   "read from MDIO %d register %d.%d, got %04x\n",
			   prtad, devad, addr, rc);
	} else {
		/* Abort the read operation */
		EFX_POPULATE_OWORD_2(reg,
				     FRF_AB_MD_RIC, 0,
				     FRF_AB_MD_GC, 1);
		efx_writeo(efx, &reg, FR_AB_MD_CS);

		netif_dbg(efx, hw, efx->net_dev,
			  "read from MDIO %d register %d.%d, got error %d\n",
			  prtad, devad, addr, rc);
	}

out:
	mutex_unlock(&nic_data->mdio_lock);
	return rc;
}

/* This call is responsible for hooking in the MAC and PHY operations */
static int falcon_probe_port(struct efx_nic *efx)
{
	struct falcon_nic_data *nic_data = efx->nic_data;
	int rc;

	switch (efx->phy_type) {
	case PHY_TYPE_SFX7101:
		efx->phy_op = &falcon_sfx7101_phy_ops;
		break;
	case PHY_TYPE_QT2022C2:
	case PHY_TYPE_QT2025C:
		efx->phy_op = &falcon_qt202x_phy_ops;
		break;
	case PHY_TYPE_TXC43128:
		efx->phy_op = &falcon_txc_phy_ops;
		break;
	default:
		netif_err(efx, probe, efx->net_dev, "Unknown PHY type %d\n",
			  efx->phy_type);
		return -ENODEV;
	}

	/* Fill out MDIO structure and loopback modes */
	mutex_init(&nic_data->mdio_lock);
	efx->mdio.mdio_read = falcon_mdio_read;
	efx->mdio.mdio_write = falcon_mdio_write;
	rc = efx->phy_op->probe(efx);
	if (rc != 0)
		return rc;

	/* Initial assumption */
	efx->link_state.speed = 10000;
	efx->link_state.fd = true;

	/* Hardware flow ctrl. FalconA RX FIFO too small for pause generation */
	if (efx_nic_rev(efx) >= EFX_REV_FALCON_B0)
		efx->wanted_fc = EFX_FC_RX | EFX_FC_TX;
	else
		efx->wanted_fc = EFX_FC_RX;
	if (efx->mdio.mmds & MDIO_DEVS_AN)
		efx->wanted_fc |= EFX_FC_AUTO;

	/* Allocate buffer for stats */
	rc = efx_nic_alloc_buffer(efx, &efx->stats_buffer,
				  FALCON_MAC_STATS_SIZE, GFP_KERNEL);
	if (rc)
		return rc;
	netif_dbg(efx, probe, efx->net_dev,
		  "stats buffer at %llx (virt %p phys %llx)\n",
		  (u64)efx->stats_buffer.dma_addr,
		  efx->stats_buffer.addr,
		  (u64)virt_to_phys(efx->stats_buffer.addr));

	return 0;
}

static void falcon_remove_port(struct efx_nic *efx)
{
	efx->phy_op->remove(efx);
	efx_nic_free_buffer(efx, &efx->stats_buffer);
}

/* Global events are basically PHY events */
static bool
falcon_handle_global_event(struct efx_channel *channel, efx_qword_t *event)
{
	struct efx_nic *efx = channel->efx;
	struct falcon_nic_data *nic_data = efx->nic_data;

	if (EFX_QWORD_FIELD(*event, FSF_AB_GLB_EV_G_PHY0_INTR) ||
	    EFX_QWORD_FIELD(*event, FSF_AB_GLB_EV_XG_PHY0_INTR) ||
	    EFX_QWORD_FIELD(*event, FSF_AB_GLB_EV_XFP_PHY0_INTR))
		/* Ignored */
		return true;

	if ((efx_nic_rev(efx) == EFX_REV_FALCON_B0) &&
	    EFX_QWORD_FIELD(*event, FSF_BB_GLB_EV_XG_MGT_INTR)) {
		nic_data->xmac_poll_required = true;
		return true;
	}

	if (efx_nic_rev(efx) <= EFX_REV_FALCON_A1 ?
	    EFX_QWORD_FIELD(*event, FSF_AA_GLB_EV_RX_RECOVERY) :
	    EFX_QWORD_FIELD(*event, FSF_BB_GLB_EV_RX_RECOVERY)) {
		netif_err(efx, rx_err, efx->net_dev,
			  "channel %d seen global RX_RESET event. Resetting.\n",
			  channel->channel);

		atomic_inc(&efx->rx_reset);
		efx_schedule_reset(efx, EFX_WORKAROUND_6555(efx) ?
				   RESET_TYPE_RX_RECOVERY : RESET_TYPE_DISABLE);
		return true;
	}

	return false;
}

/**************************************************************************
 *
 * Falcon test code
 *
 **************************************************************************/

static int
falcon_read_nvram(struct efx_nic *efx, struct falcon_nvconfig *nvconfig_out)
{
	struct falcon_nic_data *nic_data = efx->nic_data;
	struct falcon_nvconfig *nvconfig;
	struct falcon_spi_device *spi;
	void *region;
	int rc, magic_num, struct_ver;
	__le16 *word, *limit;
	u32 csum;

	if (falcon_spi_present(&nic_data->spi_flash))
		spi = &nic_data->spi_flash;
	else if (falcon_spi_present(&nic_data->spi_eeprom))
		spi = &nic_data->spi_eeprom;
	else
		return -EINVAL;

	region = kmalloc(FALCON_NVCONFIG_END, GFP_KERNEL);
	if (!region)
		return -ENOMEM;
	nvconfig = region + FALCON_NVCONFIG_OFFSET;

	mutex_lock(&nic_data->spi_lock);
	rc = falcon_spi_read(efx, spi, 0, FALCON_NVCONFIG_END, NULL, region);
	mutex_unlock(&nic_data->spi_lock);
	if (rc) {
		netif_err(efx, hw, efx->net_dev, "Failed to read %s\n",
			  falcon_spi_present(&nic_data->spi_flash) ?
			  "flash" : "EEPROM");
		rc = -EIO;
		goto out;
	}

	magic_num = le16_to_cpu(nvconfig->board_magic_num);
	struct_ver = le16_to_cpu(nvconfig->board_struct_ver);

	rc = -EINVAL;
	if (magic_num != FALCON_NVCONFIG_BOARD_MAGIC_NUM) {
		netif_err(efx, hw, efx->net_dev,
			  "NVRAM bad magic 0x%x\n", magic_num);
		goto out;
	}
	if (struct_ver < 2) {
		netif_err(efx, hw, efx->net_dev,
			  "NVRAM has ancient version 0x%x\n", struct_ver);
		goto out;
	} else if (struct_ver < 4) {
		word = &nvconfig->board_magic_num;
		limit = (__le16 *) (nvconfig + 1);
	} else {
		word = region;
		limit = region + FALCON_NVCONFIG_END;
	}
	for (csum = 0; word < limit; ++word)
		csum += le16_to_cpu(*word);

	if (~csum & 0xffff) {
		netif_err(efx, hw, efx->net_dev,
			  "NVRAM has incorrect checksum\n");
		goto out;
	}

	rc = 0;
	if (nvconfig_out)
		memcpy(nvconfig_out, nvconfig, sizeof(*nvconfig));

 out:
	kfree(region);
	return rc;
}

static int falcon_test_nvram(struct efx_nic *efx)
{
	return falcon_read_nvram(efx, NULL);
}

static const struct efx_farch_register_test falcon_b0_register_tests[] = {
	{ FR_AZ_ADR_REGION,
	  EFX_OWORD32(0x0003FFFF, 0x0003FFFF, 0x0003FFFF, 0x0003FFFF) },
	{ FR_AZ_RX_CFG,
	  EFX_OWORD32(0xFFFFFFFE, 0x00017FFF, 0x00000000, 0x00000000) },
	{ FR_AZ_TX_CFG,
	  EFX_OWORD32(0x7FFF0037, 0x00000000, 0x00000000, 0x00000000) },
	{ FR_AZ_TX_RESERVED,
	  EFX_OWORD32(0xFFFEFE80, 0x1FFFFFFF, 0x020000FE, 0x007FFFFF) },
	{ FR_AB_MAC_CTRL,
	  EFX_OWORD32(0xFFFF0000, 0x00000000, 0x00000000, 0x00000000) },
	{ FR_AZ_SRM_TX_DC_CFG,
	  EFX_OWORD32(0x001FFFFF, 0x00000000, 0x00000000, 0x00000000) },
	{ FR_AZ_RX_DC_CFG,
	  EFX_OWORD32(0x0000000F, 0x00000000, 0x00000000, 0x00000000) },
	{ FR_AZ_RX_DC_PF_WM,
	  EFX_OWORD32(0x000003FF, 0x00000000, 0x00000000, 0x00000000) },
	{ FR_BZ_DP_CTRL,
	  EFX_OWORD32(0x00000FFF, 0x00000000, 0x00000000, 0x00000000) },
	{ FR_AB_GM_CFG2,
	  EFX_OWORD32(0x00007337, 0x00000000, 0x00000000, 0x00000000) },
	{ FR_AB_GMF_CFG0,
	  EFX_OWORD32(0x00001F1F, 0x00000000, 0x00000000, 0x00000000) },
	{ FR_AB_XM_GLB_CFG,
	  EFX_OWORD32(0x00000C68, 0x00000000, 0x00000000, 0x00000000) },
	{ FR_AB_XM_TX_CFG,
	  EFX_OWORD32(0x00080164, 0x00000000, 0x00000000, 0x00000000) },
	{ FR_AB_XM_RX_CFG,
	  EFX_OWORD32(0x07100A0C, 0x00000000, 0x00000000, 0x00000000) },
	{ FR_AB_XM_RX_PARAM,
	  EFX_OWORD32(0x00001FF8, 0x00000000, 0x00000000, 0x00000000) },
	{ FR_AB_XM_FC,
	  EFX_OWORD32(0xFFFF0001, 0x00000000, 0x00000000, 0x00000000) },
	{ FR_AB_XM_ADR_LO,
	  EFX_OWORD32(0xFFFFFFFF, 0x00000000, 0x00000000, 0x00000000) },
	{ FR_AB_XX_SD_CTL,
	  EFX_OWORD32(0x0003FF0F, 0x00000000, 0x00000000, 0x00000000) },
};

static int
falcon_b0_test_chip(struct efx_nic *efx, struct efx_self_tests *tests)
{
	enum reset_type reset_method = RESET_TYPE_INVISIBLE;
	int rc, rc2;

	mutex_lock(&efx->mac_lock);
	if (efx->loopback_modes) {
		/* We need the 312 clock from the PHY to test the XMAC
		 * registers, so move into XGMII loopback if available */
		if (efx->loopback_modes & (1 << LOOPBACK_XGMII))
			efx->loopback_mode = LOOPBACK_XGMII;
		else
			efx->loopback_mode = __ffs(efx->loopback_modes);
	}
	__efx_reconfigure_port(efx);
	mutex_unlock(&efx->mac_lock);

	efx_reset_down(efx, reset_method);

	tests->registers =
		efx_farch_test_registers(efx, falcon_b0_register_tests,
					 ARRAY_SIZE(falcon_b0_register_tests))
		? -1 : 1;

	rc = falcon_reset_hw(efx, reset_method);
	rc2 = efx_reset_up(efx, reset_method, rc == 0);
	return rc ? rc : rc2;
}

/**************************************************************************
 *
 * Device reset
 *
 **************************************************************************
 */

static enum reset_type falcon_map_reset_reason(enum reset_type reason)
{
	switch (reason) {
	case RESET_TYPE_RX_RECOVERY:
	case RESET_TYPE_DMA_ERROR:
	case RESET_TYPE_TX_SKIP:
		/* These can occasionally occur due to hardware bugs.
		 * We try to reset without disrupting the link.
		 */
		return RESET_TYPE_INVISIBLE;
	default:
		return RESET_TYPE_ALL;
	}
}

static int falcon_map_reset_flags(u32 *flags)
{
	enum {
		FALCON_RESET_INVISIBLE = (ETH_RESET_DMA | ETH_RESET_FILTER |
					  ETH_RESET_OFFLOAD | ETH_RESET_MAC),
		FALCON_RESET_ALL = FALCON_RESET_INVISIBLE | ETH_RESET_PHY,
		FALCON_RESET_WORLD = FALCON_RESET_ALL | ETH_RESET_IRQ,
	};

	if ((*flags & FALCON_RESET_WORLD) == FALCON_RESET_WORLD) {
		*flags &= ~FALCON_RESET_WORLD;
		return RESET_TYPE_WORLD;
	}

	if ((*flags & FALCON_RESET_ALL) == FALCON_RESET_ALL) {
		*flags &= ~FALCON_RESET_ALL;
		return RESET_TYPE_ALL;
	}

	if ((*flags & FALCON_RESET_INVISIBLE) == FALCON_RESET_INVISIBLE) {
		*flags &= ~FALCON_RESET_INVISIBLE;
		return RESET_TYPE_INVISIBLE;
	}

	return -EINVAL;
}

/* Resets NIC to known state.  This routine must be called in process
 * context and is allowed to sleep. */
static int __falcon_reset_hw(struct efx_nic *efx, enum reset_type method)
{
	struct falcon_nic_data *nic_data = efx->nic_data;
	efx_oword_t glb_ctl_reg_ker;
	int rc;

	netif_dbg(efx, hw, efx->net_dev, "performing %s hardware reset\n",
		  RESET_TYPE(method));

	/* Initiate device reset */
	if (method == RESET_TYPE_WORLD) {
		rc = pci_save_state(efx->pci_dev);
		if (rc) {
			netif_err(efx, drv, efx->net_dev,
				  "failed to backup PCI state of primary "
				  "function prior to hardware reset\n");
			goto fail1;
		}
		if (efx_nic_is_dual_func(efx)) {
			rc = pci_save_state(nic_data->pci_dev2);
			if (rc) {
				netif_err(efx, drv, efx->net_dev,
					  "failed to backup PCI state of "
					  "secondary function prior to "
					  "hardware reset\n");
				goto fail2;
			}
		}

		EFX_POPULATE_OWORD_2(glb_ctl_reg_ker,
				     FRF_AB_EXT_PHY_RST_DUR,
				     FFE_AB_EXT_PHY_RST_DUR_10240US,
				     FRF_AB_SWRST, 1);
	} else {
		EFX_POPULATE_OWORD_7(glb_ctl_reg_ker,
				     /* exclude PHY from "invisible" reset */
				     FRF_AB_EXT_PHY_RST_CTL,
				     method == RESET_TYPE_INVISIBLE,
				     /* exclude EEPROM/flash and PCIe */
				     FRF_AB_PCIE_CORE_RST_CTL, 1,
				     FRF_AB_PCIE_NSTKY_RST_CTL, 1,
				     FRF_AB_PCIE_SD_RST_CTL, 1,
				     FRF_AB_EE_RST_CTL, 1,
				     FRF_AB_EXT_PHY_RST_DUR,
				     FFE_AB_EXT_PHY_RST_DUR_10240US,
				     FRF_AB_SWRST, 1);
	}
	efx_writeo(efx, &glb_ctl_reg_ker, FR_AB_GLB_CTL);

	netif_dbg(efx, hw, efx->net_dev, "waiting for hardware reset\n");
	schedule_timeout_uninterruptible(HZ / 20);

	/* Restore PCI configuration if needed */
	if (method == RESET_TYPE_WORLD) {
		if (efx_nic_is_dual_func(efx))
			pci_restore_state(nic_data->pci_dev2);
		pci_restore_state(efx->pci_dev);
		netif_dbg(efx, drv, efx->net_dev,
			  "successfully restored PCI config\n");
	}

	/* Assert that reset complete */
	efx_reado(efx, &glb_ctl_reg_ker, FR_AB_GLB_CTL);
	if (EFX_OWORD_FIELD(glb_ctl_reg_ker, FRF_AB_SWRST) != 0) {
		rc = -ETIMEDOUT;
		netif_err(efx, hw, efx->net_dev,
			  "timed out waiting for hardware reset\n");
		goto fail3;
	}
	netif_dbg(efx, hw, efx->net_dev, "hardware reset complete\n");

	return 0;

	/* pci_save_state() and pci_restore_state() MUST be called in pairs */
fail2:
	pci_restore_state(efx->pci_dev);
fail1:
fail3:
	return rc;
}

static int falcon_reset_hw(struct efx_nic *efx, enum reset_type method)
{
	struct falcon_nic_data *nic_data = efx->nic_data;
	int rc;

	mutex_lock(&nic_data->spi_lock);
	rc = __falcon_reset_hw(efx, method);
	mutex_unlock(&nic_data->spi_lock);

	return rc;
}

static void falcon_monitor(struct efx_nic *efx)
{
	bool link_changed;
	int rc;

	BUG_ON(!mutex_is_locked(&efx->mac_lock));

	rc = falcon_board(efx)->type->monitor(efx);
	if (rc) {
		netif_err(efx, hw, efx->net_dev,
			  "Board sensor %s; shutting down PHY\n",
			  (rc == -ERANGE) ? "reported fault" : "failed");
		efx->phy_mode |= PHY_MODE_LOW_POWER;
		rc = __efx_reconfigure_port(efx);
		WARN_ON(rc);
	}

	if (LOOPBACK_INTERNAL(efx))
		link_changed = falcon_loopback_link_poll(efx);
	else
		link_changed = efx->phy_op->poll(efx);

	if (link_changed) {
		falcon_stop_nic_stats(efx);
		falcon_deconfigure_mac_wrapper(efx);

		falcon_reset_macs(efx);
		rc = falcon_reconfigure_xmac(efx);
		BUG_ON(rc);

		falcon_start_nic_stats(efx);

		efx_link_status_changed(efx);
	}

	falcon_poll_xmac(efx);
}

/* Zeroes out the SRAM contents.  This routine must be called in
 * process context and is allowed to sleep.
 */
static int falcon_reset_sram(struct efx_nic *efx)
{
	efx_oword_t srm_cfg_reg_ker, gpio_cfg_reg_ker;
	int count;

	/* Set the SRAM wake/sleep GPIO appropriately. */
	efx_reado(efx, &gpio_cfg_reg_ker, FR_AB_GPIO_CTL);
	EFX_SET_OWORD_FIELD(gpio_cfg_reg_ker, FRF_AB_GPIO1_OEN, 1);
	EFX_SET_OWORD_FIELD(gpio_cfg_reg_ker, FRF_AB_GPIO1_OUT, 1);
	efx_writeo(efx, &gpio_cfg_reg_ker, FR_AB_GPIO_CTL);

	/* Initiate SRAM reset */
	EFX_POPULATE_OWORD_2(srm_cfg_reg_ker,
			     FRF_AZ_SRM_INIT_EN, 1,
			     FRF_AZ_SRM_NB_SZ, 0);
	efx_writeo(efx, &srm_cfg_reg_ker, FR_AZ_SRM_CFG);

	/* Wait for SRAM reset to complete */
	count = 0;
	do {
		netif_dbg(efx, hw, efx->net_dev,
			  "waiting for SRAM reset (attempt %d)...\n", count);

		/* SRAM reset is slow; expect around 16ms */
		schedule_timeout_uninterruptible(HZ / 50);

		/* Check for reset complete */
		efx_reado(efx, &srm_cfg_reg_ker, FR_AZ_SRM_CFG);
		if (!EFX_OWORD_FIELD(srm_cfg_reg_ker, FRF_AZ_SRM_INIT_EN)) {
			netif_dbg(efx, hw, efx->net_dev,
				  "SRAM reset complete\n");

			return 0;
		}
	} while (++count < 20);	/* wait up to 0.4 sec */

	netif_err(efx, hw, efx->net_dev, "timed out waiting for SRAM reset\n");
	return -ETIMEDOUT;
}

static void falcon_spi_device_init(struct efx_nic *efx,
				  struct falcon_spi_device *spi_device,
				  unsigned int device_id, u32 device_type)
{
	if (device_type != 0) {
		spi_device->device_id = device_id;
		spi_device->size =
			1 << SPI_DEV_TYPE_FIELD(device_type, SPI_DEV_TYPE_SIZE);
		spi_device->addr_len =
			SPI_DEV_TYPE_FIELD(device_type, SPI_DEV_TYPE_ADDR_LEN);
		spi_device->munge_address = (spi_device->size == 1 << 9 &&
					     spi_device->addr_len == 1);
		spi_device->erase_command =
			SPI_DEV_TYPE_FIELD(device_type, SPI_DEV_TYPE_ERASE_CMD);
		spi_device->erase_size =
			1 << SPI_DEV_TYPE_FIELD(device_type,
						SPI_DEV_TYPE_ERASE_SIZE);
		spi_device->block_size =
			1 << SPI_DEV_TYPE_FIELD(device_type,
						SPI_DEV_TYPE_BLOCK_SIZE);
	} else {
		spi_device->size = 0;
	}
}

/* Extract non-volatile configuration */
static int falcon_probe_nvconfig(struct efx_nic *efx)
{
	struct falcon_nic_data *nic_data = efx->nic_data;
	struct falcon_nvconfig *nvconfig;
	int rc;

	nvconfig = kmalloc(sizeof(*nvconfig), GFP_KERNEL);
	if (!nvconfig)
		return -ENOMEM;

	rc = falcon_read_nvram(efx, nvconfig);
	if (rc)
		goto out;

	efx->phy_type = nvconfig->board_v2.port0_phy_type;
	efx->mdio.prtad = nvconfig->board_v2.port0_phy_addr;

	if (le16_to_cpu(nvconfig->board_struct_ver) >= 3) {
		falcon_spi_device_init(
			efx, &nic_data->spi_flash, FFE_AB_SPI_DEVICE_FLASH,
			le32_to_cpu(nvconfig->board_v3
				    .spi_device_type[FFE_AB_SPI_DEVICE_FLASH]));
		falcon_spi_device_init(
			efx, &nic_data->spi_eeprom, FFE_AB_SPI_DEVICE_EEPROM,
			le32_to_cpu(nvconfig->board_v3
				    .spi_device_type[FFE_AB_SPI_DEVICE_EEPROM]));
	}

	/* Read the MAC addresses */
	memcpy(efx->net_dev->perm_addr, nvconfig->mac_address[0], ETH_ALEN);

	netif_dbg(efx, probe, efx->net_dev, "PHY is %d phy_id %d\n",
		  efx->phy_type, efx->mdio.prtad);

	rc = falcon_probe_board(efx,
				le16_to_cpu(nvconfig->board_v2.board_revision));
out:
	kfree(nvconfig);
	return rc;
}

static int falcon_dimension_resources(struct efx_nic *efx)
{
	efx->rx_dc_base = 0x20000;
	efx->tx_dc_base = 0x26000;
	return 0;
}

/* Probe all SPI devices on the NIC */
static void falcon_probe_spi_devices(struct efx_nic *efx)
{
	struct falcon_nic_data *nic_data = efx->nic_data;
	efx_oword_t nic_stat, gpio_ctl, ee_vpd_cfg;
	int boot_dev;

	efx_reado(efx, &gpio_ctl, FR_AB_GPIO_CTL);
	efx_reado(efx, &nic_stat, FR_AB_NIC_STAT);
	efx_reado(efx, &ee_vpd_cfg, FR_AB_EE_VPD_CFG0);

	if (EFX_OWORD_FIELD(gpio_ctl, FRF_AB_GPIO3_PWRUP_VALUE)) {
		boot_dev = (EFX_OWORD_FIELD(nic_stat, FRF_AB_SF_PRST) ?
			    FFE_AB_SPI_DEVICE_FLASH : FFE_AB_SPI_DEVICE_EEPROM);
		netif_dbg(efx, probe, efx->net_dev, "Booted from %s\n",
			  boot_dev == FFE_AB_SPI_DEVICE_FLASH ?
			  "flash" : "EEPROM");
	} else {
		/* Disable VPD and set clock dividers to safe
		 * values for initial programming. */
		boot_dev = -1;
		netif_dbg(efx, probe, efx->net_dev,
			  "Booted from internal ASIC settings;"
			  " setting SPI config\n");
		EFX_POPULATE_OWORD_3(ee_vpd_cfg, FRF_AB_EE_VPD_EN, 0,
				     /* 125 MHz / 7 ~= 20 MHz */
				     FRF_AB_EE_SF_CLOCK_DIV, 7,
				     /* 125 MHz / 63 ~= 2 MHz */
				     FRF_AB_EE_EE_CLOCK_DIV, 63);
		efx_writeo(efx, &ee_vpd_cfg, FR_AB_EE_VPD_CFG0);
	}

	mutex_init(&nic_data->spi_lock);

	if (boot_dev == FFE_AB_SPI_DEVICE_FLASH)
		falcon_spi_device_init(efx, &nic_data->spi_flash,
				       FFE_AB_SPI_DEVICE_FLASH,
				       default_flash_type);
	if (boot_dev == FFE_AB_SPI_DEVICE_EEPROM)
		falcon_spi_device_init(efx, &nic_data->spi_eeprom,
				       FFE_AB_SPI_DEVICE_EEPROM,
				       large_eeprom_type);
}

static unsigned int falcon_a1_mem_map_size(struct efx_nic *efx)
{
	return 0x20000;
}

static unsigned int falcon_b0_mem_map_size(struct efx_nic *efx)
{
	/* Map everything up to and including the RSS indirection table.
	 * The PCI core takes care of mapping the MSI-X tables.
	 */
	return FR_BZ_RX_INDIRECTION_TBL +
		FR_BZ_RX_INDIRECTION_TBL_STEP * FR_BZ_RX_INDIRECTION_TBL_ROWS;
}

static int falcon_probe_nic(struct efx_nic *efx)
{
	struct falcon_nic_data *nic_data;
	struct falcon_board *board;
	int rc;

	efx->primary = efx; /* only one usable function per controller */

	/* Allocate storage for hardware specific data */
	nic_data = kzalloc(sizeof(*nic_data), GFP_KERNEL);
	if (!nic_data)
		return -ENOMEM;
	efx->nic_data = nic_data;

	rc = -ENODEV;

	if (efx_farch_fpga_ver(efx) != 0) {
		netif_err(efx, probe, efx->net_dev,
			  "Falcon FPGA not supported\n");
		goto fail1;
	}

	if (efx_nic_rev(efx) <= EFX_REV_FALCON_A1) {
		efx_oword_t nic_stat;
		struct pci_dev *dev;
		u8 pci_rev = efx->pci_dev->revision;

		if ((pci_rev == 0xff) || (pci_rev == 0)) {
			netif_err(efx, probe, efx->net_dev,
				  "Falcon rev A0 not supported\n");
			goto fail1;
		}
		efx_reado(efx, &nic_stat, FR_AB_NIC_STAT);
		if (EFX_OWORD_FIELD(nic_stat, FRF_AB_STRAP_10G) == 0) {
			netif_err(efx, probe, efx->net_dev,
				  "Falcon rev A1 1G not supported\n");
			goto fail1;
		}
		if (EFX_OWORD_FIELD(nic_stat, FRF_AA_STRAP_PCIE) == 0) {
			netif_err(efx, probe, efx->net_dev,
				  "Falcon rev A1 PCI-X not supported\n");
			goto fail1;
		}

		dev = pci_dev_get(efx->pci_dev);
		while ((dev = pci_get_device(PCI_VENDOR_ID_SOLARFLARE,
					     PCI_DEVICE_ID_SOLARFLARE_SFC4000A_1,
					     dev))) {
			if (dev->bus == efx->pci_dev->bus &&
			    dev->devfn == efx->pci_dev->devfn + 1) {
				nic_data->pci_dev2 = dev;
				break;
			}
		}
		if (!nic_data->pci_dev2) {
			netif_err(efx, probe, efx->net_dev,
				  "failed to find secondary function\n");
			rc = -ENODEV;
			goto fail2;
		}
	}

	/* Now we can reset the NIC */
	rc = __falcon_reset_hw(efx, RESET_TYPE_ALL);
	if (rc) {
		netif_err(efx, probe, efx->net_dev, "failed to reset NIC\n");
		goto fail3;
	}

	/* Allocate memory for INT_KER */
	rc = efx_nic_alloc_buffer(efx, &efx->irq_status, sizeof(efx_oword_t),
				  GFP_KERNEL);
	if (rc)
		goto fail4;
	BUG_ON(efx->irq_status.dma_addr & 0x0f);

	netif_dbg(efx, probe, efx->net_dev,
		  "INT_KER at %llx (virt %p phys %llx)\n",
		  (u64)efx->irq_status.dma_addr,
		  efx->irq_status.addr,
		  (u64)virt_to_phys(efx->irq_status.addr));

	falcon_probe_spi_devices(efx);

	/* Read in the non-volatile configuration */
	rc = falcon_probe_nvconfig(efx);
	if (rc) {
		if (rc == -EINVAL)
			netif_err(efx, probe, efx->net_dev, "NVRAM is invalid\n");
		goto fail5;
	}

	efx->max_channels = (efx_nic_rev(efx) <= EFX_REV_FALCON_A1 ? 4 :
			     EFX_MAX_CHANNELS);
	efx->timer_quantum_ns = 4968; /* 621 cycles */

	/* Initialise I2C adapter */
	board = falcon_board(efx);
	board->i2c_adap.owner = THIS_MODULE;
	board->i2c_data = falcon_i2c_bit_operations;
	board->i2c_data.data = efx;
	board->i2c_adap.algo_data = &board->i2c_data;
	board->i2c_adap.dev.parent = &efx->pci_dev->dev;
	strlcpy(board->i2c_adap.name, "SFC4000 GPIO",
		sizeof(board->i2c_adap.name));
	rc = i2c_bit_add_bus(&board->i2c_adap);
	if (rc)
		goto fail5;

	rc = falcon_board(efx)->type->init(efx);
	if (rc) {
		netif_err(efx, probe, efx->net_dev,
			  "failed to initialise board\n");
		goto fail6;
	}

	nic_data->stats_disable_count = 1;
	setup_timer(&nic_data->stats_timer, &falcon_stats_timer_func,
		    (unsigned long)efx);

	return 0;

 fail6:
	i2c_del_adapter(&board->i2c_adap);
	memset(&board->i2c_adap, 0, sizeof(board->i2c_adap));
 fail5:
	efx_nic_free_buffer(efx, &efx->irq_status);
 fail4:
 fail3:
	if (nic_data->pci_dev2) {
		pci_dev_put(nic_data->pci_dev2);
		nic_data->pci_dev2 = NULL;
	}
 fail2:
 fail1:
	kfree(efx->nic_data);
	return rc;
}

static void falcon_init_rx_cfg(struct efx_nic *efx)
{
	/* RX control FIFO thresholds (32 entries) */
	const unsigned ctrl_xon_thr = 20;
	const unsigned ctrl_xoff_thr = 25;
	efx_oword_t reg;

	efx_reado(efx, &reg, FR_AZ_RX_CFG);
	if (efx_nic_rev(efx) <= EFX_REV_FALCON_A1) {
		/* Data FIFO size is 5.5K.  The RX DMA engine only
		 * supports scattering for user-mode queues, but will
		 * split DMA writes at intervals of RX_USR_BUF_SIZE
		 * (32-byte units) even for kernel-mode queues.  We
		 * set it to be so large that that never happens.
		 */
		EFX_SET_OWORD_FIELD(reg, FRF_AA_RX_DESC_PUSH_EN, 0);
		EFX_SET_OWORD_FIELD(reg, FRF_AA_RX_USR_BUF_SIZE,
				    (3 * 4096) >> 5);
		EFX_SET_OWORD_FIELD(reg, FRF_AA_RX_XON_MAC_TH, 512 >> 8);
		EFX_SET_OWORD_FIELD(reg, FRF_AA_RX_XOFF_MAC_TH, 2048 >> 8);
		EFX_SET_OWORD_FIELD(reg, FRF_AA_RX_XON_TX_TH, ctrl_xon_thr);
		EFX_SET_OWORD_FIELD(reg, FRF_AA_RX_XOFF_TX_TH, ctrl_xoff_thr);
	} else {
		/* Data FIFO size is 80K; register fields moved */
		EFX_SET_OWORD_FIELD(reg, FRF_BZ_RX_DESC_PUSH_EN, 0);
		EFX_SET_OWORD_FIELD(reg, FRF_BZ_RX_USR_BUF_SIZE,
				    EFX_RX_USR_BUF_SIZE >> 5);
		/* Send XON and XOFF at ~3 * max MTU away from empty/full */
		EFX_SET_OWORD_FIELD(reg, FRF_BZ_RX_XON_MAC_TH, 27648 >> 8);
		EFX_SET_OWORD_FIELD(reg, FRF_BZ_RX_XOFF_MAC_TH, 54272 >> 8);
		EFX_SET_OWORD_FIELD(reg, FRF_BZ_RX_XON_TX_TH, ctrl_xon_thr);
		EFX_SET_OWORD_FIELD(reg, FRF_BZ_RX_XOFF_TX_TH, ctrl_xoff_thr);
		EFX_SET_OWORD_FIELD(reg, FRF_BZ_RX_INGR_EN, 1);

		/* Enable hash insertion. This is broken for the
		 * 'Falcon' hash so also select Toeplitz TCP/IPv4 and
		 * IPv4 hashes. */
		EFX_SET_OWORD_FIELD(reg, FRF_BZ_RX_HASH_INSRT_HDR, 1);
		EFX_SET_OWORD_FIELD(reg, FRF_BZ_RX_HASH_ALG, 1);
		EFX_SET_OWORD_FIELD(reg, FRF_BZ_RX_IP_HASH, 1);
	}
	/* Always enable XOFF signal from RX FIFO.  We enable
	 * or disable transmission of pause frames at the MAC. */
	EFX_SET_OWORD_FIELD(reg, FRF_AZ_RX_XOFF_MAC_EN, 1);
	efx_writeo(efx, &reg, FR_AZ_RX_CFG);
}

/* This call performs hardware-specific global initialisation, such as
 * defining the descriptor cache sizes and number of RSS channels.
 * It does not set up any buffers, descriptor rings or event queues.
 */
static int falcon_init_nic(struct efx_nic *efx)
{
	efx_oword_t temp;
	int rc;

	/* Use on-chip SRAM */
	efx_reado(efx, &temp, FR_AB_NIC_STAT);
	EFX_SET_OWORD_FIELD(temp, FRF_AB_ONCHIP_SRAM, 1);
	efx_writeo(efx, &temp, FR_AB_NIC_STAT);

	rc = falcon_reset_sram(efx);
	if (rc)
		return rc;

	/* Clear the parity enables on the TX data fifos as
	 * they produce false parity errors because of timing issues
	 */
	if (EFX_WORKAROUND_5129(efx)) {
		efx_reado(efx, &temp, FR_AZ_CSR_SPARE);
		EFX_SET_OWORD_FIELD(temp, FRF_AB_MEM_PERR_EN_TX_DATA, 0);
		efx_writeo(efx, &temp, FR_AZ_CSR_SPARE);
	}

	if (EFX_WORKAROUND_7244(efx)) {
		efx_reado(efx, &temp, FR_BZ_RX_FILTER_CTL);
		EFX_SET_OWORD_FIELD(temp, FRF_BZ_UDP_FULL_SRCH_LIMIT, 8);
		EFX_SET_OWORD_FIELD(temp, FRF_BZ_UDP_WILD_SRCH_LIMIT, 8);
		EFX_SET_OWORD_FIELD(temp, FRF_BZ_TCP_FULL_SRCH_LIMIT, 8);
		EFX_SET_OWORD_FIELD(temp, FRF_BZ_TCP_WILD_SRCH_LIMIT, 8);
		efx_writeo(efx, &temp, FR_BZ_RX_FILTER_CTL);
	}

	/* XXX This is documented only for Falcon A0/A1 */
	/* Setup RX.  Wait for descriptor is broken and must
	 * be disabled.  RXDP recovery shouldn't be needed, but is.
	 */
	efx_reado(efx, &temp, FR_AA_RX_SELF_RST);
	EFX_SET_OWORD_FIELD(temp, FRF_AA_RX_NODESC_WAIT_DIS, 1);
	EFX_SET_OWORD_FIELD(temp, FRF_AA_RX_SELF_RST_EN, 1);
	if (EFX_WORKAROUND_5583(efx))
		EFX_SET_OWORD_FIELD(temp, FRF_AA_RX_ISCSI_DIS, 1);
	efx_writeo(efx, &temp, FR_AA_RX_SELF_RST);

	/* Do not enable TX_NO_EOP_DISC_EN, since it limits packets to 16
	 * descriptors (which is bad).
	 */
	efx_reado(efx, &temp, FR_AZ_TX_CFG);
	EFX_SET_OWORD_FIELD(temp, FRF_AZ_TX_NO_EOP_DISC_EN, 0);
	efx_writeo(efx, &temp, FR_AZ_TX_CFG);

	falcon_init_rx_cfg(efx);

	if (efx_nic_rev(efx) >= EFX_REV_FALCON_B0) {
		falcon_b0_rx_push_rss_config(efx);

		/* Set destination of both TX and RX Flush events */
		EFX_POPULATE_OWORD_1(temp, FRF_BZ_FLS_EVQ_ID, 0);
		efx_writeo(efx, &temp, FR_BZ_DP_CTRL);
	}

	efx_farch_init_common(efx);

	return 0;
}

static void falcon_remove_nic(struct efx_nic *efx)
{
	struct falcon_nic_data *nic_data = efx->nic_data;
	struct falcon_board *board = falcon_board(efx);

	board->type->fini(efx);

	/* Remove I2C adapter and clear it in preparation for a retry */
	i2c_del_adapter(&board->i2c_adap);
	memset(&board->i2c_adap, 0, sizeof(board->i2c_adap));

	efx_nic_free_buffer(efx, &efx->irq_status);

	__falcon_reset_hw(efx, RESET_TYPE_ALL);

	/* Release the second function after the reset */
	if (nic_data->pci_dev2) {
		pci_dev_put(nic_data->pci_dev2);
		nic_data->pci_dev2 = NULL;
	}

	/* Tear down the private nic state */
	kfree(efx->nic_data);
	efx->nic_data = NULL;
}

static size_t falcon_describe_nic_stats(struct efx_nic *efx, u8 *names)
{
	return efx_nic_describe_stats(falcon_stat_desc, FALCON_STAT_COUNT,
				      falcon_stat_mask, names);
}

static size_t falcon_update_nic_stats(struct efx_nic *efx, u64 *full_stats,
				      struct rtnl_link_stats64 *core_stats)
{
	struct falcon_nic_data *nic_data = efx->nic_data;
	u64 *stats = nic_data->stats;
	efx_oword_t cnt;

	if (!nic_data->stats_disable_count) {
		efx_reado(efx, &cnt, FR_AZ_RX_NODESC_DROP);
		stats[FALCON_STAT_rx_nodesc_drop_cnt] +=
			EFX_OWORD_FIELD(cnt, FRF_AB_RX_NODESC_DROP_CNT);

		if (nic_data->stats_pending &&
		    FALCON_XMAC_STATS_DMA_FLAG(efx)) {
			nic_data->stats_pending = false;
			rmb(); /* read the done flag before the stats */
			efx_nic_update_stats(
				falcon_stat_desc, FALCON_STAT_COUNT,
				falcon_stat_mask,
				stats, efx->stats_buffer.addr, true);
		}

		/* Update derived statistic */
		efx_update_diff_stat(&stats[FALCON_STAT_rx_bad_bytes],
				     stats[FALCON_STAT_rx_bytes] -
				     stats[FALCON_STAT_rx_good_bytes] -
				     stats[FALCON_STAT_rx_control] * 64);
	}

	if (full_stats)
		memcpy(full_stats, stats, sizeof(u64) * FALCON_STAT_COUNT);

	if (core_stats) {
		core_stats->rx_packets = stats[FALCON_STAT_rx_packets];
		core_stats->tx_packets = stats[FALCON_STAT_tx_packets];
		core_stats->rx_bytes = stats[FALCON_STAT_rx_bytes];
		core_stats->tx_bytes = stats[FALCON_STAT_tx_bytes];
		core_stats->rx_dropped = stats[FALCON_STAT_rx_nodesc_drop_cnt];
		core_stats->multicast = stats[FALCON_STAT_rx_multicast];
		core_stats->rx_length_errors =
			stats[FALCON_STAT_rx_gtjumbo] +
			stats[FALCON_STAT_rx_length_error];
		core_stats->rx_crc_errors = stats[FALCON_STAT_rx_bad];
		core_stats->rx_frame_errors = stats[FALCON_STAT_rx_align_error];
		core_stats->rx_fifo_errors = stats[FALCON_STAT_rx_overflow];

		core_stats->rx_errors = (core_stats->rx_length_errors +
					 core_stats->rx_crc_errors +
					 core_stats->rx_frame_errors +
					 stats[FALCON_STAT_rx_symbol_error]);
	}

	return FALCON_STAT_COUNT;
}

void falcon_start_nic_stats(struct efx_nic *efx)
{
	struct falcon_nic_data *nic_data = efx->nic_data;

	spin_lock_bh(&efx->stats_lock);
	if (--nic_data->stats_disable_count == 0)
		falcon_stats_request(efx);
	spin_unlock_bh(&efx->stats_lock);
}

/* We don't acutally pull stats on falcon. Wait 10ms so that
 * they arrive when we call this just after start_stats
 */
static void falcon_pull_nic_stats(struct efx_nic *efx)
{
	msleep(10);
}

void falcon_stop_nic_stats(struct efx_nic *efx)
{
	struct falcon_nic_data *nic_data = efx->nic_data;
	int i;

	might_sleep();

	spin_lock_bh(&efx->stats_lock);
	++nic_data->stats_disable_count;
	spin_unlock_bh(&efx->stats_lock);

	del_timer_sync(&nic_data->stats_timer);

	/* Wait enough time for the most recent transfer to
	 * complete. */
	for (i = 0; i < 4 && nic_data->stats_pending; i++) {
		if (FALCON_XMAC_STATS_DMA_FLAG(efx))
			break;
		msleep(1);
	}

	spin_lock_bh(&efx->stats_lock);
	falcon_stats_complete(efx);
	spin_unlock_bh(&efx->stats_lock);
}

static void falcon_set_id_led(struct efx_nic *efx, enum efx_led_mode mode)
{
	falcon_board(efx)->type->set_id_led(efx, mode);
}

/**************************************************************************
 *
 * Wake on LAN
 *
 **************************************************************************
 */

static void falcon_get_wol(struct efx_nic *efx, struct ethtool_wolinfo *wol)
{
	wol->supported = 0;
	wol->wolopts = 0;
	memset(&wol->sopass, 0, sizeof(wol->sopass));
}

static int falcon_set_wol(struct efx_nic *efx, u32 type)
{
	if (type != 0)
		return -EINVAL;
	return 0;
}

/**************************************************************************
 *
 * Revision-dependent attributes used by efx.c and nic.c
 *
 **************************************************************************
 */

const struct efx_nic_type falcon_a1_nic_type = {
	.mem_map_size = falcon_a1_mem_map_size,
	.probe = falcon_probe_nic,
	.remove = falcon_remove_nic,
	.init = falcon_init_nic,
	.dimension_resources = falcon_dimension_resources,
	.fini = falcon_irq_ack_a1,
	.monitor = falcon_monitor,
	.map_reset_reason = falcon_map_reset_reason,
	.map_reset_flags = falcon_map_reset_flags,
	.reset = falcon_reset_hw,
	.probe_port = falcon_probe_port,
	.remove_port = falcon_remove_port,
	.handle_global_event = falcon_handle_global_event,
	.fini_dmaq = efx_farch_fini_dmaq,
	.prepare_flush = falcon_prepare_flush,
	.finish_flush = efx_port_dummy_op_void,
<<<<<<< HEAD
=======
	.describe_stats = falcon_describe_nic_stats,
>>>>>>> c3ade0e0
	.update_stats = falcon_update_nic_stats,
	.start_stats = falcon_start_nic_stats,
	.pull_stats = falcon_pull_nic_stats,
	.stop_stats = falcon_stop_nic_stats,
	.set_id_led = falcon_set_id_led,
	.push_irq_moderation = falcon_push_irq_moderation,
	.reconfigure_port = falcon_reconfigure_port,
	.prepare_enable_fc_tx = falcon_a1_prepare_enable_fc_tx,
	.reconfigure_mac = falcon_reconfigure_xmac,
	.check_mac_fault = falcon_xmac_check_fault,
	.get_wol = falcon_get_wol,
	.set_wol = falcon_set_wol,
	.resume_wol = efx_port_dummy_op_void,
	.test_nvram = falcon_test_nvram,
	.irq_enable_master = efx_farch_irq_enable_master,
	.irq_test_generate = efx_farch_irq_test_generate,
	.irq_disable_non_ev = efx_farch_irq_disable_master,
	.irq_handle_msi = efx_farch_msi_interrupt,
	.irq_handle_legacy = falcon_legacy_interrupt_a1,
	.tx_probe = efx_farch_tx_probe,
	.tx_init = efx_farch_tx_init,
	.tx_remove = efx_farch_tx_remove,
	.tx_write = efx_farch_tx_write,
	.rx_push_rss_config = efx_port_dummy_op_void,
	.rx_probe = efx_farch_rx_probe,
	.rx_init = efx_farch_rx_init,
	.rx_remove = efx_farch_rx_remove,
	.rx_write = efx_farch_rx_write,
	.rx_defer_refill = efx_farch_rx_defer_refill,
	.ev_probe = efx_farch_ev_probe,
	.ev_init = efx_farch_ev_init,
	.ev_fini = efx_farch_ev_fini,
	.ev_remove = efx_farch_ev_remove,
	.ev_process = efx_farch_ev_process,
	.ev_read_ack = efx_farch_ev_read_ack,
	.ev_test_generate = efx_farch_ev_test_generate,

	/* We don't expose the filter table on Falcon A1 as it is not
	 * mapped into function 0, but these implementations still
	 * work with a degenerate case of all tables set to size 0.
	 */
	.filter_table_probe = efx_farch_filter_table_probe,
	.filter_table_restore = efx_farch_filter_table_restore,
	.filter_table_remove = efx_farch_filter_table_remove,
	.filter_insert = efx_farch_filter_insert,
	.filter_remove_safe = efx_farch_filter_remove_safe,
	.filter_get_safe = efx_farch_filter_get_safe,
	.filter_clear_rx = efx_farch_filter_clear_rx,
	.filter_count_rx_used = efx_farch_filter_count_rx_used,
	.filter_get_rx_id_limit = efx_farch_filter_get_rx_id_limit,
	.filter_get_rx_ids = efx_farch_filter_get_rx_ids,

#ifdef CONFIG_SFC_MTD
	.mtd_probe = falcon_mtd_probe,
	.mtd_rename = falcon_mtd_rename,
	.mtd_read = falcon_mtd_read,
	.mtd_erase = falcon_mtd_erase,
	.mtd_write = falcon_mtd_write,
	.mtd_sync = falcon_mtd_sync,
#endif

	.revision = EFX_REV_FALCON_A1,
	.txd_ptr_tbl_base = FR_AA_TX_DESC_PTR_TBL_KER,
	.rxd_ptr_tbl_base = FR_AA_RX_DESC_PTR_TBL_KER,
	.buf_tbl_base = FR_AA_BUF_FULL_TBL_KER,
	.evq_ptr_tbl_base = FR_AA_EVQ_PTR_TBL_KER,
	.evq_rptr_tbl_base = FR_AA_EVQ_RPTR_KER,
	.max_dma_mask = DMA_BIT_MASK(FSF_AZ_TX_KER_BUF_ADDR_WIDTH),
	.rx_buffer_padding = 0x24,
	.can_rx_scatter = false,
	.max_interrupt_mode = EFX_INT_MODE_MSI,
	.timer_period_max =  1 << FRF_AB_TC_TIMER_VAL_WIDTH,
	.offload_features = NETIF_F_IP_CSUM,
	.mcdi_max_ver = -1,
};

const struct efx_nic_type falcon_b0_nic_type = {
	.mem_map_size = falcon_b0_mem_map_size,
	.probe = falcon_probe_nic,
	.remove = falcon_remove_nic,
	.init = falcon_init_nic,
	.dimension_resources = falcon_dimension_resources,
	.fini = efx_port_dummy_op_void,
	.monitor = falcon_monitor,
	.map_reset_reason = falcon_map_reset_reason,
	.map_reset_flags = falcon_map_reset_flags,
	.reset = falcon_reset_hw,
	.probe_port = falcon_probe_port,
	.remove_port = falcon_remove_port,
	.handle_global_event = falcon_handle_global_event,
	.fini_dmaq = efx_farch_fini_dmaq,
	.prepare_flush = falcon_prepare_flush,
	.finish_flush = efx_port_dummy_op_void,
<<<<<<< HEAD
=======
	.describe_stats = falcon_describe_nic_stats,
>>>>>>> c3ade0e0
	.update_stats = falcon_update_nic_stats,
	.start_stats = falcon_start_nic_stats,
	.pull_stats = falcon_pull_nic_stats,
	.stop_stats = falcon_stop_nic_stats,
	.set_id_led = falcon_set_id_led,
	.push_irq_moderation = falcon_push_irq_moderation,
	.reconfigure_port = falcon_reconfigure_port,
	.prepare_enable_fc_tx = falcon_b0_prepare_enable_fc_tx,
	.reconfigure_mac = falcon_reconfigure_xmac,
	.check_mac_fault = falcon_xmac_check_fault,
	.get_wol = falcon_get_wol,
	.set_wol = falcon_set_wol,
	.resume_wol = efx_port_dummy_op_void,
	.test_chip = falcon_b0_test_chip,
	.test_nvram = falcon_test_nvram,
	.irq_enable_master = efx_farch_irq_enable_master,
	.irq_test_generate = efx_farch_irq_test_generate,
	.irq_disable_non_ev = efx_farch_irq_disable_master,
	.irq_handle_msi = efx_farch_msi_interrupt,
	.irq_handle_legacy = efx_farch_legacy_interrupt,
	.tx_probe = efx_farch_tx_probe,
	.tx_init = efx_farch_tx_init,
	.tx_remove = efx_farch_tx_remove,
	.tx_write = efx_farch_tx_write,
	.rx_push_rss_config = falcon_b0_rx_push_rss_config,
	.rx_probe = efx_farch_rx_probe,
	.rx_init = efx_farch_rx_init,
	.rx_remove = efx_farch_rx_remove,
	.rx_write = efx_farch_rx_write,
	.rx_defer_refill = efx_farch_rx_defer_refill,
	.ev_probe = efx_farch_ev_probe,
	.ev_init = efx_farch_ev_init,
	.ev_fini = efx_farch_ev_fini,
	.ev_remove = efx_farch_ev_remove,
	.ev_process = efx_farch_ev_process,
	.ev_read_ack = efx_farch_ev_read_ack,
	.ev_test_generate = efx_farch_ev_test_generate,
	.filter_table_probe = efx_farch_filter_table_probe,
	.filter_table_restore = efx_farch_filter_table_restore,
	.filter_table_remove = efx_farch_filter_table_remove,
	.filter_update_rx_scatter = efx_farch_filter_update_rx_scatter,
	.filter_insert = efx_farch_filter_insert,
	.filter_remove_safe = efx_farch_filter_remove_safe,
	.filter_get_safe = efx_farch_filter_get_safe,
	.filter_clear_rx = efx_farch_filter_clear_rx,
	.filter_count_rx_used = efx_farch_filter_count_rx_used,
	.filter_get_rx_id_limit = efx_farch_filter_get_rx_id_limit,
	.filter_get_rx_ids = efx_farch_filter_get_rx_ids,
#ifdef CONFIG_RFS_ACCEL
	.filter_rfs_insert = efx_farch_filter_rfs_insert,
	.filter_rfs_expire_one = efx_farch_filter_rfs_expire_one,
#endif
#ifdef CONFIG_SFC_MTD
	.mtd_probe = falcon_mtd_probe,
	.mtd_rename = falcon_mtd_rename,
	.mtd_read = falcon_mtd_read,
	.mtd_erase = falcon_mtd_erase,
	.mtd_write = falcon_mtd_write,
	.mtd_sync = falcon_mtd_sync,
#endif

	.revision = EFX_REV_FALCON_B0,
	.txd_ptr_tbl_base = FR_BZ_TX_DESC_PTR_TBL,
	.rxd_ptr_tbl_base = FR_BZ_RX_DESC_PTR_TBL,
	.buf_tbl_base = FR_BZ_BUF_FULL_TBL,
	.evq_ptr_tbl_base = FR_BZ_EVQ_PTR_TBL,
	.evq_rptr_tbl_base = FR_BZ_EVQ_RPTR,
	.max_dma_mask = DMA_BIT_MASK(FSF_AZ_TX_KER_BUF_ADDR_WIDTH),
	.rx_prefix_size = FS_BZ_RX_PREFIX_SIZE,
	.rx_hash_offset = FS_BZ_RX_PREFIX_HASH_OFST,
	.rx_buffer_padding = 0,
	.can_rx_scatter = true,
	.max_interrupt_mode = EFX_INT_MODE_MSIX,
	.timer_period_max =  1 << FRF_AB_TC_TIMER_VAL_WIDTH,
	.offload_features = NETIF_F_IP_CSUM | NETIF_F_RXHASH | NETIF_F_NTUPLE,
	.mcdi_max_ver = -1,
	.max_rx_ip_filters = FR_BZ_RX_FILTER_TBL0_ROWS,
};
<|MERGE_RESOLUTION|>--- conflicted
+++ resolved
@@ -2695,10 +2695,7 @@
 	.fini_dmaq = efx_farch_fini_dmaq,
 	.prepare_flush = falcon_prepare_flush,
 	.finish_flush = efx_port_dummy_op_void,
-<<<<<<< HEAD
-=======
 	.describe_stats = falcon_describe_nic_stats,
->>>>>>> c3ade0e0
 	.update_stats = falcon_update_nic_stats,
 	.start_stats = falcon_start_nic_stats,
 	.pull_stats = falcon_pull_nic_stats,
@@ -2792,10 +2789,7 @@
 	.fini_dmaq = efx_farch_fini_dmaq,
 	.prepare_flush = falcon_prepare_flush,
 	.finish_flush = efx_port_dummy_op_void,
-<<<<<<< HEAD
-=======
 	.describe_stats = falcon_describe_nic_stats,
->>>>>>> c3ade0e0
 	.update_stats = falcon_update_nic_stats,
 	.start_stats = falcon_start_nic_stats,
 	.pull_stats = falcon_pull_nic_stats,
