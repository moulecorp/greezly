--- conflicted
+++ resolved
@@ -59,11 +59,7 @@
 
 static inline u8 *efx_rx_buf_va(struct efx_rx_buffer *buf)
 {
-<<<<<<< HEAD
-	return buf->page_offset + efx->type->rx_buffer_hash_size;
-=======
 	return page_address(buf->page) + buf->page_offset;
->>>>>>> c3ade0e0
 }
 
 static inline u32 efx_rx_buf_hash(struct efx_nic *efx, const u8 *eh)
@@ -117,17 +113,10 @@
 	struct efx_rx_page_state *state;
 	unsigned index;
 
-<<<<<<< HEAD
-		/* Adjust the SKB for padding */
-		skb_reserve(skb, NET_IP_ALIGN);
-		rx_buf->len = skb_len - NET_IP_ALIGN;
-		rx_buf->is_page = false;
-=======
 	index = rx_queue->page_remove & rx_queue->page_ptr_mask;
 	page = rx_queue->page_ring[index];
 	if (page == NULL)
 		return NULL;
->>>>>>> c3ade0e0
 
 	rx_queue->page_ring[index] = NULL;
 	/* page_remove cannot exceed page_add. */
@@ -165,10 +154,6 @@
 	struct efx_nic *efx = rx_queue->efx;
 	struct efx_rx_buffer *rx_buf;
 	struct page *page;
-<<<<<<< HEAD
-	void *page_addr;
-=======
->>>>>>> c3ade0e0
 	unsigned int page_offset;
 	struct efx_rx_page_state *state;
 	dma_addr_t dma_addr;
@@ -202,30 +187,6 @@
 		dma_addr += sizeof(struct efx_rx_page_state);
 		page_offset = sizeof(struct efx_rx_page_state);
 
-<<<<<<< HEAD
-	split:
-		index = rx_queue->added_count & rx_queue->ptr_mask;
-		rx_buf = efx_rx_buffer(rx_queue, index);
-		rx_buf->dma_addr = dma_addr + EFX_PAGE_IP_ALIGN;
-		rx_buf->u.page = page;
-		rx_buf->page_offset = page_offset + EFX_PAGE_IP_ALIGN;
-		rx_buf->len = efx->rx_buffer_len - EFX_PAGE_IP_ALIGN;
-		rx_buf->is_page = true;
-		++rx_queue->added_count;
-		++rx_queue->alloc_page_count;
-		++state->refcnt;
-
-		if ((~count & 1) && (efx->rx_buffer_len <= EFX_RX_HALF_PAGE)) {
-			/* Use the second half of the page */
-			get_page(page);
-			dma_addr += (PAGE_SIZE >> 1);
-			page_addr += (PAGE_SIZE >> 1);
-			page_offset += (PAGE_SIZE >> 1);
-			++count;
-			goto split;
-		}
-	}
-=======
 		do {
 			index = rx_queue->added_count & rx_queue->ptr_mask;
 			rx_buf = efx_rx_buffer(rx_queue, index);
@@ -242,7 +203,6 @@
 
 		rx_buf->flags = EFX_RX_BUF_LAST_IN_PAGE;
 	} while (++count < efx->rx_pages_per_batch);
->>>>>>> c3ade0e0
 
 	return 0;
 }
@@ -251,8 +211,7 @@
  * buffer in a page.
  */
 static void efx_unmap_rx_buffer(struct efx_nic *efx,
-				struct efx_rx_buffer *rx_buf,
-				unsigned int used_len)
+				struct efx_rx_buffer *rx_buf)
 {
 	struct page *page = rx_buf->page;
 
@@ -265,28 +224,11 @@
 	}
 }
 
-<<<<<<< HEAD
-		state = page_address(rx_buf->u.page);
-		if (--state->refcnt == 0) {
-			pci_unmap_page(efx->pci_dev,
-				       state->dma_addr,
-				       efx_rx_buf_size(efx),
-				       PCI_DMA_FROMDEVICE);
-		} else if (used_len) {
-			dma_sync_single_for_cpu(&efx->pci_dev->dev,
-						rx_buf->dma_addr, used_len,
-						DMA_FROM_DEVICE);
-		}
-	} else if (!rx_buf->is_page && rx_buf->u.skb) {
-		pci_unmap_single(efx->pci_dev, rx_buf->dma_addr,
-				 rx_buf->len, PCI_DMA_FROMDEVICE);
-=======
 static void efx_free_rx_buffer(struct efx_rx_buffer *rx_buf)
 {
 	if (rx_buf->page) {
 		put_page(rx_buf->page);
 		rx_buf->page = NULL;
->>>>>>> c3ade0e0
 	}
 }
 
@@ -329,10 +271,6 @@
 static void efx_fini_rx_buffer(struct efx_rx_queue *rx_queue,
 			       struct efx_rx_buffer *rx_buf)
 {
-<<<<<<< HEAD
-	efx_unmap_rx_buffer(rx_queue->efx, rx_buf, 0);
-	efx_free_rx_buffer(rx_queue->efx, rx_buf);
-=======
 	/* Release the page reference we hold for the buffer. */
 	if (rx_buf->page)
 		put_page(rx_buf->page);
@@ -343,7 +281,6 @@
 		efx_free_rx_buffer(rx_buf);
 	}
 	rx_buf->page = NULL;
->>>>>>> c3ade0e0
 }
 
 /* Recycle the pages that are used by buffers that have just been received. */
@@ -353,21 +290,10 @@
 {
 	struct efx_rx_queue *rx_queue = efx_channel_get_rx_queue(channel);
 
-<<<<<<< HEAD
-	index = rx_queue->added_count & rx_queue->ptr_mask;
-	new_buf = efx_rx_buffer(rx_queue, index);
-	new_buf->u.page = rx_buf->u.page;
-	new_buf->page_offset = rx_buf->page_offset ^ (PAGE_SIZE >> 1);
-	new_buf->dma_addr = state->dma_addr + new_buf->page_offset;
-	new_buf->len = rx_buf->len;
-	new_buf->is_page = true;
-	++rx_queue->added_count;
-=======
 	do {
 		efx_recycle_rx_page(channel, rx_buf);
 		rx_buf = efx_rx_buf_next(rx_queue, rx_buf);
 	} while (--n_frags);
->>>>>>> c3ade0e0
 }
 
 static void efx_discard_rx_packet(struct efx_channel *channel,
@@ -587,13 +513,7 @@
 		n_frags = 0;
 	}
 
-<<<<<<< HEAD
-		EFX_BUG_ON_PARANOID(!checksummed);
-		rx_buf->u.skb = NULL;
-		skb->ip_summed = CHECKSUM_UNNECESSARY;
-=======
 	skb->truesize += n_frags * efx->rx_buffer_truesize;
->>>>>>> c3ade0e0
 
 	/* Move past the ethernet header */
 	skb->protocol = eth_type_trans(skb, efx->net_dev);
@@ -642,12 +562,6 @@
 		return;
 	}
 
-<<<<<<< HEAD
-	/* Release and/or sync DMA mapping - assumes all RX buffers
-	 * consumed in-order per RX queue
-	 */
-	efx_unmap_rx_buffer(efx, rx_buf, len);
-=======
 	if (n_frags == 1 && !(flags & EFX_RX_PKT_PREFIX_LEN))
 		rx_buf->len = len;
 
@@ -655,7 +569,6 @@
 	 * consumed in-order per RX queue.
 	 */
 	efx_sync_rx_buffer(efx, rx_buf, rx_buf->len);
->>>>>>> c3ade0e0
 
 	/* Prefetch nice and early so data will (hopefully) be in cache by
 	 * the time we look at it.
