--- conflicted
+++ resolved
@@ -712,8 +712,6 @@
 	 * loopback test and the watchdog timeout doesn't fire.
 	 */
 	efx_device_detach_sync(efx);
-<<<<<<< HEAD
-=======
 
 	if (efx->type->test_chip) {
 		rc_reset = efx->type->test_chip(efx, tests);
@@ -723,7 +721,6 @@
 			efx_schedule_reset(efx, RESET_TYPE_DISABLE);
 			return rc_reset;
 		}
->>>>>>> c3ade0e0
 
 		if ((tests->memory < 0 || tests->registers < 0) && !rc_test)
 			rc_test = -EIO;
