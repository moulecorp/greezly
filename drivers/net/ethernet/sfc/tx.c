/****************************************************************************
 * Driver for Solarflare network controllers and boards
 * Copyright 2005-2006 Fen Systems Ltd.
 * Copyright 2005-2013 Solarflare Communications Inc.
 *
 * This program is free software; you can redistribute it and/or modify it
 * under the terms of the GNU General Public License version 2 as published
 * by the Free Software Foundation, incorporated herein by reference.
 */

#include <linux/pci.h>
#include <linux/tcp.h>
#include <linux/ip.h>
#include <linux/in.h>
#include <linux/ipv6.h>
#include <linux/slab.h>
#include <net/ipv6.h>
#include <linux/if_ether.h>
#include <linux/highmem.h>
#include <linux/cache.h>
#include "net_driver.h"
#include "efx.h"
#include "io.h"
#include "nic.h"
#include "workarounds.h"
#include "ef10_regs.h"

#ifdef EFX_USE_PIO

#define EFX_PIOBUF_SIZE_MAX ER_DZ_TX_PIOBUF_SIZE
#define EFX_PIOBUF_SIZE_DEF ALIGN(256, L1_CACHE_BYTES)
unsigned int efx_piobuf_size __read_mostly = EFX_PIOBUF_SIZE_DEF;

#endif /* EFX_USE_PIO */

static inline unsigned int
efx_tx_queue_get_insert_index(const struct efx_tx_queue *tx_queue)
{
	return tx_queue->insert_count & tx_queue->ptr_mask;
}

static inline struct efx_tx_buffer *
__efx_tx_queue_get_insert_buffer(const struct efx_tx_queue *tx_queue)
{
	return &tx_queue->buffer[efx_tx_queue_get_insert_index(tx_queue)];
}

static inline struct efx_tx_buffer *
efx_tx_queue_get_insert_buffer(const struct efx_tx_queue *tx_queue)
{
	struct efx_tx_buffer *buffer =
		__efx_tx_queue_get_insert_buffer(tx_queue);

	EFX_BUG_ON_PARANOID(buffer->len);
	EFX_BUG_ON_PARANOID(buffer->flags);
	EFX_BUG_ON_PARANOID(buffer->unmap_len);

	return buffer;
}

static void efx_dequeue_buffer(struct efx_tx_queue *tx_queue,
			       struct efx_tx_buffer *buffer,
			       unsigned int *pkts_compl,
			       unsigned int *bytes_compl)
{
	if (buffer->unmap_len) {
		struct device *dma_dev = &tx_queue->efx->pci_dev->dev;
		dma_addr_t unmap_addr = buffer->dma_addr - buffer->dma_offset;
		if (buffer->flags & EFX_TX_BUF_MAP_SINGLE)
			dma_unmap_single(dma_dev, unmap_addr, buffer->unmap_len,
					 DMA_TO_DEVICE);
		else
			dma_unmap_page(dma_dev, unmap_addr, buffer->unmap_len,
				       DMA_TO_DEVICE);
		buffer->unmap_len = 0;
	}

	if (buffer->flags & EFX_TX_BUF_SKB) {
		(*pkts_compl)++;
		(*bytes_compl) += buffer->skb->len;
		dev_kfree_skb_any((struct sk_buff *) buffer->skb);
		netif_vdbg(tx_queue->efx, tx_done, tx_queue->efx->net_dev,
			   "TX queue %d transmission id %x complete\n",
			   tx_queue->queue, tx_queue->read_count);
	} else if (buffer->flags & EFX_TX_BUF_HEAP) {
		kfree(buffer->heap_buf);
	}

	buffer->len = 0;
	buffer->flags = 0;
}

static int efx_enqueue_skb_tso(struct efx_tx_queue *tx_queue,
			       struct sk_buff *skb);

static inline unsigned
efx_max_tx_len(struct efx_nic *efx, dma_addr_t dma_addr)
{
	/* Depending on the NIC revision, we can use descriptor
	 * lengths up to 8K or 8K-1.  However, since PCI Express
	 * devices must split read requests at 4K boundaries, there is
	 * little benefit from using descriptors that cross those
	 * boundaries and we keep things simple by not doing so.
	 */
	unsigned len = (~dma_addr & (EFX_PAGE_SIZE - 1)) + 1;

	/* Work around hardware bug for unaligned buffers. */
	if (EFX_WORKAROUND_5391(efx) && (dma_addr & 0xf))
		len = min_t(unsigned, len, 512 - (dma_addr & 0xf));

	return len;
}

unsigned int efx_tx_max_skb_descs(struct efx_nic *efx)
{
	/* Header and payload descriptor for each output segment, plus
	 * one for every input fragment boundary within a segment
	 */
	unsigned int max_descs = EFX_TSO_MAX_SEGS * 2 + MAX_SKB_FRAGS;

<<<<<<< HEAD
	/* Possibly one more per segment for the alignment workaround */
	if (EFX_WORKAROUND_5391(efx))
=======
	/* Possibly one more per segment for the alignment workaround,
	 * or for option descriptors
	 */
	if (EFX_WORKAROUND_5391(efx) || efx_nic_rev(efx) >= EFX_REV_HUNT_A0)
>>>>>>> c3ade0e0
		max_descs += EFX_TSO_MAX_SEGS;

	/* Possibly more for PCIe page boundaries within input fragments */
	if (PAGE_SIZE > EFX_PAGE_SIZE)
		max_descs += max_t(unsigned int, MAX_SKB_FRAGS,
				   DIV_ROUND_UP(GSO_MAX_SIZE, EFX_PAGE_SIZE));

	return max_descs;
}

<<<<<<< HEAD
=======
/* Get partner of a TX queue, seen as part of the same net core queue */
static struct efx_tx_queue *efx_tx_queue_partner(struct efx_tx_queue *tx_queue)
{
	if (tx_queue->queue & EFX_TXQ_TYPE_OFFLOAD)
		return tx_queue - EFX_TXQ_TYPE_OFFLOAD;
	else
		return tx_queue + EFX_TXQ_TYPE_OFFLOAD;
}

static void efx_tx_maybe_stop_queue(struct efx_tx_queue *txq1)
{
	/* We need to consider both queues that the net core sees as one */
	struct efx_tx_queue *txq2 = efx_tx_queue_partner(txq1);
	struct efx_nic *efx = txq1->efx;
	unsigned int fill_level;

	fill_level = max(txq1->insert_count - txq1->old_read_count,
			 txq2->insert_count - txq2->old_read_count);
	if (likely(fill_level < efx->txq_stop_thresh))
		return;

	/* We used the stale old_read_count above, which gives us a
	 * pessimistic estimate of the fill level (which may even
	 * validly be >= efx->txq_entries).  Now try again using
	 * read_count (more likely to be a cache miss).
	 *
	 * If we read read_count and then conditionally stop the
	 * queue, it is possible for the completion path to race with
	 * us and complete all outstanding descriptors in the middle,
	 * after which there will be no more completions to wake it.
	 * Therefore we stop the queue first, then read read_count
	 * (with a memory barrier to ensure the ordering), then
	 * restart the queue if the fill level turns out to be low
	 * enough.
	 */
	netif_tx_stop_queue(txq1->core_txq);
	smp_mb();
	txq1->old_read_count = ACCESS_ONCE(txq1->read_count);
	txq2->old_read_count = ACCESS_ONCE(txq2->read_count);

	fill_level = max(txq1->insert_count - txq1->old_read_count,
			 txq2->insert_count - txq2->old_read_count);
	EFX_BUG_ON_PARANOID(fill_level >= efx->txq_entries);
	if (likely(fill_level < efx->txq_stop_thresh)) {
		smp_mb();
		if (likely(!efx->loopback_selftest))
			netif_tx_start_queue(txq1->core_txq);
	}
}

#ifdef EFX_USE_PIO

struct efx_short_copy_buffer {
	int used;
	u8 buf[L1_CACHE_BYTES];
};

/* Copy to PIO, respecting that writes to PIO buffers must be dword aligned.
 * Advances piobuf pointer. Leaves additional data in the copy buffer.
 */
static void efx_memcpy_toio_aligned(struct efx_nic *efx, u8 __iomem **piobuf,
				    u8 *data, int len,
				    struct efx_short_copy_buffer *copy_buf)
{
	int block_len = len & ~(sizeof(copy_buf->buf) - 1);

	memcpy_toio(*piobuf, data, block_len);
	*piobuf += block_len;
	len -= block_len;

	if (len) {
		data += block_len;
		BUG_ON(copy_buf->used);
		BUG_ON(len > sizeof(copy_buf->buf));
		memcpy(copy_buf->buf, data, len);
		copy_buf->used = len;
	}
}

/* Copy to PIO, respecting dword alignment, popping data from copy buffer first.
 * Advances piobuf pointer. Leaves additional data in the copy buffer.
 */
static void efx_memcpy_toio_aligned_cb(struct efx_nic *efx, u8 __iomem **piobuf,
				       u8 *data, int len,
				       struct efx_short_copy_buffer *copy_buf)
{
	if (copy_buf->used) {
		/* if the copy buffer is partially full, fill it up and write */
		int copy_to_buf =
			min_t(int, sizeof(copy_buf->buf) - copy_buf->used, len);

		memcpy(copy_buf->buf + copy_buf->used, data, copy_to_buf);
		copy_buf->used += copy_to_buf;

		/* if we didn't fill it up then we're done for now */
		if (copy_buf->used < sizeof(copy_buf->buf))
			return;

		memcpy_toio(*piobuf, copy_buf->buf, sizeof(copy_buf->buf));
		*piobuf += sizeof(copy_buf->buf);
		data += copy_to_buf;
		len -= copy_to_buf;
		copy_buf->used = 0;
	}

	efx_memcpy_toio_aligned(efx, piobuf, data, len, copy_buf);
}

static void efx_flush_copy_buffer(struct efx_nic *efx, u8 __iomem *piobuf,
				  struct efx_short_copy_buffer *copy_buf)
{
	/* if there's anything in it, write the whole buffer, including junk */
	if (copy_buf->used)
		memcpy_toio(piobuf, copy_buf->buf, sizeof(copy_buf->buf));
}

/* Traverse skb structure and copy fragments in to PIO buffer.
 * Advances piobuf pointer.
 */
static void efx_skb_copy_bits_to_pio(struct efx_nic *efx, struct sk_buff *skb,
				     u8 __iomem **piobuf,
				     struct efx_short_copy_buffer *copy_buf)
{
	int i;

	efx_memcpy_toio_aligned(efx, piobuf, skb->data, skb_headlen(skb),
				copy_buf);

	for (i = 0; i < skb_shinfo(skb)->nr_frags; ++i) {
		skb_frag_t *f = &skb_shinfo(skb)->frags[i];
		u8 *vaddr;

		vaddr = kmap_atomic(skb_frag_page(f));

		efx_memcpy_toio_aligned_cb(efx, piobuf, vaddr + f->page_offset,
					   skb_frag_size(f), copy_buf);
		kunmap_atomic(vaddr);
	}

	EFX_BUG_ON_PARANOID(skb_shinfo(skb)->frag_list);
}

static struct efx_tx_buffer *
efx_enqueue_skb_pio(struct efx_tx_queue *tx_queue, struct sk_buff *skb)
{
	struct efx_tx_buffer *buffer =
		efx_tx_queue_get_insert_buffer(tx_queue);
	u8 __iomem *piobuf = tx_queue->piobuf;

	/* Copy to PIO buffer. Ensure the writes are padded to the end
	 * of a cache line, as this is required for write-combining to be
	 * effective on at least x86.
	 */

	if (skb_shinfo(skb)->nr_frags) {
		/* The size of the copy buffer will ensure all writes
		 * are the size of a cache line.
		 */
		struct efx_short_copy_buffer copy_buf;

		copy_buf.used = 0;

		efx_skb_copy_bits_to_pio(tx_queue->efx, skb,
					 &piobuf, &copy_buf);
		efx_flush_copy_buffer(tx_queue->efx, piobuf, &copy_buf);
	} else {
		/* Pad the write to the size of a cache line.
		 * We can do this because we know the skb_shared_info sruct is
		 * after the source, and the destination buffer is big enough.
		 */
		BUILD_BUG_ON(L1_CACHE_BYTES >
			     SKB_DATA_ALIGN(sizeof(struct skb_shared_info)));
		memcpy_toio(tx_queue->piobuf, skb->data,
			    ALIGN(skb->len, L1_CACHE_BYTES));
	}

	EFX_POPULATE_QWORD_5(buffer->option,
			     ESF_DZ_TX_DESC_IS_OPT, 1,
			     ESF_DZ_TX_OPTION_TYPE, ESE_DZ_TX_OPTION_DESC_PIO,
			     ESF_DZ_TX_PIO_CONT, 0,
			     ESF_DZ_TX_PIO_BYTE_CNT, skb->len,
			     ESF_DZ_TX_PIO_BUF_ADDR,
			     tx_queue->piobuf_offset);
	++tx_queue->pio_packets;
	++tx_queue->insert_count;
	return buffer;
}
#endif /* EFX_USE_PIO */

>>>>>>> c3ade0e0
/*
 * Add a socket buffer to a TX queue
 *
 * This maps all fragments of a socket buffer for DMA and adds them to
 * the TX queue.  The queue's insert pointer will be incremented by
 * the number of fragments in the socket buffer.
 *
 * If any DMA mapping fails, any mapped fragments will be unmapped,
 * the queue's insert pointer will be restored to its original value.
 *
 * This function is split out from efx_hard_start_xmit to allow the
 * loopback test to direct packets via specific TX queues.
 *
 * Returns NETDEV_TX_OK.
 * You must hold netif_tx_lock() to call this function.
 */
netdev_tx_t efx_enqueue_skb(struct efx_tx_queue *tx_queue, struct sk_buff *skb)
{
	struct efx_nic *efx = tx_queue->efx;
	struct device *dma_dev = &efx->pci_dev->dev;
	struct efx_tx_buffer *buffer;
	skb_frag_t *fragment;
	unsigned int len, unmap_len = 0;
	dma_addr_t dma_addr, unmap_addr = 0;
	unsigned int dma_len;
	unsigned short dma_flags;
	int i = 0;

	EFX_BUG_ON_PARANOID(tx_queue->write_count != tx_queue->insert_count);

	if (skb_shinfo(skb)->gso_size)
		return efx_enqueue_skb_tso(tx_queue, skb);

	/* Get size of the initial fragment */
	len = skb_headlen(skb);

	/* Pad if necessary */
	if (EFX_WORKAROUND_15592(efx) && skb->len <= 32) {
		EFX_BUG_ON_PARANOID(skb->data_len);
		len = 32 + 1;
		if (skb_pad(skb, len - skb->len))
			return NETDEV_TX_OK;
	}

	/* Consider using PIO for short packets */
#ifdef EFX_USE_PIO
	if (skb->len <= efx_piobuf_size && tx_queue->piobuf &&
	    efx_nic_tx_is_empty(tx_queue) &&
	    efx_nic_tx_is_empty(efx_tx_queue_partner(tx_queue))) {
		buffer = efx_enqueue_skb_pio(tx_queue, skb);
		dma_flags = EFX_TX_BUF_OPTION;
		goto finish_packet;
	}
#endif

	/* Map for DMA.  Use dma_map_single rather than dma_map_page
	 * since this is more efficient on machines with sparse
	 * memory.
	 */
	dma_flags = EFX_TX_BUF_MAP_SINGLE;
	dma_addr = dma_map_single(dma_dev, skb->data, len, PCI_DMA_TODEVICE);

	/* Process all fragments */
	while (1) {
		if (unlikely(dma_mapping_error(dma_dev, dma_addr)))
			goto dma_err;

		/* Store fields for marking in the per-fragment final
		 * descriptor */
		unmap_len = len;
		unmap_addr = dma_addr;

		/* Add to TX queue, splitting across DMA boundaries */
		do {
			buffer = efx_tx_queue_get_insert_buffer(tx_queue);

			dma_len = efx_max_tx_len(efx, dma_addr);
			if (likely(dma_len >= len))
				dma_len = len;

			/* Fill out per descriptor fields */
			buffer->len = dma_len;
			buffer->dma_addr = dma_addr;
			buffer->flags = EFX_TX_BUF_CONT;
			len -= dma_len;
			dma_addr += dma_len;
			++tx_queue->insert_count;
		} while (len);

		/* Transfer ownership of the unmapping to the final buffer */
		buffer->flags = EFX_TX_BUF_CONT | dma_flags;
		buffer->unmap_len = unmap_len;
		buffer->dma_offset = buffer->dma_addr - unmap_addr;
		unmap_len = 0;

		/* Get address and size of next fragment */
		if (i >= skb_shinfo(skb)->nr_frags)
			break;
		fragment = &skb_shinfo(skb)->frags[i];
		len = skb_frag_size(fragment);
		i++;
		/* Map for DMA */
		dma_flags = 0;
		dma_addr = skb_frag_dma_map(dma_dev, fragment, 0, len,
					    DMA_TO_DEVICE);
	}

	/* Transfer ownership of the skb to the final buffer */
#ifdef EFX_USE_PIO
finish_packet:
#endif
	buffer->skb = skb;
	buffer->flags = EFX_TX_BUF_SKB | dma_flags;

	netdev_tx_sent_queue(tx_queue->core_txq, skb->len);

	/* Pass off to hardware */
	efx_nic_push_buffers(tx_queue);

	efx_tx_maybe_stop_queue(tx_queue);

	return NETDEV_TX_OK;

 dma_err:
	netif_err(efx, tx_err, efx->net_dev,
		  " TX queue %d could not map skb with %d bytes %d "
		  "fragments for DMA\n", tx_queue->queue, skb->len,
		  skb_shinfo(skb)->nr_frags + 1);

	/* Mark the packet as transmitted, and free the SKB ourselves */
	dev_kfree_skb_any(skb);

	/* Work backwards until we hit the original insert pointer value */
	while (tx_queue->insert_count != tx_queue->write_count) {
		unsigned int pkts_compl = 0, bytes_compl = 0;
		--tx_queue->insert_count;
		buffer = __efx_tx_queue_get_insert_buffer(tx_queue);
		efx_dequeue_buffer(tx_queue, buffer, &pkts_compl, &bytes_compl);
	}

	/* Free the fragment we were mid-way through pushing */
	if (unmap_len) {
		if (dma_flags & EFX_TX_BUF_MAP_SINGLE)
			dma_unmap_single(dma_dev, unmap_addr, unmap_len,
					 DMA_TO_DEVICE);
		else
			dma_unmap_page(dma_dev, unmap_addr, unmap_len,
				       DMA_TO_DEVICE);
	}

	return NETDEV_TX_OK;
}

/* Remove packets from the TX queue
 *
 * This removes packets from the TX queue, up to and including the
 * specified index.
 */
static void efx_dequeue_buffers(struct efx_tx_queue *tx_queue,
				unsigned int index,
				unsigned int *pkts_compl,
				unsigned int *bytes_compl)
{
	struct efx_nic *efx = tx_queue->efx;
	unsigned int stop_index, read_ptr;

	stop_index = (index + 1) & tx_queue->ptr_mask;
	read_ptr = tx_queue->read_count & tx_queue->ptr_mask;

	while (read_ptr != stop_index) {
		struct efx_tx_buffer *buffer = &tx_queue->buffer[read_ptr];

		if (!(buffer->flags & EFX_TX_BUF_OPTION) &&
		    unlikely(buffer->len == 0)) {
			netif_err(efx, tx_err, efx->net_dev,
				  "TX queue %d spurious TX completion id %x\n",
				  tx_queue->queue, read_ptr);
			efx_schedule_reset(efx, RESET_TYPE_TX_SKIP);
			return;
		}

		efx_dequeue_buffer(tx_queue, buffer, pkts_compl, bytes_compl);

		++tx_queue->read_count;
		read_ptr = tx_queue->read_count & tx_queue->ptr_mask;
	}
}

/* Initiate a packet transmission.  We use one channel per CPU
 * (sharing when we have more CPUs than channels).  On Falcon, the TX
 * completion events will be directed back to the CPU that transmitted
 * the packet, which should be cache-efficient.
 *
 * Context: non-blocking.
 * Note that returning anything other than NETDEV_TX_OK will cause the
 * OS to free the skb.
 */
netdev_tx_t efx_hard_start_xmit(struct sk_buff *skb,
				struct net_device *net_dev)
{
	struct efx_nic *efx = netdev_priv(net_dev);
	struct efx_tx_queue *tx_queue;
	unsigned index, type;

	EFX_WARN_ON_PARANOID(!netif_device_present(net_dev));

	/* PTP "event" packet */
	if (unlikely(efx_xmit_with_hwtstamp(skb)) &&
	    unlikely(efx_ptp_is_ptp_tx(efx, skb))) {
		return efx_ptp_tx(efx, skb);
	}

	index = skb_get_queue_mapping(skb);
	type = skb->ip_summed == CHECKSUM_PARTIAL ? EFX_TXQ_TYPE_OFFLOAD : 0;
	if (index >= efx->n_tx_channels) {
		index -= efx->n_tx_channels;
		type |= EFX_TXQ_TYPE_HIGHPRI;
	}
	tx_queue = efx_get_tx_queue(efx, index, type);

	return efx_enqueue_skb(tx_queue, skb);
}

void efx_init_tx_queue_core_txq(struct efx_tx_queue *tx_queue)
{
	struct efx_nic *efx = tx_queue->efx;

	/* Must be inverse of queue lookup in efx_hard_start_xmit() */
	tx_queue->core_txq =
		netdev_get_tx_queue(efx->net_dev,
				    tx_queue->queue / EFX_TXQ_TYPES +
				    ((tx_queue->queue & EFX_TXQ_TYPE_HIGHPRI) ?
				     efx->n_tx_channels : 0));
}

int efx_setup_tc(struct net_device *net_dev, u8 num_tc)
{
	struct efx_nic *efx = netdev_priv(net_dev);
	struct efx_channel *channel;
	struct efx_tx_queue *tx_queue;
	unsigned tc;
	int rc;

	if (efx_nic_rev(efx) < EFX_REV_FALCON_B0 || num_tc > EFX_MAX_TX_TC)
		return -EINVAL;

	if (num_tc == net_dev->num_tc)
		return 0;

	for (tc = 0; tc < num_tc; tc++) {
		net_dev->tc_to_txq[tc].offset = tc * efx->n_tx_channels;
		net_dev->tc_to_txq[tc].count = efx->n_tx_channels;
	}

	if (num_tc > net_dev->num_tc) {
		/* Initialise high-priority queues as necessary */
		efx_for_each_channel(channel, efx) {
			efx_for_each_possible_channel_tx_queue(tx_queue,
							       channel) {
				if (!(tx_queue->queue & EFX_TXQ_TYPE_HIGHPRI))
					continue;
				if (!tx_queue->buffer) {
					rc = efx_probe_tx_queue(tx_queue);
					if (rc)
						return rc;
				}
				if (!tx_queue->initialised)
					efx_init_tx_queue(tx_queue);
				efx_init_tx_queue_core_txq(tx_queue);
			}
		}
	} else {
		/* Reduce number of classes before number of queues */
		net_dev->num_tc = num_tc;
	}

	rc = netif_set_real_num_tx_queues(net_dev,
					  max_t(int, num_tc, 1) *
					  efx->n_tx_channels);
	if (rc)
		return rc;

	/* Do not destroy high-priority queues when they become
	 * unused.  We would have to flush them first, and it is
	 * fairly difficult to flush a subset of TX queues.  Leave
	 * it to efx_fini_channels().
	 */

	net_dev->num_tc = num_tc;
	return 0;
}

void efx_xmit_done(struct efx_tx_queue *tx_queue, unsigned int index)
{
	unsigned fill_level;
	struct efx_nic *efx = tx_queue->efx;
	struct efx_tx_queue *txq2;
	unsigned int pkts_compl = 0, bytes_compl = 0;

	EFX_BUG_ON_PARANOID(index > tx_queue->ptr_mask);

	efx_dequeue_buffers(tx_queue, index, &pkts_compl, &bytes_compl);
	netdev_tx_completed_queue(tx_queue->core_txq, pkts_compl, bytes_compl);

	if (pkts_compl > 1)
		++tx_queue->merge_events;

	/* See if we need to restart the netif queue.  This memory
	 * barrier ensures that we write read_count (inside
	 * efx_dequeue_buffers()) before reading the queue status.
	 */
	smp_mb();
	if (unlikely(netif_tx_queue_stopped(tx_queue->core_txq)) &&
	    likely(efx->port_enabled) &&
	    likely(netif_device_present(efx->net_dev))) {
		txq2 = efx_tx_queue_partner(tx_queue);
		fill_level = max(tx_queue->insert_count - tx_queue->read_count,
				 txq2->insert_count - txq2->read_count);
		if (fill_level <= efx->txq_wake_thresh)
			netif_tx_wake_queue(tx_queue->core_txq);
	}

	/* Check whether the hardware queue is now empty */
	if ((int)(tx_queue->read_count - tx_queue->old_write_count) >= 0) {
		tx_queue->old_write_count = ACCESS_ONCE(tx_queue->write_count);
		if (tx_queue->read_count == tx_queue->old_write_count) {
			smp_mb();
			tx_queue->empty_read_count =
				tx_queue->read_count | EFX_EMPTY_COUNT_VALID;
		}
	}
}

/* Size of page-based TSO header buffers.  Larger blocks must be
 * allocated from the heap.
 */
#define TSOH_STD_SIZE	128
#define TSOH_PER_PAGE	(PAGE_SIZE / TSOH_STD_SIZE)

/* At most half the descriptors in the queue at any time will refer to
 * a TSO header buffer, since they must always be followed by a
 * payload descriptor referring to an skb.
 */
static unsigned int efx_tsoh_page_count(struct efx_tx_queue *tx_queue)
{
	return DIV_ROUND_UP(tx_queue->ptr_mask + 1, 2 * TSOH_PER_PAGE);
}

int efx_probe_tx_queue(struct efx_tx_queue *tx_queue)
{
	struct efx_nic *efx = tx_queue->efx;
	unsigned int entries;
	int rc;

	/* Create the smallest power-of-two aligned ring */
	entries = max(roundup_pow_of_two(efx->txq_entries), EFX_MIN_DMAQ_SIZE);
	EFX_BUG_ON_PARANOID(entries > EFX_MAX_DMAQ_SIZE);
	tx_queue->ptr_mask = entries - 1;

	netif_dbg(efx, probe, efx->net_dev,
		  "creating TX queue %d size %#x mask %#x\n",
		  tx_queue->queue, efx->txq_entries, tx_queue->ptr_mask);

	/* Allocate software ring */
	tx_queue->buffer = kcalloc(entries, sizeof(*tx_queue->buffer),
				   GFP_KERNEL);
	if (!tx_queue->buffer)
		return -ENOMEM;

	if (tx_queue->queue & EFX_TXQ_TYPE_OFFLOAD) {
		tx_queue->tsoh_page =
			kcalloc(efx_tsoh_page_count(tx_queue),
				sizeof(tx_queue->tsoh_page[0]), GFP_KERNEL);
		if (!tx_queue->tsoh_page) {
			rc = -ENOMEM;
			goto fail1;
		}
	}

	/* Allocate hardware ring */
	rc = efx_nic_probe_tx(tx_queue);
	if (rc)
		goto fail2;

	return 0;

fail2:
	kfree(tx_queue->tsoh_page);
	tx_queue->tsoh_page = NULL;
fail1:
	kfree(tx_queue->buffer);
	tx_queue->buffer = NULL;
	return rc;
}

void efx_init_tx_queue(struct efx_tx_queue *tx_queue)
{
	netif_dbg(tx_queue->efx, drv, tx_queue->efx->net_dev,
		  "initialising TX queue %d\n", tx_queue->queue);

	tx_queue->insert_count = 0;
	tx_queue->write_count = 0;
	tx_queue->old_write_count = 0;
	tx_queue->read_count = 0;
	tx_queue->old_read_count = 0;
	tx_queue->empty_read_count = 0 | EFX_EMPTY_COUNT_VALID;

	/* Set up TX descriptor ring */
	efx_nic_init_tx(tx_queue);

	tx_queue->initialised = true;
}

void efx_fini_tx_queue(struct efx_tx_queue *tx_queue)
{
	struct efx_tx_buffer *buffer;

	netif_dbg(tx_queue->efx, drv, tx_queue->efx->net_dev,
		  "shutting down TX queue %d\n", tx_queue->queue);

	if (!tx_queue->buffer)
		return;

	/* Free any buffers left in the ring */
	while (tx_queue->read_count != tx_queue->write_count) {
		unsigned int pkts_compl = 0, bytes_compl = 0;
		buffer = &tx_queue->buffer[tx_queue->read_count & tx_queue->ptr_mask];
		efx_dequeue_buffer(tx_queue, buffer, &pkts_compl, &bytes_compl);

		++tx_queue->read_count;
	}
	netdev_tx_reset_queue(tx_queue->core_txq);
}

void efx_remove_tx_queue(struct efx_tx_queue *tx_queue)
{
	int i;

	if (!tx_queue->buffer)
		return;

	netif_dbg(tx_queue->efx, drv, tx_queue->efx->net_dev,
		  "destroying TX queue %d\n", tx_queue->queue);
	efx_nic_remove_tx(tx_queue);

	if (tx_queue->tsoh_page) {
		for (i = 0; i < efx_tsoh_page_count(tx_queue); i++)
			efx_nic_free_buffer(tx_queue->efx,
					    &tx_queue->tsoh_page[i]);
		kfree(tx_queue->tsoh_page);
		tx_queue->tsoh_page = NULL;
	}

	kfree(tx_queue->buffer);
	tx_queue->buffer = NULL;
}


/* Efx TCP segmentation acceleration.
 *
 * Why?  Because by doing it here in the driver we can go significantly
 * faster than the GSO.
 *
 * Requires TX checksum offload support.
 */

/* Number of bytes inserted at the start of a TSO header buffer,
 * similar to NET_IP_ALIGN.
 */
#ifdef CONFIG_HAVE_EFFICIENT_UNALIGNED_ACCESS
#define TSOH_OFFSET	0
#else
#define TSOH_OFFSET	NET_IP_ALIGN
#endif

#define PTR_DIFF(p1, p2)  ((u8 *)(p1) - (u8 *)(p2))

/**
 * struct tso_state - TSO state for an SKB
 * @out_len: Remaining length in current segment
 * @seqnum: Current sequence number
 * @ipv4_id: Current IPv4 ID, host endian
 * @packet_space: Remaining space in current packet
 * @dma_addr: DMA address of current position
 * @in_len: Remaining length in current SKB fragment
 * @unmap_len: Length of SKB fragment
 * @unmap_addr: DMA address of SKB fragment
 * @dma_flags: TX buffer flags for DMA mapping - %EFX_TX_BUF_MAP_SINGLE or 0
 * @protocol: Network protocol (after any VLAN header)
 * @ip_off: Offset of IP header
 * @tcp_off: Offset of TCP header
 * @header_len: Number of bytes of header
 * @ip_base_len: IPv4 tot_len or IPv6 payload_len, before TCP payload
 * @header_dma_addr: Header DMA address, when using option descriptors
 * @header_unmap_len: Header DMA mapped length, or 0 if not using option
 *	descriptors
 *
 * The state used during segmentation.  It is put into this data structure
 * just to make it easy to pass into inline functions.
 */
struct tso_state {
	/* Output position */
	unsigned out_len;
	unsigned seqnum;
	u16 ipv4_id;
	unsigned packet_space;

	/* Input position */
	dma_addr_t dma_addr;
	unsigned in_len;
	unsigned unmap_len;
	dma_addr_t unmap_addr;
	unsigned short dma_flags;

	__be16 protocol;
	unsigned int ip_off;
	unsigned int tcp_off;
	unsigned header_len;
	unsigned int ip_base_len;
	dma_addr_t header_dma_addr;
	unsigned int header_unmap_len;
};


/*
 * Verify that our various assumptions about sk_buffs and the conditions
 * under which TSO will be attempted hold true.  Return the protocol number.
 */
static __be16 efx_tso_check_protocol(struct sk_buff *skb)
{
	__be16 protocol = skb->protocol;

	EFX_BUG_ON_PARANOID(((struct ethhdr *)skb->data)->h_proto !=
			    protocol);
	if (protocol == htons(ETH_P_8021Q)) {
		struct vlan_ethhdr *veh = (struct vlan_ethhdr *)skb->data;
		protocol = veh->h_vlan_encapsulated_proto;
	}

	if (protocol == htons(ETH_P_IP)) {
		EFX_BUG_ON_PARANOID(ip_hdr(skb)->protocol != IPPROTO_TCP);
	} else {
		EFX_BUG_ON_PARANOID(protocol != htons(ETH_P_IPV6));
		EFX_BUG_ON_PARANOID(ipv6_hdr(skb)->nexthdr != NEXTHDR_TCP);
	}
	EFX_BUG_ON_PARANOID((PTR_DIFF(tcp_hdr(skb), skb->data)
			     + (tcp_hdr(skb)->doff << 2u)) >
			    skb_headlen(skb));

	return protocol;
}

static u8 *efx_tsoh_get_buffer(struct efx_tx_queue *tx_queue,
			       struct efx_tx_buffer *buffer, unsigned int len)
{
	u8 *result;

	EFX_BUG_ON_PARANOID(buffer->len);
	EFX_BUG_ON_PARANOID(buffer->flags);
	EFX_BUG_ON_PARANOID(buffer->unmap_len);

	if (likely(len <= TSOH_STD_SIZE - TSOH_OFFSET)) {
		unsigned index =
			(tx_queue->insert_count & tx_queue->ptr_mask) / 2;
		struct efx_buffer *page_buf =
			&tx_queue->tsoh_page[index / TSOH_PER_PAGE];
		unsigned offset =
			TSOH_STD_SIZE * (index % TSOH_PER_PAGE) + TSOH_OFFSET;

		if (unlikely(!page_buf->addr) &&
		    efx_nic_alloc_buffer(tx_queue->efx, page_buf, PAGE_SIZE,
					 GFP_ATOMIC))
			return NULL;

		result = (u8 *)page_buf->addr + offset;
		buffer->dma_addr = page_buf->dma_addr + offset;
		buffer->flags = EFX_TX_BUF_CONT;
	} else {
		tx_queue->tso_long_headers++;

		buffer->heap_buf = kmalloc(TSOH_OFFSET + len, GFP_ATOMIC);
		if (unlikely(!buffer->heap_buf))
			return NULL;
		result = (u8 *)buffer->heap_buf + TSOH_OFFSET;
		buffer->flags = EFX_TX_BUF_CONT | EFX_TX_BUF_HEAP;
	}

	buffer->len = len;

	return result;
}

/**
 * efx_tx_queue_insert - push descriptors onto the TX queue
 * @tx_queue:		Efx TX queue
 * @dma_addr:		DMA address of fragment
 * @len:		Length of fragment
 * @final_buffer:	The final buffer inserted into the queue
 *
 * Push descriptors onto the TX queue.
 */
static void efx_tx_queue_insert(struct efx_tx_queue *tx_queue,
				dma_addr_t dma_addr, unsigned len,
				struct efx_tx_buffer **final_buffer)
{
	struct efx_tx_buffer *buffer;
	struct efx_nic *efx = tx_queue->efx;
	unsigned dma_len;

	EFX_BUG_ON_PARANOID(len <= 0);

	while (1) {
		buffer = efx_tx_queue_get_insert_buffer(tx_queue);
		++tx_queue->insert_count;

		EFX_BUG_ON_PARANOID(tx_queue->insert_count -
				    tx_queue->read_count >=
				    efx->txq_entries);

		buffer->dma_addr = dma_addr;

		dma_len = efx_max_tx_len(efx, dma_addr);

		/* If there is enough space to send then do so */
		if (dma_len >= len)
			break;

		buffer->len = dma_len;
		buffer->flags = EFX_TX_BUF_CONT;
		dma_addr += dma_len;
		len -= dma_len;
	}

	EFX_BUG_ON_PARANOID(!len);
	buffer->len = len;
	*final_buffer = buffer;
}


/*
 * Put a TSO header into the TX queue.
 *
 * This is special-cased because we know that it is small enough to fit in
 * a single fragment, and we know it doesn't cross a page boundary.  It
 * also allows us to not worry about end-of-packet etc.
 */
static int efx_tso_put_header(struct efx_tx_queue *tx_queue,
			      struct efx_tx_buffer *buffer, u8 *header)
{
	if (unlikely(buffer->flags & EFX_TX_BUF_HEAP)) {
		buffer->dma_addr = dma_map_single(&tx_queue->efx->pci_dev->dev,
						  header, buffer->len,
						  DMA_TO_DEVICE);
		if (unlikely(dma_mapping_error(&tx_queue->efx->pci_dev->dev,
					       buffer->dma_addr))) {
			kfree(buffer->heap_buf);
			buffer->len = 0;
			buffer->flags = 0;
			return -ENOMEM;
		}
		buffer->unmap_len = buffer->len;
		buffer->dma_offset = 0;
		buffer->flags |= EFX_TX_BUF_MAP_SINGLE;
	}

	++tx_queue->insert_count;
	return 0;
}


/* Remove buffers put into a tx_queue.  None of the buffers must have
 * an skb attached.
 */
static void efx_enqueue_unwind(struct efx_tx_queue *tx_queue)
{
	struct efx_tx_buffer *buffer;

	/* Work backwards until we hit the original insert pointer value */
	while (tx_queue->insert_count != tx_queue->write_count) {
		--tx_queue->insert_count;
		buffer = __efx_tx_queue_get_insert_buffer(tx_queue);
		efx_dequeue_buffer(tx_queue, buffer, NULL, NULL);
	}
}


/* Parse the SKB header and initialise state. */
static int tso_start(struct tso_state *st, struct efx_nic *efx,
		     const struct sk_buff *skb)
{
	bool use_options = efx_nic_rev(efx) >= EFX_REV_HUNT_A0;
	struct device *dma_dev = &efx->pci_dev->dev;
	unsigned int header_len, in_len;
	dma_addr_t dma_addr;

	st->ip_off = skb_network_header(skb) - skb->data;
	st->tcp_off = skb_transport_header(skb) - skb->data;
	header_len = st->tcp_off + (tcp_hdr(skb)->doff << 2u);
	in_len = skb_headlen(skb) - header_len;
	st->header_len = header_len;
	st->in_len = in_len;
	if (st->protocol == htons(ETH_P_IP)) {
		st->ip_base_len = st->header_len - st->ip_off;
		st->ipv4_id = ntohs(ip_hdr(skb)->id);
	} else {
		st->ip_base_len = st->header_len - st->tcp_off;
		st->ipv4_id = 0;
	}
	st->seqnum = ntohl(tcp_hdr(skb)->seq);

	EFX_BUG_ON_PARANOID(tcp_hdr(skb)->urg);
	EFX_BUG_ON_PARANOID(tcp_hdr(skb)->syn);
	EFX_BUG_ON_PARANOID(tcp_hdr(skb)->rst);

	st->out_len = skb->len - header_len;

	if (!use_options) {
		st->header_unmap_len = 0;

		if (likely(in_len == 0)) {
			st->dma_flags = 0;
			st->unmap_len = 0;
			return 0;
		}

		dma_addr = dma_map_single(dma_dev, skb->data + header_len,
					  in_len, DMA_TO_DEVICE);
		st->dma_flags = EFX_TX_BUF_MAP_SINGLE;
		st->dma_addr = dma_addr;
		st->unmap_addr = dma_addr;
		st->unmap_len = in_len;
	} else {
		dma_addr = dma_map_single(dma_dev, skb->data,
					  skb_headlen(skb), DMA_TO_DEVICE);
		st->header_dma_addr = dma_addr;
		st->header_unmap_len = skb_headlen(skb);
		st->dma_flags = 0;
		st->dma_addr = dma_addr + header_len;
		st->unmap_len = 0;
	}

	return unlikely(dma_mapping_error(dma_dev, dma_addr)) ? -ENOMEM : 0;
}

static int tso_get_fragment(struct tso_state *st, struct efx_nic *efx,
			    skb_frag_t *frag)
{
	st->unmap_addr = skb_frag_dma_map(&efx->pci_dev->dev, frag, 0,
					  skb_frag_size(frag), DMA_TO_DEVICE);
	if (likely(!dma_mapping_error(&efx->pci_dev->dev, st->unmap_addr))) {
		st->dma_flags = 0;
		st->unmap_len = skb_frag_size(frag);
		st->in_len = skb_frag_size(frag);
		st->dma_addr = st->unmap_addr;
		return 0;
	}
	return -ENOMEM;
}


/**
 * tso_fill_packet_with_fragment - form descriptors for the current fragment
 * @tx_queue:		Efx TX queue
 * @skb:		Socket buffer
 * @st:			TSO state
 *
 * Form descriptors for the current fragment, until we reach the end
 * of fragment or end-of-packet.
 */
static void tso_fill_packet_with_fragment(struct efx_tx_queue *tx_queue,
					  const struct sk_buff *skb,
					  struct tso_state *st)
{
	struct efx_tx_buffer *buffer;
	int n;

	if (st->in_len == 0)
		return;
	if (st->packet_space == 0)
		return;

	EFX_BUG_ON_PARANOID(st->in_len <= 0);
	EFX_BUG_ON_PARANOID(st->packet_space <= 0);

	n = min(st->in_len, st->packet_space);

	st->packet_space -= n;
	st->out_len -= n;
	st->in_len -= n;

	efx_tx_queue_insert(tx_queue, st->dma_addr, n, &buffer);

	if (st->out_len == 0) {
		/* Transfer ownership of the skb */
		buffer->skb = skb;
		buffer->flags = EFX_TX_BUF_SKB;
	} else if (st->packet_space != 0) {
		buffer->flags = EFX_TX_BUF_CONT;
	}

	if (st->in_len == 0) {
		/* Transfer ownership of the DMA mapping */
		buffer->unmap_len = st->unmap_len;
		buffer->dma_offset = buffer->unmap_len - buffer->len;
		buffer->flags |= st->dma_flags;
		st->unmap_len = 0;
	}

	st->dma_addr += n;
}


/**
 * tso_start_new_packet - generate a new header and prepare for the new packet
 * @tx_queue:		Efx TX queue
 * @skb:		Socket buffer
 * @st:			TSO state
 *
 * Generate a new header and prepare for the new packet.  Return 0 on
 * success, or -%ENOMEM if failed to alloc header.
 */
static int tso_start_new_packet(struct efx_tx_queue *tx_queue,
				const struct sk_buff *skb,
				struct tso_state *st)
{
	struct efx_tx_buffer *buffer =
		efx_tx_queue_get_insert_buffer(tx_queue);
	bool is_last = st->out_len <= skb_shinfo(skb)->gso_size;
	u8 tcp_flags_clear;

	if (!is_last) {
		st->packet_space = skb_shinfo(skb)->gso_size;
		tcp_flags_clear = 0x09; /* mask out FIN and PSH */
	} else {
		st->packet_space = st->out_len;
		tcp_flags_clear = 0x00;
	}

	if (!st->header_unmap_len) {
		/* Allocate and insert a DMA-mapped header buffer. */
		struct tcphdr *tsoh_th;
		unsigned ip_length;
		u8 *header;
		int rc;

		header = efx_tsoh_get_buffer(tx_queue, buffer, st->header_len);
		if (!header)
			return -ENOMEM;

		tsoh_th = (struct tcphdr *)(header + st->tcp_off);

		/* Copy and update the headers. */
		memcpy(header, skb->data, st->header_len);

		tsoh_th->seq = htonl(st->seqnum);
		((u8 *)tsoh_th)[13] &= ~tcp_flags_clear;

		ip_length = st->ip_base_len + st->packet_space;

		if (st->protocol == htons(ETH_P_IP)) {
			struct iphdr *tsoh_iph =
				(struct iphdr *)(header + st->ip_off);

			tsoh_iph->tot_len = htons(ip_length);
			tsoh_iph->id = htons(st->ipv4_id);
		} else {
			struct ipv6hdr *tsoh_iph =
				(struct ipv6hdr *)(header + st->ip_off);

			tsoh_iph->payload_len = htons(ip_length);
		}

		rc = efx_tso_put_header(tx_queue, buffer, header);
		if (unlikely(rc))
			return rc;
	} else {
		/* Send the original headers with a TSO option descriptor
		 * in front
		 */
		u8 tcp_flags = ((u8 *)tcp_hdr(skb))[13] & ~tcp_flags_clear;

		buffer->flags = EFX_TX_BUF_OPTION;
		buffer->len = 0;
		buffer->unmap_len = 0;
		EFX_POPULATE_QWORD_5(buffer->option,
				     ESF_DZ_TX_DESC_IS_OPT, 1,
				     ESF_DZ_TX_OPTION_TYPE,
				     ESE_DZ_TX_OPTION_DESC_TSO,
				     ESF_DZ_TX_TSO_TCP_FLAGS, tcp_flags,
				     ESF_DZ_TX_TSO_IP_ID, st->ipv4_id,
				     ESF_DZ_TX_TSO_TCP_SEQNO, st->seqnum);
		++tx_queue->insert_count;

		/* We mapped the headers in tso_start().  Unmap them
		 * when the last segment is completed.
		 */
		buffer = efx_tx_queue_get_insert_buffer(tx_queue);
		buffer->dma_addr = st->header_dma_addr;
		buffer->len = st->header_len;
		if (is_last) {
			buffer->flags = EFX_TX_BUF_CONT | EFX_TX_BUF_MAP_SINGLE;
			buffer->unmap_len = st->header_unmap_len;
			buffer->dma_offset = 0;
			/* Ensure we only unmap them once in case of a
			 * later DMA mapping error and rollback
			 */
			st->header_unmap_len = 0;
		} else {
			buffer->flags = EFX_TX_BUF_CONT;
			buffer->unmap_len = 0;
		}
		++tx_queue->insert_count;
	}

	st->seqnum += skb_shinfo(skb)->gso_size;

	/* Linux leaves suitable gaps in the IP ID space for us to fill. */
	++st->ipv4_id;

	++tx_queue->tso_packets;

	return 0;
}


/**
 * efx_enqueue_skb_tso - segment and transmit a TSO socket buffer
 * @tx_queue:		Efx TX queue
 * @skb:		Socket buffer
 *
 * Context: You must hold netif_tx_lock() to call this function.
 *
 * Add socket buffer @skb to @tx_queue, doing TSO or return != 0 if
 * @skb was not enqueued.  In all cases @skb is consumed.  Return
 * %NETDEV_TX_OK.
 */
static int efx_enqueue_skb_tso(struct efx_tx_queue *tx_queue,
			       struct sk_buff *skb)
{
	struct efx_nic *efx = tx_queue->efx;
	int frag_i, rc;
	struct tso_state state;

	/* Find the packet protocol and sanity-check it */
	state.protocol = efx_tso_check_protocol(skb);

	EFX_BUG_ON_PARANOID(tx_queue->write_count != tx_queue->insert_count);

	rc = tso_start(&state, efx, skb);
	if (rc)
		goto mem_err;

	if (likely(state.in_len == 0)) {
		/* Grab the first payload fragment. */
		EFX_BUG_ON_PARANOID(skb_shinfo(skb)->nr_frags < 1);
		frag_i = 0;
		rc = tso_get_fragment(&state, efx,
				      skb_shinfo(skb)->frags + frag_i);
		if (rc)
			goto mem_err;
	} else {
		/* Payload starts in the header area. */
		frag_i = -1;
	}

	if (tso_start_new_packet(tx_queue, skb, &state) < 0)
		goto mem_err;

	while (1) {
		tso_fill_packet_with_fragment(tx_queue, skb, &state);

		/* Move onto the next fragment? */
		if (state.in_len == 0) {
			if (++frag_i >= skb_shinfo(skb)->nr_frags)
				/* End of payload reached. */
				break;
			rc = tso_get_fragment(&state, efx,
					      skb_shinfo(skb)->frags + frag_i);
			if (rc)
				goto mem_err;
		}

		/* Start at new packet? */
		if (state.packet_space == 0 &&
		    tso_start_new_packet(tx_queue, skb, &state) < 0)
			goto mem_err;
	}

	netdev_tx_sent_queue(tx_queue->core_txq, skb->len);

	/* Pass off to hardware */
	efx_nic_push_buffers(tx_queue);

	efx_tx_maybe_stop_queue(tx_queue);

	tx_queue->tso_bursts++;
	return NETDEV_TX_OK;

 mem_err:
	netif_err(efx, tx_err, efx->net_dev,
		  "Out of memory for TSO headers, or DMA mapping error\n");
	dev_kfree_skb_any(skb);

	/* Free the DMA mapping we were in the process of writing out */
	if (state.unmap_len) {
		if (state.dma_flags & EFX_TX_BUF_MAP_SINGLE)
			dma_unmap_single(&efx->pci_dev->dev, state.unmap_addr,
					 state.unmap_len, DMA_TO_DEVICE);
		else
			dma_unmap_page(&efx->pci_dev->dev, state.unmap_addr,
				       state.unmap_len, DMA_TO_DEVICE);
	}

	/* Free the header DMA mapping, if using option descriptors */
	if (state.header_unmap_len)
		dma_unmap_single(&efx->pci_dev->dev, state.header_dma_addr,
				 state.header_unmap_len, DMA_TO_DEVICE);

	efx_enqueue_unwind(tx_queue);
	return NETDEV_TX_OK;
}<|MERGE_RESOLUTION|>--- conflicted
+++ resolved
@@ -118,15 +118,10 @@
 	 */
 	unsigned int max_descs = EFX_TSO_MAX_SEGS * 2 + MAX_SKB_FRAGS;
 
-<<<<<<< HEAD
-	/* Possibly one more per segment for the alignment workaround */
-	if (EFX_WORKAROUND_5391(efx))
-=======
 	/* Possibly one more per segment for the alignment workaround,
 	 * or for option descriptors
 	 */
 	if (EFX_WORKAROUND_5391(efx) || efx_nic_rev(efx) >= EFX_REV_HUNT_A0)
->>>>>>> c3ade0e0
 		max_descs += EFX_TSO_MAX_SEGS;
 
 	/* Possibly more for PCIe page boundaries within input fragments */
@@ -137,8 +132,6 @@
 	return max_descs;
 }
 
-<<<<<<< HEAD
-=======
 /* Get partner of a TX queue, seen as part of the same net core queue */
 static struct efx_tx_queue *efx_tx_queue_partner(struct efx_tx_queue *tx_queue)
 {
@@ -328,7 +321,6 @@
 }
 #endif /* EFX_USE_PIO */
 
->>>>>>> c3ade0e0
 /*
  * Add a socket buffer to a TX queue
  *
