--- conflicted
+++ resolved
@@ -25,16 +25,6 @@
 
 #define MCDI_RPC_TIMEOUT       (10 * HZ)
 
-<<<<<<< HEAD
-#define MCDI_RPC_TIMEOUT       (10 * HZ)
-
-#define MCDI_PDU(efx)							\
-	(efx_port_num(efx) ? CMD_PDU_PORT1 : CMD_PDU_PORT0)
-#define MCDI_DOORBELL(efx)						\
-	(efx_port_num(efx) ? CMD_NOTIFY_PORT1 : CMD_NOTIFY_PORT0)
-#define MCDI_REBOOT_FLAG(efx)						\
-	(efx_port_num(efx) ? REBOOT_FLAG_PORT1 : REBOOT_FLAG_PORT0)
-=======
 /* A reboot/assertion causes the MCDI status word to be set after the
  * command word is set or a REBOOT event is sent. If we notice a reboot
  * via these mechanisms then wait 250ms for the status word to be set.
@@ -43,7 +33,6 @@
 #define MCDI_STATUS_DELAY_COUNT		2500
 #define MCDI_STATUS_SLEEP_MS						\
 	(MCDI_STATUS_DELAY_US * MCDI_STATUS_DELAY_COUNT / 1000)
->>>>>>> c3ade0e0
 
 #define SEQ_MASK							\
 	EFX_MASK32(EFX_WIDTH(MCDI_HEADER_SEQ))
@@ -275,15 +264,8 @@
 {
 	struct efx_mcdi_iface *mcdi = efx_mcdi(efx);
 	unsigned long time, finish;
-<<<<<<< HEAD
-	unsigned int respseq, respcmd, error;
-	unsigned int pdu = FR_CZ_MC_TREG_SMEM + MCDI_PDU(efx);
-	unsigned int rc, spins;
-	efx_dword_t reg;
-=======
 	unsigned int spins;
 	int rc;
->>>>>>> c3ade0e0
 
 	/* Check for a reboot atomically with respect to efx_mcdi_copyout() */
 	rc = efx_mcdi_poll_reboot(efx);
@@ -312,12 +294,6 @@
 		}
 
 		time = jiffies;
-<<<<<<< HEAD
-
-		rmb();
-		efx_readd(efx, &reg, pdu);
-=======
->>>>>>> c3ade0e0
 
 		if (efx_mcdi_poll_once(efx))
 			break;
@@ -363,15 +339,8 @@
 {
 	struct efx_mcdi_iface *mcdi = efx_mcdi(efx);
 
-<<<<<<< HEAD
-	if (wait_event_timeout(
-		    mcdi->wq,
-		    atomic_read(&mcdi->state) == MCDI_STATE_COMPLETED,
-		    MCDI_RPC_TIMEOUT) == 0)
-=======
 	if (wait_event_timeout(mcdi->wq, mcdi->state == MCDI_STATE_COMPLETED,
 			       MCDI_RPC_TIMEOUT) == 0)
->>>>>>> c3ade0e0
 		return -ETIMEDOUT;
 
 	/* Check if efx_mcdi_set_mode() switched us back to polled completions.
@@ -1212,13 +1181,8 @@
 int efx_mcdi_get_board_cfg(struct efx_nic *efx, u8 *mac_address,
 			   u16 *fw_subtype_list, u32 *capabilities)
 {
-<<<<<<< HEAD
-	uint8_t outbuf[MC_CMD_GET_BOARD_CFG_OUT_LEN];
-	size_t outlen, offset, i;
-=======
 	MCDI_DECLARE_BUF(outbuf, MC_CMD_GET_BOARD_CFG_OUT_LENMAX);
 	size_t outlen, i;
->>>>>>> c3ade0e0
 	int port_num = efx_port_num(efx);
 	int rc;
 
@@ -1234,22 +1198,6 @@
 		goto fail;
 	}
 
-<<<<<<< HEAD
-	offset = (port_num)
-		? MC_CMD_GET_BOARD_CFG_OUT_MAC_ADDR_BASE_PORT1_OFST
-		: MC_CMD_GET_BOARD_CFG_OUT_MAC_ADDR_BASE_PORT0_OFST;
-	if (mac_address)
-		memcpy(mac_address, outbuf + offset, ETH_ALEN);
-	if (fw_subtype_list) {
-		offset = MC_CMD_GET_BOARD_CFG_OUT_FW_SUBTYPE_LIST_OFST;
-		for (i = 0;
-		     i < MC_CMD_GET_BOARD_CFG_OUT_FW_SUBTYPE_LIST_LEN / 2;
-		     i++) {
-			fw_subtype_list[i] =
-				le16_to_cpup((__le16 *)(outbuf + offset));
-			offset += 2;
-		}
-=======
 	if (mac_address)
 		memcpy(mac_address,
 		       port_num ?
@@ -1273,7 +1221,6 @@
 		else
 			*capabilities = MCDI_DWORD(outbuf,
 					GET_BOARD_CFG_OUT_CAPABILITIES_PORT0);
->>>>>>> c3ade0e0
 	}
 
 	return 0;
