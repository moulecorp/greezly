--- conflicted
+++ resolved
@@ -1322,19 +1322,6 @@
 
 	if (err)
 		return err;
-<<<<<<< HEAD
-	if (enable)
-
-		val |= MII_TG3_AUXCTL_ACTL_SMDSP_ENA;
-	else
-		val &= ~MII_TG3_AUXCTL_ACTL_SMDSP_ENA;
-
-	err = tg3_phy_auxctl_write((tp), MII_TG3_AUXCTL_SHDWSEL_AUXCTL,
-				   val | MII_TG3_AUXCTL_ACTL_TX_6DB);
-
-	return err;
-}
-=======
 
 	if (enable)
 		val |= MII_TG3_AUXCTL_ACTL_SMDSP_ENA;
@@ -1352,7 +1339,6 @@
 	return tg3_writephy(tp, MII_TG3_MISC_SHDW,
 			    reg | val | MII_TG3_MISC_SHDW_WREN);
 }
->>>>>>> c3ade0e0
 
 static int tg3_bmcr_reset(struct tg3 *tp)
 {
@@ -1834,16 +1820,12 @@
 	if (tg3_flag(tp, NO_FWARE_REPORTED))
 		return 0;
 
-<<<<<<< HEAD
-	if (GET_ASIC_REV(tp->pci_chip_rev_id) == ASIC_REV_5906) {
-=======
 	if (tg3_flag(tp, IS_SSB_CORE)) {
 		/* We don't use firmware. */
 		return 0;
 	}
 
 	if (tg3_asic_rev(tp) == ASIC_REV_5906) {
->>>>>>> c3ade0e0
 		/* Wait up to 20ms for init done. */
 		for (i = 0; i < 200; i++) {
 			if (tr32(VCPU_STATUS) & VCPU_STATUS_INIT_DONE)
@@ -2364,8 +2346,6 @@
 	tg3_phydsp_write(tp, MII_TG3_DSP_EXP97, phy);
 
 	tg3_phy_toggle_auxctl_smdsp(tp, false);
-<<<<<<< HEAD
-=======
 }
 
 static void tg3_eee_pull_config(struct tg3 *tp, struct ethtool_eee *eee)
@@ -2406,7 +2386,6 @@
 
 	/* Pull lpi timer value */
 	dest->tx_lpi_timer = tr32(TG3_CPMU_EEE_DBTMR1) & 0xffff;
->>>>>>> c3ade0e0
 }
 
 static void tg3_phy_eee_adjust(struct tg3 *tp, bool current_link_up)
@@ -2438,11 +2417,7 @@
 	}
 
 	if (!tp->setlpicnt) {
-<<<<<<< HEAD
-		if (current_link_up == 1 &&
-=======
 		if (current_link_up &&
->>>>>>> c3ade0e0
 		   !tg3_phy_toggle_auxctl_smdsp(tp, true)) {
 			tg3_phydsp_write(tp, MII_TG3_DSP_TAP26, 0x0000);
 			tg3_phy_toggle_auxctl_smdsp(tp, false);
@@ -2458,15 +2433,9 @@
 	u32 val;
 
 	if (tp->link_config.active_speed == SPEED_1000 &&
-<<<<<<< HEAD
-	    (GET_ASIC_REV(tp->pci_chip_rev_id) == ASIC_REV_5717 ||
-	     GET_ASIC_REV(tp->pci_chip_rev_id) == ASIC_REV_5719 ||
-	     GET_ASIC_REV(tp->pci_chip_rev_id) == ASIC_REV_57765) &&
-=======
 	    (tg3_asic_rev(tp) == ASIC_REV_5717 ||
 	     tg3_asic_rev(tp) == ASIC_REV_5719 ||
 	     tg3_flag(tp, 57765_CLASS)) &&
->>>>>>> c3ade0e0
 	    !tg3_phy_toggle_auxctl_smdsp(tp, true)) {
 		val = MII_TG3_DSP_TAP26_ALNOKO |
 		      MII_TG3_DSP_TAP26_RMRXSTO;
@@ -3085,31 +3054,6 @@
 	case ASIC_REV_5719:
 	case ASIC_REV_5720:
 		if ((tp->phy_flags & TG3_PHYFLG_MII_SERDES) &&
-		    !tp->pci_fn)
-			return true;
-		return false;
-	}
-
-	return false;
-}
-
-static bool tg3_phy_power_bug(struct tg3 *tp)
-{
-	switch (GET_ASIC_REV(tp->pci_chip_rev_id)) {
-	case ASIC_REV_5700:
-	case ASIC_REV_5704:
-		return true;
-	case ASIC_REV_5780:
-		if (tp->phy_flags & TG3_PHYFLG_MII_SERDES)
-			return true;
-		return false;
-	case ASIC_REV_5717:
-		if (!tp->pci_fn)
-			return true;
-		return false;
-	case ASIC_REV_5719:
-	case ASIC_REV_5720:
-		if ((tp->phy_flags & TG3_PHYFLG_PHY_SERDES) &&
 		    !tp->pci_fn)
 			return true;
 		return false;
@@ -8323,69 +8267,6 @@
 	return 0;
 }
 
-<<<<<<< HEAD
-static inline void tg3_set_mtu(struct net_device *dev, struct tg3 *tp,
-			       int new_mtu)
-{
-	dev->mtu = new_mtu;
-
-	if (new_mtu > ETH_DATA_LEN) {
-		if (tg3_flag(tp, 5780_CLASS)) {
-			netdev_update_features(dev);
-			tg3_flag_clear(tp, TSO_CAPABLE);
-		} else {
-			tg3_flag_set(tp, JUMBO_RING_ENABLE);
-		}
-	} else {
-		if (tg3_flag(tp, 5780_CLASS)) {
-			tg3_flag_set(tp, TSO_CAPABLE);
-			netdev_update_features(dev);
-		}
-		tg3_flag_clear(tp, JUMBO_RING_ENABLE);
-	}
-}
-
-static int tg3_change_mtu(struct net_device *dev, int new_mtu)
-{
-	struct tg3 *tp = netdev_priv(dev);
-	int err;
-
-	if (new_mtu < TG3_MIN_MTU || new_mtu > TG3_MAX_MTU(tp))
-		return -EINVAL;
-
-	if (!netif_running(dev)) {
-		/* We'll just catch it later when the
-		 * device is up'd.
-		 */
-		tg3_set_mtu(dev, tp, new_mtu);
-		return 0;
-	}
-
-	tg3_phy_stop(tp);
-
-	tg3_netif_stop(tp);
-
-	tg3_set_mtu(dev, tp, new_mtu);
-
-	tg3_full_lock(tp, 1);
-
-	tg3_halt(tp, RESET_KIND_SHUTDOWN, 1);
-
-	err = tg3_restart_hw(tp, 0);
-
-	if (!err)
-		tg3_netif_start(tp);
-
-	tg3_full_unlock(tp);
-
-	if (!err)
-		tg3_phy_start(tp);
-
-	return err;
-}
-
-=======
->>>>>>> c3ade0e0
 static void tg3_rx_prodring_free(struct tg3 *tp,
 				 struct tg3_rx_prodring_set *tpr)
 {
@@ -8828,22 +8709,6 @@
 		if (tg3_flag(tp, ENABLE_RSS)) {
 			u16 *prodptr = NULL;
 
-<<<<<<< HEAD
-		/*
-		 * When RSS is enabled, the status block format changes
-		 * slightly.  The "rx_jumbo_consumer", "reserved",
-		 * and "rx_mini_consumer" members get mapped to the
-		 * other three rx return ring producer indexes.
-		 */
-		switch (i) {
-		default:
-			if (tg3_flag(tp, ENABLE_RSS)) {
-				tnapi->rx_rcb_prod_idx = NULL;
-				break;
-			}
-			/* Fall through */
-		case 1:
-=======
 			/*
 			 * When RSS is enabled, the status block format changes
 			 * slightly.  The "rx_jumbo_consumer", "reserved",
@@ -8866,7 +8731,6 @@
 			}
 			tnapi->rx_rcb_prod_idx = prodptr;
 		} else {
->>>>>>> c3ade0e0
 			tnapi->rx_rcb_prod_idx = &sblk->idx[0].rx_producer;
 		}
 	}
@@ -9754,11 +9618,6 @@
 		tw32(JMB_REPLENISH_LWM, bdcache_maxcnt);
 }
 
-<<<<<<< HEAD
-static inline u32 tg3_lso_rd_dma_workaround_bit(struct tg3 *tp)
-{
-	if (GET_ASIC_REV(tp->pci_chip_rev_id) == ASIC_REV_5719)
-=======
 static inline u32 calc_crc(unsigned char *buf, int len)
 {
 	u32 reg;
@@ -9910,7 +9769,6 @@
 static inline u32 tg3_lso_rd_dma_workaround_bit(struct tg3 *tp)
 {
 	if (tg3_asic_rev(tp) == ASIC_REV_5719)
->>>>>>> c3ade0e0
 		return TG3_LSO_RD_DMA_TX_LENGTH_WA_5719;
 	else
 		return TG3_LSO_RD_DMA_TX_LENGTH_WA_5720;
@@ -10573,13 +10431,8 @@
 	tw32_f(RDMAC_MODE, rdmac_mode);
 	udelay(40);
 
-<<<<<<< HEAD
-	if (GET_ASIC_REV(tp->pci_chip_rev_id) == ASIC_REV_5719 ||
-	    GET_ASIC_REV(tp->pci_chip_rev_id) == ASIC_REV_5720) {
-=======
 	if (tg3_asic_rev(tp) == ASIC_REV_5719 ||
 	    tg3_asic_rev(tp) == ASIC_REV_5720) {
->>>>>>> c3ade0e0
 		for (i = 0; i < TG3_NUM_RDMA_CHANNELS; i++) {
 			if (tr32(TG3_RDMA_LENGTH + (i << 2)) > TG3_MAX_MTU(tp))
 				break;
@@ -16360,11 +16213,7 @@
 	if (tg3_flag(tp, HW_TSO_1) ||
 	    tg3_flag(tp, HW_TSO_2) ||
 	    tg3_flag(tp, HW_TSO_3) ||
-<<<<<<< HEAD
-	    tp->fw_needed) {
-=======
 	    tg3_flag(tp, FW_TSO)) {
->>>>>>> c3ade0e0
 		/* For firmware TSO, assume ASF is disabled.
 		 * We'll disable TSO later if we discover ASF
 		 * is enabled in tg3_get_eeprom_hw_cfg().
@@ -16404,10 +16253,6 @@
 		}
 	}
 
-<<<<<<< HEAD
-	if (tg3_flag(tp, 5755_PLUS) ||
-	    GET_ASIC_REV(tp->pci_chip_rev_id) == ASIC_REV_5906)
-=======
 	tp->txq_max = 1;
 	tp->rxq_max = 1;
 	if (tp->irq_max > 1) {
@@ -16421,7 +16266,6 @@
 
 	if (tg3_flag(tp, 5755_PLUS) ||
 	    tg3_asic_rev(tp) == ASIC_REV_5906)
->>>>>>> c3ade0e0
 		tg3_flag_set(tp, SHORT_DMA_BUG);
 
 	if (tg3_asic_rev(tp) == ASIC_REV_5719)
@@ -16659,11 +16503,7 @@
 	 */
 	tg3_get_eeprom_hw_cfg(tp);
 
-<<<<<<< HEAD
-	if (tp->fw_needed && tg3_flag(tp, ENABLE_ASF)) {
-=======
 	if (tg3_flag(tp, FW_TSO) && tg3_flag(tp, ENABLE_ASF)) {
->>>>>>> c3ade0e0
 		tg3_flag_clear(tp, TSO_CAPABLE);
 		tg3_flag_clear(tp, TSO_BUG);
 		tp->fw_needed = NULL;
