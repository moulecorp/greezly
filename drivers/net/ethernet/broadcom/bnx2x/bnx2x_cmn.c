/* bnx2x_cmn.c: Broadcom Everest network driver.
 *
 * Copyright (c) 2007-2013 Broadcom Corporation
 *
 * This program is free software; you can redistribute it and/or modify
 * it under the terms of the GNU General Public License as published by
 * the Free Software Foundation.
 *
 * Maintained by: Eilon Greenstein <eilong@broadcom.com>
 * Written by: Eliezer Tamir
 * Based on code from Michael Chan's bnx2 driver
 * UDP CSUM errata workaround by Arik Gendelman
 * Slowpath and fastpath rework by Vladislav Zolotarov
 * Statistics and Link management by Yitchak Gertner
 *
 */

#define pr_fmt(fmt) KBUILD_MODNAME ": " fmt

#include <linux/etherdevice.h>
#include <linux/if_vlan.h>
#include <linux/interrupt.h>
#include <linux/ip.h>
#include <net/tcp.h>
#include <net/ipv6.h>
#include <net/ip6_checksum.h>
#include <net/busy_poll.h>
#include <linux/prefetch.h>
#include "bnx2x_cmn.h"
#include "bnx2x_init.h"
#include "bnx2x_sp.h"

static void bnx2x_free_fp_mem_cnic(struct bnx2x *bp);
static int bnx2x_alloc_fp_mem_cnic(struct bnx2x *bp);
static int bnx2x_alloc_fp_mem(struct bnx2x *bp);
static int bnx2x_poll(struct napi_struct *napi, int budget);

static void bnx2x_add_all_napi_cnic(struct bnx2x *bp)
{
	int i;

	/* Add NAPI objects */
	for_each_rx_queue_cnic(bp, i) {
		netif_napi_add(bp->dev, &bnx2x_fp(bp, i, napi),
			       bnx2x_poll, NAPI_POLL_WEIGHT);
		napi_hash_add(&bnx2x_fp(bp, i, napi));
	}
}

static void bnx2x_add_all_napi(struct bnx2x *bp)
{
	int i;

	/* Add NAPI objects */
	for_each_eth_queue(bp, i) {
		netif_napi_add(bp->dev, &bnx2x_fp(bp, i, napi),
			       bnx2x_poll, NAPI_POLL_WEIGHT);
		napi_hash_add(&bnx2x_fp(bp, i, napi));
	}
}

static int bnx2x_calc_num_queues(struct bnx2x *bp)
{
	return  bnx2x_num_queues ?
		 min_t(int, bnx2x_num_queues, BNX2X_MAX_QUEUES(bp)) :
		 min_t(int, netif_get_num_default_rss_queues(),
		       BNX2X_MAX_QUEUES(bp));
}

/**
 * bnx2x_move_fp - move content of the fastpath structure.
 *
 * @bp:		driver handle
 * @from:	source FP index
 * @to:		destination FP index
 *
 * Makes sure the contents of the bp->fp[to].napi is kept
 * intact. This is done by first copying the napi struct from
 * the target to the source, and then mem copying the entire
 * source onto the target. Update txdata pointers and related
 * content.
 */
static inline void bnx2x_move_fp(struct bnx2x *bp, int from, int to)
{
	struct bnx2x_fastpath *from_fp = &bp->fp[from];
	struct bnx2x_fastpath *to_fp = &bp->fp[to];
	struct bnx2x_sp_objs *from_sp_objs = &bp->sp_objs[from];
	struct bnx2x_sp_objs *to_sp_objs = &bp->sp_objs[to];
	struct bnx2x_fp_stats *from_fp_stats = &bp->fp_stats[from];
	struct bnx2x_fp_stats *to_fp_stats = &bp->fp_stats[to];
	int old_max_eth_txqs, new_max_eth_txqs;
	int old_txdata_index = 0, new_txdata_index = 0;
	struct bnx2x_agg_info *old_tpa_info = to_fp->tpa_info;

	/* Copy the NAPI object as it has been already initialized */
	from_fp->napi = to_fp->napi;

	/* Move bnx2x_fastpath contents */
	memcpy(to_fp, from_fp, sizeof(*to_fp));
	to_fp->index = to;

	/* Retain the tpa_info of the original `to' version as we don't want
	 * 2 FPs to contain the same tpa_info pointer.
	 */
	to_fp->tpa_info = old_tpa_info;

	/* move sp_objs contents as well, as their indices match fp ones */
	memcpy(to_sp_objs, from_sp_objs, sizeof(*to_sp_objs));

	/* move fp_stats contents as well, as their indices match fp ones */
	memcpy(to_fp_stats, from_fp_stats, sizeof(*to_fp_stats));

	/* Update txdata pointers in fp and move txdata content accordingly:
	 * Each fp consumes 'max_cos' txdata structures, so the index should be
	 * decremented by max_cos x delta.
	 */

	old_max_eth_txqs = BNX2X_NUM_ETH_QUEUES(bp) * (bp)->max_cos;
	new_max_eth_txqs = (BNX2X_NUM_ETH_QUEUES(bp) - from + to) *
				(bp)->max_cos;
	if (from == FCOE_IDX(bp)) {
		old_txdata_index = old_max_eth_txqs + FCOE_TXQ_IDX_OFFSET;
		new_txdata_index = new_max_eth_txqs + FCOE_TXQ_IDX_OFFSET;
	}

	memcpy(&bp->bnx2x_txq[new_txdata_index],
	       &bp->bnx2x_txq[old_txdata_index],
	       sizeof(struct bnx2x_fp_txdata));
	to_fp->txdata_ptr[0] = &bp->bnx2x_txq[new_txdata_index];
}

/**
 * bnx2x_fill_fw_str - Fill buffer with FW version string.
 *
 * @bp:        driver handle
 * @buf:       character buffer to fill with the fw name
 * @buf_len:   length of the above buffer
 *
 */
void bnx2x_fill_fw_str(struct bnx2x *bp, char *buf, size_t buf_len)
{
	if (IS_PF(bp)) {
		u8 phy_fw_ver[PHY_FW_VER_LEN];

		phy_fw_ver[0] = '\0';
		bnx2x_get_ext_phy_fw_version(&bp->link_params,
					     phy_fw_ver, PHY_FW_VER_LEN);
		strlcpy(buf, bp->fw_ver, buf_len);
		snprintf(buf + strlen(bp->fw_ver), 32 - strlen(bp->fw_ver),
			 "bc %d.%d.%d%s%s",
			 (bp->common.bc_ver & 0xff0000) >> 16,
			 (bp->common.bc_ver & 0xff00) >> 8,
			 (bp->common.bc_ver & 0xff),
			 ((phy_fw_ver[0] != '\0') ? " phy " : ""), phy_fw_ver);
	} else {
		bnx2x_vf_fill_fw_str(bp, buf, buf_len);
	}
}

/**
 * bnx2x_shrink_eth_fp - guarantees fastpath structures stay intact
 *
 * @bp:	driver handle
 * @delta:	number of eth queues which were not allocated
 */
static void bnx2x_shrink_eth_fp(struct bnx2x *bp, int delta)
{
	int i, cos, old_eth_num = BNX2X_NUM_ETH_QUEUES(bp);

	/* Queue pointer cannot be re-set on an fp-basis, as moving pointer
	 * backward along the array could cause memory to be overridden
	 */
	for (cos = 1; cos < bp->max_cos; cos++) {
		for (i = 0; i < old_eth_num - delta; i++) {
			struct bnx2x_fastpath *fp = &bp->fp[i];
			int new_idx = cos * (old_eth_num - delta) + i;

			memcpy(&bp->bnx2x_txq[new_idx], fp->txdata_ptr[cos],
			       sizeof(struct bnx2x_fp_txdata));
			fp->txdata_ptr[cos] = &bp->bnx2x_txq[new_idx];
		}
	}
}

int bnx2x_load_count[2][3] = { {0} }; /* per-path: 0-common, 1-port0, 2-port1 */

/* free skb in the packet ring at pos idx
 * return idx of last bd freed
 */
static u16 bnx2x_free_tx_pkt(struct bnx2x *bp, struct bnx2x_fp_txdata *txdata,
			     u16 idx, unsigned int *pkts_compl,
			     unsigned int *bytes_compl)
{
	struct sw_tx_bd *tx_buf = &txdata->tx_buf_ring[idx];
	struct eth_tx_start_bd *tx_start_bd;
	struct eth_tx_bd *tx_data_bd;
	struct sk_buff *skb = tx_buf->skb;
	u16 bd_idx = TX_BD(tx_buf->first_bd), new_cons;
	int nbd;
	u16 split_bd_len = 0;

	/* prefetch skb end pointer to speedup dev_kfree_skb() */
	prefetch(&skb->end);

	DP(NETIF_MSG_TX_DONE, "fp[%d]: pkt_idx %d  buff @(%p)->skb %p\n",
	   txdata->txq_index, idx, tx_buf, skb);

<<<<<<< HEAD
	DP(BNX2X_MSG_OFF, "free bd_idx %d\n", bd_idx);
	tx_start_bd = &txdata->tx_desc_ring[bd_idx].start_bd;

=======
	tx_start_bd = &txdata->tx_desc_ring[bd_idx].start_bd;
>>>>>>> c3ade0e0

	nbd = le16_to_cpu(tx_start_bd->nbd) - 1;
#ifdef BNX2X_STOP_ON_ERROR
	if ((nbd - 1) > (MAX_SKB_FRAGS + 2)) {
		BNX2X_ERR("BAD nbd!\n");
		bnx2x_panic();
	}
#endif
	new_cons = nbd + tx_buf->first_bd;

	/* Get the next bd */
	bd_idx = TX_BD(NEXT_TX_IDX(bd_idx));

	/* Skip a parse bd... */
	--nbd;
	bd_idx = TX_BD(NEXT_TX_IDX(bd_idx));

	/* TSO headers+data bds share a common mapping. See bnx2x_tx_split() */
	if (tx_buf->flags & BNX2X_TSO_SPLIT_BD) {
		tx_data_bd = &txdata->tx_desc_ring[bd_idx].reg_bd;
		split_bd_len = BD_UNMAP_LEN(tx_data_bd);
		--nbd;
		bd_idx = TX_BD(NEXT_TX_IDX(bd_idx));
	}

	/* unmap first bd */
	dma_unmap_single(&bp->pdev->dev, BD_UNMAP_ADDR(tx_start_bd),
			 BD_UNMAP_LEN(tx_start_bd) + split_bd_len,
			 DMA_TO_DEVICE);

	/* now free frags */
	while (nbd > 0) {

		tx_data_bd = &txdata->tx_desc_ring[bd_idx].reg_bd;
		dma_unmap_page(&bp->pdev->dev, BD_UNMAP_ADDR(tx_data_bd),
			       BD_UNMAP_LEN(tx_data_bd), DMA_TO_DEVICE);
		if (--nbd)
			bd_idx = TX_BD(NEXT_TX_IDX(bd_idx));
	}

	/* release skb */
	WARN_ON(!skb);
	if (likely(skb)) {
		(*pkts_compl)++;
		(*bytes_compl) += skb->len;
	}

	dev_kfree_skb_any(skb);
	tx_buf->first_bd = 0;
	tx_buf->skb = NULL;

	return new_cons;
}

int bnx2x_tx_int(struct bnx2x *bp, struct bnx2x_fp_txdata *txdata)
{
	struct netdev_queue *txq;
	u16 hw_cons, sw_cons, bd_cons = txdata->tx_bd_cons;
	unsigned int pkts_compl = 0, bytes_compl = 0;

#ifdef BNX2X_STOP_ON_ERROR
	if (unlikely(bp->panic))
		return -1;
#endif

	txq = netdev_get_tx_queue(bp->dev, txdata->txq_index);
	hw_cons = le16_to_cpu(*txdata->tx_cons_sb);
	sw_cons = txdata->tx_pkt_cons;

	while (sw_cons != hw_cons) {
		u16 pkt_cons;

		pkt_cons = TX_BD(sw_cons);

		DP(NETIF_MSG_TX_DONE,
		   "queue[%d]: hw_cons %u  sw_cons %u  pkt_cons %u\n",
		   txdata->txq_index, hw_cons, sw_cons, pkt_cons);

		bd_cons = bnx2x_free_tx_pkt(bp, txdata, pkt_cons,
					    &pkts_compl, &bytes_compl);

		sw_cons++;
	}

	netdev_tx_completed_queue(txq, pkts_compl, bytes_compl);

	txdata->tx_pkt_cons = sw_cons;
	txdata->tx_bd_cons = bd_cons;

	/* Need to make the tx_bd_cons update visible to start_xmit()
	 * before checking for netif_tx_queue_stopped().  Without the
	 * memory barrier, there is a small possibility that
	 * start_xmit() will miss it and cause the queue to be stopped
	 * forever.
	 * On the other hand we need an rmb() here to ensure the proper
	 * ordering of bit testing in the following
	 * netif_tx_queue_stopped(txq) call.
	 */
	smp_mb();

	if (unlikely(netif_tx_queue_stopped(txq))) {
		/* Taking tx_lock() is needed to prevent re-enabling the queue
		 * while it's empty. This could have happen if rx_action() gets
		 * suspended in bnx2x_tx_int() after the condition before
		 * netif_tx_wake_queue(), while tx_action (bnx2x_start_xmit()):
		 *
		 * stops the queue->sees fresh tx_bd_cons->releases the queue->
		 * sends some packets consuming the whole queue again->
		 * stops the queue
		 */

		__netif_tx_lock(txq, smp_processor_id());

		if ((netif_tx_queue_stopped(txq)) &&
		    (bp->state == BNX2X_STATE_OPEN) &&
<<<<<<< HEAD
		    (bnx2x_tx_avail(bp, txdata) >= MAX_SKB_FRAGS + 4))
=======
		    (bnx2x_tx_avail(bp, txdata) >= MAX_DESC_PER_TX_PKT))
>>>>>>> c3ade0e0
			netif_tx_wake_queue(txq);

		__netif_tx_unlock(txq);
	}
	return 0;
}

static inline void bnx2x_update_last_max_sge(struct bnx2x_fastpath *fp,
					     u16 idx)
{
	u16 last_max = fp->last_max_sge;

	if (SUB_S16(idx, last_max) > 0)
		fp->last_max_sge = idx;
}

static inline void bnx2x_update_sge_prod(struct bnx2x_fastpath *fp,
					 u16 sge_len,
					 struct eth_end_agg_rx_cqe *cqe)
{
	struct bnx2x *bp = fp->bp;
	u16 last_max, last_elem, first_elem;
	u16 delta = 0;
	u16 i;

	if (!sge_len)
		return;

	/* First mark all used pages */
	for (i = 0; i < sge_len; i++)
		BIT_VEC64_CLEAR_BIT(fp->sge_mask,
			RX_SGE(le16_to_cpu(cqe->sgl_or_raw_data.sgl[i])));

	DP(NETIF_MSG_RX_STATUS, "fp_cqe->sgl[%d] = %d\n",
	   sge_len - 1, le16_to_cpu(cqe->sgl_or_raw_data.sgl[sge_len - 1]));

	/* Here we assume that the last SGE index is the biggest */
	prefetch((void *)(fp->sge_mask));
	bnx2x_update_last_max_sge(fp,
		le16_to_cpu(cqe->sgl_or_raw_data.sgl[sge_len - 1]));

	last_max = RX_SGE(fp->last_max_sge);
	last_elem = last_max >> BIT_VEC64_ELEM_SHIFT;
	first_elem = RX_SGE(fp->rx_sge_prod) >> BIT_VEC64_ELEM_SHIFT;

	/* If ring is not full */
	if (last_elem + 1 != first_elem)
		last_elem++;

	/* Now update the prod */
	for (i = first_elem; i != last_elem; i = NEXT_SGE_MASK_ELEM(i)) {
		if (likely(fp->sge_mask[i]))
			break;

		fp->sge_mask[i] = BIT_VEC64_ELEM_ONE_MASK;
		delta += BIT_VEC64_ELEM_SZ;
	}

	if (delta > 0) {
		fp->rx_sge_prod += delta;
		/* clear page-end entries */
		bnx2x_clear_sge_mask_next_elems(fp);
	}

	DP(NETIF_MSG_RX_STATUS,
	   "fp->last_max_sge = %d  fp->rx_sge_prod = %d\n",
	   fp->last_max_sge, fp->rx_sge_prod);
}

/* Get Toeplitz hash value in the skb using the value from the
 * CQE (calculated by HW).
 */
static u32 bnx2x_get_rxhash(const struct bnx2x *bp,
			    const struct eth_fast_path_rx_cqe *cqe,
			    enum pkt_hash_types *rxhash_type)
{
	/* Get Toeplitz hash from CQE */
	if ((bp->dev->features & NETIF_F_RXHASH) &&
	    (cqe->status_flags & ETH_FAST_PATH_RX_CQE_RSS_HASH_FLG)) {
		enum eth_rss_hash_type htype;

		htype = cqe->status_flags & ETH_FAST_PATH_RX_CQE_RSS_HASH_TYPE;
		*rxhash_type = ((htype == TCP_IPV4_HASH_TYPE) ||
				(htype == TCP_IPV6_HASH_TYPE)) ?
			       PKT_HASH_TYPE_L4 : PKT_HASH_TYPE_L3;

		return le32_to_cpu(cqe->rss_hash_result);
	}
	*rxhash_type = PKT_HASH_TYPE_NONE;
	return 0;
}

static void bnx2x_tpa_start(struct bnx2x_fastpath *fp, u16 queue,
			    u16 cons, u16 prod,
			    struct eth_fast_path_rx_cqe *cqe)
{
	struct bnx2x *bp = fp->bp;
	struct sw_rx_bd *cons_rx_buf = &fp->rx_buf_ring[cons];
	struct sw_rx_bd *prod_rx_buf = &fp->rx_buf_ring[prod];
	struct eth_rx_bd *prod_bd = &fp->rx_desc_ring[prod];
	dma_addr_t mapping;
	struct bnx2x_agg_info *tpa_info = &fp->tpa_info[queue];
	struct sw_rx_bd *first_buf = &tpa_info->first_buf;

	/* print error if current state != stop */
	if (tpa_info->tpa_state != BNX2X_TPA_STOP)
		BNX2X_ERR("start of bin not in stop [%d]\n", queue);

	/* Try to map an empty data buffer from the aggregation info  */
	mapping = dma_map_single(&bp->pdev->dev,
				 first_buf->data + NET_SKB_PAD,
				 fp->rx_buf_size, DMA_FROM_DEVICE);
	/*
	 *  ...if it fails - move the skb from the consumer to the producer
	 *  and set the current aggregation state as ERROR to drop it
	 *  when TPA_STOP arrives.
	 */

	if (unlikely(dma_mapping_error(&bp->pdev->dev, mapping))) {
		/* Move the BD from the consumer to the producer */
		bnx2x_reuse_rx_data(fp, cons, prod);
		tpa_info->tpa_state = BNX2X_TPA_ERROR;
		return;
	}

	/* move empty data from pool to prod */
	prod_rx_buf->data = first_buf->data;
	dma_unmap_addr_set(prod_rx_buf, mapping, mapping);
	/* point prod_bd to new data */
	prod_bd->addr_hi = cpu_to_le32(U64_HI(mapping));
	prod_bd->addr_lo = cpu_to_le32(U64_LO(mapping));

	/* move partial skb from cons to pool (don't unmap yet) */
	*first_buf = *cons_rx_buf;

	/* mark bin state as START */
	tpa_info->parsing_flags =
		le16_to_cpu(cqe->pars_flags.flags);
	tpa_info->vlan_tag = le16_to_cpu(cqe->vlan_tag);
	tpa_info->tpa_state = BNX2X_TPA_START;
	tpa_info->len_on_bd = le16_to_cpu(cqe->len_on_bd);
	tpa_info->placement_offset = cqe->placement_offset;
	tpa_info->rxhash = bnx2x_get_rxhash(bp, cqe, &tpa_info->rxhash_type);
	if (fp->mode == TPA_MODE_GRO) {
		u16 gro_size = le16_to_cpu(cqe->pkt_len_or_gro_seg_len);
		tpa_info->full_page = SGE_PAGES / gro_size * gro_size;
		tpa_info->gro_size = gro_size;
	}

#ifdef BNX2X_STOP_ON_ERROR
	fp->tpa_queue_used |= (1 << queue);
#ifdef _ASM_GENERIC_INT_L64_H
	DP(NETIF_MSG_RX_STATUS, "fp->tpa_queue_used = 0x%lx\n",
#else
	DP(NETIF_MSG_RX_STATUS, "fp->tpa_queue_used = 0x%llx\n",
#endif
	   fp->tpa_queue_used);
#endif
}

/* Timestamp option length allowed for TPA aggregation:
 *
 *		nop nop kind length echo val
 */
#define TPA_TSTAMP_OPT_LEN	12
/**
 * bnx2x_set_gro_params - compute GRO values
 *
 * @skb:		packet skb
 * @parsing_flags:	parsing flags from the START CQE
 * @len_on_bd:		total length of the first packet for the
 *			aggregation.
 * @pkt_len:		length of all segments
 *
 * Approximate value of the MSS for this aggregation calculated using
 * the first packet of it.
 * Compute number of aggregated segments, and gso_type.
 */
static void bnx2x_set_gro_params(struct sk_buff *skb, u16 parsing_flags,
				 u16 len_on_bd, unsigned int pkt_len,
				 u16 num_of_coalesced_segs)
{
	/* TPA aggregation won't have either IP options or TCP options
	 * other than timestamp or IPv6 extension headers.
	 */
	u16 hdrs_len = ETH_HLEN + sizeof(struct tcphdr);

	if (GET_FLAG(parsing_flags, PARSING_FLAGS_OVER_ETHERNET_PROTOCOL) ==
	    PRS_FLAG_OVERETH_IPV6) {
		hdrs_len += sizeof(struct ipv6hdr);
		skb_shinfo(skb)->gso_type = SKB_GSO_TCPV6;
	} else {
		hdrs_len += sizeof(struct iphdr);
		skb_shinfo(skb)->gso_type = SKB_GSO_TCPV4;
	}

	/* Check if there was a TCP timestamp, if there is it's will
	 * always be 12 bytes length: nop nop kind length echo val.
	 *
	 * Otherwise FW would close the aggregation.
	 */
	if (parsing_flags & PARSING_FLAGS_TIME_STAMP_EXIST_FLAG)
		hdrs_len += TPA_TSTAMP_OPT_LEN;

	skb_shinfo(skb)->gso_size = len_on_bd - hdrs_len;

	/* tcp_gro_complete() will copy NAPI_GRO_CB(skb)->count
	 * to skb_shinfo(skb)->gso_segs
	 */
	NAPI_GRO_CB(skb)->count = num_of_coalesced_segs;
}

static int bnx2x_alloc_rx_sge(struct bnx2x *bp, struct bnx2x_fastpath *fp,
			      u16 index, gfp_t gfp_mask)
{
	struct page *page = alloc_pages(gfp_mask, PAGES_PER_SGE_SHIFT);
	struct sw_rx_page *sw_buf = &fp->rx_page_ring[index];
	struct eth_rx_sge *sge = &fp->rx_sge_ring[index];
	dma_addr_t mapping;

	if (unlikely(page == NULL)) {
		BNX2X_ERR("Can't alloc sge\n");
		return -ENOMEM;
	}

	mapping = dma_map_page(&bp->pdev->dev, page, 0,
			       SGE_PAGES, DMA_FROM_DEVICE);
	if (unlikely(dma_mapping_error(&bp->pdev->dev, mapping))) {
		__free_pages(page, PAGES_PER_SGE_SHIFT);
		BNX2X_ERR("Can't map sge\n");
		return -ENOMEM;
	}

	sw_buf->page = page;
	dma_unmap_addr_set(sw_buf, mapping, mapping);

	sge->addr_hi = cpu_to_le32(U64_HI(mapping));
	sge->addr_lo = cpu_to_le32(U64_LO(mapping));

	return 0;
}

static int bnx2x_fill_frag_skb(struct bnx2x *bp, struct bnx2x_fastpath *fp,
			       struct bnx2x_agg_info *tpa_info,
			       u16 pages,
			       struct sk_buff *skb,
			       struct eth_end_agg_rx_cqe *cqe,
			       u16 cqe_idx)
{
	struct sw_rx_page *rx_pg, old_rx_pg;
	u32 i, frag_len, frag_size;
	int err, j, frag_id = 0;
	u16 len_on_bd = tpa_info->len_on_bd;
	u16 full_page = 0, gro_size = 0;

	frag_size = le16_to_cpu(cqe->pkt_len) - len_on_bd;

	if (fp->mode == TPA_MODE_GRO) {
		gro_size = tpa_info->gro_size;
		full_page = tpa_info->full_page;
	}

	/* This is needed in order to enable forwarding support */
	if (frag_size)
		bnx2x_set_gro_params(skb, tpa_info->parsing_flags, len_on_bd,
				     le16_to_cpu(cqe->pkt_len),
				     le16_to_cpu(cqe->num_of_coalesced_segs));

#ifdef BNX2X_STOP_ON_ERROR
	if (pages > min_t(u32, 8, MAX_SKB_FRAGS) * SGE_PAGES) {
		BNX2X_ERR("SGL length is too long: %d. CQE index is %d\n",
			  pages, cqe_idx);
		BNX2X_ERR("cqe->pkt_len = %d\n", cqe->pkt_len);
		bnx2x_panic();
		return -EINVAL;
	}
#endif

	/* Run through the SGL and compose the fragmented skb */
	for (i = 0, j = 0; i < pages; i += PAGES_PER_SGE, j++) {
		u16 sge_idx = RX_SGE(le16_to_cpu(cqe->sgl_or_raw_data.sgl[j]));

		/* FW gives the indices of the SGE as if the ring is an array
		   (meaning that "next" element will consume 2 indices) */
		if (fp->mode == TPA_MODE_GRO)
			frag_len = min_t(u32, frag_size, (u32)full_page);
		else /* LRO */
			frag_len = min_t(u32, frag_size, (u32)SGE_PAGES);

		rx_pg = &fp->rx_page_ring[sge_idx];
		old_rx_pg = *rx_pg;

		/* If we fail to allocate a substitute page, we simply stop
		   where we are and drop the whole packet */
		err = bnx2x_alloc_rx_sge(bp, fp, sge_idx, GFP_ATOMIC);
		if (unlikely(err)) {
			bnx2x_fp_qstats(bp, fp)->rx_skb_alloc_failed++;
			return err;
		}

		/* Unmap the page as we're going to pass it to the stack */
		dma_unmap_page(&bp->pdev->dev,
			       dma_unmap_addr(&old_rx_pg, mapping),
			       SGE_PAGES, DMA_FROM_DEVICE);
		/* Add one frag and update the appropriate fields in the skb */
		if (fp->mode == TPA_MODE_LRO)
			skb_fill_page_desc(skb, j, old_rx_pg.page, 0, frag_len);
		else { /* GRO */
			int rem;
			int offset = 0;
			for (rem = frag_len; rem > 0; rem -= gro_size) {
				int len = rem > gro_size ? gro_size : rem;
				skb_fill_page_desc(skb, frag_id++,
						   old_rx_pg.page, offset, len);
				if (offset)
					get_page(old_rx_pg.page);
				offset += len;
			}
		}

		skb->data_len += frag_len;
		skb->truesize += SGE_PAGES;
		skb->len += frag_len;

		frag_size -= frag_len;
	}

	return 0;
}

static void bnx2x_frag_free(const struct bnx2x_fastpath *fp, void *data)
{
	if (fp->rx_frag_size)
		put_page(virt_to_head_page(data));
	else
		kfree(data);
}

static void *bnx2x_frag_alloc(const struct bnx2x_fastpath *fp, gfp_t gfp_mask)
{
	if (fp->rx_frag_size) {
		/* GFP_KERNEL allocations are used only during initialization */
		if (unlikely(gfp_mask & __GFP_WAIT))
			return (void *)__get_free_page(gfp_mask);

		return netdev_alloc_frag(fp->rx_frag_size);
	}

	return kmalloc(fp->rx_buf_size + NET_SKB_PAD, gfp_mask);
}

#ifdef CONFIG_INET
static void bnx2x_gro_ip_csum(struct bnx2x *bp, struct sk_buff *skb)
{
	const struct iphdr *iph = ip_hdr(skb);
	struct tcphdr *th;

	skb_set_transport_header(skb, sizeof(struct iphdr));
	th = tcp_hdr(skb);

	th->check = ~tcp_v4_check(skb->len - skb_transport_offset(skb),
				  iph->saddr, iph->daddr, 0);
}

static void bnx2x_gro_ipv6_csum(struct bnx2x *bp, struct sk_buff *skb)
{
	struct ipv6hdr *iph = ipv6_hdr(skb);
	struct tcphdr *th;

	skb_set_transport_header(skb, sizeof(struct ipv6hdr));
	th = tcp_hdr(skb);

	th->check = ~tcp_v6_check(skb->len - skb_transport_offset(skb),
				  &iph->saddr, &iph->daddr, 0);
}

static void bnx2x_gro_csum(struct bnx2x *bp, struct sk_buff *skb,
			    void (*gro_func)(struct bnx2x*, struct sk_buff*))
{
	skb_set_network_header(skb, 0);
	gro_func(bp, skb);
	tcp_gro_complete(skb);
}
#endif

static void bnx2x_gro_receive(struct bnx2x *bp, struct bnx2x_fastpath *fp,
			       struct sk_buff *skb)
{
#ifdef CONFIG_INET
	if (skb_shinfo(skb)->gso_size) {
		switch (be16_to_cpu(skb->protocol)) {
		case ETH_P_IP:
			bnx2x_gro_csum(bp, skb, bnx2x_gro_ip_csum);
			break;
		case ETH_P_IPV6:
			bnx2x_gro_csum(bp, skb, bnx2x_gro_ipv6_csum);
			break;
		default:
			BNX2X_ERR("Error: FW GRO supports only IPv4/IPv6, not 0x%04x\n",
				  be16_to_cpu(skb->protocol));
		}
	}
#endif
	skb_record_rx_queue(skb, fp->rx_queue);
	napi_gro_receive(&fp->napi, skb);
}

static void bnx2x_tpa_stop(struct bnx2x *bp, struct bnx2x_fastpath *fp,
			   struct bnx2x_agg_info *tpa_info,
			   u16 pages,
			   struct eth_end_agg_rx_cqe *cqe,
			   u16 cqe_idx)
{
	struct sw_rx_bd *rx_buf = &tpa_info->first_buf;
	u8 pad = tpa_info->placement_offset;
	u16 len = tpa_info->len_on_bd;
	struct sk_buff *skb = NULL;
	u8 *new_data, *data = rx_buf->data;
	u8 old_tpa_state = tpa_info->tpa_state;

	tpa_info->tpa_state = BNX2X_TPA_STOP;

	/* If we there was an error during the handling of the TPA_START -
	 * drop this aggregation.
	 */
	if (old_tpa_state == BNX2X_TPA_ERROR)
		goto drop;

	/* Try to allocate the new data */
	new_data = bnx2x_frag_alloc(fp, GFP_ATOMIC);
	/* Unmap skb in the pool anyway, as we are going to change
	   pool entry status to BNX2X_TPA_STOP even if new skb allocation
	   fails. */
	dma_unmap_single(&bp->pdev->dev, dma_unmap_addr(rx_buf, mapping),
			 fp->rx_buf_size, DMA_FROM_DEVICE);
	if (likely(new_data))
		skb = build_skb(data, fp->rx_frag_size);

	if (likely(skb)) {
#ifdef BNX2X_STOP_ON_ERROR
		if (pad + len > fp->rx_buf_size) {
			BNX2X_ERR("skb_put is about to fail...  pad %d  len %d  rx_buf_size %d\n",
				  pad, len, fp->rx_buf_size);
			bnx2x_panic();
			return;
		}
#endif

		skb_reserve(skb, pad + NET_SKB_PAD);
		skb_put(skb, len);
		skb_set_hash(skb, tpa_info->rxhash, tpa_info->rxhash_type);

		skb->protocol = eth_type_trans(skb, bp->dev);
		skb->ip_summed = CHECKSUM_UNNECESSARY;

		if (!bnx2x_fill_frag_skb(bp, fp, tpa_info, pages,
					 skb, cqe, cqe_idx)) {
			if (tpa_info->parsing_flags & PARSING_FLAGS_VLAN)
<<<<<<< HEAD
				__vlan_hwaccel_put_tag(skb, tpa_info->vlan_tag);
			skb_record_rx_queue(skb, fp->index);
			napi_gro_receive(&fp->napi, skb);
=======
				__vlan_hwaccel_put_tag(skb, htons(ETH_P_8021Q), tpa_info->vlan_tag);
			bnx2x_gro_receive(bp, fp, skb);
>>>>>>> c3ade0e0
		} else {
			DP(NETIF_MSG_RX_STATUS,
			   "Failed to allocate new pages - dropping packet!\n");
			dev_kfree_skb_any(skb);
		}

		/* put new data in bin */
		rx_buf->data = new_data;

		return;
	}
	bnx2x_frag_free(fp, new_data);
drop:
	/* drop the packet and keep the buffer in the bin */
	DP(NETIF_MSG_RX_STATUS,
	   "Failed to allocate or map a new skb - dropping packet!\n");
	bnx2x_fp_stats(bp, fp)->eth_q_stats.rx_skb_alloc_failed++;
}

static int bnx2x_alloc_rx_data(struct bnx2x *bp, struct bnx2x_fastpath *fp,
			       u16 index, gfp_t gfp_mask)
{
	u8 *data;
	struct sw_rx_bd *rx_buf = &fp->rx_buf_ring[index];
	struct eth_rx_bd *rx_bd = &fp->rx_desc_ring[index];
	dma_addr_t mapping;

	data = bnx2x_frag_alloc(fp, gfp_mask);
	if (unlikely(data == NULL))
		return -ENOMEM;

	mapping = dma_map_single(&bp->pdev->dev, data + NET_SKB_PAD,
				 fp->rx_buf_size,
				 DMA_FROM_DEVICE);
	if (unlikely(dma_mapping_error(&bp->pdev->dev, mapping))) {
		bnx2x_frag_free(fp, data);
		BNX2X_ERR("Can't map rx data\n");
		return -ENOMEM;
	}

	rx_buf->data = data;
	dma_unmap_addr_set(rx_buf, mapping, mapping);

	rx_bd->addr_hi = cpu_to_le32(U64_HI(mapping));
	rx_bd->addr_lo = cpu_to_le32(U64_LO(mapping));

	return 0;
}

static
void bnx2x_csum_validate(struct sk_buff *skb, union eth_rx_cqe *cqe,
				 struct bnx2x_fastpath *fp,
				 struct bnx2x_eth_q_stats *qstats)
{
	/* Do nothing if no L4 csum validation was done.
	 * We do not check whether IP csum was validated. For IPv4 we assume
	 * that if the card got as far as validating the L4 csum, it also
	 * validated the IP csum. IPv6 has no IP csum.
	 */
	if (cqe->fast_path_cqe.status_flags &
	    ETH_FAST_PATH_RX_CQE_L4_XSUM_NO_VALIDATION_FLG)
		return;

	/* If L4 validation was done, check if an error was found. */

	if (cqe->fast_path_cqe.type_error_flags &
	    (ETH_FAST_PATH_RX_CQE_IP_BAD_XSUM_FLG |
	     ETH_FAST_PATH_RX_CQE_L4_BAD_XSUM_FLG))
		qstats->hw_csum_err++;
	else
		skb->ip_summed = CHECKSUM_UNNECESSARY;
}

<<<<<<< HEAD
static void bnx2x_csum_validate(struct sk_buff *skb, union eth_rx_cqe *cqe,
				struct bnx2x_fastpath *fp)
{
	/* Do nothing if no L4 csum validation was done.
	 * We do not check whether IP csum was validated. For IPv4 we assume
	 * that if the card got as far as validating the L4 csum, it also
	 * validated the IP csum. IPv6 has no IP csum.
	 */
	if (cqe->fast_path_cqe.status_flags &
	    ETH_FAST_PATH_RX_CQE_L4_XSUM_NO_VALIDATION_FLG)
		return;

	/* If L4 validation was done, check if an error was found. */

	if (cqe->fast_path_cqe.type_error_flags &
	    (ETH_FAST_PATH_RX_CQE_IP_BAD_XSUM_FLG |
	     ETH_FAST_PATH_RX_CQE_L4_BAD_XSUM_FLG))
		fp->eth_q_stats.hw_csum_err++;
	else
		skb->ip_summed = CHECKSUM_UNNECESSARY;
}

int bnx2x_rx_int(struct bnx2x_fastpath *fp, int budget)
=======
static int bnx2x_rx_int(struct bnx2x_fastpath *fp, int budget)
>>>>>>> c3ade0e0
{
	struct bnx2x *bp = fp->bp;
	u16 bd_cons, bd_prod, bd_prod_fw, comp_ring_cons;
	u16 sw_comp_cons, sw_comp_prod;
	int rx_pkt = 0;
	union eth_rx_cqe *cqe;
	struct eth_fast_path_rx_cqe *cqe_fp;

#ifdef BNX2X_STOP_ON_ERROR
	if (unlikely(bp->panic))
		return 0;
#endif

	bd_cons = fp->rx_bd_cons;
	bd_prod = fp->rx_bd_prod;
	bd_prod_fw = bd_prod;
	sw_comp_cons = fp->rx_comp_cons;
	sw_comp_prod = fp->rx_comp_prod;

	comp_ring_cons = RCQ_BD(sw_comp_cons);
	cqe = &fp->rx_comp_ring[comp_ring_cons];
	cqe_fp = &cqe->fast_path_cqe;

	DP(NETIF_MSG_RX_STATUS,
	   "queue[%d]: sw_comp_cons %u\n", fp->index, sw_comp_cons);

	while (BNX2X_IS_CQE_COMPLETED(cqe_fp)) {
		struct sw_rx_bd *rx_buf = NULL;
		struct sk_buff *skb;
		u8 cqe_fp_flags;
		enum eth_rx_cqe_type cqe_fp_type;
		u16 len, pad, queue;
		u8 *data;
		u32 rxhash;
		enum pkt_hash_types rxhash_type;

#ifdef BNX2X_STOP_ON_ERROR
		if (unlikely(bp->panic))
			return 0;
#endif

		bd_prod = RX_BD(bd_prod);
		bd_cons = RX_BD(bd_cons);

		cqe_fp_flags = cqe_fp->type_error_flags;
		cqe_fp_type = cqe_fp_flags & ETH_FAST_PATH_RX_CQE_TYPE;

		DP(NETIF_MSG_RX_STATUS,
		   "CQE type %x  err %x  status %x  queue %x  vlan %x  len %u\n",
		   CQE_TYPE(cqe_fp_flags),
		   cqe_fp_flags, cqe_fp->status_flags,
		   le32_to_cpu(cqe_fp->rss_hash_result),
		   le16_to_cpu(cqe_fp->vlan_tag),
		   le16_to_cpu(cqe_fp->pkt_len_or_gro_seg_len));

		/* is this a slowpath msg? */
		if (unlikely(CQE_TYPE_SLOW(cqe_fp_type))) {
			bnx2x_sp_event(fp, cqe);
			goto next_cqe;
		}

		rx_buf = &fp->rx_buf_ring[bd_cons];
		data = rx_buf->data;

		if (!CQE_TYPE_FAST(cqe_fp_type)) {
			struct bnx2x_agg_info *tpa_info;
			u16 frag_size, pages;
#ifdef BNX2X_STOP_ON_ERROR
			/* sanity check */
			if (fp->disable_tpa &&
			    (CQE_TYPE_START(cqe_fp_type) ||
			     CQE_TYPE_STOP(cqe_fp_type)))
				BNX2X_ERR("START/STOP packet while disable_tpa type %x\n",
					  CQE_TYPE(cqe_fp_type));
#endif

			if (CQE_TYPE_START(cqe_fp_type)) {
				u16 queue = cqe_fp->queue_index;
				DP(NETIF_MSG_RX_STATUS,
				   "calling tpa_start on queue %d\n",
				   queue);

				bnx2x_tpa_start(fp, queue,
						bd_cons, bd_prod,
						cqe_fp);

				goto next_rx;
			}
			queue = cqe->end_agg_cqe.queue_index;
			tpa_info = &fp->tpa_info[queue];
			DP(NETIF_MSG_RX_STATUS,
			   "calling tpa_stop on queue %d\n",
			   queue);

			frag_size = le16_to_cpu(cqe->end_agg_cqe.pkt_len) -
				    tpa_info->len_on_bd;

			if (fp->mode == TPA_MODE_GRO)
				pages = (frag_size + tpa_info->full_page - 1) /
					 tpa_info->full_page;
			else
				pages = SGE_PAGE_ALIGN(frag_size) >>
					SGE_PAGE_SHIFT;

			bnx2x_tpa_stop(bp, fp, tpa_info, pages,
				       &cqe->end_agg_cqe, comp_ring_cons);
#ifdef BNX2X_STOP_ON_ERROR
			if (bp->panic)
				return 0;
#endif

			bnx2x_update_sge_prod(fp, pages, &cqe->end_agg_cqe);
			goto next_cqe;
		}
		/* non TPA */
		len = le16_to_cpu(cqe_fp->pkt_len_or_gro_seg_len);
		pad = cqe_fp->placement_offset;
		dma_sync_single_for_cpu(&bp->pdev->dev,
					dma_unmap_addr(rx_buf, mapping),
					pad + RX_COPY_THRESH,
					DMA_FROM_DEVICE);
		pad += NET_SKB_PAD;
		prefetch(data + pad); /* speedup eth_type_trans() */
		/* is this an error packet? */
		if (unlikely(cqe_fp_flags & ETH_RX_ERROR_FALGS)) {
			DP(NETIF_MSG_RX_ERR | NETIF_MSG_RX_STATUS,
			   "ERROR  flags %x  rx packet %u\n",
			   cqe_fp_flags, sw_comp_cons);
			bnx2x_fp_qstats(bp, fp)->rx_err_discard_pkt++;
			goto reuse_rx;
		}

		/* Since we don't have a jumbo ring
		 * copy small packets if mtu > 1500
		 */
		if ((bp->dev->mtu > ETH_MAX_PACKET_SIZE) &&
		    (len <= RX_COPY_THRESH)) {
			skb = netdev_alloc_skb_ip_align(bp->dev, len);
			if (skb == NULL) {
				DP(NETIF_MSG_RX_ERR | NETIF_MSG_RX_STATUS,
				   "ERROR  packet dropped because of alloc failure\n");
				bnx2x_fp_qstats(bp, fp)->rx_skb_alloc_failed++;
				goto reuse_rx;
			}
			memcpy(skb->data, data + pad, len);
			bnx2x_reuse_rx_data(fp, bd_cons, bd_prod);
		} else {
			if (likely(bnx2x_alloc_rx_data(bp, fp, bd_prod,
						       GFP_ATOMIC) == 0)) {
				dma_unmap_single(&bp->pdev->dev,
						 dma_unmap_addr(rx_buf, mapping),
						 fp->rx_buf_size,
						 DMA_FROM_DEVICE);
				skb = build_skb(data, fp->rx_frag_size);
				if (unlikely(!skb)) {
					bnx2x_frag_free(fp, data);
					bnx2x_fp_qstats(bp, fp)->
							rx_skb_alloc_failed++;
					goto next_rx;
				}
				skb_reserve(skb, pad);
			} else {
				DP(NETIF_MSG_RX_ERR | NETIF_MSG_RX_STATUS,
				   "ERROR  packet dropped because of alloc failure\n");
				bnx2x_fp_qstats(bp, fp)->rx_skb_alloc_failed++;
reuse_rx:
				bnx2x_reuse_rx_data(fp, bd_cons, bd_prod);
				goto next_rx;
			}
		}

		skb_put(skb, len);
		skb->protocol = eth_type_trans(skb, bp->dev);

		/* Set Toeplitz hash for a none-LRO skb */
		rxhash = bnx2x_get_rxhash(bp, cqe_fp, &rxhash_type);
		skb_set_hash(skb, rxhash, rxhash_type);

<<<<<<< HEAD
			if (bp->dev->features & NETIF_F_RXCSUM)
				bnx2x_csum_validate(skb, cqe, fp);

		}
=======
		skb_checksum_none_assert(skb);

		if (bp->dev->features & NETIF_F_RXCSUM)
			bnx2x_csum_validate(skb, cqe, fp,
					    bnx2x_fp_qstats(bp, fp));
>>>>>>> c3ade0e0

		skb_record_rx_queue(skb, fp->rx_queue);

		if (le16_to_cpu(cqe_fp->pars_flags.flags) &
		    PARSING_FLAGS_VLAN)
			__vlan_hwaccel_put_tag(skb, htons(ETH_P_8021Q),
					       le16_to_cpu(cqe_fp->vlan_tag));

		skb_mark_napi_id(skb, &fp->napi);

		if (bnx2x_fp_ll_polling(fp))
			netif_receive_skb(skb);
		else
			napi_gro_receive(&fp->napi, skb);
next_rx:
		rx_buf->data = NULL;

		bd_cons = NEXT_RX_IDX(bd_cons);
		bd_prod = NEXT_RX_IDX(bd_prod);
		bd_prod_fw = NEXT_RX_IDX(bd_prod_fw);
		rx_pkt++;
next_cqe:
		sw_comp_prod = NEXT_RCQ_IDX(sw_comp_prod);
		sw_comp_cons = NEXT_RCQ_IDX(sw_comp_cons);

		/* mark CQE as free */
		BNX2X_SEED_CQE(cqe_fp);

		if (rx_pkt == budget)
			break;

		comp_ring_cons = RCQ_BD(sw_comp_cons);
		cqe = &fp->rx_comp_ring[comp_ring_cons];
		cqe_fp = &cqe->fast_path_cqe;
	} /* while */

	fp->rx_bd_cons = bd_cons;
	fp->rx_bd_prod = bd_prod_fw;
	fp->rx_comp_cons = sw_comp_cons;
	fp->rx_comp_prod = sw_comp_prod;

	/* Update producers */
	bnx2x_update_rx_prod(bp, fp, bd_prod_fw, sw_comp_prod,
			     fp->rx_sge_prod);

	fp->rx_pkt += rx_pkt;
	fp->rx_calls++;

	return rx_pkt;
}

static irqreturn_t bnx2x_msix_fp_int(int irq, void *fp_cookie)
{
	struct bnx2x_fastpath *fp = fp_cookie;
	struct bnx2x *bp = fp->bp;
	u8 cos;

	DP(NETIF_MSG_INTR,
	   "got an MSI-X interrupt on IDX:SB [fp %d fw_sd %d igusb %d]\n",
	   fp->index, fp->fw_sb_id, fp->igu_sb_id);

	bnx2x_ack_sb(bp, fp->igu_sb_id, USTORM_ID, 0, IGU_INT_DISABLE, 0);

#ifdef BNX2X_STOP_ON_ERROR
	if (unlikely(bp->panic))
		return IRQ_HANDLED;
#endif

	/* Handle Rx and Tx according to MSI-X vector */
	for_each_cos_in_tx_queue(fp, cos)
		prefetch(fp->txdata_ptr[cos]->tx_cons_sb);

	prefetch(&fp->sb_running_index[SM_RX_ID]);
	napi_schedule(&bnx2x_fp(bp, fp->index, napi));

	return IRQ_HANDLED;
}

/* HW Lock for shared dual port PHYs */
void bnx2x_acquire_phy_lock(struct bnx2x *bp)
{
	mutex_lock(&bp->port.phy_mutex);

	bnx2x_acquire_hw_lock(bp, HW_LOCK_RESOURCE_MDIO);
}

void bnx2x_release_phy_lock(struct bnx2x *bp)
{
	bnx2x_release_hw_lock(bp, HW_LOCK_RESOURCE_MDIO);

	mutex_unlock(&bp->port.phy_mutex);
}

/* calculates MF speed according to current linespeed and MF configuration */
u16 bnx2x_get_mf_speed(struct bnx2x *bp)
{
	u16 line_speed = bp->link_vars.line_speed;
	if (IS_MF(bp)) {
		u16 maxCfg = bnx2x_extract_max_cfg(bp,
						   bp->mf_config[BP_VN(bp)]);

		/* Calculate the current MAX line speed limit for the MF
		 * devices
		 */
		if (IS_MF_SI(bp))
			line_speed = (line_speed * maxCfg) / 100;
		else { /* SD mode */
			u16 vn_max_rate = maxCfg * 100;

			if (vn_max_rate < line_speed)
				line_speed = vn_max_rate;
		}
	}

	return line_speed;
}

/**
 * bnx2x_fill_report_data - fill link report data to report
 *
 * @bp:		driver handle
 * @data:	link state to update
 *
 * It uses a none-atomic bit operations because is called under the mutex.
 */
static void bnx2x_fill_report_data(struct bnx2x *bp,
				   struct bnx2x_link_report_data *data)
{
	u16 line_speed = bnx2x_get_mf_speed(bp);

	memset(data, 0, sizeof(*data));

	/* Fill the report data: effective line speed */
	data->line_speed = line_speed;

	/* Link is down */
	if (!bp->link_vars.link_up || (bp->flags & MF_FUNC_DIS))
		__set_bit(BNX2X_LINK_REPORT_LINK_DOWN,
			  &data->link_report_flags);

	/* Full DUPLEX */
	if (bp->link_vars.duplex == DUPLEX_FULL)
		__set_bit(BNX2X_LINK_REPORT_FD, &data->link_report_flags);

	/* Rx Flow Control is ON */
	if (bp->link_vars.flow_ctrl & BNX2X_FLOW_CTRL_RX)
		__set_bit(BNX2X_LINK_REPORT_RX_FC_ON, &data->link_report_flags);

	/* Tx Flow Control is ON */
	if (bp->link_vars.flow_ctrl & BNX2X_FLOW_CTRL_TX)
		__set_bit(BNX2X_LINK_REPORT_TX_FC_ON, &data->link_report_flags);
}

/**
 * bnx2x_link_report - report link status to OS.
 *
 * @bp:		driver handle
 *
 * Calls the __bnx2x_link_report() under the same locking scheme
 * as a link/PHY state managing code to ensure a consistent link
 * reporting.
 */

void bnx2x_link_report(struct bnx2x *bp)
{
	bnx2x_acquire_phy_lock(bp);
	__bnx2x_link_report(bp);
	bnx2x_release_phy_lock(bp);
}

/**
 * __bnx2x_link_report - report link status to OS.
 *
 * @bp:		driver handle
 *
 * None atomic implementation.
 * Should be called under the phy_lock.
 */
void __bnx2x_link_report(struct bnx2x *bp)
{
	struct bnx2x_link_report_data cur_data;

	/* reread mf_cfg */
	if (IS_PF(bp) && !CHIP_IS_E1(bp))
		bnx2x_read_mf_cfg(bp);

	/* Read the current link report info */
	bnx2x_fill_report_data(bp, &cur_data);

	/* Don't report link down or exactly the same link status twice */
	if (!memcmp(&cur_data, &bp->last_reported_link, sizeof(cur_data)) ||
	    (test_bit(BNX2X_LINK_REPORT_LINK_DOWN,
		      &bp->last_reported_link.link_report_flags) &&
	     test_bit(BNX2X_LINK_REPORT_LINK_DOWN,
		      &cur_data.link_report_flags)))
		return;

	bp->link_cnt++;

	/* We are going to report a new link parameters now -
	 * remember the current data for the next time.
	 */
	memcpy(&bp->last_reported_link, &cur_data, sizeof(cur_data));

	if (test_bit(BNX2X_LINK_REPORT_LINK_DOWN,
		     &cur_data.link_report_flags)) {
		netif_carrier_off(bp->dev);
		netdev_err(bp->dev, "NIC Link is Down\n");
		return;
	} else {
		const char *duplex;
		const char *flow;

		netif_carrier_on(bp->dev);

		if (test_and_clear_bit(BNX2X_LINK_REPORT_FD,
				       &cur_data.link_report_flags))
			duplex = "full";
		else
			duplex = "half";

		/* Handle the FC at the end so that only these flags would be
		 * possibly set. This way we may easily check if there is no FC
		 * enabled.
		 */
		if (cur_data.link_report_flags) {
			if (test_bit(BNX2X_LINK_REPORT_RX_FC_ON,
				     &cur_data.link_report_flags)) {
				if (test_bit(BNX2X_LINK_REPORT_TX_FC_ON,
				     &cur_data.link_report_flags))
					flow = "ON - receive & transmit";
				else
					flow = "ON - receive";
			} else {
				flow = "ON - transmit";
			}
		} else {
			flow = "none";
		}
		netdev_info(bp->dev, "NIC Link is Up, %d Mbps %s duplex, Flow control: %s\n",
			    cur_data.line_speed, duplex, flow);
	}
}

static void bnx2x_set_next_page_sgl(struct bnx2x_fastpath *fp)
{
	int i;

	for (i = 1; i <= NUM_RX_SGE_PAGES; i++) {
		struct eth_rx_sge *sge;

		sge = &fp->rx_sge_ring[RX_SGE_CNT * i - 2];
		sge->addr_hi =
			cpu_to_le32(U64_HI(fp->rx_sge_mapping +
			BCM_PAGE_SIZE*(i % NUM_RX_SGE_PAGES)));

		sge->addr_lo =
			cpu_to_le32(U64_LO(fp->rx_sge_mapping +
			BCM_PAGE_SIZE*(i % NUM_RX_SGE_PAGES)));
	}
}

static void bnx2x_free_tpa_pool(struct bnx2x *bp,
				struct bnx2x_fastpath *fp, int last)
{
	int i;

	for (i = 0; i < last; i++) {
		struct bnx2x_agg_info *tpa_info = &fp->tpa_info[i];
		struct sw_rx_bd *first_buf = &tpa_info->first_buf;
		u8 *data = first_buf->data;

		if (data == NULL) {
			DP(NETIF_MSG_IFDOWN, "tpa bin %d empty on free\n", i);
			continue;
		}
		if (tpa_info->tpa_state == BNX2X_TPA_START)
			dma_unmap_single(&bp->pdev->dev,
					 dma_unmap_addr(first_buf, mapping),
					 fp->rx_buf_size, DMA_FROM_DEVICE);
		bnx2x_frag_free(fp, data);
		first_buf->data = NULL;
	}
}

void bnx2x_init_rx_rings_cnic(struct bnx2x *bp)
{
	int j;

	for_each_rx_queue_cnic(bp, j) {
		struct bnx2x_fastpath *fp = &bp->fp[j];

		fp->rx_bd_cons = 0;

		/* Activate BD ring */
		/* Warning!
		 * this will generate an interrupt (to the TSTORM)
		 * must only be done after chip is initialized
		 */
		bnx2x_update_rx_prod(bp, fp, fp->rx_bd_prod, fp->rx_comp_prod,
				     fp->rx_sge_prod);
	}
}

void bnx2x_init_rx_rings(struct bnx2x *bp)
{
	int func = BP_FUNC(bp);
	u16 ring_prod;
	int i, j;

	/* Allocate TPA resources */
	for_each_eth_queue(bp, j) {
		struct bnx2x_fastpath *fp = &bp->fp[j];

		DP(NETIF_MSG_IFUP,
		   "mtu %d  rx_buf_size %d\n", bp->dev->mtu, fp->rx_buf_size);

		if (!fp->disable_tpa) {
			/* Fill the per-aggregation pool */
			for (i = 0; i < MAX_AGG_QS(bp); i++) {
				struct bnx2x_agg_info *tpa_info =
					&fp->tpa_info[i];
				struct sw_rx_bd *first_buf =
					&tpa_info->first_buf;

				first_buf->data =
					bnx2x_frag_alloc(fp, GFP_KERNEL);
				if (!first_buf->data) {
					BNX2X_ERR("Failed to allocate TPA skb pool for queue[%d] - disabling TPA on this queue!\n",
						  j);
					bnx2x_free_tpa_pool(bp, fp, i);
					fp->disable_tpa = 1;
					break;
				}
				dma_unmap_addr_set(first_buf, mapping, 0);
				tpa_info->tpa_state = BNX2X_TPA_STOP;
			}

			/* "next page" elements initialization */
			bnx2x_set_next_page_sgl(fp);

			/* set SGEs bit mask */
			bnx2x_init_sge_ring_bit_mask(fp);

			/* Allocate SGEs and initialize the ring elements */
			for (i = 0, ring_prod = 0;
			     i < MAX_RX_SGE_CNT*NUM_RX_SGE_PAGES; i++) {

				if (bnx2x_alloc_rx_sge(bp, fp, ring_prod,
						       GFP_KERNEL) < 0) {
					BNX2X_ERR("was only able to allocate %d rx sges\n",
						  i);
					BNX2X_ERR("disabling TPA for queue[%d]\n",
						  j);
					/* Cleanup already allocated elements */
					bnx2x_free_rx_sge_range(bp, fp,
								ring_prod);
					bnx2x_free_tpa_pool(bp, fp,
							    MAX_AGG_QS(bp));
					fp->disable_tpa = 1;
					ring_prod = 0;
					break;
				}
				ring_prod = NEXT_SGE_IDX(ring_prod);
			}

			fp->rx_sge_prod = ring_prod;
		}
	}

	for_each_eth_queue(bp, j) {
		struct bnx2x_fastpath *fp = &bp->fp[j];

		fp->rx_bd_cons = 0;

		/* Activate BD ring */
		/* Warning!
		 * this will generate an interrupt (to the TSTORM)
		 * must only be done after chip is initialized
		 */
		bnx2x_update_rx_prod(bp, fp, fp->rx_bd_prod, fp->rx_comp_prod,
				     fp->rx_sge_prod);

		if (j != 0)
			continue;

		if (CHIP_IS_E1(bp)) {
			REG_WR(bp, BAR_USTRORM_INTMEM +
			       USTORM_MEM_WORKAROUND_ADDRESS_OFFSET(func),
			       U64_LO(fp->rx_comp_mapping));
			REG_WR(bp, BAR_USTRORM_INTMEM +
			       USTORM_MEM_WORKAROUND_ADDRESS_OFFSET(func) + 4,
			       U64_HI(fp->rx_comp_mapping));
		}
	}
}

static void bnx2x_free_tx_skbs_queue(struct bnx2x_fastpath *fp)
{
	u8 cos;
	struct bnx2x *bp = fp->bp;

	for_each_cos_in_tx_queue(fp, cos) {
		struct bnx2x_fp_txdata *txdata = fp->txdata_ptr[cos];
		unsigned pkts_compl = 0, bytes_compl = 0;

		u16 sw_prod = txdata->tx_pkt_prod;
		u16 sw_cons = txdata->tx_pkt_cons;

		while (sw_cons != sw_prod) {
			bnx2x_free_tx_pkt(bp, txdata, TX_BD(sw_cons),
					  &pkts_compl, &bytes_compl);
			sw_cons++;
		}

		netdev_tx_reset_queue(
			netdev_get_tx_queue(bp->dev,
					    txdata->txq_index));
	}
}

static void bnx2x_free_tx_skbs_cnic(struct bnx2x *bp)
{
	int i;

	for_each_tx_queue_cnic(bp, i) {
		bnx2x_free_tx_skbs_queue(&bp->fp[i]);
	}
}

static void bnx2x_free_tx_skbs(struct bnx2x *bp)
{
	int i;

	for_each_eth_queue(bp, i) {
		bnx2x_free_tx_skbs_queue(&bp->fp[i]);
	}
}

static void bnx2x_free_rx_bds(struct bnx2x_fastpath *fp)
{
	struct bnx2x *bp = fp->bp;
	int i;

	/* ring wasn't allocated */
	if (fp->rx_buf_ring == NULL)
		return;

	for (i = 0; i < NUM_RX_BD; i++) {
		struct sw_rx_bd *rx_buf = &fp->rx_buf_ring[i];
		u8 *data = rx_buf->data;

		if (data == NULL)
			continue;
		dma_unmap_single(&bp->pdev->dev,
				 dma_unmap_addr(rx_buf, mapping),
				 fp->rx_buf_size, DMA_FROM_DEVICE);

		rx_buf->data = NULL;
		bnx2x_frag_free(fp, data);
	}
}

static void bnx2x_free_rx_skbs_cnic(struct bnx2x *bp)
{
	int j;

	for_each_rx_queue_cnic(bp, j) {
		bnx2x_free_rx_bds(&bp->fp[j]);
	}
}

static void bnx2x_free_rx_skbs(struct bnx2x *bp)
{
	int j;

	for_each_eth_queue(bp, j) {
		struct bnx2x_fastpath *fp = &bp->fp[j];

		bnx2x_free_rx_bds(fp);

		if (!fp->disable_tpa)
			bnx2x_free_tpa_pool(bp, fp, MAX_AGG_QS(bp));
	}
}

static void bnx2x_free_skbs_cnic(struct bnx2x *bp)
{
	bnx2x_free_tx_skbs_cnic(bp);
	bnx2x_free_rx_skbs_cnic(bp);
}

void bnx2x_free_skbs(struct bnx2x *bp)
{
	bnx2x_free_tx_skbs(bp);
	bnx2x_free_rx_skbs(bp);
}

void bnx2x_update_max_mf_config(struct bnx2x *bp, u32 value)
{
	/* load old values */
	u32 mf_cfg = bp->mf_config[BP_VN(bp)];

	if (value != bnx2x_extract_max_cfg(bp, mf_cfg)) {
		/* leave all but MAX value */
		mf_cfg &= ~FUNC_MF_CFG_MAX_BW_MASK;

		/* set new MAX value */
		mf_cfg |= (value << FUNC_MF_CFG_MAX_BW_SHIFT)
				& FUNC_MF_CFG_MAX_BW_MASK;

		bnx2x_fw_command(bp, DRV_MSG_CODE_SET_MF_BW, mf_cfg);
	}
}

/**
 * bnx2x_free_msix_irqs - free previously requested MSI-X IRQ vectors
 *
 * @bp:		driver handle
 * @nvecs:	number of vectors to be released
 */
static void bnx2x_free_msix_irqs(struct bnx2x *bp, int nvecs)
{
	int i, offset = 0;

	if (nvecs == offset)
		return;

	/* VFs don't have a default SB */
	if (IS_PF(bp)) {
		free_irq(bp->msix_table[offset].vector, bp->dev);
		DP(NETIF_MSG_IFDOWN, "released sp irq (%d)\n",
		   bp->msix_table[offset].vector);
		offset++;
	}

	if (CNIC_SUPPORT(bp)) {
		if (nvecs == offset)
			return;
		offset++;
	}

	for_each_eth_queue(bp, i) {
		if (nvecs == offset)
			return;
		DP(NETIF_MSG_IFDOWN, "about to release fp #%d->%d irq\n",
		   i, bp->msix_table[offset].vector);

		free_irq(bp->msix_table[offset++].vector, &bp->fp[i]);
	}
}

void bnx2x_free_irq(struct bnx2x *bp)
{
	if (bp->flags & USING_MSIX_FLAG &&
	    !(bp->flags & USING_SINGLE_MSIX_FLAG)) {
		int nvecs = BNX2X_NUM_ETH_QUEUES(bp) + CNIC_SUPPORT(bp);

		/* vfs don't have a default status block */
		if (IS_PF(bp))
			nvecs++;

		bnx2x_free_msix_irqs(bp, nvecs);
	} else {
		free_irq(bp->dev->irq, bp->dev);
	}
}

int bnx2x_enable_msix(struct bnx2x *bp)
{
	int msix_vec = 0, i, rc;

	/* VFs don't have a default status block */
	if (IS_PF(bp)) {
		bp->msix_table[msix_vec].entry = msix_vec;
		BNX2X_DEV_INFO("msix_table[0].entry = %d (slowpath)\n",
			       bp->msix_table[0].entry);
		msix_vec++;
	}

	/* Cnic requires an msix vector for itself */
	if (CNIC_SUPPORT(bp)) {
		bp->msix_table[msix_vec].entry = msix_vec;
		BNX2X_DEV_INFO("msix_table[%d].entry = %d (CNIC)\n",
			       msix_vec, bp->msix_table[msix_vec].entry);
		msix_vec++;
	}

	/* We need separate vectors for ETH queues only (not FCoE) */
	for_each_eth_queue(bp, i) {
		bp->msix_table[msix_vec].entry = msix_vec;
		BNX2X_DEV_INFO("msix_table[%d].entry = %d (fastpath #%u)\n",
			       msix_vec, msix_vec, i);
		msix_vec++;
	}

	DP(BNX2X_MSG_SP, "about to request enable msix with %d vectors\n",
	   msix_vec);

	rc = pci_enable_msix(bp->pdev, &bp->msix_table[0], msix_vec);

	/*
	 * reconfigure number of tx/rx queues according to available
	 * MSI-X vectors
	 */
	if (rc >= BNX2X_MIN_MSIX_VEC_CNT(bp)) {
		/* how less vectors we will have? */
		int diff = msix_vec - rc;

		BNX2X_DEV_INFO("Trying to use less MSI-X vectors: %d\n", rc);

		rc = pci_enable_msix(bp->pdev, &bp->msix_table[0], rc);

		if (rc) {
			BNX2X_DEV_INFO("MSI-X is not attainable rc %d\n", rc);
			goto no_msix;
		}
		/*
		 * decrease number of queues by number of unallocated entries
		 */
		bp->num_ethernet_queues -= diff;
		bp->num_queues = bp->num_ethernet_queues + bp->num_cnic_queues;

		BNX2X_DEV_INFO("New queue configuration set: %d\n",
			       bp->num_queues);
	} else if (rc > 0) {
		/* Get by with single vector */
		rc = pci_enable_msix(bp->pdev, &bp->msix_table[0], 1);
		if (rc) {
			BNX2X_DEV_INFO("Single MSI-X is not attainable rc %d\n",
				       rc);
			goto no_msix;
		}

		BNX2X_DEV_INFO("Using single MSI-X vector\n");
		bp->flags |= USING_SINGLE_MSIX_FLAG;

		BNX2X_DEV_INFO("set number of queues to 1\n");
		bp->num_ethernet_queues = 1;
		bp->num_queues = bp->num_ethernet_queues + bp->num_cnic_queues;
	} else if (rc < 0) {
		BNX2X_DEV_INFO("MSI-X is not attainable  rc %d\n", rc);
		goto no_msix;
	}

	bp->flags |= USING_MSIX_FLAG;

	return 0;

no_msix:
	/* fall to INTx if not enough memory */
	if (rc == -ENOMEM)
		bp->flags |= DISABLE_MSI_FLAG;

	return rc;
}

static int bnx2x_req_msix_irqs(struct bnx2x *bp)
{
	int i, rc, offset = 0;

	/* no default status block for vf */
	if (IS_PF(bp)) {
		rc = request_irq(bp->msix_table[offset++].vector,
				 bnx2x_msix_sp_int, 0,
				 bp->dev->name, bp->dev);
		if (rc) {
			BNX2X_ERR("request sp irq failed\n");
			return -EBUSY;
		}
	}

	if (CNIC_SUPPORT(bp))
		offset++;

	for_each_eth_queue(bp, i) {
		struct bnx2x_fastpath *fp = &bp->fp[i];
		snprintf(fp->name, sizeof(fp->name), "%s-fp-%d",
			 bp->dev->name, i);

		rc = request_irq(bp->msix_table[offset].vector,
				 bnx2x_msix_fp_int, 0, fp->name, fp);
		if (rc) {
			BNX2X_ERR("request fp #%d irq (%d) failed  rc %d\n", i,
			      bp->msix_table[offset].vector, rc);
			bnx2x_free_msix_irqs(bp, offset);
			return -EBUSY;
		}

		offset++;
	}

	i = BNX2X_NUM_ETH_QUEUES(bp);
	if (IS_PF(bp)) {
		offset = 1 + CNIC_SUPPORT(bp);
		netdev_info(bp->dev,
			    "using MSI-X  IRQs: sp %d  fp[%d] %d ... fp[%d] %d\n",
			    bp->msix_table[0].vector,
			    0, bp->msix_table[offset].vector,
			    i - 1, bp->msix_table[offset + i - 1].vector);
	} else {
		offset = CNIC_SUPPORT(bp);
		netdev_info(bp->dev,
			    "using MSI-X  IRQs: fp[%d] %d ... fp[%d] %d\n",
			    0, bp->msix_table[offset].vector,
			    i - 1, bp->msix_table[offset + i - 1].vector);
	}
	return 0;
}

int bnx2x_enable_msi(struct bnx2x *bp)
{
	int rc;

	rc = pci_enable_msi(bp->pdev);
	if (rc) {
		BNX2X_DEV_INFO("MSI is not attainable\n");
		return -1;
	}
	bp->flags |= USING_MSI_FLAG;

	return 0;
}

static int bnx2x_req_irq(struct bnx2x *bp)
{
	unsigned long flags;
	unsigned int irq;

	if (bp->flags & (USING_MSI_FLAG | USING_MSIX_FLAG))
		flags = 0;
	else
		flags = IRQF_SHARED;

	if (bp->flags & USING_MSIX_FLAG)
		irq = bp->msix_table[0].vector;
	else
		irq = bp->pdev->irq;

	return request_irq(irq, bnx2x_interrupt, flags, bp->dev->name, bp->dev);
}

static int bnx2x_setup_irqs(struct bnx2x *bp)
{
	int rc = 0;
	if (bp->flags & USING_MSIX_FLAG &&
	    !(bp->flags & USING_SINGLE_MSIX_FLAG)) {
		rc = bnx2x_req_msix_irqs(bp);
		if (rc)
			return rc;
	} else {
		rc = bnx2x_req_irq(bp);
		if (rc) {
			BNX2X_ERR("IRQ request failed  rc %d, aborting\n", rc);
			return rc;
		}
		if (bp->flags & USING_MSI_FLAG) {
			bp->dev->irq = bp->pdev->irq;
			netdev_info(bp->dev, "using MSI IRQ %d\n",
				    bp->dev->irq);
		}
		if (bp->flags & USING_MSIX_FLAG) {
			bp->dev->irq = bp->msix_table[0].vector;
			netdev_info(bp->dev, "using MSIX IRQ %d\n",
				    bp->dev->irq);
		}
	}

	return 0;
}

static void bnx2x_napi_enable_cnic(struct bnx2x *bp)
{
	int i;

	for_each_rx_queue_cnic(bp, i) {
		bnx2x_fp_init_lock(&bp->fp[i]);
		napi_enable(&bnx2x_fp(bp, i, napi));
	}
}

static void bnx2x_napi_enable(struct bnx2x *bp)
{
	int i;

	for_each_eth_queue(bp, i) {
		bnx2x_fp_init_lock(&bp->fp[i]);
		napi_enable(&bnx2x_fp(bp, i, napi));
	}
}

static void bnx2x_napi_disable_cnic(struct bnx2x *bp)
{
	int i;

	for_each_rx_queue_cnic(bp, i) {
		napi_disable(&bnx2x_fp(bp, i, napi));
		while (!bnx2x_fp_ll_disable(&bp->fp[i]))
			usleep_range(1000, 2000);
	}
}

static void bnx2x_napi_disable(struct bnx2x *bp)
{
	int i;

	for_each_eth_queue(bp, i) {
		napi_disable(&bnx2x_fp(bp, i, napi));
		while (!bnx2x_fp_ll_disable(&bp->fp[i]))
			usleep_range(1000, 2000);
	}
}

void bnx2x_netif_start(struct bnx2x *bp)
{
	if (netif_running(bp->dev)) {
		bnx2x_napi_enable(bp);
		if (CNIC_LOADED(bp))
			bnx2x_napi_enable_cnic(bp);
		bnx2x_int_enable(bp);
		if (bp->state == BNX2X_STATE_OPEN)
			netif_tx_wake_all_queues(bp->dev);
	}
}

void bnx2x_netif_stop(struct bnx2x *bp, int disable_hw)
{
	bnx2x_int_disable_sync(bp, disable_hw);
	bnx2x_napi_disable(bp);
	if (CNIC_LOADED(bp))
		bnx2x_napi_disable_cnic(bp);
}

u16 bnx2x_select_queue(struct net_device *dev, struct sk_buff *skb,
		       void *accel_priv, select_queue_fallback_t fallback)
{
	struct bnx2x *bp = netdev_priv(dev);

	if (CNIC_LOADED(bp) && !NO_FCOE(bp)) {
		struct ethhdr *hdr = (struct ethhdr *)skb->data;
		u16 ether_type = ntohs(hdr->h_proto);

		/* Skip VLAN tag if present */
		if (ether_type == ETH_P_8021Q) {
			struct vlan_ethhdr *vhdr =
				(struct vlan_ethhdr *)skb->data;

			ether_type = ntohs(vhdr->h_vlan_encapsulated_proto);
		}

		/* If ethertype is FCoE or FIP - use FCoE ring */
		if ((ether_type == ETH_P_FCOE) || (ether_type == ETH_P_FIP))
			return bnx2x_fcoe_tx(bp, txq_index);
	}

	/* select a non-FCoE queue */
	return fallback(dev, skb) % BNX2X_NUM_ETH_QUEUES(bp);
}

void bnx2x_set_num_queues(struct bnx2x *bp)
{
	/* RSS queues */
	bp->num_ethernet_queues = bnx2x_calc_num_queues(bp);

	/* override in STORAGE SD modes */
	if (IS_MF_STORAGE_SD(bp) || IS_MF_FCOE_AFEX(bp))
		bp->num_ethernet_queues = 1;

	/* Add special queues */
	bp->num_cnic_queues = CNIC_SUPPORT(bp); /* For FCOE */
	bp->num_queues = bp->num_ethernet_queues + bp->num_cnic_queues;

	BNX2X_DEV_INFO("set number of queues to %d\n", bp->num_queues);
}

/**
 * bnx2x_set_real_num_queues - configure netdev->real_num_[tx,rx]_queues
 *
 * @bp:		Driver handle
 *
 * We currently support for at most 16 Tx queues for each CoS thus we will
 * allocate a multiple of 16 for ETH L2 rings according to the value of the
 * bp->max_cos.
 *
 * If there is an FCoE L2 queue the appropriate Tx queue will have the next
 * index after all ETH L2 indices.
 *
 * If the actual number of Tx queues (for each CoS) is less than 16 then there
 * will be the holes at the end of each group of 16 ETh L2 indices (0..15,
 * 16..31,...) with indices that are not coupled with any real Tx queue.
 *
 * The proper configuration of skb->queue_mapping is handled by
 * bnx2x_select_queue() and __skb_tx_hash().
 *
 * bnx2x_setup_tc() takes care of the proper TC mappings so that __skb_tx_hash()
 * will return a proper Tx index if TC is enabled (netdev->num_tc > 0).
 */
static int bnx2x_set_real_num_queues(struct bnx2x *bp, int include_cnic)
{
	int rc, tx, rx;

	tx = BNX2X_NUM_ETH_QUEUES(bp) * bp->max_cos;
	rx = BNX2X_NUM_ETH_QUEUES(bp);

/* account for fcoe queue */
	if (include_cnic && !NO_FCOE(bp)) {
		rx++;
		tx++;
	}

	rc = netif_set_real_num_tx_queues(bp->dev, tx);
	if (rc) {
		BNX2X_ERR("Failed to set real number of Tx queues: %d\n", rc);
		return rc;
	}
	rc = netif_set_real_num_rx_queues(bp->dev, rx);
	if (rc) {
		BNX2X_ERR("Failed to set real number of Rx queues: %d\n", rc);
		return rc;
	}

	DP(NETIF_MSG_IFUP, "Setting real num queues to (tx, rx) (%d, %d)\n",
			  tx, rx);

	return rc;
}

static void bnx2x_set_rx_buf_size(struct bnx2x *bp)
{
	int i;

	for_each_queue(bp, i) {
		struct bnx2x_fastpath *fp = &bp->fp[i];
		u32 mtu;

		/* Always use a mini-jumbo MTU for the FCoE L2 ring */
		if (IS_FCOE_IDX(i))
			/*
			 * Although there are no IP frames expected to arrive to
			 * this ring we still want to add an
			 * IP_HEADER_ALIGNMENT_PADDING to prevent a buffer
			 * overrun attack.
			 */
			mtu = BNX2X_FCOE_MINI_JUMBO_MTU;
		else
			mtu = bp->dev->mtu;
		fp->rx_buf_size = BNX2X_FW_RX_ALIGN_START +
				  IP_HEADER_ALIGNMENT_PADDING +
				  ETH_OVREHEAD +
				  mtu +
				  BNX2X_FW_RX_ALIGN_END;
		/* Note : rx_buf_size doesn't take into account NET_SKB_PAD */
		if (fp->rx_buf_size + NET_SKB_PAD <= PAGE_SIZE)
			fp->rx_frag_size = fp->rx_buf_size + NET_SKB_PAD;
		else
			fp->rx_frag_size = 0;
	}
}

static int bnx2x_init_rss(struct bnx2x *bp)
{
	int i;
	u8 num_eth_queues = BNX2X_NUM_ETH_QUEUES(bp);

	/* Prepare the initial contents for the indirection table if RSS is
	 * enabled
	 */
	for (i = 0; i < sizeof(bp->rss_conf_obj.ind_table); i++)
		bp->rss_conf_obj.ind_table[i] =
			bp->fp->cl_id +
			ethtool_rxfh_indir_default(i, num_eth_queues);

	/*
	 * For 57710 and 57711 SEARCHER configuration (rss_keys) is
	 * per-port, so if explicit configuration is needed , do it only
	 * for a PMF.
	 *
	 * For 57712 and newer on the other hand it's a per-function
	 * configuration.
	 */
	return bnx2x_config_rss_eth(bp, bp->port.pmf || !CHIP_IS_E1x(bp));
}

int bnx2x_rss(struct bnx2x *bp, struct bnx2x_rss_config_obj *rss_obj,
	      bool config_hash, bool enable)
{
	struct bnx2x_config_rss_params params = {NULL};

	/* Although RSS is meaningless when there is a single HW queue we
	 * still need it enabled in order to have HW Rx hash generated.
	 *
	 * if (!is_eth_multi(bp))
	 *      bp->multi_mode = ETH_RSS_MODE_DISABLED;
	 */

	params.rss_obj = rss_obj;

	__set_bit(RAMROD_COMP_WAIT, &params.ramrod_flags);

	if (enable) {
		__set_bit(BNX2X_RSS_MODE_REGULAR, &params.rss_flags);

		/* RSS configuration */
		__set_bit(BNX2X_RSS_IPV4, &params.rss_flags);
		__set_bit(BNX2X_RSS_IPV4_TCP, &params.rss_flags);
		__set_bit(BNX2X_RSS_IPV6, &params.rss_flags);
		__set_bit(BNX2X_RSS_IPV6_TCP, &params.rss_flags);
		if (rss_obj->udp_rss_v4)
			__set_bit(BNX2X_RSS_IPV4_UDP, &params.rss_flags);
		if (rss_obj->udp_rss_v6)
			__set_bit(BNX2X_RSS_IPV6_UDP, &params.rss_flags);
	} else {
		__set_bit(BNX2X_RSS_MODE_DISABLED, &params.rss_flags);
	}

	/* Hash bits */
	params.rss_result_mask = MULTI_MASK;

	memcpy(params.ind_table, rss_obj->ind_table, sizeof(params.ind_table));

	if (config_hash) {
		/* RSS keys */
		prandom_bytes(params.rss_key, T_ETH_RSS_KEY * 4);
		__set_bit(BNX2X_RSS_SET_SRCH, &params.rss_flags);
	}

	if (IS_PF(bp))
		return bnx2x_config_rss(bp, &params);
	else
		return bnx2x_vfpf_config_rss(bp, &params);
}

static int bnx2x_init_hw(struct bnx2x *bp, u32 load_code)
{
	struct bnx2x_func_state_params func_params = {NULL};

	/* Prepare parameters for function state transitions */
	__set_bit(RAMROD_COMP_WAIT, &func_params.ramrod_flags);

	func_params.f_obj = &bp->func_obj;
	func_params.cmd = BNX2X_F_CMD_HW_INIT;

	func_params.params.hw_init.load_phase = load_code;

	return bnx2x_func_state_change(bp, &func_params);
}

/*
 * Cleans the object that have internal lists without sending
 * ramrods. Should be run when interrupts are disabled.
 */
void bnx2x_squeeze_objects(struct bnx2x *bp)
{
	int rc;
	unsigned long ramrod_flags = 0, vlan_mac_flags = 0;
	struct bnx2x_mcast_ramrod_params rparam = {NULL};
	struct bnx2x_vlan_mac_obj *mac_obj = &bp->sp_objs->mac_obj;

	/***************** Cleanup MACs' object first *************************/

	/* Wait for completion of requested */
	__set_bit(RAMROD_COMP_WAIT, &ramrod_flags);
	/* Perform a dry cleanup */
	__set_bit(RAMROD_DRV_CLR_ONLY, &ramrod_flags);

	/* Clean ETH primary MAC */
	__set_bit(BNX2X_ETH_MAC, &vlan_mac_flags);
	rc = mac_obj->delete_all(bp, &bp->sp_objs->mac_obj, &vlan_mac_flags,
				 &ramrod_flags);
	if (rc != 0)
		BNX2X_ERR("Failed to clean ETH MACs: %d\n", rc);

	/* Cleanup UC list */
	vlan_mac_flags = 0;
	__set_bit(BNX2X_UC_LIST_MAC, &vlan_mac_flags);
	rc = mac_obj->delete_all(bp, mac_obj, &vlan_mac_flags,
				 &ramrod_flags);
	if (rc != 0)
		BNX2X_ERR("Failed to clean UC list MACs: %d\n", rc);

	/***************** Now clean mcast object *****************************/
	rparam.mcast_obj = &bp->mcast_obj;
	__set_bit(RAMROD_DRV_CLR_ONLY, &rparam.ramrod_flags);

	/* Add a DEL command... - Since we're doing a driver cleanup only,
	 * we take a lock surrounding both the initial send and the CONTs,
	 * as we don't want a true completion to disrupt us in the middle.
	 */
	netif_addr_lock_bh(bp->dev);
	rc = bnx2x_config_mcast(bp, &rparam, BNX2X_MCAST_CMD_DEL);
	if (rc < 0)
		BNX2X_ERR("Failed to add a new DEL command to a multi-cast object: %d\n",
			  rc);

	/* ...and wait until all pending commands are cleared */
	rc = bnx2x_config_mcast(bp, &rparam, BNX2X_MCAST_CMD_CONT);
	while (rc != 0) {
		if (rc < 0) {
			BNX2X_ERR("Failed to clean multi-cast object: %d\n",
				  rc);
			netif_addr_unlock_bh(bp->dev);
			return;
		}

		rc = bnx2x_config_mcast(bp, &rparam, BNX2X_MCAST_CMD_CONT);
	}
	netif_addr_unlock_bh(bp->dev);
}

#ifndef BNX2X_STOP_ON_ERROR
#define LOAD_ERROR_EXIT(bp, label) \
	do { \
		(bp)->state = BNX2X_STATE_ERROR; \
		goto label; \
	} while (0)

#define LOAD_ERROR_EXIT_CNIC(bp, label) \
	do { \
		bp->cnic_loaded = false; \
		goto label; \
	} while (0)
#else /*BNX2X_STOP_ON_ERROR*/
#define LOAD_ERROR_EXIT(bp, label) \
	do { \
		(bp)->state = BNX2X_STATE_ERROR; \
		(bp)->panic = 1; \
		return -EBUSY; \
	} while (0)
#define LOAD_ERROR_EXIT_CNIC(bp, label) \
	do { \
		bp->cnic_loaded = false; \
		(bp)->panic = 1; \
		return -EBUSY; \
	} while (0)
#endif /*BNX2X_STOP_ON_ERROR*/

static void bnx2x_free_fw_stats_mem(struct bnx2x *bp)
{
	BNX2X_PCI_FREE(bp->fw_stats, bp->fw_stats_mapping,
		       bp->fw_stats_data_sz + bp->fw_stats_req_sz);
	return;
}

static int bnx2x_alloc_fw_stats_mem(struct bnx2x *bp)
{
	int num_groups, vf_headroom = 0;
	int is_fcoe_stats = NO_FCOE(bp) ? 0 : 1;

	/* number of queues for statistics is number of eth queues + FCoE */
	u8 num_queue_stats = BNX2X_NUM_ETH_QUEUES(bp) + is_fcoe_stats;

	/* Total number of FW statistics requests =
	 * 1 for port stats + 1 for PF stats + potential 2 for FCoE (fcoe proper
	 * and fcoe l2 queue) stats + num of queues (which includes another 1
	 * for fcoe l2 queue if applicable)
	 */
	bp->fw_stats_num = 2 + is_fcoe_stats + num_queue_stats;

	/* vf stats appear in the request list, but their data is allocated by
	 * the VFs themselves. We don't include them in the bp->fw_stats_num as
	 * it is used to determine where to place the vf stats queries in the
	 * request struct
	 */
	if (IS_SRIOV(bp))
		vf_headroom = bnx2x_vf_headroom(bp);

	/* Request is built from stats_query_header and an array of
	 * stats_query_cmd_group each of which contains
	 * STATS_QUERY_CMD_COUNT rules. The real number or requests is
	 * configured in the stats_query_header.
	 */
	num_groups =
		(((bp->fw_stats_num + vf_headroom) / STATS_QUERY_CMD_COUNT) +
		 (((bp->fw_stats_num + vf_headroom) % STATS_QUERY_CMD_COUNT) ?
		 1 : 0));

	DP(BNX2X_MSG_SP, "stats fw_stats_num %d, vf headroom %d, num_groups %d\n",
	   bp->fw_stats_num, vf_headroom, num_groups);
	bp->fw_stats_req_sz = sizeof(struct stats_query_header) +
		num_groups * sizeof(struct stats_query_cmd_group);

	/* Data for statistics requests + stats_counter
	 * stats_counter holds per-STORM counters that are incremented
	 * when STORM has finished with the current request.
	 * memory for FCoE offloaded statistics are counted anyway,
	 * even if they will not be sent.
	 * VF stats are not accounted for here as the data of VF stats is stored
	 * in memory allocated by the VF, not here.
	 */
	bp->fw_stats_data_sz = sizeof(struct per_port_stats) +
		sizeof(struct per_pf_stats) +
		sizeof(struct fcoe_statistics_params) +
		sizeof(struct per_queue_stats) * num_queue_stats +
		sizeof(struct stats_counter);

	BNX2X_PCI_ALLOC(bp->fw_stats, &bp->fw_stats_mapping,
			bp->fw_stats_data_sz + bp->fw_stats_req_sz);

	/* Set shortcuts */
	bp->fw_stats_req = (struct bnx2x_fw_stats_req *)bp->fw_stats;
	bp->fw_stats_req_mapping = bp->fw_stats_mapping;
	bp->fw_stats_data = (struct bnx2x_fw_stats_data *)
		((u8 *)bp->fw_stats + bp->fw_stats_req_sz);
	bp->fw_stats_data_mapping = bp->fw_stats_mapping +
		bp->fw_stats_req_sz;

	DP(BNX2X_MSG_SP, "statistics request base address set to %x %x\n",
	   U64_HI(bp->fw_stats_req_mapping),
	   U64_LO(bp->fw_stats_req_mapping));
	DP(BNX2X_MSG_SP, "statistics data base address set to %x %x\n",
	   U64_HI(bp->fw_stats_data_mapping),
	   U64_LO(bp->fw_stats_data_mapping));
	return 0;

alloc_mem_err:
	bnx2x_free_fw_stats_mem(bp);
	BNX2X_ERR("Can't allocate FW stats memory\n");
	return -ENOMEM;
}

/* send load request to mcp and analyze response */
static int bnx2x_nic_load_request(struct bnx2x *bp, u32 *load_code)
{
	u32 param;

	/* init fw_seq */
	bp->fw_seq =
		(SHMEM_RD(bp, func_mb[BP_FW_MB_IDX(bp)].drv_mb_header) &
		 DRV_MSG_SEQ_NUMBER_MASK);
	BNX2X_DEV_INFO("fw_seq 0x%08x\n", bp->fw_seq);

	/* Get current FW pulse sequence */
	bp->fw_drv_pulse_wr_seq =
		(SHMEM_RD(bp, func_mb[BP_FW_MB_IDX(bp)].drv_pulse_mb) &
		 DRV_PULSE_SEQ_MASK);
	BNX2X_DEV_INFO("drv_pulse 0x%x\n", bp->fw_drv_pulse_wr_seq);

	param = DRV_MSG_CODE_LOAD_REQ_WITH_LFA;

	if (IS_MF_SD(bp) && bnx2x_port_after_undi(bp))
		param |= DRV_MSG_CODE_LOAD_REQ_FORCE_LFA;

	/* load request */
	(*load_code) = bnx2x_fw_command(bp, DRV_MSG_CODE_LOAD_REQ, param);

	/* if mcp fails to respond we must abort */
	if (!(*load_code)) {
		BNX2X_ERR("MCP response failure, aborting\n");
		return -EBUSY;
	}

	/* If mcp refused (e.g. other port is in diagnostic mode) we
	 * must abort
	 */
	if ((*load_code) == FW_MSG_CODE_DRV_LOAD_REFUSED) {
		BNX2X_ERR("MCP refused load request, aborting\n");
		return -EBUSY;
	}
	return 0;
}

/* check whether another PF has already loaded FW to chip. In
 * virtualized environments a pf from another VM may have already
 * initialized the device including loading FW
 */
int bnx2x_compare_fw_ver(struct bnx2x *bp, u32 load_code, bool print_err)
{
	/* is another pf loaded on this engine? */
	if (load_code != FW_MSG_CODE_DRV_LOAD_COMMON_CHIP &&
	    load_code != FW_MSG_CODE_DRV_LOAD_COMMON) {
		/* build my FW version dword */
		u32 my_fw = (BCM_5710_FW_MAJOR_VERSION) +
			(BCM_5710_FW_MINOR_VERSION << 8) +
			(BCM_5710_FW_REVISION_VERSION << 16) +
			(BCM_5710_FW_ENGINEERING_VERSION << 24);

		/* read loaded FW from chip */
		u32 loaded_fw = REG_RD(bp, XSEM_REG_PRAM);

		DP(BNX2X_MSG_SP, "loaded fw %x, my fw %x\n",
		   loaded_fw, my_fw);

		/* abort nic load if version mismatch */
		if (my_fw != loaded_fw) {
			if (print_err)
				BNX2X_ERR("bnx2x with FW %x was already loaded which mismatches my %x FW. Aborting\n",
					  loaded_fw, my_fw);
			else
				BNX2X_DEV_INFO("bnx2x with FW %x was already loaded which mismatches my %x FW, possibly due to MF UNDI\n",
					       loaded_fw, my_fw);
			return -EBUSY;
		}
	}
	return 0;
}

/* returns the "mcp load_code" according to global load_count array */
static int bnx2x_nic_load_no_mcp(struct bnx2x *bp, int port)
{
	int path = BP_PATH(bp);

	DP(NETIF_MSG_IFUP, "NO MCP - load counts[%d]      %d, %d, %d\n",
	   path, bnx2x_load_count[path][0], bnx2x_load_count[path][1],
	   bnx2x_load_count[path][2]);
	bnx2x_load_count[path][0]++;
	bnx2x_load_count[path][1 + port]++;
	DP(NETIF_MSG_IFUP, "NO MCP - new load counts[%d]  %d, %d, %d\n",
	   path, bnx2x_load_count[path][0], bnx2x_load_count[path][1],
	   bnx2x_load_count[path][2]);
	if (bnx2x_load_count[path][0] == 1)
		return FW_MSG_CODE_DRV_LOAD_COMMON;
	else if (bnx2x_load_count[path][1 + port] == 1)
		return FW_MSG_CODE_DRV_LOAD_PORT;
	else
		return FW_MSG_CODE_DRV_LOAD_FUNCTION;
}

/* mark PMF if applicable */
static void bnx2x_nic_load_pmf(struct bnx2x *bp, u32 load_code)
{
	if ((load_code == FW_MSG_CODE_DRV_LOAD_COMMON) ||
	    (load_code == FW_MSG_CODE_DRV_LOAD_COMMON_CHIP) ||
	    (load_code == FW_MSG_CODE_DRV_LOAD_PORT)) {
		bp->port.pmf = 1;
		/* We need the barrier to ensure the ordering between the
		 * writing to bp->port.pmf here and reading it from the
		 * bnx2x_periodic_task().
		 */
		smp_mb();
	} else {
		bp->port.pmf = 0;
	}

	DP(NETIF_MSG_LINK, "pmf %d\n", bp->port.pmf);
}

static void bnx2x_nic_load_afex_dcc(struct bnx2x *bp, int load_code)
{
	if (((load_code == FW_MSG_CODE_DRV_LOAD_COMMON) ||
	     (load_code == FW_MSG_CODE_DRV_LOAD_COMMON_CHIP)) &&
	    (bp->common.shmem2_base)) {
		if (SHMEM2_HAS(bp, dcc_support))
			SHMEM2_WR(bp, dcc_support,
				  (SHMEM_DCC_SUPPORT_DISABLE_ENABLE_PF_TLV |
				   SHMEM_DCC_SUPPORT_BANDWIDTH_ALLOCATION_TLV));
		if (SHMEM2_HAS(bp, afex_driver_support))
			SHMEM2_WR(bp, afex_driver_support,
				  SHMEM_AFEX_SUPPORTED_VERSION_ONE);
	}

	/* Set AFEX default VLAN tag to an invalid value */
	bp->afex_def_vlan_tag = -1;
}

/**
 * bnx2x_bz_fp - zero content of the fastpath structure.
 *
 * @bp:		driver handle
 * @index:	fastpath index to be zeroed
 *
 * Makes sure the contents of the bp->fp[index].napi is kept
 * intact.
 */
static void bnx2x_bz_fp(struct bnx2x *bp, int index)
{
	struct bnx2x_fastpath *fp = &bp->fp[index];
	int cos;
	struct napi_struct orig_napi = fp->napi;
	struct bnx2x_agg_info *orig_tpa_info = fp->tpa_info;

	/* bzero bnx2x_fastpath contents */
	if (fp->tpa_info)
		memset(fp->tpa_info, 0, ETH_MAX_AGGREGATION_QUEUES_E1H_E2 *
		       sizeof(struct bnx2x_agg_info));
	memset(fp, 0, sizeof(*fp));

	/* Restore the NAPI object as it has been already initialized */
	fp->napi = orig_napi;
	fp->tpa_info = orig_tpa_info;
	fp->bp = bp;
	fp->index = index;
	if (IS_ETH_FP(fp))
		fp->max_cos = bp->max_cos;
	else
		/* Special queues support only one CoS */
		fp->max_cos = 1;

	/* Init txdata pointers */
	if (IS_FCOE_FP(fp))
		fp->txdata_ptr[0] = &bp->bnx2x_txq[FCOE_TXQ_IDX(bp)];
	if (IS_ETH_FP(fp))
		for_each_cos_in_tx_queue(fp, cos)
			fp->txdata_ptr[cos] = &bp->bnx2x_txq[cos *
				BNX2X_NUM_ETH_QUEUES(bp) + index];

	/* set the tpa flag for each queue. The tpa flag determines the queue
	 * minimal size so it must be set prior to queue memory allocation
	 */
	fp->disable_tpa = !(bp->flags & TPA_ENABLE_FLAG ||
				  (bp->flags & GRO_ENABLE_FLAG &&
				   bnx2x_mtu_allows_gro(bp->dev->mtu)));
	if (bp->flags & TPA_ENABLE_FLAG)
		fp->mode = TPA_MODE_LRO;
	else if (bp->flags & GRO_ENABLE_FLAG)
		fp->mode = TPA_MODE_GRO;

	/* We don't want TPA on an FCoE L2 ring */
	if (IS_FCOE_FP(fp))
		fp->disable_tpa = 1;
}

int bnx2x_load_cnic(struct bnx2x *bp)
{
	int i, rc, port = BP_PORT(bp);

	DP(NETIF_MSG_IFUP, "Starting CNIC-related load\n");

	mutex_init(&bp->cnic_mutex);

	if (IS_PF(bp)) {
		rc = bnx2x_alloc_mem_cnic(bp);
		if (rc) {
			BNX2X_ERR("Unable to allocate bp memory for cnic\n");
			LOAD_ERROR_EXIT_CNIC(bp, load_error_cnic0);
		}
	}

	rc = bnx2x_alloc_fp_mem_cnic(bp);
	if (rc) {
		BNX2X_ERR("Unable to allocate memory for cnic fps\n");
		LOAD_ERROR_EXIT_CNIC(bp, load_error_cnic0);
	}

	/* Update the number of queues with the cnic queues */
	rc = bnx2x_set_real_num_queues(bp, 1);
	if (rc) {
		BNX2X_ERR("Unable to set real_num_queues including cnic\n");
		LOAD_ERROR_EXIT_CNIC(bp, load_error_cnic0);
	}

	/* Add all CNIC NAPI objects */
	bnx2x_add_all_napi_cnic(bp);
	DP(NETIF_MSG_IFUP, "cnic napi added\n");
	bnx2x_napi_enable_cnic(bp);

	rc = bnx2x_init_hw_func_cnic(bp);
	if (rc)
		LOAD_ERROR_EXIT_CNIC(bp, load_error_cnic1);

	bnx2x_nic_init_cnic(bp);

	if (IS_PF(bp)) {
		/* Enable Timer scan */
		REG_WR(bp, TM_REG_EN_LINEAR0_TIMER + port*4, 1);

		/* setup cnic queues */
		for_each_cnic_queue(bp, i) {
			rc = bnx2x_setup_queue(bp, &bp->fp[i], 0);
			if (rc) {
				BNX2X_ERR("Queue setup failed\n");
				LOAD_ERROR_EXIT(bp, load_error_cnic2);
			}
		}
	}

	/* Initialize Rx filter. */
	bnx2x_set_rx_mode_inner(bp);

	/* re-read iscsi info */
	bnx2x_get_iscsi_info(bp);
	bnx2x_setup_cnic_irq_info(bp);
	bnx2x_setup_cnic_info(bp);
	bp->cnic_loaded = true;
	if (bp->state == BNX2X_STATE_OPEN)
		bnx2x_cnic_notify(bp, CNIC_CTL_START_CMD);

	DP(NETIF_MSG_IFUP, "Ending successfully CNIC-related load\n");

	return 0;

#ifndef BNX2X_STOP_ON_ERROR
load_error_cnic2:
	/* Disable Timer scan */
	REG_WR(bp, TM_REG_EN_LINEAR0_TIMER + port*4, 0);

load_error_cnic1:
	bnx2x_napi_disable_cnic(bp);
	/* Update the number of queues without the cnic queues */
	if (bnx2x_set_real_num_queues(bp, 0))
		BNX2X_ERR("Unable to set real_num_queues not including cnic\n");
load_error_cnic0:
	BNX2X_ERR("CNIC-related load failed\n");
	bnx2x_free_fp_mem_cnic(bp);
	bnx2x_free_mem_cnic(bp);
	return rc;
#endif /* ! BNX2X_STOP_ON_ERROR */
}

/* must be called with rtnl_lock */
int bnx2x_nic_load(struct bnx2x *bp, int load_mode)
{
	int port = BP_PORT(bp);
	int i, rc = 0, load_code = 0;

	DP(NETIF_MSG_IFUP, "Starting NIC load\n");
	DP(NETIF_MSG_IFUP,
	   "CNIC is %s\n", CNIC_ENABLED(bp) ? "enabled" : "disabled");

#ifdef BNX2X_STOP_ON_ERROR
	if (unlikely(bp->panic)) {
		BNX2X_ERR("Can't load NIC when there is panic\n");
		return -EPERM;
	}
#endif

	bp->state = BNX2X_STATE_OPENING_WAIT4_LOAD;

	/* zero the structure w/o any lock, before SP handler is initialized */
	memset(&bp->last_reported_link, 0, sizeof(bp->last_reported_link));
	__set_bit(BNX2X_LINK_REPORT_LINK_DOWN,
		&bp->last_reported_link.link_report_flags);

	if (IS_PF(bp))
		/* must be called before memory allocation and HW init */
		bnx2x_ilt_set_info(bp);

	/*
	 * Zero fastpath structures preserving invariants like napi, which are
	 * allocated only once, fp index, max_cos, bp pointer.
	 * Also set fp->disable_tpa and txdata_ptr.
	 */
	DP(NETIF_MSG_IFUP, "num queues: %d", bp->num_queues);
	for_each_queue(bp, i)
		bnx2x_bz_fp(bp, i);
	memset(bp->bnx2x_txq, 0, (BNX2X_MAX_RSS_COUNT(bp) * BNX2X_MULTI_TX_COS +
				  bp->num_cnic_queues) *
				  sizeof(struct bnx2x_fp_txdata));

	bp->fcoe_init = false;

	/* Set the receive queues buffer size */
	bnx2x_set_rx_buf_size(bp);

	if (IS_PF(bp)) {
		rc = bnx2x_alloc_mem(bp);
		if (rc) {
			BNX2X_ERR("Unable to allocate bp memory\n");
			return rc;
		}
	}

	/* need to be done after alloc mem, since it's self adjusting to amount
	 * of memory available for RSS queues
	 */
	rc = bnx2x_alloc_fp_mem(bp);
	if (rc) {
		BNX2X_ERR("Unable to allocate memory for fps\n");
		LOAD_ERROR_EXIT(bp, load_error0);
	}

	/* Allocated memory for FW statistics  */
	if (bnx2x_alloc_fw_stats_mem(bp))
		LOAD_ERROR_EXIT(bp, load_error0);

	/* request pf to initialize status blocks */
	if (IS_VF(bp)) {
		rc = bnx2x_vfpf_init(bp);
		if (rc)
			LOAD_ERROR_EXIT(bp, load_error0);
	}

	/* As long as bnx2x_alloc_mem() may possibly update
	 * bp->num_queues, bnx2x_set_real_num_queues() should always
	 * come after it. At this stage cnic queues are not counted.
	 */
	rc = bnx2x_set_real_num_queues(bp, 0);
	if (rc) {
		BNX2X_ERR("Unable to set real_num_queues\n");
		LOAD_ERROR_EXIT(bp, load_error0);
	}

	/* configure multi cos mappings in kernel.
	 * this configuration may be overridden by a multi class queue
	 * discipline or by a dcbx negotiation result.
	 */
	bnx2x_setup_tc(bp->dev, bp->max_cos);

	/* Add all NAPI objects */
	bnx2x_add_all_napi(bp);
	DP(NETIF_MSG_IFUP, "napi added\n");
	bnx2x_napi_enable(bp);

	if (IS_PF(bp)) {
		/* set pf load just before approaching the MCP */
		bnx2x_set_pf_load(bp);

		/* if mcp exists send load request and analyze response */
		if (!BP_NOMCP(bp)) {
			/* attempt to load pf */
			rc = bnx2x_nic_load_request(bp, &load_code);
			if (rc)
				LOAD_ERROR_EXIT(bp, load_error1);

			/* what did mcp say? */
			rc = bnx2x_compare_fw_ver(bp, load_code, true);
			if (rc) {
				bnx2x_fw_command(bp, DRV_MSG_CODE_LOAD_DONE, 0);
				LOAD_ERROR_EXIT(bp, load_error2);
			}
		} else {
			load_code = bnx2x_nic_load_no_mcp(bp, port);
		}

		/* mark pmf if applicable */
		bnx2x_nic_load_pmf(bp, load_code);

		/* Init Function state controlling object */
		bnx2x__init_func_obj(bp);

		/* Initialize HW */
		rc = bnx2x_init_hw(bp, load_code);
		if (rc) {
			BNX2X_ERR("HW init failed, aborting\n");
			bnx2x_fw_command(bp, DRV_MSG_CODE_LOAD_DONE, 0);
			LOAD_ERROR_EXIT(bp, load_error2);
		}
	}

	bnx2x_pre_irq_nic_init(bp);

	/* Connect to IRQs */
	rc = bnx2x_setup_irqs(bp);
	if (rc) {
		BNX2X_ERR("setup irqs failed\n");
		if (IS_PF(bp))
			bnx2x_fw_command(bp, DRV_MSG_CODE_LOAD_DONE, 0);
		LOAD_ERROR_EXIT(bp, load_error2);
	}

	/* Init per-function objects */
	if (IS_PF(bp)) {
		/* Setup NIC internals and enable interrupts */
		bnx2x_post_irq_nic_init(bp, load_code);

		bnx2x_init_bp_objs(bp);
		bnx2x_iov_nic_init(bp);

		/* Set AFEX default VLAN tag to an invalid value */
		bp->afex_def_vlan_tag = -1;
		bnx2x_nic_load_afex_dcc(bp, load_code);
		bp->state = BNX2X_STATE_OPENING_WAIT4_PORT;
		rc = bnx2x_func_start(bp);
		if (rc) {
			BNX2X_ERR("Function start failed!\n");
			bnx2x_fw_command(bp, DRV_MSG_CODE_LOAD_DONE, 0);

			LOAD_ERROR_EXIT(bp, load_error3);
		}

		/* Send LOAD_DONE command to MCP */
		if (!BP_NOMCP(bp)) {
			load_code = bnx2x_fw_command(bp,
						     DRV_MSG_CODE_LOAD_DONE, 0);
			if (!load_code) {
				BNX2X_ERR("MCP response failure, aborting\n");
				rc = -EBUSY;
				LOAD_ERROR_EXIT(bp, load_error3);
			}
		}

		/* initialize FW coalescing state machines in RAM */
		bnx2x_update_coalesce(bp);
	}

	/* setup the leading queue */
	rc = bnx2x_setup_leading(bp);
	if (rc) {
		BNX2X_ERR("Setup leading failed!\n");
		LOAD_ERROR_EXIT(bp, load_error3);
	}

	/* set up the rest of the queues */
	for_each_nondefault_eth_queue(bp, i) {
		if (IS_PF(bp))
			rc = bnx2x_setup_queue(bp, &bp->fp[i], false);
		else /* VF */
			rc = bnx2x_vfpf_setup_q(bp, &bp->fp[i], false);
		if (rc) {
			BNX2X_ERR("Queue %d setup failed\n", i);
			LOAD_ERROR_EXIT(bp, load_error3);
		}
	}

	/* setup rss */
	rc = bnx2x_init_rss(bp);
	if (rc) {
		BNX2X_ERR("PF RSS init failed\n");
		LOAD_ERROR_EXIT(bp, load_error3);
	}

	/* Now when Clients are configured we are ready to work */
	bp->state = BNX2X_STATE_OPEN;

	/* Configure a ucast MAC */
	if (IS_PF(bp))
		rc = bnx2x_set_eth_mac(bp, true);
	else /* vf */
		rc = bnx2x_vfpf_config_mac(bp, bp->dev->dev_addr, bp->fp->index,
					   true);
	if (rc) {
		BNX2X_ERR("Setting Ethernet MAC failed\n");
		LOAD_ERROR_EXIT(bp, load_error3);
	}

	if (IS_PF(bp) && bp->pending_max) {
		bnx2x_update_max_mf_config(bp, bp->pending_max);
		bp->pending_max = 0;
	}

	if (bp->port.pmf) {
		rc = bnx2x_initial_phy_init(bp, load_mode);
		if (rc)
			LOAD_ERROR_EXIT(bp, load_error3);
	}
	bp->link_params.feature_config_flags &= ~FEATURE_CONFIG_BOOT_FROM_SAN;

	/* Start fast path */

	/* Initialize Rx filter. */
	bnx2x_set_rx_mode_inner(bp);

	/* Start the Tx */
	switch (load_mode) {
	case LOAD_NORMAL:
		/* Tx queue should be only re-enabled */
		netif_tx_wake_all_queues(bp->dev);
		break;

	case LOAD_OPEN:
		netif_tx_start_all_queues(bp->dev);
		smp_mb__after_clear_bit();
		break;

	case LOAD_DIAG:
	case LOAD_LOOPBACK_EXT:
		bp->state = BNX2X_STATE_DIAG;
		break;

	default:
		break;
	}

	if (bp->port.pmf)
		bnx2x_update_drv_flags(bp, 1 << DRV_FLAGS_PORT_MASK, 0);
	else
		bnx2x__link_status_update(bp);

	/* start the timer */
	mod_timer(&bp->timer, jiffies + bp->current_interval);

	if (CNIC_ENABLED(bp))
		bnx2x_load_cnic(bp);

	if (IS_PF(bp) && SHMEM2_HAS(bp, drv_capabilities_flag)) {
		/* mark driver is loaded in shmem2 */
		u32 val;
		val = SHMEM2_RD(bp, drv_capabilities_flag[BP_FW_MB_IDX(bp)]);
		SHMEM2_WR(bp, drv_capabilities_flag[BP_FW_MB_IDX(bp)],
			  val | DRV_FLAGS_CAPABILITIES_LOADED_SUPPORTED |
			  DRV_FLAGS_CAPABILITIES_LOADED_L2);
	}

	/* Wait for all pending SP commands to complete */
	if (IS_PF(bp) && !bnx2x_wait_sp_comp(bp, ~0x0UL)) {
		BNX2X_ERR("Timeout waiting for SP elements to complete\n");
		bnx2x_nic_unload(bp, UNLOAD_CLOSE, false);
		return -EBUSY;
	}

	/* If PMF - send ADMIN DCBX msg to MFW to initiate DCBX FSM */
	if (bp->port.pmf && (bp->state != BNX2X_STATE_DIAG))
		bnx2x_dcbx_init(bp, false);

	DP(NETIF_MSG_IFUP, "Ending successfully NIC load\n");

	return 0;

#ifndef BNX2X_STOP_ON_ERROR
load_error3:
	if (IS_PF(bp)) {
		bnx2x_int_disable_sync(bp, 1);

		/* Clean queueable objects */
		bnx2x_squeeze_objects(bp);
	}

	/* Free SKBs, SGEs, TPA pool and driver internals */
	bnx2x_free_skbs(bp);
	for_each_rx_queue(bp, i)
		bnx2x_free_rx_sge_range(bp, bp->fp + i, NUM_RX_SGE);

	/* Release IRQs */
	bnx2x_free_irq(bp);
load_error2:
	if (IS_PF(bp) && !BP_NOMCP(bp)) {
		bnx2x_fw_command(bp, DRV_MSG_CODE_UNLOAD_REQ_WOL_MCP, 0);
		bnx2x_fw_command(bp, DRV_MSG_CODE_UNLOAD_DONE, 0);
	}

	bp->port.pmf = 0;
load_error1:
	bnx2x_napi_disable(bp);
	bnx2x_del_all_napi(bp);

	/* clear pf_load status, as it was already set */
	if (IS_PF(bp))
		bnx2x_clear_pf_load(bp);
load_error0:
	bnx2x_free_fw_stats_mem(bp);
	bnx2x_free_fp_mem(bp);
	bnx2x_free_mem(bp);

	return rc;
#endif /* ! BNX2X_STOP_ON_ERROR */
}

int bnx2x_drain_tx_queues(struct bnx2x *bp)
{
	u8 rc = 0, cos, i;

	/* Wait until tx fastpath tasks complete */
	for_each_tx_queue(bp, i) {
		struct bnx2x_fastpath *fp = &bp->fp[i];

		for_each_cos_in_tx_queue(fp, cos)
			rc = bnx2x_clean_tx_queue(bp, fp->txdata_ptr[cos]);
		if (rc)
			return rc;
	}
	return 0;
}

/* must be called with rtnl_lock */
int bnx2x_nic_unload(struct bnx2x *bp, int unload_mode, bool keep_link)
{
	int i;
	bool global = false;

	DP(NETIF_MSG_IFUP, "Starting NIC unload\n");

	/* mark driver is unloaded in shmem2 */
	if (IS_PF(bp) && SHMEM2_HAS(bp, drv_capabilities_flag)) {
		u32 val;
		val = SHMEM2_RD(bp, drv_capabilities_flag[BP_FW_MB_IDX(bp)]);
		SHMEM2_WR(bp, drv_capabilities_flag[BP_FW_MB_IDX(bp)],
			  val & ~DRV_FLAGS_CAPABILITIES_LOADED_L2);
	}

	if (IS_PF(bp) && bp->recovery_state != BNX2X_RECOVERY_DONE &&
	    (bp->state == BNX2X_STATE_CLOSED ||
	     bp->state == BNX2X_STATE_ERROR)) {
		/* We can get here if the driver has been unloaded
		 * during parity error recovery and is either waiting for a
		 * leader to complete or for other functions to unload and
		 * then ifdown has been issued. In this case we want to
		 * unload and let other functions to complete a recovery
		 * process.
		 */
		bp->recovery_state = BNX2X_RECOVERY_DONE;
		bp->is_leader = 0;
		bnx2x_release_leader_lock(bp);
		smp_mb();

		DP(NETIF_MSG_IFDOWN, "Releasing a leadership...\n");
		BNX2X_ERR("Can't unload in closed or error state\n");
		return -EINVAL;
	}

	/* Nothing to do during unload if previous bnx2x_nic_load()
	 * have not completed successfully - all resources are released.
	 *
	 * we can get here only after unsuccessful ndo_* callback, during which
	 * dev->IFF_UP flag is still on.
	 */
	if (bp->state == BNX2X_STATE_CLOSED || bp->state == BNX2X_STATE_ERROR)
		return 0;

	/* It's important to set the bp->state to the value different from
	 * BNX2X_STATE_OPEN and only then stop the Tx. Otherwise bnx2x_tx_int()
	 * may restart the Tx from the NAPI context (see bnx2x_tx_int()).
	 */
	bp->state = BNX2X_STATE_CLOSING_WAIT4_HALT;
	smp_mb();

	/* indicate to VFs that the PF is going down */
	bnx2x_iov_channel_down(bp);

	if (CNIC_LOADED(bp))
		bnx2x_cnic_notify(bp, CNIC_CTL_STOP_CMD);

	/* Stop Tx */
	bnx2x_tx_disable(bp);
	netdev_reset_tc(bp->dev);

	bp->rx_mode = BNX2X_RX_MODE_NONE;

	del_timer_sync(&bp->timer);

	if (IS_PF(bp)) {
		/* Set ALWAYS_ALIVE bit in shmem */
		bp->fw_drv_pulse_wr_seq |= DRV_PULSE_ALWAYS_ALIVE;
		bnx2x_drv_pulse(bp);
		bnx2x_stats_handle(bp, STATS_EVENT_STOP);
		bnx2x_save_statistics(bp);
	}

	/* wait till consumers catch up with producers in all queues */
	bnx2x_drain_tx_queues(bp);

	/* if VF indicate to PF this function is going down (PF will delete sp
	 * elements and clear initializations
	 */
	if (IS_VF(bp))
		bnx2x_vfpf_close_vf(bp);
	else if (unload_mode != UNLOAD_RECOVERY)
		/* if this is a normal/close unload need to clean up chip*/
		bnx2x_chip_cleanup(bp, unload_mode, keep_link);
	else {
		/* Send the UNLOAD_REQUEST to the MCP */
		bnx2x_send_unload_req(bp, unload_mode);

		/* Prevent transactions to host from the functions on the
		 * engine that doesn't reset global blocks in case of global
		 * attention once global blocks are reset and gates are opened
		 * (the engine which leader will perform the recovery
		 * last).
		 */
		if (!CHIP_IS_E1x(bp))
			bnx2x_pf_disable(bp);

		/* Disable HW interrupts, NAPI */
		bnx2x_netif_stop(bp, 1);
		/* Delete all NAPI objects */
		bnx2x_del_all_napi(bp);
		if (CNIC_LOADED(bp))
			bnx2x_del_all_napi_cnic(bp);
		/* Release IRQs */
		bnx2x_free_irq(bp);

		/* Report UNLOAD_DONE to MCP */
		bnx2x_send_unload_done(bp, false);
	}

	/*
	 * At this stage no more interrupts will arrive so we may safely clean
	 * the queueable objects here in case they failed to get cleaned so far.
	 */
	if (IS_PF(bp))
		bnx2x_squeeze_objects(bp);

	/* There should be no more pending SP commands at this stage */
	bp->sp_state = 0;

	bp->port.pmf = 0;

	/* clear pending work in rtnl task */
	bp->sp_rtnl_state = 0;
	smp_mb();

	/* Free SKBs, SGEs, TPA pool and driver internals */
	bnx2x_free_skbs(bp);
	if (CNIC_LOADED(bp))
		bnx2x_free_skbs_cnic(bp);
	for_each_rx_queue(bp, i)
		bnx2x_free_rx_sge_range(bp, bp->fp + i, NUM_RX_SGE);

	bnx2x_free_fp_mem(bp);
	if (CNIC_LOADED(bp))
		bnx2x_free_fp_mem_cnic(bp);

	if (IS_PF(bp)) {
		if (CNIC_LOADED(bp))
			bnx2x_free_mem_cnic(bp);
	}
	bnx2x_free_mem(bp);

	bp->state = BNX2X_STATE_CLOSED;
	bp->cnic_loaded = false;

	/* Check if there are pending parity attentions. If there are - set
	 * RECOVERY_IN_PROGRESS.
	 */
	if (IS_PF(bp) && bnx2x_chk_parity_attn(bp, &global, false)) {
		bnx2x_set_reset_in_progress(bp);

		/* Set RESET_IS_GLOBAL if needed */
		if (global)
			bnx2x_set_reset_global(bp);
	}

	/* The last driver must disable a "close the gate" if there is no
	 * parity attention or "process kill" pending.
	 */
	if (IS_PF(bp) &&
	    !bnx2x_clear_pf_load(bp) &&
	    bnx2x_reset_is_done(bp, BP_PATH(bp)))
		bnx2x_disable_close_the_gate(bp);

	DP(NETIF_MSG_IFUP, "Ending NIC unload\n");

	return 0;
}

int bnx2x_set_power_state(struct bnx2x *bp, pci_power_t state)
{
	u16 pmcsr;

	/* If there is no power capability, silently succeed */
	if (!bp->pdev->pm_cap) {
		BNX2X_DEV_INFO("No power capability. Breaking.\n");
		return 0;
	}

	pci_read_config_word(bp->pdev, bp->pdev->pm_cap + PCI_PM_CTRL, &pmcsr);

	switch (state) {
	case PCI_D0:
		pci_write_config_word(bp->pdev, bp->pdev->pm_cap + PCI_PM_CTRL,
				      ((pmcsr & ~PCI_PM_CTRL_STATE_MASK) |
				       PCI_PM_CTRL_PME_STATUS));

		if (pmcsr & PCI_PM_CTRL_STATE_MASK)
			/* delay required during transition out of D3hot */
			msleep(20);
		break;

	case PCI_D3hot:
		/* If there are other clients above don't
		   shut down the power */
		if (atomic_read(&bp->pdev->enable_cnt) != 1)
			return 0;
		/* Don't shut down the power for emulation and FPGA */
		if (CHIP_REV_IS_SLOW(bp))
			return 0;

		pmcsr &= ~PCI_PM_CTRL_STATE_MASK;
		pmcsr |= 3;

		if (bp->wol)
			pmcsr |= PCI_PM_CTRL_PME_ENABLE;

		pci_write_config_word(bp->pdev, bp->pdev->pm_cap + PCI_PM_CTRL,
				      pmcsr);

		/* No more memory access after this point until
		* device is brought back to D0.
		*/
		break;

	default:
		dev_err(&bp->pdev->dev, "Can't support state = %d\n", state);
		return -EINVAL;
	}
	return 0;
}

/*
 * net_device service functions
 */
static int bnx2x_poll(struct napi_struct *napi, int budget)
{
	int work_done = 0;
	u8 cos;
	struct bnx2x_fastpath *fp = container_of(napi, struct bnx2x_fastpath,
						 napi);
	struct bnx2x *bp = fp->bp;

	while (1) {
#ifdef BNX2X_STOP_ON_ERROR
		if (unlikely(bp->panic)) {
			napi_complete(napi);
			return 0;
		}
#endif
		if (!bnx2x_fp_lock_napi(fp))
			return work_done;

		for_each_cos_in_tx_queue(fp, cos)
			if (bnx2x_tx_queue_has_work(fp->txdata_ptr[cos]))
				bnx2x_tx_int(bp, fp->txdata_ptr[cos]);

		if (bnx2x_has_rx_work(fp)) {
			work_done += bnx2x_rx_int(fp, budget - work_done);

			/* must not complete if we consumed full budget */
			if (work_done >= budget) {
				bnx2x_fp_unlock_napi(fp);
				break;
			}
		}

		/* Fall out from the NAPI loop if needed */
		if (!bnx2x_fp_unlock_napi(fp) &&
		    !(bnx2x_has_rx_work(fp) || bnx2x_has_tx_work(fp))) {

			/* No need to update SB for FCoE L2 ring as long as
			 * it's connected to the default SB and the SB
			 * has been updated when NAPI was scheduled.
			 */
			if (IS_FCOE_FP(fp)) {
				napi_complete(napi);
				break;
			}
			bnx2x_update_fpsb_idx(fp);
			/* bnx2x_has_rx_work() reads the status block,
			 * thus we need to ensure that status block indices
			 * have been actually read (bnx2x_update_fpsb_idx)
			 * prior to this check (bnx2x_has_rx_work) so that
			 * we won't write the "newer" value of the status block
			 * to IGU (if there was a DMA right after
			 * bnx2x_has_rx_work and if there is no rmb, the memory
			 * reading (bnx2x_update_fpsb_idx) may be postponed
			 * to right before bnx2x_ack_sb). In this case there
			 * will never be another interrupt until there is
			 * another update of the status block, while there
			 * is still unhandled work.
			 */
			rmb();

			if (!(bnx2x_has_rx_work(fp) || bnx2x_has_tx_work(fp))) {
				napi_complete(napi);
				/* Re-enable interrupts */
				DP(NETIF_MSG_RX_STATUS,
				   "Update index to %d\n", fp->fp_hc_idx);
				bnx2x_ack_sb(bp, fp->igu_sb_id, USTORM_ID,
					     le16_to_cpu(fp->fp_hc_idx),
					     IGU_INT_ENABLE, 1);
				break;
			}
		}
	}

	return work_done;
}

#ifdef CONFIG_NET_RX_BUSY_POLL
/* must be called with local_bh_disable()d */
int bnx2x_low_latency_recv(struct napi_struct *napi)
{
	struct bnx2x_fastpath *fp = container_of(napi, struct bnx2x_fastpath,
						 napi);
	struct bnx2x *bp = fp->bp;
	int found = 0;

	if ((bp->state == BNX2X_STATE_CLOSED) ||
	    (bp->state == BNX2X_STATE_ERROR) ||
	    (bp->flags & (TPA_ENABLE_FLAG | GRO_ENABLE_FLAG)))
		return LL_FLUSH_FAILED;

	if (!bnx2x_fp_lock_poll(fp))
		return LL_FLUSH_BUSY;

	if (bnx2x_has_rx_work(fp))
		found = bnx2x_rx_int(fp, 4);

	bnx2x_fp_unlock_poll(fp);

	return found;
}
#endif

/* we split the first BD into headers and data BDs
 * to ease the pain of our fellow microcode engineers
 * we use one mapping for both BDs
 */
static u16 bnx2x_tx_split(struct bnx2x *bp,
			  struct bnx2x_fp_txdata *txdata,
			  struct sw_tx_bd *tx_buf,
			  struct eth_tx_start_bd **tx_bd, u16 hlen,
			  u16 bd_prod)
{
	struct eth_tx_start_bd *h_tx_bd = *tx_bd;
	struct eth_tx_bd *d_tx_bd;
	dma_addr_t mapping;
	int old_len = le16_to_cpu(h_tx_bd->nbytes);

	/* first fix first BD */
	h_tx_bd->nbytes = cpu_to_le16(hlen);

	DP(NETIF_MSG_TX_QUEUED,	"TSO split header size is %d (%x:%x)\n",
	   h_tx_bd->nbytes, h_tx_bd->addr_hi, h_tx_bd->addr_lo);

	/* now get a new data BD
	 * (after the pbd) and fill it */
	bd_prod = TX_BD(NEXT_TX_IDX(bd_prod));
	d_tx_bd = &txdata->tx_desc_ring[bd_prod].reg_bd;

	mapping = HILO_U64(le32_to_cpu(h_tx_bd->addr_hi),
			   le32_to_cpu(h_tx_bd->addr_lo)) + hlen;

	d_tx_bd->addr_hi = cpu_to_le32(U64_HI(mapping));
	d_tx_bd->addr_lo = cpu_to_le32(U64_LO(mapping));
	d_tx_bd->nbytes = cpu_to_le16(old_len - hlen);

	/* this marks the BD as one that has no individual mapping */
	tx_buf->flags |= BNX2X_TSO_SPLIT_BD;

	DP(NETIF_MSG_TX_QUEUED,
	   "TSO split data size is %d (%x:%x)\n",
	   d_tx_bd->nbytes, d_tx_bd->addr_hi, d_tx_bd->addr_lo);

	/* update tx_bd */
	*tx_bd = (struct eth_tx_start_bd *)d_tx_bd;

	return bd_prod;
}

#define bswab32(b32) ((__force __le32) swab32((__force __u32) (b32)))
#define bswab16(b16) ((__force __le16) swab16((__force __u16) (b16)))
static __le16 bnx2x_csum_fix(unsigned char *t_header, u16 csum, s8 fix)
{
	__sum16 tsum = (__force __sum16) csum;

	if (fix > 0)
		tsum = ~csum_fold(csum_sub((__force __wsum) csum,
				  csum_partial(t_header - fix, fix, 0)));

	else if (fix < 0)
		tsum = ~csum_fold(csum_add((__force __wsum) csum,
				  csum_partial(t_header, -fix, 0)));

	return bswab16(tsum);
}

static u32 bnx2x_xmit_type(struct bnx2x *bp, struct sk_buff *skb)
{
	u32 rc;
	__u8 prot = 0;
	__be16 protocol;

	if (skb->ip_summed != CHECKSUM_PARTIAL)
		return XMIT_PLAIN;

	protocol = vlan_get_protocol(skb);
	if (protocol == htons(ETH_P_IPV6)) {
		rc = XMIT_CSUM_V6;
		prot = ipv6_hdr(skb)->nexthdr;
	} else {
		rc = XMIT_CSUM_V4;
		prot = ip_hdr(skb)->protocol;
	}

	if (!CHIP_IS_E1x(bp) && skb->encapsulation) {
		if (inner_ip_hdr(skb)->version == 6) {
			rc |= XMIT_CSUM_ENC_V6;
			if (inner_ipv6_hdr(skb)->nexthdr == IPPROTO_TCP)
				rc |= XMIT_CSUM_TCP;
		} else {
			rc |= XMIT_CSUM_ENC_V4;
			if (inner_ip_hdr(skb)->protocol == IPPROTO_TCP)
				rc |= XMIT_CSUM_TCP;
		}
	}
	if (prot == IPPROTO_TCP)
		rc |= XMIT_CSUM_TCP;

	if (skb_is_gso(skb)) {
		if (skb_is_gso_v6(skb)) {
			rc |= (XMIT_GSO_V6 | XMIT_CSUM_TCP);
			if (rc & XMIT_CSUM_ENC)
				rc |= XMIT_GSO_ENC_V6;
		} else {
			rc |= (XMIT_GSO_V4 | XMIT_CSUM_TCP);
			if (rc & XMIT_CSUM_ENC)
				rc |= XMIT_GSO_ENC_V4;
		}
	}

	return rc;
}

#if (MAX_SKB_FRAGS >= MAX_FETCH_BD - 3)
/* check if packet requires linearization (packet is too fragmented)
   no need to check fragmentation if page size > 8K (there will be no
   violation to FW restrictions) */
static int bnx2x_pkt_req_lin(struct bnx2x *bp, struct sk_buff *skb,
			     u32 xmit_type)
{
	int to_copy = 0;
	int hlen = 0;
	int first_bd_sz = 0;

	/* 3 = 1 (for linear data BD) + 2 (for PBD and last BD) */
	if (skb_shinfo(skb)->nr_frags >= (MAX_FETCH_BD - 3)) {

		if (xmit_type & XMIT_GSO) {
			unsigned short lso_mss = skb_shinfo(skb)->gso_size;
			/* Check if LSO packet needs to be copied:
			   3 = 1 (for headers BD) + 2 (for PBD and last BD) */
			int wnd_size = MAX_FETCH_BD - 3;
			/* Number of windows to check */
			int num_wnds = skb_shinfo(skb)->nr_frags - wnd_size;
			int wnd_idx = 0;
			int frag_idx = 0;
			u32 wnd_sum = 0;

			/* Headers length */
			hlen = (int)(skb_transport_header(skb) - skb->data) +
				tcp_hdrlen(skb);

			/* Amount of data (w/o headers) on linear part of SKB*/
			first_bd_sz = skb_headlen(skb) - hlen;

			wnd_sum  = first_bd_sz;

			/* Calculate the first sum - it's special */
			for (frag_idx = 0; frag_idx < wnd_size - 1; frag_idx++)
				wnd_sum +=
					skb_frag_size(&skb_shinfo(skb)->frags[frag_idx]);

			/* If there was data on linear skb data - check it */
			if (first_bd_sz > 0) {
				if (unlikely(wnd_sum < lso_mss)) {
					to_copy = 1;
					goto exit_lbl;
				}

				wnd_sum -= first_bd_sz;
			}

			/* Others are easier: run through the frag list and
			   check all windows */
			for (wnd_idx = 0; wnd_idx <= num_wnds; wnd_idx++) {
				wnd_sum +=
			  skb_frag_size(&skb_shinfo(skb)->frags[wnd_idx + wnd_size - 1]);

				if (unlikely(wnd_sum < lso_mss)) {
					to_copy = 1;
					break;
				}
				wnd_sum -=
					skb_frag_size(&skb_shinfo(skb)->frags[wnd_idx]);
			}
		} else {
			/* in non-LSO too fragmented packet should always
			   be linearized */
			to_copy = 1;
		}
	}

exit_lbl:
	if (unlikely(to_copy))
		DP(NETIF_MSG_TX_QUEUED,
		   "Linearization IS REQUIRED for %s packet. num_frags %d  hlen %d  first_bd_sz %d\n",
		   (xmit_type & XMIT_GSO) ? "LSO" : "non-LSO",
		   skb_shinfo(skb)->nr_frags, hlen, first_bd_sz);

	return to_copy;
}
#endif

static void bnx2x_set_pbd_gso_e2(struct sk_buff *skb, u32 *parsing_data,
				 u32 xmit_type)
{
	struct ipv6hdr *ipv6;

	*parsing_data |= (skb_shinfo(skb)->gso_size <<
			      ETH_TX_PARSE_BD_E2_LSO_MSS_SHIFT) &
			      ETH_TX_PARSE_BD_E2_LSO_MSS;

	if (xmit_type & XMIT_GSO_ENC_V6)
		ipv6 = inner_ipv6_hdr(skb);
	else if (xmit_type & XMIT_GSO_V6)
		ipv6 = ipv6_hdr(skb);
	else
		ipv6 = NULL;

	if (ipv6 && ipv6->nexthdr == NEXTHDR_IPV6)
		*parsing_data |= ETH_TX_PARSE_BD_E2_IPV6_WITH_EXT_HDR;
}

/**
 * bnx2x_set_pbd_gso - update PBD in GSO case.
 *
 * @skb:	packet skb
 * @pbd:	parse BD
 * @xmit_type:	xmit flags
 */
static void bnx2x_set_pbd_gso(struct sk_buff *skb,
			      struct eth_tx_parse_bd_e1x *pbd,
			      struct eth_tx_start_bd *tx_start_bd,
			      u32 xmit_type)
{
	pbd->lso_mss = cpu_to_le16(skb_shinfo(skb)->gso_size);
	pbd->tcp_send_seq = bswab32(tcp_hdr(skb)->seq);
	pbd->tcp_flags = pbd_tcp_flags(tcp_hdr(skb));

	if (xmit_type & XMIT_GSO_V4) {
		pbd->ip_id = bswab16(ip_hdr(skb)->id);
		pbd->tcp_pseudo_csum =
			bswab16(~csum_tcpudp_magic(ip_hdr(skb)->saddr,
						   ip_hdr(skb)->daddr,
						   0, IPPROTO_TCP, 0));

		/* GSO on 57710/57711 needs FW to calculate IP checksum */
		tx_start_bd->bd_flags.as_bitfield |= ETH_TX_BD_FLAGS_IP_CSUM;
	} else {
		pbd->tcp_pseudo_csum =
			bswab16(~csum_ipv6_magic(&ipv6_hdr(skb)->saddr,
						 &ipv6_hdr(skb)->daddr,
						 0, IPPROTO_TCP, 0));
	}

	pbd->global_data |=
		cpu_to_le16(ETH_TX_PARSE_BD_E1X_PSEUDO_CS_WITHOUT_LEN);
}

/**
 * bnx2x_set_pbd_csum_enc - update PBD with checksum and return header length
 *
 * @bp:			driver handle
 * @skb:		packet skb
 * @parsing_data:	data to be updated
 * @xmit_type:		xmit flags
 *
 * 57712/578xx related, when skb has encapsulation
 */
static u8 bnx2x_set_pbd_csum_enc(struct bnx2x *bp, struct sk_buff *skb,
				 u32 *parsing_data, u32 xmit_type)
{
	*parsing_data |=
		((((u8 *)skb_inner_transport_header(skb) - skb->data) >> 1) <<
		ETH_TX_PARSE_BD_E2_L4_HDR_START_OFFSET_W_SHIFT) &
		ETH_TX_PARSE_BD_E2_L4_HDR_START_OFFSET_W;

	if (xmit_type & XMIT_CSUM_TCP) {
		*parsing_data |= ((inner_tcp_hdrlen(skb) / 4) <<
			ETH_TX_PARSE_BD_E2_TCP_HDR_LENGTH_DW_SHIFT) &
			ETH_TX_PARSE_BD_E2_TCP_HDR_LENGTH_DW;

		return skb_inner_transport_header(skb) +
			inner_tcp_hdrlen(skb) - skb->data;
	}

	/* We support checksum offload for TCP and UDP only.
	 * No need to pass the UDP header length - it's a constant.
	 */
	return skb_inner_transport_header(skb) +
		sizeof(struct udphdr) - skb->data;
}

/**
 * bnx2x_set_pbd_csum_e2 - update PBD with checksum and return header length
 *
 * @bp:			driver handle
 * @skb:		packet skb
 * @parsing_data:	data to be updated
 * @xmit_type:		xmit flags
 *
 * 57712/578xx related
 */
static u8 bnx2x_set_pbd_csum_e2(struct bnx2x *bp, struct sk_buff *skb,
				u32 *parsing_data, u32 xmit_type)
{
	*parsing_data |=
		((((u8 *)skb_transport_header(skb) - skb->data) >> 1) <<
		ETH_TX_PARSE_BD_E2_L4_HDR_START_OFFSET_W_SHIFT) &
		ETH_TX_PARSE_BD_E2_L4_HDR_START_OFFSET_W;

	if (xmit_type & XMIT_CSUM_TCP) {
		*parsing_data |= ((tcp_hdrlen(skb) / 4) <<
			ETH_TX_PARSE_BD_E2_TCP_HDR_LENGTH_DW_SHIFT) &
			ETH_TX_PARSE_BD_E2_TCP_HDR_LENGTH_DW;

		return skb_transport_header(skb) + tcp_hdrlen(skb) - skb->data;
	}
	/* We support checksum offload for TCP and UDP only.
	 * No need to pass the UDP header length - it's a constant.
	 */
	return skb_transport_header(skb) + sizeof(struct udphdr) - skb->data;
}

/* set FW indication according to inner or outer protocols if tunneled */
static void bnx2x_set_sbd_csum(struct bnx2x *bp, struct sk_buff *skb,
			       struct eth_tx_start_bd *tx_start_bd,
			       u32 xmit_type)
{
	tx_start_bd->bd_flags.as_bitfield |= ETH_TX_BD_FLAGS_L4_CSUM;

	if (xmit_type & (XMIT_CSUM_ENC_V6 | XMIT_CSUM_V6))
		tx_start_bd->bd_flags.as_bitfield |= ETH_TX_BD_FLAGS_IPV6;

	if (!(xmit_type & XMIT_CSUM_TCP))
		tx_start_bd->bd_flags.as_bitfield |= ETH_TX_BD_FLAGS_IS_UDP;
}

/**
 * bnx2x_set_pbd_csum - update PBD with checksum and return header length
 *
 * @bp:		driver handle
 * @skb:	packet skb
 * @pbd:	parse BD to be updated
 * @xmit_type:	xmit flags
 */
static u8 bnx2x_set_pbd_csum(struct bnx2x *bp, struct sk_buff *skb,
			     struct eth_tx_parse_bd_e1x *pbd,
			     u32 xmit_type)
{
	u8 hlen = (skb_network_header(skb) - skb->data) >> 1;

	/* for now NS flag is not used in Linux */
	pbd->global_data =
		cpu_to_le16(hlen |
			    ((skb->protocol == cpu_to_be16(ETH_P_8021Q)) <<
			     ETH_TX_PARSE_BD_E1X_LLC_SNAP_EN_SHIFT));

	pbd->ip_hlen_w = (skb_transport_header(skb) -
			skb_network_header(skb)) >> 1;

	hlen += pbd->ip_hlen_w;

	/* We support checksum offload for TCP and UDP only */
	if (xmit_type & XMIT_CSUM_TCP)
		hlen += tcp_hdrlen(skb) / 2;
	else
		hlen += sizeof(struct udphdr) / 2;

	pbd->total_hlen_w = cpu_to_le16(hlen);
	hlen = hlen*2;

	if (xmit_type & XMIT_CSUM_TCP) {
		pbd->tcp_pseudo_csum = bswab16(tcp_hdr(skb)->check);

	} else {
		s8 fix = SKB_CS_OFF(skb); /* signed! */

		DP(NETIF_MSG_TX_QUEUED,
		   "hlen %d  fix %d  csum before fix %x\n",
		   le16_to_cpu(pbd->total_hlen_w), fix, SKB_CS(skb));

		/* HW bug: fixup the CSUM */
		pbd->tcp_pseudo_csum =
			bnx2x_csum_fix(skb_transport_header(skb),
				       SKB_CS(skb), fix);

		DP(NETIF_MSG_TX_QUEUED, "csum after fix %x\n",
		   pbd->tcp_pseudo_csum);
	}

	return hlen;
}

static void bnx2x_update_pbds_gso_enc(struct sk_buff *skb,
				      struct eth_tx_parse_bd_e2 *pbd_e2,
				      struct eth_tx_parse_2nd_bd *pbd2,
				      u16 *global_data,
				      u32 xmit_type)
{
	u16 hlen_w = 0;
	u8 outerip_off, outerip_len = 0;

	/* from outer IP to transport */
	hlen_w = (skb_inner_transport_header(skb) -
		  skb_network_header(skb)) >> 1;

	/* transport len */
	hlen_w += inner_tcp_hdrlen(skb) >> 1;

	pbd2->fw_ip_hdr_to_payload_w = hlen_w;

	/* outer IP header info */
	if (xmit_type & XMIT_CSUM_V4) {
		struct iphdr *iph = ip_hdr(skb);
		u32 csum = (__force u32)(~iph->check) -
			   (__force u32)iph->tot_len -
			   (__force u32)iph->frag_off;

		pbd2->fw_ip_csum_wo_len_flags_frag =
			bswab16(csum_fold((__force __wsum)csum));
	} else {
		pbd2->fw_ip_hdr_to_payload_w =
			hlen_w - ((sizeof(struct ipv6hdr)) >> 1);
	}

	pbd2->tcp_send_seq = bswab32(inner_tcp_hdr(skb)->seq);

	pbd2->tcp_flags = pbd_tcp_flags(inner_tcp_hdr(skb));

	if (xmit_type & XMIT_GSO_V4) {
		pbd2->hw_ip_id = bswab16(inner_ip_hdr(skb)->id);

		pbd_e2->data.tunnel_data.pseudo_csum =
			bswab16(~csum_tcpudp_magic(
					inner_ip_hdr(skb)->saddr,
					inner_ip_hdr(skb)->daddr,
					0, IPPROTO_TCP, 0));

		outerip_len = ip_hdr(skb)->ihl << 1;
	} else {
		pbd_e2->data.tunnel_data.pseudo_csum =
			bswab16(~csum_ipv6_magic(
					&inner_ipv6_hdr(skb)->saddr,
					&inner_ipv6_hdr(skb)->daddr,
					0, IPPROTO_TCP, 0));
	}

	outerip_off = (skb_network_header(skb) - skb->data) >> 1;

	*global_data |=
		outerip_off |
		(!!(xmit_type & XMIT_CSUM_V6) <<
			ETH_TX_PARSE_2ND_BD_IP_HDR_TYPE_OUTER_SHIFT) |
		(outerip_len <<
			ETH_TX_PARSE_2ND_BD_IP_HDR_LEN_OUTER_W_SHIFT) |
		((skb->protocol == cpu_to_be16(ETH_P_8021Q)) <<
			ETH_TX_PARSE_2ND_BD_LLC_SNAP_EN_SHIFT);

	if (ip_hdr(skb)->protocol == IPPROTO_UDP) {
		SET_FLAG(*global_data, ETH_TX_PARSE_2ND_BD_TUNNEL_UDP_EXIST, 1);
		pbd2->tunnel_udp_hdr_start_w = skb_transport_offset(skb) >> 1;
	}
}

/* called with netif_tx_lock
 * bnx2x_tx_int() runs without netif_tx_lock unless it needs to call
 * netif_wake_queue()
 */
netdev_tx_t bnx2x_start_xmit(struct sk_buff *skb, struct net_device *dev)
{
	struct bnx2x *bp = netdev_priv(dev);

	struct netdev_queue *txq;
	struct bnx2x_fp_txdata *txdata;
	struct sw_tx_bd *tx_buf;
	struct eth_tx_start_bd *tx_start_bd, *first_bd;
	struct eth_tx_bd *tx_data_bd, *total_pkt_bd = NULL;
	struct eth_tx_parse_bd_e1x *pbd_e1x = NULL;
	struct eth_tx_parse_bd_e2 *pbd_e2 = NULL;
	struct eth_tx_parse_2nd_bd *pbd2 = NULL;
	u32 pbd_e2_parsing_data = 0;
	u16 pkt_prod, bd_prod;
	int nbd, txq_index;
	dma_addr_t mapping;
	u32 xmit_type = bnx2x_xmit_type(bp, skb);
	int i;
	u8 hlen = 0;
	__le16 pkt_size = 0;
	struct ethhdr *eth;
	u8 mac_type = UNICAST_ADDRESS;

#ifdef BNX2X_STOP_ON_ERROR
	if (unlikely(bp->panic))
		return NETDEV_TX_BUSY;
#endif

	txq_index = skb_get_queue_mapping(skb);
	txq = netdev_get_tx_queue(dev, txq_index);

	BUG_ON(txq_index >= MAX_ETH_TXQ_IDX(bp) + (CNIC_LOADED(bp) ? 1 : 0));

	txdata = &bp->bnx2x_txq[txq_index];

	/* enable this debug print to view the transmission queue being used
	DP(NETIF_MSG_TX_QUEUED, "indices: txq %d, fp %d, txdata %d\n",
	   txq_index, fp_index, txdata_index); */

	/* enable this debug print to view the transmission details
	DP(NETIF_MSG_TX_QUEUED,
	   "transmitting packet cid %d fp index %d txdata_index %d tx_data ptr %p fp pointer %p\n",
	   txdata->cid, fp_index, txdata_index, txdata, fp); */

	if (unlikely(bnx2x_tx_avail(bp, txdata) <
			skb_shinfo(skb)->nr_frags +
			BDS_PER_TX_PKT +
			NEXT_CNT_PER_TX_PKT(MAX_BDS_PER_TX_PKT))) {
		/* Handle special storage cases separately */
		if (txdata->tx_ring_size == 0) {
			struct bnx2x_eth_q_stats *q_stats =
				bnx2x_fp_qstats(bp, txdata->parent_fp);
			q_stats->driver_filtered_tx_pkt++;
			dev_kfree_skb(skb);
			return NETDEV_TX_OK;
		}
		bnx2x_fp_qstats(bp, txdata->parent_fp)->driver_xoff++;
		netif_tx_stop_queue(txq);
		BNX2X_ERR("BUG! Tx ring full when queue awake!\n");

		return NETDEV_TX_BUSY;
	}

	DP(NETIF_MSG_TX_QUEUED,
	   "queue[%d]: SKB: summed %x  protocol %x protocol(%x,%x) gso type %x  xmit_type %x len %d\n",
	   txq_index, skb->ip_summed, skb->protocol, ipv6_hdr(skb)->nexthdr,
	   ip_hdr(skb)->protocol, skb_shinfo(skb)->gso_type, xmit_type,
	   skb->len);

	eth = (struct ethhdr *)skb->data;

	/* set flag according to packet type (UNICAST_ADDRESS is default)*/
	if (unlikely(is_multicast_ether_addr(eth->h_dest))) {
		if (is_broadcast_ether_addr(eth->h_dest))
			mac_type = BROADCAST_ADDRESS;
		else
			mac_type = MULTICAST_ADDRESS;
	}

#if (MAX_SKB_FRAGS >= MAX_FETCH_BD - BDS_PER_TX_PKT)
	/* First, check if we need to linearize the skb (due to FW
	   restrictions). No need to check fragmentation if page size > 8K
	   (there will be no violation to FW restrictions) */
	if (bnx2x_pkt_req_lin(bp, skb, xmit_type)) {
		/* Statistics of linearization */
		bp->lin_cnt++;
		if (skb_linearize(skb) != 0) {
			DP(NETIF_MSG_TX_QUEUED,
			   "SKB linearization failed - silently dropping this SKB\n");
			dev_kfree_skb_any(skb);
			return NETDEV_TX_OK;
		}
	}
#endif
	/* Map skb linear data for DMA */
	mapping = dma_map_single(&bp->pdev->dev, skb->data,
				 skb_headlen(skb), DMA_TO_DEVICE);
	if (unlikely(dma_mapping_error(&bp->pdev->dev, mapping))) {
		DP(NETIF_MSG_TX_QUEUED,
		   "SKB mapping failed - silently dropping this SKB\n");
		dev_kfree_skb_any(skb);
		return NETDEV_TX_OK;
	}
	/*
	Please read carefully. First we use one BD which we mark as start,
	then we have a parsing info BD (used for TSO or xsum),
	and only then we have the rest of the TSO BDs.
	(don't forget to mark the last one as last,
	and to unmap only AFTER you write to the BD ...)
	And above all, all pdb sizes are in words - NOT DWORDS!
	*/

	/* get current pkt produced now - advance it just before sending packet
	 * since mapping of pages may fail and cause packet to be dropped
	 */
	pkt_prod = txdata->tx_pkt_prod;
	bd_prod = TX_BD(txdata->tx_bd_prod);

	/* get a tx_buf and first BD
	 * tx_start_bd may be changed during SPLIT,
	 * but first_bd will always stay first
	 */
	tx_buf = &txdata->tx_buf_ring[TX_BD(pkt_prod)];
	tx_start_bd = &txdata->tx_desc_ring[bd_prod].start_bd;
	first_bd = tx_start_bd;

	tx_start_bd->bd_flags.as_bitfield = ETH_TX_BD_FLAGS_START_BD;

	/* header nbd: indirectly zero other flags! */
	tx_start_bd->general_data = 1 << ETH_TX_START_BD_HDR_NBDS_SHIFT;

	/* remember the first BD of the packet */
	tx_buf->first_bd = txdata->tx_bd_prod;
	tx_buf->skb = skb;
	tx_buf->flags = 0;

	DP(NETIF_MSG_TX_QUEUED,
	   "sending pkt %u @%p  next_idx %u  bd %u @%p\n",
	   pkt_prod, tx_buf, txdata->tx_pkt_prod, bd_prod, tx_start_bd);

	if (vlan_tx_tag_present(skb)) {
		tx_start_bd->vlan_or_ethertype =
		    cpu_to_le16(vlan_tx_tag_get(skb));
		tx_start_bd->bd_flags.as_bitfield |=
		    (X_ETH_OUTBAND_VLAN << ETH_TX_BD_FLAGS_VLAN_MODE_SHIFT);
	} else {
		/* when transmitting in a vf, start bd must hold the ethertype
		 * for fw to enforce it
		 */
		if (IS_VF(bp))
			tx_start_bd->vlan_or_ethertype =
				cpu_to_le16(ntohs(eth->h_proto));
		else
			/* used by FW for packet accounting */
			tx_start_bd->vlan_or_ethertype = cpu_to_le16(pkt_prod);
	}

	nbd = 2; /* start_bd + pbd + frags (updated when pages are mapped) */

	/* turn on parsing and get a BD */
	bd_prod = TX_BD(NEXT_TX_IDX(bd_prod));

	if (xmit_type & XMIT_CSUM)
		bnx2x_set_sbd_csum(bp, skb, tx_start_bd, xmit_type);

	if (!CHIP_IS_E1x(bp)) {
		pbd_e2 = &txdata->tx_desc_ring[bd_prod].parse_bd_e2;
		memset(pbd_e2, 0, sizeof(struct eth_tx_parse_bd_e2));

		if (xmit_type & XMIT_CSUM_ENC) {
			u16 global_data = 0;

			/* Set PBD in enc checksum offload case */
			hlen = bnx2x_set_pbd_csum_enc(bp, skb,
						      &pbd_e2_parsing_data,
						      xmit_type);

			/* turn on 2nd parsing and get a BD */
			bd_prod = TX_BD(NEXT_TX_IDX(bd_prod));

			pbd2 = &txdata->tx_desc_ring[bd_prod].parse_2nd_bd;

			memset(pbd2, 0, sizeof(*pbd2));

			pbd_e2->data.tunnel_data.ip_hdr_start_inner_w =
				(skb_inner_network_header(skb) -
				 skb->data) >> 1;

			if (xmit_type & XMIT_GSO_ENC)
				bnx2x_update_pbds_gso_enc(skb, pbd_e2, pbd2,
							  &global_data,
							  xmit_type);

			pbd2->global_data = cpu_to_le16(global_data);

			/* add addition parse BD indication to start BD */
			SET_FLAG(tx_start_bd->general_data,
				 ETH_TX_START_BD_PARSE_NBDS, 1);
			/* set encapsulation flag in start BD */
			SET_FLAG(tx_start_bd->general_data,
				 ETH_TX_START_BD_TUNNEL_EXIST, 1);
			nbd++;
		} else if (xmit_type & XMIT_CSUM) {
			/* Set PBD in checksum offload case w/o encapsulation */
			hlen = bnx2x_set_pbd_csum_e2(bp, skb,
						     &pbd_e2_parsing_data,
						     xmit_type);
		}

		/* Add the macs to the parsing BD if this is a vf or if
		 * Tx Switching is enabled.
		 */
		if (IS_VF(bp)) {
			/* override GRE parameters in BD */
			bnx2x_set_fw_mac_addr(&pbd_e2->data.mac_addr.src_hi,
					      &pbd_e2->data.mac_addr.src_mid,
					      &pbd_e2->data.mac_addr.src_lo,
					      eth->h_source);

			bnx2x_set_fw_mac_addr(&pbd_e2->data.mac_addr.dst_hi,
					      &pbd_e2->data.mac_addr.dst_mid,
					      &pbd_e2->data.mac_addr.dst_lo,
					      eth->h_dest);
		} else if (bp->flags & TX_SWITCHING) {
			bnx2x_set_fw_mac_addr(&pbd_e2->data.mac_addr.dst_hi,
					      &pbd_e2->data.mac_addr.dst_mid,
					      &pbd_e2->data.mac_addr.dst_lo,
					      eth->h_dest);
		}

		SET_FLAG(pbd_e2_parsing_data,
			 ETH_TX_PARSE_BD_E2_ETH_ADDR_TYPE, mac_type);
	} else {
		u16 global_data = 0;
		pbd_e1x = &txdata->tx_desc_ring[bd_prod].parse_bd_e1x;
		memset(pbd_e1x, 0, sizeof(struct eth_tx_parse_bd_e1x));
		/* Set PBD in checksum offload case */
		if (xmit_type & XMIT_CSUM)
			hlen = bnx2x_set_pbd_csum(bp, skb, pbd_e1x, xmit_type);

		SET_FLAG(global_data,
			 ETH_TX_PARSE_BD_E1X_ETH_ADDR_TYPE, mac_type);
		pbd_e1x->global_data |= cpu_to_le16(global_data);
	}

	/* Setup the data pointer of the first BD of the packet */
	tx_start_bd->addr_hi = cpu_to_le32(U64_HI(mapping));
	tx_start_bd->addr_lo = cpu_to_le32(U64_LO(mapping));
	tx_start_bd->nbytes = cpu_to_le16(skb_headlen(skb));
	pkt_size = tx_start_bd->nbytes;

	DP(NETIF_MSG_TX_QUEUED,
	   "first bd @%p  addr (%x:%x)  nbytes %d  flags %x  vlan %x\n",
	   tx_start_bd, tx_start_bd->addr_hi, tx_start_bd->addr_lo,
	   le16_to_cpu(tx_start_bd->nbytes),
	   tx_start_bd->bd_flags.as_bitfield,
	   le16_to_cpu(tx_start_bd->vlan_or_ethertype));

	if (xmit_type & XMIT_GSO) {

		DP(NETIF_MSG_TX_QUEUED,
		   "TSO packet len %d  hlen %d  total len %d  tso size %d\n",
		   skb->len, hlen, skb_headlen(skb),
		   skb_shinfo(skb)->gso_size);

		tx_start_bd->bd_flags.as_bitfield |= ETH_TX_BD_FLAGS_SW_LSO;

		if (unlikely(skb_headlen(skb) > hlen)) {
			nbd++;
			bd_prod = bnx2x_tx_split(bp, txdata, tx_buf,
						 &tx_start_bd, hlen,
						 bd_prod);
		}
		if (!CHIP_IS_E1x(bp))
			bnx2x_set_pbd_gso_e2(skb, &pbd_e2_parsing_data,
					     xmit_type);
		else
			bnx2x_set_pbd_gso(skb, pbd_e1x, first_bd, xmit_type);
	}

	/* Set the PBD's parsing_data field if not zero
	 * (for the chips newer than 57711).
	 */
	if (pbd_e2_parsing_data)
		pbd_e2->parsing_data = cpu_to_le32(pbd_e2_parsing_data);

	tx_data_bd = (struct eth_tx_bd *)tx_start_bd;

	/* Handle fragmented skb */
	for (i = 0; i < skb_shinfo(skb)->nr_frags; i++) {
		skb_frag_t *frag = &skb_shinfo(skb)->frags[i];

		mapping = skb_frag_dma_map(&bp->pdev->dev, frag, 0,
					   skb_frag_size(frag), DMA_TO_DEVICE);
		if (unlikely(dma_mapping_error(&bp->pdev->dev, mapping))) {
			unsigned int pkts_compl = 0, bytes_compl = 0;

			DP(NETIF_MSG_TX_QUEUED,
			   "Unable to map page - dropping packet...\n");

			/* we need unmap all buffers already mapped
			 * for this SKB;
			 * first_bd->nbd need to be properly updated
			 * before call to bnx2x_free_tx_pkt
			 */
			first_bd->nbd = cpu_to_le16(nbd);
			bnx2x_free_tx_pkt(bp, txdata,
					  TX_BD(txdata->tx_pkt_prod),
					  &pkts_compl, &bytes_compl);
			return NETDEV_TX_OK;
		}

		bd_prod = TX_BD(NEXT_TX_IDX(bd_prod));
		tx_data_bd = &txdata->tx_desc_ring[bd_prod].reg_bd;
		if (total_pkt_bd == NULL)
			total_pkt_bd = &txdata->tx_desc_ring[bd_prod].reg_bd;

		tx_data_bd->addr_hi = cpu_to_le32(U64_HI(mapping));
		tx_data_bd->addr_lo = cpu_to_le32(U64_LO(mapping));
		tx_data_bd->nbytes = cpu_to_le16(skb_frag_size(frag));
		le16_add_cpu(&pkt_size, skb_frag_size(frag));
		nbd++;

		DP(NETIF_MSG_TX_QUEUED,
		   "frag %d  bd @%p  addr (%x:%x)  nbytes %d\n",
		   i, tx_data_bd, tx_data_bd->addr_hi, tx_data_bd->addr_lo,
		   le16_to_cpu(tx_data_bd->nbytes));
	}

	DP(NETIF_MSG_TX_QUEUED, "last bd @%p\n", tx_data_bd);

	/* update with actual num BDs */
	first_bd->nbd = cpu_to_le16(nbd);

	bd_prod = TX_BD(NEXT_TX_IDX(bd_prod));

	/* now send a tx doorbell, counting the next BD
	 * if the packet contains or ends with it
	 */
	if (TX_BD_POFF(bd_prod) < nbd)
		nbd++;

	/* total_pkt_bytes should be set on the first data BD if
	 * it's not an LSO packet and there is more than one
	 * data BD. In this case pkt_size is limited by an MTU value.
	 * However we prefer to set it for an LSO packet (while we don't
	 * have to) in order to save some CPU cycles in a none-LSO
	 * case, when we much more care about them.
	 */
	if (total_pkt_bd != NULL)
		total_pkt_bd->total_pkt_bytes = pkt_size;

	if (pbd_e1x)
		DP(NETIF_MSG_TX_QUEUED,
		   "PBD (E1X) @%p  ip_data %x  ip_hlen %u  ip_id %u  lso_mss %u  tcp_flags %x  xsum %x  seq %u  hlen %u\n",
		   pbd_e1x, pbd_e1x->global_data, pbd_e1x->ip_hlen_w,
		   pbd_e1x->ip_id, pbd_e1x->lso_mss, pbd_e1x->tcp_flags,
		   pbd_e1x->tcp_pseudo_csum, pbd_e1x->tcp_send_seq,
		    le16_to_cpu(pbd_e1x->total_hlen_w));
	if (pbd_e2)
		DP(NETIF_MSG_TX_QUEUED,
		   "PBD (E2) @%p  dst %x %x %x src %x %x %x parsing_data %x\n",
		   pbd_e2,
		   pbd_e2->data.mac_addr.dst_hi,
		   pbd_e2->data.mac_addr.dst_mid,
		   pbd_e2->data.mac_addr.dst_lo,
		   pbd_e2->data.mac_addr.src_hi,
		   pbd_e2->data.mac_addr.src_mid,
		   pbd_e2->data.mac_addr.src_lo,
		   pbd_e2->parsing_data);
	DP(NETIF_MSG_TX_QUEUED, "doorbell: nbd %d  bd %u\n", nbd, bd_prod);

	netdev_tx_sent_queue(txq, skb->len);

	skb_tx_timestamp(skb);

	txdata->tx_pkt_prod++;
	/*
	 * Make sure that the BD data is updated before updating the producer
	 * since FW might read the BD right after the producer is updated.
	 * This is only applicable for weak-ordered memory model archs such
	 * as IA-64. The following barrier is also mandatory since FW will
	 * assumes packets must have BDs.
	 */
	wmb();

	txdata->tx_db.data.prod += nbd;
	barrier();

	DOORBELL(bp, txdata->cid, txdata->tx_db.raw);

	mmiowb();

	txdata->tx_bd_prod += nbd;

<<<<<<< HEAD
	if (unlikely(bnx2x_tx_avail(bp, txdata) < MAX_SKB_FRAGS + 4)) {
=======
	if (unlikely(bnx2x_tx_avail(bp, txdata) < MAX_DESC_PER_TX_PKT)) {
>>>>>>> c3ade0e0
		netif_tx_stop_queue(txq);

		/* paired memory barrier is in bnx2x_tx_int(), we have to keep
		 * ordering of set_bit() in netif_tx_stop_queue() and read of
		 * fp->bd_tx_cons */
		smp_mb();

<<<<<<< HEAD
		fp->eth_q_stats.driver_xoff++;
		if (bnx2x_tx_avail(bp, txdata) >= MAX_SKB_FRAGS + 4)
=======
		bnx2x_fp_qstats(bp, txdata->parent_fp)->driver_xoff++;
		if (bnx2x_tx_avail(bp, txdata) >= MAX_DESC_PER_TX_PKT)
>>>>>>> c3ade0e0
			netif_tx_wake_queue(txq);
	}
	txdata->tx_pkt++;

	return NETDEV_TX_OK;
}

/**
 * bnx2x_setup_tc - routine to configure net_device for multi tc
 *
 * @netdev: net device to configure
 * @tc: number of traffic classes to enable
 *
 * callback connected to the ndo_setup_tc function pointer
 */
int bnx2x_setup_tc(struct net_device *dev, u8 num_tc)
{
	int cos, prio, count, offset;
	struct bnx2x *bp = netdev_priv(dev);

	/* setup tc must be called under rtnl lock */
	ASSERT_RTNL();

	/* no traffic classes requested. Aborting */
	if (!num_tc) {
		netdev_reset_tc(dev);
		return 0;
	}

	/* requested to support too many traffic classes */
	if (num_tc > bp->max_cos) {
		BNX2X_ERR("support for too many traffic classes requested: %d. Max supported is %d\n",
			  num_tc, bp->max_cos);
		return -EINVAL;
	}

	/* declare amount of supported traffic classes */
	if (netdev_set_num_tc(dev, num_tc)) {
		BNX2X_ERR("failed to declare %d traffic classes\n", num_tc);
		return -EINVAL;
	}

	/* configure priority to traffic class mapping */
	for (prio = 0; prio < BNX2X_MAX_PRIORITY; prio++) {
		netdev_set_prio_tc_map(dev, prio, bp->prio_to_cos[prio]);
		DP(BNX2X_MSG_SP | NETIF_MSG_IFUP,
		   "mapping priority %d to tc %d\n",
		   prio, bp->prio_to_cos[prio]);
	}

	/* Use this configuration to differentiate tc0 from other COSes
	   This can be used for ets or pfc, and save the effort of setting
	   up a multio class queue disc or negotiating DCBX with a switch
	netdev_set_prio_tc_map(dev, 0, 0);
	DP(BNX2X_MSG_SP, "mapping priority %d to tc %d\n", 0, 0);
	for (prio = 1; prio < 16; prio++) {
		netdev_set_prio_tc_map(dev, prio, 1);
		DP(BNX2X_MSG_SP, "mapping priority %d to tc %d\n", prio, 1);
	} */

	/* configure traffic class to transmission queue mapping */
	for (cos = 0; cos < bp->max_cos; cos++) {
		count = BNX2X_NUM_ETH_QUEUES(bp);
		offset = cos * BNX2X_NUM_NON_CNIC_QUEUES(bp);
		netdev_set_tc_queue(dev, cos, count, offset);
		DP(BNX2X_MSG_SP | NETIF_MSG_IFUP,
		   "mapping tc %d to offset %d count %d\n",
		   cos, offset, count);
	}

	return 0;
}

/* called with rtnl_lock */
int bnx2x_change_mac_addr(struct net_device *dev, void *p)
{
	struct sockaddr *addr = p;
	struct bnx2x *bp = netdev_priv(dev);
	int rc = 0;

	if (!bnx2x_is_valid_ether_addr(bp, addr->sa_data)) {
		BNX2X_ERR("Requested MAC address is not valid\n");
		return -EINVAL;
	}

	if ((IS_MF_STORAGE_SD(bp) || IS_MF_FCOE_AFEX(bp)) &&
	    !is_zero_ether_addr(addr->sa_data)) {
		BNX2X_ERR("Can't configure non-zero address on iSCSI or FCoE functions in MF-SD mode\n");
		return -EINVAL;
	}

	if (netif_running(dev))  {
		rc = bnx2x_set_eth_mac(bp, false);
		if (rc)
			return rc;
	}

	memcpy(dev->dev_addr, addr->sa_data, dev->addr_len);

	if (netif_running(dev))
		rc = bnx2x_set_eth_mac(bp, true);

	return rc;
}

static void bnx2x_free_fp_mem_at(struct bnx2x *bp, int fp_index)
{
	union host_hc_status_block *sb = &bnx2x_fp(bp, fp_index, status_blk);
	struct bnx2x_fastpath *fp = &bp->fp[fp_index];
	u8 cos;

	/* Common */

	if (IS_FCOE_IDX(fp_index)) {
		memset(sb, 0, sizeof(union host_hc_status_block));
		fp->status_blk_mapping = 0;
	} else {
		/* status blocks */
		if (!CHIP_IS_E1x(bp))
			BNX2X_PCI_FREE(sb->e2_sb,
				       bnx2x_fp(bp, fp_index,
						status_blk_mapping),
				       sizeof(struct host_hc_status_block_e2));
		else
			BNX2X_PCI_FREE(sb->e1x_sb,
				       bnx2x_fp(bp, fp_index,
						status_blk_mapping),
				       sizeof(struct host_hc_status_block_e1x));
	}

	/* Rx */
	if (!skip_rx_queue(bp, fp_index)) {
		bnx2x_free_rx_bds(fp);

		/* fastpath rx rings: rx_buf rx_desc rx_comp */
		BNX2X_FREE(bnx2x_fp(bp, fp_index, rx_buf_ring));
		BNX2X_PCI_FREE(bnx2x_fp(bp, fp_index, rx_desc_ring),
			       bnx2x_fp(bp, fp_index, rx_desc_mapping),
			       sizeof(struct eth_rx_bd) * NUM_RX_BD);

		BNX2X_PCI_FREE(bnx2x_fp(bp, fp_index, rx_comp_ring),
			       bnx2x_fp(bp, fp_index, rx_comp_mapping),
			       sizeof(struct eth_fast_path_rx_cqe) *
			       NUM_RCQ_BD);

		/* SGE ring */
		BNX2X_FREE(bnx2x_fp(bp, fp_index, rx_page_ring));
		BNX2X_PCI_FREE(bnx2x_fp(bp, fp_index, rx_sge_ring),
			       bnx2x_fp(bp, fp_index, rx_sge_mapping),
			       BCM_PAGE_SIZE * NUM_RX_SGE_PAGES);
	}

	/* Tx */
	if (!skip_tx_queue(bp, fp_index)) {
		/* fastpath tx rings: tx_buf tx_desc */
		for_each_cos_in_tx_queue(fp, cos) {
			struct bnx2x_fp_txdata *txdata = fp->txdata_ptr[cos];

			DP(NETIF_MSG_IFDOWN,
			   "freeing tx memory of fp %d cos %d cid %d\n",
			   fp_index, cos, txdata->cid);

			BNX2X_FREE(txdata->tx_buf_ring);
			BNX2X_PCI_FREE(txdata->tx_desc_ring,
				txdata->tx_desc_mapping,
				sizeof(union eth_tx_bd_types) * NUM_TX_BD);
		}
	}
	/* end of fastpath */
}

static void bnx2x_free_fp_mem_cnic(struct bnx2x *bp)
{
	int i;
	for_each_cnic_queue(bp, i)
		bnx2x_free_fp_mem_at(bp, i);
}

void bnx2x_free_fp_mem(struct bnx2x *bp)
{
	int i;
	for_each_eth_queue(bp, i)
		bnx2x_free_fp_mem_at(bp, i);
}

static void set_sb_shortcuts(struct bnx2x *bp, int index)
{
	union host_hc_status_block status_blk = bnx2x_fp(bp, index, status_blk);
	if (!CHIP_IS_E1x(bp)) {
		bnx2x_fp(bp, index, sb_index_values) =
			(__le16 *)status_blk.e2_sb->sb.index_values;
		bnx2x_fp(bp, index, sb_running_index) =
			(__le16 *)status_blk.e2_sb->sb.running_index;
	} else {
		bnx2x_fp(bp, index, sb_index_values) =
			(__le16 *)status_blk.e1x_sb->sb.index_values;
		bnx2x_fp(bp, index, sb_running_index) =
			(__le16 *)status_blk.e1x_sb->sb.running_index;
	}
}

/* Returns the number of actually allocated BDs */
static int bnx2x_alloc_rx_bds(struct bnx2x_fastpath *fp,
			      int rx_ring_size)
{
	struct bnx2x *bp = fp->bp;
	u16 ring_prod, cqe_ring_prod;
	int i, failure_cnt = 0;

	fp->rx_comp_cons = 0;
	cqe_ring_prod = ring_prod = 0;

	/* This routine is called only during fo init so
	 * fp->eth_q_stats.rx_skb_alloc_failed = 0
	 */
	for (i = 0; i < rx_ring_size; i++) {
		if (bnx2x_alloc_rx_data(bp, fp, ring_prod, GFP_KERNEL) < 0) {
			failure_cnt++;
			continue;
		}
		ring_prod = NEXT_RX_IDX(ring_prod);
		cqe_ring_prod = NEXT_RCQ_IDX(cqe_ring_prod);
		WARN_ON(ring_prod <= (i - failure_cnt));
	}

	if (failure_cnt)
		BNX2X_ERR("was only able to allocate %d rx skbs on queue[%d]\n",
			  i - failure_cnt, fp->index);

	fp->rx_bd_prod = ring_prod;
	/* Limit the CQE producer by the CQE ring size */
	fp->rx_comp_prod = min_t(u16, NUM_RCQ_RINGS*RCQ_DESC_CNT,
			       cqe_ring_prod);
	fp->rx_pkt = fp->rx_calls = 0;

	bnx2x_fp_stats(bp, fp)->eth_q_stats.rx_skb_alloc_failed += failure_cnt;

	return i - failure_cnt;
}

static void bnx2x_set_next_page_rx_cq(struct bnx2x_fastpath *fp)
{
	int i;

	for (i = 1; i <= NUM_RCQ_RINGS; i++) {
		struct eth_rx_cqe_next_page *nextpg;

		nextpg = (struct eth_rx_cqe_next_page *)
			&fp->rx_comp_ring[RCQ_DESC_CNT * i - 1];
		nextpg->addr_hi =
			cpu_to_le32(U64_HI(fp->rx_comp_mapping +
				   BCM_PAGE_SIZE*(i % NUM_RCQ_RINGS)));
		nextpg->addr_lo =
			cpu_to_le32(U64_LO(fp->rx_comp_mapping +
				   BCM_PAGE_SIZE*(i % NUM_RCQ_RINGS)));
	}
}

static int bnx2x_alloc_fp_mem_at(struct bnx2x *bp, int index)
{
	union host_hc_status_block *sb;
	struct bnx2x_fastpath *fp = &bp->fp[index];
	int ring_size = 0;
	u8 cos;
	int rx_ring_size = 0;

	if (!bp->rx_ring_size &&
	    (IS_MF_STORAGE_SD(bp) || IS_MF_FCOE_AFEX(bp))) {
		rx_ring_size = MIN_RX_SIZE_NONTPA;
		bp->rx_ring_size = rx_ring_size;
	} else if (!bp->rx_ring_size) {
		rx_ring_size = MAX_RX_AVAIL/BNX2X_NUM_RX_QUEUES(bp);

		if (CHIP_IS_E3(bp)) {
			u32 cfg = SHMEM_RD(bp,
					   dev_info.port_hw_config[BP_PORT(bp)].
					   default_cfg);

			/* Decrease ring size for 1G functions */
			if ((cfg & PORT_HW_CFG_NET_SERDES_IF_MASK) ==
			    PORT_HW_CFG_NET_SERDES_IF_SGMII)
				rx_ring_size /= 10;
		}

		/* allocate at least number of buffers required by FW */
		rx_ring_size = max_t(int, bp->disable_tpa ? MIN_RX_SIZE_NONTPA :
				     MIN_RX_SIZE_TPA, rx_ring_size);

		bp->rx_ring_size = rx_ring_size;
	} else /* if rx_ring_size specified - use it */
		rx_ring_size = bp->rx_ring_size;

	DP(BNX2X_MSG_SP, "calculated rx_ring_size %d\n", rx_ring_size);

	/* Common */
	sb = &bnx2x_fp(bp, index, status_blk);

	if (!IS_FCOE_IDX(index)) {
		/* status blocks */
		if (!CHIP_IS_E1x(bp))
			BNX2X_PCI_ALLOC(sb->e2_sb,
				&bnx2x_fp(bp, index, status_blk_mapping),
				sizeof(struct host_hc_status_block_e2));
		else
			BNX2X_PCI_ALLOC(sb->e1x_sb,
				&bnx2x_fp(bp, index, status_blk_mapping),
			    sizeof(struct host_hc_status_block_e1x));
	}

	/* FCoE Queue uses Default SB and doesn't ACK the SB, thus no need to
	 * set shortcuts for it.
	 */
	if (!IS_FCOE_IDX(index))
		set_sb_shortcuts(bp, index);

	/* Tx */
	if (!skip_tx_queue(bp, index)) {
		/* fastpath tx rings: tx_buf tx_desc */
		for_each_cos_in_tx_queue(fp, cos) {
			struct bnx2x_fp_txdata *txdata = fp->txdata_ptr[cos];

			DP(NETIF_MSG_IFUP,
			   "allocating tx memory of fp %d cos %d\n",
			   index, cos);

			BNX2X_ALLOC(txdata->tx_buf_ring,
				sizeof(struct sw_tx_bd) * NUM_TX_BD);
			BNX2X_PCI_ALLOC(txdata->tx_desc_ring,
				&txdata->tx_desc_mapping,
				sizeof(union eth_tx_bd_types) * NUM_TX_BD);
		}
	}

	/* Rx */
	if (!skip_rx_queue(bp, index)) {
		/* fastpath rx rings: rx_buf rx_desc rx_comp */
		BNX2X_ALLOC(bnx2x_fp(bp, index, rx_buf_ring),
				sizeof(struct sw_rx_bd) * NUM_RX_BD);
		BNX2X_PCI_ALLOC(bnx2x_fp(bp, index, rx_desc_ring),
				&bnx2x_fp(bp, index, rx_desc_mapping),
				sizeof(struct eth_rx_bd) * NUM_RX_BD);

		/* Seed all CQEs by 1s */
		BNX2X_PCI_FALLOC(bnx2x_fp(bp, index, rx_comp_ring),
				 &bnx2x_fp(bp, index, rx_comp_mapping),
				 sizeof(struct eth_fast_path_rx_cqe) *
				 NUM_RCQ_BD);

		/* SGE ring */
		BNX2X_ALLOC(bnx2x_fp(bp, index, rx_page_ring),
				sizeof(struct sw_rx_page) * NUM_RX_SGE);
		BNX2X_PCI_ALLOC(bnx2x_fp(bp, index, rx_sge_ring),
				&bnx2x_fp(bp, index, rx_sge_mapping),
				BCM_PAGE_SIZE * NUM_RX_SGE_PAGES);
		/* RX BD ring */
		bnx2x_set_next_page_rx_bd(fp);

		/* CQ ring */
		bnx2x_set_next_page_rx_cq(fp);

		/* BDs */
		ring_size = bnx2x_alloc_rx_bds(fp, rx_ring_size);
		if (ring_size < rx_ring_size)
			goto alloc_mem_err;
	}

	return 0;

/* handles low memory cases */
alloc_mem_err:
	BNX2X_ERR("Unable to allocate full memory for queue %d (size %d)\n",
						index, ring_size);
	/* FW will drop all packets if queue is not big enough,
	 * In these cases we disable the queue
	 * Min size is different for OOO, TPA and non-TPA queues
	 */
	if (ring_size < (fp->disable_tpa ?
				MIN_RX_SIZE_NONTPA : MIN_RX_SIZE_TPA)) {
			/* release memory allocated for this queue */
			bnx2x_free_fp_mem_at(bp, index);
			return -ENOMEM;
	}
	return 0;
}

static int bnx2x_alloc_fp_mem_cnic(struct bnx2x *bp)
{
	if (!NO_FCOE(bp))
		/* FCoE */
		if (bnx2x_alloc_fp_mem_at(bp, FCOE_IDX(bp)))
			/* we will fail load process instead of mark
			 * NO_FCOE_FLAG
			 */
			return -ENOMEM;

	return 0;
}

static int bnx2x_alloc_fp_mem(struct bnx2x *bp)
{
	int i;

	/* 1. Allocate FP for leading - fatal if error
	 * 2. Allocate RSS - fix number of queues if error
	 */

	/* leading */
	if (bnx2x_alloc_fp_mem_at(bp, 0))
		return -ENOMEM;

	/* RSS */
	for_each_nondefault_eth_queue(bp, i)
		if (bnx2x_alloc_fp_mem_at(bp, i))
			break;

	/* handle memory failures */
	if (i != BNX2X_NUM_ETH_QUEUES(bp)) {
		int delta = BNX2X_NUM_ETH_QUEUES(bp) - i;

		WARN_ON(delta < 0);
		bnx2x_shrink_eth_fp(bp, delta);
		if (CNIC_SUPPORT(bp))
			/* move non eth FPs next to last eth FP
			 * must be done in that order
			 * FCOE_IDX < FWD_IDX < OOO_IDX
			 */

			/* move FCoE fp even NO_FCOE_FLAG is on */
			bnx2x_move_fp(bp, FCOE_IDX(bp), FCOE_IDX(bp) - delta);
		bp->num_ethernet_queues -= delta;
		bp->num_queues = bp->num_ethernet_queues +
				 bp->num_cnic_queues;
		BNX2X_ERR("Adjusted num of queues from %d to %d\n",
			  bp->num_queues + delta, bp->num_queues);
	}

	return 0;
}

void bnx2x_free_mem_bp(struct bnx2x *bp)
{
	int i;

	for (i = 0; i < bp->fp_array_size; i++)
		kfree(bp->fp[i].tpa_info);
	kfree(bp->fp);
	kfree(bp->sp_objs);
	kfree(bp->fp_stats);
	kfree(bp->bnx2x_txq);
	kfree(bp->msix_table);
	kfree(bp->ilt);
}

int bnx2x_alloc_mem_bp(struct bnx2x *bp)
{
	struct bnx2x_fastpath *fp;
	struct msix_entry *tbl;
	struct bnx2x_ilt *ilt;
	int msix_table_size = 0;
	int fp_array_size, txq_array_size;
	int i;

	/*
	 * The biggest MSI-X table we might need is as a maximum number of fast
	 * path IGU SBs plus default SB (for PF only).
	 */
	msix_table_size = bp->igu_sb_cnt;
	if (IS_PF(bp))
		msix_table_size++;
	BNX2X_DEV_INFO("msix_table_size %d\n", msix_table_size);

	/* fp array: RSS plus CNIC related L2 queues */
	fp_array_size = BNX2X_MAX_RSS_COUNT(bp) + CNIC_SUPPORT(bp);
	bp->fp_array_size = fp_array_size;
	BNX2X_DEV_INFO("fp_array_size %d\n", bp->fp_array_size);

	fp = kcalloc(bp->fp_array_size, sizeof(*fp), GFP_KERNEL);
	if (!fp)
		goto alloc_err;
	for (i = 0; i < bp->fp_array_size; i++) {
		fp[i].tpa_info =
			kcalloc(ETH_MAX_AGGREGATION_QUEUES_E1H_E2,
				sizeof(struct bnx2x_agg_info), GFP_KERNEL);
		if (!(fp[i].tpa_info))
			goto alloc_err;
	}

	bp->fp = fp;

	/* allocate sp objs */
	bp->sp_objs = kcalloc(bp->fp_array_size, sizeof(struct bnx2x_sp_objs),
			      GFP_KERNEL);
	if (!bp->sp_objs)
		goto alloc_err;

	/* allocate fp_stats */
	bp->fp_stats = kcalloc(bp->fp_array_size, sizeof(struct bnx2x_fp_stats),
			       GFP_KERNEL);
	if (!bp->fp_stats)
		goto alloc_err;

	/* Allocate memory for the transmission queues array */
	txq_array_size =
		BNX2X_MAX_RSS_COUNT(bp) * BNX2X_MULTI_TX_COS + CNIC_SUPPORT(bp);
	BNX2X_DEV_INFO("txq_array_size %d", txq_array_size);

	bp->bnx2x_txq = kcalloc(txq_array_size, sizeof(struct bnx2x_fp_txdata),
				GFP_KERNEL);
	if (!bp->bnx2x_txq)
		goto alloc_err;

	/* msix table */
	tbl = kcalloc(msix_table_size, sizeof(*tbl), GFP_KERNEL);
	if (!tbl)
		goto alloc_err;
	bp->msix_table = tbl;

	/* ilt */
	ilt = kzalloc(sizeof(*ilt), GFP_KERNEL);
	if (!ilt)
		goto alloc_err;
	bp->ilt = ilt;

	return 0;
alloc_err:
	bnx2x_free_mem_bp(bp);
	return -ENOMEM;
}

int bnx2x_reload_if_running(struct net_device *dev)
{
	struct bnx2x *bp = netdev_priv(dev);

	if (unlikely(!netif_running(dev)))
		return 0;

	bnx2x_nic_unload(bp, UNLOAD_NORMAL, true);
	return bnx2x_nic_load(bp, LOAD_NORMAL);
}

int bnx2x_get_cur_phy_idx(struct bnx2x *bp)
{
	u32 sel_phy_idx = 0;
	if (bp->link_params.num_phys <= 1)
		return INT_PHY;

	if (bp->link_vars.link_up) {
		sel_phy_idx = EXT_PHY1;
		/* In case link is SERDES, check if the EXT_PHY2 is the one */
		if ((bp->link_vars.link_status & LINK_STATUS_SERDES_LINK) &&
		    (bp->link_params.phy[EXT_PHY2].supported & SUPPORTED_FIBRE))
			sel_phy_idx = EXT_PHY2;
	} else {

		switch (bnx2x_phy_selection(&bp->link_params)) {
		case PORT_HW_CFG_PHY_SELECTION_HARDWARE_DEFAULT:
		case PORT_HW_CFG_PHY_SELECTION_FIRST_PHY:
		case PORT_HW_CFG_PHY_SELECTION_FIRST_PHY_PRIORITY:
		       sel_phy_idx = EXT_PHY1;
		       break;
		case PORT_HW_CFG_PHY_SELECTION_SECOND_PHY:
		case PORT_HW_CFG_PHY_SELECTION_SECOND_PHY_PRIORITY:
		       sel_phy_idx = EXT_PHY2;
		       break;
		}
	}

	return sel_phy_idx;
}
int bnx2x_get_link_cfg_idx(struct bnx2x *bp)
{
	u32 sel_phy_idx = bnx2x_get_cur_phy_idx(bp);
	/*
	 * The selected activated PHY is always after swapping (in case PHY
	 * swapping is enabled). So when swapping is enabled, we need to reverse
	 * the configuration
	 */

	if (bp->link_params.multi_phy_config &
	    PORT_HW_CFG_PHY_SWAPPED_ENABLED) {
		if (sel_phy_idx == EXT_PHY1)
			sel_phy_idx = EXT_PHY2;
		else if (sel_phy_idx == EXT_PHY2)
			sel_phy_idx = EXT_PHY1;
	}
	return LINK_CONFIG_IDX(sel_phy_idx);
}

#ifdef NETDEV_FCOE_WWNN
int bnx2x_fcoe_get_wwn(struct net_device *dev, u64 *wwn, int type)
{
	struct bnx2x *bp = netdev_priv(dev);
	struct cnic_eth_dev *cp = &bp->cnic_eth_dev;

	switch (type) {
	case NETDEV_FCOE_WWNN:
		*wwn = HILO_U64(cp->fcoe_wwn_node_name_hi,
				cp->fcoe_wwn_node_name_lo);
		break;
	case NETDEV_FCOE_WWPN:
		*wwn = HILO_U64(cp->fcoe_wwn_port_name_hi,
				cp->fcoe_wwn_port_name_lo);
		break;
	default:
		BNX2X_ERR("Wrong WWN type requested - %d\n", type);
		return -EINVAL;
	}

	return 0;
}
#endif

/* called with rtnl_lock */
int bnx2x_change_mtu(struct net_device *dev, int new_mtu)
{
	struct bnx2x *bp = netdev_priv(dev);

	if (bp->recovery_state != BNX2X_RECOVERY_DONE) {
		BNX2X_ERR("Can't perform change MTU during parity recovery\n");
		return -EAGAIN;
	}

	if ((new_mtu > ETH_MAX_JUMBO_PACKET_SIZE) ||
	    ((new_mtu + ETH_HLEN) < ETH_MIN_PACKET_SIZE)) {
		BNX2X_ERR("Can't support requested MTU size\n");
		return -EINVAL;
	}

	/* This does not race with packet allocation
	 * because the actual alloc size is
	 * only updated as part of load
	 */
	dev->mtu = new_mtu;

	return bnx2x_reload_if_running(dev);
}

netdev_features_t bnx2x_fix_features(struct net_device *dev,
				     netdev_features_t features)
{
	struct bnx2x *bp = netdev_priv(dev);

	/* TPA requires Rx CSUM offloading */
	if (!(features & NETIF_F_RXCSUM) || bp->disable_tpa) {
		features &= ~NETIF_F_LRO;
		features &= ~NETIF_F_GRO;
	}

	return features;
}

int bnx2x_set_features(struct net_device *dev, netdev_features_t features)
{
	struct bnx2x *bp = netdev_priv(dev);
	u32 flags = bp->flags;
	u32 changes;
	bool bnx2x_reload = false;

	if (features & NETIF_F_LRO)
		flags |= TPA_ENABLE_FLAG;
	else
		flags &= ~TPA_ENABLE_FLAG;

	if (features & NETIF_F_GRO)
		flags |= GRO_ENABLE_FLAG;
	else
		flags &= ~GRO_ENABLE_FLAG;

	if (features & NETIF_F_LOOPBACK) {
		if (bp->link_params.loopback_mode != LOOPBACK_BMAC) {
			bp->link_params.loopback_mode = LOOPBACK_BMAC;
			bnx2x_reload = true;
		}
	} else {
		if (bp->link_params.loopback_mode != LOOPBACK_NONE) {
			bp->link_params.loopback_mode = LOOPBACK_NONE;
			bnx2x_reload = true;
		}
	}

	changes = flags ^ bp->flags;

	/* if GRO is changed while LRO is enabled, don't force a reload */
	if ((changes & GRO_ENABLE_FLAG) && (flags & TPA_ENABLE_FLAG))
		changes &= ~GRO_ENABLE_FLAG;

	if (changes)
		bnx2x_reload = true;

	bp->flags = flags;

	if (bnx2x_reload) {
		if (bp->recovery_state == BNX2X_RECOVERY_DONE)
			return bnx2x_reload_if_running(dev);
		/* else: bnx2x_nic_load() will be called at end of recovery */
	}

	return 0;
}

void bnx2x_tx_timeout(struct net_device *dev)
{
	struct bnx2x *bp = netdev_priv(dev);

#ifdef BNX2X_STOP_ON_ERROR
	if (!bp->panic)
		bnx2x_panic();
#endif

	smp_mb__before_clear_bit();
	set_bit(BNX2X_SP_RTNL_TX_TIMEOUT, &bp->sp_rtnl_state);
	smp_mb__after_clear_bit();

	/* This allows the netif to be shutdown gracefully before resetting */
	schedule_delayed_work(&bp->sp_rtnl_task, 0);
}

int bnx2x_suspend(struct pci_dev *pdev, pm_message_t state)
{
	struct net_device *dev = pci_get_drvdata(pdev);
	struct bnx2x *bp;

	if (!dev) {
		dev_err(&pdev->dev, "BAD net device from bnx2x_init_one\n");
		return -ENODEV;
	}
	bp = netdev_priv(dev);

	rtnl_lock();

	pci_save_state(pdev);

	if (!netif_running(dev)) {
		rtnl_unlock();
		return 0;
	}

	netif_device_detach(dev);

	bnx2x_nic_unload(bp, UNLOAD_CLOSE, false);

	bnx2x_set_power_state(bp, pci_choose_state(pdev, state));

	rtnl_unlock();

	return 0;
}

int bnx2x_resume(struct pci_dev *pdev)
{
	struct net_device *dev = pci_get_drvdata(pdev);
	struct bnx2x *bp;
	int rc;

	if (!dev) {
		dev_err(&pdev->dev, "BAD net device from bnx2x_init_one\n");
		return -ENODEV;
	}
	bp = netdev_priv(dev);

	if (bp->recovery_state != BNX2X_RECOVERY_DONE) {
		BNX2X_ERR("Handling parity error recovery. Try again later\n");
		return -EAGAIN;
	}

	rtnl_lock();

	pci_restore_state(pdev);

	if (!netif_running(dev)) {
		rtnl_unlock();
		return 0;
	}

	bnx2x_set_power_state(bp, PCI_D0);
	netif_device_attach(dev);

	rc = bnx2x_nic_load(bp, LOAD_OPEN);

	rtnl_unlock();

	return rc;
}

void bnx2x_set_ctx_validation(struct bnx2x *bp, struct eth_context *cxt,
			      u32 cid)
{
	if (!cxt) {
		BNX2X_ERR("bad context pointer %p\n", cxt);
		return;
	}

	/* ustorm cxt validation */
	cxt->ustorm_ag_context.cdu_usage =
		CDU_RSRVD_VALUE_TYPE_A(HW_CID(bp, cid),
			CDU_REGION_NUMBER_UCM_AG, ETH_CONNECTION_TYPE);
	/* xcontext validation */
	cxt->xstorm_ag_context.cdu_reserved =
		CDU_RSRVD_VALUE_TYPE_A(HW_CID(bp, cid),
			CDU_REGION_NUMBER_XCM_AG, ETH_CONNECTION_TYPE);
}

static void storm_memset_hc_timeout(struct bnx2x *bp, u8 port,
				    u8 fw_sb_id, u8 sb_index,
				    u8 ticks)
{
	u32 addr = BAR_CSTRORM_INTMEM +
		   CSTORM_STATUS_BLOCK_DATA_TIMEOUT_OFFSET(fw_sb_id, sb_index);
	REG_WR8(bp, addr, ticks);
	DP(NETIF_MSG_IFUP,
	   "port %x fw_sb_id %d sb_index %d ticks %d\n",
	   port, fw_sb_id, sb_index, ticks);
}

static void storm_memset_hc_disable(struct bnx2x *bp, u8 port,
				    u16 fw_sb_id, u8 sb_index,
				    u8 disable)
{
	u32 enable_flag = disable ? 0 : (1 << HC_INDEX_DATA_HC_ENABLED_SHIFT);
	u32 addr = BAR_CSTRORM_INTMEM +
		   CSTORM_STATUS_BLOCK_DATA_FLAGS_OFFSET(fw_sb_id, sb_index);
	u8 flags = REG_RD8(bp, addr);
	/* clear and set */
	flags &= ~HC_INDEX_DATA_HC_ENABLED;
	flags |= enable_flag;
	REG_WR8(bp, addr, flags);
	DP(NETIF_MSG_IFUP,
	   "port %x fw_sb_id %d sb_index %d disable %d\n",
	   port, fw_sb_id, sb_index, disable);
}

void bnx2x_update_coalesce_sb_index(struct bnx2x *bp, u8 fw_sb_id,
				    u8 sb_index, u8 disable, u16 usec)
{
	int port = BP_PORT(bp);
	u8 ticks = usec / BNX2X_BTR;

	storm_memset_hc_timeout(bp, port, fw_sb_id, sb_index, ticks);

	disable = disable ? 1 : (usec ? 0 : 1);
	storm_memset_hc_disable(bp, port, fw_sb_id, sb_index, disable);
}<|MERGE_RESOLUTION|>--- conflicted
+++ resolved
@@ -205,13 +205,7 @@
 	DP(NETIF_MSG_TX_DONE, "fp[%d]: pkt_idx %d  buff @(%p)->skb %p\n",
 	   txdata->txq_index, idx, tx_buf, skb);
 
-<<<<<<< HEAD
-	DP(BNX2X_MSG_OFF, "free bd_idx %d\n", bd_idx);
 	tx_start_bd = &txdata->tx_desc_ring[bd_idx].start_bd;
-
-=======
-	tx_start_bd = &txdata->tx_desc_ring[bd_idx].start_bd;
->>>>>>> c3ade0e0
 
 	nbd = le16_to_cpu(tx_start_bd->nbd) - 1;
 #ifdef BNX2X_STOP_ON_ERROR
@@ -327,11 +321,7 @@
 
 		if ((netif_tx_queue_stopped(txq)) &&
 		    (bp->state == BNX2X_STATE_OPEN) &&
-<<<<<<< HEAD
-		    (bnx2x_tx_avail(bp, txdata) >= MAX_SKB_FRAGS + 4))
-=======
 		    (bnx2x_tx_avail(bp, txdata) >= MAX_DESC_PER_TX_PKT))
->>>>>>> c3ade0e0
 			netif_tx_wake_queue(txq);
 
 		__netif_tx_unlock(txq);
@@ -790,14 +780,8 @@
 		if (!bnx2x_fill_frag_skb(bp, fp, tpa_info, pages,
 					 skb, cqe, cqe_idx)) {
 			if (tpa_info->parsing_flags & PARSING_FLAGS_VLAN)
-<<<<<<< HEAD
-				__vlan_hwaccel_put_tag(skb, tpa_info->vlan_tag);
-			skb_record_rx_queue(skb, fp->index);
-			napi_gro_receive(&fp->napi, skb);
-=======
 				__vlan_hwaccel_put_tag(skb, htons(ETH_P_8021Q), tpa_info->vlan_tag);
 			bnx2x_gro_receive(bp, fp, skb);
->>>>>>> c3ade0e0
 		} else {
 			DP(NETIF_MSG_RX_STATUS,
 			   "Failed to allocate new pages - dropping packet!\n");
@@ -871,33 +855,7 @@
 		skb->ip_summed = CHECKSUM_UNNECESSARY;
 }
 
-<<<<<<< HEAD
-static void bnx2x_csum_validate(struct sk_buff *skb, union eth_rx_cqe *cqe,
-				struct bnx2x_fastpath *fp)
-{
-	/* Do nothing if no L4 csum validation was done.
-	 * We do not check whether IP csum was validated. For IPv4 we assume
-	 * that if the card got as far as validating the L4 csum, it also
-	 * validated the IP csum. IPv6 has no IP csum.
-	 */
-	if (cqe->fast_path_cqe.status_flags &
-	    ETH_FAST_PATH_RX_CQE_L4_XSUM_NO_VALIDATION_FLG)
-		return;
-
-	/* If L4 validation was done, check if an error was found. */
-
-	if (cqe->fast_path_cqe.type_error_flags &
-	    (ETH_FAST_PATH_RX_CQE_IP_BAD_XSUM_FLG |
-	     ETH_FAST_PATH_RX_CQE_L4_BAD_XSUM_FLG))
-		fp->eth_q_stats.hw_csum_err++;
-	else
-		skb->ip_summed = CHECKSUM_UNNECESSARY;
-}
-
-int bnx2x_rx_int(struct bnx2x_fastpath *fp, int budget)
-=======
 static int bnx2x_rx_int(struct bnx2x_fastpath *fp, int budget)
->>>>>>> c3ade0e0
 {
 	struct bnx2x *bp = fp->bp;
 	u16 bd_cons, bd_prod, bd_prod_fw, comp_ring_cons;
@@ -1076,18 +1034,11 @@
 		rxhash = bnx2x_get_rxhash(bp, cqe_fp, &rxhash_type);
 		skb_set_hash(skb, rxhash, rxhash_type);
 
-<<<<<<< HEAD
-			if (bp->dev->features & NETIF_F_RXCSUM)
-				bnx2x_csum_validate(skb, cqe, fp);
-
-		}
-=======
 		skb_checksum_none_assert(skb);
 
 		if (bp->dev->features & NETIF_F_RXCSUM)
 			bnx2x_csum_validate(skb, cqe, fp,
 					    bnx2x_fp_qstats(bp, fp));
->>>>>>> c3ade0e0
 
 		skb_record_rx_queue(skb, fp->rx_queue);
 
@@ -4110,11 +4061,7 @@
 
 	txdata->tx_bd_prod += nbd;
 
-<<<<<<< HEAD
-	if (unlikely(bnx2x_tx_avail(bp, txdata) < MAX_SKB_FRAGS + 4)) {
-=======
 	if (unlikely(bnx2x_tx_avail(bp, txdata) < MAX_DESC_PER_TX_PKT)) {
->>>>>>> c3ade0e0
 		netif_tx_stop_queue(txq);
 
 		/* paired memory barrier is in bnx2x_tx_int(), we have to keep
@@ -4122,13 +4069,8 @@
 		 * fp->bd_tx_cons */
 		smp_mb();
 
-<<<<<<< HEAD
-		fp->eth_q_stats.driver_xoff++;
-		if (bnx2x_tx_avail(bp, txdata) >= MAX_SKB_FRAGS + 4)
-=======
 		bnx2x_fp_qstats(bp, txdata->parent_fp)->driver_xoff++;
 		if (bnx2x_tx_avail(bp, txdata) >= MAX_DESC_PER_TX_PKT)
->>>>>>> c3ade0e0
 			netif_tx_wake_queue(txq);
 	}
 	txdata->tx_pkt++;
