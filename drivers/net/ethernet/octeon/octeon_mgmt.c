/*
 * This file is subject to the terms and conditions of the GNU General Public
 * License.  See the file "COPYING" in the main directory of this archive
 * for more details.
 *
 * Copyright (C) 2009-2012 Cavium, Inc
 */

#include <linux/platform_device.h>
#include <linux/dma-mapping.h>
#include <linux/etherdevice.h>
#include <linux/capability.h>
#include <linux/net_tstamp.h>
#include <linux/interrupt.h>
#include <linux/netdevice.h>
#include <linux/spinlock.h>
#include <linux/if_vlan.h>
#include <linux/of_mdio.h>
#include <linux/module.h>
#include <linux/of_net.h>
#include <linux/init.h>
#include <linux/slab.h>
#include <linux/phy.h>
#include <linux/io.h>

#include <asm/octeon/octeon.h>
#include <asm/octeon/cvmx-mixx-defs.h>
#include <asm/octeon/cvmx-agl-defs.h>

#define DRV_NAME "octeon_mgmt"
#define DRV_VERSION "2.0"
#define DRV_DESCRIPTION \
	"Cavium Networks Octeon MII (management) port Network Driver"

#define OCTEON_MGMT_NAPI_WEIGHT 16

/* Ring sizes that are powers of two allow for more efficient modulo
 * opertions.
 */
#define OCTEON_MGMT_RX_RING_SIZE 512
#define OCTEON_MGMT_TX_RING_SIZE 128

/* Allow 8 bytes for vlan and FCS. */
#define OCTEON_MGMT_RX_HEADROOM (ETH_HLEN + ETH_FCS_LEN + VLAN_HLEN)

union mgmt_port_ring_entry {
	u64 d64;
	struct {
#define RING_ENTRY_CODE_DONE 0xf
#define RING_ENTRY_CODE_MORE 0x10
#ifdef __BIG_ENDIAN_BITFIELD
		u64 reserved_62_63:2;
		/* Length of the buffer/packet in bytes */
		u64 len:14;
		/* For TX, signals that the packet should be timestamped */
		u64 tstamp:1;
		/* The RX error code */
		u64 code:7;
		/* Physical address of the buffer */
		u64 addr:40;
#else
		u64 addr:40;
		u64 code:7;
		u64 tstamp:1;
		u64 len:14;
		u64 reserved_62_63:2;
#endif
	} s;
};

#define MIX_ORING1	0x0
#define MIX_ORING2	0x8
#define MIX_IRING1	0x10
#define MIX_IRING2	0x18
#define MIX_CTL		0x20
#define MIX_IRHWM	0x28
#define MIX_IRCNT	0x30
#define MIX_ORHWM	0x38
#define MIX_ORCNT	0x40
#define MIX_ISR		0x48
#define MIX_INTENA	0x50
#define MIX_REMCNT	0x58
#define MIX_BIST	0x78

#define AGL_GMX_PRT_CFG			0x10
#define AGL_GMX_RX_FRM_CTL		0x18
#define AGL_GMX_RX_FRM_MAX		0x30
#define AGL_GMX_RX_JABBER		0x38
#define AGL_GMX_RX_STATS_CTL		0x50

#define AGL_GMX_RX_STATS_PKTS_DRP	0xb0
#define AGL_GMX_RX_STATS_OCTS_DRP	0xb8
#define AGL_GMX_RX_STATS_PKTS_BAD	0xc0

#define AGL_GMX_RX_ADR_CTL		0x100
#define AGL_GMX_RX_ADR_CAM_EN		0x108
#define AGL_GMX_RX_ADR_CAM0		0x180
#define AGL_GMX_RX_ADR_CAM1		0x188
#define AGL_GMX_RX_ADR_CAM2		0x190
#define AGL_GMX_RX_ADR_CAM3		0x198
#define AGL_GMX_RX_ADR_CAM4		0x1a0
#define AGL_GMX_RX_ADR_CAM5		0x1a8

#define AGL_GMX_TX_CLK			0x208
#define AGL_GMX_TX_STATS_CTL		0x268
#define AGL_GMX_TX_CTL			0x270
#define AGL_GMX_TX_STAT0		0x280
#define AGL_GMX_TX_STAT1		0x288
#define AGL_GMX_TX_STAT2		0x290
#define AGL_GMX_TX_STAT3		0x298
#define AGL_GMX_TX_STAT4		0x2a0
#define AGL_GMX_TX_STAT5		0x2a8
#define AGL_GMX_TX_STAT6		0x2b0
#define AGL_GMX_TX_STAT7		0x2b8
#define AGL_GMX_TX_STAT8		0x2c0
#define AGL_GMX_TX_STAT9		0x2c8

struct octeon_mgmt {
	struct net_device *netdev;
	u64 mix;
	u64 agl;
	u64 agl_prt_ctl;
	int port;
	int irq;
	bool has_rx_tstamp;
	u64 *tx_ring;
	dma_addr_t tx_ring_handle;
	unsigned int tx_next;
	unsigned int tx_next_clean;
	unsigned int tx_current_fill;
	/* The tx_list lock also protects the ring related variables */
	struct sk_buff_head tx_list;

	/* RX variables only touched in napi_poll.  No locking necessary. */
	u64 *rx_ring;
	dma_addr_t rx_ring_handle;
	unsigned int rx_next;
	unsigned int rx_next_fill;
	unsigned int rx_current_fill;
	struct sk_buff_head rx_list;

	spinlock_t lock;
	unsigned int last_duplex;
	unsigned int last_link;
	unsigned int last_speed;
	struct device *dev;
	struct napi_struct napi;
	struct tasklet_struct tx_clean_tasklet;
	struct phy_device *phydev;
	struct device_node *phy_np;
	resource_size_t mix_phys;
	resource_size_t mix_size;
	resource_size_t agl_phys;
	resource_size_t agl_size;
	resource_size_t agl_prt_ctl_phys;
	resource_size_t agl_prt_ctl_size;
};

static void octeon_mgmt_set_rx_irq(struct octeon_mgmt *p, int enable)
{
	union cvmx_mixx_intena mix_intena;
	unsigned long flags;

	spin_lock_irqsave(&p->lock, flags);
	mix_intena.u64 = cvmx_read_csr(p->mix + MIX_INTENA);
	mix_intena.s.ithena = enable ? 1 : 0;
	cvmx_write_csr(p->mix + MIX_INTENA, mix_intena.u64);
	spin_unlock_irqrestore(&p->lock, flags);
}

static void octeon_mgmt_set_tx_irq(struct octeon_mgmt *p, int enable)
{
	union cvmx_mixx_intena mix_intena;
	unsigned long flags;

	spin_lock_irqsave(&p->lock, flags);
	mix_intena.u64 = cvmx_read_csr(p->mix + MIX_INTENA);
	mix_intena.s.othena = enable ? 1 : 0;
	cvmx_write_csr(p->mix + MIX_INTENA, mix_intena.u64);
	spin_unlock_irqrestore(&p->lock, flags);
}

static void octeon_mgmt_enable_rx_irq(struct octeon_mgmt *p)
{
	octeon_mgmt_set_rx_irq(p, 1);
}

static void octeon_mgmt_disable_rx_irq(struct octeon_mgmt *p)
{
	octeon_mgmt_set_rx_irq(p, 0);
}

static void octeon_mgmt_enable_tx_irq(struct octeon_mgmt *p)
{
	octeon_mgmt_set_tx_irq(p, 1);
}

static void octeon_mgmt_disable_tx_irq(struct octeon_mgmt *p)
{
	octeon_mgmt_set_tx_irq(p, 0);
}

static unsigned int ring_max_fill(unsigned int ring_size)
{
	return ring_size - 8;
}

static unsigned int ring_size_to_bytes(unsigned int ring_size)
{
	return ring_size * sizeof(union mgmt_port_ring_entry);
}

static void octeon_mgmt_rx_fill_ring(struct net_device *netdev)
{
	struct octeon_mgmt *p = netdev_priv(netdev);

	while (p->rx_current_fill < ring_max_fill(OCTEON_MGMT_RX_RING_SIZE)) {
		unsigned int size;
		union mgmt_port_ring_entry re;
		struct sk_buff *skb;

		/* CN56XX pass 1 needs 8 bytes of padding.  */
		size = netdev->mtu + OCTEON_MGMT_RX_HEADROOM + 8 + NET_IP_ALIGN;

		skb = netdev_alloc_skb(netdev, size);
		if (!skb)
			break;
		skb_reserve(skb, NET_IP_ALIGN);
		__skb_queue_tail(&p->rx_list, skb);

		re.d64 = 0;
		re.s.len = size;
		re.s.addr = dma_map_single(p->dev, skb->data,
					   size,
					   DMA_FROM_DEVICE);

		/* Put it in the ring.  */
		p->rx_ring[p->rx_next_fill] = re.d64;
		dma_sync_single_for_device(p->dev, p->rx_ring_handle,
					   ring_size_to_bytes(OCTEON_MGMT_RX_RING_SIZE),
					   DMA_BIDIRECTIONAL);
		p->rx_next_fill =
			(p->rx_next_fill + 1) % OCTEON_MGMT_RX_RING_SIZE;
		p->rx_current_fill++;
		/* Ring the bell.  */
		cvmx_write_csr(p->mix + MIX_IRING2, 1);
	}
}

static ktime_t ptp_to_ktime(u64 ptptime)
{
	ktime_t ktimebase;
	u64 ptpbase;
	unsigned long flags;

	local_irq_save(flags);
	/* Fill the icache with the code */
	ktime_get_real();
	/* Flush all pending operations */
	mb();
	/* Read the time and PTP clock as close together as
	 * possible. It is important that this sequence take the same
	 * amount of time to reduce jitter
	 */
	ktimebase = ktime_get_real();
	ptpbase = cvmx_read_csr(CVMX_MIO_PTP_CLOCK_HI);
	local_irq_restore(flags);

	return ktime_sub_ns(ktimebase, ptpbase - ptptime);
}

static void octeon_mgmt_clean_tx_buffers(struct octeon_mgmt *p)
{
	union cvmx_mixx_orcnt mix_orcnt;
	union mgmt_port_ring_entry re;
	struct sk_buff *skb;
	int cleaned = 0;
	unsigned long flags;

	mix_orcnt.u64 = cvmx_read_csr(p->mix + MIX_ORCNT);
	while (mix_orcnt.s.orcnt) {
		spin_lock_irqsave(&p->tx_list.lock, flags);

		mix_orcnt.u64 = cvmx_read_csr(p->mix + MIX_ORCNT);

		if (mix_orcnt.s.orcnt == 0) {
			spin_unlock_irqrestore(&p->tx_list.lock, flags);
			break;
		}

		dma_sync_single_for_cpu(p->dev, p->tx_ring_handle,
					ring_size_to_bytes(OCTEON_MGMT_TX_RING_SIZE),
					DMA_BIDIRECTIONAL);

		re.d64 = p->tx_ring[p->tx_next_clean];
		p->tx_next_clean =
			(p->tx_next_clean + 1) % OCTEON_MGMT_TX_RING_SIZE;
		skb = __skb_dequeue(&p->tx_list);

		mix_orcnt.u64 = 0;
		mix_orcnt.s.orcnt = 1;

		/* Acknowledge to hardware that we have the buffer.  */
		cvmx_write_csr(p->mix + MIX_ORCNT, mix_orcnt.u64);
		p->tx_current_fill--;

		spin_unlock_irqrestore(&p->tx_list.lock, flags);

		dma_unmap_single(p->dev, re.s.addr, re.s.len,
				 DMA_TO_DEVICE);

		/* Read the hardware TX timestamp if one was recorded */
		if (unlikely(re.s.tstamp)) {
			struct skb_shared_hwtstamps ts;
			/* Read the timestamp */
			u64 ns = cvmx_read_csr(CVMX_MIXX_TSTAMP(p->port));
			/* Remove the timestamp from the FIFO */
			cvmx_write_csr(CVMX_MIXX_TSCTL(p->port), 0);
			/* Tell the kernel about the timestamp */
			ts.syststamp = ptp_to_ktime(ns);
			ts.hwtstamp = ns_to_ktime(ns);
			skb_tstamp_tx(skb, &ts);
		}

		dev_kfree_skb_any(skb);
		cleaned++;

		mix_orcnt.u64 = cvmx_read_csr(p->mix + MIX_ORCNT);
	}

	if (cleaned && netif_queue_stopped(p->netdev))
		netif_wake_queue(p->netdev);
}

static void octeon_mgmt_clean_tx_tasklet(unsigned long arg)
{
	struct octeon_mgmt *p = (struct octeon_mgmt *)arg;
	octeon_mgmt_clean_tx_buffers(p);
	octeon_mgmt_enable_tx_irq(p);
}

static void octeon_mgmt_update_rx_stats(struct net_device *netdev)
{
	struct octeon_mgmt *p = netdev_priv(netdev);
	unsigned long flags;
	u64 drop, bad;

	/* These reads also clear the count registers.  */
	drop = cvmx_read_csr(p->agl + AGL_GMX_RX_STATS_PKTS_DRP);
	bad = cvmx_read_csr(p->agl + AGL_GMX_RX_STATS_PKTS_BAD);

	if (drop || bad) {
		/* Do an atomic update. */
		spin_lock_irqsave(&p->lock, flags);
		netdev->stats.rx_errors += bad;
		netdev->stats.rx_dropped += drop;
		spin_unlock_irqrestore(&p->lock, flags);
	}
}

static void octeon_mgmt_update_tx_stats(struct net_device *netdev)
{
	struct octeon_mgmt *p = netdev_priv(netdev);
	unsigned long flags;

	union cvmx_agl_gmx_txx_stat0 s0;
	union cvmx_agl_gmx_txx_stat1 s1;

	/* These reads also clear the count registers.  */
	s0.u64 = cvmx_read_csr(p->agl + AGL_GMX_TX_STAT0);
	s1.u64 = cvmx_read_csr(p->agl + AGL_GMX_TX_STAT1);

	if (s0.s.xsdef || s0.s.xscol || s1.s.scol || s1.s.mcol) {
		/* Do an atomic update. */
		spin_lock_irqsave(&p->lock, flags);
		netdev->stats.tx_errors += s0.s.xsdef + s0.s.xscol;
		netdev->stats.collisions += s1.s.scol + s1.s.mcol;
		spin_unlock_irqrestore(&p->lock, flags);
	}
}

/*
 * Dequeue a receive skb and its corresponding ring entry.  The ring
 * entry is returned, *pskb is updated to point to the skb.
 */
static u64 octeon_mgmt_dequeue_rx_buffer(struct octeon_mgmt *p,
					 struct sk_buff **pskb)
{
	union mgmt_port_ring_entry re;

	dma_sync_single_for_cpu(p->dev, p->rx_ring_handle,
				ring_size_to_bytes(OCTEON_MGMT_RX_RING_SIZE),
				DMA_BIDIRECTIONAL);

	re.d64 = p->rx_ring[p->rx_next];
	p->rx_next = (p->rx_next + 1) % OCTEON_MGMT_RX_RING_SIZE;
	p->rx_current_fill--;
	*pskb = __skb_dequeue(&p->rx_list);

	dma_unmap_single(p->dev, re.s.addr,
			 ETH_FRAME_LEN + OCTEON_MGMT_RX_HEADROOM,
			 DMA_FROM_DEVICE);

	return re.d64;
}


static int octeon_mgmt_receive_one(struct octeon_mgmt *p)
{
	struct net_device *netdev = p->netdev;
	union cvmx_mixx_ircnt mix_ircnt;
	union mgmt_port_ring_entry re;
	struct sk_buff *skb;
	struct sk_buff *skb2;
	struct sk_buff *skb_new;
	union mgmt_port_ring_entry re2;
	int rc = 1;


	re.d64 = octeon_mgmt_dequeue_rx_buffer(p, &skb);
	if (likely(re.s.code == RING_ENTRY_CODE_DONE)) {
		/* A good packet, send it up. */
		skb_put(skb, re.s.len);
good:
		/* Process the RX timestamp if it was recorded */
		if (p->has_rx_tstamp) {
			/* The first 8 bytes are the timestamp */
			u64 ns = *(u64 *)skb->data;
			struct skb_shared_hwtstamps *ts;
			ts = skb_hwtstamps(skb);
			ts->hwtstamp = ns_to_ktime(ns);
			ts->syststamp = ptp_to_ktime(ns);
			__skb_pull(skb, 8);
		}
		skb->protocol = eth_type_trans(skb, netdev);
		netdev->stats.rx_packets++;
		netdev->stats.rx_bytes += skb->len;
		netif_receive_skb(skb);
		rc = 0;
	} else if (re.s.code == RING_ENTRY_CODE_MORE) {
		/* Packet split across skbs.  This can happen if we
		 * increase the MTU.  Buffers that are already in the
		 * rx ring can then end up being too small.  As the rx
		 * ring is refilled, buffers sized for the new MTU
		 * will be used and we should go back to the normal
		 * non-split case.
		 */
		skb_put(skb, re.s.len);
		do {
			re2.d64 = octeon_mgmt_dequeue_rx_buffer(p, &skb2);
			if (re2.s.code != RING_ENTRY_CODE_MORE
				&& re2.s.code != RING_ENTRY_CODE_DONE)
				goto split_error;
			skb_put(skb2,  re2.s.len);
			skb_new = skb_copy_expand(skb, 0, skb2->len,
						  GFP_ATOMIC);
			if (!skb_new)
				goto split_error;
			if (skb_copy_bits(skb2, 0, skb_tail_pointer(skb_new),
					  skb2->len))
				goto split_error;
			skb_put(skb_new, skb2->len);
			dev_kfree_skb_any(skb);
			dev_kfree_skb_any(skb2);
			skb = skb_new;
		} while (re2.s.code == RING_ENTRY_CODE_MORE);
		goto good;
	} else {
		/* Some other error, discard it. */
		dev_kfree_skb_any(skb);
		/* Error statistics are accumulated in
		 * octeon_mgmt_update_rx_stats.
		 */
	}
	goto done;
split_error:
	/* Discard the whole mess. */
	dev_kfree_skb_any(skb);
	dev_kfree_skb_any(skb2);
	while (re2.s.code == RING_ENTRY_CODE_MORE) {
		re2.d64 = octeon_mgmt_dequeue_rx_buffer(p, &skb2);
		dev_kfree_skb_any(skb2);
	}
	netdev->stats.rx_errors++;

done:
	/* Tell the hardware we processed a packet.  */
	mix_ircnt.u64 = 0;
	mix_ircnt.s.ircnt = 1;
	cvmx_write_csr(p->mix + MIX_IRCNT, mix_ircnt.u64);
	return rc;
}

static int octeon_mgmt_receive_packets(struct octeon_mgmt *p, int budget)
{
	unsigned int work_done = 0;
	union cvmx_mixx_ircnt mix_ircnt;
	int rc;

	mix_ircnt.u64 = cvmx_read_csr(p->mix + MIX_IRCNT);
	while (work_done < budget && mix_ircnt.s.ircnt) {

		rc = octeon_mgmt_receive_one(p);
		if (!rc)
			work_done++;

		/* Check for more packets. */
		mix_ircnt.u64 = cvmx_read_csr(p->mix + MIX_IRCNT);
	}

	octeon_mgmt_rx_fill_ring(p->netdev);

	return work_done;
}

static int octeon_mgmt_napi_poll(struct napi_struct *napi, int budget)
{
	struct octeon_mgmt *p = container_of(napi, struct octeon_mgmt, napi);
	struct net_device *netdev = p->netdev;
	unsigned int work_done = 0;

	work_done = octeon_mgmt_receive_packets(p, budget);

	if (work_done < budget) {
		/* We stopped because no more packets were available. */
		napi_complete(napi);
		octeon_mgmt_enable_rx_irq(p);
	}
	octeon_mgmt_update_rx_stats(netdev);

	return work_done;
}

/* Reset the hardware to clean state.  */
static void octeon_mgmt_reset_hw(struct octeon_mgmt *p)
{
	union cvmx_mixx_ctl mix_ctl;
	union cvmx_mixx_bist mix_bist;
	union cvmx_agl_gmx_bist agl_gmx_bist;

	mix_ctl.u64 = 0;
	cvmx_write_csr(p->mix + MIX_CTL, mix_ctl.u64);
	do {
		mix_ctl.u64 = cvmx_read_csr(p->mix + MIX_CTL);
	} while (mix_ctl.s.busy);
	mix_ctl.s.reset = 1;
	cvmx_write_csr(p->mix + MIX_CTL, mix_ctl.u64);
	cvmx_read_csr(p->mix + MIX_CTL);
	octeon_io_clk_delay(64);

	mix_bist.u64 = cvmx_read_csr(p->mix + MIX_BIST);
	if (mix_bist.u64)
		dev_warn(p->dev, "MIX failed BIST (0x%016llx)\n",
			(unsigned long long)mix_bist.u64);

	agl_gmx_bist.u64 = cvmx_read_csr(CVMX_AGL_GMX_BIST);
	if (agl_gmx_bist.u64)
		dev_warn(p->dev, "AGL failed BIST (0x%016llx)\n",
			 (unsigned long long)agl_gmx_bist.u64);
}

struct octeon_mgmt_cam_state {
	u64 cam[6];
	u64 cam_mask;
	int cam_index;
};

static void octeon_mgmt_cam_state_add(struct octeon_mgmt_cam_state *cs,
				      unsigned char *addr)
{
	int i;

	for (i = 0; i < 6; i++)
		cs->cam[i] |= (u64)addr[i] << (8 * (cs->cam_index));
	cs->cam_mask |= (1ULL << cs->cam_index);
	cs->cam_index++;
}

static void octeon_mgmt_set_rx_filtering(struct net_device *netdev)
{
	struct octeon_mgmt *p = netdev_priv(netdev);
	union cvmx_agl_gmx_rxx_adr_ctl adr_ctl;
	union cvmx_agl_gmx_prtx_cfg agl_gmx_prtx;
	unsigned long flags;
	unsigned int prev_packet_enable;
	unsigned int cam_mode = 1; /* 1 - Accept on CAM match */
	unsigned int multicast_mode = 1; /* 1 - Reject all multicast.  */
	struct octeon_mgmt_cam_state cam_state;
	struct netdev_hw_addr *ha;
	int available_cam_entries;

	memset(&cam_state, 0, sizeof(cam_state));

	if ((netdev->flags & IFF_PROMISC) || netdev->uc.count > 7) {
		cam_mode = 0;
		available_cam_entries = 8;
	} else {
		/* One CAM entry for the primary address, leaves seven
		 * for the secondary addresses.
		 */
		available_cam_entries = 7 - netdev->uc.count;
	}

	if (netdev->flags & IFF_MULTICAST) {
		if (cam_mode == 0 || (netdev->flags & IFF_ALLMULTI) ||
		    netdev_mc_count(netdev) > available_cam_entries)
			multicast_mode = 2; /* 2 - Accept all multicast.  */
		else
			multicast_mode = 0; /* 0 - Use CAM.  */
	}

	if (cam_mode == 1) {
		/* Add primary address. */
		octeon_mgmt_cam_state_add(&cam_state, netdev->dev_addr);
		netdev_for_each_uc_addr(ha, netdev)
			octeon_mgmt_cam_state_add(&cam_state, ha->addr);
	}
	if (multicast_mode == 0) {
		netdev_for_each_mc_addr(ha, netdev)
			octeon_mgmt_cam_state_add(&cam_state, ha->addr);
	}

	spin_lock_irqsave(&p->lock, flags);

	/* Disable packet I/O. */
	agl_gmx_prtx.u64 = cvmx_read_csr(p->agl + AGL_GMX_PRT_CFG);
	prev_packet_enable = agl_gmx_prtx.s.en;
	agl_gmx_prtx.s.en = 0;
	cvmx_write_csr(p->agl + AGL_GMX_PRT_CFG, agl_gmx_prtx.u64);

	adr_ctl.u64 = 0;
	adr_ctl.s.cam_mode = cam_mode;
	adr_ctl.s.mcst = multicast_mode;
	adr_ctl.s.bcst = 1;     /* Allow broadcast */

	cvmx_write_csr(p->agl + AGL_GMX_RX_ADR_CTL, adr_ctl.u64);

	cvmx_write_csr(p->agl + AGL_GMX_RX_ADR_CAM0, cam_state.cam[0]);
	cvmx_write_csr(p->agl + AGL_GMX_RX_ADR_CAM1, cam_state.cam[1]);
	cvmx_write_csr(p->agl + AGL_GMX_RX_ADR_CAM2, cam_state.cam[2]);
	cvmx_write_csr(p->agl + AGL_GMX_RX_ADR_CAM3, cam_state.cam[3]);
	cvmx_write_csr(p->agl + AGL_GMX_RX_ADR_CAM4, cam_state.cam[4]);
	cvmx_write_csr(p->agl + AGL_GMX_RX_ADR_CAM5, cam_state.cam[5]);
	cvmx_write_csr(p->agl + AGL_GMX_RX_ADR_CAM_EN, cam_state.cam_mask);

	/* Restore packet I/O. */
	agl_gmx_prtx.s.en = prev_packet_enable;
	cvmx_write_csr(p->agl + AGL_GMX_PRT_CFG, agl_gmx_prtx.u64);

	spin_unlock_irqrestore(&p->lock, flags);
}

static int octeon_mgmt_set_mac_address(struct net_device *netdev, void *addr)
{
	int r = eth_mac_addr(netdev, addr);

	if (r)
		return r;

	octeon_mgmt_set_rx_filtering(netdev);

	return 0;
}

static int octeon_mgmt_change_mtu(struct net_device *netdev, int new_mtu)
{
	struct octeon_mgmt *p = netdev_priv(netdev);
	int size_without_fcs = new_mtu + OCTEON_MGMT_RX_HEADROOM;

	/* Limit the MTU to make sure the ethernet packets are between
	 * 64 bytes and 16383 bytes.
	 */
	if (size_without_fcs < 64 || size_without_fcs > 16383) {
		dev_warn(p->dev, "MTU must be between %d and %d.\n",
			 64 - OCTEON_MGMT_RX_HEADROOM,
			 16383 - OCTEON_MGMT_RX_HEADROOM);
		return -EINVAL;
	}

	netdev->mtu = new_mtu;

	cvmx_write_csr(p->agl + AGL_GMX_RX_FRM_MAX, size_without_fcs);
	cvmx_write_csr(p->agl + AGL_GMX_RX_JABBER,
		       (size_without_fcs + 7) & 0xfff8);

	return 0;
}

static irqreturn_t octeon_mgmt_interrupt(int cpl, void *dev_id)
{
	struct net_device *netdev = dev_id;
	struct octeon_mgmt *p = netdev_priv(netdev);
	union cvmx_mixx_isr mixx_isr;

	mixx_isr.u64 = cvmx_read_csr(p->mix + MIX_ISR);

	/* Clear any pending interrupts */
	cvmx_write_csr(p->mix + MIX_ISR, mixx_isr.u64);
	cvmx_read_csr(p->mix + MIX_ISR);

	if (mixx_isr.s.irthresh) {
		octeon_mgmt_disable_rx_irq(p);
		napi_schedule(&p->napi);
	}
	if (mixx_isr.s.orthresh) {
		octeon_mgmt_disable_tx_irq(p);
		tasklet_schedule(&p->tx_clean_tasklet);
	}

	return IRQ_HANDLED;
}

static int octeon_mgmt_ioctl_hwtstamp(struct net_device *netdev,
				      struct ifreq *rq, int cmd)
{
	struct octeon_mgmt *p = netdev_priv(netdev);
	struct hwtstamp_config config;
	union cvmx_mio_ptp_clock_cfg ptp;
	union cvmx_agl_gmx_rxx_frm_ctl rxx_frm_ctl;
	bool have_hw_timestamps = false;

	if (copy_from_user(&config, rq->ifr_data, sizeof(config)))
		return -EFAULT;

	if (config.flags) /* reserved for future extensions */
		return -EINVAL;

	/* Check the status of hardware for tiemstamps */
	if (OCTEON_IS_MODEL(OCTEON_CN6XXX)) {
		/* Get the current state of the PTP clock */
		ptp.u64 = cvmx_read_csr(CVMX_MIO_PTP_CLOCK_CFG);
		if (!ptp.s.ext_clk_en) {
			/* The clock has not been configured to use an
			 * external source.  Program it to use the main clock
			 * reference.
			 */
			u64 clock_comp = (NSEC_PER_SEC << 32) /	octeon_get_io_clock_rate();
			if (!ptp.s.ptp_en)
				cvmx_write_csr(CVMX_MIO_PTP_CLOCK_COMP, clock_comp);
			pr_info("PTP Clock: Using sclk reference at %lld Hz\n",
				(NSEC_PER_SEC << 32) / clock_comp);
		} else {
			/* The clock is already programmed to use a GPIO */
			u64 clock_comp = cvmx_read_csr(CVMX_MIO_PTP_CLOCK_COMP);
			pr_info("PTP Clock: Using GPIO %d at %lld Hz\n",
				ptp.s.ext_clk_in,
				(NSEC_PER_SEC << 32) / clock_comp);
		}

		/* Enable the clock if it wasn't done already */
		if (!ptp.s.ptp_en) {
			ptp.s.ptp_en = 1;
			cvmx_write_csr(CVMX_MIO_PTP_CLOCK_CFG, ptp.u64);
		}
		have_hw_timestamps = true;
	}

	if (!have_hw_timestamps)
		return -EINVAL;

	switch (config.tx_type) {
	case HWTSTAMP_TX_OFF:
	case HWTSTAMP_TX_ON:
		break;
	default:
		return -ERANGE;
	}

	switch (config.rx_filter) {
	case HWTSTAMP_FILTER_NONE:
		p->has_rx_tstamp = false;
		rxx_frm_ctl.u64 = cvmx_read_csr(p->agl + AGL_GMX_RX_FRM_CTL);
		rxx_frm_ctl.s.ptp_mode = 0;
		cvmx_write_csr(p->agl + AGL_GMX_RX_FRM_CTL, rxx_frm_ctl.u64);
		break;
	case HWTSTAMP_FILTER_ALL:
	case HWTSTAMP_FILTER_SOME:
	case HWTSTAMP_FILTER_PTP_V1_L4_EVENT:
	case HWTSTAMP_FILTER_PTP_V1_L4_SYNC:
	case HWTSTAMP_FILTER_PTP_V1_L4_DELAY_REQ:
	case HWTSTAMP_FILTER_PTP_V2_L4_EVENT:
	case HWTSTAMP_FILTER_PTP_V2_L4_SYNC:
	case HWTSTAMP_FILTER_PTP_V2_L4_DELAY_REQ:
	case HWTSTAMP_FILTER_PTP_V2_L2_EVENT:
	case HWTSTAMP_FILTER_PTP_V2_L2_SYNC:
	case HWTSTAMP_FILTER_PTP_V2_L2_DELAY_REQ:
	case HWTSTAMP_FILTER_PTP_V2_EVENT:
	case HWTSTAMP_FILTER_PTP_V2_SYNC:
	case HWTSTAMP_FILTER_PTP_V2_DELAY_REQ:
		p->has_rx_tstamp = have_hw_timestamps;
		config.rx_filter = HWTSTAMP_FILTER_ALL;
		if (p->has_rx_tstamp) {
			rxx_frm_ctl.u64 = cvmx_read_csr(p->agl + AGL_GMX_RX_FRM_CTL);
			rxx_frm_ctl.s.ptp_mode = 1;
			cvmx_write_csr(p->agl + AGL_GMX_RX_FRM_CTL, rxx_frm_ctl.u64);
		}
		break;
	default:
		return -ERANGE;
	}

	if (copy_to_user(rq->ifr_data, &config, sizeof(config)))
		return -EFAULT;

	return 0;
}

static int octeon_mgmt_ioctl(struct net_device *netdev,
			     struct ifreq *rq, int cmd)
{
	struct octeon_mgmt *p = netdev_priv(netdev);

	switch (cmd) {
	case SIOCSHWTSTAMP:
		return octeon_mgmt_ioctl_hwtstamp(netdev, rq, cmd);
	default:
		if (p->phydev)
			return phy_mii_ioctl(p->phydev, rq, cmd);
		return -EINVAL;
	}
}

static void octeon_mgmt_disable_link(struct octeon_mgmt *p)
{
	union cvmx_agl_gmx_prtx_cfg prtx_cfg;

	/* Disable GMX before we make any changes. */
	prtx_cfg.u64 = cvmx_read_csr(p->agl + AGL_GMX_PRT_CFG);
	prtx_cfg.s.en = 0;
	prtx_cfg.s.tx_en = 0;
	prtx_cfg.s.rx_en = 0;
	cvmx_write_csr(p->agl + AGL_GMX_PRT_CFG, prtx_cfg.u64);

	if (OCTEON_IS_MODEL(OCTEON_CN6XXX)) {
		int i;
		for (i = 0; i < 10; i++) {
			prtx_cfg.u64 = cvmx_read_csr(p->agl + AGL_GMX_PRT_CFG);
			if (prtx_cfg.s.tx_idle == 1 || prtx_cfg.s.rx_idle == 1)
				break;
			mdelay(1);
			i++;
		}
	}
}

static void octeon_mgmt_enable_link(struct octeon_mgmt *p)
{
	union cvmx_agl_gmx_prtx_cfg prtx_cfg;

	/* Restore the GMX enable state only if link is set */
	prtx_cfg.u64 = cvmx_read_csr(p->agl + AGL_GMX_PRT_CFG);
	prtx_cfg.s.tx_en = 1;
	prtx_cfg.s.rx_en = 1;
	prtx_cfg.s.en = 1;
	cvmx_write_csr(p->agl + AGL_GMX_PRT_CFG, prtx_cfg.u64);
}

static void octeon_mgmt_update_link(struct octeon_mgmt *p)
{
	union cvmx_agl_gmx_prtx_cfg prtx_cfg;

	prtx_cfg.u64 = cvmx_read_csr(p->agl + AGL_GMX_PRT_CFG);

	if (!p->phydev->link)
		prtx_cfg.s.duplex = 1;
	else
		prtx_cfg.s.duplex = p->phydev->duplex;

	switch (p->phydev->speed) {
	case 10:
		prtx_cfg.s.speed = 0;
		prtx_cfg.s.slottime = 0;

		if (OCTEON_IS_MODEL(OCTEON_CN6XXX)) {
			prtx_cfg.s.burst = 1;
			prtx_cfg.s.speed_msb = 1;
		}
		break;
	case 100:
		prtx_cfg.s.speed = 0;
		prtx_cfg.s.slottime = 0;

		if (OCTEON_IS_MODEL(OCTEON_CN6XXX)) {
			prtx_cfg.s.burst = 1;
			prtx_cfg.s.speed_msb = 0;
		}
		break;
	case 1000:
		/* 1000 MBits is only supported on 6XXX chips */
		if (OCTEON_IS_MODEL(OCTEON_CN6XXX)) {
			prtx_cfg.s.speed = 1;
			prtx_cfg.s.speed_msb = 0;
			/* Only matters for half-duplex */
			prtx_cfg.s.slottime = 1;
			prtx_cfg.s.burst = p->phydev->duplex;
		}
		break;
	case 0:  /* No link */
	default:
		break;
	}

	/* Write the new GMX setting with the port still disabled. */
	cvmx_write_csr(p->agl + AGL_GMX_PRT_CFG, prtx_cfg.u64);

	/* Read GMX CFG again to make sure the config is completed. */
	prtx_cfg.u64 = cvmx_read_csr(p->agl + AGL_GMX_PRT_CFG);

	if (OCTEON_IS_MODEL(OCTEON_CN6XXX)) {
		union cvmx_agl_gmx_txx_clk agl_clk;
		union cvmx_agl_prtx_ctl prtx_ctl;

		prtx_ctl.u64 = cvmx_read_csr(p->agl_prt_ctl);
		agl_clk.u64 = cvmx_read_csr(p->agl + AGL_GMX_TX_CLK);
		/* MII (both speeds) and RGMII 1000 speed. */
		agl_clk.s.clk_cnt = 1;
		if (prtx_ctl.s.mode == 0) { /* RGMII mode */
			if (p->phydev->speed == 10)
				agl_clk.s.clk_cnt = 50;
			else if (p->phydev->speed == 100)
				agl_clk.s.clk_cnt = 5;
		}
		cvmx_write_csr(p->agl + AGL_GMX_TX_CLK, agl_clk.u64);
	}
}

static void octeon_mgmt_adjust_link(struct net_device *netdev)
{
	struct octeon_mgmt *p = netdev_priv(netdev);
	unsigned long flags;
	int link_changed = 0;

	if (!p->phydev)
		return;

	spin_lock_irqsave(&p->lock, flags);


	if (!p->phydev->link && p->last_link)
		link_changed = -1;

	if (p->phydev->link
	    && (p->last_duplex != p->phydev->duplex
		|| p->last_link != p->phydev->link
		|| p->last_speed != p->phydev->speed)) {
		octeon_mgmt_disable_link(p);
		link_changed = 1;
		octeon_mgmt_update_link(p);
		octeon_mgmt_enable_link(p);
	}

	p->last_link = p->phydev->link;
	p->last_speed = p->phydev->speed;
	p->last_duplex = p->phydev->duplex;

	spin_unlock_irqrestore(&p->lock, flags);

	if (link_changed != 0) {
		if (link_changed > 0) {
			pr_info("%s: Link is up - %d/%s\n", netdev->name,
				p->phydev->speed,
				DUPLEX_FULL == p->phydev->duplex ?
				"Full" : "Half");
		} else {
			pr_info("%s: Link is down\n", netdev->name);
		}
	}
}

static int octeon_mgmt_init_phy(struct net_device *netdev)
{
	struct octeon_mgmt *p = netdev_priv(netdev);

	if (octeon_is_simulation() || p->phy_np == NULL) {
		/* No PHYs in the simulator. */
		netif_carrier_on(netdev);
		return 0;
	}

<<<<<<< HEAD
	snprintf(phy_id, sizeof(phy_id), PHY_ID_FMT, "0", p->port);

	p->phydev = phy_connect(netdev, phy_id, octeon_mgmt_adjust_link, 0,
				PHY_INTERFACE_MODE_MII);

	if (!p->phydev)
		return -1;
=======
	p->phydev = of_phy_connect(netdev, p->phy_np,
				   octeon_mgmt_adjust_link, 0,
				   PHY_INTERFACE_MODE_MII);
>>>>>>> c3ade0e0

	if (!p->phydev)
		return -ENODEV;

	return 0;
}

static int octeon_mgmt_open(struct net_device *netdev)
{
	struct octeon_mgmt *p = netdev_priv(netdev);
	union cvmx_mixx_ctl mix_ctl;
	union cvmx_agl_gmx_inf_mode agl_gmx_inf_mode;
	union cvmx_mixx_oring1 oring1;
	union cvmx_mixx_iring1 iring1;
	union cvmx_agl_gmx_rxx_frm_ctl rxx_frm_ctl;
	union cvmx_mixx_irhwm mix_irhwm;
	union cvmx_mixx_orhwm mix_orhwm;
	union cvmx_mixx_intena mix_intena;
	struct sockaddr sa;

	/* Allocate ring buffers.  */
	p->tx_ring = kzalloc(ring_size_to_bytes(OCTEON_MGMT_TX_RING_SIZE),
			     GFP_KERNEL);
	if (!p->tx_ring)
		return -ENOMEM;
	p->tx_ring_handle =
		dma_map_single(p->dev, p->tx_ring,
			       ring_size_to_bytes(OCTEON_MGMT_TX_RING_SIZE),
			       DMA_BIDIRECTIONAL);
	p->tx_next = 0;
	p->tx_next_clean = 0;
	p->tx_current_fill = 0;


	p->rx_ring = kzalloc(ring_size_to_bytes(OCTEON_MGMT_RX_RING_SIZE),
			     GFP_KERNEL);
	if (!p->rx_ring)
		goto err_nomem;
	p->rx_ring_handle =
		dma_map_single(p->dev, p->rx_ring,
			       ring_size_to_bytes(OCTEON_MGMT_RX_RING_SIZE),
			       DMA_BIDIRECTIONAL);

	p->rx_next = 0;
	p->rx_next_fill = 0;
	p->rx_current_fill = 0;

	octeon_mgmt_reset_hw(p);

	mix_ctl.u64 = cvmx_read_csr(p->mix + MIX_CTL);

	/* Bring it out of reset if needed. */
	if (mix_ctl.s.reset) {
		mix_ctl.s.reset = 0;
		cvmx_write_csr(p->mix + MIX_CTL, mix_ctl.u64);
		do {
			mix_ctl.u64 = cvmx_read_csr(p->mix + MIX_CTL);
		} while (mix_ctl.s.reset);
	}

	if (OCTEON_IS_MODEL(OCTEON_CN5XXX)) {
		agl_gmx_inf_mode.u64 = 0;
		agl_gmx_inf_mode.s.en = 1;
		cvmx_write_csr(CVMX_AGL_GMX_INF_MODE, agl_gmx_inf_mode.u64);
	}
	if (OCTEON_IS_MODEL(OCTEON_CN56XX_PASS1_X)
		|| OCTEON_IS_MODEL(OCTEON_CN52XX_PASS1_X)) {
		/* Force compensation values, as they are not
		 * determined properly by HW
		 */
		union cvmx_agl_gmx_drv_ctl drv_ctl;

		drv_ctl.u64 = cvmx_read_csr(CVMX_AGL_GMX_DRV_CTL);
		if (p->port) {
			drv_ctl.s.byp_en1 = 1;
			drv_ctl.s.nctl1 = 6;
			drv_ctl.s.pctl1 = 6;
		} else {
			drv_ctl.s.byp_en = 1;
			drv_ctl.s.nctl = 6;
			drv_ctl.s.pctl = 6;
		}
		cvmx_write_csr(CVMX_AGL_GMX_DRV_CTL, drv_ctl.u64);
	}

	oring1.u64 = 0;
	oring1.s.obase = p->tx_ring_handle >> 3;
	oring1.s.osize = OCTEON_MGMT_TX_RING_SIZE;
	cvmx_write_csr(p->mix + MIX_ORING1, oring1.u64);

	iring1.u64 = 0;
	iring1.s.ibase = p->rx_ring_handle >> 3;
	iring1.s.isize = OCTEON_MGMT_RX_RING_SIZE;
	cvmx_write_csr(p->mix + MIX_IRING1, iring1.u64);

	memcpy(sa.sa_data, netdev->dev_addr, ETH_ALEN);
	octeon_mgmt_set_mac_address(netdev, &sa);

	octeon_mgmt_change_mtu(netdev, netdev->mtu);

	/* Enable the port HW. Packets are not allowed until
	 * cvmx_mgmt_port_enable() is called.
	 */
	mix_ctl.u64 = 0;
	mix_ctl.s.crc_strip = 1;    /* Strip the ending CRC */
	mix_ctl.s.en = 1;           /* Enable the port */
	mix_ctl.s.nbtarb = 0;       /* Arbitration mode */
	/* MII CB-request FIFO programmable high watermark */
	mix_ctl.s.mrq_hwm = 1;
#ifdef __LITTLE_ENDIAN
	mix_ctl.s.lendian = 1;
#endif
	cvmx_write_csr(p->mix + MIX_CTL, mix_ctl.u64);

	/* Read the PHY to find the mode of the interface. */
	if (octeon_mgmt_init_phy(netdev)) {
		dev_err(p->dev, "Cannot initialize PHY on MIX%d.\n", p->port);
		goto err_noirq;
	}

	/* Set the mode of the interface, RGMII/MII. */
	if (OCTEON_IS_MODEL(OCTEON_CN6XXX) && p->phydev) {
		union cvmx_agl_prtx_ctl agl_prtx_ctl;
		int rgmii_mode = (p->phydev->supported &
				  (SUPPORTED_1000baseT_Half | SUPPORTED_1000baseT_Full)) != 0;

		agl_prtx_ctl.u64 = cvmx_read_csr(p->agl_prt_ctl);
		agl_prtx_ctl.s.mode = rgmii_mode ? 0 : 1;
		cvmx_write_csr(p->agl_prt_ctl,	agl_prtx_ctl.u64);

		/* MII clocks counts are based on the 125Mhz
		 * reference, which has an 8nS period. So our delays
		 * need to be multiplied by this factor.
		 */
#define NS_PER_PHY_CLK 8

		/* Take the DLL and clock tree out of reset */
		agl_prtx_ctl.u64 = cvmx_read_csr(p->agl_prt_ctl);
		agl_prtx_ctl.s.clkrst = 0;
		if (rgmii_mode) {
			agl_prtx_ctl.s.dllrst = 0;
			agl_prtx_ctl.s.clktx_byp = 0;
		}
		cvmx_write_csr(p->agl_prt_ctl,	agl_prtx_ctl.u64);
		cvmx_read_csr(p->agl_prt_ctl); /* Force write out before wait */

		/* Wait for the DLL to lock. External 125 MHz
		 * reference clock must be stable at this point.
		 */
		ndelay(256 * NS_PER_PHY_CLK);

		/* Enable the interface */
		agl_prtx_ctl.u64 = cvmx_read_csr(p->agl_prt_ctl);
		agl_prtx_ctl.s.enable = 1;
		cvmx_write_csr(p->agl_prt_ctl, agl_prtx_ctl.u64);

		/* Read the value back to force the previous write */
		agl_prtx_ctl.u64 = cvmx_read_csr(p->agl_prt_ctl);

		/* Enable the compensation controller */
		agl_prtx_ctl.s.comp = 1;
		agl_prtx_ctl.s.drv_byp = 0;
		cvmx_write_csr(p->agl_prt_ctl,	agl_prtx_ctl.u64);
		/* Force write out before wait. */
		cvmx_read_csr(p->agl_prt_ctl);

		/* For compensation state to lock. */
		ndelay(1040 * NS_PER_PHY_CLK);

		/* Default Interframe Gaps are too small.  Recommended
		 * workaround is.
		 *
		 * AGL_GMX_TX_IFG[IFG1]=14
		 * AGL_GMX_TX_IFG[IFG2]=10
		 */
		cvmx_write_csr(CVMX_AGL_GMX_TX_IFG, 0xae);
	}

	octeon_mgmt_rx_fill_ring(netdev);

	/* Clear statistics. */
	/* Clear on read. */
	cvmx_write_csr(p->agl + AGL_GMX_RX_STATS_CTL, 1);
	cvmx_write_csr(p->agl + AGL_GMX_RX_STATS_PKTS_DRP, 0);
	cvmx_write_csr(p->agl + AGL_GMX_RX_STATS_PKTS_BAD, 0);

	cvmx_write_csr(p->agl + AGL_GMX_TX_STATS_CTL, 1);
	cvmx_write_csr(p->agl + AGL_GMX_TX_STAT0, 0);
	cvmx_write_csr(p->agl + AGL_GMX_TX_STAT1, 0);

	/* Clear any pending interrupts */
	cvmx_write_csr(p->mix + MIX_ISR, cvmx_read_csr(p->mix + MIX_ISR));

	if (request_irq(p->irq, octeon_mgmt_interrupt, 0, netdev->name,
			netdev)) {
		dev_err(p->dev, "request_irq(%d) failed.\n", p->irq);
		goto err_noirq;
	}

	/* Interrupt every single RX packet */
	mix_irhwm.u64 = 0;
	mix_irhwm.s.irhwm = 0;
	cvmx_write_csr(p->mix + MIX_IRHWM, mix_irhwm.u64);

	/* Interrupt when we have 1 or more packets to clean.  */
	mix_orhwm.u64 = 0;
	mix_orhwm.s.orhwm = 0;
	cvmx_write_csr(p->mix + MIX_ORHWM, mix_orhwm.u64);

	/* Enable receive and transmit interrupts */
	mix_intena.u64 = 0;
	mix_intena.s.ithena = 1;
	mix_intena.s.othena = 1;
	cvmx_write_csr(p->mix + MIX_INTENA, mix_intena.u64);

	/* Enable packet I/O. */

	rxx_frm_ctl.u64 = 0;
	rxx_frm_ctl.s.ptp_mode = p->has_rx_tstamp ? 1 : 0;
	rxx_frm_ctl.s.pre_align = 1;
	/* When set, disables the length check for non-min sized pkts
	 * with padding in the client data.
	 */
	rxx_frm_ctl.s.pad_len = 1;
	/* When set, disables the length check for VLAN pkts */
	rxx_frm_ctl.s.vlan_len = 1;
	/* When set, PREAMBLE checking is  less strict */
	rxx_frm_ctl.s.pre_free = 1;
	/* Control Pause Frames can match station SMAC */
	rxx_frm_ctl.s.ctl_smac = 0;
	/* Control Pause Frames can match globally assign Multicast address */
	rxx_frm_ctl.s.ctl_mcst = 1;
	/* Forward pause information to TX block */
	rxx_frm_ctl.s.ctl_bck = 1;
	/* Drop Control Pause Frames */
	rxx_frm_ctl.s.ctl_drp = 1;
	/* Strip off the preamble */
	rxx_frm_ctl.s.pre_strp = 1;
	/* This port is configured to send PREAMBLE+SFD to begin every
	 * frame.  GMX checks that the PREAMBLE is sent correctly.
	 */
	rxx_frm_ctl.s.pre_chk = 1;
	cvmx_write_csr(p->agl + AGL_GMX_RX_FRM_CTL, rxx_frm_ctl.u64);

	/* Configure the port duplex, speed and enables */
	octeon_mgmt_disable_link(p);
	if (p->phydev)
		octeon_mgmt_update_link(p);
	octeon_mgmt_enable_link(p);

	p->last_link = 0;
	p->last_speed = 0;
	/* PHY is not present in simulator. The carrier is enabled
	 * while initializing the phy for simulator, leave it enabled.
	 */
	if (p->phydev) {
		netif_carrier_off(netdev);
		phy_start_aneg(p->phydev);
	}

	netif_wake_queue(netdev);
	napi_enable(&p->napi);

	return 0;
err_noirq:
	octeon_mgmt_reset_hw(p);
	dma_unmap_single(p->dev, p->rx_ring_handle,
			 ring_size_to_bytes(OCTEON_MGMT_RX_RING_SIZE),
			 DMA_BIDIRECTIONAL);
	kfree(p->rx_ring);
err_nomem:
	dma_unmap_single(p->dev, p->tx_ring_handle,
			 ring_size_to_bytes(OCTEON_MGMT_TX_RING_SIZE),
			 DMA_BIDIRECTIONAL);
	kfree(p->tx_ring);
	return -ENOMEM;
}

static int octeon_mgmt_stop(struct net_device *netdev)
{
	struct octeon_mgmt *p = netdev_priv(netdev);

	napi_disable(&p->napi);
	netif_stop_queue(netdev);

	if (p->phydev)
		phy_disconnect(p->phydev);
	p->phydev = NULL;

	netif_carrier_off(netdev);

	octeon_mgmt_reset_hw(p);

	free_irq(p->irq, netdev);

	/* dma_unmap is a nop on Octeon, so just free everything.  */
	skb_queue_purge(&p->tx_list);
	skb_queue_purge(&p->rx_list);

	dma_unmap_single(p->dev, p->rx_ring_handle,
			 ring_size_to_bytes(OCTEON_MGMT_RX_RING_SIZE),
			 DMA_BIDIRECTIONAL);
	kfree(p->rx_ring);

	dma_unmap_single(p->dev, p->tx_ring_handle,
			 ring_size_to_bytes(OCTEON_MGMT_TX_RING_SIZE),
			 DMA_BIDIRECTIONAL);
	kfree(p->tx_ring);

	return 0;
}

static int octeon_mgmt_xmit(struct sk_buff *skb, struct net_device *netdev)
{
	struct octeon_mgmt *p = netdev_priv(netdev);
	union mgmt_port_ring_entry re;
	unsigned long flags;
	int rv = NETDEV_TX_BUSY;

	re.d64 = 0;
	re.s.tstamp = ((skb_shinfo(skb)->tx_flags & SKBTX_HW_TSTAMP) != 0);
	re.s.len = skb->len;
	re.s.addr = dma_map_single(p->dev, skb->data,
				   skb->len,
				   DMA_TO_DEVICE);

	spin_lock_irqsave(&p->tx_list.lock, flags);

	if (unlikely(p->tx_current_fill >= ring_max_fill(OCTEON_MGMT_TX_RING_SIZE) - 1)) {
		spin_unlock_irqrestore(&p->tx_list.lock, flags);
		netif_stop_queue(netdev);
		spin_lock_irqsave(&p->tx_list.lock, flags);
	}

	if (unlikely(p->tx_current_fill >=
		     ring_max_fill(OCTEON_MGMT_TX_RING_SIZE))) {
		spin_unlock_irqrestore(&p->tx_list.lock, flags);
		dma_unmap_single(p->dev, re.s.addr, re.s.len,
				 DMA_TO_DEVICE);
		goto out;
	}

	__skb_queue_tail(&p->tx_list, skb);

	/* Put it in the ring.  */
	p->tx_ring[p->tx_next] = re.d64;
	p->tx_next = (p->tx_next + 1) % OCTEON_MGMT_TX_RING_SIZE;
	p->tx_current_fill++;

	spin_unlock_irqrestore(&p->tx_list.lock, flags);

	dma_sync_single_for_device(p->dev, p->tx_ring_handle,
				   ring_size_to_bytes(OCTEON_MGMT_TX_RING_SIZE),
				   DMA_BIDIRECTIONAL);

	netdev->stats.tx_packets++;
	netdev->stats.tx_bytes += skb->len;

	/* Ring the bell.  */
	cvmx_write_csr(p->mix + MIX_ORING2, 1);

	netdev->trans_start = jiffies;
	rv = NETDEV_TX_OK;
out:
	octeon_mgmt_update_tx_stats(netdev);
	return rv;
}

#ifdef CONFIG_NET_POLL_CONTROLLER
static void octeon_mgmt_poll_controller(struct net_device *netdev)
{
	struct octeon_mgmt *p = netdev_priv(netdev);

	octeon_mgmt_receive_packets(p, 16);
	octeon_mgmt_update_rx_stats(netdev);
}
#endif

static void octeon_mgmt_get_drvinfo(struct net_device *netdev,
				    struct ethtool_drvinfo *info)
{
	strlcpy(info->driver, DRV_NAME, sizeof(info->driver));
	strlcpy(info->version, DRV_VERSION, sizeof(info->version));
	strlcpy(info->fw_version, "N/A", sizeof(info->fw_version));
	strlcpy(info->bus_info, "N/A", sizeof(info->bus_info));
	info->n_stats = 0;
	info->testinfo_len = 0;
	info->regdump_len = 0;
	info->eedump_len = 0;
}

static int octeon_mgmt_get_settings(struct net_device *netdev,
				    struct ethtool_cmd *cmd)
{
	struct octeon_mgmt *p = netdev_priv(netdev);

	if (p->phydev)
		return phy_ethtool_gset(p->phydev, cmd);

	return -EOPNOTSUPP;
}

static int octeon_mgmt_set_settings(struct net_device *netdev,
				    struct ethtool_cmd *cmd)
{
	struct octeon_mgmt *p = netdev_priv(netdev);

	if (!capable(CAP_NET_ADMIN))
		return -EPERM;

	if (p->phydev)
		return phy_ethtool_sset(p->phydev, cmd);

	return -EOPNOTSUPP;
}

static int octeon_mgmt_nway_reset(struct net_device *dev)
{
	struct octeon_mgmt *p = netdev_priv(dev);

	if (!capable(CAP_NET_ADMIN))
		return -EPERM;

	if (p->phydev)
		return phy_start_aneg(p->phydev);

	return -EOPNOTSUPP;
}

static const struct ethtool_ops octeon_mgmt_ethtool_ops = {
	.get_drvinfo = octeon_mgmt_get_drvinfo,
	.get_settings = octeon_mgmt_get_settings,
	.set_settings = octeon_mgmt_set_settings,
	.nway_reset = octeon_mgmt_nway_reset,
	.get_link = ethtool_op_get_link,
};

static const struct net_device_ops octeon_mgmt_ops = {
	.ndo_open =			octeon_mgmt_open,
	.ndo_stop =			octeon_mgmt_stop,
	.ndo_start_xmit =		octeon_mgmt_xmit,
	.ndo_set_rx_mode =		octeon_mgmt_set_rx_filtering,
	.ndo_set_mac_address =		octeon_mgmt_set_mac_address,
	.ndo_do_ioctl =			octeon_mgmt_ioctl,
	.ndo_change_mtu =		octeon_mgmt_change_mtu,
#ifdef CONFIG_NET_POLL_CONTROLLER
	.ndo_poll_controller =		octeon_mgmt_poll_controller,
#endif
};

static int octeon_mgmt_probe(struct platform_device *pdev)
{
	struct net_device *netdev;
	struct octeon_mgmt *p;
	const __be32 *data;
	const u8 *mac;
	struct resource *res_mix;
	struct resource *res_agl;
	struct resource *res_agl_prt_ctl;
	int len;
	int result;

	netdev = alloc_etherdev(sizeof(struct octeon_mgmt));
	if (netdev == NULL)
		return -ENOMEM;

	SET_NETDEV_DEV(netdev, &pdev->dev);

	platform_set_drvdata(pdev, netdev);
	p = netdev_priv(netdev);
	netif_napi_add(netdev, &p->napi, octeon_mgmt_napi_poll,
		       OCTEON_MGMT_NAPI_WEIGHT);

	p->netdev = netdev;
	p->dev = &pdev->dev;
	p->has_rx_tstamp = false;

	data = of_get_property(pdev->dev.of_node, "cell-index", &len);
	if (data && len == sizeof(*data)) {
		p->port = be32_to_cpup(data);
	} else {
		dev_err(&pdev->dev, "no 'cell-index' property\n");
		result = -ENXIO;
		goto err;
	}

	snprintf(netdev->name, IFNAMSIZ, "mgmt%d", p->port);

	result = platform_get_irq(pdev, 0);
	if (result < 0)
		goto err;

	p->irq = result;

	res_mix = platform_get_resource(pdev, IORESOURCE_MEM, 0);
	if (res_mix == NULL) {
		dev_err(&pdev->dev, "no 'reg' resource\n");
		result = -ENXIO;
		goto err;
	}

	res_agl = platform_get_resource(pdev, IORESOURCE_MEM, 1);
	if (res_agl == NULL) {
		dev_err(&pdev->dev, "no 'reg' resource\n");
		result = -ENXIO;
		goto err;
	}

	res_agl_prt_ctl = platform_get_resource(pdev, IORESOURCE_MEM, 3);
	if (res_agl_prt_ctl == NULL) {
		dev_err(&pdev->dev, "no 'reg' resource\n");
		result = -ENXIO;
		goto err;
	}

	p->mix_phys = res_mix->start;
	p->mix_size = resource_size(res_mix);
	p->agl_phys = res_agl->start;
	p->agl_size = resource_size(res_agl);
	p->agl_prt_ctl_phys = res_agl_prt_ctl->start;
	p->agl_prt_ctl_size = resource_size(res_agl_prt_ctl);


	if (!devm_request_mem_region(&pdev->dev, p->mix_phys, p->mix_size,
				     res_mix->name)) {
		dev_err(&pdev->dev, "request_mem_region (%s) failed\n",
			res_mix->name);
		result = -ENXIO;
		goto err;
	}

	if (!devm_request_mem_region(&pdev->dev, p->agl_phys, p->agl_size,
				     res_agl->name)) {
		result = -ENXIO;
		dev_err(&pdev->dev, "request_mem_region (%s) failed\n",
			res_agl->name);
		goto err;
	}

	if (!devm_request_mem_region(&pdev->dev, p->agl_prt_ctl_phys,
				     p->agl_prt_ctl_size, res_agl_prt_ctl->name)) {
		result = -ENXIO;
		dev_err(&pdev->dev, "request_mem_region (%s) failed\n",
			res_agl_prt_ctl->name);
		goto err;
	}

	p->mix = (u64)devm_ioremap(&pdev->dev, p->mix_phys, p->mix_size);
	p->agl = (u64)devm_ioremap(&pdev->dev, p->agl_phys, p->agl_size);
	p->agl_prt_ctl = (u64)devm_ioremap(&pdev->dev, p->agl_prt_ctl_phys,
					   p->agl_prt_ctl_size);
	spin_lock_init(&p->lock);

	skb_queue_head_init(&p->tx_list);
	skb_queue_head_init(&p->rx_list);
	tasklet_init(&p->tx_clean_tasklet,
		     octeon_mgmt_clean_tx_tasklet, (unsigned long)p);

	netdev->priv_flags |= IFF_UNICAST_FLT;

	netdev->netdev_ops = &octeon_mgmt_ops;
	netdev->ethtool_ops = &octeon_mgmt_ethtool_ops;

	mac = of_get_mac_address(pdev->dev.of_node);

	if (mac)
		memcpy(netdev->dev_addr, mac, ETH_ALEN);
	else
		eth_hw_addr_random(netdev);

	p->phy_np = of_parse_phandle(pdev->dev.of_node, "phy-handle", 0);

	result = dma_coerce_mask_and_coherent(&pdev->dev, DMA_BIT_MASK(64));
	if (result)
		goto err;

	netif_carrier_off(netdev);
	result = register_netdev(netdev);
	if (result)
		goto err;

	dev_info(&pdev->dev, "Version " DRV_VERSION "\n");
	return 0;

err:
	free_netdev(netdev);
	return result;
}

static int octeon_mgmt_remove(struct platform_device *pdev)
{
	struct net_device *netdev = platform_get_drvdata(pdev);

	unregister_netdev(netdev);
	free_netdev(netdev);
	return 0;
}

static struct of_device_id octeon_mgmt_match[] = {
	{
		.compatible = "cavium,octeon-5750-mix",
	},
	{},
};
MODULE_DEVICE_TABLE(of, octeon_mgmt_match);

static struct platform_driver octeon_mgmt_driver = {
	.driver = {
		.name		= "octeon_mgmt",
		.owner		= THIS_MODULE,
		.of_match_table = octeon_mgmt_match,
	},
	.probe		= octeon_mgmt_probe,
	.remove		= octeon_mgmt_remove,
};

extern void octeon_mdiobus_force_mod_depencency(void);

static int __init octeon_mgmt_mod_init(void)
{
	/* Force our mdiobus driver module to be loaded first. */
	octeon_mdiobus_force_mod_depencency();
	return platform_driver_register(&octeon_mgmt_driver);
}

static void __exit octeon_mgmt_mod_exit(void)
{
	platform_driver_unregister(&octeon_mgmt_driver);
}

module_init(octeon_mgmt_mod_init);
module_exit(octeon_mgmt_mod_exit);

MODULE_DESCRIPTION(DRV_DESCRIPTION);
MODULE_AUTHOR("David Daney");
MODULE_LICENSE("GPL");
MODULE_VERSION(DRV_VERSION);<|MERGE_RESOLUTION|>--- conflicted
+++ resolved
@@ -977,19 +977,9 @@
 		return 0;
 	}
 
-<<<<<<< HEAD
-	snprintf(phy_id, sizeof(phy_id), PHY_ID_FMT, "0", p->port);
-
-	p->phydev = phy_connect(netdev, phy_id, octeon_mgmt_adjust_link, 0,
-				PHY_INTERFACE_MODE_MII);
-
-	if (!p->phydev)
-		return -1;
-=======
 	p->phydev = of_phy_connect(netdev, p->phy_np,
 				   octeon_mgmt_adjust_link, 0,
 				   PHY_INTERFACE_MODE_MII);
->>>>>>> c3ade0e0
 
 	if (!p->phydev)
 		return -ENODEV;
