/*  D-Link DL2000-based Gigabit Ethernet Adapter Linux driver */
/*
    Copyright (c) 2001, 2002 by D-Link Corporation
    Written by Edward Peng.<edward_peng@dlink.com.tw>
    Created 03-May-2001, base on Linux' sundance.c.

    This program is free software; you can redistribute it and/or modify
    it under the terms of the GNU General Public License as published by
    the Free Software Foundation; either version 2 of the License, or
    (at your option) any later version.
*/

#define DRV_NAME	"DL2000/TC902x-based linux driver"
#define DRV_VERSION	"v1.19"
#define DRV_RELDATE	"2007/08/12"
#include "dl2k.h"
#include <linux/dma-mapping.h>

#define dw32(reg, val)	iowrite32(val, ioaddr + (reg))
#define dw16(reg, val)	iowrite16(val, ioaddr + (reg))
#define dw8(reg, val)	iowrite8(val, ioaddr + (reg))
#define dr32(reg)	ioread32(ioaddr + (reg))
#define dr16(reg)	ioread16(ioaddr + (reg))
#define dr8(reg)	ioread8(ioaddr + (reg))

static char version[] =
      KERN_INFO DRV_NAME " " DRV_VERSION " " DRV_RELDATE "\n";
#define MAX_UNITS 8
static int mtu[MAX_UNITS];
static int vlan[MAX_UNITS];
static int jumbo[MAX_UNITS];
static char *media[MAX_UNITS];
static int tx_flow=-1;
static int rx_flow=-1;
static int copy_thresh;
static int rx_coalesce=10;	/* Rx frame count each interrupt */
static int rx_timeout=200;	/* Rx DMA wait time in 640ns increments */
static int tx_coalesce=16;	/* HW xmit count each TxDMAComplete */


MODULE_AUTHOR ("Edward Peng");
MODULE_DESCRIPTION ("D-Link DL2000-based Gigabit Ethernet Adapter");
MODULE_LICENSE("GPL");
module_param_array(mtu, int, NULL, 0);
module_param_array(media, charp, NULL, 0);
module_param_array(vlan, int, NULL, 0);
module_param_array(jumbo, int, NULL, 0);
module_param(tx_flow, int, 0);
module_param(rx_flow, int, 0);
module_param(copy_thresh, int, 0);
module_param(rx_coalesce, int, 0);	/* Rx frame count each interrupt */
module_param(rx_timeout, int, 0);	/* Rx DMA wait time in 64ns increments */
module_param(tx_coalesce, int, 0); /* HW xmit count each TxDMAComplete */


/* Enable the default interrupts */
#define DEFAULT_INTR (RxDMAComplete | HostError | IntRequested | TxDMAComplete| \
       UpdateStats | LinkEvent)

static void dl2k_enable_int(struct netdev_private *np)
{
	void __iomem *ioaddr = np->ioaddr;

	dw16(IntEnable, DEFAULT_INTR);
}

static const int max_intrloop = 50;
static const int multicast_filter_limit = 0x40;

static int rio_open (struct net_device *dev);
static void rio_timer (unsigned long data);
static void rio_tx_timeout (struct net_device *dev);
static void alloc_list (struct net_device *dev);
static netdev_tx_t start_xmit (struct sk_buff *skb, struct net_device *dev);
static irqreturn_t rio_interrupt (int irq, void *dev_instance);
static void rio_free_tx (struct net_device *dev, int irq);
static void tx_error (struct net_device *dev, int tx_status);
static int receive_packet (struct net_device *dev);
static void rio_error (struct net_device *dev, int int_status);
static int change_mtu (struct net_device *dev, int new_mtu);
static void set_multicast (struct net_device *dev);
static struct net_device_stats *get_stats (struct net_device *dev);
static int clear_stats (struct net_device *dev);
static int rio_ioctl (struct net_device *dev, struct ifreq *rq, int cmd);
static int rio_close (struct net_device *dev);
static int find_miiphy (struct net_device *dev);
static int parse_eeprom (struct net_device *dev);
static int read_eeprom (struct netdev_private *, int eep_addr);
static int mii_wait_link (struct net_device *dev, int wait);
static int mii_set_media (struct net_device *dev);
static int mii_get_media (struct net_device *dev);
static int mii_set_media_pcs (struct net_device *dev);
static int mii_get_media_pcs (struct net_device *dev);
static int mii_read (struct net_device *dev, int phy_addr, int reg_num);
static int mii_write (struct net_device *dev, int phy_addr, int reg_num,
		      u16 data);

static const struct ethtool_ops ethtool_ops;

static const struct net_device_ops netdev_ops = {
	.ndo_open		= rio_open,
	.ndo_start_xmit	= start_xmit,
	.ndo_stop		= rio_close,
	.ndo_get_stats		= get_stats,
	.ndo_validate_addr	= eth_validate_addr,
	.ndo_set_mac_address 	= eth_mac_addr,
	.ndo_set_rx_mode	= set_multicast,
	.ndo_do_ioctl		= rio_ioctl,
	.ndo_tx_timeout		= rio_tx_timeout,
	.ndo_change_mtu		= change_mtu,
};

static int
rio_probe1 (struct pci_dev *pdev, const struct pci_device_id *ent)
{
	struct net_device *dev;
	struct netdev_private *np;
	static int card_idx;
	int chip_idx = ent->driver_data;
	int err, irq;
	void __iomem *ioaddr;
	static int version_printed;
	void *ring_space;
	dma_addr_t ring_dma;

	if (!version_printed++)
		printk ("%s", version);

	err = pci_enable_device (pdev);
	if (err)
		return err;

	irq = pdev->irq;
	err = pci_request_regions (pdev, "dl2k");
	if (err)
		goto err_out_disable;

	pci_set_master (pdev);

	err = -ENOMEM;

	dev = alloc_etherdev (sizeof (*np));
	if (!dev)
		goto err_out_res;
	SET_NETDEV_DEV(dev, &pdev->dev);

	np = netdev_priv(dev);

	/* IO registers range. */
	ioaddr = pci_iomap(pdev, 0, 0);
	if (!ioaddr)
		goto err_out_dev;
	np->eeprom_addr = ioaddr;

#ifdef MEM_MAPPING
	/* MM registers range. */
	ioaddr = pci_iomap(pdev, 1, 0);
	if (!ioaddr)
		goto err_out_iounmap;
#endif
	np->ioaddr = ioaddr;
	np->chip_id = chip_idx;
	np->pdev = pdev;
	spin_lock_init (&np->tx_lock);
	spin_lock_init (&np->rx_lock);

	/* Parse manual configuration */
	np->an_enable = 1;
	np->tx_coalesce = 1;
	if (card_idx < MAX_UNITS) {
		if (media[card_idx] != NULL) {
			np->an_enable = 0;
			if (strcmp (media[card_idx], "auto") == 0 ||
			    strcmp (media[card_idx], "autosense") == 0 ||
			    strcmp (media[card_idx], "0") == 0 ) {
				np->an_enable = 2;
			} else if (strcmp (media[card_idx], "100mbps_fd") == 0 ||
			    strcmp (media[card_idx], "4") == 0) {
				np->speed = 100;
				np->full_duplex = 1;
			} else if (strcmp (media[card_idx], "100mbps_hd") == 0 ||
				   strcmp (media[card_idx], "3") == 0) {
				np->speed = 100;
				np->full_duplex = 0;
			} else if (strcmp (media[card_idx], "10mbps_fd") == 0 ||
				   strcmp (media[card_idx], "2") == 0) {
				np->speed = 10;
				np->full_duplex = 1;
			} else if (strcmp (media[card_idx], "10mbps_hd") == 0 ||
				   strcmp (media[card_idx], "1") == 0) {
				np->speed = 10;
				np->full_duplex = 0;
			} else if (strcmp (media[card_idx], "1000mbps_fd") == 0 ||
				 strcmp (media[card_idx], "6") == 0) {
				np->speed=1000;
				np->full_duplex=1;
			} else if (strcmp (media[card_idx], "1000mbps_hd") == 0 ||
				 strcmp (media[card_idx], "5") == 0) {
				np->speed = 1000;
				np->full_duplex = 0;
			} else {
				np->an_enable = 1;
			}
		}
		if (jumbo[card_idx] != 0) {
			np->jumbo = 1;
			dev->mtu = MAX_JUMBO;
		} else {
			np->jumbo = 0;
			if (mtu[card_idx] > 0 && mtu[card_idx] < PACKET_SIZE)
				dev->mtu = mtu[card_idx];
		}
		np->vlan = (vlan[card_idx] > 0 && vlan[card_idx] < 4096) ?
		    vlan[card_idx] : 0;
		if (rx_coalesce > 0 && rx_timeout > 0) {
			np->rx_coalesce = rx_coalesce;
			np->rx_timeout = rx_timeout;
			np->coalesce = 1;
		}
		np->tx_flow = (tx_flow == 0) ? 0 : 1;
		np->rx_flow = (rx_flow == 0) ? 0 : 1;

		if (tx_coalesce < 1)
			tx_coalesce = 1;
		else if (tx_coalesce > TX_RING_SIZE-1)
			tx_coalesce = TX_RING_SIZE - 1;
	}
	dev->netdev_ops = &netdev_ops;
	dev->watchdog_timeo = TX_TIMEOUT;
	SET_ETHTOOL_OPS(dev, &ethtool_ops);
#if 0
	dev->features = NETIF_F_IP_CSUM;
#endif
	pci_set_drvdata (pdev, dev);

	ring_space = pci_alloc_consistent (pdev, TX_TOTAL_SIZE, &ring_dma);
	if (!ring_space)
		goto err_out_iounmap;
	np->tx_ring = ring_space;
	np->tx_ring_dma = ring_dma;

	ring_space = pci_alloc_consistent (pdev, RX_TOTAL_SIZE, &ring_dma);
	if (!ring_space)
		goto err_out_unmap_tx;
	np->rx_ring = ring_space;
	np->rx_ring_dma = ring_dma;

	/* Parse eeprom data */
	parse_eeprom (dev);

	/* Find PHY address */
	err = find_miiphy (dev);
	if (err)
		goto err_out_unmap_rx;

	/* Fiber device? */
	np->phy_media = (dr16(ASICCtrl) & PhyMedia) ? 1 : 0;
	np->link_status = 0;
	/* Set media and reset PHY */
	if (np->phy_media) {
		/* default Auto-Negotiation for fiber deivices */
	 	if (np->an_enable == 2) {
			np->an_enable = 1;
		}
		mii_set_media_pcs (dev);
	} else {
		/* Auto-Negotiation is mandatory for 1000BASE-T,
		   IEEE 802.3ab Annex 28D page 14 */
		if (np->speed == 1000)
			np->an_enable = 1;
		mii_set_media (dev);
	}

	err = register_netdev (dev);
	if (err)
		goto err_out_unmap_rx;

	card_idx++;

	printk (KERN_INFO "%s: %s, %pM, IRQ %d\n",
		dev->name, np->name, dev->dev_addr, irq);
	if (tx_coalesce > 1)
		printk(KERN_INFO "tx_coalesce:\t%d packets\n",
				tx_coalesce);
	if (np->coalesce)
		printk(KERN_INFO
		       "rx_coalesce:\t%d packets\n"
		       "rx_timeout: \t%d ns\n",
				np->rx_coalesce, np->rx_timeout*640);
	if (np->vlan)
		printk(KERN_INFO "vlan(id):\t%d\n", np->vlan);
	return 0;

err_out_unmap_rx:
	pci_free_consistent (pdev, RX_TOTAL_SIZE, np->rx_ring, np->rx_ring_dma);
err_out_unmap_tx:
	pci_free_consistent (pdev, TX_TOTAL_SIZE, np->tx_ring, np->tx_ring_dma);
err_out_iounmap:
#ifdef MEM_MAPPING
	pci_iounmap(pdev, np->ioaddr);
#endif
	pci_iounmap(pdev, np->eeprom_addr);
err_out_dev:
	free_netdev (dev);
err_out_res:
	pci_release_regions (pdev);
err_out_disable:
	pci_disable_device (pdev);
	return err;
}

static int
find_miiphy (struct net_device *dev)
{
	struct netdev_private *np = netdev_priv(dev);
	int i, phy_found = 0;
	np = netdev_priv(dev);
	np->phy_addr = 1;

	for (i = 31; i >= 0; i--) {
		int mii_status = mii_read (dev, i, 1);
		if (mii_status != 0xffff && mii_status != 0x0000) {
			np->phy_addr = i;
			phy_found++;
		}
	}
	if (!phy_found) {
		printk (KERN_ERR "%s: No MII PHY found!\n", dev->name);
		return -ENODEV;
	}
	return 0;
}

static int
parse_eeprom (struct net_device *dev)
{
	struct netdev_private *np = netdev_priv(dev);
	void __iomem *ioaddr = np->ioaddr;
	int i, j;
	u8 sromdata[256];
	u8 *psib;
	u32 crc;
	PSROM_t psrom = (PSROM_t) sromdata;

	int cid, next;

	for (i = 0; i < 128; i++)
		((__le16 *) sromdata)[i] = cpu_to_le16(read_eeprom(np, i));

	if (np->pdev->vendor == PCI_VENDOR_ID_DLINK) {	/* D-Link Only */
		/* Check CRC */
		crc = ~ether_crc_le (256 - 4, sromdata);
		if (psrom->crc != cpu_to_le32(crc)) {
			printk (KERN_ERR "%s: EEPROM data CRC error.\n",
					dev->name);
			return -1;
		}
	}

	/* Set MAC address */
	for (i = 0; i < 6; i++)
		dev->dev_addr[i] = psrom->mac_addr[i];

	if (np->pdev->vendor != PCI_VENDOR_ID_DLINK) {
		return 0;
	}

	/* Parse Software Information Block */
	i = 0x30;
	psib = (u8 *) sromdata;
	do {
		cid = psib[i++];
		next = psib[i++];
		if ((cid == 0 && next == 0) || (cid == 0xff && next == 0xff)) {
			printk (KERN_ERR "Cell data error\n");
			return -1;
		}
		switch (cid) {
		case 0:	/* Format version */
			break;
		case 1:	/* End of cell */
			return 0;
		case 2:	/* Duplex Polarity */
			np->duplex_polarity = psib[i];
			dw8(PhyCtrl, dr8(PhyCtrl) | psib[i]);
			break;
		case 3:	/* Wake Polarity */
			np->wake_polarity = psib[i];
			break;
		case 9:	/* Adapter description */
			j = (next - i > 255) ? 255 : next - i;
			memcpy (np->name, &(psib[i]), j);
			break;
		case 4:
		case 5:
		case 6:
		case 7:
		case 8:	/* Reversed */
			break;
		default:	/* Unknown cell */
			return -1;
		}
		i = next;
	} while (1);

	return 0;
}

static int
rio_open (struct net_device *dev)
{
	struct netdev_private *np = netdev_priv(dev);
	void __iomem *ioaddr = np->ioaddr;
	const int irq = np->pdev->irq;
	int i;
	u16 macctrl;

	i = request_irq(irq, rio_interrupt, IRQF_SHARED, dev->name, dev);
	if (i)
		return i;

	/* Reset all logic functions */
	dw16(ASICCtrl + 2,
	     GlobalReset | DMAReset | FIFOReset | NetworkReset | HostReset);
	mdelay(10);

	/* DebugCtrl bit 4, 5, 9 must set */
	dw32(DebugCtrl, dr32(DebugCtrl) | 0x0230);

	/* Jumbo frame */
	if (np->jumbo != 0)
		dw16(MaxFrameSize, MAX_JUMBO+14);

	alloc_list (dev);

	/* Get station address */
	for (i = 0; i < 6; i++)
		dw8(StationAddr0 + i, dev->dev_addr[i]);

	set_multicast (dev);
	if (np->coalesce) {
		dw32(RxDMAIntCtrl, np->rx_coalesce | np->rx_timeout << 16);
	}
	/* Set RIO to poll every N*320nsec. */
	dw8(RxDMAPollPeriod, 0x20);
	dw8(TxDMAPollPeriod, 0xff);
	dw8(RxDMABurstThresh, 0x30);
	dw8(RxDMAUrgentThresh, 0x30);
	dw32(RmonStatMask, 0x0007ffff);
	/* clear statistics */
	clear_stats (dev);

	/* VLAN supported */
	if (np->vlan) {
		/* priority field in RxDMAIntCtrl  */
		dw32(RxDMAIntCtrl, dr32(RxDMAIntCtrl) | 0x7 << 10);
		/* VLANId */
		dw16(VLANId, np->vlan);
		/* Length/Type should be 0x8100 */
		dw32(VLANTag, 0x8100 << 16 | np->vlan);
		/* Enable AutoVLANuntagging, but disable AutoVLANtagging.
		   VLAN information tagged by TFC' VID, CFI fields. */
		dw32(MACCtrl, dr32(MACCtrl) | AutoVLANuntagging);
	}

	init_timer (&np->timer);
	np->timer.expires = jiffies + 1*HZ;
	np->timer.data = (unsigned long) dev;
	np->timer.function = rio_timer;
	add_timer (&np->timer);

	/* Start Tx/Rx */
	dw32(MACCtrl, dr32(MACCtrl) | StatsEnable | RxEnable | TxEnable);

	macctrl = 0;
	macctrl |= (np->vlan) ? AutoVLANuntagging : 0;
	macctrl |= (np->full_duplex) ? DuplexSelect : 0;
	macctrl |= (np->tx_flow) ? TxFlowControlEnable : 0;
	macctrl |= (np->rx_flow) ? RxFlowControlEnable : 0;
	dw16(MACCtrl, macctrl);

	netif_start_queue (dev);

	dl2k_enable_int(np);
	return 0;
}

static void
rio_timer (unsigned long data)
{
	struct net_device *dev = (struct net_device *)data;
	struct netdev_private *np = netdev_priv(dev);
	unsigned int entry;
	int next_tick = 1*HZ;
	unsigned long flags;

	spin_lock_irqsave(&np->rx_lock, flags);
	/* Recover rx ring exhausted error */
	if (np->cur_rx - np->old_rx >= RX_RING_SIZE) {
		printk(KERN_INFO "Try to recover rx ring exhausted...\n");
		/* Re-allocate skbuffs to fill the descriptor ring */
		for (; np->cur_rx - np->old_rx > 0; np->old_rx++) {
			struct sk_buff *skb;
			entry = np->old_rx % RX_RING_SIZE;
			/* Dropped packets don't need to re-allocate */
			if (np->rx_skbuff[entry] == NULL) {
				skb = netdev_alloc_skb_ip_align(dev,
								np->rx_buf_sz);
				if (skb == NULL) {
					np->rx_ring[entry].fraginfo = 0;
					printk (KERN_INFO
						"%s: Still unable to re-allocate Rx skbuff.#%d\n",
						dev->name, entry);
					break;
				}
				np->rx_skbuff[entry] = skb;
				np->rx_ring[entry].fraginfo =
				    cpu_to_le64 (pci_map_single
					 (np->pdev, skb->data, np->rx_buf_sz,
					  PCI_DMA_FROMDEVICE));
			}
			np->rx_ring[entry].fraginfo |=
			    cpu_to_le64((u64)np->rx_buf_sz << 48);
			np->rx_ring[entry].status = 0;
		} /* end for */
	} /* end if */
	spin_unlock_irqrestore (&np->rx_lock, flags);
	np->timer.expires = jiffies + next_tick;
	add_timer(&np->timer);
}

static void
rio_tx_timeout (struct net_device *dev)
{
	struct netdev_private *np = netdev_priv(dev);
	void __iomem *ioaddr = np->ioaddr;

	printk (KERN_INFO "%s: Tx timed out (%4.4x), is buffer full?\n",
		dev->name, dr32(TxStatus));
	rio_free_tx(dev, 0);
	dev->if_port = 0;
	dev->trans_start = jiffies; /* prevent tx timeout */
}

 /* allocate and initialize Tx and Rx descriptors */
static void
alloc_list (struct net_device *dev)
{
	struct netdev_private *np = netdev_priv(dev);
	void __iomem *ioaddr = np->ioaddr;
	int i;

	np->cur_rx = np->cur_tx = 0;
	np->old_rx = np->old_tx = 0;
	np->rx_buf_sz = (dev->mtu <= 1500 ? PACKET_SIZE : dev->mtu + 32);

	/* Initialize Tx descriptors, TFDListPtr leaves in start_xmit(). */
	for (i = 0; i < TX_RING_SIZE; i++) {
		np->tx_skbuff[i] = NULL;
		np->tx_ring[i].status = cpu_to_le64 (TFDDone);
		np->tx_ring[i].next_desc = cpu_to_le64 (np->tx_ring_dma +
					      ((i+1)%TX_RING_SIZE) *
					      sizeof (struct netdev_desc));
	}

	/* Initialize Rx descriptors */
	for (i = 0; i < RX_RING_SIZE; i++) {
		np->rx_ring[i].next_desc = cpu_to_le64 (np->rx_ring_dma +
						((i + 1) % RX_RING_SIZE) *
						sizeof (struct netdev_desc));
		np->rx_ring[i].status = 0;
		np->rx_ring[i].fraginfo = 0;
		np->rx_skbuff[i] = NULL;
	}

	/* Allocate the rx buffers */
	for (i = 0; i < RX_RING_SIZE; i++) {
		/* Allocated fixed size of skbuff */
		struct sk_buff *skb;

		skb = netdev_alloc_skb_ip_align(dev, np->rx_buf_sz);
		np->rx_skbuff[i] = skb;
		if (skb == NULL)
			break;

		/* Rubicon now supports 40 bits of addressing space. */
		np->rx_ring[i].fraginfo =
		    cpu_to_le64 ( pci_map_single (
			 	  np->pdev, skb->data, np->rx_buf_sz,
				  PCI_DMA_FROMDEVICE));
		np->rx_ring[i].fraginfo |= cpu_to_le64((u64)np->rx_buf_sz << 48);
	}

	/* Set RFDListPtr */
	dw32(RFDListPtr0, np->rx_ring_dma);
	dw32(RFDListPtr1, 0);
}

static netdev_tx_t
start_xmit (struct sk_buff *skb, struct net_device *dev)
{
	struct netdev_private *np = netdev_priv(dev);
	void __iomem *ioaddr = np->ioaddr;
	struct netdev_desc *txdesc;
	unsigned entry;
	u64 tfc_vlan_tag = 0;

	if (np->link_status == 0) {	/* Link Down */
		dev_kfree_skb(skb);
		return NETDEV_TX_OK;
	}
	entry = np->cur_tx % TX_RING_SIZE;
	np->tx_skbuff[entry] = skb;
	txdesc = &np->tx_ring[entry];

#if 0
	if (skb->ip_summed == CHECKSUM_PARTIAL) {
		txdesc->status |=
		    cpu_to_le64 (TCPChecksumEnable | UDPChecksumEnable |
				 IPChecksumEnable);
	}
#endif
	if (np->vlan) {
		tfc_vlan_tag = VLANTagInsert |
		    ((u64)np->vlan << 32) |
		    ((u64)skb->priority << 45);
	}
	txdesc->fraginfo = cpu_to_le64 (pci_map_single (np->pdev, skb->data,
							skb->len,
							PCI_DMA_TODEVICE));
	txdesc->fraginfo |= cpu_to_le64((u64)skb->len << 48);

	/* DL2K bug: DMA fails to get next descriptor ptr in 10Mbps mode
	 * Work around: Always use 1 descriptor in 10Mbps mode */
	if (entry % np->tx_coalesce == 0 || np->speed == 10)
		txdesc->status = cpu_to_le64 (entry | tfc_vlan_tag |
					      WordAlignDisable |
					      TxDMAIndicate |
					      (1 << FragCountShift));
	else
		txdesc->status = cpu_to_le64 (entry | tfc_vlan_tag |
					      WordAlignDisable |
					      (1 << FragCountShift));

	/* TxDMAPollNow */
	dw32(DMACtrl, dr32(DMACtrl) | 0x00001000);
	/* Schedule ISR */
	dw32(CountDown, 10000);
	np->cur_tx = (np->cur_tx + 1) % TX_RING_SIZE;
	if ((np->cur_tx - np->old_tx + TX_RING_SIZE) % TX_RING_SIZE
			< TX_QUEUE_LEN - 1 && np->speed != 10) {
		/* do nothing */
	} else if (!netif_queue_stopped(dev)) {
		netif_stop_queue (dev);
	}

	/* The first TFDListPtr */
	if (!dr32(TFDListPtr0)) {
		dw32(TFDListPtr0, np->tx_ring_dma +
		     entry * sizeof (struct netdev_desc));
		dw32(TFDListPtr1, 0);
	}

	return NETDEV_TX_OK;
}

static irqreturn_t
rio_interrupt (int irq, void *dev_instance)
{
	struct net_device *dev = dev_instance;
	struct netdev_private *np = netdev_priv(dev);
	void __iomem *ioaddr = np->ioaddr;
	unsigned int_status;
	int cnt = max_intrloop;
	int handled = 0;

	while (1) {
		int_status = dr16(IntStatus);
		dw16(IntStatus, int_status);
		int_status &= DEFAULT_INTR;
		if (int_status == 0 || --cnt < 0)
			break;
		handled = 1;
		/* Processing received packets */
		if (int_status & RxDMAComplete)
			receive_packet (dev);
		/* TxDMAComplete interrupt */
		if ((int_status & (TxDMAComplete|IntRequested))) {
			int tx_status;
			tx_status = dr32(TxStatus);
			if (tx_status & 0x01)
				tx_error (dev, tx_status);
			/* Free used tx skbuffs */
			rio_free_tx (dev, 1);
		}

		/* Handle uncommon events */
		if (int_status &
		    (HostError | LinkEvent | UpdateStats))
			rio_error (dev, int_status);
	}
	if (np->cur_tx != np->old_tx)
		dw32(CountDown, 100);
	return IRQ_RETVAL(handled);
}

static inline dma_addr_t desc_to_dma(struct netdev_desc *desc)
{
	return le64_to_cpu(desc->fraginfo) & DMA_BIT_MASK(48);
}

static void
rio_free_tx (struct net_device *dev, int irq)
{
	struct netdev_private *np = netdev_priv(dev);
	int entry = np->old_tx % TX_RING_SIZE;
	int tx_use = 0;
	unsigned long flag = 0;

	if (irq)
		spin_lock(&np->tx_lock);
	else
		spin_lock_irqsave(&np->tx_lock, flag);

	/* Free used tx skbuffs */
	while (entry != np->cur_tx) {
		struct sk_buff *skb;

		if (!(np->tx_ring[entry].status & cpu_to_le64(TFDDone)))
			break;
		skb = np->tx_skbuff[entry];
		pci_unmap_single (np->pdev,
				  desc_to_dma(&np->tx_ring[entry]),
				  skb->len, PCI_DMA_TODEVICE);
		if (irq)
			dev_kfree_skb_irq (skb);
		else
			dev_kfree_skb (skb);

		np->tx_skbuff[entry] = NULL;
		entry = (entry + 1) % TX_RING_SIZE;
		tx_use++;
	}
	if (irq)
		spin_unlock(&np->tx_lock);
	else
		spin_unlock_irqrestore(&np->tx_lock, flag);
	np->old_tx = entry;

	/* If the ring is no longer full, clear tx_full and
	   call netif_wake_queue() */

	if (netif_queue_stopped(dev) &&
	    ((np->cur_tx - np->old_tx + TX_RING_SIZE) % TX_RING_SIZE
	    < TX_QUEUE_LEN - 1 || np->speed == 10)) {
		netif_wake_queue (dev);
	}
}

static void
tx_error (struct net_device *dev, int tx_status)
{
	struct netdev_private *np = netdev_priv(dev);
	void __iomem *ioaddr = np->ioaddr;
	int frame_id;
	int i;

	frame_id = (tx_status & 0xffff0000);
	printk (KERN_ERR "%s: Transmit error, TxStatus %4.4x, FrameId %d.\n",
		dev->name, tx_status, frame_id);
	np->stats.tx_errors++;
	/* Ttransmit Underrun */
	if (tx_status & 0x10) {
		np->stats.tx_fifo_errors++;
		dw16(TxStartThresh, dr16(TxStartThresh) + 0x10);
		/* Transmit Underrun need to set TxReset, DMARest, FIFOReset */
		dw16(ASICCtrl + 2,
		     TxReset | DMAReset | FIFOReset | NetworkReset);
		/* Wait for ResetBusy bit clear */
		for (i = 50; i > 0; i--) {
			if (!(dr16(ASICCtrl + 2) & ResetBusy))
				break;
			mdelay (1);
		}
		rio_free_tx (dev, 1);
		/* Reset TFDListPtr */
		dw32(TFDListPtr0, np->tx_ring_dma +
		     np->old_tx * sizeof (struct netdev_desc));
		dw32(TFDListPtr1, 0);

		/* Let TxStartThresh stay default value */
	}
	/* Late Collision */
	if (tx_status & 0x04) {
		np->stats.tx_fifo_errors++;
		/* TxReset and clear FIFO */
		dw16(ASICCtrl + 2, TxReset | FIFOReset);
		/* Wait reset done */
		for (i = 50; i > 0; i--) {
			if (!(dr16(ASICCtrl + 2) & ResetBusy))
				break;
			mdelay (1);
		}
		/* Let TxStartThresh stay default value */
	}
	/* Maximum Collisions */
#ifdef ETHER_STATS
	if (tx_status & 0x08)
		np->stats.collisions16++;
#else
	if (tx_status & 0x08)
		np->stats.collisions++;
#endif
	/* Restart the Tx */
	dw32(MACCtrl, dr16(MACCtrl) | TxEnable);
}

static int
receive_packet (struct net_device *dev)
{
	struct netdev_private *np = netdev_priv(dev);
	int entry = np->cur_rx % RX_RING_SIZE;
	int cnt = 30;

	/* If RFDDone, FrameStart and FrameEnd set, there is a new packet in. */
	while (1) {
		struct netdev_desc *desc = &np->rx_ring[entry];
		int pkt_len;
		u64 frame_status;

		if (!(desc->status & cpu_to_le64(RFDDone)) ||
		    !(desc->status & cpu_to_le64(FrameStart)) ||
		    !(desc->status & cpu_to_le64(FrameEnd)))
			break;

		/* Chip omits the CRC. */
		frame_status = le64_to_cpu(desc->status);
		pkt_len = frame_status & 0xffff;
		if (--cnt < 0)
			break;
		/* Update rx error statistics, drop packet. */
		if (frame_status & RFS_Errors) {
			np->stats.rx_errors++;
			if (frame_status & (RxRuntFrame | RxLengthError))
				np->stats.rx_length_errors++;
			if (frame_status & RxFCSError)
				np->stats.rx_crc_errors++;
			if (frame_status & RxAlignmentError && np->speed != 1000)
				np->stats.rx_frame_errors++;
			if (frame_status & RxFIFOOverrun)
	 			np->stats.rx_fifo_errors++;
		} else {
			struct sk_buff *skb;

			/* Small skbuffs for short packets */
			if (pkt_len > copy_thresh) {
				pci_unmap_single (np->pdev,
						  desc_to_dma(desc),
						  np->rx_buf_sz,
						  PCI_DMA_FROMDEVICE);
				skb_put (skb = np->rx_skbuff[entry], pkt_len);
				np->rx_skbuff[entry] = NULL;
			} else if ((skb = netdev_alloc_skb_ip_align(dev, pkt_len))) {
				pci_dma_sync_single_for_cpu(np->pdev,
							    desc_to_dma(desc),
							    np->rx_buf_sz,
							    PCI_DMA_FROMDEVICE);
				skb_copy_to_linear_data (skb,
						  np->rx_skbuff[entry]->data,
						  pkt_len);
				skb_put (skb, pkt_len);
				pci_dma_sync_single_for_device(np->pdev,
							       desc_to_dma(desc),
							       np->rx_buf_sz,
							       PCI_DMA_FROMDEVICE);
			}
			skb->protocol = eth_type_trans (skb, dev);
#if 0
			/* Checksum done by hw, but csum value unavailable. */
			if (np->pdev->pci_rev_id >= 0x0c &&
				!(frame_status & (TCPError | UDPError | IPError))) {
				skb->ip_summed = CHECKSUM_UNNECESSARY;
			}
#endif
			netif_rx (skb);
		}
		entry = (entry + 1) % RX_RING_SIZE;
	}
	spin_lock(&np->rx_lock);
	np->cur_rx = entry;
	/* Re-allocate skbuffs to fill the descriptor ring */
	entry = np->old_rx;
	while (entry != np->cur_rx) {
		struct sk_buff *skb;
		/* Dropped packets don't need to re-allocate */
		if (np->rx_skbuff[entry] == NULL) {
			skb = netdev_alloc_skb_ip_align(dev, np->rx_buf_sz);
			if (skb == NULL) {
				np->rx_ring[entry].fraginfo = 0;
				printk (KERN_INFO
					"%s: receive_packet: "
					"Unable to re-allocate Rx skbuff.#%d\n",
					dev->name, entry);
				break;
			}
			np->rx_skbuff[entry] = skb;
			np->rx_ring[entry].fraginfo =
			    cpu_to_le64 (pci_map_single
					 (np->pdev, skb->data, np->rx_buf_sz,
					  PCI_DMA_FROMDEVICE));
		}
		np->rx_ring[entry].fraginfo |=
		    cpu_to_le64((u64)np->rx_buf_sz << 48);
		np->rx_ring[entry].status = 0;
		entry = (entry + 1) % RX_RING_SIZE;
	}
	np->old_rx = entry;
	spin_unlock(&np->rx_lock);
	return 0;
}

static void
rio_error (struct net_device *dev, int int_status)
{
	struct netdev_private *np = netdev_priv(dev);
	void __iomem *ioaddr = np->ioaddr;
	u16 macctrl;

	/* Link change event */
	if (int_status & LinkEvent) {
		if (mii_wait_link (dev, 10) == 0) {
			printk (KERN_INFO "%s: Link up\n", dev->name);
			if (np->phy_media)
				mii_get_media_pcs (dev);
			else
				mii_get_media (dev);
			if (np->speed == 1000)
				np->tx_coalesce = tx_coalesce;
			else
				np->tx_coalesce = 1;
			macctrl = 0;
			macctrl |= (np->vlan) ? AutoVLANuntagging : 0;
			macctrl |= (np->full_duplex) ? DuplexSelect : 0;
			macctrl |= (np->tx_flow) ?
				TxFlowControlEnable : 0;
			macctrl |= (np->rx_flow) ?
				RxFlowControlEnable : 0;
			dw16(MACCtrl, macctrl);
			np->link_status = 1;
			netif_carrier_on(dev);
		} else {
			printk (KERN_INFO "%s: Link off\n", dev->name);
			np->link_status = 0;
			netif_carrier_off(dev);
		}
	}

	/* UpdateStats statistics registers */
	if (int_status & UpdateStats) {
		get_stats (dev);
	}

	/* PCI Error, a catastronphic error related to the bus interface
	   occurs, set GlobalReset and HostReset to reset. */
	if (int_status & HostError) {
		printk (KERN_ERR "%s: HostError! IntStatus %4.4x.\n",
			dev->name, int_status);
		dw16(ASICCtrl + 2, GlobalReset | HostReset);
		mdelay (500);
	}
}

static struct net_device_stats *
get_stats (struct net_device *dev)
{
	struct netdev_private *np = netdev_priv(dev);
	void __iomem *ioaddr = np->ioaddr;
#ifdef MEM_MAPPING
	int i;
#endif
	unsigned int stat_reg;

	/* All statistics registers need to be acknowledged,
	   else statistic overflow could cause problems */

	np->stats.rx_packets += dr32(FramesRcvOk);
	np->stats.tx_packets += dr32(FramesXmtOk);
	np->stats.rx_bytes += dr32(OctetRcvOk);
	np->stats.tx_bytes += dr32(OctetXmtOk);

	np->stats.multicast = dr32(McstFramesRcvdOk);
	np->stats.collisions += dr32(SingleColFrames)
			     +  dr32(MultiColFrames);

	/* detailed tx errors */
	stat_reg = dr16(FramesAbortXSColls);
	np->stats.tx_aborted_errors += stat_reg;
	np->stats.tx_errors += stat_reg;

	stat_reg = dr16(CarrierSenseErrors);
	np->stats.tx_carrier_errors += stat_reg;
	np->stats.tx_errors += stat_reg;

	/* Clear all other statistic register. */
	dr32(McstOctetXmtOk);
	dr16(BcstFramesXmtdOk);
	dr32(McstFramesXmtdOk);
	dr16(BcstFramesRcvdOk);
	dr16(MacControlFramesRcvd);
	dr16(FrameTooLongErrors);
	dr16(InRangeLengthErrors);
	dr16(FramesCheckSeqErrors);
	dr16(FramesLostRxErrors);
	dr32(McstOctetXmtOk);
	dr32(BcstOctetXmtOk);
	dr32(McstFramesXmtdOk);
	dr32(FramesWDeferredXmt);
	dr32(LateCollisions);
	dr16(BcstFramesXmtdOk);
	dr16(MacControlFramesXmtd);
	dr16(FramesWEXDeferal);

#ifdef MEM_MAPPING
	for (i = 0x100; i <= 0x150; i += 4)
		dr32(i);
#endif
	dr16(TxJumboFrames);
	dr16(RxJumboFrames);
	dr16(TCPCheckSumErrors);
	dr16(UDPCheckSumErrors);
	dr16(IPCheckSumErrors);
	return &np->stats;
}

static int
clear_stats (struct net_device *dev)
{
	struct netdev_private *np = netdev_priv(dev);
	void __iomem *ioaddr = np->ioaddr;
#ifdef MEM_MAPPING
	int i;
#endif

	/* All statistics registers need to be acknowledged,
	   else statistic overflow could cause problems */
	dr32(FramesRcvOk);
	dr32(FramesXmtOk);
	dr32(OctetRcvOk);
	dr32(OctetXmtOk);

	dr32(McstFramesRcvdOk);
	dr32(SingleColFrames);
	dr32(MultiColFrames);
	dr32(LateCollisions);
	/* detailed rx errors */
	dr16(FrameTooLongErrors);
	dr16(InRangeLengthErrors);
	dr16(FramesCheckSeqErrors);
	dr16(FramesLostRxErrors);

	/* detailed tx errors */
	dr16(FramesAbortXSColls);
	dr16(CarrierSenseErrors);

	/* Clear all other statistic register. */
	dr32(McstOctetXmtOk);
	dr16(BcstFramesXmtdOk);
	dr32(McstFramesXmtdOk);
	dr16(BcstFramesRcvdOk);
	dr16(MacControlFramesRcvd);
	dr32(McstOctetXmtOk);
	dr32(BcstOctetXmtOk);
	dr32(McstFramesXmtdOk);
	dr32(FramesWDeferredXmt);
	dr16(BcstFramesXmtdOk);
	dr16(MacControlFramesXmtd);
	dr16(FramesWEXDeferal);
#ifdef MEM_MAPPING
	for (i = 0x100; i <= 0x150; i += 4)
		dr32(i);
#endif
	dr16(TxJumboFrames);
	dr16(RxJumboFrames);
	dr16(TCPCheckSumErrors);
	dr16(UDPCheckSumErrors);
	dr16(IPCheckSumErrors);
	return 0;
}


static int
change_mtu (struct net_device *dev, int new_mtu)
{
	struct netdev_private *np = netdev_priv(dev);
	int max = (np->jumbo) ? MAX_JUMBO : 1536;

	if ((new_mtu < 68) || (new_mtu > max)) {
		return -EINVAL;
	}

	dev->mtu = new_mtu;

	return 0;
}

static void
set_multicast (struct net_device *dev)
{
	struct netdev_private *np = netdev_priv(dev);
	void __iomem *ioaddr = np->ioaddr;
	u32 hash_table[2];
	u16 rx_mode = 0;

	hash_table[0] = hash_table[1] = 0;
	/* RxFlowcontrol DA: 01-80-C2-00-00-01. Hash index=0x39 */
	hash_table[1] |= 0x02000000;
	if (dev->flags & IFF_PROMISC) {
		/* Receive all frames promiscuously. */
		rx_mode = ReceiveAllFrames;
	} else if ((dev->flags & IFF_ALLMULTI) ||
			(netdev_mc_count(dev) > multicast_filter_limit)) {
		/* Receive broadcast and multicast frames */
		rx_mode = ReceiveBroadcast | ReceiveMulticast | ReceiveUnicast;
	} else if (!netdev_mc_empty(dev)) {
		struct netdev_hw_addr *ha;
		/* Receive broadcast frames and multicast frames filtering
		   by Hashtable */
		rx_mode =
		    ReceiveBroadcast | ReceiveMulticastHash | ReceiveUnicast;
		netdev_for_each_mc_addr(ha, dev) {
			int bit, index = 0;
			int crc = ether_crc_le(ETH_ALEN, ha->addr);
			/* The inverted high significant 6 bits of CRC are
			   used as an index to hashtable */
			for (bit = 0; bit < 6; bit++)
				if (crc & (1 << (31 - bit)))
					index |= (1 << bit);
			hash_table[index / 32] |= (1 << (index % 32));
		}
	} else {
		rx_mode = ReceiveBroadcast | ReceiveUnicast;
	}
	if (np->vlan) {
		/* ReceiveVLANMatch field in ReceiveMode */
		rx_mode |= ReceiveVLANMatch;
	}

	dw32(HashTable0, hash_table[0]);
	dw32(HashTable1, hash_table[1]);
	dw16(ReceiveMode, rx_mode);
}

static void rio_get_drvinfo(struct net_device *dev, struct ethtool_drvinfo *info)
{
	struct netdev_private *np = netdev_priv(dev);

	strlcpy(info->driver, "dl2k", sizeof(info->driver));
	strlcpy(info->version, DRV_VERSION, sizeof(info->version));
	strlcpy(info->bus_info, pci_name(np->pdev), sizeof(info->bus_info));
}

static int rio_get_settings(struct net_device *dev, struct ethtool_cmd *cmd)
{
	struct netdev_private *np = netdev_priv(dev);
	if (np->phy_media) {
		/* fiber device */
		cmd->supported = SUPPORTED_Autoneg | SUPPORTED_FIBRE;
		cmd->advertising= ADVERTISED_Autoneg | ADVERTISED_FIBRE;
		cmd->port = PORT_FIBRE;
		cmd->transceiver = XCVR_INTERNAL;
	} else {
		/* copper device */
		cmd->supported = SUPPORTED_10baseT_Half |
			SUPPORTED_10baseT_Full | SUPPORTED_100baseT_Half
			| SUPPORTED_100baseT_Full | SUPPORTED_1000baseT_Full |
			SUPPORTED_Autoneg | SUPPORTED_MII;
		cmd->advertising = ADVERTISED_10baseT_Half |
			ADVERTISED_10baseT_Full | ADVERTISED_100baseT_Half |
			ADVERTISED_100baseT_Full | ADVERTISED_1000baseT_Full|
			ADVERTISED_Autoneg | ADVERTISED_MII;
		cmd->port = PORT_MII;
		cmd->transceiver = XCVR_INTERNAL;
	}
	if ( np->link_status ) {
		ethtool_cmd_speed_set(cmd, np->speed);
		cmd->duplex = np->full_duplex ? DUPLEX_FULL : DUPLEX_HALF;
	} else {
		ethtool_cmd_speed_set(cmd, -1);
		cmd->duplex = -1;
	}
	if ( np->an_enable)
		cmd->autoneg = AUTONEG_ENABLE;
	else
		cmd->autoneg = AUTONEG_DISABLE;

	cmd->phy_address = np->phy_addr;
	return 0;
}

static int rio_set_settings(struct net_device *dev, struct ethtool_cmd *cmd)
{
	struct netdev_private *np = netdev_priv(dev);
	netif_carrier_off(dev);
	if (cmd->autoneg == AUTONEG_ENABLE) {
		if (np->an_enable)
			return 0;
		else {
			np->an_enable = 1;
			mii_set_media(dev);
			return 0;
		}
	} else {
		np->an_enable = 0;
		if (np->speed == 1000) {
			ethtool_cmd_speed_set(cmd, SPEED_100);
			cmd->duplex = DUPLEX_FULL;
			printk("Warning!! Can't disable Auto negotiation in 1000Mbps, change to Manual 100Mbps, Full duplex.\n");
		}
		switch (ethtool_cmd_speed(cmd)) {
		case SPEED_10:
			np->speed = 10;
			np->full_duplex = (cmd->duplex == DUPLEX_FULL);
			break;
		case SPEED_100:
			np->speed = 100;
			np->full_duplex = (cmd->duplex == DUPLEX_FULL);
			break;
		case SPEED_1000: /* not supported */
		default:
			return -EINVAL;
		}
		mii_set_media(dev);
	}
	return 0;
}

static u32 rio_get_link(struct net_device *dev)
{
	struct netdev_private *np = netdev_priv(dev);
	return np->link_status;
}

static const struct ethtool_ops ethtool_ops = {
	.get_drvinfo = rio_get_drvinfo,
	.get_settings = rio_get_settings,
	.set_settings = rio_set_settings,
	.get_link = rio_get_link,
};

static int
rio_ioctl (struct net_device *dev, struct ifreq *rq, int cmd)
{
	int phy_addr;
	struct netdev_private *np = netdev_priv(dev);
	struct mii_ioctl_data *miidata = if_mii(rq);

	phy_addr = np->phy_addr;
	switch (cmd) {
	case SIOCGMIIPHY:
		miidata->phy_id = phy_addr;
		break;
	case SIOCGMIIREG:
		miidata->val_out = mii_read (dev, phy_addr, miidata->reg_num);
<<<<<<< HEAD
		break;
	case SIOCSMIIREG:
		if (!capable(CAP_NET_ADMIN))
			return -EPERM;
		mii_write (dev, phy_addr, miidata->reg_num, miidata->val_in);
		break;
=======
		break;
	case SIOCSMIIREG:
		if (!capable(CAP_NET_ADMIN))
			return -EPERM;
		mii_write (dev, phy_addr, miidata->reg_num, miidata->val_in);
		break;
>>>>>>> c3ade0e0
	default:
		return -EOPNOTSUPP;
	}
	return 0;
}

#define EEP_READ 0x0200
#define EEP_BUSY 0x8000
/* Read the EEPROM word */
/* We use I/O instruction to read/write eeprom to avoid fail on some machines */
static int read_eeprom(struct netdev_private *np, int eep_addr)
{
	void __iomem *ioaddr = np->eeprom_addr;
	int i = 1000;

	dw16(EepromCtrl, EEP_READ | (eep_addr & 0xff));
	while (i-- > 0) {
		if (!(dr16(EepromCtrl) & EEP_BUSY))
			return dr16(EepromData);
	}
	return 0;
}

enum phy_ctrl_bits {
	MII_READ = 0x00, MII_CLK = 0x01, MII_DATA1 = 0x02, MII_WRITE = 0x04,
	MII_DUPLEX = 0x08,
};

#define mii_delay() dr8(PhyCtrl)
static void
mii_sendbit (struct net_device *dev, u32 data)
{
	struct netdev_private *np = netdev_priv(dev);
	void __iomem *ioaddr = np->ioaddr;

	data = ((data) ? MII_DATA1 : 0) | (dr8(PhyCtrl) & 0xf8) | MII_WRITE;
	dw8(PhyCtrl, data);
	mii_delay ();
	dw8(PhyCtrl, data | MII_CLK);
	mii_delay ();
}

static int
mii_getbit (struct net_device *dev)
{
	struct netdev_private *np = netdev_priv(dev);
	void __iomem *ioaddr = np->ioaddr;
	u8 data;

	data = (dr8(PhyCtrl) & 0xf8) | MII_READ;
	dw8(PhyCtrl, data);
	mii_delay ();
	dw8(PhyCtrl, data | MII_CLK);
	mii_delay ();
	return (dr8(PhyCtrl) >> 1) & 1;
}

static void
mii_send_bits (struct net_device *dev, u32 data, int len)
{
	int i;

	for (i = len - 1; i >= 0; i--) {
		mii_sendbit (dev, data & (1 << i));
	}
}

static int
mii_read (struct net_device *dev, int phy_addr, int reg_num)
{
	u32 cmd;
	int i;
	u32 retval = 0;

	/* Preamble */
	mii_send_bits (dev, 0xffffffff, 32);
	/* ST(2), OP(2), ADDR(5), REG#(5), TA(2), Data(16) total 32 bits */
	/* ST,OP = 0110'b for read operation */
	cmd = (0x06 << 10 | phy_addr << 5 | reg_num);
	mii_send_bits (dev, cmd, 14);
	/* Turnaround */
	if (mii_getbit (dev))
		goto err_out;
	/* Read data */
	for (i = 0; i < 16; i++) {
		retval |= mii_getbit (dev);
		retval <<= 1;
	}
	/* End cycle */
	mii_getbit (dev);
	return (retval >> 1) & 0xffff;

      err_out:
	return 0;
}
static int
mii_write (struct net_device *dev, int phy_addr, int reg_num, u16 data)
{
	u32 cmd;

	/* Preamble */
	mii_send_bits (dev, 0xffffffff, 32);
	/* ST(2), OP(2), ADDR(5), REG#(5), TA(2), Data(16) total 32 bits */
	/* ST,OP,AAAAA,RRRRR,TA = 0101xxxxxxxxxx10'b = 0x5002 for write */
	cmd = (0x5002 << 16) | (phy_addr << 23) | (reg_num << 18) | data;
	mii_send_bits (dev, cmd, 32);
	/* End cycle */
	mii_getbit (dev);
	return 0;
}
static int
mii_wait_link (struct net_device *dev, int wait)
{
	__u16 bmsr;
	int phy_addr;
	struct netdev_private *np;

	np = netdev_priv(dev);
	phy_addr = np->phy_addr;

	do {
		bmsr = mii_read (dev, phy_addr, MII_BMSR);
		if (bmsr & BMSR_LSTATUS)
			return 0;
		mdelay (1);
	} while (--wait > 0);
	return -1;
}
static int
mii_get_media (struct net_device *dev)
{
	__u16 negotiate;
	__u16 bmsr;
	__u16 mscr;
	__u16 mssr;
	int phy_addr;
	struct netdev_private *np;

	np = netdev_priv(dev);
	phy_addr = np->phy_addr;

	bmsr = mii_read (dev, phy_addr, MII_BMSR);
	if (np->an_enable) {
		if (!(bmsr & BMSR_ANEGCOMPLETE)) {
			/* Auto-Negotiation not completed */
			return -1;
		}
		negotiate = mii_read (dev, phy_addr, MII_ADVERTISE) &
			mii_read (dev, phy_addr, MII_LPA);
		mscr = mii_read (dev, phy_addr, MII_CTRL1000);
		mssr = mii_read (dev, phy_addr, MII_STAT1000);
		if (mscr & ADVERTISE_1000FULL && mssr & LPA_1000FULL) {
			np->speed = 1000;
			np->full_duplex = 1;
			printk (KERN_INFO "Auto 1000 Mbps, Full duplex\n");
		} else if (mscr & ADVERTISE_1000HALF && mssr & LPA_1000HALF) {
			np->speed = 1000;
			np->full_duplex = 0;
			printk (KERN_INFO "Auto 1000 Mbps, Half duplex\n");
		} else if (negotiate & ADVERTISE_100FULL) {
			np->speed = 100;
			np->full_duplex = 1;
			printk (KERN_INFO "Auto 100 Mbps, Full duplex\n");
		} else if (negotiate & ADVERTISE_100HALF) {
			np->speed = 100;
			np->full_duplex = 0;
			printk (KERN_INFO "Auto 100 Mbps, Half duplex\n");
		} else if (negotiate & ADVERTISE_10FULL) {
			np->speed = 10;
			np->full_duplex = 1;
			printk (KERN_INFO "Auto 10 Mbps, Full duplex\n");
		} else if (negotiate & ADVERTISE_10HALF) {
			np->speed = 10;
			np->full_duplex = 0;
			printk (KERN_INFO "Auto 10 Mbps, Half duplex\n");
		}
		if (negotiate & ADVERTISE_PAUSE_CAP) {
			np->tx_flow &= 1;
			np->rx_flow &= 1;
		} else if (negotiate & ADVERTISE_PAUSE_ASYM) {
			np->tx_flow = 0;
			np->rx_flow &= 1;
		}
		/* else tx_flow, rx_flow = user select  */
	} else {
		__u16 bmcr = mii_read (dev, phy_addr, MII_BMCR);
		switch (bmcr & (BMCR_SPEED100 | BMCR_SPEED1000)) {
		case BMCR_SPEED1000:
			printk (KERN_INFO "Operating at 1000 Mbps, ");
			break;
		case BMCR_SPEED100:
			printk (KERN_INFO "Operating at 100 Mbps, ");
			break;
		case 0:
			printk (KERN_INFO "Operating at 10 Mbps, ");
		}
		if (bmcr & BMCR_FULLDPLX) {
			printk (KERN_CONT "Full duplex\n");
		} else {
			printk (KERN_CONT "Half duplex\n");
		}
	}
	if (np->tx_flow)
		printk(KERN_INFO "Enable Tx Flow Control\n");
	else
		printk(KERN_INFO "Disable Tx Flow Control\n");
	if (np->rx_flow)
		printk(KERN_INFO "Enable Rx Flow Control\n");
	else
		printk(KERN_INFO "Disable Rx Flow Control\n");

	return 0;
}

static int
mii_set_media (struct net_device *dev)
{
	__u16 pscr;
	__u16 bmcr;
	__u16 bmsr;
	__u16 anar;
	int phy_addr;
	struct netdev_private *np;
	np = netdev_priv(dev);
	phy_addr = np->phy_addr;

	/* Does user set speed? */
	if (np->an_enable) {
		/* Advertise capabilities */
		bmsr = mii_read (dev, phy_addr, MII_BMSR);
		anar = mii_read (dev, phy_addr, MII_ADVERTISE) &
			~(ADVERTISE_100FULL | ADVERTISE_10FULL |
			  ADVERTISE_100HALF | ADVERTISE_10HALF |
			  ADVERTISE_100BASE4);
		if (bmsr & BMSR_100FULL)
			anar |= ADVERTISE_100FULL;
		if (bmsr & BMSR_100HALF)
			anar |= ADVERTISE_100HALF;
		if (bmsr & BMSR_100BASE4)
			anar |= ADVERTISE_100BASE4;
		if (bmsr & BMSR_10FULL)
			anar |= ADVERTISE_10FULL;
		if (bmsr & BMSR_10HALF)
			anar |= ADVERTISE_10HALF;
		anar |= ADVERTISE_PAUSE_CAP | ADVERTISE_PAUSE_ASYM;
		mii_write (dev, phy_addr, MII_ADVERTISE, anar);

		/* Enable Auto crossover */
		pscr = mii_read (dev, phy_addr, MII_PHY_SCR);
		pscr |= 3 << 5;	/* 11'b */
		mii_write (dev, phy_addr, MII_PHY_SCR, pscr);

		/* Soft reset PHY */
		mii_write (dev, phy_addr, MII_BMCR, BMCR_RESET);
		bmcr = BMCR_ANENABLE | BMCR_ANRESTART | BMCR_RESET;
		mii_write (dev, phy_addr, MII_BMCR, bmcr);
		mdelay(1);
	} else {
		/* Force speed setting */
		/* 1) Disable Auto crossover */
		pscr = mii_read (dev, phy_addr, MII_PHY_SCR);
		pscr &= ~(3 << 5);
		mii_write (dev, phy_addr, MII_PHY_SCR, pscr);

		/* 2) PHY Reset */
		bmcr = mii_read (dev, phy_addr, MII_BMCR);
		bmcr |= BMCR_RESET;
		mii_write (dev, phy_addr, MII_BMCR, bmcr);

		/* 3) Power Down */
		bmcr = 0x1940;	/* must be 0x1940 */
		mii_write (dev, phy_addr, MII_BMCR, bmcr);
		mdelay (100);	/* wait a certain time */

		/* 4) Advertise nothing */
		mii_write (dev, phy_addr, MII_ADVERTISE, 0);

		/* 5) Set media and Power Up */
		bmcr = BMCR_PDOWN;
		if (np->speed == 100) {
			bmcr |= BMCR_SPEED100;
			printk (KERN_INFO "Manual 100 Mbps, ");
		} else if (np->speed == 10) {
			printk (KERN_INFO "Manual 10 Mbps, ");
		}
		if (np->full_duplex) {
			bmcr |= BMCR_FULLDPLX;
			printk (KERN_CONT "Full duplex\n");
		} else {
			printk (KERN_CONT "Half duplex\n");
		}
#if 0
		/* Set 1000BaseT Master/Slave setting */
		mscr = mii_read (dev, phy_addr, MII_CTRL1000);
		mscr |= MII_MSCR_CFG_ENABLE;
		mscr &= ~MII_MSCR_CFG_VALUE = 0;
#endif
		mii_write (dev, phy_addr, MII_BMCR, bmcr);
		mdelay(10);
	}
	return 0;
}

static int
mii_get_media_pcs (struct net_device *dev)
{
	__u16 negotiate;
	__u16 bmsr;
	int phy_addr;
	struct netdev_private *np;

	np = netdev_priv(dev);
	phy_addr = np->phy_addr;

	bmsr = mii_read (dev, phy_addr, PCS_BMSR);
	if (np->an_enable) {
		if (!(bmsr & BMSR_ANEGCOMPLETE)) {
			/* Auto-Negotiation not completed */
			return -1;
		}
		negotiate = mii_read (dev, phy_addr, PCS_ANAR) &
			mii_read (dev, phy_addr, PCS_ANLPAR);
		np->speed = 1000;
		if (negotiate & PCS_ANAR_FULL_DUPLEX) {
			printk (KERN_INFO "Auto 1000 Mbps, Full duplex\n");
			np->full_duplex = 1;
		} else {
			printk (KERN_INFO "Auto 1000 Mbps, half duplex\n");
			np->full_duplex = 0;
		}
		if (negotiate & PCS_ANAR_PAUSE) {
			np->tx_flow &= 1;
			np->rx_flow &= 1;
		} else if (negotiate & PCS_ANAR_ASYMMETRIC) {
			np->tx_flow = 0;
			np->rx_flow &= 1;
		}
		/* else tx_flow, rx_flow = user select  */
	} else {
		__u16 bmcr = mii_read (dev, phy_addr, PCS_BMCR);
		printk (KERN_INFO "Operating at 1000 Mbps, ");
		if (bmcr & BMCR_FULLDPLX) {
			printk (KERN_CONT "Full duplex\n");
		} else {
			printk (KERN_CONT "Half duplex\n");
		}
	}
	if (np->tx_flow)
		printk(KERN_INFO "Enable Tx Flow Control\n");
	else
		printk(KERN_INFO "Disable Tx Flow Control\n");
	if (np->rx_flow)
		printk(KERN_INFO "Enable Rx Flow Control\n");
	else
		printk(KERN_INFO "Disable Rx Flow Control\n");

	return 0;
}

static int
mii_set_media_pcs (struct net_device *dev)
{
	__u16 bmcr;
	__u16 esr;
	__u16 anar;
	int phy_addr;
	struct netdev_private *np;
	np = netdev_priv(dev);
	phy_addr = np->phy_addr;

	/* Auto-Negotiation? */
	if (np->an_enable) {
		/* Advertise capabilities */
		esr = mii_read (dev, phy_addr, PCS_ESR);
		anar = mii_read (dev, phy_addr, MII_ADVERTISE) &
			~PCS_ANAR_HALF_DUPLEX &
			~PCS_ANAR_FULL_DUPLEX;
		if (esr & (MII_ESR_1000BT_HD | MII_ESR_1000BX_HD))
			anar |= PCS_ANAR_HALF_DUPLEX;
		if (esr & (MII_ESR_1000BT_FD | MII_ESR_1000BX_FD))
			anar |= PCS_ANAR_FULL_DUPLEX;
		anar |= PCS_ANAR_PAUSE | PCS_ANAR_ASYMMETRIC;
		mii_write (dev, phy_addr, MII_ADVERTISE, anar);

		/* Soft reset PHY */
		mii_write (dev, phy_addr, MII_BMCR, BMCR_RESET);
		bmcr = BMCR_ANENABLE | BMCR_ANRESTART | BMCR_RESET;
		mii_write (dev, phy_addr, MII_BMCR, bmcr);
		mdelay(1);
	} else {
		/* Force speed setting */
		/* PHY Reset */
		bmcr = BMCR_RESET;
		mii_write (dev, phy_addr, MII_BMCR, bmcr);
		mdelay(10);
		if (np->full_duplex) {
			bmcr = BMCR_FULLDPLX;
			printk (KERN_INFO "Manual full duplex\n");
		} else {
			bmcr = 0;
			printk (KERN_INFO "Manual half duplex\n");
		}
		mii_write (dev, phy_addr, MII_BMCR, bmcr);
		mdelay(10);

		/*  Advertise nothing */
		mii_write (dev, phy_addr, MII_ADVERTISE, 0);
	}
	return 0;
}


static int
rio_close (struct net_device *dev)
{
	struct netdev_private *np = netdev_priv(dev);
	void __iomem *ioaddr = np->ioaddr;

	struct pci_dev *pdev = np->pdev;
	struct sk_buff *skb;
	int i;

	netif_stop_queue (dev);

	/* Disable interrupts */
	dw16(IntEnable, 0);

	/* Stop Tx and Rx logics */
	dw32(MACCtrl, TxDisable | RxDisable | StatsDisable);

	free_irq(pdev->irq, dev);
	del_timer_sync (&np->timer);

	/* Free all the skbuffs in the queue. */
	for (i = 0; i < RX_RING_SIZE; i++) {
		skb = np->rx_skbuff[i];
		if (skb) {
			pci_unmap_single(pdev, desc_to_dma(&np->rx_ring[i]),
					 skb->len, PCI_DMA_FROMDEVICE);
			dev_kfree_skb (skb);
			np->rx_skbuff[i] = NULL;
		}
		np->rx_ring[i].status = 0;
		np->rx_ring[i].fraginfo = 0;
	}
	for (i = 0; i < TX_RING_SIZE; i++) {
		skb = np->tx_skbuff[i];
		if (skb) {
			pci_unmap_single(pdev, desc_to_dma(&np->tx_ring[i]),
					 skb->len, PCI_DMA_TODEVICE);
			dev_kfree_skb (skb);
			np->tx_skbuff[i] = NULL;
		}
	}

	return 0;
}

static void
rio_remove1 (struct pci_dev *pdev)
{
	struct net_device *dev = pci_get_drvdata (pdev);

	if (dev) {
		struct netdev_private *np = netdev_priv(dev);

		unregister_netdev (dev);
		pci_free_consistent (pdev, RX_TOTAL_SIZE, np->rx_ring,
				     np->rx_ring_dma);
		pci_free_consistent (pdev, TX_TOTAL_SIZE, np->tx_ring,
				     np->tx_ring_dma);
#ifdef MEM_MAPPING
		pci_iounmap(pdev, np->ioaddr);
#endif
		pci_iounmap(pdev, np->eeprom_addr);
		free_netdev (dev);
		pci_release_regions (pdev);
		pci_disable_device (pdev);
	}
}

static struct pci_driver rio_driver = {
	.name		= "dl2k",
	.id_table	= rio_pci_tbl,
	.probe		= rio_probe1,
	.remove		= rio_remove1,
};

module_pci_driver(rio_driver);
/*

Compile command:

gcc -D__KERNEL__ -DMODULE -I/usr/src/linux/include -Wall -Wstrict-prototypes -O2 -c dl2k.c

Read Documentation/networking/dl2k.txt for details.

*/
<|MERGE_RESOLUTION|>--- conflicted
+++ resolved
@@ -1261,21 +1261,12 @@
 		break;
 	case SIOCGMIIREG:
 		miidata->val_out = mii_read (dev, phy_addr, miidata->reg_num);
-<<<<<<< HEAD
 		break;
 	case SIOCSMIIREG:
 		if (!capable(CAP_NET_ADMIN))
 			return -EPERM;
 		mii_write (dev, phy_addr, miidata->reg_num, miidata->val_in);
 		break;
-=======
-		break;
-	case SIOCSMIIREG:
-		if (!capable(CAP_NET_ADMIN))
-			return -EPERM;
-		mii_write (dev, phy_addr, miidata->reg_num, miidata->val_in);
-		break;
->>>>>>> c3ade0e0
 	default:
 		return -EOPNOTSUPP;
 	}
