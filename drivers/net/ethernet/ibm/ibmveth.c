/*
 * IBM Power Virtual Ethernet Device Driver
 *
 * This program is free software; you can redistribute it and/or modify
 * it under the terms of the GNU General Public License as published by
 * the Free Software Foundation; either version 2 of the License, or
 * (at your option) any later version.
 *
 * This program is distributed in the hope that it will be useful,
 * but WITHOUT ANY WARRANTY; without even the implied warranty of
 * MERCHANTABILITY or FITNESS FOR A PARTICULAR PURPOSE.  See the
 * GNU General Public License for more details.
 *
 * You should have received a copy of the GNU General Public License
 * along with this program; if not, see <http://www.gnu.org/licenses/>.
 *
 * Copyright (C) IBM Corporation, 2003, 2010
 *
 * Authors: Dave Larson <larson1@us.ibm.com>
 *	    Santiago Leon <santil@linux.vnet.ibm.com>
 *	    Brian King <brking@linux.vnet.ibm.com>
 *	    Robert Jennings <rcj@linux.vnet.ibm.com>
 *	    Anton Blanchard <anton@au.ibm.com>
 */

#include <linux/module.h>
#include <linux/moduleparam.h>
#include <linux/types.h>
#include <linux/errno.h>
#include <linux/dma-mapping.h>
#include <linux/kernel.h>
#include <linux/netdevice.h>
#include <linux/etherdevice.h>
#include <linux/skbuff.h>
#include <linux/init.h>
#include <linux/interrupt.h>
#include <linux/mm.h>
#include <linux/pm.h>
#include <linux/ethtool.h>
#include <linux/in.h>
#include <linux/ip.h>
#include <linux/ipv6.h>
#include <linux/slab.h>
#include <asm/hvcall.h>
#include <linux/atomic.h>
#include <asm/vio.h>
#include <asm/iommu.h>
#include <asm/firmware.h>

#include "ibmveth.h"

static irqreturn_t ibmveth_interrupt(int irq, void *dev_instance);
static void ibmveth_rxq_harvest_buffer(struct ibmveth_adapter *adapter);
static unsigned long ibmveth_get_desired_dma(struct vio_dev *vdev);

static struct kobj_type ktype_veth_pool;


static const char ibmveth_driver_name[] = "ibmveth";
static const char ibmveth_driver_string[] = "IBM Power Virtual Ethernet Driver";
#define ibmveth_driver_version "1.04"

MODULE_AUTHOR("Santiago Leon <santil@linux.vnet.ibm.com>");
MODULE_DESCRIPTION("IBM Power Virtual Ethernet Driver");
MODULE_LICENSE("GPL");
MODULE_VERSION(ibmveth_driver_version);

static unsigned int tx_copybreak __read_mostly = 128;
module_param(tx_copybreak, uint, 0644);
MODULE_PARM_DESC(tx_copybreak,
	"Maximum size of packet that is copied to a new buffer on transmit");

static unsigned int rx_copybreak __read_mostly = 128;
module_param(rx_copybreak, uint, 0644);
MODULE_PARM_DESC(rx_copybreak,
	"Maximum size of packet that is copied to a new buffer on receive");

static unsigned int rx_flush __read_mostly = 0;
module_param(rx_flush, uint, 0644);
MODULE_PARM_DESC(rx_flush, "Flush receive buffers before use");

struct ibmveth_stat {
	char name[ETH_GSTRING_LEN];
	int offset;
};

#define IBMVETH_STAT_OFF(stat) offsetof(struct ibmveth_adapter, stat)
#define IBMVETH_GET_STAT(a, off) *((u64 *)(((unsigned long)(a)) + off))

struct ibmveth_stat ibmveth_stats[] = {
	{ "replenish_task_cycles", IBMVETH_STAT_OFF(replenish_task_cycles) },
	{ "replenish_no_mem", IBMVETH_STAT_OFF(replenish_no_mem) },
	{ "replenish_add_buff_failure",
			IBMVETH_STAT_OFF(replenish_add_buff_failure) },
	{ "replenish_add_buff_success",
			IBMVETH_STAT_OFF(replenish_add_buff_success) },
	{ "rx_invalid_buffer", IBMVETH_STAT_OFF(rx_invalid_buffer) },
	{ "rx_no_buffer", IBMVETH_STAT_OFF(rx_no_buffer) },
	{ "tx_map_failed", IBMVETH_STAT_OFF(tx_map_failed) },
	{ "tx_send_failed", IBMVETH_STAT_OFF(tx_send_failed) },
	{ "fw_enabled_ipv4_csum", IBMVETH_STAT_OFF(fw_ipv4_csum_support) },
	{ "fw_enabled_ipv6_csum", IBMVETH_STAT_OFF(fw_ipv6_csum_support) },
};

/* simple methods of getting data from the current rxq entry */
static inline u32 ibmveth_rxq_flags(struct ibmveth_adapter *adapter)
{
	return be32_to_cpu(adapter->rx_queue.queue_addr[adapter->rx_queue.index].flags_off);
}

static inline int ibmveth_rxq_toggle(struct ibmveth_adapter *adapter)
{
	return (ibmveth_rxq_flags(adapter) & IBMVETH_RXQ_TOGGLE) >>
			IBMVETH_RXQ_TOGGLE_SHIFT;
}

static inline int ibmveth_rxq_pending_buffer(struct ibmveth_adapter *adapter)
{
	return ibmveth_rxq_toggle(adapter) == adapter->rx_queue.toggle;
}

static inline int ibmveth_rxq_buffer_valid(struct ibmveth_adapter *adapter)
{
	return ibmveth_rxq_flags(adapter) & IBMVETH_RXQ_VALID;
}

static inline int ibmveth_rxq_frame_offset(struct ibmveth_adapter *adapter)
{
	return ibmveth_rxq_flags(adapter) & IBMVETH_RXQ_OFF_MASK;
}

static inline int ibmveth_rxq_frame_length(struct ibmveth_adapter *adapter)
{
	return be32_to_cpu(adapter->rx_queue.queue_addr[adapter->rx_queue.index].length);
}

static inline int ibmveth_rxq_csum_good(struct ibmveth_adapter *adapter)
{
	return ibmveth_rxq_flags(adapter) & IBMVETH_RXQ_CSUM_GOOD;
}

/* setup the initial settings for a buffer pool */
static void ibmveth_init_buffer_pool(struct ibmveth_buff_pool *pool,
				     u32 pool_index, u32 pool_size,
				     u32 buff_size, u32 pool_active)
{
	pool->size = pool_size;
	pool->index = pool_index;
	pool->buff_size = buff_size;
	pool->threshold = pool_size * 7 / 8;
	pool->active = pool_active;
}

/* allocate and setup an buffer pool - called during open */
static int ibmveth_alloc_buffer_pool(struct ibmveth_buff_pool *pool)
{
	int i;

	pool->free_map = kmalloc(sizeof(u16) * pool->size, GFP_KERNEL);

	if (!pool->free_map)
		return -1;

	pool->dma_addr = kmalloc(sizeof(dma_addr_t) * pool->size, GFP_KERNEL);
	if (!pool->dma_addr) {
		kfree(pool->free_map);
		pool->free_map = NULL;
		return -1;
	}

	pool->skbuff = kcalloc(pool->size, sizeof(void *), GFP_KERNEL);

	if (!pool->skbuff) {
		kfree(pool->dma_addr);
		pool->dma_addr = NULL;

		kfree(pool->free_map);
		pool->free_map = NULL;
		return -1;
	}

	memset(pool->dma_addr, 0, sizeof(dma_addr_t) * pool->size);

	for (i = 0; i < pool->size; ++i)
		pool->free_map[i] = i;

	atomic_set(&pool->available, 0);
	pool->producer_index = 0;
	pool->consumer_index = 0;

	return 0;
}

static inline void ibmveth_flush_buffer(void *addr, unsigned long length)
{
	unsigned long offset;

	for (offset = 0; offset < length; offset += SMP_CACHE_BYTES)
		asm("dcbfl %0,%1" :: "b" (addr), "r" (offset));
}

/* replenish the buffers for a pool.  note that we don't need to
 * skb_reserve these since they are used for incoming...
 */
static void ibmveth_replenish_buffer_pool(struct ibmveth_adapter *adapter,
					  struct ibmveth_buff_pool *pool)
{
	u32 i;
	u32 count = pool->size - atomic_read(&pool->available);
	u32 buffers_added = 0;
	struct sk_buff *skb;
	unsigned int free_index, index;
	u64 correlator;
	unsigned long lpar_rc;
	dma_addr_t dma_addr;

	mb();

	for (i = 0; i < count; ++i) {
		union ibmveth_buf_desc desc;

		skb = netdev_alloc_skb(adapter->netdev, pool->buff_size);

		if (!skb) {
			netdev_dbg(adapter->netdev,
				   "replenish: unable to allocate skb\n");
			adapter->replenish_no_mem++;
			break;
		}

		free_index = pool->consumer_index;
		pool->consumer_index++;
		if (pool->consumer_index >= pool->size)
			pool->consumer_index = 0;
		index = pool->free_map[free_index];

		BUG_ON(index == IBM_VETH_INVALID_MAP);
		BUG_ON(pool->skbuff[index] != NULL);

		dma_addr = dma_map_single(&adapter->vdev->dev, skb->data,
				pool->buff_size, DMA_FROM_DEVICE);

		if (dma_mapping_error(&adapter->vdev->dev, dma_addr))
			goto failure;

		pool->free_map[free_index] = IBM_VETH_INVALID_MAP;
		pool->dma_addr[index] = dma_addr;
		pool->skbuff[index] = skb;

		correlator = ((u64)pool->index << 32) | index;
		*(u64 *)skb->data = correlator;

		desc.fields.flags_len = IBMVETH_BUF_VALID | pool->buff_size;
		desc.fields.address = dma_addr;

		if (rx_flush) {
			unsigned int len = min(pool->buff_size,
						adapter->netdev->mtu +
						IBMVETH_BUFF_OH);
			ibmveth_flush_buffer(skb->data, len);
		}
		lpar_rc = h_add_logical_lan_buffer(adapter->vdev->unit_address,
						   desc.desc);

		if (lpar_rc != H_SUCCESS) {
			goto failure;
		} else {
			buffers_added++;
			adapter->replenish_add_buff_success++;
		}
	}

	mb();
	atomic_add(buffers_added, &(pool->available));
	return;

failure:
	pool->free_map[free_index] = index;
	pool->skbuff[index] = NULL;
	if (pool->consumer_index == 0)
		pool->consumer_index = pool->size - 1;
	else
		pool->consumer_index--;
	if (!dma_mapping_error(&adapter->vdev->dev, dma_addr))
		dma_unmap_single(&adapter->vdev->dev,
		                 pool->dma_addr[index], pool->buff_size,
		                 DMA_FROM_DEVICE);
	dev_kfree_skb_any(skb);
	adapter->replenish_add_buff_failure++;

	mb();
	atomic_add(buffers_added, &(pool->available));
}

/* replenish routine */
static void ibmveth_replenish_task(struct ibmveth_adapter *adapter)
{
	int i;

	adapter->replenish_task_cycles++;

	for (i = (IBMVETH_NUM_BUFF_POOLS - 1); i >= 0; i--) {
		struct ibmveth_buff_pool *pool = &adapter->rx_buff_pool[i];

		if (pool->active &&
		    (atomic_read(&pool->available) < pool->threshold))
			ibmveth_replenish_buffer_pool(adapter, pool);
	}

	adapter->rx_no_buffer = *(u64 *)(((char*)adapter->buffer_list_addr) +
						4096 - 8);
}

/* empty and free ana buffer pool - also used to do cleanup in error paths */
static void ibmveth_free_buffer_pool(struct ibmveth_adapter *adapter,
				     struct ibmveth_buff_pool *pool)
{
	int i;

	kfree(pool->free_map);
	pool->free_map = NULL;

	if (pool->skbuff && pool->dma_addr) {
		for (i = 0; i < pool->size; ++i) {
			struct sk_buff *skb = pool->skbuff[i];
			if (skb) {
				dma_unmap_single(&adapter->vdev->dev,
						 pool->dma_addr[i],
						 pool->buff_size,
						 DMA_FROM_DEVICE);
				dev_kfree_skb_any(skb);
				pool->skbuff[i] = NULL;
			}
		}
	}

	if (pool->dma_addr) {
		kfree(pool->dma_addr);
		pool->dma_addr = NULL;
	}

	if (pool->skbuff) {
		kfree(pool->skbuff);
		pool->skbuff = NULL;
	}
}

/* remove a buffer from a pool */
static void ibmveth_remove_buffer_from_pool(struct ibmveth_adapter *adapter,
					    u64 correlator)
{
	unsigned int pool  = correlator >> 32;
	unsigned int index = correlator & 0xffffffffUL;
	unsigned int free_index;
	struct sk_buff *skb;

	BUG_ON(pool >= IBMVETH_NUM_BUFF_POOLS);
	BUG_ON(index >= adapter->rx_buff_pool[pool].size);

	skb = adapter->rx_buff_pool[pool].skbuff[index];

	BUG_ON(skb == NULL);

	adapter->rx_buff_pool[pool].skbuff[index] = NULL;

	dma_unmap_single(&adapter->vdev->dev,
			 adapter->rx_buff_pool[pool].dma_addr[index],
			 adapter->rx_buff_pool[pool].buff_size,
			 DMA_FROM_DEVICE);

	free_index = adapter->rx_buff_pool[pool].producer_index;
	adapter->rx_buff_pool[pool].producer_index++;
	if (adapter->rx_buff_pool[pool].producer_index >=
	    adapter->rx_buff_pool[pool].size)
		adapter->rx_buff_pool[pool].producer_index = 0;
	adapter->rx_buff_pool[pool].free_map[free_index] = index;

	mb();

	atomic_dec(&(adapter->rx_buff_pool[pool].available));
}

/* get the current buffer on the rx queue */
static inline struct sk_buff *ibmveth_rxq_get_buffer(struct ibmveth_adapter *adapter)
{
	u64 correlator = adapter->rx_queue.queue_addr[adapter->rx_queue.index].correlator;
	unsigned int pool = correlator >> 32;
	unsigned int index = correlator & 0xffffffffUL;

	BUG_ON(pool >= IBMVETH_NUM_BUFF_POOLS);
	BUG_ON(index >= adapter->rx_buff_pool[pool].size);

	return adapter->rx_buff_pool[pool].skbuff[index];
}

/* recycle the current buffer on the rx queue */
static int ibmveth_rxq_recycle_buffer(struct ibmveth_adapter *adapter)
{
	u32 q_index = adapter->rx_queue.index;
	u64 correlator = adapter->rx_queue.queue_addr[q_index].correlator;
	unsigned int pool = correlator >> 32;
	unsigned int index = correlator & 0xffffffffUL;
	union ibmveth_buf_desc desc;
	unsigned long lpar_rc;
	int ret = 1;

	BUG_ON(pool >= IBMVETH_NUM_BUFF_POOLS);
	BUG_ON(index >= adapter->rx_buff_pool[pool].size);

	if (!adapter->rx_buff_pool[pool].active) {
		ibmveth_rxq_harvest_buffer(adapter);
		ibmveth_free_buffer_pool(adapter, &adapter->rx_buff_pool[pool]);
		goto out;
	}

	desc.fields.flags_len = IBMVETH_BUF_VALID |
		adapter->rx_buff_pool[pool].buff_size;
	desc.fields.address = adapter->rx_buff_pool[pool].dma_addr[index];

	lpar_rc = h_add_logical_lan_buffer(adapter->vdev->unit_address, desc.desc);

	if (lpar_rc != H_SUCCESS) {
		netdev_dbg(adapter->netdev, "h_add_logical_lan_buffer failed "
			   "during recycle rc=%ld", lpar_rc);
		ibmveth_remove_buffer_from_pool(adapter, adapter->rx_queue.queue_addr[adapter->rx_queue.index].correlator);
		ret = 0;
	}

	if (++adapter->rx_queue.index == adapter->rx_queue.num_slots) {
		adapter->rx_queue.index = 0;
		adapter->rx_queue.toggle = !adapter->rx_queue.toggle;
	}

out:
	return ret;
}

static void ibmveth_rxq_harvest_buffer(struct ibmveth_adapter *adapter)
{
	ibmveth_remove_buffer_from_pool(adapter, adapter->rx_queue.queue_addr[adapter->rx_queue.index].correlator);

	if (++adapter->rx_queue.index == adapter->rx_queue.num_slots) {
		adapter->rx_queue.index = 0;
		adapter->rx_queue.toggle = !adapter->rx_queue.toggle;
	}
}

static void ibmveth_cleanup(struct ibmveth_adapter *adapter)
{
	int i;
	struct device *dev = &adapter->vdev->dev;

	if (adapter->buffer_list_addr != NULL) {
		if (!dma_mapping_error(dev, adapter->buffer_list_dma)) {
			dma_unmap_single(dev, adapter->buffer_list_dma, 4096,
					DMA_BIDIRECTIONAL);
			adapter->buffer_list_dma = DMA_ERROR_CODE;
		}
		free_page((unsigned long)adapter->buffer_list_addr);
		adapter->buffer_list_addr = NULL;
	}

	if (adapter->filter_list_addr != NULL) {
		if (!dma_mapping_error(dev, adapter->filter_list_dma)) {
			dma_unmap_single(dev, adapter->filter_list_dma, 4096,
					DMA_BIDIRECTIONAL);
			adapter->filter_list_dma = DMA_ERROR_CODE;
		}
		free_page((unsigned long)adapter->filter_list_addr);
		adapter->filter_list_addr = NULL;
	}

	if (adapter->rx_queue.queue_addr != NULL) {
		dma_free_coherent(dev, adapter->rx_queue.queue_len,
				  adapter->rx_queue.queue_addr,
				  adapter->rx_queue.queue_dma);
		adapter->rx_queue.queue_addr = NULL;
	}

	for (i = 0; i < IBMVETH_NUM_BUFF_POOLS; i++)
		if (adapter->rx_buff_pool[i].active)
			ibmveth_free_buffer_pool(adapter,
						 &adapter->rx_buff_pool[i]);

	if (adapter->bounce_buffer != NULL) {
		if (!dma_mapping_error(dev, adapter->bounce_buffer_dma)) {
			dma_unmap_single(&adapter->vdev->dev,
					adapter->bounce_buffer_dma,
					adapter->netdev->mtu + IBMVETH_BUFF_OH,
					DMA_BIDIRECTIONAL);
			adapter->bounce_buffer_dma = DMA_ERROR_CODE;
		}
		kfree(adapter->bounce_buffer);
		adapter->bounce_buffer = NULL;
	}
}

static int ibmveth_register_logical_lan(struct ibmveth_adapter *adapter,
        union ibmveth_buf_desc rxq_desc, u64 mac_address)
{
	int rc, try_again = 1;

	/*
	 * After a kexec the adapter will still be open, so our attempt to
	 * open it will fail. So if we get a failure we free the adapter and
	 * try again, but only once.
	 */
retry:
	rc = h_register_logical_lan(adapter->vdev->unit_address,
				    adapter->buffer_list_dma, rxq_desc.desc,
				    adapter->filter_list_dma, mac_address);

	if (rc != H_SUCCESS && try_again) {
		do {
			rc = h_free_logical_lan(adapter->vdev->unit_address);
		} while (H_IS_LONG_BUSY(rc) || (rc == H_BUSY));

		try_again = 0;
		goto retry;
	}

	return rc;
}

static u64 ibmveth_encode_mac_addr(u8 *mac)
{
	int i;
	u64 encoded = 0;

	for (i = 0; i < ETH_ALEN; i++)
		encoded = (encoded << 8) | mac[i];

	return encoded;
}

static int ibmveth_open(struct net_device *netdev)
{
	struct ibmveth_adapter *adapter = netdev_priv(netdev);
	u64 mac_address;
	int rxq_entries = 1;
	unsigned long lpar_rc;
	int rc;
	union ibmveth_buf_desc rxq_desc;
	int i;
	struct device *dev;

	netdev_dbg(netdev, "open starting\n");

	napi_enable(&adapter->napi);

	for(i = 0; i < IBMVETH_NUM_BUFF_POOLS; i++)
		rxq_entries += adapter->rx_buff_pool[i].size;

	adapter->buffer_list_addr = (void*) get_zeroed_page(GFP_KERNEL);
	adapter->filter_list_addr = (void*) get_zeroed_page(GFP_KERNEL);

	if (!adapter->buffer_list_addr || !adapter->filter_list_addr) {
		netdev_err(netdev, "unable to allocate filter or buffer list "
			   "pages\n");
		rc = -ENOMEM;
		goto err_out;
	}

	dev = &adapter->vdev->dev;

	adapter->rx_queue.queue_len = sizeof(struct ibmveth_rx_q_entry) *
						rxq_entries;
	adapter->rx_queue.queue_addr =
<<<<<<< HEAD
	    dma_alloc_coherent(dev, adapter->rx_queue.queue_len,
			       &adapter->rx_queue.queue_dma, GFP_KERNEL);

=======
		dma_alloc_coherent(dev, adapter->rx_queue.queue_len,
				   &adapter->rx_queue.queue_dma, GFP_KERNEL);
>>>>>>> c3ade0e0
	if (!adapter->rx_queue.queue_addr) {
		rc = -ENOMEM;
		goto err_out;
	}

	adapter->buffer_list_dma = dma_map_single(dev,
			adapter->buffer_list_addr, 4096, DMA_BIDIRECTIONAL);
	adapter->filter_list_dma = dma_map_single(dev,
			adapter->filter_list_addr, 4096, DMA_BIDIRECTIONAL);

	if ((dma_mapping_error(dev, adapter->buffer_list_dma)) ||
	    (dma_mapping_error(dev, adapter->filter_list_dma))) {
		netdev_err(netdev, "unable to map filter or buffer list "
			   "pages\n");
		rc = -ENOMEM;
		goto err_out;
	}

	adapter->rx_queue.index = 0;
	adapter->rx_queue.num_slots = rxq_entries;
	adapter->rx_queue.toggle = 1;

	mac_address = ibmveth_encode_mac_addr(netdev->dev_addr);

	rxq_desc.fields.flags_len = IBMVETH_BUF_VALID |
					adapter->rx_queue.queue_len;
	rxq_desc.fields.address = adapter->rx_queue.queue_dma;

	netdev_dbg(netdev, "buffer list @ 0x%p\n", adapter->buffer_list_addr);
	netdev_dbg(netdev, "filter list @ 0x%p\n", adapter->filter_list_addr);
	netdev_dbg(netdev, "receive q   @ 0x%p\n", adapter->rx_queue.queue_addr);

	h_vio_signal(adapter->vdev->unit_address, VIO_IRQ_DISABLE);

	lpar_rc = ibmveth_register_logical_lan(adapter, rxq_desc, mac_address);

	if (lpar_rc != H_SUCCESS) {
		netdev_err(netdev, "h_register_logical_lan failed with %ld\n",
			   lpar_rc);
		netdev_err(netdev, "buffer TCE:0x%llx filter TCE:0x%llx rxq "
			   "desc:0x%llx MAC:0x%llx\n",
				     adapter->buffer_list_dma,
				     adapter->filter_list_dma,
				     rxq_desc.desc,
				     mac_address);
		rc = -ENONET;
		goto err_out;
	}

	for (i = 0; i < IBMVETH_NUM_BUFF_POOLS; i++) {
		if (!adapter->rx_buff_pool[i].active)
			continue;
		if (ibmveth_alloc_buffer_pool(&adapter->rx_buff_pool[i])) {
			netdev_err(netdev, "unable to alloc pool\n");
			adapter->rx_buff_pool[i].active = 0;
			rc = -ENOMEM;
			goto err_out;
		}
	}

	netdev_dbg(netdev, "registering irq 0x%x\n", netdev->irq);
	rc = request_irq(netdev->irq, ibmveth_interrupt, 0, netdev->name,
			 netdev);
	if (rc != 0) {
		netdev_err(netdev, "unable to request irq 0x%x, rc %d\n",
			   netdev->irq, rc);
		do {
			lpar_rc = h_free_logical_lan(adapter->vdev->unit_address);
		} while (H_IS_LONG_BUSY(lpar_rc) || (lpar_rc == H_BUSY));

		goto err_out;
	}

	adapter->bounce_buffer =
	    kmalloc(netdev->mtu + IBMVETH_BUFF_OH, GFP_KERNEL);
	if (!adapter->bounce_buffer) {
		rc = -ENOMEM;
		goto err_out_free_irq;
	}
	adapter->bounce_buffer_dma =
	    dma_map_single(&adapter->vdev->dev, adapter->bounce_buffer,
			   netdev->mtu + IBMVETH_BUFF_OH, DMA_BIDIRECTIONAL);
	if (dma_mapping_error(dev, adapter->bounce_buffer_dma)) {
		netdev_err(netdev, "unable to map bounce buffer\n");
		rc = -ENOMEM;
		goto err_out_free_irq;
	}

	netdev_dbg(netdev, "initial replenish cycle\n");
	ibmveth_interrupt(netdev->irq, netdev);

	netif_start_queue(netdev);

	netdev_dbg(netdev, "open complete\n");

	return 0;

err_out_free_irq:
	free_irq(netdev->irq, netdev);
err_out:
	ibmveth_cleanup(adapter);
	napi_disable(&adapter->napi);
	return rc;
}

static int ibmveth_close(struct net_device *netdev)
{
	struct ibmveth_adapter *adapter = netdev_priv(netdev);
	long lpar_rc;

	netdev_dbg(netdev, "close starting\n");

	napi_disable(&adapter->napi);

	if (!adapter->pool_config)
		netif_stop_queue(netdev);

	h_vio_signal(adapter->vdev->unit_address, VIO_IRQ_DISABLE);

	do {
		lpar_rc = h_free_logical_lan(adapter->vdev->unit_address);
	} while (H_IS_LONG_BUSY(lpar_rc) || (lpar_rc == H_BUSY));

	if (lpar_rc != H_SUCCESS) {
		netdev_err(netdev, "h_free_logical_lan failed with %lx, "
			   "continuing with close\n", lpar_rc);
	}

	free_irq(netdev->irq, netdev);

	adapter->rx_no_buffer = *(u64 *)(((char *)adapter->buffer_list_addr) +
						4096 - 8);

	ibmveth_cleanup(adapter);

	netdev_dbg(netdev, "close complete\n");

	return 0;
}

static int netdev_get_settings(struct net_device *dev, struct ethtool_cmd *cmd)
{
	cmd->supported = (SUPPORTED_1000baseT_Full | SUPPORTED_Autoneg |
				SUPPORTED_FIBRE);
	cmd->advertising = (ADVERTISED_1000baseT_Full | ADVERTISED_Autoneg |
				ADVERTISED_FIBRE);
	ethtool_cmd_speed_set(cmd, SPEED_1000);
	cmd->duplex = DUPLEX_FULL;
	cmd->port = PORT_FIBRE;
	cmd->phy_address = 0;
	cmd->transceiver = XCVR_INTERNAL;
	cmd->autoneg = AUTONEG_ENABLE;
	cmd->maxtxpkt = 0;
	cmd->maxrxpkt = 1;
	return 0;
}

static void netdev_get_drvinfo(struct net_device *dev,
			       struct ethtool_drvinfo *info)
{
	strlcpy(info->driver, ibmveth_driver_name, sizeof(info->driver));
	strlcpy(info->version, ibmveth_driver_version, sizeof(info->version));
}

static netdev_features_t ibmveth_fix_features(struct net_device *dev,
	netdev_features_t features)
{
	/*
	 * Since the ibmveth firmware interface does not have the
	 * concept of separate tx/rx checksum offload enable, if rx
	 * checksum is disabled we also have to disable tx checksum
	 * offload. Once we disable rx checksum offload, we are no
	 * longer allowed to send tx buffers that are not properly
	 * checksummed.
	 */

	if (!(features & NETIF_F_RXCSUM))
		features &= ~NETIF_F_ALL_CSUM;

	return features;
}

static int ibmveth_set_csum_offload(struct net_device *dev, u32 data)
{
	struct ibmveth_adapter *adapter = netdev_priv(dev);
	unsigned long set_attr, clr_attr, ret_attr;
	unsigned long set_attr6, clr_attr6;
	long ret, ret4, ret6;
	int rc1 = 0, rc2 = 0;
	int restart = 0;

	if (netif_running(dev)) {
		restart = 1;
		adapter->pool_config = 1;
		ibmveth_close(dev);
		adapter->pool_config = 0;
	}

	set_attr = 0;
	clr_attr = 0;
	set_attr6 = 0;
	clr_attr6 = 0;

	if (data) {
		set_attr = IBMVETH_ILLAN_IPV4_TCP_CSUM;
		set_attr6 = IBMVETH_ILLAN_IPV6_TCP_CSUM;
	} else {
		clr_attr = IBMVETH_ILLAN_IPV4_TCP_CSUM;
		clr_attr6 = IBMVETH_ILLAN_IPV6_TCP_CSUM;
	}

	ret = h_illan_attributes(adapter->vdev->unit_address, 0, 0, &ret_attr);

	if (ret == H_SUCCESS && !(ret_attr & IBMVETH_ILLAN_ACTIVE_TRUNK) &&
	    !(ret_attr & IBMVETH_ILLAN_TRUNK_PRI_MASK) &&
	    (ret_attr & IBMVETH_ILLAN_PADDED_PKT_CSUM)) {
		ret4 = h_illan_attributes(adapter->vdev->unit_address, clr_attr,
					 set_attr, &ret_attr);

		if (ret4 != H_SUCCESS) {
			netdev_err(dev, "unable to change IPv4 checksum "
					"offload settings. %d rc=%ld\n",
					data, ret4);

			h_illan_attributes(adapter->vdev->unit_address,
					   set_attr, clr_attr, &ret_attr);

			if (data == 1)
				dev->features &= ~NETIF_F_IP_CSUM;

		} else {
			adapter->fw_ipv4_csum_support = data;
		}

		ret6 = h_illan_attributes(adapter->vdev->unit_address,
					 clr_attr6, set_attr6, &ret_attr);

		if (ret6 != H_SUCCESS) {
			netdev_err(dev, "unable to change IPv6 checksum "
					"offload settings. %d rc=%ld\n",
					data, ret6);

			h_illan_attributes(adapter->vdev->unit_address,
					   set_attr6, clr_attr6, &ret_attr);

			if (data == 1)
				dev->features &= ~NETIF_F_IPV6_CSUM;

		} else
			adapter->fw_ipv6_csum_support = data;

		if (ret4 == H_SUCCESS || ret6 == H_SUCCESS)
			adapter->rx_csum = data;
		else
			rc1 = -EIO;
	} else {
		rc1 = -EIO;
		netdev_err(dev, "unable to change checksum offload settings."
				     " %d rc=%ld ret_attr=%lx\n", data, ret,
				     ret_attr);
	}

	if (restart)
		rc2 = ibmveth_open(dev);

	return rc1 ? rc1 : rc2;
}

static int ibmveth_set_features(struct net_device *dev,
	netdev_features_t features)
{
	struct ibmveth_adapter *adapter = netdev_priv(dev);
	int rx_csum = !!(features & NETIF_F_RXCSUM);
	int rc;

	if (rx_csum == adapter->rx_csum)
		return 0;

	rc = ibmveth_set_csum_offload(dev, rx_csum);
	if (rc && !adapter->rx_csum)
		dev->features = features & ~(NETIF_F_ALL_CSUM | NETIF_F_RXCSUM);

	return rc;
}

static void ibmveth_get_strings(struct net_device *dev, u32 stringset, u8 *data)
{
	int i;

	if (stringset != ETH_SS_STATS)
		return;

	for (i = 0; i < ARRAY_SIZE(ibmveth_stats); i++, data += ETH_GSTRING_LEN)
		memcpy(data, ibmveth_stats[i].name, ETH_GSTRING_LEN);
}

static int ibmveth_get_sset_count(struct net_device *dev, int sset)
{
	switch (sset) {
	case ETH_SS_STATS:
		return ARRAY_SIZE(ibmveth_stats);
	default:
		return -EOPNOTSUPP;
	}
}

static void ibmveth_get_ethtool_stats(struct net_device *dev,
				      struct ethtool_stats *stats, u64 *data)
{
	int i;
	struct ibmveth_adapter *adapter = netdev_priv(dev);

	for (i = 0; i < ARRAY_SIZE(ibmveth_stats); i++)
		data[i] = IBMVETH_GET_STAT(adapter, ibmveth_stats[i].offset);
}

static const struct ethtool_ops netdev_ethtool_ops = {
	.get_drvinfo		= netdev_get_drvinfo,
	.get_settings		= netdev_get_settings,
	.get_link		= ethtool_op_get_link,
	.get_strings		= ibmveth_get_strings,
	.get_sset_count		= ibmveth_get_sset_count,
	.get_ethtool_stats	= ibmveth_get_ethtool_stats,
};

static int ibmveth_ioctl(struct net_device *dev, struct ifreq *ifr, int cmd)
{
	return -EOPNOTSUPP;
}

#define page_offset(v) ((unsigned long)(v) & ((1 << 12) - 1))

static int ibmveth_send(struct ibmveth_adapter *adapter,
			union ibmveth_buf_desc *descs)
{
	unsigned long correlator;
	unsigned int retry_count;
	unsigned long ret;

	/*
	 * The retry count sets a maximum for the number of broadcast and
	 * multicast destinations within the system.
	 */
	retry_count = 1024;
	correlator = 0;
	do {
		ret = h_send_logical_lan(adapter->vdev->unit_address,
					     descs[0].desc, descs[1].desc,
					     descs[2].desc, descs[3].desc,
					     descs[4].desc, descs[5].desc,
					     correlator, &correlator);
	} while ((ret == H_BUSY) && (retry_count--));

	if (ret != H_SUCCESS && ret != H_DROPPED) {
		netdev_err(adapter->netdev, "tx: h_send_logical_lan failed "
			   "with rc=%ld\n", ret);
		return 1;
	}

	return 0;
}

static netdev_tx_t ibmveth_start_xmit(struct sk_buff *skb,
				      struct net_device *netdev)
{
	struct ibmveth_adapter *adapter = netdev_priv(netdev);
	unsigned int desc_flags;
	union ibmveth_buf_desc descs[6];
	int last, i;
	int force_bounce = 0;
	dma_addr_t dma_addr;

	/*
	 * veth handles a maximum of 6 segments including the header, so
	 * we have to linearize the skb if there are more than this.
	 */
	if (skb_shinfo(skb)->nr_frags > 5 && __skb_linearize(skb)) {
		netdev->stats.tx_dropped++;
		goto out;
	}

	/* veth can't checksum offload UDP */
	if (skb->ip_summed == CHECKSUM_PARTIAL &&
	    ((skb->protocol == htons(ETH_P_IP) &&
	      ip_hdr(skb)->protocol != IPPROTO_TCP) ||
	     (skb->protocol == htons(ETH_P_IPV6) &&
	      ipv6_hdr(skb)->nexthdr != IPPROTO_TCP)) &&
	    skb_checksum_help(skb)) {

		netdev_err(netdev, "tx: failed to checksum packet\n");
		netdev->stats.tx_dropped++;
		goto out;
	}

	desc_flags = IBMVETH_BUF_VALID;

	if (skb->ip_summed == CHECKSUM_PARTIAL) {
		unsigned char *buf = skb_transport_header(skb) +
						skb->csum_offset;

		desc_flags |= (IBMVETH_BUF_NO_CSUM | IBMVETH_BUF_CSUM_GOOD);

		/* Need to zero out the checksum */
		buf[0] = 0;
		buf[1] = 0;
	}

retry_bounce:
	memset(descs, 0, sizeof(descs));

	/*
	 * If a linear packet is below the rx threshold then
	 * copy it into the static bounce buffer. This avoids the
	 * cost of a TCE insert and remove.
	 */
	if (force_bounce || (!skb_is_nonlinear(skb) &&
				(skb->len < tx_copybreak))) {
		skb_copy_from_linear_data(skb, adapter->bounce_buffer,
					  skb->len);

		descs[0].fields.flags_len = desc_flags | skb->len;
		descs[0].fields.address = adapter->bounce_buffer_dma;

		if (ibmveth_send(adapter, descs)) {
			adapter->tx_send_failed++;
			netdev->stats.tx_dropped++;
		} else {
			netdev->stats.tx_packets++;
			netdev->stats.tx_bytes += skb->len;
		}

		goto out;
	}

	/* Map the header */
	dma_addr = dma_map_single(&adapter->vdev->dev, skb->data,
				  skb_headlen(skb), DMA_TO_DEVICE);
	if (dma_mapping_error(&adapter->vdev->dev, dma_addr))
		goto map_failed;

	descs[0].fields.flags_len = desc_flags | skb_headlen(skb);
	descs[0].fields.address = dma_addr;

	/* Map the frags */
	for (i = 0; i < skb_shinfo(skb)->nr_frags; i++) {
		const skb_frag_t *frag = &skb_shinfo(skb)->frags[i];

		dma_addr = skb_frag_dma_map(&adapter->vdev->dev, frag, 0,
					    skb_frag_size(frag), DMA_TO_DEVICE);

		if (dma_mapping_error(&adapter->vdev->dev, dma_addr))
			goto map_failed_frags;

		descs[i+1].fields.flags_len = desc_flags | skb_frag_size(frag);
		descs[i+1].fields.address = dma_addr;
	}

	if (ibmveth_send(adapter, descs)) {
		adapter->tx_send_failed++;
		netdev->stats.tx_dropped++;
	} else {
		netdev->stats.tx_packets++;
		netdev->stats.tx_bytes += skb->len;
	}

	dma_unmap_single(&adapter->vdev->dev,
			 descs[0].fields.address,
			 descs[0].fields.flags_len & IBMVETH_BUF_LEN_MASK,
			 DMA_TO_DEVICE);

	for (i = 1; i < skb_shinfo(skb)->nr_frags + 1; i++)
		dma_unmap_page(&adapter->vdev->dev, descs[i].fields.address,
			       descs[i].fields.flags_len & IBMVETH_BUF_LEN_MASK,
			       DMA_TO_DEVICE);

out:
	dev_kfree_skb(skb);
	return NETDEV_TX_OK;

map_failed_frags:
	last = i+1;
	for (i = 0; i < last; i++)
		dma_unmap_page(&adapter->vdev->dev, descs[i].fields.address,
			       descs[i].fields.flags_len & IBMVETH_BUF_LEN_MASK,
			       DMA_TO_DEVICE);

map_failed:
	if (!firmware_has_feature(FW_FEATURE_CMO))
		netdev_err(netdev, "tx: unable to map xmit buffer\n");
	adapter->tx_map_failed++;
	skb_linearize(skb);
	force_bounce = 1;
	goto retry_bounce;
}

static int ibmveth_poll(struct napi_struct *napi, int budget)
{
	struct ibmveth_adapter *adapter =
			container_of(napi, struct ibmveth_adapter, napi);
	struct net_device *netdev = adapter->netdev;
	int frames_processed = 0;
	unsigned long lpar_rc;

restart_poll:
	do {
		if (!ibmveth_rxq_pending_buffer(adapter))
			break;

		smp_rmb();
		if (!ibmveth_rxq_buffer_valid(adapter)) {
			wmb(); /* suggested by larson1 */
			adapter->rx_invalid_buffer++;
			netdev_dbg(netdev, "recycling invalid buffer\n");
			ibmveth_rxq_recycle_buffer(adapter);
		} else {
			struct sk_buff *skb, *new_skb;
			int length = ibmveth_rxq_frame_length(adapter);
			int offset = ibmveth_rxq_frame_offset(adapter);
			int csum_good = ibmveth_rxq_csum_good(adapter);

			skb = ibmveth_rxq_get_buffer(adapter);

			new_skb = NULL;
			if (length < rx_copybreak)
				new_skb = netdev_alloc_skb(netdev, length);

			if (new_skb) {
				skb_copy_to_linear_data(new_skb,
							skb->data + offset,
							length);
				if (rx_flush)
					ibmveth_flush_buffer(skb->data,
						length + offset);
				if (!ibmveth_rxq_recycle_buffer(adapter))
					kfree_skb(skb);
				skb = new_skb;
			} else {
				ibmveth_rxq_harvest_buffer(adapter);
				skb_reserve(skb, offset);
			}

			skb_put(skb, length);
			skb->protocol = eth_type_trans(skb, netdev);

			if (csum_good)
				skb->ip_summed = CHECKSUM_UNNECESSARY;

			netif_receive_skb(skb);	/* send it up */

			netdev->stats.rx_packets++;
			netdev->stats.rx_bytes += length;
			frames_processed++;
		}
	} while (frames_processed < budget);

	ibmveth_replenish_task(adapter);

	if (frames_processed < budget) {
		/* We think we are done - reenable interrupts,
		 * then check once more to make sure we are done.
		 */
		lpar_rc = h_vio_signal(adapter->vdev->unit_address,
				       VIO_IRQ_ENABLE);

		BUG_ON(lpar_rc != H_SUCCESS);

		napi_complete(napi);

		if (ibmveth_rxq_pending_buffer(adapter) &&
		    napi_reschedule(napi)) {
			lpar_rc = h_vio_signal(adapter->vdev->unit_address,
					       VIO_IRQ_DISABLE);
			goto restart_poll;
		}
	}

	return frames_processed;
}

static irqreturn_t ibmveth_interrupt(int irq, void *dev_instance)
{
	struct net_device *netdev = dev_instance;
	struct ibmveth_adapter *adapter = netdev_priv(netdev);
	unsigned long lpar_rc;

	if (napi_schedule_prep(&adapter->napi)) {
		lpar_rc = h_vio_signal(adapter->vdev->unit_address,
				       VIO_IRQ_DISABLE);
		BUG_ON(lpar_rc != H_SUCCESS);
		__napi_schedule(&adapter->napi);
	}
	return IRQ_HANDLED;
}

static void ibmveth_set_multicast_list(struct net_device *netdev)
{
	struct ibmveth_adapter *adapter = netdev_priv(netdev);
	unsigned long lpar_rc;

	if ((netdev->flags & IFF_PROMISC) ||
	    (netdev_mc_count(netdev) > adapter->mcastFilterSize)) {
		lpar_rc = h_multicast_ctrl(adapter->vdev->unit_address,
					   IbmVethMcastEnableRecv |
					   IbmVethMcastDisableFiltering,
					   0);
		if (lpar_rc != H_SUCCESS) {
			netdev_err(netdev, "h_multicast_ctrl rc=%ld when "
				   "entering promisc mode\n", lpar_rc);
		}
	} else {
		struct netdev_hw_addr *ha;
		/* clear the filter table & disable filtering */
		lpar_rc = h_multicast_ctrl(adapter->vdev->unit_address,
					   IbmVethMcastEnableRecv |
					   IbmVethMcastDisableFiltering |
					   IbmVethMcastClearFilterTable,
					   0);
		if (lpar_rc != H_SUCCESS) {
			netdev_err(netdev, "h_multicast_ctrl rc=%ld when "
				   "attempting to clear filter table\n",
				   lpar_rc);
		}
		/* add the addresses to the filter table */
		netdev_for_each_mc_addr(ha, netdev) {
			/* add the multicast address to the filter table */
			u64 mcast_addr;
			mcast_addr = ibmveth_encode_mac_addr(ha->addr);
			lpar_rc = h_multicast_ctrl(adapter->vdev->unit_address,
						   IbmVethMcastAddFilter,
						   mcast_addr);
			if (lpar_rc != H_SUCCESS) {
				netdev_err(netdev, "h_multicast_ctrl rc=%ld "
					   "when adding an entry to the filter "
					   "table\n", lpar_rc);
			}
		}

		/* re-enable filtering */
		lpar_rc = h_multicast_ctrl(adapter->vdev->unit_address,
					   IbmVethMcastEnableFiltering,
					   0);
		if (lpar_rc != H_SUCCESS) {
			netdev_err(netdev, "h_multicast_ctrl rc=%ld when "
				   "enabling filtering\n", lpar_rc);
		}
	}
}

static int ibmveth_change_mtu(struct net_device *dev, int new_mtu)
{
	struct ibmveth_adapter *adapter = netdev_priv(dev);
	struct vio_dev *viodev = adapter->vdev;
	int new_mtu_oh = new_mtu + IBMVETH_BUFF_OH;
	int i, rc;
	int need_restart = 0;

	if (new_mtu < IBMVETH_MIN_MTU)
		return -EINVAL;

	for (i = 0; i < IBMVETH_NUM_BUFF_POOLS; i++)
		if (new_mtu_oh < adapter->rx_buff_pool[i].buff_size)
			break;

	if (i == IBMVETH_NUM_BUFF_POOLS)
		return -EINVAL;

	/* Deactivate all the buffer pools so that the next loop can activate
	   only the buffer pools necessary to hold the new MTU */
	if (netif_running(adapter->netdev)) {
		need_restart = 1;
		adapter->pool_config = 1;
		ibmveth_close(adapter->netdev);
		adapter->pool_config = 0;
	}

	/* Look for an active buffer pool that can hold the new MTU */
	for (i = 0; i < IBMVETH_NUM_BUFF_POOLS; i++) {
		adapter->rx_buff_pool[i].active = 1;

		if (new_mtu_oh < adapter->rx_buff_pool[i].buff_size) {
			dev->mtu = new_mtu;
			vio_cmo_set_dev_desired(viodev,
						ibmveth_get_desired_dma
						(viodev));
			if (need_restart) {
				return ibmveth_open(adapter->netdev);
			}
			return 0;
		}
	}

	if (need_restart && (rc = ibmveth_open(adapter->netdev)))
		return rc;

	return -EINVAL;
}

#ifdef CONFIG_NET_POLL_CONTROLLER
static void ibmveth_poll_controller(struct net_device *dev)
{
	ibmveth_replenish_task(netdev_priv(dev));
	ibmveth_interrupt(dev->irq, dev);
}
#endif

/**
 * ibmveth_get_desired_dma - Calculate IO memory desired by the driver
 *
 * @vdev: struct vio_dev for the device whose desired IO mem is to be returned
 *
 * Return value:
 *	Number of bytes of IO data the driver will need to perform well.
 */
static unsigned long ibmveth_get_desired_dma(struct vio_dev *vdev)
{
	struct net_device *netdev = dev_get_drvdata(&vdev->dev);
	struct ibmveth_adapter *adapter;
	struct iommu_table *tbl;
	unsigned long ret;
	int i;
	int rxqentries = 1;

	tbl = get_iommu_table_base(&vdev->dev);

	/* netdev inits at probe time along with the structures we need below*/
	if (netdev == NULL)
		return IOMMU_PAGE_ALIGN(IBMVETH_IO_ENTITLEMENT_DEFAULT, tbl);

	adapter = netdev_priv(netdev);

	ret = IBMVETH_BUFF_LIST_SIZE + IBMVETH_FILT_LIST_SIZE;
	ret += IOMMU_PAGE_ALIGN(netdev->mtu, tbl);

	for (i = 0; i < IBMVETH_NUM_BUFF_POOLS; i++) {
		/* add the size of the active receive buffers */
		if (adapter->rx_buff_pool[i].active)
			ret +=
			    adapter->rx_buff_pool[i].size *
			    IOMMU_PAGE_ALIGN(adapter->rx_buff_pool[i].
					     buff_size, tbl);
		rxqentries += adapter->rx_buff_pool[i].size;
	}
	/* add the size of the receive queue entries */
	ret += IOMMU_PAGE_ALIGN(
		rxqentries * sizeof(struct ibmveth_rx_q_entry), tbl);

	return ret;
}

static const struct net_device_ops ibmveth_netdev_ops = {
	.ndo_open		= ibmveth_open,
	.ndo_stop		= ibmveth_close,
	.ndo_start_xmit		= ibmveth_start_xmit,
	.ndo_set_rx_mode	= ibmveth_set_multicast_list,
	.ndo_do_ioctl		= ibmveth_ioctl,
	.ndo_change_mtu		= ibmveth_change_mtu,
	.ndo_fix_features	= ibmveth_fix_features,
	.ndo_set_features	= ibmveth_set_features,
	.ndo_validate_addr	= eth_validate_addr,
	.ndo_set_mac_address	= eth_mac_addr,
#ifdef CONFIG_NET_POLL_CONTROLLER
	.ndo_poll_controller	= ibmveth_poll_controller,
#endif
};

static int ibmveth_probe(struct vio_dev *dev, const struct vio_device_id *id)
{
	int rc, i, mac_len;
	struct net_device *netdev;
	struct ibmveth_adapter *adapter;
	unsigned char *mac_addr_p;
	unsigned int *mcastFilterSize_p;

	dev_dbg(&dev->dev, "entering ibmveth_probe for UA 0x%x\n",
		dev->unit_address);

	mac_addr_p = (unsigned char *)vio_get_attribute(dev, VETH_MAC_ADDR,
							&mac_len);
	if (!mac_addr_p) {
		dev_err(&dev->dev, "Can't find VETH_MAC_ADDR attribute\n");
		return -EINVAL;
	}
	/* Workaround for old/broken pHyp */
	if (mac_len == 8)
		mac_addr_p += 2;
	else if (mac_len != 6) {
		dev_err(&dev->dev, "VETH_MAC_ADDR attribute wrong len %d\n",
			mac_len);
		return -EINVAL;
	}

	mcastFilterSize_p = (unsigned int *)vio_get_attribute(dev,
						VETH_MCAST_FILTER_SIZE, NULL);
	if (!mcastFilterSize_p) {
		dev_err(&dev->dev, "Can't find VETH_MCAST_FILTER_SIZE "
			"attribute\n");
		return -EINVAL;
	}

	netdev = alloc_etherdev(sizeof(struct ibmveth_adapter));

	if (!netdev)
		return -ENOMEM;

	adapter = netdev_priv(netdev);
	dev_set_drvdata(&dev->dev, netdev);

	adapter->vdev = dev;
	adapter->netdev = netdev;
	adapter->mcastFilterSize = *mcastFilterSize_p;
	adapter->pool_config = 0;

	netif_napi_add(netdev, &adapter->napi, ibmveth_poll, 16);

<<<<<<< HEAD
	adapter->mac_addr = 0;
	memcpy(&adapter->mac_addr, mac_addr_p, 6);

=======
>>>>>>> c3ade0e0
	netdev->irq = dev->irq;
	netdev->netdev_ops = &ibmveth_netdev_ops;
	netdev->ethtool_ops = &netdev_ethtool_ops;
	SET_NETDEV_DEV(netdev, &dev->dev);
	netdev->hw_features = NETIF_F_SG | NETIF_F_RXCSUM |
		NETIF_F_IP_CSUM | NETIF_F_IPV6_CSUM;
	netdev->features |= netdev->hw_features;

	memcpy(netdev->dev_addr, mac_addr_p, ETH_ALEN);

	for (i = 0; i < IBMVETH_NUM_BUFF_POOLS; i++) {
		struct kobject *kobj = &adapter->rx_buff_pool[i].kobj;
		int error;

		ibmveth_init_buffer_pool(&adapter->rx_buff_pool[i], i,
					 pool_count[i], pool_size[i],
					 pool_active[i]);
		error = kobject_init_and_add(kobj, &ktype_veth_pool,
					     &dev->dev.kobj, "pool%d", i);
		if (!error)
			kobject_uevent(kobj, KOBJ_ADD);
	}

	netdev_dbg(netdev, "adapter @ 0x%p\n", adapter);

	adapter->buffer_list_dma = DMA_ERROR_CODE;
	adapter->filter_list_dma = DMA_ERROR_CODE;
	adapter->rx_queue.queue_dma = DMA_ERROR_CODE;

	netdev_dbg(netdev, "registering netdev...\n");

	ibmveth_set_features(netdev, netdev->features);

	rc = register_netdev(netdev);

	if (rc) {
		netdev_dbg(netdev, "failed to register netdev rc=%d\n", rc);
		free_netdev(netdev);
		return rc;
	}

	netdev_dbg(netdev, "registered\n");

	return 0;
}

static int ibmveth_remove(struct vio_dev *dev)
{
	struct net_device *netdev = dev_get_drvdata(&dev->dev);
	struct ibmveth_adapter *adapter = netdev_priv(netdev);
	int i;

	for (i = 0; i < IBMVETH_NUM_BUFF_POOLS; i++)
		kobject_put(&adapter->rx_buff_pool[i].kobj);

	unregister_netdev(netdev);

	free_netdev(netdev);
	dev_set_drvdata(&dev->dev, NULL);

	return 0;
}

static struct attribute veth_active_attr;
static struct attribute veth_num_attr;
static struct attribute veth_size_attr;

static ssize_t veth_pool_show(struct kobject *kobj,
			      struct attribute *attr, char *buf)
{
	struct ibmveth_buff_pool *pool = container_of(kobj,
						      struct ibmveth_buff_pool,
						      kobj);

	if (attr == &veth_active_attr)
		return sprintf(buf, "%d\n", pool->active);
	else if (attr == &veth_num_attr)
		return sprintf(buf, "%d\n", pool->size);
	else if (attr == &veth_size_attr)
		return sprintf(buf, "%d\n", pool->buff_size);
	return 0;
}

static ssize_t veth_pool_store(struct kobject *kobj, struct attribute *attr,
			       const char *buf, size_t count)
{
	struct ibmveth_buff_pool *pool = container_of(kobj,
						      struct ibmveth_buff_pool,
						      kobj);
	struct net_device *netdev = dev_get_drvdata(
	    container_of(kobj->parent, struct device, kobj));
	struct ibmveth_adapter *adapter = netdev_priv(netdev);
	long value = simple_strtol(buf, NULL, 10);
	long rc;

	if (attr == &veth_active_attr) {
		if (value && !pool->active) {
			if (netif_running(netdev)) {
				if (ibmveth_alloc_buffer_pool(pool)) {
					netdev_err(netdev,
						   "unable to alloc pool\n");
					return -ENOMEM;
				}
				pool->active = 1;
				adapter->pool_config = 1;
				ibmveth_close(netdev);
				adapter->pool_config = 0;
				if ((rc = ibmveth_open(netdev)))
					return rc;
			} else {
				pool->active = 1;
			}
		} else if (!value && pool->active) {
			int mtu = netdev->mtu + IBMVETH_BUFF_OH;
			int i;
			/* Make sure there is a buffer pool with buffers that
			   can hold a packet of the size of the MTU */
			for (i = 0; i < IBMVETH_NUM_BUFF_POOLS; i++) {
				if (pool == &adapter->rx_buff_pool[i])
					continue;
				if (!adapter->rx_buff_pool[i].active)
					continue;
				if (mtu <= adapter->rx_buff_pool[i].buff_size)
					break;
			}

			if (i == IBMVETH_NUM_BUFF_POOLS) {
				netdev_err(netdev, "no active pool >= MTU\n");
				return -EPERM;
			}

			if (netif_running(netdev)) {
				adapter->pool_config = 1;
				ibmveth_close(netdev);
				pool->active = 0;
				adapter->pool_config = 0;
				if ((rc = ibmveth_open(netdev)))
					return rc;
			}
			pool->active = 0;
		}
	} else if (attr == &veth_num_attr) {
		if (value <= 0 || value > IBMVETH_MAX_POOL_COUNT) {
			return -EINVAL;
		} else {
			if (netif_running(netdev)) {
				adapter->pool_config = 1;
				ibmveth_close(netdev);
				adapter->pool_config = 0;
				pool->size = value;
				if ((rc = ibmveth_open(netdev)))
					return rc;
			} else {
				pool->size = value;
			}
		}
	} else if (attr == &veth_size_attr) {
		if (value <= IBMVETH_BUFF_OH || value > IBMVETH_MAX_BUF_SIZE) {
			return -EINVAL;
		} else {
			if (netif_running(netdev)) {
				adapter->pool_config = 1;
				ibmveth_close(netdev);
				adapter->pool_config = 0;
				pool->buff_size = value;
				if ((rc = ibmveth_open(netdev)))
					return rc;
			} else {
				pool->buff_size = value;
			}
		}
	}

	/* kick the interrupt handler to allocate/deallocate pools */
	ibmveth_interrupt(netdev->irq, netdev);
	return count;
}


#define ATTR(_name, _mode)				\
	struct attribute veth_##_name##_attr = {	\
	.name = __stringify(_name), .mode = _mode,	\
	};

static ATTR(active, 0644);
static ATTR(num, 0644);
static ATTR(size, 0644);

static struct attribute *veth_pool_attrs[] = {
	&veth_active_attr,
	&veth_num_attr,
	&veth_size_attr,
	NULL,
};

static const struct sysfs_ops veth_pool_ops = {
	.show   = veth_pool_show,
	.store  = veth_pool_store,
};

static struct kobj_type ktype_veth_pool = {
	.release        = NULL,
	.sysfs_ops      = &veth_pool_ops,
	.default_attrs  = veth_pool_attrs,
};

static int ibmveth_resume(struct device *dev)
{
	struct net_device *netdev = dev_get_drvdata(dev);
	ibmveth_interrupt(netdev->irq, netdev);
	return 0;
}

static struct vio_device_id ibmveth_device_table[] = {
	{ "network", "IBM,l-lan"},
	{ "", "" }
};
MODULE_DEVICE_TABLE(vio, ibmveth_device_table);

static struct dev_pm_ops ibmveth_pm_ops = {
	.resume = ibmveth_resume
};

static struct vio_driver ibmveth_driver = {
	.id_table	= ibmveth_device_table,
	.probe		= ibmveth_probe,
	.remove		= ibmveth_remove,
	.get_desired_dma = ibmveth_get_desired_dma,
	.name		= ibmveth_driver_name,
	.pm		= &ibmveth_pm_ops,
};

static int __init ibmveth_module_init(void)
{
	printk(KERN_DEBUG "%s: %s %s\n", ibmveth_driver_name,
	       ibmveth_driver_string, ibmveth_driver_version);

	return vio_register_driver(&ibmveth_driver);
}

static void __exit ibmveth_module_exit(void)
{
	vio_unregister_driver(&ibmveth_driver);
}

module_init(ibmveth_module_init);
module_exit(ibmveth_module_exit);<|MERGE_RESOLUTION|>--- conflicted
+++ resolved
@@ -566,14 +566,8 @@
 	adapter->rx_queue.queue_len = sizeof(struct ibmveth_rx_q_entry) *
 						rxq_entries;
 	adapter->rx_queue.queue_addr =
-<<<<<<< HEAD
-	    dma_alloc_coherent(dev, adapter->rx_queue.queue_len,
-			       &adapter->rx_queue.queue_dma, GFP_KERNEL);
-
-=======
 		dma_alloc_coherent(dev, adapter->rx_queue.queue_len,
 				   &adapter->rx_queue.queue_dma, GFP_KERNEL);
->>>>>>> c3ade0e0
 	if (!adapter->rx_queue.queue_addr) {
 		rc = -ENOMEM;
 		goto err_out;
@@ -1388,12 +1382,6 @@
 
 	netif_napi_add(netdev, &adapter->napi, ibmveth_poll, 16);
 
-<<<<<<< HEAD
-	adapter->mac_addr = 0;
-	memcpy(&adapter->mac_addr, mac_addr_p, 6);
-
-=======
->>>>>>> c3ade0e0
 	netdev->irq = dev->irq;
 	netdev->netdev_ops = &ibmveth_netdev_ops;
 	netdev->ethtool_ops = &netdev_ethtool_ops;
