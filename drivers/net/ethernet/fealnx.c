/*
	Written 1998-2000 by Donald Becker.

	This software may be used and distributed according to the terms of
	the GNU General Public License (GPL), incorporated herein by reference.
	Drivers based on or derived from this code fall under the GPL and must
	retain the authorship, copyright and license notice.  This file is not
	a complete program and may only be used when the entire operating
	system is licensed under the GPL.

	The author may be reached as becker@scyld.com, or C/O
	Scyld Computing Corporation
	410 Severn Ave., Suite 210
	Annapolis MD 21403

	Support information and updates available at
	http://www.scyld.com/network/pci-skeleton.html

	Linux kernel updates:

	Version 2.51, Nov 17, 2001 (jgarzik):
	- Add ethtool support
	- Replace some MII-related magic numbers with constants

*/

#define DRV_NAME	"fealnx"
#define DRV_VERSION	"2.52"
#define DRV_RELDATE	"Sep-11-2006"

static int debug;		/* 1-> print debug message */
static int max_interrupt_work = 20;

/* Maximum number of multicast addresses to filter (vs. Rx-all-multicast). */
static int multicast_filter_limit = 32;

/* Set the copy breakpoint for the copy-only-tiny-frames scheme. */
/* Setting to > 1518 effectively disables this feature.          */
static int rx_copybreak;

/* Used to pass the media type, etc.                            */
/* Both 'options[]' and 'full_duplex[]' should exist for driver */
/* interoperability.                                            */
/* The media type is usually passed in 'options[]'.             */
#define MAX_UNITS 8		/* More are supported, limit only on options */
static int options[MAX_UNITS] = { -1, -1, -1, -1, -1, -1, -1, -1 };
static int full_duplex[MAX_UNITS] = { -1, -1, -1, -1, -1, -1, -1, -1 };

/* Operational parameters that are set at compile time.                 */
/* Keep the ring sizes a power of two for compile efficiency.           */
/* The compiler will convert <unsigned>'%'<2^N> into a bit mask.        */
/* Making the Tx ring too large decreases the effectiveness of channel  */
/* bonding and packet priority.                                         */
/* There are no ill effects from too-large receive rings.               */
// 88-12-9 modify,
// #define TX_RING_SIZE    16
// #define RX_RING_SIZE    32
#define TX_RING_SIZE    6
#define RX_RING_SIZE    12
#define TX_TOTAL_SIZE	TX_RING_SIZE*sizeof(struct fealnx_desc)
#define RX_TOTAL_SIZE	RX_RING_SIZE*sizeof(struct fealnx_desc)

/* Operational parameters that usually are not changed. */
/* Time in jiffies before concluding the transmitter is hung. */
#define TX_TIMEOUT      (2*HZ)

#define PKT_BUF_SZ      1536	/* Size of each temporary Rx buffer. */


/* Include files, designed to support most kernel versions 2.0.0 and later. */
#include <linux/module.h>
#include <linux/kernel.h>
#include <linux/string.h>
#include <linux/timer.h>
#include <linux/errno.h>
#include <linux/ioport.h>
#include <linux/interrupt.h>
#include <linux/pci.h>
#include <linux/netdevice.h>
#include <linux/etherdevice.h>
#include <linux/skbuff.h>
#include <linux/init.h>
#include <linux/mii.h>
#include <linux/ethtool.h>
#include <linux/crc32.h>
#include <linux/delay.h>
#include <linux/bitops.h>

#include <asm/processor.h>	/* Processor type for cache alignment. */
#include <asm/io.h>
#include <asm/uaccess.h>
#include <asm/byteorder.h>

/* These identify the driver base version and may not be removed. */
static const char version[] =
	KERN_INFO DRV_NAME ".c:v" DRV_VERSION " " DRV_RELDATE "\n";


/* This driver was written to use PCI memory space, however some x86 systems
   work only with I/O space accesses. */
#ifndef __alpha__
#define USE_IO_OPS
#endif

/* Kernel compatibility defines, some common to David Hinds' PCMCIA package. */
/* This is only in the support-all-kernels source code. */

#define RUN_AT(x) (jiffies + (x))

MODULE_AUTHOR("Myson or whoever");
MODULE_DESCRIPTION("Myson MTD-8xx 100/10M Ethernet PCI Adapter Driver");
MODULE_LICENSE("GPL");
module_param(max_interrupt_work, int, 0);
module_param(debug, int, 0);
module_param(rx_copybreak, int, 0);
module_param(multicast_filter_limit, int, 0);
module_param_array(options, int, NULL, 0);
module_param_array(full_duplex, int, NULL, 0);
MODULE_PARM_DESC(max_interrupt_work, "fealnx maximum events handled per interrupt");
MODULE_PARM_DESC(debug, "fealnx enable debugging (0-1)");
MODULE_PARM_DESC(rx_copybreak, "fealnx copy breakpoint for copy-only-tiny-frames");
MODULE_PARM_DESC(multicast_filter_limit, "fealnx maximum number of filtered multicast addresses");
MODULE_PARM_DESC(options, "fealnx: Bits 0-3: media type, bit 17: full duplex");
MODULE_PARM_DESC(full_duplex, "fealnx full duplex setting(s) (1)");

enum {
	MIN_REGION_SIZE		= 136,
};

/* A chip capabilities table, matching the entries in pci_tbl[] above. */
enum chip_capability_flags {
	HAS_MII_XCVR,
	HAS_CHIP_XCVR,
};

/* 89/6/13 add, */
/* for different PHY */
enum phy_type_flags {
	MysonPHY = 1,
	AhdocPHY = 2,
	SeeqPHY = 3,
	MarvellPHY = 4,
	Myson981 = 5,
	LevelOnePHY = 6,
	OtherPHY = 10,
};

struct chip_info {
	char *chip_name;
	int flags;
};

<<<<<<< HEAD
static const struct chip_info skel_netdrv_tbl[] __devinitconst = {
=======
static const struct chip_info skel_netdrv_tbl[] = {
>>>>>>> c3ade0e0
 	{ "100/10M Ethernet PCI Adapter",	HAS_MII_XCVR },
	{ "100/10M Ethernet PCI Adapter",	HAS_CHIP_XCVR },
	{ "1000/100/10M Ethernet PCI Adapter",	HAS_MII_XCVR },
};

/* Offsets to the Command and Status Registers. */
enum fealnx_offsets {
	PAR0 = 0x0,		/* physical address 0-3 */
	PAR1 = 0x04,		/* physical address 4-5 */
	MAR0 = 0x08,		/* multicast address 0-3 */
	MAR1 = 0x0C,		/* multicast address 4-7 */
	FAR0 = 0x10,		/* flow-control address 0-3 */
	FAR1 = 0x14,		/* flow-control address 4-5 */
	TCRRCR = 0x18,		/* receive & transmit configuration */
	BCR = 0x1C,		/* bus command */
	TXPDR = 0x20,		/* transmit polling demand */
	RXPDR = 0x24,		/* receive polling demand */
	RXCWP = 0x28,		/* receive current word pointer */
	TXLBA = 0x2C,		/* transmit list base address */
	RXLBA = 0x30,		/* receive list base address */
	ISR = 0x34,		/* interrupt status */
	IMR = 0x38,		/* interrupt mask */
	FTH = 0x3C,		/* flow control high/low threshold */
	MANAGEMENT = 0x40,	/* bootrom/eeprom and mii management */
	TALLY = 0x44,		/* tally counters for crc and mpa */
	TSR = 0x48,		/* tally counter for transmit status */
	BMCRSR = 0x4c,		/* basic mode control and status */
	PHYIDENTIFIER = 0x50,	/* phy identifier */
	ANARANLPAR = 0x54,	/* auto-negotiation advertisement and link
				   partner ability */
	ANEROCR = 0x58,		/* auto-negotiation expansion and pci conf. */
	BPREMRPSR = 0x5c,	/* bypass & receive error mask and phy status */
};

/* Bits in the interrupt status/enable registers. */
/* The bits in the Intr Status/Enable registers, mostly interrupt sources. */
enum intr_status_bits {
	RFCON = 0x00020000,	/* receive flow control xon packet */
	RFCOFF = 0x00010000,	/* receive flow control xoff packet */
	LSCStatus = 0x00008000,	/* link status change */
	ANCStatus = 0x00004000,	/* autonegotiation completed */
	FBE = 0x00002000,	/* fatal bus error */
	FBEMask = 0x00001800,	/* mask bit12-11 */
	ParityErr = 0x00000000,	/* parity error */
	TargetErr = 0x00001000,	/* target abort */
	MasterErr = 0x00000800,	/* master error */
	TUNF = 0x00000400,	/* transmit underflow */
	ROVF = 0x00000200,	/* receive overflow */
	ETI = 0x00000100,	/* transmit early int */
	ERI = 0x00000080,	/* receive early int */
	CNTOVF = 0x00000040,	/* counter overflow */
	RBU = 0x00000020,	/* receive buffer unavailable */
	TBU = 0x00000010,	/* transmit buffer unavilable */
	TI = 0x00000008,	/* transmit interrupt */
	RI = 0x00000004,	/* receive interrupt */
	RxErr = 0x00000002,	/* receive error */
};

/* Bits in the NetworkConfig register, W for writing, R for reading */
/* FIXME: some names are invented by me. Marked with (name?) */
/* If you have docs and know bit names, please fix 'em */
enum rx_mode_bits {
	CR_W_ENH	= 0x02000000,	/* enhanced mode (name?) */
	CR_W_FD		= 0x00100000,	/* full duplex */
	CR_W_PS10	= 0x00080000,	/* 10 mbit */
	CR_W_TXEN	= 0x00040000,	/* tx enable (name?) */
	CR_W_PS1000	= 0x00010000,	/* 1000 mbit */
     /* CR_W_RXBURSTMASK= 0x00000e00, Im unsure about this */
	CR_W_RXMODEMASK	= 0x000000e0,
	CR_W_PROM	= 0x00000080,	/* promiscuous mode */
	CR_W_AB		= 0x00000040,	/* accept broadcast */
	CR_W_AM		= 0x00000020,	/* accept mutlicast */
	CR_W_ARP	= 0x00000008,	/* receive runt pkt */
	CR_W_ALP	= 0x00000004,	/* receive long pkt */
	CR_W_SEP	= 0x00000002,	/* receive error pkt */
	CR_W_RXEN	= 0x00000001,	/* rx enable (unicast?) (name?) */

	CR_R_TXSTOP	= 0x04000000,	/* tx stopped (name?) */
	CR_R_FD		= 0x00100000,	/* full duplex detected */
	CR_R_PS10	= 0x00080000,	/* 10 mbit detected */
	CR_R_RXSTOP	= 0x00008000,	/* rx stopped (name?) */
};

/* The Tulip Rx and Tx buffer descriptors. */
struct fealnx_desc {
	s32 status;
	s32 control;
	u32 buffer;
	u32 next_desc;
	struct fealnx_desc *next_desc_logical;
	struct sk_buff *skbuff;
	u32 reserved1;
	u32 reserved2;
};

/* Bits in network_desc.status */
enum rx_desc_status_bits {
	RXOWN = 0x80000000,	/* own bit */
	FLNGMASK = 0x0fff0000,	/* frame length */
	FLNGShift = 16,
	MARSTATUS = 0x00004000,	/* multicast address received */
	BARSTATUS = 0x00002000,	/* broadcast address received */
	PHYSTATUS = 0x00001000,	/* physical address received */
	RXFSD = 0x00000800,	/* first descriptor */
	RXLSD = 0x00000400,	/* last descriptor */
	ErrorSummary = 0x80,	/* error summary */
	RUNT = 0x40,		/* runt packet received */
	LONG = 0x20,		/* long packet received */
	FAE = 0x10,		/* frame align error */
	CRC = 0x08,		/* crc error */
	RXER = 0x04,		/* receive error */
};

enum rx_desc_control_bits {
	RXIC = 0x00800000,	/* interrupt control */
	RBSShift = 0,
};

enum tx_desc_status_bits {
	TXOWN = 0x80000000,	/* own bit */
	JABTO = 0x00004000,	/* jabber timeout */
	CSL = 0x00002000,	/* carrier sense lost */
	LC = 0x00001000,	/* late collision */
	EC = 0x00000800,	/* excessive collision */
	UDF = 0x00000400,	/* fifo underflow */
	DFR = 0x00000200,	/* deferred */
	HF = 0x00000100,	/* heartbeat fail */
	NCRMask = 0x000000ff,	/* collision retry count */
	NCRShift = 0,
};

enum tx_desc_control_bits {
	TXIC = 0x80000000,	/* interrupt control */
	ETIControl = 0x40000000,	/* early transmit interrupt */
	TXLD = 0x20000000,	/* last descriptor */
	TXFD = 0x10000000,	/* first descriptor */
	CRCEnable = 0x08000000,	/* crc control */
	PADEnable = 0x04000000,	/* padding control */
	RetryTxLC = 0x02000000,	/* retry late collision */
	PKTSMask = 0x3ff800,	/* packet size bit21-11 */
	PKTSShift = 11,
	TBSMask = 0x000007ff,	/* transmit buffer bit 10-0 */
	TBSShift = 0,
};

/* BootROM/EEPROM/MII Management Register */
#define MASK_MIIR_MII_READ       0x00000000
#define MASK_MIIR_MII_WRITE      0x00000008
#define MASK_MIIR_MII_MDO        0x00000004
#define MASK_MIIR_MII_MDI        0x00000002
#define MASK_MIIR_MII_MDC        0x00000001

/* ST+OP+PHYAD+REGAD+TA */
#define OP_READ             0x6000	/* ST:01+OP:10+PHYAD+REGAD+TA:Z0 */
#define OP_WRITE            0x5002	/* ST:01+OP:01+PHYAD+REGAD+TA:10 */

/* ------------------------------------------------------------------------- */
/*      Constants for Myson PHY                                              */
/* ------------------------------------------------------------------------- */
#define MysonPHYID      0xd0000302
/* 89-7-27 add, (begin) */
#define MysonPHYID0     0x0302
#define StatusRegister  18
#define SPEED100        0x0400	// bit10
#define FULLMODE        0x0800	// bit11
/* 89-7-27 add, (end) */

/* ------------------------------------------------------------------------- */
/*      Constants for Seeq 80225 PHY                                         */
/* ------------------------------------------------------------------------- */
#define SeeqPHYID0      0x0016

#define MIIRegister18   18
#define SPD_DET_100     0x80
#define DPLX_DET_FULL   0x40

/* ------------------------------------------------------------------------- */
/*      Constants for Ahdoc 101 PHY                                          */
/* ------------------------------------------------------------------------- */
#define AhdocPHYID0     0x0022

#define DiagnosticReg   18
#define DPLX_FULL       0x0800
#define Speed_100       0x0400

/* 89/6/13 add, */
/* -------------------------------------------------------------------------- */
/*      Constants                                                             */
/* -------------------------------------------------------------------------- */
#define MarvellPHYID0           0x0141
#define LevelOnePHYID0		0x0013

#define MII1000BaseTControlReg  9
#define MII1000BaseTStatusReg   10
#define SpecificReg		17

/* for 1000BaseT Control Register */
#define PHYAbletoPerform1000FullDuplex  0x0200
#define PHYAbletoPerform1000HalfDuplex  0x0100
#define PHY1000AbilityMask              0x300

// for phy specific status register, marvell phy.
#define SpeedMask       0x0c000
#define Speed_1000M     0x08000
#define Speed_100M      0x4000
#define Speed_10M       0
#define Full_Duplex     0x2000

// 89/12/29 add, for phy specific status register, levelone phy, (begin)
#define LXT1000_100M    0x08000
#define LXT1000_1000M   0x0c000
#define LXT1000_Full    0x200
// 89/12/29 add, for phy specific status register, levelone phy, (end)

/* for 3-in-1 case, BMCRSR register */
#define LinkIsUp2	0x00040000

/* for PHY */
#define LinkIsUp        0x0004


struct netdev_private {
	/* Descriptor rings first for alignment. */
	struct fealnx_desc *rx_ring;
	struct fealnx_desc *tx_ring;

	dma_addr_t rx_ring_dma;
	dma_addr_t tx_ring_dma;

	spinlock_t lock;

	/* Media monitoring timer. */
	struct timer_list timer;

	/* Reset timer */
	struct timer_list reset_timer;
	int reset_timer_armed;
	unsigned long crvalue_sv;
	unsigned long imrvalue_sv;

	/* Frequently used values: keep some adjacent for cache effect. */
	int flags;
	struct pci_dev *pci_dev;
	unsigned long crvalue;
	unsigned long bcrvalue;
	unsigned long imrvalue;
	struct fealnx_desc *cur_rx;
	struct fealnx_desc *lack_rxbuf;
	int really_rx_count;
	struct fealnx_desc *cur_tx;
	struct fealnx_desc *cur_tx_copy;
	int really_tx_count;
	int free_tx_count;
	unsigned int rx_buf_sz;	/* Based on MTU+slack. */

	/* These values are keep track of the transceiver/media in use. */
	unsigned int linkok;
	unsigned int line_speed;
	unsigned int duplexmode;
	unsigned int default_port:4;	/* Last dev->if_port value. */
	unsigned int PHYType;

	/* MII transceiver section. */
	int mii_cnt;		/* MII device addresses. */
	unsigned char phys[2];	/* MII device addresses. */
	struct mii_if_info mii;
	void __iomem *mem;
};


static int mdio_read(struct net_device *dev, int phy_id, int location);
static void mdio_write(struct net_device *dev, int phy_id, int location, int value);
static int netdev_open(struct net_device *dev);
static void getlinktype(struct net_device *dev);
static void getlinkstatus(struct net_device *dev);
static void netdev_timer(unsigned long data);
static void reset_timer(unsigned long data);
static void fealnx_tx_timeout(struct net_device *dev);
static void init_ring(struct net_device *dev);
static netdev_tx_t start_tx(struct sk_buff *skb, struct net_device *dev);
static irqreturn_t intr_handler(int irq, void *dev_instance);
static int netdev_rx(struct net_device *dev);
static void set_rx_mode(struct net_device *dev);
static void __set_rx_mode(struct net_device *dev);
static struct net_device_stats *get_stats(struct net_device *dev);
static int mii_ioctl(struct net_device *dev, struct ifreq *rq, int cmd);
static const struct ethtool_ops netdev_ethtool_ops;
static int netdev_close(struct net_device *dev);
static void reset_rx_descriptors(struct net_device *dev);
static void reset_tx_descriptors(struct net_device *dev);

static void stop_nic_rx(void __iomem *ioaddr, long crvalue)
{
	int delay = 0x1000;
	iowrite32(crvalue & ~(CR_W_RXEN), ioaddr + TCRRCR);
	while (--delay) {
		if ( (ioread32(ioaddr + TCRRCR) & CR_R_RXSTOP) == CR_R_RXSTOP)
			break;
	}
}


static void stop_nic_rxtx(void __iomem *ioaddr, long crvalue)
{
	int delay = 0x1000;
	iowrite32(crvalue & ~(CR_W_RXEN+CR_W_TXEN), ioaddr + TCRRCR);
	while (--delay) {
		if ( (ioread32(ioaddr + TCRRCR) & (CR_R_RXSTOP+CR_R_TXSTOP))
					    == (CR_R_RXSTOP+CR_R_TXSTOP) )
			break;
	}
}

static const struct net_device_ops netdev_ops = {
	.ndo_open		= netdev_open,
	.ndo_stop		= netdev_close,
	.ndo_start_xmit		= start_tx,
	.ndo_get_stats 		= get_stats,
	.ndo_set_rx_mode	= set_rx_mode,
	.ndo_do_ioctl		= mii_ioctl,
	.ndo_tx_timeout		= fealnx_tx_timeout,
	.ndo_change_mtu		= eth_change_mtu,
	.ndo_set_mac_address 	= eth_mac_addr,
	.ndo_validate_addr	= eth_validate_addr,
};

static int fealnx_init_one(struct pci_dev *pdev,
			   const struct pci_device_id *ent)
{
	struct netdev_private *np;
	int i, option, err, irq;
	static int card_idx = -1;
	char boardname[12];
	void __iomem *ioaddr;
	unsigned long len;
	unsigned int chip_id = ent->driver_data;
	struct net_device *dev;
	void *ring_space;
	dma_addr_t ring_dma;
#ifdef USE_IO_OPS
	int bar = 0;
#else
	int bar = 1;
#endif

/* when built into the kernel, we only print version if device is found */
#ifndef MODULE
	static int printed_version;
	if (!printed_version++)
		printk(version);
#endif

	card_idx++;
	sprintf(boardname, "fealnx%d", card_idx);

	option = card_idx < MAX_UNITS ? options[card_idx] : 0;

	i = pci_enable_device(pdev);
	if (i) return i;
	pci_set_master(pdev);

	len = pci_resource_len(pdev, bar);
	if (len < MIN_REGION_SIZE) {
		dev_err(&pdev->dev,
			   "region size %ld too small, aborting\n", len);
		return -ENODEV;
	}

	i = pci_request_regions(pdev, boardname);
	if (i)
		return i;

	irq = pdev->irq;

	ioaddr = pci_iomap(pdev, bar, len);
	if (!ioaddr) {
		err = -ENOMEM;
		goto err_out_res;
	}

	dev = alloc_etherdev(sizeof(struct netdev_private));
	if (!dev) {
		err = -ENOMEM;
		goto err_out_unmap;
	}
	SET_NETDEV_DEV(dev, &pdev->dev);

	/* read ethernet id */
	for (i = 0; i < 6; ++i)
		dev->dev_addr[i] = ioread8(ioaddr + PAR0 + i);

	/* Reset the chip to erase previous misconfiguration. */
	iowrite32(0x00000001, ioaddr + BCR);

	/* Make certain the descriptor lists are aligned. */
	np = netdev_priv(dev);
	np->mem = ioaddr;
	spin_lock_init(&np->lock);
	np->pci_dev = pdev;
	np->flags = skel_netdrv_tbl[chip_id].flags;
	pci_set_drvdata(pdev, dev);
	np->mii.dev = dev;
	np->mii.mdio_read = mdio_read;
	np->mii.mdio_write = mdio_write;
	np->mii.phy_id_mask = 0x1f;
	np->mii.reg_num_mask = 0x1f;

	ring_space = pci_alloc_consistent(pdev, RX_TOTAL_SIZE, &ring_dma);
	if (!ring_space) {
		err = -ENOMEM;
		goto err_out_free_dev;
	}
	np->rx_ring = ring_space;
	np->rx_ring_dma = ring_dma;

	ring_space = pci_alloc_consistent(pdev, TX_TOTAL_SIZE, &ring_dma);
	if (!ring_space) {
		err = -ENOMEM;
		goto err_out_free_rx;
	}
	np->tx_ring = ring_space;
	np->tx_ring_dma = ring_dma;

	/* find the connected MII xcvrs */
	if (np->flags == HAS_MII_XCVR) {
		int phy, phy_idx = 0;

		for (phy = 1; phy < 32 && phy_idx < ARRAY_SIZE(np->phys);
			       phy++) {
			int mii_status = mdio_read(dev, phy, 1);

			if (mii_status != 0xffff && mii_status != 0x0000) {
				np->phys[phy_idx++] = phy;
				dev_info(&pdev->dev,
				       "MII PHY found at address %d, status "
				       "0x%4.4x.\n", phy, mii_status);
				/* get phy type */
				{
					unsigned int data;

					data = mdio_read(dev, np->phys[0], 2);
					if (data == SeeqPHYID0)
						np->PHYType = SeeqPHY;
					else if (data == AhdocPHYID0)
						np->PHYType = AhdocPHY;
					else if (data == MarvellPHYID0)
						np->PHYType = MarvellPHY;
					else if (data == MysonPHYID0)
						np->PHYType = Myson981;
					else if (data == LevelOnePHYID0)
						np->PHYType = LevelOnePHY;
					else
						np->PHYType = OtherPHY;
				}
			}
		}

		np->mii_cnt = phy_idx;
		if (phy_idx == 0)
			dev_warn(&pdev->dev,
				"MII PHY not found -- this device may "
			       "not operate correctly.\n");
	} else {
		np->phys[0] = 32;
/* 89/6/23 add, (begin) */
		/* get phy type */
		if (ioread32(ioaddr + PHYIDENTIFIER) == MysonPHYID)
			np->PHYType = MysonPHY;
		else
			np->PHYType = OtherPHY;
	}
	np->mii.phy_id = np->phys[0];

	if (dev->mem_start)
		option = dev->mem_start;

	/* The lower four bits are the media type. */
	if (option > 0) {
		if (option & 0x200)
			np->mii.full_duplex = 1;
		np->default_port = option & 15;
	}

	if (card_idx < MAX_UNITS && full_duplex[card_idx] > 0)
		np->mii.full_duplex = full_duplex[card_idx];

	if (np->mii.full_duplex) {
		dev_info(&pdev->dev, "Media type forced to Full Duplex.\n");
/* 89/6/13 add, (begin) */
//      if (np->PHYType==MarvellPHY)
		if ((np->PHYType == MarvellPHY) || (np->PHYType == LevelOnePHY)) {
			unsigned int data;

			data = mdio_read(dev, np->phys[0], 9);
			data = (data & 0xfcff) | 0x0200;
			mdio_write(dev, np->phys[0], 9, data);
		}
/* 89/6/13 add, (end) */
		if (np->flags == HAS_MII_XCVR)
			mdio_write(dev, np->phys[0], MII_ADVERTISE, ADVERTISE_FULL);
		else
			iowrite32(ADVERTISE_FULL, ioaddr + ANARANLPAR);
		np->mii.force_media = 1;
	}

	dev->netdev_ops = &netdev_ops;
	dev->ethtool_ops = &netdev_ethtool_ops;
	dev->watchdog_timeo = TX_TIMEOUT;

	err = register_netdev(dev);
	if (err)
		goto err_out_free_tx;

	printk(KERN_INFO "%s: %s at %p, %pM, IRQ %d.\n",
	       dev->name, skel_netdrv_tbl[chip_id].chip_name, ioaddr,
	       dev->dev_addr, irq);

	return 0;

err_out_free_tx:
	pci_free_consistent(pdev, TX_TOTAL_SIZE, np->tx_ring, np->tx_ring_dma);
err_out_free_rx:
	pci_free_consistent(pdev, RX_TOTAL_SIZE, np->rx_ring, np->rx_ring_dma);
err_out_free_dev:
	free_netdev(dev);
err_out_unmap:
	pci_iounmap(pdev, ioaddr);
err_out_res:
	pci_release_regions(pdev);
	return err;
}


static void fealnx_remove_one(struct pci_dev *pdev)
{
	struct net_device *dev = pci_get_drvdata(pdev);

	if (dev) {
		struct netdev_private *np = netdev_priv(dev);

		pci_free_consistent(pdev, TX_TOTAL_SIZE, np->tx_ring,
			np->tx_ring_dma);
		pci_free_consistent(pdev, RX_TOTAL_SIZE, np->rx_ring,
			np->rx_ring_dma);
		unregister_netdev(dev);
		pci_iounmap(pdev, np->mem);
		free_netdev(dev);
		pci_release_regions(pdev);
	} else
		printk(KERN_ERR "fealnx: remove for unknown device\n");
}


static ulong m80x_send_cmd_to_phy(void __iomem *miiport, int opcode, int phyad, int regad)
{
	ulong miir;
	int i;
	unsigned int mask, data;

	/* enable MII output */
	miir = (ulong) ioread32(miiport);
	miir &= 0xfffffff0;

	miir |= MASK_MIIR_MII_WRITE + MASK_MIIR_MII_MDO;

	/* send 32 1's preamble */
	for (i = 0; i < 32; i++) {
		/* low MDC; MDO is already high (miir) */
		miir &= ~MASK_MIIR_MII_MDC;
		iowrite32(miir, miiport);

		/* high MDC */
		miir |= MASK_MIIR_MII_MDC;
		iowrite32(miir, miiport);
	}

	/* calculate ST+OP+PHYAD+REGAD+TA */
	data = opcode | (phyad << 7) | (regad << 2);

	/* sent out */
	mask = 0x8000;
	while (mask) {
		/* low MDC, prepare MDO */
		miir &= ~(MASK_MIIR_MII_MDC + MASK_MIIR_MII_MDO);
		if (mask & data)
			miir |= MASK_MIIR_MII_MDO;

		iowrite32(miir, miiport);
		/* high MDC */
		miir |= MASK_MIIR_MII_MDC;
		iowrite32(miir, miiport);
		udelay(30);

		/* next */
		mask >>= 1;
		if (mask == 0x2 && opcode == OP_READ)
			miir &= ~MASK_MIIR_MII_WRITE;
	}
	return miir;
}


static int mdio_read(struct net_device *dev, int phyad, int regad)
{
	struct netdev_private *np = netdev_priv(dev);
	void __iomem *miiport = np->mem + MANAGEMENT;
	ulong miir;
	unsigned int mask, data;

	miir = m80x_send_cmd_to_phy(miiport, OP_READ, phyad, regad);

	/* read data */
	mask = 0x8000;
	data = 0;
	while (mask) {
		/* low MDC */
		miir &= ~MASK_MIIR_MII_MDC;
		iowrite32(miir, miiport);

		/* read MDI */
		miir = ioread32(miiport);
		if (miir & MASK_MIIR_MII_MDI)
			data |= mask;

		/* high MDC, and wait */
		miir |= MASK_MIIR_MII_MDC;
		iowrite32(miir, miiport);
		udelay(30);

		/* next */
		mask >>= 1;
	}

	/* low MDC */
	miir &= ~MASK_MIIR_MII_MDC;
	iowrite32(miir, miiport);

	return data & 0xffff;
}


static void mdio_write(struct net_device *dev, int phyad, int regad, int data)
{
	struct netdev_private *np = netdev_priv(dev);
	void __iomem *miiport = np->mem + MANAGEMENT;
	ulong miir;
	unsigned int mask;

	miir = m80x_send_cmd_to_phy(miiport, OP_WRITE, phyad, regad);

	/* write data */
	mask = 0x8000;
	while (mask) {
		/* low MDC, prepare MDO */
		miir &= ~(MASK_MIIR_MII_MDC + MASK_MIIR_MII_MDO);
		if (mask & data)
			miir |= MASK_MIIR_MII_MDO;
		iowrite32(miir, miiport);

		/* high MDC */
		miir |= MASK_MIIR_MII_MDC;
		iowrite32(miir, miiport);

		/* next */
		mask >>= 1;
	}

	/* low MDC */
	miir &= ~MASK_MIIR_MII_MDC;
	iowrite32(miir, miiport);
}


static int netdev_open(struct net_device *dev)
{
	struct netdev_private *np = netdev_priv(dev);
	void __iomem *ioaddr = np->mem;
	const int irq = np->pci_dev->irq;
	int rc, i;

	iowrite32(0x00000001, ioaddr + BCR);	/* Reset */

	rc = request_irq(irq, intr_handler, IRQF_SHARED, dev->name, dev);
	if (rc)
		return -EAGAIN;

	for (i = 0; i < 3; i++)
		iowrite16(((unsigned short*)dev->dev_addr)[i],
				ioaddr + PAR0 + i*2);

	init_ring(dev);

	iowrite32(np->rx_ring_dma, ioaddr + RXLBA);
	iowrite32(np->tx_ring_dma, ioaddr + TXLBA);

	/* Initialize other registers. */
	/* Configure the PCI bus bursts and FIFO thresholds.
	   486: Set 8 longword burst.
	   586: no burst limit.
	   Burst length 5:3
	   0 0 0   1
	   0 0 1   4
	   0 1 0   8
	   0 1 1   16
	   1 0 0   32
	   1 0 1   64
	   1 1 0   128
	   1 1 1   256
	   Wait the specified 50 PCI cycles after a reset by initializing
	   Tx and Rx queues and the address filter list.
	   FIXME (Ueimor): optimistic for alpha + posted writes ? */

	np->bcrvalue = 0x10;	/* little-endian, 8 burst length */
#ifdef __BIG_ENDIAN
	np->bcrvalue |= 0x04;	/* big-endian */
#endif

#if defined(__i386__) && !defined(MODULE)
	if (boot_cpu_data.x86 <= 4)
		np->crvalue = 0xa00;
	else
#endif
		np->crvalue = 0xe00;	/* rx 128 burst length */


// 89/12/29 add,
// 90/1/16 modify,
//   np->imrvalue=FBE|TUNF|CNTOVF|RBU|TI|RI;
	np->imrvalue = TUNF | CNTOVF | RBU | TI | RI;
	if (np->pci_dev->device == 0x891) {
		np->bcrvalue |= 0x200;	/* set PROG bit */
		np->crvalue |= CR_W_ENH;	/* set enhanced bit */
		np->imrvalue |= ETI;
	}
	iowrite32(np->bcrvalue, ioaddr + BCR);

	if (dev->if_port == 0)
		dev->if_port = np->default_port;

	iowrite32(0, ioaddr + RXPDR);
// 89/9/1 modify,
//   np->crvalue = 0x00e40001;    /* tx store and forward, tx/rx enable */
	np->crvalue |= 0x00e40001;	/* tx store and forward, tx/rx enable */
	np->mii.full_duplex = np->mii.force_media;
	getlinkstatus(dev);
	if (np->linkok)
		getlinktype(dev);
	__set_rx_mode(dev);

	netif_start_queue(dev);

	/* Clear and Enable interrupts by setting the interrupt mask. */
	iowrite32(FBE | TUNF | CNTOVF | RBU | TI | RI, ioaddr + ISR);
	iowrite32(np->imrvalue, ioaddr + IMR);

	if (debug)
		printk(KERN_DEBUG "%s: Done netdev_open().\n", dev->name);

	/* Set the timer to check for link beat. */
	init_timer(&np->timer);
	np->timer.expires = RUN_AT(3 * HZ);
	np->timer.data = (unsigned long) dev;
	np->timer.function = netdev_timer;

	/* timer handler */
	add_timer(&np->timer);

	init_timer(&np->reset_timer);
	np->reset_timer.data = (unsigned long) dev;
	np->reset_timer.function = reset_timer;
	np->reset_timer_armed = 0;
	return rc;
}


static void getlinkstatus(struct net_device *dev)
/* function: Routine will read MII Status Register to get link status.       */
/* input   : dev... pointer to the adapter block.                            */
/* output  : none.                                                           */
{
	struct netdev_private *np = netdev_priv(dev);
	unsigned int i, DelayTime = 0x1000;

	np->linkok = 0;

	if (np->PHYType == MysonPHY) {
		for (i = 0; i < DelayTime; ++i) {
			if (ioread32(np->mem + BMCRSR) & LinkIsUp2) {
				np->linkok = 1;
				return;
			}
			udelay(100);
		}
	} else {
		for (i = 0; i < DelayTime; ++i) {
			if (mdio_read(dev, np->phys[0], MII_BMSR) & BMSR_LSTATUS) {
				np->linkok = 1;
				return;
			}
			udelay(100);
		}
	}
}


static void getlinktype(struct net_device *dev)
{
	struct netdev_private *np = netdev_priv(dev);

	if (np->PHYType == MysonPHY) {	/* 3-in-1 case */
		if (ioread32(np->mem + TCRRCR) & CR_R_FD)
			np->duplexmode = 2;	/* full duplex */
		else
			np->duplexmode = 1;	/* half duplex */
		if (ioread32(np->mem + TCRRCR) & CR_R_PS10)
			np->line_speed = 1;	/* 10M */
		else
			np->line_speed = 2;	/* 100M */
	} else {
		if (np->PHYType == SeeqPHY) {	/* this PHY is SEEQ 80225 */
			unsigned int data;

			data = mdio_read(dev, np->phys[0], MIIRegister18);
			if (data & SPD_DET_100)
				np->line_speed = 2;	/* 100M */
			else
				np->line_speed = 1;	/* 10M */
			if (data & DPLX_DET_FULL)
				np->duplexmode = 2;	/* full duplex mode */
			else
				np->duplexmode = 1;	/* half duplex mode */
		} else if (np->PHYType == AhdocPHY) {
			unsigned int data;

			data = mdio_read(dev, np->phys[0], DiagnosticReg);
			if (data & Speed_100)
				np->line_speed = 2;	/* 100M */
			else
				np->line_speed = 1;	/* 10M */
			if (data & DPLX_FULL)
				np->duplexmode = 2;	/* full duplex mode */
			else
				np->duplexmode = 1;	/* half duplex mode */
		}
/* 89/6/13 add, (begin) */
		else if (np->PHYType == MarvellPHY) {
			unsigned int data;

			data = mdio_read(dev, np->phys[0], SpecificReg);
			if (data & Full_Duplex)
				np->duplexmode = 2;	/* full duplex mode */
			else
				np->duplexmode = 1;	/* half duplex mode */
			data &= SpeedMask;
			if (data == Speed_1000M)
				np->line_speed = 3;	/* 1000M */
			else if (data == Speed_100M)
				np->line_speed = 2;	/* 100M */
			else
				np->line_speed = 1;	/* 10M */
		}
/* 89/6/13 add, (end) */
/* 89/7/27 add, (begin) */
		else if (np->PHYType == Myson981) {
			unsigned int data;

			data = mdio_read(dev, np->phys[0], StatusRegister);

			if (data & SPEED100)
				np->line_speed = 2;
			else
				np->line_speed = 1;

			if (data & FULLMODE)
				np->duplexmode = 2;
			else
				np->duplexmode = 1;
		}
/* 89/7/27 add, (end) */
/* 89/12/29 add */
		else if (np->PHYType == LevelOnePHY) {
			unsigned int data;

			data = mdio_read(dev, np->phys[0], SpecificReg);
			if (data & LXT1000_Full)
				np->duplexmode = 2;	/* full duplex mode */
			else
				np->duplexmode = 1;	/* half duplex mode */
			data &= SpeedMask;
			if (data == LXT1000_1000M)
				np->line_speed = 3;	/* 1000M */
			else if (data == LXT1000_100M)
				np->line_speed = 2;	/* 100M */
			else
				np->line_speed = 1;	/* 10M */
		}
		np->crvalue &= (~CR_W_PS10) & (~CR_W_FD) & (~CR_W_PS1000);
		if (np->line_speed == 1)
			np->crvalue |= CR_W_PS10;
		else if (np->line_speed == 3)
			np->crvalue |= CR_W_PS1000;
		if (np->duplexmode == 2)
			np->crvalue |= CR_W_FD;
	}
}


/* Take lock before calling this */
static void allocate_rx_buffers(struct net_device *dev)
{
	struct netdev_private *np = netdev_priv(dev);

	/*  allocate skb for rx buffers */
	while (np->really_rx_count != RX_RING_SIZE) {
		struct sk_buff *skb;

		skb = netdev_alloc_skb(dev, np->rx_buf_sz);
		if (skb == NULL)
			break;	/* Better luck next round. */

		while (np->lack_rxbuf->skbuff)
			np->lack_rxbuf = np->lack_rxbuf->next_desc_logical;

		np->lack_rxbuf->skbuff = skb;
		np->lack_rxbuf->buffer = pci_map_single(np->pci_dev, skb->data,
			np->rx_buf_sz, PCI_DMA_FROMDEVICE);
		np->lack_rxbuf->status = RXOWN;
		++np->really_rx_count;
	}
}


static void netdev_timer(unsigned long data)
{
	struct net_device *dev = (struct net_device *) data;
	struct netdev_private *np = netdev_priv(dev);
	void __iomem *ioaddr = np->mem;
	int old_crvalue = np->crvalue;
	unsigned int old_linkok = np->linkok;
	unsigned long flags;

	if (debug)
		printk(KERN_DEBUG "%s: Media selection timer tick, status %8.8x "
		       "config %8.8x.\n", dev->name, ioread32(ioaddr + ISR),
		       ioread32(ioaddr + TCRRCR));

	spin_lock_irqsave(&np->lock, flags);

	if (np->flags == HAS_MII_XCVR) {
		getlinkstatus(dev);
		if ((old_linkok == 0) && (np->linkok == 1)) {	/* we need to detect the media type again */
			getlinktype(dev);
			if (np->crvalue != old_crvalue) {
				stop_nic_rxtx(ioaddr, np->crvalue);
				iowrite32(np->crvalue, ioaddr + TCRRCR);
			}
		}
	}

	allocate_rx_buffers(dev);

	spin_unlock_irqrestore(&np->lock, flags);

	np->timer.expires = RUN_AT(10 * HZ);
	add_timer(&np->timer);
}


/* Take lock before calling */
/* Reset chip and disable rx, tx and interrupts */
static void reset_and_disable_rxtx(struct net_device *dev)
{
	struct netdev_private *np = netdev_priv(dev);
	void __iomem *ioaddr = np->mem;
	int delay=51;

	/* Reset the chip's Tx and Rx processes. */
	stop_nic_rxtx(ioaddr, 0);

	/* Disable interrupts by clearing the interrupt mask. */
	iowrite32(0, ioaddr + IMR);

	/* Reset the chip to erase previous misconfiguration. */
	iowrite32(0x00000001, ioaddr + BCR);

	/* Ueimor: wait for 50 PCI cycles (and flush posted writes btw).
	   We surely wait too long (address+data phase). Who cares? */
	while (--delay) {
		ioread32(ioaddr + BCR);
		rmb();
	}
}


/* Take lock before calling */
/* Restore chip after reset */
static void enable_rxtx(struct net_device *dev)
{
	struct netdev_private *np = netdev_priv(dev);
	void __iomem *ioaddr = np->mem;

	reset_rx_descriptors(dev);

	iowrite32(np->tx_ring_dma + ((char*)np->cur_tx - (char*)np->tx_ring),
		ioaddr + TXLBA);
	iowrite32(np->rx_ring_dma + ((char*)np->cur_rx - (char*)np->rx_ring),
		ioaddr + RXLBA);

	iowrite32(np->bcrvalue, ioaddr + BCR);

	iowrite32(0, ioaddr + RXPDR);
	__set_rx_mode(dev); /* changes np->crvalue, writes it into TCRRCR */

	/* Clear and Enable interrupts by setting the interrupt mask. */
	iowrite32(FBE | TUNF | CNTOVF | RBU | TI | RI, ioaddr + ISR);
	iowrite32(np->imrvalue, ioaddr + IMR);

	iowrite32(0, ioaddr + TXPDR);
}


static void reset_timer(unsigned long data)
{
	struct net_device *dev = (struct net_device *) data;
	struct netdev_private *np = netdev_priv(dev);
	unsigned long flags;

	printk(KERN_WARNING "%s: resetting tx and rx machinery\n", dev->name);

	spin_lock_irqsave(&np->lock, flags);
	np->crvalue = np->crvalue_sv;
	np->imrvalue = np->imrvalue_sv;

	reset_and_disable_rxtx(dev);
	/* works for me without this:
	reset_tx_descriptors(dev); */
	enable_rxtx(dev);
	netif_start_queue(dev); /* FIXME: or netif_wake_queue(dev); ? */

	np->reset_timer_armed = 0;

	spin_unlock_irqrestore(&np->lock, flags);
}


static void fealnx_tx_timeout(struct net_device *dev)
{
	struct netdev_private *np = netdev_priv(dev);
	void __iomem *ioaddr = np->mem;
	unsigned long flags;
	int i;

	printk(KERN_WARNING
	       "%s: Transmit timed out, status %8.8x, resetting...\n",
	       dev->name, ioread32(ioaddr + ISR));

	{
		printk(KERN_DEBUG "  Rx ring %p: ", np->rx_ring);
		for (i = 0; i < RX_RING_SIZE; i++)
			printk(KERN_CONT " %8.8x",
			       (unsigned int) np->rx_ring[i].status);
		printk(KERN_CONT "\n");
		printk(KERN_DEBUG "  Tx ring %p: ", np->tx_ring);
		for (i = 0; i < TX_RING_SIZE; i++)
			printk(KERN_CONT " %4.4x", np->tx_ring[i].status);
		printk(KERN_CONT "\n");
	}

	spin_lock_irqsave(&np->lock, flags);

	reset_and_disable_rxtx(dev);
	reset_tx_descriptors(dev);
	enable_rxtx(dev);

	spin_unlock_irqrestore(&np->lock, flags);

	dev->trans_start = jiffies; /* prevent tx timeout */
	dev->stats.tx_errors++;
	netif_wake_queue(dev); /* or .._start_.. ?? */
}


/* Initialize the Rx and Tx rings, along with various 'dev' bits. */
static void init_ring(struct net_device *dev)
{
	struct netdev_private *np = netdev_priv(dev);
	int i;

	/* initialize rx variables */
	np->rx_buf_sz = (dev->mtu <= 1500 ? PKT_BUF_SZ : dev->mtu + 32);
	np->cur_rx = &np->rx_ring[0];
	np->lack_rxbuf = np->rx_ring;
	np->really_rx_count = 0;

	/* initial rx descriptors. */
	for (i = 0; i < RX_RING_SIZE; i++) {
		np->rx_ring[i].status = 0;
		np->rx_ring[i].control = np->rx_buf_sz << RBSShift;
		np->rx_ring[i].next_desc = np->rx_ring_dma +
			(i + 1)*sizeof(struct fealnx_desc);
		np->rx_ring[i].next_desc_logical = &np->rx_ring[i + 1];
		np->rx_ring[i].skbuff = NULL;
	}

	/* for the last rx descriptor */
	np->rx_ring[i - 1].next_desc = np->rx_ring_dma;
	np->rx_ring[i - 1].next_desc_logical = np->rx_ring;

	/* allocate skb for rx buffers */
	for (i = 0; i < RX_RING_SIZE; i++) {
		struct sk_buff *skb = netdev_alloc_skb(dev, np->rx_buf_sz);

		if (skb == NULL) {
			np->lack_rxbuf = &np->rx_ring[i];
			break;
		}

		++np->really_rx_count;
		np->rx_ring[i].skbuff = skb;
		np->rx_ring[i].buffer = pci_map_single(np->pci_dev, skb->data,
			np->rx_buf_sz, PCI_DMA_FROMDEVICE);
		np->rx_ring[i].status = RXOWN;
		np->rx_ring[i].control |= RXIC;
	}

	/* initialize tx variables */
	np->cur_tx = &np->tx_ring[0];
	np->cur_tx_copy = &np->tx_ring[0];
	np->really_tx_count = 0;
	np->free_tx_count = TX_RING_SIZE;

	for (i = 0; i < TX_RING_SIZE; i++) {
		np->tx_ring[i].status = 0;
		/* do we need np->tx_ring[i].control = XXX; ?? */
		np->tx_ring[i].next_desc = np->tx_ring_dma +
			(i + 1)*sizeof(struct fealnx_desc);
		np->tx_ring[i].next_desc_logical = &np->tx_ring[i + 1];
		np->tx_ring[i].skbuff = NULL;
	}

	/* for the last tx descriptor */
	np->tx_ring[i - 1].next_desc = np->tx_ring_dma;
	np->tx_ring[i - 1].next_desc_logical = &np->tx_ring[0];
}


static netdev_tx_t start_tx(struct sk_buff *skb, struct net_device *dev)
{
	struct netdev_private *np = netdev_priv(dev);
	unsigned long flags;

	spin_lock_irqsave(&np->lock, flags);

	np->cur_tx_copy->skbuff = skb;

#define one_buffer
#define BPT 1022
#if defined(one_buffer)
	np->cur_tx_copy->buffer = pci_map_single(np->pci_dev, skb->data,
		skb->len, PCI_DMA_TODEVICE);
	np->cur_tx_copy->control = TXIC | TXLD | TXFD | CRCEnable | PADEnable;
	np->cur_tx_copy->control |= (skb->len << PKTSShift);	/* pkt size */
	np->cur_tx_copy->control |= (skb->len << TBSShift);	/* buffer size */
// 89/12/29 add,
	if (np->pci_dev->device == 0x891)
		np->cur_tx_copy->control |= ETIControl | RetryTxLC;
	np->cur_tx_copy->status = TXOWN;
	np->cur_tx_copy = np->cur_tx_copy->next_desc_logical;
	--np->free_tx_count;
#elif defined(two_buffer)
	if (skb->len > BPT) {
		struct fealnx_desc *next;

		/* for the first descriptor */
		np->cur_tx_copy->buffer = pci_map_single(np->pci_dev, skb->data,
			BPT, PCI_DMA_TODEVICE);
		np->cur_tx_copy->control = TXIC | TXFD | CRCEnable | PADEnable;
		np->cur_tx_copy->control |= (skb->len << PKTSShift);	/* pkt size */
		np->cur_tx_copy->control |= (BPT << TBSShift);	/* buffer size */

		/* for the last descriptor */
		next = np->cur_tx_copy->next_desc_logical;
		next->skbuff = skb;
		next->control = TXIC | TXLD | CRCEnable | PADEnable;
		next->control |= (skb->len << PKTSShift);	/* pkt size */
		next->control |= ((skb->len - BPT) << TBSShift);	/* buf size */
// 89/12/29 add,
		if (np->pci_dev->device == 0x891)
			np->cur_tx_copy->control |= ETIControl | RetryTxLC;
		next->buffer = pci_map_single(ep->pci_dev, skb->data + BPT,
                                skb->len - BPT, PCI_DMA_TODEVICE);

		next->status = TXOWN;
		np->cur_tx_copy->status = TXOWN;

		np->cur_tx_copy = next->next_desc_logical;
		np->free_tx_count -= 2;
	} else {
		np->cur_tx_copy->buffer = pci_map_single(np->pci_dev, skb->data,
			skb->len, PCI_DMA_TODEVICE);
		np->cur_tx_copy->control = TXIC | TXLD | TXFD | CRCEnable | PADEnable;
		np->cur_tx_copy->control |= (skb->len << PKTSShift);	/* pkt size */
		np->cur_tx_copy->control |= (skb->len << TBSShift);	/* buffer size */
// 89/12/29 add,
		if (np->pci_dev->device == 0x891)
			np->cur_tx_copy->control |= ETIControl | RetryTxLC;
		np->cur_tx_copy->status = TXOWN;
		np->cur_tx_copy = np->cur_tx_copy->next_desc_logical;
		--np->free_tx_count;
	}
#endif

	if (np->free_tx_count < 2)
		netif_stop_queue(dev);
	++np->really_tx_count;
	iowrite32(0, np->mem + TXPDR);

	spin_unlock_irqrestore(&np->lock, flags);
	return NETDEV_TX_OK;
}


/* Take lock before calling */
/* Chip probably hosed tx ring. Clean up. */
static void reset_tx_descriptors(struct net_device *dev)
{
	struct netdev_private *np = netdev_priv(dev);
	struct fealnx_desc *cur;
	int i;

	/* initialize tx variables */
	np->cur_tx = &np->tx_ring[0];
	np->cur_tx_copy = &np->tx_ring[0];
	np->really_tx_count = 0;
	np->free_tx_count = TX_RING_SIZE;

	for (i = 0; i < TX_RING_SIZE; i++) {
		cur = &np->tx_ring[i];
		if (cur->skbuff) {
			pci_unmap_single(np->pci_dev, cur->buffer,
				cur->skbuff->len, PCI_DMA_TODEVICE);
			dev_kfree_skb_any(cur->skbuff);
			cur->skbuff = NULL;
		}
		cur->status = 0;
		cur->control = 0;	/* needed? */
		/* probably not needed. We do it for purely paranoid reasons */
		cur->next_desc = np->tx_ring_dma +
			(i + 1)*sizeof(struct fealnx_desc);
		cur->next_desc_logical = &np->tx_ring[i + 1];
	}
	/* for the last tx descriptor */
	np->tx_ring[TX_RING_SIZE - 1].next_desc = np->tx_ring_dma;
	np->tx_ring[TX_RING_SIZE - 1].next_desc_logical = &np->tx_ring[0];
}


/* Take lock and stop rx before calling this */
static void reset_rx_descriptors(struct net_device *dev)
{
	struct netdev_private *np = netdev_priv(dev);
	struct fealnx_desc *cur = np->cur_rx;
	int i;

	allocate_rx_buffers(dev);

	for (i = 0; i < RX_RING_SIZE; i++) {
		if (cur->skbuff)
			cur->status = RXOWN;
		cur = cur->next_desc_logical;
	}

	iowrite32(np->rx_ring_dma + ((char*)np->cur_rx - (char*)np->rx_ring),
		np->mem + RXLBA);
}


/* The interrupt handler does all of the Rx thread work and cleans up
   after the Tx thread. */
static irqreturn_t intr_handler(int irq, void *dev_instance)
{
	struct net_device *dev = (struct net_device *) dev_instance;
	struct netdev_private *np = netdev_priv(dev);
	void __iomem *ioaddr = np->mem;
	long boguscnt = max_interrupt_work;
	unsigned int num_tx = 0;
	int handled = 0;

	spin_lock(&np->lock);

	iowrite32(0, ioaddr + IMR);

	do {
		u32 intr_status = ioread32(ioaddr + ISR);

		/* Acknowledge all of the current interrupt sources ASAP. */
		iowrite32(intr_status, ioaddr + ISR);

		if (debug)
			printk(KERN_DEBUG "%s: Interrupt, status %4.4x.\n", dev->name,
			       intr_status);

		if (!(intr_status & np->imrvalue))
			break;

		handled = 1;

// 90/1/16 delete,
//
//      if (intr_status & FBE)
//      {   /* fatal error */
//          stop_nic_tx(ioaddr, 0);
//          stop_nic_rx(ioaddr, 0);
//          break;
//      };

		if (intr_status & TUNF)
			iowrite32(0, ioaddr + TXPDR);

		if (intr_status & CNTOVF) {
			/* missed pkts */
			dev->stats.rx_missed_errors +=
				ioread32(ioaddr + TALLY) & 0x7fff;

			/* crc error */
			dev->stats.rx_crc_errors +=
			    (ioread32(ioaddr + TALLY) & 0x7fff0000) >> 16;
		}

		if (intr_status & (RI | RBU)) {
			if (intr_status & RI)
				netdev_rx(dev);
			else {
				stop_nic_rx(ioaddr, np->crvalue);
				reset_rx_descriptors(dev);
				iowrite32(np->crvalue, ioaddr + TCRRCR);
			}
		}

		while (np->really_tx_count) {
			long tx_status = np->cur_tx->status;
			long tx_control = np->cur_tx->control;

			if (!(tx_control & TXLD)) {	/* this pkt is combined by two tx descriptors */
				struct fealnx_desc *next;

				next = np->cur_tx->next_desc_logical;
				tx_status = next->status;
				tx_control = next->control;
			}

			if (tx_status & TXOWN)
				break;

			if (!(np->crvalue & CR_W_ENH)) {
				if (tx_status & (CSL | LC | EC | UDF | HF)) {
					dev->stats.tx_errors++;
					if (tx_status & EC)
						dev->stats.tx_aborted_errors++;
					if (tx_status & CSL)
						dev->stats.tx_carrier_errors++;
					if (tx_status & LC)
						dev->stats.tx_window_errors++;
					if (tx_status & UDF)
						dev->stats.tx_fifo_errors++;
					if ((tx_status & HF) && np->mii.full_duplex == 0)
						dev->stats.tx_heartbeat_errors++;

				} else {
					dev->stats.tx_bytes +=
					    ((tx_control & PKTSMask) >> PKTSShift);

					dev->stats.collisions +=
					    ((tx_status & NCRMask) >> NCRShift);
					dev->stats.tx_packets++;
				}
			} else {
				dev->stats.tx_bytes +=
				    ((tx_control & PKTSMask) >> PKTSShift);
				dev->stats.tx_packets++;
			}

			/* Free the original skb. */
			pci_unmap_single(np->pci_dev, np->cur_tx->buffer,
				np->cur_tx->skbuff->len, PCI_DMA_TODEVICE);
			dev_kfree_skb_irq(np->cur_tx->skbuff);
			np->cur_tx->skbuff = NULL;
			--np->really_tx_count;
			if (np->cur_tx->control & TXLD) {
				np->cur_tx = np->cur_tx->next_desc_logical;
				++np->free_tx_count;
			} else {
				np->cur_tx = np->cur_tx->next_desc_logical;
				np->cur_tx = np->cur_tx->next_desc_logical;
				np->free_tx_count += 2;
			}
			num_tx++;
		}		/* end of for loop */

		if (num_tx && np->free_tx_count >= 2)
			netif_wake_queue(dev);

		/* read transmit status for enhanced mode only */
		if (np->crvalue & CR_W_ENH) {
			long data;

			data = ioread32(ioaddr + TSR);
			dev->stats.tx_errors += (data & 0xff000000) >> 24;
			dev->stats.tx_aborted_errors +=
				(data & 0xff000000) >> 24;
			dev->stats.tx_window_errors +=
				(data & 0x00ff0000) >> 16;
			dev->stats.collisions += (data & 0x0000ffff);
		}

		if (--boguscnt < 0) {
			printk(KERN_WARNING "%s: Too much work at interrupt, "
			       "status=0x%4.4x.\n", dev->name, intr_status);
			if (!np->reset_timer_armed) {
				np->reset_timer_armed = 1;
				np->reset_timer.expires = RUN_AT(HZ/2);
				add_timer(&np->reset_timer);
				stop_nic_rxtx(ioaddr, 0);
				netif_stop_queue(dev);
				/* or netif_tx_disable(dev); ?? */
				/* Prevent other paths from enabling tx,rx,intrs */
				np->crvalue_sv = np->crvalue;
				np->imrvalue_sv = np->imrvalue;
				np->crvalue &= ~(CR_W_TXEN | CR_W_RXEN); /* or simply = 0? */
				np->imrvalue = 0;
			}

			break;
		}
	} while (1);

	/* read the tally counters */
	/* missed pkts */
	dev->stats.rx_missed_errors += ioread32(ioaddr + TALLY) & 0x7fff;

	/* crc error */
	dev->stats.rx_crc_errors +=
		(ioread32(ioaddr + TALLY) & 0x7fff0000) >> 16;

	if (debug)
		printk(KERN_DEBUG "%s: exiting interrupt, status=%#4.4x.\n",
		       dev->name, ioread32(ioaddr + ISR));

	iowrite32(np->imrvalue, ioaddr + IMR);

	spin_unlock(&np->lock);

	return IRQ_RETVAL(handled);
}


/* This routine is logically part of the interrupt handler, but separated
   for clarity and better register allocation. */
static int netdev_rx(struct net_device *dev)
{
	struct netdev_private *np = netdev_priv(dev);
	void __iomem *ioaddr = np->mem;

	/* If EOP is set on the next entry, it's a new packet. Send it up. */
	while (!(np->cur_rx->status & RXOWN) && np->cur_rx->skbuff) {
		s32 rx_status = np->cur_rx->status;

		if (np->really_rx_count == 0)
			break;

		if (debug)
			printk(KERN_DEBUG "  netdev_rx() status was %8.8x.\n", rx_status);

		if ((!((rx_status & RXFSD) && (rx_status & RXLSD))) ||
		    (rx_status & ErrorSummary)) {
			if (rx_status & ErrorSummary) {	/* there was a fatal error */
				if (debug)
					printk(KERN_DEBUG
					       "%s: Receive error, Rx status %8.8x.\n",
					       dev->name, rx_status);

				dev->stats.rx_errors++;	/* end of a packet. */
				if (rx_status & (LONG | RUNT))
					dev->stats.rx_length_errors++;
				if (rx_status & RXER)
					dev->stats.rx_frame_errors++;
				if (rx_status & CRC)
					dev->stats.rx_crc_errors++;
			} else {
				int need_to_reset = 0;
				int desno = 0;

				if (rx_status & RXFSD) {	/* this pkt is too long, over one rx buffer */
					struct fealnx_desc *cur;

					/* check this packet is received completely? */
					cur = np->cur_rx;
					while (desno <= np->really_rx_count) {
						++desno;
						if ((!(cur->status & RXOWN)) &&
						    (cur->status & RXLSD))
							break;
						/* goto next rx descriptor */
						cur = cur->next_desc_logical;
					}
					if (desno > np->really_rx_count)
						need_to_reset = 1;
				} else	/* RXLSD did not find, something error */
					need_to_reset = 1;

				if (need_to_reset == 0) {
					int i;

					dev->stats.rx_length_errors++;

					/* free all rx descriptors related this long pkt */
					for (i = 0; i < desno; ++i) {
						if (!np->cur_rx->skbuff) {
							printk(KERN_DEBUG
								"%s: I'm scared\n", dev->name);
							break;
						}
						np->cur_rx->status = RXOWN;
						np->cur_rx = np->cur_rx->next_desc_logical;
					}
					continue;
				} else {        /* rx error, need to reset this chip */
					stop_nic_rx(ioaddr, np->crvalue);
					reset_rx_descriptors(dev);
					iowrite32(np->crvalue, ioaddr + TCRRCR);
				}
				break;	/* exit the while loop */
			}
		} else {	/* this received pkt is ok */

			struct sk_buff *skb;
			/* Omit the four octet CRC from the length. */
			short pkt_len = ((rx_status & FLNGMASK) >> FLNGShift) - 4;

#ifndef final_version
			if (debug)
				printk(KERN_DEBUG "  netdev_rx() normal Rx pkt length %d"
				       " status %x.\n", pkt_len, rx_status);
#endif

			/* Check if the packet is long enough to accept without copying
			   to a minimally-sized skbuff. */
			if (pkt_len < rx_copybreak &&
			    (skb = netdev_alloc_skb(dev, pkt_len + 2)) != NULL) {
				skb_reserve(skb, 2);	/* 16 byte align the IP header */
				pci_dma_sync_single_for_cpu(np->pci_dev,
							    np->cur_rx->buffer,
							    np->rx_buf_sz,
							    PCI_DMA_FROMDEVICE);
				/* Call copy + cksum if available. */

#if ! defined(__alpha__)
				skb_copy_to_linear_data(skb,
					np->cur_rx->skbuff->data, pkt_len);
				skb_put(skb, pkt_len);
#else
				memcpy(skb_put(skb, pkt_len),
					np->cur_rx->skbuff->data, pkt_len);
#endif
				pci_dma_sync_single_for_device(np->pci_dev,
							       np->cur_rx->buffer,
							       np->rx_buf_sz,
							       PCI_DMA_FROMDEVICE);
			} else {
				pci_unmap_single(np->pci_dev,
						 np->cur_rx->buffer,
						 np->rx_buf_sz,
						 PCI_DMA_FROMDEVICE);
				skb_put(skb = np->cur_rx->skbuff, pkt_len);
				np->cur_rx->skbuff = NULL;
				--np->really_rx_count;
			}
			skb->protocol = eth_type_trans(skb, dev);
			netif_rx(skb);
			dev->stats.rx_packets++;
			dev->stats.rx_bytes += pkt_len;
		}

		np->cur_rx = np->cur_rx->next_desc_logical;
	}			/* end of while loop */

	/*  allocate skb for rx buffers */
	allocate_rx_buffers(dev);

	return 0;
}


static struct net_device_stats *get_stats(struct net_device *dev)
{
	struct netdev_private *np = netdev_priv(dev);
	void __iomem *ioaddr = np->mem;

	/* The chip only need report frame silently dropped. */
	if (netif_running(dev)) {
		dev->stats.rx_missed_errors +=
			ioread32(ioaddr + TALLY) & 0x7fff;
		dev->stats.rx_crc_errors +=
			(ioread32(ioaddr + TALLY) & 0x7fff0000) >> 16;
	}

	return &dev->stats;
}


/* for dev->set_multicast_list */
static void set_rx_mode(struct net_device *dev)
{
	spinlock_t *lp = &((struct netdev_private *)netdev_priv(dev))->lock;
	unsigned long flags;
	spin_lock_irqsave(lp, flags);
	__set_rx_mode(dev);
	spin_unlock_irqrestore(lp, flags);
}


/* Take lock before calling */
static void __set_rx_mode(struct net_device *dev)
{
	struct netdev_private *np = netdev_priv(dev);
	void __iomem *ioaddr = np->mem;
	u32 mc_filter[2];	/* Multicast hash filter */
	u32 rx_mode;

	if (dev->flags & IFF_PROMISC) {	/* Set promiscuous. */
		memset(mc_filter, 0xff, sizeof(mc_filter));
		rx_mode = CR_W_PROM | CR_W_AB | CR_W_AM;
	} else if ((netdev_mc_count(dev) > multicast_filter_limit) ||
		   (dev->flags & IFF_ALLMULTI)) {
		/* Too many to match, or accept all multicasts. */
		memset(mc_filter, 0xff, sizeof(mc_filter));
		rx_mode = CR_W_AB | CR_W_AM;
	} else {
		struct netdev_hw_addr *ha;

		memset(mc_filter, 0, sizeof(mc_filter));
		netdev_for_each_mc_addr(ha, dev) {
			unsigned int bit;
			bit = (ether_crc(ETH_ALEN, ha->addr) >> 26) ^ 0x3F;
			mc_filter[bit >> 5] |= (1 << bit);
		}
		rx_mode = CR_W_AB | CR_W_AM;
	}

	stop_nic_rxtx(ioaddr, np->crvalue);

	iowrite32(mc_filter[0], ioaddr + MAR0);
	iowrite32(mc_filter[1], ioaddr + MAR1);
	np->crvalue &= ~CR_W_RXMODEMASK;
	np->crvalue |= rx_mode;
	iowrite32(np->crvalue, ioaddr + TCRRCR);
}

static void netdev_get_drvinfo(struct net_device *dev, struct ethtool_drvinfo *info)
{
	struct netdev_private *np = netdev_priv(dev);

	strlcpy(info->driver, DRV_NAME, sizeof(info->driver));
	strlcpy(info->version, DRV_VERSION, sizeof(info->version));
	strlcpy(info->bus_info, pci_name(np->pci_dev), sizeof(info->bus_info));
}

static int netdev_get_settings(struct net_device *dev, struct ethtool_cmd *cmd)
{
	struct netdev_private *np = netdev_priv(dev);
	int rc;

	spin_lock_irq(&np->lock);
	rc = mii_ethtool_gset(&np->mii, cmd);
	spin_unlock_irq(&np->lock);

	return rc;
}

static int netdev_set_settings(struct net_device *dev, struct ethtool_cmd *cmd)
{
	struct netdev_private *np = netdev_priv(dev);
	int rc;

	spin_lock_irq(&np->lock);
	rc = mii_ethtool_sset(&np->mii, cmd);
	spin_unlock_irq(&np->lock);

	return rc;
}

static int netdev_nway_reset(struct net_device *dev)
{
	struct netdev_private *np = netdev_priv(dev);
	return mii_nway_restart(&np->mii);
}

static u32 netdev_get_link(struct net_device *dev)
{
	struct netdev_private *np = netdev_priv(dev);
	return mii_link_ok(&np->mii);
}

static u32 netdev_get_msglevel(struct net_device *dev)
{
	return debug;
}

static void netdev_set_msglevel(struct net_device *dev, u32 value)
{
	debug = value;
}

static const struct ethtool_ops netdev_ethtool_ops = {
	.get_drvinfo		= netdev_get_drvinfo,
	.get_settings		= netdev_get_settings,
	.set_settings		= netdev_set_settings,
	.nway_reset		= netdev_nway_reset,
	.get_link		= netdev_get_link,
	.get_msglevel		= netdev_get_msglevel,
	.set_msglevel		= netdev_set_msglevel,
};

static int mii_ioctl(struct net_device *dev, struct ifreq *rq, int cmd)
{
	struct netdev_private *np = netdev_priv(dev);
	int rc;

	if (!netif_running(dev))
		return -EINVAL;

	spin_lock_irq(&np->lock);
	rc = generic_mii_ioctl(&np->mii, if_mii(rq), cmd, NULL);
	spin_unlock_irq(&np->lock);

	return rc;
}


static int netdev_close(struct net_device *dev)
{
	struct netdev_private *np = netdev_priv(dev);
	void __iomem *ioaddr = np->mem;
	int i;

	netif_stop_queue(dev);

	/* Disable interrupts by clearing the interrupt mask. */
	iowrite32(0x0000, ioaddr + IMR);

	/* Stop the chip's Tx and Rx processes. */
	stop_nic_rxtx(ioaddr, 0);

	del_timer_sync(&np->timer);
	del_timer_sync(&np->reset_timer);

	free_irq(np->pci_dev->irq, dev);

	/* Free all the skbuffs in the Rx queue. */
	for (i = 0; i < RX_RING_SIZE; i++) {
		struct sk_buff *skb = np->rx_ring[i].skbuff;

		np->rx_ring[i].status = 0;
		if (skb) {
			pci_unmap_single(np->pci_dev, np->rx_ring[i].buffer,
				np->rx_buf_sz, PCI_DMA_FROMDEVICE);
			dev_kfree_skb(skb);
			np->rx_ring[i].skbuff = NULL;
		}
	}

	for (i = 0; i < TX_RING_SIZE; i++) {
		struct sk_buff *skb = np->tx_ring[i].skbuff;

		if (skb) {
			pci_unmap_single(np->pci_dev, np->tx_ring[i].buffer,
				skb->len, PCI_DMA_TODEVICE);
			dev_kfree_skb(skb);
			np->tx_ring[i].skbuff = NULL;
		}
	}

	return 0;
}

static DEFINE_PCI_DEVICE_TABLE(fealnx_pci_tbl) = {
	{0x1516, 0x0800, PCI_ANY_ID, PCI_ANY_ID, 0, 0, 0},
	{0x1516, 0x0803, PCI_ANY_ID, PCI_ANY_ID, 0, 0, 1},
	{0x1516, 0x0891, PCI_ANY_ID, PCI_ANY_ID, 0, 0, 2},
	{} /* terminate list */
};
MODULE_DEVICE_TABLE(pci, fealnx_pci_tbl);


static struct pci_driver fealnx_driver = {
	.name		= "fealnx",
	.id_table	= fealnx_pci_tbl,
	.probe		= fealnx_init_one,
	.remove		= fealnx_remove_one,
};

static int __init fealnx_init(void)
{
/* when a module, this is printed whether or not devices are found in probe */
#ifdef MODULE
	printk(version);
#endif

	return pci_register_driver(&fealnx_driver);
}

static void __exit fealnx_exit(void)
{
	pci_unregister_driver(&fealnx_driver);
}

module_init(fealnx_init);
module_exit(fealnx_exit);<|MERGE_RESOLUTION|>--- conflicted
+++ resolved
@@ -150,11 +150,7 @@
 	int flags;
 };
 
-<<<<<<< HEAD
-static const struct chip_info skel_netdrv_tbl[] __devinitconst = {
-=======
 static const struct chip_info skel_netdrv_tbl[] = {
->>>>>>> c3ade0e0
  	{ "100/10M Ethernet PCI Adapter",	HAS_MII_XCVR },
 	{ "100/10M Ethernet PCI Adapter",	HAS_CHIP_XCVR },
 	{ "1000/100/10M Ethernet PCI Adapter",	HAS_MII_XCVR },
