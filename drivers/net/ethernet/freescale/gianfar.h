--- conflicted
+++ resolved
@@ -1082,19 +1082,6 @@
 	phy_interface_t interface;
 	struct device_node *phy_node;
 	struct device_node *tbi_node;
-<<<<<<< HEAD
-	u32 device_flags;
-	unsigned char
-		extended_hash:1,
-		bd_stash_en:1,
-		rx_filer_enable:1,
-		wol_en:1, /* Wake-on-LAN enabled */
-		prio_sched_en:1; /* Enable priorty based Tx scheduling in Hw */
-	unsigned short padding;
-
-	/* PHY stuff */
-=======
->>>>>>> c3ade0e0
 	struct phy_device *phydev;
 	struct mii_bus *mii_bus;
 	int oldspeed;
