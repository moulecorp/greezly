/*
 * Freescale PowerQUICC Ethernet Driver -- MIIM bus implementation
 * Provides Bus interface for MIIM regs
 *
 * Author: Andy Fleming <afleming@freescale.com>
 * Modifier: Sandeep Gopalpet <sandeep.kumar@freescale.com>
 *
 * Copyright 2002-2004, 2008-2009 Freescale Semiconductor, Inc.
 *
 * Based on gianfar_mii.c and ucc_geth_mii.c (Li Yang, Kim Phillips)
 *
 * This program is free software; you can redistribute  it and/or modify it
 * under  the terms of  the GNU General  Public License as published by the
 * Free Software Foundation;  either version 2 of the  License, or (at your
 * option) any later version.
 *
 */

#include <linux/kernel.h>
#include <linux/string.h>
#include <linux/errno.h>
#include <linux/slab.h>
#include <linux/delay.h>
#include <linux/module.h>
#include <linux/mii.h>
#include <linux/of_address.h>
#include <linux/of_mdio.h>
#include <linux/of_device.h>

#include <asm/io.h>
#include <asm/ucc.h>	/* for ucc_set_qe_mux_mii_mng() */

#include "gianfar.h"

#define MIIMIND_BUSY		0x00000001
#define MIIMIND_NOTVALID	0x00000004
#define MIIMCFG_INIT_VALUE	0x00000007
#define MIIMCFG_RESET		0x80000000

#define MII_READ_COMMAND	0x00000001

struct fsl_pq_mii {
	u32 miimcfg;	/* MII management configuration reg */
	u32 miimcom;	/* MII management command reg */
	u32 miimadd;	/* MII management address reg */
	u32 miimcon;	/* MII management control reg */
	u32 miimstat;	/* MII management status reg */
	u32 miimind;	/* MII management indication reg */
};

struct fsl_pq_mdio {
	u8 res1[16];
	u32 ieventm;	/* MDIO Interrupt event register (for etsec2)*/
	u32 imaskm;	/* MDIO Interrupt mask register (for etsec2)*/
	u8 res2[4];
	u32 emapm;	/* MDIO Event mapping register (for etsec2)*/
	u8 res3[1280];
	struct fsl_pq_mii mii;
	u8 res4[28];
	u32 utbipar;	/* TBI phy address reg (only on UCC) */
	u8 res5[2728];
} __packed;

/* Number of microseconds to wait for an MII register to respond */
#define MII_TIMEOUT	1000

struct fsl_pq_mdio_priv {
	void __iomem *map;
	struct fsl_pq_mii __iomem *regs;
	int irqs[PHY_MAX_ADDR];
};

/*
 * Per-device-type data.  Each type of device tree node that we support gets
 * one of these.
 *
 * @mii_offset: the offset of the MII registers within the memory map of the
 * node.  Some nodes define only the MII registers, and some define the whole
 * MAC (which includes the MII registers).
 *
 * @get_tbipa: determines the address of the TBIPA register
 *
 * @ucc_configure: a special function for extra QE configuration
 */
struct fsl_pq_mdio_data {
	unsigned int mii_offset;	/* offset of the MII registers */
	uint32_t __iomem * (*get_tbipa)(void __iomem *p);
	void (*ucc_configure)(phys_addr_t start, phys_addr_t end);
};

/*
 * Write value to the PHY at mii_id at register regnum, on the bus attached
 * to the local interface, which may be different from the generic mdio bus
 * (tied to a single interface), waiting until the write is done before
 * returning. This is helpful in programming interfaces like the TBI which
 * control interfaces like onchip SERDES and are always tied to the local
 * mdio pins, which may not be the same as system mdio bus, used for
 * controlling the external PHYs, for example.
 */
static int fsl_pq_mdio_write(struct mii_bus *bus, int mii_id, int regnum,
		u16 value)
{
	struct fsl_pq_mdio_priv *priv = bus->priv;
	struct fsl_pq_mii __iomem *regs = priv->regs;
	u32 status;

	/* Set the PHY address and the register address we want to write */
	out_be32(&regs->miimadd, (mii_id << 8) | regnum);

	/* Write out the value we want */
	out_be32(&regs->miimcon, value);

	/* Wait for the transaction to finish */
	status = spin_event_timeout(!(in_be32(&regs->miimind) &	MIIMIND_BUSY),
				    MII_TIMEOUT, 0);

	return status ? 0 : -ETIMEDOUT;
}

/*
 * Read the bus for PHY at addr mii_id, register regnum, and return the value.
 * Clears miimcom first.
 *
 * All PHY operation done on the bus attached to the local interface, which
 * may be different from the generic mdio bus.  This is helpful in programming
 * interfaces like the TBI which, in turn, control interfaces like on-chip
 * SERDES and are always tied to the local mdio pins, which may not be the
 * same as system mdio bus, used for controlling the external PHYs, for eg.
 */
static int fsl_pq_mdio_read(struct mii_bus *bus, int mii_id, int regnum)
{
	struct fsl_pq_mdio_priv *priv = bus->priv;
	struct fsl_pq_mii __iomem *regs = priv->regs;
	u32 status;
	u16 value;

	/* Set the PHY address and the register address we want to read */
	out_be32(&regs->miimadd, (mii_id << 8) | regnum);

	/* Clear miimcom, and then initiate a read */
	out_be32(&regs->miimcom, 0);
	out_be32(&regs->miimcom, MII_READ_COMMAND);

	/* Wait for the transaction to finish, normally less than 100us */
	status = spin_event_timeout(!(in_be32(&regs->miimind) &
				    (MIIMIND_NOTVALID | MIIMIND_BUSY)),
				    MII_TIMEOUT, 0);
	if (!status)
		return -ETIMEDOUT;

	/* Grab the value of the register from miimstat */
	value = in_be32(&regs->miimstat);

	dev_dbg(&bus->dev, "read %04x from address %x/%x\n", value, mii_id, regnum);
	return value;
}

/* Reset the MIIM registers, and wait for the bus to free */
static int fsl_pq_mdio_reset(struct mii_bus *bus)
{
	struct fsl_pq_mdio_priv *priv = bus->priv;
	struct fsl_pq_mii __iomem *regs = priv->regs;
	u32 status;

	mutex_lock(&bus->mdio_lock);

	/* Reset the management interface */
	out_be32(&regs->miimcfg, MIIMCFG_RESET);

	/* Setup the MII Mgmt clock speed */
	out_be32(&regs->miimcfg, MIIMCFG_INIT_VALUE);

	/* Wait until the bus is free */
	status = spin_event_timeout(!(in_be32(&regs->miimind) &	MIIMIND_BUSY),
				    MII_TIMEOUT, 0);

	mutex_unlock(&bus->mdio_lock);

	if (!status) {
		dev_err(&bus->dev, "timeout waiting for MII bus\n");
		return -EBUSY;
	}

	return 0;
}

#if defined(CONFIG_GIANFAR) || defined(CONFIG_GIANFAR_MODULE)
/*
 * This is mildly evil, but so is our hardware for doing this.
 * Also, we have to cast back to struct gfar because of
 * definition weirdness done in gianfar.h.
 */
static uint32_t __iomem *get_gfar_tbipa(void __iomem *p)
{
	struct gfar __iomem *enet_regs = p;

	return &enet_regs->tbipa;
}

/*
 * Return the TBIPAR address for an eTSEC2 node
 */
static uint32_t __iomem *get_etsec_tbipa(void __iomem *p)
{
	return p;
}
#endif

#if defined(CONFIG_UCC_GETH) || defined(CONFIG_UCC_GETH_MODULE)
/*
 * Return the TBIPAR address for a QE MDIO node
 */
static uint32_t __iomem *get_ucc_tbipa(void __iomem *p)
{
	struct fsl_pq_mdio __iomem *mdio = p;

	return &mdio->utbipar;
}

/*
 * Find the UCC node that controls the given MDIO node
 *
 * For some reason, the QE MDIO nodes are not children of the UCC devices
 * that control them.  Therefore, we need to scan all UCC nodes looking for
 * the one that encompases the given MDIO node.  We do this by comparing
 * physical addresses.  The 'start' and 'end' addresses of the MDIO node are
 * passed, and the correct UCC node will cover the entire address range.
 *
 * This assumes that there is only one QE MDIO node in the entire device tree.
 */
static void ucc_configure(phys_addr_t start, phys_addr_t end)
{
	static bool found_mii_master;
	struct device_node *np = NULL;

	if (found_mii_master)
		return;

	for_each_compatible_node(np, NULL, "ucc_geth") {
		struct resource res;
		const uint32_t *iprop;
		uint32_t id;
		int ret;

		ret = of_address_to_resource(np, 0, &res);
		if (ret < 0) {
			pr_debug("fsl-pq-mdio: no address range in node %s\n",
				 np->full_name);
			continue;
		}

		/* if our mdio regs fall within this UCC regs range */
		if ((start < res.start) || (end > res.end))
			continue;

		iprop = of_get_property(np, "cell-index", NULL);
		if (!iprop) {
			iprop = of_get_property(np, "device-id", NULL);
			if (!iprop) {
				pr_debug("fsl-pq-mdio: no UCC ID in node %s\n",
					 np->full_name);
				continue;
			}
		}

		id = be32_to_cpup(iprop);

		/*
		 * cell-index and device-id for QE nodes are
		 * numbered from 1, not 0.
		 */
		if (ucc_set_qe_mux_mii_mng(id - 1) < 0) {
			pr_debug("fsl-pq-mdio: invalid UCC ID in node %s\n",
				 np->full_name);
			continue;
		}

		pr_debug("fsl-pq-mdio: setting node UCC%u to MII master\n", id);
		found_mii_master = true;
	}
}

#endif

static struct of_device_id fsl_pq_mdio_match[] = {
#if defined(CONFIG_GIANFAR) || defined(CONFIG_GIANFAR_MODULE)
	{
		.compatible = "fsl,gianfar-tbi",
		.data = &(struct fsl_pq_mdio_data) {
			.mii_offset = 0,
			.get_tbipa = get_gfar_tbipa,
		},
	},
	{
		.compatible = "fsl,gianfar-mdio",
		.data = &(struct fsl_pq_mdio_data) {
			.mii_offset = 0,
			.get_tbipa = get_gfar_tbipa,
		},
	},
	{
		.type = "mdio",
		.compatible = "gianfar",
		.data = &(struct fsl_pq_mdio_data) {
			.mii_offset = offsetof(struct fsl_pq_mdio, mii),
			.get_tbipa = get_gfar_tbipa,
		},
	},
	{
		.compatible = "fsl,etsec2-tbi",
		.data = &(struct fsl_pq_mdio_data) {
			.mii_offset = offsetof(struct fsl_pq_mdio, mii),
			.get_tbipa = get_etsec_tbipa,
		},
	},
	{
		.compatible = "fsl,etsec2-mdio",
		.data = &(struct fsl_pq_mdio_data) {
			.mii_offset = offsetof(struct fsl_pq_mdio, mii),
			.get_tbipa = get_etsec_tbipa,
		},
	},
#endif
#if defined(CONFIG_UCC_GETH) || defined(CONFIG_UCC_GETH_MODULE)
	{
		.compatible = "fsl,ucc-mdio",
		.data = &(struct fsl_pq_mdio_data) {
			.mii_offset = 0,
			.get_tbipa = get_ucc_tbipa,
			.ucc_configure = ucc_configure,
		},
	},
	{
		/* Legacy UCC MDIO node */
		.type = "mdio",
		.compatible = "ucc_geth_phy",
		.data = &(struct fsl_pq_mdio_data) {
			.mii_offset = 0,
			.get_tbipa = get_ucc_tbipa,
			.ucc_configure = ucc_configure,
		},
	},
#endif
	/* No Kconfig option for Fman support yet */
	{
		.compatible = "fsl,fman-mdio",
		.data = &(struct fsl_pq_mdio_data) {
			.mii_offset = 0,
			/* Fman TBI operations are handled elsewhere */
		},
	},

	{},
};
MODULE_DEVICE_TABLE(of, fsl_pq_mdio_match);

static int fsl_pq_mdio_probe(struct platform_device *pdev)
{
	const struct of_device_id *id =
		of_match_device(fsl_pq_mdio_match, &pdev->dev);
	const struct fsl_pq_mdio_data *data = id->data;
	struct device_node *np = pdev->dev.of_node;
	struct resource res;
	struct device_node *tbi;
	struct fsl_pq_mdio_priv *priv;
	struct mii_bus *new_bus;
	int err;

	dev_dbg(&pdev->dev, "found %s compatible node\n", id->compatible);

	new_bus = mdiobus_alloc_size(sizeof(*priv));
	if (!new_bus)
		return -ENOMEM;

	priv = new_bus->priv;
	new_bus->name = "Freescale PowerQUICC MII Bus",
	new_bus->read = &fsl_pq_mdio_read;
	new_bus->write = &fsl_pq_mdio_write;
	new_bus->reset = &fsl_pq_mdio_reset;
	new_bus->irq = priv->irqs;

	err = of_address_to_resource(np, 0, &res);
	if (err < 0) {
		dev_err(&pdev->dev, "could not obtain address information\n");
		goto error;
	}

	snprintf(new_bus->id, MII_BUS_ID_SIZE, "%s@%llx", np->name,
		(unsigned long long)res.start);

	priv->map = of_iomap(np, 0);
	if (!priv->map) {
		err = -ENOMEM;
		goto error;
	}

	/*
	 * Some device tree nodes represent only the MII registers, and
	 * others represent the MAC and MII registers.  The 'mii_offset' field
	 * contains the offset of the MII registers inside the mapped register
	 * space.
	 */
	if (data->mii_offset > resource_size(&res)) {
		dev_err(&pdev->dev, "invalid register map\n");
		err = -EINVAL;
		goto error;
	}
	priv->regs = priv->map + data->mii_offset;

	new_bus->parent = &pdev->dev;
	platform_set_drvdata(pdev, new_bus);

	if (data->get_tbipa) {
		for_each_child_of_node(np, tbi) {
			if (strcmp(tbi->type, "tbi-phy") == 0) {
				dev_dbg(&pdev->dev, "found TBI PHY node %s\n",
					strrchr(tbi->full_name, '/') + 1);
				break;
			}
		}

		if (tbi) {
			const u32 *prop = of_get_property(tbi, "reg", NULL);
			uint32_t __iomem *tbipa;

<<<<<<< HEAD
		if (prop)
			tbiaddr = *prop;

		if (tbiaddr == -1) {
			err = -EBUSY;
			goto err_free_irqs;
		} else {
			out_be32(tbipa, tbiaddr);
		}
	}

=======
			if (!prop) {
				dev_err(&pdev->dev,
					"missing 'reg' property in node %s\n",
					tbi->full_name);
				err = -EBUSY;
				goto error;
			}

			tbipa = data->get_tbipa(priv->map);

			out_be32(tbipa, be32_to_cpup(prop));
		}
	}

	if (data->ucc_configure)
		data->ucc_configure(res.start, res.end);

>>>>>>> c3ade0e0
	err = of_mdiobus_register(new_bus, np);
	if (err) {
		dev_err(&pdev->dev, "cannot register %s as MDIO bus\n",
			new_bus->name);
		goto error;
	}

	return 0;

error:
	if (priv->map)
		iounmap(priv->map);

	kfree(new_bus);

	return err;
}


static int fsl_pq_mdio_remove(struct platform_device *pdev)
{
	struct device *device = &pdev->dev;
	struct mii_bus *bus = dev_get_drvdata(device);
	struct fsl_pq_mdio_priv *priv = bus->priv;

	mdiobus_unregister(bus);

	iounmap(priv->map);
	mdiobus_free(bus);

	return 0;
}

static struct platform_driver fsl_pq_mdio_driver = {
	.driver = {
		.name = "fsl-pq_mdio",
		.owner = THIS_MODULE,
		.of_match_table = fsl_pq_mdio_match,
	},
	.probe = fsl_pq_mdio_probe,
	.remove = fsl_pq_mdio_remove,
};

module_platform_driver(fsl_pq_mdio_driver);

MODULE_LICENSE("GPL");<|MERGE_RESOLUTION|>--- conflicted
+++ resolved
@@ -423,19 +423,6 @@
 			const u32 *prop = of_get_property(tbi, "reg", NULL);
 			uint32_t __iomem *tbipa;
 
-<<<<<<< HEAD
-		if (prop)
-			tbiaddr = *prop;
-
-		if (tbiaddr == -1) {
-			err = -EBUSY;
-			goto err_free_irqs;
-		} else {
-			out_be32(tbipa, tbiaddr);
-		}
-	}
-
-=======
 			if (!prop) {
 				dev_err(&pdev->dev,
 					"missing 'reg' property in node %s\n",
@@ -453,7 +440,6 @@
 	if (data->ucc_configure)
 		data->ucc_configure(res.start, res.end);
 
->>>>>>> c3ade0e0
 	err = of_mdiobus_register(new_bus, np);
 	if (err) {
 		dev_err(&pdev->dev, "cannot register %s as MDIO bus\n",
