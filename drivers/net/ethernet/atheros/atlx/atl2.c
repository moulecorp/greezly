/*
 * Copyright(c) 2006 - 2007 Atheros Corporation. All rights reserved.
 * Copyright(c) 2007 - 2008 Chris Snook <csnook@redhat.com>
 *
 * Derived from Intel e1000 driver
 * Copyright(c) 1999 - 2005 Intel Corporation. All rights reserved.
 *
 * This program is free software; you can redistribute it and/or modify it
 * under the terms of the GNU General Public License as published by the Free
 * Software Foundation; either version 2 of the License, or (at your option)
 * any later version.
 *
 * This program is distributed in the hope that it will be useful, but WITHOUT
 * ANY WARRANTY; without even the implied warranty of MERCHANTABILITY or
 * FITNESS FOR A PARTICULAR PURPOSE.  See the GNU General Public License for
 * more details.
 *
 * You should have received a copy of the GNU General Public License along with
 * this program; if not, write to the Free Software Foundation, Inc., 59
 * Temple Place - Suite 330, Boston, MA  02111-1307, USA.
 */

#include <linux/atomic.h>
#include <linux/crc32.h>
#include <linux/dma-mapping.h>
#include <linux/etherdevice.h>
#include <linux/ethtool.h>
#include <linux/hardirq.h>
#include <linux/if_vlan.h>
#include <linux/in.h>
#include <linux/interrupt.h>
#include <linux/ip.h>
#include <linux/irqflags.h>
#include <linux/irqreturn.h>
#include <linux/mii.h>
#include <linux/net.h>
#include <linux/netdevice.h>
#include <linux/pci.h>
#include <linux/pci_ids.h>
#include <linux/pm.h>
#include <linux/skbuff.h>
#include <linux/slab.h>
#include <linux/spinlock.h>
#include <linux/string.h>
#include <linux/tcp.h>
#include <linux/timer.h>
#include <linux/types.h>
#include <linux/workqueue.h>

#include "atl2.h"

#define ATL2_DRV_VERSION "2.2.3"

static const char atl2_driver_name[] = "atl2";
static const char atl2_driver_string[] = "Atheros(R) L2 Ethernet Driver";
static const char atl2_copyright[] = "Copyright (c) 2007 Atheros Corporation.";
static const char atl2_driver_version[] = ATL2_DRV_VERSION;

MODULE_AUTHOR("Atheros Corporation <xiong.huang@atheros.com>, Chris Snook <csnook@redhat.com>");
MODULE_DESCRIPTION("Atheros Fast Ethernet Network Driver");
MODULE_LICENSE("GPL");
MODULE_VERSION(ATL2_DRV_VERSION);

/*
 * atl2_pci_tbl - PCI Device ID Table
 */
static DEFINE_PCI_DEVICE_TABLE(atl2_pci_tbl) = {
	{PCI_DEVICE(PCI_VENDOR_ID_ATTANSIC, PCI_DEVICE_ID_ATTANSIC_L2)},
	/* required last entry */
	{0,}
};
MODULE_DEVICE_TABLE(pci, atl2_pci_tbl);

static void atl2_set_ethtool_ops(struct net_device *netdev);

static void atl2_check_options(struct atl2_adapter *adapter);

/**
 * atl2_sw_init - Initialize general software structures (struct atl2_adapter)
 * @adapter: board private structure to initialize
 *
 * atl2_sw_init initializes the Adapter private data structure.
 * Fields are initialized based on PCI device information and
 * OS network device settings (MTU size).
 */
static int atl2_sw_init(struct atl2_adapter *adapter)
{
	struct atl2_hw *hw = &adapter->hw;
	struct pci_dev *pdev = adapter->pdev;

	/* PCI config space info */
	hw->vendor_id = pdev->vendor;
	hw->device_id = pdev->device;
	hw->subsystem_vendor_id = pdev->subsystem_vendor;
	hw->subsystem_id = pdev->subsystem_device;
	hw->revision_id  = pdev->revision;

	pci_read_config_word(pdev, PCI_COMMAND, &hw->pci_cmd_word);

	adapter->wol = 0;
	adapter->ict = 50000;  /* ~100ms */
	adapter->link_speed = SPEED_0;   /* hardware init */
	adapter->link_duplex = FULL_DUPLEX;

	hw->phy_configured = false;
	hw->preamble_len = 7;
	hw->ipgt = 0x60;
	hw->min_ifg = 0x50;
	hw->ipgr1 = 0x40;
	hw->ipgr2 = 0x60;
	hw->retry_buf = 2;
	hw->max_retry = 0xf;
	hw->lcol = 0x37;
	hw->jam_ipg = 7;
	hw->fc_rxd_hi = 0;
	hw->fc_rxd_lo = 0;
	hw->max_frame_size = adapter->netdev->mtu;

	spin_lock_init(&adapter->stats_lock);

	set_bit(__ATL2_DOWN, &adapter->flags);

	return 0;
}

/**
 * atl2_set_multi - Multicast and Promiscuous mode set
 * @netdev: network interface device structure
 *
 * The set_multi entry point is called whenever the multicast address
 * list or the network interface flags are updated.  This routine is
 * responsible for configuring the hardware for proper multicast,
 * promiscuous mode, and all-multi behavior.
 */
static void atl2_set_multi(struct net_device *netdev)
{
	struct atl2_adapter *adapter = netdev_priv(netdev);
	struct atl2_hw *hw = &adapter->hw;
	struct netdev_hw_addr *ha;
	u32 rctl;
	u32 hash_value;

	/* Check for Promiscuous and All Multicast modes */
	rctl = ATL2_READ_REG(hw, REG_MAC_CTRL);

	if (netdev->flags & IFF_PROMISC) {
		rctl |= MAC_CTRL_PROMIS_EN;
	} else if (netdev->flags & IFF_ALLMULTI) {
		rctl |= MAC_CTRL_MC_ALL_EN;
		rctl &= ~MAC_CTRL_PROMIS_EN;
	} else
		rctl &= ~(MAC_CTRL_PROMIS_EN | MAC_CTRL_MC_ALL_EN);

	ATL2_WRITE_REG(hw, REG_MAC_CTRL, rctl);

	/* clear the old settings from the multicast hash table */
	ATL2_WRITE_REG(hw, REG_RX_HASH_TABLE, 0);
	ATL2_WRITE_REG_ARRAY(hw, REG_RX_HASH_TABLE, 1, 0);

	/* comoute mc addresses' hash value ,and put it into hash table */
	netdev_for_each_mc_addr(ha, netdev) {
		hash_value = atl2_hash_mc_addr(hw, ha->addr);
		atl2_hash_set(hw, hash_value);
	}
}

static void init_ring_ptrs(struct atl2_adapter *adapter)
{
	/* Read / Write Ptr Initialize: */
	adapter->txd_write_ptr = 0;
	atomic_set(&adapter->txd_read_ptr, 0);

	adapter->rxd_read_ptr = 0;
	adapter->rxd_write_ptr = 0;

	atomic_set(&adapter->txs_write_ptr, 0);
	adapter->txs_next_clear = 0;
}

/**
 * atl2_configure - Configure Transmit&Receive Unit after Reset
 * @adapter: board private structure
 *
 * Configure the Tx /Rx unit of the MAC after a reset.
 */
static int atl2_configure(struct atl2_adapter *adapter)
{
	struct atl2_hw *hw = &adapter->hw;
	u32 value;

	/* clear interrupt status */
	ATL2_WRITE_REG(&adapter->hw, REG_ISR, 0xffffffff);

	/* set MAC Address */
	value = (((u32)hw->mac_addr[2]) << 24) |
		(((u32)hw->mac_addr[3]) << 16) |
		(((u32)hw->mac_addr[4]) << 8) |
		(((u32)hw->mac_addr[5]));
	ATL2_WRITE_REG(hw, REG_MAC_STA_ADDR, value);
	value = (((u32)hw->mac_addr[0]) << 8) |
		(((u32)hw->mac_addr[1]));
	ATL2_WRITE_REG(hw, (REG_MAC_STA_ADDR+4), value);

	/* HI base address */
	ATL2_WRITE_REG(hw, REG_DESC_BASE_ADDR_HI,
		(u32)((adapter->ring_dma & 0xffffffff00000000ULL) >> 32));

	/* LO base address */
	ATL2_WRITE_REG(hw, REG_TXD_BASE_ADDR_LO,
		(u32)(adapter->txd_dma & 0x00000000ffffffffULL));
	ATL2_WRITE_REG(hw, REG_TXS_BASE_ADDR_LO,
		(u32)(adapter->txs_dma & 0x00000000ffffffffULL));
	ATL2_WRITE_REG(hw, REG_RXD_BASE_ADDR_LO,
		(u32)(adapter->rxd_dma & 0x00000000ffffffffULL));

	/* element count */
	ATL2_WRITE_REGW(hw, REG_TXD_MEM_SIZE, (u16)(adapter->txd_ring_size/4));
	ATL2_WRITE_REGW(hw, REG_TXS_MEM_SIZE, (u16)adapter->txs_ring_size);
	ATL2_WRITE_REGW(hw, REG_RXD_BUF_NUM,  (u16)adapter->rxd_ring_size);

	/* config Internal SRAM */
/*
    ATL2_WRITE_REGW(hw, REG_SRAM_TXRAM_END, sram_tx_end);
    ATL2_WRITE_REGW(hw, REG_SRAM_TXRAM_END, sram_rx_end);
*/

	/* config IPG/IFG */
	value = (((u32)hw->ipgt & MAC_IPG_IFG_IPGT_MASK) <<
		MAC_IPG_IFG_IPGT_SHIFT) |
		(((u32)hw->min_ifg & MAC_IPG_IFG_MIFG_MASK) <<
		MAC_IPG_IFG_MIFG_SHIFT) |
		(((u32)hw->ipgr1 & MAC_IPG_IFG_IPGR1_MASK) <<
		MAC_IPG_IFG_IPGR1_SHIFT)|
		(((u32)hw->ipgr2 & MAC_IPG_IFG_IPGR2_MASK) <<
		MAC_IPG_IFG_IPGR2_SHIFT);
	ATL2_WRITE_REG(hw, REG_MAC_IPG_IFG, value);

	/* config  Half-Duplex Control */
	value = ((u32)hw->lcol & MAC_HALF_DUPLX_CTRL_LCOL_MASK) |
		(((u32)hw->max_retry & MAC_HALF_DUPLX_CTRL_RETRY_MASK) <<
		MAC_HALF_DUPLX_CTRL_RETRY_SHIFT) |
		MAC_HALF_DUPLX_CTRL_EXC_DEF_EN |
		(0xa << MAC_HALF_DUPLX_CTRL_ABEBT_SHIFT) |
		(((u32)hw->jam_ipg & MAC_HALF_DUPLX_CTRL_JAMIPG_MASK) <<
		MAC_HALF_DUPLX_CTRL_JAMIPG_SHIFT);
	ATL2_WRITE_REG(hw, REG_MAC_HALF_DUPLX_CTRL, value);

	/* set Interrupt Moderator Timer */
	ATL2_WRITE_REGW(hw, REG_IRQ_MODU_TIMER_INIT, adapter->imt);
	ATL2_WRITE_REG(hw, REG_MASTER_CTRL, MASTER_CTRL_ITIMER_EN);

	/* set Interrupt Clear Timer */
	ATL2_WRITE_REGW(hw, REG_CMBDISDMA_TIMER, adapter->ict);

	/* set MTU */
	ATL2_WRITE_REG(hw, REG_MTU, adapter->netdev->mtu +
		ENET_HEADER_SIZE + VLAN_SIZE + ETHERNET_FCS_SIZE);

	/* 1590 */
	ATL2_WRITE_REG(hw, REG_TX_CUT_THRESH, 0x177);

	/* flow control */
	ATL2_WRITE_REGW(hw, REG_PAUSE_ON_TH, hw->fc_rxd_hi);
	ATL2_WRITE_REGW(hw, REG_PAUSE_OFF_TH, hw->fc_rxd_lo);

	/* Init mailbox */
	ATL2_WRITE_REGW(hw, REG_MB_TXD_WR_IDX, (u16)adapter->txd_write_ptr);
	ATL2_WRITE_REGW(hw, REG_MB_RXD_RD_IDX, (u16)adapter->rxd_read_ptr);

	/* enable DMA read/write */
	ATL2_WRITE_REGB(hw, REG_DMAR, DMAR_EN);
	ATL2_WRITE_REGB(hw, REG_DMAW, DMAW_EN);

	value = ATL2_READ_REG(&adapter->hw, REG_ISR);
	if ((value & ISR_PHY_LINKDOWN) != 0)
		value = 1; /* config failed */
	else
		value = 0;

	/* clear all interrupt status */
	ATL2_WRITE_REG(&adapter->hw, REG_ISR, 0x3fffffff);
	ATL2_WRITE_REG(&adapter->hw, REG_ISR, 0);
	return value;
}

/**
 * atl2_setup_ring_resources - allocate Tx / RX descriptor resources
 * @adapter: board private structure
 *
 * Return 0 on success, negative on failure
 */
static s32 atl2_setup_ring_resources(struct atl2_adapter *adapter)
{
	struct pci_dev *pdev = adapter->pdev;
	int size;
	u8 offset = 0;

	/* real ring DMA buffer */
	adapter->ring_size = size =
		adapter->txd_ring_size * 1 + 7 +	/* dword align */
		adapter->txs_ring_size * 4 + 7 +	/* dword align */
		adapter->rxd_ring_size * 1536 + 127;	/* 128bytes align */

	adapter->ring_vir_addr = pci_alloc_consistent(pdev, size,
		&adapter->ring_dma);
	if (!adapter->ring_vir_addr)
		return -ENOMEM;
	memset(adapter->ring_vir_addr, 0, adapter->ring_size);

	/* Init TXD Ring */
	adapter->txd_dma = adapter->ring_dma ;
	offset = (adapter->txd_dma & 0x7) ? (8 - (adapter->txd_dma & 0x7)) : 0;
	adapter->txd_dma += offset;
	adapter->txd_ring = adapter->ring_vir_addr + offset;

	/* Init TXS Ring */
	adapter->txs_dma = adapter->txd_dma + adapter->txd_ring_size;
	offset = (adapter->txs_dma & 0x7) ? (8 - (adapter->txs_dma & 0x7)) : 0;
	adapter->txs_dma += offset;
	adapter->txs_ring = (struct tx_pkt_status *)
		(((u8 *)adapter->txd_ring) + (adapter->txd_ring_size + offset));

	/* Init RXD Ring */
	adapter->rxd_dma = adapter->txs_dma + adapter->txs_ring_size * 4;
	offset = (adapter->rxd_dma & 127) ?
		(128 - (adapter->rxd_dma & 127)) : 0;
	if (offset > 7)
		offset -= 8;
	else
		offset += (128 - 8);

	adapter->rxd_dma += offset;
	adapter->rxd_ring = (struct rx_desc *) (((u8 *)adapter->txs_ring) +
		(adapter->txs_ring_size * 4 + offset));

/*
 * Read / Write Ptr Initialize:
 *      init_ring_ptrs(adapter);
 */
	return 0;
}

/**
 * atl2_irq_enable - Enable default interrupt generation settings
 * @adapter: board private structure
 */
static inline void atl2_irq_enable(struct atl2_adapter *adapter)
{
	ATL2_WRITE_REG(&adapter->hw, REG_IMR, IMR_NORMAL_MASK);
	ATL2_WRITE_FLUSH(&adapter->hw);
}

/**
 * atl2_irq_disable - Mask off interrupt generation on the NIC
 * @adapter: board private structure
 */
static inline void atl2_irq_disable(struct atl2_adapter *adapter)
{
    ATL2_WRITE_REG(&adapter->hw, REG_IMR, 0);
    ATL2_WRITE_FLUSH(&adapter->hw);
    synchronize_irq(adapter->pdev->irq);
}

static void __atl2_vlan_mode(netdev_features_t features, u32 *ctrl)
{
	if (features & NETIF_F_HW_VLAN_CTAG_RX) {
		/* enable VLAN tag insert/strip */
		*ctrl |= MAC_CTRL_RMV_VLAN;
	} else {
		/* disable VLAN tag insert/strip */
		*ctrl &= ~MAC_CTRL_RMV_VLAN;
	}
}

static void atl2_vlan_mode(struct net_device *netdev,
	netdev_features_t features)
{
	struct atl2_adapter *adapter = netdev_priv(netdev);
	u32 ctrl;

	atl2_irq_disable(adapter);

	ctrl = ATL2_READ_REG(&adapter->hw, REG_MAC_CTRL);
	__atl2_vlan_mode(features, &ctrl);
	ATL2_WRITE_REG(&adapter->hw, REG_MAC_CTRL, ctrl);

	atl2_irq_enable(adapter);
}

static void atl2_restore_vlan(struct atl2_adapter *adapter)
{
	atl2_vlan_mode(adapter->netdev, adapter->netdev->features);
}

static netdev_features_t atl2_fix_features(struct net_device *netdev,
	netdev_features_t features)
{
	/*
	 * Since there is no support for separate rx/tx vlan accel
	 * enable/disable make sure tx flag is always in same state as rx.
	 */
	if (features & NETIF_F_HW_VLAN_CTAG_RX)
		features |= NETIF_F_HW_VLAN_CTAG_TX;
	else
		features &= ~NETIF_F_HW_VLAN_CTAG_TX;

	return features;
}

static int atl2_set_features(struct net_device *netdev,
	netdev_features_t features)
{
	netdev_features_t changed = netdev->features ^ features;

	if (changed & NETIF_F_HW_VLAN_CTAG_RX)
		atl2_vlan_mode(netdev, features);

	return 0;
}

static void atl2_intr_rx(struct atl2_adapter *adapter)
{
	struct net_device *netdev = adapter->netdev;
	struct rx_desc *rxd;
	struct sk_buff *skb;

	do {
		rxd = adapter->rxd_ring+adapter->rxd_write_ptr;
		if (!rxd->status.update)
			break; /* end of tx */

		/* clear this flag at once */
		rxd->status.update = 0;

		if (rxd->status.ok && rxd->status.pkt_size >= 60) {
			int rx_size = (int)(rxd->status.pkt_size - 4);
			/* alloc new buffer */
			skb = netdev_alloc_skb_ip_align(netdev, rx_size);
			if (NULL == skb) {
				/*
				 * Check that some rx space is free. If not,
				 * free one and mark stats->rx_dropped++.
				 */
				netdev->stats.rx_dropped++;
				break;
			}
			memcpy(skb->data, rxd->packet, rx_size);
			skb_put(skb, rx_size);
			skb->protocol = eth_type_trans(skb, netdev);
			if (rxd->status.vlan) {
				u16 vlan_tag = (rxd->status.vtag>>4) |
					((rxd->status.vtag&7) << 13) |
					((rxd->status.vtag&8) << 9);

				__vlan_hwaccel_put_tag(skb, htons(ETH_P_8021Q), vlan_tag);
			}
			netif_rx(skb);
			netdev->stats.rx_bytes += rx_size;
			netdev->stats.rx_packets++;
		} else {
			netdev->stats.rx_errors++;

			if (rxd->status.ok && rxd->status.pkt_size <= 60)
				netdev->stats.rx_length_errors++;
			if (rxd->status.mcast)
				netdev->stats.multicast++;
			if (rxd->status.crc)
				netdev->stats.rx_crc_errors++;
			if (rxd->status.align)
				netdev->stats.rx_frame_errors++;
		}

		/* advance write ptr */
		if (++adapter->rxd_write_ptr == adapter->rxd_ring_size)
			adapter->rxd_write_ptr = 0;
	} while (1);

	/* update mailbox? */
	adapter->rxd_read_ptr = adapter->rxd_write_ptr;
	ATL2_WRITE_REGW(&adapter->hw, REG_MB_RXD_RD_IDX, adapter->rxd_read_ptr);
}

static void atl2_intr_tx(struct atl2_adapter *adapter)
{
	struct net_device *netdev = adapter->netdev;
	u32 txd_read_ptr;
	u32 txs_write_ptr;
	struct tx_pkt_status *txs;
	struct tx_pkt_header *txph;
	int free_hole = 0;

	do {
		txs_write_ptr = (u32) atomic_read(&adapter->txs_write_ptr);
		txs = adapter->txs_ring + txs_write_ptr;
		if (!txs->update)
			break; /* tx stop here */

		free_hole = 1;
		txs->update = 0;

		if (++txs_write_ptr == adapter->txs_ring_size)
			txs_write_ptr = 0;
		atomic_set(&adapter->txs_write_ptr, (int)txs_write_ptr);

		txd_read_ptr = (u32) atomic_read(&adapter->txd_read_ptr);
		txph = (struct tx_pkt_header *)
			(((u8 *)adapter->txd_ring) + txd_read_ptr);

		if (txph->pkt_size != txs->pkt_size) {
			struct tx_pkt_status *old_txs = txs;
			printk(KERN_WARNING
				"%s: txs packet size not consistent with txd"
				" txd_:0x%08x, txs_:0x%08x!\n",
				adapter->netdev->name,
				*(u32 *)txph, *(u32 *)txs);
			printk(KERN_WARNING
				"txd read ptr: 0x%x\n",
				txd_read_ptr);
			txs = adapter->txs_ring + txs_write_ptr;
			printk(KERN_WARNING
				"txs-behind:0x%08x\n",
				*(u32 *)txs);
			if (txs_write_ptr < 2) {
				txs = adapter->txs_ring +
					(adapter->txs_ring_size +
					txs_write_ptr - 2);
			} else {
				txs = adapter->txs_ring + (txs_write_ptr - 2);
			}
			printk(KERN_WARNING
				"txs-before:0x%08x\n",
				*(u32 *)txs);
			txs = old_txs;
		}

		 /* 4for TPH */
		txd_read_ptr += (((u32)(txph->pkt_size) + 7) & ~3);
		if (txd_read_ptr >= adapter->txd_ring_size)
			txd_read_ptr -= adapter->txd_ring_size;

		atomic_set(&adapter->txd_read_ptr, (int)txd_read_ptr);

		/* tx statistics: */
		if (txs->ok) {
			netdev->stats.tx_bytes += txs->pkt_size;
			netdev->stats.tx_packets++;
		}
		else
			netdev->stats.tx_errors++;

		if (txs->defer)
			netdev->stats.collisions++;
		if (txs->abort_col)
			netdev->stats.tx_aborted_errors++;
		if (txs->late_col)
			netdev->stats.tx_window_errors++;
		if (txs->underun)
			netdev->stats.tx_fifo_errors++;
	} while (1);

	if (free_hole) {
		if (netif_queue_stopped(adapter->netdev) &&
			netif_carrier_ok(adapter->netdev))
			netif_wake_queue(adapter->netdev);
	}
}

static void atl2_check_for_link(struct atl2_adapter *adapter)
{
	struct net_device *netdev = adapter->netdev;
	u16 phy_data = 0;

	spin_lock(&adapter->stats_lock);
	atl2_read_phy_reg(&adapter->hw, MII_BMSR, &phy_data);
	atl2_read_phy_reg(&adapter->hw, MII_BMSR, &phy_data);
	spin_unlock(&adapter->stats_lock);

	/* notify upper layer link down ASAP */
	if (!(phy_data & BMSR_LSTATUS)) { /* Link Down */
		if (netif_carrier_ok(netdev)) { /* old link state: Up */
		printk(KERN_INFO "%s: %s NIC Link is Down\n",
			atl2_driver_name, netdev->name);
		adapter->link_speed = SPEED_0;
		netif_carrier_off(netdev);
		netif_stop_queue(netdev);
		}
	}
	schedule_work(&adapter->link_chg_task);
}

static inline void atl2_clear_phy_int(struct atl2_adapter *adapter)
{
	u16 phy_data;
	spin_lock(&adapter->stats_lock);
	atl2_read_phy_reg(&adapter->hw, 19, &phy_data);
	spin_unlock(&adapter->stats_lock);
}

/**
 * atl2_intr - Interrupt Handler
 * @irq: interrupt number
 * @data: pointer to a network interface device structure
 */
static irqreturn_t atl2_intr(int irq, void *data)
{
	struct atl2_adapter *adapter = netdev_priv(data);
	struct atl2_hw *hw = &adapter->hw;
	u32 status;

	status = ATL2_READ_REG(hw, REG_ISR);
	if (0 == status)
		return IRQ_NONE;

	/* link event */
	if (status & ISR_PHY)
		atl2_clear_phy_int(adapter);

	/* clear ISR status, and Enable CMB DMA/Disable Interrupt */
	ATL2_WRITE_REG(hw, REG_ISR, status | ISR_DIS_INT);

	/* check if PCIE PHY Link down */
	if (status & ISR_PHY_LINKDOWN) {
		if (netif_running(adapter->netdev)) { /* reset MAC */
			ATL2_WRITE_REG(hw, REG_ISR, 0);
			ATL2_WRITE_REG(hw, REG_IMR, 0);
			ATL2_WRITE_FLUSH(hw);
			schedule_work(&adapter->reset_task);
			return IRQ_HANDLED;
		}
	}

	/* check if DMA read/write error? */
	if (status & (ISR_DMAR_TO_RST | ISR_DMAW_TO_RST)) {
		ATL2_WRITE_REG(hw, REG_ISR, 0);
		ATL2_WRITE_REG(hw, REG_IMR, 0);
		ATL2_WRITE_FLUSH(hw);
		schedule_work(&adapter->reset_task);
		return IRQ_HANDLED;
	}

	/* link event */
	if (status & (ISR_PHY | ISR_MANUAL)) {
		adapter->netdev->stats.tx_carrier_errors++;
		atl2_check_for_link(adapter);
	}

	/* transmit event */
	if (status & ISR_TX_EVENT)
		atl2_intr_tx(adapter);

	/* rx exception */
	if (status & ISR_RX_EVENT)
		atl2_intr_rx(adapter);

	/* re-enable Interrupt */
	ATL2_WRITE_REG(&adapter->hw, REG_ISR, 0);
	return IRQ_HANDLED;
}

static int atl2_request_irq(struct atl2_adapter *adapter)
{
	struct net_device *netdev = adapter->netdev;
	int flags, err = 0;

	flags = IRQF_SHARED;
	adapter->have_msi = true;
	err = pci_enable_msi(adapter->pdev);
	if (err)
		adapter->have_msi = false;

	if (adapter->have_msi)
		flags &= ~IRQF_SHARED;

	return request_irq(adapter->pdev->irq, atl2_intr, flags, netdev->name,
		netdev);
}

/**
 * atl2_free_ring_resources - Free Tx / RX descriptor Resources
 * @adapter: board private structure
 *
 * Free all transmit software resources
 */
static void atl2_free_ring_resources(struct atl2_adapter *adapter)
{
	struct pci_dev *pdev = adapter->pdev;
	pci_free_consistent(pdev, adapter->ring_size, adapter->ring_vir_addr,
		adapter->ring_dma);
}

/**
 * atl2_open - Called when a network interface is made active
 * @netdev: network interface device structure
 *
 * Returns 0 on success, negative value on failure
 *
 * The open entry point is called when a network interface is made
 * active by the system (IFF_UP).  At this point all resources needed
 * for transmit and receive operations are allocated, the interrupt
 * handler is registered with the OS, the watchdog timer is started,
 * and the stack is notified that the interface is ready.
 */
static int atl2_open(struct net_device *netdev)
{
	struct atl2_adapter *adapter = netdev_priv(netdev);
	int err;
	u32 val;

	/* disallow open during test */
	if (test_bit(__ATL2_TESTING, &adapter->flags))
		return -EBUSY;

	/* allocate transmit descriptors */
	err = atl2_setup_ring_resources(adapter);
	if (err)
		return err;

	err = atl2_init_hw(&adapter->hw);
	if (err) {
		err = -EIO;
		goto err_init_hw;
	}

	/* hardware has been reset, we need to reload some things */
	atl2_set_multi(netdev);
	init_ring_ptrs(adapter);

	atl2_restore_vlan(adapter);

	if (atl2_configure(adapter)) {
		err = -EIO;
		goto err_config;
	}

	err = atl2_request_irq(adapter);
	if (err)
		goto err_req_irq;

	clear_bit(__ATL2_DOWN, &adapter->flags);

	mod_timer(&adapter->watchdog_timer, round_jiffies(jiffies + 4*HZ));

	val = ATL2_READ_REG(&adapter->hw, REG_MASTER_CTRL);
	ATL2_WRITE_REG(&adapter->hw, REG_MASTER_CTRL,
		val | MASTER_CTRL_MANUAL_INT);

	atl2_irq_enable(adapter);

	return 0;

err_init_hw:
err_req_irq:
err_config:
	atl2_free_ring_resources(adapter);
	atl2_reset_hw(&adapter->hw);

	return err;
}

static void atl2_down(struct atl2_adapter *adapter)
{
	struct net_device *netdev = adapter->netdev;

	/* signal that we're down so the interrupt handler does not
	 * reschedule our watchdog timer */
	set_bit(__ATL2_DOWN, &adapter->flags);

	netif_tx_disable(netdev);

	/* reset MAC to disable all RX/TX */
	atl2_reset_hw(&adapter->hw);
	msleep(1);

	atl2_irq_disable(adapter);

	del_timer_sync(&adapter->watchdog_timer);
	del_timer_sync(&adapter->phy_config_timer);
	clear_bit(0, &adapter->cfg_phy);

	netif_carrier_off(netdev);
	adapter->link_speed = SPEED_0;
	adapter->link_duplex = -1;
}

static void atl2_free_irq(struct atl2_adapter *adapter)
{
	struct net_device *netdev = adapter->netdev;

	free_irq(adapter->pdev->irq, netdev);

#ifdef CONFIG_PCI_MSI
	if (adapter->have_msi)
		pci_disable_msi(adapter->pdev);
#endif
}

/**
 * atl2_close - Disables a network interface
 * @netdev: network interface device structure
 *
 * Returns 0, this is not allowed to fail
 *
 * The close entry point is called when an interface is de-activated
 * by the OS.  The hardware is still under the drivers control, but
 * needs to be disabled.  A global MAC reset is issued to stop the
 * hardware, and all transmit and receive resources are freed.
 */
static int atl2_close(struct net_device *netdev)
{
	struct atl2_adapter *adapter = netdev_priv(netdev);

	WARN_ON(test_bit(__ATL2_RESETTING, &adapter->flags));

	atl2_down(adapter);
	atl2_free_irq(adapter);
	atl2_free_ring_resources(adapter);

	return 0;
}

static inline int TxsFreeUnit(struct atl2_adapter *adapter)
{
	u32 txs_write_ptr = (u32) atomic_read(&adapter->txs_write_ptr);

	return (adapter->txs_next_clear >= txs_write_ptr) ?
		(int) (adapter->txs_ring_size - adapter->txs_next_clear +
		txs_write_ptr - 1) :
		(int) (txs_write_ptr - adapter->txs_next_clear - 1);
}

static inline int TxdFreeBytes(struct atl2_adapter *adapter)
{
	u32 txd_read_ptr = (u32)atomic_read(&adapter->txd_read_ptr);

	return (adapter->txd_write_ptr >= txd_read_ptr) ?
		(int) (adapter->txd_ring_size - adapter->txd_write_ptr +
		txd_read_ptr - 1) :
		(int) (txd_read_ptr - adapter->txd_write_ptr - 1);
}

static netdev_tx_t atl2_xmit_frame(struct sk_buff *skb,
					 struct net_device *netdev)
{
	struct atl2_adapter *adapter = netdev_priv(netdev);
	struct tx_pkt_header *txph;
	u32 offset, copy_len;
	int txs_unused;
	int txbuf_unused;

	if (test_bit(__ATL2_DOWN, &adapter->flags)) {
		dev_kfree_skb_any(skb);
		return NETDEV_TX_OK;
	}

	if (unlikely(skb->len <= 0)) {
		dev_kfree_skb_any(skb);
		return NETDEV_TX_OK;
	}

	txs_unused = TxsFreeUnit(adapter);
	txbuf_unused = TxdFreeBytes(adapter);

	if (skb->len + sizeof(struct tx_pkt_header) + 4  > txbuf_unused ||
		txs_unused < 1) {
		/* not enough resources */
		netif_stop_queue(netdev);
		return NETDEV_TX_BUSY;
	}

	offset = adapter->txd_write_ptr;

	txph = (struct tx_pkt_header *) (((u8 *)adapter->txd_ring) + offset);

	*(u32 *)txph = 0;
	txph->pkt_size = skb->len;

	offset += 4;
	if (offset >= adapter->txd_ring_size)
		offset -= adapter->txd_ring_size;
	copy_len = adapter->txd_ring_size - offset;
	if (copy_len >= skb->len) {
		memcpy(((u8 *)adapter->txd_ring) + offset, skb->data, skb->len);
		offset += ((u32)(skb->len + 3) & ~3);
	} else {
		memcpy(((u8 *)adapter->txd_ring)+offset, skb->data, copy_len);
		memcpy((u8 *)adapter->txd_ring, skb->data+copy_len,
			skb->len-copy_len);
		offset = ((u32)(skb->len-copy_len + 3) & ~3);
	}
#ifdef NETIF_F_HW_VLAN_CTAG_TX
	if (vlan_tx_tag_present(skb)) {
		u16 vlan_tag = vlan_tx_tag_get(skb);
		vlan_tag = (vlan_tag << 4) |
			(vlan_tag >> 13) |
			((vlan_tag >> 9) & 0x8);
		txph->ins_vlan = 1;
		txph->vlan = vlan_tag;
	}
#endif
	if (offset >= adapter->txd_ring_size)
		offset -= adapter->txd_ring_size;
	adapter->txd_write_ptr = offset;

	/* clear txs before send */
	adapter->txs_ring[adapter->txs_next_clear].update = 0;
	if (++adapter->txs_next_clear == adapter->txs_ring_size)
		adapter->txs_next_clear = 0;

	ATL2_WRITE_REGW(&adapter->hw, REG_MB_TXD_WR_IDX,
		(adapter->txd_write_ptr >> 2));

	mmiowb();
	dev_kfree_skb_any(skb);
	return NETDEV_TX_OK;
}

/**
 * atl2_change_mtu - Change the Maximum Transfer Unit
 * @netdev: network interface device structure
 * @new_mtu: new value for maximum frame size
 *
 * Returns 0 on success, negative on failure
 */
static int atl2_change_mtu(struct net_device *netdev, int new_mtu)
{
	struct atl2_adapter *adapter = netdev_priv(netdev);
	struct atl2_hw *hw = &adapter->hw;

	if ((new_mtu < 40) || (new_mtu > (ETH_DATA_LEN + VLAN_SIZE)))
		return -EINVAL;

	/* set MTU */
	if (hw->max_frame_size != new_mtu) {
		netdev->mtu = new_mtu;
		ATL2_WRITE_REG(hw, REG_MTU, new_mtu + ENET_HEADER_SIZE +
			VLAN_SIZE + ETHERNET_FCS_SIZE);
	}

	return 0;
}

/**
 * atl2_set_mac - Change the Ethernet Address of the NIC
 * @netdev: network interface device structure
 * @p: pointer to an address structure
 *
 * Returns 0 on success, negative on failure
 */
static int atl2_set_mac(struct net_device *netdev, void *p)
{
	struct atl2_adapter *adapter = netdev_priv(netdev);
	struct sockaddr *addr = p;

	if (!is_valid_ether_addr(addr->sa_data))
		return -EADDRNOTAVAIL;

	if (netif_running(netdev))
		return -EBUSY;

	memcpy(netdev->dev_addr, addr->sa_data, netdev->addr_len);
	memcpy(adapter->hw.mac_addr, addr->sa_data, netdev->addr_len);

	atl2_set_mac_addr(&adapter->hw);

	return 0;
}

static int atl2_mii_ioctl(struct net_device *netdev, struct ifreq *ifr, int cmd)
{
	struct atl2_adapter *adapter = netdev_priv(netdev);
	struct mii_ioctl_data *data = if_mii(ifr);
	unsigned long flags;

	switch (cmd) {
	case SIOCGMIIPHY:
		data->phy_id = 0;
		break;
	case SIOCGMIIREG:
		spin_lock_irqsave(&adapter->stats_lock, flags);
		if (atl2_read_phy_reg(&adapter->hw,
			data->reg_num & 0x1F, &data->val_out)) {
			spin_unlock_irqrestore(&adapter->stats_lock, flags);
			return -EIO;
		}
		spin_unlock_irqrestore(&adapter->stats_lock, flags);
		break;
	case SIOCSMIIREG:
		if (data->reg_num & ~(0x1F))
			return -EFAULT;
		spin_lock_irqsave(&adapter->stats_lock, flags);
		if (atl2_write_phy_reg(&adapter->hw, data->reg_num,
			data->val_in)) {
			spin_unlock_irqrestore(&adapter->stats_lock, flags);
			return -EIO;
		}
		spin_unlock_irqrestore(&adapter->stats_lock, flags);
		break;
	default:
		return -EOPNOTSUPP;
	}
	return 0;
}

static int atl2_ioctl(struct net_device *netdev, struct ifreq *ifr, int cmd)
{
	switch (cmd) {
	case SIOCGMIIPHY:
	case SIOCGMIIREG:
	case SIOCSMIIREG:
		return atl2_mii_ioctl(netdev, ifr, cmd);
#ifdef ETHTOOL_OPS_COMPAT
	case SIOCETHTOOL:
		return ethtool_ioctl(ifr);
#endif
	default:
		return -EOPNOTSUPP;
	}
}

/**
 * atl2_tx_timeout - Respond to a Tx Hang
 * @netdev: network interface device structure
 */
static void atl2_tx_timeout(struct net_device *netdev)
{
	struct atl2_adapter *adapter = netdev_priv(netdev);

	/* Do the reset outside of interrupt context */
	schedule_work(&adapter->reset_task);
}

/**
 * atl2_watchdog - Timer Call-back
 * @data: pointer to netdev cast into an unsigned long
 */
static void atl2_watchdog(unsigned long data)
{
	struct atl2_adapter *adapter = (struct atl2_adapter *) data;

	if (!test_bit(__ATL2_DOWN, &adapter->flags)) {
		u32 drop_rxd, drop_rxs;
		unsigned long flags;

		spin_lock_irqsave(&adapter->stats_lock, flags);
		drop_rxd = ATL2_READ_REG(&adapter->hw, REG_STS_RXD_OV);
		drop_rxs = ATL2_READ_REG(&adapter->hw, REG_STS_RXS_OV);
		spin_unlock_irqrestore(&adapter->stats_lock, flags);

		adapter->netdev->stats.rx_over_errors += drop_rxd + drop_rxs;

		/* Reset the timer */
		mod_timer(&adapter->watchdog_timer,
			  round_jiffies(jiffies + 4 * HZ));
	}
}

/**
 * atl2_phy_config - Timer Call-back
 * @data: pointer to netdev cast into an unsigned long
 */
static void atl2_phy_config(unsigned long data)
{
	struct atl2_adapter *adapter = (struct atl2_adapter *) data;
	struct atl2_hw *hw = &adapter->hw;
	unsigned long flags;

	spin_lock_irqsave(&adapter->stats_lock, flags);
	atl2_write_phy_reg(hw, MII_ADVERTISE, hw->mii_autoneg_adv_reg);
	atl2_write_phy_reg(hw, MII_BMCR, MII_CR_RESET | MII_CR_AUTO_NEG_EN |
		MII_CR_RESTART_AUTO_NEG);
	spin_unlock_irqrestore(&adapter->stats_lock, flags);
	clear_bit(0, &adapter->cfg_phy);
}

static int atl2_up(struct atl2_adapter *adapter)
{
	struct net_device *netdev = adapter->netdev;
	int err = 0;
	u32 val;

	/* hardware has been reset, we need to reload some things */

	err = atl2_init_hw(&adapter->hw);
	if (err) {
		err = -EIO;
		return err;
	}

	atl2_set_multi(netdev);
	init_ring_ptrs(adapter);

	atl2_restore_vlan(adapter);

	if (atl2_configure(adapter)) {
		err = -EIO;
		goto err_up;
	}

	clear_bit(__ATL2_DOWN, &adapter->flags);

	val = ATL2_READ_REG(&adapter->hw, REG_MASTER_CTRL);
	ATL2_WRITE_REG(&adapter->hw, REG_MASTER_CTRL, val |
		MASTER_CTRL_MANUAL_INT);

	atl2_irq_enable(adapter);

err_up:
	return err;
}

static void atl2_reinit_locked(struct atl2_adapter *adapter)
{
	WARN_ON(in_interrupt());
	while (test_and_set_bit(__ATL2_RESETTING, &adapter->flags))
		msleep(1);
	atl2_down(adapter);
	atl2_up(adapter);
	clear_bit(__ATL2_RESETTING, &adapter->flags);
}

static void atl2_reset_task(struct work_struct *work)
{
	struct atl2_adapter *adapter;
	adapter = container_of(work, struct atl2_adapter, reset_task);

	atl2_reinit_locked(adapter);
}

static void atl2_setup_mac_ctrl(struct atl2_adapter *adapter)
{
	u32 value;
	struct atl2_hw *hw = &adapter->hw;
	struct net_device *netdev = adapter->netdev;

	/* Config MAC CTRL Register */
	value = MAC_CTRL_TX_EN | MAC_CTRL_RX_EN | MAC_CTRL_MACLP_CLK_PHY;

	/* duplex */
	if (FULL_DUPLEX == adapter->link_duplex)
		value |= MAC_CTRL_DUPLX;

	/* flow control */
	value |= (MAC_CTRL_TX_FLOW | MAC_CTRL_RX_FLOW);

	/* PAD & CRC */
	value |= (MAC_CTRL_ADD_CRC | MAC_CTRL_PAD);

	/* preamble length */
	value |= (((u32)adapter->hw.preamble_len & MAC_CTRL_PRMLEN_MASK) <<
		MAC_CTRL_PRMLEN_SHIFT);

	/* vlan */
	__atl2_vlan_mode(netdev->features, &value);

	/* filter mode */
	value |= MAC_CTRL_BC_EN;
	if (netdev->flags & IFF_PROMISC)
		value |= MAC_CTRL_PROMIS_EN;
	else if (netdev->flags & IFF_ALLMULTI)
		value |= MAC_CTRL_MC_ALL_EN;

	/* half retry buffer */
	value |= (((u32)(adapter->hw.retry_buf &
		MAC_CTRL_HALF_LEFT_BUF_MASK)) << MAC_CTRL_HALF_LEFT_BUF_SHIFT);

	ATL2_WRITE_REG(hw, REG_MAC_CTRL, value);
}

static int atl2_check_link(struct atl2_adapter *adapter)
{
	struct atl2_hw *hw = &adapter->hw;
	struct net_device *netdev = adapter->netdev;
	int ret_val;
	u16 speed, duplex, phy_data;
	int reconfig = 0;

	/* MII_BMSR must read twise */
	atl2_read_phy_reg(hw, MII_BMSR, &phy_data);
	atl2_read_phy_reg(hw, MII_BMSR, &phy_data);
	if (!(phy_data&BMSR_LSTATUS)) { /* link down */
		if (netif_carrier_ok(netdev)) { /* old link state: Up */
			u32 value;
			/* disable rx */
			value = ATL2_READ_REG(hw, REG_MAC_CTRL);
			value &= ~MAC_CTRL_RX_EN;
			ATL2_WRITE_REG(hw, REG_MAC_CTRL, value);
			adapter->link_speed = SPEED_0;
			netif_carrier_off(netdev);
			netif_stop_queue(netdev);
		}
		return 0;
	}

	/* Link Up */
	ret_val = atl2_get_speed_and_duplex(hw, &speed, &duplex);
	if (ret_val)
		return ret_val;
	switch (hw->MediaType) {
	case MEDIA_TYPE_100M_FULL:
		if (speed  != SPEED_100 || duplex != FULL_DUPLEX)
			reconfig = 1;
		break;
	case MEDIA_TYPE_100M_HALF:
		if (speed  != SPEED_100 || duplex != HALF_DUPLEX)
			reconfig = 1;
		break;
	case MEDIA_TYPE_10M_FULL:
		if (speed != SPEED_10 || duplex != FULL_DUPLEX)
			reconfig = 1;
		break;
	case MEDIA_TYPE_10M_HALF:
		if (speed  != SPEED_10 || duplex != HALF_DUPLEX)
			reconfig = 1;
		break;
	}
	/* link result is our setting */
	if (reconfig == 0) {
		if (adapter->link_speed != speed ||
			adapter->link_duplex != duplex) {
			adapter->link_speed = speed;
			adapter->link_duplex = duplex;
			atl2_setup_mac_ctrl(adapter);
			printk(KERN_INFO "%s: %s NIC Link is Up<%d Mbps %s>\n",
				atl2_driver_name, netdev->name,
				adapter->link_speed,
				adapter->link_duplex == FULL_DUPLEX ?
					"Full Duplex" : "Half Duplex");
		}

		if (!netif_carrier_ok(netdev)) { /* Link down -> Up */
			netif_carrier_on(netdev);
			netif_wake_queue(netdev);
		}
		return 0;
	}

	/* change original link status */
	if (netif_carrier_ok(netdev)) {
		u32 value;
		/* disable rx */
		value = ATL2_READ_REG(hw, REG_MAC_CTRL);
		value &= ~MAC_CTRL_RX_EN;
		ATL2_WRITE_REG(hw, REG_MAC_CTRL, value);

		adapter->link_speed = SPEED_0;
		netif_carrier_off(netdev);
		netif_stop_queue(netdev);
	}

	/* auto-neg, insert timer to re-config phy
	 * (if interval smaller than 5 seconds, something strange) */
	if (!test_bit(__ATL2_DOWN, &adapter->flags)) {
		if (!test_and_set_bit(0, &adapter->cfg_phy))
			mod_timer(&adapter->phy_config_timer,
				  round_jiffies(jiffies + 5 * HZ));
	}

	return 0;
}

/**
 * atl2_link_chg_task - deal with link change event Out of interrupt context
 */
static void atl2_link_chg_task(struct work_struct *work)
{
	struct atl2_adapter *adapter;
	unsigned long flags;

	adapter = container_of(work, struct atl2_adapter, link_chg_task);

	spin_lock_irqsave(&adapter->stats_lock, flags);
	atl2_check_link(adapter);
	spin_unlock_irqrestore(&adapter->stats_lock, flags);
}

static void atl2_setup_pcicmd(struct pci_dev *pdev)
{
	u16 cmd;

	pci_read_config_word(pdev, PCI_COMMAND, &cmd);

	if (cmd & PCI_COMMAND_INTX_DISABLE)
		cmd &= ~PCI_COMMAND_INTX_DISABLE;
	if (cmd & PCI_COMMAND_IO)
		cmd &= ~PCI_COMMAND_IO;
	if (0 == (cmd & PCI_COMMAND_MEMORY))
		cmd |= PCI_COMMAND_MEMORY;
	if (0 == (cmd & PCI_COMMAND_MASTER))
		cmd |= PCI_COMMAND_MASTER;
	pci_write_config_word(pdev, PCI_COMMAND, cmd);

	/*
	 * some motherboards BIOS(PXE/EFI) driver may set PME
	 * while they transfer control to OS (Windows/Linux)
	 * so we should clear this bit before NIC work normally
	 */
	pci_write_config_dword(pdev, REG_PM_CTRLSTAT, 0);
}

#ifdef CONFIG_NET_POLL_CONTROLLER
static void atl2_poll_controller(struct net_device *netdev)
{
	disable_irq(netdev->irq);
	atl2_intr(netdev->irq, netdev);
	enable_irq(netdev->irq);
}
#endif


static const struct net_device_ops atl2_netdev_ops = {
	.ndo_open		= atl2_open,
	.ndo_stop		= atl2_close,
	.ndo_start_xmit		= atl2_xmit_frame,
	.ndo_set_rx_mode	= atl2_set_multi,
	.ndo_validate_addr	= eth_validate_addr,
	.ndo_set_mac_address	= atl2_set_mac,
	.ndo_change_mtu		= atl2_change_mtu,
	.ndo_fix_features	= atl2_fix_features,
	.ndo_set_features	= atl2_set_features,
	.ndo_do_ioctl		= atl2_ioctl,
	.ndo_tx_timeout		= atl2_tx_timeout,
#ifdef CONFIG_NET_POLL_CONTROLLER
	.ndo_poll_controller	= atl2_poll_controller,
#endif
};

/**
 * atl2_probe - Device Initialization Routine
 * @pdev: PCI device information struct
 * @ent: entry in atl2_pci_tbl
 *
 * Returns 0 on success, negative on failure
 *
 * atl2_probe initializes an adapter identified by a pci_dev structure.
 * The OS initialization, configuring of the adapter private structure,
 * and a hardware reset occur.
 */
static int atl2_probe(struct pci_dev *pdev, const struct pci_device_id *ent)
{
	struct net_device *netdev;
	struct atl2_adapter *adapter;
	static int cards_found;
	unsigned long mmio_start;
	int mmio_len;
	int err;

	cards_found = 0;

	err = pci_enable_device(pdev);
	if (err)
		return err;

	/*
	 * atl2 is a shared-high-32-bit device, so we're stuck with 32-bit DMA
	 * until the kernel has the proper infrastructure to support 64-bit DMA
	 * on these devices.
	 */
	if (pci_set_dma_mask(pdev, DMA_BIT_MASK(32)) &&
		pci_set_consistent_dma_mask(pdev, DMA_BIT_MASK(32))) {
		printk(KERN_ERR "atl2: No usable DMA configuration, aborting\n");
		goto err_dma;
	}

	/* Mark all PCI regions associated with PCI device
	 * pdev as being reserved by owner atl2_driver_name */
	err = pci_request_regions(pdev, atl2_driver_name);
	if (err)
		goto err_pci_reg;

	/* Enables bus-mastering on the device and calls
	 * pcibios_set_master to do the needed arch specific settings */
	pci_set_master(pdev);

	err = -ENOMEM;
	netdev = alloc_etherdev(sizeof(struct atl2_adapter));
	if (!netdev)
		goto err_alloc_etherdev;

	SET_NETDEV_DEV(netdev, &pdev->dev);

	pci_set_drvdata(pdev, netdev);
	adapter = netdev_priv(netdev);
	adapter->netdev = netdev;
	adapter->pdev = pdev;
	adapter->hw.back = adapter;

	mmio_start = pci_resource_start(pdev, 0x0);
	mmio_len = pci_resource_len(pdev, 0x0);

	adapter->hw.mem_rang = (u32)mmio_len;
	adapter->hw.hw_addr = ioremap(mmio_start, mmio_len);
	if (!adapter->hw.hw_addr) {
		err = -EIO;
		goto err_ioremap;
	}

	atl2_setup_pcicmd(pdev);

	netdev->netdev_ops = &atl2_netdev_ops;
	atl2_set_ethtool_ops(netdev);
	netdev->watchdog_timeo = 5 * HZ;
	strncpy(netdev->name, pci_name(pdev), sizeof(netdev->name) - 1);

	netdev->mem_start = mmio_start;
	netdev->mem_end = mmio_start + mmio_len;
	adapter->bd_number = cards_found;
	adapter->pci_using_64 = false;

	/* setup the private structure */
	err = atl2_sw_init(adapter);
	if (err)
		goto err_sw_init;

	err = -EIO;

	netdev->hw_features = NETIF_F_SG | NETIF_F_HW_VLAN_CTAG_RX;
	netdev->features |= (NETIF_F_HW_VLAN_CTAG_TX | NETIF_F_HW_VLAN_CTAG_RX);

	/* Init PHY as early as possible due to power saving issue  */
	atl2_phy_init(&adapter->hw);

	/* reset the controller to
	 * put the device in a known good starting state */

	if (atl2_reset_hw(&adapter->hw)) {
		err = -EIO;
		goto err_reset;
	}

	/* copy the MAC address out of the EEPROM */
	atl2_read_mac_addr(&adapter->hw);
	memcpy(netdev->dev_addr, adapter->hw.mac_addr, netdev->addr_len);
	if (!is_valid_ether_addr(netdev->dev_addr)) {
		err = -EIO;
		goto err_eeprom;
	}

	atl2_check_options(adapter);

	init_timer(&adapter->watchdog_timer);
	adapter->watchdog_timer.function = atl2_watchdog;
	adapter->watchdog_timer.data = (unsigned long) adapter;

	init_timer(&adapter->phy_config_timer);
	adapter->phy_config_timer.function = atl2_phy_config;
	adapter->phy_config_timer.data = (unsigned long) adapter;

	INIT_WORK(&adapter->reset_task, atl2_reset_task);
	INIT_WORK(&adapter->link_chg_task, atl2_link_chg_task);

	strcpy(netdev->name, "eth%d"); /* ?? */
	err = register_netdev(netdev);
	if (err)
		goto err_register;

	/* assume we have no link for now */
	netif_carrier_off(netdev);
	netif_stop_queue(netdev);

	cards_found++;

	return 0;

err_reset:
err_register:
err_sw_init:
err_eeprom:
	iounmap(adapter->hw.hw_addr);
err_ioremap:
	free_netdev(netdev);
err_alloc_etherdev:
	pci_release_regions(pdev);
err_pci_reg:
err_dma:
	pci_disable_device(pdev);
	return err;
}

/**
 * atl2_remove - Device Removal Routine
 * @pdev: PCI device information struct
 *
 * atl2_remove is called by the PCI subsystem to alert the driver
 * that it should release a PCI device.  The could be caused by a
 * Hot-Plug event, or because the driver is going to be removed from
 * memory.
 */
/* FIXME: write the original MAC address back in case it was changed from a
 * BIOS-set value, as in atl1 -- CHS */
static void atl2_remove(struct pci_dev *pdev)
{
	struct net_device *netdev = pci_get_drvdata(pdev);
	struct atl2_adapter *adapter = netdev_priv(netdev);

	/* flush_scheduled work may reschedule our watchdog task, so
	 * explicitly disable watchdog tasks from being rescheduled  */
	set_bit(__ATL2_DOWN, &adapter->flags);

	del_timer_sync(&adapter->watchdog_timer);
	del_timer_sync(&adapter->phy_config_timer);
	cancel_work_sync(&adapter->reset_task);
	cancel_work_sync(&adapter->link_chg_task);

	unregister_netdev(netdev);

	atl2_force_ps(&adapter->hw);

	iounmap(adapter->hw.hw_addr);
	pci_release_regions(pdev);

	free_netdev(netdev);

	pci_disable_device(pdev);
}

static int atl2_suspend(struct pci_dev *pdev, pm_message_t state)
{
	struct net_device *netdev = pci_get_drvdata(pdev);
	struct atl2_adapter *adapter = netdev_priv(netdev);
	struct atl2_hw *hw = &adapter->hw;
	u16 speed, duplex;
	u32 ctrl = 0;
	u32 wufc = adapter->wol;

#ifdef CONFIG_PM
	int retval = 0;
#endif

	netif_device_detach(netdev);

	if (netif_running(netdev)) {
		WARN_ON(test_bit(__ATL2_RESETTING, &adapter->flags));
		atl2_down(adapter);
	}

#ifdef CONFIG_PM
	retval = pci_save_state(pdev);
	if (retval)
		return retval;
#endif

	atl2_read_phy_reg(hw, MII_BMSR, (u16 *)&ctrl);
	atl2_read_phy_reg(hw, MII_BMSR, (u16 *)&ctrl);
	if (ctrl & BMSR_LSTATUS)
		wufc &= ~ATLX_WUFC_LNKC;

	if (0 != (ctrl & BMSR_LSTATUS) && 0 != wufc) {
		u32 ret_val;
		/* get current link speed & duplex */
		ret_val = atl2_get_speed_and_duplex(hw, &speed, &duplex);
		if (ret_val) {
			printk(KERN_DEBUG
				"%s: get speed&duplex error while suspend\n",
				atl2_driver_name);
			goto wol_dis;
		}

		ctrl = 0;

		/* turn on magic packet wol */
		if (wufc & ATLX_WUFC_MAG)
			ctrl |= (WOL_MAGIC_EN | WOL_MAGIC_PME_EN);

		/* ignore Link Chg event when Link is up */
		ATL2_WRITE_REG(hw, REG_WOL_CTRL, ctrl);

		/* Config MAC CTRL Register */
		ctrl = MAC_CTRL_RX_EN | MAC_CTRL_MACLP_CLK_PHY;
		if (FULL_DUPLEX == adapter->link_duplex)
			ctrl |= MAC_CTRL_DUPLX;
		ctrl |= (MAC_CTRL_ADD_CRC | MAC_CTRL_PAD);
		ctrl |= (((u32)adapter->hw.preamble_len &
			MAC_CTRL_PRMLEN_MASK) << MAC_CTRL_PRMLEN_SHIFT);
		ctrl |= (((u32)(adapter->hw.retry_buf &
			MAC_CTRL_HALF_LEFT_BUF_MASK)) <<
			MAC_CTRL_HALF_LEFT_BUF_SHIFT);
		if (wufc & ATLX_WUFC_MAG) {
			/* magic packet maybe Broadcast&multicast&Unicast */
			ctrl |= MAC_CTRL_BC_EN;
		}

		ATL2_WRITE_REG(hw, REG_MAC_CTRL, ctrl);

		/* pcie patch */
		ctrl = ATL2_READ_REG(hw, REG_PCIE_PHYMISC);
		ctrl |= PCIE_PHYMISC_FORCE_RCV_DET;
		ATL2_WRITE_REG(hw, REG_PCIE_PHYMISC, ctrl);
		ctrl = ATL2_READ_REG(hw, REG_PCIE_DLL_TX_CTRL1);
		ctrl |= PCIE_DLL_TX_CTRL1_SEL_NOR_CLK;
		ATL2_WRITE_REG(hw, REG_PCIE_DLL_TX_CTRL1, ctrl);

		pci_enable_wake(pdev, pci_choose_state(pdev, state), 1);
		goto suspend_exit;
	}

	if (0 == (ctrl&BMSR_LSTATUS) && 0 != (wufc&ATLX_WUFC_LNKC)) {
		/* link is down, so only LINK CHG WOL event enable */
		ctrl |= (WOL_LINK_CHG_EN | WOL_LINK_CHG_PME_EN);
		ATL2_WRITE_REG(hw, REG_WOL_CTRL, ctrl);
		ATL2_WRITE_REG(hw, REG_MAC_CTRL, 0);

		/* pcie patch */
		ctrl = ATL2_READ_REG(hw, REG_PCIE_PHYMISC);
		ctrl |= PCIE_PHYMISC_FORCE_RCV_DET;
		ATL2_WRITE_REG(hw, REG_PCIE_PHYMISC, ctrl);
		ctrl = ATL2_READ_REG(hw, REG_PCIE_DLL_TX_CTRL1);
		ctrl |= PCIE_DLL_TX_CTRL1_SEL_NOR_CLK;
		ATL2_WRITE_REG(hw, REG_PCIE_DLL_TX_CTRL1, ctrl);

		hw->phy_configured = false; /* re-init PHY when resume */

		pci_enable_wake(pdev, pci_choose_state(pdev, state), 1);

		goto suspend_exit;
	}

wol_dis:
	/* WOL disabled */
	ATL2_WRITE_REG(hw, REG_WOL_CTRL, 0);

	/* pcie patch */
	ctrl = ATL2_READ_REG(hw, REG_PCIE_PHYMISC);
	ctrl |= PCIE_PHYMISC_FORCE_RCV_DET;
	ATL2_WRITE_REG(hw, REG_PCIE_PHYMISC, ctrl);
	ctrl = ATL2_READ_REG(hw, REG_PCIE_DLL_TX_CTRL1);
	ctrl |= PCIE_DLL_TX_CTRL1_SEL_NOR_CLK;
	ATL2_WRITE_REG(hw, REG_PCIE_DLL_TX_CTRL1, ctrl);

	atl2_force_ps(hw);
	hw->phy_configured = false; /* re-init PHY when resume */

	pci_enable_wake(pdev, pci_choose_state(pdev, state), 0);

suspend_exit:
	if (netif_running(netdev))
		atl2_free_irq(adapter);

	pci_disable_device(pdev);

	pci_set_power_state(pdev, pci_choose_state(pdev, state));

	return 0;
}

#ifdef CONFIG_PM
static int atl2_resume(struct pci_dev *pdev)
{
	struct net_device *netdev = pci_get_drvdata(pdev);
	struct atl2_adapter *adapter = netdev_priv(netdev);
	u32 err;

	pci_set_power_state(pdev, PCI_D0);
	pci_restore_state(pdev);

	err = pci_enable_device(pdev);
	if (err) {
		printk(KERN_ERR
			"atl2: Cannot enable PCI device from suspend\n");
		return err;
	}

	pci_set_master(pdev);

	ATL2_READ_REG(&adapter->hw, REG_WOL_CTRL); /* clear WOL status */

	pci_enable_wake(pdev, PCI_D3hot, 0);
	pci_enable_wake(pdev, PCI_D3cold, 0);

	ATL2_WRITE_REG(&adapter->hw, REG_WOL_CTRL, 0);

	if (netif_running(netdev)) {
		err = atl2_request_irq(adapter);
		if (err)
			return err;
	}

	atl2_reset_hw(&adapter->hw);

	if (netif_running(netdev))
		atl2_up(adapter);

	netif_device_attach(netdev);

	return 0;
}
#endif

static void atl2_shutdown(struct pci_dev *pdev)
{
	atl2_suspend(pdev, PMSG_SUSPEND);
}

static struct pci_driver atl2_driver = {
	.name     = atl2_driver_name,
	.id_table = atl2_pci_tbl,
	.probe    = atl2_probe,
	.remove   = atl2_remove,
	/* Power Management Hooks */
	.suspend  = atl2_suspend,
#ifdef CONFIG_PM
	.resume   = atl2_resume,
#endif
	.shutdown = atl2_shutdown,
};

/**
 * atl2_init_module - Driver Registration Routine
 *
 * atl2_init_module is the first routine called when the driver is
 * loaded. All it does is register with the PCI subsystem.
 */
static int __init atl2_init_module(void)
{
	printk(KERN_INFO "%s - version %s\n", atl2_driver_string,
		atl2_driver_version);
	printk(KERN_INFO "%s\n", atl2_copyright);
	return pci_register_driver(&atl2_driver);
}
module_init(atl2_init_module);

/**
 * atl2_exit_module - Driver Exit Cleanup Routine
 *
 * atl2_exit_module is called just before the driver is removed
 * from memory.
 */
static void __exit atl2_exit_module(void)
{
	pci_unregister_driver(&atl2_driver);
}
module_exit(atl2_exit_module);

static void atl2_read_pci_cfg(struct atl2_hw *hw, u32 reg, u16 *value)
{
	struct atl2_adapter *adapter = hw->back;
	pci_read_config_word(adapter->pdev, reg, value);
}

static void atl2_write_pci_cfg(struct atl2_hw *hw, u32 reg, u16 *value)
{
	struct atl2_adapter *adapter = hw->back;
	pci_write_config_word(adapter->pdev, reg, *value);
}

static int atl2_get_settings(struct net_device *netdev,
	struct ethtool_cmd *ecmd)
{
	struct atl2_adapter *adapter = netdev_priv(netdev);
	struct atl2_hw *hw = &adapter->hw;

	ecmd->supported = (SUPPORTED_10baseT_Half |
		SUPPORTED_10baseT_Full |
		SUPPORTED_100baseT_Half |
		SUPPORTED_100baseT_Full |
		SUPPORTED_Autoneg |
		SUPPORTED_TP);
	ecmd->advertising = ADVERTISED_TP;

	ecmd->advertising |= ADVERTISED_Autoneg;
	ecmd->advertising |= hw->autoneg_advertised;

	ecmd->port = PORT_TP;
	ecmd->phy_address = 0;
	ecmd->transceiver = XCVR_INTERNAL;

	if (adapter->link_speed != SPEED_0) {
		ethtool_cmd_speed_set(ecmd, adapter->link_speed);
		if (adapter->link_duplex == FULL_DUPLEX)
			ecmd->duplex = DUPLEX_FULL;
		else
			ecmd->duplex = DUPLEX_HALF;
	} else {
		ethtool_cmd_speed_set(ecmd, -1);
		ecmd->duplex = -1;
	}

	ecmd->autoneg = AUTONEG_ENABLE;
	return 0;
}

static int atl2_set_settings(struct net_device *netdev,
	struct ethtool_cmd *ecmd)
{
	struct atl2_adapter *adapter = netdev_priv(netdev);
	struct atl2_hw *hw = &adapter->hw;

	while (test_and_set_bit(__ATL2_RESETTING, &adapter->flags))
		msleep(1);

	if (ecmd->autoneg == AUTONEG_ENABLE) {
#define MY_ADV_MASK	(ADVERTISE_10_HALF | \
			 ADVERTISE_10_FULL | \
			 ADVERTISE_100_HALF| \
			 ADVERTISE_100_FULL)

		if ((ecmd->advertising & MY_ADV_MASK) == MY_ADV_MASK) {
			hw->MediaType = MEDIA_TYPE_AUTO_SENSOR;
			hw->autoneg_advertised =  MY_ADV_MASK;
		} else if ((ecmd->advertising & MY_ADV_MASK) ==
				ADVERTISE_100_FULL) {
			hw->MediaType = MEDIA_TYPE_100M_FULL;
			hw->autoneg_advertised = ADVERTISE_100_FULL;
		} else if ((ecmd->advertising & MY_ADV_MASK) ==
				ADVERTISE_100_HALF) {
			hw->MediaType = MEDIA_TYPE_100M_HALF;
			hw->autoneg_advertised = ADVERTISE_100_HALF;
		} else if ((ecmd->advertising & MY_ADV_MASK) ==
				ADVERTISE_10_FULL) {
			hw->MediaType = MEDIA_TYPE_10M_FULL;
			hw->autoneg_advertised = ADVERTISE_10_FULL;
		}  else if ((ecmd->advertising & MY_ADV_MASK) ==
				ADVERTISE_10_HALF) {
			hw->MediaType = MEDIA_TYPE_10M_HALF;
			hw->autoneg_advertised = ADVERTISE_10_HALF;
		} else {
			clear_bit(__ATL2_RESETTING, &adapter->flags);
			return -EINVAL;
		}
		ecmd->advertising = hw->autoneg_advertised |
			ADVERTISED_TP | ADVERTISED_Autoneg;
	} else {
		clear_bit(__ATL2_RESETTING, &adapter->flags);
		return -EINVAL;
	}

	/* reset the link */
	if (netif_running(adapter->netdev)) {
		atl2_down(adapter);
		atl2_up(adapter);
	} else
		atl2_reset_hw(&adapter->hw);

	clear_bit(__ATL2_RESETTING, &adapter->flags);
	return 0;
}

static u32 atl2_get_msglevel(struct net_device *netdev)
{
	return 0;
}

/*
 * It's sane for this to be empty, but we might want to take advantage of this.
 */
static void atl2_set_msglevel(struct net_device *netdev, u32 data)
{
}

static int atl2_get_regs_len(struct net_device *netdev)
{
#define ATL2_REGS_LEN 42
	return sizeof(u32) * ATL2_REGS_LEN;
}

static void atl2_get_regs(struct net_device *netdev,
	struct ethtool_regs *regs, void *p)
{
	struct atl2_adapter *adapter = netdev_priv(netdev);
	struct atl2_hw *hw = &adapter->hw;
	u32 *regs_buff = p;
	u16 phy_data;

	memset(p, 0, sizeof(u32) * ATL2_REGS_LEN);

	regs->version = (1 << 24) | (hw->revision_id << 16) | hw->device_id;

	regs_buff[0]  = ATL2_READ_REG(hw, REG_VPD_CAP);
	regs_buff[1]  = ATL2_READ_REG(hw, REG_SPI_FLASH_CTRL);
	regs_buff[2]  = ATL2_READ_REG(hw, REG_SPI_FLASH_CONFIG);
	regs_buff[3]  = ATL2_READ_REG(hw, REG_TWSI_CTRL);
	regs_buff[4]  = ATL2_READ_REG(hw, REG_PCIE_DEV_MISC_CTRL);
	regs_buff[5]  = ATL2_READ_REG(hw, REG_MASTER_CTRL);
	regs_buff[6]  = ATL2_READ_REG(hw, REG_MANUAL_TIMER_INIT);
	regs_buff[7]  = ATL2_READ_REG(hw, REG_IRQ_MODU_TIMER_INIT);
	regs_buff[8]  = ATL2_READ_REG(hw, REG_PHY_ENABLE);
	regs_buff[9]  = ATL2_READ_REG(hw, REG_CMBDISDMA_TIMER);
	regs_buff[10] = ATL2_READ_REG(hw, REG_IDLE_STATUS);
	regs_buff[11] = ATL2_READ_REG(hw, REG_MDIO_CTRL);
	regs_buff[12] = ATL2_READ_REG(hw, REG_SERDES_LOCK);
	regs_buff[13] = ATL2_READ_REG(hw, REG_MAC_CTRL);
	regs_buff[14] = ATL2_READ_REG(hw, REG_MAC_IPG_IFG);
	regs_buff[15] = ATL2_READ_REG(hw, REG_MAC_STA_ADDR);
	regs_buff[16] = ATL2_READ_REG(hw, REG_MAC_STA_ADDR+4);
	regs_buff[17] = ATL2_READ_REG(hw, REG_RX_HASH_TABLE);
	regs_buff[18] = ATL2_READ_REG(hw, REG_RX_HASH_TABLE+4);
	regs_buff[19] = ATL2_READ_REG(hw, REG_MAC_HALF_DUPLX_CTRL);
	regs_buff[20] = ATL2_READ_REG(hw, REG_MTU);
	regs_buff[21] = ATL2_READ_REG(hw, REG_WOL_CTRL);
	regs_buff[22] = ATL2_READ_REG(hw, REG_SRAM_TXRAM_END);
	regs_buff[23] = ATL2_READ_REG(hw, REG_DESC_BASE_ADDR_HI);
	regs_buff[24] = ATL2_READ_REG(hw, REG_TXD_BASE_ADDR_LO);
	regs_buff[25] = ATL2_READ_REG(hw, REG_TXD_MEM_SIZE);
	regs_buff[26] = ATL2_READ_REG(hw, REG_TXS_BASE_ADDR_LO);
	regs_buff[27] = ATL2_READ_REG(hw, REG_TXS_MEM_SIZE);
	regs_buff[28] = ATL2_READ_REG(hw, REG_RXD_BASE_ADDR_LO);
	regs_buff[29] = ATL2_READ_REG(hw, REG_RXD_BUF_NUM);
	regs_buff[30] = ATL2_READ_REG(hw, REG_DMAR);
	regs_buff[31] = ATL2_READ_REG(hw, REG_TX_CUT_THRESH);
	regs_buff[32] = ATL2_READ_REG(hw, REG_DMAW);
	regs_buff[33] = ATL2_READ_REG(hw, REG_PAUSE_ON_TH);
	regs_buff[34] = ATL2_READ_REG(hw, REG_PAUSE_OFF_TH);
	regs_buff[35] = ATL2_READ_REG(hw, REG_MB_TXD_WR_IDX);
	regs_buff[36] = ATL2_READ_REG(hw, REG_MB_RXD_RD_IDX);
	regs_buff[38] = ATL2_READ_REG(hw, REG_ISR);
	regs_buff[39] = ATL2_READ_REG(hw, REG_IMR);

	atl2_read_phy_reg(hw, MII_BMCR, &phy_data);
	regs_buff[40] = (u32)phy_data;
	atl2_read_phy_reg(hw, MII_BMSR, &phy_data);
	regs_buff[41] = (u32)phy_data;
}

static int atl2_get_eeprom_len(struct net_device *netdev)
{
	struct atl2_adapter *adapter = netdev_priv(netdev);

	if (!atl2_check_eeprom_exist(&adapter->hw))
		return 512;
	else
		return 0;
}

static int atl2_get_eeprom(struct net_device *netdev,
	struct ethtool_eeprom *eeprom, u8 *bytes)
{
	struct atl2_adapter *adapter = netdev_priv(netdev);
	struct atl2_hw *hw = &adapter->hw;
	u32 *eeprom_buff;
	int first_dword, last_dword;
	int ret_val = 0;
	int i;

	if (eeprom->len == 0)
		return -EINVAL;

	if (atl2_check_eeprom_exist(hw))
		return -EINVAL;

	eeprom->magic = hw->vendor_id | (hw->device_id << 16);

	first_dword = eeprom->offset >> 2;
	last_dword = (eeprom->offset + eeprom->len - 1) >> 2;

	eeprom_buff = kmalloc(sizeof(u32) * (last_dword - first_dword + 1),
		GFP_KERNEL);
	if (!eeprom_buff)
		return -ENOMEM;

	for (i = first_dword; i < last_dword; i++) {
		if (!atl2_read_eeprom(hw, i*4, &(eeprom_buff[i-first_dword]))) {
			ret_val = -EIO;
			goto free;
		}
	}

	memcpy(bytes, (u8 *)eeprom_buff + (eeprom->offset & 3),
		eeprom->len);
free:
	kfree(eeprom_buff);

	return ret_val;
}

static int atl2_set_eeprom(struct net_device *netdev,
	struct ethtool_eeprom *eeprom, u8 *bytes)
{
	struct atl2_adapter *adapter = netdev_priv(netdev);
	struct atl2_hw *hw = &adapter->hw;
	u32 *eeprom_buff;
	u32 *ptr;
	int max_len, first_dword, last_dword, ret_val = 0;
	int i;

	if (eeprom->len == 0)
		return -EOPNOTSUPP;

	if (eeprom->magic != (hw->vendor_id | (hw->device_id << 16)))
		return -EFAULT;

	max_len = 512;

	first_dword = eeprom->offset >> 2;
	last_dword = (eeprom->offset + eeprom->len - 1) >> 2;
	eeprom_buff = kmalloc(max_len, GFP_KERNEL);
	if (!eeprom_buff)
		return -ENOMEM;

	ptr = eeprom_buff;

	if (eeprom->offset & 3) {
		/* need read/modify/write of first changed EEPROM word */
		/* only the second byte of the word is being modified */
		if (!atl2_read_eeprom(hw, first_dword*4, &(eeprom_buff[0]))) {
			ret_val = -EIO;
			goto out;
		}
		ptr++;
	}
	if (((eeprom->offset + eeprom->len) & 3)) {
		/*
		 * need read/modify/write of last changed EEPROM word
		 * only the first byte of the word is being modified
		 */
		if (!atl2_read_eeprom(hw, last_dword * 4,
					&(eeprom_buff[last_dword - first_dword]))) {
			ret_val = -EIO;
			goto out;
		}
	}

	/* Device's eeprom is always little-endian, word addressable */
	memcpy(ptr, bytes, eeprom->len);

	for (i = 0; i < last_dword - first_dword + 1; i++) {
		if (!atl2_write_eeprom(hw, ((first_dword+i)*4), eeprom_buff[i])) {
			ret_val = -EIO;
			goto out;
		}
	}
 out:
	kfree(eeprom_buff);
	return ret_val;
}

static void atl2_get_drvinfo(struct net_device *netdev,
	struct ethtool_drvinfo *drvinfo)
{
	struct atl2_adapter *adapter = netdev_priv(netdev);

	strlcpy(drvinfo->driver,  atl2_driver_name, sizeof(drvinfo->driver));
	strlcpy(drvinfo->version, atl2_driver_version,
		sizeof(drvinfo->version));
	strlcpy(drvinfo->fw_version, "L2", sizeof(drvinfo->fw_version));
	strlcpy(drvinfo->bus_info, pci_name(adapter->pdev),
		sizeof(drvinfo->bus_info));
	drvinfo->n_stats = 0;
	drvinfo->testinfo_len = 0;
	drvinfo->regdump_len = atl2_get_regs_len(netdev);
	drvinfo->eedump_len = atl2_get_eeprom_len(netdev);
}

static void atl2_get_wol(struct net_device *netdev,
	struct ethtool_wolinfo *wol)
{
	struct atl2_adapter *adapter = netdev_priv(netdev);

	wol->supported = WAKE_MAGIC;
	wol->wolopts = 0;

	if (adapter->wol & ATLX_WUFC_EX)
		wol->wolopts |= WAKE_UCAST;
	if (adapter->wol & ATLX_WUFC_MC)
		wol->wolopts |= WAKE_MCAST;
	if (adapter->wol & ATLX_WUFC_BC)
		wol->wolopts |= WAKE_BCAST;
	if (adapter->wol & ATLX_WUFC_MAG)
		wol->wolopts |= WAKE_MAGIC;
	if (adapter->wol & ATLX_WUFC_LNKC)
		wol->wolopts |= WAKE_PHY;
}

static int atl2_set_wol(struct net_device *netdev, struct ethtool_wolinfo *wol)
{
	struct atl2_adapter *adapter = netdev_priv(netdev);

	if (wol->wolopts & (WAKE_ARP | WAKE_MAGICSECURE))
		return -EOPNOTSUPP;

	if (wol->wolopts & (WAKE_UCAST | WAKE_BCAST | WAKE_MCAST))
		return -EOPNOTSUPP;

	/* these settings will always override what we currently have */
	adapter->wol = 0;

	if (wol->wolopts & WAKE_MAGIC)
		adapter->wol |= ATLX_WUFC_MAG;
	if (wol->wolopts & WAKE_PHY)
		adapter->wol |= ATLX_WUFC_LNKC;

	return 0;
}

static int atl2_nway_reset(struct net_device *netdev)
{
	struct atl2_adapter *adapter = netdev_priv(netdev);
	if (netif_running(netdev))
		atl2_reinit_locked(adapter);
	return 0;
}

static const struct ethtool_ops atl2_ethtool_ops = {
	.get_settings		= atl2_get_settings,
	.set_settings		= atl2_set_settings,
	.get_drvinfo		= atl2_get_drvinfo,
	.get_regs_len		= atl2_get_regs_len,
	.get_regs		= atl2_get_regs,
	.get_wol		= atl2_get_wol,
	.set_wol		= atl2_set_wol,
	.get_msglevel		= atl2_get_msglevel,
	.set_msglevel		= atl2_set_msglevel,
	.nway_reset		= atl2_nway_reset,
	.get_link		= ethtool_op_get_link,
	.get_eeprom_len		= atl2_get_eeprom_len,
	.get_eeprom		= atl2_get_eeprom,
	.set_eeprom		= atl2_set_eeprom,
};

static void atl2_set_ethtool_ops(struct net_device *netdev)
{
	SET_ETHTOOL_OPS(netdev, &atl2_ethtool_ops);
}

#define LBYTESWAP(a)  ((((a) & 0x00ff00ff) << 8) | \
	(((a) & 0xff00ff00) >> 8))
#define LONGSWAP(a)   ((LBYTESWAP(a) << 16) | (LBYTESWAP(a) >> 16))
#define SHORTSWAP(a)  (((a) << 8) | ((a) >> 8))

/*
 * Reset the transmit and receive units; mask and clear all interrupts.
 *
 * hw - Struct containing variables accessed by shared code
 * return : 0  or  idle status (if error)
 */
static s32 atl2_reset_hw(struct atl2_hw *hw)
{
	u32 icr;
	u16 pci_cfg_cmd_word;
	int i;

	/* Workaround for PCI problem when BIOS sets MMRBC incorrectly. */
	atl2_read_pci_cfg(hw, PCI_REG_COMMAND, &pci_cfg_cmd_word);
	if ((pci_cfg_cmd_word &
		(CMD_IO_SPACE|CMD_MEMORY_SPACE|CMD_BUS_MASTER)) !=
		(CMD_IO_SPACE|CMD_MEMORY_SPACE|CMD_BUS_MASTER)) {
		pci_cfg_cmd_word |=
			(CMD_IO_SPACE|CMD_MEMORY_SPACE|CMD_BUS_MASTER);
		atl2_write_pci_cfg(hw, PCI_REG_COMMAND, &pci_cfg_cmd_word);
	}

	/* Clear Interrupt mask to stop board from generating
	 * interrupts & Clear any pending interrupt events
	 */
	/* FIXME */
	/* ATL2_WRITE_REG(hw, REG_IMR, 0); */
	/* ATL2_WRITE_REG(hw, REG_ISR, 0xffffffff); */

	/* Issue Soft Reset to the MAC.  This will reset the chip's
	 * transmit, receive, DMA.  It will not effect
	 * the current PCI configuration.  The global reset bit is self-
	 * clearing, and should clear within a microsecond.
	 */
	ATL2_WRITE_REG(hw, REG_MASTER_CTRL, MASTER_CTRL_SOFT_RST);
	wmb();
	msleep(1); /* delay about 1ms */

	/* Wait at least 10ms for All module to be Idle */
	for (i = 0; i < 10; i++) {
		icr = ATL2_READ_REG(hw, REG_IDLE_STATUS);
		if (!icr)
			break;
		msleep(1); /* delay 1 ms */
		cpu_relax();
	}

	if (icr)
		return icr;

	return 0;
}

#define CUSTOM_SPI_CS_SETUP        2
#define CUSTOM_SPI_CLK_HI          2
#define CUSTOM_SPI_CLK_LO          2
#define CUSTOM_SPI_CS_HOLD         2
#define CUSTOM_SPI_CS_HI           3

static struct atl2_spi_flash_dev flash_table[] =
{
/* MFR    WRSR  READ  PROGRAM WREN  WRDI  RDSR  RDID  SECTOR_ERASE CHIP_ERASE */
{"Atmel", 0x0,  0x03, 0x02,   0x06, 0x04, 0x05, 0x15, 0x52,        0x62 },
{"SST",   0x01, 0x03, 0x02,   0x06, 0x04, 0x05, 0x90, 0x20,        0x60 },
{"ST",    0x01, 0x03, 0x02,   0x06, 0x04, 0x05, 0xAB, 0xD8,        0xC7 },
};

static bool atl2_spi_read(struct atl2_hw *hw, u32 addr, u32 *buf)
{
	int i;
	u32 value;

	ATL2_WRITE_REG(hw, REG_SPI_DATA, 0);
	ATL2_WRITE_REG(hw, REG_SPI_ADDR, addr);

	value = SPI_FLASH_CTRL_WAIT_READY |
		(CUSTOM_SPI_CS_SETUP & SPI_FLASH_CTRL_CS_SETUP_MASK) <<
			SPI_FLASH_CTRL_CS_SETUP_SHIFT |
		(CUSTOM_SPI_CLK_HI & SPI_FLASH_CTRL_CLK_HI_MASK) <<
			SPI_FLASH_CTRL_CLK_HI_SHIFT |
		(CUSTOM_SPI_CLK_LO & SPI_FLASH_CTRL_CLK_LO_MASK) <<
			SPI_FLASH_CTRL_CLK_LO_SHIFT |
		(CUSTOM_SPI_CS_HOLD & SPI_FLASH_CTRL_CS_HOLD_MASK) <<
			SPI_FLASH_CTRL_CS_HOLD_SHIFT |
		(CUSTOM_SPI_CS_HI & SPI_FLASH_CTRL_CS_HI_MASK) <<
			SPI_FLASH_CTRL_CS_HI_SHIFT |
		(0x1 & SPI_FLASH_CTRL_INS_MASK) << SPI_FLASH_CTRL_INS_SHIFT;

	ATL2_WRITE_REG(hw, REG_SPI_FLASH_CTRL, value);

	value |= SPI_FLASH_CTRL_START;

	ATL2_WRITE_REG(hw, REG_SPI_FLASH_CTRL, value);

	for (i = 0; i < 10; i++) {
		msleep(1);
		value = ATL2_READ_REG(hw, REG_SPI_FLASH_CTRL);
		if (!(value & SPI_FLASH_CTRL_START))
			break;
	}

	if (value & SPI_FLASH_CTRL_START)
		return false;

	*buf = ATL2_READ_REG(hw, REG_SPI_DATA);

	return true;
}

/*
 * get_permanent_address
 * return 0 if get valid mac address,
 */
static int get_permanent_address(struct atl2_hw *hw)
{
	u32 Addr[2];
	u32 i, Control;
	u16 Register;
	u8  EthAddr[ETH_ALEN];
	bool KeyValid;

	if (is_valid_ether_addr(hw->perm_mac_addr))
		return 0;

	Addr[0] = 0;
	Addr[1] = 0;

	if (!atl2_check_eeprom_exist(hw)) { /* eeprom exists */
		Register = 0;
		KeyValid = false;

		/* Read out all EEPROM content */
		i = 0;
		while (1) {
			if (atl2_read_eeprom(hw, i + 0x100, &Control)) {
				if (KeyValid) {
					if (Register == REG_MAC_STA_ADDR)
						Addr[0] = Control;
					else if (Register ==
						(REG_MAC_STA_ADDR + 4))
						Addr[1] = Control;
					KeyValid = false;
				} else if ((Control & 0xff) == 0x5A) {
					KeyValid = true;
					Register = (u16) (Control >> 16);
				} else {
			/* assume data end while encount an invalid KEYWORD */
					break;
				}
			} else {
				break; /* read error */
			}
			i += 4;
		}

		*(u32 *) &EthAddr[2] = LONGSWAP(Addr[0]);
		*(u16 *) &EthAddr[0] = SHORTSWAP(*(u16 *) &Addr[1]);

		if (is_valid_ether_addr(EthAddr)) {
			memcpy(hw->perm_mac_addr, EthAddr, ETH_ALEN);
			return 0;
		}
		return 1;
	}

	/* see if SPI flash exists? */
	Addr[0] = 0;
	Addr[1] = 0;
	Register = 0;
	KeyValid = false;
	i = 0;
	while (1) {
		if (atl2_spi_read(hw, i + 0x1f000, &Control)) {
			if (KeyValid) {
				if (Register == REG_MAC_STA_ADDR)
					Addr[0] = Control;
				else if (Register == (REG_MAC_STA_ADDR + 4))
					Addr[1] = Control;
				KeyValid = false;
			} else if ((Control & 0xff) == 0x5A) {
				KeyValid = true;
				Register = (u16) (Control >> 16);
			} else {
				break; /* data end */
			}
		} else {
			break; /* read error */
		}
		i += 4;
	}

	*(u32 *) &EthAddr[2] = LONGSWAP(Addr[0]);
	*(u16 *) &EthAddr[0] = SHORTSWAP(*(u16 *)&Addr[1]);
	if (is_valid_ether_addr(EthAddr)) {
		memcpy(hw->perm_mac_addr, EthAddr, ETH_ALEN);
		return 0;
	}
	/* maybe MAC-address is from BIOS */
	Addr[0] = ATL2_READ_REG(hw, REG_MAC_STA_ADDR);
	Addr[1] = ATL2_READ_REG(hw, REG_MAC_STA_ADDR + 4);
	*(u32 *) &EthAddr[2] = LONGSWAP(Addr[0]);
	*(u16 *) &EthAddr[0] = SHORTSWAP(*(u16 *) &Addr[1]);

	if (is_valid_ether_addr(EthAddr)) {
		memcpy(hw->perm_mac_addr, EthAddr, ETH_ALEN);
		return 0;
	}

	return 1;
}

/*
 * Reads the adapter's MAC address from the EEPROM
 *
 * hw - Struct containing variables accessed by shared code
 */
static s32 atl2_read_mac_addr(struct atl2_hw *hw)
{
	if (get_permanent_address(hw)) {
		/* for test */
		/* FIXME: shouldn't we use eth_random_addr() here? */
		hw->perm_mac_addr[0] = 0x00;
		hw->perm_mac_addr[1] = 0x13;
		hw->perm_mac_addr[2] = 0x74;
		hw->perm_mac_addr[3] = 0x00;
		hw->perm_mac_addr[4] = 0x5c;
		hw->perm_mac_addr[5] = 0x38;
	}

	memcpy(hw->mac_addr, hw->perm_mac_addr, ETH_ALEN);

	return 0;
}

/*
 * Hashes an address to determine its location in the multicast table
 *
 * hw - Struct containing variables accessed by shared code
 * mc_addr - the multicast address to hash
 *
 * atl2_hash_mc_addr
 *  purpose
 *      set hash value for a multicast address
 *      hash calcu processing :
 *          1. calcu 32bit CRC for multicast address
 *          2. reverse crc with MSB to LSB
 */
static u32 atl2_hash_mc_addr(struct atl2_hw *hw, u8 *mc_addr)
{
	u32 crc32, value;
	int i;

	value = 0;
	crc32 = ether_crc_le(6, mc_addr);

	for (i = 0; i < 32; i++)
		value |= (((crc32 >> i) & 1) << (31 - i));

	return value;
}

/*
 * Sets the bit in the multicast table corresponding to the hash value.
 *
 * hw - Struct containing variables accessed by shared code
 * hash_value - Multicast address hash value
 */
static void atl2_hash_set(struct atl2_hw *hw, u32 hash_value)
{
	u32 hash_bit, hash_reg;
	u32 mta;

	/* The HASH Table  is a register array of 2 32-bit registers.
	 * It is treated like an array of 64 bits.  We want to set
	 * bit BitArray[hash_value]. So we figure out what register
	 * the bit is in, read it, OR in the new bit, then write
	 * back the new value.  The register is determined by the
	 * upper 7 bits of the hash value and the bit within that
	 * register are determined by the lower 5 bits of the value.
	 */
	hash_reg = (hash_value >> 31) & 0x1;
	hash_bit = (hash_value >> 26) & 0x1F;

	mta = ATL2_READ_REG_ARRAY(hw, REG_RX_HASH_TABLE, hash_reg);

	mta |= (1 << hash_bit);

	ATL2_WRITE_REG_ARRAY(hw, REG_RX_HASH_TABLE, hash_reg, mta);
}

/*
 * atl2_init_pcie - init PCIE module
 */
static void atl2_init_pcie(struct atl2_hw *hw)
{
    u32 value;
    value = LTSSM_TEST_MODE_DEF;
    ATL2_WRITE_REG(hw, REG_LTSSM_TEST_MODE, value);

    value = PCIE_DLL_TX_CTRL1_DEF;
    ATL2_WRITE_REG(hw, REG_PCIE_DLL_TX_CTRL1, value);
}

static void atl2_init_flash_opcode(struct atl2_hw *hw)
{
	if (hw->flash_vendor >= ARRAY_SIZE(flash_table))
		hw->flash_vendor = 0; /* ATMEL */

	/* Init OP table */
	ATL2_WRITE_REGB(hw, REG_SPI_FLASH_OP_PROGRAM,
		flash_table[hw->flash_vendor].cmdPROGRAM);
	ATL2_WRITE_REGB(hw, REG_SPI_FLASH_OP_SC_ERASE,
		flash_table[hw->flash_vendor].cmdSECTOR_ERASE);
	ATL2_WRITE_REGB(hw, REG_SPI_FLASH_OP_CHIP_ERASE,
		flash_table[hw->flash_vendor].cmdCHIP_ERASE);
	ATL2_WRITE_REGB(hw, REG_SPI_FLASH_OP_RDID,
		flash_table[hw->flash_vendor].cmdRDID);
	ATL2_WRITE_REGB(hw, REG_SPI_FLASH_OP_WREN,
		flash_table[hw->flash_vendor].cmdWREN);
	ATL2_WRITE_REGB(hw, REG_SPI_FLASH_OP_RDSR,
		flash_table[hw->flash_vendor].cmdRDSR);
	ATL2_WRITE_REGB(hw, REG_SPI_FLASH_OP_WRSR,
		flash_table[hw->flash_vendor].cmdWRSR);
	ATL2_WRITE_REGB(hw, REG_SPI_FLASH_OP_READ,
		flash_table[hw->flash_vendor].cmdREAD);
}

/********************************************************************
* Performs basic configuration of the adapter.
*
* hw - Struct containing variables accessed by shared code
* Assumes that the controller has previously been reset and is in a
* post-reset uninitialized state. Initializes multicast table,
* and  Calls routines to setup link
* Leaves the transmit and receive units disabled and uninitialized.
********************************************************************/
static s32 atl2_init_hw(struct atl2_hw *hw)
{
	u32 ret_val = 0;

	atl2_init_pcie(hw);

	/* Zero out the Multicast HASH table */
	/* clear the old settings from the multicast hash table */
	ATL2_WRITE_REG(hw, REG_RX_HASH_TABLE, 0);
	ATL2_WRITE_REG_ARRAY(hw, REG_RX_HASH_TABLE, 1, 0);

	atl2_init_flash_opcode(hw);

	ret_val = atl2_phy_init(hw);

	return ret_val;
}

/*
 * Detects the current speed and duplex settings of the hardware.
 *
 * hw - Struct containing variables accessed by shared code
 * speed - Speed of the connection
 * duplex - Duplex setting of the connection
 */
static s32 atl2_get_speed_and_duplex(struct atl2_hw *hw, u16 *speed,
	u16 *duplex)
{
	s32 ret_val;
	u16 phy_data;

	/* Read PHY Specific Status Register (17) */
	ret_val = atl2_read_phy_reg(hw, MII_ATLX_PSSR, &phy_data);
	if (ret_val)
		return ret_val;

	if (!(phy_data & MII_ATLX_PSSR_SPD_DPLX_RESOLVED))
		return ATLX_ERR_PHY_RES;

	switch (phy_data & MII_ATLX_PSSR_SPEED) {
	case MII_ATLX_PSSR_100MBS:
		*speed = SPEED_100;
		break;
	case MII_ATLX_PSSR_10MBS:
		*speed = SPEED_10;
		break;
	default:
		return ATLX_ERR_PHY_SPEED;
		break;
	}

	if (phy_data & MII_ATLX_PSSR_DPLX)
		*duplex = FULL_DUPLEX;
	else
		*duplex = HALF_DUPLEX;

	return 0;
}

/*
 * Reads the value from a PHY register
 * hw - Struct containing variables accessed by shared code
 * reg_addr - address of the PHY register to read
 */
static s32 atl2_read_phy_reg(struct atl2_hw *hw, u16 reg_addr, u16 *phy_data)
{
	u32 val;
	int i;

	val = ((u32)(reg_addr & MDIO_REG_ADDR_MASK)) << MDIO_REG_ADDR_SHIFT |
		MDIO_START |
		MDIO_SUP_PREAMBLE |
		MDIO_RW |
		MDIO_CLK_25_4 << MDIO_CLK_SEL_SHIFT;
	ATL2_WRITE_REG(hw, REG_MDIO_CTRL, val);

	wmb();

	for (i = 0; i < MDIO_WAIT_TIMES; i++) {
		udelay(2);
		val = ATL2_READ_REG(hw, REG_MDIO_CTRL);
		if (!(val & (MDIO_START | MDIO_BUSY)))
			break;
		wmb();
	}
	if (!(val & (MDIO_START | MDIO_BUSY))) {
		*phy_data = (u16)val;
		return 0;
	}

	return ATLX_ERR_PHY;
}

/*
 * Writes a value to a PHY register
 * hw - Struct containing variables accessed by shared code
 * reg_addr - address of the PHY register to write
 * data - data to write to the PHY
 */
static s32 atl2_write_phy_reg(struct atl2_hw *hw, u32 reg_addr, u16 phy_data)
{
	int i;
	u32 val;

	val = ((u32)(phy_data & MDIO_DATA_MASK)) << MDIO_DATA_SHIFT |
		(reg_addr & MDIO_REG_ADDR_MASK) << MDIO_REG_ADDR_SHIFT |
		MDIO_SUP_PREAMBLE |
		MDIO_START |
		MDIO_CLK_25_4 << MDIO_CLK_SEL_SHIFT;
	ATL2_WRITE_REG(hw, REG_MDIO_CTRL, val);

	wmb();

	for (i = 0; i < MDIO_WAIT_TIMES; i++) {
		udelay(2);
		val = ATL2_READ_REG(hw, REG_MDIO_CTRL);
		if (!(val & (MDIO_START | MDIO_BUSY)))
			break;

		wmb();
	}

	if (!(val & (MDIO_START | MDIO_BUSY)))
		return 0;

	return ATLX_ERR_PHY;
}

/*
 * Configures PHY autoneg and flow control advertisement settings
 *
 * hw - Struct containing variables accessed by shared code
 */
static s32 atl2_phy_setup_autoneg_adv(struct atl2_hw *hw)
{
	s32 ret_val;
	s16 mii_autoneg_adv_reg;

	/* Read the MII Auto-Neg Advertisement Register (Address 4). */
	mii_autoneg_adv_reg = MII_AR_DEFAULT_CAP_MASK;

	/* Need to parse autoneg_advertised  and set up
	 * the appropriate PHY registers.  First we will parse for
	 * autoneg_advertised software override.  Since we can advertise
	 * a plethora of combinations, we need to check each bit
	 * individually.
	 */

	/* First we clear all the 10/100 mb speed bits in the Auto-Neg
	 * Advertisement Register (Address 4) and the 1000 mb speed bits in
	 * the  1000Base-T Control Register (Address 9). */
	mii_autoneg_adv_reg &= ~MII_AR_SPEED_MASK;

	/* Need to parse MediaType and setup the
	 * appropriate PHY registers. */
	switch (hw->MediaType) {
	case MEDIA_TYPE_AUTO_SENSOR:
		mii_autoneg_adv_reg |=
			(MII_AR_10T_HD_CAPS |
			MII_AR_10T_FD_CAPS  |
			MII_AR_100TX_HD_CAPS|
			MII_AR_100TX_FD_CAPS);
		hw->autoneg_advertised =
			ADVERTISE_10_HALF |
			ADVERTISE_10_FULL |
			ADVERTISE_100_HALF|
			ADVERTISE_100_FULL;
		break;
	case MEDIA_TYPE_100M_FULL:
		mii_autoneg_adv_reg |= MII_AR_100TX_FD_CAPS;
		hw->autoneg_advertised = ADVERTISE_100_FULL;
		break;
	case MEDIA_TYPE_100M_HALF:
		mii_autoneg_adv_reg |= MII_AR_100TX_HD_CAPS;
		hw->autoneg_advertised = ADVERTISE_100_HALF;
		break;
	case MEDIA_TYPE_10M_FULL:
		mii_autoneg_adv_reg |= MII_AR_10T_FD_CAPS;
		hw->autoneg_advertised = ADVERTISE_10_FULL;
		break;
	default:
		mii_autoneg_adv_reg |= MII_AR_10T_HD_CAPS;
		hw->autoneg_advertised = ADVERTISE_10_HALF;
		break;
	}

	/* flow control fixed to enable all */
	mii_autoneg_adv_reg |= (MII_AR_ASM_DIR | MII_AR_PAUSE);

	hw->mii_autoneg_adv_reg = mii_autoneg_adv_reg;

	ret_val = atl2_write_phy_reg(hw, MII_ADVERTISE, mii_autoneg_adv_reg);

	if (ret_val)
		return ret_val;

	return 0;
}

/*
 * Resets the PHY and make all config validate
 *
 * hw - Struct containing variables accessed by shared code
 *
 * Sets bit 15 and 12 of the MII Control regiser (for F001 bug)
 */
static s32 atl2_phy_commit(struct atl2_hw *hw)
{
	s32 ret_val;
	u16 phy_data;

	phy_data = MII_CR_RESET | MII_CR_AUTO_NEG_EN | MII_CR_RESTART_AUTO_NEG;
	ret_val = atl2_write_phy_reg(hw, MII_BMCR, phy_data);
	if (ret_val) {
		u32 val;
		int i;
		/* pcie serdes link may be down ! */
		for (i = 0; i < 25; i++) {
			msleep(1);
			val = ATL2_READ_REG(hw, REG_MDIO_CTRL);
			if (!(val & (MDIO_START | MDIO_BUSY)))
				break;
		}

		if (0 != (val & (MDIO_START | MDIO_BUSY))) {
			printk(KERN_ERR "atl2: PCIe link down for at least 25ms !\n");
			return ret_val;
		}
	}
	return 0;
}

static s32 atl2_phy_init(struct atl2_hw *hw)
{
	s32 ret_val;
	u16 phy_val;

	if (hw->phy_configured)
		return 0;

	/* Enable PHY */
	ATL2_WRITE_REGW(hw, REG_PHY_ENABLE, 1);
	ATL2_WRITE_FLUSH(hw);
	msleep(1);

	/* check if the PHY is in powersaving mode */
	atl2_write_phy_reg(hw, MII_DBG_ADDR, 0);
	atl2_read_phy_reg(hw, MII_DBG_DATA, &phy_val);

	/* 024E / 124E 0r 0274 / 1274 ? */
	if (phy_val & 0x1000) {
		phy_val &= ~0x1000;
		atl2_write_phy_reg(hw, MII_DBG_DATA, phy_val);
	}

	msleep(1);

	/*Enable PHY LinkChange Interrupt */
	ret_val = atl2_write_phy_reg(hw, 18, 0xC00);
	if (ret_val)
		return ret_val;

	/* setup AutoNeg parameters */
	ret_val = atl2_phy_setup_autoneg_adv(hw);
	if (ret_val)
		return ret_val;

	/* SW.Reset & En-Auto-Neg to restart Auto-Neg */
	ret_val = atl2_phy_commit(hw);
	if (ret_val)
		return ret_val;

	hw->phy_configured = true;

	return ret_val;
}

static void atl2_set_mac_addr(struct atl2_hw *hw)
{
	u32 value;
	/* 00-0B-6A-F6-00-DC
	 * 0:  6AF600DC   1: 000B
	 * low dword */
	value = (((u32)hw->mac_addr[2]) << 24) |
		(((u32)hw->mac_addr[3]) << 16) |
		(((u32)hw->mac_addr[4]) << 8)  |
		(((u32)hw->mac_addr[5]));
	ATL2_WRITE_REG_ARRAY(hw, REG_MAC_STA_ADDR, 0, value);
	/* hight dword */
	value = (((u32)hw->mac_addr[0]) << 8) |
		(((u32)hw->mac_addr[1]));
	ATL2_WRITE_REG_ARRAY(hw, REG_MAC_STA_ADDR, 1, value);
}

/*
 * check_eeprom_exist
 * return 0 if eeprom exist
 */
static int atl2_check_eeprom_exist(struct atl2_hw *hw)
{
	u32 value;

	value = ATL2_READ_REG(hw, REG_SPI_FLASH_CTRL);
	if (value & SPI_FLASH_CTRL_EN_VPD) {
		value &= ~SPI_FLASH_CTRL_EN_VPD;
		ATL2_WRITE_REG(hw, REG_SPI_FLASH_CTRL, value);
	}
	value = ATL2_READ_REGW(hw, REG_PCIE_CAP_LIST);
	return ((value & 0xFF00) == 0x6C00) ? 0 : 1;
}

/* FIXME: This doesn't look right. -- CHS */
static bool atl2_write_eeprom(struct atl2_hw *hw, u32 offset, u32 value)
{
	return true;
}

static bool atl2_read_eeprom(struct atl2_hw *hw, u32 Offset, u32 *pValue)
{
	int i;
	u32    Control;

	if (Offset & 0x3)
		return false; /* address do not align */

	ATL2_WRITE_REG(hw, REG_VPD_DATA, 0);
	Control = (Offset & VPD_CAP_VPD_ADDR_MASK) << VPD_CAP_VPD_ADDR_SHIFT;
	ATL2_WRITE_REG(hw, REG_VPD_CAP, Control);

	for (i = 0; i < 10; i++) {
		msleep(2);
		Control = ATL2_READ_REG(hw, REG_VPD_CAP);
		if (Control & VPD_CAP_VPD_FLAG)
			break;
	}

	if (Control & VPD_CAP_VPD_FLAG) {
		*pValue = ATL2_READ_REG(hw, REG_VPD_DATA);
		return true;
	}
	return false; /* timeout */
}

static void atl2_force_ps(struct atl2_hw *hw)
{
	u16 phy_val;

	atl2_write_phy_reg(hw, MII_DBG_ADDR, 0);
	atl2_read_phy_reg(hw, MII_DBG_DATA, &phy_val);
	atl2_write_phy_reg(hw, MII_DBG_DATA, phy_val | 0x1000);

	atl2_write_phy_reg(hw, MII_DBG_ADDR, 2);
	atl2_write_phy_reg(hw, MII_DBG_DATA, 0x3000);
	atl2_write_phy_reg(hw, MII_DBG_ADDR, 3);
	atl2_write_phy_reg(hw, MII_DBG_DATA, 0);
}

/* This is the only thing that needs to be changed to adjust the
 * maximum number of ports that the driver can manage.
 */
#define ATL2_MAX_NIC 4

#define OPTION_UNSET    -1
#define OPTION_DISABLED 0
#define OPTION_ENABLED  1

/* All parameters are treated the same, as an integer array of values.
 * This macro just reduces the need to repeat the same declaration code
 * over and over (plus this helps to avoid typo bugs).
 */
#define ATL2_PARAM_INIT {[0 ... ATL2_MAX_NIC] = OPTION_UNSET}
#ifndef module_param_array
/* Module Parameters are always initialized to -1, so that the driver
 * can tell the difference between no user specified value or the
 * user asking for the default value.
 * The true default values are loaded in when atl2_check_options is called.
 *
 * This is a GCC extension to ANSI C.
 * See the item "Labeled Elements in Initializers" in the section
 * "Extensions to the C Language Family" of the GCC documentation.
 */

#define ATL2_PARAM(X, desc) \
<<<<<<< HEAD
    static const int __devinitconst X[ATL2_MAX_NIC + 1] = ATL2_PARAM_INIT; \
=======
    static const int X[ATL2_MAX_NIC + 1] = ATL2_PARAM_INIT; \
>>>>>>> c3ade0e0
    MODULE_PARM(X, "1-" __MODULE_STRING(ATL2_MAX_NIC) "i"); \
    MODULE_PARM_DESC(X, desc);
#else
#define ATL2_PARAM(X, desc) \
    static int X[ATL2_MAX_NIC+1] = ATL2_PARAM_INIT; \
    static unsigned int num_##X; \
    module_param_array_named(X, X, int, &num_##X, 0); \
    MODULE_PARM_DESC(X, desc);
#endif

/*
 * Transmit Memory Size
 * Valid Range: 64-2048
 * Default Value: 128
 */
#define ATL2_MIN_TX_MEMSIZE		4	/* 4KB */
#define ATL2_MAX_TX_MEMSIZE		64	/* 64KB */
#define ATL2_DEFAULT_TX_MEMSIZE		8	/* 8KB */
ATL2_PARAM(TxMemSize, "Bytes of Transmit Memory");

/*
 * Receive Memory Block Count
 * Valid Range: 16-512
 * Default Value: 128
 */
#define ATL2_MIN_RXD_COUNT		16
#define ATL2_MAX_RXD_COUNT		512
#define ATL2_DEFAULT_RXD_COUNT		64
ATL2_PARAM(RxMemBlock, "Number of receive memory block");

/*
 * User Specified MediaType Override
 *
 * Valid Range: 0-5
 *  - 0    - auto-negotiate at all supported speeds
 *  - 1    - only link at 1000Mbps Full Duplex
 *  - 2    - only link at 100Mbps Full Duplex
 *  - 3    - only link at 100Mbps Half Duplex
 *  - 4    - only link at 10Mbps Full Duplex
 *  - 5    - only link at 10Mbps Half Duplex
 * Default Value: 0
 */
ATL2_PARAM(MediaType, "MediaType Select");

/*
 * Interrupt Moderate Timer in units of 2048 ns (~2 us)
 * Valid Range: 10-65535
 * Default Value: 45000(90ms)
 */
#define INT_MOD_DEFAULT_CNT	100 /* 200us */
#define INT_MOD_MAX_CNT		65000
#define INT_MOD_MIN_CNT		50
ATL2_PARAM(IntModTimer, "Interrupt Moderator Timer");

/*
 * FlashVendor
 * Valid Range: 0-2
 * 0 - Atmel
 * 1 - SST
 * 2 - ST
 */
ATL2_PARAM(FlashVendor, "SPI Flash Vendor");

#define AUTONEG_ADV_DEFAULT	0x2F
#define AUTONEG_ADV_MASK	0x2F
#define FLOW_CONTROL_DEFAULT	FLOW_CONTROL_FULL

#define FLASH_VENDOR_DEFAULT	0
#define FLASH_VENDOR_MIN	0
#define FLASH_VENDOR_MAX	2

struct atl2_option {
	enum { enable_option, range_option, list_option } type;
	char *name;
	char *err;
	int  def;
	union {
		struct { /* range_option info */
			int min;
			int max;
		} r;
		struct { /* list_option info */
			int nr;
			struct atl2_opt_list { int i; char *str; } *p;
		} l;
	} arg;
};

static int atl2_validate_option(int *value, struct atl2_option *opt)
{
	int i;
	struct atl2_opt_list *ent;

	if (*value == OPTION_UNSET) {
		*value = opt->def;
		return 0;
	}

	switch (opt->type) {
	case enable_option:
		switch (*value) {
		case OPTION_ENABLED:
			printk(KERN_INFO "%s Enabled\n", opt->name);
			return 0;
			break;
		case OPTION_DISABLED:
			printk(KERN_INFO "%s Disabled\n", opt->name);
			return 0;
			break;
		}
		break;
	case range_option:
		if (*value >= opt->arg.r.min && *value <= opt->arg.r.max) {
			printk(KERN_INFO "%s set to %i\n", opt->name, *value);
			return 0;
		}
		break;
	case list_option:
		for (i = 0; i < opt->arg.l.nr; i++) {
			ent = &opt->arg.l.p[i];
			if (*value == ent->i) {
				if (ent->str[0] != '\0')
					printk(KERN_INFO "%s\n", ent->str);
			return 0;
			}
		}
		break;
	default:
		BUG();
	}

	printk(KERN_INFO "Invalid %s specified (%i) %s\n",
		opt->name, *value, opt->err);
	*value = opt->def;
	return -1;
}

/**
 * atl2_check_options - Range Checking for Command Line Parameters
 * @adapter: board private structure
 *
 * This routine checks all command line parameters for valid user
 * input.  If an invalid value is given, or if no user specified
 * value exists, a default value is used.  The final value is stored
 * in a variable in the adapter structure.
 */
static void atl2_check_options(struct atl2_adapter *adapter)
{
	int val;
	struct atl2_option opt;
	int bd = adapter->bd_number;
	if (bd >= ATL2_MAX_NIC) {
		printk(KERN_NOTICE "Warning: no configuration for board #%i\n",
			bd);
		printk(KERN_NOTICE "Using defaults for all values\n");
#ifndef module_param_array
		bd = ATL2_MAX_NIC;
#endif
	}

	/* Bytes of Transmit Memory */
	opt.type = range_option;
	opt.name = "Bytes of Transmit Memory";
	opt.err = "using default of " __MODULE_STRING(ATL2_DEFAULT_TX_MEMSIZE);
	opt.def = ATL2_DEFAULT_TX_MEMSIZE;
	opt.arg.r.min = ATL2_MIN_TX_MEMSIZE;
	opt.arg.r.max = ATL2_MAX_TX_MEMSIZE;
#ifdef module_param_array
	if (num_TxMemSize > bd) {
#endif
		val = TxMemSize[bd];
		atl2_validate_option(&val, &opt);
		adapter->txd_ring_size = ((u32) val) * 1024;
#ifdef module_param_array
	} else
		adapter->txd_ring_size = ((u32)opt.def) * 1024;
#endif
	/* txs ring size: */
	adapter->txs_ring_size = adapter->txd_ring_size / 128;
	if (adapter->txs_ring_size > 160)
		adapter->txs_ring_size = 160;

	/* Receive Memory Block Count */
	opt.type = range_option;
	opt.name = "Number of receive memory block";
	opt.err = "using default of " __MODULE_STRING(ATL2_DEFAULT_RXD_COUNT);
	opt.def = ATL2_DEFAULT_RXD_COUNT;
	opt.arg.r.min = ATL2_MIN_RXD_COUNT;
	opt.arg.r.max = ATL2_MAX_RXD_COUNT;
#ifdef module_param_array
	if (num_RxMemBlock > bd) {
#endif
		val = RxMemBlock[bd];
		atl2_validate_option(&val, &opt);
		adapter->rxd_ring_size = (u32)val;
		/* FIXME */
		/* ((u16)val)&~1; */	/* even number */
#ifdef module_param_array
	} else
		adapter->rxd_ring_size = (u32)opt.def;
#endif
	/* init RXD Flow control value */
	adapter->hw.fc_rxd_hi = (adapter->rxd_ring_size / 8) * 7;
	adapter->hw.fc_rxd_lo = (ATL2_MIN_RXD_COUNT / 8) >
		(adapter->rxd_ring_size / 12) ? (ATL2_MIN_RXD_COUNT / 8) :
		(adapter->rxd_ring_size / 12);

	/* Interrupt Moderate Timer */
	opt.type = range_option;
	opt.name = "Interrupt Moderate Timer";
	opt.err = "using default of " __MODULE_STRING(INT_MOD_DEFAULT_CNT);
	opt.def = INT_MOD_DEFAULT_CNT;
	opt.arg.r.min = INT_MOD_MIN_CNT;
	opt.arg.r.max = INT_MOD_MAX_CNT;
#ifdef module_param_array
	if (num_IntModTimer > bd) {
#endif
		val = IntModTimer[bd];
		atl2_validate_option(&val, &opt);
		adapter->imt = (u16) val;
#ifdef module_param_array
	} else
		adapter->imt = (u16)(opt.def);
#endif
	/* Flash Vendor */
	opt.type = range_option;
	opt.name = "SPI Flash Vendor";
	opt.err = "using default of " __MODULE_STRING(FLASH_VENDOR_DEFAULT);
	opt.def = FLASH_VENDOR_DEFAULT;
	opt.arg.r.min = FLASH_VENDOR_MIN;
	opt.arg.r.max = FLASH_VENDOR_MAX;
#ifdef module_param_array
	if (num_FlashVendor > bd) {
#endif
		val = FlashVendor[bd];
		atl2_validate_option(&val, &opt);
		adapter->hw.flash_vendor = (u8) val;
#ifdef module_param_array
	} else
		adapter->hw.flash_vendor = (u8)(opt.def);
#endif
	/* MediaType */
	opt.type = range_option;
	opt.name = "Speed/Duplex Selection";
	opt.err = "using default of " __MODULE_STRING(MEDIA_TYPE_AUTO_SENSOR);
	opt.def = MEDIA_TYPE_AUTO_SENSOR;
	opt.arg.r.min = MEDIA_TYPE_AUTO_SENSOR;
	opt.arg.r.max = MEDIA_TYPE_10M_HALF;
#ifdef module_param_array
	if (num_MediaType > bd) {
#endif
		val = MediaType[bd];
		atl2_validate_option(&val, &opt);
		adapter->hw.MediaType = (u16) val;
#ifdef module_param_array
	} else
		adapter->hw.MediaType = (u16)(opt.def);
#endif
}<|MERGE_RESOLUTION|>--- conflicted
+++ resolved
@@ -2834,11 +2834,7 @@
  */
 
 #define ATL2_PARAM(X, desc) \
-<<<<<<< HEAD
-    static const int __devinitconst X[ATL2_MAX_NIC + 1] = ATL2_PARAM_INIT; \
-=======
     static const int X[ATL2_MAX_NIC + 1] = ATL2_PARAM_INIT; \
->>>>>>> c3ade0e0
     MODULE_PARM(X, "1-" __MODULE_STRING(ATL2_MAX_NIC) "i"); \
     MODULE_PARM_DESC(X, desc);
 #else
