--- conflicted
+++ resolved
@@ -1944,13 +1944,8 @@
 	struct net_device *netdev = adapter->netdev;
 	int err = 0;
 
-<<<<<<< HEAD
-	err = request_irq(pdev->irq, atl1e_intr, IRQF_SHARED,
-			  netdev->name, netdev);
-=======
 	err = request_irq(pdev->irq, atl1e_intr, IRQF_SHARED, netdev->name,
 			  netdev);
->>>>>>> c3ade0e0
 	if (err) {
 		netdev_dbg(adapter->netdev,
 			   "Unable to allocate interrupt Error: %d\n", err);
