/*
 * Copyright(c) 2008 - 2009 Atheros Corporation. All rights reserved.
 *
 * Derived from Intel e1000 driver
 * Copyright(c) 1999 - 2005 Intel Corporation. All rights reserved.
 *
 * This program is free software; you can redistribute it and/or modify it
 * under the terms of the GNU General Public License as published by the Free
 * Software Foundation; either version 2 of the License, or (at your option)
 * any later version.
 *
 * This program is distributed in the hope that it will be useful, but WITHOUT
 * ANY WARRANTY; without even the implied warranty of MERCHANTABILITY or
 * FITNESS FOR A PARTICULAR PURPOSE.  See the GNU General Public License for
 * more details.
 *
 * You should have received a copy of the GNU General Public License along with
 * this program; if not, write to the Free Software Foundation, Inc., 59
 * Temple Place - Suite 330, Boston, MA  02111-1307, USA.
 */

#include "atl1c.h"

#define ATL1C_DRV_VERSION "1.0.1.1-NAPI"
char atl1c_driver_name[] = "atl1c";
char atl1c_driver_version[] = ATL1C_DRV_VERSION;

/*
 * atl1c_pci_tbl - PCI Device ID Table
 *
 * Wildcard entries (PCI_ANY_ID) should come last
 * Last entry must be all 0s
 *
 * { Vendor ID, Device ID, SubVendor ID, SubDevice ID,
 *   Class, Class Mask, private data (not used) }
 */
static DEFINE_PCI_DEVICE_TABLE(atl1c_pci_tbl) = {
	{PCI_DEVICE(PCI_VENDOR_ID_ATTANSIC, PCI_DEVICE_ID_ATTANSIC_L1C)},
	{PCI_DEVICE(PCI_VENDOR_ID_ATTANSIC, PCI_DEVICE_ID_ATTANSIC_L2C)},
	{PCI_DEVICE(PCI_VENDOR_ID_ATTANSIC, PCI_DEVICE_ID_ATHEROS_L2C_B)},
	{PCI_DEVICE(PCI_VENDOR_ID_ATTANSIC, PCI_DEVICE_ID_ATHEROS_L2C_B2)},
	{PCI_DEVICE(PCI_VENDOR_ID_ATTANSIC, PCI_DEVICE_ID_ATHEROS_L1D)},
	{PCI_DEVICE(PCI_VENDOR_ID_ATTANSIC, PCI_DEVICE_ID_ATHEROS_L1D_2_0)},
	/* required last entry */
	{ 0 }
};
MODULE_DEVICE_TABLE(pci, atl1c_pci_tbl);

MODULE_AUTHOR("Jie Yang");
MODULE_AUTHOR("Qualcomm Atheros Inc., <nic-devel@qualcomm.com>");
MODULE_DESCRIPTION("Qualcom Atheros 100/1000M Ethernet Network Driver");
MODULE_LICENSE("GPL");
MODULE_VERSION(ATL1C_DRV_VERSION);

static int atl1c_stop_mac(struct atl1c_hw *hw);
static void atl1c_disable_l0s_l1(struct atl1c_hw *hw);
static void atl1c_set_aspm(struct atl1c_hw *hw, u16 link_speed);
static void atl1c_start_mac(struct atl1c_adapter *adapter);
static void atl1c_clean_rx_irq(struct atl1c_adapter *adapter,
		   int *work_done, int work_to_do);
static int atl1c_up(struct atl1c_adapter *adapter);
static void atl1c_down(struct atl1c_adapter *adapter);
static int atl1c_reset_mac(struct atl1c_hw *hw);
static void atl1c_reset_dma_ring(struct atl1c_adapter *adapter);
static int atl1c_configure(struct atl1c_adapter *adapter);
static int atl1c_alloc_rx_buffer(struct atl1c_adapter *adapter);

static const u16 atl1c_pay_load_size[] = {
	128, 256, 512, 1024, 2048, 4096,
};


static const u32 atl1c_default_msg = NETIF_MSG_DRV | NETIF_MSG_PROBE |
	NETIF_MSG_LINK | NETIF_MSG_TIMER | NETIF_MSG_IFDOWN | NETIF_MSG_IFUP;
static void atl1c_pcie_patch(struct atl1c_hw *hw)
{
	u32 mst_data, data;

	/* pclk sel could switch to 25M */
	AT_READ_REG(hw, REG_MASTER_CTRL, &mst_data);
	mst_data &= ~MASTER_CTRL_CLK_SEL_DIS;
	AT_WRITE_REG(hw, REG_MASTER_CTRL, mst_data);

	/* WoL/PCIE related settings */
	if (hw->nic_type == athr_l1c || hw->nic_type == athr_l2c) {
		AT_READ_REG(hw, REG_PCIE_PHYMISC, &data);
		data |= PCIE_PHYMISC_FORCE_RCV_DET;
		AT_WRITE_REG(hw, REG_PCIE_PHYMISC, data);
	} else { /* new dev set bit5 of MASTER */
		if (!(mst_data & MASTER_CTRL_WAKEN_25M))
			AT_WRITE_REG(hw, REG_MASTER_CTRL,
				mst_data | MASTER_CTRL_WAKEN_25M);
	}
	/* aspm/PCIE setting only for l2cb 1.0 */
	if (hw->nic_type == athr_l2c_b && hw->revision_id == L2CB_V10) {
		AT_READ_REG(hw, REG_PCIE_PHYMISC2, &data);
		data = FIELD_SETX(data, PCIE_PHYMISC2_CDR_BW,
			L2CB1_PCIE_PHYMISC2_CDR_BW);
		data = FIELD_SETX(data, PCIE_PHYMISC2_L0S_TH,
			L2CB1_PCIE_PHYMISC2_L0S_TH);
		AT_WRITE_REG(hw, REG_PCIE_PHYMISC2, data);
		/* extend L1 sync timer */
		AT_READ_REG(hw, REG_LINK_CTRL, &data);
		data |= LINK_CTRL_EXT_SYNC;
		AT_WRITE_REG(hw, REG_LINK_CTRL, data);
	}
	/* l2cb 1.x & l1d 1.x */
	if (hw->nic_type == athr_l2c_b || hw->nic_type == athr_l1d) {
		AT_READ_REG(hw, REG_PM_CTRL, &data);
		data |= PM_CTRL_L0S_BUFSRX_EN;
		AT_WRITE_REG(hw, REG_PM_CTRL, data);
		/* clear vendor msg */
		AT_READ_REG(hw, REG_DMA_DBG, &data);
		AT_WRITE_REG(hw, REG_DMA_DBG, data & ~DMA_DBG_VENDOR_MSG);
	}
}

/* FIXME: no need any more ? */
/*
 * atl1c_init_pcie - init PCIE module
 */
static void atl1c_reset_pcie(struct atl1c_hw *hw, u32 flag)
{
	u32 data;
	u32 pci_cmd;
	struct pci_dev *pdev = hw->adapter->pdev;
	int pos;

	AT_READ_REG(hw, PCI_COMMAND, &pci_cmd);
	pci_cmd &= ~PCI_COMMAND_INTX_DISABLE;
	pci_cmd |= (PCI_COMMAND_MEMORY | PCI_COMMAND_MASTER |
		PCI_COMMAND_IO);
	AT_WRITE_REG(hw, PCI_COMMAND, pci_cmd);

	/*
	 * Clear any PowerSaveing Settings
	 */
	pci_enable_wake(pdev, PCI_D3hot, 0);
	pci_enable_wake(pdev, PCI_D3cold, 0);
	/* wol sts read-clear */
	AT_READ_REG(hw, REG_WOL_CTRL, &data);
	AT_WRITE_REG(hw, REG_WOL_CTRL, 0);

	/*
	 * Mask some pcie error bits
	 */
	pos = pci_find_ext_capability(pdev, PCI_EXT_CAP_ID_ERR);
	if (pos) {
		pci_read_config_dword(pdev, pos + PCI_ERR_UNCOR_SEVER, &data);
		data &= ~(PCI_ERR_UNC_DLP | PCI_ERR_UNC_FCP);
		pci_write_config_dword(pdev, pos + PCI_ERR_UNCOR_SEVER, data);
	}
	/* clear error status */
	pcie_capability_write_word(pdev, PCI_EXP_DEVSTA,
			PCI_EXP_DEVSTA_NFED |
			PCI_EXP_DEVSTA_FED |
			PCI_EXP_DEVSTA_CED |
			PCI_EXP_DEVSTA_URD);

	AT_READ_REG(hw, REG_LTSSM_ID_CTRL, &data);
	data &= ~LTSSM_ID_EN_WRO;
	AT_WRITE_REG(hw, REG_LTSSM_ID_CTRL, data);

	atl1c_pcie_patch(hw);
	if (flag & ATL1C_PCIE_L0S_L1_DISABLE)
		atl1c_disable_l0s_l1(hw);

	msleep(5);
}

/**
 * atl1c_irq_enable - Enable default interrupt generation settings
 * @adapter: board private structure
 */
static inline void atl1c_irq_enable(struct atl1c_adapter *adapter)
{
	if (likely(atomic_dec_and_test(&adapter->irq_sem))) {
		AT_WRITE_REG(&adapter->hw, REG_ISR, 0x7FFFFFFF);
		AT_WRITE_REG(&adapter->hw, REG_IMR, adapter->hw.intr_mask);
		AT_WRITE_FLUSH(&adapter->hw);
	}
}

/**
 * atl1c_irq_disable - Mask off interrupt generation on the NIC
 * @adapter: board private structure
 */
static inline void atl1c_irq_disable(struct atl1c_adapter *adapter)
{
	atomic_inc(&adapter->irq_sem);
	AT_WRITE_REG(&adapter->hw, REG_IMR, 0);
	AT_WRITE_REG(&adapter->hw, REG_ISR, ISR_DIS_INT);
	AT_WRITE_FLUSH(&adapter->hw);
	synchronize_irq(adapter->pdev->irq);
}

/**
 * atl1c_irq_reset - reset interrupt confiure on the NIC
 * @adapter: board private structure
 */
static inline void atl1c_irq_reset(struct atl1c_adapter *adapter)
{
	atomic_set(&adapter->irq_sem, 1);
	atl1c_irq_enable(adapter);
}

/*
 * atl1c_wait_until_idle - wait up to AT_HW_MAX_IDLE_DELAY reads
 * of the idle status register until the device is actually idle
 */
static u32 atl1c_wait_until_idle(struct atl1c_hw *hw, u32 modu_ctrl)
{
	int timeout;
	u32 data;

	for (timeout = 0; timeout < AT_HW_MAX_IDLE_DELAY; timeout++) {
		AT_READ_REG(hw, REG_IDLE_STATUS, &data);
		if ((data & modu_ctrl) == 0)
			return 0;
		msleep(1);
	}
	return data;
}

/**
 * atl1c_phy_config - Timer Call-back
 * @data: pointer to netdev cast into an unsigned long
 */
static void atl1c_phy_config(unsigned long data)
{
	struct atl1c_adapter *adapter = (struct atl1c_adapter *) data;
	struct atl1c_hw *hw = &adapter->hw;
	unsigned long flags;

	spin_lock_irqsave(&adapter->mdio_lock, flags);
	atl1c_restart_autoneg(hw);
	spin_unlock_irqrestore(&adapter->mdio_lock, flags);
}

void atl1c_reinit_locked(struct atl1c_adapter *adapter)
{
	WARN_ON(in_interrupt());
	atl1c_down(adapter);
	atl1c_up(adapter);
	clear_bit(__AT_RESETTING, &adapter->flags);
}

static void atl1c_check_link_status(struct atl1c_adapter *adapter)
{
	struct atl1c_hw *hw = &adapter->hw;
	struct net_device *netdev = adapter->netdev;
	struct pci_dev    *pdev   = adapter->pdev;
	int err;
	unsigned long flags;
	u16 speed, duplex, phy_data;

	spin_lock_irqsave(&adapter->mdio_lock, flags);
	/* MII_BMSR must read twise */
	atl1c_read_phy_reg(hw, MII_BMSR, &phy_data);
	atl1c_read_phy_reg(hw, MII_BMSR, &phy_data);
	spin_unlock_irqrestore(&adapter->mdio_lock, flags);

	if ((phy_data & BMSR_LSTATUS) == 0) {
		/* link down */
		netif_carrier_off(netdev);
		hw->hibernate = true;
		if (atl1c_reset_mac(hw) != 0)
			if (netif_msg_hw(adapter))
<<<<<<< HEAD
				dev_warn(&pdev->dev, "stop mac failed\n");
		atl1c_set_aspm(hw, false);
		netif_carrier_off(netdev);
		atl1c_phy_reset(hw);
		atl1c_phy_init(&adapter->hw);
=======
				dev_warn(&pdev->dev, "reset mac failed\n");
		atl1c_set_aspm(hw, SPEED_0);
		atl1c_post_phy_linkchg(hw, SPEED_0);
		atl1c_reset_dma_ring(adapter);
		atl1c_configure(adapter);
>>>>>>> c3ade0e0
	} else {
		/* Link Up */
		hw->hibernate = false;
		spin_lock_irqsave(&adapter->mdio_lock, flags);
		err = atl1c_get_speed_and_duplex(hw, &speed, &duplex);
		spin_unlock_irqrestore(&adapter->mdio_lock, flags);
		if (unlikely(err))
			return;
		/* link result is our setting */
		if (adapter->link_speed != speed ||
		    adapter->link_duplex != duplex) {
			adapter->link_speed  = speed;
			adapter->link_duplex = duplex;
			atl1c_set_aspm(hw, speed);
			atl1c_post_phy_linkchg(hw, speed);
			atl1c_start_mac(adapter);
			if (netif_msg_link(adapter))
				dev_info(&pdev->dev,
					"%s: %s NIC Link is Up<%d Mbps %s>\n",
					atl1c_driver_name, netdev->name,
					adapter->link_speed,
					adapter->link_duplex == FULL_DUPLEX ?
					"Full Duplex" : "Half Duplex");
		}
		if (!netif_carrier_ok(netdev))
			netif_carrier_on(netdev);
	}
}

static void atl1c_link_chg_event(struct atl1c_adapter *adapter)
{
	struct net_device *netdev = adapter->netdev;
	struct pci_dev    *pdev   = adapter->pdev;
	u16 phy_data;
	u16 link_up;

	spin_lock(&adapter->mdio_lock);
	atl1c_read_phy_reg(&adapter->hw, MII_BMSR, &phy_data);
	atl1c_read_phy_reg(&adapter->hw, MII_BMSR, &phy_data);
	spin_unlock(&adapter->mdio_lock);
	link_up = phy_data & BMSR_LSTATUS;
	/* notify upper layer link down ASAP */
	if (!link_up) {
		if (netif_carrier_ok(netdev)) {
			/* old link state: Up */
			netif_carrier_off(netdev);
			if (netif_msg_link(adapter))
				dev_info(&pdev->dev,
					"%s: %s NIC Link is Down\n",
					atl1c_driver_name, netdev->name);
			adapter->link_speed = SPEED_0;
		}
	}

	set_bit(ATL1C_WORK_EVENT_LINK_CHANGE, &adapter->work_event);
	schedule_work(&adapter->common_task);
}

static void atl1c_common_task(struct work_struct *work)
{
	struct atl1c_adapter *adapter;
	struct net_device *netdev;

	adapter = container_of(work, struct atl1c_adapter, common_task);
	netdev = adapter->netdev;

	if (test_bit(__AT_DOWN, &adapter->flags))
		return;

	if (test_and_clear_bit(ATL1C_WORK_EVENT_RESET, &adapter->work_event)) {
		netif_device_detach(netdev);
		atl1c_down(adapter);
		atl1c_up(adapter);
		netif_device_attach(netdev);
	}

	if (test_and_clear_bit(ATL1C_WORK_EVENT_LINK_CHANGE,
		&adapter->work_event)) {
		atl1c_irq_disable(adapter);
		atl1c_check_link_status(adapter);
		atl1c_irq_enable(adapter);
	}
}


static void atl1c_del_timer(struct atl1c_adapter *adapter)
{
	del_timer_sync(&adapter->phy_config_timer);
}


/**
 * atl1c_tx_timeout - Respond to a Tx Hang
 * @netdev: network interface device structure
 */
static void atl1c_tx_timeout(struct net_device *netdev)
{
	struct atl1c_adapter *adapter = netdev_priv(netdev);

	/* Do the reset outside of interrupt context */
	set_bit(ATL1C_WORK_EVENT_RESET, &adapter->work_event);
	schedule_work(&adapter->common_task);
}

/**
 * atl1c_set_multi - Multicast and Promiscuous mode set
 * @netdev: network interface device structure
 *
 * The set_multi entry point is called whenever the multicast address
 * list or the network interface flags are updated.  This routine is
 * responsible for configuring the hardware for proper multicast,
 * promiscuous mode, and all-multi behavior.
 */
static void atl1c_set_multi(struct net_device *netdev)
{
	struct atl1c_adapter *adapter = netdev_priv(netdev);
	struct atl1c_hw *hw = &adapter->hw;
	struct netdev_hw_addr *ha;
	u32 mac_ctrl_data;
	u32 hash_value;

	/* Check for Promiscuous and All Multicast modes */
	AT_READ_REG(hw, REG_MAC_CTRL, &mac_ctrl_data);

	if (netdev->flags & IFF_PROMISC) {
		mac_ctrl_data |= MAC_CTRL_PROMIS_EN;
	} else if (netdev->flags & IFF_ALLMULTI) {
		mac_ctrl_data |= MAC_CTRL_MC_ALL_EN;
		mac_ctrl_data &= ~MAC_CTRL_PROMIS_EN;
	} else {
		mac_ctrl_data &= ~(MAC_CTRL_PROMIS_EN | MAC_CTRL_MC_ALL_EN);
	}

	AT_WRITE_REG(hw, REG_MAC_CTRL, mac_ctrl_data);

	/* clear the old settings from the multicast hash table */
	AT_WRITE_REG(hw, REG_RX_HASH_TABLE, 0);
	AT_WRITE_REG_ARRAY(hw, REG_RX_HASH_TABLE, 1, 0);

	/* comoute mc addresses' hash value ,and put it into hash table */
	netdev_for_each_mc_addr(ha, netdev) {
		hash_value = atl1c_hash_mc_addr(hw, ha->addr);
		atl1c_hash_set(hw, hash_value);
	}
}

static void __atl1c_vlan_mode(netdev_features_t features, u32 *mac_ctrl_data)
{
	if (features & NETIF_F_HW_VLAN_CTAG_RX) {
		/* enable VLAN tag insert/strip */
		*mac_ctrl_data |= MAC_CTRL_RMV_VLAN;
	} else {
		/* disable VLAN tag insert/strip */
		*mac_ctrl_data &= ~MAC_CTRL_RMV_VLAN;
	}
}

static void atl1c_vlan_mode(struct net_device *netdev,
	netdev_features_t features)
{
	struct atl1c_adapter *adapter = netdev_priv(netdev);
	struct pci_dev *pdev = adapter->pdev;
	u32 mac_ctrl_data = 0;

	if (netif_msg_pktdata(adapter))
		dev_dbg(&pdev->dev, "atl1c_vlan_mode\n");

	atl1c_irq_disable(adapter);
	AT_READ_REG(&adapter->hw, REG_MAC_CTRL, &mac_ctrl_data);
	__atl1c_vlan_mode(features, &mac_ctrl_data);
	AT_WRITE_REG(&adapter->hw, REG_MAC_CTRL, mac_ctrl_data);
	atl1c_irq_enable(adapter);
}

static void atl1c_restore_vlan(struct atl1c_adapter *adapter)
{
	struct pci_dev *pdev = adapter->pdev;

	if (netif_msg_pktdata(adapter))
		dev_dbg(&pdev->dev, "atl1c_restore_vlan\n");
	atl1c_vlan_mode(adapter->netdev, adapter->netdev->features);
}

/**
 * atl1c_set_mac - Change the Ethernet Address of the NIC
 * @netdev: network interface device structure
 * @p: pointer to an address structure
 *
 * Returns 0 on success, negative on failure
 */
static int atl1c_set_mac_addr(struct net_device *netdev, void *p)
{
	struct atl1c_adapter *adapter = netdev_priv(netdev);
	struct sockaddr *addr = p;

	if (!is_valid_ether_addr(addr->sa_data))
		return -EADDRNOTAVAIL;

	if (netif_running(netdev))
		return -EBUSY;

	memcpy(netdev->dev_addr, addr->sa_data, netdev->addr_len);
	memcpy(adapter->hw.mac_addr, addr->sa_data, netdev->addr_len);

	atl1c_hw_set_mac_addr(&adapter->hw, adapter->hw.mac_addr);

	return 0;
}

static void atl1c_set_rxbufsize(struct atl1c_adapter *adapter,
				struct net_device *dev)
{
	unsigned int head_size;
	int mtu = dev->mtu;

	adapter->rx_buffer_len = mtu > AT_RX_BUF_SIZE ?
		roundup(mtu + ETH_HLEN + ETH_FCS_LEN + VLAN_HLEN, 8) : AT_RX_BUF_SIZE;

	head_size = SKB_DATA_ALIGN(adapter->rx_buffer_len + NET_SKB_PAD) +
		    SKB_DATA_ALIGN(sizeof(struct skb_shared_info));
	adapter->rx_frag_size = roundup_pow_of_two(head_size);
}

static netdev_features_t atl1c_fix_features(struct net_device *netdev,
	netdev_features_t features)
{
	/*
	 * Since there is no support for separate rx/tx vlan accel
	 * enable/disable make sure tx flag is always in same state as rx.
	 */
	if (features & NETIF_F_HW_VLAN_CTAG_RX)
		features |= NETIF_F_HW_VLAN_CTAG_TX;
	else
		features &= ~NETIF_F_HW_VLAN_CTAG_TX;

	if (netdev->mtu > MAX_TSO_FRAME_SIZE)
		features &= ~(NETIF_F_TSO | NETIF_F_TSO6);

	return features;
}

static int atl1c_set_features(struct net_device *netdev,
	netdev_features_t features)
{
	netdev_features_t changed = netdev->features ^ features;

	if (changed & NETIF_F_HW_VLAN_CTAG_RX)
		atl1c_vlan_mode(netdev, features);

	return 0;
}

/**
 * atl1c_change_mtu - Change the Maximum Transfer Unit
 * @netdev: network interface device structure
 * @new_mtu: new value for maximum frame size
 *
 * Returns 0 on success, negative on failure
 */
static int atl1c_change_mtu(struct net_device *netdev, int new_mtu)
{
	struct atl1c_adapter *adapter = netdev_priv(netdev);
	struct atl1c_hw *hw = &adapter->hw;
	int old_mtu   = netdev->mtu;
	int max_frame = new_mtu + ETH_HLEN + ETH_FCS_LEN + VLAN_HLEN;

	/* Fast Ethernet controller doesn't support jumbo packet */
	if (((hw->nic_type == athr_l2c ||
	      hw->nic_type == athr_l2c_b ||
	      hw->nic_type == athr_l2c_b2) && new_mtu > ETH_DATA_LEN) ||
	      max_frame < ETH_ZLEN + ETH_FCS_LEN ||
	      max_frame > MAX_JUMBO_FRAME_SIZE) {
		if (netif_msg_link(adapter))
			dev_warn(&adapter->pdev->dev, "invalid MTU setting\n");
		return -EINVAL;
	}
	/* set MTU */
	if (old_mtu != new_mtu && netif_running(netdev)) {
		while (test_and_set_bit(__AT_RESETTING, &adapter->flags))
			msleep(1);
		netdev->mtu = new_mtu;
		adapter->hw.max_frame_size = new_mtu;
		atl1c_set_rxbufsize(adapter, netdev);
		atl1c_down(adapter);
		netdev_update_features(netdev);
		atl1c_up(adapter);
		clear_bit(__AT_RESETTING, &adapter->flags);
	}
	return 0;
}

/*
 *  caller should hold mdio_lock
 */
static int atl1c_mdio_read(struct net_device *netdev, int phy_id, int reg_num)
{
	struct atl1c_adapter *adapter = netdev_priv(netdev);
	u16 result;

	atl1c_read_phy_reg(&adapter->hw, reg_num, &result);
	return result;
}

static void atl1c_mdio_write(struct net_device *netdev, int phy_id,
			     int reg_num, int val)
{
	struct atl1c_adapter *adapter = netdev_priv(netdev);

	atl1c_write_phy_reg(&adapter->hw, reg_num, val);
}

static int atl1c_mii_ioctl(struct net_device *netdev,
			   struct ifreq *ifr, int cmd)
{
	struct atl1c_adapter *adapter = netdev_priv(netdev);
	struct pci_dev *pdev = adapter->pdev;
	struct mii_ioctl_data *data = if_mii(ifr);
	unsigned long flags;
	int retval = 0;

	if (!netif_running(netdev))
		return -EINVAL;

	spin_lock_irqsave(&adapter->mdio_lock, flags);
	switch (cmd) {
	case SIOCGMIIPHY:
		data->phy_id = 0;
		break;

	case SIOCGMIIREG:
		if (atl1c_read_phy_reg(&adapter->hw, data->reg_num & 0x1F,
				    &data->val_out)) {
			retval = -EIO;
			goto out;
		}
		break;

	case SIOCSMIIREG:
		if (data->reg_num & ~(0x1F)) {
			retval = -EFAULT;
			goto out;
		}

		dev_dbg(&pdev->dev, "<atl1c_mii_ioctl> write %x %x",
				data->reg_num, data->val_in);
		if (atl1c_write_phy_reg(&adapter->hw,
				     data->reg_num, data->val_in)) {
			retval = -EIO;
			goto out;
		}
		break;

	default:
		retval = -EOPNOTSUPP;
		break;
	}
out:
	spin_unlock_irqrestore(&adapter->mdio_lock, flags);
	return retval;
}

static int atl1c_ioctl(struct net_device *netdev, struct ifreq *ifr, int cmd)
{
	switch (cmd) {
	case SIOCGMIIPHY:
	case SIOCGMIIREG:
	case SIOCSMIIREG:
		return atl1c_mii_ioctl(netdev, ifr, cmd);
	default:
		return -EOPNOTSUPP;
	}
}

/**
 * atl1c_alloc_queues - Allocate memory for all rings
 * @adapter: board private structure to initialize
 *
 */
static int atl1c_alloc_queues(struct atl1c_adapter *adapter)
{
	return 0;
}

static void atl1c_set_mac_type(struct atl1c_hw *hw)
{
	switch (hw->device_id) {
	case PCI_DEVICE_ID_ATTANSIC_L2C:
		hw->nic_type = athr_l2c;
		break;
	case PCI_DEVICE_ID_ATTANSIC_L1C:
		hw->nic_type = athr_l1c;
		break;
	case PCI_DEVICE_ID_ATHEROS_L2C_B:
		hw->nic_type = athr_l2c_b;
		break;
	case PCI_DEVICE_ID_ATHEROS_L2C_B2:
		hw->nic_type = athr_l2c_b2;
		break;
	case PCI_DEVICE_ID_ATHEROS_L1D:
		hw->nic_type = athr_l1d;
		break;
	case PCI_DEVICE_ID_ATHEROS_L1D_2_0:
		hw->nic_type = athr_l1d_2;
		break;
	default:
		break;
	}
}

static int atl1c_setup_mac_funcs(struct atl1c_hw *hw)
{
	u32 link_ctrl_data;

	atl1c_set_mac_type(hw);
	AT_READ_REG(hw, REG_LINK_CTRL, &link_ctrl_data);

	hw->ctrl_flags = ATL1C_INTR_MODRT_ENABLE  |
			 ATL1C_TXQ_MODE_ENHANCE;
	hw->ctrl_flags |= ATL1C_ASPM_L0S_SUPPORT |
			  ATL1C_ASPM_L1_SUPPORT;
	hw->ctrl_flags |= ATL1C_ASPM_CTRL_MON;

	if (hw->nic_type == athr_l1c ||
	    hw->nic_type == athr_l1d ||
	    hw->nic_type == athr_l1d_2)
		hw->link_cap_flags |= ATL1C_LINK_CAP_1000M;
	return 0;
}

struct atl1c_platform_patch {
	u16 pci_did;
	u8  pci_revid;
	u16 subsystem_vid;
	u16 subsystem_did;
	u32 patch_flag;
#define ATL1C_LINK_PATCH	0x1
};
static const struct atl1c_platform_patch plats[] = {
{0x2060, 0xC1, 0x1019, 0x8152, 0x1},
{0x2060, 0xC1, 0x1019, 0x2060, 0x1},
{0x2060, 0xC1, 0x1019, 0xE000, 0x1},
{0x2062, 0xC0, 0x1019, 0x8152, 0x1},
{0x2062, 0xC0, 0x1019, 0x2062, 0x1},
{0x2062, 0xC0, 0x1458, 0xE000, 0x1},
{0x2062, 0xC1, 0x1019, 0x8152, 0x1},
{0x2062, 0xC1, 0x1019, 0x2062, 0x1},
{0x2062, 0xC1, 0x1458, 0xE000, 0x1},
{0x2062, 0xC1, 0x1565, 0x2802, 0x1},
{0x2062, 0xC1, 0x1565, 0x2801, 0x1},
{0x1073, 0xC0, 0x1019, 0x8151, 0x1},
{0x1073, 0xC0, 0x1019, 0x1073, 0x1},
{0x1073, 0xC0, 0x1458, 0xE000, 0x1},
{0x1083, 0xC0, 0x1458, 0xE000, 0x1},
{0x1083, 0xC0, 0x1019, 0x8151, 0x1},
{0x1083, 0xC0, 0x1019, 0x1083, 0x1},
{0x1083, 0xC0, 0x1462, 0x7680, 0x1},
{0x1083, 0xC0, 0x1565, 0x2803, 0x1},
{0},
};

static void atl1c_patch_assign(struct atl1c_hw *hw)
{
	struct pci_dev	*pdev = hw->adapter->pdev;
	u32 misc_ctrl;
	int i = 0;

	hw->msi_lnkpatch = false;

	while (plats[i].pci_did != 0) {
		if (plats[i].pci_did == hw->device_id &&
		    plats[i].pci_revid == hw->revision_id &&
		    plats[i].subsystem_vid == hw->subsystem_vendor_id &&
		    plats[i].subsystem_did == hw->subsystem_id) {
			if (plats[i].patch_flag & ATL1C_LINK_PATCH)
				hw->msi_lnkpatch = true;
		}
		i++;
	}

	if (hw->device_id == PCI_DEVICE_ID_ATHEROS_L2C_B2 &&
	    hw->revision_id == L2CB_V21) {
		/* config acess mode */
		pci_write_config_dword(pdev, REG_PCIE_IND_ACC_ADDR,
				       REG_PCIE_DEV_MISC_CTRL);
		pci_read_config_dword(pdev, REG_PCIE_IND_ACC_DATA, &misc_ctrl);
		misc_ctrl &= ~0x100;
		pci_write_config_dword(pdev, REG_PCIE_IND_ACC_ADDR,
				       REG_PCIE_DEV_MISC_CTRL);
		pci_write_config_dword(pdev, REG_PCIE_IND_ACC_DATA, misc_ctrl);
	}
}
/**
 * atl1c_sw_init - Initialize general software structures (struct atl1c_adapter)
 * @adapter: board private structure to initialize
 *
 * atl1c_sw_init initializes the Adapter private data structure.
 * Fields are initialized based on PCI device information and
 * OS network device settings (MTU size).
 */
static int atl1c_sw_init(struct atl1c_adapter *adapter)
{
	struct atl1c_hw *hw   = &adapter->hw;
	struct pci_dev	*pdev = adapter->pdev;
	u32 revision;


	adapter->wol = 0;
	device_set_wakeup_enable(&pdev->dev, false);
	adapter->link_speed = SPEED_0;
	adapter->link_duplex = FULL_DUPLEX;
	adapter->tpd_ring[0].count = 1024;
	adapter->rfd_ring.count = 512;

	hw->vendor_id = pdev->vendor;
	hw->device_id = pdev->device;
	hw->subsystem_vendor_id = pdev->subsystem_vendor;
	hw->subsystem_id = pdev->subsystem_device;
	pci_read_config_dword(pdev, PCI_CLASS_REVISION, &revision);
	hw->revision_id = revision & 0xFF;
	/* before link up, we assume hibernate is true */
	hw->hibernate = true;
	hw->media_type = MEDIA_TYPE_AUTO_SENSOR;
	if (atl1c_setup_mac_funcs(hw) != 0) {
		dev_err(&pdev->dev, "set mac function pointers failed\n");
		return -1;
	}
	atl1c_patch_assign(hw);

	hw->intr_mask = IMR_NORMAL_MASK;
	hw->phy_configured = false;
	hw->preamble_len = 7;
	hw->max_frame_size = adapter->netdev->mtu;
	hw->autoneg_advertised = ADVERTISED_Autoneg;
	hw->indirect_tab = 0xE4E4E4E4;
	hw->base_cpu = 0;

	hw->ict = 50000;		/* 100ms */
	hw->smb_timer = 200000;	  	/* 400ms */
	hw->rx_imt = 200;
	hw->tx_imt = 1000;

	hw->tpd_burst = 5;
	hw->rfd_burst = 8;
	hw->dma_order = atl1c_dma_ord_out;
	hw->dmar_block = atl1c_dma_req_1024;

	if (atl1c_alloc_queues(adapter)) {
		dev_err(&pdev->dev, "Unable to allocate memory for queues\n");
		return -ENOMEM;
	}
	/* TODO */
	atl1c_set_rxbufsize(adapter, adapter->netdev);
	atomic_set(&adapter->irq_sem, 1);
	spin_lock_init(&adapter->mdio_lock);
	spin_lock_init(&adapter->tx_lock);
	set_bit(__AT_DOWN, &adapter->flags);

	return 0;
}

static inline void atl1c_clean_buffer(struct pci_dev *pdev,
				struct atl1c_buffer *buffer_info, int in_irq)
{
	u16 pci_driection;
	if (buffer_info->flags & ATL1C_BUFFER_FREE)
		return;
	if (buffer_info->dma) {
		if (buffer_info->flags & ATL1C_PCIMAP_FROMDEVICE)
			pci_driection = PCI_DMA_FROMDEVICE;
		else
			pci_driection = PCI_DMA_TODEVICE;

		if (buffer_info->flags & ATL1C_PCIMAP_SINGLE)
			pci_unmap_single(pdev, buffer_info->dma,
					buffer_info->length, pci_driection);
		else if (buffer_info->flags & ATL1C_PCIMAP_PAGE)
			pci_unmap_page(pdev, buffer_info->dma,
					buffer_info->length, pci_driection);
	}
	if (buffer_info->skb) {
		if (in_irq)
			dev_kfree_skb_irq(buffer_info->skb);
		else
			dev_kfree_skb(buffer_info->skb);
	}
	buffer_info->dma = 0;
	buffer_info->skb = NULL;
	ATL1C_SET_BUFFER_STATE(buffer_info, ATL1C_BUFFER_FREE);
}
/**
 * atl1c_clean_tx_ring - Free Tx-skb
 * @adapter: board private structure
 */
static void atl1c_clean_tx_ring(struct atl1c_adapter *adapter,
				enum atl1c_trans_queue type)
{
	struct atl1c_tpd_ring *tpd_ring = &adapter->tpd_ring[type];
	struct atl1c_buffer *buffer_info;
	struct pci_dev *pdev = adapter->pdev;
	u16 index, ring_count;

	ring_count = tpd_ring->count;
	for (index = 0; index < ring_count; index++) {
		buffer_info = &tpd_ring->buffer_info[index];
		atl1c_clean_buffer(pdev, buffer_info, 0);
	}

	/* Zero out Tx-buffers */
	memset(tpd_ring->desc, 0, sizeof(struct atl1c_tpd_desc) *
		ring_count);
	atomic_set(&tpd_ring->next_to_clean, 0);
	tpd_ring->next_to_use = 0;
}

/**
 * atl1c_clean_rx_ring - Free rx-reservation skbs
 * @adapter: board private structure
 */
static void atl1c_clean_rx_ring(struct atl1c_adapter *adapter)
{
	struct atl1c_rfd_ring *rfd_ring = &adapter->rfd_ring;
	struct atl1c_rrd_ring *rrd_ring = &adapter->rrd_ring;
	struct atl1c_buffer *buffer_info;
	struct pci_dev *pdev = adapter->pdev;
	int j;

	for (j = 0; j < rfd_ring->count; j++) {
		buffer_info = &rfd_ring->buffer_info[j];
		atl1c_clean_buffer(pdev, buffer_info, 0);
	}
	/* zero out the descriptor ring */
	memset(rfd_ring->desc, 0, rfd_ring->size);
	rfd_ring->next_to_clean = 0;
	rfd_ring->next_to_use = 0;
	rrd_ring->next_to_use = 0;
	rrd_ring->next_to_clean = 0;
}

/*
 * Read / Write Ptr Initialize:
 */
static void atl1c_init_ring_ptrs(struct atl1c_adapter *adapter)
{
	struct atl1c_tpd_ring *tpd_ring = adapter->tpd_ring;
	struct atl1c_rfd_ring *rfd_ring = &adapter->rfd_ring;
	struct atl1c_rrd_ring *rrd_ring = &adapter->rrd_ring;
	struct atl1c_buffer *buffer_info;
	int i, j;

	for (i = 0; i < AT_MAX_TRANSMIT_QUEUE; i++) {
		tpd_ring[i].next_to_use = 0;
		atomic_set(&tpd_ring[i].next_to_clean, 0);
		buffer_info = tpd_ring[i].buffer_info;
		for (j = 0; j < tpd_ring->count; j++)
			ATL1C_SET_BUFFER_STATE(&buffer_info[i],
					ATL1C_BUFFER_FREE);
	}
	rfd_ring->next_to_use = 0;
	rfd_ring->next_to_clean = 0;
	rrd_ring->next_to_use = 0;
	rrd_ring->next_to_clean = 0;
	for (j = 0; j < rfd_ring->count; j++) {
		buffer_info = &rfd_ring->buffer_info[j];
		ATL1C_SET_BUFFER_STATE(buffer_info, ATL1C_BUFFER_FREE);
	}
}

/**
 * atl1c_free_ring_resources - Free Tx / RX descriptor Resources
 * @adapter: board private structure
 *
 * Free all transmit software resources
 */
static void atl1c_free_ring_resources(struct atl1c_adapter *adapter)
{
	struct pci_dev *pdev = adapter->pdev;

	pci_free_consistent(pdev, adapter->ring_header.size,
					adapter->ring_header.desc,
					adapter->ring_header.dma);
	adapter->ring_header.desc = NULL;

	/* Note: just free tdp_ring.buffer_info,
	*  it contain rfd_ring.buffer_info, do not double free */
	if (adapter->tpd_ring[0].buffer_info) {
		kfree(adapter->tpd_ring[0].buffer_info);
		adapter->tpd_ring[0].buffer_info = NULL;
	}
	if (adapter->rx_page) {
		put_page(adapter->rx_page);
		adapter->rx_page = NULL;
	}
}

/**
 * atl1c_setup_mem_resources - allocate Tx / RX descriptor resources
 * @adapter: board private structure
 *
 * Return 0 on success, negative on failure
 */
static int atl1c_setup_ring_resources(struct atl1c_adapter *adapter)
{
	struct pci_dev *pdev = adapter->pdev;
	struct atl1c_tpd_ring *tpd_ring = adapter->tpd_ring;
	struct atl1c_rfd_ring *rfd_ring = &adapter->rfd_ring;
	struct atl1c_rrd_ring *rrd_ring = &adapter->rrd_ring;
	struct atl1c_ring_header *ring_header = &adapter->ring_header;
	int size;
	int i;
	int count = 0;
	int rx_desc_count = 0;
	u32 offset = 0;

	rrd_ring->count = rfd_ring->count;
	for (i = 1; i < AT_MAX_TRANSMIT_QUEUE; i++)
		tpd_ring[i].count = tpd_ring[0].count;

	/* 2 tpd queue, one high priority queue,
	 * another normal priority queue */
	size = sizeof(struct atl1c_buffer) * (tpd_ring->count * 2 +
		rfd_ring->count);
	tpd_ring->buffer_info = kzalloc(size, GFP_KERNEL);
	if (unlikely(!tpd_ring->buffer_info))
		goto err_nomem;

	for (i = 0; i < AT_MAX_TRANSMIT_QUEUE; i++) {
		tpd_ring[i].buffer_info =
			(tpd_ring->buffer_info + count);
		count += tpd_ring[i].count;
	}

	rfd_ring->buffer_info =
		(tpd_ring->buffer_info + count);
	count += rfd_ring->count;
	rx_desc_count += rfd_ring->count;

	/*
	 * real ring DMA buffer
	 * each ring/block may need up to 8 bytes for alignment, hence the
	 * additional bytes tacked onto the end.
	 */
	ring_header->size = size =
		sizeof(struct atl1c_tpd_desc) * tpd_ring->count * 2 +
		sizeof(struct atl1c_rx_free_desc) * rx_desc_count +
		sizeof(struct atl1c_recv_ret_status) * rx_desc_count +
		8 * 4;

	ring_header->desc = pci_alloc_consistent(pdev, ring_header->size,
				&ring_header->dma);
	if (unlikely(!ring_header->desc)) {
		dev_err(&pdev->dev, "pci_alloc_consistend failed\n");
		goto err_nomem;
	}
	memset(ring_header->desc, 0, ring_header->size);
	/* init TPD ring */

	tpd_ring[0].dma = roundup(ring_header->dma, 8);
	offset = tpd_ring[0].dma - ring_header->dma;
	for (i = 0; i < AT_MAX_TRANSMIT_QUEUE; i++) {
		tpd_ring[i].dma = ring_header->dma + offset;
		tpd_ring[i].desc = (u8 *) ring_header->desc + offset;
		tpd_ring[i].size =
			sizeof(struct atl1c_tpd_desc) * tpd_ring[i].count;
		offset += roundup(tpd_ring[i].size, 8);
	}
	/* init RFD ring */
	rfd_ring->dma = ring_header->dma + offset;
	rfd_ring->desc = (u8 *) ring_header->desc + offset;
	rfd_ring->size = sizeof(struct atl1c_rx_free_desc) * rfd_ring->count;
	offset += roundup(rfd_ring->size, 8);

	/* init RRD ring */
	rrd_ring->dma = ring_header->dma + offset;
	rrd_ring->desc = (u8 *) ring_header->desc + offset;
	rrd_ring->size = sizeof(struct atl1c_recv_ret_status) *
		rrd_ring->count;
	offset += roundup(rrd_ring->size, 8);

	return 0;

err_nomem:
	kfree(tpd_ring->buffer_info);
	return -ENOMEM;
}

static void atl1c_configure_des_ring(struct atl1c_adapter *adapter)
{
	struct atl1c_hw *hw = &adapter->hw;
	struct atl1c_rfd_ring *rfd_ring = &adapter->rfd_ring;
	struct atl1c_rrd_ring *rrd_ring = &adapter->rrd_ring;
	struct atl1c_tpd_ring *tpd_ring = (struct atl1c_tpd_ring *)
				adapter->tpd_ring;

	/* TPD */
	AT_WRITE_REG(hw, REG_TX_BASE_ADDR_HI,
			(u32)((tpd_ring[atl1c_trans_normal].dma &
				AT_DMA_HI_ADDR_MASK) >> 32));
	/* just enable normal priority TX queue */
	AT_WRITE_REG(hw, REG_TPD_PRI0_ADDR_LO,
			(u32)(tpd_ring[atl1c_trans_normal].dma &
				AT_DMA_LO_ADDR_MASK));
	AT_WRITE_REG(hw, REG_TPD_PRI1_ADDR_LO,
			(u32)(tpd_ring[atl1c_trans_high].dma &
				AT_DMA_LO_ADDR_MASK));
	AT_WRITE_REG(hw, REG_TPD_RING_SIZE,
			(u32)(tpd_ring[0].count & TPD_RING_SIZE_MASK));


	/* RFD */
	AT_WRITE_REG(hw, REG_RX_BASE_ADDR_HI,
			(u32)((rfd_ring->dma & AT_DMA_HI_ADDR_MASK) >> 32));
	AT_WRITE_REG(hw, REG_RFD0_HEAD_ADDR_LO,
			(u32)(rfd_ring->dma & AT_DMA_LO_ADDR_MASK));

	AT_WRITE_REG(hw, REG_RFD_RING_SIZE,
			rfd_ring->count & RFD_RING_SIZE_MASK);
	AT_WRITE_REG(hw, REG_RX_BUF_SIZE,
			adapter->rx_buffer_len & RX_BUF_SIZE_MASK);

	/* RRD */
	AT_WRITE_REG(hw, REG_RRD0_HEAD_ADDR_LO,
			(u32)(rrd_ring->dma & AT_DMA_LO_ADDR_MASK));
	AT_WRITE_REG(hw, REG_RRD_RING_SIZE,
			(rrd_ring->count & RRD_RING_SIZE_MASK));

	if (hw->nic_type == athr_l2c_b) {
		AT_WRITE_REG(hw, REG_SRAM_RXF_LEN, 0x02a0L);
		AT_WRITE_REG(hw, REG_SRAM_TXF_LEN, 0x0100L);
		AT_WRITE_REG(hw, REG_SRAM_RXF_ADDR, 0x029f0000L);
		AT_WRITE_REG(hw, REG_SRAM_RFD0_INFO, 0x02bf02a0L);
		AT_WRITE_REG(hw, REG_SRAM_TXF_ADDR, 0x03bf02c0L);
		AT_WRITE_REG(hw, REG_SRAM_TRD_ADDR, 0x03df03c0L);
		AT_WRITE_REG(hw, REG_TXF_WATER_MARK, 0);	/* TX watermark, to enter l1 state.*/
		AT_WRITE_REG(hw, REG_RXD_DMA_CTRL, 0);		/* RXD threshold.*/
	}
	/* Load all of base address above */
	AT_WRITE_REG(hw, REG_LOAD_PTR, 1);
}

static void atl1c_configure_tx(struct atl1c_adapter *adapter)
{
	struct atl1c_hw *hw = &adapter->hw;
	int max_pay_load;
	u16 tx_offload_thresh;
	u32 txq_ctrl_data;

	tx_offload_thresh = MAX_TSO_FRAME_SIZE;
	AT_WRITE_REG(hw, REG_TX_TSO_OFFLOAD_THRESH,
		(tx_offload_thresh >> 3) & TX_TSO_OFFLOAD_THRESH_MASK);
	max_pay_load = pcie_get_readrq(adapter->pdev) >> 8;
	hw->dmar_block = min_t(u32, max_pay_load, hw->dmar_block);
	/*
	 * if BIOS had changed the dam-read-max-length to an invalid value,
	 * restore it to default value
	 */
	if (hw->dmar_block < DEVICE_CTRL_MAXRRS_MIN) {
		pcie_set_readrq(adapter->pdev, 128 << DEVICE_CTRL_MAXRRS_MIN);
		hw->dmar_block = DEVICE_CTRL_MAXRRS_MIN;
	}
	txq_ctrl_data =
		hw->nic_type == athr_l2c_b || hw->nic_type == athr_l2c_b2 ?
		L2CB_TXQ_CFGV : L1C_TXQ_CFGV;

	AT_WRITE_REG(hw, REG_TXQ_CTRL, txq_ctrl_data);
}

static void atl1c_configure_rx(struct atl1c_adapter *adapter)
{
	struct atl1c_hw *hw = &adapter->hw;
	u32 rxq_ctrl_data;

	rxq_ctrl_data = (hw->rfd_burst & RXQ_RFD_BURST_NUM_MASK) <<
			RXQ_RFD_BURST_NUM_SHIFT;

	if (hw->ctrl_flags & ATL1C_RX_IPV6_CHKSUM)
		rxq_ctrl_data |= IPV6_CHKSUM_CTRL_EN;

	/* aspm for gigabit */
	if (hw->nic_type != athr_l1d_2 && (hw->device_id & 1) != 0)
		rxq_ctrl_data = FIELD_SETX(rxq_ctrl_data, ASPM_THRUPUT_LIMIT,
			ASPM_THRUPUT_LIMIT_100M);

	AT_WRITE_REG(hw, REG_RXQ_CTRL, rxq_ctrl_data);
}

static void atl1c_configure_dma(struct atl1c_adapter *adapter)
{
	struct atl1c_hw *hw = &adapter->hw;
	u32 dma_ctrl_data;

	dma_ctrl_data = FIELDX(DMA_CTRL_RORDER_MODE, DMA_CTRL_RORDER_MODE_OUT) |
		DMA_CTRL_RREQ_PRI_DATA |
		FIELDX(DMA_CTRL_RREQ_BLEN, hw->dmar_block) |
		FIELDX(DMA_CTRL_WDLY_CNT, DMA_CTRL_WDLY_CNT_DEF) |
		FIELDX(DMA_CTRL_RDLY_CNT, DMA_CTRL_RDLY_CNT_DEF);

	AT_WRITE_REG(hw, REG_DMA_CTRL, dma_ctrl_data);
}

/*
 * Stop the mac, transmit and receive units
 * hw - Struct containing variables accessed by shared code
 * return : 0  or  idle status (if error)
 */
static int atl1c_stop_mac(struct atl1c_hw *hw)
{
	u32 data;

	AT_READ_REG(hw, REG_RXQ_CTRL, &data);
	data &= ~RXQ_CTRL_EN;
	AT_WRITE_REG(hw, REG_RXQ_CTRL, data);

	AT_READ_REG(hw, REG_TXQ_CTRL, &data);
	data &= ~TXQ_CTRL_EN;
	AT_WRITE_REG(hw, REG_TXQ_CTRL, data);

	atl1c_wait_until_idle(hw, IDLE_STATUS_RXQ_BUSY | IDLE_STATUS_TXQ_BUSY);

	AT_READ_REG(hw, REG_MAC_CTRL, &data);
	data &= ~(MAC_CTRL_TX_EN | MAC_CTRL_RX_EN);
	AT_WRITE_REG(hw, REG_MAC_CTRL, data);

	return (int)atl1c_wait_until_idle(hw,
		IDLE_STATUS_TXMAC_BUSY | IDLE_STATUS_RXMAC_BUSY);
}

static void atl1c_start_mac(struct atl1c_adapter *adapter)
{
	struct atl1c_hw *hw = &adapter->hw;
	u32 mac, txq, rxq;

	hw->mac_duplex = adapter->link_duplex == FULL_DUPLEX ? true : false;
	hw->mac_speed = adapter->link_speed == SPEED_1000 ?
		atl1c_mac_speed_1000 : atl1c_mac_speed_10_100;

	AT_READ_REG(hw, REG_TXQ_CTRL, &txq);
	AT_READ_REG(hw, REG_RXQ_CTRL, &rxq);
	AT_READ_REG(hw, REG_MAC_CTRL, &mac);

	txq |= TXQ_CTRL_EN;
	rxq |= RXQ_CTRL_EN;
	mac |= MAC_CTRL_TX_EN | MAC_CTRL_TX_FLOW |
	       MAC_CTRL_RX_EN | MAC_CTRL_RX_FLOW |
	       MAC_CTRL_ADD_CRC | MAC_CTRL_PAD |
	       MAC_CTRL_BC_EN | MAC_CTRL_SINGLE_PAUSE_EN |
	       MAC_CTRL_HASH_ALG_CRC32;
	if (hw->mac_duplex)
		mac |= MAC_CTRL_DUPLX;
	else
		mac &= ~MAC_CTRL_DUPLX;
	mac = FIELD_SETX(mac, MAC_CTRL_SPEED, hw->mac_speed);
	mac = FIELD_SETX(mac, MAC_CTRL_PRMLEN, hw->preamble_len);

	AT_WRITE_REG(hw, REG_TXQ_CTRL, txq);
	AT_WRITE_REG(hw, REG_RXQ_CTRL, rxq);
	AT_WRITE_REG(hw, REG_MAC_CTRL, mac);
}

/*
 * Reset the transmit and receive units; mask and clear all interrupts.
 * hw - Struct containing variables accessed by shared code
 * return : 0  or  idle status (if error)
 */
static int atl1c_reset_mac(struct atl1c_hw *hw)
{
	struct atl1c_adapter *adapter = hw->adapter;
	struct pci_dev *pdev = adapter->pdev;
	u32 ctrl_data = 0;

	atl1c_stop_mac(hw);
	/*
	 * Issue Soft Reset to the MAC.  This will reset the chip's
	 * transmit, receive, DMA.  It will not effect
	 * the current PCI configuration.  The global reset bit is self-
	 * clearing, and should clear within a microsecond.
	 */
	AT_READ_REG(hw, REG_MASTER_CTRL, &ctrl_data);
	ctrl_data |= MASTER_CTRL_OOB_DIS;
	AT_WRITE_REG(hw, REG_MASTER_CTRL, ctrl_data | MASTER_CTRL_SOFT_RST);

	AT_WRITE_FLUSH(hw);
	msleep(10);
	/* Wait at least 10ms for All module to be Idle */

	if (atl1c_wait_until_idle(hw, IDLE_STATUS_MASK)) {
		dev_err(&pdev->dev,
			"MAC state machine can't be idle since"
			" disabled for 10ms second\n");
		return -1;
	}
	AT_WRITE_REG(hw, REG_MASTER_CTRL, ctrl_data);

	/* driver control speed/duplex */
	AT_READ_REG(hw, REG_MAC_CTRL, &ctrl_data);
	AT_WRITE_REG(hw, REG_MAC_CTRL, ctrl_data | MAC_CTRL_SPEED_MODE_SW);

	/* clk switch setting */
	AT_READ_REG(hw, REG_SERDES, &ctrl_data);
	switch (hw->nic_type) {
	case athr_l2c_b:
		ctrl_data &= ~(SERDES_PHY_CLK_SLOWDOWN |
				SERDES_MAC_CLK_SLOWDOWN);
		AT_WRITE_REG(hw, REG_SERDES, ctrl_data);
		break;
	case athr_l2c_b2:
	case athr_l1d_2:
		ctrl_data |= SERDES_PHY_CLK_SLOWDOWN | SERDES_MAC_CLK_SLOWDOWN;
		AT_WRITE_REG(hw, REG_SERDES, ctrl_data);
		break;
	default:
		break;
	}

	return 0;
}

static void atl1c_disable_l0s_l1(struct atl1c_hw *hw)
{
	u16 ctrl_flags = hw->ctrl_flags;

	hw->ctrl_flags &= ~(ATL1C_ASPM_L0S_SUPPORT | ATL1C_ASPM_L1_SUPPORT);
	atl1c_set_aspm(hw, SPEED_0);
	hw->ctrl_flags = ctrl_flags;
}

/*
 * Set ASPM state.
 * Enable/disable L0s/L1 depend on link state.
 */
static void atl1c_set_aspm(struct atl1c_hw *hw, u16 link_speed)
{
	u32 pm_ctrl_data;
	u32 link_l1_timer;

	AT_READ_REG(hw, REG_PM_CTRL, &pm_ctrl_data);
	pm_ctrl_data &= ~(PM_CTRL_ASPM_L1_EN |
			  PM_CTRL_ASPM_L0S_EN |
			  PM_CTRL_MAC_ASPM_CHK);
	/* L1 timer */
	if (hw->nic_type == athr_l2c_b2 || hw->nic_type == athr_l1d_2) {
		pm_ctrl_data &= ~PMCTRL_TXL1_AFTER_L0S;
		link_l1_timer =
			link_speed == SPEED_1000 || link_speed == SPEED_100 ?
			L1D_PMCTRL_L1_ENTRY_TM_16US : 1;
		pm_ctrl_data = FIELD_SETX(pm_ctrl_data,
			L1D_PMCTRL_L1_ENTRY_TM, link_l1_timer);
	} else {
		link_l1_timer = hw->nic_type == athr_l2c_b ?
			L2CB1_PM_CTRL_L1_ENTRY_TM : L1C_PM_CTRL_L1_ENTRY_TM;
		if (link_speed != SPEED_1000 && link_speed != SPEED_100)
			link_l1_timer = 1;
		pm_ctrl_data = FIELD_SETX(pm_ctrl_data,
			PM_CTRL_L1_ENTRY_TIMER, link_l1_timer);
	}

	/* L0S/L1 enable */
	if ((hw->ctrl_flags & ATL1C_ASPM_L0S_SUPPORT) && link_speed != SPEED_0)
		pm_ctrl_data |= PM_CTRL_ASPM_L0S_EN | PM_CTRL_MAC_ASPM_CHK;
	if (hw->ctrl_flags & ATL1C_ASPM_L1_SUPPORT)
		pm_ctrl_data |= PM_CTRL_ASPM_L1_EN | PM_CTRL_MAC_ASPM_CHK;

	/* l2cb & l1d & l2cb2 & l1d2 */
	if (hw->nic_type == athr_l2c_b || hw->nic_type == athr_l1d ||
	    hw->nic_type == athr_l2c_b2 || hw->nic_type == athr_l1d_2) {
		pm_ctrl_data = FIELD_SETX(pm_ctrl_data,
			PM_CTRL_PM_REQ_TIMER, PM_CTRL_PM_REQ_TO_DEF);
		pm_ctrl_data |= PM_CTRL_RCVR_WT_TIMER |
				PM_CTRL_SERDES_PD_EX_L1 |
				PM_CTRL_CLK_SWH_L1;
		pm_ctrl_data &= ~(PM_CTRL_SERDES_L1_EN |
				  PM_CTRL_SERDES_PLL_L1_EN |
				  PM_CTRL_SERDES_BUFS_RX_L1_EN |
				  PM_CTRL_SA_DLY_EN |
				  PM_CTRL_HOTRST);
		/* disable l0s if link down or l2cb */
		if (link_speed == SPEED_0 || hw->nic_type == athr_l2c_b)
			pm_ctrl_data &= ~PM_CTRL_ASPM_L0S_EN;
	} else { /* l1c */
		pm_ctrl_data =
			FIELD_SETX(pm_ctrl_data, PM_CTRL_L1_ENTRY_TIMER, 0);
		if (link_speed != SPEED_0) {
			pm_ctrl_data |= PM_CTRL_SERDES_L1_EN |
					PM_CTRL_SERDES_PLL_L1_EN |
					PM_CTRL_SERDES_BUFS_RX_L1_EN;
			pm_ctrl_data &= ~(PM_CTRL_SERDES_PD_EX_L1 |
					  PM_CTRL_CLK_SWH_L1 |
					  PM_CTRL_ASPM_L0S_EN |
					  PM_CTRL_ASPM_L1_EN);
		} else { /* link down */
			pm_ctrl_data |= PM_CTRL_CLK_SWH_L1;
			pm_ctrl_data &= ~(PM_CTRL_SERDES_L1_EN |
					  PM_CTRL_SERDES_PLL_L1_EN |
					  PM_CTRL_SERDES_BUFS_RX_L1_EN |
					  PM_CTRL_ASPM_L0S_EN);
		}
	}
	AT_WRITE_REG(hw, REG_PM_CTRL, pm_ctrl_data);

	return;
}

/**
 * atl1c_configure - Configure Transmit&Receive Unit after Reset
 * @adapter: board private structure
 *
 * Configure the Tx /Rx unit of the MAC after a reset.
 */
static int atl1c_configure_mac(struct atl1c_adapter *adapter)
{
	struct atl1c_hw *hw = &adapter->hw;
	u32 master_ctrl_data = 0;
	u32 intr_modrt_data;
	u32 data;

	AT_READ_REG(hw, REG_MASTER_CTRL, &master_ctrl_data);
	master_ctrl_data &= ~(MASTER_CTRL_TX_ITIMER_EN |
			      MASTER_CTRL_RX_ITIMER_EN |
			      MASTER_CTRL_INT_RDCLR);
	/* clear interrupt status */
	AT_WRITE_REG(hw, REG_ISR, 0xFFFFFFFF);
	/*  Clear any WOL status */
	AT_WRITE_REG(hw, REG_WOL_CTRL, 0);
	/* set Interrupt Clear Timer
	 * HW will enable self to assert interrupt event to system after
	 * waiting x-time for software to notify it accept interrupt.
	 */

	data = CLK_GATING_EN_ALL;
	if (hw->ctrl_flags & ATL1C_CLK_GATING_EN) {
		if (hw->nic_type == athr_l2c_b)
			data &= ~CLK_GATING_RXMAC_EN;
	} else
		data = 0;
	AT_WRITE_REG(hw, REG_CLK_GATING_CTRL, data);

	AT_WRITE_REG(hw, REG_INT_RETRIG_TIMER,
		hw->ict & INT_RETRIG_TIMER_MASK);

	atl1c_configure_des_ring(adapter);

	if (hw->ctrl_flags & ATL1C_INTR_MODRT_ENABLE) {
		intr_modrt_data = (hw->tx_imt & IRQ_MODRT_TIMER_MASK) <<
					IRQ_MODRT_TX_TIMER_SHIFT;
		intr_modrt_data |= (hw->rx_imt & IRQ_MODRT_TIMER_MASK) <<
					IRQ_MODRT_RX_TIMER_SHIFT;
		AT_WRITE_REG(hw, REG_IRQ_MODRT_TIMER_INIT, intr_modrt_data);
		master_ctrl_data |=
			MASTER_CTRL_TX_ITIMER_EN | MASTER_CTRL_RX_ITIMER_EN;
	}

	if (hw->ctrl_flags & ATL1C_INTR_CLEAR_ON_READ)
		master_ctrl_data |= MASTER_CTRL_INT_RDCLR;

	master_ctrl_data |= MASTER_CTRL_SA_TIMER_EN;
	AT_WRITE_REG(hw, REG_MASTER_CTRL, master_ctrl_data);

	AT_WRITE_REG(hw, REG_SMB_STAT_TIMER,
		hw->smb_timer & SMB_STAT_TIMER_MASK);

	/* set MTU */
	AT_WRITE_REG(hw, REG_MTU, hw->max_frame_size + ETH_HLEN +
			VLAN_HLEN + ETH_FCS_LEN);

	atl1c_configure_tx(adapter);
	atl1c_configure_rx(adapter);
	atl1c_configure_dma(adapter);

	return 0;
}

static int atl1c_configure(struct atl1c_adapter *adapter)
{
	struct net_device *netdev = adapter->netdev;
	int num;

	atl1c_init_ring_ptrs(adapter);
	atl1c_set_multi(netdev);
	atl1c_restore_vlan(adapter);

	num = atl1c_alloc_rx_buffer(adapter);
	if (unlikely(num == 0))
		return -ENOMEM;

	if (atl1c_configure_mac(adapter))
		return -EIO;

	return 0;
}

static void atl1c_update_hw_stats(struct atl1c_adapter *adapter)
{
	u16 hw_reg_addr = 0;
	unsigned long *stats_item = NULL;
	u32 data;

	/* update rx status */
	hw_reg_addr = REG_MAC_RX_STATUS_BIN;
	stats_item  = &adapter->hw_stats.rx_ok;
	while (hw_reg_addr <= REG_MAC_RX_STATUS_END) {
		AT_READ_REG(&adapter->hw, hw_reg_addr, &data);
		*stats_item += data;
		stats_item++;
		hw_reg_addr += 4;
	}
/* update tx status */
	hw_reg_addr = REG_MAC_TX_STATUS_BIN;
	stats_item  = &adapter->hw_stats.tx_ok;
	while (hw_reg_addr <= REG_MAC_TX_STATUS_END) {
		AT_READ_REG(&adapter->hw, hw_reg_addr, &data);
		*stats_item += data;
		stats_item++;
		hw_reg_addr += 4;
	}
}

/**
 * atl1c_get_stats - Get System Network Statistics
 * @netdev: network interface device structure
 *
 * Returns the address of the device statistics structure.
 * The statistics are actually updated from the timer callback.
 */
static struct net_device_stats *atl1c_get_stats(struct net_device *netdev)
{
	struct atl1c_adapter *adapter = netdev_priv(netdev);
	struct atl1c_hw_stats  *hw_stats = &adapter->hw_stats;
	struct net_device_stats *net_stats = &netdev->stats;

	atl1c_update_hw_stats(adapter);
	net_stats->rx_bytes   = hw_stats->rx_byte_cnt;
	net_stats->tx_bytes   = hw_stats->tx_byte_cnt;
	net_stats->multicast  = hw_stats->rx_mcast;
	net_stats->collisions = hw_stats->tx_1_col +
				hw_stats->tx_2_col +
				hw_stats->tx_late_col +
				hw_stats->tx_abort_col;

	net_stats->rx_errors  = hw_stats->rx_frag +
				hw_stats->rx_fcs_err +
				hw_stats->rx_len_err +
				hw_stats->rx_sz_ov +
				hw_stats->rx_rrd_ov +
				hw_stats->rx_align_err +
				hw_stats->rx_rxf_ov;

	net_stats->rx_fifo_errors   = hw_stats->rx_rxf_ov;
	net_stats->rx_length_errors = hw_stats->rx_len_err;
	net_stats->rx_crc_errors    = hw_stats->rx_fcs_err;
	net_stats->rx_frame_errors  = hw_stats->rx_align_err;
	net_stats->rx_dropped       = hw_stats->rx_rrd_ov;

	net_stats->tx_errors = hw_stats->tx_late_col +
			       hw_stats->tx_abort_col +
			       hw_stats->tx_underrun +
			       hw_stats->tx_trunc;

	net_stats->tx_fifo_errors    = hw_stats->tx_underrun;
	net_stats->tx_aborted_errors = hw_stats->tx_abort_col;
	net_stats->tx_window_errors  = hw_stats->tx_late_col;

	net_stats->rx_packets = hw_stats->rx_ok + net_stats->rx_errors;
	net_stats->tx_packets = hw_stats->tx_ok + net_stats->tx_errors;

	return net_stats;
}

static inline void atl1c_clear_phy_int(struct atl1c_adapter *adapter)
{
	u16 phy_data;

	spin_lock(&adapter->mdio_lock);
	atl1c_read_phy_reg(&adapter->hw, MII_ISR, &phy_data);
	spin_unlock(&adapter->mdio_lock);
}

static bool atl1c_clean_tx_irq(struct atl1c_adapter *adapter,
				enum atl1c_trans_queue type)
{
	struct atl1c_tpd_ring *tpd_ring = &adapter->tpd_ring[type];
	struct atl1c_buffer *buffer_info;
	struct pci_dev *pdev = adapter->pdev;
	u16 next_to_clean = atomic_read(&tpd_ring->next_to_clean);
	u16 hw_next_to_clean;
	u16 reg;

	reg = type == atl1c_trans_high ? REG_TPD_PRI1_CIDX : REG_TPD_PRI0_CIDX;

	AT_READ_REGW(&adapter->hw, reg, &hw_next_to_clean);

	while (next_to_clean != hw_next_to_clean) {
		buffer_info = &tpd_ring->buffer_info[next_to_clean];
		atl1c_clean_buffer(pdev, buffer_info, 1);
		if (++next_to_clean == tpd_ring->count)
			next_to_clean = 0;
		atomic_set(&tpd_ring->next_to_clean, next_to_clean);
	}

	if (netif_queue_stopped(adapter->netdev) &&
			netif_carrier_ok(adapter->netdev)) {
		netif_wake_queue(adapter->netdev);
	}

	return true;
}

/**
 * atl1c_intr - Interrupt Handler
 * @irq: interrupt number
 * @data: pointer to a network interface device structure
 */
static irqreturn_t atl1c_intr(int irq, void *data)
{
	struct net_device *netdev  = data;
	struct atl1c_adapter *adapter = netdev_priv(netdev);
	struct pci_dev *pdev = adapter->pdev;
	struct atl1c_hw *hw = &adapter->hw;
	int max_ints = AT_MAX_INT_WORK;
	int handled = IRQ_NONE;
	u32 status;
	u32 reg_data;

	do {
		AT_READ_REG(hw, REG_ISR, &reg_data);
		status = reg_data & hw->intr_mask;

		if (status == 0 || (status & ISR_DIS_INT) != 0) {
			if (max_ints != AT_MAX_INT_WORK)
				handled = IRQ_HANDLED;
			break;
		}
		/* link event */
		if (status & ISR_GPHY)
			atl1c_clear_phy_int(adapter);
		/* Ack ISR */
		AT_WRITE_REG(hw, REG_ISR, status | ISR_DIS_INT);
		if (status & ISR_RX_PKT) {
			if (likely(napi_schedule_prep(&adapter->napi))) {
				hw->intr_mask &= ~ISR_RX_PKT;
				AT_WRITE_REG(hw, REG_IMR, hw->intr_mask);
				__napi_schedule(&adapter->napi);
			}
		}
		if (status & ISR_TX_PKT)
			atl1c_clean_tx_irq(adapter, atl1c_trans_normal);

		handled = IRQ_HANDLED;
		/* check if PCIE PHY Link down */
		if (status & ISR_ERROR) {
			if (netif_msg_hw(adapter))
				dev_err(&pdev->dev,
					"atl1c hardware error (status = 0x%x)\n",
					status & ISR_ERROR);
			/* reset MAC */
			set_bit(ATL1C_WORK_EVENT_RESET, &adapter->work_event);
			schedule_work(&adapter->common_task);
			return IRQ_HANDLED;
		}

		if (status & ISR_OVER)
			if (netif_msg_intr(adapter))
				dev_warn(&pdev->dev,
					"TX/RX overflow (status = 0x%x)\n",
					status & ISR_OVER);

		/* link event */
		if (status & (ISR_GPHY | ISR_MANUAL)) {
			netdev->stats.tx_carrier_errors++;
			atl1c_link_chg_event(adapter);
			break;
		}

	} while (--max_ints > 0);
	/* re-enable Interrupt*/
	AT_WRITE_REG(&adapter->hw, REG_ISR, 0);
	return handled;
}

static inline void atl1c_rx_checksum(struct atl1c_adapter *adapter,
		  struct sk_buff *skb, struct atl1c_recv_ret_status *prrs)
{
	/*
	 * The pid field in RRS in not correct sometimes, so we
	 * cannot figure out if the packet is fragmented or not,
	 * so we tell the KERNEL CHECKSUM_NONE
	 */
	skb_checksum_none_assert(skb);
}

static struct sk_buff *atl1c_alloc_skb(struct atl1c_adapter *adapter)
{
	struct sk_buff *skb;
	struct page *page;

	if (adapter->rx_frag_size > PAGE_SIZE)
		return netdev_alloc_skb(adapter->netdev,
					adapter->rx_buffer_len);

	page = adapter->rx_page;
	if (!page) {
		adapter->rx_page = page = alloc_page(GFP_ATOMIC);
		if (unlikely(!page))
			return NULL;
		adapter->rx_page_offset = 0;
	}

	skb = build_skb(page_address(page) + adapter->rx_page_offset,
			adapter->rx_frag_size);
	if (likely(skb)) {
		adapter->rx_page_offset += adapter->rx_frag_size;
		if (adapter->rx_page_offset >= PAGE_SIZE)
			adapter->rx_page = NULL;
		else
			get_page(page);
	}
	return skb;
}

static int atl1c_alloc_rx_buffer(struct atl1c_adapter *adapter)
{
	struct atl1c_rfd_ring *rfd_ring = &adapter->rfd_ring;
	struct pci_dev *pdev = adapter->pdev;
	struct atl1c_buffer *buffer_info, *next_info;
	struct sk_buff *skb;
	void *vir_addr = NULL;
	u16 num_alloc = 0;
	u16 rfd_next_to_use, next_next;
	struct atl1c_rx_free_desc *rfd_desc;
	dma_addr_t mapping;

	next_next = rfd_next_to_use = rfd_ring->next_to_use;
	if (++next_next == rfd_ring->count)
		next_next = 0;
	buffer_info = &rfd_ring->buffer_info[rfd_next_to_use];
	next_info = &rfd_ring->buffer_info[next_next];

	while (next_info->flags & ATL1C_BUFFER_FREE) {
		rfd_desc = ATL1C_RFD_DESC(rfd_ring, rfd_next_to_use);

		skb = atl1c_alloc_skb(adapter);
		if (unlikely(!skb)) {
			if (netif_msg_rx_err(adapter))
				dev_warn(&pdev->dev, "alloc rx buffer failed\n");
			break;
		}

		/*
		 * Make buffer alignment 2 beyond a 16 byte boundary
		 * this will result in a 16 byte aligned IP header after
		 * the 14 byte MAC header is removed
		 */
		vir_addr = skb->data;
		ATL1C_SET_BUFFER_STATE(buffer_info, ATL1C_BUFFER_BUSY);
		buffer_info->skb = skb;
		buffer_info->length = adapter->rx_buffer_len;
		mapping = pci_map_single(pdev, vir_addr,
						buffer_info->length,
						PCI_DMA_FROMDEVICE);
		if (unlikely(pci_dma_mapping_error(pdev, mapping))) {
			dev_kfree_skb(skb);
			buffer_info->skb = NULL;
			buffer_info->length = 0;
			ATL1C_SET_BUFFER_STATE(buffer_info, ATL1C_BUFFER_FREE);
			netif_warn(adapter, rx_err, adapter->netdev, "RX pci_map_single failed");
			break;
		}
		buffer_info->dma = mapping;
		ATL1C_SET_PCIMAP_TYPE(buffer_info, ATL1C_PCIMAP_SINGLE,
			ATL1C_PCIMAP_FROMDEVICE);
		rfd_desc->buffer_addr = cpu_to_le64(buffer_info->dma);
		rfd_next_to_use = next_next;
		if (++next_next == rfd_ring->count)
			next_next = 0;
		buffer_info = &rfd_ring->buffer_info[rfd_next_to_use];
		next_info = &rfd_ring->buffer_info[next_next];
		num_alloc++;
	}

	if (num_alloc) {
		/* TODO: update mailbox here */
		wmb();
		rfd_ring->next_to_use = rfd_next_to_use;
		AT_WRITE_REG(&adapter->hw, REG_MB_RFD0_PROD_IDX,
			rfd_ring->next_to_use & MB_RFDX_PROD_IDX_MASK);
	}

	return num_alloc;
}

static void atl1c_clean_rrd(struct atl1c_rrd_ring *rrd_ring,
			struct	atl1c_recv_ret_status *rrs, u16 num)
{
	u16 i;
	/* the relationship between rrd and rfd is one map one */
	for (i = 0; i < num; i++, rrs = ATL1C_RRD_DESC(rrd_ring,
					rrd_ring->next_to_clean)) {
		rrs->word3 &= ~RRS_RXD_UPDATED;
		if (++rrd_ring->next_to_clean == rrd_ring->count)
			rrd_ring->next_to_clean = 0;
	}
}

static void atl1c_clean_rfd(struct atl1c_rfd_ring *rfd_ring,
	struct atl1c_recv_ret_status *rrs, u16 num)
{
	u16 i;
	u16 rfd_index;
	struct atl1c_buffer *buffer_info = rfd_ring->buffer_info;

	rfd_index = (rrs->word0 >> RRS_RX_RFD_INDEX_SHIFT) &
			RRS_RX_RFD_INDEX_MASK;
	for (i = 0; i < num; i++) {
		buffer_info[rfd_index].skb = NULL;
		ATL1C_SET_BUFFER_STATE(&buffer_info[rfd_index],
					ATL1C_BUFFER_FREE);
		if (++rfd_index == rfd_ring->count)
			rfd_index = 0;
	}
	rfd_ring->next_to_clean = rfd_index;
}

static void atl1c_clean_rx_irq(struct atl1c_adapter *adapter,
		   int *work_done, int work_to_do)
{
	u16 rfd_num, rfd_index;
	u16 count = 0;
	u16 length;
	struct pci_dev *pdev = adapter->pdev;
	struct net_device *netdev  = adapter->netdev;
	struct atl1c_rfd_ring *rfd_ring = &adapter->rfd_ring;
	struct atl1c_rrd_ring *rrd_ring = &adapter->rrd_ring;
	struct sk_buff *skb;
	struct atl1c_recv_ret_status *rrs;
	struct atl1c_buffer *buffer_info;

	while (1) {
		if (*work_done >= work_to_do)
			break;
		rrs = ATL1C_RRD_DESC(rrd_ring, rrd_ring->next_to_clean);
		if (likely(RRS_RXD_IS_VALID(rrs->word3))) {
			rfd_num = (rrs->word0 >> RRS_RX_RFD_CNT_SHIFT) &
				RRS_RX_RFD_CNT_MASK;
			if (unlikely(rfd_num != 1))
				/* TODO support mul rfd*/
				if (netif_msg_rx_err(adapter))
					dev_warn(&pdev->dev,
						"Multi rfd not support yet!\n");
			goto rrs_checked;
		} else {
			break;
		}
rrs_checked:
		atl1c_clean_rrd(rrd_ring, rrs, rfd_num);
		if (rrs->word3 & (RRS_RX_ERR_SUM | RRS_802_3_LEN_ERR)) {
			atl1c_clean_rfd(rfd_ring, rrs, rfd_num);
				if (netif_msg_rx_err(adapter))
					dev_warn(&pdev->dev,
						"wrong packet! rrs word3 is %x\n",
						rrs->word3);
			continue;
		}

		length = le16_to_cpu((rrs->word3 >> RRS_PKT_SIZE_SHIFT) &
				RRS_PKT_SIZE_MASK);
		/* Good Receive */
		if (likely(rfd_num == 1)) {
			rfd_index = (rrs->word0 >> RRS_RX_RFD_INDEX_SHIFT) &
					RRS_RX_RFD_INDEX_MASK;
			buffer_info = &rfd_ring->buffer_info[rfd_index];
			pci_unmap_single(pdev, buffer_info->dma,
				buffer_info->length, PCI_DMA_FROMDEVICE);
			skb = buffer_info->skb;
		} else {
			/* TODO */
			if (netif_msg_rx_err(adapter))
				dev_warn(&pdev->dev,
					"Multi rfd not support yet!\n");
			break;
		}
		atl1c_clean_rfd(rfd_ring, rrs, rfd_num);
		skb_put(skb, length - ETH_FCS_LEN);
		skb->protocol = eth_type_trans(skb, netdev);
		atl1c_rx_checksum(adapter, skb, rrs);
		if (rrs->word3 & RRS_VLAN_INS) {
			u16 vlan;

			AT_TAG_TO_VLAN(rrs->vlan_tag, vlan);
			vlan = le16_to_cpu(vlan);
			__vlan_hwaccel_put_tag(skb, htons(ETH_P_8021Q), vlan);
		}
		netif_receive_skb(skb);

		(*work_done)++;
		count++;
	}
	if (count)
		atl1c_alloc_rx_buffer(adapter);
}

/**
 * atl1c_clean - NAPI Rx polling callback
 */
static int atl1c_clean(struct napi_struct *napi, int budget)
{
	struct atl1c_adapter *adapter =
			container_of(napi, struct atl1c_adapter, napi);
	int work_done = 0;

	/* Keep link state information with original netdev */
	if (!netif_carrier_ok(adapter->netdev))
		goto quit_polling;
	/* just enable one RXQ */
	atl1c_clean_rx_irq(adapter, &work_done, budget);

	if (work_done < budget) {
quit_polling:
		napi_complete(napi);
		adapter->hw.intr_mask |= ISR_RX_PKT;
		AT_WRITE_REG(&adapter->hw, REG_IMR, adapter->hw.intr_mask);
	}
	return work_done;
}

#ifdef CONFIG_NET_POLL_CONTROLLER

/*
 * Polling 'interrupt' - used by things like netconsole to send skbs
 * without having to re-enable interrupts. It's not called while
 * the interrupt routine is executing.
 */
static void atl1c_netpoll(struct net_device *netdev)
{
	struct atl1c_adapter *adapter = netdev_priv(netdev);

	disable_irq(adapter->pdev->irq);
	atl1c_intr(adapter->pdev->irq, netdev);
	enable_irq(adapter->pdev->irq);
}
#endif

static inline u16 atl1c_tpd_avail(struct atl1c_adapter *adapter, enum atl1c_trans_queue type)
{
	struct atl1c_tpd_ring *tpd_ring = &adapter->tpd_ring[type];
	u16 next_to_use = 0;
	u16 next_to_clean = 0;

	next_to_clean = atomic_read(&tpd_ring->next_to_clean);
	next_to_use   = tpd_ring->next_to_use;

	return (u16)(next_to_clean > next_to_use) ?
		(next_to_clean - next_to_use - 1) :
		(tpd_ring->count + next_to_clean - next_to_use - 1);
}

/*
 * get next usable tpd
 * Note: should call atl1c_tdp_avail to make sure
 * there is enough tpd to use
 */
static struct atl1c_tpd_desc *atl1c_get_tpd(struct atl1c_adapter *adapter,
	enum atl1c_trans_queue type)
{
	struct atl1c_tpd_ring *tpd_ring = &adapter->tpd_ring[type];
	struct atl1c_tpd_desc *tpd_desc;
	u16 next_to_use = 0;

	next_to_use = tpd_ring->next_to_use;
	if (++tpd_ring->next_to_use == tpd_ring->count)
		tpd_ring->next_to_use = 0;
	tpd_desc = ATL1C_TPD_DESC(tpd_ring, next_to_use);
	memset(tpd_desc, 0, sizeof(struct atl1c_tpd_desc));
	return	tpd_desc;
}

static struct atl1c_buffer *
atl1c_get_tx_buffer(struct atl1c_adapter *adapter, struct atl1c_tpd_desc *tpd)
{
	struct atl1c_tpd_ring *tpd_ring = adapter->tpd_ring;

	return &tpd_ring->buffer_info[tpd -
			(struct atl1c_tpd_desc *)tpd_ring->desc];
}

/* Calculate the transmit packet descript needed*/
static u16 atl1c_cal_tpd_req(const struct sk_buff *skb)
{
	u16 tpd_req;
	u16 proto_hdr_len = 0;

	tpd_req = skb_shinfo(skb)->nr_frags + 1;

	if (skb_is_gso(skb)) {
		proto_hdr_len = skb_transport_offset(skb) + tcp_hdrlen(skb);
		if (proto_hdr_len < skb_headlen(skb))
			tpd_req++;
		if (skb_shinfo(skb)->gso_type & SKB_GSO_TCPV6)
			tpd_req++;
	}
	return tpd_req;
}

static int atl1c_tso_csum(struct atl1c_adapter *adapter,
			  struct sk_buff *skb,
			  struct atl1c_tpd_desc **tpd,
			  enum atl1c_trans_queue type)
{
	struct pci_dev *pdev = adapter->pdev;
	u8 hdr_len;
	u32 real_len;
	unsigned short offload_type;
	int err;

	if (skb_is_gso(skb)) {
		if (skb_header_cloned(skb)) {
			err = pskb_expand_head(skb, 0, 0, GFP_ATOMIC);
			if (unlikely(err))
				return -1;
		}
		offload_type = skb_shinfo(skb)->gso_type;

		if (offload_type & SKB_GSO_TCPV4) {
			real_len = (((unsigned char *)ip_hdr(skb) - skb->data)
					+ ntohs(ip_hdr(skb)->tot_len));

			if (real_len < skb->len)
				pskb_trim(skb, real_len);

			hdr_len = (skb_transport_offset(skb) + tcp_hdrlen(skb));
			if (unlikely(skb->len == hdr_len)) {
				/* only xsum need */
				if (netif_msg_tx_queued(adapter))
					dev_warn(&pdev->dev,
						"IPV4 tso with zero data??\n");
				goto check_sum;
			} else {
				ip_hdr(skb)->check = 0;
				tcp_hdr(skb)->check = ~csum_tcpudp_magic(
							ip_hdr(skb)->saddr,
							ip_hdr(skb)->daddr,
							0, IPPROTO_TCP, 0);
				(*tpd)->word1 |= 1 << TPD_IPV4_PACKET_SHIFT;
			}
		}

		if (offload_type & SKB_GSO_TCPV6) {
			struct atl1c_tpd_ext_desc *etpd =
				*(struct atl1c_tpd_ext_desc **)(tpd);

			memset(etpd, 0, sizeof(struct atl1c_tpd_ext_desc));
			*tpd = atl1c_get_tpd(adapter, type);
			ipv6_hdr(skb)->payload_len = 0;
			/* check payload == 0 byte ? */
			hdr_len = (skb_transport_offset(skb) + tcp_hdrlen(skb));
			if (unlikely(skb->len == hdr_len)) {
				/* only xsum need */
				if (netif_msg_tx_queued(adapter))
					dev_warn(&pdev->dev,
						"IPV6 tso with zero data??\n");
				goto check_sum;
			} else
				tcp_hdr(skb)->check = ~csum_ipv6_magic(
						&ipv6_hdr(skb)->saddr,
						&ipv6_hdr(skb)->daddr,
						0, IPPROTO_TCP, 0);
			etpd->word1 |= 1 << TPD_LSO_EN_SHIFT;
			etpd->word1 |= 1 << TPD_LSO_VER_SHIFT;
			etpd->pkt_len = cpu_to_le32(skb->len);
			(*tpd)->word1 |= 1 << TPD_LSO_VER_SHIFT;
		}

		(*tpd)->word1 |= 1 << TPD_LSO_EN_SHIFT;
		(*tpd)->word1 |= (skb_transport_offset(skb) & TPD_TCPHDR_OFFSET_MASK) <<
				TPD_TCPHDR_OFFSET_SHIFT;
		(*tpd)->word1 |= (skb_shinfo(skb)->gso_size & TPD_MSS_MASK) <<
				TPD_MSS_SHIFT;
		return 0;
	}

check_sum:
	if (likely(skb->ip_summed == CHECKSUM_PARTIAL)) {
		u8 css, cso;
		cso = skb_checksum_start_offset(skb);

		if (unlikely(cso & 0x1)) {
			if (netif_msg_tx_err(adapter))
				dev_err(&adapter->pdev->dev,
					"payload offset should not an event number\n");
			return -1;
		} else {
			css = cso + skb->csum_offset;

			(*tpd)->word1 |= ((cso >> 1) & TPD_PLOADOFFSET_MASK) <<
					TPD_PLOADOFFSET_SHIFT;
			(*tpd)->word1 |= ((css >> 1) & TPD_CCSUM_OFFSET_MASK) <<
					TPD_CCSUM_OFFSET_SHIFT;
			(*tpd)->word1 |= 1 << TPD_CCSUM_EN_SHIFT;
		}
	}
	return 0;
}

static void atl1c_tx_rollback(struct atl1c_adapter *adpt,
			      struct atl1c_tpd_desc *first_tpd,
			      enum atl1c_trans_queue type)
{
	struct atl1c_tpd_ring *tpd_ring = &adpt->tpd_ring[type];
	struct atl1c_buffer *buffer_info;
	struct atl1c_tpd_desc *tpd;
	u16 first_index, index;

	first_index = first_tpd - (struct atl1c_tpd_desc *)tpd_ring->desc;
	index = first_index;
	while (index != tpd_ring->next_to_use) {
		tpd = ATL1C_TPD_DESC(tpd_ring, index);
		buffer_info = &tpd_ring->buffer_info[index];
		atl1c_clean_buffer(adpt->pdev, buffer_info, 0);
		memset(tpd, 0, sizeof(struct atl1c_tpd_desc));
		if (++index == tpd_ring->count)
			index = 0;
	}
	tpd_ring->next_to_use = first_index;
}

static int atl1c_tx_map(struct atl1c_adapter *adapter,
		      struct sk_buff *skb, struct atl1c_tpd_desc *tpd,
			enum atl1c_trans_queue type)
{
	struct atl1c_tpd_desc *use_tpd = NULL;
	struct atl1c_buffer *buffer_info = NULL;
	u16 buf_len = skb_headlen(skb);
	u16 map_len = 0;
	u16 mapped_len = 0;
	u16 hdr_len = 0;
	u16 nr_frags;
	u16 f;
	int tso;

	nr_frags = skb_shinfo(skb)->nr_frags;
	tso = (tpd->word1 >> TPD_LSO_EN_SHIFT) & TPD_LSO_EN_MASK;
	if (tso) {
		/* TSO */
		map_len = hdr_len = skb_transport_offset(skb) + tcp_hdrlen(skb);
		use_tpd = tpd;

		buffer_info = atl1c_get_tx_buffer(adapter, use_tpd);
		buffer_info->length = map_len;
		buffer_info->dma = pci_map_single(adapter->pdev,
					skb->data, hdr_len, PCI_DMA_TODEVICE);
		if (unlikely(pci_dma_mapping_error(adapter->pdev,
						   buffer_info->dma)))
			goto err_dma;
		ATL1C_SET_BUFFER_STATE(buffer_info, ATL1C_BUFFER_BUSY);
		ATL1C_SET_PCIMAP_TYPE(buffer_info, ATL1C_PCIMAP_SINGLE,
			ATL1C_PCIMAP_TODEVICE);
		mapped_len += map_len;
		use_tpd->buffer_addr = cpu_to_le64(buffer_info->dma);
		use_tpd->buffer_len = cpu_to_le16(buffer_info->length);
	}

	if (mapped_len < buf_len) {
		/* mapped_len == 0, means we should use the first tpd,
		   which is given by caller  */
		if (mapped_len == 0)
			use_tpd = tpd;
		else {
			use_tpd = atl1c_get_tpd(adapter, type);
			memcpy(use_tpd, tpd, sizeof(struct atl1c_tpd_desc));
		}
		buffer_info = atl1c_get_tx_buffer(adapter, use_tpd);
		buffer_info->length = buf_len - mapped_len;
		buffer_info->dma =
			pci_map_single(adapter->pdev, skb->data + mapped_len,
					buffer_info->length, PCI_DMA_TODEVICE);
		if (unlikely(pci_dma_mapping_error(adapter->pdev,
						   buffer_info->dma)))
			goto err_dma;

		ATL1C_SET_BUFFER_STATE(buffer_info, ATL1C_BUFFER_BUSY);
		ATL1C_SET_PCIMAP_TYPE(buffer_info, ATL1C_PCIMAP_SINGLE,
			ATL1C_PCIMAP_TODEVICE);
		use_tpd->buffer_addr = cpu_to_le64(buffer_info->dma);
		use_tpd->buffer_len  = cpu_to_le16(buffer_info->length);
	}

	for (f = 0; f < nr_frags; f++) {
		struct skb_frag_struct *frag;

		frag = &skb_shinfo(skb)->frags[f];

		use_tpd = atl1c_get_tpd(adapter, type);
		memcpy(use_tpd, tpd, sizeof(struct atl1c_tpd_desc));

		buffer_info = atl1c_get_tx_buffer(adapter, use_tpd);
		buffer_info->length = skb_frag_size(frag);
		buffer_info->dma = skb_frag_dma_map(&adapter->pdev->dev,
						    frag, 0,
						    buffer_info->length,
						    DMA_TO_DEVICE);
		if (dma_mapping_error(&adapter->pdev->dev, buffer_info->dma))
			goto err_dma;

		ATL1C_SET_BUFFER_STATE(buffer_info, ATL1C_BUFFER_BUSY);
		ATL1C_SET_PCIMAP_TYPE(buffer_info, ATL1C_PCIMAP_PAGE,
			ATL1C_PCIMAP_TODEVICE);
		use_tpd->buffer_addr = cpu_to_le64(buffer_info->dma);
		use_tpd->buffer_len  = cpu_to_le16(buffer_info->length);
	}

	/* The last tpd */
	use_tpd->word1 |= 1 << TPD_EOP_SHIFT;
	/* The last buffer info contain the skb address,
	   so it will be free after unmap */
	buffer_info->skb = skb;

	return 0;

err_dma:
	buffer_info->dma = 0;
	buffer_info->length = 0;
	return -1;
}

static void atl1c_tx_queue(struct atl1c_adapter *adapter, struct sk_buff *skb,
			   struct atl1c_tpd_desc *tpd, enum atl1c_trans_queue type)
{
	struct atl1c_tpd_ring *tpd_ring = &adapter->tpd_ring[type];
	u16 reg;

	reg = type == atl1c_trans_high ? REG_TPD_PRI1_PIDX : REG_TPD_PRI0_PIDX;
	AT_WRITE_REGW(&adapter->hw, reg, tpd_ring->next_to_use);
}

static netdev_tx_t atl1c_xmit_frame(struct sk_buff *skb,
					  struct net_device *netdev)
{
	struct atl1c_adapter *adapter = netdev_priv(netdev);
	unsigned long flags;
	u16 tpd_req = 1;
	struct atl1c_tpd_desc *tpd;
	enum atl1c_trans_queue type = atl1c_trans_normal;

	if (test_bit(__AT_DOWN, &adapter->flags)) {
		dev_kfree_skb_any(skb);
		return NETDEV_TX_OK;
	}

	tpd_req = atl1c_cal_tpd_req(skb);
	if (!spin_trylock_irqsave(&adapter->tx_lock, flags)) {
		if (netif_msg_pktdata(adapter))
			dev_info(&adapter->pdev->dev, "tx locked\n");
		return NETDEV_TX_LOCKED;
	}

	if (atl1c_tpd_avail(adapter, type) < tpd_req) {
		/* no enough descriptor, just stop queue */
		netif_stop_queue(netdev);
		spin_unlock_irqrestore(&adapter->tx_lock, flags);
		return NETDEV_TX_BUSY;
	}

	tpd = atl1c_get_tpd(adapter, type);

	/* do TSO and check sum */
	if (atl1c_tso_csum(adapter, skb, &tpd, type) != 0) {
		spin_unlock_irqrestore(&adapter->tx_lock, flags);
		dev_kfree_skb_any(skb);
		return NETDEV_TX_OK;
	}

	if (unlikely(vlan_tx_tag_present(skb))) {
		u16 vlan = vlan_tx_tag_get(skb);
		__le16 tag;

		vlan = cpu_to_le16(vlan);
		AT_VLAN_TO_TAG(vlan, tag);
		tpd->word1 |= 1 << TPD_INS_VTAG_SHIFT;
		tpd->vlan_tag = tag;
	}

	if (skb_network_offset(skb) != ETH_HLEN)
		tpd->word1 |= 1 << TPD_ETH_TYPE_SHIFT; /* Ethernet frame */

	if (atl1c_tx_map(adapter, skb, tpd, type) < 0) {
		netif_info(adapter, tx_done, adapter->netdev,
			   "tx-skb droppted due to dma error\n");
		/* roll back tpd/buffer */
		atl1c_tx_rollback(adapter, tpd, type);
		spin_unlock_irqrestore(&adapter->tx_lock, flags);
		dev_kfree_skb(skb);
	} else {
		atl1c_tx_queue(adapter, skb, tpd, type);
		spin_unlock_irqrestore(&adapter->tx_lock, flags);
	}

	return NETDEV_TX_OK;
}

static void atl1c_free_irq(struct atl1c_adapter *adapter)
{
	struct net_device *netdev = adapter->netdev;

	free_irq(adapter->pdev->irq, netdev);

	if (adapter->have_msi)
		pci_disable_msi(adapter->pdev);
}

static int atl1c_request_irq(struct atl1c_adapter *adapter)
{
	struct pci_dev    *pdev   = adapter->pdev;
	struct net_device *netdev = adapter->netdev;
	int flags = 0;
	int err = 0;

	adapter->have_msi = true;
	err = pci_enable_msi(adapter->pdev);
	if (err) {
		if (netif_msg_ifup(adapter))
			dev_err(&pdev->dev,
				"Unable to allocate MSI interrupt Error: %d\n",
				err);
		adapter->have_msi = false;
	}

	if (!adapter->have_msi)
		flags |= IRQF_SHARED;
	err = request_irq(adapter->pdev->irq, atl1c_intr, flags,
			netdev->name, netdev);
	if (err) {
		if (netif_msg_ifup(adapter))
			dev_err(&pdev->dev,
				"Unable to allocate interrupt Error: %d\n",
				err);
		if (adapter->have_msi)
			pci_disable_msi(adapter->pdev);
		return err;
	}
	if (netif_msg_ifup(adapter))
		dev_dbg(&pdev->dev, "atl1c_request_irq OK\n");
	return err;
}


static void atl1c_reset_dma_ring(struct atl1c_adapter *adapter)
{
	/* release tx-pending skbs and reset tx/rx ring index */
	atl1c_clean_tx_ring(adapter, atl1c_trans_normal);
	atl1c_clean_tx_ring(adapter, atl1c_trans_high);
	atl1c_clean_rx_ring(adapter);
}

static int atl1c_up(struct atl1c_adapter *adapter)
{
	struct net_device *netdev = adapter->netdev;
	int err;

	netif_carrier_off(netdev);

	err = atl1c_configure(adapter);
	if (unlikely(err))
		goto err_up;

	err = atl1c_request_irq(adapter);
	if (unlikely(err))
		goto err_up;

	atl1c_check_link_status(adapter);
	clear_bit(__AT_DOWN, &adapter->flags);
	napi_enable(&adapter->napi);
	atl1c_irq_enable(adapter);
	netif_start_queue(netdev);
	return err;

err_up:
	atl1c_clean_rx_ring(adapter);
	return err;
}

static void atl1c_down(struct atl1c_adapter *adapter)
{
	struct net_device *netdev = adapter->netdev;

	atl1c_del_timer(adapter);
	adapter->work_event = 0; /* clear all event */
	/* signal that we're down so the interrupt handler does not
	 * reschedule our watchdog timer */
	set_bit(__AT_DOWN, &adapter->flags);
	netif_carrier_off(netdev);
	napi_disable(&adapter->napi);
	atl1c_irq_disable(adapter);
	atl1c_free_irq(adapter);
	/* disable ASPM if device inactive */
	atl1c_disable_l0s_l1(&adapter->hw);
	/* reset MAC to disable all RX/TX */
	atl1c_reset_mac(&adapter->hw);
	msleep(1);

	adapter->link_speed = SPEED_0;
	adapter->link_duplex = -1;
	atl1c_reset_dma_ring(adapter);
}

/**
 * atl1c_open - Called when a network interface is made active
 * @netdev: network interface device structure
 *
 * Returns 0 on success, negative value on failure
 *
 * The open entry point is called when a network interface is made
 * active by the system (IFF_UP).  At this point all resources needed
 * for transmit and receive operations are allocated, the interrupt
 * handler is registered with the OS, the watchdog timer is started,
 * and the stack is notified that the interface is ready.
 */
static int atl1c_open(struct net_device *netdev)
{
	struct atl1c_adapter *adapter = netdev_priv(netdev);
	int err;

	/* disallow open during test */
	if (test_bit(__AT_TESTING, &adapter->flags))
		return -EBUSY;

	/* allocate rx/tx dma buffer & descriptors */
	err = atl1c_setup_ring_resources(adapter);
	if (unlikely(err))
		return err;

	err = atl1c_up(adapter);
	if (unlikely(err))
		goto err_up;

	return 0;

err_up:
	atl1c_free_irq(adapter);
	atl1c_free_ring_resources(adapter);
	atl1c_reset_mac(&adapter->hw);
	return err;
}

/**
 * atl1c_close - Disables a network interface
 * @netdev: network interface device structure
 *
 * Returns 0, this is not allowed to fail
 *
 * The close entry point is called when an interface is de-activated
 * by the OS.  The hardware is still under the drivers control, but
 * needs to be disabled.  A global MAC reset is issued to stop the
 * hardware, and all transmit and receive resources are freed.
 */
static int atl1c_close(struct net_device *netdev)
{
	struct atl1c_adapter *adapter = netdev_priv(netdev);

	WARN_ON(test_bit(__AT_RESETTING, &adapter->flags));
	set_bit(__AT_DOWN, &adapter->flags);
	cancel_work_sync(&adapter->common_task);
	atl1c_down(adapter);
	atl1c_free_ring_resources(adapter);
	return 0;
}

static int atl1c_suspend(struct device *dev)
{
	struct pci_dev *pdev = to_pci_dev(dev);
	struct net_device *netdev = pci_get_drvdata(pdev);
	struct atl1c_adapter *adapter = netdev_priv(netdev);
	struct atl1c_hw *hw = &adapter->hw;
	u32 wufc = adapter->wol;

	atl1c_disable_l0s_l1(hw);
	if (netif_running(netdev)) {
		WARN_ON(test_bit(__AT_RESETTING, &adapter->flags));
		atl1c_down(adapter);
	}
	netif_device_detach(netdev);

	if (wufc)
		if (atl1c_phy_to_ps_link(hw) != 0)
			dev_dbg(&pdev->dev, "phy power saving failed");

	atl1c_power_saving(hw, wufc);

	return 0;
}

#ifdef CONFIG_PM_SLEEP
static int atl1c_resume(struct device *dev)
{
	struct pci_dev *pdev = to_pci_dev(dev);
	struct net_device *netdev = pci_get_drvdata(pdev);
	struct atl1c_adapter *adapter = netdev_priv(netdev);

	AT_WRITE_REG(&adapter->hw, REG_WOL_CTRL, 0);
	atl1c_reset_pcie(&adapter->hw, ATL1C_PCIE_L0S_L1_DISABLE);

	atl1c_phy_reset(&adapter->hw);
	atl1c_reset_mac(&adapter->hw);
	atl1c_phy_init(&adapter->hw);

#if 0
	AT_READ_REG(&adapter->hw, REG_PM_CTRLSTAT, &pm_data);
	pm_data &= ~PM_CTRLSTAT_PME_EN;
	AT_WRITE_REG(&adapter->hw, REG_PM_CTRLSTAT, pm_data);
#endif

	netif_device_attach(netdev);
	if (netif_running(netdev))
		atl1c_up(adapter);

	return 0;
}
#endif

static void atl1c_shutdown(struct pci_dev *pdev)
{
	struct net_device *netdev = pci_get_drvdata(pdev);
	struct atl1c_adapter *adapter = netdev_priv(netdev);

	atl1c_suspend(&pdev->dev);
	pci_wake_from_d3(pdev, adapter->wol);
	pci_set_power_state(pdev, PCI_D3hot);
}

static const struct net_device_ops atl1c_netdev_ops = {
	.ndo_open		= atl1c_open,
	.ndo_stop		= atl1c_close,
	.ndo_validate_addr	= eth_validate_addr,
	.ndo_start_xmit		= atl1c_xmit_frame,
	.ndo_set_mac_address	= atl1c_set_mac_addr,
	.ndo_set_rx_mode	= atl1c_set_multi,
	.ndo_change_mtu		= atl1c_change_mtu,
	.ndo_fix_features	= atl1c_fix_features,
	.ndo_set_features	= atl1c_set_features,
	.ndo_do_ioctl		= atl1c_ioctl,
	.ndo_tx_timeout		= atl1c_tx_timeout,
	.ndo_get_stats		= atl1c_get_stats,
#ifdef CONFIG_NET_POLL_CONTROLLER
	.ndo_poll_controller	= atl1c_netpoll,
#endif
};

static int atl1c_init_netdev(struct net_device *netdev, struct pci_dev *pdev)
{
	SET_NETDEV_DEV(netdev, &pdev->dev);
	pci_set_drvdata(pdev, netdev);

	netdev->netdev_ops = &atl1c_netdev_ops;
	netdev->watchdog_timeo = AT_TX_WATCHDOG;
	atl1c_set_ethtool_ops(netdev);

	/* TODO: add when ready */
	netdev->hw_features =	NETIF_F_SG		|
				NETIF_F_HW_CSUM		|
				NETIF_F_HW_VLAN_CTAG_RX	|
				NETIF_F_TSO		|
				NETIF_F_TSO6;
	netdev->features =	netdev->hw_features	|
				NETIF_F_HW_VLAN_CTAG_TX;
	return 0;
}

/**
 * atl1c_probe - Device Initialization Routine
 * @pdev: PCI device information struct
 * @ent: entry in atl1c_pci_tbl
 *
 * Returns 0 on success, negative on failure
 *
 * atl1c_probe initializes an adapter identified by a pci_dev structure.
 * The OS initialization, configuring of the adapter private structure,
 * and a hardware reset occur.
 */
static int atl1c_probe(struct pci_dev *pdev, const struct pci_device_id *ent)
{
	struct net_device *netdev;
	struct atl1c_adapter *adapter;
	static int cards_found;

	int err = 0;

	/* enable device (incl. PCI PM wakeup and hotplug setup) */
	err = pci_enable_device_mem(pdev);
	if (err) {
		dev_err(&pdev->dev, "cannot enable PCI device\n");
		return err;
	}

	/*
	 * The atl1c chip can DMA to 64-bit addresses, but it uses a single
	 * shared register for the high 32 bits, so only a single, aligned,
	 * 4 GB physical address range can be used at a time.
	 *
	 * Supporting 64-bit DMA on this hardware is more trouble than it's
	 * worth.  It is far easier to limit to 32-bit DMA than update
	 * various kernel subsystems to support the mechanics required by a
	 * fixed-high-32-bit system.
	 */
	if ((pci_set_dma_mask(pdev, DMA_BIT_MASK(32)) != 0) ||
	    (pci_set_consistent_dma_mask(pdev, DMA_BIT_MASK(32)) != 0)) {
		dev_err(&pdev->dev, "No usable DMA configuration,aborting\n");
		goto err_dma;
	}

	err = pci_request_regions(pdev, atl1c_driver_name);
	if (err) {
		dev_err(&pdev->dev, "cannot obtain PCI resources\n");
		goto err_pci_reg;
	}

	pci_set_master(pdev);

	netdev = alloc_etherdev(sizeof(struct atl1c_adapter));
	if (netdev == NULL) {
		err = -ENOMEM;
		goto err_alloc_etherdev;
	}

	err = atl1c_init_netdev(netdev, pdev);
	if (err) {
		dev_err(&pdev->dev, "init netdevice failed\n");
		goto err_init_netdev;
	}
	adapter = netdev_priv(netdev);
	adapter->bd_number = cards_found;
	adapter->netdev = netdev;
	adapter->pdev = pdev;
	adapter->hw.adapter = adapter;
	adapter->msg_enable = netif_msg_init(-1, atl1c_default_msg);
	adapter->hw.hw_addr = ioremap(pci_resource_start(pdev, 0), pci_resource_len(pdev, 0));
	if (!adapter->hw.hw_addr) {
		err = -EIO;
		dev_err(&pdev->dev, "cannot map device registers\n");
		goto err_ioremap;
	}

	/* init mii data */
	adapter->mii.dev = netdev;
	adapter->mii.mdio_read  = atl1c_mdio_read;
	adapter->mii.mdio_write = atl1c_mdio_write;
	adapter->mii.phy_id_mask = 0x1f;
	adapter->mii.reg_num_mask = MDIO_CTRL_REG_MASK;
	netif_napi_add(netdev, &adapter->napi, atl1c_clean, 64);
	setup_timer(&adapter->phy_config_timer, atl1c_phy_config,
			(unsigned long)adapter);
	/* setup the private structure */
	err = atl1c_sw_init(adapter);
	if (err) {
		dev_err(&pdev->dev, "net device private data init failed\n");
		goto err_sw_init;
	}
	atl1c_reset_pcie(&adapter->hw, ATL1C_PCIE_L0S_L1_DISABLE);

	/* Init GPHY as early as possible due to power saving issue  */
	atl1c_phy_reset(&adapter->hw);

	err = atl1c_reset_mac(&adapter->hw);
	if (err) {
		err = -EIO;
		goto err_reset;
	}

	/* reset the controller to
	 * put the device in a known good starting state */
	err = atl1c_phy_init(&adapter->hw);
	if (err) {
		err = -EIO;
		goto err_reset;
	}
	if (atl1c_read_mac_addr(&adapter->hw)) {
		/* got a random MAC address, set NET_ADDR_RANDOM to netdev */
		netdev->addr_assign_type = NET_ADDR_RANDOM;
	}
	memcpy(netdev->dev_addr, adapter->hw.mac_addr, netdev->addr_len);
	if (netif_msg_probe(adapter))
		dev_dbg(&pdev->dev, "mac address : %pM\n",
			adapter->hw.mac_addr);

	atl1c_hw_set_mac_addr(&adapter->hw, adapter->hw.mac_addr);
	INIT_WORK(&adapter->common_task, atl1c_common_task);
	adapter->work_event = 0;
	err = register_netdev(netdev);
	if (err) {
		dev_err(&pdev->dev, "register netdevice failed\n");
		goto err_register;
	}

	if (netif_msg_probe(adapter))
		dev_info(&pdev->dev, "version %s\n", ATL1C_DRV_VERSION);
	cards_found++;
	return 0;

err_reset:
err_register:
err_sw_init:
	iounmap(adapter->hw.hw_addr);
err_init_netdev:
err_ioremap:
	free_netdev(netdev);
err_alloc_etherdev:
	pci_release_regions(pdev);
err_pci_reg:
err_dma:
	pci_disable_device(pdev);
	return err;
}

/**
 * atl1c_remove - Device Removal Routine
 * @pdev: PCI device information struct
 *
 * atl1c_remove is called by the PCI subsystem to alert the driver
 * that it should release a PCI device.  The could be caused by a
 * Hot-Plug event, or because the driver is going to be removed from
 * memory.
 */
static void atl1c_remove(struct pci_dev *pdev)
{
	struct net_device *netdev = pci_get_drvdata(pdev);
	struct atl1c_adapter *adapter = netdev_priv(netdev);

	unregister_netdev(netdev);
	/* restore permanent address */
	atl1c_hw_set_mac_addr(&adapter->hw, adapter->hw.perm_mac_addr);
	atl1c_phy_disable(&adapter->hw);

	iounmap(adapter->hw.hw_addr);

	pci_release_regions(pdev);
	pci_disable_device(pdev);
	free_netdev(netdev);
}

/**
 * atl1c_io_error_detected - called when PCI error is detected
 * @pdev: Pointer to PCI device
 * @state: The current pci connection state
 *
 * This function is called after a PCI bus error affecting
 * this device has been detected.
 */
static pci_ers_result_t atl1c_io_error_detected(struct pci_dev *pdev,
						pci_channel_state_t state)
{
	struct net_device *netdev = pci_get_drvdata(pdev);
	struct atl1c_adapter *adapter = netdev_priv(netdev);

	netif_device_detach(netdev);

	if (state == pci_channel_io_perm_failure)
		return PCI_ERS_RESULT_DISCONNECT;

	if (netif_running(netdev))
		atl1c_down(adapter);

	pci_disable_device(pdev);

	/* Request a slot slot reset. */
	return PCI_ERS_RESULT_NEED_RESET;
}

/**
 * atl1c_io_slot_reset - called after the pci bus has been reset.
 * @pdev: Pointer to PCI device
 *
 * Restart the card from scratch, as if from a cold-boot. Implementation
 * resembles the first-half of the e1000_resume routine.
 */
static pci_ers_result_t atl1c_io_slot_reset(struct pci_dev *pdev)
{
	struct net_device *netdev = pci_get_drvdata(pdev);
	struct atl1c_adapter *adapter = netdev_priv(netdev);

	if (pci_enable_device(pdev)) {
		if (netif_msg_hw(adapter))
			dev_err(&pdev->dev,
				"Cannot re-enable PCI device after reset\n");
		return PCI_ERS_RESULT_DISCONNECT;
	}
	pci_set_master(pdev);

	pci_enable_wake(pdev, PCI_D3hot, 0);
	pci_enable_wake(pdev, PCI_D3cold, 0);

	atl1c_reset_mac(&adapter->hw);

	return PCI_ERS_RESULT_RECOVERED;
}

/**
 * atl1c_io_resume - called when traffic can start flowing again.
 * @pdev: Pointer to PCI device
 *
 * This callback is called when the error recovery driver tells us that
 * its OK to resume normal operation. Implementation resembles the
 * second-half of the atl1c_resume routine.
 */
static void atl1c_io_resume(struct pci_dev *pdev)
{
	struct net_device *netdev = pci_get_drvdata(pdev);
	struct atl1c_adapter *adapter = netdev_priv(netdev);

	if (netif_running(netdev)) {
		if (atl1c_up(adapter)) {
			if (netif_msg_hw(adapter))
				dev_err(&pdev->dev,
					"Cannot bring device back up after reset\n");
			return;
		}
	}

	netif_device_attach(netdev);
}

static const struct pci_error_handlers atl1c_err_handler = {
	.error_detected = atl1c_io_error_detected,
	.slot_reset = atl1c_io_slot_reset,
	.resume = atl1c_io_resume,
};

static SIMPLE_DEV_PM_OPS(atl1c_pm_ops, atl1c_suspend, atl1c_resume);

static struct pci_driver atl1c_driver = {
	.name     = atl1c_driver_name,
	.id_table = atl1c_pci_tbl,
	.probe    = atl1c_probe,
	.remove   = atl1c_remove,
	.shutdown = atl1c_shutdown,
	.err_handler = &atl1c_err_handler,
	.driver.pm = &atl1c_pm_ops,
};

module_pci_driver(atl1c_driver);<|MERGE_RESOLUTION|>--- conflicted
+++ resolved
@@ -266,19 +266,11 @@
 		hw->hibernate = true;
 		if (atl1c_reset_mac(hw) != 0)
 			if (netif_msg_hw(adapter))
-<<<<<<< HEAD
-				dev_warn(&pdev->dev, "stop mac failed\n");
-		atl1c_set_aspm(hw, false);
-		netif_carrier_off(netdev);
-		atl1c_phy_reset(hw);
-		atl1c_phy_init(&adapter->hw);
-=======
 				dev_warn(&pdev->dev, "reset mac failed\n");
 		atl1c_set_aspm(hw, SPEED_0);
 		atl1c_post_phy_linkchg(hw, SPEED_0);
 		atl1c_reset_dma_ring(adapter);
 		atl1c_configure(adapter);
->>>>>>> c3ade0e0
 	} else {
 		/* Link Up */
 		hw->hibernate = false;
