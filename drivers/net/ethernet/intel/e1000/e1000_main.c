/*******************************************************************************

  Intel PRO/1000 Linux driver
  Copyright(c) 1999 - 2006 Intel Corporation.

  This program is free software; you can redistribute it and/or modify it
  under the terms and conditions of the GNU General Public License,
  version 2, as published by the Free Software Foundation.

  This program is distributed in the hope it will be useful, but WITHOUT
  ANY WARRANTY; without even the implied warranty of MERCHANTABILITY or
  FITNESS FOR A PARTICULAR PURPOSE.  See the GNU General Public License for
  more details.

  You should have received a copy of the GNU General Public License along with
  this program; if not, write to the Free Software Foundation, Inc.,
  51 Franklin St - Fifth Floor, Boston, MA 02110-1301 USA.

  The full GNU General Public License is included in this distribution in
  the file called "COPYING".

  Contact Information:
  Linux NICS <linux.nics@intel.com>
  e1000-devel Mailing List <e1000-devel@lists.sourceforge.net>
  Intel Corporation, 5200 N.E. Elam Young Parkway, Hillsboro, OR 97124-6497

*******************************************************************************/

#include "e1000.h"
#include <net/ip6_checksum.h>
#include <linux/io.h>
#include <linux/prefetch.h>
#include <linux/bitops.h>
#include <linux/if_vlan.h>

char e1000_driver_name[] = "e1000";
static char e1000_driver_string[] = "Intel(R) PRO/1000 Network Driver";
#define DRV_VERSION "7.3.21-k8-NAPI"
const char e1000_driver_version[] = DRV_VERSION;
static const char e1000_copyright[] = "Copyright (c) 1999-2006 Intel Corporation.";

/* e1000_pci_tbl - PCI Device ID Table
 *
 * Last entry must be all 0s
 *
 * Macro expands to...
 *   {PCI_DEVICE(PCI_VENDOR_ID_INTEL, device_id)}
 */
static DEFINE_PCI_DEVICE_TABLE(e1000_pci_tbl) = {
	INTEL_E1000_ETHERNET_DEVICE(0x1000),
	INTEL_E1000_ETHERNET_DEVICE(0x1001),
	INTEL_E1000_ETHERNET_DEVICE(0x1004),
	INTEL_E1000_ETHERNET_DEVICE(0x1008),
	INTEL_E1000_ETHERNET_DEVICE(0x1009),
	INTEL_E1000_ETHERNET_DEVICE(0x100C),
	INTEL_E1000_ETHERNET_DEVICE(0x100D),
	INTEL_E1000_ETHERNET_DEVICE(0x100E),
	INTEL_E1000_ETHERNET_DEVICE(0x100F),
	INTEL_E1000_ETHERNET_DEVICE(0x1010),
	INTEL_E1000_ETHERNET_DEVICE(0x1011),
	INTEL_E1000_ETHERNET_DEVICE(0x1012),
	INTEL_E1000_ETHERNET_DEVICE(0x1013),
	INTEL_E1000_ETHERNET_DEVICE(0x1014),
	INTEL_E1000_ETHERNET_DEVICE(0x1015),
	INTEL_E1000_ETHERNET_DEVICE(0x1016),
	INTEL_E1000_ETHERNET_DEVICE(0x1017),
	INTEL_E1000_ETHERNET_DEVICE(0x1018),
	INTEL_E1000_ETHERNET_DEVICE(0x1019),
	INTEL_E1000_ETHERNET_DEVICE(0x101A),
	INTEL_E1000_ETHERNET_DEVICE(0x101D),
	INTEL_E1000_ETHERNET_DEVICE(0x101E),
	INTEL_E1000_ETHERNET_DEVICE(0x1026),
	INTEL_E1000_ETHERNET_DEVICE(0x1027),
	INTEL_E1000_ETHERNET_DEVICE(0x1028),
	INTEL_E1000_ETHERNET_DEVICE(0x1075),
	INTEL_E1000_ETHERNET_DEVICE(0x1076),
	INTEL_E1000_ETHERNET_DEVICE(0x1077),
	INTEL_E1000_ETHERNET_DEVICE(0x1078),
	INTEL_E1000_ETHERNET_DEVICE(0x1079),
	INTEL_E1000_ETHERNET_DEVICE(0x107A),
	INTEL_E1000_ETHERNET_DEVICE(0x107B),
	INTEL_E1000_ETHERNET_DEVICE(0x107C),
	INTEL_E1000_ETHERNET_DEVICE(0x108A),
	INTEL_E1000_ETHERNET_DEVICE(0x1099),
	INTEL_E1000_ETHERNET_DEVICE(0x10B5),
	INTEL_E1000_ETHERNET_DEVICE(0x2E6E),
	/* required last entry */
	{0,}
};

MODULE_DEVICE_TABLE(pci, e1000_pci_tbl);

int e1000_up(struct e1000_adapter *adapter);
void e1000_down(struct e1000_adapter *adapter);
void e1000_reinit_locked(struct e1000_adapter *adapter);
void e1000_reset(struct e1000_adapter *adapter);
int e1000_setup_all_tx_resources(struct e1000_adapter *adapter);
int e1000_setup_all_rx_resources(struct e1000_adapter *adapter);
void e1000_free_all_tx_resources(struct e1000_adapter *adapter);
void e1000_free_all_rx_resources(struct e1000_adapter *adapter);
static int e1000_setup_tx_resources(struct e1000_adapter *adapter,
                             struct e1000_tx_ring *txdr);
static int e1000_setup_rx_resources(struct e1000_adapter *adapter,
                             struct e1000_rx_ring *rxdr);
static void e1000_free_tx_resources(struct e1000_adapter *adapter,
                             struct e1000_tx_ring *tx_ring);
static void e1000_free_rx_resources(struct e1000_adapter *adapter,
                             struct e1000_rx_ring *rx_ring);
void e1000_update_stats(struct e1000_adapter *adapter);

static int e1000_init_module(void);
static void e1000_exit_module(void);
static int e1000_probe(struct pci_dev *pdev, const struct pci_device_id *ent);
static void e1000_remove(struct pci_dev *pdev);
static int e1000_alloc_queues(struct e1000_adapter *adapter);
static int e1000_sw_init(struct e1000_adapter *adapter);
static int e1000_open(struct net_device *netdev);
static int e1000_close(struct net_device *netdev);
static void e1000_configure_tx(struct e1000_adapter *adapter);
static void e1000_configure_rx(struct e1000_adapter *adapter);
static void e1000_setup_rctl(struct e1000_adapter *adapter);
static void e1000_clean_all_tx_rings(struct e1000_adapter *adapter);
static void e1000_clean_all_rx_rings(struct e1000_adapter *adapter);
static void e1000_clean_tx_ring(struct e1000_adapter *adapter,
                                struct e1000_tx_ring *tx_ring);
static void e1000_clean_rx_ring(struct e1000_adapter *adapter,
                                struct e1000_rx_ring *rx_ring);
static void e1000_set_rx_mode(struct net_device *netdev);
static void e1000_update_phy_info_task(struct work_struct *work);
static void e1000_watchdog(struct work_struct *work);
static void e1000_82547_tx_fifo_stall_task(struct work_struct *work);
static netdev_tx_t e1000_xmit_frame(struct sk_buff *skb,
				    struct net_device *netdev);
static struct net_device_stats * e1000_get_stats(struct net_device *netdev);
static int e1000_change_mtu(struct net_device *netdev, int new_mtu);
static int e1000_set_mac(struct net_device *netdev, void *p);
static irqreturn_t e1000_intr(int irq, void *data);
static bool e1000_clean_tx_irq(struct e1000_adapter *adapter,
			       struct e1000_tx_ring *tx_ring);
static int e1000_clean(struct napi_struct *napi, int budget);
static bool e1000_clean_rx_irq(struct e1000_adapter *adapter,
			       struct e1000_rx_ring *rx_ring,
			       int *work_done, int work_to_do);
static bool e1000_clean_jumbo_rx_irq(struct e1000_adapter *adapter,
				     struct e1000_rx_ring *rx_ring,
				     int *work_done, int work_to_do);
static void e1000_alloc_rx_buffers(struct e1000_adapter *adapter,
				   struct e1000_rx_ring *rx_ring,
				   int cleaned_count);
static void e1000_alloc_jumbo_rx_buffers(struct e1000_adapter *adapter,
					 struct e1000_rx_ring *rx_ring,
					 int cleaned_count);
static int e1000_ioctl(struct net_device *netdev, struct ifreq *ifr, int cmd);
static int e1000_mii_ioctl(struct net_device *netdev, struct ifreq *ifr,
			   int cmd);
static void e1000_enter_82542_rst(struct e1000_adapter *adapter);
static void e1000_leave_82542_rst(struct e1000_adapter *adapter);
static void e1000_tx_timeout(struct net_device *dev);
static void e1000_reset_task(struct work_struct *work);
static void e1000_smartspeed(struct e1000_adapter *adapter);
static int e1000_82547_fifo_workaround(struct e1000_adapter *adapter,
                                       struct sk_buff *skb);

static bool e1000_vlan_used(struct e1000_adapter *adapter);
<<<<<<< HEAD
static void e1000_vlan_mode(struct net_device *netdev, u32 features);
static void e1000_vlan_filter_on_off(struct e1000_adapter *adapter,
				     bool filter_on);
static void e1000_vlan_rx_add_vid(struct net_device *netdev, u16 vid);
static void e1000_vlan_rx_kill_vid(struct net_device *netdev, u16 vid);
=======
static void e1000_vlan_mode(struct net_device *netdev,
			    netdev_features_t features);
static void e1000_vlan_filter_on_off(struct e1000_adapter *adapter,
				     bool filter_on);
static int e1000_vlan_rx_add_vid(struct net_device *netdev,
				 __be16 proto, u16 vid);
static int e1000_vlan_rx_kill_vid(struct net_device *netdev,
				  __be16 proto, u16 vid);
>>>>>>> c3ade0e0
static void e1000_restore_vlan(struct e1000_adapter *adapter);

#ifdef CONFIG_PM
static int e1000_suspend(struct pci_dev *pdev, pm_message_t state);
static int e1000_resume(struct pci_dev *pdev);
#endif
static void e1000_shutdown(struct pci_dev *pdev);

#ifdef CONFIG_NET_POLL_CONTROLLER
/* for netdump / net console */
static void e1000_netpoll (struct net_device *netdev);
#endif

#define COPYBREAK_DEFAULT 256
static unsigned int copybreak __read_mostly = COPYBREAK_DEFAULT;
module_param(copybreak, uint, 0644);
MODULE_PARM_DESC(copybreak,
	"Maximum size of packet that is copied to a new buffer on receive");

static pci_ers_result_t e1000_io_error_detected(struct pci_dev *pdev,
                     pci_channel_state_t state);
static pci_ers_result_t e1000_io_slot_reset(struct pci_dev *pdev);
static void e1000_io_resume(struct pci_dev *pdev);

static const struct pci_error_handlers e1000_err_handler = {
	.error_detected = e1000_io_error_detected,
	.slot_reset = e1000_io_slot_reset,
	.resume = e1000_io_resume,
};

static struct pci_driver e1000_driver = {
	.name     = e1000_driver_name,
	.id_table = e1000_pci_tbl,
	.probe    = e1000_probe,
	.remove   = e1000_remove,
#ifdef CONFIG_PM
	/* Power Management Hooks */
	.suspend  = e1000_suspend,
	.resume   = e1000_resume,
#endif
	.shutdown = e1000_shutdown,
	.err_handler = &e1000_err_handler
};

MODULE_AUTHOR("Intel Corporation, <linux.nics@intel.com>");
MODULE_DESCRIPTION("Intel(R) PRO/1000 Network Driver");
MODULE_LICENSE("GPL");
MODULE_VERSION(DRV_VERSION);

#define DEFAULT_MSG_ENABLE (NETIF_MSG_DRV|NETIF_MSG_PROBE|NETIF_MSG_LINK)
static int debug = -1;
module_param(debug, int, 0);
MODULE_PARM_DESC(debug, "Debug level (0=none,...,16=all)");

/**
 * e1000_get_hw_dev - return device
 * used by hardware layer to print debugging information
 *
 **/
struct net_device *e1000_get_hw_dev(struct e1000_hw *hw)
{
	struct e1000_adapter *adapter = hw->back;
	return adapter->netdev;
}

/**
 * e1000_init_module - Driver Registration Routine
 *
 * e1000_init_module is the first routine called when the driver is
 * loaded. All it does is register with the PCI subsystem.
 **/
static int __init e1000_init_module(void)
{
	int ret;
	pr_info("%s - version %s\n", e1000_driver_string, e1000_driver_version);

	pr_info("%s\n", e1000_copyright);

	ret = pci_register_driver(&e1000_driver);
	if (copybreak != COPYBREAK_DEFAULT) {
		if (copybreak == 0)
			pr_info("copybreak disabled\n");
		else
			pr_info("copybreak enabled for "
				   "packets <= %u bytes\n", copybreak);
	}
	return ret;
}

module_init(e1000_init_module);

/**
 * e1000_exit_module - Driver Exit Cleanup Routine
 *
 * e1000_exit_module is called just before the driver is removed
 * from memory.
 **/
static void __exit e1000_exit_module(void)
{
	pci_unregister_driver(&e1000_driver);
}

module_exit(e1000_exit_module);

static int e1000_request_irq(struct e1000_adapter *adapter)
{
	struct net_device *netdev = adapter->netdev;
	irq_handler_t handler = e1000_intr;
	int irq_flags = IRQF_SHARED;
	int err;

	err = request_irq(adapter->pdev->irq, handler, irq_flags, netdev->name,
	                  netdev);
	if (err) {
		e_err(probe, "Unable to allocate interrupt Error: %d\n", err);
	}

	return err;
}

static void e1000_free_irq(struct e1000_adapter *adapter)
{
	struct net_device *netdev = adapter->netdev;

	free_irq(adapter->pdev->irq, netdev);
}

/**
 * e1000_irq_disable - Mask off interrupt generation on the NIC
 * @adapter: board private structure
 **/
static void e1000_irq_disable(struct e1000_adapter *adapter)
{
	struct e1000_hw *hw = &adapter->hw;

	ew32(IMC, ~0);
	E1000_WRITE_FLUSH();
	synchronize_irq(adapter->pdev->irq);
}

/**
 * e1000_irq_enable - Enable default interrupt generation settings
 * @adapter: board private structure
 **/
static void e1000_irq_enable(struct e1000_adapter *adapter)
{
	struct e1000_hw *hw = &adapter->hw;

	ew32(IMS, IMS_ENABLE_MASK);
	E1000_WRITE_FLUSH();
}

static void e1000_update_mng_vlan(struct e1000_adapter *adapter)
{
	struct e1000_hw *hw = &adapter->hw;
	struct net_device *netdev = adapter->netdev;
	u16 vid = hw->mng_cookie.vlan_id;
	u16 old_vid = adapter->mng_vlan_id;

	if (!e1000_vlan_used(adapter))
		return;

	if (!test_bit(vid, adapter->active_vlans)) {
		if (hw->mng_cookie.status &
		    E1000_MNG_DHCP_COOKIE_STATUS_VLAN_SUPPORT) {
			e1000_vlan_rx_add_vid(netdev, htons(ETH_P_8021Q), vid);
			adapter->mng_vlan_id = vid;
		} else {
			adapter->mng_vlan_id = E1000_MNG_VLAN_NONE;
		}
		if ((old_vid != (u16)E1000_MNG_VLAN_NONE) &&
		    (vid != old_vid) &&
		    !test_bit(old_vid, adapter->active_vlans))
			e1000_vlan_rx_kill_vid(netdev, htons(ETH_P_8021Q),
					       old_vid);
	} else {
		adapter->mng_vlan_id = vid;
	}
}

static void e1000_init_manageability(struct e1000_adapter *adapter)
{
	struct e1000_hw *hw = &adapter->hw;

	if (adapter->en_mng_pt) {
		u32 manc = er32(MANC);

		/* disable hardware interception of ARP */
		manc &= ~(E1000_MANC_ARP_EN);

		ew32(MANC, manc);
	}
}

static void e1000_release_manageability(struct e1000_adapter *adapter)
{
	struct e1000_hw *hw = &adapter->hw;

	if (adapter->en_mng_pt) {
		u32 manc = er32(MANC);

		/* re-enable hardware interception of ARP */
		manc |= E1000_MANC_ARP_EN;

		ew32(MANC, manc);
	}
}

/**
 * e1000_configure - configure the hardware for RX and TX
 * @adapter = private board structure
 **/
static void e1000_configure(struct e1000_adapter *adapter)
{
	struct net_device *netdev = adapter->netdev;
	int i;

	e1000_set_rx_mode(netdev);

	e1000_restore_vlan(adapter);
	e1000_init_manageability(adapter);

	e1000_configure_tx(adapter);
	e1000_setup_rctl(adapter);
	e1000_configure_rx(adapter);
	/* call E1000_DESC_UNUSED which always leaves
	 * at least 1 descriptor unused to make sure
	 * next_to_use != next_to_clean
	 */
	for (i = 0; i < adapter->num_rx_queues; i++) {
		struct e1000_rx_ring *ring = &adapter->rx_ring[i];
		adapter->alloc_rx_buf(adapter, ring,
				      E1000_DESC_UNUSED(ring));
	}
}

int e1000_up(struct e1000_adapter *adapter)
{
	struct e1000_hw *hw = &adapter->hw;

	/* hardware has been reset, we need to reload some things */
	e1000_configure(adapter);

	clear_bit(__E1000_DOWN, &adapter->flags);

	napi_enable(&adapter->napi);

	e1000_irq_enable(adapter);

	netif_wake_queue(adapter->netdev);

	/* fire a link change interrupt to start the watchdog */
	ew32(ICS, E1000_ICS_LSC);
	return 0;
}

/**
 * e1000_power_up_phy - restore link in case the phy was powered down
 * @adapter: address of board private structure
 *
 * The phy may be powered down to save power and turn off link when the
 * driver is unloaded and wake on lan is not enabled (among others)
 * *** this routine MUST be followed by a call to e1000_reset ***
 **/
void e1000_power_up_phy(struct e1000_adapter *adapter)
{
	struct e1000_hw *hw = &adapter->hw;
	u16 mii_reg = 0;

	/* Just clear the power down bit to wake the phy back up */
	if (hw->media_type == e1000_media_type_copper) {
		/* according to the manual, the phy will retain its
		 * settings across a power-down/up cycle
		 */
		e1000_read_phy_reg(hw, PHY_CTRL, &mii_reg);
		mii_reg &= ~MII_CR_POWER_DOWN;
		e1000_write_phy_reg(hw, PHY_CTRL, mii_reg);
	}
}

static void e1000_power_down_phy(struct e1000_adapter *adapter)
{
	struct e1000_hw *hw = &adapter->hw;

	/* Power down the PHY so no link is implied when interface is down *
	 * The PHY cannot be powered down if any of the following is true *
	 * (a) WoL is enabled
	 * (b) AMT is active
	 * (c) SoL/IDER session is active
	 */
	if (!adapter->wol && hw->mac_type >= e1000_82540 &&
	   hw->media_type == e1000_media_type_copper) {
		u16 mii_reg = 0;

		switch (hw->mac_type) {
		case e1000_82540:
		case e1000_82545:
		case e1000_82545_rev_3:
		case e1000_82546:
		case e1000_ce4100:
		case e1000_82546_rev_3:
		case e1000_82541:
		case e1000_82541_rev_2:
		case e1000_82547:
		case e1000_82547_rev_2:
			if (er32(MANC) & E1000_MANC_SMBUS_EN)
				goto out;
			break;
		default:
			goto out;
		}
		e1000_read_phy_reg(hw, PHY_CTRL, &mii_reg);
		mii_reg |= MII_CR_POWER_DOWN;
		e1000_write_phy_reg(hw, PHY_CTRL, mii_reg);
		msleep(1);
	}
out:
	return;
}

static void e1000_down_and_stop(struct e1000_adapter *adapter)
{
	set_bit(__E1000_DOWN, &adapter->flags);

<<<<<<< HEAD
	/* Only kill reset task if adapter is not resetting */
	if (!test_bit(__E1000_RESETTING, &adapter->flags))
		cancel_work_sync(&adapter->reset_task);

=======
>>>>>>> c3ade0e0
	cancel_delayed_work_sync(&adapter->watchdog_task);

	/*
	 * Since the watchdog task can reschedule other tasks, we should cancel
	 * it first, otherwise we can run into the situation when a work is
	 * still running after the adapter has been turned down.
	 */

	cancel_delayed_work_sync(&adapter->phy_info_task);
	cancel_delayed_work_sync(&adapter->fifo_stall_task);

	/* Only kill reset task if adapter is not resetting */
	if (!test_bit(__E1000_RESETTING, &adapter->flags))
		cancel_work_sync(&adapter->reset_task);
}

void e1000_down(struct e1000_adapter *adapter)
{
	struct e1000_hw *hw = &adapter->hw;
	struct net_device *netdev = adapter->netdev;
	u32 rctl, tctl;


	/* disable receives in the hardware */
	rctl = er32(RCTL);
	ew32(RCTL, rctl & ~E1000_RCTL_EN);
	/* flush and sleep below */

	netif_tx_disable(netdev);

	/* disable transmits in the hardware */
	tctl = er32(TCTL);
	tctl &= ~E1000_TCTL_EN;
	ew32(TCTL, tctl);
	/* flush both disables and wait for them to finish */
	E1000_WRITE_FLUSH();
	msleep(10);

	napi_disable(&adapter->napi);

	e1000_irq_disable(adapter);

	/* Setting DOWN must be after irq_disable to prevent
	 * a screaming interrupt.  Setting DOWN also prevents
	 * tasks from rescheduling.
	 */
	e1000_down_and_stop(adapter);

	adapter->link_speed = 0;
	adapter->link_duplex = 0;
	netif_carrier_off(netdev);

	e1000_reset(adapter);
	e1000_clean_all_tx_rings(adapter);
	e1000_clean_all_rx_rings(adapter);
}

void e1000_reinit_locked(struct e1000_adapter *adapter)
{
	WARN_ON(in_interrupt());
	while (test_and_set_bit(__E1000_RESETTING, &adapter->flags))
		msleep(1);
	e1000_down(adapter);
	e1000_up(adapter);
	clear_bit(__E1000_RESETTING, &adapter->flags);
}

void e1000_reset(struct e1000_adapter *adapter)
{
	struct e1000_hw *hw = &adapter->hw;
	u32 pba = 0, tx_space, min_tx_space, min_rx_space;
	bool legacy_pba_adjust = false;
	u16 hwm;

	/* Repartition Pba for greater than 9k mtu
	 * To take effect CTRL.RST is required.
	 */

	switch (hw->mac_type) {
	case e1000_82542_rev2_0:
	case e1000_82542_rev2_1:
	case e1000_82543:
	case e1000_82544:
	case e1000_82540:
	case e1000_82541:
	case e1000_82541_rev_2:
		legacy_pba_adjust = true;
		pba = E1000_PBA_48K;
		break;
	case e1000_82545:
	case e1000_82545_rev_3:
	case e1000_82546:
	case e1000_ce4100:
	case e1000_82546_rev_3:
		pba = E1000_PBA_48K;
		break;
	case e1000_82547:
	case e1000_82547_rev_2:
		legacy_pba_adjust = true;
		pba = E1000_PBA_30K;
		break;
	case e1000_undefined:
	case e1000_num_macs:
		break;
	}

	if (legacy_pba_adjust) {
		if (hw->max_frame_size > E1000_RXBUFFER_8192)
			pba -= 8; /* allocate more FIFO for Tx */

		if (hw->mac_type == e1000_82547) {
			adapter->tx_fifo_head = 0;
			adapter->tx_head_addr = pba << E1000_TX_HEAD_ADDR_SHIFT;
			adapter->tx_fifo_size =
				(E1000_PBA_40K - pba) << E1000_PBA_BYTES_SHIFT;
			atomic_set(&adapter->tx_fifo_stall, 0);
		}
	} else if (hw->max_frame_size >  ETH_FRAME_LEN + ETH_FCS_LEN) {
		/* adjust PBA for jumbo frames */
		ew32(PBA, pba);

		/* To maintain wire speed transmits, the Tx FIFO should be
		 * large enough to accommodate two full transmit packets,
		 * rounded up to the next 1KB and expressed in KB.  Likewise,
		 * the Rx FIFO should be large enough to accommodate at least
		 * one full receive packet and is similarly rounded up and
		 * expressed in KB.
		 */
		pba = er32(PBA);
		/* upper 16 bits has Tx packet buffer allocation size in KB */
		tx_space = pba >> 16;
		/* lower 16 bits has Rx packet buffer allocation size in KB */
		pba &= 0xffff;
		/* the Tx fifo also stores 16 bytes of information about the Tx
		 * but don't include ethernet FCS because hardware appends it
		 */
		min_tx_space = (hw->max_frame_size +
		                sizeof(struct e1000_tx_desc) -
		                ETH_FCS_LEN) * 2;
		min_tx_space = ALIGN(min_tx_space, 1024);
		min_tx_space >>= 10;
		/* software strips receive CRC, so leave room for it */
		min_rx_space = hw->max_frame_size;
		min_rx_space = ALIGN(min_rx_space, 1024);
		min_rx_space >>= 10;

		/* If current Tx allocation is less than the min Tx FIFO size,
		 * and the min Tx FIFO size is less than the current Rx FIFO
		 * allocation, take space away from current Rx allocation
		 */
		if (tx_space < min_tx_space &&
		    ((min_tx_space - tx_space) < pba)) {
			pba = pba - (min_tx_space - tx_space);

			/* PCI/PCIx hardware has PBA alignment constraints */
			switch (hw->mac_type) {
			case e1000_82545 ... e1000_82546_rev_3:
				pba &= ~(E1000_PBA_8K - 1);
				break;
			default:
				break;
			}

			/* if short on Rx space, Rx wins and must trump Tx
			 * adjustment or use Early Receive if available
			 */
			if (pba < min_rx_space)
				pba = min_rx_space;
		}
	}

	ew32(PBA, pba);

	/* flow control settings:
	 * The high water mark must be low enough to fit one full frame
	 * (or the size used for early receive) above it in the Rx FIFO.
	 * Set it to the lower of:
	 * - 90% of the Rx FIFO size, and
	 * - the full Rx FIFO size minus the early receive size (for parts
	 *   with ERT support assuming ERT set to E1000_ERT_2048), or
	 * - the full Rx FIFO size minus one full frame
	 */
	hwm = min(((pba << 10) * 9 / 10),
		  ((pba << 10) - hw->max_frame_size));

	hw->fc_high_water = hwm & 0xFFF8;	/* 8-byte granularity */
	hw->fc_low_water = hw->fc_high_water - 8;
	hw->fc_pause_time = E1000_FC_PAUSE_TIME;
	hw->fc_send_xon = 1;
	hw->fc = hw->original_fc;

	/* Allow time for pending master requests to run */
	e1000_reset_hw(hw);
	if (hw->mac_type >= e1000_82544)
		ew32(WUC, 0);

	if (e1000_init_hw(hw))
		e_dev_err("Hardware Error\n");
	e1000_update_mng_vlan(adapter);

	/* if (adapter->hwflags & HWFLAGS_PHY_PWR_BIT) { */
	if (hw->mac_type >= e1000_82544 &&
	    hw->autoneg == 1 &&
	    hw->autoneg_advertised == ADVERTISE_1000_FULL) {
		u32 ctrl = er32(CTRL);
		/* clear phy power management bit if we are in gig only mode,
		 * which if enabled will attempt negotiation to 100Mb, which
		 * can cause a loss of link at power off or driver unload
		 */
		ctrl &= ~E1000_CTRL_SWDPIN3;
		ew32(CTRL, ctrl);
	}

	/* Enable h/w to recognize an 802.1Q VLAN Ethernet packet */
	ew32(VET, ETHERNET_IEEE_VLAN_TYPE);

	e1000_reset_adaptive(hw);
	e1000_phy_get_info(hw, &adapter->phy_info);

	e1000_release_manageability(adapter);
}

/* Dump the eeprom for users having checksum issues */
static void e1000_dump_eeprom(struct e1000_adapter *adapter)
{
	struct net_device *netdev = adapter->netdev;
	struct ethtool_eeprom eeprom;
	const struct ethtool_ops *ops = netdev->ethtool_ops;
	u8 *data;
	int i;
	u16 csum_old, csum_new = 0;

	eeprom.len = ops->get_eeprom_len(netdev);
	eeprom.offset = 0;

	data = kmalloc(eeprom.len, GFP_KERNEL);
	if (!data)
		return;

	ops->get_eeprom(netdev, &eeprom, data);

	csum_old = (data[EEPROM_CHECKSUM_REG * 2]) +
		   (data[EEPROM_CHECKSUM_REG * 2 + 1] << 8);
	for (i = 0; i < EEPROM_CHECKSUM_REG * 2; i += 2)
		csum_new += data[i] + (data[i + 1] << 8);
	csum_new = EEPROM_SUM - csum_new;

	pr_err("/*********************/\n");
	pr_err("Current EEPROM Checksum : 0x%04x\n", csum_old);
	pr_err("Calculated              : 0x%04x\n", csum_new);

	pr_err("Offset    Values\n");
	pr_err("========  ======\n");
	print_hex_dump(KERN_ERR, "", DUMP_PREFIX_OFFSET, 16, 1, data, 128, 0);

	pr_err("Include this output when contacting your support provider.\n");
	pr_err("This is not a software error! Something bad happened to\n");
	pr_err("your hardware or EEPROM image. Ignoring this problem could\n");
	pr_err("result in further problems, possibly loss of data,\n");
	pr_err("corruption or system hangs!\n");
	pr_err("The MAC Address will be reset to 00:00:00:00:00:00,\n");
	pr_err("which is invalid and requires you to set the proper MAC\n");
	pr_err("address manually before continuing to enable this network\n");
	pr_err("device. Please inspect the EEPROM dump and report the\n");
	pr_err("issue to your hardware vendor or Intel Customer Support.\n");
	pr_err("/*********************/\n");

	kfree(data);
}

/**
 * e1000_is_need_ioport - determine if an adapter needs ioport resources or not
 * @pdev: PCI device information struct
 *
 * Return true if an adapter needs ioport resources
 **/
static int e1000_is_need_ioport(struct pci_dev *pdev)
{
	switch (pdev->device) {
	case E1000_DEV_ID_82540EM:
	case E1000_DEV_ID_82540EM_LOM:
	case E1000_DEV_ID_82540EP:
	case E1000_DEV_ID_82540EP_LOM:
	case E1000_DEV_ID_82540EP_LP:
	case E1000_DEV_ID_82541EI:
	case E1000_DEV_ID_82541EI_MOBILE:
	case E1000_DEV_ID_82541ER:
	case E1000_DEV_ID_82541ER_LOM:
	case E1000_DEV_ID_82541GI:
	case E1000_DEV_ID_82541GI_LF:
	case E1000_DEV_ID_82541GI_MOBILE:
	case E1000_DEV_ID_82544EI_COPPER:
	case E1000_DEV_ID_82544EI_FIBER:
	case E1000_DEV_ID_82544GC_COPPER:
	case E1000_DEV_ID_82544GC_LOM:
	case E1000_DEV_ID_82545EM_COPPER:
	case E1000_DEV_ID_82545EM_FIBER:
	case E1000_DEV_ID_82546EB_COPPER:
	case E1000_DEV_ID_82546EB_FIBER:
	case E1000_DEV_ID_82546EB_QUAD_COPPER:
		return true;
	default:
		return false;
	}
}

static netdev_features_t e1000_fix_features(struct net_device *netdev,
	netdev_features_t features)
{
	/* Since there is no support for separate Rx/Tx vlan accel
	 * enable/disable make sure Tx flag is always in same state as Rx.
	 */
	if (features & NETIF_F_HW_VLAN_CTAG_RX)
		features |= NETIF_F_HW_VLAN_CTAG_TX;
	else
		features &= ~NETIF_F_HW_VLAN_CTAG_TX;

	return features;
}

static int e1000_set_features(struct net_device *netdev,
	netdev_features_t features)
{
	struct e1000_adapter *adapter = netdev_priv(netdev);
	netdev_features_t changed = features ^ netdev->features;

	if (changed & NETIF_F_HW_VLAN_CTAG_RX)
		e1000_vlan_mode(netdev, features);

	if (!(changed & (NETIF_F_RXCSUM | NETIF_F_RXALL)))
		return 0;

	netdev->features = features;
	adapter->rx_csum = !!(features & NETIF_F_RXCSUM);

	if (netif_running(netdev))
		e1000_reinit_locked(adapter);
	else
		e1000_reset(adapter);

	return 0;
}

static const struct net_device_ops e1000_netdev_ops = {
	.ndo_open		= e1000_open,
	.ndo_stop		= e1000_close,
	.ndo_start_xmit		= e1000_xmit_frame,
	.ndo_get_stats		= e1000_get_stats,
	.ndo_set_rx_mode	= e1000_set_rx_mode,
	.ndo_set_mac_address	= e1000_set_mac,
	.ndo_tx_timeout		= e1000_tx_timeout,
	.ndo_change_mtu		= e1000_change_mtu,
	.ndo_do_ioctl		= e1000_ioctl,
	.ndo_validate_addr	= eth_validate_addr,
	.ndo_vlan_rx_add_vid	= e1000_vlan_rx_add_vid,
	.ndo_vlan_rx_kill_vid	= e1000_vlan_rx_kill_vid,
#ifdef CONFIG_NET_POLL_CONTROLLER
	.ndo_poll_controller	= e1000_netpoll,
#endif
	.ndo_fix_features	= e1000_fix_features,
	.ndo_set_features	= e1000_set_features,
};

/**
 * e1000_init_hw_struct - initialize members of hw struct
 * @adapter: board private struct
 * @hw: structure used by e1000_hw.c
 *
 * Factors out initialization of the e1000_hw struct to its own function
 * that can be called very early at init (just after struct allocation).
 * Fields are initialized based on PCI device information and
 * OS network device settings (MTU size).
 * Returns negative error codes if MAC type setup fails.
 */
static int e1000_init_hw_struct(struct e1000_adapter *adapter,
				struct e1000_hw *hw)
{
	struct pci_dev *pdev = adapter->pdev;

	/* PCI config space info */
	hw->vendor_id = pdev->vendor;
	hw->device_id = pdev->device;
	hw->subsystem_vendor_id = pdev->subsystem_vendor;
	hw->subsystem_id = pdev->subsystem_device;
	hw->revision_id = pdev->revision;

	pci_read_config_word(pdev, PCI_COMMAND, &hw->pci_cmd_word);

	hw->max_frame_size = adapter->netdev->mtu +
			     ENET_HEADER_SIZE + ETHERNET_FCS_SIZE;
	hw->min_frame_size = MINIMUM_ETHERNET_FRAME_SIZE;

	/* identify the MAC */
	if (e1000_set_mac_type(hw)) {
		e_err(probe, "Unknown MAC Type\n");
		return -EIO;
	}

	switch (hw->mac_type) {
	default:
		break;
	case e1000_82541:
	case e1000_82547:
	case e1000_82541_rev_2:
	case e1000_82547_rev_2:
		hw->phy_init_script = 1;
		break;
	}

	e1000_set_media_type(hw);
	e1000_get_bus_info(hw);

	hw->wait_autoneg_complete = false;
	hw->tbi_compatibility_en = true;
	hw->adaptive_ifs = true;

	/* Copper options */

	if (hw->media_type == e1000_media_type_copper) {
		hw->mdix = AUTO_ALL_MODES;
		hw->disable_polarity_correction = false;
		hw->master_slave = E1000_MASTER_SLAVE;
	}

	return 0;
}

/**
 * e1000_probe - Device Initialization Routine
 * @pdev: PCI device information struct
 * @ent: entry in e1000_pci_tbl
 *
 * Returns 0 on success, negative on failure
 *
 * e1000_probe initializes an adapter identified by a pci_dev structure.
 * The OS initialization, configuring of the adapter private structure,
 * and a hardware reset occur.
 **/
static int e1000_probe(struct pci_dev *pdev, const struct pci_device_id *ent)
{
	struct net_device *netdev;
	struct e1000_adapter *adapter;
	struct e1000_hw *hw;

	static int cards_found = 0;
	static int global_quad_port_a = 0; /* global ksp3 port a indication */
	int i, err, pci_using_dac;
	u16 eeprom_data = 0;
	u16 tmp = 0;
	u16 eeprom_apme_mask = E1000_EEPROM_APME;
	int bars, need_ioport;

	/* do not allocate ioport bars when not needed */
	need_ioport = e1000_is_need_ioport(pdev);
	if (need_ioport) {
		bars = pci_select_bars(pdev, IORESOURCE_MEM | IORESOURCE_IO);
		err = pci_enable_device(pdev);
	} else {
		bars = pci_select_bars(pdev, IORESOURCE_MEM);
		err = pci_enable_device_mem(pdev);
	}
	if (err)
		return err;

	err = pci_request_selected_regions(pdev, bars, e1000_driver_name);
	if (err)
		goto err_pci_reg;

	pci_set_master(pdev);
	err = pci_save_state(pdev);
	if (err)
		goto err_alloc_etherdev;

	err = -ENOMEM;
	netdev = alloc_etherdev(sizeof(struct e1000_adapter));
	if (!netdev)
		goto err_alloc_etherdev;

	SET_NETDEV_DEV(netdev, &pdev->dev);

	pci_set_drvdata(pdev, netdev);
	adapter = netdev_priv(netdev);
	adapter->netdev = netdev;
	adapter->pdev = pdev;
	adapter->msg_enable = netif_msg_init(debug, DEFAULT_MSG_ENABLE);
	adapter->bars = bars;
	adapter->need_ioport = need_ioport;

	hw = &adapter->hw;
	hw->back = adapter;

	err = -EIO;
	hw->hw_addr = pci_ioremap_bar(pdev, BAR_0);
	if (!hw->hw_addr)
		goto err_ioremap;

	if (adapter->need_ioport) {
		for (i = BAR_1; i <= BAR_5; i++) {
			if (pci_resource_len(pdev, i) == 0)
				continue;
			if (pci_resource_flags(pdev, i) & IORESOURCE_IO) {
				hw->io_base = pci_resource_start(pdev, i);
				break;
			}
		}
	}

	/* make ready for any if (hw->...) below */
	err = e1000_init_hw_struct(adapter, hw);
	if (err)
		goto err_sw_init;

	/* there is a workaround being applied below that limits
	 * 64-bit DMA addresses to 64-bit hardware.  There are some
	 * 32-bit adapters that Tx hang when given 64-bit DMA addresses
	 */
	pci_using_dac = 0;
	if ((hw->bus_type == e1000_bus_type_pcix) &&
	    !dma_set_mask_and_coherent(&pdev->dev, DMA_BIT_MASK(64))) {
		pci_using_dac = 1;
	} else {
		err = dma_set_mask_and_coherent(&pdev->dev, DMA_BIT_MASK(32));
		if (err) {
			pr_err("No usable DMA config, aborting\n");
			goto err_dma;
		}
	}

	netdev->netdev_ops = &e1000_netdev_ops;
	e1000_set_ethtool_ops(netdev);
	netdev->watchdog_timeo = 5 * HZ;
	netif_napi_add(netdev, &adapter->napi, e1000_clean, 64);

	strncpy(netdev->name, pci_name(pdev), sizeof(netdev->name) - 1);

	adapter->bd_number = cards_found;

	/* setup the private structure */

	err = e1000_sw_init(adapter);
	if (err)
		goto err_sw_init;

	err = -EIO;
	if (hw->mac_type == e1000_ce4100) {
		hw->ce4100_gbe_mdio_base_virt =
					ioremap(pci_resource_start(pdev, BAR_1),
		                                pci_resource_len(pdev, BAR_1));

		if (!hw->ce4100_gbe_mdio_base_virt)
			goto err_mdio_ioremap;
	}

	if (hw->mac_type >= e1000_82543) {
		netdev->hw_features = NETIF_F_SG |
				   NETIF_F_HW_CSUM |
				   NETIF_F_HW_VLAN_CTAG_RX;
		netdev->features = NETIF_F_HW_VLAN_CTAG_TX |
				   NETIF_F_HW_VLAN_CTAG_FILTER;
	}

	if ((hw->mac_type >= e1000_82544) &&
	   (hw->mac_type != e1000_82547))
		netdev->hw_features |= NETIF_F_TSO;

	netdev->priv_flags |= IFF_SUPP_NOFCS;

	netdev->features |= netdev->hw_features;
	netdev->hw_features |= (NETIF_F_RXCSUM |
				NETIF_F_RXALL |
				NETIF_F_RXFCS);

	if (pci_using_dac) {
		netdev->features |= NETIF_F_HIGHDMA;
		netdev->vlan_features |= NETIF_F_HIGHDMA;
	}

	netdev->vlan_features |= (NETIF_F_TSO |
				  NETIF_F_HW_CSUM |
				  NETIF_F_SG);

	netdev->priv_flags |= IFF_UNICAST_FLT;

	adapter->en_mng_pt = e1000_enable_mng_pass_thru(hw);

	/* initialize eeprom parameters */
	if (e1000_init_eeprom_params(hw)) {
		e_err(probe, "EEPROM initialization failed\n");
		goto err_eeprom;
	}

	/* before reading the EEPROM, reset the controller to
	 * put the device in a known good starting state
	 */

	e1000_reset_hw(hw);

	/* make sure the EEPROM is good */
	if (e1000_validate_eeprom_checksum(hw) < 0) {
		e_err(probe, "The EEPROM Checksum Is Not Valid\n");
		e1000_dump_eeprom(adapter);
		/* set MAC address to all zeroes to invalidate and temporary
		 * disable this device for the user. This blocks regular
		 * traffic while still permitting ethtool ioctls from reaching
		 * the hardware as well as allowing the user to run the
		 * interface after manually setting a hw addr using
		 * `ip set address`
		 */
		memset(hw->mac_addr, 0, netdev->addr_len);
	} else {
		/* copy the MAC address out of the EEPROM */
		if (e1000_read_mac_addr(hw))
			e_err(probe, "EEPROM Read Error\n");
	}
	/* don't block initalization here due to bad MAC address */
	memcpy(netdev->dev_addr, hw->mac_addr, netdev->addr_len);

	if (!is_valid_ether_addr(netdev->dev_addr))
		e_err(probe, "Invalid MAC Address\n");


	INIT_DELAYED_WORK(&adapter->watchdog_task, e1000_watchdog);
	INIT_DELAYED_WORK(&adapter->fifo_stall_task,
			  e1000_82547_tx_fifo_stall_task);
	INIT_DELAYED_WORK(&adapter->phy_info_task, e1000_update_phy_info_task);
	INIT_WORK(&adapter->reset_task, e1000_reset_task);

	e1000_check_options(adapter);

	/* Initial Wake on LAN setting
	 * If APM wake is enabled in the EEPROM,
	 * enable the ACPI Magic Packet filter
	 */

	switch (hw->mac_type) {
	case e1000_82542_rev2_0:
	case e1000_82542_rev2_1:
	case e1000_82543:
		break;
	case e1000_82544:
		e1000_read_eeprom(hw,
			EEPROM_INIT_CONTROL2_REG, 1, &eeprom_data);
		eeprom_apme_mask = E1000_EEPROM_82544_APM;
		break;
	case e1000_82546:
	case e1000_82546_rev_3:
		if (er32(STATUS) & E1000_STATUS_FUNC_1){
			e1000_read_eeprom(hw,
				EEPROM_INIT_CONTROL3_PORT_B, 1, &eeprom_data);
			break;
		}
		/* Fall Through */
	default:
		e1000_read_eeprom(hw,
			EEPROM_INIT_CONTROL3_PORT_A, 1, &eeprom_data);
		break;
	}
	if (eeprom_data & eeprom_apme_mask)
		adapter->eeprom_wol |= E1000_WUFC_MAG;

	/* now that we have the eeprom settings, apply the special cases
	 * where the eeprom may be wrong or the board simply won't support
	 * wake on lan on a particular port
	 */
	switch (pdev->device) {
	case E1000_DEV_ID_82546GB_PCIE:
		adapter->eeprom_wol = 0;
		break;
	case E1000_DEV_ID_82546EB_FIBER:
	case E1000_DEV_ID_82546GB_FIBER:
		/* Wake events only supported on port A for dual fiber
		 * regardless of eeprom setting
		 */
		if (er32(STATUS) & E1000_STATUS_FUNC_1)
			adapter->eeprom_wol = 0;
		break;
	case E1000_DEV_ID_82546GB_QUAD_COPPER_KSP3:
		/* if quad port adapter, disable WoL on all but port A */
		if (global_quad_port_a != 0)
			adapter->eeprom_wol = 0;
		else
			adapter->quad_port_a = true;
		/* Reset for multiple quad port adapters */
		if (++global_quad_port_a == 4)
			global_quad_port_a = 0;
		break;
	}

	/* initialize the wol settings based on the eeprom settings */
	adapter->wol = adapter->eeprom_wol;
	device_set_wakeup_enable(&adapter->pdev->dev, adapter->wol);

	/* Auto detect PHY address */
	if (hw->mac_type == e1000_ce4100) {
		for (i = 0; i < 32; i++) {
			hw->phy_addr = i;
			e1000_read_phy_reg(hw, PHY_ID2, &tmp);
			if (tmp == 0 || tmp == 0xFF) {
				if (i == 31)
					goto err_eeprom;
				continue;
			} else
				break;
		}
	}

	/* reset the hardware with the new settings */
	e1000_reset(adapter);

	strcpy(netdev->name, "eth%d");
	err = register_netdev(netdev);
	if (err)
		goto err_register;

	e1000_vlan_filter_on_off(adapter, false);

	/* print bus type/speed/width info */
	e_info(probe, "(PCI%s:%dMHz:%d-bit) %pM\n",
	       ((hw->bus_type == e1000_bus_type_pcix) ? "-X" : ""),
	       ((hw->bus_speed == e1000_bus_speed_133) ? 133 :
		(hw->bus_speed == e1000_bus_speed_120) ? 120 :
		(hw->bus_speed == e1000_bus_speed_100) ? 100 :
		(hw->bus_speed == e1000_bus_speed_66) ? 66 : 33),
	       ((hw->bus_width == e1000_bus_width_64) ? 64 : 32),
	       netdev->dev_addr);

	/* carrier off reporting is important to ethtool even BEFORE open */
	netif_carrier_off(netdev);

	e_info(probe, "Intel(R) PRO/1000 Network Connection\n");

	cards_found++;
	return 0;

err_register:
err_eeprom:
	e1000_phy_hw_reset(hw);

	if (hw->flash_address)
		iounmap(hw->flash_address);
	kfree(adapter->tx_ring);
	kfree(adapter->rx_ring);
err_dma:
err_sw_init:
err_mdio_ioremap:
	iounmap(hw->ce4100_gbe_mdio_base_virt);
	iounmap(hw->hw_addr);
err_ioremap:
	free_netdev(netdev);
err_alloc_etherdev:
	pci_release_selected_regions(pdev, bars);
err_pci_reg:
	pci_disable_device(pdev);
	return err;
}

/**
 * e1000_remove - Device Removal Routine
 * @pdev: PCI device information struct
 *
 * e1000_remove is called by the PCI subsystem to alert the driver
 * that it should release a PCI device.  The could be caused by a
 * Hot-Plug event, or because the driver is going to be removed from
 * memory.
 **/
static void e1000_remove(struct pci_dev *pdev)
{
	struct net_device *netdev = pci_get_drvdata(pdev);
	struct e1000_adapter *adapter = netdev_priv(netdev);
	struct e1000_hw *hw = &adapter->hw;

	e1000_down_and_stop(adapter);
	e1000_release_manageability(adapter);

	unregister_netdev(netdev);

	e1000_phy_hw_reset(hw);

	kfree(adapter->tx_ring);
	kfree(adapter->rx_ring);

	if (hw->mac_type == e1000_ce4100)
		iounmap(hw->ce4100_gbe_mdio_base_virt);
	iounmap(hw->hw_addr);
	if (hw->flash_address)
		iounmap(hw->flash_address);
	pci_release_selected_regions(pdev, adapter->bars);

	free_netdev(netdev);

	pci_disable_device(pdev);
}

/**
 * e1000_sw_init - Initialize general software structures (struct e1000_adapter)
 * @adapter: board private structure to initialize
 *
 * e1000_sw_init initializes the Adapter private data structure.
 * e1000_init_hw_struct MUST be called before this function
 **/
static int e1000_sw_init(struct e1000_adapter *adapter)
{
	adapter->rx_buffer_len = MAXIMUM_ETHERNET_VLAN_SIZE;

	adapter->num_tx_queues = 1;
	adapter->num_rx_queues = 1;

	if (e1000_alloc_queues(adapter)) {
		e_err(probe, "Unable to allocate memory for queues\n");
		return -ENOMEM;
	}

	/* Explicitly disable IRQ since the NIC can be in any state. */
	e1000_irq_disable(adapter);

	spin_lock_init(&adapter->stats_lock);

	set_bit(__E1000_DOWN, &adapter->flags);

	return 0;
}

/**
 * e1000_alloc_queues - Allocate memory for all rings
 * @adapter: board private structure to initialize
 *
 * We allocate one ring per queue at run-time since we don't know the
 * number of queues at compile-time.
 **/
static int e1000_alloc_queues(struct e1000_adapter *adapter)
{
	adapter->tx_ring = kcalloc(adapter->num_tx_queues,
	                           sizeof(struct e1000_tx_ring), GFP_KERNEL);
	if (!adapter->tx_ring)
		return -ENOMEM;

	adapter->rx_ring = kcalloc(adapter->num_rx_queues,
	                           sizeof(struct e1000_rx_ring), GFP_KERNEL);
	if (!adapter->rx_ring) {
		kfree(adapter->tx_ring);
		return -ENOMEM;
	}

	return E1000_SUCCESS;
}

/**
 * e1000_open - Called when a network interface is made active
 * @netdev: network interface device structure
 *
 * Returns 0 on success, negative value on failure
 *
 * The open entry point is called when a network interface is made
 * active by the system (IFF_UP).  At this point all resources needed
 * for transmit and receive operations are allocated, the interrupt
 * handler is registered with the OS, the watchdog task is started,
 * and the stack is notified that the interface is ready.
 **/
static int e1000_open(struct net_device *netdev)
{
	struct e1000_adapter *adapter = netdev_priv(netdev);
	struct e1000_hw *hw = &adapter->hw;
	int err;

	/* disallow open during test */
	if (test_bit(__E1000_TESTING, &adapter->flags))
		return -EBUSY;

	netif_carrier_off(netdev);

	/* allocate transmit descriptors */
	err = e1000_setup_all_tx_resources(adapter);
	if (err)
		goto err_setup_tx;

	/* allocate receive descriptors */
	err = e1000_setup_all_rx_resources(adapter);
	if (err)
		goto err_setup_rx;

	e1000_power_up_phy(adapter);

	adapter->mng_vlan_id = E1000_MNG_VLAN_NONE;
	if ((hw->mng_cookie.status &
			  E1000_MNG_DHCP_COOKIE_STATUS_VLAN_SUPPORT)) {
		e1000_update_mng_vlan(adapter);
	}

	/* before we allocate an interrupt, we must be ready to handle it.
	 * Setting DEBUG_SHIRQ in the kernel makes it fire an interrupt
	 * as soon as we call pci_request_irq, so we have to setup our
	 * clean_rx handler before we do so.
	 */
	e1000_configure(adapter);

	err = e1000_request_irq(adapter);
	if (err)
		goto err_req_irq;

	/* From here on the code is the same as e1000_up() */
	clear_bit(__E1000_DOWN, &adapter->flags);

	napi_enable(&adapter->napi);

	e1000_irq_enable(adapter);

	netif_start_queue(netdev);

	/* fire a link status change interrupt to start the watchdog */
	ew32(ICS, E1000_ICS_LSC);

	return E1000_SUCCESS;

err_req_irq:
	e1000_power_down_phy(adapter);
	e1000_free_all_rx_resources(adapter);
err_setup_rx:
	e1000_free_all_tx_resources(adapter);
err_setup_tx:
	e1000_reset(adapter);

	return err;
}

/**
 * e1000_close - Disables a network interface
 * @netdev: network interface device structure
 *
 * Returns 0, this is not allowed to fail
 *
 * The close entry point is called when an interface is de-activated
 * by the OS.  The hardware is still under the drivers control, but
 * needs to be disabled.  A global MAC reset is issued to stop the
 * hardware, and all transmit and receive resources are freed.
 **/
static int e1000_close(struct net_device *netdev)
{
	struct e1000_adapter *adapter = netdev_priv(netdev);
	struct e1000_hw *hw = &adapter->hw;
	int count = E1000_CHECK_RESET_COUNT;

	while (test_bit(__E1000_RESETTING, &adapter->flags) && count--)
		usleep_range(10000, 20000);

	WARN_ON(test_bit(__E1000_RESETTING, &adapter->flags));
	e1000_down(adapter);
	e1000_power_down_phy(adapter);
	e1000_free_irq(adapter);

	e1000_free_all_tx_resources(adapter);
	e1000_free_all_rx_resources(adapter);

	/* kill manageability vlan ID if supported, but not if a vlan with
	 * the same ID is registered on the host OS (let 8021q kill it)
	 */
	if ((hw->mng_cookie.status &
	     E1000_MNG_DHCP_COOKIE_STATUS_VLAN_SUPPORT) &&
	    !test_bit(adapter->mng_vlan_id, adapter->active_vlans)) {
		e1000_vlan_rx_kill_vid(netdev, htons(ETH_P_8021Q),
				       adapter->mng_vlan_id);
	}

	return 0;
}

/**
 * e1000_check_64k_bound - check that memory doesn't cross 64kB boundary
 * @adapter: address of board private structure
 * @start: address of beginning of memory
 * @len: length of memory
 **/
static bool e1000_check_64k_bound(struct e1000_adapter *adapter, void *start,
				  unsigned long len)
{
	struct e1000_hw *hw = &adapter->hw;
	unsigned long begin = (unsigned long)start;
	unsigned long end = begin + len;

	/* First rev 82545 and 82546 need to not allow any memory
	 * write location to cross 64k boundary due to errata 23
	 */
	if (hw->mac_type == e1000_82545 ||
	    hw->mac_type == e1000_ce4100 ||
	    hw->mac_type == e1000_82546) {
		return ((begin ^ (end - 1)) >> 16) != 0 ? false : true;
	}

	return true;
}

/**
 * e1000_setup_tx_resources - allocate Tx resources (Descriptors)
 * @adapter: board private structure
 * @txdr:    tx descriptor ring (for a specific queue) to setup
 *
 * Return 0 on success, negative on failure
 **/
static int e1000_setup_tx_resources(struct e1000_adapter *adapter,
				    struct e1000_tx_ring *txdr)
{
	struct pci_dev *pdev = adapter->pdev;
	int size;

	size = sizeof(struct e1000_buffer) * txdr->count;
	txdr->buffer_info = vzalloc(size);
	if (!txdr->buffer_info)
		return -ENOMEM;

	/* round up to nearest 4K */

	txdr->size = txdr->count * sizeof(struct e1000_tx_desc);
	txdr->size = ALIGN(txdr->size, 4096);

	txdr->desc = dma_alloc_coherent(&pdev->dev, txdr->size, &txdr->dma,
					GFP_KERNEL);
	if (!txdr->desc) {
setup_tx_desc_die:
		vfree(txdr->buffer_info);
		return -ENOMEM;
	}

	/* Fix for errata 23, can't cross 64kB boundary */
	if (!e1000_check_64k_bound(adapter, txdr->desc, txdr->size)) {
		void *olddesc = txdr->desc;
		dma_addr_t olddma = txdr->dma;
		e_err(tx_err, "txdr align check failed: %u bytes at %p\n",
		      txdr->size, txdr->desc);
		/* Try again, without freeing the previous */
		txdr->desc = dma_alloc_coherent(&pdev->dev, txdr->size,
						&txdr->dma, GFP_KERNEL);
		/* Failed allocation, critical failure */
		if (!txdr->desc) {
			dma_free_coherent(&pdev->dev, txdr->size, olddesc,
					  olddma);
			goto setup_tx_desc_die;
		}

		if (!e1000_check_64k_bound(adapter, txdr->desc, txdr->size)) {
			/* give up */
			dma_free_coherent(&pdev->dev, txdr->size, txdr->desc,
					  txdr->dma);
			dma_free_coherent(&pdev->dev, txdr->size, olddesc,
					  olddma);
			e_err(probe, "Unable to allocate aligned memory "
			      "for the transmit descriptor ring\n");
			vfree(txdr->buffer_info);
			return -ENOMEM;
		} else {
			/* Free old allocation, new allocation was successful */
			dma_free_coherent(&pdev->dev, txdr->size, olddesc,
					  olddma);
		}
	}
	memset(txdr->desc, 0, txdr->size);

	txdr->next_to_use = 0;
	txdr->next_to_clean = 0;

	return 0;
}

/**
 * e1000_setup_all_tx_resources - wrapper to allocate Tx resources
 * 				  (Descriptors) for all queues
 * @adapter: board private structure
 *
 * Return 0 on success, negative on failure
 **/
int e1000_setup_all_tx_resources(struct e1000_adapter *adapter)
{
	int i, err = 0;

	for (i = 0; i < adapter->num_tx_queues; i++) {
		err = e1000_setup_tx_resources(adapter, &adapter->tx_ring[i]);
		if (err) {
			e_err(probe, "Allocation for Tx Queue %u failed\n", i);
			for (i-- ; i >= 0; i--)
				e1000_free_tx_resources(adapter,
							&adapter->tx_ring[i]);
			break;
		}
	}

	return err;
}

/**
 * e1000_configure_tx - Configure 8254x Transmit Unit after Reset
 * @adapter: board private structure
 *
 * Configure the Tx unit of the MAC after a reset.
 **/
static void e1000_configure_tx(struct e1000_adapter *adapter)
{
	u64 tdba;
	struct e1000_hw *hw = &adapter->hw;
	u32 tdlen, tctl, tipg;
	u32 ipgr1, ipgr2;

	/* Setup the HW Tx Head and Tail descriptor pointers */

	switch (adapter->num_tx_queues) {
	case 1:
	default:
		tdba = adapter->tx_ring[0].dma;
		tdlen = adapter->tx_ring[0].count *
			sizeof(struct e1000_tx_desc);
		ew32(TDLEN, tdlen);
		ew32(TDBAH, (tdba >> 32));
		ew32(TDBAL, (tdba & 0x00000000ffffffffULL));
		ew32(TDT, 0);
		ew32(TDH, 0);
		adapter->tx_ring[0].tdh = ((hw->mac_type >= e1000_82543) ?
					   E1000_TDH : E1000_82542_TDH);
		adapter->tx_ring[0].tdt = ((hw->mac_type >= e1000_82543) ?
					   E1000_TDT : E1000_82542_TDT);
		break;
	}

	/* Set the default values for the Tx Inter Packet Gap timer */
	if ((hw->media_type == e1000_media_type_fiber ||
	     hw->media_type == e1000_media_type_internal_serdes))
		tipg = DEFAULT_82543_TIPG_IPGT_FIBER;
	else
		tipg = DEFAULT_82543_TIPG_IPGT_COPPER;

	switch (hw->mac_type) {
	case e1000_82542_rev2_0:
	case e1000_82542_rev2_1:
		tipg = DEFAULT_82542_TIPG_IPGT;
		ipgr1 = DEFAULT_82542_TIPG_IPGR1;
		ipgr2 = DEFAULT_82542_TIPG_IPGR2;
		break;
	default:
		ipgr1 = DEFAULT_82543_TIPG_IPGR1;
		ipgr2 = DEFAULT_82543_TIPG_IPGR2;
		break;
	}
	tipg |= ipgr1 << E1000_TIPG_IPGR1_SHIFT;
	tipg |= ipgr2 << E1000_TIPG_IPGR2_SHIFT;
	ew32(TIPG, tipg);

	/* Set the Tx Interrupt Delay register */

	ew32(TIDV, adapter->tx_int_delay);
	if (hw->mac_type >= e1000_82540)
		ew32(TADV, adapter->tx_abs_int_delay);

	/* Program the Transmit Control Register */

	tctl = er32(TCTL);
	tctl &= ~E1000_TCTL_CT;
	tctl |= E1000_TCTL_PSP | E1000_TCTL_RTLC |
		(E1000_COLLISION_THRESHOLD << E1000_CT_SHIFT);

	e1000_config_collision_dist(hw);

	/* Setup Transmit Descriptor Settings for eop descriptor */
	adapter->txd_cmd = E1000_TXD_CMD_EOP | E1000_TXD_CMD_IFCS;

	/* only set IDE if we are delaying interrupts using the timers */
	if (adapter->tx_int_delay)
		adapter->txd_cmd |= E1000_TXD_CMD_IDE;

	if (hw->mac_type < e1000_82543)
		adapter->txd_cmd |= E1000_TXD_CMD_RPS;
	else
		adapter->txd_cmd |= E1000_TXD_CMD_RS;

	/* Cache if we're 82544 running in PCI-X because we'll
	 * need this to apply a workaround later in the send path.
	 */
	if (hw->mac_type == e1000_82544 &&
	    hw->bus_type == e1000_bus_type_pcix)
		adapter->pcix_82544 = true;

	ew32(TCTL, tctl);

}

/**
 * e1000_setup_rx_resources - allocate Rx resources (Descriptors)
 * @adapter: board private structure
 * @rxdr:    rx descriptor ring (for a specific queue) to setup
 *
 * Returns 0 on success, negative on failure
 **/
static int e1000_setup_rx_resources(struct e1000_adapter *adapter,
				    struct e1000_rx_ring *rxdr)
{
	struct pci_dev *pdev = adapter->pdev;
	int size, desc_len;

	size = sizeof(struct e1000_buffer) * rxdr->count;
	rxdr->buffer_info = vzalloc(size);
	if (!rxdr->buffer_info)
		return -ENOMEM;

	desc_len = sizeof(struct e1000_rx_desc);

	/* Round up to nearest 4K */

	rxdr->size = rxdr->count * desc_len;
	rxdr->size = ALIGN(rxdr->size, 4096);

	rxdr->desc = dma_alloc_coherent(&pdev->dev, rxdr->size, &rxdr->dma,
					GFP_KERNEL);
	if (!rxdr->desc) {
setup_rx_desc_die:
		vfree(rxdr->buffer_info);
		return -ENOMEM;
	}

	/* Fix for errata 23, can't cross 64kB boundary */
	if (!e1000_check_64k_bound(adapter, rxdr->desc, rxdr->size)) {
		void *olddesc = rxdr->desc;
		dma_addr_t olddma = rxdr->dma;
		e_err(rx_err, "rxdr align check failed: %u bytes at %p\n",
		      rxdr->size, rxdr->desc);
		/* Try again, without freeing the previous */
		rxdr->desc = dma_alloc_coherent(&pdev->dev, rxdr->size,
						&rxdr->dma, GFP_KERNEL);
		/* Failed allocation, critical failure */
		if (!rxdr->desc) {
			dma_free_coherent(&pdev->dev, rxdr->size, olddesc,
					  olddma);
			goto setup_rx_desc_die;
		}

		if (!e1000_check_64k_bound(adapter, rxdr->desc, rxdr->size)) {
			/* give up */
			dma_free_coherent(&pdev->dev, rxdr->size, rxdr->desc,
					  rxdr->dma);
			dma_free_coherent(&pdev->dev, rxdr->size, olddesc,
					  olddma);
			e_err(probe, "Unable to allocate aligned memory for "
			      "the Rx descriptor ring\n");
			goto setup_rx_desc_die;
		} else {
			/* Free old allocation, new allocation was successful */
			dma_free_coherent(&pdev->dev, rxdr->size, olddesc,
					  olddma);
		}
	}
	memset(rxdr->desc, 0, rxdr->size);

	rxdr->next_to_clean = 0;
	rxdr->next_to_use = 0;
	rxdr->rx_skb_top = NULL;

	return 0;
}

/**
 * e1000_setup_all_rx_resources - wrapper to allocate Rx resources
 * 				  (Descriptors) for all queues
 * @adapter: board private structure
 *
 * Return 0 on success, negative on failure
 **/
int e1000_setup_all_rx_resources(struct e1000_adapter *adapter)
{
	int i, err = 0;

	for (i = 0; i < adapter->num_rx_queues; i++) {
		err = e1000_setup_rx_resources(adapter, &adapter->rx_ring[i]);
		if (err) {
			e_err(probe, "Allocation for Rx Queue %u failed\n", i);
			for (i-- ; i >= 0; i--)
				e1000_free_rx_resources(adapter,
							&adapter->rx_ring[i]);
			break;
		}
	}

	return err;
}

/**
 * e1000_setup_rctl - configure the receive control registers
 * @adapter: Board private structure
 **/
static void e1000_setup_rctl(struct e1000_adapter *adapter)
{
	struct e1000_hw *hw = &adapter->hw;
	u32 rctl;

	rctl = er32(RCTL);

	rctl &= ~(3 << E1000_RCTL_MO_SHIFT);

	rctl |= E1000_RCTL_BAM | E1000_RCTL_LBM_NO |
		E1000_RCTL_RDMTS_HALF |
		(hw->mc_filter_type << E1000_RCTL_MO_SHIFT);

	if (hw->tbi_compatibility_on == 1)
		rctl |= E1000_RCTL_SBP;
	else
		rctl &= ~E1000_RCTL_SBP;

	if (adapter->netdev->mtu <= ETH_DATA_LEN)
		rctl &= ~E1000_RCTL_LPE;
	else
		rctl |= E1000_RCTL_LPE;

	/* Setup buffer sizes */
	rctl &= ~E1000_RCTL_SZ_4096;
	rctl |= E1000_RCTL_BSEX;
	switch (adapter->rx_buffer_len) {
		case E1000_RXBUFFER_2048:
		default:
			rctl |= E1000_RCTL_SZ_2048;
			rctl &= ~E1000_RCTL_BSEX;
			break;
		case E1000_RXBUFFER_4096:
			rctl |= E1000_RCTL_SZ_4096;
			break;
		case E1000_RXBUFFER_8192:
			rctl |= E1000_RCTL_SZ_8192;
			break;
		case E1000_RXBUFFER_16384:
			rctl |= E1000_RCTL_SZ_16384;
			break;
	}

	/* This is useful for sniffing bad packets. */
	if (adapter->netdev->features & NETIF_F_RXALL) {
		/* UPE and MPE will be handled by normal PROMISC logic
		 * in e1000e_set_rx_mode
		 */
		rctl |= (E1000_RCTL_SBP | /* Receive bad packets */
			 E1000_RCTL_BAM | /* RX All Bcast Pkts */
			 E1000_RCTL_PMCF); /* RX All MAC Ctrl Pkts */

		rctl &= ~(E1000_RCTL_VFE | /* Disable VLAN filter */
			  E1000_RCTL_DPF | /* Allow filtered pause */
			  E1000_RCTL_CFIEN); /* Dis VLAN CFIEN Filter */
		/* Do not mess with E1000_CTRL_VME, it affects transmit as well,
		 * and that breaks VLANs.
		 */
	}

	ew32(RCTL, rctl);
}

/**
 * e1000_configure_rx - Configure 8254x Receive Unit after Reset
 * @adapter: board private structure
 *
 * Configure the Rx unit of the MAC after a reset.
 **/
static void e1000_configure_rx(struct e1000_adapter *adapter)
{
	u64 rdba;
	struct e1000_hw *hw = &adapter->hw;
	u32 rdlen, rctl, rxcsum;

	if (adapter->netdev->mtu > ETH_DATA_LEN) {
		rdlen = adapter->rx_ring[0].count *
		        sizeof(struct e1000_rx_desc);
		adapter->clean_rx = e1000_clean_jumbo_rx_irq;
		adapter->alloc_rx_buf = e1000_alloc_jumbo_rx_buffers;
	} else {
		rdlen = adapter->rx_ring[0].count *
		        sizeof(struct e1000_rx_desc);
		adapter->clean_rx = e1000_clean_rx_irq;
		adapter->alloc_rx_buf = e1000_alloc_rx_buffers;
	}

	/* disable receives while setting up the descriptors */
	rctl = er32(RCTL);
	ew32(RCTL, rctl & ~E1000_RCTL_EN);

	/* set the Receive Delay Timer Register */
	ew32(RDTR, adapter->rx_int_delay);

	if (hw->mac_type >= e1000_82540) {
		ew32(RADV, adapter->rx_abs_int_delay);
		if (adapter->itr_setting != 0)
			ew32(ITR, 1000000000 / (adapter->itr * 256));
	}

	/* Setup the HW Rx Head and Tail Descriptor Pointers and
	 * the Base and Length of the Rx Descriptor Ring
	 */
	switch (adapter->num_rx_queues) {
	case 1:
	default:
		rdba = adapter->rx_ring[0].dma;
		ew32(RDLEN, rdlen);
		ew32(RDBAH, (rdba >> 32));
		ew32(RDBAL, (rdba & 0x00000000ffffffffULL));
		ew32(RDT, 0);
		ew32(RDH, 0);
		adapter->rx_ring[0].rdh = ((hw->mac_type >= e1000_82543) ?
					   E1000_RDH : E1000_82542_RDH);
		adapter->rx_ring[0].rdt = ((hw->mac_type >= e1000_82543) ?
					   E1000_RDT : E1000_82542_RDT);
		break;
	}

	/* Enable 82543 Receive Checksum Offload for TCP and UDP */
	if (hw->mac_type >= e1000_82543) {
		rxcsum = er32(RXCSUM);
		if (adapter->rx_csum)
			rxcsum |= E1000_RXCSUM_TUOFL;
		else
			/* don't need to clear IPPCSE as it defaults to 0 */
			rxcsum &= ~E1000_RXCSUM_TUOFL;
		ew32(RXCSUM, rxcsum);
	}

	/* Enable Receives */
	ew32(RCTL, rctl | E1000_RCTL_EN);
}

/**
 * e1000_free_tx_resources - Free Tx Resources per Queue
 * @adapter: board private structure
 * @tx_ring: Tx descriptor ring for a specific queue
 *
 * Free all transmit software resources
 **/
static void e1000_free_tx_resources(struct e1000_adapter *adapter,
				    struct e1000_tx_ring *tx_ring)
{
	struct pci_dev *pdev = adapter->pdev;

	e1000_clean_tx_ring(adapter, tx_ring);

	vfree(tx_ring->buffer_info);
	tx_ring->buffer_info = NULL;

	dma_free_coherent(&pdev->dev, tx_ring->size, tx_ring->desc,
			  tx_ring->dma);

	tx_ring->desc = NULL;
}

/**
 * e1000_free_all_tx_resources - Free Tx Resources for All Queues
 * @adapter: board private structure
 *
 * Free all transmit software resources
 **/
void e1000_free_all_tx_resources(struct e1000_adapter *adapter)
{
	int i;

	for (i = 0; i < adapter->num_tx_queues; i++)
		e1000_free_tx_resources(adapter, &adapter->tx_ring[i]);
}

static void e1000_unmap_and_free_tx_resource(struct e1000_adapter *adapter,
					     struct e1000_buffer *buffer_info)
{
	if (buffer_info->dma) {
		if (buffer_info->mapped_as_page)
			dma_unmap_page(&adapter->pdev->dev, buffer_info->dma,
				       buffer_info->length, DMA_TO_DEVICE);
		else
			dma_unmap_single(&adapter->pdev->dev, buffer_info->dma,
					 buffer_info->length,
					 DMA_TO_DEVICE);
		buffer_info->dma = 0;
	}
	if (buffer_info->skb) {
		dev_kfree_skb_any(buffer_info->skb);
		buffer_info->skb = NULL;
	}
	buffer_info->time_stamp = 0;
	/* buffer_info must be completely set up in the transmit path */
}

/**
 * e1000_clean_tx_ring - Free Tx Buffers
 * @adapter: board private structure
 * @tx_ring: ring to be cleaned
 **/
static void e1000_clean_tx_ring(struct e1000_adapter *adapter,
				struct e1000_tx_ring *tx_ring)
{
	struct e1000_hw *hw = &adapter->hw;
	struct e1000_buffer *buffer_info;
	unsigned long size;
	unsigned int i;

	/* Free all the Tx ring sk_buffs */

	for (i = 0; i < tx_ring->count; i++) {
		buffer_info = &tx_ring->buffer_info[i];
		e1000_unmap_and_free_tx_resource(adapter, buffer_info);
	}

	netdev_reset_queue(adapter->netdev);
	size = sizeof(struct e1000_buffer) * tx_ring->count;
	memset(tx_ring->buffer_info, 0, size);

	/* Zero out the descriptor ring */

	memset(tx_ring->desc, 0, tx_ring->size);

	tx_ring->next_to_use = 0;
	tx_ring->next_to_clean = 0;
	tx_ring->last_tx_tso = false;

	writel(0, hw->hw_addr + tx_ring->tdh);
	writel(0, hw->hw_addr + tx_ring->tdt);
}

/**
 * e1000_clean_all_tx_rings - Free Tx Buffers for all queues
 * @adapter: board private structure
 **/
static void e1000_clean_all_tx_rings(struct e1000_adapter *adapter)
{
	int i;

	for (i = 0; i < adapter->num_tx_queues; i++)
		e1000_clean_tx_ring(adapter, &adapter->tx_ring[i]);
}

/**
 * e1000_free_rx_resources - Free Rx Resources
 * @adapter: board private structure
 * @rx_ring: ring to clean the resources from
 *
 * Free all receive software resources
 **/
static void e1000_free_rx_resources(struct e1000_adapter *adapter,
				    struct e1000_rx_ring *rx_ring)
{
	struct pci_dev *pdev = adapter->pdev;

	e1000_clean_rx_ring(adapter, rx_ring);

	vfree(rx_ring->buffer_info);
	rx_ring->buffer_info = NULL;

	dma_free_coherent(&pdev->dev, rx_ring->size, rx_ring->desc,
			  rx_ring->dma);

	rx_ring->desc = NULL;
}

/**
 * e1000_free_all_rx_resources - Free Rx Resources for All Queues
 * @adapter: board private structure
 *
 * Free all receive software resources
 **/
void e1000_free_all_rx_resources(struct e1000_adapter *adapter)
{
	int i;

	for (i = 0; i < adapter->num_rx_queues; i++)
		e1000_free_rx_resources(adapter, &adapter->rx_ring[i]);
}

/**
 * e1000_clean_rx_ring - Free Rx Buffers per Queue
 * @adapter: board private structure
 * @rx_ring: ring to free buffers from
 **/
static void e1000_clean_rx_ring(struct e1000_adapter *adapter,
				struct e1000_rx_ring *rx_ring)
{
	struct e1000_hw *hw = &adapter->hw;
	struct e1000_buffer *buffer_info;
	struct pci_dev *pdev = adapter->pdev;
	unsigned long size;
	unsigned int i;

	/* Free all the Rx ring sk_buffs */
	for (i = 0; i < rx_ring->count; i++) {
		buffer_info = &rx_ring->buffer_info[i];
		if (buffer_info->dma &&
		    adapter->clean_rx == e1000_clean_rx_irq) {
			dma_unmap_single(&pdev->dev, buffer_info->dma,
			                 buffer_info->length,
					 DMA_FROM_DEVICE);
		} else if (buffer_info->dma &&
		           adapter->clean_rx == e1000_clean_jumbo_rx_irq) {
			dma_unmap_page(&pdev->dev, buffer_info->dma,
				       buffer_info->length,
				       DMA_FROM_DEVICE);
		}

		buffer_info->dma = 0;
		if (buffer_info->page) {
			put_page(buffer_info->page);
			buffer_info->page = NULL;
		}
		if (buffer_info->skb) {
			dev_kfree_skb(buffer_info->skb);
			buffer_info->skb = NULL;
		}
	}

	/* there also may be some cached data from a chained receive */
	if (rx_ring->rx_skb_top) {
		dev_kfree_skb(rx_ring->rx_skb_top);
		rx_ring->rx_skb_top = NULL;
	}

	size = sizeof(struct e1000_buffer) * rx_ring->count;
	memset(rx_ring->buffer_info, 0, size);

	/* Zero out the descriptor ring */
	memset(rx_ring->desc, 0, rx_ring->size);

	rx_ring->next_to_clean = 0;
	rx_ring->next_to_use = 0;

	writel(0, hw->hw_addr + rx_ring->rdh);
	writel(0, hw->hw_addr + rx_ring->rdt);
}

/**
 * e1000_clean_all_rx_rings - Free Rx Buffers for all queues
 * @adapter: board private structure
 **/
static void e1000_clean_all_rx_rings(struct e1000_adapter *adapter)
{
	int i;

	for (i = 0; i < adapter->num_rx_queues; i++)
		e1000_clean_rx_ring(adapter, &adapter->rx_ring[i]);
}

/* The 82542 2.0 (revision 2) needs to have the receive unit in reset
 * and memory write and invalidate disabled for certain operations
 */
static void e1000_enter_82542_rst(struct e1000_adapter *adapter)
{
	struct e1000_hw *hw = &adapter->hw;
	struct net_device *netdev = adapter->netdev;
	u32 rctl;

	e1000_pci_clear_mwi(hw);

	rctl = er32(RCTL);
	rctl |= E1000_RCTL_RST;
	ew32(RCTL, rctl);
	E1000_WRITE_FLUSH();
	mdelay(5);

	if (netif_running(netdev))
		e1000_clean_all_rx_rings(adapter);
}

static void e1000_leave_82542_rst(struct e1000_adapter *adapter)
{
	struct e1000_hw *hw = &adapter->hw;
	struct net_device *netdev = adapter->netdev;
	u32 rctl;

	rctl = er32(RCTL);
	rctl &= ~E1000_RCTL_RST;
	ew32(RCTL, rctl);
	E1000_WRITE_FLUSH();
	mdelay(5);

	if (hw->pci_cmd_word & PCI_COMMAND_INVALIDATE)
		e1000_pci_set_mwi(hw);

	if (netif_running(netdev)) {
		/* No need to loop, because 82542 supports only 1 queue */
		struct e1000_rx_ring *ring = &adapter->rx_ring[0];
		e1000_configure_rx(adapter);
		adapter->alloc_rx_buf(adapter, ring, E1000_DESC_UNUSED(ring));
	}
}

/**
 * e1000_set_mac - Change the Ethernet Address of the NIC
 * @netdev: network interface device structure
 * @p: pointer to an address structure
 *
 * Returns 0 on success, negative on failure
 **/
static int e1000_set_mac(struct net_device *netdev, void *p)
{
	struct e1000_adapter *adapter = netdev_priv(netdev);
	struct e1000_hw *hw = &adapter->hw;
	struct sockaddr *addr = p;

	if (!is_valid_ether_addr(addr->sa_data))
		return -EADDRNOTAVAIL;

	/* 82542 2.0 needs to be in reset to write receive address registers */

	if (hw->mac_type == e1000_82542_rev2_0)
		e1000_enter_82542_rst(adapter);

	memcpy(netdev->dev_addr, addr->sa_data, netdev->addr_len);
	memcpy(hw->mac_addr, addr->sa_data, netdev->addr_len);

	e1000_rar_set(hw, hw->mac_addr, 0);

	if (hw->mac_type == e1000_82542_rev2_0)
		e1000_leave_82542_rst(adapter);

	return 0;
}

/**
 * e1000_set_rx_mode - Secondary Unicast, Multicast and Promiscuous mode set
 * @netdev: network interface device structure
 *
 * The set_rx_mode entry point is called whenever the unicast or multicast
 * address lists or the network interface flags are updated. This routine is
 * responsible for configuring the hardware for proper unicast, multicast,
 * promiscuous mode, and all-multi behavior.
 **/
static void e1000_set_rx_mode(struct net_device *netdev)
{
	struct e1000_adapter *adapter = netdev_priv(netdev);
	struct e1000_hw *hw = &adapter->hw;
	struct netdev_hw_addr *ha;
	bool use_uc = false;
	u32 rctl;
	u32 hash_value;
	int i, rar_entries = E1000_RAR_ENTRIES;
	int mta_reg_count = E1000_NUM_MTA_REGISTERS;
	u32 *mcarray = kcalloc(mta_reg_count, sizeof(u32), GFP_ATOMIC);

	if (!mcarray)
		return;

	/* Check for Promiscuous and All Multicast modes */

	rctl = er32(RCTL);

	if (netdev->flags & IFF_PROMISC) {
		rctl |= (E1000_RCTL_UPE | E1000_RCTL_MPE);
		rctl &= ~E1000_RCTL_VFE;
	} else {
		if (netdev->flags & IFF_ALLMULTI)
			rctl |= E1000_RCTL_MPE;
		else
			rctl &= ~E1000_RCTL_MPE;
		/* Enable VLAN filter if there is a VLAN */
		if (e1000_vlan_used(adapter))
			rctl |= E1000_RCTL_VFE;
	}

	if (netdev_uc_count(netdev) > rar_entries - 1) {
		rctl |= E1000_RCTL_UPE;
	} else if (!(netdev->flags & IFF_PROMISC)) {
		rctl &= ~E1000_RCTL_UPE;
		use_uc = true;
	}

	ew32(RCTL, rctl);

	/* 82542 2.0 needs to be in reset to write receive address registers */

	if (hw->mac_type == e1000_82542_rev2_0)
		e1000_enter_82542_rst(adapter);

	/* load the first 14 addresses into the exact filters 1-14. Unicast
	 * addresses take precedence to avoid disabling unicast filtering
	 * when possible.
	 *
	 * RAR 0 is used for the station MAC address
	 * if there are not 14 addresses, go ahead and clear the filters
	 */
	i = 1;
	if (use_uc)
		netdev_for_each_uc_addr(ha, netdev) {
			if (i == rar_entries)
				break;
			e1000_rar_set(hw, ha->addr, i++);
		}

	netdev_for_each_mc_addr(ha, netdev) {
		if (i == rar_entries) {
			/* load any remaining addresses into the hash table */
			u32 hash_reg, hash_bit, mta;
			hash_value = e1000_hash_mc_addr(hw, ha->addr);
			hash_reg = (hash_value >> 5) & 0x7F;
			hash_bit = hash_value & 0x1F;
			mta = (1 << hash_bit);
			mcarray[hash_reg] |= mta;
		} else {
			e1000_rar_set(hw, ha->addr, i++);
		}
	}

	for (; i < rar_entries; i++) {
		E1000_WRITE_REG_ARRAY(hw, RA, i << 1, 0);
		E1000_WRITE_FLUSH();
		E1000_WRITE_REG_ARRAY(hw, RA, (i << 1) + 1, 0);
		E1000_WRITE_FLUSH();
	}

	/* write the hash table completely, write from bottom to avoid
	 * both stupid write combining chipsets, and flushing each write
	 */
	for (i = mta_reg_count - 1; i >= 0 ; i--) {
		/* If we are on an 82544 has an errata where writing odd
		 * offsets overwrites the previous even offset, but writing
		 * backwards over the range solves the issue by always
		 * writing the odd offset first
		 */
		E1000_WRITE_REG_ARRAY(hw, MTA, i, mcarray[i]);
	}
	E1000_WRITE_FLUSH();

	if (hw->mac_type == e1000_82542_rev2_0)
		e1000_leave_82542_rst(adapter);

	kfree(mcarray);
}

/**
 * e1000_update_phy_info_task - get phy info
 * @work: work struct contained inside adapter struct
 *
 * Need to wait a few seconds after link up to get diagnostic information from
 * the phy
 */
static void e1000_update_phy_info_task(struct work_struct *work)
{
	struct e1000_adapter *adapter = container_of(work,
						     struct e1000_adapter,
						     phy_info_task.work);

	e1000_phy_get_info(&adapter->hw, &adapter->phy_info);
}

/**
 * e1000_82547_tx_fifo_stall_task - task to complete work
 * @work: work struct contained inside adapter struct
 **/
static void e1000_82547_tx_fifo_stall_task(struct work_struct *work)
{
	struct e1000_adapter *adapter = container_of(work,
						     struct e1000_adapter,
						     fifo_stall_task.work);
	struct e1000_hw *hw = &adapter->hw;
	struct net_device *netdev = adapter->netdev;
	u32 tctl;

	if (atomic_read(&adapter->tx_fifo_stall)) {
		if ((er32(TDT) == er32(TDH)) &&
		   (er32(TDFT) == er32(TDFH)) &&
		   (er32(TDFTS) == er32(TDFHS))) {
			tctl = er32(TCTL);
			ew32(TCTL, tctl & ~E1000_TCTL_EN);
			ew32(TDFT, adapter->tx_head_addr);
			ew32(TDFH, adapter->tx_head_addr);
			ew32(TDFTS, adapter->tx_head_addr);
			ew32(TDFHS, adapter->tx_head_addr);
			ew32(TCTL, tctl);
			E1000_WRITE_FLUSH();

			adapter->tx_fifo_head = 0;
			atomic_set(&adapter->tx_fifo_stall, 0);
			netif_wake_queue(netdev);
		} else if (!test_bit(__E1000_DOWN, &adapter->flags)) {
			schedule_delayed_work(&adapter->fifo_stall_task, 1);
		}
	}
}

bool e1000_has_link(struct e1000_adapter *adapter)
{
	struct e1000_hw *hw = &adapter->hw;
	bool link_active = false;

	/* get_link_status is set on LSC (link status) interrupt or rx
	 * sequence error interrupt (except on intel ce4100).
	 * get_link_status will stay false until the
	 * e1000_check_for_link establishes link for copper adapters
	 * ONLY
	 */
	switch (hw->media_type) {
	case e1000_media_type_copper:
		if (hw->mac_type == e1000_ce4100)
			hw->get_link_status = 1;
		if (hw->get_link_status) {
			e1000_check_for_link(hw);
			link_active = !hw->get_link_status;
		} else {
			link_active = true;
		}
		break;
	case e1000_media_type_fiber:
		e1000_check_for_link(hw);
		link_active = !!(er32(STATUS) & E1000_STATUS_LU);
		break;
	case e1000_media_type_internal_serdes:
		e1000_check_for_link(hw);
		link_active = hw->serdes_has_link;
		break;
	default:
		break;
	}

	return link_active;
}

/**
 * e1000_watchdog - work function
 * @work: work struct contained inside adapter struct
 **/
static void e1000_watchdog(struct work_struct *work)
{
	struct e1000_adapter *adapter = container_of(work,
						     struct e1000_adapter,
						     watchdog_task.work);
	struct e1000_hw *hw = &adapter->hw;
	struct net_device *netdev = adapter->netdev;
	struct e1000_tx_ring *txdr = adapter->tx_ring;
	u32 link, tctl;

	link = e1000_has_link(adapter);
	if ((netif_carrier_ok(netdev)) && link)
		goto link_up;

	if (link) {
		if (!netif_carrier_ok(netdev)) {
			u32 ctrl;
			bool txb2b = true;
			/* update snapshot of PHY registers on LSC */
			e1000_get_speed_and_duplex(hw,
						   &adapter->link_speed,
						   &adapter->link_duplex);

			ctrl = er32(CTRL);
			pr_info("%s NIC Link is Up %d Mbps %s, "
				"Flow Control: %s\n",
				netdev->name,
				adapter->link_speed,
				adapter->link_duplex == FULL_DUPLEX ?
				"Full Duplex" : "Half Duplex",
				((ctrl & E1000_CTRL_TFCE) && (ctrl &
				E1000_CTRL_RFCE)) ? "RX/TX" : ((ctrl &
				E1000_CTRL_RFCE) ? "RX" : ((ctrl &
				E1000_CTRL_TFCE) ? "TX" : "None")));

			/* adjust timeout factor according to speed/duplex */
			adapter->tx_timeout_factor = 1;
			switch (adapter->link_speed) {
			case SPEED_10:
				txb2b = false;
				adapter->tx_timeout_factor = 16;
				break;
			case SPEED_100:
				txb2b = false;
				/* maybe add some timeout factor ? */
				break;
			}

			/* enable transmits in the hardware */
			tctl = er32(TCTL);
			tctl |= E1000_TCTL_EN;
			ew32(TCTL, tctl);

			netif_carrier_on(netdev);
			if (!test_bit(__E1000_DOWN, &adapter->flags))
				schedule_delayed_work(&adapter->phy_info_task,
						      2 * HZ);
			adapter->smartspeed = 0;
		}
	} else {
		if (netif_carrier_ok(netdev)) {
			adapter->link_speed = 0;
			adapter->link_duplex = 0;
			pr_info("%s NIC Link is Down\n",
				netdev->name);
			netif_carrier_off(netdev);

			if (!test_bit(__E1000_DOWN, &adapter->flags))
				schedule_delayed_work(&adapter->phy_info_task,
						      2 * HZ);
		}

		e1000_smartspeed(adapter);
	}

link_up:
	e1000_update_stats(adapter);

	hw->tx_packet_delta = adapter->stats.tpt - adapter->tpt_old;
	adapter->tpt_old = adapter->stats.tpt;
	hw->collision_delta = adapter->stats.colc - adapter->colc_old;
	adapter->colc_old = adapter->stats.colc;

	adapter->gorcl = adapter->stats.gorcl - adapter->gorcl_old;
	adapter->gorcl_old = adapter->stats.gorcl;
	adapter->gotcl = adapter->stats.gotcl - adapter->gotcl_old;
	adapter->gotcl_old = adapter->stats.gotcl;

	e1000_update_adaptive(hw);

	if (!netif_carrier_ok(netdev)) {
		if (E1000_DESC_UNUSED(txdr) + 1 < txdr->count) {
			/* We've lost link, so the controller stops DMA,
			 * but we've got queued Tx work that's never going
			 * to get done, so reset controller to flush Tx.
			 * (Do the reset outside of interrupt context).
			 */
			adapter->tx_timeout_count++;
			schedule_work(&adapter->reset_task);
			/* exit immediately since reset is imminent */
			return;
		}
	}

	/* Simple mode for Interrupt Throttle Rate (ITR) */
	if (hw->mac_type >= e1000_82540 && adapter->itr_setting == 4) {
		/* Symmetric Tx/Rx gets a reduced ITR=2000;
		 * Total asymmetrical Tx or Rx gets ITR=8000;
		 * everyone else is between 2000-8000.
		 */
		u32 goc = (adapter->gotcl + adapter->gorcl) / 10000;
		u32 dif = (adapter->gotcl > adapter->gorcl ?
			    adapter->gotcl - adapter->gorcl :
			    adapter->gorcl - adapter->gotcl) / 10000;
		u32 itr = goc > 0 ? (dif * 6000 / goc + 2000) : 8000;

		ew32(ITR, 1000000000 / (itr * 256));
	}

	/* Cause software interrupt to ensure rx ring is cleaned */
	ew32(ICS, E1000_ICS_RXDMT0);

	/* Force detection of hung controller every watchdog period */
	adapter->detect_tx_hung = true;

	/* Reschedule the task */
	if (!test_bit(__E1000_DOWN, &adapter->flags))
		schedule_delayed_work(&adapter->watchdog_task, 2 * HZ);
}

enum latency_range {
	lowest_latency = 0,
	low_latency = 1,
	bulk_latency = 2,
	latency_invalid = 255
};

/**
 * e1000_update_itr - update the dynamic ITR value based on statistics
 * @adapter: pointer to adapter
 * @itr_setting: current adapter->itr
 * @packets: the number of packets during this measurement interval
 * @bytes: the number of bytes during this measurement interval
 *
 *      Stores a new ITR value based on packets and byte
 *      counts during the last interrupt.  The advantage of per interrupt
 *      computation is faster updates and more accurate ITR for the current
 *      traffic pattern.  Constants in this function were computed
 *      based on theoretical maximum wire speed and thresholds were set based
 *      on testing data as well as attempting to minimize response time
 *      while increasing bulk throughput.
 *      this functionality is controlled by the InterruptThrottleRate module
 *      parameter (see e1000_param.c)
 **/
static unsigned int e1000_update_itr(struct e1000_adapter *adapter,
				     u16 itr_setting, int packets, int bytes)
{
	unsigned int retval = itr_setting;
	struct e1000_hw *hw = &adapter->hw;

	if (unlikely(hw->mac_type < e1000_82540))
		goto update_itr_done;

	if (packets == 0)
		goto update_itr_done;

	switch (itr_setting) {
	case lowest_latency:
		/* jumbo frames get bulk treatment*/
		if (bytes/packets > 8000)
			retval = bulk_latency;
		else if ((packets < 5) && (bytes > 512))
			retval = low_latency;
		break;
	case low_latency:  /* 50 usec aka 20000 ints/s */
		if (bytes > 10000) {
			/* jumbo frames need bulk latency setting */
			if (bytes/packets > 8000)
				retval = bulk_latency;
			else if ((packets < 10) || ((bytes/packets) > 1200))
				retval = bulk_latency;
			else if ((packets > 35))
				retval = lowest_latency;
		} else if (bytes/packets > 2000)
			retval = bulk_latency;
		else if (packets <= 2 && bytes < 512)
			retval = lowest_latency;
		break;
	case bulk_latency: /* 250 usec aka 4000 ints/s */
		if (bytes > 25000) {
			if (packets > 35)
				retval = low_latency;
		} else if (bytes < 6000) {
			retval = low_latency;
		}
		break;
	}

update_itr_done:
	return retval;
}

static void e1000_set_itr(struct e1000_adapter *adapter)
{
	struct e1000_hw *hw = &adapter->hw;
	u16 current_itr;
	u32 new_itr = adapter->itr;

	if (unlikely(hw->mac_type < e1000_82540))
		return;

	/* for non-gigabit speeds, just fix the interrupt rate at 4000 */
	if (unlikely(adapter->link_speed != SPEED_1000)) {
		current_itr = 0;
		new_itr = 4000;
		goto set_itr_now;
	}

	adapter->tx_itr = e1000_update_itr(adapter, adapter->tx_itr,
					   adapter->total_tx_packets,
					   adapter->total_tx_bytes);
	/* conservative mode (itr 3) eliminates the lowest_latency setting */
	if (adapter->itr_setting == 3 && adapter->tx_itr == lowest_latency)
		adapter->tx_itr = low_latency;

	adapter->rx_itr = e1000_update_itr(adapter, adapter->rx_itr,
					   adapter->total_rx_packets,
					   adapter->total_rx_bytes);
	/* conservative mode (itr 3) eliminates the lowest_latency setting */
	if (adapter->itr_setting == 3 && adapter->rx_itr == lowest_latency)
		adapter->rx_itr = low_latency;

	current_itr = max(adapter->rx_itr, adapter->tx_itr);

	switch (current_itr) {
	/* counts and packets in update_itr are dependent on these numbers */
	case lowest_latency:
		new_itr = 70000;
		break;
	case low_latency:
		new_itr = 20000; /* aka hwitr = ~200 */
		break;
	case bulk_latency:
		new_itr = 4000;
		break;
	default:
		break;
	}

set_itr_now:
	if (new_itr != adapter->itr) {
		/* this attempts to bias the interrupt rate towards Bulk
		 * by adding intermediate steps when interrupt rate is
		 * increasing
		 */
		new_itr = new_itr > adapter->itr ?
			  min(adapter->itr + (new_itr >> 2), new_itr) :
			  new_itr;
		adapter->itr = new_itr;
		ew32(ITR, 1000000000 / (new_itr * 256));
	}
}

#define E1000_TX_FLAGS_CSUM		0x00000001
#define E1000_TX_FLAGS_VLAN		0x00000002
#define E1000_TX_FLAGS_TSO		0x00000004
#define E1000_TX_FLAGS_IPV4		0x00000008
#define E1000_TX_FLAGS_NO_FCS		0x00000010
#define E1000_TX_FLAGS_VLAN_MASK	0xffff0000
#define E1000_TX_FLAGS_VLAN_SHIFT	16

static int e1000_tso(struct e1000_adapter *adapter,
		     struct e1000_tx_ring *tx_ring, struct sk_buff *skb)
{
	struct e1000_context_desc *context_desc;
	struct e1000_buffer *buffer_info;
	unsigned int i;
	u32 cmd_length = 0;
	u16 ipcse = 0, tucse, mss;
	u8 ipcss, ipcso, tucss, tucso, hdr_len;
	int err;

	if (skb_is_gso(skb)) {
		if (skb_header_cloned(skb)) {
			err = pskb_expand_head(skb, 0, 0, GFP_ATOMIC);
			if (err)
				return err;
		}

		hdr_len = skb_transport_offset(skb) + tcp_hdrlen(skb);
		mss = skb_shinfo(skb)->gso_size;
		if (skb->protocol == htons(ETH_P_IP)) {
			struct iphdr *iph = ip_hdr(skb);
			iph->tot_len = 0;
			iph->check = 0;
			tcp_hdr(skb)->check = ~csum_tcpudp_magic(iph->saddr,
								 iph->daddr, 0,
								 IPPROTO_TCP,
								 0);
			cmd_length = E1000_TXD_CMD_IP;
			ipcse = skb_transport_offset(skb) - 1;
		} else if (skb->protocol == htons(ETH_P_IPV6)) {
			ipv6_hdr(skb)->payload_len = 0;
			tcp_hdr(skb)->check =
				~csum_ipv6_magic(&ipv6_hdr(skb)->saddr,
						 &ipv6_hdr(skb)->daddr,
						 0, IPPROTO_TCP, 0);
			ipcse = 0;
		}
		ipcss = skb_network_offset(skb);
		ipcso = (void *)&(ip_hdr(skb)->check) - (void *)skb->data;
		tucss = skb_transport_offset(skb);
		tucso = (void *)&(tcp_hdr(skb)->check) - (void *)skb->data;
		tucse = 0;

		cmd_length |= (E1000_TXD_CMD_DEXT | E1000_TXD_CMD_TSE |
			       E1000_TXD_CMD_TCP | (skb->len - (hdr_len)));

		i = tx_ring->next_to_use;
		context_desc = E1000_CONTEXT_DESC(*tx_ring, i);
		buffer_info = &tx_ring->buffer_info[i];

		context_desc->lower_setup.ip_fields.ipcss  = ipcss;
		context_desc->lower_setup.ip_fields.ipcso  = ipcso;
		context_desc->lower_setup.ip_fields.ipcse  = cpu_to_le16(ipcse);
		context_desc->upper_setup.tcp_fields.tucss = tucss;
		context_desc->upper_setup.tcp_fields.tucso = tucso;
		context_desc->upper_setup.tcp_fields.tucse = cpu_to_le16(tucse);
		context_desc->tcp_seg_setup.fields.mss     = cpu_to_le16(mss);
		context_desc->tcp_seg_setup.fields.hdr_len = hdr_len;
		context_desc->cmd_and_length = cpu_to_le32(cmd_length);

		buffer_info->time_stamp = jiffies;
		buffer_info->next_to_watch = i;

		if (++i == tx_ring->count) i = 0;
		tx_ring->next_to_use = i;

		return true;
	}
	return false;
}

static bool e1000_tx_csum(struct e1000_adapter *adapter,
			  struct e1000_tx_ring *tx_ring, struct sk_buff *skb)
{
	struct e1000_context_desc *context_desc;
	struct e1000_buffer *buffer_info;
	unsigned int i;
	u8 css;
	u32 cmd_len = E1000_TXD_CMD_DEXT;

	if (skb->ip_summed != CHECKSUM_PARTIAL)
		return false;

	switch (skb->protocol) {
	case cpu_to_be16(ETH_P_IP):
		if (ip_hdr(skb)->protocol == IPPROTO_TCP)
			cmd_len |= E1000_TXD_CMD_TCP;
		break;
	case cpu_to_be16(ETH_P_IPV6):
		/* XXX not handling all IPV6 headers */
		if (ipv6_hdr(skb)->nexthdr == IPPROTO_TCP)
			cmd_len |= E1000_TXD_CMD_TCP;
		break;
	default:
		if (unlikely(net_ratelimit()))
			e_warn(drv, "checksum_partial proto=%x!\n",
			       skb->protocol);
		break;
	}

	css = skb_checksum_start_offset(skb);

	i = tx_ring->next_to_use;
	buffer_info = &tx_ring->buffer_info[i];
	context_desc = E1000_CONTEXT_DESC(*tx_ring, i);

	context_desc->lower_setup.ip_config = 0;
	context_desc->upper_setup.tcp_fields.tucss = css;
	context_desc->upper_setup.tcp_fields.tucso =
		css + skb->csum_offset;
	context_desc->upper_setup.tcp_fields.tucse = 0;
	context_desc->tcp_seg_setup.data = 0;
	context_desc->cmd_and_length = cpu_to_le32(cmd_len);

	buffer_info->time_stamp = jiffies;
	buffer_info->next_to_watch = i;

	if (unlikely(++i == tx_ring->count)) i = 0;
	tx_ring->next_to_use = i;

	return true;
}

#define E1000_MAX_TXD_PWR	12
#define E1000_MAX_DATA_PER_TXD	(1<<E1000_MAX_TXD_PWR)

static int e1000_tx_map(struct e1000_adapter *adapter,
			struct e1000_tx_ring *tx_ring,
			struct sk_buff *skb, unsigned int first,
			unsigned int max_per_txd, unsigned int nr_frags,
			unsigned int mss)
{
	struct e1000_hw *hw = &adapter->hw;
	struct pci_dev *pdev = adapter->pdev;
	struct e1000_buffer *buffer_info;
	unsigned int len = skb_headlen(skb);
	unsigned int offset = 0, size, count = 0, i;
	unsigned int f, bytecount, segs;

	i = tx_ring->next_to_use;

	while (len) {
		buffer_info = &tx_ring->buffer_info[i];
		size = min(len, max_per_txd);
		/* Workaround for Controller erratum --
		 * descriptor for non-tso packet in a linear SKB that follows a
		 * tso gets written back prematurely before the data is fully
		 * DMA'd to the controller
		 */
		if (!skb->data_len && tx_ring->last_tx_tso &&
		    !skb_is_gso(skb)) {
			tx_ring->last_tx_tso = false;
			size -= 4;
		}

		/* Workaround for premature desc write-backs
		 * in TSO mode.  Append 4-byte sentinel desc
		 */
		if (unlikely(mss && !nr_frags && size == len && size > 8))
			size -= 4;
		/* work-around for errata 10 and it applies
		 * to all controllers in PCI-X mode
		 * The fix is to make sure that the first descriptor of a
		 * packet is smaller than 2048 - 16 - 16 (or 2016) bytes
		 */
		if (unlikely((hw->bus_type == e1000_bus_type_pcix) &&
		                (size > 2015) && count == 0))
		        size = 2015;

		/* Workaround for potential 82544 hang in PCI-X.  Avoid
		 * terminating buffers within evenly-aligned dwords.
		 */
		if (unlikely(adapter->pcix_82544 &&
		   !((unsigned long)(skb->data + offset + size - 1) & 4) &&
		   size > 4))
			size -= 4;

		buffer_info->length = size;
		/* set time_stamp *before* dma to help avoid a possible race */
		buffer_info->time_stamp = jiffies;
		buffer_info->mapped_as_page = false;
		buffer_info->dma = dma_map_single(&pdev->dev,
						  skb->data + offset,
						  size, DMA_TO_DEVICE);
		if (dma_mapping_error(&pdev->dev, buffer_info->dma))
			goto dma_error;
		buffer_info->next_to_watch = i;

		len -= size;
		offset += size;
		count++;
		if (len) {
			i++;
			if (unlikely(i == tx_ring->count))
				i = 0;
		}
	}

	for (f = 0; f < nr_frags; f++) {
		const struct skb_frag_struct *frag;

		frag = &skb_shinfo(skb)->frags[f];
		len = skb_frag_size(frag);
		offset = 0;

		while (len) {
			unsigned long bufend;
			i++;
			if (unlikely(i == tx_ring->count))
				i = 0;

			buffer_info = &tx_ring->buffer_info[i];
			size = min(len, max_per_txd);
			/* Workaround for premature desc write-backs
			 * in TSO mode.  Append 4-byte sentinel desc
			 */
			if (unlikely(mss && f == (nr_frags-1) &&
			    size == len && size > 8))
				size -= 4;
			/* Workaround for potential 82544 hang in PCI-X.
			 * Avoid terminating buffers within evenly-aligned
			 * dwords.
			 */
			bufend = (unsigned long)
				page_to_phys(skb_frag_page(frag));
			bufend += offset + size - 1;
			if (unlikely(adapter->pcix_82544 &&
				     !(bufend & 4) &&
				     size > 4))
				size -= 4;

			buffer_info->length = size;
			buffer_info->time_stamp = jiffies;
			buffer_info->mapped_as_page = true;
			buffer_info->dma = skb_frag_dma_map(&pdev->dev, frag,
						offset, size, DMA_TO_DEVICE);
			if (dma_mapping_error(&pdev->dev, buffer_info->dma))
				goto dma_error;
			buffer_info->next_to_watch = i;

			len -= size;
			offset += size;
			count++;
		}
	}

	segs = skb_shinfo(skb)->gso_segs ?: 1;
	/* multiply data chunks by size of headers */
	bytecount = ((segs - 1) * skb_headlen(skb)) + skb->len;

	tx_ring->buffer_info[i].skb = skb;
	tx_ring->buffer_info[i].segs = segs;
	tx_ring->buffer_info[i].bytecount = bytecount;
	tx_ring->buffer_info[first].next_to_watch = i;

	return count;

dma_error:
	dev_err(&pdev->dev, "TX DMA map failed\n");
	buffer_info->dma = 0;
	if (count)
		count--;

	while (count--) {
		if (i==0)
			i += tx_ring->count;
		i--;
		buffer_info = &tx_ring->buffer_info[i];
		e1000_unmap_and_free_tx_resource(adapter, buffer_info);
	}

	return 0;
}

static void e1000_tx_queue(struct e1000_adapter *adapter,
			   struct e1000_tx_ring *tx_ring, int tx_flags,
			   int count)
{
	struct e1000_hw *hw = &adapter->hw;
	struct e1000_tx_desc *tx_desc = NULL;
	struct e1000_buffer *buffer_info;
	u32 txd_upper = 0, txd_lower = E1000_TXD_CMD_IFCS;
	unsigned int i;

	if (likely(tx_flags & E1000_TX_FLAGS_TSO)) {
		txd_lower |= E1000_TXD_CMD_DEXT | E1000_TXD_DTYP_D |
			     E1000_TXD_CMD_TSE;
		txd_upper |= E1000_TXD_POPTS_TXSM << 8;

		if (likely(tx_flags & E1000_TX_FLAGS_IPV4))
			txd_upper |= E1000_TXD_POPTS_IXSM << 8;
	}

	if (likely(tx_flags & E1000_TX_FLAGS_CSUM)) {
		txd_lower |= E1000_TXD_CMD_DEXT | E1000_TXD_DTYP_D;
		txd_upper |= E1000_TXD_POPTS_TXSM << 8;
	}

	if (unlikely(tx_flags & E1000_TX_FLAGS_VLAN)) {
		txd_lower |= E1000_TXD_CMD_VLE;
		txd_upper |= (tx_flags & E1000_TX_FLAGS_VLAN_MASK);
	}

	if (unlikely(tx_flags & E1000_TX_FLAGS_NO_FCS))
		txd_lower &= ~(E1000_TXD_CMD_IFCS);

	i = tx_ring->next_to_use;

	while (count--) {
		buffer_info = &tx_ring->buffer_info[i];
		tx_desc = E1000_TX_DESC(*tx_ring, i);
		tx_desc->buffer_addr = cpu_to_le64(buffer_info->dma);
		tx_desc->lower.data =
			cpu_to_le32(txd_lower | buffer_info->length);
		tx_desc->upper.data = cpu_to_le32(txd_upper);
		if (unlikely(++i == tx_ring->count)) i = 0;
	}

	tx_desc->lower.data |= cpu_to_le32(adapter->txd_cmd);

	/* txd_cmd re-enables FCS, so we'll re-disable it here as desired. */
	if (unlikely(tx_flags & E1000_TX_FLAGS_NO_FCS))
		tx_desc->lower.data &= ~(cpu_to_le32(E1000_TXD_CMD_IFCS));

	/* Force memory writes to complete before letting h/w
	 * know there are new descriptors to fetch.  (Only
	 * applicable for weak-ordered memory model archs,
	 * such as IA-64).
	 */
	wmb();

	tx_ring->next_to_use = i;
	writel(i, hw->hw_addr + tx_ring->tdt);
	/* we need this if more than one processor can write to our tail
	 * at a time, it synchronizes IO on IA64/Altix systems
	 */
	mmiowb();
}

/* 82547 workaround to avoid controller hang in half-duplex environment.
 * The workaround is to avoid queuing a large packet that would span
 * the internal Tx FIFO ring boundary by notifying the stack to resend
 * the packet at a later time.  This gives the Tx FIFO an opportunity to
 * flush all packets.  When that occurs, we reset the Tx FIFO pointers
 * to the beginning of the Tx FIFO.
 */

#define E1000_FIFO_HDR			0x10
#define E1000_82547_PAD_LEN		0x3E0

static int e1000_82547_fifo_workaround(struct e1000_adapter *adapter,
				       struct sk_buff *skb)
{
	u32 fifo_space = adapter->tx_fifo_size - adapter->tx_fifo_head;
	u32 skb_fifo_len = skb->len + E1000_FIFO_HDR;

	skb_fifo_len = ALIGN(skb_fifo_len, E1000_FIFO_HDR);

	if (adapter->link_duplex != HALF_DUPLEX)
		goto no_fifo_stall_required;

	if (atomic_read(&adapter->tx_fifo_stall))
		return 1;

	if (skb_fifo_len >= (E1000_82547_PAD_LEN + fifo_space)) {
		atomic_set(&adapter->tx_fifo_stall, 1);
		return 1;
	}

no_fifo_stall_required:
	adapter->tx_fifo_head += skb_fifo_len;
	if (adapter->tx_fifo_head >= adapter->tx_fifo_size)
		adapter->tx_fifo_head -= adapter->tx_fifo_size;
	return 0;
}

static int __e1000_maybe_stop_tx(struct net_device *netdev, int size)
{
	struct e1000_adapter *adapter = netdev_priv(netdev);
	struct e1000_tx_ring *tx_ring = adapter->tx_ring;

	netif_stop_queue(netdev);
	/* Herbert's original patch had:
	 *  smp_mb__after_netif_stop_queue();
	 * but since that doesn't exist yet, just open code it.
	 */
	smp_mb();

	/* We need to check again in a case another CPU has just
	 * made room available.
	 */
	if (likely(E1000_DESC_UNUSED(tx_ring) < size))
		return -EBUSY;

	/* A reprieve! */
	netif_start_queue(netdev);
	++adapter->restart_queue;
	return 0;
}

static int e1000_maybe_stop_tx(struct net_device *netdev,
			       struct e1000_tx_ring *tx_ring, int size)
{
	if (likely(E1000_DESC_UNUSED(tx_ring) >= size))
		return 0;
	return __e1000_maybe_stop_tx(netdev, size);
}

#define TXD_USE_COUNT(S, X) (((S) >> (X)) + 1 )
static netdev_tx_t e1000_xmit_frame(struct sk_buff *skb,
				    struct net_device *netdev)
{
	struct e1000_adapter *adapter = netdev_priv(netdev);
	struct e1000_hw *hw = &adapter->hw;
	struct e1000_tx_ring *tx_ring;
	unsigned int first, max_per_txd = E1000_MAX_DATA_PER_TXD;
	unsigned int max_txd_pwr = E1000_MAX_TXD_PWR;
	unsigned int tx_flags = 0;
	unsigned int len = skb_headlen(skb);
	unsigned int nr_frags;
	unsigned int mss;
	int count = 0;
	int tso;
	unsigned int f;

	/* This goes back to the question of how to logically map a Tx queue
	 * to a flow.  Right now, performance is impacted slightly negatively
	 * if using multiple Tx queues.  If the stack breaks away from a
	 * single qdisc implementation, we can look at this again.
	 */
	tx_ring = adapter->tx_ring;

	if (unlikely(skb->len <= 0)) {
		dev_kfree_skb_any(skb);
		return NETDEV_TX_OK;
	}

	/* On PCI/PCI-X HW, if packet size is less than ETH_ZLEN,
	 * packets may get corrupted during padding by HW.
	 * To WA this issue, pad all small packets manually.
	 */
	if (skb->len < ETH_ZLEN) {
		if (skb_pad(skb, ETH_ZLEN - skb->len))
			return NETDEV_TX_OK;
		skb->len = ETH_ZLEN;
		skb_set_tail_pointer(skb, ETH_ZLEN);
	}

	mss = skb_shinfo(skb)->gso_size;
	/* The controller does a simple calculation to
	 * make sure there is enough room in the FIFO before
	 * initiating the DMA for each buffer.  The calc is:
	 * 4 = ceil(buffer len/mss).  To make sure we don't
	 * overrun the FIFO, adjust the max buffer len if mss
	 * drops.
	 */
	if (mss) {
		u8 hdr_len;
		max_per_txd = min(mss << 2, max_per_txd);
		max_txd_pwr = fls(max_per_txd) - 1;

		hdr_len = skb_transport_offset(skb) + tcp_hdrlen(skb);
		if (skb->data_len && hdr_len == len) {
			switch (hw->mac_type) {
				unsigned int pull_size;
			case e1000_82544:
				/* Make sure we have room to chop off 4 bytes,
				 * and that the end alignment will work out to
				 * this hardware's requirements
				 * NOTE: this is a TSO only workaround
				 * if end byte alignment not correct move us
				 * into the next dword
				 */
				if ((unsigned long)(skb_tail_pointer(skb) - 1)
				    & 4)
					break;
				/* fall through */
				pull_size = min((unsigned int)4, skb->data_len);
				if (!__pskb_pull_tail(skb, pull_size)) {
					e_err(drv, "__pskb_pull_tail "
					      "failed.\n");
					dev_kfree_skb_any(skb);
					return NETDEV_TX_OK;
				}
				len = skb_headlen(skb);
				break;
			default:
				/* do nothing */
				break;
			}
		}
	}

	/* reserve a descriptor for the offload context */
	if ((mss) || (skb->ip_summed == CHECKSUM_PARTIAL))
		count++;
	count++;

	/* Controller Erratum workaround */
	if (!skb->data_len && tx_ring->last_tx_tso && !skb_is_gso(skb))
		count++;

	count += TXD_USE_COUNT(len, max_txd_pwr);

	if (adapter->pcix_82544)
		count++;

	/* work-around for errata 10 and it applies to all controllers
	 * in PCI-X mode, so add one more descriptor to the count
	 */
	if (unlikely((hw->bus_type == e1000_bus_type_pcix) &&
			(len > 2015)))
		count++;

	nr_frags = skb_shinfo(skb)->nr_frags;
	for (f = 0; f < nr_frags; f++)
		count += TXD_USE_COUNT(skb_frag_size(&skb_shinfo(skb)->frags[f]),
				       max_txd_pwr);
	if (adapter->pcix_82544)
		count += nr_frags;

	/* need: count + 2 desc gap to keep tail from touching
	 * head, otherwise try next time
	 */
	if (unlikely(e1000_maybe_stop_tx(netdev, tx_ring, count + 2)))
		return NETDEV_TX_BUSY;

	if (unlikely((hw->mac_type == e1000_82547) &&
		     (e1000_82547_fifo_workaround(adapter, skb)))) {
		netif_stop_queue(netdev);
		if (!test_bit(__E1000_DOWN, &adapter->flags))
			schedule_delayed_work(&adapter->fifo_stall_task, 1);
		return NETDEV_TX_BUSY;
	}

	if (vlan_tx_tag_present(skb)) {
		tx_flags |= E1000_TX_FLAGS_VLAN;
		tx_flags |= (vlan_tx_tag_get(skb) << E1000_TX_FLAGS_VLAN_SHIFT);
	}

	first = tx_ring->next_to_use;

	tso = e1000_tso(adapter, tx_ring, skb);
	if (tso < 0) {
		dev_kfree_skb_any(skb);
		return NETDEV_TX_OK;
	}

	if (likely(tso)) {
		if (likely(hw->mac_type != e1000_82544))
			tx_ring->last_tx_tso = true;
		tx_flags |= E1000_TX_FLAGS_TSO;
	} else if (likely(e1000_tx_csum(adapter, tx_ring, skb)))
		tx_flags |= E1000_TX_FLAGS_CSUM;

	if (likely(skb->protocol == htons(ETH_P_IP)))
		tx_flags |= E1000_TX_FLAGS_IPV4;

	if (unlikely(skb->no_fcs))
		tx_flags |= E1000_TX_FLAGS_NO_FCS;

	count = e1000_tx_map(adapter, tx_ring, skb, first, max_per_txd,
			     nr_frags, mss);

	if (count) {
		netdev_sent_queue(netdev, skb->len);
		skb_tx_timestamp(skb);

		e1000_tx_queue(adapter, tx_ring, tx_flags, count);
		/* Make sure there is space in the ring for the next send. */
		e1000_maybe_stop_tx(netdev, tx_ring, MAX_SKB_FRAGS + 2);

	} else {
		dev_kfree_skb_any(skb);
		tx_ring->buffer_info[first].time_stamp = 0;
		tx_ring->next_to_use = first;
	}

	return NETDEV_TX_OK;
}

#define NUM_REGS 38 /* 1 based count */
static void e1000_regdump(struct e1000_adapter *adapter)
{
	struct e1000_hw *hw = &adapter->hw;
	u32 regs[NUM_REGS];
	u32 *regs_buff = regs;
	int i = 0;

	static const char * const reg_name[] = {
		"CTRL",  "STATUS",
		"RCTL", "RDLEN", "RDH", "RDT", "RDTR",
		"TCTL", "TDBAL", "TDBAH", "TDLEN", "TDH", "TDT",
		"TIDV", "TXDCTL", "TADV", "TARC0",
		"TDBAL1", "TDBAH1", "TDLEN1", "TDH1", "TDT1",
		"TXDCTL1", "TARC1",
		"CTRL_EXT", "ERT", "RDBAL", "RDBAH",
		"TDFH", "TDFT", "TDFHS", "TDFTS", "TDFPC",
		"RDFH", "RDFT", "RDFHS", "RDFTS", "RDFPC"
	};

	regs_buff[0]  = er32(CTRL);
	regs_buff[1]  = er32(STATUS);

	regs_buff[2]  = er32(RCTL);
	regs_buff[3]  = er32(RDLEN);
	regs_buff[4]  = er32(RDH);
	regs_buff[5]  = er32(RDT);
	regs_buff[6]  = er32(RDTR);

	regs_buff[7]  = er32(TCTL);
	regs_buff[8]  = er32(TDBAL);
	regs_buff[9]  = er32(TDBAH);
	regs_buff[10] = er32(TDLEN);
	regs_buff[11] = er32(TDH);
	regs_buff[12] = er32(TDT);
	regs_buff[13] = er32(TIDV);
	regs_buff[14] = er32(TXDCTL);
	regs_buff[15] = er32(TADV);
	regs_buff[16] = er32(TARC0);

	regs_buff[17] = er32(TDBAL1);
	regs_buff[18] = er32(TDBAH1);
	regs_buff[19] = er32(TDLEN1);
	regs_buff[20] = er32(TDH1);
	regs_buff[21] = er32(TDT1);
	regs_buff[22] = er32(TXDCTL1);
	regs_buff[23] = er32(TARC1);
	regs_buff[24] = er32(CTRL_EXT);
	regs_buff[25] = er32(ERT);
	regs_buff[26] = er32(RDBAL0);
	regs_buff[27] = er32(RDBAH0);
	regs_buff[28] = er32(TDFH);
	regs_buff[29] = er32(TDFT);
	regs_buff[30] = er32(TDFHS);
	regs_buff[31] = er32(TDFTS);
	regs_buff[32] = er32(TDFPC);
	regs_buff[33] = er32(RDFH);
	regs_buff[34] = er32(RDFT);
	regs_buff[35] = er32(RDFHS);
	regs_buff[36] = er32(RDFTS);
	regs_buff[37] = er32(RDFPC);

	pr_info("Register dump\n");
	for (i = 0; i < NUM_REGS; i++)
		pr_info("%-15s  %08x\n", reg_name[i], regs_buff[i]);
}

/*
 * e1000_dump: Print registers, tx ring and rx ring
 */
static void e1000_dump(struct e1000_adapter *adapter)
{
	/* this code doesn't handle multiple rings */
	struct e1000_tx_ring *tx_ring = adapter->tx_ring;
	struct e1000_rx_ring *rx_ring = adapter->rx_ring;
	int i;

	if (!netif_msg_hw(adapter))
		return;

	/* Print Registers */
	e1000_regdump(adapter);

	/* transmit dump */
	pr_info("TX Desc ring0 dump\n");

	/* Transmit Descriptor Formats - DEXT[29] is 0 (Legacy) or 1 (Extended)
	 *
	 * Legacy Transmit Descriptor
	 *   +--------------------------------------------------------------+
	 * 0 |         Buffer Address [63:0] (Reserved on Write Back)       |
	 *   +--------------------------------------------------------------+
	 * 8 | Special  |    CSS     | Status |  CMD    |  CSO   |  Length  |
	 *   +--------------------------------------------------------------+
	 *   63       48 47        36 35    32 31     24 23    16 15        0
	 *
	 * Extended Context Descriptor (DTYP=0x0) for TSO or checksum offload
	 *   63      48 47    40 39       32 31             16 15    8 7      0
	 *   +----------------------------------------------------------------+
	 * 0 |  TUCSE  | TUCS0  |   TUCSS   |     IPCSE       | IPCS0 | IPCSS |
	 *   +----------------------------------------------------------------+
	 * 8 |   MSS   | HDRLEN | RSV | STA | TUCMD | DTYP |      PAYLEN      |
	 *   +----------------------------------------------------------------+
	 *   63      48 47    40 39 36 35 32 31   24 23  20 19                0
	 *
	 * Extended Data Descriptor (DTYP=0x1)
	 *   +----------------------------------------------------------------+
	 * 0 |                     Buffer Address [63:0]                      |
	 *   +----------------------------------------------------------------+
	 * 8 | VLAN tag |  POPTS  | Rsvd | Status | Command | DTYP |  DTALEN  |
	 *   +----------------------------------------------------------------+
	 *   63       48 47     40 39  36 35    32 31     24 23  20 19        0
	 */
	pr_info("Tc[desc]     [Ce CoCsIpceCoS] [MssHlRSCm0Plen] [bi->dma       ] leng  ntw timestmp         bi->skb\n");
	pr_info("Td[desc]     [address 63:0  ] [VlaPoRSCm1Dlen] [bi->dma       ] leng  ntw timestmp         bi->skb\n");

	if (!netif_msg_tx_done(adapter))
		goto rx_ring_summary;

	for (i = 0; tx_ring->desc && (i < tx_ring->count); i++) {
		struct e1000_tx_desc *tx_desc = E1000_TX_DESC(*tx_ring, i);
		struct e1000_buffer *buffer_info = &tx_ring->buffer_info[i];
		struct my_u { __le64 a; __le64 b; };
		struct my_u *u = (struct my_u *)tx_desc;
		const char *type;

		if (i == tx_ring->next_to_use && i == tx_ring->next_to_clean)
			type = "NTC/U";
		else if (i == tx_ring->next_to_use)
			type = "NTU";
		else if (i == tx_ring->next_to_clean)
			type = "NTC";
		else
			type = "";

		pr_info("T%c[0x%03X]    %016llX %016llX %016llX %04X  %3X %016llX %p %s\n",
			((le64_to_cpu(u->b) & (1<<20)) ? 'd' : 'c'), i,
			le64_to_cpu(u->a), le64_to_cpu(u->b),
			(u64)buffer_info->dma, buffer_info->length,
			buffer_info->next_to_watch,
			(u64)buffer_info->time_stamp, buffer_info->skb, type);
	}

rx_ring_summary:
	/* receive dump */
	pr_info("\nRX Desc ring dump\n");

	/* Legacy Receive Descriptor Format
	 *
	 * +-----------------------------------------------------+
	 * |                Buffer Address [63:0]                |
	 * +-----------------------------------------------------+
	 * | VLAN Tag | Errors | Status 0 | Packet csum | Length |
	 * +-----------------------------------------------------+
	 * 63       48 47    40 39      32 31         16 15      0
	 */
	pr_info("R[desc]      [address 63:0  ] [vl er S cks ln] [bi->dma       ] [bi->skb]\n");

	if (!netif_msg_rx_status(adapter))
		goto exit;

	for (i = 0; rx_ring->desc && (i < rx_ring->count); i++) {
		struct e1000_rx_desc *rx_desc = E1000_RX_DESC(*rx_ring, i);
		struct e1000_buffer *buffer_info = &rx_ring->buffer_info[i];
		struct my_u { __le64 a; __le64 b; };
		struct my_u *u = (struct my_u *)rx_desc;
		const char *type;

		if (i == rx_ring->next_to_use)
			type = "NTU";
		else if (i == rx_ring->next_to_clean)
			type = "NTC";
		else
			type = "";

		pr_info("R[0x%03X]     %016llX %016llX %016llX %p %s\n",
			i, le64_to_cpu(u->a), le64_to_cpu(u->b),
			(u64)buffer_info->dma, buffer_info->skb, type);
	} /* for */

	/* dump the descriptor caches */
	/* rx */
	pr_info("Rx descriptor cache in 64bit format\n");
	for (i = 0x6000; i <= 0x63FF ; i += 0x10) {
		pr_info("R%04X: %08X|%08X %08X|%08X\n",
			i,
			readl(adapter->hw.hw_addr + i+4),
			readl(adapter->hw.hw_addr + i),
			readl(adapter->hw.hw_addr + i+12),
			readl(adapter->hw.hw_addr + i+8));
	}
	/* tx */
	pr_info("Tx descriptor cache in 64bit format\n");
	for (i = 0x7000; i <= 0x73FF ; i += 0x10) {
		pr_info("T%04X: %08X|%08X %08X|%08X\n",
			i,
			readl(adapter->hw.hw_addr + i+4),
			readl(adapter->hw.hw_addr + i),
			readl(adapter->hw.hw_addr + i+12),
			readl(adapter->hw.hw_addr + i+8));
	}
exit:
	return;
}

/**
 * e1000_tx_timeout - Respond to a Tx Hang
 * @netdev: network interface device structure
 **/
static void e1000_tx_timeout(struct net_device *netdev)
{
	struct e1000_adapter *adapter = netdev_priv(netdev);

	/* Do the reset outside of interrupt context */
	adapter->tx_timeout_count++;
	schedule_work(&adapter->reset_task);
}

static void e1000_reset_task(struct work_struct *work)
{
	struct e1000_adapter *adapter =
		container_of(work, struct e1000_adapter, reset_task);

	e_err(drv, "Reset adapter\n");
	e1000_reinit_locked(adapter);
}

/**
 * e1000_get_stats - Get System Network Statistics
 * @netdev: network interface device structure
 *
 * Returns the address of the device statistics structure.
 * The statistics are actually updated from the watchdog.
 **/
static struct net_device_stats *e1000_get_stats(struct net_device *netdev)
{
	/* only return the current stats */
	return &netdev->stats;
}

/**
 * e1000_change_mtu - Change the Maximum Transfer Unit
 * @netdev: network interface device structure
 * @new_mtu: new value for maximum frame size
 *
 * Returns 0 on success, negative on failure
 **/
static int e1000_change_mtu(struct net_device *netdev, int new_mtu)
{
	struct e1000_adapter *adapter = netdev_priv(netdev);
	struct e1000_hw *hw = &adapter->hw;
	int max_frame = new_mtu + ENET_HEADER_SIZE + ETHERNET_FCS_SIZE;

	if ((max_frame < MINIMUM_ETHERNET_FRAME_SIZE) ||
	    (max_frame > MAX_JUMBO_FRAME_SIZE)) {
		e_err(probe, "Invalid MTU setting\n");
		return -EINVAL;
	}

	/* Adapter-specific max frame size limits. */
	switch (hw->mac_type) {
	case e1000_undefined ... e1000_82542_rev2_1:
		if (max_frame > (ETH_FRAME_LEN + ETH_FCS_LEN)) {
			e_err(probe, "Jumbo Frames not supported.\n");
			return -EINVAL;
		}
		break;
	default:
		/* Capable of supporting up to MAX_JUMBO_FRAME_SIZE limit. */
		break;
	}

	while (test_and_set_bit(__E1000_RESETTING, &adapter->flags))
		msleep(1);
	/* e1000_down has a dependency on max_frame_size */
	hw->max_frame_size = max_frame;
	if (netif_running(netdev))
		e1000_down(adapter);

	/* NOTE: netdev_alloc_skb reserves 16 bytes, and typically NET_IP_ALIGN
	 * means we reserve 2 more, this pushes us to allocate from the next
	 * larger slab size.
	 * i.e. RXBUFFER_2048 --> size-4096 slab
	 * however with the new *_jumbo_rx* routines, jumbo receives will use
	 * fragmented skbs
	 */

	if (max_frame <= E1000_RXBUFFER_2048)
		adapter->rx_buffer_len = E1000_RXBUFFER_2048;
	else
#if (PAGE_SIZE >= E1000_RXBUFFER_16384)
		adapter->rx_buffer_len = E1000_RXBUFFER_16384;
#elif (PAGE_SIZE >= E1000_RXBUFFER_4096)
		adapter->rx_buffer_len = PAGE_SIZE;
#endif

	/* adjust allocation if LPE protects us, and we aren't using SBP */
	if (!hw->tbi_compatibility_on &&
	    ((max_frame == (ETH_FRAME_LEN + ETH_FCS_LEN)) ||
	     (max_frame == MAXIMUM_ETHERNET_VLAN_SIZE)))
		adapter->rx_buffer_len = MAXIMUM_ETHERNET_VLAN_SIZE;

	pr_info("%s changing MTU from %d to %d\n",
		netdev->name, netdev->mtu, new_mtu);
	netdev->mtu = new_mtu;

	if (netif_running(netdev))
		e1000_up(adapter);
	else
		e1000_reset(adapter);

	clear_bit(__E1000_RESETTING, &adapter->flags);

	return 0;
}

/**
 * e1000_update_stats - Update the board statistics counters
 * @adapter: board private structure
 **/
void e1000_update_stats(struct e1000_adapter *adapter)
{
	struct net_device *netdev = adapter->netdev;
	struct e1000_hw *hw = &adapter->hw;
	struct pci_dev *pdev = adapter->pdev;
	unsigned long flags;
	u16 phy_tmp;

#define PHY_IDLE_ERROR_COUNT_MASK 0x00FF

	/* Prevent stats update while adapter is being reset, or if the pci
	 * connection is down.
	 */
	if (adapter->link_speed == 0)
		return;
	if (pci_channel_offline(pdev))
		return;

	spin_lock_irqsave(&adapter->stats_lock, flags);

	/* these counters are modified from e1000_tbi_adjust_stats,
	 * called from the interrupt context, so they must only
	 * be written while holding adapter->stats_lock
	 */

	adapter->stats.crcerrs += er32(CRCERRS);
	adapter->stats.gprc += er32(GPRC);
	adapter->stats.gorcl += er32(GORCL);
	adapter->stats.gorch += er32(GORCH);
	adapter->stats.bprc += er32(BPRC);
	adapter->stats.mprc += er32(MPRC);
	adapter->stats.roc += er32(ROC);

	adapter->stats.prc64 += er32(PRC64);
	adapter->stats.prc127 += er32(PRC127);
	adapter->stats.prc255 += er32(PRC255);
	adapter->stats.prc511 += er32(PRC511);
	adapter->stats.prc1023 += er32(PRC1023);
	adapter->stats.prc1522 += er32(PRC1522);

	adapter->stats.symerrs += er32(SYMERRS);
	adapter->stats.mpc += er32(MPC);
	adapter->stats.scc += er32(SCC);
	adapter->stats.ecol += er32(ECOL);
	adapter->stats.mcc += er32(MCC);
	adapter->stats.latecol += er32(LATECOL);
	adapter->stats.dc += er32(DC);
	adapter->stats.sec += er32(SEC);
	adapter->stats.rlec += er32(RLEC);
	adapter->stats.xonrxc += er32(XONRXC);
	adapter->stats.xontxc += er32(XONTXC);
	adapter->stats.xoffrxc += er32(XOFFRXC);
	adapter->stats.xofftxc += er32(XOFFTXC);
	adapter->stats.fcruc += er32(FCRUC);
	adapter->stats.gptc += er32(GPTC);
	adapter->stats.gotcl += er32(GOTCL);
	adapter->stats.gotch += er32(GOTCH);
	adapter->stats.rnbc += er32(RNBC);
	adapter->stats.ruc += er32(RUC);
	adapter->stats.rfc += er32(RFC);
	adapter->stats.rjc += er32(RJC);
	adapter->stats.torl += er32(TORL);
	adapter->stats.torh += er32(TORH);
	adapter->stats.totl += er32(TOTL);
	adapter->stats.toth += er32(TOTH);
	adapter->stats.tpr += er32(TPR);

	adapter->stats.ptc64 += er32(PTC64);
	adapter->stats.ptc127 += er32(PTC127);
	adapter->stats.ptc255 += er32(PTC255);
	adapter->stats.ptc511 += er32(PTC511);
	adapter->stats.ptc1023 += er32(PTC1023);
	adapter->stats.ptc1522 += er32(PTC1522);

	adapter->stats.mptc += er32(MPTC);
	adapter->stats.bptc += er32(BPTC);

	/* used for adaptive IFS */

	hw->tx_packet_delta = er32(TPT);
	adapter->stats.tpt += hw->tx_packet_delta;
	hw->collision_delta = er32(COLC);
	adapter->stats.colc += hw->collision_delta;

	if (hw->mac_type >= e1000_82543) {
		adapter->stats.algnerrc += er32(ALGNERRC);
		adapter->stats.rxerrc += er32(RXERRC);
		adapter->stats.tncrs += er32(TNCRS);
		adapter->stats.cexterr += er32(CEXTERR);
		adapter->stats.tsctc += er32(TSCTC);
		adapter->stats.tsctfc += er32(TSCTFC);
	}

	/* Fill out the OS statistics structure */
	netdev->stats.multicast = adapter->stats.mprc;
	netdev->stats.collisions = adapter->stats.colc;

	/* Rx Errors */

	/* RLEC on some newer hardware can be incorrect so build
	 * our own version based on RUC and ROC
	 */
	netdev->stats.rx_errors = adapter->stats.rxerrc +
		adapter->stats.crcerrs + adapter->stats.algnerrc +
		adapter->stats.ruc + adapter->stats.roc +
		adapter->stats.cexterr;
	adapter->stats.rlerrc = adapter->stats.ruc + adapter->stats.roc;
	netdev->stats.rx_length_errors = adapter->stats.rlerrc;
	netdev->stats.rx_crc_errors = adapter->stats.crcerrs;
	netdev->stats.rx_frame_errors = adapter->stats.algnerrc;
	netdev->stats.rx_missed_errors = adapter->stats.mpc;

	/* Tx Errors */
	adapter->stats.txerrc = adapter->stats.ecol + adapter->stats.latecol;
	netdev->stats.tx_errors = adapter->stats.txerrc;
	netdev->stats.tx_aborted_errors = adapter->stats.ecol;
	netdev->stats.tx_window_errors = adapter->stats.latecol;
	netdev->stats.tx_carrier_errors = adapter->stats.tncrs;
	if (hw->bad_tx_carr_stats_fd &&
	    adapter->link_duplex == FULL_DUPLEX) {
		netdev->stats.tx_carrier_errors = 0;
		adapter->stats.tncrs = 0;
	}

	/* Tx Dropped needs to be maintained elsewhere */

	/* Phy Stats */
	if (hw->media_type == e1000_media_type_copper) {
		if ((adapter->link_speed == SPEED_1000) &&
		   (!e1000_read_phy_reg(hw, PHY_1000T_STATUS, &phy_tmp))) {
			phy_tmp &= PHY_IDLE_ERROR_COUNT_MASK;
			adapter->phy_stats.idle_errors += phy_tmp;
		}

		if ((hw->mac_type <= e1000_82546) &&
		   (hw->phy_type == e1000_phy_m88) &&
		   !e1000_read_phy_reg(hw, M88E1000_RX_ERR_CNTR, &phy_tmp))
			adapter->phy_stats.receive_errors += phy_tmp;
	}

	/* Management Stats */
	if (hw->has_smbus) {
		adapter->stats.mgptc += er32(MGTPTC);
		adapter->stats.mgprc += er32(MGTPRC);
		adapter->stats.mgpdc += er32(MGTPDC);
	}

	spin_unlock_irqrestore(&adapter->stats_lock, flags);
}

/**
 * e1000_intr - Interrupt Handler
 * @irq: interrupt number
 * @data: pointer to a network interface device structure
 **/
static irqreturn_t e1000_intr(int irq, void *data)
{
	struct net_device *netdev = data;
	struct e1000_adapter *adapter = netdev_priv(netdev);
	struct e1000_hw *hw = &adapter->hw;
	u32 icr = er32(ICR);

	if (unlikely((!icr)))
		return IRQ_NONE;  /* Not our interrupt */

	/* we might have caused the interrupt, but the above
	 * read cleared it, and just in case the driver is
	 * down there is nothing to do so return handled
	 */
	if (unlikely(test_bit(__E1000_DOWN, &adapter->flags)))
		return IRQ_HANDLED;

	if (unlikely(icr & (E1000_ICR_RXSEQ | E1000_ICR_LSC))) {
		hw->get_link_status = 1;
		/* guard against interrupt when we're going down */
		if (!test_bit(__E1000_DOWN, &adapter->flags))
			schedule_delayed_work(&adapter->watchdog_task, 1);
	}

	/* disable interrupts, without the synchronize_irq bit */
	ew32(IMC, ~0);
	E1000_WRITE_FLUSH();

	if (likely(napi_schedule_prep(&adapter->napi))) {
		adapter->total_tx_bytes = 0;
		adapter->total_tx_packets = 0;
		adapter->total_rx_bytes = 0;
		adapter->total_rx_packets = 0;
		__napi_schedule(&adapter->napi);
	} else {
		/* this really should not happen! if it does it is basically a
		 * bug, but not a hard error, so enable ints and continue
		 */
		if (!test_bit(__E1000_DOWN, &adapter->flags))
			e1000_irq_enable(adapter);
	}

	return IRQ_HANDLED;
}

/**
 * e1000_clean - NAPI Rx polling callback
 * @adapter: board private structure
 **/
static int e1000_clean(struct napi_struct *napi, int budget)
{
	struct e1000_adapter *adapter = container_of(napi, struct e1000_adapter,
						     napi);
	int tx_clean_complete = 0, work_done = 0;

	tx_clean_complete = e1000_clean_tx_irq(adapter, &adapter->tx_ring[0]);

	adapter->clean_rx(adapter, &adapter->rx_ring[0], &work_done, budget);

	if (!tx_clean_complete)
		work_done = budget;

	/* If budget not fully consumed, exit the polling mode */
	if (work_done < budget) {
		if (likely(adapter->itr_setting & 3))
			e1000_set_itr(adapter);
		napi_complete(napi);
		if (!test_bit(__E1000_DOWN, &adapter->flags))
			e1000_irq_enable(adapter);
	}

	return work_done;
}

/**
 * e1000_clean_tx_irq - Reclaim resources after transmit completes
 * @adapter: board private structure
 **/
static bool e1000_clean_tx_irq(struct e1000_adapter *adapter,
			       struct e1000_tx_ring *tx_ring)
{
	struct e1000_hw *hw = &adapter->hw;
	struct net_device *netdev = adapter->netdev;
	struct e1000_tx_desc *tx_desc, *eop_desc;
	struct e1000_buffer *buffer_info;
	unsigned int i, eop;
	unsigned int count = 0;
	unsigned int total_tx_bytes=0, total_tx_packets=0;
	unsigned int bytes_compl = 0, pkts_compl = 0;

	i = tx_ring->next_to_clean;
	eop = tx_ring->buffer_info[i].next_to_watch;
	eop_desc = E1000_TX_DESC(*tx_ring, eop);

	while ((eop_desc->upper.data & cpu_to_le32(E1000_TXD_STAT_DD)) &&
	       (count < tx_ring->count)) {
		bool cleaned = false;
		rmb();	/* read buffer_info after eop_desc */
		for ( ; !cleaned; count++) {
			tx_desc = E1000_TX_DESC(*tx_ring, i);
			buffer_info = &tx_ring->buffer_info[i];
			cleaned = (i == eop);

			if (cleaned) {
				total_tx_packets += buffer_info->segs;
				total_tx_bytes += buffer_info->bytecount;
				if (buffer_info->skb) {
					bytes_compl += buffer_info->skb->len;
					pkts_compl++;
				}

			}
			e1000_unmap_and_free_tx_resource(adapter, buffer_info);
			tx_desc->upper.data = 0;

			if (unlikely(++i == tx_ring->count)) i = 0;
		}

		eop = tx_ring->buffer_info[i].next_to_watch;
		eop_desc = E1000_TX_DESC(*tx_ring, eop);
	}

	tx_ring->next_to_clean = i;

	netdev_completed_queue(netdev, pkts_compl, bytes_compl);

#define TX_WAKE_THRESHOLD 32
	if (unlikely(count && netif_carrier_ok(netdev) &&
		     E1000_DESC_UNUSED(tx_ring) >= TX_WAKE_THRESHOLD)) {
		/* Make sure that anybody stopping the queue after this
		 * sees the new next_to_clean.
		 */
		smp_mb();

		if (netif_queue_stopped(netdev) &&
		    !(test_bit(__E1000_DOWN, &adapter->flags))) {
			netif_wake_queue(netdev);
			++adapter->restart_queue;
		}
	}

	if (adapter->detect_tx_hung) {
		/* Detect a transmit hang in hardware, this serializes the
		 * check with the clearing of time_stamp and movement of i
		 */
		adapter->detect_tx_hung = false;
		if (tx_ring->buffer_info[eop].time_stamp &&
		    time_after(jiffies, tx_ring->buffer_info[eop].time_stamp +
			       (adapter->tx_timeout_factor * HZ)) &&
		    !(er32(STATUS) & E1000_STATUS_TXOFF)) {

			/* detected Tx unit hang */
			e_err(drv, "Detected Tx Unit Hang\n"
			      "  Tx Queue             <%lu>\n"
			      "  TDH                  <%x>\n"
			      "  TDT                  <%x>\n"
			      "  next_to_use          <%x>\n"
			      "  next_to_clean        <%x>\n"
			      "buffer_info[next_to_clean]\n"
			      "  time_stamp           <%lx>\n"
			      "  next_to_watch        <%x>\n"
			      "  jiffies              <%lx>\n"
			      "  next_to_watch.status <%x>\n",
				(unsigned long)(tx_ring - adapter->tx_ring),
				readl(hw->hw_addr + tx_ring->tdh),
				readl(hw->hw_addr + tx_ring->tdt),
				tx_ring->next_to_use,
				tx_ring->next_to_clean,
				tx_ring->buffer_info[eop].time_stamp,
				eop,
				jiffies,
				eop_desc->upper.fields.status);
			e1000_dump(adapter);
			netif_stop_queue(netdev);
		}
	}
	adapter->total_tx_bytes += total_tx_bytes;
	adapter->total_tx_packets += total_tx_packets;
	netdev->stats.tx_bytes += total_tx_bytes;
	netdev->stats.tx_packets += total_tx_packets;
	return count < tx_ring->count;
}

/**
 * e1000_rx_checksum - Receive Checksum Offload for 82543
 * @adapter:     board private structure
 * @status_err:  receive descriptor status and error fields
 * @csum:        receive descriptor csum field
 * @sk_buff:     socket buffer with received data
 **/
static void e1000_rx_checksum(struct e1000_adapter *adapter, u32 status_err,
			      u32 csum, struct sk_buff *skb)
{
	struct e1000_hw *hw = &adapter->hw;
	u16 status = (u16)status_err;
	u8 errors = (u8)(status_err >> 24);

	skb_checksum_none_assert(skb);

	/* 82543 or newer only */
	if (unlikely(hw->mac_type < e1000_82543)) return;
	/* Ignore Checksum bit is set */
	if (unlikely(status & E1000_RXD_STAT_IXSM)) return;
	/* TCP/UDP checksum error bit is set */
	if (unlikely(errors & E1000_RXD_ERR_TCPE)) {
		/* let the stack verify checksum errors */
		adapter->hw_csum_err++;
		return;
	}
	/* TCP/UDP Checksum has not been calculated */
	if (!(status & E1000_RXD_STAT_TCPCS))
		return;

	/* It must be a TCP or UDP packet with a valid checksum */
	if (likely(status & E1000_RXD_STAT_TCPCS)) {
		/* TCP checksum is good */
		skb->ip_summed = CHECKSUM_UNNECESSARY;
	}
	adapter->hw_csum_good++;
}

/**
 * e1000_consume_page - helper function
 **/
static void e1000_consume_page(struct e1000_buffer *bi, struct sk_buff *skb,
			       u16 length)
{
	bi->page = NULL;
	skb->len += length;
	skb->data_len += length;
	skb->truesize += PAGE_SIZE;
}

/**
 * e1000_receive_skb - helper function to handle rx indications
 * @adapter: board private structure
 * @status: descriptor status field as written by hardware
 * @vlan: descriptor vlan field as written by hardware (no le/be conversion)
 * @skb: pointer to sk_buff to be indicated to stack
 */
static void e1000_receive_skb(struct e1000_adapter *adapter, u8 status,
			      __le16 vlan, struct sk_buff *skb)
{
	skb->protocol = eth_type_trans(skb, adapter->netdev);

	if (status & E1000_RXD_STAT_VP) {
		u16 vid = le16_to_cpu(vlan) & E1000_RXD_SPC_VLAN_MASK;

		__vlan_hwaccel_put_tag(skb, htons(ETH_P_8021Q), vid);
	}
	napi_gro_receive(&adapter->napi, skb);
}

/**
 * e1000_clean_jumbo_rx_irq - Send received data up the network stack; legacy
 * @adapter: board private structure
 * @rx_ring: ring to clean
 * @work_done: amount of napi work completed this call
 * @work_to_do: max amount of work allowed for this call to do
 *
 * the return value indicates whether actual cleaning was done, there
 * is no guarantee that everything was cleaned
 */
static bool e1000_clean_jumbo_rx_irq(struct e1000_adapter *adapter,
				     struct e1000_rx_ring *rx_ring,
				     int *work_done, int work_to_do)
{
	struct e1000_hw *hw = &adapter->hw;
	struct net_device *netdev = adapter->netdev;
	struct pci_dev *pdev = adapter->pdev;
	struct e1000_rx_desc *rx_desc, *next_rxd;
	struct e1000_buffer *buffer_info, *next_buffer;
	unsigned long irq_flags;
	u32 length;
	unsigned int i;
	int cleaned_count = 0;
	bool cleaned = false;
	unsigned int total_rx_bytes=0, total_rx_packets=0;

	i = rx_ring->next_to_clean;
	rx_desc = E1000_RX_DESC(*rx_ring, i);
	buffer_info = &rx_ring->buffer_info[i];

	while (rx_desc->status & E1000_RXD_STAT_DD) {
		struct sk_buff *skb;
		u8 status;

		if (*work_done >= work_to_do)
			break;
		(*work_done)++;
		rmb(); /* read descriptor and rx_buffer_info after status DD */

		status = rx_desc->status;
		skb = buffer_info->skb;
		buffer_info->skb = NULL;

		if (++i == rx_ring->count) i = 0;
		next_rxd = E1000_RX_DESC(*rx_ring, i);
		prefetch(next_rxd);

		next_buffer = &rx_ring->buffer_info[i];

		cleaned = true;
		cleaned_count++;
		dma_unmap_page(&pdev->dev, buffer_info->dma,
			       buffer_info->length, DMA_FROM_DEVICE);
		buffer_info->dma = 0;

		length = le16_to_cpu(rx_desc->length);

		/* errors is only valid for DD + EOP descriptors */
		if (unlikely((status & E1000_RXD_STAT_EOP) &&
		    (rx_desc->errors & E1000_RXD_ERR_FRAME_ERR_MASK))) {
			u8 *mapped;
			u8 last_byte;

			mapped = page_address(buffer_info->page);
			last_byte = *(mapped + length - 1);
			if (TBI_ACCEPT(hw, status, rx_desc->errors, length,
				       last_byte)) {
				spin_lock_irqsave(&adapter->stats_lock,
						  irq_flags);
				e1000_tbi_adjust_stats(hw, &adapter->stats,
						       length, mapped);
				spin_unlock_irqrestore(&adapter->stats_lock,
						       irq_flags);
				length--;
			} else {
				if (netdev->features & NETIF_F_RXALL)
					goto process_skb;
				/* recycle both page and skb */
				buffer_info->skb = skb;
				/* an error means any chain goes out the window
				 * too
				 */
				if (rx_ring->rx_skb_top)
					dev_kfree_skb(rx_ring->rx_skb_top);
				rx_ring->rx_skb_top = NULL;
				goto next_desc;
			}
		}

#define rxtop rx_ring->rx_skb_top
process_skb:
		if (!(status & E1000_RXD_STAT_EOP)) {
			/* this descriptor is only the beginning (or middle) */
			if (!rxtop) {
				/* this is the beginning of a chain */
				rxtop = skb;
				skb_fill_page_desc(rxtop, 0, buffer_info->page,
						   0, length);
			} else {
				/* this is the middle of a chain */
				skb_fill_page_desc(rxtop,
				    skb_shinfo(rxtop)->nr_frags,
				    buffer_info->page, 0, length);
				/* re-use the skb, only consumed the page */
				buffer_info->skb = skb;
			}
			e1000_consume_page(buffer_info, rxtop, length);
			goto next_desc;
		} else {
			if (rxtop) {
				/* end of the chain */
				skb_fill_page_desc(rxtop,
				    skb_shinfo(rxtop)->nr_frags,
				    buffer_info->page, 0, length);
				/* re-use the current skb, we only consumed the
				 * page
				 */
				buffer_info->skb = skb;
				skb = rxtop;
				rxtop = NULL;
				e1000_consume_page(buffer_info, skb, length);
			} else {
				/* no chain, got EOP, this buf is the packet
				 * copybreak to save the put_page/alloc_page
				 */
				if (length <= copybreak &&
				    skb_tailroom(skb) >= length) {
					u8 *vaddr;
					vaddr = kmap_atomic(buffer_info->page);
					memcpy(skb_tail_pointer(skb), vaddr,
					       length);
					kunmap_atomic(vaddr);
					/* re-use the page, so don't erase
					 * buffer_info->page
					 */
					skb_put(skb, length);
				} else {
					skb_fill_page_desc(skb, 0,
							   buffer_info->page, 0,
							   length);
					e1000_consume_page(buffer_info, skb,
							   length);
				}
			}
		}

		/* Receive Checksum Offload XXX recompute due to CRC strip? */
		e1000_rx_checksum(adapter,
				  (u32)(status) |
				  ((u32)(rx_desc->errors) << 24),
				  le16_to_cpu(rx_desc->csum), skb);

		total_rx_bytes += (skb->len - 4); /* don't count FCS */
		if (likely(!(netdev->features & NETIF_F_RXFCS)))
			pskb_trim(skb, skb->len - 4);
		total_rx_packets++;

		/* eth type trans needs skb->data to point to something */
		if (!pskb_may_pull(skb, ETH_HLEN)) {
			e_err(drv, "pskb_may_pull failed.\n");
			dev_kfree_skb(skb);
			goto next_desc;
		}

		e1000_receive_skb(adapter, status, rx_desc->special, skb);

next_desc:
		rx_desc->status = 0;

		/* return some buffers to hardware, one at a time is too slow */
		if (unlikely(cleaned_count >= E1000_RX_BUFFER_WRITE)) {
			adapter->alloc_rx_buf(adapter, rx_ring, cleaned_count);
			cleaned_count = 0;
		}

		/* use prefetched values */
		rx_desc = next_rxd;
		buffer_info = next_buffer;
	}
	rx_ring->next_to_clean = i;

	cleaned_count = E1000_DESC_UNUSED(rx_ring);
	if (cleaned_count)
		adapter->alloc_rx_buf(adapter, rx_ring, cleaned_count);

	adapter->total_rx_packets += total_rx_packets;
	adapter->total_rx_bytes += total_rx_bytes;
	netdev->stats.rx_bytes += total_rx_bytes;
	netdev->stats.rx_packets += total_rx_packets;
	return cleaned;
}

/* this should improve performance for small packets with large amounts
 * of reassembly being done in the stack
 */
static void e1000_check_copybreak(struct net_device *netdev,
				 struct e1000_buffer *buffer_info,
				 u32 length, struct sk_buff **skb)
{
	struct sk_buff *new_skb;

	if (length > copybreak)
		return;

	new_skb = netdev_alloc_skb_ip_align(netdev, length);
	if (!new_skb)
		return;

	skb_copy_to_linear_data_offset(new_skb, -NET_IP_ALIGN,
				       (*skb)->data - NET_IP_ALIGN,
				       length + NET_IP_ALIGN);
	/* save the skb in buffer_info as good */
	buffer_info->skb = *skb;
	*skb = new_skb;
}

/**
 * e1000_clean_rx_irq - Send received data up the network stack; legacy
 * @adapter: board private structure
 * @rx_ring: ring to clean
 * @work_done: amount of napi work completed this call
 * @work_to_do: max amount of work allowed for this call to do
 */
static bool e1000_clean_rx_irq(struct e1000_adapter *adapter,
			       struct e1000_rx_ring *rx_ring,
			       int *work_done, int work_to_do)
{
	struct e1000_hw *hw = &adapter->hw;
	struct net_device *netdev = adapter->netdev;
	struct pci_dev *pdev = adapter->pdev;
	struct e1000_rx_desc *rx_desc, *next_rxd;
	struct e1000_buffer *buffer_info, *next_buffer;
	unsigned long flags;
	u32 length;
	unsigned int i;
	int cleaned_count = 0;
	bool cleaned = false;
	unsigned int total_rx_bytes=0, total_rx_packets=0;

	i = rx_ring->next_to_clean;
	rx_desc = E1000_RX_DESC(*rx_ring, i);
	buffer_info = &rx_ring->buffer_info[i];

	while (rx_desc->status & E1000_RXD_STAT_DD) {
		struct sk_buff *skb;
		u8 status;

		if (*work_done >= work_to_do)
			break;
		(*work_done)++;
		rmb(); /* read descriptor and rx_buffer_info after status DD */

		status = rx_desc->status;
		skb = buffer_info->skb;
		buffer_info->skb = NULL;

		prefetch(skb->data - NET_IP_ALIGN);

		if (++i == rx_ring->count) i = 0;
		next_rxd = E1000_RX_DESC(*rx_ring, i);
		prefetch(next_rxd);

		next_buffer = &rx_ring->buffer_info[i];

		cleaned = true;
		cleaned_count++;
		dma_unmap_single(&pdev->dev, buffer_info->dma,
				 buffer_info->length, DMA_FROM_DEVICE);
		buffer_info->dma = 0;

		length = le16_to_cpu(rx_desc->length);
		/* !EOP means multiple descriptors were used to store a single
		 * packet, if thats the case we need to toss it.  In fact, we
		 * to toss every packet with the EOP bit clear and the next
		 * frame that _does_ have the EOP bit set, as it is by
		 * definition only a frame fragment
		 */
		if (unlikely(!(status & E1000_RXD_STAT_EOP)))
			adapter->discarding = true;

		if (adapter->discarding) {
			/* All receives must fit into a single buffer */
			e_dbg("Receive packet consumed multiple buffers\n");
			/* recycle */
			buffer_info->skb = skb;
			if (status & E1000_RXD_STAT_EOP)
				adapter->discarding = false;
			goto next_desc;
		}

		if (unlikely(rx_desc->errors & E1000_RXD_ERR_FRAME_ERR_MASK)) {
			u8 last_byte = *(skb->data + length - 1);
			if (TBI_ACCEPT(hw, status, rx_desc->errors, length,
				       last_byte)) {
				spin_lock_irqsave(&adapter->stats_lock, flags);
				e1000_tbi_adjust_stats(hw, &adapter->stats,
						       length, skb->data);
				spin_unlock_irqrestore(&adapter->stats_lock,
						       flags);
				length--;
			} else {
				if (netdev->features & NETIF_F_RXALL)
					goto process_skb;
				/* recycle */
				buffer_info->skb = skb;
				goto next_desc;
			}
		}

process_skb:
		total_rx_bytes += (length - 4); /* don't count FCS */
		total_rx_packets++;

		if (likely(!(netdev->features & NETIF_F_RXFCS)))
			/* adjust length to remove Ethernet CRC, this must be
			 * done after the TBI_ACCEPT workaround above
			 */
			length -= 4;

		e1000_check_copybreak(netdev, buffer_info, length, &skb);

		skb_put(skb, length);

		/* Receive Checksum Offload */
		e1000_rx_checksum(adapter,
				  (u32)(status) |
				  ((u32)(rx_desc->errors) << 24),
				  le16_to_cpu(rx_desc->csum), skb);

		e1000_receive_skb(adapter, status, rx_desc->special, skb);

next_desc:
		rx_desc->status = 0;

		/* return some buffers to hardware, one at a time is too slow */
		if (unlikely(cleaned_count >= E1000_RX_BUFFER_WRITE)) {
			adapter->alloc_rx_buf(adapter, rx_ring, cleaned_count);
			cleaned_count = 0;
		}

		/* use prefetched values */
		rx_desc = next_rxd;
		buffer_info = next_buffer;
	}
	rx_ring->next_to_clean = i;

	cleaned_count = E1000_DESC_UNUSED(rx_ring);
	if (cleaned_count)
		adapter->alloc_rx_buf(adapter, rx_ring, cleaned_count);

	adapter->total_rx_packets += total_rx_packets;
	adapter->total_rx_bytes += total_rx_bytes;
	netdev->stats.rx_bytes += total_rx_bytes;
	netdev->stats.rx_packets += total_rx_packets;
	return cleaned;
}

/**
 * e1000_alloc_jumbo_rx_buffers - Replace used jumbo receive buffers
 * @adapter: address of board private structure
 * @rx_ring: pointer to receive ring structure
 * @cleaned_count: number of buffers to allocate this pass
 **/
static void
e1000_alloc_jumbo_rx_buffers(struct e1000_adapter *adapter,
			     struct e1000_rx_ring *rx_ring, int cleaned_count)
{
	struct net_device *netdev = adapter->netdev;
	struct pci_dev *pdev = adapter->pdev;
	struct e1000_rx_desc *rx_desc;
	struct e1000_buffer *buffer_info;
	struct sk_buff *skb;
	unsigned int i;
	unsigned int bufsz = 256 - 16 /*for skb_reserve */ ;

	i = rx_ring->next_to_use;
	buffer_info = &rx_ring->buffer_info[i];

	while (cleaned_count--) {
		skb = buffer_info->skb;
		if (skb) {
			skb_trim(skb, 0);
			goto check_page;
		}

		skb = netdev_alloc_skb_ip_align(netdev, bufsz);
		if (unlikely(!skb)) {
			/* Better luck next round */
			adapter->alloc_rx_buff_failed++;
			break;
		}

		buffer_info->skb = skb;
		buffer_info->length = adapter->rx_buffer_len;
check_page:
		/* allocate a new page if necessary */
		if (!buffer_info->page) {
			buffer_info->page = alloc_page(GFP_ATOMIC);
			if (unlikely(!buffer_info->page)) {
				adapter->alloc_rx_buff_failed++;
				break;
			}
		}

		if (!buffer_info->dma) {
			buffer_info->dma = dma_map_page(&pdev->dev,
							buffer_info->page, 0,
							buffer_info->length,
							DMA_FROM_DEVICE);
			if (dma_mapping_error(&pdev->dev, buffer_info->dma)) {
				put_page(buffer_info->page);
				dev_kfree_skb(skb);
				buffer_info->page = NULL;
				buffer_info->skb = NULL;
				buffer_info->dma = 0;
				adapter->alloc_rx_buff_failed++;
				break; /* while !buffer_info->skb */
			}
		}

		rx_desc = E1000_RX_DESC(*rx_ring, i);
		rx_desc->buffer_addr = cpu_to_le64(buffer_info->dma);

		if (unlikely(++i == rx_ring->count))
			i = 0;
		buffer_info = &rx_ring->buffer_info[i];
	}

	if (likely(rx_ring->next_to_use != i)) {
		rx_ring->next_to_use = i;
		if (unlikely(i-- == 0))
			i = (rx_ring->count - 1);

		/* Force memory writes to complete before letting h/w
		 * know there are new descriptors to fetch.  (Only
		 * applicable for weak-ordered memory model archs,
		 * such as IA-64).
		 */
		wmb();
		writel(i, adapter->hw.hw_addr + rx_ring->rdt);
	}
}

/**
 * e1000_alloc_rx_buffers - Replace used receive buffers; legacy & extended
 * @adapter: address of board private structure
 **/
static void e1000_alloc_rx_buffers(struct e1000_adapter *adapter,
				   struct e1000_rx_ring *rx_ring,
				   int cleaned_count)
{
	struct e1000_hw *hw = &adapter->hw;
	struct net_device *netdev = adapter->netdev;
	struct pci_dev *pdev = adapter->pdev;
	struct e1000_rx_desc *rx_desc;
	struct e1000_buffer *buffer_info;
	struct sk_buff *skb;
	unsigned int i;
	unsigned int bufsz = adapter->rx_buffer_len;

	i = rx_ring->next_to_use;
	buffer_info = &rx_ring->buffer_info[i];

	while (cleaned_count--) {
		skb = buffer_info->skb;
		if (skb) {
			skb_trim(skb, 0);
			goto map_skb;
		}

		skb = netdev_alloc_skb_ip_align(netdev, bufsz);
		if (unlikely(!skb)) {
			/* Better luck next round */
			adapter->alloc_rx_buff_failed++;
			break;
		}

		/* Fix for errata 23, can't cross 64kB boundary */
		if (!e1000_check_64k_bound(adapter, skb->data, bufsz)) {
			struct sk_buff *oldskb = skb;
			e_err(rx_err, "skb align check failed: %u bytes at "
			      "%p\n", bufsz, skb->data);
			/* Try again, without freeing the previous */
			skb = netdev_alloc_skb_ip_align(netdev, bufsz);
			/* Failed allocation, critical failure */
			if (!skb) {
				dev_kfree_skb(oldskb);
				adapter->alloc_rx_buff_failed++;
				break;
			}

			if (!e1000_check_64k_bound(adapter, skb->data, bufsz)) {
				/* give up */
				dev_kfree_skb(skb);
				dev_kfree_skb(oldskb);
				adapter->alloc_rx_buff_failed++;
				break; /* while !buffer_info->skb */
			}

			/* Use new allocation */
			dev_kfree_skb(oldskb);
		}
		buffer_info->skb = skb;
		buffer_info->length = adapter->rx_buffer_len;
map_skb:
		buffer_info->dma = dma_map_single(&pdev->dev,
						  skb->data,
						  buffer_info->length,
						  DMA_FROM_DEVICE);
		if (dma_mapping_error(&pdev->dev, buffer_info->dma)) {
			dev_kfree_skb(skb);
			buffer_info->skb = NULL;
			buffer_info->dma = 0;
			adapter->alloc_rx_buff_failed++;
			break; /* while !buffer_info->skb */
		}

		/* XXX if it was allocated cleanly it will never map to a
		 * boundary crossing
		 */

		/* Fix for errata 23, can't cross 64kB boundary */
		if (!e1000_check_64k_bound(adapter,
					(void *)(unsigned long)buffer_info->dma,
					adapter->rx_buffer_len)) {
			e_err(rx_err, "dma align check failed: %u bytes at "
			      "%p\n", adapter->rx_buffer_len,
			      (void *)(unsigned long)buffer_info->dma);
			dev_kfree_skb(skb);
			buffer_info->skb = NULL;

			dma_unmap_single(&pdev->dev, buffer_info->dma,
					 adapter->rx_buffer_len,
					 DMA_FROM_DEVICE);
			buffer_info->dma = 0;

			adapter->alloc_rx_buff_failed++;
			break; /* while !buffer_info->skb */
		}
		rx_desc = E1000_RX_DESC(*rx_ring, i);
		rx_desc->buffer_addr = cpu_to_le64(buffer_info->dma);

		if (unlikely(++i == rx_ring->count))
			i = 0;
		buffer_info = &rx_ring->buffer_info[i];
	}

	if (likely(rx_ring->next_to_use != i)) {
		rx_ring->next_to_use = i;
		if (unlikely(i-- == 0))
			i = (rx_ring->count - 1);

		/* Force memory writes to complete before letting h/w
		 * know there are new descriptors to fetch.  (Only
		 * applicable for weak-ordered memory model archs,
		 * such as IA-64).
		 */
		wmb();
		writel(i, hw->hw_addr + rx_ring->rdt);
	}
}

/**
 * e1000_smartspeed - Workaround for SmartSpeed on 82541 and 82547 controllers.
 * @adapter:
 **/
static void e1000_smartspeed(struct e1000_adapter *adapter)
{
	struct e1000_hw *hw = &adapter->hw;
	u16 phy_status;
	u16 phy_ctrl;

	if ((hw->phy_type != e1000_phy_igp) || !hw->autoneg ||
	   !(hw->autoneg_advertised & ADVERTISE_1000_FULL))
		return;

	if (adapter->smartspeed == 0) {
		/* If Master/Slave config fault is asserted twice,
		 * we assume back-to-back
		 */
		e1000_read_phy_reg(hw, PHY_1000T_STATUS, &phy_status);
		if (!(phy_status & SR_1000T_MS_CONFIG_FAULT)) return;
		e1000_read_phy_reg(hw, PHY_1000T_STATUS, &phy_status);
		if (!(phy_status & SR_1000T_MS_CONFIG_FAULT)) return;
		e1000_read_phy_reg(hw, PHY_1000T_CTRL, &phy_ctrl);
		if (phy_ctrl & CR_1000T_MS_ENABLE) {
			phy_ctrl &= ~CR_1000T_MS_ENABLE;
			e1000_write_phy_reg(hw, PHY_1000T_CTRL,
					    phy_ctrl);
			adapter->smartspeed++;
			if (!e1000_phy_setup_autoneg(hw) &&
			   !e1000_read_phy_reg(hw, PHY_CTRL,
					       &phy_ctrl)) {
				phy_ctrl |= (MII_CR_AUTO_NEG_EN |
					     MII_CR_RESTART_AUTO_NEG);
				e1000_write_phy_reg(hw, PHY_CTRL,
						    phy_ctrl);
			}
		}
		return;
	} else if (adapter->smartspeed == E1000_SMARTSPEED_DOWNSHIFT) {
		/* If still no link, perhaps using 2/3 pair cable */
		e1000_read_phy_reg(hw, PHY_1000T_CTRL, &phy_ctrl);
		phy_ctrl |= CR_1000T_MS_ENABLE;
		e1000_write_phy_reg(hw, PHY_1000T_CTRL, phy_ctrl);
		if (!e1000_phy_setup_autoneg(hw) &&
		   !e1000_read_phy_reg(hw, PHY_CTRL, &phy_ctrl)) {
			phy_ctrl |= (MII_CR_AUTO_NEG_EN |
				     MII_CR_RESTART_AUTO_NEG);
			e1000_write_phy_reg(hw, PHY_CTRL, phy_ctrl);
		}
	}
	/* Restart process after E1000_SMARTSPEED_MAX iterations */
	if (adapter->smartspeed++ == E1000_SMARTSPEED_MAX)
		adapter->smartspeed = 0;
}

/**
 * e1000_ioctl -
 * @netdev:
 * @ifreq:
 * @cmd:
 **/
static int e1000_ioctl(struct net_device *netdev, struct ifreq *ifr, int cmd)
{
	switch (cmd) {
	case SIOCGMIIPHY:
	case SIOCGMIIREG:
	case SIOCSMIIREG:
		return e1000_mii_ioctl(netdev, ifr, cmd);
	default:
		return -EOPNOTSUPP;
	}
}

/**
 * e1000_mii_ioctl -
 * @netdev:
 * @ifreq:
 * @cmd:
 **/
static int e1000_mii_ioctl(struct net_device *netdev, struct ifreq *ifr,
			   int cmd)
{
	struct e1000_adapter *adapter = netdev_priv(netdev);
	struct e1000_hw *hw = &adapter->hw;
	struct mii_ioctl_data *data = if_mii(ifr);
	int retval;
	u16 mii_reg;
	unsigned long flags;

	if (hw->media_type != e1000_media_type_copper)
		return -EOPNOTSUPP;

	switch (cmd) {
	case SIOCGMIIPHY:
		data->phy_id = hw->phy_addr;
		break;
	case SIOCGMIIREG:
		spin_lock_irqsave(&adapter->stats_lock, flags);
		if (e1000_read_phy_reg(hw, data->reg_num & 0x1F,
				   &data->val_out)) {
			spin_unlock_irqrestore(&adapter->stats_lock, flags);
			return -EIO;
		}
		spin_unlock_irqrestore(&adapter->stats_lock, flags);
		break;
	case SIOCSMIIREG:
		if (data->reg_num & ~(0x1F))
			return -EFAULT;
		mii_reg = data->val_in;
		spin_lock_irqsave(&adapter->stats_lock, flags);
		if (e1000_write_phy_reg(hw, data->reg_num,
					mii_reg)) {
			spin_unlock_irqrestore(&adapter->stats_lock, flags);
			return -EIO;
		}
		spin_unlock_irqrestore(&adapter->stats_lock, flags);
		if (hw->media_type == e1000_media_type_copper) {
			switch (data->reg_num) {
			case PHY_CTRL:
				if (mii_reg & MII_CR_POWER_DOWN)
					break;
				if (mii_reg & MII_CR_AUTO_NEG_EN) {
					hw->autoneg = 1;
					hw->autoneg_advertised = 0x2F;
				} else {
					u32 speed;
					if (mii_reg & 0x40)
						speed = SPEED_1000;
					else if (mii_reg & 0x2000)
						speed = SPEED_100;
					else
						speed = SPEED_10;
					retval = e1000_set_spd_dplx(
						adapter, speed,
						((mii_reg & 0x100)
						 ? DUPLEX_FULL :
						 DUPLEX_HALF));
					if (retval)
						return retval;
				}
				if (netif_running(adapter->netdev))
					e1000_reinit_locked(adapter);
				else
					e1000_reset(adapter);
				break;
			case M88E1000_PHY_SPEC_CTRL:
			case M88E1000_EXT_PHY_SPEC_CTRL:
				if (e1000_phy_reset(hw))
					return -EIO;
				break;
			}
		} else {
			switch (data->reg_num) {
			case PHY_CTRL:
				if (mii_reg & MII_CR_POWER_DOWN)
					break;
				if (netif_running(adapter->netdev))
					e1000_reinit_locked(adapter);
				else
					e1000_reset(adapter);
				break;
			}
		}
		break;
	default:
		return -EOPNOTSUPP;
	}
	return E1000_SUCCESS;
}

void e1000_pci_set_mwi(struct e1000_hw *hw)
{
	struct e1000_adapter *adapter = hw->back;
	int ret_val = pci_set_mwi(adapter->pdev);

	if (ret_val)
		e_err(probe, "Error in setting MWI\n");
}

void e1000_pci_clear_mwi(struct e1000_hw *hw)
{
	struct e1000_adapter *adapter = hw->back;

	pci_clear_mwi(adapter->pdev);
}

int e1000_pcix_get_mmrbc(struct e1000_hw *hw)
{
	struct e1000_adapter *adapter = hw->back;
	return pcix_get_mmrbc(adapter->pdev);
}

void e1000_pcix_set_mmrbc(struct e1000_hw *hw, int mmrbc)
{
	struct e1000_adapter *adapter = hw->back;
	pcix_set_mmrbc(adapter->pdev, mmrbc);
}

void e1000_io_write(struct e1000_hw *hw, unsigned long port, u32 value)
{
	outl(value, port);
}

static bool e1000_vlan_used(struct e1000_adapter *adapter)
{
	u16 vid;

	for_each_set_bit(vid, adapter->active_vlans, VLAN_N_VID)
		return true;
	return false;
}

<<<<<<< HEAD
static void __e1000_vlan_mode(struct e1000_adapter *adapter, u32 features)
=======
static void __e1000_vlan_mode(struct e1000_adapter *adapter,
			      netdev_features_t features)
>>>>>>> c3ade0e0
{
	struct e1000_hw *hw = &adapter->hw;
	u32 ctrl;

	ctrl = er32(CTRL);
<<<<<<< HEAD
	if (features & NETIF_F_HW_VLAN_RX) {
=======
	if (features & NETIF_F_HW_VLAN_CTAG_RX) {
>>>>>>> c3ade0e0
		/* enable VLAN tag insert/strip */
		ctrl |= E1000_CTRL_VME;
	} else {
		/* disable VLAN tag insert/strip */
		ctrl &= ~E1000_CTRL_VME;
	}
	ew32(CTRL, ctrl);
}
static void e1000_vlan_filter_on_off(struct e1000_adapter *adapter,
				     bool filter_on)
{
	struct e1000_hw *hw = &adapter->hw;
	u32 rctl;

	if (!test_bit(__E1000_DOWN, &adapter->flags))
		e1000_irq_disable(adapter);

	__e1000_vlan_mode(adapter, adapter->netdev->features);
	if (filter_on) {
		/* enable VLAN receive filtering */
		rctl = er32(RCTL);
		rctl &= ~E1000_RCTL_CFIEN;
		if (!(adapter->netdev->flags & IFF_PROMISC))
			rctl |= E1000_RCTL_VFE;
		ew32(RCTL, rctl);
		e1000_update_mng_vlan(adapter);
	} else {
		/* disable VLAN receive filtering */
		rctl = er32(RCTL);
		rctl &= ~E1000_RCTL_VFE;
		ew32(RCTL, rctl);
	}

	if (!test_bit(__E1000_DOWN, &adapter->flags))
		e1000_irq_enable(adapter);
}

static void e1000_vlan_mode(struct net_device *netdev,
			    netdev_features_t features)
{
	struct e1000_adapter *adapter = netdev_priv(netdev);

	if (!test_bit(__E1000_DOWN, &adapter->flags))
		e1000_irq_disable(adapter);

	__e1000_vlan_mode(adapter, features);

	if (!test_bit(__E1000_DOWN, &adapter->flags))
		e1000_irq_enable(adapter);
}

static int e1000_vlan_rx_add_vid(struct net_device *netdev,
				 __be16 proto, u16 vid)
{
	struct e1000_adapter *adapter = netdev_priv(netdev);
	struct e1000_hw *hw = &adapter->hw;
	u32 vfta, index;

	if ((hw->mng_cookie.status &
	     E1000_MNG_DHCP_COOKIE_STATUS_VLAN_SUPPORT) &&
	    (vid == adapter->mng_vlan_id))
		return 0;

	if (!e1000_vlan_used(adapter))
		e1000_vlan_filter_on_off(adapter, true);

	/* add VID to filter table */
	index = (vid >> 5) & 0x7F;
	vfta = E1000_READ_REG_ARRAY(hw, VFTA, index);
	vfta |= (1 << (vid & 0x1F));
	e1000_write_vfta(hw, index, vfta);

	set_bit(vid, adapter->active_vlans);

	return 0;
}

static int e1000_vlan_rx_kill_vid(struct net_device *netdev,
				  __be16 proto, u16 vid)
{
	struct e1000_adapter *adapter = netdev_priv(netdev);
	struct e1000_hw *hw = &adapter->hw;
	u32 vfta, index;

	if (!test_bit(__E1000_DOWN, &adapter->flags))
		e1000_irq_disable(adapter);
	if (!test_bit(__E1000_DOWN, &adapter->flags))
		e1000_irq_enable(adapter);

	/* remove VID from filter table */
	index = (vid >> 5) & 0x7F;
	vfta = E1000_READ_REG_ARRAY(hw, VFTA, index);
	vfta &= ~(1 << (vid & 0x1F));
	e1000_write_vfta(hw, index, vfta);

	clear_bit(vid, adapter->active_vlans);

	if (!e1000_vlan_used(adapter))
		e1000_vlan_filter_on_off(adapter, false);

	return 0;
}

static void e1000_restore_vlan(struct e1000_adapter *adapter)
{
	u16 vid;

	if (!e1000_vlan_used(adapter))
		return;

	e1000_vlan_filter_on_off(adapter, true);
	for_each_set_bit(vid, adapter->active_vlans, VLAN_N_VID)
		e1000_vlan_rx_add_vid(adapter->netdev, htons(ETH_P_8021Q), vid);
}

int e1000_set_spd_dplx(struct e1000_adapter *adapter, u32 spd, u8 dplx)
{
	struct e1000_hw *hw = &adapter->hw;

	hw->autoneg = 0;

	/* Make sure dplx is at most 1 bit and lsb of speed is not set
	 * for the switch() below to work
	 */
	if ((spd & 1) || (dplx & ~1))
		goto err_inval;

	/* Fiber NICs only allow 1000 gbps Full duplex */
	if ((hw->media_type == e1000_media_type_fiber) &&
	    spd != SPEED_1000 &&
	    dplx != DUPLEX_FULL)
		goto err_inval;

	switch (spd + dplx) {
	case SPEED_10 + DUPLEX_HALF:
		hw->forced_speed_duplex = e1000_10_half;
		break;
	case SPEED_10 + DUPLEX_FULL:
		hw->forced_speed_duplex = e1000_10_full;
		break;
	case SPEED_100 + DUPLEX_HALF:
		hw->forced_speed_duplex = e1000_100_half;
		break;
	case SPEED_100 + DUPLEX_FULL:
		hw->forced_speed_duplex = e1000_100_full;
		break;
	case SPEED_1000 + DUPLEX_FULL:
		hw->autoneg = 1;
		hw->autoneg_advertised = ADVERTISE_1000_FULL;
		break;
	case SPEED_1000 + DUPLEX_HALF: /* not supported */
	default:
		goto err_inval;
	}

	/* clear MDI, MDI(-X) override is only allowed when autoneg enabled */
	hw->mdix = AUTO_ALL_MODES;

	return 0;

err_inval:
	e_err(probe, "Unsupported Speed/Duplex configuration\n");
	return -EINVAL;
}

static int __e1000_shutdown(struct pci_dev *pdev, bool *enable_wake)
{
	struct net_device *netdev = pci_get_drvdata(pdev);
	struct e1000_adapter *adapter = netdev_priv(netdev);
	struct e1000_hw *hw = &adapter->hw;
	u32 ctrl, ctrl_ext, rctl, status;
	u32 wufc = adapter->wol;
#ifdef CONFIG_PM
	int retval = 0;
#endif

	netif_device_detach(netdev);

	if (netif_running(netdev)) {
		int count = E1000_CHECK_RESET_COUNT;

		while (test_bit(__E1000_RESETTING, &adapter->flags) && count--)
			usleep_range(10000, 20000);

		WARN_ON(test_bit(__E1000_RESETTING, &adapter->flags));
		e1000_down(adapter);
	}

#ifdef CONFIG_PM
	retval = pci_save_state(pdev);
	if (retval)
		return retval;
#endif

	status = er32(STATUS);
	if (status & E1000_STATUS_LU)
		wufc &= ~E1000_WUFC_LNKC;

	if (wufc) {
		e1000_setup_rctl(adapter);
		e1000_set_rx_mode(netdev);

		rctl = er32(RCTL);

		/* turn on all-multi mode if wake on multicast is enabled */
		if (wufc & E1000_WUFC_MC)
			rctl |= E1000_RCTL_MPE;

		/* enable receives in the hardware */
		ew32(RCTL, rctl | E1000_RCTL_EN);

		if (hw->mac_type >= e1000_82540) {
			ctrl = er32(CTRL);
			/* advertise wake from D3Cold */
			#define E1000_CTRL_ADVD3WUC 0x00100000
			/* phy power management enable */
			#define E1000_CTRL_EN_PHY_PWR_MGMT 0x00200000
			ctrl |= E1000_CTRL_ADVD3WUC |
				E1000_CTRL_EN_PHY_PWR_MGMT;
			ew32(CTRL, ctrl);
		}

		if (hw->media_type == e1000_media_type_fiber ||
		    hw->media_type == e1000_media_type_internal_serdes) {
			/* keep the laser running in D3 */
			ctrl_ext = er32(CTRL_EXT);
			ctrl_ext |= E1000_CTRL_EXT_SDP7_DATA;
			ew32(CTRL_EXT, ctrl_ext);
		}

		ew32(WUC, E1000_WUC_PME_EN);
		ew32(WUFC, wufc);
	} else {
		ew32(WUC, 0);
		ew32(WUFC, 0);
	}

	e1000_release_manageability(adapter);

	*enable_wake = !!wufc;

	/* make sure adapter isn't asleep if manageability is enabled */
	if (adapter->en_mng_pt)
		*enable_wake = true;

	if (netif_running(netdev))
		e1000_free_irq(adapter);

	pci_disable_device(pdev);

	return 0;
}

#ifdef CONFIG_PM
static int e1000_suspend(struct pci_dev *pdev, pm_message_t state)
{
	int retval;
	bool wake;

	retval = __e1000_shutdown(pdev, &wake);
	if (retval)
		return retval;

	if (wake) {
		pci_prepare_to_sleep(pdev);
	} else {
		pci_wake_from_d3(pdev, false);
		pci_set_power_state(pdev, PCI_D3hot);
	}

	return 0;
}

static int e1000_resume(struct pci_dev *pdev)
{
	struct net_device *netdev = pci_get_drvdata(pdev);
	struct e1000_adapter *adapter = netdev_priv(netdev);
	struct e1000_hw *hw = &adapter->hw;
	u32 err;

	pci_set_power_state(pdev, PCI_D0);
	pci_restore_state(pdev);
	pci_save_state(pdev);

	if (adapter->need_ioport)
		err = pci_enable_device(pdev);
	else
		err = pci_enable_device_mem(pdev);
	if (err) {
		pr_err("Cannot enable PCI device from suspend\n");
		return err;
	}
	pci_set_master(pdev);

	pci_enable_wake(pdev, PCI_D3hot, 0);
	pci_enable_wake(pdev, PCI_D3cold, 0);

	if (netif_running(netdev)) {
		err = e1000_request_irq(adapter);
		if (err)
			return err;
	}

	e1000_power_up_phy(adapter);
	e1000_reset(adapter);
	ew32(WUS, ~0);

	e1000_init_manageability(adapter);

	if (netif_running(netdev))
		e1000_up(adapter);

	netif_device_attach(netdev);

	return 0;
}
#endif

static void e1000_shutdown(struct pci_dev *pdev)
{
	bool wake;

	__e1000_shutdown(pdev, &wake);

	if (system_state == SYSTEM_POWER_OFF) {
		pci_wake_from_d3(pdev, wake);
		pci_set_power_state(pdev, PCI_D3hot);
	}
}

#ifdef CONFIG_NET_POLL_CONTROLLER
/* Polling 'interrupt' - used by things like netconsole to send skbs
 * without having to re-enable interrupts. It's not called while
 * the interrupt routine is executing.
 */
static void e1000_netpoll(struct net_device *netdev)
{
	struct e1000_adapter *adapter = netdev_priv(netdev);

	disable_irq(adapter->pdev->irq);
	e1000_intr(adapter->pdev->irq, netdev);
	enable_irq(adapter->pdev->irq);
}
#endif

/**
 * e1000_io_error_detected - called when PCI error is detected
 * @pdev: Pointer to PCI device
 * @state: The current pci connection state
 *
 * This function is called after a PCI bus error affecting
 * this device has been detected.
 */
static pci_ers_result_t e1000_io_error_detected(struct pci_dev *pdev,
						pci_channel_state_t state)
{
	struct net_device *netdev = pci_get_drvdata(pdev);
	struct e1000_adapter *adapter = netdev_priv(netdev);

	netif_device_detach(netdev);

	if (state == pci_channel_io_perm_failure)
		return PCI_ERS_RESULT_DISCONNECT;

	if (netif_running(netdev))
		e1000_down(adapter);
	pci_disable_device(pdev);

	/* Request a slot slot reset. */
	return PCI_ERS_RESULT_NEED_RESET;
}

/**
 * e1000_io_slot_reset - called after the pci bus has been reset.
 * @pdev: Pointer to PCI device
 *
 * Restart the card from scratch, as if from a cold-boot. Implementation
 * resembles the first-half of the e1000_resume routine.
 */
static pci_ers_result_t e1000_io_slot_reset(struct pci_dev *pdev)
{
	struct net_device *netdev = pci_get_drvdata(pdev);
	struct e1000_adapter *adapter = netdev_priv(netdev);
	struct e1000_hw *hw = &adapter->hw;
	int err;

	if (adapter->need_ioport)
		err = pci_enable_device(pdev);
	else
		err = pci_enable_device_mem(pdev);
	if (err) {
		pr_err("Cannot re-enable PCI device after reset.\n");
		return PCI_ERS_RESULT_DISCONNECT;
	}
	pci_set_master(pdev);

	pci_enable_wake(pdev, PCI_D3hot, 0);
	pci_enable_wake(pdev, PCI_D3cold, 0);

	e1000_reset(adapter);
	ew32(WUS, ~0);

	return PCI_ERS_RESULT_RECOVERED;
}

/**
 * e1000_io_resume - called when traffic can start flowing again.
 * @pdev: Pointer to PCI device
 *
 * This callback is called when the error recovery driver tells us that
 * its OK to resume normal operation. Implementation resembles the
 * second-half of the e1000_resume routine.
 */
static void e1000_io_resume(struct pci_dev *pdev)
{
	struct net_device *netdev = pci_get_drvdata(pdev);
	struct e1000_adapter *adapter = netdev_priv(netdev);

	e1000_init_manageability(adapter);

	if (netif_running(netdev)) {
		if (e1000_up(adapter)) {
			pr_info("can't bring device back up after reset\n");
			return;
		}
	}

	netif_device_attach(netdev);
}

/* e1000_main.c */<|MERGE_RESOLUTION|>--- conflicted
+++ resolved
@@ -162,13 +162,6 @@
                                        struct sk_buff *skb);
 
 static bool e1000_vlan_used(struct e1000_adapter *adapter);
-<<<<<<< HEAD
-static void e1000_vlan_mode(struct net_device *netdev, u32 features);
-static void e1000_vlan_filter_on_off(struct e1000_adapter *adapter,
-				     bool filter_on);
-static void e1000_vlan_rx_add_vid(struct net_device *netdev, u16 vid);
-static void e1000_vlan_rx_kill_vid(struct net_device *netdev, u16 vid);
-=======
 static void e1000_vlan_mode(struct net_device *netdev,
 			    netdev_features_t features);
 static void e1000_vlan_filter_on_off(struct e1000_adapter *adapter,
@@ -177,7 +170,6 @@
 				 __be16 proto, u16 vid);
 static int e1000_vlan_rx_kill_vid(struct net_device *netdev,
 				  __be16 proto, u16 vid);
->>>>>>> c3ade0e0
 static void e1000_restore_vlan(struct e1000_adapter *adapter);
 
 #ifdef CONFIG_PM
@@ -502,13 +494,6 @@
 {
 	set_bit(__E1000_DOWN, &adapter->flags);
 
-<<<<<<< HEAD
-	/* Only kill reset task if adapter is not resetting */
-	if (!test_bit(__E1000_RESETTING, &adapter->flags))
-		cancel_work_sync(&adapter->reset_task);
-
-=======
->>>>>>> c3ade0e0
 	cancel_delayed_work_sync(&adapter->watchdog_task);
 
 	/*
@@ -4772,22 +4757,14 @@
 	return false;
 }
 
-<<<<<<< HEAD
-static void __e1000_vlan_mode(struct e1000_adapter *adapter, u32 features)
-=======
 static void __e1000_vlan_mode(struct e1000_adapter *adapter,
 			      netdev_features_t features)
->>>>>>> c3ade0e0
 {
 	struct e1000_hw *hw = &adapter->hw;
 	u32 ctrl;
 
 	ctrl = er32(CTRL);
-<<<<<<< HEAD
-	if (features & NETIF_F_HW_VLAN_RX) {
-=======
 	if (features & NETIF_F_HW_VLAN_CTAG_RX) {
->>>>>>> c3ade0e0
 		/* enable VLAN tag insert/strip */
 		ctrl |= E1000_CTRL_VME;
 	} else {
