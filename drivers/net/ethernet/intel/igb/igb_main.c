--- conflicted
+++ resolved
@@ -5510,35 +5510,7 @@
 	/* By default spoof check is enabled for all VFs */
 	adapter->vf_data[vf].spoofchk_enabled = true;
 
-<<<<<<< HEAD
-	vf_devfn = pdev->devfn + 0x80;
-	pvfdev = pci_get_device(hw->vendor_id, device_id, NULL);
-	while (pvfdev) {
-		if (pvfdev->devfn == vf_devfn &&
-		    (pvfdev->bus->number >= pdev->bus->number))
-			vfs_found++;
-		vf_devfn += vf_stride;
-		pvfdev = pci_get_device(hw->vendor_id,
-					device_id, pvfdev);
-	}
-
-	return vfs_found;
-}
-
-static int igb_check_vf_assignment(struct igb_adapter *adapter)
-{
-	int i;
-	for (i = 0; i < adapter->vfs_allocated_count; i++) {
-		if (adapter->vf_data[i].vfdev) {
-			if (adapter->vf_data[i].vfdev->dev_flags &
-			    PCI_DEV_FLAGS_ASSIGNED)
-				return true;
-		}
-	}
-	return false;
-=======
 	return 0;
->>>>>>> c3ade0e0
 }
 
 #endif
