/*******************************************************************************

  Intel 82599 Virtual Function driver
  Copyright(c) 1999 - 2012 Intel Corporation.

  This program is free software; you can redistribute it and/or modify it
  under the terms and conditions of the GNU General Public License,
  version 2, as published by the Free Software Foundation.

  This program is distributed in the hope it will be useful, but WITHOUT
  ANY WARRANTY; without even the implied warranty of MERCHANTABILITY or
  FITNESS FOR A PARTICULAR PURPOSE.  See the GNU General Public License for
  more details.

  You should have received a copy of the GNU General Public License along with
  this program; if not, write to the Free Software Foundation, Inc.,
  51 Franklin St - Fifth Floor, Boston, MA 02110-1301 USA.

  The full GNU General Public License is included in this distribution in
  the file called "COPYING".

  Contact Information:
  e1000-devel Mailing List <e1000-devel@lists.sourceforge.net>
  Intel Corporation, 5200 N.E. Elam Young Parkway, Hillsboro, OR 97124-6497

*******************************************************************************/


/******************************************************************************
 Copyright (c)2006 - 2007 Myricom, Inc. for some LRO specific code
******************************************************************************/

#define pr_fmt(fmt) KBUILD_MODNAME ": " fmt

#include <linux/types.h>
#include <linux/bitops.h>
#include <linux/module.h>
#include <linux/pci.h>
#include <linux/netdevice.h>
#include <linux/vmalloc.h>
#include <linux/string.h>
#include <linux/in.h>
#include <linux/ip.h>
#include <linux/tcp.h>
#include <linux/sctp.h>
#include <linux/ipv6.h>
#include <linux/slab.h>
#include <net/checksum.h>
#include <net/ip6_checksum.h>
#include <linux/ethtool.h>
#include <linux/if.h>
#include <linux/if_vlan.h>
#include <linux/prefetch.h>

#include "ixgbevf.h"

const char ixgbevf_driver_name[] = "ixgbevf";
static const char ixgbevf_driver_string[] =
	"Intel(R) 10 Gigabit PCI Express Virtual Function Network Driver";

#define DRV_VERSION "2.12.1-k"
const char ixgbevf_driver_version[] = DRV_VERSION;
static char ixgbevf_copyright[] =
	"Copyright (c) 2009 - 2012 Intel Corporation.";

static const struct ixgbevf_info *ixgbevf_info_tbl[] = {
	[board_82599_vf] = &ixgbevf_82599_vf_info,
	[board_X540_vf]  = &ixgbevf_X540_vf_info,
};

/* ixgbevf_pci_tbl - PCI Device ID Table
 *
 * Wildcard entries (PCI_ANY_ID) should come last
 * Last entry must be all 0s
 *
 * { Vendor ID, Device ID, SubVendor ID, SubDevice ID,
 *   Class, Class Mask, private data (not used) }
 */
static DEFINE_PCI_DEVICE_TABLE(ixgbevf_pci_tbl) = {
	{PCI_VDEVICE(INTEL, IXGBE_DEV_ID_82599_VF), board_82599_vf },
	{PCI_VDEVICE(INTEL, IXGBE_DEV_ID_X540_VF), board_X540_vf },
	/* required last entry */
	{0, }
};
MODULE_DEVICE_TABLE(pci, ixgbevf_pci_tbl);

MODULE_AUTHOR("Intel Corporation, <linux.nics@intel.com>");
MODULE_DESCRIPTION("Intel(R) 82599 Virtual Function Driver");
MODULE_LICENSE("GPL");
MODULE_VERSION(DRV_VERSION);

#define DEFAULT_MSG_ENABLE (NETIF_MSG_DRV|NETIF_MSG_PROBE|NETIF_MSG_LINK)
static int debug = -1;
module_param(debug, int, 0);
MODULE_PARM_DESC(debug, "Debug level (0=none,...,16=all)");

/* forward decls */
static void ixgbevf_queue_reset_subtask(struct ixgbevf_adapter *adapter);
static void ixgbevf_set_itr(struct ixgbevf_q_vector *q_vector);
static void ixgbevf_free_all_rx_resources(struct ixgbevf_adapter *adapter);

static inline void ixgbevf_release_rx_desc(struct ixgbevf_ring *rx_ring,
					   u32 val)
{
	rx_ring->next_to_use = val;

	/*
	 * Force memory writes to complete before letting h/w
	 * know there are new descriptors to fetch.  (Only
	 * applicable for weak-ordered memory model archs,
	 * such as IA-64).
	 */
	wmb();
	writel(val, rx_ring->tail);
}

/**
 * ixgbevf_set_ivar - set IVAR registers - maps interrupt causes to vectors
 * @adapter: pointer to adapter struct
 * @direction: 0 for Rx, 1 for Tx, -1 for other causes
 * @queue: queue to map the corresponding interrupt to
 * @msix_vector: the vector to map to the corresponding queue
 */
static void ixgbevf_set_ivar(struct ixgbevf_adapter *adapter, s8 direction,
			     u8 queue, u8 msix_vector)
{
	u32 ivar, index;
	struct ixgbe_hw *hw = &adapter->hw;
	if (direction == -1) {
		/* other causes */
		msix_vector |= IXGBE_IVAR_ALLOC_VAL;
		ivar = IXGBE_READ_REG(hw, IXGBE_VTIVAR_MISC);
		ivar &= ~0xFF;
		ivar |= msix_vector;
		IXGBE_WRITE_REG(hw, IXGBE_VTIVAR_MISC, ivar);
	} else {
		/* tx or rx causes */
		msix_vector |= IXGBE_IVAR_ALLOC_VAL;
		index = ((16 * (queue & 1)) + (8 * direction));
		ivar = IXGBE_READ_REG(hw, IXGBE_VTIVAR(queue >> 1));
		ivar &= ~(0xFF << index);
		ivar |= (msix_vector << index);
		IXGBE_WRITE_REG(hw, IXGBE_VTIVAR(queue >> 1), ivar);
	}
}

static void ixgbevf_unmap_and_free_tx_resource(struct ixgbevf_ring *tx_ring,
					struct ixgbevf_tx_buffer *tx_buffer)
{
	if (tx_buffer->skb) {
		dev_kfree_skb_any(tx_buffer->skb);
		if (dma_unmap_len(tx_buffer, len))
			dma_unmap_single(tx_ring->dev,
					 dma_unmap_addr(tx_buffer, dma),
					 dma_unmap_len(tx_buffer, len),
					 DMA_TO_DEVICE);
	} else if (dma_unmap_len(tx_buffer, len)) {
		dma_unmap_page(tx_ring->dev,
			       dma_unmap_addr(tx_buffer, dma),
			       dma_unmap_len(tx_buffer, len),
			       DMA_TO_DEVICE);
	}
	tx_buffer->next_to_watch = NULL;
	tx_buffer->skb = NULL;
	dma_unmap_len_set(tx_buffer, len, 0);
	/* tx_buffer must be completely set up in the transmit path */
}

#define IXGBE_MAX_TXD_PWR	14
#define IXGBE_MAX_DATA_PER_TXD	(1 << IXGBE_MAX_TXD_PWR)

/* Tx Descriptors needed, worst case */
#define TXD_USE_COUNT(S) DIV_ROUND_UP((S), IXGBE_MAX_DATA_PER_TXD)
#define DESC_NEEDED (MAX_SKB_FRAGS + 4)

static void ixgbevf_tx_timeout(struct net_device *netdev);

/**
 * ixgbevf_clean_tx_irq - Reclaim resources after transmit completes
 * @q_vector: board private structure
 * @tx_ring: tx ring to clean
 **/
static bool ixgbevf_clean_tx_irq(struct ixgbevf_q_vector *q_vector,
				 struct ixgbevf_ring *tx_ring)
{
	struct ixgbevf_adapter *adapter = q_vector->adapter;
	struct ixgbevf_tx_buffer *tx_buffer;
	union ixgbe_adv_tx_desc *tx_desc;
	unsigned int total_bytes = 0, total_packets = 0;
	unsigned int budget = tx_ring->count / 2;
	unsigned int i = tx_ring->next_to_clean;

	if (test_bit(__IXGBEVF_DOWN, &adapter->state))
		return true;

	tx_buffer = &tx_ring->tx_buffer_info[i];
	tx_desc = IXGBEVF_TX_DESC(tx_ring, i);
	i -= tx_ring->count;

	do {
		union ixgbe_adv_tx_desc *eop_desc = tx_buffer->next_to_watch;

		/* if next_to_watch is not set then there is no work pending */
		if (!eop_desc)
			break;

		/* prevent any other reads prior to eop_desc */
		read_barrier_depends();

		/* if DD is not set pending work has not been completed */
		if (!(eop_desc->wb.status & cpu_to_le32(IXGBE_TXD_STAT_DD)))
			break;

		/* clear next_to_watch to prevent false hangs */
		tx_buffer->next_to_watch = NULL;

		/* update the statistics for this packet */
		total_bytes += tx_buffer->bytecount;
		total_packets += tx_buffer->gso_segs;

		/* free the skb */
		dev_kfree_skb_any(tx_buffer->skb);

		/* unmap skb header data */
		dma_unmap_single(tx_ring->dev,
				 dma_unmap_addr(tx_buffer, dma),
				 dma_unmap_len(tx_buffer, len),
				 DMA_TO_DEVICE);

		/* clear tx_buffer data */
		tx_buffer->skb = NULL;
		dma_unmap_len_set(tx_buffer, len, 0);

		/* unmap remaining buffers */
		while (tx_desc != eop_desc) {
			tx_buffer++;
			tx_desc++;
			i++;
			if (unlikely(!i)) {
				i -= tx_ring->count;
				tx_buffer = tx_ring->tx_buffer_info;
				tx_desc = IXGBEVF_TX_DESC(tx_ring, 0);
			}

			/* unmap any remaining paged data */
			if (dma_unmap_len(tx_buffer, len)) {
				dma_unmap_page(tx_ring->dev,
					       dma_unmap_addr(tx_buffer, dma),
					       dma_unmap_len(tx_buffer, len),
					       DMA_TO_DEVICE);
				dma_unmap_len_set(tx_buffer, len, 0);
			}
		}

		/* move us one more past the eop_desc for start of next pkt */
		tx_buffer++;
		tx_desc++;
		i++;
		if (unlikely(!i)) {
			i -= tx_ring->count;
			tx_buffer = tx_ring->tx_buffer_info;
			tx_desc = IXGBEVF_TX_DESC(tx_ring, 0);
		}

		/* issue prefetch for next Tx descriptor */
		prefetch(tx_desc);

		/* update budget accounting */
		budget--;
	} while (likely(budget));

	i += tx_ring->count;
	tx_ring->next_to_clean = i;
	u64_stats_update_begin(&tx_ring->syncp);
	tx_ring->stats.bytes += total_bytes;
	tx_ring->stats.packets += total_packets;
	u64_stats_update_end(&tx_ring->syncp);
	q_vector->tx.total_bytes += total_bytes;
	q_vector->tx.total_packets += total_packets;

#define TX_WAKE_THRESHOLD (DESC_NEEDED * 2)
	if (unlikely(total_packets && netif_carrier_ok(tx_ring->netdev) &&
		     (ixgbevf_desc_unused(tx_ring) >= TX_WAKE_THRESHOLD))) {
		/* Make sure that anybody stopping the queue after this
		 * sees the new next_to_clean.
		 */
		smp_mb();

		if (__netif_subqueue_stopped(tx_ring->netdev,
					     tx_ring->queue_index) &&
		    !test_bit(__IXGBEVF_DOWN, &adapter->state)) {
			netif_wake_subqueue(tx_ring->netdev,
					    tx_ring->queue_index);
			++tx_ring->tx_stats.restart_queue;
		}
	}

	return !!budget;
}

/**
 * ixgbevf_receive_skb - Send a completed packet up the stack
 * @q_vector: structure containing interrupt and ring information
 * @skb: packet to send up
 * @status: hardware indication of status of receive
 * @rx_desc: rx descriptor
 **/
static void ixgbevf_receive_skb(struct ixgbevf_q_vector *q_vector,
				struct sk_buff *skb, u8 status,
				union ixgbe_adv_rx_desc *rx_desc)
{
	struct ixgbevf_adapter *adapter = q_vector->adapter;
	bool is_vlan = (status & IXGBE_RXD_STAT_VP);
	u16 tag = le16_to_cpu(rx_desc->wb.upper.vlan);

	if (is_vlan && test_bit(tag & VLAN_VID_MASK, adapter->active_vlans))
		__vlan_hwaccel_put_tag(skb, htons(ETH_P_8021Q), tag);

	if (!(adapter->flags & IXGBE_FLAG_IN_NETPOLL))
		napi_gro_receive(&q_vector->napi, skb);
	else
		netif_rx(skb);
}

/**
 * ixgbevf_rx_skb - Helper function to determine proper Rx method
 * @q_vector: structure containing interrupt and ring information
 * @skb: packet to send up
 * @status: hardware indication of status of receive
 * @rx_desc: rx descriptor
 **/
static void ixgbevf_rx_skb(struct ixgbevf_q_vector *q_vector,
			   struct sk_buff *skb, u8 status,
			   union ixgbe_adv_rx_desc *rx_desc)
{
#ifdef CONFIG_NET_RX_BUSY_POLL
	skb_mark_napi_id(skb, &q_vector->napi);

	if (ixgbevf_qv_busy_polling(q_vector)) {
		netif_receive_skb(skb);
		/* exit early if we busy polled */
		return;
	}
#endif /* CONFIG_NET_RX_BUSY_POLL */

	ixgbevf_receive_skb(q_vector, skb, status, rx_desc);
}

/**
 * ixgbevf_rx_checksum - indicate in skb if hw indicated a good cksum
 * @ring: pointer to Rx descriptor ring structure
 * @status_err: hardware indication of status of receive
 * @skb: skb currently being received and modified
 **/
static inline void ixgbevf_rx_checksum(struct ixgbevf_ring *ring,
				       u32 status_err, struct sk_buff *skb)
{
	skb_checksum_none_assert(skb);

	/* Rx csum disabled */
	if (!(ring->netdev->features & NETIF_F_RXCSUM))
		return;

	/* if IP and error */
	if ((status_err & IXGBE_RXD_STAT_IPCS) &&
	    (status_err & IXGBE_RXDADV_ERR_IPE)) {
		ring->rx_stats.csum_err++;
		return;
	}

	if (!(status_err & IXGBE_RXD_STAT_L4CS))
		return;

	if (status_err & IXGBE_RXDADV_ERR_TCPE) {
		ring->rx_stats.csum_err++;
		return;
	}

	/* It must be a TCP or UDP packet with a valid checksum */
	skb->ip_summed = CHECKSUM_UNNECESSARY;
}

/**
 * ixgbevf_alloc_rx_buffers - Replace used receive buffers; packet split
 * @rx_ring: rx descriptor ring (for a specific queue) to setup buffers on
 **/
static void ixgbevf_alloc_rx_buffers(struct ixgbevf_ring *rx_ring,
				     int cleaned_count)
{
	union ixgbe_adv_rx_desc *rx_desc;
	struct ixgbevf_rx_buffer *bi;
	unsigned int i = rx_ring->next_to_use;

	while (cleaned_count--) {
		rx_desc = IXGBEVF_RX_DESC(rx_ring, i);
		bi = &rx_ring->rx_buffer_info[i];

		if (!bi->skb) {
			struct sk_buff *skb;

			skb = netdev_alloc_skb_ip_align(rx_ring->netdev,
							rx_ring->rx_buf_len);
			if (!skb)
				goto no_buffers;

			bi->skb = skb;

			bi->dma = dma_map_single(rx_ring->dev, skb->data,
						 rx_ring->rx_buf_len,
						 DMA_FROM_DEVICE);
			if (dma_mapping_error(rx_ring->dev, bi->dma)) {
				dev_kfree_skb(skb);
				bi->skb = NULL;
				dev_err(rx_ring->dev, "Rx DMA map failed\n");
				break;
			}
		}
		rx_desc->read.pkt_addr = cpu_to_le64(bi->dma);

		i++;
		if (i == rx_ring->count)
			i = 0;
	}

no_buffers:
	rx_ring->rx_stats.alloc_rx_buff_failed++;
	if (rx_ring->next_to_use != i)
		ixgbevf_release_rx_desc(rx_ring, i);
}

static inline void ixgbevf_irq_enable_queues(struct ixgbevf_adapter *adapter,
					     u32 qmask)
{
	struct ixgbe_hw *hw = &adapter->hw;

	IXGBE_WRITE_REG(hw, IXGBE_VTEIMS, qmask);
}

static int ixgbevf_clean_rx_irq(struct ixgbevf_q_vector *q_vector,
				struct ixgbevf_ring *rx_ring,
				int budget)
{
	union ixgbe_adv_rx_desc *rx_desc, *next_rxd;
	struct ixgbevf_rx_buffer *rx_buffer_info, *next_buffer;
	struct sk_buff *skb;
	unsigned int i;
	u32 len, staterr;
	int cleaned_count = 0;
	unsigned int total_rx_bytes = 0, total_rx_packets = 0;

	i = rx_ring->next_to_clean;
	rx_desc = IXGBEVF_RX_DESC(rx_ring, i);
	staterr = le32_to_cpu(rx_desc->wb.upper.status_error);
	rx_buffer_info = &rx_ring->rx_buffer_info[i];

	while (staterr & IXGBE_RXD_STAT_DD) {
		if (!budget)
			break;
		budget--;

		rmb(); /* read descriptor and rx_buffer_info after status DD */
		len = le16_to_cpu(rx_desc->wb.upper.length);
		skb = rx_buffer_info->skb;
		prefetch(skb->data - NET_IP_ALIGN);
		rx_buffer_info->skb = NULL;

		if (rx_buffer_info->dma) {
			dma_unmap_single(rx_ring->dev, rx_buffer_info->dma,
					 rx_ring->rx_buf_len,
					 DMA_FROM_DEVICE);
			rx_buffer_info->dma = 0;
			skb_put(skb, len);
		}

		i++;
		if (i == rx_ring->count)
			i = 0;

		next_rxd = IXGBEVF_RX_DESC(rx_ring, i);
		prefetch(next_rxd);
		cleaned_count++;

		next_buffer = &rx_ring->rx_buffer_info[i];

		if (!(staterr & IXGBE_RXD_STAT_EOP)) {
			skb->next = next_buffer->skb;
			IXGBE_CB(skb->next)->prev = skb;
			rx_ring->rx_stats.non_eop_descs++;
			goto next_desc;
		}

		/* we should not be chaining buffers, if we did drop the skb */
		if (IXGBE_CB(skb)->prev) {
			do {
				struct sk_buff *this = skb;
				skb = IXGBE_CB(skb)->prev;
				dev_kfree_skb(this);
			} while (skb);
			goto next_desc;
		}

		/* ERR_MASK will only have valid bits if EOP set */
		if (unlikely(staterr & IXGBE_RXDADV_ERR_FRAME_ERR_MASK)) {
			dev_kfree_skb_irq(skb);
			goto next_desc;
		}

		ixgbevf_rx_checksum(rx_ring, staterr, skb);

		/* probably a little skewed due to removing CRC */
		total_rx_bytes += skb->len;
		total_rx_packets++;

		skb->protocol = eth_type_trans(skb, rx_ring->netdev);

		/* Workaround hardware that can't do proper VEPA multicast
		 * source pruning.
		 */
		if ((skb->pkt_type & (PACKET_BROADCAST | PACKET_MULTICAST)) &&
		    ether_addr_equal(rx_ring->netdev->dev_addr,
				     eth_hdr(skb)->h_source)) {
			dev_kfree_skb_irq(skb);
			goto next_desc;
		}

		ixgbevf_rx_skb(q_vector, skb, staterr, rx_desc);

next_desc:
		rx_desc->wb.upper.status_error = 0;

		/* return some buffers to hardware, one at a time is too slow */
		if (cleaned_count >= IXGBEVF_RX_BUFFER_WRITE) {
			ixgbevf_alloc_rx_buffers(rx_ring, cleaned_count);
			cleaned_count = 0;
		}

		/* use prefetched values */
		rx_desc = next_rxd;
		rx_buffer_info = &rx_ring->rx_buffer_info[i];

		staterr = le32_to_cpu(rx_desc->wb.upper.status_error);
	}

	rx_ring->next_to_clean = i;
	cleaned_count = ixgbevf_desc_unused(rx_ring);

	if (cleaned_count)
		ixgbevf_alloc_rx_buffers(rx_ring, cleaned_count);

	u64_stats_update_begin(&rx_ring->syncp);
	rx_ring->stats.packets += total_rx_packets;
	rx_ring->stats.bytes += total_rx_bytes;
	u64_stats_update_end(&rx_ring->syncp);
	q_vector->rx.total_packets += total_rx_packets;
	q_vector->rx.total_bytes += total_rx_bytes;

	return total_rx_packets;
}

/**
 * ixgbevf_poll - NAPI polling calback
 * @napi: napi struct with our devices info in it
 * @budget: amount of work driver is allowed to do this pass, in packets
 *
 * This function will clean more than one or more rings associated with a
 * q_vector.
 **/
static int ixgbevf_poll(struct napi_struct *napi, int budget)
{
	struct ixgbevf_q_vector *q_vector =
		container_of(napi, struct ixgbevf_q_vector, napi);
	struct ixgbevf_adapter *adapter = q_vector->adapter;
	struct ixgbevf_ring *ring;
	int per_ring_budget;
	bool clean_complete = true;

	ixgbevf_for_each_ring(ring, q_vector->tx)
		clean_complete &= ixgbevf_clean_tx_irq(q_vector, ring);

#ifdef CONFIG_NET_RX_BUSY_POLL
	if (!ixgbevf_qv_lock_napi(q_vector))
		return budget;
#endif

	/* attempt to distribute budget to each queue fairly, but don't allow
	 * the budget to go below 1 because we'll exit polling */
	if (q_vector->rx.count > 1)
		per_ring_budget = max(budget/q_vector->rx.count, 1);
	else
		per_ring_budget = budget;

	adapter->flags |= IXGBE_FLAG_IN_NETPOLL;
	ixgbevf_for_each_ring(ring, q_vector->rx)
		clean_complete &= (ixgbevf_clean_rx_irq(q_vector, ring,
							per_ring_budget)
				   < per_ring_budget);
	adapter->flags &= ~IXGBE_FLAG_IN_NETPOLL;

#ifdef CONFIG_NET_RX_BUSY_POLL
	ixgbevf_qv_unlock_napi(q_vector);
#endif

	/* If all work not completed, return budget and keep polling */
	if (!clean_complete)
		return budget;
	/* all work done, exit the polling mode */
	napi_complete(napi);
	if (adapter->rx_itr_setting & 1)
		ixgbevf_set_itr(q_vector);
	if (!test_bit(__IXGBEVF_DOWN, &adapter->state))
		ixgbevf_irq_enable_queues(adapter,
					  1 << q_vector->v_idx);

	return 0;
}

/**
 * ixgbevf_write_eitr - write VTEITR register in hardware specific way
 * @q_vector: structure containing interrupt and ring information
 */
void ixgbevf_write_eitr(struct ixgbevf_q_vector *q_vector)
{
	struct ixgbevf_adapter *adapter = q_vector->adapter;
	struct ixgbe_hw *hw = &adapter->hw;
	int v_idx = q_vector->v_idx;
	u32 itr_reg = q_vector->itr & IXGBE_MAX_EITR;

	/*
	 * set the WDIS bit to not clear the timer bits and cause an
	 * immediate assertion of the interrupt
	 */
	itr_reg |= IXGBE_EITR_CNT_WDIS;

	IXGBE_WRITE_REG(hw, IXGBE_VTEITR(v_idx), itr_reg);
}

#ifdef CONFIG_NET_RX_BUSY_POLL
/* must be called with local_bh_disable()d */
static int ixgbevf_busy_poll_recv(struct napi_struct *napi)
{
	struct ixgbevf_q_vector *q_vector =
			container_of(napi, struct ixgbevf_q_vector, napi);
	struct ixgbevf_adapter *adapter = q_vector->adapter;
	struct ixgbevf_ring  *ring;
	int found = 0;

	if (test_bit(__IXGBEVF_DOWN, &adapter->state))
		return LL_FLUSH_FAILED;

	if (!ixgbevf_qv_lock_poll(q_vector))
		return LL_FLUSH_BUSY;

	ixgbevf_for_each_ring(ring, q_vector->rx) {
		found = ixgbevf_clean_rx_irq(q_vector, ring, 4);
#ifdef BP_EXTENDED_STATS
		if (found)
			ring->stats.cleaned += found;
		else
			ring->stats.misses++;
#endif
		if (found)
			break;
	}

	ixgbevf_qv_unlock_poll(q_vector);

	return found;
}
#endif /* CONFIG_NET_RX_BUSY_POLL */

/**
 * ixgbevf_configure_msix - Configure MSI-X hardware
 * @adapter: board private structure
 *
 * ixgbevf_configure_msix sets up the hardware to properly generate MSI-X
 * interrupts.
 **/
static void ixgbevf_configure_msix(struct ixgbevf_adapter *adapter)
{
	struct ixgbevf_q_vector *q_vector;
	int q_vectors, v_idx;

	q_vectors = adapter->num_msix_vectors - NON_Q_VECTORS;
	adapter->eims_enable_mask = 0;

	/*
	 * Populate the IVAR table and set the ITR values to the
	 * corresponding register.
	 */
	for (v_idx = 0; v_idx < q_vectors; v_idx++) {
		struct ixgbevf_ring *ring;
		q_vector = adapter->q_vector[v_idx];

		ixgbevf_for_each_ring(ring, q_vector->rx)
			ixgbevf_set_ivar(adapter, 0, ring->reg_idx, v_idx);

		ixgbevf_for_each_ring(ring, q_vector->tx)
			ixgbevf_set_ivar(adapter, 1, ring->reg_idx, v_idx);

		if (q_vector->tx.ring && !q_vector->rx.ring) {
			/* tx only vector */
			if (adapter->tx_itr_setting == 1)
				q_vector->itr = IXGBE_10K_ITR;
			else
				q_vector->itr = adapter->tx_itr_setting;
		} else {
			/* rx or rx/tx vector */
			if (adapter->rx_itr_setting == 1)
				q_vector->itr = IXGBE_20K_ITR;
			else
				q_vector->itr = adapter->rx_itr_setting;
		}

		/* add q_vector eims value to global eims_enable_mask */
		adapter->eims_enable_mask |= 1 << v_idx;

		ixgbevf_write_eitr(q_vector);
	}

	ixgbevf_set_ivar(adapter, -1, 1, v_idx);
	/* setup eims_other and add value to global eims_enable_mask */
	adapter->eims_other = 1 << v_idx;
	adapter->eims_enable_mask |= adapter->eims_other;
}

enum latency_range {
	lowest_latency = 0,
	low_latency = 1,
	bulk_latency = 2,
	latency_invalid = 255
};

/**
 * ixgbevf_update_itr - update the dynamic ITR value based on statistics
 * @q_vector: structure containing interrupt and ring information
 * @ring_container: structure containing ring performance data
 *
 *      Stores a new ITR value based on packets and byte
 *      counts during the last interrupt.  The advantage of per interrupt
 *      computation is faster updates and more accurate ITR for the current
 *      traffic pattern.  Constants in this function were computed
 *      based on theoretical maximum wire speed and thresholds were set based
 *      on testing data as well as attempting to minimize response time
 *      while increasing bulk throughput.
 **/
static void ixgbevf_update_itr(struct ixgbevf_q_vector *q_vector,
			       struct ixgbevf_ring_container *ring_container)
{
	int bytes = ring_container->total_bytes;
	int packets = ring_container->total_packets;
	u32 timepassed_us;
	u64 bytes_perint;
	u8 itr_setting = ring_container->itr;

	if (packets == 0)
		return;

	/* simple throttlerate management
	 *    0-20MB/s lowest (100000 ints/s)
	 *   20-100MB/s low   (20000 ints/s)
	 *  100-1249MB/s bulk (8000 ints/s)
	 */
	/* what was last interrupt timeslice? */
	timepassed_us = q_vector->itr >> 2;
	bytes_perint = bytes / timepassed_us; /* bytes/usec */

	switch (itr_setting) {
	case lowest_latency:
		if (bytes_perint > 10)
			itr_setting = low_latency;
		break;
	case low_latency:
		if (bytes_perint > 20)
			itr_setting = bulk_latency;
		else if (bytes_perint <= 10)
			itr_setting = lowest_latency;
		break;
	case bulk_latency:
		if (bytes_perint <= 20)
			itr_setting = low_latency;
		break;
	}

	/* clear work counters since we have the values we need */
	ring_container->total_bytes = 0;
	ring_container->total_packets = 0;

	/* write updated itr to ring container */
	ring_container->itr = itr_setting;
}

static void ixgbevf_set_itr(struct ixgbevf_q_vector *q_vector)
{
	u32 new_itr = q_vector->itr;
	u8 current_itr;

	ixgbevf_update_itr(q_vector, &q_vector->tx);
	ixgbevf_update_itr(q_vector, &q_vector->rx);

	current_itr = max(q_vector->rx.itr, q_vector->tx.itr);

	switch (current_itr) {
	/* counts and packets in update_itr are dependent on these numbers */
	case lowest_latency:
		new_itr = IXGBE_100K_ITR;
		break;
	case low_latency:
		new_itr = IXGBE_20K_ITR;
		break;
	case bulk_latency:
	default:
		new_itr = IXGBE_8K_ITR;
		break;
	}

	if (new_itr != q_vector->itr) {
		/* do an exponential smoothing */
		new_itr = (10 * new_itr * q_vector->itr) /
			  ((9 * new_itr) + q_vector->itr);

		/* save the algorithm value here */
		q_vector->itr = new_itr;

		ixgbevf_write_eitr(q_vector);
	}
}

static irqreturn_t ixgbevf_msix_other(int irq, void *data)
{
	struct ixgbevf_adapter *adapter = data;
	struct ixgbe_hw *hw = &adapter->hw;

	hw->mac.get_link_status = 1;

<<<<<<< HEAD
	r_idx = find_first_bit(q_vector->txr_idx, adapter->num_tx_queues);
	for (i = 0; i < q_vector->txr_count; i++) {
		tx_ring = &(adapter->tx_ring[r_idx]);
		ixgbevf_clean_tx_irq(adapter, tx_ring);
		r_idx = find_next_bit(q_vector->txr_idx, adapter->num_tx_queues,
				      r_idx + 1);
	}
=======
	if (!test_bit(__IXGBEVF_DOWN, &adapter->state))
		mod_timer(&adapter->watchdog_timer, jiffies);
>>>>>>> c3ade0e0

	IXGBE_WRITE_REG(hw, IXGBE_VTEIMS, adapter->eims_other);

	return IRQ_HANDLED;
}

/**
 * ixgbevf_msix_clean_rings - single unshared vector rx clean (all queues)
 * @irq: unused
 * @data: pointer to our q_vector struct for this interrupt vector
 **/
static irqreturn_t ixgbevf_msix_clean_rings(int irq, void *data)
{
	struct ixgbevf_q_vector *q_vector = data;
<<<<<<< HEAD
	struct ixgbevf_adapter  *adapter = q_vector->adapter;
	struct ixgbe_hw *hw = &adapter->hw;
	struct ixgbevf_ring  *rx_ring;
	int r_idx;

	if (!q_vector->rxr_count)
		return IRQ_HANDLED;
=======
>>>>>>> c3ade0e0

	/* EIAM disabled interrupts (on this vector) for us */
	if (q_vector->rx.ring || q_vector->tx.ring)
		napi_schedule(&q_vector->napi);

	return IRQ_HANDLED;
}

static inline void map_vector_to_rxq(struct ixgbevf_adapter *a, int v_idx,
				     int r_idx)
{
	struct ixgbevf_q_vector *q_vector = a->q_vector[v_idx];

	a->rx_ring[r_idx]->next = q_vector->rx.ring;
	q_vector->rx.ring = a->rx_ring[r_idx];
	q_vector->rx.count++;
}

static inline void map_vector_to_txq(struct ixgbevf_adapter *a, int v_idx,
				     int t_idx)
{
	struct ixgbevf_q_vector *q_vector = a->q_vector[v_idx];

	a->tx_ring[t_idx]->next = q_vector->tx.ring;
	q_vector->tx.ring = a->tx_ring[t_idx];
	q_vector->tx.count++;
}

/**
 * ixgbevf_map_rings_to_vectors - Maps descriptor rings to vectors
 * @adapter: board private structure to initialize
 *
 * This function maps descriptor rings to the queue-specific vectors
 * we were allotted through the MSI-X enabling code.  Ideally, we'd have
 * one vector per ring/queue, but on a constrained vector budget, we
 * group the rings as "efficiently" as possible.  You would add new
 * mapping configurations in here.
 **/
static int ixgbevf_map_rings_to_vectors(struct ixgbevf_adapter *adapter)
{
	int q_vectors;
	int v_start = 0;
	int rxr_idx = 0, txr_idx = 0;
	int rxr_remaining = adapter->num_rx_queues;
	int txr_remaining = adapter->num_tx_queues;
	int i, j;
	int rqpv, tqpv;
	int err = 0;

	q_vectors = adapter->num_msix_vectors - NON_Q_VECTORS;

	/*
	 * The ideal configuration...
	 * We have enough vectors to map one per queue.
	 */
	if (q_vectors == adapter->num_rx_queues + adapter->num_tx_queues) {
		for (; rxr_idx < rxr_remaining; v_start++, rxr_idx++)
			map_vector_to_rxq(adapter, v_start, rxr_idx);

		for (; txr_idx < txr_remaining; v_start++, txr_idx++)
			map_vector_to_txq(adapter, v_start, txr_idx);
		goto out;
	}

	/*
	 * If we don't have enough vectors for a 1-to-1
	 * mapping, we'll have to group them so there are
	 * multiple queues per vector.
	 */
	/* Re-adjusting *qpv takes care of the remainder. */
	for (i = v_start; i < q_vectors; i++) {
		rqpv = DIV_ROUND_UP(rxr_remaining, q_vectors - i);
		for (j = 0; j < rqpv; j++) {
			map_vector_to_rxq(adapter, i, rxr_idx);
			rxr_idx++;
			rxr_remaining--;
		}
	}
	for (i = v_start; i < q_vectors; i++) {
		tqpv = DIV_ROUND_UP(txr_remaining, q_vectors - i);
		for (j = 0; j < tqpv; j++) {
			map_vector_to_txq(adapter, i, txr_idx);
			txr_idx++;
			txr_remaining--;
		}
	}

out:
	return err;
}

/**
 * ixgbevf_request_msix_irqs - Initialize MSI-X interrupts
 * @adapter: board private structure
 *
 * ixgbevf_request_msix_irqs allocates MSI-X vectors and requests
 * interrupts from the kernel.
 **/
static int ixgbevf_request_msix_irqs(struct ixgbevf_adapter *adapter)
{
	struct net_device *netdev = adapter->netdev;
	int q_vectors = adapter->num_msix_vectors - NON_Q_VECTORS;
	int vector, err;
	int ri = 0, ti = 0;

	for (vector = 0; vector < q_vectors; vector++) {
		struct ixgbevf_q_vector *q_vector = adapter->q_vector[vector];
		struct msix_entry *entry = &adapter->msix_entries[vector];

		if (q_vector->tx.ring && q_vector->rx.ring) {
			snprintf(q_vector->name, sizeof(q_vector->name) - 1,
				 "%s-%s-%d", netdev->name, "TxRx", ri++);
			ti++;
		} else if (q_vector->rx.ring) {
			snprintf(q_vector->name, sizeof(q_vector->name) - 1,
				 "%s-%s-%d", netdev->name, "rx", ri++);
		} else if (q_vector->tx.ring) {
			snprintf(q_vector->name, sizeof(q_vector->name) - 1,
				 "%s-%s-%d", netdev->name, "tx", ti++);
		} else {
			/* skip this unused q_vector */
			continue;
		}
		err = request_irq(entry->vector, &ixgbevf_msix_clean_rings, 0,
				  q_vector->name, q_vector);
		if (err) {
			hw_dbg(&adapter->hw,
			       "request_irq failed for MSIX interrupt "
			       "Error: %d\n", err);
			goto free_queue_irqs;
		}
	}

	err = request_irq(adapter->msix_entries[vector].vector,
			  &ixgbevf_msix_other, 0, netdev->name, adapter);
	if (err) {
		hw_dbg(&adapter->hw,
		       "request_irq for msix_other failed: %d\n", err);
		goto free_queue_irqs;
	}

	return 0;

free_queue_irqs:
	while (vector) {
		vector--;
		free_irq(adapter->msix_entries[vector].vector,
			 adapter->q_vector[vector]);
	}
	/* This failure is non-recoverable - it indicates the system is
	 * out of MSIX vector resources and the VF driver cannot run
	 * without them.  Set the number of msix vectors to zero
	 * indicating that not enough can be allocated.  The error
	 * will be returned to the user indicating device open failed.
	 * Any further attempts to force the driver to open will also
	 * fail.  The only way to recover is to unload the driver and
	 * reload it again.  If the system has recovered some MSIX
	 * vectors then it may succeed.
	 */
	adapter->num_msix_vectors = 0;
	return err;
}

static inline void ixgbevf_reset_q_vectors(struct ixgbevf_adapter *adapter)
{
	int i, q_vectors = adapter->num_msix_vectors - NON_Q_VECTORS;

	for (i = 0; i < q_vectors; i++) {
		struct ixgbevf_q_vector *q_vector = adapter->q_vector[i];
		q_vector->rx.ring = NULL;
		q_vector->tx.ring = NULL;
		q_vector->rx.count = 0;
		q_vector->tx.count = 0;
	}
}

/**
 * ixgbevf_request_irq - initialize interrupts
 * @adapter: board private structure
 *
 * Attempts to configure interrupts using the best available
 * capabilities of the hardware and kernel.
 **/
static int ixgbevf_request_irq(struct ixgbevf_adapter *adapter)
{
	int err = 0;

	err = ixgbevf_request_msix_irqs(adapter);

	if (err)
		hw_dbg(&adapter->hw,
		       "request_irq failed, Error %d\n", err);

	return err;
}

static void ixgbevf_free_irq(struct ixgbevf_adapter *adapter)
{
	int i, q_vectors;

	q_vectors = adapter->num_msix_vectors;
	i = q_vectors - 1;

	free_irq(adapter->msix_entries[i].vector, adapter);
	i--;

	for (; i >= 0; i--) {
		/* free only the irqs that were actually requested */
		if (!adapter->q_vector[i]->rx.ring &&
		    !adapter->q_vector[i]->tx.ring)
			continue;

		free_irq(adapter->msix_entries[i].vector,
			 adapter->q_vector[i]);
	}

	ixgbevf_reset_q_vectors(adapter);
}

/**
 * ixgbevf_irq_disable - Mask off interrupt generation on the NIC
 * @adapter: board private structure
 **/
static inline void ixgbevf_irq_disable(struct ixgbevf_adapter *adapter)
{
	struct ixgbe_hw *hw = &adapter->hw;
	int i;

	IXGBE_WRITE_REG(hw, IXGBE_VTEIAM, 0);
	IXGBE_WRITE_REG(hw, IXGBE_VTEIMC, ~0);
	IXGBE_WRITE_REG(hw, IXGBE_VTEIAC, 0);

	IXGBE_WRITE_FLUSH(hw);

	for (i = 0; i < adapter->num_msix_vectors; i++)
		synchronize_irq(adapter->msix_entries[i].vector);
}

/**
 * ixgbevf_irq_enable - Enable default interrupt generation settings
 * @adapter: board private structure
 **/
static inline void ixgbevf_irq_enable(struct ixgbevf_adapter *adapter)
{
	struct ixgbe_hw *hw = &adapter->hw;

	IXGBE_WRITE_REG(hw, IXGBE_VTEIAM, adapter->eims_enable_mask);
	IXGBE_WRITE_REG(hw, IXGBE_VTEIAC, adapter->eims_enable_mask);
	IXGBE_WRITE_REG(hw, IXGBE_VTEIMS, adapter->eims_enable_mask);
}

/**
 * ixgbevf_configure_tx_ring - Configure 82599 VF Tx ring after Reset
 * @adapter: board private structure
 * @ring: structure containing ring specific data
 *
 * Configure the Tx descriptor ring after a reset.
 **/
static void ixgbevf_configure_tx_ring(struct ixgbevf_adapter *adapter,
				      struct ixgbevf_ring *ring)
{
	struct ixgbe_hw *hw = &adapter->hw;
	u64 tdba = ring->dma;
	int wait_loop = 10;
	u32 txdctl = IXGBE_TXDCTL_ENABLE;
	u8 reg_idx = ring->reg_idx;

	/* disable queue to avoid issues while updating state */
	IXGBE_WRITE_REG(hw, IXGBE_VFTXDCTL(reg_idx), IXGBE_TXDCTL_SWFLSH);
	IXGBE_WRITE_FLUSH(hw);

	IXGBE_WRITE_REG(hw, IXGBE_VFTDBAL(reg_idx), tdba & DMA_BIT_MASK(32));
	IXGBE_WRITE_REG(hw, IXGBE_VFTDBAH(reg_idx), tdba >> 32);
	IXGBE_WRITE_REG(hw, IXGBE_VFTDLEN(reg_idx),
			ring->count * sizeof(union ixgbe_adv_tx_desc));

	/* disable head writeback */
	IXGBE_WRITE_REG(hw, IXGBE_VFTDWBAH(reg_idx), 0);
	IXGBE_WRITE_REG(hw, IXGBE_VFTDWBAL(reg_idx), 0);

	/* enable relaxed ordering */
	IXGBE_WRITE_REG(hw, IXGBE_VFDCA_TXCTRL(reg_idx),
			(IXGBE_DCA_TXCTRL_DESC_RRO_EN |
			 IXGBE_DCA_TXCTRL_DATA_RRO_EN));

	/* reset head and tail pointers */
	IXGBE_WRITE_REG(hw, IXGBE_VFTDH(reg_idx), 0);
	IXGBE_WRITE_REG(hw, IXGBE_VFTDT(reg_idx), 0);
	ring->tail = hw->hw_addr + IXGBE_VFTDT(reg_idx);

	/* reset ntu and ntc to place SW in sync with hardwdare */
	ring->next_to_clean = 0;
	ring->next_to_use = 0;

	/* In order to avoid issues WTHRESH + PTHRESH should always be equal
	 * to or less than the number of on chip descriptors, which is
	 * currently 40.
	 */
	txdctl |= (8 << 16);    /* WTHRESH = 8 */

	/* Setting PTHRESH to 32 both improves performance */
	txdctl |= (1 << 8) |    /* HTHRESH = 1 */
		  32;          /* PTHRESH = 32 */

	IXGBE_WRITE_REG(hw, IXGBE_VFTXDCTL(reg_idx), txdctl);

	/* poll to verify queue is enabled */
	do {
		usleep_range(1000, 2000);
		txdctl = IXGBE_READ_REG(hw, IXGBE_VFTXDCTL(reg_idx));
	}  while (--wait_loop && !(txdctl & IXGBE_TXDCTL_ENABLE));
	if (!wait_loop)
		pr_err("Could not enable Tx Queue %d\n", reg_idx);
}

/**
 * ixgbevf_configure_tx - Configure 82599 VF Transmit Unit after Reset
 * @adapter: board private structure
 *
 * Configure the Tx unit of the MAC after a reset.
 **/
static void ixgbevf_configure_tx(struct ixgbevf_adapter *adapter)
{
	u32 i;

	/* Setup the HW Tx Head and Tail descriptor pointers */
	for (i = 0; i < adapter->num_tx_queues; i++)
		ixgbevf_configure_tx_ring(adapter, adapter->tx_ring[i]);
}

#define IXGBE_SRRCTL_BSIZEHDRSIZE_SHIFT	2

static void ixgbevf_configure_srrctl(struct ixgbevf_adapter *adapter, int index)
{
	struct ixgbevf_ring *rx_ring;
	struct ixgbe_hw *hw = &adapter->hw;
	u32 srrctl;

	rx_ring = adapter->rx_ring[index];

	srrctl = IXGBE_SRRCTL_DROP_EN;

	srrctl |= IXGBE_SRRCTL_DESCTYPE_ADV_ONEBUF;

	srrctl |= ALIGN(rx_ring->rx_buf_len, 1024) >>
		  IXGBE_SRRCTL_BSIZEPKT_SHIFT;

	IXGBE_WRITE_REG(hw, IXGBE_VFSRRCTL(index), srrctl);
}

static void ixgbevf_setup_psrtype(struct ixgbevf_adapter *adapter)
{
	struct ixgbe_hw *hw = &adapter->hw;

	/* PSRTYPE must be initialized in 82599 */
	u32 psrtype = IXGBE_PSRTYPE_TCPHDR | IXGBE_PSRTYPE_UDPHDR |
		      IXGBE_PSRTYPE_IPV4HDR | IXGBE_PSRTYPE_IPV6HDR |
		      IXGBE_PSRTYPE_L2HDR;

	if (adapter->num_rx_queues > 1)
		psrtype |= 1 << 29;

	IXGBE_WRITE_REG(hw, IXGBE_VFPSRTYPE, psrtype);
}

static void ixgbevf_set_rx_buffer_len(struct ixgbevf_adapter *adapter)
{
	struct ixgbe_hw *hw = &adapter->hw;
	struct net_device *netdev = adapter->netdev;
	int max_frame = netdev->mtu + ETH_HLEN + ETH_FCS_LEN;
	int i;
	u16 rx_buf_len;

	/* notify the PF of our intent to use this size of frame */
	ixgbevf_rlpml_set_vf(hw, max_frame);

	/* PF will allow an extra 4 bytes past for vlan tagged frames */
	max_frame += VLAN_HLEN;

	/*
	 * Allocate buffer sizes that fit well into 32K and
	 * take into account max frame size of 9.5K
	 */
	if ((hw->mac.type == ixgbe_mac_X540_vf) &&
	    (max_frame <= MAXIMUM_ETHERNET_VLAN_SIZE))
		rx_buf_len = MAXIMUM_ETHERNET_VLAN_SIZE;
	else if (max_frame <= IXGBEVF_RXBUFFER_2K)
		rx_buf_len = IXGBEVF_RXBUFFER_2K;
	else if (max_frame <= IXGBEVF_RXBUFFER_4K)
		rx_buf_len = IXGBEVF_RXBUFFER_4K;
	else if (max_frame <= IXGBEVF_RXBUFFER_8K)
		rx_buf_len = IXGBEVF_RXBUFFER_8K;
	else
		rx_buf_len = IXGBEVF_RXBUFFER_10K;

	for (i = 0; i < adapter->num_rx_queues; i++)
		adapter->rx_ring[i]->rx_buf_len = rx_buf_len;
}

#define IXGBEVF_MAX_RX_DESC_POLL 10
static void ixgbevf_disable_rx_queue(struct ixgbevf_adapter *adapter,
				     struct ixgbevf_ring *ring)
{
	struct ixgbe_hw *hw = &adapter->hw;
	int wait_loop = IXGBEVF_MAX_RX_DESC_POLL;
	u32 rxdctl;
	u8 reg_idx = ring->reg_idx;

	rxdctl = IXGBE_READ_REG(hw, IXGBE_VFRXDCTL(reg_idx));
	rxdctl &= ~IXGBE_RXDCTL_ENABLE;

	/* write value back with RXDCTL.ENABLE bit cleared */
	IXGBE_WRITE_REG(hw, IXGBE_VFRXDCTL(reg_idx), rxdctl);

	/* the hardware may take up to 100us to really disable the rx queue */
	do {
		udelay(10);
		rxdctl = IXGBE_READ_REG(hw, IXGBE_VFRXDCTL(reg_idx));
	} while (--wait_loop && (rxdctl & IXGBE_RXDCTL_ENABLE));

	if (!wait_loop)
		pr_err("RXDCTL.ENABLE queue %d not cleared while polling\n",
		       reg_idx);
}

static void ixgbevf_rx_desc_queue_enable(struct ixgbevf_adapter *adapter,
					 struct ixgbevf_ring *ring)
{
	struct ixgbe_hw *hw = &adapter->hw;
	int wait_loop = IXGBEVF_MAX_RX_DESC_POLL;
	u32 rxdctl;
	u8 reg_idx = ring->reg_idx;

	do {
		usleep_range(1000, 2000);
		rxdctl = IXGBE_READ_REG(hw, IXGBE_VFRXDCTL(reg_idx));
	} while (--wait_loop && !(rxdctl & IXGBE_RXDCTL_ENABLE));

	if (!wait_loop)
		pr_err("RXDCTL.ENABLE queue %d not set while polling\n",
		       reg_idx);
}

static void ixgbevf_configure_rx_ring(struct ixgbevf_adapter *adapter,
				      struct ixgbevf_ring *ring)
{
	struct ixgbe_hw *hw = &adapter->hw;
	u64 rdba = ring->dma;
	u32 rxdctl;
	u8 reg_idx = ring->reg_idx;

	/* disable queue to avoid issues while updating state */
	rxdctl = IXGBE_READ_REG(hw, IXGBE_VFRXDCTL(reg_idx));
	ixgbevf_disable_rx_queue(adapter, ring);

	IXGBE_WRITE_REG(hw, IXGBE_VFRDBAL(reg_idx), rdba & DMA_BIT_MASK(32));
	IXGBE_WRITE_REG(hw, IXGBE_VFRDBAH(reg_idx), rdba >> 32);
	IXGBE_WRITE_REG(hw, IXGBE_VFRDLEN(reg_idx),
			ring->count * sizeof(union ixgbe_adv_rx_desc));

	/* enable relaxed ordering */
	IXGBE_WRITE_REG(hw, IXGBE_VFDCA_RXCTRL(reg_idx),
			IXGBE_DCA_RXCTRL_DESC_RRO_EN);

	/* reset head and tail pointers */
	IXGBE_WRITE_REG(hw, IXGBE_VFRDH(reg_idx), 0);
	IXGBE_WRITE_REG(hw, IXGBE_VFRDT(reg_idx), 0);
	ring->tail = hw->hw_addr + IXGBE_VFRDT(reg_idx);

	/* reset ntu and ntc to place SW in sync with hardwdare */
	ring->next_to_clean = 0;
	ring->next_to_use = 0;

	ixgbevf_configure_srrctl(adapter, reg_idx);

	/* prevent DMA from exceeding buffer space available */
	rxdctl &= ~IXGBE_RXDCTL_RLPMLMASK;
	rxdctl |= ring->rx_buf_len | IXGBE_RXDCTL_RLPML_EN;
	rxdctl |= IXGBE_RXDCTL_ENABLE | IXGBE_RXDCTL_VME;
	IXGBE_WRITE_REG(hw, IXGBE_VFRXDCTL(reg_idx), rxdctl);

	ixgbevf_rx_desc_queue_enable(adapter, ring);
	ixgbevf_alloc_rx_buffers(ring, ixgbevf_desc_unused(ring));
}

/**
 * ixgbevf_configure_rx - Configure 82599 VF Receive Unit after Reset
 * @adapter: board private structure
 *
 * Configure the Rx unit of the MAC after a reset.
 **/
static void ixgbevf_configure_rx(struct ixgbevf_adapter *adapter)
{
	int i;

	ixgbevf_setup_psrtype(adapter);

	/* set_rx_buffer_len must be called before ring initialization */
	ixgbevf_set_rx_buffer_len(adapter);

	/* Setup the HW Rx Head and Tail Descriptor Pointers and
	 * the Base and Length of the Rx Descriptor Ring */
	for (i = 0; i < adapter->num_rx_queues; i++)
		ixgbevf_configure_rx_ring(adapter, adapter->rx_ring[i]);
}

static int ixgbevf_vlan_rx_add_vid(struct net_device *netdev,
				   __be16 proto, u16 vid)
{
	struct ixgbevf_adapter *adapter = netdev_priv(netdev);
	struct ixgbe_hw *hw = &adapter->hw;
	int err;

	spin_lock_bh(&adapter->mbx_lock);

	/* add VID to filter table */
	err = hw->mac.ops.set_vfta(hw, vid, 0, true);

	spin_unlock_bh(&adapter->mbx_lock);

	/* translate error return types so error makes sense */
	if (err == IXGBE_ERR_MBX)
		return -EIO;

	if (err == IXGBE_ERR_INVALID_ARGUMENT)
		return -EACCES;

	set_bit(vid, adapter->active_vlans);

	return err;
}

static int ixgbevf_vlan_rx_kill_vid(struct net_device *netdev,
				    __be16 proto, u16 vid)
{
	struct ixgbevf_adapter *adapter = netdev_priv(netdev);
	struct ixgbe_hw *hw = &adapter->hw;
	int err = -EOPNOTSUPP;

	spin_lock_bh(&adapter->mbx_lock);

	/* remove VID from filter table */
	err = hw->mac.ops.set_vfta(hw, vid, 0, false);

	spin_unlock_bh(&adapter->mbx_lock);

	clear_bit(vid, adapter->active_vlans);

	return err;
}

static void ixgbevf_restore_vlan(struct ixgbevf_adapter *adapter)
{
	u16 vid;

	for_each_set_bit(vid, adapter->active_vlans, VLAN_N_VID)
		ixgbevf_vlan_rx_add_vid(adapter->netdev,
					htons(ETH_P_8021Q), vid);
}

static int ixgbevf_write_uc_addr_list(struct net_device *netdev)
{
	struct ixgbevf_adapter *adapter = netdev_priv(netdev);
	struct ixgbe_hw *hw = &adapter->hw;
	int count = 0;

	if ((netdev_uc_count(netdev)) > 10) {
		pr_err("Too many unicast filters - No Space\n");
		return -ENOSPC;
	}

	if (!netdev_uc_empty(netdev)) {
		struct netdev_hw_addr *ha;
		netdev_for_each_uc_addr(ha, netdev) {
			hw->mac.ops.set_uc_addr(hw, ++count, ha->addr);
			udelay(200);
		}
	} else {
		/*
		 * If the list is empty then send message to PF driver to
		 * clear all macvlans on this VF.
		 */
		hw->mac.ops.set_uc_addr(hw, 0, NULL);
	}

	return count;
}

/**
 * ixgbevf_set_rx_mode - Multicast and unicast set
 * @netdev: network interface device structure
 *
 * The set_rx_method entry point is called whenever the multicast address
 * list, unicast address list or the network interface flags are updated.
 * This routine is responsible for configuring the hardware for proper
 * multicast mode and configuring requested unicast filters.
 **/
static void ixgbevf_set_rx_mode(struct net_device *netdev)
{
	struct ixgbevf_adapter *adapter = netdev_priv(netdev);
	struct ixgbe_hw *hw = &adapter->hw;

	spin_lock_bh(&adapter->mbx_lock);

	/* reprogram multicast list */
	hw->mac.ops.update_mc_addr_list(hw, netdev);

	ixgbevf_write_uc_addr_list(netdev);

	spin_unlock_bh(&adapter->mbx_lock);
}

static void ixgbevf_napi_enable_all(struct ixgbevf_adapter *adapter)
{
	int q_idx;
	struct ixgbevf_q_vector *q_vector;
	int q_vectors = adapter->num_msix_vectors - NON_Q_VECTORS;

	for (q_idx = 0; q_idx < q_vectors; q_idx++) {
		q_vector = adapter->q_vector[q_idx];
#ifdef CONFIG_NET_RX_BUSY_POLL
		ixgbevf_qv_init_lock(adapter->q_vector[q_idx]);
#endif
		napi_enable(&q_vector->napi);
	}
}

static void ixgbevf_napi_disable_all(struct ixgbevf_adapter *adapter)
{
	int q_idx;
	struct ixgbevf_q_vector *q_vector;
	int q_vectors = adapter->num_msix_vectors - NON_Q_VECTORS;

	for (q_idx = 0; q_idx < q_vectors; q_idx++) {
		q_vector = adapter->q_vector[q_idx];
		napi_disable(&q_vector->napi);
#ifdef CONFIG_NET_RX_BUSY_POLL
		while (!ixgbevf_qv_disable(adapter->q_vector[q_idx])) {
			pr_info("QV %d locked\n", q_idx);
			usleep_range(1000, 20000);
		}
#endif /* CONFIG_NET_RX_BUSY_POLL */
	}
}

static int ixgbevf_configure_dcb(struct ixgbevf_adapter *adapter)
{
	struct ixgbe_hw *hw = &adapter->hw;
	unsigned int def_q = 0;
	unsigned int num_tcs = 0;
	unsigned int num_rx_queues = 1;
	int err;

	spin_lock_bh(&adapter->mbx_lock);

	/* fetch queue configuration from the PF */
	err = ixgbevf_get_queues(hw, &num_tcs, &def_q);

	spin_unlock_bh(&adapter->mbx_lock);

	if (err)
		return err;

	if (num_tcs > 1) {
		/* update default Tx ring register index */
		adapter->tx_ring[0]->reg_idx = def_q;

		/* we need as many queues as traffic classes */
		num_rx_queues = num_tcs;
	}

	/* if we have a bad config abort request queue reset */
	if (adapter->num_rx_queues != num_rx_queues) {
		/* force mailbox timeout to prevent further messages */
		hw->mbx.timeout = 0;

		/* wait for watchdog to come around and bail us out */
		adapter->flags |= IXGBEVF_FLAG_QUEUE_RESET_REQUESTED;
	}

	return 0;
}

static void ixgbevf_configure(struct ixgbevf_adapter *adapter)
{
	ixgbevf_configure_dcb(adapter);

	ixgbevf_set_rx_mode(adapter->netdev);

	ixgbevf_restore_vlan(adapter);

	ixgbevf_configure_tx(adapter);
	ixgbevf_configure_rx(adapter);
}

static void ixgbevf_save_reset_stats(struct ixgbevf_adapter *adapter)
{
	/* Only save pre-reset stats if there are some */
	if (adapter->stats.vfgprc || adapter->stats.vfgptc) {
		adapter->stats.saved_reset_vfgprc += adapter->stats.vfgprc -
			adapter->stats.base_vfgprc;
		adapter->stats.saved_reset_vfgptc += adapter->stats.vfgptc -
			adapter->stats.base_vfgptc;
		adapter->stats.saved_reset_vfgorc += adapter->stats.vfgorc -
			adapter->stats.base_vfgorc;
		adapter->stats.saved_reset_vfgotc += adapter->stats.vfgotc -
			adapter->stats.base_vfgotc;
		adapter->stats.saved_reset_vfmprc += adapter->stats.vfmprc -
			adapter->stats.base_vfmprc;
	}
}

static void ixgbevf_init_last_counter_stats(struct ixgbevf_adapter *adapter)
{
	struct ixgbe_hw *hw = &adapter->hw;

	adapter->stats.last_vfgprc = IXGBE_READ_REG(hw, IXGBE_VFGPRC);
	adapter->stats.last_vfgorc = IXGBE_READ_REG(hw, IXGBE_VFGORC_LSB);
	adapter->stats.last_vfgorc |=
		(((u64)(IXGBE_READ_REG(hw, IXGBE_VFGORC_MSB))) << 32);
	adapter->stats.last_vfgptc = IXGBE_READ_REG(hw, IXGBE_VFGPTC);
	adapter->stats.last_vfgotc = IXGBE_READ_REG(hw, IXGBE_VFGOTC_LSB);
	adapter->stats.last_vfgotc |=
		(((u64)(IXGBE_READ_REG(hw, IXGBE_VFGOTC_MSB))) << 32);
	adapter->stats.last_vfmprc = IXGBE_READ_REG(hw, IXGBE_VFMPRC);

	adapter->stats.base_vfgprc = adapter->stats.last_vfgprc;
	adapter->stats.base_vfgorc = adapter->stats.last_vfgorc;
	adapter->stats.base_vfgptc = adapter->stats.last_vfgptc;
	adapter->stats.base_vfgotc = adapter->stats.last_vfgotc;
	adapter->stats.base_vfmprc = adapter->stats.last_vfmprc;
}

static void ixgbevf_negotiate_api(struct ixgbevf_adapter *adapter)
{
	struct ixgbe_hw *hw = &adapter->hw;
	int api[] = { ixgbe_mbox_api_11,
		      ixgbe_mbox_api_10,
		      ixgbe_mbox_api_unknown };
	int err = 0, idx = 0;

	spin_lock_bh(&adapter->mbx_lock);

	while (api[idx] != ixgbe_mbox_api_unknown) {
		err = ixgbevf_negotiate_api_version(hw, api[idx]);
		if (!err)
			break;
		idx++;
	}

	spin_unlock_bh(&adapter->mbx_lock);
}

static void ixgbevf_up_complete(struct ixgbevf_adapter *adapter)
{
	struct net_device *netdev = adapter->netdev;
	struct ixgbe_hw *hw = &adapter->hw;

	ixgbevf_configure_msix(adapter);

	spin_lock_bh(&adapter->mbx_lock);

	if (is_valid_ether_addr(hw->mac.addr))
		hw->mac.ops.set_rar(hw, 0, hw->mac.addr, 0);
	else
		hw->mac.ops.set_rar(hw, 0, hw->mac.perm_addr, 0);

	spin_unlock_bh(&adapter->mbx_lock);

	clear_bit(__IXGBEVF_DOWN, &adapter->state);
	ixgbevf_napi_enable_all(adapter);

	/* enable transmits */
	netif_tx_start_all_queues(netdev);

	ixgbevf_save_reset_stats(adapter);
	ixgbevf_init_last_counter_stats(adapter);

	hw->mac.get_link_status = 1;
	mod_timer(&adapter->watchdog_timer, jiffies);
}

void ixgbevf_up(struct ixgbevf_adapter *adapter)
{
	struct ixgbe_hw *hw = &adapter->hw;

	ixgbevf_configure(adapter);

	ixgbevf_up_complete(adapter);

	/* clear any pending interrupts, may auto mask */
	IXGBE_READ_REG(hw, IXGBE_VTEICR);

	ixgbevf_irq_enable(adapter);
}

/**
 * ixgbevf_clean_rx_ring - Free Rx Buffers per Queue
 * @rx_ring: ring to free buffers from
 **/
static void ixgbevf_clean_rx_ring(struct ixgbevf_ring *rx_ring)
{
	unsigned long size;
	unsigned int i;

	if (!rx_ring->rx_buffer_info)
		return;

	/* Free all the Rx ring sk_buffs */
	for (i = 0; i < rx_ring->count; i++) {
		struct ixgbevf_rx_buffer *rx_buffer_info;

		rx_buffer_info = &rx_ring->rx_buffer_info[i];
		if (rx_buffer_info->dma) {
			dma_unmap_single(rx_ring->dev, rx_buffer_info->dma,
					 rx_ring->rx_buf_len,
					 DMA_FROM_DEVICE);
			rx_buffer_info->dma = 0;
		}
		if (rx_buffer_info->skb) {
			struct sk_buff *skb = rx_buffer_info->skb;
			rx_buffer_info->skb = NULL;
			do {
				struct sk_buff *this = skb;
				skb = IXGBE_CB(skb)->prev;
				dev_kfree_skb(this);
			} while (skb);
		}
	}

	size = sizeof(struct ixgbevf_rx_buffer) * rx_ring->count;
	memset(rx_ring->rx_buffer_info, 0, size);

	/* Zero out the descriptor ring */
	memset(rx_ring->desc, 0, rx_ring->size);
}

/**
 * ixgbevf_clean_tx_ring - Free Tx Buffers
 * @tx_ring: ring to be cleaned
 **/
static void ixgbevf_clean_tx_ring(struct ixgbevf_ring *tx_ring)
{
	struct ixgbevf_tx_buffer *tx_buffer_info;
	unsigned long size;
	unsigned int i;

	if (!tx_ring->tx_buffer_info)
		return;

	/* Free all the Tx ring sk_buffs */
	for (i = 0; i < tx_ring->count; i++) {
		tx_buffer_info = &tx_ring->tx_buffer_info[i];
		ixgbevf_unmap_and_free_tx_resource(tx_ring, tx_buffer_info);
	}

	size = sizeof(struct ixgbevf_tx_buffer) * tx_ring->count;
	memset(tx_ring->tx_buffer_info, 0, size);

	memset(tx_ring->desc, 0, tx_ring->size);
}

/**
 * ixgbevf_clean_all_rx_rings - Free Rx Buffers for all queues
 * @adapter: board private structure
 **/
static void ixgbevf_clean_all_rx_rings(struct ixgbevf_adapter *adapter)
{
	int i;

	for (i = 0; i < adapter->num_rx_queues; i++)
		ixgbevf_clean_rx_ring(adapter->rx_ring[i]);
}

/**
 * ixgbevf_clean_all_tx_rings - Free Tx Buffers for all queues
 * @adapter: board private structure
 **/
static void ixgbevf_clean_all_tx_rings(struct ixgbevf_adapter *adapter)
{
	int i;

	for (i = 0; i < adapter->num_tx_queues; i++)
		ixgbevf_clean_tx_ring(adapter->tx_ring[i]);
}

void ixgbevf_down(struct ixgbevf_adapter *adapter)
{
	struct net_device *netdev = adapter->netdev;
	struct ixgbe_hw *hw = &adapter->hw;
	int i;

	/* signal that we are down to the interrupt handler */
	set_bit(__IXGBEVF_DOWN, &adapter->state);

	/* disable all enabled rx queues */
	for (i = 0; i < adapter->num_rx_queues; i++)
		ixgbevf_disable_rx_queue(adapter, adapter->rx_ring[i]);

	netif_tx_disable(netdev);

	msleep(10);

	netif_tx_stop_all_queues(netdev);

	ixgbevf_irq_disable(adapter);

	ixgbevf_napi_disable_all(adapter);

	del_timer_sync(&adapter->watchdog_timer);
	/* can't call flush scheduled work here because it can deadlock
	 * if linkwatch_event tries to acquire the rtnl_lock which we are
	 * holding */
	while (adapter->flags & IXGBE_FLAG_IN_WATCHDOG_TASK)
		msleep(1);

	/* disable transmits in the hardware now that interrupts are off */
	for (i = 0; i < adapter->num_tx_queues; i++) {
		u8 reg_idx = adapter->tx_ring[i]->reg_idx;

		IXGBE_WRITE_REG(hw, IXGBE_VFTXDCTL(reg_idx),
				IXGBE_TXDCTL_SWFLSH);
	}

	netif_carrier_off(netdev);

	if (!pci_channel_offline(adapter->pdev))
		ixgbevf_reset(adapter);

	ixgbevf_clean_all_tx_rings(adapter);
	ixgbevf_clean_all_rx_rings(adapter);
}

void ixgbevf_reinit_locked(struct ixgbevf_adapter *adapter)
{
	WARN_ON(in_interrupt());

	while (test_and_set_bit(__IXGBEVF_RESETTING, &adapter->state))
		msleep(1);

	ixgbevf_down(adapter);
	ixgbevf_up(adapter);

	clear_bit(__IXGBEVF_RESETTING, &adapter->state);
}

void ixgbevf_reset(struct ixgbevf_adapter *adapter)
{
	struct ixgbe_hw *hw = &adapter->hw;
	struct net_device *netdev = adapter->netdev;

	if (hw->mac.ops.reset_hw(hw)) {
		hw_dbg(hw, "PF still resetting\n");
	} else {
		hw->mac.ops.init_hw(hw);
		ixgbevf_negotiate_api(adapter);
	}

	if (is_valid_ether_addr(adapter->hw.mac.addr)) {
		memcpy(netdev->dev_addr, adapter->hw.mac.addr,
		       netdev->addr_len);
		memcpy(netdev->perm_addr, adapter->hw.mac.addr,
		       netdev->addr_len);
	}
}

static int ixgbevf_acquire_msix_vectors(struct ixgbevf_adapter *adapter,
					int vectors)
{
	int err = 0;
	int vector_threshold;

	/* We'll want at least 2 (vector_threshold):
	 * 1) TxQ[0] + RxQ[0] handler
	 * 2) Other (Link Status Change, etc.)
	 */
	vector_threshold = MIN_MSIX_COUNT;

	/* The more we get, the more we will assign to Tx/Rx Cleanup
	 * for the separate queues...where Rx Cleanup >= Tx Cleanup.
	 * Right now, we simply care about how many we'll get; we'll
	 * set them up later while requesting irq's.
	 */
	while (vectors >= vector_threshold) {
		err = pci_enable_msix(adapter->pdev, adapter->msix_entries,
				      vectors);
		if (!err || err < 0) /* Success or a nasty failure. */
			break;
		else /* err == number of vectors we should try again with */
			vectors = err;
	}

	if (vectors < vector_threshold)
		err = -ENOMEM;

	if (err) {
		dev_err(&adapter->pdev->dev,
			"Unable to allocate MSI-X interrupts\n");
		kfree(adapter->msix_entries);
		adapter->msix_entries = NULL;
	} else {
		/*
		 * Adjust for only the vectors we'll use, which is minimum
		 * of max_msix_q_vectors + NON_Q_VECTORS, or the number of
		 * vectors we were allocated.
		 */
		adapter->num_msix_vectors = vectors;
	}

	return err;
}

/**
 * ixgbevf_set_num_queues - Allocate queues for device, feature dependent
 * @adapter: board private structure to initialize
 *
 * This is the top level queue allocation routine.  The order here is very
 * important, starting with the "most" number of features turned on at once,
 * and ending with the smallest set of features.  This way large combinations
 * can be allocated if they're turned on, and smaller combinations are the
 * fallthrough conditions.
 *
 **/
static void ixgbevf_set_num_queues(struct ixgbevf_adapter *adapter)
{
	struct ixgbe_hw *hw = &adapter->hw;
	unsigned int def_q = 0;
	unsigned int num_tcs = 0;
	int err;

	/* Start with base case */
	adapter->num_rx_queues = 1;
	adapter->num_tx_queues = 1;

	spin_lock_bh(&adapter->mbx_lock);

	/* fetch queue configuration from the PF */
	err = ixgbevf_get_queues(hw, &num_tcs, &def_q);

	spin_unlock_bh(&adapter->mbx_lock);

	if (err)
		return;

	/* we need as many queues as traffic classes */
	if (num_tcs > 1)
		adapter->num_rx_queues = num_tcs;
}

/**
 * ixgbevf_alloc_queues - Allocate memory for all rings
 * @adapter: board private structure to initialize
 *
 * We allocate one ring per queue at run-time since we don't know the
 * number of queues at compile-time.  The polling_netdev array is
 * intended for Multiqueue, but should work fine with a single queue.
 **/
static int ixgbevf_alloc_queues(struct ixgbevf_adapter *adapter)
{
	struct ixgbevf_ring *ring;
	int rx = 0, tx = 0;

	for (; tx < adapter->num_tx_queues; tx++) {
		ring = kzalloc(sizeof(*ring), GFP_KERNEL);
		if (!ring)
			goto err_allocation;

		ring->dev = &adapter->pdev->dev;
		ring->netdev = adapter->netdev;
		ring->count = adapter->tx_ring_count;
		ring->queue_index = tx;
		ring->reg_idx = tx;

		adapter->tx_ring[tx] = ring;
	}

	for (; rx < adapter->num_rx_queues; rx++) {
		ring = kzalloc(sizeof(*ring), GFP_KERNEL);
		if (!ring)
			goto err_allocation;

		ring->dev = &adapter->pdev->dev;
		ring->netdev = adapter->netdev;

		ring->count = adapter->rx_ring_count;
		ring->queue_index = rx;
		ring->reg_idx = rx;

		adapter->rx_ring[rx] = ring;
	}

	return 0;

err_allocation:
	while (tx) {
		kfree(adapter->tx_ring[--tx]);
		adapter->tx_ring[tx] = NULL;
	}

	while (rx) {
		kfree(adapter->rx_ring[--rx]);
		adapter->rx_ring[rx] = NULL;
	}
	return -ENOMEM;
}

/**
 * ixgbevf_set_interrupt_capability - set MSI-X or FAIL if not supported
 * @adapter: board private structure to initialize
 *
 * Attempt to configure the interrupts using the best available
 * capabilities of the hardware and the kernel.
 **/
static int ixgbevf_set_interrupt_capability(struct ixgbevf_adapter *adapter)
{
	struct net_device *netdev = adapter->netdev;
	int err = 0;
	int vector, v_budget;

	/*
	 * It's easy to be greedy for MSI-X vectors, but it really
	 * doesn't do us much good if we have a lot more vectors
	 * than CPU's.  So let's be conservative and only ask for
	 * (roughly) the same number of vectors as there are CPU's.
	 * The default is to use pairs of vectors.
	 */
	v_budget = max(adapter->num_rx_queues, adapter->num_tx_queues);
	v_budget = min_t(int, v_budget, num_online_cpus());
	v_budget += NON_Q_VECTORS;

	/* A failure in MSI-X entry allocation isn't fatal, but it does
	 * mean we disable MSI-X capabilities of the adapter. */
	adapter->msix_entries = kcalloc(v_budget,
					sizeof(struct msix_entry), GFP_KERNEL);
	if (!adapter->msix_entries) {
		err = -ENOMEM;
		goto out;
	}

	for (vector = 0; vector < v_budget; vector++)
		adapter->msix_entries[vector].entry = vector;

	err = ixgbevf_acquire_msix_vectors(adapter, v_budget);
	if (err)
		goto out;

	err = netif_set_real_num_tx_queues(netdev, adapter->num_tx_queues);
	if (err)
		goto out;

	err = netif_set_real_num_rx_queues(netdev, adapter->num_rx_queues);

out:
	return err;
}

/**
 * ixgbevf_alloc_q_vectors - Allocate memory for interrupt vectors
 * @adapter: board private structure to initialize
 *
 * We allocate one q_vector per queue interrupt.  If allocation fails we
 * return -ENOMEM.
 **/
static int ixgbevf_alloc_q_vectors(struct ixgbevf_adapter *adapter)
{
	int q_idx, num_q_vectors;
	struct ixgbevf_q_vector *q_vector;

	num_q_vectors = adapter->num_msix_vectors - NON_Q_VECTORS;

	for (q_idx = 0; q_idx < num_q_vectors; q_idx++) {
		q_vector = kzalloc(sizeof(struct ixgbevf_q_vector), GFP_KERNEL);
		if (!q_vector)
			goto err_out;
		q_vector->adapter = adapter;
		q_vector->v_idx = q_idx;
		netif_napi_add(adapter->netdev, &q_vector->napi,
			       ixgbevf_poll, 64);
#ifdef CONFIG_NET_RX_BUSY_POLL
		napi_hash_add(&q_vector->napi);
#endif
		adapter->q_vector[q_idx] = q_vector;
	}

	return 0;

err_out:
	while (q_idx) {
		q_idx--;
		q_vector = adapter->q_vector[q_idx];
#ifdef CONFIG_NET_RX_BUSY_POLL
		napi_hash_del(&q_vector->napi);
#endif
		netif_napi_del(&q_vector->napi);
		kfree(q_vector);
		adapter->q_vector[q_idx] = NULL;
	}
	return -ENOMEM;
}

/**
 * ixgbevf_free_q_vectors - Free memory allocated for interrupt vectors
 * @adapter: board private structure to initialize
 *
 * This function frees the memory allocated to the q_vectors.  In addition if
 * NAPI is enabled it will delete any references to the NAPI struct prior
 * to freeing the q_vector.
 **/
static void ixgbevf_free_q_vectors(struct ixgbevf_adapter *adapter)
{
	int q_idx, num_q_vectors = adapter->num_msix_vectors - NON_Q_VECTORS;

	for (q_idx = 0; q_idx < num_q_vectors; q_idx++) {
		struct ixgbevf_q_vector *q_vector = adapter->q_vector[q_idx];

		adapter->q_vector[q_idx] = NULL;
#ifdef CONFIG_NET_RX_BUSY_POLL
		napi_hash_del(&q_vector->napi);
#endif
		netif_napi_del(&q_vector->napi);
		kfree(q_vector);
	}
}

/**
 * ixgbevf_reset_interrupt_capability - Reset MSIX setup
 * @adapter: board private structure
 *
 **/
static void ixgbevf_reset_interrupt_capability(struct ixgbevf_adapter *adapter)
{
	pci_disable_msix(adapter->pdev);
	kfree(adapter->msix_entries);
	adapter->msix_entries = NULL;
}

/**
 * ixgbevf_init_interrupt_scheme - Determine if MSIX is supported and init
 * @adapter: board private structure to initialize
 *
 **/
static int ixgbevf_init_interrupt_scheme(struct ixgbevf_adapter *adapter)
{
	int err;

	/* Number of supported queues */
	ixgbevf_set_num_queues(adapter);

	err = ixgbevf_set_interrupt_capability(adapter);
	if (err) {
		hw_dbg(&adapter->hw,
		       "Unable to setup interrupt capabilities\n");
		goto err_set_interrupt;
	}

	err = ixgbevf_alloc_q_vectors(adapter);
	if (err) {
		hw_dbg(&adapter->hw, "Unable to allocate memory for queue "
		       "vectors\n");
		goto err_alloc_q_vectors;
	}

	err = ixgbevf_alloc_queues(adapter);
	if (err) {
		pr_err("Unable to allocate memory for queues\n");
		goto err_alloc_queues;
	}

	hw_dbg(&adapter->hw, "Multiqueue %s: Rx Queue count = %u, "
	       "Tx Queue count = %u\n",
	       (adapter->num_rx_queues > 1) ? "Enabled" :
	       "Disabled", adapter->num_rx_queues, adapter->num_tx_queues);

	set_bit(__IXGBEVF_DOWN, &adapter->state);

	return 0;
err_alloc_queues:
	ixgbevf_free_q_vectors(adapter);
err_alloc_q_vectors:
	ixgbevf_reset_interrupt_capability(adapter);
err_set_interrupt:
	return err;
}

/**
 * ixgbevf_clear_interrupt_scheme - Clear the current interrupt scheme settings
 * @adapter: board private structure to clear interrupt scheme on
 *
 * We go through and clear interrupt specific resources and reset the structure
 * to pre-load conditions
 **/
static void ixgbevf_clear_interrupt_scheme(struct ixgbevf_adapter *adapter)
{
	int i;

	for (i = 0; i < adapter->num_tx_queues; i++) {
		kfree(adapter->tx_ring[i]);
		adapter->tx_ring[i] = NULL;
	}
	for (i = 0; i < adapter->num_rx_queues; i++) {
		kfree(adapter->rx_ring[i]);
		adapter->rx_ring[i] = NULL;
	}

	adapter->num_tx_queues = 0;
	adapter->num_rx_queues = 0;

	ixgbevf_free_q_vectors(adapter);
	ixgbevf_reset_interrupt_capability(adapter);
}

/**
 * ixgbevf_sw_init - Initialize general software structures
 * (struct ixgbevf_adapter)
 * @adapter: board private structure to initialize
 *
 * ixgbevf_sw_init initializes the Adapter private data structure.
 * Fields are initialized based on PCI device information and
 * OS network device settings (MTU size).
 **/
static int ixgbevf_sw_init(struct ixgbevf_adapter *adapter)
{
	struct ixgbe_hw *hw = &adapter->hw;
	struct pci_dev *pdev = adapter->pdev;
	struct net_device *netdev = adapter->netdev;
	int err;

	/* PCI config space info */

	hw->vendor_id = pdev->vendor;
	hw->device_id = pdev->device;
	hw->revision_id = pdev->revision;
	hw->subsystem_vendor_id = pdev->subsystem_vendor;
	hw->subsystem_device_id = pdev->subsystem_device;

	hw->mbx.ops.init_params(hw);

	/* assume legacy case in which PF would only give VF 2 queues */
	hw->mac.max_tx_queues = 2;
	hw->mac.max_rx_queues = 2;

	/* lock to protect mailbox accesses */
	spin_lock_init(&adapter->mbx_lock);

	err = hw->mac.ops.reset_hw(hw);
	if (err) {
		dev_info(&pdev->dev,
			 "PF still in reset state.  Is the PF interface up?\n");
	} else {
		err = hw->mac.ops.init_hw(hw);
		if (err) {
			pr_err("init_shared_code failed: %d\n", err);
			goto out;
		}
		ixgbevf_negotiate_api(adapter);
		err = hw->mac.ops.get_mac_addr(hw, hw->mac.addr);
		if (err)
			dev_info(&pdev->dev, "Error reading MAC address\n");
		else if (is_zero_ether_addr(adapter->hw.mac.addr))
			dev_info(&pdev->dev,
				 "MAC address not assigned by administrator.\n");
		memcpy(netdev->dev_addr, hw->mac.addr, netdev->addr_len);
	}

	if (!is_valid_ether_addr(netdev->dev_addr)) {
		dev_info(&pdev->dev, "Assigning random MAC address\n");
		eth_hw_addr_random(netdev);
		memcpy(hw->mac.addr, netdev->dev_addr, netdev->addr_len);
	}

	/* Enable dynamic interrupt throttling rates */
	adapter->rx_itr_setting = 1;
	adapter->tx_itr_setting = 1;

	/* set default ring sizes */
	adapter->tx_ring_count = IXGBEVF_DEFAULT_TXD;
	adapter->rx_ring_count = IXGBEVF_DEFAULT_RXD;

	set_bit(__IXGBEVF_DOWN, &adapter->state);
	return 0;

out:
	return err;
}

#define UPDATE_VF_COUNTER_32bit(reg, last_counter, counter)	\
	{							\
		u32 current_counter = IXGBE_READ_REG(hw, reg);	\
		if (current_counter < last_counter)		\
			counter += 0x100000000LL;		\
		last_counter = current_counter;			\
		counter &= 0xFFFFFFFF00000000LL;		\
		counter |= current_counter;			\
	}

#define UPDATE_VF_COUNTER_36bit(reg_lsb, reg_msb, last_counter, counter) \
	{								 \
		u64 current_counter_lsb = IXGBE_READ_REG(hw, reg_lsb);	 \
		u64 current_counter_msb = IXGBE_READ_REG(hw, reg_msb);	 \
		u64 current_counter = (current_counter_msb << 32) |      \
			current_counter_lsb;                             \
		if (current_counter < last_counter)			 \
			counter += 0x1000000000LL;			 \
		last_counter = current_counter;				 \
		counter &= 0xFFFFFFF000000000LL;			 \
		counter |= current_counter;				 \
	}
/**
 * ixgbevf_update_stats - Update the board statistics counters.
 * @adapter: board private structure
 **/
void ixgbevf_update_stats(struct ixgbevf_adapter *adapter)
{
	struct ixgbe_hw *hw = &adapter->hw;
	int i;

	if (!adapter->link_up)
		return;

	UPDATE_VF_COUNTER_32bit(IXGBE_VFGPRC, adapter->stats.last_vfgprc,
				adapter->stats.vfgprc);
	UPDATE_VF_COUNTER_32bit(IXGBE_VFGPTC, adapter->stats.last_vfgptc,
				adapter->stats.vfgptc);
	UPDATE_VF_COUNTER_36bit(IXGBE_VFGORC_LSB, IXGBE_VFGORC_MSB,
				adapter->stats.last_vfgorc,
				adapter->stats.vfgorc);
	UPDATE_VF_COUNTER_36bit(IXGBE_VFGOTC_LSB, IXGBE_VFGOTC_MSB,
				adapter->stats.last_vfgotc,
				adapter->stats.vfgotc);
	UPDATE_VF_COUNTER_32bit(IXGBE_VFMPRC, adapter->stats.last_vfmprc,
				adapter->stats.vfmprc);

	for (i = 0;  i  < adapter->num_rx_queues;  i++) {
		adapter->hw_csum_rx_error +=
			adapter->rx_ring[i]->hw_csum_rx_error;
		adapter->rx_ring[i]->hw_csum_rx_error = 0;
	}
}

/**
 * ixgbevf_watchdog - Timer Call-back
 * @data: pointer to adapter cast into an unsigned long
 **/
static void ixgbevf_watchdog(unsigned long data)
{
	struct ixgbevf_adapter *adapter = (struct ixgbevf_adapter *)data;
	struct ixgbe_hw *hw = &adapter->hw;
	u32 eics = 0;
	int i;

	/*
	 * Do the watchdog outside of interrupt context due to the lovely
	 * delays that some of the newer hardware requires
	 */

	if (test_bit(__IXGBEVF_DOWN, &adapter->state))
		goto watchdog_short_circuit;

	/* get one bit for every active tx/rx interrupt vector */
	for (i = 0; i < adapter->num_msix_vectors - NON_Q_VECTORS; i++) {
		struct ixgbevf_q_vector *qv = adapter->q_vector[i];
		if (qv->rx.ring || qv->tx.ring)
			eics |= 1 << i;
	}

	IXGBE_WRITE_REG(hw, IXGBE_VTEICS, eics);

watchdog_short_circuit:
	schedule_work(&adapter->watchdog_task);
}

/**
 * ixgbevf_tx_timeout - Respond to a Tx Hang
 * @netdev: network interface device structure
 **/
static void ixgbevf_tx_timeout(struct net_device *netdev)
{
	struct ixgbevf_adapter *adapter = netdev_priv(netdev);

	/* Do the reset outside of interrupt context */
	schedule_work(&adapter->reset_task);
}

static void ixgbevf_reset_task(struct work_struct *work)
{
	struct ixgbevf_adapter *adapter;
	adapter = container_of(work, struct ixgbevf_adapter, reset_task);

	/* If we're already down or resetting, just bail */
	if (test_bit(__IXGBEVF_DOWN, &adapter->state) ||
	    test_bit(__IXGBEVF_RESETTING, &adapter->state))
		return;

	adapter->tx_timeout_count++;

	ixgbevf_reinit_locked(adapter);
}

/**
 * ixgbevf_watchdog_task - worker thread to bring link up
 * @work: pointer to work_struct containing our data
 **/
static void ixgbevf_watchdog_task(struct work_struct *work)
{
	struct ixgbevf_adapter *adapter = container_of(work,
						       struct ixgbevf_adapter,
						       watchdog_task);
	struct net_device *netdev = adapter->netdev;
	struct ixgbe_hw *hw = &adapter->hw;
	u32 link_speed = adapter->link_speed;
	bool link_up = adapter->link_up;
	s32 need_reset;

	ixgbevf_queue_reset_subtask(adapter);

	adapter->flags |= IXGBE_FLAG_IN_WATCHDOG_TASK;

	/*
	 * Always check the link on the watchdog because we have
	 * no LSC interrupt
	 */
	spin_lock_bh(&adapter->mbx_lock);

	need_reset = hw->mac.ops.check_link(hw, &link_speed, &link_up, false);

	spin_unlock_bh(&adapter->mbx_lock);

	if (need_reset) {
		adapter->link_up = link_up;
		adapter->link_speed = link_speed;
		netif_carrier_off(netdev);
		netif_tx_stop_all_queues(netdev);
		schedule_work(&adapter->reset_task);
		goto pf_has_reset;
	}
	adapter->link_up = link_up;
	adapter->link_speed = link_speed;

	if (link_up) {
		if (!netif_carrier_ok(netdev)) {
			char *link_speed_string;
			switch (link_speed) {
			case IXGBE_LINK_SPEED_10GB_FULL:
				link_speed_string = "10 Gbps";
				break;
			case IXGBE_LINK_SPEED_1GB_FULL:
				link_speed_string = "1 Gbps";
				break;
			case IXGBE_LINK_SPEED_100_FULL:
				link_speed_string = "100 Mbps";
				break;
			default:
				link_speed_string = "unknown speed";
				break;
			}
			dev_info(&adapter->pdev->dev,
				"NIC Link is Up, %s\n", link_speed_string);
			netif_carrier_on(netdev);
			netif_tx_wake_all_queues(netdev);
		}
	} else {
		adapter->link_up = false;
		adapter->link_speed = 0;
		if (netif_carrier_ok(netdev)) {
			dev_info(&adapter->pdev->dev, "NIC Link is Down\n");
			netif_carrier_off(netdev);
			netif_tx_stop_all_queues(netdev);
		}
	}

	ixgbevf_update_stats(adapter);

pf_has_reset:
	/* Reset the timer */
	if (!test_bit(__IXGBEVF_DOWN, &adapter->state))
		mod_timer(&adapter->watchdog_timer,
			  round_jiffies(jiffies + (2 * HZ)));

	adapter->flags &= ~IXGBE_FLAG_IN_WATCHDOG_TASK;
}

/**
 * ixgbevf_free_tx_resources - Free Tx Resources per Queue
 * @tx_ring: Tx descriptor ring for a specific queue
 *
 * Free all transmit software resources
 **/
void ixgbevf_free_tx_resources(struct ixgbevf_ring *tx_ring)
{
	ixgbevf_clean_tx_ring(tx_ring);

	vfree(tx_ring->tx_buffer_info);
	tx_ring->tx_buffer_info = NULL;

	/* if not set, then don't free */
	if (!tx_ring->desc)
		return;

	dma_free_coherent(tx_ring->dev, tx_ring->size, tx_ring->desc,
			  tx_ring->dma);

	tx_ring->desc = NULL;
}

/**
 * ixgbevf_free_all_tx_resources - Free Tx Resources for All Queues
 * @adapter: board private structure
 *
 * Free all transmit software resources
 **/
static void ixgbevf_free_all_tx_resources(struct ixgbevf_adapter *adapter)
{
	int i;

	for (i = 0; i < adapter->num_tx_queues; i++)
		if (adapter->tx_ring[i]->desc)
			ixgbevf_free_tx_resources(adapter->tx_ring[i]);
}

/**
 * ixgbevf_setup_tx_resources - allocate Tx resources (Descriptors)
 * @tx_ring:    tx descriptor ring (for a specific queue) to setup
 *
 * Return 0 on success, negative on failure
 **/
int ixgbevf_setup_tx_resources(struct ixgbevf_ring *tx_ring)
{
	int size;

	size = sizeof(struct ixgbevf_tx_buffer) * tx_ring->count;
	tx_ring->tx_buffer_info = vzalloc(size);
	if (!tx_ring->tx_buffer_info)
		goto err;

	/* round up to nearest 4K */
	tx_ring->size = tx_ring->count * sizeof(union ixgbe_adv_tx_desc);
	tx_ring->size = ALIGN(tx_ring->size, 4096);

	tx_ring->desc = dma_alloc_coherent(tx_ring->dev, tx_ring->size,
					   &tx_ring->dma, GFP_KERNEL);
	if (!tx_ring->desc)
		goto err;

	return 0;

err:
	vfree(tx_ring->tx_buffer_info);
	tx_ring->tx_buffer_info = NULL;
	hw_dbg(&adapter->hw, "Unable to allocate memory for the transmit "
	       "descriptor ring\n");
	return -ENOMEM;
}

/**
 * ixgbevf_setup_all_tx_resources - allocate all queues Tx resources
 * @adapter: board private structure
 *
 * If this function returns with an error, then it's possible one or
 * more of the rings is populated (while the rest are not).  It is the
 * callers duty to clean those orphaned rings.
 *
 * Return 0 on success, negative on failure
 **/
static int ixgbevf_setup_all_tx_resources(struct ixgbevf_adapter *adapter)
{
	int i, err = 0;

	for (i = 0; i < adapter->num_tx_queues; i++) {
		err = ixgbevf_setup_tx_resources(adapter->tx_ring[i]);
		if (!err)
			continue;
		hw_dbg(&adapter->hw,
		       "Allocation for Tx Queue %u failed\n", i);
		break;
	}

	return err;
}

/**
 * ixgbevf_setup_rx_resources - allocate Rx resources (Descriptors)
 * @rx_ring:    rx descriptor ring (for a specific queue) to setup
 *
 * Returns 0 on success, negative on failure
 **/
int ixgbevf_setup_rx_resources(struct ixgbevf_ring *rx_ring)
{
	int size;

	size = sizeof(struct ixgbevf_rx_buffer) * rx_ring->count;
	rx_ring->rx_buffer_info = vzalloc(size);
	if (!rx_ring->rx_buffer_info)
		goto err;

	/* Round up to nearest 4K */
	rx_ring->size = rx_ring->count * sizeof(union ixgbe_adv_rx_desc);
	rx_ring->size = ALIGN(rx_ring->size, 4096);

	rx_ring->desc = dma_alloc_coherent(rx_ring->dev, rx_ring->size,
					   &rx_ring->dma, GFP_KERNEL);

	if (!rx_ring->desc)
		goto err;

	return 0;
err:
	vfree(rx_ring->rx_buffer_info);
	rx_ring->rx_buffer_info = NULL;
	dev_err(rx_ring->dev, "Unable to allocate memory for the Rx descriptor ring\n");
	return -ENOMEM;
}

/**
 * ixgbevf_setup_all_rx_resources - allocate all queues Rx resources
 * @adapter: board private structure
 *
 * If this function returns with an error, then it's possible one or
 * more of the rings is populated (while the rest are not).  It is the
 * callers duty to clean those orphaned rings.
 *
 * Return 0 on success, negative on failure
 **/
static int ixgbevf_setup_all_rx_resources(struct ixgbevf_adapter *adapter)
{
	int i, err = 0;

	for (i = 0; i < adapter->num_rx_queues; i++) {
		err = ixgbevf_setup_rx_resources(adapter->rx_ring[i]);
		if (!err)
			continue;
		hw_dbg(&adapter->hw,
		       "Allocation for Rx Queue %u failed\n", i);
		break;
	}
	return err;
}

/**
 * ixgbevf_free_rx_resources - Free Rx Resources
 * @rx_ring: ring to clean the resources from
 *
 * Free all receive software resources
 **/
void ixgbevf_free_rx_resources(struct ixgbevf_ring *rx_ring)
{
	ixgbevf_clean_rx_ring(rx_ring);

	vfree(rx_ring->rx_buffer_info);
	rx_ring->rx_buffer_info = NULL;

	dma_free_coherent(rx_ring->dev, rx_ring->size, rx_ring->desc,
			  rx_ring->dma);

	rx_ring->desc = NULL;
}

/**
 * ixgbevf_free_all_rx_resources - Free Rx Resources for All Queues
 * @adapter: board private structure
 *
 * Free all receive software resources
 **/
static void ixgbevf_free_all_rx_resources(struct ixgbevf_adapter *adapter)
{
	int i;

	for (i = 0; i < adapter->num_rx_queues; i++)
		if (adapter->rx_ring[i]->desc)
			ixgbevf_free_rx_resources(adapter->rx_ring[i]);
}

/**
 * ixgbevf_open - Called when a network interface is made active
 * @netdev: network interface device structure
 *
 * Returns 0 on success, negative value on failure
 *
 * The open entry point is called when a network interface is made
 * active by the system (IFF_UP).  At this point all resources needed
 * for transmit and receive operations are allocated, the interrupt
 * handler is registered with the OS, the watchdog timer is started,
 * and the stack is notified that the interface is ready.
 **/
static int ixgbevf_open(struct net_device *netdev)
{
	struct ixgbevf_adapter *adapter = netdev_priv(netdev);
	struct ixgbe_hw *hw = &adapter->hw;
	int err;

	/* A previous failure to open the device because of a lack of
	 * available MSIX vector resources may have reset the number
	 * of msix vectors variable to zero.  The only way to recover
	 * is to unload/reload the driver and hope that the system has
	 * been able to recover some MSIX vector resources.
	 */
	if (!adapter->num_msix_vectors)
		return -ENOMEM;

	/* disallow open during test */
	if (test_bit(__IXGBEVF_TESTING, &adapter->state))
		return -EBUSY;

	if (hw->adapter_stopped) {
		ixgbevf_reset(adapter);
		/* if adapter is still stopped then PF isn't up and
		 * the vf can't start. */
		if (hw->adapter_stopped) {
			err = IXGBE_ERR_MBX;
			pr_err("Unable to start - perhaps the PF Driver isn't "
			       "up yet\n");
			goto err_setup_reset;
		}
	}

	/* allocate transmit descriptors */
	err = ixgbevf_setup_all_tx_resources(adapter);
	if (err)
		goto err_setup_tx;

	/* allocate receive descriptors */
	err = ixgbevf_setup_all_rx_resources(adapter);
	if (err)
		goto err_setup_rx;

	ixgbevf_configure(adapter);

	/*
	 * Map the Tx/Rx rings to the vectors we were allotted.
	 * if request_irq will be called in this function map_rings
	 * must be called *before* up_complete
	 */
	ixgbevf_map_rings_to_vectors(adapter);

	ixgbevf_up_complete(adapter);

	/* clear any pending interrupts, may auto mask */
	IXGBE_READ_REG(hw, IXGBE_VTEICR);
	err = ixgbevf_request_irq(adapter);
	if (err)
		goto err_req_irq;

	ixgbevf_irq_enable(adapter);

	return 0;

err_req_irq:
	ixgbevf_down(adapter);
err_setup_rx:
	ixgbevf_free_all_rx_resources(adapter);
err_setup_tx:
	ixgbevf_free_all_tx_resources(adapter);
	ixgbevf_reset(adapter);

err_setup_reset:

	return err;
}

/**
 * ixgbevf_close - Disables a network interface
 * @netdev: network interface device structure
 *
 * Returns 0, this is not allowed to fail
 *
 * The close entry point is called when an interface is de-activated
 * by the OS.  The hardware is still under the drivers control, but
 * needs to be disabled.  A global MAC reset is issued to stop the
 * hardware, and all transmit and receive resources are freed.
 **/
static int ixgbevf_close(struct net_device *netdev)
{
	struct ixgbevf_adapter *adapter = netdev_priv(netdev);

	ixgbevf_down(adapter);
	ixgbevf_free_irq(adapter);

	ixgbevf_free_all_tx_resources(adapter);
	ixgbevf_free_all_rx_resources(adapter);

	return 0;
}

static void ixgbevf_queue_reset_subtask(struct ixgbevf_adapter *adapter)
{
	struct net_device *dev = adapter->netdev;

	if (!(adapter->flags & IXGBEVF_FLAG_QUEUE_RESET_REQUESTED))
		return;

	adapter->flags &= ~IXGBEVF_FLAG_QUEUE_RESET_REQUESTED;

	/* if interface is down do nothing */
	if (test_bit(__IXGBEVF_DOWN, &adapter->state) ||
	    test_bit(__IXGBEVF_RESETTING, &adapter->state))
		return;

	/* Hardware has to reinitialize queues and interrupts to
	 * match packet buffer alignment. Unfortunately, the
	 * hardware is not flexible enough to do this dynamically.
	 */
	if (netif_running(dev))
		ixgbevf_close(dev);

	ixgbevf_clear_interrupt_scheme(adapter);
	ixgbevf_init_interrupt_scheme(adapter);

	if (netif_running(dev))
		ixgbevf_open(dev);
}

static void ixgbevf_tx_ctxtdesc(struct ixgbevf_ring *tx_ring,
				u32 vlan_macip_lens, u32 type_tucmd,
				u32 mss_l4len_idx)
{
	struct ixgbe_adv_tx_context_desc *context_desc;
	u16 i = tx_ring->next_to_use;

	context_desc = IXGBEVF_TX_CTXTDESC(tx_ring, i);

	i++;
	tx_ring->next_to_use = (i < tx_ring->count) ? i : 0;

	/* set bits to identify this as an advanced context descriptor */
	type_tucmd |= IXGBE_TXD_CMD_DEXT | IXGBE_ADVTXD_DTYP_CTXT;

	context_desc->vlan_macip_lens	= cpu_to_le32(vlan_macip_lens);
	context_desc->seqnum_seed	= 0;
	context_desc->type_tucmd_mlhl	= cpu_to_le32(type_tucmd);
	context_desc->mss_l4len_idx	= cpu_to_le32(mss_l4len_idx);
}

static int ixgbevf_tso(struct ixgbevf_ring *tx_ring,
		       struct ixgbevf_tx_buffer *first,
		       u8 *hdr_len)
{
	struct sk_buff *skb = first->skb;
	u32 vlan_macip_lens, type_tucmd;
	u32 mss_l4len_idx, l4len;

	if (!skb_is_gso(skb))
		return 0;

	if (skb_header_cloned(skb)) {
		int err = pskb_expand_head(skb, 0, 0, GFP_ATOMIC);
		if (err)
			return err;
	}

	/* ADV DTYP TUCMD MKRLOC/ISCSIHEDLEN */
	type_tucmd = IXGBE_ADVTXD_TUCMD_L4T_TCP;

	if (skb->protocol == htons(ETH_P_IP)) {
		struct iphdr *iph = ip_hdr(skb);
		iph->tot_len = 0;
		iph->check = 0;
		tcp_hdr(skb)->check = ~csum_tcpudp_magic(iph->saddr,
							 iph->daddr, 0,
							 IPPROTO_TCP,
							 0);
		type_tucmd |= IXGBE_ADVTXD_TUCMD_IPV4;
		first->tx_flags |= IXGBE_TX_FLAGS_TSO |
				   IXGBE_TX_FLAGS_CSUM |
				   IXGBE_TX_FLAGS_IPV4;
	} else if (skb_is_gso_v6(skb)) {
		ipv6_hdr(skb)->payload_len = 0;
		tcp_hdr(skb)->check =
		    ~csum_ipv6_magic(&ipv6_hdr(skb)->saddr,
				     &ipv6_hdr(skb)->daddr,
				     0, IPPROTO_TCP, 0);
		first->tx_flags |= IXGBE_TX_FLAGS_TSO |
				   IXGBE_TX_FLAGS_CSUM;
	}

	/* compute header lengths */
	l4len = tcp_hdrlen(skb);
	*hdr_len += l4len;
	*hdr_len = skb_transport_offset(skb) + l4len;

	/* update gso size and bytecount with header size */
	first->gso_segs = skb_shinfo(skb)->gso_segs;
	first->bytecount += (first->gso_segs - 1) * *hdr_len;

	/* mss_l4len_id: use 1 as index for TSO */
	mss_l4len_idx = l4len << IXGBE_ADVTXD_L4LEN_SHIFT;
	mss_l4len_idx |= skb_shinfo(skb)->gso_size << IXGBE_ADVTXD_MSS_SHIFT;
	mss_l4len_idx |= 1 << IXGBE_ADVTXD_IDX_SHIFT;

	/* vlan_macip_lens: HEADLEN, MACLEN, VLAN tag */
	vlan_macip_lens = skb_network_header_len(skb);
	vlan_macip_lens |= skb_network_offset(skb) << IXGBE_ADVTXD_MACLEN_SHIFT;
	vlan_macip_lens |= first->tx_flags & IXGBE_TX_FLAGS_VLAN_MASK;

	ixgbevf_tx_ctxtdesc(tx_ring, vlan_macip_lens,
			    type_tucmd, mss_l4len_idx);

	return 1;
}

static void ixgbevf_tx_csum(struct ixgbevf_ring *tx_ring,
			    struct ixgbevf_tx_buffer *first)
{
	struct sk_buff *skb = first->skb;
	u32 vlan_macip_lens = 0;
	u32 mss_l4len_idx = 0;
	u32 type_tucmd = 0;

	if (skb->ip_summed == CHECKSUM_PARTIAL) {
		u8 l4_hdr = 0;
		switch (skb->protocol) {
		case __constant_htons(ETH_P_IP):
			vlan_macip_lens |= skb_network_header_len(skb);
			type_tucmd |= IXGBE_ADVTXD_TUCMD_IPV4;
			l4_hdr = ip_hdr(skb)->protocol;
			break;
		case __constant_htons(ETH_P_IPV6):
			vlan_macip_lens |= skb_network_header_len(skb);
			l4_hdr = ipv6_hdr(skb)->nexthdr;
			break;
		default:
			if (unlikely(net_ratelimit())) {
				dev_warn(tx_ring->dev,
				 "partial checksum but proto=%x!\n",
				 first->protocol);
			}
			break;
		}

		switch (l4_hdr) {
		case IPPROTO_TCP:
			type_tucmd |= IXGBE_ADVTXD_TUCMD_L4T_TCP;
			mss_l4len_idx = tcp_hdrlen(skb) <<
					IXGBE_ADVTXD_L4LEN_SHIFT;
			break;
		case IPPROTO_SCTP:
			type_tucmd |= IXGBE_ADVTXD_TUCMD_L4T_SCTP;
			mss_l4len_idx = sizeof(struct sctphdr) <<
					IXGBE_ADVTXD_L4LEN_SHIFT;
			break;
		case IPPROTO_UDP:
			mss_l4len_idx = sizeof(struct udphdr) <<
					IXGBE_ADVTXD_L4LEN_SHIFT;
			break;
		default:
			if (unlikely(net_ratelimit())) {
				dev_warn(tx_ring->dev,
				 "partial checksum but l4 proto=%x!\n",
				 l4_hdr);
			}
			break;
		}

		/* update TX checksum flag */
		first->tx_flags |= IXGBE_TX_FLAGS_CSUM;
	}

	/* vlan_macip_lens: MACLEN, VLAN tag */
	vlan_macip_lens |= skb_network_offset(skb) << IXGBE_ADVTXD_MACLEN_SHIFT;
	vlan_macip_lens |= first->tx_flags & IXGBE_TX_FLAGS_VLAN_MASK;

	ixgbevf_tx_ctxtdesc(tx_ring, vlan_macip_lens,
			    type_tucmd, mss_l4len_idx);
}

static __le32 ixgbevf_tx_cmd_type(u32 tx_flags)
{
	/* set type for advanced descriptor with frame checksum insertion */
	__le32 cmd_type = cpu_to_le32(IXGBE_ADVTXD_DTYP_DATA |
				      IXGBE_ADVTXD_DCMD_IFCS |
				      IXGBE_ADVTXD_DCMD_DEXT);

	/* set HW vlan bit if vlan is present */
	if (tx_flags & IXGBE_TX_FLAGS_VLAN)
		cmd_type |= cpu_to_le32(IXGBE_ADVTXD_DCMD_VLE);

	/* set segmentation enable bits for TSO/FSO */
	if (tx_flags & IXGBE_TX_FLAGS_TSO)
		cmd_type |= cpu_to_le32(IXGBE_ADVTXD_DCMD_TSE);

	return cmd_type;
}

static void ixgbevf_tx_olinfo_status(union ixgbe_adv_tx_desc *tx_desc,
				     u32 tx_flags, unsigned int paylen)
{
	__le32 olinfo_status = cpu_to_le32(paylen << IXGBE_ADVTXD_PAYLEN_SHIFT);

	/* enable L4 checksum for TSO and TX checksum offload */
	if (tx_flags & IXGBE_TX_FLAGS_CSUM)
		olinfo_status |= cpu_to_le32(IXGBE_ADVTXD_POPTS_TXSM);

	/* enble IPv4 checksum for TSO */
	if (tx_flags & IXGBE_TX_FLAGS_IPV4)
		olinfo_status |= cpu_to_le32(IXGBE_ADVTXD_POPTS_IXSM);

	/* use index 1 context for TSO/FSO/FCOE */
	if (tx_flags & IXGBE_TX_FLAGS_TSO)
		olinfo_status |= cpu_to_le32(1 << IXGBE_ADVTXD_IDX_SHIFT);

	/* Check Context must be set if Tx switch is enabled, which it
	 * always is for case where virtual functions are running
	 */
	olinfo_status |= cpu_to_le32(IXGBE_ADVTXD_CC);

	tx_desc->read.olinfo_status = olinfo_status;
}

static void ixgbevf_tx_map(struct ixgbevf_ring *tx_ring,
			   struct ixgbevf_tx_buffer *first,
			   const u8 hdr_len)
{
	dma_addr_t dma;
	struct sk_buff *skb = first->skb;
	struct ixgbevf_tx_buffer *tx_buffer;
	union ixgbe_adv_tx_desc *tx_desc;
	struct skb_frag_struct *frag = &skb_shinfo(skb)->frags[0];
	unsigned int data_len = skb->data_len;
	unsigned int size = skb_headlen(skb);
	unsigned int paylen = skb->len - hdr_len;
	u32 tx_flags = first->tx_flags;
	__le32 cmd_type;
	u16 i = tx_ring->next_to_use;

	tx_desc = IXGBEVF_TX_DESC(tx_ring, i);

	ixgbevf_tx_olinfo_status(tx_desc, tx_flags, paylen);
	cmd_type = ixgbevf_tx_cmd_type(tx_flags);

	dma = dma_map_single(tx_ring->dev, skb->data, size, DMA_TO_DEVICE);
	if (dma_mapping_error(tx_ring->dev, dma))
		goto dma_error;

	/* record length, and DMA address */
	dma_unmap_len_set(first, len, size);
	dma_unmap_addr_set(first, dma, dma);

	tx_desc->read.buffer_addr = cpu_to_le64(dma);

	for (;;) {
		while (unlikely(size > IXGBE_MAX_DATA_PER_TXD)) {
			tx_desc->read.cmd_type_len =
				cmd_type | cpu_to_le32(IXGBE_MAX_DATA_PER_TXD);

			i++;
			tx_desc++;
			if (i == tx_ring->count) {
				tx_desc = IXGBEVF_TX_DESC(tx_ring, 0);
				i = 0;
			}

			dma += IXGBE_MAX_DATA_PER_TXD;
			size -= IXGBE_MAX_DATA_PER_TXD;

			tx_desc->read.buffer_addr = cpu_to_le64(dma);
			tx_desc->read.olinfo_status = 0;
		}

		if (likely(!data_len))
			break;

		tx_desc->read.cmd_type_len = cmd_type | cpu_to_le32(size);

		i++;
		tx_desc++;
		if (i == tx_ring->count) {
			tx_desc = IXGBEVF_TX_DESC(tx_ring, 0);
			i = 0;
		}

		size = skb_frag_size(frag);
		data_len -= size;

		dma = skb_frag_dma_map(tx_ring->dev, frag, 0, size,
				       DMA_TO_DEVICE);
		if (dma_mapping_error(tx_ring->dev, dma))
			goto dma_error;

		tx_buffer = &tx_ring->tx_buffer_info[i];
		dma_unmap_len_set(tx_buffer, len, size);
		dma_unmap_addr_set(tx_buffer, dma, dma);

		tx_desc->read.buffer_addr = cpu_to_le64(dma);
		tx_desc->read.olinfo_status = 0;

		frag++;
	}

	/* write last descriptor with RS and EOP bits */
	cmd_type |= cpu_to_le32(size) | cpu_to_le32(IXGBE_TXD_CMD);
	tx_desc->read.cmd_type_len = cmd_type;

	/* set the timestamp */
	first->time_stamp = jiffies;

	/* Force memory writes to complete before letting h/w know there
	 * are new descriptors to fetch.  (Only applicable for weak-ordered
	 * memory model archs, such as IA-64).
	 *
	 * We also need this memory barrier (wmb) to make certain all of the
	 * status bits have been updated before next_to_watch is written.
	 */
	wmb();

	/* set next_to_watch value indicating a packet is present */
	first->next_to_watch = tx_desc;

	i++;
	if (i == tx_ring->count)
		i = 0;

	tx_ring->next_to_use = i;

	/* notify HW of packet */
	writel(i, tx_ring->tail);

	return;
dma_error:
	dev_err(tx_ring->dev, "TX DMA map failed\n");

	/* clear dma mappings for failed tx_buffer_info map */
	for (;;) {
		tx_buffer = &tx_ring->tx_buffer_info[i];
		ixgbevf_unmap_and_free_tx_resource(tx_ring, tx_buffer);
		if (tx_buffer == first)
			break;
		if (i == 0)
			i = tx_ring->count;
		i--;
	}

	tx_ring->next_to_use = i;
}

static int __ixgbevf_maybe_stop_tx(struct ixgbevf_ring *tx_ring, int size)
{
	netif_stop_subqueue(tx_ring->netdev, tx_ring->queue_index);
	/* Herbert's original patch had:
	 *  smp_mb__after_netif_stop_queue();
	 * but since that doesn't exist yet, just open code it. */
	smp_mb();

	/* We need to check again in a case another CPU has just
	 * made room available. */
	if (likely(ixgbevf_desc_unused(tx_ring) < size))
		return -EBUSY;

	/* A reprieve! - use start_queue because it doesn't call schedule */
	netif_start_subqueue(tx_ring->netdev, tx_ring->queue_index);
	++tx_ring->tx_stats.restart_queue;

	return 0;
}

static int ixgbevf_maybe_stop_tx(struct ixgbevf_ring *tx_ring, int size)
{
	if (likely(ixgbevf_desc_unused(tx_ring) >= size))
		return 0;
	return __ixgbevf_maybe_stop_tx(tx_ring, size);
}

static int ixgbevf_xmit_frame(struct sk_buff *skb, struct net_device *netdev)
{
	struct ixgbevf_adapter *adapter = netdev_priv(netdev);
	struct ixgbevf_tx_buffer *first;
	struct ixgbevf_ring *tx_ring;
	int tso;
	u32 tx_flags = 0;
	u16 count = TXD_USE_COUNT(skb_headlen(skb));
#if PAGE_SIZE > IXGBE_MAX_DATA_PER_TXD
	unsigned short f;
#endif
	u8 hdr_len = 0;
	u8 *dst_mac = skb_header_pointer(skb, 0, 0, NULL);

	if (!dst_mac || is_link_local_ether_addr(dst_mac)) {
		dev_kfree_skb(skb);
		return NETDEV_TX_OK;
	}

	tx_ring = adapter->tx_ring[skb->queue_mapping];

	/*
	 * need: 1 descriptor per page * PAGE_SIZE/IXGBE_MAX_DATA_PER_TXD,
	 *       + 1 desc for skb_headlen/IXGBE_MAX_DATA_PER_TXD,
	 *       + 2 desc gap to keep tail from touching head,
	 *       + 1 desc for context descriptor,
	 * otherwise try next time
	 */
#if PAGE_SIZE > IXGBE_MAX_DATA_PER_TXD
	for (f = 0; f < skb_shinfo(skb)->nr_frags; f++)
		count += TXD_USE_COUNT(skb_shinfo(skb)->frags[f].size);
#else
	count += skb_shinfo(skb)->nr_frags;
#endif
	if (ixgbevf_maybe_stop_tx(tx_ring, count + 3)) {
		tx_ring->tx_stats.tx_busy++;
		return NETDEV_TX_BUSY;
	}

	/* record the location of the first descriptor for this packet */
	first = &tx_ring->tx_buffer_info[tx_ring->next_to_use];
	first->skb = skb;
	first->bytecount = skb->len;
	first->gso_segs = 1;

	if (vlan_tx_tag_present(skb)) {
		tx_flags |= vlan_tx_tag_get(skb);
		tx_flags <<= IXGBE_TX_FLAGS_VLAN_SHIFT;
		tx_flags |= IXGBE_TX_FLAGS_VLAN;
	}

	/* record initial flags and protocol */
	first->tx_flags = tx_flags;
	first->protocol = vlan_get_protocol(skb);

	tso = ixgbevf_tso(tx_ring, first, &hdr_len);
	if (tso < 0)
		goto out_drop;
	else
		ixgbevf_tx_csum(tx_ring, first);

	ixgbevf_tx_map(tx_ring, first, hdr_len);

	ixgbevf_maybe_stop_tx(tx_ring, DESC_NEEDED);

	return NETDEV_TX_OK;

out_drop:
	dev_kfree_skb_any(first->skb);
	first->skb = NULL;

	return NETDEV_TX_OK;
}

/**
 * ixgbevf_set_mac - Change the Ethernet Address of the NIC
 * @netdev: network interface device structure
 * @p: pointer to an address structure
 *
 * Returns 0 on success, negative on failure
 **/
static int ixgbevf_set_mac(struct net_device *netdev, void *p)
{
	struct ixgbevf_adapter *adapter = netdev_priv(netdev);
	struct ixgbe_hw *hw = &adapter->hw;
	struct sockaddr *addr = p;

	if (!is_valid_ether_addr(addr->sa_data))
		return -EADDRNOTAVAIL;

	memcpy(netdev->dev_addr, addr->sa_data, netdev->addr_len);
	memcpy(hw->mac.addr, addr->sa_data, netdev->addr_len);

	spin_lock_bh(&adapter->mbx_lock);

	hw->mac.ops.set_rar(hw, 0, hw->mac.addr, 0);

	spin_unlock_bh(&adapter->mbx_lock);

	return 0;
}

/**
 * ixgbevf_change_mtu - Change the Maximum Transfer Unit
 * @netdev: network interface device structure
 * @new_mtu: new value for maximum frame size
 *
 * Returns 0 on success, negative on failure
 **/
static int ixgbevf_change_mtu(struct net_device *netdev, int new_mtu)
{
	struct ixgbevf_adapter *adapter = netdev_priv(netdev);
	int max_frame = new_mtu + ETH_HLEN + ETH_FCS_LEN;
	int max_possible_frame = MAXIMUM_ETHERNET_VLAN_SIZE;

	switch (adapter->hw.api_version) {
	case ixgbe_mbox_api_11:
		max_possible_frame = IXGBE_MAX_JUMBO_FRAME_SIZE;
		break;
	default:
		if (adapter->hw.mac.type == ixgbe_mac_X540_vf)
			max_possible_frame = IXGBE_MAX_JUMBO_FRAME_SIZE;
		break;
	}

	/* MTU < 68 is an error and causes problems on some kernels */
	if ((new_mtu < 68) || (max_frame > max_possible_frame))
		return -EINVAL;

	hw_dbg(&adapter->hw, "changing MTU from %d to %d\n",
	       netdev->mtu, new_mtu);
	/* must set new MTU before calling down or up */
	netdev->mtu = new_mtu;

	if (netif_running(netdev))
		ixgbevf_reinit_locked(adapter);

	return 0;
}

static int ixgbevf_suspend(struct pci_dev *pdev, pm_message_t state)
{
	struct net_device *netdev = pci_get_drvdata(pdev);
	struct ixgbevf_adapter *adapter = netdev_priv(netdev);
#ifdef CONFIG_PM
	int retval = 0;
#endif

	netif_device_detach(netdev);

	if (netif_running(netdev)) {
		rtnl_lock();
		ixgbevf_down(adapter);
		ixgbevf_free_irq(adapter);
		ixgbevf_free_all_tx_resources(adapter);
		ixgbevf_free_all_rx_resources(adapter);
		rtnl_unlock();
	}

	ixgbevf_clear_interrupt_scheme(adapter);

#ifdef CONFIG_PM
	retval = pci_save_state(pdev);
	if (retval)
		return retval;

#endif
	pci_disable_device(pdev);

	return 0;
}

#ifdef CONFIG_PM
static int ixgbevf_resume(struct pci_dev *pdev)
{
	struct net_device *netdev = pci_get_drvdata(pdev);
	struct ixgbevf_adapter *adapter = netdev_priv(netdev);
	u32 err;

	pci_set_power_state(pdev, PCI_D0);
	pci_restore_state(pdev);
	/*
	 * pci_restore_state clears dev->state_saved so call
	 * pci_save_state to restore it.
	 */
	pci_save_state(pdev);

	err = pci_enable_device_mem(pdev);
	if (err) {
		dev_err(&pdev->dev, "Cannot enable PCI device from suspend\n");
		return err;
	}
	pci_set_master(pdev);

	ixgbevf_reset(adapter);

	rtnl_lock();
	err = ixgbevf_init_interrupt_scheme(adapter);
	rtnl_unlock();
	if (err) {
		dev_err(&pdev->dev, "Cannot initialize interrupts\n");
		return err;
	}

	if (netif_running(netdev)) {
		err = ixgbevf_open(netdev);
		if (err)
			return err;
	}

	netif_device_attach(netdev);

	return err;
}

#endif /* CONFIG_PM */
static void ixgbevf_shutdown(struct pci_dev *pdev)
{
	ixgbevf_suspend(pdev, PMSG_SUSPEND);
}

static struct rtnl_link_stats64 *ixgbevf_get_stats(struct net_device *netdev,
						struct rtnl_link_stats64 *stats)
{
	struct ixgbevf_adapter *adapter = netdev_priv(netdev);
	unsigned int start;
	u64 bytes, packets;
	const struct ixgbevf_ring *ring;
	int i;

	ixgbevf_update_stats(adapter);

	stats->multicast = adapter->stats.vfmprc - adapter->stats.base_vfmprc;

	for (i = 0; i < adapter->num_rx_queues; i++) {
		ring = adapter->rx_ring[i];
		do {
			start = u64_stats_fetch_begin_bh(&ring->syncp);
			bytes = ring->stats.bytes;
			packets = ring->stats.packets;
		} while (u64_stats_fetch_retry_bh(&ring->syncp, start));
		stats->rx_bytes += bytes;
		stats->rx_packets += packets;
	}

	for (i = 0; i < adapter->num_tx_queues; i++) {
		ring = adapter->tx_ring[i];
		do {
			start = u64_stats_fetch_begin_bh(&ring->syncp);
			bytes = ring->stats.bytes;
			packets = ring->stats.packets;
		} while (u64_stats_fetch_retry_bh(&ring->syncp, start));
		stats->tx_bytes += bytes;
		stats->tx_packets += packets;
	}

	return stats;
}

static const struct net_device_ops ixgbevf_netdev_ops = {
	.ndo_open		= ixgbevf_open,
	.ndo_stop		= ixgbevf_close,
	.ndo_start_xmit		= ixgbevf_xmit_frame,
	.ndo_set_rx_mode	= ixgbevf_set_rx_mode,
	.ndo_get_stats64	= ixgbevf_get_stats,
	.ndo_validate_addr	= eth_validate_addr,
	.ndo_set_mac_address	= ixgbevf_set_mac,
	.ndo_change_mtu		= ixgbevf_change_mtu,
	.ndo_tx_timeout		= ixgbevf_tx_timeout,
	.ndo_vlan_rx_add_vid	= ixgbevf_vlan_rx_add_vid,
	.ndo_vlan_rx_kill_vid	= ixgbevf_vlan_rx_kill_vid,
#ifdef CONFIG_NET_RX_BUSY_POLL
	.ndo_busy_poll		= ixgbevf_busy_poll_recv,
#endif
};

static void ixgbevf_assign_netdev_ops(struct net_device *dev)
{
	dev->netdev_ops = &ixgbevf_netdev_ops;
	ixgbevf_set_ethtool_ops(dev);
	dev->watchdog_timeo = 5 * HZ;
}

/**
 * ixgbevf_probe - Device Initialization Routine
 * @pdev: PCI device information struct
 * @ent: entry in ixgbevf_pci_tbl
 *
 * Returns 0 on success, negative on failure
 *
 * ixgbevf_probe initializes an adapter identified by a pci_dev structure.
 * The OS initialization, configuring of the adapter private structure,
 * and a hardware reset occur.
 **/
static int ixgbevf_probe(struct pci_dev *pdev, const struct pci_device_id *ent)
{
	struct net_device *netdev;
	struct ixgbevf_adapter *adapter = NULL;
	struct ixgbe_hw *hw = NULL;
	const struct ixgbevf_info *ii = ixgbevf_info_tbl[ent->driver_data];
	static int cards_found;
	int err, pci_using_dac;

	err = pci_enable_device(pdev);
	if (err)
		return err;

	if (!dma_set_mask_and_coherent(&pdev->dev, DMA_BIT_MASK(64))) {
		pci_using_dac = 1;
	} else {
		err = dma_set_mask_and_coherent(&pdev->dev, DMA_BIT_MASK(32));
		if (err) {
			dev_err(&pdev->dev, "No usable DMA "
				"configuration, aborting\n");
			goto err_dma;
		}
		pci_using_dac = 0;
	}

	err = pci_request_regions(pdev, ixgbevf_driver_name);
	if (err) {
		dev_err(&pdev->dev, "pci_request_regions failed 0x%x\n", err);
		goto err_pci_reg;
	}

	pci_set_master(pdev);

	netdev = alloc_etherdev_mq(sizeof(struct ixgbevf_adapter),
				   MAX_TX_QUEUES);
	if (!netdev) {
		err = -ENOMEM;
		goto err_alloc_etherdev;
	}

	SET_NETDEV_DEV(netdev, &pdev->dev);

	pci_set_drvdata(pdev, netdev);
	adapter = netdev_priv(netdev);

	adapter->netdev = netdev;
	adapter->pdev = pdev;
	hw = &adapter->hw;
	hw->back = adapter;
	adapter->msg_enable = netif_msg_init(debug, DEFAULT_MSG_ENABLE);

	/*
	 * call save state here in standalone driver because it relies on
	 * adapter struct to exist, and needs to call netdev_priv
	 */
	pci_save_state(pdev);

	hw->hw_addr = ioremap(pci_resource_start(pdev, 0),
			      pci_resource_len(pdev, 0));
	if (!hw->hw_addr) {
		err = -EIO;
		goto err_ioremap;
	}

	ixgbevf_assign_netdev_ops(netdev);

	adapter->bd_number = cards_found;

	/* Setup hw api */
	memcpy(&hw->mac.ops, ii->mac_ops, sizeof(hw->mac.ops));
	hw->mac.type  = ii->mac;

	memcpy(&hw->mbx.ops, &ixgbevf_mbx_ops,
	       sizeof(struct ixgbe_mbx_operations));

	/* setup the private structure */
	err = ixgbevf_sw_init(adapter);
	if (err)
		goto err_sw_init;

	/* The HW MAC address was set and/or determined in sw_init */
	if (!is_valid_ether_addr(netdev->dev_addr)) {
		pr_err("invalid MAC address\n");
		err = -EIO;
		goto err_sw_init;
	}

	netdev->hw_features = NETIF_F_SG |
			   NETIF_F_IP_CSUM |
			   NETIF_F_IPV6_CSUM |
			   NETIF_F_TSO |
			   NETIF_F_TSO6 |
			   NETIF_F_RXCSUM;

	netdev->features = netdev->hw_features |
			   NETIF_F_HW_VLAN_CTAG_TX |
			   NETIF_F_HW_VLAN_CTAG_RX |
			   NETIF_F_HW_VLAN_CTAG_FILTER;

	netdev->vlan_features |= NETIF_F_TSO;
	netdev->vlan_features |= NETIF_F_TSO6;
	netdev->vlan_features |= NETIF_F_IP_CSUM;
	netdev->vlan_features |= NETIF_F_IPV6_CSUM;
	netdev->vlan_features |= NETIF_F_SG;

	if (pci_using_dac)
		netdev->features |= NETIF_F_HIGHDMA;

	netdev->priv_flags |= IFF_UNICAST_FLT;

	init_timer(&adapter->watchdog_timer);
	adapter->watchdog_timer.function = ixgbevf_watchdog;
	adapter->watchdog_timer.data = (unsigned long)adapter;

	INIT_WORK(&adapter->reset_task, ixgbevf_reset_task);
	INIT_WORK(&adapter->watchdog_task, ixgbevf_watchdog_task);

	err = ixgbevf_init_interrupt_scheme(adapter);
	if (err)
		goto err_sw_init;

	strcpy(netdev->name, "eth%d");

	err = register_netdev(netdev);
	if (err)
		goto err_register;

	netif_carrier_off(netdev);

	ixgbevf_init_last_counter_stats(adapter);

	/* print the MAC address */
	hw_dbg(hw, "%pM\n", netdev->dev_addr);

	hw_dbg(hw, "MAC: %d\n", hw->mac.type);

	hw_dbg(hw, "Intel(R) 82599 Virtual Function\n");
	cards_found++;
	return 0;

err_register:
	ixgbevf_clear_interrupt_scheme(adapter);
err_sw_init:
	ixgbevf_reset_interrupt_capability(adapter);
	iounmap(hw->hw_addr);
err_ioremap:
	free_netdev(netdev);
err_alloc_etherdev:
	pci_release_regions(pdev);
err_pci_reg:
err_dma:
	pci_disable_device(pdev);
	return err;
}

/**
 * ixgbevf_remove - Device Removal Routine
 * @pdev: PCI device information struct
 *
 * ixgbevf_remove is called by the PCI subsystem to alert the driver
 * that it should release a PCI device.  The could be caused by a
 * Hot-Plug event, or because the driver is going to be removed from
 * memory.
 **/
static void ixgbevf_remove(struct pci_dev *pdev)
{
	struct net_device *netdev = pci_get_drvdata(pdev);
	struct ixgbevf_adapter *adapter = netdev_priv(netdev);

	set_bit(__IXGBEVF_DOWN, &adapter->state);

	del_timer_sync(&adapter->watchdog_timer);

	cancel_work_sync(&adapter->reset_task);
	cancel_work_sync(&adapter->watchdog_task);

	if (netdev->reg_state == NETREG_REGISTERED)
		unregister_netdev(netdev);

	ixgbevf_clear_interrupt_scheme(adapter);
	ixgbevf_reset_interrupt_capability(adapter);

	iounmap(adapter->hw.hw_addr);
	pci_release_regions(pdev);

	hw_dbg(&adapter->hw, "Remove complete\n");

	free_netdev(netdev);

	pci_disable_device(pdev);
}

/**
 * ixgbevf_io_error_detected - called when PCI error is detected
 * @pdev: Pointer to PCI device
 * @state: The current pci connection state
 *
 * This function is called after a PCI bus error affecting
 * this device has been detected.
 */
static pci_ers_result_t ixgbevf_io_error_detected(struct pci_dev *pdev,
						  pci_channel_state_t state)
{
	struct net_device *netdev = pci_get_drvdata(pdev);
	struct ixgbevf_adapter *adapter = netdev_priv(netdev);

	netif_device_detach(netdev);

	if (state == pci_channel_io_perm_failure)
		return PCI_ERS_RESULT_DISCONNECT;

	if (netif_running(netdev))
		ixgbevf_down(adapter);

	pci_disable_device(pdev);

	/* Request a slot slot reset. */
	return PCI_ERS_RESULT_NEED_RESET;
}

/**
 * ixgbevf_io_slot_reset - called after the pci bus has been reset.
 * @pdev: Pointer to PCI device
 *
 * Restart the card from scratch, as if from a cold-boot. Implementation
 * resembles the first-half of the ixgbevf_resume routine.
 */
static pci_ers_result_t ixgbevf_io_slot_reset(struct pci_dev *pdev)
{
	struct net_device *netdev = pci_get_drvdata(pdev);
	struct ixgbevf_adapter *adapter = netdev_priv(netdev);

	if (pci_enable_device_mem(pdev)) {
		dev_err(&pdev->dev,
			"Cannot re-enable PCI device after reset.\n");
		return PCI_ERS_RESULT_DISCONNECT;
	}

	pci_set_master(pdev);

	ixgbevf_reset(adapter);

	return PCI_ERS_RESULT_RECOVERED;
}

/**
 * ixgbevf_io_resume - called when traffic can start flowing again.
 * @pdev: Pointer to PCI device
 *
 * This callback is called when the error recovery driver tells us that
 * its OK to resume normal operation. Implementation resembles the
 * second-half of the ixgbevf_resume routine.
 */
static void ixgbevf_io_resume(struct pci_dev *pdev)
{
	struct net_device *netdev = pci_get_drvdata(pdev);
	struct ixgbevf_adapter *adapter = netdev_priv(netdev);

	if (netif_running(netdev))
		ixgbevf_up(adapter);

	netif_device_attach(netdev);
}

/* PCI Error Recovery (ERS) */
static const struct pci_error_handlers ixgbevf_err_handler = {
	.error_detected = ixgbevf_io_error_detected,
	.slot_reset = ixgbevf_io_slot_reset,
	.resume = ixgbevf_io_resume,
};

static struct pci_driver ixgbevf_driver = {
	.name     = ixgbevf_driver_name,
	.id_table = ixgbevf_pci_tbl,
	.probe    = ixgbevf_probe,
	.remove   = ixgbevf_remove,
#ifdef CONFIG_PM
	/* Power Management Hooks */
	.suspend  = ixgbevf_suspend,
	.resume   = ixgbevf_resume,
#endif
	.shutdown = ixgbevf_shutdown,
	.err_handler = &ixgbevf_err_handler
};

/**
 * ixgbevf_init_module - Driver Registration Routine
 *
 * ixgbevf_init_module is the first routine called when the driver is
 * loaded. All it does is register with the PCI subsystem.
 **/
static int __init ixgbevf_init_module(void)
{
	int ret;
	pr_info("%s - version %s\n", ixgbevf_driver_string,
		ixgbevf_driver_version);

	pr_info("%s\n", ixgbevf_copyright);

	ret = pci_register_driver(&ixgbevf_driver);
	return ret;
}

module_init(ixgbevf_init_module);

/**
 * ixgbevf_exit_module - Driver Exit Cleanup Routine
 *
 * ixgbevf_exit_module is called just before the driver is removed
 * from memory.
 **/
static void __exit ixgbevf_exit_module(void)
{
	pci_unregister_driver(&ixgbevf_driver);
}

#ifdef DEBUG
/**
 * ixgbevf_get_hw_dev_name - return device name string
 * used by hardware layer to print debugging information
 **/
char *ixgbevf_get_hw_dev_name(struct ixgbe_hw *hw)
{
	struct ixgbevf_adapter *adapter = hw->back;
	return adapter->netdev->name;
}

#endif
module_exit(ixgbevf_exit_module);

/* ixgbevf_main.c */<|MERGE_RESOLUTION|>--- conflicted
+++ resolved
@@ -832,18 +832,8 @@
 
 	hw->mac.get_link_status = 1;
 
-<<<<<<< HEAD
-	r_idx = find_first_bit(q_vector->txr_idx, adapter->num_tx_queues);
-	for (i = 0; i < q_vector->txr_count; i++) {
-		tx_ring = &(adapter->tx_ring[r_idx]);
-		ixgbevf_clean_tx_irq(adapter, tx_ring);
-		r_idx = find_next_bit(q_vector->txr_idx, adapter->num_tx_queues,
-				      r_idx + 1);
-	}
-=======
 	if (!test_bit(__IXGBEVF_DOWN, &adapter->state))
 		mod_timer(&adapter->watchdog_timer, jiffies);
->>>>>>> c3ade0e0
 
 	IXGBE_WRITE_REG(hw, IXGBE_VTEIMS, adapter->eims_other);
 
@@ -858,16 +848,6 @@
 static irqreturn_t ixgbevf_msix_clean_rings(int irq, void *data)
 {
 	struct ixgbevf_q_vector *q_vector = data;
-<<<<<<< HEAD
-	struct ixgbevf_adapter  *adapter = q_vector->adapter;
-	struct ixgbe_hw *hw = &adapter->hw;
-	struct ixgbevf_ring  *rx_ring;
-	int r_idx;
-
-	if (!q_vector->rxr_count)
-		return IRQ_HANDLED;
-=======
->>>>>>> c3ade0e0
 
 	/* EIAM disabled interrupts (on this vector) for us */
 	if (q_vector->rx.ring || q_vector->tx.ring)
