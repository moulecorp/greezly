/*******************************************************************************

  Intel 10 Gigabit PCI Express Linux driver
  Copyright(c) 1999 - 2013 Intel Corporation.

  This program is free software; you can redistribute it and/or modify it
  under the terms and conditions of the GNU General Public License,
  version 2, as published by the Free Software Foundation.

  This program is distributed in the hope it will be useful, but WITHOUT
  ANY WARRANTY; without even the implied warranty of MERCHANTABILITY or
  FITNESS FOR A PARTICULAR PURPOSE.  See the GNU General Public License for
  more details.

  You should have received a copy of the GNU General Public License along with
  this program; if not, write to the Free Software Foundation, Inc.,
  51 Franklin St - Fifth Floor, Boston, MA 02110-1301 USA.

  The full GNU General Public License is included in this distribution in
  the file called "COPYING".

  Contact Information:
  e1000-devel Mailing List <e1000-devel@lists.sourceforge.net>
  Intel Corporation, 5200 N.E. Elam Young Parkway, Hillsboro, OR 97124-6497

*******************************************************************************/

#include <linux/types.h>
#include <linux/module.h>
#include <linux/pci.h>
#include <linux/netdevice.h>
#include <linux/vmalloc.h>
#include <linux/string.h>
#include <linux/in.h>
#include <linux/ip.h>
#include <linux/tcp.h>
#include <linux/ipv6.h>
#ifdef NETIF_F_HW_VLAN_CTAG_TX
#include <linux/if_vlan.h>
#endif

#include "ixgbe.h"
#include "ixgbe_type.h"
#include "ixgbe_sriov.h"

#ifdef CONFIG_PCI_IOV
<<<<<<< HEAD
static int ixgbe_find_enabled_vfs(struct ixgbe_adapter *adapter)
{
	struct pci_dev *pdev = adapter->pdev;
	struct pci_dev *pvfdev;
	u16 vf_devfn = 0;
	int device_id;
	int vfs_found = 0;

	switch (adapter->hw.mac.type) {
	case ixgbe_mac_82599EB:
		device_id = IXGBE_DEV_ID_82599_VF;
		break;
	case ixgbe_mac_X540:
		device_id = IXGBE_DEV_ID_X540_VF;
		break;
	default:
		device_id = 0;
		break;
	}

	vf_devfn = pdev->devfn + 0x80;
	pvfdev = pci_get_device(IXGBE_INTEL_VENDOR_ID, device_id, NULL);
	while (pvfdev) {
		if (pvfdev->devfn == vf_devfn &&
		    (pvfdev->bus->number >= pdev->bus->number))
			vfs_found++;
		vf_devfn += 2;
		pvfdev = pci_get_device(IXGBE_INTEL_VENDOR_ID,
					device_id, pvfdev);
	}

	return vfs_found;
}

void ixgbe_enable_sriov(struct ixgbe_adapter *adapter,
			 const struct ixgbe_info *ii)
=======
static int __ixgbe_enable_sriov(struct ixgbe_adapter *adapter)
>>>>>>> c3ade0e0
{
	struct ixgbe_hw *hw = &adapter->hw;
	int num_vf_macvlans, i;
	struct vf_macvlans *mv_list;

	adapter->flags |= IXGBE_FLAG_SRIOV_ENABLED;
	e_info(probe, "SR-IOV enabled with %d VFs\n", adapter->num_vfs);

	/* Enable VMDq flag so device will be set in VM mode */
	adapter->flags |= IXGBE_FLAG_VMDQ_ENABLED;
	if (!adapter->ring_feature[RING_F_VMDQ].limit)
		adapter->ring_feature[RING_F_VMDQ].limit = 1;
	adapter->ring_feature[RING_F_VMDQ].offset = adapter->num_vfs;

	num_vf_macvlans = hw->mac.num_rar_entries -
	(IXGBE_MAX_PF_MACVLANS + 1 + adapter->num_vfs);

	adapter->mv_list = mv_list = kcalloc(num_vf_macvlans,
					     sizeof(struct vf_macvlans),
					     GFP_KERNEL);
	if (mv_list) {
		/* Initialize list of VF macvlans */
		INIT_LIST_HEAD(&adapter->vf_mvs.l);
		for (i = 0; i < num_vf_macvlans; i++) {
			mv_list->vf = -1;
			mv_list->free = true;
			mv_list->rar_entry = hw->mac.num_rar_entries -
				(i + adapter->num_vfs + 1);
			list_add(&mv_list->l, &adapter->vf_mvs.l);
			mv_list++;
		}
	}

	/* Initialize default switching mode VEB */
	IXGBE_WRITE_REG(hw, IXGBE_PFDTXGSWC, IXGBE_PFDTXGSWC_VT_LBEN);
	adapter->flags2 |= IXGBE_FLAG2_BRIDGE_MODE_VEB;

	/* If call to enable VFs succeeded then allocate memory
	 * for per VF control structures.
	 */
	adapter->vfinfo =
		kcalloc(adapter->num_vfs,
			sizeof(struct vf_data_storage), GFP_KERNEL);
	if (adapter->vfinfo) {
		/* limit trafffic classes based on VFs enabled */
		if ((adapter->hw.mac.type == ixgbe_mac_82599EB) &&
		    (adapter->num_vfs < 16)) {
			adapter->dcb_cfg.num_tcs.pg_tcs = MAX_TRAFFIC_CLASS;
			adapter->dcb_cfg.num_tcs.pfc_tcs = MAX_TRAFFIC_CLASS;
		} else if (adapter->num_vfs < 32) {
			adapter->dcb_cfg.num_tcs.pg_tcs = 4;
			adapter->dcb_cfg.num_tcs.pfc_tcs = 4;
		} else {
			adapter->dcb_cfg.num_tcs.pg_tcs = 1;
			adapter->dcb_cfg.num_tcs.pfc_tcs = 1;
		}

		/* We do not support RSS w/ SR-IOV */
		adapter->ring_feature[RING_F_RSS].limit = 1;

		/* Disable RSC when in SR-IOV mode */
		adapter->flags2 &= ~(IXGBE_FLAG2_RSC_CAPABLE |
				     IXGBE_FLAG2_RSC_ENABLED);

		/* enable spoof checking for all VFs */
		for (i = 0; i < adapter->num_vfs; i++)
			adapter->vfinfo[i].spoofchk_enabled = true;
		return 0;
	}

	return -ENOMEM;
}

/* Note this function is called when the user wants to enable SR-IOV
 * VFs using the now deprecated module parameter
 */
void ixgbe_enable_sriov(struct ixgbe_adapter *adapter)
{
	int pre_existing_vfs = 0;

	pre_existing_vfs = pci_num_vf(adapter->pdev);
	if (!pre_existing_vfs && !adapter->num_vfs)
		return;

	/* If there are pre-existing VFs then we have to force
	 * use of that many - over ride any module parameter value.
	 * This may result from the user unloading the PF driver
	 * while VFs were assigned to guest VMs or because the VFs
	 * have been created via the new PCI SR-IOV sysfs interface.
	 */
	if (pre_existing_vfs) {
		adapter->num_vfs = pre_existing_vfs;
		dev_warn(&adapter->pdev->dev,
			 "Virtual Functions already enabled for this device - Please reload all VF drivers to avoid spoofed packet errors\n");
	} else {
		int err;
		/*
		 * The 82599 supports up to 64 VFs per physical function
		 * but this implementation limits allocation to 63 so that
		 * basic networking resources are still available to the
		 * physical function.  If the user requests greater thn
		 * 63 VFs then it is an error - reset to default of zero.
		 */
		adapter->num_vfs = min_t(unsigned int, adapter->num_vfs, IXGBE_MAX_VFS_DRV_LIMIT);

		err = pci_enable_sriov(adapter->pdev, adapter->num_vfs);
		if (err) {
			e_err(probe, "Failed to enable PCI sriov: %d\n", err);
			adapter->num_vfs = 0;
			return;
		}
	}

	if (!__ixgbe_enable_sriov(adapter))
		return;

	/* If we have gotten to this point then there is no memory available
	 * to manage the VF devices - print message and bail.
	 */
	e_err(probe, "Unable to allocate memory for VF Data Storage - "
	      "SRIOV disabled\n");
	ixgbe_disable_sriov(adapter);
}

#endif /* #ifdef CONFIG_PCI_IOV */
int ixgbe_disable_sriov(struct ixgbe_adapter *adapter)
{
	struct ixgbe_hw *hw = &adapter->hw;
	u32 gpie;
	u32 vmdctl;
	int rss;

	/* set num VFs to 0 to prevent access to vfinfo */
	adapter->num_vfs = 0;

	/* free VF control structures */
	kfree(adapter->vfinfo);
	adapter->vfinfo = NULL;

	/* free macvlan list */
	kfree(adapter->mv_list);
	adapter->mv_list = NULL;

	/* if SR-IOV is already disabled then there is nothing to do */
	if (!(adapter->flags & IXGBE_FLAG_SRIOV_ENABLED))
		return 0;

#ifdef CONFIG_PCI_IOV
	/*
	 * If our VFs are assigned we cannot shut down SR-IOV
	 * without causing issues, so just leave the hardware
	 * available but disabled
	 */
	if (pci_vfs_assigned(adapter->pdev)) {
		e_dev_warn("Unloading driver while VFs are assigned - VFs will not be deallocated\n");
		return -EPERM;
	}
	/* disable iov and allow time for transactions to clear */
	pci_disable_sriov(adapter->pdev);
#endif

	/* turn off device IOV mode */
	IXGBE_WRITE_REG(hw, IXGBE_GCR_EXT, 0);
	gpie = IXGBE_READ_REG(hw, IXGBE_GPIE);
	gpie &= ~IXGBE_GPIE_VTMODE_MASK;
	IXGBE_WRITE_REG(hw, IXGBE_GPIE, gpie);

	/* set default pool back to 0 */
	vmdctl = IXGBE_READ_REG(hw, IXGBE_VT_CTL);
	vmdctl &= ~IXGBE_VT_CTL_POOL_MASK;
	IXGBE_WRITE_REG(hw, IXGBE_VT_CTL, vmdctl);
	IXGBE_WRITE_FLUSH(hw);

	/* Disable VMDq flag so device will be set in VM mode */
	if (adapter->ring_feature[RING_F_VMDQ].limit == 1) {
		adapter->flags &= ~IXGBE_FLAG_VMDQ_ENABLED;
		adapter->flags &= ~IXGBE_FLAG_SRIOV_ENABLED;
		rss = min_t(int, IXGBE_MAX_RSS_INDICES, num_online_cpus());
	} else {
		rss = min_t(int, IXGBE_MAX_L2A_QUEUES, num_online_cpus());
	}

	adapter->ring_feature[RING_F_VMDQ].offset = 0;
	adapter->ring_feature[RING_F_RSS].limit = rss;

	/* take a breather then clean up driver data */
	msleep(100);
	return 0;
}

static int ixgbe_pci_sriov_enable(struct pci_dev *dev, int num_vfs)
{
#ifdef CONFIG_PCI_IOV
	struct ixgbe_adapter *adapter = pci_get_drvdata(dev);
	int err = 0;
	int i;
	int pre_existing_vfs = pci_num_vf(dev);

	if (pre_existing_vfs && pre_existing_vfs != num_vfs)
		err = ixgbe_disable_sriov(adapter);
	else if (pre_existing_vfs && pre_existing_vfs == num_vfs)
		goto out;

	if (err)
		goto err_out;

	/* While the SR-IOV capability structure reports total VFs to be
	 * 64 we limit the actual number that can be allocated to 63 so
	 * that some transmit/receive resources can be reserved to the
	 * PF.  The PCI bus driver already checks for other values out of
	 * range.
	 */
	if (num_vfs > IXGBE_MAX_VFS_DRV_LIMIT) {
		err = -EPERM;
		goto err_out;
	}

	adapter->num_vfs = num_vfs;

	err = __ixgbe_enable_sriov(adapter);
	if (err)
		goto err_out;

	for (i = 0; i < adapter->num_vfs; i++)
		ixgbe_vf_configuration(dev, (i | 0x10000000));

	err = pci_enable_sriov(dev, num_vfs);
	if (err) {
		e_dev_warn("Failed to enable PCI sriov: %d\n", err);
		goto err_out;
	}
	ixgbe_sriov_reinit(adapter);

out:
	return num_vfs;

err_out:
	return err;
#endif
	return 0;
}

static int ixgbe_pci_sriov_disable(struct pci_dev *dev)
{
	struct ixgbe_adapter *adapter = pci_get_drvdata(dev);
	int err;
#ifdef CONFIG_PCI_IOV
	u32 current_flags = adapter->flags;
#endif

	err = ixgbe_disable_sriov(adapter);

	/* Only reinit if no error and state changed */
#ifdef CONFIG_PCI_IOV
	if (!err && current_flags != adapter->flags)
		ixgbe_sriov_reinit(adapter);
#endif

	return err;
}

int ixgbe_pci_sriov_configure(struct pci_dev *dev, int num_vfs)
{
	if (num_vfs == 0)
		return ixgbe_pci_sriov_disable(dev);
	else
		return ixgbe_pci_sriov_enable(dev, num_vfs);
}

static int ixgbe_set_vf_multicasts(struct ixgbe_adapter *adapter,
				   u32 *msgbuf, u32 vf)
{
	int entries = (msgbuf[0] & IXGBE_VT_MSGINFO_MASK)
		       >> IXGBE_VT_MSGINFO_SHIFT;
	u16 *hash_list = (u16 *)&msgbuf[1];
	struct vf_data_storage *vfinfo = &adapter->vfinfo[vf];
	struct ixgbe_hw *hw = &adapter->hw;
	int i;
	u32 vector_bit;
	u32 vector_reg;
	u32 mta_reg;

	/* only so many hash values supported */
	entries = min(entries, IXGBE_MAX_VF_MC_ENTRIES);

	/*
	 * salt away the number of multi cast addresses assigned
	 * to this VF for later use to restore when the PF multi cast
	 * list changes
	 */
	vfinfo->num_vf_mc_hashes = entries;

	/*
	 * VFs are limited to using the MTA hash table for their multicast
	 * addresses
	 */
	for (i = 0; i < entries; i++) {
		vfinfo->vf_mc_hashes[i] = hash_list[i];
	}

	for (i = 0; i < vfinfo->num_vf_mc_hashes; i++) {
		vector_reg = (vfinfo->vf_mc_hashes[i] >> 5) & 0x7F;
		vector_bit = vfinfo->vf_mc_hashes[i] & 0x1F;
		mta_reg = IXGBE_READ_REG(hw, IXGBE_MTA(vector_reg));
		mta_reg |= (1 << vector_bit);
		IXGBE_WRITE_REG(hw, IXGBE_MTA(vector_reg), mta_reg);
	}

	return 0;
}

static void ixgbe_restore_vf_macvlans(struct ixgbe_adapter *adapter)
{
	struct ixgbe_hw *hw = &adapter->hw;
	struct list_head *pos;
	struct vf_macvlans *entry;

	list_for_each(pos, &adapter->vf_mvs.l) {
		entry = list_entry(pos, struct vf_macvlans, l);
		if (!entry->free)
			hw->mac.ops.set_rar(hw, entry->rar_entry,
					    entry->vf_macvlan,
					    entry->vf, IXGBE_RAH_AV);
	}
}

void ixgbe_restore_vf_multicasts(struct ixgbe_adapter *adapter)
{
	struct ixgbe_hw *hw = &adapter->hw;
	struct vf_data_storage *vfinfo;
	int i, j;
	u32 vector_bit;
	u32 vector_reg;
	u32 mta_reg;

	for (i = 0; i < adapter->num_vfs; i++) {
		vfinfo = &adapter->vfinfo[i];
		for (j = 0; j < vfinfo->num_vf_mc_hashes; j++) {
			hw->addr_ctrl.mta_in_use++;
			vector_reg = (vfinfo->vf_mc_hashes[j] >> 5) & 0x7F;
			vector_bit = vfinfo->vf_mc_hashes[j] & 0x1F;
			mta_reg = IXGBE_READ_REG(hw, IXGBE_MTA(vector_reg));
			mta_reg |= (1 << vector_bit);
			IXGBE_WRITE_REG(hw, IXGBE_MTA(vector_reg), mta_reg);
		}
	}

	/* Restore any VF macvlans */
	ixgbe_restore_vf_macvlans(adapter);
}

static int ixgbe_set_vf_vlan(struct ixgbe_adapter *adapter, int add, int vid,
			     u32 vf)
{
	/* VLAN 0 is a special case, don't allow it to be removed */
	if (!vid && !add)
		return 0;

	return adapter->hw.mac.ops.set_vfta(&adapter->hw, vid, vf, (bool)add);
}

static s32 ixgbe_set_vf_lpe(struct ixgbe_adapter *adapter, u32 *msgbuf, u32 vf)
{
	struct ixgbe_hw *hw = &adapter->hw;
	int max_frame = msgbuf[1];
	u32 max_frs;

	/*
	 * For 82599EB we have to keep all PFs and VFs operating with
	 * the same max_frame value in order to avoid sending an oversize
	 * frame to a VF.  In order to guarantee this is handled correctly
	 * for all cases we have several special exceptions to take into
	 * account before we can enable the VF for receive
	 */
	if (adapter->hw.mac.type == ixgbe_mac_82599EB) {
		struct net_device *dev = adapter->netdev;
		int pf_max_frame = dev->mtu + ETH_HLEN;
		u32 reg_offset, vf_shift, vfre;
		s32 err = 0;

#ifdef CONFIG_FCOE
		if (dev->features & NETIF_F_FCOE_MTU)
			pf_max_frame = max_t(int, pf_max_frame,
					     IXGBE_FCOE_JUMBO_FRAME_SIZE);

#endif /* CONFIG_FCOE */
		switch (adapter->vfinfo[vf].vf_api) {
		case ixgbe_mbox_api_11:
			/*
			 * Version 1.1 supports jumbo frames on VFs if PF has
			 * jumbo frames enabled which means legacy VFs are
			 * disabled
			 */
			if (pf_max_frame > ETH_FRAME_LEN)
				break;
		default:
			/*
			 * If the PF or VF are running w/ jumbo frames enabled
			 * we need to shut down the VF Rx path as we cannot
			 * support jumbo frames on legacy VFs
			 */
			if ((pf_max_frame > ETH_FRAME_LEN) ||
			    (max_frame > (ETH_FRAME_LEN + ETH_FCS_LEN)))
				err = -EINVAL;
			break;
		}

		/* determine VF receive enable location */
		vf_shift = vf % 32;
		reg_offset = vf / 32;

		/* enable or disable receive depending on error */
		vfre = IXGBE_READ_REG(hw, IXGBE_VFRE(reg_offset));
		if (err)
			vfre &= ~(1 << vf_shift);
		else
			vfre |= 1 << vf_shift;
		IXGBE_WRITE_REG(hw, IXGBE_VFRE(reg_offset), vfre);

		if (err) {
			e_err(drv, "VF max_frame %d out of range\n", max_frame);
			return err;
		}
	}

	/* MTU < 68 is an error and causes problems on some kernels */
	if (max_frame > IXGBE_MAX_JUMBO_FRAME_SIZE) {
		e_err(drv, "VF max_frame %d out of range\n", max_frame);
		return -EINVAL;
	}

	/* pull current max frame size from hardware */
	max_frs = IXGBE_READ_REG(hw, IXGBE_MAXFRS);
	max_frs &= IXGBE_MHADD_MFS_MASK;
	max_frs >>= IXGBE_MHADD_MFS_SHIFT;

	if (max_frs < max_frame) {
		max_frs = max_frame << IXGBE_MHADD_MFS_SHIFT;
		IXGBE_WRITE_REG(hw, IXGBE_MAXFRS, max_frs);
	}

	e_info(hw, "VF requests change max MTU to %d\n", max_frame);

	return 0;
}

static void ixgbe_set_vmolr(struct ixgbe_hw *hw, u32 vf, bool aupe)
{
	u32 vmolr = IXGBE_READ_REG(hw, IXGBE_VMOLR(vf));
	vmolr |= (IXGBE_VMOLR_ROMPE |
		  IXGBE_VMOLR_BAM);
	if (aupe)
		vmolr |= IXGBE_VMOLR_AUPE;
	else
		vmolr &= ~IXGBE_VMOLR_AUPE;
	IXGBE_WRITE_REG(hw, IXGBE_VMOLR(vf), vmolr);
}

static void ixgbe_clear_vmvir(struct ixgbe_adapter *adapter, u32 vf)
{
	struct ixgbe_hw *hw = &adapter->hw;

	IXGBE_WRITE_REG(hw, IXGBE_VMVIR(vf), 0);
}
static inline void ixgbe_vf_reset_event(struct ixgbe_adapter *adapter, u32 vf)
{
	struct ixgbe_hw *hw = &adapter->hw;
	struct vf_data_storage *vfinfo = &adapter->vfinfo[vf];
	int rar_entry = hw->mac.num_rar_entries - (vf + 1);
	u8 num_tcs = netdev_get_num_tc(adapter->netdev);

	/* add PF assigned VLAN or VLAN 0 */
	ixgbe_set_vf_vlan(adapter, true, vfinfo->pf_vlan, vf);

	/* reset offloads to defaults */
	ixgbe_set_vmolr(hw, vf, !vfinfo->pf_vlan);

	/* set outgoing tags for VFs */
	if (!vfinfo->pf_vlan && !vfinfo->pf_qos && !num_tcs) {
		ixgbe_clear_vmvir(adapter, vf);
	} else {
		if (vfinfo->pf_qos || !num_tcs)
			ixgbe_set_vmvir(adapter, vfinfo->pf_vlan,
					vfinfo->pf_qos, vf);
		else
			ixgbe_set_vmvir(adapter, vfinfo->pf_vlan,
					adapter->default_up, vf);

		if (vfinfo->spoofchk_enabled)
			hw->mac.ops.set_vlan_anti_spoofing(hw, true, vf);
	}

	/* reset multicast table array for vf */
	adapter->vfinfo[vf].num_vf_mc_hashes = 0;

	/* Flush and reset the mta with the new values */
	ixgbe_set_rx_mode(adapter->netdev);

	hw->mac.ops.clear_rar(hw, rar_entry);

	/* reset VF api back to unknown */
	adapter->vfinfo[vf].vf_api = ixgbe_mbox_api_10;
}

static int ixgbe_set_vf_mac(struct ixgbe_adapter *adapter,
			    int vf, unsigned char *mac_addr)
{
	struct ixgbe_hw *hw = &adapter->hw;
	int rar_entry = hw->mac.num_rar_entries - (vf + 1);

	memcpy(adapter->vfinfo[vf].vf_mac_addresses, mac_addr, ETH_ALEN);
	hw->mac.ops.set_rar(hw, rar_entry, mac_addr, vf, IXGBE_RAH_AV);

	return 0;
}

static int ixgbe_set_vf_macvlan(struct ixgbe_adapter *adapter,
				int vf, int index, unsigned char *mac_addr)
{
	struct ixgbe_hw *hw = &adapter->hw;
	struct list_head *pos;
	struct vf_macvlans *entry;

	if (index <= 1) {
		list_for_each(pos, &adapter->vf_mvs.l) {
			entry = list_entry(pos, struct vf_macvlans, l);
			if (entry->vf == vf) {
				entry->vf = -1;
				entry->free = true;
				entry->is_macvlan = false;
				hw->mac.ops.clear_rar(hw, entry->rar_entry);
			}
		}
	}

	/*
	 * If index was zero then we were asked to clear the uc list
	 * for the VF.  We're done.
	 */
	if (!index)
		return 0;

	entry = NULL;

	list_for_each(pos, &adapter->vf_mvs.l) {
		entry = list_entry(pos, struct vf_macvlans, l);
		if (entry->free)
			break;
	}

	/*
	 * If we traversed the entire list and didn't find a free entry
	 * then we're out of space on the RAR table.  Also entry may
	 * be NULL because the original memory allocation for the list
	 * failed, which is not fatal but does mean we can't support
	 * VF requests for MACVLAN because we couldn't allocate
	 * memory for the list management required.
	 */
	if (!entry || !entry->free)
		return -ENOSPC;

	entry->free = false;
	entry->is_macvlan = true;
	entry->vf = vf;
	memcpy(entry->vf_macvlan, mac_addr, ETH_ALEN);

	hw->mac.ops.set_rar(hw, entry->rar_entry, mac_addr, vf, IXGBE_RAH_AV);

	return 0;
}

int ixgbe_vf_configuration(struct pci_dev *pdev, unsigned int event_mask)
{
	struct ixgbe_adapter *adapter = pci_get_drvdata(pdev);
	unsigned int vfn = (event_mask & 0x3f);

	bool enable = ((event_mask & 0x10000000U) != 0);

	if (enable)
		eth_zero_addr(adapter->vfinfo[vfn].vf_mac_addresses);

	return 0;
}

static int ixgbe_vf_reset_msg(struct ixgbe_adapter *adapter, u32 vf)
{
	struct ixgbe_ring_feature *vmdq = &adapter->ring_feature[RING_F_VMDQ];
	struct ixgbe_hw *hw = &adapter->hw;
	unsigned char *vf_mac = adapter->vfinfo[vf].vf_mac_addresses;
	u32 reg, reg_offset, vf_shift;
	u32 msgbuf[4] = {0, 0, 0, 0};
	u8 *addr = (u8 *)(&msgbuf[1]);
	u32 q_per_pool = __ALIGN_MASK(1, ~vmdq->mask);
	int i;

	e_info(probe, "VF Reset msg received from vf %d\n", vf);

	/* reset the filters for the device */
	ixgbe_vf_reset_event(adapter, vf);

	/* set vf mac address */
	if (!is_zero_ether_addr(vf_mac))
		ixgbe_set_vf_mac(adapter, vf, vf_mac);

	vf_shift = vf % 32;
	reg_offset = vf / 32;

	/* enable transmit for vf */
	reg = IXGBE_READ_REG(hw, IXGBE_VFTE(reg_offset));
	reg |= 1 << vf_shift;
	IXGBE_WRITE_REG(hw, IXGBE_VFTE(reg_offset), reg);

	/* force drop enable for all VF Rx queues */
	for (i = vf * q_per_pool; i < ((vf + 1) * q_per_pool); i++) {
		/* flush previous write */
		IXGBE_WRITE_FLUSH(hw);

		/* indicate to hardware that we want to set drop enable */
		reg = IXGBE_QDE_WRITE | IXGBE_QDE_ENABLE;
		reg |= i <<  IXGBE_QDE_IDX_SHIFT;
		IXGBE_WRITE_REG(hw, IXGBE_QDE, reg);
	}

	/* enable receive for vf */
	reg = IXGBE_READ_REG(hw, IXGBE_VFRE(reg_offset));
	reg |= 1 << vf_shift;
	/*
	 * The 82599 cannot support a mix of jumbo and non-jumbo PF/VFs.
	 * For more info take a look at ixgbe_set_vf_lpe
	 */
	if (adapter->hw.mac.type == ixgbe_mac_82599EB) {
		struct net_device *dev = adapter->netdev;
		int pf_max_frame = dev->mtu + ETH_HLEN;

#ifdef CONFIG_FCOE
		if (dev->features & NETIF_F_FCOE_MTU)
			pf_max_frame = max_t(int, pf_max_frame,
					     IXGBE_FCOE_JUMBO_FRAME_SIZE);

#endif /* CONFIG_FCOE */
		if (pf_max_frame > ETH_FRAME_LEN)
			reg &= ~(1 << vf_shift);
	}
	IXGBE_WRITE_REG(hw, IXGBE_VFRE(reg_offset), reg);

	/* enable VF mailbox for further messages */
	adapter->vfinfo[vf].clear_to_send = true;

	/* Enable counting of spoofed packets in the SSVPC register */
	reg = IXGBE_READ_REG(hw, IXGBE_VMECM(reg_offset));
	reg |= (1 << vf_shift);
	IXGBE_WRITE_REG(hw, IXGBE_VMECM(reg_offset), reg);

	/*
	 * Reset the VFs TDWBAL and TDWBAH registers
	 * which are not cleared by an FLR
	 */
	for (i = 0; i < q_per_pool; i++) {
		IXGBE_WRITE_REG(hw, IXGBE_PVFTDWBAHn(q_per_pool, vf, i), 0);
		IXGBE_WRITE_REG(hw, IXGBE_PVFTDWBALn(q_per_pool, vf, i), 0);
	}

	/* reply to reset with ack and vf mac address */
	msgbuf[0] = IXGBE_VF_RESET;
	if (!is_zero_ether_addr(vf_mac)) {
		msgbuf[0] |= IXGBE_VT_MSGTYPE_ACK;
		memcpy(addr, vf_mac, ETH_ALEN);
	} else {
		msgbuf[0] |= IXGBE_VT_MSGTYPE_NACK;
		dev_warn(&adapter->pdev->dev,
			 "VF %d has no MAC address assigned, you may have to assign one manually\n",
			 vf);
	}

	/*
	 * Piggyback the multicast filter type so VF can compute the
	 * correct vectors
	 */
	msgbuf[3] = hw->mac.mc_filter_type;
	ixgbe_write_mbx(hw, msgbuf, IXGBE_VF_PERMADDR_MSG_LEN, vf);

	return 0;
}

static int ixgbe_set_vf_mac_addr(struct ixgbe_adapter *adapter,
				 u32 *msgbuf, u32 vf)
{
	u8 *new_mac = ((u8 *)(&msgbuf[1]));

	if (!is_valid_ether_addr(new_mac)) {
		e_warn(drv, "VF %d attempted to set invalid mac\n", vf);
		return -1;
	}

	if (adapter->vfinfo[vf].pf_set_mac &&
	    !ether_addr_equal(adapter->vfinfo[vf].vf_mac_addresses, new_mac)) {
		e_warn(drv,
		       "VF %d attempted to override administratively set MAC address\n"
		       "Reload the VF driver to resume operations\n",
		       vf);
		return -1;
	}

	return ixgbe_set_vf_mac(adapter, vf, new_mac) < 0;
}

static int ixgbe_find_vlvf_entry(struct ixgbe_hw *hw, u32 vlan)
{
	u32 vlvf;
	s32 regindex;

	/* short cut the special case */
	if (vlan == 0)
		return 0;

	/* Search for the vlan id in the VLVF entries */
	for (regindex = 1; regindex < IXGBE_VLVF_ENTRIES; regindex++) {
		vlvf = IXGBE_READ_REG(hw, IXGBE_VLVF(regindex));
		if ((vlvf & VLAN_VID_MASK) == vlan)
			break;
	}

	/* Return a negative value if not found */
	if (regindex >= IXGBE_VLVF_ENTRIES)
		regindex = -1;

	return regindex;
}

static int ixgbe_set_vf_vlan_msg(struct ixgbe_adapter *adapter,
				 u32 *msgbuf, u32 vf)
{
	struct ixgbe_hw *hw = &adapter->hw;
	int add = (msgbuf[0] & IXGBE_VT_MSGINFO_MASK) >> IXGBE_VT_MSGINFO_SHIFT;
	int vid = (msgbuf[1] & IXGBE_VLVF_VLANID_MASK);
	int err;
	s32 reg_ndx;
	u32 vlvf;
	u32 bits;
	u8 tcs = netdev_get_num_tc(adapter->netdev);

	if (adapter->vfinfo[vf].pf_vlan || tcs) {
		e_warn(drv,
		       "VF %d attempted to override administratively set VLAN configuration\n"
		       "Reload the VF driver to resume operations\n",
		       vf);
		return -1;
	}

	if (add)
		adapter->vfinfo[vf].vlan_count++;
	else if (adapter->vfinfo[vf].vlan_count)
		adapter->vfinfo[vf].vlan_count--;

	/* in case of promiscuous mode any VLAN filter set for a VF must
	 * also have the PF pool added to it.
	 */
	if (add && adapter->netdev->flags & IFF_PROMISC)
		err = ixgbe_set_vf_vlan(adapter, add, vid, VMDQ_P(0));

	err = ixgbe_set_vf_vlan(adapter, add, vid, vf);
	if (!err && adapter->vfinfo[vf].spoofchk_enabled)
		hw->mac.ops.set_vlan_anti_spoofing(hw, true, vf);

	/* Go through all the checks to see if the VLAN filter should
	 * be wiped completely.
	 */
	if (!add && adapter->netdev->flags & IFF_PROMISC) {
		reg_ndx = ixgbe_find_vlvf_entry(hw, vid);
		if (reg_ndx < 0)
			goto out;
		vlvf = IXGBE_READ_REG(hw, IXGBE_VLVF(reg_ndx));
		/* See if any other pools are set for this VLAN filter
		 * entry other than the PF.
		 */
		if (VMDQ_P(0) < 32) {
			bits = IXGBE_READ_REG(hw, IXGBE_VLVFB(reg_ndx * 2));
			bits &= ~(1 << VMDQ_P(0));
			bits |= IXGBE_READ_REG(hw,
					       IXGBE_VLVFB(reg_ndx * 2) + 1);
		} else {
			bits = IXGBE_READ_REG(hw,
					      IXGBE_VLVFB(reg_ndx * 2) + 1);
			bits &= ~(1 << (VMDQ_P(0) - 32));
			bits |= IXGBE_READ_REG(hw, IXGBE_VLVFB(reg_ndx * 2));
		}

		/* If the filter was removed then ensure PF pool bit
		 * is cleared if the PF only added itself to the pool
		 * because the PF is in promiscuous mode.
		 */
		if ((vlvf & VLAN_VID_MASK) == vid &&
		    !test_bit(vid, adapter->active_vlans) && !bits)
			ixgbe_set_vf_vlan(adapter, add, vid, VMDQ_P(0));
	}

out:

	return err;
}

static int ixgbe_set_vf_macvlan_msg(struct ixgbe_adapter *adapter,
				    u32 *msgbuf, u32 vf)
{
	u8 *new_mac = ((u8 *)(&msgbuf[1]));
	int index = (msgbuf[0] & IXGBE_VT_MSGINFO_MASK) >>
		    IXGBE_VT_MSGINFO_SHIFT;
	int err;

	if (adapter->vfinfo[vf].pf_set_mac && index > 0) {
		e_warn(drv,
		       "VF %d requested MACVLAN filter but is administratively denied\n",
		       vf);
		return -1;
	}

	/* An non-zero index indicates the VF is setting a filter */
	if (index) {
		if (!is_valid_ether_addr(new_mac)) {
			e_warn(drv, "VF %d attempted to set invalid mac\n", vf);
			return -1;
		}

		/*
		 * If the VF is allowed to set MAC filters then turn off
		 * anti-spoofing to avoid false positives.
		 */
		if (adapter->vfinfo[vf].spoofchk_enabled)
			ixgbe_ndo_set_vf_spoofchk(adapter->netdev, vf, false);
	}

	err = ixgbe_set_vf_macvlan(adapter, vf, index, new_mac);
	if (err == -ENOSPC)
		e_warn(drv,
		       "VF %d has requested a MACVLAN filter but there is no space for it\n",
		       vf);

	return err < 0;
}

static int ixgbe_negotiate_vf_api(struct ixgbe_adapter *adapter,
				  u32 *msgbuf, u32 vf)
{
	int api = msgbuf[1];

	switch (api) {
	case ixgbe_mbox_api_10:
	case ixgbe_mbox_api_11:
		adapter->vfinfo[vf].vf_api = api;
		return 0;
	default:
		break;
	}

	e_info(drv, "VF %d requested invalid api version %u\n", vf, api);

	return -1;
}

static int ixgbe_get_vf_queues(struct ixgbe_adapter *adapter,
			       u32 *msgbuf, u32 vf)
{
	struct net_device *dev = adapter->netdev;
	struct ixgbe_ring_feature *vmdq = &adapter->ring_feature[RING_F_VMDQ];
	unsigned int default_tc = 0;
	u8 num_tcs = netdev_get_num_tc(dev);

	/* verify the PF is supporting the correct APIs */
	switch (adapter->vfinfo[vf].vf_api) {
	case ixgbe_mbox_api_20:
	case ixgbe_mbox_api_11:
		break;
	default:
		return -1;
	}

	/* only allow 1 Tx queue for bandwidth limiting */
	msgbuf[IXGBE_VF_TX_QUEUES] = __ALIGN_MASK(1, ~vmdq->mask);
	msgbuf[IXGBE_VF_RX_QUEUES] = __ALIGN_MASK(1, ~vmdq->mask);

	/* if TCs > 1 determine which TC belongs to default user priority */
	if (num_tcs > 1)
		default_tc = netdev_get_prio_tc_map(dev, adapter->default_up);

	/* notify VF of need for VLAN tag stripping, and correct queue */
	if (num_tcs)
		msgbuf[IXGBE_VF_TRANS_VLAN] = num_tcs;
	else if (adapter->vfinfo[vf].pf_vlan || adapter->vfinfo[vf].pf_qos)
		msgbuf[IXGBE_VF_TRANS_VLAN] = 1;
	else
		msgbuf[IXGBE_VF_TRANS_VLAN] = 0;

	/* notify VF of default queue */
	msgbuf[IXGBE_VF_DEF_QUEUE] = default_tc;

	return 0;
}

static int ixgbe_rcv_msg_from_vf(struct ixgbe_adapter *adapter, u32 vf)
{
	u32 mbx_size = IXGBE_VFMAILBOX_SIZE;
	u32 msgbuf[IXGBE_VFMAILBOX_SIZE];
	struct ixgbe_hw *hw = &adapter->hw;
	s32 retval;

	retval = ixgbe_read_mbx(hw, msgbuf, mbx_size, vf);

	if (retval) {
		pr_err("Error receiving message from VF\n");
		return retval;
	}

	/* this is a message we already processed, do nothing */
	if (msgbuf[0] & (IXGBE_VT_MSGTYPE_ACK | IXGBE_VT_MSGTYPE_NACK))
		return retval;

	/* flush the ack before we write any messages back */
	IXGBE_WRITE_FLUSH(hw);

	if (msgbuf[0] == IXGBE_VF_RESET)
		return ixgbe_vf_reset_msg(adapter, vf);

	/*
	 * until the vf completes a virtual function reset it should not be
	 * allowed to start any configuration.
	 */
	if (!adapter->vfinfo[vf].clear_to_send) {
		msgbuf[0] |= IXGBE_VT_MSGTYPE_NACK;
		ixgbe_write_mbx(hw, msgbuf, 1, vf);
		return retval;
	}

	switch ((msgbuf[0] & 0xFFFF)) {
	case IXGBE_VF_SET_MAC_ADDR:
		retval = ixgbe_set_vf_mac_addr(adapter, msgbuf, vf);
		break;
	case IXGBE_VF_SET_MULTICAST:
		retval = ixgbe_set_vf_multicasts(adapter, msgbuf, vf);
		break;
	case IXGBE_VF_SET_VLAN:
		retval = ixgbe_set_vf_vlan_msg(adapter, msgbuf, vf);
		break;
	case IXGBE_VF_SET_LPE:
		retval = ixgbe_set_vf_lpe(adapter, msgbuf, vf);
		break;
	case IXGBE_VF_SET_MACVLAN:
		retval = ixgbe_set_vf_macvlan_msg(adapter, msgbuf, vf);
		break;
	case IXGBE_VF_API_NEGOTIATE:
		retval = ixgbe_negotiate_vf_api(adapter, msgbuf, vf);
		break;
	case IXGBE_VF_GET_QUEUES:
		retval = ixgbe_get_vf_queues(adapter, msgbuf, vf);
		break;
	default:
		e_err(drv, "Unhandled Msg %8.8x\n", msgbuf[0]);
		retval = IXGBE_ERR_MBX;
		break;
	}

	/* notify the VF of the results of what it sent us */
	if (retval)
		msgbuf[0] |= IXGBE_VT_MSGTYPE_NACK;
	else
		msgbuf[0] |= IXGBE_VT_MSGTYPE_ACK;

	msgbuf[0] |= IXGBE_VT_MSGTYPE_CTS;

	ixgbe_write_mbx(hw, msgbuf, mbx_size, vf);

	return retval;
}

static void ixgbe_rcv_ack_from_vf(struct ixgbe_adapter *adapter, u32 vf)
{
	struct ixgbe_hw *hw = &adapter->hw;
	u32 msg = IXGBE_VT_MSGTYPE_NACK;

	/* if device isn't clear to send it shouldn't be reading either */
	if (!adapter->vfinfo[vf].clear_to_send)
		ixgbe_write_mbx(hw, &msg, 1, vf);
}

void ixgbe_msg_task(struct ixgbe_adapter *adapter)
{
	struct ixgbe_hw *hw = &adapter->hw;
	u32 vf;

	for (vf = 0; vf < adapter->num_vfs; vf++) {
		/* process any reset requests */
		if (!ixgbe_check_for_rst(hw, vf))
			ixgbe_vf_reset_event(adapter, vf);

		/* process any messages pending */
		if (!ixgbe_check_for_msg(hw, vf))
			ixgbe_rcv_msg_from_vf(adapter, vf);

		/* process any acks */
		if (!ixgbe_check_for_ack(hw, vf))
			ixgbe_rcv_ack_from_vf(adapter, vf);
	}
}

void ixgbe_disable_tx_rx(struct ixgbe_adapter *adapter)
{
	struct ixgbe_hw *hw = &adapter->hw;

	/* disable transmit and receive for all vfs */
	IXGBE_WRITE_REG(hw, IXGBE_VFTE(0), 0);
	IXGBE_WRITE_REG(hw, IXGBE_VFTE(1), 0);

	IXGBE_WRITE_REG(hw, IXGBE_VFRE(0), 0);
	IXGBE_WRITE_REG(hw, IXGBE_VFRE(1), 0);
}

void ixgbe_ping_all_vfs(struct ixgbe_adapter *adapter)
{
	struct ixgbe_hw *hw = &adapter->hw;
	u32 ping;
	int i;

	for (i = 0 ; i < adapter->num_vfs; i++) {
		ping = IXGBE_PF_CONTROL_MSG;
		if (adapter->vfinfo[i].clear_to_send)
			ping |= IXGBE_VT_MSGTYPE_CTS;
		ixgbe_write_mbx(hw, &ping, 1, i);
	}
}

int ixgbe_ndo_set_vf_mac(struct net_device *netdev, int vf, u8 *mac)
{
	struct ixgbe_adapter *adapter = netdev_priv(netdev);
	if (!is_valid_ether_addr(mac) || (vf >= adapter->num_vfs))
		return -EINVAL;
	adapter->vfinfo[vf].pf_set_mac = true;
	dev_info(&adapter->pdev->dev, "setting MAC %pM on VF %d\n", mac, vf);
	dev_info(&adapter->pdev->dev, "Reload the VF driver to make this"
				      " change effective.");
	if (test_bit(__IXGBE_DOWN, &adapter->state)) {
		dev_warn(&adapter->pdev->dev, "The VF MAC address has been set,"
			 " but the PF device is not up.\n");
		dev_warn(&adapter->pdev->dev, "Bring the PF device up before"
			 " attempting to use the VF device.\n");
	}
	return ixgbe_set_vf_mac(adapter, vf, mac);
}

int ixgbe_ndo_set_vf_vlan(struct net_device *netdev, int vf, u16 vlan, u8 qos)
{
	int err = 0;
	struct ixgbe_adapter *adapter = netdev_priv(netdev);
	struct ixgbe_hw *hw = &adapter->hw;

	if ((vf >= adapter->num_vfs) || (vlan > 4095) || (qos > 7))
		return -EINVAL;
	if (vlan || qos) {
		if (adapter->vfinfo[vf].pf_vlan)
			err = ixgbe_set_vf_vlan(adapter, false,
						adapter->vfinfo[vf].pf_vlan,
						vf);
		if (err)
			goto out;
		err = ixgbe_set_vf_vlan(adapter, true, vlan, vf);
		if (err)
			goto out;
		ixgbe_set_vmvir(adapter, vlan, qos, vf);
		ixgbe_set_vmolr(hw, vf, false);
		if (adapter->vfinfo[vf].spoofchk_enabled)
			hw->mac.ops.set_vlan_anti_spoofing(hw, true, vf);
		adapter->vfinfo[vf].vlan_count++;
		adapter->vfinfo[vf].pf_vlan = vlan;
		adapter->vfinfo[vf].pf_qos = qos;
		dev_info(&adapter->pdev->dev,
			 "Setting VLAN %d, QOS 0x%x on VF %d\n", vlan, qos, vf);
		if (test_bit(__IXGBE_DOWN, &adapter->state)) {
			dev_warn(&adapter->pdev->dev,
				 "The VF VLAN has been set,"
				 " but the PF device is not up.\n");
			dev_warn(&adapter->pdev->dev,
				 "Bring the PF device up before"
				 " attempting to use the VF device.\n");
		}
	} else {
		err = ixgbe_set_vf_vlan(adapter, false,
					adapter->vfinfo[vf].pf_vlan, vf);
		ixgbe_clear_vmvir(adapter, vf);
		ixgbe_set_vmolr(hw, vf, true);
		hw->mac.ops.set_vlan_anti_spoofing(hw, false, vf);
		if (adapter->vfinfo[vf].vlan_count)
			adapter->vfinfo[vf].vlan_count--;
		adapter->vfinfo[vf].pf_vlan = 0;
		adapter->vfinfo[vf].pf_qos = 0;
       }
out:
       return err;
}

static int ixgbe_link_mbps(struct ixgbe_adapter *adapter)
{
	switch (adapter->link_speed) {
	case IXGBE_LINK_SPEED_100_FULL:
		return 100;
	case IXGBE_LINK_SPEED_1GB_FULL:
		return 1000;
	case IXGBE_LINK_SPEED_10GB_FULL:
		return 10000;
	default:
		return 0;
	}
}

static void ixgbe_set_vf_rate_limit(struct ixgbe_adapter *adapter, int vf)
{
	struct ixgbe_ring_feature *vmdq = &adapter->ring_feature[RING_F_VMDQ];
	struct ixgbe_hw *hw = &adapter->hw;
	u32 bcnrc_val = 0;
	u16 queue, queues_per_pool;
	u16 tx_rate = adapter->vfinfo[vf].tx_rate;

	if (tx_rate) {
		/* start with base link speed value */
		bcnrc_val = adapter->vf_rate_link_speed;

		/* Calculate the rate factor values to set */
		bcnrc_val <<= IXGBE_RTTBCNRC_RF_INT_SHIFT;
		bcnrc_val /= tx_rate;

		/* clear everything but the rate factor */
		bcnrc_val &= IXGBE_RTTBCNRC_RF_INT_MASK |
			     IXGBE_RTTBCNRC_RF_DEC_MASK;

		/* enable the rate scheduler */
		bcnrc_val |= IXGBE_RTTBCNRC_RS_ENA;
	}

	/*
	 * Set global transmit compensation time to the MMW_SIZE in RTTBCNRM
	 * register. Typically MMW_SIZE=0x014 if 9728-byte jumbo is supported
	 * and 0x004 otherwise.
	 */
	switch (hw->mac.type) {
	case ixgbe_mac_82599EB:
		IXGBE_WRITE_REG(hw, IXGBE_RTTBCNRM, 0x4);
		break;
	case ixgbe_mac_X540:
		IXGBE_WRITE_REG(hw, IXGBE_RTTBCNRM, 0x14);
		break;
	default:
		break;
	}

	/* determine how many queues per pool based on VMDq mask */
	queues_per_pool = __ALIGN_MASK(1, ~vmdq->mask);

	/* write value for all Tx queues belonging to VF */
	for (queue = 0; queue < queues_per_pool; queue++) {
		unsigned int reg_idx = (vf * queues_per_pool) + queue;

		IXGBE_WRITE_REG(hw, IXGBE_RTTDQSEL, reg_idx);
		IXGBE_WRITE_REG(hw, IXGBE_RTTBCNRC, bcnrc_val);
	}
}

void ixgbe_check_vf_rate_limit(struct ixgbe_adapter *adapter)
{
	int i;

	/* VF Tx rate limit was not set */
	if (!adapter->vf_rate_link_speed)
		return;

	if (ixgbe_link_mbps(adapter) != adapter->vf_rate_link_speed) {
		adapter->vf_rate_link_speed = 0;
		dev_info(&adapter->pdev->dev,
			 "Link speed has been changed. VF Transmit rate is disabled\n");
	}

	for (i = 0; i < adapter->num_vfs; i++) {
		if (!adapter->vf_rate_link_speed)
			adapter->vfinfo[i].tx_rate = 0;

		ixgbe_set_vf_rate_limit(adapter, i);
	}
}

int ixgbe_ndo_set_vf_bw(struct net_device *netdev, int vf, int tx_rate)
{
	struct ixgbe_adapter *adapter = netdev_priv(netdev);
	int link_speed;

	/* verify VF is active */
	if (vf >= adapter->num_vfs)
		return -EINVAL;

	/* verify link is up */
	if (!adapter->link_up)
		return -EINVAL;

	/* verify we are linked at 10Gbps */
	link_speed = ixgbe_link_mbps(adapter);
	if (link_speed != 10000)
		return -EINVAL;

	/* rate limit cannot be less than 10Mbs or greater than link speed */
	if (tx_rate && ((tx_rate <= 10) || (tx_rate > link_speed)))
		return -EINVAL;

	/* store values */
	adapter->vf_rate_link_speed = link_speed;
	adapter->vfinfo[vf].tx_rate = tx_rate;

	/* update hardware configuration */
	ixgbe_set_vf_rate_limit(adapter, vf);

	return 0;
}

int ixgbe_ndo_set_vf_spoofchk(struct net_device *netdev, int vf, bool setting)
{
	struct ixgbe_adapter *adapter = netdev_priv(netdev);
	int vf_target_reg = vf >> 3;
	int vf_target_shift = vf % 8;
	struct ixgbe_hw *hw = &adapter->hw;
	u32 regval;

	adapter->vfinfo[vf].spoofchk_enabled = setting;

	regval = IXGBE_READ_REG(hw, IXGBE_PFVFSPOOF(vf_target_reg));
	regval &= ~(1 << vf_target_shift);
	regval |= (setting << vf_target_shift);
	IXGBE_WRITE_REG(hw, IXGBE_PFVFSPOOF(vf_target_reg), regval);

	if (adapter->vfinfo[vf].vlan_count) {
		vf_target_shift += IXGBE_SPOOF_VLANAS_SHIFT;
		regval = IXGBE_READ_REG(hw, IXGBE_PFVFSPOOF(vf_target_reg));
		regval &= ~(1 << vf_target_shift);
		regval |= (setting << vf_target_shift);
		IXGBE_WRITE_REG(hw, IXGBE_PFVFSPOOF(vf_target_reg), regval);
	}

	return 0;
}

int ixgbe_ndo_get_vf_config(struct net_device *netdev,
			    int vf, struct ifla_vf_info *ivi)
{
	struct ixgbe_adapter *adapter = netdev_priv(netdev);
	if (vf >= adapter->num_vfs)
		return -EINVAL;
	ivi->vf = vf;
	memcpy(&ivi->mac, adapter->vfinfo[vf].vf_mac_addresses, ETH_ALEN);
	ivi->tx_rate = adapter->vfinfo[vf].tx_rate;
	ivi->vlan = adapter->vfinfo[vf].pf_vlan;
	ivi->qos = adapter->vfinfo[vf].pf_qos;
	ivi->spoofchk = adapter->vfinfo[vf].spoofchk_enabled;
	return 0;
}<|MERGE_RESOLUTION|>--- conflicted
+++ resolved
@@ -44,46 +44,7 @@
 #include "ixgbe_sriov.h"
 
 #ifdef CONFIG_PCI_IOV
-<<<<<<< HEAD
-static int ixgbe_find_enabled_vfs(struct ixgbe_adapter *adapter)
-{
-	struct pci_dev *pdev = adapter->pdev;
-	struct pci_dev *pvfdev;
-	u16 vf_devfn = 0;
-	int device_id;
-	int vfs_found = 0;
-
-	switch (adapter->hw.mac.type) {
-	case ixgbe_mac_82599EB:
-		device_id = IXGBE_DEV_ID_82599_VF;
-		break;
-	case ixgbe_mac_X540:
-		device_id = IXGBE_DEV_ID_X540_VF;
-		break;
-	default:
-		device_id = 0;
-		break;
-	}
-
-	vf_devfn = pdev->devfn + 0x80;
-	pvfdev = pci_get_device(IXGBE_INTEL_VENDOR_ID, device_id, NULL);
-	while (pvfdev) {
-		if (pvfdev->devfn == vf_devfn &&
-		    (pvfdev->bus->number >= pdev->bus->number))
-			vfs_found++;
-		vf_devfn += 2;
-		pvfdev = pci_get_device(IXGBE_INTEL_VENDOR_ID,
-					device_id, pvfdev);
-	}
-
-	return vfs_found;
-}
-
-void ixgbe_enable_sriov(struct ixgbe_adapter *adapter,
-			 const struct ixgbe_info *ii)
-=======
 static int __ixgbe_enable_sriov(struct ixgbe_adapter *adapter)
->>>>>>> c3ade0e0
 {
 	struct ixgbe_hw *hw = &adapter->hw;
 	int num_vf_macvlans, i;
