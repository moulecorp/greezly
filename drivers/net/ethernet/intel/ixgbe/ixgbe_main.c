/*******************************************************************************

  Intel 10 Gigabit PCI Express Linux driver
  Copyright(c) 1999 - 2013 Intel Corporation.

  This program is free software; you can redistribute it and/or modify it
  under the terms and conditions of the GNU General Public License,
  version 2, as published by the Free Software Foundation.

  This program is distributed in the hope it will be useful, but WITHOUT
  ANY WARRANTY; without even the implied warranty of MERCHANTABILITY or
  FITNESS FOR A PARTICULAR PURPOSE.  See the GNU General Public License for
  more details.

  You should have received a copy of the GNU General Public License along with
  this program; if not, write to the Free Software Foundation, Inc.,
  51 Franklin St - Fifth Floor, Boston, MA 02110-1301 USA.

  The full GNU General Public License is included in this distribution in
  the file called "COPYING".

  Contact Information:
  e1000-devel Mailing List <e1000-devel@lists.sourceforge.net>
  Intel Corporation, 5200 N.E. Elam Young Parkway, Hillsboro, OR 97124-6497

*******************************************************************************/

#include <linux/types.h>
#include <linux/module.h>
#include <linux/pci.h>
#include <linux/netdevice.h>
#include <linux/vmalloc.h>
#include <linux/string.h>
#include <linux/in.h>
#include <linux/interrupt.h>
#include <linux/ip.h>
#include <linux/tcp.h>
#include <linux/sctp.h>
#include <linux/pkt_sched.h>
#include <linux/ipv6.h>
#include <linux/slab.h>
#include <net/checksum.h>
#include <net/ip6_checksum.h>
#include <linux/ethtool.h>
#include <linux/if.h>
#include <linux/if_vlan.h>
#include <linux/if_macvlan.h>
#include <linux/if_bridge.h>
#include <linux/prefetch.h>
#include <scsi/fc/fc_fcoe.h>

#include "ixgbe.h"
#include "ixgbe_common.h"
#include "ixgbe_dcb_82599.h"
#include "ixgbe_sriov.h"

char ixgbe_driver_name[] = "ixgbe";
static const char ixgbe_driver_string[] =
			      "Intel(R) 10 Gigabit PCI Express Network Driver";
#ifdef IXGBE_FCOE
char ixgbe_default_device_descr[] =
			      "Intel(R) 10 Gigabit Network Connection";
#else
static char ixgbe_default_device_descr[] =
			      "Intel(R) 10 Gigabit Network Connection";
#endif
#define DRV_VERSION "3.19.1-k"
const char ixgbe_driver_version[] = DRV_VERSION;
static const char ixgbe_copyright[] =
				"Copyright (c) 1999-2013 Intel Corporation.";

static const struct ixgbe_info *ixgbe_info_tbl[] = {
	[board_82598] = &ixgbe_82598_info,
	[board_82599] = &ixgbe_82599_info,
	[board_X540] = &ixgbe_X540_info,
};

/* ixgbe_pci_tbl - PCI Device ID Table
 *
 * Wildcard entries (PCI_ANY_ID) should come last
 * Last entry must be all 0s
 *
 * { Vendor ID, Device ID, SubVendor ID, SubDevice ID,
 *   Class, Class Mask, private data (not used) }
 */
static DEFINE_PCI_DEVICE_TABLE(ixgbe_pci_tbl) = {
	{PCI_VDEVICE(INTEL, IXGBE_DEV_ID_82598), board_82598 },
	{PCI_VDEVICE(INTEL, IXGBE_DEV_ID_82598AF_DUAL_PORT), board_82598 },
	{PCI_VDEVICE(INTEL, IXGBE_DEV_ID_82598AF_SINGLE_PORT), board_82598 },
	{PCI_VDEVICE(INTEL, IXGBE_DEV_ID_82598AT), board_82598 },
	{PCI_VDEVICE(INTEL, IXGBE_DEV_ID_82598AT2), board_82598 },
	{PCI_VDEVICE(INTEL, IXGBE_DEV_ID_82598EB_CX4), board_82598 },
	{PCI_VDEVICE(INTEL, IXGBE_DEV_ID_82598_CX4_DUAL_PORT), board_82598 },
	{PCI_VDEVICE(INTEL, IXGBE_DEV_ID_82598_DA_DUAL_PORT), board_82598 },
	{PCI_VDEVICE(INTEL, IXGBE_DEV_ID_82598_SR_DUAL_PORT_EM), board_82598 },
	{PCI_VDEVICE(INTEL, IXGBE_DEV_ID_82598EB_XF_LR), board_82598 },
	{PCI_VDEVICE(INTEL, IXGBE_DEV_ID_82598EB_SFP_LOM), board_82598 },
	{PCI_VDEVICE(INTEL, IXGBE_DEV_ID_82598_BX), board_82598 },
	{PCI_VDEVICE(INTEL, IXGBE_DEV_ID_82599_KX4), board_82599 },
	{PCI_VDEVICE(INTEL, IXGBE_DEV_ID_82599_XAUI_LOM), board_82599 },
	{PCI_VDEVICE(INTEL, IXGBE_DEV_ID_82599_KR), board_82599 },
	{PCI_VDEVICE(INTEL, IXGBE_DEV_ID_82599_SFP), board_82599 },
	{PCI_VDEVICE(INTEL, IXGBE_DEV_ID_82599_SFP_EM), board_82599 },
	{PCI_VDEVICE(INTEL, IXGBE_DEV_ID_82599_KX4_MEZZ), board_82599 },
	{PCI_VDEVICE(INTEL, IXGBE_DEV_ID_82599_CX4), board_82599 },
	{PCI_VDEVICE(INTEL, IXGBE_DEV_ID_82599_BACKPLANE_FCOE), board_82599 },
	{PCI_VDEVICE(INTEL, IXGBE_DEV_ID_82599_SFP_FCOE), board_82599 },
	{PCI_VDEVICE(INTEL, IXGBE_DEV_ID_82599_T3_LOM), board_82599 },
	{PCI_VDEVICE(INTEL, IXGBE_DEV_ID_82599_COMBO_BACKPLANE), board_82599 },
	{PCI_VDEVICE(INTEL, IXGBE_DEV_ID_X540T), board_X540 },
	{PCI_VDEVICE(INTEL, IXGBE_DEV_ID_82599_SFP_SF2), board_82599 },
	{PCI_VDEVICE(INTEL, IXGBE_DEV_ID_82599_LS), board_82599 },
	{PCI_VDEVICE(INTEL, IXGBE_DEV_ID_82599_QSFP_SF_QP), board_82599 },
	{PCI_VDEVICE(INTEL, IXGBE_DEV_ID_82599EN_SFP), board_82599 },
	{PCI_VDEVICE(INTEL, IXGBE_DEV_ID_82599_SFP_SF_QP), board_82599 },
	{PCI_VDEVICE(INTEL, IXGBE_DEV_ID_X540T1), board_X540 },
	/* required last entry */
	{0, }
};
MODULE_DEVICE_TABLE(pci, ixgbe_pci_tbl);

#ifdef CONFIG_IXGBE_DCA
static int ixgbe_notify_dca(struct notifier_block *, unsigned long event,
			    void *p);
static struct notifier_block dca_notifier = {
	.notifier_call = ixgbe_notify_dca,
	.next          = NULL,
	.priority      = 0
};
#endif

#ifdef CONFIG_PCI_IOV
static unsigned int max_vfs;
module_param(max_vfs, uint, 0);
MODULE_PARM_DESC(max_vfs,
		 "Maximum number of virtual functions to allocate per physical function - default is zero and maximum value is 63. (Deprecated)");
#endif /* CONFIG_PCI_IOV */

static unsigned int allow_unsupported_sfp;
module_param(allow_unsupported_sfp, uint, 0);
MODULE_PARM_DESC(allow_unsupported_sfp,
		 "Allow unsupported and untested SFP+ modules on 82599-based adapters");

#define DEFAULT_MSG_ENABLE (NETIF_MSG_DRV|NETIF_MSG_PROBE|NETIF_MSG_LINK)
static int debug = -1;
module_param(debug, int, 0);
MODULE_PARM_DESC(debug, "Debug level (0=none,...,16=all)");

MODULE_AUTHOR("Intel Corporation, <linux.nics@intel.com>");
MODULE_DESCRIPTION("Intel(R) 10 Gigabit PCI Express Network Driver");
MODULE_LICENSE("GPL");
MODULE_VERSION(DRV_VERSION);

static int ixgbe_read_pci_cfg_word_parent(struct ixgbe_adapter *adapter,
					  u32 reg, u16 *value)
{
	struct pci_dev *parent_dev;
	struct pci_bus *parent_bus;

	parent_bus = adapter->pdev->bus->parent;
	if (!parent_bus)
		return -1;

	parent_dev = parent_bus->self;
	if (!parent_dev)
		return -1;

	if (!pci_is_pcie(parent_dev))
		return -1;

	pcie_capability_read_word(parent_dev, reg, value);
	return 0;
}

static s32 ixgbe_get_parent_bus_info(struct ixgbe_adapter *adapter)
{
	struct ixgbe_hw *hw = &adapter->hw;
	u16 link_status = 0;
	int err;

	hw->bus.type = ixgbe_bus_type_pci_express;

	/* Get the negotiated link width and speed from PCI config space of the
	 * parent, as this device is behind a switch
	 */
	err = ixgbe_read_pci_cfg_word_parent(adapter, 18, &link_status);

	/* assume caller will handle error case */
	if (err)
		return err;

	hw->bus.width = ixgbe_convert_bus_width(link_status);
	hw->bus.speed = ixgbe_convert_bus_speed(link_status);

	return 0;
}

/**
 * ixgbe_check_from_parent - Determine whether PCIe info should come from parent
 * @hw: hw specific details
 *
 * This function is used by probe to determine whether a device's PCI-Express
 * bandwidth details should be gathered from the parent bus instead of from the
 * device. Used to ensure that various locations all have the correct device ID
 * checks.
 */
static inline bool ixgbe_pcie_from_parent(struct ixgbe_hw *hw)
{
	switch (hw->device_id) {
	case IXGBE_DEV_ID_82599_SFP_SF_QP:
	case IXGBE_DEV_ID_82599_QSFP_SF_QP:
		return true;
	default:
		return false;
	}
}

static void ixgbe_check_minimum_link(struct ixgbe_adapter *adapter,
				     int expected_gts)
{
	int max_gts = 0;
	enum pci_bus_speed speed = PCI_SPEED_UNKNOWN;
	enum pcie_link_width width = PCIE_LNK_WIDTH_UNKNOWN;
	struct pci_dev *pdev;

	/* determine whether to use the the parent device
	 */
	if (ixgbe_pcie_from_parent(&adapter->hw))
		pdev = adapter->pdev->bus->parent->self;
	else
		pdev = adapter->pdev;

	if (pcie_get_minimum_link(pdev, &speed, &width) ||
	    speed == PCI_SPEED_UNKNOWN || width == PCIE_LNK_WIDTH_UNKNOWN) {
		e_dev_warn("Unable to determine PCI Express bandwidth.\n");
		return;
	}

	switch (speed) {
	case PCIE_SPEED_2_5GT:
		/* 8b/10b encoding reduces max throughput by 20% */
		max_gts = 2 * width;
		break;
	case PCIE_SPEED_5_0GT:
		/* 8b/10b encoding reduces max throughput by 20% */
		max_gts = 4 * width;
		break;
	case PCIE_SPEED_8_0GT:
		/* 128b/130b encoding reduces throughput by less than 2% */
		max_gts = 8 * width;
		break;
	default:
		e_dev_warn("Unable to determine PCI Express bandwidth.\n");
		return;
	}

	e_dev_info("PCI Express bandwidth of %dGT/s available\n",
		   max_gts);
	e_dev_info("(Speed:%s, Width: x%d, Encoding Loss:%s)\n",
		   (speed == PCIE_SPEED_8_0GT ? "8.0GT/s" :
		    speed == PCIE_SPEED_5_0GT ? "5.0GT/s" :
		    speed == PCIE_SPEED_2_5GT ? "2.5GT/s" :
		    "Unknown"),
		   width,
		   (speed == PCIE_SPEED_2_5GT ? "20%" :
		    speed == PCIE_SPEED_5_0GT ? "20%" :
		    speed == PCIE_SPEED_8_0GT ? "<2%" :
		    "Unknown"));

	if (max_gts < expected_gts) {
		e_dev_warn("This is not sufficient for optimal performance of this card.\n");
		e_dev_warn("For optimal performance, at least %dGT/s of bandwidth is required.\n",
			expected_gts);
		e_dev_warn("A slot with more lanes and/or higher speed is suggested.\n");
	}
}

static void ixgbe_service_event_schedule(struct ixgbe_adapter *adapter)
{
	if (!test_bit(__IXGBE_DOWN, &adapter->state) &&
	    !test_bit(__IXGBE_REMOVING, &adapter->state) &&
	    !test_and_set_bit(__IXGBE_SERVICE_SCHED, &adapter->state))
		schedule_work(&adapter->service_task);
}

static void ixgbe_remove_adapter(struct ixgbe_hw *hw)
{
	struct ixgbe_adapter *adapter = hw->back;

	if (!hw->hw_addr)
		return;
	hw->hw_addr = NULL;
	e_dev_err("Adapter removed\n");
	ixgbe_service_event_schedule(adapter);
}

void ixgbe_check_remove(struct ixgbe_hw *hw, u32 reg)
{
	u32 value;

	/* The following check not only optimizes a bit by not
	 * performing a read on the status register when the
	 * register just read was a status register read that
	 * returned IXGBE_FAILED_READ_REG. It also blocks any
	 * potential recursion.
	 */
	if (reg == IXGBE_STATUS) {
		ixgbe_remove_adapter(hw);
		return;
	}
	value = ixgbe_read_reg(hw, IXGBE_STATUS);
	if (value == IXGBE_FAILED_READ_REG)
		ixgbe_remove_adapter(hw);
}

static void ixgbe_service_event_complete(struct ixgbe_adapter *adapter)
{
	BUG_ON(!test_bit(__IXGBE_SERVICE_SCHED, &adapter->state));

	/* flush memory to make sure state is correct before next watchdog */
	smp_mb__before_clear_bit();
	clear_bit(__IXGBE_SERVICE_SCHED, &adapter->state);
}

struct ixgbe_reg_info {
	u32 ofs;
	char *name;
};

static const struct ixgbe_reg_info ixgbe_reg_info_tbl[] = {

	/* General Registers */
	{IXGBE_CTRL, "CTRL"},
	{IXGBE_STATUS, "STATUS"},
	{IXGBE_CTRL_EXT, "CTRL_EXT"},

	/* Interrupt Registers */
	{IXGBE_EICR, "EICR"},

	/* RX Registers */
	{IXGBE_SRRCTL(0), "SRRCTL"},
	{IXGBE_DCA_RXCTRL(0), "DRXCTL"},
	{IXGBE_RDLEN(0), "RDLEN"},
	{IXGBE_RDH(0), "RDH"},
	{IXGBE_RDT(0), "RDT"},
	{IXGBE_RXDCTL(0), "RXDCTL"},
	{IXGBE_RDBAL(0), "RDBAL"},
	{IXGBE_RDBAH(0), "RDBAH"},

	/* TX Registers */
	{IXGBE_TDBAL(0), "TDBAL"},
	{IXGBE_TDBAH(0), "TDBAH"},
	{IXGBE_TDLEN(0), "TDLEN"},
	{IXGBE_TDH(0), "TDH"},
	{IXGBE_TDT(0), "TDT"},
	{IXGBE_TXDCTL(0), "TXDCTL"},

	/* List Terminator */
	{}
};


/*
 * ixgbe_regdump - register printout routine
 */
static void ixgbe_regdump(struct ixgbe_hw *hw, struct ixgbe_reg_info *reginfo)
{
	int i = 0, j = 0;
	char rname[16];
	u32 regs[64];

	switch (reginfo->ofs) {
	case IXGBE_SRRCTL(0):
		for (i = 0; i < 64; i++)
			regs[i] = IXGBE_READ_REG(hw, IXGBE_SRRCTL(i));
		break;
	case IXGBE_DCA_RXCTRL(0):
		for (i = 0; i < 64; i++)
			regs[i] = IXGBE_READ_REG(hw, IXGBE_DCA_RXCTRL(i));
		break;
	case IXGBE_RDLEN(0):
		for (i = 0; i < 64; i++)
			regs[i] = IXGBE_READ_REG(hw, IXGBE_RDLEN(i));
		break;
	case IXGBE_RDH(0):
		for (i = 0; i < 64; i++)
			regs[i] = IXGBE_READ_REG(hw, IXGBE_RDH(i));
		break;
	case IXGBE_RDT(0):
		for (i = 0; i < 64; i++)
			regs[i] = IXGBE_READ_REG(hw, IXGBE_RDT(i));
		break;
	case IXGBE_RXDCTL(0):
		for (i = 0; i < 64; i++)
			regs[i] = IXGBE_READ_REG(hw, IXGBE_RXDCTL(i));
		break;
	case IXGBE_RDBAL(0):
		for (i = 0; i < 64; i++)
			regs[i] = IXGBE_READ_REG(hw, IXGBE_RDBAL(i));
		break;
	case IXGBE_RDBAH(0):
		for (i = 0; i < 64; i++)
			regs[i] = IXGBE_READ_REG(hw, IXGBE_RDBAH(i));
		break;
	case IXGBE_TDBAL(0):
		for (i = 0; i < 64; i++)
			regs[i] = IXGBE_READ_REG(hw, IXGBE_TDBAL(i));
		break;
	case IXGBE_TDBAH(0):
		for (i = 0; i < 64; i++)
			regs[i] = IXGBE_READ_REG(hw, IXGBE_TDBAH(i));
		break;
	case IXGBE_TDLEN(0):
		for (i = 0; i < 64; i++)
			regs[i] = IXGBE_READ_REG(hw, IXGBE_TDLEN(i));
		break;
	case IXGBE_TDH(0):
		for (i = 0; i < 64; i++)
			regs[i] = IXGBE_READ_REG(hw, IXGBE_TDH(i));
		break;
	case IXGBE_TDT(0):
		for (i = 0; i < 64; i++)
			regs[i] = IXGBE_READ_REG(hw, IXGBE_TDT(i));
		break;
	case IXGBE_TXDCTL(0):
		for (i = 0; i < 64; i++)
			regs[i] = IXGBE_READ_REG(hw, IXGBE_TXDCTL(i));
		break;
	default:
		pr_info("%-15s %08x\n", reginfo->name,
			IXGBE_READ_REG(hw, reginfo->ofs));
		return;
	}

	for (i = 0; i < 8; i++) {
		snprintf(rname, 16, "%s[%d-%d]", reginfo->name, i*8, i*8+7);
		pr_err("%-15s", rname);
		for (j = 0; j < 8; j++)
			pr_cont(" %08x", regs[i*8+j]);
		pr_cont("\n");
	}

}

/*
 * ixgbe_dump - Print registers, tx-rings and rx-rings
 */
static void ixgbe_dump(struct ixgbe_adapter *adapter)
{
	struct net_device *netdev = adapter->netdev;
	struct ixgbe_hw *hw = &adapter->hw;
	struct ixgbe_reg_info *reginfo;
	int n = 0;
	struct ixgbe_ring *tx_ring;
	struct ixgbe_tx_buffer *tx_buffer;
	union ixgbe_adv_tx_desc *tx_desc;
	struct my_u0 { u64 a; u64 b; } *u0;
	struct ixgbe_ring *rx_ring;
	union ixgbe_adv_rx_desc *rx_desc;
	struct ixgbe_rx_buffer *rx_buffer_info;
	u32 staterr;
	int i = 0;

	if (!netif_msg_hw(adapter))
		return;

	/* Print netdevice Info */
	if (netdev) {
		dev_info(&adapter->pdev->dev, "Net device Info\n");
		pr_info("Device Name     state            "
			"trans_start      last_rx\n");
		pr_info("%-15s %016lX %016lX %016lX\n",
			netdev->name,
			netdev->state,
			netdev->trans_start,
			netdev->last_rx);
	}

	/* Print Registers */
	dev_info(&adapter->pdev->dev, "Register Dump\n");
	pr_info(" Register Name   Value\n");
	for (reginfo = (struct ixgbe_reg_info *)ixgbe_reg_info_tbl;
	     reginfo->name; reginfo++) {
		ixgbe_regdump(hw, reginfo);
	}

	/* Print TX Ring Summary */
	if (!netdev || !netif_running(netdev))
		goto exit;

	dev_info(&adapter->pdev->dev, "TX Rings Summary\n");
	pr_info(" %s     %s              %s        %s\n",
		"Queue [NTU] [NTC] [bi(ntc)->dma  ]",
		"leng", "ntw", "timestamp");
	for (n = 0; n < adapter->num_tx_queues; n++) {
		tx_ring = adapter->tx_ring[n];
		tx_buffer = &tx_ring->tx_buffer_info[tx_ring->next_to_clean];
		pr_info(" %5d %5X %5X %016llX %08X %p %016llX\n",
			   n, tx_ring->next_to_use, tx_ring->next_to_clean,
			   (u64)dma_unmap_addr(tx_buffer, dma),
			   dma_unmap_len(tx_buffer, len),
			   tx_buffer->next_to_watch,
			   (u64)tx_buffer->time_stamp);
	}

	/* Print TX Rings */
	if (!netif_msg_tx_done(adapter))
		goto rx_ring_summary;

	dev_info(&adapter->pdev->dev, "TX Rings Dump\n");

	/* Transmit Descriptor Formats
	 *
	 * 82598 Advanced Transmit Descriptor
	 *   +--------------------------------------------------------------+
	 * 0 |         Buffer Address [63:0]                                |
	 *   +--------------------------------------------------------------+
	 * 8 |  PAYLEN  | POPTS  | IDX | STA | DCMD  |DTYP |  RSV |  DTALEN |
	 *   +--------------------------------------------------------------+
	 *   63       46 45    40 39 36 35 32 31   24 23 20 19              0
	 *
	 * 82598 Advanced Transmit Descriptor (Write-Back Format)
	 *   +--------------------------------------------------------------+
	 * 0 |                          RSV [63:0]                          |
	 *   +--------------------------------------------------------------+
	 * 8 |            RSV           |  STA  |          NXTSEQ           |
	 *   +--------------------------------------------------------------+
	 *   63                       36 35   32 31                         0
	 *
	 * 82599+ Advanced Transmit Descriptor
	 *   +--------------------------------------------------------------+
	 * 0 |         Buffer Address [63:0]                                |
	 *   +--------------------------------------------------------------+
	 * 8 |PAYLEN  |POPTS|CC|IDX  |STA  |DCMD  |DTYP |MAC  |RSV  |DTALEN |
	 *   +--------------------------------------------------------------+
	 *   63     46 45 40 39 38 36 35 32 31  24 23 20 19 18 17 16 15     0
	 *
	 * 82599+ Advanced Transmit Descriptor (Write-Back Format)
	 *   +--------------------------------------------------------------+
	 * 0 |                          RSV [63:0]                          |
	 *   +--------------------------------------------------------------+
	 * 8 |            RSV           |  STA  |           RSV             |
	 *   +--------------------------------------------------------------+
	 *   63                       36 35   32 31                         0
	 */

	for (n = 0; n < adapter->num_tx_queues; n++) {
		tx_ring = adapter->tx_ring[n];
		pr_info("------------------------------------\n");
		pr_info("TX QUEUE INDEX = %d\n", tx_ring->queue_index);
		pr_info("------------------------------------\n");
		pr_info("%s%s    %s              %s        %s          %s\n",
			"T [desc]     [address 63:0  ] ",
			"[PlPOIdStDDt Ln] [bi->dma       ] ",
			"leng", "ntw", "timestamp", "bi->skb");

		for (i = 0; tx_ring->desc && (i < tx_ring->count); i++) {
			tx_desc = IXGBE_TX_DESC(tx_ring, i);
			tx_buffer = &tx_ring->tx_buffer_info[i];
			u0 = (struct my_u0 *)tx_desc;
			if (dma_unmap_len(tx_buffer, len) > 0) {
				pr_info("T [0x%03X]    %016llX %016llX %016llX %08X %p %016llX %p",
					i,
					le64_to_cpu(u0->a),
					le64_to_cpu(u0->b),
					(u64)dma_unmap_addr(tx_buffer, dma),
					dma_unmap_len(tx_buffer, len),
					tx_buffer->next_to_watch,
					(u64)tx_buffer->time_stamp,
					tx_buffer->skb);
				if (i == tx_ring->next_to_use &&
					i == tx_ring->next_to_clean)
					pr_cont(" NTC/U\n");
				else if (i == tx_ring->next_to_use)
					pr_cont(" NTU\n");
				else if (i == tx_ring->next_to_clean)
					pr_cont(" NTC\n");
				else
					pr_cont("\n");

				if (netif_msg_pktdata(adapter) &&
				    tx_buffer->skb)
					print_hex_dump(KERN_INFO, "",
						DUMP_PREFIX_ADDRESS, 16, 1,
						tx_buffer->skb->data,
						dma_unmap_len(tx_buffer, len),
						true);
			}
		}
	}

	/* Print RX Rings Summary */
rx_ring_summary:
	dev_info(&adapter->pdev->dev, "RX Rings Summary\n");
	pr_info("Queue [NTU] [NTC]\n");
	for (n = 0; n < adapter->num_rx_queues; n++) {
		rx_ring = adapter->rx_ring[n];
		pr_info("%5d %5X %5X\n",
			n, rx_ring->next_to_use, rx_ring->next_to_clean);
	}

	/* Print RX Rings */
	if (!netif_msg_rx_status(adapter))
		goto exit;

	dev_info(&adapter->pdev->dev, "RX Rings Dump\n");

	/* Receive Descriptor Formats
	 *
	 * 82598 Advanced Receive Descriptor (Read) Format
	 *    63                                           1        0
	 *    +-----------------------------------------------------+
	 *  0 |       Packet Buffer Address [63:1]           |A0/NSE|
	 *    +----------------------------------------------+------+
	 *  8 |       Header Buffer Address [63:1]           |  DD  |
	 *    +-----------------------------------------------------+
	 *
	 *
	 * 82598 Advanced Receive Descriptor (Write-Back) Format
	 *
	 *   63       48 47    32 31  30      21 20 16 15   4 3     0
	 *   +------------------------------------------------------+
	 * 0 |       RSS Hash /  |SPH| HDR_LEN  | RSV |Packet|  RSS |
	 *   | Packet   | IP     |   |          |     | Type | Type |
	 *   | Checksum | Ident  |   |          |     |      |      |
	 *   +------------------------------------------------------+
	 * 8 | VLAN Tag | Length | Extended Error | Extended Status |
	 *   +------------------------------------------------------+
	 *   63       48 47    32 31            20 19               0
	 *
	 * 82599+ Advanced Receive Descriptor (Read) Format
	 *    63                                           1        0
	 *    +-----------------------------------------------------+
	 *  0 |       Packet Buffer Address [63:1]           |A0/NSE|
	 *    +----------------------------------------------+------+
	 *  8 |       Header Buffer Address [63:1]           |  DD  |
	 *    +-----------------------------------------------------+
	 *
	 *
	 * 82599+ Advanced Receive Descriptor (Write-Back) Format
	 *
	 *   63       48 47    32 31  30      21 20 17 16   4 3     0
	 *   +------------------------------------------------------+
	 * 0 |RSS / Frag Checksum|SPH| HDR_LEN  |RSC- |Packet|  RSS |
	 *   |/ RTT / PCoE_PARAM |   |          | CNT | Type | Type |
	 *   |/ Flow Dir Flt ID  |   |          |     |      |      |
	 *   +------------------------------------------------------+
	 * 8 | VLAN Tag | Length |Extended Error| Xtnd Status/NEXTP |
	 *   +------------------------------------------------------+
	 *   63       48 47    32 31          20 19                 0
	 */

	for (n = 0; n < adapter->num_rx_queues; n++) {
		rx_ring = adapter->rx_ring[n];
		pr_info("------------------------------------\n");
		pr_info("RX QUEUE INDEX = %d\n", rx_ring->queue_index);
		pr_info("------------------------------------\n");
		pr_info("%s%s%s",
			"R  [desc]      [ PktBuf     A0] ",
			"[  HeadBuf   DD] [bi->dma       ] [bi->skb       ] ",
			"<-- Adv Rx Read format\n");
		pr_info("%s%s%s",
			"RWB[desc]      [PcsmIpSHl PtRs] ",
			"[vl er S cks ln] ---------------- [bi->skb       ] ",
			"<-- Adv Rx Write-Back format\n");

		for (i = 0; i < rx_ring->count; i++) {
			rx_buffer_info = &rx_ring->rx_buffer_info[i];
			rx_desc = IXGBE_RX_DESC(rx_ring, i);
			u0 = (struct my_u0 *)rx_desc;
			staterr = le32_to_cpu(rx_desc->wb.upper.status_error);
			if (staterr & IXGBE_RXD_STAT_DD) {
				/* Descriptor Done */
				pr_info("RWB[0x%03X]     %016llX "
					"%016llX ---------------- %p", i,
					le64_to_cpu(u0->a),
					le64_to_cpu(u0->b),
					rx_buffer_info->skb);
			} else {
				pr_info("R  [0x%03X]     %016llX "
					"%016llX %016llX %p", i,
					le64_to_cpu(u0->a),
					le64_to_cpu(u0->b),
					(u64)rx_buffer_info->dma,
					rx_buffer_info->skb);

				if (netif_msg_pktdata(adapter) &&
				    rx_buffer_info->dma) {
					print_hex_dump(KERN_INFO, "",
					   DUMP_PREFIX_ADDRESS, 16, 1,
					   page_address(rx_buffer_info->page) +
						    rx_buffer_info->page_offset,
					   ixgbe_rx_bufsz(rx_ring), true);
				}
			}

			if (i == rx_ring->next_to_use)
				pr_cont(" NTU\n");
			else if (i == rx_ring->next_to_clean)
				pr_cont(" NTC\n");
			else
				pr_cont("\n");

		}
	}

exit:
	return;
}

static void ixgbe_release_hw_control(struct ixgbe_adapter *adapter)
{
	u32 ctrl_ext;

	/* Let firmware take over control of h/w */
	ctrl_ext = IXGBE_READ_REG(&adapter->hw, IXGBE_CTRL_EXT);
	IXGBE_WRITE_REG(&adapter->hw, IXGBE_CTRL_EXT,
			ctrl_ext & ~IXGBE_CTRL_EXT_DRV_LOAD);
}

static void ixgbe_get_hw_control(struct ixgbe_adapter *adapter)
{
	u32 ctrl_ext;

	/* Let firmware know the driver has taken over */
	ctrl_ext = IXGBE_READ_REG(&adapter->hw, IXGBE_CTRL_EXT);
	IXGBE_WRITE_REG(&adapter->hw, IXGBE_CTRL_EXT,
			ctrl_ext | IXGBE_CTRL_EXT_DRV_LOAD);
}

/**
 * ixgbe_set_ivar - set the IVAR registers, mapping interrupt causes to vectors
 * @adapter: pointer to adapter struct
 * @direction: 0 for Rx, 1 for Tx, -1 for other causes
 * @queue: queue to map the corresponding interrupt to
 * @msix_vector: the vector to map to the corresponding queue
 *
 */
static void ixgbe_set_ivar(struct ixgbe_adapter *adapter, s8 direction,
			   u8 queue, u8 msix_vector)
{
	u32 ivar, index;
	struct ixgbe_hw *hw = &adapter->hw;
	switch (hw->mac.type) {
	case ixgbe_mac_82598EB:
		msix_vector |= IXGBE_IVAR_ALLOC_VAL;
		if (direction == -1)
			direction = 0;
		index = (((direction * 64) + queue) >> 2) & 0x1F;
		ivar = IXGBE_READ_REG(hw, IXGBE_IVAR(index));
		ivar &= ~(0xFF << (8 * (queue & 0x3)));
		ivar |= (msix_vector << (8 * (queue & 0x3)));
		IXGBE_WRITE_REG(hw, IXGBE_IVAR(index), ivar);
		break;
	case ixgbe_mac_82599EB:
	case ixgbe_mac_X540:
		if (direction == -1) {
			/* other causes */
			msix_vector |= IXGBE_IVAR_ALLOC_VAL;
			index = ((queue & 1) * 8);
			ivar = IXGBE_READ_REG(&adapter->hw, IXGBE_IVAR_MISC);
			ivar &= ~(0xFF << index);
			ivar |= (msix_vector << index);
			IXGBE_WRITE_REG(&adapter->hw, IXGBE_IVAR_MISC, ivar);
			break;
		} else {
			/* tx or rx causes */
			msix_vector |= IXGBE_IVAR_ALLOC_VAL;
			index = ((16 * (queue & 1)) + (8 * direction));
			ivar = IXGBE_READ_REG(hw, IXGBE_IVAR(queue >> 1));
			ivar &= ~(0xFF << index);
			ivar |= (msix_vector << index);
			IXGBE_WRITE_REG(hw, IXGBE_IVAR(queue >> 1), ivar);
			break;
		}
	default:
		break;
	}
}

static inline void ixgbe_irq_rearm_queues(struct ixgbe_adapter *adapter,
					  u64 qmask)
{
	u32 mask;

	switch (adapter->hw.mac.type) {
	case ixgbe_mac_82598EB:
		mask = (IXGBE_EIMS_RTX_QUEUE & qmask);
		IXGBE_WRITE_REG(&adapter->hw, IXGBE_EICS, mask);
		break;
	case ixgbe_mac_82599EB:
	case ixgbe_mac_X540:
		mask = (qmask & 0xFFFFFFFF);
		IXGBE_WRITE_REG(&adapter->hw, IXGBE_EICS_EX(0), mask);
		mask = (qmask >> 32);
		IXGBE_WRITE_REG(&adapter->hw, IXGBE_EICS_EX(1), mask);
		break;
	default:
		break;
	}
}

void ixgbe_unmap_and_free_tx_resource(struct ixgbe_ring *ring,
				      struct ixgbe_tx_buffer *tx_buffer)
{
	if (tx_buffer->skb) {
		dev_kfree_skb_any(tx_buffer->skb);
		if (dma_unmap_len(tx_buffer, len))
			dma_unmap_single(ring->dev,
					 dma_unmap_addr(tx_buffer, dma),
					 dma_unmap_len(tx_buffer, len),
					 DMA_TO_DEVICE);
	} else if (dma_unmap_len(tx_buffer, len)) {
		dma_unmap_page(ring->dev,
			       dma_unmap_addr(tx_buffer, dma),
			       dma_unmap_len(tx_buffer, len),
			       DMA_TO_DEVICE);
	}
	tx_buffer->next_to_watch = NULL;
	tx_buffer->skb = NULL;
	dma_unmap_len_set(tx_buffer, len, 0);
	/* tx_buffer must be completely set up in the transmit path */
}

static void ixgbe_update_xoff_rx_lfc(struct ixgbe_adapter *adapter)
{
	struct ixgbe_hw *hw = &adapter->hw;
	struct ixgbe_hw_stats *hwstats = &adapter->stats;
	int i;
	u32 data;

	if ((hw->fc.current_mode != ixgbe_fc_full) &&
	    (hw->fc.current_mode != ixgbe_fc_rx_pause))
		return;

	switch (hw->mac.type) {
	case ixgbe_mac_82598EB:
		data = IXGBE_READ_REG(hw, IXGBE_LXOFFRXC);
		break;
	default:
		data = IXGBE_READ_REG(hw, IXGBE_LXOFFRXCNT);
	}
	hwstats->lxoffrxc += data;

	/* refill credits (no tx hang) if we received xoff */
	if (!data)
		return;

	for (i = 0; i < adapter->num_tx_queues; i++)
		clear_bit(__IXGBE_HANG_CHECK_ARMED,
			  &adapter->tx_ring[i]->state);
}

static void ixgbe_update_xoff_received(struct ixgbe_adapter *adapter)
{
	struct ixgbe_hw *hw = &adapter->hw;
	struct ixgbe_hw_stats *hwstats = &adapter->stats;
	u32 xoff[8] = {0};
	u8 tc;
	int i;
	bool pfc_en = adapter->dcb_cfg.pfc_mode_enable;

	if (adapter->ixgbe_ieee_pfc)
		pfc_en |= !!(adapter->ixgbe_ieee_pfc->pfc_en);

	if (!(adapter->flags & IXGBE_FLAG_DCB_ENABLED) || !pfc_en) {
		ixgbe_update_xoff_rx_lfc(adapter);
		return;
	}

	/* update stats for each tc, only valid with PFC enabled */
	for (i = 0; i < MAX_TX_PACKET_BUFFERS; i++) {
		u32 pxoffrxc;

		switch (hw->mac.type) {
		case ixgbe_mac_82598EB:
			pxoffrxc = IXGBE_READ_REG(hw, IXGBE_PXOFFRXC(i));
			break;
		default:
			pxoffrxc = IXGBE_READ_REG(hw, IXGBE_PXOFFRXCNT(i));
		}
		hwstats->pxoffrxc[i] += pxoffrxc;
		/* Get the TC for given UP */
		tc = netdev_get_prio_tc_map(adapter->netdev, i);
		xoff[tc] += pxoffrxc;
	}

	/* disarm tx queues that have received xoff frames */
	for (i = 0; i < adapter->num_tx_queues; i++) {
		struct ixgbe_ring *tx_ring = adapter->tx_ring[i];

		tc = tx_ring->dcb_tc;
		if (xoff[tc])
			clear_bit(__IXGBE_HANG_CHECK_ARMED, &tx_ring->state);
	}
}

static u64 ixgbe_get_tx_completed(struct ixgbe_ring *ring)
{
	return ring->stats.packets;
}

static u64 ixgbe_get_tx_pending(struct ixgbe_ring *ring)
{
	struct ixgbe_adapter *adapter;
	struct ixgbe_hw *hw;
	u32 head, tail;

	if (ring->l2_accel_priv)
		adapter = ring->l2_accel_priv->real_adapter;
	else
		adapter = netdev_priv(ring->netdev);

	hw = &adapter->hw;
	head = IXGBE_READ_REG(hw, IXGBE_TDH(ring->reg_idx));
	tail = IXGBE_READ_REG(hw, IXGBE_TDT(ring->reg_idx));

	if (head != tail)
		return (head < tail) ?
			tail - head : (tail + ring->count - head);

	return 0;
}

static inline bool ixgbe_check_tx_hang(struct ixgbe_ring *tx_ring)
{
	u32 tx_done = ixgbe_get_tx_completed(tx_ring);
	u32 tx_done_old = tx_ring->tx_stats.tx_done_old;
	u32 tx_pending = ixgbe_get_tx_pending(tx_ring);
	bool ret = false;

	clear_check_for_tx_hang(tx_ring);

	/*
	 * Check for a hung queue, but be thorough. This verifies
	 * that a transmit has been completed since the previous
	 * check AND there is at least one packet pending. The
	 * ARMED bit is set to indicate a potential hang. The
	 * bit is cleared if a pause frame is received to remove
	 * false hang detection due to PFC or 802.3x frames. By
	 * requiring this to fail twice we avoid races with
	 * pfc clearing the ARMED bit and conditions where we
	 * run the check_tx_hang logic with a transmit completion
	 * pending but without time to complete it yet.
	 */
	if ((tx_done_old == tx_done) && tx_pending) {
		/* make sure it is true for two checks in a row */
		ret = test_and_set_bit(__IXGBE_HANG_CHECK_ARMED,
				       &tx_ring->state);
	} else {
		/* update completed stats and continue */
		tx_ring->tx_stats.tx_done_old = tx_done;
		/* reset the countdown */
		clear_bit(__IXGBE_HANG_CHECK_ARMED, &tx_ring->state);
	}

	return ret;
}

/**
 * ixgbe_tx_timeout_reset - initiate reset due to Tx timeout
 * @adapter: driver private struct
 **/
static void ixgbe_tx_timeout_reset(struct ixgbe_adapter *adapter)
{

	/* Do the reset outside of interrupt context */
	if (!test_bit(__IXGBE_DOWN, &adapter->state)) {
		adapter->flags2 |= IXGBE_FLAG2_RESET_REQUESTED;
		e_warn(drv, "initiating reset due to tx timeout\n");
		ixgbe_service_event_schedule(adapter);
	}
}

/**
 * ixgbe_clean_tx_irq - Reclaim resources after transmit completes
 * @q_vector: structure containing interrupt and ring information
 * @tx_ring: tx ring to clean
 **/
static bool ixgbe_clean_tx_irq(struct ixgbe_q_vector *q_vector,
			       struct ixgbe_ring *tx_ring)
{
	struct ixgbe_adapter *adapter = q_vector->adapter;
	struct ixgbe_tx_buffer *tx_buffer;
	union ixgbe_adv_tx_desc *tx_desc;
	unsigned int total_bytes = 0, total_packets = 0;
	unsigned int budget = q_vector->tx.work_limit;
	unsigned int i = tx_ring->next_to_clean;

	if (test_bit(__IXGBE_DOWN, &adapter->state))
		return true;

	tx_buffer = &tx_ring->tx_buffer_info[i];
	tx_desc = IXGBE_TX_DESC(tx_ring, i);
	i -= tx_ring->count;

	do {
		union ixgbe_adv_tx_desc *eop_desc = tx_buffer->next_to_watch;

		/* if next_to_watch is not set then there is no work pending */
		if (!eop_desc)
			break;

		/* prevent any other reads prior to eop_desc */
		read_barrier_depends();

		/* if DD is not set pending work has not been completed */
		if (!(eop_desc->wb.status & cpu_to_le32(IXGBE_TXD_STAT_DD)))
			break;

		/* clear next_to_watch to prevent false hangs */
		tx_buffer->next_to_watch = NULL;

		/* update the statistics for this packet */
		total_bytes += tx_buffer->bytecount;
		total_packets += tx_buffer->gso_segs;

		/* free the skb */
		dev_kfree_skb_any(tx_buffer->skb);

		/* unmap skb header data */
		dma_unmap_single(tx_ring->dev,
				 dma_unmap_addr(tx_buffer, dma),
				 dma_unmap_len(tx_buffer, len),
				 DMA_TO_DEVICE);

		/* clear tx_buffer data */
		tx_buffer->skb = NULL;
		dma_unmap_len_set(tx_buffer, len, 0);

		/* unmap remaining buffers */
		while (tx_desc != eop_desc) {
			tx_buffer++;
			tx_desc++;
			i++;
			if (unlikely(!i)) {
				i -= tx_ring->count;
				tx_buffer = tx_ring->tx_buffer_info;
				tx_desc = IXGBE_TX_DESC(tx_ring, 0);
			}

			/* unmap any remaining paged data */
			if (dma_unmap_len(tx_buffer, len)) {
				dma_unmap_page(tx_ring->dev,
					       dma_unmap_addr(tx_buffer, dma),
					       dma_unmap_len(tx_buffer, len),
					       DMA_TO_DEVICE);
				dma_unmap_len_set(tx_buffer, len, 0);
			}
		}

		/* move us one more past the eop_desc for start of next pkt */
		tx_buffer++;
		tx_desc++;
		i++;
		if (unlikely(!i)) {
			i -= tx_ring->count;
			tx_buffer = tx_ring->tx_buffer_info;
			tx_desc = IXGBE_TX_DESC(tx_ring, 0);
		}

		/* issue prefetch for next Tx descriptor */
		prefetch(tx_desc);

		/* update budget accounting */
		budget--;
	} while (likely(budget));

	i += tx_ring->count;
	tx_ring->next_to_clean = i;
	u64_stats_update_begin(&tx_ring->syncp);
	tx_ring->stats.bytes += total_bytes;
	tx_ring->stats.packets += total_packets;
	u64_stats_update_end(&tx_ring->syncp);
	q_vector->tx.total_bytes += total_bytes;
	q_vector->tx.total_packets += total_packets;

	if (check_for_tx_hang(tx_ring) && ixgbe_check_tx_hang(tx_ring)) {
		/* schedule immediate reset if we believe we hung */
		struct ixgbe_hw *hw = &adapter->hw;
		e_err(drv, "Detected Tx Unit Hang\n"
			"  Tx Queue             <%d>\n"
			"  TDH, TDT             <%x>, <%x>\n"
			"  next_to_use          <%x>\n"
			"  next_to_clean        <%x>\n"
			"tx_buffer_info[next_to_clean]\n"
			"  time_stamp           <%lx>\n"
			"  jiffies              <%lx>\n",
			tx_ring->queue_index,
			IXGBE_READ_REG(hw, IXGBE_TDH(tx_ring->reg_idx)),
			IXGBE_READ_REG(hw, IXGBE_TDT(tx_ring->reg_idx)),
			tx_ring->next_to_use, i,
			tx_ring->tx_buffer_info[i].time_stamp, jiffies);

		netif_stop_subqueue(tx_ring->netdev, tx_ring->queue_index);

		e_info(probe,
		       "tx hang %d detected on queue %d, resetting adapter\n",
			adapter->tx_timeout_count + 1, tx_ring->queue_index);

		/* schedule immediate reset if we believe we hung */
		ixgbe_tx_timeout_reset(adapter);

		/* the adapter is about to reset, no point in enabling stuff */
		return true;
	}

	netdev_tx_completed_queue(txring_txq(tx_ring),
				  total_packets, total_bytes);

#define TX_WAKE_THRESHOLD (DESC_NEEDED * 2)
	if (unlikely(total_packets && netif_carrier_ok(tx_ring->netdev) &&
		     (ixgbe_desc_unused(tx_ring) >= TX_WAKE_THRESHOLD))) {
		/* Make sure that anybody stopping the queue after this
		 * sees the new next_to_clean.
		 */
		smp_mb();
		if (__netif_subqueue_stopped(tx_ring->netdev,
					     tx_ring->queue_index)
		    && !test_bit(__IXGBE_DOWN, &adapter->state)) {
			netif_wake_subqueue(tx_ring->netdev,
					    tx_ring->queue_index);
			++tx_ring->tx_stats.restart_queue;
		}
	}

	return !!budget;
}

#ifdef CONFIG_IXGBE_DCA
static void ixgbe_update_tx_dca(struct ixgbe_adapter *adapter,
				struct ixgbe_ring *tx_ring,
				int cpu)
{
	struct ixgbe_hw *hw = &adapter->hw;
	u32 txctrl = dca3_get_tag(tx_ring->dev, cpu);
	u16 reg_offset;

	switch (hw->mac.type) {
	case ixgbe_mac_82598EB:
		reg_offset = IXGBE_DCA_TXCTRL(tx_ring->reg_idx);
		break;
	case ixgbe_mac_82599EB:
	case ixgbe_mac_X540:
		reg_offset = IXGBE_DCA_TXCTRL_82599(tx_ring->reg_idx);
		txctrl <<= IXGBE_DCA_TXCTRL_CPUID_SHIFT_82599;
		break;
	default:
		/* for unknown hardware do not write register */
		return;
	}

	/*
	 * We can enable relaxed ordering for reads, but not writes when
	 * DCA is enabled.  This is due to a known issue in some chipsets
	 * which will cause the DCA tag to be cleared.
	 */
	txctrl |= IXGBE_DCA_TXCTRL_DESC_RRO_EN |
		  IXGBE_DCA_TXCTRL_DATA_RRO_EN |
		  IXGBE_DCA_TXCTRL_DESC_DCA_EN;

	IXGBE_WRITE_REG(hw, reg_offset, txctrl);
}

static void ixgbe_update_rx_dca(struct ixgbe_adapter *adapter,
				struct ixgbe_ring *rx_ring,
				int cpu)
{
	struct ixgbe_hw *hw = &adapter->hw;
	u32 rxctrl = dca3_get_tag(rx_ring->dev, cpu);
	u8 reg_idx = rx_ring->reg_idx;


	switch (hw->mac.type) {
	case ixgbe_mac_82599EB:
	case ixgbe_mac_X540:
		rxctrl <<= IXGBE_DCA_RXCTRL_CPUID_SHIFT_82599;
		break;
	default:
		break;
	}

	/*
	 * We can enable relaxed ordering for reads, but not writes when
	 * DCA is enabled.  This is due to a known issue in some chipsets
	 * which will cause the DCA tag to be cleared.
	 */
	rxctrl |= IXGBE_DCA_RXCTRL_DESC_RRO_EN |
		  IXGBE_DCA_RXCTRL_DESC_DCA_EN;

	IXGBE_WRITE_REG(hw, IXGBE_DCA_RXCTRL(reg_idx), rxctrl);
}

static void ixgbe_update_dca(struct ixgbe_q_vector *q_vector)
{
	struct ixgbe_adapter *adapter = q_vector->adapter;
	struct ixgbe_ring *ring;
	int cpu = get_cpu();

	if (q_vector->cpu == cpu)
		goto out_no_update;

	ixgbe_for_each_ring(ring, q_vector->tx)
		ixgbe_update_tx_dca(adapter, ring, cpu);

	ixgbe_for_each_ring(ring, q_vector->rx)
		ixgbe_update_rx_dca(adapter, ring, cpu);

	q_vector->cpu = cpu;
out_no_update:
	put_cpu();
}

static void ixgbe_setup_dca(struct ixgbe_adapter *adapter)
{
	int i;

	if (!(adapter->flags & IXGBE_FLAG_DCA_ENABLED))
		return;

	/* always use CB2 mode, difference is masked in the CB driver */
	IXGBE_WRITE_REG(&adapter->hw, IXGBE_DCA_CTRL, 2);

	for (i = 0; i < adapter->num_q_vectors; i++) {
		adapter->q_vector[i]->cpu = -1;
		ixgbe_update_dca(adapter->q_vector[i]);
	}
}

static int __ixgbe_notify_dca(struct device *dev, void *data)
{
	struct ixgbe_adapter *adapter = dev_get_drvdata(dev);
	unsigned long event = *(unsigned long *)data;

	if (!(adapter->flags & IXGBE_FLAG_DCA_CAPABLE))
		return 0;

	switch (event) {
	case DCA_PROVIDER_ADD:
		/* if we're already enabled, don't do it again */
		if (adapter->flags & IXGBE_FLAG_DCA_ENABLED)
			break;
		if (dca_add_requester(dev) == 0) {
			adapter->flags |= IXGBE_FLAG_DCA_ENABLED;
			ixgbe_setup_dca(adapter);
			break;
		}
		/* Fall Through since DCA is disabled. */
	case DCA_PROVIDER_REMOVE:
		if (adapter->flags & IXGBE_FLAG_DCA_ENABLED) {
			dca_remove_requester(dev);
			adapter->flags &= ~IXGBE_FLAG_DCA_ENABLED;
			IXGBE_WRITE_REG(&adapter->hw, IXGBE_DCA_CTRL, 1);
		}
		break;
	}

	return 0;
}

#endif /* CONFIG_IXGBE_DCA */
static inline void ixgbe_rx_hash(struct ixgbe_ring *ring,
				 union ixgbe_adv_rx_desc *rx_desc,
				 struct sk_buff *skb)
{
	if (ring->netdev->features & NETIF_F_RXHASH)
		skb->rxhash = le32_to_cpu(rx_desc->wb.lower.hi_dword.rss);
}

#ifdef IXGBE_FCOE
/**
 * ixgbe_rx_is_fcoe - check the rx desc for incoming pkt type
 * @ring: structure containing ring specific data
 * @rx_desc: advanced rx descriptor
 *
 * Returns : true if it is FCoE pkt
 */
static inline bool ixgbe_rx_is_fcoe(struct ixgbe_ring *ring,
				    union ixgbe_adv_rx_desc *rx_desc)
{
	__le16 pkt_info = rx_desc->wb.lower.lo_dword.hs_rss.pkt_info;

	return test_bit(__IXGBE_RX_FCOE, &ring->state) &&
	       ((pkt_info & cpu_to_le16(IXGBE_RXDADV_PKTTYPE_ETQF_MASK)) ==
		(cpu_to_le16(IXGBE_ETQF_FILTER_FCOE <<
			     IXGBE_RXDADV_PKTTYPE_ETQF_SHIFT)));
}

#endif /* IXGBE_FCOE */
/**
 * ixgbe_rx_checksum - indicate in skb if hw indicated a good cksum
 * @ring: structure containing ring specific data
 * @rx_desc: current Rx descriptor being processed
 * @skb: skb currently being received and modified
 **/
static inline void ixgbe_rx_checksum(struct ixgbe_ring *ring,
				     union ixgbe_adv_rx_desc *rx_desc,
				     struct sk_buff *skb)
{
	skb_checksum_none_assert(skb);

	/* Rx csum disabled */
	if (!(ring->netdev->features & NETIF_F_RXCSUM))
		return;

	/* if IP and error */
	if (ixgbe_test_staterr(rx_desc, IXGBE_RXD_STAT_IPCS) &&
	    ixgbe_test_staterr(rx_desc, IXGBE_RXDADV_ERR_IPE)) {
		ring->rx_stats.csum_err++;
		return;
	}

	if (!ixgbe_test_staterr(rx_desc, IXGBE_RXD_STAT_L4CS))
		return;

	if (ixgbe_test_staterr(rx_desc, IXGBE_RXDADV_ERR_TCPE)) {
		__le16 pkt_info = rx_desc->wb.lower.lo_dword.hs_rss.pkt_info;

		/*
		 * 82599 errata, UDP frames with a 0 checksum can be marked as
		 * checksum errors.
		 */
		if ((pkt_info & cpu_to_le16(IXGBE_RXDADV_PKTTYPE_UDP)) &&
		    test_bit(__IXGBE_RX_CSUM_UDP_ZERO_ERR, &ring->state))
			return;

		ring->rx_stats.csum_err++;
		return;
	}

	/* It must be a TCP or UDP packet with a valid checksum */
	skb->ip_summed = CHECKSUM_UNNECESSARY;
}

static inline void ixgbe_release_rx_desc(struct ixgbe_ring *rx_ring, u32 val)
{
	rx_ring->next_to_use = val;

	/* update next to alloc since we have filled the ring */
	rx_ring->next_to_alloc = val;
	/*
	 * Force memory writes to complete before letting h/w
	 * know there are new descriptors to fetch.  (Only
	 * applicable for weak-ordered memory model archs,
	 * such as IA-64).
	 */
	wmb();
	ixgbe_write_tail(rx_ring, val);
}

static bool ixgbe_alloc_mapped_page(struct ixgbe_ring *rx_ring,
				    struct ixgbe_rx_buffer *bi)
{
	struct page *page = bi->page;
	dma_addr_t dma = bi->dma;

	/* since we are recycling buffers we should seldom need to alloc */
	if (likely(dma))
		return true;

	/* alloc new page for storage */
	if (likely(!page)) {
		page = __skb_alloc_pages(GFP_ATOMIC | __GFP_COLD | __GFP_COMP,
					 bi->skb, ixgbe_rx_pg_order(rx_ring));
		if (unlikely(!page)) {
			rx_ring->rx_stats.alloc_rx_page_failed++;
			return false;
		}
		bi->page = page;
	}

	/* map page for use */
	dma = dma_map_page(rx_ring->dev, page, 0,
			   ixgbe_rx_pg_size(rx_ring), DMA_FROM_DEVICE);

	/*
	 * if mapping failed free memory back to system since
	 * there isn't much point in holding memory we can't use
	 */
	if (dma_mapping_error(rx_ring->dev, dma)) {
		__free_pages(page, ixgbe_rx_pg_order(rx_ring));
		bi->page = NULL;

		rx_ring->rx_stats.alloc_rx_page_failed++;
		return false;
	}

	bi->dma = dma;
	bi->page_offset = 0;

	return true;
}

/**
 * ixgbe_alloc_rx_buffers - Replace used receive buffers
 * @rx_ring: ring to place buffers on
 * @cleaned_count: number of buffers to replace
 **/
void ixgbe_alloc_rx_buffers(struct ixgbe_ring *rx_ring, u16 cleaned_count)
{
	union ixgbe_adv_rx_desc *rx_desc;
	struct ixgbe_rx_buffer *bi;
	u16 i = rx_ring->next_to_use;

	/* nothing to do */
	if (!cleaned_count)
		return;

	rx_desc = IXGBE_RX_DESC(rx_ring, i);
	bi = &rx_ring->rx_buffer_info[i];
	i -= rx_ring->count;

	do {
		if (!ixgbe_alloc_mapped_page(rx_ring, bi))
			break;

		/*
		 * Refresh the desc even if buffer_addrs didn't change
		 * because each write-back erases this info.
		 */
		rx_desc->read.pkt_addr = cpu_to_le64(bi->dma + bi->page_offset);

		rx_desc++;
		bi++;
		i++;
		if (unlikely(!i)) {
			rx_desc = IXGBE_RX_DESC(rx_ring, 0);
			bi = rx_ring->rx_buffer_info;
			i -= rx_ring->count;
		}

		/* clear the hdr_addr for the next_to_use descriptor */
		rx_desc->read.hdr_addr = 0;

		cleaned_count--;
	} while (cleaned_count);

	i += rx_ring->count;

	if (rx_ring->next_to_use != i)
		ixgbe_release_rx_desc(rx_ring, i);
}

/**
 * ixgbe_get_headlen - determine size of header for RSC/LRO/GRO/FCOE
 * @data: pointer to the start of the headers
 * @max_len: total length of section to find headers in
 *
 * This function is meant to determine the length of headers that will
 * be recognized by hardware for LRO, GRO, and RSC offloads.  The main
 * motivation of doing this is to only perform one pull for IPv4 TCP
 * packets so that we can do basic things like calculating the gso_size
 * based on the average data per packet.
 **/
static unsigned int ixgbe_get_headlen(unsigned char *data,
				      unsigned int max_len)
{
	union {
		unsigned char *network;
		/* l2 headers */
		struct ethhdr *eth;
		struct vlan_hdr *vlan;
		/* l3 headers */
		struct iphdr *ipv4;
		struct ipv6hdr *ipv6;
	} hdr;
	__be16 protocol;
	u8 nexthdr = 0;	/* default to not TCP */
	u8 hlen;

	/* this should never happen, but better safe than sorry */
	if (max_len < ETH_HLEN)
		return max_len;

	/* initialize network frame pointer */
	hdr.network = data;

	/* set first protocol and move network header forward */
	protocol = hdr.eth->h_proto;
	hdr.network += ETH_HLEN;

	/* handle any vlan tag if present */
	if (protocol == __constant_htons(ETH_P_8021Q)) {
		if ((hdr.network - data) > (max_len - VLAN_HLEN))
			return max_len;

		protocol = hdr.vlan->h_vlan_encapsulated_proto;
		hdr.network += VLAN_HLEN;
	}

	/* handle L3 protocols */
	if (protocol == __constant_htons(ETH_P_IP)) {
		if ((hdr.network - data) > (max_len - sizeof(struct iphdr)))
			return max_len;

		/* access ihl as a u8 to avoid unaligned access on ia64 */
		hlen = (hdr.network[0] & 0x0F) << 2;

		/* verify hlen meets minimum size requirements */
		if (hlen < sizeof(struct iphdr))
			return hdr.network - data;

		/* record next protocol if header is present */
		if (!(hdr.ipv4->frag_off & htons(IP_OFFSET)))
			nexthdr = hdr.ipv4->protocol;
	} else if (protocol == __constant_htons(ETH_P_IPV6)) {
		if ((hdr.network - data) > (max_len - sizeof(struct ipv6hdr)))
			return max_len;

		/* record next protocol */
		nexthdr = hdr.ipv6->nexthdr;
		hlen = sizeof(struct ipv6hdr);
#ifdef IXGBE_FCOE
	} else if (protocol == __constant_htons(ETH_P_FCOE)) {
		if ((hdr.network - data) > (max_len - FCOE_HEADER_LEN))
			return max_len;
		hlen = FCOE_HEADER_LEN;
#endif
	} else {
		return hdr.network - data;
	}

	/* relocate pointer to start of L4 header */
	hdr.network += hlen;

	/* finally sort out TCP/UDP */
	if (nexthdr == IPPROTO_TCP) {
		if ((hdr.network - data) > (max_len - sizeof(struct tcphdr)))
			return max_len;

		/* access doff as a u8 to avoid unaligned access on ia64 */
		hlen = (hdr.network[12] & 0xF0) >> 2;

		/* verify hlen meets minimum size requirements */
		if (hlen < sizeof(struct tcphdr))
			return hdr.network - data;

		hdr.network += hlen;
	} else if (nexthdr == IPPROTO_UDP) {
		if ((hdr.network - data) > (max_len - sizeof(struct udphdr)))
			return max_len;

		hdr.network += sizeof(struct udphdr);
	}

	/*
	 * If everything has gone correctly hdr.network should be the
	 * data section of the packet and will be the end of the header.
	 * If not then it probably represents the end of the last recognized
	 * header.
	 */
	if ((hdr.network - data) < max_len)
		return hdr.network - data;
	else
		return max_len;
}

static void ixgbe_set_rsc_gso_size(struct ixgbe_ring *ring,
				   struct sk_buff *skb)
{
	u16 hdr_len = skb_headlen(skb);

	/* set gso_size to avoid messing up TCP MSS */
	skb_shinfo(skb)->gso_size = DIV_ROUND_UP((skb->len - hdr_len),
						 IXGBE_CB(skb)->append_cnt);
	skb_shinfo(skb)->gso_type = SKB_GSO_TCPV4;
}

static void ixgbe_update_rsc_stats(struct ixgbe_ring *rx_ring,
				   struct sk_buff *skb)
{
	/* if append_cnt is 0 then frame is not RSC */
	if (!IXGBE_CB(skb)->append_cnt)
		return;

	rx_ring->rx_stats.rsc_count += IXGBE_CB(skb)->append_cnt;
	rx_ring->rx_stats.rsc_flush++;

	ixgbe_set_rsc_gso_size(rx_ring, skb);

	/* gso_size is computed using append_cnt so always clear it last */
	IXGBE_CB(skb)->append_cnt = 0;
}

/**
 * ixgbe_process_skb_fields - Populate skb header fields from Rx descriptor
 * @rx_ring: rx descriptor ring packet is being transacted on
 * @rx_desc: pointer to the EOP Rx descriptor
 * @skb: pointer to current skb being populated
 *
 * This function checks the ring, descriptor, and packet information in
 * order to populate the hash, checksum, VLAN, timestamp, protocol, and
 * other fields within the skb.
 **/
static void ixgbe_process_skb_fields(struct ixgbe_ring *rx_ring,
				     union ixgbe_adv_rx_desc *rx_desc,
				     struct sk_buff *skb)
{
	struct net_device *dev = rx_ring->netdev;

	ixgbe_update_rsc_stats(rx_ring, skb);

	ixgbe_rx_hash(rx_ring, rx_desc, skb);

	ixgbe_rx_checksum(rx_ring, rx_desc, skb);

	ixgbe_ptp_rx_hwtstamp(rx_ring, rx_desc, skb);

	if ((dev->features & NETIF_F_HW_VLAN_CTAG_RX) &&
	    ixgbe_test_staterr(rx_desc, IXGBE_RXD_STAT_VP)) {
		u16 vid = le16_to_cpu(rx_desc->wb.upper.vlan);
		__vlan_hwaccel_put_tag(skb, htons(ETH_P_8021Q), vid);
	}

	skb_record_rx_queue(skb, rx_ring->queue_index);

	skb->protocol = eth_type_trans(skb, dev);
}

static void ixgbe_rx_skb(struct ixgbe_q_vector *q_vector,
			 struct sk_buff *skb)
{
	struct ixgbe_adapter *adapter = q_vector->adapter;

	if (ixgbe_qv_busy_polling(q_vector))
		netif_receive_skb(skb);
	else if (!(adapter->flags & IXGBE_FLAG_IN_NETPOLL))
		napi_gro_receive(&q_vector->napi, skb);
	else
		netif_rx(skb);
}

/**
 * ixgbe_is_non_eop - process handling of non-EOP buffers
 * @rx_ring: Rx ring being processed
 * @rx_desc: Rx descriptor for current buffer
 * @skb: Current socket buffer containing buffer in progress
 *
 * This function updates next to clean.  If the buffer is an EOP buffer
 * this function exits returning false, otherwise it will place the
 * sk_buff in the next buffer to be chained and return true indicating
 * that this is in fact a non-EOP buffer.
 **/
static bool ixgbe_is_non_eop(struct ixgbe_ring *rx_ring,
			     union ixgbe_adv_rx_desc *rx_desc,
			     struct sk_buff *skb)
{
	u32 ntc = rx_ring->next_to_clean + 1;

	/* fetch, update, and store next to clean */
	ntc = (ntc < rx_ring->count) ? ntc : 0;
	rx_ring->next_to_clean = ntc;

	prefetch(IXGBE_RX_DESC(rx_ring, ntc));

	/* update RSC append count if present */
	if (ring_is_rsc_enabled(rx_ring)) {
		__le32 rsc_enabled = rx_desc->wb.lower.lo_dword.data &
				     cpu_to_le32(IXGBE_RXDADV_RSCCNT_MASK);

		if (unlikely(rsc_enabled)) {
			u32 rsc_cnt = le32_to_cpu(rsc_enabled);

			rsc_cnt >>= IXGBE_RXDADV_RSCCNT_SHIFT;
			IXGBE_CB(skb)->append_cnt += rsc_cnt - 1;

			/* update ntc based on RSC value */
			ntc = le32_to_cpu(rx_desc->wb.upper.status_error);
			ntc &= IXGBE_RXDADV_NEXTP_MASK;
			ntc >>= IXGBE_RXDADV_NEXTP_SHIFT;
		}
	}

	/* if we are the last buffer then there is nothing else to do */
	if (likely(ixgbe_test_staterr(rx_desc, IXGBE_RXD_STAT_EOP)))
		return false;

	/* place skb in next buffer to be received */
	rx_ring->rx_buffer_info[ntc].skb = skb;
	rx_ring->rx_stats.non_eop_descs++;

	return true;
}

/**
 * ixgbe_pull_tail - ixgbe specific version of skb_pull_tail
 * @rx_ring: rx descriptor ring packet is being transacted on
 * @skb: pointer to current skb being adjusted
 *
 * This function is an ixgbe specific version of __pskb_pull_tail.  The
 * main difference between this version and the original function is that
 * this function can make several assumptions about the state of things
 * that allow for significant optimizations versus the standard function.
 * As a result we can do things like drop a frag and maintain an accurate
 * truesize for the skb.
 */
static void ixgbe_pull_tail(struct ixgbe_ring *rx_ring,
			    struct sk_buff *skb)
{
	struct skb_frag_struct *frag = &skb_shinfo(skb)->frags[0];
	unsigned char *va;
	unsigned int pull_len;

	/*
	 * it is valid to use page_address instead of kmap since we are
	 * working with pages allocated out of the lomem pool per
	 * alloc_page(GFP_ATOMIC)
	 */
	va = skb_frag_address(frag);

	/*
	 * we need the header to contain the greater of either ETH_HLEN or
	 * 60 bytes if the skb->len is less than 60 for skb_pad.
	 */
	pull_len = ixgbe_get_headlen(va, IXGBE_RX_HDR_SIZE);

	/* align pull length to size of long to optimize memcpy performance */
	skb_copy_to_linear_data(skb, va, ALIGN(pull_len, sizeof(long)));

	/* update all of the pointers */
	skb_frag_size_sub(frag, pull_len);
	frag->page_offset += pull_len;
	skb->data_len -= pull_len;
	skb->tail += pull_len;
}

/**
 * ixgbe_dma_sync_frag - perform DMA sync for first frag of SKB
 * @rx_ring: rx descriptor ring packet is being transacted on
 * @skb: pointer to current skb being updated
 *
 * This function provides a basic DMA sync up for the first fragment of an
 * skb.  The reason for doing this is that the first fragment cannot be
 * unmapped until we have reached the end of packet descriptor for a buffer
 * chain.
 */
static void ixgbe_dma_sync_frag(struct ixgbe_ring *rx_ring,
				struct sk_buff *skb)
{
	/* if the page was released unmap it, else just sync our portion */
	if (unlikely(IXGBE_CB(skb)->page_released)) {
		dma_unmap_page(rx_ring->dev, IXGBE_CB(skb)->dma,
			       ixgbe_rx_pg_size(rx_ring), DMA_FROM_DEVICE);
		IXGBE_CB(skb)->page_released = false;
	} else {
		struct skb_frag_struct *frag = &skb_shinfo(skb)->frags[0];

		dma_sync_single_range_for_cpu(rx_ring->dev,
					      IXGBE_CB(skb)->dma,
					      frag->page_offset,
					      ixgbe_rx_bufsz(rx_ring),
					      DMA_FROM_DEVICE);
	}
	IXGBE_CB(skb)->dma = 0;
}

/**
 * ixgbe_cleanup_headers - Correct corrupted or empty headers
 * @rx_ring: rx descriptor ring packet is being transacted on
 * @rx_desc: pointer to the EOP Rx descriptor
 * @skb: pointer to current skb being fixed
 *
 * Check for corrupted packet headers caused by senders on the local L2
 * embedded NIC switch not setting up their Tx Descriptors right.  These
 * should be very rare.
 *
 * Also address the case where we are pulling data in on pages only
 * and as such no data is present in the skb header.
 *
 * In addition if skb is not at least 60 bytes we need to pad it so that
 * it is large enough to qualify as a valid Ethernet frame.
 *
 * Returns true if an error was encountered and skb was freed.
 **/
static bool ixgbe_cleanup_headers(struct ixgbe_ring *rx_ring,
				  union ixgbe_adv_rx_desc *rx_desc,
				  struct sk_buff *skb)
{
	struct net_device *netdev = rx_ring->netdev;

	/* verify that the packet does not have any known errors */
	if (unlikely(ixgbe_test_staterr(rx_desc,
					IXGBE_RXDADV_ERR_FRAME_ERR_MASK) &&
	    !(netdev->features & NETIF_F_RXALL))) {
		dev_kfree_skb_any(skb);
		return true;
	}

	/* place header in linear portion of buffer */
	if (skb_is_nonlinear(skb))
		ixgbe_pull_tail(rx_ring, skb);

#ifdef IXGBE_FCOE
	/* do not attempt to pad FCoE Frames as this will disrupt DDP */
	if (ixgbe_rx_is_fcoe(rx_ring, rx_desc))
		return false;

#endif
	/* if skb_pad returns an error the skb was freed */
	if (unlikely(skb->len < 60)) {
		int pad_len = 60 - skb->len;

		if (skb_pad(skb, pad_len))
			return true;
		__skb_put(skb, pad_len);
	}

	return false;
}

/**
 * ixgbe_reuse_rx_page - page flip buffer and store it back on the ring
 * @rx_ring: rx descriptor ring to store buffers on
 * @old_buff: donor buffer to have page reused
 *
 * Synchronizes page for reuse by the adapter
 **/
static void ixgbe_reuse_rx_page(struct ixgbe_ring *rx_ring,
				struct ixgbe_rx_buffer *old_buff)
{
	struct ixgbe_rx_buffer *new_buff;
	u16 nta = rx_ring->next_to_alloc;

	new_buff = &rx_ring->rx_buffer_info[nta];

	/* update, and store next to alloc */
	nta++;
	rx_ring->next_to_alloc = (nta < rx_ring->count) ? nta : 0;

	/* transfer page from old buffer to new buffer */
	new_buff->page = old_buff->page;
	new_buff->dma = old_buff->dma;
	new_buff->page_offset = old_buff->page_offset;

	/* sync the buffer for use by the device */
	dma_sync_single_range_for_device(rx_ring->dev, new_buff->dma,
					 new_buff->page_offset,
					 ixgbe_rx_bufsz(rx_ring),
					 DMA_FROM_DEVICE);
}

/**
 * ixgbe_add_rx_frag - Add contents of Rx buffer to sk_buff
 * @rx_ring: rx descriptor ring to transact packets on
 * @rx_buffer: buffer containing page to add
 * @rx_desc: descriptor containing length of buffer written by hardware
 * @skb: sk_buff to place the data into
 *
 * This function will add the data contained in rx_buffer->page to the skb.
 * This is done either through a direct copy if the data in the buffer is
 * less than the skb header size, otherwise it will just attach the page as
 * a frag to the skb.
 *
 * The function will then update the page offset if necessary and return
 * true if the buffer can be reused by the adapter.
 **/
static bool ixgbe_add_rx_frag(struct ixgbe_ring *rx_ring,
			      struct ixgbe_rx_buffer *rx_buffer,
			      union ixgbe_adv_rx_desc *rx_desc,
			      struct sk_buff *skb)
{
	struct page *page = rx_buffer->page;
	unsigned int size = le16_to_cpu(rx_desc->wb.upper.length);
#if (PAGE_SIZE < 8192)
	unsigned int truesize = ixgbe_rx_bufsz(rx_ring);
#else
	unsigned int truesize = ALIGN(size, L1_CACHE_BYTES);
	unsigned int last_offset = ixgbe_rx_pg_size(rx_ring) -
				   ixgbe_rx_bufsz(rx_ring);
#endif

	if ((size <= IXGBE_RX_HDR_SIZE) && !skb_is_nonlinear(skb)) {
		unsigned char *va = page_address(page) + rx_buffer->page_offset;

		memcpy(__skb_put(skb, size), va, ALIGN(size, sizeof(long)));

		/* we can reuse buffer as-is, just make sure it is local */
		if (likely(page_to_nid(page) == numa_node_id()))
			return true;

		/* this page cannot be reused so discard it */
		put_page(page);
		return false;
	}

	skb_add_rx_frag(skb, skb_shinfo(skb)->nr_frags, page,
			rx_buffer->page_offset, size, truesize);

	/* avoid re-using remote pages */
	if (unlikely(page_to_nid(page) != numa_node_id()))
		return false;

#if (PAGE_SIZE < 8192)
	/* if we are only owner of page we can reuse it */
	if (unlikely(page_count(page) != 1))
		return false;

	/* flip page offset to other buffer */
	rx_buffer->page_offset ^= truesize;

	/*
	 * since we are the only owner of the page and we need to
	 * increment it, just set the value to 2 in order to avoid
	 * an unecessary locked operation
	 */
	atomic_set(&page->_count, 2);
#else
	/* move offset up to the next cache line */
	rx_buffer->page_offset += truesize;

	if (rx_buffer->page_offset > last_offset)
		return false;

	/* bump ref count on page before it is given to the stack */
	get_page(page);
#endif

	return true;
}

static struct sk_buff *ixgbe_fetch_rx_buffer(struct ixgbe_ring *rx_ring,
					     union ixgbe_adv_rx_desc *rx_desc)
{
	struct ixgbe_rx_buffer *rx_buffer;
	struct sk_buff *skb;
	struct page *page;

	rx_buffer = &rx_ring->rx_buffer_info[rx_ring->next_to_clean];
	page = rx_buffer->page;
	prefetchw(page);

	skb = rx_buffer->skb;

	if (likely(!skb)) {
		void *page_addr = page_address(page) +
				  rx_buffer->page_offset;

		/* prefetch first cache line of first page */
		prefetch(page_addr);
#if L1_CACHE_BYTES < 128
		prefetch(page_addr + L1_CACHE_BYTES);
#endif

		/* allocate a skb to store the frags */
		skb = netdev_alloc_skb_ip_align(rx_ring->netdev,
						IXGBE_RX_HDR_SIZE);
		if (unlikely(!skb)) {
			rx_ring->rx_stats.alloc_rx_buff_failed++;
			return NULL;
		}

		/*
		 * we will be copying header into skb->data in
		 * pskb_may_pull so it is in our interest to prefetch
		 * it now to avoid a possible cache miss
		 */
		prefetchw(skb->data);

		/*
		 * Delay unmapping of the first packet. It carries the
		 * header information, HW may still access the header
		 * after the writeback.  Only unmap it when EOP is
		 * reached
		 */
		if (likely(ixgbe_test_staterr(rx_desc, IXGBE_RXD_STAT_EOP)))
			goto dma_sync;

		IXGBE_CB(skb)->dma = rx_buffer->dma;
	} else {
		if (ixgbe_test_staterr(rx_desc, IXGBE_RXD_STAT_EOP))
			ixgbe_dma_sync_frag(rx_ring, skb);

dma_sync:
		/* we are reusing so sync this buffer for CPU use */
		dma_sync_single_range_for_cpu(rx_ring->dev,
					      rx_buffer->dma,
					      rx_buffer->page_offset,
					      ixgbe_rx_bufsz(rx_ring),
					      DMA_FROM_DEVICE);
	}

	/* pull page into skb */
	if (ixgbe_add_rx_frag(rx_ring, rx_buffer, rx_desc, skb)) {
		/* hand second half of page back to the ring */
		ixgbe_reuse_rx_page(rx_ring, rx_buffer);
	} else if (IXGBE_CB(skb)->dma == rx_buffer->dma) {
		/* the page has been released from the ring */
		IXGBE_CB(skb)->page_released = true;
	} else {
		/* we are not reusing the buffer so unmap it */
		dma_unmap_page(rx_ring->dev, rx_buffer->dma,
			       ixgbe_rx_pg_size(rx_ring),
			       DMA_FROM_DEVICE);
	}

	/* clear contents of buffer_info */
	rx_buffer->skb = NULL;
	rx_buffer->dma = 0;
	rx_buffer->page = NULL;

	return skb;
}

/**
 * ixgbe_clean_rx_irq - Clean completed descriptors from Rx ring - bounce buf
 * @q_vector: structure containing interrupt and ring information
 * @rx_ring: rx descriptor ring to transact packets on
 * @budget: Total limit on number of packets to process
 *
 * This function provides a "bounce buffer" approach to Rx interrupt
 * processing.  The advantage to this is that on systems that have
 * expensive overhead for IOMMU access this provides a means of avoiding
 * it by maintaining the mapping of the page to the syste.
 *
 * Returns amount of work completed
 **/
static int ixgbe_clean_rx_irq(struct ixgbe_q_vector *q_vector,
			       struct ixgbe_ring *rx_ring,
			       const int budget)
{
	unsigned int total_rx_bytes = 0, total_rx_packets = 0;
#ifdef IXGBE_FCOE
	struct ixgbe_adapter *adapter = q_vector->adapter;
	int ddp_bytes;
	unsigned int mss = 0;
#endif /* IXGBE_FCOE */
	u16 cleaned_count = ixgbe_desc_unused(rx_ring);

	do {
		union ixgbe_adv_rx_desc *rx_desc;
		struct sk_buff *skb;

		/* return some buffers to hardware, one at a time is too slow */
		if (cleaned_count >= IXGBE_RX_BUFFER_WRITE) {
			ixgbe_alloc_rx_buffers(rx_ring, cleaned_count);
			cleaned_count = 0;
		}

		rx_desc = IXGBE_RX_DESC(rx_ring, rx_ring->next_to_clean);

		if (!ixgbe_test_staterr(rx_desc, IXGBE_RXD_STAT_DD))
			break;

		/*
		 * This memory barrier is needed to keep us from reading
		 * any other fields out of the rx_desc until we know the
		 * RXD_STAT_DD bit is set
		 */
		rmb();

		/* retrieve a buffer from the ring */
		skb = ixgbe_fetch_rx_buffer(rx_ring, rx_desc);

		/* exit if we failed to retrieve a buffer */
		if (!skb)
			break;

		cleaned_count++;

		/* place incomplete frames back on ring for completion */
		if (ixgbe_is_non_eop(rx_ring, rx_desc, skb))
			continue;

		/* verify the packet layout is correct */
		if (ixgbe_cleanup_headers(rx_ring, rx_desc, skb))
			continue;

		/* probably a little skewed due to removing CRC */
		total_rx_bytes += skb->len;

		/* populate checksum, timestamp, VLAN, and protocol */
		ixgbe_process_skb_fields(rx_ring, rx_desc, skb);

#ifdef IXGBE_FCOE
		/* if ddp, not passing to ULD unless for FCP_RSP or error */
		if (ixgbe_rx_is_fcoe(rx_ring, rx_desc)) {
			ddp_bytes = ixgbe_fcoe_ddp(adapter, rx_desc, skb);
			/* include DDPed FCoE data */
			if (ddp_bytes > 0) {
				if (!mss) {
					mss = rx_ring->netdev->mtu -
						sizeof(struct fcoe_hdr) -
						sizeof(struct fc_frame_header) -
						sizeof(struct fcoe_crc_eof);
					if (mss > 512)
						mss &= ~511;
				}
				total_rx_bytes += ddp_bytes;
				total_rx_packets += DIV_ROUND_UP(ddp_bytes,
								 mss);
			}
			if (!ddp_bytes) {
				dev_kfree_skb_any(skb);
				continue;
			}
		}

#endif /* IXGBE_FCOE */
		skb_mark_napi_id(skb, &q_vector->napi);
		ixgbe_rx_skb(q_vector, skb);

		/* update budget accounting */
		total_rx_packets++;
	} while (likely(total_rx_packets < budget));

	u64_stats_update_begin(&rx_ring->syncp);
	rx_ring->stats.packets += total_rx_packets;
	rx_ring->stats.bytes += total_rx_bytes;
	u64_stats_update_end(&rx_ring->syncp);
	q_vector->rx.total_packets += total_rx_packets;
	q_vector->rx.total_bytes += total_rx_bytes;

	if (cleaned_count)
		ixgbe_alloc_rx_buffers(rx_ring, cleaned_count);

	return total_rx_packets;
}

#ifdef CONFIG_NET_RX_BUSY_POLL
/* must be called with local_bh_disable()d */
static int ixgbe_low_latency_recv(struct napi_struct *napi)
{
	struct ixgbe_q_vector *q_vector =
			container_of(napi, struct ixgbe_q_vector, napi);
	struct ixgbe_adapter *adapter = q_vector->adapter;
	struct ixgbe_ring  *ring;
	int found = 0;

	if (test_bit(__IXGBE_DOWN, &adapter->state))
		return LL_FLUSH_FAILED;

	if (!ixgbe_qv_lock_poll(q_vector))
		return LL_FLUSH_BUSY;

	ixgbe_for_each_ring(ring, q_vector->rx) {
		found = ixgbe_clean_rx_irq(q_vector, ring, 4);
#ifdef BP_EXTENDED_STATS
		if (found)
			ring->stats.cleaned += found;
		else
			ring->stats.misses++;
#endif
		if (found)
			break;
	}

	ixgbe_qv_unlock_poll(q_vector);

	return found;
}
#endif	/* CONFIG_NET_RX_BUSY_POLL */

/**
 * ixgbe_configure_msix - Configure MSI-X hardware
 * @adapter: board private structure
 *
 * ixgbe_configure_msix sets up the hardware to properly generate MSI-X
 * interrupts.
 **/
static void ixgbe_configure_msix(struct ixgbe_adapter *adapter)
{
	struct ixgbe_q_vector *q_vector;
	int v_idx;
	u32 mask;

	/* Populate MSIX to EITR Select */
	if (adapter->num_vfs > 32) {
		u32 eitrsel = (1 << (adapter->num_vfs - 32)) - 1;
		IXGBE_WRITE_REG(&adapter->hw, IXGBE_EITRSEL, eitrsel);
	}

	/*
	 * Populate the IVAR table and set the ITR values to the
	 * corresponding register.
	 */
	for (v_idx = 0; v_idx < adapter->num_q_vectors; v_idx++) {
		struct ixgbe_ring *ring;
		q_vector = adapter->q_vector[v_idx];

		ixgbe_for_each_ring(ring, q_vector->rx)
			ixgbe_set_ivar(adapter, 0, ring->reg_idx, v_idx);

		ixgbe_for_each_ring(ring, q_vector->tx)
			ixgbe_set_ivar(adapter, 1, ring->reg_idx, v_idx);

		ixgbe_write_eitr(q_vector);
	}

	switch (adapter->hw.mac.type) {
	case ixgbe_mac_82598EB:
		ixgbe_set_ivar(adapter, -1, IXGBE_IVAR_OTHER_CAUSES_INDEX,
			       v_idx);
		break;
	case ixgbe_mac_82599EB:
	case ixgbe_mac_X540:
		ixgbe_set_ivar(adapter, -1, 1, v_idx);
		break;
	default:
		break;
	}
	IXGBE_WRITE_REG(&adapter->hw, IXGBE_EITR(v_idx), 1950);

	/* set up to autoclear timer, and the vectors */
	mask = IXGBE_EIMS_ENABLE_MASK;
	mask &= ~(IXGBE_EIMS_OTHER |
		  IXGBE_EIMS_MAILBOX |
		  IXGBE_EIMS_LSC);

	IXGBE_WRITE_REG(&adapter->hw, IXGBE_EIAC, mask);
}

enum latency_range {
	lowest_latency = 0,
	low_latency = 1,
	bulk_latency = 2,
	latency_invalid = 255
};

/**
 * ixgbe_update_itr - update the dynamic ITR value based on statistics
 * @q_vector: structure containing interrupt and ring information
 * @ring_container: structure containing ring performance data
 *
 *      Stores a new ITR value based on packets and byte
 *      counts during the last interrupt.  The advantage of per interrupt
 *      computation is faster updates and more accurate ITR for the current
 *      traffic pattern.  Constants in this function were computed
 *      based on theoretical maximum wire speed and thresholds were set based
 *      on testing data as well as attempting to minimize response time
 *      while increasing bulk throughput.
 *      this functionality is controlled by the InterruptThrottleRate module
 *      parameter (see ixgbe_param.c)
 **/
static void ixgbe_update_itr(struct ixgbe_q_vector *q_vector,
			     struct ixgbe_ring_container *ring_container)
{
	int bytes = ring_container->total_bytes;
	int packets = ring_container->total_packets;
	u32 timepassed_us;
	u64 bytes_perint;
	u8 itr_setting = ring_container->itr;

	if (packets == 0)
		return;

	/* simple throttlerate management
	 *   0-10MB/s   lowest (100000 ints/s)
	 *  10-20MB/s   low    (20000 ints/s)
	 *  20-1249MB/s bulk   (8000 ints/s)
	 */
	/* what was last interrupt timeslice? */
	timepassed_us = q_vector->itr >> 2;
	if (timepassed_us == 0)
		return;

	bytes_perint = bytes / timepassed_us; /* bytes/usec */

	switch (itr_setting) {
	case lowest_latency:
		if (bytes_perint > 10)
			itr_setting = low_latency;
		break;
	case low_latency:
		if (bytes_perint > 20)
			itr_setting = bulk_latency;
		else if (bytes_perint <= 10)
			itr_setting = lowest_latency;
		break;
	case bulk_latency:
		if (bytes_perint <= 20)
			itr_setting = low_latency;
		break;
	}

	/* clear work counters since we have the values we need */
	ring_container->total_bytes = 0;
	ring_container->total_packets = 0;

	/* write updated itr to ring container */
	ring_container->itr = itr_setting;
}

/**
 * ixgbe_write_eitr - write EITR register in hardware specific way
 * @q_vector: structure containing interrupt and ring information
 *
 * This function is made to be called by ethtool and by the driver
 * when it needs to update EITR registers at runtime.  Hardware
 * specific quirks/differences are taken care of here.
 */
void ixgbe_write_eitr(struct ixgbe_q_vector *q_vector)
{
	struct ixgbe_adapter *adapter = q_vector->adapter;
	struct ixgbe_hw *hw = &adapter->hw;
<<<<<<< HEAD
	u32 eicr;

	/*
	 * Workaround for Silicon errata.  Use clear-by-write instead
	 * of clear-by-read.  Reading with EICS will return the
	 * interrupt causes without clearing, which later be done
	 * with the write to EICR.
	 */
	eicr = IXGBE_READ_REG(hw, IXGBE_EICS);

	/* The lower 16bits of the EICR register are for the queue interrupts
	 * which should be masked here in order to not accidently clear them if
	 * the bits are high when ixgbe_msix_other is called. There is a race
	 * condition otherwise which results in possible performance loss
	 * especially if the ixgbe_msix_other interrupt is triggering
	 * consistently (as it would when PPS is turned on for the X540 device)
	 */
	eicr &= 0xFFFF0000;

	IXGBE_WRITE_REG(hw, IXGBE_EICR, eicr);

	if (eicr & IXGBE_EICR_LSC)
		ixgbe_check_lsc(adapter);

	if (eicr & IXGBE_EICR_MAILBOX)
		ixgbe_msg_task(adapter);
=======
	int v_idx = q_vector->v_idx;
	u32 itr_reg = q_vector->itr & IXGBE_MAX_EITR;
>>>>>>> c3ade0e0

	switch (adapter->hw.mac.type) {
	case ixgbe_mac_82598EB:
		/* must write high and low 16 bits to reset counter */
		itr_reg |= (itr_reg << 16);
		break;
	case ixgbe_mac_82599EB:
	case ixgbe_mac_X540:
		/*
		 * set the WDIS bit to not clear the timer bits and cause an
		 * immediate assertion of the interrupt
		 */
		itr_reg |= IXGBE_EITR_CNT_WDIS;
		break;
	default:
		break;
	}
	IXGBE_WRITE_REG(hw, IXGBE_EITR(v_idx), itr_reg);
}

static void ixgbe_set_itr(struct ixgbe_q_vector *q_vector)
{
	u32 new_itr = q_vector->itr;
	u8 current_itr;

	ixgbe_update_itr(q_vector, &q_vector->tx);
	ixgbe_update_itr(q_vector, &q_vector->rx);

	current_itr = max(q_vector->rx.itr, q_vector->tx.itr);

	switch (current_itr) {
	/* counts and packets in update_itr are dependent on these numbers */
	case lowest_latency:
		new_itr = IXGBE_100K_ITR;
		break;
	case low_latency:
		new_itr = IXGBE_20K_ITR;
		break;
	case bulk_latency:
		new_itr = IXGBE_8K_ITR;
		break;
	default:
		break;
	}

	if (new_itr != q_vector->itr) {
		/* do an exponential smoothing */
		new_itr = (10 * new_itr * q_vector->itr) /
			  ((9 * new_itr) + q_vector->itr);

		/* save the algorithm value here */
		q_vector->itr = new_itr;

		ixgbe_write_eitr(q_vector);
	}
}

/**
 * ixgbe_check_overtemp_subtask - check for over temperature
 * @adapter: pointer to adapter
 **/
static void ixgbe_check_overtemp_subtask(struct ixgbe_adapter *adapter)
{
	struct ixgbe_hw *hw = &adapter->hw;
	u32 eicr = adapter->interrupt_event;

	if (test_bit(__IXGBE_DOWN, &adapter->state))
		return;

	if (!(adapter->flags2 & IXGBE_FLAG2_TEMP_SENSOR_CAPABLE) &&
	    !(adapter->flags2 & IXGBE_FLAG2_TEMP_SENSOR_EVENT))
		return;

	adapter->flags2 &= ~IXGBE_FLAG2_TEMP_SENSOR_EVENT;

	switch (hw->device_id) {
	case IXGBE_DEV_ID_82599_T3_LOM:
		/*
		 * Since the warning interrupt is for both ports
		 * we don't have to check if:
		 *  - This interrupt wasn't for our port.
		 *  - We may have missed the interrupt so always have to
		 *    check if we  got a LSC
		 */
		if (!(eicr & IXGBE_EICR_GPI_SDP0) &&
		    !(eicr & IXGBE_EICR_LSC))
			return;

		if (!(eicr & IXGBE_EICR_LSC) && hw->mac.ops.check_link) {
			u32 speed;
			bool link_up = false;

			hw->mac.ops.check_link(hw, &speed, &link_up, false);

			if (link_up)
				return;
		}

		/* Check if this is not due to overtemp */
		if (hw->phy.ops.check_overtemp(hw) != IXGBE_ERR_OVERTEMP)
			return;

		break;
	default:
		if (!(eicr & IXGBE_EICR_GPI_SDP0))
			return;
		break;
	}
	e_crit(drv,
	       "Network adapter has been stopped because it has over heated. "
	       "Restart the computer. If the problem persists, "
	       "power off the system and replace the adapter\n");

	adapter->interrupt_event = 0;
}

static void ixgbe_check_fan_failure(struct ixgbe_adapter *adapter, u32 eicr)
{
	struct ixgbe_hw *hw = &adapter->hw;

	if ((adapter->flags & IXGBE_FLAG_FAN_FAIL_CAPABLE) &&
	    (eicr & IXGBE_EICR_GPI_SDP1)) {
		e_crit(probe, "Fan has stopped, replace the adapter\n");
		/* write to clear the interrupt */
		IXGBE_WRITE_REG(hw, IXGBE_EICR, IXGBE_EICR_GPI_SDP1);
	}
}

static void ixgbe_check_overtemp_event(struct ixgbe_adapter *adapter, u32 eicr)
{
	if (!(adapter->flags2 & IXGBE_FLAG2_TEMP_SENSOR_CAPABLE))
		return;

	switch (adapter->hw.mac.type) {
	case ixgbe_mac_82599EB:
		/*
		 * Need to check link state so complete overtemp check
		 * on service task
		 */
		if (((eicr & IXGBE_EICR_GPI_SDP0) || (eicr & IXGBE_EICR_LSC)) &&
		    (!test_bit(__IXGBE_DOWN, &adapter->state))) {
			adapter->interrupt_event = eicr;
			adapter->flags2 |= IXGBE_FLAG2_TEMP_SENSOR_EVENT;
			ixgbe_service_event_schedule(adapter);
			return;
		}
		return;
	case ixgbe_mac_X540:
		if (!(eicr & IXGBE_EICR_TS))
			return;
		break;
	default:
		return;
	}

	e_crit(drv,
	       "Network adapter has been stopped because it has over heated. "
	       "Restart the computer. If the problem persists, "
	       "power off the system and replace the adapter\n");
}

static void ixgbe_check_sfp_event(struct ixgbe_adapter *adapter, u32 eicr)
{
	struct ixgbe_hw *hw = &adapter->hw;

	if (eicr & IXGBE_EICR_GPI_SDP2) {
		/* Clear the interrupt */
		IXGBE_WRITE_REG(hw, IXGBE_EICR, IXGBE_EICR_GPI_SDP2);
		if (!test_bit(__IXGBE_DOWN, &adapter->state)) {
			adapter->flags2 |= IXGBE_FLAG2_SFP_NEEDS_RESET;
			ixgbe_service_event_schedule(adapter);
		}
	}

	if (eicr & IXGBE_EICR_GPI_SDP1) {
		/* Clear the interrupt */
		IXGBE_WRITE_REG(hw, IXGBE_EICR, IXGBE_EICR_GPI_SDP1);
		if (!test_bit(__IXGBE_DOWN, &adapter->state)) {
			adapter->flags |= IXGBE_FLAG_NEED_LINK_CONFIG;
			ixgbe_service_event_schedule(adapter);
		}
	}
}

static void ixgbe_check_lsc(struct ixgbe_adapter *adapter)
{
	struct ixgbe_hw *hw = &adapter->hw;

	adapter->lsc_int++;
	adapter->flags |= IXGBE_FLAG_NEED_LINK_UPDATE;
	adapter->link_check_timeout = jiffies;
	if (!test_bit(__IXGBE_DOWN, &adapter->state)) {
		IXGBE_WRITE_REG(hw, IXGBE_EIMC, IXGBE_EIMC_LSC);
		IXGBE_WRITE_FLUSH(hw);
		ixgbe_service_event_schedule(adapter);
	}
}

static inline void ixgbe_irq_enable_queues(struct ixgbe_adapter *adapter,
					   u64 qmask)
{
	u32 mask;
	struct ixgbe_hw *hw = &adapter->hw;

	switch (hw->mac.type) {
	case ixgbe_mac_82598EB:
		mask = (IXGBE_EIMS_RTX_QUEUE & qmask);
		IXGBE_WRITE_REG(hw, IXGBE_EIMS, mask);
		break;
	case ixgbe_mac_82599EB:
	case ixgbe_mac_X540:
		mask = (qmask & 0xFFFFFFFF);
		if (mask)
			IXGBE_WRITE_REG(hw, IXGBE_EIMS_EX(0), mask);
		mask = (qmask >> 32);
		if (mask)
			IXGBE_WRITE_REG(hw, IXGBE_EIMS_EX(1), mask);
		break;
	default:
		break;
	}
	/* skip the flush */
}

static inline void ixgbe_irq_disable_queues(struct ixgbe_adapter *adapter,
					    u64 qmask)
{
	u32 mask;
	struct ixgbe_hw *hw = &adapter->hw;

	switch (hw->mac.type) {
	case ixgbe_mac_82598EB:
		mask = (IXGBE_EIMS_RTX_QUEUE & qmask);
		IXGBE_WRITE_REG(hw, IXGBE_EIMC, mask);
		break;
	case ixgbe_mac_82599EB:
	case ixgbe_mac_X540:
		mask = (qmask & 0xFFFFFFFF);
		if (mask)
			IXGBE_WRITE_REG(hw, IXGBE_EIMC_EX(0), mask);
		mask = (qmask >> 32);
		if (mask)
			IXGBE_WRITE_REG(hw, IXGBE_EIMC_EX(1), mask);
		break;
	default:
		break;
	}
	/* skip the flush */
}

/**
 * ixgbe_irq_enable - Enable default interrupt generation settings
 * @adapter: board private structure
 **/
static inline void ixgbe_irq_enable(struct ixgbe_adapter *adapter, bool queues,
				    bool flush)
{
	u32 mask = (IXGBE_EIMS_ENABLE_MASK & ~IXGBE_EIMS_RTX_QUEUE);

	/* don't reenable LSC while waiting for link */
	if (adapter->flags & IXGBE_FLAG_NEED_LINK_UPDATE)
		mask &= ~IXGBE_EIMS_LSC;

	if (adapter->flags2 & IXGBE_FLAG2_TEMP_SENSOR_CAPABLE)
		switch (adapter->hw.mac.type) {
		case ixgbe_mac_82599EB:
			mask |= IXGBE_EIMS_GPI_SDP0;
			break;
		case ixgbe_mac_X540:
			mask |= IXGBE_EIMS_TS;
			break;
		default:
			break;
		}
	if (adapter->flags & IXGBE_FLAG_FAN_FAIL_CAPABLE)
		mask |= IXGBE_EIMS_GPI_SDP1;
	switch (adapter->hw.mac.type) {
	case ixgbe_mac_82599EB:
		mask |= IXGBE_EIMS_GPI_SDP1;
		mask |= IXGBE_EIMS_GPI_SDP2;
	case ixgbe_mac_X540:
		mask |= IXGBE_EIMS_ECC;
		mask |= IXGBE_EIMS_MAILBOX;
		break;
	default:
		break;
	}

	if (adapter->hw.mac.type == ixgbe_mac_X540)
		mask |= IXGBE_EIMS_TIMESYNC;

	if ((adapter->flags & IXGBE_FLAG_FDIR_HASH_CAPABLE) &&
	    !(adapter->flags2 & IXGBE_FLAG2_FDIR_REQUIRES_REINIT))
		mask |= IXGBE_EIMS_FLOW_DIR;

	IXGBE_WRITE_REG(&adapter->hw, IXGBE_EIMS, mask);
	if (queues)
		ixgbe_irq_enable_queues(adapter, ~0);
	if (flush)
		IXGBE_WRITE_FLUSH(&adapter->hw);
}

static irqreturn_t ixgbe_msix_other(int irq, void *data)
{
	struct ixgbe_adapter *adapter = data;
	struct ixgbe_hw *hw = &adapter->hw;
	u32 eicr;

	/*
	 * Workaround for Silicon errata.  Use clear-by-write instead
	 * of clear-by-read.  Reading with EICS will return the
	 * interrupt causes without clearing, which later be done
	 * with the write to EICR.
	 */
	eicr = IXGBE_READ_REG(hw, IXGBE_EICS);

	/* The lower 16bits of the EICR register are for the queue interrupts
	 * which should be masked here in order to not accidently clear them if
	 * the bits are high when ixgbe_msix_other is called. There is a race
	 * condition otherwise which results in possible performance loss
	 * especially if the ixgbe_msix_other interrupt is triggering
	 * consistently (as it would when PPS is turned on for the X540 device)
	 */
	eicr &= 0xFFFF0000;

	IXGBE_WRITE_REG(hw, IXGBE_EICR, eicr);

	if (eicr & IXGBE_EICR_LSC)
		ixgbe_check_lsc(adapter);

	if (eicr & IXGBE_EICR_MAILBOX)
		ixgbe_msg_task(adapter);

	switch (hw->mac.type) {
	case ixgbe_mac_82599EB:
	case ixgbe_mac_X540:
		if (eicr & IXGBE_EICR_ECC)
			e_info(link, "Received unrecoverable ECC Err, please "
			       "reboot\n");
		/* Handle Flow Director Full threshold interrupt */
		if (eicr & IXGBE_EICR_FLOW_DIR) {
			int reinit_count = 0;
			int i;
			for (i = 0; i < adapter->num_tx_queues; i++) {
				struct ixgbe_ring *ring = adapter->tx_ring[i];
				if (test_and_clear_bit(__IXGBE_TX_FDIR_INIT_DONE,
						       &ring->state))
					reinit_count++;
			}
			if (reinit_count) {
				/* no more flow director interrupts until after init */
				IXGBE_WRITE_REG(hw, IXGBE_EIMC, IXGBE_EIMC_FLOW_DIR);
				adapter->flags2 |= IXGBE_FLAG2_FDIR_REQUIRES_REINIT;
				ixgbe_service_event_schedule(adapter);
			}
		}
		ixgbe_check_sfp_event(adapter, eicr);
		ixgbe_check_overtemp_event(adapter, eicr);
		break;
	default:
		break;
	}

	ixgbe_check_fan_failure(adapter, eicr);

	if (unlikely(eicr & IXGBE_EICR_TIMESYNC))
		ixgbe_ptp_check_pps_event(adapter, eicr);

	/* re-enable the original interrupt state, no lsc, no queues */
	if (!test_bit(__IXGBE_DOWN, &adapter->state))
		ixgbe_irq_enable(adapter, false, false);

	return IRQ_HANDLED;
}

static irqreturn_t ixgbe_msix_clean_rings(int irq, void *data)
{
	struct ixgbe_q_vector *q_vector = data;

	/* EIAM disabled interrupts (on this vector) for us */

	if (q_vector->rx.ring || q_vector->tx.ring)
		napi_schedule(&q_vector->napi);

	return IRQ_HANDLED;
}

/**
 * ixgbe_poll - NAPI Rx polling callback
 * @napi: structure for representing this polling device
 * @budget: how many packets driver is allowed to clean
 *
 * This function is used for legacy and MSI, NAPI mode
 **/
int ixgbe_poll(struct napi_struct *napi, int budget)
{
	struct ixgbe_q_vector *q_vector =
				container_of(napi, struct ixgbe_q_vector, napi);
	struct ixgbe_adapter *adapter = q_vector->adapter;
	struct ixgbe_ring *ring;
	int per_ring_budget;
	bool clean_complete = true;

#ifdef CONFIG_IXGBE_DCA
	if (adapter->flags & IXGBE_FLAG_DCA_ENABLED)
		ixgbe_update_dca(q_vector);
#endif

	ixgbe_for_each_ring(ring, q_vector->tx)
		clean_complete &= !!ixgbe_clean_tx_irq(q_vector, ring);

	if (!ixgbe_qv_lock_napi(q_vector))
		return budget;

	/* attempt to distribute budget to each queue fairly, but don't allow
	 * the budget to go below 1 because we'll exit polling */
	if (q_vector->rx.count > 1)
		per_ring_budget = max(budget/q_vector->rx.count, 1);
	else
		per_ring_budget = budget;

	ixgbe_for_each_ring(ring, q_vector->rx)
		clean_complete &= (ixgbe_clean_rx_irq(q_vector, ring,
				   per_ring_budget) < per_ring_budget);

	ixgbe_qv_unlock_napi(q_vector);
	/* If all work not completed, return budget and keep polling */
	if (!clean_complete)
		return budget;

	/* all work done, exit the polling mode */
	napi_complete(napi);
	if (adapter->rx_itr_setting & 1)
		ixgbe_set_itr(q_vector);
	if (!test_bit(__IXGBE_DOWN, &adapter->state))
		ixgbe_irq_enable_queues(adapter, ((u64)1 << q_vector->v_idx));

	return 0;
}

/**
 * ixgbe_request_msix_irqs - Initialize MSI-X interrupts
 * @adapter: board private structure
 *
 * ixgbe_request_msix_irqs allocates MSI-X vectors and requests
 * interrupts from the kernel.
 **/
static int ixgbe_request_msix_irqs(struct ixgbe_adapter *adapter)
{
	struct net_device *netdev = adapter->netdev;
	int vector, err;
	int ri = 0, ti = 0;

	for (vector = 0; vector < adapter->num_q_vectors; vector++) {
		struct ixgbe_q_vector *q_vector = adapter->q_vector[vector];
		struct msix_entry *entry = &adapter->msix_entries[vector];

		if (q_vector->tx.ring && q_vector->rx.ring) {
			snprintf(q_vector->name, sizeof(q_vector->name) - 1,
				 "%s-%s-%d", netdev->name, "TxRx", ri++);
			ti++;
		} else if (q_vector->rx.ring) {
			snprintf(q_vector->name, sizeof(q_vector->name) - 1,
				 "%s-%s-%d", netdev->name, "rx", ri++);
		} else if (q_vector->tx.ring) {
			snprintf(q_vector->name, sizeof(q_vector->name) - 1,
				 "%s-%s-%d", netdev->name, "tx", ti++);
		} else {
			/* skip this unused q_vector */
			continue;
		}
		err = request_irq(entry->vector, &ixgbe_msix_clean_rings, 0,
				  q_vector->name, q_vector);
		if (err) {
			e_err(probe, "request_irq failed for MSIX interrupt "
			      "Error: %d\n", err);
			goto free_queue_irqs;
		}
		/* If Flow Director is enabled, set interrupt affinity */
		if (adapter->flags & IXGBE_FLAG_FDIR_HASH_CAPABLE) {
			/* assign the mask for this irq */
			irq_set_affinity_hint(entry->vector,
					      &q_vector->affinity_mask);
		}
	}

	err = request_irq(adapter->msix_entries[vector].vector,
			  ixgbe_msix_other, 0, netdev->name, adapter);
	if (err) {
		e_err(probe, "request_irq for msix_other failed: %d\n", err);
		goto free_queue_irqs;
	}

	return 0;

free_queue_irqs:
	while (vector) {
		vector--;
		irq_set_affinity_hint(adapter->msix_entries[vector].vector,
				      NULL);
		free_irq(adapter->msix_entries[vector].vector,
			 adapter->q_vector[vector]);
	}
	adapter->flags &= ~IXGBE_FLAG_MSIX_ENABLED;
	pci_disable_msix(adapter->pdev);
	kfree(adapter->msix_entries);
	adapter->msix_entries = NULL;
	return err;
}

/**
 * ixgbe_intr - legacy mode Interrupt Handler
 * @irq: interrupt number
 * @data: pointer to a network interface device structure
 **/
static irqreturn_t ixgbe_intr(int irq, void *data)
{
	struct ixgbe_adapter *adapter = data;
	struct ixgbe_hw *hw = &adapter->hw;
	struct ixgbe_q_vector *q_vector = adapter->q_vector[0];
	u32 eicr;

	/*
	 * Workaround for silicon errata #26 on 82598.  Mask the interrupt
	 * before the read of EICR.
	 */
	IXGBE_WRITE_REG(hw, IXGBE_EIMC, IXGBE_IRQ_CLEAR_MASK);

	/* for NAPI, using EIAM to auto-mask tx/rx interrupt bits on read
	 * therefore no explicit interrupt disable is necessary */
	eicr = IXGBE_READ_REG(hw, IXGBE_EICR);
	if (!eicr) {
		/*
		 * shared interrupt alert!
		 * make sure interrupts are enabled because the read will
		 * have disabled interrupts due to EIAM
		 * finish the workaround of silicon errata on 82598.  Unmask
		 * the interrupt that we masked before the EICR read.
		 */
		if (!test_bit(__IXGBE_DOWN, &adapter->state))
			ixgbe_irq_enable(adapter, true, true);
		return IRQ_NONE;	/* Not our interrupt */
	}

	if (eicr & IXGBE_EICR_LSC)
		ixgbe_check_lsc(adapter);

	switch (hw->mac.type) {
	case ixgbe_mac_82599EB:
		ixgbe_check_sfp_event(adapter, eicr);
		/* Fall through */
	case ixgbe_mac_X540:
		if (eicr & IXGBE_EICR_ECC)
			e_info(link, "Received unrecoverable ECC err, please "
				     "reboot\n");
		ixgbe_check_overtemp_event(adapter, eicr);
		break;
	default:
		break;
	}

	ixgbe_check_fan_failure(adapter, eicr);
	if (unlikely(eicr & IXGBE_EICR_TIMESYNC))
		ixgbe_ptp_check_pps_event(adapter, eicr);

	/* would disable interrupts here but EIAM disabled it */
	napi_schedule(&q_vector->napi);

	/*
	 * re-enable link(maybe) and non-queue interrupts, no flush.
	 * ixgbe_poll will re-enable the queue interrupts
	 */
	if (!test_bit(__IXGBE_DOWN, &adapter->state))
		ixgbe_irq_enable(adapter, false, false);

	return IRQ_HANDLED;
}

/**
 * ixgbe_request_irq - initialize interrupts
 * @adapter: board private structure
 *
 * Attempts to configure interrupts using the best available
 * capabilities of the hardware and kernel.
 **/
static int ixgbe_request_irq(struct ixgbe_adapter *adapter)
{
	struct net_device *netdev = adapter->netdev;
	int err;

	if (adapter->flags & IXGBE_FLAG_MSIX_ENABLED)
		err = ixgbe_request_msix_irqs(adapter);
	else if (adapter->flags & IXGBE_FLAG_MSI_ENABLED)
		err = request_irq(adapter->pdev->irq, ixgbe_intr, 0,
				  netdev->name, adapter);
	else
		err = request_irq(adapter->pdev->irq, ixgbe_intr, IRQF_SHARED,
				  netdev->name, adapter);

	if (err)
		e_err(probe, "request_irq failed, Error %d\n", err);

	return err;
}

static void ixgbe_free_irq(struct ixgbe_adapter *adapter)
{
	int vector;

	if (!(adapter->flags & IXGBE_FLAG_MSIX_ENABLED)) {
		free_irq(adapter->pdev->irq, adapter);
		return;
	}

	for (vector = 0; vector < adapter->num_q_vectors; vector++) {
		struct ixgbe_q_vector *q_vector = adapter->q_vector[vector];
		struct msix_entry *entry = &adapter->msix_entries[vector];

		/* free only the irqs that were actually requested */
		if (!q_vector->rx.ring && !q_vector->tx.ring)
			continue;

		/* clear the affinity_mask in the IRQ descriptor */
		irq_set_affinity_hint(entry->vector, NULL);

		free_irq(entry->vector, q_vector);
	}

	free_irq(adapter->msix_entries[vector++].vector, adapter);
}

/**
 * ixgbe_irq_disable - Mask off interrupt generation on the NIC
 * @adapter: board private structure
 **/
static inline void ixgbe_irq_disable(struct ixgbe_adapter *adapter)
{
	switch (adapter->hw.mac.type) {
	case ixgbe_mac_82598EB:
		IXGBE_WRITE_REG(&adapter->hw, IXGBE_EIMC, ~0);
		break;
	case ixgbe_mac_82599EB:
	case ixgbe_mac_X540:
		IXGBE_WRITE_REG(&adapter->hw, IXGBE_EIMC, 0xFFFF0000);
		IXGBE_WRITE_REG(&adapter->hw, IXGBE_EIMC_EX(0), ~0);
		IXGBE_WRITE_REG(&adapter->hw, IXGBE_EIMC_EX(1), ~0);
		break;
	default:
		break;
	}
	IXGBE_WRITE_FLUSH(&adapter->hw);
	if (adapter->flags & IXGBE_FLAG_MSIX_ENABLED) {
		int vector;

		for (vector = 0; vector < adapter->num_q_vectors; vector++)
			synchronize_irq(adapter->msix_entries[vector].vector);

		synchronize_irq(adapter->msix_entries[vector++].vector);
	} else {
		synchronize_irq(adapter->pdev->irq);
	}
}

/**
 * ixgbe_configure_msi_and_legacy - Initialize PIN (INTA...) and MSI interrupts
 *
 **/
static void ixgbe_configure_msi_and_legacy(struct ixgbe_adapter *adapter)
{
	struct ixgbe_q_vector *q_vector = adapter->q_vector[0];

	ixgbe_write_eitr(q_vector);

	ixgbe_set_ivar(adapter, 0, 0, 0);
	ixgbe_set_ivar(adapter, 1, 0, 0);

	e_info(hw, "Legacy interrupt IVAR setup done\n");
}

/**
 * ixgbe_configure_tx_ring - Configure 8259x Tx ring after Reset
 * @adapter: board private structure
 * @ring: structure containing ring specific data
 *
 * Configure the Tx descriptor ring after a reset.
 **/
void ixgbe_configure_tx_ring(struct ixgbe_adapter *adapter,
			     struct ixgbe_ring *ring)
{
	struct ixgbe_hw *hw = &adapter->hw;
	u64 tdba = ring->dma;
	int wait_loop = 10;
	u32 txdctl = IXGBE_TXDCTL_ENABLE;
	u8 reg_idx = ring->reg_idx;

	/* disable queue to avoid issues while updating state */
	IXGBE_WRITE_REG(hw, IXGBE_TXDCTL(reg_idx), 0);
	IXGBE_WRITE_FLUSH(hw);

	IXGBE_WRITE_REG(hw, IXGBE_TDBAL(reg_idx),
			(tdba & DMA_BIT_MASK(32)));
	IXGBE_WRITE_REG(hw, IXGBE_TDBAH(reg_idx), (tdba >> 32));
	IXGBE_WRITE_REG(hw, IXGBE_TDLEN(reg_idx),
			ring->count * sizeof(union ixgbe_adv_tx_desc));
	IXGBE_WRITE_REG(hw, IXGBE_TDH(reg_idx), 0);
	IXGBE_WRITE_REG(hw, IXGBE_TDT(reg_idx), 0);
	ring->tail = adapter->io_addr + IXGBE_TDT(reg_idx);

	/*
	 * set WTHRESH to encourage burst writeback, it should not be set
	 * higher than 1 when:
	 * - ITR is 0 as it could cause false TX hangs
	 * - ITR is set to > 100k int/sec and BQL is enabled
	 *
	 * In order to avoid issues WTHRESH + PTHRESH should always be equal
	 * to or less than the number of on chip descriptors, which is
	 * currently 40.
	 */
#if IS_ENABLED(CONFIG_BQL)
	if (!ring->q_vector || (ring->q_vector->itr < IXGBE_100K_ITR))
#else
	if (!ring->q_vector || (ring->q_vector->itr < 8))
#endif
		txdctl |= (1 << 16);	/* WTHRESH = 1 */
	else
		txdctl |= (8 << 16);	/* WTHRESH = 8 */

	/*
	 * Setting PTHRESH to 32 both improves performance
	 * and avoids a TX hang with DFP enabled
	 */
	txdctl |= (1 << 8) |	/* HTHRESH = 1 */
		   32;		/* PTHRESH = 32 */

	/* reinitialize flowdirector state */
	if (adapter->flags & IXGBE_FLAG_FDIR_HASH_CAPABLE) {
		ring->atr_sample_rate = adapter->atr_sample_rate;
		ring->atr_count = 0;
		set_bit(__IXGBE_TX_FDIR_INIT_DONE, &ring->state);
	} else {
		ring->atr_sample_rate = 0;
	}

	/* initialize XPS */
	if (!test_and_set_bit(__IXGBE_TX_XPS_INIT_DONE, &ring->state)) {
		struct ixgbe_q_vector *q_vector = ring->q_vector;

		if (q_vector)
			netif_set_xps_queue(ring->netdev,
					    &q_vector->affinity_mask,
					    ring->queue_index);
	}

	clear_bit(__IXGBE_HANG_CHECK_ARMED, &ring->state);

	/* enable queue */
	IXGBE_WRITE_REG(hw, IXGBE_TXDCTL(reg_idx), txdctl);

	/* TXDCTL.EN will return 0 on 82598 if link is down, so skip it */
	if (hw->mac.type == ixgbe_mac_82598EB &&
	    !(IXGBE_READ_REG(hw, IXGBE_LINKS) & IXGBE_LINKS_UP))
		return;

	/* poll to verify queue is enabled */
	do {
		usleep_range(1000, 2000);
		txdctl = IXGBE_READ_REG(hw, IXGBE_TXDCTL(reg_idx));
	} while (--wait_loop && !(txdctl & IXGBE_TXDCTL_ENABLE));
	if (!wait_loop)
		e_err(drv, "Could not enable Tx Queue %d\n", reg_idx);
}

static void ixgbe_setup_mtqc(struct ixgbe_adapter *adapter)
{
	struct ixgbe_hw *hw = &adapter->hw;
	u32 rttdcs, mtqc;
	u8 tcs = netdev_get_num_tc(adapter->netdev);

	if (hw->mac.type == ixgbe_mac_82598EB)
		return;

	/* disable the arbiter while setting MTQC */
	rttdcs = IXGBE_READ_REG(hw, IXGBE_RTTDCS);
	rttdcs |= IXGBE_RTTDCS_ARBDIS;
	IXGBE_WRITE_REG(hw, IXGBE_RTTDCS, rttdcs);

	/* set transmit pool layout */
	if (adapter->flags & IXGBE_FLAG_SRIOV_ENABLED) {
		mtqc = IXGBE_MTQC_VT_ENA;
		if (tcs > 4)
			mtqc |= IXGBE_MTQC_RT_ENA | IXGBE_MTQC_8TC_8TQ;
		else if (tcs > 1)
			mtqc |= IXGBE_MTQC_RT_ENA | IXGBE_MTQC_4TC_4TQ;
		else if (adapter->ring_feature[RING_F_RSS].indices == 4)
			mtqc |= IXGBE_MTQC_32VF;
		else
			mtqc |= IXGBE_MTQC_64VF;
	} else {
		if (tcs > 4)
			mtqc = IXGBE_MTQC_RT_ENA | IXGBE_MTQC_8TC_8TQ;
		else if (tcs > 1)
			mtqc = IXGBE_MTQC_RT_ENA | IXGBE_MTQC_4TC_4TQ;
		else
			mtqc = IXGBE_MTQC_64Q_1PB;
	}

	IXGBE_WRITE_REG(hw, IXGBE_MTQC, mtqc);

	/* Enable Security TX Buffer IFG for multiple pb */
	if (tcs) {
		u32 sectx = IXGBE_READ_REG(hw, IXGBE_SECTXMINIFG);
		sectx |= IXGBE_SECTX_DCB;
		IXGBE_WRITE_REG(hw, IXGBE_SECTXMINIFG, sectx);
	}

	/* re-enable the arbiter */
	rttdcs &= ~IXGBE_RTTDCS_ARBDIS;
	IXGBE_WRITE_REG(hw, IXGBE_RTTDCS, rttdcs);
}

/**
 * ixgbe_configure_tx - Configure 8259x Transmit Unit after Reset
 * @adapter: board private structure
 *
 * Configure the Tx unit of the MAC after a reset.
 **/
static void ixgbe_configure_tx(struct ixgbe_adapter *adapter)
{
	struct ixgbe_hw *hw = &adapter->hw;
	u32 dmatxctl;
	u32 i;

	ixgbe_setup_mtqc(adapter);

	if (hw->mac.type != ixgbe_mac_82598EB) {
		/* DMATXCTL.EN must be before Tx queues are enabled */
		dmatxctl = IXGBE_READ_REG(hw, IXGBE_DMATXCTL);
		dmatxctl |= IXGBE_DMATXCTL_TE;
		IXGBE_WRITE_REG(hw, IXGBE_DMATXCTL, dmatxctl);
	}

	/* Setup the HW Tx Head and Tail descriptor pointers */
	for (i = 0; i < adapter->num_tx_queues; i++)
		ixgbe_configure_tx_ring(adapter, adapter->tx_ring[i]);
}

static void ixgbe_enable_rx_drop(struct ixgbe_adapter *adapter,
				 struct ixgbe_ring *ring)
{
	struct ixgbe_hw *hw = &adapter->hw;
	u8 reg_idx = ring->reg_idx;
	u32 srrctl = IXGBE_READ_REG(hw, IXGBE_SRRCTL(reg_idx));

	srrctl |= IXGBE_SRRCTL_DROP_EN;

	IXGBE_WRITE_REG(hw, IXGBE_SRRCTL(reg_idx), srrctl);
}

static void ixgbe_disable_rx_drop(struct ixgbe_adapter *adapter,
				  struct ixgbe_ring *ring)
{
	struct ixgbe_hw *hw = &adapter->hw;
	u8 reg_idx = ring->reg_idx;
	u32 srrctl = IXGBE_READ_REG(hw, IXGBE_SRRCTL(reg_idx));

	srrctl &= ~IXGBE_SRRCTL_DROP_EN;

	IXGBE_WRITE_REG(hw, IXGBE_SRRCTL(reg_idx), srrctl);
}

#ifdef CONFIG_IXGBE_DCB
void ixgbe_set_rx_drop_en(struct ixgbe_adapter *adapter)
#else
static void ixgbe_set_rx_drop_en(struct ixgbe_adapter *adapter)
#endif
{
	int i;
	bool pfc_en = adapter->dcb_cfg.pfc_mode_enable;

	if (adapter->ixgbe_ieee_pfc)
		pfc_en |= !!(adapter->ixgbe_ieee_pfc->pfc_en);

	/*
	 * We should set the drop enable bit if:
	 *  SR-IOV is enabled
	 *   or
	 *  Number of Rx queues > 1 and flow control is disabled
	 *
	 *  This allows us to avoid head of line blocking for security
	 *  and performance reasons.
	 */
	if (adapter->num_vfs || (adapter->num_rx_queues > 1 &&
	    !(adapter->hw.fc.current_mode & ixgbe_fc_tx_pause) && !pfc_en)) {
		for (i = 0; i < adapter->num_rx_queues; i++)
			ixgbe_enable_rx_drop(adapter, adapter->rx_ring[i]);
	} else {
		for (i = 0; i < adapter->num_rx_queues; i++)
			ixgbe_disable_rx_drop(adapter, adapter->rx_ring[i]);
	}
}

#define IXGBE_SRRCTL_BSIZEHDRSIZE_SHIFT 2

static void ixgbe_configure_srrctl(struct ixgbe_adapter *adapter,
				   struct ixgbe_ring *rx_ring)
{
	struct ixgbe_hw *hw = &adapter->hw;
	u32 srrctl;
	u8 reg_idx = rx_ring->reg_idx;

	if (hw->mac.type == ixgbe_mac_82598EB) {
		u16 mask = adapter->ring_feature[RING_F_RSS].mask;

		/*
		 * if VMDq is not active we must program one srrctl register
		 * per RSS queue since we have enabled RDRXCTL.MVMEN
		 */
		reg_idx &= mask;
	}

	/* configure header buffer length, needed for RSC */
	srrctl = IXGBE_RX_HDR_SIZE << IXGBE_SRRCTL_BSIZEHDRSIZE_SHIFT;

	/* configure the packet buffer length */
	srrctl |= ixgbe_rx_bufsz(rx_ring) >> IXGBE_SRRCTL_BSIZEPKT_SHIFT;

	/* configure descriptor type */
	srrctl |= IXGBE_SRRCTL_DESCTYPE_ADV_ONEBUF;

	IXGBE_WRITE_REG(hw, IXGBE_SRRCTL(reg_idx), srrctl);
}

static void ixgbe_setup_mrqc(struct ixgbe_adapter *adapter)
{
	struct ixgbe_hw *hw = &adapter->hw;
	static const u32 seed[10] = { 0xE291D73D, 0x1805EC6C, 0x2A94B30D,
			  0xA54F2BEC, 0xEA49AF7C, 0xE214AD3D, 0xB855AABE,
			  0x6A3E67EA, 0x14364D17, 0x3BED200D};
	u32 mrqc = 0, reta = 0;
	u32 rxcsum;
	int i, j;
	u16 rss_i = adapter->ring_feature[RING_F_RSS].indices;

	/*
	 * Program table for at least 2 queues w/ SR-IOV so that VFs can
	 * make full use of any rings they may have.  We will use the
	 * PSRTYPE register to control how many rings we use within the PF.
	 */
	if ((adapter->flags & IXGBE_FLAG_SRIOV_ENABLED) && (rss_i < 2))
		rss_i = 2;

	/* Fill out hash function seeds */
	for (i = 0; i < 10; i++)
		IXGBE_WRITE_REG(hw, IXGBE_RSSRK(i), seed[i]);

	/* Fill out redirection table */
	for (i = 0, j = 0; i < 128; i++, j++) {
		if (j == rss_i)
			j = 0;
		/* reta = 4-byte sliding window of
		 * 0x00..(indices-1)(indices-1)00..etc. */
		reta = (reta << 8) | (j * 0x11);
		if ((i & 3) == 3)
			IXGBE_WRITE_REG(hw, IXGBE_RETA(i >> 2), reta);
	}

	/* Disable indicating checksum in descriptor, enables RSS hash */
	rxcsum = IXGBE_READ_REG(hw, IXGBE_RXCSUM);
	rxcsum |= IXGBE_RXCSUM_PCSD;
	IXGBE_WRITE_REG(hw, IXGBE_RXCSUM, rxcsum);

	if (adapter->hw.mac.type == ixgbe_mac_82598EB) {
		if (adapter->ring_feature[RING_F_RSS].mask)
			mrqc = IXGBE_MRQC_RSSEN;
	} else {
		u8 tcs = netdev_get_num_tc(adapter->netdev);

		if (adapter->flags & IXGBE_FLAG_SRIOV_ENABLED) {
			if (tcs > 4)
				mrqc = IXGBE_MRQC_VMDQRT8TCEN;	/* 8 TCs */
			else if (tcs > 1)
				mrqc = IXGBE_MRQC_VMDQRT4TCEN;	/* 4 TCs */
			else if (adapter->ring_feature[RING_F_RSS].indices == 4)
				mrqc = IXGBE_MRQC_VMDQRSS32EN;
			else
				mrqc = IXGBE_MRQC_VMDQRSS64EN;
		} else {
			if (tcs > 4)
				mrqc = IXGBE_MRQC_RTRSS8TCEN;
			else if (tcs > 1)
				mrqc = IXGBE_MRQC_RTRSS4TCEN;
			else
				mrqc = IXGBE_MRQC_RSSEN;
		}
	}

	/* Perform hash on these packet types */
	mrqc |= IXGBE_MRQC_RSS_FIELD_IPV4 |
		IXGBE_MRQC_RSS_FIELD_IPV4_TCP |
		IXGBE_MRQC_RSS_FIELD_IPV6 |
		IXGBE_MRQC_RSS_FIELD_IPV6_TCP;

	if (adapter->flags2 & IXGBE_FLAG2_RSS_FIELD_IPV4_UDP)
		mrqc |= IXGBE_MRQC_RSS_FIELD_IPV4_UDP;
	if (adapter->flags2 & IXGBE_FLAG2_RSS_FIELD_IPV6_UDP)
		mrqc |= IXGBE_MRQC_RSS_FIELD_IPV6_UDP;

	IXGBE_WRITE_REG(hw, IXGBE_MRQC, mrqc);
}

/**
 * ixgbe_configure_rscctl - enable RSC for the indicated ring
 * @adapter:    address of board private structure
 * @index:      index of ring to set
 **/
static void ixgbe_configure_rscctl(struct ixgbe_adapter *adapter,
				   struct ixgbe_ring *ring)
{
	struct ixgbe_hw *hw = &adapter->hw;
	u32 rscctrl;
	u8 reg_idx = ring->reg_idx;

	if (!ring_is_rsc_enabled(ring))
		return;

	rscctrl = IXGBE_READ_REG(hw, IXGBE_RSCCTL(reg_idx));
	rscctrl |= IXGBE_RSCCTL_RSCEN;
	/*
	 * we must limit the number of descriptors so that the
	 * total size of max desc * buf_len is not greater
	 * than 65536
	 */
	rscctrl |= IXGBE_RSCCTL_MAXDESC_16;
	IXGBE_WRITE_REG(hw, IXGBE_RSCCTL(reg_idx), rscctrl);
}

#define IXGBE_MAX_RX_DESC_POLL 10
static void ixgbe_rx_desc_queue_enable(struct ixgbe_adapter *adapter,
				       struct ixgbe_ring *ring)
{
	struct ixgbe_hw *hw = &adapter->hw;
	int wait_loop = IXGBE_MAX_RX_DESC_POLL;
	u32 rxdctl;
	u8 reg_idx = ring->reg_idx;

	if (ixgbe_removed(hw->hw_addr))
		return;
	/* RXDCTL.EN will return 0 on 82598 if link is down, so skip it */
	if (hw->mac.type == ixgbe_mac_82598EB &&
	    !(IXGBE_READ_REG(hw, IXGBE_LINKS) & IXGBE_LINKS_UP))
		return;

	do {
		usleep_range(1000, 2000);
		rxdctl = IXGBE_READ_REG(hw, IXGBE_RXDCTL(reg_idx));
	} while (--wait_loop && !(rxdctl & IXGBE_RXDCTL_ENABLE));

	if (!wait_loop) {
		e_err(drv, "RXDCTL.ENABLE on Rx queue %d not set within "
		      "the polling period\n", reg_idx);
	}
}

void ixgbe_disable_rx_queue(struct ixgbe_adapter *adapter,
			    struct ixgbe_ring *ring)
{
	struct ixgbe_hw *hw = &adapter->hw;
	int wait_loop = IXGBE_MAX_RX_DESC_POLL;
	u32 rxdctl;
	u8 reg_idx = ring->reg_idx;

	if (ixgbe_removed(hw->hw_addr))
		return;
	rxdctl = IXGBE_READ_REG(hw, IXGBE_RXDCTL(reg_idx));
	rxdctl &= ~IXGBE_RXDCTL_ENABLE;

	/* write value back with RXDCTL.ENABLE bit cleared */
	IXGBE_WRITE_REG(hw, IXGBE_RXDCTL(reg_idx), rxdctl);

	if (hw->mac.type == ixgbe_mac_82598EB &&
	    !(IXGBE_READ_REG(hw, IXGBE_LINKS) & IXGBE_LINKS_UP))
		return;

	/* the hardware may take up to 100us to really disable the rx queue */
	do {
		udelay(10);
		rxdctl = IXGBE_READ_REG(hw, IXGBE_RXDCTL(reg_idx));
	} while (--wait_loop && (rxdctl & IXGBE_RXDCTL_ENABLE));

	if (!wait_loop) {
		e_err(drv, "RXDCTL.ENABLE on Rx queue %d not cleared within "
		      "the polling period\n", reg_idx);
	}
}

void ixgbe_configure_rx_ring(struct ixgbe_adapter *adapter,
			     struct ixgbe_ring *ring)
{
	struct ixgbe_hw *hw = &adapter->hw;
	u64 rdba = ring->dma;
	u32 rxdctl;
	u8 reg_idx = ring->reg_idx;

	/* disable queue to avoid issues while updating state */
	rxdctl = IXGBE_READ_REG(hw, IXGBE_RXDCTL(reg_idx));
	ixgbe_disable_rx_queue(adapter, ring);

	IXGBE_WRITE_REG(hw, IXGBE_RDBAL(reg_idx), (rdba & DMA_BIT_MASK(32)));
	IXGBE_WRITE_REG(hw, IXGBE_RDBAH(reg_idx), (rdba >> 32));
	IXGBE_WRITE_REG(hw, IXGBE_RDLEN(reg_idx),
			ring->count * sizeof(union ixgbe_adv_rx_desc));
	IXGBE_WRITE_REG(hw, IXGBE_RDH(reg_idx), 0);
	IXGBE_WRITE_REG(hw, IXGBE_RDT(reg_idx), 0);
	ring->tail = adapter->io_addr + IXGBE_RDT(reg_idx);

	ixgbe_configure_srrctl(adapter, ring);
	ixgbe_configure_rscctl(adapter, ring);

	if (hw->mac.type == ixgbe_mac_82598EB) {
		/*
		 * enable cache line friendly hardware writes:
		 * PTHRESH=32 descriptors (half the internal cache),
		 * this also removes ugly rx_no_buffer_count increment
		 * HTHRESH=4 descriptors (to minimize latency on fetch)
		 * WTHRESH=8 burst writeback up to two cache lines
		 */
		rxdctl &= ~0x3FFFFF;
		rxdctl |=  0x080420;
	}

	/* enable receive descriptor ring */
	rxdctl |= IXGBE_RXDCTL_ENABLE;
	IXGBE_WRITE_REG(hw, IXGBE_RXDCTL(reg_idx), rxdctl);

	ixgbe_rx_desc_queue_enable(adapter, ring);
	ixgbe_alloc_rx_buffers(ring, ixgbe_desc_unused(ring));
}

static void ixgbe_setup_psrtype(struct ixgbe_adapter *adapter)
{
	struct ixgbe_hw *hw = &adapter->hw;
	int rss_i = adapter->ring_feature[RING_F_RSS].indices;
	u16 pool;

	/* PSRTYPE must be initialized in non 82598 adapters */
	u32 psrtype = IXGBE_PSRTYPE_TCPHDR |
		      IXGBE_PSRTYPE_UDPHDR |
		      IXGBE_PSRTYPE_IPV4HDR |
		      IXGBE_PSRTYPE_L2HDR |
		      IXGBE_PSRTYPE_IPV6HDR;

	if (hw->mac.type == ixgbe_mac_82598EB)
		return;

	if (rss_i > 3)
		psrtype |= 2 << 29;
	else if (rss_i > 1)
		psrtype |= 1 << 29;

	for_each_set_bit(pool, &adapter->fwd_bitmask, 32)
		IXGBE_WRITE_REG(hw, IXGBE_PSRTYPE(VMDQ_P(pool)), psrtype);
}

static void ixgbe_configure_virtualization(struct ixgbe_adapter *adapter)
{
	struct ixgbe_hw *hw = &adapter->hw;
	u32 reg_offset, vf_shift;
	u32 gcr_ext, vmdctl;
	int i;

	if (!(adapter->flags & IXGBE_FLAG_SRIOV_ENABLED))
		return;

	vmdctl = IXGBE_READ_REG(hw, IXGBE_VT_CTL);
	vmdctl |= IXGBE_VMD_CTL_VMDQ_EN;
	vmdctl &= ~IXGBE_VT_CTL_POOL_MASK;
	vmdctl |= VMDQ_P(0) << IXGBE_VT_CTL_POOL_SHIFT;
	vmdctl |= IXGBE_VT_CTL_REPLEN;
	IXGBE_WRITE_REG(hw, IXGBE_VT_CTL, vmdctl);

	vf_shift = VMDQ_P(0) % 32;
	reg_offset = (VMDQ_P(0) >= 32) ? 1 : 0;

	/* Enable only the PF's pool for Tx/Rx */
	IXGBE_WRITE_REG(hw, IXGBE_VFRE(reg_offset), (~0) << vf_shift);
	IXGBE_WRITE_REG(hw, IXGBE_VFRE(reg_offset ^ 1), reg_offset - 1);
	IXGBE_WRITE_REG(hw, IXGBE_VFTE(reg_offset), (~0) << vf_shift);
	IXGBE_WRITE_REG(hw, IXGBE_VFTE(reg_offset ^ 1), reg_offset - 1);
	if (adapter->flags2 & IXGBE_FLAG2_BRIDGE_MODE_VEB)
		IXGBE_WRITE_REG(hw, IXGBE_PFDTXGSWC, IXGBE_PFDTXGSWC_VT_LBEN);

	/* Map PF MAC address in RAR Entry 0 to first pool following VFs */
	hw->mac.ops.set_vmdq(hw, 0, VMDQ_P(0));

	/*
	 * Set up VF register offsets for selected VT Mode,
	 * i.e. 32 or 64 VFs for SR-IOV
	 */
	switch (adapter->ring_feature[RING_F_VMDQ].mask) {
	case IXGBE_82599_VMDQ_8Q_MASK:
		gcr_ext = IXGBE_GCR_EXT_VT_MODE_16;
		break;
	case IXGBE_82599_VMDQ_4Q_MASK:
		gcr_ext = IXGBE_GCR_EXT_VT_MODE_32;
		break;
	default:
		gcr_ext = IXGBE_GCR_EXT_VT_MODE_64;
		break;
	}

	IXGBE_WRITE_REG(hw, IXGBE_GCR_EXT, gcr_ext);


	/* Enable MAC Anti-Spoofing */
	hw->mac.ops.set_mac_anti_spoofing(hw, (adapter->num_vfs != 0),
					  adapter->num_vfs);
	/* For VFs that have spoof checking turned off */
	for (i = 0; i < adapter->num_vfs; i++) {
		if (!adapter->vfinfo[i].spoofchk_enabled)
			ixgbe_ndo_set_vf_spoofchk(adapter->netdev, i, false);
	}
}

static void ixgbe_set_rx_buffer_len(struct ixgbe_adapter *adapter)
{
	struct ixgbe_hw *hw = &adapter->hw;
	struct net_device *netdev = adapter->netdev;
	int max_frame = netdev->mtu + ETH_HLEN + ETH_FCS_LEN;
	struct ixgbe_ring *rx_ring;
	int i;
	u32 mhadd, hlreg0;

#ifdef IXGBE_FCOE
	/* adjust max frame to be able to do baby jumbo for FCoE */
	if ((adapter->flags & IXGBE_FLAG_FCOE_ENABLED) &&
	    (max_frame < IXGBE_FCOE_JUMBO_FRAME_SIZE))
		max_frame = IXGBE_FCOE_JUMBO_FRAME_SIZE;

#endif /* IXGBE_FCOE */

	/* adjust max frame to be at least the size of a standard frame */
	if (max_frame < (ETH_FRAME_LEN + ETH_FCS_LEN))
		max_frame = (ETH_FRAME_LEN + ETH_FCS_LEN);

	mhadd = IXGBE_READ_REG(hw, IXGBE_MHADD);
	if (max_frame != (mhadd >> IXGBE_MHADD_MFS_SHIFT)) {
		mhadd &= ~IXGBE_MHADD_MFS_MASK;
		mhadd |= max_frame << IXGBE_MHADD_MFS_SHIFT;

		IXGBE_WRITE_REG(hw, IXGBE_MHADD, mhadd);
	}

	hlreg0 = IXGBE_READ_REG(hw, IXGBE_HLREG0);
	/* set jumbo enable since MHADD.MFS is keeping size locked at max_frame */
	hlreg0 |= IXGBE_HLREG0_JUMBOEN;
	IXGBE_WRITE_REG(hw, IXGBE_HLREG0, hlreg0);

	/*
	 * Setup the HW Rx Head and Tail Descriptor Pointers and
	 * the Base and Length of the Rx Descriptor Ring
	 */
	for (i = 0; i < adapter->num_rx_queues; i++) {
		rx_ring = adapter->rx_ring[i];
		if (adapter->flags2 & IXGBE_FLAG2_RSC_ENABLED)
			set_ring_rsc_enabled(rx_ring);
		else
			clear_ring_rsc_enabled(rx_ring);
	}
}

static void ixgbe_setup_rdrxctl(struct ixgbe_adapter *adapter)
{
	struct ixgbe_hw *hw = &adapter->hw;
	u32 rdrxctl = IXGBE_READ_REG(hw, IXGBE_RDRXCTL);

	switch (hw->mac.type) {
	case ixgbe_mac_82598EB:
		/*
		 * For VMDq support of different descriptor types or
		 * buffer sizes through the use of multiple SRRCTL
		 * registers, RDRXCTL.MVMEN must be set to 1
		 *
		 * also, the manual doesn't mention it clearly but DCA hints
		 * will only use queue 0's tags unless this bit is set.  Side
		 * effects of setting this bit are only that SRRCTL must be
		 * fully programmed [0..15]
		 */
		rdrxctl |= IXGBE_RDRXCTL_MVMEN;
		break;
	case ixgbe_mac_82599EB:
	case ixgbe_mac_X540:
		/* Disable RSC for ACK packets */
		IXGBE_WRITE_REG(hw, IXGBE_RSCDBU,
		   (IXGBE_RSCDBU_RSCACKDIS | IXGBE_READ_REG(hw, IXGBE_RSCDBU)));
		rdrxctl &= ~IXGBE_RDRXCTL_RSCFRSTSIZE;
		/* hardware requires some bits to be set by default */
		rdrxctl |= (IXGBE_RDRXCTL_RSCACKC | IXGBE_RDRXCTL_FCOE_WRFIX);
		rdrxctl |= IXGBE_RDRXCTL_CRCSTRIP;
		break;
	default:
		/* We should do nothing since we don't know this hardware */
		return;
	}

	IXGBE_WRITE_REG(hw, IXGBE_RDRXCTL, rdrxctl);
}

/**
 * ixgbe_configure_rx - Configure 8259x Receive Unit after Reset
 * @adapter: board private structure
 *
 * Configure the Rx unit of the MAC after a reset.
 **/
static void ixgbe_configure_rx(struct ixgbe_adapter *adapter)
{
	struct ixgbe_hw *hw = &adapter->hw;
	int i;
	u32 rxctrl, rfctl;

	/* disable receives while setting up the descriptors */
	rxctrl = IXGBE_READ_REG(hw, IXGBE_RXCTRL);
	IXGBE_WRITE_REG(hw, IXGBE_RXCTRL, rxctrl & ~IXGBE_RXCTRL_RXEN);

	ixgbe_setup_psrtype(adapter);
	ixgbe_setup_rdrxctl(adapter);

	/* RSC Setup */
	rfctl = IXGBE_READ_REG(hw, IXGBE_RFCTL);
	rfctl &= ~IXGBE_RFCTL_RSC_DIS;
	if (!(adapter->flags2 & IXGBE_FLAG2_RSC_ENABLED))
		rfctl |= IXGBE_RFCTL_RSC_DIS;
	IXGBE_WRITE_REG(hw, IXGBE_RFCTL, rfctl);

	/* Program registers for the distribution of queues */
	ixgbe_setup_mrqc(adapter);

	/* set_rx_buffer_len must be called before ring initialization */
	ixgbe_set_rx_buffer_len(adapter);

	/*
	 * Setup the HW Rx Head and Tail Descriptor Pointers and
	 * the Base and Length of the Rx Descriptor Ring
	 */
	for (i = 0; i < adapter->num_rx_queues; i++)
		ixgbe_configure_rx_ring(adapter, adapter->rx_ring[i]);

	/* disable drop enable for 82598 parts */
	if (hw->mac.type == ixgbe_mac_82598EB)
		rxctrl |= IXGBE_RXCTRL_DMBYPS;

	/* enable all receives */
	rxctrl |= IXGBE_RXCTRL_RXEN;
	hw->mac.ops.enable_rx_dma(hw, rxctrl);
}

static int ixgbe_vlan_rx_add_vid(struct net_device *netdev,
				 __be16 proto, u16 vid)
{
	struct ixgbe_adapter *adapter = netdev_priv(netdev);
	struct ixgbe_hw *hw = &adapter->hw;

	/* add VID to filter table */
	hw->mac.ops.set_vfta(&adapter->hw, vid, VMDQ_P(0), true);
	set_bit(vid, adapter->active_vlans);

	return 0;
}

static int ixgbe_vlan_rx_kill_vid(struct net_device *netdev,
				  __be16 proto, u16 vid)
{
	struct ixgbe_adapter *adapter = netdev_priv(netdev);
	struct ixgbe_hw *hw = &adapter->hw;

	/* remove VID from filter table */
	hw->mac.ops.set_vfta(&adapter->hw, vid, VMDQ_P(0), false);
	clear_bit(vid, adapter->active_vlans);

	return 0;
}

/**
 * ixgbe_vlan_filter_disable - helper to disable hw vlan filtering
 * @adapter: driver data
 */
static void ixgbe_vlan_filter_disable(struct ixgbe_adapter *adapter)
{
	struct ixgbe_hw *hw = &adapter->hw;
	u32 vlnctrl;

	vlnctrl = IXGBE_READ_REG(hw, IXGBE_VLNCTRL);
	vlnctrl &= ~(IXGBE_VLNCTRL_VFE | IXGBE_VLNCTRL_CFIEN);
	IXGBE_WRITE_REG(hw, IXGBE_VLNCTRL, vlnctrl);
}

/**
 * ixgbe_vlan_filter_enable - helper to enable hw vlan filtering
 * @adapter: driver data
 */
static void ixgbe_vlan_filter_enable(struct ixgbe_adapter *adapter)
{
	struct ixgbe_hw *hw = &adapter->hw;
	u32 vlnctrl;

	vlnctrl = IXGBE_READ_REG(hw, IXGBE_VLNCTRL);
	vlnctrl |= IXGBE_VLNCTRL_VFE;
	vlnctrl &= ~IXGBE_VLNCTRL_CFIEN;
	IXGBE_WRITE_REG(hw, IXGBE_VLNCTRL, vlnctrl);
}

/**
 * ixgbe_vlan_strip_disable - helper to disable hw vlan stripping
 * @adapter: driver data
 */
static void ixgbe_vlan_strip_disable(struct ixgbe_adapter *adapter)
{
	struct ixgbe_hw *hw = &adapter->hw;
	u32 vlnctrl;
	int i, j;

	switch (hw->mac.type) {
	case ixgbe_mac_82598EB:
		vlnctrl = IXGBE_READ_REG(hw, IXGBE_VLNCTRL);
		vlnctrl &= ~IXGBE_VLNCTRL_VME;
		IXGBE_WRITE_REG(hw, IXGBE_VLNCTRL, vlnctrl);
		break;
	case ixgbe_mac_82599EB:
	case ixgbe_mac_X540:
		for (i = 0; i < adapter->num_rx_queues; i++) {
			struct ixgbe_ring *ring = adapter->rx_ring[i];

			if (ring->l2_accel_priv)
				continue;
			j = ring->reg_idx;
			vlnctrl = IXGBE_READ_REG(hw, IXGBE_RXDCTL(j));
			vlnctrl &= ~IXGBE_RXDCTL_VME;
			IXGBE_WRITE_REG(hw, IXGBE_RXDCTL(j), vlnctrl);
		}
		break;
	default:
		break;
	}
}

/**
 * ixgbe_vlan_strip_enable - helper to enable hw vlan stripping
 * @adapter: driver data
 */
static void ixgbe_vlan_strip_enable(struct ixgbe_adapter *adapter)
{
	struct ixgbe_hw *hw = &adapter->hw;
	u32 vlnctrl;
	int i, j;

	switch (hw->mac.type) {
	case ixgbe_mac_82598EB:
		vlnctrl = IXGBE_READ_REG(hw, IXGBE_VLNCTRL);
		vlnctrl |= IXGBE_VLNCTRL_VME;
		IXGBE_WRITE_REG(hw, IXGBE_VLNCTRL, vlnctrl);
		break;
	case ixgbe_mac_82599EB:
	case ixgbe_mac_X540:
		for (i = 0; i < adapter->num_rx_queues; i++) {
			struct ixgbe_ring *ring = adapter->rx_ring[i];

			if (ring->l2_accel_priv)
				continue;
			j = ring->reg_idx;
			vlnctrl = IXGBE_READ_REG(hw, IXGBE_RXDCTL(j));
			vlnctrl |= IXGBE_RXDCTL_VME;
			IXGBE_WRITE_REG(hw, IXGBE_RXDCTL(j), vlnctrl);
		}
		break;
	default:
		break;
	}
}

static void ixgbe_restore_vlan(struct ixgbe_adapter *adapter)
{
	u16 vid;

	ixgbe_vlan_rx_add_vid(adapter->netdev, htons(ETH_P_8021Q), 0);

	for_each_set_bit(vid, adapter->active_vlans, VLAN_N_VID)
		ixgbe_vlan_rx_add_vid(adapter->netdev, htons(ETH_P_8021Q), vid);
}

/**
 * ixgbe_write_uc_addr_list - write unicast addresses to RAR table
 * @netdev: network interface device structure
 *
 * Writes unicast address list to the RAR table.
 * Returns: -ENOMEM on failure/insufficient address space
 *                0 on no addresses written
 *                X on writing X addresses to the RAR table
 **/
static int ixgbe_write_uc_addr_list(struct net_device *netdev)
{
	struct ixgbe_adapter *adapter = netdev_priv(netdev);
	struct ixgbe_hw *hw = &adapter->hw;
	unsigned int rar_entries = hw->mac.num_rar_entries - 1;
	int count = 0;

	/* In SR-IOV/VMDQ modes significantly less RAR entries are available */
	if (adapter->flags & IXGBE_FLAG_SRIOV_ENABLED)
		rar_entries = IXGBE_MAX_PF_MACVLANS - 1;

	/* return ENOMEM indicating insufficient memory for addresses */
	if (netdev_uc_count(netdev) > rar_entries)
		return -ENOMEM;

	if (!netdev_uc_empty(netdev)) {
		struct netdev_hw_addr *ha;
		/* return error if we do not support writing to RAR table */
		if (!hw->mac.ops.set_rar)
			return -ENOMEM;

		netdev_for_each_uc_addr(ha, netdev) {
			if (!rar_entries)
				break;
			hw->mac.ops.set_rar(hw, rar_entries--, ha->addr,
					    VMDQ_P(0), IXGBE_RAH_AV);
			count++;
		}
	}
	/* write the addresses in reverse order to avoid write combining */
	for (; rar_entries > 0 ; rar_entries--)
		hw->mac.ops.clear_rar(hw, rar_entries);

	return count;
}

/**
 * ixgbe_set_rx_mode - Unicast, Multicast and Promiscuous mode set
 * @netdev: network interface device structure
 *
 * The set_rx_method entry point is called whenever the unicast/multicast
 * address list or the network interface flags are updated.  This routine is
 * responsible for configuring the hardware for proper unicast, multicast and
 * promiscuous mode.
 **/
void ixgbe_set_rx_mode(struct net_device *netdev)
{
	struct ixgbe_adapter *adapter = netdev_priv(netdev);
	struct ixgbe_hw *hw = &adapter->hw;
	u32 fctrl, vmolr = IXGBE_VMOLR_BAM | IXGBE_VMOLR_AUPE;
	int count;

	/* Check for Promiscuous and All Multicast modes */

	fctrl = IXGBE_READ_REG(hw, IXGBE_FCTRL);

	/* set all bits that we expect to always be set */
	fctrl &= ~IXGBE_FCTRL_SBP; /* disable store-bad-packets */
	fctrl |= IXGBE_FCTRL_BAM;
	fctrl |= IXGBE_FCTRL_DPF; /* discard pause frames when FC enabled */
	fctrl |= IXGBE_FCTRL_PMCF;

	/* clear the bits we are changing the status of */
	fctrl &= ~(IXGBE_FCTRL_UPE | IXGBE_FCTRL_MPE);

	if (netdev->flags & IFF_PROMISC) {
		hw->addr_ctrl.user_set_promisc = true;
		fctrl |= (IXGBE_FCTRL_UPE | IXGBE_FCTRL_MPE);
		vmolr |= (IXGBE_VMOLR_ROPE | IXGBE_VMOLR_MPE);
		/* Only disable hardware filter vlans in promiscuous mode
		 * if SR-IOV and VMDQ are disabled - otherwise ensure
		 * that hardware VLAN filters remain enabled.
		 */
		if (!(adapter->flags & (IXGBE_FLAG_VMDQ_ENABLED |
					IXGBE_FLAG_SRIOV_ENABLED)))
			ixgbe_vlan_filter_disable(adapter);
		else
			ixgbe_vlan_filter_enable(adapter);
	} else {
		if (netdev->flags & IFF_ALLMULTI) {
			fctrl |= IXGBE_FCTRL_MPE;
			vmolr |= IXGBE_VMOLR_MPE;
		}
		ixgbe_vlan_filter_enable(adapter);
		hw->addr_ctrl.user_set_promisc = false;
	}

	/*
	 * Write addresses to available RAR registers, if there is not
	 * sufficient space to store all the addresses then enable
	 * unicast promiscuous mode
	 */
	count = ixgbe_write_uc_addr_list(netdev);
	if (count < 0) {
		fctrl |= IXGBE_FCTRL_UPE;
		vmolr |= IXGBE_VMOLR_ROPE;
	}

	/* Write addresses to the MTA, if the attempt fails
	 * then we should just turn on promiscuous mode so
	 * that we can at least receive multicast traffic
	 */
	hw->mac.ops.update_mc_addr_list(hw, netdev);
	vmolr |= IXGBE_VMOLR_ROMPE;

	if (adapter->num_vfs)
		ixgbe_restore_vf_multicasts(adapter);

	if (hw->mac.type != ixgbe_mac_82598EB) {
		vmolr |= IXGBE_READ_REG(hw, IXGBE_VMOLR(VMDQ_P(0))) &
			 ~(IXGBE_VMOLR_MPE | IXGBE_VMOLR_ROMPE |
			   IXGBE_VMOLR_ROPE);
		IXGBE_WRITE_REG(hw, IXGBE_VMOLR(VMDQ_P(0)), vmolr);
	}

	/* This is useful for sniffing bad packets. */
	if (adapter->netdev->features & NETIF_F_RXALL) {
		/* UPE and MPE will be handled by normal PROMISC logic
		 * in e1000e_set_rx_mode */
		fctrl |= (IXGBE_FCTRL_SBP | /* Receive bad packets */
			  IXGBE_FCTRL_BAM | /* RX All Bcast Pkts */
			  IXGBE_FCTRL_PMCF); /* RX All MAC Ctrl Pkts */

		fctrl &= ~(IXGBE_FCTRL_DPF);
		/* NOTE:  VLAN filtering is disabled by setting PROMISC */
	}

	IXGBE_WRITE_REG(hw, IXGBE_FCTRL, fctrl);

	if (netdev->features & NETIF_F_HW_VLAN_CTAG_RX)
		ixgbe_vlan_strip_enable(adapter);
	else
		ixgbe_vlan_strip_disable(adapter);
}

static void ixgbe_napi_enable_all(struct ixgbe_adapter *adapter)
{
	int q_idx;

	for (q_idx = 0; q_idx < adapter->num_q_vectors; q_idx++) {
		ixgbe_qv_init_lock(adapter->q_vector[q_idx]);
		napi_enable(&adapter->q_vector[q_idx]->napi);
	}
}

static void ixgbe_napi_disable_all(struct ixgbe_adapter *adapter)
{
	int q_idx;

	for (q_idx = 0; q_idx < adapter->num_q_vectors; q_idx++) {
		napi_disable(&adapter->q_vector[q_idx]->napi);
		while (!ixgbe_qv_disable(adapter->q_vector[q_idx])) {
			pr_info("QV %d locked\n", q_idx);
			usleep_range(1000, 20000);
		}
	}
}

#ifdef CONFIG_IXGBE_DCB
/**
 * ixgbe_configure_dcb - Configure DCB hardware
 * @adapter: ixgbe adapter struct
 *
 * This is called by the driver on open to configure the DCB hardware.
 * This is also called by the gennetlink interface when reconfiguring
 * the DCB state.
 */
static void ixgbe_configure_dcb(struct ixgbe_adapter *adapter)
{
	struct ixgbe_hw *hw = &adapter->hw;
	int max_frame = adapter->netdev->mtu + ETH_HLEN + ETH_FCS_LEN;

	if (!(adapter->flags & IXGBE_FLAG_DCB_ENABLED)) {
		if (hw->mac.type == ixgbe_mac_82598EB)
			netif_set_gso_max_size(adapter->netdev, 65536);
		return;
	}

	if (hw->mac.type == ixgbe_mac_82598EB)
		netif_set_gso_max_size(adapter->netdev, 32768);

#ifdef IXGBE_FCOE
	if (adapter->netdev->features & NETIF_F_FCOE_MTU)
		max_frame = max(max_frame, IXGBE_FCOE_JUMBO_FRAME_SIZE);
#endif

	/* reconfigure the hardware */
	if (adapter->dcbx_cap & DCB_CAP_DCBX_VER_CEE) {
		ixgbe_dcb_calculate_tc_credits(hw, &adapter->dcb_cfg, max_frame,
						DCB_TX_CONFIG);
		ixgbe_dcb_calculate_tc_credits(hw, &adapter->dcb_cfg, max_frame,
						DCB_RX_CONFIG);
		ixgbe_dcb_hw_config(hw, &adapter->dcb_cfg);
	} else if (adapter->ixgbe_ieee_ets && adapter->ixgbe_ieee_pfc) {
		ixgbe_dcb_hw_ets(&adapter->hw,
				 adapter->ixgbe_ieee_ets,
				 max_frame);
		ixgbe_dcb_hw_pfc_config(&adapter->hw,
					adapter->ixgbe_ieee_pfc->pfc_en,
					adapter->ixgbe_ieee_ets->prio_tc);
	}

	/* Enable RSS Hash per TC */
	if (hw->mac.type != ixgbe_mac_82598EB) {
		u32 msb = 0;
		u16 rss_i = adapter->ring_feature[RING_F_RSS].indices - 1;

		while (rss_i) {
			msb++;
			rss_i >>= 1;
		}

		/* write msb to all 8 TCs in one write */
		IXGBE_WRITE_REG(hw, IXGBE_RQTC, msb * 0x11111111);
	}
}
#endif

/* Additional bittime to account for IXGBE framing */
#define IXGBE_ETH_FRAMING 20

/**
 * ixgbe_hpbthresh - calculate high water mark for flow control
 *
 * @adapter: board private structure to calculate for
 * @pb: packet buffer to calculate
 */
static int ixgbe_hpbthresh(struct ixgbe_adapter *adapter, int pb)
{
	struct ixgbe_hw *hw = &adapter->hw;
	struct net_device *dev = adapter->netdev;
	int link, tc, kb, marker;
	u32 dv_id, rx_pba;

	/* Calculate max LAN frame size */
	tc = link = dev->mtu + ETH_HLEN + ETH_FCS_LEN + IXGBE_ETH_FRAMING;

#ifdef IXGBE_FCOE
	/* FCoE traffic class uses FCOE jumbo frames */
	if ((dev->features & NETIF_F_FCOE_MTU) &&
	    (tc < IXGBE_FCOE_JUMBO_FRAME_SIZE) &&
	    (pb == ixgbe_fcoe_get_tc(adapter)))
		tc = IXGBE_FCOE_JUMBO_FRAME_SIZE;

#endif
	/* Calculate delay value for device */
	switch (hw->mac.type) {
	case ixgbe_mac_X540:
		dv_id = IXGBE_DV_X540(link, tc);
		break;
	default:
		dv_id = IXGBE_DV(link, tc);
		break;
	}

	/* Loopback switch introduces additional latency */
	if (adapter->flags & IXGBE_FLAG_SRIOV_ENABLED)
		dv_id += IXGBE_B2BT(tc);

	/* Delay value is calculated in bit times convert to KB */
	kb = IXGBE_BT2KB(dv_id);
	rx_pba = IXGBE_READ_REG(hw, IXGBE_RXPBSIZE(pb)) >> 10;

	marker = rx_pba - kb;

	/* It is possible that the packet buffer is not large enough
	 * to provide required headroom. In this case throw an error
	 * to user and a do the best we can.
	 */
	if (marker < 0) {
		e_warn(drv, "Packet Buffer(%i) can not provide enough"
			    "headroom to support flow control."
			    "Decrease MTU or number of traffic classes\n", pb);
		marker = tc + 1;
	}

	return marker;
}

/**
 * ixgbe_lpbthresh - calculate low water mark for for flow control
 *
 * @adapter: board private structure to calculate for
 * @pb: packet buffer to calculate
 */
static int ixgbe_lpbthresh(struct ixgbe_adapter *adapter)
{
	struct ixgbe_hw *hw = &adapter->hw;
	struct net_device *dev = adapter->netdev;
	int tc;
	u32 dv_id;

	/* Calculate max LAN frame size */
	tc = dev->mtu + ETH_HLEN + ETH_FCS_LEN;

	/* Calculate delay value for device */
	switch (hw->mac.type) {
	case ixgbe_mac_X540:
		dv_id = IXGBE_LOW_DV_X540(tc);
		break;
	default:
		dv_id = IXGBE_LOW_DV(tc);
		break;
	}

	/* Delay value is calculated in bit times convert to KB */
	return IXGBE_BT2KB(dv_id);
}

/*
 * ixgbe_pbthresh_setup - calculate and setup high low water marks
 */
static void ixgbe_pbthresh_setup(struct ixgbe_adapter *adapter)
{
	struct ixgbe_hw *hw = &adapter->hw;
	int num_tc = netdev_get_num_tc(adapter->netdev);
	int i;

	if (!num_tc)
		num_tc = 1;

	hw->fc.low_water = ixgbe_lpbthresh(adapter);

	for (i = 0; i < num_tc; i++) {
		hw->fc.high_water[i] = ixgbe_hpbthresh(adapter, i);

		/* Low water marks must not be larger than high water marks */
		if (hw->fc.low_water > hw->fc.high_water[i])
			hw->fc.low_water = 0;
	}
}

static void ixgbe_configure_pb(struct ixgbe_adapter *adapter)
{
	struct ixgbe_hw *hw = &adapter->hw;
	int hdrm;
	u8 tc = netdev_get_num_tc(adapter->netdev);

	if (adapter->flags & IXGBE_FLAG_FDIR_HASH_CAPABLE ||
	    adapter->flags & IXGBE_FLAG_FDIR_PERFECT_CAPABLE)
		hdrm = 32 << adapter->fdir_pballoc;
	else
		hdrm = 0;

	hw->mac.ops.set_rxpba(hw, tc, hdrm, PBA_STRATEGY_EQUAL);
	ixgbe_pbthresh_setup(adapter);
}

static void ixgbe_fdir_filter_restore(struct ixgbe_adapter *adapter)
{
	struct ixgbe_hw *hw = &adapter->hw;
	struct hlist_node *node2;
	struct ixgbe_fdir_filter *filter;

	spin_lock(&adapter->fdir_perfect_lock);

	if (!hlist_empty(&adapter->fdir_filter_list))
		ixgbe_fdir_set_input_mask_82599(hw, &adapter->fdir_mask);

	hlist_for_each_entry_safe(filter, node2,
				  &adapter->fdir_filter_list, fdir_node) {
		ixgbe_fdir_write_perfect_filter_82599(hw,
				&filter->filter,
				filter->sw_idx,
				(filter->action == IXGBE_FDIR_DROP_QUEUE) ?
				IXGBE_FDIR_DROP_QUEUE :
				adapter->rx_ring[filter->action]->reg_idx);
	}

	spin_unlock(&adapter->fdir_perfect_lock);
}

static void ixgbe_macvlan_set_rx_mode(struct net_device *dev, unsigned int pool,
				      struct ixgbe_adapter *adapter)
{
	struct ixgbe_hw *hw = &adapter->hw;
	u32 vmolr;

	/* No unicast promiscuous support for VMDQ devices. */
	vmolr = IXGBE_READ_REG(hw, IXGBE_VMOLR(pool));
	vmolr |= (IXGBE_VMOLR_ROMPE | IXGBE_VMOLR_BAM | IXGBE_VMOLR_AUPE);

	/* clear the affected bit */
	vmolr &= ~IXGBE_VMOLR_MPE;

	if (dev->flags & IFF_ALLMULTI) {
		vmolr |= IXGBE_VMOLR_MPE;
	} else {
		vmolr |= IXGBE_VMOLR_ROMPE;
		hw->mac.ops.update_mc_addr_list(hw, dev);
	}
	ixgbe_write_uc_addr_list(adapter->netdev);
	IXGBE_WRITE_REG(hw, IXGBE_VMOLR(pool), vmolr);
}

static void ixgbe_add_mac_filter(struct ixgbe_adapter *adapter,
				 u8 *addr, u16 pool)
{
	struct ixgbe_hw *hw = &adapter->hw;
	unsigned int entry;

	entry = hw->mac.num_rar_entries - pool;
	hw->mac.ops.set_rar(hw, entry, addr, VMDQ_P(pool), IXGBE_RAH_AV);
}

static void ixgbe_fwd_psrtype(struct ixgbe_fwd_adapter *vadapter)
{
	struct ixgbe_adapter *adapter = vadapter->real_adapter;
	int rss_i = adapter->num_rx_queues_per_pool;
	struct ixgbe_hw *hw = &adapter->hw;
	u16 pool = vadapter->pool;
	u32 psrtype = IXGBE_PSRTYPE_TCPHDR |
		      IXGBE_PSRTYPE_UDPHDR |
		      IXGBE_PSRTYPE_IPV4HDR |
		      IXGBE_PSRTYPE_L2HDR |
		      IXGBE_PSRTYPE_IPV6HDR;

	if (hw->mac.type == ixgbe_mac_82598EB)
		return;

	if (rss_i > 3)
		psrtype |= 2 << 29;
	else if (rss_i > 1)
		psrtype |= 1 << 29;

	IXGBE_WRITE_REG(hw, IXGBE_PSRTYPE(VMDQ_P(pool)), psrtype);
}

/**
 * ixgbe_clean_rx_ring - Free Rx Buffers per Queue
 * @rx_ring: ring to free buffers from
 **/
static void ixgbe_clean_rx_ring(struct ixgbe_ring *rx_ring)
{
	struct device *dev = rx_ring->dev;
	unsigned long size;
	u16 i;

	/* ring already cleared, nothing to do */
	if (!rx_ring->rx_buffer_info)
		return;

	/* Free all the Rx ring sk_buffs */
	for (i = 0; i < rx_ring->count; i++) {
		struct ixgbe_rx_buffer *rx_buffer;

		rx_buffer = &rx_ring->rx_buffer_info[i];
		if (rx_buffer->skb) {
			struct sk_buff *skb = rx_buffer->skb;
			if (IXGBE_CB(skb)->page_released) {
				dma_unmap_page(dev,
					       IXGBE_CB(skb)->dma,
					       ixgbe_rx_bufsz(rx_ring),
					       DMA_FROM_DEVICE);
				IXGBE_CB(skb)->page_released = false;
			}
			dev_kfree_skb(skb);
		}
		rx_buffer->skb = NULL;
		if (rx_buffer->dma)
			dma_unmap_page(dev, rx_buffer->dma,
				       ixgbe_rx_pg_size(rx_ring),
				       DMA_FROM_DEVICE);
		rx_buffer->dma = 0;
		if (rx_buffer->page)
			__free_pages(rx_buffer->page,
				     ixgbe_rx_pg_order(rx_ring));
		rx_buffer->page = NULL;
	}

	size = sizeof(struct ixgbe_rx_buffer) * rx_ring->count;
	memset(rx_ring->rx_buffer_info, 0, size);

	/* Zero out the descriptor ring */
	memset(rx_ring->desc, 0, rx_ring->size);

	rx_ring->next_to_alloc = 0;
	rx_ring->next_to_clean = 0;
	rx_ring->next_to_use = 0;
}

static void ixgbe_disable_fwd_ring(struct ixgbe_fwd_adapter *vadapter,
				   struct ixgbe_ring *rx_ring)
{
	struct ixgbe_adapter *adapter = vadapter->real_adapter;
	int index = rx_ring->queue_index + vadapter->rx_base_queue;

	/* shutdown specific queue receive and wait for dma to settle */
	ixgbe_disable_rx_queue(adapter, rx_ring);
	usleep_range(10000, 20000);
	ixgbe_irq_disable_queues(adapter, ((u64)1 << index));
	ixgbe_clean_rx_ring(rx_ring);
	rx_ring->l2_accel_priv = NULL;
}

static int ixgbe_fwd_ring_down(struct net_device *vdev,
			       struct ixgbe_fwd_adapter *accel)
{
	struct ixgbe_adapter *adapter = accel->real_adapter;
	unsigned int rxbase = accel->rx_base_queue;
	unsigned int txbase = accel->tx_base_queue;
	int i;

	netif_tx_stop_all_queues(vdev);

	for (i = 0; i < adapter->num_rx_queues_per_pool; i++) {
		ixgbe_disable_fwd_ring(accel, adapter->rx_ring[rxbase + i]);
		adapter->rx_ring[rxbase + i]->netdev = adapter->netdev;
	}

	for (i = 0; i < adapter->num_rx_queues_per_pool; i++) {
		adapter->tx_ring[txbase + i]->l2_accel_priv = NULL;
		adapter->tx_ring[txbase + i]->netdev = adapter->netdev;
	}


	return 0;
}

static int ixgbe_fwd_ring_up(struct net_device *vdev,
			     struct ixgbe_fwd_adapter *accel)
{
	struct ixgbe_adapter *adapter = accel->real_adapter;
	unsigned int rxbase, txbase, queues;
	int i, baseq, err = 0;

	if (!test_bit(accel->pool, &adapter->fwd_bitmask))
		return 0;

	baseq = accel->pool * adapter->num_rx_queues_per_pool;
	netdev_dbg(vdev, "pool %i:%i queues %i:%i VSI bitmask %lx\n",
		   accel->pool, adapter->num_rx_pools,
		   baseq, baseq + adapter->num_rx_queues_per_pool,
		   adapter->fwd_bitmask);

	accel->netdev = vdev;
	accel->rx_base_queue = rxbase = baseq;
	accel->tx_base_queue = txbase = baseq;

	for (i = 0; i < adapter->num_rx_queues_per_pool; i++)
		ixgbe_disable_fwd_ring(accel, adapter->rx_ring[rxbase + i]);

	for (i = 0; i < adapter->num_rx_queues_per_pool; i++) {
		adapter->rx_ring[rxbase + i]->netdev = vdev;
		adapter->rx_ring[rxbase + i]->l2_accel_priv = accel;
		ixgbe_configure_rx_ring(adapter, adapter->rx_ring[rxbase + i]);
	}

	for (i = 0; i < adapter->num_rx_queues_per_pool; i++) {
		adapter->tx_ring[txbase + i]->netdev = vdev;
		adapter->tx_ring[txbase + i]->l2_accel_priv = accel;
	}

	queues = min_t(unsigned int,
		       adapter->num_rx_queues_per_pool, vdev->num_tx_queues);
	err = netif_set_real_num_tx_queues(vdev, queues);
	if (err)
		goto fwd_queue_err;

	err = netif_set_real_num_rx_queues(vdev, queues);
	if (err)
		goto fwd_queue_err;

	if (is_valid_ether_addr(vdev->dev_addr))
		ixgbe_add_mac_filter(adapter, vdev->dev_addr, accel->pool);

	ixgbe_fwd_psrtype(accel);
	ixgbe_macvlan_set_rx_mode(vdev, accel->pool, adapter);
	return err;
fwd_queue_err:
	ixgbe_fwd_ring_down(vdev, accel);
	return err;
}

static void ixgbe_configure_dfwd(struct ixgbe_adapter *adapter)
{
	struct net_device *upper;
	struct list_head *iter;
	int err;

	netdev_for_each_all_upper_dev_rcu(adapter->netdev, upper, iter) {
		if (netif_is_macvlan(upper)) {
			struct macvlan_dev *dfwd = netdev_priv(upper);
			struct ixgbe_fwd_adapter *vadapter = dfwd->fwd_priv;

			if (dfwd->fwd_priv) {
				err = ixgbe_fwd_ring_up(upper, vadapter);
				if (err)
					continue;
			}
		}
	}
}

static void ixgbe_configure(struct ixgbe_adapter *adapter)
{
	struct ixgbe_hw *hw = &adapter->hw;

	ixgbe_configure_pb(adapter);
#ifdef CONFIG_IXGBE_DCB
	ixgbe_configure_dcb(adapter);
#endif
	/*
	 * We must restore virtualization before VLANs or else
	 * the VLVF registers will not be populated
	 */
	ixgbe_configure_virtualization(adapter);

	ixgbe_set_rx_mode(adapter->netdev);
	ixgbe_restore_vlan(adapter);

	switch (hw->mac.type) {
	case ixgbe_mac_82599EB:
	case ixgbe_mac_X540:
		hw->mac.ops.disable_rx_buff(hw);
		break;
	default:
		break;
	}

	if (adapter->flags & IXGBE_FLAG_FDIR_HASH_CAPABLE) {
		ixgbe_init_fdir_signature_82599(&adapter->hw,
						adapter->fdir_pballoc);
	} else if (adapter->flags & IXGBE_FLAG_FDIR_PERFECT_CAPABLE) {
		ixgbe_init_fdir_perfect_82599(&adapter->hw,
					      adapter->fdir_pballoc);
		ixgbe_fdir_filter_restore(adapter);
	}

	switch (hw->mac.type) {
	case ixgbe_mac_82599EB:
	case ixgbe_mac_X540:
		hw->mac.ops.enable_rx_buff(hw);
		break;
	default:
		break;
	}

#ifdef IXGBE_FCOE
	/* configure FCoE L2 filters, redirection table, and Rx control */
	ixgbe_configure_fcoe(adapter);

#endif /* IXGBE_FCOE */
	ixgbe_configure_tx(adapter);
	ixgbe_configure_rx(adapter);
	ixgbe_configure_dfwd(adapter);
}

static inline bool ixgbe_is_sfp(struct ixgbe_hw *hw)
{
	switch (hw->phy.type) {
	case ixgbe_phy_sfp_avago:
	case ixgbe_phy_sfp_ftl:
	case ixgbe_phy_sfp_intel:
	case ixgbe_phy_sfp_unknown:
	case ixgbe_phy_sfp_passive_tyco:
	case ixgbe_phy_sfp_passive_unknown:
	case ixgbe_phy_sfp_active_unknown:
	case ixgbe_phy_sfp_ftl_active:
	case ixgbe_phy_qsfp_passive_unknown:
	case ixgbe_phy_qsfp_active_unknown:
	case ixgbe_phy_qsfp_intel:
	case ixgbe_phy_qsfp_unknown:
		return true;
	case ixgbe_phy_nl:
		if (hw->mac.type == ixgbe_mac_82598EB)
			return true;
	default:
		return false;
	}
}

/**
 * ixgbe_sfp_link_config - set up SFP+ link
 * @adapter: pointer to private adapter struct
 **/
static void ixgbe_sfp_link_config(struct ixgbe_adapter *adapter)
{
	/*
	 * We are assuming the worst case scenario here, and that
	 * is that an SFP was inserted/removed after the reset
	 * but before SFP detection was enabled.  As such the best
	 * solution is to just start searching as soon as we start
	 */
	if (adapter->hw.mac.type == ixgbe_mac_82598EB)
		adapter->flags2 |= IXGBE_FLAG2_SEARCH_FOR_SFP;

	adapter->flags2 |= IXGBE_FLAG2_SFP_NEEDS_RESET;
}

/**
 * ixgbe_non_sfp_link_config - set up non-SFP+ link
 * @hw: pointer to private hardware struct
 *
 * Returns 0 on success, negative on failure
 **/
static int ixgbe_non_sfp_link_config(struct ixgbe_hw *hw)
{
	u32 speed;
	bool autoneg, link_up = false;
	u32 ret = IXGBE_ERR_LINK_SETUP;

	if (hw->mac.ops.check_link)
		ret = hw->mac.ops.check_link(hw, &speed, &link_up, false);

	if (ret)
		goto link_cfg_out;

	speed = hw->phy.autoneg_advertised;
	if ((!speed) && (hw->mac.ops.get_link_capabilities))
		ret = hw->mac.ops.get_link_capabilities(hw, &speed,
							&autoneg);
	if (ret)
		goto link_cfg_out;

	if (hw->mac.ops.setup_link)
		ret = hw->mac.ops.setup_link(hw, speed, link_up);
link_cfg_out:
	return ret;
}

static void ixgbe_setup_gpie(struct ixgbe_adapter *adapter)
{
	struct ixgbe_hw *hw = &adapter->hw;
	u32 gpie = 0;

	if (adapter->flags & IXGBE_FLAG_MSIX_ENABLED) {
		gpie = IXGBE_GPIE_MSIX_MODE | IXGBE_GPIE_PBA_SUPPORT |
		       IXGBE_GPIE_OCD;
		gpie |= IXGBE_GPIE_EIAME;
		/*
		 * use EIAM to auto-mask when MSI-X interrupt is asserted
		 * this saves a register write for every interrupt
		 */
		switch (hw->mac.type) {
		case ixgbe_mac_82598EB:
			IXGBE_WRITE_REG(hw, IXGBE_EIAM, IXGBE_EICS_RTX_QUEUE);
			break;
		case ixgbe_mac_82599EB:
		case ixgbe_mac_X540:
		default:
			IXGBE_WRITE_REG(hw, IXGBE_EIAM_EX(0), 0xFFFFFFFF);
			IXGBE_WRITE_REG(hw, IXGBE_EIAM_EX(1), 0xFFFFFFFF);
			break;
		}
	} else {
		/* legacy interrupts, use EIAM to auto-mask when reading EICR,
		 * specifically only auto mask tx and rx interrupts */
		IXGBE_WRITE_REG(hw, IXGBE_EIAM, IXGBE_EICS_RTX_QUEUE);
	}

	/* XXX: to interrupt immediately for EICS writes, enable this */
	/* gpie |= IXGBE_GPIE_EIMEN; */

	if (adapter->flags & IXGBE_FLAG_SRIOV_ENABLED) {
		gpie &= ~IXGBE_GPIE_VTMODE_MASK;

		switch (adapter->ring_feature[RING_F_VMDQ].mask) {
		case IXGBE_82599_VMDQ_8Q_MASK:
			gpie |= IXGBE_GPIE_VTMODE_16;
			break;
		case IXGBE_82599_VMDQ_4Q_MASK:
			gpie |= IXGBE_GPIE_VTMODE_32;
			break;
		default:
			gpie |= IXGBE_GPIE_VTMODE_64;
			break;
		}
	}

	/* Enable Thermal over heat sensor interrupt */
	if (adapter->flags2 & IXGBE_FLAG2_TEMP_SENSOR_CAPABLE) {
		switch (adapter->hw.mac.type) {
		case ixgbe_mac_82599EB:
			gpie |= IXGBE_SDP0_GPIEN;
			break;
		case ixgbe_mac_X540:
			gpie |= IXGBE_EIMS_TS;
			break;
		default:
			break;
		}
	}

	/* Enable fan failure interrupt */
	if (adapter->flags & IXGBE_FLAG_FAN_FAIL_CAPABLE)
		gpie |= IXGBE_SDP1_GPIEN;

	if (hw->mac.type == ixgbe_mac_82599EB) {
		gpie |= IXGBE_SDP1_GPIEN;
		gpie |= IXGBE_SDP2_GPIEN;
	}

	IXGBE_WRITE_REG(hw, IXGBE_GPIE, gpie);
}

static void ixgbe_up_complete(struct ixgbe_adapter *adapter)
{
	struct ixgbe_hw *hw = &adapter->hw;
	struct net_device *upper;
	struct list_head *iter;
	int err;
	u32 ctrl_ext;

	ixgbe_get_hw_control(adapter);
	ixgbe_setup_gpie(adapter);

	if (adapter->flags & IXGBE_FLAG_MSIX_ENABLED)
		ixgbe_configure_msix(adapter);
	else
		ixgbe_configure_msi_and_legacy(adapter);

	/* enable the optics for 82599 SFP+ fiber */
	if (hw->mac.ops.enable_tx_laser)
		hw->mac.ops.enable_tx_laser(hw);

	smp_mb__before_clear_bit();
	clear_bit(__IXGBE_DOWN, &adapter->state);
	ixgbe_napi_enable_all(adapter);

	if (ixgbe_is_sfp(hw)) {
		ixgbe_sfp_link_config(adapter);
	} else {
		err = ixgbe_non_sfp_link_config(hw);
		if (err)
			e_err(probe, "link_config FAILED %d\n", err);
	}

	/* clear any pending interrupts, may auto mask */
	IXGBE_READ_REG(hw, IXGBE_EICR);
	ixgbe_irq_enable(adapter, true, true);

	/*
	 * If this adapter has a fan, check to see if we had a failure
	 * before we enabled the interrupt.
	 */
	if (adapter->flags & IXGBE_FLAG_FAN_FAIL_CAPABLE) {
		u32 esdp = IXGBE_READ_REG(hw, IXGBE_ESDP);
		if (esdp & IXGBE_ESDP_SDP1)
			e_crit(drv, "Fan has stopped, replace the adapter\n");
	}

	/* enable transmits */
	netif_tx_start_all_queues(adapter->netdev);

	/* enable any upper devices */
	netdev_for_each_all_upper_dev_rcu(adapter->netdev, upper, iter) {
		if (netif_is_macvlan(upper)) {
			struct macvlan_dev *vlan = netdev_priv(upper);

			if (vlan->fwd_priv)
				netif_tx_start_all_queues(upper);
		}
	}

	/* bring the link up in the watchdog, this could race with our first
	 * link up interrupt but shouldn't be a problem */
	adapter->flags |= IXGBE_FLAG_NEED_LINK_UPDATE;
	adapter->link_check_timeout = jiffies;
	mod_timer(&adapter->service_timer, jiffies);

	/* Set PF Reset Done bit so PF/VF Mail Ops can work */
	ctrl_ext = IXGBE_READ_REG(hw, IXGBE_CTRL_EXT);
	ctrl_ext |= IXGBE_CTRL_EXT_PFRSTD;
	IXGBE_WRITE_REG(hw, IXGBE_CTRL_EXT, ctrl_ext);
}

void ixgbe_reinit_locked(struct ixgbe_adapter *adapter)
{
	WARN_ON(in_interrupt());
	/* put off any impending NetWatchDogTimeout */
	adapter->netdev->trans_start = jiffies;

	while (test_and_set_bit(__IXGBE_RESETTING, &adapter->state))
		usleep_range(1000, 2000);
	ixgbe_down(adapter);
	/*
	 * If SR-IOV enabled then wait a bit before bringing the adapter
	 * back up to give the VFs time to respond to the reset.  The
	 * two second wait is based upon the watchdog timer cycle in
	 * the VF driver.
	 */
	if (adapter->flags & IXGBE_FLAG_SRIOV_ENABLED)
		msleep(2000);
	ixgbe_up(adapter);
	clear_bit(__IXGBE_RESETTING, &adapter->state);
}

void ixgbe_up(struct ixgbe_adapter *adapter)
{
	/* hardware has been reset, we need to reload some things */
	ixgbe_configure(adapter);

	ixgbe_up_complete(adapter);
}

void ixgbe_reset(struct ixgbe_adapter *adapter)
{
	struct ixgbe_hw *hw = &adapter->hw;
	int err;

	if (ixgbe_removed(hw->hw_addr))
		return;
	/* lock SFP init bit to prevent race conditions with the watchdog */
	while (test_and_set_bit(__IXGBE_IN_SFP_INIT, &adapter->state))
		usleep_range(1000, 2000);

	/* clear all SFP and link config related flags while holding SFP_INIT */
	adapter->flags2 &= ~(IXGBE_FLAG2_SEARCH_FOR_SFP |
			     IXGBE_FLAG2_SFP_NEEDS_RESET);
	adapter->flags &= ~IXGBE_FLAG_NEED_LINK_CONFIG;

	err = hw->mac.ops.init_hw(hw);
	switch (err) {
	case 0:
	case IXGBE_ERR_SFP_NOT_PRESENT:
	case IXGBE_ERR_SFP_NOT_SUPPORTED:
		break;
	case IXGBE_ERR_MASTER_REQUESTS_PENDING:
		e_dev_err("master disable timed out\n");
		break;
	case IXGBE_ERR_EEPROM_VERSION:
		/* We are running on a pre-production device, log a warning */
		e_dev_warn("This device is a pre-production adapter/LOM. "
			   "Please be aware there may be issues associated with "
			   "your hardware.  If you are experiencing problems "
			   "please contact your Intel or hardware "
			   "representative who provided you with this "
			   "hardware.\n");
		break;
	default:
		e_dev_err("Hardware Error: %d\n", err);
	}

	clear_bit(__IXGBE_IN_SFP_INIT, &adapter->state);

	/* reprogram the RAR[0] in case user changed it. */
	hw->mac.ops.set_rar(hw, 0, hw->mac.addr, VMDQ_P(0), IXGBE_RAH_AV);

	/* update SAN MAC vmdq pool selection */
	if (hw->mac.san_mac_rar_index)
		hw->mac.ops.set_vmdq_san_mac(hw, VMDQ_P(0));

	if (test_bit(__IXGBE_PTP_RUNNING, &adapter->state))
		ixgbe_ptp_reset(adapter);
}

/**
 * ixgbe_clean_tx_ring - Free Tx Buffers
 * @tx_ring: ring to be cleaned
 **/
static void ixgbe_clean_tx_ring(struct ixgbe_ring *tx_ring)
{
	struct ixgbe_tx_buffer *tx_buffer_info;
	unsigned long size;
	u16 i;

	/* ring already cleared, nothing to do */
	if (!tx_ring->tx_buffer_info)
		return;

	/* Free all the Tx ring sk_buffs */
	for (i = 0; i < tx_ring->count; i++) {
		tx_buffer_info = &tx_ring->tx_buffer_info[i];
		ixgbe_unmap_and_free_tx_resource(tx_ring, tx_buffer_info);
	}

	netdev_tx_reset_queue(txring_txq(tx_ring));

	size = sizeof(struct ixgbe_tx_buffer) * tx_ring->count;
	memset(tx_ring->tx_buffer_info, 0, size);

	/* Zero out the descriptor ring */
	memset(tx_ring->desc, 0, tx_ring->size);

	tx_ring->next_to_use = 0;
	tx_ring->next_to_clean = 0;
}

/**
 * ixgbe_clean_all_rx_rings - Free Rx Buffers for all queues
 * @adapter: board private structure
 **/
static void ixgbe_clean_all_rx_rings(struct ixgbe_adapter *adapter)
{
	int i;

	for (i = 0; i < adapter->num_rx_queues; i++)
		ixgbe_clean_rx_ring(adapter->rx_ring[i]);
}

/**
 * ixgbe_clean_all_tx_rings - Free Tx Buffers for all queues
 * @adapter: board private structure
 **/
static void ixgbe_clean_all_tx_rings(struct ixgbe_adapter *adapter)
{
	int i;

	for (i = 0; i < adapter->num_tx_queues; i++)
		ixgbe_clean_tx_ring(adapter->tx_ring[i]);
}

static void ixgbe_fdir_filter_exit(struct ixgbe_adapter *adapter)
{
	struct hlist_node *node2;
	struct ixgbe_fdir_filter *filter;

	spin_lock(&adapter->fdir_perfect_lock);

	hlist_for_each_entry_safe(filter, node2,
				  &adapter->fdir_filter_list, fdir_node) {
		hlist_del(&filter->fdir_node);
		kfree(filter);
	}
	adapter->fdir_filter_count = 0;

	spin_unlock(&adapter->fdir_perfect_lock);
}

void ixgbe_down(struct ixgbe_adapter *adapter)
{
	struct net_device *netdev = adapter->netdev;
	struct ixgbe_hw *hw = &adapter->hw;
	struct net_device *upper;
	struct list_head *iter;
	u32 rxctrl;
	int i;

	/* signal that we are down to the interrupt handler */
	if (test_and_set_bit(__IXGBE_DOWN, &adapter->state))
		return; /* do nothing if already down */

	/* disable receives */
	rxctrl = IXGBE_READ_REG(hw, IXGBE_RXCTRL);
	IXGBE_WRITE_REG(hw, IXGBE_RXCTRL, rxctrl & ~IXGBE_RXCTRL_RXEN);

	/* disable all enabled rx queues */
	for (i = 0; i < adapter->num_rx_queues; i++)
		/* this call also flushes the previous write */
		ixgbe_disable_rx_queue(adapter, adapter->rx_ring[i]);

	usleep_range(10000, 20000);

	netif_tx_stop_all_queues(netdev);

	/* call carrier off first to avoid false dev_watchdog timeouts */
	netif_carrier_off(netdev);
	netif_tx_disable(netdev);

	/* disable any upper devices */
	netdev_for_each_all_upper_dev_rcu(adapter->netdev, upper, iter) {
		if (netif_is_macvlan(upper)) {
			struct macvlan_dev *vlan = netdev_priv(upper);

			if (vlan->fwd_priv) {
				netif_tx_stop_all_queues(upper);
				netif_carrier_off(upper);
				netif_tx_disable(upper);
			}
		}
	}

	ixgbe_irq_disable(adapter);

	ixgbe_napi_disable_all(adapter);

	adapter->flags2 &= ~(IXGBE_FLAG2_FDIR_REQUIRES_REINIT |
			     IXGBE_FLAG2_RESET_REQUESTED);
	adapter->flags &= ~IXGBE_FLAG_NEED_LINK_UPDATE;

	del_timer_sync(&adapter->service_timer);

	if (adapter->num_vfs) {
		/* Clear EITR Select mapping */
		IXGBE_WRITE_REG(&adapter->hw, IXGBE_EITRSEL, 0);

		/* Mark all the VFs as inactive */
		for (i = 0 ; i < adapter->num_vfs; i++)
			adapter->vfinfo[i].clear_to_send = false;

		/* ping all the active vfs to let them know we are going down */
		ixgbe_ping_all_vfs(adapter);

		/* Disable all VFTE/VFRE TX/RX */
		ixgbe_disable_tx_rx(adapter);
	}

	/* disable transmits in the hardware now that interrupts are off */
	for (i = 0; i < adapter->num_tx_queues; i++) {
		u8 reg_idx = adapter->tx_ring[i]->reg_idx;
		IXGBE_WRITE_REG(hw, IXGBE_TXDCTL(reg_idx), IXGBE_TXDCTL_SWFLSH);
	}

	/* Disable the Tx DMA engine on 82599 and X540 */
	switch (hw->mac.type) {
	case ixgbe_mac_82599EB:
	case ixgbe_mac_X540:
		IXGBE_WRITE_REG(hw, IXGBE_DMATXCTL,
				(IXGBE_READ_REG(hw, IXGBE_DMATXCTL) &
				 ~IXGBE_DMATXCTL_TE));
		break;
	default:
		break;
	}

	if (!pci_channel_offline(adapter->pdev))
		ixgbe_reset(adapter);

	/* power down the optics for 82599 SFP+ fiber */
	if (hw->mac.ops.disable_tx_laser)
		hw->mac.ops.disable_tx_laser(hw);

	ixgbe_clean_all_tx_rings(adapter);
	ixgbe_clean_all_rx_rings(adapter);

#ifdef CONFIG_IXGBE_DCA
	/* since we reset the hardware DCA settings were cleared */
	ixgbe_setup_dca(adapter);
#endif
}

/**
 * ixgbe_tx_timeout - Respond to a Tx Hang
 * @netdev: network interface device structure
 **/
static void ixgbe_tx_timeout(struct net_device *netdev)
{
	struct ixgbe_adapter *adapter = netdev_priv(netdev);

	/* Do the reset outside of interrupt context */
	ixgbe_tx_timeout_reset(adapter);
}

/**
 * ixgbe_sw_init - Initialize general software structures (struct ixgbe_adapter)
 * @adapter: board private structure to initialize
 *
 * ixgbe_sw_init initializes the Adapter private data structure.
 * Fields are initialized based on PCI device information and
 * OS network device settings (MTU size).
 **/
static int ixgbe_sw_init(struct ixgbe_adapter *adapter)
{
	struct ixgbe_hw *hw = &adapter->hw;
	struct pci_dev *pdev = adapter->pdev;
	unsigned int rss, fdir;
	u32 fwsm;
#ifdef CONFIG_IXGBE_DCB
	int j;
	struct tc_configuration *tc;
#endif

	/* PCI config space info */

	hw->vendor_id = pdev->vendor;
	hw->device_id = pdev->device;
	hw->revision_id = pdev->revision;
	hw->subsystem_vendor_id = pdev->subsystem_vendor;
	hw->subsystem_device_id = pdev->subsystem_device;

	/* Set common capability flags and settings */
	rss = min_t(int, IXGBE_MAX_RSS_INDICES, num_online_cpus());
	adapter->ring_feature[RING_F_RSS].limit = rss;
	adapter->flags2 |= IXGBE_FLAG2_RSC_CAPABLE;
	adapter->flags2 |= IXGBE_FLAG2_RSC_ENABLED;
	adapter->max_q_vectors = MAX_Q_VECTORS_82599;
	adapter->atr_sample_rate = 20;
	fdir = min_t(int, IXGBE_MAX_FDIR_INDICES, num_online_cpus());
	adapter->ring_feature[RING_F_FDIR].limit = fdir;
	adapter->fdir_pballoc = IXGBE_FDIR_PBALLOC_64K;
#ifdef CONFIG_IXGBE_DCA
	adapter->flags |= IXGBE_FLAG_DCA_CAPABLE;
#endif
#ifdef IXGBE_FCOE
	adapter->flags |= IXGBE_FLAG_FCOE_CAPABLE;
	adapter->flags &= ~IXGBE_FLAG_FCOE_ENABLED;
#ifdef CONFIG_IXGBE_DCB
	/* Default traffic class to use for FCoE */
	adapter->fcoe.up = IXGBE_FCOE_DEFTC;
#endif /* CONFIG_IXGBE_DCB */
#endif /* IXGBE_FCOE */

	/* Set MAC specific capability flags and exceptions */
	switch (hw->mac.type) {
	case ixgbe_mac_82598EB:
		adapter->flags2 &= ~IXGBE_FLAG2_RSC_CAPABLE;
		adapter->flags2 &= ~IXGBE_FLAG2_RSC_ENABLED;

		if (hw->device_id == IXGBE_DEV_ID_82598AT)
			adapter->flags |= IXGBE_FLAG_FAN_FAIL_CAPABLE;

		adapter->max_q_vectors = MAX_Q_VECTORS_82598;
		adapter->ring_feature[RING_F_FDIR].limit = 0;
		adapter->atr_sample_rate = 0;
		adapter->fdir_pballoc = 0;
#ifdef IXGBE_FCOE
		adapter->flags &= ~IXGBE_FLAG_FCOE_CAPABLE;
		adapter->flags &= ~IXGBE_FLAG_FCOE_ENABLED;
#ifdef CONFIG_IXGBE_DCB
		adapter->fcoe.up = 0;
#endif /* IXGBE_DCB */
#endif /* IXGBE_FCOE */
		break;
	case ixgbe_mac_82599EB:
		if (hw->device_id == IXGBE_DEV_ID_82599_T3_LOM)
			adapter->flags2 |= IXGBE_FLAG2_TEMP_SENSOR_CAPABLE;
		break;
	case ixgbe_mac_X540:
		fwsm = IXGBE_READ_REG(hw, IXGBE_FWSM);
		if (fwsm & IXGBE_FWSM_TS_ENABLED)
			adapter->flags2 |= IXGBE_FLAG2_TEMP_SENSOR_CAPABLE;
		break;
	default:
		break;
	}

#ifdef IXGBE_FCOE
	/* FCoE support exists, always init the FCoE lock */
	spin_lock_init(&adapter->fcoe.lock);

#endif
	/* n-tuple support exists, always init our spinlock */
	spin_lock_init(&adapter->fdir_perfect_lock);

#ifdef CONFIG_IXGBE_DCB
	switch (hw->mac.type) {
	case ixgbe_mac_X540:
		adapter->dcb_cfg.num_tcs.pg_tcs = X540_TRAFFIC_CLASS;
		adapter->dcb_cfg.num_tcs.pfc_tcs = X540_TRAFFIC_CLASS;
		break;
	default:
		adapter->dcb_cfg.num_tcs.pg_tcs = MAX_TRAFFIC_CLASS;
		adapter->dcb_cfg.num_tcs.pfc_tcs = MAX_TRAFFIC_CLASS;
		break;
	}

	/* Configure DCB traffic classes */
	for (j = 0; j < MAX_TRAFFIC_CLASS; j++) {
		tc = &adapter->dcb_cfg.tc_config[j];
		tc->path[DCB_TX_CONFIG].bwg_id = 0;
		tc->path[DCB_TX_CONFIG].bwg_percent = 12 + (j & 1);
		tc->path[DCB_RX_CONFIG].bwg_id = 0;
		tc->path[DCB_RX_CONFIG].bwg_percent = 12 + (j & 1);
		tc->dcb_pfc = pfc_disabled;
	}

	/* Initialize default user to priority mapping, UPx->TC0 */
	tc = &adapter->dcb_cfg.tc_config[0];
	tc->path[DCB_TX_CONFIG].up_to_tc_bitmap = 0xFF;
	tc->path[DCB_RX_CONFIG].up_to_tc_bitmap = 0xFF;

	adapter->dcb_cfg.bw_percentage[DCB_TX_CONFIG][0] = 100;
	adapter->dcb_cfg.bw_percentage[DCB_RX_CONFIG][0] = 100;
	adapter->dcb_cfg.pfc_mode_enable = false;
	adapter->dcb_set_bitmap = 0x00;
	adapter->dcbx_cap = DCB_CAP_DCBX_HOST | DCB_CAP_DCBX_VER_CEE;
	memcpy(&adapter->temp_dcb_cfg, &adapter->dcb_cfg,
	       sizeof(adapter->temp_dcb_cfg));

#endif

	/* default flow control settings */
	hw->fc.requested_mode = ixgbe_fc_full;
	hw->fc.current_mode = ixgbe_fc_full;	/* init for ethtool output */
	ixgbe_pbthresh_setup(adapter);
	hw->fc.pause_time = IXGBE_DEFAULT_FCPAUSE;
	hw->fc.send_xon = true;
	hw->fc.disable_fc_autoneg = ixgbe_device_supports_autoneg_fc(hw);

#ifdef CONFIG_PCI_IOV
	if (max_vfs > 0)
		e_dev_warn("Enabling SR-IOV VFs using the max_vfs module parameter is deprecated - please use the pci sysfs interface instead.\n");

	/* assign number of SR-IOV VFs */
	if (hw->mac.type != ixgbe_mac_82598EB) {
		if (max_vfs > IXGBE_MAX_VFS_DRV_LIMIT) {
			adapter->num_vfs = 0;
			e_dev_warn("max_vfs parameter out of range. Not assigning any SR-IOV VFs\n");
		} else {
			adapter->num_vfs = max_vfs;
		}
	}
#endif /* CONFIG_PCI_IOV */

	/* enable itr by default in dynamic mode */
	adapter->rx_itr_setting = 1;
	adapter->tx_itr_setting = 1;

	/* set default ring sizes */
	adapter->tx_ring_count = IXGBE_DEFAULT_TXD;
	adapter->rx_ring_count = IXGBE_DEFAULT_RXD;

	/* set default work limits */
	adapter->tx_work_limit = IXGBE_DEFAULT_TX_WORK;

	/* initialize eeprom parameters */
	if (ixgbe_init_eeprom_params_generic(hw)) {
		e_dev_err("EEPROM initialization failed\n");
		return -EIO;
	}

	/* PF holds first pool slot */
	set_bit(0, &adapter->fwd_bitmask);
	set_bit(__IXGBE_DOWN, &adapter->state);

	return 0;
}

/**
 * ixgbe_setup_tx_resources - allocate Tx resources (Descriptors)
 * @tx_ring:    tx descriptor ring (for a specific queue) to setup
 *
 * Return 0 on success, negative on failure
 **/
int ixgbe_setup_tx_resources(struct ixgbe_ring *tx_ring)
{
	struct device *dev = tx_ring->dev;
	int orig_node = dev_to_node(dev);
	int numa_node = -1;
	int size;

	size = sizeof(struct ixgbe_tx_buffer) * tx_ring->count;

	if (tx_ring->q_vector)
		numa_node = tx_ring->q_vector->numa_node;

	tx_ring->tx_buffer_info = vzalloc_node(size, numa_node);
	if (!tx_ring->tx_buffer_info)
		tx_ring->tx_buffer_info = vzalloc(size);
	if (!tx_ring->tx_buffer_info)
		goto err;

	u64_stats_init(&tx_ring->syncp);

	/* round up to nearest 4K */
	tx_ring->size = tx_ring->count * sizeof(union ixgbe_adv_tx_desc);
	tx_ring->size = ALIGN(tx_ring->size, 4096);

	set_dev_node(dev, numa_node);
	tx_ring->desc = dma_alloc_coherent(dev,
					   tx_ring->size,
					   &tx_ring->dma,
					   GFP_KERNEL);
	set_dev_node(dev, orig_node);
	if (!tx_ring->desc)
		tx_ring->desc = dma_alloc_coherent(dev, tx_ring->size,
						   &tx_ring->dma, GFP_KERNEL);
	if (!tx_ring->desc)
		goto err;

	tx_ring->next_to_use = 0;
	tx_ring->next_to_clean = 0;
	return 0;

err:
	vfree(tx_ring->tx_buffer_info);
	tx_ring->tx_buffer_info = NULL;
	dev_err(dev, "Unable to allocate memory for the Tx descriptor ring\n");
	return -ENOMEM;
}

/**
 * ixgbe_setup_all_tx_resources - allocate all queues Tx resources
 * @adapter: board private structure
 *
 * If this function returns with an error, then it's possible one or
 * more of the rings is populated (while the rest are not).  It is the
 * callers duty to clean those orphaned rings.
 *
 * Return 0 on success, negative on failure
 **/
static int ixgbe_setup_all_tx_resources(struct ixgbe_adapter *adapter)
{
	int i, err = 0;

	for (i = 0; i < adapter->num_tx_queues; i++) {
		err = ixgbe_setup_tx_resources(adapter->tx_ring[i]);
		if (!err)
			continue;

		e_err(probe, "Allocation for Tx Queue %u failed\n", i);
		goto err_setup_tx;
	}

	return 0;
err_setup_tx:
	/* rewind the index freeing the rings as we go */
	while (i--)
		ixgbe_free_tx_resources(adapter->tx_ring[i]);
	return err;
}

/**
 * ixgbe_setup_rx_resources - allocate Rx resources (Descriptors)
 * @rx_ring:    rx descriptor ring (for a specific queue) to setup
 *
 * Returns 0 on success, negative on failure
 **/
int ixgbe_setup_rx_resources(struct ixgbe_ring *rx_ring)
{
	struct device *dev = rx_ring->dev;
	int orig_node = dev_to_node(dev);
	int numa_node = -1;
	int size;

	size = sizeof(struct ixgbe_rx_buffer) * rx_ring->count;

	if (rx_ring->q_vector)
		numa_node = rx_ring->q_vector->numa_node;

	rx_ring->rx_buffer_info = vzalloc_node(size, numa_node);
	if (!rx_ring->rx_buffer_info)
		rx_ring->rx_buffer_info = vzalloc(size);
	if (!rx_ring->rx_buffer_info)
		goto err;

	u64_stats_init(&rx_ring->syncp);

	/* Round up to nearest 4K */
	rx_ring->size = rx_ring->count * sizeof(union ixgbe_adv_rx_desc);
	rx_ring->size = ALIGN(rx_ring->size, 4096);

	set_dev_node(dev, numa_node);
	rx_ring->desc = dma_alloc_coherent(dev,
					   rx_ring->size,
					   &rx_ring->dma,
					   GFP_KERNEL);
	set_dev_node(dev, orig_node);
	if (!rx_ring->desc)
		rx_ring->desc = dma_alloc_coherent(dev, rx_ring->size,
						   &rx_ring->dma, GFP_KERNEL);
	if (!rx_ring->desc)
		goto err;

	rx_ring->next_to_clean = 0;
	rx_ring->next_to_use = 0;

	return 0;
err:
	vfree(rx_ring->rx_buffer_info);
	rx_ring->rx_buffer_info = NULL;
	dev_err(dev, "Unable to allocate memory for the Rx descriptor ring\n");
	return -ENOMEM;
}

/**
 * ixgbe_setup_all_rx_resources - allocate all queues Rx resources
 * @adapter: board private structure
 *
 * If this function returns with an error, then it's possible one or
 * more of the rings is populated (while the rest are not).  It is the
 * callers duty to clean those orphaned rings.
 *
 * Return 0 on success, negative on failure
 **/
static int ixgbe_setup_all_rx_resources(struct ixgbe_adapter *adapter)
{
	int i, err = 0;

	for (i = 0; i < adapter->num_rx_queues; i++) {
		err = ixgbe_setup_rx_resources(adapter->rx_ring[i]);
		if (!err)
			continue;

		e_err(probe, "Allocation for Rx Queue %u failed\n", i);
		goto err_setup_rx;
	}

#ifdef IXGBE_FCOE
	err = ixgbe_setup_fcoe_ddp_resources(adapter);
	if (!err)
#endif
		return 0;
err_setup_rx:
	/* rewind the index freeing the rings as we go */
	while (i--)
		ixgbe_free_rx_resources(adapter->rx_ring[i]);
	return err;
}

/**
 * ixgbe_free_tx_resources - Free Tx Resources per Queue
 * @tx_ring: Tx descriptor ring for a specific queue
 *
 * Free all transmit software resources
 **/
void ixgbe_free_tx_resources(struct ixgbe_ring *tx_ring)
{
	ixgbe_clean_tx_ring(tx_ring);

	vfree(tx_ring->tx_buffer_info);
	tx_ring->tx_buffer_info = NULL;

	/* if not set, then don't free */
	if (!tx_ring->desc)
		return;

	dma_free_coherent(tx_ring->dev, tx_ring->size,
			  tx_ring->desc, tx_ring->dma);

	tx_ring->desc = NULL;
}

/**
 * ixgbe_free_all_tx_resources - Free Tx Resources for All Queues
 * @adapter: board private structure
 *
 * Free all transmit software resources
 **/
static void ixgbe_free_all_tx_resources(struct ixgbe_adapter *adapter)
{
	int i;

	for (i = 0; i < adapter->num_tx_queues; i++)
		if (adapter->tx_ring[i]->desc)
			ixgbe_free_tx_resources(adapter->tx_ring[i]);
}

/**
 * ixgbe_free_rx_resources - Free Rx Resources
 * @rx_ring: ring to clean the resources from
 *
 * Free all receive software resources
 **/
void ixgbe_free_rx_resources(struct ixgbe_ring *rx_ring)
{
	ixgbe_clean_rx_ring(rx_ring);

	vfree(rx_ring->rx_buffer_info);
	rx_ring->rx_buffer_info = NULL;

	/* if not set, then don't free */
	if (!rx_ring->desc)
		return;

	dma_free_coherent(rx_ring->dev, rx_ring->size,
			  rx_ring->desc, rx_ring->dma);

	rx_ring->desc = NULL;
}

/**
 * ixgbe_free_all_rx_resources - Free Rx Resources for All Queues
 * @adapter: board private structure
 *
 * Free all receive software resources
 **/
static void ixgbe_free_all_rx_resources(struct ixgbe_adapter *adapter)
{
	int i;

#ifdef IXGBE_FCOE
	ixgbe_free_fcoe_ddp_resources(adapter);

#endif
	for (i = 0; i < adapter->num_rx_queues; i++)
		if (adapter->rx_ring[i]->desc)
			ixgbe_free_rx_resources(adapter->rx_ring[i]);
}

/**
 * ixgbe_change_mtu - Change the Maximum Transfer Unit
 * @netdev: network interface device structure
 * @new_mtu: new value for maximum frame size
 *
 * Returns 0 on success, negative on failure
 **/
static int ixgbe_change_mtu(struct net_device *netdev, int new_mtu)
{
	struct ixgbe_adapter *adapter = netdev_priv(netdev);
	int max_frame = new_mtu + ETH_HLEN + ETH_FCS_LEN;

	/* MTU < 68 is an error and causes problems on some kernels */
	if ((new_mtu < 68) || (max_frame > IXGBE_MAX_JUMBO_FRAME_SIZE))
		return -EINVAL;

	/*
	 * For 82599EB we cannot allow legacy VFs to enable their receive
	 * paths when MTU greater than 1500 is configured.  So display a
	 * warning that legacy VFs will be disabled.
	 */
	if ((adapter->flags & IXGBE_FLAG_SRIOV_ENABLED) &&
	    (adapter->hw.mac.type == ixgbe_mac_82599EB) &&
	    (max_frame > (ETH_FRAME_LEN + ETH_FCS_LEN)))
		e_warn(probe, "Setting MTU > 1500 will disable legacy VFs\n");

	e_info(probe, "changing MTU from %d to %d\n", netdev->mtu, new_mtu);

	/* must set new MTU before calling down or up */
	netdev->mtu = new_mtu;

	if (netif_running(netdev))
		ixgbe_reinit_locked(adapter);

	return 0;
}

/**
 * ixgbe_open - Called when a network interface is made active
 * @netdev: network interface device structure
 *
 * Returns 0 on success, negative value on failure
 *
 * The open entry point is called when a network interface is made
 * active by the system (IFF_UP).  At this point all resources needed
 * for transmit and receive operations are allocated, the interrupt
 * handler is registered with the OS, the watchdog timer is started,
 * and the stack is notified that the interface is ready.
 **/
static int ixgbe_open(struct net_device *netdev)
{
	struct ixgbe_adapter *adapter = netdev_priv(netdev);
	int err, queues;

	/* disallow open during test */
	if (test_bit(__IXGBE_TESTING, &adapter->state))
		return -EBUSY;

	netif_carrier_off(netdev);

	/* allocate transmit descriptors */
	err = ixgbe_setup_all_tx_resources(adapter);
	if (err)
		goto err_setup_tx;

	/* allocate receive descriptors */
	err = ixgbe_setup_all_rx_resources(adapter);
	if (err)
		goto err_setup_rx;

	ixgbe_configure(adapter);

	err = ixgbe_request_irq(adapter);
	if (err)
		goto err_req_irq;

	/* Notify the stack of the actual queue counts. */
	if (adapter->num_rx_pools > 1)
		queues = adapter->num_rx_queues_per_pool;
	else
		queues = adapter->num_tx_queues;

	err = netif_set_real_num_tx_queues(netdev, queues);
	if (err)
		goto err_set_queues;

	if (adapter->num_rx_pools > 1 &&
	    adapter->num_rx_queues > IXGBE_MAX_L2A_QUEUES)
		queues = IXGBE_MAX_L2A_QUEUES;
	else
		queues = adapter->num_rx_queues;
	err = netif_set_real_num_rx_queues(netdev, queues);
	if (err)
		goto err_set_queues;

	ixgbe_ptp_init(adapter);

	ixgbe_up_complete(adapter);

	return 0;

err_set_queues:
	ixgbe_free_irq(adapter);
err_req_irq:
	ixgbe_free_all_rx_resources(adapter);
err_setup_rx:
	ixgbe_free_all_tx_resources(adapter);
err_setup_tx:
	ixgbe_reset(adapter);

	return err;
}

/**
 * ixgbe_close - Disables a network interface
 * @netdev: network interface device structure
 *
 * Returns 0, this is not allowed to fail
 *
 * The close entry point is called when an interface is de-activated
 * by the OS.  The hardware is still under the drivers control, but
 * needs to be disabled.  A global MAC reset is issued to stop the
 * hardware, and all transmit and receive resources are freed.
 **/
static int ixgbe_close(struct net_device *netdev)
{
	struct ixgbe_adapter *adapter = netdev_priv(netdev);

	ixgbe_ptp_stop(adapter);

	ixgbe_down(adapter);
	ixgbe_free_irq(adapter);

	ixgbe_fdir_filter_exit(adapter);

	ixgbe_free_all_tx_resources(adapter);
	ixgbe_free_all_rx_resources(adapter);

	ixgbe_release_hw_control(adapter);

	return 0;
}

#ifdef CONFIG_PM
static int ixgbe_resume(struct pci_dev *pdev)
{
	struct ixgbe_adapter *adapter = pci_get_drvdata(pdev);
	struct net_device *netdev = adapter->netdev;
	u32 err;

	pci_set_power_state(pdev, PCI_D0);
	pci_restore_state(pdev);
	/*
	 * pci_restore_state clears dev->state_saved so call
	 * pci_save_state to restore it.
	 */
	pci_save_state(pdev);

	err = pci_enable_device_mem(pdev);
	if (err) {
		e_dev_err("Cannot enable PCI device from suspend\n");
		return err;
	}
	pci_set_master(pdev);

	pci_wake_from_d3(pdev, false);

<<<<<<< HEAD
	rtnl_lock();
	err = ixgbe_init_interrupt_scheme(adapter);
	rtnl_unlock();
	if (err) {
		e_dev_err("Cannot initialize interrupts for device\n");
		return err;
	}

=======
>>>>>>> c3ade0e0
	ixgbe_reset(adapter);

	IXGBE_WRITE_REG(&adapter->hw, IXGBE_WUS, ~0);

	rtnl_lock();
	err = ixgbe_init_interrupt_scheme(adapter);
	if (!err && netif_running(netdev))
		err = ixgbe_open(netdev);

	rtnl_unlock();

	if (err)
		return err;

	netif_device_attach(netdev);

	return 0;
}
#endif /* CONFIG_PM */

static int __ixgbe_shutdown(struct pci_dev *pdev, bool *enable_wake)
{
	struct ixgbe_adapter *adapter = pci_get_drvdata(pdev);
	struct net_device *netdev = adapter->netdev;
	struct ixgbe_hw *hw = &adapter->hw;
	u32 ctrl, fctrl;
	u32 wufc = adapter->wol;
#ifdef CONFIG_PM
	int retval = 0;
#endif

	netif_device_detach(netdev);

	rtnl_lock();
	if (netif_running(netdev)) {
		ixgbe_down(adapter);
		ixgbe_free_irq(adapter);
		ixgbe_free_all_tx_resources(adapter);
		ixgbe_free_all_rx_resources(adapter);
	}
	rtnl_unlock();

	ixgbe_clear_interrupt_scheme(adapter);

#ifdef CONFIG_PM
	retval = pci_save_state(pdev);
	if (retval)
		return retval;

#endif
	if (hw->mac.ops.stop_link_on_d3)
		hw->mac.ops.stop_link_on_d3(hw);

	if (wufc) {
		ixgbe_set_rx_mode(netdev);

		/* enable the optics for 82599 SFP+ fiber as we can WoL */
		if (hw->mac.ops.enable_tx_laser)
			hw->mac.ops.enable_tx_laser(hw);

		/* turn on all-multi mode if wake on multicast is enabled */
		if (wufc & IXGBE_WUFC_MC) {
			fctrl = IXGBE_READ_REG(hw, IXGBE_FCTRL);
			fctrl |= IXGBE_FCTRL_MPE;
			IXGBE_WRITE_REG(hw, IXGBE_FCTRL, fctrl);
		}

		ctrl = IXGBE_READ_REG(hw, IXGBE_CTRL);
		ctrl |= IXGBE_CTRL_GIO_DIS;
		IXGBE_WRITE_REG(hw, IXGBE_CTRL, ctrl);

		IXGBE_WRITE_REG(hw, IXGBE_WUFC, wufc);
	} else {
		IXGBE_WRITE_REG(hw, IXGBE_WUC, 0);
		IXGBE_WRITE_REG(hw, IXGBE_WUFC, 0);
	}

	switch (hw->mac.type) {
	case ixgbe_mac_82598EB:
		pci_wake_from_d3(pdev, false);
		break;
	case ixgbe_mac_82599EB:
	case ixgbe_mac_X540:
		pci_wake_from_d3(pdev, !!wufc);
		break;
	default:
		break;
	}

	*enable_wake = !!wufc;

	ixgbe_release_hw_control(adapter);

	pci_disable_device(pdev);

	return 0;
}

#ifdef CONFIG_PM
static int ixgbe_suspend(struct pci_dev *pdev, pm_message_t state)
{
	int retval;
	bool wake;

	retval = __ixgbe_shutdown(pdev, &wake);
	if (retval)
		return retval;

	if (wake) {
		pci_prepare_to_sleep(pdev);
	} else {
		pci_wake_from_d3(pdev, false);
		pci_set_power_state(pdev, PCI_D3hot);
	}

	return 0;
}
#endif /* CONFIG_PM */

static void ixgbe_shutdown(struct pci_dev *pdev)
{
	bool wake;

	__ixgbe_shutdown(pdev, &wake);

	if (system_state == SYSTEM_POWER_OFF) {
		pci_wake_from_d3(pdev, wake);
		pci_set_power_state(pdev, PCI_D3hot);
	}
}

/**
 * ixgbe_update_stats - Update the board statistics counters.
 * @adapter: board private structure
 **/
void ixgbe_update_stats(struct ixgbe_adapter *adapter)
{
	struct net_device *netdev = adapter->netdev;
	struct ixgbe_hw *hw = &adapter->hw;
	struct ixgbe_hw_stats *hwstats = &adapter->stats;
	u64 total_mpc = 0;
	u32 i, missed_rx = 0, mpc, bprc, lxon, lxoff, xon_off_tot;
	u64 non_eop_descs = 0, restart_queue = 0, tx_busy = 0;
	u64 alloc_rx_page_failed = 0, alloc_rx_buff_failed = 0;
	u64 bytes = 0, packets = 0, hw_csum_rx_error = 0;

	if (test_bit(__IXGBE_DOWN, &adapter->state) ||
	    test_bit(__IXGBE_RESETTING, &adapter->state))
		return;

	if (adapter->flags2 & IXGBE_FLAG2_RSC_ENABLED) {
		u64 rsc_count = 0;
		u64 rsc_flush = 0;
		for (i = 0; i < adapter->num_rx_queues; i++) {
			rsc_count += adapter->rx_ring[i]->rx_stats.rsc_count;
			rsc_flush += adapter->rx_ring[i]->rx_stats.rsc_flush;
		}
		adapter->rsc_total_count = rsc_count;
		adapter->rsc_total_flush = rsc_flush;
	}

	for (i = 0; i < adapter->num_rx_queues; i++) {
		struct ixgbe_ring *rx_ring = adapter->rx_ring[i];
		non_eop_descs += rx_ring->rx_stats.non_eop_descs;
		alloc_rx_page_failed += rx_ring->rx_stats.alloc_rx_page_failed;
		alloc_rx_buff_failed += rx_ring->rx_stats.alloc_rx_buff_failed;
		hw_csum_rx_error += rx_ring->rx_stats.csum_err;
		bytes += rx_ring->stats.bytes;
		packets += rx_ring->stats.packets;
	}
	adapter->non_eop_descs = non_eop_descs;
	adapter->alloc_rx_page_failed = alloc_rx_page_failed;
	adapter->alloc_rx_buff_failed = alloc_rx_buff_failed;
	adapter->hw_csum_rx_error = hw_csum_rx_error;
	netdev->stats.rx_bytes = bytes;
	netdev->stats.rx_packets = packets;

	bytes = 0;
	packets = 0;
	/* gather some stats to the adapter struct that are per queue */
	for (i = 0; i < adapter->num_tx_queues; i++) {
		struct ixgbe_ring *tx_ring = adapter->tx_ring[i];
		restart_queue += tx_ring->tx_stats.restart_queue;
		tx_busy += tx_ring->tx_stats.tx_busy;
		bytes += tx_ring->stats.bytes;
		packets += tx_ring->stats.packets;
	}
	adapter->restart_queue = restart_queue;
	adapter->tx_busy = tx_busy;
	netdev->stats.tx_bytes = bytes;
	netdev->stats.tx_packets = packets;

	hwstats->crcerrs += IXGBE_READ_REG(hw, IXGBE_CRCERRS);

	/* 8 register reads */
	for (i = 0; i < 8; i++) {
		/* for packet buffers not used, the register should read 0 */
		mpc = IXGBE_READ_REG(hw, IXGBE_MPC(i));
		missed_rx += mpc;
		hwstats->mpc[i] += mpc;
		total_mpc += hwstats->mpc[i];
		hwstats->pxontxc[i] += IXGBE_READ_REG(hw, IXGBE_PXONTXC(i));
		hwstats->pxofftxc[i] += IXGBE_READ_REG(hw, IXGBE_PXOFFTXC(i));
		switch (hw->mac.type) {
		case ixgbe_mac_82598EB:
			hwstats->rnbc[i] += IXGBE_READ_REG(hw, IXGBE_RNBC(i));
			hwstats->qbtc[i] += IXGBE_READ_REG(hw, IXGBE_QBTC(i));
			hwstats->qbrc[i] += IXGBE_READ_REG(hw, IXGBE_QBRC(i));
			hwstats->pxonrxc[i] +=
				IXGBE_READ_REG(hw, IXGBE_PXONRXC(i));
			break;
		case ixgbe_mac_82599EB:
		case ixgbe_mac_X540:
			hwstats->pxonrxc[i] +=
				IXGBE_READ_REG(hw, IXGBE_PXONRXCNT(i));
			break;
		default:
			break;
		}
	}

	/*16 register reads */
	for (i = 0; i < 16; i++) {
		hwstats->qptc[i] += IXGBE_READ_REG(hw, IXGBE_QPTC(i));
		hwstats->qprc[i] += IXGBE_READ_REG(hw, IXGBE_QPRC(i));
		if ((hw->mac.type == ixgbe_mac_82599EB) ||
		    (hw->mac.type == ixgbe_mac_X540)) {
			hwstats->qbtc[i] += IXGBE_READ_REG(hw, IXGBE_QBTC_L(i));
			IXGBE_READ_REG(hw, IXGBE_QBTC_H(i)); /* to clear */
			hwstats->qbrc[i] += IXGBE_READ_REG(hw, IXGBE_QBRC_L(i));
			IXGBE_READ_REG(hw, IXGBE_QBRC_H(i)); /* to clear */
		}
	}

	hwstats->gprc += IXGBE_READ_REG(hw, IXGBE_GPRC);
	/* work around hardware counting issue */
	hwstats->gprc -= missed_rx;

	ixgbe_update_xoff_received(adapter);

	/* 82598 hardware only has a 32 bit counter in the high register */
	switch (hw->mac.type) {
	case ixgbe_mac_82598EB:
		hwstats->lxonrxc += IXGBE_READ_REG(hw, IXGBE_LXONRXC);
		hwstats->gorc += IXGBE_READ_REG(hw, IXGBE_GORCH);
		hwstats->gotc += IXGBE_READ_REG(hw, IXGBE_GOTCH);
		hwstats->tor += IXGBE_READ_REG(hw, IXGBE_TORH);
		break;
	case ixgbe_mac_X540:
		/* OS2BMC stats are X540 only*/
		hwstats->o2bgptc += IXGBE_READ_REG(hw, IXGBE_O2BGPTC);
		hwstats->o2bspc += IXGBE_READ_REG(hw, IXGBE_O2BSPC);
		hwstats->b2ospc += IXGBE_READ_REG(hw, IXGBE_B2OSPC);
		hwstats->b2ogprc += IXGBE_READ_REG(hw, IXGBE_B2OGPRC);
	case ixgbe_mac_82599EB:
		for (i = 0; i < 16; i++)
			adapter->hw_rx_no_dma_resources +=
					     IXGBE_READ_REG(hw, IXGBE_QPRDC(i));
		hwstats->gorc += IXGBE_READ_REG(hw, IXGBE_GORCL);
		IXGBE_READ_REG(hw, IXGBE_GORCH); /* to clear */
		hwstats->gotc += IXGBE_READ_REG(hw, IXGBE_GOTCL);
		IXGBE_READ_REG(hw, IXGBE_GOTCH); /* to clear */
		hwstats->tor += IXGBE_READ_REG(hw, IXGBE_TORL);
		IXGBE_READ_REG(hw, IXGBE_TORH); /* to clear */
		hwstats->lxonrxc += IXGBE_READ_REG(hw, IXGBE_LXONRXCNT);
		hwstats->fdirmatch += IXGBE_READ_REG(hw, IXGBE_FDIRMATCH);
		hwstats->fdirmiss += IXGBE_READ_REG(hw, IXGBE_FDIRMISS);
#ifdef IXGBE_FCOE
		hwstats->fccrc += IXGBE_READ_REG(hw, IXGBE_FCCRC);
		hwstats->fcoerpdc += IXGBE_READ_REG(hw, IXGBE_FCOERPDC);
		hwstats->fcoeprc += IXGBE_READ_REG(hw, IXGBE_FCOEPRC);
		hwstats->fcoeptc += IXGBE_READ_REG(hw, IXGBE_FCOEPTC);
		hwstats->fcoedwrc += IXGBE_READ_REG(hw, IXGBE_FCOEDWRC);
		hwstats->fcoedwtc += IXGBE_READ_REG(hw, IXGBE_FCOEDWTC);
		/* Add up per cpu counters for total ddp aloc fail */
		if (adapter->fcoe.ddp_pool) {
			struct ixgbe_fcoe *fcoe = &adapter->fcoe;
			struct ixgbe_fcoe_ddp_pool *ddp_pool;
			unsigned int cpu;
			u64 noddp = 0, noddp_ext_buff = 0;
			for_each_possible_cpu(cpu) {
				ddp_pool = per_cpu_ptr(fcoe->ddp_pool, cpu);
				noddp += ddp_pool->noddp;
				noddp_ext_buff += ddp_pool->noddp_ext_buff;
			}
			hwstats->fcoe_noddp = noddp;
			hwstats->fcoe_noddp_ext_buff = noddp_ext_buff;
		}
#endif /* IXGBE_FCOE */
		break;
	default:
		break;
	}
	bprc = IXGBE_READ_REG(hw, IXGBE_BPRC);
	hwstats->bprc += bprc;
	hwstats->mprc += IXGBE_READ_REG(hw, IXGBE_MPRC);
	if (hw->mac.type == ixgbe_mac_82598EB)
		hwstats->mprc -= bprc;
	hwstats->roc += IXGBE_READ_REG(hw, IXGBE_ROC);
	hwstats->prc64 += IXGBE_READ_REG(hw, IXGBE_PRC64);
	hwstats->prc127 += IXGBE_READ_REG(hw, IXGBE_PRC127);
	hwstats->prc255 += IXGBE_READ_REG(hw, IXGBE_PRC255);
	hwstats->prc511 += IXGBE_READ_REG(hw, IXGBE_PRC511);
	hwstats->prc1023 += IXGBE_READ_REG(hw, IXGBE_PRC1023);
	hwstats->prc1522 += IXGBE_READ_REG(hw, IXGBE_PRC1522);
	hwstats->rlec += IXGBE_READ_REG(hw, IXGBE_RLEC);
	lxon = IXGBE_READ_REG(hw, IXGBE_LXONTXC);
	hwstats->lxontxc += lxon;
	lxoff = IXGBE_READ_REG(hw, IXGBE_LXOFFTXC);
	hwstats->lxofftxc += lxoff;
	hwstats->gptc += IXGBE_READ_REG(hw, IXGBE_GPTC);
	hwstats->mptc += IXGBE_READ_REG(hw, IXGBE_MPTC);
	/*
	 * 82598 errata - tx of flow control packets is included in tx counters
	 */
	xon_off_tot = lxon + lxoff;
	hwstats->gptc -= xon_off_tot;
	hwstats->mptc -= xon_off_tot;
	hwstats->gotc -= (xon_off_tot * (ETH_ZLEN + ETH_FCS_LEN));
	hwstats->ruc += IXGBE_READ_REG(hw, IXGBE_RUC);
	hwstats->rfc += IXGBE_READ_REG(hw, IXGBE_RFC);
	hwstats->rjc += IXGBE_READ_REG(hw, IXGBE_RJC);
	hwstats->tpr += IXGBE_READ_REG(hw, IXGBE_TPR);
	hwstats->ptc64 += IXGBE_READ_REG(hw, IXGBE_PTC64);
	hwstats->ptc64 -= xon_off_tot;
	hwstats->ptc127 += IXGBE_READ_REG(hw, IXGBE_PTC127);
	hwstats->ptc255 += IXGBE_READ_REG(hw, IXGBE_PTC255);
	hwstats->ptc511 += IXGBE_READ_REG(hw, IXGBE_PTC511);
	hwstats->ptc1023 += IXGBE_READ_REG(hw, IXGBE_PTC1023);
	hwstats->ptc1522 += IXGBE_READ_REG(hw, IXGBE_PTC1522);
	hwstats->bptc += IXGBE_READ_REG(hw, IXGBE_BPTC);

	/* Fill out the OS statistics structure */
	netdev->stats.multicast = hwstats->mprc;

	/* Rx Errors */
	netdev->stats.rx_errors = hwstats->crcerrs + hwstats->rlec;
	netdev->stats.rx_dropped = 0;
	netdev->stats.rx_length_errors = hwstats->rlec;
	netdev->stats.rx_crc_errors = hwstats->crcerrs;
	netdev->stats.rx_missed_errors = total_mpc;
}

/**
 * ixgbe_fdir_reinit_subtask - worker thread to reinit FDIR filter table
 * @adapter: pointer to the device adapter structure
 **/
static void ixgbe_fdir_reinit_subtask(struct ixgbe_adapter *adapter)
{
	struct ixgbe_hw *hw = &adapter->hw;
	int i;

	if (!(adapter->flags2 & IXGBE_FLAG2_FDIR_REQUIRES_REINIT))
		return;

	adapter->flags2 &= ~IXGBE_FLAG2_FDIR_REQUIRES_REINIT;

	/* if interface is down do nothing */
	if (test_bit(__IXGBE_DOWN, &adapter->state))
		return;

	/* do nothing if we are not using signature filters */
	if (!(adapter->flags & IXGBE_FLAG_FDIR_HASH_CAPABLE))
		return;

	adapter->fdir_overflow++;

	if (ixgbe_reinit_fdir_tables_82599(hw) == 0) {
		for (i = 0; i < adapter->num_tx_queues; i++)
			set_bit(__IXGBE_TX_FDIR_INIT_DONE,
			        &(adapter->tx_ring[i]->state));
		/* re-enable flow director interrupts */
		IXGBE_WRITE_REG(hw, IXGBE_EIMS, IXGBE_EIMS_FLOW_DIR);
	} else {
		e_err(probe, "failed to finish FDIR re-initialization, "
		      "ignored adding FDIR ATR filters\n");
	}
}

/**
 * ixgbe_check_hang_subtask - check for hung queues and dropped interrupts
 * @adapter: pointer to the device adapter structure
 *
 * This function serves two purposes.  First it strobes the interrupt lines
 * in order to make certain interrupts are occurring.  Secondly it sets the
 * bits needed to check for TX hangs.  As a result we should immediately
 * determine if a hang has occurred.
 */
static void ixgbe_check_hang_subtask(struct ixgbe_adapter *adapter)
{
	struct ixgbe_hw *hw = &adapter->hw;
	u64 eics = 0;
	int i;

	/* If we're down, removing or resetting, just bail */
	if (test_bit(__IXGBE_DOWN, &adapter->state) ||
	    test_bit(__IXGBE_REMOVING, &adapter->state) ||
	    test_bit(__IXGBE_RESETTING, &adapter->state))
		return;

	/* Force detection of hung controller */
	if (netif_carrier_ok(adapter->netdev)) {
		for (i = 0; i < adapter->num_tx_queues; i++)
			set_check_for_tx_hang(adapter->tx_ring[i]);
	}

	if (!(adapter->flags & IXGBE_FLAG_MSIX_ENABLED)) {
		/*
		 * for legacy and MSI interrupts don't set any bits
		 * that are enabled for EIAM, because this operation
		 * would set *both* EIMS and EICS for any bit in EIAM
		 */
		IXGBE_WRITE_REG(hw, IXGBE_EICS,
			(IXGBE_EICS_TCP_TIMER | IXGBE_EICS_OTHER));
	} else {
		/* get one bit for every active tx/rx interrupt vector */
		for (i = 0; i < adapter->num_q_vectors; i++) {
			struct ixgbe_q_vector *qv = adapter->q_vector[i];
			if (qv->rx.ring || qv->tx.ring)
				eics |= ((u64)1 << i);
		}
	}

	/* Cause software interrupt to ensure rings are cleaned */
	ixgbe_irq_rearm_queues(adapter, eics);

}

/**
 * ixgbe_watchdog_update_link - update the link status
 * @adapter: pointer to the device adapter structure
 * @link_speed: pointer to a u32 to store the link_speed
 **/
static void ixgbe_watchdog_update_link(struct ixgbe_adapter *adapter)
{
	struct ixgbe_hw *hw = &adapter->hw;
	u32 link_speed = adapter->link_speed;
	bool link_up = adapter->link_up;
	bool pfc_en = adapter->dcb_cfg.pfc_mode_enable;

	if (!(adapter->flags & IXGBE_FLAG_NEED_LINK_UPDATE))
		return;

	if (hw->mac.ops.check_link) {
		hw->mac.ops.check_link(hw, &link_speed, &link_up, false);
	} else {
		/* always assume link is up, if no check link function */
		link_speed = IXGBE_LINK_SPEED_10GB_FULL;
		link_up = true;
	}

	if (adapter->ixgbe_ieee_pfc)
		pfc_en |= !!(adapter->ixgbe_ieee_pfc->pfc_en);

	if (link_up && !((adapter->flags & IXGBE_FLAG_DCB_ENABLED) && pfc_en)) {
		hw->mac.ops.fc_enable(hw);
		ixgbe_set_rx_drop_en(adapter);
	}

	if (link_up ||
	    time_after(jiffies, (adapter->link_check_timeout +
				 IXGBE_TRY_LINK_TIMEOUT))) {
		adapter->flags &= ~IXGBE_FLAG_NEED_LINK_UPDATE;
		IXGBE_WRITE_REG(hw, IXGBE_EIMS, IXGBE_EIMC_LSC);
		IXGBE_WRITE_FLUSH(hw);
	}

	adapter->link_up = link_up;
	adapter->link_speed = link_speed;
}

static void ixgbe_update_default_up(struct ixgbe_adapter *adapter)
{
#ifdef CONFIG_IXGBE_DCB
	struct net_device *netdev = adapter->netdev;
	struct dcb_app app = {
			      .selector = IEEE_8021QAZ_APP_SEL_ETHERTYPE,
			      .protocol = 0,
			     };
	u8 up = 0;

	if (adapter->dcbx_cap & DCB_CAP_DCBX_VER_IEEE)
		up = dcb_ieee_getapp_mask(netdev, &app);

	adapter->default_up = (up > 1) ? (ffs(up) - 1) : 0;
#endif
}

/**
 * ixgbe_watchdog_link_is_up - update netif_carrier status and
 *                             print link up message
 * @adapter: pointer to the device adapter structure
 **/
static void ixgbe_watchdog_link_is_up(struct ixgbe_adapter *adapter)
{
	struct net_device *netdev = adapter->netdev;
	struct ixgbe_hw *hw = &adapter->hw;
	u32 link_speed = adapter->link_speed;
	bool flow_rx, flow_tx;

	/* only continue if link was previously down */
	if (netif_carrier_ok(netdev))
		return;

	adapter->flags2 &= ~IXGBE_FLAG2_SEARCH_FOR_SFP;

	switch (hw->mac.type) {
	case ixgbe_mac_82598EB: {
		u32 frctl = IXGBE_READ_REG(hw, IXGBE_FCTRL);
		u32 rmcs = IXGBE_READ_REG(hw, IXGBE_RMCS);
		flow_rx = !!(frctl & IXGBE_FCTRL_RFCE);
		flow_tx = !!(rmcs & IXGBE_RMCS_TFCE_802_3X);
	}
		break;
	case ixgbe_mac_X540:
	case ixgbe_mac_82599EB: {
		u32 mflcn = IXGBE_READ_REG(hw, IXGBE_MFLCN);
		u32 fccfg = IXGBE_READ_REG(hw, IXGBE_FCCFG);
		flow_rx = !!(mflcn & IXGBE_MFLCN_RFCE);
		flow_tx = !!(fccfg & IXGBE_FCCFG_TFCE_802_3X);
	}
		break;
	default:
		flow_tx = false;
		flow_rx = false;
		break;
	}

	adapter->last_rx_ptp_check = jiffies;

	if (test_bit(__IXGBE_PTP_RUNNING, &adapter->state))
		ixgbe_ptp_start_cyclecounter(adapter);

	e_info(drv, "NIC Link is Up %s, Flow Control: %s\n",
	       (link_speed == IXGBE_LINK_SPEED_10GB_FULL ?
	       "10 Gbps" :
	       (link_speed == IXGBE_LINK_SPEED_1GB_FULL ?
	       "1 Gbps" :
	       (link_speed == IXGBE_LINK_SPEED_100_FULL ?
	       "100 Mbps" :
	       "unknown speed"))),
	       ((flow_rx && flow_tx) ? "RX/TX" :
	       (flow_rx ? "RX" :
	       (flow_tx ? "TX" : "None"))));

	netif_carrier_on(netdev);
	ixgbe_check_vf_rate_limit(adapter);

	/* update the default user priority for VFs */
	ixgbe_update_default_up(adapter);

	/* ping all the active vfs to let them know link has changed */
	ixgbe_ping_all_vfs(adapter);
}

/**
 * ixgbe_watchdog_link_is_down - update netif_carrier status and
 *                               print link down message
 * @adapter: pointer to the adapter structure
 **/
static void ixgbe_watchdog_link_is_down(struct ixgbe_adapter *adapter)
{
	struct net_device *netdev = adapter->netdev;
	struct ixgbe_hw *hw = &adapter->hw;

	adapter->link_up = false;
	adapter->link_speed = 0;

	/* only continue if link was up previously */
	if (!netif_carrier_ok(netdev))
		return;

	/* poll for SFP+ cable when link is down */
	if (ixgbe_is_sfp(hw) && hw->mac.type == ixgbe_mac_82598EB)
		adapter->flags2 |= IXGBE_FLAG2_SEARCH_FOR_SFP;

	if (test_bit(__IXGBE_PTP_RUNNING, &adapter->state))
		ixgbe_ptp_start_cyclecounter(adapter);

	e_info(drv, "NIC Link is Down\n");
	netif_carrier_off(netdev);

	/* ping all the active vfs to let them know link has changed */
	ixgbe_ping_all_vfs(adapter);
}

/**
 * ixgbe_watchdog_flush_tx - flush queues on link down
 * @adapter: pointer to the device adapter structure
 **/
static void ixgbe_watchdog_flush_tx(struct ixgbe_adapter *adapter)
{
	int i;
	int some_tx_pending = 0;

	if (!netif_carrier_ok(adapter->netdev)) {
		for (i = 0; i < adapter->num_tx_queues; i++) {
			struct ixgbe_ring *tx_ring = adapter->tx_ring[i];
			if (tx_ring->next_to_use != tx_ring->next_to_clean) {
				some_tx_pending = 1;
				break;
			}
		}

		if (some_tx_pending) {
			/* We've lost link, so the controller stops DMA,
			 * but we've got queued Tx work that's never going
			 * to get done, so reset controller to flush Tx.
			 * (Do the reset outside of interrupt context).
			 */
			e_warn(drv, "initiating reset to clear Tx work after link loss\n");
			adapter->flags2 |= IXGBE_FLAG2_RESET_REQUESTED;
		}
	}
}

static void ixgbe_spoof_check(struct ixgbe_adapter *adapter)
{
	u32 ssvpc;

	/* Do not perform spoof check for 82598 or if not in IOV mode */
	if (adapter->hw.mac.type == ixgbe_mac_82598EB ||
	    adapter->num_vfs == 0)
		return;

	ssvpc = IXGBE_READ_REG(&adapter->hw, IXGBE_SSVPC);

	/*
	 * ssvpc register is cleared on read, if zero then no
	 * spoofed packets in the last interval.
	 */
	if (!ssvpc)
		return;

	e_warn(drv, "%u Spoofed packets detected\n", ssvpc);
}

/**
 * ixgbe_watchdog_subtask - check and bring link up
 * @adapter: pointer to the device adapter structure
 **/
static void ixgbe_watchdog_subtask(struct ixgbe_adapter *adapter)
{
	/* if interface is down, removing or resetting, do nothing */
	if (test_bit(__IXGBE_DOWN, &adapter->state) ||
	    test_bit(__IXGBE_REMOVING, &adapter->state) ||
	    test_bit(__IXGBE_RESETTING, &adapter->state))
		return;

	ixgbe_watchdog_update_link(adapter);

	if (adapter->link_up)
		ixgbe_watchdog_link_is_up(adapter);
	else
		ixgbe_watchdog_link_is_down(adapter);

	ixgbe_spoof_check(adapter);
	ixgbe_update_stats(adapter);

	ixgbe_watchdog_flush_tx(adapter);
}

/**
 * ixgbe_sfp_detection_subtask - poll for SFP+ cable
 * @adapter: the ixgbe adapter structure
 **/
static void ixgbe_sfp_detection_subtask(struct ixgbe_adapter *adapter)
{
	struct ixgbe_hw *hw = &adapter->hw;
	s32 err;

	/* not searching for SFP so there is nothing to do here */
	if (!(adapter->flags2 & IXGBE_FLAG2_SEARCH_FOR_SFP) &&
	    !(adapter->flags2 & IXGBE_FLAG2_SFP_NEEDS_RESET))
		return;

	/* someone else is in init, wait until next service event */
	if (test_and_set_bit(__IXGBE_IN_SFP_INIT, &adapter->state))
		return;

	err = hw->phy.ops.identify_sfp(hw);
	if (err == IXGBE_ERR_SFP_NOT_SUPPORTED)
		goto sfp_out;

	if (err == IXGBE_ERR_SFP_NOT_PRESENT) {
		/* If no cable is present, then we need to reset
		 * the next time we find a good cable. */
		adapter->flags2 |= IXGBE_FLAG2_SFP_NEEDS_RESET;
	}

	/* exit on error */
	if (err)
		goto sfp_out;

	/* exit if reset not needed */
	if (!(adapter->flags2 & IXGBE_FLAG2_SFP_NEEDS_RESET))
		goto sfp_out;

	adapter->flags2 &= ~IXGBE_FLAG2_SFP_NEEDS_RESET;

	/*
	 * A module may be identified correctly, but the EEPROM may not have
	 * support for that module.  setup_sfp() will fail in that case, so
	 * we should not allow that module to load.
	 */
	if (hw->mac.type == ixgbe_mac_82598EB)
		err = hw->phy.ops.reset(hw);
	else
		err = hw->mac.ops.setup_sfp(hw);

	if (err == IXGBE_ERR_SFP_NOT_SUPPORTED)
		goto sfp_out;

	adapter->flags |= IXGBE_FLAG_NEED_LINK_CONFIG;
	e_info(probe, "detected SFP+: %d\n", hw->phy.sfp_type);

sfp_out:
	clear_bit(__IXGBE_IN_SFP_INIT, &adapter->state);

	if ((err == IXGBE_ERR_SFP_NOT_SUPPORTED) &&
	    (adapter->netdev->reg_state == NETREG_REGISTERED)) {
		e_dev_err("failed to initialize because an unsupported "
			  "SFP+ module type was detected.\n");
		e_dev_err("Reload the driver after installing a "
			  "supported module.\n");
		unregister_netdev(adapter->netdev);
	}
}

/**
 * ixgbe_sfp_link_config_subtask - set up link SFP after module install
 * @adapter: the ixgbe adapter structure
 **/
static void ixgbe_sfp_link_config_subtask(struct ixgbe_adapter *adapter)
{
	struct ixgbe_hw *hw = &adapter->hw;
	u32 speed;
	bool autoneg = false;

	if (!(adapter->flags & IXGBE_FLAG_NEED_LINK_CONFIG))
		return;

	/* someone else is in init, wait until next service event */
	if (test_and_set_bit(__IXGBE_IN_SFP_INIT, &adapter->state))
		return;

	adapter->flags &= ~IXGBE_FLAG_NEED_LINK_CONFIG;

	speed = hw->phy.autoneg_advertised;
	if ((!speed) && (hw->mac.ops.get_link_capabilities)) {
		hw->mac.ops.get_link_capabilities(hw, &speed, &autoneg);

		/* setup the highest link when no autoneg */
		if (!autoneg) {
			if (speed & IXGBE_LINK_SPEED_10GB_FULL)
				speed = IXGBE_LINK_SPEED_10GB_FULL;
		}
	}

	if (hw->mac.ops.setup_link)
		hw->mac.ops.setup_link(hw, speed, true);

	adapter->flags |= IXGBE_FLAG_NEED_LINK_UPDATE;
	adapter->link_check_timeout = jiffies;
	clear_bit(__IXGBE_IN_SFP_INIT, &adapter->state);
}

#ifdef CONFIG_PCI_IOV
static void ixgbe_check_for_bad_vf(struct ixgbe_adapter *adapter)
{
	int vf;
	struct ixgbe_hw *hw = &adapter->hw;
	struct net_device *netdev = adapter->netdev;
	u32 gpc;
	u32 ciaa, ciad;

	gpc = IXGBE_READ_REG(hw, IXGBE_TXDGPC);
	if (gpc) /* If incrementing then no need for the check below */
		return;
	/*
	 * Check to see if a bad DMA write target from an errant or
	 * malicious VF has caused a PCIe error.  If so then we can
	 * issue a VFLR to the offending VF(s) and then resume without
	 * requesting a full slot reset.
	 */

	for (vf = 0; vf < adapter->num_vfs; vf++) {
		ciaa = (vf << 16) | 0x80000000;
		/* 32 bit read so align, we really want status at offset 6 */
		ciaa |= PCI_COMMAND;
		IXGBE_WRITE_REG(hw, IXGBE_CIAA_82599, ciaa);
		ciad = IXGBE_READ_REG(hw, IXGBE_CIAD_82599);
		ciaa &= 0x7FFFFFFF;
		/* disable debug mode asap after reading data */
		IXGBE_WRITE_REG(hw, IXGBE_CIAA_82599, ciaa);
		/* Get the upper 16 bits which will be the PCI status reg */
		ciad >>= 16;
		if (ciad & PCI_STATUS_REC_MASTER_ABORT) {
			netdev_err(netdev, "VF %d Hung DMA\n", vf);
			/* Issue VFLR */
			ciaa = (vf << 16) | 0x80000000;
			ciaa |= 0xA8;
			IXGBE_WRITE_REG(hw, IXGBE_CIAA_82599, ciaa);
			ciad = 0x00008000;  /* VFLR */
			IXGBE_WRITE_REG(hw, IXGBE_CIAD_82599, ciad);
			ciaa &= 0x7FFFFFFF;
			IXGBE_WRITE_REG(hw, IXGBE_CIAA_82599, ciaa);
		}
	}
}

#endif
/**
 * ixgbe_service_timer - Timer Call-back
 * @data: pointer to adapter cast into an unsigned long
 **/
static void ixgbe_service_timer(unsigned long data)
{
	struct ixgbe_adapter *adapter = (struct ixgbe_adapter *)data;
	unsigned long next_event_offset;
	bool ready = true;

	/* poll faster when waiting for link */
	if (adapter->flags & IXGBE_FLAG_NEED_LINK_UPDATE)
		next_event_offset = HZ / 10;
	else
		next_event_offset = HZ * 2;

#ifdef CONFIG_PCI_IOV
	/*
	 * don't bother with SR-IOV VF DMA hang check if there are
	 * no VFs or the link is down
	 */
	if (!adapter->num_vfs ||
	    (adapter->flags & IXGBE_FLAG_NEED_LINK_UPDATE))
		goto normal_timer_service;

	/* If we have VFs allocated then we must check for DMA hangs */
	ixgbe_check_for_bad_vf(adapter);
	next_event_offset = HZ / 50;
	adapter->timer_event_accumulator++;

	if (adapter->timer_event_accumulator >= 100)
		adapter->timer_event_accumulator = 0;
	else
		ready = false;

normal_timer_service:
#endif
	/* Reset the timer */
	mod_timer(&adapter->service_timer, next_event_offset + jiffies);

	if (ready)
		ixgbe_service_event_schedule(adapter);
}

static void ixgbe_reset_subtask(struct ixgbe_adapter *adapter)
{
	if (!(adapter->flags2 & IXGBE_FLAG2_RESET_REQUESTED))
		return;

	adapter->flags2 &= ~IXGBE_FLAG2_RESET_REQUESTED;

	/* If we're already down, removing or resetting, just bail */
	if (test_bit(__IXGBE_DOWN, &adapter->state) ||
	    test_bit(__IXGBE_REMOVING, &adapter->state) ||
	    test_bit(__IXGBE_RESETTING, &adapter->state))
		return;

	ixgbe_dump(adapter);
	netdev_err(adapter->netdev, "Reset adapter\n");
	adapter->tx_timeout_count++;

	rtnl_lock();
	ixgbe_reinit_locked(adapter);
	rtnl_unlock();
}

/**
 * ixgbe_service_task - manages and runs subtasks
 * @work: pointer to work_struct containing our data
 **/
static void ixgbe_service_task(struct work_struct *work)
{
	struct ixgbe_adapter *adapter = container_of(work,
						     struct ixgbe_adapter,
						     service_task);
	if (ixgbe_removed(adapter->hw.hw_addr)) {
		if (!test_bit(__IXGBE_DOWN, &adapter->state)) {
			rtnl_lock();
			ixgbe_down(adapter);
			rtnl_unlock();
		}
		ixgbe_service_event_complete(adapter);
		return;
	}
	ixgbe_reset_subtask(adapter);
	ixgbe_sfp_detection_subtask(adapter);
	ixgbe_sfp_link_config_subtask(adapter);
	ixgbe_check_overtemp_subtask(adapter);
	ixgbe_watchdog_subtask(adapter);
	ixgbe_fdir_reinit_subtask(adapter);
	ixgbe_check_hang_subtask(adapter);

	if (test_bit(__IXGBE_PTP_RUNNING, &adapter->state)) {
		ixgbe_ptp_overflow_check(adapter);
		ixgbe_ptp_rx_hang(adapter);
	}

	ixgbe_service_event_complete(adapter);
}

static int ixgbe_tso(struct ixgbe_ring *tx_ring,
		     struct ixgbe_tx_buffer *first,
		     u8 *hdr_len)
{
	struct sk_buff *skb = first->skb;
	u32 vlan_macip_lens, type_tucmd;
	u32 mss_l4len_idx, l4len;

	if (skb->ip_summed != CHECKSUM_PARTIAL)
		return 0;

	if (!skb_is_gso(skb))
		return 0;

	if (skb_header_cloned(skb)) {
		int err = pskb_expand_head(skb, 0, 0, GFP_ATOMIC);
		if (err)
			return err;
	}

	/* ADV DTYP TUCMD MKRLOC/ISCSIHEDLEN */
	type_tucmd = IXGBE_ADVTXD_TUCMD_L4T_TCP;

	if (first->protocol == __constant_htons(ETH_P_IP)) {
		struct iphdr *iph = ip_hdr(skb);
		iph->tot_len = 0;
		iph->check = 0;
		tcp_hdr(skb)->check = ~csum_tcpudp_magic(iph->saddr,
							 iph->daddr, 0,
							 IPPROTO_TCP,
							 0);
		type_tucmd |= IXGBE_ADVTXD_TUCMD_IPV4;
		first->tx_flags |= IXGBE_TX_FLAGS_TSO |
				   IXGBE_TX_FLAGS_CSUM |
				   IXGBE_TX_FLAGS_IPV4;
	} else if (skb_is_gso_v6(skb)) {
		ipv6_hdr(skb)->payload_len = 0;
		tcp_hdr(skb)->check =
		    ~csum_ipv6_magic(&ipv6_hdr(skb)->saddr,
				     &ipv6_hdr(skb)->daddr,
				     0, IPPROTO_TCP, 0);
		first->tx_flags |= IXGBE_TX_FLAGS_TSO |
				   IXGBE_TX_FLAGS_CSUM;
	}

	/* compute header lengths */
	l4len = tcp_hdrlen(skb);
	*hdr_len = skb_transport_offset(skb) + l4len;

	/* update gso size and bytecount with header size */
	first->gso_segs = skb_shinfo(skb)->gso_segs;
	first->bytecount += (first->gso_segs - 1) * *hdr_len;

	/* mss_l4len_id: use 0 as index for TSO */
	mss_l4len_idx = l4len << IXGBE_ADVTXD_L4LEN_SHIFT;
	mss_l4len_idx |= skb_shinfo(skb)->gso_size << IXGBE_ADVTXD_MSS_SHIFT;

	/* vlan_macip_lens: HEADLEN, MACLEN, VLAN tag */
	vlan_macip_lens = skb_network_header_len(skb);
	vlan_macip_lens |= skb_network_offset(skb) << IXGBE_ADVTXD_MACLEN_SHIFT;
	vlan_macip_lens |= first->tx_flags & IXGBE_TX_FLAGS_VLAN_MASK;

	ixgbe_tx_ctxtdesc(tx_ring, vlan_macip_lens, 0, type_tucmd,
			  mss_l4len_idx);

	return 1;
}

static void ixgbe_tx_csum(struct ixgbe_ring *tx_ring,
			  struct ixgbe_tx_buffer *first)
{
	struct sk_buff *skb = first->skb;
	u32 vlan_macip_lens = 0;
	u32 mss_l4len_idx = 0;
	u32 type_tucmd = 0;

	if (skb->ip_summed != CHECKSUM_PARTIAL) {
		if (!(first->tx_flags & IXGBE_TX_FLAGS_HW_VLAN) &&
		    !(first->tx_flags & IXGBE_TX_FLAGS_CC))
			return;
	} else {
		u8 l4_hdr = 0;
		switch (first->protocol) {
		case __constant_htons(ETH_P_IP):
			vlan_macip_lens |= skb_network_header_len(skb);
			type_tucmd |= IXGBE_ADVTXD_TUCMD_IPV4;
			l4_hdr = ip_hdr(skb)->protocol;
			break;
		case __constant_htons(ETH_P_IPV6):
			vlan_macip_lens |= skb_network_header_len(skb);
			l4_hdr = ipv6_hdr(skb)->nexthdr;
			break;
		default:
			if (unlikely(net_ratelimit())) {
				dev_warn(tx_ring->dev,
				 "partial checksum but proto=%x!\n",
				 first->protocol);
			}
			break;
		}

		switch (l4_hdr) {
		case IPPROTO_TCP:
			type_tucmd |= IXGBE_ADVTXD_TUCMD_L4T_TCP;
			mss_l4len_idx = tcp_hdrlen(skb) <<
					IXGBE_ADVTXD_L4LEN_SHIFT;
			break;
		case IPPROTO_SCTP:
			type_tucmd |= IXGBE_ADVTXD_TUCMD_L4T_SCTP;
			mss_l4len_idx = sizeof(struct sctphdr) <<
					IXGBE_ADVTXD_L4LEN_SHIFT;
			break;
		case IPPROTO_UDP:
			mss_l4len_idx = sizeof(struct udphdr) <<
					IXGBE_ADVTXD_L4LEN_SHIFT;
			break;
		default:
			if (unlikely(net_ratelimit())) {
				dev_warn(tx_ring->dev,
				 "partial checksum but l4 proto=%x!\n",
				 l4_hdr);
			}
			break;
		}

		/* update TX checksum flag */
		first->tx_flags |= IXGBE_TX_FLAGS_CSUM;
	}

	/* vlan_macip_lens: MACLEN, VLAN tag */
	vlan_macip_lens |= skb_network_offset(skb) << IXGBE_ADVTXD_MACLEN_SHIFT;
	vlan_macip_lens |= first->tx_flags & IXGBE_TX_FLAGS_VLAN_MASK;

	ixgbe_tx_ctxtdesc(tx_ring, vlan_macip_lens, 0,
			  type_tucmd, mss_l4len_idx);
}

#define IXGBE_SET_FLAG(_input, _flag, _result) \
	((_flag <= _result) ? \
	 ((u32)(_input & _flag) * (_result / _flag)) : \
	 ((u32)(_input & _flag) / (_flag / _result)))

static u32 ixgbe_tx_cmd_type(struct sk_buff *skb, u32 tx_flags)
{
	/* set type for advanced descriptor with frame checksum insertion */
	u32 cmd_type = IXGBE_ADVTXD_DTYP_DATA |
		       IXGBE_ADVTXD_DCMD_DEXT |
		       IXGBE_ADVTXD_DCMD_IFCS;

	/* set HW vlan bit if vlan is present */
	cmd_type |= IXGBE_SET_FLAG(tx_flags, IXGBE_TX_FLAGS_HW_VLAN,
				   IXGBE_ADVTXD_DCMD_VLE);

	/* set segmentation enable bits for TSO/FSO */
	cmd_type |= IXGBE_SET_FLAG(tx_flags, IXGBE_TX_FLAGS_TSO,
				   IXGBE_ADVTXD_DCMD_TSE);

	/* set timestamp bit if present */
	cmd_type |= IXGBE_SET_FLAG(tx_flags, IXGBE_TX_FLAGS_TSTAMP,
				   IXGBE_ADVTXD_MAC_TSTAMP);

	/* insert frame checksum */
	cmd_type ^= IXGBE_SET_FLAG(skb->no_fcs, 1, IXGBE_ADVTXD_DCMD_IFCS);

	return cmd_type;
}

static void ixgbe_tx_olinfo_status(union ixgbe_adv_tx_desc *tx_desc,
				   u32 tx_flags, unsigned int paylen)
{
	u32 olinfo_status = paylen << IXGBE_ADVTXD_PAYLEN_SHIFT;

	/* enable L4 checksum for TSO and TX checksum offload */
	olinfo_status |= IXGBE_SET_FLAG(tx_flags,
					IXGBE_TX_FLAGS_CSUM,
					IXGBE_ADVTXD_POPTS_TXSM);

	/* enble IPv4 checksum for TSO */
	olinfo_status |= IXGBE_SET_FLAG(tx_flags,
					IXGBE_TX_FLAGS_IPV4,
					IXGBE_ADVTXD_POPTS_IXSM);

	/*
	 * Check Context must be set if Tx switch is enabled, which it
	 * always is for case where virtual functions are running
	 */
	olinfo_status |= IXGBE_SET_FLAG(tx_flags,
					IXGBE_TX_FLAGS_CC,
					IXGBE_ADVTXD_CC);

	tx_desc->read.olinfo_status = cpu_to_le32(olinfo_status);
}

#define IXGBE_TXD_CMD (IXGBE_TXD_CMD_EOP | \
		       IXGBE_TXD_CMD_RS)

static void ixgbe_tx_map(struct ixgbe_ring *tx_ring,
			 struct ixgbe_tx_buffer *first,
			 const u8 hdr_len)
{
	struct sk_buff *skb = first->skb;
	struct ixgbe_tx_buffer *tx_buffer;
	union ixgbe_adv_tx_desc *tx_desc;
	struct skb_frag_struct *frag;
	dma_addr_t dma;
	unsigned int data_len, size;
	u32 tx_flags = first->tx_flags;
	u32 cmd_type = ixgbe_tx_cmd_type(skb, tx_flags);
	u16 i = tx_ring->next_to_use;

	tx_desc = IXGBE_TX_DESC(tx_ring, i);

	ixgbe_tx_olinfo_status(tx_desc, tx_flags, skb->len - hdr_len);

	size = skb_headlen(skb);
	data_len = skb->data_len;

#ifdef IXGBE_FCOE
	if (tx_flags & IXGBE_TX_FLAGS_FCOE) {
		if (data_len < sizeof(struct fcoe_crc_eof)) {
			size -= sizeof(struct fcoe_crc_eof) - data_len;
			data_len = 0;
		} else {
			data_len -= sizeof(struct fcoe_crc_eof);
		}
	}

#endif
	dma = dma_map_single(tx_ring->dev, skb->data, size, DMA_TO_DEVICE);

	tx_buffer = first;

	for (frag = &skb_shinfo(skb)->frags[0];; frag++) {
		if (dma_mapping_error(tx_ring->dev, dma))
			goto dma_error;

		/* record length, and DMA address */
		dma_unmap_len_set(tx_buffer, len, size);
		dma_unmap_addr_set(tx_buffer, dma, dma);

		tx_desc->read.buffer_addr = cpu_to_le64(dma);

		while (unlikely(size > IXGBE_MAX_DATA_PER_TXD)) {
			tx_desc->read.cmd_type_len =
				cpu_to_le32(cmd_type ^ IXGBE_MAX_DATA_PER_TXD);

			i++;
			tx_desc++;
			if (i == tx_ring->count) {
				tx_desc = IXGBE_TX_DESC(tx_ring, 0);
				i = 0;
			}
			tx_desc->read.olinfo_status = 0;

			dma += IXGBE_MAX_DATA_PER_TXD;
			size -= IXGBE_MAX_DATA_PER_TXD;

			tx_desc->read.buffer_addr = cpu_to_le64(dma);
		}

		if (likely(!data_len))
			break;

		tx_desc->read.cmd_type_len = cpu_to_le32(cmd_type ^ size);

		i++;
		tx_desc++;
		if (i == tx_ring->count) {
			tx_desc = IXGBE_TX_DESC(tx_ring, 0);
			i = 0;
		}
		tx_desc->read.olinfo_status = 0;

#ifdef IXGBE_FCOE
		size = min_t(unsigned int, data_len, skb_frag_size(frag));
#else
		size = skb_frag_size(frag);
#endif
		data_len -= size;

		dma = skb_frag_dma_map(tx_ring->dev, frag, 0, size,
				       DMA_TO_DEVICE);

		tx_buffer = &tx_ring->tx_buffer_info[i];
	}

	/* write last descriptor with RS and EOP bits */
	cmd_type |= size | IXGBE_TXD_CMD;
	tx_desc->read.cmd_type_len = cpu_to_le32(cmd_type);

	netdev_tx_sent_queue(txring_txq(tx_ring), first->bytecount);

	/* set the timestamp */
	first->time_stamp = jiffies;

	/*
	 * Force memory writes to complete before letting h/w know there
	 * are new descriptors to fetch.  (Only applicable for weak-ordered
	 * memory model archs, such as IA-64).
	 *
	 * We also need this memory barrier to make certain all of the
	 * status bits have been updated before next_to_watch is written.
	 */
	wmb();

	/* set next_to_watch value indicating a packet is present */
	first->next_to_watch = tx_desc;

	i++;
	if (i == tx_ring->count)
		i = 0;

	tx_ring->next_to_use = i;

	/* notify HW of packet */
	ixgbe_write_tail(tx_ring, i);

	return;
dma_error:
	dev_err(tx_ring->dev, "TX DMA map failed\n");

	/* clear dma mappings for failed tx_buffer_info map */
	for (;;) {
		tx_buffer = &tx_ring->tx_buffer_info[i];
		ixgbe_unmap_and_free_tx_resource(tx_ring, tx_buffer);
		if (tx_buffer == first)
			break;
		if (i == 0)
			i = tx_ring->count;
		i--;
	}

	tx_ring->next_to_use = i;
}

static void ixgbe_atr(struct ixgbe_ring *ring,
		      struct ixgbe_tx_buffer *first)
{
	struct ixgbe_q_vector *q_vector = ring->q_vector;
	union ixgbe_atr_hash_dword input = { .dword = 0 };
	union ixgbe_atr_hash_dword common = { .dword = 0 };
	union {
		unsigned char *network;
		struct iphdr *ipv4;
		struct ipv6hdr *ipv6;
	} hdr;
	struct tcphdr *th;
	__be16 vlan_id;

	/* if ring doesn't have a interrupt vector, cannot perform ATR */
	if (!q_vector)
		return;

	/* do nothing if sampling is disabled */
	if (!ring->atr_sample_rate)
		return;

	ring->atr_count++;

	/* snag network header to get L4 type and address */
	hdr.network = skb_network_header(first->skb);

	/* Currently only IPv4/IPv6 with TCP is supported */
	if ((first->protocol != __constant_htons(ETH_P_IPV6) ||
	     hdr.ipv6->nexthdr != IPPROTO_TCP) &&
	    (first->protocol != __constant_htons(ETH_P_IP) ||
	     hdr.ipv4->protocol != IPPROTO_TCP))
		return;

	th = tcp_hdr(first->skb);

	/* skip this packet since it is invalid or the socket is closing */
	if (!th || th->fin)
		return;

	/* sample on all syn packets or once every atr sample count */
	if (!th->syn && (ring->atr_count < ring->atr_sample_rate))
		return;

	/* reset sample count */
	ring->atr_count = 0;

	vlan_id = htons(first->tx_flags >> IXGBE_TX_FLAGS_VLAN_SHIFT);

	/*
	 * src and dst are inverted, think how the receiver sees them
	 *
	 * The input is broken into two sections, a non-compressed section
	 * containing vm_pool, vlan_id, and flow_type.  The rest of the data
	 * is XORed together and stored in the compressed dword.
	 */
	input.formatted.vlan_id = vlan_id;

	/*
	 * since src port and flex bytes occupy the same word XOR them together
	 * and write the value to source port portion of compressed dword
	 */
	if (first->tx_flags & (IXGBE_TX_FLAGS_SW_VLAN | IXGBE_TX_FLAGS_HW_VLAN))
		common.port.src ^= th->dest ^ __constant_htons(ETH_P_8021Q);
	else
		common.port.src ^= th->dest ^ first->protocol;
	common.port.dst ^= th->source;

	if (first->protocol == __constant_htons(ETH_P_IP)) {
		input.formatted.flow_type = IXGBE_ATR_FLOW_TYPE_TCPV4;
		common.ip ^= hdr.ipv4->saddr ^ hdr.ipv4->daddr;
	} else {
		input.formatted.flow_type = IXGBE_ATR_FLOW_TYPE_TCPV6;
		common.ip ^= hdr.ipv6->saddr.s6_addr32[0] ^
			     hdr.ipv6->saddr.s6_addr32[1] ^
			     hdr.ipv6->saddr.s6_addr32[2] ^
			     hdr.ipv6->saddr.s6_addr32[3] ^
			     hdr.ipv6->daddr.s6_addr32[0] ^
			     hdr.ipv6->daddr.s6_addr32[1] ^
			     hdr.ipv6->daddr.s6_addr32[2] ^
			     hdr.ipv6->daddr.s6_addr32[3];
	}

	/* This assumes the Rx queue and Tx queue are bound to the same CPU */
	ixgbe_fdir_add_signature_filter_82599(&q_vector->adapter->hw,
					      input, common, ring->queue_index);
}

static int __ixgbe_maybe_stop_tx(struct ixgbe_ring *tx_ring, u16 size)
{
	netif_stop_subqueue(tx_ring->netdev, tx_ring->queue_index);
	/* Herbert's original patch had:
	 *  smp_mb__after_netif_stop_queue();
	 * but since that doesn't exist yet, just open code it. */
	smp_mb();

	/* We need to check again in a case another CPU has just
	 * made room available. */
	if (likely(ixgbe_desc_unused(tx_ring) < size))
		return -EBUSY;

	/* A reprieve! - use start_queue because it doesn't call schedule */
	netif_start_subqueue(tx_ring->netdev, tx_ring->queue_index);
	++tx_ring->tx_stats.restart_queue;
	return 0;
}

static inline int ixgbe_maybe_stop_tx(struct ixgbe_ring *tx_ring, u16 size)
{
	if (likely(ixgbe_desc_unused(tx_ring) >= size))
		return 0;
	return __ixgbe_maybe_stop_tx(tx_ring, size);
}

static u16 ixgbe_select_queue(struct net_device *dev, struct sk_buff *skb,
			      void *accel_priv, select_queue_fallback_t fallback)
{
	struct ixgbe_fwd_adapter *fwd_adapter = accel_priv;
#ifdef IXGBE_FCOE
	struct ixgbe_adapter *adapter;
	struct ixgbe_ring_feature *f;
	int txq;
#endif

	if (fwd_adapter)
		return skb->queue_mapping + fwd_adapter->tx_base_queue;

#ifdef IXGBE_FCOE

	/*
	 * only execute the code below if protocol is FCoE
	 * or FIP and we have FCoE enabled on the adapter
	 */
	switch (vlan_get_protocol(skb)) {
	case __constant_htons(ETH_P_FCOE):
	case __constant_htons(ETH_P_FIP):
		adapter = netdev_priv(dev);

		if (adapter->flags & IXGBE_FLAG_FCOE_ENABLED)
			break;
	default:
		return fallback(dev, skb);
	}

	f = &adapter->ring_feature[RING_F_FCOE];

	txq = skb_rx_queue_recorded(skb) ? skb_get_rx_queue(skb) :
					   smp_processor_id();

	while (txq >= f->indices)
		txq -= f->indices;

	return txq + f->offset;
#else
	return fallback(dev, skb);
#endif
}

netdev_tx_t ixgbe_xmit_frame_ring(struct sk_buff *skb,
			  struct ixgbe_adapter *adapter,
			  struct ixgbe_ring *tx_ring)
{
	struct ixgbe_tx_buffer *first;
	int tso;
	u32 tx_flags = 0;
	unsigned short f;
	u16 count = TXD_USE_COUNT(skb_headlen(skb));
	__be16 protocol = skb->protocol;
	u8 hdr_len = 0;

	/*
	 * need: 1 descriptor per page * PAGE_SIZE/IXGBE_MAX_DATA_PER_TXD,
	 *       + 1 desc for skb_headlen/IXGBE_MAX_DATA_PER_TXD,
	 *       + 2 desc gap to keep tail from touching head,
	 *       + 1 desc for context descriptor,
	 * otherwise try next time
	 */
	for (f = 0; f < skb_shinfo(skb)->nr_frags; f++)
		count += TXD_USE_COUNT(skb_shinfo(skb)->frags[f].size);

	if (ixgbe_maybe_stop_tx(tx_ring, count + 3)) {
		tx_ring->tx_stats.tx_busy++;
		return NETDEV_TX_BUSY;
	}

	/* record the location of the first descriptor for this packet */
	first = &tx_ring->tx_buffer_info[tx_ring->next_to_use];
	first->skb = skb;
	first->bytecount = skb->len;
	first->gso_segs = 1;

	/* if we have a HW VLAN tag being added default to the HW one */
	if (vlan_tx_tag_present(skb)) {
		tx_flags |= vlan_tx_tag_get(skb) << IXGBE_TX_FLAGS_VLAN_SHIFT;
		tx_flags |= IXGBE_TX_FLAGS_HW_VLAN;
	/* else if it is a SW VLAN check the next protocol and store the tag */
	} else if (protocol == __constant_htons(ETH_P_8021Q)) {
		struct vlan_hdr *vhdr, _vhdr;
		vhdr = skb_header_pointer(skb, ETH_HLEN, sizeof(_vhdr), &_vhdr);
		if (!vhdr)
			goto out_drop;

		protocol = vhdr->h_vlan_encapsulated_proto;
		tx_flags |= ntohs(vhdr->h_vlan_TCI) <<
				  IXGBE_TX_FLAGS_VLAN_SHIFT;
		tx_flags |= IXGBE_TX_FLAGS_SW_VLAN;
	}

	skb_tx_timestamp(skb);

	if (unlikely(skb_shinfo(skb)->tx_flags & SKBTX_HW_TSTAMP)) {
		skb_shinfo(skb)->tx_flags |= SKBTX_IN_PROGRESS;
		tx_flags |= IXGBE_TX_FLAGS_TSTAMP;

		/* schedule check for Tx timestamp */
		adapter->ptp_tx_skb = skb_get(skb);
		adapter->ptp_tx_start = jiffies;
		schedule_work(&adapter->ptp_tx_work);
	}

#ifdef CONFIG_PCI_IOV
	/*
	 * Use the l2switch_enable flag - would be false if the DMA
	 * Tx switch had been disabled.
	 */
	if (adapter->flags & IXGBE_FLAG_SRIOV_ENABLED)
		tx_flags |= IXGBE_TX_FLAGS_CC;

#endif
	/* DCB maps skb priorities 0-7 onto 3 bit PCP of VLAN tag. */
	if ((adapter->flags & IXGBE_FLAG_DCB_ENABLED) &&
	    ((tx_flags & (IXGBE_TX_FLAGS_HW_VLAN | IXGBE_TX_FLAGS_SW_VLAN)) ||
	     (skb->priority != TC_PRIO_CONTROL))) {
		tx_flags &= ~IXGBE_TX_FLAGS_VLAN_PRIO_MASK;
		tx_flags |= (skb->priority & 0x7) <<
					IXGBE_TX_FLAGS_VLAN_PRIO_SHIFT;
		if (tx_flags & IXGBE_TX_FLAGS_SW_VLAN) {
			struct vlan_ethhdr *vhdr;
			if (skb_header_cloned(skb) &&
			    pskb_expand_head(skb, 0, 0, GFP_ATOMIC))
				goto out_drop;
			vhdr = (struct vlan_ethhdr *)skb->data;
			vhdr->h_vlan_TCI = htons(tx_flags >>
						 IXGBE_TX_FLAGS_VLAN_SHIFT);
		} else {
			tx_flags |= IXGBE_TX_FLAGS_HW_VLAN;
		}
	}

	/* record initial flags and protocol */
	first->tx_flags = tx_flags;
	first->protocol = protocol;

#ifdef IXGBE_FCOE
	/* setup tx offload for FCoE */
	if ((protocol == __constant_htons(ETH_P_FCOE)) &&
	    (tx_ring->netdev->features & (NETIF_F_FSO | NETIF_F_FCOE_CRC))) {
		tso = ixgbe_fso(tx_ring, first, &hdr_len);
		if (tso < 0)
			goto out_drop;

		goto xmit_fcoe;
	}

#endif /* IXGBE_FCOE */
	tso = ixgbe_tso(tx_ring, first, &hdr_len);
	if (tso < 0)
		goto out_drop;
	else if (!tso)
		ixgbe_tx_csum(tx_ring, first);

	/* add the ATR filter if ATR is on */
	if (test_bit(__IXGBE_TX_FDIR_INIT_DONE, &tx_ring->state))
		ixgbe_atr(tx_ring, first);

#ifdef IXGBE_FCOE
xmit_fcoe:
#endif /* IXGBE_FCOE */
	ixgbe_tx_map(tx_ring, first, hdr_len);

	ixgbe_maybe_stop_tx(tx_ring, DESC_NEEDED);

	return NETDEV_TX_OK;

out_drop:
	dev_kfree_skb_any(first->skb);
	first->skb = NULL;

	return NETDEV_TX_OK;
}

static netdev_tx_t __ixgbe_xmit_frame(struct sk_buff *skb,
				      struct net_device *netdev,
				      struct ixgbe_ring *ring)
{
	struct ixgbe_adapter *adapter = netdev_priv(netdev);
	struct ixgbe_ring *tx_ring;

	/*
	 * The minimum packet size for olinfo paylen is 17 so pad the skb
	 * in order to meet this minimum size requirement.
	 */
	if (unlikely(skb->len < 17)) {
		if (skb_pad(skb, 17 - skb->len))
			return NETDEV_TX_OK;
		skb->len = 17;
		skb_set_tail_pointer(skb, 17);
	}

	tx_ring = ring ? ring : adapter->tx_ring[skb->queue_mapping];

	return ixgbe_xmit_frame_ring(skb, adapter, tx_ring);
}

static netdev_tx_t ixgbe_xmit_frame(struct sk_buff *skb,
				    struct net_device *netdev)
{
	return __ixgbe_xmit_frame(skb, netdev, NULL);
}

/**
 * ixgbe_set_mac - Change the Ethernet Address of the NIC
 * @netdev: network interface device structure
 * @p: pointer to an address structure
 *
 * Returns 0 on success, negative on failure
 **/
static int ixgbe_set_mac(struct net_device *netdev, void *p)
{
	struct ixgbe_adapter *adapter = netdev_priv(netdev);
	struct ixgbe_hw *hw = &adapter->hw;
	struct sockaddr *addr = p;

	if (!is_valid_ether_addr(addr->sa_data))
		return -EADDRNOTAVAIL;

	memcpy(netdev->dev_addr, addr->sa_data, netdev->addr_len);
	memcpy(hw->mac.addr, addr->sa_data, netdev->addr_len);

	hw->mac.ops.set_rar(hw, 0, hw->mac.addr, VMDQ_P(0), IXGBE_RAH_AV);

	return 0;
}

static int
ixgbe_mdio_read(struct net_device *netdev, int prtad, int devad, u16 addr)
{
	struct ixgbe_adapter *adapter = netdev_priv(netdev);
	struct ixgbe_hw *hw = &adapter->hw;
	u16 value;
	int rc;

	if (prtad != hw->phy.mdio.prtad)
		return -EINVAL;
	rc = hw->phy.ops.read_reg(hw, addr, devad, &value);
	if (!rc)
		rc = value;
	return rc;
}

static int ixgbe_mdio_write(struct net_device *netdev, int prtad, int devad,
			    u16 addr, u16 value)
{
	struct ixgbe_adapter *adapter = netdev_priv(netdev);
	struct ixgbe_hw *hw = &adapter->hw;

	if (prtad != hw->phy.mdio.prtad)
		return -EINVAL;
	return hw->phy.ops.write_reg(hw, addr, devad, value);
}

static int ixgbe_ioctl(struct net_device *netdev, struct ifreq *req, int cmd)
{
	struct ixgbe_adapter *adapter = netdev_priv(netdev);

	switch (cmd) {
	case SIOCSHWTSTAMP:
		return ixgbe_ptp_hwtstamp_ioctl(adapter, req, cmd);
	default:
		return mdio_mii_ioctl(&adapter->hw.phy.mdio, if_mii(req), cmd);
	}
}

/**
 * ixgbe_add_sanmac_netdev - Add the SAN MAC address to the corresponding
 * netdev->dev_addrs
 * @netdev: network interface device structure
 *
 * Returns non-zero on failure
 **/
static int ixgbe_add_sanmac_netdev(struct net_device *dev)
{
	int err = 0;
	struct ixgbe_adapter *adapter = netdev_priv(dev);
	struct ixgbe_hw *hw = &adapter->hw;

	if (is_valid_ether_addr(hw->mac.san_addr)) {
		rtnl_lock();
		err = dev_addr_add(dev, hw->mac.san_addr, NETDEV_HW_ADDR_T_SAN);
		rtnl_unlock();

		/* update SAN MAC vmdq pool selection */
		hw->mac.ops.set_vmdq_san_mac(hw, VMDQ_P(0));
	}
	return err;
}

/**
 * ixgbe_del_sanmac_netdev - Removes the SAN MAC address to the corresponding
 * netdev->dev_addrs
 * @netdev: network interface device structure
 *
 * Returns non-zero on failure
 **/
static int ixgbe_del_sanmac_netdev(struct net_device *dev)
{
	int err = 0;
	struct ixgbe_adapter *adapter = netdev_priv(dev);
	struct ixgbe_mac_info *mac = &adapter->hw.mac;

	if (is_valid_ether_addr(mac->san_addr)) {
		rtnl_lock();
		err = dev_addr_del(dev, mac->san_addr, NETDEV_HW_ADDR_T_SAN);
		rtnl_unlock();
	}
	return err;
}

#ifdef CONFIG_NET_POLL_CONTROLLER
/*
 * Polling 'interrupt' - used by things like netconsole to send skbs
 * without having to re-enable interrupts. It's not called while
 * the interrupt routine is executing.
 */
static void ixgbe_netpoll(struct net_device *netdev)
{
	struct ixgbe_adapter *adapter = netdev_priv(netdev);
	int i;

	/* if interface is down do nothing */
	if (test_bit(__IXGBE_DOWN, &adapter->state))
		return;

	adapter->flags |= IXGBE_FLAG_IN_NETPOLL;
	if (adapter->flags & IXGBE_FLAG_MSIX_ENABLED) {
		for (i = 0; i < adapter->num_q_vectors; i++)
			ixgbe_msix_clean_rings(0, adapter->q_vector[i]);
	} else {
		ixgbe_intr(adapter->pdev->irq, netdev);
	}
	adapter->flags &= ~IXGBE_FLAG_IN_NETPOLL;
}

#endif
static struct rtnl_link_stats64 *ixgbe_get_stats64(struct net_device *netdev,
						   struct rtnl_link_stats64 *stats)
{
	struct ixgbe_adapter *adapter = netdev_priv(netdev);
	int i;

	rcu_read_lock();
	for (i = 0; i < adapter->num_rx_queues; i++) {
		struct ixgbe_ring *ring = ACCESS_ONCE(adapter->rx_ring[i]);
		u64 bytes, packets;
		unsigned int start;

		if (ring) {
			do {
				start = u64_stats_fetch_begin_bh(&ring->syncp);
				packets = ring->stats.packets;
				bytes   = ring->stats.bytes;
			} while (u64_stats_fetch_retry_bh(&ring->syncp, start));
			stats->rx_packets += packets;
			stats->rx_bytes   += bytes;
		}
	}

	for (i = 0; i < adapter->num_tx_queues; i++) {
		struct ixgbe_ring *ring = ACCESS_ONCE(adapter->tx_ring[i]);
		u64 bytes, packets;
		unsigned int start;

		if (ring) {
			do {
				start = u64_stats_fetch_begin_bh(&ring->syncp);
				packets = ring->stats.packets;
				bytes   = ring->stats.bytes;
			} while (u64_stats_fetch_retry_bh(&ring->syncp, start));
			stats->tx_packets += packets;
			stats->tx_bytes   += bytes;
		}
	}
	rcu_read_unlock();
	/* following stats updated by ixgbe_watchdog_task() */
	stats->multicast	= netdev->stats.multicast;
	stats->rx_errors	= netdev->stats.rx_errors;
	stats->rx_length_errors	= netdev->stats.rx_length_errors;
	stats->rx_crc_errors	= netdev->stats.rx_crc_errors;
	stats->rx_missed_errors	= netdev->stats.rx_missed_errors;
	return stats;
}

#ifdef CONFIG_IXGBE_DCB
/**
 * ixgbe_validate_rtr - verify 802.1Qp to Rx packet buffer mapping is valid.
 * @adapter: pointer to ixgbe_adapter
 * @tc: number of traffic classes currently enabled
 *
 * Configure a valid 802.1Qp to Rx packet buffer mapping ie confirm
 * 802.1Q priority maps to a packet buffer that exists.
 */
static void ixgbe_validate_rtr(struct ixgbe_adapter *adapter, u8 tc)
{
	struct ixgbe_hw *hw = &adapter->hw;
	u32 reg, rsave;
	int i;

	/* 82598 have a static priority to TC mapping that can not
	 * be changed so no validation is needed.
	 */
	if (hw->mac.type == ixgbe_mac_82598EB)
		return;

	reg = IXGBE_READ_REG(hw, IXGBE_RTRUP2TC);
	rsave = reg;

	for (i = 0; i < MAX_TRAFFIC_CLASS; i++) {
		u8 up2tc = reg >> (i * IXGBE_RTRUP2TC_UP_SHIFT);

		/* If up2tc is out of bounds default to zero */
		if (up2tc > tc)
			reg &= ~(0x7 << IXGBE_RTRUP2TC_UP_SHIFT);
	}

	if (reg != rsave)
		IXGBE_WRITE_REG(hw, IXGBE_RTRUP2TC, reg);

	return;
}

/**
 * ixgbe_set_prio_tc_map - Configure netdev prio tc map
 * @adapter: Pointer to adapter struct
 *
 * Populate the netdev user priority to tc map
 */
static void ixgbe_set_prio_tc_map(struct ixgbe_adapter *adapter)
{
	struct net_device *dev = adapter->netdev;
	struct ixgbe_dcb_config *dcb_cfg = &adapter->dcb_cfg;
	struct ieee_ets *ets = adapter->ixgbe_ieee_ets;
	u8 prio;

	for (prio = 0; prio < MAX_USER_PRIORITY; prio++) {
		u8 tc = 0;

		if (adapter->dcbx_cap & DCB_CAP_DCBX_VER_CEE)
			tc = ixgbe_dcb_get_tc_from_up(dcb_cfg, 0, prio);
		else if (ets)
			tc = ets->prio_tc[prio];

		netdev_set_prio_tc_map(dev, prio, tc);
	}
}

#endif /* CONFIG_IXGBE_DCB */
/**
 * ixgbe_setup_tc - configure net_device for multiple traffic classes
 *
 * @netdev: net device to configure
 * @tc: number of traffic classes to enable
 */
int ixgbe_setup_tc(struct net_device *dev, u8 tc)
{
	struct ixgbe_adapter *adapter = netdev_priv(dev);
	struct ixgbe_hw *hw = &adapter->hw;
	bool pools;

	/* Hardware supports up to 8 traffic classes */
	if (tc > adapter->dcb_cfg.num_tcs.pg_tcs ||
	    (hw->mac.type == ixgbe_mac_82598EB &&
	     tc < MAX_TRAFFIC_CLASS))
		return -EINVAL;

	pools = (find_first_zero_bit(&adapter->fwd_bitmask, 32) > 1);
	if (tc && pools && adapter->num_rx_pools > IXGBE_MAX_DCBMACVLANS)
		return -EBUSY;

	/* Hardware has to reinitialize queues and interrupts to
	 * match packet buffer alignment. Unfortunately, the
	 * hardware is not flexible enough to do this dynamically.
	 */
	if (netif_running(dev))
		ixgbe_close(dev);
	ixgbe_clear_interrupt_scheme(adapter);

#ifdef CONFIG_IXGBE_DCB
	if (tc) {
		netdev_set_num_tc(dev, tc);
		ixgbe_set_prio_tc_map(adapter);

		adapter->flags |= IXGBE_FLAG_DCB_ENABLED;

		if (adapter->hw.mac.type == ixgbe_mac_82598EB) {
			adapter->last_lfc_mode = adapter->hw.fc.requested_mode;
			adapter->hw.fc.requested_mode = ixgbe_fc_none;
		}
	} else {
		netdev_reset_tc(dev);

		if (adapter->hw.mac.type == ixgbe_mac_82598EB)
			adapter->hw.fc.requested_mode = adapter->last_lfc_mode;

		adapter->flags &= ~IXGBE_FLAG_DCB_ENABLED;

		adapter->temp_dcb_cfg.pfc_mode_enable = false;
		adapter->dcb_cfg.pfc_mode_enable = false;
	}

	ixgbe_validate_rtr(adapter, tc);

#endif /* CONFIG_IXGBE_DCB */
	ixgbe_init_interrupt_scheme(adapter);

	if (netif_running(dev))
		return ixgbe_open(dev);

	return 0;
}

#ifdef CONFIG_PCI_IOV
void ixgbe_sriov_reinit(struct ixgbe_adapter *adapter)
{
	struct net_device *netdev = adapter->netdev;

	rtnl_lock();
	ixgbe_setup_tc(netdev, netdev_get_num_tc(netdev));
	rtnl_unlock();
}

#endif
void ixgbe_do_reset(struct net_device *netdev)
{
	struct ixgbe_adapter *adapter = netdev_priv(netdev);

	if (netif_running(netdev))
		ixgbe_reinit_locked(adapter);
	else
		ixgbe_reset(adapter);
}

static netdev_features_t ixgbe_fix_features(struct net_device *netdev,
					    netdev_features_t features)
{
	struct ixgbe_adapter *adapter = netdev_priv(netdev);

	/* If Rx checksum is disabled, then RSC/LRO should also be disabled */
	if (!(features & NETIF_F_RXCSUM))
		features &= ~NETIF_F_LRO;

	/* Turn off LRO if not RSC capable */
	if (!(adapter->flags2 & IXGBE_FLAG2_RSC_CAPABLE))
		features &= ~NETIF_F_LRO;

	return features;
}

static int ixgbe_set_features(struct net_device *netdev,
			      netdev_features_t features)
{
	struct ixgbe_adapter *adapter = netdev_priv(netdev);
	netdev_features_t changed = netdev->features ^ features;
	bool need_reset = false;

	/* Make sure RSC matches LRO, reset if change */
	if (!(features & NETIF_F_LRO)) {
		if (adapter->flags2 & IXGBE_FLAG2_RSC_ENABLED)
			need_reset = true;
		adapter->flags2 &= ~IXGBE_FLAG2_RSC_ENABLED;
	} else if ((adapter->flags2 & IXGBE_FLAG2_RSC_CAPABLE) &&
		   !(adapter->flags2 & IXGBE_FLAG2_RSC_ENABLED)) {
		if (adapter->rx_itr_setting == 1 ||
		    adapter->rx_itr_setting > IXGBE_MIN_RSC_ITR) {
			adapter->flags2 |= IXGBE_FLAG2_RSC_ENABLED;
			need_reset = true;
		} else if ((changed ^ features) & NETIF_F_LRO) {
			e_info(probe, "rx-usecs set too low, "
			       "disabling RSC\n");
		}
	}

	/*
	 * Check if Flow Director n-tuple support was enabled or disabled.  If
	 * the state changed, we need to reset.
	 */
	switch (features & NETIF_F_NTUPLE) {
	case NETIF_F_NTUPLE:
		/* turn off ATR, enable perfect filters and reset */
		if (!(adapter->flags & IXGBE_FLAG_FDIR_PERFECT_CAPABLE))
			need_reset = true;

		adapter->flags &= ~IXGBE_FLAG_FDIR_HASH_CAPABLE;
		adapter->flags |= IXGBE_FLAG_FDIR_PERFECT_CAPABLE;
		break;
	default:
		/* turn off perfect filters, enable ATR and reset */
		if (adapter->flags & IXGBE_FLAG_FDIR_PERFECT_CAPABLE)
			need_reset = true;

		adapter->flags &= ~IXGBE_FLAG_FDIR_PERFECT_CAPABLE;

		/* We cannot enable ATR if SR-IOV is enabled */
		if (adapter->flags & IXGBE_FLAG_SRIOV_ENABLED)
			break;

		/* We cannot enable ATR if we have 2 or more traffic classes */
		if (netdev_get_num_tc(netdev) > 1)
			break;

		/* We cannot enable ATR if RSS is disabled */
		if (adapter->ring_feature[RING_F_RSS].limit <= 1)
			break;

		/* A sample rate of 0 indicates ATR disabled */
		if (!adapter->atr_sample_rate)
			break;

		adapter->flags |= IXGBE_FLAG_FDIR_HASH_CAPABLE;
		break;
	}

	if (features & NETIF_F_HW_VLAN_CTAG_RX)
		ixgbe_vlan_strip_enable(adapter);
	else
		ixgbe_vlan_strip_disable(adapter);

	if (changed & NETIF_F_RXALL)
		need_reset = true;

	netdev->features = features;
	if (need_reset)
		ixgbe_do_reset(netdev);

	return 0;
}

static int ixgbe_ndo_fdb_add(struct ndmsg *ndm, struct nlattr *tb[],
			     struct net_device *dev,
			     const unsigned char *addr,
			     u16 flags)
{
	struct ixgbe_adapter *adapter = netdev_priv(dev);
	int err;

	if (!(adapter->flags & IXGBE_FLAG_SRIOV_ENABLED))
		return ndo_dflt_fdb_add(ndm, tb, dev, addr, flags);

	/* Hardware does not support aging addresses so if a
	 * ndm_state is given only allow permanent addresses
	 */
	if (ndm->ndm_state && !(ndm->ndm_state & NUD_PERMANENT)) {
		pr_info("%s: FDB only supports static addresses\n",
			ixgbe_driver_name);
		return -EINVAL;
	}

	if (is_unicast_ether_addr(addr) || is_link_local_ether_addr(addr)) {
		u32 rar_uc_entries = IXGBE_MAX_PF_MACVLANS;

		if (netdev_uc_count(dev) < rar_uc_entries)
			err = dev_uc_add_excl(dev, addr);
		else
			err = -ENOMEM;
	} else if (is_multicast_ether_addr(addr)) {
		err = dev_mc_add_excl(dev, addr);
	} else {
		err = -EINVAL;
	}

	/* Only return duplicate errors if NLM_F_EXCL is set */
	if (err == -EEXIST && !(flags & NLM_F_EXCL))
		err = 0;

	return err;
}

static int ixgbe_ndo_bridge_setlink(struct net_device *dev,
				    struct nlmsghdr *nlh)
{
	struct ixgbe_adapter *adapter = netdev_priv(dev);
	struct nlattr *attr, *br_spec;
	int rem;

	if (!(adapter->flags & IXGBE_FLAG_SRIOV_ENABLED))
		return -EOPNOTSUPP;

	br_spec = nlmsg_find_attr(nlh, sizeof(struct ifinfomsg), IFLA_AF_SPEC);

	nla_for_each_nested(attr, br_spec, rem) {
		__u16 mode;
		u32 reg = 0;

		if (nla_type(attr) != IFLA_BRIDGE_MODE)
			continue;

		mode = nla_get_u16(attr);
		if (mode == BRIDGE_MODE_VEPA) {
			reg = 0;
			adapter->flags2 &= ~IXGBE_FLAG2_BRIDGE_MODE_VEB;
		} else if (mode == BRIDGE_MODE_VEB) {
			reg = IXGBE_PFDTXGSWC_VT_LBEN;
			adapter->flags2 |= IXGBE_FLAG2_BRIDGE_MODE_VEB;
		} else
			return -EINVAL;

		IXGBE_WRITE_REG(&adapter->hw, IXGBE_PFDTXGSWC, reg);

		e_info(drv, "enabling bridge mode: %s\n",
			mode == BRIDGE_MODE_VEPA ? "VEPA" : "VEB");
	}

	return 0;
}

static int ixgbe_ndo_bridge_getlink(struct sk_buff *skb, u32 pid, u32 seq,
				    struct net_device *dev,
				    u32 filter_mask)
{
	struct ixgbe_adapter *adapter = netdev_priv(dev);
	u16 mode;

	if (!(adapter->flags & IXGBE_FLAG_SRIOV_ENABLED))
		return 0;

	if (adapter->flags2 & IXGBE_FLAG2_BRIDGE_MODE_VEB)
		mode = BRIDGE_MODE_VEB;
	else
		mode = BRIDGE_MODE_VEPA;

	return ndo_dflt_bridge_getlink(skb, pid, seq, dev, mode);
}

static void *ixgbe_fwd_add(struct net_device *pdev, struct net_device *vdev)
{
	struct ixgbe_fwd_adapter *fwd_adapter = NULL;
	struct ixgbe_adapter *adapter = netdev_priv(pdev);
	unsigned int limit;
	int pool, err;

#ifdef CONFIG_RPS
	if (vdev->num_rx_queues != vdev->num_tx_queues) {
		netdev_info(pdev, "%s: Only supports a single queue count for TX and RX\n",
			    vdev->name);
		return ERR_PTR(-EINVAL);
	}
#endif
	/* Check for hardware restriction on number of rx/tx queues */
	if (vdev->num_tx_queues > IXGBE_MAX_L2A_QUEUES ||
	    vdev->num_tx_queues == IXGBE_BAD_L2A_QUEUE) {
		netdev_info(pdev,
			    "%s: Supports RX/TX Queue counts 1,2, and 4\n",
			    pdev->name);
		return ERR_PTR(-EINVAL);
	}

	if (((adapter->flags & IXGBE_FLAG_DCB_ENABLED) &&
	      adapter->num_rx_pools > IXGBE_MAX_DCBMACVLANS - 1) ||
	    (adapter->num_rx_pools > IXGBE_MAX_MACVLANS))
		return ERR_PTR(-EBUSY);

	fwd_adapter = kcalloc(1, sizeof(struct ixgbe_fwd_adapter), GFP_KERNEL);
	if (!fwd_adapter)
		return ERR_PTR(-ENOMEM);

	pool = find_first_zero_bit(&adapter->fwd_bitmask, 32);
	adapter->num_rx_pools++;
	set_bit(pool, &adapter->fwd_bitmask);
	limit = find_last_bit(&adapter->fwd_bitmask, 32);

	/* Enable VMDq flag so device will be set in VM mode */
	adapter->flags |= IXGBE_FLAG_VMDQ_ENABLED | IXGBE_FLAG_SRIOV_ENABLED;
	adapter->ring_feature[RING_F_VMDQ].limit = limit + 1;
	adapter->ring_feature[RING_F_RSS].limit = vdev->num_tx_queues;

	/* Force reinit of ring allocation with VMDQ enabled */
	err = ixgbe_setup_tc(pdev, netdev_get_num_tc(pdev));
	if (err)
		goto fwd_add_err;
	fwd_adapter->pool = pool;
	fwd_adapter->real_adapter = adapter;
	err = ixgbe_fwd_ring_up(vdev, fwd_adapter);
	if (err)
		goto fwd_add_err;
	netif_tx_start_all_queues(vdev);
	return fwd_adapter;
fwd_add_err:
	/* unwind counter and free adapter struct */
	netdev_info(pdev,
		    "%s: dfwd hardware acceleration failed\n", vdev->name);
	clear_bit(pool, &adapter->fwd_bitmask);
	adapter->num_rx_pools--;
	kfree(fwd_adapter);
	return ERR_PTR(err);
}

static void ixgbe_fwd_del(struct net_device *pdev, void *priv)
{
	struct ixgbe_fwd_adapter *fwd_adapter = priv;
	struct ixgbe_adapter *adapter = fwd_adapter->real_adapter;
	unsigned int limit;

	clear_bit(fwd_adapter->pool, &adapter->fwd_bitmask);
	adapter->num_rx_pools--;

	limit = find_last_bit(&adapter->fwd_bitmask, 32);
	adapter->ring_feature[RING_F_VMDQ].limit = limit + 1;
	ixgbe_fwd_ring_down(fwd_adapter->netdev, fwd_adapter);
	ixgbe_setup_tc(pdev, netdev_get_num_tc(pdev));
	netdev_dbg(pdev, "pool %i:%i queues %i:%i VSI bitmask %lx\n",
		   fwd_adapter->pool, adapter->num_rx_pools,
		   fwd_adapter->rx_base_queue,
		   fwd_adapter->rx_base_queue + adapter->num_rx_queues_per_pool,
		   adapter->fwd_bitmask);
	kfree(fwd_adapter);
}

static const struct net_device_ops ixgbe_netdev_ops = {
	.ndo_open		= ixgbe_open,
	.ndo_stop		= ixgbe_close,
	.ndo_start_xmit		= ixgbe_xmit_frame,
	.ndo_select_queue	= ixgbe_select_queue,
	.ndo_set_rx_mode	= ixgbe_set_rx_mode,
	.ndo_validate_addr	= eth_validate_addr,
	.ndo_set_mac_address	= ixgbe_set_mac,
	.ndo_change_mtu		= ixgbe_change_mtu,
	.ndo_tx_timeout		= ixgbe_tx_timeout,
	.ndo_vlan_rx_add_vid	= ixgbe_vlan_rx_add_vid,
	.ndo_vlan_rx_kill_vid	= ixgbe_vlan_rx_kill_vid,
	.ndo_do_ioctl		= ixgbe_ioctl,
	.ndo_set_vf_mac		= ixgbe_ndo_set_vf_mac,
	.ndo_set_vf_vlan	= ixgbe_ndo_set_vf_vlan,
	.ndo_set_vf_tx_rate	= ixgbe_ndo_set_vf_bw,
	.ndo_set_vf_spoofchk	= ixgbe_ndo_set_vf_spoofchk,
	.ndo_get_vf_config	= ixgbe_ndo_get_vf_config,
	.ndo_get_stats64	= ixgbe_get_stats64,
#ifdef CONFIG_IXGBE_DCB
	.ndo_setup_tc		= ixgbe_setup_tc,
#endif
#ifdef CONFIG_NET_POLL_CONTROLLER
	.ndo_poll_controller	= ixgbe_netpoll,
#endif
#ifdef CONFIG_NET_RX_BUSY_POLL
	.ndo_busy_poll		= ixgbe_low_latency_recv,
#endif
#ifdef IXGBE_FCOE
	.ndo_fcoe_ddp_setup = ixgbe_fcoe_ddp_get,
	.ndo_fcoe_ddp_target = ixgbe_fcoe_ddp_target,
	.ndo_fcoe_ddp_done = ixgbe_fcoe_ddp_put,
	.ndo_fcoe_enable = ixgbe_fcoe_enable,
	.ndo_fcoe_disable = ixgbe_fcoe_disable,
	.ndo_fcoe_get_wwn = ixgbe_fcoe_get_wwn,
	.ndo_fcoe_get_hbainfo = ixgbe_fcoe_get_hbainfo,
#endif /* IXGBE_FCOE */
	.ndo_set_features = ixgbe_set_features,
	.ndo_fix_features = ixgbe_fix_features,
	.ndo_fdb_add		= ixgbe_ndo_fdb_add,
	.ndo_bridge_setlink	= ixgbe_ndo_bridge_setlink,
	.ndo_bridge_getlink	= ixgbe_ndo_bridge_getlink,
	.ndo_dfwd_add_station	= ixgbe_fwd_add,
	.ndo_dfwd_del_station	= ixgbe_fwd_del,
};

/**
 * ixgbe_enumerate_functions - Get the number of ports this device has
 * @adapter: adapter structure
 *
 * This function enumerates the phsyical functions co-located on a single slot,
 * in order to determine how many ports a device has. This is most useful in
 * determining the required GT/s of PCIe bandwidth necessary for optimal
 * performance.
 **/
static inline int ixgbe_enumerate_functions(struct ixgbe_adapter *adapter)
{
	struct list_head *entry;
	int physfns = 0;

	/* Some cards can not use the generic count PCIe functions method,
	 * because they are behind a parent switch, so we hardcode these with
	 * the correct number of functions.
	 */
	if (ixgbe_pcie_from_parent(&adapter->hw)) {
		physfns = 4;
	} else {
		list_for_each(entry, &adapter->pdev->bus_list) {
			struct pci_dev *pdev =
				list_entry(entry, struct pci_dev, bus_list);
			/* don't count virtual functions */
			if (!pdev->is_virtfn)
				physfns++;
		}
	}

	return physfns;
}

/**
 * ixgbe_wol_supported - Check whether device supports WoL
 * @hw: hw specific details
 * @device_id: the device ID
 * @subdev_id: the subsystem device ID
 *
 * This function is used by probe and ethtool to determine
 * which devices have WoL support
 *
 **/
int ixgbe_wol_supported(struct ixgbe_adapter *adapter, u16 device_id,
			u16 subdevice_id)
{
	struct ixgbe_hw *hw = &adapter->hw;
	u16 wol_cap = adapter->eeprom_cap & IXGBE_DEVICE_CAPS_WOL_MASK;
	int is_wol_supported = 0;

	switch (device_id) {
	case IXGBE_DEV_ID_82599_SFP:
		/* Only these subdevices could supports WOL */
		switch (subdevice_id) {
		case IXGBE_SUBDEV_ID_82599_560FLR:
			/* only support first port */
			if (hw->bus.func != 0)
				break;
		case IXGBE_SUBDEV_ID_82599_SP_560FLR:
		case IXGBE_SUBDEV_ID_82599_SFP:
		case IXGBE_SUBDEV_ID_82599_RNDC:
		case IXGBE_SUBDEV_ID_82599_ECNA_DP:
		case IXGBE_SUBDEV_ID_82599_LOM_SFP:
			is_wol_supported = 1;
			break;
		}
		break;
	case IXGBE_DEV_ID_82599EN_SFP:
		/* Only this subdevice supports WOL */
		switch (subdevice_id) {
		case IXGBE_SUBDEV_ID_82599EN_SFP_OCP1:
			is_wol_supported = 1;
			break;
		}
		break;
	case IXGBE_DEV_ID_82599_COMBO_BACKPLANE:
		/* All except this subdevice support WOL */
		if (subdevice_id != IXGBE_SUBDEV_ID_82599_KX4_KR_MEZZ)
			is_wol_supported = 1;
		break;
	case IXGBE_DEV_ID_82599_KX4:
		is_wol_supported = 1;
		break;
	case IXGBE_DEV_ID_X540T:
	case IXGBE_DEV_ID_X540T1:
		/* check eeprom to see if enabled wol */
		if ((wol_cap == IXGBE_DEVICE_CAPS_WOL_PORT0_1) ||
		    ((wol_cap == IXGBE_DEVICE_CAPS_WOL_PORT0) &&
		     (hw->bus.func == 0))) {
			is_wol_supported = 1;
		}
		break;
	}

	return is_wol_supported;
}

/**
 * ixgbe_probe - Device Initialization Routine
 * @pdev: PCI device information struct
 * @ent: entry in ixgbe_pci_tbl
 *
 * Returns 0 on success, negative on failure
 *
 * ixgbe_probe initializes an adapter identified by a pci_dev structure.
 * The OS initialization, configuring of the adapter private structure,
 * and a hardware reset occur.
 **/
static int ixgbe_probe(struct pci_dev *pdev, const struct pci_device_id *ent)
{
	struct net_device *netdev;
	struct ixgbe_adapter *adapter = NULL;
	struct ixgbe_hw *hw;
	const struct ixgbe_info *ii = ixgbe_info_tbl[ent->driver_data];
	static int cards_found;
	int i, err, pci_using_dac, expected_gts;
	unsigned int indices = MAX_TX_QUEUES;
	u8 part_str[IXGBE_PBANUM_LENGTH];
#ifdef IXGBE_FCOE
	u16 device_caps;
#endif
	u32 eec;

	/* Catch broken hardware that put the wrong VF device ID in
	 * the PCIe SR-IOV capability.
	 */
	if (pdev->is_virtfn) {
		WARN(1, KERN_ERR "%s (%hx:%hx) should not be a VF!\n",
		     pci_name(pdev), pdev->vendor, pdev->device);
		return -EINVAL;
	}

	err = pci_enable_device_mem(pdev);
	if (err)
		return err;

	if (!dma_set_mask_and_coherent(&pdev->dev, DMA_BIT_MASK(64))) {
		pci_using_dac = 1;
	} else {
		err = dma_set_mask_and_coherent(&pdev->dev, DMA_BIT_MASK(32));
		if (err) {
			dev_err(&pdev->dev,
				"No usable DMA configuration, aborting\n");
			goto err_dma;
		}
		pci_using_dac = 0;
	}

	err = pci_request_selected_regions(pdev, pci_select_bars(pdev,
					   IORESOURCE_MEM), ixgbe_driver_name);
	if (err) {
		dev_err(&pdev->dev,
			"pci_request_selected_regions failed 0x%x\n", err);
		goto err_pci_reg;
	}

	pci_enable_pcie_error_reporting(pdev);

	pci_set_master(pdev);
	pci_save_state(pdev);

	if (ii->mac == ixgbe_mac_82598EB) {
#ifdef CONFIG_IXGBE_DCB
		/* 8 TC w/ 4 queues per TC */
		indices = 4 * MAX_TRAFFIC_CLASS;
#else
		indices = IXGBE_MAX_RSS_INDICES;
#endif
	}

	netdev = alloc_etherdev_mq(sizeof(struct ixgbe_adapter), indices);
	if (!netdev) {
		err = -ENOMEM;
		goto err_alloc_etherdev;
	}

	SET_NETDEV_DEV(netdev, &pdev->dev);

	adapter = netdev_priv(netdev);
	pci_set_drvdata(pdev, adapter);

	adapter->netdev = netdev;
	adapter->pdev = pdev;
	hw = &adapter->hw;
	hw->back = adapter;
	adapter->msg_enable = netif_msg_init(debug, DEFAULT_MSG_ENABLE);

	hw->hw_addr = ioremap(pci_resource_start(pdev, 0),
			      pci_resource_len(pdev, 0));
	adapter->io_addr = hw->hw_addr;
	if (!hw->hw_addr) {
		err = -EIO;
		goto err_ioremap;
	}

	netdev->netdev_ops = &ixgbe_netdev_ops;
	ixgbe_set_ethtool_ops(netdev);
	netdev->watchdog_timeo = 5 * HZ;
	strncpy(netdev->name, pci_name(pdev), sizeof(netdev->name) - 1);

	adapter->bd_number = cards_found;

	/* Setup hw api */
	memcpy(&hw->mac.ops, ii->mac_ops, sizeof(hw->mac.ops));
	hw->mac.type  = ii->mac;

	/* EEPROM */
	memcpy(&hw->eeprom.ops, ii->eeprom_ops, sizeof(hw->eeprom.ops));
	eec = IXGBE_READ_REG(hw, IXGBE_EEC);
	/* If EEPROM is valid (bit 8 = 1), use default otherwise use bit bang */
	if (!(eec & (1 << 8)))
		hw->eeprom.ops.read = &ixgbe_read_eeprom_bit_bang_generic;

	/* PHY */
	memcpy(&hw->phy.ops, ii->phy_ops, sizeof(hw->phy.ops));
	hw->phy.sfp_type = ixgbe_sfp_type_unknown;
	/* ixgbe_identify_phy_generic will set prtad and mmds properly */
	hw->phy.mdio.prtad = MDIO_PRTAD_NONE;
	hw->phy.mdio.mmds = 0;
	hw->phy.mdio.mode_support = MDIO_SUPPORTS_C45 | MDIO_EMULATE_C22;
	hw->phy.mdio.dev = netdev;
	hw->phy.mdio.mdio_read = ixgbe_mdio_read;
	hw->phy.mdio.mdio_write = ixgbe_mdio_write;

	ii->get_invariants(hw);

	/* setup the private structure */
	err = ixgbe_sw_init(adapter);
	if (err)
		goto err_sw_init;

	/* Cache if MNG FW is up so we don't have to read the REG later */
	if (hw->mac.ops.mng_fw_enabled)
		hw->mng_fw_enabled = hw->mac.ops.mng_fw_enabled(hw);

	/* Make it possible the adapter to be woken up via WOL */
	switch (adapter->hw.mac.type) {
	case ixgbe_mac_82599EB:
	case ixgbe_mac_X540:
		IXGBE_WRITE_REG(&adapter->hw, IXGBE_WUS, ~0);
		break;
	default:
		break;
	}

	/*
	 * If there is a fan on this device and it has failed log the
	 * failure.
	 */
	if (adapter->flags & IXGBE_FLAG_FAN_FAIL_CAPABLE) {
		u32 esdp = IXGBE_READ_REG(hw, IXGBE_ESDP);
		if (esdp & IXGBE_ESDP_SDP1)
			e_crit(probe, "Fan has stopped, replace the adapter\n");
	}

	if (allow_unsupported_sfp)
		hw->allow_unsupported_sfp = allow_unsupported_sfp;

	/* reset_hw fills in the perm_addr as well */
	hw->phy.reset_if_overtemp = true;
	err = hw->mac.ops.reset_hw(hw);
	hw->phy.reset_if_overtemp = false;
	if (err == IXGBE_ERR_SFP_NOT_PRESENT &&
	    hw->mac.type == ixgbe_mac_82598EB) {
		err = 0;
	} else if (err == IXGBE_ERR_SFP_NOT_SUPPORTED) {
		e_dev_err("failed to load because an unsupported SFP+ or QSFP module type was detected.\n");
		e_dev_err("Reload the driver after installing a supported module.\n");
		goto err_sw_init;
	} else if (err) {
		e_dev_err("HW Init failed: %d\n", err);
		goto err_sw_init;
	}

#ifdef CONFIG_PCI_IOV
	/* SR-IOV not supported on the 82598 */
	if (adapter->hw.mac.type == ixgbe_mac_82598EB)
		goto skip_sriov;
	/* Mailbox */
	ixgbe_init_mbx_params_pf(hw);
	memcpy(&hw->mbx.ops, ii->mbx_ops, sizeof(hw->mbx.ops));
	pci_sriov_set_totalvfs(pdev, IXGBE_MAX_VFS_DRV_LIMIT);
	ixgbe_enable_sriov(adapter);
skip_sriov:

#endif
	netdev->features = NETIF_F_SG |
			   NETIF_F_IP_CSUM |
			   NETIF_F_IPV6_CSUM |
			   NETIF_F_HW_VLAN_CTAG_TX |
			   NETIF_F_HW_VLAN_CTAG_RX |
			   NETIF_F_HW_VLAN_CTAG_FILTER |
			   NETIF_F_TSO |
			   NETIF_F_TSO6 |
			   NETIF_F_RXHASH |
			   NETIF_F_RXCSUM;

	netdev->hw_features = netdev->features | NETIF_F_HW_L2FW_DOFFLOAD;

	switch (adapter->hw.mac.type) {
	case ixgbe_mac_82599EB:
	case ixgbe_mac_X540:
		netdev->features |= NETIF_F_SCTP_CSUM;
		netdev->hw_features |= NETIF_F_SCTP_CSUM |
				       NETIF_F_NTUPLE;
		break;
	default:
		break;
	}

	netdev->hw_features |= NETIF_F_RXALL;

	netdev->vlan_features |= NETIF_F_TSO;
	netdev->vlan_features |= NETIF_F_TSO6;
	netdev->vlan_features |= NETIF_F_IP_CSUM;
	netdev->vlan_features |= NETIF_F_IPV6_CSUM;
	netdev->vlan_features |= NETIF_F_SG;

	netdev->priv_flags |= IFF_UNICAST_FLT;
	netdev->priv_flags |= IFF_SUPP_NOFCS;

#ifdef CONFIG_IXGBE_DCB
	netdev->dcbnl_ops = &dcbnl_ops;
#endif

#ifdef IXGBE_FCOE
	if (adapter->flags & IXGBE_FLAG_FCOE_CAPABLE) {
		unsigned int fcoe_l;

		if (hw->mac.ops.get_device_caps) {
			hw->mac.ops.get_device_caps(hw, &device_caps);
			if (device_caps & IXGBE_DEVICE_CAPS_FCOE_OFFLOADS)
				adapter->flags &= ~IXGBE_FLAG_FCOE_CAPABLE;
		}


		fcoe_l = min_t(int, IXGBE_FCRETA_SIZE, num_online_cpus());
		adapter->ring_feature[RING_F_FCOE].limit = fcoe_l;

		netdev->features |= NETIF_F_FSO |
				    NETIF_F_FCOE_CRC;

		netdev->vlan_features |= NETIF_F_FSO |
					 NETIF_F_FCOE_CRC |
					 NETIF_F_FCOE_MTU;
	}
#endif /* IXGBE_FCOE */
	if (pci_using_dac) {
		netdev->features |= NETIF_F_HIGHDMA;
		netdev->vlan_features |= NETIF_F_HIGHDMA;
	}

	if (adapter->flags2 & IXGBE_FLAG2_RSC_CAPABLE)
		netdev->hw_features |= NETIF_F_LRO;
	if (adapter->flags2 & IXGBE_FLAG2_RSC_ENABLED)
		netdev->features |= NETIF_F_LRO;

	/* make sure the EEPROM is good */
	if (hw->eeprom.ops.validate_checksum(hw, NULL) < 0) {
		e_dev_err("The EEPROM Checksum Is Not Valid\n");
		err = -EIO;
		goto err_sw_init;
	}

	memcpy(netdev->dev_addr, hw->mac.perm_addr, netdev->addr_len);

	if (!is_valid_ether_addr(netdev->dev_addr)) {
		e_dev_err("invalid MAC address\n");
		err = -EIO;
		goto err_sw_init;
	}

	setup_timer(&adapter->service_timer, &ixgbe_service_timer,
		    (unsigned long) adapter);

	INIT_WORK(&adapter->service_task, ixgbe_service_task);
	clear_bit(__IXGBE_SERVICE_SCHED, &adapter->state);

	err = ixgbe_init_interrupt_scheme(adapter);
	if (err)
		goto err_sw_init;

	/* WOL not supported for all devices */
	adapter->wol = 0;
	hw->eeprom.ops.read(hw, 0x2c, &adapter->eeprom_cap);
	hw->wol_enabled = ixgbe_wol_supported(adapter, pdev->device,
						pdev->subsystem_device);
	if (hw->wol_enabled)
		adapter->wol = IXGBE_WUFC_MAG;
<<<<<<< HEAD
		break;
	case IXGBE_DEV_ID_X540T:
	case IXGBE_DEV_ID_X540T1:
		/* Check eeprom to see if it is enabled */
		hw->eeprom.ops.read(hw, 0x2c, &adapter->eeprom_cap);
		wol_cap = adapter->eeprom_cap & IXGBE_DEVICE_CAPS_WOL_MASK;
=======
>>>>>>> c3ade0e0

	device_set_wakeup_enable(&adapter->pdev->dev, adapter->wol);

	/* save off EEPROM version number */
	hw->eeprom.ops.read(hw, 0x2e, &adapter->eeprom_verh);
	hw->eeprom.ops.read(hw, 0x2d, &adapter->eeprom_verl);

	/* pick up the PCI bus settings for reporting later */
	hw->mac.ops.get_bus_info(hw);
	if (ixgbe_pcie_from_parent(hw))
		ixgbe_get_parent_bus_info(adapter);

	/* calculate the expected PCIe bandwidth required for optimal
	 * performance. Note that some older parts will never have enough
	 * bandwidth due to being older generation PCIe parts. We clamp these
	 * parts to ensure no warning is displayed if it can't be fixed.
	 */
	switch (hw->mac.type) {
	case ixgbe_mac_82598EB:
		expected_gts = min(ixgbe_enumerate_functions(adapter) * 10, 16);
		break;
	default:
		expected_gts = ixgbe_enumerate_functions(adapter) * 10;
		break;
	}
	ixgbe_check_minimum_link(adapter, expected_gts);

	err = ixgbe_read_pba_string_generic(hw, part_str, IXGBE_PBANUM_LENGTH);
	if (err)
		strncpy(part_str, "Unknown", IXGBE_PBANUM_LENGTH);
	if (ixgbe_is_sfp(hw) && hw->phy.sfp_type != ixgbe_sfp_type_not_present)
		e_dev_info("MAC: %d, PHY: %d, SFP+: %d, PBA No: %s\n",
			   hw->mac.type, hw->phy.type, hw->phy.sfp_type,
		           part_str);
	else
		e_dev_info("MAC: %d, PHY: %d, PBA No: %s\n",
			   hw->mac.type, hw->phy.type, part_str);

	e_dev_info("%pM\n", netdev->dev_addr);

	/* reset the hardware with the new settings */
	err = hw->mac.ops.start_hw(hw);
	if (err == IXGBE_ERR_EEPROM_VERSION) {
		/* We are running on a pre-production device, log a warning */
		e_dev_warn("This device is a pre-production adapter/LOM. "
			   "Please be aware there may be issues associated "
			   "with your hardware.  If you are experiencing "
			   "problems please contact your Intel or hardware "
			   "representative who provided you with this "
			   "hardware.\n");
	}
	strcpy(netdev->name, "eth%d");
	err = register_netdev(netdev);
	if (err)
		goto err_register;

	/* power down the optics for 82599 SFP+ fiber */
	if (hw->mac.ops.disable_tx_laser)
		hw->mac.ops.disable_tx_laser(hw);

	/* carrier off reporting is important to ethtool even BEFORE open */
	netif_carrier_off(netdev);

#ifdef CONFIG_IXGBE_DCA
	if (dca_add_requester(&pdev->dev) == 0) {
		adapter->flags |= IXGBE_FLAG_DCA_ENABLED;
		ixgbe_setup_dca(adapter);
	}
#endif
	if (adapter->flags & IXGBE_FLAG_SRIOV_ENABLED) {
		e_info(probe, "IOV is enabled with %d VFs\n", adapter->num_vfs);
		for (i = 0; i < adapter->num_vfs; i++)
			ixgbe_vf_configuration(pdev, (i | 0x10000000));
	}

	/* firmware requires driver version to be 0xFFFFFFFF
	 * since os does not support feature
	 */
	if (hw->mac.ops.set_fw_drv_ver)
		hw->mac.ops.set_fw_drv_ver(hw, 0xFF, 0xFF, 0xFF,
					   0xFF);

	/* add san mac addr to netdev */
	ixgbe_add_sanmac_netdev(netdev);

	e_dev_info("%s\n", ixgbe_default_device_descr);
	cards_found++;

#ifdef CONFIG_IXGBE_HWMON
	if (ixgbe_sysfs_init(adapter))
		e_err(probe, "failed to allocate sysfs resources\n");
#endif /* CONFIG_IXGBE_HWMON */

	ixgbe_dbg_adapter_init(adapter);

	/* Need link setup for MNG FW, else wait for IXGBE_UP */
	if (hw->mng_fw_enabled && hw->mac.ops.setup_link)
		hw->mac.ops.setup_link(hw,
			IXGBE_LINK_SPEED_10GB_FULL | IXGBE_LINK_SPEED_1GB_FULL,
			true);

	return 0;

err_register:
	ixgbe_release_hw_control(adapter);
	ixgbe_clear_interrupt_scheme(adapter);
err_sw_init:
	ixgbe_disable_sriov(adapter);
	adapter->flags2 &= ~IXGBE_FLAG2_SEARCH_FOR_SFP;
	iounmap(adapter->io_addr);
err_ioremap:
	free_netdev(netdev);
err_alloc_etherdev:
	pci_release_selected_regions(pdev,
				     pci_select_bars(pdev, IORESOURCE_MEM));
err_pci_reg:
err_dma:
	pci_disable_device(pdev);
	return err;
}

/**
 * ixgbe_remove - Device Removal Routine
 * @pdev: PCI device information struct
 *
 * ixgbe_remove is called by the PCI subsystem to alert the driver
 * that it should release a PCI device.  The could be caused by a
 * Hot-Plug event, or because the driver is going to be removed from
 * memory.
 **/
static void ixgbe_remove(struct pci_dev *pdev)
{
	struct ixgbe_adapter *adapter = pci_get_drvdata(pdev);
	struct net_device *netdev = adapter->netdev;

	ixgbe_dbg_adapter_exit(adapter);

	set_bit(__IXGBE_REMOVING, &adapter->state);
	cancel_work_sync(&adapter->service_task);


#ifdef CONFIG_IXGBE_DCA
	if (adapter->flags & IXGBE_FLAG_DCA_ENABLED) {
		adapter->flags &= ~IXGBE_FLAG_DCA_ENABLED;
		dca_remove_requester(&pdev->dev);
		IXGBE_WRITE_REG(&adapter->hw, IXGBE_DCA_CTRL, 1);
	}

#endif
#ifdef CONFIG_IXGBE_HWMON
	ixgbe_sysfs_exit(adapter);
#endif /* CONFIG_IXGBE_HWMON */

	/* remove the added san mac */
	ixgbe_del_sanmac_netdev(netdev);

	if (netdev->reg_state == NETREG_REGISTERED)
		unregister_netdev(netdev);

#ifdef CONFIG_PCI_IOV
	/*
	 * Only disable SR-IOV on unload if the user specified the now
	 * deprecated max_vfs module parameter.
	 */
	if (max_vfs)
		ixgbe_disable_sriov(adapter);
#endif
	ixgbe_clear_interrupt_scheme(adapter);

	ixgbe_release_hw_control(adapter);

#ifdef CONFIG_DCB
	kfree(adapter->ixgbe_ieee_pfc);
	kfree(adapter->ixgbe_ieee_ets);

#endif
	iounmap(adapter->io_addr);
	pci_release_selected_regions(pdev, pci_select_bars(pdev,
				     IORESOURCE_MEM));

	e_dev_info("complete\n");

	free_netdev(netdev);

	pci_disable_pcie_error_reporting(pdev);

	pci_disable_device(pdev);
}

/**
 * ixgbe_io_error_detected - called when PCI error is detected
 * @pdev: Pointer to PCI device
 * @state: The current pci connection state
 *
 * This function is called after a PCI bus error affecting
 * this device has been detected.
 */
static pci_ers_result_t ixgbe_io_error_detected(struct pci_dev *pdev,
						pci_channel_state_t state)
{
	struct ixgbe_adapter *adapter = pci_get_drvdata(pdev);
	struct net_device *netdev = adapter->netdev;

#ifdef CONFIG_PCI_IOV
	struct pci_dev *bdev, *vfdev;
	u32 dw0, dw1, dw2, dw3;
	int vf, pos;
	u16 req_id, pf_func;

	if (adapter->hw.mac.type == ixgbe_mac_82598EB ||
	    adapter->num_vfs == 0)
		goto skip_bad_vf_detection;

	bdev = pdev->bus->self;
	while (bdev && (pci_pcie_type(bdev) != PCI_EXP_TYPE_ROOT_PORT))
		bdev = bdev->bus->self;

	if (!bdev)
		goto skip_bad_vf_detection;

	pos = pci_find_ext_capability(bdev, PCI_EXT_CAP_ID_ERR);
	if (!pos)
		goto skip_bad_vf_detection;

	pci_read_config_dword(bdev, pos + PCI_ERR_HEADER_LOG, &dw0);
	pci_read_config_dword(bdev, pos + PCI_ERR_HEADER_LOG + 4, &dw1);
	pci_read_config_dword(bdev, pos + PCI_ERR_HEADER_LOG + 8, &dw2);
	pci_read_config_dword(bdev, pos + PCI_ERR_HEADER_LOG + 12, &dw3);

	req_id = dw1 >> 16;
	/* On the 82599 if bit 7 of the requestor ID is set then it's a VF */
	if (!(req_id & 0x0080))
		goto skip_bad_vf_detection;

	pf_func = req_id & 0x01;
	if ((pf_func & 1) == (pdev->devfn & 1)) {
		unsigned int device_id;

		vf = (req_id & 0x7F) >> 1;
		e_dev_err("VF %d has caused a PCIe error\n", vf);
		e_dev_err("TLP: dw0: %8.8x\tdw1: %8.8x\tdw2: "
				"%8.8x\tdw3: %8.8x\n",
		dw0, dw1, dw2, dw3);
		switch (adapter->hw.mac.type) {
		case ixgbe_mac_82599EB:
			device_id = IXGBE_82599_VF_DEVICE_ID;
			break;
		case ixgbe_mac_X540:
			device_id = IXGBE_X540_VF_DEVICE_ID;
			break;
		default:
			device_id = 0;
			break;
		}

		/* Find the pci device of the offending VF */
		vfdev = pci_get_device(PCI_VENDOR_ID_INTEL, device_id, NULL);
		while (vfdev) {
			if (vfdev->devfn == (req_id & 0xFF))
				break;
			vfdev = pci_get_device(PCI_VENDOR_ID_INTEL,
					       device_id, vfdev);
		}
		/*
		 * There's a slim chance the VF could have been hot plugged,
		 * so if it is no longer present we don't need to issue the
		 * VFLR.  Just clean up the AER in that case.
		 */
		if (vfdev) {
			e_dev_err("Issuing VFLR to VF %d\n", vf);
			pci_write_config_dword(vfdev, 0xA8, 0x00008000);
			/* Free device reference count */
			pci_dev_put(vfdev);
		}

		pci_cleanup_aer_uncorrect_error_status(pdev);
	}

	/*
	 * Even though the error may have occurred on the other port
	 * we still need to increment the vf error reference count for
	 * both ports because the I/O resume function will be called
	 * for both of them.
	 */
	adapter->vferr_refcount++;

	return PCI_ERS_RESULT_RECOVERED;

skip_bad_vf_detection:
#endif /* CONFIG_PCI_IOV */
	netif_device_detach(netdev);

	if (state == pci_channel_io_perm_failure)
		return PCI_ERS_RESULT_DISCONNECT;

	if (netif_running(netdev))
		ixgbe_down(adapter);
	pci_disable_device(pdev);

	/* Request a slot reset. */
	return PCI_ERS_RESULT_NEED_RESET;
}

/**
 * ixgbe_io_slot_reset - called after the pci bus has been reset.
 * @pdev: Pointer to PCI device
 *
 * Restart the card from scratch, as if from a cold-boot.
 */
static pci_ers_result_t ixgbe_io_slot_reset(struct pci_dev *pdev)
{
	struct ixgbe_adapter *adapter = pci_get_drvdata(pdev);
	pci_ers_result_t result;
	int err;

	if (pci_enable_device_mem(pdev)) {
		e_err(probe, "Cannot re-enable PCI device after reset.\n");
		result = PCI_ERS_RESULT_DISCONNECT;
	} else {
		pci_set_master(pdev);
		pci_restore_state(pdev);
		pci_save_state(pdev);

		pci_wake_from_d3(pdev, false);

		ixgbe_reset(adapter);
		IXGBE_WRITE_REG(&adapter->hw, IXGBE_WUS, ~0);
		result = PCI_ERS_RESULT_RECOVERED;
	}

	err = pci_cleanup_aer_uncorrect_error_status(pdev);
	if (err) {
		e_dev_err("pci_cleanup_aer_uncorrect_error_status "
			  "failed 0x%0x\n", err);
		/* non-fatal, continue */
	}

	return result;
}

/**
 * ixgbe_io_resume - called when traffic can start flowing again.
 * @pdev: Pointer to PCI device
 *
 * This callback is called when the error recovery driver tells us that
 * its OK to resume normal operation.
 */
static void ixgbe_io_resume(struct pci_dev *pdev)
{
	struct ixgbe_adapter *adapter = pci_get_drvdata(pdev);
	struct net_device *netdev = adapter->netdev;

#ifdef CONFIG_PCI_IOV
	if (adapter->vferr_refcount) {
		e_info(drv, "Resuming after VF err\n");
		adapter->vferr_refcount--;
		return;
	}

#endif
	if (netif_running(netdev))
		ixgbe_up(adapter);

	netif_device_attach(netdev);
}

static const struct pci_error_handlers ixgbe_err_handler = {
	.error_detected = ixgbe_io_error_detected,
	.slot_reset = ixgbe_io_slot_reset,
	.resume = ixgbe_io_resume,
};

static struct pci_driver ixgbe_driver = {
	.name     = ixgbe_driver_name,
	.id_table = ixgbe_pci_tbl,
	.probe    = ixgbe_probe,
	.remove   = ixgbe_remove,
#ifdef CONFIG_PM
	.suspend  = ixgbe_suspend,
	.resume   = ixgbe_resume,
#endif
	.shutdown = ixgbe_shutdown,
	.sriov_configure = ixgbe_pci_sriov_configure,
	.err_handler = &ixgbe_err_handler
};

/**
 * ixgbe_init_module - Driver Registration Routine
 *
 * ixgbe_init_module is the first routine called when the driver is
 * loaded. All it does is register with the PCI subsystem.
 **/
static int __init ixgbe_init_module(void)
{
	int ret;
	pr_info("%s - version %s\n", ixgbe_driver_string, ixgbe_driver_version);
	pr_info("%s\n", ixgbe_copyright);

<<<<<<< HEAD
	ret = pci_register_driver(&ixgbe_driver);
	if (ret)
		return ret;
=======
	ixgbe_dbg_init();

	ret = pci_register_driver(&ixgbe_driver);
	if (ret) {
		ixgbe_dbg_exit();
		return ret;
	}
>>>>>>> c3ade0e0

#ifdef CONFIG_IXGBE_DCA
	dca_register_notify(&dca_notifier);
#endif

	return 0;
}

module_init(ixgbe_init_module);

/**
 * ixgbe_exit_module - Driver Exit Cleanup Routine
 *
 * ixgbe_exit_module is called just before the driver is removed
 * from memory.
 **/
static void __exit ixgbe_exit_module(void)
{
#ifdef CONFIG_IXGBE_DCA
	dca_unregister_notify(&dca_notifier);
#endif
	pci_unregister_driver(&ixgbe_driver);

	ixgbe_dbg_exit();

	rcu_barrier(); /* Wait for completion of call_rcu()'s */
}

#ifdef CONFIG_IXGBE_DCA
static int ixgbe_notify_dca(struct notifier_block *nb, unsigned long event,
			    void *p)
{
	int ret_val;

	ret_val = driver_for_each_device(&ixgbe_driver.driver, NULL, &event,
					 __ixgbe_notify_dca);

	return ret_val ? NOTIFY_BAD : NOTIFY_DONE;
}

#endif /* CONFIG_IXGBE_DCA */

module_exit(ixgbe_exit_module);

/* ixgbe_main.c */<|MERGE_RESOLUTION|>--- conflicted
+++ resolved
@@ -2292,37 +2292,8 @@
 {
 	struct ixgbe_adapter *adapter = q_vector->adapter;
 	struct ixgbe_hw *hw = &adapter->hw;
-<<<<<<< HEAD
-	u32 eicr;
-
-	/*
-	 * Workaround for Silicon errata.  Use clear-by-write instead
-	 * of clear-by-read.  Reading with EICS will return the
-	 * interrupt causes without clearing, which later be done
-	 * with the write to EICR.
-	 */
-	eicr = IXGBE_READ_REG(hw, IXGBE_EICS);
-
-	/* The lower 16bits of the EICR register are for the queue interrupts
-	 * which should be masked here in order to not accidently clear them if
-	 * the bits are high when ixgbe_msix_other is called. There is a race
-	 * condition otherwise which results in possible performance loss
-	 * especially if the ixgbe_msix_other interrupt is triggering
-	 * consistently (as it would when PPS is turned on for the X540 device)
-	 */
-	eicr &= 0xFFFF0000;
-
-	IXGBE_WRITE_REG(hw, IXGBE_EICR, eicr);
-
-	if (eicr & IXGBE_EICR_LSC)
-		ixgbe_check_lsc(adapter);
-
-	if (eicr & IXGBE_EICR_MAILBOX)
-		ixgbe_msg_task(adapter);
-=======
 	int v_idx = q_vector->v_idx;
 	u32 itr_reg = q_vector->itr & IXGBE_MAX_EITR;
->>>>>>> c3ade0e0
 
 	switch (adapter->hw.mac.type) {
 	case ixgbe_mac_82598EB:
@@ -5548,17 +5519,6 @@
 
 	pci_wake_from_d3(pdev, false);
 
-<<<<<<< HEAD
-	rtnl_lock();
-	err = ixgbe_init_interrupt_scheme(adapter);
-	rtnl_unlock();
-	if (err) {
-		e_dev_err("Cannot initialize interrupts for device\n");
-		return err;
-	}
-
-=======
->>>>>>> c3ade0e0
 	ixgbe_reset(adapter);
 
 	IXGBE_WRITE_REG(&adapter->hw, IXGBE_WUS, ~0);
@@ -8167,15 +8127,6 @@
 						pdev->subsystem_device);
 	if (hw->wol_enabled)
 		adapter->wol = IXGBE_WUFC_MAG;
-<<<<<<< HEAD
-		break;
-	case IXGBE_DEV_ID_X540T:
-	case IXGBE_DEV_ID_X540T1:
-		/* Check eeprom to see if it is enabled */
-		hw->eeprom.ops.read(hw, 0x2c, &adapter->eeprom_cap);
-		wol_cap = adapter->eeprom_cap & IXGBE_DEVICE_CAPS_WOL_MASK;
-=======
->>>>>>> c3ade0e0
 
 	device_set_wakeup_enable(&adapter->pdev->dev, adapter->wol);
 
@@ -8574,11 +8525,6 @@
 	pr_info("%s - version %s\n", ixgbe_driver_string, ixgbe_driver_version);
 	pr_info("%s\n", ixgbe_copyright);
 
-<<<<<<< HEAD
-	ret = pci_register_driver(&ixgbe_driver);
-	if (ret)
-		return ret;
-=======
 	ixgbe_dbg_init();
 
 	ret = pci_register_driver(&ixgbe_driver);
@@ -8586,7 +8532,6 @@
 		ixgbe_dbg_exit();
 		return ret;
 	}
->>>>>>> c3ade0e0
 
 #ifdef CONFIG_IXGBE_DCA
 	dca_register_notify(&dca_notifier);
