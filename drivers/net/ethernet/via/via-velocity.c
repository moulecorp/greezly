/*
 * This code is derived from the VIA reference driver (copyright message
 * below) provided to Red Hat by VIA Networking Technologies, Inc. for
 * addition to the Linux kernel.
 *
 * The code has been merged into one source file, cleaned up to follow
 * Linux coding style,  ported to the Linux 2.6 kernel tree and cleaned
 * for 64bit hardware platforms.
 *
 * TODO
 *	rx_copybreak/alignment
 *	More testing
 *
 * The changes are (c) Copyright 2004, Red Hat Inc. <alan@lxorguk.ukuu.org.uk>
 * Additional fixes and clean up: Francois Romieu
 *
 * This source has not been verified for use in safety critical systems.
 *
 * Please direct queries about the revamped driver to the linux-kernel
 * list not VIA.
 *
 * Original code:
 *
 * Copyright (c) 1996, 2003 VIA Networking Technologies, Inc.
 * All rights reserved.
 *
 * This software may be redistributed and/or modified under
 * the terms of the GNU General Public License as published by the Free
 * Software Foundation; either version 2 of the License, or
 * any later version.
 *
 * This program is distributed in the hope that it will be useful, but
 * WITHOUT ANY WARRANTY; without even the implied warranty of MERCHANTABILITY
 * or FITNESS FOR A PARTICULAR PURPOSE. See the GNU General Public License
 * for more details.
 *
 * Author: Chuang Liang-Shing, AJ Jiang
 *
 * Date: Jan 24, 2003
 *
 * MODULE_LICENSE("GPL");
 *
 */

#include <linux/module.h>
#include <linux/types.h>
#include <linux/bitops.h>
#include <linux/init.h>
#include <linux/dma-mapping.h>
#include <linux/mm.h>
#include <linux/errno.h>
#include <linux/ioport.h>
#include <linux/pci.h>
#include <linux/kernel.h>
#include <linux/netdevice.h>
#include <linux/etherdevice.h>
#include <linux/skbuff.h>
#include <linux/delay.h>
#include <linux/timer.h>
#include <linux/slab.h>
#include <linux/interrupt.h>
#include <linux/string.h>
#include <linux/wait.h>
#include <linux/io.h>
#include <linux/if.h>
#include <linux/uaccess.h>
#include <linux/proc_fs.h>
#include <linux/of_address.h>
#include <linux/of_device.h>
#include <linux/of_irq.h>
#include <linux/inetdevice.h>
#include <linux/platform_device.h>
#include <linux/reboot.h>
#include <linux/ethtool.h>
#include <linux/mii.h>
#include <linux/in.h>
#include <linux/if_arp.h>
#include <linux/if_vlan.h>
#include <linux/ip.h>
#include <linux/tcp.h>
#include <linux/udp.h>
#include <linux/crc-ccitt.h>
#include <linux/crc32.h>

#include "via-velocity.h"

enum velocity_bus_type {
	BUS_PCI,
	BUS_PLATFORM,
};

static int velocity_nics;
static int msglevel = MSG_LEVEL_INFO;

static void velocity_set_power_state(struct velocity_info *vptr, char state)
{
	void *addr = vptr->mac_regs;

	if (vptr->pdev)
		pci_set_power_state(vptr->pdev, state);
	else
		writeb(state, addr + 0x154);
}

/**
 *	mac_get_cam_mask	-	Read a CAM mask
 *	@regs: register block for this velocity
 *	@mask: buffer to store mask
 *
 *	Fetch the mask bits of the selected CAM and store them into the
 *	provided mask buffer.
 */
static void mac_get_cam_mask(struct mac_regs __iomem *regs, u8 *mask)
{
	int i;

	/* Select CAM mask */
	BYTE_REG_BITS_SET(CAMCR_PS_CAM_MASK, CAMCR_PS1 | CAMCR_PS0, &regs->CAMCR);

	writeb(0, &regs->CAMADDR);

	/* read mask */
	for (i = 0; i < 8; i++)
		*mask++ = readb(&(regs->MARCAM[i]));

	/* disable CAMEN */
	writeb(0, &regs->CAMADDR);

	/* Select mar */
	BYTE_REG_BITS_SET(CAMCR_PS_MAR, CAMCR_PS1 | CAMCR_PS0, &regs->CAMCR);
}

/**
 *	mac_set_cam_mask	-	Set a CAM mask
 *	@regs: register block for this velocity
 *	@mask: CAM mask to load
 *
 *	Store a new mask into a CAM
 */
static void mac_set_cam_mask(struct mac_regs __iomem *regs, u8 *mask)
{
	int i;
	/* Select CAM mask */
	BYTE_REG_BITS_SET(CAMCR_PS_CAM_MASK, CAMCR_PS1 | CAMCR_PS0, &regs->CAMCR);

	writeb(CAMADDR_CAMEN, &regs->CAMADDR);

	for (i = 0; i < 8; i++)
		writeb(*mask++, &(regs->MARCAM[i]));

	/* disable CAMEN */
	writeb(0, &regs->CAMADDR);

	/* Select mar */
	BYTE_REG_BITS_SET(CAMCR_PS_MAR, CAMCR_PS1 | CAMCR_PS0, &regs->CAMCR);
}

static void mac_set_vlan_cam_mask(struct mac_regs __iomem *regs, u8 *mask)
{
	int i;
	/* Select CAM mask */
	BYTE_REG_BITS_SET(CAMCR_PS_CAM_MASK, CAMCR_PS1 | CAMCR_PS0, &regs->CAMCR);

	writeb(CAMADDR_CAMEN | CAMADDR_VCAMSL, &regs->CAMADDR);

	for (i = 0; i < 8; i++)
		writeb(*mask++, &(regs->MARCAM[i]));

	/* disable CAMEN */
	writeb(0, &regs->CAMADDR);

	/* Select mar */
	BYTE_REG_BITS_SET(CAMCR_PS_MAR, CAMCR_PS1 | CAMCR_PS0, &regs->CAMCR);
}

/**
 *	mac_set_cam	-	set CAM data
 *	@regs: register block of this velocity
 *	@idx: Cam index
 *	@addr: 2 or 6 bytes of CAM data
 *
 *	Load an address or vlan tag into a CAM
 */
static void mac_set_cam(struct mac_regs __iomem *regs, int idx, const u8 *addr)
{
	int i;

	/* Select CAM mask */
	BYTE_REG_BITS_SET(CAMCR_PS_CAM_DATA, CAMCR_PS1 | CAMCR_PS0, &regs->CAMCR);

	idx &= (64 - 1);

	writeb(CAMADDR_CAMEN | idx, &regs->CAMADDR);

	for (i = 0; i < 6; i++)
		writeb(*addr++, &(regs->MARCAM[i]));

	BYTE_REG_BITS_ON(CAMCR_CAMWR, &regs->CAMCR);

	udelay(10);

	writeb(0, &regs->CAMADDR);

	/* Select mar */
	BYTE_REG_BITS_SET(CAMCR_PS_MAR, CAMCR_PS1 | CAMCR_PS0, &regs->CAMCR);
}

static void mac_set_vlan_cam(struct mac_regs __iomem *regs, int idx,
			     const u8 *addr)
{

	/* Select CAM mask */
	BYTE_REG_BITS_SET(CAMCR_PS_CAM_DATA, CAMCR_PS1 | CAMCR_PS0, &regs->CAMCR);

	idx &= (64 - 1);

	writeb(CAMADDR_CAMEN | CAMADDR_VCAMSL | idx, &regs->CAMADDR);
	writew(*((u16 *) addr), &regs->MARCAM[0]);

	BYTE_REG_BITS_ON(CAMCR_CAMWR, &regs->CAMCR);

	udelay(10);

	writeb(0, &regs->CAMADDR);

	/* Select mar */
	BYTE_REG_BITS_SET(CAMCR_PS_MAR, CAMCR_PS1 | CAMCR_PS0, &regs->CAMCR);
}


/**
 *	mac_wol_reset	-	reset WOL after exiting low power
 *	@regs: register block of this velocity
 *
 *	Called after we drop out of wake on lan mode in order to
 *	reset the Wake on lan features. This function doesn't restore
 *	the rest of the logic from the result of sleep/wakeup
 */
static void mac_wol_reset(struct mac_regs __iomem *regs)
{

	/* Turn off SWPTAG right after leaving power mode */
	BYTE_REG_BITS_OFF(STICKHW_SWPTAG, &regs->STICKHW);
	/* clear sticky bits */
	BYTE_REG_BITS_OFF((STICKHW_DS1 | STICKHW_DS0), &regs->STICKHW);

	BYTE_REG_BITS_OFF(CHIPGCR_FCGMII, &regs->CHIPGCR);
	BYTE_REG_BITS_OFF(CHIPGCR_FCMODE, &regs->CHIPGCR);
	/* disable force PME-enable */
	writeb(WOLCFG_PMEOVR, &regs->WOLCFGClr);
	/* disable power-event config bit */
	writew(0xFFFF, &regs->WOLCRClr);
	/* clear power status */
	writew(0xFFFF, &regs->WOLSRClr);
}

static const struct ethtool_ops velocity_ethtool_ops;

/*
    Define module options
*/

MODULE_AUTHOR("VIA Networking Technologies, Inc.");
MODULE_LICENSE("GPL");
MODULE_DESCRIPTION("VIA Networking Velocity Family Gigabit Ethernet Adapter Driver");

#define VELOCITY_PARAM(N, D) \
	static int N[MAX_UNITS] = OPTION_DEFAULT;\
	module_param_array(N, int, NULL, 0); \
	MODULE_PARM_DESC(N, D);

#define RX_DESC_MIN     64
#define RX_DESC_MAX     255
#define RX_DESC_DEF     64
VELOCITY_PARAM(RxDescriptors, "Number of receive descriptors");

#define TX_DESC_MIN     16
#define TX_DESC_MAX     256
#define TX_DESC_DEF     64
VELOCITY_PARAM(TxDescriptors, "Number of transmit descriptors");

#define RX_THRESH_MIN   0
#define RX_THRESH_MAX   3
#define RX_THRESH_DEF   0
/* rx_thresh[] is used for controlling the receive fifo threshold.
   0: indicate the rxfifo threshold is 128 bytes.
   1: indicate the rxfifo threshold is 512 bytes.
   2: indicate the rxfifo threshold is 1024 bytes.
   3: indicate the rxfifo threshold is store & forward.
*/
VELOCITY_PARAM(rx_thresh, "Receive fifo threshold");

#define DMA_LENGTH_MIN  0
#define DMA_LENGTH_MAX  7
#define DMA_LENGTH_DEF  6

/* DMA_length[] is used for controlling the DMA length
   0: 8 DWORDs
   1: 16 DWORDs
   2: 32 DWORDs
   3: 64 DWORDs
   4: 128 DWORDs
   5: 256 DWORDs
   6: SF(flush till emply)
   7: SF(flush till emply)
*/
VELOCITY_PARAM(DMA_length, "DMA length");

#define IP_ALIG_DEF     0
/* IP_byte_align[] is used for IP header DWORD byte aligned
   0: indicate the IP header won't be DWORD byte aligned.(Default) .
   1: indicate the IP header will be DWORD byte aligned.
      In some environment, the IP header should be DWORD byte aligned,
      or the packet will be droped when we receive it. (eg: IPVS)
*/
VELOCITY_PARAM(IP_byte_align, "Enable IP header dword aligned");

#define FLOW_CNTL_DEF   1
#define FLOW_CNTL_MIN   1
#define FLOW_CNTL_MAX   5

/* flow_control[] is used for setting the flow control ability of NIC.
   1: hardware deafult - AUTO (default). Use Hardware default value in ANAR.
   2: enable TX flow control.
   3: enable RX flow control.
   4: enable RX/TX flow control.
   5: disable
*/
VELOCITY_PARAM(flow_control, "Enable flow control ability");

#define MED_LNK_DEF 0
#define MED_LNK_MIN 0
#define MED_LNK_MAX 5
/* speed_duplex[] is used for setting the speed and duplex mode of NIC.
   0: indicate autonegotiation for both speed and duplex mode
   1: indicate 100Mbps half duplex mode
   2: indicate 100Mbps full duplex mode
   3: indicate 10Mbps half duplex mode
   4: indicate 10Mbps full duplex mode
   5: indicate 1000Mbps full duplex mode

   Note:
   if EEPROM have been set to the force mode, this option is ignored
   by driver.
*/
VELOCITY_PARAM(speed_duplex, "Setting the speed and duplex mode");

#define VAL_PKT_LEN_DEF     0
/* ValPktLen[] is used for setting the checksum offload ability of NIC.
   0: Receive frame with invalid layer 2 length (Default)
   1: Drop frame with invalid layer 2 length
*/
VELOCITY_PARAM(ValPktLen, "Receiving or Drop invalid 802.3 frame");

#define WOL_OPT_DEF     0
#define WOL_OPT_MIN     0
#define WOL_OPT_MAX     7
/* wol_opts[] is used for controlling wake on lan behavior.
   0: Wake up if recevied a magic packet. (Default)
   1: Wake up if link status is on/off.
   2: Wake up if recevied an arp packet.
   4: Wake up if recevied any unicast packet.
   Those value can be sumed up to support more than one option.
*/
VELOCITY_PARAM(wol_opts, "Wake On Lan options");

static int rx_copybreak = 200;
module_param(rx_copybreak, int, 0644);
MODULE_PARM_DESC(rx_copybreak, "Copy breakpoint for copy-only-tiny-frames");

/*
 *	Internal board variants. At the moment we have only one
 */
static struct velocity_info_tbl chip_info_table[] = {
	{CHIP_TYPE_VT6110, "VIA Networking Velocity Family Gigabit Ethernet Adapter", 1, 0x00FFFFFFUL},
	{ }
};

/*
 *	Describe the PCI device identifiers that we support in this
 *	device driver. Used for hotplug autoloading.
 */

static DEFINE_PCI_DEVICE_TABLE(velocity_pci_id_table) = {
	{ PCI_DEVICE(PCI_VENDOR_ID_VIA, PCI_DEVICE_ID_VIA_612X) },
	{ }
};

MODULE_DEVICE_TABLE(pci, velocity_pci_id_table);

/**
 *	Describe the OF device identifiers that we support in this
 *	device driver. Used for devicetree nodes.
 */
static struct of_device_id velocity_of_ids[] = {
	{ .compatible = "via,velocity-vt6110", .data = &chip_info_table[0] },
	{ /* Sentinel */ },
};
MODULE_DEVICE_TABLE(of, velocity_of_ids);

/**
 *	get_chip_name	- 	identifier to name
 *	@id: chip identifier
 *
 *	Given a chip identifier return a suitable description. Returns
 *	a pointer a static string valid while the driver is loaded.
 */
static const char *get_chip_name(enum chip_type chip_id)
{
	int i;
	for (i = 0; chip_info_table[i].name != NULL; i++)
		if (chip_info_table[i].chip_id == chip_id)
			break;
	return chip_info_table[i].name;
}

/**
 *	velocity_set_int_opt	-	parser for integer options
 *	@opt: pointer to option value
 *	@val: value the user requested (or -1 for default)
 *	@min: lowest value allowed
 *	@max: highest value allowed
 *	@def: default value
 *	@name: property name
 *	@dev: device name
 *
 *	Set an integer property in the module options. This function does
 *	all the verification and checking as well as reporting so that
 *	we don't duplicate code for each option.
 */
static void velocity_set_int_opt(int *opt, int val, int min, int max, int def,
				 char *name, const char *devname)
{
	if (val == -1)
		*opt = def;
	else if (val < min || val > max) {
		VELOCITY_PRT(MSG_LEVEL_INFO, KERN_NOTICE "%s: the value of parameter %s is invalid, the valid range is (%d-%d)\n",
					devname, name, min, max);
		*opt = def;
	} else {
		VELOCITY_PRT(MSG_LEVEL_INFO, KERN_INFO "%s: set value of parameter %s to %d\n",
					devname, name, val);
		*opt = val;
	}
}

/**
 *	velocity_set_bool_opt	-	parser for boolean options
 *	@opt: pointer to option value
 *	@val: value the user requested (or -1 for default)
 *	@def: default value (yes/no)
 *	@flag: numeric value to set for true.
 *	@name: property name
 *	@dev: device name
 *
 *	Set a boolean property in the module options. This function does
 *	all the verification and checking as well as reporting so that
 *	we don't duplicate code for each option.
 */
static void velocity_set_bool_opt(u32 *opt, int val, int def, u32 flag,
				  char *name, const char *devname)
{
	(*opt) &= (~flag);
	if (val == -1)
		*opt |= (def ? flag : 0);
	else if (val < 0 || val > 1) {
		printk(KERN_NOTICE "%s: the value of parameter %s is invalid, the valid range is (0-1)\n",
			devname, name);
		*opt |= (def ? flag : 0);
	} else {
		printk(KERN_INFO "%s: set parameter %s to %s\n",
			devname, name, val ? "TRUE" : "FALSE");
		*opt |= (val ? flag : 0);
	}
}

/**
 *	velocity_get_options	-	set options on device
 *	@opts: option structure for the device
 *	@index: index of option to use in module options array
 *	@devname: device name
 *
 *	Turn the module and command options into a single structure
 *	for the current device
 */
static void velocity_get_options(struct velocity_opt *opts, int index,
				 const char *devname)
{

	velocity_set_int_opt(&opts->rx_thresh, rx_thresh[index], RX_THRESH_MIN, RX_THRESH_MAX, RX_THRESH_DEF, "rx_thresh", devname);
	velocity_set_int_opt(&opts->DMA_length, DMA_length[index], DMA_LENGTH_MIN, DMA_LENGTH_MAX, DMA_LENGTH_DEF, "DMA_length", devname);
	velocity_set_int_opt(&opts->numrx, RxDescriptors[index], RX_DESC_MIN, RX_DESC_MAX, RX_DESC_DEF, "RxDescriptors", devname);
	velocity_set_int_opt(&opts->numtx, TxDescriptors[index], TX_DESC_MIN, TX_DESC_MAX, TX_DESC_DEF, "TxDescriptors", devname);

	velocity_set_int_opt(&opts->flow_cntl, flow_control[index], FLOW_CNTL_MIN, FLOW_CNTL_MAX, FLOW_CNTL_DEF, "flow_control", devname);
	velocity_set_bool_opt(&opts->flags, IP_byte_align[index], IP_ALIG_DEF, VELOCITY_FLAGS_IP_ALIGN, "IP_byte_align", devname);
	velocity_set_bool_opt(&opts->flags, ValPktLen[index], VAL_PKT_LEN_DEF, VELOCITY_FLAGS_VAL_PKT_LEN, "ValPktLen", devname);
	velocity_set_int_opt((int *) &opts->spd_dpx, speed_duplex[index], MED_LNK_MIN, MED_LNK_MAX, MED_LNK_DEF, "Media link mode", devname);
	velocity_set_int_opt(&opts->wol_opts, wol_opts[index], WOL_OPT_MIN, WOL_OPT_MAX, WOL_OPT_DEF, "Wake On Lan options", devname);
	opts->numrx = (opts->numrx & ~3);
}

/**
 *	velocity_init_cam_filter	-	initialise CAM
 *	@vptr: velocity to program
 *
 *	Initialize the content addressable memory used for filters. Load
 *	appropriately according to the presence of VLAN
 */
static void velocity_init_cam_filter(struct velocity_info *vptr)
{
	struct mac_regs __iomem *regs = vptr->mac_regs;
	unsigned int vid, i = 0;

	/* Turn on MCFG_PQEN, turn off MCFG_RTGOPT */
	WORD_REG_BITS_SET(MCFG_PQEN, MCFG_RTGOPT, &regs->MCFG);
	WORD_REG_BITS_ON(MCFG_VIDFR, &regs->MCFG);

	/* Disable all CAMs */
	memset(vptr->vCAMmask, 0, sizeof(u8) * 8);
	memset(vptr->mCAMmask, 0, sizeof(u8) * 8);
	mac_set_vlan_cam_mask(regs, vptr->vCAMmask);
	mac_set_cam_mask(regs, vptr->mCAMmask);

	/* Enable VCAMs */
	for_each_set_bit(vid, vptr->active_vlans, VLAN_N_VID) {
		mac_set_vlan_cam(regs, i, (u8 *) &vid);
		vptr->vCAMmask[i / 8] |= 0x1 << (i % 8);
		if (++i >= VCAM_SIZE)
			break;
	}
	mac_set_vlan_cam_mask(regs, vptr->vCAMmask);
}

static int velocity_vlan_rx_add_vid(struct net_device *dev,
				    __be16 proto, u16 vid)
{
	struct velocity_info *vptr = netdev_priv(dev);

	spin_lock_irq(&vptr->lock);
	set_bit(vid, vptr->active_vlans);
	velocity_init_cam_filter(vptr);
	spin_unlock_irq(&vptr->lock);
	return 0;
}

static int velocity_vlan_rx_kill_vid(struct net_device *dev,
				     __be16 proto, u16 vid)
{
	struct velocity_info *vptr = netdev_priv(dev);

	spin_lock_irq(&vptr->lock);
	clear_bit(vid, vptr->active_vlans);
	velocity_init_cam_filter(vptr);
	spin_unlock_irq(&vptr->lock);
	return 0;
}

static void velocity_init_rx_ring_indexes(struct velocity_info *vptr)
{
	vptr->rx.dirty = vptr->rx.filled = vptr->rx.curr = 0;
}

/**
 *	velocity_rx_reset	-	handle a receive reset
 *	@vptr: velocity we are resetting
 *
 *	Reset the ownership and status for the receive ring side.
 *	Hand all the receive queue to the NIC.
 */
static void velocity_rx_reset(struct velocity_info *vptr)
{

	struct mac_regs __iomem *regs = vptr->mac_regs;
	int i;

	velocity_init_rx_ring_indexes(vptr);

	/*
	 *	Init state, all RD entries belong to the NIC
	 */
	for (i = 0; i < vptr->options.numrx; ++i)
		vptr->rx.ring[i].rdesc0.len |= OWNED_BY_NIC;

	writew(vptr->options.numrx, &regs->RBRDU);
	writel(vptr->rx.pool_dma, &regs->RDBaseLo);
	writew(0, &regs->RDIdx);
	writew(vptr->options.numrx - 1, &regs->RDCSize);
}

/**
 *	velocity_get_opt_media_mode	-	get media selection
 *	@vptr: velocity adapter
 *
 *	Get the media mode stored in EEPROM or module options and load
 *	mii_status accordingly. The requested link state information
 *	is also returned.
 */
static u32 velocity_get_opt_media_mode(struct velocity_info *vptr)
{
	u32 status = 0;

	switch (vptr->options.spd_dpx) {
	case SPD_DPX_AUTO:
		status = VELOCITY_AUTONEG_ENABLE;
		break;
	case SPD_DPX_100_FULL:
		status = VELOCITY_SPEED_100 | VELOCITY_DUPLEX_FULL;
		break;
	case SPD_DPX_10_FULL:
		status = VELOCITY_SPEED_10 | VELOCITY_DUPLEX_FULL;
		break;
	case SPD_DPX_100_HALF:
		status = VELOCITY_SPEED_100;
		break;
	case SPD_DPX_10_HALF:
		status = VELOCITY_SPEED_10;
		break;
	case SPD_DPX_1000_FULL:
		status = VELOCITY_SPEED_1000 | VELOCITY_DUPLEX_FULL;
		break;
	}
	vptr->mii_status = status;
	return status;
}

/**
 *	safe_disable_mii_autopoll	-	autopoll off
 *	@regs: velocity registers
 *
 *	Turn off the autopoll and wait for it to disable on the chip
 */
static void safe_disable_mii_autopoll(struct mac_regs __iomem *regs)
{
	u16 ww;

	/*  turn off MAUTO */
	writeb(0, &regs->MIICR);
	for (ww = 0; ww < W_MAX_TIMEOUT; ww++) {
		udelay(1);
		if (BYTE_REG_BITS_IS_ON(MIISR_MIDLE, &regs->MIISR))
			break;
	}
}

/**
 *	enable_mii_autopoll	-	turn on autopolling
 *	@regs: velocity registers
 *
 *	Enable the MII link status autopoll feature on the Velocity
 *	hardware. Wait for it to enable.
 */
static void enable_mii_autopoll(struct mac_regs __iomem *regs)
{
	int ii;

	writeb(0, &(regs->MIICR));
	writeb(MIIADR_SWMPL, &regs->MIIADR);

	for (ii = 0; ii < W_MAX_TIMEOUT; ii++) {
		udelay(1);
		if (BYTE_REG_BITS_IS_ON(MIISR_MIDLE, &regs->MIISR))
			break;
	}

	writeb(MIICR_MAUTO, &regs->MIICR);

	for (ii = 0; ii < W_MAX_TIMEOUT; ii++) {
		udelay(1);
		if (!BYTE_REG_BITS_IS_ON(MIISR_MIDLE, &regs->MIISR))
			break;
	}

}

/**
 *	velocity_mii_read	-	read MII data
 *	@regs: velocity registers
 *	@index: MII register index
 *	@data: buffer for received data
 *
 *	Perform a single read of an MII 16bit register. Returns zero
 *	on success or -ETIMEDOUT if the PHY did not respond.
 */
static int velocity_mii_read(struct mac_regs __iomem *regs, u8 index, u16 *data)
{
	u16 ww;

	/*
	 *	Disable MIICR_MAUTO, so that mii addr can be set normally
	 */
	safe_disable_mii_autopoll(regs);

	writeb(index, &regs->MIIADR);

	BYTE_REG_BITS_ON(MIICR_RCMD, &regs->MIICR);

	for (ww = 0; ww < W_MAX_TIMEOUT; ww++) {
		if (!(readb(&regs->MIICR) & MIICR_RCMD))
			break;
	}

	*data = readw(&regs->MIIDATA);

	enable_mii_autopoll(regs);
	if (ww == W_MAX_TIMEOUT)
		return -ETIMEDOUT;
	return 0;
}

/**
 *	mii_check_media_mode	-	check media state
 *	@regs: velocity registers
 *
 *	Check the current MII status and determine the link status
 *	accordingly
 */
static u32 mii_check_media_mode(struct mac_regs __iomem *regs)
{
	u32 status = 0;
	u16 ANAR;

	if (!MII_REG_BITS_IS_ON(BMSR_LSTATUS, MII_BMSR, regs))
		status |= VELOCITY_LINK_FAIL;

	if (MII_REG_BITS_IS_ON(ADVERTISE_1000FULL, MII_CTRL1000, regs))
		status |= VELOCITY_SPEED_1000 | VELOCITY_DUPLEX_FULL;
	else if (MII_REG_BITS_IS_ON(ADVERTISE_1000HALF, MII_CTRL1000, regs))
		status |= (VELOCITY_SPEED_1000);
	else {
		velocity_mii_read(regs, MII_ADVERTISE, &ANAR);
		if (ANAR & ADVERTISE_100FULL)
			status |= (VELOCITY_SPEED_100 | VELOCITY_DUPLEX_FULL);
		else if (ANAR & ADVERTISE_100HALF)
			status |= VELOCITY_SPEED_100;
		else if (ANAR & ADVERTISE_10FULL)
			status |= (VELOCITY_SPEED_10 | VELOCITY_DUPLEX_FULL);
		else
			status |= (VELOCITY_SPEED_10);
	}

	if (MII_REG_BITS_IS_ON(BMCR_ANENABLE, MII_BMCR, regs)) {
		velocity_mii_read(regs, MII_ADVERTISE, &ANAR);
		if ((ANAR & (ADVERTISE_100FULL | ADVERTISE_100HALF | ADVERTISE_10FULL | ADVERTISE_10HALF))
		    == (ADVERTISE_100FULL | ADVERTISE_100HALF | ADVERTISE_10FULL | ADVERTISE_10HALF)) {
			if (MII_REG_BITS_IS_ON(ADVERTISE_1000HALF | ADVERTISE_1000FULL, MII_CTRL1000, regs))
				status |= VELOCITY_AUTONEG_ENABLE;
		}
	}

	return status;
}

/**
 *	velocity_mii_write	-	write MII data
 *	@regs: velocity registers
 *	@index: MII register index
 *	@data: 16bit data for the MII register
 *
 *	Perform a single write to an MII 16bit register. Returns zero
 *	on success or -ETIMEDOUT if the PHY did not respond.
 */
static int velocity_mii_write(struct mac_regs __iomem *regs, u8 mii_addr, u16 data)
{
	u16 ww;

	/*
	 *	Disable MIICR_MAUTO, so that mii addr can be set normally
	 */
	safe_disable_mii_autopoll(regs);

	/* MII reg offset */
	writeb(mii_addr, &regs->MIIADR);
	/* set MII data */
	writew(data, &regs->MIIDATA);

	/* turn on MIICR_WCMD */
	BYTE_REG_BITS_ON(MIICR_WCMD, &regs->MIICR);

	/* W_MAX_TIMEOUT is the timeout period */
	for (ww = 0; ww < W_MAX_TIMEOUT; ww++) {
		udelay(5);
		if (!(readb(&regs->MIICR) & MIICR_WCMD))
			break;
	}
	enable_mii_autopoll(regs);

	if (ww == W_MAX_TIMEOUT)
		return -ETIMEDOUT;
	return 0;
}

/**
 *	set_mii_flow_control	-	flow control setup
 *	@vptr: velocity interface
 *
 *	Set up the flow control on this interface according to
 *	the supplied user/eeprom options.
 */
static void set_mii_flow_control(struct velocity_info *vptr)
{
	/*Enable or Disable PAUSE in ANAR */
	switch (vptr->options.flow_cntl) {
	case FLOW_CNTL_TX:
		MII_REG_BITS_OFF(ADVERTISE_PAUSE_CAP, MII_ADVERTISE, vptr->mac_regs);
		MII_REG_BITS_ON(ADVERTISE_PAUSE_ASYM, MII_ADVERTISE, vptr->mac_regs);
		break;

	case FLOW_CNTL_RX:
		MII_REG_BITS_ON(ADVERTISE_PAUSE_CAP, MII_ADVERTISE, vptr->mac_regs);
		MII_REG_BITS_ON(ADVERTISE_PAUSE_ASYM, MII_ADVERTISE, vptr->mac_regs);
		break;

	case FLOW_CNTL_TX_RX:
		MII_REG_BITS_ON(ADVERTISE_PAUSE_CAP, MII_ADVERTISE, vptr->mac_regs);
		MII_REG_BITS_OFF(ADVERTISE_PAUSE_ASYM, MII_ADVERTISE, vptr->mac_regs);
		break;

	case FLOW_CNTL_DISABLE:
		MII_REG_BITS_OFF(ADVERTISE_PAUSE_CAP, MII_ADVERTISE, vptr->mac_regs);
		MII_REG_BITS_OFF(ADVERTISE_PAUSE_ASYM, MII_ADVERTISE, vptr->mac_regs);
		break;
	default:
		break;
	}
}

/**
 *	mii_set_auto_on		-	autonegotiate on
 *	@vptr: velocity
 *
 *	Enable autonegotation on this interface
 */
static void mii_set_auto_on(struct velocity_info *vptr)
{
	if (MII_REG_BITS_IS_ON(BMCR_ANENABLE, MII_BMCR, vptr->mac_regs))
		MII_REG_BITS_ON(BMCR_ANRESTART, MII_BMCR, vptr->mac_regs);
	else
		MII_REG_BITS_ON(BMCR_ANENABLE, MII_BMCR, vptr->mac_regs);
}

static u32 check_connection_type(struct mac_regs __iomem *regs)
{
	u32 status = 0;
	u8 PHYSR0;
	u16 ANAR;
	PHYSR0 = readb(&regs->PHYSR0);

	/*
	   if (!(PHYSR0 & PHYSR0_LINKGD))
	   status|=VELOCITY_LINK_FAIL;
	 */

	if (PHYSR0 & PHYSR0_FDPX)
		status |= VELOCITY_DUPLEX_FULL;

	if (PHYSR0 & PHYSR0_SPDG)
		status |= VELOCITY_SPEED_1000;
	else if (PHYSR0 & PHYSR0_SPD10)
		status |= VELOCITY_SPEED_10;
	else
		status |= VELOCITY_SPEED_100;

	if (MII_REG_BITS_IS_ON(BMCR_ANENABLE, MII_BMCR, regs)) {
		velocity_mii_read(regs, MII_ADVERTISE, &ANAR);
		if ((ANAR & (ADVERTISE_100FULL | ADVERTISE_100HALF | ADVERTISE_10FULL | ADVERTISE_10HALF))
		    == (ADVERTISE_100FULL | ADVERTISE_100HALF | ADVERTISE_10FULL | ADVERTISE_10HALF)) {
			if (MII_REG_BITS_IS_ON(ADVERTISE_1000HALF | ADVERTISE_1000FULL, MII_CTRL1000, regs))
				status |= VELOCITY_AUTONEG_ENABLE;
		}
	}

	return status;
}

/**
 *	velocity_set_media_mode		-	set media mode
 *	@mii_status: old MII link state
 *
 *	Check the media link state and configure the flow control
 *	PHY and also velocity hardware setup accordingly. In particular
 *	we need to set up CD polling and frame bursting.
 */
static int velocity_set_media_mode(struct velocity_info *vptr, u32 mii_status)
{
	u32 curr_status;
	struct mac_regs __iomem *regs = vptr->mac_regs;

	vptr->mii_status = mii_check_media_mode(vptr->mac_regs);
	curr_status = vptr->mii_status & (~VELOCITY_LINK_FAIL);

	/* Set mii link status */
	set_mii_flow_control(vptr);

	/*
	   Check if new status is consistent with current status
	   if (((mii_status & curr_status) & VELOCITY_AUTONEG_ENABLE) ||
	       (mii_status==curr_status)) {
	   vptr->mii_status=mii_check_media_mode(vptr->mac_regs);
	   vptr->mii_status=check_connection_type(vptr->mac_regs);
	   VELOCITY_PRT(MSG_LEVEL_INFO, "Velocity link no change\n");
	   return 0;
	   }
	 */

	if (PHYID_GET_PHY_ID(vptr->phy_id) == PHYID_CICADA_CS8201)
		MII_REG_BITS_ON(AUXCR_MDPPS, MII_NCONFIG, vptr->mac_regs);

	/*
	 *	If connection type is AUTO
	 */
	if (mii_status & VELOCITY_AUTONEG_ENABLE) {
		VELOCITY_PRT(MSG_LEVEL_INFO, "Velocity is AUTO mode\n");
		/* clear force MAC mode bit */
		BYTE_REG_BITS_OFF(CHIPGCR_FCMODE, &regs->CHIPGCR);
		/* set duplex mode of MAC according to duplex mode of MII */
		MII_REG_BITS_ON(ADVERTISE_100FULL | ADVERTISE_100HALF | ADVERTISE_10FULL | ADVERTISE_10HALF, MII_ADVERTISE, vptr->mac_regs);
		MII_REG_BITS_ON(ADVERTISE_1000FULL | ADVERTISE_1000HALF, MII_CTRL1000, vptr->mac_regs);
		MII_REG_BITS_ON(BMCR_SPEED1000, MII_BMCR, vptr->mac_regs);

		/* enable AUTO-NEGO mode */
		mii_set_auto_on(vptr);
	} else {
		u16 CTRL1000;
		u16 ANAR;
		u8 CHIPGCR;

		/*
		 * 1. if it's 3119, disable frame bursting in halfduplex mode
		 *    and enable it in fullduplex mode
		 * 2. set correct MII/GMII and half/full duplex mode in CHIPGCR
		 * 3. only enable CD heart beat counter in 10HD mode
		 */

		/* set force MAC mode bit */
		BYTE_REG_BITS_ON(CHIPGCR_FCMODE, &regs->CHIPGCR);

		CHIPGCR = readb(&regs->CHIPGCR);

		if (mii_status & VELOCITY_SPEED_1000)
			CHIPGCR |= CHIPGCR_FCGMII;
		else
			CHIPGCR &= ~CHIPGCR_FCGMII;

		if (mii_status & VELOCITY_DUPLEX_FULL) {
			CHIPGCR |= CHIPGCR_FCFDX;
			writeb(CHIPGCR, &regs->CHIPGCR);
			VELOCITY_PRT(MSG_LEVEL_INFO, "set Velocity to forced full mode\n");
			if (vptr->rev_id < REV_ID_VT3216_A0)
				BYTE_REG_BITS_OFF(TCR_TB2BDIS, &regs->TCR);
		} else {
			CHIPGCR &= ~CHIPGCR_FCFDX;
			VELOCITY_PRT(MSG_LEVEL_INFO, "set Velocity to forced half mode\n");
			writeb(CHIPGCR, &regs->CHIPGCR);
			if (vptr->rev_id < REV_ID_VT3216_A0)
				BYTE_REG_BITS_ON(TCR_TB2BDIS, &regs->TCR);
		}

		velocity_mii_read(vptr->mac_regs, MII_CTRL1000, &CTRL1000);
		CTRL1000 &= ~(ADVERTISE_1000FULL | ADVERTISE_1000HALF);
		if ((mii_status & VELOCITY_SPEED_1000) &&
		    (mii_status & VELOCITY_DUPLEX_FULL)) {
			CTRL1000 |= ADVERTISE_1000FULL;
		}
		velocity_mii_write(vptr->mac_regs, MII_CTRL1000, CTRL1000);

		if (!(mii_status & VELOCITY_DUPLEX_FULL) && (mii_status & VELOCITY_SPEED_10))
			BYTE_REG_BITS_OFF(TESTCFG_HBDIS, &regs->TESTCFG);
		else
			BYTE_REG_BITS_ON(TESTCFG_HBDIS, &regs->TESTCFG);

		/* MII_REG_BITS_OFF(BMCR_SPEED1000, MII_BMCR, vptr->mac_regs); */
		velocity_mii_read(vptr->mac_regs, MII_ADVERTISE, &ANAR);
		ANAR &= (~(ADVERTISE_100FULL | ADVERTISE_100HALF | ADVERTISE_10FULL | ADVERTISE_10HALF));
		if (mii_status & VELOCITY_SPEED_100) {
			if (mii_status & VELOCITY_DUPLEX_FULL)
				ANAR |= ADVERTISE_100FULL;
			else
				ANAR |= ADVERTISE_100HALF;
		} else if (mii_status & VELOCITY_SPEED_10) {
			if (mii_status & VELOCITY_DUPLEX_FULL)
				ANAR |= ADVERTISE_10FULL;
			else
				ANAR |= ADVERTISE_10HALF;
		}
		velocity_mii_write(vptr->mac_regs, MII_ADVERTISE, ANAR);
		/* enable AUTO-NEGO mode */
		mii_set_auto_on(vptr);
		/* MII_REG_BITS_ON(BMCR_ANENABLE, MII_BMCR, vptr->mac_regs); */
	}
	/* vptr->mii_status=mii_check_media_mode(vptr->mac_regs); */
	/* vptr->mii_status=check_connection_type(vptr->mac_regs); */
	return VELOCITY_LINK_CHANGE;
}

/**
 *	velocity_print_link_status	-	link status reporting
 *	@vptr: velocity to report on
 *
 *	Turn the link status of the velocity card into a kernel log
 *	description of the new link state, detailing speed and duplex
 *	status
 */
static void velocity_print_link_status(struct velocity_info *vptr)
{

	if (vptr->mii_status & VELOCITY_LINK_FAIL) {
		VELOCITY_PRT(MSG_LEVEL_INFO, KERN_NOTICE "%s: failed to detect cable link\n", vptr->netdev->name);
	} else if (vptr->options.spd_dpx == SPD_DPX_AUTO) {
		VELOCITY_PRT(MSG_LEVEL_INFO, KERN_NOTICE "%s: Link auto-negotiation", vptr->netdev->name);

		if (vptr->mii_status & VELOCITY_SPEED_1000)
			VELOCITY_PRT(MSG_LEVEL_INFO, " speed 1000M bps");
		else if (vptr->mii_status & VELOCITY_SPEED_100)
			VELOCITY_PRT(MSG_LEVEL_INFO, " speed 100M bps");
		else
			VELOCITY_PRT(MSG_LEVEL_INFO, " speed 10M bps");

		if (vptr->mii_status & VELOCITY_DUPLEX_FULL)
			VELOCITY_PRT(MSG_LEVEL_INFO, " full duplex\n");
		else
			VELOCITY_PRT(MSG_LEVEL_INFO, " half duplex\n");
	} else {
		VELOCITY_PRT(MSG_LEVEL_INFO, KERN_NOTICE "%s: Link forced", vptr->netdev->name);
		switch (vptr->options.spd_dpx) {
		case SPD_DPX_1000_FULL:
			VELOCITY_PRT(MSG_LEVEL_INFO, " speed 1000M bps full duplex\n");
			break;
		case SPD_DPX_100_HALF:
			VELOCITY_PRT(MSG_LEVEL_INFO, " speed 100M bps half duplex\n");
			break;
		case SPD_DPX_100_FULL:
			VELOCITY_PRT(MSG_LEVEL_INFO, " speed 100M bps full duplex\n");
			break;
		case SPD_DPX_10_HALF:
			VELOCITY_PRT(MSG_LEVEL_INFO, " speed 10M bps half duplex\n");
			break;
		case SPD_DPX_10_FULL:
			VELOCITY_PRT(MSG_LEVEL_INFO, " speed 10M bps full duplex\n");
			break;
		default:
			break;
		}
	}
}

/**
 *	enable_flow_control_ability	-	flow control
 *	@vptr: veloity to configure
 *
 *	Set up flow control according to the flow control options
 *	determined by the eeprom/configuration.
 */
static void enable_flow_control_ability(struct velocity_info *vptr)
{

	struct mac_regs __iomem *regs = vptr->mac_regs;

	switch (vptr->options.flow_cntl) {

	case FLOW_CNTL_DEFAULT:
		if (BYTE_REG_BITS_IS_ON(PHYSR0_RXFLC, &regs->PHYSR0))
			writel(CR0_FDXRFCEN, &regs->CR0Set);
		else
			writel(CR0_FDXRFCEN, &regs->CR0Clr);

		if (BYTE_REG_BITS_IS_ON(PHYSR0_TXFLC, &regs->PHYSR0))
			writel(CR0_FDXTFCEN, &regs->CR0Set);
		else
			writel(CR0_FDXTFCEN, &regs->CR0Clr);
		break;

	case FLOW_CNTL_TX:
		writel(CR0_FDXTFCEN, &regs->CR0Set);
		writel(CR0_FDXRFCEN, &regs->CR0Clr);
		break;

	case FLOW_CNTL_RX:
		writel(CR0_FDXRFCEN, &regs->CR0Set);
		writel(CR0_FDXTFCEN, &regs->CR0Clr);
		break;

	case FLOW_CNTL_TX_RX:
		writel(CR0_FDXTFCEN, &regs->CR0Set);
		writel(CR0_FDXRFCEN, &regs->CR0Set);
		break;

	case FLOW_CNTL_DISABLE:
		writel(CR0_FDXRFCEN, &regs->CR0Clr);
		writel(CR0_FDXTFCEN, &regs->CR0Clr);
		break;

	default:
		break;
	}

}

/**
 *	velocity_soft_reset	-	soft reset
 *	@vptr: velocity to reset
 *
 *	Kick off a soft reset of the velocity adapter and then poll
 *	until the reset sequence has completed before returning.
 */
static int velocity_soft_reset(struct velocity_info *vptr)
{
	struct mac_regs __iomem *regs = vptr->mac_regs;
	int i = 0;

	writel(CR0_SFRST, &regs->CR0Set);

	for (i = 0; i < W_MAX_TIMEOUT; i++) {
		udelay(5);
		if (!DWORD_REG_BITS_IS_ON(CR0_SFRST, &regs->CR0Set))
			break;
	}

	if (i == W_MAX_TIMEOUT) {
		writel(CR0_FORSRST, &regs->CR0Set);
		/* FIXME: PCI POSTING */
		/* delay 2ms */
		mdelay(2);
	}
	return 0;
}

/**
 *	velocity_set_multi	-	filter list change callback
 *	@dev: network device
 *
 *	Called by the network layer when the filter lists need to change
 *	for a velocity adapter. Reload the CAMs with the new address
 *	filter ruleset.
 */
static void velocity_set_multi(struct net_device *dev)
{
	struct velocity_info *vptr = netdev_priv(dev);
	struct mac_regs __iomem *regs = vptr->mac_regs;
	u8 rx_mode;
	int i;
	struct netdev_hw_addr *ha;

	if (dev->flags & IFF_PROMISC) {	/* Set promiscuous. */
		writel(0xffffffff, &regs->MARCAM[0]);
		writel(0xffffffff, &regs->MARCAM[4]);
		rx_mode = (RCR_AM | RCR_AB | RCR_PROM);
	} else if ((netdev_mc_count(dev) > vptr->multicast_limit) ||
		   (dev->flags & IFF_ALLMULTI)) {
		writel(0xffffffff, &regs->MARCAM[0]);
		writel(0xffffffff, &regs->MARCAM[4]);
		rx_mode = (RCR_AM | RCR_AB);
	} else {
		int offset = MCAM_SIZE - vptr->multicast_limit;
		mac_get_cam_mask(regs, vptr->mCAMmask);

		i = 0;
		netdev_for_each_mc_addr(ha, dev) {
			mac_set_cam(regs, i + offset, ha->addr);
			vptr->mCAMmask[(offset + i) / 8] |= 1 << ((offset + i) & 7);
			i++;
		}

		mac_set_cam_mask(regs, vptr->mCAMmask);
		rx_mode = RCR_AM | RCR_AB | RCR_AP;
	}
	if (dev->mtu > 1500)
		rx_mode |= RCR_AL;

	BYTE_REG_BITS_ON(rx_mode, &regs->RCR);

}

/*
 * MII access , media link mode setting functions
 */

/**
 *	mii_init	-	set up MII
 *	@vptr: velocity adapter
 *	@mii_status:  links tatus
 *
 *	Set up the PHY for the current link state.
 */
static void mii_init(struct velocity_info *vptr, u32 mii_status)
{
	u16 BMCR;

	switch (PHYID_GET_PHY_ID(vptr->phy_id)) {
	case PHYID_ICPLUS_IP101A:
		MII_REG_BITS_ON((ADVERTISE_PAUSE_ASYM | ADVERTISE_PAUSE_CAP),
						MII_ADVERTISE, vptr->mac_regs);
		if (vptr->mii_status & VELOCITY_DUPLEX_FULL)
			MII_REG_BITS_ON(TCSR_ECHODIS, MII_SREVISION,
								vptr->mac_regs);
		else
			MII_REG_BITS_OFF(TCSR_ECHODIS, MII_SREVISION,
								vptr->mac_regs);
		MII_REG_BITS_ON(PLED_LALBE, MII_TPISTATUS, vptr->mac_regs);
		break;
	case PHYID_CICADA_CS8201:
		/*
		 *	Reset to hardware default
		 */
		MII_REG_BITS_OFF((ADVERTISE_PAUSE_ASYM | ADVERTISE_PAUSE_CAP), MII_ADVERTISE, vptr->mac_regs);
		/*
		 *	Turn on ECHODIS bit in NWay-forced full mode and turn it
		 *	off it in NWay-forced half mode for NWay-forced v.s.
		 *	legacy-forced issue.
		 */
		if (vptr->mii_status & VELOCITY_DUPLEX_FULL)
			MII_REG_BITS_ON(TCSR_ECHODIS, MII_SREVISION, vptr->mac_regs);
		else
			MII_REG_BITS_OFF(TCSR_ECHODIS, MII_SREVISION, vptr->mac_regs);
		/*
		 *	Turn on Link/Activity LED enable bit for CIS8201
		 */
		MII_REG_BITS_ON(PLED_LALBE, MII_TPISTATUS, vptr->mac_regs);
		break;
	case PHYID_VT3216_32BIT:
	case PHYID_VT3216_64BIT:
		/*
		 *	Reset to hardware default
		 */
		MII_REG_BITS_ON((ADVERTISE_PAUSE_ASYM | ADVERTISE_PAUSE_CAP), MII_ADVERTISE, vptr->mac_regs);
		/*
		 *	Turn on ECHODIS bit in NWay-forced full mode and turn it
		 *	off it in NWay-forced half mode for NWay-forced v.s.
		 *	legacy-forced issue
		 */
		if (vptr->mii_status & VELOCITY_DUPLEX_FULL)
			MII_REG_BITS_ON(TCSR_ECHODIS, MII_SREVISION, vptr->mac_regs);
		else
			MII_REG_BITS_OFF(TCSR_ECHODIS, MII_SREVISION, vptr->mac_regs);
		break;

	case PHYID_MARVELL_1000:
	case PHYID_MARVELL_1000S:
		/*
		 *	Assert CRS on Transmit
		 */
		MII_REG_BITS_ON(PSCR_ACRSTX, MII_REG_PSCR, vptr->mac_regs);
		/*
		 *	Reset to hardware default
		 */
		MII_REG_BITS_ON((ADVERTISE_PAUSE_ASYM | ADVERTISE_PAUSE_CAP), MII_ADVERTISE, vptr->mac_regs);
		break;
	default:
		;
	}
	velocity_mii_read(vptr->mac_regs, MII_BMCR, &BMCR);
	if (BMCR & BMCR_ISOLATE) {
		BMCR &= ~BMCR_ISOLATE;
		velocity_mii_write(vptr->mac_regs, MII_BMCR, BMCR);
	}
}

/**
 * setup_queue_timers	-	Setup interrupt timers
 *
 * Setup interrupt frequency during suppression (timeout if the frame
 * count isn't filled).
 */
static void setup_queue_timers(struct velocity_info *vptr)
{
	/* Only for newer revisions */
	if (vptr->rev_id >= REV_ID_VT3216_A0) {
		u8 txqueue_timer = 0;
		u8 rxqueue_timer = 0;

		if (vptr->mii_status & (VELOCITY_SPEED_1000 |
				VELOCITY_SPEED_100)) {
			txqueue_timer = vptr->options.txqueue_timer;
			rxqueue_timer = vptr->options.rxqueue_timer;
		}

		writeb(txqueue_timer, &vptr->mac_regs->TQETMR);
		writeb(rxqueue_timer, &vptr->mac_regs->RQETMR);
	}
}

/**
 * setup_adaptive_interrupts  -  Setup interrupt suppression
 *
 * @vptr velocity adapter
 *
 * The velocity is able to suppress interrupt during high interrupt load.
 * This function turns on that feature.
 */
static void setup_adaptive_interrupts(struct velocity_info *vptr)
{
	struct mac_regs __iomem *regs = vptr->mac_regs;
	u16 tx_intsup = vptr->options.tx_intsup;
	u16 rx_intsup = vptr->options.rx_intsup;

	/* Setup default interrupt mask (will be changed below) */
	vptr->int_mask = INT_MASK_DEF;

	/* Set Tx Interrupt Suppression Threshold */
	writeb(CAMCR_PS0, &regs->CAMCR);
	if (tx_intsup != 0) {
		vptr->int_mask &= ~(ISR_PTXI | ISR_PTX0I | ISR_PTX1I |
				ISR_PTX2I | ISR_PTX3I);
		writew(tx_intsup, &regs->ISRCTL);
	} else
		writew(ISRCTL_TSUPDIS, &regs->ISRCTL);

	/* Set Rx Interrupt Suppression Threshold */
	writeb(CAMCR_PS1, &regs->CAMCR);
	if (rx_intsup != 0) {
		vptr->int_mask &= ~ISR_PRXI;
		writew(rx_intsup, &regs->ISRCTL);
	} else
		writew(ISRCTL_RSUPDIS, &regs->ISRCTL);

	/* Select page to interrupt hold timer */
	writeb(0, &regs->CAMCR);
}

/**
 *	velocity_init_registers	-	initialise MAC registers
 *	@vptr: velocity to init
 *	@type: type of initialisation (hot or cold)
 *
 *	Initialise the MAC on a reset or on first set up on the
 *	hardware.
 */
static void velocity_init_registers(struct velocity_info *vptr,
				    enum velocity_init_type type)
{
	struct mac_regs __iomem *regs = vptr->mac_regs;
	struct net_device *netdev = vptr->netdev;
	int i, mii_status;

	mac_wol_reset(regs);

	switch (type) {
	case VELOCITY_INIT_RESET:
	case VELOCITY_INIT_WOL:

		netif_stop_queue(netdev);

		/*
		 *	Reset RX to prevent RX pointer not on the 4X location
		 */
		velocity_rx_reset(vptr);
		mac_rx_queue_run(regs);
		mac_rx_queue_wake(regs);

		mii_status = velocity_get_opt_media_mode(vptr);
		if (velocity_set_media_mode(vptr, mii_status) != VELOCITY_LINK_CHANGE) {
			velocity_print_link_status(vptr);
			if (!(vptr->mii_status & VELOCITY_LINK_FAIL))
				netif_wake_queue(netdev);
		}

		enable_flow_control_ability(vptr);

		mac_clear_isr(regs);
		writel(CR0_STOP, &regs->CR0Clr);
		writel((CR0_DPOLL | CR0_TXON | CR0_RXON | CR0_STRT),
							&regs->CR0Set);

		break;

	case VELOCITY_INIT_COLD:
	default:
		/*
		 *	Do reset
		 */
		velocity_soft_reset(vptr);
		mdelay(5);

		if (!vptr->no_eeprom) {
			mac_eeprom_reload(regs);
			for (i = 0; i < 6; i++)
				writeb(netdev->dev_addr[i], regs->PAR + i);
		}

		/*
		 *	clear Pre_ACPI bit.
		 */
		BYTE_REG_BITS_OFF(CFGA_PACPI, &(regs->CFGA));
		mac_set_rx_thresh(regs, vptr->options.rx_thresh);
		mac_set_dma_length(regs, vptr->options.DMA_length);

		writeb(WOLCFG_SAM | WOLCFG_SAB, &regs->WOLCFGSet);
		/*
		 *	Back off algorithm use original IEEE standard
		 */
		BYTE_REG_BITS_SET(CFGB_OFSET, (CFGB_CRANDOM | CFGB_CAP | CFGB_MBA | CFGB_BAKOPT), &regs->CFGB);

		/*
		 *	Init CAM filter
		 */
		velocity_init_cam_filter(vptr);

		/*
		 *	Set packet filter: Receive directed and broadcast address
		 */
		velocity_set_multi(netdev);

		/*
		 *	Enable MII auto-polling
		 */
		enable_mii_autopoll(regs);

		setup_adaptive_interrupts(vptr);

		writel(vptr->rx.pool_dma, &regs->RDBaseLo);
		writew(vptr->options.numrx - 1, &regs->RDCSize);
		mac_rx_queue_run(regs);
		mac_rx_queue_wake(regs);

		writew(vptr->options.numtx - 1, &regs->TDCSize);

		for (i = 0; i < vptr->tx.numq; i++) {
			writel(vptr->tx.pool_dma[i], &regs->TDBaseLo[i]);
			mac_tx_queue_run(regs, i);
		}

		init_flow_control_register(vptr);

		writel(CR0_STOP, &regs->CR0Clr);
		writel((CR0_DPOLL | CR0_TXON | CR0_RXON | CR0_STRT), &regs->CR0Set);

		mii_status = velocity_get_opt_media_mode(vptr);
		netif_stop_queue(netdev);

		mii_init(vptr, mii_status);

		if (velocity_set_media_mode(vptr, mii_status) != VELOCITY_LINK_CHANGE) {
			velocity_print_link_status(vptr);
			if (!(vptr->mii_status & VELOCITY_LINK_FAIL))
				netif_wake_queue(netdev);
		}

		enable_flow_control_ability(vptr);
		mac_hw_mibs_init(regs);
		mac_write_int_mask(vptr->int_mask, regs);
		mac_clear_isr(regs);

	}
}

static void velocity_give_many_rx_descs(struct velocity_info *vptr)
{
	struct mac_regs __iomem *regs = vptr->mac_regs;
	int avail, dirty, unusable;

	/*
	 * RD number must be equal to 4X per hardware spec
	 * (programming guide rev 1.20, p.13)
	 */
	if (vptr->rx.filled < 4)
		return;

	wmb();

	unusable = vptr->rx.filled & 0x0003;
	dirty = vptr->rx.dirty - unusable;
	for (avail = vptr->rx.filled & 0xfffc; avail; avail--) {
		dirty = (dirty > 0) ? dirty - 1 : vptr->options.numrx - 1;
		vptr->rx.ring[dirty].rdesc0.len |= OWNED_BY_NIC;
	}

	writew(vptr->rx.filled & 0xfffc, &regs->RBRDU);
	vptr->rx.filled = unusable;
}

/**
 *	velocity_init_dma_rings	-	set up DMA rings
 *	@vptr: Velocity to set up
 *
 *	Allocate PCI mapped DMA rings for the receive and transmit layer
 *	to use.
 */
static int velocity_init_dma_rings(struct velocity_info *vptr)
{
	struct velocity_opt *opt = &vptr->options;
	const unsigned int rx_ring_size = opt->numrx * sizeof(struct rx_desc);
	const unsigned int tx_ring_size = opt->numtx * sizeof(struct tx_desc);
	dma_addr_t pool_dma;
	void *pool;
	unsigned int i;

	/*
	 * Allocate all RD/TD rings a single pool.
	 *
	 * dma_alloc_coherent() fulfills the requirement for 64 bytes
	 * alignment
	 */
	pool = dma_alloc_coherent(vptr->dev, tx_ring_size * vptr->tx.numq +
				    rx_ring_size, &pool_dma, GFP_ATOMIC);
	if (!pool) {
		dev_err(vptr->dev, "%s : DMA memory allocation failed.\n",
			vptr->netdev->name);
		return -ENOMEM;
	}

	vptr->rx.ring = pool;
	vptr->rx.pool_dma = pool_dma;

	pool += rx_ring_size;
	pool_dma += rx_ring_size;

	for (i = 0; i < vptr->tx.numq; i++) {
		vptr->tx.rings[i] = pool;
		vptr->tx.pool_dma[i] = pool_dma;
		pool += tx_ring_size;
		pool_dma += tx_ring_size;
	}

	return 0;
}

static void velocity_set_rxbufsize(struct velocity_info *vptr, int mtu)
{
	vptr->rx.buf_sz = (mtu <= ETH_DATA_LEN) ? PKT_BUF_SZ : mtu + 32;
}

/**
 *	velocity_alloc_rx_buf	-	allocate aligned receive buffer
 *	@vptr: velocity
 *	@idx: ring index
 *
 *	Allocate a new full sized buffer for the reception of a frame and
 *	map it into PCI space for the hardware to use. The hardware
 *	requires *64* byte alignment of the buffer which makes life
 *	less fun than would be ideal.
 */
static int velocity_alloc_rx_buf(struct velocity_info *vptr, int idx)
{
	struct rx_desc *rd = &(vptr->rx.ring[idx]);
	struct velocity_rd_info *rd_info = &(vptr->rx.info[idx]);

	rd_info->skb = netdev_alloc_skb(vptr->netdev, vptr->rx.buf_sz + 64);
	if (rd_info->skb == NULL)
		return -ENOMEM;

	/*
	 *	Do the gymnastics to get the buffer head for data at
	 *	64byte alignment.
	 */
	skb_reserve(rd_info->skb,
			64 - ((unsigned long) rd_info->skb->data & 63));
	rd_info->skb_dma = dma_map_single(vptr->dev, rd_info->skb->data,
					vptr->rx.buf_sz, DMA_FROM_DEVICE);

	/*
	 *	Fill in the descriptor to match
	 */

	*((u32 *) & (rd->rdesc0)) = 0;
	rd->size = cpu_to_le16(vptr->rx.buf_sz) | RX_INTEN;
	rd->pa_low = cpu_to_le32(rd_info->skb_dma);
	rd->pa_high = 0;
	return 0;
}


static int velocity_rx_refill(struct velocity_info *vptr)
{
	int dirty = vptr->rx.dirty, done = 0;

	do {
		struct rx_desc *rd = vptr->rx.ring + dirty;

		/* Fine for an all zero Rx desc at init time as well */
		if (rd->rdesc0.len & OWNED_BY_NIC)
			break;

		if (!vptr->rx.info[dirty].skb) {
			if (velocity_alloc_rx_buf(vptr, dirty) < 0)
				break;
		}
		done++;
		dirty = (dirty < vptr->options.numrx - 1) ? dirty + 1 : 0;
	} while (dirty != vptr->rx.curr);

	if (done) {
		vptr->rx.dirty = dirty;
		vptr->rx.filled += done;
	}

	return done;
}

/**
 *	velocity_free_rd_ring	-	free receive ring
 *	@vptr: velocity to clean up
 *
 *	Free the receive buffers for each ring slot and any
 *	attached socket buffers that need to go away.
 */
static void velocity_free_rd_ring(struct velocity_info *vptr)
{
	int i;

	if (vptr->rx.info == NULL)
		return;

	for (i = 0; i < vptr->options.numrx; i++) {
		struct velocity_rd_info *rd_info = &(vptr->rx.info[i]);
		struct rx_desc *rd = vptr->rx.ring + i;

		memset(rd, 0, sizeof(*rd));

		if (!rd_info->skb)
			continue;
		dma_unmap_single(vptr->dev, rd_info->skb_dma, vptr->rx.buf_sz,
				 DMA_FROM_DEVICE);
		rd_info->skb_dma = 0;

		dev_kfree_skb(rd_info->skb);
		rd_info->skb = NULL;
	}

	kfree(vptr->rx.info);
	vptr->rx.info = NULL;
}

/**
 *	velocity_init_rd_ring	-	set up receive ring
 *	@vptr: velocity to configure
 *
 *	Allocate and set up the receive buffers for each ring slot and
 *	assign them to the network adapter.
 */
static int velocity_init_rd_ring(struct velocity_info *vptr)
{
	int ret = -ENOMEM;

	vptr->rx.info = kcalloc(vptr->options.numrx,
				sizeof(struct velocity_rd_info), GFP_KERNEL);
	if (!vptr->rx.info)
		goto out;

	velocity_init_rx_ring_indexes(vptr);

	if (velocity_rx_refill(vptr) != vptr->options.numrx) {
		VELOCITY_PRT(MSG_LEVEL_ERR, KERN_ERR
			"%s: failed to allocate RX buffer.\n", vptr->netdev->name);
		velocity_free_rd_ring(vptr);
		goto out;
	}

	ret = 0;
out:
	return ret;
}

/**
 *	velocity_init_td_ring	-	set up transmit ring
 *	@vptr:	velocity
 *
 *	Set up the transmit ring and chain the ring pointers together.
 *	Returns zero on success or a negative posix errno code for
 *	failure.
 */
static int velocity_init_td_ring(struct velocity_info *vptr)
{
	int j;

	/* Init the TD ring entries */
	for (j = 0; j < vptr->tx.numq; j++) {

		vptr->tx.infos[j] = kcalloc(vptr->options.numtx,
					    sizeof(struct velocity_td_info),
					    GFP_KERNEL);
		if (!vptr->tx.infos[j])	{
			while (--j >= 0)
				kfree(vptr->tx.infos[j]);
			return -ENOMEM;
		}

		vptr->tx.tail[j] = vptr->tx.curr[j] = vptr->tx.used[j] = 0;
	}
	return 0;
}

/**
 *	velocity_free_dma_rings	-	free PCI ring pointers
 *	@vptr: Velocity to free from
 *
 *	Clean up the PCI ring buffers allocated to this velocity.
 */
static void velocity_free_dma_rings(struct velocity_info *vptr)
{
	const int size = vptr->options.numrx * sizeof(struct rx_desc) +
		vptr->options.numtx * sizeof(struct tx_desc) * vptr->tx.numq;

	dma_free_coherent(vptr->dev, size, vptr->rx.ring, vptr->rx.pool_dma);
}

static int velocity_init_rings(struct velocity_info *vptr, int mtu)
{
	int ret;

	velocity_set_rxbufsize(vptr, mtu);

	ret = velocity_init_dma_rings(vptr);
	if (ret < 0)
		goto out;

	ret = velocity_init_rd_ring(vptr);
	if (ret < 0)
		goto err_free_dma_rings_0;

	ret = velocity_init_td_ring(vptr);
	if (ret < 0)
		goto err_free_rd_ring_1;
out:
	return ret;

err_free_rd_ring_1:
	velocity_free_rd_ring(vptr);
err_free_dma_rings_0:
	velocity_free_dma_rings(vptr);
	goto out;
}

/**
 *	velocity_free_tx_buf	-	free transmit buffer
 *	@vptr: velocity
 *	@tdinfo: buffer
 *
 *	Release an transmit buffer. If the buffer was preallocated then
 *	recycle it, if not then unmap the buffer.
 */
static void velocity_free_tx_buf(struct velocity_info *vptr,
		struct velocity_td_info *tdinfo, struct tx_desc *td)
{
	struct sk_buff *skb = tdinfo->skb;

	/*
	 *	Don't unmap the pre-allocated tx_bufs
	 */
	if (tdinfo->skb_dma) {
		int i;

		for (i = 0; i < tdinfo->nskb_dma; i++) {
			size_t pktlen = max_t(size_t, skb->len, ETH_ZLEN);

			/* For scatter-gather */
			if (skb_shinfo(skb)->nr_frags > 0)
				pktlen = max_t(size_t, pktlen,
						td->td_buf[i].size & ~TD_QUEUE);

			dma_unmap_single(vptr->dev, tdinfo->skb_dma[i],
					le16_to_cpu(pktlen), DMA_TO_DEVICE);
		}
	}
	dev_kfree_skb_irq(skb);
	tdinfo->skb = NULL;
}

/*
 *	FIXME: could we merge this with velocity_free_tx_buf ?
 */
static void velocity_free_td_ring_entry(struct velocity_info *vptr,
							 int q, int n)
{
	struct velocity_td_info *td_info = &(vptr->tx.infos[q][n]);
	int i;

	if (td_info == NULL)
		return;

	if (td_info->skb) {
		for (i = 0; i < td_info->nskb_dma; i++) {
			if (td_info->skb_dma[i]) {
				dma_unmap_single(vptr->dev, td_info->skb_dma[i],
					td_info->skb->len, DMA_TO_DEVICE);
				td_info->skb_dma[i] = 0;
			}
		}
		dev_kfree_skb(td_info->skb);
		td_info->skb = NULL;
	}
}

/**
 *	velocity_free_td_ring	-	free td ring
 *	@vptr: velocity
 *
 *	Free up the transmit ring for this particular velocity adapter.
 *	We free the ring contents but not the ring itself.
 */
static void velocity_free_td_ring(struct velocity_info *vptr)
{
	int i, j;

	for (j = 0; j < vptr->tx.numq; j++) {
		if (vptr->tx.infos[j] == NULL)
			continue;
		for (i = 0; i < vptr->options.numtx; i++)
			velocity_free_td_ring_entry(vptr, j, i);

		kfree(vptr->tx.infos[j]);
		vptr->tx.infos[j] = NULL;
	}
}

static void velocity_free_rings(struct velocity_info *vptr)
{
	velocity_free_td_ring(vptr);
	velocity_free_rd_ring(vptr);
	velocity_free_dma_rings(vptr);
}

/**
 *	velocity_error	-	handle error from controller
 *	@vptr: velocity
 *	@status: card status
 *
 *	Process an error report from the hardware and attempt to recover
 *	the card itself. At the moment we cannot recover from some
 *	theoretically impossible errors but this could be fixed using
 *	the pci_device_failed logic to bounce the hardware
 *
 */
static void velocity_error(struct velocity_info *vptr, int status)
{

	if (status & ISR_TXSTLI) {
		struct mac_regs __iomem *regs = vptr->mac_regs;

		printk(KERN_ERR "TD structure error TDindex=%hx\n", readw(&regs->TDIdx[0]));
		BYTE_REG_BITS_ON(TXESR_TDSTR, &regs->TXESR);
		writew(TRDCSR_RUN, &regs->TDCSRClr);
		netif_stop_queue(vptr->netdev);

		/* FIXME: port over the pci_device_failed code and use it
		   here */
	}

	if (status & ISR_SRCI) {
		struct mac_regs __iomem *regs = vptr->mac_regs;
		int linked;

		if (vptr->options.spd_dpx == SPD_DPX_AUTO) {
			vptr->mii_status = check_connection_type(regs);

			/*
			 *	If it is a 3119, disable frame bursting in
			 *	halfduplex mode and enable it in fullduplex
			 *	 mode
			 */
			if (vptr->rev_id < REV_ID_VT3216_A0) {
				if (vptr->mii_status & VELOCITY_DUPLEX_FULL)
					BYTE_REG_BITS_ON(TCR_TB2BDIS, &regs->TCR);
				else
					BYTE_REG_BITS_OFF(TCR_TB2BDIS, &regs->TCR);
			}
			/*
			 *	Only enable CD heart beat counter in 10HD mode
			 */
			if (!(vptr->mii_status & VELOCITY_DUPLEX_FULL) && (vptr->mii_status & VELOCITY_SPEED_10))
				BYTE_REG_BITS_OFF(TESTCFG_HBDIS, &regs->TESTCFG);
			else
				BYTE_REG_BITS_ON(TESTCFG_HBDIS, &regs->TESTCFG);

			setup_queue_timers(vptr);
		}
		/*
		 *	Get link status from PHYSR0
		 */
		linked = readb(&regs->PHYSR0) & PHYSR0_LINKGD;

		if (linked) {
			vptr->mii_status &= ~VELOCITY_LINK_FAIL;
			netif_carrier_on(vptr->netdev);
		} else {
			vptr->mii_status |= VELOCITY_LINK_FAIL;
			netif_carrier_off(vptr->netdev);
		}

		velocity_print_link_status(vptr);
		enable_flow_control_ability(vptr);

		/*
		 *	Re-enable auto-polling because SRCI will disable
		 *	auto-polling
		 */

		enable_mii_autopoll(regs);

		if (vptr->mii_status & VELOCITY_LINK_FAIL)
			netif_stop_queue(vptr->netdev);
		else
			netif_wake_queue(vptr->netdev);

	}
	if (status & ISR_MIBFI)
		velocity_update_hw_mibs(vptr);
	if (status & ISR_LSTEI)
		mac_rx_queue_wake(vptr->mac_regs);
}

/**
 *	tx_srv		-	transmit interrupt service
 *	@vptr; Velocity
 *
 *	Scan the queues looking for transmitted packets that
 *	we can complete and clean up. Update any statistics as
 *	necessary/
 */
static int velocity_tx_srv(struct velocity_info *vptr)
{
	struct tx_desc *td;
	int qnum;
	int full = 0;
	int idx;
	int works = 0;
	struct velocity_td_info *tdinfo;
	struct net_device_stats *stats = &vptr->netdev->stats;

	for (qnum = 0; qnum < vptr->tx.numq; qnum++) {
		for (idx = vptr->tx.tail[qnum]; vptr->tx.used[qnum] > 0;
			idx = (idx + 1) % vptr->options.numtx) {

			/*
			 *	Get Tx Descriptor
			 */
			td = &(vptr->tx.rings[qnum][idx]);
			tdinfo = &(vptr->tx.infos[qnum][idx]);

			if (td->tdesc0.len & OWNED_BY_NIC)
				break;

			if ((works++ > 15))
				break;

			if (td->tdesc0.TSR & TSR0_TERR) {
				stats->tx_errors++;
				stats->tx_dropped++;
				if (td->tdesc0.TSR & TSR0_CDH)
					stats->tx_heartbeat_errors++;
				if (td->tdesc0.TSR & TSR0_CRS)
					stats->tx_carrier_errors++;
				if (td->tdesc0.TSR & TSR0_ABT)
					stats->tx_aborted_errors++;
				if (td->tdesc0.TSR & TSR0_OWC)
					stats->tx_window_errors++;
			} else {
				stats->tx_packets++;
				stats->tx_bytes += tdinfo->skb->len;
			}
			velocity_free_tx_buf(vptr, tdinfo, td);
			vptr->tx.used[qnum]--;
		}
		vptr->tx.tail[qnum] = idx;

		if (AVAIL_TD(vptr, qnum) < 1)
			full = 1;
	}
	/*
	 *	Look to see if we should kick the transmit network
	 *	layer for more work.
	 */
	if (netif_queue_stopped(vptr->netdev) && (full == 0) &&
	    (!(vptr->mii_status & VELOCITY_LINK_FAIL))) {
		netif_wake_queue(vptr->netdev);
	}
	return works;
}

/**
 *	velocity_rx_csum	-	checksum process
 *	@rd: receive packet descriptor
 *	@skb: network layer packet buffer
 *
 *	Process the status bits for the received packet and determine
 *	if the checksum was computed and verified by the hardware
 */
static inline void velocity_rx_csum(struct rx_desc *rd, struct sk_buff *skb)
{
	skb_checksum_none_assert(skb);

	if (rd->rdesc1.CSM & CSM_IPKT) {
		if (rd->rdesc1.CSM & CSM_IPOK) {
			if ((rd->rdesc1.CSM & CSM_TCPKT) ||
					(rd->rdesc1.CSM & CSM_UDPKT)) {
				if (!(rd->rdesc1.CSM & CSM_TUPOK))
					return;
			}
			skb->ip_summed = CHECKSUM_UNNECESSARY;
		}
	}
}

/**
 *	velocity_rx_copy	-	in place Rx copy for small packets
 *	@rx_skb: network layer packet buffer candidate
 *	@pkt_size: received data size
 *	@rd: receive packet descriptor
 *	@dev: network device
 *
 *	Replace the current skb that is scheduled for Rx processing by a
 *	shorter, immediately allocated skb, if the received packet is small
 *	enough. This function returns a negative value if the received
 *	packet is too big or if memory is exhausted.
 */
static int velocity_rx_copy(struct sk_buff **rx_skb, int pkt_size,
			    struct velocity_info *vptr)
{
	int ret = -1;
	if (pkt_size < rx_copybreak) {
		struct sk_buff *new_skb;

		new_skb = netdev_alloc_skb_ip_align(vptr->netdev, pkt_size);
		if (new_skb) {
			new_skb->ip_summed = rx_skb[0]->ip_summed;
			skb_copy_from_linear_data(*rx_skb, new_skb->data, pkt_size);
			*rx_skb = new_skb;
			ret = 0;
		}

	}
	return ret;
}

/**
 *	velocity_iph_realign	-	IP header alignment
 *	@vptr: velocity we are handling
 *	@skb: network layer packet buffer
 *	@pkt_size: received data size
 *
 *	Align IP header on a 2 bytes boundary. This behavior can be
 *	configured by the user.
 */
static inline void velocity_iph_realign(struct velocity_info *vptr,
					struct sk_buff *skb, int pkt_size)
{
	if (vptr->flags & VELOCITY_FLAGS_IP_ALIGN) {
		memmove(skb->data + 2, skb->data, pkt_size);
		skb_reserve(skb, 2);
	}
}

/**
 *	velocity_receive_frame	-	received packet processor
 *	@vptr: velocity we are handling
 *	@idx: ring index
 *
 *	A packet has arrived. We process the packet and if appropriate
 *	pass the frame up the network stack
 */
static int velocity_receive_frame(struct velocity_info *vptr, int idx)
{
	struct net_device_stats *stats = &vptr->netdev->stats;
	struct velocity_rd_info *rd_info = &(vptr->rx.info[idx]);
	struct rx_desc *rd = &(vptr->rx.ring[idx]);
	int pkt_len = le16_to_cpu(rd->rdesc0.len) & 0x3fff;
	struct sk_buff *skb;

	if (rd->rdesc0.RSR & (RSR_STP | RSR_EDP)) {
		VELOCITY_PRT(MSG_LEVEL_VERBOSE, KERN_ERR " %s : the received frame span multple RDs.\n", vptr->netdev->name);
		stats->rx_length_errors++;
		return -EINVAL;
	}

	if (rd->rdesc0.RSR & RSR_MAR)
		stats->multicast++;

	skb = rd_info->skb;

	dma_sync_single_for_cpu(vptr->dev, rd_info->skb_dma,
				    vptr->rx.buf_sz, DMA_FROM_DEVICE);

	/*
	 *	Drop frame not meeting IEEE 802.3
	 */

	if (vptr->flags & VELOCITY_FLAGS_VAL_PKT_LEN) {
		if (rd->rdesc0.RSR & RSR_RL) {
			stats->rx_length_errors++;
			return -EINVAL;
		}
	}

	velocity_rx_csum(rd, skb);

	if (velocity_rx_copy(&skb, pkt_len, vptr) < 0) {
		velocity_iph_realign(vptr, skb, pkt_len);
		rd_info->skb = NULL;
		dma_unmap_single(vptr->dev, rd_info->skb_dma, vptr->rx.buf_sz,
				 DMA_FROM_DEVICE);
	} else {
		dma_sync_single_for_device(vptr->dev, rd_info->skb_dma,
					   vptr->rx.buf_sz, DMA_FROM_DEVICE);
	}

	skb_put(skb, pkt_len - 4);
	skb->protocol = eth_type_trans(skb, vptr->netdev);

	if (rd->rdesc0.RSR & RSR_DETAG) {
		u16 vid = swab16(le16_to_cpu(rd->rdesc1.PQTAG));

		__vlan_hwaccel_put_tag(skb, htons(ETH_P_8021Q), vid);
	}
	netif_receive_skb(skb);

	stats->rx_bytes += pkt_len;
	stats->rx_packets++;

	return 0;
}

/**
 *	velocity_rx_srv		-	service RX interrupt
 *	@vptr: velocity
 *
 *	Walk the receive ring of the velocity adapter and remove
 *	any received packets from the receive queue. Hand the ring
 *	slots back to the adapter for reuse.
 */
static int velocity_rx_srv(struct velocity_info *vptr, int budget_left)
{
	struct net_device_stats *stats = &vptr->netdev->stats;
	int rd_curr = vptr->rx.curr;
	int works = 0;

	while (works < budget_left) {
		struct rx_desc *rd = vptr->rx.ring + rd_curr;

		if (!vptr->rx.info[rd_curr].skb)
			break;

		if (rd->rdesc0.len & OWNED_BY_NIC)
			break;

		rmb();

		/*
		 *	Don't drop CE or RL error frame although RXOK is off
		 */
		if (rd->rdesc0.RSR & (RSR_RXOK | RSR_CE | RSR_RL)) {
			if (velocity_receive_frame(vptr, rd_curr) < 0)
				stats->rx_dropped++;
		} else {
			if (rd->rdesc0.RSR & RSR_CRC)
				stats->rx_crc_errors++;
			if (rd->rdesc0.RSR & RSR_FAE)
				stats->rx_frame_errors++;

			stats->rx_dropped++;
		}

		rd->size |= RX_INTEN;

		rd_curr++;
		if (rd_curr >= vptr->options.numrx)
			rd_curr = 0;
		works++;
	}

	vptr->rx.curr = rd_curr;

	if ((works > 0) && (velocity_rx_refill(vptr) > 0))
		velocity_give_many_rx_descs(vptr);

	VAR_USED(stats);
	return works;
}

static int velocity_poll(struct napi_struct *napi, int budget)
{
	struct velocity_info *vptr = container_of(napi,
			struct velocity_info, napi);
	unsigned int rx_done;
	unsigned long flags;

	/*
	 * Do rx and tx twice for performance (taken from the VIA
	 * out-of-tree driver).
	 */
	rx_done = velocity_rx_srv(vptr, budget);
	spin_lock_irqsave(&vptr->lock, flags);
	velocity_tx_srv(vptr);
	/* If budget not fully consumed, exit the polling mode */
	if (rx_done < budget) {
		napi_complete(napi);
		mac_enable_int(vptr->mac_regs);
	}
	spin_unlock_irqrestore(&vptr->lock, flags);

	return rx_done;
}

/**
 *	velocity_intr		-	interrupt callback
 *	@irq: interrupt number
 *	@dev_instance: interrupting device
 *
 *	Called whenever an interrupt is generated by the velocity
 *	adapter IRQ line. We may not be the source of the interrupt
 *	and need to identify initially if we are, and if not exit as
 *	efficiently as possible.
 */
static irqreturn_t velocity_intr(int irq, void *dev_instance)
{
	struct net_device *dev = dev_instance;
	struct velocity_info *vptr = netdev_priv(dev);
	u32 isr_status;

	spin_lock(&vptr->lock);
	isr_status = mac_read_isr(vptr->mac_regs);

	/* Not us ? */
	if (isr_status == 0) {
		spin_unlock(&vptr->lock);
		return IRQ_NONE;
	}

	/* Ack the interrupt */
	mac_write_isr(vptr->mac_regs, isr_status);

	if (likely(napi_schedule_prep(&vptr->napi))) {
		mac_disable_int(vptr->mac_regs);
		__napi_schedule(&vptr->napi);
	}

	if (isr_status & (~(ISR_PRXI | ISR_PPRXI | ISR_PTXI | ISR_PPTXI)))
		velocity_error(vptr, isr_status);

	spin_unlock(&vptr->lock);

	return IRQ_HANDLED;
}

/**
 *	velocity_open		-	interface activation callback
 *	@dev: network layer device to open
 *
 *	Called when the network layer brings the interface up. Returns
 *	a negative posix error code on failure, or zero on success.
 *
 *	All the ring allocation and set up is done on open for this
 *	adapter to minimise memory usage when inactive
 */
static int velocity_open(struct net_device *dev)
{
	struct velocity_info *vptr = netdev_priv(dev);
	int ret;

	ret = velocity_init_rings(vptr, dev->mtu);
	if (ret < 0)
		goto out;

	/* Ensure chip is running */
	velocity_set_power_state(vptr, PCI_D0);

	velocity_init_registers(vptr, VELOCITY_INIT_COLD);

	ret = request_irq(dev->irq, velocity_intr, IRQF_SHARED,
			  dev->name, dev);
	if (ret < 0) {
		/* Power down the chip */
		velocity_set_power_state(vptr, PCI_D3hot);
		velocity_free_rings(vptr);
		goto out;
	}

	velocity_give_many_rx_descs(vptr);

	mac_enable_int(vptr->mac_regs);
	netif_start_queue(dev);
	napi_enable(&vptr->napi);
	vptr->flags |= VELOCITY_FLAGS_OPENED;
out:
	return ret;
}

/**
 *	velocity_shutdown	-	shut down the chip
 *	@vptr: velocity to deactivate
 *
 *	Shuts down the internal operations of the velocity and
 *	disables interrupts, autopolling, transmit and receive
 */
static void velocity_shutdown(struct velocity_info *vptr)
{
	struct mac_regs __iomem *regs = vptr->mac_regs;
	mac_disable_int(regs);
	writel(CR0_STOP, &regs->CR0Set);
	writew(0xFFFF, &regs->TDCSRClr);
	writeb(0xFF, &regs->RDCSRClr);
	safe_disable_mii_autopoll(regs);
	mac_clear_isr(regs);
}

/**
 *	velocity_change_mtu	-	MTU change callback
 *	@dev: network device
 *	@new_mtu: desired MTU
 *
 *	Handle requests from the networking layer for MTU change on
 *	this interface. It gets called on a change by the network layer.
 *	Return zero for success or negative posix error code.
 */
static int velocity_change_mtu(struct net_device *dev, int new_mtu)
{
	struct velocity_info *vptr = netdev_priv(dev);
	int ret = 0;

	if ((new_mtu < VELOCITY_MIN_MTU) || new_mtu > (VELOCITY_MAX_MTU)) {
		VELOCITY_PRT(MSG_LEVEL_ERR, KERN_NOTICE "%s: Invalid MTU.\n",
				vptr->netdev->name);
		ret = -EINVAL;
		goto out_0;
	}

	if (!netif_running(dev)) {
		dev->mtu = new_mtu;
		goto out_0;
	}

	if (dev->mtu != new_mtu) {
		struct velocity_info *tmp_vptr;
		unsigned long flags;
		struct rx_info rx;
		struct tx_info tx;

		tmp_vptr = kzalloc(sizeof(*tmp_vptr), GFP_KERNEL);
		if (!tmp_vptr) {
			ret = -ENOMEM;
			goto out_0;
		}

		tmp_vptr->netdev = dev;
		tmp_vptr->pdev = vptr->pdev;
		tmp_vptr->dev = vptr->dev;
		tmp_vptr->options = vptr->options;
		tmp_vptr->tx.numq = vptr->tx.numq;

		ret = velocity_init_rings(tmp_vptr, new_mtu);
		if (ret < 0)
			goto out_free_tmp_vptr_1;

		napi_disable(&vptr->napi);

		spin_lock_irqsave(&vptr->lock, flags);

		netif_stop_queue(dev);
		velocity_shutdown(vptr);

		rx = vptr->rx;
		tx = vptr->tx;

		vptr->rx = tmp_vptr->rx;
		vptr->tx = tmp_vptr->tx;

		tmp_vptr->rx = rx;
		tmp_vptr->tx = tx;

		dev->mtu = new_mtu;

		velocity_init_registers(vptr, VELOCITY_INIT_COLD);

		velocity_give_many_rx_descs(vptr);

		napi_enable(&vptr->napi);

		mac_enable_int(vptr->mac_regs);
		netif_start_queue(dev);

		spin_unlock_irqrestore(&vptr->lock, flags);

		velocity_free_rings(tmp_vptr);

out_free_tmp_vptr_1:
		kfree(tmp_vptr);
	}
out_0:
	return ret;
}

#ifdef CONFIG_NET_POLL_CONTROLLER
/**
 *  velocity_poll_controller		-	Velocity Poll controller function
 *  @dev: network device
 *
 *
 *  Used by NETCONSOLE and other diagnostic tools to allow network I/P
 *  with interrupts disabled.
 */
static void velocity_poll_controller(struct net_device *dev)
{
	disable_irq(dev->irq);
	velocity_intr(dev->irq, dev);
	enable_irq(dev->irq);
}
#endif

/**
 *	velocity_mii_ioctl		-	MII ioctl handler
 *	@dev: network device
 *	@ifr: the ifreq block for the ioctl
 *	@cmd: the command
 *
 *	Process MII requests made via ioctl from the network layer. These
 *	are used by tools like kudzu to interrogate the link state of the
 *	hardware
 */
static int velocity_mii_ioctl(struct net_device *dev, struct ifreq *ifr, int cmd)
{
	struct velocity_info *vptr = netdev_priv(dev);
	struct mac_regs __iomem *regs = vptr->mac_regs;
	unsigned long flags;
	struct mii_ioctl_data *miidata = if_mii(ifr);
	int err;

	switch (cmd) {
	case SIOCGMIIPHY:
		miidata->phy_id = readb(&regs->MIIADR) & 0x1f;
		break;
	case SIOCGMIIREG:
		if (velocity_mii_read(vptr->mac_regs, miidata->reg_num & 0x1f, &(miidata->val_out)) < 0)
			return -ETIMEDOUT;
		break;
	case SIOCSMIIREG:
		spin_lock_irqsave(&vptr->lock, flags);
		err = velocity_mii_write(vptr->mac_regs, miidata->reg_num & 0x1f, miidata->val_in);
		spin_unlock_irqrestore(&vptr->lock, flags);
		check_connection_type(vptr->mac_regs);
		if (err)
			return err;
		break;
	default:
		return -EOPNOTSUPP;
	}
	return 0;
}

/**
 *	velocity_ioctl		-	ioctl entry point
 *	@dev: network device
 *	@rq: interface request ioctl
 *	@cmd: command code
 *
 *	Called when the user issues an ioctl request to the network
 *	device in question. The velocity interface supports MII.
 */
static int velocity_ioctl(struct net_device *dev, struct ifreq *rq, int cmd)
{
	struct velocity_info *vptr = netdev_priv(dev);
	int ret;

	/* If we are asked for information and the device is power
	   saving then we need to bring the device back up to talk to it */

	if (!netif_running(dev))
		velocity_set_power_state(vptr, PCI_D0);

	switch (cmd) {
	case SIOCGMIIPHY:	/* Get address of MII PHY in use. */
	case SIOCGMIIREG:	/* Read MII PHY register. */
	case SIOCSMIIREG:	/* Write to MII PHY register. */
		ret = velocity_mii_ioctl(dev, rq, cmd);
		break;

	default:
		ret = -EOPNOTSUPP;
	}
	if (!netif_running(dev))
		velocity_set_power_state(vptr, PCI_D3hot);


	return ret;
}

/**
 *	velocity_get_status	-	statistics callback
 *	@dev: network device
 *
 *	Callback from the network layer to allow driver statistics
 *	to be resynchronized with hardware collected state. In the
 *	case of the velocity we need to pull the MIB counters from
 *	the hardware into the counters before letting the network
 *	layer display them.
 */
static struct net_device_stats *velocity_get_stats(struct net_device *dev)
{
	struct velocity_info *vptr = netdev_priv(dev);

	/* If the hardware is down, don't touch MII */
	if (!netif_running(dev))
		return &dev->stats;

	spin_lock_irq(&vptr->lock);
	velocity_update_hw_mibs(vptr);
	spin_unlock_irq(&vptr->lock);

	dev->stats.rx_packets = vptr->mib_counter[HW_MIB_ifRxAllPkts];
	dev->stats.rx_errors = vptr->mib_counter[HW_MIB_ifRxErrorPkts];
	dev->stats.rx_length_errors = vptr->mib_counter[HW_MIB_ifInRangeLengthErrors];

//  unsigned long   rx_dropped;     /* no space in linux buffers    */
	dev->stats.collisions = vptr->mib_counter[HW_MIB_ifTxEtherCollisions];
	/* detailed rx_errors: */
//  unsigned long   rx_length_errors;
//  unsigned long   rx_over_errors;     /* receiver ring buff overflow  */
	dev->stats.rx_crc_errors = vptr->mib_counter[HW_MIB_ifRxPktCRCE];
//  unsigned long   rx_frame_errors;    /* recv'd frame alignment error */
//  unsigned long   rx_fifo_errors;     /* recv'r fifo overrun      */
//  unsigned long   rx_missed_errors;   /* receiver missed packet   */

	/* detailed tx_errors */
//  unsigned long   tx_fifo_errors;

	return &dev->stats;
}

/**
 *	velocity_close		-	close adapter callback
 *	@dev: network device
 *
 *	Callback from the network layer when the velocity is being
 *	deactivated by the network layer
 */
static int velocity_close(struct net_device *dev)
{
	struct velocity_info *vptr = netdev_priv(dev);

	napi_disable(&vptr->napi);
	netif_stop_queue(dev);
	velocity_shutdown(vptr);

	if (vptr->flags & VELOCITY_FLAGS_WOL_ENABLED)
		velocity_get_ip(vptr);

<<<<<<< HEAD
=======
	free_irq(dev->irq, dev);

>>>>>>> c3ade0e0
	velocity_free_rings(vptr);

	vptr->flags &= (~VELOCITY_FLAGS_OPENED);
	return 0;
}

/**
 *	velocity_xmit		-	transmit packet callback
 *	@skb: buffer to transmit
 *	@dev: network device
 *
 *	Called by the networ layer to request a packet is queued to
 *	the velocity. Returns zero on success.
 */
static netdev_tx_t velocity_xmit(struct sk_buff *skb,
				 struct net_device *dev)
{
	struct velocity_info *vptr = netdev_priv(dev);
	int qnum = 0;
	struct tx_desc *td_ptr;
	struct velocity_td_info *tdinfo;
	unsigned long flags;
	int pktlen;
	int index, prev;
	int i = 0;

	if (skb_padto(skb, ETH_ZLEN))
		goto out;

	/* The hardware can handle at most 7 memory segments, so merge
	 * the skb if there are more */
	if (skb_shinfo(skb)->nr_frags > 6 && __skb_linearize(skb)) {
		kfree_skb(skb);
		return NETDEV_TX_OK;
	}

	pktlen = skb_shinfo(skb)->nr_frags == 0 ?
			max_t(unsigned int, skb->len, ETH_ZLEN) :
				skb_headlen(skb);

	spin_lock_irqsave(&vptr->lock, flags);

	index = vptr->tx.curr[qnum];
	td_ptr = &(vptr->tx.rings[qnum][index]);
	tdinfo = &(vptr->tx.infos[qnum][index]);

	td_ptr->tdesc1.TCR = TCR0_TIC;
	td_ptr->td_buf[0].size &= ~TD_QUEUE;

	/*
	 *	Map the linear network buffer into PCI space and
	 *	add it to the transmit ring.
	 */
	tdinfo->skb = skb;
	tdinfo->skb_dma[0] = dma_map_single(vptr->dev, skb->data, pktlen,
								DMA_TO_DEVICE);
	td_ptr->tdesc0.len = cpu_to_le16(pktlen);
	td_ptr->td_buf[0].pa_low = cpu_to_le32(tdinfo->skb_dma[0]);
	td_ptr->td_buf[0].pa_high = 0;
	td_ptr->td_buf[0].size = cpu_to_le16(pktlen);

	/* Handle fragments */
	for (i = 0; i < skb_shinfo(skb)->nr_frags; i++) {
		const skb_frag_t *frag = &skb_shinfo(skb)->frags[i];

		tdinfo->skb_dma[i + 1] = skb_frag_dma_map(vptr->dev,
							  frag, 0,
							  skb_frag_size(frag),
							  DMA_TO_DEVICE);

		td_ptr->td_buf[i + 1].pa_low = cpu_to_le32(tdinfo->skb_dma[i + 1]);
		td_ptr->td_buf[i + 1].pa_high = 0;
		td_ptr->td_buf[i + 1].size = cpu_to_le16(skb_frag_size(frag));
	}
	tdinfo->nskb_dma = i + 1;

	td_ptr->tdesc1.cmd = TCPLS_NORMAL + (tdinfo->nskb_dma + 1) * 16;

	if (vlan_tx_tag_present(skb)) {
		td_ptr->tdesc1.vlan = cpu_to_le16(vlan_tx_tag_get(skb));
		td_ptr->tdesc1.TCR |= TCR0_VETAG;
	}

	/*
	 *	Handle hardware checksum
	 */
	if (skb->ip_summed == CHECKSUM_PARTIAL) {
		const struct iphdr *ip = ip_hdr(skb);
		if (ip->protocol == IPPROTO_TCP)
			td_ptr->tdesc1.TCR |= TCR0_TCPCK;
		else if (ip->protocol == IPPROTO_UDP)
			td_ptr->tdesc1.TCR |= (TCR0_UDPCK);
		td_ptr->tdesc1.TCR |= TCR0_IPCK;
	}

	prev = index - 1;
	if (prev < 0)
		prev = vptr->options.numtx - 1;
	td_ptr->tdesc0.len |= OWNED_BY_NIC;
	vptr->tx.used[qnum]++;
	vptr->tx.curr[qnum] = (index + 1) % vptr->options.numtx;

	if (AVAIL_TD(vptr, qnum) < 1)
		netif_stop_queue(dev);

	td_ptr = &(vptr->tx.rings[qnum][prev]);
	td_ptr->td_buf[0].size |= TD_QUEUE;
	mac_tx_queue_wake(vptr->mac_regs, qnum);

	spin_unlock_irqrestore(&vptr->lock, flags);
out:
	return NETDEV_TX_OK;
}

static const struct net_device_ops velocity_netdev_ops = {
	.ndo_open		= velocity_open,
	.ndo_stop		= velocity_close,
	.ndo_start_xmit		= velocity_xmit,
	.ndo_get_stats		= velocity_get_stats,
	.ndo_validate_addr	= eth_validate_addr,
	.ndo_set_mac_address	= eth_mac_addr,
	.ndo_set_rx_mode	= velocity_set_multi,
	.ndo_change_mtu		= velocity_change_mtu,
	.ndo_do_ioctl		= velocity_ioctl,
	.ndo_vlan_rx_add_vid	= velocity_vlan_rx_add_vid,
	.ndo_vlan_rx_kill_vid	= velocity_vlan_rx_kill_vid,
#ifdef CONFIG_NET_POLL_CONTROLLER
	.ndo_poll_controller = velocity_poll_controller,
#endif
};

/**
 *	velocity_init_info	-	init private data
 *	@pdev: PCI device
 *	@vptr: Velocity info
 *	@info: Board type
 *
 *	Set up the initial velocity_info struct for the device that has been
 *	discovered.
 */
static void velocity_init_info(struct velocity_info *vptr,
				const struct velocity_info_tbl *info)
{
	vptr->chip_id = info->chip_id;
	vptr->tx.numq = info->txqueue;
	vptr->multicast_limit = MCAM_SIZE;
	spin_lock_init(&vptr->lock);
}

/**
 *	velocity_get_pci_info	-	retrieve PCI info for device
 *	@vptr: velocity device
 *	@pdev: PCI device it matches
 *
 *	Retrieve the PCI configuration space data that interests us from
 *	the kernel PCI layer
 */
static int velocity_get_pci_info(struct velocity_info *vptr)
{
	struct pci_dev *pdev = vptr->pdev;

	pci_set_master(pdev);

	vptr->ioaddr = pci_resource_start(pdev, 0);
	vptr->memaddr = pci_resource_start(pdev, 1);

	if (!(pci_resource_flags(pdev, 0) & IORESOURCE_IO)) {
		dev_err(&pdev->dev,
			   "region #0 is not an I/O resource, aborting.\n");
		return -EINVAL;
	}

	if ((pci_resource_flags(pdev, 1) & IORESOURCE_IO)) {
		dev_err(&pdev->dev,
			   "region #1 is an I/O resource, aborting.\n");
		return -EINVAL;
	}

	if (pci_resource_len(pdev, 1) < VELOCITY_IO_SIZE) {
		dev_err(&pdev->dev, "region #1 is too small.\n");
		return -EINVAL;
	}

	return 0;
}

/**
 *	velocity_get_platform_info - retrieve platform info for device
 *	@vptr: velocity device
 *	@pdev: platform device it matches
 *
 *	Retrieve the Platform configuration data that interests us
 */
static int velocity_get_platform_info(struct velocity_info *vptr)
{
	struct resource res;
	int ret;

	if (of_get_property(vptr->dev->of_node, "no-eeprom", NULL))
		vptr->no_eeprom = 1;

	ret = of_address_to_resource(vptr->dev->of_node, 0, &res);
	if (ret) {
		dev_err(vptr->dev, "unable to find memory address\n");
		return ret;
	}

	vptr->memaddr = res.start;

	if (resource_size(&res) < VELOCITY_IO_SIZE) {
		dev_err(vptr->dev, "memory region is too small.\n");
		return -EINVAL;
	}

	return 0;
}

/**
 *	velocity_print_info	-	per driver data
 *	@vptr: velocity
 *
 *	Print per driver data as the kernel driver finds Velocity
 *	hardware
 */
static void velocity_print_info(struct velocity_info *vptr)
{
	struct net_device *dev = vptr->netdev;

	printk(KERN_INFO "%s: %s\n", dev->name, get_chip_name(vptr->chip_id));
	printk(KERN_INFO "%s: Ethernet Address: %pM\n",
		dev->name, dev->dev_addr);
}

static u32 velocity_get_link(struct net_device *dev)
{
	struct velocity_info *vptr = netdev_priv(dev);
	struct mac_regs __iomem *regs = vptr->mac_regs;
	return BYTE_REG_BITS_IS_ON(PHYSR0_LINKGD, &regs->PHYSR0) ? 1 : 0;
}

/**
 *	velocity_probe - set up discovered velocity device
 *	@pdev: PCI device
 *	@ent: PCI device table entry that matched
 *	@bustype: bus that device is connected to
 *
 *	Configure a discovered adapter from scratch. Return a negative
 *	errno error code on failure paths.
 */
static int velocity_probe(struct device *dev, int irq,
			   const struct velocity_info_tbl *info,
			   enum velocity_bus_type bustype)
{
	static int first = 1;
	struct net_device *netdev;
	int i;
	const char *drv_string;
	struct velocity_info *vptr;
	struct mac_regs __iomem *regs;
	int ret = -ENOMEM;

	/* FIXME: this driver, like almost all other ethernet drivers,
	 * can support more than MAX_UNITS.
	 */
	if (velocity_nics >= MAX_UNITS) {
		dev_notice(dev, "already found %d NICs.\n", velocity_nics);
		return -ENODEV;
	}

	netdev = alloc_etherdev(sizeof(struct velocity_info));
	if (!netdev)
		goto out;

	/* Chain it all together */

	SET_NETDEV_DEV(netdev, dev);
	vptr = netdev_priv(netdev);

	if (first) {
		printk(KERN_INFO "%s Ver. %s\n",
			VELOCITY_FULL_DRV_NAM, VELOCITY_VERSION);
		printk(KERN_INFO "Copyright (c) 2002, 2003 VIA Networking Technologies, Inc.\n");
		printk(KERN_INFO "Copyright (c) 2004 Red Hat Inc.\n");
		first = 0;
	}

	netdev->irq = irq;
	vptr->netdev = netdev;
	vptr->dev = dev;

	velocity_init_info(vptr, info);

	if (bustype == BUS_PCI) {
		vptr->pdev = to_pci_dev(dev);

		ret = velocity_get_pci_info(vptr);
		if (ret < 0)
			goto err_free_dev;
	} else {
		vptr->pdev = NULL;
		ret = velocity_get_platform_info(vptr);
		if (ret < 0)
			goto err_free_dev;
	}

	regs = ioremap(vptr->memaddr, VELOCITY_IO_SIZE);
	if (regs == NULL) {
		ret = -EIO;
		goto err_free_dev;
	}

	vptr->mac_regs = regs;
	vptr->rev_id = readb(&regs->rev_id);

	mac_wol_reset(regs);

	for (i = 0; i < 6; i++)
		netdev->dev_addr[i] = readb(&regs->PAR[i]);


	drv_string = dev_driver_string(dev);

	velocity_get_options(&vptr->options, velocity_nics, drv_string);

	/*
	 *	Mask out the options cannot be set to the chip
	 */

	vptr->options.flags &= info->flags;

	/*
	 *	Enable the chip specified capbilities
	 */

	vptr->flags = vptr->options.flags | (info->flags & 0xFF000000UL);

	vptr->wol_opts = vptr->options.wol_opts;
	vptr->flags |= VELOCITY_FLAGS_WOL_ENABLED;

	vptr->phy_id = MII_GET_PHY_ID(vptr->mac_regs);

	netdev->netdev_ops = &velocity_netdev_ops;
	netdev->ethtool_ops = &velocity_ethtool_ops;
	netif_napi_add(netdev, &vptr->napi, velocity_poll,
							VELOCITY_NAPI_WEIGHT);

	netdev->hw_features = NETIF_F_IP_CSUM | NETIF_F_SG |
			   NETIF_F_HW_VLAN_CTAG_TX;
	netdev->features |= NETIF_F_HW_VLAN_CTAG_TX |
			NETIF_F_HW_VLAN_CTAG_FILTER | NETIF_F_HW_VLAN_CTAG_RX |
			NETIF_F_IP_CSUM;

	ret = register_netdev(netdev);
	if (ret < 0)
		goto err_iounmap;

	if (!velocity_get_link(netdev)) {
		netif_carrier_off(netdev);
		vptr->mii_status |= VELOCITY_LINK_FAIL;
	}

	velocity_print_info(vptr);
	dev_set_drvdata(vptr->dev, netdev);

	/* and leave the chip powered down */

	velocity_set_power_state(vptr, PCI_D3hot);
	velocity_nics++;
out:
	return ret;

err_iounmap:
	netif_napi_del(&vptr->napi);
	iounmap(regs);
err_free_dev:
	free_netdev(netdev);
	goto out;
}

/**
 *	velocity_remove	- device unplug
 *	@dev: device being removed
 *
 *	Device unload callback. Called on an unplug or on module
 *	unload for each active device that is present. Disconnects
 *	the device from the network layer and frees all the resources
 */
static int velocity_remove(struct device *dev)
{
	struct net_device *netdev = dev_get_drvdata(dev);
	struct velocity_info *vptr = netdev_priv(netdev);

	unregister_netdev(netdev);
	netif_napi_del(&vptr->napi);
	iounmap(vptr->mac_regs);
	free_netdev(netdev);
	velocity_nics--;

	return 0;
}

static int velocity_pci_probe(struct pci_dev *pdev,
			       const struct pci_device_id *ent)
{
	const struct velocity_info_tbl *info =
					&chip_info_table[ent->driver_data];
	int ret;

	ret = pci_enable_device(pdev);
	if (ret < 0)
		return ret;

	ret = pci_request_regions(pdev, VELOCITY_NAME);
	if (ret < 0) {
		dev_err(&pdev->dev, "No PCI resources.\n");
		goto fail1;
	}

	ret = velocity_probe(&pdev->dev, pdev->irq, info, BUS_PCI);
	if (ret == 0)
		return 0;

	pci_release_regions(pdev);
fail1:
	pci_disable_device(pdev);
	return ret;
}

static void velocity_pci_remove(struct pci_dev *pdev)
{
	velocity_remove(&pdev->dev);

	pci_release_regions(pdev);
	pci_disable_device(pdev);
}

static int velocity_platform_probe(struct platform_device *pdev)
{
	const struct of_device_id *of_id;
	const struct velocity_info_tbl *info;
	int irq;

	of_id = of_match_device(velocity_of_ids, &pdev->dev);
	if (!of_id)
		return -EINVAL;
	info = of_id->data;

	irq = irq_of_parse_and_map(pdev->dev.of_node, 0);
	if (!irq)
		return -EINVAL;

	return velocity_probe(&pdev->dev, irq, info, BUS_PLATFORM);
}

static int velocity_platform_remove(struct platform_device *pdev)
{
	velocity_remove(&pdev->dev);

	return 0;
}

#ifdef CONFIG_PM_SLEEP
/**
 *	wol_calc_crc		-	WOL CRC
 *	@pattern: data pattern
 *	@mask_pattern: mask
 *
 *	Compute the wake on lan crc hashes for the packet header
 *	we are interested in.
 */
static u16 wol_calc_crc(int size, u8 *pattern, u8 *mask_pattern)
{
	u16 crc = 0xFFFF;
	u8 mask;
	int i, j;

	for (i = 0; i < size; i++) {
		mask = mask_pattern[i];

		/* Skip this loop if the mask equals to zero */
		if (mask == 0x00)
			continue;

		for (j = 0; j < 8; j++) {
			if ((mask & 0x01) == 0) {
				mask >>= 1;
				continue;
			}
			mask >>= 1;
			crc = crc_ccitt(crc, &(pattern[i * 8 + j]), 1);
		}
	}
	/*	Finally, invert the result once to get the correct data */
	crc = ~crc;
	return bitrev32(crc) >> 16;
}

/**
 *	velocity_set_wol	-	set up for wake on lan
 *	@vptr: velocity to set WOL status on
 *
 *	Set a card up for wake on lan either by unicast or by
 *	ARP packet.
 *
 *	FIXME: check static buffer is safe here
 */
static int velocity_set_wol(struct velocity_info *vptr)
{
	struct mac_regs __iomem *regs = vptr->mac_regs;
	enum speed_opt spd_dpx = vptr->options.spd_dpx;
	static u8 buf[256];
	int i;

	static u32 mask_pattern[2][4] = {
		{0x00203000, 0x000003C0, 0x00000000, 0x0000000}, /* ARP */
		{0xfffff000, 0xffffffff, 0xffffffff, 0x000ffff}	 /* Magic Packet */
	};

	writew(0xFFFF, &regs->WOLCRClr);
	writeb(WOLCFG_SAB | WOLCFG_SAM, &regs->WOLCFGSet);
	writew(WOLCR_MAGIC_EN, &regs->WOLCRSet);

	/*
	   if (vptr->wol_opts & VELOCITY_WOL_PHY)
	   writew((WOLCR_LINKON_EN|WOLCR_LINKOFF_EN), &regs->WOLCRSet);
	 */

	if (vptr->wol_opts & VELOCITY_WOL_UCAST)
		writew(WOLCR_UNICAST_EN, &regs->WOLCRSet);

	if (vptr->wol_opts & VELOCITY_WOL_ARP) {
		struct arp_packet *arp = (struct arp_packet *) buf;
		u16 crc;
		memset(buf, 0, sizeof(struct arp_packet) + 7);

		for (i = 0; i < 4; i++)
			writel(mask_pattern[0][i], &regs->ByteMask[0][i]);

		arp->type = htons(ETH_P_ARP);
		arp->ar_op = htons(1);

		memcpy(arp->ar_tip, vptr->ip_addr, 4);

		crc = wol_calc_crc((sizeof(struct arp_packet) + 7) / 8, buf,
				(u8 *) & mask_pattern[0][0]);

		writew(crc, &regs->PatternCRC[0]);
		writew(WOLCR_ARP_EN, &regs->WOLCRSet);
	}

	BYTE_REG_BITS_ON(PWCFG_WOLTYPE, &regs->PWCFGSet);
	BYTE_REG_BITS_ON(PWCFG_LEGACY_WOLEN, &regs->PWCFGSet);

	writew(0x0FFF, &regs->WOLSRClr);

	if (spd_dpx == SPD_DPX_1000_FULL)
		goto mac_done;

	if (spd_dpx != SPD_DPX_AUTO)
		goto advertise_done;

	if (vptr->mii_status & VELOCITY_AUTONEG_ENABLE) {
		if (PHYID_GET_PHY_ID(vptr->phy_id) == PHYID_CICADA_CS8201)
			MII_REG_BITS_ON(AUXCR_MDPPS, MII_NCONFIG, vptr->mac_regs);

		MII_REG_BITS_OFF(ADVERTISE_1000FULL | ADVERTISE_1000HALF, MII_CTRL1000, vptr->mac_regs);
	}

	if (vptr->mii_status & VELOCITY_SPEED_1000)
		MII_REG_BITS_ON(BMCR_ANRESTART, MII_BMCR, vptr->mac_regs);

advertise_done:
	BYTE_REG_BITS_ON(CHIPGCR_FCMODE, &regs->CHIPGCR);

	{
		u8 GCR;
		GCR = readb(&regs->CHIPGCR);
		GCR = (GCR & ~CHIPGCR_FCGMII) | CHIPGCR_FCFDX;
		writeb(GCR, &regs->CHIPGCR);
	}

mac_done:
	BYTE_REG_BITS_OFF(ISR_PWEI, &regs->ISR);
	/* Turn on SWPTAG just before entering power mode */
	BYTE_REG_BITS_ON(STICKHW_SWPTAG, &regs->STICKHW);
	/* Go to bed ..... */
	BYTE_REG_BITS_ON((STICKHW_DS1 | STICKHW_DS0), &regs->STICKHW);

	return 0;
}

/**
 *	velocity_save_context	-	save registers
 *	@vptr: velocity
 *	@context: buffer for stored context
 *
 *	Retrieve the current configuration from the velocity hardware
 *	and stash it in the context structure, for use by the context
 *	restore functions. This allows us to save things we need across
 *	power down states
 */
static void velocity_save_context(struct velocity_info *vptr, struct velocity_context *context)
{
	struct mac_regs __iomem *regs = vptr->mac_regs;
	u16 i;
	u8 __iomem *ptr = (u8 __iomem *)regs;

	for (i = MAC_REG_PAR; i < MAC_REG_CR0_CLR; i += 4)
		*((u32 *) (context->mac_reg + i)) = readl(ptr + i);

	for (i = MAC_REG_MAR; i < MAC_REG_TDCSR_CLR; i += 4)
		*((u32 *) (context->mac_reg + i)) = readl(ptr + i);

	for (i = MAC_REG_RDBASE_LO; i < MAC_REG_FIFO_TEST0; i += 4)
		*((u32 *) (context->mac_reg + i)) = readl(ptr + i);

}

static int velocity_suspend(struct device *dev)
{
	struct net_device *netdev = dev_get_drvdata(dev);
	struct velocity_info *vptr = netdev_priv(netdev);
	unsigned long flags;

	if (!netif_running(vptr->netdev))
		return 0;

	netif_device_detach(vptr->netdev);

	spin_lock_irqsave(&vptr->lock, flags);
	if (vptr->pdev)
		pci_save_state(vptr->pdev);

	if (vptr->flags & VELOCITY_FLAGS_WOL_ENABLED) {
		velocity_get_ip(vptr);
		velocity_save_context(vptr, &vptr->context);
		velocity_shutdown(vptr);
		velocity_set_wol(vptr);
		if (vptr->pdev)
			pci_enable_wake(vptr->pdev, PCI_D3hot, 1);
		velocity_set_power_state(vptr, PCI_D3hot);
	} else {
		velocity_save_context(vptr, &vptr->context);
		velocity_shutdown(vptr);
		if (vptr->pdev)
			pci_disable_device(vptr->pdev);
		velocity_set_power_state(vptr, PCI_D3hot);
	}

	spin_unlock_irqrestore(&vptr->lock, flags);
	return 0;
}

/**
 *	velocity_restore_context	-	restore registers
 *	@vptr: velocity
 *	@context: buffer for stored context
 *
 *	Reload the register configuration from the velocity context
 *	created by velocity_save_context.
 */
static void velocity_restore_context(struct velocity_info *vptr, struct velocity_context *context)
{
	struct mac_regs __iomem *regs = vptr->mac_regs;
	int i;
	u8 __iomem *ptr = (u8 __iomem *)regs;

	for (i = MAC_REG_PAR; i < MAC_REG_CR0_SET; i += 4)
		writel(*((u32 *) (context->mac_reg + i)), ptr + i);

	/* Just skip cr0 */
	for (i = MAC_REG_CR1_SET; i < MAC_REG_CR0_CLR; i++) {
		/* Clear */
		writeb(~(*((u8 *) (context->mac_reg + i))), ptr + i + 4);
		/* Set */
		writeb(*((u8 *) (context->mac_reg + i)), ptr + i);
	}

	for (i = MAC_REG_MAR; i < MAC_REG_IMR; i += 4)
		writel(*((u32 *) (context->mac_reg + i)), ptr + i);

	for (i = MAC_REG_RDBASE_LO; i < MAC_REG_FIFO_TEST0; i += 4)
		writel(*((u32 *) (context->mac_reg + i)), ptr + i);

	for (i = MAC_REG_TDCSR_SET; i <= MAC_REG_RDCSR_SET; i++)
		writeb(*((u8 *) (context->mac_reg + i)), ptr + i);
}

static int velocity_resume(struct device *dev)
{
	struct net_device *netdev = dev_get_drvdata(dev);
	struct velocity_info *vptr = netdev_priv(netdev);
	unsigned long flags;
	int i;

	if (!netif_running(vptr->netdev))
		return 0;

	velocity_set_power_state(vptr, PCI_D0);

	if (vptr->pdev) {
		pci_enable_wake(vptr->pdev, PCI_D0, 0);
		pci_restore_state(vptr->pdev);
	}

	mac_wol_reset(vptr->mac_regs);

	spin_lock_irqsave(&vptr->lock, flags);
	velocity_restore_context(vptr, &vptr->context);
	velocity_init_registers(vptr, VELOCITY_INIT_WOL);
	mac_disable_int(vptr->mac_regs);

	velocity_tx_srv(vptr);

	for (i = 0; i < vptr->tx.numq; i++) {
		if (vptr->tx.used[i])
			mac_tx_queue_wake(vptr->mac_regs, i);
	}

	mac_enable_int(vptr->mac_regs);
	spin_unlock_irqrestore(&vptr->lock, flags);
	netif_device_attach(vptr->netdev);

	return 0;
}
#endif	/* CONFIG_PM_SLEEP */

static SIMPLE_DEV_PM_OPS(velocity_pm_ops, velocity_suspend, velocity_resume);

/*
 *	Definition for our device driver. The PCI layer interface
 *	uses this to handle all our card discover and plugging
 */
static struct pci_driver velocity_pci_driver = {
	.name		= VELOCITY_NAME,
	.id_table	= velocity_pci_id_table,
	.probe		= velocity_pci_probe,
	.remove		= velocity_pci_remove,
	.driver = {
		.pm = &velocity_pm_ops,
	},
};

static struct platform_driver velocity_platform_driver = {
	.probe		= velocity_platform_probe,
	.remove		= velocity_platform_remove,
	.driver = {
		.name = "via-velocity",
		.owner = THIS_MODULE,
		.of_match_table = velocity_of_ids,
		.pm = &velocity_pm_ops,
	},
};

/**
 *	velocity_ethtool_up	-	pre hook for ethtool
 *	@dev: network device
 *
 *	Called before an ethtool operation. We need to make sure the
 *	chip is out of D3 state before we poke at it.
 */
static int velocity_ethtool_up(struct net_device *dev)
{
	struct velocity_info *vptr = netdev_priv(dev);
	if (!netif_running(dev))
		velocity_set_power_state(vptr, PCI_D0);
	return 0;
}

/**
 *	velocity_ethtool_down	-	post hook for ethtool
 *	@dev: network device
 *
 *	Called after an ethtool operation. Restore the chip back to D3
 *	state if it isn't running.
 */
static void velocity_ethtool_down(struct net_device *dev)
{
	struct velocity_info *vptr = netdev_priv(dev);
	if (!netif_running(dev))
		velocity_set_power_state(vptr, PCI_D3hot);
}

static int velocity_get_settings(struct net_device *dev,
				 struct ethtool_cmd *cmd)
{
	struct velocity_info *vptr = netdev_priv(dev);
	struct mac_regs __iomem *regs = vptr->mac_regs;
	u32 status;
	status = check_connection_type(vptr->mac_regs);

	cmd->supported = SUPPORTED_TP |
			SUPPORTED_Autoneg |
			SUPPORTED_10baseT_Half |
			SUPPORTED_10baseT_Full |
			SUPPORTED_100baseT_Half |
			SUPPORTED_100baseT_Full |
			SUPPORTED_1000baseT_Half |
			SUPPORTED_1000baseT_Full;

	cmd->advertising = ADVERTISED_TP | ADVERTISED_Autoneg;
	if (vptr->options.spd_dpx == SPD_DPX_AUTO) {
		cmd->advertising |=
			ADVERTISED_10baseT_Half |
			ADVERTISED_10baseT_Full |
			ADVERTISED_100baseT_Half |
			ADVERTISED_100baseT_Full |
			ADVERTISED_1000baseT_Half |
			ADVERTISED_1000baseT_Full;
	} else {
		switch (vptr->options.spd_dpx) {
		case SPD_DPX_1000_FULL:
			cmd->advertising |= ADVERTISED_1000baseT_Full;
			break;
		case SPD_DPX_100_HALF:
			cmd->advertising |= ADVERTISED_100baseT_Half;
			break;
		case SPD_DPX_100_FULL:
			cmd->advertising |= ADVERTISED_100baseT_Full;
			break;
		case SPD_DPX_10_HALF:
			cmd->advertising |= ADVERTISED_10baseT_Half;
			break;
		case SPD_DPX_10_FULL:
			cmd->advertising |= ADVERTISED_10baseT_Full;
			break;
		default:
			break;
		}
	}

	if (status & VELOCITY_SPEED_1000)
		ethtool_cmd_speed_set(cmd, SPEED_1000);
	else if (status & VELOCITY_SPEED_100)
		ethtool_cmd_speed_set(cmd, SPEED_100);
	else
		ethtool_cmd_speed_set(cmd, SPEED_10);

	cmd->autoneg = (status & VELOCITY_AUTONEG_ENABLE) ? AUTONEG_ENABLE : AUTONEG_DISABLE;
	cmd->port = PORT_TP;
	cmd->transceiver = XCVR_INTERNAL;
	cmd->phy_address = readb(&regs->MIIADR) & 0x1F;

	if (status & VELOCITY_DUPLEX_FULL)
		cmd->duplex = DUPLEX_FULL;
	else
		cmd->duplex = DUPLEX_HALF;

	return 0;
}

static int velocity_set_settings(struct net_device *dev,
				 struct ethtool_cmd *cmd)
{
	struct velocity_info *vptr = netdev_priv(dev);
	u32 speed = ethtool_cmd_speed(cmd);
	u32 curr_status;
	u32 new_status = 0;
	int ret = 0;

	curr_status = check_connection_type(vptr->mac_regs);
	curr_status &= (~VELOCITY_LINK_FAIL);

	new_status |= ((cmd->autoneg) ? VELOCITY_AUTONEG_ENABLE : 0);
	new_status |= ((speed == SPEED_1000) ? VELOCITY_SPEED_1000 : 0);
	new_status |= ((speed == SPEED_100) ? VELOCITY_SPEED_100 : 0);
	new_status |= ((speed == SPEED_10) ? VELOCITY_SPEED_10 : 0);
	new_status |= ((cmd->duplex == DUPLEX_FULL) ? VELOCITY_DUPLEX_FULL : 0);

	if ((new_status & VELOCITY_AUTONEG_ENABLE) &&
	    (new_status != (curr_status | VELOCITY_AUTONEG_ENABLE))) {
		ret = -EINVAL;
	} else {
		enum speed_opt spd_dpx;

		if (new_status & VELOCITY_AUTONEG_ENABLE)
			spd_dpx = SPD_DPX_AUTO;
		else if ((new_status & VELOCITY_SPEED_1000) &&
			 (new_status & VELOCITY_DUPLEX_FULL)) {
			spd_dpx = SPD_DPX_1000_FULL;
		} else if (new_status & VELOCITY_SPEED_100)
			spd_dpx = (new_status & VELOCITY_DUPLEX_FULL) ?
				SPD_DPX_100_FULL : SPD_DPX_100_HALF;
		else if (new_status & VELOCITY_SPEED_10)
			spd_dpx = (new_status & VELOCITY_DUPLEX_FULL) ?
				SPD_DPX_10_FULL : SPD_DPX_10_HALF;
		else
			return -EOPNOTSUPP;

		vptr->options.spd_dpx = spd_dpx;

		velocity_set_media_mode(vptr, new_status);
	}

	return ret;
}

static void velocity_get_drvinfo(struct net_device *dev, struct ethtool_drvinfo *info)
{
	struct velocity_info *vptr = netdev_priv(dev);

	strlcpy(info->driver, VELOCITY_NAME, sizeof(info->driver));
	strlcpy(info->version, VELOCITY_VERSION, sizeof(info->version));
	if (vptr->pdev)
		strlcpy(info->bus_info, pci_name(vptr->pdev),
						sizeof(info->bus_info));
	else
		strlcpy(info->bus_info, "platform", sizeof(info->bus_info));
}

static void velocity_ethtool_get_wol(struct net_device *dev, struct ethtool_wolinfo *wol)
{
	struct velocity_info *vptr = netdev_priv(dev);
	wol->supported = WAKE_PHY | WAKE_MAGIC | WAKE_UCAST | WAKE_ARP;
	wol->wolopts |= WAKE_MAGIC;
	/*
	   if (vptr->wol_opts & VELOCITY_WOL_PHY)
		   wol.wolopts|=WAKE_PHY;
			 */
	if (vptr->wol_opts & VELOCITY_WOL_UCAST)
		wol->wolopts |= WAKE_UCAST;
	if (vptr->wol_opts & VELOCITY_WOL_ARP)
		wol->wolopts |= WAKE_ARP;
	memcpy(&wol->sopass, vptr->wol_passwd, 6);
}

static int velocity_ethtool_set_wol(struct net_device *dev, struct ethtool_wolinfo *wol)
{
	struct velocity_info *vptr = netdev_priv(dev);

	if (!(wol->wolopts & (WAKE_PHY | WAKE_MAGIC | WAKE_UCAST | WAKE_ARP)))
		return -EFAULT;
	vptr->wol_opts = VELOCITY_WOL_MAGIC;

	/*
	   if (wol.wolopts & WAKE_PHY) {
	   vptr->wol_opts|=VELOCITY_WOL_PHY;
	   vptr->flags |=VELOCITY_FLAGS_WOL_ENABLED;
	   }
	 */

	if (wol->wolopts & WAKE_MAGIC) {
		vptr->wol_opts |= VELOCITY_WOL_MAGIC;
		vptr->flags |= VELOCITY_FLAGS_WOL_ENABLED;
	}
	if (wol->wolopts & WAKE_UCAST) {
		vptr->wol_opts |= VELOCITY_WOL_UCAST;
		vptr->flags |= VELOCITY_FLAGS_WOL_ENABLED;
	}
	if (wol->wolopts & WAKE_ARP) {
		vptr->wol_opts |= VELOCITY_WOL_ARP;
		vptr->flags |= VELOCITY_FLAGS_WOL_ENABLED;
	}
	memcpy(vptr->wol_passwd, wol->sopass, 6);
	return 0;
}

static u32 velocity_get_msglevel(struct net_device *dev)
{
	return msglevel;
}

static void velocity_set_msglevel(struct net_device *dev, u32 value)
{
	 msglevel = value;
}

static int get_pending_timer_val(int val)
{
	int mult_bits = val >> 6;
	int mult = 1;

	switch (mult_bits)
	{
	case 1:
		mult = 4; break;
	case 2:
		mult = 16; break;
	case 3:
		mult = 64; break;
	case 0:
	default:
		break;
	}

	return (val & 0x3f) * mult;
}

static void set_pending_timer_val(int *val, u32 us)
{
	u8 mult = 0;
	u8 shift = 0;

	if (us >= 0x3f) {
		mult = 1; /* mult with 4 */
		shift = 2;
	}
	if (us >= 0x3f * 4) {
		mult = 2; /* mult with 16 */
		shift = 4;
	}
	if (us >= 0x3f * 16) {
		mult = 3; /* mult with 64 */
		shift = 6;
	}

	*val = (mult << 6) | ((us >> shift) & 0x3f);
}


static int velocity_get_coalesce(struct net_device *dev,
		struct ethtool_coalesce *ecmd)
{
	struct velocity_info *vptr = netdev_priv(dev);

	ecmd->tx_max_coalesced_frames = vptr->options.tx_intsup;
	ecmd->rx_max_coalesced_frames = vptr->options.rx_intsup;

	ecmd->rx_coalesce_usecs = get_pending_timer_val(vptr->options.rxqueue_timer);
	ecmd->tx_coalesce_usecs = get_pending_timer_val(vptr->options.txqueue_timer);

	return 0;
}

static int velocity_set_coalesce(struct net_device *dev,
		struct ethtool_coalesce *ecmd)
{
	struct velocity_info *vptr = netdev_priv(dev);
	int max_us = 0x3f * 64;
	unsigned long flags;

	/* 6 bits of  */
	if (ecmd->tx_coalesce_usecs > max_us)
		return -EINVAL;
	if (ecmd->rx_coalesce_usecs > max_us)
		return -EINVAL;

	if (ecmd->tx_max_coalesced_frames > 0xff)
		return -EINVAL;
	if (ecmd->rx_max_coalesced_frames > 0xff)
		return -EINVAL;

	vptr->options.rx_intsup = ecmd->rx_max_coalesced_frames;
	vptr->options.tx_intsup = ecmd->tx_max_coalesced_frames;

	set_pending_timer_val(&vptr->options.rxqueue_timer,
			ecmd->rx_coalesce_usecs);
	set_pending_timer_val(&vptr->options.txqueue_timer,
			ecmd->tx_coalesce_usecs);

	/* Setup the interrupt suppression and queue timers */
	spin_lock_irqsave(&vptr->lock, flags);
	mac_disable_int(vptr->mac_regs);
	setup_adaptive_interrupts(vptr);
	setup_queue_timers(vptr);

	mac_write_int_mask(vptr->int_mask, vptr->mac_regs);
	mac_clear_isr(vptr->mac_regs);
	mac_enable_int(vptr->mac_regs);
	spin_unlock_irqrestore(&vptr->lock, flags);

	return 0;
}

static const char velocity_gstrings[][ETH_GSTRING_LEN] = {
	"rx_all",
	"rx_ok",
	"tx_ok",
	"rx_error",
	"rx_runt_ok",
	"rx_runt_err",
	"rx_64",
	"tx_64",
	"rx_65_to_127",
	"tx_65_to_127",
	"rx_128_to_255",
	"tx_128_to_255",
	"rx_256_to_511",
	"tx_256_to_511",
	"rx_512_to_1023",
	"tx_512_to_1023",
	"rx_1024_to_1518",
	"tx_1024_to_1518",
	"tx_ether_collisions",
	"rx_crc_errors",
	"rx_jumbo",
	"tx_jumbo",
	"rx_mac_control_frames",
	"tx_mac_control_frames",
	"rx_frame_alignement_errors",
	"rx_long_ok",
	"rx_long_err",
	"tx_sqe_errors",
	"rx_no_buf",
	"rx_symbol_errors",
	"in_range_length_errors",
	"late_collisions"
};

static void velocity_get_strings(struct net_device *dev, u32 sset, u8 *data)
{
	switch (sset) {
	case ETH_SS_STATS:
		memcpy(data, *velocity_gstrings, sizeof(velocity_gstrings));
		break;
	}
}

static int velocity_get_sset_count(struct net_device *dev, int sset)
{
	switch (sset) {
	case ETH_SS_STATS:
		return ARRAY_SIZE(velocity_gstrings);
	default:
		return -EOPNOTSUPP;
	}
}

static void velocity_get_ethtool_stats(struct net_device *dev,
				       struct ethtool_stats *stats, u64 *data)
{
	if (netif_running(dev)) {
		struct velocity_info *vptr = netdev_priv(dev);
		u32 *p = vptr->mib_counter;
		int i;

		spin_lock_irq(&vptr->lock);
		velocity_update_hw_mibs(vptr);
		spin_unlock_irq(&vptr->lock);

		for (i = 0; i < ARRAY_SIZE(velocity_gstrings); i++)
			*data++ = *p++;
	}
}

static const struct ethtool_ops velocity_ethtool_ops = {
	.get_settings		= velocity_get_settings,
	.set_settings		= velocity_set_settings,
	.get_drvinfo		= velocity_get_drvinfo,
	.get_wol		= velocity_ethtool_get_wol,
	.set_wol		= velocity_ethtool_set_wol,
	.get_msglevel		= velocity_get_msglevel,
	.set_msglevel		= velocity_set_msglevel,
	.get_link		= velocity_get_link,
	.get_strings		= velocity_get_strings,
	.get_sset_count		= velocity_get_sset_count,
	.get_ethtool_stats	= velocity_get_ethtool_stats,
	.get_coalesce		= velocity_get_coalesce,
	.set_coalesce		= velocity_set_coalesce,
	.begin			= velocity_ethtool_up,
	.complete		= velocity_ethtool_down
};

#if defined(CONFIG_PM) && defined(CONFIG_INET)
static int velocity_netdev_event(struct notifier_block *nb, unsigned long notification, void *ptr)
{
	struct in_ifaddr *ifa = ptr;
	struct net_device *dev = ifa->ifa_dev->dev;

	if (dev_net(dev) == &init_net &&
	    dev->netdev_ops == &velocity_netdev_ops)
		velocity_get_ip(netdev_priv(dev));

	return NOTIFY_DONE;
}

static struct notifier_block velocity_inetaddr_notifier = {
	.notifier_call	= velocity_netdev_event,
};

static void velocity_register_notifier(void)
{
	register_inetaddr_notifier(&velocity_inetaddr_notifier);
}

static void velocity_unregister_notifier(void)
{
	unregister_inetaddr_notifier(&velocity_inetaddr_notifier);
}

#else

#define velocity_register_notifier()	do {} while (0)
#define velocity_unregister_notifier()	do {} while (0)

#endif	/* defined(CONFIG_PM) && defined(CONFIG_INET) */

/**
 *	velocity_init_module	-	load time function
 *
 *	Called when the velocity module is loaded. The PCI driver
 *	is registered with the PCI layer, and in turn will call
 *	the probe functions for each velocity adapter installed
 *	in the system.
 */
static int __init velocity_init_module(void)
{
	int ret_pci, ret_platform;

	velocity_register_notifier();

	ret_pci = pci_register_driver(&velocity_pci_driver);
	ret_platform = platform_driver_register(&velocity_platform_driver);

	/* if both_registers failed, remove the notifier */
	if ((ret_pci < 0) && (ret_platform < 0)) {
		velocity_unregister_notifier();
		return ret_pci;
	}

	return 0;
}

/**
 *	velocity_cleanup	-	module unload
 *
 *	When the velocity hardware is unloaded this function is called.
 *	It will clean up the notifiers and the unregister the PCI
 *	driver interface for this hardware. This in turn cleans up
 *	all discovered interfaces before returning from the function
 */
static void __exit velocity_cleanup_module(void)
{
	velocity_unregister_notifier();

	pci_unregister_driver(&velocity_pci_driver);
	platform_driver_unregister(&velocity_platform_driver);
}

module_init(velocity_init_module);
module_exit(velocity_cleanup_module);<|MERGE_RESOLUTION|>--- conflicted
+++ resolved
@@ -2531,11 +2531,8 @@
 	if (vptr->flags & VELOCITY_FLAGS_WOL_ENABLED)
 		velocity_get_ip(vptr);
 
-<<<<<<< HEAD
-=======
 	free_irq(dev->irq, dev);
 
->>>>>>> c3ade0e0
 	velocity_free_rings(vptr);
 
 	vptr->flags &= (~VELOCITY_FLAGS_OPENED);
