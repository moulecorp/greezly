/* 8139cp.c: A Linux PCI Ethernet driver for the RealTek 8139C+ chips. */
/*
	Copyright 2001-2004 Jeff Garzik <jgarzik@pobox.com>

	Copyright (C) 2001, 2002 David S. Miller (davem@redhat.com) [tg3.c]
	Copyright (C) 2000, 2001 David S. Miller (davem@redhat.com) [sungem.c]
	Copyright 2001 Manfred Spraul				    [natsemi.c]
	Copyright 1999-2001 by Donald Becker.			    [natsemi.c]
       	Written 1997-2001 by Donald Becker.			    [8139too.c]
	Copyright 1998-2001 by Jes Sorensen, <jes@trained-monkey.org>. [acenic.c]

	This software may be used and distributed according to the terms of
	the GNU General Public License (GPL), incorporated herein by reference.
	Drivers based on or derived from this code fall under the GPL and must
	retain the authorship, copyright and license notice.  This file is not
	a complete program and may only be used when the entire operating
	system is licensed under the GPL.

	See the file COPYING in this distribution for more information.

	Contributors:

		Wake-on-LAN support - Felipe Damasio <felipewd@terra.com.br>
		PCI suspend/resume  - Felipe Damasio <felipewd@terra.com.br>
		LinkChg interrupt   - Felipe Damasio <felipewd@terra.com.br>

	TODO:
	* Test Tx checksumming thoroughly

	Low priority TODO:
	* Complete reset on PciErr
	* Consider Rx interrupt mitigation using TimerIntr
	* Investigate using skb->priority with h/w VLAN priority
	* Investigate using High Priority Tx Queue with skb->priority
	* Adjust Rx FIFO threshold and Max Rx DMA burst on Rx FIFO error
	* Adjust Tx FIFO threshold and Max Tx DMA burst on Tx FIFO error
	* Implement Tx software interrupt mitigation via
	  Tx descriptor bit
	* The real minimum of CP_MIN_MTU is 4 bytes.  However,
	  for this to be supported, one must(?) turn on packet padding.
	* Support external MII transceivers (patch available)

	NOTES:
	* TX checksumming is considered experimental.  It is off by
	  default, use ethtool to turn it on.

 */

#define pr_fmt(fmt) KBUILD_MODNAME ": " fmt

#define DRV_NAME		"8139cp"
#define DRV_VERSION		"1.3"
#define DRV_RELDATE		"Mar 22, 2004"


#include <linux/module.h>
#include <linux/moduleparam.h>
#include <linux/kernel.h>
#include <linux/compiler.h>
#include <linux/netdevice.h>
#include <linux/etherdevice.h>
#include <linux/init.h>
#include <linux/interrupt.h>
#include <linux/pci.h>
#include <linux/dma-mapping.h>
#include <linux/delay.h>
#include <linux/ethtool.h>
#include <linux/gfp.h>
#include <linux/mii.h>
#include <linux/if_vlan.h>
#include <linux/crc32.h>
#include <linux/in.h>
#include <linux/ip.h>
#include <linux/tcp.h>
#include <linux/udp.h>
#include <linux/cache.h>
#include <asm/io.h>
#include <asm/irq.h>
#include <asm/uaccess.h>

/* These identify the driver base version and may not be removed. */
static char version[] =
DRV_NAME ": 10/100 PCI Ethernet driver v" DRV_VERSION " (" DRV_RELDATE ")\n";

MODULE_AUTHOR("Jeff Garzik <jgarzik@pobox.com>");
MODULE_DESCRIPTION("RealTek RTL-8139C+ series 10/100 PCI Ethernet driver");
MODULE_VERSION(DRV_VERSION);
MODULE_LICENSE("GPL");

static int debug = -1;
module_param(debug, int, 0);
MODULE_PARM_DESC (debug, "8139cp: bitmapped message enable number");

/* Maximum number of multicast addresses to filter (vs. Rx-all-multicast).
   The RTL chips use a 64 element hash table based on the Ethernet CRC.  */
static int multicast_filter_limit = 32;
module_param(multicast_filter_limit, int, 0);
MODULE_PARM_DESC (multicast_filter_limit, "8139cp: maximum number of filtered multicast addresses");

#define CP_DEF_MSG_ENABLE	(NETIF_MSG_DRV		| \
				 NETIF_MSG_PROBE 	| \
				 NETIF_MSG_LINK)
#define CP_NUM_STATS		14	/* struct cp_dma_stats, plus one */
#define CP_STATS_SIZE		64	/* size in bytes of DMA stats block */
#define CP_REGS_SIZE		(0xff + 1)
#define CP_REGS_VER		1		/* version 1 */
#define CP_RX_RING_SIZE		64
#define CP_TX_RING_SIZE		64
#define CP_RING_BYTES		\
		((sizeof(struct cp_desc) * CP_RX_RING_SIZE) +	\
		 (sizeof(struct cp_desc) * CP_TX_RING_SIZE) +	\
		 CP_STATS_SIZE)
#define NEXT_TX(N)		(((N) + 1) & (CP_TX_RING_SIZE - 1))
#define NEXT_RX(N)		(((N) + 1) & (CP_RX_RING_SIZE - 1))
#define TX_BUFFS_AVAIL(CP)					\
	(((CP)->tx_tail <= (CP)->tx_head) ?			\
	  (CP)->tx_tail + (CP_TX_RING_SIZE - 1) - (CP)->tx_head :	\
	  (CP)->tx_tail - (CP)->tx_head - 1)

#define PKT_BUF_SZ		1536	/* Size of each temporary Rx buffer.*/
#define CP_INTERNAL_PHY		32

/* The following settings are log_2(bytes)-4:  0 == 16 bytes .. 6==1024, 7==end of packet. */
#define RX_FIFO_THRESH		5	/* Rx buffer level before first PCI xfer.  */
#define RX_DMA_BURST		4	/* Maximum PCI burst, '4' is 256 */
#define TX_DMA_BURST		6	/* Maximum PCI burst, '6' is 1024 */
#define TX_EARLY_THRESH		256	/* Early Tx threshold, in bytes */

/* Time in jiffies before concluding the transmitter is hung. */
#define TX_TIMEOUT		(6*HZ)

/* hardware minimum and maximum for a single frame's data payload */
#define CP_MIN_MTU		60	/* TODO: allow lower, but pad */
#define CP_MAX_MTU		4096

enum {
	/* NIC register offsets */
	MAC0		= 0x00,	/* Ethernet hardware address. */
	MAR0		= 0x08,	/* Multicast filter. */
	StatsAddr	= 0x10,	/* 64-bit start addr of 64-byte DMA stats blk */
	TxRingAddr	= 0x20, /* 64-bit start addr of Tx ring */
	HiTxRingAddr	= 0x28, /* 64-bit start addr of high priority Tx ring */
	Cmd		= 0x37, /* Command register */
	IntrMask	= 0x3C, /* Interrupt mask */
	IntrStatus	= 0x3E, /* Interrupt status */
	TxConfig	= 0x40, /* Tx configuration */
	ChipVersion	= 0x43, /* 8-bit chip version, inside TxConfig */
	RxConfig	= 0x44, /* Rx configuration */
	RxMissed	= 0x4C,	/* 24 bits valid, write clears */
	Cfg9346		= 0x50, /* EEPROM select/control; Cfg reg [un]lock */
	Config1		= 0x52, /* Config1 */
	Config3		= 0x59, /* Config3 */
	Config4		= 0x5A, /* Config4 */
	MultiIntr	= 0x5C, /* Multiple interrupt select */
	BasicModeCtrl	= 0x62,	/* MII BMCR */
	BasicModeStatus	= 0x64, /* MII BMSR */
	NWayAdvert	= 0x66, /* MII ADVERTISE */
	NWayLPAR	= 0x68, /* MII LPA */
	NWayExpansion	= 0x6A, /* MII Expansion */
	Config5		= 0xD8,	/* Config5 */
	TxPoll		= 0xD9,	/* Tell chip to check Tx descriptors for work */
	RxMaxSize	= 0xDA, /* Max size of an Rx packet (8169 only) */
	CpCmd		= 0xE0, /* C+ Command register (C+ mode only) */
	IntrMitigate	= 0xE2,	/* rx/tx interrupt mitigation control */
	RxRingAddr	= 0xE4, /* 64-bit start addr of Rx ring */
	TxThresh	= 0xEC, /* Early Tx threshold */
	OldRxBufAddr	= 0x30, /* DMA address of Rx ring buffer (C mode) */
	OldTSD0		= 0x10, /* DMA address of first Tx desc (C mode) */

	/* Tx and Rx status descriptors */
	DescOwn		= (1 << 31), /* Descriptor is owned by NIC */
	RingEnd		= (1 << 30), /* End of descriptor ring */
	FirstFrag	= (1 << 29), /* First segment of a packet */
	LastFrag	= (1 << 28), /* Final segment of a packet */
	LargeSend	= (1 << 27), /* TCP Large Send Offload (TSO) */
	MSSShift	= 16,	     /* MSS value position */
	MSSMask		= 0xfff,     /* MSS value: 11 bits */
	TxError		= (1 << 23), /* Tx error summary */
	RxError		= (1 << 20), /* Rx error summary */
	IPCS		= (1 << 18), /* Calculate IP checksum */
	UDPCS		= (1 << 17), /* Calculate UDP/IP checksum */
	TCPCS		= (1 << 16), /* Calculate TCP/IP checksum */
	TxVlanTag	= (1 << 17), /* Add VLAN tag */
	RxVlanTagged	= (1 << 16), /* Rx VLAN tag available */
	IPFail		= (1 << 15), /* IP checksum failed */
	UDPFail		= (1 << 14), /* UDP/IP checksum failed */
	TCPFail		= (1 << 13), /* TCP/IP checksum failed */
	NormalTxPoll	= (1 << 6),  /* One or more normal Tx packets to send */
	PID1		= (1 << 17), /* 2 protocol id bits:  0==non-IP, */
	PID0		= (1 << 16), /* 1==UDP/IP, 2==TCP/IP, 3==IP */
	RxProtoTCP	= 1,
	RxProtoUDP	= 2,
	RxProtoIP	= 3,
	TxFIFOUnder	= (1 << 25), /* Tx FIFO underrun */
	TxOWC		= (1 << 22), /* Tx Out-of-window collision */
	TxLinkFail	= (1 << 21), /* Link failed during Tx of packet */
	TxMaxCol	= (1 << 20), /* Tx aborted due to excessive collisions */
	TxColCntShift	= 16,	     /* Shift, to get 4-bit Tx collision cnt */
	TxColCntMask	= 0x01 | 0x02 | 0x04 | 0x08, /* 4-bit collision count */
	RxErrFrame	= (1 << 27), /* Rx frame alignment error */
	RxMcast		= (1 << 26), /* Rx multicast packet rcv'd */
	RxErrCRC	= (1 << 18), /* Rx CRC error */
	RxErrRunt	= (1 << 19), /* Rx error, packet < 64 bytes */
	RxErrLong	= (1 << 21), /* Rx error, packet > 4096 bytes */
	RxErrFIFO	= (1 << 22), /* Rx error, FIFO overflowed, pkt bad */

	/* StatsAddr register */
	DumpStats	= (1 << 3),  /* Begin stats dump */

	/* RxConfig register */
	RxCfgFIFOShift	= 13,	     /* Shift, to get Rx FIFO thresh value */
	RxCfgDMAShift	= 8,	     /* Shift, to get Rx Max DMA value */
	AcceptErr	= 0x20,	     /* Accept packets with CRC errors */
	AcceptRunt	= 0x10,	     /* Accept runt (<64 bytes) packets */
	AcceptBroadcast	= 0x08,	     /* Accept broadcast packets */
	AcceptMulticast	= 0x04,	     /* Accept multicast packets */
	AcceptMyPhys	= 0x02,	     /* Accept pkts with our MAC as dest */
	AcceptAllPhys	= 0x01,	     /* Accept all pkts w/ physical dest */

	/* IntrMask / IntrStatus registers */
	PciErr		= (1 << 15), /* System error on the PCI bus */
	TimerIntr	= (1 << 14), /* Asserted when TCTR reaches TimerInt value */
	LenChg		= (1 << 13), /* Cable length change */
	SWInt		= (1 << 8),  /* Software-requested interrupt */
	TxEmpty		= (1 << 7),  /* No Tx descriptors available */
	RxFIFOOvr	= (1 << 6),  /* Rx FIFO Overflow */
	LinkChg		= (1 << 5),  /* Packet underrun, or link change */
	RxEmpty		= (1 << 4),  /* No Rx descriptors available */
	TxErr		= (1 << 3),  /* Tx error */
	TxOK		= (1 << 2),  /* Tx packet sent */
	RxErr		= (1 << 1),  /* Rx error */
	RxOK		= (1 << 0),  /* Rx packet received */
	IntrResvd	= (1 << 10), /* reserved, according to RealTek engineers,
					but hardware likes to raise it */

	IntrAll		= PciErr | TimerIntr | LenChg | SWInt | TxEmpty |
			  RxFIFOOvr | LinkChg | RxEmpty | TxErr | TxOK |
			  RxErr | RxOK | IntrResvd,

	/* C mode command register */
	CmdReset	= (1 << 4),  /* Enable to reset; self-clearing */
	RxOn		= (1 << 3),  /* Rx mode enable */
	TxOn		= (1 << 2),  /* Tx mode enable */

	/* C+ mode command register */
	RxVlanOn	= (1 << 6),  /* Rx VLAN de-tagging enable */
	RxChkSum	= (1 << 5),  /* Rx checksum offload enable */
	PCIDAC		= (1 << 4),  /* PCI Dual Address Cycle (64-bit PCI) */
	PCIMulRW	= (1 << 3),  /* Enable PCI read/write multiple */
	CpRxOn		= (1 << 1),  /* Rx mode enable */
	CpTxOn		= (1 << 0),  /* Tx mode enable */

	/* Cfg9436 EEPROM control register */
	Cfg9346_Lock	= 0x00,	     /* Lock ConfigX/MII register access */
	Cfg9346_Unlock	= 0xC0,	     /* Unlock ConfigX/MII register access */

	/* TxConfig register */
	IFG		= (1 << 25) | (1 << 24), /* standard IEEE interframe gap */
	TxDMAShift	= 8,	     /* DMA burst value (0-7) is shift this many bits */

	/* Early Tx Threshold register */
	TxThreshMask	= 0x3f,	     /* Mask bits 5-0 */
	TxThreshMax	= 2048,	     /* Max early Tx threshold */

	/* Config1 register */
	DriverLoaded	= (1 << 5),  /* Software marker, driver is loaded */
	LWACT           = (1 << 4),  /* LWAKE active mode */
	PMEnable	= (1 << 0),  /* Enable various PM features of chip */

	/* Config3 register */
	PARMEnable	= (1 << 6),  /* Enable auto-loading of PHY parms */
	MagicPacket     = (1 << 5),  /* Wake up when receives a Magic Packet */
	LinkUp          = (1 << 4),  /* Wake up when the cable connection is re-established */

	/* Config4 register */
	LWPTN           = (1 << 1),  /* LWAKE Pattern */
	LWPME           = (1 << 4),  /* LANWAKE vs PMEB */

	/* Config5 register */
	BWF             = (1 << 6),  /* Accept Broadcast wakeup frame */
	MWF             = (1 << 5),  /* Accept Multicast wakeup frame */
	UWF             = (1 << 4),  /* Accept Unicast wakeup frame */
	LANWake         = (1 << 1),  /* Enable LANWake signal */
	PMEStatus	= (1 << 0),  /* PME status can be reset by PCI RST# */

	cp_norx_intr_mask = PciErr | LinkChg | TxOK | TxErr | TxEmpty,
	cp_rx_intr_mask = RxOK | RxErr | RxEmpty | RxFIFOOvr,
	cp_intr_mask = cp_rx_intr_mask | cp_norx_intr_mask,
};

static const unsigned int cp_rx_config =
	  (RX_FIFO_THRESH << RxCfgFIFOShift) |
	  (RX_DMA_BURST << RxCfgDMAShift);

struct cp_desc {
	__le32		opts1;
	__le32		opts2;
	__le64		addr;
};

struct cp_dma_stats {
	__le64			tx_ok;
	__le64			rx_ok;
	__le64			tx_err;
	__le32			rx_err;
	__le16			rx_fifo;
	__le16			frame_align;
	__le32			tx_ok_1col;
	__le32			tx_ok_mcol;
	__le64			rx_ok_phys;
	__le64			rx_ok_bcast;
	__le32			rx_ok_mcast;
	__le16			tx_abort;
	__le16			tx_underrun;
} __packed;

struct cp_extra_stats {
	unsigned long		rx_frags;
};

struct cp_private {
	void			__iomem *regs;
	struct net_device	*dev;
	spinlock_t		lock;
	u32			msg_enable;

	struct napi_struct	napi;

	struct pci_dev		*pdev;
	u32			rx_config;
	u16			cpcmd;

	struct cp_extra_stats	cp_stats;

	unsigned		rx_head		____cacheline_aligned;
	unsigned		rx_tail;
	struct cp_desc		*rx_ring;
	struct sk_buff		*rx_skb[CP_RX_RING_SIZE];

	unsigned		tx_head		____cacheline_aligned;
	unsigned		tx_tail;
	struct cp_desc		*tx_ring;
	struct sk_buff		*tx_skb[CP_TX_RING_SIZE];

	unsigned		rx_buf_sz;
	unsigned		wol_enabled : 1; /* Is Wake-on-LAN enabled? */

	dma_addr_t		ring_dma;

	struct mii_if_info	mii_if;
};

#define cpr8(reg)	readb(cp->regs + (reg))
#define cpr16(reg)	readw(cp->regs + (reg))
#define cpr32(reg)	readl(cp->regs + (reg))
#define cpw8(reg,val)	writeb((val), cp->regs + (reg))
#define cpw16(reg,val)	writew((val), cp->regs + (reg))
#define cpw32(reg,val)	writel((val), cp->regs + (reg))
#define cpw8_f(reg,val) do {			\
	writeb((val), cp->regs + (reg));	\
	readb(cp->regs + (reg));		\
	} while (0)
#define cpw16_f(reg,val) do {			\
	writew((val), cp->regs + (reg));	\
	readw(cp->regs + (reg));		\
	} while (0)
#define cpw32_f(reg,val) do {			\
	writel((val), cp->regs + (reg));	\
	readl(cp->regs + (reg));		\
	} while (0)


static void __cp_set_rx_mode (struct net_device *dev);
static void cp_tx (struct cp_private *cp);
static void cp_clean_rings (struct cp_private *cp);
#ifdef CONFIG_NET_POLL_CONTROLLER
static void cp_poll_controller(struct net_device *dev);
#endif
static int cp_get_eeprom_len(struct net_device *dev);
static int cp_get_eeprom(struct net_device *dev,
			 struct ethtool_eeprom *eeprom, u8 *data);
static int cp_set_eeprom(struct net_device *dev,
			 struct ethtool_eeprom *eeprom, u8 *data);

static DEFINE_PCI_DEVICE_TABLE(cp_pci_tbl) = {
	{ PCI_DEVICE(PCI_VENDOR_ID_REALTEK,	PCI_DEVICE_ID_REALTEK_8139), },
	{ PCI_DEVICE(PCI_VENDOR_ID_TTTECH,	PCI_DEVICE_ID_TTTECH_MC322), },
	{ },
};
MODULE_DEVICE_TABLE(pci, cp_pci_tbl);

static struct {
	const char str[ETH_GSTRING_LEN];
} ethtool_stats_keys[] = {
	{ "tx_ok" },
	{ "rx_ok" },
	{ "tx_err" },
	{ "rx_err" },
	{ "rx_fifo" },
	{ "frame_align" },
	{ "tx_ok_1col" },
	{ "tx_ok_mcol" },
	{ "rx_ok_phys" },
	{ "rx_ok_bcast" },
	{ "rx_ok_mcast" },
	{ "tx_abort" },
	{ "tx_underrun" },
	{ "rx_frags" },
};


static inline void cp_set_rxbufsize (struct cp_private *cp)
{
	unsigned int mtu = cp->dev->mtu;

	if (mtu > ETH_DATA_LEN)
		/* MTU + ethernet header + FCS + optional VLAN tag */
		cp->rx_buf_sz = mtu + ETH_HLEN + 8;
	else
		cp->rx_buf_sz = PKT_BUF_SZ;
}

static inline void cp_rx_skb (struct cp_private *cp, struct sk_buff *skb,
			      struct cp_desc *desc)
{
	u32 opts2 = le32_to_cpu(desc->opts2);

	skb->protocol = eth_type_trans (skb, cp->dev);

	cp->dev->stats.rx_packets++;
	cp->dev->stats.rx_bytes += skb->len;

	if (opts2 & RxVlanTagged)
		__vlan_hwaccel_put_tag(skb, htons(ETH_P_8021Q), swab16(opts2 & 0xffff));

	napi_gro_receive(&cp->napi, skb);
}

static void cp_rx_err_acct (struct cp_private *cp, unsigned rx_tail,
			    u32 status, u32 len)
{
	netif_dbg(cp, rx_err, cp->dev, "rx err, slot %d status 0x%x len %d\n",
		  rx_tail, status, len);
	cp->dev->stats.rx_errors++;
	if (status & RxErrFrame)
		cp->dev->stats.rx_frame_errors++;
	if (status & RxErrCRC)
		cp->dev->stats.rx_crc_errors++;
	if ((status & RxErrRunt) || (status & RxErrLong))
		cp->dev->stats.rx_length_errors++;
	if ((status & (FirstFrag | LastFrag)) != (FirstFrag | LastFrag))
		cp->dev->stats.rx_length_errors++;
	if (status & RxErrFIFO)
		cp->dev->stats.rx_fifo_errors++;
}

static inline unsigned int cp_rx_csum_ok (u32 status)
{
	unsigned int protocol = (status >> 16) & 0x3;

	if (((protocol == RxProtoTCP) && !(status & TCPFail)) ||
	    ((protocol == RxProtoUDP) && !(status & UDPFail)))
		return 1;
	else
		return 0;
}

static int cp_rx_poll(struct napi_struct *napi, int budget)
{
	struct cp_private *cp = container_of(napi, struct cp_private, napi);
	struct net_device *dev = cp->dev;
	unsigned int rx_tail = cp->rx_tail;
	int rx;

rx_status_loop:
	rx = 0;
	cpw16(IntrStatus, cp_rx_intr_mask);

	while (1) {
		u32 status, len;
		dma_addr_t mapping, new_mapping;
		struct sk_buff *skb, *new_skb;
		struct cp_desc *desc;
		const unsigned buflen = cp->rx_buf_sz;

		skb = cp->rx_skb[rx_tail];
		BUG_ON(!skb);

		desc = &cp->rx_ring[rx_tail];
		status = le32_to_cpu(desc->opts1);
		if (status & DescOwn)
			break;

		len = (status & 0x1fff) - 4;
		mapping = le64_to_cpu(desc->addr);

		if ((status & (FirstFrag | LastFrag)) != (FirstFrag | LastFrag)) {
			/* we don't support incoming fragmented frames.
			 * instead, we attempt to ensure that the
			 * pre-allocated RX skbs are properly sized such
			 * that RX fragments are never encountered
			 */
			cp_rx_err_acct(cp, rx_tail, status, len);
			dev->stats.rx_dropped++;
			cp->cp_stats.rx_frags++;
			goto rx_next;
		}

		if (status & (RxError | RxErrFIFO)) {
			cp_rx_err_acct(cp, rx_tail, status, len);
			goto rx_next;
		}

		netif_dbg(cp, rx_status, dev, "rx slot %d status 0x%x len %d\n",
			  rx_tail, status, len);

		new_skb = netdev_alloc_skb_ip_align(dev, buflen);
		if (!new_skb) {
			dev->stats.rx_dropped++;
			goto rx_next;
		}

		new_mapping = dma_map_single(&cp->pdev->dev, new_skb->data, buflen,
					 PCI_DMA_FROMDEVICE);
		if (dma_mapping_error(&cp->pdev->dev, new_mapping)) {
			dev->stats.rx_dropped++;
			kfree_skb(new_skb);
			goto rx_next;
		}

		dma_unmap_single(&cp->pdev->dev, mapping,
				 buflen, PCI_DMA_FROMDEVICE);

		/* Handle checksum offloading for incoming packets. */
		if (cp_rx_csum_ok(status))
			skb->ip_summed = CHECKSUM_UNNECESSARY;
		else
			skb_checksum_none_assert(skb);

		skb_put(skb, len);

		cp->rx_skb[rx_tail] = new_skb;

		cp_rx_skb(cp, skb, desc);
		rx++;
		mapping = new_mapping;

rx_next:
		cp->rx_ring[rx_tail].opts2 = 0;
		cp->rx_ring[rx_tail].addr = cpu_to_le64(mapping);
		if (rx_tail == (CP_RX_RING_SIZE - 1))
			desc->opts1 = cpu_to_le32(DescOwn | RingEnd |
						  cp->rx_buf_sz);
		else
			desc->opts1 = cpu_to_le32(DescOwn | cp->rx_buf_sz);
		rx_tail = NEXT_RX(rx_tail);

		if (rx >= budget)
			break;
	}

	cp->rx_tail = rx_tail;

	/* if we did not reach work limit, then we're done with
	 * this round of polling
	 */
	if (rx < budget) {
		unsigned long flags;

		if (cpr16(IntrStatus) & cp_rx_intr_mask)
			goto rx_status_loop;

<<<<<<< HEAD
		napi_gro_flush(napi);
=======
		napi_gro_flush(napi, false);
>>>>>>> c3ade0e0
		spin_lock_irqsave(&cp->lock, flags);
		__napi_complete(napi);
		cpw16_f(IntrMask, cp_intr_mask);
		spin_unlock_irqrestore(&cp->lock, flags);
	}

	return rx;
}

static irqreturn_t cp_interrupt (int irq, void *dev_instance)
{
	struct net_device *dev = dev_instance;
	struct cp_private *cp;
	int handled = 0;
	u16 status;

	if (unlikely(dev == NULL))
		return IRQ_NONE;
	cp = netdev_priv(dev);

	spin_lock(&cp->lock);

	status = cpr16(IntrStatus);
	if (!status || (status == 0xFFFF))
		goto out_unlock;

	handled = 1;

	netif_dbg(cp, intr, dev, "intr, status %04x cmd %02x cpcmd %04x\n",
		  status, cpr8(Cmd), cpr16(CpCmd));

	cpw16(IntrStatus, status & ~cp_rx_intr_mask);

	/* close possible race's with dev_close */
	if (unlikely(!netif_running(dev))) {
		cpw16(IntrMask, 0);
		goto out_unlock;
	}

	if (status & (RxOK | RxErr | RxEmpty | RxFIFOOvr))
		if (napi_schedule_prep(&cp->napi)) {
			cpw16_f(IntrMask, cp_norx_intr_mask);
			__napi_schedule(&cp->napi);
		}

	if (status & (TxOK | TxErr | TxEmpty | SWInt))
		cp_tx(cp);
	if (status & LinkChg)
		mii_check_media(&cp->mii_if, netif_msg_link(cp), false);


	if (status & PciErr) {
		u16 pci_status;

		pci_read_config_word(cp->pdev, PCI_STATUS, &pci_status);
		pci_write_config_word(cp->pdev, PCI_STATUS, pci_status);
		netdev_err(dev, "PCI bus error, status=%04x, PCI status=%04x\n",
			   status, pci_status);

		/* TODO: reset hardware */
	}

out_unlock:
	spin_unlock(&cp->lock);

	return IRQ_RETVAL(handled);
}

#ifdef CONFIG_NET_POLL_CONTROLLER
/*
 * Polling receive - used by netconsole and other diagnostic tools
 * to allow network i/o with interrupts disabled.
 */
static void cp_poll_controller(struct net_device *dev)
{
	struct cp_private *cp = netdev_priv(dev);
	const int irq = cp->pdev->irq;

	disable_irq(irq);
	cp_interrupt(irq, dev);
	enable_irq(irq);
}
#endif

static void cp_tx (struct cp_private *cp)
{
	unsigned tx_head = cp->tx_head;
	unsigned tx_tail = cp->tx_tail;
	unsigned bytes_compl = 0, pkts_compl = 0;

	while (tx_tail != tx_head) {
		struct cp_desc *txd = cp->tx_ring + tx_tail;
		struct sk_buff *skb;
		u32 status;

		rmb();
		status = le32_to_cpu(txd->opts1);
		if (status & DescOwn)
			break;

		skb = cp->tx_skb[tx_tail];
		BUG_ON(!skb);

		dma_unmap_single(&cp->pdev->dev, le64_to_cpu(txd->addr),
				 le32_to_cpu(txd->opts1) & 0xffff,
				 PCI_DMA_TODEVICE);

		if (status & LastFrag) {
			if (status & (TxError | TxFIFOUnder)) {
				netif_dbg(cp, tx_err, cp->dev,
					  "tx err, status 0x%x\n", status);
				cp->dev->stats.tx_errors++;
				if (status & TxOWC)
					cp->dev->stats.tx_window_errors++;
				if (status & TxMaxCol)
					cp->dev->stats.tx_aborted_errors++;
				if (status & TxLinkFail)
					cp->dev->stats.tx_carrier_errors++;
				if (status & TxFIFOUnder)
					cp->dev->stats.tx_fifo_errors++;
			} else {
				cp->dev->stats.collisions +=
					((status >> TxColCntShift) & TxColCntMask);
				cp->dev->stats.tx_packets++;
				cp->dev->stats.tx_bytes += skb->len;
				netif_dbg(cp, tx_done, cp->dev,
					  "tx done, slot %d\n", tx_tail);
			}
			bytes_compl += skb->len;
			pkts_compl++;
			dev_kfree_skb_irq(skb);
		}

		cp->tx_skb[tx_tail] = NULL;

		tx_tail = NEXT_TX(tx_tail);
	}

	cp->tx_tail = tx_tail;

	netdev_completed_queue(cp->dev, pkts_compl, bytes_compl);
	if (TX_BUFFS_AVAIL(cp) > (MAX_SKB_FRAGS + 1))
		netif_wake_queue(cp->dev);
}

static inline u32 cp_tx_vlan_tag(struct sk_buff *skb)
{
	return vlan_tx_tag_present(skb) ?
		TxVlanTag | swab16(vlan_tx_tag_get(skb)) : 0x00;
}

static void unwind_tx_frag_mapping(struct cp_private *cp, struct sk_buff *skb,
				   int first, int entry_last)
{
	int frag, index;
	struct cp_desc *txd;
	skb_frag_t *this_frag;
	for (frag = 0; frag+first < entry_last; frag++) {
		index = first+frag;
		cp->tx_skb[index] = NULL;
		txd = &cp->tx_ring[index];
		this_frag = &skb_shinfo(skb)->frags[frag];
		dma_unmap_single(&cp->pdev->dev, le64_to_cpu(txd->addr),
				 skb_frag_size(this_frag), PCI_DMA_TODEVICE);
	}
}

static netdev_tx_t cp_start_xmit (struct sk_buff *skb,
					struct net_device *dev)
{
	struct cp_private *cp = netdev_priv(dev);
	unsigned entry;
	u32 eor, flags;
	unsigned long intr_flags;
	__le32 opts2;
	int mss = 0;

	spin_lock_irqsave(&cp->lock, intr_flags);

	/* This is a hard error, log it. */
	if (TX_BUFFS_AVAIL(cp) <= (skb_shinfo(skb)->nr_frags + 1)) {
		netif_stop_queue(dev);
		spin_unlock_irqrestore(&cp->lock, intr_flags);
		netdev_err(dev, "BUG! Tx Ring full when queue awake!\n");
		return NETDEV_TX_BUSY;
	}

	entry = cp->tx_head;
	eor = (entry == (CP_TX_RING_SIZE - 1)) ? RingEnd : 0;
	mss = skb_shinfo(skb)->gso_size;

	opts2 = cpu_to_le32(cp_tx_vlan_tag(skb));

	if (skb_shinfo(skb)->nr_frags == 0) {
		struct cp_desc *txd = &cp->tx_ring[entry];
		u32 len;
		dma_addr_t mapping;

		len = skb->len;
		mapping = dma_map_single(&cp->pdev->dev, skb->data, len, PCI_DMA_TODEVICE);
		if (dma_mapping_error(&cp->pdev->dev, mapping))
			goto out_dma_error;

		txd->opts2 = opts2;
		txd->addr = cpu_to_le64(mapping);
		wmb();

		flags = eor | len | DescOwn | FirstFrag | LastFrag;

		if (mss)
			flags |= LargeSend | ((mss & MSSMask) << MSSShift);
		else if (skb->ip_summed == CHECKSUM_PARTIAL) {
			const struct iphdr *ip = ip_hdr(skb);
			if (ip->protocol == IPPROTO_TCP)
				flags |= IPCS | TCPCS;
			else if (ip->protocol == IPPROTO_UDP)
				flags |= IPCS | UDPCS;
			else
				WARN_ON(1);	/* we need a WARN() */
		}

		txd->opts1 = cpu_to_le32(flags);
		wmb();

		cp->tx_skb[entry] = skb;
		entry = NEXT_TX(entry);
	} else {
		struct cp_desc *txd;
		u32 first_len, first_eor;
		dma_addr_t first_mapping;
		int frag, first_entry = entry;
		const struct iphdr *ip = ip_hdr(skb);

		/* We must give this initial chunk to the device last.
		 * Otherwise we could race with the device.
		 */
		first_eor = eor;
		first_len = skb_headlen(skb);
		first_mapping = dma_map_single(&cp->pdev->dev, skb->data,
					       first_len, PCI_DMA_TODEVICE);
		if (dma_mapping_error(&cp->pdev->dev, first_mapping))
			goto out_dma_error;

		cp->tx_skb[entry] = skb;
		entry = NEXT_TX(entry);

		for (frag = 0; frag < skb_shinfo(skb)->nr_frags; frag++) {
			const skb_frag_t *this_frag = &skb_shinfo(skb)->frags[frag];
			u32 len;
			u32 ctrl;
			dma_addr_t mapping;

			len = skb_frag_size(this_frag);
			mapping = dma_map_single(&cp->pdev->dev,
						 skb_frag_address(this_frag),
						 len, PCI_DMA_TODEVICE);
			if (dma_mapping_error(&cp->pdev->dev, mapping)) {
				unwind_tx_frag_mapping(cp, skb, first_entry, entry);
				goto out_dma_error;
			}

			eor = (entry == (CP_TX_RING_SIZE - 1)) ? RingEnd : 0;

			ctrl = eor | len | DescOwn;

			if (mss)
				ctrl |= LargeSend |
					((mss & MSSMask) << MSSShift);
			else if (skb->ip_summed == CHECKSUM_PARTIAL) {
				if (ip->protocol == IPPROTO_TCP)
					ctrl |= IPCS | TCPCS;
				else if (ip->protocol == IPPROTO_UDP)
					ctrl |= IPCS | UDPCS;
				else
					BUG();
			}

			if (frag == skb_shinfo(skb)->nr_frags - 1)
				ctrl |= LastFrag;

			txd = &cp->tx_ring[entry];
			txd->opts2 = opts2;
			txd->addr = cpu_to_le64(mapping);
			wmb();

			txd->opts1 = cpu_to_le32(ctrl);
			wmb();

			cp->tx_skb[entry] = skb;
			entry = NEXT_TX(entry);
		}

		txd = &cp->tx_ring[first_entry];
		txd->opts2 = opts2;
		txd->addr = cpu_to_le64(first_mapping);
		wmb();

		if (skb->ip_summed == CHECKSUM_PARTIAL) {
			if (ip->protocol == IPPROTO_TCP)
				txd->opts1 = cpu_to_le32(first_eor | first_len |
							 FirstFrag | DescOwn |
							 IPCS | TCPCS);
			else if (ip->protocol == IPPROTO_UDP)
				txd->opts1 = cpu_to_le32(first_eor | first_len |
							 FirstFrag | DescOwn |
							 IPCS | UDPCS);
			else
				BUG();
		} else
			txd->opts1 = cpu_to_le32(first_eor | first_len |
						 FirstFrag | DescOwn);
		wmb();
	}
	cp->tx_head = entry;

	netdev_sent_queue(dev, skb->len);
	netif_dbg(cp, tx_queued, cp->dev, "tx queued, slot %d, skblen %d\n",
		  entry, skb->len);
	if (TX_BUFFS_AVAIL(cp) <= (MAX_SKB_FRAGS + 1))
		netif_stop_queue(dev);

out_unlock:
	spin_unlock_irqrestore(&cp->lock, intr_flags);

	cpw8(TxPoll, NormalTxPoll);

	return NETDEV_TX_OK;
out_dma_error:
	kfree_skb(skb);
	cp->dev->stats.tx_dropped++;
	goto out_unlock;
}

/* Set or clear the multicast filter for this adaptor.
   This routine is not state sensitive and need not be SMP locked. */

static void __cp_set_rx_mode (struct net_device *dev)
{
	struct cp_private *cp = netdev_priv(dev);
	u32 mc_filter[2];	/* Multicast hash filter */
	int rx_mode;

	/* Note: do not reorder, GCC is clever about common statements. */
	if (dev->flags & IFF_PROMISC) {
		/* Unconditionally log net taps. */
		rx_mode =
		    AcceptBroadcast | AcceptMulticast | AcceptMyPhys |
		    AcceptAllPhys;
		mc_filter[1] = mc_filter[0] = 0xffffffff;
	} else if ((netdev_mc_count(dev) > multicast_filter_limit) ||
		   (dev->flags & IFF_ALLMULTI)) {
		/* Too many to filter perfectly -- accept all multicasts. */
		rx_mode = AcceptBroadcast | AcceptMulticast | AcceptMyPhys;
		mc_filter[1] = mc_filter[0] = 0xffffffff;
	} else {
		struct netdev_hw_addr *ha;
		rx_mode = AcceptBroadcast | AcceptMyPhys;
		mc_filter[1] = mc_filter[0] = 0;
		netdev_for_each_mc_addr(ha, dev) {
			int bit_nr = ether_crc(ETH_ALEN, ha->addr) >> 26;

			mc_filter[bit_nr >> 5] |= 1 << (bit_nr & 31);
			rx_mode |= AcceptMulticast;
		}
	}

	/* We can safely update without stopping the chip. */
	cp->rx_config = cp_rx_config | rx_mode;
	cpw32_f(RxConfig, cp->rx_config);

	cpw32_f (MAR0 + 0, mc_filter[0]);
	cpw32_f (MAR0 + 4, mc_filter[1]);
}

static void cp_set_rx_mode (struct net_device *dev)
{
	unsigned long flags;
	struct cp_private *cp = netdev_priv(dev);

	spin_lock_irqsave (&cp->lock, flags);
	__cp_set_rx_mode(dev);
	spin_unlock_irqrestore (&cp->lock, flags);
}

static void __cp_get_stats(struct cp_private *cp)
{
	/* only lower 24 bits valid; write any value to clear */
	cp->dev->stats.rx_missed_errors += (cpr32 (RxMissed) & 0xffffff);
	cpw32 (RxMissed, 0);
}

static struct net_device_stats *cp_get_stats(struct net_device *dev)
{
	struct cp_private *cp = netdev_priv(dev);
	unsigned long flags;

	/* The chip only need report frame silently dropped. */
	spin_lock_irqsave(&cp->lock, flags);
 	if (netif_running(dev) && netif_device_present(dev))
 		__cp_get_stats(cp);
	spin_unlock_irqrestore(&cp->lock, flags);

	return &dev->stats;
}

static void cp_stop_hw (struct cp_private *cp)
{
	cpw16(IntrStatus, ~(cpr16(IntrStatus)));
	cpw16_f(IntrMask, 0);
	cpw8(Cmd, 0);
	cpw16_f(CpCmd, 0);
	cpw16_f(IntrStatus, ~(cpr16(IntrStatus)));

	cp->rx_tail = 0;
	cp->tx_head = cp->tx_tail = 0;

	netdev_reset_queue(cp->dev);
}

static void cp_reset_hw (struct cp_private *cp)
{
	unsigned work = 1000;

	cpw8(Cmd, CmdReset);

	while (work--) {
		if (!(cpr8(Cmd) & CmdReset))
			return;

		schedule_timeout_uninterruptible(10);
	}

	netdev_err(cp->dev, "hardware reset timeout\n");
}

static inline void cp_start_hw (struct cp_private *cp)
{
	dma_addr_t ring_dma;

	cpw16(CpCmd, cp->cpcmd);

	/*
	 * These (at least TxRingAddr) need to be configured after the
	 * corresponding bits in CpCmd are enabled. Datasheet v1.6 §6.33
	 * (C+ Command Register) recommends that these and more be configured
	 * *after* the [RT]xEnable bits in CpCmd are set. And on some hardware
	 * it's been observed that the TxRingAddr is actually reset to garbage
	 * when C+ mode Tx is enabled in CpCmd.
	 */
	cpw32_f(HiTxRingAddr, 0);
	cpw32_f(HiTxRingAddr + 4, 0);

	ring_dma = cp->ring_dma;
	cpw32_f(RxRingAddr, ring_dma & 0xffffffff);
	cpw32_f(RxRingAddr + 4, (ring_dma >> 16) >> 16);

	ring_dma += sizeof(struct cp_desc) * CP_RX_RING_SIZE;
	cpw32_f(TxRingAddr, ring_dma & 0xffffffff);
	cpw32_f(TxRingAddr + 4, (ring_dma >> 16) >> 16);

	/*
	 * Strictly speaking, the datasheet says this should be enabled
	 * *before* setting the descriptor addresses. But what, then, would
	 * prevent it from doing DMA to random unconfigured addresses?
	 * This variant appears to work fine.
	 */
	cpw8(Cmd, RxOn | TxOn);

	netdev_reset_queue(cp->dev);
}

static void cp_enable_irq(struct cp_private *cp)
{
	cpw16_f(IntrMask, cp_intr_mask);
}

static void cp_enable_irq(struct cp_private *cp)
{
	cpw16_f(IntrMask, cp_intr_mask);
}

static void cp_init_hw (struct cp_private *cp)
{
	struct net_device *dev = cp->dev;

	cp_reset_hw(cp);

	cpw8_f (Cfg9346, Cfg9346_Unlock);

	/* Restore our idea of the MAC address. */
	cpw32_f (MAC0 + 0, le32_to_cpu (*(__le32 *) (dev->dev_addr + 0)));
	cpw32_f (MAC0 + 4, le32_to_cpu (*(__le32 *) (dev->dev_addr + 4)));

	cp_start_hw(cp);
	cpw8(TxThresh, 0x06); /* XXX convert magic num to a constant */

	__cp_set_rx_mode(dev);
	cpw32_f (TxConfig, IFG | (TX_DMA_BURST << TxDMAShift));

	cpw8(Config1, cpr8(Config1) | DriverLoaded | PMEnable);
	/* Disable Wake-on-LAN. Can be turned on with ETHTOOL_SWOL */
	cpw8(Config3, PARMEnable);
	cp->wol_enabled = 0;

	cpw8(Config5, cpr8(Config5) & PMEStatus);

	cpw16(MultiIntr, 0);

	cpw8_f(Cfg9346, Cfg9346_Lock);
}

static int cp_refill_rx(struct cp_private *cp)
{
	struct net_device *dev = cp->dev;
	unsigned i;

	for (i = 0; i < CP_RX_RING_SIZE; i++) {
		struct sk_buff *skb;
		dma_addr_t mapping;

		skb = netdev_alloc_skb_ip_align(dev, cp->rx_buf_sz);
		if (!skb)
			goto err_out;

		mapping = dma_map_single(&cp->pdev->dev, skb->data,
					 cp->rx_buf_sz, PCI_DMA_FROMDEVICE);
		if (dma_mapping_error(&cp->pdev->dev, mapping)) {
			kfree_skb(skb);
			goto err_out;
		}
		cp->rx_skb[i] = skb;

		cp->rx_ring[i].opts2 = 0;
		cp->rx_ring[i].addr = cpu_to_le64(mapping);
		if (i == (CP_RX_RING_SIZE - 1))
			cp->rx_ring[i].opts1 =
				cpu_to_le32(DescOwn | RingEnd | cp->rx_buf_sz);
		else
			cp->rx_ring[i].opts1 =
				cpu_to_le32(DescOwn | cp->rx_buf_sz);
	}

	return 0;

err_out:
	cp_clean_rings(cp);
	return -ENOMEM;
}

static void cp_init_rings_index (struct cp_private *cp)
{
	cp->rx_tail = 0;
	cp->tx_head = cp->tx_tail = 0;
}

static int cp_init_rings (struct cp_private *cp)
{
	memset(cp->tx_ring, 0, sizeof(struct cp_desc) * CP_TX_RING_SIZE);
	cp->tx_ring[CP_TX_RING_SIZE - 1].opts1 = cpu_to_le32(RingEnd);

	cp_init_rings_index(cp);

	return cp_refill_rx (cp);
}

static int cp_alloc_rings (struct cp_private *cp)
{
	struct device *d = &cp->pdev->dev;
	void *mem;
	int rc;

	mem = dma_alloc_coherent(d, CP_RING_BYTES, &cp->ring_dma, GFP_KERNEL);
	if (!mem)
		return -ENOMEM;

	cp->rx_ring = mem;
	cp->tx_ring = &cp->rx_ring[CP_RX_RING_SIZE];

	rc = cp_init_rings(cp);
	if (rc < 0)
		dma_free_coherent(d, CP_RING_BYTES, cp->rx_ring, cp->ring_dma);

	return rc;
}

static void cp_clean_rings (struct cp_private *cp)
{
	struct cp_desc *desc;
	unsigned i;

	for (i = 0; i < CP_RX_RING_SIZE; i++) {
		if (cp->rx_skb[i]) {
			desc = cp->rx_ring + i;
			dma_unmap_single(&cp->pdev->dev,le64_to_cpu(desc->addr),
					 cp->rx_buf_sz, PCI_DMA_FROMDEVICE);
			dev_kfree_skb(cp->rx_skb[i]);
		}
	}

	for (i = 0; i < CP_TX_RING_SIZE; i++) {
		if (cp->tx_skb[i]) {
			struct sk_buff *skb = cp->tx_skb[i];

			desc = cp->tx_ring + i;
			dma_unmap_single(&cp->pdev->dev,le64_to_cpu(desc->addr),
					 le32_to_cpu(desc->opts1) & 0xffff,
					 PCI_DMA_TODEVICE);
			if (le32_to_cpu(desc->opts1) & LastFrag)
				dev_kfree_skb(skb);
			cp->dev->stats.tx_dropped++;
		}
	}
	netdev_reset_queue(cp->dev);

	memset(cp->rx_ring, 0, sizeof(struct cp_desc) * CP_RX_RING_SIZE);
	memset(cp->tx_ring, 0, sizeof(struct cp_desc) * CP_TX_RING_SIZE);

	memset(cp->rx_skb, 0, sizeof(struct sk_buff *) * CP_RX_RING_SIZE);
	memset(cp->tx_skb, 0, sizeof(struct sk_buff *) * CP_TX_RING_SIZE);
}

static void cp_free_rings (struct cp_private *cp)
{
	cp_clean_rings(cp);
	dma_free_coherent(&cp->pdev->dev, CP_RING_BYTES, cp->rx_ring,
			  cp->ring_dma);
	cp->rx_ring = NULL;
	cp->tx_ring = NULL;
}

static int cp_open (struct net_device *dev)
{
	struct cp_private *cp = netdev_priv(dev);
	const int irq = cp->pdev->irq;
	int rc;

	netif_dbg(cp, ifup, dev, "enabling interface\n");

	rc = cp_alloc_rings(cp);
	if (rc)
		return rc;

	napi_enable(&cp->napi);

	cp_init_hw(cp);

	rc = request_irq(irq, cp_interrupt, IRQF_SHARED, dev->name, dev);
	if (rc)
		goto err_out_hw;

	cp_enable_irq(cp);

	netif_carrier_off(dev);
	mii_check_media(&cp->mii_if, netif_msg_link(cp), true);
	netif_start_queue(dev);

	return 0;

err_out_hw:
	napi_disable(&cp->napi);
	cp_stop_hw(cp);
	cp_free_rings(cp);
	return rc;
}

static int cp_close (struct net_device *dev)
{
	struct cp_private *cp = netdev_priv(dev);
	unsigned long flags;

	napi_disable(&cp->napi);

	netif_dbg(cp, ifdown, dev, "disabling interface\n");

	spin_lock_irqsave(&cp->lock, flags);

	netif_stop_queue(dev);
	netif_carrier_off(dev);

	cp_stop_hw(cp);

	spin_unlock_irqrestore(&cp->lock, flags);

	free_irq(cp->pdev->irq, dev);

	cp_free_rings(cp);
	return 0;
}

static void cp_tx_timeout(struct net_device *dev)
{
	struct cp_private *cp = netdev_priv(dev);
	unsigned long flags;
	int rc;

	netdev_warn(dev, "Transmit timeout, status %2x %4x %4x %4x\n",
		    cpr8(Cmd), cpr16(CpCmd),
		    cpr16(IntrStatus), cpr16(IntrMask));

	spin_lock_irqsave(&cp->lock, flags);

	cp_stop_hw(cp);
	cp_clean_rings(cp);
	rc = cp_init_rings(cp);
	cp_start_hw(cp);
	cp_enable_irq(cp);

	netif_wake_queue(dev);

	spin_unlock_irqrestore(&cp->lock, flags);
}

static int cp_change_mtu(struct net_device *dev, int new_mtu)
{
	struct cp_private *cp = netdev_priv(dev);

	/* check for invalid MTU, according to hardware limits */
	if (new_mtu < CP_MIN_MTU || new_mtu > CP_MAX_MTU)
		return -EINVAL;

	/* if network interface not up, no need for complexity */
	if (!netif_running(dev)) {
		dev->mtu = new_mtu;
		cp_set_rxbufsize(cp);	/* set new rx buf size */
		return 0;
	}

	/* network IS up, close it, reset MTU, and come up again. */
	cp_close(dev);
	dev->mtu = new_mtu;
	cp_set_rxbufsize(cp);
	return cp_open(dev);
}

static const char mii_2_8139_map[8] = {
	BasicModeCtrl,
	BasicModeStatus,
	0,
	0,
	NWayAdvert,
	NWayLPAR,
	NWayExpansion,
	0
};

static int mdio_read(struct net_device *dev, int phy_id, int location)
{
	struct cp_private *cp = netdev_priv(dev);

	return location < 8 && mii_2_8139_map[location] ?
	       readw(cp->regs + mii_2_8139_map[location]) : 0;
}


static void mdio_write(struct net_device *dev, int phy_id, int location,
		       int value)
{
	struct cp_private *cp = netdev_priv(dev);

	if (location == 0) {
		cpw8(Cfg9346, Cfg9346_Unlock);
		cpw16(BasicModeCtrl, value);
		cpw8(Cfg9346, Cfg9346_Lock);
	} else if (location < 8 && mii_2_8139_map[location])
		cpw16(mii_2_8139_map[location], value);
}

/* Set the ethtool Wake-on-LAN settings */
static int netdev_set_wol (struct cp_private *cp,
			   const struct ethtool_wolinfo *wol)
{
	u8 options;

	options = cpr8 (Config3) & ~(LinkUp | MagicPacket);
	/* If WOL is being disabled, no need for complexity */
	if (wol->wolopts) {
		if (wol->wolopts & WAKE_PHY)	options |= LinkUp;
		if (wol->wolopts & WAKE_MAGIC)	options |= MagicPacket;
	}

	cpw8 (Cfg9346, Cfg9346_Unlock);
	cpw8 (Config3, options);
	cpw8 (Cfg9346, Cfg9346_Lock);

	options = 0; /* Paranoia setting */
	options = cpr8 (Config5) & ~(UWF | MWF | BWF);
	/* If WOL is being disabled, no need for complexity */
	if (wol->wolopts) {
		if (wol->wolopts & WAKE_UCAST)  options |= UWF;
		if (wol->wolopts & WAKE_BCAST)	options |= BWF;
		if (wol->wolopts & WAKE_MCAST)	options |= MWF;
	}

	cpw8 (Config5, options);

	cp->wol_enabled = (wol->wolopts) ? 1 : 0;

	return 0;
}

/* Get the ethtool Wake-on-LAN settings */
static void netdev_get_wol (struct cp_private *cp,
	             struct ethtool_wolinfo *wol)
{
	u8 options;

	wol->wolopts   = 0; /* Start from scratch */
	wol->supported = WAKE_PHY   | WAKE_BCAST | WAKE_MAGIC |
		         WAKE_MCAST | WAKE_UCAST;
	/* We don't need to go on if WOL is disabled */
	if (!cp->wol_enabled) return;

	options        = cpr8 (Config3);
	if (options & LinkUp)        wol->wolopts |= WAKE_PHY;
	if (options & MagicPacket)   wol->wolopts |= WAKE_MAGIC;

	options        = 0; /* Paranoia setting */
	options        = cpr8 (Config5);
	if (options & UWF)           wol->wolopts |= WAKE_UCAST;
	if (options & BWF)           wol->wolopts |= WAKE_BCAST;
	if (options & MWF)           wol->wolopts |= WAKE_MCAST;
}

static void cp_get_drvinfo (struct net_device *dev, struct ethtool_drvinfo *info)
{
	struct cp_private *cp = netdev_priv(dev);

	strlcpy(info->driver, DRV_NAME, sizeof(info->driver));
	strlcpy(info->version, DRV_VERSION, sizeof(info->version));
	strlcpy(info->bus_info, pci_name(cp->pdev), sizeof(info->bus_info));
}

static void cp_get_ringparam(struct net_device *dev,
				struct ethtool_ringparam *ring)
{
	ring->rx_max_pending = CP_RX_RING_SIZE;
	ring->tx_max_pending = CP_TX_RING_SIZE;
	ring->rx_pending = CP_RX_RING_SIZE;
	ring->tx_pending = CP_TX_RING_SIZE;
}

static int cp_get_regs_len(struct net_device *dev)
{
	return CP_REGS_SIZE;
}

static int cp_get_sset_count (struct net_device *dev, int sset)
{
	switch (sset) {
	case ETH_SS_STATS:
		return CP_NUM_STATS;
	default:
		return -EOPNOTSUPP;
	}
}

static int cp_get_settings(struct net_device *dev, struct ethtool_cmd *cmd)
{
	struct cp_private *cp = netdev_priv(dev);
	int rc;
	unsigned long flags;

	spin_lock_irqsave(&cp->lock, flags);
	rc = mii_ethtool_gset(&cp->mii_if, cmd);
	spin_unlock_irqrestore(&cp->lock, flags);

	return rc;
}

static int cp_set_settings(struct net_device *dev, struct ethtool_cmd *cmd)
{
	struct cp_private *cp = netdev_priv(dev);
	int rc;
	unsigned long flags;

	spin_lock_irqsave(&cp->lock, flags);
	rc = mii_ethtool_sset(&cp->mii_if, cmd);
	spin_unlock_irqrestore(&cp->lock, flags);

	return rc;
}

static int cp_nway_reset(struct net_device *dev)
{
	struct cp_private *cp = netdev_priv(dev);
	return mii_nway_restart(&cp->mii_if);
}

static u32 cp_get_msglevel(struct net_device *dev)
{
	struct cp_private *cp = netdev_priv(dev);
	return cp->msg_enable;
}

static void cp_set_msglevel(struct net_device *dev, u32 value)
{
	struct cp_private *cp = netdev_priv(dev);
	cp->msg_enable = value;
}

static int cp_set_features(struct net_device *dev, netdev_features_t features)
{
	struct cp_private *cp = netdev_priv(dev);
	unsigned long flags;

	if (!((dev->features ^ features) & NETIF_F_RXCSUM))
		return 0;

	spin_lock_irqsave(&cp->lock, flags);

	if (features & NETIF_F_RXCSUM)
		cp->cpcmd |= RxChkSum;
	else
		cp->cpcmd &= ~RxChkSum;

	if (features & NETIF_F_HW_VLAN_CTAG_RX)
		cp->cpcmd |= RxVlanOn;
	else
		cp->cpcmd &= ~RxVlanOn;

	cpw16_f(CpCmd, cp->cpcmd);
	spin_unlock_irqrestore(&cp->lock, flags);

	return 0;
}

static void cp_get_regs(struct net_device *dev, struct ethtool_regs *regs,
		        void *p)
{
	struct cp_private *cp = netdev_priv(dev);
	unsigned long flags;

	if (regs->len < CP_REGS_SIZE)
		return /* -EINVAL */;

	regs->version = CP_REGS_VER;

	spin_lock_irqsave(&cp->lock, flags);
	memcpy_fromio(p, cp->regs, CP_REGS_SIZE);
	spin_unlock_irqrestore(&cp->lock, flags);
}

static void cp_get_wol (struct net_device *dev, struct ethtool_wolinfo *wol)
{
	struct cp_private *cp = netdev_priv(dev);
	unsigned long flags;

	spin_lock_irqsave (&cp->lock, flags);
	netdev_get_wol (cp, wol);
	spin_unlock_irqrestore (&cp->lock, flags);
}

static int cp_set_wol (struct net_device *dev, struct ethtool_wolinfo *wol)
{
	struct cp_private *cp = netdev_priv(dev);
	unsigned long flags;
	int rc;

	spin_lock_irqsave (&cp->lock, flags);
	rc = netdev_set_wol (cp, wol);
	spin_unlock_irqrestore (&cp->lock, flags);

	return rc;
}

static void cp_get_strings (struct net_device *dev, u32 stringset, u8 *buf)
{
	switch (stringset) {
	case ETH_SS_STATS:
		memcpy(buf, &ethtool_stats_keys, sizeof(ethtool_stats_keys));
		break;
	default:
		BUG();
		break;
	}
}

static void cp_get_ethtool_stats (struct net_device *dev,
				  struct ethtool_stats *estats, u64 *tmp_stats)
{
	struct cp_private *cp = netdev_priv(dev);
	struct cp_dma_stats *nic_stats;
	dma_addr_t dma;
	int i;

	nic_stats = dma_alloc_coherent(&cp->pdev->dev, sizeof(*nic_stats),
				       &dma, GFP_KERNEL);
	if (!nic_stats)
		return;

	/* begin NIC statistics dump */
	cpw32(StatsAddr + 4, (u64)dma >> 32);
	cpw32(StatsAddr, ((u64)dma & DMA_BIT_MASK(32)) | DumpStats);
	cpr32(StatsAddr);

	for (i = 0; i < 1000; i++) {
		if ((cpr32(StatsAddr) & DumpStats) == 0)
			break;
		udelay(10);
	}
	cpw32(StatsAddr, 0);
	cpw32(StatsAddr + 4, 0);
	cpr32(StatsAddr);

	i = 0;
	tmp_stats[i++] = le64_to_cpu(nic_stats->tx_ok);
	tmp_stats[i++] = le64_to_cpu(nic_stats->rx_ok);
	tmp_stats[i++] = le64_to_cpu(nic_stats->tx_err);
	tmp_stats[i++] = le32_to_cpu(nic_stats->rx_err);
	tmp_stats[i++] = le16_to_cpu(nic_stats->rx_fifo);
	tmp_stats[i++] = le16_to_cpu(nic_stats->frame_align);
	tmp_stats[i++] = le32_to_cpu(nic_stats->tx_ok_1col);
	tmp_stats[i++] = le32_to_cpu(nic_stats->tx_ok_mcol);
	tmp_stats[i++] = le64_to_cpu(nic_stats->rx_ok_phys);
	tmp_stats[i++] = le64_to_cpu(nic_stats->rx_ok_bcast);
	tmp_stats[i++] = le32_to_cpu(nic_stats->rx_ok_mcast);
	tmp_stats[i++] = le16_to_cpu(nic_stats->tx_abort);
	tmp_stats[i++] = le16_to_cpu(nic_stats->tx_underrun);
	tmp_stats[i++] = cp->cp_stats.rx_frags;
	BUG_ON(i != CP_NUM_STATS);

	dma_free_coherent(&cp->pdev->dev, sizeof(*nic_stats), nic_stats, dma);
}

static const struct ethtool_ops cp_ethtool_ops = {
	.get_drvinfo		= cp_get_drvinfo,
	.get_regs_len		= cp_get_regs_len,
	.get_sset_count		= cp_get_sset_count,
	.get_settings		= cp_get_settings,
	.set_settings		= cp_set_settings,
	.nway_reset		= cp_nway_reset,
	.get_link		= ethtool_op_get_link,
	.get_msglevel		= cp_get_msglevel,
	.set_msglevel		= cp_set_msglevel,
	.get_regs		= cp_get_regs,
	.get_wol		= cp_get_wol,
	.set_wol		= cp_set_wol,
	.get_strings		= cp_get_strings,
	.get_ethtool_stats	= cp_get_ethtool_stats,
	.get_eeprom_len		= cp_get_eeprom_len,
	.get_eeprom		= cp_get_eeprom,
	.set_eeprom		= cp_set_eeprom,
	.get_ringparam		= cp_get_ringparam,
};

static int cp_ioctl (struct net_device *dev, struct ifreq *rq, int cmd)
{
	struct cp_private *cp = netdev_priv(dev);
	int rc;
	unsigned long flags;

	if (!netif_running(dev))
		return -EINVAL;

	spin_lock_irqsave(&cp->lock, flags);
	rc = generic_mii_ioctl(&cp->mii_if, if_mii(rq), cmd, NULL);
	spin_unlock_irqrestore(&cp->lock, flags);
	return rc;
}

static int cp_set_mac_address(struct net_device *dev, void *p)
{
	struct cp_private *cp = netdev_priv(dev);
	struct sockaddr *addr = p;

	if (!is_valid_ether_addr(addr->sa_data))
		return -EADDRNOTAVAIL;

	memcpy(dev->dev_addr, addr->sa_data, dev->addr_len);

	spin_lock_irq(&cp->lock);

	cpw8_f(Cfg9346, Cfg9346_Unlock);
	cpw32_f(MAC0 + 0, le32_to_cpu (*(__le32 *) (dev->dev_addr + 0)));
	cpw32_f(MAC0 + 4, le32_to_cpu (*(__le32 *) (dev->dev_addr + 4)));
	cpw8_f(Cfg9346, Cfg9346_Lock);

	spin_unlock_irq(&cp->lock);

	return 0;
}

/* Serial EEPROM section. */

/*  EEPROM_Ctrl bits. */
#define EE_SHIFT_CLK	0x04	/* EEPROM shift clock. */
#define EE_CS			0x08	/* EEPROM chip select. */
#define EE_DATA_WRITE	0x02	/* EEPROM chip data in. */
#define EE_WRITE_0		0x00
#define EE_WRITE_1		0x02
#define EE_DATA_READ	0x01	/* EEPROM chip data out. */
#define EE_ENB			(0x80 | EE_CS)

/* Delay between EEPROM clock transitions.
   No extra delay is needed with 33Mhz PCI, but 66Mhz may change this.
 */

#define eeprom_delay()	readb(ee_addr)

/* The EEPROM commands include the alway-set leading bit. */
#define EE_EXTEND_CMD	(4)
#define EE_WRITE_CMD	(5)
#define EE_READ_CMD		(6)
#define EE_ERASE_CMD	(7)

#define EE_EWDS_ADDR	(0)
#define EE_WRAL_ADDR	(1)
#define EE_ERAL_ADDR	(2)
#define EE_EWEN_ADDR	(3)

#define CP_EEPROM_MAGIC PCI_DEVICE_ID_REALTEK_8139

static void eeprom_cmd_start(void __iomem *ee_addr)
{
	writeb (EE_ENB & ~EE_CS, ee_addr);
	writeb (EE_ENB, ee_addr);
	eeprom_delay ();
}

static void eeprom_cmd(void __iomem *ee_addr, int cmd, int cmd_len)
{
	int i;

	/* Shift the command bits out. */
	for (i = cmd_len - 1; i >= 0; i--) {
		int dataval = (cmd & (1 << i)) ? EE_DATA_WRITE : 0;
		writeb (EE_ENB | dataval, ee_addr);
		eeprom_delay ();
		writeb (EE_ENB | dataval | EE_SHIFT_CLK, ee_addr);
		eeprom_delay ();
	}
	writeb (EE_ENB, ee_addr);
	eeprom_delay ();
}

static void eeprom_cmd_end(void __iomem *ee_addr)
{
	writeb(0, ee_addr);
	eeprom_delay ();
}

static void eeprom_extend_cmd(void __iomem *ee_addr, int extend_cmd,
			      int addr_len)
{
	int cmd = (EE_EXTEND_CMD << addr_len) | (extend_cmd << (addr_len - 2));

	eeprom_cmd_start(ee_addr);
	eeprom_cmd(ee_addr, cmd, 3 + addr_len);
	eeprom_cmd_end(ee_addr);
}

static u16 read_eeprom (void __iomem *ioaddr, int location, int addr_len)
{
	int i;
	u16 retval = 0;
	void __iomem *ee_addr = ioaddr + Cfg9346;
	int read_cmd = location | (EE_READ_CMD << addr_len);

	eeprom_cmd_start(ee_addr);
	eeprom_cmd(ee_addr, read_cmd, 3 + addr_len);

	for (i = 16; i > 0; i--) {
		writeb (EE_ENB | EE_SHIFT_CLK, ee_addr);
		eeprom_delay ();
		retval =
		    (retval << 1) | ((readb (ee_addr) & EE_DATA_READ) ? 1 :
				     0);
		writeb (EE_ENB, ee_addr);
		eeprom_delay ();
	}

	eeprom_cmd_end(ee_addr);

	return retval;
}

static void write_eeprom(void __iomem *ioaddr, int location, u16 val,
			 int addr_len)
{
	int i;
	void __iomem *ee_addr = ioaddr + Cfg9346;
	int write_cmd = location | (EE_WRITE_CMD << addr_len);

	eeprom_extend_cmd(ee_addr, EE_EWEN_ADDR, addr_len);

	eeprom_cmd_start(ee_addr);
	eeprom_cmd(ee_addr, write_cmd, 3 + addr_len);
	eeprom_cmd(ee_addr, val, 16);
	eeprom_cmd_end(ee_addr);

	eeprom_cmd_start(ee_addr);
	for (i = 0; i < 20000; i++)
		if (readb(ee_addr) & EE_DATA_READ)
			break;
	eeprom_cmd_end(ee_addr);

	eeprom_extend_cmd(ee_addr, EE_EWDS_ADDR, addr_len);
}

static int cp_get_eeprom_len(struct net_device *dev)
{
	struct cp_private *cp = netdev_priv(dev);
	int size;

	spin_lock_irq(&cp->lock);
	size = read_eeprom(cp->regs, 0, 8) == 0x8129 ? 256 : 128;
	spin_unlock_irq(&cp->lock);

	return size;
}

static int cp_get_eeprom(struct net_device *dev,
			 struct ethtool_eeprom *eeprom, u8 *data)
{
	struct cp_private *cp = netdev_priv(dev);
	unsigned int addr_len;
	u16 val;
	u32 offset = eeprom->offset >> 1;
	u32 len = eeprom->len;
	u32 i = 0;

	eeprom->magic = CP_EEPROM_MAGIC;

	spin_lock_irq(&cp->lock);

	addr_len = read_eeprom(cp->regs, 0, 8) == 0x8129 ? 8 : 6;

	if (eeprom->offset & 1) {
		val = read_eeprom(cp->regs, offset, addr_len);
		data[i++] = (u8)(val >> 8);
		offset++;
	}

	while (i < len - 1) {
		val = read_eeprom(cp->regs, offset, addr_len);
		data[i++] = (u8)val;
		data[i++] = (u8)(val >> 8);
		offset++;
	}

	if (i < len) {
		val = read_eeprom(cp->regs, offset, addr_len);
		data[i] = (u8)val;
	}

	spin_unlock_irq(&cp->lock);
	return 0;
}

static int cp_set_eeprom(struct net_device *dev,
			 struct ethtool_eeprom *eeprom, u8 *data)
{
	struct cp_private *cp = netdev_priv(dev);
	unsigned int addr_len;
	u16 val;
	u32 offset = eeprom->offset >> 1;
	u32 len = eeprom->len;
	u32 i = 0;

	if (eeprom->magic != CP_EEPROM_MAGIC)
		return -EINVAL;

	spin_lock_irq(&cp->lock);

	addr_len = read_eeprom(cp->regs, 0, 8) == 0x8129 ? 8 : 6;

	if (eeprom->offset & 1) {
		val = read_eeprom(cp->regs, offset, addr_len) & 0xff;
		val |= (u16)data[i++] << 8;
		write_eeprom(cp->regs, offset, val, addr_len);
		offset++;
	}

	while (i < len - 1) {
		val = (u16)data[i++];
		val |= (u16)data[i++] << 8;
		write_eeprom(cp->regs, offset, val, addr_len);
		offset++;
	}

	if (i < len) {
		val = read_eeprom(cp->regs, offset, addr_len) & 0xff00;
		val |= (u16)data[i];
		write_eeprom(cp->regs, offset, val, addr_len);
	}

	spin_unlock_irq(&cp->lock);
	return 0;
}

/* Put the board into D3cold state and wait for WakeUp signal */
static void cp_set_d3_state (struct cp_private *cp)
{
	pci_enable_wake(cp->pdev, PCI_D0, 1); /* Enable PME# generation */
	pci_set_power_state (cp->pdev, PCI_D3hot);
}

static const struct net_device_ops cp_netdev_ops = {
	.ndo_open		= cp_open,
	.ndo_stop		= cp_close,
	.ndo_validate_addr	= eth_validate_addr,
	.ndo_set_mac_address 	= cp_set_mac_address,
	.ndo_set_rx_mode	= cp_set_rx_mode,
	.ndo_get_stats		= cp_get_stats,
	.ndo_do_ioctl		= cp_ioctl,
	.ndo_start_xmit		= cp_start_xmit,
	.ndo_tx_timeout		= cp_tx_timeout,
	.ndo_set_features	= cp_set_features,
	.ndo_change_mtu		= cp_change_mtu,

#ifdef CONFIG_NET_POLL_CONTROLLER
	.ndo_poll_controller	= cp_poll_controller,
#endif
};

static int cp_init_one (struct pci_dev *pdev, const struct pci_device_id *ent)
{
	struct net_device *dev;
	struct cp_private *cp;
	int rc;
	void __iomem *regs;
	resource_size_t pciaddr;
	unsigned int addr_len, i, pci_using_dac;

#ifndef MODULE
	static int version_printed;
	if (version_printed++ == 0)
		pr_info("%s", version);
#endif

	if (pdev->vendor == PCI_VENDOR_ID_REALTEK &&
	    pdev->device == PCI_DEVICE_ID_REALTEK_8139 && pdev->revision < 0x20) {
		dev_info(&pdev->dev,
			 "This (id %04x:%04x rev %02x) is not an 8139C+ compatible chip, use 8139too\n",
			 pdev->vendor, pdev->device, pdev->revision);
		return -ENODEV;
	}

	dev = alloc_etherdev(sizeof(struct cp_private));
	if (!dev)
		return -ENOMEM;
	SET_NETDEV_DEV(dev, &pdev->dev);

	cp = netdev_priv(dev);
	cp->pdev = pdev;
	cp->dev = dev;
	cp->msg_enable = (debug < 0 ? CP_DEF_MSG_ENABLE : debug);
	spin_lock_init (&cp->lock);
	cp->mii_if.dev = dev;
	cp->mii_if.mdio_read = mdio_read;
	cp->mii_if.mdio_write = mdio_write;
	cp->mii_if.phy_id = CP_INTERNAL_PHY;
	cp->mii_if.phy_id_mask = 0x1f;
	cp->mii_if.reg_num_mask = 0x1f;
	cp_set_rxbufsize(cp);

	rc = pci_enable_device(pdev);
	if (rc)
		goto err_out_free;

	rc = pci_set_mwi(pdev);
	if (rc)
		goto err_out_disable;

	rc = pci_request_regions(pdev, DRV_NAME);
	if (rc)
		goto err_out_mwi;

	pciaddr = pci_resource_start(pdev, 1);
	if (!pciaddr) {
		rc = -EIO;
		dev_err(&pdev->dev, "no MMIO resource\n");
		goto err_out_res;
	}
	if (pci_resource_len(pdev, 1) < CP_REGS_SIZE) {
		rc = -EIO;
		dev_err(&pdev->dev, "MMIO resource (%llx) too small\n",
		       (unsigned long long)pci_resource_len(pdev, 1));
		goto err_out_res;
	}

	/* Configure DMA attributes. */
	if ((sizeof(dma_addr_t) > 4) &&
	    !pci_set_consistent_dma_mask(pdev, DMA_BIT_MASK(64)) &&
	    !pci_set_dma_mask(pdev, DMA_BIT_MASK(64))) {
		pci_using_dac = 1;
	} else {
		pci_using_dac = 0;

		rc = pci_set_dma_mask(pdev, DMA_BIT_MASK(32));
		if (rc) {
			dev_err(&pdev->dev,
				"No usable DMA configuration, aborting\n");
			goto err_out_res;
		}
		rc = pci_set_consistent_dma_mask(pdev, DMA_BIT_MASK(32));
		if (rc) {
			dev_err(&pdev->dev,
				"No usable consistent DMA configuration, aborting\n");
			goto err_out_res;
		}
	}

	cp->cpcmd = (pci_using_dac ? PCIDAC : 0) |
		    PCIMulRW | RxChkSum | CpRxOn | CpTxOn;

	dev->features |= NETIF_F_RXCSUM;
	dev->hw_features |= NETIF_F_RXCSUM;

	regs = ioremap(pciaddr, CP_REGS_SIZE);
	if (!regs) {
		rc = -EIO;
		dev_err(&pdev->dev, "Cannot map PCI MMIO (%Lx@%Lx)\n",
			(unsigned long long)pci_resource_len(pdev, 1),
		       (unsigned long long)pciaddr);
		goto err_out_res;
	}
	cp->regs = regs;

	cp_stop_hw(cp);

	/* read MAC address from EEPROM */
	addr_len = read_eeprom (regs, 0, 8) == 0x8129 ? 8 : 6;
	for (i = 0; i < 3; i++)
		((__le16 *) (dev->dev_addr))[i] =
		    cpu_to_le16(read_eeprom (regs, i + 7, addr_len));

	dev->netdev_ops = &cp_netdev_ops;
	netif_napi_add(dev, &cp->napi, cp_rx_poll, 16);
	dev->ethtool_ops = &cp_ethtool_ops;
	dev->watchdog_timeo = TX_TIMEOUT;

	dev->features |= NETIF_F_HW_VLAN_CTAG_TX | NETIF_F_HW_VLAN_CTAG_RX;

	if (pci_using_dac)
		dev->features |= NETIF_F_HIGHDMA;

	/* disabled by default until verified */
	dev->hw_features |= NETIF_F_SG | NETIF_F_IP_CSUM | NETIF_F_TSO |
		NETIF_F_HW_VLAN_CTAG_TX | NETIF_F_HW_VLAN_CTAG_RX;
	dev->vlan_features = NETIF_F_SG | NETIF_F_IP_CSUM | NETIF_F_TSO |
		NETIF_F_HIGHDMA;

	rc = register_netdev(dev);
	if (rc)
		goto err_out_iomap;

	netdev_info(dev, "RTL-8139C+ at 0x%p, %pM, IRQ %d\n",
		    regs, dev->dev_addr, pdev->irq);

	pci_set_drvdata(pdev, dev);

	/* enable busmastering and memory-write-invalidate */
	pci_set_master(pdev);

	if (cp->wol_enabled)
		cp_set_d3_state (cp);

	return 0;

err_out_iomap:
	iounmap(regs);
err_out_res:
	pci_release_regions(pdev);
err_out_mwi:
	pci_clear_mwi(pdev);
err_out_disable:
	pci_disable_device(pdev);
err_out_free:
	free_netdev(dev);
	return rc;
}

static void cp_remove_one (struct pci_dev *pdev)
{
	struct net_device *dev = pci_get_drvdata(pdev);
	struct cp_private *cp = netdev_priv(dev);

	unregister_netdev(dev);
	iounmap(cp->regs);
	if (cp->wol_enabled)
		pci_set_power_state (pdev, PCI_D0);
	pci_release_regions(pdev);
	pci_clear_mwi(pdev);
	pci_disable_device(pdev);
	free_netdev(dev);
}

#ifdef CONFIG_PM
static int cp_suspend (struct pci_dev *pdev, pm_message_t state)
{
	struct net_device *dev = pci_get_drvdata(pdev);
	struct cp_private *cp = netdev_priv(dev);
	unsigned long flags;

	if (!netif_running(dev))
		return 0;

	netif_device_detach (dev);
	netif_stop_queue (dev);

	spin_lock_irqsave (&cp->lock, flags);

	/* Disable Rx and Tx */
	cpw16 (IntrMask, 0);
	cpw8  (Cmd, cpr8 (Cmd) & (~RxOn | ~TxOn));

	spin_unlock_irqrestore (&cp->lock, flags);

	pci_save_state(pdev);
	pci_enable_wake(pdev, pci_choose_state(pdev, state), cp->wol_enabled);
	pci_set_power_state(pdev, pci_choose_state(pdev, state));

	return 0;
}

static int cp_resume (struct pci_dev *pdev)
{
	struct net_device *dev = pci_get_drvdata (pdev);
	struct cp_private *cp = netdev_priv(dev);
	unsigned long flags;

	if (!netif_running(dev))
		return 0;

	netif_device_attach (dev);

	pci_set_power_state(pdev, PCI_D0);
	pci_restore_state(pdev);
	pci_enable_wake(pdev, PCI_D0, 0);

	/* FIXME: sh*t may happen if the Rx ring buffer is depleted */
	cp_init_rings_index (cp);
	cp_init_hw (cp);
	cp_enable_irq(cp);
	netif_start_queue (dev);

	spin_lock_irqsave (&cp->lock, flags);

	mii_check_media(&cp->mii_if, netif_msg_link(cp), false);

	spin_unlock_irqrestore (&cp->lock, flags);

	return 0;
}
#endif /* CONFIG_PM */

static struct pci_driver cp_driver = {
	.name         = DRV_NAME,
	.id_table     = cp_pci_tbl,
	.probe        =	cp_init_one,
	.remove       = cp_remove_one,
#ifdef CONFIG_PM
	.resume       = cp_resume,
	.suspend      = cp_suspend,
#endif
};

static int __init cp_init (void)
{
#ifdef MODULE
	pr_info("%s", version);
#endif
	return pci_register_driver(&cp_driver);
}

static void __exit cp_exit (void)
{
	pci_unregister_driver (&cp_driver);
}

module_init(cp_init);
module_exit(cp_exit);<|MERGE_RESOLUTION|>--- conflicted
+++ resolved
@@ -570,11 +570,7 @@
 		if (cpr16(IntrStatus) & cp_rx_intr_mask)
 			goto rx_status_loop;
 
-<<<<<<< HEAD
-		napi_gro_flush(napi);
-=======
 		napi_gro_flush(napi, false);
->>>>>>> c3ade0e0
 		spin_lock_irqsave(&cp->lock, flags);
 		__napi_complete(napi);
 		cpw16_f(IntrMask, cp_intr_mask);
@@ -1051,11 +1047,6 @@
 	cpw16_f(IntrMask, cp_intr_mask);
 }
 
-static void cp_enable_irq(struct cp_private *cp)
-{
-	cpw16_f(IntrMask, cp_intr_mask);
-}
-
 static void cp_init_hw (struct cp_private *cp)
 {
 	struct net_device *dev = cp->dev;
