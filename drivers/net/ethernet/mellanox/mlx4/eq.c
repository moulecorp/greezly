/*
 * Copyright (c) 2005, 2006, 2007, 2008 Mellanox Technologies. All rights reserved.
 * Copyright (c) 2005, 2006, 2007 Cisco Systems, Inc. All rights reserved.
 *
 * This software is available to you under a choice of one of two
 * licenses.  You may choose to be licensed under the terms of the GNU
 * General Public License (GPL) Version 2, available from the file
 * COPYING in the main directory of this source tree, or the
 * OpenIB.org BSD license below:
 *
 *     Redistribution and use in source and binary forms, with or
 *     without modification, are permitted provided that the following
 *     conditions are met:
 *
 *	- Redistributions of source code must retain the above
 *	  copyright notice, this list of conditions and the following
 *	  disclaimer.
 *
 *	- Redistributions in binary form must reproduce the above
 *	  copyright notice, this list of conditions and the following
 *	  disclaimer in the documentation and/or other materials
 *	  provided with the distribution.
 *
 * THE SOFTWARE IS PROVIDED "AS IS", WITHOUT WARRANTY OF ANY KIND,
 * EXPRESS OR IMPLIED, INCLUDING BUT NOT LIMITED TO THE WARRANTIES OF
 * MERCHANTABILITY, FITNESS FOR A PARTICULAR PURPOSE AND
 * NONINFRINGEMENT. IN NO EVENT SHALL THE AUTHORS OR COPYRIGHT HOLDERS
 * BE LIABLE FOR ANY CLAIM, DAMAGES OR OTHER LIABILITY, WHETHER IN AN
 * ACTION OF CONTRACT, TORT OR OTHERWISE, ARISING FROM, OUT OF OR IN
 * CONNECTION WITH THE SOFTWARE OR THE USE OR OTHER DEALINGS IN THE
 * SOFTWARE.
 */

#include <linux/interrupt.h>
#include <linux/slab.h>
#include <linux/export.h>
#include <linux/mm.h>
#include <linux/dma-mapping.h>

#include <linux/mlx4/cmd.h>
#include <linux/cpu_rmap.h>

#include "mlx4.h"
#include "fw.h"

enum {
	MLX4_IRQNAME_SIZE	= 32
};

enum {
	MLX4_NUM_ASYNC_EQE	= 0x100,
	MLX4_NUM_SPARE_EQE	= 0x80,
	MLX4_EQ_ENTRY_SIZE	= 0x20
};

#define MLX4_EQ_STATUS_OK	   ( 0 << 28)
#define MLX4_EQ_STATUS_WRITE_FAIL  (10 << 28)
#define MLX4_EQ_OWNER_SW	   ( 0 << 24)
#define MLX4_EQ_OWNER_HW	   ( 1 << 24)
#define MLX4_EQ_FLAG_EC		   ( 1 << 18)
#define MLX4_EQ_FLAG_OI		   ( 1 << 17)
#define MLX4_EQ_STATE_ARMED	   ( 9 <<  8)
#define MLX4_EQ_STATE_FIRED	   (10 <<  8)
#define MLX4_EQ_STATE_ALWAYS_ARMED (11 <<  8)

#define MLX4_ASYNC_EVENT_MASK ((1ull << MLX4_EVENT_TYPE_PATH_MIG)	    | \
			       (1ull << MLX4_EVENT_TYPE_COMM_EST)	    | \
			       (1ull << MLX4_EVENT_TYPE_SQ_DRAINED)	    | \
			       (1ull << MLX4_EVENT_TYPE_CQ_ERROR)	    | \
			       (1ull << MLX4_EVENT_TYPE_WQ_CATAS_ERROR)	    | \
			       (1ull << MLX4_EVENT_TYPE_EEC_CATAS_ERROR)    | \
			       (1ull << MLX4_EVENT_TYPE_PATH_MIG_FAILED)    | \
			       (1ull << MLX4_EVENT_TYPE_WQ_INVAL_REQ_ERROR) | \
			       (1ull << MLX4_EVENT_TYPE_WQ_ACCESS_ERROR)    | \
			       (1ull << MLX4_EVENT_TYPE_PORT_CHANGE)	    | \
			       (1ull << MLX4_EVENT_TYPE_ECC_DETECT)	    | \
			       (1ull << MLX4_EVENT_TYPE_SRQ_CATAS_ERROR)    | \
			       (1ull << MLX4_EVENT_TYPE_SRQ_QP_LAST_WQE)    | \
			       (1ull << MLX4_EVENT_TYPE_SRQ_LIMIT)	    | \
			       (1ull << MLX4_EVENT_TYPE_CMD)		    | \
			       (1ull << MLX4_EVENT_TYPE_OP_REQUIRED)	    | \
			       (1ull << MLX4_EVENT_TYPE_COMM_CHANNEL)       | \
			       (1ull << MLX4_EVENT_TYPE_FLR_EVENT)	    | \
			       (1ull << MLX4_EVENT_TYPE_FATAL_WARNING))

static u64 get_async_ev_mask(struct mlx4_dev *dev)
{
	u64 async_ev_mask = MLX4_ASYNC_EVENT_MASK;
	if (dev->caps.flags & MLX4_DEV_CAP_FLAG_PORT_MNG_CHG_EV)
		async_ev_mask |= (1ull << MLX4_EVENT_TYPE_PORT_MNG_CHG_EVENT);

	return async_ev_mask;
}

static void eq_set_ci(struct mlx4_eq *eq, int req_not)
{
	__raw_writel((__force u32) cpu_to_be32((eq->cons_index & 0xffffff) |
					       req_not << 31),
		     eq->doorbell);
	/* We still want ordering, just not swabbing, so add a barrier */
	mb();
}

static struct mlx4_eqe *get_eqe(struct mlx4_eq *eq, u32 entry, u8 eqe_factor)
{
	/* (entry & (eq->nent - 1)) gives us a cyclic array */
	unsigned long offset = (entry & (eq->nent - 1)) * (MLX4_EQ_ENTRY_SIZE << eqe_factor);
	/* CX3 is capable of extending the EQE from 32 to 64 bytes.
	 * When this feature is enabled, the first (in the lower addresses)
	 * 32 bytes in the 64 byte EQE are reserved and the next 32 bytes
	 * contain the legacy EQE information.
	 */
	return eq->page_list[offset / PAGE_SIZE].buf + (offset + (eqe_factor ? MLX4_EQ_ENTRY_SIZE : 0)) % PAGE_SIZE;
}

static struct mlx4_eqe *next_eqe_sw(struct mlx4_eq *eq, u8 eqe_factor)
{
	struct mlx4_eqe *eqe = get_eqe(eq, eq->cons_index, eqe_factor);
	return !!(eqe->owner & 0x80) ^ !!(eq->cons_index & eq->nent) ? NULL : eqe;
}

static struct mlx4_eqe *next_slave_event_eqe(struct mlx4_slave_event_eq *slave_eq)
{
	struct mlx4_eqe *eqe =
		&slave_eq->event_eqe[slave_eq->cons & (SLAVE_EVENT_EQ_SIZE - 1)];
	return (!!(eqe->owner & 0x80) ^
		!!(slave_eq->cons & SLAVE_EVENT_EQ_SIZE)) ?
		eqe : NULL;
}

void mlx4_gen_slave_eqe(struct work_struct *work)
{
	struct mlx4_mfunc_master_ctx *master =
		container_of(work, struct mlx4_mfunc_master_ctx,
			     slave_event_work);
	struct mlx4_mfunc *mfunc =
		container_of(master, struct mlx4_mfunc, master);
	struct mlx4_priv *priv = container_of(mfunc, struct mlx4_priv, mfunc);
	struct mlx4_dev *dev = &priv->dev;
	struct mlx4_slave_event_eq *slave_eq = &mfunc->master.slave_eq;
	struct mlx4_eqe *eqe;
	u8 slave;
	int i;

	for (eqe = next_slave_event_eqe(slave_eq); eqe;
	      eqe = next_slave_event_eqe(slave_eq)) {
		slave = eqe->slave_id;

		/* All active slaves need to receive the event */
		if (slave == ALL_SLAVES) {
			for (i = 0; i < dev->num_slaves; i++) {
				if (i != dev->caps.function &&
				    master->slave_state[i].active)
					if (mlx4_GEN_EQE(dev, i, eqe))
						mlx4_warn(dev, "Failed to "
							  " generate event "
							  "for slave %d\n", i);
			}
		} else {
			if (mlx4_GEN_EQE(dev, slave, eqe))
				mlx4_warn(dev, "Failed to generate event "
					       "for slave %d\n", slave);
		}
		++slave_eq->cons;
	}
}


static void slave_event(struct mlx4_dev *dev, u8 slave, struct mlx4_eqe *eqe)
{
	struct mlx4_priv *priv = mlx4_priv(dev);
	struct mlx4_slave_event_eq *slave_eq = &priv->mfunc.master.slave_eq;
	struct mlx4_eqe *s_eqe;
	unsigned long flags;

	spin_lock_irqsave(&slave_eq->event_lock, flags);
	s_eqe = &slave_eq->event_eqe[slave_eq->prod & (SLAVE_EVENT_EQ_SIZE - 1)];
	if ((!!(s_eqe->owner & 0x80)) ^
	    (!!(slave_eq->prod & SLAVE_EVENT_EQ_SIZE))) {
		mlx4_warn(dev, "Master failed to generate an EQE for slave: %d. "
			  "No free EQE on slave events queue\n", slave);
		spin_unlock_irqrestore(&slave_eq->event_lock, flags);
		return;
	}

	memcpy(s_eqe, eqe, dev->caps.eqe_size - 1);
	s_eqe->slave_id = slave;
	/* ensure all information is written before setting the ownersip bit */
	wmb();
	s_eqe->owner = !!(slave_eq->prod & SLAVE_EVENT_EQ_SIZE) ? 0x0 : 0x80;
	++slave_eq->prod;

	queue_work(priv->mfunc.master.comm_wq,
		   &priv->mfunc.master.slave_event_work);
	spin_unlock_irqrestore(&slave_eq->event_lock, flags);
}

static void mlx4_slave_event(struct mlx4_dev *dev, int slave,
			     struct mlx4_eqe *eqe)
{
	struct mlx4_priv *priv = mlx4_priv(dev);
	struct mlx4_slave_state *s_slave =
		&priv->mfunc.master.slave_state[slave];

	if (!s_slave->active) {
		/*mlx4_warn(dev, "Trying to pass event to inactive slave\n");*/
		return;
	}

	slave_event(dev, slave, eqe);
}

int mlx4_gen_pkey_eqe(struct mlx4_dev *dev, int slave, u8 port)
{
	struct mlx4_eqe eqe;

	struct mlx4_priv *priv = mlx4_priv(dev);
	struct mlx4_slave_state *s_slave = &priv->mfunc.master.slave_state[slave];

	if (!s_slave->active)
		return 0;

	memset(&eqe, 0, sizeof eqe);

	eqe.type = MLX4_EVENT_TYPE_PORT_MNG_CHG_EVENT;
	eqe.subtype = MLX4_DEV_PMC_SUBTYPE_PKEY_TABLE;
	eqe.event.port_mgmt_change.port = port;

	return mlx4_GEN_EQE(dev, slave, &eqe);
}
EXPORT_SYMBOL(mlx4_gen_pkey_eqe);

int mlx4_gen_guid_change_eqe(struct mlx4_dev *dev, int slave, u8 port)
{
	struct mlx4_eqe eqe;

	/*don't send if we don't have the that slave */
	if (dev->num_vfs < slave)
		return 0;
	memset(&eqe, 0, sizeof eqe);

	eqe.type = MLX4_EVENT_TYPE_PORT_MNG_CHG_EVENT;
	eqe.subtype = MLX4_DEV_PMC_SUBTYPE_GUID_INFO;
	eqe.event.port_mgmt_change.port = port;

	return mlx4_GEN_EQE(dev, slave, &eqe);
}
EXPORT_SYMBOL(mlx4_gen_guid_change_eqe);

int mlx4_gen_port_state_change_eqe(struct mlx4_dev *dev, int slave, u8 port,
				   u8 port_subtype_change)
{
	struct mlx4_eqe eqe;

	/*don't send if we don't have the that slave */
	if (dev->num_vfs < slave)
		return 0;
	memset(&eqe, 0, sizeof eqe);

	eqe.type = MLX4_EVENT_TYPE_PORT_CHANGE;
	eqe.subtype = port_subtype_change;
	eqe.event.port_change.port = cpu_to_be32(port << 28);

	mlx4_dbg(dev, "%s: sending: %d to slave: %d on port: %d\n", __func__,
		 port_subtype_change, slave, port);
	return mlx4_GEN_EQE(dev, slave, &eqe);
}
EXPORT_SYMBOL(mlx4_gen_port_state_change_eqe);

enum slave_port_state mlx4_get_slave_port_state(struct mlx4_dev *dev, int slave, u8 port)
{
	struct mlx4_priv *priv = mlx4_priv(dev);
	struct mlx4_slave_state *s_state = priv->mfunc.master.slave_state;
	if (slave >= dev->num_slaves || port > MLX4_MAX_PORTS) {
		pr_err("%s: Error: asking for slave:%d, port:%d\n",
		       __func__, slave, port);
		return SLAVE_PORT_DOWN;
	}
	return s_state[slave].port_state[port];
}
EXPORT_SYMBOL(mlx4_get_slave_port_state);

static int mlx4_set_slave_port_state(struct mlx4_dev *dev, int slave, u8 port,
				     enum slave_port_state state)
{
	struct mlx4_priv *priv = mlx4_priv(dev);
	struct mlx4_slave_state *s_state = priv->mfunc.master.slave_state;

	if (slave >= dev->num_slaves || port > MLX4_MAX_PORTS || port == 0) {
		pr_err("%s: Error: asking for slave:%d, port:%d\n",
		       __func__, slave, port);
		return -1;
	}
	s_state[slave].port_state[port] = state;

	return 0;
}

static void set_all_slave_state(struct mlx4_dev *dev, u8 port, int event)
{
	int i;
	enum slave_port_gen_event gen_event;

	for (i = 0; i < dev->num_slaves; i++)
		set_and_calc_slave_port_state(dev, i, port, event, &gen_event);
}
/**************************************************************************
	The function get as input the new event to that port,
	and according to the prev state change the slave's port state.
	The events are:
		MLX4_PORT_STATE_DEV_EVENT_PORT_DOWN,
		MLX4_PORT_STATE_DEV_EVENT_PORT_UP
		MLX4_PORT_STATE_IB_EVENT_GID_VALID
		MLX4_PORT_STATE_IB_EVENT_GID_INVALID
***************************************************************************/
int set_and_calc_slave_port_state(struct mlx4_dev *dev, int slave,
				  u8 port, int event,
				  enum slave_port_gen_event *gen_event)
{
	struct mlx4_priv *priv = mlx4_priv(dev);
	struct mlx4_slave_state *ctx = NULL;
	unsigned long flags;
	int ret = -1;
	enum slave_port_state cur_state =
		mlx4_get_slave_port_state(dev, slave, port);

	*gen_event = SLAVE_PORT_GEN_EVENT_NONE;

	if (slave >= dev->num_slaves || port > MLX4_MAX_PORTS || port == 0) {
		pr_err("%s: Error: asking for slave:%d, port:%d\n",
		       __func__, slave, port);
		return ret;
	}

	ctx = &priv->mfunc.master.slave_state[slave];
	spin_lock_irqsave(&ctx->lock, flags);

	switch (cur_state) {
	case SLAVE_PORT_DOWN:
		if (MLX4_PORT_STATE_DEV_EVENT_PORT_UP == event)
			mlx4_set_slave_port_state(dev, slave, port,
						  SLAVE_PENDING_UP);
		break;
	case SLAVE_PENDING_UP:
		if (MLX4_PORT_STATE_DEV_EVENT_PORT_DOWN == event)
			mlx4_set_slave_port_state(dev, slave, port,
						  SLAVE_PORT_DOWN);
		else if (MLX4_PORT_STATE_IB_PORT_STATE_EVENT_GID_VALID == event) {
			mlx4_set_slave_port_state(dev, slave, port,
						  SLAVE_PORT_UP);
			*gen_event = SLAVE_PORT_GEN_EVENT_UP;
		}
		break;
	case SLAVE_PORT_UP:
		if (MLX4_PORT_STATE_DEV_EVENT_PORT_DOWN == event) {
			mlx4_set_slave_port_state(dev, slave, port,
						  SLAVE_PORT_DOWN);
			*gen_event = SLAVE_PORT_GEN_EVENT_DOWN;
		} else if (MLX4_PORT_STATE_IB_EVENT_GID_INVALID ==
				event) {
			mlx4_set_slave_port_state(dev, slave, port,
						  SLAVE_PENDING_UP);
			*gen_event = SLAVE_PORT_GEN_EVENT_DOWN;
		}
		break;
	default:
		pr_err("%s: BUG!!! UNKNOWN state: "
		       "slave:%d, port:%d\n", __func__, slave, port);
			goto out;
	}
	ret = mlx4_get_slave_port_state(dev, slave, port);

out:
	spin_unlock_irqrestore(&ctx->lock, flags);
	return ret;
}

EXPORT_SYMBOL(set_and_calc_slave_port_state);

int mlx4_gen_slaves_port_mgt_ev(struct mlx4_dev *dev, u8 port, int attr)
{
	struct mlx4_eqe eqe;

	memset(&eqe, 0, sizeof eqe);

	eqe.type = MLX4_EVENT_TYPE_PORT_MNG_CHG_EVENT;
	eqe.subtype = MLX4_DEV_PMC_SUBTYPE_PORT_INFO;
	eqe.event.port_mgmt_change.port = port;
	eqe.event.port_mgmt_change.params.port_info.changed_attr =
		cpu_to_be32((u32) attr);

	slave_event(dev, ALL_SLAVES, &eqe);
	return 0;
}
EXPORT_SYMBOL(mlx4_gen_slaves_port_mgt_ev);

void mlx4_master_handle_slave_flr(struct work_struct *work)
{
	struct mlx4_mfunc_master_ctx *master =
		container_of(work, struct mlx4_mfunc_master_ctx,
			     slave_flr_event_work);
	struct mlx4_mfunc *mfunc =
		container_of(master, struct mlx4_mfunc, master);
	struct mlx4_priv *priv =
		container_of(mfunc, struct mlx4_priv, mfunc);
	struct mlx4_dev *dev = &priv->dev;
	struct mlx4_slave_state *slave_state = priv->mfunc.master.slave_state;
	int i;
	int err;
	unsigned long flags;

	mlx4_dbg(dev, "mlx4_handle_slave_flr\n");

	for (i = 0 ; i < dev->num_slaves; i++) {

		if (MLX4_COMM_CMD_FLR == slave_state[i].last_cmd) {
			mlx4_dbg(dev, "mlx4_handle_slave_flr: "
				 "clean slave: %d\n", i);

			mlx4_delete_all_resources_for_slave(dev, i);
			/*return the slave to running mode*/
			spin_lock_irqsave(&priv->mfunc.master.slave_state_lock, flags);
			slave_state[i].last_cmd = MLX4_COMM_CMD_RESET;
			slave_state[i].is_slave_going_down = 0;
			spin_unlock_irqrestore(&priv->mfunc.master.slave_state_lock, flags);
			/*notify the FW:*/
			err = mlx4_cmd(dev, 0, i, 0, MLX4_CMD_INFORM_FLR_DONE,
				       MLX4_CMD_TIME_CLASS_A, MLX4_CMD_WRAPPED);
			if (err)
				mlx4_warn(dev, "Failed to notify FW on "
					  "FLR done (slave:%d)\n", i);
		}
	}
}

static int mlx4_eq_int(struct mlx4_dev *dev, struct mlx4_eq *eq)
{
	struct mlx4_priv *priv = mlx4_priv(dev);
	struct mlx4_eqe *eqe;
	int cqn;
	int eqes_found = 0;
	int set_ci = 0;
	int port;
	int slave = 0;
	int ret;
	u32 flr_slave;
	u8 update_slave_state;
	int i;
	enum slave_port_gen_event gen_event;
	unsigned long flags;
	struct mlx4_vport_state *s_info;

	while ((eqe = next_eqe_sw(eq, dev->caps.eqe_factor))) {
		/*
		 * Make sure we read EQ entry contents after we've
		 * checked the ownership bit.
		 */
		rmb();

		switch (eqe->type) {
		case MLX4_EVENT_TYPE_COMP:
			cqn = be32_to_cpu(eqe->event.comp.cqn) & 0xffffff;
			mlx4_cq_completion(dev, cqn);
			break;

		case MLX4_EVENT_TYPE_PATH_MIG:
		case MLX4_EVENT_TYPE_COMM_EST:
		case MLX4_EVENT_TYPE_SQ_DRAINED:
		case MLX4_EVENT_TYPE_SRQ_QP_LAST_WQE:
		case MLX4_EVENT_TYPE_WQ_CATAS_ERROR:
		case MLX4_EVENT_TYPE_PATH_MIG_FAILED:
		case MLX4_EVENT_TYPE_WQ_INVAL_REQ_ERROR:
		case MLX4_EVENT_TYPE_WQ_ACCESS_ERROR:
			mlx4_dbg(dev, "event %d arrived\n", eqe->type);
			if (mlx4_is_master(dev)) {
				/* forward only to slave owning the QP */
				ret = mlx4_get_slave_from_resource_id(dev,
						RES_QP,
						be32_to_cpu(eqe->event.qp.qpn)
						& 0xffffff, &slave);
				if (ret && ret != -ENOENT) {
					mlx4_dbg(dev, "QP event %02x(%02x) on "
						 "EQ %d at index %u: could "
						 "not get slave id (%d)\n",
						 eqe->type, eqe->subtype,
						 eq->eqn, eq->cons_index, ret);
					break;
				}

				if (!ret && slave != dev->caps.function) {
					mlx4_slave_event(dev, slave, eqe);
					break;
				}

			}
			mlx4_qp_event(dev, be32_to_cpu(eqe->event.qp.qpn) &
				      0xffffff, eqe->type);
			break;

		case MLX4_EVENT_TYPE_SRQ_LIMIT:
			mlx4_dbg(dev, "%s: MLX4_EVENT_TYPE_SRQ_LIMIT\n",
				 __func__);
		case MLX4_EVENT_TYPE_SRQ_CATAS_ERROR:
			if (mlx4_is_master(dev)) {
				/* forward only to slave owning the SRQ */
				ret = mlx4_get_slave_from_resource_id(dev,
						RES_SRQ,
						be32_to_cpu(eqe->event.srq.srqn)
						& 0xffffff,
						&slave);
				if (ret && ret != -ENOENT) {
					mlx4_warn(dev, "SRQ event %02x(%02x) "
						  "on EQ %d at index %u: could"
						  " not get slave id (%d)\n",
						  eqe->type, eqe->subtype,
						  eq->eqn, eq->cons_index, ret);
					break;
				}
				mlx4_warn(dev, "%s: slave:%d, srq_no:0x%x,"
					  " event: %02x(%02x)\n", __func__,
					  slave,
					  be32_to_cpu(eqe->event.srq.srqn),
					  eqe->type, eqe->subtype);

				if (!ret && slave != dev->caps.function) {
					mlx4_warn(dev, "%s: sending event "
						  "%02x(%02x) to slave:%d\n",
						   __func__, eqe->type,
						  eqe->subtype, slave);
					mlx4_slave_event(dev, slave, eqe);
					break;
				}
			}
			mlx4_srq_event(dev, be32_to_cpu(eqe->event.srq.srqn) &
				       0xffffff, eqe->type);
			break;

		case MLX4_EVENT_TYPE_CMD:
			mlx4_cmd_event(dev,
				       be16_to_cpu(eqe->event.cmd.token),
				       eqe->event.cmd.status,
				       be64_to_cpu(eqe->event.cmd.out_param));
			break;

		case MLX4_EVENT_TYPE_PORT_CHANGE:
			port = be32_to_cpu(eqe->event.port_change.port) >> 28;
			if (eqe->subtype == MLX4_PORT_CHANGE_SUBTYPE_DOWN) {
				mlx4_dispatch_event(dev, MLX4_DEV_EVENT_PORT_DOWN,
						    port);
				mlx4_priv(dev)->sense.do_sense_port[port] = 1;
				if (!mlx4_is_master(dev))
					break;
				for (i = 0; i < dev->num_slaves; i++) {
					if (dev->caps.port_type[port] == MLX4_PORT_TYPE_ETH) {
						if (i == mlx4_master_func_num(dev))
							continue;
						mlx4_dbg(dev, "%s: Sending MLX4_PORT_CHANGE_SUBTYPE_DOWN"
							 " to slave: %d, port:%d\n",
							 __func__, i, port);
						s_info = &priv->mfunc.master.vf_oper[slave].vport[port].state;
						if (IFLA_VF_LINK_STATE_AUTO == s_info->link_state)
							mlx4_slave_event(dev, i, eqe);
					} else {  /* IB port */
						set_and_calc_slave_port_state(dev, i, port,
									      MLX4_PORT_STATE_DEV_EVENT_PORT_DOWN,
									      &gen_event);
						/*we can be in pending state, then do not send port_down event*/
						if (SLAVE_PORT_GEN_EVENT_DOWN ==  gen_event) {
							if (i == mlx4_master_func_num(dev))
								continue;
							mlx4_slave_event(dev, i, eqe);
						}
					}
				}
			} else {
				mlx4_dispatch_event(dev, MLX4_DEV_EVENT_PORT_UP, port);

				mlx4_priv(dev)->sense.do_sense_port[port] = 0;

				if (!mlx4_is_master(dev))
					break;
				if (dev->caps.port_type[port] == MLX4_PORT_TYPE_ETH)
					for (i = 0; i < dev->num_slaves; i++) {
						if (i == mlx4_master_func_num(dev))
							continue;
						s_info = &priv->mfunc.master.vf_oper[slave].vport[port].state;
						if (IFLA_VF_LINK_STATE_AUTO == s_info->link_state)
							mlx4_slave_event(dev, i, eqe);
					}
				else /* IB port */
					/* port-up event will be sent to a slave when the
					 * slave's alias-guid is set. This is done in alias_GUID.c
					 */
					set_all_slave_state(dev, port, MLX4_DEV_EVENT_PORT_UP);
			}
			break;

		case MLX4_EVENT_TYPE_CQ_ERROR:
			mlx4_warn(dev, "CQ %s on CQN %06x\n",
				  eqe->event.cq_err.syndrome == 1 ?
				  "overrun" : "access violation",
				  be32_to_cpu(eqe->event.cq_err.cqn) & 0xffffff);
			if (mlx4_is_master(dev)) {
				ret = mlx4_get_slave_from_resource_id(dev,
					RES_CQ,
					be32_to_cpu(eqe->event.cq_err.cqn)
					& 0xffffff, &slave);
				if (ret && ret != -ENOENT) {
					mlx4_dbg(dev, "CQ event %02x(%02x) on "
						 "EQ %d at index %u: could "
						  "not get slave id (%d)\n",
						  eqe->type, eqe->subtype,
						  eq->eqn, eq->cons_index, ret);
					break;
				}

				if (!ret && slave != dev->caps.function) {
					mlx4_slave_event(dev, slave, eqe);
					break;
				}
			}
			mlx4_cq_event(dev,
				      be32_to_cpu(eqe->event.cq_err.cqn)
				      & 0xffffff,
				      eqe->type);
			break;

		case MLX4_EVENT_TYPE_EQ_OVERFLOW:
			mlx4_warn(dev, "EQ overrun on EQN %d\n", eq->eqn);
			break;

		case MLX4_EVENT_TYPE_OP_REQUIRED:
			atomic_inc(&priv->opreq_count);
			/* FW commands can't be executed from interrupt context
			 * working in deferred task
			 */
			queue_work(mlx4_wq, &priv->opreq_task);
			break;

		case MLX4_EVENT_TYPE_COMM_CHANNEL:
			if (!mlx4_is_master(dev)) {
				mlx4_warn(dev, "Received comm channel event "
					       "for non master device\n");
				break;
			}
			memcpy(&priv->mfunc.master.comm_arm_bit_vector,
			       eqe->event.comm_channel_arm.bit_vec,
			       sizeof eqe->event.comm_channel_arm.bit_vec);
			queue_work(priv->mfunc.master.comm_wq,
				   &priv->mfunc.master.comm_work);
			break;

		case MLX4_EVENT_TYPE_FLR_EVENT:
			flr_slave = be32_to_cpu(eqe->event.flr_event.slave_id);
			if (!mlx4_is_master(dev)) {
				mlx4_warn(dev, "Non-master function received"
					       "FLR event\n");
				break;
			}

			mlx4_dbg(dev, "FLR event for slave: %d\n", flr_slave);

			if (flr_slave >= dev->num_slaves) {
				mlx4_warn(dev,
					  "Got FLR for unknown function: %d\n",
					  flr_slave);
				update_slave_state = 0;
			} else
				update_slave_state = 1;

			spin_lock_irqsave(&priv->mfunc.master.slave_state_lock, flags);
			if (update_slave_state) {
				priv->mfunc.master.slave_state[flr_slave].active = false;
				priv->mfunc.master.slave_state[flr_slave].last_cmd = MLX4_COMM_CMD_FLR;
				priv->mfunc.master.slave_state[flr_slave].is_slave_going_down = 1;
			}
			spin_unlock_irqrestore(&priv->mfunc.master.slave_state_lock, flags);
			queue_work(priv->mfunc.master.comm_wq,
				   &priv->mfunc.master.slave_flr_event_work);
			break;

		case MLX4_EVENT_TYPE_FATAL_WARNING:
			if (eqe->subtype == MLX4_FATAL_WARNING_SUBTYPE_WARMING) {
				if (mlx4_is_master(dev))
					for (i = 0; i < dev->num_slaves; i++) {
						mlx4_dbg(dev, "%s: Sending "
							"MLX4_FATAL_WARNING_SUBTYPE_WARMING"
							" to slave: %d\n", __func__, i);
						if (i == dev->caps.function)
							continue;
						mlx4_slave_event(dev, i, eqe);
					}
				mlx4_err(dev, "Temperature Threshold was reached! "
					"Threshold: %d celsius degrees; "
					"Current Temperature: %d\n",
					be16_to_cpu(eqe->event.warming.warning_threshold),
					be16_to_cpu(eqe->event.warming.current_temperature));
			} else
				mlx4_warn(dev, "Unhandled event FATAL WARNING (%02x), "
					  "subtype %02x on EQ %d at index %u. owner=%x, "
					  "nent=0x%x, slave=%x, ownership=%s\n",
					  eqe->type, eqe->subtype, eq->eqn,
					  eq->cons_index, eqe->owner, eq->nent,
					  eqe->slave_id,
					  !!(eqe->owner & 0x80) ^
					  !!(eq->cons_index & eq->nent) ? "HW" : "SW");

			break;

		case MLX4_EVENT_TYPE_PORT_MNG_CHG_EVENT:
			mlx4_dispatch_event(dev, MLX4_DEV_EVENT_PORT_MGMT_CHANGE,
					    (unsigned long) eqe);
			break;

		case MLX4_EVENT_TYPE_EEC_CATAS_ERROR:
		case MLX4_EVENT_TYPE_ECC_DETECT:
		default:
			mlx4_warn(dev, "Unhandled event %02x(%02x) on EQ %d at "
				  "index %u. owner=%x, nent=0x%x, slave=%x, "
				  "ownership=%s\n",
				  eqe->type, eqe->subtype, eq->eqn,
				  eq->cons_index, eqe->owner, eq->nent,
				  eqe->slave_id,
				  !!(eqe->owner & 0x80) ^
				  !!(eq->cons_index & eq->nent) ? "HW" : "SW");
			break;
		};

		++eq->cons_index;
		eqes_found = 1;
		++set_ci;

		/*
		 * The HCA will think the queue has overflowed if we
		 * don't tell it we've been processing events.  We
		 * create our EQs with MLX4_NUM_SPARE_EQE extra
		 * entries, so we must update our consumer index at
		 * least that often.
		 */
		if (unlikely(set_ci >= MLX4_NUM_SPARE_EQE)) {
			eq_set_ci(eq, 0);
			set_ci = 0;
		}
	}

	eq_set_ci(eq, 1);

	return eqes_found;
}

static irqreturn_t mlx4_interrupt(int irq, void *dev_ptr)
{
	struct mlx4_dev *dev = dev_ptr;
	struct mlx4_priv *priv = mlx4_priv(dev);
	int work = 0;
	int i;

	writel(priv->eq_table.clr_mask, priv->eq_table.clr_int);

	for (i = 0; i < dev->caps.num_comp_vectors + 1; ++i)
		work |= mlx4_eq_int(dev, &priv->eq_table.eq[i]);

	return IRQ_RETVAL(work);
}

static irqreturn_t mlx4_msi_x_interrupt(int irq, void *eq_ptr)
{
	struct mlx4_eq  *eq  = eq_ptr;
	struct mlx4_dev *dev = eq->dev;

	mlx4_eq_int(dev, eq);

	/* MSI-X vectors always belong to us */
	return IRQ_HANDLED;
}

int mlx4_MAP_EQ_wrapper(struct mlx4_dev *dev, int slave,
			struct mlx4_vhcr *vhcr,
			struct mlx4_cmd_mailbox *inbox,
			struct mlx4_cmd_mailbox *outbox,
			struct mlx4_cmd_info *cmd)
{
	struct mlx4_priv *priv = mlx4_priv(dev);
	struct mlx4_slave_event_eq_info *event_eq =
		priv->mfunc.master.slave_state[slave].event_eq;
	u32 in_modifier = vhcr->in_modifier;
	u32 eqn = in_modifier & 0x3FF;
	u64 in_param =  vhcr->in_param;
	int err = 0;
	int i;

	if (slave == dev->caps.function)
		err = mlx4_cmd(dev, in_param, (in_modifier & 0x80000000) | eqn,
			       0, MLX4_CMD_MAP_EQ, MLX4_CMD_TIME_CLASS_B,
			       MLX4_CMD_NATIVE);
	if (!err)
		for (i = 0; i < MLX4_EVENT_TYPES_NUM; ++i)
			if (in_param & (1LL << i))
				event_eq[i].eqn = in_modifier >> 31 ? -1 : eqn;

	return err;
}

static int mlx4_MAP_EQ(struct mlx4_dev *dev, u64 event_mask, int unmap,
			int eq_num)
{
	return mlx4_cmd(dev, event_mask, (unmap << 31) | eq_num,
			0, MLX4_CMD_MAP_EQ, MLX4_CMD_TIME_CLASS_B,
			MLX4_CMD_WRAPPED);
}

static int mlx4_SW2HW_EQ(struct mlx4_dev *dev, struct mlx4_cmd_mailbox *mailbox,
			 int eq_num)
{
	return mlx4_cmd(dev, mailbox->dma, eq_num, 0,
			MLX4_CMD_SW2HW_EQ, MLX4_CMD_TIME_CLASS_A,
			MLX4_CMD_WRAPPED);
}

static int mlx4_HW2SW_EQ(struct mlx4_dev *dev, struct mlx4_cmd_mailbox *mailbox,
			 int eq_num)
{
	return mlx4_cmd_box(dev, 0, mailbox->dma, eq_num,
			    0, MLX4_CMD_HW2SW_EQ, MLX4_CMD_TIME_CLASS_A,
			    MLX4_CMD_WRAPPED);
}

static int mlx4_num_eq_uar(struct mlx4_dev *dev)
{
	/*
	 * Each UAR holds 4 EQ doorbells.  To figure out how many UARs
	 * we need to map, take the difference of highest index and
	 * the lowest index we'll use and add 1.
	 */
	return (dev->caps.num_comp_vectors + 1 + dev->caps.reserved_eqs +
		 dev->caps.comp_pool)/4 - dev->caps.reserved_eqs/4 + 1;
}

static void __iomem *mlx4_get_eq_uar(struct mlx4_dev *dev, struct mlx4_eq *eq)
{
	struct mlx4_priv *priv = mlx4_priv(dev);
	int index;

	index = eq->eqn / 4 - dev->caps.reserved_eqs / 4;

	if (!priv->eq_table.uar_map[index]) {
		priv->eq_table.uar_map[index] =
			ioremap(pci_resource_start(dev->pdev, 2) +
				((eq->eqn / 4) << PAGE_SHIFT),
				PAGE_SIZE);
		if (!priv->eq_table.uar_map[index]) {
			mlx4_err(dev, "Couldn't map EQ doorbell for EQN 0x%06x\n",
				 eq->eqn);
			return NULL;
		}
	}

	return priv->eq_table.uar_map[index] + 0x800 + 8 * (eq->eqn % 4);
}

static void mlx4_unmap_uar(struct mlx4_dev *dev)
{
	struct mlx4_priv *priv = mlx4_priv(dev);
	int i;

	for (i = 0; i < mlx4_num_eq_uar(dev); ++i)
		if (priv->eq_table.uar_map[i]) {
			iounmap(priv->eq_table.uar_map[i]);
			priv->eq_table.uar_map[i] = NULL;
		}
}

static int mlx4_create_eq(struct mlx4_dev *dev, int nent,
			  u8 intr, struct mlx4_eq *eq)
{
	struct mlx4_priv *priv = mlx4_priv(dev);
	struct mlx4_cmd_mailbox *mailbox;
	struct mlx4_eq_context *eq_context;
	int npages;
	u64 *dma_list = NULL;
	dma_addr_t t;
	u64 mtt_addr;
	int err = -ENOMEM;
	int i;

	eq->dev   = dev;
	eq->nent  = roundup_pow_of_two(max(nent, 2));
	/* CX3 is capable of extending the CQE/EQE from 32 to 64 bytes */
	npages = PAGE_ALIGN(eq->nent * (MLX4_EQ_ENTRY_SIZE << dev->caps.eqe_factor)) / PAGE_SIZE;

	eq->page_list = kmalloc(npages * sizeof *eq->page_list,
				GFP_KERNEL);
	if (!eq->page_list)
		goto err_out;

	for (i = 0; i < npages; ++i)
		eq->page_list[i].buf = NULL;

	dma_list = kmalloc(npages * sizeof *dma_list, GFP_KERNEL);
	if (!dma_list)
		goto err_out_free;

	mailbox = mlx4_alloc_cmd_mailbox(dev);
	if (IS_ERR(mailbox))
		goto err_out_free;
	eq_context = mailbox->buf;

	for (i = 0; i < npages; ++i) {
		eq->page_list[i].buf = dma_alloc_coherent(&dev->pdev->dev,
							  PAGE_SIZE, &t, GFP_KERNEL);
		if (!eq->page_list[i].buf)
			goto err_out_free_pages;

		dma_list[i] = t;
		eq->page_list[i].map = t;

		memset(eq->page_list[i].buf, 0, PAGE_SIZE);
	}

	eq->eqn = mlx4_bitmap_alloc(&priv->eq_table.bitmap);
	if (eq->eqn == -1)
		goto err_out_free_pages;

	eq->doorbell = mlx4_get_eq_uar(dev, eq);
	if (!eq->doorbell) {
		err = -ENOMEM;
		goto err_out_free_eq;
	}

	err = mlx4_mtt_init(dev, npages, PAGE_SHIFT, &eq->mtt);
	if (err)
		goto err_out_free_eq;

	err = mlx4_write_mtt(dev, &eq->mtt, 0, npages, dma_list);
	if (err)
		goto err_out_free_mtt;

	eq_context->flags	  = cpu_to_be32(MLX4_EQ_STATUS_OK   |
						MLX4_EQ_STATE_ARMED);
	eq_context->log_eq_size	  = ilog2(eq->nent);
	eq_context->intr	  = intr;
	eq_context->log_page_size = PAGE_SHIFT - MLX4_ICM_PAGE_SHIFT;

	mtt_addr = mlx4_mtt_addr(dev, &eq->mtt);
	eq_context->mtt_base_addr_h = mtt_addr >> 32;
	eq_context->mtt_base_addr_l = cpu_to_be32(mtt_addr & 0xffffffff);

	err = mlx4_SW2HW_EQ(dev, mailbox, eq->eqn);
	if (err) {
		mlx4_warn(dev, "SW2HW_EQ failed (%d)\n", err);
		goto err_out_free_mtt;
	}

	kfree(dma_list);
	mlx4_free_cmd_mailbox(dev, mailbox);

	eq->cons_index = 0;

	return err;

err_out_free_mtt:
	mlx4_mtt_cleanup(dev, &eq->mtt);

err_out_free_eq:
	mlx4_bitmap_free(&priv->eq_table.bitmap, eq->eqn, MLX4_USE_RR);

err_out_free_pages:
	for (i = 0; i < npages; ++i)
		if (eq->page_list[i].buf)
			dma_free_coherent(&dev->pdev->dev, PAGE_SIZE,
					  eq->page_list[i].buf,
					  eq->page_list[i].map);

	mlx4_free_cmd_mailbox(dev, mailbox);

err_out_free:
	kfree(eq->page_list);
	kfree(dma_list);

err_out:
	return err;
}

static void mlx4_free_eq(struct mlx4_dev *dev,
			 struct mlx4_eq *eq)
{
	struct mlx4_priv *priv = mlx4_priv(dev);
	struct mlx4_cmd_mailbox *mailbox;
	int err;
	int i;
	/* CX3 is capable of extending the CQE/EQE from 32 to 64 bytes */
	int npages = PAGE_ALIGN((MLX4_EQ_ENTRY_SIZE << dev->caps.eqe_factor) * eq->nent) / PAGE_SIZE;

	mailbox = mlx4_alloc_cmd_mailbox(dev);
	if (IS_ERR(mailbox))
		return;

	err = mlx4_HW2SW_EQ(dev, mailbox, eq->eqn);
	if (err)
		mlx4_warn(dev, "HW2SW_EQ failed (%d)\n", err);

	if (0) {
		mlx4_dbg(dev, "Dumping EQ context %02x:\n", eq->eqn);
		for (i = 0; i < sizeof (struct mlx4_eq_context) / 4; ++i) {
			if (i % 4 == 0)
				pr_cont("[%02x] ", i * 4);
			pr_cont(" %08x", be32_to_cpup(mailbox->buf + i * 4));
			if ((i + 1) % 4 == 0)
				pr_cont("\n");
		}
	}

	mlx4_mtt_cleanup(dev, &eq->mtt);
	for (i = 0; i < npages; ++i)
		dma_free_coherent(&dev->pdev->dev, PAGE_SIZE,
				    eq->page_list[i].buf,
				    eq->page_list[i].map);

	kfree(eq->page_list);
	mlx4_bitmap_free(&priv->eq_table.bitmap, eq->eqn, MLX4_USE_RR);
	mlx4_free_cmd_mailbox(dev, mailbox);
}

static void mlx4_free_irqs(struct mlx4_dev *dev)
{
	struct mlx4_eq_table *eq_table = &mlx4_priv(dev)->eq_table;
	struct mlx4_priv *priv = mlx4_priv(dev);
	int	i, vec;

	if (eq_table->have_irq)
		free_irq(dev->pdev->irq, dev);

	for (i = 0; i < dev->caps.num_comp_vectors + 1; ++i)
		if (eq_table->eq[i].have_irq) {
			free_irq(eq_table->eq[i].irq, eq_table->eq + i);
			eq_table->eq[i].have_irq = 0;
		}

	for (i = 0; i < dev->caps.comp_pool; i++) {
		/*
		 * Freeing the assigned irq's
		 * all bits should be 0, but we need to validate
		 */
		if (priv->msix_ctl.pool_bm & 1ULL << i) {
			/* NO need protecting*/
			vec = dev->caps.num_comp_vectors + 1 + i;
			free_irq(priv->eq_table.eq[vec].irq,
				 &priv->eq_table.eq[vec]);
		}
	}


	kfree(eq_table->irq_names);
}

static int mlx4_map_clr_int(struct mlx4_dev *dev)
{
	struct mlx4_priv *priv = mlx4_priv(dev);

	priv->clr_base = ioremap(pci_resource_start(dev->pdev, priv->fw.clr_int_bar) +
				 priv->fw.clr_int_base, MLX4_CLR_INT_SIZE);
	if (!priv->clr_base) {
		mlx4_err(dev, "Couldn't map interrupt clear register, aborting.\n");
		return -ENOMEM;
	}

	return 0;
}

static void mlx4_unmap_clr_int(struct mlx4_dev *dev)
{
	struct mlx4_priv *priv = mlx4_priv(dev);

	iounmap(priv->clr_base);
}

int mlx4_alloc_eq_table(struct mlx4_dev *dev)
{
	struct mlx4_priv *priv = mlx4_priv(dev);

	priv->eq_table.eq = kcalloc(dev->caps.num_eqs - dev->caps.reserved_eqs,
				    sizeof *priv->eq_table.eq, GFP_KERNEL);
	if (!priv->eq_table.eq)
		return -ENOMEM;

	return 0;
}

void mlx4_free_eq_table(struct mlx4_dev *dev)
{
	kfree(mlx4_priv(dev)->eq_table.eq);
}

int mlx4_init_eq_table(struct mlx4_dev *dev)
{
	struct mlx4_priv *priv = mlx4_priv(dev);
	int err;
	int i;

	priv->eq_table.uar_map = kcalloc(mlx4_num_eq_uar(dev),
<<<<<<< HEAD
					 sizeof *priv->eq_table.uar_map, GFP_KERNEL);
=======
					 sizeof *priv->eq_table.uar_map,
					 GFP_KERNEL);
>>>>>>> c3ade0e0
	if (!priv->eq_table.uar_map) {
		err = -ENOMEM;
		goto err_out_free;
	}

	err = mlx4_bitmap_init(&priv->eq_table.bitmap, dev->caps.num_eqs,
			       dev->caps.num_eqs - 1, dev->caps.reserved_eqs, 0);
	if (err)
		goto err_out_free;

	for (i = 0; i < mlx4_num_eq_uar(dev); ++i)
		priv->eq_table.uar_map[i] = NULL;

	if (!mlx4_is_slave(dev)) {
		err = mlx4_map_clr_int(dev);
		if (err)
			goto err_out_bitmap;

		priv->eq_table.clr_mask =
			swab32(1 << (priv->eq_table.inta_pin & 31));
		priv->eq_table.clr_int  = priv->clr_base +
			(priv->eq_table.inta_pin < 32 ? 4 : 0);
	}

	priv->eq_table.irq_names =
		kmalloc(MLX4_IRQNAME_SIZE * (dev->caps.num_comp_vectors + 1 +
					     dev->caps.comp_pool),
			GFP_KERNEL);
	if (!priv->eq_table.irq_names) {
		err = -ENOMEM;
		goto err_out_bitmap;
	}

	for (i = 0; i < dev->caps.num_comp_vectors; ++i) {
		err = mlx4_create_eq(dev, dev->caps.num_cqs -
					  dev->caps.reserved_cqs +
					  MLX4_NUM_SPARE_EQE,
				     (dev->flags & MLX4_FLAG_MSI_X) ? i : 0,
				     &priv->eq_table.eq[i]);
		if (err) {
			--i;
			goto err_out_unmap;
		}
	}

	err = mlx4_create_eq(dev, MLX4_NUM_ASYNC_EQE + MLX4_NUM_SPARE_EQE,
			     (dev->flags & MLX4_FLAG_MSI_X) ? dev->caps.num_comp_vectors : 0,
			     &priv->eq_table.eq[dev->caps.num_comp_vectors]);
	if (err)
		goto err_out_comp;

	/*if additional completion vectors poolsize is 0 this loop will not run*/
	for (i = dev->caps.num_comp_vectors + 1;
	      i < dev->caps.num_comp_vectors + dev->caps.comp_pool + 1; ++i) {

		err = mlx4_create_eq(dev, dev->caps.num_cqs -
					  dev->caps.reserved_cqs +
					  MLX4_NUM_SPARE_EQE,
				     (dev->flags & MLX4_FLAG_MSI_X) ? i : 0,
				     &priv->eq_table.eq[i]);
		if (err) {
			--i;
			goto err_out_unmap;
		}
	}


	if (dev->flags & MLX4_FLAG_MSI_X) {
		const char *eq_name;

		for (i = 0; i < dev->caps.num_comp_vectors + 1; ++i) {
			if (i < dev->caps.num_comp_vectors) {
				snprintf(priv->eq_table.irq_names +
					 i * MLX4_IRQNAME_SIZE,
					 MLX4_IRQNAME_SIZE,
					 "mlx4-comp-%d@pci:%s", i,
					 pci_name(dev->pdev));
			} else {
				snprintf(priv->eq_table.irq_names +
					 i * MLX4_IRQNAME_SIZE,
					 MLX4_IRQNAME_SIZE,
					 "mlx4-async@pci:%s",
					 pci_name(dev->pdev));
			}

			eq_name = priv->eq_table.irq_names +
				  i * MLX4_IRQNAME_SIZE;
			err = request_irq(priv->eq_table.eq[i].irq,
					  mlx4_msi_x_interrupt, 0, eq_name,
					  priv->eq_table.eq + i);
			if (err)
				goto err_out_async;

			priv->eq_table.eq[i].have_irq = 1;
		}
	} else {
		snprintf(priv->eq_table.irq_names,
			 MLX4_IRQNAME_SIZE,
			 DRV_NAME "@pci:%s",
			 pci_name(dev->pdev));
		err = request_irq(dev->pdev->irq, mlx4_interrupt,
				  IRQF_SHARED, priv->eq_table.irq_names, dev);
		if (err)
			goto err_out_async;

		priv->eq_table.have_irq = 1;
	}

	err = mlx4_MAP_EQ(dev, get_async_ev_mask(dev), 0,
			  priv->eq_table.eq[dev->caps.num_comp_vectors].eqn);
	if (err)
		mlx4_warn(dev, "MAP_EQ for async EQ %d failed (%d)\n",
			   priv->eq_table.eq[dev->caps.num_comp_vectors].eqn, err);

	for (i = 0; i < dev->caps.num_comp_vectors + 1; ++i)
		eq_set_ci(&priv->eq_table.eq[i], 1);

	return 0;

err_out_async:
	mlx4_free_eq(dev, &priv->eq_table.eq[dev->caps.num_comp_vectors]);

err_out_comp:
	i = dev->caps.num_comp_vectors - 1;

err_out_unmap:
	while (i >= 0) {
		mlx4_free_eq(dev, &priv->eq_table.eq[i]);
		--i;
	}
	if (!mlx4_is_slave(dev))
		mlx4_unmap_clr_int(dev);
	mlx4_free_irqs(dev);

err_out_bitmap:
	mlx4_unmap_uar(dev);
	mlx4_bitmap_cleanup(&priv->eq_table.bitmap);

err_out_free:
	kfree(priv->eq_table.uar_map);

	return err;
}

void mlx4_cleanup_eq_table(struct mlx4_dev *dev)
{
	struct mlx4_priv *priv = mlx4_priv(dev);
	int i;

	mlx4_MAP_EQ(dev, get_async_ev_mask(dev), 1,
		    priv->eq_table.eq[dev->caps.num_comp_vectors].eqn);

	mlx4_free_irqs(dev);

	for (i = 0; i < dev->caps.num_comp_vectors + dev->caps.comp_pool + 1; ++i)
		mlx4_free_eq(dev, &priv->eq_table.eq[i]);

	if (!mlx4_is_slave(dev))
		mlx4_unmap_clr_int(dev);

	mlx4_unmap_uar(dev);
	mlx4_bitmap_cleanup(&priv->eq_table.bitmap);

	kfree(priv->eq_table.uar_map);
}

/* A test that verifies that we can accept interrupts on all
 * the irq vectors of the device.
 * Interrupts are checked using the NOP command.
 */
int mlx4_test_interrupts(struct mlx4_dev *dev)
{
	struct mlx4_priv *priv = mlx4_priv(dev);
	int i;
	int err;

	err = mlx4_NOP(dev);
	/* When not in MSI_X, there is only one irq to check */
	if (!(dev->flags & MLX4_FLAG_MSI_X) || mlx4_is_slave(dev))
		return err;

	/* A loop over all completion vectors, for each vector we will check
	 * whether it works by mapping command completions to that vector
	 * and performing a NOP command
	 */
	for(i = 0; !err && (i < dev->caps.num_comp_vectors); ++i) {
		/* Temporary use polling for command completions */
		mlx4_cmd_use_polling(dev);

		/* Map the new eq to handle all asynchronous events */
		err = mlx4_MAP_EQ(dev, get_async_ev_mask(dev), 0,
				  priv->eq_table.eq[i].eqn);
		if (err) {
			mlx4_warn(dev, "Failed mapping eq for interrupt test\n");
			mlx4_cmd_use_events(dev);
			break;
		}

		/* Go back to using events */
		mlx4_cmd_use_events(dev);
		err = mlx4_NOP(dev);
	}

	/* Return to default */
	mlx4_MAP_EQ(dev, get_async_ev_mask(dev), 0,
		    priv->eq_table.eq[dev->caps.num_comp_vectors].eqn);
	return err;
}
EXPORT_SYMBOL(mlx4_test_interrupts);

int mlx4_assign_eq(struct mlx4_dev *dev, char *name, struct cpu_rmap *rmap,
		   int *vector)
{

	struct mlx4_priv *priv = mlx4_priv(dev);
	int vec = 0, err = 0, i;

	mutex_lock(&priv->msix_ctl.pool_lock);
	for (i = 0; !vec && i < dev->caps.comp_pool; i++) {
		if (~priv->msix_ctl.pool_bm & 1ULL << i) {
			priv->msix_ctl.pool_bm |= 1ULL << i;
			vec = dev->caps.num_comp_vectors + 1 + i;
			snprintf(priv->eq_table.irq_names +
					vec * MLX4_IRQNAME_SIZE,
					MLX4_IRQNAME_SIZE, "%s", name);
#ifdef CONFIG_RFS_ACCEL
			if (rmap) {
				err = irq_cpu_rmap_add(rmap,
						       priv->eq_table.eq[vec].irq);
				if (err)
					mlx4_warn(dev, "Failed adding irq rmap\n");
			}
#endif
			err = request_irq(priv->eq_table.eq[vec].irq,
					  mlx4_msi_x_interrupt, 0,
					  &priv->eq_table.irq_names[vec<<5],
					  priv->eq_table.eq + vec);
			if (err) {
				/*zero out bit by fliping it*/
				priv->msix_ctl.pool_bm ^= 1 << i;
				vec = 0;
				continue;
				/*we dont want to break here*/
			}
			eq_set_ci(&priv->eq_table.eq[vec], 1);
		}
	}
	mutex_unlock(&priv->msix_ctl.pool_lock);

	if (vec) {
		*vector = vec;
	} else {
		*vector = 0;
		err = (i == dev->caps.comp_pool) ? -ENOSPC : err;
	}
	return err;
}
EXPORT_SYMBOL(mlx4_assign_eq);

void mlx4_release_eq(struct mlx4_dev *dev, int vec)
{
	struct mlx4_priv *priv = mlx4_priv(dev);
	/*bm index*/
	int i = vec - dev->caps.num_comp_vectors - 1;

	if (likely(i >= 0)) {
		/*sanity check , making sure were not trying to free irq's
		  Belonging to a legacy EQ*/
		mutex_lock(&priv->msix_ctl.pool_lock);
		if (priv->msix_ctl.pool_bm & 1ULL << i) {
			free_irq(priv->eq_table.eq[vec].irq,
				 &priv->eq_table.eq[vec]);
			priv->msix_ctl.pool_bm &= ~(1ULL << i);
		}
		mutex_unlock(&priv->msix_ctl.pool_lock);
	}

}
EXPORT_SYMBOL(mlx4_release_eq);
<|MERGE_RESOLUTION|>--- conflicted
+++ resolved
@@ -1098,12 +1098,8 @@
 	int i;
 
 	priv->eq_table.uar_map = kcalloc(mlx4_num_eq_uar(dev),
-<<<<<<< HEAD
-					 sizeof *priv->eq_table.uar_map, GFP_KERNEL);
-=======
 					 sizeof *priv->eq_table.uar_map,
 					 GFP_KERNEL);
->>>>>>> c3ade0e0
 	if (!priv->eq_table.uar_map) {
 		err = -ENOMEM;
 		goto err_out_free;
