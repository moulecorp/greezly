--- conflicted
+++ resolved
@@ -78,11 +78,7 @@
   {NULL}};
 
 
-<<<<<<< HEAD
-static const char *block_name[] __devinitconst = {
-=======
 static const char *const block_name[] = {
->>>>>>> c3ade0e0
 	"21140 non-MII",
 	"21140 MII PHY",
 	"21142 Serial PHY",
