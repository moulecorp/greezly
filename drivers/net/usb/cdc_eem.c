/*
 * USB CDC EEM network interface driver
 * Copyright (C) 2009 Oberthur Technologies
 * by Omar Laazimani, Olivier Condemine
 *
 * This program is free software; you can redistribute it and/or modify
 * it under the terms of the GNU General Public License as published by
 * the Free Software Foundation; either version 2 of the License, or
 * (at your option) any later version.
 *
 * This program is distributed in the hope that it will be useful,
 * but WITHOUT ANY WARRANTY; without even the implied warranty of
 * MERCHANTABILITY or FITNESS FOR A PARTICULAR PURPOSE.  See the
 * GNU General Public License for more details.
 *
 * You should have received a copy of the GNU General Public License
 * along with this program; if not, see <http://www.gnu.org/licenses/>.
 */

#include <linux/module.h>
#include <linux/netdevice.h>
#include <linux/etherdevice.h>
#include <linux/ctype.h>
#include <linux/ethtool.h>
#include <linux/workqueue.h>
#include <linux/mii.h>
#include <linux/usb.h>
#include <linux/crc32.h>
#include <linux/usb/cdc.h>
#include <linux/usb/usbnet.h>
#include <linux/gfp.h>
#include <linux/if_vlan.h>


/*
 * This driver is an implementation of the CDC "Ethernet Emulation
 * Model" (EEM) specification, which encapsulates Ethernet frames
 * for transport over USB using a simpler USB device model than the
 * previous CDC "Ethernet Control Model" (ECM, or "CDC Ethernet").
 *
 * For details, see www.usb.org/developers/devclass_docs/CDC_EEM10.pdf
 *
 * This version has been tested with GIGAntIC WuaoW SIM Smart Card on 2.6.24,
 * 2.6.27 and 2.6.30rc2 kernel.
 * It has also been validated on Openmoko Om 2008.12 (based on 2.6.24 kernel).
 * build on 23-April-2009
 */

#define EEM_HEAD	2		/* 2 byte header */

/*-------------------------------------------------------------------------*/

static void eem_linkcmd_complete(struct urb *urb)
{
	dev_kfree_skb(urb->context);
	usb_free_urb(urb);
}

static void eem_linkcmd(struct usbnet *dev, struct sk_buff *skb)
{
	struct urb		*urb;
	int			status;

	urb = usb_alloc_urb(0, GFP_ATOMIC);
	if (!urb)
		goto fail;

	usb_fill_bulk_urb(urb, dev->udev, dev->out,
			skb->data, skb->len, eem_linkcmd_complete, skb);

	status = usb_submit_urb(urb, GFP_ATOMIC);
	if (status) {
		usb_free_urb(urb);
fail:
		dev_kfree_skb(skb);
		netdev_warn(dev->net, "link cmd failure\n");
		return;
	}
}

static int eem_bind(struct usbnet *dev, struct usb_interface *intf)
{
	int status = 0;

	status = usbnet_get_endpoints(dev, intf);
	if (status < 0) {
		usb_set_intfdata(intf, NULL);
		usb_driver_release_interface(driver_of(intf), intf);
		return status;
	}

	/* no jumbogram (16K) support for now */

<<<<<<< HEAD
	dev->net->hard_header_len += EEM_HEAD + ETH_FCS_LEN;
=======
	dev->net->hard_header_len += EEM_HEAD + ETH_FCS_LEN + VLAN_HLEN;
>>>>>>> c3ade0e0
	dev->hard_mtu = dev->net->mtu + dev->net->hard_header_len;

	return 0;
}

/*
 * EEM permits packing multiple Ethernet frames into USB transfers
 * (a "bundle"), but for TX we don't try to do that.
 */
static struct sk_buff *eem_tx_fixup(struct usbnet *dev, struct sk_buff *skb,
				       gfp_t flags)
{
	struct sk_buff	*skb2 = NULL;
	u16		len = skb->len;
	u32		crc = 0;
	int		padlen = 0;

	/* When ((len + EEM_HEAD + ETH_FCS_LEN) % dev->maxpacket) is
	 * zero, stick two bytes of zero length EEM packet on the end.
	 * Else the framework would add invalid single byte padding,
	 * since it can't know whether ZLPs will be handled right by
	 * all the relevant hardware and software.
	 */
	if (!((len + EEM_HEAD + ETH_FCS_LEN) % dev->maxpacket))
		padlen += 2;

	if (!skb_cloned(skb)) {
		int	headroom = skb_headroom(skb);
		int	tailroom = skb_tailroom(skb);

		if ((tailroom >= ETH_FCS_LEN + padlen) &&
		    (headroom >= EEM_HEAD))
			goto done;

		if ((headroom + tailroom)
				> (EEM_HEAD + ETH_FCS_LEN + padlen)) {
			skb->data = memmove(skb->head +
					EEM_HEAD,
					skb->data,
					skb->len);
			skb_set_tail_pointer(skb, len);
			goto done;
		}
	}

	skb2 = skb_copy_expand(skb, EEM_HEAD, ETH_FCS_LEN + padlen, flags);
	if (!skb2)
		return NULL;

	dev_kfree_skb_any(skb);
	skb = skb2;

done:
	/* we don't use the "no Ethernet CRC" option */
	crc = crc32_le(~0, skb->data, skb->len);
	crc = ~crc;

	put_unaligned_le32(crc, skb_put(skb, 4));

	/* EEM packet header format:
	 * b0..13:	length of ethernet frame
	 * b14:		bmCRC (1 == valid Ethernet CRC)
	 * b15:		bmType (0 == data)
	 */
	len = skb->len;
	put_unaligned_le16(BIT(14) | len, skb_push(skb, 2));

	/* Bundle a zero length EEM packet if needed */
	if (padlen)
		put_unaligned_le16(0, skb_put(skb, 2));

	return skb;
}

static int eem_rx_fixup(struct usbnet *dev, struct sk_buff *skb)
{
	/*
	 * Our task here is to strip off framing, leaving skb with one
	 * data frame for the usbnet framework code to process.  But we
	 * may have received multiple EEM payloads, or command payloads.
	 * So we must process _everything_ as if it's a header, except
	 * maybe the last data payload
	 *
	 * REVISIT the framework needs updating so that when we consume
	 * all payloads (the last or only message was a command, or a
	 * zero length EEM packet) that is not accounted as an rx_error.
	 */
	do {
		struct sk_buff	*skb2 = NULL;
		u16		header;
		u16		len = 0;

		/* incomplete EEM header? */
		if (skb->len < EEM_HEAD)
			return 0;

		/*
		 * EEM packet header format:
		 * b0..14:	EEM type dependent (Data or Command)
		 * b15:		bmType
		 */
		header = get_unaligned_le16(skb->data);
		skb_pull(skb, EEM_HEAD);

		/*
		 * The bmType bit helps to denote when EEM
		 * packet is data or command :
		 *	bmType = 0	: EEM data payload
		 *	bmType = 1	: EEM (link) command
		 */
		if (header & BIT(15)) {
			u16	bmEEMCmd;

			/*
			 * EEM (link) command packet:
			 * b0..10:	bmEEMCmdParam
			 * b11..13:	bmEEMCmd
			 * b14:		bmReserved (must be 0)
			 * b15:		1 (EEM command)
			 */
			if (header & BIT(14)) {
				netdev_dbg(dev->net, "reserved command %04x\n",
					   header);
				continue;
			}

			bmEEMCmd = (header >> 11) & 0x7;
			switch (bmEEMCmd) {

			/* Responding to echo requests is mandatory. */
			case 0:		/* Echo command */
				len = header & 0x7FF;

				/* bogus command? */
				if (skb->len < len)
					return 0;

				skb2 = skb_clone(skb, GFP_ATOMIC);
				if (unlikely(!skb2))
					goto next;
				skb_trim(skb2, len);
				put_unaligned_le16(BIT(15) | (1 << 11) | len,
						skb_push(skb2, 2));
				eem_linkcmd(dev, skb2);
				break;

			/*
			 * Host may choose to ignore hints.
			 *  - suspend: peripheral ready to suspend
			 *  - response: suggest N millisec polling
			 *  - response complete: suggest N sec polling
			 *
			 * Suspend is reported and maybe heeded.
			 */
			case 2:		/* Suspend hint */
				usbnet_device_suggests_idle(dev);
				continue;
			case 3:		/* Response hint */
			case 4:		/* Response complete hint */
				continue;

			/*
			 * Hosts should never receive host-to-peripheral
			 * or reserved command codes; or responses to an
			 * echo command we didn't send.
			 */
			case 1:		/* Echo response */
			case 5:		/* Tickle */
			default:	/* reserved */
				netdev_warn(dev->net,
					    "unexpected link command %d\n",
					    bmEEMCmd);
				continue;
			}

		} else {
			u32	crc, crc2;
			int	is_last;

			/* zero length EEM packet? */
			if (header == 0)
				continue;

			/*
			 * EEM data packet header :
			 * b0..13:	length of ethernet frame
			 * b14:		bmCRC
			 * b15:		0 (EEM data)
			 */
			len = header & 0x3FFF;

			/* bogus EEM payload? */
			if (skb->len < len)
				return 0;

			/* bogus ethernet frame? */
			if (len < (ETH_HLEN + ETH_FCS_LEN))
				goto next;

			/*
			 * Treat the last payload differently: framework
			 * code expects our "fixup" to have stripped off
			 * headers, so "skb" is a data packet (or error).
			 * Else if it's not the last payload, keep "skb"
			 * for further processing.
			 */
			is_last = (len == skb->len);
			if (is_last)
				skb2 = skb;
			else {
				skb2 = skb_clone(skb, GFP_ATOMIC);
				if (unlikely(!skb2))
					return 0;
			}

			/*
			 * The bmCRC helps to denote when the CRC field in
			 * the Ethernet frame contains a calculated CRC:
			 *	bmCRC = 1	: CRC is calculated
			 *	bmCRC = 0	: CRC = 0xDEADBEEF
			 */
			if (header & BIT(14)) {
				crc = get_unaligned_le32(skb2->data
						+ len - ETH_FCS_LEN);
				crc2 = ~crc32_le(~0, skb2->data, skb2->len
						- ETH_FCS_LEN);
			} else {
				crc = get_unaligned_be32(skb2->data
						+ len - ETH_FCS_LEN);
				crc2 = 0xdeadbeef;
			}
			skb_trim(skb2, len - ETH_FCS_LEN);

			if (is_last)
				return crc == crc2;

			if (unlikely(crc != crc2)) {
				dev->net->stats.rx_errors++;
				dev_kfree_skb_any(skb2);
			} else
				usbnet_skb_return(dev, skb2);
		}

next:
		skb_pull(skb, len);
	} while (skb->len);

	return 1;
}

static const struct driver_info eem_info = {
	.description =	"CDC EEM Device",
	.flags =	FLAG_ETHER | FLAG_POINTTOPOINT,
	.bind =		eem_bind,
	.rx_fixup =	eem_rx_fixup,
	.tx_fixup =	eem_tx_fixup,
};

/*-------------------------------------------------------------------------*/

static const struct usb_device_id products[] = {
{
	USB_INTERFACE_INFO(USB_CLASS_COMM, USB_CDC_SUBCLASS_EEM,
			USB_CDC_PROTO_EEM),
	.driver_info = (unsigned long) &eem_info,
},
{
	/* EMPTY == end of list */
},
};
MODULE_DEVICE_TABLE(usb, products);

static struct usb_driver eem_driver = {
	.name =		"cdc_eem",
	.id_table =	products,
	.probe =	usbnet_probe,
	.disconnect =	usbnet_disconnect,
	.suspend =	usbnet_suspend,
	.resume =	usbnet_resume,
	.disable_hub_initiated_lpm = 1,
};

module_usb_driver(eem_driver);

MODULE_AUTHOR("Omar Laazimani <omar.oberthur@gmail.com>");
MODULE_DESCRIPTION("USB CDC EEM");
MODULE_LICENSE("GPL");<|MERGE_RESOLUTION|>--- conflicted
+++ resolved
@@ -91,11 +91,7 @@
 
 	/* no jumbogram (16K) support for now */
 
-<<<<<<< HEAD
-	dev->net->hard_header_len += EEM_HEAD + ETH_FCS_LEN;
-=======
 	dev->net->hard_header_len += EEM_HEAD + ETH_FCS_LEN + VLAN_HLEN;
->>>>>>> c3ade0e0
 	dev->hard_mtu = dev->net->mtu + dev->net->hard_header_len;
 
 	return 0;
