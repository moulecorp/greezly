--- conflicted
+++ resolved
@@ -249,11 +249,6 @@
 
 	struct tty_port port;
 	/* from usb_serial_port */
-<<<<<<< HEAD
-	struct tty_struct *tty;
-	local_t open_count;
-=======
->>>>>>> c3ade0e0
 	spinlock_t serial_lock;
 
 	int (*write_data) (struct hso_serial *serial);
@@ -1184,11 +1179,7 @@
 	struct urb *urb;
 
 	urb = serial->rx_urb[0];
-<<<<<<< HEAD
-	if (local_read(&serial->open_count) > 0) {
-=======
 	if (atomic_read(&serial->port.count) > 0) {
->>>>>>> c3ade0e0
 		count = put_rxbuf_data(urb, serial);
 		if (count == -1)
 			return;
@@ -1226,11 +1217,7 @@
 	DUMP1(urb->transfer_buffer, urb->actual_length);
 
 	/* Anyone listening? */
-<<<<<<< HEAD
-	if (local_read(&serial->open_count) == 0)
-=======
 	if (atomic_read(&serial->port.count) == 0)
->>>>>>> c3ade0e0
 		return;
 
 	if (serial->parent->port_spec & HSO_INFO_CRC_BUG)
@@ -1300,11 +1287,7 @@
 	tty_port_tty_set(&serial->port, tty);
 
 	/* check for port already opened, if not set the termios */
-<<<<<<< HEAD
-	if (local_inc_return(&serial->open_count) == 1) {
-=======
 	if (atomic_inc_return(&serial->port.count) == 1) {
->>>>>>> c3ade0e0
 		serial->rx_state = RX_IDLE;
 		/* Force default termio settings */
 		_hso_serial_set_termios(tty, NULL);
@@ -1316,11 +1299,7 @@
 		result = hso_start_serial_device(serial->parent, GFP_KERNEL);
 		if (result) {
 			hso_stop_serial_device(serial->parent);
-<<<<<<< HEAD
-			local_dec(&serial->open_count);
-=======
 			atomic_dec(&serial->port.count);
->>>>>>> c3ade0e0
 			kref_put(&serial->parent->ref, hso_serial_ref_free);
 		}
 	} else {
@@ -1357,25 +1336,11 @@
 
 	/* reset the rts and dtr */
 	/* do the actual close */
-<<<<<<< HEAD
-	local_dec(&serial->open_count);
-
-	if (local_read(&serial->open_count) <= 0) {
-		local_set(&serial->open_count,  0);
-		spin_lock_irq(&serial->serial_lock);
-		if (serial->tty == tty) {
-			serial->tty->driver_data = NULL;
-			serial->tty = NULL;
-			tty_kref_put(tty);
-		}
-		spin_unlock_irq(&serial->serial_lock);
-=======
 	atomic_dec(&serial->port.count);
 
 	if (atomic_read(&serial->port.count) <= 0) {
 		atomic_set(&serial->port.count, 0);
 		tty_port_tty_set(&serial->port, NULL);
->>>>>>> c3ade0e0
 		if (!usb_gone)
 			hso_stop_serial_device(serial->parent);
 		tasklet_kill(&serial->unthrottle_tasklet);
@@ -1450,11 +1415,7 @@
 
 	/* the actual setup */
 	spin_lock_irqsave(&serial->serial_lock, flags);
-<<<<<<< HEAD
-	if (local_read(&serial->open_count))
-=======
 	if (atomic_read(&serial->port.count))
->>>>>>> c3ade0e0
 		_hso_serial_set_termios(tty, old);
 	else
 		tty->termios = *old;
@@ -1923,11 +1884,7 @@
 				D1("Pending read interrupt on port %d\n", i);
 				spin_lock(&serial->serial_lock);
 				if (serial->rx_state == RX_IDLE &&
-<<<<<<< HEAD
-					local_read(&serial->open_count) > 0) {
-=======
 					atomic_read(&serial->port.count) > 0) {
->>>>>>> c3ade0e0
 					/* Setup and send a ctrl req read on
 					 * port i */
 					if (!serial->rx_urb_filled[0]) {
@@ -3103,11 +3060,7 @@
 	/* Start all serial ports */
 	for (i = 0; i < HSO_SERIAL_TTY_MINORS; i++) {
 		if (serial_table[i] && (serial_table[i]->interface == iface)) {
-<<<<<<< HEAD
-			if (local_read(&dev2ser(serial_table[i])->open_count)) {
-=======
 			if (atomic_read(&dev2ser(serial_table[i])->port.count)) {
->>>>>>> c3ade0e0
 				result =
 				    hso_start_serial_device(serial_table[i], GFP_NOIO);
 				hso_kick_transmit(dev2ser(serial_table[i]));
