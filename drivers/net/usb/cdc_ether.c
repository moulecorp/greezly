/*
 * CDC Ethernet based networking peripherals
 * Copyright (C) 2003-2005 by David Brownell
 * Copyright (C) 2006 by Ole Andre Vadla Ravnas (ActiveSync)
 *
 * This program is free software; you can redistribute it and/or modify
 * it under the terms of the GNU General Public License as published by
 * the Free Software Foundation; either version 2 of the License, or
 * (at your option) any later version.
 *
 * This program is distributed in the hope that it will be useful,
 * but WITHOUT ANY WARRANTY; without even the implied warranty of
 * MERCHANTABILITY or FITNESS FOR A PARTICULAR PURPOSE.  See the
 * GNU General Public License for more details.
 *
 * You should have received a copy of the GNU General Public License
 * along with this program; if not, see <http://www.gnu.org/licenses/>.
 */

// #define	DEBUG			// error path messages, extra info
// #define	VERBOSE			// more; success messages

#include <linux/module.h>
#include <linux/netdevice.h>
#include <linux/etherdevice.h>
#include <linux/ethtool.h>
#include <linux/workqueue.h>
#include <linux/mii.h>
#include <linux/usb.h>
#include <linux/usb/cdc.h>
#include <linux/usb/usbnet.h>


#if IS_ENABLED(CONFIG_USB_NET_RNDIS_HOST)

static int is_rndis(struct usb_interface_descriptor *desc)
{
	return (desc->bInterfaceClass == USB_CLASS_COMM &&
		desc->bInterfaceSubClass == 2 &&
		desc->bInterfaceProtocol == 0xff);
}

static int is_activesync(struct usb_interface_descriptor *desc)
{
	return (desc->bInterfaceClass == USB_CLASS_MISC &&
		desc->bInterfaceSubClass == 1 &&
		desc->bInterfaceProtocol == 1);
}

static int is_wireless_rndis(struct usb_interface_descriptor *desc)
{
	return (desc->bInterfaceClass == USB_CLASS_WIRELESS_CONTROLLER &&
		desc->bInterfaceSubClass == 1 &&
		desc->bInterfaceProtocol == 3);
}

#else

#define is_rndis(desc)		0
#define is_activesync(desc)	0
#define is_wireless_rndis(desc)	0

#endif

static const u8 mbm_guid[16] = {
	0xa3, 0x17, 0xa8, 0x8b, 0x04, 0x5e, 0x4f, 0x01,
	0xa6, 0x07, 0xc0, 0xff, 0xcb, 0x7e, 0x39, 0x2a,
};

/* probes control interface, claims data interface, collects the bulk
 * endpoints, activates data interface (if needed), maybe sets MTU.
 * all pure cdc, except for certain firmware workarounds, and knowing
 * that rndis uses one different rule.
 */
int usbnet_generic_cdc_bind(struct usbnet *dev, struct usb_interface *intf)
{
	u8				*buf = intf->cur_altsetting->extra;
	int				len = intf->cur_altsetting->extralen;
	struct usb_interface_descriptor	*d;
	struct cdc_state		*info = (void *) &dev->data;
	int				status;
	int				rndis;
	bool				android_rndis_quirk = false;
	struct usb_driver		*driver = driver_of(intf);
	struct usb_cdc_mdlm_desc	*desc = NULL;
	struct usb_cdc_mdlm_detail_desc *detail = NULL;

	if (sizeof(dev->data) < sizeof(*info))
		return -EDOM;

	/* expect strict spec conformance for the descriptors, but
	 * cope with firmware which stores them in the wrong place
	 */
	if (len == 0 && dev->udev->actconfig->extralen) {
		/* Motorola SB4100 (and others: Brad Hards says it's
		 * from a Broadcom design) put CDC descriptors here
		 */
		buf = dev->udev->actconfig->extra;
		len = dev->udev->actconfig->extralen;
		dev_dbg(&intf->dev, "CDC descriptors on config\n");
	}

	/* Maybe CDC descriptors are after the endpoint?  This bug has
	 * been seen on some 2Wire Inc RNDIS-ish products.
	 */
	if (len == 0) {
		struct usb_host_endpoint	*hep;

		hep = intf->cur_altsetting->endpoint;
		if (hep) {
			buf = hep->extra;
			len = hep->extralen;
		}
		if (len)
			dev_dbg(&intf->dev,
				"CDC descriptors on endpoint\n");
	}

	/* this assumes that if there's a non-RNDIS vendor variant
	 * of cdc-acm, it'll fail RNDIS requests cleanly.
	 */
	rndis = (is_rndis(&intf->cur_altsetting->desc) ||
		 is_activesync(&intf->cur_altsetting->desc) ||
		 is_wireless_rndis(&intf->cur_altsetting->desc));

	memset(info, 0, sizeof(*info));
	info->control = intf;
	while (len > 3) {
		if (buf[1] != USB_DT_CS_INTERFACE)
			goto next_desc;

		/* use bDescriptorSubType to identify the CDC descriptors.
		 * We expect devices with CDC header and union descriptors.
		 * For CDC Ethernet we need the ethernet descriptor.
		 * For RNDIS, ignore two (pointless) CDC modem descriptors
		 * in favor of a complicated OID-based RPC scheme doing what
		 * CDC Ethernet achieves with a simple descriptor.
		 */
		switch (buf[2]) {
		case USB_CDC_HEADER_TYPE:
			if (info->header) {
				dev_dbg(&intf->dev, "extra CDC header\n");
				goto bad_desc;
			}
			info->header = (void *) buf;
			if (info->header->bLength != sizeof(*info->header)) {
				dev_dbg(&intf->dev, "CDC header len %u\n",
					info->header->bLength);
				goto bad_desc;
			}
			break;
		case USB_CDC_ACM_TYPE:
			/* paranoia:  disambiguate a "real" vendor-specific
			 * modem interface from an RNDIS non-modem.
			 */
			if (rndis) {
				struct usb_cdc_acm_descriptor *acm;

				acm = (void *) buf;
				if (acm->bmCapabilities) {
					dev_dbg(&intf->dev,
						"ACM capabilities %02x, "
						"not really RNDIS?\n",
						acm->bmCapabilities);
					goto bad_desc;
				}
			}
			break;
		case USB_CDC_UNION_TYPE:
			if (info->u) {
				dev_dbg(&intf->dev, "extra CDC union\n");
				goto bad_desc;
			}
			info->u = (void *) buf;
			if (info->u->bLength != sizeof(*info->u)) {
				dev_dbg(&intf->dev, "CDC union len %u\n",
					info->u->bLength);
				goto bad_desc;
			}

			/* we need a master/control interface (what we're
			 * probed with) and a slave/data interface; union
			 * descriptors sort this all out.
			 */
			info->control = usb_ifnum_to_if(dev->udev,
						info->u->bMasterInterface0);
			info->data = usb_ifnum_to_if(dev->udev,
						info->u->bSlaveInterface0);
			if (!info->control || !info->data) {
				dev_dbg(&intf->dev,
					"master #%u/%p slave #%u/%p\n",
					info->u->bMasterInterface0,
					info->control,
					info->u->bSlaveInterface0,
					info->data);
				/* fall back to hard-wiring for RNDIS */
				if (rndis) {
					android_rndis_quirk = true;
					goto next_desc;
				}
				goto bad_desc;
			}
			if (info->control != intf) {
				dev_dbg(&intf->dev, "bogus CDC Union\n");
				/* Ambit USB Cable Modem (and maybe others)
				 * interchanges master and slave interface.
				 */
				if (info->data == intf) {
					info->data = info->control;
					info->control = intf;
				} else
					goto bad_desc;
			}

			/* some devices merge these - skip class check */
			if (info->control == info->data)
				goto next_desc;

			/* a data interface altsetting does the real i/o */
			d = &info->data->cur_altsetting->desc;
			if (d->bInterfaceClass != USB_CLASS_CDC_DATA) {
				dev_dbg(&intf->dev, "slave class %u\n",
					d->bInterfaceClass);
				goto bad_desc;
			}
			break;
		case USB_CDC_ETHERNET_TYPE:
			if (info->ether) {
				dev_dbg(&intf->dev, "extra CDC ether\n");
				goto bad_desc;
			}
			info->ether = (void *) buf;
			if (info->ether->bLength != sizeof(*info->ether)) {
				dev_dbg(&intf->dev, "CDC ether len %u\n",
					info->ether->bLength);
				goto bad_desc;
			}
			dev->hard_mtu = le16_to_cpu(
						info->ether->wMaxSegmentSize);
			/* because of Zaurus, we may be ignoring the host
			 * side link address we were given.
			 */
			break;
		case USB_CDC_MDLM_TYPE:
			if (desc) {
				dev_dbg(&intf->dev, "extra MDLM descriptor\n");
				goto bad_desc;
			}

			desc = (void *)buf;

			if (desc->bLength != sizeof(*desc))
				goto bad_desc;

			if (memcmp(&desc->bGUID, mbm_guid, 16))
				goto bad_desc;
			break;
		case USB_CDC_MDLM_DETAIL_TYPE:
			if (detail) {
				dev_dbg(&intf->dev, "extra MDLM detail descriptor\n");
				goto bad_desc;
			}

			detail = (void *)buf;

			if (detail->bGuidDescriptorType == 0) {
				if (detail->bLength < (sizeof(*detail) + 1))
					goto bad_desc;
			} else
				goto bad_desc;
			break;
		}
next_desc:
		len -= buf[0];	/* bLength */
		buf += buf[0];
	}

	/* Microsoft ActiveSync based and some regular RNDIS devices lack the
	 * CDC descriptors, so we'll hard-wire the interfaces and not check
	 * for descriptors.
	 *
	 * Some Android RNDIS devices have a CDC Union descriptor pointing
	 * to non-existing interfaces.  Ignore that and attempt the same
	 * hard-wired 0 and 1 interfaces.
	 */
	if (rndis && (!info->u || android_rndis_quirk)) {
		info->control = usb_ifnum_to_if(dev->udev, 0);
		info->data = usb_ifnum_to_if(dev->udev, 1);
		if (!info->control || !info->data || info->control != intf) {
			dev_dbg(&intf->dev,
				"rndis: master #0/%p slave #1/%p\n",
				info->control,
				info->data);
			goto bad_desc;
		}

	} else if (!info->header || !info->u || (!rndis && !info->ether)) {
		dev_dbg(&intf->dev, "missing cdc %s%s%sdescriptor\n",
			info->header ? "" : "header ",
			info->u ? "" : "union ",
			info->ether ? "" : "ether ");
		goto bad_desc;
	}

	/* claim data interface and set it up ... with side effects.
	 * network traffic can't flow until an altsetting is enabled.
	 */
	if (info->data != info->control) {
		status = usb_driver_claim_interface(driver, info->data, dev);
		if (status < 0)
			return status;
	}
	status = usbnet_get_endpoints(dev, info->data);
	if (status < 0) {
		/* ensure immediate exit from usbnet_disconnect */
		usb_set_intfdata(info->data, NULL);
		if (info->data != info->control)
			usb_driver_release_interface(driver, info->data);
		return status;
	}

	/* status endpoint: optional for CDC Ethernet, not RNDIS (or ACM) */
	if (info->data != info->control)
		dev->status = NULL;
	if (info->control->cur_altsetting->desc.bNumEndpoints == 1) {
		struct usb_endpoint_descriptor	*desc;

		dev->status = &info->control->cur_altsetting->endpoint [0];
		desc = &dev->status->desc;
		if (!usb_endpoint_is_int_in(desc) ||
		    (le16_to_cpu(desc->wMaxPacketSize)
		     < sizeof(struct usb_cdc_notification)) ||
		    !desc->bInterval) {
			dev_dbg(&intf->dev, "bad notification endpoint\n");
			dev->status = NULL;
		}
	}
	if (rndis && !dev->status) {
		dev_dbg(&intf->dev, "missing RNDIS status endpoint\n");
		usb_set_intfdata(info->data, NULL);
		usb_driver_release_interface(driver, info->data);
		return -ENODEV;
	}
	return 0;

bad_desc:
	dev_info(&dev->udev->dev, "bad CDC descriptors\n");
	return -ENODEV;
}
EXPORT_SYMBOL_GPL(usbnet_generic_cdc_bind);

void usbnet_cdc_unbind(struct usbnet *dev, struct usb_interface *intf)
{
	struct cdc_state		*info = (void *) &dev->data;
	struct usb_driver		*driver = driver_of(intf);

	/* combined interface - nothing  to do */
	if (info->data == info->control)
		return;

	/* disconnect master --> disconnect slave */
	if (intf == info->control && info->data) {
		/* ensure immediate exit from usbnet_disconnect */
		usb_set_intfdata(info->data, NULL);
		usb_driver_release_interface(driver, info->data);
		info->data = NULL;
	}

	/* and vice versa (just in case) */
	else if (intf == info->data && info->control) {
		/* ensure immediate exit from usbnet_disconnect */
		usb_set_intfdata(info->control, NULL);
		usb_driver_release_interface(driver, info->control);
		info->control = NULL;
	}
}
EXPORT_SYMBOL_GPL(usbnet_cdc_unbind);

/* Communications Device Class, Ethernet Control model
 *
 * Takes two interfaces.  The DATA interface is inactive till an altsetting
 * is selected.  Configuration data includes class descriptors.  There's
 * an optional status endpoint on the control interface.
 *
 * This should interop with whatever the 2.4 "CDCEther.c" driver
 * (by Brad Hards) talked with, with more functionality.
 */

static void dumpspeed(struct usbnet *dev, __le32 *speeds)
{
	netif_info(dev, timer, dev->net,
		   "link speeds: %u kbps up, %u kbps down\n",
		   __le32_to_cpu(speeds[0]) / 1000,
		   __le32_to_cpu(speeds[1]) / 1000);
}

void usbnet_cdc_status(struct usbnet *dev, struct urb *urb)
{
	struct usb_cdc_notification	*event;

	if (urb->actual_length < sizeof(*event))
		return;

	/* SPEED_CHANGE can get split into two 8-byte packets */
	if (test_and_clear_bit(EVENT_STS_SPLIT, &dev->flags)) {
		dumpspeed(dev, (__le32 *) urb->transfer_buffer);
		return;
	}

	event = urb->transfer_buffer;
	switch (event->bNotificationType) {
	case USB_CDC_NOTIFY_NETWORK_CONNECTION:
		netif_dbg(dev, timer, dev->net, "CDC: carrier %s\n",
			  event->wValue ? "on" : "off");
		usbnet_link_change(dev, !!event->wValue, 0);
		break;
	case USB_CDC_NOTIFY_SPEED_CHANGE:	/* tx/rx rates */
		netif_dbg(dev, timer, dev->net, "CDC: speed change (len %d)\n",
			  urb->actual_length);
		if (urb->actual_length != (sizeof(*event) + 8))
			set_bit(EVENT_STS_SPLIT, &dev->flags);
		else
			dumpspeed(dev, (__le32 *) &event[1]);
		break;
	/* USB_CDC_NOTIFY_RESPONSE_AVAILABLE can happen too (e.g. RNDIS),
	 * but there are no standard formats for the response data.
	 */
	default:
		netdev_err(dev->net, "CDC: unexpected notification %02x!\n",
			   event->bNotificationType);
		break;
	}
}
EXPORT_SYMBOL_GPL(usbnet_cdc_status);

int usbnet_cdc_bind(struct usbnet *dev, struct usb_interface *intf)
{
	int				status;
	struct cdc_state		*info = (void *) &dev->data;

	BUILD_BUG_ON((sizeof(((struct usbnet *)0)->data)
			< sizeof(struct cdc_state)));

	status = usbnet_generic_cdc_bind(dev, intf);
	if (status < 0)
		return status;

	status = usbnet_get_ethernet_addr(dev, info->ether->iMACAddress);
	if (status < 0) {
		usb_set_intfdata(info->data, NULL);
		usb_driver_release_interface(driver_of(intf), info->data);
		return status;
	}

	/* FIXME cdc-ether has some multicast code too, though it complains
	 * in routine cases.  info->ether describes the multicast support.
	 * Implement that here, manipulating the cdc filter as needed.
	 */
	return 0;
}
EXPORT_SYMBOL_GPL(usbnet_cdc_bind);

static const struct driver_info	cdc_info = {
	.description =	"CDC Ethernet Device",
	.flags =	FLAG_ETHER | FLAG_POINTTOPOINT,
	.bind =		usbnet_cdc_bind,
	.unbind =	usbnet_cdc_unbind,
	.status =	usbnet_cdc_status,
	.manage_power =	usbnet_manage_power,
};

static const struct driver_info wwan_info = {
	.description =	"Mobile Broadband Network Device",
	.flags =	FLAG_WWAN,
	.bind =		usbnet_cdc_bind,
	.unbind =	usbnet_cdc_unbind,
	.status =	usbnet_cdc_status,
	.manage_power =	usbnet_manage_power,
};

/*-------------------------------------------------------------------------*/

#define HUAWEI_VENDOR_ID	0x12D1
#define NOVATEL_VENDOR_ID	0x1410
<<<<<<< HEAD

static const struct usb_device_id	products [] = {
/*
 * BLACKLIST !!
=======
#define ZTE_VENDOR_ID		0x19D2
#define DELL_VENDOR_ID		0x413C
#define REALTEK_VENDOR_ID	0x0bda
#define SAMSUNG_VENDOR_ID	0x04e8

static const struct usb_device_id	products[] = {
/* BLACKLIST !!
>>>>>>> c3ade0e0
 *
 * First blacklist any products that are egregiously nonconformant
 * with the CDC Ethernet specs.  Minor braindamage we cope with; when
 * they're not even trying, needing a separate driver is only the first
 * of the differences to show up.
 */

#define	ZAURUS_MASTER_INTERFACE \
	.bInterfaceClass	= USB_CLASS_COMM, \
	.bInterfaceSubClass	= USB_CDC_SUBCLASS_ETHERNET, \
	.bInterfaceProtocol	= USB_CDC_PROTO_NONE

/* SA-1100 based Sharp Zaurus ("collie"), or compatible;
 * wire-incompatible with true CDC Ethernet implementations.
 * (And, it seems, needlessly so...)
 */
{
	.match_flags	=   USB_DEVICE_ID_MATCH_INT_INFO
			  | USB_DEVICE_ID_MATCH_DEVICE,
	.idVendor		= 0x04DD,
	.idProduct		= 0x8004,
	ZAURUS_MASTER_INTERFACE,
	.driver_info		= 0,
},

/* PXA-25x based Sharp Zaurii.  Note that it seems some of these
 * (later models especially) may have shipped only with firmware
 * advertising false "CDC MDLM" compatibility ... but we're not
 * clear which models did that, so for now let's assume the worst.
 */
{
	.match_flags	=   USB_DEVICE_ID_MATCH_INT_INFO
			  | USB_DEVICE_ID_MATCH_DEVICE,
	.idVendor		= 0x04DD,
	.idProduct		= 0x8005,	/* A-300 */
	ZAURUS_MASTER_INTERFACE,
	.driver_info		= 0,
}, {
	.match_flags	=   USB_DEVICE_ID_MATCH_INT_INFO
			  | USB_DEVICE_ID_MATCH_DEVICE,
	.idVendor		= 0x04DD,
	.idProduct		= 0x8006,	/* B-500/SL-5600 */
	ZAURUS_MASTER_INTERFACE,
	.driver_info		= 0,
}, {
	.match_flags    =   USB_DEVICE_ID_MATCH_INT_INFO
			  | USB_DEVICE_ID_MATCH_DEVICE,
	.idVendor		= 0x04DD,
	.idProduct		= 0x8007,	/* C-700 */
	ZAURUS_MASTER_INTERFACE,
	.driver_info		= 0,
}, {
	.match_flags    =   USB_DEVICE_ID_MATCH_INT_INFO
		 | USB_DEVICE_ID_MATCH_DEVICE,
	.idVendor               = 0x04DD,
	.idProduct              = 0x9031,	/* C-750 C-760 */
	ZAURUS_MASTER_INTERFACE,
	.driver_info		= 0,
}, {
	.match_flags    =   USB_DEVICE_ID_MATCH_INT_INFO
		 | USB_DEVICE_ID_MATCH_DEVICE,
	.idVendor               = 0x04DD,
	.idProduct              = 0x9032,	/* SL-6000 */
	ZAURUS_MASTER_INTERFACE,
	.driver_info		= 0,
}, {
	.match_flags    =   USB_DEVICE_ID_MATCH_INT_INFO
		 | USB_DEVICE_ID_MATCH_DEVICE,
	.idVendor               = 0x04DD,
	/* reported with some C860 units */
	.idProduct              = 0x9050,	/* C-860 */
	ZAURUS_MASTER_INTERFACE,
	.driver_info		= 0,
},

/* Olympus has some models with a Zaurus-compatible option.
 * R-1000 uses a FreeScale i.MXL cpu (ARMv4T)
 */
{
	.match_flags    =   USB_DEVICE_ID_MATCH_INT_INFO
		 | USB_DEVICE_ID_MATCH_DEVICE,
	.idVendor               = 0x07B4,
	.idProduct              = 0x0F02,	/* R-1000 */
	ZAURUS_MASTER_INTERFACE,
	.driver_info		= 0,
},

/* LG Electronics VL600 wants additional headers on every frame */
{
	USB_DEVICE_AND_INTERFACE_INFO(0x1004, 0x61aa, USB_CLASS_COMM,
			USB_CDC_SUBCLASS_ETHERNET, USB_CDC_PROTO_NONE),
	.driver_info = 0,
},

/* Logitech Harmony 900 - uses the pseudo-MDLM (BLAN) driver */
{
	USB_DEVICE_AND_INTERFACE_INFO(0x046d, 0xc11f, USB_CLASS_COMM,
			USB_CDC_SUBCLASS_MDLM, USB_CDC_PROTO_NONE),
	.driver_info		= 0,
},

<<<<<<< HEAD
/*
 * WHITELIST!!!
=======
/* Novatel USB551L and MC551 - handled by qmi_wwan */
{
	USB_DEVICE_AND_INTERFACE_INFO(NOVATEL_VENDOR_ID, 0xB001, USB_CLASS_COMM,
			USB_CDC_SUBCLASS_ETHERNET, USB_CDC_PROTO_NONE),
	.driver_info = 0,
},

/* Novatel E362 - handled by qmi_wwan */
{
	USB_DEVICE_AND_INTERFACE_INFO(NOVATEL_VENDOR_ID, 0x9010, USB_CLASS_COMM,
			USB_CDC_SUBCLASS_ETHERNET, USB_CDC_PROTO_NONE),
	.driver_info = 0,
},

/* Dell Wireless 5800 (Novatel E362) - handled by qmi_wwan */
{
	USB_DEVICE_AND_INTERFACE_INFO(DELL_VENDOR_ID, 0x8195, USB_CLASS_COMM,
			USB_CDC_SUBCLASS_ETHERNET, USB_CDC_PROTO_NONE),
	.driver_info = 0,
},

/* Dell Wireless 5800 (Novatel E362) - handled by qmi_wwan */
{
	USB_DEVICE_AND_INTERFACE_INFO(DELL_VENDOR_ID, 0x8196, USB_CLASS_COMM,
			USB_CDC_SUBCLASS_ETHERNET, USB_CDC_PROTO_NONE),
	.driver_info = 0,
},

/* Dell Wireless 5804 (Novatel E371) - handled by qmi_wwan */
{
	USB_DEVICE_AND_INTERFACE_INFO(DELL_VENDOR_ID, 0x819b, USB_CLASS_COMM,
			USB_CDC_SUBCLASS_ETHERNET, USB_CDC_PROTO_NONE),
	.driver_info = 0,
},

/* AnyDATA ADU960S - handled by qmi_wwan */
{
	USB_DEVICE_AND_INTERFACE_INFO(0x16d5, 0x650a, USB_CLASS_COMM,
			USB_CDC_SUBCLASS_ETHERNET, USB_CDC_PROTO_NONE),
	.driver_info = 0,
},

/* Huawei E1820 - handled by qmi_wwan */
{
	USB_DEVICE_INTERFACE_NUMBER(HUAWEI_VENDOR_ID, 0x14ac, 1),
	.driver_info = 0,
},

/* Realtek RTL8152 Based USB 2.0 Ethernet Adapters */
{
	USB_DEVICE_AND_INTERFACE_INFO(REALTEK_VENDOR_ID, 0x8152, USB_CLASS_COMM,
			USB_CDC_SUBCLASS_ETHERNET, USB_CDC_PROTO_NONE),
	.driver_info = 0,
},

/* Realtek RTL8153 Based USB 3.0 Ethernet Adapters */
{
	USB_DEVICE_AND_INTERFACE_INFO(REALTEK_VENDOR_ID, 0x8153, USB_CLASS_COMM,
			USB_CDC_SUBCLASS_ETHERNET, USB_CDC_PROTO_NONE),
	.driver_info = 0,
},

/* Samsung USB Ethernet Adapters */
{
	USB_DEVICE_AND_INTERFACE_INFO(SAMSUNG_VENDOR_ID, 0xa101, USB_CLASS_COMM,
			USB_CDC_SUBCLASS_ETHERNET, USB_CDC_PROTO_NONE),
	.driver_info = 0,
},

/* WHITELIST!!!
>>>>>>> c3ade0e0
 *
 * CDC Ether uses two interfaces, not necessarily consecutive.
 * We match the main interface, ignoring the optional device
 * class so we could handle devices that aren't exclusively
 * CDC ether.
 *
 * NOTE:  this match must come AFTER entries blacklisting devices
 * because of bugs/quirks in a given product (like Zaurus, above).
 */
{
<<<<<<< HEAD
	/* Novatel USB551L */
	/* This match must come *before* the generic CDC-ETHER match so that
	 * we get FLAG_WWAN set on the device, since it's descriptors are
	 * generic CDC-ETHER.
	 */
	.match_flags    =   USB_DEVICE_ID_MATCH_VENDOR
		 | USB_DEVICE_ID_MATCH_PRODUCT
		 | USB_DEVICE_ID_MATCH_INT_INFO,
	.idVendor               = NOVATEL_VENDOR_ID,
	.idProduct		= 0xB001,
	.bInterfaceClass	= USB_CLASS_COMM,
	.bInterfaceSubClass	= USB_CDC_SUBCLASS_ETHERNET,
	.bInterfaceProtocol	= USB_CDC_PROTO_NONE,
=======
	/* ZTE (Vodafone) K3805-Z */
	USB_DEVICE_AND_INTERFACE_INFO(ZTE_VENDOR_ID, 0x1003, USB_CLASS_COMM,
				      USB_CDC_SUBCLASS_ETHERNET,
				      USB_CDC_PROTO_NONE),
	.driver_info = (unsigned long)&wwan_info,
}, {
	/* ZTE (Vodafone) K3806-Z */
	USB_DEVICE_AND_INTERFACE_INFO(ZTE_VENDOR_ID, 0x1015, USB_CLASS_COMM,
				      USB_CDC_SUBCLASS_ETHERNET,
				      USB_CDC_PROTO_NONE),
	.driver_info = (unsigned long)&wwan_info,
}, {
	/* ZTE (Vodafone) K4510-Z */
	USB_DEVICE_AND_INTERFACE_INFO(ZTE_VENDOR_ID, 0x1173, USB_CLASS_COMM,
				      USB_CDC_SUBCLASS_ETHERNET,
				      USB_CDC_PROTO_NONE),
	.driver_info = (unsigned long)&wwan_info,
}, {
	/* ZTE (Vodafone) K3770-Z */
	USB_DEVICE_AND_INTERFACE_INFO(ZTE_VENDOR_ID, 0x1177, USB_CLASS_COMM,
				      USB_CDC_SUBCLASS_ETHERNET,
				      USB_CDC_PROTO_NONE),
	.driver_info = (unsigned long)&wwan_info,
}, {
	/* ZTE (Vodafone) K3772-Z */
	USB_DEVICE_AND_INTERFACE_INFO(ZTE_VENDOR_ID, 0x1181, USB_CLASS_COMM,
				      USB_CDC_SUBCLASS_ETHERNET,
				      USB_CDC_PROTO_NONE),
>>>>>>> c3ade0e0
	.driver_info = (unsigned long)&wwan_info,
}, {
	/* Telit modules */
	USB_VENDOR_AND_INTERFACE_INFO(0x1bc7, USB_CLASS_COMM,
			USB_CDC_SUBCLASS_ETHERNET, USB_CDC_PROTO_NONE),
	.driver_info = (kernel_ulong_t) &wwan_info,
}, {
	USB_INTERFACE_INFO(USB_CLASS_COMM, USB_CDC_SUBCLASS_ETHERNET,
			USB_CDC_PROTO_NONE),
	.driver_info = (unsigned long) &cdc_info,
}, {
	USB_INTERFACE_INFO(USB_CLASS_COMM, USB_CDC_SUBCLASS_MDLM,
			USB_CDC_PROTO_NONE),
	.driver_info = (unsigned long)&wwan_info,

}, {
	/* Various Huawei modems with a network port like the UMG1831 */
	USB_VENDOR_AND_INTERFACE_INFO(HUAWEI_VENDOR_ID, USB_CLASS_COMM,
				      USB_CDC_SUBCLASS_ETHERNET, 255),
	.driver_info = (unsigned long)&wwan_info,
},
	{ },		/* END */
};
MODULE_DEVICE_TABLE(usb, products);

static struct usb_driver cdc_driver = {
	.name =		"cdc_ether",
	.id_table =	products,
	.probe =	usbnet_probe,
	.disconnect =	usbnet_disconnect,
	.suspend =	usbnet_suspend,
	.resume =	usbnet_resume,
	.reset_resume =	usbnet_resume,
	.supports_autosuspend = 1,
	.disable_hub_initiated_lpm = 1,
};

module_usb_driver(cdc_driver);

MODULE_AUTHOR("David Brownell");
MODULE_DESCRIPTION("USB CDC Ethernet devices");
MODULE_LICENSE("GPL");<|MERGE_RESOLUTION|>--- conflicted
+++ resolved
@@ -482,12 +482,6 @@
 
 #define HUAWEI_VENDOR_ID	0x12D1
 #define NOVATEL_VENDOR_ID	0x1410
-<<<<<<< HEAD
-
-static const struct usb_device_id	products [] = {
-/*
- * BLACKLIST !!
-=======
 #define ZTE_VENDOR_ID		0x19D2
 #define DELL_VENDOR_ID		0x413C
 #define REALTEK_VENDOR_ID	0x0bda
@@ -495,7 +489,6 @@
 
 static const struct usb_device_id	products[] = {
 /* BLACKLIST !!
->>>>>>> c3ade0e0
  *
  * First blacklist any products that are egregiously nonconformant
  * with the CDC Ethernet specs.  Minor braindamage we cope with; when
@@ -597,10 +590,6 @@
 	.driver_info		= 0,
 },
 
-<<<<<<< HEAD
-/*
- * WHITELIST!!!
-=======
 /* Novatel USB551L and MC551 - handled by qmi_wwan */
 {
 	USB_DEVICE_AND_INTERFACE_INFO(NOVATEL_VENDOR_ID, 0xB001, USB_CLASS_COMM,
@@ -671,7 +660,6 @@
 },
 
 /* WHITELIST!!!
->>>>>>> c3ade0e0
  *
  * CDC Ether uses two interfaces, not necessarily consecutive.
  * We match the main interface, ignoring the optional device
@@ -682,21 +670,6 @@
  * because of bugs/quirks in a given product (like Zaurus, above).
  */
 {
-<<<<<<< HEAD
-	/* Novatel USB551L */
-	/* This match must come *before* the generic CDC-ETHER match so that
-	 * we get FLAG_WWAN set on the device, since it's descriptors are
-	 * generic CDC-ETHER.
-	 */
-	.match_flags    =   USB_DEVICE_ID_MATCH_VENDOR
-		 | USB_DEVICE_ID_MATCH_PRODUCT
-		 | USB_DEVICE_ID_MATCH_INT_INFO,
-	.idVendor               = NOVATEL_VENDOR_ID,
-	.idProduct		= 0xB001,
-	.bInterfaceClass	= USB_CLASS_COMM,
-	.bInterfaceSubClass	= USB_CDC_SUBCLASS_ETHERNET,
-	.bInterfaceProtocol	= USB_CDC_PROTO_NONE,
-=======
 	/* ZTE (Vodafone) K3805-Z */
 	USB_DEVICE_AND_INTERFACE_INFO(ZTE_VENDOR_ID, 0x1003, USB_CLASS_COMM,
 				      USB_CDC_SUBCLASS_ETHERNET,
@@ -725,7 +698,6 @@
 	USB_DEVICE_AND_INTERFACE_INFO(ZTE_VENDOR_ID, 0x1181, USB_CLASS_COMM,
 				      USB_CDC_SUBCLASS_ETHERNET,
 				      USB_CDC_PROTO_NONE),
->>>>>>> c3ade0e0
 	.driver_info = (unsigned long)&wwan_info,
 }, {
 	/* Telit modules */
