/*
 * USB-to-WWAN Driver for Sierra Wireless modems
 *
 * Copyright (C) 2008, 2009, 2010 Paxton Smith, Matthew Safar, Rory Filer
 *                          <linux@sierrawireless.com>
 *
 * Portions of this based on the cdc_ether driver by David Brownell (2003-2005)
 * and Ole Andre Vadla Ravnas (ActiveSync) (2006).
 *
 * IMPORTANT DISCLAIMER: This driver is not commercially supported by
 * Sierra Wireless. Use at your own risk.
 *
 * This program is free software; you can redistribute it and/or modify
 * it under the terms of the GNU General Public License as published by
 * the Free Software Foundation; either version 2 of the License, or
 * (at your option) any later version.
 *
 * This program is distributed in the hope that it will be useful,
 * but WITHOUT ANY WARRANTY; without even the implied warranty of
 * MERCHANTABILITY or FITNESS FOR A PARTICULAR PURPOSE.  See the
 * GNU General Public License for more details.
 *
 * You should have received a copy of the GNU General Public License
 * along with this program; if not, see <http://www.gnu.org/licenses/>.
 */

#define DRIVER_VERSION "v.2.0"
#define DRIVER_AUTHOR "Paxton Smith, Matthew Safar, Rory Filer"
#define DRIVER_DESC "USB-to-WWAN Driver for Sierra Wireless modems"
static const char driver_name[] = "sierra_net";

/* if defined debug messages enabled */
/*#define	DEBUG*/

#include <linux/module.h>
#include <linux/etherdevice.h>
#include <linux/ethtool.h>
#include <linux/mii.h>
#include <linux/sched.h>
#include <linux/timer.h>
#include <linux/usb.h>
#include <linux/usb/cdc.h>
#include <net/ip.h>
#include <net/udp.h>
#include <asm/unaligned.h>
#include <linux/usb/usbnet.h>

#define SWI_USB_REQUEST_GET_FW_ATTR	0x06
#define SWI_GET_FW_ATTR_MASK		0x08

/* atomic counter partially included in MAC address to make sure 2 devices
 * do not end up with the same MAC - concept breaks in case of > 255 ifaces
 */
static	atomic_unchecked_t iface_counter = ATOMIC_INIT(0);

/*
 * SYNC Timer Delay definition used to set the expiry time
 */
#define SIERRA_NET_SYNCDELAY (2*HZ)

/* Max. MTU supported. The modem buffers are limited to 1500 */
#define SIERRA_NET_MAX_SUPPORTED_MTU	1500

/* The SIERRA_NET_USBCTL_BUF_LEN defines a buffer size allocated for control
 * message reception ... and thus the max. received packet.
 * (May be the cause for parse_hip returning -EINVAL)
 */
#define SIERRA_NET_USBCTL_BUF_LEN	1024

/* Overriding the default usbnet rx_urb_size */
#define SIERRA_NET_RX_URB_SIZE		(8 * 1024)

/* Private data structure */
struct sierra_net_data {

	u8 ethr_hdr_tmpl[ETH_HLEN]; /* ethernet header template for rx'd pkts */

	u16 link_up;		/* air link up or down */
	u8 tx_hdr_template[4];	/* part of HIP hdr for tx'd packets */

	u8 sync_msg[4];		/* SYNC message */
	u8 shdwn_msg[4];	/* Shutdown message */

	/* Backpointer to the container */
	struct usbnet *usbnet;

	u8 ifnum;	/* interface number */

/* Bit masks, must be a power of 2 */
#define SIERRA_NET_EVENT_RESP_AVAIL    0x01
#define SIERRA_NET_TIMER_EXPIRY        0x02
	unsigned long kevent_flags;
	struct work_struct sierra_net_kevent;
	struct timer_list sync_timer; /* For retrying SYNC sequence */
};

struct param {
	int is_present;
	union {
		void  *ptr;
		u32    dword;
		u16    word;
		u8     byte;
	};
};

/* HIP message type */
#define SIERRA_NET_HIP_EXTENDEDID	0x7F
#define SIERRA_NET_HIP_HSYNC_ID		0x60	/* Modem -> host */
#define SIERRA_NET_HIP_RESTART_ID	0x62	/* Modem -> host */
#define SIERRA_NET_HIP_MSYNC_ID		0x20	/* Host -> modem */
#define SIERRA_NET_HIP_SHUTD_ID		0x26	/* Host -> modem */

#define SIERRA_NET_HIP_EXT_IP_IN_ID   0x0202
#define SIERRA_NET_HIP_EXT_IP_OUT_ID  0x0002

/* 3G UMTS Link Sense Indication definitions */
#define SIERRA_NET_HIP_LSI_UMTSID	0x78

/* Reverse Channel Grant Indication HIP message */
#define SIERRA_NET_HIP_RCGI		0x64

/* LSI Protocol types */
#define SIERRA_NET_PROTOCOL_UMTS      0x01
/* LSI Coverage */
#define SIERRA_NET_COVERAGE_NONE      0x00
#define SIERRA_NET_COVERAGE_NOPACKET  0x01

/* LSI Session */
#define SIERRA_NET_SESSION_IDLE       0x00
/* LSI Link types */
#define SIERRA_NET_AS_LINK_TYPE_IPv4  0x00

struct lsi_umts {
	u8 protocol;
	u8 unused1;
	__be16 length;
	/* eventually use a union for the rest - assume umts for now */
	u8 coverage;
	u8 unused2[41];
	u8 session_state;
	u8 unused3[33];
	u8 link_type;
	u8 pdp_addr_len; /* NW-supplied PDP address len */
	u8 pdp_addr[16]; /* NW-supplied PDP address (bigendian)) */
	u8 unused4[23];
	u8 dns1_addr_len; /* NW-supplied 1st DNS address len (bigendian) */
	u8 dns1_addr[16]; /* NW-supplied 1st DNS address */
	u8 dns2_addr_len; /* NW-supplied 2nd DNS address len */
	u8 dns2_addr[16]; /* NW-supplied 2nd DNS address (bigendian)*/
	u8 wins1_addr_len; /* NW-supplied 1st Wins address len */
	u8 wins1_addr[16]; /* NW-supplied 1st Wins address (bigendian)*/
	u8 wins2_addr_len; /* NW-supplied 2nd Wins address len */
	u8 wins2_addr[16]; /* NW-supplied 2nd Wins address (bigendian) */
	u8 unused5[4];
	u8 gw_addr_len; /* NW-supplied GW address len */
	u8 gw_addr[16]; /* NW-supplied GW address (bigendian) */
	u8 reserved[8];
} __packed;

#define SIERRA_NET_LSI_COMMON_LEN      4
#define SIERRA_NET_LSI_UMTS_LEN        (sizeof(struct lsi_umts))
#define SIERRA_NET_LSI_UMTS_STATUS_LEN \
	(SIERRA_NET_LSI_UMTS_LEN - SIERRA_NET_LSI_COMMON_LEN)

/* Forward definitions */
static void sierra_sync_timer(unsigned long syncdata);
static int sierra_net_change_mtu(struct net_device *net, int new_mtu);

/* Our own net device operations structure */
static const struct net_device_ops sierra_net_device_ops = {
	.ndo_open               = usbnet_open,
	.ndo_stop               = usbnet_stop,
	.ndo_start_xmit         = usbnet_start_xmit,
	.ndo_tx_timeout         = usbnet_tx_timeout,
	.ndo_change_mtu         = sierra_net_change_mtu,
	.ndo_set_mac_address    = eth_mac_addr,
	.ndo_validate_addr      = eth_validate_addr,
};

/* get private data associated with passed in usbnet device */
static inline struct sierra_net_data *sierra_net_get_private(struct usbnet *dev)
{
	return (struct sierra_net_data *)dev->data[0];
}

/* set private data associated with passed in usbnet device */
static inline void sierra_net_set_private(struct usbnet *dev,
			struct sierra_net_data *priv)
{
	dev->data[0] = (unsigned long)priv;
}

/* is packet IPv4 */
static inline int is_ip(struct sk_buff *skb)
{
	return skb->protocol == cpu_to_be16(ETH_P_IP);
}

/*
 * check passed in packet and make sure that:
 *  - it is linear (no scatter/gather)
 *  - it is ethernet (mac_header properly set)
 */
static int check_ethip_packet(struct sk_buff *skb, struct usbnet *dev)
{
	skb_reset_mac_header(skb); /* ethernet header */

	if (skb_is_nonlinear(skb)) {
		netdev_err(dev->net, "Non linear buffer-dropping\n");
		return 0;
	}

	if (!pskb_may_pull(skb, ETH_HLEN))
		return 0;
	skb->protocol = eth_hdr(skb)->h_proto;

	return 1;
}

static const u8 *save16bit(struct param *p, const u8 *datap)
{
	p->is_present = 1;
	p->word = get_unaligned_be16(datap);
	return datap + sizeof(p->word);
}

static const u8 *save8bit(struct param *p, const u8 *datap)
{
	p->is_present = 1;
	p->byte = *datap;
	return datap + sizeof(p->byte);
}

/*----------------------------------------------------------------------------*
 *                              BEGIN HIP                                     *
 *----------------------------------------------------------------------------*/
/* HIP header */
#define SIERRA_NET_HIP_HDR_LEN 4
/* Extended HIP header */
#define SIERRA_NET_HIP_EXT_HDR_LEN 6

struct hip_hdr {
	int    hdrlen;
	struct param payload_len;
	struct param msgid;
	struct param msgspecific;
	struct param extmsgid;
};

static int parse_hip(const u8 *buf, const u32 buflen, struct hip_hdr *hh)
{
	const u8 *curp = buf;
	int    padded;

	if (buflen < SIERRA_NET_HIP_HDR_LEN)
		return -EPROTO;

	curp = save16bit(&hh->payload_len, curp);
	curp = save8bit(&hh->msgid, curp);
	curp = save8bit(&hh->msgspecific, curp);

	padded = hh->msgid.byte & 0x80;
	hh->msgid.byte &= 0x7F;			/* 7 bits */

	hh->extmsgid.is_present = (hh->msgid.byte == SIERRA_NET_HIP_EXTENDEDID);
	if (hh->extmsgid.is_present) {
		if (buflen < SIERRA_NET_HIP_EXT_HDR_LEN)
			return -EPROTO;

		hh->payload_len.word &= 0x3FFF; /* 14 bits */

		curp = save16bit(&hh->extmsgid, curp);
		hh->extmsgid.word &= 0x03FF;	/* 10 bits */

		hh->hdrlen = SIERRA_NET_HIP_EXT_HDR_LEN;
	} else {
		hh->payload_len.word &= 0x07FF;	/* 11 bits */
		hh->hdrlen = SIERRA_NET_HIP_HDR_LEN;
	}

	if (padded) {
		hh->hdrlen++;
		hh->payload_len.word--;
	}

	/* if real packet shorter than the claimed length */
	if (buflen < (hh->hdrlen + hh->payload_len.word))
		return -EINVAL;

	return 0;
}

static void build_hip(u8 *buf, const u16 payloadlen,
		struct sierra_net_data *priv)
{
	/* the following doesn't have the full functionality. We
	 * currently build only one kind of header, so it is faster this way
	 */
	put_unaligned_be16(payloadlen, buf);
	memcpy(buf+2, priv->tx_hdr_template, sizeof(priv->tx_hdr_template));
}
/*----------------------------------------------------------------------------*
 *                              END HIP                                       *
 *----------------------------------------------------------------------------*/

static int sierra_net_send_cmd(struct usbnet *dev,
		u8 *cmd, int cmdlen, const char * cmd_name)
{
	struct sierra_net_data *priv = sierra_net_get_private(dev);
	int  status;

	status = usbnet_write_cmd(dev, USB_CDC_SEND_ENCAPSULATED_COMMAND,
				  USB_DIR_OUT|USB_TYPE_CLASS|USB_RECIP_INTERFACE,
				  0, priv->ifnum, cmd, cmdlen);

	if (status != cmdlen && status != -ENODEV)
		netdev_err(dev->net, "Submit %s failed %d\n", cmd_name, status);

	return status;
}

static int sierra_net_send_sync(struct usbnet *dev)
{
	int  status;
	struct sierra_net_data *priv = sierra_net_get_private(dev);

	dev_dbg(&dev->udev->dev, "%s", __func__);

	status = sierra_net_send_cmd(dev, priv->sync_msg,
			sizeof(priv->sync_msg), "SYNC");

	return status;
}

static void sierra_net_set_ctx_index(struct sierra_net_data *priv, u8 ctx_ix)
{
	dev_dbg(&(priv->usbnet->udev->dev), "%s %d", __func__, ctx_ix);
	priv->tx_hdr_template[0] = 0x3F;
	priv->tx_hdr_template[1] = ctx_ix;
	*((__be16 *)&priv->tx_hdr_template[2]) =
		cpu_to_be16(SIERRA_NET_HIP_EXT_IP_OUT_ID);
}

static inline int sierra_net_is_valid_addrlen(u8 len)
{
	return len == sizeof(struct in_addr);
}

static int sierra_net_parse_lsi(struct usbnet *dev, char *data, int datalen)
{
	struct lsi_umts *lsi = (struct lsi_umts *)data;

	if (datalen < sizeof(struct lsi_umts)) {
		netdev_err(dev->net, "%s: Data length %d, exp %Zu\n",
				__func__, datalen,
				sizeof(struct lsi_umts));
		return -1;
	}

	if (lsi->length != cpu_to_be16(SIERRA_NET_LSI_UMTS_STATUS_LEN)) {
		netdev_err(dev->net, "%s: LSI_UMTS_STATUS_LEN %d, exp %u\n",
				__func__, be16_to_cpu(lsi->length),
				(u32)SIERRA_NET_LSI_UMTS_STATUS_LEN);
		return -1;
	}

	/* Validate the protocol  - only support UMTS for now */
	if (lsi->protocol != SIERRA_NET_PROTOCOL_UMTS) {
		netdev_err(dev->net, "Protocol unsupported, 0x%02x\n",
			lsi->protocol);
		return -1;
	}

	/* Validate the link type */
	if (lsi->link_type != SIERRA_NET_AS_LINK_TYPE_IPv4) {
		netdev_err(dev->net, "Link type unsupported: 0x%02x\n",
			lsi->link_type);
		return -1;
	}

	/* Validate the coverage */
	if (lsi->coverage == SIERRA_NET_COVERAGE_NONE
	   || lsi->coverage == SIERRA_NET_COVERAGE_NOPACKET) {
		netdev_err(dev->net, "No coverage, 0x%02x\n", lsi->coverage);
		return 0;
	}

	/* Validate the session state */
	if (lsi->session_state == SIERRA_NET_SESSION_IDLE) {
		netdev_err(dev->net, "Session idle, 0x%02x\n",
			lsi->session_state);
		return 0;
	}

	/* Set link_sense true */
	return 1;
}

static void sierra_net_handle_lsi(struct usbnet *dev, char *data,
		struct hip_hdr	*hh)
{
	struct sierra_net_data *priv = sierra_net_get_private(dev);
	int link_up;

	link_up = sierra_net_parse_lsi(dev, data + hh->hdrlen,
					hh->payload_len.word);
	if (link_up < 0) {
		netdev_err(dev->net, "Invalid LSI\n");
		return;
	}
	if (link_up) {
		sierra_net_set_ctx_index(priv, hh->msgspecific.byte);
		priv->link_up = 1;
	} else {
		priv->link_up = 0;
	}
	usbnet_link_change(dev, link_up, 0);
}

static void sierra_net_dosync(struct usbnet *dev)
{
	int status;
	struct sierra_net_data *priv = sierra_net_get_private(dev);

	dev_dbg(&dev->udev->dev, "%s", __func__);

	/* The SIERRA_NET_HIP_MSYNC_ID command appears to request that the
	 * firmware restart itself.  After restarting, the modem will respond
	 * with the SIERRA_NET_HIP_RESTART_ID indication.  The driver continues
	 * sending MSYNC commands every few seconds until it receives the
	 * RESTART event from the firmware
	 */

	/* tell modem we are ready */
	status = sierra_net_send_sync(dev);
	if (status < 0)
		netdev_err(dev->net,
			"Send SYNC failed, status %d\n", status);
	status = sierra_net_send_sync(dev);
	if (status < 0)
		netdev_err(dev->net,
			"Send SYNC failed, status %d\n", status);

	/* Now, start a timer and make sure we get the Restart Indication */
	priv->sync_timer.function = sierra_sync_timer;
	priv->sync_timer.data = (unsigned long) dev;
	priv->sync_timer.expires = jiffies + SIERRA_NET_SYNCDELAY;
	add_timer(&priv->sync_timer);
}

static void sierra_net_kevent(struct work_struct *work)
{
	struct sierra_net_data *priv =
		container_of(work, struct sierra_net_data, sierra_net_kevent);
	struct usbnet *dev = priv->usbnet;
	int  len;
	int  err;
	u8  *buf;
	u8   ifnum;

	if (test_bit(SIERRA_NET_EVENT_RESP_AVAIL, &priv->kevent_flags)) {
		clear_bit(SIERRA_NET_EVENT_RESP_AVAIL, &priv->kevent_flags);

		/* Query the modem for the LSI message */
		buf = kzalloc(SIERRA_NET_USBCTL_BUF_LEN, GFP_KERNEL);
		if (!buf)
			return;

		ifnum = priv->ifnum;
		len = usb_control_msg(dev->udev, usb_rcvctrlpipe(dev->udev, 0),
				USB_CDC_GET_ENCAPSULATED_RESPONSE,
				USB_DIR_IN|USB_TYPE_CLASS|USB_RECIP_INTERFACE,
				0, ifnum, buf, SIERRA_NET_USBCTL_BUF_LEN,
				USB_CTRL_SET_TIMEOUT);

		if (len < 0) {
			netdev_err(dev->net,
				"usb_control_msg failed, status %d\n", len);
		} else {
			struct hip_hdr	hh;

			dev_dbg(&dev->udev->dev, "%s: Received status message,"
				" %04x bytes", __func__, len);

			err = parse_hip(buf, len, &hh);
			if (err) {
				netdev_err(dev->net, "%s: Bad packet,"
					" parse result %d\n", __func__, err);
				kfree(buf);
				return;
			}

			/* Validate packet length */
			if (len != hh.hdrlen + hh.payload_len.word) {
				netdev_err(dev->net, "%s: Bad packet, received"
					" %d, expected %d\n",	__func__, len,
					hh.hdrlen + hh.payload_len.word);
				kfree(buf);
				return;
			}

			/* Switch on received message types */
			switch (hh.msgid.byte) {
			case SIERRA_NET_HIP_LSI_UMTSID:
				dev_dbg(&dev->udev->dev, "LSI for ctx:%d",
					hh.msgspecific.byte);
				sierra_net_handle_lsi(dev, buf, &hh);
				break;
			case SIERRA_NET_HIP_RESTART_ID:
				dev_dbg(&dev->udev->dev, "Restart reported: %d,"
						" stopping sync timer",
						hh.msgspecific.byte);
				/* Got sync resp - stop timer & clear mask */
				del_timer_sync(&priv->sync_timer);
				clear_bit(SIERRA_NET_TIMER_EXPIRY,
					  &priv->kevent_flags);
				break;
			case SIERRA_NET_HIP_HSYNC_ID:
				dev_dbg(&dev->udev->dev, "SYNC received");
				err = sierra_net_send_sync(dev);
				if (err < 0)
					netdev_err(dev->net,
						"Send SYNC failed %d\n", err);
				break;
			case SIERRA_NET_HIP_EXTENDEDID:
				netdev_err(dev->net, "Unrecognized HIP msg, "
					"extmsgid 0x%04x\n", hh.extmsgid.word);
				break;
			case SIERRA_NET_HIP_RCGI:
				/* Ignored */
				break;
			default:
				netdev_err(dev->net, "Unrecognized HIP msg, "
					"msgid 0x%02x\n", hh.msgid.byte);
				break;
			}
		}
		kfree(buf);
	}
	/* The sync timer bit might be set */
	if (test_bit(SIERRA_NET_TIMER_EXPIRY, &priv->kevent_flags)) {
		clear_bit(SIERRA_NET_TIMER_EXPIRY, &priv->kevent_flags);
		dev_dbg(&dev->udev->dev, "Deferred sync timer expiry");
		sierra_net_dosync(priv->usbnet);
	}

	if (priv->kevent_flags)
		dev_dbg(&dev->udev->dev, "sierra_net_kevent done, "
			"kevent_flags = 0x%lx", priv->kevent_flags);
}

static void sierra_net_defer_kevent(struct usbnet *dev, int work)
{
	struct sierra_net_data *priv = sierra_net_get_private(dev);

	set_bit(work, &priv->kevent_flags);
	schedule_work(&priv->sierra_net_kevent);
}

/*
 * Sync Retransmit Timer Handler. On expiry, kick the work queue
 */
static void sierra_sync_timer(unsigned long syncdata)
{
	struct usbnet *dev = (struct usbnet *)syncdata;

	dev_dbg(&dev->udev->dev, "%s", __func__);
	/* Kick the tasklet */
	sierra_net_defer_kevent(dev, SIERRA_NET_TIMER_EXPIRY);
}

static void sierra_net_status(struct usbnet *dev, struct urb *urb)
{
	struct usb_cdc_notification *event;

	dev_dbg(&dev->udev->dev, "%s", __func__);

	if (urb->actual_length < sizeof *event)
		return;

	/* Add cases to handle other standard notifications. */
	event = urb->transfer_buffer;
	switch (event->bNotificationType) {
	case USB_CDC_NOTIFY_NETWORK_CONNECTION:
	case USB_CDC_NOTIFY_SPEED_CHANGE:
		/* USB 305 sends those */
		break;
	case USB_CDC_NOTIFY_RESPONSE_AVAILABLE:
		sierra_net_defer_kevent(dev, SIERRA_NET_EVENT_RESP_AVAIL);
		break;
	default:
		netdev_err(dev->net, ": unexpected notification %02x!\n",
				event->bNotificationType);
		break;
	}
}

static void sierra_net_get_drvinfo(struct net_device *net,
		struct ethtool_drvinfo *info)
{
	/* Inherit standard device info */
	usbnet_get_drvinfo(net, info);
	strlcpy(info->driver, driver_name, sizeof(info->driver));
	strlcpy(info->version, DRIVER_VERSION, sizeof(info->version));
}

static u32 sierra_net_get_link(struct net_device *net)
{
	struct usbnet *dev = netdev_priv(net);
	/* Report link is down whenever the interface is down */
	return sierra_net_get_private(dev)->link_up && netif_running(net);
}

static const struct ethtool_ops sierra_net_ethtool_ops = {
	.get_drvinfo = sierra_net_get_drvinfo,
	.get_link = sierra_net_get_link,
	.get_msglevel = usbnet_get_msglevel,
	.set_msglevel = usbnet_set_msglevel,
	.get_settings = usbnet_get_settings,
	.set_settings = usbnet_set_settings,
	.nway_reset = usbnet_nway_reset,
};

/* MTU can not be more than 1500 bytes, enforce it. */
static int sierra_net_change_mtu(struct net_device *net, int new_mtu)
{
	if (new_mtu > SIERRA_NET_MAX_SUPPORTED_MTU)
		return -EINVAL;

	return usbnet_change_mtu(net, new_mtu);
}

static int sierra_net_get_fw_attr(struct usbnet *dev, u16 *datap)
{
	int result = 0;
	__le16 attrdata;

	result = usbnet_read_cmd(dev,
				/* _u8 vendor specific request */
				SWI_USB_REQUEST_GET_FW_ATTR,
				USB_DIR_IN | USB_TYPE_VENDOR,	/* __u8 request type */
				0x0000,		/* __u16 value not used */
				0x0000,		/* __u16 index  not used */
				&attrdata,	/* char *data */
				sizeof(attrdata)	/* __u16 size */
				);

	if (result < 0)
		return -EIO;
<<<<<<< HEAD
	}

	*datap = le16_to_cpu(*attrdata);
=======
>>>>>>> c3ade0e0

	*datap = le16_to_cpu(attrdata);
	return result;
}

/*
 * collects the bulk endpoints, the status endpoint.
 */
static int sierra_net_bind(struct usbnet *dev, struct usb_interface *intf)
{
	u8	ifacenum;
	u8	numendpoints;
	u16	fwattr = 0;
	int	status;
	struct ethhdr *eth;
	struct sierra_net_data *priv;
	static const u8 sync_tmplate[sizeof(priv->sync_msg)] = {
		0x00, 0x00, SIERRA_NET_HIP_MSYNC_ID, 0x00};
	static const u8 shdwn_tmplate[sizeof(priv->shdwn_msg)] = {
		0x00, 0x00, SIERRA_NET_HIP_SHUTD_ID, 0x00};

	dev_dbg(&dev->udev->dev, "%s", __func__);

	ifacenum = intf->cur_altsetting->desc.bInterfaceNumber;
	numendpoints = intf->cur_altsetting->desc.bNumEndpoints;
	/* We have three endpoints, bulk in and out, and a status */
	if (numendpoints != 3) {
		dev_err(&dev->udev->dev, "Expected 3 endpoints, found: %d",
			numendpoints);
		return -ENODEV;
	}
	/* Status endpoint set in usbnet_get_endpoints() */
	dev->status = NULL;
	status = usbnet_get_endpoints(dev, intf);
	if (status < 0) {
		dev_err(&dev->udev->dev, "Error in usbnet_get_endpoints (%d)",
			status);
		return -ENODEV;
	}
	/* Initialize sierra private data */
	priv = kzalloc(sizeof *priv, GFP_KERNEL);
	if (!priv)
		return -ENOMEM;

	priv->usbnet = dev;
	priv->ifnum = ifacenum;
	dev->net->netdev_ops = &sierra_net_device_ops;

	/* change MAC addr to include, ifacenum, and to be unique */
	dev->net->dev_addr[ETH_ALEN-2] = atomic_inc_return_unchecked(&iface_counter);
	dev->net->dev_addr[ETH_ALEN-1] = ifacenum;

	/* we will have to manufacture ethernet headers, prepare template */
	eth = (struct ethhdr *)priv->ethr_hdr_tmpl;
	memcpy(&eth->h_dest, dev->net->dev_addr, ETH_ALEN);
	eth->h_proto = cpu_to_be16(ETH_P_IP);

	/* prepare shutdown message template */
	memcpy(priv->shdwn_msg, shdwn_tmplate, sizeof(priv->shdwn_msg));
	/* set context index initially to 0 - prepares tx hdr template */
	sierra_net_set_ctx_index(priv, 0);

	/* prepare sync message template */
	memcpy(priv->sync_msg, sync_tmplate, sizeof(priv->sync_msg));

	/* decrease the rx_urb_size and max_tx_size to 4k on USB 1.1 */
	dev->rx_urb_size  = SIERRA_NET_RX_URB_SIZE;
	if (dev->udev->speed != USB_SPEED_HIGH)
		dev->rx_urb_size  = min_t(size_t, 4096, SIERRA_NET_RX_URB_SIZE);

	dev->net->hard_header_len += SIERRA_NET_HIP_EXT_HDR_LEN;
	dev->hard_mtu = dev->net->mtu + dev->net->hard_header_len;

	/* Set up the netdev */
	dev->net->flags |= IFF_NOARP;
	dev->net->ethtool_ops = &sierra_net_ethtool_ops;
	netif_carrier_off(dev->net);

	sierra_net_set_private(dev, priv);

	priv->kevent_flags = 0;

	/* Use the shared workqueue */
	INIT_WORK(&priv->sierra_net_kevent, sierra_net_kevent);

	/* Only need to do this once */
	init_timer(&priv->sync_timer);

	/* verify fw attributes */
	status = sierra_net_get_fw_attr(dev, &fwattr);
	dev_dbg(&dev->udev->dev, "Fw attr: %x\n", fwattr);

	/* test whether firmware supports DHCP */
	if (!(status == sizeof(fwattr) && (fwattr & SWI_GET_FW_ATTR_MASK))) {
		/* found incompatible firmware version */
		dev_err(&dev->udev->dev, "Incompatible driver and firmware"
			" versions\n");
		kfree(priv);
		return -ENODEV;
	}

	return 0;
}

static void sierra_net_unbind(struct usbnet *dev, struct usb_interface *intf)
{
	int status;
	struct sierra_net_data *priv = sierra_net_get_private(dev);

	dev_dbg(&dev->udev->dev, "%s", __func__);

	/* kill the timer and work */
	del_timer_sync(&priv->sync_timer);
	cancel_work_sync(&priv->sierra_net_kevent);

	/* tell modem we are going away */
	status = sierra_net_send_cmd(dev, priv->shdwn_msg,
			sizeof(priv->shdwn_msg), "Shutdown");
	if (status < 0)
		netdev_err(dev->net,
			"usb_control_msg failed, status %d\n", status);

	usbnet_status_stop(dev);

	sierra_net_set_private(dev, NULL);
	kfree(priv);
}

static struct sk_buff *sierra_net_skb_clone(struct usbnet *dev,
		struct sk_buff *skb, int len)
{
	struct sk_buff *new_skb;

	/* clone skb */
	new_skb = skb_clone(skb, GFP_ATOMIC);

	/* remove len bytes from original */
	skb_pull(skb, len);

	/* trim next packet to it's length */
	if (new_skb) {
		skb_trim(new_skb, len);
	} else {
		if (netif_msg_rx_err(dev))
			netdev_err(dev->net, "failed to get skb\n");
		dev->net->stats.rx_dropped++;
	}

	return new_skb;
}

/* ---------------------------- Receive data path ----------------------*/
static int sierra_net_rx_fixup(struct usbnet *dev, struct sk_buff *skb)
{
	int err;
	struct hip_hdr  hh;
	struct sk_buff *new_skb;

	dev_dbg(&dev->udev->dev, "%s", __func__);

	/* could contain multiple packets */
	while (likely(skb->len)) {
		err = parse_hip(skb->data, skb->len, &hh);
		if (err) {
			if (netif_msg_rx_err(dev))
				netdev_err(dev->net, "Invalid HIP header %d\n",
					err);
			/* dev->net->stats.rx_errors incremented by caller */
			dev->net->stats.rx_length_errors++;
			return 0;
		}

		/* Validate Extended HIP header */
		if (!hh.extmsgid.is_present
		    || hh.extmsgid.word != SIERRA_NET_HIP_EXT_IP_IN_ID) {
			if (netif_msg_rx_err(dev))
				netdev_err(dev->net, "HIP/ETH: Invalid pkt\n");

			dev->net->stats.rx_frame_errors++;
			/* dev->net->stats.rx_errors incremented by caller */
			return 0;
		}

		skb_pull(skb, hh.hdrlen);

		/* We are going to accept this packet, prepare it */
		memcpy(skb->data, sierra_net_get_private(dev)->ethr_hdr_tmpl,
			ETH_HLEN);

		/* Last packet in batch handled by usbnet */
		if (hh.payload_len.word == skb->len)
			return 1;

		new_skb = sierra_net_skb_clone(dev, skb, hh.payload_len.word);
		if (new_skb)
			usbnet_skb_return(dev, new_skb);

	} /* while */

	return 0;
}

/* ---------------------------- Transmit data path ----------------------*/
static struct sk_buff *sierra_net_tx_fixup(struct usbnet *dev,
					   struct sk_buff *skb, gfp_t flags)
{
	struct sierra_net_data *priv = sierra_net_get_private(dev);
	u16 len;
	bool need_tail;

	BUILD_BUG_ON(FIELD_SIZEOF(struct usbnet, data)
				< sizeof(struct cdc_state));

	dev_dbg(&dev->udev->dev, "%s", __func__);
	if (priv->link_up && check_ethip_packet(skb, dev) && is_ip(skb)) {
		/* enough head room as is? */
		if (SIERRA_NET_HIP_EXT_HDR_LEN <= skb_headroom(skb)) {
			/* Save the Eth/IP length and set up HIP hdr */
			len = skb->len;
			skb_push(skb, SIERRA_NET_HIP_EXT_HDR_LEN);
			/* Handle ZLP issue */
			need_tail = ((len + SIERRA_NET_HIP_EXT_HDR_LEN)
				% dev->maxpacket == 0);
			if (need_tail) {
				if (unlikely(skb_tailroom(skb) == 0)) {
					netdev_err(dev->net, "tx_fixup:"
						"no room for packet\n");
					dev_kfree_skb_any(skb);
					return NULL;
				} else {
					skb->data[skb->len] = 0;
					__skb_put(skb, 1);
					len = len + 1;
				}
			}
			build_hip(skb->data, len, priv);
			return skb;
		} else {
			/*
			 * compensate in the future if necessary
			 */
			netdev_err(dev->net, "tx_fixup: no room for HIP\n");
		} /* headroom */
	}

	if (!priv->link_up)
		dev->net->stats.tx_carrier_errors++;

	/* tx_dropped incremented by usbnet */

	/* filter the packet out, release it  */
	dev_kfree_skb_any(skb);
	return NULL;
}

<<<<<<< HEAD
static const u8 sierra_net_ifnum_list[] = { 7, 10, 11 };
static const struct sierra_net_info_data sierra_net_info_data_direct_ip = {
	.rx_urb_size = 8 * 1024,
	.whitelist = {
		.infolen = ARRAY_SIZE(sierra_net_ifnum_list),
		.ifaceinfo = sierra_net_ifnum_list
	}
};

=======
>>>>>>> c3ade0e0
static const struct driver_info sierra_net_info_direct_ip = {
	.description = "Sierra Wireless USB-to-WWAN Modem",
	.flags = FLAG_WWAN | FLAG_SEND_ZLP,
	.bind = sierra_net_bind,
	.unbind = sierra_net_unbind,
	.status = sierra_net_status,
	.rx_fixup = sierra_net_rx_fixup,
	.tx_fixup = sierra_net_tx_fixup,
<<<<<<< HEAD
	.data = (unsigned long)&sierra_net_info_data_direct_ip,
=======
>>>>>>> c3ade0e0
};

static int
sierra_net_probe(struct usb_interface *udev, const struct usb_device_id *prod)
{
	int ret;

	ret = usbnet_probe(udev, prod);
	if (ret == 0) {
		struct usbnet *dev = usb_get_intfdata(udev);

		ret = usbnet_status_start(dev, GFP_KERNEL);
		if (ret == 0) {
			/* Interrupt URB now set up; initiate sync sequence */
			sierra_net_dosync(dev);
		}
	}
	return ret;
}

#define DIRECT_IP_DEVICE(vend, prod) \
	{USB_DEVICE_INTERFACE_NUMBER(vend, prod, 7), \
	.driver_info = (unsigned long)&sierra_net_info_direct_ip}, \
	{USB_DEVICE_INTERFACE_NUMBER(vend, prod, 10), \
	.driver_info = (unsigned long)&sierra_net_info_direct_ip}, \
	{USB_DEVICE_INTERFACE_NUMBER(vend, prod, 11), \
	.driver_info = (unsigned long)&sierra_net_info_direct_ip}

static const struct usb_device_id products[] = {
<<<<<<< HEAD
	{USB_DEVICE(0x1199, 0x68A3), /* Sierra Wireless USB-to-WWAN modem */
	.driver_info = (unsigned long) &sierra_net_info_direct_ip},
	{USB_DEVICE(0x0F3D, 0x68A3), /* AT&T Direct IP modem */
	.driver_info = (unsigned long) &sierra_net_info_direct_ip},
	{USB_DEVICE(0x1199, 0x68AA), /* Sierra Wireless Direct IP LTE modem */
	.driver_info = (unsigned long) &sierra_net_info_direct_ip},
	{USB_DEVICE(0x0F3D, 0x68AA), /* AT&T Direct IP LTE modem */
	.driver_info = (unsigned long) &sierra_net_info_direct_ip},
=======
	DIRECT_IP_DEVICE(0x1199, 0x68A3), /* Sierra Wireless USB-to-WWAN modem */
	DIRECT_IP_DEVICE(0x0F3D, 0x68A3), /* AT&T Direct IP modem */
	DIRECT_IP_DEVICE(0x1199, 0x68AA), /* Sierra Wireless Direct IP LTE modem */
	DIRECT_IP_DEVICE(0x0F3D, 0x68AA), /* AT&T Direct IP LTE modem */
>>>>>>> c3ade0e0

	{}, /* last item */
};
MODULE_DEVICE_TABLE(usb, products);

/* We are based on usbnet, so let it handle the USB driver specifics */
static struct usb_driver sierra_net_driver = {
	.name = "sierra_net",
	.id_table = products,
	.probe = sierra_net_probe,
	.disconnect = usbnet_disconnect,
	.suspend = usbnet_suspend,
	.resume = usbnet_resume,
	.no_dynamic_id = 1,
	.disable_hub_initiated_lpm = 1,
};

module_usb_driver(sierra_net_driver);

MODULE_AUTHOR(DRIVER_AUTHOR);
MODULE_DESCRIPTION(DRIVER_DESC);
MODULE_VERSION(DRIVER_VERSION);
MODULE_LICENSE("GPL");<|MERGE_RESOLUTION|>--- conflicted
+++ resolved
@@ -648,12 +648,6 @@
 
 	if (result < 0)
 		return -EIO;
-<<<<<<< HEAD
-	}
-
-	*datap = le16_to_cpu(*attrdata);
-=======
->>>>>>> c3ade0e0
 
 	*datap = le16_to_cpu(attrdata);
 	return result;
@@ -909,18 +903,6 @@
 	return NULL;
 }
 
-<<<<<<< HEAD
-static const u8 sierra_net_ifnum_list[] = { 7, 10, 11 };
-static const struct sierra_net_info_data sierra_net_info_data_direct_ip = {
-	.rx_urb_size = 8 * 1024,
-	.whitelist = {
-		.infolen = ARRAY_SIZE(sierra_net_ifnum_list),
-		.ifaceinfo = sierra_net_ifnum_list
-	}
-};
-
-=======
->>>>>>> c3ade0e0
 static const struct driver_info sierra_net_info_direct_ip = {
 	.description = "Sierra Wireless USB-to-WWAN Modem",
 	.flags = FLAG_WWAN | FLAG_SEND_ZLP,
@@ -929,10 +911,6 @@
 	.status = sierra_net_status,
 	.rx_fixup = sierra_net_rx_fixup,
 	.tx_fixup = sierra_net_tx_fixup,
-<<<<<<< HEAD
-	.data = (unsigned long)&sierra_net_info_data_direct_ip,
-=======
->>>>>>> c3ade0e0
 };
 
 static int
@@ -962,21 +940,10 @@
 	.driver_info = (unsigned long)&sierra_net_info_direct_ip}
 
 static const struct usb_device_id products[] = {
-<<<<<<< HEAD
-	{USB_DEVICE(0x1199, 0x68A3), /* Sierra Wireless USB-to-WWAN modem */
-	.driver_info = (unsigned long) &sierra_net_info_direct_ip},
-	{USB_DEVICE(0x0F3D, 0x68A3), /* AT&T Direct IP modem */
-	.driver_info = (unsigned long) &sierra_net_info_direct_ip},
-	{USB_DEVICE(0x1199, 0x68AA), /* Sierra Wireless Direct IP LTE modem */
-	.driver_info = (unsigned long) &sierra_net_info_direct_ip},
-	{USB_DEVICE(0x0F3D, 0x68AA), /* AT&T Direct IP LTE modem */
-	.driver_info = (unsigned long) &sierra_net_info_direct_ip},
-=======
 	DIRECT_IP_DEVICE(0x1199, 0x68A3), /* Sierra Wireless USB-to-WWAN modem */
 	DIRECT_IP_DEVICE(0x0F3D, 0x68A3), /* AT&T Direct IP modem */
 	DIRECT_IP_DEVICE(0x1199, 0x68AA), /* Sierra Wireless Direct IP LTE modem */
 	DIRECT_IP_DEVICE(0x0F3D, 0x68AA), /* AT&T Direct IP LTE modem */
->>>>>>> c3ade0e0
 
 	{}, /* last item */
 };
