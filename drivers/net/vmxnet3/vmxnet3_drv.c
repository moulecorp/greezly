--- conflicted
+++ resolved
@@ -834,12 +834,7 @@
 				if (iph->protocol == IPPROTO_TCP)
 					ctx->l4_hdr_size = tcp_hdrlen(skb);
 				else if (iph->protocol == IPPROTO_UDP)
-<<<<<<< HEAD
-					ctx->l4_hdr_size =
-							sizeof(struct udphdr);
-=======
 					ctx->l4_hdr_size = sizeof(struct udphdr);
->>>>>>> c3ade0e0
 				else
 					ctx->l4_hdr_size = 0;
 			} else {
