--- conflicted
+++ resolved
@@ -747,15 +747,9 @@
 
 	/* Out of packets? */
 	if (received < budget) {
-<<<<<<< HEAD
-		r = virtqueue_enable_cb_prepare(vi->rvq);
-		napi_complete(napi);
-		if (unlikely(virtqueue_poll(vi->rvq, r)) &&
-=======
 		r = virtqueue_enable_cb_prepare(rq->vq);
 		napi_complete(napi);
 		if (unlikely(virtqueue_poll(rq->vq, r)) &&
->>>>>>> c3ade0e0
 		    napi_schedule_prep(napi)) {
 			virtqueue_disable_cb(rq->vq);
 			__napi_schedule(napi);
