--- conflicted
+++ resolved
@@ -124,11 +124,7 @@
 
 	add_device_randomness(buf, dmi_len);
 
-<<<<<<< HEAD
-	dmi_iounmap(buf, dmi_len);
-=======
 	dmi_early_unmap(buf, dmi_len);
->>>>>>> c3ade0e0
 	return 0;
 }
 
@@ -492,75 +488,29 @@
 
 	buf += 16;
 
-<<<<<<< HEAD
-	memcpy_fromio(buf, p, 15);
-	if (dmi_checksum(buf, 15)) {
-=======
 	if (memcmp(buf, "_DMI_", 5) == 0 && dmi_checksum(buf, 15)) {
->>>>>>> c3ade0e0
 		dmi_num = (buf[13] << 8) | buf[12];
 		dmi_len = (buf[7] << 8) | buf[6];
 		dmi_base = (buf[11] << 24) | (buf[10] << 16) |
 			(buf[9] << 8) | buf[8];
 
 		if (dmi_walk_early(dmi_decode) == 0) {
-<<<<<<< HEAD
-			if (dmi_ver)
-				pr_info("SMBIOS %d.%d present.\n",
-				       dmi_ver >> 8, dmi_ver & 0xFF);
-			else {
-=======
 			if (smbios_ver) {
 				dmi_ver = smbios_ver;
 				pr_info("SMBIOS %d.%d present.\n",
 				       dmi_ver >> 8, dmi_ver & 0xFF);
 			} else {
->>>>>>> c3ade0e0
 				dmi_ver = (buf[14] & 0xF0) << 4 |
 					   (buf[14] & 0x0F);
 				pr_info("Legacy DMI %d.%d present.\n",
 				       dmi_ver >> 8, dmi_ver & 0xFF);
 			}
-<<<<<<< HEAD
-			dmi_dump_ids();
-			return 0;
-		}
-	}
-	dmi_ver = 0;
-	return 1;
-}
-
-static int __init smbios_present(const char __iomem *p)
-{
-	u8 buf[32];
-
-	memcpy_fromio(buf, p, 32);
-	if ((buf[5] < 32) && dmi_checksum(buf, buf[5])) {
-		dmi_ver = (buf[6] << 8) + buf[7];
-
-		/* Some BIOS report weird SMBIOS version, fix that up */
-		switch (dmi_ver) {
-		case 0x021F:
-		case 0x0221:
-			pr_debug("SMBIOS version fixup(2.%d->2.%d)\n",
-			       dmi_ver & 0xFF, 3);
-			dmi_ver = 0x0203;
-			break;
-		case 0x0233:
-			pr_debug("SMBIOS version fixup(2.%d->2.%d)\n", 51, 6);
-			dmi_ver = 0x0206;
-			break;
-		}
-		return memcmp(p + 16, "_DMI_", 5) || dmi_present(p + 16);
-	}
-=======
 			dmi_format_ids(dmi_ids_string, sizeof(dmi_ids_string));
 			printk(KERN_DEBUG "DMI: %s\n", dmi_ids_string);
 			return 0;
 		}
 	}
 
->>>>>>> c3ade0e0
 	return 1;
 }
 
@@ -583,24 +533,12 @@
 		memcpy_fromio(buf, p, 32);
 		dmi_early_unmap(p, 32);
 
-<<<<<<< HEAD
-		rc = smbios_present(p);
-		dmi_iounmap(p, 32);
-		if (!rc) {
-			dmi_available = 1;
-			goto out;
-		}
-	}
-	else {
-		p = dmi_ioremap(0xF0000, 0x10000);
-=======
 		if (!dmi_present(buf)) {
 			dmi_available = 1;
 			goto out;
 		}
 	} else if (IS_ENABLED(CONFIG_DMI_SCAN_MACHINE_NON_EFI_FALLBACK)) {
 		p = dmi_early_remap(0xF0000, 0x10000);
->>>>>>> c3ade0e0
 		if (p == NULL)
 			goto error;
 
@@ -613,18 +551,8 @@
 		 */
 		memset(buf, 0, 16);
 		for (q = p; q < p + 0x10000; q += 16) {
-<<<<<<< HEAD
-			if (memcmp(q, "_SM_", 4) == 0 && q - p <= 0xFFE0)
-				rc = smbios_present(q);
-			else if (memcmp(q, "_DMI_", 5) == 0)
-				rc = dmi_present(q);
-			else
-				continue;
-			if (!rc) {
-=======
 			memcpy_fromio(buf + 16, q, 16);
 			if (!dmi_present(buf)) {
->>>>>>> c3ade0e0
 				dmi_available = 1;
 				dmi_early_unmap(p, 0x10000);
 				goto out;
