/*
 * zfcp device driver
 *
 * Implementation of FSF commands.
 *
 * Copyright IBM Corp. 2002, 2013
 */

#define KMSG_COMPONENT "zfcp"
#define pr_fmt(fmt) KMSG_COMPONENT ": " fmt

#include <linux/blktrace_api.h>
#include <linux/slab.h>
#include <scsi/fc/fc_els.h>
#include "zfcp_ext.h"
#include "zfcp_fc.h"
#include "zfcp_dbf.h"
#include "zfcp_qdio.h"
#include "zfcp_reqlist.h"

struct kmem_cache *zfcp_fsf_qtcb_cache;

static void zfcp_fsf_request_timeout_handler(unsigned long data)
{
	struct zfcp_adapter *adapter = (struct zfcp_adapter *) data;
	zfcp_qdio_siosl(adapter);
	zfcp_erp_adapter_reopen(adapter, ZFCP_STATUS_COMMON_ERP_FAILED,
				"fsrth_1");
}

static void zfcp_fsf_start_timer(struct zfcp_fsf_req *fsf_req,
				 unsigned long timeout)
{
	fsf_req->timer.function = zfcp_fsf_request_timeout_handler;
	fsf_req->timer.data = (unsigned long) fsf_req->adapter;
	fsf_req->timer.expires = jiffies + timeout;
	add_timer(&fsf_req->timer);
}

static void zfcp_fsf_start_erp_timer(struct zfcp_fsf_req *fsf_req)
{
	BUG_ON(!fsf_req->erp_action);
	fsf_req->timer.function = zfcp_erp_timeout_handler;
	fsf_req->timer.data = (unsigned long) fsf_req->erp_action;
	fsf_req->timer.expires = jiffies + 30 * HZ;
	add_timer(&fsf_req->timer);
}

/* association between FSF command and FSF QTCB type */
static u32 fsf_qtcb_type[] = {
	[FSF_QTCB_FCP_CMND] =             FSF_IO_COMMAND,
	[FSF_QTCB_ABORT_FCP_CMND] =       FSF_SUPPORT_COMMAND,
	[FSF_QTCB_OPEN_PORT_WITH_DID] =   FSF_SUPPORT_COMMAND,
	[FSF_QTCB_OPEN_LUN] =             FSF_SUPPORT_COMMAND,
	[FSF_QTCB_CLOSE_LUN] =            FSF_SUPPORT_COMMAND,
	[FSF_QTCB_CLOSE_PORT] =           FSF_SUPPORT_COMMAND,
	[FSF_QTCB_CLOSE_PHYSICAL_PORT] =  FSF_SUPPORT_COMMAND,
	[FSF_QTCB_SEND_ELS] =             FSF_SUPPORT_COMMAND,
	[FSF_QTCB_SEND_GENERIC] =         FSF_SUPPORT_COMMAND,
	[FSF_QTCB_EXCHANGE_CONFIG_DATA] = FSF_CONFIG_COMMAND,
	[FSF_QTCB_EXCHANGE_PORT_DATA] =   FSF_PORT_COMMAND,
	[FSF_QTCB_DOWNLOAD_CONTROL_FILE] = FSF_SUPPORT_COMMAND,
	[FSF_QTCB_UPLOAD_CONTROL_FILE] =  FSF_SUPPORT_COMMAND
};

static void zfcp_fsf_class_not_supp(struct zfcp_fsf_req *req)
{
	dev_err(&req->adapter->ccw_device->dev, "FCP device not "
		"operational because of an unsupported FC class\n");
	zfcp_erp_adapter_shutdown(req->adapter, 0, "fscns_1");
	req->status |= ZFCP_STATUS_FSFREQ_ERROR;
}

/**
 * zfcp_fsf_req_free - free memory used by fsf request
 * @fsf_req: pointer to struct zfcp_fsf_req
 */
void zfcp_fsf_req_free(struct zfcp_fsf_req *req)
{
	if (likely(req->pool)) {
		if (likely(req->qtcb))
			mempool_free(req->qtcb, req->adapter->pool.qtcb_pool);
		mempool_free(req, req->pool);
		return;
	}

	if (likely(req->qtcb))
		kmem_cache_free(zfcp_fsf_qtcb_cache, req->qtcb);
	kfree(req);
}

static void zfcp_fsf_status_read_port_closed(struct zfcp_fsf_req *req)
{
	unsigned long flags;
	struct fsf_status_read_buffer *sr_buf = req->data;
	struct zfcp_adapter *adapter = req->adapter;
	struct zfcp_port *port;
	int d_id = ntoh24(sr_buf->d_id);

	read_lock_irqsave(&adapter->port_list_lock, flags);
	list_for_each_entry(port, &adapter->port_list, list)
		if (port->d_id == d_id) {
			zfcp_erp_port_reopen(port, 0, "fssrpc1");
			break;
		}
	read_unlock_irqrestore(&adapter->port_list_lock, flags);
}

static void zfcp_fsf_link_down_info_eval(struct zfcp_fsf_req *req,
					 struct fsf_link_down_info *link_down)
{
	struct zfcp_adapter *adapter = req->adapter;

	if (atomic_read(&adapter->status) & ZFCP_STATUS_ADAPTER_LINK_UNPLUGGED)
		return;

	atomic_set_mask(ZFCP_STATUS_ADAPTER_LINK_UNPLUGGED, &adapter->status);

	zfcp_scsi_schedule_rports_block(adapter);

	if (!link_down)
		goto out;

	switch (link_down->error_code) {
	case FSF_PSQ_LINK_NO_LIGHT:
		dev_warn(&req->adapter->ccw_device->dev,
			 "There is no light signal from the local "
			 "fibre channel cable\n");
		break;
	case FSF_PSQ_LINK_WRAP_PLUG:
		dev_warn(&req->adapter->ccw_device->dev,
			 "There is a wrap plug instead of a fibre "
			 "channel cable\n");
		break;
	case FSF_PSQ_LINK_NO_FCP:
		dev_warn(&req->adapter->ccw_device->dev,
			 "The adjacent fibre channel node does not "
			 "support FCP\n");
		break;
	case FSF_PSQ_LINK_FIRMWARE_UPDATE:
		dev_warn(&req->adapter->ccw_device->dev,
			 "The FCP device is suspended because of a "
			 "firmware update\n");
		break;
	case FSF_PSQ_LINK_INVALID_WWPN:
		dev_warn(&req->adapter->ccw_device->dev,
			 "The FCP device detected a WWPN that is "
			 "duplicate or not valid\n");
		break;
	case FSF_PSQ_LINK_NO_NPIV_SUPPORT:
		dev_warn(&req->adapter->ccw_device->dev,
			 "The fibre channel fabric does not support NPIV\n");
		break;
	case FSF_PSQ_LINK_NO_FCP_RESOURCES:
		dev_warn(&req->adapter->ccw_device->dev,
			 "The FCP adapter cannot support more NPIV ports\n");
		break;
	case FSF_PSQ_LINK_NO_FABRIC_RESOURCES:
		dev_warn(&req->adapter->ccw_device->dev,
			 "The adjacent switch cannot support "
			 "more NPIV ports\n");
		break;
	case FSF_PSQ_LINK_FABRIC_LOGIN_UNABLE:
		dev_warn(&req->adapter->ccw_device->dev,
			 "The FCP adapter could not log in to the "
			 "fibre channel fabric\n");
		break;
	case FSF_PSQ_LINK_WWPN_ASSIGNMENT_CORRUPTED:
		dev_warn(&req->adapter->ccw_device->dev,
			 "The WWPN assignment file on the FCP adapter "
			 "has been damaged\n");
		break;
	case FSF_PSQ_LINK_MODE_TABLE_CURRUPTED:
		dev_warn(&req->adapter->ccw_device->dev,
			 "The mode table on the FCP adapter "
			 "has been damaged\n");
		break;
	case FSF_PSQ_LINK_NO_WWPN_ASSIGNMENT:
		dev_warn(&req->adapter->ccw_device->dev,
			 "All NPIV ports on the FCP adapter have "
			 "been assigned\n");
		break;
	default:
		dev_warn(&req->adapter->ccw_device->dev,
			 "The link between the FCP adapter and "
			 "the FC fabric is down\n");
	}
out:
	zfcp_erp_set_adapter_status(adapter, ZFCP_STATUS_COMMON_ERP_FAILED);
}

static void zfcp_fsf_status_read_link_down(struct zfcp_fsf_req *req)
{
	struct fsf_status_read_buffer *sr_buf = req->data;
	struct fsf_link_down_info *ldi =
		(struct fsf_link_down_info *) &sr_buf->payload;

	switch (sr_buf->status_subtype) {
	case FSF_STATUS_READ_SUB_NO_PHYSICAL_LINK:
		zfcp_fsf_link_down_info_eval(req, ldi);
		break;
	case FSF_STATUS_READ_SUB_FDISC_FAILED:
		zfcp_fsf_link_down_info_eval(req, ldi);
		break;
	case FSF_STATUS_READ_SUB_FIRMWARE_UPDATE:
		zfcp_fsf_link_down_info_eval(req, NULL);
	};
}

static void zfcp_fsf_status_read_handler(struct zfcp_fsf_req *req)
{
	struct zfcp_adapter *adapter = req->adapter;
	struct fsf_status_read_buffer *sr_buf = req->data;

	if (req->status & ZFCP_STATUS_FSFREQ_DISMISSED) {
		zfcp_dbf_hba_fsf_uss("fssrh_1", req);
		mempool_free(virt_to_page(sr_buf), adapter->pool.sr_data);
		zfcp_fsf_req_free(req);
		return;
	}

	zfcp_dbf_hba_fsf_uss("fssrh_4", req);

	switch (sr_buf->status_type) {
	case FSF_STATUS_READ_PORT_CLOSED:
		zfcp_fsf_status_read_port_closed(req);
		break;
	case FSF_STATUS_READ_INCOMING_ELS:
		zfcp_fc_incoming_els(req);
		break;
	case FSF_STATUS_READ_SENSE_DATA_AVAIL:
		break;
	case FSF_STATUS_READ_BIT_ERROR_THRESHOLD:
		dev_warn(&adapter->ccw_device->dev,
			 "The error threshold for checksum statistics "
			 "has been exceeded\n");
		zfcp_dbf_hba_bit_err("fssrh_3", req);
		break;
	case FSF_STATUS_READ_LINK_DOWN:
		zfcp_fsf_status_read_link_down(req);
		zfcp_fc_enqueue_event(adapter, FCH_EVT_LINKDOWN, 0);
		break;
	case FSF_STATUS_READ_LINK_UP:
		dev_info(&adapter->ccw_device->dev,
			 "The local link has been restored\n");
		/* All ports should be marked as ready to run again */
		zfcp_erp_set_adapter_status(adapter,
					    ZFCP_STATUS_COMMON_RUNNING);
		zfcp_erp_adapter_reopen(adapter,
					ZFCP_STATUS_ADAPTER_LINK_UNPLUGGED |
					ZFCP_STATUS_COMMON_ERP_FAILED,
					"fssrh_2");
		zfcp_fc_enqueue_event(adapter, FCH_EVT_LINKUP, 0);

		break;
	case FSF_STATUS_READ_NOTIFICATION_LOST:
		if (sr_buf->status_subtype & FSF_STATUS_READ_SUB_INCOMING_ELS)
			zfcp_fc_conditional_port_scan(adapter);
		break;
	case FSF_STATUS_READ_FEATURE_UPDATE_ALERT:
		adapter->adapter_features = sr_buf->payload.word[0];
		break;
	}

	mempool_free(virt_to_page(sr_buf), adapter->pool.sr_data);
	zfcp_fsf_req_free(req);

	atomic_inc(&adapter->stat_miss);
	queue_work(adapter->work_queue, &adapter->stat_work);
}

static void zfcp_fsf_fsfstatus_qual_eval(struct zfcp_fsf_req *req)
{
	switch (req->qtcb->header.fsf_status_qual.word[0]) {
	case FSF_SQ_FCP_RSP_AVAILABLE:
	case FSF_SQ_INVOKE_LINK_TEST_PROCEDURE:
	case FSF_SQ_NO_RETRY_POSSIBLE:
	case FSF_SQ_ULP_DEPENDENT_ERP_REQUIRED:
		return;
	case FSF_SQ_COMMAND_ABORTED:
		break;
	case FSF_SQ_NO_RECOM:
		dev_err(&req->adapter->ccw_device->dev,
			"The FCP adapter reported a problem "
			"that cannot be recovered\n");
		zfcp_qdio_siosl(req->adapter);
		zfcp_erp_adapter_shutdown(req->adapter, 0, "fsfsqe1");
		break;
	}
	/* all non-return stats set FSFREQ_ERROR*/
	req->status |= ZFCP_STATUS_FSFREQ_ERROR;
}

static void zfcp_fsf_fsfstatus_eval(struct zfcp_fsf_req *req)
{
	if (unlikely(req->status & ZFCP_STATUS_FSFREQ_ERROR))
		return;

	switch (req->qtcb->header.fsf_status) {
	case FSF_UNKNOWN_COMMAND:
		dev_err(&req->adapter->ccw_device->dev,
			"The FCP adapter does not recognize the command 0x%x\n",
			req->qtcb->header.fsf_command);
		zfcp_erp_adapter_shutdown(req->adapter, 0, "fsfse_1");
		req->status |= ZFCP_STATUS_FSFREQ_ERROR;
		break;
	case FSF_ADAPTER_STATUS_AVAILABLE:
		zfcp_fsf_fsfstatus_qual_eval(req);
		break;
	}
}

static void zfcp_fsf_protstatus_eval(struct zfcp_fsf_req *req)
{
	struct zfcp_adapter *adapter = req->adapter;
	struct fsf_qtcb *qtcb = req->qtcb;
	union fsf_prot_status_qual *psq = &qtcb->prefix.prot_status_qual;

	zfcp_dbf_hba_fsf_response(req);

	if (req->status & ZFCP_STATUS_FSFREQ_DISMISSED) {
		req->status |= ZFCP_STATUS_FSFREQ_ERROR;
		return;
	}

	switch (qtcb->prefix.prot_status) {
	case FSF_PROT_GOOD:
	case FSF_PROT_FSF_STATUS_PRESENTED:
		return;
	case FSF_PROT_QTCB_VERSION_ERROR:
		dev_err(&adapter->ccw_device->dev,
			"QTCB version 0x%x not supported by FCP adapter "
			"(0x%x to 0x%x)\n", FSF_QTCB_CURRENT_VERSION,
			psq->word[0], psq->word[1]);
		zfcp_erp_adapter_shutdown(adapter, 0, "fspse_1");
		break;
	case FSF_PROT_ERROR_STATE:
	case FSF_PROT_SEQ_NUMB_ERROR:
		zfcp_erp_adapter_reopen(adapter, 0, "fspse_2");
		req->status |= ZFCP_STATUS_FSFREQ_ERROR;
		break;
	case FSF_PROT_UNSUPP_QTCB_TYPE:
		dev_err(&adapter->ccw_device->dev,
			"The QTCB type is not supported by the FCP adapter\n");
		zfcp_erp_adapter_shutdown(adapter, 0, "fspse_3");
		break;
	case FSF_PROT_HOST_CONNECTION_INITIALIZING:
		atomic_set_mask(ZFCP_STATUS_ADAPTER_HOST_CON_INIT,
				&adapter->status);
		break;
	case FSF_PROT_DUPLICATE_REQUEST_ID:
		dev_err(&adapter->ccw_device->dev,
			"0x%Lx is an ambiguous request identifier\n",
			(unsigned long long)qtcb->bottom.support.req_handle);
		zfcp_erp_adapter_shutdown(adapter, 0, "fspse_4");
		break;
	case FSF_PROT_LINK_DOWN:
		zfcp_fsf_link_down_info_eval(req, &psq->link_down_info);
		/* go through reopen to flush pending requests */
		zfcp_erp_adapter_reopen(adapter, 0, "fspse_6");
		break;
	case FSF_PROT_REEST_QUEUE:
		/* All ports should be marked as ready to run again */
		zfcp_erp_set_adapter_status(adapter,
					    ZFCP_STATUS_COMMON_RUNNING);
		zfcp_erp_adapter_reopen(adapter,
					ZFCP_STATUS_ADAPTER_LINK_UNPLUGGED |
					ZFCP_STATUS_COMMON_ERP_FAILED,
					"fspse_8");
		break;
	default:
		dev_err(&adapter->ccw_device->dev,
			"0x%x is not a valid transfer protocol status\n",
			qtcb->prefix.prot_status);
		zfcp_qdio_siosl(adapter);
		zfcp_erp_adapter_shutdown(adapter, 0, "fspse_9");
	}
	req->status |= ZFCP_STATUS_FSFREQ_ERROR;
}

/**
 * zfcp_fsf_req_complete - process completion of a FSF request
 * @fsf_req: The FSF request that has been completed.
 *
 * When a request has been completed either from the FCP adapter,
 * or it has been dismissed due to a queue shutdown, this function
 * is called to process the completion status and trigger further
 * events related to the FSF request.
 */
static void zfcp_fsf_req_complete(struct zfcp_fsf_req *req)
{
	if (unlikely(req->fsf_command == FSF_QTCB_UNSOLICITED_STATUS)) {
		zfcp_fsf_status_read_handler(req);
		return;
	}

	del_timer(&req->timer);
	zfcp_fsf_protstatus_eval(req);
	zfcp_fsf_fsfstatus_eval(req);
	req->handler(req);

	if (req->erp_action)
		zfcp_erp_notify(req->erp_action, 0);

	if (likely(req->status & ZFCP_STATUS_FSFREQ_CLEANUP))
		zfcp_fsf_req_free(req);
	else
		complete(&req->completion);
}

/**
 * zfcp_fsf_req_dismiss_all - dismiss all fsf requests
 * @adapter: pointer to struct zfcp_adapter
 *
 * Never ever call this without shutting down the adapter first.
 * Otherwise the adapter would continue using and corrupting s390 storage.
 * Included BUG_ON() call to ensure this is done.
 * ERP is supposed to be the only user of this function.
 */
void zfcp_fsf_req_dismiss_all(struct zfcp_adapter *adapter)
{
	struct zfcp_fsf_req *req, *tmp;
	LIST_HEAD(remove_queue);

	BUG_ON(atomic_read(&adapter->status) & ZFCP_STATUS_ADAPTER_QDIOUP);
	zfcp_reqlist_move(adapter->req_list, &remove_queue);

	list_for_each_entry_safe(req, tmp, &remove_queue, list) {
		list_del(&req->list);
		req->status |= ZFCP_STATUS_FSFREQ_DISMISSED;
		zfcp_fsf_req_complete(req);
	}
}

#define ZFCP_FSF_PORTSPEED_1GBIT	(1 <<  0)
#define ZFCP_FSF_PORTSPEED_2GBIT	(1 <<  1)
#define ZFCP_FSF_PORTSPEED_4GBIT	(1 <<  2)
#define ZFCP_FSF_PORTSPEED_10GBIT	(1 <<  3)
#define ZFCP_FSF_PORTSPEED_8GBIT	(1 <<  4)
#define ZFCP_FSF_PORTSPEED_16GBIT	(1 <<  5)
#define ZFCP_FSF_PORTSPEED_NOT_NEGOTIATED (1 << 15)

static u32 zfcp_fsf_convert_portspeed(u32 fsf_speed)
{
	u32 fdmi_speed = 0;
	if (fsf_speed & ZFCP_FSF_PORTSPEED_1GBIT)
		fdmi_speed |= FC_PORTSPEED_1GBIT;
	if (fsf_speed & ZFCP_FSF_PORTSPEED_2GBIT)
		fdmi_speed |= FC_PORTSPEED_2GBIT;
	if (fsf_speed & ZFCP_FSF_PORTSPEED_4GBIT)
		fdmi_speed |= FC_PORTSPEED_4GBIT;
	if (fsf_speed & ZFCP_FSF_PORTSPEED_10GBIT)
		fdmi_speed |= FC_PORTSPEED_10GBIT;
	if (fsf_speed & ZFCP_FSF_PORTSPEED_8GBIT)
		fdmi_speed |= FC_PORTSPEED_8GBIT;
	if (fsf_speed & ZFCP_FSF_PORTSPEED_16GBIT)
		fdmi_speed |= FC_PORTSPEED_16GBIT;
	if (fsf_speed & ZFCP_FSF_PORTSPEED_NOT_NEGOTIATED)
		fdmi_speed |= FC_PORTSPEED_NOT_NEGOTIATED;
	return fdmi_speed;
}

static int zfcp_fsf_exchange_config_evaluate(struct zfcp_fsf_req *req)
{
	struct fsf_qtcb_bottom_config *bottom = &req->qtcb->bottom.config;
	struct zfcp_adapter *adapter = req->adapter;
	struct Scsi_Host *shost = adapter->scsi_host;
	struct fc_els_flogi *nsp, *plogi;

	/* adjust pointers for missing command code */
	nsp = (struct fc_els_flogi *) ((u8 *)&bottom->nport_serv_param
					- sizeof(u32));
	plogi = (struct fc_els_flogi *) ((u8 *)&bottom->plogi_payload
					- sizeof(u32));

	if (req->data)
		memcpy(req->data, bottom, sizeof(*bottom));

	fc_host_port_name(shost) = nsp->fl_wwpn;
	fc_host_node_name(shost) = nsp->fl_wwnn;
	fc_host_supported_classes(shost) = FC_COS_CLASS2 | FC_COS_CLASS3;

	adapter->timer_ticks = bottom->timer_interval & ZFCP_FSF_TIMER_INT_MASK;
	adapter->stat_read_buf_num = max(bottom->status_read_buf_num,
					 (u16)FSF_STATUS_READS_RECOM);

	if (fc_host_permanent_port_name(shost) == -1)
		fc_host_permanent_port_name(shost) = fc_host_port_name(shost);

	zfcp_scsi_set_prot(adapter);

	/* no error return above here, otherwise must fix call chains */
	/* do not evaluate invalid fields */
	if (req->qtcb->header.fsf_status == FSF_EXCHANGE_CONFIG_DATA_INCOMPLETE)
		return 0;

	fc_host_port_id(shost) = ntoh24(bottom->s_id);
<<<<<<< HEAD
	fc_host_speed(shost) = bottom->fc_link_speed;
=======
	fc_host_speed(shost) =
		zfcp_fsf_convert_portspeed(bottom->fc_link_speed);
>>>>>>> c3ade0e0

	adapter->hydra_version = bottom->adapter_type;

	switch (bottom->fc_topology) {
	case FSF_TOPO_P2P:
		adapter->peer_d_id = ntoh24(bottom->peer_d_id);
		adapter->peer_wwpn = plogi->fl_wwpn;
		adapter->peer_wwnn = plogi->fl_wwnn;
		fc_host_port_type(shost) = FC_PORTTYPE_PTP;
		break;
	case FSF_TOPO_FABRIC:
		fc_host_port_type(shost) = FC_PORTTYPE_NPORT;
		break;
	case FSF_TOPO_AL:
		fc_host_port_type(shost) = FC_PORTTYPE_NLPORT;
		/* fall through */
	default:
		dev_err(&adapter->ccw_device->dev,
			"Unknown or unsupported arbitrated loop "
			"fibre channel topology detected\n");
		zfcp_erp_adapter_shutdown(adapter, 0, "fsece_1");
		return -EIO;
	}

	return 0;
}

static void zfcp_fsf_exchange_config_data_handler(struct zfcp_fsf_req *req)
{
	struct zfcp_adapter *adapter = req->adapter;
	struct fsf_qtcb *qtcb = req->qtcb;
	struct fsf_qtcb_bottom_config *bottom = &qtcb->bottom.config;
	struct Scsi_Host *shost = adapter->scsi_host;

	if (req->status & ZFCP_STATUS_FSFREQ_ERROR)
		return;

	adapter->fsf_lic_version = bottom->lic_version;
	adapter->adapter_features = bottom->adapter_features;
	adapter->connection_features = bottom->connection_features;
	adapter->peer_wwpn = 0;
	adapter->peer_wwnn = 0;
	adapter->peer_d_id = 0;

	switch (qtcb->header.fsf_status) {
	case FSF_GOOD:
		if (zfcp_fsf_exchange_config_evaluate(req))
			return;

		if (bottom->max_qtcb_size < sizeof(struct fsf_qtcb)) {
			dev_err(&adapter->ccw_device->dev,
				"FCP adapter maximum QTCB size (%d bytes) "
				"is too small\n",
				bottom->max_qtcb_size);
			zfcp_erp_adapter_shutdown(adapter, 0, "fsecdh1");
			return;
		}
		atomic_set_mask(ZFCP_STATUS_ADAPTER_XCONFIG_OK,
				&adapter->status);
		break;
	case FSF_EXCHANGE_CONFIG_DATA_INCOMPLETE:
		fc_host_node_name(shost) = 0;
		fc_host_port_name(shost) = 0;
		fc_host_port_id(shost) = 0;
		fc_host_speed(shost) = FC_PORTSPEED_UNKNOWN;
		fc_host_port_type(shost) = FC_PORTTYPE_UNKNOWN;
		adapter->hydra_version = 0;

		/* avoids adapter shutdown to be able to recognize
		 * events such as LINK UP */
		atomic_set_mask(ZFCP_STATUS_ADAPTER_XCONFIG_OK,
				&adapter->status);
		zfcp_fsf_link_down_info_eval(req,
			&qtcb->header.fsf_status_qual.link_down_info);
		if (zfcp_fsf_exchange_config_evaluate(req))
			return;
		break;
	default:
		zfcp_erp_adapter_shutdown(adapter, 0, "fsecdh3");
		return;
	}

	if (adapter->adapter_features & FSF_FEATURE_HBAAPI_MANAGEMENT) {
		adapter->hardware_version = bottom->hardware_version;
		memcpy(fc_host_serial_number(shost), bottom->serial_number,
		       min(FC_SERIAL_NUMBER_SIZE, 17));
		EBCASC(fc_host_serial_number(shost),
		       min(FC_SERIAL_NUMBER_SIZE, 17));
	}

	if (FSF_QTCB_CURRENT_VERSION < bottom->low_qtcb_version) {
		dev_err(&adapter->ccw_device->dev,
			"The FCP adapter only supports newer "
			"control block versions\n");
		zfcp_erp_adapter_shutdown(adapter, 0, "fsecdh4");
		return;
	}
	if (FSF_QTCB_CURRENT_VERSION > bottom->high_qtcb_version) {
		dev_err(&adapter->ccw_device->dev,
			"The FCP adapter only supports older "
			"control block versions\n");
		zfcp_erp_adapter_shutdown(adapter, 0, "fsecdh5");
	}
}

static void zfcp_fsf_exchange_port_evaluate(struct zfcp_fsf_req *req)
{
	struct zfcp_adapter *adapter = req->adapter;
	struct fsf_qtcb_bottom_port *bottom = &req->qtcb->bottom.port;
	struct Scsi_Host *shost = adapter->scsi_host;

	if (req->data)
		memcpy(req->data, bottom, sizeof(*bottom));

	if (adapter->connection_features & FSF_FEATURE_NPIV_MODE) {
		fc_host_permanent_port_name(shost) = bottom->wwpn;
		fc_host_port_type(shost) = FC_PORTTYPE_NPIV;
	} else
		fc_host_permanent_port_name(shost) = fc_host_port_name(shost);
	fc_host_maxframe_size(shost) = bottom->maximum_frame_size;
	fc_host_supported_speeds(shost) =
		zfcp_fsf_convert_portspeed(bottom->supported_speed);
	memcpy(fc_host_supported_fc4s(shost), bottom->supported_fc4_types,
	       FC_FC4_LIST_SIZE);
	memcpy(fc_host_active_fc4s(shost), bottom->active_fc4_types,
	       FC_FC4_LIST_SIZE);
}

static void zfcp_fsf_exchange_port_data_handler(struct zfcp_fsf_req *req)
{
	struct fsf_qtcb *qtcb = req->qtcb;

	if (req->status & ZFCP_STATUS_FSFREQ_ERROR)
		return;

	switch (qtcb->header.fsf_status) {
	case FSF_GOOD:
		zfcp_fsf_exchange_port_evaluate(req);
		break;
	case FSF_EXCHANGE_CONFIG_DATA_INCOMPLETE:
		zfcp_fsf_exchange_port_evaluate(req);
		zfcp_fsf_link_down_info_eval(req,
			&qtcb->header.fsf_status_qual.link_down_info);
		break;
	}
}

static struct zfcp_fsf_req *zfcp_fsf_alloc(mempool_t *pool)
{
	struct zfcp_fsf_req *req;

	if (likely(pool))
		req = mempool_alloc(pool, GFP_ATOMIC);
	else
		req = kmalloc(sizeof(*req), GFP_ATOMIC);

	if (unlikely(!req))
		return NULL;

	memset(req, 0, sizeof(*req));
	req->pool = pool;
	return req;
}

static struct fsf_qtcb *zfcp_qtcb_alloc(mempool_t *pool)
{
	struct fsf_qtcb *qtcb;

	if (likely(pool))
		qtcb = mempool_alloc(pool, GFP_ATOMIC);
	else
		qtcb = kmem_cache_alloc(zfcp_fsf_qtcb_cache, GFP_ATOMIC);

	if (unlikely(!qtcb))
		return NULL;

	memset(qtcb, 0, sizeof(*qtcb));
	return qtcb;
}

static struct zfcp_fsf_req *zfcp_fsf_req_create(struct zfcp_qdio *qdio,
						u32 fsf_cmd, u8 sbtype,
						mempool_t *pool)
{
	struct zfcp_adapter *adapter = qdio->adapter;
	struct zfcp_fsf_req *req = zfcp_fsf_alloc(pool);

	if (unlikely(!req))
		return ERR_PTR(-ENOMEM);

	if (adapter->req_no == 0)
		adapter->req_no++;

	INIT_LIST_HEAD(&req->list);
	init_timer(&req->timer);
	init_completion(&req->completion);

	req->adapter = adapter;
	req->fsf_command = fsf_cmd;
	req->req_id = adapter->req_no;

	if (likely(fsf_cmd != FSF_QTCB_UNSOLICITED_STATUS)) {
		if (likely(pool))
			req->qtcb = zfcp_qtcb_alloc(adapter->pool.qtcb_pool);
		else
			req->qtcb = zfcp_qtcb_alloc(NULL);

		if (unlikely(!req->qtcb)) {
			zfcp_fsf_req_free(req);
			return ERR_PTR(-ENOMEM);
		}

		req->seq_no = adapter->fsf_req_seq_no;
		req->qtcb->prefix.req_seq_no = adapter->fsf_req_seq_no;
		req->qtcb->prefix.req_id = req->req_id;
		req->qtcb->prefix.ulp_info = 26;
		req->qtcb->prefix.qtcb_type = fsf_qtcb_type[req->fsf_command];
		req->qtcb->prefix.qtcb_version = FSF_QTCB_CURRENT_VERSION;
		req->qtcb->header.req_handle = req->req_id;
		req->qtcb->header.fsf_command = req->fsf_command;
	}

	zfcp_qdio_req_init(adapter->qdio, &req->qdio_req, req->req_id, sbtype,
			   req->qtcb, sizeof(struct fsf_qtcb));

	return req;
}

static int zfcp_fsf_req_send(struct zfcp_fsf_req *req)
{
	struct zfcp_adapter *adapter = req->adapter;
	struct zfcp_qdio *qdio = adapter->qdio;
	int with_qtcb = (req->qtcb != NULL);
	int req_id = req->req_id;

	zfcp_reqlist_add(adapter->req_list, req);

	req->qdio_req.qdio_outb_usage = atomic_read(&qdio->req_q_free);
	req->issued = get_tod_clock();
	if (zfcp_qdio_send(qdio, &req->qdio_req)) {
		del_timer(&req->timer);
		/* lookup request again, list might have changed */
		zfcp_reqlist_find_rm(adapter->req_list, req_id);
		zfcp_erp_adapter_reopen(adapter, 0, "fsrs__1");
		return -EIO;
	}

	/* Don't increase for unsolicited status */
	if (with_qtcb)
		adapter->fsf_req_seq_no++;
	adapter->req_no++;

	return 0;
}

/**
 * zfcp_fsf_status_read - send status read request
 * @adapter: pointer to struct zfcp_adapter
 * @req_flags: request flags
 * Returns: 0 on success, ERROR otherwise
 */
int zfcp_fsf_status_read(struct zfcp_qdio *qdio)
{
	struct zfcp_adapter *adapter = qdio->adapter;
	struct zfcp_fsf_req *req;
	struct fsf_status_read_buffer *sr_buf;
	struct page *page;
	int retval = -EIO;

	spin_lock_irq(&qdio->req_q_lock);
	if (zfcp_qdio_sbal_get(qdio))
		goto out;

	req = zfcp_fsf_req_create(qdio, FSF_QTCB_UNSOLICITED_STATUS,
				  SBAL_SFLAGS0_TYPE_STATUS,
				  adapter->pool.status_read_req);
	if (IS_ERR(req)) {
		retval = PTR_ERR(req);
		goto out;
	}

	page = mempool_alloc(adapter->pool.sr_data, GFP_ATOMIC);
	if (!page) {
		retval = -ENOMEM;
		goto failed_buf;
	}
	sr_buf = page_address(page);
	memset(sr_buf, 0, sizeof(*sr_buf));
	req->data = sr_buf;

	zfcp_qdio_fill_next(qdio, &req->qdio_req, sr_buf, sizeof(*sr_buf));
	zfcp_qdio_set_sbale_last(qdio, &req->qdio_req);

	retval = zfcp_fsf_req_send(req);
	if (retval)
		goto failed_req_send;

	goto out;

failed_req_send:
	req->data = NULL;
	mempool_free(virt_to_page(sr_buf), adapter->pool.sr_data);
failed_buf:
	zfcp_dbf_hba_fsf_uss("fssr__1", req);
	zfcp_fsf_req_free(req);
out:
	spin_unlock_irq(&qdio->req_q_lock);
	return retval;
}

static void zfcp_fsf_abort_fcp_command_handler(struct zfcp_fsf_req *req)
{
	struct scsi_device *sdev = req->data;
	struct zfcp_scsi_dev *zfcp_sdev;
	union fsf_status_qual *fsq = &req->qtcb->header.fsf_status_qual;

	if (req->status & ZFCP_STATUS_FSFREQ_ERROR)
		return;

	zfcp_sdev = sdev_to_zfcp(sdev);

	switch (req->qtcb->header.fsf_status) {
	case FSF_PORT_HANDLE_NOT_VALID:
		if (fsq->word[0] == fsq->word[1]) {
			zfcp_erp_adapter_reopen(zfcp_sdev->port->adapter, 0,
						"fsafch1");
			req->status |= ZFCP_STATUS_FSFREQ_ERROR;
		}
		break;
	case FSF_LUN_HANDLE_NOT_VALID:
		if (fsq->word[0] == fsq->word[1]) {
			zfcp_erp_port_reopen(zfcp_sdev->port, 0, "fsafch2");
			req->status |= ZFCP_STATUS_FSFREQ_ERROR;
		}
		break;
	case FSF_FCP_COMMAND_DOES_NOT_EXIST:
		req->status |= ZFCP_STATUS_FSFREQ_ABORTNOTNEEDED;
		break;
	case FSF_PORT_BOXED:
		zfcp_erp_set_port_status(zfcp_sdev->port,
					 ZFCP_STATUS_COMMON_ACCESS_BOXED);
		zfcp_erp_port_reopen(zfcp_sdev->port,
				     ZFCP_STATUS_COMMON_ERP_FAILED, "fsafch3");
		req->status |= ZFCP_STATUS_FSFREQ_ERROR;
		break;
	case FSF_LUN_BOXED:
		zfcp_erp_set_lun_status(sdev, ZFCP_STATUS_COMMON_ACCESS_BOXED);
		zfcp_erp_lun_reopen(sdev, ZFCP_STATUS_COMMON_ERP_FAILED,
				    "fsafch4");
		req->status |= ZFCP_STATUS_FSFREQ_ERROR;
                break;
	case FSF_ADAPTER_STATUS_AVAILABLE:
		switch (fsq->word[0]) {
		case FSF_SQ_INVOKE_LINK_TEST_PROCEDURE:
			zfcp_fc_test_link(zfcp_sdev->port);
			/* fall through */
		case FSF_SQ_ULP_DEPENDENT_ERP_REQUIRED:
			req->status |= ZFCP_STATUS_FSFREQ_ERROR;
			break;
		}
		break;
	case FSF_GOOD:
		req->status |= ZFCP_STATUS_FSFREQ_ABORTSUCCEEDED;
		break;
	}
}

/**
 * zfcp_fsf_abort_fcp_cmnd - abort running SCSI command
 * @scmnd: The SCSI command to abort
 * Returns: pointer to struct zfcp_fsf_req
 */

struct zfcp_fsf_req *zfcp_fsf_abort_fcp_cmnd(struct scsi_cmnd *scmnd)
{
	struct zfcp_fsf_req *req = NULL;
	struct scsi_device *sdev = scmnd->device;
	struct zfcp_scsi_dev *zfcp_sdev = sdev_to_zfcp(sdev);
	struct zfcp_qdio *qdio = zfcp_sdev->port->adapter->qdio;
	unsigned long old_req_id = (unsigned long) scmnd->host_scribble;

	spin_lock_irq(&qdio->req_q_lock);
	if (zfcp_qdio_sbal_get(qdio))
		goto out;
	req = zfcp_fsf_req_create(qdio, FSF_QTCB_ABORT_FCP_CMND,
				  SBAL_SFLAGS0_TYPE_READ,
				  qdio->adapter->pool.scsi_abort);
	if (IS_ERR(req)) {
		req = NULL;
		goto out;
	}

	if (unlikely(!(atomic_read(&zfcp_sdev->status) &
		       ZFCP_STATUS_COMMON_UNBLOCKED)))
		goto out_error_free;

	zfcp_qdio_set_sbale_last(qdio, &req->qdio_req);

	req->data = sdev;
	req->handler = zfcp_fsf_abort_fcp_command_handler;
	req->qtcb->header.lun_handle = zfcp_sdev->lun_handle;
	req->qtcb->header.port_handle = zfcp_sdev->port->handle;
	req->qtcb->bottom.support.req_handle = (u64) old_req_id;

	zfcp_fsf_start_timer(req, ZFCP_SCSI_ER_TIMEOUT);
	if (!zfcp_fsf_req_send(req))
		goto out;

out_error_free:
	zfcp_fsf_req_free(req);
	req = NULL;
out:
	spin_unlock_irq(&qdio->req_q_lock);
	return req;
}

static void zfcp_fsf_send_ct_handler(struct zfcp_fsf_req *req)
{
	struct zfcp_adapter *adapter = req->adapter;
	struct zfcp_fsf_ct_els *ct = req->data;
	struct fsf_qtcb_header *header = &req->qtcb->header;

	ct->status = -EINVAL;

	if (req->status & ZFCP_STATUS_FSFREQ_ERROR)
		goto skip_fsfstatus;

	switch (header->fsf_status) {
        case FSF_GOOD:
		zfcp_dbf_san_res("fsscth2", req);
		ct->status = 0;
		break;
        case FSF_SERVICE_CLASS_NOT_SUPPORTED:
		zfcp_fsf_class_not_supp(req);
		break;
        case FSF_ADAPTER_STATUS_AVAILABLE:
                switch (header->fsf_status_qual.word[0]){
                case FSF_SQ_INVOKE_LINK_TEST_PROCEDURE:
                case FSF_SQ_ULP_DEPENDENT_ERP_REQUIRED:
			req->status |= ZFCP_STATUS_FSFREQ_ERROR;
			break;
                }
                break;
        case FSF_PORT_BOXED:
		req->status |= ZFCP_STATUS_FSFREQ_ERROR;
		break;
	case FSF_PORT_HANDLE_NOT_VALID:
		zfcp_erp_adapter_reopen(adapter, 0, "fsscth1");
		/* fall through */
	case FSF_GENERIC_COMMAND_REJECTED:
	case FSF_PAYLOAD_SIZE_MISMATCH:
	case FSF_REQUEST_SIZE_TOO_LARGE:
	case FSF_RESPONSE_SIZE_TOO_LARGE:
	case FSF_SBAL_MISMATCH:
		req->status |= ZFCP_STATUS_FSFREQ_ERROR;
		break;
	}

skip_fsfstatus:
	if (ct->handler)
		ct->handler(ct->handler_data);
}

static void zfcp_fsf_setup_ct_els_unchained(struct zfcp_qdio *qdio,
					    struct zfcp_qdio_req *q_req,
					    struct scatterlist *sg_req,
					    struct scatterlist *sg_resp)
{
	zfcp_qdio_fill_next(qdio, q_req, sg_virt(sg_req), sg_req->length);
	zfcp_qdio_fill_next(qdio, q_req, sg_virt(sg_resp), sg_resp->length);
	zfcp_qdio_set_sbale_last(qdio, q_req);
}

static int zfcp_fsf_setup_ct_els_sbals(struct zfcp_fsf_req *req,
				       struct scatterlist *sg_req,
				       struct scatterlist *sg_resp)
{
	struct zfcp_adapter *adapter = req->adapter;
	struct zfcp_qdio *qdio = adapter->qdio;
	struct fsf_qtcb *qtcb = req->qtcb;
	u32 feat = adapter->adapter_features;

	if (zfcp_adapter_multi_buffer_active(adapter)) {
		if (zfcp_qdio_sbals_from_sg(qdio, &req->qdio_req, sg_req))
			return -EIO;
		if (zfcp_qdio_sbals_from_sg(qdio, &req->qdio_req, sg_resp))
			return -EIO;

		zfcp_qdio_set_data_div(qdio, &req->qdio_req,
					zfcp_qdio_sbale_count(sg_req));
		zfcp_qdio_set_sbale_last(qdio, &req->qdio_req);
		zfcp_qdio_set_scount(qdio, &req->qdio_req);
		return 0;
	}

	/* use single, unchained SBAL if it can hold the request */
	if (zfcp_qdio_sg_one_sbale(sg_req) && zfcp_qdio_sg_one_sbale(sg_resp)) {
		zfcp_fsf_setup_ct_els_unchained(qdio, &req->qdio_req,
						sg_req, sg_resp);
		return 0;
	}

	if (!(feat & FSF_FEATURE_ELS_CT_CHAINED_SBALS))
		return -EOPNOTSUPP;

	if (zfcp_qdio_sbals_from_sg(qdio, &req->qdio_req, sg_req))
		return -EIO;

	qtcb->bottom.support.req_buf_length = zfcp_qdio_real_bytes(sg_req);

	zfcp_qdio_set_sbale_last(qdio, &req->qdio_req);
	zfcp_qdio_skip_to_last_sbale(qdio, &req->qdio_req);

	if (zfcp_qdio_sbals_from_sg(qdio, &req->qdio_req, sg_resp))
		return -EIO;

	qtcb->bottom.support.resp_buf_length = zfcp_qdio_real_bytes(sg_resp);

	zfcp_qdio_set_sbale_last(qdio, &req->qdio_req);

	return 0;
}

static int zfcp_fsf_setup_ct_els(struct zfcp_fsf_req *req,
				 struct scatterlist *sg_req,
				 struct scatterlist *sg_resp,
				 unsigned int timeout)
{
	int ret;

	ret = zfcp_fsf_setup_ct_els_sbals(req, sg_req, sg_resp);
	if (ret)
		return ret;

	/* common settings for ct/gs and els requests */
	if (timeout > 255)
		timeout = 255; /* max value accepted by hardware */
	req->qtcb->bottom.support.service_class = FSF_CLASS_3;
	req->qtcb->bottom.support.timeout = timeout;
	zfcp_fsf_start_timer(req, (timeout + 10) * HZ);

	return 0;
}

/**
 * zfcp_fsf_send_ct - initiate a Generic Service request (FC-GS)
 * @ct: pointer to struct zfcp_send_ct with data for request
 * @pool: if non-null this mempool is used to allocate struct zfcp_fsf_req
 */
int zfcp_fsf_send_ct(struct zfcp_fc_wka_port *wka_port,
		     struct zfcp_fsf_ct_els *ct, mempool_t *pool,
		     unsigned int timeout)
{
	struct zfcp_qdio *qdio = wka_port->adapter->qdio;
	struct zfcp_fsf_req *req;
	int ret = -EIO;

	spin_lock_irq(&qdio->req_q_lock);
	if (zfcp_qdio_sbal_get(qdio))
		goto out;

	req = zfcp_fsf_req_create(qdio, FSF_QTCB_SEND_GENERIC,
				  SBAL_SFLAGS0_TYPE_WRITE_READ, pool);

	if (IS_ERR(req)) {
		ret = PTR_ERR(req);
		goto out;
	}

	req->status |= ZFCP_STATUS_FSFREQ_CLEANUP;
	ret = zfcp_fsf_setup_ct_els(req, ct->req, ct->resp, timeout);
	if (ret)
		goto failed_send;

	req->handler = zfcp_fsf_send_ct_handler;
	req->qtcb->header.port_handle = wka_port->handle;
	req->data = ct;

	zfcp_dbf_san_req("fssct_1", req, wka_port->d_id);

	ret = zfcp_fsf_req_send(req);
	if (ret)
		goto failed_send;

	goto out;

failed_send:
	zfcp_fsf_req_free(req);
out:
	spin_unlock_irq(&qdio->req_q_lock);
	return ret;
}

static void zfcp_fsf_send_els_handler(struct zfcp_fsf_req *req)
{
	struct zfcp_fsf_ct_els *send_els = req->data;
	struct fsf_qtcb_header *header = &req->qtcb->header;

	send_els->status = -EINVAL;

	if (req->status & ZFCP_STATUS_FSFREQ_ERROR)
		goto skip_fsfstatus;

	switch (header->fsf_status) {
	case FSF_GOOD:
		zfcp_dbf_san_res("fsselh1", req);
		send_els->status = 0;
		break;
	case FSF_SERVICE_CLASS_NOT_SUPPORTED:
		zfcp_fsf_class_not_supp(req);
		break;
	case FSF_ADAPTER_STATUS_AVAILABLE:
		switch (header->fsf_status_qual.word[0]){
		case FSF_SQ_INVOKE_LINK_TEST_PROCEDURE:
		case FSF_SQ_ULP_DEPENDENT_ERP_REQUIRED:
		case FSF_SQ_RETRY_IF_POSSIBLE:
			req->status |= ZFCP_STATUS_FSFREQ_ERROR;
			break;
		}
		break;
	case FSF_ELS_COMMAND_REJECTED:
	case FSF_PAYLOAD_SIZE_MISMATCH:
	case FSF_REQUEST_SIZE_TOO_LARGE:
	case FSF_RESPONSE_SIZE_TOO_LARGE:
		break;
	case FSF_SBAL_MISMATCH:
		/* should never occur, avoided in zfcp_fsf_send_els */
		/* fall through */
	default:
		req->status |= ZFCP_STATUS_FSFREQ_ERROR;
		break;
	}
skip_fsfstatus:
	if (send_els->handler)
		send_els->handler(send_els->handler_data);
}

/**
 * zfcp_fsf_send_els - initiate an ELS command (FC-FS)
 * @els: pointer to struct zfcp_send_els with data for the command
 */
int zfcp_fsf_send_els(struct zfcp_adapter *adapter, u32 d_id,
		      struct zfcp_fsf_ct_els *els, unsigned int timeout)
{
	struct zfcp_fsf_req *req;
	struct zfcp_qdio *qdio = adapter->qdio;
	int ret = -EIO;

	spin_lock_irq(&qdio->req_q_lock);
	if (zfcp_qdio_sbal_get(qdio))
		goto out;

	req = zfcp_fsf_req_create(qdio, FSF_QTCB_SEND_ELS,
				  SBAL_SFLAGS0_TYPE_WRITE_READ, NULL);

	if (IS_ERR(req)) {
		ret = PTR_ERR(req);
		goto out;
	}

	req->status |= ZFCP_STATUS_FSFREQ_CLEANUP;

	if (!zfcp_adapter_multi_buffer_active(adapter))
		zfcp_qdio_sbal_limit(qdio, &req->qdio_req, 2);

	ret = zfcp_fsf_setup_ct_els(req, els->req, els->resp, timeout);

	if (ret)
		goto failed_send;

	hton24(req->qtcb->bottom.support.d_id, d_id);
	req->handler = zfcp_fsf_send_els_handler;
	req->data = els;

	zfcp_dbf_san_req("fssels1", req, d_id);

	ret = zfcp_fsf_req_send(req);
	if (ret)
		goto failed_send;

	goto out;

failed_send:
	zfcp_fsf_req_free(req);
out:
	spin_unlock_irq(&qdio->req_q_lock);
	return ret;
}

int zfcp_fsf_exchange_config_data(struct zfcp_erp_action *erp_action)
{
	struct zfcp_fsf_req *req;
	struct zfcp_qdio *qdio = erp_action->adapter->qdio;
	int retval = -EIO;

	spin_lock_irq(&qdio->req_q_lock);
	if (zfcp_qdio_sbal_get(qdio))
		goto out;

	req = zfcp_fsf_req_create(qdio, FSF_QTCB_EXCHANGE_CONFIG_DATA,
				  SBAL_SFLAGS0_TYPE_READ,
				  qdio->adapter->pool.erp_req);

	if (IS_ERR(req)) {
		retval = PTR_ERR(req);
		goto out;
	}

	req->status |= ZFCP_STATUS_FSFREQ_CLEANUP;
	zfcp_qdio_set_sbale_last(qdio, &req->qdio_req);

	req->qtcb->bottom.config.feature_selection =
			FSF_FEATURE_NOTIFICATION_LOST |
			FSF_FEATURE_UPDATE_ALERT;
	req->erp_action = erp_action;
	req->handler = zfcp_fsf_exchange_config_data_handler;
	erp_action->fsf_req_id = req->req_id;

	zfcp_fsf_start_erp_timer(req);
	retval = zfcp_fsf_req_send(req);
	if (retval) {
		zfcp_fsf_req_free(req);
		erp_action->fsf_req_id = 0;
	}
out:
	spin_unlock_irq(&qdio->req_q_lock);
	return retval;
}

int zfcp_fsf_exchange_config_data_sync(struct zfcp_qdio *qdio,
				       struct fsf_qtcb_bottom_config *data)
{
	struct zfcp_fsf_req *req = NULL;
	int retval = -EIO;

	spin_lock_irq(&qdio->req_q_lock);
	if (zfcp_qdio_sbal_get(qdio))
		goto out_unlock;

	req = zfcp_fsf_req_create(qdio, FSF_QTCB_EXCHANGE_CONFIG_DATA,
				  SBAL_SFLAGS0_TYPE_READ, NULL);

	if (IS_ERR(req)) {
		retval = PTR_ERR(req);
		goto out_unlock;
	}

	zfcp_qdio_set_sbale_last(qdio, &req->qdio_req);
	req->handler = zfcp_fsf_exchange_config_data_handler;

	req->qtcb->bottom.config.feature_selection =
			FSF_FEATURE_NOTIFICATION_LOST |
			FSF_FEATURE_UPDATE_ALERT;

	if (data)
		req->data = data;

	zfcp_fsf_start_timer(req, ZFCP_FSF_REQUEST_TIMEOUT);
	retval = zfcp_fsf_req_send(req);
	spin_unlock_irq(&qdio->req_q_lock);
	if (!retval)
		wait_for_completion(&req->completion);

	zfcp_fsf_req_free(req);
	return retval;

out_unlock:
	spin_unlock_irq(&qdio->req_q_lock);
	return retval;
}

/**
 * zfcp_fsf_exchange_port_data - request information about local port
 * @erp_action: ERP action for the adapter for which port data is requested
 * Returns: 0 on success, error otherwise
 */
int zfcp_fsf_exchange_port_data(struct zfcp_erp_action *erp_action)
{
	struct zfcp_qdio *qdio = erp_action->adapter->qdio;
	struct zfcp_fsf_req *req;
	int retval = -EIO;

	if (!(qdio->adapter->adapter_features & FSF_FEATURE_HBAAPI_MANAGEMENT))
		return -EOPNOTSUPP;

	spin_lock_irq(&qdio->req_q_lock);
	if (zfcp_qdio_sbal_get(qdio))
		goto out;

	req = zfcp_fsf_req_create(qdio, FSF_QTCB_EXCHANGE_PORT_DATA,
				  SBAL_SFLAGS0_TYPE_READ,
				  qdio->adapter->pool.erp_req);

	if (IS_ERR(req)) {
		retval = PTR_ERR(req);
		goto out;
	}

	req->status |= ZFCP_STATUS_FSFREQ_CLEANUP;
	zfcp_qdio_set_sbale_last(qdio, &req->qdio_req);

	req->handler = zfcp_fsf_exchange_port_data_handler;
	req->erp_action = erp_action;
	erp_action->fsf_req_id = req->req_id;

	zfcp_fsf_start_erp_timer(req);
	retval = zfcp_fsf_req_send(req);
	if (retval) {
		zfcp_fsf_req_free(req);
		erp_action->fsf_req_id = 0;
	}
out:
	spin_unlock_irq(&qdio->req_q_lock);
	return retval;
}

/**
 * zfcp_fsf_exchange_port_data_sync - request information about local port
 * @qdio: pointer to struct zfcp_qdio
 * @data: pointer to struct fsf_qtcb_bottom_port
 * Returns: 0 on success, error otherwise
 */
int zfcp_fsf_exchange_port_data_sync(struct zfcp_qdio *qdio,
				     struct fsf_qtcb_bottom_port *data)
{
	struct zfcp_fsf_req *req = NULL;
	int retval = -EIO;

	if (!(qdio->adapter->adapter_features & FSF_FEATURE_HBAAPI_MANAGEMENT))
		return -EOPNOTSUPP;

	spin_lock_irq(&qdio->req_q_lock);
	if (zfcp_qdio_sbal_get(qdio))
		goto out_unlock;

	req = zfcp_fsf_req_create(qdio, FSF_QTCB_EXCHANGE_PORT_DATA,
				  SBAL_SFLAGS0_TYPE_READ, NULL);

	if (IS_ERR(req)) {
		retval = PTR_ERR(req);
		goto out_unlock;
	}

	if (data)
		req->data = data;

	zfcp_qdio_set_sbale_last(qdio, &req->qdio_req);

	req->handler = zfcp_fsf_exchange_port_data_handler;
	zfcp_fsf_start_timer(req, ZFCP_FSF_REQUEST_TIMEOUT);
	retval = zfcp_fsf_req_send(req);
	spin_unlock_irq(&qdio->req_q_lock);

	if (!retval)
		wait_for_completion(&req->completion);

	zfcp_fsf_req_free(req);

	return retval;

out_unlock:
	spin_unlock_irq(&qdio->req_q_lock);
	return retval;
}

static void zfcp_fsf_open_port_handler(struct zfcp_fsf_req *req)
{
	struct zfcp_port *port = req->data;
	struct fsf_qtcb_header *header = &req->qtcb->header;
	struct fc_els_flogi *plogi;

	if (req->status & ZFCP_STATUS_FSFREQ_ERROR)
		goto out;

	switch (header->fsf_status) {
	case FSF_PORT_ALREADY_OPEN:
		break;
	case FSF_MAXIMUM_NUMBER_OF_PORTS_EXCEEDED:
		dev_warn(&req->adapter->ccw_device->dev,
			 "Not enough FCP adapter resources to open "
			 "remote port 0x%016Lx\n",
			 (unsigned long long)port->wwpn);
		zfcp_erp_set_port_status(port,
					 ZFCP_STATUS_COMMON_ERP_FAILED);
		req->status |= ZFCP_STATUS_FSFREQ_ERROR;
		break;
	case FSF_ADAPTER_STATUS_AVAILABLE:
		switch (header->fsf_status_qual.word[0]) {
		case FSF_SQ_INVOKE_LINK_TEST_PROCEDURE:
		case FSF_SQ_ULP_DEPENDENT_ERP_REQUIRED:
		case FSF_SQ_NO_RETRY_POSSIBLE:
			req->status |= ZFCP_STATUS_FSFREQ_ERROR;
			break;
		}
		break;
	case FSF_GOOD:
		port->handle = header->port_handle;
		atomic_set_mask(ZFCP_STATUS_COMMON_OPEN |
				ZFCP_STATUS_PORT_PHYS_OPEN, &port->status);
		atomic_clear_mask(ZFCP_STATUS_COMMON_ACCESS_DENIED |
		                  ZFCP_STATUS_COMMON_ACCESS_BOXED,
		                  &port->status);
		/* check whether D_ID has changed during open */
		/*
		 * FIXME: This check is not airtight, as the FCP channel does
		 * not monitor closures of target port connections caused on
		 * the remote side. Thus, they might miss out on invalidating
		 * locally cached WWPNs (and other N_Port parameters) of gone
		 * target ports. So, our heroic attempt to make things safe
		 * could be undermined by 'open port' response data tagged with
		 * obsolete WWPNs. Another reason to monitor potential
		 * connection closures ourself at least (by interpreting
		 * incoming ELS' and unsolicited status). It just crosses my
		 * mind that one should be able to cross-check by means of
		 * another GID_PN straight after a port has been opened.
		 * Alternately, an ADISC/PDISC ELS should suffice, as well.
		 */
		plogi = (struct fc_els_flogi *) req->qtcb->bottom.support.els;
		if (req->qtcb->bottom.support.els1_length >=
		    FSF_PLOGI_MIN_LEN)
				zfcp_fc_plogi_evaluate(port, plogi);
		break;
	case FSF_UNKNOWN_OP_SUBTYPE:
		req->status |= ZFCP_STATUS_FSFREQ_ERROR;
		break;
	}

out:
	put_device(&port->dev);
}

/**
 * zfcp_fsf_open_port - create and send open port request
 * @erp_action: pointer to struct zfcp_erp_action
 * Returns: 0 on success, error otherwise
 */
int zfcp_fsf_open_port(struct zfcp_erp_action *erp_action)
{
	struct zfcp_qdio *qdio = erp_action->adapter->qdio;
	struct zfcp_port *port = erp_action->port;
	struct zfcp_fsf_req *req;
	int retval = -EIO;

	spin_lock_irq(&qdio->req_q_lock);
	if (zfcp_qdio_sbal_get(qdio))
		goto out;

	req = zfcp_fsf_req_create(qdio, FSF_QTCB_OPEN_PORT_WITH_DID,
				  SBAL_SFLAGS0_TYPE_READ,
				  qdio->adapter->pool.erp_req);

	if (IS_ERR(req)) {
		retval = PTR_ERR(req);
		goto out;
	}

	req->status |= ZFCP_STATUS_FSFREQ_CLEANUP;
	zfcp_qdio_set_sbale_last(qdio, &req->qdio_req);

	req->handler = zfcp_fsf_open_port_handler;
	hton24(req->qtcb->bottom.support.d_id, port->d_id);
	req->data = port;
	req->erp_action = erp_action;
	erp_action->fsf_req_id = req->req_id;
	get_device(&port->dev);

	zfcp_fsf_start_erp_timer(req);
	retval = zfcp_fsf_req_send(req);
	if (retval) {
		zfcp_fsf_req_free(req);
		erp_action->fsf_req_id = 0;
		put_device(&port->dev);
	}
out:
	spin_unlock_irq(&qdio->req_q_lock);
	return retval;
}

static void zfcp_fsf_close_port_handler(struct zfcp_fsf_req *req)
{
	struct zfcp_port *port = req->data;

	if (req->status & ZFCP_STATUS_FSFREQ_ERROR)
		return;

	switch (req->qtcb->header.fsf_status) {
	case FSF_PORT_HANDLE_NOT_VALID:
		zfcp_erp_adapter_reopen(port->adapter, 0, "fscph_1");
		req->status |= ZFCP_STATUS_FSFREQ_ERROR;
		break;
	case FSF_ADAPTER_STATUS_AVAILABLE:
		break;
	case FSF_GOOD:
		zfcp_erp_clear_port_status(port, ZFCP_STATUS_COMMON_OPEN);
		break;
	}
}

/**
 * zfcp_fsf_close_port - create and send close port request
 * @erp_action: pointer to struct zfcp_erp_action
 * Returns: 0 on success, error otherwise
 */
int zfcp_fsf_close_port(struct zfcp_erp_action *erp_action)
{
	struct zfcp_qdio *qdio = erp_action->adapter->qdio;
	struct zfcp_fsf_req *req;
	int retval = -EIO;

	spin_lock_irq(&qdio->req_q_lock);
	if (zfcp_qdio_sbal_get(qdio))
		goto out;

	req = zfcp_fsf_req_create(qdio, FSF_QTCB_CLOSE_PORT,
				  SBAL_SFLAGS0_TYPE_READ,
				  qdio->adapter->pool.erp_req);

	if (IS_ERR(req)) {
		retval = PTR_ERR(req);
		goto out;
	}

	req->status |= ZFCP_STATUS_FSFREQ_CLEANUP;
	zfcp_qdio_set_sbale_last(qdio, &req->qdio_req);

	req->handler = zfcp_fsf_close_port_handler;
	req->data = erp_action->port;
	req->erp_action = erp_action;
	req->qtcb->header.port_handle = erp_action->port->handle;
	erp_action->fsf_req_id = req->req_id;

	zfcp_fsf_start_erp_timer(req);
	retval = zfcp_fsf_req_send(req);
	if (retval) {
		zfcp_fsf_req_free(req);
		erp_action->fsf_req_id = 0;
	}
out:
	spin_unlock_irq(&qdio->req_q_lock);
	return retval;
}

static void zfcp_fsf_open_wka_port_handler(struct zfcp_fsf_req *req)
{
	struct zfcp_fc_wka_port *wka_port = req->data;
	struct fsf_qtcb_header *header = &req->qtcb->header;

	if (req->status & ZFCP_STATUS_FSFREQ_ERROR) {
		wka_port->status = ZFCP_FC_WKA_PORT_OFFLINE;
		goto out;
	}

	switch (header->fsf_status) {
	case FSF_MAXIMUM_NUMBER_OF_PORTS_EXCEEDED:
		dev_warn(&req->adapter->ccw_device->dev,
			 "Opening WKA port 0x%x failed\n", wka_port->d_id);
		/* fall through */
	case FSF_ADAPTER_STATUS_AVAILABLE:
		req->status |= ZFCP_STATUS_FSFREQ_ERROR;
		wka_port->status = ZFCP_FC_WKA_PORT_OFFLINE;
		break;
	case FSF_GOOD:
		wka_port->handle = header->port_handle;
		/* fall through */
	case FSF_PORT_ALREADY_OPEN:
		wka_port->status = ZFCP_FC_WKA_PORT_ONLINE;
	}
out:
	wake_up(&wka_port->completion_wq);
}

/**
 * zfcp_fsf_open_wka_port - create and send open wka-port request
 * @wka_port: pointer to struct zfcp_fc_wka_port
 * Returns: 0 on success, error otherwise
 */
int zfcp_fsf_open_wka_port(struct zfcp_fc_wka_port *wka_port)
{
	struct zfcp_qdio *qdio = wka_port->adapter->qdio;
	struct zfcp_fsf_req *req;
	int retval = -EIO;

	spin_lock_irq(&qdio->req_q_lock);
	if (zfcp_qdio_sbal_get(qdio))
		goto out;

	req = zfcp_fsf_req_create(qdio, FSF_QTCB_OPEN_PORT_WITH_DID,
				  SBAL_SFLAGS0_TYPE_READ,
				  qdio->adapter->pool.erp_req);

	if (IS_ERR(req)) {
		retval = PTR_ERR(req);
		goto out;
	}

	req->status |= ZFCP_STATUS_FSFREQ_CLEANUP;
	zfcp_qdio_set_sbale_last(qdio, &req->qdio_req);

	req->handler = zfcp_fsf_open_wka_port_handler;
	hton24(req->qtcb->bottom.support.d_id, wka_port->d_id);
	req->data = wka_port;

	zfcp_fsf_start_timer(req, ZFCP_FSF_REQUEST_TIMEOUT);
	retval = zfcp_fsf_req_send(req);
	if (retval)
		zfcp_fsf_req_free(req);
out:
	spin_unlock_irq(&qdio->req_q_lock);
	return retval;
}

static void zfcp_fsf_close_wka_port_handler(struct zfcp_fsf_req *req)
{
	struct zfcp_fc_wka_port *wka_port = req->data;

	if (req->qtcb->header.fsf_status == FSF_PORT_HANDLE_NOT_VALID) {
		req->status |= ZFCP_STATUS_FSFREQ_ERROR;
		zfcp_erp_adapter_reopen(wka_port->adapter, 0, "fscwph1");
	}

	wka_port->status = ZFCP_FC_WKA_PORT_OFFLINE;
	wake_up(&wka_port->completion_wq);
}

/**
 * zfcp_fsf_close_wka_port - create and send close wka port request
 * @wka_port: WKA port to open
 * Returns: 0 on success, error otherwise
 */
int zfcp_fsf_close_wka_port(struct zfcp_fc_wka_port *wka_port)
{
	struct zfcp_qdio *qdio = wka_port->adapter->qdio;
	struct zfcp_fsf_req *req;
	int retval = -EIO;

	spin_lock_irq(&qdio->req_q_lock);
	if (zfcp_qdio_sbal_get(qdio))
		goto out;

	req = zfcp_fsf_req_create(qdio, FSF_QTCB_CLOSE_PORT,
				  SBAL_SFLAGS0_TYPE_READ,
				  qdio->adapter->pool.erp_req);

	if (IS_ERR(req)) {
		retval = PTR_ERR(req);
		goto out;
	}

	req->status |= ZFCP_STATUS_FSFREQ_CLEANUP;
	zfcp_qdio_set_sbale_last(qdio, &req->qdio_req);

	req->handler = zfcp_fsf_close_wka_port_handler;
	req->data = wka_port;
	req->qtcb->header.port_handle = wka_port->handle;

	zfcp_fsf_start_timer(req, ZFCP_FSF_REQUEST_TIMEOUT);
	retval = zfcp_fsf_req_send(req);
	if (retval)
		zfcp_fsf_req_free(req);
out:
	spin_unlock_irq(&qdio->req_q_lock);
	return retval;
}

static void zfcp_fsf_close_physical_port_handler(struct zfcp_fsf_req *req)
{
	struct zfcp_port *port = req->data;
	struct fsf_qtcb_header *header = &req->qtcb->header;
	struct scsi_device *sdev;

	if (req->status & ZFCP_STATUS_FSFREQ_ERROR)
		return;

	switch (header->fsf_status) {
	case FSF_PORT_HANDLE_NOT_VALID:
		zfcp_erp_adapter_reopen(port->adapter, 0, "fscpph1");
		req->status |= ZFCP_STATUS_FSFREQ_ERROR;
		break;
	case FSF_PORT_BOXED:
		/* can't use generic zfcp_erp_modify_port_status because
		 * ZFCP_STATUS_COMMON_OPEN must not be reset for the port */
		atomic_clear_mask(ZFCP_STATUS_PORT_PHYS_OPEN, &port->status);
		shost_for_each_device(sdev, port->adapter->scsi_host)
			if (sdev_to_zfcp(sdev)->port == port)
				atomic_clear_mask(ZFCP_STATUS_COMMON_OPEN,
						  &sdev_to_zfcp(sdev)->status);
		zfcp_erp_set_port_status(port, ZFCP_STATUS_COMMON_ACCESS_BOXED);
		zfcp_erp_port_reopen(port, ZFCP_STATUS_COMMON_ERP_FAILED,
				     "fscpph2");
		req->status |= ZFCP_STATUS_FSFREQ_ERROR;
		break;
	case FSF_ADAPTER_STATUS_AVAILABLE:
		switch (header->fsf_status_qual.word[0]) {
		case FSF_SQ_INVOKE_LINK_TEST_PROCEDURE:
			/* fall through */
		case FSF_SQ_ULP_DEPENDENT_ERP_REQUIRED:
			req->status |= ZFCP_STATUS_FSFREQ_ERROR;
			break;
		}
		break;
	case FSF_GOOD:
		/* can't use generic zfcp_erp_modify_port_status because
		 * ZFCP_STATUS_COMMON_OPEN must not be reset for the port
		 */
		atomic_clear_mask(ZFCP_STATUS_PORT_PHYS_OPEN, &port->status);
		shost_for_each_device(sdev, port->adapter->scsi_host)
			if (sdev_to_zfcp(sdev)->port == port)
				atomic_clear_mask(ZFCP_STATUS_COMMON_OPEN,
						  &sdev_to_zfcp(sdev)->status);
		break;
	}
}

/**
 * zfcp_fsf_close_physical_port - close physical port
 * @erp_action: pointer to struct zfcp_erp_action
 * Returns: 0 on success
 */
int zfcp_fsf_close_physical_port(struct zfcp_erp_action *erp_action)
{
	struct zfcp_qdio *qdio = erp_action->adapter->qdio;
	struct zfcp_fsf_req *req;
	int retval = -EIO;

	spin_lock_irq(&qdio->req_q_lock);
	if (zfcp_qdio_sbal_get(qdio))
		goto out;

	req = zfcp_fsf_req_create(qdio, FSF_QTCB_CLOSE_PHYSICAL_PORT,
				  SBAL_SFLAGS0_TYPE_READ,
				  qdio->adapter->pool.erp_req);

	if (IS_ERR(req)) {
		retval = PTR_ERR(req);
		goto out;
	}

	req->status |= ZFCP_STATUS_FSFREQ_CLEANUP;
	zfcp_qdio_set_sbale_last(qdio, &req->qdio_req);

	req->data = erp_action->port;
	req->qtcb->header.port_handle = erp_action->port->handle;
	req->erp_action = erp_action;
	req->handler = zfcp_fsf_close_physical_port_handler;
	erp_action->fsf_req_id = req->req_id;

	zfcp_fsf_start_erp_timer(req);
	retval = zfcp_fsf_req_send(req);
	if (retval) {
		zfcp_fsf_req_free(req);
		erp_action->fsf_req_id = 0;
	}
out:
	spin_unlock_irq(&qdio->req_q_lock);
	return retval;
}

static void zfcp_fsf_open_lun_handler(struct zfcp_fsf_req *req)
{
	struct zfcp_adapter *adapter = req->adapter;
	struct scsi_device *sdev = req->data;
	struct zfcp_scsi_dev *zfcp_sdev;
	struct fsf_qtcb_header *header = &req->qtcb->header;
	union fsf_status_qual *qual = &header->fsf_status_qual;

	if (req->status & ZFCP_STATUS_FSFREQ_ERROR)
		return;

	zfcp_sdev = sdev_to_zfcp(sdev);

	atomic_clear_mask(ZFCP_STATUS_COMMON_ACCESS_DENIED |
			  ZFCP_STATUS_COMMON_ACCESS_BOXED,
			  &zfcp_sdev->status);

	switch (header->fsf_status) {

	case FSF_PORT_HANDLE_NOT_VALID:
		zfcp_erp_adapter_reopen(adapter, 0, "fsouh_1");
		/* fall through */
	case FSF_LUN_ALREADY_OPEN:
		break;
	case FSF_PORT_BOXED:
		zfcp_erp_set_port_status(zfcp_sdev->port,
					 ZFCP_STATUS_COMMON_ACCESS_BOXED);
		zfcp_erp_port_reopen(zfcp_sdev->port,
				     ZFCP_STATUS_COMMON_ERP_FAILED, "fsouh_2");
		req->status |= ZFCP_STATUS_FSFREQ_ERROR;
		break;
	case FSF_LUN_SHARING_VIOLATION:
		if (qual->word[0])
			dev_warn(&zfcp_sdev->port->adapter->ccw_device->dev,
				 "LUN 0x%Lx on port 0x%Lx is already in "
				 "use by CSS%d, MIF Image ID %x\n",
				 zfcp_scsi_dev_lun(sdev),
				 (unsigned long long)zfcp_sdev->port->wwpn,
				 qual->fsf_queue_designator.cssid,
				 qual->fsf_queue_designator.hla);
		zfcp_erp_set_lun_status(sdev,
					ZFCP_STATUS_COMMON_ERP_FAILED |
					ZFCP_STATUS_COMMON_ACCESS_DENIED);
		req->status |= ZFCP_STATUS_FSFREQ_ERROR;
		break;
	case FSF_MAXIMUM_NUMBER_OF_LUNS_EXCEEDED:
		dev_warn(&adapter->ccw_device->dev,
			 "No handle is available for LUN "
			 "0x%016Lx on port 0x%016Lx\n",
			 (unsigned long long)zfcp_scsi_dev_lun(sdev),
			 (unsigned long long)zfcp_sdev->port->wwpn);
		zfcp_erp_set_lun_status(sdev, ZFCP_STATUS_COMMON_ERP_FAILED);
		/* fall through */
	case FSF_INVALID_COMMAND_OPTION:
		req->status |= ZFCP_STATUS_FSFREQ_ERROR;
		break;
	case FSF_ADAPTER_STATUS_AVAILABLE:
		switch (header->fsf_status_qual.word[0]) {
		case FSF_SQ_INVOKE_LINK_TEST_PROCEDURE:
			zfcp_fc_test_link(zfcp_sdev->port);
			/* fall through */
		case FSF_SQ_ULP_DEPENDENT_ERP_REQUIRED:
			req->status |= ZFCP_STATUS_FSFREQ_ERROR;
			break;
		}
		break;

	case FSF_GOOD:
		zfcp_sdev->lun_handle = header->lun_handle;
		atomic_set_mask(ZFCP_STATUS_COMMON_OPEN, &zfcp_sdev->status);
		break;
	}
}

/**
 * zfcp_fsf_open_lun - open LUN
 * @erp_action: pointer to struct zfcp_erp_action
 * Returns: 0 on success, error otherwise
 */
int zfcp_fsf_open_lun(struct zfcp_erp_action *erp_action)
{
	struct zfcp_adapter *adapter = erp_action->adapter;
	struct zfcp_qdio *qdio = adapter->qdio;
	struct zfcp_fsf_req *req;
	int retval = -EIO;

	spin_lock_irq(&qdio->req_q_lock);
	if (zfcp_qdio_sbal_get(qdio))
		goto out;

	req = zfcp_fsf_req_create(qdio, FSF_QTCB_OPEN_LUN,
				  SBAL_SFLAGS0_TYPE_READ,
				  adapter->pool.erp_req);

	if (IS_ERR(req)) {
		retval = PTR_ERR(req);
		goto out;
	}

	req->status |= ZFCP_STATUS_FSFREQ_CLEANUP;
	zfcp_qdio_set_sbale_last(qdio, &req->qdio_req);

	req->qtcb->header.port_handle = erp_action->port->handle;
	req->qtcb->bottom.support.fcp_lun = zfcp_scsi_dev_lun(erp_action->sdev);
	req->handler = zfcp_fsf_open_lun_handler;
	req->data = erp_action->sdev;
	req->erp_action = erp_action;
	erp_action->fsf_req_id = req->req_id;

	if (!(adapter->connection_features & FSF_FEATURE_NPIV_MODE))
		req->qtcb->bottom.support.option = FSF_OPEN_LUN_SUPPRESS_BOXING;

	zfcp_fsf_start_erp_timer(req);
	retval = zfcp_fsf_req_send(req);
	if (retval) {
		zfcp_fsf_req_free(req);
		erp_action->fsf_req_id = 0;
	}
out:
	spin_unlock_irq(&qdio->req_q_lock);
	return retval;
}

static void zfcp_fsf_close_lun_handler(struct zfcp_fsf_req *req)
{
	struct scsi_device *sdev = req->data;
	struct zfcp_scsi_dev *zfcp_sdev;

	if (req->status & ZFCP_STATUS_FSFREQ_ERROR)
		return;

	zfcp_sdev = sdev_to_zfcp(sdev);

	switch (req->qtcb->header.fsf_status) {
	case FSF_PORT_HANDLE_NOT_VALID:
		zfcp_erp_adapter_reopen(zfcp_sdev->port->adapter, 0, "fscuh_1");
		req->status |= ZFCP_STATUS_FSFREQ_ERROR;
		break;
	case FSF_LUN_HANDLE_NOT_VALID:
		zfcp_erp_port_reopen(zfcp_sdev->port, 0, "fscuh_2");
		req->status |= ZFCP_STATUS_FSFREQ_ERROR;
		break;
	case FSF_PORT_BOXED:
		zfcp_erp_set_port_status(zfcp_sdev->port,
					 ZFCP_STATUS_COMMON_ACCESS_BOXED);
		zfcp_erp_port_reopen(zfcp_sdev->port,
				     ZFCP_STATUS_COMMON_ERP_FAILED, "fscuh_3");
		req->status |= ZFCP_STATUS_FSFREQ_ERROR;
		break;
	case FSF_ADAPTER_STATUS_AVAILABLE:
		switch (req->qtcb->header.fsf_status_qual.word[0]) {
		case FSF_SQ_INVOKE_LINK_TEST_PROCEDURE:
			zfcp_fc_test_link(zfcp_sdev->port);
			/* fall through */
		case FSF_SQ_ULP_DEPENDENT_ERP_REQUIRED:
			req->status |= ZFCP_STATUS_FSFREQ_ERROR;
			break;
		}
		break;
	case FSF_GOOD:
		atomic_clear_mask(ZFCP_STATUS_COMMON_OPEN, &zfcp_sdev->status);
		break;
	}
}

/**
 * zfcp_fsf_close_LUN - close LUN
 * @erp_action: pointer to erp_action triggering the "close LUN"
 * Returns: 0 on success, error otherwise
 */
int zfcp_fsf_close_lun(struct zfcp_erp_action *erp_action)
{
	struct zfcp_qdio *qdio = erp_action->adapter->qdio;
	struct zfcp_scsi_dev *zfcp_sdev = sdev_to_zfcp(erp_action->sdev);
	struct zfcp_fsf_req *req;
	int retval = -EIO;

	spin_lock_irq(&qdio->req_q_lock);
	if (zfcp_qdio_sbal_get(qdio))
		goto out;

	req = zfcp_fsf_req_create(qdio, FSF_QTCB_CLOSE_LUN,
				  SBAL_SFLAGS0_TYPE_READ,
				  qdio->adapter->pool.erp_req);

	if (IS_ERR(req)) {
		retval = PTR_ERR(req);
		goto out;
	}

	req->status |= ZFCP_STATUS_FSFREQ_CLEANUP;
	zfcp_qdio_set_sbale_last(qdio, &req->qdio_req);

	req->qtcb->header.port_handle = erp_action->port->handle;
	req->qtcb->header.lun_handle = zfcp_sdev->lun_handle;
	req->handler = zfcp_fsf_close_lun_handler;
	req->data = erp_action->sdev;
	req->erp_action = erp_action;
	erp_action->fsf_req_id = req->req_id;

	zfcp_fsf_start_erp_timer(req);
	retval = zfcp_fsf_req_send(req);
	if (retval) {
		zfcp_fsf_req_free(req);
		erp_action->fsf_req_id = 0;
	}
out:
	spin_unlock_irq(&qdio->req_q_lock);
	return retval;
}

static void zfcp_fsf_update_lat(struct fsf_latency_record *lat_rec, u32 lat)
{
	lat_rec->sum += lat;
	lat_rec->min = min(lat_rec->min, lat);
	lat_rec->max = max(lat_rec->max, lat);
}

static void zfcp_fsf_req_trace(struct zfcp_fsf_req *req, struct scsi_cmnd *scsi)
{
	struct fsf_qual_latency_info *lat_in;
	struct latency_cont *lat = NULL;
	struct zfcp_scsi_dev *zfcp_sdev;
	struct zfcp_blk_drv_data blktrc;
	int ticks = req->adapter->timer_ticks;

	lat_in = &req->qtcb->prefix.prot_status_qual.latency_info;

	blktrc.flags = 0;
	blktrc.magic = ZFCP_BLK_DRV_DATA_MAGIC;
	if (req->status & ZFCP_STATUS_FSFREQ_ERROR)
		blktrc.flags |= ZFCP_BLK_REQ_ERROR;
	blktrc.inb_usage = 0;
	blktrc.outb_usage = req->qdio_req.qdio_outb_usage;

	if (req->adapter->adapter_features & FSF_FEATURE_MEASUREMENT_DATA &&
	    !(req->status & ZFCP_STATUS_FSFREQ_ERROR)) {
		zfcp_sdev = sdev_to_zfcp(scsi->device);
		blktrc.flags |= ZFCP_BLK_LAT_VALID;
		blktrc.channel_lat = lat_in->channel_lat * ticks;
		blktrc.fabric_lat = lat_in->fabric_lat * ticks;

		switch (req->qtcb->bottom.io.data_direction) {
		case FSF_DATADIR_DIF_READ_STRIP:
		case FSF_DATADIR_DIF_READ_CONVERT:
		case FSF_DATADIR_READ:
			lat = &zfcp_sdev->latencies.read;
			break;
		case FSF_DATADIR_DIF_WRITE_INSERT:
		case FSF_DATADIR_DIF_WRITE_CONVERT:
		case FSF_DATADIR_WRITE:
			lat = &zfcp_sdev->latencies.write;
			break;
		case FSF_DATADIR_CMND:
			lat = &zfcp_sdev->latencies.cmd;
			break;
		}

		if (lat) {
			spin_lock(&zfcp_sdev->latencies.lock);
			zfcp_fsf_update_lat(&lat->channel, lat_in->channel_lat);
			zfcp_fsf_update_lat(&lat->fabric, lat_in->fabric_lat);
			lat->counter++;
			spin_unlock(&zfcp_sdev->latencies.lock);
		}
	}

	blk_add_driver_data(scsi->request->q, scsi->request, &blktrc,
			    sizeof(blktrc));
}

static void zfcp_fsf_fcp_handler_common(struct zfcp_fsf_req *req)
{
	struct scsi_cmnd *scmnd = req->data;
	struct scsi_device *sdev = scmnd->device;
	struct zfcp_scsi_dev *zfcp_sdev;
	struct fsf_qtcb_header *header = &req->qtcb->header;

	if (unlikely(req->status & ZFCP_STATUS_FSFREQ_ERROR))
		return;

	zfcp_sdev = sdev_to_zfcp(sdev);

	switch (header->fsf_status) {
	case FSF_HANDLE_MISMATCH:
	case FSF_PORT_HANDLE_NOT_VALID:
		zfcp_erp_adapter_reopen(zfcp_sdev->port->adapter, 0, "fssfch1");
		req->status |= ZFCP_STATUS_FSFREQ_ERROR;
		break;
	case FSF_FCPLUN_NOT_VALID:
	case FSF_LUN_HANDLE_NOT_VALID:
		zfcp_erp_port_reopen(zfcp_sdev->port, 0, "fssfch2");
		req->status |= ZFCP_STATUS_FSFREQ_ERROR;
		break;
	case FSF_SERVICE_CLASS_NOT_SUPPORTED:
		zfcp_fsf_class_not_supp(req);
		break;
	case FSF_DIRECTION_INDICATOR_NOT_VALID:
		dev_err(&req->adapter->ccw_device->dev,
			"Incorrect direction %d, LUN 0x%016Lx on port "
			"0x%016Lx closed\n",
			req->qtcb->bottom.io.data_direction,
			(unsigned long long)zfcp_scsi_dev_lun(sdev),
			(unsigned long long)zfcp_sdev->port->wwpn);
		zfcp_erp_adapter_shutdown(zfcp_sdev->port->adapter, 0,
					  "fssfch3");
		req->status |= ZFCP_STATUS_FSFREQ_ERROR;
		break;
	case FSF_CMND_LENGTH_NOT_VALID:
		dev_err(&req->adapter->ccw_device->dev,
			"Incorrect CDB length %d, LUN 0x%016Lx on "
			"port 0x%016Lx closed\n",
			req->qtcb->bottom.io.fcp_cmnd_length,
			(unsigned long long)zfcp_scsi_dev_lun(sdev),
			(unsigned long long)zfcp_sdev->port->wwpn);
		zfcp_erp_adapter_shutdown(zfcp_sdev->port->adapter, 0,
					  "fssfch4");
		req->status |= ZFCP_STATUS_FSFREQ_ERROR;
		break;
	case FSF_PORT_BOXED:
		zfcp_erp_set_port_status(zfcp_sdev->port,
					 ZFCP_STATUS_COMMON_ACCESS_BOXED);
		zfcp_erp_port_reopen(zfcp_sdev->port,
				     ZFCP_STATUS_COMMON_ERP_FAILED, "fssfch5");
		req->status |= ZFCP_STATUS_FSFREQ_ERROR;
		break;
	case FSF_LUN_BOXED:
		zfcp_erp_set_lun_status(sdev, ZFCP_STATUS_COMMON_ACCESS_BOXED);
		zfcp_erp_lun_reopen(sdev, ZFCP_STATUS_COMMON_ERP_FAILED,
				    "fssfch6");
		req->status |= ZFCP_STATUS_FSFREQ_ERROR;
		break;
	case FSF_ADAPTER_STATUS_AVAILABLE:
		if (header->fsf_status_qual.word[0] ==
		    FSF_SQ_INVOKE_LINK_TEST_PROCEDURE)
			zfcp_fc_test_link(zfcp_sdev->port);
		req->status |= ZFCP_STATUS_FSFREQ_ERROR;
		break;
	}
}

static void zfcp_fsf_fcp_cmnd_handler(struct zfcp_fsf_req *req)
{
	struct scsi_cmnd *scpnt;
	struct fcp_resp_with_ext *fcp_rsp;
	unsigned long flags;

	read_lock_irqsave(&req->adapter->abort_lock, flags);

	scpnt = req->data;
	if (unlikely(!scpnt)) {
		read_unlock_irqrestore(&req->adapter->abort_lock, flags);
		return;
	}

	zfcp_fsf_fcp_handler_common(req);

	if (unlikely(req->status & ZFCP_STATUS_FSFREQ_ERROR)) {
		set_host_byte(scpnt, DID_TRANSPORT_DISRUPTED);
		goto skip_fsfstatus;
	}

	switch (req->qtcb->header.fsf_status) {
	case FSF_INCONSISTENT_PROT_DATA:
	case FSF_INVALID_PROT_PARM:
		set_host_byte(scpnt, DID_ERROR);
		goto skip_fsfstatus;
	case FSF_BLOCK_GUARD_CHECK_FAILURE:
		zfcp_scsi_dif_sense_error(scpnt, 0x1);
		goto skip_fsfstatus;
	case FSF_APP_TAG_CHECK_FAILURE:
		zfcp_scsi_dif_sense_error(scpnt, 0x2);
		goto skip_fsfstatus;
	case FSF_REF_TAG_CHECK_FAILURE:
		zfcp_scsi_dif_sense_error(scpnt, 0x3);
		goto skip_fsfstatus;
	}
	fcp_rsp = (struct fcp_resp_with_ext *) &req->qtcb->bottom.io.fcp_rsp;
	zfcp_fc_eval_fcp_rsp(fcp_rsp, scpnt);

skip_fsfstatus:
	zfcp_fsf_req_trace(req, scpnt);
	zfcp_dbf_scsi_result(scpnt, req);

	scpnt->host_scribble = NULL;
	(scpnt->scsi_done) (scpnt);
	/*
	 * We must hold this lock until scsi_done has been called.
	 * Otherwise we may call scsi_done after abort regarding this
	 * command has completed.
	 * Note: scsi_done must not block!
	 */
	read_unlock_irqrestore(&req->adapter->abort_lock, flags);
}

static int zfcp_fsf_set_data_dir(struct scsi_cmnd *scsi_cmnd, u32 *data_dir)
{
	switch (scsi_get_prot_op(scsi_cmnd)) {
	case SCSI_PROT_NORMAL:
		switch (scsi_cmnd->sc_data_direction) {
		case DMA_NONE:
			*data_dir = FSF_DATADIR_CMND;
			break;
		case DMA_FROM_DEVICE:
			*data_dir = FSF_DATADIR_READ;
			break;
		case DMA_TO_DEVICE:
			*data_dir = FSF_DATADIR_WRITE;
			break;
		case DMA_BIDIRECTIONAL:
			return -EINVAL;
		}
		break;

	case SCSI_PROT_READ_STRIP:
		*data_dir = FSF_DATADIR_DIF_READ_STRIP;
		break;
	case SCSI_PROT_WRITE_INSERT:
		*data_dir = FSF_DATADIR_DIF_WRITE_INSERT;
		break;
	case SCSI_PROT_READ_PASS:
		*data_dir = FSF_DATADIR_DIF_READ_CONVERT;
		break;
	case SCSI_PROT_WRITE_PASS:
		*data_dir = FSF_DATADIR_DIF_WRITE_CONVERT;
		break;
	default:
		return -EINVAL;
	}

	return 0;
}

/**
 * zfcp_fsf_fcp_cmnd - initiate an FCP command (for a SCSI command)
 * @scsi_cmnd: scsi command to be sent
 */
int zfcp_fsf_fcp_cmnd(struct scsi_cmnd *scsi_cmnd)
{
	struct zfcp_fsf_req *req;
	struct fcp_cmnd *fcp_cmnd;
	u8 sbtype = SBAL_SFLAGS0_TYPE_READ;
	int retval = -EIO;
	struct scsi_device *sdev = scsi_cmnd->device;
	struct zfcp_scsi_dev *zfcp_sdev = sdev_to_zfcp(sdev);
	struct zfcp_adapter *adapter = zfcp_sdev->port->adapter;
	struct zfcp_qdio *qdio = adapter->qdio;
	struct fsf_qtcb_bottom_io *io;
	unsigned long flags;

	if (unlikely(!(atomic_read(&zfcp_sdev->status) &
		       ZFCP_STATUS_COMMON_UNBLOCKED)))
		return -EBUSY;

	spin_lock_irqsave(&qdio->req_q_lock, flags);
	if (atomic_read(&qdio->req_q_free) <= 0) {
		atomic_inc(&qdio->req_q_full);
		goto out;
	}

	if (scsi_cmnd->sc_data_direction == DMA_TO_DEVICE)
		sbtype = SBAL_SFLAGS0_TYPE_WRITE;

	req = zfcp_fsf_req_create(qdio, FSF_QTCB_FCP_CMND,
				  sbtype, adapter->pool.scsi_req);

	if (IS_ERR(req)) {
		retval = PTR_ERR(req);
		goto out;
	}

	scsi_cmnd->host_scribble = (unsigned char *) req->req_id;

	io = &req->qtcb->bottom.io;
	req->status |= ZFCP_STATUS_FSFREQ_CLEANUP;
	req->data = scsi_cmnd;
	req->handler = zfcp_fsf_fcp_cmnd_handler;
	req->qtcb->header.lun_handle = zfcp_sdev->lun_handle;
	req->qtcb->header.port_handle = zfcp_sdev->port->handle;
	io->service_class = FSF_CLASS_3;
	io->fcp_cmnd_length = FCP_CMND_LEN;

	if (scsi_get_prot_op(scsi_cmnd) != SCSI_PROT_NORMAL) {
		io->data_block_length = scsi_cmnd->device->sector_size;
		io->ref_tag_value = scsi_get_lba(scsi_cmnd) & 0xFFFFFFFF;
	}

	if (zfcp_fsf_set_data_dir(scsi_cmnd, &io->data_direction))
		goto failed_scsi_cmnd;

	fcp_cmnd = (struct fcp_cmnd *) &req->qtcb->bottom.io.fcp_cmnd;
	zfcp_fc_scsi_to_fcp(fcp_cmnd, scsi_cmnd, 0);

	if (scsi_prot_sg_count(scsi_cmnd)) {
		zfcp_qdio_set_data_div(qdio, &req->qdio_req,
				       scsi_prot_sg_count(scsi_cmnd));
		retval = zfcp_qdio_sbals_from_sg(qdio, &req->qdio_req,
						 scsi_prot_sglist(scsi_cmnd));
		if (retval)
			goto failed_scsi_cmnd;
		io->prot_data_length = zfcp_qdio_real_bytes(
						scsi_prot_sglist(scsi_cmnd));
	}

	retval = zfcp_qdio_sbals_from_sg(qdio, &req->qdio_req,
					 scsi_sglist(scsi_cmnd));
	if (unlikely(retval))
		goto failed_scsi_cmnd;

	zfcp_qdio_set_sbale_last(adapter->qdio, &req->qdio_req);
	if (zfcp_adapter_multi_buffer_active(adapter))
		zfcp_qdio_set_scount(qdio, &req->qdio_req);

	retval = zfcp_fsf_req_send(req);
	if (unlikely(retval))
		goto failed_scsi_cmnd;

	goto out;

failed_scsi_cmnd:
	zfcp_fsf_req_free(req);
	scsi_cmnd->host_scribble = NULL;
out:
	spin_unlock_irqrestore(&qdio->req_q_lock, flags);
	return retval;
}

static void zfcp_fsf_fcp_task_mgmt_handler(struct zfcp_fsf_req *req)
{
	struct fcp_resp_with_ext *fcp_rsp;
	struct fcp_resp_rsp_info *rsp_info;

	zfcp_fsf_fcp_handler_common(req);

	fcp_rsp = (struct fcp_resp_with_ext *) &req->qtcb->bottom.io.fcp_rsp;
	rsp_info = (struct fcp_resp_rsp_info *) &fcp_rsp[1];

	if ((rsp_info->rsp_code != FCP_TMF_CMPL) ||
	     (req->status & ZFCP_STATUS_FSFREQ_ERROR))
		req->status |= ZFCP_STATUS_FSFREQ_TMFUNCFAILED;
}

/**
 * zfcp_fsf_fcp_task_mgmt - send SCSI task management command
 * @scmnd: SCSI command to send the task management command for
 * @tm_flags: unsigned byte for task management flags
 * Returns: on success pointer to struct fsf_req, NULL otherwise
 */
struct zfcp_fsf_req *zfcp_fsf_fcp_task_mgmt(struct scsi_cmnd *scmnd,
					    u8 tm_flags)
{
	struct zfcp_fsf_req *req = NULL;
	struct fcp_cmnd *fcp_cmnd;
	struct zfcp_scsi_dev *zfcp_sdev = sdev_to_zfcp(scmnd->device);
	struct zfcp_qdio *qdio = zfcp_sdev->port->adapter->qdio;

	if (unlikely(!(atomic_read(&zfcp_sdev->status) &
		       ZFCP_STATUS_COMMON_UNBLOCKED)))
		return NULL;

	spin_lock_irq(&qdio->req_q_lock);
	if (zfcp_qdio_sbal_get(qdio))
		goto out;

	req = zfcp_fsf_req_create(qdio, FSF_QTCB_FCP_CMND,
				  SBAL_SFLAGS0_TYPE_WRITE,
				  qdio->adapter->pool.scsi_req);

	if (IS_ERR(req)) {
		req = NULL;
		goto out;
	}

	req->data = scmnd;
	req->handler = zfcp_fsf_fcp_task_mgmt_handler;
	req->qtcb->header.lun_handle = zfcp_sdev->lun_handle;
	req->qtcb->header.port_handle = zfcp_sdev->port->handle;
	req->qtcb->bottom.io.data_direction = FSF_DATADIR_CMND;
	req->qtcb->bottom.io.service_class = FSF_CLASS_3;
	req->qtcb->bottom.io.fcp_cmnd_length = FCP_CMND_LEN;

	zfcp_qdio_set_sbale_last(qdio, &req->qdio_req);

	fcp_cmnd = (struct fcp_cmnd *) &req->qtcb->bottom.io.fcp_cmnd;
	zfcp_fc_scsi_to_fcp(fcp_cmnd, scmnd, tm_flags);

	zfcp_fsf_start_timer(req, ZFCP_SCSI_ER_TIMEOUT);
	if (!zfcp_fsf_req_send(req))
		goto out;

	zfcp_fsf_req_free(req);
	req = NULL;
out:
	spin_unlock_irq(&qdio->req_q_lock);
	return req;
}

/**
 * zfcp_fsf_reqid_check - validate req_id contained in SBAL returned by QDIO
 * @adapter: pointer to struct zfcp_adapter
 * @sbal_idx: response queue index of SBAL to be processed
 */
void zfcp_fsf_reqid_check(struct zfcp_qdio *qdio, int sbal_idx)
{
	struct zfcp_adapter *adapter = qdio->adapter;
	struct qdio_buffer *sbal = qdio->res_q[sbal_idx];
	struct qdio_buffer_element *sbale;
	struct zfcp_fsf_req *fsf_req;
	unsigned long req_id;
	int idx;

	for (idx = 0; idx < QDIO_MAX_ELEMENTS_PER_BUFFER; idx++) {

		sbale = &sbal->element[idx];
		req_id = (unsigned long) sbale->addr;
		fsf_req = zfcp_reqlist_find_rm(adapter->req_list, req_id);

		if (!fsf_req) {
			/*
			 * Unknown request means that we have potentially memory
			 * corruption and must stop the machine immediately.
			 */
			zfcp_qdio_siosl(adapter);
			panic("error: unknown req_id (%lx) on adapter %s.\n",
			      req_id, dev_name(&adapter->ccw_device->dev));
		}

		fsf_req->qdio_req.sbal_response = sbal_idx;
		zfcp_fsf_req_complete(fsf_req);

		if (likely(sbale->eflags & SBAL_EFLAGS_LAST_ENTRY))
			break;
	}
}<|MERGE_RESOLUTION|>--- conflicted
+++ resolved
@@ -495,12 +495,8 @@
 		return 0;
 
 	fc_host_port_id(shost) = ntoh24(bottom->s_id);
-<<<<<<< HEAD
-	fc_host_speed(shost) = bottom->fc_link_speed;
-=======
 	fc_host_speed(shost) =
 		zfcp_fsf_convert_portspeed(bottom->fc_link_speed);
->>>>>>> c3ade0e0
 
 	adapter->hydra_version = bottom->adapter_type;
 
