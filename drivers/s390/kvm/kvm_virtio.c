--- conflicted
+++ resolved
@@ -457,16 +457,6 @@
 	if (!MACHINE_IS_KVM)
 		return -ENODEV;
 
-<<<<<<< HEAD
-	if (test_devices_support(real_memory_size) < 0)
-		return -ENODEV;
-
-	rc = vmem_add_mapping(real_memory_size, PAGE_SIZE);
-	if (rc)
-		return rc;
-
-	kvm_devices = (void *) real_memory_size;
-=======
 	if (test_devices_support(total_memory_size) < 0)
 		return -ENODEV;
 
@@ -475,17 +465,12 @@
 		return rc;
 
 	kvm_devices = (void *) total_memory_size;
->>>>>>> c3ade0e0
 
 	kvm_root = root_device_register("kvm_s390");
 	if (IS_ERR(kvm_root)) {
 		rc = PTR_ERR(kvm_root);
 		printk(KERN_ERR "Could not register kvm_s390 root device");
-<<<<<<< HEAD
-		vmem_remove_mapping(real_memory_size, PAGE_SIZE);
-=======
 		vmem_remove_mapping(total_memory_size, PAGE_SIZE);
->>>>>>> c3ade0e0
 		return rc;
 	}
 
