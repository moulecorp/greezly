--- conflicted
+++ resolved
@@ -106,14 +106,11 @@
 	    Panther Point (PCH)
 	    Lynx Point (PCH)
 	    Lynx Point-LP (PCH)
-<<<<<<< HEAD
-=======
 	    Avoton (SOC)
 	    Wellsburg (PCH)
 	    Coleto Creek (PCH)
 	    Wildcat Point-LP (PCH)
 	    BayTrail (SOC)
->>>>>>> c3ade0e0
 
 	  This driver can also be built as a module.  If so, the module
 	  will be called i2c-i801.
@@ -416,12 +413,7 @@
 	tristate
 
 config I2C_DESIGNWARE_PLATFORM
-<<<<<<< HEAD
-	tristate "Synopsys DesignWare Platfrom"
-	depends on HAVE_CLK
-=======
 	tristate "Synopsys DesignWare Platform"
->>>>>>> c3ade0e0
 	select I2C_DESIGNWARE_CORE
 	help
 	  If you say yes to this option, support will be included for the
