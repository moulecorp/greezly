--- conflicted
+++ resolved
@@ -746,12 +746,6 @@
 	dev->clk = NULL;
 
 	davinci_i2c_write_reg(dev, DAVINCI_I2C_MDR_REG, 0);
-<<<<<<< HEAD
-	free_irq(dev->irq, dev);
-	iounmap(dev->base);
-	kfree(dev);
-=======
->>>>>>> c3ade0e0
 
 	return 0;
 }
