/*
 * LP5521 LED chip driver.
 *
 * Copyright (C) 2010 Nokia Corporation
 * Copyright (C) 2012 Texas Instruments
 *
 * Contact: Samu Onkalo <samu.p.onkalo@nokia.com>
 *          Milo(Woogyom) Kim <milo.kim@ti.com>
 *
 * This program is free software; you can redistribute it and/or
 * modify it under the terms of the GNU General Public License
 * version 2 as published by the Free Software Foundation.
 *
 * This program is distributed in the hope that it will be useful, but
 * WITHOUT ANY WARRANTY; without even the implied warranty of
 * MERCHANTABILITY or FITNESS FOR A PARTICULAR PURPOSE.	 See the GNU
 * General Public License for more details.
 *
 * You should have received a copy of the GNU General Public License
 * along with this program; if not, write to the Free Software
 * Foundation, Inc., 51 Franklin St, Fifth Floor, Boston, MA
 * 02110-1301 USA
 */

#include <linux/delay.h>
#include <linux/firmware.h>
#include <linux/i2c.h>
#include <linux/init.h>
#include <linux/leds.h>
#include <linux/module.h>
#include <linux/mutex.h>
#include <linux/platform_data/leds-lp55xx.h>
#include <linux/slab.h>
#include <linux/of.h>

#include "leds-lp55xx-common.h"

#define LP5521_PROGRAM_LENGTH		32
#define LP5521_MAX_LEDS			3
#define LP5521_CMD_DIRECT		0x3F

/* Registers */
#define LP5521_REG_ENABLE		0x00
#define LP5521_REG_OP_MODE		0x01
#define LP5521_REG_R_PWM		0x02
#define LP5521_REG_G_PWM		0x03
#define LP5521_REG_B_PWM		0x04
#define LP5521_REG_R_CURRENT		0x05
#define LP5521_REG_G_CURRENT		0x06
#define LP5521_REG_B_CURRENT		0x07
#define LP5521_REG_CONFIG		0x08
#define LP5521_REG_STATUS		0x0C
#define LP5521_REG_RESET		0x0D
#define LP5521_REG_R_PROG_MEM		0x10
#define LP5521_REG_G_PROG_MEM		0x30
#define LP5521_REG_B_PROG_MEM		0x50

/* Base register to set LED current */
#define LP5521_REG_LED_CURRENT_BASE	LP5521_REG_R_CURRENT
/* Base register to set the brightness */
#define LP5521_REG_LED_PWM_BASE		LP5521_REG_R_PWM

/* Bits in ENABLE register */
#define LP5521_MASTER_ENABLE		0x40	/* Chip master enable */
#define LP5521_LOGARITHMIC_PWM		0x80	/* Logarithmic PWM adjustment */
#define LP5521_EXEC_RUN			0x2A
#define LP5521_ENABLE_DEFAULT	\
	(LP5521_MASTER_ENABLE | LP5521_LOGARITHMIC_PWM)
#define LP5521_ENABLE_RUN_PROGRAM	\
	(LP5521_ENABLE_DEFAULT | LP5521_EXEC_RUN)

/* CONFIG register */
#define LP5521_PWM_HF			0x40	/* PWM: 0 = 256Hz, 1 = 558Hz */
#define LP5521_PWRSAVE_EN		0x20	/* 1 = Power save mode */
#define LP5521_CP_MODE_OFF		0	/* Charge pump (CP) off */
#define LP5521_CP_MODE_BYPASS		8	/* CP forced to bypass mode */
#define LP5521_CP_MODE_1X5		0x10	/* CP forced to 1.5x mode */
#define LP5521_CP_MODE_AUTO		0x18	/* Automatic mode selection */
#define LP5521_R_TO_BATT		0x04	/* R out: 0 = CP, 1 = Vbat */
#define LP5521_CLK_INT			0x01	/* Internal clock */
#define LP5521_DEFAULT_CFG		\
	(LP5521_PWM_HF | LP5521_PWRSAVE_EN | LP5521_CP_MODE_AUTO)

/* Status */
#define LP5521_EXT_CLK_USED		0x08

/* default R channel current register value */
#define LP5521_REG_R_CURR_DEFAULT	0xAF

/* Reset register value */
#define LP5521_RESET			0xFF

/* Program Memory Operations */
#define LP5521_MODE_R_M			0x30	/* Operation Mode Register */
#define LP5521_MODE_G_M			0x0C
#define LP5521_MODE_B_M			0x03
#define LP5521_LOAD_R			0x10
#define LP5521_LOAD_G			0x04
#define LP5521_LOAD_B			0x01

#define LP5521_R_IS_LOADING(mode)	\
	((mode & LP5521_MODE_R_M) == LP5521_LOAD_R)
#define LP5521_G_IS_LOADING(mode)	\
	((mode & LP5521_MODE_G_M) == LP5521_LOAD_G)
#define LP5521_B_IS_LOADING(mode)	\
	((mode & LP5521_MODE_B_M) == LP5521_LOAD_B)

#define LP5521_EXEC_R_M			0x30	/* Enable Register */
#define LP5521_EXEC_G_M			0x0C
#define LP5521_EXEC_B_M			0x03
#define LP5521_EXEC_M			0x3F
#define LP5521_RUN_R			0x20
#define LP5521_RUN_G			0x08
#define LP5521_RUN_B			0x02

static inline void lp5521_wait_opmode_done(void)
{
	/* operation mode change needs to be longer than 153 us */
	usleep_range(200, 300);
}

static inline void lp5521_wait_enable_done(void)
{
	/* it takes more 488 us to update ENABLE register */
	usleep_range(500, 600);
}

static void lp5521_set_led_current(struct lp55xx_led *led, u8 led_current)
{
	led->led_current = led_current;
	lp55xx_write(led->chip, LP5521_REG_LED_CURRENT_BASE + led->chan_nr,
		led_current);
}

static void lp5521_load_engine(struct lp55xx_chip *chip)
{
	enum lp55xx_engine_index idx = chip->engine_idx;
	u8 mask[] = {
		[LP55XX_ENGINE_1] = LP5521_MODE_R_M,
		[LP55XX_ENGINE_2] = LP5521_MODE_G_M,
		[LP55XX_ENGINE_3] = LP5521_MODE_B_M,
	};

	u8 val[] = {
		[LP55XX_ENGINE_1] = LP5521_LOAD_R,
		[LP55XX_ENGINE_2] = LP5521_LOAD_G,
		[LP55XX_ENGINE_3] = LP5521_LOAD_B,
	};

	lp55xx_update_bits(chip, LP5521_REG_OP_MODE, mask[idx], val[idx]);

	lp5521_wait_opmode_done();
}

static void lp5521_stop_all_engines(struct lp55xx_chip *chip)
{
	lp55xx_write(chip, LP5521_REG_OP_MODE, 0);
	lp5521_wait_opmode_done();
}

static void lp5521_stop_engine(struct lp55xx_chip *chip)
{
	enum lp55xx_engine_index idx = chip->engine_idx;
	u8 mask[] = {
		[LP55XX_ENGINE_1] = LP5521_MODE_R_M,
		[LP55XX_ENGINE_2] = LP5521_MODE_G_M,
		[LP55XX_ENGINE_3] = LP5521_MODE_B_M,
	};

	lp55xx_update_bits(chip, LP5521_REG_OP_MODE, mask[idx], 0);

	lp5521_wait_opmode_done();
}

static void lp5521_run_engine(struct lp55xx_chip *chip, bool start)
{
	int ret;
	u8 mode;
	u8 exec;

	/* stop engine */
	if (!start) {
		lp5521_stop_engine(chip);
		lp55xx_write(chip, LP5521_REG_OP_MODE, LP5521_CMD_DIRECT);
		lp5521_wait_opmode_done();
		return;
	}

<<<<<<< HEAD
	/* move current engine to direct mode and remember the state */
	ret = lp5521_set_engine_mode(eng, LP5521_CMD_DIRECT);
	if (ret)
		return ret;

	/* Mode change requires min 500 us delay. 1 - 2 ms  with margin */
	usleep_range(1000, 2000);
	ret = lp5521_read(client, LP5521_REG_OP_MODE, &mode);
	if (ret)
		return ret;

	/* For loading, all the engines to load mode */
	lp5521_write(client, LP5521_REG_OP_MODE, LP5521_CMD_DIRECT);
	/* Mode change requires min 500 us delay. 1 - 2 ms  with margin */
	usleep_range(1000, 2000);
	lp5521_write(client, LP5521_REG_OP_MODE, LP5521_CMD_LOAD);
	/* Mode change requires min 500 us delay. 1 - 2 ms  with margin */
	usleep_range(1000, 2000);

	addr = LP5521_PROG_MEM_BASE + eng->prog_page * LP5521_PROG_MEM_SIZE;
	i2c_smbus_write_i2c_block_data(client,
				addr,
				LP5521_PROG_MEM_SIZE,
				pattern);

	return lp5521_write(client, LP5521_REG_OP_MODE, mode);
}
=======
	/*
	 * To run the engine,
	 * operation mode and enable register should updated at the same time
	 */
>>>>>>> c3ade0e0

	ret = lp55xx_read(chip, LP5521_REG_OP_MODE, &mode);
	if (ret)
		return;

	ret = lp55xx_read(chip, LP5521_REG_ENABLE, &exec);
	if (ret)
		return;

	/* change operation mode to RUN only when each engine is loading */
	if (LP5521_R_IS_LOADING(mode)) {
		mode = (mode & ~LP5521_MODE_R_M) | LP5521_RUN_R;
		exec = (exec & ~LP5521_EXEC_R_M) | LP5521_RUN_R;
	}

	if (LP5521_G_IS_LOADING(mode)) {
		mode = (mode & ~LP5521_MODE_G_M) | LP5521_RUN_G;
		exec = (exec & ~LP5521_EXEC_G_M) | LP5521_RUN_G;
	}

	if (LP5521_B_IS_LOADING(mode)) {
		mode = (mode & ~LP5521_MODE_B_M) | LP5521_RUN_B;
		exec = (exec & ~LP5521_EXEC_B_M) | LP5521_RUN_B;
	}

	lp55xx_write(chip, LP5521_REG_OP_MODE, mode);
	lp5521_wait_opmode_done();

	lp55xx_update_bits(chip, LP5521_REG_ENABLE, LP5521_EXEC_M, exec);
	lp5521_wait_enable_done();
}

static int lp5521_update_program_memory(struct lp55xx_chip *chip,
					const u8 *data, size_t size)
{
	enum lp55xx_engine_index idx = chip->engine_idx;
	u8 pattern[LP5521_PROGRAM_LENGTH] = {0};
	u8 addr[] = {
		[LP55XX_ENGINE_1] = LP5521_REG_R_PROG_MEM,
		[LP55XX_ENGINE_2] = LP5521_REG_G_PROG_MEM,
		[LP55XX_ENGINE_3] = LP5521_REG_B_PROG_MEM,
	};
	unsigned cmd;
	char c[3];
	int nrchars;
	int ret;
	int offset = 0;
	int i = 0;

	while ((offset < size - 1) && (i < LP5521_PROGRAM_LENGTH)) {
		/* separate sscanfs because length is working only for %s */
		ret = sscanf(data + offset, "%2s%n ", c, &nrchars);
		if (ret != 1)
			goto err;

		ret = sscanf(c, "%2x", &cmd);
		if (ret != 1)
			goto err;

		pattern[i] = (u8)cmd;
		offset += nrchars;
		i++;
	}

	/* Each instruction is 16bit long. Check that length is even */
	if (i % 2)
		goto err;

	for (i = 0; i < LP5521_PROGRAM_LENGTH; i++) {
		ret = lp55xx_write(chip, addr[idx] + i, pattern[i]);
		if (ret)
			return -EINVAL;
	}

	return size;

err:
	dev_err(&chip->cl->dev, "wrong pattern format\n");
	return -EINVAL;
}

static void lp5521_firmware_loaded(struct lp55xx_chip *chip)
{
	const struct firmware *fw = chip->fw;

	if (fw->size > LP5521_PROGRAM_LENGTH) {
		dev_err(&chip->cl->dev, "firmware data size overflow: %zu\n",
			fw->size);
		return;
	}

	/*
	 * Program momery sequence
	 *  1) set engine mode to "LOAD"
	 *  2) write firmware data into program memory
	 */

	lp5521_load_engine(chip);
	lp5521_update_program_memory(chip, fw->data, fw->size);
}

static int lp5521_post_init_device(struct lp55xx_chip *chip)
{
	int ret;
	u8 val;

	/*
	 * Make sure that the chip is reset by reading back the r channel
	 * current reg. This is dummy read is required on some platforms -
	 * otherwise further access to the R G B channels in the
	 * LP5521_REG_ENABLE register will not have any effect - strange!
	 */
	ret = lp55xx_read(chip, LP5521_REG_R_CURRENT, &val);
	if (ret) {
		dev_err(&chip->cl->dev, "error in resetting chip\n");
		return ret;
	}
	if (val != LP5521_REG_R_CURR_DEFAULT) {
		dev_err(&chip->cl->dev,
			"unexpected data in register (expected 0x%x got 0x%x)\n",
			LP5521_REG_R_CURR_DEFAULT, val);
		ret = -EINVAL;
		return ret;
	}
	usleep_range(10000, 20000);

	/* Set all PWMs to direct control mode */
	ret = lp55xx_write(chip, LP5521_REG_OP_MODE, LP5521_CMD_DIRECT);

	/* Update configuration for the clock setting */
	val = LP5521_DEFAULT_CFG;
	if (!lp55xx_is_extclk_used(chip))
		val |= LP5521_CLK_INT;

	ret = lp55xx_write(chip, LP5521_REG_CONFIG, val);
	if (ret)
		return ret;

	/* Initialize all channels PWM to zero -> leds off */
	lp55xx_write(chip, LP5521_REG_R_PWM, 0);
	lp55xx_write(chip, LP5521_REG_G_PWM, 0);
	lp55xx_write(chip, LP5521_REG_B_PWM, 0);

	/* Set engines are set to run state when OP_MODE enables engines */
	ret = lp55xx_write(chip, LP5521_REG_ENABLE, LP5521_ENABLE_RUN_PROGRAM);
	if (ret)
		return ret;

	lp5521_wait_enable_done();

	return 0;
}

static int lp5521_run_selftest(struct lp55xx_chip *chip, char *buf)
{
	struct lp55xx_platform_data *pdata = chip->pdata;
	int ret;
	u8 status;

	ret = lp55xx_read(chip, LP5521_REG_STATUS, &status);
	if (ret < 0)
		return ret;

	if (pdata->clock_mode != LP55XX_CLOCK_EXT)
		return 0;

	/* Check that ext clock is really in use if requested */
	if  ((status & LP5521_EXT_CLK_USED) == 0)
		return -EIO;

	return 0;
}

static void lp5521_led_brightness_work(struct work_struct *work)
{
	struct lp55xx_led *led = container_of(work, struct lp55xx_led,
					      brightness_work);
	struct lp55xx_chip *chip = led->chip;

	mutex_lock(&chip->lock);
	lp55xx_write(chip, LP5521_REG_LED_PWM_BASE + led->chan_nr,
		led->brightness);
	mutex_unlock(&chip->lock);
}

static ssize_t show_engine_mode(struct device *dev,
				struct device_attribute *attr,
				char *buf, int nr)
{
	struct lp55xx_led *led = i2c_get_clientdata(to_i2c_client(dev));
	struct lp55xx_chip *chip = led->chip;
	enum lp55xx_engine_mode mode = chip->engines[nr - 1].mode;

	switch (mode) {
	case LP55XX_ENGINE_RUN:
		return sprintf(buf, "run\n");
	case LP55XX_ENGINE_LOAD:
		return sprintf(buf, "load\n");
	case LP55XX_ENGINE_DISABLED:
	default:
		return sprintf(buf, "disabled\n");
	}
}
show_mode(1)
show_mode(2)
show_mode(3)

static ssize_t store_engine_mode(struct device *dev,
				 struct device_attribute *attr,
				 const char *buf, size_t len, int nr)
{
	struct lp55xx_led *led = i2c_get_clientdata(to_i2c_client(dev));
	struct lp55xx_chip *chip = led->chip;
	struct lp55xx_engine *engine = &chip->engines[nr - 1];

	mutex_lock(&chip->lock);

	chip->engine_idx = nr;

	if (!strncmp(buf, "run", 3)) {
		lp5521_run_engine(chip, true);
		engine->mode = LP55XX_ENGINE_RUN;
	} else if (!strncmp(buf, "load", 4)) {
		lp5521_stop_engine(chip);
		lp5521_load_engine(chip);
		engine->mode = LP55XX_ENGINE_LOAD;
	} else if (!strncmp(buf, "disabled", 8)) {
		lp5521_stop_engine(chip);
		engine->mode = LP55XX_ENGINE_DISABLED;
	}

	mutex_unlock(&chip->lock);

	return len;
}
store_mode(1)
store_mode(2)
store_mode(3)

static ssize_t store_engine_load(struct device *dev,
			     struct device_attribute *attr,
			     const char *buf, size_t len, int nr)
{
	struct lp55xx_led *led = i2c_get_clientdata(to_i2c_client(dev));
	struct lp55xx_chip *chip = led->chip;
	int ret;

	mutex_lock(&chip->lock);

	chip->engine_idx = nr;
	lp5521_load_engine(chip);
	ret = lp5521_update_program_memory(chip, buf, len);

	mutex_unlock(&chip->lock);

	return ret;
}
store_load(1)
store_load(2)
store_load(3)

static ssize_t lp5521_selftest(struct device *dev,
			       struct device_attribute *attr,
			       char *buf)
{
	struct lp55xx_led *led = i2c_get_clientdata(to_i2c_client(dev));
	struct lp55xx_chip *chip = led->chip;
	int ret;

	mutex_lock(&chip->lock);
	ret = lp5521_run_selftest(chip, buf);
	mutex_unlock(&chip->lock);

	return scnprintf(buf, PAGE_SIZE, "%s\n", ret ? "FAIL" : "OK");
}

/* device attributes */
static LP55XX_DEV_ATTR_RW(engine1_mode, show_engine1_mode, store_engine1_mode);
static LP55XX_DEV_ATTR_RW(engine2_mode, show_engine2_mode, store_engine2_mode);
static LP55XX_DEV_ATTR_RW(engine3_mode, show_engine3_mode, store_engine3_mode);
static LP55XX_DEV_ATTR_WO(engine1_load, store_engine1_load);
static LP55XX_DEV_ATTR_WO(engine2_load, store_engine2_load);
static LP55XX_DEV_ATTR_WO(engine3_load, store_engine3_load);
static LP55XX_DEV_ATTR_RO(selftest, lp5521_selftest);

static struct attribute *lp5521_attributes[] = {
	&dev_attr_engine1_mode.attr,
	&dev_attr_engine2_mode.attr,
	&dev_attr_engine3_mode.attr,
	&dev_attr_engine1_load.attr,
	&dev_attr_engine2_load.attr,
	&dev_attr_engine3_load.attr,
	&dev_attr_selftest.attr,
	NULL
};

static const struct attribute_group lp5521_group = {
	.attrs = lp5521_attributes,
};

/* Chip specific configurations */
static struct lp55xx_device_config lp5521_cfg = {
	.reset = {
		.addr = LP5521_REG_RESET,
		.val  = LP5521_RESET,
	},
	.enable = {
		.addr = LP5521_REG_ENABLE,
		.val  = LP5521_ENABLE_DEFAULT,
	},
	.max_channel  = LP5521_MAX_LEDS,
	.post_init_device   = lp5521_post_init_device,
	.brightness_work_fn = lp5521_led_brightness_work,
	.set_led_current    = lp5521_set_led_current,
	.firmware_cb        = lp5521_firmware_loaded,
	.run_engine         = lp5521_run_engine,
	.dev_attr_group     = &lp5521_group,
};

static int lp5521_probe(struct i2c_client *client,
			const struct i2c_device_id *id)
{
	int ret;
	struct lp55xx_chip *chip;
	struct lp55xx_led *led;
	struct lp55xx_platform_data *pdata;
	struct device_node *np = client->dev.of_node;

	if (!dev_get_platdata(&client->dev)) {
		if (np) {
			ret = lp55xx_of_populate_pdata(&client->dev, np);
			if (ret < 0)
				return ret;
		} else {
			dev_err(&client->dev, "no platform data\n");
			return -EINVAL;
		}
	}
	pdata = dev_get_platdata(&client->dev);

	chip = devm_kzalloc(&client->dev, sizeof(*chip), GFP_KERNEL);
	if (!chip)
		return -ENOMEM;

	led = devm_kzalloc(&client->dev,
			sizeof(*led) * pdata->num_channels, GFP_KERNEL);
	if (!led)
		return -ENOMEM;

	chip->cl = client;
	chip->pdata = pdata;
	chip->cfg = &lp5521_cfg;

	mutex_init(&chip->lock);

<<<<<<< HEAD
	chip->pdata   = pdata;

	if (pdata->setup_resources) {
		ret = pdata->setup_resources();
		if (ret < 0)
			goto fail1;
	}

	if (pdata->enable) {
		pdata->enable(0);
		usleep_range(1000, 2000); /* Keep enable down at least 1ms */
		pdata->enable(1);
		usleep_range(1000, 2000); /* 500us abs min. */
	}

	lp5521_write(client, LP5521_REG_RESET, 0xff);
	usleep_range(10000, 20000); /*
				     * Exact value is not available. 10 - 20ms
				     * appears to be enough for reset.
				     */

	/*
	 * Make sure that the chip is reset by reading back the r channel
	 * current reg. This is dummy read is required on some platforms -
	 * otherwise further access to the R G B channels in the
	 * LP5521_REG_ENABLE register will not have any effect - strange!
	 */
	ret = lp5521_read(client, LP5521_REG_R_CURRENT, &buf);
	if (ret || buf != LP5521_REG_R_CURR_DEFAULT) {
		dev_err(&client->dev, "error in resetting chip\n");
		goto fail2;
	}
	usleep_range(10000, 20000);
=======
	i2c_set_clientdata(client, led);
>>>>>>> c3ade0e0

	ret = lp55xx_init_device(chip);
	if (ret)
		goto err_init;

	dev_info(&client->dev, "%s programmable led chip found\n", id->name);

	ret = lp55xx_register_leds(led, chip);
	if (ret)
		goto err_register_leds;

	ret = lp55xx_register_sysfs(chip);
	if (ret) {
		dev_err(&client->dev, "registering sysfs failed\n");
		goto err_register_sysfs;
	}

	return 0;

err_register_sysfs:
	lp55xx_unregister_leds(led, chip);
err_register_leds:
	lp55xx_deinit_device(chip);
err_init:
	return ret;
}

static int lp5521_remove(struct i2c_client *client)
{
	struct lp55xx_led *led = i2c_get_clientdata(client);
	struct lp55xx_chip *chip = led->chip;

	lp5521_stop_all_engines(chip);
	lp55xx_unregister_sysfs(chip);
	lp55xx_unregister_leds(led, chip);
	lp55xx_deinit_device(chip);

	return 0;
}

static const struct i2c_device_id lp5521_id[] = {
	{ "lp5521", 0 }, /* Three channel chip */
	{ }
};
MODULE_DEVICE_TABLE(i2c, lp5521_id);

#ifdef CONFIG_OF
static const struct of_device_id of_lp5521_leds_match[] = {
	{ .compatible = "national,lp5521", },
	{},
};

MODULE_DEVICE_TABLE(of, of_lp5521_leds_match);
#endif
static struct i2c_driver lp5521_driver = {
	.driver = {
		.name	= "lp5521",
		.of_match_table = of_match_ptr(of_lp5521_leds_match),
	},
	.probe		= lp5521_probe,
	.remove		= lp5521_remove,
	.id_table	= lp5521_id,
};

module_i2c_driver(lp5521_driver);

MODULE_AUTHOR("Mathias Nyman, Yuri Zaporozhets, Samu Onkalo");
MODULE_AUTHOR("Milo Kim <milo.kim@ti.com>");
MODULE_DESCRIPTION("LP5521 LED engine");
MODULE_LICENSE("GPL v2");<|MERGE_RESOLUTION|>--- conflicted
+++ resolved
@@ -186,40 +186,10 @@
 		return;
 	}
 
-<<<<<<< HEAD
-	/* move current engine to direct mode and remember the state */
-	ret = lp5521_set_engine_mode(eng, LP5521_CMD_DIRECT);
-	if (ret)
-		return ret;
-
-	/* Mode change requires min 500 us delay. 1 - 2 ms  with margin */
-	usleep_range(1000, 2000);
-	ret = lp5521_read(client, LP5521_REG_OP_MODE, &mode);
-	if (ret)
-		return ret;
-
-	/* For loading, all the engines to load mode */
-	lp5521_write(client, LP5521_REG_OP_MODE, LP5521_CMD_DIRECT);
-	/* Mode change requires min 500 us delay. 1 - 2 ms  with margin */
-	usleep_range(1000, 2000);
-	lp5521_write(client, LP5521_REG_OP_MODE, LP5521_CMD_LOAD);
-	/* Mode change requires min 500 us delay. 1 - 2 ms  with margin */
-	usleep_range(1000, 2000);
-
-	addr = LP5521_PROG_MEM_BASE + eng->prog_page * LP5521_PROG_MEM_SIZE;
-	i2c_smbus_write_i2c_block_data(client,
-				addr,
-				LP5521_PROG_MEM_SIZE,
-				pattern);
-
-	return lp5521_write(client, LP5521_REG_OP_MODE, mode);
-}
-=======
 	/*
 	 * To run the engine,
 	 * operation mode and enable register should updated at the same time
 	 */
->>>>>>> c3ade0e0
 
 	ret = lp55xx_read(chip, LP5521_REG_OP_MODE, &mode);
 	if (ret)
@@ -575,43 +545,7 @@
 
 	mutex_init(&chip->lock);
 
-<<<<<<< HEAD
-	chip->pdata   = pdata;
-
-	if (pdata->setup_resources) {
-		ret = pdata->setup_resources();
-		if (ret < 0)
-			goto fail1;
-	}
-
-	if (pdata->enable) {
-		pdata->enable(0);
-		usleep_range(1000, 2000); /* Keep enable down at least 1ms */
-		pdata->enable(1);
-		usleep_range(1000, 2000); /* 500us abs min. */
-	}
-
-	lp5521_write(client, LP5521_REG_RESET, 0xff);
-	usleep_range(10000, 20000); /*
-				     * Exact value is not available. 10 - 20ms
-				     * appears to be enough for reset.
-				     */
-
-	/*
-	 * Make sure that the chip is reset by reading back the r channel
-	 * current reg. This is dummy read is required on some platforms -
-	 * otherwise further access to the R G B channels in the
-	 * LP5521_REG_ENABLE register will not have any effect - strange!
-	 */
-	ret = lp5521_read(client, LP5521_REG_R_CURRENT, &buf);
-	if (ret || buf != LP5521_REG_R_CURR_DEFAULT) {
-		dev_err(&client->dev, "error in resetting chip\n");
-		goto fail2;
-	}
-	usleep_range(10000, 20000);
-=======
 	i2c_set_clientdata(client, led);
->>>>>>> c3ade0e0
 
 	ret = lp55xx_init_device(chip);
 	if (ret)
