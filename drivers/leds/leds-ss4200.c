--- conflicted
+++ resolved
@@ -91,11 +91,7 @@
  * detected as working, but in reality it is not) as low as
  * possible.
  */
-<<<<<<< HEAD
-static const struct dmi_system_id __initconst nas_led_whitelist[] = {
-=======
 static struct dmi_system_id nas_led_whitelist[] __initconst = {
->>>>>>> c3ade0e0
 	{
 		.callback = ss4200_led_dmi_callback,
 		.ident = "Intel SS4200-E",
