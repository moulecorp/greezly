#
# Multifunction miscellaneous devices
#

if HAS_IOMEM
menu "Multifunction device drivers"

config MFD_CORE
	tristate
	select IRQ_DOMAIN
	default n

config MFD_CS5535
	tristate "AMD CS5535 and CS5536 southbridge core functions"
	select MFD_CORE
	depends on PCI && X86
	---help---
	  This is the core driver for CS5535/CS5536 MFD functions.  This is
          necessary for using the board's GPIO and MFGPT functionality.

config MFD_AS3711
	bool "AMS AS3711"
	select MFD_CORE
	select REGMAP_I2C
	select REGMAP_IRQ
	depends on I2C=y
	help
	  Support for the AS3711 PMIC from AMS

config MFD_AS3722
	bool "ams AS3722 Power Management IC"
	select MFD_CORE
	select REGMAP_I2C
	select REGMAP_IRQ
	depends on I2C=y && OF
	help
	  The ams AS3722 is a compact system PMU suitable for mobile phones,
	  tablets etc. It has 4 DC/DC step-down regulators, 3 DC/DC step-down
	  controllers, 11 LDOs, RTC, automatic battery, temperature and
	  over current monitoring, GPIOs, ADC and a watchdog.

config PMIC_ADP5520
	bool "Analog Devices ADP5520/01 MFD PMIC Core Support"
	depends on I2C=y
	help
	  Say yes here to add support for Analog Devices AD5520 and ADP5501,
	  Multifunction Power Management IC. This includes
	  the I2C driver and the core APIs _only_, you have to select
	  individual components like LCD backlight, LEDs, GPIOs and Kepad
	  under the corresponding menus.

config MFD_AAT2870_CORE
	bool "AnalogicTech AAT2870"
	select MFD_CORE
	depends on I2C=y && GPIOLIB
	help
	  If you say yes here you get support for the AAT2870.
	  This driver provides common support for accessing the device,
	  additional drivers must be enabled in order to use the
	  functionality of the device.

config MFD_CROS_EC
	tristate "ChromeOS Embedded Controller"
	select MFD_CORE
	help
	  If you say Y here you get support for the ChromeOS Embedded
	  Controller (EC) providing keyboard, battery and power services.
	  You also need to enable the driver for the bus you are using. The
	  protocol for talking to the EC is defined by the bus driver.

config MFD_CROS_EC_I2C
	tristate "ChromeOS Embedded Controller (I2C)"
	depends on MFD_CROS_EC && I2C

	help
	  If you say Y here, you get support for talking to the ChromeOS
	  EC through an I2C bus. This uses a simple byte-level protocol with
	  a checksum. Failing accesses will be retried three times to
	  improve reliability.

config MFD_CROS_EC_SPI
	tristate "ChromeOS Embedded Controller (SPI)"
	depends on MFD_CROS_EC && SPI && OF

	---help---
	  If you say Y here, you get support for talking to the ChromeOS EC
	  through a SPI bus, using a byte-level protocol. Since the EC's
	  response time cannot be guaranteed, we support ignoring
	  'pre-amble' bytes before the response actually starts.

config MFD_ASIC3
	bool "Compaq ASIC3"
	depends on GPIOLIB && ARM
	select MFD_CORE
	 ---help---
	  This driver supports the ASIC3 multifunction chip found on many
	  PDAs (mainly iPAQ and HTC based ones)

config PMIC_DA903X
	bool "Dialog Semiconductor DA9030/DA9034 PMIC Support"
	depends on I2C=y
	help
	  Say yes here to support for Dialog Semiconductor DA9030 (a.k.a
	  ARAVA) and DA9034 (a.k.a MICCO), these are Power Management IC
	  usually found on PXA processors-based platforms. This includes
	  the I2C driver and the core APIs _only_, you have to select
	  individual components like LCD backlight, voltage regulators,
	  LEDs and battery-charger under the corresponding menus.

config PMIC_DA9052
	bool
	select MFD_CORE

config MFD_DA9052_SPI
	bool "Dialog Semiconductor DA9052/53 PMIC variants with SPI"
	select REGMAP_SPI
	select REGMAP_IRQ
	select PMIC_DA9052
	depends on SPI_MASTER=y
	help
	  Support for the Dialog Semiconductor DA9052 PMIC
	  when controlled using SPI. This driver provides common support
	  for accessing the device, additional drivers must be enabled in
	  order to use the functionality of the device.

config MFD_DA9052_I2C
	bool "Dialog Semiconductor DA9052/53 PMIC variants with I2C"
	select REGMAP_I2C
	select REGMAP_IRQ
	select PMIC_DA9052
	depends on I2C=y
	help
	  Support for the Dialog Semiconductor DA9052 PMIC
	  when controlled using I2C. This driver provides common support
	  for accessing the device, additional drivers must be enabled in
	  order to use the functionality of the device.

config MFD_DA9055
	bool "Dialog Semiconductor DA9055 PMIC Support"
	select REGMAP_I2C
	select REGMAP_IRQ
	select MFD_CORE
	depends on I2C=y
	help
	  Say yes here for support of Dialog Semiconductor DA9055. This is
	  a Power Management IC. This driver provides common support for
	  accessing the device as well as the I2C interface to the chip itself.
	  Additional drivers must be enabled in order to use the functionality
	  of the device.

	  This driver can be built as a module. If built as a module it will be
	  called "da9055"

config MFD_DA9063
	bool "Dialog Semiconductor DA9063 PMIC Support"
	select MFD_CORE
	select REGMAP_I2C
	select REGMAP_IRQ
	depends on I2C=y
	help
	  Say yes here for support for the Dialog Semiconductor DA9063 PMIC.
	  This includes the I2C driver and core APIs.
	  Additional drivers must be enabled in order to use the functionality
	  of the device.

config MFD_MC13XXX
	tristate
	depends on (SPI_MASTER || I2C)
	select MFD_CORE
	help
	  Enable support for the Freescale MC13783 and MC13892 PMICs.
	  This driver provides common support for accessing the device,
	  additional drivers must be enabled in order to use the
	  functionality of the device.

config MFD_MC13XXX_SPI
	tristate "Freescale MC13783 and MC13892 SPI interface"
	depends on SPI_MASTER
	select REGMAP_SPI
	select MFD_MC13XXX
	help
	  Select this if your MC13xxx is connected via an SPI bus.

config MFD_MC13XXX_I2C
	tristate "Freescale MC13892 I2C interface"
	depends on I2C
	select REGMAP_I2C
	select MFD_MC13XXX
	help
	  Select this if your MC13xxx is connected via an I2C bus.

config HTC_EGPIO
	bool "HTC EGPIO support"
	depends on GPIOLIB && ARM
	help
	    This driver supports the CPLD egpio chip present on
	    several HTC phones.  It provides basic support for input
	    pins, output pins, and irqs.

config HTC_PASIC3
	tristate "HTC PASIC3 LED/DS1WM chip support"
	select MFD_CORE
	help
	  This core driver provides register access for the LED/DS1WM
	  chips labeled "AIC2" and "AIC3", found on HTC Blueangel and
	  HTC Magician devices, respectively. Actual functionality is
	  handled by the leds-pasic3 and ds1wm drivers.

config HTC_I2CPLD
	bool "HTC I2C PLD chip support"
	depends on I2C=y && GPIOLIB
	help
	  If you say yes here you get support for the supposed CPLD
	  found on omap850 HTC devices like the HTC Wizard and HTC Herald.
	  This device provides input and output GPIOs through an I2C
	  interface to one or more sub-chips.

config LPC_ICH
	tristate "Intel ICH LPC"
	depends on PCI
	select MFD_CORE
	help
	  The LPC bridge function of the Intel ICH provides support for
	  many functional units. This driver provides needed support for
	  other drivers to control these functions, currently GPIO and
	  watchdog.

config LPC_SCH
	tristate "Intel SCH LPC"
	depends on PCI
	select MFD_CORE
	help
	  LPC bridge function of the Intel SCH provides support for
	  System Management Bus and General Purpose I/O.

config MFD_INTEL_MSIC
	bool "Intel MSIC"
	depends on INTEL_SCU_IPC
	select MFD_CORE
	help
	  Select this option to enable access to Intel MSIC (Avatele
	  Passage) chip. This chip embeds audio, battery, GPIO, etc.
	  devices used in Intel Medfield platforms.

config MFD_JANZ_CMODIO
	tristate "Janz CMOD-IO PCI MODULbus Carrier Board"
	select MFD_CORE
	depends on PCI
	help
	  This is the core driver for the Janz CMOD-IO PCI MODULbus
	  carrier board. This device is a PCI to MODULbus bridge which may
	  host many different types of MODULbus daughterboards, including
	  CAN and GPIO controllers.

config MFD_JZ4740_ADC
	bool "Janz JZ4740 ADC core"
	select MFD_CORE
	select GENERIC_IRQ_CHIP
	depends on MACH_JZ4740
	help
	  Say yes here if you want support for the ADC unit in the JZ4740 SoC.
	  This driver is necessary for jz4740-battery and jz4740-hwmon driver.

config MFD_KEMPLD
	tristate "Kontron module PLD device"
	select MFD_CORE
	help
	  This is the core driver for the PLD (Programmable Logic Device) found
	  on some Kontron ETX and COMexpress (ETXexpress) modules. The PLD
	  device may provide functions like watchdog, GPIO, UART and I2C bus.

	  The following modules are supported:
		* COMe-bIP#
		* COMe-bPC2 (ETXexpress-PC)
		* COMe-bSC# (ETXexpress-SC T#)
		* COMe-cCT6
		* COMe-cDC2 (microETXexpress-DC)
		* COMe-cPC2 (microETXexpress-PC)
		* COMe-mCT10
		* ETX-OH

	  This driver can also be built as a module. If so, the module
	  will be called kempld-core.

config MFD_88PM800
	tristate "Marvell 88PM800"
	depends on I2C=y
	select REGMAP_I2C
	select REGMAP_IRQ
	select MFD_CORE
	help
	  This supports for Marvell 88PM800 Power Management IC.
	  This includes the I2C driver and the core APIs _only_, you have to
	  select individual components like voltage regulators, RTC and
	  battery-charger under the corresponding menus.

config MFD_88PM805
	tristate "Marvell 88PM805"
	depends on I2C=y
	select REGMAP_I2C
	select REGMAP_IRQ
	select MFD_CORE
	help
	  This supports for Marvell 88PM805 Power Management IC. This includes
	  the I2C driver and the core APIs _only_, you have to select individual
	  components like codec device, headset/Mic device under the
	  corresponding menus.

config MFD_88PM860X
	bool "Marvell 88PM8606/88PM8607"
	depends on I2C=y
	select REGMAP_I2C
	select MFD_CORE
	help
	  This supports for Marvell 88PM8606/88PM8607 Power Management IC.
	  This includes the I2C driver and the core APIs _only_, you have to
	  select individual components like voltage regulators, RTC and
	  battery-charger under the corresponding menus.

config MFD_MAX14577
	bool "Maxim Semiconductor MAX14577 MUIC + Charger Support"
	depends on I2C=y
	select MFD_CORE
	select REGMAP_I2C
	select IRQ_DOMAIN
	help
	  Say yes here to support for Maxim Semiconductor MAX14577.
	  This is a Micro-USB IC with Charger controls on chip.
	  This driver provides common support for accessing the device;
	  additional drivers must be enabled in order to use the functionality
	  of the device.

config MFD_MAX77686
	bool "Maxim Semiconductor MAX77686 PMIC Support"
	depends on I2C=y
	select MFD_CORE
	select REGMAP_I2C
	select IRQ_DOMAIN
	help
	  Say yes here to support for Maxim Semiconductor MAX77686.
	  This is a Power Management IC with RTC on chip.
	  This driver provides common support for accessing the device;
	  additional drivers must be enabled in order to use the functionality
	  of the device.

config MFD_MAX77693
	bool "Maxim Semiconductor MAX77693 PMIC Support"
	depends on I2C=y
	select MFD_CORE
	select REGMAP_I2C
	help
	  Say yes here to support for Maxim Semiconductor MAX77693.
	  This is a companion Power Management IC with Flash, Haptic, Charger,
	  and MUIC(Micro USB Interface Controller) controls on chip.
	  This driver provides common support for accessing the device;
	  additional drivers must be enabled in order to use the functionality
	  of the device.

config MFD_MAX8907
	tristate "Maxim Semiconductor MAX8907 PMIC Support"
	select MFD_CORE
	depends on I2C=y
	select REGMAP_I2C
	select REGMAP_IRQ
	help
	  Say yes here to support for Maxim Semiconductor MAX8907. This is
	  a Power Management IC. This driver provides common support for
	  accessing the device; additional drivers must be enabled in order
	  to use the functionality of the device.

config MFD_MAX8925
	bool "Maxim Semiconductor MAX8925 PMIC Support"
	depends on I2C=y
	select MFD_CORE
	help
	  Say yes here to support for Maxim Semiconductor MAX8925. This is
	  a Power Management IC. This driver provides common support for
	  accessing the device, additional drivers must be enabled in order
	  to use the functionality of the device.

config MFD_MAX8997
	bool "Maxim Semiconductor MAX8997/8966 PMIC Support"
	depends on I2C=y
	select MFD_CORE
	select IRQ_DOMAIN
	help
	  Say yes here to support for Maxim Semiconductor MAX8997/8966.
	  This is a Power Management IC with RTC, Flash, Fuel Gauge, Haptic,
	  MUIC controls on chip.
	  This driver provides common support for accessing the device;
	  additional drivers must be enabled in order to use the functionality
	  of the device.

config MFD_MAX8998
	bool "Maxim Semiconductor MAX8998/National LP3974 PMIC Support"
	depends on I2C=y
	select MFD_CORE
	select IRQ_DOMAIN
	help
	  Say yes here to support for Maxim Semiconductor MAX8998 and
	  National Semiconductor LP3974. This is a Power Management IC.
	  This driver provides common support for accessing the device,
	  additional drivers must be enabled in order to use the functionality
	  of the device.

config EZX_PCAP
	bool "Motorola EZXPCAP Support"
	depends on SPI_MASTER
	help
	  This enables the PCAP ASIC present on EZX Phones. This is
	  needed for MMC, TouchScreen, Sound, USB, etc..

config MFD_VIPERBOARD
        tristate "Nano River Technologies Viperboard"
	select MFD_CORE
	depends on USB
	default n
	help
	  Say yes here if you want support for Nano River Technologies
	  Viperboard.
	  There are mfd cell drivers available for i2c master, adc and
	  both gpios found on the board. The spi part does not yet
	  have a driver.
	  You need to select the mfd cell drivers separately.
	  The drivers do not support all features the board exposes.

config MFD_RETU
	tristate "Nokia Retu and Tahvo multi-function device"
	select MFD_CORE
	depends on I2C
	select REGMAP_IRQ
	help
	  Retu and Tahvo are a multi-function devices found on Nokia
	  Internet Tablets (770, N800 and N810).

config MFD_PCF50633
	tristate "NXP PCF50633"
	depends on I2C
	select REGMAP_I2C
	help
	  Say yes here if you have NXP PCF50633 chip on your board.
	  This core driver provides register access and IRQ handling
	  facilities, and registers devices for the various functions
	  so that function-specific drivers can bind to them.

config PCF50633_ADC
	tristate "NXP PCF50633 ADC"
	depends on MFD_PCF50633
	help
	 Say yes here if you want to include support for ADC in the
	 NXP PCF50633 chip.

config PCF50633_GPIO
	tristate "NXP PCF50633 GPIO"
	depends on MFD_PCF50633
	help
	 Say yes here if you want to include support GPIO for pins on
	 the PCF50633 chip.

config UCB1400_CORE
	tristate "Philips UCB1400 Core driver"
	depends on AC97_BUS
	depends on GPIOLIB
	help
	  This enables support for the Philips UCB1400 core functions.
	  The UCB1400 is an AC97 audio codec.

	  To compile this driver as a module, choose M here: the
	  module will be called ucb1400_core.

config MFD_PM8XXX
	tristate

config MFD_PM8921_CORE
	tristate "Qualcomm PM8921 PMIC chip"
	depends on (ARCH_MSM || HEXAGON)
	depends on BROKEN
	select MFD_CORE
	select MFD_PM8XXX
	help
	  If you say yes to this option, support will be included for the
	  built-in PM8921 PMIC chip.

	  This is required if your board has a PM8921 and uses its features,
	  such as: MPPs, GPIOs, regulators, interrupts, and PWM.

	  Say M here if you want to include support for PM8921 chip as a module.
	  This will build a module called "pm8921-core".

config MFD_PM8XXX_IRQ
	bool "Qualcomm PM8xxx IRQ features"
	depends on MFD_PM8XXX
	default y if MFD_PM8XXX
	help
	  This is the IRQ driver for Qualcomm PM 8xxx PMIC chips.

	  This is required to use certain other PM 8xxx features, such as GPIO
	  and MPP.

config MFD_RDC321X
	tristate "RDC R-321x southbridge"
	select MFD_CORE
	depends on PCI
	help
	  Say yes here if you want to have support for the RDC R-321x SoC
	  southbridge which provides access to GPIOs and Watchdog using the
	  southbridge PCI device configuration space.

config MFD_RTSX_PCI
	tristate "Realtek PCI-E card reader"
	depends on PCI
	select MFD_CORE
	help
	  This supports for Realtek PCI-Express card reader including rts5209,
	  rts5229, rtl8411, etc. Realtek card reader supports access to many
	  types of memory cards, such as Memory Stick, Memory Stick Pro,
	  Secure Digital and MultiMediaCard.

config MFD_RC5T583
	bool "Ricoh RC5T583 Power Management system device"
	depends on I2C=y
	select MFD_CORE
	select REGMAP_I2C
	help
	  Select this option to get support for the RICOH583 Power
	  Management system device.
	  This driver provides common support for accessing the device
	  through i2c interface. The device supports multiple sub-devices
	  like GPIO, interrupts, RTC, LDO and DCDC regulators, onkey.
	  Additional drivers must be enabled in order to use the
	  different functionality of the device.

config MFD_SEC_CORE
	bool "SAMSUNG Electronics PMIC Series Support"
	depends on I2C=y
	select MFD_CORE
	select REGMAP_I2C
	select REGMAP_IRQ
	help
	 Support for the Samsung Electronics MFD series.
	 This driver provides common support for accessing the device,
	 additional drivers must be enabled in order to use the functionality
	 of the device

config MFD_SI476X_CORE
	tristate "Silicon Laboratories 4761/64/68 AM/FM radio."
	depends on I2C
	select MFD_CORE
	select REGMAP_I2C
	help
	  This is the core driver for the SI476x series of AM/FM
	  radio. This MFD driver connects the radio-si476x V4L2 module
	  and the si476x audio codec.

	  To compile this driver as a module, choose M here: the
	  module will be called si476x-core.

config MFD_SM501
	tristate "Silicon Motion SM501"
	 ---help---
	  This is the core driver for the Silicon Motion SM501 multimedia
	  companion chip. This device is a multifunction device which may
	  provide numerous interfaces including USB host controller, USB gadget,
	  asynchronous serial ports, audio functions, and a dual display video
	  interface. The device may be connected by PCI or local bus with
	  varying functions enabled.

config MFD_SM501_GPIO
	bool "Export GPIO via GPIO layer"
	depends on MFD_SM501 && GPIOLIB
	 ---help---
	 This option uses the gpio library layer to export the 64 GPIO
	 lines on the SM501. The platform data is used to supply the
	 base number for the first GPIO line to register.

config MFD_SMSC
       bool "SMSC ECE1099 series chips"
       depends on I2C=y
       select MFD_CORE
       select REGMAP_I2C
       help
        If you say yes here you get support for the
        ece1099 chips from SMSC.

        To compile this driver as a module, choose M here: the
        module will be called smsc.

config ABX500_CORE
	bool "ST-Ericsson ABX500 Mixed Signal Circuit register functions"
	default y if ARCH_U300 || ARCH_U8500
	help
	  Say yes here if you have the ABX500 Mixed Signal IC family
	  chips. This core driver expose register access functions.
	  Functionality specific drivers using these functions can
	  remain unchanged when IC changes. Binding of the functions to
	  actual register access is done by the IC core driver.

config AB3100_CORE
	bool "ST-Ericsson AB3100 Mixed Signal Circuit core functions"
	depends on I2C=y && ABX500_CORE
	select MFD_CORE
	default y if ARCH_U300
	help
	  Select this to enable the AB3100 Mixed Signal IC core
	  functionality. This connects to a AB3100 on the I2C bus
	  and expose a number of symbols needed for dependent devices
	  to read and write registers and subscribe to events from
	  this multi-functional IC. This is needed to use other features
	  of the AB3100 such as battery-backed RTC, charging control,
	  LEDs, vibrator, system power and temperature, power management
	  and ALSA sound.

config AB3100_OTP
	tristate "ST-Ericsson AB3100 OTP functions"
	depends on AB3100_CORE
	default y if AB3100_CORE
	help
	  Select this to enable the AB3100 Mixed Signal IC OTP (one-time
	  programmable memory) support. This exposes a sysfs file to read
	  out OTP values.

config AB8500_CORE
	bool "ST-Ericsson AB8500 Mixed Signal Power Management chip"
	depends on ABX500_CORE && MFD_DB8500_PRCMU
	select POWER_SUPPLY
	select MFD_CORE
	select IRQ_DOMAIN
	help
	  Select this option to enable access to AB8500 power management
	  chip. This connects to U8500 either on the SSP/SPI bus (deprecated
	  since hardware version v1.0) or the I2C bus via PRCMU. It also adds
	  the irq_chip parts for handling the Mixed Signal chip events.
	  This chip embeds various other multimedia funtionalities as well.

config AB8500_DEBUG
       bool "Enable debug info via debugfs"
       depends on AB8500_GPADC && DEBUG_FS
       default y if DEBUG_FS
       help
         Select this option if you want debug information using the debug
         filesystem, debugfs.

config AB8500_GPADC
	bool "ST-Ericsson AB8500 GPADC driver"
	depends on AB8500_CORE && REGULATOR_AB8500
	default y
	help
	  AB8500 GPADC driver used to convert Acc and battery/ac/usb voltage

config MFD_DB8500_PRCMU
	bool "ST-Ericsson DB8500 Power Reset Control Management Unit"
	depends on UX500_SOC_DB8500
	select MFD_CORE
	help
	  Select this option to enable support for the DB8500 Power Reset
	  and Control Management Unit. This is basically an autonomous
	  system controller running an XP70 microprocessor, which is accessed
	  through a register map.

config MFD_STMPE
	bool "STMicroelectronics STMPE"
	depends on (I2C=y || SPI_MASTER=y)
	select MFD_CORE
	help
	  Support for the STMPE family of I/O Expanders from
	  STMicroelectronics.

	  Currently supported devices are:

		STMPE811: GPIO, Touchscreen
		STMPE1601: GPIO, Keypad
		STMPE1801: GPIO, Keypad
		STMPE2401: GPIO, Keypad
		STMPE2403: GPIO, Keypad

	  This driver provides common support for accessing the device,
	  additional drivers must be enabled in order to use the functionality
	  of the device.  Currently available sub drivers are:

		GPIO: stmpe-gpio
		Keypad: stmpe-keypad
		Touchscreen: stmpe-ts

menu "STMicroelectronics STMPE Interface Drivers"
depends on MFD_STMPE

config STMPE_I2C
	bool "STMicroelectronics STMPE I2C Interface"
	depends on I2C=y
	default y
	help
	  This is used to enable I2C interface of STMPE

config STMPE_SPI
	bool "STMicroelectronics STMPE SPI Interface"
	depends on SPI_MASTER
	help
	  This is used to enable SPI interface of STMPE
endmenu

config MFD_STA2X11
	bool "STMicroelectronics STA2X11"
	depends on STA2X11
	select MFD_CORE
	select REGMAP_MMIO

config MFD_SYSCON
	bool "System Controller Register R/W Based on Regmap"
	select REGMAP_MMIO
	help
	  Select this option to enable accessing system control registers
	  via regmap.

config MFD_DAVINCI_VOICECODEC
	tristate
	select MFD_CORE

config MFD_TI_AM335X_TSCADC
	tristate "TI ADC / Touch Screen chip support"
	select MFD_CORE
	select REGMAP
	select REGMAP_MMIO
	help
	  If you say yes here you get support for Texas Instruments series
	  of Touch Screen /ADC chips.
	  To compile this driver as a module, choose M here: the
	  module will be called ti_am335x_tscadc.

config MFD_DM355EVM_MSP
	bool "TI DaVinci DM355 EVM microcontroller"
	depends on I2C=y && MACH_DAVINCI_DM355_EVM
	help
	  This driver supports the MSP430 microcontroller used on these
	  boards.  MSP430 firmware manages resets and power sequencing,
	  inputs from buttons and the IR remote, LEDs, an RTC, and more.

config MFD_LP3943
	tristate "TI/National Semiconductor LP3943 MFD Driver"
	depends on I2C
	select MFD_CORE
	select REGMAP_I2C
	help
	  Support for the TI/National Semiconductor LP3943.
	  This driver consists of GPIO and PWM drivers.
	  With these functionalities, it can be used for LED string control or
	  general usage such like a GPIO controller and a PWM controller.

config MFD_LP8788
	bool "TI LP8788 Power Management Unit Driver"
	depends on I2C=y
	select MFD_CORE
	select REGMAP_I2C
	select IRQ_DOMAIN
	help
	  TI LP8788 PMU supports regulators, battery charger, RTC,
	  ADC, backlight driver and current sinks.

config MFD_OMAP_USB_HOST
	bool "TI OMAP USBHS core and TLL driver"
	depends on USB_EHCI_HCD_OMAP || USB_OHCI_HCD_OMAP3
	default y
	help
	  This is the core driver for the OAMP EHCI and OHCI drivers.
	  This MFD driver does the required setup functionalities for
	  OMAP USB Host drivers.

config MFD_PALMAS
	bool "TI Palmas series chips"
	select MFD_CORE
	select REGMAP_I2C
	select REGMAP_IRQ
	depends on I2C=y
	help
	  If you say yes here you get support for the Palmas
	  series of PMIC chips from Texas Instruments.

config MFD_TI_SSP
	tristate "TI Sequencer Serial Port support"
	depends on ARCH_DAVINCI_TNETV107X
	select MFD_CORE
	---help---
	  Say Y here if you want support for the Sequencer Serial Port
	  in a Texas Instruments TNETV107X SoC.

	  To compile this driver as a module, choose M here: the
	  module will be called ti-ssp.

config TPS6105X
	tristate "TI TPS61050/61052 Boost Converters"
	depends on I2C
	select REGULATOR
	select MFD_CORE
	select REGULATOR_FIXED_VOLTAGE
	help
	  This option enables a driver for the TP61050/TPS61052
	  high-power "white LED driver". This boost converter is
	  sometimes used for other things than white LEDs, and
	  also contains a GPIO pin.

config TPS65010
	tristate "TI TPS6501x Power Management chips"
	depends on I2C && GPIOLIB
	default y if MACH_OMAP_H2 || MACH_OMAP_H3 || MACH_OMAP_OSK
	help
	  If you say yes here you get support for the TPS6501x series of
	  Power Management chips.  These include voltage regulators,
	  lithium ion/polymer battery charging, and other features that
	  are often used in portable devices like cell phones and cameras.

	  This driver can also be built as a module.  If so, the module
	  will be called tps65010.

config TPS6507X
	tristate "TI TPS6507x Power Management / Touch Screen chips"
	select MFD_CORE
	depends on I2C
	help
	  If you say yes here you get support for the TPS6507x series of
	  Power Management / Touch Screen chips.  These include voltage
	  regulators, lithium ion/polymer battery charging, touch screen
	  and other features that are often used in portable devices.
	  This driver can also be built as a module.  If so, the module
	  will be called tps6507x.

config TPS65911_COMPARATOR
	tristate

config MFD_TPS65090
	bool "TI TPS65090 Power Management chips"
	depends on I2C=y
	select MFD_CORE
	select REGMAP_I2C
	select REGMAP_IRQ
	help
	  If you say yes here you get support for the TPS65090 series of
	  Power Management chips.
	  This driver provides common support for accessing the device,
	  additional drivers must be enabled in order to use the
	  functionality of the device.

config MFD_TPS65217
	tristate "TI TPS65217 Power Management / White LED chips"
	depends on I2C
	select MFD_CORE
	select REGMAP_I2C
	help
	  If you say yes here you get support for the TPS65217 series of
	  Power Management / White LED chips.
	  These include voltage regulators, lithium ion/polymer battery
	  charger, wled and other features that are often used in portable
	  devices.

	  This driver can also be built as a module.  If so, the module
	  will be called tps65217.

config MFD_TPS6586X
	bool "TI TPS6586x Power Management chips"
	depends on I2C=y
	select MFD_CORE
	select REGMAP_I2C
	help
	  If you say yes here you get support for the TPS6586X series of
	  Power Management chips.
	  This driver provides common support for accessing the device,
	  additional drivers must be enabled in order to use the
	  functionality of the device.

	  This driver can also be built as a module.  If so, the module
	  will be called tps6586x.

config MFD_TPS65910
	bool "TI TPS65910 Power Management chip"
	depends on I2C=y && GPIOLIB
	select MFD_CORE
	select REGMAP_I2C
	select REGMAP_IRQ
	select IRQ_DOMAIN
	help
	  if you say yes here you get support for the TPS65910 series of
	  Power Management chips.

config MFD_TPS65912
	bool "TI TPS65912 Power Management chip"
	depends on GPIOLIB
	select MFD_CORE
	help
	  If you say yes here you get support for the TPS65912 series of
	  PM chips.

config MFD_TPS65912_I2C
	bool "TI TPS65912 Power Management chip with I2C"
	select MFD_CORE
	select MFD_TPS65912
	depends on I2C=y && GPIOLIB
	help
	  If you say yes here you get support for the TPS65912 series of
	  PM chips with I2C interface.

config MFD_TPS65912_SPI
	bool "TI TPS65912 Power Management chip with SPI"
	select MFD_CORE
	select MFD_TPS65912
	depends on SPI_MASTER && GPIOLIB
	help
	  If you say yes here you get support for the TPS65912 series of
	  PM chips with SPI interface.

config MFD_TPS80031
	bool "TI TPS80031/TPS80032 Power Management chips"
	depends on I2C=y
	select MFD_CORE
	select REGMAP_I2C
	select REGMAP_IRQ
	help
	  If you say yes here you get support for the Texas Instruments
	  TPS80031/ TPS80032 Fully Integrated Power Management with Power
	  Path and Battery Charger. The device provides five configurable
	  step-down converters, 11 general purpose LDOs, USB OTG Module,
	  ADC, RTC, 2 PWM, System Voltage Regulator/Battery Charger with
	  Power Path from USB, 32K clock generator.

config TWL4030_CORE
	bool "TI TWL4030/TWL5030/TWL6030/TPS659x0 Support"
	depends on I2C=y
	select IRQ_DOMAIN
	select REGMAP_I2C
	help
	  Say yes here if you have TWL4030 / TWL6030 family chip on your board.
	  This core driver provides register access and IRQ handling
	  facilities, and registers devices for the various functions
	  so that function-specific drivers can bind to them.

	  These multi-function chips are found on many OMAP2 and OMAP3
	  boards, providing power management, RTC, GPIO, keypad, a
	  high speed USB OTG transceiver, an audio codec (on most
	  versions) and many other features.

config TWL4030_MADC
	tristate "TI TWL4030 MADC"
	depends on TWL4030_CORE
	help
	This driver provides support for triton TWL4030-MADC. The
	driver supports both RT and SW conversion methods.

	This driver can be built as a module. If so it will be
	named twl4030-madc

config TWL4030_POWER
	bool "TI TWL4030 power resources"
	depends on TWL4030_CORE && ARM
	help
	  Say yes here if you want to use the power resources on the
	  TWL4030 family chips.  Most of these resources are regulators,
	  which have a separate driver; some are control signals, such
	  as clock request handshaking.

	  This driver uses board-specific data to initialize the resources
	  and load scripts controlling which resources are switched off/on
	  or reset when a sleep, wakeup or warm reset event occurs.

config MFD_TWL4030_AUDIO
	bool "TI TWL4030 Audio"
	depends on TWL4030_CORE
	select MFD_CORE
	default n

config TWL6040_CORE
	bool "TI TWL6040 audio codec"
	depends on I2C=y
	select MFD_CORE
	select REGMAP_I2C
	select REGMAP_IRQ
	default n
	help
	  Say yes here if you want support for Texas Instruments TWL6040 audio
	  codec.
	  This driver provides common support for accessing the device,
	  additional drivers must be enabled in order to use the
	  functionality of the device (audio, vibra).

config MENELAUS
	bool "TI TWL92330/Menelaus PM chip"
	depends on I2C=y && ARCH_OMAP2
	help
	  If you say yes here you get support for the Texas Instruments
	  TWL92330/Menelaus Power Management chip. This include voltage
	  regulators, Dual slot memory card transceivers, real-time clock
	  and other features that are often used in portable devices like
	  cell phones and PDAs.

config MFD_WL1273_CORE
	tristate "TI WL1273 FM radio"
	depends on I2C
	select MFD_CORE
	default n
	help
	  This is the core driver for the TI WL1273 FM radio. This MFD
	  driver connects the radio-wl1273 V4L2 module and the wl1273
	  audio codec.

config MFD_LM3533
	tristate "TI/National Semiconductor LM3533 Lighting Power chip"
	depends on I2C
	select MFD_CORE
	select REGMAP_I2C
	help
	  Say yes here to enable support for National Semiconductor / TI
	  LM3533 Lighting Power chips.

	  This driver provides common support for accessing the device;
	  additional drivers must be enabled in order to use the LED,
	  backlight or ambient-light-sensor functionality of the device.

config MFD_TIMBERDALE
	tristate "Timberdale FPGA"
	select MFD_CORE
	depends on PCI && GPIOLIB
	---help---
	This is the core driver for the timberdale FPGA. This device is a
	multifunction device which exposes numerous platform devices.

	The timberdale FPGA can be found on the Intel Atom development board
	for in-vehicle infontainment, called Russellville.

config MFD_TC3589X
	bool "Toshiba TC35892 and variants"
	depends on I2C=y
	select MFD_CORE
	help
	  Support for the Toshiba TC35892 and variants I/O Expander.

	  This driver provides common support for accessing the device,
	  additional drivers must be enabled in order to use the
	  functionality of the device.

config MFD_TMIO
	bool
	default n

config MFD_T7L66XB
	bool "Toshiba T7L66XB"
	depends on ARM && HAVE_CLK
	select MFD_CORE
	select MFD_TMIO
	help
	  Support for Toshiba Mobile IO Controller T7L66XB

config MFD_TC6387XB
	bool "Toshiba TC6387XB"
	depends on ARM && HAVE_CLK
	select MFD_CORE
	select MFD_TMIO
	help
	  Support for Toshiba Mobile IO Controller TC6387XB

config MFD_TC6393XB
	bool "Toshiba TC6393XB"
	depends on ARM && HAVE_CLK
	select GPIOLIB
	select MFD_CORE
	select MFD_TMIO
	help
	  Support for Toshiba Mobile IO Controller TC6393XB

config MFD_VX855
	tristate "VIA VX855/VX875 integrated south bridge"
	depends on PCI
	select MFD_CORE
	help
	  Say yes here to enable support for various functions of the
	  VIA VX855/VX875 south bridge. You will need to enable the vx855_spi
	  and/or vx855_gpio drivers for this to do anything useful.

config MFD_ARIZONA
	select REGMAP
	select REGMAP_IRQ
	select MFD_CORE
	bool

config MFD_ARIZONA_I2C
	tristate "Wolfson Microelectronics Arizona platform with I2C"
	select MFD_ARIZONA
	select MFD_CORE
	select REGMAP_I2C
	depends on I2C
	help
	  Support for the Wolfson Microelectronics Arizona platform audio SoC
	  core functionality controlled via I2C.

config MFD_ARIZONA_SPI
	tristate "Wolfson Microelectronics Arizona platform with SPI"
	select MFD_ARIZONA
	select MFD_CORE
	select REGMAP_SPI
	depends on SPI_MASTER
	help
	  Support for the Wolfson Microelectronics Arizona platform audio SoC
	  core functionality controlled via I2C.

config MFD_WM5102
	bool "Wolfson Microelectronics WM5102"
	depends on MFD_ARIZONA
	help
	  Support for Wolfson Microelectronics WM5102 low power audio SoC

config MFD_WM5110
	bool "Wolfson Microelectronics WM5110"
	depends on MFD_ARIZONA
	help
	  Support for Wolfson Microelectronics WM5110 low power audio SoC

config MFD_WM8997
	bool "Wolfson Microelectronics WM8997"
	depends on MFD_ARIZONA
	help
	  Support for Wolfson Microelectronics WM8997 low power audio SoC

config MFD_WM8400
	bool "Wolfson Microelectronics WM8400"
	select MFD_CORE
	depends on I2C=y
	select REGMAP_I2C
	help
	  Support for the Wolfson Microelecronics WM8400 PMIC and audio
	  CODEC.  This driver provides common support for accessing
	  the device, additional drivers must be enabled in order to use
	  the functionality of the device.

config MFD_WM831X
	bool

config MFD_WM831X_I2C
	bool "Wolfson Microelectronics WM831x/2x PMICs with I2C"
	select MFD_CORE
	select MFD_WM831X
	select REGMAP_I2C
	select IRQ_DOMAIN
	depends on I2C=y
	help
	  Support for the Wolfson Microelecronics WM831x and WM832x PMICs
	  when controlled using I2C.  This driver provides common support
	  for accessing the device, additional drivers must be enabled in
	  order to use the functionality of the device.

config MFD_WM831X_SPI
	bool "Wolfson Microelectronics WM831x/2x PMICs with SPI"
	select MFD_CORE
	select MFD_WM831X
	select REGMAP_SPI
	select IRQ_DOMAIN
	depends on SPI_MASTER
	help
	  Support for the Wolfson Microelecronics WM831x and WM832x PMICs
	  when controlled using SPI.  This driver provides common support
	  for accessing the device, additional drivers must be enabled in
	  order to use the functionality of the device.

config MFD_WM8350
	bool

config MFD_WM8350_I2C
	bool "Wolfson Microelectronics WM8350 with I2C"
	select MFD_WM8350
	depends on I2C=y
	help
	  The WM8350 is an integrated audio and power management
	  subsystem with watchdog and RTC functionality for embedded
	  systems.  This option enables core support for the WM8350 with
	  I2C as the control interface.  Additional options must be
	  selected to enable support for the functionality of the chip.

config MFD_WM8994
	bool "Wolfson Microelectronics WM8994"
	select MFD_CORE
	select REGMAP_I2C
	select REGMAP_IRQ
	depends on I2C=y
	help
	  The WM8994 is a highly integrated hi-fi CODEC designed for
	  smartphone applicatiosn.  As well as audio functionality it
	  has on board GPIO and regulator functionality which is
	  supported via the relevant subsystems.  This driver provides
	  core support for the WM8994, in order to use the actual
	  functionaltiy of the device other drivers must be enabled.

config MFD_STW481X
	bool "Support for ST Microelectronics STw481x"
	depends on I2C && ARCH_NOMADIK
	select REGMAP_I2C
	select MFD_CORE
	help
	  Select this option to enable the STw481x chip driver used
	  in various ST Microelectronics and ST-Ericsson embedded
	  Nomadik series.

menu "Multimedia Capabilities Port drivers"
	depends on ARCH_SA1100

config MCP
	tristate

# Interface drivers
config MCP_SA11X0
	tristate "Support SA11x0 MCP interface"
	depends on ARCH_SA1100
	select MCP

# Chip drivers
config MCP_UCB1200
	bool "Support for UCB1200 / UCB1300"
	depends on MCP_SA11X0
	select MCP

config MCP_UCB1200_TS
	tristate "Touchscreen interface support"
	depends on MCP_UCB1200 && INPUT

endmenu

<<<<<<< HEAD
endmenu
endif
=======
config VEXPRESS_CONFIG
	bool "ARM Versatile Express platform infrastructure"
	depends on ARM || ARM64
	help
	  Platform configuration infrastructure for the ARM Ltd.
	  Versatile Express.
>>>>>>> c3ade0e0
<|MERGE_RESOLUTION|>--- conflicted
+++ resolved
@@ -1193,6 +1193,9 @@
 	  in various ST Microelectronics and ST-Ericsson embedded
 	  Nomadik series.
 
+endmenu
+endif
+
 menu "Multimedia Capabilities Port drivers"
 	depends on ARCH_SA1100
 
@@ -1217,14 +1220,9 @@
 
 endmenu
 
-<<<<<<< HEAD
-endmenu
-endif
-=======
 config VEXPRESS_CONFIG
 	bool "ARM Versatile Express platform infrastructure"
 	depends on ARM || ARM64
 	help
 	  Platform configuration infrastructure for the ARM Ltd.
-	  Versatile Express.
->>>>>>> c3ade0e0
+	  Versatile Express.