--- conflicted
+++ resolved
@@ -26,10 +26,6 @@
 	.name	= "mfd_device",
 };
 
-static struct device_type mfd_dev_type = {
-	.name	= "mfd_device",
-};
-
 int mfd_cell_enable(struct platform_device *pdev)
 {
 	const struct mfd_cell *cell = mfd_get_cell(pdev);
@@ -103,8 +99,6 @@
 
 	pdev->dev.parent = parent;
 	pdev->dev.type = &mfd_dev_type;
-<<<<<<< HEAD
-=======
 	pdev->dev.dma_mask = parent->dma_mask;
 	pdev->dev.dma_parms = parent->dma_parms;
 
@@ -123,7 +117,6 @@
 			}
 		}
 	}
->>>>>>> c3ade0e0
 
 	if (cell->pdata_size) {
 		ret = platform_device_add_data(pdev,
