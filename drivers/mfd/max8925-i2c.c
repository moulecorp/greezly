--- conflicted
+++ resolved
@@ -138,10 +138,6 @@
 static int max8925_dt_init(struct device_node *np, struct device *dev,
 			   struct max8925_platform_data *pdata)
 {
-<<<<<<< HEAD
-	struct max8925_platform_data *pdata = client->dev.platform_data;
-	struct max8925_chip *chip;
-=======
 	int ret;
 
 	ret = of_property_read_u32(np, "maxim,tsc-irq", &pdata->tsc_irq);
@@ -151,7 +147,6 @@
 	}
 	return 0;
 }
->>>>>>> c3ade0e0
 
 static int max8925_probe(struct i2c_client *client,
 				   const struct i2c_device_id *id)
