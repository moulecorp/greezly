/*
 * twl6030-irq.c - TWL6030 irq support
 *
 * Copyright (C) 2005-2009 Texas Instruments, Inc.
 *
 * Modifications to defer interrupt handling to a kernel thread:
 * Copyright (C) 2006 MontaVista Software, Inc.
 *
 * Based on tlv320aic23.c:
 * Copyright (c) by Kai Svahn <kai.svahn@nokia.com>
 *
 * Code cleanup and modifications to IRQ handler.
 * by syed khasim <x0khasim@ti.com>
 *
 * TWL6030 specific code and IRQ handling changes by
 * Jagadeesh Bhaskar Pakaravoor <j-pakaravoor@ti.com>
 * Balaji T K <balajitk@ti.com>
 *
 * This program is free software; you can redistribute it and/or modify
 * it under the terms of the GNU General Public License as published by
 * the Free Software Foundation; either version 2 of the License, or
 * (at your option) any later version.
 *
 * This program is distributed in the hope that it will be useful,
 * but WITHOUT ANY WARRANTY; without even the implied warranty of
 * MERCHANTABILITY or FITNESS FOR A PARTICULAR PURPOSE.  See the
 * GNU General Public License for more details.
 *
 * You should have received a copy of the GNU General Public License
 * along with this program; if not, write to the Free Software
 * Foundation, Inc., 59 Temple Place, Suite 330, Boston, MA  02111-1307 USA
 */

#include <linux/init.h>
#include <linux/export.h>
#include <linux/interrupt.h>
#include <linux/irq.h>
#include <linux/kthread.h>
#include <linux/i2c/twl.h>
#include <linux/platform_device.h>
#include <linux/suspend.h>
#include <linux/of.h>
#include <linux/irqdomain.h>
#include <linux/of_device.h>

#include "twl-core.h"

/*
 * TWL6030 (unlike its predecessors, which had two level interrupt handling)
 * three interrupt registers INT_STS_A, INT_STS_B and INT_STS_C.
 * It exposes status bits saying who has raised an interrupt. There are
 * three mask registers that corresponds to these status registers, that
 * enables/disables these interrupts.
 *
 * We set up IRQs starting at a platform-specified base. An interrupt map table,
 * specifies mapping between interrupt number and the associated module.
 */
#define TWL6030_NR_IRQS    20

static int twl6030_interrupt_mapping[24] = {
	PWR_INTR_OFFSET,	/* Bit 0	PWRON			*/
	PWR_INTR_OFFSET,	/* Bit 1	RPWRON			*/
	PWR_INTR_OFFSET,	/* Bit 2	BAT_VLOW		*/
	RTC_INTR_OFFSET,	/* Bit 3	RTC_ALARM		*/
	RTC_INTR_OFFSET,	/* Bit 4	RTC_PERIOD		*/
	HOTDIE_INTR_OFFSET,	/* Bit 5	HOT_DIE			*/
	SMPSLDO_INTR_OFFSET,	/* Bit 6	VXXX_SHORT		*/
	SMPSLDO_INTR_OFFSET,	/* Bit 7	VMMC_SHORT		*/

	SMPSLDO_INTR_OFFSET,	/* Bit 8	VUSIM_SHORT		*/
	BATDETECT_INTR_OFFSET,	/* Bit 9	BAT			*/
	SIMDETECT_INTR_OFFSET,	/* Bit 10	SIM			*/
	MMCDETECT_INTR_OFFSET,	/* Bit 11	MMC			*/
	RSV_INTR_OFFSET,  	/* Bit 12	Reserved		*/
	MADC_INTR_OFFSET,	/* Bit 13	GPADC_RT_EOC		*/
	MADC_INTR_OFFSET,	/* Bit 14	GPADC_SW_EOC		*/
	GASGAUGE_INTR_OFFSET,	/* Bit 15	CC_AUTOCAL		*/

	USBOTG_INTR_OFFSET,	/* Bit 16	ID_WKUP			*/
	USBOTG_INTR_OFFSET,	/* Bit 17	VBUS_WKUP		*/
	USBOTG_INTR_OFFSET,	/* Bit 18	ID			*/
	USB_PRES_INTR_OFFSET,	/* Bit 19	VBUS			*/
	CHARGER_INTR_OFFSET,	/* Bit 20	CHRG_CTRL		*/
	CHARGERFAULT_INTR_OFFSET,	/* Bit 21	EXT_CHRG	*/
	CHARGERFAULT_INTR_OFFSET,	/* Bit 22	INT_CHRG	*/
	RSV_INTR_OFFSET,	/* Bit 23	Reserved		*/
};

static int twl6032_interrupt_mapping[24] = {
	PWR_INTR_OFFSET,	/* Bit 0	PWRON			*/
	PWR_INTR_OFFSET,	/* Bit 1	RPWRON			*/
	PWR_INTR_OFFSET,	/* Bit 2	SYS_VLOW		*/
	RTC_INTR_OFFSET,	/* Bit 3	RTC_ALARM		*/
	RTC_INTR_OFFSET,	/* Bit 4	RTC_PERIOD		*/
	HOTDIE_INTR_OFFSET,	/* Bit 5	HOT_DIE			*/
	SMPSLDO_INTR_OFFSET,	/* Bit 6	VXXX_SHORT		*/
	PWR_INTR_OFFSET,	/* Bit 7	SPDURATION		*/

	PWR_INTR_OFFSET,	/* Bit 8	WATCHDOG		*/
	BATDETECT_INTR_OFFSET,	/* Bit 9	BAT			*/
	SIMDETECT_INTR_OFFSET,	/* Bit 10	SIM			*/
	MMCDETECT_INTR_OFFSET,	/* Bit 11	MMC			*/
	MADC_INTR_OFFSET,	/* Bit 12	GPADC_RT_EOC		*/
	MADC_INTR_OFFSET,	/* Bit 13	GPADC_SW_EOC		*/
	GASGAUGE_INTR_OFFSET,	/* Bit 14	CC_EOC			*/
	GASGAUGE_INTR_OFFSET,	/* Bit 15	CC_AUTOCAL		*/

	USBOTG_INTR_OFFSET,	/* Bit 16	ID_WKUP			*/
	USBOTG_INTR_OFFSET,	/* Bit 17	VBUS_WKUP		*/
	USBOTG_INTR_OFFSET,	/* Bit 18	ID			*/
	USB_PRES_INTR_OFFSET,	/* Bit 19	VBUS			*/
	CHARGER_INTR_OFFSET,	/* Bit 20	CHRG_CTRL		*/
	CHARGERFAULT_INTR_OFFSET,	/* Bit 21	EXT_CHRG	*/
	CHARGERFAULT_INTR_OFFSET,	/* Bit 22	INT_CHRG	*/
	RSV_INTR_OFFSET,	/* Bit 23	Reserved		*/
};

/*----------------------------------------------------------------------*/

struct twl6030_irq {
	unsigned int		irq_base;
	int			twl_irq;
	bool			irq_wake_enabled;
	atomic_t		wakeirqs;
	struct notifier_block	pm_nb;
	struct irq_chip		irq_chip;
	struct irq_domain	*irq_domain;
	const int		*irq_mapping_tbl;
};

static struct twl6030_irq *twl6030_irq;

static int twl6030_irq_pm_notifier(struct notifier_block *notifier,
				   unsigned long pm_event, void *unused)
{
	int chained_wakeups;
	struct twl6030_irq *pdata = container_of(notifier, struct twl6030_irq,
						  pm_nb);

	switch (pm_event) {
	case PM_SUSPEND_PREPARE:
		chained_wakeups = atomic_read(&pdata->wakeirqs);

		if (chained_wakeups && !pdata->irq_wake_enabled) {
			if (enable_irq_wake(pdata->twl_irq))
				pr_err("twl6030 IRQ wake enable failed\n");
			else
				pdata->irq_wake_enabled = true;
		} else if (!chained_wakeups && pdata->irq_wake_enabled) {
			disable_irq_wake(pdata->twl_irq);
			pdata->irq_wake_enabled = false;
		}

		disable_irq(pdata->twl_irq);
		break;

	case PM_POST_SUSPEND:
		enable_irq(pdata->twl_irq);
		break;

	default:
		break;
	}

	return NOTIFY_DONE;
}

/*
* Threaded irq handler for the twl6030 interrupt.
* We query the interrupt controller in the twl6030 to determine
* which module is generating the interrupt request and call
* handle_nested_irq for that module.
*/
static irqreturn_t twl6030_irq_thread(int irq, void *data)
{
	int i, ret;
	union {
		u8 bytes[4];
		__le32 int_sts;
	} sts;
	u32 int_sts; /* sts.int_sts converted to CPU endianness */
	struct twl6030_irq *pdata = data;

	/* read INT_STS_A, B and C in one shot using a burst read */
	ret = twl_i2c_read(TWL_MODULE_PIH, sts.bytes, REG_INT_STS_A, 3);
	if (ret) {
		pr_warn("twl6030_irq: I2C error %d reading PIH ISR\n", ret);
		return IRQ_HANDLED;
	}

	sts.bytes[3] = 0; /* Only 24 bits are valid*/

	/*
	 * Since VBUS status bit is not reliable for VBUS disconnect
	 * use CHARGER VBUS detection status bit instead.
	 */
	if (sts.bytes[2] & 0x10)
		sts.bytes[2] |= 0x08;

	int_sts = le32_to_cpu(sts.int_sts);
	for (i = 0; int_sts; int_sts >>= 1, i++)
		if (int_sts & 0x1) {
			int module_irq =
				irq_find_mapping(pdata->irq_domain,
						 pdata->irq_mapping_tbl[i]);
			if (module_irq)
				handle_nested_irq(module_irq);
			else
				pr_err("twl6030_irq: Unmapped PIH ISR %u detected\n",
				       i);
			pr_debug("twl6030_irq: PIH ISR %u, virq%u\n",
				 i, module_irq);
		}
<<<<<<< HEAD

		/*
		 * NOTE:
		 * Simulation confirms that documentation is wrong w.r.t the
		 * interrupt status clear operation. A single *byte* write to
		 * any one of STS_A to STS_C register results in all three
		 * STS registers being reset. Since it does not matter which
		 * value is written, all three registers are cleared on a
		 * single byte write, so we just use 0x0 to clear.
		 */
		ret = twl_i2c_write_u8(TWL_MODULE_PIH, 0x00, REG_INT_STS_A);
		if (ret)
			pr_warning("twl6030: I2C error in clearing PIH ISR\n");

		enable_irq(irq);
	}
=======
>>>>>>> c3ade0e0

	/*
	 * NOTE:
	 * Simulation confirms that documentation is wrong w.r.t the
	 * interrupt status clear operation. A single *byte* write to
	 * any one of STS_A to STS_C register results in all three
	 * STS registers being reset. Since it does not matter which
	 * value is written, all three registers are cleared on a
	 * single byte write, so we just use 0x0 to clear.
	 */
	ret = twl_i2c_write_u8(TWL_MODULE_PIH, 0x00, REG_INT_STS_A);
	if (ret)
		pr_warn("twl6030_irq: I2C error in clearing PIH ISR\n");

	return IRQ_HANDLED;
}

/*----------------------------------------------------------------------*/

static int twl6030_irq_set_wake(struct irq_data *d, unsigned int on)
{
	struct twl6030_irq *pdata = irq_get_chip_data(d->irq);

	if (on)
		atomic_inc(&pdata->wakeirqs);
	else
		atomic_dec(&pdata->wakeirqs);

	return 0;
}

int twl6030_interrupt_unmask(u8 bit_mask, u8 offset)
{
	int ret;
	u8 unmask_value;
	ret = twl_i2c_read_u8(TWL_MODULE_PIH, &unmask_value,
			REG_INT_STS_A + offset);
	unmask_value &= (~(bit_mask));
	ret |= twl_i2c_write_u8(TWL_MODULE_PIH, unmask_value,
			REG_INT_STS_A + offset); /* unmask INT_MSK_A/B/C */
	return ret;
}
EXPORT_SYMBOL(twl6030_interrupt_unmask);

int twl6030_interrupt_mask(u8 bit_mask, u8 offset)
{
	int ret;
	u8 mask_value;
	ret = twl_i2c_read_u8(TWL_MODULE_PIH, &mask_value,
			REG_INT_STS_A + offset);
	mask_value |= (bit_mask);
	ret |= twl_i2c_write_u8(TWL_MODULE_PIH, mask_value,
			REG_INT_STS_A + offset); /* mask INT_MSK_A/B/C */
	return ret;
}
EXPORT_SYMBOL(twl6030_interrupt_mask);

int twl6030_mmc_card_detect_config(void)
{
	int ret;
	u8 reg_val = 0;

	/* Unmasking the Card detect Interrupt line for MMC1 from Phoenix */
	twl6030_interrupt_unmask(TWL6030_MMCDETECT_INT_MASK,
						REG_INT_MSK_LINE_B);
	twl6030_interrupt_unmask(TWL6030_MMCDETECT_INT_MASK,
						REG_INT_MSK_STS_B);
	/*
	 * Initially Configuring MMC_CTRL for receiving interrupts &
	 * Card status on TWL6030 for MMC1
	 */
	ret = twl_i2c_read_u8(TWL6030_MODULE_ID0, &reg_val, TWL6030_MMCCTRL);
	if (ret < 0) {
		pr_err("twl6030: Failed to read MMCCTRL, error %d\n", ret);
		return ret;
	}
	reg_val &= ~VMMC_AUTO_OFF;
	reg_val |= SW_FC;
	ret = twl_i2c_write_u8(TWL6030_MODULE_ID0, reg_val, TWL6030_MMCCTRL);
	if (ret < 0) {
		pr_err("twl6030: Failed to write MMCCTRL, error %d\n", ret);
		return ret;
	}

	/* Configuring PullUp-PullDown register */
	ret = twl_i2c_read_u8(TWL6030_MODULE_ID0, &reg_val,
						TWL6030_CFG_INPUT_PUPD3);
	if (ret < 0) {
		pr_err("twl6030: Failed to read CFG_INPUT_PUPD3, error %d\n",
									ret);
		return ret;
	}
	reg_val &= ~(MMC_PU | MMC_PD);
	ret = twl_i2c_write_u8(TWL6030_MODULE_ID0, reg_val,
						TWL6030_CFG_INPUT_PUPD3);
	if (ret < 0) {
		pr_err("twl6030: Failed to write CFG_INPUT_PUPD3, error %d\n",
									ret);
		return ret;
	}

	return irq_find_mapping(twl6030_irq->irq_domain,
				 MMCDETECT_INTR_OFFSET);
}
EXPORT_SYMBOL(twl6030_mmc_card_detect_config);

int twl6030_mmc_card_detect(struct device *dev, int slot)
{
	int ret = -EIO;
	u8 read_reg = 0;
	struct platform_device *pdev = to_platform_device(dev);

	if (pdev->id) {
		/* TWL6030 provide's Card detect support for
		 * only MMC1 controller.
		 */
		pr_err("Unknown MMC controller %d in %s\n", pdev->id, __func__);
		return ret;
	}
	/*
	 * BIT0 of MMC_CTRL on TWL6030 provides card status for MMC1
	 * 0 - Card not present ,1 - Card present
	 */
	ret = twl_i2c_read_u8(TWL6030_MODULE_ID0, &read_reg,
						TWL6030_MMCCTRL);
	if (ret >= 0)
		ret = read_reg & STS_MMC;
	return ret;
}
EXPORT_SYMBOL(twl6030_mmc_card_detect);

static int twl6030_irq_map(struct irq_domain *d, unsigned int virq,
			      irq_hw_number_t hwirq)
{
	struct twl6030_irq *pdata = d->host_data;

	irq_set_chip_data(virq, pdata);
	irq_set_chip_and_handler(virq,  &pdata->irq_chip, handle_simple_irq);
	irq_set_nested_thread(virq, true);
	irq_set_parent(virq, pdata->twl_irq);

#ifdef CONFIG_ARM
	/*
	 * ARM requires an extra step to clear IRQ_NOREQUEST, which it
	 * sets on behalf of every irq_chip.  Also sets IRQ_NOPROBE.
	 */
	set_irq_flags(virq, IRQF_VALID);
#else
	/* same effect on other architectures */
	irq_set_noprobe(virq);
#endif

	return 0;
}

static void twl6030_irq_unmap(struct irq_domain *d, unsigned int virq)
{
#ifdef CONFIG_ARM
	set_irq_flags(virq, 0);
#endif
	irq_set_chip_and_handler(virq, NULL, NULL);
	irq_set_chip_data(virq, NULL);
}

static struct irq_domain_ops twl6030_irq_domain_ops = {
	.map	= twl6030_irq_map,
	.unmap	= twl6030_irq_unmap,
	.xlate	= irq_domain_xlate_onetwocell,
};

static const struct of_device_id twl6030_of_match[] = {
	{.compatible = "ti,twl6030", &twl6030_interrupt_mapping},
	{.compatible = "ti,twl6032", &twl6032_interrupt_mapping},
	{ },
};

int twl6030_init_irq(struct device *dev, int irq_num)
{
	struct			device_node *node = dev->of_node;
	int			nr_irqs;
	int			status;
	u8			mask[3];
	const struct of_device_id *of_id;

	of_id = of_match_device(twl6030_of_match, dev);
	if (!of_id || !of_id->data) {
		dev_err(dev, "Unknown TWL device model\n");
		return -EINVAL;
	}

	nr_irqs = TWL6030_NR_IRQS;

	twl6030_irq = devm_kzalloc(dev, sizeof(*twl6030_irq), GFP_KERNEL);
	if (!twl6030_irq) {
		dev_err(dev, "twl6030_irq: Memory allocation failed\n");
		return -ENOMEM;
	}

	mask[0] = 0xFF;
	mask[1] = 0xFF;
	mask[2] = 0xFF;

	/* mask all int lines */
	status = twl_i2c_write(TWL_MODULE_PIH, &mask[0], REG_INT_MSK_LINE_A, 3);
	/* mask all int sts */
	status |= twl_i2c_write(TWL_MODULE_PIH, &mask[0], REG_INT_MSK_STS_A, 3);
	/* clear INT_STS_A,B,C */
	status |= twl_i2c_write(TWL_MODULE_PIH, &mask[0], REG_INT_STS_A, 3);

	if (status < 0) {
		dev_err(dev, "I2C err writing TWL_MODULE_PIH: %d\n", status);
		return status;
	}

	/*
	 * install an irq handler for each of the modules;
	 * clone dummy irq_chip since PIH can't *do* anything
	 */
<<<<<<< HEAD
	pax_open_kernel();
	memcpy((void *)&twl6030_irq_chip, &dummy_irq_chip, sizeof twl6030_irq_chip);
	*(const char **)&twl6030_irq_chip.name = "twl6030";
	*(void **)&twl6030_irq_chip.irq_set_type = NULL;
	*(void **)&twl6030_irq_chip.irq_set_wake = twl6030_irq_set_wake;
	pax_close_kernel();

	for (i = irq_base; i < irq_end; i++) {
		irq_set_chip_and_handler(i, &twl6030_irq_chip,
					 handle_simple_irq);
		irq_set_chip_data(i, (void *)irq_num);
		activate_irq(i);
=======
	twl6030_irq->irq_chip = dummy_irq_chip;
	twl6030_irq->irq_chip.name = "twl6030";
	twl6030_irq->irq_chip.irq_set_type = NULL;
	twl6030_irq->irq_chip.irq_set_wake = twl6030_irq_set_wake;

	twl6030_irq->pm_nb.notifier_call = twl6030_irq_pm_notifier;
	atomic_set(&twl6030_irq->wakeirqs, 0);
	twl6030_irq->irq_mapping_tbl = of_id->data;

	twl6030_irq->irq_domain =
		irq_domain_add_linear(node, nr_irqs,
				      &twl6030_irq_domain_ops, twl6030_irq);
	if (!twl6030_irq->irq_domain) {
		dev_err(dev, "Can't add irq_domain\n");
		return -ENOMEM;
>>>>>>> c3ade0e0
	}

	dev_info(dev, "PIH (irq %d) nested IRQs\n", irq_num);

	/* install an irq handler to demultiplex the TWL6030 interrupt */
	status = request_threaded_irq(irq_num, NULL, twl6030_irq_thread,
				      IRQF_ONESHOT, "TWL6030-PIH", twl6030_irq);
	if (status < 0) {
		dev_err(dev, "could not claim irq %d: %d\n", irq_num, status);
		goto fail_irq;
	}

	twl6030_irq->twl_irq = irq_num;
	register_pm_notifier(&twl6030_irq->pm_nb);
	return 0;

fail_irq:
	irq_domain_remove(twl6030_irq->irq_domain);
	return status;
}

int twl6030_exit_irq(void)
{
	if (twl6030_irq && twl6030_irq->twl_irq) {
		unregister_pm_notifier(&twl6030_irq->pm_nb);
		free_irq(twl6030_irq->twl_irq, NULL);
		/*
		 * TODO: IRQ domain and allocated nested IRQ descriptors
		 * should be freed somehow here. Now It can't be done, because
		 * child devices will not be deleted during removing of
		 * TWL Core driver and they will still contain allocated
		 * virt IRQs in their Resources tables.
		 * The same prevents us from using devm_request_threaded_irq()
		 * in this module.
		 */
	}
	return 0;
}
<|MERGE_RESOLUTION|>--- conflicted
+++ resolved
@@ -211,25 +211,6 @@
 			pr_debug("twl6030_irq: PIH ISR %u, virq%u\n",
 				 i, module_irq);
 		}
-<<<<<<< HEAD
-
-		/*
-		 * NOTE:
-		 * Simulation confirms that documentation is wrong w.r.t the
-		 * interrupt status clear operation. A single *byte* write to
-		 * any one of STS_A to STS_C register results in all three
-		 * STS registers being reset. Since it does not matter which
-		 * value is written, all three registers are cleared on a
-		 * single byte write, so we just use 0x0 to clear.
-		 */
-		ret = twl_i2c_write_u8(TWL_MODULE_PIH, 0x00, REG_INT_STS_A);
-		if (ret)
-			pr_warning("twl6030: I2C error in clearing PIH ISR\n");
-
-		enable_irq(irq);
-	}
-=======
->>>>>>> c3ade0e0
 
 	/*
 	 * NOTE:
@@ -448,20 +429,6 @@
 	 * install an irq handler for each of the modules;
 	 * clone dummy irq_chip since PIH can't *do* anything
 	 */
-<<<<<<< HEAD
-	pax_open_kernel();
-	memcpy((void *)&twl6030_irq_chip, &dummy_irq_chip, sizeof twl6030_irq_chip);
-	*(const char **)&twl6030_irq_chip.name = "twl6030";
-	*(void **)&twl6030_irq_chip.irq_set_type = NULL;
-	*(void **)&twl6030_irq_chip.irq_set_wake = twl6030_irq_set_wake;
-	pax_close_kernel();
-
-	for (i = irq_base; i < irq_end; i++) {
-		irq_set_chip_and_handler(i, &twl6030_irq_chip,
-					 handle_simple_irq);
-		irq_set_chip_data(i, (void *)irq_num);
-		activate_irq(i);
-=======
 	twl6030_irq->irq_chip = dummy_irq_chip;
 	twl6030_irq->irq_chip.name = "twl6030";
 	twl6030_irq->irq_chip.irq_set_type = NULL;
@@ -477,7 +444,6 @@
 	if (!twl6030_irq->irq_domain) {
 		dev_err(dev, "Can't add irq_domain\n");
 		return -ENOMEM;
->>>>>>> c3ade0e0
 	}
 
 	dev_info(dev, "PIH (irq %d) nested IRQs\n", irq_num);
