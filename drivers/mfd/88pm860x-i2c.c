--- conflicted
+++ resolved
@@ -232,118 +232,9 @@
 	value |= data;
 	ret = write_device(i2c, reg, 1, &value);
 out:
-<<<<<<< HEAD
-	pm860x_write_device(i2c, 0xFE, 0, &zero);
-	pm860x_write_device(i2c, 0xFC, 0, &zero);
-	mutex_unlock(&chip->io_lock);
-	return ret;
-}
-EXPORT_SYMBOL(pm860x_page_set_bits);
-
-static const struct i2c_device_id pm860x_id_table[] = {
-	{ "88PM860x", 0 },
-	{}
-};
-MODULE_DEVICE_TABLE(i2c, pm860x_id_table);
-
-static int verify_addr(struct i2c_client *i2c)
-{
-	unsigned short addr_8607[] = {0x30, 0x34};
-	unsigned short addr_8606[] = {0x10, 0x11};
-	int size, i;
-
-	if (i2c == NULL)
-		return 0;
-	size = ARRAY_SIZE(addr_8606);
-	for (i = 0; i < size; i++) {
-		if (i2c->addr == *(addr_8606 + i))
-			return CHIP_PM8606;
-	}
-	size = ARRAY_SIZE(addr_8607);
-	for (i = 0; i < size; i++) {
-		if (i2c->addr == *(addr_8607 + i))
-			return CHIP_PM8607;
-	}
-	return 0;
-}
-
-static int __devinit pm860x_probe(struct i2c_client *client,
-				  const struct i2c_device_id *id)
-{
-	struct pm860x_platform_data *pdata = client->dev.platform_data;
-	struct pm860x_chip *chip;
-
-	if (!pdata) {
-		pr_info("No platform data in %s!\n", __func__);
-		return -EINVAL;
-	}
-
-	chip = kzalloc(sizeof(struct pm860x_chip), GFP_KERNEL);
-	if (chip == NULL)
-		return -ENOMEM;
-
-	chip->id = verify_addr(client);
-	chip->client = client;
-	i2c_set_clientdata(client, chip);
-	chip->dev = &client->dev;
-	mutex_init(&chip->io_lock);
-	dev_set_drvdata(chip->dev, chip);
-
-	/*
-	 * Both client and companion client shares same platform driver.
-	 * Driver distinguishes them by pdata->companion_addr.
-	 * pdata->companion_addr is only assigned if companion chip exists.
-	 * At the same time, the companion_addr shouldn't equal to client
-	 * address.
-	 */
-	if (pdata->companion_addr && (pdata->companion_addr != client->addr)) {
-		chip->companion_addr = pdata->companion_addr;
-		chip->companion = i2c_new_dummy(chip->client->adapter,
-						chip->companion_addr);
-		if (!chip->companion) {
-			dev_err(&client->dev,
-				"Failed to allocate I2C companion device\n");
-			kfree(chip);
-			return -ENODEV;
-		}
-		i2c_set_clientdata(chip->companion, chip);
-	}
-
-	pm860x_device_init(chip, pdata);
-	return 0;
-}
-
-static int __devexit pm860x_remove(struct i2c_client *client)
-{
-	struct pm860x_chip *chip = i2c_get_clientdata(client);
-
-	pm860x_device_exit(chip);
-	i2c_unregister_device(chip->companion);
-	kfree(chip);
-	return 0;
-}
-
-static struct i2c_driver pm860x_driver = {
-	.driver	= {
-		.name	= "88PM860x",
-		.owner	= THIS_MODULE,
-	},
-	.probe		= pm860x_probe,
-	.remove		= __devexit_p(pm860x_remove),
-	.id_table	= pm860x_id_table,
-};
-
-static int __init pm860x_i2c_init(void)
-{
-	int ret;
-	ret = i2c_add_driver(&pm860x_driver);
-	if (ret != 0)
-		pr_err("Failed to register 88PM860x I2C driver: %d\n", ret);
-=======
-	read_device(i2c, 0xFE, 0, &zero);
-	read_device(i2c, 0xFC, 0, &zero);
-	i2c_unlock_adapter(i2c->adapter);
->>>>>>> c3ade0e0
+	read_device(i2c, 0xFE, 0, &zero);
+	read_device(i2c, 0xFC, 0, &zero);
+	i2c_unlock_adapter(i2c->adapter);
 	return ret;
 }
 EXPORT_SYMBOL(pm860x_page_set_bits);