--- conflicted
+++ resolved
@@ -130,19 +130,11 @@
 	}
 	tty->driver_data = cs;
 
-<<<<<<< HEAD
-	if (local_inc_return(&cs->open_count) == 1) {
-		spin_lock_irqsave(&cs->lock, flags);
-		cs->tty = tty;
-		spin_unlock_irqrestore(&cs->lock, flags);
-		tty->low_latency = 1;
-=======
 	atomic_inc(&cs->port.count);
 
 	if (atomic_read(&cs->port.count) == 1) {
 		tty_port_tty_set(&cs->port, tty);
 		cs->port.low_latency = 1;
->>>>>>> c3ade0e0
 	}
 
 	mutex_unlock(&cs->mutex);
@@ -164,22 +156,10 @@
 
 	if (!cs->connected)
 		gig_dbg(DEBUG_IF, "not connected");	/* nothing to do */
-<<<<<<< HEAD
-	else if (!local_read(&cs->open_count))
-		dev_warn(cs->dev, "%s: device not opened\n", __func__);
-	else {
-		if (!local_dec_return(&cs->open_count)) {
-			spin_lock_irqsave(&cs->lock, flags);
-			cs->tty = NULL;
-			spin_unlock_irqrestore(&cs->lock, flags);
-		}
-	}
-=======
 	else if (!atomic_read(&cs->port.count))
 		dev_warn(cs->dev, "%s: device not opened\n", __func__);
 	else if (!atomic_dec_return(&cs->port.count))
 		tty_port_tty_set(&cs->port, NULL);
->>>>>>> c3ade0e0
 
 	mutex_unlock(&cs->mutex);
 
@@ -203,13 +183,7 @@
 	if (!cs->connected) {
 		gig_dbg(DEBUG_IF, "not connected");
 		retval = -ENODEV;
-<<<<<<< HEAD
-	} else if (!local_read(&cs->open_count))
-		dev_warn(cs->dev, "%s: device not opened\n", __func__);
-	else {
-=======
 	} else {
->>>>>>> c3ade0e0
 		retval = 0;
 		switch (cmd) {
 		case GIGASET_REDIR:
@@ -319,14 +293,6 @@
 		retval = -ENODEV;
 		goto done;
 	}
-<<<<<<< HEAD
-	if (!local_read(&cs->open_count)) {
-		dev_warn(cs->dev, "%s: device not opened\n", __func__);
-		retval = -ENODEV;
-		goto done;
-	}
-=======
->>>>>>> c3ade0e0
 	if (cs->mstate != MS_LOCKED) {
 		dev_warn(cs->dev, "can't write to unlocked device\n");
 		retval = -EBUSY;
@@ -369,13 +335,7 @@
 	if (!cs->connected) {
 		gig_dbg(DEBUG_IF, "not connected");
 		retval = -ENODEV;
-<<<<<<< HEAD
-	} else if (!local_read(&cs->open_count))
-		dev_warn(cs->dev, "%s: device not opened\n", __func__);
-	else if (cs->mstate != MS_LOCKED) {
-=======
 	} else if (cs->mstate != MS_LOCKED) {
->>>>>>> c3ade0e0
 		dev_warn(cs->dev, "can't write to unlocked device\n");
 		retval = -EBUSY;
 	} else
@@ -397,11 +357,6 @@
 
 	if (!cs->connected)
 		gig_dbg(DEBUG_IF, "not connected");
-<<<<<<< HEAD
-	else if (!local_read(&cs->open_count))
-		dev_warn(cs->dev, "%s: device not opened\n", __func__);
-=======
->>>>>>> c3ade0e0
 	else if (cs->mstate != MS_LOCKED)
 		dev_warn(cs->dev, "can't write to unlocked device\n");
 	else
@@ -422,11 +377,6 @@
 
 	if (!cs->connected)
 		gig_dbg(DEBUG_IF, "not connected");	/* nothing to do */
-<<<<<<< HEAD
-	else if (!local_read(&cs->open_count))
-		dev_warn(cs->dev, "%s: device not opened\n", __func__);
-=======
->>>>>>> c3ade0e0
 	else
 		gig_dbg(DEBUG_IF, "%s: not implemented\n", __func__);
 
@@ -443,11 +393,6 @@
 
 	if (!cs->connected)
 		gig_dbg(DEBUG_IF, "not connected");	/* nothing to do */
-<<<<<<< HEAD
-	else if (!local_read(&cs->open_count))
-		dev_warn(cs->dev, "%s: device not opened\n", __func__);
-=======
->>>>>>> c3ade0e0
 	else
 		gig_dbg(DEBUG_IF, "%s: not implemented\n", __func__);
 
@@ -471,18 +416,8 @@
 		goto out;
 	}
 
-<<<<<<< HEAD
-	if (!local_read(&cs->open_count)) {
-		dev_warn(cs->dev, "%s: device not opened\n", __func__);
-		goto out;
-	}
-
-	iflag = tty->termios->c_iflag;
-	cflag = tty->termios->c_cflag;
-=======
 	iflag = tty->termios.c_iflag;
 	cflag = tty->termios.c_cflag;
->>>>>>> c3ade0e0
 	old_cflag = old ? old->c_cflag : cflag;
 	gig_dbg(DEBUG_IF, "%u: iflag %x cflag %x old %x",
 		cs->minor_index, iflag, cflag, old_cflag);
