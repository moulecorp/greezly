/*
 * Kernel CAPI interface for the Gigaset driver
 *
 * Copyright (c) 2009 by Tilman Schmidt <tilman@imap.cc>.
 *
 * =====================================================================
 *	This program is free software; you can redistribute it and/or
 *	modify it under the terms of the GNU General Public License as
 *	published by the Free Software Foundation; either version 2 of
 *	the License, or (at your option) any later version.
 * =====================================================================
 */

#include "gigaset.h"
#include <linux/proc_fs.h>
#include <linux/seq_file.h>
#include <linux/ratelimit.h>
#include <linux/isdn/capilli.h>
#include <linux/isdn/capicmd.h>
#include <linux/isdn/capiutil.h>
#include <linux/export.h>

/* missing from kernelcapi.h */
#define CapiNcpiNotSupportedByProtocol	0x0001
#define CapiFlagsNotSupportedByProtocol	0x0002
#define CapiAlertAlreadySent		0x0003
#define CapiFacilitySpecificFunctionNotSupported	0x3011

/* missing from capicmd.h */
#define CAPI_CONNECT_IND_BASELEN	(CAPI_MSG_BASELEN + 4 + 2 + 8 * 1)
#define CAPI_CONNECT_ACTIVE_IND_BASELEN	(CAPI_MSG_BASELEN + 4 + 3 * 1)
#define CAPI_CONNECT_B3_IND_BASELEN	(CAPI_MSG_BASELEN + 4 + 1)
#define CAPI_CONNECT_B3_ACTIVE_IND_BASELEN	(CAPI_MSG_BASELEN + 4 + 1)
#define CAPI_DATA_B3_REQ_LEN64		(CAPI_MSG_BASELEN + 4 + 4 + 2 + 2 + 2 + 8)
#define CAPI_DATA_B3_CONF_LEN		(CAPI_MSG_BASELEN + 4 + 2 + 2)
#define CAPI_DISCONNECT_IND_LEN		(CAPI_MSG_BASELEN + 4 + 2)
#define CAPI_DISCONNECT_B3_IND_BASELEN	(CAPI_MSG_BASELEN + 4 + 2 + 1)
#define CAPI_FACILITY_CONF_BASELEN	(CAPI_MSG_BASELEN + 4 + 2 + 2 + 1)
/* most _CONF messages contain only Controller/PLCI/NCCI and Info parameters */
#define CAPI_STDCONF_LEN		(CAPI_MSG_BASELEN + 4 + 2)

#define CAPI_FACILITY_HANDSET	0x0000
#define CAPI_FACILITY_DTMF	0x0001
#define CAPI_FACILITY_V42BIS	0x0002
#define CAPI_FACILITY_SUPPSVC	0x0003
#define CAPI_FACILITY_WAKEUP	0x0004
#define CAPI_FACILITY_LI	0x0005

#define CAPI_SUPPSVC_GETSUPPORTED	0x0000
#define CAPI_SUPPSVC_LISTEN		0x0001

/* missing from capiutil.h */
#define CAPIMSG_PLCI_PART(m)	CAPIMSG_U8(m, 9)
#define CAPIMSG_NCCI_PART(m)	CAPIMSG_U16(m, 10)
#define CAPIMSG_HANDLE_REQ(m)	CAPIMSG_U16(m, 18) /* DATA_B3_REQ/_IND only! */
#define CAPIMSG_FLAGS(m)	CAPIMSG_U16(m, 20)
#define CAPIMSG_SETCONTROLLER(m, contr)	capimsg_setu8(m, 8, contr)
#define CAPIMSG_SETPLCI_PART(m, plci)	capimsg_setu8(m, 9, plci)
#define CAPIMSG_SETNCCI_PART(m, ncci)	capimsg_setu16(m, 10, ncci)
#define CAPIMSG_SETFLAGS(m, flags)	capimsg_setu16(m, 20, flags)

/* parameters with differing location in DATA_B3_CONF/_RESP: */
#define CAPIMSG_SETHANDLE_CONF(m, handle)	capimsg_setu16(m, 12, handle)
#define	CAPIMSG_SETINFO_CONF(m, info)		capimsg_setu16(m, 14, info)

/* Flags (DATA_B3_REQ/_IND) */
#define CAPI_FLAGS_DELIVERY_CONFIRMATION	0x04
#define CAPI_FLAGS_RESERVED			(~0x1f)

/* buffer sizes */
#define MAX_BC_OCTETS 11
#define MAX_HLC_OCTETS 3
#define MAX_NUMBER_DIGITS 20
#define MAX_FMT_IE_LEN 20

/* values for bcs->apconnstate */
#define APCONN_NONE	0	/* inactive/listening */
#define APCONN_SETUP	1	/* connecting */
#define APCONN_ACTIVE	2	/* B channel up */

/* registered application data structure */
struct gigaset_capi_appl {
	struct list_head ctrlist;
	struct gigaset_capi_appl *bcnext;
	u16 id;
	struct capi_register_params rp;
	u16 nextMessageNumber;
	u32 listenInfoMask;
	u32 listenCIPmask;
};

/* CAPI specific controller data structure */
struct gigaset_capi_ctr {
	struct capi_ctr ctr;
	struct list_head appls;
	struct sk_buff_head sendqueue;
	atomic_t sendqlen;
	/* two _cmsg structures possibly used concurrently: */
	_cmsg hcmsg;	/* for message composition triggered from hardware */
	_cmsg acmsg;	/* for dissection of messages sent from application */
	u8 bc_buf[MAX_BC_OCTETS + 1];
	u8 hlc_buf[MAX_HLC_OCTETS + 1];
	u8 cgpty_buf[MAX_NUMBER_DIGITS + 3];
	u8 cdpty_buf[MAX_NUMBER_DIGITS + 2];
};

/* CIP Value table (from CAPI 2.0 standard, ch. 6.1) */
static struct {
	u8 *bc;
	u8 *hlc;
} cip2bchlc[] = {
	[1] = { "8090A3", NULL },	/* Speech (A-law) */
	[2] = { "8890", NULL },		/* Unrestricted digital information */
	[3] = { "8990", NULL },		/* Restricted digital information */
	[4] = { "9090A3", NULL },	/* 3,1 kHz audio (A-law) */
	[5] = { "9190", NULL },		/* 7 kHz audio */
	[6] = { "9890", NULL },		/* Video */
	[7] = { "88C0C6E6", NULL },	/* Packet mode */
	[8] = { "8890218F", NULL },	/* 56 kbit/s rate adaptation */
	[9] = { "9190A5", NULL },	/* Unrestricted digital information
					 * with tones/announcements */
	[16] = { "8090A3", "9181" },	/* Telephony */
	[17] = { "9090A3", "9184" },	/* Group 2/3 facsimile */
	[18] = { "8890", "91A1" },	/* Group 4 facsimile Class 1 */
	[19] = { "8890", "91A4" },	/* Teletex service basic and mixed mode
					 * and Group 4 facsimile service
					 * Classes II and III */
	[20] = { "8890", "91A8" },	/* Teletex service basic and
					 * processable mode */
	[21] = { "8890", "91B1" },	/* Teletex service basic mode */
	[22] = { "8890", "91B2" },	/* International interworking for
					 * Videotex */
	[23] = { "8890", "91B5" },	/* Telex */
	[24] = { "8890", "91B8" },	/* Message Handling Systems
					 * in accordance with X.400 */
	[25] = { "8890", "91C1" },	/* OSI application
					 * in accordance with X.200 */
	[26] = { "9190A5", "9181" },	/* 7 kHz telephony */
	[27] = { "9190A5", "916001" },	/* Video telephony, first connection */
	[28] = { "8890", "916002" },	/* Video telephony, second connection */
};

/*
 * helper functions
 * ================
 */

/*
 * emit unsupported parameter warning
 */
static inline void ignore_cstruct_param(struct cardstate *cs, _cstruct param,
					char *msgname, char *paramname)
{
	if (param && *param)
		dev_warn(cs->dev, "%s: ignoring unsupported parameter: %s\n",
			 msgname, paramname);
}

/*
 * convert an IE from Gigaset hex string to ETSI binary representation
 * including length byte
 * return value: result length, -1 on error
 */
static int encode_ie(char *in, u8 *out, int maxlen)
{
	int l = 0;
	while (*in) {
		if (!isxdigit(in[0]) || !isxdigit(in[1]) || l >= maxlen)
			return -1;
		out[++l] = (hex_to_bin(in[0]) << 4) + hex_to_bin(in[1]);
		in += 2;
	}
	out[0] = l;
	return l;
}

/*
 * convert an IE from ETSI binary representation including length byte
 * to Gigaset hex string
 */
static void decode_ie(u8 *in, char *out)
{
	int i = *in;
	while (i-- > 0) {
		/* ToDo: conversion to upper case necessary? */
		*out++ = toupper(hex_asc_hi(*++in));
		*out++ = toupper(hex_asc_lo(*in));
	}
}

/*
 * retrieve application data structure for an application ID
 */
static inline struct gigaset_capi_appl *
get_appl(struct gigaset_capi_ctr *iif, u16 appl)
{
	struct gigaset_capi_appl *ap;

	list_for_each_entry(ap, &iif->appls, ctrlist)
		if (ap->id == appl)
			return ap;
	return NULL;
}

/*
 * dump CAPI message to kernel messages for debugging
 */
static inline void dump_cmsg(enum debuglevel level, const char *tag, _cmsg *p)
{
#ifdef CONFIG_GIGASET_DEBUG
	/* dump at most 20 messages in 20 secs */
	static DEFINE_RATELIMIT_STATE(msg_dump_ratelimit, 20 * HZ, 20);
	_cdebbuf *cdb;

	if (!(gigaset_debuglevel & level))
		return;
	if (!___ratelimit(&msg_dump_ratelimit, tag))
		return;

	cdb = capi_cmsg2str(p);
	if (cdb) {
		gig_dbg(level, "%s: [%d] %s", tag, p->ApplId, cdb->buf);
		cdebbuf_free(cdb);
	} else {
		gig_dbg(level, "%s: [%d] %s", tag, p->ApplId,
			capi_cmd2str(p->Command, p->Subcommand));
	}
#endif
}

static inline void dump_rawmsg(enum debuglevel level, const char *tag,
			       unsigned char *data)
{
#ifdef CONFIG_GIGASET_DEBUG
	char *dbgline;
	int i, l;

	if (!(gigaset_debuglevel & level))
		return;

	l = CAPIMSG_LEN(data);
	if (l < 12) {
		gig_dbg(level, "%s: ??? LEN=%04d", tag, l);
		return;
	}
	gig_dbg(level, "%s: 0x%02x:0x%02x: ID=%03d #0x%04x LEN=%04d NCCI=0x%x",
		tag, CAPIMSG_COMMAND(data), CAPIMSG_SUBCOMMAND(data),
		CAPIMSG_APPID(data), CAPIMSG_MSGID(data), l,
		CAPIMSG_CONTROL(data));
	l -= 12;
	if (l <= 0)
		return;
<<<<<<< HEAD
	dbgline = kmalloc(3*l, GFP_ATOMIC);
=======
	dbgline = kmalloc(3 * l, GFP_ATOMIC);
>>>>>>> c3ade0e0
	if (!dbgline)
		return;
	for (i = 0; i < l; i++) {
		dbgline[3 * i] = hex_asc_hi(data[12 + i]);
		dbgline[3 * i + 1] = hex_asc_lo(data[12 + i]);
		dbgline[3 * i + 2] = ' ';
	}
	dbgline[3 * l - 1] = '\0';
	gig_dbg(level, "  %s", dbgline);
	kfree(dbgline);
	if (CAPIMSG_COMMAND(data) == CAPI_DATA_B3 &&
	    (CAPIMSG_SUBCOMMAND(data) == CAPI_REQ ||
	     CAPIMSG_SUBCOMMAND(data) == CAPI_IND)) {
		l = CAPIMSG_DATALEN(data);
		gig_dbg(level, "   DataLength=%d", l);
		if (l <= 0 || !(gigaset_debuglevel & DEBUG_LLDATA))
			return;
		if (l > 64)
			l = 64; /* arbitrary limit */
		dbgline = kmalloc(3 * l, GFP_ATOMIC);
		if (!dbgline)
			return;
		data += CAPIMSG_LEN(data);
		for (i = 0; i < l; i++) {
			dbgline[3 * i] = hex_asc_hi(data[i]);
			dbgline[3 * i + 1] = hex_asc_lo(data[i]);
			dbgline[3 * i + 2] = ' ';
		}
		dbgline[3 * l - 1] = '\0';
		gig_dbg(level, "  %s", dbgline);
		kfree(dbgline);
	}
#endif
}

/*
 * format CAPI IE as string
 */

#ifdef CONFIG_GIGASET_DEBUG
static const char *format_ie(const char *ie)
{
	static char result[3 * MAX_FMT_IE_LEN];
	int len, count;
	char *pout = result;

	if (!ie)
		return "NULL";

	count = len = ie[0];
	if (count > MAX_FMT_IE_LEN)
		count = MAX_FMT_IE_LEN - 1;
	while (count--) {
		*pout++ = hex_asc_hi(*++ie);
		*pout++ = hex_asc_lo(*ie);
		*pout++ = ' ';
	}
	if (len > MAX_FMT_IE_LEN) {
		*pout++ = '.';
		*pout++ = '.';
		*pout++ = '.';
	}
	*--pout = 0;
	return result;
}
#endif

/*
 * emit DATA_B3_CONF message
 */
static void send_data_b3_conf(struct cardstate *cs, struct capi_ctr *ctr,
			      u16 appl, u16 msgid, int channel,
			      u16 handle, u16 info)
{
	struct sk_buff *cskb;
	u8 *msg;

	cskb = alloc_skb(CAPI_DATA_B3_CONF_LEN, GFP_ATOMIC);
	if (!cskb) {
		dev_err(cs->dev, "%s: out of memory\n", __func__);
		return;
	}
	/* frequent message, avoid _cmsg overhead */
	msg = __skb_put(cskb, CAPI_DATA_B3_CONF_LEN);
	CAPIMSG_SETLEN(msg, CAPI_DATA_B3_CONF_LEN);
	CAPIMSG_SETAPPID(msg, appl);
	CAPIMSG_SETCOMMAND(msg, CAPI_DATA_B3);
	CAPIMSG_SETSUBCOMMAND(msg,  CAPI_CONF);
	CAPIMSG_SETMSGID(msg, msgid);
	CAPIMSG_SETCONTROLLER(msg, ctr->cnr);
	CAPIMSG_SETPLCI_PART(msg, channel);
	CAPIMSG_SETNCCI_PART(msg, 1);
	CAPIMSG_SETHANDLE_CONF(msg, handle);
	CAPIMSG_SETINFO_CONF(msg, info);

	/* emit message */
	dump_rawmsg(DEBUG_MCMD, __func__, msg);
	capi_ctr_handle_message(ctr, appl, cskb);
}


/*
 * driver interface functions
 * ==========================
 */

/**
 * gigaset_skb_sent() - acknowledge transmission of outgoing skb
 * @bcs:	B channel descriptor structure.
 * @skb:	sent data.
 *
 * Called by hardware module {bas,ser,usb}_gigaset when the data in a
 * skb has been successfully sent, for signalling completion to the LL.
 */
void gigaset_skb_sent(struct bc_state *bcs, struct sk_buff *dskb)
{
	struct cardstate *cs = bcs->cs;
	struct gigaset_capi_ctr *iif = cs->iif;
	struct gigaset_capi_appl *ap = bcs->ap;
	unsigned char *req = skb_mac_header(dskb);
	u16 flags;

	/* update statistics */
	++bcs->trans_up;

	if (!ap) {
		gig_dbg(DEBUG_MCMD, "%s: application gone", __func__);
		return;
	}

	/* don't send further B3 messages if disconnected */
	if (bcs->apconnstate < APCONN_ACTIVE) {
		gig_dbg(DEBUG_MCMD, "%s: disconnected", __func__);
		return;
	}

	/*
	 * send DATA_B3_CONF if "delivery confirmation" bit was set in request;
	 * otherwise it has already been sent by do_data_b3_req()
	 */
	flags = CAPIMSG_FLAGS(req);
	if (flags & CAPI_FLAGS_DELIVERY_CONFIRMATION)
		send_data_b3_conf(cs, &iif->ctr, ap->id, CAPIMSG_MSGID(req),
				  bcs->channel + 1, CAPIMSG_HANDLE_REQ(req),
				  (flags & ~CAPI_FLAGS_DELIVERY_CONFIRMATION) ?
				  CapiFlagsNotSupportedByProtocol :
				  CAPI_NOERROR);
}
EXPORT_SYMBOL_GPL(gigaset_skb_sent);

/**
 * gigaset_skb_rcvd() - pass received skb to LL
 * @bcs:	B channel descriptor structure.
 * @skb:	received data.
 *
 * Called by hardware module {bas,ser,usb}_gigaset when user data has
 * been successfully received, for passing to the LL.
 * Warning: skb must not be accessed anymore!
 */
void gigaset_skb_rcvd(struct bc_state *bcs, struct sk_buff *skb)
{
	struct cardstate *cs = bcs->cs;
	struct gigaset_capi_ctr *iif = cs->iif;
	struct gigaset_capi_appl *ap = bcs->ap;
	int len = skb->len;

	/* update statistics */
	bcs->trans_down++;

	if (!ap) {
		gig_dbg(DEBUG_MCMD, "%s: application gone", __func__);
		dev_kfree_skb_any(skb);
		return;
	}

	/* don't send further B3 messages if disconnected */
	if (bcs->apconnstate < APCONN_ACTIVE) {
		gig_dbg(DEBUG_MCMD, "%s: disconnected", __func__);
		dev_kfree_skb_any(skb);
		return;
	}

	/*
	 * prepend DATA_B3_IND message to payload
	 * Parameters: NCCI = 1, all others 0/unused
	 * frequent message, avoid _cmsg overhead
	 */
	skb_push(skb, CAPI_DATA_B3_REQ_LEN);
	CAPIMSG_SETLEN(skb->data, CAPI_DATA_B3_REQ_LEN);
	CAPIMSG_SETAPPID(skb->data, ap->id);
	CAPIMSG_SETCOMMAND(skb->data, CAPI_DATA_B3);
	CAPIMSG_SETSUBCOMMAND(skb->data,  CAPI_IND);
	CAPIMSG_SETMSGID(skb->data, ap->nextMessageNumber++);
	CAPIMSG_SETCONTROLLER(skb->data, iif->ctr.cnr);
	CAPIMSG_SETPLCI_PART(skb->data, bcs->channel + 1);
	CAPIMSG_SETNCCI_PART(skb->data, 1);
	/* Data parameter not used */
	CAPIMSG_SETDATALEN(skb->data, len);
	/* Data handle parameter not used */
	CAPIMSG_SETFLAGS(skb->data, 0);
	/* Data64 parameter not present */

	/* emit message */
	dump_rawmsg(DEBUG_MCMD, __func__, skb->data);
	capi_ctr_handle_message(&iif->ctr, ap->id, skb);
}
EXPORT_SYMBOL_GPL(gigaset_skb_rcvd);

/**
 * gigaset_isdn_rcv_err() - signal receive error
 * @bcs:	B channel descriptor structure.
 *
 * Called by hardware module {bas,ser,usb}_gigaset when a receive error
 * has occurred, for signalling to the LL.
 */
void gigaset_isdn_rcv_err(struct bc_state *bcs)
{
	/* if currently ignoring packets, just count down */
	if (bcs->ignore) {
		bcs->ignore--;
		return;
	}

	/* update statistics */
	bcs->corrupted++;

	/* ToDo: signal error -> LL */
}
EXPORT_SYMBOL_GPL(gigaset_isdn_rcv_err);

/**
 * gigaset_isdn_icall() - signal incoming call
 * @at_state:	connection state structure.
 *
 * Called by main module at tasklet level to notify the LL that an incoming
 * call has been received. @at_state contains the parameters of the call.
 *
 * Return value: call disposition (ICALL_*)
 */
int gigaset_isdn_icall(struct at_state_t *at_state)
{
	struct cardstate *cs = at_state->cs;
	struct bc_state *bcs = at_state->bcs;
	struct gigaset_capi_ctr *iif = cs->iif;
	struct gigaset_capi_appl *ap;
	u32 actCIPmask;
	struct sk_buff *skb;
	unsigned int msgsize;
	unsigned long flags;
	int i;

	/*
	 * ToDo: signal calls without a free B channel, too
	 * (requires a u8 handle for the at_state structure that can
	 * be stored in the PLCI and used in the CONNECT_RESP message
	 * handler to retrieve it)
	 */
	if (!bcs)
		return ICALL_IGNORE;

	/* prepare CONNECT_IND message, using B channel number as PLCI */
	capi_cmsg_header(&iif->hcmsg, 0, CAPI_CONNECT, CAPI_IND, 0,
			 iif->ctr.cnr | ((bcs->channel + 1) << 8));

	/* minimum size, all structs empty */
	msgsize = CAPI_CONNECT_IND_BASELEN;

	/* Bearer Capability (mandatory) */
	if (at_state->str_var[STR_ZBC]) {
		/* pass on BC from Gigaset */
		if (encode_ie(at_state->str_var[STR_ZBC], iif->bc_buf,
			      MAX_BC_OCTETS) < 0) {
			dev_warn(cs->dev, "RING ignored - bad BC %s\n",
				 at_state->str_var[STR_ZBC]);
			return ICALL_IGNORE;
		}

		/* look up corresponding CIP value */
		iif->hcmsg.CIPValue = 0;	/* default if nothing found */
		for (i = 0; i < ARRAY_SIZE(cip2bchlc); i++)
			if (cip2bchlc[i].bc != NULL &&
			    cip2bchlc[i].hlc == NULL &&
			    !strcmp(cip2bchlc[i].bc,
				    at_state->str_var[STR_ZBC])) {
				iif->hcmsg.CIPValue = i;
				break;
			}
	} else {
		/* no BC (internal call): assume CIP 1 (speech, A-law) */
		iif->hcmsg.CIPValue = 1;
		encode_ie(cip2bchlc[1].bc, iif->bc_buf, MAX_BC_OCTETS);
	}
	iif->hcmsg.BC = iif->bc_buf;
	msgsize += iif->hcmsg.BC[0];

	/* High Layer Compatibility (optional) */
	if (at_state->str_var[STR_ZHLC]) {
		/* pass on HLC from Gigaset */
		if (encode_ie(at_state->str_var[STR_ZHLC], iif->hlc_buf,
			      MAX_HLC_OCTETS) < 0) {
			dev_warn(cs->dev, "RING ignored - bad HLC %s\n",
				 at_state->str_var[STR_ZHLC]);
			return ICALL_IGNORE;
		}
		iif->hcmsg.HLC = iif->hlc_buf;
		msgsize += iif->hcmsg.HLC[0];

		/* look up corresponding CIP value */
		/* keep BC based CIP value if none found */
		if (at_state->str_var[STR_ZBC])
			for (i = 0; i < ARRAY_SIZE(cip2bchlc); i++)
				if (cip2bchlc[i].hlc != NULL &&
				    !strcmp(cip2bchlc[i].hlc,
					    at_state->str_var[STR_ZHLC]) &&
				    !strcmp(cip2bchlc[i].bc,
					    at_state->str_var[STR_ZBC])) {
					iif->hcmsg.CIPValue = i;
					break;
				}
	}

	/* Called Party Number (optional) */
	if (at_state->str_var[STR_ZCPN]) {
		i = strlen(at_state->str_var[STR_ZCPN]);
		if (i > MAX_NUMBER_DIGITS) {
			dev_warn(cs->dev, "RING ignored - bad number %s\n",
				 at_state->str_var[STR_ZBC]);
			return ICALL_IGNORE;
		}
		iif->cdpty_buf[0] = i + 1;
		iif->cdpty_buf[1] = 0x80; /* type / numbering plan unknown */
		memcpy(iif->cdpty_buf + 2, at_state->str_var[STR_ZCPN], i);
		iif->hcmsg.CalledPartyNumber = iif->cdpty_buf;
		msgsize += iif->hcmsg.CalledPartyNumber[0];
	}

	/* Calling Party Number (optional) */
	if (at_state->str_var[STR_NMBR]) {
		i = strlen(at_state->str_var[STR_NMBR]);
		if (i > MAX_NUMBER_DIGITS) {
			dev_warn(cs->dev, "RING ignored - bad number %s\n",
				 at_state->str_var[STR_ZBC]);
			return ICALL_IGNORE;
		}
		iif->cgpty_buf[0] = i + 2;
		iif->cgpty_buf[1] = 0x00; /* type / numbering plan unknown */
		iif->cgpty_buf[2] = 0x80; /* pres. allowed, not screened */
		memcpy(iif->cgpty_buf + 3, at_state->str_var[STR_NMBR], i);
		iif->hcmsg.CallingPartyNumber = iif->cgpty_buf;
		msgsize += iif->hcmsg.CallingPartyNumber[0];
	}

	/* remaining parameters (not supported, always left NULL):
	 * - CalledPartySubaddress
	 * - CallingPartySubaddress
	 * - AdditionalInfo
	 *   - BChannelinformation
	 *   - Keypadfacility
	 *   - Useruserdata
	 *   - Facilitydataarray
	 */

	gig_dbg(DEBUG_CMD, "icall: PLCI %x CIP %d BC %s",
		iif->hcmsg.adr.adrPLCI, iif->hcmsg.CIPValue,
		format_ie(iif->hcmsg.BC));
	gig_dbg(DEBUG_CMD, "icall: HLC %s",
		format_ie(iif->hcmsg.HLC));
	gig_dbg(DEBUG_CMD, "icall: CgPty %s",
		format_ie(iif->hcmsg.CallingPartyNumber));
	gig_dbg(DEBUG_CMD, "icall: CdPty %s",
		format_ie(iif->hcmsg.CalledPartyNumber));

	/* scan application list for matching listeners */
	spin_lock_irqsave(&bcs->aplock, flags);
	if (bcs->ap != NULL || bcs->apconnstate != APCONN_NONE) {
		dev_warn(cs->dev, "%s: channel not properly cleared (%p/%d)\n",
			 __func__, bcs->ap, bcs->apconnstate);
		bcs->ap = NULL;
		bcs->apconnstate = APCONN_NONE;
	}
	spin_unlock_irqrestore(&bcs->aplock, flags);
	actCIPmask = 1 | (1 << iif->hcmsg.CIPValue);
	list_for_each_entry(ap, &iif->appls, ctrlist)
		if (actCIPmask & ap->listenCIPmask) {
			/* build CONNECT_IND message for this application */
			iif->hcmsg.ApplId = ap->id;
			iif->hcmsg.Messagenumber = ap->nextMessageNumber++;

			skb = alloc_skb(msgsize, GFP_ATOMIC);
			if (!skb) {
				dev_err(cs->dev, "%s: out of memory\n",
					__func__);
				break;
			}
			capi_cmsg2message(&iif->hcmsg, __skb_put(skb, msgsize));
			dump_cmsg(DEBUG_CMD, __func__, &iif->hcmsg);

			/* add to listeners on this B channel, update state */
			spin_lock_irqsave(&bcs->aplock, flags);
			ap->bcnext = bcs->ap;
			bcs->ap = ap;
			bcs->chstate |= CHS_NOTIFY_LL;
			bcs->apconnstate = APCONN_SETUP;
			spin_unlock_irqrestore(&bcs->aplock, flags);

			/* emit message */
			capi_ctr_handle_message(&iif->ctr, ap->id, skb);
		}

	/*
	 * Return "accept" if any listeners.
	 * Gigaset will send ALERTING.
	 * There doesn't seem to be a way to avoid this.
	 */
	return bcs->ap ? ICALL_ACCEPT : ICALL_IGNORE;
}

/*
 * send a DISCONNECT_IND message to an application
 * does not sleep, clobbers the controller's hcmsg structure
 */
static void send_disconnect_ind(struct bc_state *bcs,
				struct gigaset_capi_appl *ap, u16 reason)
{
	struct cardstate *cs = bcs->cs;
	struct gigaset_capi_ctr *iif = cs->iif;
	struct sk_buff *skb;

	if (bcs->apconnstate == APCONN_NONE)
		return;

	capi_cmsg_header(&iif->hcmsg, ap->id, CAPI_DISCONNECT, CAPI_IND,
			 ap->nextMessageNumber++,
			 iif->ctr.cnr | ((bcs->channel + 1) << 8));
	iif->hcmsg.Reason = reason;
	skb = alloc_skb(CAPI_DISCONNECT_IND_LEN, GFP_ATOMIC);
	if (!skb) {
		dev_err(cs->dev, "%s: out of memory\n", __func__);
		return;
	}
	capi_cmsg2message(&iif->hcmsg, __skb_put(skb, CAPI_DISCONNECT_IND_LEN));
	dump_cmsg(DEBUG_CMD, __func__, &iif->hcmsg);
	capi_ctr_handle_message(&iif->ctr, ap->id, skb);
}

/*
 * send a DISCONNECT_B3_IND message to an application
 * Parameters: NCCI = 1, NCPI empty, Reason_B3 = 0
 * does not sleep, clobbers the controller's hcmsg structure
 */
static void send_disconnect_b3_ind(struct bc_state *bcs,
				   struct gigaset_capi_appl *ap)
{
	struct cardstate *cs = bcs->cs;
	struct gigaset_capi_ctr *iif = cs->iif;
	struct sk_buff *skb;

	/* nothing to do if no logical connection active */
	if (bcs->apconnstate < APCONN_ACTIVE)
		return;
	bcs->apconnstate = APCONN_SETUP;

	capi_cmsg_header(&iif->hcmsg, ap->id, CAPI_DISCONNECT_B3, CAPI_IND,
			 ap->nextMessageNumber++,
			 iif->ctr.cnr | ((bcs->channel + 1) << 8) | (1 << 16));
	skb = alloc_skb(CAPI_DISCONNECT_B3_IND_BASELEN, GFP_ATOMIC);
	if (!skb) {
		dev_err(cs->dev, "%s: out of memory\n", __func__);
		return;
	}
	capi_cmsg2message(&iif->hcmsg,
			  __skb_put(skb, CAPI_DISCONNECT_B3_IND_BASELEN));
	dump_cmsg(DEBUG_CMD, __func__, &iif->hcmsg);
	capi_ctr_handle_message(&iif->ctr, ap->id, skb);
}

/**
 * gigaset_isdn_connD() - signal D channel connect
 * @bcs:	B channel descriptor structure.
 *
 * Called by main module at tasklet level to notify the LL that the D channel
 * connection has been established.
 */
void gigaset_isdn_connD(struct bc_state *bcs)
{
	struct cardstate *cs = bcs->cs;
	struct gigaset_capi_ctr *iif = cs->iif;
	struct gigaset_capi_appl *ap;
	struct sk_buff *skb;
	unsigned int msgsize;
	unsigned long flags;

	spin_lock_irqsave(&bcs->aplock, flags);
	ap = bcs->ap;
	if (!ap) {
		spin_unlock_irqrestore(&bcs->aplock, flags);
		gig_dbg(DEBUG_CMD, "%s: application gone", __func__);
		return;
	}
	if (bcs->apconnstate == APCONN_NONE) {
		spin_unlock_irqrestore(&bcs->aplock, flags);
		dev_warn(cs->dev, "%s: application %u not connected\n",
			 __func__, ap->id);
		return;
	}
	spin_unlock_irqrestore(&bcs->aplock, flags);
	while (ap->bcnext) {
		/* this should never happen */
		dev_warn(cs->dev, "%s: dropping extra application %u\n",
			 __func__, ap->bcnext->id);
		send_disconnect_ind(bcs, ap->bcnext,
				    CapiCallGivenToOtherApplication);
		ap->bcnext = ap->bcnext->bcnext;
	}

	/* prepare CONNECT_ACTIVE_IND message
	 * Note: LLC not supported by device
	 */
	capi_cmsg_header(&iif->hcmsg, ap->id, CAPI_CONNECT_ACTIVE, CAPI_IND,
			 ap->nextMessageNumber++,
			 iif->ctr.cnr | ((bcs->channel + 1) << 8));

	/* minimum size, all structs empty */
	msgsize = CAPI_CONNECT_ACTIVE_IND_BASELEN;

	/* ToDo: set parameter: Connected number
	 * (requires ev-layer state machine extension to collect
	 * ZCON device reply)
	 */

	/* build and emit CONNECT_ACTIVE_IND message */
	skb = alloc_skb(msgsize, GFP_ATOMIC);
	if (!skb) {
		dev_err(cs->dev, "%s: out of memory\n", __func__);
		return;
	}
	capi_cmsg2message(&iif->hcmsg, __skb_put(skb, msgsize));
	dump_cmsg(DEBUG_CMD, __func__, &iif->hcmsg);
	capi_ctr_handle_message(&iif->ctr, ap->id, skb);
}

/**
 * gigaset_isdn_hupD() - signal D channel hangup
 * @bcs:	B channel descriptor structure.
 *
 * Called by main module at tasklet level to notify the LL that the D channel
 * connection has been shut down.
 */
void gigaset_isdn_hupD(struct bc_state *bcs)
{
	struct gigaset_capi_appl *ap;
	unsigned long flags;

	/*
	 * ToDo: pass on reason code reported by device
	 * (requires ev-layer state machine extension to collect
	 * ZCAU device reply)
	 */
	spin_lock_irqsave(&bcs->aplock, flags);
	while (bcs->ap != NULL) {
		ap = bcs->ap;
		bcs->ap = ap->bcnext;
		spin_unlock_irqrestore(&bcs->aplock, flags);
		send_disconnect_b3_ind(bcs, ap);
		send_disconnect_ind(bcs, ap, 0);
		spin_lock_irqsave(&bcs->aplock, flags);
	}
	bcs->apconnstate = APCONN_NONE;
	spin_unlock_irqrestore(&bcs->aplock, flags);
}

/**
 * gigaset_isdn_connB() - signal B channel connect
 * @bcs:	B channel descriptor structure.
 *
 * Called by main module at tasklet level to notify the LL that the B channel
 * connection has been established.
 */
void gigaset_isdn_connB(struct bc_state *bcs)
{
	struct cardstate *cs = bcs->cs;
	struct gigaset_capi_ctr *iif = cs->iif;
	struct gigaset_capi_appl *ap;
	struct sk_buff *skb;
	unsigned long flags;
	unsigned int msgsize;
	u8 command;

	spin_lock_irqsave(&bcs->aplock, flags);
	ap = bcs->ap;
	if (!ap) {
		spin_unlock_irqrestore(&bcs->aplock, flags);
		gig_dbg(DEBUG_CMD, "%s: application gone", __func__);
		return;
	}
	if (!bcs->apconnstate) {
		spin_unlock_irqrestore(&bcs->aplock, flags);
		dev_warn(cs->dev, "%s: application %u not connected\n",
			 __func__, ap->id);
		return;
	}

	/*
	 * emit CONNECT_B3_ACTIVE_IND if we already got CONNECT_B3_REQ;
	 * otherwise we have to emit CONNECT_B3_IND first, and follow up with
	 * CONNECT_B3_ACTIVE_IND in reply to CONNECT_B3_RESP
	 * Parameters in both cases always: NCCI = 1, NCPI empty
	 */
	if (bcs->apconnstate >= APCONN_ACTIVE) {
		command = CAPI_CONNECT_B3_ACTIVE;
		msgsize = CAPI_CONNECT_B3_ACTIVE_IND_BASELEN;
	} else {
		command = CAPI_CONNECT_B3;
		msgsize = CAPI_CONNECT_B3_IND_BASELEN;
	}
	bcs->apconnstate = APCONN_ACTIVE;

	spin_unlock_irqrestore(&bcs->aplock, flags);

	while (ap->bcnext) {
		/* this should never happen */
		dev_warn(cs->dev, "%s: dropping extra application %u\n",
			 __func__, ap->bcnext->id);
		send_disconnect_ind(bcs, ap->bcnext,
				    CapiCallGivenToOtherApplication);
		ap->bcnext = ap->bcnext->bcnext;
	}

	capi_cmsg_header(&iif->hcmsg, ap->id, command, CAPI_IND,
			 ap->nextMessageNumber++,
			 iif->ctr.cnr | ((bcs->channel + 1) << 8) | (1 << 16));
	skb = alloc_skb(msgsize, GFP_ATOMIC);
	if (!skb) {
		dev_err(cs->dev, "%s: out of memory\n", __func__);
		return;
	}
	capi_cmsg2message(&iif->hcmsg, __skb_put(skb, msgsize));
	dump_cmsg(DEBUG_CMD, __func__, &iif->hcmsg);
	capi_ctr_handle_message(&iif->ctr, ap->id, skb);
}

/**
 * gigaset_isdn_hupB() - signal B channel hangup
 * @bcs:	B channel descriptor structure.
 *
 * Called by main module to notify the LL that the B channel connection has
 * been shut down.
 */
void gigaset_isdn_hupB(struct bc_state *bcs)
{
	struct gigaset_capi_appl *ap = bcs->ap;

	/* ToDo: assure order of DISCONNECT_B3_IND and DISCONNECT_IND ? */

	if (!ap) {
		gig_dbg(DEBUG_CMD, "%s: application gone", __func__);
		return;
	}

	send_disconnect_b3_ind(bcs, ap);
}

/**
 * gigaset_isdn_start() - signal device availability
 * @cs:		device descriptor structure.
 *
 * Called by main module to notify the LL that the device is available for
 * use.
 */
void gigaset_isdn_start(struct cardstate *cs)
{
	struct gigaset_capi_ctr *iif = cs->iif;

	/* fill profile data: manufacturer name */
	strcpy(iif->ctr.manu, "Siemens");
	/* CAPI and device version */
	iif->ctr.version.majorversion = 2;		/* CAPI 2.0 */
	iif->ctr.version.minorversion = 0;
	/* ToDo: check/assert cs->gotfwver? */
	iif->ctr.version.majormanuversion = cs->fwver[0];
	iif->ctr.version.minormanuversion = cs->fwver[1];
	/* number of B channels supported */
	iif->ctr.profile.nbchannel = cs->channels;
	/* global options: internal controller, supplementary services */
	iif->ctr.profile.goptions = 0x11;
	/* B1 protocols: 64 kbit/s HDLC or transparent */
	iif->ctr.profile.support1 =  0x03;
	/* B2 protocols: transparent only */
	/* ToDo: X.75 SLP ? */
	iif->ctr.profile.support2 =  0x02;
	/* B3 protocols: transparent only */
	iif->ctr.profile.support3 =  0x01;
	/* no serial number */
	strcpy(iif->ctr.serial, "0");
	capi_ctr_ready(&iif->ctr);
}

/**
 * gigaset_isdn_stop() - signal device unavailability
 * @cs:		device descriptor structure.
 *
 * Called by main module to notify the LL that the device is no longer
 * available for use.
 */
void gigaset_isdn_stop(struct cardstate *cs)
{
	struct gigaset_capi_ctr *iif = cs->iif;
	capi_ctr_down(&iif->ctr);
}

/*
 * kernel CAPI callback methods
 * ============================
 */

/*
 * register CAPI application
 */
static void gigaset_register_appl(struct capi_ctr *ctr, u16 appl,
				  capi_register_params *rp)
{
	struct gigaset_capi_ctr *iif
		= container_of(ctr, struct gigaset_capi_ctr, ctr);
	struct cardstate *cs = ctr->driverdata;
	struct gigaset_capi_appl *ap;

	gig_dbg(DEBUG_CMD, "%s [%u] l3cnt=%u blkcnt=%u blklen=%u",
		__func__, appl, rp->level3cnt, rp->datablkcnt, rp->datablklen);

	list_for_each_entry(ap, &iif->appls, ctrlist)
		if (ap->id == appl) {
			dev_notice(cs->dev,
				   "application %u already registered\n", appl);
			return;
		}

	ap = kzalloc(sizeof(*ap), GFP_KERNEL);
	if (!ap) {
		dev_err(cs->dev, "%s: out of memory\n", __func__);
		return;
	}
	ap->id = appl;
	ap->rp = *rp;

	list_add(&ap->ctrlist, &iif->appls);
	dev_info(cs->dev, "application %u registered\n", ap->id);
}

/*
 * remove CAPI application from channel
 * helper function to keep indentation levels down and stay in 80 columns
 */

static inline void remove_appl_from_channel(struct bc_state *bcs,
					    struct gigaset_capi_appl *ap)
{
	struct cardstate *cs = bcs->cs;
	struct gigaset_capi_appl *bcap;
	unsigned long flags;
	int prevconnstate;

	spin_lock_irqsave(&bcs->aplock, flags);
	bcap = bcs->ap;
	if (bcap == NULL) {
		spin_unlock_irqrestore(&bcs->aplock, flags);
		return;
	}

	/* check first application on channel */
	if (bcap == ap) {
		bcs->ap = ap->bcnext;
		if (bcs->ap != NULL) {
			spin_unlock_irqrestore(&bcs->aplock, flags);
			return;
		}

		/* none left, clear channel state */
		prevconnstate = bcs->apconnstate;
		bcs->apconnstate = APCONN_NONE;
		spin_unlock_irqrestore(&bcs->aplock, flags);

		if (prevconnstate == APCONN_ACTIVE) {
			dev_notice(cs->dev, "%s: hanging up channel %u\n",
				   __func__, bcs->channel);
			gigaset_add_event(cs, &bcs->at_state,
					  EV_HUP, NULL, 0, NULL);
			gigaset_schedule_event(cs);
		}
		return;
	}

	/* check remaining list */
	do {
		if (bcap->bcnext == ap) {
			bcap->bcnext = bcap->bcnext->bcnext;
			spin_unlock_irqrestore(&bcs->aplock, flags);
			return;
		}
		bcap = bcap->bcnext;
	} while (bcap != NULL);
	spin_unlock_irqrestore(&bcs->aplock, flags);
}

/*
 * release CAPI application
 */
static void gigaset_release_appl(struct capi_ctr *ctr, u16 appl)
{
	struct gigaset_capi_ctr *iif
		= container_of(ctr, struct gigaset_capi_ctr, ctr);
	struct cardstate *cs = iif->ctr.driverdata;
	struct gigaset_capi_appl *ap, *tmp;
	unsigned ch;

	gig_dbg(DEBUG_CMD, "%s [%u]", __func__, appl);

	list_for_each_entry_safe(ap, tmp, &iif->appls, ctrlist)
		if (ap->id == appl) {
			/* remove from any channels */
			for (ch = 0; ch < cs->channels; ch++)
				remove_appl_from_channel(&cs->bcs[ch], ap);

			/* remove from registration list */
			list_del(&ap->ctrlist);
			kfree(ap);
			dev_info(cs->dev, "application %u released\n", appl);
		}
}

/*
 * =====================================================================
 * outgoing CAPI message handler
 * =====================================================================
 */

/*
 * helper function: emit reply message with given Info value
 */
static void send_conf(struct gigaset_capi_ctr *iif,
		      struct gigaset_capi_appl *ap,
		      struct sk_buff *skb,
		      u16 info)
{
	/*
	 * _CONF replies always only have NCCI and Info parameters
	 * so they'll fit into the _REQ message skb
	 */
	capi_cmsg_answer(&iif->acmsg);
	iif->acmsg.Info = info;
	capi_cmsg2message(&iif->acmsg, skb->data);
	__skb_trim(skb, CAPI_STDCONF_LEN);
	dump_cmsg(DEBUG_CMD, __func__, &iif->acmsg);
	capi_ctr_handle_message(&iif->ctr, ap->id, skb);
}

/*
 * process FACILITY_REQ message
 */
static void do_facility_req(struct gigaset_capi_ctr *iif,
			    struct gigaset_capi_appl *ap,
			    struct sk_buff *skb)
{
	struct cardstate *cs = iif->ctr.driverdata;
	_cmsg *cmsg = &iif->acmsg;
	struct sk_buff *cskb;
	u8 *pparam;
	unsigned int msgsize = CAPI_FACILITY_CONF_BASELEN;
	u16 function, info;
	static u8 confparam[10];	/* max. 9 octets + length byte */

	/* decode message */
	capi_message2cmsg(cmsg, skb->data);
	dump_cmsg(DEBUG_CMD, __func__, cmsg);

	/*
	 * Facility Request Parameter is not decoded by capi_message2cmsg()
	 * encoding depends on Facility Selector
	 */
	switch (cmsg->FacilitySelector) {
	case CAPI_FACILITY_DTMF:	/* ToDo */
		info = CapiFacilityNotSupported;
		confparam[0] = 2;	/* length */
		/* DTMF information: Unknown DTMF request */
		capimsg_setu16(confparam, 1, 2);
		break;

	case CAPI_FACILITY_V42BIS:	/* not supported */
		info = CapiFacilityNotSupported;
		confparam[0] = 2;	/* length */
		/* V.42 bis information: not available */
		capimsg_setu16(confparam, 1, 1);
		break;

	case CAPI_FACILITY_SUPPSVC:
		/* decode Function parameter */
		pparam = cmsg->FacilityRequestParameter;
		if (pparam == NULL || pparam[0] < 2) {
			dev_notice(cs->dev, "%s: %s missing\n", "FACILITY_REQ",
				   "Facility Request Parameter");
			send_conf(iif, ap, skb, CapiIllMessageParmCoding);
			return;
		}
		function = CAPIMSG_U16(pparam, 1);
		switch (function) {
		case CAPI_SUPPSVC_GETSUPPORTED:
			info = CapiSuccess;
			/* Supplementary Service specific parameter */
			confparam[3] = 6;	/* length */
			/* Supplementary services info: Success */
			capimsg_setu16(confparam, 4, CapiSuccess);
			/* Supported Services: none */
			capimsg_setu32(confparam, 6, 0);
			break;
		case CAPI_SUPPSVC_LISTEN:
			if (pparam[0] < 7 || pparam[3] < 4) {
				dev_notice(cs->dev, "%s: %s missing\n",
					   "FACILITY_REQ", "Notification Mask");
				send_conf(iif, ap, skb,
					  CapiIllMessageParmCoding);
				return;
			}
			if (CAPIMSG_U32(pparam, 4) != 0) {
				dev_notice(cs->dev,
					   "%s: unsupported supplementary service notification mask 0x%x\n",
					   "FACILITY_REQ", CAPIMSG_U32(pparam, 4));
				info = CapiFacilitySpecificFunctionNotSupported;
				confparam[3] = 2;	/* length */
				capimsg_setu16(confparam, 4,
					       CapiSupplementaryServiceNotSupported);
			}
			info = CapiSuccess;
			confparam[3] = 2;	/* length */
			capimsg_setu16(confparam, 4, CapiSuccess);
			break;

		/* ToDo: add supported services */

		default:
			dev_notice(cs->dev,
				   "%s: unsupported supplementary service function 0x%04x\n",
				   "FACILITY_REQ", function);
			info = CapiFacilitySpecificFunctionNotSupported;
			/* Supplementary Service specific parameter */
			confparam[3] = 2;	/* length */
			/* Supplementary services info: not supported */
			capimsg_setu16(confparam, 4,
				       CapiSupplementaryServiceNotSupported);
		}

		/* Facility confirmation parameter */
		confparam[0] = confparam[3] + 3;	/* total length */
		/* Function: copy from _REQ message */
		capimsg_setu16(confparam, 1, function);
		/* Supplementary Service specific parameter already set above */
		break;

	case CAPI_FACILITY_WAKEUP:	/* ToDo */
		info = CapiFacilityNotSupported;
		confparam[0] = 2;	/* length */
		/* Number of accepted awake request parameters: 0 */
		capimsg_setu16(confparam, 1, 0);
		break;

	default:
		info = CapiFacilityNotSupported;
		confparam[0] = 0;	/* empty struct */
	}

	/* send FACILITY_CONF with given Info and confirmation parameter */
	capi_cmsg_answer(cmsg);
	cmsg->Info = info;
	cmsg->FacilityConfirmationParameter = confparam;
	msgsize += confparam[0];	/* length */
	cskb = alloc_skb(msgsize, GFP_ATOMIC);
	if (!cskb) {
		dev_err(cs->dev, "%s: out of memory\n", __func__);
		return;
	}
	capi_cmsg2message(cmsg, __skb_put(cskb, msgsize));
	dump_cmsg(DEBUG_CMD, __func__, cmsg);
	capi_ctr_handle_message(&iif->ctr, ap->id, cskb);
}


/*
 * process LISTEN_REQ message
 * just store the masks in the application data structure
 */
static void do_listen_req(struct gigaset_capi_ctr *iif,
			  struct gigaset_capi_appl *ap,
			  struct sk_buff *skb)
{
	/* decode message */
	capi_message2cmsg(&iif->acmsg, skb->data);
	dump_cmsg(DEBUG_CMD, __func__, &iif->acmsg);

	/* store listening parameters */
	ap->listenInfoMask = iif->acmsg.InfoMask;
	ap->listenCIPmask = iif->acmsg.CIPmask;
	send_conf(iif, ap, skb, CapiSuccess);
}

/*
 * process ALERT_REQ message
 * nothing to do, Gigaset always alerts anyway
 */
static void do_alert_req(struct gigaset_capi_ctr *iif,
			 struct gigaset_capi_appl *ap,
			 struct sk_buff *skb)
{
	/* decode message */
	capi_message2cmsg(&iif->acmsg, skb->data);
	dump_cmsg(DEBUG_CMD, __func__, &iif->acmsg);
	send_conf(iif, ap, skb, CapiAlertAlreadySent);
}

/*
 * process CONNECT_REQ message
 * allocate a B channel, prepare dial commands, queue a DIAL event,
 * emit CONNECT_CONF reply
 */
static void do_connect_req(struct gigaset_capi_ctr *iif,
			   struct gigaset_capi_appl *ap,
			   struct sk_buff *skb)
{
	struct cardstate *cs = iif->ctr.driverdata;
	_cmsg *cmsg = &iif->acmsg;
	struct bc_state *bcs;
	char **commands;
	char *s;
	u8 *pp;
	unsigned long flags;
	int i, l, lbc, lhlc;
	u16 info;

	/* decode message */
	capi_message2cmsg(cmsg, skb->data);
	dump_cmsg(DEBUG_CMD, __func__, cmsg);

	/* get free B channel & construct PLCI */
	bcs = gigaset_get_free_channel(cs);
	if (!bcs) {
		dev_notice(cs->dev, "%s: no B channel available\n",
			   "CONNECT_REQ");
		send_conf(iif, ap, skb, CapiNoPlciAvailable);
		return;
	}
	spin_lock_irqsave(&bcs->aplock, flags);
	if (bcs->ap != NULL || bcs->apconnstate != APCONN_NONE)
		dev_warn(cs->dev, "%s: channel not properly cleared (%p/%d)\n",
			 __func__, bcs->ap, bcs->apconnstate);
	ap->bcnext = NULL;
	bcs->ap = ap;
	bcs->apconnstate = APCONN_SETUP;
	spin_unlock_irqrestore(&bcs->aplock, flags);

	bcs->rx_bufsize = ap->rp.datablklen;
	dev_kfree_skb(bcs->rx_skb);
	gigaset_new_rx_skb(bcs);
	cmsg->adr.adrPLCI |= (bcs->channel + 1) << 8;

	/* build command table */
	commands = kzalloc(AT_NUM * (sizeof *commands), GFP_KERNEL);
	if (!commands)
		goto oom;

	/* encode parameter: Called party number */
	pp = cmsg->CalledPartyNumber;
	if (pp == NULL || *pp == 0) {
		dev_notice(cs->dev, "%s: %s missing\n",
			   "CONNECT_REQ", "Called party number");
		info = CapiIllMessageParmCoding;
		goto error;
	}
	l = *pp++;
	/* check type of number/numbering plan byte */
	switch (*pp) {
	case 0x80:	/* unknown type / unknown numbering plan */
	case 0x81:	/* unknown type / ISDN/Telephony numbering plan */
		break;
	default:	/* others: warn about potential misinterpretation */
		dev_notice(cs->dev, "%s: %s type/plan 0x%02x unsupported\n",
			   "CONNECT_REQ", "Called party number", *pp);
	}
	pp++;
	l--;
	/* translate "**" internal call prefix to CTP value */
	if (l >= 2 && pp[0] == '*' && pp[1] == '*') {
		s = "^SCTP=0\r";
		pp += 2;
		l -= 2;
	} else {
		s = "^SCTP=1\r";
	}
	commands[AT_TYPE] = kstrdup(s, GFP_KERNEL);
	if (!commands[AT_TYPE])
		goto oom;
	commands[AT_DIAL] = kmalloc(l + 3, GFP_KERNEL);
	if (!commands[AT_DIAL])
		goto oom;
	snprintf(commands[AT_DIAL], l + 3, "D%.*s\r", l, pp);

	/* encode parameter: Calling party number */
	pp = cmsg->CallingPartyNumber;
	if (pp != NULL && *pp > 0) {
		l = *pp++;

		/* check type of number/numbering plan byte */
		/* ToDo: allow for/handle Ext=1? */
		switch (*pp) {
		case 0x00:	/* unknown type / unknown numbering plan */
		case 0x01:	/* unknown type / ISDN/Telephony num. plan */
			break;
		default:
			dev_notice(cs->dev,
				   "%s: %s type/plan 0x%02x unsupported\n",
				   "CONNECT_REQ", "Calling party number", *pp);
		}
		pp++;
		l--;

		/* check presentation indicator */
		if (!l) {
			dev_notice(cs->dev, "%s: %s IE truncated\n",
				   "CONNECT_REQ", "Calling party number");
			info = CapiIllMessageParmCoding;
			goto error;
		}
		switch (*pp & 0xfc) { /* ignore Screening indicator */
		case 0x80:	/* Presentation allowed */
			s = "^SCLIP=1\r";
			break;
		case 0xa0:	/* Presentation restricted */
			s = "^SCLIP=0\r";
			break;
		default:
			dev_notice(cs->dev, "%s: invalid %s 0x%02x\n",
				   "CONNECT_REQ",
				   "Presentation/Screening indicator",
				   *pp);
			s = "^SCLIP=1\r";
		}
		commands[AT_CLIP] = kstrdup(s, GFP_KERNEL);
		if (!commands[AT_CLIP])
			goto oom;
		pp++;
		l--;

		if (l) {
			/* number */
			commands[AT_MSN] = kmalloc(l + 8, GFP_KERNEL);
			if (!commands[AT_MSN])
				goto oom;
			snprintf(commands[AT_MSN], l + 8, "^SMSN=%*s\r", l, pp);
		}
	}

	/* check parameter: CIP Value */
	if (cmsg->CIPValue >= ARRAY_SIZE(cip2bchlc) ||
	    (cmsg->CIPValue > 0 && cip2bchlc[cmsg->CIPValue].bc == NULL)) {
		dev_notice(cs->dev, "%s: unknown CIP value %d\n",
			   "CONNECT_REQ", cmsg->CIPValue);
		info = CapiCipValueUnknown;
		goto error;
	}

	/*
	 * check/encode parameters: BC & HLC
	 * must be encoded together as device doesn't accept HLC separately
	 * explicit parameters override values derived from CIP
	 */

	/* determine lengths */
	if (cmsg->BC && cmsg->BC[0])		/* BC specified explicitly */
		lbc = 2 * cmsg->BC[0];
	else if (cip2bchlc[cmsg->CIPValue].bc)	/* BC derived from CIP */
		lbc = strlen(cip2bchlc[cmsg->CIPValue].bc);
	else					/* no BC */
		lbc = 0;
	if (cmsg->HLC && cmsg->HLC[0])		/* HLC specified explicitly */
		lhlc = 2 * cmsg->HLC[0];
	else if (cip2bchlc[cmsg->CIPValue].hlc)	/* HLC derived from CIP */
		lhlc = strlen(cip2bchlc[cmsg->CIPValue].hlc);
	else					/* no HLC */
		lhlc = 0;

	if (lbc) {
		/* have BC: allocate and assemble command string */
		l = lbc + 7;		/* "^SBC=" + value + "\r" + null byte */
		if (lhlc)
			l += lhlc + 7;	/* ";^SHLC=" + value */
		commands[AT_BC] = kmalloc(l, GFP_KERNEL);
		if (!commands[AT_BC])
			goto oom;
		strcpy(commands[AT_BC], "^SBC=");
		if (cmsg->BC && cmsg->BC[0])	/* BC specified explicitly */
			decode_ie(cmsg->BC, commands[AT_BC] + 5);
		else				/* BC derived from CIP */
			strcpy(commands[AT_BC] + 5,
			       cip2bchlc[cmsg->CIPValue].bc);
		if (lhlc) {
			strcpy(commands[AT_BC] + lbc + 5, ";^SHLC=");
			if (cmsg->HLC && cmsg->HLC[0])
				/* HLC specified explicitly */
				decode_ie(cmsg->HLC,
					  commands[AT_BC] + lbc + 12);
			else	/* HLC derived from CIP */
				strcpy(commands[AT_BC] + lbc + 12,
				       cip2bchlc[cmsg->CIPValue].hlc);
		}
		strcpy(commands[AT_BC] + l - 2, "\r");
	} else {
		/* no BC */
		if (lhlc) {
			dev_notice(cs->dev, "%s: cannot set HLC without BC\n",
				   "CONNECT_REQ");
			info = CapiIllMessageParmCoding; /* ? */
			goto error;
		}
	}

	/* check/encode parameter: B Protocol */
	if (cmsg->BProtocol == CAPI_DEFAULT) {
		bcs->proto2 = L2_HDLC;
		dev_warn(cs->dev,
			 "B2 Protocol X.75 SLP unsupported, using Transparent\n");
	} else {
		switch (cmsg->B1protocol) {
		case 0:
			bcs->proto2 = L2_HDLC;
			break;
		case 1:
			bcs->proto2 = L2_VOICE;
			break;
		default:
			dev_warn(cs->dev,
				 "B1 Protocol %u unsupported, using Transparent\n",
				 cmsg->B1protocol);
			bcs->proto2 = L2_VOICE;
		}
		if (cmsg->B2protocol != 1)
			dev_warn(cs->dev,
				 "B2 Protocol %u unsupported, using Transparent\n",
				 cmsg->B2protocol);
		if (cmsg->B3protocol != 0)
			dev_warn(cs->dev,
				 "B3 Protocol %u unsupported, using Transparent\n",
				 cmsg->B3protocol);
		ignore_cstruct_param(cs, cmsg->B1configuration,
				     "CONNECT_REQ", "B1 Configuration");
		ignore_cstruct_param(cs, cmsg->B2configuration,
				     "CONNECT_REQ", "B2 Configuration");
		ignore_cstruct_param(cs, cmsg->B3configuration,
				     "CONNECT_REQ", "B3 Configuration");
	}
	commands[AT_PROTO] = kmalloc(9, GFP_KERNEL);
	if (!commands[AT_PROTO])
		goto oom;
	snprintf(commands[AT_PROTO], 9, "^SBPR=%u\r", bcs->proto2);

	/* ToDo: check/encode remaining parameters */
	ignore_cstruct_param(cs, cmsg->CalledPartySubaddress,
			     "CONNECT_REQ", "Called pty subaddr");
	ignore_cstruct_param(cs, cmsg->CallingPartySubaddress,
			     "CONNECT_REQ", "Calling pty subaddr");
	ignore_cstruct_param(cs, cmsg->LLC,
			     "CONNECT_REQ", "LLC");
	if (cmsg->AdditionalInfo != CAPI_DEFAULT) {
		ignore_cstruct_param(cs, cmsg->BChannelinformation,
				     "CONNECT_REQ", "B Channel Information");
		ignore_cstruct_param(cs, cmsg->Keypadfacility,
				     "CONNECT_REQ", "Keypad Facility");
		ignore_cstruct_param(cs, cmsg->Useruserdata,
				     "CONNECT_REQ", "User-User Data");
		ignore_cstruct_param(cs, cmsg->Facilitydataarray,
				     "CONNECT_REQ", "Facility Data Array");
	}

	/* encode parameter: B channel to use */
	commands[AT_ISO] = kmalloc(9, GFP_KERNEL);
	if (!commands[AT_ISO])
		goto oom;
	snprintf(commands[AT_ISO], 9, "^SISO=%u\r",
		 (unsigned) bcs->channel + 1);

	/* queue & schedule EV_DIAL event */
	if (!gigaset_add_event(cs, &bcs->at_state, EV_DIAL, commands,
			       bcs->at_state.seq_index, NULL)) {
		info = CAPI_MSGOSRESOURCEERR;
		goto error;
	}
	gigaset_schedule_event(cs);
	send_conf(iif, ap, skb, CapiSuccess);
	return;

oom:
	dev_err(cs->dev, "%s: out of memory\n", __func__);
	info = CAPI_MSGOSRESOURCEERR;
error:
	if (commands)
		for (i = 0; i < AT_NUM; i++)
			kfree(commands[i]);
	kfree(commands);
	gigaset_free_channel(bcs);
	send_conf(iif, ap, skb, info);
}

/*
 * process CONNECT_RESP message
 * checks protocol parameters and queues an ACCEPT or HUP event
 */
static void do_connect_resp(struct gigaset_capi_ctr *iif,
			    struct gigaset_capi_appl *ap,
			    struct sk_buff *skb)
{
	struct cardstate *cs = iif->ctr.driverdata;
	_cmsg *cmsg = &iif->acmsg;
	struct bc_state *bcs;
	struct gigaset_capi_appl *oap;
	unsigned long flags;
	int channel;

	/* decode message */
	capi_message2cmsg(cmsg, skb->data);
	dump_cmsg(DEBUG_CMD, __func__, cmsg);
	dev_kfree_skb_any(skb);

	/* extract and check channel number from PLCI */
	channel = (cmsg->adr.adrPLCI >> 8) & 0xff;
	if (!channel || channel > cs->channels) {
		dev_notice(cs->dev, "%s: invalid %s 0x%02x\n",
			   "CONNECT_RESP", "PLCI", cmsg->adr.adrPLCI);
		return;
	}
	bcs = cs->bcs + channel - 1;

	switch (cmsg->Reject) {
	case 0:		/* Accept */
		/* drop all competing applications, keep only this one */
		spin_lock_irqsave(&bcs->aplock, flags);
		while (bcs->ap != NULL) {
			oap = bcs->ap;
			bcs->ap = oap->bcnext;
			if (oap != ap) {
				spin_unlock_irqrestore(&bcs->aplock, flags);
				send_disconnect_ind(bcs, oap,
						    CapiCallGivenToOtherApplication);
				spin_lock_irqsave(&bcs->aplock, flags);
			}
		}
		ap->bcnext = NULL;
		bcs->ap = ap;
		spin_unlock_irqrestore(&bcs->aplock, flags);

		bcs->rx_bufsize = ap->rp.datablklen;
		dev_kfree_skb(bcs->rx_skb);
		gigaset_new_rx_skb(bcs);
		bcs->chstate |= CHS_NOTIFY_LL;

		/* check/encode B channel protocol */
		if (cmsg->BProtocol == CAPI_DEFAULT) {
			bcs->proto2 = L2_HDLC;
			dev_warn(cs->dev,
				 "B2 Protocol X.75 SLP unsupported, using Transparent\n");
		} else {
			switch (cmsg->B1protocol) {
			case 0:
				bcs->proto2 = L2_HDLC;
				break;
			case 1:
				bcs->proto2 = L2_VOICE;
				break;
			default:
				dev_warn(cs->dev,
					 "B1 Protocol %u unsupported, using Transparent\n",
					 cmsg->B1protocol);
				bcs->proto2 = L2_VOICE;
			}
			if (cmsg->B2protocol != 1)
				dev_warn(cs->dev,
					 "B2 Protocol %u unsupported, using Transparent\n",
					 cmsg->B2protocol);
			if (cmsg->B3protocol != 0)
				dev_warn(cs->dev,
					 "B3 Protocol %u unsupported, using Transparent\n",
					 cmsg->B3protocol);
			ignore_cstruct_param(cs, cmsg->B1configuration,
					     "CONNECT_RESP", "B1 Configuration");
			ignore_cstruct_param(cs, cmsg->B2configuration,
					     "CONNECT_RESP", "B2 Configuration");
			ignore_cstruct_param(cs, cmsg->B3configuration,
					     "CONNECT_RESP", "B3 Configuration");
		}

		/* ToDo: check/encode remaining parameters */
		ignore_cstruct_param(cs, cmsg->ConnectedNumber,
				     "CONNECT_RESP", "Connected Number");
		ignore_cstruct_param(cs, cmsg->ConnectedSubaddress,
				     "CONNECT_RESP", "Connected Subaddress");
		ignore_cstruct_param(cs, cmsg->LLC,
				     "CONNECT_RESP", "LLC");
		if (cmsg->AdditionalInfo != CAPI_DEFAULT) {
			ignore_cstruct_param(cs, cmsg->BChannelinformation,
					     "CONNECT_RESP", "BChannel Information");
			ignore_cstruct_param(cs, cmsg->Keypadfacility,
					     "CONNECT_RESP", "Keypad Facility");
			ignore_cstruct_param(cs, cmsg->Useruserdata,
					     "CONNECT_RESP", "User-User Data");
			ignore_cstruct_param(cs, cmsg->Facilitydataarray,
					     "CONNECT_RESP", "Facility Data Array");
		}

		/* Accept call */
		if (!gigaset_add_event(cs, &cs->bcs[channel - 1].at_state,
				       EV_ACCEPT, NULL, 0, NULL))
			return;
		gigaset_schedule_event(cs);
		return;

	case 1:			/* Ignore */
		/* send DISCONNECT_IND to this application */
		send_disconnect_ind(bcs, ap, 0);

		/* remove it from the list of listening apps */
		spin_lock_irqsave(&bcs->aplock, flags);
		if (bcs->ap == ap) {
			bcs->ap = ap->bcnext;
			if (bcs->ap == NULL) {
				/* last one: stop ev-layer hupD notifications */
				bcs->apconnstate = APCONN_NONE;
				bcs->chstate &= ~CHS_NOTIFY_LL;
			}
			spin_unlock_irqrestore(&bcs->aplock, flags);
			return;
		}
		for (oap = bcs->ap; oap != NULL; oap = oap->bcnext) {
			if (oap->bcnext == ap) {
				oap->bcnext = oap->bcnext->bcnext;
				spin_unlock_irqrestore(&bcs->aplock, flags);
				return;
			}
		}
		spin_unlock_irqrestore(&bcs->aplock, flags);
		dev_err(cs->dev, "%s: application %u not found\n",
			__func__, ap->id);
		return;

	default:		/* Reject */
		/* drop all competing applications, keep only this one */
		spin_lock_irqsave(&bcs->aplock, flags);
		while (bcs->ap != NULL) {
			oap = bcs->ap;
			bcs->ap = oap->bcnext;
			if (oap != ap) {
				spin_unlock_irqrestore(&bcs->aplock, flags);
				send_disconnect_ind(bcs, oap,
						    CapiCallGivenToOtherApplication);
				spin_lock_irqsave(&bcs->aplock, flags);
			}
		}
		ap->bcnext = NULL;
		bcs->ap = ap;
		spin_unlock_irqrestore(&bcs->aplock, flags);

		/* reject call - will trigger DISCONNECT_IND for this app */
		dev_info(cs->dev, "%s: Reject=%x\n",
			 "CONNECT_RESP", cmsg->Reject);
		if (!gigaset_add_event(cs, &cs->bcs[channel - 1].at_state,
				       EV_HUP, NULL, 0, NULL))
			return;
		gigaset_schedule_event(cs);
		return;
	}
}

/*
 * process CONNECT_B3_REQ message
 * build NCCI and emit CONNECT_B3_CONF reply
 */
static void do_connect_b3_req(struct gigaset_capi_ctr *iif,
			      struct gigaset_capi_appl *ap,
			      struct sk_buff *skb)
{
	struct cardstate *cs = iif->ctr.driverdata;
	_cmsg *cmsg = &iif->acmsg;
	struct bc_state *bcs;
	int channel;

	/* decode message */
	capi_message2cmsg(cmsg, skb->data);
	dump_cmsg(DEBUG_CMD, __func__, cmsg);

	/* extract and check channel number from PLCI */
	channel = (cmsg->adr.adrPLCI >> 8) & 0xff;
	if (!channel || channel > cs->channels) {
		dev_notice(cs->dev, "%s: invalid %s 0x%02x\n",
			   "CONNECT_B3_REQ", "PLCI", cmsg->adr.adrPLCI);
		send_conf(iif, ap, skb, CapiIllContrPlciNcci);
		return;
	}
	bcs = &cs->bcs[channel - 1];

	/* mark logical connection active */
	bcs->apconnstate = APCONN_ACTIVE;

	/* build NCCI: always 1 (one B3 connection only) */
	cmsg->adr.adrNCCI |= 1 << 16;

	/* NCPI parameter: not applicable for B3 Transparent */
	ignore_cstruct_param(cs, cmsg->NCPI, "CONNECT_B3_REQ", "NCPI");
	send_conf(iif, ap, skb,
		  (cmsg->NCPI && cmsg->NCPI[0]) ?
		  CapiNcpiNotSupportedByProtocol : CapiSuccess);
}

/*
 * process CONNECT_B3_RESP message
 * Depending on the Reject parameter, either emit CONNECT_B3_ACTIVE_IND
 * or queue EV_HUP and emit DISCONNECT_B3_IND.
 * The emitted message is always shorter than the received one,
 * allowing to reuse the skb.
 */
static void do_connect_b3_resp(struct gigaset_capi_ctr *iif,
			       struct gigaset_capi_appl *ap,
			       struct sk_buff *skb)
{
	struct cardstate *cs = iif->ctr.driverdata;
	_cmsg *cmsg = &iif->acmsg;
	struct bc_state *bcs;
	int channel;
	unsigned int msgsize;
	u8 command;

	/* decode message */
	capi_message2cmsg(cmsg, skb->data);
	dump_cmsg(DEBUG_CMD, __func__, cmsg);

	/* extract and check channel number and NCCI */
	channel = (cmsg->adr.adrNCCI >> 8) & 0xff;
	if (!channel || channel > cs->channels ||
	    ((cmsg->adr.adrNCCI >> 16) & 0xffff) != 1) {
		dev_notice(cs->dev, "%s: invalid %s 0x%02x\n",
			   "CONNECT_B3_RESP", "NCCI", cmsg->adr.adrNCCI);
		dev_kfree_skb_any(skb);
		return;
	}
	bcs = &cs->bcs[channel - 1];

	if (cmsg->Reject) {
		/* Reject: clear B3 connect received flag */
		bcs->apconnstate = APCONN_SETUP;

		/* trigger hangup, causing eventual DISCONNECT_IND */
		if (!gigaset_add_event(cs, &bcs->at_state,
				       EV_HUP, NULL, 0, NULL)) {
			dev_kfree_skb_any(skb);
			return;
		}
		gigaset_schedule_event(cs);

		/* emit DISCONNECT_B3_IND */
		command = CAPI_DISCONNECT_B3;
		msgsize = CAPI_DISCONNECT_B3_IND_BASELEN;
	} else {
		/*
		 * Accept: emit CONNECT_B3_ACTIVE_IND immediately, as
		 * we only send CONNECT_B3_IND if the B channel is up
		 */
		command = CAPI_CONNECT_B3_ACTIVE;
		msgsize = CAPI_CONNECT_B3_ACTIVE_IND_BASELEN;
	}
	capi_cmsg_header(cmsg, ap->id, command, CAPI_IND,
			 ap->nextMessageNumber++, cmsg->adr.adrNCCI);
	__skb_trim(skb, msgsize);
	capi_cmsg2message(cmsg, skb->data);
	dump_cmsg(DEBUG_CMD, __func__, cmsg);
	capi_ctr_handle_message(&iif->ctr, ap->id, skb);
}

/*
 * process DISCONNECT_REQ message
 * schedule EV_HUP and emit DISCONNECT_B3_IND if necessary,
 * emit DISCONNECT_CONF reply
 */
static void do_disconnect_req(struct gigaset_capi_ctr *iif,
			      struct gigaset_capi_appl *ap,
			      struct sk_buff *skb)
{
	struct cardstate *cs = iif->ctr.driverdata;
	_cmsg *cmsg = &iif->acmsg;
	struct bc_state *bcs;
	_cmsg *b3cmsg;
	struct sk_buff *b3skb;
	int channel;

	/* decode message */
	capi_message2cmsg(cmsg, skb->data);
	dump_cmsg(DEBUG_CMD, __func__, cmsg);

	/* extract and check channel number from PLCI */
	channel = (cmsg->adr.adrPLCI >> 8) & 0xff;
	if (!channel || channel > cs->channels) {
		dev_notice(cs->dev, "%s: invalid %s 0x%02x\n",
			   "DISCONNECT_REQ", "PLCI", cmsg->adr.adrPLCI);
		send_conf(iif, ap, skb, CapiIllContrPlciNcci);
		return;
	}
	bcs = cs->bcs + channel - 1;

	/* ToDo: process parameter: Additional info */
	if (cmsg->AdditionalInfo != CAPI_DEFAULT) {
		ignore_cstruct_param(cs, cmsg->BChannelinformation,
				     "DISCONNECT_REQ", "B Channel Information");
		ignore_cstruct_param(cs, cmsg->Keypadfacility,
				     "DISCONNECT_REQ", "Keypad Facility");
		ignore_cstruct_param(cs, cmsg->Useruserdata,
				     "DISCONNECT_REQ", "User-User Data");
		ignore_cstruct_param(cs, cmsg->Facilitydataarray,
				     "DISCONNECT_REQ", "Facility Data Array");
	}

	/* skip if DISCONNECT_IND already sent */
	if (!bcs->apconnstate)
		return;

	/* check for active logical connection */
	if (bcs->apconnstate >= APCONN_ACTIVE) {
		/* clear it */
		bcs->apconnstate = APCONN_SETUP;

		/*
		 * emit DISCONNECT_B3_IND with cause 0x3301
		 * use separate cmsg structure, as the content of iif->acmsg
		 * is still needed for creating the _CONF message
		 */
		b3cmsg = kmalloc(sizeof(*b3cmsg), GFP_KERNEL);
		if (!b3cmsg) {
			dev_err(cs->dev, "%s: out of memory\n", __func__);
			send_conf(iif, ap, skb, CAPI_MSGOSRESOURCEERR);
			return;
		}
		capi_cmsg_header(b3cmsg, ap->id, CAPI_DISCONNECT_B3, CAPI_IND,
				 ap->nextMessageNumber++,
				 cmsg->adr.adrPLCI | (1 << 16));
		b3cmsg->Reason_B3 = CapiProtocolErrorLayer1;
		b3skb = alloc_skb(CAPI_DISCONNECT_B3_IND_BASELEN, GFP_KERNEL);
		if (b3skb == NULL) {
			dev_err(cs->dev, "%s: out of memory\n", __func__);
			send_conf(iif, ap, skb, CAPI_MSGOSRESOURCEERR);
			kfree(b3cmsg);
			return;
		}
		capi_cmsg2message(b3cmsg,
<<<<<<< HEAD
			__skb_put(b3skb, CAPI_DISCONNECT_B3_IND_BASELEN));
=======
				  __skb_put(b3skb, CAPI_DISCONNECT_B3_IND_BASELEN));
>>>>>>> c3ade0e0
		dump_cmsg(DEBUG_CMD, __func__, b3cmsg);
		kfree(b3cmsg);
		capi_ctr_handle_message(&iif->ctr, ap->id, b3skb);
	}

	/* trigger hangup, causing eventual DISCONNECT_IND */
	if (!gigaset_add_event(cs, &bcs->at_state, EV_HUP, NULL, 0, NULL)) {
		send_conf(iif, ap, skb, CAPI_MSGOSRESOURCEERR);
		return;
	}
	gigaset_schedule_event(cs);

	/* emit reply */
	send_conf(iif, ap, skb, CapiSuccess);
}

/*
 * process DISCONNECT_B3_REQ message
 * schedule EV_HUP and emit DISCONNECT_B3_CONF reply
 */
static void do_disconnect_b3_req(struct gigaset_capi_ctr *iif,
				 struct gigaset_capi_appl *ap,
				 struct sk_buff *skb)
{
	struct cardstate *cs = iif->ctr.driverdata;
	_cmsg *cmsg = &iif->acmsg;
	struct bc_state *bcs;
	int channel;

	/* decode message */
	capi_message2cmsg(cmsg, skb->data);
	dump_cmsg(DEBUG_CMD, __func__, cmsg);

	/* extract and check channel number and NCCI */
	channel = (cmsg->adr.adrNCCI >> 8) & 0xff;
	if (!channel || channel > cs->channels ||
	    ((cmsg->adr.adrNCCI >> 16) & 0xffff) != 1) {
		dev_notice(cs->dev, "%s: invalid %s 0x%02x\n",
			   "DISCONNECT_B3_REQ", "NCCI", cmsg->adr.adrNCCI);
		send_conf(iif, ap, skb, CapiIllContrPlciNcci);
		return;
	}
	bcs = &cs->bcs[channel - 1];

	/* reject if logical connection not active */
	if (bcs->apconnstate < APCONN_ACTIVE) {
		send_conf(iif, ap, skb,
			  CapiMessageNotSupportedInCurrentState);
		return;
	}

	/* trigger hangup, causing eventual DISCONNECT_B3_IND */
	if (!gigaset_add_event(cs, &bcs->at_state, EV_HUP, NULL, 0, NULL)) {
		send_conf(iif, ap, skb, CAPI_MSGOSRESOURCEERR);
		return;
	}
	gigaset_schedule_event(cs);

	/* NCPI parameter: not applicable for B3 Transparent */
	ignore_cstruct_param(cs, cmsg->NCPI,
			     "DISCONNECT_B3_REQ", "NCPI");
	send_conf(iif, ap, skb,
		  (cmsg->NCPI && cmsg->NCPI[0]) ?
		  CapiNcpiNotSupportedByProtocol : CapiSuccess);
}

/*
 * process DATA_B3_REQ message
 */
static void do_data_b3_req(struct gigaset_capi_ctr *iif,
			   struct gigaset_capi_appl *ap,
			   struct sk_buff *skb)
{
	struct cardstate *cs = iif->ctr.driverdata;
	struct bc_state *bcs;
	int channel = CAPIMSG_PLCI_PART(skb->data);
	u16 ncci = CAPIMSG_NCCI_PART(skb->data);
	u16 msglen = CAPIMSG_LEN(skb->data);
	u16 datalen = CAPIMSG_DATALEN(skb->data);
	u16 flags = CAPIMSG_FLAGS(skb->data);
	u16 msgid = CAPIMSG_MSGID(skb->data);
	u16 handle = CAPIMSG_HANDLE_REQ(skb->data);

	/* frequent message, avoid _cmsg overhead */
	dump_rawmsg(DEBUG_MCMD, __func__, skb->data);

	/* check parameters */
	if (channel == 0 || channel > cs->channels || ncci != 1) {
		dev_notice(cs->dev, "%s: invalid %s 0x%02x\n",
			   "DATA_B3_REQ", "NCCI", CAPIMSG_NCCI(skb->data));
		send_conf(iif, ap, skb, CapiIllContrPlciNcci);
		return;
	}
	bcs = &cs->bcs[channel - 1];
	if (msglen != CAPI_DATA_B3_REQ_LEN && msglen != CAPI_DATA_B3_REQ_LEN64)
		dev_notice(cs->dev, "%s: unexpected length %d\n",
			   "DATA_B3_REQ", msglen);
	if (msglen + datalen != skb->len)
		dev_notice(cs->dev, "%s: length mismatch (%d+%d!=%d)\n",
			   "DATA_B3_REQ", msglen, datalen, skb->len);
	if (msglen + datalen > skb->len) {
		/* message too short for announced data length */
		send_conf(iif, ap, skb, CapiIllMessageParmCoding); /* ? */
		return;
	}
	if (flags & CAPI_FLAGS_RESERVED) {
		dev_notice(cs->dev, "%s: reserved flags set (%x)\n",
			   "DATA_B3_REQ", flags);
		send_conf(iif, ap, skb, CapiIllMessageParmCoding);
		return;
	}

	/* reject if logical connection not active */
	if (bcs->apconnstate < APCONN_ACTIVE) {
		send_conf(iif, ap, skb, CapiMessageNotSupportedInCurrentState);
		return;
	}

	/* pull CAPI message into link layer header */
	skb_reset_mac_header(skb);
	skb->mac_len = msglen;
	skb_pull(skb, msglen);

	/* pass to device-specific module */
	if (cs->ops->send_skb(bcs, skb) < 0) {
		send_conf(iif, ap, skb, CAPI_MSGOSRESOURCEERR);
		return;
	}

	/*
	 * DATA_B3_CONF will be sent by gigaset_skb_sent() only if "delivery
	 * confirmation" bit is set; otherwise we have to send it now
	 */
	if (!(flags & CAPI_FLAGS_DELIVERY_CONFIRMATION))
		send_data_b3_conf(cs, &iif->ctr, ap->id, msgid, channel, handle,
				  flags ? CapiFlagsNotSupportedByProtocol
				  : CAPI_NOERROR);
}

/*
 * process RESET_B3_REQ message
 * just always reply "not supported by current protocol"
 */
static void do_reset_b3_req(struct gigaset_capi_ctr *iif,
			    struct gigaset_capi_appl *ap,
			    struct sk_buff *skb)
{
	/* decode message */
	capi_message2cmsg(&iif->acmsg, skb->data);
	dump_cmsg(DEBUG_CMD, __func__, &iif->acmsg);
	send_conf(iif, ap, skb,
		  CapiResetProcedureNotSupportedByCurrentProtocol);
}

/*
 * unsupported CAPI message handler
 */
static void do_unsupported(struct gigaset_capi_ctr *iif,
			   struct gigaset_capi_appl *ap,
			   struct sk_buff *skb)
{
	/* decode message */
	capi_message2cmsg(&iif->acmsg, skb->data);
	dump_cmsg(DEBUG_CMD, __func__, &iif->acmsg);
	send_conf(iif, ap, skb, CapiMessageNotSupportedInCurrentState);
}

/*
 * CAPI message handler: no-op
 */
static void do_nothing(struct gigaset_capi_ctr *iif,
		       struct gigaset_capi_appl *ap,
		       struct sk_buff *skb)
{
	/* decode message */
	capi_message2cmsg(&iif->acmsg, skb->data);
	dump_cmsg(DEBUG_CMD, __func__, &iif->acmsg);
	dev_kfree_skb_any(skb);
}

static void do_data_b3_resp(struct gigaset_capi_ctr *iif,
			    struct gigaset_capi_appl *ap,
			    struct sk_buff *skb)
{
	dump_rawmsg(DEBUG_MCMD, __func__, skb->data);
	dev_kfree_skb_any(skb);
}

/* table of outgoing CAPI message handlers with lookup function */
typedef void (*capi_send_handler_t)(struct gigaset_capi_ctr *,
				    struct gigaset_capi_appl *,
				    struct sk_buff *);

static struct {
	u16 cmd;
	capi_send_handler_t handler;
} capi_send_handler_table[] = {
	/* most frequent messages first for faster lookup */
	{ CAPI_DATA_B3_REQ, do_data_b3_req },
	{ CAPI_DATA_B3_RESP, do_data_b3_resp },

	{ CAPI_ALERT_REQ, do_alert_req },
	{ CAPI_CONNECT_ACTIVE_RESP, do_nothing },
	{ CAPI_CONNECT_B3_ACTIVE_RESP, do_nothing },
	{ CAPI_CONNECT_B3_REQ, do_connect_b3_req },
	{ CAPI_CONNECT_B3_RESP, do_connect_b3_resp },
	{ CAPI_CONNECT_B3_T90_ACTIVE_RESP, do_nothing },
	{ CAPI_CONNECT_REQ, do_connect_req },
	{ CAPI_CONNECT_RESP, do_connect_resp },
	{ CAPI_DISCONNECT_B3_REQ, do_disconnect_b3_req },
	{ CAPI_DISCONNECT_B3_RESP, do_nothing },
	{ CAPI_DISCONNECT_REQ, do_disconnect_req },
	{ CAPI_DISCONNECT_RESP, do_nothing },
	{ CAPI_FACILITY_REQ, do_facility_req },
	{ CAPI_FACILITY_RESP, do_nothing },
	{ CAPI_LISTEN_REQ, do_listen_req },
	{ CAPI_SELECT_B_PROTOCOL_REQ, do_unsupported },
	{ CAPI_RESET_B3_REQ, do_reset_b3_req },
	{ CAPI_RESET_B3_RESP, do_nothing },

	/*
	 * ToDo: support overlap sending (requires ev-layer state
	 * machine extension to generate additional ATD commands)
	 */
	{ CAPI_INFO_REQ, do_unsupported },
	{ CAPI_INFO_RESP, do_nothing },

	/*
	 * ToDo: what's the proper response for these?
	 */
	{ CAPI_MANUFACTURER_REQ, do_nothing },
	{ CAPI_MANUFACTURER_RESP, do_nothing },
};

/* look up handler */
static inline capi_send_handler_t lookup_capi_send_handler(const u16 cmd)
{
	size_t i;

	for (i = 0; i < ARRAY_SIZE(capi_send_handler_table); i++)
		if (capi_send_handler_table[i].cmd == cmd)
			return capi_send_handler_table[i].handler;
	return NULL;
}


/**
 * gigaset_send_message() - accept a CAPI message from an application
 * @ctr:	controller descriptor structure.
 * @skb:	CAPI message.
 *
 * Return value: CAPI error code
 * Note: capidrv (and probably others, too) only uses the return value to
 * decide whether it has to free the skb (only if result != CAPI_NOERROR (0))
 */
static u16 gigaset_send_message(struct capi_ctr *ctr, struct sk_buff *skb)
{
	struct gigaset_capi_ctr *iif
		= container_of(ctr, struct gigaset_capi_ctr, ctr);
	struct cardstate *cs = ctr->driverdata;
	struct gigaset_capi_appl *ap;
	capi_send_handler_t handler;

	/* can only handle linear sk_buffs */
	if (skb_linearize(skb) < 0) {
		dev_warn(cs->dev, "%s: skb_linearize failed\n", __func__);
		return CAPI_MSGOSRESOURCEERR;
	}

	/* retrieve application data structure */
	ap = get_appl(iif, CAPIMSG_APPID(skb->data));
	if (!ap) {
		dev_notice(cs->dev, "%s: application %u not registered\n",
			   __func__, CAPIMSG_APPID(skb->data));
		return CAPI_ILLAPPNR;
	}

	/* look up command */
	handler = lookup_capi_send_handler(CAPIMSG_CMD(skb->data));
	if (!handler) {
		/* unknown/unsupported message type */
		if (printk_ratelimit())
			dev_notice(cs->dev, "%s: unsupported message %u\n",
				   __func__, CAPIMSG_CMD(skb->data));
		return CAPI_ILLCMDORSUBCMDORMSGTOSMALL;
	}

	/* serialize */
	if (atomic_add_return(1, &iif->sendqlen) > 1) {
		/* queue behind other messages */
		skb_queue_tail(&iif->sendqueue, skb);
		return CAPI_NOERROR;
	}

	/* process message */
	handler(iif, ap, skb);

	/* process other messages arrived in the meantime */
	while (atomic_sub_return(1, &iif->sendqlen) > 0) {
		skb = skb_dequeue(&iif->sendqueue);
		if (!skb) {
			/* should never happen */
			dev_err(cs->dev, "%s: send queue empty\n", __func__);
			continue;
		}
		ap = get_appl(iif, CAPIMSG_APPID(skb->data));
		if (!ap) {
			/* could that happen? */
			dev_warn(cs->dev, "%s: application %u vanished\n",
				 __func__, CAPIMSG_APPID(skb->data));
			continue;
		}
		handler = lookup_capi_send_handler(CAPIMSG_CMD(skb->data));
		if (!handler) {
			/* should never happen */
			dev_err(cs->dev, "%s: handler %x vanished\n",
				__func__, CAPIMSG_CMD(skb->data));
			continue;
		}
		handler(iif, ap, skb);
	}

	return CAPI_NOERROR;
}

/**
 * gigaset_procinfo() - build single line description for controller
 * @ctr:	controller descriptor structure.
 *
 * Return value: pointer to generated string (null terminated)
 */
static char *gigaset_procinfo(struct capi_ctr *ctr)
{
	return ctr->name;	/* ToDo: more? */
}

static int gigaset_proc_show(struct seq_file *m, void *v)
{
	struct capi_ctr *ctr = m->private;
	struct cardstate *cs = ctr->driverdata;
	char *s;
	int i;

	seq_printf(m, "%-16s %s\n", "name", ctr->name);
	seq_printf(m, "%-16s %s %s\n", "dev",
		   dev_driver_string(cs->dev), dev_name(cs->dev));
	seq_printf(m, "%-16s %d\n", "id", cs->myid);
	if (cs->gotfwver)
		seq_printf(m, "%-16s %d.%d.%d.%d\n", "firmware",
			   cs->fwver[0], cs->fwver[1], cs->fwver[2], cs->fwver[3]);
	seq_printf(m, "%-16s %d\n", "channels", cs->channels);
	seq_printf(m, "%-16s %s\n", "onechannel", cs->onechannel ? "yes" : "no");

	switch (cs->mode) {
	case M_UNKNOWN:
		s = "unknown";
		break;
	case M_CONFIG:
		s = "config";
		break;
	case M_UNIMODEM:
		s = "Unimodem";
		break;
	case M_CID:
		s = "CID";
		break;
	default:
		s = "??";
	}
	seq_printf(m, "%-16s %s\n", "mode", s);

	switch (cs->mstate) {
	case MS_UNINITIALIZED:
		s = "uninitialized";
		break;
	case MS_INIT:
		s = "init";
		break;
	case MS_LOCKED:
		s = "locked";
		break;
	case MS_SHUTDOWN:
		s = "shutdown";
		break;
	case MS_RECOVER:
		s = "recover";
		break;
	case MS_READY:
		s = "ready";
		break;
	default:
		s = "??";
	}
	seq_printf(m, "%-16s %s\n", "mstate", s);

	seq_printf(m, "%-16s %s\n", "running", cs->running ? "yes" : "no");
	seq_printf(m, "%-16s %s\n", "connected", cs->connected ? "yes" : "no");
	seq_printf(m, "%-16s %s\n", "isdn_up", cs->isdn_up ? "yes" : "no");
	seq_printf(m, "%-16s %s\n", "cidmode", cs->cidmode ? "yes" : "no");

	for (i = 0; i < cs->channels; i++) {
		seq_printf(m, "[%d]%-13s %d\n", i, "corrupted",
			   cs->bcs[i].corrupted);
		seq_printf(m, "[%d]%-13s %d\n", i, "trans_down",
			   cs->bcs[i].trans_down);
		seq_printf(m, "[%d]%-13s %d\n", i, "trans_up",
			   cs->bcs[i].trans_up);
		seq_printf(m, "[%d]%-13s %d\n", i, "chstate",
			   cs->bcs[i].chstate);
		switch (cs->bcs[i].proto2) {
		case L2_BITSYNC:
			s = "bitsync";
			break;
		case L2_HDLC:
			s = "HDLC";
			break;
		case L2_VOICE:
			s = "voice";
			break;
		default:
			s = "??";
		}
		seq_printf(m, "[%d]%-13s %s\n", i, "proto2", s);
	}
	return 0;
}

static int gigaset_proc_open(struct inode *inode, struct file *file)
{
	return single_open(file, gigaset_proc_show, PDE_DATA(inode));
}

static const struct file_operations gigaset_proc_fops = {
	.owner		= THIS_MODULE,
	.open		= gigaset_proc_open,
	.read		= seq_read,
	.llseek		= seq_lseek,
	.release	= single_release,
};

/**
 * gigaset_isdn_regdev() - register device to LL
 * @cs:		device descriptor structure.
 * @isdnid:	device name.
 *
 * Return value: 0 on success, error code < 0 on failure
 */
int gigaset_isdn_regdev(struct cardstate *cs, const char *isdnid)
{
	struct gigaset_capi_ctr *iif;
	int rc;

	iif = kmalloc(sizeof(*iif), GFP_KERNEL);
	if (!iif) {
		pr_err("%s: out of memory\n", __func__);
		return -ENOMEM;
	}

	/* prepare controller structure */
	iif->ctr.owner         = THIS_MODULE;
	iif->ctr.driverdata    = cs;
	strncpy(iif->ctr.name, isdnid, sizeof(iif->ctr.name));
	iif->ctr.driver_name   = "gigaset";
	iif->ctr.load_firmware = NULL;
	iif->ctr.reset_ctr     = NULL;
	iif->ctr.register_appl = gigaset_register_appl;
	iif->ctr.release_appl  = gigaset_release_appl;
	iif->ctr.send_message  = gigaset_send_message;
	iif->ctr.procinfo      = gigaset_procinfo;
	iif->ctr.proc_fops = &gigaset_proc_fops;
	INIT_LIST_HEAD(&iif->appls);
	skb_queue_head_init(&iif->sendqueue);
	atomic_set(&iif->sendqlen, 0);

	/* register controller with CAPI */
	rc = attach_capi_ctr(&iif->ctr);
	if (rc) {
		pr_err("attach_capi_ctr failed (%d)\n", rc);
		kfree(iif);
		return rc;
	}

	cs->iif = iif;
	cs->hw_hdr_len = CAPI_DATA_B3_REQ_LEN;
	return 0;
}

/**
 * gigaset_isdn_unregdev() - unregister device from LL
 * @cs:		device descriptor structure.
 */
void gigaset_isdn_unregdev(struct cardstate *cs)
{
	struct gigaset_capi_ctr *iif = cs->iif;

	detach_capi_ctr(&iif->ctr);
	kfree(iif);
	cs->iif = NULL;
}

static struct capi_driver capi_driver_gigaset = {
	.name		= "gigaset",
	.revision	= "1.0",
};

/**
 * gigaset_isdn_regdrv() - register driver to LL
 */
void gigaset_isdn_regdrv(void)
{
	pr_info("Kernel CAPI interface\n");
	register_capi_driver(&capi_driver_gigaset);
}

/**
 * gigaset_isdn_unregdrv() - unregister driver from LL
 */
void gigaset_isdn_unregdrv(void)
{
	unregister_capi_driver(&capi_driver_gigaset);
}<|MERGE_RESOLUTION|>--- conflicted
+++ resolved
@@ -250,11 +250,7 @@
 	l -= 12;
 	if (l <= 0)
 		return;
-<<<<<<< HEAD
-	dbgline = kmalloc(3*l, GFP_ATOMIC);
-=======
 	dbgline = kmalloc(3 * l, GFP_ATOMIC);
->>>>>>> c3ade0e0
 	if (!dbgline)
 		return;
 	for (i = 0; i < l; i++) {
@@ -1908,11 +1904,7 @@
 			return;
 		}
 		capi_cmsg2message(b3cmsg,
-<<<<<<< HEAD
-			__skb_put(b3skb, CAPI_DISCONNECT_B3_IND_BASELEN));
-=======
 				  __skb_put(b3skb, CAPI_DISCONNECT_B3_IND_BASELEN));
->>>>>>> c3ade0e0
 		dump_cmsg(DEBUG_CMD, __func__, b3cmsg);
 		kfree(b3cmsg);
 		capi_ctr_handle_message(&iif->ctr, ap->id, b3skb);
