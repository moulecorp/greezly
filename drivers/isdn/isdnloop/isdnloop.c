--- conflicted
+++ resolved
@@ -878,87 +878,9 @@
 						  cmd.parm.setup.phone, 0));
 			isdnloop_fake(card->rcard[ch - 1], buf, card->rch[ch - 1] + 1);
 			/* Fall through */
-<<<<<<< HEAD
-		case 5:
-			/* 0x;DCAL_Rdd,yy,zz,oo */
-			p += 6;
-			switch (isdnloop_try_call(card, p, ch - 1, &cmd)) {
-				case 0:
-					/* Alerting */
-					sprintf(buf, "D%s_I%s,%02d,%02d,%s",
-					   (action == 4) ? "SCA" : "CAL",
-						isdnloop_vstphone(card, cmd.parm.setup.eazmsn, 1),
-						cmd.parm.setup.si1,
-						cmd.parm.setup.si2,
-					isdnloop_vstphone(card->rcard[ch - 1],
-					       cmd.parm.setup.phone, 0));
-					isdnloop_fake(card->rcard[ch - 1], buf, card->rch[ch - 1] + 1);
-					/* Fall through */
-				case 3:
-					/* si1 does not match, don't alert but start timer */
-					isdnloop_start_ctimer(card, ch - 1);
-					break;
-				case 1:
-					/* Remote busy */
-					isdnloop_fake(card, "DDIS_I", ch);
-					sprintf(buf, "CAU%s", isdnloop_unicause(card, 1, 1));
-					isdnloop_fake(card, buf, ch);
-					break;
-				case 2:
-					/* No such user */
-					isdnloop_fake(card, "DDIS_I", ch);
-					sprintf(buf, "CAU%s", isdnloop_unicause(card, 1, 2));
-					isdnloop_fake(card, buf, ch);
-					break;
-			}
-			break;
-		case 6:
-			/* 0x;EAZC */
-			card->eazlist[ch - 1][0] = '\0';
-			break;
-		case 7:
-			/* 0x;EAZ */
-			p += 3;
-			if (strlen(p) >= sizeof(card->eazlist[0]))
-				break;
-			strcpy(card->eazlist[ch - 1], p);
-			break;
-		case 8:
-			/* 0x;SEEAZ */
-			sprintf(buf, "EAZ-LIST: %s", card->eazlist[ch - 1]);
-			isdnloop_fake(card, buf, ch + 1);
-			break;
-		case 9:
-			/* 0x;MSN */
-			break;
-		case 10:
-			/* 0x;MSNALL */
-			break;
-		case 11:
-			/* 0x;SETSIL */
-			p += 6;
-			i = 0;
-			while (strchr("0157", *p)) {
-				if (i)
-					card->sil[ch - 1] |= si2bit[*p - '0'];
-				i = (*p++ == '0');
-			}
-			if (*p)
-				isdnloop_fake_err(card);
-			break;
-		case 12:
-			/* 0x;SEESIL */
-			sprintf(buf, "SIN-LIST: ");
-			p = buf + 10;
-			for (i = 0; i < 3; i++)
-				if (card->sil[ch - 1] & (1 << i))
-					p += sprintf(p, "%02d", bit2si[i]);
-			isdnloop_fake(card, buf, ch + 1);
-=======
 		case 3:
 			/* si1 does not match, don't alert but start timer */
 			isdnloop_start_ctimer(card, ch - 1);
->>>>>>> c3ade0e0
 			break;
 		case 1:
 			/* Remote busy */
@@ -1158,44 +1080,9 @@
 
 	spin_lock_irqsave(&card->isdnloop_lock, flags);
 	switch (sdef.ptype) {
-<<<<<<< HEAD
-		case ISDN_PTYPE_EURO:
-			if (isdnloop_fake(card, "DRV1.23EC-Q.931-CAPI-CNS-BASIS-20.02.96",
-					  -1)) {
-				spin_unlock_irqrestore(&card->isdnloop_lock, flags);
-				return -ENOMEM;
-			}
-			card->sil[0] = card->sil[1] = 4;
-			if (isdnloop_fake(card, "TEI OK", 0)) {
-				spin_unlock_irqrestore(&card->isdnloop_lock, flags);
-				return -ENOMEM;
-			}
-			for (i = 0; i < 3; i++) {
-				strlcpy(card->s0num[i], sdef.num[i],
-					sizeof(card->s0num[0]));
-			}
-			break;
-		case ISDN_PTYPE_1TR6:
-			if (isdnloop_fake(card, "DRV1.04TC-1TR6-CAPI-CNS-BASIS-29.11.95",
-					  -1)) {
-				spin_unlock_irqrestore(&card->isdnloop_lock, flags);
-				return -ENOMEM;
-			}
-			card->sil[0] = card->sil[1] = 4;
-			if (isdnloop_fake(card, "TEI OK", 0)) {
-				spin_unlock_irqrestore(&card->isdnloop_lock, flags);
-				return -ENOMEM;
-			}
-			strlcpy(card->s0num[0], sdef.num[0], sizeof(card->s0num[0]));
-			card->s0num[1][0] = '\0';
-			card->s0num[2][0] = '\0';
-			break;
-		default:
-=======
 	case ISDN_PTYPE_EURO:
 		if (isdnloop_fake(card, "DRV1.23EC-Q.931-CAPI-CNS-BASIS-20.02.96",
 				  -1)) {
->>>>>>> c3ade0e0
 			spin_unlock_irqrestore(&card->isdnloop_lock, flags);
 			return -ENOMEM;
 		}
@@ -1341,25 +1228,6 @@
 			case ISDN_PROTO_L2_X75I:
 				sprintf(cbuf, "%02d;BX75\n", (int) a);
 				break;
-<<<<<<< HEAD
-			if ((c->arg & 255) < ISDNLOOP_BCH) {
-				char *p;
-				char dcode[4];
-
-				a = c->arg;
-				p = c->parm.setup.phone;
-				if (*p == 's' || *p == 'S') {
-					/* Dial for SPV */
-					p++;
-					strcpy(dcode, "SCA");
-				} else
-					/* Normal Dial */
-					strcpy(dcode, "CAL");
-				snprintf(cbuf, sizeof(cbuf),
-					 "%02d;D%s_R%s,%02d,%02d,%s\n", (int) (a + 1),
-					 dcode, p, c->parm.setup.si1,
-					 c->parm.setup.si2, c->parm.setup.eazmsn);
-=======
 #ifdef CONFIG_ISDN_X25
 			case ISDN_PROTO_L2_X25DTE:
 				sprintf(cbuf, "%02d;BX2T\n", (int) a);
@@ -1373,7 +1241,6 @@
 				break;
 			}
 			if (strlen(cbuf))
->>>>>>> c3ade0e0
 				i = isdnloop_writecmd(cbuf, strlen(cbuf), 0, card);
 			sprintf(cbuf, "%02d;DCON_R\n", (int) a);
 			i = isdnloop_writecmd(cbuf, strlen(cbuf), 0, card);
