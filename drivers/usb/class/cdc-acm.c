/*
 * cdc-acm.c
 *
 * Copyright (c) 1999 Armin Fuerst	<fuerst@in.tum.de>
 * Copyright (c) 1999 Pavel Machek	<pavel@ucw.cz>
 * Copyright (c) 1999 Johannes Erdfelt	<johannes@erdfelt.com>
 * Copyright (c) 2000 Vojtech Pavlik	<vojtech@suse.cz>
 * Copyright (c) 2004 Oliver Neukum	<oliver@neukum.name>
 * Copyright (c) 2005 David Kubicek	<dave@awk.cz>
 * Copyright (c) 2011 Johan Hovold	<jhovold@gmail.com>
 *
 * USB Abstract Control Model driver for USB modems and ISDN adapters
 *
 * Sponsored by SuSE
 *
 * This program is free software; you can redistribute it and/or modify
 * it under the terms of the GNU General Public License as published by
 * the Free Software Foundation; either version 2 of the License, or
 * (at your option) any later version.
 *
 * This program is distributed in the hope that it will be useful,
 * but WITHOUT ANY WARRANTY; without even the implied warranty of
 * MERCHANTABILITY or FITNESS FOR A PARTICULAR PURPOSE.  See the
 * GNU General Public License for more details.
 *
 * You should have received a copy of the GNU General Public License
 * along with this program; if not, write to the Free Software
 * Foundation, Inc., 59 Temple Place, Suite 330, Boston, MA 02111-1307 USA
 */

#undef DEBUG
#undef VERBOSE_DEBUG

#include <linux/kernel.h>
#include <linux/errno.h>
#include <linux/init.h>
#include <linux/slab.h>
#include <linux/tty.h>
#include <linux/serial.h>
#include <linux/tty_driver.h>
#include <linux/tty_flip.h>
#include <linux/module.h>
#include <linux/mutex.h>
#include <linux/uaccess.h>
#include <linux/usb.h>
#include <linux/usb/cdc.h>
#include <asm/byteorder.h>
#include <asm/unaligned.h>
#include <linux/list.h>

#include "cdc-acm.h"


#define DRIVER_AUTHOR "Armin Fuerst, Pavel Machek, Johannes Erdfelt, Vojtech Pavlik, David Kubicek, Johan Hovold"
#define DRIVER_DESC "USB Abstract Control Model driver for USB modems and ISDN adapters"

static struct usb_driver acm_driver;
static struct tty_driver *acm_tty_driver;
static struct acm *acm_table[ACM_TTY_MINORS];

static DEFINE_MUTEX(acm_table_lock);

/*
 * acm_table accessors
 */

/*
 * Look up an ACM structure by index. If found and not disconnected, increment
 * its refcount and return it with its mutex held.
 */
static struct acm *acm_get_by_index(unsigned index)
{
	struct acm *acm;

	mutex_lock(&acm_table_lock);
	acm = acm_table[index];
	if (acm) {
		mutex_lock(&acm->mutex);
		if (acm->disconnected) {
			mutex_unlock(&acm->mutex);
			acm = NULL;
		} else {
			tty_port_get(&acm->port);
			mutex_unlock(&acm->mutex);
		}
	}
	mutex_unlock(&acm_table_lock);
	return acm;
}

/*
 * Try to find an available minor number and if found, associate it with 'acm'.
 */
static int acm_alloc_minor(struct acm *acm)
{
	int minor;

	mutex_lock(&acm_table_lock);
	for (minor = 0; minor < ACM_TTY_MINORS; minor++) {
		if (!acm_table[minor]) {
			acm_table[minor] = acm;
			break;
		}
	}
	mutex_unlock(&acm_table_lock);

	return minor;
}

/* Release the minor number associated with 'acm'.  */
static void acm_release_minor(struct acm *acm)
{
	mutex_lock(&acm_table_lock);
	acm_table[acm->minor] = NULL;
	mutex_unlock(&acm_table_lock);
}

/*
 * Functions for ACM control messages.
 */

static int acm_ctrl_msg(struct acm *acm, int request, int value,
							void *buf, int len)
{
	int retval = usb_control_msg(acm->dev, usb_sndctrlpipe(acm->dev, 0),
		request, USB_RT_ACM, value,
		acm->control->altsetting[0].desc.bInterfaceNumber,
		buf, len, 5000);
	dev_dbg(&acm->control->dev,
			"%s - rq 0x%02x, val %#x, len %#x, result %d\n",
			__func__, request, value, len, retval);
	return retval < 0 ? retval : 0;
}

/* devices aren't required to support these requests.
 * the cdc acm descriptor tells whether they do...
 */
#define acm_set_control(acm, control) \
	acm_ctrl_msg(acm, USB_CDC_REQ_SET_CONTROL_LINE_STATE, control, NULL, 0)
#define acm_set_line(acm, line) \
	acm_ctrl_msg(acm, USB_CDC_REQ_SET_LINE_CODING, 0, line, sizeof *(line))
#define acm_send_break(acm, ms) \
	acm_ctrl_msg(acm, USB_CDC_REQ_SEND_BREAK, ms, NULL, 0)

/*
 * Write buffer management.
 * All of these assume proper locks taken by the caller.
 */

static int acm_wb_alloc(struct acm *acm)
{
	int i, wbn;
	struct acm_wb *wb;

	wbn = 0;
	i = 0;
	for (;;) {
		wb = &acm->wb[wbn];
		if (!wb->use) {
			wb->use = 1;
			return wbn;
		}
		wbn = (wbn + 1) % ACM_NW;
		if (++i >= ACM_NW)
			return -1;
	}
}

static int acm_wb_is_avail(struct acm *acm)
{
	int i, n;
	unsigned long flags;

	n = ACM_NW;
	spin_lock_irqsave(&acm->write_lock, flags);
	for (i = 0; i < ACM_NW; i++)
		n -= acm->wb[i].use;
	spin_unlock_irqrestore(&acm->write_lock, flags);
	return n;
}

/*
 * Finish write. Caller must hold acm->write_lock
 */
static void acm_write_done(struct acm *acm, struct acm_wb *wb)
{
	wb->use = 0;
	acm->transmitting--;
	usb_autopm_put_interface_async(acm->control);
}

/*
 * Poke write.
 *
 * the caller is responsible for locking
 */

static int acm_start_wb(struct acm *acm, struct acm_wb *wb)
{
	int rc;

	acm->transmitting++;

	wb->urb->transfer_buffer = wb->buf;
	wb->urb->transfer_dma = wb->dmah;
	wb->urb->transfer_buffer_length = wb->len;
	wb->urb->dev = acm->dev;

	rc = usb_submit_urb(wb->urb, GFP_ATOMIC);
	if (rc < 0) {
		dev_err(&acm->data->dev,
			"%s - usb_submit_urb(write bulk) failed: %d\n",
			__func__, rc);
		acm_write_done(acm, wb);
	}
	return rc;
}

/*
 * attributes exported through sysfs
 */
static ssize_t show_caps
(struct device *dev, struct device_attribute *attr, char *buf)
{
	struct usb_interface *intf = to_usb_interface(dev);
	struct acm *acm = usb_get_intfdata(intf);

	return sprintf(buf, "%d", acm->ctrl_caps);
}
static DEVICE_ATTR(bmCapabilities, S_IRUGO, show_caps, NULL);

static ssize_t show_country_codes
(struct device *dev, struct device_attribute *attr, char *buf)
{
	struct usb_interface *intf = to_usb_interface(dev);
	struct acm *acm = usb_get_intfdata(intf);

	memcpy(buf, acm->country_codes, acm->country_code_size);
	return acm->country_code_size;
}

static DEVICE_ATTR(wCountryCodes, S_IRUGO, show_country_codes, NULL);

static ssize_t show_country_rel_date
(struct device *dev, struct device_attribute *attr, char *buf)
{
	struct usb_interface *intf = to_usb_interface(dev);
	struct acm *acm = usb_get_intfdata(intf);

	return sprintf(buf, "%d", acm->country_rel_date);
}

static DEVICE_ATTR(iCountryCodeRelDate, S_IRUGO, show_country_rel_date, NULL);
/*
 * Interrupt handlers for various ACM device responses
 */

/* control interface reports status changes with "interrupt" transfers */
static void acm_ctrl_irq(struct urb *urb)
{
	struct acm *acm = urb->context;
	struct usb_cdc_notification *dr = urb->transfer_buffer;
	unsigned char *data;
	int newctrl;
	int difference;
	int retval;
	int status = urb->status;

	switch (status) {
	case 0:
		/* success */
		break;
	case -ECONNRESET:
	case -ENOENT:
	case -ESHUTDOWN:
		/* this urb is terminated, clean up */
		dev_dbg(&acm->control->dev,
				"%s - urb shutting down with status: %d\n",
				__func__, status);
		return;
	default:
		dev_dbg(&acm->control->dev,
				"%s - nonzero urb status received: %d\n",
				__func__, status);
		goto exit;
	}

	usb_mark_last_busy(acm->dev);

	data = (unsigned char *)(dr + 1);
	switch (dr->bNotificationType) {
	case USB_CDC_NOTIFY_NETWORK_CONNECTION:
		dev_dbg(&acm->control->dev, "%s - network connection: %d\n",
							__func__, dr->wValue);
		break;

	case USB_CDC_NOTIFY_SERIAL_STATE:
		newctrl = get_unaligned_le16(data);

		if (!acm->clocal && (acm->ctrlin & ~newctrl & ACM_CTRL_DCD)) {
			dev_dbg(&acm->control->dev, "%s - calling hangup\n",
					__func__);
			tty_port_tty_hangup(&acm->port, false);
		}

		difference = acm->ctrlin ^ newctrl;
		spin_lock(&acm->read_lock);
		acm->ctrlin = newctrl;
		acm->oldcount = acm->iocount;

		if (difference & ACM_CTRL_DSR)
			acm->iocount.dsr++;
		if (difference & ACM_CTRL_BRK)
			acm->iocount.brk++;
		if (difference & ACM_CTRL_RI)
			acm->iocount.rng++;
		if (difference & ACM_CTRL_DCD)
			acm->iocount.dcd++;
		if (difference & ACM_CTRL_FRAMING)
			acm->iocount.frame++;
		if (difference & ACM_CTRL_PARITY)
			acm->iocount.parity++;
		if (difference & ACM_CTRL_OVERRUN)
			acm->iocount.overrun++;
		spin_unlock(&acm->read_lock);

		if (difference)
			wake_up_all(&acm->wioctl);

		break;

	default:
		dev_dbg(&acm->control->dev,
			"%s - unknown notification %d received: index %d "
			"len %d data0 %d data1 %d\n",
			__func__,
			dr->bNotificationType, dr->wIndex,
			dr->wLength, data[0], data[1]);
		break;
	}
exit:
	retval = usb_submit_urb(urb, GFP_ATOMIC);
	if (retval)
		dev_err(&acm->control->dev, "%s - usb_submit_urb failed: %d\n",
							__func__, retval);
}

static int acm_submit_read_urb(struct acm *acm, int index, gfp_t mem_flags)
{
	int res;

	if (!test_and_clear_bit(index, &acm->read_urbs_free))
		return 0;

	dev_vdbg(&acm->data->dev, "%s - urb %d\n", __func__, index);

	res = usb_submit_urb(acm->read_urbs[index], mem_flags);
	if (res) {
		if (res != -EPERM) {
			dev_err(&acm->data->dev,
					"%s - usb_submit_urb failed: %d\n",
					__func__, res);
		}
		set_bit(index, &acm->read_urbs_free);
		return res;
	}

	return 0;
}

static int acm_submit_read_urbs(struct acm *acm, gfp_t mem_flags)
{
	int res;
	int i;

	for (i = 0; i < acm->rx_buflimit; ++i) {
		res = acm_submit_read_urb(acm, i, mem_flags);
		if (res)
			return res;
	}

	return 0;
}

static void acm_process_read_urb(struct acm *acm, struct urb *urb)
{
	if (!urb->actual_length)
		return;

	tty_insert_flip_string(&acm->port, urb->transfer_buffer,
			urb->actual_length);
	tty_flip_buffer_push(&acm->port);
}

static void acm_read_bulk_callback(struct urb *urb)
{
	struct acm_rb *rb = urb->context;
	struct acm *acm = rb->instance;
	unsigned long flags;

	dev_vdbg(&acm->data->dev, "%s - urb %d, len %d\n", __func__,
					rb->index, urb->actual_length);
	set_bit(rb->index, &acm->read_urbs_free);

	if (!acm->dev) {
		dev_dbg(&acm->data->dev, "%s - disconnected\n", __func__);
		return;
	}
	usb_mark_last_busy(acm->dev);

	if (urb->status) {
		dev_dbg(&acm->data->dev, "%s - non-zero urb status: %d\n",
							__func__, urb->status);
		return;
	}
	acm_process_read_urb(acm, urb);

	/* throttle device if requested by tty */
	spin_lock_irqsave(&acm->read_lock, flags);
	acm->throttled = acm->throttle_req;
	if (!acm->throttled && !acm->susp_count) {
		spin_unlock_irqrestore(&acm->read_lock, flags);
		acm_submit_read_urb(acm, rb->index, GFP_ATOMIC);
	} else {
		spin_unlock_irqrestore(&acm->read_lock, flags);
	}
}

/* data interface wrote those outgoing bytes */
static void acm_write_bulk(struct urb *urb)
{
	struct acm_wb *wb = urb->context;
	struct acm *acm = wb->instance;
	unsigned long flags;

	if (urb->status	|| (urb->actual_length != urb->transfer_buffer_length))
		dev_vdbg(&acm->data->dev, "%s - len %d/%d, status %d\n",
			__func__,
			urb->actual_length,
			urb->transfer_buffer_length,
			urb->status);

	spin_lock_irqsave(&acm->write_lock, flags);
	acm_write_done(acm, wb);
	spin_unlock_irqrestore(&acm->write_lock, flags);
	schedule_work(&acm->work);
}

static void acm_softint(struct work_struct *work)
{
	struct acm *acm = container_of(work, struct acm, work);

	dev_vdbg(&acm->data->dev, "%s\n", __func__);

	tty_port_tty_wakeup(&acm->port);
}

/*
 * TTY handlers
 */

static int acm_tty_install(struct tty_driver *driver, struct tty_struct *tty)
{
	struct acm *acm;
	int retval;

	dev_dbg(tty->dev, "%s\n", __func__);

	acm = acm_get_by_index(tty->index);
	if (!acm)
		return -ENODEV;

	retval = tty_standard_install(driver, tty);
	if (retval)
		goto error_init_termios;

	tty->driver_data = acm;

	return 0;

error_init_termios:
	tty_port_put(&acm->port);
	return retval;
}

static int acm_tty_open(struct tty_struct *tty, struct file *filp)
{
	struct acm *acm = tty->driver_data;

	dev_dbg(tty->dev, "%s\n", __func__);

	return tty_port_open(&acm->port, tty, filp);
}

static int acm_port_activate(struct tty_port *port, struct tty_struct *tty)
{
	struct acm *acm = container_of(port, struct acm, port);
	int retval = -ENODEV;

	dev_dbg(&acm->control->dev, "%s\n", __func__);

	mutex_lock(&acm->mutex);
	if (acm->disconnected)
		goto disconnected;

	retval = usb_autopm_get_interface(acm->control);
	if (retval)
		goto error_get_interface;

	/*
	 * FIXME: Why do we need this? Allocating 64K of physically contiguous
	 * memory is really nasty...
	 */
	set_bit(TTY_NO_WRITE_SPLIT, &tty->flags);
	acm->control->needs_remote_wakeup = 1;

	acm->ctrlurb->dev = acm->dev;
	if (usb_submit_urb(acm->ctrlurb, GFP_KERNEL)) {
		dev_err(&acm->control->dev,
			"%s - usb_submit_urb(ctrl irq) failed\n", __func__);
		goto error_submit_urb;
	}

	acm->ctrlout = ACM_CTRL_DTR | ACM_CTRL_RTS;
	if (acm_set_control(acm, acm->ctrlout) < 0 &&
	    (acm->ctrl_caps & USB_CDC_CAP_LINE))
		goto error_set_control;

	usb_autopm_put_interface(acm->control);

	/*
	 * Unthrottle device in case the TTY was closed while throttled.
	 */
	spin_lock_irq(&acm->read_lock);
	acm->throttled = 0;
	acm->throttle_req = 0;
	spin_unlock_irq(&acm->read_lock);
<<<<<<< HEAD

	if (acm_submit_read_urbs(acm, GFP_KERNEL))
		goto bail_out;
=======
>>>>>>> c3ade0e0

	if (acm_submit_read_urbs(acm, GFP_KERNEL))
		goto error_submit_read_urbs;

	mutex_unlock(&acm->mutex);

	return 0;

error_submit_read_urbs:
	acm->ctrlout = 0;
	acm_set_control(acm, acm->ctrlout);
error_set_control:
	usb_kill_urb(acm->ctrlurb);
error_submit_urb:
	usb_autopm_put_interface(acm->control);
error_get_interface:
disconnected:
	mutex_unlock(&acm->mutex);
	return retval;
}

static void acm_port_destruct(struct tty_port *port)
{
	struct acm *acm = container_of(port, struct acm, port);

	dev_dbg(&acm->control->dev, "%s\n", __func__);

	acm_release_minor(acm);
	usb_put_intf(acm->control);
	kfree(acm->country_codes);
	kfree(acm);
}

static void acm_port_shutdown(struct tty_port *port)
{
	struct acm *acm = container_of(port, struct acm, port);
	int i;

	dev_dbg(&acm->control->dev, "%s\n", __func__);

	mutex_lock(&acm->mutex);
	if (!acm->disconnected) {
		usb_autopm_get_interface(acm->control);
		acm_set_control(acm, acm->ctrlout = 0);
		usb_kill_urb(acm->ctrlurb);
		for (i = 0; i < ACM_NW; i++)
			usb_kill_urb(acm->wb[i].urb);
		for (i = 0; i < acm->rx_buflimit; i++)
			usb_kill_urb(acm->read_urbs[i]);
		acm->control->needs_remote_wakeup = 0;
		usb_autopm_put_interface(acm->control);
	}
	mutex_unlock(&acm->mutex);
}

static void acm_tty_cleanup(struct tty_struct *tty)
{
	struct acm *acm = tty->driver_data;
	dev_dbg(&acm->control->dev, "%s\n", __func__);
	tty_port_put(&acm->port);
}

static void acm_tty_hangup(struct tty_struct *tty)
{
<<<<<<< HEAD
	struct acm *acm;

	mutex_lock(&open_mutex);
	acm = tty->driver_data;

	if (!acm)
		goto out;

	tty_port_hangup(&acm->port);
	acm_port_down(acm);

out:
	mutex_unlock(&open_mutex);
=======
	struct acm *acm = tty->driver_data;
	dev_dbg(&acm->control->dev, "%s\n", __func__);
	tty_port_hangup(&acm->port);
>>>>>>> c3ade0e0
}

static void acm_tty_close(struct tty_struct *tty, struct file *filp)
{
	struct acm *acm = tty->driver_data;
	dev_dbg(&acm->control->dev, "%s\n", __func__);
	tty_port_close(&acm->port, tty, filp);
}

static int acm_tty_write(struct tty_struct *tty,
					const unsigned char *buf, int count)
{
	struct acm *acm = tty->driver_data;
	int stat;
	unsigned long flags;
	int wbn;
	struct acm_wb *wb;

	if (!count)
		return 0;

	dev_vdbg(&acm->data->dev, "%s - count %d\n", __func__, count);

	spin_lock_irqsave(&acm->write_lock, flags);
	wbn = acm_wb_alloc(acm);
	if (wbn < 0) {
		spin_unlock_irqrestore(&acm->write_lock, flags);
		return 0;
	}
	wb = &acm->wb[wbn];

	if (!acm->dev) {
		wb->use = 0;
		spin_unlock_irqrestore(&acm->write_lock, flags);
		return -ENODEV;
	}

	count = (count > acm->writesize) ? acm->writesize : count;
	dev_vdbg(&acm->data->dev, "%s - write %d\n", __func__, count);
	memcpy(wb->buf, buf, count);
	wb->len = count;

	usb_autopm_get_interface_async(acm->control);
	if (acm->susp_count) {
		if (!acm->delayed_wb)
			acm->delayed_wb = wb;
		else
			usb_autopm_put_interface_async(acm->control);
		spin_unlock_irqrestore(&acm->write_lock, flags);
		return count;	/* A white lie */
	}
	usb_mark_last_busy(acm->dev);

	stat = acm_start_wb(acm, wb);
	spin_unlock_irqrestore(&acm->write_lock, flags);

	if (stat < 0)
		return stat;
	return count;
}

static int acm_tty_write_room(struct tty_struct *tty)
{
	struct acm *acm = tty->driver_data;
	/*
	 * Do not let the line discipline to know that we have a reserve,
	 * or it might get too enthusiastic.
	 */
	return acm_wb_is_avail(acm) ? acm->writesize : 0;
}

static int acm_tty_chars_in_buffer(struct tty_struct *tty)
{
	struct acm *acm = tty->driver_data;
	/*
	 * if the device was unplugged then any remaining characters fell out
	 * of the connector ;)
	 */
	if (acm->disconnected)
		return 0;
	/*
	 * This is inaccurate (overcounts), but it works.
	 */
	return (ACM_NW - acm_wb_is_avail(acm)) * acm->writesize;
}

static void acm_tty_throttle(struct tty_struct *tty)
{
	struct acm *acm = tty->driver_data;

	spin_lock_irq(&acm->read_lock);
	acm->throttle_req = 1;
	spin_unlock_irq(&acm->read_lock);
}

static void acm_tty_unthrottle(struct tty_struct *tty)
{
	struct acm *acm = tty->driver_data;
	unsigned int was_throttled;

	spin_lock_irq(&acm->read_lock);
	was_throttled = acm->throttled;
	acm->throttled = 0;
	acm->throttle_req = 0;
	spin_unlock_irq(&acm->read_lock);

	if (was_throttled)
		acm_submit_read_urbs(acm, GFP_KERNEL);
}

static int acm_tty_break_ctl(struct tty_struct *tty, int state)
{
	struct acm *acm = tty->driver_data;
	int retval;

	retval = acm_send_break(acm, state ? 0xffff : 0);
	if (retval < 0)
		dev_dbg(&acm->control->dev, "%s - send break failed\n",
								__func__);
	return retval;
}

static int acm_tty_tiocmget(struct tty_struct *tty)
{
	struct acm *acm = tty->driver_data;

	return (acm->ctrlout & ACM_CTRL_DTR ? TIOCM_DTR : 0) |
	       (acm->ctrlout & ACM_CTRL_RTS ? TIOCM_RTS : 0) |
	       (acm->ctrlin  & ACM_CTRL_DSR ? TIOCM_DSR : 0) |
	       (acm->ctrlin  & ACM_CTRL_RI  ? TIOCM_RI  : 0) |
	       (acm->ctrlin  & ACM_CTRL_DCD ? TIOCM_CD  : 0) |
	       TIOCM_CTS;
}

static int acm_tty_tiocmset(struct tty_struct *tty,
			    unsigned int set, unsigned int clear)
{
	struct acm *acm = tty->driver_data;
	unsigned int newctrl;

	newctrl = acm->ctrlout;
	set = (set & TIOCM_DTR ? ACM_CTRL_DTR : 0) |
					(set & TIOCM_RTS ? ACM_CTRL_RTS : 0);
	clear = (clear & TIOCM_DTR ? ACM_CTRL_DTR : 0) |
					(clear & TIOCM_RTS ? ACM_CTRL_RTS : 0);

	newctrl = (newctrl & ~clear) | set;

	if (acm->ctrlout == newctrl)
		return 0;
	return acm_set_control(acm, acm->ctrlout = newctrl);
}

static int get_serial_info(struct acm *acm, struct serial_struct __user *info)
{
	struct serial_struct tmp;

	if (!info)
		return -EINVAL;

	memset(&tmp, 0, sizeof(tmp));
	tmp.flags = ASYNC_LOW_LATENCY;
	tmp.xmit_fifo_size = acm->writesize;
	tmp.baud_base = le32_to_cpu(acm->line.dwDTERate);
	tmp.close_delay	= acm->port.close_delay / 10;
	tmp.closing_wait = acm->port.closing_wait == ASYNC_CLOSING_WAIT_NONE ?
				ASYNC_CLOSING_WAIT_NONE :
				acm->port.closing_wait / 10;

	if (copy_to_user(info, &tmp, sizeof(tmp)))
		return -EFAULT;
	else
		return 0;
}

static int set_serial_info(struct acm *acm,
				struct serial_struct __user *newinfo)
{
	struct serial_struct new_serial;
	unsigned int closing_wait, close_delay;
	int retval = 0;

<<<<<<< HEAD
=======
	if (copy_from_user(&new_serial, newinfo, sizeof(new_serial)))
		return -EFAULT;

	close_delay = new_serial.close_delay * 10;
	closing_wait = new_serial.closing_wait == ASYNC_CLOSING_WAIT_NONE ?
			ASYNC_CLOSING_WAIT_NONE : new_serial.closing_wait * 10;

	mutex_lock(&acm->port.mutex);

	if (!capable(CAP_SYS_ADMIN)) {
		if ((close_delay != acm->port.close_delay) ||
		    (closing_wait != acm->port.closing_wait))
			retval = -EPERM;
		else
			retval = -EOPNOTSUPP;
	} else {
		acm->port.close_delay  = close_delay;
		acm->port.closing_wait = closing_wait;
	}

	mutex_unlock(&acm->port.mutex);
	return retval;
}

static int wait_serial_change(struct acm *acm, unsigned long arg)
{
	int rv = 0;
	DECLARE_WAITQUEUE(wait, current);
	struct async_icount old, new;

	if (arg & (TIOCM_DSR | TIOCM_RI | TIOCM_CD ))
		return -EINVAL;
	do {
		spin_lock_irq(&acm->read_lock);
		old = acm->oldcount;
		new = acm->iocount;
		acm->oldcount = new;
		spin_unlock_irq(&acm->read_lock);

		if ((arg & TIOCM_DSR) &&
			old.dsr != new.dsr)
			break;
		if ((arg & TIOCM_CD)  &&
			old.dcd != new.dcd)
			break;
		if ((arg & TIOCM_RI) &&
			old.rng != new.rng)
			break;

		add_wait_queue(&acm->wioctl, &wait);
		set_current_state(TASK_INTERRUPTIBLE);
		schedule();
		remove_wait_queue(&acm->wioctl, &wait);
		if (acm->disconnected) {
			if (arg & TIOCM_CD)
				break;
			else
				rv = -ENODEV;
		} else {
			if (signal_pending(current))
				rv = -ERESTARTSYS;
		}
	} while (!rv);

	

	return rv;
}

static int get_serial_usage(struct acm *acm,
			    struct serial_icounter_struct __user *count)
{
	struct serial_icounter_struct icount;
	int rv = 0;

	memset(&icount, 0, sizeof(icount));
	icount.dsr = acm->iocount.dsr;
	icount.rng = acm->iocount.rng;
	icount.dcd = acm->iocount.dcd;
	icount.frame = acm->iocount.frame;
	icount.overrun = acm->iocount.overrun;
	icount.parity = acm->iocount.parity;
	icount.brk = acm->iocount.brk;

	if (copy_to_user(count, &icount, sizeof(icount)) > 0)
		rv = -EFAULT;

	return rv;
}

static int acm_tty_ioctl(struct tty_struct *tty,
					unsigned int cmd, unsigned long arg)
{
	struct acm *acm = tty->driver_data;
	int rv = -ENOIOCTLCMD;

	switch (cmd) {
	case TIOCGSERIAL: /* gets serial port data */
		rv = get_serial_info(acm, (struct serial_struct __user *) arg);
		break;
	case TIOCSSERIAL:
		rv = set_serial_info(acm, (struct serial_struct __user *) arg);
		break;
	case TIOCMIWAIT:
		rv = usb_autopm_get_interface(acm->control);
		if (rv < 0) {
			rv = -EIO;
			break;
		}
		rv = wait_serial_change(acm, arg);
		usb_autopm_put_interface(acm->control);
		break;
	case TIOCGICOUNT:
		rv = get_serial_usage(acm, (struct serial_icounter_struct __user *) arg);
		break;
	}

	return rv;
}

>>>>>>> c3ade0e0
static void acm_tty_set_termios(struct tty_struct *tty,
						struct ktermios *termios_old)
{
	struct acm *acm = tty->driver_data;
	struct ktermios *termios = &tty->termios;
	struct usb_cdc_line_coding newline;
	int newctrl = acm->ctrlout;

	newline.dwDTERate = cpu_to_le32(tty_get_baud_rate(tty));
	newline.bCharFormat = termios->c_cflag & CSTOPB ? 2 : 0;
	newline.bParityType = termios->c_cflag & PARENB ?
				(termios->c_cflag & PARODD ? 1 : 2) +
				(termios->c_cflag & CMSPAR ? 2 : 0) : 0;
	switch (termios->c_cflag & CSIZE) {
	case CS5:
		newline.bDataBits = 5;
		break;
	case CS6:
		newline.bDataBits = 6;
		break;
	case CS7:
		newline.bDataBits = 7;
		break;
	case CS8:
	default:
		newline.bDataBits = 8;
		break;
	}
	/* FIXME: Needs to clear unsupported bits in the termios */
	acm->clocal = ((termios->c_cflag & CLOCAL) != 0);

	if (!newline.dwDTERate) {
		newline.dwDTERate = acm->line.dwDTERate;
		newctrl &= ~ACM_CTRL_DTR;
	} else
		newctrl |=  ACM_CTRL_DTR;

	if (newctrl != acm->ctrlout)
		acm_set_control(acm, acm->ctrlout = newctrl);

	if (memcmp(&acm->line, &newline, sizeof newline)) {
		memcpy(&acm->line, &newline, sizeof newline);
		dev_dbg(&acm->control->dev, "%s - set line: %d %d %d %d\n",
			__func__,
			le32_to_cpu(newline.dwDTERate),
			newline.bCharFormat, newline.bParityType,
			newline.bDataBits);
		acm_set_line(acm, &acm->line);
	}
}

static const struct tty_port_operations acm_port_ops = {
	.shutdown = acm_port_shutdown,
	.activate = acm_port_activate,
	.destruct = acm_port_destruct,
};

/*
 * USB probe and disconnect routines.
 */

/* Little helpers: write/read buffers free */
static void acm_write_buffers_free(struct acm *acm)
{
	int i;
	struct acm_wb *wb;
	struct usb_device *usb_dev = interface_to_usbdev(acm->control);

	for (wb = &acm->wb[0], i = 0; i < ACM_NW; i++, wb++)
		usb_free_coherent(usb_dev, acm->writesize, wb->buf, wb->dmah);
}

static void acm_read_buffers_free(struct acm *acm)
{
	struct usb_device *usb_dev = interface_to_usbdev(acm->control);
	int i;

	for (i = 0; i < acm->rx_buflimit; i++)
		usb_free_coherent(usb_dev, acm->readsize,
			  acm->read_buffers[i].base, acm->read_buffers[i].dma);
}

/* Little helper: write buffers allocate */
static int acm_write_buffers_alloc(struct acm *acm)
{
	int i;
	struct acm_wb *wb;

	for (wb = &acm->wb[0], i = 0; i < ACM_NW; i++, wb++) {
		wb->buf = usb_alloc_coherent(acm->dev, acm->writesize, GFP_KERNEL,
		    &wb->dmah);
		if (!wb->buf) {
			while (i != 0) {
				--i;
				--wb;
				usb_free_coherent(acm->dev, acm->writesize,
				    wb->buf, wb->dmah);
			}
			return -ENOMEM;
		}
	}
	return 0;
}

static int acm_probe(struct usb_interface *intf,
		     const struct usb_device_id *id)
{
	struct usb_cdc_union_desc *union_header = NULL;
	struct usb_cdc_country_functional_desc *cfd = NULL;
	unsigned char *buffer = intf->altsetting->extra;
	int buflen = intf->altsetting->extralen;
	struct usb_interface *control_interface;
	struct usb_interface *data_interface;
	struct usb_endpoint_descriptor *epctrl = NULL;
	struct usb_endpoint_descriptor *epread = NULL;
	struct usb_endpoint_descriptor *epwrite = NULL;
	struct usb_device *usb_dev = interface_to_usbdev(intf);
	struct acm *acm;
	int minor;
	int ctrlsize, readsize;
	u8 *buf;
	u8 ac_management_function = 0;
	u8 call_management_function = 0;
	int call_interface_num = -1;
	int data_interface_num = -1;
	unsigned long quirks;
	int num_rx_buf;
	int i;
	int combined_interfaces = 0;
	struct device *tty_dev;
	int rv = -ENOMEM;

	/* normal quirks */
	quirks = (unsigned long)id->driver_info;

	if (quirks == IGNORE_DEVICE)
		return -ENODEV;

	num_rx_buf = (quirks == SINGLE_RX_URB) ? 1 : ACM_NR;

	/* handle quirks deadly to normal probing*/
	if (quirks == NO_UNION_NORMAL) {
		data_interface = usb_ifnum_to_if(usb_dev, 1);
		control_interface = usb_ifnum_to_if(usb_dev, 0);
		goto skip_normal_probe;
	}

	/* normal probing*/
	if (!buffer) {
		dev_err(&intf->dev, "Weird descriptor references\n");
		return -EINVAL;
	}

	if (!buflen) {
		if (intf->cur_altsetting->endpoint &&
				intf->cur_altsetting->endpoint->extralen &&
				intf->cur_altsetting->endpoint->extra) {
			dev_dbg(&intf->dev,
				"Seeking extra descriptors on endpoint\n");
			buflen = intf->cur_altsetting->endpoint->extralen;
			buffer = intf->cur_altsetting->endpoint->extra;
		} else {
			dev_err(&intf->dev,
				"Zero length descriptor references\n");
			return -EINVAL;
		}
	}

	while (buflen > 0) {
		if (buffer[1] != USB_DT_CS_INTERFACE) {
			dev_err(&intf->dev, "skipping garbage\n");
			goto next_desc;
		}

		switch (buffer[2]) {
		case USB_CDC_UNION_TYPE: /* we've found it */
			if (union_header) {
				dev_err(&intf->dev, "More than one "
					"union descriptor, skipping ...\n");
				goto next_desc;
			}
			union_header = (struct usb_cdc_union_desc *)buffer;
			break;
		case USB_CDC_COUNTRY_TYPE: /* export through sysfs*/
			cfd = (struct usb_cdc_country_functional_desc *)buffer;
			break;
		case USB_CDC_HEADER_TYPE: /* maybe check version */
			break; /* for now we ignore it */
		case USB_CDC_ACM_TYPE:
			ac_management_function = buffer[3];
			break;
		case USB_CDC_CALL_MANAGEMENT_TYPE:
			call_management_function = buffer[3];
			call_interface_num = buffer[4];
			if ((quirks & NOT_A_MODEM) == 0 && (call_management_function & 3) != 3)
				dev_err(&intf->dev, "This device cannot do calls on its own. It is not a modem.\n");
			break;
		default:
			/* there are LOTS more CDC descriptors that
			 * could legitimately be found here.
			 */
			dev_dbg(&intf->dev, "Ignoring descriptor: "
					"type %02x, length %d\n",
					buffer[2], buffer[0]);
			break;
		}
next_desc:
		buflen -= buffer[0];
		buffer += buffer[0];
	}

	if (!union_header) {
		if (call_interface_num > 0) {
			dev_dbg(&intf->dev, "No union descriptor, using call management descriptor\n");
			/* quirks for Droids MuIn LCD */
			if (quirks & NO_DATA_INTERFACE)
				data_interface = usb_ifnum_to_if(usb_dev, 0);
			else
				data_interface = usb_ifnum_to_if(usb_dev, (data_interface_num = call_interface_num));
			control_interface = intf;
		} else {
			if (intf->cur_altsetting->desc.bNumEndpoints != 3) {
				dev_dbg(&intf->dev,"No union descriptor, giving up\n");
				return -ENODEV;
			} else {
				dev_warn(&intf->dev,"No union descriptor, testing for castrated device\n");
				combined_interfaces = 1;
				control_interface = data_interface = intf;
				goto look_for_collapsed_interface;
			}
		}
	} else {
		control_interface = usb_ifnum_to_if(usb_dev, union_header->bMasterInterface0);
		data_interface = usb_ifnum_to_if(usb_dev, (data_interface_num = union_header->bSlaveInterface0));
		if (!control_interface || !data_interface) {
			dev_dbg(&intf->dev, "no interfaces\n");
			return -ENODEV;
		}
	}

	if (data_interface_num != call_interface_num)
		dev_dbg(&intf->dev, "Separate call control interface. That is not fully supported.\n");

	if (control_interface == data_interface) {
		/* some broken devices designed for windows work this way */
		dev_warn(&intf->dev,"Control and data interfaces are not separated!\n");
		combined_interfaces = 1;
		/* a popular other OS doesn't use it */
		quirks |= NO_CAP_LINE;
		if (data_interface->cur_altsetting->desc.bNumEndpoints != 3) {
			dev_err(&intf->dev, "This needs exactly 3 endpoints\n");
			return -EINVAL;
		}
look_for_collapsed_interface:
		for (i = 0; i < 3; i++) {
			struct usb_endpoint_descriptor *ep;
			ep = &data_interface->cur_altsetting->endpoint[i].desc;

			if (usb_endpoint_is_int_in(ep))
				epctrl = ep;
			else if (usb_endpoint_is_bulk_out(ep))
				epwrite = ep;
			else if (usb_endpoint_is_bulk_in(ep))
				epread = ep;
			else
				return -EINVAL;
		}
		if (!epctrl || !epread || !epwrite)
			return -ENODEV;
		else
			goto made_compressed_probe;
	}

skip_normal_probe:

	/*workaround for switched interfaces */
	if (data_interface->cur_altsetting->desc.bInterfaceClass
						!= CDC_DATA_INTERFACE_TYPE) {
		if (control_interface->cur_altsetting->desc.bInterfaceClass
						== CDC_DATA_INTERFACE_TYPE) {
			struct usb_interface *t;
			dev_dbg(&intf->dev,
				"Your device has switched interfaces.\n");
			t = control_interface;
			control_interface = data_interface;
			data_interface = t;
		} else {
			return -EINVAL;
		}
	}

	/* Accept probe requests only for the control interface */
	if (!combined_interfaces && intf != control_interface)
		return -ENODEV;

	if (!combined_interfaces && usb_interface_claimed(data_interface)) {
		/* valid in this context */
		dev_dbg(&intf->dev, "The data interface isn't available\n");
		return -EBUSY;
	}


	if (data_interface->cur_altsetting->desc.bNumEndpoints < 2 ||
	    control_interface->cur_altsetting->desc.bNumEndpoints == 0)
		return -EINVAL;

	epctrl = &control_interface->cur_altsetting->endpoint[0].desc;
	epread = &data_interface->cur_altsetting->endpoint[0].desc;
	epwrite = &data_interface->cur_altsetting->endpoint[1].desc;


	/* workaround for switched endpoints */
	if (!usb_endpoint_dir_in(epread)) {
		/* descriptors are swapped */
		struct usb_endpoint_descriptor *t;
		dev_dbg(&intf->dev,
			"The data interface has switched endpoints\n");
		t = epread;
		epread = epwrite;
		epwrite = t;
	}
made_compressed_probe:
	dev_dbg(&intf->dev, "interfaces are valid\n");

	acm = kzalloc(sizeof(struct acm), GFP_KERNEL);
	if (acm == NULL) {
		dev_err(&intf->dev, "out of memory (acm kzalloc)\n");
		goto alloc_fail;
	}

	minor = acm_alloc_minor(acm);
	if (minor == ACM_TTY_MINORS) {
		dev_err(&intf->dev, "no more free acm devices\n");
		kfree(acm);
		return -ENODEV;
	}

	ctrlsize = usb_endpoint_maxp(epctrl);
	readsize = usb_endpoint_maxp(epread) *
				(quirks == SINGLE_RX_URB ? 1 : 2);
	acm->combined_interfaces = combined_interfaces;
	acm->writesize = usb_endpoint_maxp(epwrite) * 20;
	acm->control = control_interface;
	acm->data = data_interface;
	acm->minor = minor;
	acm->dev = usb_dev;
	acm->ctrl_caps = ac_management_function;
	if (quirks & NO_CAP_LINE)
		acm->ctrl_caps &= ~USB_CDC_CAP_LINE;
	acm->ctrlsize = ctrlsize;
	acm->readsize = readsize;
	acm->rx_buflimit = num_rx_buf;
	INIT_WORK(&acm->work, acm_softint);
	init_waitqueue_head(&acm->wioctl);
	spin_lock_init(&acm->write_lock);
	spin_lock_init(&acm->read_lock);
	mutex_init(&acm->mutex);
	acm->rx_endpoint = usb_rcvbulkpipe(usb_dev, epread->bEndpointAddress);
	acm->is_int_ep = usb_endpoint_xfer_int(epread);
	if (acm->is_int_ep)
		acm->bInterval = epread->bInterval;
	tty_port_init(&acm->port);
	acm->port.ops = &acm_port_ops;

	buf = usb_alloc_coherent(usb_dev, ctrlsize, GFP_KERNEL, &acm->ctrl_dma);
	if (!buf) {
		dev_err(&intf->dev, "out of memory (ctrl buffer alloc)\n");
		goto alloc_fail2;
	}
	acm->ctrl_buffer = buf;

	if (acm_write_buffers_alloc(acm) < 0) {
		dev_err(&intf->dev, "out of memory (write buffer alloc)\n");
		goto alloc_fail4;
	}

	acm->ctrlurb = usb_alloc_urb(0, GFP_KERNEL);
	if (!acm->ctrlurb) {
		dev_err(&intf->dev, "out of memory (ctrlurb kmalloc)\n");
		goto alloc_fail5;
	}
	for (i = 0; i < num_rx_buf; i++) {
		struct acm_rb *rb = &(acm->read_buffers[i]);
		struct urb *urb;

		rb->base = usb_alloc_coherent(acm->dev, readsize, GFP_KERNEL,
								&rb->dma);
		if (!rb->base) {
			dev_err(&intf->dev, "out of memory "
					"(read bufs usb_alloc_coherent)\n");
			goto alloc_fail6;
		}
		rb->index = i;
		rb->instance = acm;

		urb = usb_alloc_urb(0, GFP_KERNEL);
		if (!urb) {
			dev_err(&intf->dev,
				"out of memory (read urbs usb_alloc_urb)\n");
			goto alloc_fail6;
		}
		urb->transfer_flags |= URB_NO_TRANSFER_DMA_MAP;
		urb->transfer_dma = rb->dma;
		if (acm->is_int_ep) {
			usb_fill_int_urb(urb, acm->dev,
					 acm->rx_endpoint,
					 rb->base,
					 acm->readsize,
					 acm_read_bulk_callback, rb,
					 acm->bInterval);
		} else {
			usb_fill_bulk_urb(urb, acm->dev,
					  acm->rx_endpoint,
					  rb->base,
					  acm->readsize,
					  acm_read_bulk_callback, rb);
		}

		acm->read_urbs[i] = urb;
		__set_bit(i, &acm->read_urbs_free);
	}
	for (i = 0; i < ACM_NW; i++) {
		struct acm_wb *snd = &(acm->wb[i]);

		snd->urb = usb_alloc_urb(0, GFP_KERNEL);
		if (snd->urb == NULL) {
			dev_err(&intf->dev,
				"out of memory (write urbs usb_alloc_urb)\n");
			goto alloc_fail7;
		}

		if (usb_endpoint_xfer_int(epwrite))
			usb_fill_int_urb(snd->urb, usb_dev,
				usb_sndintpipe(usb_dev, epwrite->bEndpointAddress),
				NULL, acm->writesize, acm_write_bulk, snd, epwrite->bInterval);
		else
			usb_fill_bulk_urb(snd->urb, usb_dev,
				usb_sndbulkpipe(usb_dev, epwrite->bEndpointAddress),
				NULL, acm->writesize, acm_write_bulk, snd);
		snd->urb->transfer_flags |= URB_NO_TRANSFER_DMA_MAP;
		snd->instance = acm;
	}

	usb_set_intfdata(intf, acm);

	i = device_create_file(&intf->dev, &dev_attr_bmCapabilities);
	if (i < 0)
		goto alloc_fail7;

	if (cfd) { /* export the country data */
		acm->country_codes = kmalloc(cfd->bLength - 4, GFP_KERNEL);
		if (!acm->country_codes)
			goto skip_countries;
		acm->country_code_size = cfd->bLength - 4;
		memcpy(acm->country_codes, (u8 *)&cfd->wCountyCode0,
							cfd->bLength - 4);
		acm->country_rel_date = cfd->iCountryCodeRelDate;

		i = device_create_file(&intf->dev, &dev_attr_wCountryCodes);
		if (i < 0) {
			kfree(acm->country_codes);
			acm->country_codes = NULL;
			acm->country_code_size = 0;
			goto skip_countries;
		}

		i = device_create_file(&intf->dev,
						&dev_attr_iCountryCodeRelDate);
		if (i < 0) {
			device_remove_file(&intf->dev, &dev_attr_wCountryCodes);
			kfree(acm->country_codes);
			acm->country_codes = NULL;
			acm->country_code_size = 0;
			goto skip_countries;
		}
	}

skip_countries:
	usb_fill_int_urb(acm->ctrlurb, usb_dev,
			 usb_rcvintpipe(usb_dev, epctrl->bEndpointAddress),
			 acm->ctrl_buffer, ctrlsize, acm_ctrl_irq, acm,
			 /* works around buggy devices */
			 epctrl->bInterval ? epctrl->bInterval : 16);
	acm->ctrlurb->transfer_flags |= URB_NO_TRANSFER_DMA_MAP;
	acm->ctrlurb->transfer_dma = acm->ctrl_dma;

	dev_info(&intf->dev, "ttyACM%d: USB ACM device\n", minor);

	acm_set_control(acm, acm->ctrlout);

	acm->line.dwDTERate = cpu_to_le32(9600);
	acm->line.bDataBits = 8;
	acm_set_line(acm, &acm->line);

	usb_driver_claim_interface(&acm_driver, data_interface, acm);
	usb_set_intfdata(data_interface, acm);

	usb_get_intf(control_interface);
	tty_dev = tty_port_register_device(&acm->port, acm_tty_driver, minor,
			&control_interface->dev);
	if (IS_ERR(tty_dev)) {
		rv = PTR_ERR(tty_dev);
		goto alloc_fail8;
	}

	return 0;
alloc_fail8:
	if (acm->country_codes) {
		device_remove_file(&acm->control->dev,
				&dev_attr_wCountryCodes);
		device_remove_file(&acm->control->dev,
				&dev_attr_iCountryCodeRelDate);
	}
	device_remove_file(&acm->control->dev, &dev_attr_bmCapabilities);
alloc_fail7:
	usb_set_intfdata(intf, NULL);
	for (i = 0; i < ACM_NW; i++)
		usb_free_urb(acm->wb[i].urb);
alloc_fail6:
	for (i = 0; i < num_rx_buf; i++)
		usb_free_urb(acm->read_urbs[i]);
	acm_read_buffers_free(acm);
	usb_free_urb(acm->ctrlurb);
alloc_fail5:
	acm_write_buffers_free(acm);
alloc_fail4:
	usb_free_coherent(usb_dev, ctrlsize, acm->ctrl_buffer, acm->ctrl_dma);
alloc_fail2:
	acm_release_minor(acm);
	kfree(acm);
alloc_fail:
	return rv;
}

static void stop_data_traffic(struct acm *acm)
{
	int i;

	dev_dbg(&acm->control->dev, "%s\n", __func__);

	usb_kill_urb(acm->ctrlurb);
	for (i = 0; i < ACM_NW; i++)
		usb_kill_urb(acm->wb[i].urb);
	for (i = 0; i < acm->rx_buflimit; i++)
		usb_kill_urb(acm->read_urbs[i]);

	cancel_work_sync(&acm->work);
}

static void acm_disconnect(struct usb_interface *intf)
{
	struct acm *acm = usb_get_intfdata(intf);
	struct usb_device *usb_dev = interface_to_usbdev(intf);
	struct tty_struct *tty;
	int i;

	dev_dbg(&intf->dev, "%s\n", __func__);

	/* sibling interface is already cleaning up */
	if (!acm)
		return;

	mutex_lock(&acm->mutex);
	acm->disconnected = true;
	if (acm->country_codes) {
		device_remove_file(&acm->control->dev,
				&dev_attr_wCountryCodes);
		device_remove_file(&acm->control->dev,
				&dev_attr_iCountryCodeRelDate);
	}
	wake_up_all(&acm->wioctl);
	device_remove_file(&acm->control->dev, &dev_attr_bmCapabilities);
	usb_set_intfdata(acm->control, NULL);
	usb_set_intfdata(acm->data, NULL);
	mutex_unlock(&acm->mutex);

	tty = tty_port_tty_get(&acm->port);
	if (tty) {
		tty_vhangup(tty);
		tty_kref_put(tty);
	}

	stop_data_traffic(acm);

	tty_unregister_device(acm_tty_driver, acm->minor);

	usb_free_urb(acm->ctrlurb);
	for (i = 0; i < ACM_NW; i++)
		usb_free_urb(acm->wb[i].urb);
	for (i = 0; i < acm->rx_buflimit; i++)
		usb_free_urb(acm->read_urbs[i]);
	acm_write_buffers_free(acm);
	usb_free_coherent(usb_dev, acm->ctrlsize, acm->ctrl_buffer, acm->ctrl_dma);
	acm_read_buffers_free(acm);

	if (!acm->combined_interfaces)
		usb_driver_release_interface(&acm_driver, intf == acm->control ?
					acm->data : acm->control);

	tty_port_put(&acm->port);
}

#ifdef CONFIG_PM
static int acm_suspend(struct usb_interface *intf, pm_message_t message)
{
	struct acm *acm = usb_get_intfdata(intf);
	int cnt;

	if (PMSG_IS_AUTO(message)) {
		int b;

		spin_lock_irq(&acm->write_lock);
		b = acm->transmitting;
		spin_unlock_irq(&acm->write_lock);
		if (b)
			return -EBUSY;
	}

	spin_lock_irq(&acm->read_lock);
	spin_lock(&acm->write_lock);
	cnt = acm->susp_count++;
	spin_unlock(&acm->write_lock);
	spin_unlock_irq(&acm->read_lock);

	if (cnt)
		return 0;

	if (test_bit(ASYNCB_INITIALIZED, &acm->port.flags))
		stop_data_traffic(acm);

	return 0;
}

static int acm_resume(struct usb_interface *intf)
{
	struct acm *acm = usb_get_intfdata(intf);
	struct acm_wb *wb;
	int rv = 0;
	int cnt;

	spin_lock_irq(&acm->read_lock);
	acm->susp_count -= 1;
	cnt = acm->susp_count;
	spin_unlock_irq(&acm->read_lock);

	if (cnt)
		return 0;

	if (test_bit(ASYNCB_INITIALIZED, &acm->port.flags)) {
		rv = usb_submit_urb(acm->ctrlurb, GFP_NOIO);

		spin_lock_irq(&acm->write_lock);
		if (acm->delayed_wb) {
			wb = acm->delayed_wb;
			acm->delayed_wb = NULL;
			spin_unlock_irq(&acm->write_lock);
			acm_start_wb(acm, wb);
		} else {
			spin_unlock_irq(&acm->write_lock);
		}

		/*
		 * delayed error checking because we must
		 * do the write path at all cost
		 */
		if (rv < 0)
			goto err_out;

		rv = acm_submit_read_urbs(acm, GFP_NOIO);
	}

err_out:
	return rv;
}

static int acm_reset_resume(struct usb_interface *intf)
{
	struct acm *acm = usb_get_intfdata(intf);

	if (test_bit(ASYNCB_INITIALIZED, &acm->port.flags))
		tty_port_tty_hangup(&acm->port, false);

	return acm_resume(intf);
}

#endif /* CONFIG_PM */

#define NOKIA_PCSUITE_ACM_INFO(x) \
		USB_DEVICE_AND_INTERFACE_INFO(0x0421, x, \
		USB_CLASS_COMM, USB_CDC_SUBCLASS_ACM, \
		USB_CDC_ACM_PROTO_VENDOR)

#define SAMSUNG_PCSUITE_ACM_INFO(x) \
		USB_DEVICE_AND_INTERFACE_INFO(0x04e7, x, \
		USB_CLASS_COMM, USB_CDC_SUBCLASS_ACM, \
		USB_CDC_ACM_PROTO_VENDOR)

/*
 * USB driver structure.
 */

static const struct usb_device_id acm_ids[] = {
	/* quirky and broken devices */
	{ USB_DEVICE(0x17ef, 0x7000), /* Lenovo USB modem */
	.driver_info = NO_UNION_NORMAL, },/* has no union descriptor */
	{ USB_DEVICE(0x0870, 0x0001), /* Metricom GS Modem */
	.driver_info = NO_UNION_NORMAL, /* has no union descriptor */
	},
	{ USB_DEVICE(0x0e8d, 0x0003), /* FIREFLY, MediaTek Inc; andrey.arapov@gmail.com */
	.driver_info = NO_UNION_NORMAL, /* has no union descriptor */
	},
	{ USB_DEVICE(0x0e8d, 0x3329), /* MediaTek Inc GPS */
	.driver_info = NO_UNION_NORMAL, /* has no union descriptor */
	},
	{ USB_DEVICE(0x0482, 0x0203), /* KYOCERA AH-K3001V */
	.driver_info = NO_UNION_NORMAL, /* has no union descriptor */
	},
	{ USB_DEVICE(0x079b, 0x000f), /* BT On-Air USB MODEM */
	.driver_info = NO_UNION_NORMAL, /* has no union descriptor */
	},
	{ USB_DEVICE(0x0ace, 0x1602), /* ZyDAS 56K USB MODEM */
	.driver_info = SINGLE_RX_URB,
	},
	{ USB_DEVICE(0x0ace, 0x1608), /* ZyDAS 56K USB MODEM */
	.driver_info = SINGLE_RX_URB, /* firmware bug */
	},
	{ USB_DEVICE(0x0ace, 0x1611), /* ZyDAS 56K USB MODEM - new version */
	.driver_info = SINGLE_RX_URB, /* firmware bug */
	},
	{ USB_DEVICE(0x22b8, 0x7000), /* Motorola Q Phone */
	.driver_info = NO_UNION_NORMAL, /* has no union descriptor */
	},
	{ USB_DEVICE(0x0803, 0x3095), /* Zoom Telephonics Model 3095F USB MODEM */
	.driver_info = NO_UNION_NORMAL, /* has no union descriptor */
	},
	{ USB_DEVICE(0x0572, 0x1321), /* Conexant USB MODEM CX93010 */
	.driver_info = NO_UNION_NORMAL, /* has no union descriptor */
	},
	{ USB_DEVICE(0x0572, 0x1324), /* Conexant USB MODEM RD02-D400 */
	.driver_info = NO_UNION_NORMAL, /* has no union descriptor */
	},
	{ USB_DEVICE(0x0572, 0x1328), /* Shiro / Aztech USB MODEM UM-3100 */
	.driver_info = NO_UNION_NORMAL, /* has no union descriptor */
	},
	{ USB_DEVICE(0x22b8, 0x6425), /* Motorola MOTOMAGX phones */
	},
	/* Motorola H24 HSPA module: */
	{ USB_DEVICE(0x22b8, 0x2d91) }, /* modem                                */
	{ USB_DEVICE(0x22b8, 0x2d92),   /* modem           + diagnostics        */
	.driver_info = NO_UNION_NORMAL, /* handle only modem interface          */
	},
	{ USB_DEVICE(0x22b8, 0x2d93),   /* modem + AT port                      */
	.driver_info = NO_UNION_NORMAL, /* handle only modem interface          */
	},
	{ USB_DEVICE(0x22b8, 0x2d95),   /* modem + AT port + diagnostics        */
	.driver_info = NO_UNION_NORMAL, /* handle only modem interface          */
	},
	{ USB_DEVICE(0x22b8, 0x2d96),   /* modem                         + NMEA */
	.driver_info = NO_UNION_NORMAL, /* handle only modem interface          */
	},
	{ USB_DEVICE(0x22b8, 0x2d97),   /* modem           + diagnostics + NMEA */
	.driver_info = NO_UNION_NORMAL, /* handle only modem interface          */
	},
	{ USB_DEVICE(0x22b8, 0x2d99),   /* modem + AT port               + NMEA */
	.driver_info = NO_UNION_NORMAL, /* handle only modem interface          */
	},
	{ USB_DEVICE(0x22b8, 0x2d9a),   /* modem + AT port + diagnostics + NMEA */
	.driver_info = NO_UNION_NORMAL, /* handle only modem interface          */
	},

	{ USB_DEVICE(0x0572, 0x1329), /* Hummingbird huc56s (Conexant) */
	.driver_info = NO_UNION_NORMAL, /* union descriptor misplaced on
					   data interface instead of
					   communications interface.
					   Maybe we should define a new
					   quirk for this. */
	},
	{ USB_DEVICE(0x0572, 0x1340), /* Conexant CX93010-2x UCMxx */
	.driver_info = NO_UNION_NORMAL,
	},
	{ USB_DEVICE(0x05f9, 0x4002), /* PSC Scanning, Magellan 800i */
	.driver_info = NO_UNION_NORMAL,
	},
	{ USB_DEVICE(0x1bbb, 0x0003), /* Alcatel OT-I650 */
	.driver_info = NO_UNION_NORMAL, /* reports zero length descriptor */
	},
	{ USB_DEVICE(0x1576, 0x03b1), /* Maretron USB100 */
	.driver_info = NO_UNION_NORMAL, /* reports zero length descriptor */
	},

	/* Nokia S60 phones expose two ACM channels. The first is
	 * a modem and is picked up by the standard AT-command
	 * information below. The second is 'vendor-specific' but
	 * is treated as a serial device at the S60 end, so we want
	 * to expose it on Linux too. */
	{ NOKIA_PCSUITE_ACM_INFO(0x042D), }, /* Nokia 3250 */
	{ NOKIA_PCSUITE_ACM_INFO(0x04D8), }, /* Nokia 5500 Sport */
	{ NOKIA_PCSUITE_ACM_INFO(0x04C9), }, /* Nokia E50 */
	{ NOKIA_PCSUITE_ACM_INFO(0x0419), }, /* Nokia E60 */
	{ NOKIA_PCSUITE_ACM_INFO(0x044D), }, /* Nokia E61 */
	{ NOKIA_PCSUITE_ACM_INFO(0x0001), }, /* Nokia E61i */
	{ NOKIA_PCSUITE_ACM_INFO(0x0475), }, /* Nokia E62 */
	{ NOKIA_PCSUITE_ACM_INFO(0x0508), }, /* Nokia E65 */
	{ NOKIA_PCSUITE_ACM_INFO(0x0418), }, /* Nokia E70 */
	{ NOKIA_PCSUITE_ACM_INFO(0x0425), }, /* Nokia N71 */
	{ NOKIA_PCSUITE_ACM_INFO(0x0486), }, /* Nokia N73 */
	{ NOKIA_PCSUITE_ACM_INFO(0x04DF), }, /* Nokia N75 */
	{ NOKIA_PCSUITE_ACM_INFO(0x000e), }, /* Nokia N77 */
	{ NOKIA_PCSUITE_ACM_INFO(0x0445), }, /* Nokia N80 */
	{ NOKIA_PCSUITE_ACM_INFO(0x042F), }, /* Nokia N91 & N91 8GB */
	{ NOKIA_PCSUITE_ACM_INFO(0x048E), }, /* Nokia N92 */
	{ NOKIA_PCSUITE_ACM_INFO(0x0420), }, /* Nokia N93 */
	{ NOKIA_PCSUITE_ACM_INFO(0x04E6), }, /* Nokia N93i  */
	{ NOKIA_PCSUITE_ACM_INFO(0x04B2), }, /* Nokia 5700 XpressMusic */
	{ NOKIA_PCSUITE_ACM_INFO(0x0134), }, /* Nokia 6110 Navigator (China) */
	{ NOKIA_PCSUITE_ACM_INFO(0x046E), }, /* Nokia 6110 Navigator */
	{ NOKIA_PCSUITE_ACM_INFO(0x002f), }, /* Nokia 6120 classic &  */
	{ NOKIA_PCSUITE_ACM_INFO(0x0088), }, /* Nokia 6121 classic */
	{ NOKIA_PCSUITE_ACM_INFO(0x00fc), }, /* Nokia 6124 classic */
	{ NOKIA_PCSUITE_ACM_INFO(0x0042), }, /* Nokia E51 */
	{ NOKIA_PCSUITE_ACM_INFO(0x00b0), }, /* Nokia E66 */
	{ NOKIA_PCSUITE_ACM_INFO(0x00ab), }, /* Nokia E71 */
	{ NOKIA_PCSUITE_ACM_INFO(0x0481), }, /* Nokia N76 */
	{ NOKIA_PCSUITE_ACM_INFO(0x0007), }, /* Nokia N81 & N81 8GB */
	{ NOKIA_PCSUITE_ACM_INFO(0x0071), }, /* Nokia N82 */
	{ NOKIA_PCSUITE_ACM_INFO(0x04F0), }, /* Nokia N95 & N95-3 NAM */
	{ NOKIA_PCSUITE_ACM_INFO(0x0070), }, /* Nokia N95 8GB  */
	{ NOKIA_PCSUITE_ACM_INFO(0x00e9), }, /* Nokia 5320 XpressMusic */
	{ NOKIA_PCSUITE_ACM_INFO(0x0099), }, /* Nokia 6210 Navigator, RM-367 */
	{ NOKIA_PCSUITE_ACM_INFO(0x0128), }, /* Nokia 6210 Navigator, RM-419 */
	{ NOKIA_PCSUITE_ACM_INFO(0x008f), }, /* Nokia 6220 Classic */
	{ NOKIA_PCSUITE_ACM_INFO(0x00a0), }, /* Nokia 6650 */
	{ NOKIA_PCSUITE_ACM_INFO(0x007b), }, /* Nokia N78 */
	{ NOKIA_PCSUITE_ACM_INFO(0x0094), }, /* Nokia N85 */
	{ NOKIA_PCSUITE_ACM_INFO(0x003a), }, /* Nokia N96 & N96-3  */
	{ NOKIA_PCSUITE_ACM_INFO(0x00e9), }, /* Nokia 5320 XpressMusic */
	{ NOKIA_PCSUITE_ACM_INFO(0x0108), }, /* Nokia 5320 XpressMusic 2G */
	{ NOKIA_PCSUITE_ACM_INFO(0x01f5), }, /* Nokia N97, RM-505 */
	{ NOKIA_PCSUITE_ACM_INFO(0x02e3), }, /* Nokia 5230, RM-588 */
	{ NOKIA_PCSUITE_ACM_INFO(0x0178), }, /* Nokia E63 */
	{ NOKIA_PCSUITE_ACM_INFO(0x010e), }, /* Nokia E75 */
	{ NOKIA_PCSUITE_ACM_INFO(0x02d9), }, /* Nokia 6760 Slide */
	{ NOKIA_PCSUITE_ACM_INFO(0x01d0), }, /* Nokia E52 */
	{ NOKIA_PCSUITE_ACM_INFO(0x0223), }, /* Nokia E72 */
	{ NOKIA_PCSUITE_ACM_INFO(0x0275), }, /* Nokia X6 */
	{ NOKIA_PCSUITE_ACM_INFO(0x026c), }, /* Nokia N97 Mini */
	{ NOKIA_PCSUITE_ACM_INFO(0x0154), }, /* Nokia 5800 XpressMusic */
	{ NOKIA_PCSUITE_ACM_INFO(0x04ce), }, /* Nokia E90 */
	{ NOKIA_PCSUITE_ACM_INFO(0x01d4), }, /* Nokia E55 */
	{ NOKIA_PCSUITE_ACM_INFO(0x0302), }, /* Nokia N8 */
	{ NOKIA_PCSUITE_ACM_INFO(0x0335), }, /* Nokia E7 */
	{ NOKIA_PCSUITE_ACM_INFO(0x03cd), }, /* Nokia C7 */
	{ SAMSUNG_PCSUITE_ACM_INFO(0x6651), }, /* Samsung GTi8510 (INNOV8) */

	/* Support for Owen devices */
	{ USB_DEVICE(0x03eb, 0x0030), }, /* Owen SI30 */

	/* NOTE: non-Nokia COMM/ACM/0xff is likely MSFT RNDIS... NOT a modem! */

	/* Support Lego NXT using pbLua firmware */
	{ USB_DEVICE(0x0694, 0xff00),
	.driver_info = NOT_A_MODEM,
	},

	/* Support for Droids MuIn LCD */
	{ USB_DEVICE(0x04d8, 0x000b),
	.driver_info = NO_DATA_INTERFACE,
	},

#if IS_ENABLED(CONFIG_INPUT_IMS_PCU)
	{ USB_DEVICE(0x04d8, 0x0082),	/* Application mode */
	.driver_info = IGNORE_DEVICE,
	},
	{ USB_DEVICE(0x04d8, 0x0083),	/* Bootloader mode */
	.driver_info = IGNORE_DEVICE,
	},
#endif

	/* control interfaces without any protocol set */
	{ USB_INTERFACE_INFO(USB_CLASS_COMM, USB_CDC_SUBCLASS_ACM,
		USB_CDC_PROTO_NONE) },

	/* control interfaces with various AT-command sets */
	{ USB_INTERFACE_INFO(USB_CLASS_COMM, USB_CDC_SUBCLASS_ACM,
		USB_CDC_ACM_PROTO_AT_V25TER) },
	{ USB_INTERFACE_INFO(USB_CLASS_COMM, USB_CDC_SUBCLASS_ACM,
		USB_CDC_ACM_PROTO_AT_PCCA101) },
	{ USB_INTERFACE_INFO(USB_CLASS_COMM, USB_CDC_SUBCLASS_ACM,
		USB_CDC_ACM_PROTO_AT_PCCA101_WAKE) },
	{ USB_INTERFACE_INFO(USB_CLASS_COMM, USB_CDC_SUBCLASS_ACM,
		USB_CDC_ACM_PROTO_AT_GSM) },
	{ USB_INTERFACE_INFO(USB_CLASS_COMM, USB_CDC_SUBCLASS_ACM,
		USB_CDC_ACM_PROTO_AT_3G) },
	{ USB_INTERFACE_INFO(USB_CLASS_COMM, USB_CDC_SUBCLASS_ACM,
		USB_CDC_ACM_PROTO_AT_CDMA) },

	{ }
};

MODULE_DEVICE_TABLE(usb, acm_ids);

static struct usb_driver acm_driver = {
	.name =		"cdc_acm",
	.probe =	acm_probe,
	.disconnect =	acm_disconnect,
#ifdef CONFIG_PM
	.suspend =	acm_suspend,
	.resume =	acm_resume,
	.reset_resume =	acm_reset_resume,
#endif
	.id_table =	acm_ids,
#ifdef CONFIG_PM
	.supports_autosuspend = 1,
#endif
	.disable_hub_initiated_lpm = 1,
};

/*
 * TTY driver structures.
 */

static const struct tty_operations acm_ops = {
	.install =		acm_tty_install,
	.open =			acm_tty_open,
	.close =		acm_tty_close,
	.cleanup =		acm_tty_cleanup,
	.hangup =		acm_tty_hangup,
	.write =		acm_tty_write,
	.write_room =		acm_tty_write_room,
	.ioctl =		acm_tty_ioctl,
	.throttle =		acm_tty_throttle,
	.unthrottle =		acm_tty_unthrottle,
	.chars_in_buffer =	acm_tty_chars_in_buffer,
	.break_ctl =		acm_tty_break_ctl,
	.set_termios =		acm_tty_set_termios,
	.tiocmget =		acm_tty_tiocmget,
	.tiocmset =		acm_tty_tiocmset,
};

/*
 * Init / exit.
 */

static int __init acm_init(void)
{
	int retval;
	acm_tty_driver = alloc_tty_driver(ACM_TTY_MINORS);
	if (!acm_tty_driver)
		return -ENOMEM;
	acm_tty_driver->driver_name = "acm",
	acm_tty_driver->name = "ttyACM",
	acm_tty_driver->major = ACM_TTY_MAJOR,
	acm_tty_driver->minor_start = 0,
	acm_tty_driver->type = TTY_DRIVER_TYPE_SERIAL,
	acm_tty_driver->subtype = SERIAL_TYPE_NORMAL,
	acm_tty_driver->flags = TTY_DRIVER_REAL_RAW | TTY_DRIVER_DYNAMIC_DEV;
	acm_tty_driver->init_termios = tty_std_termios;
	acm_tty_driver->init_termios.c_cflag = B9600 | CS8 | CREAD |
								HUPCL | CLOCAL;
	tty_set_operations(acm_tty_driver, &acm_ops);

	retval = tty_register_driver(acm_tty_driver);
	if (retval) {
		put_tty_driver(acm_tty_driver);
		return retval;
	}

	retval = usb_register(&acm_driver);
	if (retval) {
		tty_unregister_driver(acm_tty_driver);
		put_tty_driver(acm_tty_driver);
		return retval;
	}

	printk(KERN_INFO KBUILD_MODNAME ": " DRIVER_DESC "\n");

	return 0;
}

static void __exit acm_exit(void)
{
	usb_deregister(&acm_driver);
	tty_unregister_driver(acm_tty_driver);
	put_tty_driver(acm_tty_driver);
}

module_init(acm_init);
module_exit(acm_exit);

MODULE_AUTHOR(DRIVER_AUTHOR);
MODULE_DESCRIPTION(DRIVER_DESC);
MODULE_LICENSE("GPL");
MODULE_ALIAS_CHARDEV_MAJOR(ACM_TTY_MAJOR);<|MERGE_RESOLUTION|>--- conflicted
+++ resolved
@@ -535,12 +535,6 @@
 	acm->throttled = 0;
 	acm->throttle_req = 0;
 	spin_unlock_irq(&acm->read_lock);
-<<<<<<< HEAD
-
-	if (acm_submit_read_urbs(acm, GFP_KERNEL))
-		goto bail_out;
-=======
->>>>>>> c3ade0e0
 
 	if (acm_submit_read_urbs(acm, GFP_KERNEL))
 		goto error_submit_read_urbs;
@@ -605,25 +599,9 @@
 
 static void acm_tty_hangup(struct tty_struct *tty)
 {
-<<<<<<< HEAD
-	struct acm *acm;
-
-	mutex_lock(&open_mutex);
-	acm = tty->driver_data;
-
-	if (!acm)
-		goto out;
-
-	tty_port_hangup(&acm->port);
-	acm_port_down(acm);
-
-out:
-	mutex_unlock(&open_mutex);
-=======
 	struct acm *acm = tty->driver_data;
 	dev_dbg(&acm->control->dev, "%s\n", __func__);
 	tty_port_hangup(&acm->port);
->>>>>>> c3ade0e0
 }
 
 static void acm_tty_close(struct tty_struct *tty, struct file *filp)
@@ -806,8 +784,6 @@
 	unsigned int closing_wait, close_delay;
 	int retval = 0;
 
-<<<<<<< HEAD
-=======
 	if (copy_from_user(&new_serial, newinfo, sizeof(new_serial)))
 		return -EFAULT;
 
@@ -928,7 +904,6 @@
 	return rv;
 }
 
->>>>>>> c3ade0e0
 static void acm_tty_set_termios(struct tty_struct *tty,
 						struct ktermios *termios_old)
 {
