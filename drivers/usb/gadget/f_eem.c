--- conflicted
+++ resolved
@@ -325,15 +325,7 @@
 	return 0;
 
 fail:
-<<<<<<< HEAD
-	if (f->descriptors)
-		usb_free_descriptors(f->descriptors);
-	if (f->hs_descriptors)
-		usb_free_descriptors(f->hs_descriptors);
-
-=======
 	usb_free_all_descriptors(f);
->>>>>>> c3ade0e0
 	if (eem->port.out_ep)
 		eem->port.out_ep->driver_data = NULL;
 	if (eem->port.in_ep)
