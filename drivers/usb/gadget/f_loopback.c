--- conflicted
+++ resolved
@@ -484,14 +484,8 @@
 	result = sprintf(page, "%d", opts->bulk_buflen);
 	mutex_unlock(&opts->lock);
 
-<<<<<<< HEAD
-	/* support autoresume for remote wakeup testing */
-	if (autoresume)
-		loopback_driver.bmAttributes |= USB_CONFIG_ATT_WAKEUP;
-=======
 	return result;
 }
->>>>>>> c3ade0e0
 
 static ssize_t f_lb_opts_bulk_buflen_store(struct f_lb_opts *opts,
 				    const char *page, size_t len)
