--- conflicted
+++ resolved
@@ -131,14 +131,8 @@
 			return 0;
 		}
 
-<<<<<<< HEAD
-		ret = dwc3_ep0_start_trans(dwc, direction,
-				req->request.dma, req->request.length,
-				DWC3_TRBCTL_CONTROL_DATA);
-=======
 		__dwc3_ep0_do_control_data(dwc, dwc->eps[direction], req);
 
->>>>>>> c3ade0e0
 		dep->flags &= ~(DWC3_EP_PENDING_REQUEST |
 				DWC3_EP0_DIR_IN);
 
@@ -799,11 +793,7 @@
 				transfer_size - length);
 		memcpy(ur->buf, dwc->ep0_bounce, transferred);
 	} else {
-<<<<<<< HEAD
-		transferred = ur->length - trb.length;
-=======
 		transferred = ur->length - length;
->>>>>>> c3ade0e0
 	}
 
 	ur->actual += transferred;
