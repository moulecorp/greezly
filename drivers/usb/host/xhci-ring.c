--- conflicted
+++ resolved
@@ -156,12 +156,6 @@
  */
 static void inc_deq(struct xhci_hcd *xhci, struct xhci_ring *ring)
 {
-<<<<<<< HEAD
-	unsigned long long addr;
-
-	ring->deq_updates++;
-
-=======
 	ring->deq_updates++;
 
 	/*
@@ -172,7 +166,6 @@
 			!last_trb(xhci, ring, ring->deq_seg, ring->dequeue))
 		ring->num_trbs_free++;
 
->>>>>>> c3ade0e0
 	do {
 		/*
 		 * Update the dequeue pointer further if that was a link TRB or
@@ -180,22 +173,10 @@
 		 * link TRBS)
 		 */
 		if (last_trb(xhci, ring, ring->deq_seg, ring->dequeue)) {
-<<<<<<< HEAD
-			if (consumer && last_trb_on_last_seg(xhci, ring,
-						ring->deq_seg, ring->dequeue)) {
-				if (!in_interrupt())
-					xhci_dbg(xhci, "Toggle cycle state "
-							"for ring %p = %i\n",
-							ring,
-							(unsigned int)
-							ring->cycle_state);
-				ring->cycle_state = (ring->cycle_state ? 0 : 1);
-=======
 			if (ring->type == TYPE_EVENT &&
 					last_trb_on_last_seg(xhci, ring,
 						ring->deq_seg, ring->dequeue)) {
 				ring->cycle_state ^= 1;
->>>>>>> c3ade0e0
 			}
 			ring->deq_seg = ring->deq_seg->next;
 			ring->dequeue = ring->deq_seg->trbs;
@@ -203,11 +184,6 @@
 			ring->dequeue++;
 		}
 	} while (last_trb(xhci, ring, ring->deq_seg, ring->dequeue));
-<<<<<<< HEAD
-
-	addr = (unsigned long long) xhci_trb_virt_to_dma(ring->deq_seg, ring->dequeue);
-=======
->>>>>>> c3ade0e0
 }
 
 /*
@@ -348,114 +324,6 @@
 	 * larger problems with the xHC and assert HCRST.
 	 */
 	ret = xhci_handshake(xhci, &xhci->op_regs->cmd_ring,
-			CMD_RING_RUNNING, 0, 5 * 1000 * 1000);
-	if (ret < 0) {
-		xhci_err(xhci, "Stopped the command ring failed, "
-				"maybe the host is dead\n");
-		xhci->xhc_state |= XHCI_STATE_DYING;
-		xhci_quiesce(xhci);
-		xhci_halt(xhci);
-		return -ESHUTDOWN;
-	}
-
-	return 0;
-}
-
-static int xhci_queue_cd(struct xhci_hcd *xhci,
-		struct xhci_command *command,
-		union xhci_trb *cmd_trb)
-{
-	struct xhci_cd *cd;
-	cd = kzalloc(sizeof(struct xhci_cd), GFP_ATOMIC);
-	if (!cd)
-		return -ENOMEM;
-	INIT_LIST_HEAD(&cd->cancel_cmd_list);
-
-	cd->command = command;
-	cd->cmd_trb = cmd_trb;
-	list_add_tail(&cd->cancel_cmd_list, &xhci->cancel_cmd_list);
-
-	return 0;
-}
-
-/*
- * Cancel the command which has issue.
- *
- * Some commands may hang due to waiting for acknowledgement from
- * usb device. It is outside of the xHC's ability to control and
- * will cause the command ring is blocked. When it occurs software
- * should intervene to recover the command ring.
- * See Section 4.6.1.1 and 4.6.1.2
- */
-int xhci_cancel_cmd(struct xhci_hcd *xhci, struct xhci_command *command,
-		union xhci_trb *cmd_trb)
-{
-	int retval = 0;
-	unsigned long flags;
-
-	spin_lock_irqsave(&xhci->lock, flags);
-
-	if (xhci->xhc_state & XHCI_STATE_DYING) {
-		xhci_warn(xhci, "Abort the command ring,"
-				" but the xHCI is dead.\n");
-		retval = -ESHUTDOWN;
-		goto fail;
-	}
-
-	/* queue the cmd desriptor to cancel_cmd_list */
-	retval = xhci_queue_cd(xhci, command, cmd_trb);
-	if (retval) {
-		xhci_warn(xhci, "Queuing command descriptor failed.\n");
-		goto fail;
-	}
-
-	/* abort command ring */
-	retval = xhci_abort_cmd_ring(xhci);
-	if (retval) {
-		xhci_err(xhci, "Abort command ring failed\n");
-		if (unlikely(retval == -ESHUTDOWN)) {
-			spin_unlock_irqrestore(&xhci->lock, flags);
-			usb_hc_died(xhci_to_hcd(xhci)->primary_hcd);
-			xhci_dbg(xhci, "xHCI host controller is dead.\n");
-			return retval;
-		}
-	}
-
-fail:
-	spin_unlock_irqrestore(&xhci->lock, flags);
-	return retval;
-}
-
-static int xhci_abort_cmd_ring(struct xhci_hcd *xhci)
-{
-	u64 temp_64;
-	int ret;
-
-	xhci_dbg(xhci, "Abort command ring\n");
-
-	if (!(xhci->cmd_ring_state & CMD_RING_STATE_RUNNING)) {
-		xhci_dbg(xhci, "The command ring isn't running, "
-				"Have the command ring been stopped?\n");
-		return 0;
-	}
-
-	temp_64 = xhci_read_64(xhci, &xhci->op_regs->cmd_ring);
-	if (!(temp_64 & CMD_RING_RUNNING)) {
-		xhci_dbg(xhci, "Command ring had been stopped\n");
-		return 0;
-	}
-	xhci->cmd_ring_state = CMD_RING_STATE_ABORTED;
-	xhci_write_64(xhci, temp_64 | CMD_RING_ABORT,
-			&xhci->op_regs->cmd_ring);
-
-	/* Section 4.6.1.2 of xHCI 1.0 spec says software should
-	 * time the completion od all xHCI commands, including
-	 * the Command Abort operation. If software doesn't see
-	 * CRR negated in a timely manner (e.g. longer than 5
-	 * seconds), then it should assume that the there are
-	 * larger problems with the xHC and assert HCRST.
-	 */
-	ret = handshake(xhci, &xhci->op_regs->cmd_ring,
 			CMD_RING_RUNNING, 0, 5 * 1000 * 1000);
 	if (ret < 0) {
 		xhci_err(xhci, "Stopped the command ring failed, "
@@ -678,9 +546,9 @@
 		struct xhci_dequeue_state *state)
 {
 	struct xhci_virt_device *dev = xhci->devs[slot_id];
-	struct xhci_virt_ep *ep = &dev->eps[ep_index];
 	struct xhci_ring *ep_ring;
 	struct xhci_generic_trb *trb;
+	struct xhci_ep_ctx *ep_ctx;
 	dma_addr_t addr;
 	u64 hw_dequeue;
 
@@ -694,24 +562,10 @@
 	}
 
 	/* Dig out the cycle state saved by the xHC during the stop ep cmd */
-<<<<<<< HEAD
-	xhci_dbg(xhci, "Finding endpoint context\n");
-	/* 4.6.9 the css flag is written to the stream context for streams */
-	if (ep->ep_state & EP_HAS_STREAMS) {
-		struct xhci_stream_ctx *ctx =
-			&ep->stream_info->stream_ctx_array[stream_id];
-		hw_dequeue = le64_to_cpu(ctx->stream_ring);
-	} else {
-		struct xhci_ep_ctx *ep_ctx
-			= xhci_get_ep_ctx(xhci, dev->out_ctx, ep_index);
-		hw_dequeue = le64_to_cpu(ep_ctx->deq);
-	}
-=======
 	xhci_dbg_trace(xhci, trace_xhci_dbg_cancel_urb,
 			"Finding endpoint context");
 	ep_ctx = xhci_get_ep_ctx(xhci, dev->out_ctx, ep_index);
 	hw_dequeue = le64_to_cpu(ep_ctx->deq);
->>>>>>> c3ade0e0
 
 	/* Find virtual address and segment of hardware dequeue pointer */
 	state->new_deq_seg = ep_ring->deq_seg;
@@ -754,17 +608,11 @@
 	next_trb(xhci, ep_ring, &state->new_deq_seg, &state->new_deq_ptr);
 
 	/* Don't update the ring cycle state for the producer (us). */
-<<<<<<< HEAD
-	xhci_dbg(xhci, "Cycle state = 0x%x\n", state->new_cycle_state);
-
-	xhci_dbg(xhci, "New dequeue segment = %p (virtual)\n",
-=======
 	xhci_dbg_trace(xhci, trace_xhci_dbg_cancel_urb,
 			"Cycle state = 0x%x", state->new_cycle_state);
 
 	xhci_dbg_trace(xhci, trace_xhci_dbg_cancel_urb,
 			"New dequeue segment = %p (virtual)",
->>>>>>> c3ade0e0
 			state->new_deq_seg);
 	addr = xhci_trb_virt_to_dma(state->new_deq_seg, state->new_deq_ptr);
 	xhci_dbg_trace(xhci, trace_xhci_dbg_cancel_urb,
@@ -1519,8 +1367,6 @@
 	return cur_trb_is_good;
 }
 
-<<<<<<< HEAD
-=======
 static void xhci_handle_cmd_enable_slot(struct xhci_hcd *xhci, int slot_id,
 		u32 cmd_comp_code)
 {
@@ -1650,7 +1496,6 @@
 			NEC_FW_MINOR(le32_to_cpu(event->status)));
 }
 
->>>>>>> c3ade0e0
 static void handle_cmd_completion(struct xhci_hcd *xhci,
 		struct xhci_event_cmd *event)
 {
@@ -1676,70 +1521,15 @@
 		return;
 	}
 
-<<<<<<< HEAD
-	if ((GET_COMP_CODE(le32_to_cpu(event->status)) == COMP_CMD_ABORT) ||
-		(GET_COMP_CODE(le32_to_cpu(event->status)) == COMP_CMD_STOP)) {
-=======
 	trace_xhci_cmd_completion(cmd_trb, (struct xhci_generic_trb *) event);
 
 	cmd_comp_code = GET_COMP_CODE(le32_to_cpu(event->status));
 	if (cmd_comp_code == COMP_CMD_ABORT || cmd_comp_code == COMP_CMD_STOP) {
->>>>>>> c3ade0e0
 		/* If the return value is 0, we think the trb pointed by
 		 * command ring dequeue pointer is a good trb. The good
 		 * trb means we don't want to cancel the trb, but it have
 		 * been stopped by host. So we should handle it normally.
 		 * Otherwise, driver should invoke inc_deq() and return.
-<<<<<<< HEAD
-		 */
-		if (handle_stopped_cmd_ring(xhci,
-				GET_COMP_CODE(le32_to_cpu(event->status)))) {
-			inc_deq(xhci, xhci->cmd_ring, false);
-			return;
-		}
-	}
-
-	switch (le32_to_cpu(xhci->cmd_ring->dequeue->generic.field[3])
-		& TRB_TYPE_BITMASK) {
-	case TRB_TYPE(TRB_ENABLE_SLOT):
-		if (GET_COMP_CODE(le32_to_cpu(event->status)) == COMP_SUCCESS)
-			xhci->slot_id = slot_id;
-		else
-			xhci->slot_id = 0;
-		complete(&xhci->addr_dev);
-		break;
-	case TRB_TYPE(TRB_DISABLE_SLOT):
-		if (xhci->devs[slot_id]) {
-			if (xhci->quirks & XHCI_EP_LIMIT_QUIRK)
-				/* Delete default control endpoint resources */
-				xhci_free_device_endpoint_resources(xhci,
-						xhci->devs[slot_id], true);
-			xhci_free_virt_device(xhci, slot_id);
-		}
-		break;
-	case TRB_TYPE(TRB_CONFIG_EP):
-		virt_dev = xhci->devs[slot_id];
-		if (handle_cmd_in_cmd_wait_list(xhci, virt_dev, event))
-			break;
-		/*
-		 * Configure endpoint commands can come from the USB core
-		 * configuration or alt setting changes, or because the HW
-		 * needed an extra configure endpoint command after a reset
-		 * endpoint command or streams were being configured.
-		 * If the command was for a halted endpoint, the xHCI driver
-		 * is not waiting on the configure endpoint command.
-		 */
-		ctrl_ctx = xhci_get_input_control_ctx(xhci,
-				virt_dev->in_ctx);
-		/* Input ctx add_flags are the endpoint index plus one */
-		ep_index = xhci_last_valid_endpoint(le32_to_cpu(ctrl_ctx->add_flags)) - 1;
-		/* A usb_set_interface() call directly after clearing a halted
-		 * condition may race on this quirky hardware.  Not worth
-		 * worrying about, since this is prototype hardware.  Not sure
-		 * if this will work for streams, but streams support was
-		 * untested on this prototype.
-=======
->>>>>>> c3ade0e0
 		 */
 		if (handle_stopped_cmd_ring(xhci, cmd_comp_code)) {
 			inc_deq(xhci, xhci->cmd_ring);
@@ -1968,25 +1758,11 @@
 					faked_port_index, PORT_PLC);
 			xhci_set_link_state(xhci, port_array, faked_port_index,
 						XDEV_U0);
-<<<<<<< HEAD
-			slot_id = xhci_find_slot_id_by_port(hcd, xhci,
-					faked_port_index + 1);
-			if (!slot_id) {
-				xhci_dbg(xhci, "slot_id is zero\n");
-				goto cleanup;
-			}
-			xhci_ring_device(xhci, slot_id);
-			xhci_dbg(xhci, "resume SS port %d finished\n", port_id);
-			/* Clear PORT_PLC */
-			xhci_test_and_clear_bit(xhci, port_array,
-						faked_port_index, PORT_PLC);
-=======
 			/* Need to wait until the next link state change
 			 * indicates the device is actually in U0.
 			 */
 			bogus_port_status = true;
 			goto cleanup;
->>>>>>> c3ade0e0
 		} else {
 			xhci_dbg(xhci, "resume HS port %d\n", port_id);
 			bus_state->resume_done[faked_port_index] = jiffies +
@@ -2696,13 +2472,8 @@
 		if (xhci->quirks & XHCI_TRUST_TX_LENGTH)
 			trb_comp_code = COMP_SHORT_TX;
 		else
-<<<<<<< HEAD
-			xhci_warn(xhci, "WARN Successful completion on short TX: "
-					"needs XHCI_TRUST_TX_LENGTH quirk?\n");
-=======
 			xhci_warn_ratelimited(xhci,
 					"WARN Successful completion on short TX: needs XHCI_TRUST_TX_LENGTH quirk?\n");
->>>>>>> c3ade0e0
 	case COMP_SHORT_TX:
 		break;
 	case COMP_STOP:
@@ -3078,15 +2849,9 @@
 	if (hcd->irq) {
 		u32 irq_pending;
 		/* Acknowledge the PCI interrupt */
-<<<<<<< HEAD
-		irq_pending = xhci_readl(xhci, &xhci->ir_set->irq_pending);
-		irq_pending |= IMAN_IP;
-		xhci_writel(xhci, irq_pending, &xhci->ir_set->irq_pending);
-=======
 		irq_pending = readl(&xhci->ir_set->irq_pending);
 		irq_pending |= IMAN_IP;
 		writel(irq_pending, &xhci->ir_set->irq_pending);
->>>>>>> c3ade0e0
 	}
 
 	if (xhci->xhc_state & XHCI_STATE_DYING) {
