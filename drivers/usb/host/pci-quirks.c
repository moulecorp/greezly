/*
 * This file contains code to reset and initialize USB host controllers.
 * Some of it includes work-arounds for PCI hardware and BIOS quirks.
 * It may need to run early during booting -- before USB would normally
 * initialize -- to ensure that Linux doesn't use any legacy modes.
 *
 *  Copyright (c) 1999 Martin Mares <mj@ucw.cz>
 *  (and others)
 */

#include <linux/types.h>
#include <linux/kconfig.h>
#include <linux/kernel.h>
#include <linux/pci.h>
#include <linux/delay.h>
#include <linux/export.h>
#include <linux/acpi.h>
#include <linux/dmi.h>
#include "pci-quirks.h"
#include "xhci-ext-caps.h"


#define UHCI_USBLEGSUP		0xc0		/* legacy support */
#define UHCI_USBCMD		0		/* command register */
#define UHCI_USBINTR		4		/* interrupt register */
#define UHCI_USBLEGSUP_RWC	0x8f00		/* the R/WC bits */
#define UHCI_USBLEGSUP_RO	0x5040		/* R/O and reserved bits */
#define UHCI_USBCMD_RUN		0x0001		/* RUN/STOP bit */
#define UHCI_USBCMD_HCRESET	0x0002		/* Host Controller reset */
#define UHCI_USBCMD_EGSM	0x0008		/* Global Suspend Mode */
#define UHCI_USBCMD_CONFIGURE	0x0040		/* Config Flag */
#define UHCI_USBINTR_RESUME	0x0002		/* Resume interrupt enable */

#define OHCI_CONTROL		0x04
#define OHCI_CMDSTATUS		0x08
#define OHCI_INTRSTATUS		0x0c
#define OHCI_INTRENABLE		0x10
#define OHCI_INTRDISABLE	0x14
#define OHCI_FMINTERVAL		0x34
#define OHCI_HCFS		(3 << 6)	/* hc functional state */
#define OHCI_HCR		(1 << 0)	/* host controller reset */
#define OHCI_OCR		(1 << 3)	/* ownership change request */
#define OHCI_CTRL_RWC		(1 << 9)	/* remote wakeup connected */
#define OHCI_CTRL_IR		(1 << 8)	/* interrupt routing */
#define OHCI_INTR_OC		(1 << 30)	/* ownership change */

#define EHCI_HCC_PARAMS		0x08		/* extended capabilities */
#define EHCI_USBCMD		0		/* command register */
#define EHCI_USBCMD_RUN		(1 << 0)	/* RUN/STOP bit */
#define EHCI_USBSTS		4		/* status register */
#define EHCI_USBSTS_HALTED	(1 << 12)	/* HCHalted bit */
#define EHCI_USBINTR		8		/* interrupt register */
#define EHCI_CONFIGFLAG		0x40		/* configured flag register */
#define EHCI_USBLEGSUP		0		/* legacy support register */
#define EHCI_USBLEGSUP_BIOS	(1 << 16)	/* BIOS semaphore */
#define EHCI_USBLEGSUP_OS	(1 << 24)	/* OS semaphore */
#define EHCI_USBLEGCTLSTS	4		/* legacy control/status */
#define EHCI_USBLEGCTLSTS_SOOE	(1 << 13)	/* SMI on ownership change */

/* AMD quirk use */
#define	AB_REG_BAR_LOW		0xe0
#define	AB_REG_BAR_HIGH		0xe1
#define	AB_REG_BAR_SB700	0xf0
#define	AB_INDX(addr)		((addr) + 0x00)
#define	AB_DATA(addr)		((addr) + 0x04)
#define	AX_INDXC		0x30
#define	AX_DATAC		0x34

#define	NB_PCIE_INDX_ADDR	0xe0
#define	NB_PCIE_INDX_DATA	0xe4
#define	PCIE_P_CNTL		0x10040
#define	BIF_NB			0x10002
#define	NB_PIF0_PWRDOWN_0	0x01100012
#define	NB_PIF0_PWRDOWN_1	0x01100013

#define USB_INTEL_XUSB2PR      0xD0
#define USB_INTEL_USB2PRM      0xD4
#define USB_INTEL_USB3_PSSEN   0xD8
#define USB_INTEL_USB3PRM      0xDC
<<<<<<< HEAD
=======

/*
 * amd_chipset_gen values represent AMD different chipset generations
 */
enum amd_chipset_gen {
	NOT_AMD_CHIPSET = 0,
	AMD_CHIPSET_SB600,
	AMD_CHIPSET_SB700,
	AMD_CHIPSET_SB800,
	AMD_CHIPSET_HUDSON2,
	AMD_CHIPSET_BOLTON,
	AMD_CHIPSET_YANGTZE,
	AMD_CHIPSET_UNKNOWN,
};

struct amd_chipset_type {
	enum amd_chipset_gen gen;
	u8 rev;
};
>>>>>>> c3ade0e0

static struct amd_chipset_info {
	struct pci_dev	*nb_dev;
	struct pci_dev	*smbus_dev;
	int nb_type;
	struct amd_chipset_type sb_type;
	int isoc_reqs;
	int probe_count;
	int probe_result;
} amd_chipset;

static DEFINE_SPINLOCK(amd_lock);

/*
 * amd_chipset_sb_type_init - initialize amd chipset southbridge type
 *
 * AMD FCH/SB generation and revision is identified by SMBus controller
 * vendor, device and revision IDs.
 *
 * Returns: 1 if it is an AMD chipset, 0 otherwise.
 */
static int amd_chipset_sb_type_init(struct amd_chipset_info *pinfo)
{
	u8 rev = 0;
	pinfo->sb_type.gen = AMD_CHIPSET_UNKNOWN;

	pinfo->smbus_dev = pci_get_device(PCI_VENDOR_ID_ATI,
			PCI_DEVICE_ID_ATI_SBX00_SMBUS, NULL);
	if (pinfo->smbus_dev) {
		rev = pinfo->smbus_dev->revision;
		if (rev >= 0x10 && rev <= 0x1f)
			pinfo->sb_type.gen = AMD_CHIPSET_SB600;
		else if (rev >= 0x30 && rev <= 0x3f)
			pinfo->sb_type.gen = AMD_CHIPSET_SB700;
		else if (rev >= 0x40 && rev <= 0x4f)
			pinfo->sb_type.gen = AMD_CHIPSET_SB800;
	} else {
		pinfo->smbus_dev = pci_get_device(PCI_VENDOR_ID_AMD,
				PCI_DEVICE_ID_AMD_HUDSON2_SMBUS, NULL);

		if (!pinfo->smbus_dev) {
			pinfo->sb_type.gen = NOT_AMD_CHIPSET;
			return 0;
		}

		rev = pinfo->smbus_dev->revision;
		if (rev >= 0x11 && rev <= 0x14)
			pinfo->sb_type.gen = AMD_CHIPSET_HUDSON2;
		else if (rev >= 0x15 && rev <= 0x18)
			pinfo->sb_type.gen = AMD_CHIPSET_BOLTON;
		else if (rev >= 0x39 && rev <= 0x3a)
			pinfo->sb_type.gen = AMD_CHIPSET_YANGTZE;
	}

	pinfo->sb_type.rev = rev;
	return 1;
}

void sb800_prefetch(struct device *dev, int on)
{
	u16 misc;
	struct pci_dev *pdev = to_pci_dev(dev);

	pci_read_config_word(pdev, 0x50, &misc);
	if (on == 0)
		pci_write_config_word(pdev, 0x50, misc & 0xfcff);
	else
		pci_write_config_word(pdev, 0x50, misc | 0x0300);
}
EXPORT_SYMBOL_GPL(sb800_prefetch);

int usb_amd_find_chipset_info(void)
{
	unsigned long flags;
	struct amd_chipset_info info;
	int ret;

	spin_lock_irqsave(&amd_lock, flags);

	/* probe only once */
	if (amd_chipset.probe_count > 0) {
		amd_chipset.probe_count++;
		spin_unlock_irqrestore(&amd_lock, flags);
		return amd_chipset.probe_result;
	}
	memset(&info, 0, sizeof(info));
	spin_unlock_irqrestore(&amd_lock, flags);

	if (!amd_chipset_sb_type_init(&info)) {
		ret = 0;
		goto commit;
	}

	/* Below chipset generations needn't enable AMD PLL quirk */
	if (info.sb_type.gen == AMD_CHIPSET_UNKNOWN ||
			info.sb_type.gen == AMD_CHIPSET_SB600 ||
			info.sb_type.gen == AMD_CHIPSET_YANGTZE ||
			(info.sb_type.gen == AMD_CHIPSET_SB700 &&
			info.sb_type.rev > 0x3b)) {
		if (info.smbus_dev) {
			pci_dev_put(info.smbus_dev);
			info.smbus_dev = NULL;
		}
		ret = 0;
		goto commit;
	}

	info.nb_dev = pci_get_device(PCI_VENDOR_ID_AMD, 0x9601, NULL);
	if (info.nb_dev) {
		info.nb_type = 1;
	} else {
		info.nb_dev = pci_get_device(PCI_VENDOR_ID_AMD, 0x1510, NULL);
		if (info.nb_dev) {
			info.nb_type = 2;
		} else {
			info.nb_dev = pci_get_device(PCI_VENDOR_ID_AMD,
						     0x9600, NULL);
			if (info.nb_dev)
				info.nb_type = 3;
		}
	}

	ret = info.probe_result = 1;
	printk(KERN_DEBUG "QUIRK: Enable AMD PLL fix\n");

commit:

	spin_lock_irqsave(&amd_lock, flags);
	if (amd_chipset.probe_count > 0) {
		/* race - someone else was faster - drop devices */

		/* Mark that we where here */
		amd_chipset.probe_count++;
		ret = amd_chipset.probe_result;

		spin_unlock_irqrestore(&amd_lock, flags);

		if (info.nb_dev)
			pci_dev_put(info.nb_dev);
		if (info.smbus_dev)
			pci_dev_put(info.smbus_dev);

	} else {
		/* no race - commit the result */
		info.probe_count++;
		amd_chipset = info;
		spin_unlock_irqrestore(&amd_lock, flags);
	}

	return ret;
}
EXPORT_SYMBOL_GPL(usb_amd_find_chipset_info);

int usb_hcd_amd_remote_wakeup_quirk(struct pci_dev *pdev)
{
	/* Make sure amd chipset type has already been initialized */
	usb_amd_find_chipset_info();
	if (amd_chipset.sb_type.gen != AMD_CHIPSET_YANGTZE)
		return 0;

	dev_dbg(&pdev->dev, "QUIRK: Enable AMD remote wakeup fix\n");
	return 1;
}
EXPORT_SYMBOL_GPL(usb_hcd_amd_remote_wakeup_quirk);

bool usb_amd_hang_symptom_quirk(void)
{
	u8 rev;

	usb_amd_find_chipset_info();
	rev = amd_chipset.sb_type.rev;
	/* SB600 and old version of SB700 have hang symptom bug */
	return amd_chipset.sb_type.gen == AMD_CHIPSET_SB600 ||
			(amd_chipset.sb_type.gen == AMD_CHIPSET_SB700 &&
			 rev >= 0x3a && rev <= 0x3b);
}
EXPORT_SYMBOL_GPL(usb_amd_hang_symptom_quirk);

bool usb_amd_prefetch_quirk(void)
{
	usb_amd_find_chipset_info();
	/* SB800 needs pre-fetch fix */
	return amd_chipset.sb_type.gen == AMD_CHIPSET_SB800;
}
EXPORT_SYMBOL_GPL(usb_amd_prefetch_quirk);

/*
 * The hardware normally enables the A-link power management feature, which
 * lets the system lower the power consumption in idle states.
 *
 * This USB quirk prevents the link going into that lower power state
 * during isochronous transfers.
 *
 * Without this quirk, isochronous stream on OHCI/EHCI/xHCI controllers of
 * some AMD platforms may stutter or have breaks occasionally.
 */
static void usb_amd_quirk_pll(int disable)
{
	u32 addr, addr_low, addr_high, val;
	u32 bit = disable ? 0 : 1;
	unsigned long flags;

	spin_lock_irqsave(&amd_lock, flags);

	if (disable) {
		amd_chipset.isoc_reqs++;
		if (amd_chipset.isoc_reqs > 1) {
			spin_unlock_irqrestore(&amd_lock, flags);
			return;
		}
	} else {
		amd_chipset.isoc_reqs--;
		if (amd_chipset.isoc_reqs > 0) {
			spin_unlock_irqrestore(&amd_lock, flags);
			return;
		}
	}

	if (amd_chipset.sb_type.gen == AMD_CHIPSET_SB800 ||
			amd_chipset.sb_type.gen == AMD_CHIPSET_HUDSON2 ||
			amd_chipset.sb_type.gen == AMD_CHIPSET_BOLTON) {
		outb_p(AB_REG_BAR_LOW, 0xcd6);
		addr_low = inb_p(0xcd7);
		outb_p(AB_REG_BAR_HIGH, 0xcd6);
		addr_high = inb_p(0xcd7);
		addr = addr_high << 8 | addr_low;

		outl_p(0x30, AB_INDX(addr));
		outl_p(0x40, AB_DATA(addr));
		outl_p(0x34, AB_INDX(addr));
		val = inl_p(AB_DATA(addr));
	} else if (amd_chipset.sb_type.gen == AMD_CHIPSET_SB700 &&
			amd_chipset.sb_type.rev <= 0x3b) {
		pci_read_config_dword(amd_chipset.smbus_dev,
					AB_REG_BAR_SB700, &addr);
		outl(AX_INDXC, AB_INDX(addr));
		outl(0x40, AB_DATA(addr));
		outl(AX_DATAC, AB_INDX(addr));
		val = inl(AB_DATA(addr));
	} else {
		spin_unlock_irqrestore(&amd_lock, flags);
		return;
	}

	if (disable) {
		val &= ~0x08;
		val |= (1 << 4) | (1 << 9);
	} else {
		val |= 0x08;
		val &= ~((1 << 4) | (1 << 9));
	}
	outl_p(val, AB_DATA(addr));

	if (!amd_chipset.nb_dev) {
		spin_unlock_irqrestore(&amd_lock, flags);
		return;
	}

	if (amd_chipset.nb_type == 1 || amd_chipset.nb_type == 3) {
		addr = PCIE_P_CNTL;
		pci_write_config_dword(amd_chipset.nb_dev,
					NB_PCIE_INDX_ADDR, addr);
		pci_read_config_dword(amd_chipset.nb_dev,
					NB_PCIE_INDX_DATA, &val);

		val &= ~(1 | (1 << 3) | (1 << 4) | (1 << 9) | (1 << 12));
		val |= bit | (bit << 3) | (bit << 12);
		val |= ((!bit) << 4) | ((!bit) << 9);
		pci_write_config_dword(amd_chipset.nb_dev,
					NB_PCIE_INDX_DATA, val);

		addr = BIF_NB;
		pci_write_config_dword(amd_chipset.nb_dev,
					NB_PCIE_INDX_ADDR, addr);
		pci_read_config_dword(amd_chipset.nb_dev,
					NB_PCIE_INDX_DATA, &val);
		val &= ~(1 << 8);
		val |= bit << 8;

		pci_write_config_dword(amd_chipset.nb_dev,
					NB_PCIE_INDX_DATA, val);
	} else if (amd_chipset.nb_type == 2) {
		addr = NB_PIF0_PWRDOWN_0;
		pci_write_config_dword(amd_chipset.nb_dev,
					NB_PCIE_INDX_ADDR, addr);
		pci_read_config_dword(amd_chipset.nb_dev,
					NB_PCIE_INDX_DATA, &val);
		if (disable)
			val &= ~(0x3f << 7);
		else
			val |= 0x3f << 7;

		pci_write_config_dword(amd_chipset.nb_dev,
					NB_PCIE_INDX_DATA, val);

		addr = NB_PIF0_PWRDOWN_1;
		pci_write_config_dword(amd_chipset.nb_dev,
					NB_PCIE_INDX_ADDR, addr);
		pci_read_config_dword(amd_chipset.nb_dev,
					NB_PCIE_INDX_DATA, &val);
		if (disable)
			val &= ~(0x3f << 7);
		else
			val |= 0x3f << 7;

		pci_write_config_dword(amd_chipset.nb_dev,
					NB_PCIE_INDX_DATA, val);
	}

	spin_unlock_irqrestore(&amd_lock, flags);
	return;
}

void usb_amd_quirk_pll_disable(void)
{
	usb_amd_quirk_pll(1);
}
EXPORT_SYMBOL_GPL(usb_amd_quirk_pll_disable);

void usb_amd_quirk_pll_enable(void)
{
	usb_amd_quirk_pll(0);
}
EXPORT_SYMBOL_GPL(usb_amd_quirk_pll_enable);

void usb_amd_dev_put(void)
{
	struct pci_dev *nb, *smbus;
	unsigned long flags;

	spin_lock_irqsave(&amd_lock, flags);

	amd_chipset.probe_count--;
	if (amd_chipset.probe_count > 0) {
		spin_unlock_irqrestore(&amd_lock, flags);
		return;
	}

	/* save them to pci_dev_put outside of spinlock */
	nb    = amd_chipset.nb_dev;
	smbus = amd_chipset.smbus_dev;

	amd_chipset.nb_dev = NULL;
	amd_chipset.smbus_dev = NULL;
	amd_chipset.nb_type = 0;
	memset(&amd_chipset.sb_type, 0, sizeof(amd_chipset.sb_type));
	amd_chipset.isoc_reqs = 0;
	amd_chipset.probe_result = 0;

	spin_unlock_irqrestore(&amd_lock, flags);

	if (nb)
		pci_dev_put(nb);
	if (smbus)
		pci_dev_put(smbus);
}
EXPORT_SYMBOL_GPL(usb_amd_dev_put);

/*
 * Make sure the controller is completely inactive, unable to
 * generate interrupts or do DMA.
 */
void uhci_reset_hc(struct pci_dev *pdev, unsigned long base)
{
	/* Turn off PIRQ enable and SMI enable.  (This also turns off the
	 * BIOS's USB Legacy Support.)  Turn off all the R/WC bits too.
	 */
	pci_write_config_word(pdev, UHCI_USBLEGSUP, UHCI_USBLEGSUP_RWC);

	/* Reset the HC - this will force us to get a
	 * new notification of any already connected
	 * ports due to the virtual disconnect that it
	 * implies.
	 */
	outw(UHCI_USBCMD_HCRESET, base + UHCI_USBCMD);
	mb();
	udelay(5);
	if (inw(base + UHCI_USBCMD) & UHCI_USBCMD_HCRESET)
		dev_warn(&pdev->dev, "HCRESET not completed yet!\n");

	/* Just to be safe, disable interrupt requests and
	 * make sure the controller is stopped.
	 */
	outw(0, base + UHCI_USBINTR);
	outw(0, base + UHCI_USBCMD);
}
EXPORT_SYMBOL_GPL(uhci_reset_hc);

/*
 * Initialize a controller that was newly discovered or has just been
 * resumed.  In either case we can't be sure of its previous state.
 *
 * Returns: 1 if the controller was reset, 0 otherwise.
 */
int uhci_check_and_reset_hc(struct pci_dev *pdev, unsigned long base)
{
	u16 legsup;
	unsigned int cmd, intr;

	/*
	 * When restarting a suspended controller, we expect all the
	 * settings to be the same as we left them:
	 *
	 *	PIRQ and SMI disabled, no R/W bits set in USBLEGSUP;
	 *	Controller is stopped and configured with EGSM set;
	 *	No interrupts enabled except possibly Resume Detect.
	 *
	 * If any of these conditions are violated we do a complete reset.
	 */
	pci_read_config_word(pdev, UHCI_USBLEGSUP, &legsup);
	if (legsup & ~(UHCI_USBLEGSUP_RO | UHCI_USBLEGSUP_RWC)) {
		dev_dbg(&pdev->dev, "%s: legsup = 0x%04x\n",
				__func__, legsup);
		goto reset_needed;
	}

	cmd = inw(base + UHCI_USBCMD);
	if ((cmd & UHCI_USBCMD_RUN) || !(cmd & UHCI_USBCMD_CONFIGURE) ||
			!(cmd & UHCI_USBCMD_EGSM)) {
		dev_dbg(&pdev->dev, "%s: cmd = 0x%04x\n",
				__func__, cmd);
		goto reset_needed;
	}

	intr = inw(base + UHCI_USBINTR);
	if (intr & (~UHCI_USBINTR_RESUME)) {
		dev_dbg(&pdev->dev, "%s: intr = 0x%04x\n",
				__func__, intr);
		goto reset_needed;
	}
	return 0;

reset_needed:
	dev_dbg(&pdev->dev, "Performing full reset\n");
	uhci_reset_hc(pdev, base);
	return 1;
}
EXPORT_SYMBOL_GPL(uhci_check_and_reset_hc);

static inline int io_type_enabled(struct pci_dev *pdev, unsigned int mask)
{
	u16 cmd;
	return !pci_read_config_word(pdev, PCI_COMMAND, &cmd) && (cmd & mask);
}

#define pio_enabled(dev) io_type_enabled(dev, PCI_COMMAND_IO)
#define mmio_enabled(dev) io_type_enabled(dev, PCI_COMMAND_MEMORY)

static void quirk_usb_handoff_uhci(struct pci_dev *pdev)
{
	unsigned long base = 0;
	int i;

	if (!pio_enabled(pdev))
		return;

	for (i = 0; i < PCI_ROM_RESOURCE; i++)
		if ((pci_resource_flags(pdev, i) & IORESOURCE_IO)) {
			base = pci_resource_start(pdev, i);
			break;
		}

	if (base)
		uhci_check_and_reset_hc(pdev, base);
}

static int mmio_resource_enabled(struct pci_dev *pdev, int idx)
{
	return pci_resource_start(pdev, idx) && mmio_enabled(pdev);
}

static void quirk_usb_handoff_ohci(struct pci_dev *pdev)
{
	void __iomem *base;
	u32 control;
	u32 fminterval;
	int cnt;

	if (!mmio_resource_enabled(pdev, 0))
		return;

	base = pci_ioremap_bar(pdev, 0);
	if (base == NULL)
		return;

	control = readl(base + OHCI_CONTROL);

/* On PA-RISC, PDC can leave IR set incorrectly; ignore it there. */
#ifdef __hppa__
#define	OHCI_CTRL_MASK		(OHCI_CTRL_RWC | OHCI_CTRL_IR)
#else
#define	OHCI_CTRL_MASK		OHCI_CTRL_RWC

	if (control & OHCI_CTRL_IR) {
		int wait_time = 500; /* arbitrary; 5 seconds */
		writel(OHCI_INTR_OC, base + OHCI_INTRENABLE);
		writel(OHCI_OCR, base + OHCI_CMDSTATUS);
		while (wait_time > 0 &&
				readl(base + OHCI_CONTROL) & OHCI_CTRL_IR) {
			wait_time -= 10;
			msleep(10);
		}
		if (wait_time <= 0)
			dev_warn(&pdev->dev, "OHCI: BIOS handoff failed"
					" (BIOS bug?) %08x\n",
					readl(base + OHCI_CONTROL));
	}
#endif

	/* disable interrupts */
	writel((u32) ~0, base + OHCI_INTRDISABLE);

	/* Reset the USB bus, if the controller isn't already in RESET */
	if (control & OHCI_HCFS) {
		/* Go into RESET, preserving RWC (and possibly IR) */
		writel(control & OHCI_CTRL_MASK, base + OHCI_CONTROL);
		readl(base + OHCI_CONTROL);

		/* drive bus reset for at least 50 ms (7.1.7.5) */
		msleep(50);
	}

	/* software reset of the controller, preserving HcFmInterval */
	fminterval = readl(base + OHCI_FMINTERVAL);
	writel(OHCI_HCR, base + OHCI_CMDSTATUS);

	/* reset requires max 10 us delay */
	for (cnt = 30; cnt > 0; --cnt) {	/* ... allow extra time */
		if ((readl(base + OHCI_CMDSTATUS) & OHCI_HCR) == 0)
			break;
		udelay(1);
	}
	writel(fminterval, base + OHCI_FMINTERVAL);

	/* Now the controller is safely in SUSPEND and nothing can wake it up */
	iounmap(base);
}

static const struct dmi_system_id ehci_dmi_nohandoff_table[] = {
	{
		/*  Pegatron Lucid (ExoPC) */
		.matches = {
			DMI_MATCH(DMI_BOARD_NAME, "EXOPG06411"),
			DMI_MATCH(DMI_BIOS_VERSION, "Lucid-CE-133"),
		},
	},
	{
		/*  Pegatron Lucid (Ordissimo AIRIS) */
		.matches = {
			DMI_MATCH(DMI_BOARD_NAME, "M11JB"),
			DMI_MATCH(DMI_BIOS_VERSION, "Lucid-"),
		},
	},
	{
		/*  Pegatron Lucid (Ordissimo) */
		.matches = {
			DMI_MATCH(DMI_BOARD_NAME, "Ordissimo"),
			DMI_MATCH(DMI_BIOS_VERSION, "Lucid-"),
		},
	},
	{ }
};

static void ehci_bios_handoff(struct pci_dev *pdev,
					void __iomem *op_reg_base,
					u32 cap, u8 offset)
{
	int try_handoff = 1, tried_handoff = 0;

	/* The Pegatron Lucid tablet sporadically waits for 98 seconds trying
	 * the handoff on its unused controller.  Skip it. */
	if (pdev->vendor == 0x8086 && pdev->device == 0x283a) {
		if (dmi_check_system(ehci_dmi_nohandoff_table))
			try_handoff = 0;
	}

	if (try_handoff && (cap & EHCI_USBLEGSUP_BIOS)) {
		dev_dbg(&pdev->dev, "EHCI: BIOS handoff\n");

#if 0
/* aleksey_gorelov@phoenix.com reports that some systems need SMI forced on,
 * but that seems dubious in general (the BIOS left it off intentionally)
 * and is known to prevent some systems from booting.  so we won't do this
 * unless maybe we can determine when we're on a system that needs SMI forced.
 */
		/* BIOS workaround (?): be sure the pre-Linux code
		 * receives the SMI
		 */
		pci_read_config_dword(pdev, offset + EHCI_USBLEGCTLSTS, &val);
		pci_write_config_dword(pdev, offset + EHCI_USBLEGCTLSTS,
				       val | EHCI_USBLEGCTLSTS_SOOE);
#endif

		/* some systems get upset if this semaphore is
		 * set for any other reason than forcing a BIOS
		 * handoff..
		 */
		pci_write_config_byte(pdev, offset + 3, 1);
	}

	/* if boot firmware now owns EHCI, spin till it hands it over. */
	if (try_handoff) {
		int msec = 1000;
		while ((cap & EHCI_USBLEGSUP_BIOS) && (msec > 0)) {
			tried_handoff = 1;
			msleep(10);
			msec -= 10;
			pci_read_config_dword(pdev, offset, &cap);
		}
	}

	if (cap & EHCI_USBLEGSUP_BIOS) {
		/* well, possibly buggy BIOS... try to shut it down,
		 * and hope nothing goes too wrong
		 */
		if (try_handoff)
			dev_warn(&pdev->dev, "EHCI: BIOS handoff failed"
				 " (BIOS bug?) %08x\n", cap);
		pci_write_config_byte(pdev, offset + 2, 0);
	}

	/* just in case, always disable EHCI SMIs */
	pci_write_config_dword(pdev, offset + EHCI_USBLEGCTLSTS, 0);

	/* If the BIOS ever owned the controller then we can't expect
	 * any power sessions to remain intact.
	 */
	if (tried_handoff)
		writel(0, op_reg_base + EHCI_CONFIGFLAG);
}

static void quirk_usb_disable_ehci(struct pci_dev *pdev)
{
	void __iomem *base, *op_reg_base;
	u32	hcc_params, cap, val;
	u8	offset, cap_length;
	int	wait_time, count = 256/4;

	if (!mmio_resource_enabled(pdev, 0))
		return;

	base = pci_ioremap_bar(pdev, 0);
	if (base == NULL)
		return;

	cap_length = readb(base);
	op_reg_base = base + cap_length;

	/* EHCI 0.96 and later may have "extended capabilities"
	 * spec section 5.1 explains the bios handoff, e.g. for
	 * booting from USB disk or using a usb keyboard
	 */
	hcc_params = readl(base + EHCI_HCC_PARAMS);
	offset = (hcc_params >> 8) & 0xff;
	while (offset && --count) {
		pci_read_config_dword(pdev, offset, &cap);

		switch (cap & 0xff) {
		case 1:
			ehci_bios_handoff(pdev, op_reg_base, cap, offset);
			break;
		case 0: /* Illegal reserved cap, set cap=0 so we exit */
			cap = 0; /* then fallthrough... */
		default:
			dev_warn(&pdev->dev, "EHCI: unrecognized capability "
				 "%02x\n", cap & 0xff);
		}
		offset = (cap >> 8) & 0xff;
	}
	if (!count)
		dev_printk(KERN_DEBUG, &pdev->dev, "EHCI: capability loop?\n");

	/*
	 * halt EHCI & disable its interrupts in any case
	 */
	val = readl(op_reg_base + EHCI_USBSTS);
	if ((val & EHCI_USBSTS_HALTED) == 0) {
		val = readl(op_reg_base + EHCI_USBCMD);
		val &= ~EHCI_USBCMD_RUN;
		writel(val, op_reg_base + EHCI_USBCMD);

		wait_time = 2000;
		do {
			writel(0x3f, op_reg_base + EHCI_USBSTS);
			udelay(100);
			wait_time -= 100;
			val = readl(op_reg_base + EHCI_USBSTS);
			if ((val == ~(u32)0) || (val & EHCI_USBSTS_HALTED)) {
				break;
			}
		} while (wait_time > 0);
	}
	writel(0, op_reg_base + EHCI_USBINTR);
	writel(0x3f, op_reg_base + EHCI_USBSTS);

	iounmap(base);
}

/*
 * handshake - spin reading a register until handshake completes
 * @ptr: address of hc register to be read
 * @mask: bits to look at in result of read
 * @done: value of those bits when handshake succeeds
 * @wait_usec: timeout in microseconds
 * @delay_usec: delay in microseconds to wait between polling
 *
 * Polls a register every delay_usec microseconds.
 * Returns 0 when the mask bits have the value done.
 * Returns -ETIMEDOUT if this condition is not true after
 * wait_usec microseconds have passed.
 */
static int handshake(void __iomem *ptr, u32 mask, u32 done,
		int wait_usec, int delay_usec)
{
	u32	result;

	do {
		result = readl(ptr);
		result &= mask;
		if (result == done)
			return 0;
		udelay(delay_usec);
		wait_usec -= delay_usec;
	} while (wait_usec > 0);
	return -ETIMEDOUT;
}

<<<<<<< HEAD
#define PCI_DEVICE_ID_INTEL_LYNX_POINT_XHCI	0x8C31
#define PCI_DEVICE_ID_INTEL_LYNX_POINT_LP_XHCI	0x9C31

bool usb_is_intel_ppt_switchable_xhci(struct pci_dev *pdev)
{
	return pdev->class == PCI_CLASS_SERIAL_USB_XHCI &&
		pdev->vendor == PCI_VENDOR_ID_INTEL &&
		pdev->device == PCI_DEVICE_ID_INTEL_PANTHERPOINT_XHCI;
}

/* The Intel Lynx Point chipset also has switchable ports. */
bool usb_is_intel_lpt_switchable_xhci(struct pci_dev *pdev)
{
	return pdev->class == PCI_CLASS_SERIAL_USB_XHCI &&
		pdev->vendor == PCI_VENDOR_ID_INTEL &&
		(pdev->device == PCI_DEVICE_ID_INTEL_LYNX_POINT_XHCI ||
		 pdev->device == PCI_DEVICE_ID_INTEL_LYNX_POINT_LP_XHCI);
}

bool usb_is_intel_switchable_xhci(struct pci_dev *pdev)
{
	return usb_is_intel_ppt_switchable_xhci(pdev) ||
		usb_is_intel_lpt_switchable_xhci(pdev);
}
EXPORT_SYMBOL_GPL(usb_is_intel_switchable_xhci);

=======
>>>>>>> c3ade0e0
/*
 * Intel's Panther Point chipset has two host controllers (EHCI and xHCI) that
 * share some number of ports.  These ports can be switched between either
 * controller.  Not all of the ports under the EHCI host controller may be
 * switchable.
 *
 * The ports should be switched over to xHCI before PCI probes for any device
 * start.  This avoids active devices under EHCI being disconnected during the
 * port switchover, which could cause loss of data on USB storage devices, or
 * failed boot when the root file system is on a USB mass storage device and is
 * enumerated under EHCI first.
 *
 * We write into the xHC's PCI configuration space in some Intel-specific
 * registers to switch the ports over.  The USB 3.0 terminations and the USB
 * 2.0 data wires are switched separately.  We want to enable the SuperSpeed
 * terminations before switching the USB 2.0 wires over, so that USB 3.0
 * devices connect at SuperSpeed, rather than at USB 2.0 speeds.
 */
void usb_enable_intel_xhci_ports(struct pci_dev *xhci_pdev)
{
	u32		ports_available;
	bool		ehci_found = false;
	struct pci_dev	*companion = NULL;

	/* Sony VAIO t-series with subsystem device ID 90a8 is not capable of
	 * switching ports from EHCI to xHCI
	 */
	if (xhci_pdev->subsystem_vendor == PCI_VENDOR_ID_SONY &&
	    xhci_pdev->subsystem_device == 0x90a8)
		return;

	/* make sure an intel EHCI controller exists */
	for_each_pci_dev(companion) {
		if (companion->class == PCI_CLASS_SERIAL_USB_EHCI &&
		    companion->vendor == PCI_VENDOR_ID_INTEL) {
			ehci_found = true;
			break;
		}
	}

	if (!ehci_found)
		return;

	/* Don't switchover the ports if the user hasn't compiled the xHCI
	 * driver.  Otherwise they will see "dead" USB ports that don't power
	 * the devices.
	 */
	if (!IS_ENABLED(CONFIG_USB_XHCI_HCD)) {
		dev_warn(&xhci_pdev->dev,
				"CONFIG_USB_XHCI_HCD is turned off, "
				"defaulting to EHCI.\n");
		dev_warn(&xhci_pdev->dev,
				"USB 3.0 devices will work at USB 2.0 speeds.\n");
		usb_disable_xhci_ports(xhci_pdev);
		return;
	}

	/* Read USB3PRM, the USB 3.0 Port Routing Mask Register
	 * Indicate the ports that can be changed from OS.
	 */
	pci_read_config_dword(xhci_pdev, USB_INTEL_USB3PRM,
			&ports_available);

	dev_dbg(&xhci_pdev->dev, "Configurable ports to enable SuperSpeed: 0x%x\n",
			ports_available);

<<<<<<< HEAD
	/* Don't switchover the ports if the user hasn't compiled the xHCI
	 * driver.  Otherwise they will see "dead" USB ports that don't power
	 * the devices.
	 */
	if (!IS_ENABLED(CONFIG_USB_XHCI_HCD)) {
		dev_warn(&xhci_pdev->dev,
				"CONFIG_USB_XHCI_HCD is turned off, "
				"defaulting to EHCI.\n");
		dev_warn(&xhci_pdev->dev,
				"USB 3.0 devices will work at USB 2.0 speeds.\n");
		usb_disable_xhci_ports(xhci_pdev);
		return;
	}

	/* Read USB3PRM, the USB 3.0 Port Routing Mask Register
	 * Indicate the ports that can be changed from OS.
	 */
	pci_read_config_dword(xhci_pdev, USB_INTEL_USB3PRM,
			&ports_available);

	dev_dbg(&xhci_pdev->dev, "Configurable ports to enable SuperSpeed: 0x%x\n",
			ports_available);

=======
>>>>>>> c3ade0e0
	/* Write USB3_PSSEN, the USB 3.0 Port SuperSpeed Enable
	 * Register, to turn on SuperSpeed terminations for the
	 * switchable ports.
	 */
	pci_write_config_dword(xhci_pdev, USB_INTEL_USB3_PSSEN,
			ports_available);

	pci_read_config_dword(xhci_pdev, USB_INTEL_USB3_PSSEN,
			&ports_available);
	dev_dbg(&xhci_pdev->dev, "USB 3.0 ports that are now enabled "
			"under xHCI: 0x%x\n", ports_available);

	/* Read XUSB2PRM, xHCI USB 2.0 Port Routing Mask Register
	 * Indicate the USB 2.0 ports to be controlled by the xHCI host.
	 */

	pci_read_config_dword(xhci_pdev, USB_INTEL_USB2PRM,
			&ports_available);

	dev_dbg(&xhci_pdev->dev, "Configurable USB 2.0 ports to hand over to xCHI: 0x%x\n",
			ports_available);

	/* Write XUSB2PR, the xHC USB 2.0 Port Routing Register, to
	 * switch the USB 2.0 power and data lines over to the xHCI
	 * host.
	 */
	pci_write_config_dword(xhci_pdev, USB_INTEL_XUSB2PR,
			ports_available);

	pci_read_config_dword(xhci_pdev, USB_INTEL_XUSB2PR,
			&ports_available);
	dev_dbg(&xhci_pdev->dev, "USB 2.0 ports that are now switched over "
			"to xHCI: 0x%x\n", ports_available);
}
EXPORT_SYMBOL_GPL(usb_enable_intel_xhci_ports);

void usb_disable_xhci_ports(struct pci_dev *xhci_pdev)
{
	pci_write_config_dword(xhci_pdev, USB_INTEL_USB3_PSSEN, 0x0);
	pci_write_config_dword(xhci_pdev, USB_INTEL_XUSB2PR, 0x0);
}
EXPORT_SYMBOL_GPL(usb_disable_xhci_ports);

void usb_disable_xhci_ports(struct pci_dev *xhci_pdev)
{
	pci_write_config_dword(xhci_pdev, USB_INTEL_USB3_PSSEN, 0x0);
	pci_write_config_dword(xhci_pdev, USB_INTEL_XUSB2PR, 0x0);
}
EXPORT_SYMBOL_GPL(usb_disable_xhci_ports);

/**
 * PCI Quirks for xHCI.
 *
 * Takes care of the handoff between the Pre-OS (i.e. BIOS) and the OS.
 * It signals to the BIOS that the OS wants control of the host controller,
 * and then waits 5 seconds for the BIOS to hand over control.
 * If we timeout, assume the BIOS is broken and take control anyway.
 */
static void quirk_usb_handoff_xhci(struct pci_dev *pdev)
{
	void __iomem *base;
	int ext_cap_offset;
	void __iomem *op_reg_base;
	u32 val;
	int timeout;
	int len = pci_resource_len(pdev, 0);

	if (!mmio_resource_enabled(pdev, 0))
		return;

	base = ioremap_nocache(pci_resource_start(pdev, 0), len);
	if (base == NULL)
		return;

	/*
	 * Find the Legacy Support Capability register -
	 * this is optional for xHCI host controllers.
	 */
	ext_cap_offset = xhci_find_next_cap_offset(base, XHCI_HCC_PARAMS_OFFSET);
	do {
		if ((ext_cap_offset + sizeof(val)) > len) {
			/* We're reading garbage from the controller */
			dev_warn(&pdev->dev,
				 "xHCI controller failing to respond");
			return;
		}

		if (!ext_cap_offset)
			/* We've reached the end of the extended capabilities */
			goto hc_init;

		val = readl(base + ext_cap_offset);
		if (XHCI_EXT_CAPS_ID(val) == XHCI_EXT_CAPS_LEGACY)
			break;
		ext_cap_offset = xhci_find_next_cap_offset(base, ext_cap_offset);
	} while (1);

	/* If the BIOS owns the HC, signal that the OS wants it, and wait */
	if (val & XHCI_HC_BIOS_OWNED) {
		writel(val | XHCI_HC_OS_OWNED, base + ext_cap_offset);

		/* Wait for 5 seconds with 10 microsecond polling interval */
		timeout = handshake(base + ext_cap_offset, XHCI_HC_BIOS_OWNED,
				0, 5000, 10);

		/* Assume a buggy BIOS and take HC ownership anyway */
		if (timeout) {
			dev_warn(&pdev->dev, "xHCI BIOS handoff failed"
					" (BIOS bug ?) %08x\n", val);
			writel(val & ~XHCI_HC_BIOS_OWNED, base + ext_cap_offset);
		}
	}

	val = readl(base + ext_cap_offset + XHCI_LEGACY_CONTROL_OFFSET);
	/* Mask off (turn off) any enabled SMIs */
	val &= XHCI_LEGACY_DISABLE_SMI;
	/* Mask all SMI events bits, RW1C */
	val |= XHCI_LEGACY_SMI_EVENTS;
	/* Disable any BIOS SMIs and clear all SMI events*/
	writel(val, base + ext_cap_offset + XHCI_LEGACY_CONTROL_OFFSET);

hc_init:
<<<<<<< HEAD
	if (usb_is_intel_switchable_xhci(pdev))
		usb_enable_xhci_ports(pdev);
=======
	if (pdev->vendor == PCI_VENDOR_ID_INTEL)
		usb_enable_intel_xhci_ports(pdev);
>>>>>>> c3ade0e0

	op_reg_base = base + XHCI_HC_LENGTH(readl(base));

	/* Wait for the host controller to be ready before writing any
	 * operational or runtime registers.  Wait 5 seconds and no more.
	 */
	timeout = handshake(op_reg_base + XHCI_STS_OFFSET, XHCI_STS_CNR, 0,
			5000, 10);
	/* Assume a buggy HC and start HC initialization anyway */
	if (timeout) {
		val = readl(op_reg_base + XHCI_STS_OFFSET);
		dev_warn(&pdev->dev,
				"xHCI HW not ready after 5 sec (HC bug?) "
				"status = 0x%x\n", val);
	}

	/* Send the halt and disable interrupts command */
	val = readl(op_reg_base + XHCI_CMD_OFFSET);
	val &= ~(XHCI_CMD_RUN | XHCI_IRQS);
	writel(val, op_reg_base + XHCI_CMD_OFFSET);

	/* Wait for the HC to halt - poll every 125 usec (one microframe). */
	timeout = handshake(op_reg_base + XHCI_STS_OFFSET, XHCI_STS_HALT, 1,
			XHCI_MAX_HALT_USEC, 125);
	if (timeout) {
		val = readl(op_reg_base + XHCI_STS_OFFSET);
		dev_warn(&pdev->dev,
				"xHCI HW did not halt within %d usec "
				"status = 0x%x\n", XHCI_MAX_HALT_USEC, val);
	}

	iounmap(base);
}

static void quirk_usb_early_handoff(struct pci_dev *pdev)
{
	/* Skip Netlogic mips SoC's internal PCI USB controller.
	 * This device does not need/support EHCI/OHCI handoff
	 */
	if (pdev->vendor == 0x184e)	/* vendor Netlogic */
		return;
	if (pdev->class != PCI_CLASS_SERIAL_USB_UHCI &&
			pdev->class != PCI_CLASS_SERIAL_USB_OHCI &&
			pdev->class != PCI_CLASS_SERIAL_USB_EHCI &&
			pdev->class != PCI_CLASS_SERIAL_USB_XHCI)
		return;

	if (pci_enable_device(pdev) < 0) {
		dev_warn(&pdev->dev, "Can't enable PCI device, "
				"BIOS handoff failed.\n");
		return;
	}
	if (pdev->class == PCI_CLASS_SERIAL_USB_UHCI)
		quirk_usb_handoff_uhci(pdev);
	else if (pdev->class == PCI_CLASS_SERIAL_USB_OHCI)
		quirk_usb_handoff_ohci(pdev);
	else if (pdev->class == PCI_CLASS_SERIAL_USB_EHCI)
		quirk_usb_disable_ehci(pdev);
	else if (pdev->class == PCI_CLASS_SERIAL_USB_XHCI)
		quirk_usb_handoff_xhci(pdev);
	pci_disable_device(pdev);
}
DECLARE_PCI_FIXUP_CLASS_FINAL(PCI_ANY_ID, PCI_ANY_ID,
			PCI_CLASS_SERIAL_USB, 8, quirk_usb_early_handoff);<|MERGE_RESOLUTION|>--- conflicted
+++ resolved
@@ -77,8 +77,6 @@
 #define USB_INTEL_USB2PRM      0xD4
 #define USB_INTEL_USB3_PSSEN   0xD8
 #define USB_INTEL_USB3PRM      0xDC
-<<<<<<< HEAD
-=======
 
 /*
  * amd_chipset_gen values represent AMD different chipset generations
@@ -98,7 +96,6 @@
 	enum amd_chipset_gen gen;
 	u8 rev;
 };
->>>>>>> c3ade0e0
 
 static struct amd_chipset_info {
 	struct pci_dev	*nb_dev;
@@ -826,35 +823,6 @@
 	return -ETIMEDOUT;
 }
 
-<<<<<<< HEAD
-#define PCI_DEVICE_ID_INTEL_LYNX_POINT_XHCI	0x8C31
-#define PCI_DEVICE_ID_INTEL_LYNX_POINT_LP_XHCI	0x9C31
-
-bool usb_is_intel_ppt_switchable_xhci(struct pci_dev *pdev)
-{
-	return pdev->class == PCI_CLASS_SERIAL_USB_XHCI &&
-		pdev->vendor == PCI_VENDOR_ID_INTEL &&
-		pdev->device == PCI_DEVICE_ID_INTEL_PANTHERPOINT_XHCI;
-}
-
-/* The Intel Lynx Point chipset also has switchable ports. */
-bool usb_is_intel_lpt_switchable_xhci(struct pci_dev *pdev)
-{
-	return pdev->class == PCI_CLASS_SERIAL_USB_XHCI &&
-		pdev->vendor == PCI_VENDOR_ID_INTEL &&
-		(pdev->device == PCI_DEVICE_ID_INTEL_LYNX_POINT_XHCI ||
-		 pdev->device == PCI_DEVICE_ID_INTEL_LYNX_POINT_LP_XHCI);
-}
-
-bool usb_is_intel_switchable_xhci(struct pci_dev *pdev)
-{
-	return usb_is_intel_ppt_switchable_xhci(pdev) ||
-		usb_is_intel_lpt_switchable_xhci(pdev);
-}
-EXPORT_SYMBOL_GPL(usb_is_intel_switchable_xhci);
-
-=======
->>>>>>> c3ade0e0
 /*
  * Intel's Panther Point chipset has two host controllers (EHCI and xHCI) that
  * share some number of ports.  These ports can be switched between either
@@ -921,32 +889,6 @@
 	dev_dbg(&xhci_pdev->dev, "Configurable ports to enable SuperSpeed: 0x%x\n",
 			ports_available);
 
-<<<<<<< HEAD
-	/* Don't switchover the ports if the user hasn't compiled the xHCI
-	 * driver.  Otherwise they will see "dead" USB ports that don't power
-	 * the devices.
-	 */
-	if (!IS_ENABLED(CONFIG_USB_XHCI_HCD)) {
-		dev_warn(&xhci_pdev->dev,
-				"CONFIG_USB_XHCI_HCD is turned off, "
-				"defaulting to EHCI.\n");
-		dev_warn(&xhci_pdev->dev,
-				"USB 3.0 devices will work at USB 2.0 speeds.\n");
-		usb_disable_xhci_ports(xhci_pdev);
-		return;
-	}
-
-	/* Read USB3PRM, the USB 3.0 Port Routing Mask Register
-	 * Indicate the ports that can be changed from OS.
-	 */
-	pci_read_config_dword(xhci_pdev, USB_INTEL_USB3PRM,
-			&ports_available);
-
-	dev_dbg(&xhci_pdev->dev, "Configurable ports to enable SuperSpeed: 0x%x\n",
-			ports_available);
-
-=======
->>>>>>> c3ade0e0
 	/* Write USB3_PSSEN, the USB 3.0 Port SuperSpeed Enable
 	 * Register, to turn on SuperSpeed terminations for the
 	 * switchable ports.
@@ -982,13 +924,6 @@
 			"to xHCI: 0x%x\n", ports_available);
 }
 EXPORT_SYMBOL_GPL(usb_enable_intel_xhci_ports);
-
-void usb_disable_xhci_ports(struct pci_dev *xhci_pdev)
-{
-	pci_write_config_dword(xhci_pdev, USB_INTEL_USB3_PSSEN, 0x0);
-	pci_write_config_dword(xhci_pdev, USB_INTEL_XUSB2PR, 0x0);
-}
-EXPORT_SYMBOL_GPL(usb_disable_xhci_ports);
 
 void usb_disable_xhci_ports(struct pci_dev *xhci_pdev)
 {
@@ -1069,13 +1004,8 @@
 	writel(val, base + ext_cap_offset + XHCI_LEGACY_CONTROL_OFFSET);
 
 hc_init:
-<<<<<<< HEAD
-	if (usb_is_intel_switchable_xhci(pdev))
-		usb_enable_xhci_ports(pdev);
-=======
 	if (pdev->vendor == PCI_VENDOR_ID_INTEL)
 		usb_enable_intel_xhci_ports(pdev);
->>>>>>> c3ade0e0
 
 	op_reg_base = base + XHCI_HC_LENGTH(readl(base));
 
