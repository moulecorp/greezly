--- conflicted
+++ resolved
@@ -2678,13 +2678,10 @@
 			&& device_can_wakeup(&hcd->self.root_hub->dev))
 		dev_dbg(hcd->self.controller, "supports USB remote wakeup\n");
 
-<<<<<<< HEAD
-=======
 	/* initialize tasklets */
 	init_giveback_urb_bh(&hcd->high_prio_bh);
 	init_giveback_urb_bh(&hcd->low_prio_bh);
 
->>>>>>> c3ade0e0
 	/* enable irqs just before we start the controller,
 	 * if the BIOS provides legacy PCI irqs.
 	 */
