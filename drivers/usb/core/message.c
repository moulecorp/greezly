/*
 * message.c - synchronous message handling
 */

#include <linux/pci.h>	/* for scatterlist macros */
#include <linux/usb.h>
#include <linux/module.h>
#include <linux/slab.h>
#include <linux/mm.h>
#include <linux/timer.h>
#include <linux/ctype.h>
#include <linux/nls.h>
#include <linux/device.h>
#include <linux/scatterlist.h>
#include <linux/usb/quirks.h>
#include <linux/usb/hcd.h>	/* for usbcore internals */
#include <asm/byteorder.h>

#include "usb.h"

static void cancel_async_set_config(struct usb_device *udev);

struct api_context {
	struct completion	done;
	int			status;
};

static void usb_api_blocking_completion(struct urb *urb)
{
	struct api_context *ctx = urb->context;

	ctx->status = urb->status;
	complete(&ctx->done);
}


/*
 * Starts urb and waits for completion or timeout. Note that this call
 * is NOT interruptible. Many device driver i/o requests should be
 * interruptible and therefore these drivers should implement their
 * own interruptible routines.
 */
static int usb_start_wait_urb(struct urb *urb, int timeout, int *actual_length)
{
	struct api_context ctx;
	unsigned long expire;
	int retval;

	init_completion(&ctx.done);
	urb->context = &ctx;
	urb->actual_length = 0;
	retval = usb_submit_urb(urb, GFP_NOIO);
	if (unlikely(retval))
		goto out;

	expire = timeout ? msecs_to_jiffies(timeout) : MAX_SCHEDULE_TIMEOUT;
	if (!wait_for_completion_timeout(&ctx.done, expire)) {
		usb_kill_urb(urb);
		retval = (ctx.status == -ENOENT ? -ETIMEDOUT : ctx.status);

		dev_dbg(&urb->dev->dev,
			"%s timed out on ep%d%s len=%u/%u\n",
			current->comm,
			usb_endpoint_num(&urb->ep->desc),
			usb_urb_dir_in(urb) ? "in" : "out",
			urb->actual_length,
			urb->transfer_buffer_length);
	} else
		retval = ctx.status;
out:
	if (actual_length)
		*actual_length = urb->actual_length;

	usb_free_urb(urb);
	return retval;
}

/*-------------------------------------------------------------------*/
/* returns status (negative) or length (positive) */
static int usb_internal_control_msg(struct usb_device *usb_dev,
				    unsigned int pipe,
				    struct usb_ctrlrequest *cmd,
				    void *data, int len, int timeout)
{
	struct urb *urb;
	int retv;
	int length;

	urb = usb_alloc_urb(0, GFP_NOIO);
	if (!urb)
		return -ENOMEM;

	usb_fill_control_urb(urb, usb_dev, pipe, (unsigned char *)cmd, data,
			     len, usb_api_blocking_completion, NULL);

	retv = usb_start_wait_urb(urb, timeout, &length);
	if (retv < 0)
		return retv;
	else
		return length;
}

/**
 * usb_control_msg - Builds a control urb, sends it off and waits for completion
 * @dev: pointer to the usb device to send the message to
 * @pipe: endpoint "pipe" to send the message to
 * @request: USB message request value
 * @requesttype: USB message request type value
 * @value: USB message value
 * @index: USB message index value
 * @data: pointer to the data to send
 * @size: length in bytes of the data to send
 * @timeout: time in msecs to wait for the message to complete before timing
 *	out (if 0 the wait is forever)
 *
 * Context: !in_interrupt ()
 *
 * This function sends a simple control message to a specified endpoint and
 * waits for the message to complete, or timeout.
 *
 * Don't use this function from within an interrupt context, like a bottom half
 * handler.  If you need an asynchronous message, or need to send a message
 * from within interrupt context, use usb_submit_urb().
 * If a thread in your driver uses this call, make sure your disconnect()
 * method can wait for it to complete.  Since you don't have a handle on the
 * URB used, you can't cancel the request.
 *
 * Return: If successful, the number of bytes transferred. Otherwise, a negative
 * error number.
 */
int __intentional_overflow(-1) usb_control_msg(struct usb_device *dev, unsigned int pipe, __u8 request,
		    __u8 requesttype, __u16 value, __u16 index, void *data,
		    __u16 size, int timeout)
{
	struct usb_ctrlrequest *dr;
	int ret;

	dr = kmalloc(sizeof(struct usb_ctrlrequest), GFP_NOIO);
	if (!dr)
		return -ENOMEM;

	dr->bRequestType = requesttype;
	dr->bRequest = request;
	dr->wValue = cpu_to_le16(value);
	dr->wIndex = cpu_to_le16(index);
	dr->wLength = cpu_to_le16(size);

	ret = usb_internal_control_msg(dev, pipe, dr, data, size, timeout);

	kfree(dr);

	return ret;
}
EXPORT_SYMBOL_GPL(usb_control_msg);

/**
 * usb_interrupt_msg - Builds an interrupt urb, sends it off and waits for completion
 * @usb_dev: pointer to the usb device to send the message to
 * @pipe: endpoint "pipe" to send the message to
 * @data: pointer to the data to send
 * @len: length in bytes of the data to send
 * @actual_length: pointer to a location to put the actual length transferred
 *	in bytes
 * @timeout: time in msecs to wait for the message to complete before
 *	timing out (if 0 the wait is forever)
 *
 * Context: !in_interrupt ()
 *
 * This function sends a simple interrupt message to a specified endpoint and
 * waits for the message to complete, or timeout.
 *
 * Don't use this function from within an interrupt context, like a bottom half
 * handler.  If you need an asynchronous message, or need to send a message
 * from within interrupt context, use usb_submit_urb() If a thread in your
 * driver uses this call, make sure your disconnect() method can wait for it to
 * complete.  Since you don't have a handle on the URB used, you can't cancel
 * the request.
 *
 * Return:
 * If successful, 0. Otherwise a negative error number. The number of actual
 * bytes transferred will be stored in the @actual_length paramater.
 */
int __intentional_overflow(-1) usb_interrupt_msg(struct usb_device *usb_dev, unsigned int pipe,
		      void *data, int len, int *actual_length, int timeout)
{
	return usb_bulk_msg(usb_dev, pipe, data, len, actual_length, timeout);
}
EXPORT_SYMBOL_GPL(usb_interrupt_msg);

/**
 * usb_bulk_msg - Builds a bulk urb, sends it off and waits for completion
 * @usb_dev: pointer to the usb device to send the message to
 * @pipe: endpoint "pipe" to send the message to
 * @data: pointer to the data to send
 * @len: length in bytes of the data to send
 * @actual_length: pointer to a location to put the actual length transferred
 *	in bytes
 * @timeout: time in msecs to wait for the message to complete before
 *	timing out (if 0 the wait is forever)
 *
 * Context: !in_interrupt ()
 *
 * This function sends a simple bulk message to a specified endpoint
 * and waits for the message to complete, or timeout.
 *
 * Don't use this function from within an interrupt context, like a bottom half
 * handler.  If you need an asynchronous message, or need to send a message
 * from within interrupt context, use usb_submit_urb() If a thread in your
 * driver uses this call, make sure your disconnect() method can wait for it to
 * complete.  Since you don't have a handle on the URB used, you can't cancel
 * the request.
 *
 * Because there is no usb_interrupt_msg() and no USBDEVFS_INTERRUPT ioctl,
 * users are forced to abuse this routine by using it to submit URBs for
 * interrupt endpoints.  We will take the liberty of creating an interrupt URB
 * (with the default interval) if the target is an interrupt endpoint.
 *
 * Return:
 * If successful, 0. Otherwise a negative error number. The number of actual
 * bytes transferred will be stored in the @actual_length parameter.
 *
 */
int __intentional_overflow(-1) usb_bulk_msg(struct usb_device *usb_dev, unsigned int pipe,
		 void *data, int len, int *actual_length, int timeout)
{
	struct urb *urb;
	struct usb_host_endpoint *ep;

	ep = usb_pipe_endpoint(usb_dev, pipe);
	if (!ep || len < 0)
		return -EINVAL;

	urb = usb_alloc_urb(0, GFP_KERNEL);
	if (!urb)
		return -ENOMEM;

	if ((ep->desc.bmAttributes & USB_ENDPOINT_XFERTYPE_MASK) ==
			USB_ENDPOINT_XFER_INT) {
		pipe = (pipe & ~(3 << 30)) | (PIPE_INTERRUPT << 30);
		usb_fill_int_urb(urb, usb_dev, pipe, data, len,
				usb_api_blocking_completion, NULL,
				ep->desc.bInterval);
	} else
		usb_fill_bulk_urb(urb, usb_dev, pipe, data, len,
				usb_api_blocking_completion, NULL);

	return usb_start_wait_urb(urb, timeout, actual_length);
}
EXPORT_SYMBOL_GPL(usb_bulk_msg);

/*-------------------------------------------------------------------*/

static void sg_clean(struct usb_sg_request *io)
{
	if (io->urbs) {
		while (io->entries--)
			usb_free_urb(io->urbs[io->entries]);
		kfree(io->urbs);
		io->urbs = NULL;
	}
	io->dev = NULL;
}

static void sg_complete(struct urb *urb)
{
	struct usb_sg_request *io = urb->context;
	int status = urb->status;

	spin_lock(&io->lock);

	/* In 2.5 we require hcds' endpoint queues not to progress after fault
	 * reports, until the completion callback (this!) returns.  That lets
	 * device driver code (like this routine) unlink queued urbs first,
	 * if it needs to, since the HC won't work on them at all.  So it's
	 * not possible for page N+1 to overwrite page N, and so on.
	 *
	 * That's only for "hard" faults; "soft" faults (unlinks) sometimes
	 * complete before the HCD can get requests away from hardware,
	 * though never during cleanup after a hard fault.
	 */
	if (io->status
			&& (io->status != -ECONNRESET
				|| status != -ECONNRESET)
			&& urb->actual_length) {
		dev_err(io->dev->bus->controller,
			"dev %s ep%d%s scatterlist error %d/%d\n",
			io->dev->devpath,
			usb_endpoint_num(&urb->ep->desc),
			usb_urb_dir_in(urb) ? "in" : "out",
			status, io->status);
		/* BUG (); */
	}

	if (io->status == 0 && status && status != -ECONNRESET) {
		int i, found, retval;

		io->status = status;

		/* the previous urbs, and this one, completed already.
		 * unlink pending urbs so they won't rx/tx bad data.
		 * careful: unlink can sometimes be synchronous...
		 */
		spin_unlock(&io->lock);
		for (i = 0, found = 0; i < io->entries; i++) {
			if (!io->urbs[i] || !io->urbs[i]->dev)
				continue;
			if (found) {
				retval = usb_unlink_urb(io->urbs[i]);
				if (retval != -EINPROGRESS &&
				    retval != -ENODEV &&
				    retval != -EBUSY &&
				    retval != -EIDRM)
					dev_err(&io->dev->dev,
						"%s, unlink --> %d\n",
						__func__, retval);
			} else if (urb == io->urbs[i])
				found = 1;
		}
		spin_lock(&io->lock);
	}

	/* on the last completion, signal usb_sg_wait() */
	io->bytes += urb->actual_length;
	io->count--;
	if (!io->count)
		complete(&io->complete);

	spin_unlock(&io->lock);
}


/**
 * usb_sg_init - initializes scatterlist-based bulk/interrupt I/O request
 * @io: request block being initialized.  until usb_sg_wait() returns,
 *	treat this as a pointer to an opaque block of memory,
 * @dev: the usb device that will send or receive the data
 * @pipe: endpoint "pipe" used to transfer the data
 * @period: polling rate for interrupt endpoints, in frames or
 * 	(for high speed endpoints) microframes; ignored for bulk
 * @sg: scatterlist entries
 * @nents: how many entries in the scatterlist
 * @length: how many bytes to send from the scatterlist, or zero to
 * 	send every byte identified in the list.
 * @mem_flags: SLAB_* flags affecting memory allocations in this call
 *
 * This initializes a scatter/gather request, allocating resources such as
 * I/O mappings and urb memory (except maybe memory used by USB controller
 * drivers).
 *
 * The request must be issued using usb_sg_wait(), which waits for the I/O to
 * complete (or to be canceled) and then cleans up all resources allocated by
 * usb_sg_init().
 *
 * The request may be canceled with usb_sg_cancel(), either before or after
 * usb_sg_wait() is called.
 *
 * Return: Zero for success, else a negative errno value.
 */
int usb_sg_init(struct usb_sg_request *io, struct usb_device *dev,
		unsigned pipe, unsigned	period, struct scatterlist *sg,
		int nents, size_t length, gfp_t mem_flags)
{
	int i;
	int urb_flags;
	int use_sg;

	if (!io || !dev || !sg
			|| usb_pipecontrol(pipe)
			|| usb_pipeisoc(pipe)
			|| nents <= 0)
		return -EINVAL;

	spin_lock_init(&io->lock);
	io->dev = dev;
	io->pipe = pipe;

	if (dev->bus->sg_tablesize > 0) {
		use_sg = true;
		io->entries = 1;
	} else {
		use_sg = false;
		io->entries = nents;
	}

	/* initialize all the urbs we'll use */
	io->urbs = kmalloc(io->entries * sizeof(*io->urbs), mem_flags);
	if (!io->urbs)
		goto nomem;

	urb_flags = URB_NO_INTERRUPT;
	if (usb_pipein(pipe))
		urb_flags |= URB_SHORT_NOT_OK;

	for_each_sg(sg, sg, io->entries, i) {
		struct urb *urb;
		unsigned len;

		urb = usb_alloc_urb(0, mem_flags);
		if (!urb) {
			io->entries = i;
			goto nomem;
		}
		io->urbs[i] = urb;

		urb->dev = NULL;
		urb->pipe = pipe;
		urb->interval = period;
		urb->transfer_flags = urb_flags;
		urb->complete = sg_complete;
		urb->context = io;
		urb->sg = sg;

		if (use_sg) {
			/* There is no single transfer buffer */
			urb->transfer_buffer = NULL;
			urb->num_sgs = nents;

			/* A length of zero means transfer the whole sg list */
			len = length;
			if (len == 0) {
				struct scatterlist	*sg2;
				int			j;

				for_each_sg(sg, sg2, nents, j)
					len += sg2->length;
			}
		} else {
			/*
			 * Some systems can't use DMA; they use PIO instead.
			 * For their sakes, transfer_buffer is set whenever
			 * possible.
			 */
			if (!PageHighMem(sg_page(sg)))
				urb->transfer_buffer = sg_virt(sg);
			else
				urb->transfer_buffer = NULL;

			len = sg->length;
			if (length) {
				len = min_t(size_t, len, length);
				length -= len;
				if (length == 0)
					io->entries = i + 1;
			}
		}
		urb->transfer_buffer_length = len;
	}
	io->urbs[--i]->transfer_flags &= ~URB_NO_INTERRUPT;

	/* transaction state */
	io->count = io->entries;
	io->status = 0;
	io->bytes = 0;
	init_completion(&io->complete);
	return 0;

nomem:
	sg_clean(io);
	return -ENOMEM;
}
EXPORT_SYMBOL_GPL(usb_sg_init);

/**
 * usb_sg_wait - synchronously execute scatter/gather request
 * @io: request block handle, as initialized with usb_sg_init().
 * 	some fields become accessible when this call returns.
 * Context: !in_interrupt ()
 *
 * This function blocks until the specified I/O operation completes.  It
 * leverages the grouping of the related I/O requests to get good transfer
 * rates, by queueing the requests.  At higher speeds, such queuing can
 * significantly improve USB throughput.
 *
 * There are three kinds of completion for this function.
 * (1) success, where io->status is zero.  The number of io->bytes
 *     transferred is as requested.
 * (2) error, where io->status is a negative errno value.  The number
 *     of io->bytes transferred before the error is usually less
 *     than requested, and can be nonzero.
 * (3) cancellation, a type of error with status -ECONNRESET that
 *     is initiated by usb_sg_cancel().
 *
 * When this function returns, all memory allocated through usb_sg_init() or
 * this call will have been freed.  The request block parameter may still be
 * passed to usb_sg_cancel(), or it may be freed.  It could also be
 * reinitialized and then reused.
 *
 * Data Transfer Rates:
 *
 * Bulk transfers are valid for full or high speed endpoints.
 * The best full speed data rate is 19 packets of 64 bytes each
 * per frame, or 1216 bytes per millisecond.
 * The best high speed data rate is 13 packets of 512 bytes each
 * per microframe, or 52 KBytes per millisecond.
 *
 * The reason to use interrupt transfers through this API would most likely
 * be to reserve high speed bandwidth, where up to 24 KBytes per millisecond
 * could be transferred.  That capability is less useful for low or full
 * speed interrupt endpoints, which allow at most one packet per millisecond,
 * of at most 8 or 64 bytes (respectively).
 *
 * It is not necessary to call this function to reserve bandwidth for devices
 * under an xHCI host controller, as the bandwidth is reserved when the
 * configuration or interface alt setting is selected.
 */
void usb_sg_wait(struct usb_sg_request *io)
{
	int i;
	int entries = io->entries;

	/* queue the urbs.  */
	spin_lock_irq(&io->lock);
	i = 0;
	while (i < entries && !io->status) {
		int retval;

		io->urbs[i]->dev = io->dev;
		retval = usb_submit_urb(io->urbs[i], GFP_ATOMIC);

		/* after we submit, let completions or cancellations fire;
		 * we handshake using io->status.
		 */
		spin_unlock_irq(&io->lock);
		switch (retval) {
			/* maybe we retrying will recover */
		case -ENXIO:	/* hc didn't queue this one */
		case -EAGAIN:
		case -ENOMEM:
			retval = 0;
			yield();
			break;

			/* no error? continue immediately.
			 *
			 * NOTE: to work better with UHCI (4K I/O buffer may
			 * need 3K of TDs) it may be good to limit how many
			 * URBs are queued at once; N milliseconds?
			 */
		case 0:
			++i;
			cpu_relax();
			break;

			/* fail any uncompleted urbs */
		default:
			io->urbs[i]->status = retval;
			dev_dbg(&io->dev->dev, "%s, submit --> %d\n",
				__func__, retval);
			usb_sg_cancel(io);
		}
		spin_lock_irq(&io->lock);
		if (retval && (io->status == 0 || io->status == -ECONNRESET))
			io->status = retval;
	}
	io->count -= entries - i;
	if (io->count == 0)
		complete(&io->complete);
	spin_unlock_irq(&io->lock);

	/* OK, yes, this could be packaged as non-blocking.
	 * So could the submit loop above ... but it's easier to
	 * solve neither problem than to solve both!
	 */
	wait_for_completion(&io->complete);

	sg_clean(io);
}
EXPORT_SYMBOL_GPL(usb_sg_wait);

/**
 * usb_sg_cancel - stop scatter/gather i/o issued by usb_sg_wait()
 * @io: request block, initialized with usb_sg_init()
 *
 * This stops a request after it has been started by usb_sg_wait().
 * It can also prevents one initialized by usb_sg_init() from starting,
 * so that call just frees resources allocated to the request.
 */
void usb_sg_cancel(struct usb_sg_request *io)
{
	unsigned long flags;

	spin_lock_irqsave(&io->lock, flags);

	/* shut everything down, if it didn't already */
	if (!io->status) {
		int i;

		io->status = -ECONNRESET;
		spin_unlock(&io->lock);
		for (i = 0; i < io->entries; i++) {
			int retval;

			if (!io->urbs[i]->dev)
				continue;
<<<<<<< HEAD
			retval = usb_unlink_urb(io->urbs [i]);
=======
			retval = usb_unlink_urb(io->urbs[i]);
>>>>>>> c3ade0e0
			if (retval != -EINPROGRESS
					&& retval != -ENODEV
					&& retval != -EBUSY
					&& retval != -EIDRM)
				dev_warn(&io->dev->dev, "%s, unlink --> %d\n",
					__func__, retval);
		}
		spin_lock(&io->lock);
	}
	spin_unlock_irqrestore(&io->lock, flags);
}
EXPORT_SYMBOL_GPL(usb_sg_cancel);

/*-------------------------------------------------------------------*/

/**
 * usb_get_descriptor - issues a generic GET_DESCRIPTOR request
 * @dev: the device whose descriptor is being retrieved
 * @type: the descriptor type (USB_DT_*)
 * @index: the number of the descriptor
 * @buf: where to put the descriptor
 * @size: how big is "buf"?
 * Context: !in_interrupt ()
 *
 * Gets a USB descriptor.  Convenience functions exist to simplify
 * getting some types of descriptors.  Use
 * usb_get_string() or usb_string() for USB_DT_STRING.
 * Device (USB_DT_DEVICE) and configuration descriptors (USB_DT_CONFIG)
 * are part of the device structure.
 * In addition to a number of USB-standard descriptors, some
 * devices also use class-specific or vendor-specific descriptors.
 *
 * This call is synchronous, and may not be used in an interrupt context.
 *
 * Return: The number of bytes received on success, or else the status code
 * returned by the underlying usb_control_msg() call.
 */
int usb_get_descriptor(struct usb_device *dev, unsigned char type,
		       unsigned char index, void *buf, int size)
{
	int i;
	int result;

	memset(buf, 0, size);	/* Make sure we parse really received data */

	for (i = 0; i < 3; ++i) {
		/* retry on length 0 or error; some devices are flakey */
		result = usb_control_msg(dev, usb_rcvctrlpipe(dev, 0),
				USB_REQ_GET_DESCRIPTOR, USB_DIR_IN,
				(type << 8) + index, 0, buf, size,
				USB_CTRL_GET_TIMEOUT);
		if (result <= 0 && result != -ETIMEDOUT)
			continue;
		if (result > 1 && ((u8 *)buf)[1] != type) {
			result = -ENODATA;
			continue;
		}
		break;
	}
	return result;
}
EXPORT_SYMBOL_GPL(usb_get_descriptor);

/**
 * usb_get_string - gets a string descriptor
 * @dev: the device whose string descriptor is being retrieved
 * @langid: code for language chosen (from string descriptor zero)
 * @index: the number of the descriptor
 * @buf: where to put the string
 * @size: how big is "buf"?
 * Context: !in_interrupt ()
 *
 * Retrieves a string, encoded using UTF-16LE (Unicode, 16 bits per character,
 * in little-endian byte order).
 * The usb_string() function will often be a convenient way to turn
 * these strings into kernel-printable form.
 *
 * Strings may be referenced in device, configuration, interface, or other
 * descriptors, and could also be used in vendor-specific ways.
 *
 * This call is synchronous, and may not be used in an interrupt context.
 *
 * Return: The number of bytes received on success, or else the status code
 * returned by the underlying usb_control_msg() call.
 */
static int usb_get_string(struct usb_device *dev, unsigned short langid,
			  unsigned char index, void *buf, int size)
{
	int i;
	int result;

	for (i = 0; i < 3; ++i) {
		/* retry on length 0 or stall; some devices are flakey */
		result = usb_control_msg(dev, usb_rcvctrlpipe(dev, 0),
			USB_REQ_GET_DESCRIPTOR, USB_DIR_IN,
			(USB_DT_STRING << 8) + index, langid, buf, size,
			USB_CTRL_GET_TIMEOUT);
		if (result == 0 || result == -EPIPE)
			continue;
		if (result > 1 && ((u8 *) buf)[1] != USB_DT_STRING) {
			result = -ENODATA;
			continue;
		}
		break;
	}
	return result;
}

static void usb_try_string_workarounds(unsigned char *buf, int *length)
{
	int newlength, oldlength = *length;

	for (newlength = 2; newlength + 1 < oldlength; newlength += 2)
		if (!isprint(buf[newlength]) || buf[newlength + 1])
			break;

	if (newlength > 2) {
		buf[0] = newlength;
		*length = newlength;
	}
}

static int usb_string_sub(struct usb_device *dev, unsigned int langid,
			  unsigned int index, unsigned char *buf)
{
	int rc;

	/* Try to read the string descriptor by asking for the maximum
	 * possible number of bytes */
	if (dev->quirks & USB_QUIRK_STRING_FETCH_255)
		rc = -EIO;
	else
		rc = usb_get_string(dev, langid, index, buf, 255);

	/* If that failed try to read the descriptor length, then
	 * ask for just that many bytes */
	if (rc < 2) {
		rc = usb_get_string(dev, langid, index, buf, 2);
		if (rc == 2)
			rc = usb_get_string(dev, langid, index, buf, buf[0]);
	}

	if (rc >= 2) {
		if (!buf[0] && !buf[1])
			usb_try_string_workarounds(buf, &rc);

		/* There might be extra junk at the end of the descriptor */
		if (buf[0] < rc)
			rc = buf[0];

		rc = rc - (rc & 1); /* force a multiple of two */
	}

	if (rc < 2)
		rc = (rc < 0 ? rc : -EINVAL);

	return rc;
}

static int usb_get_langid(struct usb_device *dev, unsigned char *tbuf)
{
	int err;

	if (dev->have_langid)
		return 0;

	if (dev->string_langid < 0)
		return -EPIPE;

	err = usb_string_sub(dev, 0, 0, tbuf);

	/* If the string was reported but is malformed, default to english
	 * (0x0409) */
	if (err == -ENODATA || (err > 0 && err < 4)) {
		dev->string_langid = 0x0409;
		dev->have_langid = 1;
		dev_err(&dev->dev,
			"string descriptor 0 malformed (err = %d), "
			"defaulting to 0x%04x\n",
				err, dev->string_langid);
		return 0;
	}

	/* In case of all other errors, we assume the device is not able to
	 * deal with strings at all. Set string_langid to -1 in order to
	 * prevent any string to be retrieved from the device */
	if (err < 0) {
		dev_err(&dev->dev, "string descriptor 0 read error: %d\n",
					err);
		dev->string_langid = -1;
		return -EPIPE;
	}

	/* always use the first langid listed */
	dev->string_langid = tbuf[2] | (tbuf[3] << 8);
	dev->have_langid = 1;
	dev_dbg(&dev->dev, "default language 0x%04x\n",
				dev->string_langid);
	return 0;
}

/**
 * usb_string - returns UTF-8 version of a string descriptor
 * @dev: the device whose string descriptor is being retrieved
 * @index: the number of the descriptor
 * @buf: where to put the string
 * @size: how big is "buf"?
 * Context: !in_interrupt ()
 *
 * This converts the UTF-16LE encoded strings returned by devices, from
 * usb_get_string_descriptor(), to null-terminated UTF-8 encoded ones
 * that are more usable in most kernel contexts.  Note that this function
 * chooses strings in the first language supported by the device.
 *
 * This call is synchronous, and may not be used in an interrupt context.
 *
 * Return: length of the string (>= 0) or usb_control_msg status (< 0).
 */
int usb_string(struct usb_device *dev, int index, char *buf, size_t size)
{
	unsigned char *tbuf;
	int err;

	if (dev->state == USB_STATE_SUSPENDED)
		return -EHOSTUNREACH;
	if (size <= 0 || !buf || !index)
		return -EINVAL;
	buf[0] = 0;
	tbuf = kmalloc(256, GFP_NOIO);
	if (!tbuf)
		return -ENOMEM;

	err = usb_get_langid(dev, tbuf);
	if (err < 0)
		goto errout;

	err = usb_string_sub(dev, dev->string_langid, index, tbuf);
	if (err < 0)
		goto errout;

	size--;		/* leave room for trailing NULL char in output buffer */
	err = utf16s_to_utf8s((wchar_t *) &tbuf[2], (err - 2) / 2,
			UTF16_LITTLE_ENDIAN, buf, size);
	buf[err] = 0;

	if (tbuf[1] != USB_DT_STRING)
		dev_dbg(&dev->dev,
			"wrong descriptor type %02x for string %d (\"%s\")\n",
			tbuf[1], index, buf);

 errout:
	kfree(tbuf);
	return err;
}
EXPORT_SYMBOL_GPL(usb_string);

/* one UTF-8-encoded 16-bit character has at most three bytes */
#define MAX_USB_STRING_SIZE (127 * 3 + 1)

/**
 * usb_cache_string - read a string descriptor and cache it for later use
 * @udev: the device whose string descriptor is being read
 * @index: the descriptor index
 *
 * Return: A pointer to a kmalloc'ed buffer containing the descriptor string,
 * or %NULL if the index is 0 or the string could not be read.
 */
char *usb_cache_string(struct usb_device *udev, int index)
{
	char *buf;
	char *smallbuf = NULL;
	int len;

	if (index <= 0)
		return NULL;

	buf = kmalloc(MAX_USB_STRING_SIZE, GFP_NOIO);
	if (buf) {
		len = usb_string(udev, index, buf, MAX_USB_STRING_SIZE);
		if (len > 0) {
			smallbuf = kmalloc(++len, GFP_NOIO);
			if (!smallbuf)
				return buf;
			memcpy(smallbuf, buf, len);
		}
		kfree(buf);
	}
	return smallbuf;
}

/*
 * usb_get_device_descriptor - (re)reads the device descriptor (usbcore)
 * @dev: the device whose device descriptor is being updated
 * @size: how much of the descriptor to read
 * Context: !in_interrupt ()
 *
 * Updates the copy of the device descriptor stored in the device structure,
 * which dedicates space for this purpose.
 *
 * Not exported, only for use by the core.  If drivers really want to read
 * the device descriptor directly, they can call usb_get_descriptor() with
 * type = USB_DT_DEVICE and index = 0.
 *
 * This call is synchronous, and may not be used in an interrupt context.
 *
 * Return: The number of bytes received on success, or else the status code
 * returned by the underlying usb_control_msg() call.
 */
int usb_get_device_descriptor(struct usb_device *dev, unsigned int size)
{
	struct usb_device_descriptor *desc;
	int ret;

	if (size > sizeof(*desc))
		return -EINVAL;
	desc = kmalloc(sizeof(*desc), GFP_NOIO);
	if (!desc)
		return -ENOMEM;

	ret = usb_get_descriptor(dev, USB_DT_DEVICE, 0, desc, size);
	if (ret >= 0)
		memcpy(&dev->descriptor, desc, size);
	kfree(desc);
	return ret;
}

/**
 * usb_get_status - issues a GET_STATUS call
 * @dev: the device whose status is being checked
 * @type: USB_RECIP_*; for device, interface, or endpoint
 * @target: zero (for device), else interface or endpoint number
 * @data: pointer to two bytes of bitmap data
 * Context: !in_interrupt ()
 *
 * Returns device, interface, or endpoint status.  Normally only of
 * interest to see if the device is self powered, or has enabled the
 * remote wakeup facility; or whether a bulk or interrupt endpoint
 * is halted ("stalled").
 *
 * Bits in these status bitmaps are set using the SET_FEATURE request,
 * and cleared using the CLEAR_FEATURE request.  The usb_clear_halt()
 * function should be used to clear halt ("stall") status.
 *
 * This call is synchronous, and may not be used in an interrupt context.
 *
 * Returns 0 and the status value in *@data (in host byte order) on success,
 * or else the status code from the underlying usb_control_msg() call.
 */
int usb_get_status(struct usb_device *dev, int type, int target, void *data)
{
	int ret;
	__le16 *status = kmalloc(sizeof(*status), GFP_KERNEL);

	if (!status)
		return -ENOMEM;

	ret = usb_control_msg(dev, usb_rcvctrlpipe(dev, 0),
		USB_REQ_GET_STATUS, USB_DIR_IN | type, 0, target, status,
		sizeof(*status), USB_CTRL_GET_TIMEOUT);

	if (ret == 2) {
		*(u16 *) data = le16_to_cpu(*status);
		ret = 0;
	} else if (ret >= 0) {
		ret = -EIO;
	}
	kfree(status);
	return ret;
}
EXPORT_SYMBOL_GPL(usb_get_status);

/**
 * usb_clear_halt - tells device to clear endpoint halt/stall condition
 * @dev: device whose endpoint is halted
 * @pipe: endpoint "pipe" being cleared
 * Context: !in_interrupt ()
 *
 * This is used to clear halt conditions for bulk and interrupt endpoints,
 * as reported by URB completion status.  Endpoints that are halted are
 * sometimes referred to as being "stalled".  Such endpoints are unable
 * to transmit or receive data until the halt status is cleared.  Any URBs
 * queued for such an endpoint should normally be unlinked by the driver
 * before clearing the halt condition, as described in sections 5.7.5
 * and 5.8.5 of the USB 2.0 spec.
 *
 * Note that control and isochronous endpoints don't halt, although control
 * endpoints report "protocol stall" (for unsupported requests) using the
 * same status code used to report a true stall.
 *
 * This call is synchronous, and may not be used in an interrupt context.
 *
 * Return: Zero on success, or else the status code returned by the
 * underlying usb_control_msg() call.
 */
int usb_clear_halt(struct usb_device *dev, int pipe)
{
	int result;
	int endp = usb_pipeendpoint(pipe);

	if (usb_pipein(pipe))
		endp |= USB_DIR_IN;

	/* we don't care if it wasn't halted first. in fact some devices
	 * (like some ibmcam model 1 units) seem to expect hosts to make
	 * this request for iso endpoints, which can't halt!
	 */
	result = usb_control_msg(dev, usb_sndctrlpipe(dev, 0),
		USB_REQ_CLEAR_FEATURE, USB_RECIP_ENDPOINT,
		USB_ENDPOINT_HALT, endp, NULL, 0,
		USB_CTRL_SET_TIMEOUT);

	/* don't un-halt or force to DATA0 except on success */
	if (result < 0)
		return result;

	/* NOTE:  seems like Microsoft and Apple don't bother verifying
	 * the clear "took", so some devices could lock up if you check...
	 * such as the Hagiwara FlashGate DUAL.  So we won't bother.
	 *
	 * NOTE:  make sure the logic here doesn't diverge much from
	 * the copy in usb-storage, for as long as we need two copies.
	 */

	usb_reset_endpoint(dev, endp);

	return 0;
}
EXPORT_SYMBOL_GPL(usb_clear_halt);

static int create_intf_ep_devs(struct usb_interface *intf)
{
	struct usb_device *udev = interface_to_usbdev(intf);
	struct usb_host_interface *alt = intf->cur_altsetting;
	int i;

	if (intf->ep_devs_created || intf->unregistering)
		return 0;

	for (i = 0; i < alt->desc.bNumEndpoints; ++i)
		(void) usb_create_ep_devs(&intf->dev, &alt->endpoint[i], udev);
	intf->ep_devs_created = 1;
	return 0;
}

static void remove_intf_ep_devs(struct usb_interface *intf)
{
	struct usb_host_interface *alt = intf->cur_altsetting;
	int i;

	if (!intf->ep_devs_created)
		return;

	for (i = 0; i < alt->desc.bNumEndpoints; ++i)
		usb_remove_ep_devs(&alt->endpoint[i]);
	intf->ep_devs_created = 0;
}

/**
 * usb_disable_endpoint -- Disable an endpoint by address
 * @dev: the device whose endpoint is being disabled
 * @epaddr: the endpoint's address.  Endpoint number for output,
 *	endpoint number + USB_DIR_IN for input
 * @reset_hardware: flag to erase any endpoint state stored in the
 *	controller hardware
 *
 * Disables the endpoint for URB submission and nukes all pending URBs.
 * If @reset_hardware is set then also deallocates hcd/hardware state
 * for the endpoint.
 */
void usb_disable_endpoint(struct usb_device *dev, unsigned int epaddr,
		bool reset_hardware)
{
	unsigned int epnum = epaddr & USB_ENDPOINT_NUMBER_MASK;
	struct usb_host_endpoint *ep;

	if (!dev)
		return;

	if (usb_endpoint_out(epaddr)) {
		ep = dev->ep_out[epnum];
		if (reset_hardware)
			dev->ep_out[epnum] = NULL;
	} else {
		ep = dev->ep_in[epnum];
		if (reset_hardware)
			dev->ep_in[epnum] = NULL;
	}
	if (ep) {
		ep->enabled = 0;
		usb_hcd_flush_endpoint(dev, ep);
		if (reset_hardware)
			usb_hcd_disable_endpoint(dev, ep);
	}
}

/**
 * usb_reset_endpoint - Reset an endpoint's state.
 * @dev: the device whose endpoint is to be reset
 * @epaddr: the endpoint's address.  Endpoint number for output,
 *	endpoint number + USB_DIR_IN for input
 *
 * Resets any host-side endpoint state such as the toggle bit,
 * sequence number or current window.
 */
void usb_reset_endpoint(struct usb_device *dev, unsigned int epaddr)
{
	unsigned int epnum = epaddr & USB_ENDPOINT_NUMBER_MASK;
	struct usb_host_endpoint *ep;

	if (usb_endpoint_out(epaddr))
		ep = dev->ep_out[epnum];
	else
		ep = dev->ep_in[epnum];
	if (ep)
		usb_hcd_reset_endpoint(dev, ep);
}
EXPORT_SYMBOL_GPL(usb_reset_endpoint);


/**
 * usb_disable_interface -- Disable all endpoints for an interface
 * @dev: the device whose interface is being disabled
 * @intf: pointer to the interface descriptor
 * @reset_hardware: flag to erase any endpoint state stored in the
 *	controller hardware
 *
 * Disables all the endpoints for the interface's current altsetting.
 */
void usb_disable_interface(struct usb_device *dev, struct usb_interface *intf,
		bool reset_hardware)
{
	struct usb_host_interface *alt = intf->cur_altsetting;
	int i;

	for (i = 0; i < alt->desc.bNumEndpoints; ++i) {
		usb_disable_endpoint(dev,
				alt->endpoint[i].desc.bEndpointAddress,
				reset_hardware);
	}
}

/**
 * usb_disable_device - Disable all the endpoints for a USB device
 * @dev: the device whose endpoints are being disabled
 * @skip_ep0: 0 to disable endpoint 0, 1 to skip it.
 *
 * Disables all the device's endpoints, potentially including endpoint 0.
 * Deallocates hcd/hardware state for the endpoints (nuking all or most
 * pending urbs) and usbcore state for the interfaces, so that usbcore
 * must usb_set_configuration() before any interfaces could be used.
 */
void usb_disable_device(struct usb_device *dev, int skip_ep0)
{
	int i;
	struct usb_hcd *hcd = bus_to_hcd(dev->bus);

	/* getting rid of interfaces will disconnect
	 * any drivers bound to them (a key side effect)
	 */
	if (dev->actconfig) {
		/*
		 * FIXME: In order to avoid self-deadlock involving the
		 * bandwidth_mutex, we have to mark all the interfaces
		 * before unregistering any of them.
		 */
		for (i = 0; i < dev->actconfig->desc.bNumInterfaces; i++)
			dev->actconfig->interface[i]->unregistering = 1;

		for (i = 0; i < dev->actconfig->desc.bNumInterfaces; i++) {
			struct usb_interface	*interface;

			/* remove this interface if it has been registered */
			interface = dev->actconfig->interface[i];
			if (!device_is_registered(&interface->dev))
				continue;
			dev_dbg(&dev->dev, "unregistering interface %s\n",
				dev_name(&interface->dev));
			remove_intf_ep_devs(interface);
			device_del(&interface->dev);
		}

		/* Now that the interfaces are unbound, nobody should
		 * try to access them.
		 */
		for (i = 0; i < dev->actconfig->desc.bNumInterfaces; i++) {
			put_device(&dev->actconfig->interface[i]->dev);
			dev->actconfig->interface[i] = NULL;
		}

		if (dev->usb2_hw_lpm_enabled == 1)
			usb_set_usb2_hardware_lpm(dev, 0);
		usb_unlocked_disable_lpm(dev);
		usb_disable_ltm(dev);

		dev->actconfig = NULL;
		if (dev->state == USB_STATE_CONFIGURED)
			usb_set_device_state(dev, USB_STATE_ADDRESS);
	}

	dev_dbg(&dev->dev, "%s nuking %s URBs\n", __func__,
		skip_ep0 ? "non-ep0" : "all");
	if (hcd->driver->check_bandwidth) {
		/* First pass: Cancel URBs, leave endpoint pointers intact. */
		for (i = skip_ep0; i < 16; ++i) {
			usb_disable_endpoint(dev, i, false);
			usb_disable_endpoint(dev, i + USB_DIR_IN, false);
		}
		/* Remove endpoints from the host controller internal state */
		mutex_lock(hcd->bandwidth_mutex);
		usb_hcd_alloc_bandwidth(dev, NULL, NULL, NULL);
		mutex_unlock(hcd->bandwidth_mutex);
		/* Second pass: remove endpoint pointers */
	}
	for (i = skip_ep0; i < 16; ++i) {
		usb_disable_endpoint(dev, i, true);
		usb_disable_endpoint(dev, i + USB_DIR_IN, true);
	}
}

/**
 * usb_enable_endpoint - Enable an endpoint for USB communications
 * @dev: the device whose interface is being enabled
 * @ep: the endpoint
 * @reset_ep: flag to reset the endpoint state
 *
 * Resets the endpoint state if asked, and sets dev->ep_{in,out} pointers.
 * For control endpoints, both the input and output sides are handled.
 */
void usb_enable_endpoint(struct usb_device *dev, struct usb_host_endpoint *ep,
		bool reset_ep)
{
	int epnum = usb_endpoint_num(&ep->desc);
	int is_out = usb_endpoint_dir_out(&ep->desc);
	int is_control = usb_endpoint_xfer_control(&ep->desc);

	if (reset_ep)
		usb_hcd_reset_endpoint(dev, ep);
	if (is_out || is_control)
		dev->ep_out[epnum] = ep;
	if (!is_out || is_control)
		dev->ep_in[epnum] = ep;
	ep->enabled = 1;
}

/**
 * usb_enable_interface - Enable all the endpoints for an interface
 * @dev: the device whose interface is being enabled
 * @intf: pointer to the interface descriptor
 * @reset_eps: flag to reset the endpoints' state
 *
 * Enables all the endpoints for the interface's current altsetting.
 */
void usb_enable_interface(struct usb_device *dev,
		struct usb_interface *intf, bool reset_eps)
{
	struct usb_host_interface *alt = intf->cur_altsetting;
	int i;

	for (i = 0; i < alt->desc.bNumEndpoints; ++i)
		usb_enable_endpoint(dev, &alt->endpoint[i], reset_eps);
}

/**
 * usb_set_interface - Makes a particular alternate setting be current
 * @dev: the device whose interface is being updated
 * @interface: the interface being updated
 * @alternate: the setting being chosen.
 * Context: !in_interrupt ()
 *
 * This is used to enable data transfers on interfaces that may not
 * be enabled by default.  Not all devices support such configurability.
 * Only the driver bound to an interface may change its setting.
 *
 * Within any given configuration, each interface may have several
 * alternative settings.  These are often used to control levels of
 * bandwidth consumption.  For example, the default setting for a high
 * speed interrupt endpoint may not send more than 64 bytes per microframe,
 * while interrupt transfers of up to 3KBytes per microframe are legal.
 * Also, isochronous endpoints may never be part of an
 * interface's default setting.  To access such bandwidth, alternate
 * interface settings must be made current.
 *
 * Note that in the Linux USB subsystem, bandwidth associated with
 * an endpoint in a given alternate setting is not reserved until an URB
 * is submitted that needs that bandwidth.  Some other operating systems
 * allocate bandwidth early, when a configuration is chosen.
 *
 * This call is synchronous, and may not be used in an interrupt context.
 * Also, drivers must not change altsettings while urbs are scheduled for
 * endpoints in that interface; all such urbs must first be completed
 * (perhaps forced by unlinking).
 *
 * Return: Zero on success, or else the status code returned by the
 * underlying usb_control_msg() call.
 */
int usb_set_interface(struct usb_device *dev, int interface, int alternate)
{
	struct usb_interface *iface;
	struct usb_host_interface *alt;
	struct usb_hcd *hcd = bus_to_hcd(dev->bus);
	int ret;
	int manual = 0;
	unsigned int epaddr;
	unsigned int pipe;

	if (dev->state == USB_STATE_SUSPENDED)
		return -EHOSTUNREACH;

	iface = usb_ifnum_to_if(dev, interface);
	if (!iface) {
		dev_dbg(&dev->dev, "selecting invalid interface %d\n",
			interface);
		return -EINVAL;
	}
	if (iface->unregistering)
		return -ENODEV;

	alt = usb_altnum_to_altsetting(iface, alternate);
	if (!alt) {
		dev_warn(&dev->dev, "selecting invalid altsetting %d\n",
			 alternate);
		return -EINVAL;
	}

	/* Make sure we have enough bandwidth for this alternate interface.
	 * Remove the current alt setting and add the new alt setting.
	 */
	mutex_lock(hcd->bandwidth_mutex);
	/* Disable LPM, and re-enable it once the new alt setting is installed,
	 * so that the xHCI driver can recalculate the U1/U2 timeouts.
	 */
	if (usb_disable_lpm(dev)) {
		dev_err(&iface->dev, "%s Failed to disable LPM\n.", __func__);
		mutex_unlock(hcd->bandwidth_mutex);
		return -ENOMEM;
	}
	ret = usb_hcd_alloc_bandwidth(dev, NULL, iface->cur_altsetting, alt);
	if (ret < 0) {
		dev_info(&dev->dev, "Not enough bandwidth for altsetting %d\n",
				alternate);
		usb_enable_lpm(dev);
		mutex_unlock(hcd->bandwidth_mutex);
		return ret;
	}

	if (dev->quirks & USB_QUIRK_NO_SET_INTF)
		ret = -EPIPE;
	else
		ret = usb_control_msg(dev, usb_sndctrlpipe(dev, 0),
				   USB_REQ_SET_INTERFACE, USB_RECIP_INTERFACE,
				   alternate, interface, NULL, 0, 5000);

	/* 9.4.10 says devices don't need this and are free to STALL the
	 * request if the interface only has one alternate setting.
	 */
	if (ret == -EPIPE && iface->num_altsetting == 1) {
		dev_dbg(&dev->dev,
			"manual set_interface for iface %d, alt %d\n",
			interface, alternate);
		manual = 1;
	} else if (ret < 0) {
		/* Re-instate the old alt setting */
		usb_hcd_alloc_bandwidth(dev, NULL, alt, iface->cur_altsetting);
		usb_enable_lpm(dev);
		mutex_unlock(hcd->bandwidth_mutex);
		return ret;
	}
	mutex_unlock(hcd->bandwidth_mutex);

	/* FIXME drivers shouldn't need to replicate/bugfix the logic here
	 * when they implement async or easily-killable versions of this or
	 * other "should-be-internal" functions (like clear_halt).
	 * should hcd+usbcore postprocess control requests?
	 */

	/* prevent submissions using previous endpoint settings */
	if (iface->cur_altsetting != alt) {
		remove_intf_ep_devs(iface);
		usb_remove_sysfs_intf_files(iface);
	}
	usb_disable_interface(dev, iface, true);

	iface->cur_altsetting = alt;

	/* Now that the interface is installed, re-enable LPM. */
	usb_unlocked_enable_lpm(dev);

	/* If the interface only has one altsetting and the device didn't
	 * accept the request, we attempt to carry out the equivalent action
	 * by manually clearing the HALT feature for each endpoint in the
	 * new altsetting.
	 */
	if (manual) {
		int i;

		for (i = 0; i < alt->desc.bNumEndpoints; i++) {
			epaddr = alt->endpoint[i].desc.bEndpointAddress;
			pipe = __create_pipe(dev,
					USB_ENDPOINT_NUMBER_MASK & epaddr) |
					(usb_endpoint_out(epaddr) ?
					USB_DIR_OUT : USB_DIR_IN);

			usb_clear_halt(dev, pipe);
		}
	}

	/* 9.1.1.5: reset toggles for all endpoints in the new altsetting
	 *
	 * Note:
	 * Despite EP0 is always present in all interfaces/AS, the list of
	 * endpoints from the descriptor does not contain EP0. Due to its
	 * omnipresence one might expect EP0 being considered "affected" by
	 * any SetInterface request and hence assume toggles need to be reset.
	 * However, EP0 toggles are re-synced for every individual transfer
	 * during the SETUP stage - hence EP0 toggles are "don't care" here.
	 * (Likewise, EP0 never "halts" on well designed devices.)
	 */
	usb_enable_interface(dev, iface, true);
	if (device_is_registered(&iface->dev)) {
		usb_create_sysfs_intf_files(iface);
		create_intf_ep_devs(iface);
	}
	return 0;
}
EXPORT_SYMBOL_GPL(usb_set_interface);

/**
 * usb_reset_configuration - lightweight device reset
 * @dev: the device whose configuration is being reset
 *
 * This issues a standard SET_CONFIGURATION request to the device using
 * the current configuration.  The effect is to reset most USB-related
 * state in the device, including interface altsettings (reset to zero),
 * endpoint halts (cleared), and endpoint state (only for bulk and interrupt
 * endpoints).  Other usbcore state is unchanged, including bindings of
 * usb device drivers to interfaces.
 *
 * Because this affects multiple interfaces, avoid using this with composite
 * (multi-interface) devices.  Instead, the driver for each interface may
 * use usb_set_interface() on the interfaces it claims.  Be careful though;
 * some devices don't support the SET_INTERFACE request, and others won't
 * reset all the interface state (notably endpoint state).  Resetting the whole
 * configuration would affect other drivers' interfaces.
 *
 * The caller must own the device lock.
 *
 * Return: Zero on success, else a negative error code.
 */
int usb_reset_configuration(struct usb_device *dev)
{
	int			i, retval;
	struct usb_host_config	*config;
	struct usb_hcd *hcd = bus_to_hcd(dev->bus);

	if (dev->state == USB_STATE_SUSPENDED)
		return -EHOSTUNREACH;

	/* caller must have locked the device and must own
	 * the usb bus readlock (so driver bindings are stable);
	 * calls during probe() are fine
	 */

	for (i = 1; i < 16; ++i) {
		usb_disable_endpoint(dev, i, true);
		usb_disable_endpoint(dev, i + USB_DIR_IN, true);
	}

	config = dev->actconfig;
	retval = 0;
	mutex_lock(hcd->bandwidth_mutex);
	/* Disable LPM, and re-enable it once the configuration is reset, so
	 * that the xHCI driver can recalculate the U1/U2 timeouts.
	 */
	if (usb_disable_lpm(dev)) {
		dev_err(&dev->dev, "%s Failed to disable LPM\n.", __func__);
		mutex_unlock(hcd->bandwidth_mutex);
		return -ENOMEM;
	}
	/* Make sure we have enough bandwidth for each alternate setting 0 */
	for (i = 0; i < config->desc.bNumInterfaces; i++) {
		struct usb_interface *intf = config->interface[i];
		struct usb_host_interface *alt;

		alt = usb_altnum_to_altsetting(intf, 0);
		if (!alt)
			alt = &intf->altsetting[0];
		if (alt != intf->cur_altsetting)
			retval = usb_hcd_alloc_bandwidth(dev, NULL,
					intf->cur_altsetting, alt);
		if (retval < 0)
			break;
	}
	/* If not, reinstate the old alternate settings */
	if (retval < 0) {
reset_old_alts:
		for (i--; i >= 0; i--) {
			struct usb_interface *intf = config->interface[i];
			struct usb_host_interface *alt;

			alt = usb_altnum_to_altsetting(intf, 0);
			if (!alt)
				alt = &intf->altsetting[0];
			if (alt != intf->cur_altsetting)
				usb_hcd_alloc_bandwidth(dev, NULL,
						alt, intf->cur_altsetting);
		}
		usb_enable_lpm(dev);
		mutex_unlock(hcd->bandwidth_mutex);
		return retval;
	}
	retval = usb_control_msg(dev, usb_sndctrlpipe(dev, 0),
			USB_REQ_SET_CONFIGURATION, 0,
			config->desc.bConfigurationValue, 0,
			NULL, 0, USB_CTRL_SET_TIMEOUT);
	if (retval < 0)
		goto reset_old_alts;
	mutex_unlock(hcd->bandwidth_mutex);

	/* re-init hc/hcd interface/endpoint state */
	for (i = 0; i < config->desc.bNumInterfaces; i++) {
		struct usb_interface *intf = config->interface[i];
		struct usb_host_interface *alt;

		alt = usb_altnum_to_altsetting(intf, 0);

		/* No altsetting 0?  We'll assume the first altsetting.
		 * We could use a GetInterface call, but if a device is
		 * so non-compliant that it doesn't have altsetting 0
		 * then I wouldn't trust its reply anyway.
		 */
		if (!alt)
			alt = &intf->altsetting[0];

		if (alt != intf->cur_altsetting) {
			remove_intf_ep_devs(intf);
			usb_remove_sysfs_intf_files(intf);
		}
		intf->cur_altsetting = alt;
		usb_enable_interface(dev, intf, true);
		if (device_is_registered(&intf->dev)) {
			usb_create_sysfs_intf_files(intf);
			create_intf_ep_devs(intf);
		}
	}
	/* Now that the interfaces are installed, re-enable LPM. */
	usb_unlocked_enable_lpm(dev);
	return 0;
}
EXPORT_SYMBOL_GPL(usb_reset_configuration);

static void usb_release_interface(struct device *dev)
{
	struct usb_interface *intf = to_usb_interface(dev);
	struct usb_interface_cache *intfc =
			altsetting_to_usb_interface_cache(intf->altsetting);

	kref_put(&intfc->ref, usb_release_interface_cache);
	kfree(intf);
}

static int usb_if_uevent(struct device *dev, struct kobj_uevent_env *env)
{
	struct usb_device *usb_dev;
	struct usb_interface *intf;
	struct usb_host_interface *alt;

	intf = to_usb_interface(dev);
	usb_dev = interface_to_usbdev(intf);
	alt = intf->cur_altsetting;

	if (add_uevent_var(env, "INTERFACE=%d/%d/%d",
		   alt->desc.bInterfaceClass,
		   alt->desc.bInterfaceSubClass,
		   alt->desc.bInterfaceProtocol))
		return -ENOMEM;

	if (add_uevent_var(env,
		   "MODALIAS=usb:"
		   "v%04Xp%04Xd%04Xdc%02Xdsc%02Xdp%02Xic%02Xisc%02Xip%02Xin%02X",
		   le16_to_cpu(usb_dev->descriptor.idVendor),
		   le16_to_cpu(usb_dev->descriptor.idProduct),
		   le16_to_cpu(usb_dev->descriptor.bcdDevice),
		   usb_dev->descriptor.bDeviceClass,
		   usb_dev->descriptor.bDeviceSubClass,
		   usb_dev->descriptor.bDeviceProtocol,
		   alt->desc.bInterfaceClass,
		   alt->desc.bInterfaceSubClass,
		   alt->desc.bInterfaceProtocol,
		   alt->desc.bInterfaceNumber))
		return -ENOMEM;

	return 0;
}

struct device_type usb_if_device_type = {
	.name =		"usb_interface",
	.release =	usb_release_interface,
	.uevent =	usb_if_uevent,
};

static struct usb_interface_assoc_descriptor *find_iad(struct usb_device *dev,
						struct usb_host_config *config,
						u8 inum)
{
	struct usb_interface_assoc_descriptor *retval = NULL;
	struct usb_interface_assoc_descriptor *intf_assoc;
	int first_intf;
	int last_intf;
	int i;

	for (i = 0; (i < USB_MAXIADS && config->intf_assoc[i]); i++) {
		intf_assoc = config->intf_assoc[i];
		if (intf_assoc->bInterfaceCount == 0)
			continue;

		first_intf = intf_assoc->bFirstInterface;
		last_intf = first_intf + (intf_assoc->bInterfaceCount - 1);
		if (inum >= first_intf && inum <= last_intf) {
			if (!retval)
				retval = intf_assoc;
			else
				dev_err(&dev->dev, "Interface #%d referenced"
					" by multiple IADs\n", inum);
		}
	}

	return retval;
}


/*
 * Internal function to queue a device reset
 *
 * This is initialized into the workstruct in 'struct
 * usb_device->reset_ws' that is launched by
 * message.c:usb_set_configuration() when initializing each 'struct
 * usb_interface'.
 *
 * It is safe to get the USB device without reference counts because
 * the life cycle of @iface is bound to the life cycle of @udev. Then,
 * this function will be ran only if @iface is alive (and before
 * freeing it any scheduled instances of it will have been cancelled).
 *
 * We need to set a flag (usb_dev->reset_running) because when we call
 * the reset, the interfaces might be unbound. The current interface
 * cannot try to remove the queued work as it would cause a deadlock
 * (you cannot remove your work from within your executing
 * workqueue). This flag lets it know, so that
 * usb_cancel_queued_reset() doesn't try to do it.
 *
 * See usb_queue_reset_device() for more details
 */
static void __usb_queue_reset_device(struct work_struct *ws)
{
	int rc;
	struct usb_interface *iface =
		container_of(ws, struct usb_interface, reset_ws);
	struct usb_device *udev = interface_to_usbdev(iface);

	rc = usb_lock_device_for_reset(udev, iface);
	if (rc >= 0) {
		iface->reset_running = 1;
		usb_reset_device(udev);
		iface->reset_running = 0;
		usb_unlock_device(udev);
	}
}


/*
 * usb_set_configuration - Makes a particular device setting be current
 * @dev: the device whose configuration is being updated
 * @configuration: the configuration being chosen.
 * Context: !in_interrupt(), caller owns the device lock
 *
 * This is used to enable non-default device modes.  Not all devices
 * use this kind of configurability; many devices only have one
 * configuration.
 *
 * @configuration is the value of the configuration to be installed.
 * According to the USB spec (e.g. section 9.1.1.5), configuration values
 * must be non-zero; a value of zero indicates that the device in
 * unconfigured.  However some devices erroneously use 0 as one of their
 * configuration values.  To help manage such devices, this routine will
 * accept @configuration = -1 as indicating the device should be put in
 * an unconfigured state.
 *
 * USB device configurations may affect Linux interoperability,
 * power consumption and the functionality available.  For example,
 * the default configuration is limited to using 100mA of bus power,
 * so that when certain device functionality requires more power,
 * and the device is bus powered, that functionality should be in some
 * non-default device configuration.  Other device modes may also be
 * reflected as configuration options, such as whether two ISDN
 * channels are available independently; and choosing between open
 * standard device protocols (like CDC) or proprietary ones.
 *
 * Note that a non-authorized device (dev->authorized == 0) will only
 * be put in unconfigured mode.
 *
 * Note that USB has an additional level of device configurability,
 * associated with interfaces.  That configurability is accessed using
 * usb_set_interface().
 *
 * This call is synchronous. The calling context must be able to sleep,
 * must own the device lock, and must not hold the driver model's USB
 * bus mutex; usb interface driver probe() methods cannot use this routine.
 *
 * Returns zero on success, or else the status code returned by the
 * underlying call that failed.  On successful completion, each interface
 * in the original device configuration has been destroyed, and each one
 * in the new configuration has been probed by all relevant usb device
 * drivers currently known to the kernel.
 */
int usb_set_configuration(struct usb_device *dev, int configuration)
{
	int i, ret;
	struct usb_host_config *cp = NULL;
	struct usb_interface **new_interfaces = NULL;
	struct usb_hcd *hcd = bus_to_hcd(dev->bus);
	int n, nintf;

	if (dev->authorized == 0 || configuration == -1)
		configuration = 0;
	else {
		for (i = 0; i < dev->descriptor.bNumConfigurations; i++) {
			if (dev->config[i].desc.bConfigurationValue ==
					configuration) {
				cp = &dev->config[i];
				break;
			}
		}
	}
	if ((!cp && configuration != 0))
		return -EINVAL;

	/* The USB spec says configuration 0 means unconfigured.
	 * But if a device includes a configuration numbered 0,
	 * we will accept it as a correctly configured state.
	 * Use -1 if you really want to unconfigure the device.
	 */
	if (cp && configuration == 0)
		dev_warn(&dev->dev, "config 0 descriptor??\n");

	/* Allocate memory for new interfaces before doing anything else,
	 * so that if we run out then nothing will have changed. */
	n = nintf = 0;
	if (cp) {
		nintf = cp->desc.bNumInterfaces;
		new_interfaces = kmalloc(nintf * sizeof(*new_interfaces),
				GFP_NOIO);
		if (!new_interfaces) {
			dev_err(&dev->dev, "Out of memory\n");
			return -ENOMEM;
		}

		for (; n < nintf; ++n) {
			new_interfaces[n] = kzalloc(
					sizeof(struct usb_interface),
					GFP_NOIO);
			if (!new_interfaces[n]) {
				dev_err(&dev->dev, "Out of memory\n");
				ret = -ENOMEM;
free_interfaces:
				while (--n >= 0)
					kfree(new_interfaces[n]);
				kfree(new_interfaces);
				return ret;
			}
		}

		i = dev->bus_mA - usb_get_max_power(dev, cp);
		if (i < 0)
			dev_warn(&dev->dev, "new config #%d exceeds power "
					"limit by %dmA\n",
					configuration, -i);
	}

	/* Wake up the device so we can send it the Set-Config request */
	ret = usb_autoresume_device(dev);
	if (ret)
		goto free_interfaces;

	/* if it's already configured, clear out old state first.
	 * getting rid of old interfaces means unbinding their drivers.
	 */
	if (dev->state != USB_STATE_ADDRESS)
		usb_disable_device(dev, 1);	/* Skip ep0 */

	/* Get rid of pending async Set-Config requests for this device */
	cancel_async_set_config(dev);

	/* Make sure we have bandwidth (and available HCD resources) for this
	 * configuration.  Remove endpoints from the schedule if we're dropping
	 * this configuration to set configuration 0.  After this point, the
	 * host controller will not allow submissions to dropped endpoints.  If
	 * this call fails, the device state is unchanged.
	 */
	mutex_lock(hcd->bandwidth_mutex);
<<<<<<< HEAD
	ret = usb_hcd_alloc_bandwidth(dev, cp, NULL, NULL);
	if (ret < 0) {
=======
	/* Disable LPM, and re-enable it once the new configuration is
	 * installed, so that the xHCI driver can recalculate the U1/U2
	 * timeouts.
	 */
	if (dev->actconfig && usb_disable_lpm(dev)) {
		dev_err(&dev->dev, "%s Failed to disable LPM\n.", __func__);
>>>>>>> c3ade0e0
		mutex_unlock(hcd->bandwidth_mutex);
		ret = -ENOMEM;
		goto free_interfaces;
	}
<<<<<<< HEAD
=======
	ret = usb_hcd_alloc_bandwidth(dev, cp, NULL, NULL);
	if (ret < 0) {
		if (dev->actconfig)
			usb_enable_lpm(dev);
		mutex_unlock(hcd->bandwidth_mutex);
		usb_autosuspend_device(dev);
		goto free_interfaces;
	}
>>>>>>> c3ade0e0

	/*
	 * Initialize the new interface structures and the
	 * hc/hcd/usbcore interface/endpoint state.
	 */
	for (i = 0; i < nintf; ++i) {
		struct usb_interface_cache *intfc;
		struct usb_interface *intf;
		struct usb_host_interface *alt;

		cp->interface[i] = intf = new_interfaces[i];
		intfc = cp->intf_cache[i];
		intf->altsetting = intfc->altsetting;
		intf->num_altsetting = intfc->num_altsetting;
		kref_get(&intfc->ref);

		alt = usb_altnum_to_altsetting(intf, 0);

		/* No altsetting 0?  We'll assume the first altsetting.
		 * We could use a GetInterface call, but if a device is
		 * so non-compliant that it doesn't have altsetting 0
		 * then I wouldn't trust its reply anyway.
		 */
		if (!alt)
			alt = &intf->altsetting[0];

		intf->intf_assoc =
			find_iad(dev, cp, alt->desc.bInterfaceNumber);
		intf->cur_altsetting = alt;
		usb_enable_interface(dev, intf, true);
		intf->dev.parent = &dev->dev;
		intf->dev.driver = NULL;
		intf->dev.bus = &usb_bus_type;
		intf->dev.type = &usb_if_device_type;
		intf->dev.groups = usb_interface_groups;
		intf->dev.dma_mask = dev->dev.dma_mask;
		INIT_WORK(&intf->reset_ws, __usb_queue_reset_device);
		intf->minor = -1;
		device_initialize(&intf->dev);
		pm_runtime_no_callbacks(&intf->dev);
		dev_set_name(&intf->dev, "%d-%s:%d.%d",
			dev->bus->busnum, dev->devpath,
			configuration, alt->desc.bInterfaceNumber);
	}
	kfree(new_interfaces);

	ret = usb_control_msg(dev, usb_sndctrlpipe(dev, 0),
			      USB_REQ_SET_CONFIGURATION, 0, configuration, 0,
			      NULL, 0, USB_CTRL_SET_TIMEOUT);
	if (ret < 0 && cp) {
		/*
		 * All the old state is gone, so what else can we do?
		 * The device is probably useless now anyway.
		 */
		usb_hcd_alloc_bandwidth(dev, NULL, NULL, NULL);
		for (i = 0; i < nintf; ++i) {
			usb_disable_interface(dev, cp->interface[i], true);
			put_device(&cp->interface[i]->dev);
			cp->interface[i] = NULL;
		}
		cp = NULL;
	}

	dev->actconfig = cp;
	mutex_unlock(hcd->bandwidth_mutex);

	if (!cp) {
		usb_set_device_state(dev, USB_STATE_ADDRESS);

		/* Leave LPM disabled while the device is unconfigured. */
		usb_autosuspend_device(dev);
		return ret;
	}
	usb_set_device_state(dev, USB_STATE_CONFIGURED);

	if (cp->string == NULL &&
			!(dev->quirks & USB_QUIRK_CONFIG_INTF_STRINGS))
		cp->string = usb_cache_string(dev, cp->desc.iConfiguration);

	/* Now that the interfaces are installed, re-enable LPM. */
	usb_unlocked_enable_lpm(dev);
	/* Enable LTM if it was turned off by usb_disable_device. */
	usb_enable_ltm(dev);

	/* Now that all the interfaces are set up, register them
	 * to trigger binding of drivers to interfaces.  probe()
	 * routines may install different altsettings and may
	 * claim() any interfaces not yet bound.  Many class drivers
	 * need that: CDC, audio, video, etc.
	 */
	for (i = 0; i < nintf; ++i) {
		struct usb_interface *intf = cp->interface[i];

		dev_dbg(&dev->dev,
			"adding %s (config #%d, interface %d)\n",
			dev_name(&intf->dev), configuration,
			intf->cur_altsetting->desc.bInterfaceNumber);
		device_enable_async_suspend(&intf->dev);
		ret = device_add(&intf->dev);
		if (ret != 0) {
			dev_err(&dev->dev, "device_add(%s) --> %d\n",
				dev_name(&intf->dev), ret);
			continue;
		}
		create_intf_ep_devs(intf);
	}

	usb_autosuspend_device(dev);
	return 0;
}

static LIST_HEAD(set_config_list);
static DEFINE_SPINLOCK(set_config_lock);

struct set_config_request {
	struct usb_device	*udev;
	int			config;
	struct work_struct	work;
	struct list_head	node;
};

/* Worker routine for usb_driver_set_configuration() */
static void driver_set_config_work(struct work_struct *work)
{
	struct set_config_request *req =
		container_of(work, struct set_config_request, work);
	struct usb_device *udev = req->udev;

	usb_lock_device(udev);
	spin_lock(&set_config_lock);
	list_del(&req->node);
	spin_unlock(&set_config_lock);

	if (req->config >= -1)		/* Is req still valid? */
		usb_set_configuration(udev, req->config);
	usb_unlock_device(udev);
	usb_put_dev(udev);
	kfree(req);
}

/* Cancel pending Set-Config requests for a device whose configuration
 * was just changed
 */
static void cancel_async_set_config(struct usb_device *udev)
{
	struct set_config_request *req;

	spin_lock(&set_config_lock);
	list_for_each_entry(req, &set_config_list, node) {
		if (req->udev == udev)
			req->config = -999;	/* Mark as cancelled */
	}
	spin_unlock(&set_config_lock);
}

/**
 * usb_driver_set_configuration - Provide a way for drivers to change device configurations
 * @udev: the device whose configuration is being updated
 * @config: the configuration being chosen.
 * Context: In process context, must be able to sleep
 *
 * Device interface drivers are not allowed to change device configurations.
 * This is because changing configurations will destroy the interface the
 * driver is bound to and create new ones; it would be like a floppy-disk
 * driver telling the computer to replace the floppy-disk drive with a
 * tape drive!
 *
 * Still, in certain specialized circumstances the need may arise.  This
 * routine gets around the normal restrictions by using a work thread to
 * submit the change-config request.
 *
 * Return: 0 if the request was successfully queued, error code otherwise.
 * The caller has no way to know whether the queued request will eventually
 * succeed.
 */
int usb_driver_set_configuration(struct usb_device *udev, int config)
{
	struct set_config_request *req;

	req = kmalloc(sizeof(*req), GFP_KERNEL);
	if (!req)
		return -ENOMEM;
	req->udev = udev;
	req->config = config;
	INIT_WORK(&req->work, driver_set_config_work);

	spin_lock(&set_config_lock);
	list_add(&req->node, &set_config_list);
	spin_unlock(&set_config_lock);

	usb_get_dev(udev);
	schedule_work(&req->work);
	return 0;
}
EXPORT_SYMBOL_GPL(usb_driver_set_configuration);<|MERGE_RESOLUTION|>--- conflicted
+++ resolved
@@ -592,11 +592,7 @@
 
 			if (!io->urbs[i]->dev)
 				continue;
-<<<<<<< HEAD
-			retval = usb_unlink_urb(io->urbs [i]);
-=======
 			retval = usb_unlink_urb(io->urbs[i]);
->>>>>>> c3ade0e0
 			if (retval != -EINPROGRESS
 					&& retval != -ENODEV
 					&& retval != -EBUSY
@@ -1796,23 +1792,16 @@
 	 * this call fails, the device state is unchanged.
 	 */
 	mutex_lock(hcd->bandwidth_mutex);
-<<<<<<< HEAD
-	ret = usb_hcd_alloc_bandwidth(dev, cp, NULL, NULL);
-	if (ret < 0) {
-=======
 	/* Disable LPM, and re-enable it once the new configuration is
 	 * installed, so that the xHCI driver can recalculate the U1/U2
 	 * timeouts.
 	 */
 	if (dev->actconfig && usb_disable_lpm(dev)) {
 		dev_err(&dev->dev, "%s Failed to disable LPM\n.", __func__);
->>>>>>> c3ade0e0
 		mutex_unlock(hcd->bandwidth_mutex);
 		ret = -ENOMEM;
 		goto free_interfaces;
 	}
-<<<<<<< HEAD
-=======
 	ret = usb_hcd_alloc_bandwidth(dev, cp, NULL, NULL);
 	if (ret < 0) {
 		if (dev->actconfig)
@@ -1821,7 +1810,6 @@
 		usb_autosuspend_device(dev);
 		goto free_interfaces;
 	}
->>>>>>> c3ade0e0
 
 	/*
 	 * Initialize the new interface structures and the
