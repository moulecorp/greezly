--- conflicted
+++ resolved
@@ -26,10 +26,7 @@
 #include <linux/mutex.h>
 #include <linux/freezer.h>
 #include <linux/random.h>
-<<<<<<< HEAD
-=======
 #include <linux/pm_qos.h>
->>>>>>> c3ade0e0
 #include <linux/grsecurity.h>
 
 #include <asm/uaccess.h>
@@ -699,9 +696,6 @@
 		const struct hc_driver	*drv;
 		int			status;
 
-		if (!hub->quiescing && --limit < 0)
-			break;
-
 		next = hub->tt.clear_list.next;
 		clear = list_entry (next, struct usb_tt_clear, clear_list);
 		list_del (&clear->clear_list);
@@ -892,16 +886,8 @@
 		return -EINVAL;
 
 	ret = hub_set_port_link_state(hub, port1, USB_SS_PORT_LS_SS_DISABLED);
-<<<<<<< HEAD
-	if (ret) {
-		dev_err(hub->intfdev, "cannot disable port %d (err = %d)\n",
-				port1, ret);
-		return ret;
-	}
-=======
 	if (ret)
 		return ret;
->>>>>>> c3ade0e0
 
 	/* Wait for the link to enter the disabled state. */
 	for (total_time = 0; ; total_time += HUB_DEBOUNCE_STEP) {
@@ -935,17 +921,10 @@
 		if (hub_is_superspeed(hub->hdev))
 			ret = hub_usb3_port_disable(hub, port1);
 		else
-<<<<<<< HEAD
-			ret = clear_port_feature(hdev, port1,
-					USB_PORT_FEAT_ENABLE);
-	}
-	if (ret)
-=======
 			ret = usb_clear_port_feature(hdev, port1,
 					USB_PORT_FEAT_ENABLE);
 	}
 	if (ret && ret != -ENODEV)
->>>>>>> c3ade0e0
 		dev_err(hub->intfdev, "cannot disable port %d (err = %d)\n",
 				port1, ret);
 	return ret;
@@ -1147,15 +1126,6 @@
 			usb_clear_port_feature(hub->hdev, port1,
 					USB_PORT_FEAT_C_RESET);
 		}
-<<<<<<< HEAD
-		if (portchange & USB_PORT_STAT_C_RESET) {
-			need_debounce_delay = true;
-			clear_port_feature(hub->hdev, port1,
-					USB_PORT_FEAT_C_RESET);
-		}
-
-=======
->>>>>>> c3ade0e0
 		if ((portchange & USB_PORT_STAT_C_BH_RESET) &&
 				hub_is_superspeed(hub->hdev)) {
 			need_debounce_delay = true;
@@ -1292,11 +1262,7 @@
 	if (hub->has_indicators)
 		cancel_delayed_work_sync(&hub->leds);
 	if (hub->tt.hub)
-<<<<<<< HEAD
-		flush_work_sync(&hub->tt.clear_work);
-=======
 		flush_work(&hub->tt.clear_work);
->>>>>>> c3ade0e0
 }
 
 /* caller has locked the hub device */
@@ -2268,14 +2234,9 @@
 	if (udev->config == NULL) {
 		err = usb_get_configuration(udev);
 		if (err < 0) {
-<<<<<<< HEAD
-			dev_err(&udev->dev, "can't read configurations, error %d\n",
-				err);
-=======
 			if (err != -ENODEV)
 				dev_err(&udev->dev, "can't read configurations, error %d\n",
 						err);
->>>>>>> c3ade0e0
 			return err;
 		}
 	}
@@ -2541,8 +2502,6 @@
 #define HUB_BH_RESET_TIME	50
 #define HUB_LONG_RESET_TIME	200
 #define HUB_RESET_TIMEOUT	800
-<<<<<<< HEAD
-=======
 
 /*
  * "New scheme" enumeration causes an extra state transition to be
@@ -2558,16 +2517,11 @@
 
 	return USE_NEW_SCHEME(retry);
 }
->>>>>>> c3ade0e0
 
 static int hub_port_reset(struct usb_hub *hub, int port1,
 			struct usb_device *udev, unsigned int delay, bool warm);
 
-<<<<<<< HEAD
-/* Is a USB 3.0 port in the Inactive or Complinance Mode state?
-=======
 /* Is a USB 3.0 port in the Inactive or Compliance Mode state?
->>>>>>> c3ade0e0
  * Port worm reset is required to recover
  */
 static bool hub_port_warm_reset_required(struct usb_hub *hub, u16 portstatus)
@@ -2598,47 +2552,9 @@
 			return ret;
 
 		/* The port state is unknown until the reset completes. */
-<<<<<<< HEAD
-		if ((portstatus & USB_PORT_STAT_RESET))
-			goto delay;
-
-		if (hub_port_warm_reset_required(hub, portstatus))
-			return -ENOTCONN;
-
-		/* Device went away? */
-		if (!(portstatus & USB_PORT_STAT_CONNECTION))
-			return -ENOTCONN;
-
-		/* bomb out completely if the connection bounced.  A USB 3.0
-		 * connection may bounce if multiple warm resets were issued,
-		 * but the device may have successfully re-connected. Ignore it.
-		 */
-		if (!hub_is_superspeed(hub->hdev) &&
-				(portchange & USB_PORT_STAT_C_CONNECTION))
-			return -ENOTCONN;
-
-		if ((portstatus & USB_PORT_STAT_ENABLE)) {
-			if (!udev)
-				return 0;
-
-			if (hub_is_wusb(hub))
-				udev->speed = USB_SPEED_WIRELESS;
-			else if (hub_is_superspeed(hub->hdev))
-				udev->speed = USB_SPEED_SUPER;
-			else if (portstatus & USB_PORT_STAT_HIGH_SPEED)
-				udev->speed = USB_SPEED_HIGH;
-			else if (portstatus & USB_PORT_STAT_LOW_SPEED)
-				udev->speed = USB_SPEED_LOW;
-			else
-				udev->speed = USB_SPEED_FULL;
-			return 0;
-		}
-=======
 		if (!(portstatus & USB_PORT_STAT_RESET))
 			break;
->>>>>>> c3ade0e0
-
-delay:
+
 		/* switch to the long delay after two short delay failures */
 		if (delay_time >= 2 * HUB_SHORT_RESET_TIME)
 			delay = HUB_LONG_RESET_TIME;
@@ -2708,19 +2624,11 @@
 		usb_clear_port_feature(hub->hdev,
 				port1, USB_PORT_FEAT_C_RESET);
 		if (hub_is_superspeed(hub->hdev)) {
-<<<<<<< HEAD
-			clear_port_feature(hub->hdev, port1,
-=======
 			usb_clear_port_feature(hub->hdev, port1,
->>>>>>> c3ade0e0
 					USB_PORT_FEAT_C_BH_PORT_RESET);
 			usb_clear_port_feature(hub->hdev, port1,
 					USB_PORT_FEAT_C_PORT_LINK_STATE);
-<<<<<<< HEAD
-			clear_port_feature(hub->hdev, port1,
-=======
 			usb_clear_port_feature(hub->hdev, port1,
->>>>>>> c3ade0e0
 					USB_PORT_FEAT_C_CONNECTION);
 		}
 		if (udev)
@@ -3138,10 +3046,6 @@
 			(void) usb_disable_remote_wakeup(udev);
  err_wakeup:
 
-		/* Try to enable USB2 hardware LPM again */
-		if (udev->usb2_hw_lpm_capable == 1)
-			usb_set_usb2_hardware_lpm(udev, 1);
-
 		/* System sleep transitions should never fail */
 		if (!PMSG_IS_AUTO(msg))
 			status = 0;
@@ -3231,21 +3135,6 @@
 	 * udev->reset_resume
 	 */
 	} else if (udev->actconfig && !udev->reset_resume) {
-<<<<<<< HEAD
-		le16_to_cpus(&devstatus);
-		if (devstatus & (1 << USB_DEVICE_REMOTE_WAKEUP)) {
-			status = usb_control_msg(udev,
-					usb_sndctrlpipe(udev, 0),
-					USB_REQ_CLEAR_FEATURE,
-						USB_RECIP_DEVICE,
-					USB_DEVICE_REMOTE_WAKEUP, 0,
-					NULL, 0,
-					USB_CTRL_SET_TIMEOUT);
-			if (status)
-				dev_dbg(&udev->dev,
-					"disable remote wakeup, status %d\n",
-					status);
-=======
 		if (udev->speed < USB_SPEED_SUPER) {
 			if (devstatus & (1 << USB_DEVICE_REMOTE_WAKEUP))
 				status = usb_disable_remote_wakeup(udev);
@@ -3255,7 +3144,6 @@
 			if (!status && devstatus & (USB_INTRF_STAT_FUNC_RW_CAP
 					| USB_INTRF_STAT_FUNC_RW))
 				status = usb_disable_remote_wakeup(udev);
->>>>>>> c3ade0e0
 		}
 
 		if (status)
@@ -4346,12 +4234,9 @@
 	if (retval)
 		goto fail;
 
-<<<<<<< HEAD
-=======
 	if (hcd->phy && !hdev->parent)
 		usb_phy_notify_connect(hcd->phy, udev->speed);
 
->>>>>>> c3ade0e0
 	/*
 	 * Some superspeed devices have finished the link training process
 	 * and attached to a superspeed hub port, but the device descriptor
@@ -4603,15 +4488,12 @@
 	if (gr_handle_new_usb())
 		goto done;
 
-<<<<<<< HEAD
-=======
 	if (hub_is_superspeed(hub->hdev))
 		unit_load = 150;
 	else
 		unit_load = 100;
 
 	status = 0;
->>>>>>> c3ade0e0
 	for (i = 0; i < SET_CONFIG_TRIES; i++) {
 
 		/* reallocate for each attempt, since references
@@ -4972,11 +4854,7 @@
 			if (hub_port_warm_reset_required(hub, portstatus)) {
 				int status;
 				struct usb_device *udev =
-<<<<<<< HEAD
-					hub->hdev->children[i - 1];
-=======
 					hub->ports[i - 1]->child;
->>>>>>> c3ade0e0
 
 				dev_dbg(hub_dev, "warm reset port %d\n", i);
 				if (!udev ||
@@ -5293,12 +5171,6 @@
 		goto re_enumerate;
 	}
 
-	/* Disable USB2 hardware LPM.
-	 * It will be re-enabled by the enumeration process.
-	 */
-	if (udev->usb2_hw_lpm_enabled == 1)
-		usb_set_usb2_hardware_lpm(udev, 0);
-
 	set_bit(port1, parent_hub->busy_bits);
 	for (i = 0; i < SET_CONFIG_TRIES; ++i) {
 
