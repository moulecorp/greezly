/*
 * drivers/usb/core/sysfs.c
 *
 * (C) Copyright 2002 David Brownell
 * (C) Copyright 2002,2004 Greg Kroah-Hartman
 * (C) Copyright 2002,2004 IBM Corp.
 *
 * All of the sysfs file attributes for usb devices and interfaces.
 *
 */


#include <linux/kernel.h>
#include <linux/string.h>
#include <linux/usb.h>
#include <linux/usb/quirks.h>
#include "usb.h"

/* Active configuration fields */
#define usb_actconfig_show(field, format_string)			\
static ssize_t field##_show(struct device *dev,				\
			    struct device_attribute *attr, char *buf)	\
{									\
	struct usb_device *udev;					\
	struct usb_host_config *actconfig;				\
	ssize_t rc = 0;							\
									\
	udev = to_usb_device(dev);					\
	usb_lock_device(udev);						\
	actconfig = udev->actconfig;					\
	if (actconfig)							\
		rc = sprintf(buf, format_string,			\
				actconfig->desc.field);			\
	usb_unlock_device(udev);					\
	return rc;							\
}									\

#define usb_actconfig_attr(field, format_string)		\
	usb_actconfig_show(field, format_string)		\
	static DEVICE_ATTR_RO(field)

usb_actconfig_attr(bNumInterfaces, "%2d\n");
usb_actconfig_attr(bmAttributes, "%2x\n");

static ssize_t bMaxPower_show(struct device *dev,
		struct device_attribute *attr, char *buf)
{
	struct usb_device *udev;
	struct usb_host_config *actconfig;
	ssize_t rc = 0;

	udev = to_usb_device(dev);
	usb_lock_device(udev);
	actconfig = udev->actconfig;
	if (actconfig)
		rc = sprintf(buf, "%dmA\n", usb_get_max_power(udev, actconfig));
	usb_unlock_device(udev);
	return rc;
}
static DEVICE_ATTR_RO(bMaxPower);

static ssize_t configuration_show(struct device *dev,
		struct device_attribute *attr, char *buf)
{
	struct usb_device *udev;
	struct usb_host_config *actconfig;
	ssize_t rc = 0;

	udev = to_usb_device(dev);
	usb_lock_device(udev);
	actconfig = udev->actconfig;
	if (actconfig && actconfig->string)
		rc = sprintf(buf, "%s\n", actconfig->string);
	usb_unlock_device(udev);
	return rc;
}
static DEVICE_ATTR_RO(configuration);

/* configuration value is always present, and r/w */
usb_actconfig_show(bConfigurationValue, "%u\n");

static ssize_t bConfigurationValue_store(struct device *dev,
					 struct device_attribute *attr,
					 const char *buf, size_t count)
{
	struct usb_device	*udev = to_usb_device(dev);
	int			config, value;

	if (sscanf(buf, "%d", &config) != 1 || config < -1 || config > 255)
		return -EINVAL;
	usb_lock_device(udev);
	value = usb_set_configuration(udev, config);
	usb_unlock_device(udev);
	return (value < 0) ? value : count;
}
static DEVICE_ATTR_IGNORE_LOCKDEP(bConfigurationValue, S_IRUGO | S_IWUSR,
		bConfigurationValue_show, bConfigurationValue_store);

/* String fields */
#define usb_string_attr(name)						\
static ssize_t  name##_show(struct device *dev,				\
		struct device_attribute *attr, char *buf)		\
{									\
	struct usb_device *udev;					\
	int retval;							\
									\
	udev = to_usb_device(dev);					\
	usb_lock_device(udev);						\
	retval = sprintf(buf, "%s\n", udev->name);			\
	usb_unlock_device(udev);					\
	return retval;							\
}									\
static DEVICE_ATTR_RO(name)

usb_string_attr(product);
usb_string_attr(manufacturer);
usb_string_attr(serial);

static ssize_t speed_show(struct device *dev, struct device_attribute *attr,
			  char *buf)
{
	struct usb_device *udev;
	char *speed;

	udev = to_usb_device(dev);

	switch (udev->speed) {
	case USB_SPEED_LOW:
		speed = "1.5";
		break;
	case USB_SPEED_UNKNOWN:
	case USB_SPEED_FULL:
		speed = "12";
		break;
	case USB_SPEED_HIGH:
		speed = "480";
		break;
	case USB_SPEED_WIRELESS:
		speed = "480";
		break;
	case USB_SPEED_SUPER:
		speed = "5000";
		break;
	default:
		speed = "unknown";
	}
	return sprintf(buf, "%s\n", speed);
}
static DEVICE_ATTR_RO(speed);

static ssize_t busnum_show(struct device *dev, struct device_attribute *attr,
			   char *buf)
{
	struct usb_device *udev;

	udev = to_usb_device(dev);
	return sprintf(buf, "%d\n", udev->bus->busnum);
}
static DEVICE_ATTR_RO(busnum);

static ssize_t devnum_show(struct device *dev, struct device_attribute *attr,
			   char *buf)
{
	struct usb_device *udev;

	udev = to_usb_device(dev);
	return sprintf(buf, "%d\n", udev->devnum);
}
static DEVICE_ATTR_RO(devnum);

static ssize_t devpath_show(struct device *dev, struct device_attribute *attr,
			    char *buf)
{
	struct usb_device *udev;

	udev = to_usb_device(dev);
	return sprintf(buf, "%s\n", udev->devpath);
}
static DEVICE_ATTR_RO(devpath);

static ssize_t version_show(struct device *dev, struct device_attribute *attr,
			    char *buf)
{
	struct usb_device *udev;
	u16 bcdUSB;

	udev = to_usb_device(dev);
	bcdUSB = le16_to_cpu(udev->descriptor.bcdUSB);
	return sprintf(buf, "%2x.%02x\n", bcdUSB >> 8, bcdUSB & 0xff);
}
static DEVICE_ATTR_RO(version);

static ssize_t maxchild_show(struct device *dev, struct device_attribute *attr,
			     char *buf)
{
	struct usb_device *udev;

	udev = to_usb_device(dev);
	return sprintf(buf, "%d\n", udev->maxchild);
}
static DEVICE_ATTR_RO(maxchild);

static ssize_t quirks_show(struct device *dev, struct device_attribute *attr,
			   char *buf)
{
	struct usb_device *udev;

	udev = to_usb_device(dev);
	return sprintf(buf, "0x%x\n", udev->quirks);
}
static DEVICE_ATTR_RO(quirks);

static ssize_t avoid_reset_quirk_show(struct device *dev,
				      struct device_attribute *attr, char *buf)
{
	struct usb_device *udev;

	udev = to_usb_device(dev);
	return sprintf(buf, "%d\n", !!(udev->quirks & USB_QUIRK_RESET));
}

static ssize_t avoid_reset_quirk_store(struct device *dev,
				      struct device_attribute *attr,
				      const char *buf, size_t count)
{
	struct usb_device	*udev = to_usb_device(dev);
	int			val;

	if (sscanf(buf, "%d", &val) != 1 || val < 0 || val > 1)
		return -EINVAL;
	usb_lock_device(udev);
	if (val)
		udev->quirks |= USB_QUIRK_RESET;
	else
		udev->quirks &= ~USB_QUIRK_RESET;
	usb_unlock_device(udev);
	return count;
}
static DEVICE_ATTR_RW(avoid_reset_quirk);

static ssize_t urbnum_show(struct device *dev, struct device_attribute *attr,
			   char *buf)
{
	struct usb_device *udev;

	udev = to_usb_device(dev);
	return sprintf(buf, "%d\n", atomic_read_unchecked(&udev->urbnum));
}
static DEVICE_ATTR_RO(urbnum);

static ssize_t removable_show(struct device *dev, struct device_attribute *attr,
			      char *buf)
{
	struct usb_device *udev;
	char *state;

	udev = to_usb_device(dev);
<<<<<<< HEAD
	return sprintf(buf, "%d\n", atomic_read_unchecked(&udev->urbnum));
=======

	switch (udev->removable) {
	case USB_DEVICE_REMOVABLE:
		state = "removable";
		break;
	case USB_DEVICE_FIXED:
		state = "fixed";
		break;
	default:
		state = "unknown";
	}

	return sprintf(buf, "%s\n", state);
>>>>>>> c3ade0e0
}
static DEVICE_ATTR_RO(removable);

static ssize_t ltm_capable_show(struct device *dev,
				struct device_attribute *attr, char *buf)
{
	if (usb_device_supports_ltm(to_usb_device(dev)))
		return sprintf(buf, "%s\n", "yes");
	return sprintf(buf, "%s\n", "no");
}
static DEVICE_ATTR_RO(ltm_capable);

#ifdef	CONFIG_PM

static ssize_t persist_show(struct device *dev, struct device_attribute *attr,
			    char *buf)
{
	struct usb_device *udev = to_usb_device(dev);

	return sprintf(buf, "%d\n", udev->persist_enabled);
}

static ssize_t persist_store(struct device *dev, struct device_attribute *attr,
			     const char *buf, size_t count)
{
	struct usb_device *udev = to_usb_device(dev);
	int value;

	/* Hubs are always enabled for USB_PERSIST */
	if (udev->descriptor.bDeviceClass == USB_CLASS_HUB)
		return -EPERM;

	if (sscanf(buf, "%d", &value) != 1)
		return -EINVAL;

	usb_lock_device(udev);
	udev->persist_enabled = !!value;
	usb_unlock_device(udev);
	return count;
}
static DEVICE_ATTR_RW(persist);

static int add_persist_attributes(struct device *dev)
{
	int rc = 0;

	if (is_usb_device(dev)) {
		struct usb_device *udev = to_usb_device(dev);

		/* Hubs are automatically enabled for USB_PERSIST,
		 * no point in creating the attribute file.
		 */
		if (udev->descriptor.bDeviceClass != USB_CLASS_HUB)
			rc = sysfs_add_file_to_group(&dev->kobj,
					&dev_attr_persist.attr,
					power_group_name);
	}
	return rc;
}

static void remove_persist_attributes(struct device *dev)
{
	sysfs_remove_file_from_group(&dev->kobj,
			&dev_attr_persist.attr,
			power_group_name);
}
#else

#define add_persist_attributes(dev)	0
#define remove_persist_attributes(dev)	do {} while (0)

#endif	/* CONFIG_PM */

#ifdef	CONFIG_PM_RUNTIME

static ssize_t connected_duration_show(struct device *dev,
				       struct device_attribute *attr, char *buf)
{
	struct usb_device *udev = to_usb_device(dev);

	return sprintf(buf, "%u\n",
			jiffies_to_msecs(jiffies - udev->connect_time));
}
static DEVICE_ATTR_RO(connected_duration);

/*
 * If the device is resumed, the last time the device was suspended has
 * been pre-subtracted from active_duration.  We add the current time to
 * get the duration that the device was actually active.
 *
 * If the device is suspended, the active_duration is up-to-date.
 */
static ssize_t active_duration_show(struct device *dev,
				    struct device_attribute *attr, char *buf)
{
	struct usb_device *udev = to_usb_device(dev);
	int duration;

	if (udev->state != USB_STATE_SUSPENDED)
		duration = jiffies_to_msecs(jiffies + udev->active_duration);
	else
		duration = jiffies_to_msecs(udev->active_duration);
	return sprintf(buf, "%u\n", duration);
}
static DEVICE_ATTR_RO(active_duration);

static ssize_t autosuspend_show(struct device *dev,
				struct device_attribute *attr, char *buf)
{
	return sprintf(buf, "%d\n", dev->power.autosuspend_delay / 1000);
}

static ssize_t autosuspend_store(struct device *dev,
				 struct device_attribute *attr, const char *buf,
				 size_t count)
{
	int value;

	if (sscanf(buf, "%d", &value) != 1 || value >= INT_MAX/1000 ||
			value <= -INT_MAX/1000)
		return -EINVAL;

	pm_runtime_set_autosuspend_delay(dev, value * 1000);
	return count;
}
static DEVICE_ATTR_RW(autosuspend);

static const char on_string[] = "on";
static const char auto_string[] = "auto";

static void warn_level(void)
{
	static int level_warned;

	if (!level_warned) {
		level_warned = 1;
		printk(KERN_WARNING "WARNING! power/level is deprecated; "
				"use power/control instead\n");
	}
}

static ssize_t level_show(struct device *dev, struct device_attribute *attr,
			  char *buf)
{
	struct usb_device *udev = to_usb_device(dev);
	const char *p = auto_string;

	warn_level();
	if (udev->state != USB_STATE_SUSPENDED && !udev->dev.power.runtime_auto)
		p = on_string;
	return sprintf(buf, "%s\n", p);
}

static ssize_t level_store(struct device *dev, struct device_attribute *attr,
			   const char *buf, size_t count)
{
	struct usb_device *udev = to_usb_device(dev);
	int len = count;
	char *cp;
	int rc = count;

	warn_level();
	cp = memchr(buf, '\n', count);
	if (cp)
		len = cp - buf;

	usb_lock_device(udev);

	if (len == sizeof on_string - 1 &&
			strncmp(buf, on_string, len) == 0)
		usb_disable_autosuspend(udev);

	else if (len == sizeof auto_string - 1 &&
			strncmp(buf, auto_string, len) == 0)
		usb_enable_autosuspend(udev);

	else
		rc = -EINVAL;

	usb_unlock_device(udev);
	return rc;
}
static DEVICE_ATTR_RW(level);

static ssize_t usb2_hardware_lpm_show(struct device *dev,
				      struct device_attribute *attr, char *buf)
{
	struct usb_device *udev = to_usb_device(dev);
	const char *p;

	if (udev->usb2_hw_lpm_allowed == 1)
		p = "enabled";
	else
		p = "disabled";

	return sprintf(buf, "%s\n", p);
}

static ssize_t usb2_hardware_lpm_store(struct device *dev,
				       struct device_attribute *attr,
				       const char *buf, size_t count)
{
	struct usb_device *udev = to_usb_device(dev);
	bool value;
	int ret;

	usb_lock_device(udev);

	ret = strtobool(buf, &value);

	if (!ret) {
		udev->usb2_hw_lpm_allowed = value;
		ret = usb_set_usb2_hardware_lpm(udev, value);
	}

	usb_unlock_device(udev);

	if (!ret)
		return count;

	return ret;
}
static DEVICE_ATTR_RW(usb2_hardware_lpm);

static ssize_t usb2_lpm_l1_timeout_show(struct device *dev,
					struct device_attribute *attr,
					char *buf)
{
	struct usb_device *udev = to_usb_device(dev);
	return sprintf(buf, "%d\n", udev->l1_params.timeout);
}

static ssize_t usb2_lpm_l1_timeout_store(struct device *dev,
					 struct device_attribute *attr,
					 const char *buf, size_t count)
{
	struct usb_device *udev = to_usb_device(dev);
	u16 timeout;

	if (kstrtou16(buf, 0, &timeout))
		return -EINVAL;

	udev->l1_params.timeout = timeout;

	return count;
}
static DEVICE_ATTR_RW(usb2_lpm_l1_timeout);

static ssize_t usb2_lpm_besl_show(struct device *dev,
				  struct device_attribute *attr, char *buf)
{
	struct usb_device *udev = to_usb_device(dev);
	return sprintf(buf, "%d\n", udev->l1_params.besl);
}

static ssize_t usb2_lpm_besl_store(struct device *dev,
				   struct device_attribute *attr,
				   const char *buf, size_t count)
{
	struct usb_device *udev = to_usb_device(dev);
	u8 besl;

	if (kstrtou8(buf, 0, &besl) || besl > 15)
		return -EINVAL;

	udev->l1_params.besl = besl;

	return count;
}
static DEVICE_ATTR_RW(usb2_lpm_besl);

static struct attribute *usb2_hardware_lpm_attr[] = {
	&dev_attr_usb2_hardware_lpm.attr,
	&dev_attr_usb2_lpm_l1_timeout.attr,
	&dev_attr_usb2_lpm_besl.attr,
	NULL,
};
static struct attribute_group usb2_hardware_lpm_attr_group = {
	.name	= power_group_name,
	.attrs	= usb2_hardware_lpm_attr,
};

static struct attribute *power_attrs[] = {
	&dev_attr_autosuspend.attr,
	&dev_attr_level.attr,
	&dev_attr_connected_duration.attr,
	&dev_attr_active_duration.attr,
	NULL,
};
static struct attribute_group power_attr_group = {
	.name	= power_group_name,
	.attrs	= power_attrs,
};

static int add_power_attributes(struct device *dev)
{
	int rc = 0;

	if (is_usb_device(dev)) {
		struct usb_device *udev = to_usb_device(dev);
		rc = sysfs_merge_group(&dev->kobj, &power_attr_group);
		if (udev->usb2_hw_lpm_capable == 1)
			rc = sysfs_merge_group(&dev->kobj,
					&usb2_hardware_lpm_attr_group);
	}

	return rc;
}

static void remove_power_attributes(struct device *dev)
{
	sysfs_unmerge_group(&dev->kobj, &usb2_hardware_lpm_attr_group);
	sysfs_unmerge_group(&dev->kobj, &power_attr_group);
}

#else

#define add_power_attributes(dev)	0
#define remove_power_attributes(dev)	do {} while (0)

#endif	/* CONFIG_PM_RUNTIME */


/* Descriptor fields */
#define usb_descriptor_attr_le16(field, format_string)			\
static ssize_t								\
field##_show(struct device *dev, struct device_attribute *attr,	\
		char *buf)						\
{									\
	struct usb_device *udev;					\
									\
	udev = to_usb_device(dev);					\
	return sprintf(buf, format_string, 				\
			le16_to_cpu(udev->descriptor.field));		\
}									\
static DEVICE_ATTR_RO(field)

usb_descriptor_attr_le16(idVendor, "%04x\n");
usb_descriptor_attr_le16(idProduct, "%04x\n");
usb_descriptor_attr_le16(bcdDevice, "%04x\n");

#define usb_descriptor_attr(field, format_string)			\
static ssize_t								\
field##_show(struct device *dev, struct device_attribute *attr,	\
		char *buf)						\
{									\
	struct usb_device *udev;					\
									\
	udev = to_usb_device(dev);					\
	return sprintf(buf, format_string, udev->descriptor.field);	\
}									\
static DEVICE_ATTR_RO(field)

usb_descriptor_attr(bDeviceClass, "%02x\n");
usb_descriptor_attr(bDeviceSubClass, "%02x\n");
usb_descriptor_attr(bDeviceProtocol, "%02x\n");
usb_descriptor_attr(bNumConfigurations, "%d\n");
usb_descriptor_attr(bMaxPacketSize0, "%d\n");


/* show if the device is authorized (1) or not (0) */
static ssize_t authorized_show(struct device *dev,
			       struct device_attribute *attr, char *buf)
{
	struct usb_device *usb_dev = to_usb_device(dev);
	return snprintf(buf, PAGE_SIZE, "%u\n", usb_dev->authorized);
}

/*
 * Authorize a device to be used in the system
 *
 * Writing a 0 deauthorizes the device, writing a 1 authorizes it.
 */
static ssize_t authorized_store(struct device *dev,
				struct device_attribute *attr, const char *buf,
				size_t size)
{
	ssize_t result;
	struct usb_device *usb_dev = to_usb_device(dev);
	unsigned val;
	result = sscanf(buf, "%u\n", &val);
	if (result != 1)
		result = -EINVAL;
	else if (val == 0)
		result = usb_deauthorize_device(usb_dev);
	else
		result = usb_authorize_device(usb_dev);
	return result < 0 ? result : size;
}
static DEVICE_ATTR_IGNORE_LOCKDEP(authorized, S_IRUGO | S_IWUSR,
				  authorized_show, authorized_store);

/* "Safely remove a device" */
static ssize_t remove_store(struct device *dev, struct device_attribute *attr,
			    const char *buf, size_t count)
{
	struct usb_device *udev = to_usb_device(dev);
	int rc = 0;

	usb_lock_device(udev);
	if (udev->state != USB_STATE_NOTATTACHED) {

		/* To avoid races, first unconfigure and then remove */
		usb_set_configuration(udev, -1);
		rc = usb_remove_device(udev);
	}
	if (rc == 0)
		rc = count;
	usb_unlock_device(udev);
	return rc;
}
static DEVICE_ATTR_IGNORE_LOCKDEP(remove, S_IWUSR, NULL, remove_store);


static struct attribute *dev_attrs[] = {
	/* current configuration's attributes */
	&dev_attr_configuration.attr,
	&dev_attr_bNumInterfaces.attr,
	&dev_attr_bConfigurationValue.attr,
	&dev_attr_bmAttributes.attr,
	&dev_attr_bMaxPower.attr,
	/* device attributes */
	&dev_attr_urbnum.attr,
	&dev_attr_idVendor.attr,
	&dev_attr_idProduct.attr,
	&dev_attr_bcdDevice.attr,
	&dev_attr_bDeviceClass.attr,
	&dev_attr_bDeviceSubClass.attr,
	&dev_attr_bDeviceProtocol.attr,
	&dev_attr_bNumConfigurations.attr,
	&dev_attr_bMaxPacketSize0.attr,
	&dev_attr_speed.attr,
	&dev_attr_busnum.attr,
	&dev_attr_devnum.attr,
	&dev_attr_devpath.attr,
	&dev_attr_version.attr,
	&dev_attr_maxchild.attr,
	&dev_attr_quirks.attr,
	&dev_attr_avoid_reset_quirk.attr,
	&dev_attr_authorized.attr,
	&dev_attr_remove.attr,
	&dev_attr_removable.attr,
	&dev_attr_ltm_capable.attr,
	NULL,
};
static struct attribute_group dev_attr_grp = {
	.attrs = dev_attrs,
};

/* When modifying this list, be sure to modify dev_string_attrs_are_visible()
 * accordingly.
 */
static struct attribute *dev_string_attrs[] = {
	&dev_attr_manufacturer.attr,
	&dev_attr_product.attr,
	&dev_attr_serial.attr,
	NULL
};

static umode_t dev_string_attrs_are_visible(struct kobject *kobj,
		struct attribute *a, int n)
{
	struct device *dev = container_of(kobj, struct device, kobj);
	struct usb_device *udev = to_usb_device(dev);

	if (a == &dev_attr_manufacturer.attr) {
		if (udev->manufacturer == NULL)
			return 0;
	} else if (a == &dev_attr_product.attr) {
		if (udev->product == NULL)
			return 0;
	} else if (a == &dev_attr_serial.attr) {
		if (udev->serial == NULL)
			return 0;
	}
	return a->mode;
}

static struct attribute_group dev_string_attr_grp = {
	.attrs =	dev_string_attrs,
	.is_visible =	dev_string_attrs_are_visible,
};

const struct attribute_group *usb_device_groups[] = {
	&dev_attr_grp,
	&dev_string_attr_grp,
	NULL
};

/* Binary descriptors */

static ssize_t
read_descriptors(struct file *filp, struct kobject *kobj,
		struct bin_attribute *attr,
		char *buf, loff_t off, size_t count)
{
	struct device *dev = container_of(kobj, struct device, kobj);
	struct usb_device *udev = to_usb_device(dev);
	size_t nleft = count;
	size_t srclen, n;
	int cfgno;
	void *src;

	/* The binary attribute begins with the device descriptor.
	 * Following that are the raw descriptor entries for all the
	 * configurations (config plus subsidiary descriptors).
	 */
	usb_lock_device(udev);
	for (cfgno = -1; cfgno < udev->descriptor.bNumConfigurations &&
			nleft > 0; ++cfgno) {
		if (cfgno < 0) {
			src = &udev->descriptor;
			srclen = sizeof(struct usb_device_descriptor);
		} else {
			src = udev->rawdescriptors[cfgno];
			srclen = __le16_to_cpu(udev->config[cfgno].desc.
					wTotalLength);
		}
		if (off < srclen) {
			n = min(nleft, srclen - (size_t) off);
			memcpy(buf, src + off, n);
			nleft -= n;
			buf += n;
			off = 0;
		} else {
			off -= srclen;
		}
	}
	usb_unlock_device(udev);
	return count - nleft;
}

static struct bin_attribute dev_bin_attr_descriptors = {
	.attr = {.name = "descriptors", .mode = 0444},
	.read = read_descriptors,
	.size = 18 + 65535,	/* dev descr + max-size raw descriptor */
};

int usb_create_sysfs_dev_files(struct usb_device *udev)
{
	struct device *dev = &udev->dev;
	int retval;

	retval = device_create_bin_file(dev, &dev_bin_attr_descriptors);
	if (retval)
		goto error;

	retval = add_persist_attributes(dev);
	if (retval)
		goto error;

	retval = add_power_attributes(dev);
	if (retval)
		goto error;
	return retval;
error:
	usb_remove_sysfs_dev_files(udev);
	return retval;
}

void usb_remove_sysfs_dev_files(struct usb_device *udev)
{
	struct device *dev = &udev->dev;

	remove_power_attributes(dev);
	remove_persist_attributes(dev);
	device_remove_bin_file(dev, &dev_bin_attr_descriptors);
}

/* Interface Association Descriptor fields */
#define usb_intf_assoc_attr(field, format_string)			\
static ssize_t								\
iad_##field##_show(struct device *dev, struct device_attribute *attr,	\
		char *buf)						\
{									\
	struct usb_interface *intf = to_usb_interface(dev);		\
									\
	return sprintf(buf, format_string,				\
			intf->intf_assoc->field); 			\
}									\
static DEVICE_ATTR_RO(iad_##field)

usb_intf_assoc_attr(bFirstInterface, "%02x\n");
usb_intf_assoc_attr(bInterfaceCount, "%02d\n");
usb_intf_assoc_attr(bFunctionClass, "%02x\n");
usb_intf_assoc_attr(bFunctionSubClass, "%02x\n");
usb_intf_assoc_attr(bFunctionProtocol, "%02x\n");

/* Interface fields */
#define usb_intf_attr(field, format_string)				\
static ssize_t								\
field##_show(struct device *dev, struct device_attribute *attr,		\
		char *buf)						\
{									\
	struct usb_interface *intf = to_usb_interface(dev);		\
									\
	return sprintf(buf, format_string,				\
			intf->cur_altsetting->desc.field); 		\
}									\
static DEVICE_ATTR_RO(field)

usb_intf_attr(bInterfaceNumber, "%02x\n");
usb_intf_attr(bAlternateSetting, "%2d\n");
usb_intf_attr(bNumEndpoints, "%02x\n");
usb_intf_attr(bInterfaceClass, "%02x\n");
usb_intf_attr(bInterfaceSubClass, "%02x\n");
usb_intf_attr(bInterfaceProtocol, "%02x\n");

static ssize_t interface_show(struct device *dev, struct device_attribute *attr,
			      char *buf)
{
	struct usb_interface *intf;
	char *string;

	intf = to_usb_interface(dev);
	string = ACCESS_ONCE(intf->cur_altsetting->string);
	if (!string)
		return 0;
	return sprintf(buf, "%s\n", string);
}
static DEVICE_ATTR_RO(interface);

static ssize_t modalias_show(struct device *dev, struct device_attribute *attr,
			     char *buf)
{
	struct usb_interface *intf;
	struct usb_device *udev;
	struct usb_host_interface *alt;

	intf = to_usb_interface(dev);
	udev = interface_to_usbdev(intf);
	alt = ACCESS_ONCE(intf->cur_altsetting);

	return sprintf(buf, "usb:v%04Xp%04Xd%04Xdc%02Xdsc%02Xdp%02X"
			"ic%02Xisc%02Xip%02Xin%02X\n",
			le16_to_cpu(udev->descriptor.idVendor),
			le16_to_cpu(udev->descriptor.idProduct),
			le16_to_cpu(udev->descriptor.bcdDevice),
			udev->descriptor.bDeviceClass,
			udev->descriptor.bDeviceSubClass,
			udev->descriptor.bDeviceProtocol,
			alt->desc.bInterfaceClass,
			alt->desc.bInterfaceSubClass,
			alt->desc.bInterfaceProtocol,
			alt->desc.bInterfaceNumber);
}
static DEVICE_ATTR_RO(modalias);

static ssize_t supports_autosuspend_show(struct device *dev,
					 struct device_attribute *attr,
					 char *buf)
{
	int s;

	device_lock(dev);
	/* Devices will be autosuspended even when an interface isn't claimed */
	s = (!dev->driver || to_usb_driver(dev->driver)->supports_autosuspend);
	device_unlock(dev);

	return sprintf(buf, "%u\n", s);
}
static DEVICE_ATTR_RO(supports_autosuspend);

static struct attribute *intf_attrs[] = {
	&dev_attr_bInterfaceNumber.attr,
	&dev_attr_bAlternateSetting.attr,
	&dev_attr_bNumEndpoints.attr,
	&dev_attr_bInterfaceClass.attr,
	&dev_attr_bInterfaceSubClass.attr,
	&dev_attr_bInterfaceProtocol.attr,
	&dev_attr_modalias.attr,
	&dev_attr_supports_autosuspend.attr,
	NULL,
};
static struct attribute_group intf_attr_grp = {
	.attrs = intf_attrs,
};

static struct attribute *intf_assoc_attrs[] = {
	&dev_attr_iad_bFirstInterface.attr,
	&dev_attr_iad_bInterfaceCount.attr,
	&dev_attr_iad_bFunctionClass.attr,
	&dev_attr_iad_bFunctionSubClass.attr,
	&dev_attr_iad_bFunctionProtocol.attr,
	NULL,
};

static umode_t intf_assoc_attrs_are_visible(struct kobject *kobj,
		struct attribute *a, int n)
{
	struct device *dev = container_of(kobj, struct device, kobj);
	struct usb_interface *intf = to_usb_interface(dev);

	if (intf->intf_assoc == NULL)
		return 0;
	return a->mode;
}

static struct attribute_group intf_assoc_attr_grp = {
	.attrs =	intf_assoc_attrs,
	.is_visible =	intf_assoc_attrs_are_visible,
};

const struct attribute_group *usb_interface_groups[] = {
	&intf_attr_grp,
	&intf_assoc_attr_grp,
	NULL
};

void usb_create_sysfs_intf_files(struct usb_interface *intf)
{
	struct usb_device *udev = interface_to_usbdev(intf);
	struct usb_host_interface *alt = intf->cur_altsetting;

	if (intf->sysfs_files_created || intf->unregistering)
		return;

	if (!alt->string && !(udev->quirks & USB_QUIRK_CONFIG_INTF_STRINGS))
		alt->string = usb_cache_string(udev, alt->desc.iInterface);
	if (alt->string && device_create_file(&intf->dev, &dev_attr_interface))
		;	/* We don't actually care if the function fails. */
	intf->sysfs_files_created = 1;
}

void usb_remove_sysfs_intf_files(struct usb_interface *intf)
{
	if (!intf->sysfs_files_created)
		return;

	device_remove_file(&intf->dev, &dev_attr_interface);
	intf->sysfs_files_created = 0;
}<|MERGE_RESOLUTION|>--- conflicted
+++ resolved
@@ -255,9 +255,6 @@
 	char *state;
 
 	udev = to_usb_device(dev);
-<<<<<<< HEAD
-	return sprintf(buf, "%d\n", atomic_read_unchecked(&udev->urbnum));
-=======
 
 	switch (udev->removable) {
 	case USB_DEVICE_REMOVABLE:
@@ -271,7 +268,6 @@
 	}
 
 	return sprintf(buf, "%s\n", state);
->>>>>>> c3ade0e0
 }
 static DEVICE_ATTR_RO(removable);
 
