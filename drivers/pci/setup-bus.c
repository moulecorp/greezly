/*
 *	drivers/pci/setup-bus.c
 *
 * Extruded from code written by
 *      Dave Rusling (david.rusling@reo.mts.dec.com)
 *      David Mosberger (davidm@cs.arizona.edu)
 *	David Miller (davem@redhat.com)
 *
 * Support routines for initializing a PCI subsystem.
 */

/*
 * Nov 2000, Ivan Kokshaysky <ink@jurassic.park.msu.ru>
 *	     PCI-PCI bridges cleanup, sorted resource allocation.
 * Feb 2002, Ivan Kokshaysky <ink@jurassic.park.msu.ru>
 *	     Converted to allocation in 3 passes, which gives
 *	     tighter packing. Prefetchable range support.
 */

#include <linux/init.h>
#include <linux/kernel.h>
#include <linux/module.h>
#include <linux/pci.h>
#include <linux/errno.h>
#include <linux/ioport.h>
#include <linux/cache.h>
#include <linux/slab.h>
#include <asm-generic/pci-bridge.h>
#include "pci.h"

unsigned int pci_flags;

struct pci_dev_resource {
	struct list_head list;
	struct resource *res;
	struct pci_dev *dev;
	resource_size_t start;
	resource_size_t end;
	resource_size_t add_size;
	resource_size_t min_align;
	unsigned long flags;
};

static void free_list(struct list_head *head)
{
	struct pci_dev_resource *dev_res, *tmp;

	list_for_each_entry_safe(dev_res, tmp, head, list) {
		list_del(&dev_res->list);
		kfree(dev_res);
	}
}

/**
 * add_to_list() - add a new resource tracker to the list
 * @head:	Head of the list
 * @dev:	device corresponding to which the resource
 *		belongs
 * @res:	The resource to be tracked
 * @add_size:	additional size to be optionally added
 *              to the resource
 */
static int add_to_list(struct list_head *head,
		 struct pci_dev *dev, struct resource *res,
		 resource_size_t add_size, resource_size_t min_align)
{
	struct pci_dev_resource *tmp;

	tmp = kzalloc(sizeof(*tmp), GFP_KERNEL);
	if (!tmp) {
		pr_warning("add_to_list: kmalloc() failed!\n");
		return -ENOMEM;
	}

	tmp->res = res;
	tmp->dev = dev;
	tmp->start = res->start;
	tmp->end = res->end;
	tmp->flags = res->flags;
	tmp->add_size = add_size;
	tmp->min_align = min_align;

	list_add(&tmp->list, head);

	return 0;
}

static void remove_from_list(struct list_head *head,
				 struct resource *res)
{
	struct pci_dev_resource *dev_res, *tmp;

	list_for_each_entry_safe(dev_res, tmp, head, list) {
		if (dev_res->res == res) {
			list_del(&dev_res->list);
			kfree(dev_res);
			break;
		}
	}
}

static resource_size_t get_res_add_size(struct list_head *head,
					struct resource *res)
{
	struct pci_dev_resource *dev_res;

	list_for_each_entry(dev_res, head, list) {
		if (dev_res->res == res) {
			int idx = res - &dev_res->dev->resource[0];

			dev_printk(KERN_DEBUG, &dev_res->dev->dev,
				 "res[%d]=%pR get_res_add_size add_size %llx\n",
				 idx, dev_res->res,
				 (unsigned long long)dev_res->add_size);

			return dev_res->add_size;
		}
	}

	return 0;
}

/* Sort resources by alignment */
static void pdev_sort_resources(struct pci_dev *dev, struct list_head *head)
{
	int i;

	for (i = 0; i < PCI_NUM_RESOURCES; i++) {
		struct resource *r;
		struct pci_dev_resource *dev_res, *tmp;
		resource_size_t r_align;
		struct list_head *n;

		r = &dev->resource[i];

		if (r->flags & IORESOURCE_PCI_FIXED)
			continue;

		if (!(r->flags) || r->parent)
			continue;

		r_align = pci_resource_alignment(dev, r);
		if (!r_align) {
			dev_warn(&dev->dev, "BAR %d: %pR has bogus alignment\n",
				 i, r);
			continue;
		}

		tmp = kzalloc(sizeof(*tmp), GFP_KERNEL);
		if (!tmp)
			panic("pdev_sort_resources(): "
			      "kmalloc() failed!\n");
		tmp->res = r;
		tmp->dev = dev;

		/* fallback is smallest one or list is empty*/
		n = head;
		list_for_each_entry(dev_res, head, list) {
			resource_size_t align;

			align = pci_resource_alignment(dev_res->dev,
							 dev_res->res);

			if (r_align > align) {
				n = &dev_res->list;
				break;
			}
		}
		/* Insert it just before n*/
		list_add_tail(&tmp->list, n);
	}
}

static void __dev_sort_resources(struct pci_dev *dev,
				 struct list_head *head)
{
	u16 class = dev->class >> 8;

	/* Don't touch classless devices or host bridges or ioapics.  */
	if (class == PCI_CLASS_NOT_DEFINED || class == PCI_CLASS_BRIDGE_HOST)
		return;

	/* Don't touch ioapic devices already enabled by firmware */
	if (class == PCI_CLASS_SYSTEM_PIC) {
		u16 command;
		pci_read_config_word(dev, PCI_COMMAND, &command);
		if (command & (PCI_COMMAND_IO | PCI_COMMAND_MEMORY))
			return;
	}

	pdev_sort_resources(dev, head);
}

static inline void reset_resource(struct resource *res)
{
	res->start = 0;
	res->end = 0;
	res->flags = 0;
}

/**
 * reassign_resources_sorted() - satisfy any additional resource requests
 *
 * @realloc_head : head of the list tracking requests requiring additional
 *             resources
 * @head     : head of the list tracking requests with allocated
 *             resources
 *
 * Walk through each element of the realloc_head and try to procure
 * additional resources for the element, provided the element
 * is in the head list.
 */
static void reassign_resources_sorted(struct list_head *realloc_head,
		struct list_head *head)
{
	struct resource *res;
	struct pci_dev_resource *add_res, *tmp;
	struct pci_dev_resource *dev_res;
	resource_size_t add_size;
	int idx;

	list_for_each_entry_safe(add_res, tmp, realloc_head, list) {
		bool found_match = false;

		res = add_res->res;
		/* skip resource that has been reset */
		if (!res->flags)
			goto out;

		/* skip this resource if not found in head list */
		list_for_each_entry(dev_res, head, list) {
			if (dev_res->res == res) {
				found_match = true;
				break;
			}
		}
		if (!found_match)/* just skip */
			continue;

		idx = res - &add_res->dev->resource[0];
		add_size = add_res->add_size;
		if (!resource_size(res)) {
			res->start = add_res->start;
			res->end = res->start + add_size - 1;
			if (pci_assign_resource(add_res->dev, idx))
				reset_resource(res);
		} else {
			resource_size_t align = add_res->min_align;
			res->flags |= add_res->flags &
				 (IORESOURCE_STARTALIGN|IORESOURCE_SIZEALIGN);
			if (pci_reassign_resource(add_res->dev, idx,
						  add_size, align))
				dev_printk(KERN_DEBUG, &add_res->dev->dev,
					   "failed to add %llx res[%d]=%pR\n",
					   (unsigned long long)add_size,
					   idx, res);
		}
out:
		list_del(&add_res->list);
		kfree(add_res);
	}
}

/**
 * assign_requested_resources_sorted() - satisfy resource requests
 *
 * @head : head of the list tracking requests for resources
 * @fail_head : head of the list tracking requests that could
 *		not be allocated
 *
 * Satisfy resource requests of each element in the list. Add
 * requests that could not satisfied to the failed_list.
 */
static void assign_requested_resources_sorted(struct list_head *head,
				 struct list_head *fail_head)
{
	struct resource *res;
	struct pci_dev_resource *dev_res;
	int idx;

	list_for_each_entry(dev_res, head, list) {
		res = dev_res->res;
		idx = res - &dev_res->dev->resource[0];
		if (resource_size(res) &&
		    pci_assign_resource(dev_res->dev, idx)) {
			if (fail_head) {
				/*
				 * if the failed res is for ROM BAR, and it will
				 * be enabled later, don't add it to the list
				 */
				if (!((idx == PCI_ROM_RESOURCE) &&
				      (!(res->flags & IORESOURCE_ROM_ENABLE))))
					add_to_list(fail_head,
						    dev_res->dev, res,
						    0 /* don't care */,
						    0 /* don't care */);
			}
			reset_resource(res);
		}
	}
}

static unsigned long pci_fail_res_type_mask(struct list_head *fail_head)
{
	struct pci_dev_resource *fail_res;
	unsigned long mask = 0;

	/* check failed type */
	list_for_each_entry(fail_res, fail_head, list)
		mask |= fail_res->flags;

	/*
	 * one pref failed resource will set IORESOURCE_MEM,
	 * as we can allocate pref in non-pref range.
	 * Will release all assigned non-pref sibling resources
	 * according to that bit.
	 */
	return mask & (IORESOURCE_IO | IORESOURCE_MEM | IORESOURCE_PREFETCH);
}

static bool pci_need_to_release(unsigned long mask, struct resource *res)
{
	if (res->flags & IORESOURCE_IO)
		return !!(mask & IORESOURCE_IO);

	/* check pref at first */
	if (res->flags & IORESOURCE_PREFETCH) {
		if (mask & IORESOURCE_PREFETCH)
			return true;
		/* count pref if its parent is non-pref */
		else if ((mask & IORESOURCE_MEM) &&
			 !(res->parent->flags & IORESOURCE_PREFETCH))
			return true;
		else
			return false;
	}

	if (res->flags & IORESOURCE_MEM)
		return !!(mask & IORESOURCE_MEM);

	return false;	/* should not get here */
}

static void __assign_resources_sorted(struct list_head *head,
				 struct list_head *realloc_head,
				 struct list_head *fail_head)
{
	/*
	 * Should not assign requested resources at first.
	 *   they could be adjacent, so later reassign can not reallocate
	 *   them one by one in parent resource window.
	 * Try to assign requested + add_size at beginning
	 *  if could do that, could get out early.
	 *  if could not do that, we still try to assign requested at first,
	 *    then try to reassign add_size for some resources.
	 *
	 * Separate three resource type checking if we need to release
	 * assigned resource after requested + add_size try.
	 *	1. if there is io port assign fail, will release assigned
	 *	   io port.
	 *	2. if there is pref mmio assign fail, release assigned
	 *	   pref mmio.
	 *	   if assigned pref mmio's parent is non-pref mmio and there
	 *	   is non-pref mmio assign fail, will release that assigned
	 *	   pref mmio.
	 *	3. if there is non-pref mmio assign fail or pref mmio
	 *	   assigned fail, will release assigned non-pref mmio.
	 */
	LIST_HEAD(save_head);
	LIST_HEAD(local_fail_head);
	struct pci_dev_resource *save_res;
	struct pci_dev_resource *dev_res, *tmp_res;
	unsigned long fail_type;

	/* Check if optional add_size is there */
	if (!realloc_head || list_empty(realloc_head))
		goto requested_and_reassign;

	/* Save original start, end, flags etc at first */
	list_for_each_entry(dev_res, head, list) {
		if (add_to_list(&save_head, dev_res->dev, dev_res->res, 0, 0)) {
			free_list(&save_head);
			goto requested_and_reassign;
		}
	}

	/* Update res in head list with add_size in realloc_head list */
	list_for_each_entry(dev_res, head, list)
		dev_res->res->end += get_res_add_size(realloc_head,
							dev_res->res);

	/* Try updated head list with add_size added */
	assign_requested_resources_sorted(head, &local_fail_head);

	/* all assigned with add_size ? */
	if (list_empty(&local_fail_head)) {
		/* Remove head list from realloc_head list */
		list_for_each_entry(dev_res, head, list)
			remove_from_list(realloc_head, dev_res->res);
		free_list(&save_head);
		free_list(head);
		return;
	}

	/* check failed type */
	fail_type = pci_fail_res_type_mask(&local_fail_head);
	/* remove not need to be released assigned res from head list etc */
	list_for_each_entry_safe(dev_res, tmp_res, head, list)
		if (dev_res->res->parent &&
		    !pci_need_to_release(fail_type, dev_res->res)) {
			/* remove it from realloc_head list */
			remove_from_list(realloc_head, dev_res->res);
			remove_from_list(&save_head, dev_res->res);
			list_del(&dev_res->list);
			kfree(dev_res);
		}

	free_list(&local_fail_head);
	/* Release assigned resource */
	list_for_each_entry(dev_res, head, list)
		if (dev_res->res->parent)
			release_resource(dev_res->res);
	/* Restore start/end/flags from saved list */
	list_for_each_entry(save_res, &save_head, list) {
		struct resource *res = save_res->res;

		res->start = save_res->start;
		res->end = save_res->end;
		res->flags = save_res->flags;
	}
	free_list(&save_head);

requested_and_reassign:
	/* Satisfy the must-have resource requests */
	assign_requested_resources_sorted(head, fail_head);

	/* Try to satisfy any additional optional resource
		requests */
	if (realloc_head)
		reassign_resources_sorted(realloc_head, head);
	free_list(head);
}

static void pdev_assign_resources_sorted(struct pci_dev *dev,
				 struct list_head *add_head,
				 struct list_head *fail_head)
{
	LIST_HEAD(head);

	__dev_sort_resources(dev, &head);
	__assign_resources_sorted(&head, add_head, fail_head);

}

static void pbus_assign_resources_sorted(const struct pci_bus *bus,
					 struct list_head *realloc_head,
					 struct list_head *fail_head)
{
	struct pci_dev *dev;
	LIST_HEAD(head);

	list_for_each_entry(dev, &bus->devices, bus_list)
		__dev_sort_resources(dev, &head);

	__assign_resources_sorted(&head, realloc_head, fail_head);
}

void pci_setup_cardbus(struct pci_bus *bus)
{
	struct pci_dev *bridge = bus->self;
	struct resource *res;
	struct pci_bus_region region;

	dev_info(&bridge->dev, "CardBus bridge to %pR\n",
		 &bus->busn_res);

	res = bus->resource[0];
	pcibios_resource_to_bus(bridge->bus, &region, res);
	if (res->flags & IORESOURCE_IO) {
		/*
		 * The IO resource is allocated a range twice as large as it
		 * would normally need.  This allows us to set both IO regs.
		 */
		dev_info(&bridge->dev, "  bridge window %pR\n", res);
		pci_write_config_dword(bridge, PCI_CB_IO_BASE_0,
					region.start);
		pci_write_config_dword(bridge, PCI_CB_IO_LIMIT_0,
					region.end);
	}

	res = bus->resource[1];
	pcibios_resource_to_bus(bridge->bus, &region, res);
	if (res->flags & IORESOURCE_IO) {
		dev_info(&bridge->dev, "  bridge window %pR\n", res);
		pci_write_config_dword(bridge, PCI_CB_IO_BASE_1,
					region.start);
		pci_write_config_dword(bridge, PCI_CB_IO_LIMIT_1,
					region.end);
	}

	res = bus->resource[2];
	pcibios_resource_to_bus(bridge->bus, &region, res);
	if (res->flags & IORESOURCE_MEM) {
		dev_info(&bridge->dev, "  bridge window %pR\n", res);
		pci_write_config_dword(bridge, PCI_CB_MEMORY_BASE_0,
					region.start);
		pci_write_config_dword(bridge, PCI_CB_MEMORY_LIMIT_0,
					region.end);
	}

	res = bus->resource[3];
	pcibios_resource_to_bus(bridge->bus, &region, res);
	if (res->flags & IORESOURCE_MEM) {
		dev_info(&bridge->dev, "  bridge window %pR\n", res);
		pci_write_config_dword(bridge, PCI_CB_MEMORY_BASE_1,
					region.start);
		pci_write_config_dword(bridge, PCI_CB_MEMORY_LIMIT_1,
					region.end);
	}
}
EXPORT_SYMBOL(pci_setup_cardbus);

/* Initialize bridges with base/limit values we have collected.
   PCI-to-PCI Bridge Architecture Specification rev. 1.1 (1998)
   requires that if there is no I/O ports or memory behind the
   bridge, corresponding range must be turned off by writing base
   value greater than limit to the bridge's base/limit registers.

   Note: care must be taken when updating I/O base/limit registers
   of bridges which support 32-bit I/O. This update requires two
   config space writes, so it's quite possible that an I/O window of
   the bridge will have some undesirable address (e.g. 0) after the
   first write. Ditto 64-bit prefetchable MMIO.  */
static void pci_setup_bridge_io(struct pci_bus *bus)
{
	struct pci_dev *bridge = bus->self;
	struct resource *res;
	struct pci_bus_region region;
	unsigned long io_mask;
	u8 io_base_lo, io_limit_lo;
	u16 l;
	u32 io_upper16;

	io_mask = PCI_IO_RANGE_MASK;
	if (bridge->io_window_1k)
		io_mask = PCI_IO_1K_RANGE_MASK;

	/* Set up the top and bottom of the PCI I/O segment for this bus. */
	res = bus->resource[0];
	pcibios_resource_to_bus(bridge->bus, &region, res);
	if (res->flags & IORESOURCE_IO) {
		pci_read_config_word(bridge, PCI_IO_BASE, &l);
		io_base_lo = (region.start >> 8) & io_mask;
		io_limit_lo = (region.end >> 8) & io_mask;
		l = ((u16) io_limit_lo << 8) | io_base_lo;
		/* Set up upper 16 bits of I/O base/limit. */
		io_upper16 = (region.end & 0xffff0000) | (region.start >> 16);
		dev_info(&bridge->dev, "  bridge window %pR\n", res);
	} else {
		/* Clear upper 16 bits of I/O base/limit. */
		io_upper16 = 0;
		l = 0x00f0;
	}
	/* Temporarily disable the I/O range before updating PCI_IO_BASE. */
	pci_write_config_dword(bridge, PCI_IO_BASE_UPPER16, 0x0000ffff);
	/* Update lower 16 bits of I/O base/limit. */
	pci_write_config_word(bridge, PCI_IO_BASE, l);
	/* Update upper 16 bits of I/O base/limit. */
	pci_write_config_dword(bridge, PCI_IO_BASE_UPPER16, io_upper16);
}

static void pci_setup_bridge_mmio(struct pci_bus *bus)
{
	struct pci_dev *bridge = bus->self;
	struct resource *res;
	struct pci_bus_region region;
	u32 l;

	/* Set up the top and bottom of the PCI Memory segment for this bus. */
	res = bus->resource[1];
	pcibios_resource_to_bus(bridge->bus, &region, res);
	if (res->flags & IORESOURCE_MEM) {
		l = (region.start >> 16) & 0xfff0;
		l |= region.end & 0xfff00000;
		dev_info(&bridge->dev, "  bridge window %pR\n", res);
	} else {
		l = 0x0000fff0;
	}
	pci_write_config_dword(bridge, PCI_MEMORY_BASE, l);
}

static void pci_setup_bridge_mmio_pref(struct pci_bus *bus)
{
	struct pci_dev *bridge = bus->self;
	struct resource *res;
	struct pci_bus_region region;
	u32 l, bu, lu;

	/* Clear out the upper 32 bits of PREF limit.
	   If PCI_PREF_BASE_UPPER32 was non-zero, this temporarily
	   disables PREF range, which is ok. */
	pci_write_config_dword(bridge, PCI_PREF_LIMIT_UPPER32, 0);

	/* Set up PREF base/limit. */
	bu = lu = 0;
	res = bus->resource[2];
	pcibios_resource_to_bus(bridge->bus, &region, res);
	if (res->flags & IORESOURCE_PREFETCH) {
		l = (region.start >> 16) & 0xfff0;
		l |= region.end & 0xfff00000;
		if (res->flags & IORESOURCE_MEM_64) {
			bu = upper_32_bits(region.start);
			lu = upper_32_bits(region.end);
		}
		dev_info(&bridge->dev, "  bridge window %pR\n", res);
	} else {
		l = 0x0000fff0;
	}
	pci_write_config_dword(bridge, PCI_PREF_MEMORY_BASE, l);

	/* Set the upper 32 bits of PREF base & limit. */
	pci_write_config_dword(bridge, PCI_PREF_BASE_UPPER32, bu);
	pci_write_config_dword(bridge, PCI_PREF_LIMIT_UPPER32, lu);
}

static void __pci_setup_bridge(struct pci_bus *bus, unsigned long type)
{
	struct pci_dev *bridge = bus->self;

	dev_info(&bridge->dev, "PCI bridge to %pR\n",
		 &bus->busn_res);

	if (type & IORESOURCE_IO)
		pci_setup_bridge_io(bus);

	if (type & IORESOURCE_MEM)
		pci_setup_bridge_mmio(bus);

	if (type & IORESOURCE_PREFETCH)
		pci_setup_bridge_mmio_pref(bus);

	pci_write_config_word(bridge, PCI_BRIDGE_CONTROL, bus->bridge_ctl);
}

void pci_setup_bridge(struct pci_bus *bus)
{
	unsigned long type = IORESOURCE_IO | IORESOURCE_MEM |
				  IORESOURCE_PREFETCH;

	__pci_setup_bridge(bus, type);
}

/* Check whether the bridge supports optional I/O and
   prefetchable memory ranges. If not, the respective
   base/limit registers must be read-only and read as 0. */
static void pci_bridge_check_ranges(struct pci_bus *bus)
{
	u16 io;
	u32 pmem;
	struct pci_dev *bridge = bus->self;
	struct resource *b_res;

	b_res = &bridge->resource[PCI_BRIDGE_RESOURCES];
	b_res[1].flags |= IORESOURCE_MEM;

	pci_read_config_word(bridge, PCI_IO_BASE, &io);
	if (!io) {
		pci_write_config_word(bridge, PCI_IO_BASE, 0xe0f0);
		pci_read_config_word(bridge, PCI_IO_BASE, &io);
		pci_write_config_word(bridge, PCI_IO_BASE, 0x0);
	}
	if (io)
		b_res[0].flags |= IORESOURCE_IO;

	/*  DECchip 21050 pass 2 errata: the bridge may miss an address
	    disconnect boundary by one PCI data phase.
	    Workaround: do not use prefetching on this device. */
	if (bridge->vendor == PCI_VENDOR_ID_DEC && bridge->device == 0x0001)
		return;

	pci_read_config_dword(bridge, PCI_PREF_MEMORY_BASE, &pmem);
	if (!pmem) {
		pci_write_config_dword(bridge, PCI_PREF_MEMORY_BASE,
					       0xffe0fff0);
		pci_read_config_dword(bridge, PCI_PREF_MEMORY_BASE, &pmem);
		pci_write_config_dword(bridge, PCI_PREF_MEMORY_BASE, 0x0);
	}
	if (pmem) {
		b_res[2].flags |= IORESOURCE_MEM | IORESOURCE_PREFETCH;
		if ((pmem & PCI_PREF_RANGE_TYPE_MASK) ==
		    PCI_PREF_RANGE_TYPE_64) {
			b_res[2].flags |= IORESOURCE_MEM_64;
			b_res[2].flags |= PCI_PREF_RANGE_TYPE_64;
		}
	}

	/* double check if bridge does support 64 bit pref */
	if (b_res[2].flags & IORESOURCE_MEM_64) {
		u32 mem_base_hi, tmp;
		pci_read_config_dword(bridge, PCI_PREF_BASE_UPPER32,
					 &mem_base_hi);
		pci_write_config_dword(bridge, PCI_PREF_BASE_UPPER32,
					       0xffffffff);
		pci_read_config_dword(bridge, PCI_PREF_BASE_UPPER32, &tmp);
		if (!tmp)
			b_res[2].flags &= ~IORESOURCE_MEM_64;
		pci_write_config_dword(bridge, PCI_PREF_BASE_UPPER32,
				       mem_base_hi);
	}
}

/* Helper function for sizing routines: find first available
   bus resource of a given type. Note: we intentionally skip
   the bus resources which have already been assigned (that is,
   have non-NULL parent resource). */
static struct resource *find_free_bus_resource(struct pci_bus *bus, unsigned long type)
{
	int i;
	struct resource *r;
	unsigned long type_mask = IORESOURCE_IO | IORESOURCE_MEM |
				  IORESOURCE_PREFETCH;

	pci_bus_for_each_resource(bus, r, i) {
		if (r == &ioport_resource || r == &iomem_resource)
			continue;
		if (r && (r->flags & type_mask) == type && !r->parent)
			return r;
	}
	return NULL;
}

static resource_size_t calculate_iosize(resource_size_t size,
		resource_size_t min_size,
		resource_size_t size1,
		resource_size_t old_size,
		resource_size_t align)
{
	if (size < min_size)
		size = min_size;
	if (old_size == 1 )
		old_size = 0;
	/* To be fixed in 2.5: we should have sort of HAVE_ISA
	   flag in the struct pci_bus. */
#if defined(CONFIG_ISA) || defined(CONFIG_EISA)
	size = (size & 0xff) + ((size & ~0xffUL) << 2);
#endif
	size = ALIGN(size + size1, align);
	if (size < old_size)
		size = old_size;
	return size;
}

static resource_size_t calculate_memsize(resource_size_t size,
		resource_size_t min_size,
		resource_size_t size1,
		resource_size_t old_size,
		resource_size_t align)
{
	if (size < min_size)
		size = min_size;
	if (old_size == 1 )
		old_size = 0;
	if (size < old_size)
		size = old_size;
	size = ALIGN(size + size1, align);
	return size;
}

resource_size_t __weak pcibios_window_alignment(struct pci_bus *bus,
						unsigned long type)
{
	return 1;
}

#define PCI_P2P_DEFAULT_MEM_ALIGN	0x100000	/* 1MiB */
#define PCI_P2P_DEFAULT_IO_ALIGN	0x1000		/* 4KiB */
#define PCI_P2P_DEFAULT_IO_ALIGN_1K	0x400		/* 1KiB */

static resource_size_t window_alignment(struct pci_bus *bus,
					unsigned long type)
{
	resource_size_t align = 1, arch_align;

	if (type & IORESOURCE_MEM)
		align = PCI_P2P_DEFAULT_MEM_ALIGN;
	else if (type & IORESOURCE_IO) {
		/*
		 * Per spec, I/O windows are 4K-aligned, but some
		 * bridges have an extension to support 1K alignment.
		 */
		if (bus->self->io_window_1k)
			align = PCI_P2P_DEFAULT_IO_ALIGN_1K;
		else
			align = PCI_P2P_DEFAULT_IO_ALIGN;
	}

	arch_align = pcibios_window_alignment(bus, type);
	return max(align, arch_align);
}

/**
 * pbus_size_io() - size the io window of a given bus
 *
 * @bus : the bus
 * @min_size : the minimum io window that must to be allocated
 * @add_size : additional optional io window
 * @realloc_head : track the additional io window on this list
 *
 * Sizing the IO windows of the PCI-PCI bridge is trivial,
 * since these windows have 1K or 4K granularity and the IO ranges
 * of non-bridge PCI devices are limited to 256 bytes.
 * We must be careful with the ISA aliasing though.
 */
static void pbus_size_io(struct pci_bus *bus, resource_size_t min_size,
		resource_size_t add_size, struct list_head *realloc_head)
{
	struct pci_dev *dev;
	struct resource *b_res = find_free_bus_resource(bus, IORESOURCE_IO);
	resource_size_t size = 0, size0 = 0, size1 = 0;
	resource_size_t children_add_size = 0;
	resource_size_t min_align, align;

	if (!b_res)
		return;

	min_align = window_alignment(bus, IORESOURCE_IO);
	list_for_each_entry(dev, &bus->devices, bus_list) {
		int i;

		for (i = 0; i < PCI_NUM_RESOURCES; i++) {
			struct resource *r = &dev->resource[i];
			unsigned long r_size;

			if (r->parent || !(r->flags & IORESOURCE_IO))
				continue;
			r_size = resource_size(r);

			if (r_size < 0x400)
				/* Might be re-aligned for ISA */
				size += r_size;
			else
				size1 += r_size;

			align = pci_resource_alignment(dev, r);
			if (align > min_align)
				min_align = align;

			if (realloc_head)
				children_add_size += get_res_add_size(realloc_head, r);
		}
	}

	size0 = calculate_iosize(size, min_size, size1,
			resource_size(b_res), min_align);
	if (children_add_size > add_size)
		add_size = children_add_size;
	size1 = (!realloc_head || (realloc_head && !add_size)) ? size0 :
		calculate_iosize(size, min_size, add_size + size1,
<<<<<<< HEAD
			resource_size(b_res), 4096);
=======
			resource_size(b_res), min_align);
>>>>>>> c3ade0e0
	if (!size0 && !size1) {
		if (b_res->start || b_res->end)
			dev_info(&bus->self->dev, "disabling bridge window "
				 "%pR to %pR (unused)\n", b_res,
				 &bus->busn_res);
		b_res->flags = 0;
		return;
	}

	b_res->start = min_align;
	b_res->end = b_res->start + size0 - 1;
	b_res->flags |= IORESOURCE_STARTALIGN;
	if (size1 > size0 && realloc_head) {
		add_to_list(realloc_head, bus->self, b_res, size1-size0,
			    min_align);
		dev_printk(KERN_DEBUG, &bus->self->dev, "bridge window "
				 "%pR to %pR add_size %llx\n", b_res,
				 &bus->busn_res,
				 (unsigned long long)size1-size0);
	}
}

static inline resource_size_t calculate_mem_align(resource_size_t *aligns,
						  int max_order)
{
	resource_size_t align = 0;
	resource_size_t min_align = 0;
	int order;

	for (order = 0; order <= max_order; order++) {
		resource_size_t align1 = 1;

		align1 <<= (order + 20);

		if (!align)
			min_align = align1;
		else if (ALIGN(align + min_align, min_align) < align1)
			min_align = align1 >> 1;
		align += aligns[order];
	}

	return min_align;
}

/**
 * pbus_size_mem() - size the memory window of a given bus
 *
 * @bus : the bus
 * @mask: mask the resource flag, then compare it with type
 * @type: the type of free resource from bridge
 * @min_size : the minimum memory window that must to be allocated
 * @add_size : additional optional memory window
 * @realloc_head : track the additional memory window on this list
 *
 * Calculate the size of the bus and minimal alignment which
 * guarantees that all child resources fit in this size.
 */
static int pbus_size_mem(struct pci_bus *bus, unsigned long mask,
			 unsigned long type, resource_size_t min_size,
			resource_size_t add_size,
			struct list_head *realloc_head)
{
	struct pci_dev *dev;
	resource_size_t min_align, align, size, size0, size1;
	resource_size_t aligns[12];	/* Alignments from 1Mb to 2Gb */
	int order, max_order;
	struct resource *b_res = find_free_bus_resource(bus, type);
	unsigned int mem64_mask = 0;
	resource_size_t children_add_size = 0;

	if (!b_res)
		return 0;

	memset(aligns, 0, sizeof(aligns));
	max_order = 0;
	size = 0;

	mem64_mask = b_res->flags & IORESOURCE_MEM_64;
	b_res->flags &= ~IORESOURCE_MEM_64;

	list_for_each_entry(dev, &bus->devices, bus_list) {
		int i;

		for (i = 0; i < PCI_NUM_RESOURCES; i++) {
			struct resource *r = &dev->resource[i];
			resource_size_t r_size;

			if (r->parent || (r->flags & mask) != type)
				continue;
			r_size = resource_size(r);
#ifdef CONFIG_PCI_IOV
			/* put SRIOV requested res to the optional list */
			if (realloc_head && i >= PCI_IOV_RESOURCES &&
					i <= PCI_IOV_RESOURCE_END) {
				r->end = r->start - 1;
				add_to_list(realloc_head, dev, r, r_size, 0/* don't care */);
				children_add_size += r_size;
				continue;
			}
#endif
			/* For bridges size != alignment */
			align = pci_resource_alignment(dev, r);
			order = __ffs(align) - 20;
			if (order > 11) {
				dev_warn(&dev->dev, "disabling BAR %d: %pR "
					 "(bad alignment %#llx)\n", i, r,
					 (unsigned long long) align);
				r->flags = 0;
				continue;
			}
			size += r_size;
			if (order < 0)
				order = 0;
			/* Exclude ranges with size > align from
			   calculation of the alignment. */
			if (r_size == align)
				aligns[order] += align;
			if (order > max_order)
				max_order = order;
			mem64_mask &= r->flags & IORESOURCE_MEM_64;

			if (realloc_head)
				children_add_size += get_res_add_size(realloc_head, r);
		}
	}

	min_align = calculate_mem_align(aligns, max_order);
	min_align = max(min_align, window_alignment(bus, b_res->flags));
	size0 = calculate_memsize(size, min_size, 0, resource_size(b_res), min_align);
	if (children_add_size > add_size)
		add_size = children_add_size;
	size1 = (!realloc_head || (realloc_head && !add_size)) ? size0 :
		calculate_memsize(size, min_size, add_size,
				resource_size(b_res), min_align);
	if (!size0 && !size1) {
		if (b_res->start || b_res->end)
			dev_info(&bus->self->dev, "disabling bridge window "
				 "%pR to %pR (unused)\n", b_res,
				 &bus->busn_res);
		b_res->flags = 0;
		return 1;
	}
	b_res->start = min_align;
	b_res->end = size0 + min_align - 1;
	b_res->flags |= IORESOURCE_STARTALIGN | mem64_mask;
	if (size1 > size0 && realloc_head) {
		add_to_list(realloc_head, bus->self, b_res, size1-size0, min_align);
		dev_printk(KERN_DEBUG, &bus->self->dev, "bridge window "
				 "%pR to %pR add_size %llx\n", b_res,
				 &bus->busn_res, (unsigned long long)size1-size0);
	}
	return 1;
}

unsigned long pci_cardbus_resource_alignment(struct resource *res)
{
	if (res->flags & IORESOURCE_IO)
		return pci_cardbus_io_size;
	if (res->flags & IORESOURCE_MEM)
		return pci_cardbus_mem_size;
	return 0;
}

static void pci_bus_size_cardbus(struct pci_bus *bus,
			struct list_head *realloc_head)
{
	struct pci_dev *bridge = bus->self;
	struct resource *b_res = &bridge->resource[PCI_BRIDGE_RESOURCES];
	resource_size_t b_res_3_size = pci_cardbus_mem_size * 2;
	u16 ctrl;

	if (b_res[0].parent)
		goto handle_b_res_1;
	/*
	 * Reserve some resources for CardBus.  We reserve
	 * a fixed amount of bus space for CardBus bridges.
	 */
	b_res[0].start = pci_cardbus_io_size;
	b_res[0].end = b_res[0].start + pci_cardbus_io_size - 1;
	b_res[0].flags |= IORESOURCE_IO | IORESOURCE_STARTALIGN;
	if (realloc_head) {
		b_res[0].end -= pci_cardbus_io_size;
		add_to_list(realloc_head, bridge, b_res, pci_cardbus_io_size,
				pci_cardbus_io_size);
	}

handle_b_res_1:
	if (b_res[1].parent)
		goto handle_b_res_2;
	b_res[1].start = pci_cardbus_io_size;
	b_res[1].end = b_res[1].start + pci_cardbus_io_size - 1;
	b_res[1].flags |= IORESOURCE_IO | IORESOURCE_STARTALIGN;
	if (realloc_head) {
		b_res[1].end -= pci_cardbus_io_size;
		add_to_list(realloc_head, bridge, b_res+1, pci_cardbus_io_size,
				 pci_cardbus_io_size);
	}

handle_b_res_2:
	/* MEM1 must not be pref mmio */
	pci_read_config_word(bridge, PCI_CB_BRIDGE_CONTROL, &ctrl);
	if (ctrl & PCI_CB_BRIDGE_CTL_PREFETCH_MEM1) {
		ctrl &= ~PCI_CB_BRIDGE_CTL_PREFETCH_MEM1;
		pci_write_config_word(bridge, PCI_CB_BRIDGE_CONTROL, ctrl);
		pci_read_config_word(bridge, PCI_CB_BRIDGE_CONTROL, &ctrl);
	}

	/*
	 * Check whether prefetchable memory is supported
	 * by this bridge.
	 */
	pci_read_config_word(bridge, PCI_CB_BRIDGE_CONTROL, &ctrl);
	if (!(ctrl & PCI_CB_BRIDGE_CTL_PREFETCH_MEM0)) {
		ctrl |= PCI_CB_BRIDGE_CTL_PREFETCH_MEM0;
		pci_write_config_word(bridge, PCI_CB_BRIDGE_CONTROL, ctrl);
		pci_read_config_word(bridge, PCI_CB_BRIDGE_CONTROL, &ctrl);
	}

	if (b_res[2].parent)
		goto handle_b_res_3;
	/*
	 * If we have prefetchable memory support, allocate
	 * two regions.  Otherwise, allocate one region of
	 * twice the size.
	 */
	if (ctrl & PCI_CB_BRIDGE_CTL_PREFETCH_MEM0) {
		b_res[2].start = pci_cardbus_mem_size;
		b_res[2].end = b_res[2].start + pci_cardbus_mem_size - 1;
		b_res[2].flags |= IORESOURCE_MEM | IORESOURCE_PREFETCH |
				  IORESOURCE_STARTALIGN;
		if (realloc_head) {
			b_res[2].end -= pci_cardbus_mem_size;
			add_to_list(realloc_head, bridge, b_res+2,
				 pci_cardbus_mem_size, pci_cardbus_mem_size);
		}

		/* reduce that to half */
		b_res_3_size = pci_cardbus_mem_size;
	}

handle_b_res_3:
	if (b_res[3].parent)
		goto handle_done;
	b_res[3].start = pci_cardbus_mem_size;
	b_res[3].end = b_res[3].start + b_res_3_size - 1;
	b_res[3].flags |= IORESOURCE_MEM | IORESOURCE_STARTALIGN;
	if (realloc_head) {
		b_res[3].end -= b_res_3_size;
		add_to_list(realloc_head, bridge, b_res+3, b_res_3_size,
				 pci_cardbus_mem_size);
	}

handle_done:
	;
}

void __ref __pci_bus_size_bridges(struct pci_bus *bus,
			struct list_head *realloc_head)
{
	struct pci_dev *dev;
	unsigned long mask, prefmask;
	resource_size_t additional_mem_size = 0, additional_io_size = 0;

	list_for_each_entry(dev, &bus->devices, bus_list) {
		struct pci_bus *b = dev->subordinate;
		if (!b)
			continue;

		switch (dev->class >> 8) {
		case PCI_CLASS_BRIDGE_CARDBUS:
			pci_bus_size_cardbus(b, realloc_head);
			break;

		case PCI_CLASS_BRIDGE_PCI:
		default:
			__pci_bus_size_bridges(b, realloc_head);
			break;
		}
	}

	/* The root bus? */
	if (pci_is_root_bus(bus))
		return;

	switch (bus->self->class >> 8) {
	case PCI_CLASS_BRIDGE_CARDBUS:
		/* don't size cardbuses yet. */
		break;

	case PCI_CLASS_BRIDGE_PCI:
		pci_bridge_check_ranges(bus);
		if (bus->self->is_hotplug_bridge) {
			additional_io_size  = pci_hotplug_io_size;
			additional_mem_size = pci_hotplug_mem_size;
		}
		/*
		 * Follow thru
		 */
	default:
		pbus_size_io(bus, realloc_head ? 0 : additional_io_size,
			     additional_io_size, realloc_head);
		/* If the bridge supports prefetchable range, size it
		   separately. If it doesn't, or its prefetchable window
		   has already been allocated by arch code, try
		   non-prefetchable range for both types of PCI memory
		   resources. */
		mask = IORESOURCE_MEM;
		prefmask = IORESOURCE_MEM | IORESOURCE_PREFETCH;
		if (pbus_size_mem(bus, prefmask, prefmask,
				  realloc_head ? 0 : additional_mem_size,
				  additional_mem_size, realloc_head))
			mask = prefmask; /* Success, size non-prefetch only. */
		else
			additional_mem_size += additional_mem_size;
		pbus_size_mem(bus, mask, IORESOURCE_MEM,
				realloc_head ? 0 : additional_mem_size,
				additional_mem_size, realloc_head);
		break;
	}
}

void __ref pci_bus_size_bridges(struct pci_bus *bus)
{
	__pci_bus_size_bridges(bus, NULL);
}
EXPORT_SYMBOL(pci_bus_size_bridges);

void __ref __pci_bus_assign_resources(const struct pci_bus *bus,
				      struct list_head *realloc_head,
				      struct list_head *fail_head)
{
	struct pci_bus *b;
	struct pci_dev *dev;

	pbus_assign_resources_sorted(bus, realloc_head, fail_head);

	list_for_each_entry(dev, &bus->devices, bus_list) {
		b = dev->subordinate;
		if (!b)
			continue;

		__pci_bus_assign_resources(b, realloc_head, fail_head);

		switch (dev->class >> 8) {
		case PCI_CLASS_BRIDGE_PCI:
			if (!pci_is_enabled(dev))
				pci_setup_bridge(b);
			break;

		case PCI_CLASS_BRIDGE_CARDBUS:
			pci_setup_cardbus(b);
			break;

		default:
			dev_info(&dev->dev, "not setting up bridge for bus "
				 "%04x:%02x\n", pci_domain_nr(b), b->number);
			break;
		}
	}
}

void __ref pci_bus_assign_resources(const struct pci_bus *bus)
{
	__pci_bus_assign_resources(bus, NULL, NULL);
}
EXPORT_SYMBOL(pci_bus_assign_resources);

static void __ref __pci_bridge_assign_resources(const struct pci_dev *bridge,
					 struct list_head *add_head,
					 struct list_head *fail_head)
{
	struct pci_bus *b;

	pdev_assign_resources_sorted((struct pci_dev *)bridge,
					 add_head, fail_head);

	b = bridge->subordinate;
	if (!b)
		return;

	__pci_bus_assign_resources(b, add_head, fail_head);

	switch (bridge->class >> 8) {
	case PCI_CLASS_BRIDGE_PCI:
		pci_setup_bridge(b);
		break;

	case PCI_CLASS_BRIDGE_CARDBUS:
		pci_setup_cardbus(b);
		break;

	default:
		dev_info(&bridge->dev, "not setting up bridge for bus "
			 "%04x:%02x\n", pci_domain_nr(b), b->number);
		break;
	}
}
static void pci_bridge_release_resources(struct pci_bus *bus,
					  unsigned long type)
{
	int idx;
	bool changed = false;
	struct pci_dev *dev;
	struct resource *r;
	unsigned long type_mask = IORESOURCE_IO | IORESOURCE_MEM |
				  IORESOURCE_PREFETCH;

	dev = bus->self;
	for (idx = PCI_BRIDGE_RESOURCES; idx <= PCI_BRIDGE_RESOURCE_END;
	     idx++) {
		r = &dev->resource[idx];
		if ((r->flags & type_mask) != type)
			continue;
		if (!r->parent)
			continue;
		/*
		 * if there are children under that, we should release them
		 *  all
		 */
		release_child_resources(r);
		if (!release_resource(r)) {
			dev_printk(KERN_DEBUG, &dev->dev,
				 "resource %d %pR released\n", idx, r);
			/* keep the old size */
			r->end = resource_size(r) - 1;
			r->start = 0;
			r->flags = 0;
			changed = true;
		}
	}

	if (changed) {
		/* avoiding touch the one without PREF */
		if (type & IORESOURCE_PREFETCH)
			type = IORESOURCE_PREFETCH;
		__pci_setup_bridge(bus, type);
	}
}

enum release_type {
	leaf_only,
	whole_subtree,
};
/*
 * try to release pci bridge resources that is from leaf bridge,
 * so we can allocate big new one later
 */
static void __ref pci_bus_release_bridge_resources(struct pci_bus *bus,
						   unsigned long type,
						   enum release_type rel_type)
{
	struct pci_dev *dev;
	bool is_leaf_bridge = true;

	list_for_each_entry(dev, &bus->devices, bus_list) {
		struct pci_bus *b = dev->subordinate;
		if (!b)
			continue;

		is_leaf_bridge = false;

		if ((dev->class >> 8) != PCI_CLASS_BRIDGE_PCI)
			continue;

		if (rel_type == whole_subtree)
			pci_bus_release_bridge_resources(b, type,
						 whole_subtree);
	}

	if (pci_is_root_bus(bus))
		return;

	if ((bus->self->class >> 8) != PCI_CLASS_BRIDGE_PCI)
		return;

	if ((rel_type == whole_subtree) || is_leaf_bridge)
		pci_bridge_release_resources(bus, type);
}

static void pci_bus_dump_res(struct pci_bus *bus)
{
	struct resource *res;
	int i;

	pci_bus_for_each_resource(bus, res, i) {
		if (!res || !res->end || !res->flags)
                        continue;

		dev_printk(KERN_DEBUG, &bus->dev, "resource %d %pR\n", i, res);
        }
}

static void pci_bus_dump_resources(struct pci_bus *bus)
{
	struct pci_bus *b;
	struct pci_dev *dev;


	pci_bus_dump_res(bus);

	list_for_each_entry(dev, &bus->devices, bus_list) {
		b = dev->subordinate;
		if (!b)
			continue;

		pci_bus_dump_resources(b);
	}
}

static int pci_bus_get_depth(struct pci_bus *bus)
{
	int depth = 0;
	struct pci_bus *child_bus;

	list_for_each_entry(child_bus, &bus->children, node){
		int ret;

		ret = pci_bus_get_depth(child_bus);
		if (ret + 1 > depth)
			depth = ret + 1;
	}

	return depth;
}

/*
 * -1: undefined, will auto detect later
 *  0: disabled by user
 *  1: disabled by auto detect
 *  2: enabled by user
 *  3: enabled by auto detect
 */
enum enable_type {
	undefined = -1,
	user_disabled,
	auto_disabled,
	user_enabled,
	auto_enabled,
};

static enum enable_type pci_realloc_enable = undefined;
void __init pci_realloc_get_opt(char *str)
{
	if (!strncmp(str, "off", 3))
		pci_realloc_enable = user_disabled;
	else if (!strncmp(str, "on", 2))
		pci_realloc_enable = user_enabled;
}
static bool pci_realloc_enabled(enum enable_type enable)
{
	return enable >= user_enabled;
}

#if defined(CONFIG_PCI_IOV) && defined(CONFIG_PCI_REALLOC_ENABLE_AUTO)
static int iov_resources_unassigned(struct pci_dev *dev, void *data)
{
	int i;
	bool *unassigned = data;

	for (i = PCI_IOV_RESOURCES; i <= PCI_IOV_RESOURCE_END; i++) {
		struct resource *r = &dev->resource[i];
		struct pci_bus_region region;

		/* Not assigned or rejected by kernel? */
		if (!r->flags)
			continue;

		pcibios_resource_to_bus(dev->bus, &region, r);
		if (!region.start) {
			*unassigned = true;
			return 1; /* return early from pci_walk_bus() */
		}
	}

	return 0;
}

static enum enable_type pci_realloc_detect(struct pci_bus *bus,
			 enum enable_type enable_local)
{
	bool unassigned = false;

	if (enable_local != undefined)
		return enable_local;

	pci_walk_bus(bus, iov_resources_unassigned, &unassigned);
	if (unassigned)
		return auto_enabled;

	return enable_local;
}
#else
static enum enable_type pci_realloc_detect(struct pci_bus *bus,
			 enum enable_type enable_local)
{
	return enable_local;
}
#endif

/*
 * first try will not touch pci bridge res
 * second and later try will clear small leaf bridge res
 * will stop till to the max depth if can not find good one
 */
void pci_assign_unassigned_root_bus_resources(struct pci_bus *bus)
{
	LIST_HEAD(realloc_head); /* list of resources that
					want additional resources */
	struct list_head *add_list = NULL;
	int tried_times = 0;
	enum release_type rel_type = leaf_only;
	LIST_HEAD(fail_head);
	struct pci_dev_resource *fail_res;
	unsigned long type_mask = IORESOURCE_IO | IORESOURCE_MEM |
				  IORESOURCE_PREFETCH;
	int pci_try_num = 1;
	enum enable_type enable_local;

	/* don't realloc if asked to do so */
	enable_local = pci_realloc_detect(bus, pci_realloc_enable);
	if (pci_realloc_enabled(enable_local)) {
		int max_depth = pci_bus_get_depth(bus);

		pci_try_num = max_depth + 1;
		dev_printk(KERN_DEBUG, &bus->dev,
			   "max bus depth: %d pci_try_num: %d\n",
			   max_depth, pci_try_num);
	}

again:
	/*
	 * last try will use add_list, otherwise will try good to have as
	 * must have, so can realloc parent bridge resource
	 */
	if (tried_times + 1 == pci_try_num)
		add_list = &realloc_head;
	/* Depth first, calculate sizes and alignments of all
	   subordinate buses. */
	__pci_bus_size_bridges(bus, add_list);

	/* Depth last, allocate resources and update the hardware. */
	__pci_bus_assign_resources(bus, add_list, &fail_head);
	if (add_list)
		BUG_ON(!list_empty(add_list));
	tried_times++;

	/* any device complain? */
	if (list_empty(&fail_head))
		goto dump;

	if (tried_times >= pci_try_num) {
		if (enable_local == undefined)
			dev_info(&bus->dev, "Some PCI device resources are unassigned, try booting with pci=realloc\n");
		else if (enable_local == auto_enabled)
			dev_info(&bus->dev, "Automatically enabled pci realloc, if you have problem, try booting with pci=realloc=off\n");

		free_list(&fail_head);
		goto dump;
	}

	dev_printk(KERN_DEBUG, &bus->dev,
		   "No. %d try to assign unassigned res\n", tried_times + 1);

	/* third times and later will not check if it is leaf */
	if ((tried_times + 1) > 2)
		rel_type = whole_subtree;

	/*
	 * Try to release leaf bridge's resources that doesn't fit resource of
	 * child device under that bridge
	 */
	list_for_each_entry(fail_res, &fail_head, list)
		pci_bus_release_bridge_resources(fail_res->dev->bus,
						 fail_res->flags & type_mask,
						 rel_type);

	/* restore size and flags */
	list_for_each_entry(fail_res, &fail_head, list) {
		struct resource *res = fail_res->res;

		res->start = fail_res->start;
		res->end = fail_res->end;
		res->flags = fail_res->flags;
		if (fail_res->dev->subordinate)
			res->flags = 0;
	}
	free_list(&fail_head);

	goto again;

dump:
	/* dump the resource on buses */
	pci_bus_dump_resources(bus);
}

void __init pci_assign_unassigned_resources(void)
{
	struct pci_bus *root_bus;

	list_for_each_entry(root_bus, &pci_root_buses, node)
		pci_assign_unassigned_root_bus_resources(root_bus);
}

void pci_assign_unassigned_bridge_resources(struct pci_dev *bridge)
{
	struct pci_bus *parent = bridge->subordinate;
	LIST_HEAD(add_list); /* list of resources that
					want additional resources */
	int tried_times = 0;
	LIST_HEAD(fail_head);
	struct pci_dev_resource *fail_res;
	int retval;
	unsigned long type_mask = IORESOURCE_IO | IORESOURCE_MEM |
				  IORESOURCE_PREFETCH;

again:
	__pci_bus_size_bridges(parent, &add_list);
	__pci_bridge_assign_resources(bridge, &add_list, &fail_head);
	BUG_ON(!list_empty(&add_list));
	tried_times++;

	if (list_empty(&fail_head))
		goto enable_all;

	if (tried_times >= 2) {
		/* still fail, don't need to try more */
		free_list(&fail_head);
		goto enable_all;
	}

	printk(KERN_DEBUG "PCI: No. %d try to assign unassigned res\n",
			 tried_times + 1);

	/*
	 * Try to release leaf bridge's resources that doesn't fit resource of
	 * child device under that bridge
	 */
	list_for_each_entry(fail_res, &fail_head, list)
		pci_bus_release_bridge_resources(fail_res->dev->bus,
						 fail_res->flags & type_mask,
						 whole_subtree);

	/* restore size and flags */
	list_for_each_entry(fail_res, &fail_head, list) {
		struct resource *res = fail_res->res;

		res->start = fail_res->start;
		res->end = fail_res->end;
		res->flags = fail_res->flags;
		if (fail_res->dev->subordinate)
			res->flags = 0;
	}
	free_list(&fail_head);

	goto again;

enable_all:
	retval = pci_reenable_device(bridge);
	if (retval)
		dev_err(&bridge->dev, "Error reenabling bridge (%d)\n", retval);
	pci_set_master(bridge);
}
EXPORT_SYMBOL_GPL(pci_assign_unassigned_bridge_resources);

void pci_assign_unassigned_bus_resources(struct pci_bus *bus)
{
	struct pci_dev *dev;
	LIST_HEAD(add_list); /* list of resources that
					want additional resources */

	down_read(&pci_bus_sem);
	list_for_each_entry(dev, &bus->devices, bus_list)
		if (dev->hdr_type == PCI_HEADER_TYPE_BRIDGE ||
		    dev->hdr_type == PCI_HEADER_TYPE_CARDBUS)
			if (dev->subordinate)
				__pci_bus_size_bridges(dev->subordinate,
							 &add_list);
	up_read(&pci_bus_sem);
	__pci_bus_assign_resources(bus, &add_list, NULL);
	BUG_ON(!list_empty(&add_list));
}<|MERGE_RESOLUTION|>--- conflicted
+++ resolved
@@ -856,11 +856,7 @@
 		add_size = children_add_size;
 	size1 = (!realloc_head || (realloc_head && !add_size)) ? size0 :
 		calculate_iosize(size, min_size, add_size + size1,
-<<<<<<< HEAD
-			resource_size(b_res), 4096);
-=======
 			resource_size(b_res), min_align);
->>>>>>> c3ade0e0
 	if (!size0 && !size1) {
 		if (b_res->start || b_res->end)
 			dev_info(&bus->self->dev, "disabling bridge window "
