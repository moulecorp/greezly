--- conflicted
+++ resolved
@@ -964,12 +964,9 @@
 	if (pci_dev->class == PCI_CLASS_SERIAL_USB_EHCI)
 		pci_write_config_word(pci_dev, PCI_COMMAND, 0);
 
-<<<<<<< HEAD
-=======
 	if (pcibios_pm_ops.poweroff_noirq)
 		return pcibios_pm_ops.poweroff_noirq(dev);
 
->>>>>>> c3ade0e0
 	return 0;
 }
 
