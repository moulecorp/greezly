--- conflicted
+++ resolved
@@ -41,11 +41,7 @@
 bool pciehp_debug;
 bool pciehp_poll_mode;
 int pciehp_poll_time;
-<<<<<<< HEAD
-int pciehp_force;
-=======
 static bool pciehp_force;
->>>>>>> c3ade0e0
 
 #define DRIVER_VERSION	"0.4"
 #define DRIVER_AUTHOR	"Dan Zink <dan.zink@compaq.com>, Greg Kroah-Hartman <greg@kroah.com>, Dely Sy <dely.l.sy@intel.com>"
@@ -360,13 +356,8 @@
 
 	pciehp_firmware_init();
 	retval = pcie_port_service_register(&hpdriver_portdrv);
-<<<<<<< HEAD
- 	dbg("pcie_port_service_register = %d\n", retval);
-  	info(DRIVER_DESC " version: " DRIVER_VERSION "\n");
-=======
 	dbg("pcie_port_service_register = %d\n", retval);
 	info(DRIVER_DESC " version: " DRIVER_VERSION "\n");
->>>>>>> c3ade0e0
 	if (retval)
 		dbg("Failure to register service\n");
 
