--- conflicted
+++ resolved
@@ -57,13 +57,8 @@
 #define warn(format, arg...) printk(KERN_WARNING "%s: " format "\n", MY_NAME , ## arg)
 
 /* local variables */
-<<<<<<< HEAD
-static int debug;
-static int poll;
-=======
 static bool debug;
 static bool poll;
->>>>>>> c3ade0e0
 static struct cpci_hp_controller zt5550_hpc;
 
 /* Primary cPCI bus bridge device */
