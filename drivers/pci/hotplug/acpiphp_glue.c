/*
 * ACPI PCI HotPlug glue functions to ACPI CA subsystem
 *
 * Copyright (C) 2002,2003 Takayoshi Kochi (t-kochi@bq.jp.nec.com)
 * Copyright (C) 2002 Hiroshi Aono (h-aono@ap.jp.nec.com)
 * Copyright (C) 2002,2003 NEC Corporation
 * Copyright (C) 2003-2005 Matthew Wilcox (matthew.wilcox@hp.com)
 * Copyright (C) 2003-2005 Hewlett Packard
 * Copyright (C) 2005 Rajesh Shah (rajesh.shah@intel.com)
 * Copyright (C) 2005 Intel Corporation
 *
 * All rights reserved.
 *
 * This program is free software; you can redistribute it and/or modify
 * it under the terms of the GNU General Public License as published by
 * the Free Software Foundation; either version 2 of the License, or (at
 * your option) any later version.
 *
 * This program is distributed in the hope that it will be useful, but
 * WITHOUT ANY WARRANTY; without even the implied warranty of
 * MERCHANTABILITY OR FITNESS FOR A PARTICULAR PURPOSE, GOOD TITLE or
 * NON INFRINGEMENT.  See the GNU General Public License for more
 * details.
 *
 * You should have received a copy of the GNU General Public License
 * along with this program; if not, write to the Free Software
 * Foundation, Inc., 675 Mass Ave, Cambridge, MA 02139, USA.
 *
 * Send feedback to <kristen.c.accardi@intel.com>
 *
 */

/*
 * Lifetime rules for pci_dev:
 *  - The one in acpiphp_bridge has its refcount elevated by pci_get_slot()
 *    when the bridge is scanned and it loses a refcount when the bridge
 *    is removed.
 *  - When a P2P bridge is present, we elevate the refcount on the subordinate
 *    bus. It loses the refcount when the the driver unloads.
 */

#define pr_fmt(fmt) "acpiphp_glue: " fmt

#include <linux/init.h>
#include <linux/module.h>

#include <linux/kernel.h>
#include <linux/pci.h>
#include <linux/pci_hotplug.h>
#include <linux/pci-acpi.h>
#include <linux/pm_runtime.h>
#include <linux/mutex.h>
#include <linux/slab.h>
#include <linux/acpi.h>

#include "../pci.h"
#include "acpiphp.h"

static LIST_HEAD(bridge_list);
static DEFINE_MUTEX(bridge_mutex);
static DEFINE_MUTEX(acpiphp_context_lock);

static void handle_hotplug_event(acpi_handle handle, u32 type, void *data);
static void acpiphp_sanitize_bus(struct pci_bus *bus);
static void acpiphp_set_hpp_values(struct pci_bus *bus);
static void hotplug_event(acpi_handle handle, u32 type, void *data);
static void free_bridge(struct kref *kref);

static void acpiphp_context_handler(acpi_handle handle, void *context)
{
	/* Intentionally empty. */
}

/**
 * acpiphp_init_context - Create hotplug context and grab a reference to it.
 * @handle: ACPI object handle to create the context for.
 *
 * Call under acpiphp_context_lock.
 */
static struct acpiphp_context *acpiphp_init_context(acpi_handle handle)
{
	struct acpiphp_context *context;
	acpi_status status;

	context = kzalloc(sizeof(*context), GFP_KERNEL);
	if (!context)
		return NULL;

	context->handle = handle;
	context->refcount = 1;
	status = acpi_attach_data(handle, acpiphp_context_handler, context);
	if (ACPI_FAILURE(status)) {
		kfree(context);
		return NULL;
	}
	return context;
}

/**
 * acpiphp_get_context - Get hotplug context and grab a reference to it.
 * @handle: ACPI object handle to get the context for.
 *
 * Call under acpiphp_context_lock.
 */
static struct acpiphp_context *acpiphp_get_context(acpi_handle handle)
{
	struct acpiphp_context *context = NULL;
	acpi_status status;
	void *data;

	status = acpi_get_data(handle, acpiphp_context_handler, &data);
	if (ACPI_SUCCESS(status)) {
		context = data;
		context->refcount++;
	}
	return context;
}

/**
 * acpiphp_put_context - Drop a reference to ACPI hotplug context.
 * @handle: ACPI object handle to put the context for.
 *
 * The context object is removed if there are no more references to it.
 *
 * Call under acpiphp_context_lock.
 */
static void acpiphp_put_context(struct acpiphp_context *context)
{
	if (--context->refcount)
		return;

	WARN_ON(context->bridge);
	acpi_detach_data(context->handle, acpiphp_context_handler);
	kfree(context);
}

static inline void get_bridge(struct acpiphp_bridge *bridge)
{
	kref_get(&bridge->ref);
}

static inline void put_bridge(struct acpiphp_bridge *bridge)
{
	kref_put(&bridge->ref, free_bridge);
}

static void free_bridge(struct kref *kref)
{
	struct acpiphp_context *context;
	struct acpiphp_bridge *bridge;
	struct acpiphp_slot *slot, *next;
	struct acpiphp_func *func, *tmp;

	mutex_lock(&acpiphp_context_lock);

	bridge = container_of(kref, struct acpiphp_bridge, ref);

	list_for_each_entry_safe(slot, next, &bridge->slots, node) {
		list_for_each_entry_safe(func, tmp, &slot->funcs, sibling)
			acpiphp_put_context(func_to_context(func));

		kfree(slot);
	}

	context = bridge->context;
	/* Root bridges will not have hotplug context. */
	if (context) {
		/* Release the reference taken by acpiphp_enumerate_slots(). */
		put_bridge(context->func.parent);
		context->bridge = NULL;
		acpiphp_put_context(context);
	}

	put_device(&bridge->pci_bus->dev);
	pci_dev_put(bridge->pci_dev);
	kfree(bridge);

	mutex_unlock(&acpiphp_context_lock);
}

/*
 * the _DCK method can do funny things... and sometimes not
 * hah-hah funny.
 *
 * TBD - figure out a way to only call fixups for
 * systems that require them.
 */
static void post_dock_fixups(acpi_handle not_used, u32 event, void *data)
{
	struct acpiphp_context *context = data;
	struct pci_bus *bus = context->func.slot->bus;
	u32 buses;

	if (!bus->self)
		return;

	/* fixup bad _DCK function that rewrites
	 * secondary bridge on slot
	 */
	pci_read_config_dword(bus->self,
			PCI_PRIMARY_BUS,
			&buses);

	if (((buses >> 8) & 0xff) != bus->busn_res.start) {
		buses = (buses & 0xff000000)
			| ((unsigned int)(bus->primary)     <<  0)
			| ((unsigned int)(bus->busn_res.start)   <<  8)
			| ((unsigned int)(bus->busn_res.end) << 16);
		pci_write_config_dword(bus->self, PCI_PRIMARY_BUS, buses);
	}
}

static void dock_event(acpi_handle handle, u32 type, void *data)
{
	struct acpiphp_context *context;

	mutex_lock(&acpiphp_context_lock);
	context = acpiphp_get_context(handle);
	if (!context || WARN_ON(context->handle != handle)
	    || context->func.parent->is_going_away) {
		mutex_unlock(&acpiphp_context_lock);
		return;
	}
	get_bridge(context->func.parent);
	acpiphp_put_context(context);
	mutex_unlock(&acpiphp_context_lock);

	hotplug_event(handle, type, data);

	put_bridge(context->func.parent);
}

static const struct acpi_dock_ops acpiphp_dock_ops = {
	.fixup = post_dock_fixups,
	.handler = dock_event,
};

/* Check whether the PCI device is managed by native PCIe hotplug driver */
static bool device_is_managed_by_native_pciehp(struct pci_dev *pdev)
{
	u32 reg32;
	acpi_handle tmp;
	struct acpi_pci_root *root;

	/* Check whether the PCIe port supports native PCIe hotplug */
	if (pcie_capability_read_dword(pdev, PCI_EXP_SLTCAP, &reg32))
		return false;
	if (!(reg32 & PCI_EXP_SLTCAP_HPC))
		return false;

	/*
	 * Check whether native PCIe hotplug has been enabled for
	 * this PCIe hierarchy.
	 */
	tmp = acpi_find_root_bridge_handle(pdev);
	if (!tmp)
		return false;
	root = acpi_pci_find_root(tmp);
	if (!root)
		return false;
	if (!(root->osc_control_set & OSC_PCI_EXPRESS_NATIVE_HP_CONTROL))
		return false;

	return true;
}

static void acpiphp_dock_init(void *data)
{
	struct acpiphp_context *context = data;

	get_bridge(context->func.parent);
}

static void acpiphp_dock_release(void *data)
{
	struct acpiphp_context *context = data;

	put_bridge(context->func.parent);
}

/* callback routine to register each ACPI PCI slot object */
static acpi_status register_slot(acpi_handle handle, u32 lvl, void *data,
				 void **rv)
{
	struct acpiphp_bridge *bridge = data;
	struct acpiphp_context *context;
	struct acpiphp_slot *slot;
	struct acpiphp_func *newfunc;
	acpi_status status = AE_OK;
	unsigned long long adr;
	int device, function;
	struct pci_bus *pbus = bridge->pci_bus;
	struct pci_dev *pdev = bridge->pci_dev;
	u32 val;

	if (pdev && device_is_managed_by_native_pciehp(pdev))
		return AE_OK;

	status = acpi_evaluate_integer(handle, "_ADR", NULL, &adr);
	if (ACPI_FAILURE(status)) {
<<<<<<< HEAD
		warn("can't evaluate _ADR (%#x)\n", status);
		return AE_OK;
	}

	device = (adr >> 16) & 0xffff;
	function = adr & 0xffff;

	pdev = pbus->self;
	if (pdev && pci_is_pcie(pdev)) {
		tmp = acpi_find_root_bridge_handle(pdev);
		if (tmp) {
			struct acpi_pci_root *root = acpi_pci_find_root(tmp);

			if (root && (root->osc_control_set &
					OSC_PCI_EXPRESS_NATIVE_HP_CONTROL))
				return AE_OK;
		}
	}

	newfunc = kzalloc(sizeof(struct acpiphp_func), GFP_KERNEL);
	if (!newfunc)
		return AE_NO_MEMORY;

	INIT_LIST_HEAD(&newfunc->sibling);
	newfunc->handle = handle;
=======
		if (status != AE_NOT_FOUND)
			acpi_handle_warn(handle,
				"can't evaluate _ADR (%#x)\n", status);
		return AE_OK;
	}

	device = (adr >> 16) & 0xffff;
	function = adr & 0xffff;

	mutex_lock(&acpiphp_context_lock);
	context = acpiphp_init_context(handle);
	if (!context) {
		mutex_unlock(&acpiphp_context_lock);
		acpi_handle_err(handle, "No hotplug context\n");
		return AE_NOT_EXIST;
	}
	newfunc = &context->func;
>>>>>>> c3ade0e0
	newfunc->function = function;
	newfunc->parent = bridge;
	mutex_unlock(&acpiphp_context_lock);

	if (acpi_has_method(handle, "_EJ0"))
		newfunc->flags = FUNC_HAS_EJ0;

	if (acpi_has_method(handle, "_STA"))
		newfunc->flags |= FUNC_HAS_STA;

	if (acpi_has_method(handle, "_DCK"))
		newfunc->flags |= FUNC_HAS_DCK;

	/* search for objects that share the same slot */
	list_for_each_entry(slot, &bridge->slots, node)
		if (slot->device == device)
			goto slot_found;

	slot = kzalloc(sizeof(struct acpiphp_slot), GFP_KERNEL);
	if (!slot) {
		status = AE_NO_MEMORY;
		goto err;
	}

	slot->bus = bridge->pci_bus;
	slot->device = device;
	INIT_LIST_HEAD(&slot->funcs);
	mutex_init(&slot->crit_sect);

	list_add_tail(&slot->node, &bridge->slots);

	/* Register slots for ejectable functions only. */
	if (acpi_pci_check_ejectable(pbus, handle)  || is_dock_device(handle)) {
		unsigned long long sun;
		int retval;

		bridge->nr_slots++;
		status = acpi_evaluate_integer(handle, "_SUN", NULL, &sun);
		if (ACPI_FAILURE(status))
			sun = bridge->nr_slots;

		pr_debug("found ACPI PCI Hotplug slot %llu at PCI %04x:%02x:%02x\n",
		    sun, pci_domain_nr(pbus), pbus->number, device);

		retval = acpiphp_register_hotplug_slot(slot, sun);
		if (retval) {
			slot->slot = NULL;
			bridge->nr_slots--;
			if (retval == -EBUSY)
				pr_warn("Slot %llu already registered by another "
					"hotplug driver\n", sun);
			else
				pr_warn("acpiphp_register_hotplug_slot failed "
					"(err code = 0x%x)\n", retval);
		}
		/* Even if the slot registration fails, we can still use it. */
	}

 slot_found:
	newfunc->slot = slot;
	list_add_tail(&newfunc->sibling, &slot->funcs);

	if (pci_bus_read_dev_vendor_id(pbus, PCI_DEVFN(device, function),
				       &val, 60*1000))
		slot->flags |= SLOT_ENABLED;

	if (is_dock_device(handle)) {
		/* we don't want to call this device's _EJ0
		 * because we want the dock notify handler
		 * to call it after it calls _DCK
		 */
		newfunc->flags &= ~FUNC_HAS_EJ0;
		if (register_hotplug_dock_device(handle,
			&acpiphp_dock_ops, context,
			acpiphp_dock_init, acpiphp_dock_release))
			pr_debug("failed to register dock device\n");
	}

	/* install notify handler */
	if (!(newfunc->flags & FUNC_HAS_DCK)) {
		status = acpi_install_notify_handler(handle, ACPI_SYSTEM_NOTIFY,
						     handle_hotplug_event,
						     context);
		if (ACPI_FAILURE(status))
			acpi_handle_err(handle,
					"failed to install notify handler\n");
	}

	return AE_OK;

 err:
	mutex_lock(&acpiphp_context_lock);
	acpiphp_put_context(context);
	mutex_unlock(&acpiphp_context_lock);
	return status;
}

static struct acpiphp_bridge *acpiphp_handle_to_bridge(acpi_handle handle)
{
	struct acpiphp_context *context;
	struct acpiphp_bridge *bridge = NULL;

	mutex_lock(&acpiphp_context_lock);
	context = acpiphp_get_context(handle);
	if (context) {
		bridge = context->bridge;
		if (bridge)
			get_bridge(bridge);

		acpiphp_put_context(context);
	}
	mutex_unlock(&acpiphp_context_lock);
	return bridge;
}

static void cleanup_bridge(struct acpiphp_bridge *bridge)
{
	struct acpiphp_slot *slot;
	struct acpiphp_func *func;
	acpi_status status;

	list_for_each_entry(slot, &bridge->slots, node) {
		list_for_each_entry(func, &slot->funcs, sibling) {
			acpi_handle handle = func_to_handle(func);

			if (is_dock_device(handle))
				unregister_hotplug_dock_device(handle);

			if (!(func->flags & FUNC_HAS_DCK)) {
				status = acpi_remove_notify_handler(handle,
							ACPI_SYSTEM_NOTIFY,
							handle_hotplug_event);
				if (ACPI_FAILURE(status))
					pr_err("failed to remove notify handler\n");
			}
		}
		slot->flags |= SLOT_IS_GOING_AWAY;
		if (slot->slot)
			acpiphp_unregister_hotplug_slot(slot);
	}

	mutex_lock(&bridge_mutex);
	list_del(&bridge->list);
	mutex_unlock(&bridge_mutex);

	mutex_lock(&acpiphp_context_lock);
	bridge->is_going_away = true;
	mutex_unlock(&acpiphp_context_lock);
}

/**
 * acpiphp_max_busnr - return the highest reserved bus number under the given bus.
 * @bus: bus to start search with
 */
static unsigned char acpiphp_max_busnr(struct pci_bus *bus)
{
	struct list_head *tmp;
	unsigned char max, n;

	/*
	 * pci_bus_max_busnr will return the highest
	 * reserved busnr for all these children.
	 * that is equivalent to the bus->subordinate
	 * value.  We don't want to use the parent's
	 * bus->subordinate value because it could have
	 * padding in it.
	 */
	max = bus->busn_res.start;

	list_for_each(tmp, &bus->children) {
		n = pci_bus_max_busnr(pci_bus_b(tmp));
		if (n > max)
			max = n;
	}
	return max;
}

/**
 * acpiphp_bus_trim - Trim device objects in an ACPI namespace subtree.
 * @handle: ACPI device object handle to start from.
 */
static void acpiphp_bus_trim(acpi_handle handle)
{
	struct acpi_device *adev = NULL;

	acpi_bus_get_device(handle, &adev);
	if (adev)
		acpi_bus_trim(adev);
}

/**
 * acpiphp_bus_add - Scan ACPI namespace subtree.
 * @handle: ACPI object handle to start the scan from.
 */
static void acpiphp_bus_add(acpi_handle handle)
{
	struct acpi_device *adev = NULL;

	acpi_bus_scan(handle);
	acpi_bus_get_device(handle, &adev);
	if (acpi_device_enumerated(adev))
		acpi_device_set_power(adev, ACPI_STATE_D0);
}

static void acpiphp_set_acpi_region(struct acpiphp_slot *slot)
{
	struct acpiphp_func *func;
	union acpi_object params[2];
	struct acpi_object_list arg_list;

	list_for_each_entry(func, &slot->funcs, sibling) {
		arg_list.count = 2;
		arg_list.pointer = params;
		params[0].type = ACPI_TYPE_INTEGER;
		params[0].integer.value = ACPI_ADR_SPACE_PCI_CONFIG;
		params[1].type = ACPI_TYPE_INTEGER;
		params[1].integer.value = 1;
		/* _REG is optional, we don't care about if there is failure */
		acpi_evaluate_object(func_to_handle(func), "_REG", &arg_list,
				     NULL);
	}
}

static void check_hotplug_bridge(struct acpiphp_slot *slot, struct pci_dev *dev)
{
	struct acpiphp_func *func;

	/* quirk, or pcie could set it already */
	if (dev->is_hotplug_bridge)
		return;

	list_for_each_entry(func, &slot->funcs, sibling) {
		if (PCI_FUNC(dev->devfn) == func->function) {
			dev->is_hotplug_bridge = 1;
			break;
		}
	}
}

static int acpiphp_rescan_slot(struct acpiphp_slot *slot)
{
	struct acpiphp_func *func;

	list_for_each_entry(func, &slot->funcs, sibling)
		acpiphp_bus_add(func_to_handle(func));

	return pci_scan_slot(slot->bus, PCI_DEVFN(slot->device, 0));
}

/**
 * enable_slot - enable, configure a slot
 * @slot: slot to be enabled
 *
 * This function should be called per *physical slot*,
 * not per each slot object in ACPI namespace.
 */
static void __ref enable_slot(struct acpiphp_slot *slot)
{
	struct pci_dev *dev;
	struct pci_bus *bus = slot->bus;
	struct acpiphp_func *func;
	int max, pass;
	LIST_HEAD(add_list);

	acpiphp_rescan_slot(slot);
	max = acpiphp_max_busnr(bus);
	for (pass = 0; pass < 2; pass++) {
		list_for_each_entry(dev, &bus->devices, bus_list) {
			if (PCI_SLOT(dev->devfn) != slot->device)
				continue;

			if (dev->hdr_type == PCI_HEADER_TYPE_BRIDGE ||
			    dev->hdr_type == PCI_HEADER_TYPE_CARDBUS) {
				max = pci_scan_bridge(bus, dev, max, pass);
				if (pass && dev->subordinate) {
					check_hotplug_bridge(slot, dev);
					pcibios_resource_survey_bus(dev->subordinate);
					__pci_bus_size_bridges(dev->subordinate,
							       &add_list);
				}
			}
		}
	}
	__pci_bus_assign_resources(bus, &add_list, NULL);

	acpiphp_sanitize_bus(bus);
	acpiphp_set_hpp_values(bus);
	acpiphp_set_acpi_region(slot);

	list_for_each_entry(dev, &bus->devices, bus_list) {
		/* Assume that newly added devices are powered on already. */
		if (!dev->is_added)
			dev->current_state = PCI_D0;
	}

	pci_bus_add_devices(bus);

	slot->flags |= SLOT_ENABLED;
	list_for_each_entry(func, &slot->funcs, sibling) {
		dev = pci_get_slot(bus, PCI_DEVFN(slot->device,
						  func->function));
		if (!dev) {
			/* Do not set SLOT_ENABLED flag if some funcs
			   are not added. */
			slot->flags &= (~SLOT_ENABLED);
			continue;
		}
	}
}

/* return first device in slot, acquiring a reference on it */
static struct pci_dev *dev_in_slot(struct acpiphp_slot *slot)
{
	struct pci_bus *bus = slot->bus;
	struct pci_dev *dev;
	struct pci_dev *ret = NULL;

	down_read(&pci_bus_sem);
	list_for_each_entry(dev, &bus->devices, bus_list)
		if (PCI_SLOT(dev->devfn) == slot->device) {
			ret = pci_dev_get(dev);
			break;
		}
	up_read(&pci_bus_sem);

	return ret;
}

/**
 * disable_slot - disable a slot
 * @slot: ACPI PHP slot
 */
static void disable_slot(struct acpiphp_slot *slot)
{
	struct acpiphp_func *func;
	struct pci_dev *pdev;

	/*
	 * enable_slot() enumerates all functions in this device via
	 * pci_scan_slot(), whether they have associated ACPI hotplug
	 * methods (_EJ0, etc.) or not.  Therefore, we remove all functions
	 * here.
	 */
	while ((pdev = dev_in_slot(slot))) {
		pci_stop_and_remove_bus_device(pdev);
		pci_dev_put(pdev);
	}

	list_for_each_entry(func, &slot->funcs, sibling)
		acpiphp_bus_trim(func_to_handle(func));

	slot->flags &= (~SLOT_ENABLED);
}

static bool acpiphp_no_hotplug(acpi_handle handle)
{
	struct acpi_device *adev = NULL;

	acpi_bus_get_device(handle, &adev);
	return adev && adev->flags.no_hotplug;
}

static bool slot_no_hotplug(struct acpiphp_slot *slot)
{
	struct acpiphp_func *func;

	list_for_each_entry(func, &slot->funcs, sibling)
		if (acpiphp_no_hotplug(func_to_handle(func)))
			return true;

	return false;
}

/**
 * get_slot_status - get ACPI slot status
 * @slot: ACPI PHP slot
 *
 * If a slot has _STA for each function and if any one of them
 * returned non-zero status, return it.
 *
 * If a slot doesn't have _STA and if any one of its functions'
 * configuration space is configured, return 0x0f as a _STA.
 *
 * Otherwise return 0.
 */
static unsigned int get_slot_status(struct acpiphp_slot *slot)
{
	unsigned long long sta = 0;
	struct acpiphp_func *func;

	list_for_each_entry(func, &slot->funcs, sibling) {
		if (func->flags & FUNC_HAS_STA) {
			acpi_status status;

			status = acpi_evaluate_integer(func_to_handle(func),
						       "_STA", NULL, &sta);
			if (ACPI_SUCCESS(status) && sta)
				break;
		} else {
			u32 dvid;

			pci_bus_read_config_dword(slot->bus,
						  PCI_DEVFN(slot->device,
							    func->function),
						  PCI_VENDOR_ID, &dvid);
			if (dvid != 0xffffffff) {
				sta = ACPI_STA_ALL;
				break;
			}
		}
	}

	return (unsigned int)sta;
}

static inline bool device_status_valid(unsigned int sta)
{
	/*
	 * ACPI spec says that _STA may return bit 0 clear with bit 3 set
	 * if the device is valid but does not require a device driver to be
	 * loaded (Section 6.3.7 of ACPI 5.0A).
	 */
	unsigned int mask = ACPI_STA_DEVICE_ENABLED | ACPI_STA_DEVICE_FUNCTIONING;
	return (sta & mask) == mask;
}

/**
 * trim_stale_devices - remove PCI devices that are not responding.
 * @dev: PCI device to start walking the hierarchy from.
 */
static void trim_stale_devices(struct pci_dev *dev)
{
	acpi_handle handle = ACPI_HANDLE(&dev->dev);
	struct pci_bus *bus = dev->subordinate;
	bool alive = false;

	if (handle) {
		acpi_status status;
		unsigned long long sta;

		status = acpi_evaluate_integer(handle, "_STA", NULL, &sta);
		alive = (ACPI_SUCCESS(status) && device_status_valid(sta))
			|| acpiphp_no_hotplug(handle);
	}
	if (!alive) {
		u32 v;

		/* Check if the device responds. */
		alive = pci_bus_read_dev_vendor_id(dev->bus, dev->devfn, &v, 0);
	}
	if (!alive) {
		pci_stop_and_remove_bus_device(dev);
		if (handle)
			acpiphp_bus_trim(handle);
	} else if (bus) {
		struct pci_dev *child, *tmp;

		/* The device is a bridge. so check the bus below it. */
		pm_runtime_get_sync(&dev->dev);
		list_for_each_entry_safe_reverse(child, tmp, &bus->devices, bus_list)
			trim_stale_devices(child);

		pm_runtime_put(&dev->dev);
	}
}

/**
 * acpiphp_check_bridge - re-enumerate devices
 * @bridge: where to begin re-enumeration
 *
 * Iterate over all slots under this bridge and make sure that if a
 * card is present they are enabled, and if not they are disabled.
 */
static void acpiphp_check_bridge(struct acpiphp_bridge *bridge)
{
	struct acpiphp_slot *slot;

	/* Bail out if the bridge is going away. */
	if (bridge->is_going_away)
		return;

	list_for_each_entry(slot, &bridge->slots, node) {
		struct pci_bus *bus = slot->bus;
		struct pci_dev *dev, *tmp;

		mutex_lock(&slot->crit_sect);
		if (slot_no_hotplug(slot)) {
			; /* do nothing */
		} else if (device_status_valid(get_slot_status(slot))) {
			/* remove stale devices if any */
			list_for_each_entry_safe_reverse(dev, tmp,
							 &bus->devices, bus_list)
				if (PCI_SLOT(dev->devfn) == slot->device)
					trim_stale_devices(dev);

			/* configure all functions */
			enable_slot(slot);
		} else {
			disable_slot(slot);
		}
		mutex_unlock(&slot->crit_sect);
	}
}

static void acpiphp_set_hpp_values(struct pci_bus *bus)
{
	struct pci_dev *dev;

	list_for_each_entry(dev, &bus->devices, bus_list)
		pci_configure_slot(dev);
}

/*
 * Remove devices for which we could not assign resources, call
 * arch specific code to fix-up the bus
 */
static void acpiphp_sanitize_bus(struct pci_bus *bus)
{
	struct pci_dev *dev, *tmp;
	int i;
	unsigned long type_mask = IORESOURCE_IO | IORESOURCE_MEM;

	list_for_each_entry_safe_reverse(dev, tmp, &bus->devices, bus_list) {
		for (i=0; i<PCI_BRIDGE_RESOURCES; i++) {
			struct resource *res = &dev->resource[i];
			if ((res->flags & type_mask) && !res->start &&
					res->end) {
				/* Could not assign a required resources
				 * for this device, remove it */
				pci_stop_and_remove_bus_device(dev);
				break;
			}
		}
	}
}

/*
 * ACPI event handlers
 */

void acpiphp_check_host_bridge(acpi_handle handle)
{
	struct acpiphp_bridge *bridge;

	bridge = acpiphp_handle_to_bridge(handle);
	if (bridge) {
		pci_lock_rescan_remove();

		acpiphp_check_bridge(bridge);

		pci_unlock_rescan_remove();
		put_bridge(bridge);
	}
}

static int acpiphp_disable_and_eject_slot(struct acpiphp_slot *slot);

static void hotplug_event(acpi_handle handle, u32 type, void *data)
{
	struct acpiphp_context *context = data;
	struct acpiphp_func *func = &context->func;
	struct acpiphp_bridge *bridge;
	char objname[64];
	struct acpi_buffer buffer = { .length = sizeof(objname),
				      .pointer = objname };

	mutex_lock(&acpiphp_context_lock);
	bridge = context->bridge;
	if (bridge)
		get_bridge(bridge);

	mutex_unlock(&acpiphp_context_lock);

	pci_lock_rescan_remove();
	acpi_get_name(handle, ACPI_FULL_PATHNAME, &buffer);

	switch (type) {
	case ACPI_NOTIFY_BUS_CHECK:
		/* bus re-enumerate */
		pr_debug("%s: Bus check notify on %s\n", __func__, objname);
		pr_debug("%s: re-enumerating slots under %s\n",
			 __func__, objname);
		if (bridge) {
			acpiphp_check_bridge(bridge);
		} else {
			struct acpiphp_slot *slot = func->slot;

			if (slot->flags & SLOT_IS_GOING_AWAY)
				break;

			mutex_lock(&slot->crit_sect);
			enable_slot(slot);
			mutex_unlock(&slot->crit_sect);
		}
		break;

	case ACPI_NOTIFY_DEVICE_CHECK:
		/* device check */
		pr_debug("%s: Device check notify on %s\n", __func__, objname);
		if (bridge) {
			acpiphp_check_bridge(bridge);
		} else {
			struct acpiphp_slot *slot = func->slot;
			int ret;

			if (slot->flags & SLOT_IS_GOING_AWAY)
				break;

			/*
			 * Check if anything has changed in the slot and rescan
			 * from the parent if that's the case.
			 */
			mutex_lock(&slot->crit_sect);
			ret = acpiphp_rescan_slot(slot);
			mutex_unlock(&slot->crit_sect);
			if (ret)
				acpiphp_check_bridge(func->parent);
		}
		break;

	case ACPI_NOTIFY_EJECT_REQUEST:
		/* request device eject */
		pr_debug("%s: Device eject notify on %s\n", __func__, objname);
		acpiphp_disable_and_eject_slot(func->slot);
		break;
	}

	pci_unlock_rescan_remove();
	if (bridge)
		put_bridge(bridge);
}

static void hotplug_event_work(void *data, u32 type)
{
	struct acpiphp_context *context = data;
	acpi_handle handle = context->handle;

	acpi_scan_lock_acquire();

	hotplug_event(handle, type, context);

	acpi_scan_lock_release();
	acpi_evaluate_hotplug_ost(handle, type, ACPI_OST_SC_SUCCESS, NULL);
	put_bridge(context->func.parent);
}

/**
 * handle_hotplug_event - handle ACPI hotplug event
 * @handle: Notify()'ed acpi_handle
 * @type: Notify code
 * @data: pointer to acpiphp_context structure
 *
 * Handles ACPI event notification on slots.
 */
static void handle_hotplug_event(acpi_handle handle, u32 type, void *data)
{
	struct acpiphp_context *context;
	u32 ost_code = ACPI_OST_SC_SUCCESS;
	acpi_status status;

	switch (type) {
	case ACPI_NOTIFY_BUS_CHECK:
	case ACPI_NOTIFY_DEVICE_CHECK:
		break;
	case ACPI_NOTIFY_EJECT_REQUEST:
		ost_code = ACPI_OST_SC_EJECT_IN_PROGRESS;
		acpi_evaluate_hotplug_ost(handle, type, ost_code, NULL);
		break;

	case ACPI_NOTIFY_DEVICE_WAKE:
		return;

	case ACPI_NOTIFY_FREQUENCY_MISMATCH:
		acpi_handle_err(handle, "Device cannot be configured due "
				"to a frequency mismatch\n");
		goto out;

	case ACPI_NOTIFY_BUS_MODE_MISMATCH:
		acpi_handle_err(handle, "Device cannot be configured due "
				"to a bus mode mismatch\n");
		goto out;

	case ACPI_NOTIFY_POWER_FAULT:
		acpi_handle_err(handle, "Device has suffered a power fault\n");
		goto out;

	default:
		acpi_handle_warn(handle, "Unsupported event type 0x%x\n", type);
		ost_code = ACPI_OST_SC_UNRECOGNIZED_NOTIFY;
		goto out;
	}

	mutex_lock(&acpiphp_context_lock);
	context = acpiphp_get_context(handle);
	if (!context || WARN_ON(context->handle != handle)
	    || context->func.parent->is_going_away)
		goto err_out;

	get_bridge(context->func.parent);
	acpiphp_put_context(context);
	status = acpi_hotplug_execute(hotplug_event_work, context, type);
	if (ACPI_SUCCESS(status)) {
		mutex_unlock(&acpiphp_context_lock);
		return;
	}
	put_bridge(context->func.parent);

 err_out:
	mutex_unlock(&acpiphp_context_lock);
	ost_code = ACPI_OST_SC_NON_SPECIFIC_FAILURE;

 out:
	acpi_evaluate_hotplug_ost(handle, type, ost_code, NULL);
}

/*
 * Create hotplug slots for the PCI bus.
 * It should always return 0 to avoid skipping following notifiers.
 */
void acpiphp_enumerate_slots(struct pci_bus *bus)
{
	struct acpiphp_bridge *bridge;
	acpi_handle handle;
	acpi_status status;

	if (acpiphp_disabled)
		return;

	handle = ACPI_HANDLE(bus->bridge);
	if (!handle)
		return;

	bridge = kzalloc(sizeof(struct acpiphp_bridge), GFP_KERNEL);
	if (!bridge) {
		acpi_handle_err(handle, "No memory for bridge object\n");
		return;
	}

	INIT_LIST_HEAD(&bridge->slots);
	kref_init(&bridge->ref);
	bridge->pci_dev = pci_dev_get(bus->self);
	bridge->pci_bus = bus;

	/*
	 * Grab a ref to the subordinate PCI bus in case the bus is
	 * removed via PCI core logical hotplug. The ref pins the bus
	 * (which we access during module unload).
	 */
	get_device(&bus->dev);

	if (!pci_is_root_bus(bridge->pci_bus)) {
		struct acpiphp_context *context;

		/*
		 * This bridge should have been registered as a hotplug function
		 * under its parent, so the context should be there, unless the
		 * parent is going to be handled by pciehp, in which case this
		 * bridge is not interesting to us either.
		 */
		mutex_lock(&acpiphp_context_lock);
		context = acpiphp_get_context(handle);
		if (!context) {
			mutex_unlock(&acpiphp_context_lock);
			put_device(&bus->dev);
			pci_dev_put(bridge->pci_dev);
			kfree(bridge);
			return;
		}
		bridge->context = context;
		context->bridge = bridge;
		/* Get a reference to the parent bridge. */
		get_bridge(context->func.parent);
		mutex_unlock(&acpiphp_context_lock);
	}

	/* must be added to the list prior to calling register_slot */
	mutex_lock(&bridge_mutex);
	list_add(&bridge->list, &bridge_list);
	mutex_unlock(&bridge_mutex);

	/* register all slot objects under this bridge */
	status = acpi_walk_namespace(ACPI_TYPE_DEVICE, handle, 1,
				     register_slot, NULL, bridge, NULL);
	if (ACPI_FAILURE(status)) {
		acpi_handle_err(handle, "failed to register slots\n");
		cleanup_bridge(bridge);
		put_bridge(bridge);
	}
}

/* Destroy hotplug slots associated with the PCI bus */
void acpiphp_remove_slots(struct pci_bus *bus)
{
	struct acpiphp_bridge *bridge;

	if (acpiphp_disabled)
		return;

	mutex_lock(&bridge_mutex);
	list_for_each_entry(bridge, &bridge_list, list)
		if (bridge->pci_bus == bus) {
			mutex_unlock(&bridge_mutex);
			cleanup_bridge(bridge);
			put_bridge(bridge);
			return;
		}

	mutex_unlock(&bridge_mutex);
}

/**
 * acpiphp_enable_slot - power on slot
 * @slot: ACPI PHP slot
 */
int acpiphp_enable_slot(struct acpiphp_slot *slot)
{
	pci_lock_rescan_remove();

	if (slot->flags & SLOT_IS_GOING_AWAY)
		return -ENODEV;

	mutex_lock(&slot->crit_sect);
	/* configure all functions */
	if (!(slot->flags & SLOT_ENABLED))
		enable_slot(slot);

	mutex_unlock(&slot->crit_sect);

	pci_unlock_rescan_remove();
	return 0;
}

/**
 * acpiphp_disable_and_eject_slot - power off and eject slot
 * @slot: ACPI PHP slot
 */
static int acpiphp_disable_and_eject_slot(struct acpiphp_slot *slot)
{
	struct acpiphp_func *func;

	if (slot->flags & SLOT_IS_GOING_AWAY)
		return -ENODEV;

	mutex_lock(&slot->crit_sect);

	/* unconfigure all functions */
	disable_slot(slot);

	list_for_each_entry(func, &slot->funcs, sibling)
		if (func->flags & FUNC_HAS_EJ0) {
			acpi_handle handle = func_to_handle(func);

			if (ACPI_FAILURE(acpi_evaluate_ej0(handle)))
				acpi_handle_err(handle, "_EJ0 failed\n");

			break;
		}

	mutex_unlock(&slot->crit_sect);
	return 0;
}

int acpiphp_disable_slot(struct acpiphp_slot *slot)
{
	int ret;

	pci_lock_rescan_remove();
	ret = acpiphp_disable_and_eject_slot(slot);
	pci_unlock_rescan_remove();
	return ret;
}

/*
 * slot enabled:  1
 * slot disabled: 0
 */
u8 acpiphp_get_power_status(struct acpiphp_slot *slot)
{
	return (slot->flags & SLOT_ENABLED);
}

/*
 * latch   open:  1
 * latch closed:  0
 */
u8 acpiphp_get_latch_status(struct acpiphp_slot *slot)
{
	return !(get_slot_status(slot) & ACPI_STA_DEVICE_UI);
}

/*
 * adapter presence : 1
 *          absence : 0
 */
u8 acpiphp_get_adapter_status(struct acpiphp_slot *slot)
{
	return !!get_slot_status(slot);
}<|MERGE_RESOLUTION|>--- conflicted
+++ resolved
@@ -298,33 +298,6 @@
 
 	status = acpi_evaluate_integer(handle, "_ADR", NULL, &adr);
 	if (ACPI_FAILURE(status)) {
-<<<<<<< HEAD
-		warn("can't evaluate _ADR (%#x)\n", status);
-		return AE_OK;
-	}
-
-	device = (adr >> 16) & 0xffff;
-	function = adr & 0xffff;
-
-	pdev = pbus->self;
-	if (pdev && pci_is_pcie(pdev)) {
-		tmp = acpi_find_root_bridge_handle(pdev);
-		if (tmp) {
-			struct acpi_pci_root *root = acpi_pci_find_root(tmp);
-
-			if (root && (root->osc_control_set &
-					OSC_PCI_EXPRESS_NATIVE_HP_CONTROL))
-				return AE_OK;
-		}
-	}
-
-	newfunc = kzalloc(sizeof(struct acpiphp_func), GFP_KERNEL);
-	if (!newfunc)
-		return AE_NO_MEMORY;
-
-	INIT_LIST_HEAD(&newfunc->sibling);
-	newfunc->handle = handle;
-=======
 		if (status != AE_NOT_FOUND)
 			acpi_handle_warn(handle,
 				"can't evaluate _ADR (%#x)\n", status);
@@ -342,7 +315,6 @@
 		return AE_NOT_EXIST;
 	}
 	newfunc = &context->func;
->>>>>>> c3ade0e0
 	newfunc->function = function;
 	newfunc->parent = bridge;
 	mutex_unlock(&acpiphp_context_lock);
