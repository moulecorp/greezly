/*
 * PCI Express Hot Plug Controller Driver
 *
 * Copyright (C) 1995,2001 Compaq Computer Corporation
 * Copyright (C) 2001 Greg Kroah-Hartman (greg@kroah.com)
 * Copyright (C) 2001 IBM Corp.
 * Copyright (C) 2003-2004 Intel Corporation
 *
 * All rights reserved.
 *
 * This program is free software; you can redistribute it and/or modify
 * it under the terms of the GNU General Public License as published by
 * the Free Software Foundation; either version 2 of the License, or (at
 * your option) any later version.
 *
 * This program is distributed in the hope that it will be useful, but
 * WITHOUT ANY WARRANTY; without even the implied warranty of
 * MERCHANTABILITY OR FITNESS FOR A PARTICULAR PURPOSE, GOOD TITLE or
 * NON INFRINGEMENT.  See the GNU General Public License for more
 * details.
 *
 * You should have received a copy of the GNU General Public License
 * along with this program; if not, write to the Free Software
 * Foundation, Inc., 675 Mass Ave, Cambridge, MA 02139, USA.
 *
 * Send feedback to <greg@kroah.com>, <kristen.c.accardi@intel.com>
 *
 */

#include <linux/module.h>
#include <linux/kernel.h>
#include <linux/types.h>
#include <linux/slab.h>
#include <linux/pci.h>
#include "../pci.h"
#include "pciehp.h"

static void interrupt_event_handler(struct work_struct *work);

static int queue_interrupt_event(struct slot *p_slot, u32 event_type)
{
	struct event_info *info;

	info = kmalloc(sizeof(*info), GFP_ATOMIC);
	if (!info)
		return -ENOMEM;

	info->event_type = event_type;
	info->p_slot = p_slot;
	INIT_WORK(&info->work, interrupt_event_handler);

	queue_work(p_slot->wq, &info->work);

	return 0;
}

u8 pciehp_handle_attention_button(struct slot *p_slot)
{
	u32 event_type;
	struct controller *ctrl = p_slot->ctrl;

	/* Attention Button Change */
	ctrl_dbg(ctrl, "Attention button interrupt received\n");

	/*
	 *  Button pressed - See if need to TAKE ACTION!!!
	 */
	ctrl_info(ctrl, "Button pressed on Slot(%s)\n", slot_name(p_slot));
	event_type = INT_BUTTON_PRESS;

	queue_interrupt_event(p_slot, event_type);

	return 0;
}

u8 pciehp_handle_switch_change(struct slot *p_slot)
{
	u8 getstatus;
	u32 event_type;
	struct controller *ctrl = p_slot->ctrl;

	/* Switch Change */
	ctrl_dbg(ctrl, "Switch interrupt received\n");

	pciehp_get_latch_status(p_slot, &getstatus);
	if (getstatus) {
		/*
		 * Switch opened
		 */
		ctrl_info(ctrl, "Latch open on Slot(%s)\n", slot_name(p_slot));
		event_type = INT_SWITCH_OPEN;
	} else {
		/*
		 *  Switch closed
		 */
		ctrl_info(ctrl, "Latch close on Slot(%s)\n", slot_name(p_slot));
		event_type = INT_SWITCH_CLOSE;
	}

	queue_interrupt_event(p_slot, event_type);

	return 1;
}

u8 pciehp_handle_presence_change(struct slot *p_slot)
{
	u32 event_type;
	u8 presence_save;
	struct controller *ctrl = p_slot->ctrl;

	/* Presence Change */
	ctrl_dbg(ctrl, "Presence/Notify input change\n");

	/* Switch is open, assume a presence change
	 * Save the presence state
	 */
	pciehp_get_adapter_status(p_slot, &presence_save);
	if (presence_save) {
		/*
		 * Card Present
		 */
		ctrl_info(ctrl, "Card present on Slot(%s)\n", slot_name(p_slot));
		event_type = INT_PRESENCE_ON;
	} else {
		/*
		 * Not Present
		 */
		ctrl_info(ctrl, "Card not present on Slot(%s)\n",
			  slot_name(p_slot));
		event_type = INT_PRESENCE_OFF;
	}

	queue_interrupt_event(p_slot, event_type);

	return 1;
}

u8 pciehp_handle_power_fault(struct slot *p_slot)
{
	u32 event_type;
	struct controller *ctrl = p_slot->ctrl;

	/* power fault */
	ctrl_dbg(ctrl, "Power fault interrupt received\n");
	ctrl_err(ctrl, "Power fault on slot %s\n", slot_name(p_slot));
	event_type = INT_POWER_FAULT;
	ctrl_info(ctrl, "Power fault bit %x set\n", 0);
	queue_interrupt_event(p_slot, event_type);

	return 1;
}

/* The following routines constitute the bulk of the
   hotplug controller logic
 */

static void set_slot_off(struct controller *ctrl, struct slot * pslot)
{
	/* turn off slot, turn on Amber LED, turn off Green LED if supported*/
	if (POWER_CTRL(ctrl)) {
		pciehp_power_off_slot(pslot);

		/*
		 * After turning power off, we must wait for at least 1 second
		 * before taking any action that relies on power having been
		 * removed from the slot/adapter.
		 */
		msleep(1000);
	}

	pciehp_green_led_off(pslot);
	pciehp_set_attention_status(pslot, 1);
}

/**
 * board_added - Called after a board has been added to the system.
 * @p_slot: &slot where board is added
 *
 * Turns power on for the board.
 * Configures board.
 */
static int board_added(struct slot *p_slot)
{
	int retval = 0;
	struct controller *ctrl = p_slot->ctrl;
	struct pci_bus *parent = ctrl->pcie->port->subordinate;

	if (POWER_CTRL(ctrl)) {
		/* Power on slot */
		retval = pciehp_power_on_slot(p_slot);
		if (retval)
			return retval;
	}

	pciehp_green_led_blink(p_slot);

	/* Check link training status */
	retval = pciehp_check_link_status(ctrl);
	if (retval) {
		ctrl_err(ctrl, "Failed to check link status\n");
		goto err_exit;
	}

	/* Check for a power fault */
	if (ctrl->power_fault_detected || pciehp_query_power_fault(p_slot)) {
		ctrl_err(ctrl, "Power fault on slot %s\n", slot_name(p_slot));
		retval = -EIO;
		goto err_exit;
	}

	retval = pciehp_configure_device(p_slot);
	if (retval) {
		ctrl_err(ctrl, "Cannot add device at %04x:%02x:00\n",
			 pci_domain_nr(parent), parent->number);
		goto err_exit;
	}

	pciehp_green_led_on(p_slot);
	return 0;

err_exit:
	set_slot_off(ctrl, p_slot);
	return retval;
}

/**
 * remove_board - Turns off slot and LEDs
 * @p_slot: slot where board is being removed
 */
static int remove_board(struct slot *p_slot)
{
	int retval;
	struct controller *ctrl = p_slot->ctrl;

	retval = pciehp_unconfigure_device(p_slot);
	if (retval)
		return retval;

	if (POWER_CTRL(ctrl)) {
		pciehp_power_off_slot(p_slot);

		/*
		 * After turning power off, we must wait for at least 1 second
		 * before taking any action that relies on power having been
		 * removed from the slot/adapter.
		 */
		msleep(1000);
	}

	/* turn off Green LED */
	pciehp_green_led_off(p_slot);
	return 0;
}

struct power_work_info {
	struct slot *p_slot;
	struct work_struct work;
};

/**
 * pciehp_power_thread - handle pushbutton events
 * @work: &struct work_struct describing work to be done
 *
 * Scheduled procedure to handle blocking stuff for the pushbuttons.
 * Handles all pending events and exits.
 */
static void pciehp_power_thread(struct work_struct *work)
{
	struct power_work_info *info =
		container_of(work, struct power_work_info, work);
	struct slot *p_slot = info->p_slot;

	mutex_lock(&p_slot->lock);
	switch (p_slot->state) {
	case POWEROFF_STATE:
		mutex_unlock(&p_slot->lock);
		ctrl_dbg(p_slot->ctrl,
			 "Disabling domain:bus:device=%04x:%02x:00\n",
			 pci_domain_nr(p_slot->ctrl->pcie->port->subordinate),
			 p_slot->ctrl->pcie->port->subordinate->number);
		pciehp_disable_slot(p_slot);
		mutex_lock(&p_slot->lock);
		p_slot->state = STATIC_STATE;
		break;
	case POWERON_STATE:
		mutex_unlock(&p_slot->lock);
		if (pciehp_enable_slot(p_slot))
			pciehp_green_led_off(p_slot);
		mutex_lock(&p_slot->lock);
		p_slot->state = STATIC_STATE;
		break;
	default:
		break;
	}
	mutex_unlock(&p_slot->lock);

	kfree(info);
}

void pciehp_queue_pushbutton_work(struct work_struct *work)
{
	struct slot *p_slot = container_of(work, struct slot, work.work);
	struct power_work_info *info;

	info = kmalloc(sizeof(*info), GFP_KERNEL);
	if (!info) {
		ctrl_err(p_slot->ctrl, "%s: Cannot allocate memory\n",
			 __func__);
		return;
	}
	info->p_slot = p_slot;
	INIT_WORK(&info->work, pciehp_power_thread);

	mutex_lock(&p_slot->lock);
	switch (p_slot->state) {
	case BLINKINGOFF_STATE:
		p_slot->state = POWEROFF_STATE;
		break;
	case BLINKINGON_STATE:
		p_slot->state = POWERON_STATE;
		break;
	default:
		kfree(info);
		goto out;
	}
	queue_work(p_slot->wq, &info->work);
 out:
	mutex_unlock(&p_slot->lock);
}

/*
 * Note: This function must be called with slot->lock held
 */
static void handle_button_press_event(struct slot *p_slot)
{
	struct controller *ctrl = p_slot->ctrl;
	u8 getstatus;

	switch (p_slot->state) {
	case STATIC_STATE:
		pciehp_get_power_status(p_slot, &getstatus);
		if (getstatus) {
			p_slot->state = BLINKINGOFF_STATE;
			ctrl_info(ctrl,
				  "PCI slot #%s - powering off due to button "
				  "press.\n", slot_name(p_slot));
		} else {
			p_slot->state = BLINKINGON_STATE;
			ctrl_info(ctrl,
				  "PCI slot #%s - powering on due to button "
				  "press.\n", slot_name(p_slot));
		}
		/* blink green LED and turn off amber */
<<<<<<< HEAD
		if (PWR_LED(ctrl))
			pciehp_green_led_blink(p_slot);
		if (ATTN_LED(ctrl))
			pciehp_set_attention_status(p_slot, 0);

=======
		pciehp_green_led_blink(p_slot);
		pciehp_set_attention_status(p_slot, 0);
>>>>>>> c3ade0e0
		queue_delayed_work(p_slot->wq, &p_slot->work, 5*HZ);
		break;
	case BLINKINGOFF_STATE:
	case BLINKINGON_STATE:
		/*
		 * Cancel if we are still blinking; this means that we
		 * press the attention again before the 5 sec. limit
		 * expires to cancel hot-add or hot-remove
		 */
		ctrl_info(ctrl, "Button cancel on Slot(%s)\n", slot_name(p_slot));
		cancel_delayed_work(&p_slot->work);
		if (p_slot->state == BLINKINGOFF_STATE) {
			pciehp_green_led_on(p_slot);
		} else {
			pciehp_green_led_off(p_slot);
		}
		pciehp_set_attention_status(p_slot, 0);
		ctrl_info(ctrl, "PCI slot #%s - action canceled "
			  "due to button press\n", slot_name(p_slot));
		p_slot->state = STATIC_STATE;
		break;
	case POWEROFF_STATE:
	case POWERON_STATE:
		/*
		 * Ignore if the slot is on power-on or power-off state;
		 * this means that the previous attention button action
		 * to hot-add or hot-remove is undergoing
		 */
		ctrl_info(ctrl, "Button ignore on Slot(%s)\n", slot_name(p_slot));
		break;
	default:
		ctrl_warn(ctrl, "Not a valid state\n");
		break;
	}
}

/*
 * Note: This function must be called with slot->lock held
 */
static void handle_surprise_event(struct slot *p_slot)
{
	u8 getstatus;
	struct power_work_info *info;

	info = kmalloc(sizeof(*info), GFP_KERNEL);
	if (!info) {
		ctrl_err(p_slot->ctrl, "%s: Cannot allocate memory\n",
			 __func__);
		return;
	}
	info->p_slot = p_slot;
	INIT_WORK(&info->work, pciehp_power_thread);

	pciehp_get_adapter_status(p_slot, &getstatus);
	if (!getstatus)
		p_slot->state = POWEROFF_STATE;
	else
		p_slot->state = POWERON_STATE;

	queue_work(p_slot->wq, &info->work);
}

static void interrupt_event_handler(struct work_struct *work)
{
	struct event_info *info = container_of(work, struct event_info, work);
	struct slot *p_slot = info->p_slot;
	struct controller *ctrl = p_slot->ctrl;

	mutex_lock(&p_slot->lock);
	switch (info->event_type) {
	case INT_BUTTON_PRESS:
		handle_button_press_event(p_slot);
		break;
	case INT_POWER_FAULT:
		if (!POWER_CTRL(ctrl))
			break;
		pciehp_set_attention_status(p_slot, 1);
		pciehp_green_led_off(p_slot);
		break;
	case INT_PRESENCE_ON:
	case INT_PRESENCE_OFF:
		if (!HP_SUPR_RM(ctrl))
			break;
		ctrl_dbg(ctrl, "Surprise Removal\n");
		handle_surprise_event(p_slot);
		break;
	default:
		break;
	}
	mutex_unlock(&p_slot->lock);

	kfree(info);
}

int pciehp_enable_slot(struct slot *p_slot)
{
	u8 getstatus = 0;
	int rc;
	struct controller *ctrl = p_slot->ctrl;

	pciehp_get_adapter_status(p_slot, &getstatus);
	if (!getstatus) {
		ctrl_info(ctrl, "No adapter on slot(%s)\n", slot_name(p_slot));
		return -ENODEV;
	}
	if (MRL_SENS(p_slot->ctrl)) {
		pciehp_get_latch_status(p_slot, &getstatus);
		if (getstatus) {
			ctrl_info(ctrl, "Latch open on slot(%s)\n",
				  slot_name(p_slot));
			return -ENODEV;
		}
	}

	if (POWER_CTRL(p_slot->ctrl)) {
		pciehp_get_power_status(p_slot, &getstatus);
		if (getstatus) {
			ctrl_info(ctrl, "Already enabled on slot(%s)\n",
				  slot_name(p_slot));
			return -EINVAL;
		}
	}

	pciehp_get_latch_status(p_slot, &getstatus);

	rc = board_added(p_slot);
	if (rc) {
		pciehp_get_latch_status(p_slot, &getstatus);
	}
	return rc;
}


int pciehp_disable_slot(struct slot *p_slot)
{
	u8 getstatus = 0;
	struct controller *ctrl = p_slot->ctrl;

	if (!p_slot->ctrl)
		return 1;

	if (!HP_SUPR_RM(p_slot->ctrl)) {
		pciehp_get_adapter_status(p_slot, &getstatus);
		if (!getstatus) {
			ctrl_info(ctrl, "No adapter on slot(%s)\n",
				  slot_name(p_slot));
			return -ENODEV;
		}
	}

	if (MRL_SENS(p_slot->ctrl)) {
		pciehp_get_latch_status(p_slot, &getstatus);
		if (getstatus) {
			ctrl_info(ctrl, "Latch open on slot(%s)\n",
				  slot_name(p_slot));
			return -ENODEV;
		}
	}

	if (POWER_CTRL(p_slot->ctrl)) {
		pciehp_get_power_status(p_slot, &getstatus);
		if (!getstatus) {
			ctrl_info(ctrl, "Already disabled on slot(%s)\n",
				  slot_name(p_slot));
			return -EINVAL;
		}
	}

	return remove_board(p_slot);
}

int pciehp_sysfs_enable_slot(struct slot *p_slot)
{
	int retval = -ENODEV;
	struct controller *ctrl = p_slot->ctrl;

	mutex_lock(&p_slot->lock);
	switch (p_slot->state) {
	case BLINKINGON_STATE:
		cancel_delayed_work(&p_slot->work);
	case STATIC_STATE:
		p_slot->state = POWERON_STATE;
		mutex_unlock(&p_slot->lock);
		retval = pciehp_enable_slot(p_slot);
		mutex_lock(&p_slot->lock);
		p_slot->state = STATIC_STATE;
		break;
	case POWERON_STATE:
		ctrl_info(ctrl, "Slot %s is already in powering on state\n",
			  slot_name(p_slot));
		break;
	case BLINKINGOFF_STATE:
	case POWEROFF_STATE:
		ctrl_info(ctrl, "Already enabled on slot %s\n",
			  slot_name(p_slot));
		break;
	default:
		ctrl_err(ctrl, "Not a valid state on slot %s\n",
			 slot_name(p_slot));
		break;
	}
	mutex_unlock(&p_slot->lock);

	return retval;
}

int pciehp_sysfs_disable_slot(struct slot *p_slot)
{
	int retval = -ENODEV;
	struct controller *ctrl = p_slot->ctrl;

	mutex_lock(&p_slot->lock);
	switch (p_slot->state) {
	case BLINKINGOFF_STATE:
		cancel_delayed_work(&p_slot->work);
	case STATIC_STATE:
		p_slot->state = POWEROFF_STATE;
		mutex_unlock(&p_slot->lock);
		retval = pciehp_disable_slot(p_slot);
		mutex_lock(&p_slot->lock);
		p_slot->state = STATIC_STATE;
		break;
	case POWEROFF_STATE:
		ctrl_info(ctrl, "Slot %s is already in powering off state\n",
			  slot_name(p_slot));
		break;
	case BLINKINGON_STATE:
	case POWERON_STATE:
		ctrl_info(ctrl, "Already disabled on slot %s\n",
			  slot_name(p_slot));
		break;
	default:
		ctrl_err(ctrl, "Not a valid state on slot %s\n",
			 slot_name(p_slot));
		break;
	}
	mutex_unlock(&p_slot->lock);

	return retval;
}<|MERGE_RESOLUTION|>--- conflicted
+++ resolved
@@ -351,16 +351,8 @@
 				  "press.\n", slot_name(p_slot));
 		}
 		/* blink green LED and turn off amber */
-<<<<<<< HEAD
-		if (PWR_LED(ctrl))
-			pciehp_green_led_blink(p_slot);
-		if (ATTN_LED(ctrl))
-			pciehp_set_attention_status(p_slot, 0);
-
-=======
 		pciehp_green_led_blink(p_slot);
 		pciehp_set_attention_status(p_slot, 0);
->>>>>>> c3ade0e0
 		queue_delayed_work(p_slot->wq, &p_slot->work, 5*HZ);
 		break;
 	case BLINKINGOFF_STATE:
