/*
 * PCI Express PCI Hot Plug Driver
 *
 * Copyright (C) 1995,2001 Compaq Computer Corporation
 * Copyright (C) 2001 Greg Kroah-Hartman (greg@kroah.com)
 * Copyright (C) 2001 IBM Corp.
 * Copyright (C) 2003-2004 Intel Corporation
 *
 * All rights reserved.
 *
 * This program is free software; you can redistribute it and/or modify
 * it under the terms of the GNU General Public License as published by
 * the Free Software Foundation; either version 2 of the License, or (at
 * your option) any later version.
 *
 * This program is distributed in the hope that it will be useful, but
 * WITHOUT ANY WARRANTY; without even the implied warranty of
 * MERCHANTABILITY OR FITNESS FOR A PARTICULAR PURPOSE, GOOD TITLE or
 * NON INFRINGEMENT.  See the GNU General Public License for more
 * details.
 *
 * You should have received a copy of the GNU General Public License
 * along with this program; if not, write to the Free Software
 * Foundation, Inc., 675 Mass Ave, Cambridge, MA 02139, USA.
 *
 * Send feedback to <greg@kroah.com>,<kristen.c.accardi@intel.com>
 *
 */

#include <linux/kernel.h>
#include <linux/module.h>
#include <linux/types.h>
#include <linux/signal.h>
#include <linux/jiffies.h>
#include <linux/timer.h>
#include <linux/pci.h>
#include <linux/interrupt.h>
#include <linux/time.h>
#include <linux/slab.h>

#include "../pci.h"
#include "pciehp.h"

static inline struct pci_dev *ctrl_dev(struct controller *ctrl)
{
	return ctrl->pcie->port;
}

static irqreturn_t pcie_isr(int irq, void *dev_id);
static void start_int_poll_timer(struct controller *ctrl, int sec);

/* This is the interrupt polling timeout function. */
static void int_poll_timeout(unsigned long data)
{
	struct controller *ctrl = (struct controller *)data;

	/* Poll for interrupt events.  regs == NULL => polling */
	pcie_isr(0, ctrl);

	init_timer(&ctrl->poll_timer);
	if (!pciehp_poll_time)
		pciehp_poll_time = 2; /* default polling interval is 2 sec */

	start_int_poll_timer(ctrl, pciehp_poll_time);
}

/* This function starts the interrupt polling timer. */
static void start_int_poll_timer(struct controller *ctrl, int sec)
{
	/* Clamp to sane value */
	if ((sec <= 0) || (sec > 60))
		sec = 2;

	ctrl->poll_timer.function = &int_poll_timeout;
	ctrl->poll_timer.data = (unsigned long)ctrl;
	ctrl->poll_timer.expires = jiffies + sec * HZ;
	add_timer(&ctrl->poll_timer);
}

static inline int pciehp_request_irq(struct controller *ctrl)
{
	int retval, irq = ctrl->pcie->irq;

	/* Install interrupt polling timer. Start with 10 sec delay */
	if (pciehp_poll_mode) {
		init_timer(&ctrl->poll_timer);
		start_int_poll_timer(ctrl, 10);
		return 0;
	}

	/* Installs the interrupt handler */
	retval = request_irq(irq, pcie_isr, IRQF_SHARED, MY_NAME, ctrl);
	if (retval)
		ctrl_err(ctrl, "Cannot get irq %d for the hotplug controller\n",
			 irq);
	return retval;
}

static inline void pciehp_free_irq(struct controller *ctrl)
{
	if (pciehp_poll_mode)
		del_timer_sync(&ctrl->poll_timer);
	else
		free_irq(ctrl->pcie->irq, ctrl);
}

static int pcie_poll_cmd(struct controller *ctrl)
{
	struct pci_dev *pdev = ctrl_dev(ctrl);
	u16 slot_status;
	int timeout = 1000;

	pcie_capability_read_word(pdev, PCI_EXP_SLTSTA, &slot_status);
	if (slot_status & PCI_EXP_SLTSTA_CC) {
		pcie_capability_write_word(pdev, PCI_EXP_SLTSTA,
					   PCI_EXP_SLTSTA_CC);
		return 1;
	}
	while (timeout > 0) {
		msleep(10);
		timeout -= 10;
		pcie_capability_read_word(pdev, PCI_EXP_SLTSTA, &slot_status);
		if (slot_status & PCI_EXP_SLTSTA_CC) {
			pcie_capability_write_word(pdev, PCI_EXP_SLTSTA,
						   PCI_EXP_SLTSTA_CC);
			return 1;
		}
	}
	return 0;	/* timeout */
}

static void pcie_wait_cmd(struct controller *ctrl, int poll)
{
	unsigned int msecs = pciehp_poll_mode ? 2500 : 1000;
	unsigned long timeout = msecs_to_jiffies(msecs);
	int rc;

	if (poll)
		rc = pcie_poll_cmd(ctrl);
	else
		rc = wait_event_timeout(ctrl->queue, !ctrl->cmd_busy, timeout);
	if (!rc)
		ctrl_dbg(ctrl, "Command not completed in 1000 msec\n");
}

/**
 * pcie_write_cmd - Issue controller command
 * @ctrl: controller to which the command is issued
 * @cmd:  command value written to slot control register
 * @mask: bitmask of slot control register to be modified
 */
static void pcie_write_cmd(struct controller *ctrl, u16 cmd, u16 mask)
{
	struct pci_dev *pdev = ctrl_dev(ctrl);
	u16 slot_status;
	u16 slot_ctrl;

	mutex_lock(&ctrl->ctrl_lock);

	pcie_capability_read_word(pdev, PCI_EXP_SLTSTA, &slot_status);
	if (slot_status & PCI_EXP_SLTSTA_CC) {
		if (!ctrl->no_cmd_complete) {
			/*
			 * After 1 sec and CMD_COMPLETED still not set, just
			 * proceed forward to issue the next command according
			 * to spec. Just print out the error message.
			 */
			ctrl_dbg(ctrl, "CMD_COMPLETED not clear after 1 sec\n");
		} else if (!NO_CMD_CMPL(ctrl)) {
			/*
			 * This controller seems to notify of command completed
			 * event even though it supports none of power
			 * controller, attention led, power led and EMI.
			 */
			ctrl_dbg(ctrl, "Unexpected CMD_COMPLETED. Need to "
				 "wait for command completed event.\n");
			ctrl->no_cmd_complete = 0;
		} else {
			ctrl_dbg(ctrl, "Unexpected CMD_COMPLETED. Maybe "
				 "the controller is broken.\n");
		}
	}

	pcie_capability_read_word(pdev, PCI_EXP_SLTCTL, &slot_ctrl);
	slot_ctrl &= ~mask;
	slot_ctrl |= (cmd & mask);
	ctrl->cmd_busy = 1;
	smp_mb();
	pcie_capability_write_word(pdev, PCI_EXP_SLTCTL, slot_ctrl);

	/*
	 * Wait for command completion.
	 */
	if (!ctrl->no_cmd_complete) {
		int poll = 0;
		/*
		 * if hotplug interrupt is not enabled or command
		 * completed interrupt is not enabled, we need to poll
		 * command completed event.
		 */
		if (!(slot_ctrl & PCI_EXP_SLTCTL_HPIE) ||
		    !(slot_ctrl & PCI_EXP_SLTCTL_CCIE))
			poll = 1;
                pcie_wait_cmd(ctrl, poll);
	}
	mutex_unlock(&ctrl->ctrl_lock);
}

static bool check_link_active(struct controller *ctrl)
{
	struct pci_dev *pdev = ctrl_dev(ctrl);
	u16 lnk_status;
	bool ret;

	pcie_capability_read_word(pdev, PCI_EXP_LNKSTA, &lnk_status);
	ret = !!(lnk_status & PCI_EXP_LNKSTA_DLLLA);

	if (ret)
		ctrl_dbg(ctrl, "%s: lnk_status = %x\n", __func__, lnk_status);

	return ret;
}

static void __pcie_wait_link_active(struct controller *ctrl, bool active)
{
	int timeout = 1000;

	if (check_link_active(ctrl) == active)
		return;
	while (timeout > 0) {
		msleep(10);
		timeout -= 10;
		if (check_link_active(ctrl) == active)
			return;
	}
	ctrl_dbg(ctrl, "Data Link Layer Link Active not %s in 1000 msec\n",
			active ? "set" : "cleared");
}

static void pcie_wait_link_active(struct controller *ctrl)
{
	__pcie_wait_link_active(ctrl, true);
}

static void pcie_wait_link_not_active(struct controller *ctrl)
{
	__pcie_wait_link_active(ctrl, false);
}

static bool pci_bus_check_dev(struct pci_bus *bus, int devfn)
{
	u32 l;
	int count = 0;
	int delay = 1000, step = 20;
	bool found = false;

	do {
		found = pci_bus_read_dev_vendor_id(bus, devfn, &l, 0);
		count++;

		if (found)
			break;

		msleep(step);
		delay -= step;
	} while (delay > 0);

	if (count > 1 && pciehp_debug)
		printk(KERN_DEBUG "pci %04x:%02x:%02x.%d id reading try %d times with interval %d ms to get %08x\n",
			pci_domain_nr(bus), bus->number, PCI_SLOT(devfn),
			PCI_FUNC(devfn), count, step, l);

	return found;
}

int pciehp_check_link_status(struct controller *ctrl)
{
	struct pci_dev *pdev = ctrl_dev(ctrl);
	bool found;
	u16 lnk_status;

        /*
         * Data Link Layer Link Active Reporting must be capable for
         * hot-plug capable downstream port. But old controller might
         * not implement it. In this case, we wait for 1000 ms.
         */
        if (ctrl->link_active_reporting)
                pcie_wait_link_active(ctrl);
        else
                msleep(1000);

	/* wait 100ms before read pci conf, and try in 1s */
	msleep(100);
	found = pci_bus_check_dev(ctrl->pcie->port->subordinate,
					PCI_DEVFN(0, 0));

	pcie_capability_read_word(pdev, PCI_EXP_LNKSTA, &lnk_status);
	ctrl_dbg(ctrl, "%s: lnk_status = %x\n", __func__, lnk_status);
	if ((lnk_status & PCI_EXP_LNKSTA_LT) ||
	    !(lnk_status & PCI_EXP_LNKSTA_NLW)) {
		ctrl_err(ctrl, "Link Training Error occurs \n");
		return -1;
	}

	pcie_update_link_speed(ctrl->pcie->port->subordinate, lnk_status);

	if (!found)
		return -1;

	return 0;
}

static int __pciehp_link_set(struct controller *ctrl, bool enable)
{
	struct pci_dev *pdev = ctrl_dev(ctrl);
	u16 lnk_ctrl;

	pcie_capability_read_word(pdev, PCI_EXP_LNKCTL, &lnk_ctrl);

	if (enable)
		lnk_ctrl &= ~PCI_EXP_LNKCTL_LD;
	else
		lnk_ctrl |= PCI_EXP_LNKCTL_LD;

	pcie_capability_write_word(pdev, PCI_EXP_LNKCTL, lnk_ctrl);
	ctrl_dbg(ctrl, "%s: lnk_ctrl = %x\n", __func__, lnk_ctrl);
	return 0;
}

static int pciehp_link_enable(struct controller *ctrl)
{
	return __pciehp_link_set(ctrl, true);
}

static int pciehp_link_disable(struct controller *ctrl)
{
	return __pciehp_link_set(ctrl, false);
}

void pciehp_get_attention_status(struct slot *slot, u8 *status)
{
	struct controller *ctrl = slot->ctrl;
	struct pci_dev *pdev = ctrl_dev(ctrl);
	u16 slot_ctrl;

	pcie_capability_read_word(pdev, PCI_EXP_SLTCTL, &slot_ctrl);
	ctrl_dbg(ctrl, "%s: SLOTCTRL %x, value read %x\n", __func__,
		 pci_pcie_cap(ctrl->pcie->port) + PCI_EXP_SLTCTL, slot_ctrl);

	switch (slot_ctrl & PCI_EXP_SLTCTL_AIC) {
	case PCI_EXP_SLTCTL_ATTN_IND_ON:
		*status = 1;	/* On */
		break;
	case PCI_EXP_SLTCTL_ATTN_IND_BLINK:
		*status = 2;	/* Blink */
		break;
	case PCI_EXP_SLTCTL_ATTN_IND_OFF:
		*status = 0;	/* Off */
		break;
	default:
		*status = 0xFF;
		break;
	}
}

void pciehp_get_power_status(struct slot *slot, u8 *status)
{
	struct controller *ctrl = slot->ctrl;
	struct pci_dev *pdev = ctrl_dev(ctrl);
	u16 slot_ctrl;

	pcie_capability_read_word(pdev, PCI_EXP_SLTCTL, &slot_ctrl);
	ctrl_dbg(ctrl, "%s: SLOTCTRL %x value read %x\n", __func__,
		 pci_pcie_cap(ctrl->pcie->port) + PCI_EXP_SLTCTL, slot_ctrl);

	switch (slot_ctrl & PCI_EXP_SLTCTL_PCC) {
	case PCI_EXP_SLTCTL_PWR_ON:
		*status = 1;	/* On */
		break;
	case PCI_EXP_SLTCTL_PWR_OFF:
		*status = 0;	/* Off */
		break;
	default:
		*status = 0xFF;
		break;
	}
}

void pciehp_get_latch_status(struct slot *slot, u8 *status)
{
	struct pci_dev *pdev = ctrl_dev(slot->ctrl);
	u16 slot_status;

	pcie_capability_read_word(pdev, PCI_EXP_SLTSTA, &slot_status);
	*status = !!(slot_status & PCI_EXP_SLTSTA_MRLSS);
}

void pciehp_get_adapter_status(struct slot *slot, u8 *status)
{
	struct pci_dev *pdev = ctrl_dev(slot->ctrl);
	u16 slot_status;

	pcie_capability_read_word(pdev, PCI_EXP_SLTSTA, &slot_status);
	*status = !!(slot_status & PCI_EXP_SLTSTA_PDS);
}

int pciehp_query_power_fault(struct slot *slot)
{
	struct pci_dev *pdev = ctrl_dev(slot->ctrl);
	u16 slot_status;

	pcie_capability_read_word(pdev, PCI_EXP_SLTSTA, &slot_status);
	return !!(slot_status & PCI_EXP_SLTSTA_PFD);
}

void pciehp_set_attention_status(struct slot *slot, u8 value)
{
	struct controller *ctrl = slot->ctrl;
	u16 slot_cmd;

	if (!ATTN_LED(ctrl))
		return;

	switch (value) {
	case 0 :	/* turn off */
		slot_cmd = PCI_EXP_SLTCTL_ATTN_IND_OFF;
		break;
	case 1:		/* turn on */
		slot_cmd = PCI_EXP_SLTCTL_ATTN_IND_ON;
		break;
	case 2:		/* turn blink */
		slot_cmd = PCI_EXP_SLTCTL_ATTN_IND_BLINK;
		break;
	default:
		return;
	}
	ctrl_dbg(ctrl, "%s: SLOTCTRL %x write cmd %x\n", __func__,
		 pci_pcie_cap(ctrl->pcie->port) + PCI_EXP_SLTCTL, slot_cmd);
	pcie_write_cmd(ctrl, slot_cmd, PCI_EXP_SLTCTL_AIC);
}

void pciehp_green_led_on(struct slot *slot)
{
	struct controller *ctrl = slot->ctrl;

	if (!PWR_LED(ctrl))
		return;

	pcie_write_cmd(ctrl, PCI_EXP_SLTCTL_PWR_IND_ON, PCI_EXP_SLTCTL_PIC);
	ctrl_dbg(ctrl, "%s: SLOTCTRL %x write cmd %x\n", __func__,
		 pci_pcie_cap(ctrl->pcie->port) + PCI_EXP_SLTCTL,
		 PCI_EXP_SLTCTL_PWR_IND_ON);
}

void pciehp_green_led_off(struct slot *slot)
{
	struct controller *ctrl = slot->ctrl;

	if (!PWR_LED(ctrl))
		return;

	pcie_write_cmd(ctrl, PCI_EXP_SLTCTL_PWR_IND_OFF, PCI_EXP_SLTCTL_PIC);
	ctrl_dbg(ctrl, "%s: SLOTCTRL %x write cmd %x\n", __func__,
		 pci_pcie_cap(ctrl->pcie->port) + PCI_EXP_SLTCTL,
		 PCI_EXP_SLTCTL_PWR_IND_OFF);
}

void pciehp_green_led_blink(struct slot *slot)
{
	struct controller *ctrl = slot->ctrl;

	if (!PWR_LED(ctrl))
		return;

	pcie_write_cmd(ctrl, PCI_EXP_SLTCTL_PWR_IND_BLINK, PCI_EXP_SLTCTL_PIC);
	ctrl_dbg(ctrl, "%s: SLOTCTRL %x write cmd %x\n", __func__,
		 pci_pcie_cap(ctrl->pcie->port) + PCI_EXP_SLTCTL,
		 PCI_EXP_SLTCTL_PWR_IND_BLINK);
}

int pciehp_power_on_slot(struct slot * slot)
{
	struct controller *ctrl = slot->ctrl;
	struct pci_dev *pdev = ctrl_dev(ctrl);
	u16 slot_status;
	int retval;

	/* Clear sticky power-fault bit from previous power failures */
	pcie_capability_read_word(pdev, PCI_EXP_SLTSTA, &slot_status);
	if (slot_status & PCI_EXP_SLTSTA_PFD)
		pcie_capability_write_word(pdev, PCI_EXP_SLTSTA,
					   PCI_EXP_SLTSTA_PFD);
	ctrl->power_fault_detected = 0;

	pcie_write_cmd(ctrl, PCI_EXP_SLTCTL_PWR_ON, PCI_EXP_SLTCTL_PCC);
	ctrl_dbg(ctrl, "%s: SLOTCTRL %x write cmd %x\n", __func__,
		 pci_pcie_cap(ctrl->pcie->port) + PCI_EXP_SLTCTL,
		 PCI_EXP_SLTCTL_PWR_ON);

	retval = pciehp_link_enable(ctrl);
	if (retval)
		ctrl_err(ctrl, "%s: Can not enable the link!\n", __func__);

	return retval;
}

void pciehp_power_off_slot(struct slot * slot)
{
	struct controller *ctrl = slot->ctrl;

	/* Disable the link at first */
	pciehp_link_disable(ctrl);
	/* wait the link is down */
	if (ctrl->link_active_reporting)
		pcie_wait_link_not_active(ctrl);
	else
		msleep(1000);

	pcie_write_cmd(ctrl, PCI_EXP_SLTCTL_PWR_OFF, PCI_EXP_SLTCTL_PCC);
	ctrl_dbg(ctrl, "%s: SLOTCTRL %x write cmd %x\n", __func__,
		 pci_pcie_cap(ctrl->pcie->port) + PCI_EXP_SLTCTL,
		 PCI_EXP_SLTCTL_PWR_OFF);
}

static irqreturn_t pcie_isr(int irq, void *dev_id)
{
	struct controller *ctrl = (struct controller *)dev_id;
	struct pci_dev *pdev = ctrl_dev(ctrl);
	struct slot *slot = ctrl->slot;
	u16 detected, intr_loc;

	/*
	 * In order to guarantee that all interrupt events are
	 * serviced, we need to re-inspect Slot Status register after
	 * clearing what is presumed to be the last pending interrupt.
	 */
	intr_loc = 0;
	do {
		pcie_capability_read_word(pdev, PCI_EXP_SLTSTA, &detected);

		detected &= (PCI_EXP_SLTSTA_ABP | PCI_EXP_SLTSTA_PFD |
			     PCI_EXP_SLTSTA_MRLSC | PCI_EXP_SLTSTA_PDC |
			     PCI_EXP_SLTSTA_CC);
		detected &= ~intr_loc;
		intr_loc |= detected;
		if (!intr_loc)
			return IRQ_NONE;
		if (detected)
			pcie_capability_write_word(pdev, PCI_EXP_SLTSTA,
						   intr_loc);
	} while (detected);

	ctrl_dbg(ctrl, "%s: intr_loc %x\n", __func__, intr_loc);

	/* Check Command Complete Interrupt Pending */
	if (intr_loc & PCI_EXP_SLTSTA_CC) {
		ctrl->cmd_busy = 0;
		smp_mb();
		wake_up(&ctrl->queue);
	}

	if (!(intr_loc & ~PCI_EXP_SLTSTA_CC))
		return IRQ_HANDLED;

	/* Check MRL Sensor Changed */
	if (intr_loc & PCI_EXP_SLTSTA_MRLSC)
		pciehp_handle_switch_change(slot);

	/* Check Attention Button Pressed */
	if (intr_loc & PCI_EXP_SLTSTA_ABP)
		pciehp_handle_attention_button(slot);

	/* Check Presence Detect Changed */
	if (intr_loc & PCI_EXP_SLTSTA_PDC)
		pciehp_handle_presence_change(slot);

	/* Check Power Fault Detected */
	if ((intr_loc & PCI_EXP_SLTSTA_PFD) && !ctrl->power_fault_detected) {
		ctrl->power_fault_detected = 1;
		pciehp_handle_power_fault(slot);
	}
	return IRQ_HANDLED;
}

void pcie_enable_notification(struct controller *ctrl)
{
	u16 cmd, mask;

	/*
	 * TBD: Power fault detected software notification support.
	 *
	 * Power fault detected software notification is not enabled
	 * now, because it caused power fault detected interrupt storm
	 * on some machines. On those machines, power fault detected
	 * bit in the slot status register was set again immediately
	 * when it is cleared in the interrupt service routine, and
	 * next power fault detected interrupt was notified again.
	 */
	cmd = PCI_EXP_SLTCTL_PDCE;
	if (ATTN_BUTTN(ctrl))
		cmd |= PCI_EXP_SLTCTL_ABPE;
	if (MRL_SENS(ctrl))
		cmd |= PCI_EXP_SLTCTL_MRLSCE;
	if (!pciehp_poll_mode)
		cmd |= PCI_EXP_SLTCTL_HPIE | PCI_EXP_SLTCTL_CCIE;

	mask = (PCI_EXP_SLTCTL_PDCE | PCI_EXP_SLTCTL_ABPE |
		PCI_EXP_SLTCTL_MRLSCE | PCI_EXP_SLTCTL_PFDE |
		PCI_EXP_SLTCTL_HPIE | PCI_EXP_SLTCTL_CCIE);

	pcie_write_cmd(ctrl, cmd, mask);
}

static void pcie_disable_notification(struct controller *ctrl)
{
	u16 mask;

	mask = (PCI_EXP_SLTCTL_PDCE | PCI_EXP_SLTCTL_ABPE |
		PCI_EXP_SLTCTL_MRLSCE | PCI_EXP_SLTCTL_PFDE |
		PCI_EXP_SLTCTL_HPIE | PCI_EXP_SLTCTL_CCIE |
		PCI_EXP_SLTCTL_DLLSCE);
	pcie_write_cmd(ctrl, 0, mask);
}

/*
 * pciehp has a 1:1 bus:slot relationship so we ultimately want a secondary
 * bus reset of the bridge, but if the slot supports surprise removal we need
 * to disable presence detection around the bus reset and clear any spurious
 * events after.
 */
int pciehp_reset_slot(struct slot *slot, int probe)
{
	struct controller *ctrl = slot->ctrl;
	struct pci_dev *pdev = ctrl_dev(ctrl);

	if (probe)
		return 0;

	if (HP_SUPR_RM(ctrl)) {
		pcie_write_cmd(ctrl, 0, PCI_EXP_SLTCTL_PDCE);
		if (pciehp_poll_mode)
			del_timer_sync(&ctrl->poll_timer);
	}

	pci_reset_bridge_secondary_bus(ctrl->pcie->port);

	if (HP_SUPR_RM(ctrl)) {
		pcie_capability_write_word(pdev, PCI_EXP_SLTSTA,
					   PCI_EXP_SLTSTA_PDC);
		pcie_write_cmd(ctrl, PCI_EXP_SLTCTL_PDCE, PCI_EXP_SLTCTL_PDCE);
		if (pciehp_poll_mode)
			int_poll_timeout(ctrl->poll_timer.data);
	}

	return 0;
}

int pcie_init_notification(struct controller *ctrl)
{
	if (pciehp_request_irq(ctrl))
		return -1;
	pcie_enable_notification(ctrl);
	ctrl->notification_enabled = 1;
	return 0;
}

static void pcie_shutdown_notification(struct controller *ctrl)
{
	if (ctrl->notification_enabled) {
		pcie_disable_notification(ctrl);
		pciehp_free_irq(ctrl);
		ctrl->notification_enabled = 0;
	}
}

static int pcie_init_slot(struct controller *ctrl)
{
	struct slot *slot;
	char name[32];

	slot = kzalloc(sizeof(*slot), GFP_KERNEL);
	if (!slot)
		return -ENOMEM;

<<<<<<< HEAD
	snprintf(name, sizeof(name), "pciehp-%u", PSN(ctrl));
	slot->wq = alloc_workqueue(name, 0, 0);
=======
	slot->wq = alloc_workqueue("pciehp-%u", 0, 0, PSN(ctrl));
>>>>>>> c3ade0e0
	if (!slot->wq)
		goto abort;

	slot->ctrl = ctrl;
	mutex_init(&slot->lock);
	INIT_DELAYED_WORK(&slot->work, pciehp_queue_pushbutton_work);
	ctrl->slot = slot;
	return 0;
abort:
	kfree(slot);
	return -ENOMEM;
}

static void pcie_cleanup_slot(struct controller *ctrl)
{
	struct slot *slot = ctrl->slot;
	cancel_delayed_work(&slot->work);
	destroy_workqueue(slot->wq);
	kfree(slot);
}

static inline void dbg_ctrl(struct controller *ctrl)
{
	int i;
	u16 reg16;
	struct pci_dev *pdev = ctrl->pcie->port;

	if (!pciehp_debug)
		return;

	ctrl_info(ctrl, "Hotplug Controller:\n");
	ctrl_info(ctrl, "  Seg/Bus/Dev/Func/IRQ : %s IRQ %d\n",
		  pci_name(pdev), pdev->irq);
	ctrl_info(ctrl, "  Vendor ID            : 0x%04x\n", pdev->vendor);
	ctrl_info(ctrl, "  Device ID            : 0x%04x\n", pdev->device);
	ctrl_info(ctrl, "  Subsystem ID         : 0x%04x\n",
		  pdev->subsystem_device);
	ctrl_info(ctrl, "  Subsystem Vendor ID  : 0x%04x\n",
		  pdev->subsystem_vendor);
	ctrl_info(ctrl, "  PCIe Cap offset      : 0x%02x\n",
		  pci_pcie_cap(pdev));
	for (i = 0; i < DEVICE_COUNT_RESOURCE; i++) {
		if (!pci_resource_len(pdev, i))
			continue;
		ctrl_info(ctrl, "  PCI resource [%d]     : %pR\n",
			  i, &pdev->resource[i]);
	}
	ctrl_info(ctrl, "Slot Capabilities      : 0x%08x\n", ctrl->slot_cap);
	ctrl_info(ctrl, "  Physical Slot Number : %d\n", PSN(ctrl));
	ctrl_info(ctrl, "  Attention Button     : %3s\n",
		  ATTN_BUTTN(ctrl) ? "yes" : "no");
	ctrl_info(ctrl, "  Power Controller     : %3s\n",
		  POWER_CTRL(ctrl) ? "yes" : "no");
	ctrl_info(ctrl, "  MRL Sensor           : %3s\n",
		  MRL_SENS(ctrl)   ? "yes" : "no");
	ctrl_info(ctrl, "  Attention Indicator  : %3s\n",
		  ATTN_LED(ctrl)   ? "yes" : "no");
	ctrl_info(ctrl, "  Power Indicator      : %3s\n",
		  PWR_LED(ctrl)    ? "yes" : "no");
	ctrl_info(ctrl, "  Hot-Plug Surprise    : %3s\n",
		  HP_SUPR_RM(ctrl) ? "yes" : "no");
	ctrl_info(ctrl, "  EMI Present          : %3s\n",
		  EMI(ctrl)        ? "yes" : "no");
	ctrl_info(ctrl, "  Command Completed    : %3s\n",
		  NO_CMD_CMPL(ctrl) ? "no" : "yes");
	pcie_capability_read_word(pdev, PCI_EXP_SLTSTA, &reg16);
	ctrl_info(ctrl, "Slot Status            : 0x%04x\n", reg16);
	pcie_capability_read_word(pdev, PCI_EXP_SLTCTL, &reg16);
	ctrl_info(ctrl, "Slot Control           : 0x%04x\n", reg16);
}

#define FLAG(x,y)	(((x) & (y)) ? '+' : '-')

struct controller *pcie_init(struct pcie_device *dev)
{
	struct controller *ctrl;
	u32 slot_cap, link_cap;
	struct pci_dev *pdev = dev->port;

	ctrl = kzalloc(sizeof(*ctrl), GFP_KERNEL);
	if (!ctrl) {
		dev_err(&dev->device, "%s: Out of memory\n", __func__);
		goto abort;
	}
	ctrl->pcie = dev;
	pcie_capability_read_dword(pdev, PCI_EXP_SLTCAP, &slot_cap);
	ctrl->slot_cap = slot_cap;
	mutex_init(&ctrl->ctrl_lock);
	init_waitqueue_head(&ctrl->queue);
	dbg_ctrl(ctrl);
	/*
	 * Controller doesn't notify of command completion if the "No
	 * Command Completed Support" bit is set in Slot Capability
	 * register or the controller supports none of power
	 * controller, attention led, power led and EMI.
	 */
	if (NO_CMD_CMPL(ctrl) ||
	    !(POWER_CTRL(ctrl) | ATTN_LED(ctrl) | PWR_LED(ctrl) | EMI(ctrl)))
	    ctrl->no_cmd_complete = 1;

        /* Check if Data Link Layer Link Active Reporting is implemented */
        pcie_capability_read_dword(pdev, PCI_EXP_LNKCAP, &link_cap);
        if (link_cap & PCI_EXP_LNKCAP_DLLLARC) {
                ctrl_dbg(ctrl, "Link Active Reporting supported\n");
                ctrl->link_active_reporting = 1;
        }

	/* Clear all remaining event bits in Slot Status register */
	pcie_capability_write_word(pdev, PCI_EXP_SLTSTA,
		PCI_EXP_SLTSTA_ABP | PCI_EXP_SLTSTA_PFD |
		PCI_EXP_SLTSTA_MRLSC | PCI_EXP_SLTSTA_PDC |
		PCI_EXP_SLTSTA_CC);

	/* Disable software notification */
	pcie_disable_notification(ctrl);

	ctrl_info(ctrl, "Slot #%d AttnBtn%c AttnInd%c PwrInd%c PwrCtrl%c MRL%c Interlock%c NoCompl%c LLActRep%c\n",
		(slot_cap & PCI_EXP_SLTCAP_PSN) >> 19,
		FLAG(slot_cap, PCI_EXP_SLTCAP_ABP),
		FLAG(slot_cap, PCI_EXP_SLTCAP_AIP),
		FLAG(slot_cap, PCI_EXP_SLTCAP_PIP),
		FLAG(slot_cap, PCI_EXP_SLTCAP_PCP),
		FLAG(slot_cap, PCI_EXP_SLTCAP_MRLSP),
		FLAG(slot_cap, PCI_EXP_SLTCAP_EIP),
		FLAG(slot_cap, PCI_EXP_SLTCAP_NCCS),
		FLAG(link_cap, PCI_EXP_LNKCAP_DLLLARC));

	if (pcie_init_slot(ctrl))
		goto abort_ctrl;

	return ctrl;

abort_ctrl:
	kfree(ctrl);
abort:
	return NULL;
}

void pciehp_release_ctrl(struct controller *ctrl)
{
	pcie_shutdown_notification(ctrl);
	pcie_cleanup_slot(ctrl);
	kfree(ctrl);
}<|MERGE_RESOLUTION|>--- conflicted
+++ resolved
@@ -676,18 +676,12 @@
 static int pcie_init_slot(struct controller *ctrl)
 {
 	struct slot *slot;
-	char name[32];
 
 	slot = kzalloc(sizeof(*slot), GFP_KERNEL);
 	if (!slot)
 		return -ENOMEM;
 
-<<<<<<< HEAD
-	snprintf(name, sizeof(name), "pciehp-%u", PSN(ctrl));
-	slot->wq = alloc_workqueue(name, 0, 0);
-=======
 	slot->wq = alloc_workqueue("pciehp-%u", 0, 0, PSN(ctrl));
->>>>>>> c3ade0e0
 	if (!slot->wq)
 		goto abort;
 
