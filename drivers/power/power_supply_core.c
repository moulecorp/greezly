--- conflicted
+++ resolved
@@ -25,18 +25,13 @@
 struct class *power_supply_class;
 EXPORT_SYMBOL_GPL(power_supply_class);
 
-<<<<<<< HEAD
-=======
 ATOMIC_NOTIFIER_HEAD(power_supply_notifier);
 EXPORT_SYMBOL_GPL(power_supply_notifier);
 
->>>>>>> c3ade0e0
 extern const struct attribute_group *power_supply_attr_groups[];
 static struct device_type power_supply_dev_type = {
 	.groups = power_supply_attr_groups,
 };
-<<<<<<< HEAD
-=======
 
 static bool __power_supply_is_supplied_by(struct power_supply *supplier,
 					 struct power_supply *supply)
@@ -63,7 +58,6 @@
 
 	return false;
 }
->>>>>>> c3ade0e0
 
 static int __power_supply_changed_work(struct device *dev, void *data)
 {
