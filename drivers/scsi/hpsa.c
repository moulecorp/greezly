--- conflicted
+++ resolved
@@ -98,10 +98,6 @@
 	{PCI_VENDOR_ID_HP,     PCI_DEVICE_ID_HP_CISSF,     0x103C, 0x3354},
 	{PCI_VENDOR_ID_HP,     PCI_DEVICE_ID_HP_CISSF,     0x103C, 0x3355},
 	{PCI_VENDOR_ID_HP,     PCI_DEVICE_ID_HP_CISSF,     0x103C, 0x3356},
-<<<<<<< HEAD
-	{PCI_VENDOR_ID_HP,     PCI_DEVICE_ID_HP_CISSH,     0x103C, 0x1920},
-=======
->>>>>>> c3ade0e0
 	{PCI_VENDOR_ID_HP,     PCI_DEVICE_ID_HP_CISSH,     0x103C, 0x1921},
 	{PCI_VENDOR_ID_HP,     PCI_DEVICE_ID_HP_CISSH,     0x103C, 0x1922},
 	{PCI_VENDOR_ID_HP,     PCI_DEVICE_ID_HP_CISSH,     0x103C, 0x1923},
@@ -109,9 +105,6 @@
 	{PCI_VENDOR_ID_HP,     PCI_DEVICE_ID_HP_CISSH,     0x103C, 0x1925},
 	{PCI_VENDOR_ID_HP,     PCI_DEVICE_ID_HP_CISSH,     0x103C, 0x1926},
 	{PCI_VENDOR_ID_HP,     PCI_DEVICE_ID_HP_CISSH,     0x103C, 0x1928},
-<<<<<<< HEAD
-	{PCI_VENDOR_ID_HP,     PCI_DEVICE_ID_HP_CISSF,     0x103C, 0x334d},
-=======
 	{PCI_VENDOR_ID_HP,     PCI_DEVICE_ID_HP_CISSH,     0x103C, 0x1929},
 	{PCI_VENDOR_ID_HP,     PCI_DEVICE_ID_HP_CISSI,     0x103C, 0x21BD},
 	{PCI_VENDOR_ID_HP,     PCI_DEVICE_ID_HP_CISSI,     0x103C, 0x21BE},
@@ -125,7 +118,6 @@
 	{PCI_VENDOR_ID_HP,     PCI_DEVICE_ID_HP_CISSI,     0x103C, 0x21C7},
 	{PCI_VENDOR_ID_HP,     PCI_DEVICE_ID_HP_CISSI,     0x103C, 0x21C8},
 	{PCI_VENDOR_ID_HP,     PCI_DEVICE_ID_HP_CISSI,     0x103C, 0x21C9},
->>>>>>> c3ade0e0
 	{PCI_VENDOR_ID_HP,     PCI_ANY_ID,	PCI_ANY_ID, PCI_ANY_ID,
 		PCI_CLASS_STORAGE_RAID << 8, 0xffff << 8, 0},
 	{0,}
@@ -143,13 +135,8 @@
 	{0x3245103C, "Smart Array P410i", &SA5_access},
 	{0x3247103C, "Smart Array P411", &SA5_access},
 	{0x3249103C, "Smart Array P812", &SA5_access},
-<<<<<<< HEAD
-	{0x324a103C, "Smart Array P712m", &SA5_access},
-	{0x324b103C, "Smart Array P711m", &SA5_access},
-=======
 	{0x324A103C, "Smart Array P712m", &SA5_access},
 	{0x324B103C, "Smart Array P711m", &SA5_access},
->>>>>>> c3ade0e0
 	{0x3350103C, "Smart Array P222", &SA5_access},
 	{0x3351103C, "Smart Array P420", &SA5_access},
 	{0x3352103C, "Smart Array P421", &SA5_access},
@@ -157,17 +144,6 @@
 	{0x3354103C, "Smart Array P420i", &SA5_access},
 	{0x3355103C, "Smart Array P220i", &SA5_access},
 	{0x3356103C, "Smart Array P721m", &SA5_access},
-<<<<<<< HEAD
-	{0x1920103C, "Smart Array", &SA5_access},
-	{0x1921103C, "Smart Array", &SA5_access},
-	{0x1922103C, "Smart Array", &SA5_access},
-	{0x1923103C, "Smart Array", &SA5_access},
-	{0x1924103C, "Smart Array", &SA5_access},
-	{0x1925103C, "Smart Array", &SA5_access},
-	{0x1926103C, "Smart Array", &SA5_access},
-	{0x1928103C, "Smart Array", &SA5_access},
-	{0x334d103C, "Smart Array P822se", &SA5_access},
-=======
 	{0x1921103C, "Smart Array P830i", &SA5_access},
 	{0x1922103C, "Smart Array P430", &SA5_access},
 	{0x1923103C, "Smart Array P431", &SA5_access},
@@ -187,7 +163,6 @@
 	{0x21C7103C, "Smart Array", &SA5_access},
 	{0x21C8103C, "Smart Array", &SA5_access},
 	{0x21C9103C, "Smart Array", &SA5_access},
->>>>>>> c3ade0e0
 	{0xFFFF103C, "Unknown Smart Array", &SA5_access},
 };
 
@@ -596,11 +571,7 @@
 	unsigned long flags;
 
 	if (unlikely(!(h->transMethod & CFGTBL_Trans_Performant)))
-<<<<<<< HEAD
-		return h->access->command_completed(h);
-=======
 		return h->access->command_completed(h, q);
->>>>>>> c3ade0e0
 
 	if ((rq->head[rq->current_entry] & 1) == rq->wraparound) {
 		a = rq->head[rq->current_entry];
@@ -631,35 +602,6 @@
 			c->Header.ReplyQueue =
 				raw_smp_processor_id() % h->nreply_queues;
 	}
-}
-
-static int is_firmware_flash_cmd(u8 *cdb)
-{
-	return cdb[0] == BMIC_WRITE && cdb[6] == BMIC_FLASH_FIRMWARE;
-}
-
-/*
- * During firmware flash, the heartbeat register may not update as frequently
- * as it should.  So we dial down lockup detection during firmware flash. and
- * dial it back up when firmware flash completes.
- */
-#define HEARTBEAT_SAMPLE_INTERVAL_DURING_FLASH (240 * HZ)
-#define HEARTBEAT_SAMPLE_INTERVAL (30 * HZ)
-static void dial_down_lockup_detection_during_fw_flash(struct ctlr_info *h,
-		struct CommandList *c)
-{
-	if (!is_firmware_flash_cmd(c->Request.CDB))
-		return;
-	atomic_inc(&h->firmware_flash_in_progress);
-	h->heartbeat_sample_interval = HEARTBEAT_SAMPLE_INTERVAL_DURING_FLASH;
-}
-
-static void dial_up_lockup_detection_on_fw_flash_complete(struct ctlr_info *h,
-		struct CommandList *c)
-{
-	if (is_firmware_flash_cmd(c->Request.CDB) &&
-		atomic_dec_and_test(&h->firmware_flash_in_progress))
-		h->heartbeat_sample_interval = HEARTBEAT_SAMPLE_INTERVAL;
 }
 
 static int is_firmware_flash_cmd(u8 *cdb)
@@ -1859,37 +1801,8 @@
 {
 	u32 lunid = le32_to_cpu(*((__le32 *) lunaddrbytes));
 
-<<<<<<< HEAD
-	if (is_logical_dev_addr_mode(lunaddrbytes)) {
-		/* logical device */
-		lunid = le32_to_cpu(*((__le32 *) lunaddrbytes));
-		if (is_msa2xxx(h, device)) {
-			/* msa2xxx way, put logicals on bus 1
-			 * and match target/lun numbers box
-			 * reports.
-			 */
-			*bus = 1;
-			*target = (lunid >> 16) & 0x3fff;
-			*lun = lunid & 0x00ff;
-		} else {
-			if (likely(is_scsi_rev_5(h))) {
-				/* All current smart arrays (circa 2011) */
-				*bus = 0;
-				*target = 0;
-				*lun = (lunid & 0x3fff) + 1;
-			} else {
-				/* Traditional old smart array way. */
-				*bus = 0;
-				*target = lunid & 0x3fff;
-				*lun = 0;
-			}
-		}
-	} else {
-		/* physical device */
-=======
 	if (!is_logical_dev_addr_mode(lunaddrbytes)) {
 		/* physical device, target and lun filled in later */
->>>>>>> c3ade0e0
 		if (is_hba_lunid(lunaddrbytes))
 			hpsa_set_bus_target_lun(device, 3, 0, lunid & 0x3fff);
 		else
@@ -3562,10 +3475,7 @@
 		c = list_entry(h->reqQ.next, struct CommandList, list);
 		/* can't do anything if fifo is full */
 		if ((h->access->fifo_full(h))) {
-<<<<<<< HEAD
-=======
 			h->fifo_recently_full = 1;
->>>>>>> c3ade0e0
 			dev_warn(&h->pdev->dev, "fifo full\n");
 			break;
 		}
@@ -3575,12 +3485,6 @@
 		removeQ(c);
 		h->Qdepth--;
 
-<<<<<<< HEAD
-		/* Tell the controller execute command */
-		h->access->submit_command(h, c);
-
-=======
->>>>>>> c3ade0e0
 		/* Put job onto the completed Q */
 		addQ(&h->cmpQ, c);
 
@@ -3602,11 +3506,7 @@
 
 static inline unsigned long get_next_completion(struct ctlr_info *h, u8 q)
 {
-<<<<<<< HEAD
-	return h->access->command_completed(h);
-=======
 	return h->access->command_completed(h, q);
->>>>>>> c3ade0e0
 }
 
 static inline bool interrupt_pending(struct ctlr_info *h)
@@ -3638,8 +3538,6 @@
 
 	spin_lock_irqsave(&h->lock, flags);
 	removeQ(c);
-<<<<<<< HEAD
-=======
 
 	/*
 	 * Check for possibly stalled i/o.
@@ -3663,7 +3561,6 @@
 
 	spin_unlock_irqrestore(&h->lock, flags);
 
->>>>>>> c3ade0e0
 	dial_up_lockup_detection_on_fw_flash_complete(c->h, c);
 	if (likely(c->cmd_type == CMD_SCSI))
 		complete_scsi_command(c);
@@ -4546,14 +4443,6 @@
 		return -ENODEV;
 	h->product_name = products[prod_index].product_name;
 	h->access = products[prod_index].access;
-<<<<<<< HEAD
-
-	if (hpsa_board_disabled(h->pdev)) {
-		dev_warn(&h->pdev->dev, "controller appears to be disabled\n");
-		return -ENODEV;
-	}
-=======
->>>>>>> c3ade0e0
 
 	pci_disable_link_state(h->pdev, PCIE_LINK_STATE_L0S |
 			       PCIE_LINK_STATE_L1 | PCIE_LINK_STATE_CLKPM);
@@ -4701,14 +4590,6 @@
 {
 	int rc, i;
 
-<<<<<<< HEAD
-	if (h->msix_vector || h->msi_vector)
-		rc = request_irq(h->intr[h->intr_mode], msixhandler,
-				0, h->devname, h);
-	else
-		rc = request_irq(h->intr[h->intr_mode], intxhandler,
-				IRQF_SHARED, h->devname, h);
-=======
 	/*
 	 * initialize h->q[x] = x so that interrupt handlers know which
 	 * queue to process.
@@ -4734,7 +4615,6 @@
 				&h->q[h->intr_mode]);
 		}
 	}
->>>>>>> c3ade0e0
 	if (rc) {
 		dev_err(&h->pdev->dev, "unable to get irq %d for %s\n",
 		       h->intr[h->intr_mode], h->devname);
@@ -4832,11 +4712,6 @@
 {
 	unsigned long flags;
 
-<<<<<<< HEAD
-	assert_spin_locked(&lockup_detector_lock);
-	remove_ctlr_from_lockup_detector_list(h);
-=======
->>>>>>> c3ade0e0
 	h->access->set_intr_mask(h, HPSA_INTR_OFF);
 	spin_lock_irqsave(&h->lock, flags);
 	h->lockup_detected = readl(h->vaddr + SA5_SCRATCHPAD_OFFSET);
@@ -4888,27 +4763,6 @@
 static void hpsa_monitor_ctlr_worker(struct work_struct *work)
 {
 	unsigned long flags;
-<<<<<<< HEAD
-
-	h->heartbeat_sample_interval = HEARTBEAT_SAMPLE_INTERVAL;
-	spin_lock_irqsave(&lockup_detector_lock, flags);
-	list_add_tail(&h->lockup_list, &hpsa_ctlr_list);
-	spin_unlock_irqrestore(&lockup_detector_lock, flags);
-}
-
-static void start_controller_lockup_detector(struct ctlr_info *h)
-{
-	/* Start the lockup detector thread if not already started */
-	if (!hpsa_lockup_detector) {
-		spin_lock_init(&lockup_detector_lock);
-		hpsa_lockup_detector =
-			kthread_run(detect_controller_lockup_thread,
-						NULL, "hpsa");
-	}
-	if (!hpsa_lockup_detector) {
-		dev_warn(&h->pdev->dev,
-			"Could not start lockup detector thread\n");
-=======
 	struct ctlr_info *h = container_of(to_delayed_work(work),
 					struct ctlr_info, monitor_ctlr_work);
 	detect_controller_lockup(h);
@@ -4917,7 +4771,6 @@
 	spin_lock_irqsave(&h->lock, flags);
 	if (h->remove_in_progress) {
 		spin_unlock_irqrestore(&h->lock, flags);
->>>>>>> c3ade0e0
 		return;
 	}
 	schedule_delayed_work(&h->monitor_ctlr_work,
@@ -5070,16 +4923,12 @@
 
 	hpsa_hba_inquiry(h);
 	hpsa_register_scsi(h);	/* hook ourselves into SCSI subsystem */
-<<<<<<< HEAD
-	start_controller_lockup_detector(h);
-=======
 
 	/* Monitor the controller for firmware lockups */
 	h->heartbeat_sample_interval = HEARTBEAT_SAMPLE_INTERVAL;
 	INIT_DELAYED_WORK(&h->monitor_ctlr_work, hpsa_monitor_ctlr_worker);
 	schedule_delayed_work(&h->monitor_ctlr_work,
 				h->heartbeat_sample_interval);
->>>>>>> c3ade0e0
 	return 0;
 
 clean4:
@@ -5140,15 +4989,6 @@
 	 */
 	hpsa_flush_cache(h);
 	h->access->set_intr_mask(h, HPSA_INTR_OFF);
-<<<<<<< HEAD
-	free_irq(h->intr[h->intr_mode], h);
-#ifdef CONFIG_PCI_MSI
-	if (h->msix_vector)
-		pci_disable_msix(h->pdev);
-	else if (h->msi_vector)
-		pci_disable_msi(h->pdev);
-#endif				/* CONFIG_PCI_MSI */
-=======
 	hpsa_free_irqs_and_disable_msix(h);
 }
 
@@ -5158,7 +4998,6 @@
 
 	for (i = 0; i < h->ndevices; i++)
 		kfree(h->dev[i]);
->>>>>>> c3ade0e0
 }
 
 static void hpsa_remove_one(struct pci_dev *pdev)
