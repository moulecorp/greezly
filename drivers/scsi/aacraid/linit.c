--- conflicted
+++ resolved
@@ -88,17 +88,7 @@
  *
  * Note: The last field is used to index into aac_drivers below.
  */
-<<<<<<< HEAD
-#ifdef DECLARE_PCI_DEVICE_TABLE
-static DECLARE_PCI_DEVICE_TABLE(aac_pci_tbl) = {
-#elif defined(__devinitconst)
-static const struct pci_device_id aac_pci_tbl[] __devinitconst = {
-#else
-static const struct pci_device_id aac_pci_tbl[] __devinitconst = {
-#endif
-=======
 static const struct pci_device_id aac_pci_tbl[] = {
->>>>>>> c3ade0e0
 	{ 0x1028, 0x0001, 0x1028, 0x0001, 0, 0, 0 }, /* PERC 2/Si (Iguana/PERC2Si) */
 	{ 0x1028, 0x0002, 0x1028, 0x0002, 0, 0, 1 }, /* PERC 3/Di (Opal/PERC3Di) */
 	{ 0x1028, 0x0003, 0x1028, 0x0003, 0, 0, 2 }, /* PERC 3/Si (SlimFast/PERC3Si */
