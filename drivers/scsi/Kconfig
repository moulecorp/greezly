menu "SCSI device support"

config SCSI_MOD
       tristate
       default y if SCSI=n || SCSI=y
       default m if SCSI=m

config RAID_ATTRS
	tristate "RAID Transport Class"
	default n
	depends on BLOCK
	depends on SCSI_MOD
	---help---
	  Provides RAID

config SCSI
	tristate "SCSI device support"
	depends on BLOCK
	select SCSI_DMA if HAS_DMA
	---help---
	  If you want to use a SCSI hard disk, SCSI tape drive, SCSI CD-ROM or
	  any other SCSI device under Linux, say Y and make sure that you know
	  the name of your SCSI host adapter (the card inside your computer
	  that "speaks" the SCSI protocol, also called SCSI controller),
	  because you will be asked for it.

	  You also need to say Y here if you have a device which speaks
	  the SCSI protocol.  Examples of this include the parallel port
	  version of the IOMEGA ZIP drive, USB storage devices, Fibre
	  Channel, and FireWire storage.

	  To compile this driver as a module, choose M here and read
	  <file:Documentation/scsi/scsi.txt>.
	  The module will be called scsi_mod.

	  However, do not compile this as a module if your root file system
	  (the one containing the directory /) is located on a SCSI device.

config SCSI_DMA
	bool
	default n

config SCSI_TGT
	tristate "SCSI target support"
	depends on SCSI
	---help---
	  If you want to use SCSI target mode drivers enable this option.
	  If you choose M, the module will be called scsi_tgt.

config SCSI_NETLINK
	bool
	default	n
	select NET

config SCSI_PROC_FS
	bool "legacy /proc/scsi/ support"
	depends on SCSI && PROC_FS
	default y
	---help---
	  This option enables support for the various files in
	  /proc/scsi.  In Linux 2.6 this has been superseded by
	  files in sysfs but many legacy applications rely on this.

	  If unsure say Y.

comment "SCSI support type (disk, tape, CD-ROM)"
	depends on SCSI

config BLK_DEV_SD
	tristate "SCSI disk support"
	depends on SCSI
	select CRC_T10DIF if BLK_DEV_INTEGRITY
	---help---
	  If you want to use SCSI hard disks, Fibre Channel disks,
	  Serial ATA (SATA) or Parallel ATA (PATA) hard disks,
	  USB storage or the SCSI or parallel port version of
	  the IOMEGA ZIP drive, say Y and read the SCSI-HOWTO,
	  the Disk-HOWTO and the Multi-Disk-HOWTO, available from
	  <http://www.tldp.org/docs.html#howto>. This is NOT for SCSI
	  CD-ROMs.

	  To compile this driver as a module, choose M here and read
	  <file:Documentation/scsi/scsi.txt>.
	  The module will be called sd_mod.

	  Do not compile this driver as a module if your root file system
	  (the one containing the directory /) is located on a SCSI disk.
	  In this case, do not compile the driver for your SCSI host adapter
	  (below) as a module either.

config CHR_DEV_ST
	tristate "SCSI tape support"
	depends on SCSI
	---help---
	  If you want to use a SCSI tape drive under Linux, say Y and read the
	  SCSI-HOWTO, available from
	  <http://www.tldp.org/docs.html#howto>, and
	  <file:Documentation/scsi/st.txt> in the kernel source.  This is NOT
	  for SCSI CD-ROMs.

	  To compile this driver as a module, choose M here and read
	  <file:Documentation/scsi/scsi.txt>. The module will be called st.

config CHR_DEV_OSST
	tristate "SCSI OnStream SC-x0 tape support"
	depends on SCSI
	---help---
	  The OnStream SC-x0 SCSI tape drives cannot be driven by the
	  standard st driver, but instead need this special osst driver and
	  use the  /dev/osstX char device nodes (major 206).  Via usb-storage,
	  you may be able to drive the USB-x0 and DI-x0 drives as well.
	  Note that there is also a second generation of OnStream
	  tape drives (ADR-x0) that supports the standard SCSI-2 commands for
	  tapes (QIC-157) and can be driven by the standard driver st.
	  For more information, you may have a look at the SCSI-HOWTO
	  <http://www.tldp.org/docs.html#howto>  and
	  <file:Documentation/scsi/osst.txt>  in the kernel source.
	  More info on the OnStream driver may be found on
	  <http://sourceforge.net/projects/osst/>
	  Please also have a look at the standard st docu, as most of it
	  applies to osst as well.

	  To compile this driver as a module, choose M here and read
	  <file:Documentation/scsi/scsi.txt>. The module will be called osst.

config BLK_DEV_SR
	tristate "SCSI CDROM support"
	depends on SCSI
	---help---
	  If you want to use a CD or DVD drive attached to your computer
	  by SCSI, FireWire, USB or ATAPI, say Y and read the SCSI-HOWTO
	  and the CDROM-HOWTO at <http://www.tldp.org/docs.html#howto>.

	  Make sure to say Y or M to "ISO 9660 CD-ROM file system support".

	  To compile this driver as a module, choose M here and read
	  <file:Documentation/scsi/scsi.txt>.
	  The module will be called sr_mod.

config BLK_DEV_SR_VENDOR
	bool "Enable vendor-specific extensions (for SCSI CDROM)"
	depends on BLK_DEV_SR
	help
	  This enables the usage of vendor specific SCSI commands. This is
	  required to support multisession CDs with old NEC/TOSHIBA cdrom
	  drives (and HP Writers). If you have such a drive and get the first
	  session only, try saying Y here; everybody else says N.

config CHR_DEV_SG
	tristate "SCSI generic support"
	depends on SCSI
	---help---
	  If you want to use SCSI scanners, synthesizers or CD-writers or just
	  about anything having "SCSI" in its name other than hard disks,
	  CD-ROMs or tapes, say Y here. These won't be supported by the kernel
	  directly, so you need some additional software which knows how to
	  talk to these devices using the SCSI protocol:

	  For scanners, look at SANE (<http://www.sane-project.org/>). For CD
	  writer software look at Cdrtools
	  (<http://cdrecord.berlios.de/private/cdrecord.html>)
	  and for burning a "disk at once": CDRDAO
	  (<http://cdrdao.sourceforge.net/>). Cdparanoia is a high
	  quality digital reader of audio CDs (<http://www.xiph.org/paranoia/>).
	  For other devices, it's possible that you'll have to write the
	  driver software yourself. Please read the file
	  <file:Documentation/scsi/scsi-generic.txt> for more information.

	  To compile this driver as a module, choose M here and read
	  <file:Documentation/scsi/scsi.txt>. The module will be called sg.

	  If unsure, say N.

config CHR_DEV_SCH
	tristate "SCSI media changer support"
	depends on SCSI
	---help---
	  This is a driver for SCSI media changers.  Most common devices are
	  tape libraries and MOD/CDROM jukeboxes.  *Real* jukeboxes, you
	  don't need this for those tiny 6-slot cdrom changers.  Media
	  changers are listed as "Type: Medium Changer" in /proc/scsi/scsi.
	  If you have such hardware and want to use it with linux, say Y
	  here.  Check <file:Documentation/scsi/scsi-changer.txt> for details.
	
	  If you want to compile this as a module ( = code which can be
	  inserted in and removed from the running kernel whenever you want),
	  say M here and read <file:Documentation/kbuild/modules.txt> and
	  <file:Documentation/scsi/scsi.txt>. The module will be called ch.o.
	  If unsure, say N.

config SCSI_ENCLOSURE
	tristate "SCSI Enclosure Support"
	depends on SCSI && ENCLOSURE_SERVICES
	help
	  Enclosures are devices sitting on or in SCSI backplanes that
	  manage devices.  If you have a disk cage, the chances are that
	  it has an enclosure device.  Selecting this option will just allow
	  certain enclosure conditions to be reported and is not required.

config SCSI_MULTI_LUN
	bool "Probe all LUNs on each SCSI device"
	depends on SCSI
	help
	  Some devices support more than one LUN (Logical Unit Number) in order
	  to allow access to several media, e.g. CD jukebox, USB card reader,
	  mobile phone in mass storage mode. This option forces the kernel to
	  probe for all LUNs by default. This setting can be overridden by
	  max_luns boot/module parameter. Note that this option does not affect
	  devices conforming to SCSI-3 or higher as they can explicitly report
	  their number of LUNs. It is safe to say Y here unless you have one of
	  those rare devices which reacts in an unexpected way when probed for
	  multiple LUNs.

config SCSI_CONSTANTS
	bool "Verbose SCSI error reporting (kernel size +=12K)"
	depends on SCSI
	help
	  The error messages regarding your SCSI hardware will be easier to
	  understand if you say Y here; it will enlarge your kernel by about
	  12 KB. If in doubt, say Y.

config SCSI_LOGGING
	bool "SCSI logging facility"
	depends on SCSI
	---help---
	  This turns on a logging facility that can be used to debug a number
	  of SCSI related problems.

	  If you say Y here, no logging output will appear by default, but you
	  can enable logging by saying Y to "/proc file system support" and
	  "Sysctl support" below and executing the command

	  echo <bitmask> > /proc/sys/dev/scsi/logging_level

	  where <bitmask> is a four byte value representing the logging type
	  and logging level for each type of logging selected.

	  There are a number of logging types and you can find them in the
	  source at <file:drivers/scsi/scsi_logging.h>. The logging levels
	  are also described in that file and they determine the verbosity of
	  the logging for each logging type.

	  If you say N here, it may be harder to track down some types of SCSI
	  problems. If you say Y here your kernel will be somewhat larger, but
	  there should be no noticeable performance impact as long as you have
	  logging turned off.

config SCSI_SCAN_ASYNC
	bool "Asynchronous SCSI scanning"
	depends on SCSI
	help
	  The SCSI subsystem can probe for devices while the rest of the
	  system continues booting, and even probe devices on different
	  busses in parallel, leading to a significant speed-up.

	  If you have built SCSI as modules, enabling this option can
	  be a problem as the devices may not have been found by the
	  time your system expects them to have been.  You can load the
	  scsi_wait_scan module to ensure that all scans have completed.
	  If you build your SCSI drivers into the kernel, then everything
	  will work fine if you say Y here.

	  You can override this choice by specifying "scsi_mod.scan=sync"
	  or async on the kernel's command line.

menu "SCSI Transports"
	depends on SCSI

config SCSI_SPI_ATTRS
	tristate "Parallel SCSI (SPI) Transport Attributes"
	depends on SCSI
	help
	  If you wish to export transport-specific information about
	  each attached SCSI device to sysfs, say Y.  Otherwise, say N.

config SCSI_FC_ATTRS
	tristate "FiberChannel Transport Attributes"
	depends on SCSI
	select SCSI_NETLINK
	help
	  If you wish to export transport-specific information about
	  each attached FiberChannel device to sysfs, say Y.
	  Otherwise, say N.

config SCSI_FC_TGT_ATTRS
	bool "SCSI target support for FiberChannel Transport Attributes"
	depends on SCSI_FC_ATTRS
	depends on SCSI_TGT = y || SCSI_TGT = SCSI_FC_ATTRS
	help
		If you want to use SCSI target mode drivers enable this option.

config SCSI_ISCSI_ATTRS
	tristate "iSCSI Transport Attributes"
	depends on SCSI && NET
	select BLK_DEV_BSGLIB
	help
	  If you wish to export transport-specific information about
	  each attached iSCSI device to sysfs, say Y.
	  Otherwise, say N.

config SCSI_SAS_ATTRS
	tristate "SAS Transport Attributes"
	depends on SCSI
	select BLK_DEV_BSG
	help
	  If you wish to export transport-specific information about
	  each attached SAS device to sysfs, say Y.

source "drivers/scsi/libsas/Kconfig"

config SCSI_SRP_ATTRS
	tristate "SRP Transport Attributes"
	depends on SCSI
	help
	  If you wish to export transport-specific information about
	  each attached SRP device to sysfs, say Y.

config SCSI_SRP_TGT_ATTRS
	bool "SCSI target support for SRP Transport Attributes"
	depends on SCSI_SRP_ATTRS
	depends on SCSI_TGT = y || SCSI_TGT = SCSI_SRP_ATTRS
	help
		If you want to use SCSI target mode drivers enable this option.

endmenu

menuconfig SCSI_LOWLEVEL
	bool "SCSI low-level drivers"
	depends on SCSI!=n
	default y

if SCSI_LOWLEVEL && SCSI

config ISCSI_TCP
	tristate "iSCSI Initiator over TCP/IP"
	depends on SCSI && INET
	select CRYPTO
	select CRYPTO_MD5
	select CRYPTO_CRC32C
	select SCSI_ISCSI_ATTRS
	help
	 The iSCSI Driver provides a host with the ability to access storage
	 through an IP network. The driver uses the iSCSI protocol to transport
	 SCSI requests and responses over a TCP/IP network between the host
	 (the "initiator") and "targets".  Architecturally, the iSCSI driver
	 combines with the host's TCP/IP stack, network drivers, and Network
	 Interface Card (NIC) to provide the same functions as a SCSI or a
	 Fibre Channel (FC) adapter driver with a Host Bus Adapter (HBA).

	 To compile this driver as a module, choose M here: the
	 module will be called iscsi_tcp.

	 The userspace component needed to initialize the driver, documentation,
	 and sample configuration files can be found here:

	 http://open-iscsi.org

config ISCSI_BOOT_SYSFS
	tristate "iSCSI Boot Sysfs Interface"
	default	n
	help
	  This option enables support for exposing iSCSI boot information
	  via sysfs to userspace. If you wish to export this information,
	  say Y. Otherwise, say N.

source "drivers/scsi/cxgbi/Kconfig"
source "drivers/scsi/bnx2i/Kconfig"
source "drivers/scsi/bnx2fc/Kconfig"
source "drivers/scsi/be2iscsi/Kconfig"

config SGIWD93_SCSI
	tristate "SGI WD93C93 SCSI Driver"
	depends on SGI_HAS_WD93 && SCSI
  	help
	  If you have a Western Digital WD93 SCSI controller on
	  an SGI MIPS system, say Y.  Otherwise, say N.

config BLK_DEV_3W_XXXX_RAID
	tristate "3ware 5/6/7/8xxx ATA-RAID support"
	depends on PCI && SCSI
	help
	  3ware is the only hardware ATA-Raid product in Linux to date.
	  This card is 2,4, or 8 channel master mode support only.
	  SCSI support required!!!

	  <http://www.3ware.com/>

	  Please read the comments at the top of
	  <file:drivers/scsi/3w-xxxx.c>.

config SCSI_HPSA
	tristate "HP Smart Array SCSI driver"
	depends on PCI && SCSI
	select CHECK_SIGNATURE
	help
	  This driver supports HP Smart Array Controllers (circa 2009).
	  It is a SCSI alternative to the cciss driver, which is a block
	  driver.  Anyone wishing to use HP Smart Array controllers who
	  would prefer the devices be presented to linux as SCSI devices,
	  rather than as generic block devices should say Y here.

config SCSI_3W_9XXX
	tristate "3ware 9xxx SATA-RAID support"
	depends on PCI && SCSI
	help
	  This driver supports the 9000 series 3ware SATA-RAID cards.

	  <http://www.amcc.com>

	  Please read the comments at the top of
	  <file:drivers/scsi/3w-9xxx.c>.

config SCSI_3W_SAS
	tristate "3ware 97xx SAS/SATA-RAID support"
	depends on PCI && SCSI
	help
	  This driver supports the LSI 3ware 9750 6Gb/s SAS/SATA-RAID cards.

	  <http://www.lsi.com>

	  Please read the comments at the top of
	  <file:drivers/scsi/3w-sas.c>.

config SCSI_7000FASST
	tristate "7000FASST SCSI support"
	depends on ISA && SCSI && ISA_DMA_API
	select CHECK_SIGNATURE
	help
	  This driver supports the Western Digital 7000 SCSI host adapter
	  family.  Some information is in the source:
	  <file:drivers/scsi/wd7000.c>.

	  To compile this driver as a module, choose M here: the
	  module will be called wd7000.

config SCSI_ACARD
	tristate "ACARD SCSI support"
	depends on PCI && SCSI
	help
	  This driver supports the ACARD SCSI host adapter.
	  Support Chip <ATP870 ATP876 ATP880 ATP885>
	  To compile this driver as a module, choose M here: the
	  module will be called atp870u.

config SCSI_AHA152X
	tristate "Adaptec AHA152X/2825 support"
	depends on ISA && SCSI
	select SCSI_SPI_ATTRS
	select CHECK_SIGNATURE
	---help---
	  This is a driver for the AHA-1510, AHA-1520, AHA-1522, and AHA-2825
	  SCSI host adapters. It also works for the AVA-1505, but the IRQ etc.
	  must be manually specified in this case.

	  It is explained in section 3.3 of the SCSI-HOWTO, available from
	  <http://www.tldp.org/docs.html#howto>. You might also want to
	  read the file <file:Documentation/scsi/aha152x.txt>.

	  To compile this driver as a module, choose M here: the
	  module will be called aha152x.

config SCSI_AHA1542
	tristate "Adaptec AHA1542 support"
	depends on ISA && SCSI && ISA_DMA_API
	---help---
	  This is support for a SCSI host adapter.  It is explained in section
	  3.4 of the SCSI-HOWTO, available from
	  <http://www.tldp.org/docs.html#howto>.  Note that Trantor was
	  purchased by Adaptec, and some former Trantor products are being
	  sold under the Adaptec name.  If it doesn't work out of the box, you
	  may have to change some settings in <file:drivers/scsi/aha1542.h>.

	  To compile this driver as a module, choose M here: the
	  module will be called aha1542.

config SCSI_AHA1740
	tristate "Adaptec AHA1740 support"
	depends on EISA && SCSI
	---help---
	  This is support for a SCSI host adapter.  It is explained in section
	  3.5 of the SCSI-HOWTO, available from
	  <http://www.tldp.org/docs.html#howto>.  If it doesn't work out
	  of the box, you may have to change some settings in
	  <file:drivers/scsi/aha1740.h>.

	  To compile this driver as a module, choose M here: the
	  module will be called aha1740.

config SCSI_AACRAID
	tristate "Adaptec AACRAID support"
	depends on SCSI && PCI
	help
	  This driver supports a variety of Dell, HP, Adaptec, IBM and
	  ICP storage products. For a list of supported products, refer
	  to <file:Documentation/scsi/aacraid.txt>.

	  To compile this driver as a module, choose M here: the module
	  will be called aacraid.


source "drivers/scsi/aic7xxx/Kconfig.aic7xxx"
source "drivers/scsi/aic7xxx/Kconfig.aic79xx"
source "drivers/scsi/aic94xx/Kconfig"
source "drivers/scsi/mvsas/Kconfig"

config SCSI_MVUMI
	tristate "Marvell UMI driver"
	depends on SCSI && PCI
	help
	  Module for Marvell Universal Message Interface(UMI) driver

	  To compile this driver as a module, choose M here: the
	  module will be called mvumi.

config SCSI_DPT_I2O
	tristate "Adaptec I2O RAID support "
	depends on SCSI && PCI && VIRT_TO_BUS
	help
	  This driver supports all of Adaptec's I2O based RAID controllers as 
	  well as the DPT SmartRaid V cards.  This is an Adaptec maintained
	  driver by Deanna Bonds.  See <file:Documentation/scsi/dpti.txt>.

	  To compile this driver as a module, choose M here: the
	  module will be called dpt_i2o.

config SCSI_ADVANSYS
	tristate "AdvanSys SCSI support"
	depends on SCSI && VIRT_TO_BUS
	depends on ISA || EISA || PCI
	help
	  This is a driver for all SCSI host adapters manufactured by
	  AdvanSys. It is documented in the kernel source in
	  <file:drivers/scsi/advansys.c>.

	  To compile this driver as a module, choose M here: the
	  module will be called advansys.

config SCSI_IN2000
	tristate "Always IN2000 SCSI support"
	depends on ISA && SCSI
	help
	  This is support for an ISA bus SCSI host adapter.  You'll find more
	  information in <file:Documentation/scsi/in2000.txt>. If it doesn't work
	  out of the box, you may have to change the jumpers for IRQ or
	  address selection.

	  To compile this driver as a module, choose M here: the
	  module will be called in2000.

config SCSI_ARCMSR
	tristate "ARECA (ARC11xx/12xx/13xx/16xx) SATA/SAS RAID Host Adapter"
	depends on PCI && SCSI
	help
	  This driver supports all of ARECA's SATA/SAS RAID controller cards.
	  This is an ARECA-maintained driver by Erich Chen.
	  If you have any problems, please mail to: <erich@areca.com.tw>.
	  Areca supports Linux RAID config tools.
	  Please link <http://www.areca.com.tw>

	  To compile this driver as a module, choose M here: the
	  module will be called arcmsr (modprobe arcmsr).

source "drivers/scsi/esas2r/Kconfig"
source "drivers/scsi/megaraid/Kconfig.megaraid"
source "drivers/scsi/mpt2sas/Kconfig"
source "drivers/scsi/mpt3sas/Kconfig"
source "drivers/scsi/ufs/Kconfig"

config SCSI_HPTIOP
	tristate "HighPoint RocketRAID 3xxx/4xxx Controller support"
	depends on SCSI && PCI
	help
	  This option enables support for HighPoint RocketRAID 3xxx/4xxx
	  controllers.

	  To compile this driver as a module, choose M here; the module
	  will be called hptiop. If unsure, say N.

config SCSI_BUSLOGIC
	tristate "BusLogic SCSI support"
	depends on (PCI || ISA || MCA) && SCSI && ISA_DMA_API && VIRT_TO_BUS
	---help---
	  This is support for BusLogic MultiMaster and FlashPoint SCSI Host
	  Adapters. Consult the SCSI-HOWTO, available from
	  <http://www.tldp.org/docs.html#howto>, and the files
	  <file:Documentation/scsi/BusLogic.txt> and
	  <file:Documentation/scsi/FlashPoint.txt> for more information.
	  Note that support for FlashPoint is only available for 32-bit
	  x86 configurations.

	  To compile this driver as a module, choose M here: the
	  module will be called BusLogic.

config SCSI_FLASHPOINT
	bool "FlashPoint support"
	depends on SCSI_BUSLOGIC && PCI
	help
	  This option allows you to add FlashPoint support to the
	  BusLogic SCSI driver. The FlashPoint SCCB Manager code is
	  substantial, so users of MultiMaster Host Adapters may not
	  wish to include it.

config VMWARE_PVSCSI
	tristate "VMware PVSCSI driver support"
	depends on PCI && SCSI && X86
	help
	  This driver supports VMware's para virtualized SCSI HBA.
	  To compile this driver as a module, choose M here: the
	  module will be called vmw_pvscsi.

config HYPERV_STORAGE
	tristate "Microsoft Hyper-V virtual storage driver"
	depends on SCSI && HYPERV
	default HYPERV
	help
	  Select this option to enable the Hyper-V virtual storage driver.

config LIBFC
	tristate "LibFC module"
	select SCSI_FC_ATTRS
	select CRC32
	---help---
	  Fibre Channel library module

config LIBFCOE
	tristate "LibFCoE module"
	select LIBFC
	---help---
	  Library for Fibre Channel over Ethernet module

config FCOE
	tristate "FCoE module"
	depends on PCI
	select LIBFCOE
	---help---
	  Fibre Channel over Ethernet module

config FCOE_FNIC
	tristate "Cisco FNIC Driver"
	depends on PCI && X86
	select LIBFCOE
	help
	  This is support for the Cisco PCI-Express FCoE HBA.

	  To compile this driver as a module, choose M here and read
	  <file:Documentation/scsi/scsi.txt>.
	  The module will be called fnic.

config SCSI_DMX3191D
	tristate "DMX3191D SCSI support"
	depends on PCI && SCSI
	select SCSI_SPI_ATTRS
	help
	  This is support for Domex DMX3191D SCSI Host Adapters.

	  To compile this driver as a module, choose M here: the
	  module will be called dmx3191d.

config SCSI_DTC3280
	tristate "DTC3180/3280 SCSI support"
	depends on ISA && SCSI
	select SCSI_SPI_ATTRS
	select CHECK_SIGNATURE
	help
	  This is support for DTC 3180/3280 SCSI Host Adapters.  Please read
	  the SCSI-HOWTO, available from
	  <http://www.tldp.org/docs.html#howto>, and the file
	  <file:Documentation/scsi/dtc3x80.txt>.

	  To compile this driver as a module, choose M here: the
	  module will be called dtc.

config SCSI_EATA
	tristate "EATA ISA/EISA/PCI (DPT and generic EATA/DMA-compliant boards) support"
	depends on (ISA || EISA || PCI) && SCSI && ISA_DMA_API
	---help---
	  This driver supports all EATA/DMA-compliant SCSI host adapters.  DPT
	  ISA and all EISA I/O addresses are probed looking for the "EATA"
	  signature. The addresses of all the PCI SCSI controllers reported
          by the PCI subsystem are probed as well.

	  You want to read the start of <file:drivers/scsi/eata.c> and the
	  SCSI-HOWTO, available from
	  <http://www.tldp.org/docs.html#howto>.

	  To compile this driver as a module, choose M here: the
	  module will be called eata.

config SCSI_EATA_TAGGED_QUEUE
	bool "enable tagged command queueing"
	depends on SCSI_EATA
	help
	  This is a feature of SCSI-2 which improves performance: the host
	  adapter can send several SCSI commands to a device's queue even if
	  previous commands haven't finished yet.
	  This is equivalent to the "eata=tc:y" boot option.

config SCSI_EATA_LINKED_COMMANDS
	bool "enable elevator sorting"
	depends on SCSI_EATA
	help
	  This option enables elevator sorting for all probed SCSI disks and
	  CD-ROMs. It definitely reduces the average seek distance when doing
	  random seeks, but this does not necessarily result in a noticeable
	  performance improvement: your mileage may vary...
	  This is equivalent to the "eata=lc:y" boot option.

config SCSI_EATA_MAX_TAGS
	int "maximum number of queued commands"
	depends on SCSI_EATA
	default "16"
	help
	  This specifies how many SCSI commands can be maximally queued for
	  each probed SCSI device. You should reduce the default value of 16
	  only if you have disks with buggy or limited tagged command support.
	  Minimum is 2 and maximum is 62. This value is also the window size
	  used by the elevator sorting option above. The effective value used
	  by the driver for each probed SCSI device is reported at boot time.
	  This is equivalent to the "eata=mq:8" boot option.

config SCSI_EATA_PIO
	tristate "EATA-PIO (old DPT PM2001, PM2012A) support"
	depends on (ISA || EISA || PCI) && SCSI && BROKEN
	---help---
	  This driver supports all EATA-PIO protocol compliant SCSI Host
	  Adapters like the DPT PM2001 and the PM2012A.  EATA-DMA compliant
	  host adapters could also use this driver but are discouraged from
	  doing so, since this driver only supports hard disks and lacks
	  numerous features.  You might want to have a look at the SCSI-HOWTO,
	  available from <http://www.tldp.org/docs.html#howto>.

	  To compile this driver as a module, choose M here: the
	  module will be called eata_pio.

config SCSI_FUTURE_DOMAIN
	tristate "Future Domain 16xx SCSI/AHA-2920A support"
	depends on (ISA || PCI) && SCSI
	select CHECK_SIGNATURE
	---help---
	  This is support for Future Domain's 16-bit SCSI host adapters
	  (TMC-1660/1680, TMC-1650/1670, TMC-3260, TMC-1610M/MER/MEX) and
	  other adapters based on the Future Domain chipsets (Quantum
	  ISA-200S, ISA-250MG; Adaptec AHA-2920A; and at least one IBM board).
	  It is explained in section 3.7 of the SCSI-HOWTO, available from
	  <http://www.tldp.org/docs.html#howto>.

	  NOTE: Newer Adaptec AHA-2920C boards use the Adaptec AIC-7850 chip
	  and should use the aic7xxx driver ("Adaptec AIC7xxx chipset SCSI
	  controller support"). This Future Domain driver works with the older
	  Adaptec AHA-2920A boards with a Future Domain chip on them.

	  To compile this driver as a module, choose M here: the
	  module will be called fdomain.

config SCSI_GDTH
	tristate "Intel/ICP (former GDT SCSI Disk Array) RAID Controller support"
	depends on (ISA || EISA || PCI) && SCSI && ISA_DMA_API
	---help---
	  Formerly called GDT SCSI Disk Array Controller Support.

	  This is a driver for RAID/SCSI Disk Array Controllers (EISA/ISA/PCI) 
	  manufactured by Intel Corporation/ICP vortex GmbH. It is documented
	  in the kernel source in <file:drivers/scsi/gdth.c> and
	  <file:drivers/scsi/gdth.h>.

	  To compile this driver as a module, choose M here: the
	  module will be called gdth.

config SCSI_ISCI
	tristate "Intel(R) C600 Series Chipset SAS Controller"
	depends on PCI && SCSI
	depends on X86
	select SCSI_SAS_LIBSAS
	---help---
	  This driver supports the 6Gb/s SAS capabilities of the storage
	  control unit found in the Intel(R) C600 series chipset.

config SCSI_GENERIC_NCR5380
	tristate "Generic NCR5380/53c400 SCSI PIO support"
	depends on ISA && SCSI
	select SCSI_SPI_ATTRS
	---help---
	  This is a driver for the old NCR 53c80 series of SCSI controllers
	  on boards using PIO. Most boards such as the Trantor T130 fit this
	  category, along with a large number of ISA 8bit controllers shipped
	  for free with SCSI scanners. If you have a PAS16, T128 or DMX3191
	  you should select the specific driver for that card rather than
	  generic 5380 support.

	  It is explained in section 3.8 of the SCSI-HOWTO, available from
	  <http://www.tldp.org/docs.html#howto>.  If it doesn't work out
	  of the box, you may have to change some settings in
	  <file:drivers/scsi/g_NCR5380.h>.

	  To compile this driver as a module, choose M here: the
	  module will be called g_NCR5380.

config SCSI_GENERIC_NCR5380_MMIO
	tristate "Generic NCR5380/53c400 SCSI MMIO support"
	depends on ISA && SCSI
	select SCSI_SPI_ATTRS
	---help---
	  This is a driver for the old NCR 53c80 series of SCSI controllers
	  on boards using memory mapped I/O. 
	  It is explained in section 3.8 of the SCSI-HOWTO, available from
	  <http://www.tldp.org/docs.html#howto>.  If it doesn't work out
	  of the box, you may have to change some settings in
	  <file:drivers/scsi/g_NCR5380.h>.

	  To compile this driver as a module, choose M here: the
	  module will be called g_NCR5380_mmio.

config SCSI_GENERIC_NCR53C400
	bool "Enable NCR53c400 extensions"
	depends on SCSI_GENERIC_NCR5380
	help
	  This enables certain optimizations for the NCR53c400 SCSI cards.
	  You might as well try it out.  Note that this driver will only probe
	  for the Trantor T130B in its default configuration; you might have
	  to pass a command line option to the kernel at boot time if it does
	  not detect your card.  See the file
	  <file:Documentation/scsi/g_NCR5380.txt> for details.

config SCSI_IPS
	tristate "IBM ServeRAID support"
	depends on PCI && SCSI
	---help---
	  This is support for the IBM ServeRAID hardware RAID controllers.
	  See <http://www.developer.ibm.com/welcome/netfinity/serveraid.html>
	  and <http://www-947.ibm.com/support/entry/portal/docdisplay?brand=5000008&lndocid=SERV-RAID>
	  for more information.  If this driver does not work correctly
	  without modification please contact the author by email at
	  <ipslinux@adaptec.com>.

	  To compile this driver as a module, choose M here: the
	  module will be called ips.

config SCSI_IBMVSCSI
	tristate "IBM Virtual SCSI support"
	depends on PPC_PSERIES
	select SCSI_SRP_ATTRS
	help
	  This is the IBM POWER Virtual SCSI Client

	  To compile this driver as a module, choose M here: the
	  module will be called ibmvscsi.

config SCSI_IBMVSCSIS
	tristate "IBM Virtual SCSI Server support"
	depends on PPC_PSERIES && SCSI_SRP && SCSI_SRP_TGT_ATTRS
	help
	  This is the SRP target driver for IBM pSeries virtual environments.

	  The userspace component needed to initialize the driver and
	  documentation can be found:

	  http://stgt.berlios.de/

	  To compile this driver as a module, choose M here: the
	  module will be called ibmvstgt.

config SCSI_IBMVFC
	tristate "IBM Virtual FC support"
	depends on PPC_PSERIES && SCSI
	select SCSI_FC_ATTRS
	help
	  This is the IBM POWER Virtual FC Client

	  To compile this driver as a module, choose M here: the
	  module will be called ibmvfc.

config SCSI_IBMVFC_TRACE
	bool "enable driver internal trace"
	depends on SCSI_IBMVFC
	default y
	help
	  If you say Y here, the driver will trace all commands issued
	  to the adapter. Performance impact is minimal. Trace can be
	  dumped using /sys/class/scsi_host/hostXX/trace.

config SCSI_INITIO
	tristate "Initio 9100U(W) support"
	depends on PCI && SCSI
	help
	  This is support for the Initio 91XXU(W) SCSI host adapter.  Please
	  read the SCSI-HOWTO, available from
	  <http://www.tldp.org/docs.html#howto>.

	  To compile this driver as a module, choose M here: the
	  module will be called initio.

config SCSI_INIA100
	tristate "Initio INI-A100U2W support"
	depends on PCI && SCSI
	help
	  This is support for the Initio INI-A100U2W SCSI host adapter.
	  Please read the SCSI-HOWTO, available from
	  <http://www.tldp.org/docs.html#howto>.

	  To compile this driver as a module, choose M here: the
	  module will be called a100u2w.

config SCSI_PPA
	tristate "IOMEGA parallel port (ppa - older drives)"
	depends on SCSI && PARPORT_PC
	---help---
	  This driver supports older versions of IOMEGA's parallel port ZIP
	  drive (a 100 MB removable media device).

	  Note that you can say N here if you have the SCSI version of the ZIP
	  drive: it will be supported automatically if you said Y to the
	  generic "SCSI disk support", above.

	  If you have the ZIP Plus drive or a more recent parallel port ZIP
	  drive (if the supplied cable with the drive is labeled "AutoDetect")
	  then you should say N here and Y to "IOMEGA parallel port (imm -
	  newer drives)", below.

	  For more information about this driver and how to use it you should
	  read the file <file:Documentation/scsi/ppa.txt>.  You should also read
	  the SCSI-HOWTO, which is available from
	  <http://www.tldp.org/docs.html#howto>.  If you use this driver,
	  you will still be able to use the parallel port for other tasks,
	  such as a printer; it is safe to compile both drivers into the
	  kernel.

	  To compile this driver as a module, choose M here: the
	  module will be called ppa.

config SCSI_IMM
	tristate "IOMEGA parallel port (imm - newer drives)"
	depends on SCSI && PARPORT_PC
	---help---
	  This driver supports newer versions of IOMEGA's parallel port ZIP
	  drive (a 100 MB removable media device).

	  Note that you can say N here if you have the SCSI version of the ZIP
	  drive: it will be supported automatically if you said Y to the
	  generic "SCSI disk support", above.

	  If you have the ZIP Plus drive or a more recent parallel port ZIP
	  drive (if the supplied cable with the drive is labeled "AutoDetect")
	  then you should say Y here; if you have an older ZIP drive, say N
	  here and Y to "IOMEGA Parallel Port (ppa - older drives)", above.

	  For more information about this driver and how to use it you should
	  read the file <file:Documentation/scsi/ppa.txt>.  You should also read
	  the SCSI-HOWTO, which is available from
	  <http://www.tldp.org/docs.html#howto>.  If you use this driver,
	  you will still be able to use the parallel port for other tasks,
	  such as a printer; it is safe to compile both drivers into the
	  kernel.

	  To compile this driver as a module, choose M here: the
	  module will be called imm.

config SCSI_IZIP_EPP16
	bool "ppa/imm option - Use slow (but safe) EPP-16"
	depends on SCSI_PPA || SCSI_IMM
	---help---
	  EPP (Enhanced Parallel Port) is a standard for parallel ports which
	  allows them to act as expansion buses that can handle up to 64
	  peripheral devices.

	  Some parallel port chipsets are slower than their motherboard, and
	  so we have to control the state of the chipset's FIFO queue every
	  now and then to avoid data loss. This will be done if you say Y
	  here.

	  Generally, saying Y is the safe option and slows things down a bit.

config SCSI_IZIP_SLOW_CTR
	bool "ppa/imm option - Assume slow parport control register"
	depends on SCSI_PPA || SCSI_IMM
	help
	  Some parallel ports are known to have excessive delays between
	  changing the parallel port control register and good data being
	  available on the parallel port data/status register. This option
	  forces a small delay (1.0 usec to be exact) after changing the
	  control register to let things settle out. Enabling this option may
	  result in a big drop in performance but some very old parallel ports
	  (found in 386 vintage machines) will not work properly.

	  Generally, saying N is fine.

config SCSI_NCR53C406A
	tristate "NCR53c406a SCSI support"
	depends on ISA && SCSI
	help
	  This is support for the NCR53c406a SCSI host adapter.  For user
	  configurable parameters, check out <file:drivers/scsi/NCR53c406a.c>
	  in the kernel source.  Also read the SCSI-HOWTO, available from
	  <http://www.tldp.org/docs.html#howto>.

	  To compile this driver as a module, choose M here: the
	  module will be called NCR53c406.

config SCSI_NCR_D700
	tristate "NCR Dual 700 MCA SCSI support"
	depends on MCA && SCSI
	select SCSI_SPI_ATTRS
	help
	  This is a driver for the MicroChannel Dual 700 card produced by
	  NCR and commonly used in 345x/35xx/4100 class machines.  It always
	  tries to negotiate sync and uses tag command queueing.

	  Unless you have an NCR manufactured machine, the chances are that
	  you do not have this SCSI card, so say N.

config SCSI_LASI700
	tristate "HP Lasi SCSI support for 53c700/710"
	depends on GSC && SCSI
	select SCSI_SPI_ATTRS
	help
	  This is a driver for the SCSI controller in the Lasi chip found in
	  many PA-RISC workstations & servers.  If you do not know whether you
	  have a Lasi chip, it is safe to say "Y" here.

config SCSI_SNI_53C710
	tristate "SNI RM SCSI support for 53c710"
	depends on SNI_RM && SCSI
	select SCSI_SPI_ATTRS
	select 53C700_LE_ON_BE
	help
	  This is a driver for the onboard SCSI controller found in older
	  SNI RM workstations & servers.

config 53C700_LE_ON_BE
	bool
	depends on SCSI_LASI700
	default y

config SCSI_STEX
	tristate "Promise SuperTrak EX Series support"
	depends on PCI && SCSI
	---help---
	  This driver supports Promise SuperTrak EX series storage controllers.

	  Promise provides Linux RAID configuration utility for these
	  controllers. Please visit <http://www.promise.com> to download.

	  To compile this driver as a module, choose M here: the
	  module will be called stex.

config 53C700_BE_BUS
	bool
	depends on SCSI_A4000T || SCSI_ZORRO7XX || MVME16x_SCSI || BVME6000_SCSI
	default y

config SCSI_SYM53C8XX_2
	tristate "SYM53C8XX Version 2 SCSI support"
	depends on PCI && SCSI
	select SCSI_SPI_ATTRS
	---help---
	  This driver supports the whole NCR53C8XX/SYM53C8XX family of
	  PCI-SCSI controllers.  It also supports the subset of LSI53C10XX
	  Ultra-160 controllers that are based on the SYM53C8XX SCRIPTS
	  language.  It does not support LSI53C10XX Ultra-320 PCI-X SCSI
	  controllers; you need to use the Fusion MPT driver for that.

	  Please read <file:Documentation/scsi/sym53c8xx_2.txt> for more
	  information.

config SCSI_SYM53C8XX_DMA_ADDRESSING_MODE
	int "DMA addressing mode"
	depends on SCSI_SYM53C8XX_2
	default "1"
	---help---
	  This option only applies to PCI-SCSI chips that are PCI DAC
	  capable (875A, 895A, 896, 1010-33, 1010-66, 1000).

	  When set to 0, the driver will program the chip to only perform
	  32-bit DMA.  When set to 1, the chip will be able to perform DMA
	  to addresses up to 1TB.  When set to 2, the driver supports the
	  full 64-bit DMA address range, but can only address 16 segments
	  of 4 GB each.  This limits the total addressable range to 64 GB.

	  Most machines with less than 4GB of memory should use a setting
	  of 0 for best performance.  If your machine has 4GB of memory
	  or more, you should set this option to 1 (the default).

	  The still experimental value 2 (64 bit DMA addressing with 16
	  x 4GB segments limitation) can be used on systems that require
	  PCI address bits past bit 39 to be set for the addressing of
	  memory using PCI DAC cycles.

config SCSI_SYM53C8XX_DEFAULT_TAGS
	int "Default tagged command queue depth"
	depends on SCSI_SYM53C8XX_2
	default "16"
	help
	  This is the default value of the command queue depth the
	  driver will announce to the generic SCSI layer for devices
	  that support tagged command queueing. This value can be changed
	  from the boot command line.  This is a soft limit that cannot
	  exceed CONFIG_SCSI_SYM53C8XX_MAX_TAGS.

config SCSI_SYM53C8XX_MAX_TAGS
	int "Maximum number of queued commands"
	depends on SCSI_SYM53C8XX_2
	default "64"
	help
	  This option allows you to specify the maximum number of commands
	  that can be queued to any device, when tagged command queuing is
	  possible. The driver supports up to 256 queued commands per device.
	  This value is used as a compiled-in hard limit.

config SCSI_SYM53C8XX_MMIO
	bool "Use memory mapped IO"
	depends on SCSI_SYM53C8XX_2
	default y
	help
	  Memory mapped IO is faster than Port IO.  Most people should
	  answer Y here, but some machines may have problems.  If you have
	  to answer N here, please report the problem to the maintainer.

config SCSI_IPR
	tristate "IBM Power Linux RAID adapter support"
	depends on PCI && SCSI && ATA
	select FW_LOADER
	---help---
	  This driver supports the IBM Power Linux family RAID adapters.
	  This includes IBM pSeries 5712, 5703, 5709, and 570A, as well
	  as IBM iSeries 5702, 5703, 5709, and 570A.

config SCSI_IPR_TRACE
	bool "enable driver internal trace"
	depends on SCSI_IPR
	default y
	help
	  If you say Y here, the driver will trace all commands issued
	  to the adapter. Performance impact is minimal. Trace can be
	  dumped using /sys/bus/class/scsi_host/hostXX/trace.

config SCSI_IPR_DUMP
	bool "enable adapter dump support"
	depends on SCSI_IPR
	default y
	help
	  If you say Y here, the driver will support adapter crash dump.
	  If you enable this support, the iprdump daemon can be used
	  to capture adapter failure analysis information.

config SCSI_ZALON
	tristate "Zalon SCSI support"
	depends on GSC && SCSI
	select SCSI_SPI_ATTRS
	help
	  The Zalon is a GSC/HSC bus interface chip that sits between the
	  PA-RISC processor and the NCR 53c720 SCSI controller on C100,
	  C110, J200, J210 and some D, K & R-class machines.  It's also
	  used on the add-in Bluefish, Barracuda & Shrike SCSI cards.
	  Say Y here if you have one of these machines or cards.

config SCSI_NCR_Q720
	tristate "NCR Quad 720 MCA SCSI support"
	depends on MCA && SCSI
	select SCSI_SPI_ATTRS
	help
	  This is a driver for the MicroChannel Quad 720 card produced by
	  NCR and commonly used in 345x/35xx/4100 class machines.  It always
	  tries to negotiate sync and uses tag command queueing.

	  Unless you have an NCR manufactured machine, the chances are that
	  you do not have this SCSI card, so say N.

config SCSI_NCR53C8XX_DEFAULT_TAGS
	int "default tagged command queue depth"
	depends on SCSI_ZALON || SCSI_NCR_Q720
	default "8"
	---help---
	  "Tagged command queuing" is a feature of SCSI-2 which improves
	  performance: the host adapter can send several SCSI commands to a
	  device's queue even if previous commands haven't finished yet.
	  Because the device is intelligent, it can optimize its operations
	  (like head positioning) based on its own request queue. Some SCSI
	  devices don't implement this properly; if you want to disable this
	  feature, enter 0 or 1 here (it doesn't matter which).

	  The default value is 8 and should be supported by most hard disks.
	  This value can be overridden from the boot command line using the
	  'tags' option as follows (example):
	  'ncr53c8xx=tags:4/t2t3q16/t0u2q10' will set default queue depth to
	  4, set queue depth to 16 for target 2 and target 3 on controller 0
	  and set queue depth to 10 for target 0 / lun 2 on controller 1.

	  The normal answer therefore is to go with the default 8 and to use
	  a boot command line option for devices that need to use a different
	  command queue depth.

	  There is no safe option other than using good SCSI devices.

config SCSI_NCR53C8XX_MAX_TAGS
	int "maximum number of queued commands"
	depends on SCSI_ZALON || SCSI_NCR_Q720
	default "32"
	---help---
	  This option allows you to specify the maximum number of commands
	  that can be queued to any device, when tagged command queuing is
	  possible. The default value is 32. Minimum is 2, maximum is 64.
	  Modern hard disks are able to support 64 tags and even more, but
	  do not seem to be faster when more than 32 tags are being used.

	  So, the normal answer here is to go with the default value 32 unless
	  you are using very large hard disks with large cache (>= 1 MB) that
	  are able to take advantage of more than 32 tagged commands.

	  There is no safe option and the default answer is recommended.

config SCSI_NCR53C8XX_SYNC
	int "synchronous transfers frequency in MHz"
	depends on SCSI_ZALON || SCSI_NCR_Q720
	default "20"
	---help---
	  The SCSI Parallel Interface-2 Standard defines 5 classes of transfer
	  rates: FAST-5, FAST-10, FAST-20, FAST-40 and FAST-80.  The numbers
	  are respectively the maximum data transfer rates in mega-transfers
	  per second for each class.  For example, a FAST-20 Wide 16 device is
	  able to transfer data at 20 million 16 bit packets per second for a
	  total rate of 40 MB/s.

	  You may specify 0 if you want to only use asynchronous data
	  transfers. This is the safest and slowest option. Otherwise, specify
	  a value between 5 and 80, depending on the capability of your SCSI
	  controller.  The higher the number, the faster the data transfer.
	  Note that 80 should normally be ok since the driver decreases the
	  value automatically according to the controller's capabilities.

	  Your answer to this question is ignored for controllers with NVRAM,
	  since the driver will get this information from the user set-up.  It
	  also can be overridden using a boot setup option, as follows
	  (example): 'ncr53c8xx=sync:12' will allow the driver to negotiate
	  for FAST-20 synchronous data transfer (20 mega-transfers per
	  second).

	  The normal answer therefore is not to go with the default but to
	  select the maximum value 80 allowing the driver to use the maximum
	  value supported by each controller. If this causes problems with
	  your SCSI devices, you should come back and decrease the value.

	  There is no safe option other than using good cabling, right
	  terminations and SCSI conformant devices.

config SCSI_NCR53C8XX_NO_DISCONNECT
	bool "not allow targets to disconnect"
	depends on (SCSI_ZALON || SCSI_NCR_Q720) && SCSI_NCR53C8XX_DEFAULT_TAGS=0
	help
	  This option is only provided for safety if you suspect some SCSI
	  device of yours to not support properly the target-disconnect
	  feature. In that case, you would say Y here. In general however, to
	  not allow targets to disconnect is not reasonable if there is more
	  than 1 device on a SCSI bus. The normal answer therefore is N.

config SCSI_PAS16
	tristate "PAS16 SCSI support"
	depends on ISA && SCSI
	select SCSI_SPI_ATTRS
	---help---
	  This is support for a SCSI host adapter.  It is explained in section
	  3.10 of the SCSI-HOWTO, available from
	  <http://www.tldp.org/docs.html#howto>.  If it doesn't work out
	  of the box, you may have to change some settings in
	  <file:drivers/scsi/pas16.h>.

	  To compile this driver as a module, choose M here: the
	  module will be called pas16.

config SCSI_QLOGIC_FAS
	tristate "Qlogic FAS SCSI support"
	depends on ISA && SCSI
	---help---
	  This is a driver for the ISA, VLB, and PCMCIA versions of the Qlogic
	  FastSCSI! cards as well as any other card based on the FASXX chip
	  (including the Control Concepts SCSI/IDE/SIO/PIO/FDC cards).

	  This driver does NOT support the PCI versions of these cards. The
	  PCI versions are supported by the Qlogic ISP driver ("Qlogic ISP
	  SCSI support"), below.

	  Information about this driver is contained in
	  <file:Documentation/scsi/qlogicfas.txt>.  You should also read the
	  SCSI-HOWTO, available from
	  <http://www.tldp.org/docs.html#howto>.

	  To compile this driver as a module, choose M here: the
	  module will be called qlogicfas.

config SCSI_QLOGIC_1280
	tristate "Qlogic QLA 1240/1x80/1x160 SCSI support"
	depends on PCI && SCSI
	help
	  Say Y if you have a QLogic ISP1240/1x80/1x160 SCSI host adapter.

	  To compile this driver as a module, choose M here: the
	  module will be called qla1280.

config SCSI_QLOGICPTI
	tristate "PTI Qlogic, ISP Driver"
	depends on SBUS && SCSI
	help
	  This driver supports SBUS SCSI controllers from PTI or QLogic. These
	  controllers are known under Solaris as qpti and in the openprom as
	  PTI,ptisp or QLGC,isp. Note that PCI QLogic SCSI controllers are
	  driven by a different driver.

	  To compile this driver as a module, choose M here: the
	  module will be called qlogicpti.

source "drivers/scsi/qla2xxx/Kconfig"
source "drivers/scsi/qla4xxx/Kconfig"

config SCSI_LPFC
	tristate "Emulex LightPulse Fibre Channel Support"
	depends on PCI && SCSI
	select SCSI_FC_ATTRS
	select CRC_T10DIF
	help
          This lpfc driver supports the Emulex LightPulse
          Family of Fibre Channel PCI host adapters.

config SCSI_LPFC_DEBUG_FS
	bool "Emulex LightPulse Fibre Channel debugfs Support"
	depends on SCSI_LPFC && DEBUG_FS
	help
	  This makes debugging information from the lpfc driver
	  available via the debugfs filesystem.

config SCSI_SIM710
	tristate "Simple 53c710 SCSI support (Compaq, NCR machines)"
	depends on (EISA || MCA) && SCSI
	select SCSI_SPI_ATTRS
	---help---
	  This driver is for NCR53c710 based SCSI host adapters.

	  It currently supports Compaq EISA cards and NCR MCA cards

config SCSI_SYM53C416
	tristate "Symbios 53c416 SCSI support"
	depends on ISA && SCSI
	---help---
	  This is support for the sym53c416 SCSI host adapter, the SCSI
	  adapter that comes with some HP scanners. This driver requires that
	  the sym53c416 is configured first using some sort of PnP
	  configuration program (e.g. isapnp) or by a PnP aware BIOS. If you
	  are using isapnp then you need to compile this driver as a module
	  and then load it using insmod after isapnp has run. The parameters
	  of the configured card(s) should be passed to the driver. The format
	  is:

	  insmod sym53c416 sym53c416=<base>,<irq> [sym53c416_1=<base>,<irq>]

	  To compile this driver as a module, choose M here: the
	  module will be called sym53c416.

config SCSI_DC395x
	tristate "Tekram DC395(U/UW/F) and DC315(U) SCSI support"
	depends on PCI && SCSI
	---help---
	  This driver supports PCI SCSI host adapters based on the ASIC
	  TRM-S1040 chip, e.g Tekram DC395(U/UW/F) and DC315(U) variants.

	  This driver works, but is still in experimental status. So better
	  have a bootable disk and a backup in case of emergency.

	  Documentation can be found in <file:Documentation/scsi/dc395x.txt>.

	  To compile this driver as a module, choose M here: the
	  module will be called dc395x.

config SCSI_DC390T
	tristate "Tekram DC390(T) and Am53/79C974 SCSI support"
	depends on PCI && SCSI
	---help---
	  This driver supports PCI SCSI host adapters based on the Am53C974A
	  chip, e.g. Tekram DC390(T), DawiControl 2974 and some onboard
	  PCscsi/PCnet (Am53/79C974) solutions.

	  Documentation can be found in <file:Documentation/scsi/tmscsim.txt>.

	  Note that this driver does NOT support Tekram DC390W/U/F, which are
	  based on NCR/Symbios chips. Use "NCR53C8XX SCSI support" for those.

	  To compile this driver as a module, choose M here: the
	  module will be called tmscsim.

config SCSI_T128
	tristate "Trantor T128/T128F/T228 SCSI support"
	depends on ISA && SCSI
	select SCSI_SPI_ATTRS
	select CHECK_SIGNATURE
	---help---
	  This is support for a SCSI host adapter. It is explained in section
	  3.11 of the SCSI-HOWTO, available from
	  <http://www.tldp.org/docs.html#howto>.  If it doesn't work out
	  of the box, you may have to change some settings in
	  <file:drivers/scsi/t128.h>.  Note that Trantor was purchased by
	  Adaptec, and some former Trantor products are being sold under the
	  Adaptec name.

	  To compile this driver as a module, choose M here: the
	  module will be called t128.

config SCSI_U14_34F
	tristate "UltraStor 14F/34F support"
	depends on ISA && SCSI && ISA_DMA_API
	---help---
	  This is support for the UltraStor 14F and 34F SCSI-2 host adapters.
	  The source at <file:drivers/scsi/u14-34f.c> contains some
	  information about this hardware.  If the driver doesn't work out of
	  the box, you may have to change some settings in
	  <file: drivers/scsi/u14-34f.c>.  Read the SCSI-HOWTO, available from
	  <http://www.tldp.org/docs.html#howto>.  Note that there is also
	  another driver for the same hardware: "UltraStor SCSI support",
	  below.  You should say Y to both only if you want 24F support as
	  well.

	  To compile this driver as a module, choose M here: the
	  module will be called u14-34f.

config SCSI_U14_34F_TAGGED_QUEUE
	bool "enable tagged command queueing"
	depends on SCSI_U14_34F
	help
	  This is a feature of SCSI-2 which improves performance: the host
	  adapter can send several SCSI commands to a device's queue even if
	  previous commands haven't finished yet.
	  This is equivalent to the "u14-34f=tc:y" boot option.

config SCSI_U14_34F_LINKED_COMMANDS
	bool "enable elevator sorting"
	depends on SCSI_U14_34F
	help
	  This option enables elevator sorting for all probed SCSI disks and
	  CD-ROMs. It definitely reduces the average seek distance when doing
	  random seeks, but this does not necessarily result in a noticeable
	  performance improvement: your mileage may vary...
	  This is equivalent to the "u14-34f=lc:y" boot option.

config SCSI_U14_34F_MAX_TAGS
	int "maximum number of queued commands"
	depends on SCSI_U14_34F
	default "8"
	help
	  This specifies how many SCSI commands can be maximally queued for
	  each probed SCSI device. You should reduce the default value of 8
	  only if you have disks with buggy or limited tagged command support.
	  Minimum is 2 and maximum is 14. This value is also the window size
	  used by the elevator sorting option above. The effective value used
	  by the driver for each probed SCSI device is reported at boot time.
	  This is equivalent to the "u14-34f=mq:8" boot option.

config SCSI_ULTRASTOR
	tristate "UltraStor SCSI support"
	depends on X86 && ISA && SCSI
	---help---
	  This is support for the UltraStor 14F, 24F and 34F SCSI-2 host
	  adapter family.  This driver is explained in section 3.12 of the
	  SCSI-HOWTO, available from
	  <http://www.tldp.org/docs.html#howto>.  If it doesn't work out
	  of the box, you may have to change some settings in
	  <file:drivers/scsi/ultrastor.h>.

	  Note that there is also another driver for the same hardware:
	  "UltraStor 14F/34F support", above.

	  To compile this driver as a module, choose M here: the
	  module will be called ultrastor.

config SCSI_NSP32
	tristate "Workbit NinjaSCSI-32Bi/UDE support"
	depends on PCI && SCSI && !64BIT
	help
	  This is support for the Workbit NinjaSCSI-32Bi/UDE PCI/Cardbus
	  SCSI host adapter. Please read the SCSI-HOWTO, available from
	  <http://www.tldp.org/docs.html#howto>.

	  To compile this driver as a module, choose M here: the
	  module will be called nsp32.

config SCSI_DEBUG
	tristate "SCSI debugging host simulator"
	depends on SCSI
	select CRC_T10DIF
	help
	  This is a host adapter simulator that can simulate multiple hosts
	  each with multiple dummy SCSI devices (disks). It defaults to one
	  host adapter with one dummy SCSI disk. Each dummy disk uses kernel
	  RAM as storage (i.e. it is a ramdisk). To save space when multiple
	  dummy disks are simulated, they share the same kernel RAM for 
	  their storage. See <http://sg.danny.cz/sg/sdebug26.html> for more
	  information. This driver is primarily of use to those testing the
	  SCSI and block subsystems. If unsure, say N.

config SCSI_MESH
	tristate "MESH (Power Mac internal SCSI) support"
	depends on PPC32 && PPC_PMAC && SCSI
	help
	  Many Power Macintoshes and clones have a MESH (Macintosh Enhanced
	  SCSI Hardware) SCSI bus adaptor (the 7200 doesn't, but all of the
	  other Power Macintoshes do). Say Y to include support for this SCSI
	  adaptor.

	  To compile this driver as a module, choose M here: the
	  module will be called mesh.

config SCSI_MESH_SYNC_RATE
	int "maximum synchronous transfer rate (MB/s) (0 = async)"
	depends on SCSI_MESH
	default "5"
	help
	  On Power Macintoshes (and clones) where the MESH SCSI bus adaptor
	  drives a bus which is entirely internal to the machine (such as the
	  7500, 7600, 8500, etc.), the MESH is capable of synchronous
	  operation at up to 10 MB/s. On machines where the SCSI bus
	  controlled by the MESH can have external devices connected, it is
	  usually rated at 5 MB/s. 5 is a safe value here unless you know the
	  MESH SCSI bus is internal only; in that case you can say 10. Say 0
	  to disable synchronous operation.

config SCSI_MESH_RESET_DELAY_MS
	int "initial bus reset delay (ms) (0 = no reset)"
	depends on SCSI_MESH
	default "4000"

config SCSI_MAC53C94
	tristate "53C94 (Power Mac external SCSI) support"
	depends on PPC32 && PPC_PMAC && SCSI
	help
	  On Power Macintoshes (and clones) with two SCSI buses, the external
	  SCSI bus is usually controlled by a 53C94 SCSI bus adaptor. Older
	  machines which only have one SCSI bus, such as the 7200, also use
	  the 53C94. Say Y to include support for the 53C94.

	  To compile this driver as a module, choose M here: the
	  module will be called mac53c94.

source "drivers/scsi/arm/Kconfig"

config JAZZ_ESP
	bool "MIPS JAZZ FAS216 SCSI support"
	depends on MACH_JAZZ && SCSI
	select SCSI_SPI_ATTRS
	help
	  This is the driver for the onboard SCSI host adapter of MIPS Magnum
	  4000, Acer PICA, Olivetti M700-10 and a few other identical OEM
	  systems.

config A3000_SCSI
	tristate "A3000 WD33C93A support"
	depends on AMIGA && SCSI
	help
	  If you have an Amiga 3000 and have SCSI devices connected to the
	  built-in SCSI controller, say Y. Otherwise, say N.

	  To compile this driver as a module, choose M here: the
	  module will be called a3000.

config A2091_SCSI
	tristate "A2091/A590 WD33C93A support"
	depends on ZORRO && SCSI
	help
	  If you have a Commodore A2091 SCSI controller, say Y. Otherwise,
	  say N.

	  To compile this driver as a module, choose M here: the
	  module will be called a2091.

config GVP11_SCSI
	tristate "GVP Series II WD33C93A support"
	depends on ZORRO && SCSI
	---help---
	  If you have a Great Valley Products Series II SCSI controller,
	  answer Y. Also say Y if you have a later model of GVP SCSI
	  controller (such as the GVP A4008 or a Combo board). Otherwise,
	  answer N. This driver does NOT work for the T-Rex series of
	  accelerators from TekMagic and GVP-M.

	  To compile this driver as a module, choose M here: the
	  module will be called gvp11.

config SCSI_A4000T
	tristate "A4000T NCR53c710 SCSI support"
	depends on AMIGA && SCSI
	select SCSI_SPI_ATTRS
	help
	  If you have an Amiga 4000T and have SCSI devices connected to the
	  built-in SCSI controller, say Y. Otherwise, say N.

	  To compile this driver as a module, choose M here: the
	  module will be called a4000t.

config SCSI_ZORRO7XX
	tristate "Zorro NCR53c710 SCSI support"
	depends on ZORRO && SCSI
	select SCSI_SPI_ATTRS
	help
	  Support for various NCR53c710-based SCSI controllers on Zorro
	  expansion boards for the Amiga.
	  This includes:
	    - the Amiga 4091 Zorro III SCSI-2 controller,
	    - the MacroSystem Development's WarpEngine Amiga SCSI-2 controller
	      (info at
	      <http://www.lysator.liu.se/amiga/ar/guide/ar310.guide?FEATURE5>),
	    - the SCSI controller on the Phase5 Blizzard PowerUP 603e+
	      accelerator card for the Amiga 1200,
	    - the SCSI controller on the GVP Turbo 040/060 accelerator.

config ATARI_SCSI
	tristate "Atari native SCSI support"
	depends on ATARI && SCSI
	select SCSI_SPI_ATTRS
	select NVRAM
	---help---
	  If you have an Atari with built-in NCR5380 SCSI controller (TT,
	  Falcon, ...) say Y to get it supported. Of course also, if you have
	  a compatible SCSI controller (e.g. for Medusa).

	  To compile this driver as a module, choose M here: the
	  module will be called atari_scsi.

	  This driver supports both styles of NCR integration into the
	  system: the TT style (separate DMA), and the Falcon style (via
	  ST-DMA, replacing ACSI).  It does NOT support other schemes, like
	  in the Hades (without DMA).

config ATARI_SCSI_TOSHIBA_DELAY
	bool "Long delays for Toshiba CD-ROMs"
	depends on ATARI_SCSI
	help
	  This option increases the delay after a SCSI arbitration to
	  accommodate some flaky Toshiba CD-ROM drives. Say Y if you intend to
	  use a Toshiba CD-ROM drive; otherwise, the option is not needed and
	  would impact performance a bit, so say N.

config ATARI_SCSI_RESET_BOOT
	bool "Reset SCSI-devices at boottime"
	depends on ATARI_SCSI
	help
	  Reset the devices on your Atari whenever it boots.  This makes the
	  boot process fractionally longer but may assist recovery from errors
	  that leave the devices with SCSI operations partway completed.

config MAC_SCSI
	bool "Macintosh NCR5380 SCSI"
	depends on MAC && SCSI=y
	select SCSI_SPI_ATTRS
	help
	  This is the NCR 5380 SCSI controller included on most of the 68030
	  based Macintoshes.  If you have one of these say Y and read the
	  SCSI-HOWTO, available from
	  <http://www.tldp.org/docs.html#howto>.

config SCSI_MAC_ESP
	tristate "Macintosh NCR53c9[46] SCSI"
	depends on MAC && SCSI
	select SCSI_SPI_ATTRS
	help
	  This is the NCR 53c9x SCSI controller found on most of the 68040
	  based Macintoshes.

	  To compile this driver as a module, choose M here: the module
	  will be called mac_esp.

config MVME147_SCSI
	bool "WD33C93 SCSI driver for MVME147"
	depends on MVME147 && SCSI=y
	select SCSI_SPI_ATTRS
	help
	  Support for the on-board SCSI controller on the Motorola MVME147
	  single-board computer.

config MVME16x_SCSI
	tristate "NCR53C710 SCSI driver for MVME16x"
	depends on MVME16x && SCSI
	select SCSI_SPI_ATTRS
	help
	  The Motorola MVME162, 166, 167, 172 and 177 boards use the NCR53C710
	  SCSI controller chip.  Almost everyone using one of these boards
	  will want to say Y to this question.

config BVME6000_SCSI
	tristate "NCR53C710 SCSI driver for BVME6000"
	depends on BVME6000 && SCSI
	select SCSI_SPI_ATTRS
	help
	  The BVME4000 and BVME6000 boards from BVM Ltd use the NCR53C710
	  SCSI controller chip.  Almost everyone using one of these boards
	  will want to say Y to this question.

config SUN3_SCSI
	tristate "Sun3 NCR5380 SCSI"
	depends on SUN3 && SCSI
	select SCSI_SPI_ATTRS
	help
	  This option will enable support for the OBIO (onboard io) NCR5380
	  SCSI controller found in the Sun 3/50 and 3/60, as well as for
	  "Sun3" type VME scsi controllers also based on the NCR5380.
	  General Linux information on the Sun 3 series (now discontinued)
	  is at <http://www.angelfire.com/ca2/tech68k/sun3.html>.

config SUN3X_ESP
	bool "Sun3x ESP SCSI"
	depends on SUN3X && SCSI=y
	select SCSI_SPI_ATTRS
	help
	  The ESP was an on-board SCSI controller used on Sun 3/80
	  machines.  Say Y here to compile in support for it.

config SCSI_SUNESP
	tristate "Sparc ESP Scsi Driver"
	depends on SBUS && SCSI
	select SCSI_SPI_ATTRS
	help
	  This is the driver for the Sun ESP SCSI host adapter. The ESP
	  chipset is present in most SPARC SBUS-based computers and
	  supports the Emulex family of ESP SCSI chips (esp100, esp100A,
	  esp236, fas101, fas236) as well as the Qlogic fas366 SCSI chip.

	  To compile this driver as a module, choose M here: the
	  module will be called sun_esp.

config ZFCP
	tristate "FCP host bus adapter driver for IBM eServer zSeries"
	depends on S390 && QDIO && SCSI
	select SCSI_FC_ATTRS
	help
          If you want to access SCSI devices attached to your IBM eServer
          zSeries by means of Fibre Channel interfaces say Y.
          For details please refer to the documentation provided by IBM at
          <http://oss.software.ibm.com/developerworks/opensource/linux390>

          This driver is also available as a module. This module will be
          called zfcp. If you want to compile it as a module, say M here
          and read <file:Documentation/kbuild/modules.txt>.

config SCSI_PMCRAID
	tristate "PMC SIERRA Linux MaxRAID adapter support"
	depends on PCI && SCSI && NET
	---help---
	  This driver supports the PMC SIERRA MaxRAID adapters.

config SCSI_PM8001
	tristate "PMC-Sierra SPC 8001 SAS/SATA Based Host Adapter driver"
	depends on PCI && SCSI
	select SCSI_SAS_LIBSAS
	help
	  This driver supports PMC-Sierra PCIE SAS/SATA 8x6G SPC 8001 chip
	  based host adapters.

config SCSI_SRP
	tristate "SCSI RDMA Protocol helper library"
	depends on SCSI && PCI
	select SCSI_TGT
	help
	  If you wish to use SRP target drivers, say Y.

	  To compile this driver as a module, choose M here: the
	  module will be called libsrp.

config SCSI_BFA_FC
	tristate "Brocade BFA Fibre Channel Support"
	depends on PCI && SCSI
	select SCSI_FC_ATTRS
	help
	  This bfa driver supports all Brocade PCIe FC/FCOE host adapters.

	  To compile this driver as a module, choose M here. The module will
	  be called bfa.

config SCSI_VIRTIO
<<<<<<< HEAD
	tristate "virtio-scsi support (EXPERIMENTAL)"
	depends on EXPERIMENTAL && VIRTIO
=======
	tristate "virtio-scsi support"
	depends on VIRTIO
>>>>>>> c3ade0e0
	help
          This is the virtual HBA driver for virtio.  If the kernel will
          be used in a virtual machine, say Y or M.

<<<<<<< HEAD
=======
source "drivers/scsi/csiostor/Kconfig"
>>>>>>> c3ade0e0

endif # SCSI_LOWLEVEL

source "drivers/scsi/pcmcia/Kconfig"

source "drivers/scsi/device_handler/Kconfig"

source "drivers/scsi/osd/Kconfig"

endmenu<|MERGE_RESOLUTION|>--- conflicted
+++ resolved
@@ -1768,21 +1768,13 @@
 	  be called bfa.
 
 config SCSI_VIRTIO
-<<<<<<< HEAD
-	tristate "virtio-scsi support (EXPERIMENTAL)"
-	depends on EXPERIMENTAL && VIRTIO
-=======
 	tristate "virtio-scsi support"
 	depends on VIRTIO
->>>>>>> c3ade0e0
 	help
           This is the virtual HBA driver for virtio.  If the kernel will
           be used in a virtual machine, say Y or M.
 
-<<<<<<< HEAD
-=======
 source "drivers/scsi/csiostor/Kconfig"
->>>>>>> c3ade0e0
 
 endif # SCSI_LOWLEVEL
 
