/*
 *  hosts.c Copyright (C) 1992 Drew Eckhardt
 *          Copyright (C) 1993, 1994, 1995 Eric Youngdale
 *          Copyright (C) 2002-2003 Christoph Hellwig
 *
 *  mid to lowlevel SCSI driver interface
 *      Initial versions: Drew Eckhardt
 *      Subsequent revisions: Eric Youngdale
 *
 *  <drew@colorado.edu>
 *
 *  Jiffies wrap fixes (host->resetting), 3 Dec 1998 Andrea Arcangeli
 *  Added QLOGIC QLA1280 SCSI controller kernel host support. 
 *     August 4, 1999 Fred Lewis, Intel DuPont
 *
 *  Updated to reflect the new initialization scheme for the higher 
 *  level of scsi drivers (sd/sr/st)
 *  September 17, 2000 Torben Mathiasen <tmm@image.dk>
 *
 *  Restructured scsi_host lists and associated functions.
 *  September 04, 2002 Mike Anderson (andmike@us.ibm.com)
 */

#include <linux/module.h>
#include <linux/blkdev.h>
#include <linux/kernel.h>
#include <linux/slab.h>
#include <linux/kthread.h>
#include <linux/string.h>
#include <linux/mm.h>
#include <linux/init.h>
#include <linux/completion.h>
#include <linux/transport_class.h>
#include <linux/platform_device.h>
#include <linux/pm_runtime.h>

#include <scsi/scsi_device.h>
#include <scsi/scsi_host.h>
#include <scsi/scsi_transport.h>

#include "scsi_priv.h"
#include "scsi_logging.h"


<<<<<<< HEAD
static atomic_unchecked_t scsi_host_next_hn;	/* host_no for next new host */
=======
static atomic_unchecked_t scsi_host_next_hn = ATOMIC_INIT(0);	/* host_no for next new host */
>>>>>>> c3ade0e0


static void scsi_host_cls_release(struct device *dev)
{
	put_device(&class_to_shost(dev)->shost_gendev);
}

static struct class shost_class = {
	.name		= "scsi_host",
	.dev_release	= scsi_host_cls_release,
};

/**
 *	scsi_host_set_state - Take the given host through the host state model.
 *	@shost:	scsi host to change the state of.
 *	@state:	state to change to.
 *
 *	Returns zero if unsuccessful or an error if the requested
 *	transition is illegal.
 **/
int scsi_host_set_state(struct Scsi_Host *shost, enum scsi_host_state state)
{
	enum scsi_host_state oldstate = shost->shost_state;

	if (state == oldstate)
		return 0;

	switch (state) {
	case SHOST_CREATED:
		/* There are no legal states that come back to
		 * created.  This is the manually initialised start
		 * state */
		goto illegal;

	case SHOST_RUNNING:
		switch (oldstate) {
		case SHOST_CREATED:
		case SHOST_RECOVERY:
			break;
		default:
			goto illegal;
		}
		break;

	case SHOST_RECOVERY:
		switch (oldstate) {
		case SHOST_RUNNING:
			break;
		default:
			goto illegal;
		}
		break;

	case SHOST_CANCEL:
		switch (oldstate) {
		case SHOST_CREATED:
		case SHOST_RUNNING:
		case SHOST_CANCEL_RECOVERY:
			break;
		default:
			goto illegal;
		}
		break;

	case SHOST_DEL:
		switch (oldstate) {
		case SHOST_CANCEL:
		case SHOST_DEL_RECOVERY:
			break;
		default:
			goto illegal;
		}
		break;

	case SHOST_CANCEL_RECOVERY:
		switch (oldstate) {
		case SHOST_CANCEL:
		case SHOST_RECOVERY:
			break;
		default:
			goto illegal;
		}
		break;

	case SHOST_DEL_RECOVERY:
		switch (oldstate) {
		case SHOST_CANCEL_RECOVERY:
			break;
		default:
			goto illegal;
		}
		break;
	}
	shost->shost_state = state;
	return 0;

 illegal:
	SCSI_LOG_ERROR_RECOVERY(1,
				shost_printk(KERN_ERR, shost,
					     "Illegal host state transition"
					     "%s->%s\n",
					     scsi_host_state_name(oldstate),
					     scsi_host_state_name(state)));
	return -EINVAL;
}
EXPORT_SYMBOL(scsi_host_set_state);

/**
 * scsi_remove_host - remove a scsi host
 * @shost:	a pointer to a scsi host to remove
 **/
void scsi_remove_host(struct Scsi_Host *shost)
{
	unsigned long flags;

	mutex_lock(&shost->scan_mutex);
	spin_lock_irqsave(shost->host_lock, flags);
	if (scsi_host_set_state(shost, SHOST_CANCEL))
		if (scsi_host_set_state(shost, SHOST_CANCEL_RECOVERY)) {
			spin_unlock_irqrestore(shost->host_lock, flags);
			mutex_unlock(&shost->scan_mutex);
			return;
		}
	spin_unlock_irqrestore(shost->host_lock, flags);

	scsi_autopm_get_host(shost);
	flush_workqueue(shost->tmf_work_q);
	scsi_forget_host(shost);
	mutex_unlock(&shost->scan_mutex);
	scsi_proc_host_rm(shost);

	spin_lock_irqsave(shost->host_lock, flags);
	if (scsi_host_set_state(shost, SHOST_DEL))
		BUG_ON(scsi_host_set_state(shost, SHOST_DEL_RECOVERY));
	spin_unlock_irqrestore(shost->host_lock, flags);

	transport_unregister_device(&shost->shost_gendev);
	device_unregister(&shost->shost_dev);
	device_del(&shost->shost_gendev);
}
EXPORT_SYMBOL(scsi_remove_host);

/**
 * scsi_add_host_with_dma - add a scsi host with dma device
 * @shost:	scsi host pointer to add
 * @dev:	a struct device of type scsi class
 * @dma_dev:	dma device for the host
 *
 * Note: You rarely need to worry about this unless you're in a
 * virtualised host environments, so use the simpler scsi_add_host()
 * function instead.
 *
 * Return value: 
 * 	0 on success / != 0 for error
 **/
int scsi_add_host_with_dma(struct Scsi_Host *shost, struct device *dev,
			   struct device *dma_dev)
{
	struct scsi_host_template *sht = shost->hostt;
	int error = -EINVAL;

	printk(KERN_INFO "scsi%d : %s\n", shost->host_no,
			sht->info ? sht->info(shost) : sht->name);

	if (!shost->can_queue) {
		printk(KERN_ERR "%s: can_queue = 0 no longer supported\n",
				sht->name);
		goto fail;
	}

	error = scsi_setup_command_freelist(shost);
	if (error)
		goto fail;

	if (!shost->shost_gendev.parent)
		shost->shost_gendev.parent = dev ? dev : &platform_bus;
	if (!dma_dev)
		dma_dev = shost->shost_gendev.parent;

	shost->dma_dev = dma_dev;

	error = device_add(&shost->shost_gendev);
	if (error)
		goto out;

	pm_runtime_set_active(&shost->shost_gendev);
	pm_runtime_enable(&shost->shost_gendev);
	device_enable_async_suspend(&shost->shost_gendev);

	scsi_host_set_state(shost, SHOST_RUNNING);
	get_device(shost->shost_gendev.parent);

	device_enable_async_suspend(&shost->shost_dev);

	error = device_add(&shost->shost_dev);
	if (error)
		goto out_del_gendev;

	get_device(&shost->shost_gendev);

	if (shost->transportt->host_size) {
		shost->shost_data = kzalloc(shost->transportt->host_size,
					 GFP_KERNEL);
		if (shost->shost_data == NULL) {
			error = -ENOMEM;
			goto out_del_dev;
		}
	}

	if (shost->transportt->create_work_queue) {
		snprintf(shost->work_q_name, sizeof(shost->work_q_name),
			 "scsi_wq_%d", shost->host_no);
		shost->work_q = create_singlethread_workqueue(
					shost->work_q_name);
		if (!shost->work_q) {
			error = -EINVAL;
			goto out_free_shost_data;
		}
	}

	error = scsi_sysfs_add_host(shost);
	if (error)
		goto out_destroy_host;

	scsi_proc_host_add(shost);
	return error;

 out_destroy_host:
	if (shost->work_q)
		destroy_workqueue(shost->work_q);
 out_free_shost_data:
	kfree(shost->shost_data);
 out_del_dev:
	device_del(&shost->shost_dev);
 out_del_gendev:
	device_del(&shost->shost_gendev);
 out:
	scsi_destroy_command_freelist(shost);
 fail:
	return error;
}
EXPORT_SYMBOL(scsi_add_host_with_dma);

static void scsi_host_dev_release(struct device *dev)
{
	struct Scsi_Host *shost = dev_to_shost(dev);
	struct device *parent = dev->parent;
	struct request_queue *q;
	void *queuedata;

	scsi_proc_hostdir_rm(shost->hostt);

	if (shost->tmf_work_q)
		destroy_workqueue(shost->tmf_work_q);
	if (shost->ehandler)
		kthread_stop(shost->ehandler);
	if (shost->work_q)
		destroy_workqueue(shost->work_q);
	q = shost->uspace_req_q;
	if (q) {
		queuedata = q->queuedata;
		blk_cleanup_queue(q);
		kfree(queuedata);
	}

	scsi_destroy_command_freelist(shost);
	if (shost->bqt)
		blk_free_tags(shost->bqt);

	kfree(shost->shost_data);

	if (parent)
		put_device(parent);
	kfree(shost);
}

static int shost_eh_deadline = -1;

module_param_named(eh_deadline, shost_eh_deadline, int, S_IRUGO|S_IWUSR);
MODULE_PARM_DESC(eh_deadline,
		 "SCSI EH timeout in seconds (should be between 0 and 2^31-1)");

static struct device_type scsi_host_type = {
	.name =		"scsi_host",
	.release =	scsi_host_dev_release,
};

/**
 * scsi_host_alloc - register a scsi host adapter instance.
 * @sht:	pointer to scsi host template
 * @privsize:	extra bytes to allocate for driver
 *
 * Note:
 * 	Allocate a new Scsi_Host and perform basic initialization.
 * 	The host is not published to the scsi midlayer until scsi_add_host
 * 	is called.
 *
 * Return value:
 * 	Pointer to a new Scsi_Host
 **/
struct Scsi_Host *scsi_host_alloc(struct scsi_host_template *sht, int privsize)
{
	struct Scsi_Host *shost;
	gfp_t gfp_mask = GFP_KERNEL;

	if (sht->unchecked_isa_dma && privsize)
		gfp_mask |= __GFP_DMA;

	shost = kzalloc(sizeof(struct Scsi_Host) + privsize, gfp_mask);
	if (!shost)
		return NULL;

	shost->host_lock = &shost->default_lock;
	spin_lock_init(shost->host_lock);
	shost->shost_state = SHOST_CREATED;
	INIT_LIST_HEAD(&shost->__devices);
	INIT_LIST_HEAD(&shost->__targets);
	INIT_LIST_HEAD(&shost->eh_cmd_q);
	INIT_LIST_HEAD(&shost->starved_list);
	init_waitqueue_head(&shost->host_wait);
	mutex_init(&shost->scan_mutex);

	/*
	 * subtract one because we increment first then return, but we need to
	 * know what the next host number was before increment
	 */
	shost->host_no = atomic_inc_return_unchecked(&scsi_host_next_hn) - 1;
	shost->dma_channel = 0xff;

	/* These three are default values which can be overridden */
	shost->max_channel = 0;
	shost->max_id = 8;
	shost->max_lun = 8;

	/* Give each shost a default transportt */
	shost->transportt = &blank_transport_template;

	/*
	 * All drivers right now should be able to handle 12 byte
	 * commands.  Every so often there are requests for 16 byte
	 * commands, but individual low-level drivers need to certify that
	 * they actually do something sensible with such commands.
	 */
	shost->max_cmd_len = 12;
	shost->hostt = sht;
	shost->this_id = sht->this_id;
	shost->can_queue = sht->can_queue;
	shost->sg_tablesize = sht->sg_tablesize;
	shost->sg_prot_tablesize = sht->sg_prot_tablesize;
	shost->cmd_per_lun = sht->cmd_per_lun;
	shost->unchecked_isa_dma = sht->unchecked_isa_dma;
	shost->use_clustering = sht->use_clustering;
	shost->ordered_tag = sht->ordered_tag;
	shost->no_write_same = sht->no_write_same;

	if (shost_eh_deadline == -1)
		shost->eh_deadline = -1;
	else if ((ulong) shost_eh_deadline * HZ > INT_MAX) {
		shost_printk(KERN_WARNING, shost,
			     "eh_deadline %u too large, setting to %u\n",
			     shost_eh_deadline, INT_MAX / HZ);
		shost->eh_deadline = INT_MAX;
	} else
		shost->eh_deadline = shost_eh_deadline * HZ;

	if (sht->supported_mode == MODE_UNKNOWN)
		/* means we didn't set it ... default to INITIATOR */
		shost->active_mode = MODE_INITIATOR;
	else
		shost->active_mode = sht->supported_mode;

	if (sht->max_host_blocked)
		shost->max_host_blocked = sht->max_host_blocked;
	else
		shost->max_host_blocked = SCSI_DEFAULT_HOST_BLOCKED;

	/*
	 * If the driver imposes no hard sector transfer limit, start at
	 * machine infinity initially.
	 */
	if (sht->max_sectors)
		shost->max_sectors = sht->max_sectors;
	else
		shost->max_sectors = SCSI_DEFAULT_MAX_SECTORS;

	/*
	 * assume a 4GB boundary, if not set
	 */
	if (sht->dma_boundary)
		shost->dma_boundary = sht->dma_boundary;
	else
		shost->dma_boundary = 0xffffffff;

	device_initialize(&shost->shost_gendev);
	dev_set_name(&shost->shost_gendev, "host%d", shost->host_no);
	shost->shost_gendev.bus = &scsi_bus_type;
	shost->shost_gendev.type = &scsi_host_type;

	device_initialize(&shost->shost_dev);
	shost->shost_dev.parent = &shost->shost_gendev;
	shost->shost_dev.class = &shost_class;
	dev_set_name(&shost->shost_dev, "host%d", shost->host_no);
	shost->shost_dev.groups = scsi_sysfs_shost_attr_groups;

	shost->ehandler = kthread_run(scsi_error_handler, shost,
			"scsi_eh_%d", shost->host_no);
	if (IS_ERR(shost->ehandler)) {
		printk(KERN_WARNING "scsi%d: error handler thread failed to spawn, error = %ld\n",
			shost->host_no, PTR_ERR(shost->ehandler));
		goto fail_kfree;
	}

	shost->tmf_work_q = alloc_workqueue("scsi_tmf_%d",
					    WQ_UNBOUND | WQ_MEM_RECLAIM,
					   1, shost->host_no);
	if (!shost->tmf_work_q) {
		printk(KERN_WARNING "scsi%d: failed to create tmf workq\n",
		       shost->host_no);
		goto fail_kthread;
	}
	scsi_proc_hostdir_add(shost->hostt);
	return shost;

 fail_kthread:
	kthread_stop(shost->ehandler);
 fail_kfree:
	kfree(shost);
	return NULL;
}
EXPORT_SYMBOL(scsi_host_alloc);

struct Scsi_Host *scsi_register(struct scsi_host_template *sht, int privsize)
{
	struct Scsi_Host *shost = scsi_host_alloc(sht, privsize);

	if (!sht->detect) {
		printk(KERN_WARNING "scsi_register() called on new-style "
				    "template for driver %s\n", sht->name);
		dump_stack();
	}

	if (shost)
		list_add_tail(&shost->sht_legacy_list, &sht->legacy_hosts);
	return shost;
}
EXPORT_SYMBOL(scsi_register);

void scsi_unregister(struct Scsi_Host *shost)
{
	list_del(&shost->sht_legacy_list);
	scsi_host_put(shost);
}
EXPORT_SYMBOL(scsi_unregister);

static int __scsi_host_match(struct device *dev, const void *data)
{
	struct Scsi_Host *p;
	const unsigned short *hostnum = data;

	p = class_to_shost(dev);
	return p->host_no == *hostnum;
}

/**
 * scsi_host_lookup - get a reference to a Scsi_Host by host no
 * @hostnum:	host number to locate
 *
 * Return value:
 *	A pointer to located Scsi_Host or NULL.
 *
 *	The caller must do a scsi_host_put() to drop the reference
 *	that scsi_host_get() took. The put_device() below dropped
 *	the reference from class_find_device().
 **/
struct Scsi_Host *scsi_host_lookup(unsigned short hostnum)
{
	struct device *cdev;
	struct Scsi_Host *shost = NULL;

	cdev = class_find_device(&shost_class, NULL, &hostnum,
				 __scsi_host_match);
	if (cdev) {
		shost = scsi_host_get(class_to_shost(cdev));
		put_device(cdev);
	}
	return shost;
}
EXPORT_SYMBOL(scsi_host_lookup);

/**
 * scsi_host_get - inc a Scsi_Host ref count
 * @shost:	Pointer to Scsi_Host to inc.
 **/
struct Scsi_Host *scsi_host_get(struct Scsi_Host *shost)
{
	if ((shost->shost_state == SHOST_DEL) ||
		!get_device(&shost->shost_gendev))
		return NULL;
	return shost;
}
EXPORT_SYMBOL(scsi_host_get);

/**
 * scsi_host_put - dec a Scsi_Host ref count
 * @shost:	Pointer to Scsi_Host to dec.
 **/
void scsi_host_put(struct Scsi_Host *shost)
{
	put_device(&shost->shost_gendev);
}
EXPORT_SYMBOL(scsi_host_put);

int scsi_init_hosts(void)
{
	return class_register(&shost_class);
}

void scsi_exit_hosts(void)
{
	class_unregister(&shost_class);
}

int scsi_is_host_device(const struct device *dev)
{
	return dev->type == &scsi_host_type;
}
EXPORT_SYMBOL(scsi_is_host_device);

/**
 * scsi_queue_work - Queue work to the Scsi_Host workqueue.
 * @shost:	Pointer to Scsi_Host.
 * @work:	Work to queue for execution.
 *
 * Return value:
 * 	1 - work queued for execution
 *	0 - work is already queued
 *	-EINVAL - work queue doesn't exist
 **/
int scsi_queue_work(struct Scsi_Host *shost, struct work_struct *work)
{
	if (unlikely(!shost->work_q)) {
		printk(KERN_ERR
			"ERROR: Scsi host '%s' attempted to queue scsi-work, "
			"when no workqueue created.\n", shost->hostt->name);
		dump_stack();

		return -EINVAL;
	}

	return queue_work(shost->work_q, work);
}
EXPORT_SYMBOL_GPL(scsi_queue_work);

/**
 * scsi_flush_work - Flush a Scsi_Host's workqueue.
 * @shost:	Pointer to Scsi_Host.
 **/
void scsi_flush_work(struct Scsi_Host *shost)
{
	if (!shost->work_q) {
		printk(KERN_ERR
			"ERROR: Scsi host '%s' attempted to flush scsi-work, "
			"when no workqueue created.\n", shost->hostt->name);
		dump_stack();
		return;
	}

	flush_workqueue(shost->work_q);
}
EXPORT_SYMBOL_GPL(scsi_flush_work);<|MERGE_RESOLUTION|>--- conflicted
+++ resolved
@@ -42,11 +42,7 @@
 #include "scsi_logging.h"
 
 
-<<<<<<< HEAD
-static atomic_unchecked_t scsi_host_next_hn;	/* host_no for next new host */
-=======
 static atomic_unchecked_t scsi_host_next_hn = ATOMIC_INIT(0);	/* host_no for next new host */
->>>>>>> c3ade0e0
 
 
 static void scsi_host_cls_release(struct device *dev)
