--- conflicted
+++ resolved
@@ -640,12 +640,8 @@
 		orom = isci_request_oprom(pdev);
 
 	for (i = 0; orom && i < num_controllers(pdev); i++) {
-<<<<<<< HEAD
-		if (sci_oem_parameters_validate(&orom->ctrl[i])) {
-=======
 		if (sci_oem_parameters_validate(&orom->ctrl[i],
 						orom->hdr.version)) {
->>>>>>> c3ade0e0
 			dev_warn(&pdev->dev,
 				 "[%d]: invalid oem parameters detected, falling back to firmware\n", i);
 			orom = NULL;
