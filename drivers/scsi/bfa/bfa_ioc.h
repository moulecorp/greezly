/*
 * Copyright (c) 2005-2010 Brocade Communications Systems, Inc.
 * All rights reserved
 * www.brocade.com
 *
 * Linux driver for Brocade Fibre Channel Host Bus Adapter.
 *
 * This program is free software; you can redistribute it and/or modify it
 * under the terms of the GNU General Public License (GPL) Version 2 as
 * published by the Free Software Foundation
 *
 * This program is distributed in the hope that it will be useful, but
 * WITHOUT ANY WARRANTY; without even the implied warranty of
 * MERCHANTABILITY or FITNESS FOR A PARTICULAR PURPOSE.  See the GNU
 * General Public License for more details.
 */

#ifndef __BFA_IOC_H__
#define __BFA_IOC_H__

#include "bfad_drv.h"
#include "bfa_cs.h"
#include "bfi.h"

#define BFA_DBG_FWTRC_ENTS	(BFI_IOC_TRC_ENTS)
#define BFA_DBG_FWTRC_LEN					\
	(BFA_DBG_FWTRC_ENTS * sizeof(struct bfa_trc_s) +	\
	(sizeof(struct bfa_trc_mod_s) -				\
	BFA_TRC_MAX * sizeof(struct bfa_trc_s)))
/*
 * BFA timer declarations
 */
typedef void (*bfa_timer_cbfn_t)(void *);

/*
 * BFA timer data structure
 */
struct bfa_timer_s {
	struct list_head	qe;
	bfa_timer_cbfn_t timercb;
	void		*arg;
	int		timeout;	/* in millisecs */
};

/*
 * Timer module structure
 */
struct bfa_timer_mod_s {
	struct list_head timer_q;
};

#define BFA_TIMER_FREQ 200 /* specified in millisecs */

void bfa_timer_beat(struct bfa_timer_mod_s *mod);
void bfa_timer_begin(struct bfa_timer_mod_s *mod, struct bfa_timer_s *timer,
			bfa_timer_cbfn_t timercb, void *arg,
			unsigned int timeout);
void bfa_timer_stop(struct bfa_timer_s *timer);

/*
 * Generic Scatter Gather Element used by driver
 */
struct bfa_sge_s {
	u32	sg_len;
	void		*sg_addr;
};

#define bfa_sge_word_swap(__sge) do {					     \
	((u32 *)(__sge))[0] = swab32(((u32 *)(__sge))[0]);      \
	((u32 *)(__sge))[1] = swab32(((u32 *)(__sge))[1]);      \
	((u32 *)(__sge))[2] = swab32(((u32 *)(__sge))[2]);      \
} while (0)

#define bfa_swap_words(_x)  (	\
	((_x) << 32) | ((_x) >> 32))

#ifdef __BIG_ENDIAN
#define bfa_sge_to_be(_x)
#define bfa_sge_to_le(_x)	bfa_sge_word_swap(_x)
#define bfa_sgaddr_le(_x)	bfa_swap_words(_x)
#else
#define	bfa_sge_to_be(_x)	bfa_sge_word_swap(_x)
#define bfa_sge_to_le(_x)
#define bfa_sgaddr_le(_x)	(_x)
#endif

/*
 * BFA memory resources
 */
struct bfa_mem_dma_s {
	struct list_head qe;		/* Queue of DMA elements */
	u32		mem_len;	/* Total Length in Bytes */
	u8		*kva;		/* kernel virtual address */
	u64		dma;		/* dma address if DMA memory */
	u8		*kva_curp;	/* kva allocation cursor */
	u64		dma_curp;	/* dma allocation cursor */
};
#define bfa_mem_dma_t struct bfa_mem_dma_s

struct bfa_mem_kva_s {
	struct list_head qe;		/* Queue of KVA elements */
	u32		mem_len;	/* Total Length in Bytes */
	u8		*kva;		/* kernel virtual address */
	u8		*kva_curp;	/* kva allocation cursor */
};
#define bfa_mem_kva_t struct bfa_mem_kva_s

struct bfa_meminfo_s {
	struct bfa_mem_dma_s dma_info;
	struct bfa_mem_kva_s kva_info;
};

/* BFA memory segment setup macros */
#define bfa_mem_dma_setup(_meminfo, _dm_ptr, _seg_sz) do {	\
	((bfa_mem_dma_t *)(_dm_ptr))->mem_len = (_seg_sz);	\
	if (_seg_sz)						\
		list_add_tail(&((bfa_mem_dma_t *)_dm_ptr)->qe,	\
			      &(_meminfo)->dma_info.qe);	\
} while (0)

#define bfa_mem_kva_setup(_meminfo, _kva_ptr, _seg_sz) do {	\
	((bfa_mem_kva_t *)(_kva_ptr))->mem_len = (_seg_sz);	\
	if (_seg_sz)						\
		list_add_tail(&((bfa_mem_kva_t *)_kva_ptr)->qe,	\
			      &(_meminfo)->kva_info.qe);	\
} while (0)

/* BFA dma memory segments iterator */
#define bfa_mem_dma_sptr(_mod, _i)	(&(_mod)->dma_seg[(_i)])
#define bfa_mem_dma_seg_iter(_mod, _sptr, _nr, _i)			\
	for (_i = 0, _sptr = bfa_mem_dma_sptr(_mod, _i); _i < (_nr);	\
	     _i++, _sptr = bfa_mem_dma_sptr(_mod, _i))

#define bfa_mem_kva_curp(_mod)	((_mod)->kva_seg.kva_curp)
#define bfa_mem_dma_virt(_sptr)	((_sptr)->kva_curp)
#define bfa_mem_dma_phys(_sptr)	((_sptr)->dma_curp)
#define bfa_mem_dma_len(_sptr)	((_sptr)->mem_len)

/* Get the corresponding dma buf kva for a req - from the tag */
#define bfa_mem_get_dmabuf_kva(_mod, _tag, _rqsz)			      \
	(((u8 *)(_mod)->dma_seg[BFI_MEM_SEG_FROM_TAG(_tag, _rqsz)].kva_curp) +\
	 BFI_MEM_SEG_REQ_OFFSET(_tag, _rqsz) * (_rqsz))

/* Get the corresponding dma buf pa for a req - from the tag */
#define bfa_mem_get_dmabuf_pa(_mod, _tag, _rqsz)			\
	((_mod)->dma_seg[BFI_MEM_SEG_FROM_TAG(_tag, _rqsz)].dma_curp +	\
	 BFI_MEM_SEG_REQ_OFFSET(_tag, _rqsz) * (_rqsz))

/*
 * PCI device information required by IOC
 */
struct bfa_pcidev_s {
	int		pci_slot;
	u8		pci_func;
	u16		device_id;
	u16		ssid;
	void __iomem	*pci_bar_kva;
};

/*
 * Structure used to remember the DMA-able memory block's KVA and Physical
 * Address
 */
struct bfa_dma_s {
	void		*kva;	/* ! Kernel virtual address	*/
	u64	pa;	/* ! Physical address		*/
};

#define BFA_DMA_ALIGN_SZ	256
#define BFA_ROUNDUP(_l, _s)	(((_l) + ((_s) - 1)) & ~((_s) - 1))

/*
 * smem size for Crossbow and Catapult
 */
#define BFI_SMEM_CB_SIZE	0x200000U	/* ! 2MB for crossbow	*/
#define BFI_SMEM_CT_SIZE	0x280000U	/* ! 2.5MB for catapult	*/

#define bfa_dma_be_addr_set(dma_addr, pa)	\
		__bfa_dma_be_addr_set(&dma_addr, (u64)pa)
static inline void
__bfa_dma_be_addr_set(union bfi_addr_u *dma_addr, u64 pa)
{
	dma_addr->a32.addr_lo = cpu_to_be32(pa);
	dma_addr->a32.addr_hi = cpu_to_be32(pa >> 32);
}

#define bfa_alen_set(__alen, __len, __pa)	\
	__bfa_alen_set(__alen, __len, (u64)__pa)

static inline void
__bfa_alen_set(struct bfi_alen_s *alen, u32 len, u64 pa)
{
	alen->al_len = cpu_to_be32(len);
	bfa_dma_be_addr_set(alen->al_addr, pa);
}

struct bfa_ioc_regs_s {
	void __iomem *hfn_mbox_cmd;
	void __iomem *hfn_mbox;
	void __iomem *lpu_mbox_cmd;
	void __iomem *lpu_mbox;
	void __iomem *lpu_read_stat;
	void __iomem *pss_ctl_reg;
	void __iomem *pss_err_status_reg;
	void __iomem *app_pll_fast_ctl_reg;
	void __iomem *app_pll_slow_ctl_reg;
	void __iomem *ioc_sem_reg;
	void __iomem *ioc_usage_sem_reg;
	void __iomem *ioc_init_sem_reg;
	void __iomem *ioc_usage_reg;
	void __iomem *host_page_num_fn;
	void __iomem *heartbeat;
	void __iomem *ioc_fwstate;
	void __iomem *alt_ioc_fwstate;
	void __iomem *ll_halt;
	void __iomem *alt_ll_halt;
	void __iomem *err_set;
	void __iomem *ioc_fail_sync;
	void __iomem *shirq_isr_next;
	void __iomem *shirq_msk_next;
	void __iomem *smem_page_start;
	u32	smem_pg0;
};

#define bfa_mem_read(_raddr, _off)	swab32(readl(((_raddr) + (_off))))
#define bfa_mem_write(_raddr, _off, _val)	\
			writel(swab32((_val)), ((_raddr) + (_off)))
/*
 * IOC Mailbox structures
 */
struct bfa_mbox_cmd_s {
	struct list_head	qe;
	u32	msg[BFI_IOC_MSGSZ];
};

/*
 * IOC mailbox module
 */
typedef void (*bfa_ioc_mbox_mcfunc_t)(void *cbarg, struct bfi_mbmsg_s *m);
struct bfa_ioc_mbox_mod_s {
	struct list_head		cmd_q;	/*  pending mbox queue	*/
	int			nmclass;	/*  number of handlers */
	struct {
		bfa_ioc_mbox_mcfunc_t	cbfn;	/*  message handlers	*/
		void			*cbarg;
	} mbhdlr[BFI_MC_MAX];
};

/*
 * IOC callback function interfaces
 */
typedef void (*bfa_ioc_enable_cbfn_t)(void *bfa, enum bfa_status status);
typedef void (*bfa_ioc_disable_cbfn_t)(void *bfa);
typedef void (*bfa_ioc_hbfail_cbfn_t)(void *bfa);
typedef void (*bfa_ioc_reset_cbfn_t)(void *bfa);
struct bfa_ioc_cbfn_s {
	bfa_ioc_enable_cbfn_t	enable_cbfn;
	bfa_ioc_disable_cbfn_t	disable_cbfn;
	bfa_ioc_hbfail_cbfn_t	hbfail_cbfn;
	bfa_ioc_reset_cbfn_t	reset_cbfn;
} __no_const;

/*
 * IOC event notification mechanism.
 */
enum bfa_ioc_event_e {
	BFA_IOC_E_ENABLED	= 1,
	BFA_IOC_E_DISABLED	= 2,
	BFA_IOC_E_FAILED	= 3,
};

typedef void (*bfa_ioc_notify_cbfn_t)(void *, enum bfa_ioc_event_e);

struct bfa_ioc_notify_s {
	struct list_head		qe;
	bfa_ioc_notify_cbfn_t	cbfn;
	void			*cbarg;
};

/*
 * Initialize a IOC event notification structure
 */
#define bfa_ioc_notify_init(__notify, __cbfn, __cbarg) do {	\
	(__notify)->cbfn = (__cbfn);      \
	(__notify)->cbarg = (__cbarg);      \
} while (0)

struct bfa_iocpf_s {
	bfa_fsm_t		fsm;
	struct bfa_ioc_s	*ioc;
	bfa_boolean_t		fw_mismatch_notified;
	bfa_boolean_t		auto_recover;
	u32			poll_time;
};

struct bfa_ioc_s {
	bfa_fsm_t		fsm;
	struct bfa_s		*bfa;
	struct bfa_pcidev_s	pcidev;
	struct bfa_timer_mod_s	*timer_mod;
	struct bfa_timer_s	ioc_timer;
	struct bfa_timer_s	sem_timer;
	struct bfa_timer_s	hb_timer;
	u32		hb_count;
	struct list_head	notify_q;
	void			*dbg_fwsave;
	int			dbg_fwsave_len;
	bfa_boolean_t		dbg_fwsave_once;
	enum bfi_pcifn_class	clscode;
	struct bfa_ioc_regs_s	ioc_regs;
	struct bfa_trc_mod_s	*trcmod;
	struct bfa_ioc_drv_stats_s	stats;
	bfa_boolean_t		fcmode;
	bfa_boolean_t		pllinit;
	bfa_boolean_t		stats_busy;	/*  outstanding stats */
	u8			port_id;
	struct bfa_dma_s	attr_dma;
	struct bfi_ioc_attr_s	*attr;
	struct bfa_ioc_cbfn_s	*cbfn;
	struct bfa_ioc_mbox_mod_s mbox_mod;
	struct bfa_ioc_hwif_s	*ioc_hwif;
	struct bfa_iocpf_s	iocpf;
	enum bfi_asic_gen	asic_gen;
	enum bfi_asic_mode	asic_mode;
	enum bfi_port_mode	port0_mode;
	enum bfi_port_mode	port1_mode;
	enum bfa_mode_s		port_mode;
	u8			ad_cap_bm;	/* adapter cap bit mask */
	u8			port_mode_cfg;	/* config port mode */
	int			ioc_aen_seq;
};

struct bfa_ioc_hwif_s {
	bfa_status_t (*ioc_pll_init) (void __iomem *rb, enum bfi_asic_mode m);
	bfa_boolean_t	(*ioc_firmware_lock)	(struct bfa_ioc_s *ioc);
	void		(*ioc_firmware_unlock)	(struct bfa_ioc_s *ioc);
	void		(*ioc_reg_init)	(struct bfa_ioc_s *ioc);
	void		(*ioc_map_port)	(struct bfa_ioc_s *ioc);
	void		(*ioc_isr_mode_set)	(struct bfa_ioc_s *ioc,
					bfa_boolean_t msix);
	void		(*ioc_notify_fail)	(struct bfa_ioc_s *ioc);
	void		(*ioc_ownership_reset)	(struct bfa_ioc_s *ioc);
	bfa_boolean_t   (*ioc_sync_start)       (struct bfa_ioc_s *ioc);
	void		(*ioc_sync_join)	(struct bfa_ioc_s *ioc);
	void		(*ioc_sync_leave)	(struct bfa_ioc_s *ioc);
	void		(*ioc_sync_ack)		(struct bfa_ioc_s *ioc);
	bfa_boolean_t	(*ioc_sync_complete)	(struct bfa_ioc_s *ioc);
	bfa_boolean_t	(*ioc_lpu_read_stat)	(struct bfa_ioc_s *ioc);
<<<<<<< HEAD
=======
	void		(*ioc_set_fwstate)	(struct bfa_ioc_s *ioc,
					enum bfi_ioc_state fwstate);
	enum bfi_ioc_state	(*ioc_get_fwstate)	(struct bfa_ioc_s *ioc);
	void		(*ioc_set_alt_fwstate)	(struct bfa_ioc_s *ioc,
					enum bfi_ioc_state fwstate);
	enum bfi_ioc_state	(*ioc_get_alt_fwstate)	(struct bfa_ioc_s *ioc);
>>>>>>> c3ade0e0
} __no_const;

/*
 * Queue element to wait for room in request queue. FIFO order is
 * maintained when fullfilling requests.
 */
struct bfa_reqq_wait_s {
	struct list_head	qe;
	void	(*qresume) (void *cbarg);
	void	*cbarg;
};

typedef void	(*bfa_cb_cbfn_t) (void *cbarg, bfa_boolean_t complete);

/*
 * Generic BFA callback element.
 */
struct bfa_cb_qe_s {
	struct list_head	qe;
	bfa_cb_cbfn_t	cbfn;
	bfa_boolean_t	once;
	bfa_boolean_t	pre_rmv;	/* set for stack based qe(s) */
	bfa_status_t	fw_status;	/* to access fw status in comp proc */
	void		*cbarg;
};

/*
 * IOCFC state machine definitions/declarations
 */
enum iocfc_event {
	IOCFC_E_INIT		= 1,	/* IOCFC init request		*/
	IOCFC_E_START		= 2,	/* IOCFC mod start request	*/
	IOCFC_E_STOP		= 3,	/* IOCFC stop request		*/
	IOCFC_E_ENABLE		= 4,	/* IOCFC enable request		*/
	IOCFC_E_DISABLE		= 5,	/* IOCFC disable request	*/
	IOCFC_E_IOC_ENABLED	= 6,	/* IOC enabled message		*/
	IOCFC_E_IOC_DISABLED	= 7,	/* IOC disabled message		*/
	IOCFC_E_IOC_FAILED	= 8,	/* failure notice by IOC sm	*/
	IOCFC_E_DCONF_DONE	= 9,	/* dconf read/write done	*/
	IOCFC_E_CFG_DONE	= 10,	/* IOCFC config complete	*/
};

/*
 * ASIC block configurtion related
 */

typedef void (*bfa_ablk_cbfn_t)(void *, enum bfa_status);

struct bfa_ablk_s {
	struct bfa_ioc_s	*ioc;
	struct bfa_ablk_cfg_s	*cfg;
	u16			*pcifn;
	struct bfa_dma_s	dma_addr;
	bfa_boolean_t		busy;
	struct bfa_mbox_cmd_s	mb;
	bfa_ablk_cbfn_t		cbfn;
	void			*cbarg;
	struct bfa_ioc_notify_s	ioc_notify;
	struct bfa_mem_dma_s	ablk_dma;
};
#define BFA_MEM_ABLK_DMA(__bfa)		(&((__bfa)->modules.ablk.ablk_dma))

/*
 *	SFP module specific
 */
typedef void	(*bfa_cb_sfp_t) (void *cbarg, bfa_status_t status);

struct bfa_sfp_s {
	void	*dev;
	struct bfa_ioc_s	*ioc;
	struct bfa_trc_mod_s	*trcmod;
	struct sfp_mem_s	*sfpmem;
	bfa_cb_sfp_t		cbfn;
	void			*cbarg;
	enum bfi_sfp_mem_e	memtype; /* mem access type   */
	u32			status;
	struct bfa_mbox_cmd_s	mbcmd;
	u8			*dbuf_kva; /* dma buf virtual address */
	u64			dbuf_pa;   /* dma buf physical address */
	struct bfa_ioc_notify_s	ioc_notify;
	enum bfa_defs_sfp_media_e *media;
	enum bfa_port_speed	portspeed;
	bfa_cb_sfp_t		state_query_cbfn;
	void			*state_query_cbarg;
	u8			lock;
	u8			data_valid; /* data in dbuf is valid */
	u8			state;	    /* sfp state  */
	u8			state_query_lock;
	struct bfa_mem_dma_s	sfp_dma;
	u8			is_elb;	    /* eloopback  */
};

#define BFA_SFP_MOD(__bfa)	(&(__bfa)->modules.sfp)
#define BFA_MEM_SFP_DMA(__bfa)	(&(BFA_SFP_MOD(__bfa)->sfp_dma))

u32	bfa_sfp_meminfo(void);

void	bfa_sfp_attach(struct bfa_sfp_s *sfp, struct bfa_ioc_s *ioc,
			void *dev, struct bfa_trc_mod_s *trcmod);

void	bfa_sfp_memclaim(struct bfa_sfp_s *diag, u8 *dm_kva, u64 dm_pa);
void	bfa_sfp_intr(void *bfaarg, struct bfi_mbmsg_s *msg);

bfa_status_t	bfa_sfp_show(struct bfa_sfp_s *sfp, struct sfp_mem_s *sfpmem,
			     bfa_cb_sfp_t cbfn, void *cbarg);

bfa_status_t	bfa_sfp_media(struct bfa_sfp_s *sfp,
			enum bfa_defs_sfp_media_e *media,
			bfa_cb_sfp_t cbfn, void *cbarg);

bfa_status_t	bfa_sfp_speed(struct bfa_sfp_s *sfp,
			enum bfa_port_speed portspeed,
			bfa_cb_sfp_t cbfn, void *cbarg);

/*
 *	Flash module specific
 */
typedef void	(*bfa_cb_flash_t) (void *cbarg, bfa_status_t status);

struct bfa_flash_s {
	struct bfa_ioc_s *ioc;		/* back pointer to ioc */
	struct bfa_trc_mod_s *trcmod;
	u32		type;           /* partition type */
	u8		instance;       /* partition instance */
	u8		rsv[3];
	u32		op_busy;        /*  operation busy flag */
	u32		residue;        /*  residual length */
	u32		offset;         /*  offset */
	bfa_status_t	status;         /*  status */
	u8		*dbuf_kva;      /*  dma buf virtual address */
	u64		dbuf_pa;        /*  dma buf physical address */
	struct bfa_reqq_wait_s	reqq_wait; /*  to wait for room in reqq */
	bfa_cb_flash_t	cbfn;           /*  user callback function */
	void		*cbarg;         /*  user callback arg */
	u8		*ubuf;          /*  user supplied buffer */
	struct bfa_cb_qe_s	hcb_qe; /*  comp: BFA callback qelem */
	u32		addr_off;       /*  partition address offset */
	struct bfa_mbox_cmd_s	mb;       /*  mailbox */
	struct bfa_ioc_notify_s	ioc_notify; /*  ioc event notify */
	struct bfa_mem_dma_s	flash_dma;
};

#define BFA_FLASH(__bfa)		(&(__bfa)->modules.flash)
#define BFA_MEM_FLASH_DMA(__bfa)	(&(BFA_FLASH(__bfa)->flash_dma))

bfa_status_t bfa_flash_get_attr(struct bfa_flash_s *flash,
			struct bfa_flash_attr_s *attr,
			bfa_cb_flash_t cbfn, void *cbarg);
bfa_status_t bfa_flash_erase_part(struct bfa_flash_s *flash,
			enum bfa_flash_part_type type, u8 instance,
			bfa_cb_flash_t cbfn, void *cbarg);
bfa_status_t bfa_flash_update_part(struct bfa_flash_s *flash,
			enum bfa_flash_part_type type, u8 instance,
			void *buf, u32 len, u32 offset,
			bfa_cb_flash_t cbfn, void *cbarg);
bfa_status_t bfa_flash_read_part(struct bfa_flash_s *flash,
			enum bfa_flash_part_type type, u8 instance, void *buf,
			u32 len, u32 offset, bfa_cb_flash_t cbfn, void *cbarg);
u32	bfa_flash_meminfo(bfa_boolean_t mincfg);
void bfa_flash_attach(struct bfa_flash_s *flash, struct bfa_ioc_s *ioc,
		void *dev, struct bfa_trc_mod_s *trcmod, bfa_boolean_t mincfg);
void bfa_flash_memclaim(struct bfa_flash_s *flash,
		u8 *dm_kva, u64 dm_pa, bfa_boolean_t mincfg);
bfa_status_t    bfa_flash_raw_read(void __iomem *pci_bar_kva,
				u32 offset, char *buf, u32 len);

/*
 *	DIAG module specific
 */

typedef void (*bfa_cb_diag_t) (void *cbarg, bfa_status_t status);
typedef void (*bfa_cb_diag_beacon_t) (void *dev, bfa_boolean_t beacon,
			bfa_boolean_t link_e2e_beacon);

/*
 *      Firmware ping test results
 */
struct bfa_diag_results_fwping {
	u32     data;   /* store the corrupted data */
	u32     status;
	u32     dmastatus;
	u8      rsvd[4];
};

struct bfa_diag_qtest_result_s {
	u32	status;
	u16	count;	/* successful queue test count */
	u8	queue;
	u8	rsvd;	/* 64-bit align */
};

/*
 * Firmware ping test results
 */
struct bfa_diag_fwping_s {
	struct bfa_diag_results_fwping *result;
	bfa_cb_diag_t  cbfn;
	void            *cbarg;
	u32             data;
	u8              lock;
	u8              rsv[3];
	u32             status;
	u32             count;
	struct bfa_mbox_cmd_s   mbcmd;
	u8              *dbuf_kva;      /* dma buf virtual address */
	u64             dbuf_pa;        /* dma buf physical address */
};

/*
 *      Temperature sensor query results
 */
struct bfa_diag_results_tempsensor_s {
	u32     status;
	u16     temp;           /* 10-bit A/D value */
	u16     brd_temp;       /* 9-bit board temp */
	u8      ts_junc;        /* show junction tempsensor   */
	u8      ts_brd;         /* show board tempsensor      */
	u8      rsvd[6];        /* keep 8 bytes alignment     */
};

struct bfa_diag_tsensor_s {
	bfa_cb_diag_t   cbfn;
	void            *cbarg;
	struct bfa_diag_results_tempsensor_s *temp;
	u8              lock;
	u8              rsv[3];
	u32             status;
	struct bfa_mbox_cmd_s   mbcmd;
};

struct bfa_diag_sfpshow_s {
	struct sfp_mem_s        *sfpmem;
	bfa_cb_diag_t           cbfn;
	void                    *cbarg;
	u8      lock;
	u8      static_data;
	u8      rsv[2];
	u32     status;
	struct bfa_mbox_cmd_s    mbcmd;
	u8      *dbuf_kva;      /* dma buf virtual address */
	u64     dbuf_pa;        /* dma buf physical address */
};

struct bfa_diag_led_s {
	struct bfa_mbox_cmd_s   mbcmd;
	bfa_boolean_t   lock;   /* 1: ledtest is operating */
};

struct bfa_diag_beacon_s {
	struct bfa_mbox_cmd_s   mbcmd;
	bfa_boolean_t   state;          /* port beacon state */
	bfa_boolean_t   link_e2e;       /* link beacon state */
};

struct bfa_diag_s {
	void	*dev;
	struct bfa_ioc_s		*ioc;
	struct bfa_trc_mod_s		*trcmod;
	struct bfa_diag_fwping_s	fwping;
	struct bfa_diag_tsensor_s	tsensor;
	struct bfa_diag_sfpshow_s	sfpshow;
	struct bfa_diag_led_s		ledtest;
	struct bfa_diag_beacon_s	beacon;
	void	*result;
	struct bfa_timer_s timer;
	bfa_cb_diag_beacon_t  cbfn_beacon;
	bfa_cb_diag_t  cbfn;
	void		*cbarg;
	u8		block;
	u8		timer_active;
	u8		rsvd[2];
	u32		status;
	struct bfa_ioc_notify_s	ioc_notify;
	struct bfa_mem_dma_s	diag_dma;
};

#define BFA_DIAG_MOD(__bfa)     (&(__bfa)->modules.diag_mod)
#define BFA_MEM_DIAG_DMA(__bfa) (&(BFA_DIAG_MOD(__bfa)->diag_dma))

u32	bfa_diag_meminfo(void);
void bfa_diag_memclaim(struct bfa_diag_s *diag, u8 *dm_kva, u64 dm_pa);
void bfa_diag_attach(struct bfa_diag_s *diag, struct bfa_ioc_s *ioc, void *dev,
		     bfa_cb_diag_beacon_t cbfn_beacon,
		     struct bfa_trc_mod_s *trcmod);
bfa_status_t	bfa_diag_reg_read(struct bfa_diag_s *diag, u32 offset,
			u32 len, u32 *buf, u32 force);
bfa_status_t	bfa_diag_reg_write(struct bfa_diag_s *diag, u32 offset,
			u32 len, u32 value, u32 force);
bfa_status_t	bfa_diag_tsensor_query(struct bfa_diag_s *diag,
			struct bfa_diag_results_tempsensor_s *result,
			bfa_cb_diag_t cbfn, void *cbarg);
bfa_status_t	bfa_diag_fwping(struct bfa_diag_s *diag, u32 cnt,
			u32 pattern, struct bfa_diag_results_fwping *result,
			bfa_cb_diag_t cbfn, void *cbarg);
bfa_status_t	bfa_diag_sfpshow(struct bfa_diag_s *diag,
			struct sfp_mem_s *sfpmem, u8 static_data,
			bfa_cb_diag_t cbfn, void *cbarg);
bfa_status_t	bfa_diag_memtest(struct bfa_diag_s *diag,
			struct bfa_diag_memtest_s *memtest, u32 pattern,
			struct bfa_diag_memtest_result *result,
			bfa_cb_diag_t cbfn, void *cbarg);
bfa_status_t	bfa_diag_ledtest(struct bfa_diag_s *diag,
			struct bfa_diag_ledtest_s *ledtest);
bfa_status_t	bfa_diag_beacon_port(struct bfa_diag_s *diag,
			bfa_boolean_t beacon, bfa_boolean_t link_e2e_beacon,
			u32 sec);

/*
 *	PHY module specific
 */
typedef void (*bfa_cb_phy_t) (void *cbarg, bfa_status_t status);

struct bfa_phy_s {
	struct bfa_ioc_s *ioc;          /* back pointer to ioc */
	struct bfa_trc_mod_s *trcmod;   /* trace module */
	u8	instance;       /* port instance */
	u8	op_busy;        /* operation busy flag */
	u8	rsv[2];
	u32	residue;        /* residual length */
	u32	offset;         /* offset */
	bfa_status_t	status;         /* status */
	u8	*dbuf_kva;      /* dma buf virtual address */
	u64	dbuf_pa;        /* dma buf physical address */
	struct bfa_reqq_wait_s reqq_wait; /* to wait for room in reqq */
	bfa_cb_phy_t	cbfn;           /* user callback function */
	void		*cbarg;         /* user callback arg */
	u8		*ubuf;          /* user supplied buffer */
	struct bfa_cb_qe_s	hcb_qe; /* comp: BFA callback qelem */
	u32	addr_off;       /* phy address offset */
	struct bfa_mbox_cmd_s	mb;       /* mailbox */
	struct bfa_ioc_notify_s	ioc_notify; /* ioc event notify */
	struct bfa_mem_dma_s	phy_dma;
};
#define BFA_PHY(__bfa)	(&(__bfa)->modules.phy)
#define BFA_MEM_PHY_DMA(__bfa)	(&(BFA_PHY(__bfa)->phy_dma))

bfa_boolean_t bfa_phy_busy(struct bfa_ioc_s *ioc);
bfa_status_t bfa_phy_get_attr(struct bfa_phy_s *phy, u8 instance,
			struct bfa_phy_attr_s *attr,
			bfa_cb_phy_t cbfn, void *cbarg);
bfa_status_t bfa_phy_get_stats(struct bfa_phy_s *phy, u8 instance,
			struct bfa_phy_stats_s *stats,
			bfa_cb_phy_t cbfn, void *cbarg);
bfa_status_t bfa_phy_update(struct bfa_phy_s *phy, u8 instance,
			void *buf, u32 len, u32 offset,
			bfa_cb_phy_t cbfn, void *cbarg);
bfa_status_t bfa_phy_read(struct bfa_phy_s *phy, u8 instance,
			void *buf, u32 len, u32 offset,
			bfa_cb_phy_t cbfn, void *cbarg);

u32	bfa_phy_meminfo(bfa_boolean_t mincfg);
void bfa_phy_attach(struct bfa_phy_s *phy, struct bfa_ioc_s *ioc,
		void *dev, struct bfa_trc_mod_s *trcmod, bfa_boolean_t mincfg);
void bfa_phy_memclaim(struct bfa_phy_s *phy,
		u8 *dm_kva, u64 dm_pa, bfa_boolean_t mincfg);
void bfa_phy_intr(void *phyarg, struct bfi_mbmsg_s *msg);

/*
 * FRU module specific
 */
typedef void (*bfa_cb_fru_t) (void *cbarg, bfa_status_t status);

struct bfa_fru_s {
	struct bfa_ioc_s *ioc;		/* back pointer to ioc */
	struct bfa_trc_mod_s *trcmod;	/* trace module */
	u8		op_busy;	/* operation busy flag */
	u8		rsv[3];
	u32		residue;	/* residual length */
	u32		offset;		/* offset */
	bfa_status_t	status;		/* status */
	u8		*dbuf_kva;	/* dma buf virtual address */
	u64		dbuf_pa;	/* dma buf physical address */
	struct bfa_reqq_wait_s reqq_wait; /* to wait for room in reqq */
	bfa_cb_fru_t	cbfn;		/* user callback function */
	void		*cbarg;		/* user callback arg */
	u8		*ubuf;		/* user supplied buffer */
	struct bfa_cb_qe_s	hcb_qe;	/* comp: BFA callback qelem */
	u32		addr_off;	/* fru address offset */
	struct bfa_mbox_cmd_s mb;	/* mailbox */
	struct bfa_ioc_notify_s ioc_notify; /* ioc event notify */
	struct bfa_mem_dma_s	fru_dma;
	u8		trfr_cmpl;
};

#define BFA_FRU(__bfa)	(&(__bfa)->modules.fru)
#define BFA_MEM_FRU_DMA(__bfa)	(&(BFA_FRU(__bfa)->fru_dma))

bfa_status_t bfa_fruvpd_update(struct bfa_fru_s *fru,
			void *buf, u32 len, u32 offset,
			bfa_cb_fru_t cbfn, void *cbarg, u8 trfr_cmpl);
bfa_status_t bfa_fruvpd_read(struct bfa_fru_s *fru,
			void *buf, u32 len, u32 offset,
			bfa_cb_fru_t cbfn, void *cbarg);
bfa_status_t bfa_fruvpd_get_max_size(struct bfa_fru_s *fru, u32 *max_size);
bfa_status_t bfa_tfru_write(struct bfa_fru_s *fru,
			void *buf, u32 len, u32 offset,
			bfa_cb_fru_t cbfn, void *cbarg);
bfa_status_t bfa_tfru_read(struct bfa_fru_s *fru,
			void *buf, u32 len, u32 offset,
			bfa_cb_fru_t cbfn, void *cbarg);
u32	bfa_fru_meminfo(bfa_boolean_t mincfg);
void bfa_fru_attach(struct bfa_fru_s *fru, struct bfa_ioc_s *ioc,
		void *dev, struct bfa_trc_mod_s *trcmod, bfa_boolean_t mincfg);
void bfa_fru_memclaim(struct bfa_fru_s *fru,
		u8 *dm_kva, u64 dm_pa, bfa_boolean_t mincfg);
void bfa_fru_intr(void *fruarg, struct bfi_mbmsg_s *msg);

/*
 * Driver Config( dconf) specific
 */
#define BFI_DCONF_SIGNATURE	0xabcdabcd
#define BFI_DCONF_VERSION	1

#pragma pack(1)
struct bfa_dconf_hdr_s {
	u32	signature;
	u32	version;
};

struct bfa_dconf_s {
	struct bfa_dconf_hdr_s		hdr;
	struct bfa_lunmask_cfg_s	lun_mask;
	struct bfa_throttle_cfg_s	throttle_cfg;
};
#pragma pack()

struct bfa_dconf_mod_s {
	bfa_sm_t		sm;
	u8			instance;
	bfa_boolean_t		read_data_valid;
	bfa_boolean_t		min_cfg;
	struct bfa_timer_s	timer;
	struct bfa_s		*bfa;
	void			*bfad;
	void			*trcmod;
	struct bfa_dconf_s	*dconf;
	struct bfa_mem_kva_s	kva_seg;
};

#define BFA_DCONF_MOD(__bfa)	\
	(&(__bfa)->modules.dconf_mod)
#define BFA_MEM_DCONF_KVA(__bfa)	(&(BFA_DCONF_MOD(__bfa)->kva_seg))
#define bfa_dconf_read_data_valid(__bfa)	\
	(BFA_DCONF_MOD(__bfa)->read_data_valid)
#define BFA_DCONF_UPDATE_TOV	5000	/* memtest timeout in msec */
#define bfa_dconf_get_min_cfg(__bfa)	\
	(BFA_DCONF_MOD(__bfa)->min_cfg)

void	bfa_dconf_modinit(struct bfa_s *bfa);
void	bfa_dconf_modexit(struct bfa_s *bfa);
bfa_status_t	bfa_dconf_update(struct bfa_s *bfa);

/*
 *	IOC specfic macros
 */
#define bfa_ioc_pcifn(__ioc)		((__ioc)->pcidev.pci_func)
#define bfa_ioc_devid(__ioc)		((__ioc)->pcidev.device_id)
#define bfa_ioc_bar0(__ioc)		((__ioc)->pcidev.pci_bar_kva)
#define bfa_ioc_portid(__ioc)		((__ioc)->port_id)
#define bfa_ioc_asic_gen(__ioc)		((__ioc)->asic_gen)
#define bfa_ioc_is_cna(__ioc)	\
	((bfa_ioc_get_type(__ioc) == BFA_IOC_TYPE_FCoE) ||	\
	 (bfa_ioc_get_type(__ioc) == BFA_IOC_TYPE_LL))
#define bfa_ioc_fetch_stats(__ioc, __stats) \
		(((__stats)->drv_stats) = (__ioc)->stats)
#define bfa_ioc_clr_stats(__ioc)	\
		memset(&(__ioc)->stats, 0, sizeof((__ioc)->stats))
#define bfa_ioc_maxfrsize(__ioc)	((__ioc)->attr->maxfrsize)
#define bfa_ioc_rx_bbcredit(__ioc)	((__ioc)->attr->rx_bbcredit)
#define bfa_ioc_speed_sup(__ioc)	\
	((bfa_ioc_is_cna(__ioc)) ? BFA_PORT_SPEED_10GBPS :	\
	 BFI_ADAPTER_GETP(SPEED, (__ioc)->attr->adapter_prop))
#define bfa_ioc_get_nports(__ioc)	\
	BFI_ADAPTER_GETP(NPORTS, (__ioc)->attr->adapter_prop)

#define bfa_ioc_stats(_ioc, _stats)	((_ioc)->stats._stats++)
#define BFA_IOC_FWIMG_MINSZ	(16 * 1024)
#define BFA_IOC_FW_SMEM_SIZE(__ioc)			\
	((bfa_ioc_asic_gen(__ioc) == BFI_ASIC_GEN_CB)	\
	 ? BFI_SMEM_CB_SIZE : BFI_SMEM_CT_SIZE)
#define BFA_IOC_FLASH_CHUNK_NO(off)		(off / BFI_FLASH_CHUNK_SZ_WORDS)
#define BFA_IOC_FLASH_OFFSET_IN_CHUNK(off)	(off % BFI_FLASH_CHUNK_SZ_WORDS)
#define BFA_IOC_FLASH_CHUNK_ADDR(chunkno)  (chunkno * BFI_FLASH_CHUNK_SZ_WORDS)

/*
 * IOC mailbox interface
 */
void bfa_ioc_mbox_queue(struct bfa_ioc_s *ioc, struct bfa_mbox_cmd_s *cmd);
void bfa_ioc_mbox_register(struct bfa_ioc_s *ioc,
		bfa_ioc_mbox_mcfunc_t *mcfuncs);
void bfa_ioc_mbox_isr(struct bfa_ioc_s *ioc);
void bfa_ioc_mbox_send(struct bfa_ioc_s *ioc, void *ioc_msg, int len);
bfa_boolean_t bfa_ioc_msgget(struct bfa_ioc_s *ioc, void *mbmsg);
void bfa_ioc_mbox_regisr(struct bfa_ioc_s *ioc, enum bfi_mclass mc,
		bfa_ioc_mbox_mcfunc_t cbfn, void *cbarg);

/*
 * IOC interfaces
 */

#define bfa_ioc_pll_init_asic(__ioc) \
	((__ioc)->ioc_hwif->ioc_pll_init((__ioc)->pcidev.pci_bar_kva, \
			   (__ioc)->asic_mode))

bfa_status_t bfa_ioc_pll_init(struct bfa_ioc_s *ioc);
bfa_status_t bfa_ioc_cb_pll_init(void __iomem *rb, enum bfi_asic_mode mode);
bfa_status_t bfa_ioc_ct_pll_init(void __iomem *rb, enum bfi_asic_mode mode);
bfa_status_t bfa_ioc_ct2_pll_init(void __iomem *rb, enum bfi_asic_mode mode);

#define bfa_ioc_isr_mode_set(__ioc, __msix) do {			\
	if ((__ioc)->ioc_hwif->ioc_isr_mode_set)			\
		((__ioc)->ioc_hwif->ioc_isr_mode_set(__ioc, __msix));	\
} while (0)
#define	bfa_ioc_ownership_reset(__ioc)				\
			((__ioc)->ioc_hwif->ioc_ownership_reset(__ioc))
#define bfa_ioc_get_fcmode(__ioc)	((__ioc)->fcmode)
#define bfa_ioc_lpu_read_stat(__ioc) do {			\
	if ((__ioc)->ioc_hwif->ioc_lpu_read_stat)		\
		((__ioc)->ioc_hwif->ioc_lpu_read_stat(__ioc));	\
} while (0)

void bfa_ioc_set_cb_hwif(struct bfa_ioc_s *ioc);
void bfa_ioc_set_ct_hwif(struct bfa_ioc_s *ioc);
void bfa_ioc_set_ct2_hwif(struct bfa_ioc_s *ioc);
void bfa_ioc_ct2_poweron(struct bfa_ioc_s *ioc);

void bfa_ioc_attach(struct bfa_ioc_s *ioc, void *bfa,
		struct bfa_ioc_cbfn_s *cbfn, struct bfa_timer_mod_s *timer_mod);
void bfa_ioc_auto_recover(bfa_boolean_t auto_recover);
void bfa_ioc_detach(struct bfa_ioc_s *ioc);
void bfa_ioc_suspend(struct bfa_ioc_s *ioc);
void bfa_ioc_pci_init(struct bfa_ioc_s *ioc, struct bfa_pcidev_s *pcidev,
		enum bfi_pcifn_class clscode);
void bfa_ioc_mem_claim(struct bfa_ioc_s *ioc,  u8 *dm_kva, u64 dm_pa);
void bfa_ioc_enable(struct bfa_ioc_s *ioc);
void bfa_ioc_disable(struct bfa_ioc_s *ioc);
bfa_boolean_t bfa_ioc_intx_claim(struct bfa_ioc_s *ioc);

bfa_status_t bfa_ioc_boot(struct bfa_ioc_s *ioc, u32 boot_type,
		u32 boot_env);
void bfa_ioc_isr(struct bfa_ioc_s *ioc, struct bfi_mbmsg_s *msg);
void bfa_ioc_error_isr(struct bfa_ioc_s *ioc);
bfa_boolean_t bfa_ioc_is_operational(struct bfa_ioc_s *ioc);
bfa_boolean_t bfa_ioc_is_initialized(struct bfa_ioc_s *ioc);
bfa_boolean_t bfa_ioc_is_disabled(struct bfa_ioc_s *ioc);
bfa_boolean_t bfa_ioc_is_acq_addr(struct bfa_ioc_s *ioc);
bfa_boolean_t bfa_ioc_fw_mismatch(struct bfa_ioc_s *ioc);
bfa_boolean_t bfa_ioc_adapter_is_disabled(struct bfa_ioc_s *ioc);
void bfa_ioc_reset_fwstate(struct bfa_ioc_s *ioc);
enum bfa_ioc_type_e bfa_ioc_get_type(struct bfa_ioc_s *ioc);
void bfa_ioc_get_adapter_serial_num(struct bfa_ioc_s *ioc, char *serial_num);
void bfa_ioc_get_adapter_fw_ver(struct bfa_ioc_s *ioc, char *fw_ver);
void bfa_ioc_get_adapter_optrom_ver(struct bfa_ioc_s *ioc, char *optrom_ver);
void bfa_ioc_get_adapter_model(struct bfa_ioc_s *ioc, char *model);
void bfa_ioc_get_adapter_manufacturer(struct bfa_ioc_s *ioc,
		char *manufacturer);
void bfa_ioc_get_pci_chip_rev(struct bfa_ioc_s *ioc, char *chip_rev);
enum bfa_ioc_state bfa_ioc_get_state(struct bfa_ioc_s *ioc);

void bfa_ioc_get_attr(struct bfa_ioc_s *ioc, struct bfa_ioc_attr_s *ioc_attr);
void bfa_ioc_get_adapter_attr(struct bfa_ioc_s *ioc,
		struct bfa_adapter_attr_s *ad_attr);
void bfa_ioc_debug_memclaim(struct bfa_ioc_s *ioc, void *dbg_fwsave);
bfa_status_t bfa_ioc_debug_fwsave(struct bfa_ioc_s *ioc, void *trcdata,
		int *trclen);
bfa_status_t bfa_ioc_debug_fwtrc(struct bfa_ioc_s *ioc, void *trcdata,
				 int *trclen);
bfa_status_t bfa_ioc_debug_fwcore(struct bfa_ioc_s *ioc, void *buf,
	u32 *offset, int *buflen);
bfa_status_t bfa_ioc_fwsig_invalidate(struct bfa_ioc_s *ioc);
bfa_boolean_t bfa_ioc_sem_get(void __iomem *sem_reg);
void bfa_ioc_fwver_get(struct bfa_ioc_s *ioc,
			struct bfi_ioc_image_hdr_s *fwhdr);
bfa_boolean_t bfa_ioc_fwver_cmp(struct bfa_ioc_s *ioc,
			struct bfi_ioc_image_hdr_s *fwhdr);
void bfa_ioc_aen_post(struct bfa_ioc_s *ioc, enum bfa_ioc_aen_event event);
bfa_status_t bfa_ioc_fw_stats_get(struct bfa_ioc_s *ioc, void *stats);
bfa_status_t bfa_ioc_fw_stats_clear(struct bfa_ioc_s *ioc);
void bfa_ioc_debug_save_ftrc(struct bfa_ioc_s *ioc);

/*
 * asic block configuration related APIs
 */
u32	bfa_ablk_meminfo(void);
void bfa_ablk_memclaim(struct bfa_ablk_s *ablk, u8 *dma_kva, u64 dma_pa);
void bfa_ablk_attach(struct bfa_ablk_s *ablk, struct bfa_ioc_s *ioc);
bfa_status_t bfa_ablk_query(struct bfa_ablk_s *ablk,
		struct bfa_ablk_cfg_s *ablk_cfg,
		bfa_ablk_cbfn_t cbfn, void *cbarg);
bfa_status_t bfa_ablk_adapter_config(struct bfa_ablk_s *ablk,
		enum bfa_mode_s mode, int max_pf, int max_vf,
		bfa_ablk_cbfn_t cbfn, void *cbarg);
bfa_status_t bfa_ablk_port_config(struct bfa_ablk_s *ablk, int port,
		enum bfa_mode_s mode, int max_pf, int max_vf,
		bfa_ablk_cbfn_t cbfn, void *cbarg);
bfa_status_t bfa_ablk_pf_create(struct bfa_ablk_s *ablk, u16 *pcifn,
		u8 port, enum bfi_pcifn_class personality,
		u16 bw_min, u16 bw_max, bfa_ablk_cbfn_t cbfn, void *cbarg);
bfa_status_t bfa_ablk_pf_delete(struct bfa_ablk_s *ablk, int pcifn,
		bfa_ablk_cbfn_t cbfn, void *cbarg);
bfa_status_t bfa_ablk_pf_update(struct bfa_ablk_s *ablk, int pcifn,
		u16 bw_min, u16 bw_max, bfa_ablk_cbfn_t cbfn, void *cbarg);
bfa_status_t bfa_ablk_optrom_en(struct bfa_ablk_s *ablk,
		bfa_ablk_cbfn_t cbfn, void *cbarg);
bfa_status_t bfa_ablk_optrom_dis(struct bfa_ablk_s *ablk,
		bfa_ablk_cbfn_t cbfn, void *cbarg);

bfa_status_t bfa_ioc_flash_img_get_chnk(struct bfa_ioc_s *ioc, u32 off,
				u32 *fwimg);
/*
 * bfa mfg wwn API functions
 */
mac_t bfa_ioc_get_mac(struct bfa_ioc_s *ioc);
mac_t bfa_ioc_get_mfg_mac(struct bfa_ioc_s *ioc);

/*
 * F/W Image Size & Chunk
 */
extern u32 bfi_image_cb_size;
extern u32 bfi_image_ct_size;
extern u32 bfi_image_ct2_size;
extern u32 *bfi_image_cb;
extern u32 *bfi_image_ct;
extern u32 *bfi_image_ct2;

static inline u32 *
bfi_image_cb_get_chunk(u32 off)
{
	return (u32 *)(bfi_image_cb + off);
}

static inline u32 *
bfi_image_ct_get_chunk(u32 off)
{
	return (u32 *)(bfi_image_ct + off);
}

static inline u32 *
bfi_image_ct2_get_chunk(u32 off)
{
	return (u32 *)(bfi_image_ct2 + off);
}

static inline u32*
bfa_cb_image_get_chunk(enum bfi_asic_gen asic_gen, u32 off)
{
	switch (asic_gen) {
	case BFI_ASIC_GEN_CB:
		return bfi_image_cb_get_chunk(off);
		break;
	case BFI_ASIC_GEN_CT:
		return bfi_image_ct_get_chunk(off);
		break;
	case BFI_ASIC_GEN_CT2:
		return bfi_image_ct2_get_chunk(off);
		break;
	default:
		return NULL;
	}
}

static inline u32
bfa_cb_image_get_size(enum bfi_asic_gen asic_gen)
{
	switch (asic_gen) {
	case BFI_ASIC_GEN_CB:
		return bfi_image_cb_size;
		break;
	case BFI_ASIC_GEN_CT:
		return bfi_image_ct_size;
		break;
	case BFI_ASIC_GEN_CT2:
		return bfi_image_ct2_size;
		break;
	default:
		return 0;
	}
}

/*
 * CNA TRCMOD declaration
 */
/*
 * !!! Only append to the enums defined here to avoid any versioning
 * !!! needed between trace utility and driver version
 */
enum {
	BFA_TRC_CNA_PORT	= 1,
	BFA_TRC_CNA_IOC		= 2,
	BFA_TRC_CNA_IOC_CB	= 3,
	BFA_TRC_CNA_IOC_CT	= 4,
};

#endif /* __BFA_IOC_H__ */<|MERGE_RESOLUTION|>--- conflicted
+++ resolved
@@ -346,15 +346,12 @@
 	void		(*ioc_sync_ack)		(struct bfa_ioc_s *ioc);
 	bfa_boolean_t	(*ioc_sync_complete)	(struct bfa_ioc_s *ioc);
 	bfa_boolean_t	(*ioc_lpu_read_stat)	(struct bfa_ioc_s *ioc);
-<<<<<<< HEAD
-=======
 	void		(*ioc_set_fwstate)	(struct bfa_ioc_s *ioc,
 					enum bfi_ioc_state fwstate);
 	enum bfi_ioc_state	(*ioc_get_fwstate)	(struct bfa_ioc_s *ioc);
 	void		(*ioc_set_alt_fwstate)	(struct bfa_ioc_s *ioc,
 					enum bfi_ioc_state fwstate);
 	enum bfi_ioc_state	(*ioc_get_alt_fwstate)	(struct bfa_ioc_s *ioc);
->>>>>>> c3ade0e0
 } __no_const;
 
 /*
