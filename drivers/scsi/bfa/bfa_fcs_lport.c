--- conflicted
+++ resolved
@@ -103,14 +103,11 @@
 		.online = bfa_fcs_lport_n2n_online,
 		.offline = bfa_fcs_lport_n2n_offline
 	},
-<<<<<<< HEAD
-=======
 	{
 		.init = bfa_fcs_lport_loop_init,
 		.online = bfa_fcs_lport_loop_online,
 		.offline = bfa_fcs_lport_loop_offline
 	},
->>>>>>> c3ade0e0
 };
 
 /*
