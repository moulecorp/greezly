/*
 * Copyright (c) 2005-2010 Brocade Communications Systems, Inc.
 * All rights reserved
 * www.brocade.com
 *
 * Linux driver for Brocade Fibre Channel Host Bus Adapter.
 *
 * This program is free software; you can redistribute it and/or modify it
 * under the terms of the GNU General Public License (GPL) Version 2 as
 * published by the Free Software Foundation
 *
 * This program is distributed in the hope that it will be useful, but
 * WITHOUT ANY WARRANTY; without even the implied warranty of
 * MERCHANTABILITY or FITNESS FOR A PARTICULAR PURPOSE.  See the GNU
 * General Public License for more details.
 */

#include <linux/debugfs.h>
#include <linux/export.h>

#include "bfad_drv.h"
#include "bfad_im.h"

/*
 * BFA debufs interface
 *
 * To access the interface, debugfs file system should be mounted
 * if not already mounted using:
 * mount -t debugfs none /sys/kernel/debug
 *
 * BFA Hierarchy:
 *	- bfa/pci_dev:<pci_name>
 * where the pci_name corresponds to the one under /sys/bus/pci/drivers/bfa
 *
 * Debugging service available per pci_dev:
 * fwtrc:  To collect current firmware trace.
 * drvtrc: To collect current driver trace
 * fwsave: To collect last saved fw trace as a result of firmware crash.
 * regwr:  To write one word to chip register
 * regrd:  To read one or more words from chip register.
 */

struct bfad_debug_info {
	char *debug_buffer;
	void *i_private;
	int buffer_len;
};

static int
bfad_debugfs_open_drvtrc(struct inode *inode, struct file *file)
{
	struct bfad_port_s *port = inode->i_private;
	struct bfad_s *bfad = port->bfad;
	struct bfad_debug_info *debug;

	debug = kzalloc(sizeof(struct bfad_debug_info), GFP_KERNEL);
	if (!debug)
		return -ENOMEM;

	debug->debug_buffer = (void *) bfad->trcmod;
	debug->buffer_len = sizeof(struct bfa_trc_mod_s);

	file->private_data = debug;

	return 0;
}

static int
bfad_debugfs_open_fwtrc(struct inode *inode, struct file *file)
{
	struct bfad_port_s *port = inode->i_private;
	struct bfad_s *bfad = port->bfad;
	struct bfad_debug_info *fw_debug;
	unsigned long flags;
	int rc;

	fw_debug = kzalloc(sizeof(struct bfad_debug_info), GFP_KERNEL);
	if (!fw_debug)
		return -ENOMEM;

	fw_debug->buffer_len = sizeof(struct bfa_trc_mod_s);

	fw_debug->debug_buffer = vmalloc(fw_debug->buffer_len);
	if (!fw_debug->debug_buffer) {
		kfree(fw_debug);
		printk(KERN_INFO "bfad[%d]: Failed to allocate fwtrc buffer\n",
				bfad->inst_no);
		return -ENOMEM;
	}

	memset(fw_debug->debug_buffer, 0, fw_debug->buffer_len);

	spin_lock_irqsave(&bfad->bfad_lock, flags);
	rc = bfa_ioc_debug_fwtrc(&bfad->bfa.ioc,
			fw_debug->debug_buffer,
			&fw_debug->buffer_len);
	spin_unlock_irqrestore(&bfad->bfad_lock, flags);
	if (rc != BFA_STATUS_OK) {
		vfree(fw_debug->debug_buffer);
		fw_debug->debug_buffer = NULL;
		kfree(fw_debug);
		printk(KERN_INFO "bfad[%d]: Failed to collect fwtrc\n",
				bfad->inst_no);
		return -ENOMEM;
	}

	file->private_data = fw_debug;

	return 0;
}

static int
bfad_debugfs_open_fwsave(struct inode *inode, struct file *file)
{
	struct bfad_port_s *port = inode->i_private;
	struct bfad_s *bfad = port->bfad;
	struct bfad_debug_info *fw_debug;
	unsigned long flags;
	int rc;

	fw_debug = kzalloc(sizeof(struct bfad_debug_info), GFP_KERNEL);
	if (!fw_debug)
		return -ENOMEM;

	fw_debug->buffer_len = sizeof(struct bfa_trc_mod_s);

	fw_debug->debug_buffer = vmalloc(fw_debug->buffer_len);
	if (!fw_debug->debug_buffer) {
		kfree(fw_debug);
		printk(KERN_INFO "bfad[%d]: Failed to allocate fwsave buffer\n",
				bfad->inst_no);
		return -ENOMEM;
	}

	memset(fw_debug->debug_buffer, 0, fw_debug->buffer_len);

	spin_lock_irqsave(&bfad->bfad_lock, flags);
	rc = bfa_ioc_debug_fwsave(&bfad->bfa.ioc,
			fw_debug->debug_buffer,
			&fw_debug->buffer_len);
	spin_unlock_irqrestore(&bfad->bfad_lock, flags);
	if (rc != BFA_STATUS_OK) {
		vfree(fw_debug->debug_buffer);
		fw_debug->debug_buffer = NULL;
		kfree(fw_debug);
		printk(KERN_INFO "bfad[%d]: Failed to collect fwsave\n",
				bfad->inst_no);
		return -ENOMEM;
	}

	file->private_data = fw_debug;

	return 0;
}

static int
bfad_debugfs_open_reg(struct inode *inode, struct file *file)
{
	struct bfad_debug_info *reg_debug;

	reg_debug = kzalloc(sizeof(struct bfad_debug_info), GFP_KERNEL);
	if (!reg_debug)
		return -ENOMEM;

	reg_debug->i_private = inode->i_private;

	file->private_data = reg_debug;

	return 0;
}

/* Changes the current file position */
static loff_t
bfad_debugfs_lseek(struct file *file, loff_t offset, int orig)
{
<<<<<<< HEAD
	struct bfad_debug_info *debug;
	loff_t pos = file->f_pos;

	debug = file->private_data;

	switch (orig) {
	case 0:
		file->f_pos = offset;
		break;
	case 1:
		file->f_pos += offset;
		break;
	case 2:
		file->f_pos = debug->buffer_len + offset;
		break;
	default:
		return -EINVAL;
	}

	if (file->f_pos < 0 || file->f_pos > debug->buffer_len) {
		file->f_pos = pos;
		return -EINVAL;
	}

	return file->f_pos;
=======
	struct bfad_debug_info *debug = file->private_data;
	return fixed_size_llseek(file, offset, orig,
				debug->buffer_len);
>>>>>>> c3ade0e0
}

static ssize_t
bfad_debugfs_read(struct file *file, char __user *buf,
			size_t nbytes, loff_t *pos)
{
	struct bfad_debug_info *debug = file->private_data;

	if (!debug || !debug->debug_buffer)
		return 0;

	return simple_read_from_buffer(buf, nbytes, pos,
				debug->debug_buffer, debug->buffer_len);
}

#define BFA_REG_CT_ADDRSZ	(0x40000)
#define BFA_REG_CB_ADDRSZ	(0x20000)
#define BFA_REG_ADDRSZ(__ioc)	\
	((u32)(bfa_asic_id_ctc(bfa_ioc_devid(__ioc)) ?	\
	 BFA_REG_CT_ADDRSZ : BFA_REG_CB_ADDRSZ))
#define BFA_REG_ADDRMSK(__ioc)	(BFA_REG_ADDRSZ(__ioc) - 1)

static bfa_status_t
bfad_reg_offset_check(struct bfa_s *bfa, u32 offset, u32 len)
{
	u8	area;

	/* check [16:15] */
	area = (offset >> 15) & 0x7;
	if (area == 0) {
		/* PCIe core register */
		if ((offset + (len<<2)) > 0x8000)    /* 8k dwords or 32KB */
			return BFA_STATUS_EINVAL;
	} else if (area == 0x1) {
		/* CB 32 KB memory page */
		if ((offset + (len<<2)) > 0x10000)    /* 8k dwords or 32KB */
			return BFA_STATUS_EINVAL;
	} else {
		/* CB register space 64KB */
		if ((offset + (len<<2)) > BFA_REG_ADDRMSK(&bfa->ioc))
			return BFA_STATUS_EINVAL;
	}
	return BFA_STATUS_OK;
}

static ssize_t
bfad_debugfs_read_regrd(struct file *file, char __user *buf,
		size_t nbytes, loff_t *pos)
{
	struct bfad_debug_info *regrd_debug = file->private_data;
	struct bfad_port_s *port = (struct bfad_port_s *)regrd_debug->i_private;
	struct bfad_s *bfad = port->bfad;
	ssize_t rc;

	if (!bfad->regdata)
		return 0;

	rc = simple_read_from_buffer(buf, nbytes, pos,
			bfad->regdata, bfad->reglen);

	if ((*pos + nbytes) >= bfad->reglen) {
		kfree(bfad->regdata);
		bfad->regdata = NULL;
		bfad->reglen = 0;
	}

	return rc;
}

static ssize_t
bfad_debugfs_write_regrd(struct file *file, const char __user *buf,
		size_t nbytes, loff_t *ppos)
{
	struct bfad_debug_info *regrd_debug = file->private_data;
	struct bfad_port_s *port = (struct bfad_port_s *)regrd_debug->i_private;
	struct bfad_s *bfad = port->bfad;
	struct bfa_s *bfa = &bfad->bfa;
	struct bfa_ioc_s *ioc = &bfa->ioc;
	int addr, len, rc, i;
	u32 *regbuf;
	void __iomem *rb, *reg_addr;
	unsigned long flags;
	void *kern_buf;

	kern_buf = kzalloc(nbytes, GFP_KERNEL);

	if (!kern_buf) {
		printk(KERN_INFO "bfad[%d]: Failed to allocate buffer\n",
				bfad->inst_no);
		return -ENOMEM;
	}

	if (copy_from_user(kern_buf, (void  __user *)buf, nbytes)) {
		kfree(kern_buf);
		return -ENOMEM;
	}

	rc = sscanf(kern_buf, "%x:%x", &addr, &len);
	if (rc < 2) {
		printk(KERN_INFO
			"bfad[%d]: %s failed to read user buf\n",
			bfad->inst_no, __func__);
		kfree(kern_buf);
		return -EINVAL;
	}

	kfree(kern_buf);
	kfree(bfad->regdata);
	bfad->regdata = NULL;
	bfad->reglen = 0;

	bfad->regdata = kzalloc(len << 2, GFP_KERNEL);
	if (!bfad->regdata) {
		printk(KERN_INFO "bfad[%d]: Failed to allocate regrd buffer\n",
				bfad->inst_no);
		return -ENOMEM;
	}

	bfad->reglen = len << 2;
	rb = bfa_ioc_bar0(ioc);
	addr &= BFA_REG_ADDRMSK(ioc);

	/* offset and len sanity check */
	rc = bfad_reg_offset_check(bfa, addr, len);
	if (rc) {
		printk(KERN_INFO "bfad[%d]: Failed reg offset check\n",
				bfad->inst_no);
		kfree(bfad->regdata);
		bfad->regdata = NULL;
		bfad->reglen = 0;
		return -EINVAL;
	}

	reg_addr = rb + addr;
	regbuf =  (u32 *)bfad->regdata;
	spin_lock_irqsave(&bfad->bfad_lock, flags);
	for (i = 0; i < len; i++) {
		*regbuf = readl(reg_addr);
		regbuf++;
		reg_addr += sizeof(u32);
	}
	spin_unlock_irqrestore(&bfad->bfad_lock, flags);

	return nbytes;
}

static ssize_t
bfad_debugfs_write_regwr(struct file *file, const char __user *buf,
		size_t nbytes, loff_t *ppos)
{
	struct bfad_debug_info *debug = file->private_data;
	struct bfad_port_s *port = (struct bfad_port_s *)debug->i_private;
	struct bfad_s *bfad = port->bfad;
	struct bfa_s *bfa = &bfad->bfa;
	struct bfa_ioc_s *ioc = &bfa->ioc;
	int addr, val, rc;
	void __iomem *reg_addr;
	unsigned long flags;
	void *kern_buf;

	kern_buf = kzalloc(nbytes, GFP_KERNEL);

	if (!kern_buf) {
		printk(KERN_INFO "bfad[%d]: Failed to allocate buffer\n",
				bfad->inst_no);
		return -ENOMEM;
	}

	if (copy_from_user(kern_buf, (void  __user *)buf, nbytes)) {
		kfree(kern_buf);
		return -ENOMEM;
	}

	rc = sscanf(kern_buf, "%x:%x", &addr, &val);
	if (rc < 2) {
		printk(KERN_INFO
			"bfad[%d]: %s failed to read user buf\n",
			bfad->inst_no, __func__);
		kfree(kern_buf);
		return -EINVAL;
	}
	kfree(kern_buf);

	addr &= BFA_REG_ADDRMSK(ioc); /* offset only 17 bit and word align */

	/* offset and len sanity check */
	rc = bfad_reg_offset_check(bfa, addr, 1);
	if (rc) {
		printk(KERN_INFO
			"bfad[%d]: Failed reg offset check\n",
			bfad->inst_no);
		return -EINVAL;
	}

	reg_addr = (bfa_ioc_bar0(ioc)) + addr;
	spin_lock_irqsave(&bfad->bfad_lock, flags);
	writel(val, reg_addr);
	spin_unlock_irqrestore(&bfad->bfad_lock, flags);

	return nbytes;
}

static int
bfad_debugfs_release(struct inode *inode, struct file *file)
{
	struct bfad_debug_info *debug = file->private_data;

	if (!debug)
		return 0;

	file->private_data = NULL;
	kfree(debug);
	return 0;
}

static int
bfad_debugfs_release_fwtrc(struct inode *inode, struct file *file)
{
	struct bfad_debug_info *fw_debug = file->private_data;

	if (!fw_debug)
		return 0;

	if (fw_debug->debug_buffer)
		vfree(fw_debug->debug_buffer);

	file->private_data = NULL;
	kfree(fw_debug);
	return 0;
}

static const struct file_operations bfad_debugfs_op_drvtrc = {
	.owner		=	THIS_MODULE,
	.open		=	bfad_debugfs_open_drvtrc,
	.llseek		=	bfad_debugfs_lseek,
	.read		=	bfad_debugfs_read,
	.release	=	bfad_debugfs_release,
};

static const struct file_operations bfad_debugfs_op_fwtrc = {
	.owner		=	THIS_MODULE,
	.open		=	bfad_debugfs_open_fwtrc,
	.llseek		=	bfad_debugfs_lseek,
	.read		=	bfad_debugfs_read,
	.release	=	bfad_debugfs_release_fwtrc,
};

static const struct file_operations bfad_debugfs_op_fwsave = {
	.owner		=	THIS_MODULE,
	.open		=	bfad_debugfs_open_fwsave,
	.llseek		=	bfad_debugfs_lseek,
	.read		=	bfad_debugfs_read,
	.release	=	bfad_debugfs_release_fwtrc,
};

static const struct file_operations bfad_debugfs_op_regrd = {
	.owner		=	THIS_MODULE,
	.open		=	bfad_debugfs_open_reg,
	.llseek		=	bfad_debugfs_lseek,
	.read		=	bfad_debugfs_read_regrd,
	.write		=	bfad_debugfs_write_regrd,
	.release	=	bfad_debugfs_release,
};

static const struct file_operations bfad_debugfs_op_regwr = {
	.owner		=	THIS_MODULE,
	.open		=	bfad_debugfs_open_reg,
	.llseek		=	bfad_debugfs_lseek,
	.write		=	bfad_debugfs_write_regwr,
	.release	=	bfad_debugfs_release,
};

struct bfad_debugfs_entry {
	const char *name;
	umode_t	mode;
	const struct file_operations *fops;
};

static const struct bfad_debugfs_entry bfad_debugfs_files[] = {
	{ "drvtrc", S_IFREG|S_IRUGO, &bfad_debugfs_op_drvtrc, },
	{ "fwtrc",  S_IFREG|S_IRUGO, &bfad_debugfs_op_fwtrc,  },
	{ "fwsave", S_IFREG|S_IRUGO, &bfad_debugfs_op_fwsave, },
	{ "regrd",  S_IFREG|S_IRUGO|S_IWUSR, &bfad_debugfs_op_regrd,  },
	{ "regwr",  S_IFREG|S_IWUSR, &bfad_debugfs_op_regwr,  },
};

static struct dentry *bfa_debugfs_root;
static atomic_t bfa_debugfs_port_count;

inline void
bfad_debugfs_init(struct bfad_port_s *port)
{
	struct bfad_s *bfad = port->bfad;
	const struct bfad_debugfs_entry *file;
	char name[64];
	int i;

	if (!bfa_debugfs_enable)
		return;

	/* Setup the BFA debugfs root directory*/
	if (!bfa_debugfs_root) {
		bfa_debugfs_root = debugfs_create_dir("bfa", NULL);
		atomic_set(&bfa_debugfs_port_count, 0);
		if (!bfa_debugfs_root) {
			printk(KERN_WARNING
				"BFA debugfs root dir creation failed\n");
			goto err;
		}
	}

	/* Setup the pci_dev debugfs directory for the port */
	snprintf(name, sizeof(name), "pci_dev:%s", bfad->pci_name);
	if (!port->port_debugfs_root) {
		port->port_debugfs_root =
			debugfs_create_dir(name, bfa_debugfs_root);
		if (!port->port_debugfs_root) {
			printk(KERN_WARNING
				"bfa %s: debugfs root creation failed\n",
				bfad->pci_name);
			goto err;
		}

		atomic_inc(&bfa_debugfs_port_count);

		for (i = 0; i < ARRAY_SIZE(bfad_debugfs_files); i++) {
			file = &bfad_debugfs_files[i];
			bfad->bfad_dentry_files[i] =
					debugfs_create_file(file->name,
							file->mode,
							port->port_debugfs_root,
							port,
							file->fops);
			if (!bfad->bfad_dentry_files[i]) {
				printk(KERN_WARNING
					"bfa %s: debugfs %s creation failed\n",
					bfad->pci_name, file->name);
				goto err;
			}
		}
	}

err:
	return;
}

inline void
bfad_debugfs_exit(struct bfad_port_s *port)
{
	struct bfad_s *bfad = port->bfad;
	int i;

	for (i = 0; i < ARRAY_SIZE(bfad_debugfs_files); i++) {
		if (bfad->bfad_dentry_files[i]) {
			debugfs_remove(bfad->bfad_dentry_files[i]);
			bfad->bfad_dentry_files[i] = NULL;
		}
	}

	/* Remove the pci_dev debugfs directory for the port */
	if (port->port_debugfs_root) {
		debugfs_remove(port->port_debugfs_root);
		port->port_debugfs_root = NULL;
		atomic_dec(&bfa_debugfs_port_count);
	}

	/* Remove the BFA debugfs root directory */
	if (atomic_read(&bfa_debugfs_port_count) == 0) {
		debugfs_remove(bfa_debugfs_root);
		bfa_debugfs_root = NULL;
	}
}<|MERGE_RESOLUTION|>--- conflicted
+++ resolved
@@ -173,37 +173,9 @@
 static loff_t
 bfad_debugfs_lseek(struct file *file, loff_t offset, int orig)
 {
-<<<<<<< HEAD
-	struct bfad_debug_info *debug;
-	loff_t pos = file->f_pos;
-
-	debug = file->private_data;
-
-	switch (orig) {
-	case 0:
-		file->f_pos = offset;
-		break;
-	case 1:
-		file->f_pos += offset;
-		break;
-	case 2:
-		file->f_pos = debug->buffer_len + offset;
-		break;
-	default:
-		return -EINVAL;
-	}
-
-	if (file->f_pos < 0 || file->f_pos > debug->buffer_len) {
-		file->f_pos = pos;
-		return -EINVAL;
-	}
-
-	return file->f_pos;
-=======
 	struct bfad_debug_info *debug = file->private_data;
 	return fixed_size_llseek(file, offset, orig,
 				debug->buffer_len);
->>>>>>> c3ade0e0
 }
 
 static ssize_t
