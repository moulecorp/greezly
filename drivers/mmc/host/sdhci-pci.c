--- conflicted
+++ resolved
@@ -610,11 +610,7 @@
 	.probe		= via_probe,
 };
 
-<<<<<<< HEAD
-static const struct pci_device_id pci_ids[] __devinitconst = {
-=======
 static const struct pci_device_id pci_ids[] = {
->>>>>>> c3ade0e0
 	{
 		.vendor		= PCI_VENDOR_ID_RICOH,
 		.device		= PCI_DEVICE_ID_RICOH_R5C822,
