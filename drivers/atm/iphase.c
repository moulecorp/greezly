/******************************************************************************
         iphase.c: Device driver for Interphase ATM PCI adapter cards 
                    Author: Peter Wang  <pwang@iphase.com>            
		   Some fixes: Arnaldo Carvalho de Melo <acme@conectiva.com.br>
                   Interphase Corporation  <www.iphase.com>           
                               Version: 1.0                           
*******************************************************************************
      
      This software may be used and distributed according to the terms
      of the GNU General Public License (GPL), incorporated herein by reference.
      Drivers based on this skeleton fall under the GPL and must retain
      the authorship (implicit copyright) notice.

      This program is distributed in the hope that it will be useful, but
      WITHOUT ANY WARRANTY; without even the implied warranty of
      MERCHANTABILITY or FITNESS FOR A PARTICULAR PURPOSE. See the GNU
      General Public License for more details.
      
      Modified from an incomplete driver for Interphase 5575 1KVC 1M card which 
      was originally written by Monalisa Agrawal at UNH. Now this driver 
      supports a variety of varients of Interphase ATM PCI (i)Chip adapter 
      card family (See www.iphase.com/products/ClassSheet.cfm?ClassID=ATM) 
      in terms of PHY type, the size of control memory and the size of 
      packet memory. The followings are the change log and history:
     
          Bugfix the Mona's UBR driver.
          Modify the basic memory allocation and dma logic.
          Port the driver to the latest kernel from 2.0.46.
          Complete the ABR logic of the driver, and added the ABR work-
              around for the hardware anormalies.
          Add the CBR support.
	  Add the flow control logic to the driver to allow rate-limit VC.
          Add 4K VC support to the board with 512K control memory.
          Add the support of all the variants of the Interphase ATM PCI 
          (i)Chip adapter cards including x575 (155M OC3 and UTP155), x525
          (25M UTP25) and x531 (DS3 and E3).
          Add SMP support.

      Support and updates available at: ftp://ftp.iphase.com/pub/atm

*******************************************************************************/

#include <linux/module.h>  
#include <linux/kernel.h>  
#include <linux/mm.h>  
#include <linux/pci.h>  
#include <linux/errno.h>  
#include <linux/atm.h>  
#include <linux/atmdev.h>  
#include <linux/sonet.h>  
#include <linux/skbuff.h>  
#include <linux/time.h>  
#include <linux/delay.h>  
#include <linux/uio.h>  
#include <linux/init.h>  
#include <linux/interrupt.h>
#include <linux/wait.h>
#include <linux/slab.h>
#include <asm/io.h>  
#include <linux/atomic.h>
#include <asm/uaccess.h>  
#include <asm/string.h>  
#include <asm/byteorder.h>  
#include <linux/vmalloc.h>
#include <linux/jiffies.h>
#include "iphase.h"		  
#include "suni.h"		  
#define swap_byte_order(x) (((x & 0xff) << 8) | ((x & 0xff00) >> 8))

#define PRIV(dev) ((struct suni_priv *) dev->phy_data)

static unsigned char ia_phy_get(struct atm_dev *dev, unsigned long addr);
static void desc_dbg(IADEV *iadev);

static IADEV *ia_dev[8];
static struct atm_dev *_ia_dev[8];
static int iadev_count;
static void ia_led_timer(unsigned long arg);
static DEFINE_TIMER(ia_timer, ia_led_timer, 0, 0);
static int IA_TX_BUF = DFL_TX_BUFFERS, IA_TX_BUF_SZ = DFL_TX_BUF_SZ;
static int IA_RX_BUF = DFL_RX_BUFFERS, IA_RX_BUF_SZ = DFL_RX_BUF_SZ;
static uint IADebugFlag = /* IF_IADBG_ERR | IF_IADBG_CBR| IF_IADBG_INIT_ADAPTER
            |IF_IADBG_ABR | IF_IADBG_EVENT*/ 0; 

module_param(IA_TX_BUF, int, 0);
module_param(IA_TX_BUF_SZ, int, 0);
module_param(IA_RX_BUF, int, 0);
module_param(IA_RX_BUF_SZ, int, 0);
module_param(IADebugFlag, uint, 0644);

MODULE_LICENSE("GPL");

/**************************** IA_LIB **********************************/

static void ia_init_rtn_q (IARTN_Q *que) 
{ 
   que->next = NULL; 
   que->tail = NULL; 
}

static void ia_enque_head_rtn_q (IARTN_Q *que, IARTN_Q * data) 
{
   data->next = NULL;
   if (que->next == NULL) 
      que->next = que->tail = data;
   else {
      data->next = que->next;
      que->next = data;
   } 
   return;
}

static int ia_enque_rtn_q (IARTN_Q *que, struct desc_tbl_t data) {
   IARTN_Q *entry = kmalloc(sizeof(*entry), GFP_ATOMIC);
   if (!entry) return -1;
   entry->data = data;
   entry->next = NULL;
   if (que->next == NULL) 
      que->next = que->tail = entry;
   else {
      que->tail->next = entry;
      que->tail = que->tail->next;
   }      
   return 1;
}

static IARTN_Q * ia_deque_rtn_q (IARTN_Q *que) {
   IARTN_Q *tmpdata;
   if (que->next == NULL)
      return NULL;
   tmpdata = que->next;
   if ( que->next == que->tail)  
      que->next = que->tail = NULL;
   else 
      que->next = que->next->next;
   return tmpdata;
}

static void ia_hack_tcq(IADEV *dev) {

  u_short 		desc1;
  u_short		tcq_wr;
  struct ia_vcc         *iavcc_r = NULL; 

  tcq_wr = readl(dev->seg_reg+TCQ_WR_PTR) & 0xffff;
  while (dev->host_tcq_wr != tcq_wr) {
     desc1 = *(u_short *)(dev->seg_ram + dev->host_tcq_wr);
     if (!desc1) ;
     else if (!dev->desc_tbl[desc1 -1].timestamp) {
        IF_ABR(printk(" Desc %d is reset at %ld\n", desc1 -1, jiffies);)
        *(u_short *) (dev->seg_ram + dev->host_tcq_wr) = 0;
     }                                 
     else if (dev->desc_tbl[desc1 -1].timestamp) {
        if (!(iavcc_r = dev->desc_tbl[desc1 -1].iavcc)) { 
           printk("IA: Fatal err in get_desc\n");
           continue;
        }
        iavcc_r->vc_desc_cnt--;
        dev->desc_tbl[desc1 -1].timestamp = 0;
        IF_EVENT(printk("ia_hack: return_q skb = 0x%p desc = %d\n",
                                   dev->desc_tbl[desc1 -1].txskb, desc1);)
        if (iavcc_r->pcr < dev->rate_limit) {
           IA_SKB_STATE (dev->desc_tbl[desc1-1].txskb) |= IA_TX_DONE;
           if (ia_enque_rtn_q(&dev->tx_return_q, dev->desc_tbl[desc1 -1]) < 0)
              printk("ia_hack_tcq: No memory available\n");
        } 
        dev->desc_tbl[desc1 -1].iavcc = NULL;
        dev->desc_tbl[desc1 -1].txskb = NULL;
     }
     dev->host_tcq_wr += 2;
     if (dev->host_tcq_wr > dev->ffL.tcq_ed) 
        dev->host_tcq_wr = dev->ffL.tcq_st;
  }
} /* ia_hack_tcq */

static u16 get_desc (IADEV *dev, struct ia_vcc *iavcc) {
  u_short 		desc_num, i;
  struct sk_buff        *skb;
  struct ia_vcc         *iavcc_r = NULL; 
  unsigned long delta;
  static unsigned long timer = 0;
  int ltimeout;

  ia_hack_tcq (dev);
  if((time_after(jiffies,timer+50)) || ((dev->ffL.tcq_rd==dev->host_tcq_wr))) {
     timer = jiffies; 
     i=0;
     while (i < dev->num_tx_desc) {
        if (!dev->desc_tbl[i].timestamp) {
           i++;
           continue;
        }
        ltimeout = dev->desc_tbl[i].iavcc->ltimeout; 
        delta = jiffies - dev->desc_tbl[i].timestamp;
        if (delta >= ltimeout) {
           IF_ABR(printk("RECOVER run!! desc_tbl %d = %d  delta = %ld, time = %ld\n", i,dev->desc_tbl[i].timestamp, delta, jiffies);)
           if (dev->ffL.tcq_rd == dev->ffL.tcq_st) 
              dev->ffL.tcq_rd =  dev->ffL.tcq_ed;
           else 
              dev->ffL.tcq_rd -= 2;
           *(u_short *)(dev->seg_ram + dev->ffL.tcq_rd) = i+1;
           if (!(skb = dev->desc_tbl[i].txskb) || 
                          !(iavcc_r = dev->desc_tbl[i].iavcc))
              printk("Fatal err, desc table vcc or skb is NULL\n");
           else 
              iavcc_r->vc_desc_cnt--;
           dev->desc_tbl[i].timestamp = 0;
           dev->desc_tbl[i].iavcc = NULL;
           dev->desc_tbl[i].txskb = NULL;
        }
        i++;
     } /* while */
  }
  if (dev->ffL.tcq_rd == dev->host_tcq_wr) 
     return 0xFFFF;
    
  /* Get the next available descriptor number from TCQ */
  desc_num = *(u_short *)(dev->seg_ram + dev->ffL.tcq_rd);

  while (!desc_num || (dev->desc_tbl[desc_num -1]).timestamp) {
     dev->ffL.tcq_rd += 2;
     if (dev->ffL.tcq_rd > dev->ffL.tcq_ed) 
	dev->ffL.tcq_rd = dev->ffL.tcq_st;
     if (dev->ffL.tcq_rd == dev->host_tcq_wr) 
        return 0xFFFF; 
     desc_num = *(u_short *)(dev->seg_ram + dev->ffL.tcq_rd);
  }

  /* get system time */
  dev->desc_tbl[desc_num -1].timestamp = jiffies;
  return desc_num;
}

static void clear_lockup (struct atm_vcc *vcc, IADEV *dev) {
  u_char          	foundLockUp;
  vcstatus_t		*vcstatus;
  u_short               *shd_tbl;
  u_short               tempCellSlot, tempFract;
  struct main_vc *abr_vc = (struct main_vc *)dev->MAIN_VC_TABLE_ADDR;
  struct ext_vc *eabr_vc = (struct ext_vc *)dev->EXT_VC_TABLE_ADDR;
  u_int  i;

  if (vcc->qos.txtp.traffic_class == ATM_ABR) {
     vcstatus = (vcstatus_t *) &(dev->testTable[vcc->vci]->vc_status);
     vcstatus->cnt++;
     foundLockUp = 0;
     if( vcstatus->cnt == 0x05 ) {
        abr_vc += vcc->vci;
	eabr_vc += vcc->vci;
	if( eabr_vc->last_desc ) {
	   if( (abr_vc->status & 0x07) == ABR_STATE /* 0x2 */ ) {
              /* Wait for 10 Micro sec */
              udelay(10);
	      if ((eabr_vc->last_desc)&&((abr_vc->status & 0x07)==ABR_STATE))
		 foundLockUp = 1;
           }
	   else {
	      tempCellSlot = abr_vc->last_cell_slot;
              tempFract    = abr_vc->fraction;
              if((tempCellSlot == dev->testTable[vcc->vci]->lastTime)
                         && (tempFract == dev->testTable[vcc->vci]->fract))
	         foundLockUp = 1; 		    
              dev->testTable[vcc->vci]->lastTime = tempCellSlot;   
              dev->testTable[vcc->vci]->fract = tempFract; 
	   } 	    
        } /* last descriptor */	 	   
        vcstatus->cnt = 0;     	
     } /* vcstatus->cnt */
	
     if (foundLockUp) {
        IF_ABR(printk("LOCK UP found\n");) 
	writew(0xFFFD, dev->seg_reg+MODE_REG_0);
        /* Wait for 10 Micro sec */
        udelay(10); 
        abr_vc->status &= 0xFFF8;
        abr_vc->status |= 0x0001;  /* state is idle */
	shd_tbl = (u_short *)dev->ABR_SCHED_TABLE_ADDR;                
	for( i = 0; ((i < dev->num_vc) && (shd_tbl[i])); i++ );
	if (i < dev->num_vc)
           shd_tbl[i] = vcc->vci;
        else
           IF_ERR(printk("ABR Seg. may not continue on VC %x\n",vcc->vci);)
        writew(T_ONLINE, dev->seg_reg+MODE_REG_0);
        writew(~(TRANSMIT_DONE|TCQ_NOT_EMPTY), dev->seg_reg+SEG_MASK_REG);
        writew(TRANSMIT_DONE, dev->seg_reg+SEG_INTR_STATUS_REG);       
	vcstatus->cnt = 0;
     } /* foundLockUp */

  } /* if an ABR VC */


}
 
/*
** Conversion of 24-bit cellrate (cells/sec) to 16-bit floating point format.
**
**  +----+----+------------------+-------------------------------+
**  |  R | NZ |  5-bit exponent  |        9-bit mantissa         |
**  +----+----+------------------+-------------------------------+
** 
**    R = reserved (written as 0)
**    NZ = 0 if 0 cells/sec; 1 otherwise
**
**    if NZ = 1, rate = 1.mmmmmmmmm x 2^(eeeee) cells/sec
*/
static u16
cellrate_to_float(u32 cr)
{

#define	NZ 		0x4000
#define	M_BITS		9		/* Number of bits in mantissa */
#define	E_BITS		5		/* Number of bits in exponent */
#define	M_MASK		0x1ff		
#define	E_MASK		0x1f
  u16   flot;
  u32	tmp = cr & 0x00ffffff;
  int 	i   = 0;
  if (cr == 0)
     return 0;
  while (tmp != 1) {
     tmp >>= 1;
     i++;
  }
  if (i == M_BITS)
     flot = NZ | (i << M_BITS) | (cr & M_MASK);
  else if (i < M_BITS)
     flot = NZ | (i << M_BITS) | ((cr << (M_BITS - i)) & M_MASK);
  else
     flot = NZ | (i << M_BITS) | ((cr >> (i - M_BITS)) & M_MASK);
  return flot;
}

#if 0
/*
** Conversion of 16-bit floating point format to 24-bit cellrate (cells/sec).
*/
static u32
float_to_cellrate(u16 rate)
{
  u32   exp, mantissa, cps;
  if ((rate & NZ) == 0)
     return 0;
  exp = (rate >> M_BITS) & E_MASK;
  mantissa = rate & M_MASK;
  if (exp == 0)
     return 1;
  cps = (1 << M_BITS) | mantissa;
  if (exp == M_BITS)
     cps = cps;
  else if (exp > M_BITS)
     cps <<= (exp - M_BITS);
  else
     cps >>= (M_BITS - exp);
  return cps;
}
#endif 

static void init_abr_vc (IADEV *dev, srv_cls_param_t *srv_p) {
  srv_p->class_type = ATM_ABR;
  srv_p->pcr        = dev->LineRate;
  srv_p->mcr        = 0;
  srv_p->icr        = 0x055cb7;
  srv_p->tbe        = 0xffffff;
  srv_p->frtt       = 0x3a;
  srv_p->rif        = 0xf;
  srv_p->rdf        = 0xb;
  srv_p->nrm        = 0x4;
  srv_p->trm        = 0x7;
  srv_p->cdf        = 0x3;
  srv_p->adtf       = 50;
}

static int
ia_open_abr_vc(IADEV *dev, srv_cls_param_t *srv_p, 
                                                struct atm_vcc *vcc, u8 flag)
{
  f_vc_abr_entry  *f_abr_vc;
  r_vc_abr_entry  *r_abr_vc;
  u32		icr;
  u8		trm, nrm, crm;
  u16		adtf, air, *ptr16;	
  f_abr_vc =(f_vc_abr_entry *)dev->MAIN_VC_TABLE_ADDR;
  f_abr_vc += vcc->vci;       
  switch (flag) {
     case 1: /* FFRED initialization */
#if 0  /* sanity check */
       if (srv_p->pcr == 0)
          return INVALID_PCR;
       if (srv_p->pcr > dev->LineRate)
          srv_p->pcr = dev->LineRate;
       if ((srv_p->mcr + dev->sum_mcr) > dev->LineRate)
	  return MCR_UNAVAILABLE;
       if (srv_p->mcr > srv_p->pcr)
	  return INVALID_MCR;
       if (!(srv_p->icr))
	  srv_p->icr = srv_p->pcr;
       if ((srv_p->icr < srv_p->mcr) || (srv_p->icr > srv_p->pcr))
	  return INVALID_ICR;
       if ((srv_p->tbe < MIN_TBE) || (srv_p->tbe > MAX_TBE))
	  return INVALID_TBE;
       if ((srv_p->frtt < MIN_FRTT) || (srv_p->frtt > MAX_FRTT))
	  return INVALID_FRTT;
       if (srv_p->nrm > MAX_NRM)
	  return INVALID_NRM;
       if (srv_p->trm > MAX_TRM)
	  return INVALID_TRM;
       if (srv_p->adtf > MAX_ADTF)
          return INVALID_ADTF;
       else if (srv_p->adtf == 0)
	  srv_p->adtf = 1;
       if (srv_p->cdf > MAX_CDF)
	  return INVALID_CDF;
       if (srv_p->rif > MAX_RIF)
	  return INVALID_RIF;
       if (srv_p->rdf > MAX_RDF)
	  return INVALID_RDF;
#endif
       memset ((caddr_t)f_abr_vc, 0, sizeof(*f_abr_vc));
       f_abr_vc->f_vc_type = ABR;
       nrm = 2 << srv_p->nrm;     /* (2 ** (srv_p->nrm +1)) */
			          /* i.e 2**n = 2 << (n-1) */
       f_abr_vc->f_nrm = nrm << 8 | nrm;
       trm = 100000/(2 << (16 - srv_p->trm));
       if ( trm == 0) trm = 1;
       f_abr_vc->f_nrmexp =(((srv_p->nrm +1) & 0x0f) << 12)|(MRM << 8) | trm;
       crm = srv_p->tbe / nrm;
       if (crm == 0) crm = 1;
       f_abr_vc->f_crm = crm & 0xff;
       f_abr_vc->f_pcr = cellrate_to_float(srv_p->pcr);
       icr = min( srv_p->icr, (srv_p->tbe > srv_p->frtt) ?
				((srv_p->tbe/srv_p->frtt)*1000000) :
				(1000000/(srv_p->frtt/srv_p->tbe)));
       f_abr_vc->f_icr = cellrate_to_float(icr);
       adtf = (10000 * srv_p->adtf)/8192;
       if (adtf == 0) adtf = 1; 
       f_abr_vc->f_cdf = ((7 - srv_p->cdf) << 12 | adtf) & 0xfff;
       f_abr_vc->f_mcr = cellrate_to_float(srv_p->mcr);
       f_abr_vc->f_acr = f_abr_vc->f_icr;
       f_abr_vc->f_status = 0x0042;
       break;
    case 0: /* RFRED initialization */	
       ptr16 = (u_short *)(dev->reass_ram + REASS_TABLE*dev->memSize); 
       *(ptr16 + vcc->vci) = NO_AAL5_PKT | REASS_ABR;
       r_abr_vc = (r_vc_abr_entry*)(dev->reass_ram+ABR_VC_TABLE*dev->memSize);
       r_abr_vc += vcc->vci;
       r_abr_vc->r_status_rdf = (15 - srv_p->rdf) & 0x000f;
       air = srv_p->pcr << (15 - srv_p->rif);
       if (air == 0) air = 1;
       r_abr_vc->r_air = cellrate_to_float(air);
       dev->testTable[vcc->vci]->vc_status = VC_ACTIVE | VC_ABR;
       dev->sum_mcr	   += srv_p->mcr;
       dev->n_abr++;
       break;
    default:
       break;
  }
  return	0;
}
static int ia_cbr_setup (IADEV *dev, struct atm_vcc *vcc) {
   u32 rateLow=0, rateHigh, rate;
   int entries;
   struct ia_vcc *ia_vcc;

   int   idealSlot =0, testSlot, toBeAssigned, inc;
   u32   spacing;
   u16  *SchedTbl, *TstSchedTbl;
   u16  cbrVC, vcIndex;
   u32   fracSlot    = 0;
   u32   sp_mod      = 0;
   u32   sp_mod2     = 0;

   /* IpAdjustTrafficParams */
   if (vcc->qos.txtp.max_pcr <= 0) {
      IF_ERR(printk("PCR for CBR not defined\n");)
      return -1;
   }
   rate = vcc->qos.txtp.max_pcr;
   entries = rate / dev->Granularity;
   IF_CBR(printk("CBR: CBR entries=0x%x for rate=0x%x & Gran=0x%x\n",
                                entries, rate, dev->Granularity);)
   if (entries < 1)
      IF_CBR(printk("CBR: Bandwidth smaller than granularity of CBR table\n");) 
   rateLow  =  entries * dev->Granularity;
   rateHigh = (entries + 1) * dev->Granularity;
   if (3*(rate - rateLow) > (rateHigh - rate))
      entries++;
   if (entries > dev->CbrRemEntries) {
      IF_CBR(printk("CBR: Not enough bandwidth to support this PCR.\n");)
      IF_CBR(printk("Entries = 0x%x, CbrRemEntries = 0x%x.\n",
                                       entries, dev->CbrRemEntries);)
      return -EBUSY;
   }   

   ia_vcc = INPH_IA_VCC(vcc);
   ia_vcc->NumCbrEntry = entries; 
   dev->sum_mcr += entries * dev->Granularity; 
   /* IaFFrednInsertCbrSched */
   // Starting at an arbitrary location, place the entries into the table
   // as smoothly as possible
   cbrVC   = 0;
   spacing = dev->CbrTotEntries / entries;
   sp_mod  = dev->CbrTotEntries % entries; // get modulo
   toBeAssigned = entries;
   fracSlot = 0;
   vcIndex  = vcc->vci;
   IF_CBR(printk("Vci=0x%x,Spacing=0x%x,Sp_mod=0x%x\n",vcIndex,spacing,sp_mod);)
   while (toBeAssigned)
   {
      // If this is the first time, start the table loading for this connection
      // as close to entryPoint as possible.
      if (toBeAssigned == entries)
      {
         idealSlot = dev->CbrEntryPt;
         dev->CbrEntryPt += 2;    // Adding 2 helps to prevent clumping
         if (dev->CbrEntryPt >= dev->CbrTotEntries) 
            dev->CbrEntryPt -= dev->CbrTotEntries;// Wrap if necessary
      } else {
         idealSlot += (u32)(spacing + fracSlot); // Point to the next location
         // in the table that would be  smoothest
         fracSlot = ((sp_mod + sp_mod2) / entries);  // get new integer part
         sp_mod2  = ((sp_mod + sp_mod2) % entries);  // calc new fractional part
      }
      if (idealSlot >= (int)dev->CbrTotEntries) 
         idealSlot -= dev->CbrTotEntries;  
      // Continuously check around this ideal value until a null
      // location is encountered.
      SchedTbl = (u16*)(dev->seg_ram+CBR_SCHED_TABLE*dev->memSize); 
      inc = 0;
      testSlot = idealSlot;
      TstSchedTbl = (u16*)(SchedTbl+testSlot);  //set index and read in value
      IF_CBR(printk("CBR Testslot 0x%x AT Location 0x%p, NumToAssign=%d\n",
                                testSlot, TstSchedTbl,toBeAssigned);)
      memcpy((caddr_t)&cbrVC,(caddr_t)TstSchedTbl,sizeof(cbrVC));
      while (cbrVC)  // If another VC at this location, we have to keep looking
      {
          inc++;
          testSlot = idealSlot - inc;
          if (testSlot < 0) { // Wrap if necessary
             testSlot += dev->CbrTotEntries;
             IF_CBR(printk("Testslot Wrap. STable Start=0x%p,Testslot=%d\n",
                                                       SchedTbl,testSlot);)
          }
          TstSchedTbl = (u16 *)(SchedTbl + testSlot);  // set table index
          memcpy((caddr_t)&cbrVC,(caddr_t)TstSchedTbl,sizeof(cbrVC)); 
          if (!cbrVC)
             break;
          testSlot = idealSlot + inc;
          if (testSlot >= (int)dev->CbrTotEntries) { // Wrap if necessary
             testSlot -= dev->CbrTotEntries;
             IF_CBR(printk("TotCbrEntries=%d",dev->CbrTotEntries);)
             IF_CBR(printk(" Testslot=0x%x ToBeAssgned=%d\n", 
                                            testSlot, toBeAssigned);)
          } 
          // set table index and read in value
          TstSchedTbl = (u16*)(SchedTbl + testSlot);
          IF_CBR(printk("Reading CBR Tbl from 0x%p, CbrVal=0x%x Iteration %d\n",
                          TstSchedTbl,cbrVC,inc);)
          memcpy((caddr_t)&cbrVC,(caddr_t)TstSchedTbl,sizeof(cbrVC));
       } /* while */
       // Move this VCI number into this location of the CBR Sched table.
       memcpy((caddr_t)TstSchedTbl, (caddr_t)&vcIndex, sizeof(*TstSchedTbl));
       dev->CbrRemEntries--;
       toBeAssigned--;
   } /* while */ 

   /* IaFFrednCbrEnable */
   dev->NumEnabledCBR++;
   if (dev->NumEnabledCBR == 1) {
       writew((CBR_EN | UBR_EN | ABR_EN | (0x23 << 2)), dev->seg_reg+STPARMS);
       IF_CBR(printk("CBR is enabled\n");)
   }
   return 0;
}
static void ia_cbrVc_close (struct atm_vcc *vcc) {
   IADEV *iadev;
   u16 *SchedTbl, NullVci = 0;
   u32 i, NumFound;

   iadev = INPH_IA_DEV(vcc->dev);
   iadev->NumEnabledCBR--;
   SchedTbl = (u16*)(iadev->seg_ram+CBR_SCHED_TABLE*iadev->memSize);
   if (iadev->NumEnabledCBR == 0) {
      writew((UBR_EN | ABR_EN | (0x23 << 2)), iadev->seg_reg+STPARMS);
      IF_CBR (printk("CBR support disabled\n");)
   }
   NumFound = 0;
   for (i=0; i < iadev->CbrTotEntries; i++)
   {
      if (*SchedTbl == vcc->vci) {
         iadev->CbrRemEntries++;
         *SchedTbl = NullVci;
         IF_CBR(NumFound++;)
      }
      SchedTbl++;   
   } 
   IF_CBR(printk("Exit ia_cbrVc_close, NumRemoved=%d\n",NumFound);)
}

static int ia_avail_descs(IADEV *iadev) {
   int tmp = 0;
   ia_hack_tcq(iadev);
   if (iadev->host_tcq_wr >= iadev->ffL.tcq_rd)
      tmp = (iadev->host_tcq_wr - iadev->ffL.tcq_rd) / 2;
   else
      tmp = (iadev->ffL.tcq_ed - iadev->ffL.tcq_rd + 2 + iadev->host_tcq_wr -
                   iadev->ffL.tcq_st) / 2;
   return tmp;
}    

static int ia_pkt_tx (struct atm_vcc *vcc, struct sk_buff *skb);

static int ia_que_tx (IADEV *iadev) { 
   struct sk_buff *skb;
   int num_desc;
   struct atm_vcc *vcc;
   num_desc = ia_avail_descs(iadev);

   while (num_desc && (skb = skb_dequeue(&iadev->tx_backlog))) {
      if (!(vcc = ATM_SKB(skb)->vcc)) {
         dev_kfree_skb_any(skb);
         printk("ia_que_tx: Null vcc\n");
         break;
      }
      if (!test_bit(ATM_VF_READY,&vcc->flags)) {
         dev_kfree_skb_any(skb);
         printk("Free the SKB on closed vci %d \n", vcc->vci);
         break;
      }
      if (ia_pkt_tx (vcc, skb)) {
         skb_queue_head(&iadev->tx_backlog, skb);
      }
      num_desc--;
   }
   return 0;
}

static void ia_tx_poll (IADEV *iadev) {
   struct atm_vcc *vcc = NULL;
   struct sk_buff *skb = NULL, *skb1 = NULL;
   struct ia_vcc *iavcc;
   IARTN_Q *  rtne;

   ia_hack_tcq(iadev);
   while ( (rtne = ia_deque_rtn_q(&iadev->tx_return_q))) {
       skb = rtne->data.txskb;
       if (!skb) {
           printk("ia_tx_poll: skb is null\n");
           goto out;
       }
       vcc = ATM_SKB(skb)->vcc;
       if (!vcc) {
           printk("ia_tx_poll: vcc is null\n");
           dev_kfree_skb_any(skb);
	   goto out;
       }

       iavcc = INPH_IA_VCC(vcc);
       if (!iavcc) {
           printk("ia_tx_poll: iavcc is null\n");
           dev_kfree_skb_any(skb);
	   goto out;
       }

       skb1 = skb_dequeue(&iavcc->txing_skb);
       while (skb1 && (skb1 != skb)) {
          if (!(IA_SKB_STATE(skb1) & IA_TX_DONE)) {
             printk("IA_tx_intr: Vci %d lost pkt!!!\n", vcc->vci);
          }
          IF_ERR(printk("Release the SKB not match\n");)
          if ((vcc->pop) && (skb1->len != 0))
          {
             vcc->pop(vcc, skb1);
             IF_EVENT(printk("Tansmit Done - skb 0x%lx return\n",
                                                          (long)skb1);)
          }
          else 
             dev_kfree_skb_any(skb1);
          skb1 = skb_dequeue(&iavcc->txing_skb);
       }                                                        
       if (!skb1) {
          IF_EVENT(printk("IA: Vci %d - skb not found requed\n",vcc->vci);)
          ia_enque_head_rtn_q (&iadev->tx_return_q, rtne);
          break;
       }
       if ((vcc->pop) && (skb->len != 0))
       {
          vcc->pop(vcc, skb);
          IF_EVENT(printk("Tx Done - skb 0x%lx return\n",(long)skb);)
       }
       else 
          dev_kfree_skb_any(skb);
       kfree(rtne);
    }
    ia_que_tx(iadev);
out:
    return;
}
#if 0
static void ia_eeprom_put (IADEV *iadev, u32 addr, u_short val)
{
        u32	t;
	int	i;
	/*
	 * Issue a command to enable writes to the NOVRAM
	 */
	NVRAM_CMD (EXTEND + EWEN);
	NVRAM_CLR_CE;
	/*
	 * issue the write command
	 */
	NVRAM_CMD(IAWRITE + addr);
	/* 
	 * Send the data, starting with D15, then D14, and so on for 16 bits
	 */
	for (i=15; i>=0; i--) {
		NVRAM_CLKOUT (val & 0x8000);
		val <<= 1;
	}
	NVRAM_CLR_CE;
	CFG_OR(NVCE);
	t = readl(iadev->reg+IPHASE5575_EEPROM_ACCESS); 
	while (!(t & NVDO))
		t = readl(iadev->reg+IPHASE5575_EEPROM_ACCESS); 

	NVRAM_CLR_CE;
	/*
	 * disable writes again
	 */
	NVRAM_CMD(EXTEND + EWDS)
	NVRAM_CLR_CE;
	CFG_AND(~NVDI);
}
#endif

static u16 ia_eeprom_get (IADEV *iadev, u32 addr)
{
	u_short	val;
        u32	t;
	int	i;
	/*
	 * Read the first bit that was clocked with the falling edge of the
	 * the last command data clock
	 */
	NVRAM_CMD(IAREAD + addr);
	/*
	 * Now read the rest of the bits, the next bit read is D14, then D13,
	 * and so on.
	 */
	val = 0;
	for (i=15; i>=0; i--) {
		NVRAM_CLKIN(t);
		val |= (t << i);
	}
	NVRAM_CLR_CE;
	CFG_AND(~NVDI);
	return val;
}

static void ia_hw_type(IADEV *iadev) {
   u_short memType = ia_eeprom_get(iadev, 25);   
   iadev->memType = memType;
   if ((memType & MEM_SIZE_MASK) == MEM_SIZE_1M) {
      iadev->num_tx_desc = IA_TX_BUF;
      iadev->tx_buf_sz = IA_TX_BUF_SZ;
      iadev->num_rx_desc = IA_RX_BUF;
      iadev->rx_buf_sz = IA_RX_BUF_SZ; 
   } else if ((memType & MEM_SIZE_MASK) == MEM_SIZE_512K) {
      if (IA_TX_BUF == DFL_TX_BUFFERS)
        iadev->num_tx_desc = IA_TX_BUF / 2;
      else 
        iadev->num_tx_desc = IA_TX_BUF;
      iadev->tx_buf_sz = IA_TX_BUF_SZ;
      if (IA_RX_BUF == DFL_RX_BUFFERS)
        iadev->num_rx_desc = IA_RX_BUF / 2;
      else
        iadev->num_rx_desc = IA_RX_BUF;
      iadev->rx_buf_sz = IA_RX_BUF_SZ;
   }
   else {
      if (IA_TX_BUF == DFL_TX_BUFFERS) 
        iadev->num_tx_desc = IA_TX_BUF / 8;
      else
        iadev->num_tx_desc = IA_TX_BUF;
      iadev->tx_buf_sz = IA_TX_BUF_SZ;
      if (IA_RX_BUF == DFL_RX_BUFFERS)
        iadev->num_rx_desc = IA_RX_BUF / 8;
      else
        iadev->num_rx_desc = IA_RX_BUF;
      iadev->rx_buf_sz = IA_RX_BUF_SZ; 
   } 
   iadev->rx_pkt_ram = TX_PACKET_RAM + (iadev->num_tx_desc * iadev->tx_buf_sz); 
   IF_INIT(printk("BUF: tx=%d,sz=%d rx=%d sz= %d rx_pkt_ram=%d\n",
         iadev->num_tx_desc, iadev->tx_buf_sz, iadev->num_rx_desc,
         iadev->rx_buf_sz, iadev->rx_pkt_ram);)

#if 0
   if ((memType & FE_MASK) == FE_SINGLE_MODE) {
      iadev->phy_type = PHY_OC3C_S;
   else if ((memType & FE_MASK) == FE_UTP_OPTION)
      iadev->phy_type = PHY_UTP155;
   else
     iadev->phy_type = PHY_OC3C_M;
#endif
   
   iadev->phy_type = memType & FE_MASK;
   IF_INIT(printk("memType = 0x%x iadev->phy_type = 0x%x\n", 
                                         memType,iadev->phy_type);)
   if (iadev->phy_type == FE_25MBIT_PHY) 
      iadev->LineRate = (u32)(((25600000/8)*26)/(27*53));
   else if (iadev->phy_type == FE_DS3_PHY)
      iadev->LineRate = (u32)(((44736000/8)*26)/(27*53));
   else if (iadev->phy_type == FE_E3_PHY) 
      iadev->LineRate = (u32)(((34368000/8)*26)/(27*53));
   else
       iadev->LineRate = (u32)(ATM_OC3_PCR);
   IF_INIT(printk("iadev->LineRate = %d \n", iadev->LineRate);)

}

static u32 ia_phy_read32(struct iadev_priv *ia, unsigned int reg)
{
	return readl(ia->phy + (reg >> 2));
}

static void ia_phy_write32(struct iadev_priv *ia, unsigned int reg, u32 val)
{
	writel(val, ia->phy + (reg >> 2));
}

static void ia_frontend_intr(struct iadev_priv *iadev)
{
	u32 status;

	if (iadev->phy_type & FE_25MBIT_PHY) {
		status = ia_phy_read32(iadev, MB25_INTR_STATUS);
		iadev->carrier_detect = (status & MB25_IS_GSB) ? 1 : 0;
	} else if (iadev->phy_type & FE_DS3_PHY) {
		ia_phy_read32(iadev, SUNI_DS3_FRM_INTR_STAT);
		status = ia_phy_read32(iadev, SUNI_DS3_FRM_STAT);
		iadev->carrier_detect = (status & SUNI_DS3_LOSV) ? 0 : 1;
	} else if (iadev->phy_type & FE_E3_PHY) {
		ia_phy_read32(iadev, SUNI_E3_FRM_MAINT_INTR_IND);
		status = ia_phy_read32(iadev, SUNI_E3_FRM_FRAM_INTR_IND_STAT);
		iadev->carrier_detect = (status & SUNI_E3_LOS) ? 0 : 1;
	} else {
		status = ia_phy_read32(iadev, SUNI_RSOP_STATUS);
		iadev->carrier_detect = (status & SUNI_LOSV) ? 0 : 1;
	}

	printk(KERN_INFO "IA: SUNI carrier %s\n",
		iadev->carrier_detect ? "detected" : "lost signal");
}

static void ia_mb25_init(struct iadev_priv *iadev)
{
#if 0
   mb25->mb25_master_ctrl = MB25_MC_DRIC | MB25_MC_DREC | MB25_MC_ENABLED;
#endif
	ia_phy_write32(iadev, MB25_MASTER_CTRL, MB25_MC_DRIC | MB25_MC_DREC);
	ia_phy_write32(iadev, MB25_DIAG_CONTROL, 0);

	iadev->carrier_detect =
		(ia_phy_read32(iadev, MB25_INTR_STATUS) & MB25_IS_GSB) ? 1 : 0;
}

struct ia_reg {
	u16 reg;
	u16 val;
};

static void ia_phy_write(struct iadev_priv *iadev,
			 const struct ia_reg *regs, int len)
{
	while (len--) {
		ia_phy_write32(iadev, regs->reg, regs->val);
		regs++;
	}
}

static void ia_suni_pm7345_init_ds3(struct iadev_priv *iadev)
{
	static const struct ia_reg suni_ds3_init [] = {
		{ SUNI_DS3_FRM_INTR_ENBL,	0x17 },
		{ SUNI_DS3_FRM_CFG,		0x01 },
		{ SUNI_DS3_TRAN_CFG,		0x01 },
		{ SUNI_CONFIG,			0 },
		{ SUNI_SPLR_CFG,		0 },
		{ SUNI_SPLT_CFG,		0 }
	};
	u32 status;

	status = ia_phy_read32(iadev, SUNI_DS3_FRM_STAT);
	iadev->carrier_detect = (status & SUNI_DS3_LOSV) ? 0 : 1;

	ia_phy_write(iadev, suni_ds3_init, ARRAY_SIZE(suni_ds3_init));
}

static void ia_suni_pm7345_init_e3(struct iadev_priv *iadev)
{
	static const struct ia_reg suni_e3_init [] = {
		{ SUNI_E3_FRM_FRAM_OPTIONS,		0x04 },
		{ SUNI_E3_FRM_MAINT_OPTIONS,		0x20 },
		{ SUNI_E3_FRM_FRAM_INTR_ENBL,		0x1d },
		{ SUNI_E3_FRM_MAINT_INTR_ENBL,		0x30 },
		{ SUNI_E3_TRAN_STAT_DIAG_OPTIONS,	0 },
		{ SUNI_E3_TRAN_FRAM_OPTIONS,		0x01 },
		{ SUNI_CONFIG,				SUNI_PM7345_E3ENBL },
		{ SUNI_SPLR_CFG,			0x41 },
		{ SUNI_SPLT_CFG,			0x41 }
	};
	u32 status;

	status = ia_phy_read32(iadev, SUNI_E3_FRM_FRAM_INTR_IND_STAT);
	iadev->carrier_detect = (status & SUNI_E3_LOS) ? 0 : 1;
	ia_phy_write(iadev, suni_e3_init, ARRAY_SIZE(suni_e3_init));
}

static void ia_suni_pm7345_init(struct iadev_priv *iadev)
{
	static const struct ia_reg suni_init [] = {
		/* Enable RSOP loss of signal interrupt. */
		{ SUNI_INTR_ENBL,		0x28 },
		/* Clear error counters. */
		{ SUNI_ID_RESET,		0 },
		/* Clear "PMCTST" in master test register. */
		{ SUNI_MASTER_TEST,		0 },

		{ SUNI_RXCP_CTRL,		0x2c },
		{ SUNI_RXCP_FCTRL,		0x81 },

		{ SUNI_RXCP_IDLE_PAT_H1,	0 },
		{ SUNI_RXCP_IDLE_PAT_H2,	0 },
		{ SUNI_RXCP_IDLE_PAT_H3,	0 },
		{ SUNI_RXCP_IDLE_PAT_H4,	0x01 },

		{ SUNI_RXCP_IDLE_MASK_H1,	0xff },
		{ SUNI_RXCP_IDLE_MASK_H2,	0xff },
		{ SUNI_RXCP_IDLE_MASK_H3,	0xff },
		{ SUNI_RXCP_IDLE_MASK_H4,	0xfe },

		{ SUNI_RXCP_CELL_PAT_H1,	0 },
		{ SUNI_RXCP_CELL_PAT_H2,	0 },
		{ SUNI_RXCP_CELL_PAT_H3,	0 },
		{ SUNI_RXCP_CELL_PAT_H4,	0x01 },

		{ SUNI_RXCP_CELL_MASK_H1,	0xff },
		{ SUNI_RXCP_CELL_MASK_H2,	0xff },
		{ SUNI_RXCP_CELL_MASK_H3,	0xff },
		{ SUNI_RXCP_CELL_MASK_H4,	0xff },

		{ SUNI_TXCP_CTRL,		0xa4 },
		{ SUNI_TXCP_INTR_EN_STS,	0x10 },
		{ SUNI_TXCP_IDLE_PAT_H5,	0x55 }
	};

	if (iadev->phy_type & FE_DS3_PHY)
		ia_suni_pm7345_init_ds3(iadev);
	else
		ia_suni_pm7345_init_e3(iadev);

	ia_phy_write(iadev, suni_init, ARRAY_SIZE(suni_init));

	ia_phy_write32(iadev, SUNI_CONFIG, ia_phy_read32(iadev, SUNI_CONFIG) &
		~(SUNI_PM7345_LLB | SUNI_PM7345_CLB |
		  SUNI_PM7345_DLB | SUNI_PM7345_PLB));
#ifdef __SNMP__
   suni_pm7345->suni_rxcp_intr_en_sts |= SUNI_OOCDE;
#endif /* __SNMP__ */
   return;
}


/***************************** IA_LIB END *****************************/
    
#ifdef CONFIG_ATM_IA_DEBUG
static int tcnter = 0;
static void xdump( u_char*  cp, int  length, char*  prefix )
{
    int col, count;
    u_char prntBuf[120];
    u_char*  pBuf = prntBuf;
    count = 0;
    while(count < length){
        pBuf += sprintf( pBuf, "%s", prefix );
        for(col = 0;count + col < length && col < 16; col++){
            if (col != 0 && (col % 4) == 0)
                pBuf += sprintf( pBuf, " " );
            pBuf += sprintf( pBuf, "%02X ", cp[count + col] );
        }
        while(col++ < 16){      /* pad end of buffer with blanks */
            if ((col % 4) == 0)
                sprintf( pBuf, " " );
            pBuf += sprintf( pBuf, "   " );
        }
        pBuf += sprintf( pBuf, "  " );
        for(col = 0;count + col < length && col < 16; col++){
            if (isprint((int)cp[count + col]))
                pBuf += sprintf( pBuf, "%c", cp[count + col] );
            else
                pBuf += sprintf( pBuf, "." );
                }
        printk("%s\n", prntBuf);
        count += col;
        pBuf = prntBuf;
    }

}  /* close xdump(... */
#endif /* CONFIG_ATM_IA_DEBUG */

  
static struct atm_dev *ia_boards = NULL;  
  
#define ACTUAL_RAM_BASE \
	RAM_BASE*((iadev->mem)/(128 * 1024))  
#define ACTUAL_SEG_RAM_BASE \
	IPHASE5575_FRAG_CONTROL_RAM_BASE*((iadev->mem)/(128 * 1024))  
#define ACTUAL_REASS_RAM_BASE \
	IPHASE5575_REASS_CONTROL_RAM_BASE*((iadev->mem)/(128 * 1024))  
  
  
/*-- some utilities and memory allocation stuff will come here -------------*/  
  
static void desc_dbg(IADEV *iadev) {

  u_short tcq_wr_ptr, tcq_st_ptr, tcq_ed_ptr;
  u32 i;
  void __iomem *tmp;
  // regval = readl((u32)ia_cmds->maddr);
  tcq_wr_ptr =  readw(iadev->seg_reg+TCQ_WR_PTR);
  printk("B_tcq_wr = 0x%x desc = %d last desc = %d\n",
                     tcq_wr_ptr, readw(iadev->seg_ram+tcq_wr_ptr),
                     readw(iadev->seg_ram+tcq_wr_ptr-2));
  printk(" host_tcq_wr = 0x%x  host_tcq_rd = 0x%x \n",  iadev->host_tcq_wr, 
                   iadev->ffL.tcq_rd);
  tcq_st_ptr =  readw(iadev->seg_reg+TCQ_ST_ADR);
  tcq_ed_ptr =  readw(iadev->seg_reg+TCQ_ED_ADR);
  printk("tcq_st_ptr = 0x%x    tcq_ed_ptr = 0x%x \n", tcq_st_ptr, tcq_ed_ptr);
  i = 0;
  while (tcq_st_ptr != tcq_ed_ptr) {
      tmp = iadev->seg_ram+tcq_st_ptr;
      printk("TCQ slot %d desc = %d  Addr = %p\n", i++, readw(tmp), tmp);
      tcq_st_ptr += 2;
  }
  for(i=0; i <iadev->num_tx_desc; i++)
      printk("Desc_tbl[%d] = %d \n", i, iadev->desc_tbl[i].timestamp);
} 
  
  
/*----------------------------- Receiving side stuff --------------------------*/  
 
static void rx_excp_rcvd(struct atm_dev *dev)  
{  
#if 0 /* closing the receiving size will cause too many excp int */  
  IADEV *iadev;  
  u_short state;  
  u_short excpq_rd_ptr;  
  //u_short *ptr;  
  int vci, error = 1;  
  iadev = INPH_IA_DEV(dev);  
  state = readl(iadev->reass_reg + STATE_REG) & 0xffff;  
  while((state & EXCPQ_EMPTY) != EXCPQ_EMPTY)  
  { printk("state = %x \n", state); 
        excpq_rd_ptr = readw(iadev->reass_reg + EXCP_Q_RD_PTR) & 0xffff;  
 printk("state = %x excpq_rd_ptr = %x \n", state, excpq_rd_ptr); 
        if (excpq_rd_ptr == *(u16*)(iadev->reass_reg + EXCP_Q_WR_PTR))
            IF_ERR(printk("excpq_rd_ptr is wrong!!!\n");)
        // TODO: update exception stat
	vci = readw(iadev->reass_ram+excpq_rd_ptr);  
	error = readw(iadev->reass_ram+excpq_rd_ptr+2) & 0x0007;  
        // pwang_test
	excpq_rd_ptr += 4;  
	if (excpq_rd_ptr > (readw(iadev->reass_reg + EXCP_Q_ED_ADR)& 0xffff))  
 	    excpq_rd_ptr = readw(iadev->reass_reg + EXCP_Q_ST_ADR)& 0xffff;
	writew( excpq_rd_ptr, iadev->reass_reg + EXCP_Q_RD_PTR);  
        state = readl(iadev->reass_reg + STATE_REG) & 0xffff;  
  }  
#endif
}  
  
static void free_desc(struct atm_dev *dev, int desc)  
{  
	IADEV *iadev;  
	iadev = INPH_IA_DEV(dev);  
        writew(desc, iadev->reass_ram+iadev->rfL.fdq_wr); 
	iadev->rfL.fdq_wr +=2;
	if (iadev->rfL.fdq_wr > iadev->rfL.fdq_ed)
		iadev->rfL.fdq_wr =  iadev->rfL.fdq_st;  
	writew(iadev->rfL.fdq_wr, iadev->reass_reg+FREEQ_WR_PTR);  
}  
  
  
static int rx_pkt(struct atm_dev *dev)  
{  
	IADEV *iadev;  
	struct atm_vcc *vcc;  
	unsigned short status;  
	struct rx_buf_desc __iomem *buf_desc_ptr;  
	int desc;   
	struct dle* wr_ptr;  
	int len;  
	struct sk_buff *skb;  
	u_int buf_addr, dma_addr;  

	iadev = INPH_IA_DEV(dev);  
	if (iadev->rfL.pcq_rd == (readw(iadev->reass_reg+PCQ_WR_PTR)&0xffff)) 
	{  
   	    printk(KERN_ERR DEV_LABEL "(itf %d) Receive queue empty\n", dev->number);  
	    return -EINVAL;  
	}  
	/* mask 1st 3 bits to get the actual descno. */  
	desc = readw(iadev->reass_ram+iadev->rfL.pcq_rd) & 0x1fff;  
        IF_RX(printk("reass_ram = %p iadev->rfL.pcq_rd = 0x%x desc = %d\n", 
                                    iadev->reass_ram, iadev->rfL.pcq_rd, desc);
              printk(" pcq_wr_ptr = 0x%x\n",
                               readw(iadev->reass_reg+PCQ_WR_PTR)&0xffff);)
	/* update the read pointer  - maybe we shud do this in the end*/  
	if ( iadev->rfL.pcq_rd== iadev->rfL.pcq_ed) 
		iadev->rfL.pcq_rd = iadev->rfL.pcq_st;  
	else  
		iadev->rfL.pcq_rd += 2;
	writew(iadev->rfL.pcq_rd, iadev->reass_reg+PCQ_RD_PTR);  
  
	/* get the buffer desc entry.  
		update stuff. - doesn't seem to be any update necessary  
	*/  
	buf_desc_ptr = iadev->RX_DESC_BASE_ADDR;
	/* make the ptr point to the corresponding buffer desc entry */  
	buf_desc_ptr += desc;	  
        if (!desc || (desc > iadev->num_rx_desc) || 
                      ((buf_desc_ptr->vc_index & 0xffff) > iadev->num_vc)) { 
            free_desc(dev, desc);
            IF_ERR(printk("IA: bad descriptor desc = %d \n", desc);)
            return -1;
        }
	vcc = iadev->rx_open[buf_desc_ptr->vc_index & 0xffff];  
	if (!vcc)  
	{      
                free_desc(dev, desc); 
		printk("IA: null vcc, drop PDU\n");  
		return -1;  
	}  
	  
  
	/* might want to check the status bits for errors */  
	status = (u_short) (buf_desc_ptr->desc_mode);  
	if (status & (RX_CER | RX_PTE | RX_OFL))  
	{  
                atomic_inc_unchecked(&vcc->stats->rx_err);
		IF_ERR(printk("IA: bad packet, dropping it");)  
                if (status & RX_CER) { 
                    IF_ERR(printk(" cause: packet CRC error\n");)
                }
                else if (status & RX_PTE) {
                    IF_ERR(printk(" cause: packet time out\n");)
                }
                else {
                    IF_ERR(printk(" cause: buffer overflow\n");)
                }
		goto out_free_desc;
	}  
  
	/*  
		build DLE.	  
	*/  
  
	buf_addr = (buf_desc_ptr->buf_start_hi << 16) | buf_desc_ptr->buf_start_lo;  
	dma_addr = (buf_desc_ptr->dma_start_hi << 16) | buf_desc_ptr->dma_start_lo;  
	len = dma_addr - buf_addr;  
        if (len > iadev->rx_buf_sz) {
           printk("Over %d bytes sdu received, dropped!!!\n", iadev->rx_buf_sz);
           atomic_inc_unchecked(&vcc->stats->rx_err);
	   goto out_free_desc;
        }
		  
        if (!(skb = atm_alloc_charge(vcc, len, GFP_ATOMIC))) {
           if (vcc->vci < 32)
              printk("Drop control packets\n");
	      goto out_free_desc;
        }
	skb_put(skb,len);  
        // pwang_test
        ATM_SKB(skb)->vcc = vcc;
        ATM_DESC(skb) = desc;        
	skb_queue_tail(&iadev->rx_dma_q, skb);  

	/* Build the DLE structure */  
	wr_ptr = iadev->rx_dle_q.write;  
	wr_ptr->sys_pkt_addr = pci_map_single(iadev->pci, skb->data,
		len, PCI_DMA_FROMDEVICE);
	wr_ptr->local_pkt_addr = buf_addr;  
	wr_ptr->bytes = len;	/* We don't know this do we ?? */  
	wr_ptr->mode = DMA_INT_ENABLE;  
  
	/* shud take care of wrap around here too. */  
        if(++wr_ptr == iadev->rx_dle_q.end)
             wr_ptr = iadev->rx_dle_q.start;
	iadev->rx_dle_q.write = wr_ptr;  
	udelay(1);  
	/* Increment transaction counter */  
	writel(1, iadev->dma+IPHASE5575_RX_COUNTER);   
out:	return 0;  
out_free_desc:
        free_desc(dev, desc);
        goto out;
}  
  
static void rx_intr(struct atm_dev *dev)  
{  
  IADEV *iadev;  
  u_short status;  
  u_short state, i;  
  
  iadev = INPH_IA_DEV(dev);  
  status = readl(iadev->reass_reg+REASS_INTR_STATUS_REG) & 0xffff;  
  IF_EVENT(printk("rx_intr: status = 0x%x\n", status);)
  if (status & RX_PKT_RCVD)  
  {  
	/* do something */  
	/* Basically recvd an interrupt for receiving a packet.  
	A descriptor would have been written to the packet complete   
	queue. Get all the descriptors and set up dma to move the   
	packets till the packet complete queue is empty..  
	*/  
	state = readl(iadev->reass_reg + STATE_REG) & 0xffff;  
        IF_EVENT(printk("Rx intr status: RX_PKT_RCVD %08x\n", status);) 
	while(!(state & PCQ_EMPTY))  
	{  
             rx_pkt(dev);  
	     state = readl(iadev->reass_reg + STATE_REG) & 0xffff;  
	}  
        iadev->rxing = 1;
  }  
  if (status & RX_FREEQ_EMPT)  
  {   
     if (iadev->rxing) {
        iadev->rx_tmp_cnt = iadev->rx_pkt_cnt;
        iadev->rx_tmp_jif = jiffies; 
        iadev->rxing = 0;
     } 
     else if ((time_after(jiffies, iadev->rx_tmp_jif + 50)) &&
               ((iadev->rx_pkt_cnt - iadev->rx_tmp_cnt) == 0)) {
        for (i = 1; i <= iadev->num_rx_desc; i++)
               free_desc(dev, i);
printk("Test logic RUN!!!!\n");
        writew( ~(RX_FREEQ_EMPT|RX_EXCP_RCVD),iadev->reass_reg+REASS_MASK_REG);
        iadev->rxing = 1;
     }
     IF_EVENT(printk("Rx intr status: RX_FREEQ_EMPT %08x\n", status);)  
  }  

  if (status & RX_EXCP_RCVD)  
  {  
	/* probably need to handle the exception queue also. */  
	IF_EVENT(printk("Rx intr status: RX_EXCP_RCVD %08x\n", status);)  
	rx_excp_rcvd(dev);  
  }  


  if (status & RX_RAW_RCVD)  
  {  
	/* need to handle the raw incoming cells. This deepnds on   
	whether we have programmed to receive the raw cells or not.  
	Else ignore. */  
	IF_EVENT(printk("Rx intr status:  RX_RAW_RCVD %08x\n", status);)  
  }  
}  
  
  
static void rx_dle_intr(struct atm_dev *dev)  
{  
  IADEV *iadev;  
  struct atm_vcc *vcc;   
  struct sk_buff *skb;  
  int desc;  
  u_short state;   
  struct dle *dle, *cur_dle;  
  u_int dle_lp;  
  int len;
  iadev = INPH_IA_DEV(dev);  
 
  /* free all the dles done, that is just update our own dle read pointer   
	- do we really need to do this. Think not. */  
  /* DMA is done, just get all the recevie buffers from the rx dma queue  
	and push them up to the higher layer protocol. Also free the desc  
	associated with the buffer. */  
  dle = iadev->rx_dle_q.read;  
  dle_lp = readl(iadev->dma+IPHASE5575_RX_LIST_ADDR) & (sizeof(struct dle)*DLE_ENTRIES - 1);  
  cur_dle = (struct dle*)(iadev->rx_dle_q.start + (dle_lp >> 4));  
  while(dle != cur_dle)  
  {  
      /* free the DMAed skb */  
      skb = skb_dequeue(&iadev->rx_dma_q);  
      if (!skb)  
         goto INCR_DLE;
      desc = ATM_DESC(skb);
      free_desc(dev, desc);  
               
      if (!(len = skb->len))
      {  
          printk("rx_dle_intr: skb len 0\n");  
	  dev_kfree_skb_any(skb);  
      }  
      else  
      {  
          struct cpcs_trailer *trailer;
          u_short length;
          struct ia_vcc *ia_vcc;

	  pci_unmap_single(iadev->pci, iadev->rx_dle_q.write->sys_pkt_addr,
	  	len, PCI_DMA_FROMDEVICE);
          /* no VCC related housekeeping done as yet. lets see */  
          vcc = ATM_SKB(skb)->vcc;
	  if (!vcc) {
	      printk("IA: null vcc\n");  
              dev_kfree_skb_any(skb);
              goto INCR_DLE;
          }
          ia_vcc = INPH_IA_VCC(vcc);
          if (ia_vcc == NULL)
          {
             atomic_inc_unchecked(&vcc->stats->rx_err);
<<<<<<< HEAD
=======
             atm_return(vcc, skb->truesize);
>>>>>>> c3ade0e0
             dev_kfree_skb_any(skb);
             goto INCR_DLE;
           }
          // get real pkt length  pwang_test
          trailer = (struct cpcs_trailer*)((u_char *)skb->data +
                                 skb->len - sizeof(*trailer));
	  length = swap_byte_order(trailer->length);
          if ((length > iadev->rx_buf_sz) || (length > 
                              (skb->len - sizeof(struct cpcs_trailer))))
          {
             atomic_inc_unchecked(&vcc->stats->rx_err);
             IF_ERR(printk("rx_dle_intr: Bad  AAL5 trailer %d (skb len %d)", 
                                                            length, skb->len);)
             atm_return(vcc, skb->truesize);
             dev_kfree_skb_any(skb);
             goto INCR_DLE;
          }
          skb_trim(skb, length);
          
	  /* Display the packet */  
	  IF_RXPKT(printk("\nDmad Recvd data: len = %d \n", skb->len);  
          xdump(skb->data, skb->len, "RX: ");
          printk("\n");)

	  IF_RX(printk("rx_dle_intr: skb push");)  
	  vcc->push(vcc,skb);  
	  atomic_inc_unchecked(&vcc->stats->rx);
          iadev->rx_pkt_cnt++;
      }  
INCR_DLE:
      if (++dle == iadev->rx_dle_q.end)  
    	  dle = iadev->rx_dle_q.start;  
  }  
  iadev->rx_dle_q.read = dle;  
  
  /* if the interrupts are masked because there were no free desc available,  
		unmask them now. */ 
  if (!iadev->rxing) {
     state = readl(iadev->reass_reg + STATE_REG) & 0xffff;
     if (!(state & FREEQ_EMPTY)) {
        state = readl(iadev->reass_reg + REASS_MASK_REG) & 0xffff;
        writel(state & ~(RX_FREEQ_EMPT |/* RX_EXCP_RCVD |*/ RX_PKT_RCVD),
                                      iadev->reass_reg+REASS_MASK_REG);
        iadev->rxing++; 
     }
  }
}  
  
  
static int open_rx(struct atm_vcc *vcc)  
{  
	IADEV *iadev;  
	u_short __iomem *vc_table;  
	u_short __iomem *reass_ptr;  
	IF_EVENT(printk("iadev: open_rx %d.%d\n", vcc->vpi, vcc->vci);)

	if (vcc->qos.rxtp.traffic_class == ATM_NONE) return 0;    
	iadev = INPH_IA_DEV(vcc->dev);  
        if (vcc->qos.rxtp.traffic_class == ATM_ABR) {  
           if (iadev->phy_type & FE_25MBIT_PHY) {
               printk("IA:  ABR not support\n");
               return -EINVAL; 
           }
        }
	/* Make only this VCI in the vc table valid and let all   
		others be invalid entries */  
	vc_table = iadev->reass_ram+RX_VC_TABLE*iadev->memSize;
	vc_table += vcc->vci;
	/* mask the last 6 bits and OR it with 3 for 1K VCs */  

        *vc_table = vcc->vci << 6;
	/* Also keep a list of open rx vcs so that we can attach them with  
		incoming PDUs later. */  
	if ((vcc->qos.rxtp.traffic_class == ATM_ABR) || 
                                (vcc->qos.txtp.traffic_class == ATM_ABR))  
	{  
                srv_cls_param_t srv_p;
                init_abr_vc(iadev, &srv_p);
                ia_open_abr_vc(iadev, &srv_p, vcc, 0);
	} 
       	else {  /* for UBR  later may need to add CBR logic */
        	reass_ptr = iadev->reass_ram+REASS_TABLE*iadev->memSize;
           	reass_ptr += vcc->vci;
           	*reass_ptr = NO_AAL5_PKT;
       	}
	
	if (iadev->rx_open[vcc->vci])  
		printk(KERN_CRIT DEV_LABEL "(itf %d): VCI %d already open\n",  
			vcc->dev->number, vcc->vci);  
	iadev->rx_open[vcc->vci] = vcc;  
	return 0;  
}  
  
static int rx_init(struct atm_dev *dev)  
{  
	IADEV *iadev;  
	struct rx_buf_desc __iomem *buf_desc_ptr;  
	unsigned long rx_pkt_start = 0;  
	void *dle_addr;  
	struct abr_vc_table  *abr_vc_table; 
	u16 *vc_table;  
	u16 *reass_table;  
	int i,j, vcsize_sel;  
	u_short freeq_st_adr;  
	u_short *freeq_start;  
  
	iadev = INPH_IA_DEV(dev);  
  //    spin_lock_init(&iadev->rx_lock); 
  
	/* Allocate 4k bytes - more aligned than needed (4k boundary) */
	dle_addr = pci_alloc_consistent(iadev->pci, DLE_TOTAL_SIZE,
					&iadev->rx_dle_dma);  
	if (!dle_addr)  {  
		printk(KERN_ERR DEV_LABEL "can't allocate DLEs\n");
		goto err_out;
	}
	iadev->rx_dle_q.start = (struct dle *)dle_addr;
	iadev->rx_dle_q.read = iadev->rx_dle_q.start;  
	iadev->rx_dle_q.write = iadev->rx_dle_q.start;  
	iadev->rx_dle_q.end = (struct dle*)((unsigned long)dle_addr+sizeof(struct dle)*DLE_ENTRIES);
	/* the end of the dle q points to the entry after the last  
	DLE that can be used. */  
  
	/* write the upper 20 bits of the start address to rx list address register */  
	/* We know this is 32bit bus addressed so the following is safe */
	writel(iadev->rx_dle_dma & 0xfffff000,
	       iadev->dma + IPHASE5575_RX_LIST_ADDR);  
	IF_INIT(printk("Tx Dle list addr: 0x%p value: 0x%0x\n",
                      iadev->dma+IPHASE5575_TX_LIST_ADDR,
                      readl(iadev->dma + IPHASE5575_TX_LIST_ADDR));
	printk("Rx Dle list addr: 0x%p value: 0x%0x\n",
                      iadev->dma+IPHASE5575_RX_LIST_ADDR,
                      readl(iadev->dma + IPHASE5575_RX_LIST_ADDR));)
  
	writew(0xffff, iadev->reass_reg+REASS_MASK_REG);  
	writew(0, iadev->reass_reg+MODE_REG);  
	writew(RESET_REASS, iadev->reass_reg+REASS_COMMAND_REG);  
  
	/* Receive side control memory map  
	   -------------------------------  
  
		Buffer descr	0x0000 (736 - 23K)  
		VP Table	0x5c00 (256 - 512)  
		Except q	0x5e00 (128 - 512)  
		Free buffer q	0x6000 (1K - 2K)  
		Packet comp q	0x6800 (1K - 2K)  
		Reass Table	0x7000 (1K - 2K)  
		VC Table	0x7800 (1K - 2K)  
		ABR VC Table	0x8000 (1K - 32K)  
	*/  
	  
	/* Base address for Buffer Descriptor Table */  
	writew(RX_DESC_BASE >> 16, iadev->reass_reg+REASS_DESC_BASE);  
	/* Set the buffer size register */  
	writew(iadev->rx_buf_sz, iadev->reass_reg+BUF_SIZE);  
  
	/* Initialize each entry in the Buffer Descriptor Table */  
        iadev->RX_DESC_BASE_ADDR = iadev->reass_ram+RX_DESC_BASE*iadev->memSize;
	buf_desc_ptr = iadev->RX_DESC_BASE_ADDR;
	memset_io(buf_desc_ptr, 0, sizeof(*buf_desc_ptr));
	buf_desc_ptr++;  
	rx_pkt_start = iadev->rx_pkt_ram;  
	for(i=1; i<=iadev->num_rx_desc; i++)  
	{  
		memset_io(buf_desc_ptr, 0, sizeof(*buf_desc_ptr));  
		buf_desc_ptr->buf_start_hi = rx_pkt_start >> 16;  
		buf_desc_ptr->buf_start_lo = rx_pkt_start & 0x0000ffff;  
		buf_desc_ptr++;		  
		rx_pkt_start += iadev->rx_buf_sz;  
	}  
	IF_INIT(printk("Rx Buffer desc ptr: 0x%p\n", buf_desc_ptr);)
        i = FREE_BUF_DESC_Q*iadev->memSize; 
	writew(i >> 16,  iadev->reass_reg+REASS_QUEUE_BASE); 
        writew(i, iadev->reass_reg+FREEQ_ST_ADR);
        writew(i+iadev->num_rx_desc*sizeof(u_short), 
                                         iadev->reass_reg+FREEQ_ED_ADR);
        writew(i, iadev->reass_reg+FREEQ_RD_PTR);
        writew(i+iadev->num_rx_desc*sizeof(u_short), 
                                        iadev->reass_reg+FREEQ_WR_PTR);    
	/* Fill the FREEQ with all the free descriptors. */  
	freeq_st_adr = readw(iadev->reass_reg+FREEQ_ST_ADR);  
	freeq_start = (u_short *)(iadev->reass_ram+freeq_st_adr);  
	for(i=1; i<=iadev->num_rx_desc; i++)  
	{  
		*freeq_start = (u_short)i;  
		freeq_start++;  
	}  
	IF_INIT(printk("freeq_start: 0x%p\n", freeq_start);)
        /* Packet Complete Queue */
        i = (PKT_COMP_Q * iadev->memSize) & 0xffff;
        writew(i, iadev->reass_reg+PCQ_ST_ADR);
        writew(i+iadev->num_vc*sizeof(u_short), iadev->reass_reg+PCQ_ED_ADR);
        writew(i, iadev->reass_reg+PCQ_RD_PTR);
        writew(i, iadev->reass_reg+PCQ_WR_PTR);

        /* Exception Queue */
        i = (EXCEPTION_Q * iadev->memSize) & 0xffff;
        writew(i, iadev->reass_reg+EXCP_Q_ST_ADR);
        writew(i + NUM_RX_EXCP * sizeof(RX_ERROR_Q), 
                                             iadev->reass_reg+EXCP_Q_ED_ADR);
        writew(i, iadev->reass_reg+EXCP_Q_RD_PTR);
        writew(i, iadev->reass_reg+EXCP_Q_WR_PTR); 
 
    	/* Load local copy of FREEQ and PCQ ptrs */
        iadev->rfL.fdq_st = readw(iadev->reass_reg+FREEQ_ST_ADR) & 0xffff;
       	iadev->rfL.fdq_ed = readw(iadev->reass_reg+FREEQ_ED_ADR) & 0xffff ;
	iadev->rfL.fdq_rd = readw(iadev->reass_reg+FREEQ_RD_PTR) & 0xffff;
	iadev->rfL.fdq_wr = readw(iadev->reass_reg+FREEQ_WR_PTR) & 0xffff;
        iadev->rfL.pcq_st = readw(iadev->reass_reg+PCQ_ST_ADR) & 0xffff;
	iadev->rfL.pcq_ed = readw(iadev->reass_reg+PCQ_ED_ADR) & 0xffff;
	iadev->rfL.pcq_rd = readw(iadev->reass_reg+PCQ_RD_PTR) & 0xffff;
	iadev->rfL.pcq_wr = readw(iadev->reass_reg+PCQ_WR_PTR) & 0xffff;
	
        IF_INIT(printk("INIT:pcq_st:0x%x pcq_ed:0x%x pcq_rd:0x%x pcq_wr:0x%x", 
              iadev->rfL.pcq_st, iadev->rfL.pcq_ed, iadev->rfL.pcq_rd, 
              iadev->rfL.pcq_wr);)		  
	/* just for check - no VP TBL */  
	/* VP Table */  
	/* writew(0x0b80, iadev->reass_reg+VP_LKUP_BASE); */  
	/* initialize VP Table for invalid VPIs  
		- I guess we can write all 1s or 0x000f in the entire memory  
		  space or something similar.  
	*/  
  
	/* This seems to work and looks right to me too !!! */  
        i =  REASS_TABLE * iadev->memSize;
	writew((i >> 3), iadev->reass_reg+REASS_TABLE_BASE);   
 	/* initialize Reassembly table to I don't know what ???? */  
	reass_table = (u16 *)(iadev->reass_ram+i);  
        j = REASS_TABLE_SZ * iadev->memSize;
	for(i=0; i < j; i++)  
		*reass_table++ = NO_AAL5_PKT;  
       i = 8*1024;
       vcsize_sel =  0;
       while (i != iadev->num_vc) {
          i /= 2;
          vcsize_sel++;
       }
       i = RX_VC_TABLE * iadev->memSize;
       writew(((i>>3) & 0xfff8) | vcsize_sel, iadev->reass_reg+VC_LKUP_BASE);
       vc_table = (u16 *)(iadev->reass_ram+RX_VC_TABLE*iadev->memSize);  
        j = RX_VC_TABLE_SZ * iadev->memSize;
	for(i = 0; i < j; i++)  
	{  
		/* shift the reassembly pointer by 3 + lower 3 bits of   
		vc_lkup_base register (=3 for 1K VCs) and the last byte   
		is those low 3 bits.   
		Shall program this later.  
		*/  
		*vc_table = (i << 6) | 15;	/* for invalid VCI */  
		vc_table++;  
	}  
        /* ABR VC table */
        i =  ABR_VC_TABLE * iadev->memSize;
        writew(i >> 3, iadev->reass_reg+ABR_LKUP_BASE);
                   
        i = ABR_VC_TABLE * iadev->memSize;
	abr_vc_table = (struct abr_vc_table *)(iadev->reass_ram+i);  
        j = REASS_TABLE_SZ * iadev->memSize;
        memset ((char*)abr_vc_table, 0, j * sizeof(*abr_vc_table));
    	for(i = 0; i < j; i++) {   		
		abr_vc_table->rdf = 0x0003;
             	abr_vc_table->air = 0x5eb1;
	       	abr_vc_table++;   	
        }  

	/* Initialize other registers */  
  
	/* VP Filter Register set for VC Reassembly only */  
	writew(0xff00, iadev->reass_reg+VP_FILTER);  
        writew(0, iadev->reass_reg+XTRA_RM_OFFSET);
	writew(0x1,  iadev->reass_reg+PROTOCOL_ID);

	/* Packet Timeout Count  related Registers : 
	   Set packet timeout to occur in about 3 seconds
	   Set Packet Aging Interval count register to overflow in about 4 us
 	*/  
        writew(0xF6F8, iadev->reass_reg+PKT_TM_CNT );

        i = (j >> 6) & 0xFF;
        j += 2 * (j - 1);
        i |= ((j << 2) & 0xFF00);
        writew(i, iadev->reass_reg+TMOUT_RANGE);

        /* initiate the desc_tble */
        for(i=0; i<iadev->num_tx_desc;i++)
            iadev->desc_tbl[i].timestamp = 0;

	/* to clear the interrupt status register - read it */  
	readw(iadev->reass_reg+REASS_INTR_STATUS_REG);   
  
	/* Mask Register - clear it */  
	writew(~(RX_FREEQ_EMPT|RX_PKT_RCVD), iadev->reass_reg+REASS_MASK_REG);  
  
	skb_queue_head_init(&iadev->rx_dma_q);  
	iadev->rx_free_desc_qhead = NULL;   

	iadev->rx_open = kzalloc(4 * iadev->num_vc, GFP_KERNEL);
	if (!iadev->rx_open) {
		printk(KERN_ERR DEV_LABEL "itf %d couldn't get free page\n",
		dev->number);  
		goto err_free_dle;
	}  

        iadev->rxing = 1;
        iadev->rx_pkt_cnt = 0;
	/* Mode Register */  
	writew(R_ONLINE, iadev->reass_reg+MODE_REG);  
	return 0;  

err_free_dle:
	pci_free_consistent(iadev->pci, DLE_TOTAL_SIZE, iadev->rx_dle_q.start,
			    iadev->rx_dle_dma);  
err_out:
	return -ENOMEM;
}  
  

/*  
	The memory map suggested in appendix A and the coding for it.   
	Keeping it around just in case we change our mind later.  
  
		Buffer descr	0x0000 (128 - 4K)  
		UBR sched	0x1000 (1K - 4K)  
		UBR Wait q	0x2000 (1K - 4K)  
		Commn queues	0x3000 Packet Ready, Trasmit comp(0x3100)  
					(128 - 256) each  
		extended VC	0x4000 (1K - 8K)  
		ABR sched	0x6000	and ABR wait queue (1K - 2K) each  
		CBR sched	0x7000 (as needed)  
		VC table	0x8000 (1K - 32K)  
*/  
  
static void tx_intr(struct atm_dev *dev)  
{  
	IADEV *iadev;  
	unsigned short status;  
        unsigned long flags;

	iadev = INPH_IA_DEV(dev);  
  
	status = readl(iadev->seg_reg+SEG_INTR_STATUS_REG);  
        if (status & TRANSMIT_DONE){

           IF_EVENT(printk("Tansmit Done Intr logic run\n");)
           spin_lock_irqsave(&iadev->tx_lock, flags);
           ia_tx_poll(iadev);
           spin_unlock_irqrestore(&iadev->tx_lock, flags);
           writew(TRANSMIT_DONE, iadev->seg_reg+SEG_INTR_STATUS_REG);
           if (iadev->close_pending)  
               wake_up(&iadev->close_wait);
        }     	  
	if (status & TCQ_NOT_EMPTY)  
	{  
	    IF_EVENT(printk("TCQ_NOT_EMPTY int received\n");)  
	}  
}  
  
static void tx_dle_intr(struct atm_dev *dev)
{
        IADEV *iadev;
        struct dle *dle, *cur_dle; 
        struct sk_buff *skb;
        struct atm_vcc *vcc;
        struct ia_vcc  *iavcc;
        u_int dle_lp;
        unsigned long flags;

        iadev = INPH_IA_DEV(dev);
        spin_lock_irqsave(&iadev->tx_lock, flags);   
        dle = iadev->tx_dle_q.read;
        dle_lp = readl(iadev->dma+IPHASE5575_TX_LIST_ADDR) & 
                                        (sizeof(struct dle)*DLE_ENTRIES - 1);
        cur_dle = (struct dle*)(iadev->tx_dle_q.start + (dle_lp >> 4));
        while (dle != cur_dle)
        {
            /* free the DMAed skb */ 
            skb = skb_dequeue(&iadev->tx_dma_q); 
            if (!skb) break;

	    /* Revenge of the 2 dle (skb + trailer) used in ia_pkt_tx() */
	    if (!((dle - iadev->tx_dle_q.start)%(2*sizeof(struct dle)))) {
		pci_unmap_single(iadev->pci, dle->sys_pkt_addr, skb->len,
				 PCI_DMA_TODEVICE);
	    }
            vcc = ATM_SKB(skb)->vcc;
            if (!vcc) {
                  printk("tx_dle_intr: vcc is null\n");
		  spin_unlock_irqrestore(&iadev->tx_lock, flags);
                  dev_kfree_skb_any(skb);

                  return;
            }
            iavcc = INPH_IA_VCC(vcc);
            if (!iavcc) {
                  printk("tx_dle_intr: iavcc is null\n");
		  spin_unlock_irqrestore(&iadev->tx_lock, flags);
                  dev_kfree_skb_any(skb);
                  return;
            }
            if (vcc->qos.txtp.pcr >= iadev->rate_limit) {
               if ((vcc->pop) && (skb->len != 0))
               {     
                 vcc->pop(vcc, skb);
               } 
               else {
                 dev_kfree_skb_any(skb);
               }
            }
            else { /* Hold the rate-limited skb for flow control */
               IA_SKB_STATE(skb) |= IA_DLED;
               skb_queue_tail(&iavcc->txing_skb, skb);
            }
            IF_EVENT(printk("tx_dle_intr: enque skb = 0x%p \n", skb);)
            if (++dle == iadev->tx_dle_q.end)
                 dle = iadev->tx_dle_q.start;
        }
        iadev->tx_dle_q.read = dle;
        spin_unlock_irqrestore(&iadev->tx_lock, flags);
}
  
static int open_tx(struct atm_vcc *vcc)  
{  
	struct ia_vcc *ia_vcc;  
	IADEV *iadev;  
	struct main_vc *vc;  
	struct ext_vc *evc;  
        int ret;
	IF_EVENT(printk("iadev: open_tx entered vcc->vci = %d\n", vcc->vci);)  
	if (vcc->qos.txtp.traffic_class == ATM_NONE) return 0;  
	iadev = INPH_IA_DEV(vcc->dev);  
        
        if (iadev->phy_type & FE_25MBIT_PHY) {
           if (vcc->qos.txtp.traffic_class == ATM_ABR) {
               printk("IA:  ABR not support\n");
               return -EINVAL; 
           }
	  if (vcc->qos.txtp.traffic_class == ATM_CBR) {
               printk("IA:  CBR not support\n");
               return -EINVAL; 
          }
        }
        ia_vcc =  INPH_IA_VCC(vcc);
        memset((caddr_t)ia_vcc, 0, sizeof(*ia_vcc));
        if (vcc->qos.txtp.max_sdu > 
                         (iadev->tx_buf_sz - sizeof(struct cpcs_trailer))){
           printk("IA:  SDU size over (%d) the configured SDU size %d\n",
		  vcc->qos.txtp.max_sdu,iadev->tx_buf_sz);
	   vcc->dev_data = NULL;
           kfree(ia_vcc);
           return -EINVAL; 
        }
	ia_vcc->vc_desc_cnt = 0;
        ia_vcc->txing = 1;

        /* find pcr */
        if (vcc->qos.txtp.max_pcr == ATM_MAX_PCR) 
           vcc->qos.txtp.pcr = iadev->LineRate;
        else if ((vcc->qos.txtp.max_pcr == 0)&&( vcc->qos.txtp.pcr <= 0))
           vcc->qos.txtp.pcr = iadev->LineRate;
        else if ((vcc->qos.txtp.max_pcr > vcc->qos.txtp.pcr) && (vcc->qos.txtp.max_pcr> 0)) 
           vcc->qos.txtp.pcr = vcc->qos.txtp.max_pcr;
        if (vcc->qos.txtp.pcr > iadev->LineRate)
             vcc->qos.txtp.pcr = iadev->LineRate;
        ia_vcc->pcr = vcc->qos.txtp.pcr;

        if (ia_vcc->pcr > (iadev->LineRate / 6) ) ia_vcc->ltimeout = HZ / 10;
        else if (ia_vcc->pcr > (iadev->LineRate / 130)) ia_vcc->ltimeout = HZ;
        else if (ia_vcc->pcr <= 170) ia_vcc->ltimeout = 16 * HZ;
        else ia_vcc->ltimeout = 2700 * HZ  / ia_vcc->pcr;
        if (ia_vcc->pcr < iadev->rate_limit)
           skb_queue_head_init (&ia_vcc->txing_skb);
        if (ia_vcc->pcr < iadev->rate_limit) {
	   struct sock *sk = sk_atm(vcc);

	   if (vcc->qos.txtp.max_sdu != 0) {
               if (ia_vcc->pcr > 60000)
                  sk->sk_sndbuf = vcc->qos.txtp.max_sdu * 5;
               else if (ia_vcc->pcr > 2000)
                  sk->sk_sndbuf = vcc->qos.txtp.max_sdu * 4;
               else
                 sk->sk_sndbuf = vcc->qos.txtp.max_sdu * 3;
           }
           else
             sk->sk_sndbuf = 24576;
        }
           
	vc = (struct main_vc *)iadev->MAIN_VC_TABLE_ADDR;  
	evc = (struct ext_vc *)iadev->EXT_VC_TABLE_ADDR;  
	vc += vcc->vci;  
	evc += vcc->vci;  
	memset((caddr_t)vc, 0, sizeof(*vc));  
	memset((caddr_t)evc, 0, sizeof(*evc));  
	  
	/* store the most significant 4 bits of vci as the last 4 bits   
		of first part of atm header.  
	   store the last 12 bits of vci as first 12 bits of the second  
		part of the atm header.  
	*/  
	evc->atm_hdr1 = (vcc->vci >> 12) & 0x000f;  
	evc->atm_hdr2 = (vcc->vci & 0x0fff) << 4;  
 
	/* check the following for different traffic classes */  
	if (vcc->qos.txtp.traffic_class == ATM_UBR)  
	{  
		vc->type = UBR;  
                vc->status = CRC_APPEND;
		vc->acr = cellrate_to_float(iadev->LineRate);  
                if (vcc->qos.txtp.pcr > 0) 
                   vc->acr = cellrate_to_float(vcc->qos.txtp.pcr);  
                IF_UBR(printk("UBR: txtp.pcr = 0x%x f_rate = 0x%x\n", 
                                             vcc->qos.txtp.max_pcr,vc->acr);)
	}  
	else if (vcc->qos.txtp.traffic_class == ATM_ABR)  
	{       srv_cls_param_t srv_p;
		IF_ABR(printk("Tx ABR VCC\n");)  
                init_abr_vc(iadev, &srv_p);
                if (vcc->qos.txtp.pcr > 0) 
                   srv_p.pcr = vcc->qos.txtp.pcr;
                if (vcc->qos.txtp.min_pcr > 0) {
                   int tmpsum = iadev->sum_mcr+iadev->sum_cbr+vcc->qos.txtp.min_pcr;
                   if (tmpsum > iadev->LineRate)
                       return -EBUSY;
                   srv_p.mcr = vcc->qos.txtp.min_pcr;
                   iadev->sum_mcr += vcc->qos.txtp.min_pcr;
                } 
                else srv_p.mcr = 0;
                if (vcc->qos.txtp.icr)
                   srv_p.icr = vcc->qos.txtp.icr;
                if (vcc->qos.txtp.tbe)
                   srv_p.tbe = vcc->qos.txtp.tbe;
                if (vcc->qos.txtp.frtt)
                   srv_p.frtt = vcc->qos.txtp.frtt;
                if (vcc->qos.txtp.rif)
                   srv_p.rif = vcc->qos.txtp.rif;
                if (vcc->qos.txtp.rdf)
                   srv_p.rdf = vcc->qos.txtp.rdf;
                if (vcc->qos.txtp.nrm_pres)
                   srv_p.nrm = vcc->qos.txtp.nrm;
                if (vcc->qos.txtp.trm_pres)
                   srv_p.trm = vcc->qos.txtp.trm;
                if (vcc->qos.txtp.adtf_pres)
                   srv_p.adtf = vcc->qos.txtp.adtf;
                if (vcc->qos.txtp.cdf_pres)
                   srv_p.cdf = vcc->qos.txtp.cdf;    
                if (srv_p.icr > srv_p.pcr)
                   srv_p.icr = srv_p.pcr;    
                IF_ABR(printk("ABR:vcc->qos.txtp.max_pcr = %d  mcr = %d\n", 
                                                      srv_p.pcr, srv_p.mcr);)
		ia_open_abr_vc(iadev, &srv_p, vcc, 1);
	} else if (vcc->qos.txtp.traffic_class == ATM_CBR) {
                if (iadev->phy_type & FE_25MBIT_PHY) {
                    printk("IA:  CBR not support\n");
                    return -EINVAL; 
                }
                if (vcc->qos.txtp.max_pcr > iadev->LineRate) {
                   IF_CBR(printk("PCR is not available\n");)
                   return -1;
                }
                vc->type = CBR;
                vc->status = CRC_APPEND;
                if ((ret = ia_cbr_setup (iadev, vcc)) < 0) {     
                    return ret;
                }
       } 
	else  
           printk("iadev:  Non UBR, ABR and CBR traffic not supportedn"); 
        
        iadev->testTable[vcc->vci]->vc_status |= VC_ACTIVE;
	IF_EVENT(printk("ia open_tx returning \n");)  
	return 0;  
}  
  
  
static int tx_init(struct atm_dev *dev)  
{  
	IADEV *iadev;  
	struct tx_buf_desc *buf_desc_ptr;
	unsigned int tx_pkt_start;  
	void *dle_addr;  
	int i;  
	u_short tcq_st_adr;  
	u_short *tcq_start;  
	u_short prq_st_adr;  
	u_short *prq_start;  
	struct main_vc *vc;  
	struct ext_vc *evc;   
        u_short tmp16;
        u32 vcsize_sel;
 
	iadev = INPH_IA_DEV(dev);  
        spin_lock_init(&iadev->tx_lock);
 
	IF_INIT(printk("Tx MASK REG: 0x%0x\n", 
                                readw(iadev->seg_reg+SEG_MASK_REG));)  

	/* Allocate 4k (boundary aligned) bytes */
	dle_addr = pci_alloc_consistent(iadev->pci, DLE_TOTAL_SIZE,
					&iadev->tx_dle_dma);  
	if (!dle_addr)  {
		printk(KERN_ERR DEV_LABEL "can't allocate DLEs\n");
		goto err_out;
	}
	iadev->tx_dle_q.start = (struct dle*)dle_addr;  
	iadev->tx_dle_q.read = iadev->tx_dle_q.start;  
	iadev->tx_dle_q.write = iadev->tx_dle_q.start;  
	iadev->tx_dle_q.end = (struct dle*)((unsigned long)dle_addr+sizeof(struct dle)*DLE_ENTRIES);

	/* write the upper 20 bits of the start address to tx list address register */  
	writel(iadev->tx_dle_dma & 0xfffff000,
	       iadev->dma + IPHASE5575_TX_LIST_ADDR);  
	writew(0xffff, iadev->seg_reg+SEG_MASK_REG);  
	writew(0, iadev->seg_reg+MODE_REG_0);  
	writew(RESET_SEG, iadev->seg_reg+SEG_COMMAND_REG);  
        iadev->MAIN_VC_TABLE_ADDR = iadev->seg_ram+MAIN_VC_TABLE*iadev->memSize;
        iadev->EXT_VC_TABLE_ADDR = iadev->seg_ram+EXT_VC_TABLE*iadev->memSize;
        iadev->ABR_SCHED_TABLE_ADDR=iadev->seg_ram+ABR_SCHED_TABLE*iadev->memSize;
  
	/*  
	   Transmit side control memory map  
	   --------------------------------    
	 Buffer descr 	0x0000 (128 - 4K)  
	 Commn queues	0x1000	Transmit comp, Packet ready(0x1400)   
					(512 - 1K) each  
					TCQ - 4K, PRQ - 5K  
	 CBR Table 	0x1800 (as needed) - 6K  
	 UBR Table	0x3000 (1K - 4K) - 12K  
	 UBR Wait queue	0x4000 (1K - 4K) - 16K  
	 ABR sched	0x5000	and ABR wait queue (1K - 2K) each  
				ABR Tbl - 20K, ABR Wq - 22K   
	 extended VC	0x6000 (1K - 8K) - 24K  
	 VC Table	0x8000 (1K - 32K) - 32K  
	  
	Between 0x2000 (8K) and 0x3000 (12K) there is 4K space left for VBR Tbl  
	and Wait q, which can be allotted later.  
	*/  
     
	/* Buffer Descriptor Table Base address */  
	writew(TX_DESC_BASE, iadev->seg_reg+SEG_DESC_BASE);  
  
	/* initialize each entry in the buffer descriptor table */  
	buf_desc_ptr =(struct tx_buf_desc *)(iadev->seg_ram+TX_DESC_BASE);  
	memset((caddr_t)buf_desc_ptr, 0, sizeof(*buf_desc_ptr));  
	buf_desc_ptr++;  
	tx_pkt_start = TX_PACKET_RAM;  
	for(i=1; i<=iadev->num_tx_desc; i++)  
	{  
		memset((caddr_t)buf_desc_ptr, 0, sizeof(*buf_desc_ptr));  
		buf_desc_ptr->desc_mode = AAL5;  
		buf_desc_ptr->buf_start_hi = tx_pkt_start >> 16;  
		buf_desc_ptr->buf_start_lo = tx_pkt_start & 0x0000ffff;  
		buf_desc_ptr++;		  
		tx_pkt_start += iadev->tx_buf_sz;  
	}  
        iadev->tx_buf = kmalloc(iadev->num_tx_desc*sizeof(struct cpcs_trailer_desc), GFP_KERNEL);
        if (!iadev->tx_buf) {
            printk(KERN_ERR DEV_LABEL " couldn't get mem\n");
	    goto err_free_dle;
        }
       	for (i= 0; i< iadev->num_tx_desc; i++)
       	{
	    struct cpcs_trailer *cpcs;
 
       	    cpcs = kmalloc(sizeof(*cpcs), GFP_KERNEL|GFP_DMA);
            if(!cpcs) {                
		printk(KERN_ERR DEV_LABEL " couldn't get freepage\n"); 
		goto err_free_tx_bufs;
            }
	    iadev->tx_buf[i].cpcs = cpcs;
	    iadev->tx_buf[i].dma_addr = pci_map_single(iadev->pci,
		cpcs, sizeof(*cpcs), PCI_DMA_TODEVICE);
        }
        iadev->desc_tbl = kmalloc(iadev->num_tx_desc *
                                   sizeof(struct desc_tbl_t), GFP_KERNEL);
	if (!iadev->desc_tbl) {
		printk(KERN_ERR DEV_LABEL " couldn't get mem\n");
		goto err_free_all_tx_bufs;
	}
  
	/* Communication Queues base address */  
        i = TX_COMP_Q * iadev->memSize;
	writew(i >> 16, iadev->seg_reg+SEG_QUEUE_BASE);  
  
	/* Transmit Complete Queue */  
	writew(i, iadev->seg_reg+TCQ_ST_ADR);  
	writew(i, iadev->seg_reg+TCQ_RD_PTR);  
	writew(i+iadev->num_tx_desc*sizeof(u_short),iadev->seg_reg+TCQ_WR_PTR); 
	iadev->host_tcq_wr = i + iadev->num_tx_desc*sizeof(u_short);
        writew(i+2 * iadev->num_tx_desc * sizeof(u_short), 
                                              iadev->seg_reg+TCQ_ED_ADR); 
	/* Fill the TCQ with all the free descriptors. */  
	tcq_st_adr = readw(iadev->seg_reg+TCQ_ST_ADR);  
	tcq_start = (u_short *)(iadev->seg_ram+tcq_st_adr);  
	for(i=1; i<=iadev->num_tx_desc; i++)  
	{  
		*tcq_start = (u_short)i;  
		tcq_start++;  
	}  
  
	/* Packet Ready Queue */  
        i = PKT_RDY_Q * iadev->memSize; 
	writew(i, iadev->seg_reg+PRQ_ST_ADR);  
	writew(i+2 * iadev->num_tx_desc * sizeof(u_short), 
                                              iadev->seg_reg+PRQ_ED_ADR);
	writew(i, iadev->seg_reg+PRQ_RD_PTR);  
	writew(i, iadev->seg_reg+PRQ_WR_PTR);  
	 
        /* Load local copy of PRQ and TCQ ptrs */
        iadev->ffL.prq_st = readw(iadev->seg_reg+PRQ_ST_ADR) & 0xffff;
	iadev->ffL.prq_ed = readw(iadev->seg_reg+PRQ_ED_ADR) & 0xffff;
 	iadev->ffL.prq_wr = readw(iadev->seg_reg+PRQ_WR_PTR) & 0xffff;

	iadev->ffL.tcq_st = readw(iadev->seg_reg+TCQ_ST_ADR) & 0xffff;
	iadev->ffL.tcq_ed = readw(iadev->seg_reg+TCQ_ED_ADR) & 0xffff;
	iadev->ffL.tcq_rd = readw(iadev->seg_reg+TCQ_RD_PTR) & 0xffff;

	/* Just for safety initializing the queue to have desc 1 always */  
	/* Fill the PRQ with all the free descriptors. */  
	prq_st_adr = readw(iadev->seg_reg+PRQ_ST_ADR);  
	prq_start = (u_short *)(iadev->seg_ram+prq_st_adr);  
	for(i=1; i<=iadev->num_tx_desc; i++)  
	{  
		*prq_start = (u_short)0;	/* desc 1 in all entries */  
		prq_start++;  
	}  
	/* CBR Table */  
        IF_INIT(printk("Start CBR Init\n");)
#if 1  /* for 1K VC board, CBR_PTR_BASE is 0 */
        writew(0,iadev->seg_reg+CBR_PTR_BASE);
#else /* Charlie's logic is wrong ? */
        tmp16 = (iadev->seg_ram+CBR_SCHED_TABLE*iadev->memSize)>>17;
        IF_INIT(printk("cbr_ptr_base = 0x%x ", tmp16);)
        writew(tmp16,iadev->seg_reg+CBR_PTR_BASE);
#endif

        IF_INIT(printk("value in register = 0x%x\n",
                                   readw(iadev->seg_reg+CBR_PTR_BASE));)
        tmp16 = (CBR_SCHED_TABLE*iadev->memSize) >> 1;
        writew(tmp16, iadev->seg_reg+CBR_TAB_BEG);
        IF_INIT(printk("cbr_tab_beg = 0x%x in reg = 0x%x \n", tmp16,
                                        readw(iadev->seg_reg+CBR_TAB_BEG));)
        writew(tmp16, iadev->seg_reg+CBR_TAB_END+1); // CBR_PTR;
        tmp16 = (CBR_SCHED_TABLE*iadev->memSize + iadev->num_vc*6 - 2) >> 1;
        writew(tmp16, iadev->seg_reg+CBR_TAB_END);
        IF_INIT(printk("iadev->seg_reg = 0x%p CBR_PTR_BASE = 0x%x\n",
               iadev->seg_reg, readw(iadev->seg_reg+CBR_PTR_BASE));)
        IF_INIT(printk("CBR_TAB_BEG = 0x%x, CBR_TAB_END = 0x%x, CBR_PTR = 0x%x\n",
          readw(iadev->seg_reg+CBR_TAB_BEG), readw(iadev->seg_reg+CBR_TAB_END),
          readw(iadev->seg_reg+CBR_TAB_END+1));)

        /* Initialize the CBR Schedualing Table */
        memset_io(iadev->seg_ram+CBR_SCHED_TABLE*iadev->memSize, 
                                                          0, iadev->num_vc*6); 
        iadev->CbrRemEntries = iadev->CbrTotEntries = iadev->num_vc*3;
        iadev->CbrEntryPt = 0;
        iadev->Granularity = MAX_ATM_155 / iadev->CbrTotEntries;
        iadev->NumEnabledCBR = 0;

	/* UBR scheduling Table and wait queue */  
	/* initialize all bytes of UBR scheduler table and wait queue to 0   
		- SCHEDSZ is 1K (# of entries).  
		- UBR Table size is 4K  
		- UBR wait queue is 4K  
	   since the table and wait queues are contiguous, all the bytes   
	   can be initialized by one memeset.
	*/  
        
        vcsize_sel = 0;
        i = 8*1024;
        while (i != iadev->num_vc) {
          i /= 2;
          vcsize_sel++;
        }
 
        i = MAIN_VC_TABLE * iadev->memSize;
        writew(vcsize_sel | ((i >> 8) & 0xfff8),iadev->seg_reg+VCT_BASE);
        i =  EXT_VC_TABLE * iadev->memSize;
        writew((i >> 8) & 0xfffe, iadev->seg_reg+VCTE_BASE);
        i = UBR_SCHED_TABLE * iadev->memSize;
        writew((i & 0xffff) >> 11,  iadev->seg_reg+UBR_SBPTR_BASE);
        i = UBR_WAIT_Q * iadev->memSize; 
        writew((i >> 7) & 0xffff,  iadev->seg_reg+UBRWQ_BASE);
 	memset((caddr_t)(iadev->seg_ram+UBR_SCHED_TABLE*iadev->memSize),
                                                       0, iadev->num_vc*8);
	/* ABR scheduling Table(0x5000-0x57ff) and wait queue(0x5800-0x5fff)*/  
	/* initialize all bytes of ABR scheduler table and wait queue to 0   
		- SCHEDSZ is 1K (# of entries).  
		- ABR Table size is 2K  
		- ABR wait queue is 2K  
	   since the table and wait queues are contiguous, all the bytes   
	   can be initialized by one memeset.
	*/  
        i = ABR_SCHED_TABLE * iadev->memSize;
        writew((i >> 11) & 0xffff, iadev->seg_reg+ABR_SBPTR_BASE);
        i = ABR_WAIT_Q * iadev->memSize;
        writew((i >> 7) & 0xffff, iadev->seg_reg+ABRWQ_BASE);
 
        i = ABR_SCHED_TABLE*iadev->memSize;
	memset((caddr_t)(iadev->seg_ram+i),  0, iadev->num_vc*4);
	vc = (struct main_vc *)iadev->MAIN_VC_TABLE_ADDR;  
	evc = (struct ext_vc *)iadev->EXT_VC_TABLE_ADDR;  
        iadev->testTable = kmalloc(sizeof(long)*iadev->num_vc, GFP_KERNEL); 
        if (!iadev->testTable) {
           printk("Get freepage  failed\n");
	   goto err_free_desc_tbl;
        }
	for(i=0; i<iadev->num_vc; i++)  
	{  
		memset((caddr_t)vc, 0, sizeof(*vc));  
		memset((caddr_t)evc, 0, sizeof(*evc));  
                iadev->testTable[i] = kmalloc(sizeof(struct testTable_t),
						GFP_KERNEL);
		if (!iadev->testTable[i])
			goto err_free_test_tables;
              	iadev->testTable[i]->lastTime = 0;
 		iadev->testTable[i]->fract = 0;
                iadev->testTable[i]->vc_status = VC_UBR;
		vc++;  
		evc++;  
	}  
  
	/* Other Initialization */  
	  
	/* Max Rate Register */  
        if (iadev->phy_type & FE_25MBIT_PHY) {
	   writew(RATE25, iadev->seg_reg+MAXRATE);  
	   writew((UBR_EN | (0x23 << 2)), iadev->seg_reg+STPARMS);  
        }
        else {
	   writew(cellrate_to_float(iadev->LineRate),iadev->seg_reg+MAXRATE);
	   writew((UBR_EN | ABR_EN | (0x23 << 2)), iadev->seg_reg+STPARMS);  
        }
	/* Set Idle Header Reigisters to be sure */  
	writew(0, iadev->seg_reg+IDLEHEADHI);  
	writew(0, iadev->seg_reg+IDLEHEADLO);  
  
	/* Program ABR UBR Priority Register  as  PRI_ABR_UBR_EQUAL */
        writew(0xaa00, iadev->seg_reg+ABRUBR_ARB); 

        iadev->close_pending = 0;
        init_waitqueue_head(&iadev->close_wait);
        init_waitqueue_head(&iadev->timeout_wait);
	skb_queue_head_init(&iadev->tx_dma_q);  
	ia_init_rtn_q(&iadev->tx_return_q);  

	/* RM Cell Protocol ID and Message Type */  
	writew(RM_TYPE_4_0, iadev->seg_reg+RM_TYPE);  
        skb_queue_head_init (&iadev->tx_backlog);
  
	/* Mode Register 1 */  
	writew(MODE_REG_1_VAL, iadev->seg_reg+MODE_REG_1);  
  
	/* Mode Register 0 */  
	writew(T_ONLINE, iadev->seg_reg+MODE_REG_0);  
  
	/* Interrupt Status Register - read to clear */  
	readw(iadev->seg_reg+SEG_INTR_STATUS_REG);  
  
	/* Interrupt Mask Reg- don't mask TCQ_NOT_EMPTY interrupt generation */  
        writew(~(TRANSMIT_DONE | TCQ_NOT_EMPTY), iadev->seg_reg+SEG_MASK_REG);
        writew(TRANSMIT_DONE, iadev->seg_reg+SEG_INTR_STATUS_REG);  
        iadev->tx_pkt_cnt = 0;
        iadev->rate_limit = iadev->LineRate / 3;
  
	return 0;

err_free_test_tables:
	while (--i >= 0)
		kfree(iadev->testTable[i]);
	kfree(iadev->testTable);
err_free_desc_tbl:
	kfree(iadev->desc_tbl);
err_free_all_tx_bufs:
	i = iadev->num_tx_desc;
err_free_tx_bufs:
	while (--i >= 0) {
		struct cpcs_trailer_desc *desc = iadev->tx_buf + i;

		pci_unmap_single(iadev->pci, desc->dma_addr,
			sizeof(*desc->cpcs), PCI_DMA_TODEVICE);
		kfree(desc->cpcs);
	}
	kfree(iadev->tx_buf);
err_free_dle:
	pci_free_consistent(iadev->pci, DLE_TOTAL_SIZE, iadev->tx_dle_q.start,
			    iadev->tx_dle_dma);  
err_out:
	return -ENOMEM;
}   
   
static irqreturn_t ia_int(int irq, void *dev_id)  
{  
   struct atm_dev *dev;  
   IADEV *iadev;  
   unsigned int status;  
   int handled = 0;

   dev = dev_id;  
   iadev = INPH_IA_DEV(dev);  
   while( (status = readl(iadev->reg+IPHASE5575_BUS_STATUS_REG) & 0x7f))  
   { 
	handled = 1;
        IF_EVENT(printk("ia_int: status = 0x%x\n", status);) 
	if (status & STAT_REASSINT)  
	{  
	   /* do something */  
	   IF_EVENT(printk("REASSINT Bus status reg: %08x\n", status);) 
	   rx_intr(dev);  
	}  
	if (status & STAT_DLERINT)  
	{  
	   /* Clear this bit by writing a 1 to it. */  
	   writel(STAT_DLERINT, iadev->reg + IPHASE5575_BUS_STATUS_REG);
	   rx_dle_intr(dev);  
	}  
	if (status & STAT_SEGINT)  
	{  
	   /* do something */ 
           IF_EVENT(printk("IA: tx_intr \n");) 
	   tx_intr(dev);  
	}  
	if (status & STAT_DLETINT)  
	{  
	   writel(STAT_DLETINT, iadev->reg + IPHASE5575_BUS_STATUS_REG);
	   tx_dle_intr(dev);  
	}  
	if (status & (STAT_FEINT | STAT_ERRINT | STAT_MARKINT))  
	{  
           if (status & STAT_FEINT) 
               ia_frontend_intr(iadev);
	}  
   }
   return IRQ_RETVAL(handled);
}  
	  
	  
	  
/*----------------------------- entries --------------------------------*/  
static int get_esi(struct atm_dev *dev)  
{  
	IADEV *iadev;  
	int i;  
	u32 mac1;  
	u16 mac2;  
	  
	iadev = INPH_IA_DEV(dev);  
	mac1 = cpu_to_be32(le32_to_cpu(readl(  
				iadev->reg+IPHASE5575_MAC1)));  
	mac2 = cpu_to_be16(le16_to_cpu(readl(iadev->reg+IPHASE5575_MAC2)));  
	IF_INIT(printk("ESI: 0x%08x%04x\n", mac1, mac2);)  
	for (i=0; i<MAC1_LEN; i++)  
		dev->esi[i] = mac1 >>(8*(MAC1_LEN-1-i));  
	  
	for (i=0; i<MAC2_LEN; i++)  
		dev->esi[i+MAC1_LEN] = mac2 >>(8*(MAC2_LEN - 1 -i));  
	return 0;  
}  
	  
static int reset_sar(struct atm_dev *dev)  
{  
	IADEV *iadev;  
	int i, error = 1;  
	unsigned int pci[64];  
	  
	iadev = INPH_IA_DEV(dev);  
	for(i=0; i<64; i++)  
	  if ((error = pci_read_config_dword(iadev->pci,  
				i*4, &pci[i])) != PCIBIOS_SUCCESSFUL)  
  	      return error;  
	writel(0, iadev->reg+IPHASE5575_EXT_RESET);  
	for(i=0; i<64; i++)  
	  if ((error = pci_write_config_dword(iadev->pci,  
					i*4, pci[i])) != PCIBIOS_SUCCESSFUL)  
	    return error;  
	udelay(5);  
	return 0;  
}  
	  
	  
static int ia_init(struct atm_dev *dev)
{  
	IADEV *iadev;  
	unsigned long real_base;
	void __iomem *base;
	unsigned short command;  
	int error, i; 
	  
	/* The device has been identified and registered. Now we read   
	   necessary configuration info like memory base address,   
	   interrupt number etc */  
	  
	IF_INIT(printk(">ia_init\n");)  
	dev->ci_range.vpi_bits = 0;  
	dev->ci_range.vci_bits = NR_VCI_LD;  

	iadev = INPH_IA_DEV(dev);  
	real_base = pci_resource_start (iadev->pci, 0);
	iadev->irq = iadev->pci->irq;
		  
	error = pci_read_config_word(iadev->pci, PCI_COMMAND, &command);
	if (error) {
		printk(KERN_ERR DEV_LABEL "(itf %d): init error 0x%x\n",  
				dev->number,error);  
		return -EINVAL;  
	}  
	IF_INIT(printk(DEV_LABEL "(itf %d): rev.%d,realbase=0x%lx,irq=%d\n",  
			dev->number, iadev->pci->revision, real_base, iadev->irq);)
	  
	/* find mapping size of board */  
	  
	iadev->pci_map_size = pci_resource_len(iadev->pci, 0);

        if (iadev->pci_map_size == 0x100000){
          iadev->num_vc = 4096;
	  dev->ci_range.vci_bits = NR_VCI_4K_LD;  
          iadev->memSize = 4;
        }
        else if (iadev->pci_map_size == 0x40000) {
          iadev->num_vc = 1024;
          iadev->memSize = 1;
        }
        else {
           printk("Unknown pci_map_size = 0x%x\n", iadev->pci_map_size);
           return -EINVAL;
        }
	IF_INIT(printk (DEV_LABEL "map size: %i\n", iadev->pci_map_size);)  
	  
	/* enable bus mastering */
	pci_set_master(iadev->pci);

	/*  
	 * Delay at least 1us before doing any mem accesses (how 'bout 10?)  
	 */  
	udelay(10);  
	  
	/* mapping the physical address to a virtual address in address space */  
	base = ioremap(real_base,iadev->pci_map_size);  /* ioremap is not resolved ??? */  
	  
	if (!base)  
	{  
		printk(DEV_LABEL " (itf %d): can't set up page mapping\n",  
			    dev->number);  
		return -ENOMEM;
	}  
	IF_INIT(printk(DEV_LABEL " (itf %d): rev.%d,base=%p,irq=%d\n",  
			dev->number, iadev->pci->revision, base, iadev->irq);)
	  
	/* filling the iphase dev structure */  
	iadev->mem = iadev->pci_map_size /2;  
	iadev->real_base = real_base;  
	iadev->base = base;  
		  
	/* Bus Interface Control Registers */  
	iadev->reg = base + REG_BASE;
	/* Segmentation Control Registers */  
	iadev->seg_reg = base + SEG_BASE;
	/* Reassembly Control Registers */  
	iadev->reass_reg = base + REASS_BASE;  
	/* Front end/ DMA control registers */  
	iadev->phy = base + PHY_BASE;  
	iadev->dma = base + PHY_BASE;  
	/* RAM - Segmentation RAm and Reassembly RAM */  
	iadev->ram = base + ACTUAL_RAM_BASE;  
	iadev->seg_ram = base + ACTUAL_SEG_RAM_BASE;  
	iadev->reass_ram = base + ACTUAL_REASS_RAM_BASE;  
  
	/* lets print out the above */  
	IF_INIT(printk("Base addrs: %p %p %p \n %p %p %p %p\n", 
          iadev->reg,iadev->seg_reg,iadev->reass_reg, 
          iadev->phy, iadev->ram, iadev->seg_ram, 
          iadev->reass_ram);) 
	  
	/* lets try reading the MAC address */  
	error = get_esi(dev);  
	if (error) {
	  iounmap(iadev->base);
	  return error;  
	}
        printk("IA: ");
	for (i=0; i < ESI_LEN; i++)  
                printk("%s%02X",i ? "-" : "",dev->esi[i]);  
        printk("\n");  
  
        /* reset SAR */  
        if (reset_sar(dev)) {
	   iounmap(iadev->base);
           printk("IA: reset SAR fail, please try again\n");
           return 1;
        }
	return 0;  
}  

static void ia_update_stats(IADEV *iadev) {
    if (!iadev->carrier_detect)
        return;
    iadev->rx_cell_cnt += readw(iadev->reass_reg+CELL_CTR0)&0xffff;
    iadev->rx_cell_cnt += (readw(iadev->reass_reg+CELL_CTR1) & 0xffff) << 16;
    iadev->drop_rxpkt +=  readw(iadev->reass_reg + DRP_PKT_CNTR ) & 0xffff;
    iadev->drop_rxcell += readw(iadev->reass_reg + ERR_CNTR) & 0xffff;
    iadev->tx_cell_cnt += readw(iadev->seg_reg + CELL_CTR_LO_AUTO)&0xffff;
    iadev->tx_cell_cnt += (readw(iadev->seg_reg+CELL_CTR_HIGH_AUTO)&0xffff)<<16;
    return;
}
  
static void ia_led_timer(unsigned long arg) {
 	unsigned long flags;
  	static u_char blinking[8] = {0, 0, 0, 0, 0, 0, 0, 0};
        u_char i;
        static u32 ctrl_reg; 
        for (i = 0; i < iadev_count; i++) {
           if (ia_dev[i]) {
	      ctrl_reg = readl(ia_dev[i]->reg+IPHASE5575_BUS_CONTROL_REG);
	      if (blinking[i] == 0) {
		 blinking[i]++;
                 ctrl_reg &= (~CTRL_LED);
                 writel(ctrl_reg, ia_dev[i]->reg+IPHASE5575_BUS_CONTROL_REG);
                 ia_update_stats(ia_dev[i]);
              }
              else {
		 blinking[i] = 0;
		 ctrl_reg |= CTRL_LED;
                 writel(ctrl_reg, ia_dev[i]->reg+IPHASE5575_BUS_CONTROL_REG);
                 spin_lock_irqsave(&ia_dev[i]->tx_lock, flags);
                 if (ia_dev[i]->close_pending)  
                    wake_up(&ia_dev[i]->close_wait);
                 ia_tx_poll(ia_dev[i]);
                 spin_unlock_irqrestore(&ia_dev[i]->tx_lock, flags);
              }
           }
        }
	mod_timer(&ia_timer, jiffies + HZ / 4);
 	return;
}

static void ia_phy_put(struct atm_dev *dev, unsigned char value,   
	unsigned long addr)  
{  
	writel(value, INPH_IA_DEV(dev)->phy+addr);  
}  
  
static unsigned char ia_phy_get(struct atm_dev *dev, unsigned long addr)  
{  
	return readl(INPH_IA_DEV(dev)->phy+addr);  
}  

static void ia_free_tx(IADEV *iadev)
{
	int i;

	kfree(iadev->desc_tbl);
	for (i = 0; i < iadev->num_vc; i++)
		kfree(iadev->testTable[i]);
	kfree(iadev->testTable);
	for (i = 0; i < iadev->num_tx_desc; i++) {
		struct cpcs_trailer_desc *desc = iadev->tx_buf + i;

		pci_unmap_single(iadev->pci, desc->dma_addr,
			sizeof(*desc->cpcs), PCI_DMA_TODEVICE);
		kfree(desc->cpcs);
	}
	kfree(iadev->tx_buf);
	pci_free_consistent(iadev->pci, DLE_TOTAL_SIZE, iadev->tx_dle_q.start,
			    iadev->tx_dle_dma);  
}

static void ia_free_rx(IADEV *iadev)
{
	kfree(iadev->rx_open);
	pci_free_consistent(iadev->pci, DLE_TOTAL_SIZE, iadev->rx_dle_q.start,
			  iadev->rx_dle_dma);  
}

static int ia_start(struct atm_dev *dev)
{  
	IADEV *iadev;  
	int error;  
	unsigned char phy;  
	u32 ctrl_reg;  
	IF_EVENT(printk(">ia_start\n");)  
	iadev = INPH_IA_DEV(dev);  
        if (request_irq(iadev->irq, &ia_int, IRQF_SHARED, DEV_LABEL, dev)) {
                printk(KERN_ERR DEV_LABEL "(itf %d): IRQ%d is already in use\n",  
                    dev->number, iadev->irq);  
		error = -EAGAIN;
		goto err_out;
        }  
        /* @@@ should release IRQ on error */  
	/* enabling memory + master */  
        if ((error = pci_write_config_word(iadev->pci,   
				PCI_COMMAND,   
				PCI_COMMAND_MEMORY | PCI_COMMAND_MASTER )))   
	{  
                printk(KERN_ERR DEV_LABEL "(itf %d): can't enable memory+"  
                    "master (0x%x)\n",dev->number, error);  
		error = -EIO;  
		goto err_free_irq;
        }  
	udelay(10);  
  
	/* Maybe we should reset the front end, initialize Bus Interface Control   
		Registers and see. */  
  
	IF_INIT(printk("Bus ctrl reg: %08x\n", 
                            readl(iadev->reg+IPHASE5575_BUS_CONTROL_REG));)  
	ctrl_reg = readl(iadev->reg+IPHASE5575_BUS_CONTROL_REG);  
	ctrl_reg = (ctrl_reg & (CTRL_LED | CTRL_FE_RST))  
			| CTRL_B8  
			| CTRL_B16  
			| CTRL_B32  
			| CTRL_B48  
			| CTRL_B64  
			| CTRL_B128  
			| CTRL_ERRMASK  
			| CTRL_DLETMASK		/* shud be removed l8r */  
			| CTRL_DLERMASK  
			| CTRL_SEGMASK  
			| CTRL_REASSMASK 	  
			| CTRL_FEMASK  
			| CTRL_CSPREEMPT;  
  
       writel(ctrl_reg, iadev->reg+IPHASE5575_BUS_CONTROL_REG);   
  
	IF_INIT(printk("Bus ctrl reg after initializing: %08x\n", 
                           readl(iadev->reg+IPHASE5575_BUS_CONTROL_REG));  
	   printk("Bus status reg after init: %08x\n", 
                            readl(iadev->reg+IPHASE5575_BUS_STATUS_REG));)  
    
        ia_hw_type(iadev); 
	error = tx_init(dev);  
	if (error)
		goto err_free_irq;
	error = rx_init(dev);  
	if (error)
		goto err_free_tx;
  
	ctrl_reg = readl(iadev->reg+IPHASE5575_BUS_CONTROL_REG);  
       	writel(ctrl_reg | CTRL_FE_RST, iadev->reg+IPHASE5575_BUS_CONTROL_REG);   
	IF_INIT(printk("Bus ctrl reg after initializing: %08x\n", 
                               readl(iadev->reg+IPHASE5575_BUS_CONTROL_REG));)  
        phy = 0; /* resolve compiler complaint */
        IF_INIT ( 
	if ((phy=ia_phy_get(dev,0)) == 0x30)  
		printk("IA: pm5346,rev.%d\n",phy&0x0f);  
	else  
		printk("IA: utopia,rev.%0x\n",phy);) 

	if (iadev->phy_type &  FE_25MBIT_PHY)
           ia_mb25_init(iadev);
	else if (iadev->phy_type & (FE_DS3_PHY | FE_E3_PHY))
           ia_suni_pm7345_init(iadev);
	else {
		error = suni_init(dev);
		if (error)
			goto err_free_rx;
		if (dev->phy->start) {
			error = dev->phy->start(dev);
			if (error)
				goto err_free_rx;
		}
		/* Get iadev->carrier_detect status */
		ia_frontend_intr(iadev);
	}
	return 0;

err_free_rx:
	ia_free_rx(iadev);
err_free_tx:
	ia_free_tx(iadev);
err_free_irq:
	free_irq(iadev->irq, dev);  
err_out:
	return error;
}  
  
static void ia_close(struct atm_vcc *vcc)  
{
	DEFINE_WAIT(wait);
        u16 *vc_table;
        IADEV *iadev;
        struct ia_vcc *ia_vcc;
        struct sk_buff *skb = NULL;
        struct sk_buff_head tmp_tx_backlog, tmp_vcc_backlog;
        unsigned long closetime, flags;

        iadev = INPH_IA_DEV(vcc->dev);
        ia_vcc = INPH_IA_VCC(vcc);
	if (!ia_vcc) return;  

        IF_EVENT(printk("ia_close: ia_vcc->vc_desc_cnt = %d  vci = %d\n", 
                                              ia_vcc->vc_desc_cnt,vcc->vci);)
	clear_bit(ATM_VF_READY,&vcc->flags);
        skb_queue_head_init (&tmp_tx_backlog);
        skb_queue_head_init (&tmp_vcc_backlog); 
        if (vcc->qos.txtp.traffic_class != ATM_NONE) {
           iadev->close_pending++;
	   prepare_to_wait(&iadev->timeout_wait, &wait, TASK_UNINTERRUPTIBLE);
	   schedule_timeout(50);
	   finish_wait(&iadev->timeout_wait, &wait);
           spin_lock_irqsave(&iadev->tx_lock, flags); 
           while((skb = skb_dequeue(&iadev->tx_backlog))) {
              if (ATM_SKB(skb)->vcc == vcc){ 
                 if (vcc->pop) vcc->pop(vcc, skb);
                 else dev_kfree_skb_any(skb);
              }
              else 
                 skb_queue_tail(&tmp_tx_backlog, skb);
           } 
           while((skb = skb_dequeue(&tmp_tx_backlog))) 
             skb_queue_tail(&iadev->tx_backlog, skb);
           IF_EVENT(printk("IA TX Done decs_cnt = %d\n", ia_vcc->vc_desc_cnt);) 
           closetime = 300000 / ia_vcc->pcr;
           if (closetime == 0)
              closetime = 1;
           spin_unlock_irqrestore(&iadev->tx_lock, flags);
           wait_event_timeout(iadev->close_wait, (ia_vcc->vc_desc_cnt <= 0), closetime);
           spin_lock_irqsave(&iadev->tx_lock, flags);
           iadev->close_pending--;
           iadev->testTable[vcc->vci]->lastTime = 0;
           iadev->testTable[vcc->vci]->fract = 0; 
           iadev->testTable[vcc->vci]->vc_status = VC_UBR; 
           if (vcc->qos.txtp.traffic_class == ATM_ABR) {
              if (vcc->qos.txtp.min_pcr > 0)
                 iadev->sum_mcr -= vcc->qos.txtp.min_pcr;
           }
           if (vcc->qos.txtp.traffic_class == ATM_CBR) {
              ia_vcc = INPH_IA_VCC(vcc); 
              iadev->sum_mcr -= ia_vcc->NumCbrEntry*iadev->Granularity;
              ia_cbrVc_close (vcc);
           }
           spin_unlock_irqrestore(&iadev->tx_lock, flags);
        }
        
        if (vcc->qos.rxtp.traffic_class != ATM_NONE) {   
           // reset reass table
           vc_table = (u16 *)(iadev->reass_ram+REASS_TABLE*iadev->memSize);
           vc_table += vcc->vci; 
           *vc_table = NO_AAL5_PKT;
           // reset vc table
           vc_table = (u16 *)(iadev->reass_ram+RX_VC_TABLE*iadev->memSize);
           vc_table += vcc->vci;
           *vc_table = (vcc->vci << 6) | 15;
           if (vcc->qos.rxtp.traffic_class == ATM_ABR) {
              struct abr_vc_table __iomem *abr_vc_table = 
                                (iadev->reass_ram+ABR_VC_TABLE*iadev->memSize);
              abr_vc_table +=  vcc->vci;
              abr_vc_table->rdf = 0x0003;
              abr_vc_table->air = 0x5eb1;
           }                                 
           // Drain the packets
           rx_dle_intr(vcc->dev); 
           iadev->rx_open[vcc->vci] = NULL;
        }
	kfree(INPH_IA_VCC(vcc));  
        ia_vcc = NULL;
        vcc->dev_data = NULL;
        clear_bit(ATM_VF_ADDR,&vcc->flags);
        return;        
}  
  
static int ia_open(struct atm_vcc *vcc)
{  
	struct ia_vcc *ia_vcc;  
	int error;  
	if (!test_bit(ATM_VF_PARTIAL,&vcc->flags))  
	{  
		IF_EVENT(printk("ia: not partially allocated resources\n");)  
		vcc->dev_data = NULL;
	}  
	if (vcc->vci != ATM_VPI_UNSPEC && vcc->vpi != ATM_VCI_UNSPEC)  
	{  
		IF_EVENT(printk("iphase open: unspec part\n");)  
		set_bit(ATM_VF_ADDR,&vcc->flags);
	}  
	if (vcc->qos.aal != ATM_AAL5)  
		return -EINVAL;  
	IF_EVENT(printk(DEV_LABEL "(itf %d): open %d.%d\n", 
                                 vcc->dev->number, vcc->vpi, vcc->vci);)  
  
	/* Device dependent initialization */  
	ia_vcc = kmalloc(sizeof(*ia_vcc), GFP_KERNEL);  
	if (!ia_vcc) return -ENOMEM;  
	vcc->dev_data = ia_vcc;
  
	if ((error = open_rx(vcc)))  
	{  
		IF_EVENT(printk("iadev: error in open_rx, closing\n");)  
		ia_close(vcc);  
		return error;  
	}  
  
	if ((error = open_tx(vcc)))  
	{  
		IF_EVENT(printk("iadev: error in open_tx, closing\n");)  
		ia_close(vcc);  
		return error;  
	}  
  
	set_bit(ATM_VF_READY,&vcc->flags);

#if 0
        {
           static u8 first = 1; 
           if (first) {
              ia_timer.expires = jiffies + 3*HZ;
              add_timer(&ia_timer);
              first = 0;
           }           
        }
#endif
	IF_EVENT(printk("ia open returning\n");)  
	return 0;  
}  
  
static int ia_change_qos(struct atm_vcc *vcc, struct atm_qos *qos, int flags)  
{  
	IF_EVENT(printk(">ia_change_qos\n");)  
	return 0;  
}  
  
static int ia_ioctl(struct atm_dev *dev, unsigned int cmd, void __user *arg)  
{  
   IA_CMDBUF ia_cmds;
   IADEV *iadev;
   int i, board;
   u16 __user *tmps;
   IF_EVENT(printk(">ia_ioctl\n");)  
   if (cmd != IA_CMD) {
      if (!dev->phy->ioctl) return -EINVAL;
      return dev->phy->ioctl(dev,cmd,arg);
   }
   if (copy_from_user(&ia_cmds, arg, sizeof ia_cmds)) return -EFAULT; 
   board = ia_cmds.status;
   if ((board < 0) || (board > iadev_count))
         board = 0;    
   iadev = ia_dev[board];
   switch (ia_cmds.cmd) {
   case MEMDUMP:
   {
	switch (ia_cmds.sub_cmd) {
       	  case MEMDUMP_DEV:     
	     if (!capable(CAP_NET_ADMIN)) return -EPERM;
	     if (copy_to_user(ia_cmds.buf, iadev, sizeof(IADEV)))
                return -EFAULT;
             ia_cmds.status = 0;
             break;
          case MEMDUMP_SEGREG:
	     if (!capable(CAP_NET_ADMIN)) return -EPERM;
             tmps = (u16 __user *)ia_cmds.buf;
             for(i=0; i<0x80; i+=2, tmps++)
                if(put_user((u16)(readl(iadev->seg_reg+i) & 0xffff), tmps)) return -EFAULT;
             ia_cmds.status = 0;
             ia_cmds.len = 0x80;
             break;
          case MEMDUMP_REASSREG:
	     if (!capable(CAP_NET_ADMIN)) return -EPERM;
             tmps = (u16 __user *)ia_cmds.buf;
             for(i=0; i<0x80; i+=2, tmps++)
                if(put_user((u16)(readl(iadev->reass_reg+i) & 0xffff), tmps)) return -EFAULT;
             ia_cmds.status = 0;
             ia_cmds.len = 0x80;
             break;
          case MEMDUMP_FFL:
          {  
             ia_regs_t       *regs_local;
             ffredn_t        *ffL;
             rfredn_t        *rfL;
                     
	     if (!capable(CAP_NET_ADMIN)) return -EPERM;
	     regs_local = kmalloc(sizeof(*regs_local), GFP_KERNEL);
	     if (!regs_local) return -ENOMEM;
	     ffL = &regs_local->ffredn;
	     rfL = &regs_local->rfredn;
             /* Copy real rfred registers into the local copy */
 	     for (i=0; i<(sizeof (rfredn_t))/4; i++)
                ((u_int *)rfL)[i] = readl(iadev->reass_reg + i) & 0xffff;
             	/* Copy real ffred registers into the local copy */
	     for (i=0; i<(sizeof (ffredn_t))/4; i++)
                ((u_int *)ffL)[i] = readl(iadev->seg_reg + i) & 0xffff;

             if (copy_to_user(ia_cmds.buf, regs_local,sizeof(ia_regs_t))) {
                kfree(regs_local);
                return -EFAULT;
             }
             kfree(regs_local);
             printk("Board %d registers dumped\n", board);
             ia_cmds.status = 0;                  
	 }	
    	     break;        
         case READ_REG:
         {  
	     if (!capable(CAP_NET_ADMIN)) return -EPERM;
             desc_dbg(iadev); 
             ia_cmds.status = 0; 
         }
             break;
         case 0x6:
         {  
             ia_cmds.status = 0; 
             printk("skb = 0x%lx\n", (long)skb_peek(&iadev->tx_backlog));
             printk("rtn_q: 0x%lx\n",(long)ia_deque_rtn_q(&iadev->tx_return_q));
         }
             break;
         case 0x8:
         {
             struct k_sonet_stats *stats;
             stats = &PRIV(_ia_dev[board])->sonet_stats;
             printk("section_bip: %d\n", atomic_read_unchecked(&stats->section_bip));
             printk("line_bip   : %d\n", atomic_read_unchecked(&stats->line_bip));
             printk("path_bip   : %d\n", atomic_read_unchecked(&stats->path_bip));
             printk("line_febe  : %d\n", atomic_read_unchecked(&stats->line_febe));
             printk("path_febe  : %d\n", atomic_read_unchecked(&stats->path_febe));
             printk("corr_hcs   : %d\n", atomic_read_unchecked(&stats->corr_hcs));
             printk("uncorr_hcs : %d\n", atomic_read_unchecked(&stats->uncorr_hcs));
             printk("tx_cells   : %d\n", atomic_read_unchecked(&stats->tx_cells));
             printk("rx_cells   : %d\n", atomic_read_unchecked(&stats->rx_cells));
         }
            ia_cmds.status = 0;
            break;
         case 0x9:
	    if (!capable(CAP_NET_ADMIN)) return -EPERM;
            for (i = 1; i <= iadev->num_rx_desc; i++)
               free_desc(_ia_dev[board], i);
            writew( ~(RX_FREEQ_EMPT | RX_EXCP_RCVD), 
                                            iadev->reass_reg+REASS_MASK_REG);
            iadev->rxing = 1;
            
            ia_cmds.status = 0;
            break;

         case 0xb:
	    if (!capable(CAP_NET_ADMIN)) return -EPERM;
            ia_frontend_intr(iadev);
            break;
         case 0xa:
	    if (!capable(CAP_NET_ADMIN)) return -EPERM;
         {  
             ia_cmds.status = 0; 
             IADebugFlag = ia_cmds.maddr;
             printk("New debug option loaded\n");
         }
             break;
         default:
             ia_cmds.status = 0;
             break;
      }	
   }
      break;
   default:
      break;

   }	
   return 0;  
}  
  
static int ia_getsockopt(struct atm_vcc *vcc, int level, int optname,   
	void __user *optval, int optlen)  
{  
	IF_EVENT(printk(">ia_getsockopt\n");)  
	return -EINVAL;  
}  
  
static int ia_setsockopt(struct atm_vcc *vcc, int level, int optname,   
	void __user *optval, unsigned int optlen)  
{  
	IF_EVENT(printk(">ia_setsockopt\n");)  
	return -EINVAL;  
}  
  
static int ia_pkt_tx (struct atm_vcc *vcc, struct sk_buff *skb) {
        IADEV *iadev;
        struct dle *wr_ptr;
        struct tx_buf_desc __iomem *buf_desc_ptr;
        int desc;
        int comp_code;
        int total_len;
        struct cpcs_trailer *trailer;
        struct ia_vcc *iavcc;

        iadev = INPH_IA_DEV(vcc->dev);  
        iavcc = INPH_IA_VCC(vcc);
        if (!iavcc->txing) {
           printk("discard packet on closed VC\n");
           if (vcc->pop)
		vcc->pop(vcc, skb);
           else
		dev_kfree_skb_any(skb);
	   return 0;
        }

        if (skb->len > iadev->tx_buf_sz - 8) {
           printk("Transmit size over tx buffer size\n");
           if (vcc->pop)
                 vcc->pop(vcc, skb);
           else
                 dev_kfree_skb_any(skb);
          return 0;
        }
        if ((unsigned long)skb->data & 3) {
           printk("Misaligned SKB\n");
           if (vcc->pop)
                 vcc->pop(vcc, skb);
           else
                 dev_kfree_skb_any(skb);
           return 0;
        }       
	/* Get a descriptor number from our free descriptor queue  
	   We get the descr number from the TCQ now, since I am using  
	   the TCQ as a free buffer queue. Initially TCQ will be   
	   initialized with all the descriptors and is hence, full.  
	*/
	desc = get_desc (iadev, iavcc);
	if (desc == 0xffff) 
	    return 1;
	comp_code = desc >> 13;  
	desc &= 0x1fff;  
  
	if ((desc == 0) || (desc > iadev->num_tx_desc))  
	{  
		IF_ERR(printk(DEV_LABEL "invalid desc for send: %d\n", desc);) 
                atomic_inc_unchecked(&vcc->stats->tx);
		if (vcc->pop)   
		    vcc->pop(vcc, skb);   
		else  
		    dev_kfree_skb_any(skb);
		return 0;   /* return SUCCESS */
	}  
  
	if (comp_code)  
	{  
	    IF_ERR(printk(DEV_LABEL "send desc:%d completion code %d error\n", 
                                                            desc, comp_code);)  
	}  
       
        /* remember the desc and vcc mapping */
        iavcc->vc_desc_cnt++;
        iadev->desc_tbl[desc-1].iavcc = iavcc;
        iadev->desc_tbl[desc-1].txskb = skb;
        IA_SKB_STATE(skb) = 0;

        iadev->ffL.tcq_rd += 2;
        if (iadev->ffL.tcq_rd > iadev->ffL.tcq_ed)
	  	iadev->ffL.tcq_rd  = iadev->ffL.tcq_st;
	writew(iadev->ffL.tcq_rd, iadev->seg_reg+TCQ_RD_PTR);
  
	/* Put the descriptor number in the packet ready queue  
		and put the updated write pointer in the DLE field   
	*/   
	*(u16*)(iadev->seg_ram+iadev->ffL.prq_wr) = desc; 

 	iadev->ffL.prq_wr += 2;
        if (iadev->ffL.prq_wr > iadev->ffL.prq_ed)
                iadev->ffL.prq_wr = iadev->ffL.prq_st;
	  
	/* Figure out the exact length of the packet and padding required to 
           make it  aligned on a 48 byte boundary.  */
	total_len = skb->len + sizeof(struct cpcs_trailer);  
	total_len = ((total_len + 47) / 48) * 48;
	IF_TX(printk("ia packet len:%d padding:%d\n", total_len, total_len - skb->len);)  
 
	/* Put the packet in a tx buffer */   
	trailer = iadev->tx_buf[desc-1].cpcs;
        IF_TX(printk("Sent: skb = 0x%p skb->data: 0x%p len: %d, desc: %d\n",
                  skb, skb->data, skb->len, desc);)
	trailer->control = 0; 
        /*big endian*/ 
	trailer->length = ((skb->len & 0xff) << 8) | ((skb->len & 0xff00) >> 8);
	trailer->crc32 = 0;	/* not needed - dummy bytes */  

	/* Display the packet */  
	IF_TXPKT(printk("Sent data: len = %d MsgNum = %d\n", 
                                                        skb->len, tcnter++);  
        xdump(skb->data, skb->len, "TX: ");
        printk("\n");)

	/* Build the buffer descriptor */  
	buf_desc_ptr = iadev->seg_ram+TX_DESC_BASE;
	buf_desc_ptr += desc;	/* points to the corresponding entry */  
	buf_desc_ptr->desc_mode = AAL5 | EOM_EN | APP_CRC32 | CMPL_INT;   
	/* Huh ? p.115 of users guide describes this as a read-only register */
        writew(TRANSMIT_DONE, iadev->seg_reg+SEG_INTR_STATUS_REG);
	buf_desc_ptr->vc_index = vcc->vci;
	buf_desc_ptr->bytes = total_len;  

        if (vcc->qos.txtp.traffic_class == ATM_ABR)  
	   clear_lockup (vcc, iadev);

	/* Build the DLE structure */  
	wr_ptr = iadev->tx_dle_q.write;  
	memset((caddr_t)wr_ptr, 0, sizeof(*wr_ptr));  
	wr_ptr->sys_pkt_addr = pci_map_single(iadev->pci, skb->data,
		skb->len, PCI_DMA_TODEVICE);
	wr_ptr->local_pkt_addr = (buf_desc_ptr->buf_start_hi << 16) | 
                                                  buf_desc_ptr->buf_start_lo;  
	/* wr_ptr->bytes = swap_byte_order(total_len); didn't seem to affect?? */
	wr_ptr->bytes = skb->len;  

        /* hw bug - DLEs of 0x2d, 0x2e, 0x2f cause DMA lockup */
        if ((wr_ptr->bytes >> 2) == 0xb)
           wr_ptr->bytes = 0x30;

	wr_ptr->mode = TX_DLE_PSI; 
	wr_ptr->prq_wr_ptr_data = 0;
  
	/* end is not to be used for the DLE q */  
	if (++wr_ptr == iadev->tx_dle_q.end)  
		wr_ptr = iadev->tx_dle_q.start;  
        
        /* Build trailer dle */
        wr_ptr->sys_pkt_addr = iadev->tx_buf[desc-1].dma_addr;
        wr_ptr->local_pkt_addr = ((buf_desc_ptr->buf_start_hi << 16) | 
          buf_desc_ptr->buf_start_lo) + total_len - sizeof(struct cpcs_trailer);

        wr_ptr->bytes = sizeof(struct cpcs_trailer);
        wr_ptr->mode = DMA_INT_ENABLE; 
        wr_ptr->prq_wr_ptr_data = iadev->ffL.prq_wr;
        
        /* end is not to be used for the DLE q */
        if (++wr_ptr == iadev->tx_dle_q.end)  
                wr_ptr = iadev->tx_dle_q.start;

	iadev->tx_dle_q.write = wr_ptr;  
        ATM_DESC(skb) = vcc->vci;
        skb_queue_tail(&iadev->tx_dma_q, skb);

        atomic_inc_unchecked(&vcc->stats->tx);
        iadev->tx_pkt_cnt++;
	/* Increment transaction counter */  
	writel(2, iadev->dma+IPHASE5575_TX_COUNTER);  
        
#if 0        
        /* add flow control logic */ 
        if (atomic_read_unchecked(&vcc->stats->tx) % 20 == 0) {
          if (iavcc->vc_desc_cnt > 10) {
             vcc->tx_quota =  vcc->tx_quota * 3 / 4;
            printk("Tx1:  vcc->tx_quota = %d \n", (u32)vcc->tx_quota );
              iavcc->flow_inc = -1;
              iavcc->saved_tx_quota = vcc->tx_quota;
           } else if ((iavcc->flow_inc < 0) && (iavcc->vc_desc_cnt < 3)) {
             // vcc->tx_quota = 3 * iavcc->saved_tx_quota / 4;
             printk("Tx2:  vcc->tx_quota = %d \n", (u32)vcc->tx_quota ); 
              iavcc->flow_inc = 0;
           }
        }
#endif
	IF_TX(printk("ia send done\n");)  
	return 0;  
}  

static int ia_send(struct atm_vcc *vcc, struct sk_buff *skb)
{
        IADEV *iadev; 
        unsigned long flags;

        iadev = INPH_IA_DEV(vcc->dev);
        if ((!skb)||(skb->len>(iadev->tx_buf_sz-sizeof(struct cpcs_trailer))))
        {
            if (!skb)
                printk(KERN_CRIT "null skb in ia_send\n");
            else dev_kfree_skb_any(skb);
            return -EINVAL;
        }                         
        spin_lock_irqsave(&iadev->tx_lock, flags); 
        if (!test_bit(ATM_VF_READY,&vcc->flags)){ 
            dev_kfree_skb_any(skb);
            spin_unlock_irqrestore(&iadev->tx_lock, flags);
            return -EINVAL; 
        }
        ATM_SKB(skb)->vcc = vcc;
 
        if (skb_peek(&iadev->tx_backlog)) {
           skb_queue_tail(&iadev->tx_backlog, skb);
        }
        else {
           if (ia_pkt_tx (vcc, skb)) {
              skb_queue_tail(&iadev->tx_backlog, skb);
           }
        }
        spin_unlock_irqrestore(&iadev->tx_lock, flags);
        return 0;

}

static int ia_proc_read(struct atm_dev *dev,loff_t *pos,char *page)
{ 
  int   left = *pos, n;   
  char  *tmpPtr;
  IADEV *iadev = INPH_IA_DEV(dev);
  if(!left--) {
     if (iadev->phy_type == FE_25MBIT_PHY) {
       n = sprintf(page, "  Board Type         :  Iphase5525-1KVC-128K\n");
       return n;
     }
     if (iadev->phy_type == FE_DS3_PHY)
        n = sprintf(page, "  Board Type         :  Iphase-ATM-DS3");
     else if (iadev->phy_type == FE_E3_PHY)
        n = sprintf(page, "  Board Type         :  Iphase-ATM-E3");
     else if (iadev->phy_type == FE_UTP_OPTION)
         n = sprintf(page, "  Board Type         :  Iphase-ATM-UTP155"); 
     else
        n = sprintf(page, "  Board Type         :  Iphase-ATM-OC3");
     tmpPtr = page + n;
     if (iadev->pci_map_size == 0x40000)
        n += sprintf(tmpPtr, "-1KVC-");
     else
        n += sprintf(tmpPtr, "-4KVC-");  
     tmpPtr = page + n; 
     if ((iadev->memType & MEM_SIZE_MASK) == MEM_SIZE_1M)
        n += sprintf(tmpPtr, "1M  \n");
     else if ((iadev->memType & MEM_SIZE_MASK) == MEM_SIZE_512K)
        n += sprintf(tmpPtr, "512K\n");
     else
       n += sprintf(tmpPtr, "128K\n");
     return n;
  }
  if (!left) {
     return  sprintf(page, "  Number of Tx Buffer:  %u\n"
                           "  Size of Tx Buffer  :  %u\n"
                           "  Number of Rx Buffer:  %u\n"
                           "  Size of Rx Buffer  :  %u\n"
                           "  Packets Receiverd  :  %u\n"
                           "  Packets Transmitted:  %u\n"
                           "  Cells Received     :  %u\n"
                           "  Cells Transmitted  :  %u\n"
                           "  Board Dropped Cells:  %u\n"
                           "  Board Dropped Pkts :  %u\n",
                           iadev->num_tx_desc,  iadev->tx_buf_sz,
                           iadev->num_rx_desc,  iadev->rx_buf_sz,
                           iadev->rx_pkt_cnt,   iadev->tx_pkt_cnt,
                           iadev->rx_cell_cnt, iadev->tx_cell_cnt,
                           iadev->drop_rxcell, iadev->drop_rxpkt);                        
  }
  return 0;
}
  
static const struct atmdev_ops ops = {  
	.open		= ia_open,  
	.close		= ia_close,  
	.ioctl		= ia_ioctl,  
	.getsockopt	= ia_getsockopt,  
	.setsockopt	= ia_setsockopt,  
	.send		= ia_send,  
	.phy_put	= ia_phy_put,  
	.phy_get	= ia_phy_get,  
	.change_qos	= ia_change_qos,  
	.proc_read	= ia_proc_read,
	.owner		= THIS_MODULE,
};  
	  
static int ia_init_one(struct pci_dev *pdev, const struct pci_device_id *ent)
{  
	struct atm_dev *dev;  
	IADEV *iadev;  
	int ret;

	iadev = kzalloc(sizeof(*iadev), GFP_KERNEL);
	if (!iadev) {
		ret = -ENOMEM;
		goto err_out;
	}

	iadev->pci = pdev;

	IF_INIT(printk("ia detected at bus:%d dev: %d function:%d\n",
		pdev->bus->number, PCI_SLOT(pdev->devfn), PCI_FUNC(pdev->devfn));)
	if (pci_enable_device(pdev)) {
		ret = -ENODEV;
		goto err_out_free_iadev;
	}
	dev = atm_dev_register(DEV_LABEL, &pdev->dev, &ops, -1, NULL);
	if (!dev) {
		ret = -ENOMEM;
		goto err_out_disable_dev;
	}
	dev->dev_data = iadev;
	IF_INIT(printk(DEV_LABEL "registered at (itf :%d)\n", dev->number);)
	IF_INIT(printk("dev_id = 0x%p iadev->LineRate = %d \n", dev,
		iadev->LineRate);)

	pci_set_drvdata(pdev, dev);

	ia_dev[iadev_count] = iadev;
	_ia_dev[iadev_count] = dev;
	iadev_count++;
	if (ia_init(dev) || ia_start(dev)) {  
		IF_INIT(printk("IA register failed!\n");)
		iadev_count--;
		ia_dev[iadev_count] = NULL;
		_ia_dev[iadev_count] = NULL;
		ret = -EINVAL;
		goto err_out_deregister_dev;
	}
	IF_EVENT(printk("iadev_count = %d\n", iadev_count);)

	iadev->next_board = ia_boards;  
	ia_boards = dev;  

	return 0;

err_out_deregister_dev:
	atm_dev_deregister(dev);  
err_out_disable_dev:
	pci_disable_device(pdev);
err_out_free_iadev:
	kfree(iadev);
err_out:
	return ret;
}

static void ia_remove_one(struct pci_dev *pdev)
{
	struct atm_dev *dev = pci_get_drvdata(pdev);
	IADEV *iadev = INPH_IA_DEV(dev);

	/* Disable phy interrupts */
	ia_phy_put(dev, ia_phy_get(dev, SUNI_RSOP_CIE) & ~(SUNI_RSOP_CIE_LOSE),
				   SUNI_RSOP_CIE);
	udelay(1);

	if (dev->phy && dev->phy->stop)
		dev->phy->stop(dev);

	/* De-register device */  
      	free_irq(iadev->irq, dev);
	iadev_count--;
	ia_dev[iadev_count] = NULL;
	_ia_dev[iadev_count] = NULL;
	IF_EVENT(printk("deregistering iav at (itf:%d)\n", dev->number);)
	atm_dev_deregister(dev);

      	iounmap(iadev->base);  
	pci_disable_device(pdev);

	ia_free_rx(iadev);
	ia_free_tx(iadev);

      	kfree(iadev);
}

static struct pci_device_id ia_pci_tbl[] = {
	{ PCI_VENDOR_ID_IPHASE, 0x0008, PCI_ANY_ID, PCI_ANY_ID, },
	{ PCI_VENDOR_ID_IPHASE, 0x0009, PCI_ANY_ID, PCI_ANY_ID, },
	{ 0,}
};
MODULE_DEVICE_TABLE(pci, ia_pci_tbl);

static struct pci_driver ia_driver = {
	.name =         DEV_LABEL,
	.id_table =     ia_pci_tbl,
	.probe =        ia_init_one,
	.remove =       ia_remove_one,
};

static int __init ia_module_init(void)
{
	int ret;

	ret = pci_register_driver(&ia_driver);
	if (ret >= 0) {
		ia_timer.expires = jiffies + 3*HZ;
		add_timer(&ia_timer); 
	} else
		printk(KERN_ERR DEV_LABEL ": no adapter found\n");  
	return ret;
}

static void __exit ia_module_exit(void)
{
	pci_unregister_driver(&ia_driver);

        del_timer(&ia_timer);
}

module_init(ia_module_init);
module_exit(ia_module_exit);<|MERGE_RESOLUTION|>--- conflicted
+++ resolved
@@ -1319,10 +1319,7 @@
           if (ia_vcc == NULL)
           {
              atomic_inc_unchecked(&vcc->stats->rx_err);
-<<<<<<< HEAD
-=======
              atm_return(vcc, skb->truesize);
->>>>>>> c3ade0e0
              dev_kfree_skb_any(skb);
              goto INCR_DLE;
            }
