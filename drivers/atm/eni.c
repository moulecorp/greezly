--- conflicted
+++ resolved
@@ -1567,11 +1567,7 @@
 /*--------------------------------- entries ---------------------------------*/
 
 
-<<<<<<< HEAD
-static const char *media_name[] __devinitconst = {
-=======
 static char * const media_name[] = {
->>>>>>> c3ade0e0
     "MMF", "SMF", "MMF", "03?", /*  0- 3 */
     "UTP", "05?", "06?", "07?", /*  4- 7 */
     "TAXI","09?", "10?", "11?", /*  8-11 */
