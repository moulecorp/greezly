/*
 * drivers/base/power/main.c - Where the driver meets power management.
 *
 * Copyright (c) 2003 Patrick Mochel
 * Copyright (c) 2003 Open Source Development Lab
 *
 * This file is released under the GPLv2
 *
 *
 * The driver model core calls device_pm_add() when a device is registered.
 * This will initialize the embedded device_pm_info object in the device
 * and add it to the list of power-controlled devices. sysfs entries for
 * controlling device power management will also be added.
 *
 * A separate list is used for keeping track of power info, because the power
 * domain dependencies may differ from the ancestral dependencies that the
 * subsystem list maintains.
 */

#include <linux/device.h>
#include <linux/kallsyms.h>
#include <linux/export.h>
#include <linux/mutex.h>
#include <linux/pm.h>
#include <linux/pm_runtime.h>
#include <linux/resume-trace.h>
#include <linux/interrupt.h>
#include <linux/sched.h>
#include <linux/async.h>
#include <linux/suspend.h>
#include <trace/events/power.h>
#include <linux/cpuidle.h>
#include <linux/timer.h>

#include "../base.h"
#include "power.h"

typedef int (*pm_callback_t)(struct device *);

/*
 * The entries in the dpm_list list are in a depth first order, simply
 * because children are guaranteed to be discovered after parents, and
 * are inserted at the back of the list on discovery.
 *
 * Since device_pm_add() may be called with a device lock held,
 * we must never try to acquire a device lock while holding
 * dpm_list_mutex.
 */

LIST_HEAD(dpm_list);
static LIST_HEAD(dpm_prepared_list);
static LIST_HEAD(dpm_suspended_list);
static LIST_HEAD(dpm_late_early_list);
static LIST_HEAD(dpm_noirq_list);

struct suspend_stats suspend_stats;
static DEFINE_MUTEX(dpm_list_mtx);
static pm_message_t pm_transition;

static int async_error;

static char *pm_verb(int event)
{
	switch (event) {
	case PM_EVENT_SUSPEND:
		return "suspend";
	case PM_EVENT_RESUME:
		return "resume";
	case PM_EVENT_FREEZE:
		return "freeze";
	case PM_EVENT_QUIESCE:
		return "quiesce";
	case PM_EVENT_HIBERNATE:
		return "hibernate";
	case PM_EVENT_THAW:
		return "thaw";
	case PM_EVENT_RESTORE:
		return "restore";
	case PM_EVENT_RECOVER:
		return "recover";
	default:
		return "(unknown PM event)";
	}
}

/**
 * device_pm_sleep_init - Initialize system suspend-related device fields.
 * @dev: Device object being initialized.
 */
void device_pm_sleep_init(struct device *dev)
{
	dev->power.is_prepared = false;
	dev->power.is_suspended = false;
	init_completion(&dev->power.completion);
	complete_all(&dev->power.completion);
	dev->power.wakeup = NULL;
	INIT_LIST_HEAD(&dev->power.entry);
}

/**
 * device_pm_lock - Lock the list of active devices used by the PM core.
 */
void device_pm_lock(void)
{
	mutex_lock(&dpm_list_mtx);
}

/**
 * device_pm_unlock - Unlock the list of active devices used by the PM core.
 */
void device_pm_unlock(void)
{
	mutex_unlock(&dpm_list_mtx);
}

/**
 * device_pm_add - Add a device to the PM core's list of active devices.
 * @dev: Device to add to the list.
 */
void device_pm_add(struct device *dev)
{
	pr_debug("PM: Adding info for %s:%s\n",
		 dev->bus ? dev->bus->name : "No Bus", dev_name(dev));
	mutex_lock(&dpm_list_mtx);
	if (dev->parent && dev->parent->power.is_prepared)
		dev_warn(dev, "parent %s should not be sleeping\n",
			dev_name(dev->parent));
	list_add_tail(&dev->power.entry, &dpm_list);
	mutex_unlock(&dpm_list_mtx);
}

/**
 * device_pm_remove - Remove a device from the PM core's list of active devices.
 * @dev: Device to be removed from the list.
 */
void device_pm_remove(struct device *dev)
{
	pr_debug("PM: Removing info for %s:%s\n",
		 dev->bus ? dev->bus->name : "No Bus", dev_name(dev));
	complete_all(&dev->power.completion);
	mutex_lock(&dpm_list_mtx);
	list_del_init(&dev->power.entry);
	mutex_unlock(&dpm_list_mtx);
	device_wakeup_disable(dev);
	pm_runtime_remove(dev);
}

/**
 * device_pm_move_before - Move device in the PM core's list of active devices.
 * @deva: Device to move in dpm_list.
 * @devb: Device @deva should come before.
 */
void device_pm_move_before(struct device *deva, struct device *devb)
{
	pr_debug("PM: Moving %s:%s before %s:%s\n",
		 deva->bus ? deva->bus->name : "No Bus", dev_name(deva),
		 devb->bus ? devb->bus->name : "No Bus", dev_name(devb));
	/* Delete deva from dpm_list and reinsert before devb. */
	list_move_tail(&deva->power.entry, &devb->power.entry);
}

/**
 * device_pm_move_after - Move device in the PM core's list of active devices.
 * @deva: Device to move in dpm_list.
 * @devb: Device @deva should come after.
 */
void device_pm_move_after(struct device *deva, struct device *devb)
{
	pr_debug("PM: Moving %s:%s after %s:%s\n",
		 deva->bus ? deva->bus->name : "No Bus", dev_name(deva),
		 devb->bus ? devb->bus->name : "No Bus", dev_name(devb));
	/* Delete deva from dpm_list and reinsert after devb. */
	list_move(&deva->power.entry, &devb->power.entry);
}

/**
 * device_pm_move_last - Move device to end of the PM core's list of devices.
 * @dev: Device to move in dpm_list.
 */
void device_pm_move_last(struct device *dev)
{
	pr_debug("PM: Moving %s:%s to end of list\n",
		 dev->bus ? dev->bus->name : "No Bus", dev_name(dev));
	list_move_tail(&dev->power.entry, &dpm_list);
}

static ktime_t initcall_debug_start(struct device *dev)
{
	ktime_t calltime = ktime_set(0, 0);

	if (pm_print_times_enabled) {
		pr_info("calling  %s+ @ %i, parent: %s\n",
			dev_name(dev), task_pid_nr(current),
			dev->parent ? dev_name(dev->parent) : "none");
		calltime = ktime_get();
	}

	return calltime;
}

static void initcall_debug_report(struct device *dev, ktime_t calltime,
				  int error, pm_message_t state, char *info)
{
	ktime_t rettime;
	s64 nsecs;

	rettime = ktime_get();
	nsecs = (s64) ktime_to_ns(ktime_sub(rettime, calltime));

	if (pm_print_times_enabled) {
		pr_info("call %s+ returned %d after %Ld usecs\n", dev_name(dev),
			error, (unsigned long long)nsecs >> 10);
	}

	trace_device_pm_report_time(dev, info, nsecs, pm_verb(state.event),
				    error);
}

/**
 * dpm_wait - Wait for a PM operation to complete.
 * @dev: Device to wait for.
 * @async: If unset, wait only if the device's power.async_suspend flag is set.
 */
static void dpm_wait(struct device *dev, bool async)
{
	if (!dev)
		return;

	if (async || (pm_async_enabled && dev->power.async_suspend))
		wait_for_completion(&dev->power.completion);
}

static int dpm_wait_fn(struct device *dev, void *async_ptr)
{
	dpm_wait(dev, *((bool *)async_ptr));
	return 0;
}

static void dpm_wait_for_children(struct device *dev, bool async)
{
       device_for_each_child(dev, &async, dpm_wait_fn);
}

/**
 * pm_op - Return the PM operation appropriate for given PM event.
 * @ops: PM operations to choose from.
 * @state: PM transition of the system being carried out.
 */
static pm_callback_t pm_op(const struct dev_pm_ops *ops, pm_message_t state)
{
	switch (state.event) {
#ifdef CONFIG_SUSPEND
	case PM_EVENT_SUSPEND:
		return ops->suspend;
	case PM_EVENT_RESUME:
		return ops->resume;
#endif /* CONFIG_SUSPEND */
#ifdef CONFIG_HIBERNATE_CALLBACKS
	case PM_EVENT_FREEZE:
	case PM_EVENT_QUIESCE:
		return ops->freeze;
	case PM_EVENT_HIBERNATE:
		return ops->poweroff;
	case PM_EVENT_THAW:
	case PM_EVENT_RECOVER:
		return ops->thaw;
		break;
	case PM_EVENT_RESTORE:
		return ops->restore;
#endif /* CONFIG_HIBERNATE_CALLBACKS */
	}

	return NULL;
}

/**
 * pm_late_early_op - Return the PM operation appropriate for given PM event.
 * @ops: PM operations to choose from.
 * @state: PM transition of the system being carried out.
 *
 * Runtime PM is disabled for @dev while this function is being executed.
 */
static pm_callback_t pm_late_early_op(const struct dev_pm_ops *ops,
				      pm_message_t state)
{
	switch (state.event) {
#ifdef CONFIG_SUSPEND
	case PM_EVENT_SUSPEND:
		return ops->suspend_late;
	case PM_EVENT_RESUME:
		return ops->resume_early;
#endif /* CONFIG_SUSPEND */
#ifdef CONFIG_HIBERNATE_CALLBACKS
	case PM_EVENT_FREEZE:
	case PM_EVENT_QUIESCE:
		return ops->freeze_late;
	case PM_EVENT_HIBERNATE:
		return ops->poweroff_late;
	case PM_EVENT_THAW:
	case PM_EVENT_RECOVER:
		return ops->thaw_early;
	case PM_EVENT_RESTORE:
		return ops->restore_early;
#endif /* CONFIG_HIBERNATE_CALLBACKS */
	}

	return NULL;
}

/**
 * pm_noirq_op - Return the PM operation appropriate for given PM event.
 * @ops: PM operations to choose from.
 * @state: PM transition of the system being carried out.
 *
 * The driver of @dev will not receive interrupts while this function is being
 * executed.
 */
static pm_callback_t pm_noirq_op(const struct dev_pm_ops *ops, pm_message_t state)
{
	switch (state.event) {
#ifdef CONFIG_SUSPEND
	case PM_EVENT_SUSPEND:
		return ops->suspend_noirq;
	case PM_EVENT_RESUME:
		return ops->resume_noirq;
#endif /* CONFIG_SUSPEND */
#ifdef CONFIG_HIBERNATE_CALLBACKS
	case PM_EVENT_FREEZE:
	case PM_EVENT_QUIESCE:
		return ops->freeze_noirq;
	case PM_EVENT_HIBERNATE:
		return ops->poweroff_noirq;
	case PM_EVENT_THAW:
	case PM_EVENT_RECOVER:
		return ops->thaw_noirq;
	case PM_EVENT_RESTORE:
		return ops->restore_noirq;
#endif /* CONFIG_HIBERNATE_CALLBACKS */
	}

	return NULL;
}

static void pm_dev_dbg(struct device *dev, pm_message_t state, char *info)
{
	dev_dbg(dev, "%s%s%s\n", info, pm_verb(state.event),
		((state.event & PM_EVENT_SLEEP) && device_may_wakeup(dev)) ?
		", may wakeup" : "");
}

static void pm_dev_err(struct device *dev, pm_message_t state, char *info,
			int error)
{
	printk(KERN_ERR "PM: Device %s failed to %s%s: error %d\n",
		dev_name(dev), pm_verb(state.event), info, error);
}

static void dpm_show_time(ktime_t starttime, pm_message_t state, char *info)
{
	ktime_t calltime;
	u64 usecs64;
	int usecs;

	calltime = ktime_get();
	usecs64 = ktime_to_ns(ktime_sub(calltime, starttime));
	do_div(usecs64, NSEC_PER_USEC);
	usecs = usecs64;
	if (usecs == 0)
		usecs = 1;
	pr_info("PM: %s%s%s of devices complete after %ld.%03ld msecs\n",
		info ?: "", info ? " " : "", pm_verb(state.event),
		usecs / USEC_PER_MSEC, usecs % USEC_PER_MSEC);
}

static int dpm_run_callback(pm_callback_t cb, struct device *dev,
			    pm_message_t state, char *info)
{
	ktime_t calltime;
	int error;

	if (!cb)
		return 0;

	calltime = initcall_debug_start(dev);

	pm_dev_dbg(dev, state, info);
	error = cb(dev);
	suspend_report_result(cb, error);

	initcall_debug_report(dev, calltime, error, state, info);

	return error;
}

#ifdef CONFIG_DPM_WATCHDOG
struct dpm_watchdog {
	struct device		*dev;
	struct task_struct	*tsk;
	struct timer_list	timer;
};

#define DECLARE_DPM_WATCHDOG_ON_STACK(wd) \
	struct dpm_watchdog wd

/**
 * dpm_watchdog_handler - Driver suspend / resume watchdog handler.
 * @data: Watchdog object address.
 *
 * Called when a driver has timed out suspending or resuming.
 * There's not much we can do here to recover so panic() to
 * capture a crash-dump in pstore.
 */
static void dpm_watchdog_handler(unsigned long data)
{
	struct dpm_watchdog *wd = (void *)data;

	dev_emerg(wd->dev, "**** DPM device timeout ****\n");
	show_stack(wd->tsk, NULL);
	panic("%s %s: unrecoverable failure\n",
		dev_driver_string(wd->dev), dev_name(wd->dev));
}

/**
 * dpm_watchdog_set - Enable pm watchdog for given device.
 * @wd: Watchdog. Must be allocated on the stack.
 * @dev: Device to handle.
 */
static void dpm_watchdog_set(struct dpm_watchdog *wd, struct device *dev)
{
	struct timer_list *timer = &wd->timer;

	wd->dev = dev;
	wd->tsk = current;

	init_timer_on_stack(timer);
	/* use same timeout value for both suspend and resume */
	timer->expires = jiffies + HZ * CONFIG_DPM_WATCHDOG_TIMEOUT;
	timer->function = dpm_watchdog_handler;
	timer->data = (unsigned long)wd;
	add_timer(timer);
}

/**
 * dpm_watchdog_clear - Disable suspend/resume watchdog.
 * @wd: Watchdog to disable.
 */
static void dpm_watchdog_clear(struct dpm_watchdog *wd)
{
	struct timer_list *timer = &wd->timer;

	del_timer_sync(timer);
	destroy_timer_on_stack(timer);
}
#else
#define DECLARE_DPM_WATCHDOG_ON_STACK(wd)
#define dpm_watchdog_set(x, y)
#define dpm_watchdog_clear(x)
#endif

/*------------------------- Resume routines -------------------------*/

/**
 * device_resume_noirq - Execute an "early resume" callback for given device.
 * @dev: Device to handle.
 * @state: PM transition of the system being carried out.
 *
 * The driver of @dev will not receive interrupts while this function is being
 * executed.
 */
static int device_resume_noirq(struct device *dev, pm_message_t state)
{
	pm_callback_t callback = NULL;
	char *info = NULL;
	int error = 0;

	TRACE_DEVICE(dev);
	TRACE_RESUME(0);

	if (dev->power.syscore)
		goto Out;

	if (dev->pm_domain) {
		info = "noirq power domain ";
		callback = pm_noirq_op(&dev->pm_domain->ops, state);
	} else if (dev->type && dev->type->pm) {
		info = "noirq type ";
		callback = pm_noirq_op(dev->type->pm, state);
	} else if (dev->class && dev->class->pm) {
		info = "noirq class ";
		callback = pm_noirq_op(dev->class->pm, state);
	} else if (dev->bus && dev->bus->pm) {
		info = "noirq bus ";
		callback = pm_noirq_op(dev->bus->pm, state);
	}

	if (!callback && dev->driver && dev->driver->pm) {
		info = "noirq driver ";
		callback = pm_noirq_op(dev->driver->pm, state);
	}

	error = dpm_run_callback(callback, dev, state, info);

 Out:
	TRACE_RESUME(error);
	return error;
}

/**
 * dpm_resume_noirq - Execute "noirq resume" callbacks for all devices.
 * @state: PM transition of the system being carried out.
 *
 * Call the "noirq" resume handlers for all devices in dpm_noirq_list and
 * enable device drivers to receive interrupts.
 */
static void dpm_resume_noirq(pm_message_t state)
{
	ktime_t starttime = ktime_get();

	mutex_lock(&dpm_list_mtx);
	while (!list_empty(&dpm_noirq_list)) {
		struct device *dev = to_device(dpm_noirq_list.next);
		int error;

		get_device(dev);
		list_move_tail(&dev->power.entry, &dpm_late_early_list);
		mutex_unlock(&dpm_list_mtx);

		error = device_resume_noirq(dev, state);
		if (error) {
			suspend_stats.failed_resume_noirq++;
			dpm_save_failed_step(SUSPEND_RESUME_NOIRQ);
			dpm_save_failed_dev(dev_name(dev));
			pm_dev_err(dev, state, " noirq", error);
		}

		mutex_lock(&dpm_list_mtx);
		put_device(dev);
	}
	mutex_unlock(&dpm_list_mtx);
	dpm_show_time(starttime, state, "noirq");
	resume_device_irqs();
	cpuidle_resume();
}

/**
 * device_resume_early - Execute an "early resume" callback for given device.
 * @dev: Device to handle.
 * @state: PM transition of the system being carried out.
 *
 * Runtime PM is disabled for @dev while this function is being executed.
 */
static int device_resume_early(struct device *dev, pm_message_t state)
{
	pm_callback_t callback = NULL;
	char *info = NULL;
	int error = 0;

	TRACE_DEVICE(dev);
	TRACE_RESUME(0);

	if (dev->power.syscore)
		goto Out;

	if (dev->pm_domain) {
		info = "early power domain ";
		callback = pm_late_early_op(&dev->pm_domain->ops, state);
	} else if (dev->type && dev->type->pm) {
		info = "early type ";
		callback = pm_late_early_op(dev->type->pm, state);
	} else if (dev->class && dev->class->pm) {
		info = "early class ";
		callback = pm_late_early_op(dev->class->pm, state);
	} else if (dev->bus && dev->bus->pm) {
		info = "early bus ";
		callback = pm_late_early_op(dev->bus->pm, state);
	}

	if (!callback && dev->driver && dev->driver->pm) {
		info = "early driver ";
		callback = pm_late_early_op(dev->driver->pm, state);
	}

	error = dpm_run_callback(callback, dev, state, info);

 Out:
	TRACE_RESUME(error);

	pm_runtime_enable(dev);
	return error;
}

/**
 * dpm_resume_early - Execute "early resume" callbacks for all devices.
 * @state: PM transition of the system being carried out.
 */
static void dpm_resume_early(pm_message_t state)
{
	ktime_t starttime = ktime_get();

	mutex_lock(&dpm_list_mtx);
	while (!list_empty(&dpm_late_early_list)) {
		struct device *dev = to_device(dpm_late_early_list.next);
		int error;

		get_device(dev);
		list_move_tail(&dev->power.entry, &dpm_suspended_list);
		mutex_unlock(&dpm_list_mtx);

		error = device_resume_early(dev, state);
		if (error) {
			suspend_stats.failed_resume_early++;
			dpm_save_failed_step(SUSPEND_RESUME_EARLY);
			dpm_save_failed_dev(dev_name(dev));
			pm_dev_err(dev, state, " early", error);
		}

		mutex_lock(&dpm_list_mtx);
		put_device(dev);
	}
	mutex_unlock(&dpm_list_mtx);
	dpm_show_time(starttime, state, "early");
}

/**
 * dpm_resume_start - Execute "noirq" and "early" device callbacks.
 * @state: PM transition of the system being carried out.
 */
void dpm_resume_start(pm_message_t state)
{
	dpm_resume_noirq(state);
	dpm_resume_early(state);
}
EXPORT_SYMBOL_GPL(dpm_resume_start);

/**
 * device_resume - Execute "resume" callbacks for given device.
 * @dev: Device to handle.
 * @state: PM transition of the system being carried out.
 * @async: If true, the device is being resumed asynchronously.
 */
static int device_resume(struct device *dev, pm_message_t state, bool async)
{
	pm_callback_t callback = NULL;
	char *info = NULL;
	int error = 0;
	DECLARE_DPM_WATCHDOG_ON_STACK(wd);

	TRACE_DEVICE(dev);
	TRACE_RESUME(0);

	if (dev->power.syscore)
		goto Complete;

	dpm_wait(dev->parent, async);
	dpm_watchdog_set(&wd, dev);
	device_lock(dev);

	/*
	 * This is a fib.  But we'll allow new children to be added below
	 * a resumed device, even if the device hasn't been completed yet.
	 */
	dev->power.is_prepared = false;

	if (!dev->power.is_suspended)
		goto Unlock;

	if (dev->pm_domain) {
		info = "power domain ";
		callback = pm_op(&dev->pm_domain->ops, state);
		goto Driver;
	}

	if (dev->type && dev->type->pm) {
		info = "type ";
		callback = pm_op(dev->type->pm, state);
		goto Driver;
	}

	if (dev->class) {
		if (dev->class->pm) {
			info = "class ";
			callback = pm_op(dev->class->pm, state);
			goto Driver;
		} else if (dev->class->resume) {
			info = "legacy class ";
			callback = dev->class->resume;
			goto End;
		}
	}

	if (dev->bus) {
		if (dev->bus->pm) {
			info = "bus ";
			callback = pm_op(dev->bus->pm, state);
		} else if (dev->bus->resume) {
			info = "legacy bus ";
			callback = dev->bus->resume;
			goto End;
		}
	}

 Driver:
	if (!callback && dev->driver && dev->driver->pm) {
		info = "driver ";
		callback = pm_op(dev->driver->pm, state);
	}

 End:
	error = dpm_run_callback(callback, dev, state, info);
	dev->power.is_suspended = false;

 Unlock:
	device_unlock(dev);
	dpm_watchdog_clear(&wd);

 Complete:
	complete_all(&dev->power.completion);

	TRACE_RESUME(error);

	return error;
}

static void async_resume(void *data, async_cookie_t cookie)
{
	struct device *dev = (struct device *)data;
	int error;

	error = device_resume(dev, pm_transition, true);
	if (error)
		pm_dev_err(dev, pm_transition, " async", error);
	put_device(dev);
}

static bool is_async(struct device *dev)
{
	return dev->power.async_suspend && pm_async_enabled
		&& !pm_trace_is_enabled();
}

/**
 * dpm_resume - Execute "resume" callbacks for non-sysdev devices.
 * @state: PM transition of the system being carried out.
 *
 * Execute the appropriate "resume" callback for all devices whose status
 * indicates that they are suspended.
 */
void dpm_resume(pm_message_t state)
{
	struct device *dev;
	ktime_t starttime = ktime_get();

	might_sleep();

	mutex_lock(&dpm_list_mtx);
	pm_transition = state;
	async_error = 0;

	list_for_each_entry(dev, &dpm_suspended_list, power.entry) {
		reinit_completion(&dev->power.completion);
		if (is_async(dev)) {
			get_device(dev);
			async_schedule(async_resume, dev);
		}
	}

	while (!list_empty(&dpm_suspended_list)) {
		dev = to_device(dpm_suspended_list.next);
		get_device(dev);
		if (!is_async(dev)) {
			int error;

			mutex_unlock(&dpm_list_mtx);

			error = device_resume(dev, state, false);
			if (error) {
				suspend_stats.failed_resume++;
				dpm_save_failed_step(SUSPEND_RESUME);
				dpm_save_failed_dev(dev_name(dev));
				pm_dev_err(dev, state, "", error);
			}

			mutex_lock(&dpm_list_mtx);
		}
		if (!list_empty(&dev->power.entry))
			list_move_tail(&dev->power.entry, &dpm_prepared_list);
		put_device(dev);
	}
	mutex_unlock(&dpm_list_mtx);
	async_synchronize_full();
	dpm_show_time(starttime, state, NULL);
}

/**
 * device_complete - Complete a PM transition for given device.
 * @dev: Device to handle.
 * @state: PM transition of the system being carried out.
 */
static void device_complete(struct device *dev, pm_message_t state)
{
	void (*callback)(struct device *) = NULL;
	char *info = NULL;

	if (dev->power.syscore)
		return;

	device_lock(dev);

	if (dev->pm_domain) {
		info = "completing power domain ";
		callback = dev->pm_domain->ops.complete;
	} else if (dev->type && dev->type->pm) {
		info = "completing type ";
		callback = dev->type->pm->complete;
	} else if (dev->class && dev->class->pm) {
		info = "completing class ";
		callback = dev->class->pm->complete;
	} else if (dev->bus && dev->bus->pm) {
		info = "completing bus ";
		callback = dev->bus->pm->complete;
	}

	if (!callback && dev->driver && dev->driver->pm) {
		info = "completing driver ";
		callback = dev->driver->pm->complete;
	}

	if (callback) {
		pm_dev_dbg(dev, state, info);
		callback(dev);
	}

	device_unlock(dev);

	pm_runtime_put(dev);
}

/**
 * dpm_complete - Complete a PM transition for all non-sysdev devices.
 * @state: PM transition of the system being carried out.
 *
 * Execute the ->complete() callbacks for all devices whose PM status is not
 * DPM_ON (this allows new devices to be registered).
 */
void dpm_complete(pm_message_t state)
{
	struct list_head list;

	might_sleep();

	INIT_LIST_HEAD(&list);
	mutex_lock(&dpm_list_mtx);
	while (!list_empty(&dpm_prepared_list)) {
		struct device *dev = to_device(dpm_prepared_list.prev);

		get_device(dev);
		dev->power.is_prepared = false;
		list_move(&dev->power.entry, &list);
		mutex_unlock(&dpm_list_mtx);

		device_complete(dev, state);

		mutex_lock(&dpm_list_mtx);
		put_device(dev);
	}
	list_splice(&list, &dpm_list);
	mutex_unlock(&dpm_list_mtx);
}

/**
 * dpm_resume_end - Execute "resume" callbacks and complete system transition.
 * @state: PM transition of the system being carried out.
 *
 * Execute "resume" callbacks for all devices and complete the PM transition of
 * the system.
 */
void dpm_resume_end(pm_message_t state)
{
	dpm_resume(state);
	dpm_complete(state);
}
EXPORT_SYMBOL_GPL(dpm_resume_end);


/*------------------------- Suspend routines -------------------------*/

/**
 * resume_event - Return a "resume" message for given "suspend" sleep state.
 * @sleep_state: PM message representing a sleep state.
 *
 * Return a PM message representing the resume event corresponding to given
 * sleep state.
 */
static pm_message_t resume_event(pm_message_t sleep_state)
{
	switch (sleep_state.event) {
	case PM_EVENT_SUSPEND:
		return PMSG_RESUME;
	case PM_EVENT_FREEZE:
	case PM_EVENT_QUIESCE:
		return PMSG_RECOVER;
	case PM_EVENT_HIBERNATE:
		return PMSG_RESTORE;
	}
	return PMSG_ON;
}

/**
 * device_suspend_noirq - Execute a "late suspend" callback for given device.
 * @dev: Device to handle.
 * @state: PM transition of the system being carried out.
 *
 * The driver of @dev will not receive interrupts while this function is being
 * executed.
 */
static int device_suspend_noirq(struct device *dev, pm_message_t state)
{
	pm_callback_t callback = NULL;
	char *info = NULL;

	if (dev->power.syscore)
		return 0;

	if (dev->pm_domain) {
		info = "noirq power domain ";
		callback = pm_noirq_op(&dev->pm_domain->ops, state);
	} else if (dev->type && dev->type->pm) {
		info = "noirq type ";
		callback = pm_noirq_op(dev->type->pm, state);
	} else if (dev->class && dev->class->pm) {
		info = "noirq class ";
		callback = pm_noirq_op(dev->class->pm, state);
	} else if (dev->bus && dev->bus->pm) {
		info = "noirq bus ";
		callback = pm_noirq_op(dev->bus->pm, state);
	}

	if (!callback && dev->driver && dev->driver->pm) {
		info = "noirq driver ";
		callback = pm_noirq_op(dev->driver->pm, state);
	}

	return dpm_run_callback(callback, dev, state, info);
}

/**
 * dpm_suspend_noirq - Execute "noirq suspend" callbacks for all devices.
 * @state: PM transition of the system being carried out.
 *
 * Prevent device drivers from receiving interrupts and call the "noirq" suspend
 * handlers for all non-sysdev devices.
 */
static int dpm_suspend_noirq(pm_message_t state)
{
	ktime_t starttime = ktime_get();
	int error = 0;

	cpuidle_pause();
	suspend_device_irqs();
	mutex_lock(&dpm_list_mtx);
	while (!list_empty(&dpm_late_early_list)) {
		struct device *dev = to_device(dpm_late_early_list.prev);

		get_device(dev);
		mutex_unlock(&dpm_list_mtx);

		error = device_suspend_noirq(dev, state);

		mutex_lock(&dpm_list_mtx);
		if (error) {
			pm_dev_err(dev, state, " noirq", error);
			suspend_stats.failed_suspend_noirq++;
			dpm_save_failed_step(SUSPEND_SUSPEND_NOIRQ);
			dpm_save_failed_dev(dev_name(dev));
			put_device(dev);
			break;
		}
		if (!list_empty(&dev->power.entry))
			list_move(&dev->power.entry, &dpm_noirq_list);
		put_device(dev);

		if (pm_wakeup_pending()) {
			error = -EBUSY;
			break;
		}
	}
	mutex_unlock(&dpm_list_mtx);
	if (error)
		dpm_resume_noirq(resume_event(state));
	else
		dpm_show_time(starttime, state, "noirq");
	return error;
}

/**
 * device_suspend_late - Execute a "late suspend" callback for given device.
 * @dev: Device to handle.
 * @state: PM transition of the system being carried out.
 *
 * Runtime PM is disabled for @dev while this function is being executed.
 */
static int device_suspend_late(struct device *dev, pm_message_t state)
{
	pm_callback_t callback = NULL;
	char *info = NULL;

	__pm_runtime_disable(dev, false);

	if (dev->power.syscore)
		return 0;

	if (dev->pm_domain) {
		info = "late power domain ";
		callback = pm_late_early_op(&dev->pm_domain->ops, state);
	} else if (dev->type && dev->type->pm) {
		info = "late type ";
		callback = pm_late_early_op(dev->type->pm, state);
	} else if (dev->class && dev->class->pm) {
		info = "late class ";
		callback = pm_late_early_op(dev->class->pm, state);
	} else if (dev->bus && dev->bus->pm) {
		info = "late bus ";
		callback = pm_late_early_op(dev->bus->pm, state);
	}

	if (!callback && dev->driver && dev->driver->pm) {
		info = "late driver ";
		callback = pm_late_early_op(dev->driver->pm, state);
	}

	return dpm_run_callback(callback, dev, state, info);
}

/**
 * dpm_suspend_late - Execute "late suspend" callbacks for all devices.
 * @state: PM transition of the system being carried out.
 */
static int dpm_suspend_late(pm_message_t state)
{
	ktime_t starttime = ktime_get();
	int error = 0;

	mutex_lock(&dpm_list_mtx);
	while (!list_empty(&dpm_suspended_list)) {
		struct device *dev = to_device(dpm_suspended_list.prev);

		get_device(dev);
		mutex_unlock(&dpm_list_mtx);

		error = device_suspend_late(dev, state);

		mutex_lock(&dpm_list_mtx);
		if (error) {
			pm_dev_err(dev, state, " late", error);
			suspend_stats.failed_suspend_late++;
			dpm_save_failed_step(SUSPEND_SUSPEND_LATE);
			dpm_save_failed_dev(dev_name(dev));
			put_device(dev);
			break;
		}
		if (!list_empty(&dev->power.entry))
			list_move(&dev->power.entry, &dpm_late_early_list);
		put_device(dev);

		if (pm_wakeup_pending()) {
			error = -EBUSY;
			break;
		}
	}
	mutex_unlock(&dpm_list_mtx);
	if (error)
		dpm_resume_early(resume_event(state));
	else
		dpm_show_time(starttime, state, "late");

	return error;
}

/**
 * dpm_suspend_end - Execute "late" and "noirq" device suspend callbacks.
 * @state: PM transition of the system being carried out.
 */
int dpm_suspend_end(pm_message_t state)
{
	int error = dpm_suspend_late(state);
	if (error)
		return error;

	error = dpm_suspend_noirq(state);
	if (error) {
		dpm_resume_early(resume_event(state));
		return error;
	}

	return 0;
}
EXPORT_SYMBOL_GPL(dpm_suspend_end);

/**
 * legacy_suspend - Execute a legacy (bus or class) suspend callback for device.
 * @dev: Device to suspend.
 * @state: PM transition of the system being carried out.
 * @cb: Suspend callback to execute.
 */
static int legacy_suspend(struct device *dev, pm_message_t state,
			  int (*cb)(struct device *dev, pm_message_t state),
			  char *info)
{
	int error;
	ktime_t calltime;

	calltime = initcall_debug_start(dev);

	error = cb(dev, state);
	suspend_report_result(cb, error);

	initcall_debug_report(dev, calltime, error, state, info);

	return error;
}

/**
 * device_suspend - Execute "suspend" callbacks for given device.
 * @dev: Device to handle.
 * @state: PM transition of the system being carried out.
 * @async: If true, the device is being suspended asynchronously.
 */
static int __device_suspend(struct device *dev, pm_message_t state, bool async)
{
	pm_callback_t callback = NULL;
	char *info = NULL;
	int error = 0;
	DECLARE_DPM_WATCHDOG_ON_STACK(wd);

	dpm_wait_for_children(dev, async);

	if (async_error)
		goto Complete;

	/*
	 * If a device configured to wake up the system from sleep states
	 * has been suspended at run time and there's a resume request pending
	 * for it, this is equivalent to the device signaling wakeup, so the
	 * system suspend operation should be aborted.
	 */
	if (pm_runtime_barrier(dev) && device_may_wakeup(dev))
		pm_wakeup_event(dev, 0);

	if (pm_wakeup_pending()) {
		async_error = -EBUSY;
		goto Complete;
	}

	if (dev->power.syscore)
		goto Complete;

	dpm_watchdog_set(&wd, dev);
	device_lock(dev);

	if (dev->pm_domain) {
		info = "power domain ";
		callback = pm_op(&dev->pm_domain->ops, state);
		goto Run;
	}

	if (dev->type && dev->type->pm) {
		info = "type ";
		callback = pm_op(dev->type->pm, state);
		goto Run;
	}

	if (dev->class) {
		if (dev->class->pm) {
			info = "class ";
			callback = pm_op(dev->class->pm, state);
			goto Run;
		} else if (dev->class->suspend) {
			pm_dev_dbg(dev, state, "legacy class ");
			error = legacy_suspend(dev, state, dev->class->suspend,
						"legacy class ");
			goto End;
		}
	}

	if (dev->bus) {
		if (dev->bus->pm) {
			info = "bus ";
			callback = pm_op(dev->bus->pm, state);
		} else if (dev->bus->suspend) {
			pm_dev_dbg(dev, state, "legacy bus ");
			error = legacy_suspend(dev, state, dev->bus->suspend,
						"legacy bus ");
			goto End;
		}
	}

 Run:
	if (!callback && dev->driver && dev->driver->pm) {
		info = "driver ";
		callback = pm_op(dev->driver->pm, state);
	}

	error = dpm_run_callback(callback, dev, state, info);

 End:
	if (!error) {
		dev->power.is_suspended = true;
		if (dev->power.wakeup_path
		    && dev->parent && !dev->parent->power.ignore_children)
			dev->parent->power.wakeup_path = true;
	}

	device_unlock(dev);
<<<<<<< HEAD

 Complete:
	complete_all(&dev->power.completion);
=======
	dpm_watchdog_clear(&wd);
>>>>>>> c3ade0e0

 Complete:
	complete_all(&dev->power.completion);
	if (error)
		async_error = error;

	return error;
}

static void async_suspend(void *data, async_cookie_t cookie)
{
	struct device *dev = (struct device *)data;
	int error;

	error = __device_suspend(dev, pm_transition, true);
	if (error) {
		dpm_save_failed_dev(dev_name(dev));
		pm_dev_err(dev, pm_transition, " async", error);
	}

	put_device(dev);
}

static int device_suspend(struct device *dev)
{
	reinit_completion(&dev->power.completion);

	if (pm_async_enabled && dev->power.async_suspend) {
		get_device(dev);
		async_schedule(async_suspend, dev);
		return 0;
	}

	return __device_suspend(dev, pm_transition, false);
}

/**
 * dpm_suspend - Execute "suspend" callbacks for all non-sysdev devices.
 * @state: PM transition of the system being carried out.
 */
int dpm_suspend(pm_message_t state)
{
	ktime_t starttime = ktime_get();
	int error = 0;

	might_sleep();

	mutex_lock(&dpm_list_mtx);
	pm_transition = state;
	async_error = 0;
	while (!list_empty(&dpm_prepared_list)) {
		struct device *dev = to_device(dpm_prepared_list.prev);

		get_device(dev);
		mutex_unlock(&dpm_list_mtx);

		error = device_suspend(dev);

		mutex_lock(&dpm_list_mtx);
		if (error) {
			pm_dev_err(dev, state, "", error);
			dpm_save_failed_dev(dev_name(dev));
			put_device(dev);
			break;
		}
		if (!list_empty(&dev->power.entry))
			list_move(&dev->power.entry, &dpm_suspended_list);
		put_device(dev);
		if (async_error)
			break;
	}
	mutex_unlock(&dpm_list_mtx);
	async_synchronize_full();
	if (!error)
		error = async_error;
	if (error) {
		suspend_stats.failed_suspend++;
		dpm_save_failed_step(SUSPEND_SUSPEND);
	} else
		dpm_show_time(starttime, state, NULL);
	return error;
}

/**
 * device_prepare - Prepare a device for system power transition.
 * @dev: Device to handle.
 * @state: PM transition of the system being carried out.
 *
 * Execute the ->prepare() callback(s) for given device.  No new children of the
 * device may be registered after this function has returned.
 */
static int device_prepare(struct device *dev, pm_message_t state)
{
	int (*callback)(struct device *) = NULL;
	char *info = NULL;
	int error = 0;

	if (dev->power.syscore)
		return 0;

	/*
	 * If a device's parent goes into runtime suspend at the wrong time,
	 * it won't be possible to resume the device.  To prevent this we
	 * block runtime suspend here, during the prepare phase, and allow
	 * it again during the complete phase.
	 */
	pm_runtime_get_noresume(dev);

	device_lock(dev);

	dev->power.wakeup_path = device_may_wakeup(dev);

	if (dev->pm_domain) {
		info = "preparing power domain ";
		callback = dev->pm_domain->ops.prepare;
	} else if (dev->type && dev->type->pm) {
		info = "preparing type ";
		callback = dev->type->pm->prepare;
	} else if (dev->class && dev->class->pm) {
		info = "preparing class ";
		callback = dev->class->pm->prepare;
	} else if (dev->bus && dev->bus->pm) {
		info = "preparing bus ";
		callback = dev->bus->pm->prepare;
	}

	if (!callback && dev->driver && dev->driver->pm) {
		info = "preparing driver ";
		callback = dev->driver->pm->prepare;
	}

	if (callback) {
		error = callback(dev);
		suspend_report_result(callback, error);
	}

	device_unlock(dev);

	if (error)
		pm_runtime_put(dev);

	return error;
}

/**
 * dpm_prepare - Prepare all non-sysdev devices for a system PM transition.
 * @state: PM transition of the system being carried out.
 *
 * Execute the ->prepare() callback(s) for all devices.
 */
int dpm_prepare(pm_message_t state)
{
	int error = 0;

	might_sleep();

	mutex_lock(&dpm_list_mtx);
	while (!list_empty(&dpm_list)) {
		struct device *dev = to_device(dpm_list.next);

		get_device(dev);
		mutex_unlock(&dpm_list_mtx);

		error = device_prepare(dev, state);

		mutex_lock(&dpm_list_mtx);
		if (error) {
			if (error == -EAGAIN) {
				put_device(dev);
				error = 0;
				continue;
			}
			printk(KERN_INFO "PM: Device %s not prepared "
				"for power transition: code %d\n",
				dev_name(dev), error);
			put_device(dev);
			break;
		}
		dev->power.is_prepared = true;
		if (!list_empty(&dev->power.entry))
			list_move_tail(&dev->power.entry, &dpm_prepared_list);
		put_device(dev);
	}
	mutex_unlock(&dpm_list_mtx);
	return error;
}

/**
 * dpm_suspend_start - Prepare devices for PM transition and suspend them.
 * @state: PM transition of the system being carried out.
 *
 * Prepare all non-sysdev devices for system PM transition and execute "suspend"
 * callbacks for them.
 */
int dpm_suspend_start(pm_message_t state)
{
	int error;

	error = dpm_prepare(state);
	if (error) {
		suspend_stats.failed_prepare++;
		dpm_save_failed_step(SUSPEND_PREPARE);
	} else
		error = dpm_suspend(state);
	return error;
}
EXPORT_SYMBOL_GPL(dpm_suspend_start);

void __suspend_report_result(const char *function, void *fn, int ret)
{
	if (ret)
		printk(KERN_ERR "%s(): %pF returns %d\n", function, fn, ret);
}
EXPORT_SYMBOL_GPL(__suspend_report_result);

/**
 * device_pm_wait_for_dev - Wait for suspend/resume of a device to complete.
 * @dev: Device to wait for.
 * @subordinate: Device that needs to wait for @dev.
 */
int device_pm_wait_for_dev(struct device *subordinate, struct device *dev)
{
	dpm_wait(dev, subordinate->power.async_suspend);
	return async_error;
}
EXPORT_SYMBOL_GPL(device_pm_wait_for_dev);

/**
 * dpm_for_each_dev - device iterator.
 * @data: data for the callback.
 * @fn: function to be called for each device.
 *
 * Iterate over devices in dpm_list, and call @fn for each device,
 * passing it @data.
 */
void dpm_for_each_dev(void *data, void (*fn)(struct device *, void *))
{
	struct device *dev;

	if (!fn)
		return;

	device_pm_lock();
	list_for_each_entry(dev, &dpm_list, power.entry)
		fn(dev, data);
	device_pm_unlock();
}
EXPORT_SYMBOL_GPL(dpm_for_each_dev);<|MERGE_RESOLUTION|>--- conflicted
+++ resolved
@@ -1211,13 +1211,7 @@
 	}
 
 	device_unlock(dev);
-<<<<<<< HEAD
-
- Complete:
-	complete_all(&dev->power.completion);
-=======
 	dpm_watchdog_clear(&wd);
->>>>>>> c3ade0e0
 
  Complete:
 	complete_all(&dev->power.completion);
