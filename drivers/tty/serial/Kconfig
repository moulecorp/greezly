#
# Serial device configuration
#

if TTY

menu "Serial drivers"
	depends on HAS_IOMEM

source "drivers/tty/serial/8250/Kconfig"

comment "Non-8250 serial port support"

config SERIAL_AMBA_PL010
	tristate "ARM AMBA PL010 serial port support"
	depends on ARM_AMBA && (BROKEN || !ARCH_VERSATILE)
	select SERIAL_CORE
	help
	  This selects the ARM(R) AMBA(R) PrimeCell PL010 UART.  If you have
	  an Integrator/AP or Integrator/PP2 platform, or if you have a
	  Cirrus Logic EP93xx CPU, say Y or M here.

	  If unsure, say N.

config SERIAL_AMBA_PL010_CONSOLE
	bool "Support for console on AMBA serial port"
	depends on SERIAL_AMBA_PL010=y
	select SERIAL_CORE_CONSOLE
	---help---
	  Say Y here if you wish to use an AMBA PrimeCell UART as the system
	  console (the system console is the device which receives all kernel
	  messages and warnings and which allows logins in single user mode).

	  Even if you say Y here, the currently visible framebuffer console
	  (/dev/tty0) will still be used as the system console by default, but
	  you can alter that using a kernel command line option such as
	  "console=ttyAM0". (Try "man bootparam" or see the documentation of
	  your boot loader (lilo or loadlin) about how to pass options to the
	  kernel at boot time.)

config SERIAL_AMBA_PL011
	tristate "ARM AMBA PL011 serial port support"
	depends on ARM_AMBA
	select SERIAL_CORE
	help
	  This selects the ARM(R) AMBA(R) PrimeCell PL011 UART.  If you have
	  an Integrator/PP2, Integrator/CP or Versatile platform, say Y or M
	  here.

	  If unsure, say N.

config SERIAL_AMBA_PL011_CONSOLE
	bool "Support for console on AMBA serial port"
	depends on SERIAL_AMBA_PL011=y
	select SERIAL_CORE_CONSOLE
	---help---
	  Say Y here if you wish to use an AMBA PrimeCell UART as the system
	  console (the system console is the device which receives all kernel
	  messages and warnings and which allows logins in single user mode).

	  Even if you say Y here, the currently visible framebuffer console
	  (/dev/tty0) will still be used as the system console by default, but
	  you can alter that using a kernel command line option such as
	  "console=ttyAMA0". (Try "man bootparam" or see the documentation of
	  your boot loader (lilo or loadlin) about how to pass options to the
	  kernel at boot time.)

config SERIAL_SB1250_DUART
	tristate "BCM1xxx on-chip DUART serial support"
	depends on SIBYTE_SB1xxx_SOC=y
	select SERIAL_CORE
	default y
	---help---
	  Support for the asynchronous serial interface (DUART) included in
	  the BCM1250 and derived System-On-a-Chip (SOC) devices.  Note that
	  the letter D in DUART stands for "dual", which is how the device
	  is implemented.  Depending on the SOC configuration there may be
	  one or more DUARTs available of which all are handled.

	  If unsure, say Y.  To compile this driver as a module, choose M here:
	  the module will be called sb1250-duart.

config SERIAL_SB1250_DUART_CONSOLE
	bool "Support for console on a BCM1xxx DUART serial port"
	depends on SERIAL_SB1250_DUART=y
	select SERIAL_CORE_CONSOLE
	default y
	---help---
	  If you say Y here, it will be possible to use a serial port as the
	  system console (the system console is the device which receives all
	  kernel messages and warnings and which allows logins in single user
	  mode).

	  If unsure, say Y.

config SERIAL_ATMEL
	bool "AT91 / AT32 on-chip serial port support"
	depends on ARCH_AT91 || AVR32
	select SERIAL_CORE
	help
	  This enables the driver for the on-chip UARTs of the Atmel
	  AT91 and AT32 processors.

config SERIAL_ATMEL_CONSOLE
	bool "Support for console on AT91 / AT32 serial port"
	depends on SERIAL_ATMEL=y
	select SERIAL_CORE_CONSOLE
	help
	  Say Y here if you wish to use an on-chip UART on a Atmel
	  AT91 or AT32 processor as the system console (the system
	  console is the device which receives all kernel messages and
	  warnings and which allows logins in single user mode).

config SERIAL_ATMEL_PDC
	bool "Support DMA transfers on AT91 / AT32 serial port"
	depends on SERIAL_ATMEL
	default y
	help
	  Say Y here if you wish to use the PDC to do DMA transfers to
	  and from the Atmel AT91 / AT32 serial port. In order to
	  actually use DMA transfers, make sure that the use_dma_tx
	  and use_dma_rx members in the atmel_uart_data struct is set
	  appropriately for each port.

	  Note that break and error handling currently doesn't work
	  properly when DMA is enabled. Make sure that ports where
	  this matters don't use DMA.

config SERIAL_ATMEL_TTYAT
	bool "Install as device ttyATn instead of ttySn"
	depends on SERIAL_ATMEL=y
	help
	  Say Y here if you wish to have the internal AT91 / AT32 UARTs
	  appear as /dev/ttyATn (major 204, minor starting at 154)
	  instead of the normal /dev/ttySn (major 4, minor starting at
	  64). This is necessary if you also want other UARTs, such as
	  external 8250/16C550 compatible UARTs.
	  The ttySn nodes are legally reserved for the 8250 serial driver
	  but are often misused by other serial drivers.

	  To use this, you should create suitable ttyATn device nodes in
	  /dev/, and pass "console=ttyATn" to the kernel.

	  Say Y if you have an external 8250/16C550 UART.  If unsure, say N.

config SERIAL_KGDB_NMI
	bool "Serial console over KGDB NMI debugger port"
	depends on KGDB_SERIAL_CONSOLE
	help
	  This special driver allows you to temporary use NMI debugger port
	  as a normal console (assuming that the port is attached to KGDB).

	  Unlike KDB's disable_nmi command, with this driver you are always
	  able to go back to the debugger using KGDB escape sequence ($3#33).
	  This is because this console driver processes the input in NMI
	  context, and thus is able to intercept the magic sequence.

	  Note that since the console interprets input and uses polling
	  communication methods, for things like PPP you still must fully
	  detach debugger port from the KGDB NMI (i.e. disable_nmi), and
	  use raw console.

	  If unsure, say N.

config SERIAL_KS8695
	bool "Micrel KS8695 (Centaur) serial port support"
	depends on ARCH_KS8695
	select SERIAL_CORE
	help
	  This selects the Micrel Centaur KS8695 UART.  Say Y here.

config SERIAL_KS8695_CONSOLE
	bool "Support for console on KS8695 (Centaur) serial port"
	depends on SERIAL_KS8695=y
	select SERIAL_CORE_CONSOLE
	help
	  Say Y here if you wish to use a KS8695 (Centaur) UART as the
	  system console (the system console is the device which
	  receives all kernel messages and warnings and which allows
	  logins in single user mode).

config SERIAL_CLPS711X
	tristate "CLPS711X serial port support"
	depends on ARCH_CLPS711X || COMPILE_TEST
	select SERIAL_CORE
	help
	  This enables the driver for the on-chip UARTs of the Cirrus
	  Logic EP711x/EP721x/EP731x processors.

config SERIAL_CLPS711X_CONSOLE
	bool "Support for console on CLPS711X serial port"
	depends on SERIAL_CLPS711X=y
	select SERIAL_CORE_CONSOLE
	help
	  Even if you say Y here, the currently visible virtual console
	  (/dev/tty0) will still be used as the system console by default, but
	  you can alter that using a kernel command line option such as
	  "console=ttyCL1".

config SERIAL_SAMSUNG
	tristate "Samsung SoC serial support"
	depends on PLAT_SAMSUNG
	select SERIAL_CORE
	help
	  Support for the on-chip UARTs on the Samsung S3C24XX series CPUs,
	  providing /dev/ttySAC0, 1 and 2 (note, some machines may not
	  provide all of these ports, depending on how the serial port
	  pins are configured.

config SERIAL_SAMSUNG_UARTS_4
	bool
	depends on PLAT_SAMSUNG
	default y if !(CPU_S3C2410 || CPU_S3C2412 || CPU_S3C2440 || CPU_S3C2442)
	help
	  Internal node for the common case of 4 Samsung compatible UARTs

config SERIAL_SAMSUNG_UARTS
	int
<<<<<<< HEAD
	depends on ARM && PLAT_SAMSUNG
	default 6 if CPU_S5P6450
	default 4 if SERIAL_SAMSUNG_UARTS_4
=======
	depends on PLAT_SAMSUNG
	default 6 if CPU_S5P6450
	default 4 if SERIAL_SAMSUNG_UARTS_4 || CPU_S3C2416
>>>>>>> c3ade0e0
	default 3
	help
	  Select the number of available UART ports for the Samsung S3C
	  serial driver
	
config SERIAL_SAMSUNG_DEBUG
	bool "Samsung SoC serial debug"
	depends on SERIAL_SAMSUNG && DEBUG_LL
	help
	  Add support for debugging the serial driver. Since this is
	  generally being used as a console, we use our own output
	  routines that go via the low-level debug printascii()
	  function.

config SERIAL_SAMSUNG_CONSOLE
	bool "Support for console on Samsung SoC serial port"
	depends on SERIAL_SAMSUNG=y
	select SERIAL_CORE_CONSOLE
	help
	  Allow selection of the S3C24XX on-board serial ports for use as
	  an virtual console.

	  Even if you say Y here, the currently visible virtual console
	  (/dev/tty0) will still be used as the system console by default, but
	  you can alter that using a kernel command line option such as
	  "console=ttySACx". (Try "man bootparam" or see the documentation of
	  your boot loader about how to pass options to the kernel at
	  boot time.)

config SERIAL_SIRFSOC
        tristate "SiRF SoC Platform Serial port support"
        depends on ARCH_SIRF
        select SERIAL_CORE
        help
          Support for the on-chip UART on the CSR SiRFprimaII series,
          providing /dev/ttySiRF0, 1 and 2 (note, some machines may not
          provide all of these ports, depending on how the serial port
          pins are configured).

config SERIAL_SIRFSOC_CONSOLE
        bool "Support for console on SiRF SoC serial port"
        depends on SERIAL_SIRFSOC=y
        select SERIAL_CORE_CONSOLE
        help
          Even if you say Y here, the currently visible virtual console
          (/dev/tty0) will still be used as the system console by default, but
          you can alter that using a kernel command line option such as
          "console=ttySiRFx". (Try "man bootparam" or see the documentation of
          your boot loader about how to pass options to the kernel at
          boot time.)

config SERIAL_TEGRA
	tristate "NVIDIA Tegra20/30 SoC serial controller"
	depends on ARCH_TEGRA && TEGRA20_APB_DMA
	select SERIAL_CORE
	help
	  Support for the on-chip UARTs on the NVIDIA Tegra series SOCs
	  providing /dev/ttyTHS0, 1, 2, 3 and 4 (note, some machines may not
	  provide all of these ports, depending on how the serial port
	  are enabled). This driver uses the APB DMA to achieve higher baudrate
	  and better performance.

config SERIAL_MAX3100
	tristate "MAX3100 support"
	depends on SPI
	select SERIAL_CORE
	help
	  MAX3100 chip support

config SERIAL_MAX310X
	bool "MAX310X support"
	depends on SPI_MASTER
	select SERIAL_CORE
	select REGMAP_SPI if SPI_MASTER
	default n
	help
	  This selects support for an advanced UART from Maxim (Dallas).
	  Supported ICs are MAX3107, MAX3108, MAX3109, MAX14830.
	  Each IC contains 128 words each of receive and transmit FIFO
	  that can be controlled through I2C or high-speed SPI.

	  Say Y here if you want to support this ICs.

config SERIAL_DZ
	bool "DECstation DZ serial driver"
	depends on MACH_DECSTATION && 32BIT
	select SERIAL_CORE
	default y
	---help---
	  DZ11-family serial controllers for DECstations and VAXstations,
	  including the DC7085, M7814, and M7819.

config SERIAL_DZ_CONSOLE
	bool "Support console on DECstation DZ serial driver"
	depends on SERIAL_DZ=y
	select SERIAL_CORE_CONSOLE
	default y
	---help---
	  If you say Y here, it will be possible to use a serial port as the
	  system console (the system console is the device which receives all
	  kernel messages and warnings and which allows logins in single user
	  mode).

	  Note that the firmware uses ttyS3 as the serial console on
	  DECstations that use this driver.

	  If unsure, say Y.

config SERIAL_ZS
	tristate "DECstation Z85C30 serial support"
	depends on MACH_DECSTATION
	select SERIAL_CORE
	default y
	---help---
	  Support for the Zilog 85C350 serial communications controller used
	  for serial ports in newer DECstation systems.  These include the
	  DECsystem 5900 and all models of the DECstation and DECsystem 5000
	  systems except from model 200.

	  If unsure, say Y.  To compile this driver as a module, choose M here:
	  the module will be called zs.

config SERIAL_ZS_CONSOLE
	bool "Support for console on a DECstation Z85C30 serial port"
	depends on SERIAL_ZS=y
	select SERIAL_CORE_CONSOLE
	default y
	---help---
	  If you say Y here, it will be possible to use a serial port as the
	  system console (the system console is the device which receives all
	  kernel messages and warnings and which allows logins in single user
	  mode).

	  Note that the firmware uses ttyS1 as the serial console on the
	  Maxine and ttyS3 on the others using this driver.

	  If unsure, say Y.

config SERIAL_21285
	tristate "DC21285 serial port support"
	depends on FOOTBRIDGE
	select SERIAL_CORE
	help
	  If you have a machine based on a 21285 (Footbridge) StrongARM(R)/
	  PCI bridge you can enable its onboard serial port by enabling this
	  option.

config SERIAL_21285_CONSOLE
	bool "Console on DC21285 serial port"
	depends on SERIAL_21285=y
	select SERIAL_CORE_CONSOLE
	help
	  If you have enabled the serial port on the 21285 footbridge you can
	  make it the console by answering Y to this option.

	  Even if you say Y here, the currently visible virtual console
	  (/dev/tty0) will still be used as the system console by default, but
	  you can alter that using a kernel command line option such as
	  "console=ttyFB". (Try "man bootparam" or see the documentation of
	  your boot loader (lilo or loadlin) about how to pass options to the
	  kernel at boot time.)

config SERIAL_MPSC
	bool "Marvell MPSC serial port support"
	depends on MV64X60
	select SERIAL_CORE
	help
	  Say Y here if you want to use the Marvell MPSC serial controller.

config SERIAL_MPSC_CONSOLE
	bool "Support for console on Marvell MPSC serial port"
	depends on SERIAL_MPSC
	select SERIAL_CORE_CONSOLE
	help
	  Say Y here if you want to support a serial console on a Marvell MPSC.

config SERIAL_PXA
	bool "PXA serial port support"
	depends on ARCH_PXA || ARCH_MMP
	select SERIAL_CORE
	help
	  If you have a machine based on an Intel XScale PXA2xx CPU you
	  can enable its onboard serial ports by enabling this option.

config SERIAL_PXA_CONSOLE
	bool "Console on PXA serial port"
	depends on SERIAL_PXA
	select SERIAL_CORE_CONSOLE
	help
	  If you have enabled the serial port on the Intel XScale PXA
	  CPU you can make it the console by answering Y to this option.

	  Even if you say Y here, the currently visible virtual console
	  (/dev/tty0) will still be used as the system console by default, but
	  you can alter that using a kernel command line option such as
	  "console=ttySA0". (Try "man bootparam" or see the documentation of
	  your boot loader (lilo or loadlin) about how to pass options to the
	  kernel at boot time.)

config SERIAL_SA1100
	bool "SA1100 serial port support"
	depends on ARCH_SA1100
	select SERIAL_CORE
	help
	  If you have a machine based on a SA1100/SA1110 StrongARM(R) CPU you
	  can enable its onboard serial port by enabling this option.
	  Please read <file:Documentation/arm/SA1100/serial_UART> for further
	  info.

config SERIAL_SA1100_CONSOLE
	bool "Console on SA1100 serial port"
	depends on SERIAL_SA1100
	select SERIAL_CORE_CONSOLE
	help
	  If you have enabled the serial port on the SA1100/SA1110 StrongARM
	  CPU you can make it the console by answering Y to this option.

	  Even if you say Y here, the currently visible virtual console
	  (/dev/tty0) will still be used as the system console by default, but
	  you can alter that using a kernel command line option such as
	  "console=ttySA0". (Try "man bootparam" or see the documentation of
	  your boot loader (lilo or loadlin) about how to pass options to the
	  kernel at boot time.)

config SERIAL_MRST_MAX3110
	tristate "SPI UART driver for Max3110"
	depends on SPI_DW_PCI
	select SERIAL_CORE
	select SERIAL_CORE_CONSOLE
	help
	  This is the UART protocol driver for the MAX3110 device on
	  the Intel Moorestown platform. On other systems use the max3100
	  driver.

config SERIAL_MFD_HSU
	tristate "Medfield High Speed UART support"
	depends on PCI
	select SERIAL_CORE

config SERIAL_MFD_HSU_CONSOLE
	boolean "Medfile HSU serial console support"
	depends on SERIAL_MFD_HSU=y
	select SERIAL_CORE_CONSOLE

config SERIAL_BFIN
	tristate "Blackfin serial port support"
	depends on BLACKFIN
	select SERIAL_CORE
	select SERIAL_BFIN_UART0 if (BF531 || BF532 || BF533 || BF561)
	help
	  Add support for the built-in UARTs on the Blackfin.

	  To compile this driver as a module, choose M here: the
	  module is named bfin_uart.ko.

config SERIAL_BFIN_CONSOLE
	bool "Console on Blackfin serial port"
	depends on SERIAL_BFIN=y
	select SERIAL_CORE_CONSOLE

choice
	prompt "UART Mode"
	depends on SERIAL_BFIN
	default SERIAL_BFIN_DMA
	help
	  This driver supports the built-in serial ports of the Blackfin family
	  of CPUs

config SERIAL_BFIN_DMA
	bool "DMA mode"
	depends on !DMA_UNCACHED_NONE && KGDB_SERIAL_CONSOLE=n
	help
	  This driver works under DMA mode. If this option is selected, the
	  blackfin simple dma driver is also enabled.

config SERIAL_BFIN_PIO
	bool "PIO mode"
	help
	  This driver works under PIO mode.

endchoice

config SERIAL_BFIN_UART0
	bool "Enable UART0"
	depends on SERIAL_BFIN
	help
	  Enable UART0

config BFIN_UART0_CTSRTS
	bool "Enable UART0 hardware flow control"
	depends on SERIAL_BFIN_UART0
	help
	  Enable hardware flow control in the driver.

config SERIAL_BFIN_UART1
	bool "Enable UART1"
	depends on SERIAL_BFIN && (!BF531 && !BF532 && !BF533 && !BF561)
	help
	  Enable UART1

config BFIN_UART1_CTSRTS
	bool "Enable UART1 hardware flow control"
	depends on SERIAL_BFIN_UART1
	help
	  Enable hardware flow control in the driver.

config SERIAL_BFIN_UART2
	bool "Enable UART2"
	depends on SERIAL_BFIN && (BF54x || BF538 || BF539)
	help
	  Enable UART2

config BFIN_UART2_CTSRTS
	bool "Enable UART2 hardware flow control"
	depends on SERIAL_BFIN_UART2
	help
	  Enable hardware flow control in the driver.

config SERIAL_BFIN_UART3
	bool "Enable UART3"
	depends on SERIAL_BFIN && (BF54x)
	help
	  Enable UART3

config BFIN_UART3_CTSRTS
	bool "Enable UART3 hardware flow control"
	depends on SERIAL_BFIN_UART3
	help
	  Enable hardware flow control in the driver.

config SERIAL_IMX
	tristate "IMX serial port support"
	depends on ARCH_MXC
	select SERIAL_CORE
	select RATIONAL
	help
	  If you have a machine based on a Motorola IMX CPU you
	  can enable its onboard serial port by enabling this option.

config SERIAL_IMX_CONSOLE
	bool "Console on IMX serial port"
	depends on SERIAL_IMX=y
	select SERIAL_CORE_CONSOLE
	help
	  If you have enabled the serial port on the Freescale IMX
	  CPU you can make it the console by answering Y to this option.

	  Even if you say Y here, the currently visible virtual console
	  (/dev/tty0) will still be used as the system console by default, but
	  you can alter that using a kernel command line option such as
	  "console=ttymxc0". (Try "man bootparam" or see the documentation of
	  your bootloader about how to pass options to the kernel at boot time.)

config SERIAL_UARTLITE
	tristate "Xilinx uartlite serial port support"
	depends on PPC32 || MICROBLAZE || MFD_TIMBERDALE || ARCH_ZYNQ
	select SERIAL_CORE
	help
	  Say Y here if you want to use the Xilinx uartlite serial controller.

	  To compile this driver as a module, choose M here: the
	  module will be called uartlite.

config SERIAL_UARTLITE_CONSOLE
	bool "Support for console on Xilinx uartlite serial port"
	depends on SERIAL_UARTLITE=y
	select SERIAL_CORE_CONSOLE
	help
	  Say Y here if you wish to use a Xilinx uartlite as the system
	  console (the system console is the device which receives all kernel
	  messages and warnings and which allows logins in single user mode).

config SERIAL_SUNCORE
	bool
	depends on SPARC
	select SERIAL_CORE
	select SERIAL_CORE_CONSOLE
	default y

config SERIAL_SUNZILOG
	tristate "Sun Zilog8530 serial support"
	depends on SPARC
	help
	  This driver supports the Zilog8530 serial ports found on many Sparc
	  systems.  Say Y or M if you want to be able to these serial ports.

config SERIAL_SUNZILOG_CONSOLE
	bool "Console on Sun Zilog8530 serial port"
	depends on SERIAL_SUNZILOG=y
	help
	  If you would like to be able to use the Zilog8530 serial port
	  on your Sparc system as the console, you can do so by answering
	  Y to this option.

config SERIAL_SUNSU
	tristate "Sun SU serial support"
	depends on SPARC && PCI
	help
	  This driver supports the 8250 serial ports that run the keyboard and
	  mouse on (PCI) UltraSPARC systems.  Say Y or M if you want to be able
	  to these serial ports.

config SERIAL_SUNSU_CONSOLE
	bool "Console on Sun SU serial port"
	depends on SERIAL_SUNSU=y
	help
	  If you would like to be able to use the SU serial port
	  on your Sparc system as the console, you can do so by answering
	  Y to this option.

config SERIAL_MUX
	tristate "Serial MUX support"
	depends on GSC
	select SERIAL_CORE
	default y
	---help---
	  Saying Y here will enable the hardware MUX serial driver for
	  the Nova, K class systems and D class with a 'remote control card'.
	  The hardware MUX is not 8250/16550 compatible therefore the
	  /dev/ttyB0 device is shared between the Serial MUX and the PDC
	  software console. The following steps need to be completed to use
	  the Serial MUX:

	    1. create the device entry (mknod /dev/ttyB0 c 11 0)
	    2. Edit the /etc/inittab to start a getty listening on /dev/ttyB0
	    3. Add device ttyB0 to /etc/securetty (if you want to log on as
		 root on this console.)
	    4. Change the kernel command console parameter to: console=ttyB0

config SERIAL_MUX_CONSOLE
	bool "Support for console on serial MUX"
	depends on SERIAL_MUX=y
	select SERIAL_CORE_CONSOLE
	default y

config PDC_CONSOLE
	bool "PDC software console support"
	depends on PARISC && !SERIAL_MUX && VT
	default n
	help
	  Saying Y here will enable the software based PDC console to be 
	  used as the system console.  This is useful for machines in 
	  which the hardware based console has not been written yet.  The
	  following steps must be competed to use the PDC console:

	    1. create the device entry (mknod /dev/ttyB0 c 11 0)
	    2. Edit the /etc/inittab to start a getty listening on /dev/ttyB0
	    3. Add device ttyB0 to /etc/securetty (if you want to log on as
		 root on this console.)
	    4. Change the kernel command console parameter to: console=ttyB0

config SERIAL_SUNSAB
	tristate "Sun Siemens SAB82532 serial support"
	depends on SPARC && PCI
	help
	  This driver supports the Siemens SAB82532 DUSCC serial ports on newer
	  (PCI) UltraSPARC systems.  Say Y or M if you want to be able to these
	  serial ports.

config SERIAL_SUNSAB_CONSOLE
	bool "Console on Sun Siemens SAB82532 serial port"
	depends on SERIAL_SUNSAB=y
	help
	  If you would like to be able to use the SAB82532 serial port
	  on your Sparc system as the console, you can do so by answering
	  Y to this option.

config SERIAL_SUNHV
	bool "Sun4v Hypervisor Console support"
	depends on SPARC64
	help
	  This driver supports the console device found on SUN4V Sparc
	  systems.  Say Y if you want to be able to use this device.

config SERIAL_IP22_ZILOG
	tristate "SGI Zilog8530 serial support"
	depends on SGI_HAS_ZILOG
	select SERIAL_CORE
	help
	  This driver supports the Zilog8530 serial ports found on SGI
	  systems.  Say Y or M if you want to be able to these serial ports.

config SERIAL_IP22_ZILOG_CONSOLE
	bool "Console on SGI Zilog8530 serial port"
	depends on SERIAL_IP22_ZILOG=y
	select SERIAL_CORE_CONSOLE

config SERIAL_SH_SCI
	tristate "SuperH SCI(F) serial port support"
	depends on HAVE_CLK && (SUPERH || ARM || COMPILE_TEST)
	select SERIAL_CORE

config SERIAL_SH_SCI_NR_UARTS
	int "Maximum number of SCI(F) serial ports"
	depends on SERIAL_SH_SCI
	default "2"

config SERIAL_SH_SCI_CONSOLE
	bool "Support for console on SuperH SCI(F)"
	depends on SERIAL_SH_SCI=y
	select SERIAL_CORE_CONSOLE

config SERIAL_SH_SCI_DMA
	bool "DMA support"
	depends on SERIAL_SH_SCI && SH_DMAE

config SERIAL_PNX8XXX
	bool "Enable PNX8XXX SoCs' UART Support"
	depends on SOC_PNX833X
	select SERIAL_CORE
	help
	  If you have a MIPS-based Philips SoC such as PNX8330 and you want
	  to use serial ports, say Y.  Otherwise, say N.

config SERIAL_PNX8XXX_CONSOLE
	bool "Enable PNX8XX0 serial console"
	depends on SERIAL_PNX8XXX
	select SERIAL_CORE_CONSOLE
	help
	  If you have a MIPS-based Philips SoC such as PNX8330 and you want
	  to use serial console, say Y. Otherwise, say N.

config SERIAL_HS_LPC32XX
	tristate "LPC32XX high speed serial port support"
	depends on ARCH_LPC32XX && OF
	select SERIAL_CORE
	help
	  Support for the LPC32XX high speed serial ports (up to 900kbps).
	  Those are UARTs completely different from the Standard UARTs on the
	  LPC32XX SoC.
	  Choose M or Y here to build this driver.

config SERIAL_HS_LPC32XX_CONSOLE
	bool "Enable LPC32XX high speed UART serial console"
	depends on SERIAL_HS_LPC32XX
	select SERIAL_CORE_CONSOLE
	help
	  If you would like to be able to use one of the high speed serial
	  ports on the LPC32XX as the console, you can do so by answering
	  Y to this option.

config SERIAL_CORE
	tristate

config SERIAL_CORE_CONSOLE
	bool

config CONSOLE_POLL
	bool

config SERIAL_68328
	bool "68328 serial support"
	depends on M68328 || M68EZ328 || M68VZ328
	help
	  This driver supports the built-in serial port of the Motorola 68328
	  (standard, EZ and VZ varieties).

config SERIAL_68328_RTS_CTS
	bool "Support RTS/CTS on 68328 serial port"
	depends on SERIAL_68328

config SERIAL_MCF
	bool "Coldfire serial support"
	depends on COLDFIRE
	select SERIAL_CORE
	help
	  This serial driver supports the Freescale Coldfire serial ports.

config SERIAL_MCF_BAUDRATE
	int "Default baudrate for Coldfire serial ports"
	depends on SERIAL_MCF
	default 19200
	help
	  This setting lets you define what the default baudrate is for the
	  ColdFire serial ports. The usual default varies from board to board,
	  and this setting is a way of catering for that.

config SERIAL_MCF_CONSOLE
	bool "Coldfire serial console support"
	depends on SERIAL_MCF
	select SERIAL_CORE_CONSOLE
	help
	  Enable a ColdFire internal serial port to be the system console.

config SERIAL_PMACZILOG
	tristate "Mac or PowerMac z85c30 ESCC support"
	depends on (M68K && MAC) || (PPC_OF && PPC_PMAC)
	select SERIAL_CORE
	help
	  This driver supports the Zilog z85C30 serial ports found on
	  (Power)Mac machines.
	  Say Y or M if you want to be able to these serial ports.

config SERIAL_PMACZILOG_TTYS
	bool "Use ttySn device nodes for Zilog z85c30"
	depends on SERIAL_PMACZILOG
	help
	  The pmac_zilog driver for the z85C30 chip on many powermacs
	  historically used the device numbers for /dev/ttySn.  The
	  8250 serial port driver also uses these numbers, which means
	  the two drivers being unable to coexist; you could not use
	  both z85C30 and 8250 type ports at the same time.

	  If this option is not selected, the pmac_zilog driver will
	  use the device numbers allocated for /dev/ttyPZn.  This allows
	  the pmac_zilog and 8250 drivers to co-exist, but may cause
	  existing userspace setups to break.  Programs that need to
	  access the built-in serial ports on powermacs will need to
	  be reconfigured to use /dev/ttyPZn instead of /dev/ttySn.

	  If you enable this option, any z85c30 ports in the system will
	  be registered as ttyS0 onwards as in the past, and you will be
	  unable to use the 8250 module for PCMCIA or other 16C550-style
	  UARTs.

	  Say N unless you need the z85c30 ports on your (Power)Mac
	  to appear as /dev/ttySn.

config SERIAL_PMACZILOG_CONSOLE
	bool "Console on Mac or PowerMac z85c30 serial port"
	depends on SERIAL_PMACZILOG=y
	select SERIAL_CORE_CONSOLE
	help
	  If you would like to be able to use the z85c30 serial port
	  on your (Power)Mac as the console, you can do so by answering
	  Y to this option.

config SERIAL_CPM
	tristate "CPM SCC/SMC serial port support"
	depends on CPM2 || 8xx
	select SERIAL_CORE
	help
	  This driver supports the SCC and SMC serial ports on Motorola 
	  embedded PowerPC that contain a CPM1 (8xx) or CPM2 (8xxx)

config SERIAL_CPM_CONSOLE
	bool "Support for console on CPM SCC/SMC serial port"
	depends on SERIAL_CPM=y
	select SERIAL_CORE_CONSOLE
	help
	  Say Y here if you wish to use a SCC or SMC CPM UART as the system
	  console (the system console is the device which receives all kernel
	  messages and warnings and which allows logins in single user mode).

	  Even if you say Y here, the currently visible framebuffer console
	  (/dev/tty0) will still be used as the system console by default, but
	  you can alter that using a kernel command line option such as
	  "console=ttyCPM0". (Try "man bootparam" or see the documentation of
	  your boot loader (lilo or loadlin) about how to pass options to the
	  kernel at boot time.)

config SERIAL_SGI_L1_CONSOLE
	bool "SGI Altix L1 serial console support"
	depends on IA64_GENERIC || IA64_SGI_SN2
	select SERIAL_CORE
	select SERIAL_CORE_CONSOLE
	help
		If you have an SGI Altix and you would like to use the system
		controller serial port as your console (you want this!),
		say Y.  Otherwise, say N.

config SERIAL_MPC52xx
	tristate "Freescale MPC52xx/MPC512x family PSC serial support"
	depends on PPC_MPC52xx || PPC_MPC512x
	select SERIAL_CORE
	help
	  This driver supports MPC52xx and MPC512x PSC serial ports. If you would
	  like to use them, you must answer Y or M to this option. Note that
	  for use as console, it must be included in kernel and not as a
	  module.

config SERIAL_MPC52xx_CONSOLE
	bool "Console on a Freescale MPC52xx/MPC512x family PSC serial port"
	depends on SERIAL_MPC52xx=y
	select SERIAL_CORE_CONSOLE
	help
	  Select this options if you'd like to use one of the PSC serial port
	  of the Freescale MPC52xx family as a console.

config SERIAL_MPC52xx_CONSOLE_BAUD
	int "Freescale MPC52xx/MPC512x family PSC serial port baud"
	depends on SERIAL_MPC52xx_CONSOLE=y
	default "9600"
	help
	  Select the MPC52xx console baud rate.
	  This value is only used if the bootloader doesn't pass in the
	  console baudrate

config SERIAL_ICOM
	tristate "IBM Multiport Serial Adapter"
	depends on PCI && PPC_PSERIES
	select SERIAL_CORE
	select FW_LOADER
	help
	  This driver is for a family of multiport serial adapters
	  including 2 port RVX, 2 port internal modem, 4 port internal
	  modem and a split 1 port RVX and 1 port internal modem.

	  This driver can also be built as a module.  If so, the module
	  will be called icom.

config SERIAL_M32R_SIO
	bool "M32R SIO I/F"
	depends on M32R
	default y
	select SERIAL_CORE
	help
	  Say Y here if you want to use the M32R serial controller.

config SERIAL_M32R_SIO_CONSOLE
	bool "use SIO console"
	depends on SERIAL_M32R_SIO=y
	select SERIAL_CORE_CONSOLE
	help
	  Say Y here if you want to support a serial console.

	  If you use an M3T-M32700UT or an OPSPUT platform,
	  please say also y for SERIAL_M32R_PLDSIO.

config SERIAL_M32R_PLDSIO
	bool "M32R SIO I/F on a PLD"
	depends on SERIAL_M32R_SIO=y && (PLAT_OPSPUT || PLAT_USRV || PLAT_M32700UT)
	default n
	help
	  Say Y here if you want to use the M32R serial controller
	  on a PLD (Programmable Logic Device).

	  If you use an M3T-M32700UT or an OPSPUT platform,
	  please say Y.

config SERIAL_TXX9
	bool "TMPTX39XX/49XX SIO support"
	depends on HAS_TXX9_SERIAL
	select SERIAL_CORE
	default y

config HAS_TXX9_SERIAL
	bool

config SERIAL_TXX9_NR_UARTS
	int "Maximum number of TMPTX39XX/49XX SIO ports"
	depends on SERIAL_TXX9
	default "6"

config SERIAL_TXX9_CONSOLE
	bool "TMPTX39XX/49XX SIO Console support"
	depends on SERIAL_TXX9=y
	select SERIAL_CORE_CONSOLE

config SERIAL_TXX9_STDSERIAL
	bool "TX39XX/49XX SIO act as standard serial"
	depends on !SERIAL_8250 && SERIAL_TXX9

config SERIAL_VR41XX
	tristate "NEC VR4100 series Serial Interface Unit support"
	depends on CPU_VR41XX
	select SERIAL_CORE
	help
	  If you have a NEC VR4100 series processor and you want to use
	  Serial Interface Unit(SIU) or Debug Serial Interface Unit(DSIU)
	  (not include VR4111/VR4121 DSIU), say Y.  Otherwise, say N.

config SERIAL_VR41XX_CONSOLE
	bool "Enable NEC VR4100 series Serial Interface Unit console"
	depends on SERIAL_VR41XX=y
	select SERIAL_CORE_CONSOLE
	help
	  If you have a NEC VR4100 series processor and you want to use
	  a console on a serial port, say Y.  Otherwise, say N.

config SERIAL_JSM
	tristate "Digi International NEO PCI Support"
	depends on PCI
	select SERIAL_CORE
	help
	  This is a driver for Digi International's Neo series
	  of cards which provide multiple serial ports. You would need
	  something like this to connect more than two modems to your Linux
	  box, for instance in order to become a dial-in server. This driver
	  supports PCI boards only.

	  If you have a card like this, say Y here, otherwise say N.

	  To compile this driver as a module, choose M here: the
	  module will be called jsm.

config SERIAL_SGI_IOC4
	tristate "SGI IOC4 controller serial support"
	depends on (IA64_GENERIC || IA64_SGI_SN2) && SGI_IOC4
	select SERIAL_CORE
	help
		If you have an SGI Altix with an IOC4 based Base IO card
		and wish to use the serial ports on this card, say Y.
		Otherwise, say N.

config SERIAL_SGI_IOC3
	tristate "SGI Altix IOC3 serial support"
	depends on (IA64_GENERIC || IA64_SGI_SN2) && SGI_IOC3
	select SERIAL_CORE
	help
	  If you have an SGI Altix with an IOC3 serial card,
	  say Y or M.  Otherwise, say N.

config SERIAL_MSM
	bool "MSM on-chip serial port support"
	depends on ARCH_MSM
	select SERIAL_CORE

config SERIAL_MSM_CONSOLE
	bool "MSM serial console support"
	depends on SERIAL_MSM=y
	select SERIAL_CORE_CONSOLE

config SERIAL_MSM_HS
	tristate "MSM UART High Speed: Serial Driver"
	depends on ARCH_MSM7X00A || ARCH_MSM7X30 || ARCH_QSD8X50
	select SERIAL_CORE
	help
	  If you have a machine based on MSM family of SoCs, you
	  can enable its onboard high speed serial port by enabling
	  this option.

	  Choose M here to compile it as a module. The module will be
	  called msm_serial_hs.

config SERIAL_VT8500
	bool "VIA VT8500 on-chip serial port support"
	depends on ARCH_VT8500
	select SERIAL_CORE

config SERIAL_VT8500_CONSOLE
	bool "VIA VT8500 serial console support"
	depends on SERIAL_VT8500=y
	select SERIAL_CORE_CONSOLE

config SERIAL_NETX
	tristate "NetX serial port support"
	depends on ARCH_NETX
	select SERIAL_CORE
	help
	  If you have a machine based on a Hilscher NetX SoC you
	  can enable its onboard serial port by enabling this option.

          To compile this driver as a module, choose M here: the
          module will be called netx-serial.

config SERIAL_NETX_CONSOLE
	bool "Console on NetX serial port"
	depends on SERIAL_NETX=y
	select SERIAL_CORE_CONSOLE
	help
	  If you have enabled the serial port on the Hilscher NetX SoC
	  you can make it the console by answering Y to this option.

config SERIAL_OF_PLATFORM
	tristate "Serial port on Open Firmware platform bus"
	depends on OF
	depends on SERIAL_8250 || SERIAL_OF_PLATFORM_NWPSERIAL
	help
	  If you have a PowerPC based system that has serial ports
	  on a platform specific bus, you should enable this option.
	  Currently, only 8250 compatible ports are supported, but
	  others can easily be added.

config SERIAL_OMAP
	tristate "OMAP serial port support"
	depends on ARCH_OMAP2PLUS
	select SERIAL_CORE
	help
	  If you have a machine based on an Texas Instruments OMAP CPU you
	  can enable its onboard serial ports by enabling this option.

	  By enabling this option you take advantage of dma feature available
	  with the omap-serial driver. DMA support can be enabled from platform
	  data.

config SERIAL_OMAP_CONSOLE
	bool "Console on OMAP serial port"
	depends on SERIAL_OMAP=y
	select SERIAL_CORE_CONSOLE
	help
	  Select this option if you would like to use omap serial port as
	  console.

	  Even if you say Y here, the currently visible virtual console
	  (/dev/tty0) will still be used as the system console by default, but
	  you can alter that using a kernel command line option such as
	  "console=ttyOx". (Try "man bootparam" or see the documentation of
	  your boot loader about how to pass options to the kernel at
	  boot time.)

config SERIAL_OF_PLATFORM_NWPSERIAL
	tristate "NWP serial port driver"
	depends on PPC_OF && PPC_DCR
	select SERIAL_OF_PLATFORM
	select SERIAL_CORE_CONSOLE
	select SERIAL_CORE
	help
	  This driver supports the cell network processor nwp serial
	  device.

config SERIAL_OF_PLATFORM_NWPSERIAL_CONSOLE
	bool "Console on NWP serial port"
	depends on SERIAL_OF_PLATFORM_NWPSERIAL=y
	select SERIAL_CORE_CONSOLE
	help
	  Support for Console on the NWP serial ports.

config SERIAL_LANTIQ
	bool "Lantiq serial driver"
	depends on LANTIQ
	select SERIAL_CORE
	select SERIAL_CORE_CONSOLE
	help
	  Support for console and UART on Lantiq SoCs.

config SERIAL_QE
	tristate "Freescale QUICC Engine serial port support"
	depends on QUICC_ENGINE
	select SERIAL_CORE
	select FW_LOADER
	default n
	help
	  This driver supports the QE serial ports on Freescale embedded
	  PowerPC that contain a QUICC Engine.

config SERIAL_SCCNXP
	tristate "SCCNXP serial port support"
	select SERIAL_CORE
	help
	  This selects support for an advanced UART from NXP (Philips).
	  Supported ICs are SCC2681, SCC2691, SCC2692, SC28L91, SC28L92,
	  SC28L202, SCC68681 and SCC68692.

config SERIAL_SCCNXP_CONSOLE
	bool "Console on SCCNXP serial port"
	depends on SERIAL_SCCNXP=y
	select SERIAL_CORE_CONSOLE
	help
	  Support for console on SCCNXP serial ports.

config SERIAL_BFIN_SPORT
	tristate "Blackfin SPORT emulate UART"
	depends on BLACKFIN
	select SERIAL_CORE
	help
	  Enable SPORT emulate UART on Blackfin series.

	  To compile this driver as a module, choose M here: the
	  module will be called bfin_sport_uart.

config SERIAL_BFIN_SPORT_CONSOLE
	bool "Console on Blackfin sport emulated uart"
	depends on SERIAL_BFIN_SPORT=y
	select SERIAL_CORE_CONSOLE

config SERIAL_BFIN_SPORT0_UART
	bool "Enable UART over SPORT0"
	depends on SERIAL_BFIN_SPORT && !(BF542 || BF544)
	help
	  Enable UART over SPORT0

config SERIAL_BFIN_SPORT0_UART_CTSRTS
	bool "Enable UART over SPORT0 hardware flow control"
	depends on SERIAL_BFIN_SPORT0_UART
	help
	  Enable hardware flow control in the driver.

config SERIAL_BFIN_SPORT1_UART
	bool "Enable UART over SPORT1"
	depends on SERIAL_BFIN_SPORT
	help
	  Enable UART over SPORT1

config SERIAL_BFIN_SPORT1_UART_CTSRTS
	bool "Enable UART over SPORT1 hardware flow control"
	depends on SERIAL_BFIN_SPORT1_UART
	help
	  Enable hardware flow control in the driver.

config SERIAL_BFIN_SPORT2_UART
	bool "Enable UART over SPORT2"
	depends on SERIAL_BFIN_SPORT && (BF54x || BF538 || BF539)
	help
	  Enable UART over SPORT2

config SERIAL_BFIN_SPORT2_UART_CTSRTS
	bool "Enable UART over SPORT2 hardware flow control"
	depends on SERIAL_BFIN_SPORT2_UART
	help
	  Enable hardware flow control in the driver.

config SERIAL_BFIN_SPORT3_UART
	bool "Enable UART over SPORT3"
	depends on SERIAL_BFIN_SPORT && (BF54x || BF538 || BF539)
	help
	  Enable UART over SPORT3

config SERIAL_BFIN_SPORT3_UART_CTSRTS
	bool "Enable UART over SPORT3 hardware flow control"
	depends on SERIAL_BFIN_SPORT3_UART
	help
	  Enable hardware flow control in the driver.

config SERIAL_TIMBERDALE
	tristate "Support for timberdale UART"
	select SERIAL_CORE
	---help---
	Add support for UART controller on timberdale.

config SERIAL_BCM63XX
	tristate "bcm63xx serial port support"
	select SERIAL_CORE
	depends on BCM63XX
	help
	  If you have a bcm63xx CPU, you can enable its onboard
	  serial port by enabling this options.

          To compile this driver as a module, choose M here: the
          module will be called bcm963xx_uart.

config SERIAL_BCM63XX_CONSOLE
	bool "Console on bcm63xx serial port"
	depends on SERIAL_BCM63XX=y
	select SERIAL_CORE_CONSOLE
	help
	  If you have enabled the serial port on the bcm63xx CPU
	  you can make it the console by answering Y to this option.

config SERIAL_GRLIB_GAISLER_APBUART
	tristate "GRLIB APBUART serial support"
	depends on OF && SPARC
	select SERIAL_CORE
	---help---
	Add support for the GRLIB APBUART serial port.

config SERIAL_GRLIB_GAISLER_APBUART_CONSOLE
	bool "Console on GRLIB APBUART serial port"
	depends on SERIAL_GRLIB_GAISLER_APBUART=y
	select SERIAL_CORE_CONSOLE
	help
	Support for running a console on the GRLIB APBUART

config SERIAL_ALTERA_JTAGUART
	tristate "Altera JTAG UART support"
	select SERIAL_CORE
	help
	  This driver supports the Altera JTAG UART port.

config SERIAL_ALTERA_JTAGUART_CONSOLE
	bool "Altera JTAG UART console support"
	depends on SERIAL_ALTERA_JTAGUART=y
	select SERIAL_CORE_CONSOLE
	help
	  Enable a Altera JTAG UART port to be the system console.

config SERIAL_ALTERA_JTAGUART_CONSOLE_BYPASS
	bool "Bypass output when no connection"
	depends on SERIAL_ALTERA_JTAGUART_CONSOLE
	select SERIAL_CORE_CONSOLE
	help
	  Bypass console output and keep going even if there is no
	  JTAG terminal connection with the host.

config SERIAL_ALTERA_UART
	tristate "Altera UART support"
	select SERIAL_CORE
	help
	  This driver supports the Altera softcore UART port.

config SERIAL_ALTERA_UART_MAXPORTS
	int "Maximum number of Altera UART ports"
	depends on SERIAL_ALTERA_UART
	default 4
	help
	  This setting lets you define the maximum number of the Altera
	  UART ports. The usual default varies from board to board, and
	  this setting is a way of catering for that.

config SERIAL_ALTERA_UART_BAUDRATE
	int "Default baudrate for Altera UART ports"
	depends on SERIAL_ALTERA_UART
	default 115200
	help
	  This setting lets you define what the default baudrate is for the
	  Altera UART ports. The usual default varies from board to board,
	  and this setting is a way of catering for that.

config SERIAL_ALTERA_UART_CONSOLE
	bool "Altera UART console support"
	depends on SERIAL_ALTERA_UART=y
	select SERIAL_CORE_CONSOLE
	help
	  Enable a Altera UART port to be the system console.

config SERIAL_IFX6X60
        tristate "SPI protocol driver for Infineon 6x60 modem (EXPERIMENTAL)"
	depends on GPIOLIB && SPI
	help
	  Support for the IFX6x60 modem devices on Intel MID platforms.

config SERIAL_PCH_UART
	tristate "Intel EG20T PCH/LAPIS Semicon IOH(ML7213/ML7223/ML7831) UART"
	depends on PCI
	select SERIAL_CORE
	help
	  This driver is for PCH(Platform controller Hub) UART of Intel EG20T
	  which is an IOH(Input/Output Hub) for x86 embedded processor.
	  Enabling PCH_DMA, this PCH UART works as DMA mode.

	  This driver also can be used for LAPIS Semiconductor IOH(Input/
	  Output Hub), ML7213, ML7223 and ML7831.
	  ML7213 IOH is for IVI(In-Vehicle Infotainment) use, ML7223 IOH is
	  for MP(Media Phone) use and ML7831 IOH is for general purpose use.
	  ML7213/ML7223/ML7831 is companion chip for Intel Atom E6xx series.
	  ML7213/ML7223/ML7831 is completely compatible for Intel EG20T PCH.

config SERIAL_PCH_UART_CONSOLE
	bool "Support for console on Intel EG20T PCH UART/OKI SEMICONDUCTOR ML7213 IOH"
	depends on SERIAL_PCH_UART=y
	select SERIAL_CORE_CONSOLE
	help
	  Say Y here if you wish to use the PCH UART as the system console
	  (the system  console is the device which receives all kernel messages and
	  warnings and which allows logins in single user mode).

config SERIAL_MSM_SMD
	bool "Enable tty device interface for some SMD ports"
	default n
	depends on MSM_SMD
	help
	  Enables userspace clients to read and write to some streaming SMD
	  ports via tty device interface for MSM chipset.

config SERIAL_MXS_AUART
	depends on ARCH_MXS
	tristate "MXS AUART support"
	select SERIAL_CORE
	help
	  This driver supports the MXS Application UART (AUART) port.

config SERIAL_MXS_AUART_CONSOLE
	bool "MXS AUART console support"
	depends on SERIAL_MXS_AUART=y
	select SERIAL_CORE_CONSOLE
	help
	  Enable a MXS AUART port to be the system console.

config SERIAL_XILINX_PS_UART
	tristate "Xilinx PS UART support"
	depends on OF
	select SERIAL_CORE
	help
	  This driver supports the Xilinx PS UART port.

config SERIAL_XILINX_PS_UART_CONSOLE
	bool "Xilinx PS UART console support"
	depends on SERIAL_XILINX_PS_UART=y
	select SERIAL_CORE_CONSOLE
	help
	  Enable a Xilinx PS UART port to be the system console.

config SERIAL_AR933X
	tristate "AR933X serial port support"
	depends on HAVE_CLK && SOC_AR933X
	select SERIAL_CORE
	help
	  If you have an Atheros AR933X SOC based board and want to use the
	  built-in UART of the SoC, say Y to this option.

	  To compile this driver as a module, choose M here: the
	  module will be called ar933x_uart.

config SERIAL_AR933X_CONSOLE
	bool "Console on AR933X serial port"
	depends on SERIAL_AR933X=y
	select SERIAL_CORE_CONSOLE
	help
	  Enable a built-in UART port of the AR933X to be the system console.

config SERIAL_AR933X_NR_UARTS
	int "Maximum number of AR933X serial ports"
	depends on SERIAL_AR933X
	default "2"
	help
	  Set this to the number of serial ports you want the driver
	  to support.

config SERIAL_EFM32_UART
	tristate "EFM32 UART/USART port"
	depends on ARM && (ARCH_EFM32 || COMPILE_TEST)
	select SERIAL_CORE
	help
	  This driver support the USART and UART ports on
	  Energy Micro's efm32 SoCs.

config SERIAL_EFM32_UART_CONSOLE
	bool "EFM32 UART/USART console support"
	depends on SERIAL_EFM32_UART=y
	select SERIAL_CORE_CONSOLE

config SERIAL_TILEGX
	tristate "TILE-Gx on-chip serial port support"
	depends on TILEGX
	select TILE_GXIO_UART
	select SERIAL_CORE
	---help---
	  This device provides access to the on-chip UARTs on the TILE-Gx
	  processor.

config SERIAL_ARC
	tristate "ARC UART driver support"
	select SERIAL_CORE
	help
	  Driver for on-chip UART for ARC(Synopsys) for the legacy
	  FPGA Boards (ML50x/ARCAngel4)

config SERIAL_ARC_CONSOLE
	bool "Console on ARC UART"
	depends on SERIAL_ARC=y
	select SERIAL_CORE_CONSOLE
	help
	  Enable system Console on ARC UART

config SERIAL_ARC_NR_PORTS
	int "Number of ARC UART ports"
	depends on SERIAL_ARC
	range 1 3
	default "1"
	help
	  Set this to the number of serial ports you want the driver
	  to support.

config SERIAL_RP2
	tristate "Comtrol RocketPort EXPRESS/INFINITY support"
	depends on PCI
	select SERIAL_CORE
	help
	  This driver supports the Comtrol RocketPort EXPRESS and
	  RocketPort INFINITY families of PCI/PCIe multiport serial adapters.
	  These adapters use a "RocketPort 2" ASIC that is not compatible
	  with the original RocketPort driver (CONFIG_ROCKETPORT).

	  To compile this driver as a module, choose M here: the
	  module will be called rp2.

	  If you want to compile this driver into the kernel, say Y here.  If
	  you don't have a suitable RocketPort card installed, say N.

config SERIAL_RP2_NR_UARTS
	int "Maximum number of RocketPort EXPRESS/INFINITY ports"
	depends on SERIAL_RP2
	default "32"
	help
	  If multiple cards are present, the default limit of 32 ports may
	  need to be increased.

config SERIAL_FSL_LPUART
	tristate "Freescale lpuart serial port support"
	select SERIAL_CORE
	help
	  Support for the on-chip lpuart on some Freescale SOCs.

config SERIAL_FSL_LPUART_CONSOLE
	bool "Console on Freescale lpuart serial port"
	depends on SERIAL_FSL_LPUART=y
	select SERIAL_CORE_CONSOLE
	help
	  If you have enabled the lpuart serial port on the Freescale SoCs,
	  you can make it the console by answering Y to this option.

config SERIAL_ST_ASC
	tristate "ST ASC serial port support"
	select SERIAL_CORE
	depends on ARM || COMPILE_TEST
	help
	  This driver is for the on-chip Asychronous Serial Controller on
	  STMicroelectronics STi SoCs.
	  ASC is embedded in ST COMMS IP block. It supports Rx & Tx functionality.
	  It support all industry standard baud rates.

	  If unsure, say N.

config SERIAL_ST_ASC_CONSOLE
	bool "Support for console on ST ASC"
	depends on SERIAL_ST_ASC=y
	select SERIAL_CORE_CONSOLE

endmenu

endif # TTY<|MERGE_RESOLUTION|>--- conflicted
+++ resolved
@@ -216,15 +216,9 @@
 
 config SERIAL_SAMSUNG_UARTS
 	int
-<<<<<<< HEAD
-	depends on ARM && PLAT_SAMSUNG
-	default 6 if CPU_S5P6450
-	default 4 if SERIAL_SAMSUNG_UARTS_4
-=======
 	depends on PLAT_SAMSUNG
 	default 6 if CPU_S5P6450
 	default 4 if SERIAL_SAMSUNG_UARTS_4 || CPU_S3C2416
->>>>>>> c3ade0e0
 	default 3
 	help
 	  Select the number of available UART ports for the Samsung S3C
