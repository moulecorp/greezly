/*
 * Based on the same principle as kgdboe using the NETPOLL api, this
 * driver uses a console polling api to implement a gdb serial inteface
 * which is multiplexed on a console port.
 *
 * Maintainer: Jason Wessel <jason.wessel@windriver.com>
 *
 * 2007-2008 (c) Jason Wessel - Wind River Systems, Inc.
 *
 * This file is licensed under the terms of the GNU General Public
 * License version 2. This program is licensed "as is" without any
 * warranty of any kind, whether express or implied.
 */
#include <linux/kernel.h>
#include <linux/ctype.h>
#include <linux/kgdb.h>
#include <linux/kdb.h>
#include <linux/tty.h>
#include <linux/console.h>
#include <linux/vt_kern.h>
#include <linux/input.h>
#include <linux/module.h>

#define MAX_CONFIG_LEN		40

static struct kgdb_io		kgdboc_io_ops;
static struct kgdb_io		kgdboc_io_ops_console;

/* -1 = init not run yet, 0 = unconfigured, 1/2 = configured. */
static int configured		= -1;

static char config[MAX_CONFIG_LEN];
static struct kparam_string kps = {
	.string			= config,
	.maxlen			= MAX_CONFIG_LEN,
};

static int kgdboc_use_kms;  /* 1 if we use kernel mode switching */
static struct tty_driver	*kgdb_tty_driver;
static int			kgdb_tty_line;

#ifdef CONFIG_KDB_KEYBOARD
static int kgdboc_reset_connect(struct input_handler *handler,
				struct input_dev *dev,
				const struct input_device_id *id)
{
	input_reset_device(dev);

	/* Return an error - we do not want to bind, just to reset */
	return -ENODEV;
}

static void kgdboc_reset_disconnect(struct input_handle *handle)
{
	/* We do not expect anyone to actually bind to us */
	BUG();
}

static const struct input_device_id kgdboc_reset_ids[] = {
	{
		.flags = INPUT_DEVICE_ID_MATCH_EVBIT,
		.evbit = { BIT_MASK(EV_KEY) },
	},
	{ }
};

static struct input_handler kgdboc_reset_handler = {
	.connect	= kgdboc_reset_connect,
	.disconnect	= kgdboc_reset_disconnect,
	.name		= "kgdboc_reset",
	.id_table	= kgdboc_reset_ids,
};

static DEFINE_MUTEX(kgdboc_reset_mutex);

static void kgdboc_restore_input_helper(struct work_struct *dummy)
{
	/*
	 * We need to take a mutex to prevent several instances of
	 * this work running on different CPUs so they don't try
	 * to register again already registered handler.
	 */
	mutex_lock(&kgdboc_reset_mutex);

	if (input_register_handler(&kgdboc_reset_handler) == 0)
		input_unregister_handler(&kgdboc_reset_handler);

	mutex_unlock(&kgdboc_reset_mutex);
}

static DECLARE_WORK(kgdboc_restore_input_work, kgdboc_restore_input_helper);

static void kgdboc_restore_input(void)
{
	if (likely(system_state == SYSTEM_RUNNING))
		schedule_work(&kgdboc_restore_input_work);
}

static int kgdboc_register_kbd(char **cptr)
{
	if (strncmp(*cptr, "kbd", 3) == 0 ||
		strncmp(*cptr, "kdb", 3) == 0) {
		if (kdb_poll_idx < KDB_POLL_FUNC_MAX) {
			kdb_poll_funcs[kdb_poll_idx] = kdb_get_kbd_char;
			kdb_poll_idx++;
			if (cptr[0][3] == ',')
				*cptr += 4;
			else
				return 1;
		}
	}
	return 0;
}

static void kgdboc_unregister_kbd(void)
{
	int i;

	for (i = 0; i < kdb_poll_idx; i++) {
		if (kdb_poll_funcs[i] == kdb_get_kbd_char) {
			kdb_poll_idx--;
			kdb_poll_funcs[i] = kdb_poll_funcs[kdb_poll_idx];
			kdb_poll_funcs[kdb_poll_idx] = NULL;
			i--;
		}
	}
	flush_work(&kgdboc_restore_input_work);
}
#else /* ! CONFIG_KDB_KEYBOARD */
#define kgdboc_register_kbd(x) 0
#define kgdboc_unregister_kbd()
#define kgdboc_restore_input()
#endif /* ! CONFIG_KDB_KEYBOARD */

static int kgdboc_option_setup(char *opt)
{
	if (strlen(opt) >= MAX_CONFIG_LEN) {
		printk(KERN_ERR "kgdboc: config string too long\n");
		return -ENOSPC;
	}
	strcpy(config, opt);

	return 0;
}

__setup("kgdboc=", kgdboc_option_setup);

static void cleanup_kgdboc(void)
{
	if (kgdb_unregister_nmi_console())
		return;
	kgdboc_unregister_kbd();
	if (configured == 1)
		kgdb_unregister_io_module(&kgdboc_io_ops);
	else if (configured == 2)
		kgdb_unregister_io_module(&kgdboc_io_ops_console);
}

static int configure_kgdboc(void)
{
	struct tty_driver *p;
	int tty_line = 0;
	int err;
	char *cptr = config;
	struct console *cons;
	int is_console = 0;

	err = kgdboc_option_setup(config);
	if (err || !strlen(config) || isspace(config[0]))
		goto noconfig;

	err = -ENODEV;
	kgdb_tty_driver = NULL;

	kgdboc_use_kms = 0;
	if (strncmp(cptr, "kms,", 4) == 0) {
		cptr += 4;
		kgdboc_use_kms = 1;
	}

	if (kgdboc_register_kbd(&cptr))
		goto do_register;

	p = tty_find_polling_driver(cptr, &tty_line);
	if (!p)
		goto noconfig;

	cons = console_drivers;
	while (cons) {
		int idx;
		if (cons->device && cons->device(cons, &idx) == p &&
		    idx == tty_line) {
			is_console = 1;
			break;
		}
		cons = cons->next;
	}

	kgdb_tty_driver = p;
	kgdb_tty_line = tty_line;

do_register:
	if (is_console) {
		err = kgdb_register_io_module(&kgdboc_io_ops_console);
		configured = 2;
	} else {
		err = kgdb_register_io_module(&kgdboc_io_ops);
		configured = 1;
	}
	if (err)
		goto noconfig;

<<<<<<< HEAD
=======
	err = kgdb_register_nmi_console();
	if (err)
		goto nmi_con_failed;

>>>>>>> c3ade0e0
	return 0;

nmi_con_failed:
	kgdb_unregister_io_module(&kgdboc_io_ops);
noconfig:
	kgdboc_unregister_kbd();
	config[0] = 0;
	configured = 0;
	cleanup_kgdboc();

	return err;
}

static int __init init_kgdboc(void)
{
	/* Already configured? */
	if (configured >= 1)
		return 0;

	return configure_kgdboc();
}

static int kgdboc_get_char(void)
{
	if (!kgdb_tty_driver)
		return -1;
	return kgdb_tty_driver->ops->poll_get_char(kgdb_tty_driver,
						kgdb_tty_line);
}

static void kgdboc_put_char(u8 chr)
{
	if (!kgdb_tty_driver)
		return;
	kgdb_tty_driver->ops->poll_put_char(kgdb_tty_driver,
					kgdb_tty_line, chr);
}

static int param_set_kgdboc_var(const char *kmessage, struct kernel_param *kp)
{
	int len = strlen(kmessage);

	if (len >= MAX_CONFIG_LEN) {
		printk(KERN_ERR "kgdboc: config string too long\n");
		return -ENOSPC;
	}

	/* Only copy in the string if the init function has not run yet */
	if (configured < 0) {
		strcpy(config, kmessage);
		return 0;
	}

	if (kgdb_connected) {
		printk(KERN_ERR
		       "kgdboc: Cannot reconfigure while KGDB is connected.\n");

		return -EBUSY;
	}

	strcpy(config, kmessage);
	/* Chop out \n char as a result of echo */
	if (config[len - 1] == '\n')
		config[len - 1] = '\0';

	if (configured >= 1)
		cleanup_kgdboc();

	/* Go and configure with the new params. */
	return configure_kgdboc();
}

static int dbg_restore_graphics;

static void kgdboc_pre_exp_handler(void)
{
	if (!dbg_restore_graphics && kgdboc_use_kms) {
		dbg_restore_graphics = 1;
		con_debug_enter(vc_cons[fg_console].d);
	}
	/* Increment the module count when the debugger is active */
	if (!kgdb_connected)
		try_module_get(THIS_MODULE);
}

static void kgdboc_post_exp_handler(void)
{
	/* decrement the module count when the debugger detaches */
	if (!kgdb_connected)
		module_put(THIS_MODULE);
	if (kgdboc_use_kms && dbg_restore_graphics) {
		dbg_restore_graphics = 0;
		con_debug_leave();
	}
	kgdboc_restore_input();
}

static struct kgdb_io kgdboc_io_ops = {
	.name			= "kgdboc",
	.read_char		= kgdboc_get_char,
	.write_char		= kgdboc_put_char,
	.pre_exception		= kgdboc_pre_exp_handler,
	.post_exception		= kgdboc_post_exp_handler,
};

static struct kgdb_io kgdboc_io_ops_console = {
	.name			= "kgdboc",
	.read_char		= kgdboc_get_char,
	.write_char		= kgdboc_put_char,
	.pre_exception		= kgdboc_pre_exp_handler,
	.post_exception		= kgdboc_post_exp_handler,
	.is_console		= 1
};

#ifdef CONFIG_KGDB_SERIAL_CONSOLE
/* This is only available if kgdboc is a built in for early debugging */
static int __init kgdboc_early_init(char *opt)
{
	/* save the first character of the config string because the
	 * init routine can destroy it.
	 */
	char save_ch;

	kgdboc_option_setup(opt);
	save_ch = config[0];
	init_kgdboc();
	config[0] = save_ch;
	return 0;
}

early_param("ekgdboc", kgdboc_early_init);
#endif /* CONFIG_KGDB_SERIAL_CONSOLE */

module_init(init_kgdboc);
module_exit(cleanup_kgdboc);
module_param_call(kgdboc, param_set_kgdboc_var, param_get_string, &kps, 0644);
MODULE_PARM_DESC(kgdboc, "<serial_device>[,baud]");
MODULE_DESCRIPTION("KGDB Console TTY Driver");
MODULE_LICENSE("GPL");<|MERGE_RESOLUTION|>--- conflicted
+++ resolved
@@ -210,13 +210,10 @@
 	if (err)
 		goto noconfig;
 
-<<<<<<< HEAD
-=======
 	err = kgdb_register_nmi_console();
 	if (err)
 		goto nmi_con_failed;
 
->>>>>>> c3ade0e0
 	return 0;
 
 nmi_con_failed:
