/*
 * Driver core for Samsung SoC onboard UARTs.
 *
 * Ben Dooks, Copyright (c) 2003-2008 Simtec Electronics
 *	http://armlinux.simtec.co.uk/
 *
 * This program is free software; you can redistribute it and/or modify
 * it under the terms of the GNU General Public License version 2 as
 * published by the Free Software Foundation.
*/

/* Hote on 2410 error handling
 *
 * The s3c2410 manual has a love/hate affair with the contents of the
 * UERSTAT register in the UART blocks, and keeps marking some of the
 * error bits as reserved. Having checked with the s3c2410x01,
 * it copes with BREAKs properly, so I am happy to ignore the RESERVED
 * feature from the latter versions of the manual.
 *
 * If it becomes aparrent that latter versions of the 2410 remove these
 * bits, then action will have to be taken to differentiate the versions
 * and change the policy on BREAK
 *
 * BJD, 04-Nov-2004
*/

#if defined(CONFIG_SERIAL_SAMSUNG_CONSOLE) && defined(CONFIG_MAGIC_SYSRQ)
#define SUPPORT_SYSRQ
#endif

#include <linux/module.h>
#include <linux/ioport.h>
#include <linux/io.h>
#include <linux/platform_device.h>
#include <linux/init.h>
#include <linux/sysrq.h>
#include <linux/console.h>
#include <linux/tty.h>
#include <linux/tty_flip.h>
#include <linux/serial_core.h>
#include <linux/serial.h>
#include <linux/serial_s3c.h>
#include <linux/delay.h>
#include <linux/clk.h>
#include <linux/cpufreq.h>
#include <linux/of.h>

#include <asm/irq.h>

#ifdef CONFIG_SAMSUNG_CLOCK
#include <plat/clock.h>
#endif

#include "samsung.h"

/* UART name and device definitions */

#define S3C24XX_SERIAL_NAME	"ttySAC"
#define S3C24XX_SERIAL_MAJOR	204
#define S3C24XX_SERIAL_MINOR	64

/* macros to change one thing to another */

#define tx_enabled(port) ((port)->unused[0])
#define rx_enabled(port) ((port)->unused[1])

/* flag to ignore all characters coming in */
#define RXSTAT_DUMMY_READ (0x10000000)

static inline struct s3c24xx_uart_port *to_ourport(struct uart_port *port)
{
	return container_of(port, struct s3c24xx_uart_port, port);
}

/* translate a port to the device name */

static inline const char *s3c24xx_serial_portname(struct uart_port *port)
{
	return to_platform_device(port->dev)->name;
}

static int s3c24xx_serial_txempty_nofifo(struct uart_port *port)
{
	return rd_regl(port, S3C2410_UTRSTAT) & S3C2410_UTRSTAT_TXE;
}

/*
 * s3c64xx and later SoC's include the interrupt mask and status registers in
 * the controller itself, unlike the s3c24xx SoC's which have these registers
 * in the interrupt controller. Check if the port type is s3c64xx or higher.
 */
static int s3c24xx_serial_has_interrupt_mask(struct uart_port *port)
{
	return to_ourport(port)->info->type == PORT_S3C6400;
}

static void s3c24xx_serial_rx_enable(struct uart_port *port)
{
	unsigned long flags;
	unsigned int ucon, ufcon;
	int count = 10000;

	spin_lock_irqsave(&port->lock, flags);

	while (--count && !s3c24xx_serial_txempty_nofifo(port))
		udelay(100);

	ufcon = rd_regl(port, S3C2410_UFCON);
	ufcon |= S3C2410_UFCON_RESETRX;
	wr_regl(port, S3C2410_UFCON, ufcon);

	ucon = rd_regl(port, S3C2410_UCON);
	ucon |= S3C2410_UCON_RXIRQMODE;
	wr_regl(port, S3C2410_UCON, ucon);

	rx_enabled(port) = 1;
	spin_unlock_irqrestore(&port->lock, flags);
}

static void s3c24xx_serial_rx_disable(struct uart_port *port)
{
	unsigned long flags;
	unsigned int ucon;

	spin_lock_irqsave(&port->lock, flags);

	ucon = rd_regl(port, S3C2410_UCON);
	ucon &= ~S3C2410_UCON_RXIRQMODE;
	wr_regl(port, S3C2410_UCON, ucon);

	rx_enabled(port) = 0;
	spin_unlock_irqrestore(&port->lock, flags);
}

static void s3c24xx_serial_stop_tx(struct uart_port *port)
{
	struct s3c24xx_uart_port *ourport = to_ourport(port);

	if (tx_enabled(port)) {
		if (s3c24xx_serial_has_interrupt_mask(port))
			__set_bit(S3C64XX_UINTM_TXD,
				portaddrl(port, S3C64XX_UINTM));
		else
			disable_irq_nosync(ourport->tx_irq);
		tx_enabled(port) = 0;
		if (port->flags & UPF_CONS_FLOW)
			s3c24xx_serial_rx_enable(port);
	}
}

static void s3c24xx_serial_start_tx(struct uart_port *port)
{
	struct s3c24xx_uart_port *ourport = to_ourport(port);

	if (!tx_enabled(port)) {
		if (port->flags & UPF_CONS_FLOW)
			s3c24xx_serial_rx_disable(port);

		if (s3c24xx_serial_has_interrupt_mask(port))
			__clear_bit(S3C64XX_UINTM_TXD,
				portaddrl(port, S3C64XX_UINTM));
		else
			enable_irq(ourport->tx_irq);
		tx_enabled(port) = 1;
	}
}

static void s3c24xx_serial_stop_rx(struct uart_port *port)
{
	struct s3c24xx_uart_port *ourport = to_ourport(port);

	if (rx_enabled(port)) {
		dbg("s3c24xx_serial_stop_rx: port=%p\n", port);
		if (s3c24xx_serial_has_interrupt_mask(port))
			__set_bit(S3C64XX_UINTM_RXD,
				portaddrl(port, S3C64XX_UINTM));
		else
			disable_irq_nosync(ourport->rx_irq);
		rx_enabled(port) = 0;
	}
}

static void s3c24xx_serial_enable_ms(struct uart_port *port)
{
}

static inline struct s3c24xx_uart_info *s3c24xx_port_to_info(struct uart_port *port)
{
	return to_ourport(port)->info;
}

static inline struct s3c2410_uartcfg *s3c24xx_port_to_cfg(struct uart_port *port)
{
	struct s3c24xx_uart_port *ourport;

	if (port->dev == NULL)
		return NULL;

	ourport = container_of(port, struct s3c24xx_uart_port, port);
	return ourport->cfg;
}

static int s3c24xx_serial_rx_fifocnt(struct s3c24xx_uart_port *ourport,
				     unsigned long ufstat)
{
	struct s3c24xx_uart_info *info = ourport->info;

	if (ufstat & info->rx_fifofull)
		return ourport->port.fifosize;

	return (ufstat & info->rx_fifomask) >> info->rx_fifoshift;
}


/* ? - where has parity gone?? */
#define S3C2410_UERSTAT_PARITY (0x1000)

static irqreturn_t
s3c24xx_serial_rx_chars(int irq, void *dev_id)
{
	struct s3c24xx_uart_port *ourport = dev_id;
	struct uart_port *port = &ourport->port;
	unsigned int ufcon, ch, flag, ufstat, uerstat;
	unsigned long flags;
	int max_count = 64;

	spin_lock_irqsave(&port->lock, flags);

	while (max_count-- > 0) {
		ufcon = rd_regl(port, S3C2410_UFCON);
		ufstat = rd_regl(port, S3C2410_UFSTAT);

		if (s3c24xx_serial_rx_fifocnt(ourport, ufstat) == 0)
			break;

		uerstat = rd_regl(port, S3C2410_UERSTAT);
		ch = rd_regb(port, S3C2410_URXH);

		if (port->flags & UPF_CONS_FLOW) {
			int txe = s3c24xx_serial_txempty_nofifo(port);

			if (rx_enabled(port)) {
				if (!txe) {
					rx_enabled(port) = 0;
					continue;
				}
			} else {
				if (txe) {
					ufcon |= S3C2410_UFCON_RESETRX;
					wr_regl(port, S3C2410_UFCON, ufcon);
					rx_enabled(port) = 1;
					spin_unlock_irqrestore(&port->lock,
							flags);
					goto out;
				}
				continue;
			}
		}

		/* insert the character into the buffer */

		flag = TTY_NORMAL;
		port->icount.rx++;

		if (unlikely(uerstat & S3C2410_UERSTAT_ANY)) {
			dbg("rxerr: port ch=0x%02x, rxs=0x%08x\n",
			    ch, uerstat);

			/* check for break */
			if (uerstat & S3C2410_UERSTAT_BREAK) {
				dbg("break!\n");
				port->icount.brk++;
				if (uart_handle_break(port))
					goto ignore_char;
			}

			if (uerstat & S3C2410_UERSTAT_FRAME)
				port->icount.frame++;
			if (uerstat & S3C2410_UERSTAT_OVERRUN)
				port->icount.overrun++;

			uerstat &= port->read_status_mask;

			if (uerstat & S3C2410_UERSTAT_BREAK)
				flag = TTY_BREAK;
			else if (uerstat & S3C2410_UERSTAT_PARITY)
				flag = TTY_PARITY;
			else if (uerstat & (S3C2410_UERSTAT_FRAME |
					    S3C2410_UERSTAT_OVERRUN))
				flag = TTY_FRAME;
		}

		if (uart_handle_sysrq_char(port, ch))
			goto ignore_char;

		uart_insert_char(port, uerstat, S3C2410_UERSTAT_OVERRUN,
				 ch, flag);

 ignore_char:
		continue;
	}

	spin_unlock_irqrestore(&port->lock, flags);
	tty_flip_buffer_push(&port->state->port);

 out:
	return IRQ_HANDLED;
}

static irqreturn_t s3c24xx_serial_tx_chars(int irq, void *id)
{
	struct s3c24xx_uart_port *ourport = id;
	struct uart_port *port = &ourport->port;
	struct circ_buf *xmit = &port->state->xmit;
	unsigned long flags;
	int count = 256;

	spin_lock_irqsave(&port->lock, flags);

	if (port->x_char) {
		wr_regb(port, S3C2410_UTXH, port->x_char);
		port->icount.tx++;
		port->x_char = 0;
		goto out;
	}

	/* if there isn't anything more to transmit, or the uart is now
	 * stopped, disable the uart and exit
	*/

	if (uart_circ_empty(xmit) || uart_tx_stopped(port)) {
		s3c24xx_serial_stop_tx(port);
		goto out;
	}

	/* try and drain the buffer... */

	while (!uart_circ_empty(xmit) && count-- > 0) {
		if (rd_regl(port, S3C2410_UFSTAT) & ourport->info->tx_fifofull)
			break;

		wr_regb(port, S3C2410_UTXH, xmit->buf[xmit->tail]);
		xmit->tail = (xmit->tail + 1) & (UART_XMIT_SIZE - 1);
		port->icount.tx++;
	}

	if (uart_circ_chars_pending(xmit) < WAKEUP_CHARS) {
		spin_unlock(&port->lock);
		uart_write_wakeup(port);
		spin_lock(&port->lock);
	}

	if (uart_circ_empty(xmit))
		s3c24xx_serial_stop_tx(port);

 out:
	spin_unlock_irqrestore(&port->lock, flags);
	return IRQ_HANDLED;
}

/* interrupt handler for s3c64xx and later SoC's.*/
static irqreturn_t s3c64xx_serial_handle_irq(int irq, void *id)
{
	struct s3c24xx_uart_port *ourport = id;
	struct uart_port *port = &ourport->port;
	unsigned int pend = rd_regl(port, S3C64XX_UINTP);
	irqreturn_t ret = IRQ_HANDLED;

	if (pend & S3C64XX_UINTM_RXD_MSK) {
		ret = s3c24xx_serial_rx_chars(irq, id);
		wr_regl(port, S3C64XX_UINTP, S3C64XX_UINTM_RXD_MSK);
	}
	if (pend & S3C64XX_UINTM_TXD_MSK) {
		ret = s3c24xx_serial_tx_chars(irq, id);
		wr_regl(port, S3C64XX_UINTP, S3C64XX_UINTM_TXD_MSK);
	}
	return ret;
}

static unsigned int s3c24xx_serial_tx_empty(struct uart_port *port)
{
	struct s3c24xx_uart_info *info = s3c24xx_port_to_info(port);
	unsigned long ufstat = rd_regl(port, S3C2410_UFSTAT);
	unsigned long ufcon = rd_regl(port, S3C2410_UFCON);

	if (ufcon & S3C2410_UFCON_FIFOMODE) {
		if ((ufstat & info->tx_fifomask) != 0 ||
		    (ufstat & info->tx_fifofull))
			return 0;

		return 1;
	}

	return s3c24xx_serial_txempty_nofifo(port);
}

/* no modem control lines */
static unsigned int s3c24xx_serial_get_mctrl(struct uart_port *port)
{
	unsigned int umstat = rd_regb(port, S3C2410_UMSTAT);

	if (umstat & S3C2410_UMSTAT_CTS)
		return TIOCM_CAR | TIOCM_DSR | TIOCM_CTS;
	else
		return TIOCM_CAR | TIOCM_DSR;
}

static void s3c24xx_serial_set_mctrl(struct uart_port *port, unsigned int mctrl)
{
	unsigned int umcon = rd_regl(port, S3C2410_UMCON);

	if (mctrl & TIOCM_RTS)
		umcon |= S3C2410_UMCOM_RTS_LOW;
	else
		umcon &= ~S3C2410_UMCOM_RTS_LOW;

	wr_regl(port, S3C2410_UMCON, umcon);
}

static void s3c24xx_serial_break_ctl(struct uart_port *port, int break_state)
{
	unsigned long flags;
	unsigned int ucon;

	spin_lock_irqsave(&port->lock, flags);

	ucon = rd_regl(port, S3C2410_UCON);

	if (break_state)
		ucon |= S3C2410_UCON_SBREAK;
	else
		ucon &= ~S3C2410_UCON_SBREAK;

	wr_regl(port, S3C2410_UCON, ucon);

	spin_unlock_irqrestore(&port->lock, flags);
}

static void s3c24xx_serial_shutdown(struct uart_port *port)
{
	struct s3c24xx_uart_port *ourport = to_ourport(port);

	if (ourport->tx_claimed) {
		if (!s3c24xx_serial_has_interrupt_mask(port))
			free_irq(ourport->tx_irq, ourport);
		tx_enabled(port) = 0;
		ourport->tx_claimed = 0;
	}

	if (ourport->rx_claimed) {
		if (!s3c24xx_serial_has_interrupt_mask(port))
			free_irq(ourport->rx_irq, ourport);
		ourport->rx_claimed = 0;
		rx_enabled(port) = 0;
	}

	/* Clear pending interrupts and mask all interrupts */
	if (s3c24xx_serial_has_interrupt_mask(port)) {
		free_irq(port->irq, ourport);

		wr_regl(port, S3C64XX_UINTP, 0xf);
		wr_regl(port, S3C64XX_UINTM, 0xf);
	}
}

static int s3c64xx_serial_startup(struct uart_port *port);
static int s3c24xx_serial_startup(struct uart_port *port)
{
	struct s3c24xx_uart_port *ourport = to_ourport(port);
	int ret;

	/* Startup sequence is different for s3c64xx and higher SoC's */
	if (s3c24xx_serial_has_interrupt_mask(port))
		return s3c64xx_serial_startup(port);

	dbg("s3c24xx_serial_startup: port=%p (%08lx,%p)\n",
	    port->mapbase, port->membase);

	rx_enabled(port) = 1;

	ret = request_irq(ourport->rx_irq, s3c24xx_serial_rx_chars, 0,
			  s3c24xx_serial_portname(port), ourport);

	if (ret != 0) {
		dev_err(port->dev, "cannot get irq %d\n", ourport->rx_irq);
		return ret;
	}

	ourport->rx_claimed = 1;

	dbg("requesting tx irq...\n");

	tx_enabled(port) = 1;

	ret = request_irq(ourport->tx_irq, s3c24xx_serial_tx_chars, 0,
			  s3c24xx_serial_portname(port), ourport);

	if (ret) {
		dev_err(port->dev, "cannot get irq %d\n", ourport->tx_irq);
		goto err;
	}

	ourport->tx_claimed = 1;

	dbg("s3c24xx_serial_startup ok\n");

	/* the port reset code should have done the correct
	 * register setup for the port controls */

	return ret;

 err:
	s3c24xx_serial_shutdown(port);
	return ret;
}

static int s3c64xx_serial_startup(struct uart_port *port)
{
	struct s3c24xx_uart_port *ourport = to_ourport(port);
	int ret;

	dbg("s3c64xx_serial_startup: port=%p (%08lx,%p)\n",
	    port->mapbase, port->membase);

	wr_regl(port, S3C64XX_UINTM, 0xf);

	ret = request_irq(port->irq, s3c64xx_serial_handle_irq, IRQF_SHARED,
			  s3c24xx_serial_portname(port), ourport);
	if (ret) {
		dev_err(port->dev, "cannot get irq %d\n", port->irq);
		return ret;
	}

	/* For compatibility with s3c24xx Soc's */
	rx_enabled(port) = 1;
	ourport->rx_claimed = 1;
	tx_enabled(port) = 0;
	ourport->tx_claimed = 1;

	/* Enable Rx Interrupt */
	__clear_bit(S3C64XX_UINTM_RXD, portaddrl(port, S3C64XX_UINTM));
	dbg("s3c64xx_serial_startup ok\n");
	return ret;
}

/* power power management control */

static void s3c24xx_serial_pm(struct uart_port *port, unsigned int level,
			      unsigned int old)
{
	struct s3c24xx_uart_port *ourport = to_ourport(port);

	ourport->pm_level = level;

	switch (level) {
	case 3:
		if (!IS_ERR(ourport->baudclk))
			clk_disable_unprepare(ourport->baudclk);

		clk_disable_unprepare(ourport->clk);
		break;

	case 0:
		clk_prepare_enable(ourport->clk);

		if (!IS_ERR(ourport->baudclk))
			clk_prepare_enable(ourport->baudclk);

		break;
	default:
		dev_err(port->dev, "s3c24xx_serial: unknown pm %d\n", level);
	}
}

/* baud rate calculation
 *
 * The UARTs on the S3C2410/S3C2440 can take their clocks from a number
 * of different sources, including the peripheral clock ("pclk") and an
 * external clock ("uclk"). The S3C2440 also adds the core clock ("fclk")
 * with a programmable extra divisor.
 *
 * The following code goes through the clock sources, and calculates the
 * baud clocks (and the resultant actual baud rates) and then tries to
 * pick the closest one and select that.
 *
*/

#define MAX_CLK_NAME_LENGTH 15

static inline int s3c24xx_serial_getsource(struct uart_port *port)
{
	struct s3c24xx_uart_info *info = s3c24xx_port_to_info(port);
	unsigned int ucon;

	if (info->num_clks == 1)
		return 0;

	ucon = rd_regl(port, S3C2410_UCON);
	ucon &= info->clksel_mask;
	return ucon >> info->clksel_shift;
}

static void s3c24xx_serial_setsource(struct uart_port *port,
			unsigned int clk_sel)
{
	struct s3c24xx_uart_info *info = s3c24xx_port_to_info(port);
	unsigned int ucon;

	if (info->num_clks == 1)
		return;

	ucon = rd_regl(port, S3C2410_UCON);
	if ((ucon & info->clksel_mask) >> info->clksel_shift == clk_sel)
		return;

	ucon &= ~info->clksel_mask;
	ucon |= clk_sel << info->clksel_shift;
	wr_regl(port, S3C2410_UCON, ucon);
}

static unsigned int s3c24xx_serial_getclk(struct s3c24xx_uart_port *ourport,
			unsigned int req_baud, struct clk **best_clk,
			unsigned int *clk_num)
{
	struct s3c24xx_uart_info *info = ourport->info;
	struct clk *clk;
	unsigned long rate;
	unsigned int cnt, baud, quot, clk_sel, best_quot = 0;
	char clkname[MAX_CLK_NAME_LENGTH];
	int calc_deviation, deviation = (1 << 30) - 1;

	clk_sel = (ourport->cfg->clk_sel) ? ourport->cfg->clk_sel :
			ourport->info->def_clk_sel;
	for (cnt = 0; cnt < info->num_clks; cnt++) {
		if (!(clk_sel & (1 << cnt)))
			continue;

		sprintf(clkname, "clk_uart_baud%d", cnt);
		clk = clk_get(ourport->port.dev, clkname);
		if (IS_ERR(clk))
			continue;

		rate = clk_get_rate(clk);
		if (!rate)
			continue;

		if (ourport->info->has_divslot) {
			unsigned long div = rate / req_baud;

			/* The UDIVSLOT register on the newer UARTs allows us to
			 * get a divisor adjustment of 1/16th on the baud clock.
			 *
			 * We don't keep the UDIVSLOT value (the 16ths we
			 * calculated by not multiplying the baud by 16) as it
			 * is easy enough to recalculate.
			 */

			quot = div / 16;
			baud = rate / div;
		} else {
			quot = (rate + (8 * req_baud)) / (16 * req_baud);
			baud = rate / (quot * 16);
		}
		quot--;

		calc_deviation = req_baud - baud;
		if (calc_deviation < 0)
			calc_deviation = -calc_deviation;

		if (calc_deviation < deviation) {
			*best_clk = clk;
			best_quot = quot;
			*clk_num = cnt;
			deviation = calc_deviation;
		}
	}

	return best_quot;
}

/* udivslot_table[]
 *
 * This table takes the fractional value of the baud divisor and gives
 * the recommended setting for the UDIVSLOT register.
 */
static u16 udivslot_table[16] = {
	[0] = 0x0000,
	[1] = 0x0080,
	[2] = 0x0808,
	[3] = 0x0888,
	[4] = 0x2222,
	[5] = 0x4924,
	[6] = 0x4A52,
	[7] = 0x54AA,
	[8] = 0x5555,
	[9] = 0xD555,
	[10] = 0xD5D5,
	[11] = 0xDDD5,
	[12] = 0xDDDD,
	[13] = 0xDFDD,
	[14] = 0xDFDF,
	[15] = 0xFFDF,
};

static void s3c24xx_serial_set_termios(struct uart_port *port,
				       struct ktermios *termios,
				       struct ktermios *old)
{
	struct s3c2410_uartcfg *cfg = s3c24xx_port_to_cfg(port);
	struct s3c24xx_uart_port *ourport = to_ourport(port);
	struct clk *clk = ERR_PTR(-EINVAL);
	unsigned long flags;
	unsigned int baud, quot, clk_sel = 0;
	unsigned int ulcon;
	unsigned int umcon;
	unsigned int udivslot = 0;

	/*
	 * We don't support modem control lines.
	 */
	termios->c_cflag &= ~(HUPCL | CMSPAR);
	termios->c_cflag |= CLOCAL;

	/*
	 * Ask the core to calculate the divisor for us.
	 */

	baud = uart_get_baud_rate(port, termios, old, 0, 115200*8);
	quot = s3c24xx_serial_getclk(ourport, baud, &clk, &clk_sel);
	if (baud == 38400 && (port->flags & UPF_SPD_MASK) == UPF_SPD_CUST)
		quot = port->custom_divisor;
	if (IS_ERR(clk))
		return;

	/* check to see if we need  to change clock source */

	if (ourport->baudclk != clk) {
		s3c24xx_serial_setsource(port, clk_sel);

		if (!IS_ERR(ourport->baudclk)) {
			clk_disable_unprepare(ourport->baudclk);
			ourport->baudclk = ERR_PTR(-EINVAL);
		}

		clk_prepare_enable(clk);

		ourport->baudclk = clk;
		ourport->baudclk_rate = clk ? clk_get_rate(clk) : 0;
	}

	if (ourport->info->has_divslot) {
		unsigned int div = ourport->baudclk_rate / baud;

		if (cfg->has_fracval) {
			udivslot = (div & 15);
			dbg("fracval = %04x\n", udivslot);
		} else {
			udivslot = udivslot_table[div & 15];
			dbg("udivslot = %04x (div %d)\n", udivslot, div & 15);
		}
	}

	switch (termios->c_cflag & CSIZE) {
	case CS5:
		dbg("config: 5bits/char\n");
		ulcon = S3C2410_LCON_CS5;
		break;
	case CS6:
		dbg("config: 6bits/char\n");
		ulcon = S3C2410_LCON_CS6;
		break;
	case CS7:
		dbg("config: 7bits/char\n");
		ulcon = S3C2410_LCON_CS7;
		break;
	case CS8:
	default:
		dbg("config: 8bits/char\n");
		ulcon = S3C2410_LCON_CS8;
		break;
	}

	/* preserve original lcon IR settings */
	ulcon |= (cfg->ulcon & S3C2410_LCON_IRM);

	if (termios->c_cflag & CSTOPB)
		ulcon |= S3C2410_LCON_STOPB;

	if (termios->c_cflag & PARENB) {
		if (termios->c_cflag & PARODD)
			ulcon |= S3C2410_LCON_PODD;
		else
			ulcon |= S3C2410_LCON_PEVEN;
	} else {
		ulcon |= S3C2410_LCON_PNONE;
	}

	spin_lock_irqsave(&port->lock, flags);

	dbg("setting ulcon to %08x, brddiv to %d, udivslot %08x\n",
	    ulcon, quot, udivslot);

	wr_regl(port, S3C2410_ULCON, ulcon);
	wr_regl(port, S3C2410_UBRDIV, quot);

	umcon = rd_regl(port, S3C2410_UMCON);
	if (termios->c_cflag & CRTSCTS) {
		umcon |= S3C2410_UMCOM_AFC;
		/* Disable RTS when RX FIFO contains 63 bytes */
		umcon &= ~S3C2412_UMCON_AFC_8;
	} else {
		umcon &= ~S3C2410_UMCOM_AFC;
	}
	wr_regl(port, S3C2410_UMCON, umcon);

	if (ourport->info->has_divslot)
		wr_regl(port, S3C2443_DIVSLOT, udivslot);

	dbg("uart: ulcon = 0x%08x, ucon = 0x%08x, ufcon = 0x%08x\n",
	    rd_regl(port, S3C2410_ULCON),
	    rd_regl(port, S3C2410_UCON),
	    rd_regl(port, S3C2410_UFCON));

	/*
	 * Update the per-port timeout.
	 */
	uart_update_timeout(port, termios->c_cflag, baud);

	/*
	 * Which character status flags are we interested in?
	 */
	port->read_status_mask = S3C2410_UERSTAT_OVERRUN;
	if (termios->c_iflag & INPCK)
		port->read_status_mask |= S3C2410_UERSTAT_FRAME | S3C2410_UERSTAT_PARITY;

	/*
	 * Which character status flags should we ignore?
	 */
	port->ignore_status_mask = 0;
	if (termios->c_iflag & IGNPAR)
		port->ignore_status_mask |= S3C2410_UERSTAT_OVERRUN;
	if (termios->c_iflag & IGNBRK && termios->c_iflag & IGNPAR)
		port->ignore_status_mask |= S3C2410_UERSTAT_FRAME;

	/*
	 * Ignore all characters if CREAD is not set.
	 */
	if ((termios->c_cflag & CREAD) == 0)
		port->ignore_status_mask |= RXSTAT_DUMMY_READ;

	spin_unlock_irqrestore(&port->lock, flags);
}

static const char *s3c24xx_serial_type(struct uart_port *port)
{
	switch (port->type) {
	case PORT_S3C2410:
		return "S3C2410";
	case PORT_S3C2440:
		return "S3C2440";
	case PORT_S3C2412:
		return "S3C2412";
	case PORT_S3C6400:
		return "S3C6400/10";
	default:
		return NULL;
	}
}

#define MAP_SIZE (0x100)

static void s3c24xx_serial_release_port(struct uart_port *port)
{
	release_mem_region(port->mapbase, MAP_SIZE);
}

static int s3c24xx_serial_request_port(struct uart_port *port)
{
	const char *name = s3c24xx_serial_portname(port);
	return request_mem_region(port->mapbase, MAP_SIZE, name) ? 0 : -EBUSY;
}

static void s3c24xx_serial_config_port(struct uart_port *port, int flags)
{
	struct s3c24xx_uart_info *info = s3c24xx_port_to_info(port);

	if (flags & UART_CONFIG_TYPE &&
	    s3c24xx_serial_request_port(port) == 0)
		port->type = info->type;
}

/*
 * verify the new serial_struct (for TIOCSSERIAL).
 */
static int
s3c24xx_serial_verify_port(struct uart_port *port, struct serial_struct *ser)
{
	struct s3c24xx_uart_info *info = s3c24xx_port_to_info(port);

	if (ser->type != PORT_UNKNOWN && ser->type != info->type)
		return -EINVAL;

	return 0;
}


#ifdef CONFIG_SERIAL_SAMSUNG_CONSOLE

static struct console s3c24xx_serial_console;

static int __init s3c24xx_serial_console_init(void)
{
	register_console(&s3c24xx_serial_console);
	return 0;
}
console_initcall(s3c24xx_serial_console_init);

#define S3C24XX_SERIAL_CONSOLE &s3c24xx_serial_console
#else
#define S3C24XX_SERIAL_CONSOLE NULL
#endif

#if defined(CONFIG_SERIAL_SAMSUNG_CONSOLE) && defined(CONFIG_CONSOLE_POLL)
static int s3c24xx_serial_get_poll_char(struct uart_port *port);
static void s3c24xx_serial_put_poll_char(struct uart_port *port,
			 unsigned char c);
#endif

static struct uart_ops s3c24xx_serial_ops = {
	.pm		= s3c24xx_serial_pm,
	.tx_empty	= s3c24xx_serial_tx_empty,
	.get_mctrl	= s3c24xx_serial_get_mctrl,
	.set_mctrl	= s3c24xx_serial_set_mctrl,
	.stop_tx	= s3c24xx_serial_stop_tx,
	.start_tx	= s3c24xx_serial_start_tx,
	.stop_rx	= s3c24xx_serial_stop_rx,
	.enable_ms	= s3c24xx_serial_enable_ms,
	.break_ctl	= s3c24xx_serial_break_ctl,
	.startup	= s3c24xx_serial_startup,
	.shutdown	= s3c24xx_serial_shutdown,
	.set_termios	= s3c24xx_serial_set_termios,
	.type		= s3c24xx_serial_type,
	.release_port	= s3c24xx_serial_release_port,
	.request_port	= s3c24xx_serial_request_port,
	.config_port	= s3c24xx_serial_config_port,
	.verify_port	= s3c24xx_serial_verify_port,
#if defined(CONFIG_SERIAL_SAMSUNG_CONSOLE) && defined(CONFIG_CONSOLE_POLL)
	.poll_get_char = s3c24xx_serial_get_poll_char,
	.poll_put_char = s3c24xx_serial_put_poll_char,
#endif
};

static struct uart_driver s3c24xx_uart_drv = {
	.owner		= THIS_MODULE,
	.driver_name	= "s3c2410_serial",
	.nr		= CONFIG_SERIAL_SAMSUNG_UARTS,
	.cons		= S3C24XX_SERIAL_CONSOLE,
	.dev_name	= S3C24XX_SERIAL_NAME,
	.major		= S3C24XX_SERIAL_MAJOR,
	.minor		= S3C24XX_SERIAL_MINOR,
};

static struct s3c24xx_uart_port s3c24xx_serial_ports[CONFIG_SERIAL_SAMSUNG_UARTS] = {
	[0] = {
		.port = {
			.lock		= __SPIN_LOCK_UNLOCKED(s3c24xx_serial_ports[0].port.lock),
			.iotype		= UPIO_MEM,
			.uartclk	= 0,
			.fifosize	= 16,
			.ops		= &s3c24xx_serial_ops,
			.flags		= UPF_BOOT_AUTOCONF,
			.line		= 0,
		}
	},
	[1] = {
		.port = {
			.lock		= __SPIN_LOCK_UNLOCKED(s3c24xx_serial_ports[1].port.lock),
			.iotype		= UPIO_MEM,
			.uartclk	= 0,
			.fifosize	= 16,
			.ops		= &s3c24xx_serial_ops,
			.flags		= UPF_BOOT_AUTOCONF,
			.line		= 1,
		}
	},
#if CONFIG_SERIAL_SAMSUNG_UARTS > 2

	[2] = {
		.port = {
			.lock		= __SPIN_LOCK_UNLOCKED(s3c24xx_serial_ports[2].port.lock),
			.iotype		= UPIO_MEM,
			.uartclk	= 0,
			.fifosize	= 16,
			.ops		= &s3c24xx_serial_ops,
			.flags		= UPF_BOOT_AUTOCONF,
			.line		= 2,
		}
	},
#endif
#if CONFIG_SERIAL_SAMSUNG_UARTS > 3
	[3] = {
		.port = {
			.lock		= __SPIN_LOCK_UNLOCKED(s3c24xx_serial_ports[3].port.lock),
			.iotype		= UPIO_MEM,
			.uartclk	= 0,
			.fifosize	= 16,
			.ops		= &s3c24xx_serial_ops,
			.flags		= UPF_BOOT_AUTOCONF,
			.line		= 3,
		}
	}
#endif
};

/* s3c24xx_serial_resetport
 *
 * reset the fifos and other the settings.
*/

static void s3c24xx_serial_resetport(struct uart_port *port,
				   struct s3c2410_uartcfg *cfg)
{
	struct s3c24xx_uart_info *info = s3c24xx_port_to_info(port);
	unsigned long ucon = rd_regl(port, S3C2410_UCON);
	unsigned int ucon_mask;

	ucon_mask = info->clksel_mask;
	if (info->type == PORT_S3C2440)
		ucon_mask |= S3C2440_UCON0_DIVMASK;

	ucon &= ucon_mask;
	wr_regl(port, S3C2410_UCON,  ucon | cfg->ucon);

	/* reset both fifos */
	wr_regl(port, S3C2410_UFCON, cfg->ufcon | S3C2410_UFCON_RESETBOTH);
	wr_regl(port, S3C2410_UFCON, cfg->ufcon);

	/* some delay is required after fifo reset */
	udelay(1);
}


#ifdef CONFIG_CPU_FREQ

static int s3c24xx_serial_cpufreq_transition(struct notifier_block *nb,
					     unsigned long val, void *data)
{
	struct s3c24xx_uart_port *port;
	struct uart_port *uport;

	port = container_of(nb, struct s3c24xx_uart_port, freq_transition);
	uport = &port->port;

	/* check to see if port is enabled */

	if (port->pm_level != 0)
		return 0;

	/* try and work out if the baudrate is changing, we can detect
	 * a change in rate, but we do not have support for detecting
	 * a disturbance in the clock-rate over the change.
	 */

	if (IS_ERR(port->baudclk))
		goto exit;

	if (port->baudclk_rate == clk_get_rate(port->baudclk))
		goto exit;

	if (val == CPUFREQ_PRECHANGE) {
		/* we should really shut the port down whilst the
		 * frequency change is in progress. */

	} else if (val == CPUFREQ_POSTCHANGE) {
		struct ktermios *termios;
		struct tty_struct *tty;

		if (uport->state == NULL)
			goto exit;

		tty = uport->state->port.tty;

		if (tty == NULL)
			goto exit;

		termios = &tty->termios;

		if (termios == NULL) {
			dev_warn(uport->dev, "%s: no termios?\n", __func__);
			goto exit;
		}

		s3c24xx_serial_set_termios(uport, termios, NULL);
	}

 exit:
	return 0;
}

static inline int s3c24xx_serial_cpufreq_register(struct s3c24xx_uart_port *port)
{
	port->freq_transition.notifier_call = s3c24xx_serial_cpufreq_transition;

	return cpufreq_register_notifier(&port->freq_transition,
					 CPUFREQ_TRANSITION_NOTIFIER);
}

static inline void s3c24xx_serial_cpufreq_deregister(struct s3c24xx_uart_port *port)
{
	cpufreq_unregister_notifier(&port->freq_transition,
				    CPUFREQ_TRANSITION_NOTIFIER);
}

#else
static inline int s3c24xx_serial_cpufreq_register(struct s3c24xx_uart_port *port)
{
	return 0;
}

static inline void s3c24xx_serial_cpufreq_deregister(struct s3c24xx_uart_port *port)
{
}
#endif

/* s3c24xx_serial_init_port
 *
 * initialise a single serial port from the platform device given
 */

static int s3c24xx_serial_init_port(struct s3c24xx_uart_port *ourport,
				    struct platform_device *platdev)
{
	struct uart_port *port = &ourport->port;
	struct s3c2410_uartcfg *cfg = ourport->cfg;
	struct resource *res;
	int ret;

	dbg("s3c24xx_serial_init_port: port=%p, platdev=%p\n", port, platdev);

	if (platdev == NULL)
		return -ENODEV;

	if (port->mapbase != 0)
		return 0;

	/* setup info for port */
	port->dev	= &platdev->dev;
<<<<<<< HEAD
	ourport->info	= info;

	/* copy the info in from provided structure */
	ourport->port.fifosize = info->fifosize;

	dbg("s3c24xx_serial_init_port: %p (hw %d)...\n", port, cfg->hwport);
=======
>>>>>>> c3ade0e0

	port->uartclk = 1;

	if (cfg->uart_flags & UPF_CONS_FLOW) {
		dbg("s3c24xx_serial_init_port: enabling flow control\n");
		port->flags |= UPF_CONS_FLOW;
	}

	/* sort our the physical and virtual addresses for each UART */

	res = platform_get_resource(platdev, IORESOURCE_MEM, 0);
	if (res == NULL) {
		dev_err(port->dev, "failed to find memory resource for uart\n");
		return -EINVAL;
	}

	dbg("resource %p (%lx..%lx)\n", res, res->start, res->end);

	port->membase = devm_ioremap(port->dev, res->start, resource_size(res));
	if (!port->membase) {
		dev_err(port->dev, "failed to remap controller address\n");
		return -EBUSY;
	}

	port->mapbase = res->start;
	ret = platform_get_irq(platdev, 0);
	if (ret < 0)
		port->irq = 0;
	else {
		port->irq = ret;
		ourport->rx_irq = ret;
		ourport->tx_irq = ret + 1;
	}

	ret = platform_get_irq(platdev, 1);
	if (ret > 0)
		ourport->tx_irq = ret;

	ourport->clk	= clk_get(&platdev->dev, "uart");
	if (IS_ERR(ourport->clk)) {
		pr_err("%s: Controller clock not found\n",
				dev_name(&platdev->dev));
		return PTR_ERR(ourport->clk);
	}

	ret = clk_prepare_enable(ourport->clk);
	if (ret) {
		pr_err("uart: clock failed to prepare+enable: %d\n", ret);
		clk_put(ourport->clk);
		return ret;
	}

	/* Keep all interrupts masked and cleared */
	if (s3c24xx_serial_has_interrupt_mask(port)) {
		wr_regl(port, S3C64XX_UINTM, 0xf);
		wr_regl(port, S3C64XX_UINTP, 0xf);
		wr_regl(port, S3C64XX_UINTSP, 0xf);
	}

	dbg("port: map=%08x, mem=%08x, irq=%d (%d,%d), clock=%ld\n",
	    port->mapbase, port->membase, port->irq,
	    ourport->rx_irq, ourport->tx_irq, port->uartclk);

	/* reset the fifos (and setup the uart) */
	s3c24xx_serial_resetport(port, cfg);
	return 0;
}

#ifdef CONFIG_SAMSUNG_CLOCK
static ssize_t s3c24xx_serial_show_clksrc(struct device *dev,
					  struct device_attribute *attr,
					  char *buf)
{
	struct uart_port *port = s3c24xx_dev_to_port(dev);
	struct s3c24xx_uart_port *ourport = to_ourport(port);

	if (IS_ERR(ourport->baudclk))
		return -EINVAL;

	return snprintf(buf, PAGE_SIZE, "* %s\n",
			ourport->baudclk->name ?: "(null)");
}

static DEVICE_ATTR(clock_source, S_IRUGO, s3c24xx_serial_show_clksrc, NULL);
#endif

/* Device driver serial port probe */

static const struct of_device_id s3c24xx_uart_dt_match[];
static int probe_index;

static inline struct s3c24xx_serial_drv_data *s3c24xx_get_driver_data(
			struct platform_device *pdev)
{
#ifdef CONFIG_OF
	if (pdev->dev.of_node) {
		const struct of_device_id *match;
		match = of_match_node(s3c24xx_uart_dt_match, pdev->dev.of_node);
		return (struct s3c24xx_serial_drv_data *)match->data;
	}
#endif
	return (struct s3c24xx_serial_drv_data *)
			platform_get_device_id(pdev)->driver_data;
}

static int s3c24xx_serial_probe(struct platform_device *pdev)
{
	struct s3c24xx_uart_port *ourport;
	int ret;

	dbg("s3c24xx_serial_probe(%p) %d\n", pdev, probe_index);

	ourport = &s3c24xx_serial_ports[probe_index];

	ourport->drv_data = s3c24xx_get_driver_data(pdev);
	if (!ourport->drv_data) {
		dev_err(&pdev->dev, "could not find driver data\n");
		return -ENODEV;
	}

	ourport->baudclk = ERR_PTR(-EINVAL);
	ourport->info = ourport->drv_data->info;
	ourport->cfg = (dev_get_platdata(&pdev->dev)) ?
			dev_get_platdata(&pdev->dev) :
			ourport->drv_data->def_cfg;

	ourport->port.fifosize = (ourport->info->fifosize) ?
		ourport->info->fifosize :
		ourport->drv_data->fifosize[probe_index];

	probe_index++;

	dbg("%s: initialising port %p...\n", __func__, ourport);

	ret = s3c24xx_serial_init_port(ourport, pdev);
	if (ret < 0)
		goto probe_err;

	dbg("%s: adding port\n", __func__);
	uart_add_one_port(&s3c24xx_uart_drv, &ourport->port);
	platform_set_drvdata(pdev, &ourport->port);

	/*
	 * Deactivate the clock enabled in s3c24xx_serial_init_port here,
	 * so that a potential re-enablement through the pm-callback overlaps
	 * and keeps the clock enabled in this case.
	 */
	clk_disable_unprepare(ourport->clk);

#ifdef CONFIG_SAMSUNG_CLOCK
	ret = device_create_file(&pdev->dev, &dev_attr_clock_source);
	if (ret < 0)
		dev_err(&pdev->dev, "failed to add clock source attr.\n");
#endif

	ret = s3c24xx_serial_cpufreq_register(ourport);
	if (ret < 0)
		dev_err(&pdev->dev, "failed to add cpufreq notifier\n");

	return 0;

 probe_err:
	return ret;
}

static int s3c24xx_serial_remove(struct platform_device *dev)
{
	struct uart_port *port = s3c24xx_dev_to_port(&dev->dev);

	if (port) {
		s3c24xx_serial_cpufreq_deregister(to_ourport(port));
#ifdef CONFIG_SAMSUNG_CLOCK
		device_remove_file(&dev->dev, &dev_attr_clock_source);
#endif
		uart_remove_one_port(&s3c24xx_uart_drv, port);
	}

	return 0;
}

/* UART power management code */
#ifdef CONFIG_PM_SLEEP
static int s3c24xx_serial_suspend(struct device *dev)
{
	struct uart_port *port = s3c24xx_dev_to_port(dev);

	if (port)
		uart_suspend_port(&s3c24xx_uart_drv, port);

	return 0;
}

static int s3c24xx_serial_resume(struct device *dev)
{
	struct uart_port *port = s3c24xx_dev_to_port(dev);
	struct s3c24xx_uart_port *ourport = to_ourport(port);

	if (port) {
		clk_prepare_enable(ourport->clk);
		s3c24xx_serial_resetport(port, s3c24xx_port_to_cfg(port));
		clk_disable_unprepare(ourport->clk);

		uart_resume_port(&s3c24xx_uart_drv, port);
	}

	return 0;
}

static int s3c24xx_serial_resume_noirq(struct device *dev)
{
	struct uart_port *port = s3c24xx_dev_to_port(dev);

	if (port) {
		/* restore IRQ mask */
		if (s3c24xx_serial_has_interrupt_mask(port)) {
			unsigned int uintm = 0xf;
			if (tx_enabled(port))
				uintm &= ~S3C64XX_UINTM_TXD_MSK;
			if (rx_enabled(port))
				uintm &= ~S3C64XX_UINTM_RXD_MSK;
			wr_regl(port, S3C64XX_UINTM, uintm);
		}
	}

	return 0;
}

static const struct dev_pm_ops s3c24xx_serial_pm_ops = {
	.suspend = s3c24xx_serial_suspend,
	.resume = s3c24xx_serial_resume,
	.resume_noirq = s3c24xx_serial_resume_noirq,
};
#define SERIAL_SAMSUNG_PM_OPS	(&s3c24xx_serial_pm_ops)

#else /* !CONFIG_PM_SLEEP */

#define SERIAL_SAMSUNG_PM_OPS	NULL
#endif /* CONFIG_PM_SLEEP */

/* Console code */

#ifdef CONFIG_SERIAL_SAMSUNG_CONSOLE

static struct uart_port *cons_uart;

static int
s3c24xx_serial_console_txrdy(struct uart_port *port, unsigned int ufcon)
{
	struct s3c24xx_uart_info *info = s3c24xx_port_to_info(port);
	unsigned long ufstat, utrstat;

	if (ufcon & S3C2410_UFCON_FIFOMODE) {
		/* fifo mode - check amount of data in fifo registers... */

		ufstat = rd_regl(port, S3C2410_UFSTAT);
		return (ufstat & info->tx_fifofull) ? 0 : 1;
	}

	/* in non-fifo mode, we go and use the tx buffer empty */

	utrstat = rd_regl(port, S3C2410_UTRSTAT);
	return (utrstat & S3C2410_UTRSTAT_TXE) ? 1 : 0;
}

static bool
s3c24xx_port_configured(unsigned int ucon)
{
	/* consider the serial port configured if the tx/rx mode set */
	return (ucon & 0xf) != 0;
}

#ifdef CONFIG_CONSOLE_POLL
/*
 * Console polling routines for writing and reading from the uart while
 * in an interrupt or debug context.
 */

static int s3c24xx_serial_get_poll_char(struct uart_port *port)
{
	struct s3c24xx_uart_port *ourport = to_ourport(port);
	unsigned int ufstat;

	ufstat = rd_regl(port, S3C2410_UFSTAT);
	if (s3c24xx_serial_rx_fifocnt(ourport, ufstat) == 0)
		return NO_POLL_CHAR;

	return rd_regb(port, S3C2410_URXH);
}

static void s3c24xx_serial_put_poll_char(struct uart_port *port,
		unsigned char c)
{
	unsigned int ufcon = rd_regl(cons_uart, S3C2410_UFCON);
	unsigned int ucon = rd_regl(cons_uart, S3C2410_UCON);

	/* not possible to xmit on unconfigured port */
	if (!s3c24xx_port_configured(ucon))
		return;

	while (!s3c24xx_serial_console_txrdy(port, ufcon))
		cpu_relax();
	wr_regb(cons_uart, S3C2410_UTXH, c);
}

#endif /* CONFIG_CONSOLE_POLL */

static void
s3c24xx_serial_console_putchar(struct uart_port *port, int ch)
{
	unsigned int ufcon = rd_regl(cons_uart, S3C2410_UFCON);
	unsigned int ucon = rd_regl(cons_uart, S3C2410_UCON);

	/* not possible to xmit on unconfigured port */
	if (!s3c24xx_port_configured(ucon))
		return;

	while (!s3c24xx_serial_console_txrdy(port, ufcon))
		barrier();
	wr_regb(cons_uart, S3C2410_UTXH, ch);
}

static void
s3c24xx_serial_console_write(struct console *co, const char *s,
			     unsigned int count)
{
	uart_console_write(cons_uart, s, count, s3c24xx_serial_console_putchar);
}

static void __init
s3c24xx_serial_get_options(struct uart_port *port, int *baud,
			   int *parity, int *bits)
{
	struct clk *clk;
	unsigned int ulcon;
	unsigned int ucon;
	unsigned int ubrdiv;
	unsigned long rate;
	unsigned int clk_sel;
	char clk_name[MAX_CLK_NAME_LENGTH];

	ulcon  = rd_regl(port, S3C2410_ULCON);
	ucon   = rd_regl(port, S3C2410_UCON);
	ubrdiv = rd_regl(port, S3C2410_UBRDIV);

	dbg("s3c24xx_serial_get_options: port=%p\n"
	    "registers: ulcon=%08x, ucon=%08x, ubdriv=%08x\n",
	    port, ulcon, ucon, ubrdiv);

	if (s3c24xx_port_configured(ucon)) {
		switch (ulcon & S3C2410_LCON_CSMASK) {
		case S3C2410_LCON_CS5:
			*bits = 5;
			break;
		case S3C2410_LCON_CS6:
			*bits = 6;
			break;
		case S3C2410_LCON_CS7:
			*bits = 7;
			break;
		default:
		case S3C2410_LCON_CS8:
			*bits = 8;
			break;
		}

		switch (ulcon & S3C2410_LCON_PMASK) {
		case S3C2410_LCON_PEVEN:
			*parity = 'e';
			break;

		case S3C2410_LCON_PODD:
			*parity = 'o';
			break;

		case S3C2410_LCON_PNONE:
		default:
			*parity = 'n';
		}

		/* now calculate the baud rate */

		clk_sel = s3c24xx_serial_getsource(port);
		sprintf(clk_name, "clk_uart_baud%d", clk_sel);

		clk = clk_get(port->dev, clk_name);
		if (!IS_ERR(clk))
			rate = clk_get_rate(clk);
		else
			rate = 1;

		*baud = rate / (16 * (ubrdiv + 1));
		dbg("calculated baud %d\n", *baud);
	}

}

static int __init
s3c24xx_serial_console_setup(struct console *co, char *options)
{
	struct uart_port *port;
	int baud = 9600;
	int bits = 8;
	int parity = 'n';
	int flow = 'n';

	dbg("s3c24xx_serial_console_setup: co=%p (%d), %s\n",
	    co, co->index, options);

	/* is this a valid port */

	if (co->index == -1 || co->index >= CONFIG_SERIAL_SAMSUNG_UARTS)
		co->index = 0;

	port = &s3c24xx_serial_ports[co->index].port;

	/* is the port configured? */

	if (port->mapbase == 0x0)
		return -ENODEV;

	cons_uart = port;

	dbg("s3c24xx_serial_console_setup: port=%p (%d)\n", port, co->index);

	/*
	 * Check whether an invalid uart number has been specified, and
	 * if so, search for the first available port that does have
	 * console support.
	 */
	if (options)
		uart_parse_options(options, &baud, &parity, &bits, &flow);
	else
		s3c24xx_serial_get_options(port, &baud, &parity, &bits);

	dbg("s3c24xx_serial_console_setup: baud %d\n", baud);

	return uart_set_options(port, co, baud, parity, bits, flow);
}

static struct console s3c24xx_serial_console = {
	.name		= S3C24XX_SERIAL_NAME,
	.device		= uart_console_device,
	.flags		= CON_PRINTBUFFER,
	.index		= -1,
	.write		= s3c24xx_serial_console_write,
	.setup		= s3c24xx_serial_console_setup,
	.data		= &s3c24xx_uart_drv,
};
#endif /* CONFIG_SERIAL_SAMSUNG_CONSOLE */

#ifdef CONFIG_CPU_S3C2410
static struct s3c24xx_serial_drv_data s3c2410_serial_drv_data = {
	.info = &(struct s3c24xx_uart_info) {
		.name		= "Samsung S3C2410 UART",
		.type		= PORT_S3C2410,
		.fifosize	= 16,
		.rx_fifomask	= S3C2410_UFSTAT_RXMASK,
		.rx_fifoshift	= S3C2410_UFSTAT_RXSHIFT,
		.rx_fifofull	= S3C2410_UFSTAT_RXFULL,
		.tx_fifofull	= S3C2410_UFSTAT_TXFULL,
		.tx_fifomask	= S3C2410_UFSTAT_TXMASK,
		.tx_fifoshift	= S3C2410_UFSTAT_TXSHIFT,
		.def_clk_sel	= S3C2410_UCON_CLKSEL0,
		.num_clks	= 2,
		.clksel_mask	= S3C2410_UCON_CLKMASK,
		.clksel_shift	= S3C2410_UCON_CLKSHIFT,
	},
	.def_cfg = &(struct s3c2410_uartcfg) {
		.ucon		= S3C2410_UCON_DEFAULT,
		.ufcon		= S3C2410_UFCON_DEFAULT,
	},
};
#define S3C2410_SERIAL_DRV_DATA ((kernel_ulong_t)&s3c2410_serial_drv_data)
#else
#define S3C2410_SERIAL_DRV_DATA (kernel_ulong_t)NULL
#endif

#ifdef CONFIG_CPU_S3C2412
static struct s3c24xx_serial_drv_data s3c2412_serial_drv_data = {
	.info = &(struct s3c24xx_uart_info) {
		.name		= "Samsung S3C2412 UART",
		.type		= PORT_S3C2412,
		.fifosize	= 64,
		.has_divslot	= 1,
		.rx_fifomask	= S3C2440_UFSTAT_RXMASK,
		.rx_fifoshift	= S3C2440_UFSTAT_RXSHIFT,
		.rx_fifofull	= S3C2440_UFSTAT_RXFULL,
		.tx_fifofull	= S3C2440_UFSTAT_TXFULL,
		.tx_fifomask	= S3C2440_UFSTAT_TXMASK,
		.tx_fifoshift	= S3C2440_UFSTAT_TXSHIFT,
		.def_clk_sel	= S3C2410_UCON_CLKSEL2,
		.num_clks	= 4,
		.clksel_mask	= S3C2412_UCON_CLKMASK,
		.clksel_shift	= S3C2412_UCON_CLKSHIFT,
	},
	.def_cfg = &(struct s3c2410_uartcfg) {
		.ucon		= S3C2410_UCON_DEFAULT,
		.ufcon		= S3C2410_UFCON_DEFAULT,
	},
};
#define S3C2412_SERIAL_DRV_DATA ((kernel_ulong_t)&s3c2412_serial_drv_data)
#else
#define S3C2412_SERIAL_DRV_DATA (kernel_ulong_t)NULL
#endif

#if defined(CONFIG_CPU_S3C2440) || defined(CONFIG_CPU_S3C2416) || \
	defined(CONFIG_CPU_S3C2443) || defined(CONFIG_CPU_S3C2442)
static struct s3c24xx_serial_drv_data s3c2440_serial_drv_data = {
	.info = &(struct s3c24xx_uart_info) {
		.name		= "Samsung S3C2440 UART",
		.type		= PORT_S3C2440,
		.fifosize	= 64,
		.has_divslot	= 1,
		.rx_fifomask	= S3C2440_UFSTAT_RXMASK,
		.rx_fifoshift	= S3C2440_UFSTAT_RXSHIFT,
		.rx_fifofull	= S3C2440_UFSTAT_RXFULL,
		.tx_fifofull	= S3C2440_UFSTAT_TXFULL,
		.tx_fifomask	= S3C2440_UFSTAT_TXMASK,
		.tx_fifoshift	= S3C2440_UFSTAT_TXSHIFT,
		.def_clk_sel	= S3C2410_UCON_CLKSEL2,
		.num_clks	= 4,
		.clksel_mask	= S3C2412_UCON_CLKMASK,
		.clksel_shift	= S3C2412_UCON_CLKSHIFT,
	},
	.def_cfg = &(struct s3c2410_uartcfg) {
		.ucon		= S3C2410_UCON_DEFAULT,
		.ufcon		= S3C2410_UFCON_DEFAULT,
	},
};
#define S3C2440_SERIAL_DRV_DATA ((kernel_ulong_t)&s3c2440_serial_drv_data)
#else
#define S3C2440_SERIAL_DRV_DATA (kernel_ulong_t)NULL
#endif

#if defined(CONFIG_CPU_S3C6400) || defined(CONFIG_CPU_S3C6410) || \
	defined(CONFIG_CPU_S5P6440) || defined(CONFIG_CPU_S5P6450) || \
	defined(CONFIG_CPU_S5PC100)
static struct s3c24xx_serial_drv_data s3c6400_serial_drv_data = {
	.info = &(struct s3c24xx_uart_info) {
		.name		= "Samsung S3C6400 UART",
		.type		= PORT_S3C6400,
		.fifosize	= 64,
		.has_divslot	= 1,
		.rx_fifomask	= S3C2440_UFSTAT_RXMASK,
		.rx_fifoshift	= S3C2440_UFSTAT_RXSHIFT,
		.rx_fifofull	= S3C2440_UFSTAT_RXFULL,
		.tx_fifofull	= S3C2440_UFSTAT_TXFULL,
		.tx_fifomask	= S3C2440_UFSTAT_TXMASK,
		.tx_fifoshift	= S3C2440_UFSTAT_TXSHIFT,
		.def_clk_sel	= S3C2410_UCON_CLKSEL2,
		.num_clks	= 4,
		.clksel_mask	= S3C6400_UCON_CLKMASK,
		.clksel_shift	= S3C6400_UCON_CLKSHIFT,
	},
	.def_cfg = &(struct s3c2410_uartcfg) {
		.ucon		= S3C2410_UCON_DEFAULT,
		.ufcon		= S3C2410_UFCON_DEFAULT,
	},
};
#define S3C6400_SERIAL_DRV_DATA ((kernel_ulong_t)&s3c6400_serial_drv_data)
#else
#define S3C6400_SERIAL_DRV_DATA (kernel_ulong_t)NULL
#endif

#ifdef CONFIG_CPU_S5PV210
static struct s3c24xx_serial_drv_data s5pv210_serial_drv_data = {
	.info = &(struct s3c24xx_uart_info) {
		.name		= "Samsung S5PV210 UART",
		.type		= PORT_S3C6400,
		.has_divslot	= 1,
		.rx_fifomask	= S5PV210_UFSTAT_RXMASK,
		.rx_fifoshift	= S5PV210_UFSTAT_RXSHIFT,
		.rx_fifofull	= S5PV210_UFSTAT_RXFULL,
		.tx_fifofull	= S5PV210_UFSTAT_TXFULL,
		.tx_fifomask	= S5PV210_UFSTAT_TXMASK,
		.tx_fifoshift	= S5PV210_UFSTAT_TXSHIFT,
		.def_clk_sel	= S3C2410_UCON_CLKSEL0,
		.num_clks	= 2,
		.clksel_mask	= S5PV210_UCON_CLKMASK,
		.clksel_shift	= S5PV210_UCON_CLKSHIFT,
	},
	.def_cfg = &(struct s3c2410_uartcfg) {
		.ucon		= S5PV210_UCON_DEFAULT,
		.ufcon		= S5PV210_UFCON_DEFAULT,
	},
	.fifosize = { 256, 64, 16, 16 },
};
#define S5PV210_SERIAL_DRV_DATA ((kernel_ulong_t)&s5pv210_serial_drv_data)
#else
#define S5PV210_SERIAL_DRV_DATA	(kernel_ulong_t)NULL
#endif

#if defined(CONFIG_ARCH_EXYNOS)
static struct s3c24xx_serial_drv_data exynos4210_serial_drv_data = {
	.info = &(struct s3c24xx_uart_info) {
		.name		= "Samsung Exynos4 UART",
		.type		= PORT_S3C6400,
		.has_divslot	= 1,
		.rx_fifomask	= S5PV210_UFSTAT_RXMASK,
		.rx_fifoshift	= S5PV210_UFSTAT_RXSHIFT,
		.rx_fifofull	= S5PV210_UFSTAT_RXFULL,
		.tx_fifofull	= S5PV210_UFSTAT_TXFULL,
		.tx_fifomask	= S5PV210_UFSTAT_TXMASK,
		.tx_fifoshift	= S5PV210_UFSTAT_TXSHIFT,
		.def_clk_sel	= S3C2410_UCON_CLKSEL0,
		.num_clks	= 1,
		.clksel_mask	= 0,
		.clksel_shift	= 0,
	},
	.def_cfg = &(struct s3c2410_uartcfg) {
		.ucon		= S5PV210_UCON_DEFAULT,
		.ufcon		= S5PV210_UFCON_DEFAULT,
		.has_fracval	= 1,
	},
	.fifosize = { 256, 64, 16, 16 },
};
#define EXYNOS4210_SERIAL_DRV_DATA ((kernel_ulong_t)&exynos4210_serial_drv_data)
#else
#define EXYNOS4210_SERIAL_DRV_DATA (kernel_ulong_t)NULL
#endif

static struct platform_device_id s3c24xx_serial_driver_ids[] = {
	{
		.name		= "s3c2410-uart",
		.driver_data	= S3C2410_SERIAL_DRV_DATA,
	}, {
		.name		= "s3c2412-uart",
		.driver_data	= S3C2412_SERIAL_DRV_DATA,
	}, {
		.name		= "s3c2440-uart",
		.driver_data	= S3C2440_SERIAL_DRV_DATA,
	}, {
		.name		= "s3c6400-uart",
		.driver_data	= S3C6400_SERIAL_DRV_DATA,
	}, {
		.name		= "s5pv210-uart",
		.driver_data	= S5PV210_SERIAL_DRV_DATA,
	}, {
		.name		= "exynos4210-uart",
		.driver_data	= EXYNOS4210_SERIAL_DRV_DATA,
	},
	{ },
};
MODULE_DEVICE_TABLE(platform, s3c24xx_serial_driver_ids);

#ifdef CONFIG_OF
static const struct of_device_id s3c24xx_uart_dt_match[] = {
	{ .compatible = "samsung,s3c2410-uart",
		.data = (void *)S3C2410_SERIAL_DRV_DATA },
	{ .compatible = "samsung,s3c2412-uart",
		.data = (void *)S3C2412_SERIAL_DRV_DATA },
	{ .compatible = "samsung,s3c2440-uart",
		.data = (void *)S3C2440_SERIAL_DRV_DATA },
	{ .compatible = "samsung,s3c6400-uart",
		.data = (void *)S3C6400_SERIAL_DRV_DATA },
	{ .compatible = "samsung,s5pv210-uart",
		.data = (void *)S5PV210_SERIAL_DRV_DATA },
	{ .compatible = "samsung,exynos4210-uart",
		.data = (void *)EXYNOS4210_SERIAL_DRV_DATA },
	{},
};
MODULE_DEVICE_TABLE(of, s3c24xx_uart_dt_match);
#endif

static struct platform_driver samsung_serial_driver = {
	.probe		= s3c24xx_serial_probe,
	.remove		= s3c24xx_serial_remove,
	.id_table	= s3c24xx_serial_driver_ids,
	.driver		= {
		.name	= "samsung-uart",
		.owner	= THIS_MODULE,
		.pm	= SERIAL_SAMSUNG_PM_OPS,
		.of_match_table	= of_match_ptr(s3c24xx_uart_dt_match),
	},
};

/* module initialisation code */

static int __init s3c24xx_serial_modinit(void)
{
	int ret;

	ret = uart_register_driver(&s3c24xx_uart_drv);
	if (ret < 0) {
		pr_err("Failed to register Samsung UART driver\n");
		return ret;
	}

	ret = platform_driver_register(&samsung_serial_driver);
	if (ret < 0) {
		pr_err("Failed to register platform driver\n");
		uart_unregister_driver(&s3c24xx_uart_drv);
	}

	return ret;
}

static void __exit s3c24xx_serial_modexit(void)
{
	platform_driver_unregister(&samsung_serial_driver);
	uart_unregister_driver(&s3c24xx_uart_drv);
}

module_init(s3c24xx_serial_modinit);
module_exit(s3c24xx_serial_modexit);

MODULE_ALIAS("platform:samsung-uart");
MODULE_DESCRIPTION("Samsung SoC Serial port driver");
MODULE_AUTHOR("Ben Dooks <ben@simtec.co.uk>");
MODULE_LICENSE("GPL v2");<|MERGE_RESOLUTION|>--- conflicted
+++ resolved
@@ -1145,15 +1145,6 @@
 
 	/* setup info for port */
 	port->dev	= &platdev->dev;
-<<<<<<< HEAD
-	ourport->info	= info;
-
-	/* copy the info in from provided structure */
-	ourport->port.fifosize = info->fifosize;
-
-	dbg("s3c24xx_serial_init_port: %p (hw %d)...\n", port, cfg->hwport);
-=======
->>>>>>> c3ade0e0
 
 	port->uartclk = 1;
 
