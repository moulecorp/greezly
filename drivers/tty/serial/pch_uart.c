--- conflicted
+++ resolved
@@ -256,11 +256,8 @@
 	void				*rx_buf_virt;
 	dma_addr_t			rx_buf_dma;
 
-<<<<<<< HEAD
-=======
 	struct dentry	*debugfs;
 
->>>>>>> c3ade0e0
 	/* protect the eg20t_port private structure and io access to membase */
 	spinlock_t lock;
 };
@@ -680,20 +677,11 @@
 		dev_warn(port->dev, "Rx overrun: dropping %u bytes\n",
 			 size - room);
 	if (!room)
-<<<<<<< HEAD
-		goto out;
-=======
 		return 0;
->>>>>>> c3ade0e0
 
 	tty_insert_flip_string(tport, sg_virt(&priv->sg_rx), size);
 
 	port->icount.rx += room;
-<<<<<<< HEAD
-out:
-	tty_kref_put(tty);
-=======
->>>>>>> c3ade0e0
 
 	return room;
 }
@@ -1075,21 +1063,10 @@
 
 static void pch_uart_err_ir(struct eg20t_port *priv, unsigned int lsr)
 {
-<<<<<<< HEAD
-	u8 fcr = ioread8(priv->membase + UART_FCR);
-=======
->>>>>>> c3ade0e0
 	struct uart_port *port = &priv->port;
 	struct tty_struct *tty = tty_port_tty_get(&port->state->port);
 	char   *error_msg[5] = {};
 	int    i = 0;
-<<<<<<< HEAD
-
-	/* Reset FIFO */
-	fcr |= UART_FCR_CLEAR_RCVR;
-	iowrite8(fcr, priv->membase + UART_FCR);
-=======
->>>>>>> c3ade0e0
 
 	if (lsr & PCH_UART_LSR_ERR)
 		error_msg[i++] = "Error data in FIFO\n";
@@ -1282,10 +1259,6 @@
 	priv->start_rx = 0;
 	pch_uart_hal_disable_interrupt(priv, PCH_UART_HAL_RX_INT |
 					     PCH_UART_HAL_RX_ERR_INT);
-<<<<<<< HEAD
-	priv->int_dis_flag = 1;
-=======
->>>>>>> c3ade0e0
 }
 
 /* Enable the modem status interrupts. */
@@ -1535,13 +1508,6 @@
 			__func__);
 		return -EOPNOTSUPP;
 #endif
-<<<<<<< HEAD
-		priv->use_dma_flag = 1;
-		dev_info(priv->port.dev, "PCH UART : Use DMA Mode\n");
-		if (!priv->use_dma)
-			pch_request_dma(port);
-		priv->use_dma = 1;
-=======
 		if (!priv->use_dma) {
 			pch_request_dma(port);
 			if (priv->chan_rx)
@@ -1550,7 +1516,6 @@
 		dev_info(priv->port.dev, "PCH UART: %s\n",
 				priv->use_dma ?
 				"Use DMA Mode" : "No DMA");
->>>>>>> c3ade0e0
 	}
 
 	return 0;
