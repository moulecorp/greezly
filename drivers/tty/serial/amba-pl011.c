--- conflicted
+++ resolved
@@ -1492,8 +1492,6 @@
 	writew(UART011_OEIS | UART011_BEIS | UART011_PEIS | UART011_FEIS |
 	       UART011_RTIS | UART011_RXIS, uap->port.membase + UART011_ICR);
 
-<<<<<<< HEAD
-=======
 	/*
 	 * Save interrupts enable mask, and enable RX interrupts in case if
 	 * the interrupt is used for NMI entry.
@@ -1540,7 +1538,6 @@
 
 	writew(uap->im, uap->port.membase + UART011_IMSC);
 
->>>>>>> c3ade0e0
 	/*
 	 * Allocate the IRQ
 	 */
@@ -1579,11 +1576,8 @@
 	cr |= UART01x_CR_UARTEN | UART011_CR_RXE | UART011_CR_TXE;
 	writew(cr, uap->port.membase + UART011_CR);
 
-<<<<<<< HEAD
-=======
 	spin_unlock_irq(&uap->port.lock);
 
->>>>>>> c3ade0e0
 	/*
 	 * initialise the old status of the modem signals
 	 */
@@ -2155,10 +2149,6 @@
 	writew(0, uap->port.membase + UART011_IMSC);
 	writew(0xffff, uap->port.membase + UART011_ICR);
 
-	/* Ensure interrupts from this UART are masked and cleared */
-	writew(0, uap->port.membase + UART011_IMSC);
-	writew(0xffff, uap->port.membase + UART011_ICR);
-
 	snprintf(uap->type, sizeof(uap->type), "PL011 rev%u", amba_rev(dev));
 
 	amba_ports[i] = uap;
