/*
 *  Serial Port driver for Open Firmware platform devices
 *
 *    Copyright (C) 2006 Arnd Bergmann <arnd@arndb.de>, IBM Corp.
 *
 *  This program is free software; you can redistribute it and/or
 *  modify it under the terms of the GNU General Public License
 *  as published by the Free Software Foundation; either version
 *  2 of the License, or (at your option) any later version.
 *
 */
#include <linux/module.h>
#include <linux/slab.h>
#include <linux/delay.h>
#include <linux/serial_core.h>
#include <linux/serial_reg.h>
#include <linux/of_address.h>
#include <linux/of_irq.h>
#include <linux/of_platform.h>
#include <linux/nwpserial.h>
#include <linux/clk.h>

#include "8250/8250.h"

struct of_serial_info {
	struct clk *clk;
	int type;
	int line;
};

#ifdef CONFIG_ARCH_TEGRA
void tegra_serial_handle_break(struct uart_port *p)
{
	unsigned int status, tmout = 10000;

	do {
		status = p->serial_in(p, UART_LSR);
		if (status & (UART_LSR_FIFOE | UART_LSR_BRK_ERROR_BITS))
			status = p->serial_in(p, UART_RX);
		else
			break;
		if (--tmout == 0)
			break;
		udelay(1);
	} while (1);
}
#else
static inline void tegra_serial_handle_break(struct uart_port *port)
{
}
#endif

/*
 * Fill a struct uart_port for a given device node
 */
static int of_platform_serial_setup(struct platform_device *ofdev,
			int type, struct uart_port *port,
			struct of_serial_info *info)
{
	struct resource resource;
	struct device_node *np = ofdev->dev.of_node;
	u32 clk, spd, prop;
	int ret;

	memset(port, 0, sizeof *port);
	if (of_property_read_u32(np, "clock-frequency", &clk)) {

		/* Get clk rate through clk driver if present */
		info->clk = clk_get(&ofdev->dev, NULL);
		if (IS_ERR(info->clk)) {
			dev_warn(&ofdev->dev,
				"clk or clock-frequency not defined\n");
			return PTR_ERR(info->clk);
		}

		clk_prepare_enable(info->clk);
		clk = clk_get_rate(info->clk);
	}
	/* If current-speed was set, then try not to change it. */
	if (of_property_read_u32(np, "current-speed", &spd) == 0)
		port->custom_divisor = clk / (16 * spd);

	ret = of_address_to_resource(np, 0, &resource);
	if (ret) {
		dev_warn(&ofdev->dev, "invalid address\n");
		goto out;
	}

	spin_lock_init(&port->lock);
	port->mapbase = resource.start;

	/* Check for shifted address mapping */
	if (of_property_read_u32(np, "reg-offset", &prop) == 0)
		port->mapbase += prop;

	/* Check for registers offset within the devices address range */
	if (of_property_read_u32(np, "reg-shift", &prop) == 0)
		port->regshift = prop;

	/* Check for fifo size */
	if (of_property_read_u32(np, "fifo-size", &prop) == 0)
		port->fifosize = prop;

	port->irq = irq_of_parse_and_map(np, 0);
	port->iotype = UPIO_MEM;
	if (of_property_read_u32(np, "reg-io-width", &prop) == 0) {
		switch (prop) {
		case 1:
			port->iotype = UPIO_MEM;
			break;
		case 4:
			port->iotype = UPIO_MEM32;
			break;
		default:
			dev_warn(&ofdev->dev, "unsupported reg-io-width (%d)\n",
				 prop);
			ret = -EINVAL;
			goto out;
		}
	}

	port->type = type;
	port->uartclk = clk;
	port->flags = UPF_SHARE_IRQ | UPF_BOOT_AUTOCONF | UPF_IOREMAP
		| UPF_FIXED_PORT | UPF_FIXED_TYPE;

	if (of_find_property(np, "no-loopback-test", NULL))
		port->flags |= UPF_SKIP_TEST;

	port->dev = &ofdev->dev;

	if (type == PORT_TEGRA)
		port->handle_break = tegra_serial_handle_break;

	return 0;
out:
	if (info->clk)
		clk_disable_unprepare(info->clk);
	return ret;
}

/*
 * Try to register a serial port
 */
static struct of_device_id of_platform_serial_table[];
static int of_platform_serial_probe(struct platform_device *ofdev)
{
	const struct of_device_id *match;
	struct of_serial_info *info;
	struct uart_port port;
	int port_type;
	int ret;

	match = of_match_device(of_platform_serial_table, &ofdev->dev);
	if (!match)
		return -EINVAL;

	if (of_find_property(ofdev->dev.of_node, "used-by-rtas", NULL))
		return -EBUSY;

	info = kmalloc(sizeof(*info), GFP_KERNEL);
	if (info == NULL)
		return -ENOMEM;

	port_type = (unsigned long)match->data;
	ret = of_platform_serial_setup(ofdev, port_type, &port, info);
	if (ret)
		goto out;

	switch (port_type) {
#ifdef CONFIG_SERIAL_8250
	case PORT_8250 ... PORT_MAX_8250:
	{
		struct uart_8250_port port8250;
		memset(&port8250, 0, sizeof(port8250));
		port8250.port = port;

		if (port.fifosize)
			port8250.capabilities = UART_CAP_FIFO;

		if (of_property_read_bool(ofdev->dev.of_node,
					  "auto-flow-control"))
			port8250.capabilities |= UART_CAP_AFE;

		ret = serial8250_register_8250_port(&port8250);
		break;
	}
#endif
#ifdef CONFIG_SERIAL_OF_PLATFORM_NWPSERIAL
	case PORT_NWPSERIAL:
		ret = nwpserial_register_port(&port);
		break;
#endif
	default:
		/* need to add code for these */
	case PORT_UNKNOWN:
		dev_info(&ofdev->dev, "Unknown serial port found, ignored\n");
		ret = -ENODEV;
		break;
	}
	if (ret < 0)
		goto out;

	info->type = port_type;
	info->line = ret;
	platform_set_drvdata(ofdev, info);
	return 0;
out:
	kfree(info);
	irq_dispose_mapping(port.irq);
	return ret;
}

/*
 * Release a line
 */
static int of_platform_serial_remove(struct platform_device *ofdev)
{
	struct of_serial_info *info = platform_get_drvdata(ofdev);
	switch (info->type) {
#ifdef CONFIG_SERIAL_8250
	case PORT_8250 ... PORT_MAX_8250:
		serial8250_unregister_port(info->line);
		break;
#endif
#ifdef CONFIG_SERIAL_OF_PLATFORM_NWPSERIAL
	case PORT_NWPSERIAL:
		nwpserial_unregister_port(info->line);
		break;
#endif
	default:
		/* need to add code for these */
		break;
	}

	if (info->clk)
		clk_disable_unprepare(info->clk);
	kfree(info);
	return 0;
}

/*
 * A few common types, add more as needed.
 */
static struct of_device_id of_platform_serial_table[] = {
	{ .compatible = "ns8250",   .data = (void *)PORT_8250, },
	{ .compatible = "ns16450",  .data = (void *)PORT_16450, },
	{ .compatible = "ns16550a", .data = (void *)PORT_16550A, },
	{ .compatible = "ns16550",  .data = (void *)PORT_16550, },
	{ .compatible = "ns16750",  .data = (void *)PORT_16750, },
	{ .compatible = "ns16850",  .data = (void *)PORT_16850, },
	{ .compatible = "nvidia,tegra20-uart", .data = (void *)PORT_TEGRA, },
<<<<<<< HEAD
=======
	{ .compatible = "nxp,lpc3220-uart", .data = (void *)PORT_LPC3220, },
>>>>>>> c3ade0e0
	{ .compatible = "altr,16550-FIFO32",
		.data = (void *)PORT_ALTR_16550_F32, },
	{ .compatible = "altr,16550-FIFO64",
		.data = (void *)PORT_ALTR_16550_F64, },
	{ .compatible = "altr,16550-FIFO128",
		.data = (void *)PORT_ALTR_16550_F128, },
#ifdef CONFIG_SERIAL_OF_PLATFORM_NWPSERIAL
	{ .compatible = "ibm,qpace-nwp-serial",
		.data = (void *)PORT_NWPSERIAL, },
#endif
	{ .type = "serial",         .data = (void *)PORT_UNKNOWN, },
	{ /* end of list */ },
};

static struct platform_driver of_platform_serial_driver = {
	.driver = {
		.name = "of_serial",
		.owner = THIS_MODULE,
		.of_match_table = of_platform_serial_table,
	},
	.probe = of_platform_serial_probe,
	.remove = of_platform_serial_remove,
};

module_platform_driver(of_platform_serial_driver);

MODULE_AUTHOR("Arnd Bergmann <arnd@arndb.de>");
MODULE_LICENSE("GPL");
MODULE_DESCRIPTION("Serial Port driver for Open Firmware platform devices");<|MERGE_RESOLUTION|>--- conflicted
+++ resolved
@@ -250,10 +250,7 @@
 	{ .compatible = "ns16750",  .data = (void *)PORT_16750, },
 	{ .compatible = "ns16850",  .data = (void *)PORT_16850, },
 	{ .compatible = "nvidia,tegra20-uart", .data = (void *)PORT_TEGRA, },
-<<<<<<< HEAD
-=======
 	{ .compatible = "nxp,lpc3220-uart", .data = (void *)PORT_LPC3220, },
->>>>>>> c3ade0e0
 	{ .compatible = "altr,16550-FIFO32",
 		.data = (void *)PORT_ALTR_16550_F32, },
 	{ .compatible = "altr,16550-FIFO64",
