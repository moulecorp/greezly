--- conflicted
+++ resolved
@@ -665,8 +665,6 @@
 	writel(ctrl2, u->membase + AUART_CTRL2);
 
 	uart_update_timeout(u, termios->c_cflag, baud);
-<<<<<<< HEAD
-=======
 
 	/* prepare for the DMA RX. */
 	if (auart_dma_enabled(s) &&
@@ -680,7 +678,6 @@
 			dev_err(s->dev, "We can not start up the DMA.\n");
 		}
 	}
->>>>>>> c3ade0e0
 }
 
 static irqreturn_t mxs_auart_irq_handle(int irq, void *context)
