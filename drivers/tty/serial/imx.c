/*
 *  Driver for Motorola IMX serial ports
 *
 *  Based on drivers/char/serial.c, by Linus Torvalds, Theodore Ts'o.
 *
 *  Author: Sascha Hauer <sascha@saschahauer.de>
 *  Copyright (C) 2004 Pengutronix
 *
 *  Copyright (C) 2009 emlix GmbH
 *  Author: Fabian Godehardt (added IrDA support for iMX)
 *
 * This program is free software; you can redistribute it and/or modify
 * it under the terms of the GNU General Public License as published by
 * the Free Software Foundation; either version 2 of the License, or
 * (at your option) any later version.
 *
 * This program is distributed in the hope that it will be useful,
 * but WITHOUT ANY WARRANTY; without even the implied warranty of
 * MERCHANTABILITY or FITNESS FOR A PARTICULAR PURPOSE.  See the
 * GNU General Public License for more details.
 *
 * You should have received a copy of the GNU General Public License
 * along with this program; if not, write to the Free Software
 * Foundation, Inc., 59 Temple Place, Suite 330, Boston, MA  02111-1307  USA
 *
 * [29-Mar-2005] Mike Lee
 * Added hardware handshake
 */

#if defined(CONFIG_SERIAL_IMX_CONSOLE) && defined(CONFIG_MAGIC_SYSRQ)
#define SUPPORT_SYSRQ
#endif

#include <linux/module.h>
#include <linux/ioport.h>
#include <linux/init.h>
#include <linux/console.h>
#include <linux/sysrq.h>
#include <linux/platform_device.h>
#include <linux/tty.h>
#include <linux/tty_flip.h>
#include <linux/serial_core.h>
#include <linux/serial.h>
#include <linux/clk.h>
#include <linux/delay.h>
#include <linux/rational.h>
#include <linux/slab.h>
#include <linux/of.h>
#include <linux/of_device.h>
#include <linux/io.h>
#include <linux/dma-mapping.h>

#include <asm/irq.h>
#include <linux/platform_data/serial-imx.h>
#include <linux/platform_data/dma-imx.h>

/* Register definitions */
#define URXD0 0x0  /* Receiver Register */
#define URTX0 0x40 /* Transmitter Register */
#define UCR1  0x80 /* Control Register 1 */
#define UCR2  0x84 /* Control Register 2 */
#define UCR3  0x88 /* Control Register 3 */
#define UCR4  0x8c /* Control Register 4 */
#define UFCR  0x90 /* FIFO Control Register */
#define USR1  0x94 /* Status Register 1 */
#define USR2  0x98 /* Status Register 2 */
#define UESC  0x9c /* Escape Character Register */
#define UTIM  0xa0 /* Escape Timer Register */
#define UBIR  0xa4 /* BRM Incremental Register */
#define UBMR  0xa8 /* BRM Modulator Register */
#define UBRC  0xac /* Baud Rate Count Register */
#define IMX21_ONEMS 0xb0 /* One Millisecond register */
#define IMX1_UTS 0xd0 /* UART Test Register on i.mx1 */
#define IMX21_UTS 0xb4 /* UART Test Register on all other i.mx*/

/* UART Control Register Bit Fields.*/
<<<<<<< HEAD
#define  URXD_CHARRDY    (1<<15)
#define  URXD_ERR        (1<<14)
#define  URXD_OVRRUN     (1<<13)
#define  URXD_FRMERR     (1<<12)
#define  URXD_BRK        (1<<11)
#define  URXD_PRERR      (1<<10)
#define  UCR1_ADEN       (1<<15) /* Auto detect interrupt */
#define  UCR1_ADBR       (1<<14) /* Auto detect baud rate */
#define  UCR1_TRDYEN     (1<<13) /* Transmitter ready interrupt enable */
#define  UCR1_IDEN       (1<<12) /* Idle condition interrupt */
#define  UCR1_RRDYEN     (1<<9)	 /* Recv ready interrupt enable */
#define  UCR1_RDMAEN     (1<<8)	 /* Recv ready DMA enable */
#define  UCR1_IREN       (1<<7)	 /* Infrared interface enable */
#define  UCR1_TXMPTYEN   (1<<6)	 /* Transimitter empty interrupt enable */
#define  UCR1_RTSDEN     (1<<5)	 /* RTS delta interrupt enable */
#define  UCR1_SNDBRK     (1<<4)	 /* Send break */
#define  UCR1_TDMAEN     (1<<3)	 /* Transmitter ready DMA enable */
#define  IMX1_UCR1_UARTCLKEN  (1<<2)  /* UART clock enabled, i.mx1 only */
#define  UCR1_DOZE       (1<<1)	 /* Doze */
#define  UCR1_UARTEN     (1<<0)	 /* UART enabled */
#define  UCR2_ESCI     	 (1<<15) /* Escape seq interrupt enable */
#define  UCR2_IRTS  	 (1<<14) /* Ignore RTS pin */
#define  UCR2_CTSC  	 (1<<13) /* CTS pin control */
#define  UCR2_CTS        (1<<12) /* Clear to send */
#define  UCR2_ESCEN      (1<<11) /* Escape enable */
#define  UCR2_PREN       (1<<8)  /* Parity enable */
#define  UCR2_PROE       (1<<7)  /* Parity odd/even */
#define  UCR2_STPB       (1<<6)	 /* Stop */
#define  UCR2_WS         (1<<5)	 /* Word size */
#define  UCR2_RTSEN      (1<<4)	 /* Request to send interrupt enable */
#define  UCR2_TXEN       (1<<2)	 /* Transmitter enabled */
#define  UCR2_RXEN       (1<<1)	 /* Receiver enabled */
#define  UCR2_SRST 	 (1<<0)	 /* SW reset */
#define  UCR3_DTREN 	 (1<<13) /* DTR interrupt enable */
#define  UCR3_PARERREN   (1<<12) /* Parity enable */
#define  UCR3_FRAERREN   (1<<11) /* Frame error interrupt enable */
#define  UCR3_DSR        (1<<10) /* Data set ready */
#define  UCR3_DCD        (1<<9)  /* Data carrier detect */
#define  UCR3_RI         (1<<8)  /* Ring indicator */
#define  UCR3_TIMEOUTEN  (1<<7)  /* Timeout interrupt enable */
#define  UCR3_RXDSEN	 (1<<6)  /* Receive status interrupt enable */
#define  UCR3_AIRINTEN   (1<<5)  /* Async IR wake interrupt enable */
#define  UCR3_AWAKEN	 (1<<4)  /* Async wake interrupt enable */
#define  IMX21_UCR3_RXDMUXSEL	 (1<<2)  /* RXD Muxed Input Select */
#define  UCR3_INVT  	 (1<<1)  /* Inverted Infrared transmission */
#define  UCR3_BPEN  	 (1<<0)  /* Preset registers enable */
#define  UCR4_CTSTL_SHF  10      /* CTS trigger level shift */
#define  UCR4_CTSTL_MASK 0x3F    /* CTS trigger is 6 bits wide */
#define  UCR4_INVR  	 (1<<9)  /* Inverted infrared reception */
#define  UCR4_ENIRI 	 (1<<8)  /* Serial infrared interrupt enable */
#define  UCR4_WKEN  	 (1<<7)  /* Wake interrupt enable */
#define  UCR4_REF16 	 (1<<6)  /* Ref freq 16 MHz */
#define  UCR4_IRSC  	 (1<<5)  /* IR special case */
#define  UCR4_TCEN  	 (1<<3)  /* Transmit complete interrupt enable */
#define  UCR4_BKEN  	 (1<<2)  /* Break condition interrupt enable */
#define  UCR4_OREN  	 (1<<1)  /* Receiver overrun interrupt enable */
#define  UCR4_DREN  	 (1<<0)  /* Recv data ready interrupt enable */
#define  UFCR_RXTL_SHF   0       /* Receiver trigger level shift */
#define  UFCR_DCEDTE	 (1<<6)  /* DCE/DTE mode select */
#define  UFCR_RFDIV      (7<<7)  /* Reference freq divider mask */
#define  UFCR_RFDIV_REG(x)	(((x) < 7 ? 6 - (x) : 6) << 7)
#define  UFCR_TXTL_SHF   10      /* Transmitter trigger level shift */
#define  USR1_PARITYERR  (1<<15) /* Parity error interrupt flag */
#define  USR1_RTSS  	 (1<<14) /* RTS pin status */
#define  USR1_TRDY  	 (1<<13) /* Transmitter ready interrupt/dma flag */
#define  USR1_RTSD  	 (1<<12) /* RTS delta */
#define  USR1_ESCF  	 (1<<11) /* Escape seq interrupt flag */
#define  USR1_FRAMERR    (1<<10) /* Frame error interrupt flag */
#define  USR1_RRDY       (1<<9)	 /* Receiver ready interrupt/dma flag */
#define  USR1_TIMEOUT    (1<<7)	 /* Receive timeout interrupt status */
#define  USR1_RXDS  	 (1<<6)	 /* Receiver idle interrupt flag */
#define  USR1_AIRINT	 (1<<5)	 /* Async IR wake interrupt flag */
#define  USR1_AWAKE 	 (1<<4)	 /* Aysnc wake interrupt flag */
#define  USR2_ADET  	 (1<<15) /* Auto baud rate detect complete */
#define  USR2_TXFE  	 (1<<14) /* Transmit buffer FIFO empty */
#define  USR2_DTRF  	 (1<<13) /* DTR edge interrupt flag */
#define  USR2_IDLE  	 (1<<12) /* Idle condition */
#define  USR2_IRINT 	 (1<<8)	 /* Serial infrared interrupt flag */
#define  USR2_WAKE  	 (1<<7)	 /* Wake */
#define  USR2_RTSF  	 (1<<4)	 /* RTS edge interrupt flag */
#define  USR2_TXDC  	 (1<<3)	 /* Transmitter complete */
#define  USR2_BRCD  	 (1<<2)	 /* Break condition */
#define  USR2_ORE        (1<<1)	 /* Overrun error */
#define  USR2_RDR        (1<<0)	 /* Recv data ready */
#define  UTS_FRCPERR	 (1<<13) /* Force parity error */
#define  UTS_LOOP        (1<<12) /* Loop tx and rx */
#define  UTS_TXEMPTY	 (1<<6)	 /* TxFIFO empty */
#define  UTS_RXEMPTY	 (1<<5)	 /* RxFIFO empty */
#define  UTS_TXFULL 	 (1<<4)	 /* TxFIFO full */
#define  UTS_RXFULL 	 (1<<3)	 /* RxFIFO full */
#define  UTS_SOFTRST	 (1<<0)	 /* Software reset */
=======
#define URXD_CHARRDY	(1<<15)
#define URXD_ERR	(1<<14)
#define URXD_OVRRUN	(1<<13)
#define URXD_FRMERR	(1<<12)
#define URXD_BRK	(1<<11)
#define URXD_PRERR	(1<<10)
#define UCR1_ADEN	(1<<15) /* Auto detect interrupt */
#define UCR1_ADBR	(1<<14) /* Auto detect baud rate */
#define UCR1_TRDYEN	(1<<13) /* Transmitter ready interrupt enable */
#define UCR1_IDEN	(1<<12) /* Idle condition interrupt */
#define UCR1_ICD_REG(x) (((x) & 3) << 10) /* idle condition detect */
#define UCR1_RRDYEN	(1<<9)	/* Recv ready interrupt enable */
#define UCR1_RDMAEN	(1<<8)	/* Recv ready DMA enable */
#define UCR1_IREN	(1<<7)	/* Infrared interface enable */
#define UCR1_TXMPTYEN	(1<<6)	/* Transimitter empty interrupt enable */
#define UCR1_RTSDEN	(1<<5)	/* RTS delta interrupt enable */
#define UCR1_SNDBRK	(1<<4)	/* Send break */
#define UCR1_TDMAEN	(1<<3)	/* Transmitter ready DMA enable */
#define IMX1_UCR1_UARTCLKEN (1<<2) /* UART clock enabled, i.mx1 only */
#define UCR1_ATDMAEN    (1<<2)  /* Aging DMA Timer Enable */
#define UCR1_DOZE	(1<<1)	/* Doze */
#define UCR1_UARTEN	(1<<0)	/* UART enabled */
#define UCR2_ESCI	(1<<15)	/* Escape seq interrupt enable */
#define UCR2_IRTS	(1<<14)	/* Ignore RTS pin */
#define UCR2_CTSC	(1<<13)	/* CTS pin control */
#define UCR2_CTS	(1<<12)	/* Clear to send */
#define UCR2_ESCEN	(1<<11)	/* Escape enable */
#define UCR2_PREN	(1<<8)	/* Parity enable */
#define UCR2_PROE	(1<<7)	/* Parity odd/even */
#define UCR2_STPB	(1<<6)	/* Stop */
#define UCR2_WS		(1<<5)	/* Word size */
#define UCR2_RTSEN	(1<<4)	/* Request to send interrupt enable */
#define UCR2_ATEN	(1<<3)	/* Aging Timer Enable */
#define UCR2_TXEN	(1<<2)	/* Transmitter enabled */
#define UCR2_RXEN	(1<<1)	/* Receiver enabled */
#define UCR2_SRST	(1<<0)	/* SW reset */
#define UCR3_DTREN	(1<<13) /* DTR interrupt enable */
#define UCR3_PARERREN	(1<<12) /* Parity enable */
#define UCR3_FRAERREN	(1<<11) /* Frame error interrupt enable */
#define UCR3_DSR	(1<<10) /* Data set ready */
#define UCR3_DCD	(1<<9)	/* Data carrier detect */
#define UCR3_RI		(1<<8)	/* Ring indicator */
#define UCR3_TIMEOUTEN	(1<<7)	/* Timeout interrupt enable */
#define UCR3_RXDSEN	(1<<6)	/* Receive status interrupt enable */
#define UCR3_AIRINTEN	(1<<5)	/* Async IR wake interrupt enable */
#define UCR3_AWAKEN	(1<<4)	/* Async wake interrupt enable */
#define IMX21_UCR3_RXDMUXSEL	(1<<2)	/* RXD Muxed Input Select */
#define UCR3_INVT	(1<<1)	/* Inverted Infrared transmission */
#define UCR3_BPEN	(1<<0)	/* Preset registers enable */
#define UCR4_CTSTL_SHF	10	/* CTS trigger level shift */
#define UCR4_CTSTL_MASK	0x3F	/* CTS trigger is 6 bits wide */
#define UCR4_INVR	(1<<9)	/* Inverted infrared reception */
#define UCR4_ENIRI	(1<<8)	/* Serial infrared interrupt enable */
#define UCR4_WKEN	(1<<7)	/* Wake interrupt enable */
#define UCR4_REF16	(1<<6)	/* Ref freq 16 MHz */
#define UCR4_IDDMAEN    (1<<6)  /* DMA IDLE Condition Detected */
#define UCR4_IRSC	(1<<5)	/* IR special case */
#define UCR4_TCEN	(1<<3)	/* Transmit complete interrupt enable */
#define UCR4_BKEN	(1<<2)	/* Break condition interrupt enable */
#define UCR4_OREN	(1<<1)	/* Receiver overrun interrupt enable */
#define UCR4_DREN	(1<<0)	/* Recv data ready interrupt enable */
#define UFCR_RXTL_SHF	0	/* Receiver trigger level shift */
#define UFCR_DCEDTE	(1<<6)	/* DCE/DTE mode select */
#define UFCR_RFDIV	(7<<7)	/* Reference freq divider mask */
#define UFCR_RFDIV_REG(x)	(((x) < 7 ? 6 - (x) : 6) << 7)
#define UFCR_TXTL_SHF	10	/* Transmitter trigger level shift */
#define USR1_PARITYERR	(1<<15) /* Parity error interrupt flag */
#define USR1_RTSS	(1<<14) /* RTS pin status */
#define USR1_TRDY	(1<<13) /* Transmitter ready interrupt/dma flag */
#define USR1_RTSD	(1<<12) /* RTS delta */
#define USR1_ESCF	(1<<11) /* Escape seq interrupt flag */
#define USR1_FRAMERR	(1<<10) /* Frame error interrupt flag */
#define USR1_RRDY	(1<<9)	 /* Receiver ready interrupt/dma flag */
#define USR1_TIMEOUT	(1<<7)	 /* Receive timeout interrupt status */
#define USR1_RXDS	 (1<<6)	 /* Receiver idle interrupt flag */
#define USR1_AIRINT	 (1<<5)	 /* Async IR wake interrupt flag */
#define USR1_AWAKE	 (1<<4)	 /* Aysnc wake interrupt flag */
#define USR2_ADET	 (1<<15) /* Auto baud rate detect complete */
#define USR2_TXFE	 (1<<14) /* Transmit buffer FIFO empty */
#define USR2_DTRF	 (1<<13) /* DTR edge interrupt flag */
#define USR2_IDLE	 (1<<12) /* Idle condition */
#define USR2_IRINT	 (1<<8)	 /* Serial infrared interrupt flag */
#define USR2_WAKE	 (1<<7)	 /* Wake */
#define USR2_RTSF	 (1<<4)	 /* RTS edge interrupt flag */
#define USR2_TXDC	 (1<<3)	 /* Transmitter complete */
#define USR2_BRCD	 (1<<2)	 /* Break condition */
#define USR2_ORE	(1<<1)	 /* Overrun error */
#define USR2_RDR	(1<<0)	 /* Recv data ready */
#define UTS_FRCPERR	(1<<13) /* Force parity error */
#define UTS_LOOP	(1<<12)	 /* Loop tx and rx */
#define UTS_TXEMPTY	 (1<<6)	 /* TxFIFO empty */
#define UTS_RXEMPTY	 (1<<5)	 /* RxFIFO empty */
#define UTS_TXFULL	 (1<<4)	 /* TxFIFO full */
#define UTS_RXFULL	 (1<<3)	 /* RxFIFO full */
#define UTS_SOFTRST	 (1<<0)	 /* Software reset */
>>>>>>> c3ade0e0

/* We've been assigned a range on the "Low-density serial ports" major */
#define SERIAL_IMX_MAJOR	207
#define MINOR_START		16
#define DEV_NAME		"ttymxc"

/*
 * This determines how often we check the modem status signals
 * for any change.  They generally aren't connected to an IRQ
 * so we have to poll them.  We also check immediately before
 * filling the TX fifo incase CTS has been dropped.
 */
#define MCTRL_TIMEOUT	(250*HZ/1000)

#define DRIVER_NAME "IMX-uart"

#define UART_NR 8

/* i.mx21 type uart runs on all i.mx except i.mx1 */
enum imx_uart_type {
	IMX1_UART,
	IMX21_UART,
	IMX6Q_UART,
};

/* device type dependent stuff */
struct imx_uart_data {
	unsigned uts_reg;
	enum imx_uart_type devtype;
};

struct imx_port {
	struct uart_port	port;
	struct timer_list	timer;
	unsigned int		old_status;
	int			txirq, rxirq, rtsirq;
	unsigned int		have_rtscts:1;
	unsigned int		dte_mode:1;
	unsigned int		use_irda:1;
	unsigned int		irda_inv_rx:1;
	unsigned int		irda_inv_tx:1;
	unsigned short		trcv_delay; /* transceiver delay */
	struct clk		*clk_ipg;
	struct clk		*clk_per;
	const struct imx_uart_data *devdata;

	/* DMA fields */
	unsigned int		dma_is_inited:1;
	unsigned int		dma_is_enabled:1;
	unsigned int		dma_is_rxing:1;
	unsigned int		dma_is_txing:1;
	struct dma_chan		*dma_chan_rx, *dma_chan_tx;
	struct scatterlist	rx_sgl, tx_sgl[2];
	void			*rx_buf;
	unsigned int		tx_bytes;
	unsigned int		dma_tx_nents;
	wait_queue_head_t	dma_wait;
};

struct imx_port_ucrs {
	unsigned int	ucr1;
	unsigned int	ucr2;
	unsigned int	ucr3;
};

#ifdef CONFIG_IRDA
#define USE_IRDA(sport)	((sport)->use_irda)
#else
#define USE_IRDA(sport)	(0)
#endif

static struct imx_uart_data imx_uart_devdata[] = {
	[IMX1_UART] = {
		.uts_reg = IMX1_UTS,
		.devtype = IMX1_UART,
	},
	[IMX21_UART] = {
		.uts_reg = IMX21_UTS,
		.devtype = IMX21_UART,
	},
	[IMX6Q_UART] = {
		.uts_reg = IMX21_UTS,
		.devtype = IMX6Q_UART,
	},
};

static struct platform_device_id imx_uart_devtype[] = {
	{
		.name = "imx1-uart",
		.driver_data = (kernel_ulong_t) &imx_uart_devdata[IMX1_UART],
	}, {
		.name = "imx21-uart",
		.driver_data = (kernel_ulong_t) &imx_uart_devdata[IMX21_UART],
	}, {
		.name = "imx6q-uart",
		.driver_data = (kernel_ulong_t) &imx_uart_devdata[IMX6Q_UART],
	}, {
		/* sentinel */
	}
};
MODULE_DEVICE_TABLE(platform, imx_uart_devtype);

static struct of_device_id imx_uart_dt_ids[] = {
	{ .compatible = "fsl,imx6q-uart", .data = &imx_uart_devdata[IMX6Q_UART], },
	{ .compatible = "fsl,imx1-uart", .data = &imx_uart_devdata[IMX1_UART], },
	{ .compatible = "fsl,imx21-uart", .data = &imx_uart_devdata[IMX21_UART], },
	{ /* sentinel */ }
};
MODULE_DEVICE_TABLE(of, imx_uart_dt_ids);

static inline unsigned uts_reg(struct imx_port *sport)
{
	return sport->devdata->uts_reg;
}

static inline int is_imx1_uart(struct imx_port *sport)
{
	return sport->devdata->devtype == IMX1_UART;
}

static inline int is_imx21_uart(struct imx_port *sport)
{
	return sport->devdata->devtype == IMX21_UART;
}

static inline int is_imx6q_uart(struct imx_port *sport)
{
	return sport->devdata->devtype == IMX6Q_UART;
}
/*
 * Save and restore functions for UCR1, UCR2 and UCR3 registers
 */
#if defined(CONFIG_CONSOLE_POLL) || defined(CONFIG_SERIAL_IMX_CONSOLE)
static void imx_port_ucrs_save(struct uart_port *port,
			       struct imx_port_ucrs *ucr)
{
	/* save control registers */
	ucr->ucr1 = readl(port->membase + UCR1);
	ucr->ucr2 = readl(port->membase + UCR2);
	ucr->ucr3 = readl(port->membase + UCR3);
}

static void imx_port_ucrs_restore(struct uart_port *port,
				  struct imx_port_ucrs *ucr)
{
	/* restore control registers */
	writel(ucr->ucr1, port->membase + UCR1);
	writel(ucr->ucr2, port->membase + UCR2);
	writel(ucr->ucr3, port->membase + UCR3);
}
#endif

/*
 * Handle any change of modem status signal since we were last called.
 */
static void imx_mctrl_check(struct imx_port *sport)
{
	unsigned int status, changed;

	status = sport->port.ops->get_mctrl(&sport->port);
	changed = status ^ sport->old_status;

	if (changed == 0)
		return;

	sport->old_status = status;

	if (changed & TIOCM_RI)
		sport->port.icount.rng++;
	if (changed & TIOCM_DSR)
		sport->port.icount.dsr++;
	if (changed & TIOCM_CAR)
		uart_handle_dcd_change(&sport->port, status & TIOCM_CAR);
	if (changed & TIOCM_CTS)
		uart_handle_cts_change(&sport->port, status & TIOCM_CTS);

	wake_up_interruptible(&sport->port.state->port.delta_msr_wait);
}

/*
 * This is our per-port timeout handler, for checking the
 * modem status signals.
 */
static void imx_timeout(unsigned long data)
{
	struct imx_port *sport = (struct imx_port *)data;
	unsigned long flags;

	if (sport->port.state) {
		spin_lock_irqsave(&sport->port.lock, flags);
		imx_mctrl_check(sport);
		spin_unlock_irqrestore(&sport->port.lock, flags);

		mod_timer(&sport->timer, jiffies + MCTRL_TIMEOUT);
	}
}

/*
 * interrupts disabled on entry
 */
static void imx_stop_tx(struct uart_port *port)
{
	struct imx_port *sport = (struct imx_port *)port;
	unsigned long temp;

	if (USE_IRDA(sport)) {
		/* half duplex - wait for end of transmission */
		int n = 256;
		while ((--n > 0) &&
		      !(readl(sport->port.membase + USR2) & USR2_TXDC)) {
			udelay(5);
			barrier();
		}
		/*
		 * irda transceiver - wait a bit more to avoid
		 * cutoff, hardware dependent
		 */
		udelay(sport->trcv_delay);

		/*
		 * half duplex - reactivate receive mode,
		 * flush receive pipe echo crap
		 */
		if (readl(sport->port.membase + USR2) & USR2_TXDC) {
			temp = readl(sport->port.membase + UCR1);
			temp &= ~(UCR1_TXMPTYEN | UCR1_TRDYEN);
			writel(temp, sport->port.membase + UCR1);

			temp = readl(sport->port.membase + UCR4);
			temp &= ~(UCR4_TCEN);
			writel(temp, sport->port.membase + UCR4);

			while (readl(sport->port.membase + URXD0) &
			       URXD_CHARRDY)
				barrier();

			temp = readl(sport->port.membase + UCR1);
			temp |= UCR1_RRDYEN;
			writel(temp, sport->port.membase + UCR1);

			temp = readl(sport->port.membase + UCR4);
			temp |= UCR4_DREN;
			writel(temp, sport->port.membase + UCR4);
		}
		return;
	}

	/*
	 * We are maybe in the SMP context, so if the DMA TX thread is running
	 * on other cpu, we have to wait for it to finish.
	 */
	if (sport->dma_is_enabled && sport->dma_is_txing)
		return;

	temp = readl(sport->port.membase + UCR1);
	writel(temp & ~UCR1_TXMPTYEN, sport->port.membase + UCR1);
}

/*
 * interrupts disabled on entry
 */
static void imx_stop_rx(struct uart_port *port)
{
	struct imx_port *sport = (struct imx_port *)port;
	unsigned long temp;

	/*
	 * We are maybe in the SMP context, so if the DMA TX thread is running
	 * on other cpu, we have to wait for it to finish.
	 */
	if (sport->dma_is_enabled && sport->dma_is_rxing)
		return;

	temp = readl(sport->port.membase + UCR2);
	writel(temp & ~UCR2_RXEN, sport->port.membase + UCR2);
}

/*
 * Set the modem control timer to fire immediately.
 */
static void imx_enable_ms(struct uart_port *port)
{
	struct imx_port *sport = (struct imx_port *)port;

	mod_timer(&sport->timer, jiffies);
}

static inline void imx_transmit_buffer(struct imx_port *sport)
{
	struct circ_buf *xmit = &sport->port.state->xmit;

	while (!uart_circ_empty(xmit) &&
			!(readl(sport->port.membase + uts_reg(sport))
				& UTS_TXFULL)) {
		/* send xmit->buf[xmit->tail]
		 * out the port here */
		writel(xmit->buf[xmit->tail], sport->port.membase + URTX0);
		xmit->tail = (xmit->tail + 1) & (UART_XMIT_SIZE - 1);
		sport->port.icount.tx++;
	}

	if (uart_circ_chars_pending(xmit) < WAKEUP_CHARS)
		uart_write_wakeup(&sport->port);

	if (uart_circ_empty(xmit))
		imx_stop_tx(&sport->port);
}

static void dma_tx_callback(void *data)
{
	struct imx_port *sport = data;
	struct scatterlist *sgl = &sport->tx_sgl[0];
	struct circ_buf *xmit = &sport->port.state->xmit;
	unsigned long flags;

	dma_unmap_sg(sport->port.dev, sgl, sport->dma_tx_nents, DMA_TO_DEVICE);

	sport->dma_is_txing = 0;

	/* update the stat */
	spin_lock_irqsave(&sport->port.lock, flags);
	xmit->tail = (xmit->tail + sport->tx_bytes) & (UART_XMIT_SIZE - 1);
	sport->port.icount.tx += sport->tx_bytes;
	spin_unlock_irqrestore(&sport->port.lock, flags);

	dev_dbg(sport->port.dev, "we finish the TX DMA.\n");

	if (uart_circ_chars_pending(xmit) < WAKEUP_CHARS)
		uart_write_wakeup(&sport->port);

	if (waitqueue_active(&sport->dma_wait)) {
		wake_up(&sport->dma_wait);
		dev_dbg(sport->port.dev, "exit in %s.\n", __func__);
		return;
	}
}

static void imx_dma_tx(struct imx_port *sport)
{
	struct circ_buf *xmit = &sport->port.state->xmit;
	struct scatterlist *sgl = sport->tx_sgl;
	struct dma_async_tx_descriptor *desc;
	struct dma_chan	*chan = sport->dma_chan_tx;
	struct device *dev = sport->port.dev;
	enum dma_status status;
	int ret;

	status = dmaengine_tx_status(chan, (dma_cookie_t)0, NULL);
	if (DMA_IN_PROGRESS == status)
		return;

	sport->tx_bytes = uart_circ_chars_pending(xmit);

	if (xmit->tail > xmit->head && xmit->head > 0) {
		sport->dma_tx_nents = 2;
		sg_init_table(sgl, 2);
		sg_set_buf(sgl, xmit->buf + xmit->tail,
				UART_XMIT_SIZE - xmit->tail);
		sg_set_buf(sgl + 1, xmit->buf, xmit->head);
	} else {
		sport->dma_tx_nents = 1;
		sg_init_one(sgl, xmit->buf + xmit->tail, sport->tx_bytes);
	}

	ret = dma_map_sg(dev, sgl, sport->dma_tx_nents, DMA_TO_DEVICE);
	if (ret == 0) {
		dev_err(dev, "DMA mapping error for TX.\n");
		return;
	}
	desc = dmaengine_prep_slave_sg(chan, sgl, sport->dma_tx_nents,
					DMA_MEM_TO_DEV, DMA_PREP_INTERRUPT);
	if (!desc) {
		dev_err(dev, "We cannot prepare for the TX slave dma!\n");
		return;
	}
	desc->callback = dma_tx_callback;
	desc->callback_param = sport;

	dev_dbg(dev, "TX: prepare to send %lu bytes by DMA.\n",
			uart_circ_chars_pending(xmit));
	/* fire it */
	sport->dma_is_txing = 1;
	dmaengine_submit(desc);
	dma_async_issue_pending(chan);
	return;
}

/*
 * interrupts disabled on entry
 */
static void imx_start_tx(struct uart_port *port)
{
	struct imx_port *sport = (struct imx_port *)port;
	unsigned long temp;

	if (USE_IRDA(sport)) {
		/* half duplex in IrDA mode; have to disable receive mode */
		temp = readl(sport->port.membase + UCR4);
		temp &= ~(UCR4_DREN);
		writel(temp, sport->port.membase + UCR4);

		temp = readl(sport->port.membase + UCR1);
		temp &= ~(UCR1_RRDYEN);
		writel(temp, sport->port.membase + UCR1);
	}
	/* Clear any pending ORE flag before enabling interrupt */
	temp = readl(sport->port.membase + USR2);
	writel(temp | USR2_ORE, sport->port.membase + USR2);

	temp = readl(sport->port.membase + UCR4);
	temp |= UCR4_OREN;
	writel(temp, sport->port.membase + UCR4);

	if (!sport->dma_is_enabled) {
		temp = readl(sport->port.membase + UCR1);
		writel(temp | UCR1_TXMPTYEN, sport->port.membase + UCR1);
	}

	if (USE_IRDA(sport)) {
		temp = readl(sport->port.membase + UCR1);
		temp |= UCR1_TRDYEN;
		writel(temp, sport->port.membase + UCR1);

		temp = readl(sport->port.membase + UCR4);
		temp |= UCR4_TCEN;
		writel(temp, sport->port.membase + UCR4);
	}

	if (sport->dma_is_enabled) {
		imx_dma_tx(sport);
		return;
	}

	if (readl(sport->port.membase + uts_reg(sport)) & UTS_TXEMPTY)
		imx_transmit_buffer(sport);
}

static irqreturn_t imx_rtsint(int irq, void *dev_id)
{
	struct imx_port *sport = dev_id;
	unsigned int val;
	unsigned long flags;

	spin_lock_irqsave(&sport->port.lock, flags);

	writel(USR1_RTSD, sport->port.membase + USR1);
	val = readl(sport->port.membase + USR1) & USR1_RTSS;
	uart_handle_cts_change(&sport->port, !!val);
	wake_up_interruptible(&sport->port.state->port.delta_msr_wait);

	spin_unlock_irqrestore(&sport->port.lock, flags);
	return IRQ_HANDLED;
}

static irqreturn_t imx_txint(int irq, void *dev_id)
{
	struct imx_port *sport = dev_id;
	struct circ_buf *xmit = &sport->port.state->xmit;
	unsigned long flags;

	spin_lock_irqsave(&sport->port.lock, flags);
	if (sport->port.x_char) {
		/* Send next char */
		writel(sport->port.x_char, sport->port.membase + URTX0);
		goto out;
	}

	if (uart_circ_empty(xmit) || uart_tx_stopped(&sport->port)) {
		imx_stop_tx(&sport->port);
		goto out;
	}

	imx_transmit_buffer(sport);

	if (uart_circ_chars_pending(xmit) < WAKEUP_CHARS)
		uart_write_wakeup(&sport->port);

out:
	spin_unlock_irqrestore(&sport->port.lock, flags);
	return IRQ_HANDLED;
}

static irqreturn_t imx_rxint(int irq, void *dev_id)
{
	struct imx_port *sport = dev_id;
	unsigned int rx, flg, ignored = 0;
	struct tty_port *port = &sport->port.state->port;
	unsigned long flags, temp;

	spin_lock_irqsave(&sport->port.lock, flags);

	while (readl(sport->port.membase + USR2) & USR2_RDR) {
		flg = TTY_NORMAL;
		sport->port.icount.rx++;

		rx = readl(sport->port.membase + URXD0);

		temp = readl(sport->port.membase + USR2);
		if (temp & USR2_BRCD) {
			writel(USR2_BRCD, sport->port.membase + USR2);
			if (uart_handle_break(&sport->port))
				continue;
		}

		if (uart_handle_sysrq_char(&sport->port, (unsigned char)rx))
			continue;

		if (unlikely(rx & URXD_ERR)) {
			if (rx & URXD_BRK)
				sport->port.icount.brk++;
			else if (rx & URXD_PRERR)
				sport->port.icount.parity++;
			else if (rx & URXD_FRMERR)
				sport->port.icount.frame++;
			if (rx & URXD_OVRRUN)
				sport->port.icount.overrun++;

			if (rx & sport->port.ignore_status_mask) {
				if (++ignored > 100)
					goto out;
				continue;
			}

			rx &= sport->port.read_status_mask;

			if (rx & URXD_BRK)
				flg = TTY_BREAK;
			else if (rx & URXD_PRERR)
				flg = TTY_PARITY;
			else if (rx & URXD_FRMERR)
				flg = TTY_FRAME;
			if (rx & URXD_OVRRUN)
				flg = TTY_OVERRUN;

#ifdef SUPPORT_SYSRQ
			sport->port.sysrq = 0;
#endif
		}

		tty_insert_flip_char(port, rx, flg);
	}

out:
	spin_unlock_irqrestore(&sport->port.lock, flags);
	tty_flip_buffer_push(port);
	return IRQ_HANDLED;
}

static int start_rx_dma(struct imx_port *sport);
/*
 * If the RXFIFO is filled with some data, and then we
 * arise a DMA operation to receive them.
 */
static void imx_dma_rxint(struct imx_port *sport)
{
	unsigned long temp;

	temp = readl(sport->port.membase + USR2);
	if ((temp & USR2_RDR) && !sport->dma_is_rxing) {
		sport->dma_is_rxing = 1;

		/* disable the `Recerver Ready Interrrupt` */
		temp = readl(sport->port.membase + UCR1);
		temp &= ~(UCR1_RRDYEN);
		writel(temp, sport->port.membase + UCR1);

		/* tell the DMA to receive the data. */
		start_rx_dma(sport);
	}
}

static irqreturn_t imx_int(int irq, void *dev_id)
{
	struct imx_port *sport = dev_id;
	unsigned int sts;
	unsigned int sts2;

	sts = readl(sport->port.membase + USR1);

	if (sts & USR1_RRDY) {
		if (sport->dma_is_enabled)
			imx_dma_rxint(sport);
		else
			imx_rxint(irq, dev_id);
	}

	if (sts & USR1_TRDY &&
			readl(sport->port.membase + UCR1) & UCR1_TXMPTYEN)
		imx_txint(irq, dev_id);

	if (sts & USR1_RTSD)
		imx_rtsint(irq, dev_id);

	if (sts & USR1_AWAKE)
		writel(USR1_AWAKE, sport->port.membase + USR1);

	sts2 = readl(sport->port.membase + USR2);
	if (sts2 & USR2_ORE) {
		dev_err(sport->port.dev, "Rx FIFO overrun\n");
		sport->port.icount.overrun++;
		writel(sts2 | USR2_ORE, sport->port.membase + USR2);
	}

	return IRQ_HANDLED;
}

/*
 * Return TIOCSER_TEMT when transmitter is not busy.
 */
static unsigned int imx_tx_empty(struct uart_port *port)
{
	struct imx_port *sport = (struct imx_port *)port;
	unsigned int ret;

	ret = (readl(sport->port.membase + USR2) & USR2_TXDC) ?  TIOCSER_TEMT : 0;

	/* If the TX DMA is working, return 0. */
	if (sport->dma_is_enabled && sport->dma_is_txing)
		ret = 0;

	return ret;
}

/*
 * We have a modem side uart, so the meanings of RTS and CTS are inverted.
 */
static unsigned int imx_get_mctrl(struct uart_port *port)
{
	struct imx_port *sport = (struct imx_port *)port;
	unsigned int tmp = TIOCM_DSR | TIOCM_CAR;

	if (readl(sport->port.membase + USR1) & USR1_RTSS)
		tmp |= TIOCM_CTS;

	if (readl(sport->port.membase + UCR2) & UCR2_CTS)
		tmp |= TIOCM_RTS;

	if (readl(sport->port.membase + uts_reg(sport)) & UTS_LOOP)
		tmp |= TIOCM_LOOP;

	return tmp;
}

static void imx_set_mctrl(struct uart_port *port, unsigned int mctrl)
{
	struct imx_port *sport = (struct imx_port *)port;
	unsigned long temp;

	temp = readl(sport->port.membase + UCR2) & ~UCR2_CTS;

	if (mctrl & TIOCM_RTS)
		if (!sport->dma_is_enabled)
			temp |= UCR2_CTS;

	writel(temp, sport->port.membase + UCR2);

	temp = readl(sport->port.membase + uts_reg(sport)) & ~UTS_LOOP;
	if (mctrl & TIOCM_LOOP)
		temp |= UTS_LOOP;
	writel(temp, sport->port.membase + uts_reg(sport));
}

/*
 * Interrupts always disabled.
 */
static void imx_break_ctl(struct uart_port *port, int break_state)
{
	struct imx_port *sport = (struct imx_port *)port;
	unsigned long flags, temp;

	spin_lock_irqsave(&sport->port.lock, flags);

	temp = readl(sport->port.membase + UCR1) & ~UCR1_SNDBRK;

	if (break_state != 0)
		temp |= UCR1_SNDBRK;

	writel(temp, sport->port.membase + UCR1);

	spin_unlock_irqrestore(&sport->port.lock, flags);
}

#define TXTL 2 /* reset default */
#define RXTL 1 /* reset default */

static int imx_setup_ufcr(struct imx_port *sport, unsigned int mode)
{
	unsigned int val;
<<<<<<< HEAD

	/* set receiver / transmitter trigger level */
	val = readl(sport->port.membase + UFCR) & (UFCR_RFDIV | UFCR_DCEDTE);
	val |= TXTL << UFCR_TXTL_SHF | RXTL;
	writel(val, sport->port.membase + UFCR);
=======

	/* set receiver / transmitter trigger level */
	val = readl(sport->port.membase + UFCR) & (UFCR_RFDIV | UFCR_DCEDTE);
	val |= TXTL << UFCR_TXTL_SHF | RXTL;
	writel(val, sport->port.membase + UFCR);
	return 0;
}

#define RX_BUF_SIZE	(PAGE_SIZE)
static void imx_rx_dma_done(struct imx_port *sport)
{
	unsigned long temp;

	/* Enable this interrupt when the RXFIFO is empty. */
	temp = readl(sport->port.membase + UCR1);
	temp |= UCR1_RRDYEN;
	writel(temp, sport->port.membase + UCR1);

	sport->dma_is_rxing = 0;

	/* Is the shutdown waiting for us? */
	if (waitqueue_active(&sport->dma_wait))
		wake_up(&sport->dma_wait);
}

/*
 * There are three kinds of RX DMA interrupts(such as in the MX6Q):
 *   [1] the RX DMA buffer is full.
 *   [2] the Aging timer expires(wait for 8 bytes long)
 *   [3] the Idle Condition Detect(enabled the UCR4_IDDMAEN).
 *
 * The [2] is trigger when a character was been sitting in the FIFO
 * meanwhile [3] can wait for 32 bytes long when the RX line is
 * on IDLE state and RxFIFO is empty.
 */
static void dma_rx_callback(void *data)
{
	struct imx_port *sport = data;
	struct dma_chan	*chan = sport->dma_chan_rx;
	struct scatterlist *sgl = &sport->rx_sgl;
	struct tty_port *port = &sport->port.state->port;
	struct dma_tx_state state;
	enum dma_status status;
	unsigned int count;

	/* unmap it first */
	dma_unmap_sg(sport->port.dev, sgl, 1, DMA_FROM_DEVICE);

	status = dmaengine_tx_status(chan, (dma_cookie_t)0, &state);
	count = RX_BUF_SIZE - state.residue;
	dev_dbg(sport->port.dev, "We get %d bytes.\n", count);

	if (count) {
		tty_insert_flip_string(port, sport->rx_buf, count);
		tty_flip_buffer_push(port);

		start_rx_dma(sport);
	} else
		imx_rx_dma_done(sport);
}

static int start_rx_dma(struct imx_port *sport)
{
	struct scatterlist *sgl = &sport->rx_sgl;
	struct dma_chan	*chan = sport->dma_chan_rx;
	struct device *dev = sport->port.dev;
	struct dma_async_tx_descriptor *desc;
	int ret;

	sg_init_one(sgl, sport->rx_buf, RX_BUF_SIZE);
	ret = dma_map_sg(dev, sgl, 1, DMA_FROM_DEVICE);
	if (ret == 0) {
		dev_err(dev, "DMA mapping error for RX.\n");
		return -EINVAL;
	}
	desc = dmaengine_prep_slave_sg(chan, sgl, 1, DMA_DEV_TO_MEM,
					DMA_PREP_INTERRUPT);
	if (!desc) {
		dev_err(dev, "We cannot prepare for the RX slave dma!\n");
		return -EINVAL;
	}
	desc->callback = dma_rx_callback;
	desc->callback_param = sport;

	dev_dbg(dev, "RX: prepare for the DMA.\n");
	dmaengine_submit(desc);
	dma_async_issue_pending(chan);
>>>>>>> c3ade0e0
	return 0;
}

static void imx_uart_dma_exit(struct imx_port *sport)
{
	if (sport->dma_chan_rx) {
		dma_release_channel(sport->dma_chan_rx);
		sport->dma_chan_rx = NULL;

		kfree(sport->rx_buf);
		sport->rx_buf = NULL;
	}

	if (sport->dma_chan_tx) {
		dma_release_channel(sport->dma_chan_tx);
		sport->dma_chan_tx = NULL;
	}

	sport->dma_is_inited = 0;
}

static int imx_uart_dma_init(struct imx_port *sport)
{
	struct dma_slave_config slave_config = {};
	struct device *dev = sport->port.dev;
	int ret;

	/* Prepare for RX : */
	sport->dma_chan_rx = dma_request_slave_channel(dev, "rx");
	if (!sport->dma_chan_rx) {
		dev_dbg(dev, "cannot get the DMA channel.\n");
		ret = -EINVAL;
		goto err;
	}

	slave_config.direction = DMA_DEV_TO_MEM;
	slave_config.src_addr = sport->port.mapbase + URXD0;
	slave_config.src_addr_width = DMA_SLAVE_BUSWIDTH_1_BYTE;
	slave_config.src_maxburst = RXTL;
	ret = dmaengine_slave_config(sport->dma_chan_rx, &slave_config);
	if (ret) {
		dev_err(dev, "error in RX dma configuration.\n");
		goto err;
	}

	sport->rx_buf = kzalloc(PAGE_SIZE, GFP_KERNEL);
	if (!sport->rx_buf) {
		dev_err(dev, "cannot alloc DMA buffer.\n");
		ret = -ENOMEM;
		goto err;
	}

	/* Prepare for TX : */
	sport->dma_chan_tx = dma_request_slave_channel(dev, "tx");
	if (!sport->dma_chan_tx) {
		dev_err(dev, "cannot get the TX DMA channel!\n");
		ret = -EINVAL;
		goto err;
	}

	slave_config.direction = DMA_MEM_TO_DEV;
	slave_config.dst_addr = sport->port.mapbase + URTX0;
	slave_config.dst_addr_width = DMA_SLAVE_BUSWIDTH_1_BYTE;
	slave_config.dst_maxburst = TXTL;
	ret = dmaengine_slave_config(sport->dma_chan_tx, &slave_config);
	if (ret) {
		dev_err(dev, "error in TX dma configuration.");
		goto err;
	}

	sport->dma_is_inited = 1;

	return 0;
err:
	imx_uart_dma_exit(sport);
	return ret;
}

static void imx_enable_dma(struct imx_port *sport)
{
	unsigned long temp;

	init_waitqueue_head(&sport->dma_wait);

	/* set UCR1 */
	temp = readl(sport->port.membase + UCR1);
	temp |= UCR1_RDMAEN | UCR1_TDMAEN | UCR1_ATDMAEN |
		/* wait for 32 idle frames for IDDMA interrupt */
		UCR1_ICD_REG(3);
	writel(temp, sport->port.membase + UCR1);

	/* set UCR4 */
	temp = readl(sport->port.membase + UCR4);
	temp |= UCR4_IDDMAEN;
	writel(temp, sport->port.membase + UCR4);

	sport->dma_is_enabled = 1;
}

static void imx_disable_dma(struct imx_port *sport)
{
	unsigned long temp;

	/* clear UCR1 */
	temp = readl(sport->port.membase + UCR1);
	temp &= ~(UCR1_RDMAEN | UCR1_TDMAEN | UCR1_ATDMAEN);
	writel(temp, sport->port.membase + UCR1);

	/* clear UCR2 */
	temp = readl(sport->port.membase + UCR2);
	temp &= ~(UCR2_CTSC | UCR2_CTS);
	writel(temp, sport->port.membase + UCR2);

	/* clear UCR4 */
	temp = readl(sport->port.membase + UCR4);
	temp &= ~UCR4_IDDMAEN;
	writel(temp, sport->port.membase + UCR4);

	sport->dma_is_enabled = 0;
}

/* half the RX buffer size */
#define CTSTL 16

static int imx_startup(struct uart_port *port)
{
	struct imx_port *sport = (struct imx_port *)port;
	int retval;
	unsigned long flags, temp;

	retval = clk_prepare_enable(sport->clk_per);
	if (retval)
		goto error_out1;
	retval = clk_prepare_enable(sport->clk_ipg);
	if (retval) {
		clk_disable_unprepare(sport->clk_per);
		goto error_out1;
	}

	imx_setup_ufcr(sport, 0);

	/* disable the DREN bit (Data Ready interrupt enable) before
	 * requesting IRQs
	 */
	temp = readl(sport->port.membase + UCR4);

	if (USE_IRDA(sport))
		temp |= UCR4_IRSC;

	/* set the trigger level for CTS */
	temp &= ~(UCR4_CTSTL_MASK << UCR4_CTSTL_SHF);
	temp |= CTSTL << UCR4_CTSTL_SHF;

	writel(temp & ~UCR4_DREN, sport->port.membase + UCR4);

	if (USE_IRDA(sport)) {
		/* reset fifo's and state machines */
		int i = 100;
		temp = readl(sport->port.membase + UCR2);
		temp &= ~UCR2_SRST;
		writel(temp, sport->port.membase + UCR2);
		while (!(readl(sport->port.membase + UCR2) & UCR2_SRST) &&
		    (--i > 0)) {
			udelay(1);
		}
	}

	/*
	 * Allocate the IRQ(s) i.MX1 has three interrupts whereas later
	 * chips only have one interrupt.
	 */
	if (sport->txirq > 0) {
		retval = request_irq(sport->rxirq, imx_rxint, 0,
				DRIVER_NAME, sport);
		if (retval)
			goto error_out1;

		retval = request_irq(sport->txirq, imx_txint, 0,
				DRIVER_NAME, sport);
		if (retval)
			goto error_out2;

		/* do not use RTS IRQ on IrDA */
		if (!USE_IRDA(sport)) {
			retval = request_irq(sport->rtsirq, imx_rtsint, 0,
					DRIVER_NAME, sport);
			if (retval)
				goto error_out3;
		}
	} else {
		retval = request_irq(sport->port.irq, imx_int, 0,
				DRIVER_NAME, sport);
		if (retval) {
			free_irq(sport->port.irq, sport);
			goto error_out1;
		}
	}

	spin_lock_irqsave(&sport->port.lock, flags);
	/*
	 * Finally, clear and enable interrupts
	 */
	writel(USR1_RTSD, sport->port.membase + USR1);

	temp = readl(sport->port.membase + UCR1);
	temp |= UCR1_RRDYEN | UCR1_RTSDEN | UCR1_UARTEN;

	if (USE_IRDA(sport)) {
		temp |= UCR1_IREN;
		temp &= ~(UCR1_RTSDEN);
	}

	writel(temp, sport->port.membase + UCR1);

	temp = readl(sport->port.membase + UCR2);
	temp |= (UCR2_RXEN | UCR2_TXEN);
	if (!sport->have_rtscts)
		temp |= UCR2_IRTS;
	writel(temp, sport->port.membase + UCR2);

	if (USE_IRDA(sport)) {
		/* clear RX-FIFO */
		int i = 64;
		while ((--i > 0) &&
			(readl(sport->port.membase + URXD0) & URXD_CHARRDY)) {
			barrier();
		}
	}

	if (!is_imx1_uart(sport)) {
		temp = readl(sport->port.membase + UCR3);
		temp |= IMX21_UCR3_RXDMUXSEL;
		writel(temp, sport->port.membase + UCR3);
	}

	if (USE_IRDA(sport)) {
		temp = readl(sport->port.membase + UCR4);
		if (sport->irda_inv_rx)
			temp |= UCR4_INVR;
		else
			temp &= ~(UCR4_INVR);
		writel(temp | UCR4_DREN, sport->port.membase + UCR4);

		temp = readl(sport->port.membase + UCR3);
		if (sport->irda_inv_tx)
			temp |= UCR3_INVT;
		else
			temp &= ~(UCR3_INVT);
		writel(temp, sport->port.membase + UCR3);
	}

	/*
	 * Enable modem status interrupts
	 */
	imx_enable_ms(&sport->port);
	spin_unlock_irqrestore(&sport->port.lock, flags);

	if (USE_IRDA(sport)) {
		struct imxuart_platform_data *pdata;
		pdata = dev_get_platdata(sport->port.dev);
		sport->irda_inv_rx = pdata->irda_inv_rx;
		sport->irda_inv_tx = pdata->irda_inv_tx;
		sport->trcv_delay = pdata->transceiver_delay;
		if (pdata->irda_enable)
			pdata->irda_enable(1);
	}

	return 0;

error_out3:
	if (sport->txirq)
		free_irq(sport->txirq, sport);
error_out2:
	if (sport->rxirq)
		free_irq(sport->rxirq, sport);
error_out1:
	return retval;
}

static void imx_shutdown(struct uart_port *port)
{
	struct imx_port *sport = (struct imx_port *)port;
	unsigned long temp;
	unsigned long flags;
<<<<<<< HEAD
=======

	if (sport->dma_is_enabled) {
		/* We have to wait for the DMA to finish. */
		wait_event(sport->dma_wait,
			!sport->dma_is_rxing && !sport->dma_is_txing);
		imx_stop_rx(port);
		imx_disable_dma(sport);
		imx_uart_dma_exit(sport);
	}
>>>>>>> c3ade0e0

	spin_lock_irqsave(&sport->port.lock, flags);
	temp = readl(sport->port.membase + UCR2);
	temp &= ~(UCR2_TXEN);
	writel(temp, sport->port.membase + UCR2);
	spin_unlock_irqrestore(&sport->port.lock, flags);

	if (USE_IRDA(sport)) {
		struct imxuart_platform_data *pdata;
		pdata = dev_get_platdata(sport->port.dev);
		if (pdata->irda_enable)
			pdata->irda_enable(0);
	}

	/*
	 * Stop our timer.
	 */
	del_timer_sync(&sport->timer);

	/*
	 * Free the interrupts
	 */
	if (sport->txirq > 0) {
		if (!USE_IRDA(sport))
			free_irq(sport->rtsirq, sport);
		free_irq(sport->txirq, sport);
		free_irq(sport->rxirq, sport);
	} else
		free_irq(sport->port.irq, sport);

	/*
	 * Disable all interrupts, port and break condition.
	 */

	spin_lock_irqsave(&sport->port.lock, flags);
	temp = readl(sport->port.membase + UCR1);
	temp &= ~(UCR1_TXMPTYEN | UCR1_RRDYEN | UCR1_RTSDEN | UCR1_UARTEN);
	if (USE_IRDA(sport))
		temp &= ~(UCR1_IREN);

	writel(temp, sport->port.membase + UCR1);
	spin_unlock_irqrestore(&sport->port.lock, flags);
<<<<<<< HEAD
=======

	clk_disable_unprepare(sport->clk_per);
	clk_disable_unprepare(sport->clk_ipg);
}

static void imx_flush_buffer(struct uart_port *port)
{
	struct imx_port *sport = (struct imx_port *)port;

	if (sport->dma_is_enabled) {
		sport->tx_bytes = 0;
		dmaengine_terminate_all(sport->dma_chan_tx);
	}
>>>>>>> c3ade0e0
}

static void
imx_set_termios(struct uart_port *port, struct ktermios *termios,
		   struct ktermios *old)
{
	struct imx_port *sport = (struct imx_port *)port;
	unsigned long flags;
	unsigned int ucr2, old_ucr1, old_txrxen, baud, quot;
	unsigned int old_csize = old ? old->c_cflag & CSIZE : CS8;
	unsigned int div, ufcr;
	unsigned long num, denom;
	uint64_t tdiv64;

	/*
	 * If we don't support modem control lines, don't allow
	 * these to be set.
	 */
	if (0) {
		termios->c_cflag &= ~(HUPCL | CRTSCTS | CMSPAR);
		termios->c_cflag |= CLOCAL;
	}

	/*
	 * We only support CS7 and CS8.
	 */
	while ((termios->c_cflag & CSIZE) != CS7 &&
	       (termios->c_cflag & CSIZE) != CS8) {
		termios->c_cflag &= ~CSIZE;
		termios->c_cflag |= old_csize;
		old_csize = CS8;
	}

	if ((termios->c_cflag & CSIZE) == CS8)
		ucr2 = UCR2_WS | UCR2_SRST | UCR2_IRTS;
	else
		ucr2 = UCR2_SRST | UCR2_IRTS;

	if (termios->c_cflag & CRTSCTS) {
		if (sport->have_rtscts) {
			ucr2 &= ~UCR2_IRTS;
			ucr2 |= UCR2_CTSC;

			/* Can we enable the DMA support? */
			if (is_imx6q_uart(sport) && !uart_console(port)
				&& !sport->dma_is_inited)
				imx_uart_dma_init(sport);
		} else {
			termios->c_cflag &= ~CRTSCTS;
		}
	}

	if (termios->c_cflag & CSTOPB)
		ucr2 |= UCR2_STPB;
	if (termios->c_cflag & PARENB) {
		ucr2 |= UCR2_PREN;
		if (termios->c_cflag & PARODD)
			ucr2 |= UCR2_PROE;
	}

	del_timer_sync(&sport->timer);

	/*
	 * Ask the core to calculate the divisor for us.
	 */
	baud = uart_get_baud_rate(port, termios, old, 50, port->uartclk / 16);
	quot = uart_get_divisor(port, baud);

	spin_lock_irqsave(&sport->port.lock, flags);

	sport->port.read_status_mask = 0;
	if (termios->c_iflag & INPCK)
		sport->port.read_status_mask |= (URXD_FRMERR | URXD_PRERR);
	if (termios->c_iflag & (BRKINT | PARMRK))
		sport->port.read_status_mask |= URXD_BRK;

	/*
	 * Characters to ignore
	 */
	sport->port.ignore_status_mask = 0;
	if (termios->c_iflag & IGNPAR)
		sport->port.ignore_status_mask |= URXD_PRERR;
	if (termios->c_iflag & IGNBRK) {
		sport->port.ignore_status_mask |= URXD_BRK;
		/*
		 * If we're ignoring parity and break indicators,
		 * ignore overruns too (for real raw support).
		 */
		if (termios->c_iflag & IGNPAR)
			sport->port.ignore_status_mask |= URXD_OVRRUN;
	}

	/*
	 * Update the per-port timeout.
	 */
	uart_update_timeout(port, termios->c_cflag, baud);

	/*
	 * disable interrupts and drain transmitter
	 */
	old_ucr1 = readl(sport->port.membase + UCR1);
	writel(old_ucr1 & ~(UCR1_TXMPTYEN | UCR1_RRDYEN | UCR1_RTSDEN),
			sport->port.membase + UCR1);

	while (!(readl(sport->port.membase + USR2) & USR2_TXDC))
		barrier();

	/* then, disable everything */
	old_txrxen = readl(sport->port.membase + UCR2);
	writel(old_txrxen & ~(UCR2_TXEN | UCR2_RXEN),
			sport->port.membase + UCR2);
	old_txrxen &= (UCR2_TXEN | UCR2_RXEN);

	if (USE_IRDA(sport)) {
		/*
		 * use maximum available submodule frequency to
		 * avoid missing short pulses due to low sampling rate
		 */
		div = 1;
	} else {
		/* custom-baudrate handling */
		div = sport->port.uartclk / (baud * 16);
		if (baud == 38400 && quot != div)
			baud = sport->port.uartclk / (quot * 16);

		div = sport->port.uartclk / (baud * 16);
		if (div > 7)
			div = 7;
		if (!div)
			div = 1;
	}

	rational_best_approximation(16 * div * baud, sport->port.uartclk,
		1 << 16, 1 << 16, &num, &denom);

	tdiv64 = sport->port.uartclk;
	tdiv64 *= num;
	do_div(tdiv64, denom * 16 * div);
	tty_termios_encode_baud_rate(termios,
				(speed_t)tdiv64, (speed_t)tdiv64);

	num -= 1;
	denom -= 1;

	ufcr = readl(sport->port.membase + UFCR);
	ufcr = (ufcr & (~UFCR_RFDIV)) | UFCR_RFDIV_REG(div);
	if (sport->dte_mode)
		ufcr |= UFCR_DCEDTE;
	writel(ufcr, sport->port.membase + UFCR);

	writel(num, sport->port.membase + UBIR);
	writel(denom, sport->port.membase + UBMR);

	if (!is_imx1_uart(sport))
		writel(sport->port.uartclk / div / 1000,
				sport->port.membase + IMX21_ONEMS);

	writel(old_ucr1, sport->port.membase + UCR1);

	/* set the parity, stop bits and data size */
	writel(ucr2 | old_txrxen, sport->port.membase + UCR2);

	if (UART_ENABLE_MS(&sport->port, termios->c_cflag))
		imx_enable_ms(&sport->port);

	if (sport->dma_is_inited && !sport->dma_is_enabled)
		imx_enable_dma(sport);
	spin_unlock_irqrestore(&sport->port.lock, flags);
}

static const char *imx_type(struct uart_port *port)
{
	struct imx_port *sport = (struct imx_port *)port;

	return sport->port.type == PORT_IMX ? "IMX" : NULL;
}

/*
 * Release the memory region(s) being used by 'port'.
 */
static void imx_release_port(struct uart_port *port)
{
	struct platform_device *pdev = to_platform_device(port->dev);
	struct resource *mmres;

	mmres = platform_get_resource(pdev, IORESOURCE_MEM, 0);
	release_mem_region(mmres->start, resource_size(mmres));
}

/*
 * Request the memory region(s) being used by 'port'.
 */
static int imx_request_port(struct uart_port *port)
{
	struct platform_device *pdev = to_platform_device(port->dev);
	struct resource *mmres;
	void *ret;

	mmres = platform_get_resource(pdev, IORESOURCE_MEM, 0);
	if (!mmres)
		return -ENODEV;

	ret = request_mem_region(mmres->start, resource_size(mmres), "imx-uart");

	return  ret ? 0 : -EBUSY;
}

/*
 * Configure/autoconfigure the port.
 */
static void imx_config_port(struct uart_port *port, int flags)
{
	struct imx_port *sport = (struct imx_port *)port;

	if (flags & UART_CONFIG_TYPE &&
	    imx_request_port(&sport->port) == 0)
		sport->port.type = PORT_IMX;
}

/*
 * Verify the new serial_struct (for TIOCSSERIAL).
 * The only change we allow are to the flags and type, and
 * even then only between PORT_IMX and PORT_UNKNOWN
 */
static int
imx_verify_port(struct uart_port *port, struct serial_struct *ser)
{
	struct imx_port *sport = (struct imx_port *)port;
	int ret = 0;

	if (ser->type != PORT_UNKNOWN && ser->type != PORT_IMX)
		ret = -EINVAL;
	if (sport->port.irq != ser->irq)
		ret = -EINVAL;
	if (ser->io_type != UPIO_MEM)
		ret = -EINVAL;
	if (sport->port.uartclk / 16 != ser->baud_base)
		ret = -EINVAL;
	if (sport->port.mapbase != (unsigned long)ser->iomem_base)
		ret = -EINVAL;
	if (sport->port.iobase != ser->port)
		ret = -EINVAL;
	if (ser->hub6 != 0)
		ret = -EINVAL;
	return ret;
}

#if defined(CONFIG_CONSOLE_POLL)
static int imx_poll_get_char(struct uart_port *port)
{
	struct imx_port_ucrs old_ucr;
	unsigned int status;
	unsigned char c;

	/* save control registers */
	imx_port_ucrs_save(port, &old_ucr);

	/* disable interrupts */
	writel(UCR1_UARTEN, port->membase + UCR1);
	writel(old_ucr.ucr2 & ~(UCR2_ATEN | UCR2_RTSEN | UCR2_ESCI),
	       port->membase + UCR2);
	writel(old_ucr.ucr3 & ~(UCR3_DCD | UCR3_RI | UCR3_DTREN),
	       port->membase + UCR3);

	/* poll */
	do {
		status = readl(port->membase + USR2);
	} while (~status & USR2_RDR);

	/* read */
	c = readl(port->membase + URXD0);

	/* restore control registers */
	imx_port_ucrs_restore(port, &old_ucr);

	return c;
}

static void imx_poll_put_char(struct uart_port *port, unsigned char c)
{
	struct imx_port_ucrs old_ucr;
	unsigned int status;

	/* save control registers */
	imx_port_ucrs_save(port, &old_ucr);

	/* disable interrupts */
	writel(UCR1_UARTEN, port->membase + UCR1);
	writel(old_ucr.ucr2 & ~(UCR2_ATEN | UCR2_RTSEN | UCR2_ESCI),
	       port->membase + UCR2);
	writel(old_ucr.ucr3 & ~(UCR3_DCD | UCR3_RI | UCR3_DTREN),
	       port->membase + UCR3);

	/* drain */
	do {
		status = readl(port->membase + USR1);
	} while (~status & USR1_TRDY);

	/* write */
	writel(c, port->membase + URTX0);

	/* flush */
	do {
		status = readl(port->membase + USR2);
	} while (~status & USR2_TXDC);

	/* restore control registers */
	imx_port_ucrs_restore(port, &old_ucr);
}
#endif

static struct uart_ops imx_pops = {
	.tx_empty	= imx_tx_empty,
	.set_mctrl	= imx_set_mctrl,
	.get_mctrl	= imx_get_mctrl,
	.stop_tx	= imx_stop_tx,
	.start_tx	= imx_start_tx,
	.stop_rx	= imx_stop_rx,
	.enable_ms	= imx_enable_ms,
	.break_ctl	= imx_break_ctl,
	.startup	= imx_startup,
	.shutdown	= imx_shutdown,
	.flush_buffer	= imx_flush_buffer,
	.set_termios	= imx_set_termios,
	.type		= imx_type,
	.release_port	= imx_release_port,
	.request_port	= imx_request_port,
	.config_port	= imx_config_port,
	.verify_port	= imx_verify_port,
#if defined(CONFIG_CONSOLE_POLL)
	.poll_get_char  = imx_poll_get_char,
	.poll_put_char  = imx_poll_put_char,
#endif
};

static struct imx_port *imx_ports[UART_NR];

#ifdef CONFIG_SERIAL_IMX_CONSOLE
static void imx_console_putchar(struct uart_port *port, int ch)
{
	struct imx_port *sport = (struct imx_port *)port;

	while (readl(sport->port.membase + uts_reg(sport)) & UTS_TXFULL)
		barrier();

	writel(ch, sport->port.membase + URTX0);
}

/*
 * Interrupts are disabled on entering
 */
static void
imx_console_write(struct console *co, const char *s, unsigned int count)
{
	struct imx_port *sport = imx_ports[co->index];
<<<<<<< HEAD
	unsigned int old_ucr1, old_ucr2, ucr1;
	unsigned long flags;

	spin_lock_irqsave(&sport->port.lock, flags);
=======
	struct imx_port_ucrs old_ucr;
	unsigned int ucr1;
	unsigned long flags = 0;
	int locked = 1;
	int retval;

	retval = clk_enable(sport->clk_per);
	if (retval)
		return;
	retval = clk_enable(sport->clk_ipg);
	if (retval) {
		clk_disable(sport->clk_per);
		return;
	}

	if (sport->port.sysrq)
		locked = 0;
	else if (oops_in_progress)
		locked = spin_trylock_irqsave(&sport->port.lock, flags);
	else
		spin_lock_irqsave(&sport->port.lock, flags);
>>>>>>> c3ade0e0

	/*
	 *	First, save UCR1/2/3 and then disable interrupts
	 */
	imx_port_ucrs_save(&sport->port, &old_ucr);
	ucr1 = old_ucr.ucr1;

	if (is_imx1_uart(sport))
		ucr1 |= IMX1_UCR1_UARTCLKEN;
	ucr1 |= UCR1_UARTEN;
	ucr1 &= ~(UCR1_TXMPTYEN | UCR1_RRDYEN | UCR1_RTSDEN);

	writel(ucr1, sport->port.membase + UCR1);

	writel(old_ucr.ucr2 | UCR2_TXEN, sport->port.membase + UCR2);

	uart_console_write(&sport->port, s, count, imx_console_putchar);

	/*
	 *	Finally, wait for transmitter to become empty
	 *	and restore UCR1/2/3
	 */
	while (!(readl(sport->port.membase + USR2) & USR2_TXDC));

<<<<<<< HEAD
	writel(old_ucr1, sport->port.membase + UCR1);
	writel(old_ucr2, sport->port.membase + UCR2);

	spin_unlock_irqrestore(&sport->port.lock, flags);
=======
	imx_port_ucrs_restore(&sport->port, &old_ucr);

	if (locked)
		spin_unlock_irqrestore(&sport->port.lock, flags);

	clk_disable(sport->clk_ipg);
	clk_disable(sport->clk_per);
>>>>>>> c3ade0e0
}

/*
 * If the port was already initialised (eg, by a boot loader),
 * try to determine the current setup.
 */
static void __init
imx_console_get_options(struct imx_port *sport, int *baud,
			   int *parity, int *bits)
{

	if (readl(sport->port.membase + UCR1) & UCR1_UARTEN) {
		/* ok, the port was enabled */
		unsigned int ucr2, ubir, ubmr, uartclk;
		unsigned int baud_raw;
		unsigned int ucfr_rfdiv;

		ucr2 = readl(sport->port.membase + UCR2);

		*parity = 'n';
		if (ucr2 & UCR2_PREN) {
			if (ucr2 & UCR2_PROE)
				*parity = 'o';
			else
				*parity = 'e';
		}

		if (ucr2 & UCR2_WS)
			*bits = 8;
		else
			*bits = 7;

		ubir = readl(sport->port.membase + UBIR) & 0xffff;
		ubmr = readl(sport->port.membase + UBMR) & 0xffff;

		ucfr_rfdiv = (readl(sport->port.membase + UFCR) & UFCR_RFDIV) >> 7;
		if (ucfr_rfdiv == 6)
			ucfr_rfdiv = 7;
		else
			ucfr_rfdiv = 6 - ucfr_rfdiv;

		uartclk = clk_get_rate(sport->clk_per);
		uartclk /= ucfr_rfdiv;

		{	/*
			 * The next code provides exact computation of
			 *   baud_raw = round(((uartclk/16) * (ubir + 1)) / (ubmr + 1))
			 * without need of float support or long long division,
			 * which would be required to prevent 32bit arithmetic overflow
			 */
			unsigned int mul = ubir + 1;
			unsigned int div = 16 * (ubmr + 1);
			unsigned int rem = uartclk % div;

			baud_raw = (uartclk / div) * mul;
			baud_raw += (rem * mul + div / 2) / div;
			*baud = (baud_raw + 50) / 100 * 100;
		}

		if (*baud != baud_raw)
			pr_info("Console IMX rounded baud rate from %d to %d\n",
				baud_raw, *baud);
	}
}

static int __init
imx_console_setup(struct console *co, char *options)
{
	struct imx_port *sport;
	int baud = 9600;
	int bits = 8;
	int parity = 'n';
	int flow = 'n';
	int retval;

	/*
	 * Check whether an invalid uart number has been specified, and
	 * if so, search for the first available port that does have
	 * console support.
	 */
	if (co->index == -1 || co->index >= ARRAY_SIZE(imx_ports))
		co->index = 0;
	sport = imx_ports[co->index];
	if (sport == NULL)
		return -ENODEV;

	/* For setting the registers, we only need to enable the ipg clock. */
	retval = clk_prepare_enable(sport->clk_ipg);
	if (retval)
		goto error_console;

	if (options)
		uart_parse_options(options, &baud, &parity, &bits, &flow);
	else
		imx_console_get_options(sport, &baud, &parity, &bits);

	imx_setup_ufcr(sport, 0);

	retval = uart_set_options(&sport->port, co, baud, parity, bits, flow);

	clk_disable(sport->clk_ipg);
	if (retval) {
		clk_unprepare(sport->clk_ipg);
		goto error_console;
	}

	retval = clk_prepare(sport->clk_per);
	if (retval)
		clk_disable_unprepare(sport->clk_ipg);

error_console:
	return retval;
}

static struct uart_driver imx_reg;
static struct console imx_console = {
	.name		= DEV_NAME,
	.write		= imx_console_write,
	.device		= uart_console_device,
	.setup		= imx_console_setup,
	.flags		= CON_PRINTBUFFER,
	.index		= -1,
	.data		= &imx_reg,
};

#define IMX_CONSOLE	&imx_console
#else
#define IMX_CONSOLE	NULL
#endif

static struct uart_driver imx_reg = {
	.owner          = THIS_MODULE,
	.driver_name    = DRIVER_NAME,
	.dev_name       = DEV_NAME,
	.major          = SERIAL_IMX_MAJOR,
	.minor          = MINOR_START,
	.nr             = ARRAY_SIZE(imx_ports),
	.cons           = IMX_CONSOLE,
};

static int serial_imx_suspend(struct platform_device *dev, pm_message_t state)
{
	struct imx_port *sport = platform_get_drvdata(dev);
	unsigned int val;

	/* enable wakeup from i.MX UART */
	val = readl(sport->port.membase + UCR3);
	val |= UCR3_AWAKEN;
	writel(val, sport->port.membase + UCR3);

	uart_suspend_port(&imx_reg, &sport->port);

	return 0;
}

static int serial_imx_resume(struct platform_device *dev)
{
	struct imx_port *sport = platform_get_drvdata(dev);
	unsigned int val;

	/* disable wakeup from i.MX UART */
	val = readl(sport->port.membase + UCR3);
	val &= ~UCR3_AWAKEN;
	writel(val, sport->port.membase + UCR3);

	uart_resume_port(&imx_reg, &sport->port);

	return 0;
}

#ifdef CONFIG_OF
/*
 * This function returns 1 iff pdev isn't a device instatiated by dt, 0 iff it
 * could successfully get all information from dt or a negative errno.
 */
static int serial_imx_probe_dt(struct imx_port *sport,
		struct platform_device *pdev)
{
	struct device_node *np = pdev->dev.of_node;
	const struct of_device_id *of_id =
			of_match_device(imx_uart_dt_ids, &pdev->dev);
	int ret;

	if (!np)
		/* no device tree device */
		return 1;

	ret = of_alias_get_id(np, "serial");
	if (ret < 0) {
		dev_err(&pdev->dev, "failed to get alias id, errno %d\n", ret);
		return ret;
	}
	sport->port.line = ret;

	if (of_get_property(np, "fsl,uart-has-rtscts", NULL))
		sport->have_rtscts = 1;

	if (of_get_property(np, "fsl,irda-mode", NULL))
		sport->use_irda = 1;

	if (of_get_property(np, "fsl,dte-mode", NULL))
		sport->dte_mode = 1;

	sport->devdata = of_id->data;

	return 0;
}
#else
static inline int serial_imx_probe_dt(struct imx_port *sport,
		struct platform_device *pdev)
{
	return 1;
}
#endif

static void serial_imx_probe_pdata(struct imx_port *sport,
		struct platform_device *pdev)
{
	struct imxuart_platform_data *pdata = dev_get_platdata(&pdev->dev);

	sport->port.line = pdev->id;
	sport->devdata = (struct imx_uart_data	*) pdev->id_entry->driver_data;

	if (!pdata)
		return;

	if (pdata->flags & IMXUART_HAVE_RTSCTS)
		sport->have_rtscts = 1;

	if (pdata->flags & IMXUART_IRDA)
		sport->use_irda = 1;
}

static int serial_imx_probe(struct platform_device *pdev)
{
	struct imx_port *sport;
	struct imxuart_platform_data *pdata;
	void __iomem *base;
	int ret = 0;
	struct resource *res;

	sport = devm_kzalloc(&pdev->dev, sizeof(*sport), GFP_KERNEL);
	if (!sport)
		return -ENOMEM;

	ret = serial_imx_probe_dt(sport, pdev);
	if (ret > 0)
		serial_imx_probe_pdata(sport, pdev);
	else if (ret < 0)
		return ret;

	res = platform_get_resource(pdev, IORESOURCE_MEM, 0);
	if (!res)
		return -ENODEV;

	base = devm_ioremap(&pdev->dev, res->start, PAGE_SIZE);
	if (!base)
		return -ENOMEM;

	sport->port.dev = &pdev->dev;
	sport->port.mapbase = res->start;
	sport->port.membase = base;
	sport->port.type = PORT_IMX,
	sport->port.iotype = UPIO_MEM;
	sport->port.irq = platform_get_irq(pdev, 0);
	sport->rxirq = platform_get_irq(pdev, 0);
	sport->txirq = platform_get_irq(pdev, 1);
	sport->rtsirq = platform_get_irq(pdev, 2);
	sport->port.fifosize = 32;
	sport->port.ops = &imx_pops;
	sport->port.flags = UPF_BOOT_AUTOCONF;
	init_timer(&sport->timer);
	sport->timer.function = imx_timeout;
	sport->timer.data     = (unsigned long)sport;

	sport->clk_ipg = devm_clk_get(&pdev->dev, "ipg");
	if (IS_ERR(sport->clk_ipg)) {
		ret = PTR_ERR(sport->clk_ipg);
		dev_err(&pdev->dev, "failed to get ipg clk: %d\n", ret);
		return ret;
	}

	sport->clk_per = devm_clk_get(&pdev->dev, "per");
	if (IS_ERR(sport->clk_per)) {
		ret = PTR_ERR(sport->clk_per);
		dev_err(&pdev->dev, "failed to get per clk: %d\n", ret);
		return ret;
	}

	sport->port.uartclk = clk_get_rate(sport->clk_per);

	imx_ports[sport->port.line] = sport;

	pdata = dev_get_platdata(&pdev->dev);
	if (pdata && pdata->init) {
		ret = pdata->init(pdev);
		if (ret)
			return ret;
	}

	ret = uart_add_one_port(&imx_reg, &sport->port);
	if (ret)
		goto deinit;
	platform_set_drvdata(pdev, sport);

	return 0;
deinit:
	if (pdata && pdata->exit)
		pdata->exit(pdev);
	return ret;
}

static int serial_imx_remove(struct platform_device *pdev)
{
	struct imxuart_platform_data *pdata;
	struct imx_port *sport = platform_get_drvdata(pdev);

	pdata = dev_get_platdata(&pdev->dev);

	uart_remove_one_port(&imx_reg, &sport->port);

	if (pdata && pdata->exit)
		pdata->exit(pdev);

	return 0;
}

static struct platform_driver serial_imx_driver = {
	.probe		= serial_imx_probe,
	.remove		= serial_imx_remove,

	.suspend	= serial_imx_suspend,
	.resume		= serial_imx_resume,
	.id_table	= imx_uart_devtype,
	.driver		= {
		.name	= "imx-uart",
		.owner	= THIS_MODULE,
		.of_match_table = imx_uart_dt_ids,
	},
};

static int __init imx_serial_init(void)
{
	int ret;

	pr_info("Serial: IMX driver\n");

	ret = uart_register_driver(&imx_reg);
	if (ret)
		return ret;

	ret = platform_driver_register(&serial_imx_driver);
	if (ret != 0)
		uart_unregister_driver(&imx_reg);

	return ret;
}

static void __exit imx_serial_exit(void)
{
	platform_driver_unregister(&serial_imx_driver);
	uart_unregister_driver(&imx_reg);
}

module_init(imx_serial_init);
module_exit(imx_serial_exit);

MODULE_AUTHOR("Sascha Hauer");
MODULE_DESCRIPTION("IMX generic serial port driver");
MODULE_LICENSE("GPL");
MODULE_ALIAS("platform:imx-uart");<|MERGE_RESOLUTION|>--- conflicted
+++ resolved
@@ -74,99 +74,6 @@
 #define IMX21_UTS 0xb4 /* UART Test Register on all other i.mx*/
 
 /* UART Control Register Bit Fields.*/
-<<<<<<< HEAD
-#define  URXD_CHARRDY    (1<<15)
-#define  URXD_ERR        (1<<14)
-#define  URXD_OVRRUN     (1<<13)
-#define  URXD_FRMERR     (1<<12)
-#define  URXD_BRK        (1<<11)
-#define  URXD_PRERR      (1<<10)
-#define  UCR1_ADEN       (1<<15) /* Auto detect interrupt */
-#define  UCR1_ADBR       (1<<14) /* Auto detect baud rate */
-#define  UCR1_TRDYEN     (1<<13) /* Transmitter ready interrupt enable */
-#define  UCR1_IDEN       (1<<12) /* Idle condition interrupt */
-#define  UCR1_RRDYEN     (1<<9)	 /* Recv ready interrupt enable */
-#define  UCR1_RDMAEN     (1<<8)	 /* Recv ready DMA enable */
-#define  UCR1_IREN       (1<<7)	 /* Infrared interface enable */
-#define  UCR1_TXMPTYEN   (1<<6)	 /* Transimitter empty interrupt enable */
-#define  UCR1_RTSDEN     (1<<5)	 /* RTS delta interrupt enable */
-#define  UCR1_SNDBRK     (1<<4)	 /* Send break */
-#define  UCR1_TDMAEN     (1<<3)	 /* Transmitter ready DMA enable */
-#define  IMX1_UCR1_UARTCLKEN  (1<<2)  /* UART clock enabled, i.mx1 only */
-#define  UCR1_DOZE       (1<<1)	 /* Doze */
-#define  UCR1_UARTEN     (1<<0)	 /* UART enabled */
-#define  UCR2_ESCI     	 (1<<15) /* Escape seq interrupt enable */
-#define  UCR2_IRTS  	 (1<<14) /* Ignore RTS pin */
-#define  UCR2_CTSC  	 (1<<13) /* CTS pin control */
-#define  UCR2_CTS        (1<<12) /* Clear to send */
-#define  UCR2_ESCEN      (1<<11) /* Escape enable */
-#define  UCR2_PREN       (1<<8)  /* Parity enable */
-#define  UCR2_PROE       (1<<7)  /* Parity odd/even */
-#define  UCR2_STPB       (1<<6)	 /* Stop */
-#define  UCR2_WS         (1<<5)	 /* Word size */
-#define  UCR2_RTSEN      (1<<4)	 /* Request to send interrupt enable */
-#define  UCR2_TXEN       (1<<2)	 /* Transmitter enabled */
-#define  UCR2_RXEN       (1<<1)	 /* Receiver enabled */
-#define  UCR2_SRST 	 (1<<0)	 /* SW reset */
-#define  UCR3_DTREN 	 (1<<13) /* DTR interrupt enable */
-#define  UCR3_PARERREN   (1<<12) /* Parity enable */
-#define  UCR3_FRAERREN   (1<<11) /* Frame error interrupt enable */
-#define  UCR3_DSR        (1<<10) /* Data set ready */
-#define  UCR3_DCD        (1<<9)  /* Data carrier detect */
-#define  UCR3_RI         (1<<8)  /* Ring indicator */
-#define  UCR3_TIMEOUTEN  (1<<7)  /* Timeout interrupt enable */
-#define  UCR3_RXDSEN	 (1<<6)  /* Receive status interrupt enable */
-#define  UCR3_AIRINTEN   (1<<5)  /* Async IR wake interrupt enable */
-#define  UCR3_AWAKEN	 (1<<4)  /* Async wake interrupt enable */
-#define  IMX21_UCR3_RXDMUXSEL	 (1<<2)  /* RXD Muxed Input Select */
-#define  UCR3_INVT  	 (1<<1)  /* Inverted Infrared transmission */
-#define  UCR3_BPEN  	 (1<<0)  /* Preset registers enable */
-#define  UCR4_CTSTL_SHF  10      /* CTS trigger level shift */
-#define  UCR4_CTSTL_MASK 0x3F    /* CTS trigger is 6 bits wide */
-#define  UCR4_INVR  	 (1<<9)  /* Inverted infrared reception */
-#define  UCR4_ENIRI 	 (1<<8)  /* Serial infrared interrupt enable */
-#define  UCR4_WKEN  	 (1<<7)  /* Wake interrupt enable */
-#define  UCR4_REF16 	 (1<<6)  /* Ref freq 16 MHz */
-#define  UCR4_IRSC  	 (1<<5)  /* IR special case */
-#define  UCR4_TCEN  	 (1<<3)  /* Transmit complete interrupt enable */
-#define  UCR4_BKEN  	 (1<<2)  /* Break condition interrupt enable */
-#define  UCR4_OREN  	 (1<<1)  /* Receiver overrun interrupt enable */
-#define  UCR4_DREN  	 (1<<0)  /* Recv data ready interrupt enable */
-#define  UFCR_RXTL_SHF   0       /* Receiver trigger level shift */
-#define  UFCR_DCEDTE	 (1<<6)  /* DCE/DTE mode select */
-#define  UFCR_RFDIV      (7<<7)  /* Reference freq divider mask */
-#define  UFCR_RFDIV_REG(x)	(((x) < 7 ? 6 - (x) : 6) << 7)
-#define  UFCR_TXTL_SHF   10      /* Transmitter trigger level shift */
-#define  USR1_PARITYERR  (1<<15) /* Parity error interrupt flag */
-#define  USR1_RTSS  	 (1<<14) /* RTS pin status */
-#define  USR1_TRDY  	 (1<<13) /* Transmitter ready interrupt/dma flag */
-#define  USR1_RTSD  	 (1<<12) /* RTS delta */
-#define  USR1_ESCF  	 (1<<11) /* Escape seq interrupt flag */
-#define  USR1_FRAMERR    (1<<10) /* Frame error interrupt flag */
-#define  USR1_RRDY       (1<<9)	 /* Receiver ready interrupt/dma flag */
-#define  USR1_TIMEOUT    (1<<7)	 /* Receive timeout interrupt status */
-#define  USR1_RXDS  	 (1<<6)	 /* Receiver idle interrupt flag */
-#define  USR1_AIRINT	 (1<<5)	 /* Async IR wake interrupt flag */
-#define  USR1_AWAKE 	 (1<<4)	 /* Aysnc wake interrupt flag */
-#define  USR2_ADET  	 (1<<15) /* Auto baud rate detect complete */
-#define  USR2_TXFE  	 (1<<14) /* Transmit buffer FIFO empty */
-#define  USR2_DTRF  	 (1<<13) /* DTR edge interrupt flag */
-#define  USR2_IDLE  	 (1<<12) /* Idle condition */
-#define  USR2_IRINT 	 (1<<8)	 /* Serial infrared interrupt flag */
-#define  USR2_WAKE  	 (1<<7)	 /* Wake */
-#define  USR2_RTSF  	 (1<<4)	 /* RTS edge interrupt flag */
-#define  USR2_TXDC  	 (1<<3)	 /* Transmitter complete */
-#define  USR2_BRCD  	 (1<<2)	 /* Break condition */
-#define  USR2_ORE        (1<<1)	 /* Overrun error */
-#define  USR2_RDR        (1<<0)	 /* Recv data ready */
-#define  UTS_FRCPERR	 (1<<13) /* Force parity error */
-#define  UTS_LOOP        (1<<12) /* Loop tx and rx */
-#define  UTS_TXEMPTY	 (1<<6)	 /* TxFIFO empty */
-#define  UTS_RXEMPTY	 (1<<5)	 /* RxFIFO empty */
-#define  UTS_TXFULL 	 (1<<4)	 /* TxFIFO full */
-#define  UTS_RXFULL 	 (1<<3)	 /* RxFIFO full */
-#define  UTS_SOFTRST	 (1<<0)	 /* Software reset */
-=======
 #define URXD_CHARRDY	(1<<15)
 #define URXD_ERR	(1<<14)
 #define URXD_OVRRUN	(1<<13)
@@ -262,7 +169,6 @@
 #define UTS_TXFULL	 (1<<4)	 /* TxFIFO full */
 #define UTS_RXFULL	 (1<<3)	 /* RxFIFO full */
 #define UTS_SOFTRST	 (1<<0)	 /* Software reset */
->>>>>>> c3ade0e0
 
 /* We've been assigned a range on the "Low-density serial ports" major */
 #define SERIAL_IMX_MAJOR	207
@@ -951,13 +857,6 @@
 static int imx_setup_ufcr(struct imx_port *sport, unsigned int mode)
 {
 	unsigned int val;
-<<<<<<< HEAD
-
-	/* set receiver / transmitter trigger level */
-	val = readl(sport->port.membase + UFCR) & (UFCR_RFDIV | UFCR_DCEDTE);
-	val |= TXTL << UFCR_TXTL_SHF | RXTL;
-	writel(val, sport->port.membase + UFCR);
-=======
 
 	/* set receiver / transmitter trigger level */
 	val = readl(sport->port.membase + UFCR) & (UFCR_RFDIV | UFCR_DCEDTE);
@@ -1045,7 +944,6 @@
 	dev_dbg(dev, "RX: prepare for the DMA.\n");
 	dmaengine_submit(desc);
 	dma_async_issue_pending(chan);
->>>>>>> c3ade0e0
 	return 0;
 }
 
@@ -1330,8 +1228,6 @@
 	struct imx_port *sport = (struct imx_port *)port;
 	unsigned long temp;
 	unsigned long flags;
-<<<<<<< HEAD
-=======
 
 	if (sport->dma_is_enabled) {
 		/* We have to wait for the DMA to finish. */
@@ -1341,7 +1237,6 @@
 		imx_disable_dma(sport);
 		imx_uart_dma_exit(sport);
 	}
->>>>>>> c3ade0e0
 
 	spin_lock_irqsave(&sport->port.lock, flags);
 	temp = readl(sport->port.membase + UCR2);
@@ -1384,8 +1279,6 @@
 
 	writel(temp, sport->port.membase + UCR1);
 	spin_unlock_irqrestore(&sport->port.lock, flags);
-<<<<<<< HEAD
-=======
 
 	clk_disable_unprepare(sport->clk_per);
 	clk_disable_unprepare(sport->clk_ipg);
@@ -1399,7 +1292,6 @@
 		sport->tx_bytes = 0;
 		dmaengine_terminate_all(sport->dma_chan_tx);
 	}
->>>>>>> c3ade0e0
 }
 
 static void
@@ -1755,12 +1647,6 @@
 imx_console_write(struct console *co, const char *s, unsigned int count)
 {
 	struct imx_port *sport = imx_ports[co->index];
-<<<<<<< HEAD
-	unsigned int old_ucr1, old_ucr2, ucr1;
-	unsigned long flags;
-
-	spin_lock_irqsave(&sport->port.lock, flags);
-=======
 	struct imx_port_ucrs old_ucr;
 	unsigned int ucr1;
 	unsigned long flags = 0;
@@ -1782,7 +1668,6 @@
 		locked = spin_trylock_irqsave(&sport->port.lock, flags);
 	else
 		spin_lock_irqsave(&sport->port.lock, flags);
->>>>>>> c3ade0e0
 
 	/*
 	 *	First, save UCR1/2/3 and then disable interrupts
@@ -1807,12 +1692,6 @@
 	 */
 	while (!(readl(sport->port.membase + USR2) & USR2_TXDC));
 
-<<<<<<< HEAD
-	writel(old_ucr1, sport->port.membase + UCR1);
-	writel(old_ucr2, sport->port.membase + UCR2);
-
-	spin_unlock_irqrestore(&sport->port.lock, flags);
-=======
 	imx_port_ucrs_restore(&sport->port, &old_ucr);
 
 	if (locked)
@@ -1820,7 +1699,6 @@
 
 	clk_disable(sport->clk_ipg);
 	clk_disable(sport->clk_per);
->>>>>>> c3ade0e0
 }
 
 /*
