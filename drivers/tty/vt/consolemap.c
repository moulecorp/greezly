--- conflicted
+++ resolved
@@ -536,11 +536,8 @@
 	int err = 0, err1, i;
 	struct uni_pagedir *p, *q;
 
-<<<<<<< HEAD
-=======
 	console_lock();
 
->>>>>>> c3ade0e0
 	/* Save original vc_unipagdir_loc in case we allocate a new one */
 	p = (struct uni_pagedir *)*vc->vc_uni_pagedir_loc;
 	if (p->readonly) {
@@ -592,12 +589,8 @@
 						*vc->vc_uni_pagedir_loc = (unsigned long)p;
 						con_release_unimap(q);
 						kfree(q);
-<<<<<<< HEAD
-						return err1;
-=======
 						console_unlock();
 						return err1; 
->>>>>>> c3ade0e0
 					}
 				}
 			} else {
@@ -631,12 +624,8 @@
 	/*
 	 * Merge with fontmaps of any other virtual consoles.
 	 */
-<<<<<<< HEAD
-	if (con_unify_unimap(vc, p))
-=======
 	if (con_unify_unimap(vc, p)) {
 		console_unlock();
->>>>>>> c3ade0e0
 		return err;
 	}
 
