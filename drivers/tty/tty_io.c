/*
 *  Copyright (C) 1991, 1992  Linus Torvalds
 */

/*
 * 'tty_io.c' gives an orthogonal feeling to tty's, be they consoles
 * or rs-channels. It also implements echoing, cooked mode etc.
 *
 * Kill-line thanks to John T Kohl, who also corrected VMIN = VTIME = 0.
 *
 * Modified by Theodore Ts'o, 9/14/92, to dynamically allocate the
 * tty_struct and tty_queue structures.  Previously there was an array
 * of 256 tty_struct's which was statically allocated, and the
 * tty_queue structures were allocated at boot time.  Both are now
 * dynamically allocated only when the tty is open.
 *
 * Also restructured routines so that there is more of a separation
 * between the high-level tty routines (tty_io.c and tty_ioctl.c) and
 * the low-level tty routines (serial.c, pty.c, console.c).  This
 * makes for cleaner and more compact code.  -TYT, 9/17/92
 *
 * Modified by Fred N. van Kempen, 01/29/93, to add line disciplines
 * which can be dynamically activated and de-activated by the line
 * discipline handling modules (like SLIP).
 *
 * NOTE: pay no attention to the line discipline code (yet); its
 * interface is still subject to change in this version...
 * -- TYT, 1/31/92
 *
 * Added functionality to the OPOST tty handling.  No delays, but all
 * other bits should be there.
 *	-- Nick Holloway <alfie@dcs.warwick.ac.uk>, 27th May 1993.
 *
 * Rewrote canonical mode and added more termios flags.
 * 	-- julian@uhunix.uhcc.hawaii.edu (J. Cowley), 13Jan94
 *
 * Reorganized FASYNC support so mouse code can share it.
 *	-- ctm@ardi.com, 9Sep95
 *
 * New TIOCLINUX variants added.
 *	-- mj@k332.feld.cvut.cz, 19-Nov-95
 *
 * Restrict vt switching via ioctl()
 *      -- grif@cs.ucr.edu, 5-Dec-95
 *
 * Move console and virtual terminal code to more appropriate files,
 * implement CONFIG_VT and generalize console device interface.
 *	-- Marko Kohtala <Marko.Kohtala@hut.fi>, March 97
 *
 * Rewrote tty_init_dev and tty_release_dev to eliminate races.
 *	-- Bill Hawes <whawes@star.net>, June 97
 *
 * Added devfs support.
 *      -- C. Scott Ananian <cananian@alumni.princeton.edu>, 13-Jan-1998
 *
 * Added support for a Unix98-style ptmx device.
 *      -- C. Scott Ananian <cananian@alumni.princeton.edu>, 14-Jan-1998
 *
 * Reduced memory usage for older ARM systems
 *      -- Russell King <rmk@arm.linux.org.uk>
 *
 * Move do_SAK() into process context.  Less stack use in devfs functions.
 * alloc_tty_struct() always uses kmalloc()
 *			 -- Andrew Morton <andrewm@uow.edu.eu> 17Mar01
 */

#include <linux/types.h>
#include <linux/major.h>
#include <linux/errno.h>
#include <linux/signal.h>
#include <linux/fcntl.h>
#include <linux/sched.h>
#include <linux/interrupt.h>
#include <linux/tty.h>
#include <linux/tty_driver.h>
#include <linux/tty_flip.h>
#include <linux/devpts_fs.h>
#include <linux/file.h>
#include <linux/fdtable.h>
#include <linux/console.h>
#include <linux/timer.h>
#include <linux/ctype.h>
#include <linux/kd.h>
#include <linux/mm.h>
#include <linux/string.h>
#include <linux/slab.h>
#include <linux/poll.h>
#include <linux/proc_fs.h>
#include <linux/init.h>
#include <linux/module.h>
#include <linux/device.h>
#include <linux/wait.h>
#include <linux/bitops.h>
#include <linux/delay.h>
#include <linux/seq_file.h>
#include <linux/serial.h>
#include <linux/ratelimit.h>

#include <linux/uaccess.h>

#include <linux/kbd_kern.h>
#include <linux/vt_kern.h>
#include <linux/selection.h>

#include <linux/kmod.h>
#include <linux/nsproxy.h>

#undef TTY_DEBUG_HANGUP

#define TTY_PARANOIA_CHECK 1
#define CHECK_TTY_COUNT 1

struct ktermios tty_std_termios = {	/* for the benefit of tty drivers  */
	.c_iflag = ICRNL | IXON,
	.c_oflag = OPOST | ONLCR,
	.c_cflag = B38400 | CS8 | CREAD | HUPCL,
	.c_lflag = ISIG | ICANON | ECHO | ECHOE | ECHOK |
		   ECHOCTL | ECHOKE | IEXTEN,
	.c_cc = INIT_C_CC,
	.c_ispeed = 38400,
	.c_ospeed = 38400
};

EXPORT_SYMBOL(tty_std_termios);

/* This list gets poked at by procfs and various bits of boot up code. This
   could do with some rationalisation such as pulling the tty proc function
   into this file */

LIST_HEAD(tty_drivers);			/* linked list of tty drivers */

/* Mutex to protect creating and releasing a tty. This is shared with
   vt.c for deeply disgusting hack reasons */
DEFINE_MUTEX(tty_mutex);
EXPORT_SYMBOL(tty_mutex);

/* Spinlock to protect the tty->tty_files list */
DEFINE_SPINLOCK(tty_files_lock);

static ssize_t tty_read(struct file *, char __user *, size_t, loff_t *);
static ssize_t tty_write(struct file *, const char __user *, size_t, loff_t *);
ssize_t redirected_tty_write(struct file *, const char __user *,
							size_t, loff_t *);
static unsigned int tty_poll(struct file *, poll_table *);
static int tty_open(struct inode *, struct file *);
long tty_ioctl(struct file *file, unsigned int cmd, unsigned long arg);
#ifdef CONFIG_COMPAT
static long tty_compat_ioctl(struct file *file, unsigned int cmd,
				unsigned long arg);
#else
#define tty_compat_ioctl NULL
#endif
static int __tty_fasync(int fd, struct file *filp, int on);
static int tty_fasync(int fd, struct file *filp, int on);
static void release_tty(struct tty_struct *tty, int idx);
static void __proc_set_tty(struct task_struct *tsk, struct tty_struct *tty);
static void proc_set_tty(struct task_struct *tsk, struct tty_struct *tty);

/**
 *	alloc_tty_struct	-	allocate a tty object
 *
 *	Return a new empty tty structure. The data fields have not
 *	been initialized in any way but has been zeroed
 *
 *	Locking: none
 */

struct tty_struct *alloc_tty_struct(void)
{
	return kzalloc(sizeof(struct tty_struct), GFP_KERNEL);
}

/**
 *	free_tty_struct		-	free a disused tty
 *	@tty: tty struct to free
 *
 *	Free the write buffers, tty queue and tty memory itself.
 *
 *	Locking: none. Must be called after tty is definitely unused
 */

void free_tty_struct(struct tty_struct *tty)
{
	if (!tty)
		return;
	if (tty->dev)
		put_device(tty->dev);
	kfree(tty->write_buf);
	tty->magic = 0xDEADDEAD;
	kfree(tty);
}

static inline struct tty_struct *file_tty(struct file *file)
{
	return ((struct tty_file_private *)file->private_data)->tty;
}

int tty_alloc_file(struct file *file)
{
	struct tty_file_private *priv;

	priv = kmalloc(sizeof(*priv), GFP_KERNEL);
	if (!priv)
		return -ENOMEM;

	file->private_data = priv;

	return 0;
}

/* Associate a new file with the tty structure */
void tty_add_file(struct tty_struct *tty, struct file *file)
{
	struct tty_file_private *priv = file->private_data;

	priv->tty = tty;
	priv->file = file;

	spin_lock(&tty_files_lock);
	list_add(&priv->list, &tty->tty_files);
	spin_unlock(&tty_files_lock);
}

/**
 * tty_free_file - free file->private_data
 *
 * This shall be used only for fail path handling when tty_add_file was not
 * called yet.
 */
void tty_free_file(struct file *file)
{
	struct tty_file_private *priv = file->private_data;

	file->private_data = NULL;
	kfree(priv);
}

/* Delete file from its tty */
static void tty_del_file(struct file *file)
{
	struct tty_file_private *priv = file->private_data;

	spin_lock(&tty_files_lock);
	list_del(&priv->list);
	spin_unlock(&tty_files_lock);
	tty_free_file(file);
}


#define TTY_NUMBER(tty) ((tty)->index + (tty)->driver->name_base)

/**
 *	tty_name	-	return tty naming
 *	@tty: tty structure
 *	@buf: buffer for output
 *
 *	Convert a tty structure into a name. The name reflects the kernel
 *	naming policy and if udev is in use may not reflect user space
 *
 *	Locking: none
 */

char *tty_name(struct tty_struct *tty, char *buf)
{
	if (!tty) /* Hmm.  NULL pointer.  That's fun. */
		strcpy(buf, "NULL tty");
	else
		strcpy(buf, tty->name);
	return buf;
}

EXPORT_SYMBOL(tty_name);

int tty_paranoia_check(struct tty_struct *tty, struct inode *inode,
			      const char *routine)
{
#ifdef TTY_PARANOIA_CHECK
	if (!tty) {
		printk(KERN_WARNING
			"null TTY for (%d:%d) in %s\n",
			imajor(inode), iminor(inode), routine);
		return 1;
	}
	if (tty->magic != TTY_MAGIC) {
		printk(KERN_WARNING
			"bad magic number for tty struct (%d:%d) in %s\n",
			imajor(inode), iminor(inode), routine);
		return 1;
	}
#endif
	return 0;
}

static int check_tty_count(struct tty_struct *tty, const char *routine)
{
#ifdef CHECK_TTY_COUNT
	struct list_head *p;
	int count = 0;

	spin_lock(&tty_files_lock);
	list_for_each(p, &tty->tty_files) {
		count++;
	}
	spin_unlock(&tty_files_lock);
	if (tty->driver->type == TTY_DRIVER_TYPE_PTY &&
	    tty->driver->subtype == PTY_TYPE_SLAVE &&
	    tty->link && tty->link->count)
		count++;
	if (tty->count != count) {
		printk(KERN_WARNING "Warning: dev (%s) tty->count(%d) "
				    "!= #fd's(%d) in %s\n",
		       tty->name, tty->count, count, routine);
		return count;
	}
#endif
	return 0;
}

/**
 *	get_tty_driver		-	find device of a tty
 *	@dev_t: device identifier
 *	@index: returns the index of the tty
 *
 *	This routine returns a tty driver structure, given a device number
 *	and also passes back the index number.
 *
 *	Locking: caller must hold tty_mutex
 */

static struct tty_driver *get_tty_driver(dev_t device, int *index)
{
	struct tty_driver *p;

	list_for_each_entry(p, &tty_drivers, tty_drivers) {
		dev_t base = MKDEV(p->major, p->minor_start);
		if (device < base || device >= base + p->num)
			continue;
		*index = device - base;
		return tty_driver_kref_get(p);
	}
	return NULL;
}

#ifdef CONFIG_CONSOLE_POLL

/**
 *	tty_find_polling_driver	-	find device of a polled tty
 *	@name: name string to match
 *	@line: pointer to resulting tty line nr
 *
 *	This routine returns a tty driver structure, given a name
 *	and the condition that the tty driver is capable of polled
 *	operation.
 */
struct tty_driver *tty_find_polling_driver(char *name, int *line)
{
	struct tty_driver *p, *res = NULL;
	int tty_line = 0;
	int len;
	char *str, *stp;

	for (str = name; *str; str++)
		if ((*str >= '0' && *str <= '9') || *str == ',')
			break;
	if (!*str)
		return NULL;

	len = str - name;
	tty_line = simple_strtoul(str, &str, 10);

	mutex_lock(&tty_mutex);
	/* Search through the tty devices to look for a match */
	list_for_each_entry(p, &tty_drivers, tty_drivers) {
		if (strncmp(name, p->name, len) != 0)
			continue;
		stp = str;
		if (*stp == ',')
			stp++;
		if (*stp == '\0')
			stp = NULL;

		if (tty_line >= 0 && tty_line < p->num && p->ops &&
		    p->ops->poll_init && !p->ops->poll_init(p, tty_line, stp)) {
			res = tty_driver_kref_get(p);
			*line = tty_line;
			break;
		}
	}
	mutex_unlock(&tty_mutex);

	return res;
}
EXPORT_SYMBOL_GPL(tty_find_polling_driver);
#endif

/**
 *	tty_check_change	-	check for POSIX terminal changes
 *	@tty: tty to check
 *
 *	If we try to write to, or set the state of, a terminal and we're
 *	not in the foreground, send a SIGTTOU.  If the signal is blocked or
 *	ignored, go ahead and perform the operation.  (POSIX 7.2)
 *
 *	Locking: ctrl_lock
 */

int tty_check_change(struct tty_struct *tty)
{
	unsigned long flags;
	int ret = 0;

	if (current->signal->tty != tty)
		return 0;

	spin_lock_irqsave(&tty->ctrl_lock, flags);

	if (!tty->pgrp) {
		printk(KERN_WARNING "tty_check_change: tty->pgrp == NULL!\n");
		goto out_unlock;
	}
	if (task_pgrp(current) == tty->pgrp)
		goto out_unlock;
	spin_unlock_irqrestore(&tty->ctrl_lock, flags);
	if (is_ignored(SIGTTOU))
		goto out;
	if (is_current_pgrp_orphaned()) {
		ret = -EIO;
		goto out;
	}
	kill_pgrp(task_pgrp(current), SIGTTOU, 1);
	set_thread_flag(TIF_SIGPENDING);
	ret = -ERESTARTSYS;
out:
	return ret;
out_unlock:
	spin_unlock_irqrestore(&tty->ctrl_lock, flags);
	return ret;
}

EXPORT_SYMBOL(tty_check_change);

static ssize_t hung_up_tty_read(struct file *file, char __user *buf,
				size_t count, loff_t *ppos)
{
	return 0;
}

static ssize_t hung_up_tty_write(struct file *file, const char __user *buf,
				 size_t count, loff_t *ppos)
{
	return -EIO;
}

/* No kernel lock held - none needed ;) */
static unsigned int hung_up_tty_poll(struct file *filp, poll_table *wait)
{
	return POLLIN | POLLOUT | POLLERR | POLLHUP | POLLRDNORM | POLLWRNORM;
}

static long hung_up_tty_ioctl(struct file *file, unsigned int cmd,
		unsigned long arg)
{
	return cmd == TIOCSPGRP ? -ENOTTY : -EIO;
}

static long hung_up_tty_compat_ioctl(struct file *file,
				     unsigned int cmd, unsigned long arg)
{
	return cmd == TIOCSPGRP ? -ENOTTY : -EIO;
}

static const struct file_operations tty_fops = {
	.llseek		= no_llseek,
	.read		= tty_read,
	.write		= tty_write,
	.poll		= tty_poll,
	.unlocked_ioctl	= tty_ioctl,
	.compat_ioctl	= tty_compat_ioctl,
	.open		= tty_open,
	.release	= tty_release,
	.fasync		= tty_fasync,
};

static const struct file_operations console_fops = {
	.llseek		= no_llseek,
	.read		= tty_read,
	.write		= redirected_tty_write,
	.poll		= tty_poll,
	.unlocked_ioctl	= tty_ioctl,
	.compat_ioctl	= tty_compat_ioctl,
	.open		= tty_open,
	.release	= tty_release,
	.fasync		= tty_fasync,
};

static const struct file_operations hung_up_tty_fops = {
	.llseek		= no_llseek,
	.read		= hung_up_tty_read,
	.write		= hung_up_tty_write,
	.poll		= hung_up_tty_poll,
	.unlocked_ioctl	= hung_up_tty_ioctl,
	.compat_ioctl	= hung_up_tty_compat_ioctl,
	.release	= tty_release,
};

static DEFINE_SPINLOCK(redirect_lock);
static struct file *redirect;

/**
 *	tty_wakeup	-	request more data
 *	@tty: terminal
 *
 *	Internal and external helper for wakeups of tty. This function
 *	informs the line discipline if present that the driver is ready
 *	to receive more output data.
 */

void tty_wakeup(struct tty_struct *tty)
{
	struct tty_ldisc *ld;

	if (test_bit(TTY_DO_WRITE_WAKEUP, &tty->flags)) {
		ld = tty_ldisc_ref(tty);
		if (ld) {
			if (ld->ops->write_wakeup)
				ld->ops->write_wakeup(tty);
			tty_ldisc_deref(ld);
		}
	}
	wake_up_interruptible_poll(&tty->write_wait, POLLOUT);
}

EXPORT_SYMBOL_GPL(tty_wakeup);

/**
 *	tty_signal_session_leader	- sends SIGHUP to session leader
 *	@tty		controlling tty
 *	@exit_session	if non-zero, signal all foreground group processes
 *
 *	Send SIGHUP and SIGCONT to the session leader and its process group.
 *	Optionally, signal all processes in the foreground process group.
 *
 *	Returns the number of processes in the session with this tty
 *	as their controlling terminal. This value is used to drop
 *	tty references for those processes.
 */
static int tty_signal_session_leader(struct tty_struct *tty, int exit_session)
{
	struct task_struct *p;
	int refs = 0;
	struct pid *tty_pgrp = NULL;

	read_lock(&tasklist_lock);
	if (tty->session) {
		do_each_pid_task(tty->session, PIDTYPE_SID, p) {
			spin_lock_irq(&p->sighand->siglock);
			if (p->signal->tty == tty) {
				p->signal->tty = NULL;
				/* We defer the dereferences outside fo
				   the tasklist lock */
				refs++;
			}
			if (!p->signal->leader) {
				spin_unlock_irq(&p->sighand->siglock);
				continue;
			}
			__group_send_sig_info(SIGHUP, SEND_SIG_PRIV, p);
			__group_send_sig_info(SIGCONT, SEND_SIG_PRIV, p);
			put_pid(p->signal->tty_old_pgrp);  /* A noop */
			spin_lock(&tty->ctrl_lock);
			tty_pgrp = get_pid(tty->pgrp);
			if (tty->pgrp)
				p->signal->tty_old_pgrp = get_pid(tty->pgrp);
			spin_unlock(&tty->ctrl_lock);
			spin_unlock_irq(&p->sighand->siglock);
		} while_each_pid_task(tty->session, PIDTYPE_SID, p);
	}
	read_unlock(&tasklist_lock);

	if (tty_pgrp) {
		if (exit_session)
			kill_pgrp(tty_pgrp, SIGHUP, exit_session);
		put_pid(tty_pgrp);
	}

	return refs;
}

/**
 *	__tty_hangup		-	actual handler for hangup events
 *	@work: tty device
 *
 *	This can be called by a "kworker" kernel thread.  That is process
 *	synchronous but doesn't hold any locks, so we need to make sure we
 *	have the appropriate locks for what we're doing.
 *
 *	The hangup event clears any pending redirections onto the hung up
 *	device. It ensures future writes will error and it does the needed
 *	line discipline hangup and signal delivery. The tty object itself
 *	remains intact.
 *
 *	Locking:
 *		BTM
 *		  redirect lock for undoing redirection
 *		  file list lock for manipulating list of ttys
 *		  tty_ldiscs_lock from called functions
 *		  termios_rwsem resetting termios data
 *		  tasklist_lock to walk task list for hangup event
 *		    ->siglock to protect ->signal/->sighand
 */
static void __tty_hangup(struct tty_struct *tty, int exit_session)
{
	struct file *cons_filp = NULL;
	struct file *filp, *f = NULL;
	struct tty_file_private *priv;
	int    closecount = 0, n;
	int refs;

	if (!tty)
		return;


	spin_lock(&redirect_lock);
	if (redirect && file_tty(redirect) == tty) {
		f = redirect;
		redirect = NULL;
	}
	spin_unlock(&redirect_lock);

	tty_lock(tty);

	if (test_bit(TTY_HUPPED, &tty->flags)) {
		tty_unlock(tty);
		return;
	}

	/* some functions below drop BTM, so we need this bit */
	set_bit(TTY_HUPPING, &tty->flags);

	/* inuse_filps is protected by the single tty lock,
	   this really needs to change if we want to flush the
	   workqueue with the lock held */
	check_tty_count(tty, "tty_hangup");

	spin_lock(&tty_files_lock);
	/* This breaks for file handles being sent over AF_UNIX sockets ? */
	list_for_each_entry(priv, &tty->tty_files, list) {
		filp = priv->file;
		if (filp->f_op->write == redirected_tty_write)
			cons_filp = filp;
		if (filp->f_op->write != tty_write)
			continue;
		closecount++;
		__tty_fasync(-1, filp, 0);	/* can't block */
		filp->f_op = &hung_up_tty_fops;
	}
	spin_unlock(&tty_files_lock);

	refs = tty_signal_session_leader(tty, exit_session);
	/* Account for the p->signal references we killed */
	while (refs--)
		tty_kref_put(tty);

	/*
	 * it drops BTM and thus races with reopen
	 * we protect the race by TTY_HUPPING
	 */
	tty_ldisc_hangup(tty);

	spin_lock_irq(&tty->ctrl_lock);
	clear_bit(TTY_THROTTLED, &tty->flags);
	clear_bit(TTY_DO_WRITE_WAKEUP, &tty->flags);
	put_pid(tty->session);
	put_pid(tty->pgrp);
	tty->session = NULL;
	tty->pgrp = NULL;
	tty->ctrl_status = 0;
	spin_unlock_irq(&tty->ctrl_lock);

	/*
	 * If one of the devices matches a console pointer, we
	 * cannot just call hangup() because that will cause
	 * tty->count and state->count to go out of sync.
	 * So we just call close() the right number of times.
	 */
	if (cons_filp) {
		if (tty->ops->close)
			for (n = 0; n < closecount; n++)
				tty->ops->close(tty, cons_filp);
	} else if (tty->ops->hangup)
		(tty->ops->hangup)(tty);
	/*
	 * We don't want to have driver/ldisc interactions beyond
	 * the ones we did here. The driver layer expects no
	 * calls after ->hangup() from the ldisc side. However we
	 * can't yet guarantee all that.
	 */
	set_bit(TTY_HUPPED, &tty->flags);
	clear_bit(TTY_HUPPING, &tty->flags);

	tty_unlock(tty);

	if (f)
		fput(f);
}

static void do_tty_hangup(struct work_struct *work)
{
	struct tty_struct *tty =
		container_of(work, struct tty_struct, hangup_work);

	__tty_hangup(tty, 0);
}

/**
 *	tty_hangup		-	trigger a hangup event
 *	@tty: tty to hangup
 *
 *	A carrier loss (virtual or otherwise) has occurred on this like
 *	schedule a hangup sequence to run after this event.
 */

void tty_hangup(struct tty_struct *tty)
{
#ifdef TTY_DEBUG_HANGUP
	char	buf[64];
	printk(KERN_DEBUG "%s hangup...\n", tty_name(tty, buf));
#endif
	schedule_work(&tty->hangup_work);
}

EXPORT_SYMBOL(tty_hangup);

/**
 *	tty_vhangup		-	process vhangup
 *	@tty: tty to hangup
 *
 *	The user has asked via system call for the terminal to be hung up.
 *	We do this synchronously so that when the syscall returns the process
 *	is complete. That guarantee is necessary for security reasons.
 */

void tty_vhangup(struct tty_struct *tty)
{
#ifdef TTY_DEBUG_HANGUP
	char	buf[64];

	printk(KERN_DEBUG "%s vhangup...\n", tty_name(tty, buf));
#endif
	__tty_hangup(tty, 0);
}

EXPORT_SYMBOL(tty_vhangup);


/**
 *	tty_vhangup_self	-	process vhangup for own ctty
 *
 *	Perform a vhangup on the current controlling tty
 */

void tty_vhangup_self(void)
{
	struct tty_struct *tty;

	tty = get_current_tty();
	if (tty) {
		tty_vhangup(tty);
		tty_kref_put(tty);
	}
}

/**
 *	tty_vhangup_session		-	hangup session leader exit
 *	@tty: tty to hangup
 *
 *	The session leader is exiting and hanging up its controlling terminal.
 *	Every process in the foreground process group is signalled SIGHUP.
 *
 *	We do this synchronously so that when the syscall returns the process
 *	is complete. That guarantee is necessary for security reasons.
 */

static void tty_vhangup_session(struct tty_struct *tty)
{
#ifdef TTY_DEBUG_HANGUP
	char	buf[64];

	printk(KERN_DEBUG "%s vhangup session...\n", tty_name(tty, buf));
#endif
	__tty_hangup(tty, 1);
}

/**
 *	tty_hung_up_p		-	was tty hung up
 *	@filp: file pointer of tty
 *
 *	Return true if the tty has been subject to a vhangup or a carrier
 *	loss
 */

int tty_hung_up_p(struct file *filp)
{
	return (filp->f_op == &hung_up_tty_fops);
}

EXPORT_SYMBOL(tty_hung_up_p);

static void session_clear_tty(struct pid *session)
{
	struct task_struct *p;
	do_each_pid_task(session, PIDTYPE_SID, p) {
		proc_clear_tty(p);
	} while_each_pid_task(session, PIDTYPE_SID, p);
}

/**
 *	disassociate_ctty	-	disconnect controlling tty
 *	@on_exit: true if exiting so need to "hang up" the session
 *
 *	This function is typically called only by the session leader, when
 *	it wants to disassociate itself from its controlling tty.
 *
 *	It performs the following functions:
 * 	(1)  Sends a SIGHUP and SIGCONT to the foreground process group
 * 	(2)  Clears the tty from being controlling the session
 * 	(3)  Clears the controlling tty for all processes in the
 * 		session group.
 *
 *	The argument on_exit is set to 1 if called when a process is
 *	exiting; it is 0 if called by the ioctl TIOCNOTTY.
 *
 *	Locking:
 *		BTM is taken for hysterical raisins, and held when
 *		  called from no_tty().
 *		  tty_mutex is taken to protect tty
 *		  ->siglock is taken to protect ->signal/->sighand
 *		  tasklist_lock is taken to walk process list for sessions
 *		    ->siglock is taken to protect ->signal/->sighand
 */

void disassociate_ctty(int on_exit)
{
	struct tty_struct *tty;

	if (!current->signal->leader)
		return;

	tty = get_current_tty();
	if (tty) {
		if (on_exit && tty->driver->type != TTY_DRIVER_TYPE_PTY) {
			tty_vhangup_session(tty);
		} else {
			struct pid *tty_pgrp = tty_get_pgrp(tty);
			if (tty_pgrp) {
				kill_pgrp(tty_pgrp, SIGHUP, on_exit);
				if (!on_exit)
					kill_pgrp(tty_pgrp, SIGCONT, on_exit);
				put_pid(tty_pgrp);
			}
		}
		tty_kref_put(tty);

	} else if (on_exit) {
		struct pid *old_pgrp;
		spin_lock_irq(&current->sighand->siglock);
		old_pgrp = current->signal->tty_old_pgrp;
		current->signal->tty_old_pgrp = NULL;
		spin_unlock_irq(&current->sighand->siglock);
		if (old_pgrp) {
			kill_pgrp(old_pgrp, SIGHUP, on_exit);
			kill_pgrp(old_pgrp, SIGCONT, on_exit);
			put_pid(old_pgrp);
		}
		return;
	}

	spin_lock_irq(&current->sighand->siglock);
	put_pid(current->signal->tty_old_pgrp);
	current->signal->tty_old_pgrp = NULL;
	spin_unlock_irq(&current->sighand->siglock);

	tty = get_current_tty();
	if (tty) {
		unsigned long flags;
		spin_lock_irqsave(&tty->ctrl_lock, flags);
		put_pid(tty->session);
		put_pid(tty->pgrp);
		tty->session = NULL;
		tty->pgrp = NULL;
		spin_unlock_irqrestore(&tty->ctrl_lock, flags);
		tty_kref_put(tty);
	} else {
#ifdef TTY_DEBUG_HANGUP
		printk(KERN_DEBUG "error attempted to write to tty [0x%p]"
		       " = NULL", tty);
#endif
	}

	/* Now clear signal->tty under the lock */
	read_lock(&tasklist_lock);
	session_clear_tty(task_session(current));
	read_unlock(&tasklist_lock);
}

/**
 *
 *	no_tty	- Ensure the current process does not have a controlling tty
 */
void no_tty(void)
{
	/* FIXME: Review locking here. The tty_lock never covered any race
	   between a new association and proc_clear_tty but possible we need
	   to protect against this anyway */
	struct task_struct *tsk = current;
	disassociate_ctty(0);
	proc_clear_tty(tsk);
}


/**
 *	stop_tty	-	propagate flow control
 *	@tty: tty to stop
 *
 *	Perform flow control to the driver. For PTY/TTY pairs we
 *	must also propagate the TIOCKPKT status. May be called
 *	on an already stopped device and will not re-call the driver
 *	method.
 *
 *	This functionality is used by both the line disciplines for
 *	halting incoming flow and by the driver. It may therefore be
 *	called from any context, may be under the tty atomic_write_lock
 *	but not always.
 *
 *	Locking:
 *		Uses the tty control lock internally
 */

void stop_tty(struct tty_struct *tty)
{
	unsigned long flags;
	spin_lock_irqsave(&tty->ctrl_lock, flags);
	if (tty->stopped) {
		spin_unlock_irqrestore(&tty->ctrl_lock, flags);
		return;
	}
	tty->stopped = 1;
	if (tty->link && tty->link->packet) {
		tty->ctrl_status &= ~TIOCPKT_START;
		tty->ctrl_status |= TIOCPKT_STOP;
		wake_up_interruptible_poll(&tty->link->read_wait, POLLIN);
	}
	spin_unlock_irqrestore(&tty->ctrl_lock, flags);
	if (tty->ops->stop)
		(tty->ops->stop)(tty);
}

EXPORT_SYMBOL(stop_tty);

/**
 *	start_tty	-	propagate flow control
 *	@tty: tty to start
 *
 *	Start a tty that has been stopped if at all possible. Perform
 *	any necessary wakeups and propagate the TIOCPKT status. If this
 *	is the tty was previous stopped and is being started then the
 *	driver start method is invoked and the line discipline woken.
 *
 *	Locking:
 *		ctrl_lock
 */

void start_tty(struct tty_struct *tty)
{
	unsigned long flags;
	spin_lock_irqsave(&tty->ctrl_lock, flags);
	if (!tty->stopped || tty->flow_stopped) {
		spin_unlock_irqrestore(&tty->ctrl_lock, flags);
		return;
	}
	tty->stopped = 0;
	if (tty->link && tty->link->packet) {
		tty->ctrl_status &= ~TIOCPKT_STOP;
		tty->ctrl_status |= TIOCPKT_START;
		wake_up_interruptible_poll(&tty->link->read_wait, POLLIN);
	}
	spin_unlock_irqrestore(&tty->ctrl_lock, flags);
	if (tty->ops->start)
		(tty->ops->start)(tty);
	/* If we have a running line discipline it may need kicking */
	tty_wakeup(tty);
}

EXPORT_SYMBOL(start_tty);

/* We limit tty time update visibility to every 8 seconds or so. */
static void tty_update_time(struct timespec *time)
{
	unsigned long sec = get_seconds() & ~7;
	if ((long)(sec - time->tv_sec) > 0)
		time->tv_sec = sec;
}

/**
 *	tty_read	-	read method for tty device files
 *	@file: pointer to tty file
 *	@buf: user buffer
 *	@count: size of user buffer
 *	@ppos: unused
 *
 *	Perform the read system call function on this terminal device. Checks
 *	for hung up devices before calling the line discipline method.
 *
 *	Locking:
 *		Locks the line discipline internally while needed. Multiple
 *	read calls may be outstanding in parallel.
 */

static ssize_t tty_read(struct file *file, char __user *buf, size_t count,
			loff_t *ppos)
{
	int i;
	struct inode *inode = file_inode(file);
	struct tty_struct *tty = file_tty(file);
	struct tty_ldisc *ld;

	if (tty_paranoia_check(tty, inode, "tty_read"))
		return -EIO;
	if (!tty || (test_bit(TTY_IO_ERROR, &tty->flags)))
		return -EIO;

	/* We want to wait for the line discipline to sort out in this
	   situation */
	ld = tty_ldisc_ref_wait(tty);
	if (ld->ops->read)
		i = (ld->ops->read)(tty, file, buf, count);
	else
		i = -EIO;
	tty_ldisc_deref(ld);

	if (i > 0)
		tty_update_time(&inode->i_atime);

	return i;
}

void tty_write_unlock(struct tty_struct *tty)
	__releases(&tty->atomic_write_lock)
{
	mutex_unlock(&tty->atomic_write_lock);
	wake_up_interruptible_poll(&tty->write_wait, POLLOUT);
}

int tty_write_lock(struct tty_struct *tty, int ndelay)
	__acquires(&tty->atomic_write_lock)
{
	if (!mutex_trylock(&tty->atomic_write_lock)) {
		if (ndelay)
			return -EAGAIN;
		if (mutex_lock_interruptible(&tty->atomic_write_lock))
			return -ERESTARTSYS;
	}
	return 0;
}

/*
 * Split writes up in sane blocksizes to avoid
 * denial-of-service type attacks
 */
static inline ssize_t do_tty_write(
	ssize_t (*write)(struct tty_struct *, struct file *, const unsigned char *, size_t),
	struct tty_struct *tty,
	struct file *file,
	const char __user *buf,
	size_t count)
{
	ssize_t ret, written = 0;
	unsigned int chunk;

	ret = tty_write_lock(tty, file->f_flags & O_NDELAY);
	if (ret < 0)
		return ret;

	/*
	 * We chunk up writes into a temporary buffer. This
	 * simplifies low-level drivers immensely, since they
	 * don't have locking issues and user mode accesses.
	 *
	 * But if TTY_NO_WRITE_SPLIT is set, we should use a
	 * big chunk-size..
	 *
	 * The default chunk-size is 2kB, because the NTTY
	 * layer has problems with bigger chunks. It will
	 * claim to be able to handle more characters than
	 * it actually does.
	 *
	 * FIXME: This can probably go away now except that 64K chunks
	 * are too likely to fail unless switched to vmalloc...
	 */
	chunk = 2048;
	if (test_bit(TTY_NO_WRITE_SPLIT, &tty->flags))
		chunk = 65536;
	if (count < chunk)
		chunk = count;

	/* write_buf/write_cnt is protected by the atomic_write_lock mutex */
	if (tty->write_cnt < chunk) {
		unsigned char *buf_chunk;

		if (chunk < 1024)
			chunk = 1024;

		buf_chunk = kmalloc(chunk, GFP_KERNEL);
		if (!buf_chunk) {
			ret = -ENOMEM;
			goto out;
		}
		kfree(tty->write_buf);
		tty->write_cnt = chunk;
		tty->write_buf = buf_chunk;
	}

	/* Do the write .. */
	for (;;) {
		size_t size = count;
		if (size > chunk)
			size = chunk;
		ret = -EFAULT;
		if (copy_from_user(tty->write_buf, buf, size))
			break;
		ret = write(tty, file, tty->write_buf, size);
		if (ret <= 0)
			break;
		written += ret;
		buf += ret;
		count -= ret;
		if (!count)
			break;
		ret = -ERESTARTSYS;
		if (signal_pending(current))
			break;
		cond_resched();
	}
	if (written) {
<<<<<<< HEAD
		struct inode *inode = file->f_path.dentry->d_inode;
		tty_update_time(&inode->i_mtime);
=======
		tty_update_time(&file_inode(file)->i_mtime);
>>>>>>> c3ade0e0
		ret = written;
	}
out:
	tty_write_unlock(tty);
	return ret;
}

/**
 * tty_write_message - write a message to a certain tty, not just the console.
 * @tty: the destination tty_struct
 * @msg: the message to write
 *
 * This is used for messages that need to be redirected to a specific tty.
 * We don't put it into the syslog queue right now maybe in the future if
 * really needed.
 *
 * We must still hold the BTM and test the CLOSING flag for the moment.
 */

void tty_write_message(struct tty_struct *tty, char *msg)
{
	if (tty) {
		mutex_lock(&tty->atomic_write_lock);
		tty_lock(tty);
		if (tty->ops->write && !test_bit(TTY_CLOSING, &tty->flags)) {
			tty_unlock(tty);
			tty->ops->write(tty, msg, strlen(msg));
		} else
			tty_unlock(tty);
		tty_write_unlock(tty);
	}
	return;
}


/**
 *	tty_write		-	write method for tty device file
 *	@file: tty file pointer
 *	@buf: user data to write
 *	@count: bytes to write
 *	@ppos: unused
 *
 *	Write data to a tty device via the line discipline.
 *
 *	Locking:
 *		Locks the line discipline as required
 *		Writes to the tty driver are serialized by the atomic_write_lock
 *	and are then processed in chunks to the device. The line discipline
 *	write method will not be invoked in parallel for each device.
 */

static ssize_t tty_write(struct file *file, const char __user *buf,
						size_t count, loff_t *ppos)
{
	struct tty_struct *tty = file_tty(file);
 	struct tty_ldisc *ld;
	ssize_t ret;

	if (tty_paranoia_check(tty, file_inode(file), "tty_write"))
		return -EIO;
	if (!tty || !tty->ops->write ||
		(test_bit(TTY_IO_ERROR, &tty->flags)))
			return -EIO;
	/* Short term debug to catch buggy drivers */
	if (tty->ops->write_room == NULL)
		printk(KERN_ERR "tty driver %s lacks a write_room method.\n",
			tty->driver->name);
	ld = tty_ldisc_ref_wait(tty);
	if (!ld->ops->write)
		ret = -EIO;
	else
		ret = do_tty_write(ld->ops->write, tty, file, buf, count);
	tty_ldisc_deref(ld);
	return ret;
}

ssize_t redirected_tty_write(struct file *file, const char __user *buf,
						size_t count, loff_t *ppos)
{
	struct file *p = NULL;

	spin_lock(&redirect_lock);
	if (redirect)
		p = get_file(redirect);
	spin_unlock(&redirect_lock);

	if (p) {
		ssize_t res;
		res = vfs_write(p, buf, count, &p->f_pos);
		fput(p);
		return res;
	}
	return tty_write(file, buf, count, ppos);
}

static char ptychar[] = "pqrstuvwxyzabcde";

/**
 *	pty_line_name	-	generate name for a pty
 *	@driver: the tty driver in use
 *	@index: the minor number
 *	@p: output buffer of at least 6 bytes
 *
 *	Generate a name from a driver reference and write it to the output
 *	buffer.
 *
 *	Locking: None
 */
static void pty_line_name(struct tty_driver *driver, int index, char *p)
{
	int i = index + driver->name_base;
	/* ->name is initialized to "ttyp", but "tty" is expected */
	sprintf(p, "%s%c%x",
		driver->subtype == PTY_TYPE_SLAVE ? "tty" : driver->name,
		ptychar[i >> 4 & 0xf], i & 0xf);
}

/**
 *	tty_line_name	-	generate name for a tty
 *	@driver: the tty driver in use
 *	@index: the minor number
 *	@p: output buffer of at least 7 bytes
 *
 *	Generate a name from a driver reference and write it to the output
 *	buffer.
 *
 *	Locking: None
 */
static ssize_t tty_line_name(struct tty_driver *driver, int index, char *p)
{
<<<<<<< HEAD
	return sprintf(p, "%s%d", driver->name, index + driver->name_base);
=======
	if (driver->flags & TTY_DRIVER_UNNUMBERED_NODE)
		return sprintf(p, "%s", driver->name);
	else
		return sprintf(p, "%s%d", driver->name,
			       index + driver->name_base);
>>>>>>> c3ade0e0
}

/**
 *	tty_driver_lookup_tty() - find an existing tty, if any
 *	@driver: the driver for the tty
 *	@idx:	 the minor number
 *
 *	Return the tty, if found or ERR_PTR() otherwise.
 *
 *	Locking: tty_mutex must be held. If tty is found, the mutex must
 *	be held until the 'fast-open' is also done. Will change once we
 *	have refcounting in the driver and per driver locking
 */
static struct tty_struct *tty_driver_lookup_tty(struct tty_driver *driver,
		struct inode *inode, int idx)
{
	if (driver->ops->lookup)
		return driver->ops->lookup(driver, inode, idx);

	return driver->ttys[idx];
}

/**
 *	tty_init_termios	-  helper for termios setup
 *	@tty: the tty to set up
 *
 *	Initialise the termios structures for this tty. Thus runs under
 *	the tty_mutex currently so we can be relaxed about ordering.
 */

int tty_init_termios(struct tty_struct *tty)
{
	struct ktermios *tp;
	int idx = tty->index;

	if (tty->driver->flags & TTY_DRIVER_RESET_TERMIOS)
		tty->termios = tty->driver->init_termios;
	else {
		/* Check for lazy saved data */
		tp = tty->driver->termios[idx];
		if (tp != NULL)
			tty->termios = *tp;
		else
			tty->termios = tty->driver->init_termios;
	}
	/* Compatibility until drivers always set this */
	tty->termios.c_ispeed = tty_termios_input_baud_rate(&tty->termios);
	tty->termios.c_ospeed = tty_termios_baud_rate(&tty->termios);
	return 0;
}
EXPORT_SYMBOL_GPL(tty_init_termios);

int tty_standard_install(struct tty_driver *driver, struct tty_struct *tty)
{
	int ret = tty_init_termios(tty);
	if (ret)
		return ret;

	tty_driver_kref_get(driver);
	tty->count++;
	driver->ttys[tty->index] = tty;
	return 0;
}
EXPORT_SYMBOL_GPL(tty_standard_install);

/**
 *	tty_driver_install_tty() - install a tty entry in the driver
 *	@driver: the driver for the tty
 *	@tty: the tty
 *
 *	Install a tty object into the driver tables. The tty->index field
 *	will be set by the time this is called. This method is responsible
 *	for ensuring any need additional structures are allocated and
 *	configured.
 *
 *	Locking: tty_mutex for now
 */
static int tty_driver_install_tty(struct tty_driver *driver,
						struct tty_struct *tty)
{
	return driver->ops->install ? driver->ops->install(driver, tty) :
		tty_standard_install(driver, tty);
}

/**
 *	tty_driver_remove_tty() - remove a tty from the driver tables
 *	@driver: the driver for the tty
 *	@idx:	 the minor number
 *
 *	Remvoe a tty object from the driver tables. The tty->index field
 *	will be set by the time this is called.
 *
 *	Locking: tty_mutex for now
 */
void tty_driver_remove_tty(struct tty_driver *driver, struct tty_struct *tty)
{
	if (driver->ops->remove)
		driver->ops->remove(driver, tty);
	else
		driver->ttys[tty->index] = NULL;
}

/*
 * 	tty_reopen()	- fast re-open of an open tty
 * 	@tty	- the tty to open
 *
 *	Return 0 on success, -errno on error.
 *
 *	Locking: tty_mutex must be held from the time the tty was found
 *		 till this open completes.
 */
static int tty_reopen(struct tty_struct *tty)
{
	struct tty_driver *driver = tty->driver;

	if (test_bit(TTY_CLOSING, &tty->flags) ||
			test_bit(TTY_HUPPING, &tty->flags))
		return -EIO;

	if (driver->type == TTY_DRIVER_TYPE_PTY &&
	    driver->subtype == PTY_TYPE_MASTER) {
		/*
		 * special case for PTY masters: only one open permitted,
		 * and the slave side open count is incremented as well.
		 */
		if (tty->count)
			return -EIO;

		tty->link->count++;
	}
	tty->count++;

	WARN_ON(!tty->ldisc);

	return 0;
}

/**
 *	tty_init_dev		-	initialise a tty device
 *	@driver: tty driver we are opening a device on
 *	@idx: device index
 *	@ret_tty: returned tty structure
 *
 *	Prepare a tty device. This may not be a "new" clean device but
 *	could also be an active device. The pty drivers require special
 *	handling because of this.
 *
 *	Locking:
 *		The function is called under the tty_mutex, which
 *	protects us from the tty struct or driver itself going away.
 *
 *	On exit the tty device has the line discipline attached and
 *	a reference count of 1. If a pair was created for pty/tty use
 *	and the other was a pty master then it too has a reference count of 1.
 *
 * WSH 06/09/97: Rewritten to remove races and properly clean up after a
 * failed open.  The new code protects the open with a mutex, so it's
 * really quite straightforward.  The mutex locking can probably be
 * relaxed for the (most common) case of reopening a tty.
 */

struct tty_struct *tty_init_dev(struct tty_driver *driver, int idx)
{
	struct tty_struct *tty;
	int retval;

	/*
	 * First time open is complex, especially for PTY devices.
	 * This code guarantees that either everything succeeds and the
	 * TTY is ready for operation, or else the table slots are vacated
	 * and the allocated memory released.  (Except that the termios
	 * and locked termios may be retained.)
	 */

	if (!try_module_get(driver->owner))
		return ERR_PTR(-ENODEV);

	tty = alloc_tty_struct();
	if (!tty) {
		retval = -ENOMEM;
		goto err_module_put;
	}
	initialize_tty_struct(tty, driver, idx);

	tty_lock(tty);
	retval = tty_driver_install_tty(driver, tty);
	if (retval < 0)
		goto err_deinit_tty;

	if (!tty->port)
		tty->port = driver->ports[idx];

	WARN_RATELIMIT(!tty->port,
			"%s: %s driver does not set tty->port. This will crash the kernel later. Fix the driver!\n",
			__func__, tty->driver->name);

	tty->port->itty = tty;

	/*
	 * Structures all installed ... call the ldisc open routines.
	 * If we fail here just call release_tty to clean up.  No need
	 * to decrement the use counts, as release_tty doesn't care.
	 */
	retval = tty_ldisc_setup(tty, tty->link);
	if (retval)
		goto err_release_tty;
	/* Return the tty locked so that it cannot vanish under the caller */
	return tty;

err_deinit_tty:
	tty_unlock(tty);
	deinitialize_tty_struct(tty);
	free_tty_struct(tty);
err_module_put:
	module_put(driver->owner);
	return ERR_PTR(retval);

	/* call the tty release_tty routine to clean out this slot */
err_release_tty:
	tty_unlock(tty);
	printk_ratelimited(KERN_INFO "tty_init_dev: ldisc open failed, "
				 "clearing slot %d\n", idx);
	release_tty(tty, idx);
	return ERR_PTR(retval);
}

void tty_free_termios(struct tty_struct *tty)
{
	struct ktermios *tp;
	int idx = tty->index;

	/* If the port is going to reset then it has no termios to save */
	if (tty->driver->flags & TTY_DRIVER_RESET_TERMIOS)
		return;

	/* Stash the termios data */
	tp = tty->driver->termios[idx];
	if (tp == NULL) {
		tp = kmalloc(sizeof(struct ktermios), GFP_KERNEL);
		if (tp == NULL) {
			pr_warn("tty: no memory to save termios state.\n");
			return;
		}
		tty->driver->termios[idx] = tp;
	}
	*tp = tty->termios;
}
EXPORT_SYMBOL(tty_free_termios);

/**
 *	tty_flush_works		-	flush all works of a tty
 *	@tty: tty device to flush works for
 *
 *	Sync flush all works belonging to @tty.
 */
static void tty_flush_works(struct tty_struct *tty)
{
	flush_work(&tty->SAK_work);
	flush_work(&tty->hangup_work);
}

/**
 *	release_one_tty		-	release tty structure memory
 *	@kref: kref of tty we are obliterating
 *
 *	Releases memory associated with a tty structure, and clears out the
 *	driver table slots. This function is called when a device is no longer
 *	in use. It also gets called when setup of a device fails.
 *
 *	Locking:
 *		takes the file list lock internally when working on the list
 *	of ttys that the driver keeps.
 *
 *	This method gets called from a work queue so that the driver private
 *	cleanup ops can sleep (needed for USB at least)
 */
static void release_one_tty(struct work_struct *work)
{
	struct tty_struct *tty =
		container_of(work, struct tty_struct, hangup_work);
	struct tty_driver *driver = tty->driver;

	if (tty->ops->cleanup)
		tty->ops->cleanup(tty);

	tty->magic = 0;
	tty_driver_kref_put(driver);
	module_put(driver->owner);

	spin_lock(&tty_files_lock);
	list_del_init(&tty->tty_files);
	spin_unlock(&tty_files_lock);

	put_pid(tty->pgrp);
	put_pid(tty->session);
	free_tty_struct(tty);
}

static void queue_release_one_tty(struct kref *kref)
{
	struct tty_struct *tty = container_of(kref, struct tty_struct, kref);

	/* The hangup queue is now free so we can reuse it rather than
	   waste a chunk of memory for each port */
	INIT_WORK(&tty->hangup_work, release_one_tty);
	schedule_work(&tty->hangup_work);
}

/**
 *	tty_kref_put		-	release a tty kref
 *	@tty: tty device
 *
 *	Release a reference to a tty device and if need be let the kref
 *	layer destruct the object for us
 */

void tty_kref_put(struct tty_struct *tty)
{
	if (tty)
		kref_put(&tty->kref, queue_release_one_tty);
}
EXPORT_SYMBOL(tty_kref_put);

/**
 *	release_tty		-	release tty structure memory
 *
 *	Release both @tty and a possible linked partner (think pty pair),
 *	and decrement the refcount of the backing module.
 *
 *	Locking:
 *		tty_mutex
 *		takes the file list lock internally when working on the list
 *	of ttys that the driver keeps.
 *
 */
static void release_tty(struct tty_struct *tty, int idx)
{
	/* This should always be true but check for the moment */
	WARN_ON(tty->index != idx);
	WARN_ON(!mutex_is_locked(&tty_mutex));
	if (tty->ops->shutdown)
		tty->ops->shutdown(tty);
	tty_free_termios(tty);
	tty_driver_remove_tty(tty->driver, tty);
	tty->port->itty = NULL;
	if (tty->link)
		tty->link->port->itty = NULL;
	cancel_work_sync(&tty->port->buf.work);

	if (tty->link)
		tty_kref_put(tty->link);
	tty_kref_put(tty);
}

/**
 *	tty_release_checks - check a tty before real release
 *	@tty: tty to check
 *	@o_tty: link of @tty (if any)
 *	@idx: index of the tty
 *
 *	Performs some paranoid checking before true release of the @tty.
 *	This is a no-op unless TTY_PARANOIA_CHECK is defined.
 */
static int tty_release_checks(struct tty_struct *tty, struct tty_struct *o_tty,
		int idx)
{
#ifdef TTY_PARANOIA_CHECK
	if (idx < 0 || idx >= tty->driver->num) {
		printk(KERN_DEBUG "%s: bad idx when trying to free (%s)\n",
				__func__, tty->name);
		return -1;
	}

	/* not much to check for devpts */
	if (tty->driver->flags & TTY_DRIVER_DEVPTS_MEM)
		return 0;

	if (tty != tty->driver->ttys[idx]) {
		printk(KERN_DEBUG "%s: driver.table[%d] not tty for (%s)\n",
				__func__, idx, tty->name);
		return -1;
	}
	if (tty->driver->other) {
		if (o_tty != tty->driver->other->ttys[idx]) {
			printk(KERN_DEBUG "%s: other->table[%d] not o_tty for (%s)\n",
					__func__, idx, tty->name);
			return -1;
		}
		if (o_tty->link != tty) {
			printk(KERN_DEBUG "%s: bad pty pointers\n", __func__);
			return -1;
		}
	}
#endif
	return 0;
}

/**
 *	tty_release		-	vfs callback for close
 *	@inode: inode of tty
 *	@filp: file pointer for handle to tty
 *
 *	Called the last time each file handle is closed that references
 *	this tty. There may however be several such references.
 *
 *	Locking:
 *		Takes bkl. See tty_release_dev
 *
 * Even releasing the tty structures is a tricky business.. We have
 * to be very careful that the structures are all released at the
 * same time, as interrupts might otherwise get the wrong pointers.
 *
 * WSH 09/09/97: rewritten to avoid some nasty race conditions that could
 * lead to double frees or releasing memory still in use.
 */

int tty_release(struct inode *inode, struct file *filp)
{
	struct tty_struct *tty = file_tty(filp);
	struct tty_struct *o_tty;
	int	pty_master, tty_closing, o_tty_closing, do_sleep;
	int	idx;
	char	buf[64];

	if (tty_paranoia_check(tty, inode, __func__))
		return 0;

	tty_lock(tty);
	check_tty_count(tty, __func__);

	__tty_fasync(-1, filp, 0);

	idx = tty->index;
	pty_master = (tty->driver->type == TTY_DRIVER_TYPE_PTY &&
		      tty->driver->subtype == PTY_TYPE_MASTER);
	/* Review: parallel close */
	o_tty = tty->link;

	if (tty_release_checks(tty, o_tty, idx)) {
		tty_unlock(tty);
		return 0;
	}

#ifdef TTY_DEBUG_HANGUP
	printk(KERN_DEBUG "%s: %s (tty count=%d)...\n", __func__,
			tty_name(tty, buf), tty->count);
#endif

	if (tty->ops->close)
		tty->ops->close(tty, filp);

	tty_unlock(tty);
	/*
	 * Sanity check: if tty->count is going to zero, there shouldn't be
	 * any waiters on tty->read_wait or tty->write_wait.  We test the
	 * wait queues and kick everyone out _before_ actually starting to
	 * close.  This ensures that we won't block while releasing the tty
	 * structure.
	 *
	 * The test for the o_tty closing is necessary, since the master and
	 * slave sides may close in any order.  If the slave side closes out
	 * first, its count will be one, since the master side holds an open.
	 * Thus this test wouldn't be triggered at the time the slave closes,
	 * so we do it now.
	 *
	 * Note that it's possible for the tty to be opened again while we're
	 * flushing out waiters.  By recalculating the closing flags before
	 * each iteration we avoid any problems.
	 */
	while (1) {
		/* Guard against races with tty->count changes elsewhere and
		   opens on /dev/tty */

		mutex_lock(&tty_mutex);
		tty_lock_pair(tty, o_tty);
		tty_closing = tty->count <= 1;
		o_tty_closing = o_tty &&
			(o_tty->count <= (pty_master ? 1 : 0));
		do_sleep = 0;

		if (tty_closing) {
			if (waitqueue_active(&tty->read_wait)) {
				wake_up_poll(&tty->read_wait, POLLIN);
				do_sleep++;
			}
			if (waitqueue_active(&tty->write_wait)) {
				wake_up_poll(&tty->write_wait, POLLOUT);
				do_sleep++;
			}
		}
		if (o_tty_closing) {
			if (waitqueue_active(&o_tty->read_wait)) {
				wake_up_poll(&o_tty->read_wait, POLLIN);
				do_sleep++;
			}
			if (waitqueue_active(&o_tty->write_wait)) {
				wake_up_poll(&o_tty->write_wait, POLLOUT);
				do_sleep++;
			}
		}
		if (!do_sleep)
			break;

		printk(KERN_WARNING "%s: %s: read/write wait queue active!\n",
				__func__, tty_name(tty, buf));
		tty_unlock_pair(tty, o_tty);
		mutex_unlock(&tty_mutex);
		schedule();
	}

	/*
	 * The closing flags are now consistent with the open counts on
	 * both sides, and we've completed the last operation that could
	 * block, so it's safe to proceed with closing.
	 *
	 * We must *not* drop the tty_mutex until we ensure that a further
	 * entry into tty_open can not pick up this tty.
	 */
	if (pty_master) {
		if (--o_tty->count < 0) {
			printk(KERN_WARNING "%s: bad pty slave count (%d) for %s\n",
				__func__, o_tty->count, tty_name(o_tty, buf));
			o_tty->count = 0;
		}
	}
	if (--tty->count < 0) {
		printk(KERN_WARNING "%s: bad tty->count (%d) for %s\n",
				__func__, tty->count, tty_name(tty, buf));
		tty->count = 0;
	}

	/*
	 * We've decremented tty->count, so we need to remove this file
	 * descriptor off the tty->tty_files list; this serves two
	 * purposes:
	 *  - check_tty_count sees the correct number of file descriptors
	 *    associated with this tty.
	 *  - do_tty_hangup no longer sees this file descriptor as
	 *    something that needs to be handled for hangups.
	 */
	tty_del_file(filp);

	/*
	 * Perform some housekeeping before deciding whether to return.
	 *
	 * Set the TTY_CLOSING flag if this was the last open.  In the
	 * case of a pty we may have to wait around for the other side
	 * to close, and TTY_CLOSING makes sure we can't be reopened.
	 */
	if (tty_closing)
		set_bit(TTY_CLOSING, &tty->flags);
	if (o_tty_closing)
		set_bit(TTY_CLOSING, &o_tty->flags);

	/*
	 * If _either_ side is closing, make sure there aren't any
	 * processes that still think tty or o_tty is their controlling
	 * tty.
	 */
	if (tty_closing || o_tty_closing) {
		read_lock(&tasklist_lock);
		session_clear_tty(tty->session);
		if (o_tty)
			session_clear_tty(o_tty->session);
		read_unlock(&tasklist_lock);
	}

	mutex_unlock(&tty_mutex);
	tty_unlock_pair(tty, o_tty);
	/* At this point the TTY_CLOSING flag should ensure a dead tty
	   cannot be re-opened by a racing opener */

	/* check whether both sides are closing ... */
	if (!tty_closing || (o_tty && !o_tty_closing))
		return 0;

#ifdef TTY_DEBUG_HANGUP
	printk(KERN_DEBUG "%s: %s: final close\n", __func__, tty_name(tty, buf));
#endif
	/*
	 * Ask the line discipline code to release its structures
	 */
	tty_ldisc_release(tty, o_tty);

	/* Wait for pending work before tty destruction commmences */
	tty_flush_works(tty);
	if (o_tty)
		tty_flush_works(o_tty);

#ifdef TTY_DEBUG_HANGUP
	printk(KERN_DEBUG "%s: %s: freeing structure...\n", __func__, tty_name(tty, buf));
#endif
	/*
	 * The release_tty function takes care of the details of clearing
	 * the slots and preserving the termios structure. The tty_unlock_pair
	 * should be safe as we keep a kref while the tty is locked (so the
	 * unlock never unlocks a freed tty).
	 */
	mutex_lock(&tty_mutex);
	release_tty(tty, idx);
	mutex_unlock(&tty_mutex);

	return 0;
}

/**
 *	tty_open_current_tty - get tty of current task for open
 *	@device: device number
 *	@filp: file pointer to tty
 *	@return: tty of the current task iff @device is /dev/tty
 *
 *	We cannot return driver and index like for the other nodes because
 *	devpts will not work then. It expects inodes to be from devpts FS.
 *
 *	We need to move to returning a refcounted object from all the lookup
 *	paths including this one.
 */
static struct tty_struct *tty_open_current_tty(dev_t device, struct file *filp)
{
	struct tty_struct *tty;

	if (device != MKDEV(TTYAUX_MAJOR, 0))
		return NULL;

	tty = get_current_tty();
	if (!tty)
		return ERR_PTR(-ENXIO);

	filp->f_flags |= O_NONBLOCK; /* Don't let /dev/tty block */
	/* noctty = 1; */
	tty_kref_put(tty);
	/* FIXME: we put a reference and return a TTY! */
	/* This is only safe because the caller holds tty_mutex */
	return tty;
}

/**
 *	tty_lookup_driver - lookup a tty driver for a given device file
 *	@device: device number
 *	@filp: file pointer to tty
 *	@noctty: set if the device should not become a controlling tty
 *	@index: index for the device in the @return driver
 *	@return: driver for this inode (with increased refcount)
 *
 * 	If @return is not erroneous, the caller is responsible to decrement the
 * 	refcount by tty_driver_kref_put.
 *
 *	Locking: tty_mutex protects get_tty_driver
 */
static struct tty_driver *tty_lookup_driver(dev_t device, struct file *filp,
		int *noctty, int *index)
{
	struct tty_driver *driver;

	switch (device) {
#ifdef CONFIG_VT
	case MKDEV(TTY_MAJOR, 0): {
		extern struct tty_driver *console_driver;
		driver = tty_driver_kref_get(console_driver);
		*index = fg_console;
		*noctty = 1;
		break;
	}
#endif
	case MKDEV(TTYAUX_MAJOR, 1): {
		struct tty_driver *console_driver = console_device(index);
		if (console_driver) {
			driver = tty_driver_kref_get(console_driver);
			if (driver) {
				/* Don't let /dev/console block */
				filp->f_flags |= O_NONBLOCK;
				*noctty = 1;
				break;
			}
		}
		return ERR_PTR(-ENODEV);
	}
	default:
		driver = get_tty_driver(device, index);
		if (!driver)
			return ERR_PTR(-ENODEV);
		break;
	}
	return driver;
}

/**
 *	tty_open		-	open a tty device
 *	@inode: inode of device file
 *	@filp: file pointer to tty
 *
 *	tty_open and tty_release keep up the tty count that contains the
 *	number of opens done on a tty. We cannot use the inode-count, as
 *	different inodes might point to the same tty.
 *
 *	Open-counting is needed for pty masters, as well as for keeping
 *	track of serial lines: DTR is dropped when the last close happens.
 *	(This is not done solely through tty->count, now.  - Ted 1/27/92)
 *
 *	The termios state of a pty is reset on first open so that
 *	settings don't persist across reuse.
 *
 *	Locking: tty_mutex protects tty, tty_lookup_driver and tty_init_dev.
 *		 tty->count should protect the rest.
 *		 ->siglock protects ->signal/->sighand
 *
 *	Note: the tty_unlock/lock cases without a ref are only safe due to
 *	tty_mutex
 */

static int tty_open(struct inode *inode, struct file *filp)
{
	struct tty_struct *tty;
	int noctty, retval;
	struct tty_driver *driver = NULL;
	int index;
	dev_t device = inode->i_rdev;
	unsigned saved_flags = filp->f_flags;

	nonseekable_open(inode, filp);

retry_open:
	retval = tty_alloc_file(filp);
	if (retval)
		return -ENOMEM;

	noctty = filp->f_flags & O_NOCTTY;
	index  = -1;
	retval = 0;

	mutex_lock(&tty_mutex);
	/* This is protected by the tty_mutex */
	tty = tty_open_current_tty(device, filp);
	if (IS_ERR(tty)) {
		retval = PTR_ERR(tty);
		goto err_unlock;
	} else if (!tty) {
		driver = tty_lookup_driver(device, filp, &noctty, &index);
		if (IS_ERR(driver)) {
			retval = PTR_ERR(driver);
			goto err_unlock;
		}

		/* check whether we're reopening an existing tty */
		tty = tty_driver_lookup_tty(driver, inode, index);
		if (IS_ERR(tty)) {
			retval = PTR_ERR(tty);
			goto err_unlock;
		}
	}

	if (tty) {
		tty_lock(tty);
		retval = tty_reopen(tty);
		if (retval < 0) {
			tty_unlock(tty);
			tty = ERR_PTR(retval);
		}
	} else	/* Returns with the tty_lock held for now */
		tty = tty_init_dev(driver, index);

	mutex_unlock(&tty_mutex);
	if (driver)
		tty_driver_kref_put(driver);
	if (IS_ERR(tty)) {
		retval = PTR_ERR(tty);
		goto err_file;
	}

	tty_add_file(tty, filp);

	check_tty_count(tty, __func__);
	if (tty->driver->type == TTY_DRIVER_TYPE_PTY &&
	    tty->driver->subtype == PTY_TYPE_MASTER)
		noctty = 1;
#ifdef TTY_DEBUG_HANGUP
	printk(KERN_DEBUG "%s: opening %s...\n", __func__, tty->name);
#endif
	if (tty->ops->open)
		retval = tty->ops->open(tty, filp);
	else
		retval = -ENODEV;
	filp->f_flags = saved_flags;

	if (!retval && test_bit(TTY_EXCLUSIVE, &tty->flags) &&
						!capable(CAP_SYS_ADMIN))
		retval = -EBUSY;

	if (retval) {
#ifdef TTY_DEBUG_HANGUP
		printk(KERN_DEBUG "%s: error %d in opening %s...\n", __func__,
				retval, tty->name);
#endif
		tty_unlock(tty); /* need to call tty_release without BTM */
		tty_release(inode, filp);
		if (retval != -ERESTARTSYS)
			return retval;

		if (signal_pending(current))
			return retval;

		schedule();
		/*
		 * Need to reset f_op in case a hangup happened.
		 */
		if (filp->f_op == &hung_up_tty_fops)
			filp->f_op = &tty_fops;
		goto retry_open;
	}
	clear_bit(TTY_HUPPED, &tty->flags);
	tty_unlock(tty);


	mutex_lock(&tty_mutex);
	tty_lock(tty);
	spin_lock_irq(&current->sighand->siglock);
	if (!noctty &&
	    current->signal->leader &&
	    !current->signal->tty &&
	    tty->session == NULL)
		__proc_set_tty(current, tty);
	spin_unlock_irq(&current->sighand->siglock);
	tty_unlock(tty);
	mutex_unlock(&tty_mutex);
	return 0;
err_unlock:
	mutex_unlock(&tty_mutex);
	/* after locks to avoid deadlock */
	if (!IS_ERR_OR_NULL(driver))
		tty_driver_kref_put(driver);
err_file:
	tty_free_file(filp);
	return retval;
}



/**
 *	tty_poll	-	check tty status
 *	@filp: file being polled
 *	@wait: poll wait structures to update
 *
 *	Call the line discipline polling method to obtain the poll
 *	status of the device.
 *
 *	Locking: locks called line discipline but ldisc poll method
 *	may be re-entered freely by other callers.
 */

static unsigned int tty_poll(struct file *filp, poll_table *wait)
{
	struct tty_struct *tty = file_tty(filp);
	struct tty_ldisc *ld;
	int ret = 0;

	if (tty_paranoia_check(tty, file_inode(filp), "tty_poll"))
		return 0;

	ld = tty_ldisc_ref_wait(tty);
	if (ld->ops->poll)
		ret = (ld->ops->poll)(tty, filp, wait);
	tty_ldisc_deref(ld);
	return ret;
}

static int __tty_fasync(int fd, struct file *filp, int on)
{
	struct tty_struct *tty = file_tty(filp);
	struct tty_ldisc *ldisc;
	unsigned long flags;
	int retval = 0;

	if (tty_paranoia_check(tty, file_inode(filp), "tty_fasync"))
		goto out;

	retval = fasync_helper(fd, filp, on, &tty->fasync);
	if (retval <= 0)
		goto out;

	ldisc = tty_ldisc_ref(tty);
	if (ldisc) {
		if (ldisc->ops->fasync)
			ldisc->ops->fasync(tty, on);
		tty_ldisc_deref(ldisc);
	}

	if (on) {
		enum pid_type type;
		struct pid *pid;

		spin_lock_irqsave(&tty->ctrl_lock, flags);
		if (tty->pgrp) {
			pid = tty->pgrp;
			type = PIDTYPE_PGID;
		} else {
			pid = task_pid(current);
			type = PIDTYPE_PID;
		}
		get_pid(pid);
		spin_unlock_irqrestore(&tty->ctrl_lock, flags);
		retval = __f_setown(filp, pid, type, 0);
		put_pid(pid);
	}
out:
	return retval;
}

static int tty_fasync(int fd, struct file *filp, int on)
{
	struct tty_struct *tty = file_tty(filp);
	int retval;

	tty_lock(tty);
	retval = __tty_fasync(fd, filp, on);
	tty_unlock(tty);

	return retval;
}

/**
 *	tiocsti			-	fake input character
 *	@tty: tty to fake input into
 *	@p: pointer to character
 *
 *	Fake input to a tty device. Does the necessary locking and
 *	input management.
 *
 *	FIXME: does not honour flow control ??
 *
 *	Locking:
 *		Called functions take tty_ldiscs_lock
 *		current->signal->tty check is safe without locks
 *
 *	FIXME: may race normal receive processing
 */

static int tiocsti(struct tty_struct *tty, char __user *p)
{
	char ch, mbz = 0;
	struct tty_ldisc *ld;

	if ((current->signal->tty != tty) && !capable(CAP_SYS_ADMIN))
		return -EPERM;
	if (get_user(ch, p))
		return -EFAULT;
	tty_audit_tiocsti(tty, ch);
	ld = tty_ldisc_ref_wait(tty);
	ld->ops->receive_buf(tty, &ch, &mbz, 1);
	tty_ldisc_deref(ld);
	return 0;
}

/**
 *	tiocgwinsz		-	implement window query ioctl
 *	@tty; tty
 *	@arg: user buffer for result
 *
 *	Copies the kernel idea of the window size into the user buffer.
 *
 *	Locking: tty->winsize_mutex is taken to ensure the winsize data
 *		is consistent.
 */

static int tiocgwinsz(struct tty_struct *tty, struct winsize __user *arg)
{
	int err;

	mutex_lock(&tty->winsize_mutex);
	err = copy_to_user(arg, &tty->winsize, sizeof(*arg));
	mutex_unlock(&tty->winsize_mutex);

	return err ? -EFAULT: 0;
}

/**
 *	tty_do_resize		-	resize event
 *	@tty: tty being resized
 *	@rows: rows (character)
 *	@cols: cols (character)
 *
 *	Update the termios variables and send the necessary signals to
 *	peform a terminal resize correctly
 */

int tty_do_resize(struct tty_struct *tty, struct winsize *ws)
{
	struct pid *pgrp;
	unsigned long flags;

	/* Lock the tty */
	mutex_lock(&tty->winsize_mutex);
	if (!memcmp(ws, &tty->winsize, sizeof(*ws)))
		goto done;
	/* Get the PID values and reference them so we can
	   avoid holding the tty ctrl lock while sending signals */
	spin_lock_irqsave(&tty->ctrl_lock, flags);
	pgrp = get_pid(tty->pgrp);
	spin_unlock_irqrestore(&tty->ctrl_lock, flags);

	if (pgrp)
		kill_pgrp(pgrp, SIGWINCH, 1);
	put_pid(pgrp);

	tty->winsize = *ws;
done:
	mutex_unlock(&tty->winsize_mutex);
	return 0;
}
EXPORT_SYMBOL(tty_do_resize);

/**
 *	tiocswinsz		-	implement window size set ioctl
 *	@tty; tty side of tty
 *	@arg: user buffer for result
 *
 *	Copies the user idea of the window size to the kernel. Traditionally
 *	this is just advisory information but for the Linux console it
 *	actually has driver level meaning and triggers a VC resize.
 *
 *	Locking:
 *		Driver dependent. The default do_resize method takes the
 *	tty termios mutex and ctrl_lock. The console takes its own lock
 *	then calls into the default method.
 */

static int tiocswinsz(struct tty_struct *tty, struct winsize __user *arg)
{
	struct winsize tmp_ws;
	if (copy_from_user(&tmp_ws, arg, sizeof(*arg)))
		return -EFAULT;

	if (tty->ops->resize)
		return tty->ops->resize(tty, &tmp_ws);
	else
		return tty_do_resize(tty, &tmp_ws);
}

/**
 *	tioccons	-	allow admin to move logical console
 *	@file: the file to become console
 *
 *	Allow the administrator to move the redirected console device
 *
 *	Locking: uses redirect_lock to guard the redirect information
 */

static int tioccons(struct file *file)
{
	if (!capable(CAP_SYS_ADMIN))
		return -EPERM;
	if (file->f_op->write == redirected_tty_write) {
		struct file *f;
		spin_lock(&redirect_lock);
		f = redirect;
		redirect = NULL;
		spin_unlock(&redirect_lock);
		if (f)
			fput(f);
		return 0;
	}
	spin_lock(&redirect_lock);
	if (redirect) {
		spin_unlock(&redirect_lock);
		return -EBUSY;
	}
	redirect = get_file(file);
	spin_unlock(&redirect_lock);
	return 0;
}

/**
 *	fionbio		-	non blocking ioctl
 *	@file: file to set blocking value
 *	@p: user parameter
 *
 *	Historical tty interfaces had a blocking control ioctl before
 *	the generic functionality existed. This piece of history is preserved
 *	in the expected tty API of posix OS's.
 *
 *	Locking: none, the open file handle ensures it won't go away.
 */

static int fionbio(struct file *file, int __user *p)
{
	int nonblock;

	if (get_user(nonblock, p))
		return -EFAULT;

	spin_lock(&file->f_lock);
	if (nonblock)
		file->f_flags |= O_NONBLOCK;
	else
		file->f_flags &= ~O_NONBLOCK;
	spin_unlock(&file->f_lock);
	return 0;
}

/**
 *	tiocsctty	-	set controlling tty
 *	@tty: tty structure
 *	@arg: user argument
 *
 *	This ioctl is used to manage job control. It permits a session
 *	leader to set this tty as the controlling tty for the session.
 *
 *	Locking:
 *		Takes tty_mutex() to protect tty instance
 *		Takes tasklist_lock internally to walk sessions
 *		Takes ->siglock() when updating signal->tty
 */

static int tiocsctty(struct tty_struct *tty, int arg)
{
	int ret = 0;
	if (current->signal->leader && (task_session(current) == tty->session))
		return ret;

	mutex_lock(&tty_mutex);
	/*
	 * The process must be a session leader and
	 * not have a controlling tty already.
	 */
	if (!current->signal->leader || current->signal->tty) {
		ret = -EPERM;
		goto unlock;
	}

	if (tty->session) {
		/*
		 * This tty is already the controlling
		 * tty for another session group!
		 */
		if (arg == 1 && capable(CAP_SYS_ADMIN)) {
			/*
			 * Steal it away
			 */
			read_lock(&tasklist_lock);
			session_clear_tty(tty->session);
			read_unlock(&tasklist_lock);
		} else {
			ret = -EPERM;
			goto unlock;
		}
	}
	proc_set_tty(current, tty);
unlock:
	mutex_unlock(&tty_mutex);
	return ret;
}

/**
 *	tty_get_pgrp	-	return a ref counted pgrp pid
 *	@tty: tty to read
 *
 *	Returns a refcounted instance of the pid struct for the process
 *	group controlling the tty.
 */

struct pid *tty_get_pgrp(struct tty_struct *tty)
{
	unsigned long flags;
	struct pid *pgrp;

	spin_lock_irqsave(&tty->ctrl_lock, flags);
	pgrp = get_pid(tty->pgrp);
	spin_unlock_irqrestore(&tty->ctrl_lock, flags);

	return pgrp;
}
EXPORT_SYMBOL_GPL(tty_get_pgrp);

/**
 *	tiocgpgrp		-	get process group
 *	@tty: tty passed by user
 *	@real_tty: tty side of the tty passed by the user if a pty else the tty
 *	@p: returned pid
 *
 *	Obtain the process group of the tty. If there is no process group
 *	return an error.
 *
 *	Locking: none. Reference to current->signal->tty is safe.
 */

static int tiocgpgrp(struct tty_struct *tty, struct tty_struct *real_tty, pid_t __user *p)
{
	struct pid *pid;
	int ret;
	/*
	 * (tty == real_tty) is a cheap way of
	 * testing if the tty is NOT a master pty.
	 */
	if (tty == real_tty && current->signal->tty != real_tty)
		return -ENOTTY;
	pid = tty_get_pgrp(real_tty);
	ret =  put_user(pid_vnr(pid), p);
	put_pid(pid);
	return ret;
}

/**
 *	tiocspgrp		-	attempt to set process group
 *	@tty: tty passed by user
 *	@real_tty: tty side device matching tty passed by user
 *	@p: pid pointer
 *
 *	Set the process group of the tty to the session passed. Only
 *	permitted where the tty session is our session.
 *
 *	Locking: RCU, ctrl lock
 */

static int tiocspgrp(struct tty_struct *tty, struct tty_struct *real_tty, pid_t __user *p)
{
	struct pid *pgrp;
	pid_t pgrp_nr;
	int retval = tty_check_change(real_tty);
	unsigned long flags;

	if (retval == -EIO)
		return -ENOTTY;
	if (retval)
		return retval;
	if (!current->signal->tty ||
	    (current->signal->tty != real_tty) ||
	    (real_tty->session != task_session(current)))
		return -ENOTTY;
	if (get_user(pgrp_nr, p))
		return -EFAULT;
	if (pgrp_nr < 0)
		return -EINVAL;
	rcu_read_lock();
	pgrp = find_vpid(pgrp_nr);
	retval = -ESRCH;
	if (!pgrp)
		goto out_unlock;
	retval = -EPERM;
	if (session_of_pgrp(pgrp) != task_session(current))
		goto out_unlock;
	retval = 0;
	spin_lock_irqsave(&tty->ctrl_lock, flags);
	put_pid(real_tty->pgrp);
	real_tty->pgrp = get_pid(pgrp);
	spin_unlock_irqrestore(&tty->ctrl_lock, flags);
out_unlock:
	rcu_read_unlock();
	return retval;
}

/**
 *	tiocgsid		-	get session id
 *	@tty: tty passed by user
 *	@real_tty: tty side of the tty passed by the user if a pty else the tty
 *	@p: pointer to returned session id
 *
 *	Obtain the session id of the tty. If there is no session
 *	return an error.
 *
 *	Locking: none. Reference to current->signal->tty is safe.
 */

static int tiocgsid(struct tty_struct *tty, struct tty_struct *real_tty, pid_t __user *p)
{
	/*
	 * (tty == real_tty) is a cheap way of
	 * testing if the tty is NOT a master pty.
	*/
	if (tty == real_tty && current->signal->tty != real_tty)
		return -ENOTTY;
	if (!real_tty->session)
		return -ENOTTY;
	return put_user(pid_vnr(real_tty->session), p);
}

/**
 *	tiocsetd	-	set line discipline
 *	@tty: tty device
 *	@p: pointer to user data
 *
 *	Set the line discipline according to user request.
 *
 *	Locking: see tty_set_ldisc, this function is just a helper
 */

static int tiocsetd(struct tty_struct *tty, int __user *p)
{
	int ldisc;
	int ret;

	if (get_user(ldisc, p))
		return -EFAULT;

	ret = tty_set_ldisc(tty, ldisc);

	return ret;
}

/**
 *	send_break	-	performed time break
 *	@tty: device to break on
 *	@duration: timeout in mS
 *
 *	Perform a timed break on hardware that lacks its own driver level
 *	timed break functionality.
 *
 *	Locking:
 *		atomic_write_lock serializes
 *
 */

static int send_break(struct tty_struct *tty, unsigned int duration)
{
	int retval;

	if (tty->ops->break_ctl == NULL)
		return 0;

	if (tty->driver->flags & TTY_DRIVER_HARDWARE_BREAK)
		retval = tty->ops->break_ctl(tty, duration);
	else {
		/* Do the work ourselves */
		if (tty_write_lock(tty, 0) < 0)
			return -EINTR;
		retval = tty->ops->break_ctl(tty, -1);
		if (retval)
			goto out;
		if (!signal_pending(current))
			msleep_interruptible(duration);
		retval = tty->ops->break_ctl(tty, 0);
out:
		tty_write_unlock(tty);
		if (signal_pending(current))
			retval = -EINTR;
	}
	return retval;
}

/**
 *	tty_tiocmget		-	get modem status
 *	@tty: tty device
 *	@file: user file pointer
 *	@p: pointer to result
 *
 *	Obtain the modem status bits from the tty driver if the feature
 *	is supported. Return -EINVAL if it is not available.
 *
 *	Locking: none (up to the driver)
 */

static int tty_tiocmget(struct tty_struct *tty, int __user *p)
{
	int retval = -EINVAL;

	if (tty->ops->tiocmget) {
		retval = tty->ops->tiocmget(tty);

		if (retval >= 0)
			retval = put_user(retval, p);
	}
	return retval;
}

/**
 *	tty_tiocmset		-	set modem status
 *	@tty: tty device
 *	@cmd: command - clear bits, set bits or set all
 *	@p: pointer to desired bits
 *
 *	Set the modem status bits from the tty driver if the feature
 *	is supported. Return -EINVAL if it is not available.
 *
 *	Locking: none (up to the driver)
 */

static int tty_tiocmset(struct tty_struct *tty, unsigned int cmd,
	     unsigned __user *p)
{
	int retval;
	unsigned int set, clear, val;

	if (tty->ops->tiocmset == NULL)
		return -EINVAL;

	retval = get_user(val, p);
	if (retval)
		return retval;
	set = clear = 0;
	switch (cmd) {
	case TIOCMBIS:
		set = val;
		break;
	case TIOCMBIC:
		clear = val;
		break;
	case TIOCMSET:
		set = val;
		clear = ~val;
		break;
	}
	set &= TIOCM_DTR|TIOCM_RTS|TIOCM_OUT1|TIOCM_OUT2|TIOCM_LOOP;
	clear &= TIOCM_DTR|TIOCM_RTS|TIOCM_OUT1|TIOCM_OUT2|TIOCM_LOOP;
	return tty->ops->tiocmset(tty, set, clear);
}

static int tty_tiocgicount(struct tty_struct *tty, void __user *arg)
{
	int retval = -EINVAL;
	struct serial_icounter_struct icount;
	memset(&icount, 0, sizeof(icount));
	if (tty->ops->get_icount)
		retval = tty->ops->get_icount(tty, &icount);
	if (retval != 0)
		return retval;
	if (copy_to_user(arg, &icount, sizeof(icount)))
		return -EFAULT;
	return 0;
}

struct tty_struct *tty_pair_get_tty(struct tty_struct *tty)
{
	if (tty->driver->type == TTY_DRIVER_TYPE_PTY &&
	    tty->driver->subtype == PTY_TYPE_MASTER)
		tty = tty->link;
	return tty;
}
EXPORT_SYMBOL(tty_pair_get_tty);

struct tty_struct *tty_pair_get_pty(struct tty_struct *tty)
{
	if (tty->driver->type == TTY_DRIVER_TYPE_PTY &&
	    tty->driver->subtype == PTY_TYPE_MASTER)
	    return tty;
	return tty->link;
}
EXPORT_SYMBOL(tty_pair_get_pty);

/*
 * Split this up, as gcc can choke on it otherwise..
 */
long tty_ioctl(struct file *file, unsigned int cmd, unsigned long arg)
{
	struct tty_struct *tty = file_tty(file);
	struct tty_struct *real_tty;
	void __user *p = (void __user *)arg;
	int retval;
	struct tty_ldisc *ld;

	if (tty_paranoia_check(tty, file_inode(file), "tty_ioctl"))
		return -EINVAL;

	real_tty = tty_pair_get_tty(tty);

	/*
	 * Factor out some common prep work
	 */
	switch (cmd) {
	case TIOCSETD:
	case TIOCSBRK:
	case TIOCCBRK:
	case TCSBRK:
	case TCSBRKP:
		retval = tty_check_change(tty);
		if (retval)
			return retval;
		if (cmd != TIOCCBRK) {
			tty_wait_until_sent(tty, 0);
			if (signal_pending(current))
				return -EINTR;
		}
		break;
	}

	/*
	 *	Now do the stuff.
	 */
	switch (cmd) {
	case TIOCSTI:
		return tiocsti(tty, p);
	case TIOCGWINSZ:
		return tiocgwinsz(real_tty, p);
	case TIOCSWINSZ:
		return tiocswinsz(real_tty, p);
	case TIOCCONS:
		return real_tty != tty ? -EINVAL : tioccons(file);
	case FIONBIO:
		return fionbio(file, p);
	case TIOCEXCL:
		set_bit(TTY_EXCLUSIVE, &tty->flags);
		return 0;
	case TIOCNXCL:
		clear_bit(TTY_EXCLUSIVE, &tty->flags);
		return 0;
	case TIOCGEXCL:
	{
		int excl = test_bit(TTY_EXCLUSIVE, &tty->flags);
		return put_user(excl, (int __user *)p);
	}
	case TIOCNOTTY:
		if (current->signal->tty != tty)
			return -ENOTTY;
		no_tty();
		return 0;
	case TIOCSCTTY:
		return tiocsctty(tty, arg);
	case TIOCGPGRP:
		return tiocgpgrp(tty, real_tty, p);
	case TIOCSPGRP:
		return tiocspgrp(tty, real_tty, p);
	case TIOCGSID:
		return tiocgsid(tty, real_tty, p);
	case TIOCGETD:
		return put_user(tty->ldisc->ops->num, (int __user *)p);
	case TIOCSETD:
		return tiocsetd(tty, p);
	case TIOCVHANGUP:
		if (!capable(CAP_SYS_ADMIN))
			return -EPERM;
		tty_vhangup(tty);
		return 0;
	case TIOCGDEV:
	{
		unsigned int ret = new_encode_dev(tty_devnum(real_tty));
		return put_user(ret, (unsigned int __user *)p);
	}
	/*
	 * Break handling
	 */
	case TIOCSBRK:	/* Turn break on, unconditionally */
		if (tty->ops->break_ctl)
			return tty->ops->break_ctl(tty, -1);
		return 0;
	case TIOCCBRK:	/* Turn break off, unconditionally */
		if (tty->ops->break_ctl)
			return tty->ops->break_ctl(tty, 0);
		return 0;
	case TCSBRK:   /* SVID version: non-zero arg --> no break */
		/* non-zero arg means wait for all output data
		 * to be sent (performed above) but don't send break.
		 * This is used by the tcdrain() termios function.
		 */
		if (!arg)
			return send_break(tty, 250);
		return 0;
	case TCSBRKP:	/* support for POSIX tcsendbreak() */
		return send_break(tty, arg ? arg*100 : 250);

	case TIOCMGET:
		return tty_tiocmget(tty, p);
	case TIOCMSET:
	case TIOCMBIC:
	case TIOCMBIS:
		return tty_tiocmset(tty, cmd, p);
	case TIOCGICOUNT:
		retval = tty_tiocgicount(tty, p);
		/* For the moment allow fall through to the old method */
        	if (retval != -EINVAL)
			return retval;
		break;
	case TCFLSH:
		switch (arg) {
		case TCIFLUSH:
		case TCIOFLUSH:
		/* flush tty buffer and allow ldisc to process ioctl */
			tty_buffer_flush(tty);
			break;
		}
		break;
	}
	if (tty->ops->ioctl) {
		retval = (tty->ops->ioctl)(tty, cmd, arg);
		if (retval != -ENOIOCTLCMD)
			return retval;
	}
	ld = tty_ldisc_ref_wait(tty);
	retval = -EINVAL;
	if (ld->ops->ioctl) {
		retval = ld->ops->ioctl(tty, file, cmd, arg);
		if (retval == -ENOIOCTLCMD)
			retval = -ENOTTY;
	}
	tty_ldisc_deref(ld);
	return retval;
}

#ifdef CONFIG_COMPAT
static long tty_compat_ioctl(struct file *file, unsigned int cmd,
				unsigned long arg)
{
	struct tty_struct *tty = file_tty(file);
	struct tty_ldisc *ld;
	int retval = -ENOIOCTLCMD;

	if (tty_paranoia_check(tty, file_inode(file), "tty_ioctl"))
		return -EINVAL;

	if (tty->ops->compat_ioctl) {
		retval = (tty->ops->compat_ioctl)(tty, cmd, arg);
		if (retval != -ENOIOCTLCMD)
			return retval;
	}

	ld = tty_ldisc_ref_wait(tty);
	if (ld->ops->compat_ioctl)
		retval = ld->ops->compat_ioctl(tty, file, cmd, arg);
	else
		retval = n_tty_compat_ioctl_helper(tty, file, cmd, arg);
	tty_ldisc_deref(ld);

	return retval;
}
#endif

static int this_tty(const void *t, struct file *file, unsigned fd)
{
	if (likely(file->f_op->read != tty_read))
		return 0;
	return file_tty(file) != t ? 0 : fd + 1;
}
	
/*
 * This implements the "Secure Attention Key" ---  the idea is to
 * prevent trojan horses by killing all processes associated with this
 * tty when the user hits the "Secure Attention Key".  Required for
 * super-paranoid applications --- see the Orange Book for more details.
 *
 * This code could be nicer; ideally it should send a HUP, wait a few
 * seconds, then send a INT, and then a KILL signal.  But you then
 * have to coordinate with the init process, since all processes associated
 * with the current tty must be dead before the new getty is allowed
 * to spawn.
 *
 * Now, if it would be correct ;-/ The current code has a nasty hole -
 * it doesn't catch files in flight. We may send the descriptor to ourselves
 * via AF_UNIX socket, close it and later fetch from socket. FIXME.
 *
 * Nasty bug: do_SAK is being called in interrupt context.  This can
 * deadlock.  We punt it up to process context.  AKPM - 16Mar2001
 */
void __do_SAK(struct tty_struct *tty)
{
#ifdef TTY_SOFT_SAK
	tty_hangup(tty);
#else
	struct task_struct *g, *p;
	struct pid *session;
	int		i;

	if (!tty)
		return;
	session = tty->session;

	tty_ldisc_flush(tty);

	tty_driver_flush_buffer(tty);

	read_lock(&tasklist_lock);
	/* Kill the entire session */
	do_each_pid_task(session, PIDTYPE_SID, p) {
		printk(KERN_NOTICE "SAK: killed process %d"
			" (%s): task_session(p)==tty->session\n",
			task_pid_nr(p), p->comm);
		send_sig(SIGKILL, p, 1);
	} while_each_pid_task(session, PIDTYPE_SID, p);
	/* Now kill any processes that happen to have the
	 * tty open.
	 */
	do_each_thread(g, p) {
		if (p->signal->tty == tty) {
			printk(KERN_NOTICE "SAK: killed process %d"
			    " (%s): task_session(p)==tty->session\n",
			    task_pid_nr(p), p->comm);
			send_sig(SIGKILL, p, 1);
			continue;
		}
		task_lock(p);
		i = iterate_fd(p->files, 0, this_tty, tty);
		if (i != 0) {
			printk(KERN_NOTICE "SAK: killed process %d"
			    " (%s): fd#%d opened to the tty\n",
				    task_pid_nr(p), p->comm, i - 1);
			force_sig(SIGKILL, p);
		}
		task_unlock(p);
	} while_each_thread(g, p);
	read_unlock(&tasklist_lock);
#endif
}

static void do_SAK_work(struct work_struct *work)
{
	struct tty_struct *tty =
		container_of(work, struct tty_struct, SAK_work);
	__do_SAK(tty);
}

/*
 * The tq handling here is a little racy - tty->SAK_work may already be queued.
 * Fortunately we don't need to worry, because if ->SAK_work is already queued,
 * the values which we write to it will be identical to the values which it
 * already has. --akpm
 */
void do_SAK(struct tty_struct *tty)
{
	if (!tty)
		return;
	schedule_work(&tty->SAK_work);
}

EXPORT_SYMBOL(do_SAK);

static int dev_match_devt(struct device *dev, const void *data)
{
	const dev_t *devt = data;
	return dev->devt == *devt;
}

/* Must put_device() after it's unused! */
static struct device *tty_get_device(struct tty_struct *tty)
{
	dev_t devt = tty_devnum(tty);
	return class_find_device(tty_class, NULL, &devt, dev_match_devt);
}


/**
 *	initialize_tty_struct
 *	@tty: tty to initialize
 *
 *	This subroutine initializes a tty structure that has been newly
 *	allocated.
 *
 *	Locking: none - tty in question must not be exposed at this point
 */

void initialize_tty_struct(struct tty_struct *tty,
		struct tty_driver *driver, int idx)
{
	memset(tty, 0, sizeof(struct tty_struct));
	kref_init(&tty->kref);
	tty->magic = TTY_MAGIC;
	tty_ldisc_init(tty);
	tty->session = NULL;
	tty->pgrp = NULL;
	mutex_init(&tty->legacy_mutex);
	mutex_init(&tty->throttle_mutex);
	init_rwsem(&tty->termios_rwsem);
	mutex_init(&tty->winsize_mutex);
	init_ldsem(&tty->ldisc_sem);
	init_waitqueue_head(&tty->write_wait);
	init_waitqueue_head(&tty->read_wait);
	INIT_WORK(&tty->hangup_work, do_tty_hangup);
	mutex_init(&tty->atomic_write_lock);
	spin_lock_init(&tty->ctrl_lock);
	INIT_LIST_HEAD(&tty->tty_files);
	INIT_WORK(&tty->SAK_work, do_SAK_work);

	tty->driver = driver;
	tty->ops = driver->ops;
	tty->index = idx;
	tty_line_name(driver, idx, tty->name);
	tty->dev = tty_get_device(tty);
}

/**
 *	deinitialize_tty_struct
 *	@tty: tty to deinitialize
 *
 *	This subroutine deinitializes a tty structure that has been newly
 *	allocated but tty_release cannot be called on that yet.
 *
 *	Locking: none - tty in question must not be exposed at this point
 */
void deinitialize_tty_struct(struct tty_struct *tty)
{
	tty_ldisc_deinit(tty);
}

/**
 *	tty_put_char	-	write one character to a tty
 *	@tty: tty
 *	@ch: character
 *
 *	Write one byte to the tty using the provided put_char method
 *	if present. Returns the number of characters successfully output.
 *
 *	Note: the specific put_char operation in the driver layer may go
 *	away soon. Don't call it directly, use this method
 */

int tty_put_char(struct tty_struct *tty, unsigned char ch)
{
	if (tty->ops->put_char)
		return tty->ops->put_char(tty, ch);
	return tty->ops->write(tty, &ch, 1);
}
EXPORT_SYMBOL_GPL(tty_put_char);

struct class *tty_class;

static int tty_cdev_add(struct tty_driver *driver, dev_t dev,
		unsigned int index, unsigned int count)
{
	/* init here, since reused cdevs cause crashes */
	cdev_init(&driver->cdevs[index], &tty_fops);
	driver->cdevs[index].owner = driver->owner;
	return cdev_add(&driver->cdevs[index], dev, count);
}

/**
 *	tty_register_device - register a tty device
 *	@driver: the tty driver that describes the tty device
 *	@index: the index in the tty driver for this tty device
 *	@device: a struct device that is associated with this tty device.
 *		This field is optional, if there is no known struct device
 *		for this tty device it can be set to NULL safely.
 *
 *	Returns a pointer to the struct device for this tty device
 *	(or ERR_PTR(-EFOO) on error).
 *
 *	This call is required to be made to register an individual tty device
 *	if the tty driver's flags have the TTY_DRIVER_DYNAMIC_DEV bit set.  If
 *	that bit is not set, this function should not be called by a tty
 *	driver.
 *
 *	Locking: ??
 */

struct device *tty_register_device(struct tty_driver *driver, unsigned index,
				   struct device *device)
{
	return tty_register_device_attr(driver, index, device, NULL, NULL);
}
EXPORT_SYMBOL(tty_register_device);

static void tty_device_create_release(struct device *dev)
{
	pr_debug("device: '%s': %s\n", dev_name(dev), __func__);
	kfree(dev);
}

/**
 *	tty_register_device_attr - register a tty device
 *	@driver: the tty driver that describes the tty device
 *	@index: the index in the tty driver for this tty device
 *	@device: a struct device that is associated with this tty device.
 *		This field is optional, if there is no known struct device
 *		for this tty device it can be set to NULL safely.
 *	@drvdata: Driver data to be set to device.
 *	@attr_grp: Attribute group to be set on device.
 *
 *	Returns a pointer to the struct device for this tty device
 *	(or ERR_PTR(-EFOO) on error).
 *
 *	This call is required to be made to register an individual tty device
 *	if the tty driver's flags have the TTY_DRIVER_DYNAMIC_DEV bit set.  If
 *	that bit is not set, this function should not be called by a tty
 *	driver.
 *
 *	Locking: ??
 */
struct device *tty_register_device_attr(struct tty_driver *driver,
				   unsigned index, struct device *device,
				   void *drvdata,
				   const struct attribute_group **attr_grp)
{
	char name[64];
	dev_t devt = MKDEV(driver->major, driver->minor_start) + index;
	struct device *dev = NULL;
	int retval = -ENODEV;
	bool cdev = false;

	if (index >= driver->num) {
		printk(KERN_ERR "Attempt to register invalid tty line number "
		       " (%d).\n", index);
		return ERR_PTR(-EINVAL);
	}

	if (driver->type == TTY_DRIVER_TYPE_PTY)
		pty_line_name(driver, index, name);
	else
		tty_line_name(driver, index, name);

	if (!(driver->flags & TTY_DRIVER_DYNAMIC_ALLOC)) {
		retval = tty_cdev_add(driver, devt, index, 1);
		if (retval)
			goto error;
		cdev = true;
	}

	dev = kzalloc(sizeof(*dev), GFP_KERNEL);
	if (!dev) {
		retval = -ENOMEM;
		goto error;
	}

	dev->devt = devt;
	dev->class = tty_class;
	dev->parent = device;
	dev->release = tty_device_create_release;
	dev_set_name(dev, "%s", name);
	dev->groups = attr_grp;
	dev_set_drvdata(dev, drvdata);

	retval = device_register(dev);
	if (retval)
		goto error;

	return dev;

error:
	put_device(dev);
	if (cdev)
		cdev_del(&driver->cdevs[index]);
	return ERR_PTR(retval);
}
EXPORT_SYMBOL_GPL(tty_register_device_attr);

/**
 * 	tty_unregister_device - unregister a tty device
 * 	@driver: the tty driver that describes the tty device
 * 	@index: the index in the tty driver for this tty device
 *
 * 	If a tty device is registered with a call to tty_register_device() then
 *	this function must be called when the tty device is gone.
 *
 *	Locking: ??
 */

void tty_unregister_device(struct tty_driver *driver, unsigned index)
{
	device_destroy(tty_class,
		MKDEV(driver->major, driver->minor_start) + index);
	if (!(driver->flags & TTY_DRIVER_DYNAMIC_ALLOC))
		cdev_del(&driver->cdevs[index]);
}
EXPORT_SYMBOL(tty_unregister_device);

/**
 * __tty_alloc_driver -- allocate tty driver
 * @lines: count of lines this driver can handle at most
 * @owner: module which is repsonsible for this driver
 * @flags: some of TTY_DRIVER_* flags, will be set in driver->flags
 *
 * This should not be called directly, some of the provided macros should be
 * used instead. Use IS_ERR and friends on @retval.
 */
struct tty_driver *__tty_alloc_driver(unsigned int lines, struct module *owner,
		unsigned long flags)
{
	struct tty_driver *driver;
	unsigned int cdevs = 1;
	int err;

	if (!lines || (flags & TTY_DRIVER_UNNUMBERED_NODE && lines > 1))
		return ERR_PTR(-EINVAL);

	driver = kzalloc(sizeof(struct tty_driver), GFP_KERNEL);
	if (!driver)
		return ERR_PTR(-ENOMEM);

	kref_init(&driver->kref);
	driver->magic = TTY_DRIVER_MAGIC;
	driver->num = lines;
	driver->owner = owner;
	driver->flags = flags;

	if (!(flags & TTY_DRIVER_DEVPTS_MEM)) {
		driver->ttys = kcalloc(lines, sizeof(*driver->ttys),
				GFP_KERNEL);
		driver->termios = kcalloc(lines, sizeof(*driver->termios),
				GFP_KERNEL);
		if (!driver->ttys || !driver->termios) {
			err = -ENOMEM;
			goto err_free_all;
		}
	}

	if (!(flags & TTY_DRIVER_DYNAMIC_ALLOC)) {
		driver->ports = kcalloc(lines, sizeof(*driver->ports),
				GFP_KERNEL);
		if (!driver->ports) {
			err = -ENOMEM;
			goto err_free_all;
		}
		cdevs = lines;
	}

	driver->cdevs = kcalloc(cdevs, sizeof(*driver->cdevs), GFP_KERNEL);
	if (!driver->cdevs) {
		err = -ENOMEM;
		goto err_free_all;
	}

	return driver;
err_free_all:
	kfree(driver->ports);
	kfree(driver->ttys);
	kfree(driver->termios);
	kfree(driver);
	return ERR_PTR(err);
}
EXPORT_SYMBOL(__tty_alloc_driver);

static void destruct_tty_driver(struct kref *kref)
{
	struct tty_driver *driver = container_of(kref, struct tty_driver, kref);
	int i;
	struct ktermios *tp;

	if (driver->flags & TTY_DRIVER_INSTALLED) {
		/*
		 * Free the termios and termios_locked structures because
		 * we don't want to get memory leaks when modular tty
		 * drivers are removed from the kernel.
		 */
		for (i = 0; i < driver->num; i++) {
			tp = driver->termios[i];
			if (tp) {
				driver->termios[i] = NULL;
				kfree(tp);
			}
			if (!(driver->flags & TTY_DRIVER_DYNAMIC_DEV))
				tty_unregister_device(driver, i);
		}
		proc_tty_unregister_driver(driver);
		if (driver->flags & TTY_DRIVER_DYNAMIC_ALLOC)
			cdev_del(&driver->cdevs[0]);
	}
	kfree(driver->cdevs);
	kfree(driver->ports);
	kfree(driver->termios);
	kfree(driver->ttys);
	kfree(driver);
}

void tty_driver_kref_put(struct tty_driver *driver)
{
	kref_put(&driver->kref, destruct_tty_driver);
}
EXPORT_SYMBOL(tty_driver_kref_put);

void tty_set_operations(struct tty_driver *driver,
			const struct tty_operations *op)
{
	driver->ops = op;
};
EXPORT_SYMBOL(tty_set_operations);

void put_tty_driver(struct tty_driver *d)
{
	tty_driver_kref_put(d);
}
EXPORT_SYMBOL(put_tty_driver);

/*
 * Called by a tty driver to register itself.
 */
int tty_register_driver(struct tty_driver *driver)
{
	int error;
	int i;
	dev_t dev;
	struct device *d;

	if (!driver->major) {
		error = alloc_chrdev_region(&dev, driver->minor_start,
						driver->num, driver->name);
		if (!error) {
			driver->major = MAJOR(dev);
			driver->minor_start = MINOR(dev);
		}
	} else {
		dev = MKDEV(driver->major, driver->minor_start);
		error = register_chrdev_region(dev, driver->num, driver->name);
	}
	if (error < 0)
		goto err;

	if (driver->flags & TTY_DRIVER_DYNAMIC_ALLOC) {
		error = tty_cdev_add(driver, dev, 0, driver->num);
		if (error)
			goto err_unreg_char;
	}

	mutex_lock(&tty_mutex);
	list_add(&driver->tty_drivers, &tty_drivers);
	mutex_unlock(&tty_mutex);

	if (!(driver->flags & TTY_DRIVER_DYNAMIC_DEV)) {
		for (i = 0; i < driver->num; i++) {
			d = tty_register_device(driver, i, NULL);
			if (IS_ERR(d)) {
				error = PTR_ERR(d);
				goto err_unreg_devs;
			}
		}
	}
	proc_tty_register_driver(driver);
	driver->flags |= TTY_DRIVER_INSTALLED;
	return 0;

err_unreg_devs:
	for (i--; i >= 0; i--)
		tty_unregister_device(driver, i);

	mutex_lock(&tty_mutex);
	list_del(&driver->tty_drivers);
	mutex_unlock(&tty_mutex);

err_unreg_char:
	unregister_chrdev_region(dev, driver->num);
err:
	return error;
}
EXPORT_SYMBOL(tty_register_driver);

/*
 * Called by a tty driver to unregister itself.
 */
int tty_unregister_driver(struct tty_driver *driver)
{
#if 0
	/* FIXME */
	if (driver->refcount)
		return -EBUSY;
#endif
	unregister_chrdev_region(MKDEV(driver->major, driver->minor_start),
				driver->num);
	mutex_lock(&tty_mutex);
	list_del(&driver->tty_drivers);
	mutex_unlock(&tty_mutex);
	return 0;
}

EXPORT_SYMBOL(tty_unregister_driver);

dev_t tty_devnum(struct tty_struct *tty)
{
	return MKDEV(tty->driver->major, tty->driver->minor_start) + tty->index;
}
EXPORT_SYMBOL(tty_devnum);

void proc_clear_tty(struct task_struct *p)
{
	unsigned long flags;
	struct tty_struct *tty;
	spin_lock_irqsave(&p->sighand->siglock, flags);
	tty = p->signal->tty;
	p->signal->tty = NULL;
	spin_unlock_irqrestore(&p->sighand->siglock, flags);
	tty_kref_put(tty);
}

/* Called under the sighand lock */

static void __proc_set_tty(struct task_struct *tsk, struct tty_struct *tty)
{
	if (tty) {
		unsigned long flags;
		/* We should not have a session or pgrp to put here but.... */
		spin_lock_irqsave(&tty->ctrl_lock, flags);
		put_pid(tty->session);
		put_pid(tty->pgrp);
		tty->pgrp = get_pid(task_pgrp(tsk));
		spin_unlock_irqrestore(&tty->ctrl_lock, flags);
		tty->session = get_pid(task_session(tsk));
		if (tsk->signal->tty) {
			printk(KERN_DEBUG "tty not NULL!!\n");
			tty_kref_put(tsk->signal->tty);
		}
	}
	put_pid(tsk->signal->tty_old_pgrp);
	tsk->signal->tty = tty_kref_get(tty);
	tsk->signal->tty_old_pgrp = NULL;
}

static void proc_set_tty(struct task_struct *tsk, struct tty_struct *tty)
{
	spin_lock_irq(&tsk->sighand->siglock);
	__proc_set_tty(tsk, tty);
	spin_unlock_irq(&tsk->sighand->siglock);
}

struct tty_struct *get_current_tty(void)
{
	struct tty_struct *tty;
	unsigned long flags;

	spin_lock_irqsave(&current->sighand->siglock, flags);
	tty = tty_kref_get(current->signal->tty);
	spin_unlock_irqrestore(&current->sighand->siglock, flags);
	return tty;
}
EXPORT_SYMBOL_GPL(get_current_tty);

void tty_default_fops(struct file_operations *fops)
{
	memcpy((void *)fops, &tty_fops, sizeof(tty_fops));
}

/*
 * Initialize the console device. This is called *early*, so
 * we can't necessarily depend on lots of kernel help here.
 * Just do some early initializations, and do the complex setup
 * later.
 */
void __init console_init(void)
{
	initcall_t *call;

	/* Setup the default TTY line discipline. */
	tty_ldisc_begin();

	/*
	 * set up the console device so that later boot sequences can
	 * inform about problems etc..
	 */
	call = __con_initcall_start;
	while (call < __con_initcall_end) {
		(*call)();
		call++;
	}
}

static char *tty_devnode(struct device *dev, umode_t *mode)
{
	if (!mode)
		return NULL;
	if (dev->devt == MKDEV(TTYAUX_MAJOR, 0) ||
	    dev->devt == MKDEV(TTYAUX_MAJOR, 2))
		*mode = 0666;
	return NULL;
}

static int __init tty_class_init(void)
{
	tty_class = class_create(THIS_MODULE, "tty");
	if (IS_ERR(tty_class))
		return PTR_ERR(tty_class);
	tty_class->devnode = tty_devnode;
	return 0;
}

postcore_initcall(tty_class_init);

/* 3/2004 jmc: why do these devices exist? */
static struct cdev tty_cdev, console_cdev;

static ssize_t show_cons_active(struct device *dev,
				struct device_attribute *attr, char *buf)
{
	struct console *cs[16];
	int i = 0;
	struct console *c;
	ssize_t count = 0;

	console_lock();
	for_each_console(c) {
		if (!c->device)
			continue;
		if (!c->write)
			continue;
		if ((c->flags & CON_ENABLED) == 0)
			continue;
		cs[i++] = c;
		if (i >= ARRAY_SIZE(cs))
			break;
	}
	while (i--) {
		int index = cs[i]->index;
		struct tty_driver *drv = cs[i]->device(cs[i], &index);

		/* don't resolve tty0 as some programs depend on it */
		if (drv && (cs[i]->index > 0 || drv->major != TTY_MAJOR))
			count += tty_line_name(drv, index, buf + count);
		else
			count += sprintf(buf + count, "%s%d",
					 cs[i]->name, cs[i]->index);

		count += sprintf(buf + count, "%c", i ? ' ':'\n');
	}
	console_unlock();

	return count;
}
static DEVICE_ATTR(active, S_IRUGO, show_cons_active, NULL);

static struct device *consdev;

void console_sysfs_notify(void)
{
	if (consdev)
		sysfs_notify(&consdev->kobj, NULL, "active");
}

/*
 * Ok, now we can initialize the rest of the tty devices and can count
 * on memory allocations, interrupts etc..
 */
int __init tty_init(void)
{
	cdev_init(&tty_cdev, &tty_fops);
	if (cdev_add(&tty_cdev, MKDEV(TTYAUX_MAJOR, 0), 1) ||
	    register_chrdev_region(MKDEV(TTYAUX_MAJOR, 0), 1, "/dev/tty") < 0)
		panic("Couldn't register /dev/tty driver\n");
	device_create(tty_class, NULL, MKDEV(TTYAUX_MAJOR, 0), NULL, "tty");

	cdev_init(&console_cdev, &console_fops);
	if (cdev_add(&console_cdev, MKDEV(TTYAUX_MAJOR, 1), 1) ||
	    register_chrdev_region(MKDEV(TTYAUX_MAJOR, 1), 1, "/dev/console") < 0)
		panic("Couldn't register /dev/console driver\n");
	consdev = device_create(tty_class, NULL, MKDEV(TTYAUX_MAJOR, 1), NULL,
			      "console");
	if (IS_ERR(consdev))
		consdev = NULL;
	else
		WARN_ON(device_create_file(consdev, &dev_attr_active) < 0);

#ifdef CONFIG_VT
	vty_init(&console_fops);
#endif
	return 0;
}
<|MERGE_RESOLUTION|>--- conflicted
+++ resolved
@@ -1142,12 +1142,7 @@
 		cond_resched();
 	}
 	if (written) {
-<<<<<<< HEAD
-		struct inode *inode = file->f_path.dentry->d_inode;
-		tty_update_time(&inode->i_mtime);
-=======
 		tty_update_time(&file_inode(file)->i_mtime);
->>>>>>> c3ade0e0
 		ret = written;
 	}
 out:
@@ -1278,15 +1273,11 @@
  */
 static ssize_t tty_line_name(struct tty_driver *driver, int index, char *p)
 {
-<<<<<<< HEAD
-	return sprintf(p, "%s%d", driver->name, index + driver->name_base);
-=======
 	if (driver->flags & TTY_DRIVER_UNNUMBERED_NODE)
 		return sprintf(p, "%s", driver->name);
 	else
 		return sprintf(p, "%s%d", driver->name,
 			       index + driver->name_base);
->>>>>>> c3ade0e0
 }
 
 /**
