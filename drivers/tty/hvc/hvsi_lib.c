#include <linux/types.h>
#include <linux/delay.h>
#include <linux/slab.h>
#include <linux/console.h>
#include <asm/hvsi.h>

#include "hvc_console.h"

static int hvsi_send_packet(struct hvsi_priv *pv, struct hvsi_header *packet)
{
<<<<<<< HEAD
	packet->seqno = atomic_inc_return_unchecked(&pv->seqno);
=======
	packet->seqno = cpu_to_be16(atomic_inc_return_unchecked(&pv->seqno));
>>>>>>> c3ade0e0

	/* Assumes that always succeeds, works in practice */
	return pv->put_chars(pv->termno, (char *)packet, packet->len);
}

static void hvsi_start_handshake(struct hvsi_priv *pv)
{
	struct hvsi_query q;

	/* Reset state */
	pv->established = 0;
	atomic_set_unchecked(&pv->seqno, 0);

	pr_devel("HVSI@%x: Handshaking started\n", pv->termno);

	/* Send version query */
	q.hdr.type = VS_QUERY_PACKET_HEADER;
	q.hdr.len = sizeof(struct hvsi_query);
	q.verb = cpu_to_be16(VSV_SEND_VERSION_NUMBER);
	hvsi_send_packet(pv, &q.hdr);
}

static int hvsi_send_close(struct hvsi_priv *pv)
{
	struct hvsi_control ctrl;

	pv->established = 0;

	ctrl.hdr.type = VS_CONTROL_PACKET_HEADER;
	ctrl.hdr.len = sizeof(struct hvsi_control);
	ctrl.verb = cpu_to_be16(VSV_CLOSE_PROTOCOL);
	return hvsi_send_packet(pv, &ctrl.hdr);
}

static void hvsi_cd_change(struct hvsi_priv *pv, int cd)
{
	if (cd)
		pv->mctrl |= TIOCM_CD;
	else {
		pv->mctrl &= ~TIOCM_CD;

		/* We copy the existing hvsi driver semantics
		 * here which are to trigger a hangup when
		 * we get a carrier loss.
		 * Closing our connection to the server will
		 * do just that.
		 */
		if (!pv->is_console && pv->opened) {
			pr_devel("HVSI@%x Carrier lost, hanging up !\n",
				 pv->termno);
			hvsi_send_close(pv);
		}
	}
}

static void hvsi_got_control(struct hvsi_priv *pv)
{
	struct hvsi_control *pkt = (struct hvsi_control *)pv->inbuf;

	switch (be16_to_cpu(pkt->verb)) {
	case VSV_CLOSE_PROTOCOL:
		/* We restart the handshaking */
		hvsi_start_handshake(pv);
		break;
	case VSV_MODEM_CTL_UPDATE:
		/* Transition of carrier detect */
		hvsi_cd_change(pv, be32_to_cpu(pkt->word) & HVSI_TSCD);
		break;
	}
}

static void hvsi_got_query(struct hvsi_priv *pv)
{
	struct hvsi_query *pkt = (struct hvsi_query *)pv->inbuf;
	struct hvsi_query_response r;

	/* We only handle version queries */
	if (be16_to_cpu(pkt->verb) != VSV_SEND_VERSION_NUMBER)
		return;

	pr_devel("HVSI@%x: Got version query, sending response...\n",
		 pv->termno);

	/* Send version response */
	r.hdr.type = VS_QUERY_RESPONSE_PACKET_HEADER;
	r.hdr.len = sizeof(struct hvsi_query_response);
	r.verb = cpu_to_be16(VSV_SEND_VERSION_NUMBER);
	r.u.version = HVSI_VERSION;
	r.query_seqno = pkt->hdr.seqno;
	hvsi_send_packet(pv, &r.hdr);

	/* Assume protocol is open now */
	pv->established = 1;
}

static void hvsi_got_response(struct hvsi_priv *pv)
{
	struct hvsi_query_response *r =
		(struct hvsi_query_response *)pv->inbuf;

	switch(r->verb) {
	case VSV_SEND_MODEM_CTL_STATUS:
		hvsi_cd_change(pv, be32_to_cpu(r->u.mctrl_word) & HVSI_TSCD);
		pv->mctrl_update = 1;
		break;
	}
}

static int hvsi_check_packet(struct hvsi_priv *pv)
{
	u8 len, type;

	/* Check header validity. If it's invalid, we ditch
	 * the whole buffer and hope we eventually resync
	 */
	if (pv->inbuf[0] < 0xfc) {
		pv->inbuf_len = pv->inbuf_pktlen = 0;
		return 0;
	}
	type = pv->inbuf[0];
	len = pv->inbuf[1];

	/* Packet incomplete ? */
	if (pv->inbuf_len < len)
		return 0;

	pr_devel("HVSI@%x: Got packet type %x len %d bytes:\n",
		 pv->termno, type, len);

	/* We have a packet, yay ! Handle it */
	switch(type) {
	case VS_DATA_PACKET_HEADER:
		pv->inbuf_pktlen = len - 4;
		pv->inbuf_cur = 4;
		return 1;
	case VS_CONTROL_PACKET_HEADER:
		hvsi_got_control(pv);
		break;
	case VS_QUERY_PACKET_HEADER:
		hvsi_got_query(pv);
		break;
	case VS_QUERY_RESPONSE_PACKET_HEADER:
		hvsi_got_response(pv);
		break;
	}

	/* Swallow packet and retry */
	pv->inbuf_len -= len;
	memmove(pv->inbuf, &pv->inbuf[len], pv->inbuf_len);
	return 1;
}

static int hvsi_get_packet(struct hvsi_priv *pv)
{
	/* If we have room in the buffer, ask HV for more */
	if (pv->inbuf_len < HVSI_INBUF_SIZE)
		pv->inbuf_len += pv->get_chars(pv->termno,
					     &pv->inbuf[pv->inbuf_len],
					     HVSI_INBUF_SIZE - pv->inbuf_len);
	/*
	 * If we have at least 4 bytes in the buffer, check for
	 * a full packet and retry
	 */
	if (pv->inbuf_len >= 4)
		return hvsi_check_packet(pv);
	return 0;
}

int hvsilib_get_chars(struct hvsi_priv *pv, char *buf, int count)
{
	unsigned int tries, read = 0;

	if (WARN_ON(!pv))
		return -ENXIO;

	/* If we aren't open, don't do anything in order to avoid races
	 * with connection establishment. The hvc core will call this
	 * before we have returned from notifier_add(), and we need to
	 * avoid multiple users playing with the receive buffer
	 */
	if (!pv->opened)
		return 0;

	/* We try twice, once with what data we have and once more
	 * after we try to fetch some more from the hypervisor
	 */
	for (tries = 1; count && tries < 2; tries++) {
		/* Consume existing data packet */
		if (pv->inbuf_pktlen) {
			unsigned int l = min(count, (int)pv->inbuf_pktlen);
			memcpy(&buf[read], &pv->inbuf[pv->inbuf_cur], l);
			pv->inbuf_cur += l;
			pv->inbuf_pktlen -= l;
			count -= l;
			read += l;
		}
		if (count == 0)
			break;

		/* Data packet fully consumed, move down remaning data */
		if (pv->inbuf_cur) {
			pv->inbuf_len -= pv->inbuf_cur;
			memmove(pv->inbuf, &pv->inbuf[pv->inbuf_cur],
				pv->inbuf_len);
			pv->inbuf_cur = 0;
		}

		/* Try to get another packet */
		if (hvsi_get_packet(pv))
			tries--;
	}
	if (!pv->established) {
		pr_devel("HVSI@%x: returning -EPIPE\n", pv->termno);
		return -EPIPE;
	}
	return read;
}

int hvsilib_put_chars(struct hvsi_priv *pv, const char *buf, int count)
{
	struct hvsi_data dp;
	int rc, adjcount = min(count, HVSI_MAX_OUTGOING_DATA);

	if (WARN_ON(!pv))
		return -ENODEV;

	dp.hdr.type = VS_DATA_PACKET_HEADER;
	dp.hdr.len = adjcount + sizeof(struct hvsi_header);
	memcpy(dp.data, buf, adjcount);
	rc = hvsi_send_packet(pv, &dp.hdr);
	if (rc <= 0)
		return rc;
	return adjcount;
}

static void maybe_msleep(unsigned long ms)
{
	/* During early boot, IRQs are disabled, use mdelay */
	if (irqs_disabled())
		mdelay(ms);
	else
		msleep(ms);
}

int hvsilib_read_mctrl(struct hvsi_priv *pv)
{
	struct hvsi_query q;
	int rc, timeout;

	pr_devel("HVSI@%x: Querying modem control status...\n",
		 pv->termno);

	pv->mctrl_update = 0;
	q.hdr.type = VS_QUERY_PACKET_HEADER;
	q.hdr.len = sizeof(struct hvsi_query);
<<<<<<< HEAD
	q.hdr.seqno = atomic_inc_return_unchecked(&pv->seqno);
	q.verb = VSV_SEND_MODEM_CTL_STATUS;
=======
	q.verb = cpu_to_be16(VSV_SEND_MODEM_CTL_STATUS);
>>>>>>> c3ade0e0
	rc = hvsi_send_packet(pv, &q.hdr);
	if (rc <= 0) {
		pr_devel("HVSI@%x: Error %d...\n", pv->termno, rc);
		return rc;
	}

	/* Try for up to 200ms */
	for (timeout = 0; timeout < 20; timeout++) {
		if (!pv->established)
			return -ENXIO;
		if (pv->mctrl_update)
			return 0;
		if (!hvsi_get_packet(pv))
			maybe_msleep(10);
	}
	return -EIO;
}

int hvsilib_write_mctrl(struct hvsi_priv *pv, int dtr)
{
	struct hvsi_control ctrl;
	unsigned short mctrl;

	mctrl = pv->mctrl;
	if (dtr)
		mctrl |= TIOCM_DTR;
	else
		mctrl &= ~TIOCM_DTR;
	if (mctrl == pv->mctrl)
		return 0;
	pv->mctrl = mctrl;

	pr_devel("HVSI@%x: %s DTR...\n", pv->termno,
		 dtr ? "Setting" : "Clearing");

	ctrl.hdr.type = VS_CONTROL_PACKET_HEADER,
	ctrl.hdr.len = sizeof(struct hvsi_control);
	ctrl.verb = cpu_to_be16(VSV_SET_MODEM_CTL);
	ctrl.mask = cpu_to_be32(HVSI_TSDTR);
	ctrl.word = cpu_to_be32(dtr ? HVSI_TSDTR : 0);
	return hvsi_send_packet(pv, &ctrl.hdr);
}

void hvsilib_establish(struct hvsi_priv *pv)
{
	int timeout;

	pr_devel("HVSI@%x: Establishing...\n", pv->termno);

	/* Try for up to 200ms, there can be a packet to
	 * start the process waiting for us...
	 */
	for (timeout = 0; timeout < 20; timeout++) {
		if (pv->established)
			goto established;
		if (!hvsi_get_packet(pv))
			maybe_msleep(10);
	}

	/* Failed, send a close connection packet just
	 * in case
	 */
	pr_devel("HVSI@%x:   ... sending close\n", pv->termno);

	hvsi_send_close(pv);

	/* Then restart handshake */

	pr_devel("HVSI@%x:   ... restarting handshake\n", pv->termno);

	hvsi_start_handshake(pv);

	pr_devel("HVSI@%x:   ... waiting handshake\n", pv->termno);

	/* Try for up to 400ms */
	for (timeout = 0; timeout < 40; timeout++) {
		if (pv->established)
			goto established;
		if (!hvsi_get_packet(pv))
			maybe_msleep(10);
	}

	if (!pv->established) {
		pr_devel("HVSI@%x: Timeout handshaking, giving up !\n",
			 pv->termno);
		return;
	}
 established:
	/* Query modem control lines */

	pr_devel("HVSI@%x:   ... established, reading mctrl\n", pv->termno);

	hvsilib_read_mctrl(pv);

	/* Set our own DTR */

	pr_devel("HVSI@%x:   ... setting mctrl\n", pv->termno);

	hvsilib_write_mctrl(pv, 1);

	/* Set the opened flag so reads are allowed */
	wmb();
	pv->opened = 1;
}

int hvsilib_open(struct hvsi_priv *pv, struct hvc_struct *hp)
{
	pr_devel("HVSI@%x: open !\n", pv->termno);

	/* Keep track of the tty data structure */
	pv->tty = tty_port_tty_get(&hp->port);

	hvsilib_establish(pv);

	return 0;
}

void hvsilib_close(struct hvsi_priv *pv, struct hvc_struct *hp)
{
	unsigned long flags;

	pr_devel("HVSI@%x: close !\n", pv->termno);

	if (!pv->is_console) {
		pr_devel("HVSI@%x: Not a console, tearing down\n",
			 pv->termno);

		/* Clear opened, synchronize with khvcd */
		spin_lock_irqsave(&hp->lock, flags);
		pv->opened = 0;
		spin_unlock_irqrestore(&hp->lock, flags);

		/* Clear our own DTR */
		if (!pv->tty || (pv->tty->termios.c_cflag & HUPCL))
			hvsilib_write_mctrl(pv, 0);

		/* Tear down the connection */
		hvsi_send_close(pv);
	}

	if (pv->tty)
		tty_kref_put(pv->tty);
	pv->tty = NULL;
}

void hvsilib_init(struct hvsi_priv *pv,
		  int (*get_chars)(uint32_t termno, char *buf, int count),
		  int (*put_chars)(uint32_t termno, const char *buf,
				   int count),
		  int termno, int is_console)
{
	memset(pv, 0, sizeof(*pv));
	pv->get_chars = get_chars;
	pv->put_chars = put_chars;
	pv->termno = termno;
	pv->is_console = is_console;
}<|MERGE_RESOLUTION|>--- conflicted
+++ resolved
@@ -8,11 +8,7 @@
 
 static int hvsi_send_packet(struct hvsi_priv *pv, struct hvsi_header *packet)
 {
-<<<<<<< HEAD
-	packet->seqno = atomic_inc_return_unchecked(&pv->seqno);
-=======
 	packet->seqno = cpu_to_be16(atomic_inc_return_unchecked(&pv->seqno));
->>>>>>> c3ade0e0
 
 	/* Assumes that always succeeds, works in practice */
 	return pv->put_chars(pv->termno, (char *)packet, packet->len);
@@ -268,12 +264,7 @@
 	pv->mctrl_update = 0;
 	q.hdr.type = VS_QUERY_PACKET_HEADER;
 	q.hdr.len = sizeof(struct hvsi_query);
-<<<<<<< HEAD
-	q.hdr.seqno = atomic_inc_return_unchecked(&pv->seqno);
-	q.verb = VSV_SEND_MODEM_CTL_STATUS;
-=======
 	q.verb = cpu_to_be16(VSV_SEND_MODEM_CTL_STATUS);
->>>>>>> c3ade0e0
 	rc = hvsi_send_packet(pv, &q.hdr);
 	if (rc <= 0) {
 		pr_devel("HVSI@%x: Error %d...\n", pv->termno, rc);
