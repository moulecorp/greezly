/*
 * IBM eServer Hypervisor Virtual Console Server Device Driver
 * Copyright (C) 2003, 2004 IBM Corp.
 *  Ryan S. Arnold (rsa@us.ibm.com)
 *
 *  This program is free software; you can redistribute it and/or modify
 *  it under the terms of the GNU General Public License as published by
 *  the Free Software Foundation; either version 2 of the License, or
 *  (at your option) any later version.
 *
 *  This program is distributed in the hope that it will be useful,
 *  but WITHOUT ANY WARRANTY; without even the implied warranty of
 *  MERCHANTABILITY or FITNESS FOR A PARTICULAR PURPOSE.  See the
 *  GNU General Public License for more details.
 *
 *  You should have received a copy of the GNU General Public License
 *  along with this program; if not, write to the Free Software
 *  Foundation, Inc., 59 Temple Place, Suite 330, Boston, MA  02111-1307 USA
 *
 * Author(s) :  Ryan S. Arnold <rsa@us.ibm.com>
 *
 * This is the device driver for the IBM Hypervisor Virtual Console Server,
 * "hvcs".  The IBM hvcs provides a tty driver interface to allow Linux
 * user space applications access to the system consoles of logically
 * partitioned operating systems, e.g. Linux, running on the same partitioned
 * Power5 ppc64 system.  Physical hardware consoles per partition are not
 * practical on this hardware so system consoles are accessed by this driver
 * using inter-partition firmware interfaces to virtual terminal devices.
 *
 * A vty is known to the HMC as a "virtual serial server adapter".  It is a
 * virtual terminal device that is created by firmware upon partition creation
 * to act as a partitioned OS's console device.
 *
 * Firmware dynamically (via hotplug) exposes vty-servers to a running ppc64
 * Linux system upon their creation by the HMC or their exposure during boot.
 * The non-user interactive backend of this driver is implemented as a vio
 * device driver so that it can receive notification of vty-server lifetimes
 * after it registers with the vio bus to handle vty-server probe and remove
 * callbacks.
 *
 * Many vty-servers can be configured to connect to one vty, but a vty can
 * only be actively connected to by a single vty-server, in any manner, at one
 * time.  If the HMC is currently hosting the console for a target Linux
 * partition; attempts to open the tty device to the partition's console using
 * the hvcs on any partition will return -EBUSY with every open attempt until
 * the HMC frees the connection between its vty-server and the desired
 * partition's vty device.  Conversely, a vty-server may only be connected to
 * a single vty at one time even though it may have several configured vty
 * partner possibilities.
 *
 * Firmware does not provide notification of vty partner changes to this
 * driver.  This means that an HMC Super Admin may add or remove partner vtys
 * from a vty-server's partner list but the changes will not be signaled to
 * the vty-server.  Firmware only notifies the driver when a vty-server is
 * added or removed from the system.  To compensate for this deficiency, this
 * driver implements a sysfs update attribute which provides a method for
 * rescanning partner information upon a user's request.
 *
 * Each vty-server, prior to being exposed to this driver is reference counted
 * using the 2.6 Linux kernel kref construct.
 *
 * For direction on installation and usage of this driver please reference
 * Documentation/powerpc/hvcs.txt.
 */

#include <linux/device.h>
#include <linux/init.h>
#include <linux/interrupt.h>
#include <linux/kernel.h>
#include <linux/kref.h>
#include <linux/kthread.h>
#include <linux/list.h>
#include <linux/major.h>
#include <linux/module.h>
#include <linux/moduleparam.h>
#include <linux/sched.h>
#include <linux/slab.h>
#include <linux/spinlock.h>
#include <linux/stat.h>
#include <linux/tty.h>
#include <linux/tty_flip.h>
#include <asm/hvconsole.h>
#include <asm/hvcserver.h>
#include <asm/uaccess.h>
#include <asm/vio.h>
#include <asm/local.h>

/*
 * 1.3.0 -> 1.3.1 In hvcs_open memset(..,0x00,..) instead of memset(..,0x3F,00).
 * Removed braces around single statements following conditionals.  Removed '=
 * 0' after static int declarations since these default to zero.  Removed
 * list_for_each_safe() and replaced with list_for_each_entry() in
 * hvcs_get_by_index().  The 'safe' version is un-needed now that the driver is
 * using spinlocks.  Changed spin_lock_irqsave() to spin_lock() when locking
 * hvcs_structs_lock and hvcs_pi_lock since these are not touched in an int
 * handler.  Initialized hvcs_structs_lock and hvcs_pi_lock to
 * SPIN_LOCK_UNLOCKED at declaration time rather than in hvcs_module_init().
 * Added spin_lock around list_del() in destroy_hvcs_struct() to protect the
 * list traversals from a deletion.  Removed '= NULL' from pointer declaration
 * statements since they are initialized NULL by default.  Removed wmb()
 * instances from hvcs_try_write().  They probably aren't needed with locking in
 * place.  Added check and cleanup for hvcs_pi_buff = kmalloc() in
 * hvcs_module_init().  Exposed hvcs_struct.index via a sysfs attribute so that
 * the coupling between /dev/hvcs* and a vty-server can be automatically
 * determined.  Moved kobject_put() in hvcs_open outside of the
 * spin_unlock_irqrestore().
 *
 * 1.3.1 -> 1.3.2 Changed method for determining hvcs_struct->index and had it
 * align with how the tty layer always assigns the lowest index available.  This
 * change resulted in a list of ints that denotes which indexes are available.
 * Device additions and removals use the new hvcs_get_index() and
 * hvcs_return_index() helper functions.  The list is created with
 * hvsc_alloc_index_list() and it is destroyed with hvcs_free_index_list().
 * Without these fixes hotplug vty-server adapter support goes crazy with this
 * driver if the user removes a vty-server adapter.  Moved free_irq() outside of
 * the hvcs_final_close() function in order to get it out of the spinlock.
 * Rearranged hvcs_close().  Cleaned up some printks and did some housekeeping
 * on the changelog.  Removed local CLC_LENGTH and used HVCS_CLC_LENGTH from
 * arch/powerepc/include/asm/hvcserver.h
 *
 * 1.3.2 -> 1.3.3 Replaced yield() in hvcs_close() with tty_wait_until_sent() to
 * prevent possible lockup with realtime scheduling as similarly pointed out by
 * akpm in hvc_console.  Changed resulted in the removal of hvcs_final_close()
 * to reorder cleanup operations and prevent discarding of pending data during
 * an hvcs_close().  Removed spinlock protection of hvcs_struct data members in
 * hvcs_write_room() and hvcs_chars_in_buffer() because they aren't needed.
 */

#define HVCS_DRIVER_VERSION "1.3.3"

MODULE_AUTHOR("Ryan S. Arnold <rsa@us.ibm.com>");
MODULE_DESCRIPTION("IBM hvcs (Hypervisor Virtual Console Server) Driver");
MODULE_LICENSE("GPL");
MODULE_VERSION(HVCS_DRIVER_VERSION);

/*
 * Wait this long per iteration while trying to push buffered data to the
 * hypervisor before allowing the tty to complete a close operation.
 */
#define HVCS_CLOSE_WAIT (HZ/100) /* 1/10 of a second */

/*
 * Since the Linux TTY code does not currently (2-04-2004) support dynamic
 * addition of tty derived devices and we shouldn't allocate thousands of
 * tty_device pointers when the number of vty-server & vty partner connections
 * will most often be much lower than this, we'll arbitrarily allocate
 * HVCS_DEFAULT_SERVER_ADAPTERS tty_structs and cdev's by default when we
 * register the tty_driver. This can be overridden using an insmod parameter.
 */
#define HVCS_DEFAULT_SERVER_ADAPTERS	64

/*
 * The user can't insmod with more than HVCS_MAX_SERVER_ADAPTERS hvcs device
 * nodes as a sanity check.  Theoretically there can be over 1 Billion
 * vty-server & vty partner connections.
 */
#define HVCS_MAX_SERVER_ADAPTERS	1024

/*
 * We let Linux assign us a major number and we start the minors at zero.  There
 * is no intuitive mapping between minor number and the target vty-server
 * adapter except that each new vty-server adapter is always assigned to the
 * smallest minor number available.
 */
#define HVCS_MINOR_START	0

/*
 * The hcall interface involves putting 8 chars into each of two registers.
 * We load up those 2 registers (in arch/powerpc/platforms/pseries/hvconsole.c)
 * by casting char[16] to long[2].  It would work without __ALIGNED__, but a 
 * little (tiny) bit slower because an unaligned load is slower than aligned 
 * load.
 */
#define __ALIGNED__	__attribute__((__aligned__(8)))

/*
 * How much data can firmware send with each hvc_put_chars()?  Maybe this
 * should be moved into an architecture specific area.
 */
#define HVCS_BUFF_LEN	16

/*
 * This is the maximum amount of data we'll let the user send us (hvcs_write) at
 * once in a chunk as a sanity check.
 */
#define HVCS_MAX_FROM_USER	4096

/*
 * Be careful when adding flags to this line discipline.  Don't add anything
 * that will cause echoing or we'll go into recursive loop echoing chars back
 * and forth with the console drivers.
 */
static struct ktermios hvcs_tty_termios = {
	.c_iflag = IGNBRK | IGNPAR,
	.c_oflag = OPOST,
	.c_cflag = B38400 | CS8 | CREAD | HUPCL,
	.c_cc = INIT_C_CC,
	.c_ispeed = 38400,
	.c_ospeed = 38400
};

/*
 * This value is used to take the place of a command line parameter when the
 * module is inserted.  It starts as -1 and stays as such if the user doesn't
 * specify a module insmod parameter.  If they DO specify one then it is set to
 * the value of the integer passed in.
 */
static int hvcs_parm_num_devs = -1;
module_param(hvcs_parm_num_devs, int, 0);

static const char hvcs_driver_name[] = "hvcs";
static const char hvcs_device_node[] = "hvcs";
static const char hvcs_driver_string[]
	= "IBM hvcs (Hypervisor Virtual Console Server) Driver";

/* Status of partner info rescan triggered via sysfs. */
static int hvcs_rescan_status;

static struct tty_driver *hvcs_tty_driver;

/*
 * In order to be somewhat sane this driver always associates the hvcs_struct
 * index element with the numerically equal tty->index.  This means that a
 * hotplugged vty-server adapter will always map to the lowest index valued
 * device node.  If vty-servers were hotplug removed from the system and then
 * new ones added the new vty-server may have the largest slot number of all
 * the vty-server adapters in the partition but it may have the lowest dev node
 * index of all the adapters due to the hole left by the hotplug removed
 * adapter.  There are a set of functions provided to get the lowest index for
 * a new device as well as return the index to the list.  This list is allocated
 * with a number of elements equal to the number of device nodes requested when
 * the module was inserted.
 */
static int *hvcs_index_list;

/*
 * How large is the list?  This is kept for traversal since the list is
 * dynamically created.
 */
static int hvcs_index_count;

/*
 * Used by the khvcsd to pick up I/O operations when the kernel_thread is
 * already awake but potentially shifted to TASK_INTERRUPTIBLE state.
 */
static int hvcs_kicked;

/*
 * Use by the kthread construct for task operations like waking the sleeping
 * thread and stopping the kthread.
 */
static struct task_struct *hvcs_task;

/*
 * We allocate this for the use of all of the hvcs_structs when they fetch
 * partner info.
 */
static unsigned long *hvcs_pi_buff;

/* Only allow one hvcs_struct to use the hvcs_pi_buff at a time. */
static DEFINE_SPINLOCK(hvcs_pi_lock);

/* One vty-server per hvcs_struct */
struct hvcs_struct {
	struct tty_port port;
	spinlock_t lock;

	/*
	 * This index identifies this hvcs device as the complement to a
	 * specific tty index.
	 */
	unsigned int index;

<<<<<<< HEAD
	struct tty_struct *tty;
	local_t open_count;

=======
>>>>>>> c3ade0e0
	/*
	 * Used to tell the driver kernel_thread what operations need to take
	 * place upon this hvcs_struct instance.
	 */
	int todo_mask;

	/*
	 * This buffer is required so that when hvcs_write_room() reports that
	 * it can send HVCS_BUFF_LEN characters that it will buffer the full
	 * HVCS_BUFF_LEN characters if need be.  This is essential for opost
	 * writes since they do not do high level buffering and expect to be
	 * able to send what the driver commits to sending buffering
	 * [e.g. tab to space conversions in n_tty.c opost()].
	 */
	char buffer[HVCS_BUFF_LEN];
	int chars_in_buffer;

	/*
	 * Any variable below is valid before a tty is connected and
	 * stays valid after the tty is disconnected.  These shouldn't be
	 * whacked until the kobject refcount reaches zero though some entries
	 * may be changed via sysfs initiatives.
	 */
	int connected; /* is the vty-server currently connected to a vty? */
	uint32_t p_unit_address; /* partner unit address */
	uint32_t p_partition_ID; /* partner partition ID */
	char p_location_code[HVCS_CLC_LENGTH + 1]; /* CLC + Null Term */
	struct list_head next; /* list management */
	struct vio_dev *vdev;
};

static LIST_HEAD(hvcs_structs);
static DEFINE_SPINLOCK(hvcs_structs_lock);
static DEFINE_MUTEX(hvcs_init_mutex);

static void hvcs_unthrottle(struct tty_struct *tty);
static void hvcs_throttle(struct tty_struct *tty);
static irqreturn_t hvcs_handle_interrupt(int irq, void *dev_instance);

static int hvcs_write(struct tty_struct *tty,
		const unsigned char *buf, int count);
static int hvcs_write_room(struct tty_struct *tty);
static int hvcs_chars_in_buffer(struct tty_struct *tty);

static int hvcs_has_pi(struct hvcs_struct *hvcsd);
static void hvcs_set_pi(struct hvcs_partner_info *pi,
		struct hvcs_struct *hvcsd);
static int hvcs_get_pi(struct hvcs_struct *hvcsd);
static int hvcs_rescan_devices_list(void);

static int hvcs_partner_connect(struct hvcs_struct *hvcsd);
static void hvcs_partner_free(struct hvcs_struct *hvcsd);

static int hvcs_enable_device(struct hvcs_struct *hvcsd,
		uint32_t unit_address, unsigned int irq, struct vio_dev *dev);

static int hvcs_open(struct tty_struct *tty, struct file *filp);
static void hvcs_close(struct tty_struct *tty, struct file *filp);
static void hvcs_hangup(struct tty_struct * tty);

static int hvcs_probe(struct vio_dev *dev,
		const struct vio_device_id *id);
static int hvcs_remove(struct vio_dev *dev);
static int __init hvcs_module_init(void);
static void __exit hvcs_module_exit(void);
static int hvcs_initialize(void);

#define HVCS_SCHED_READ	0x00000001
#define HVCS_QUICK_READ	0x00000002
#define HVCS_TRY_WRITE	0x00000004
#define HVCS_READ_MASK	(HVCS_SCHED_READ | HVCS_QUICK_READ)

static inline struct hvcs_struct *from_vio_dev(struct vio_dev *viod)
{
	return dev_get_drvdata(&viod->dev);
}
/* The sysfs interface for the driver and devices */

static ssize_t hvcs_partner_vtys_show(struct device *dev, struct device_attribute *attr, char *buf)
{
	struct vio_dev *viod = to_vio_dev(dev);
	struct hvcs_struct *hvcsd = from_vio_dev(viod);
	unsigned long flags;
	int retval;

	spin_lock_irqsave(&hvcsd->lock, flags);
	retval = sprintf(buf, "%X\n", hvcsd->p_unit_address);
	spin_unlock_irqrestore(&hvcsd->lock, flags);
	return retval;
}
static DEVICE_ATTR(partner_vtys, S_IRUGO, hvcs_partner_vtys_show, NULL);

static ssize_t hvcs_partner_clcs_show(struct device *dev, struct device_attribute *attr, char *buf)
{
	struct vio_dev *viod = to_vio_dev(dev);
	struct hvcs_struct *hvcsd = from_vio_dev(viod);
	unsigned long flags;
	int retval;

	spin_lock_irqsave(&hvcsd->lock, flags);
	retval = sprintf(buf, "%s\n", &hvcsd->p_location_code[0]);
	spin_unlock_irqrestore(&hvcsd->lock, flags);
	return retval;
}
static DEVICE_ATTR(partner_clcs, S_IRUGO, hvcs_partner_clcs_show, NULL);

static ssize_t hvcs_current_vty_store(struct device *dev, struct device_attribute *attr, const char * buf,
		size_t count)
{
	/*
	 * Don't need this feature at the present time because firmware doesn't
	 * yet support multiple partners.
	 */
	printk(KERN_INFO "HVCS: Denied current_vty change: -EPERM.\n");
	return -EPERM;
}

static ssize_t hvcs_current_vty_show(struct device *dev, struct device_attribute *attr, char *buf)
{
	struct vio_dev *viod = to_vio_dev(dev);
	struct hvcs_struct *hvcsd = from_vio_dev(viod);
	unsigned long flags;
	int retval;

	spin_lock_irqsave(&hvcsd->lock, flags);
	retval = sprintf(buf, "%s\n", &hvcsd->p_location_code[0]);
	spin_unlock_irqrestore(&hvcsd->lock, flags);
	return retval;
}

static DEVICE_ATTR(current_vty,
	S_IRUGO | S_IWUSR, hvcs_current_vty_show, hvcs_current_vty_store);

static ssize_t hvcs_vterm_state_store(struct device *dev, struct device_attribute *attr, const char *buf,
		size_t count)
{
	struct vio_dev *viod = to_vio_dev(dev);
	struct hvcs_struct *hvcsd = from_vio_dev(viod);
	unsigned long flags;

	/* writing a '0' to this sysfs entry will result in the disconnect. */
	if (simple_strtol(buf, NULL, 0) != 0)
		return -EINVAL;

	spin_lock_irqsave(&hvcsd->lock, flags);

<<<<<<< HEAD
	if (local_read(&hvcsd->open_count) > 0) {
=======
	if (atomic_read(&hvcsd->port.count) > 0) {
>>>>>>> c3ade0e0
		spin_unlock_irqrestore(&hvcsd->lock, flags);
		printk(KERN_INFO "HVCS: vterm state unchanged.  "
				"The hvcs device node is still in use.\n");
		return -EPERM;
	}

	if (hvcsd->connected == 0) {
		spin_unlock_irqrestore(&hvcsd->lock, flags);
		printk(KERN_INFO "HVCS: vterm state unchanged. The"
				" vty-server is not connected to a vty.\n");
		return -EPERM;
	}

	hvcs_partner_free(hvcsd);
	printk(KERN_INFO "HVCS: Closed vty-server@%X and"
			" partner vty@%X:%d connection.\n",
			hvcsd->vdev->unit_address,
			hvcsd->p_unit_address,
			(uint32_t)hvcsd->p_partition_ID);

	spin_unlock_irqrestore(&hvcsd->lock, flags);
	return count;
}

static ssize_t hvcs_vterm_state_show(struct device *dev, struct device_attribute *attr, char *buf)
{
	struct vio_dev *viod = to_vio_dev(dev);
	struct hvcs_struct *hvcsd = from_vio_dev(viod);
	unsigned long flags;
	int retval;

	spin_lock_irqsave(&hvcsd->lock, flags);
	retval = sprintf(buf, "%d\n", hvcsd->connected);
	spin_unlock_irqrestore(&hvcsd->lock, flags);
	return retval;
}
static DEVICE_ATTR(vterm_state, S_IRUGO | S_IWUSR,
		hvcs_vterm_state_show, hvcs_vterm_state_store);

static ssize_t hvcs_index_show(struct device *dev, struct device_attribute *attr, char *buf)
{
	struct vio_dev *viod = to_vio_dev(dev);
	struct hvcs_struct *hvcsd = from_vio_dev(viod);
	unsigned long flags;
	int retval;

	spin_lock_irqsave(&hvcsd->lock, flags);
	retval = sprintf(buf, "%d\n", hvcsd->index);
	spin_unlock_irqrestore(&hvcsd->lock, flags);
	return retval;
}

static DEVICE_ATTR(index, S_IRUGO, hvcs_index_show, NULL);

static struct attribute *hvcs_attrs[] = {
	&dev_attr_partner_vtys.attr,
	&dev_attr_partner_clcs.attr,
	&dev_attr_current_vty.attr,
	&dev_attr_vterm_state.attr,
	&dev_attr_index.attr,
	NULL,
};

static struct attribute_group hvcs_attr_group = {
	.attrs = hvcs_attrs,
};

static ssize_t hvcs_rescan_show(struct device_driver *ddp, char *buf)
{
	/* A 1 means it is updating, a 0 means it is done updating */
	return snprintf(buf, PAGE_SIZE, "%d\n", hvcs_rescan_status);
}

static ssize_t hvcs_rescan_store(struct device_driver *ddp, const char * buf,
		size_t count)
{
	if ((simple_strtol(buf, NULL, 0) != 1)
		&& (hvcs_rescan_status != 0))
		return -EINVAL;

	hvcs_rescan_status = 1;
	printk(KERN_INFO "HVCS: rescanning partner info for all"
		" vty-servers.\n");
	hvcs_rescan_devices_list();
	hvcs_rescan_status = 0;
	return count;
}

static DRIVER_ATTR(rescan,
	S_IRUGO | S_IWUSR, hvcs_rescan_show, hvcs_rescan_store);

static void hvcs_kick(void)
{
	hvcs_kicked = 1;
	wmb();
	wake_up_process(hvcs_task);
}

static void hvcs_unthrottle(struct tty_struct *tty)
{
	struct hvcs_struct *hvcsd = tty->driver_data;
	unsigned long flags;

	spin_lock_irqsave(&hvcsd->lock, flags);
	hvcsd->todo_mask |= HVCS_SCHED_READ;
	spin_unlock_irqrestore(&hvcsd->lock, flags);
	hvcs_kick();
}

static void hvcs_throttle(struct tty_struct *tty)
{
	struct hvcs_struct *hvcsd = tty->driver_data;
	unsigned long flags;

	spin_lock_irqsave(&hvcsd->lock, flags);
	vio_disable_interrupts(hvcsd->vdev);
	spin_unlock_irqrestore(&hvcsd->lock, flags);
}

/*
 * If the device is being removed we don't have to worry about this interrupt
 * handler taking any further interrupts because they are disabled which means
 * the hvcs_struct will always be valid in this handler.
 */
static irqreturn_t hvcs_handle_interrupt(int irq, void *dev_instance)
{
	struct hvcs_struct *hvcsd = dev_instance;

	spin_lock(&hvcsd->lock);
	vio_disable_interrupts(hvcsd->vdev);
	hvcsd->todo_mask |= HVCS_SCHED_READ;
	spin_unlock(&hvcsd->lock);
	hvcs_kick();

	return IRQ_HANDLED;
}

/* This function must be called with the hvcsd->lock held */
static void hvcs_try_write(struct hvcs_struct *hvcsd)
{
	uint32_t unit_address = hvcsd->vdev->unit_address;
	struct tty_struct *tty = hvcsd->port.tty;
	int sent;

	if (hvcsd->todo_mask & HVCS_TRY_WRITE) {
		/* won't send partial writes */
		sent = hvc_put_chars(unit_address,
				&hvcsd->buffer[0],
				hvcsd->chars_in_buffer );
		if (sent > 0) {
			hvcsd->chars_in_buffer = 0;
			/* wmb(); */
			hvcsd->todo_mask &= ~(HVCS_TRY_WRITE);
			/* wmb(); */

			/*
			 * We are still obligated to deliver the data to the
			 * hypervisor even if the tty has been closed because
			 * we committed to delivering it.  But don't try to wake
			 * a non-existent tty.
			 */
			if (tty) {
				tty_wakeup(tty);
			}
		}
	}
}

static int hvcs_io(struct hvcs_struct *hvcsd)
{
	uint32_t unit_address;
	struct tty_struct *tty;
	char buf[HVCS_BUFF_LEN] __ALIGNED__;
	unsigned long flags;
	int got = 0;

	spin_lock_irqsave(&hvcsd->lock, flags);

	unit_address = hvcsd->vdev->unit_address;
	tty = hvcsd->port.tty;

	hvcs_try_write(hvcsd);

	if (!tty || test_bit(TTY_THROTTLED, &tty->flags)) {
		hvcsd->todo_mask &= ~(HVCS_READ_MASK);
		goto bail;
	} else if (!(hvcsd->todo_mask & (HVCS_READ_MASK)))
		goto bail;

	/* remove the read masks */
	hvcsd->todo_mask &= ~(HVCS_READ_MASK);

	if (tty_buffer_request_room(&hvcsd->port, HVCS_BUFF_LEN) >= HVCS_BUFF_LEN) {
		got = hvc_get_chars(unit_address,
				&buf[0],
				HVCS_BUFF_LEN);
		tty_insert_flip_string(&hvcsd->port, buf, got);
	}

	/* Give the TTY time to process the data we just sent. */
	if (got)
		hvcsd->todo_mask |= HVCS_QUICK_READ;

	spin_unlock_irqrestore(&hvcsd->lock, flags);
	/* This is synch because tty->low_latency == 1 */
	if(got)
		tty_flip_buffer_push(&hvcsd->port);

	if (!got) {
		/* Do this _after_ the flip_buffer_push */
		spin_lock_irqsave(&hvcsd->lock, flags);
		vio_enable_interrupts(hvcsd->vdev);
		spin_unlock_irqrestore(&hvcsd->lock, flags);
	}

	return hvcsd->todo_mask;

 bail:
	spin_unlock_irqrestore(&hvcsd->lock, flags);
	return hvcsd->todo_mask;
}

static int khvcsd(void *unused)
{
	struct hvcs_struct *hvcsd;
	int hvcs_todo_mask;

	__set_current_state(TASK_RUNNING);

	do {
		hvcs_todo_mask = 0;
		hvcs_kicked = 0;
		wmb();

		spin_lock(&hvcs_structs_lock);
		list_for_each_entry(hvcsd, &hvcs_structs, next) {
			hvcs_todo_mask |= hvcs_io(hvcsd);
		}
		spin_unlock(&hvcs_structs_lock);

		/*
		 * If any of the hvcs adapters want to try a write or quick read
		 * don't schedule(), yield a smidgen then execute the hvcs_io
		 * thread again for those that want the write.
		 */
		 if (hvcs_todo_mask & (HVCS_TRY_WRITE | HVCS_QUICK_READ)) {
			yield();
			continue;
		}

		set_current_state(TASK_INTERRUPTIBLE);
		if (!hvcs_kicked)
			schedule();
		__set_current_state(TASK_RUNNING);
	} while (!kthread_should_stop());

	return 0;
}

static struct vio_device_id hvcs_driver_table[] = {
	{"serial-server", "hvterm2"},
	{ "", "" }
};
MODULE_DEVICE_TABLE(vio, hvcs_driver_table);

static void hvcs_return_index(int index)
{
	/* Paranoia check */
	if (!hvcs_index_list)
		return;
	if (index < 0 || index >= hvcs_index_count)
		return;
	if (hvcs_index_list[index] == -1)
		return;
	else
		hvcs_index_list[index] = -1;
}

static void hvcs_destruct_port(struct tty_port *p)
{
	struct hvcs_struct *hvcsd = container_of(p, struct hvcs_struct, port);
	struct vio_dev *vdev;
	unsigned long flags;

	spin_lock(&hvcs_structs_lock);
	spin_lock_irqsave(&hvcsd->lock, flags);

	/* the list_del poisons the pointers */
	list_del(&(hvcsd->next));

	if (hvcsd->connected == 1) {
		hvcs_partner_free(hvcsd);
		printk(KERN_INFO "HVCS: Closed vty-server@%X and"
				" partner vty@%X:%d connection.\n",
				hvcsd->vdev->unit_address,
				hvcsd->p_unit_address,
				(uint32_t)hvcsd->p_partition_ID);
	}
	printk(KERN_INFO "HVCS: Destroyed hvcs_struct for vty-server@%X.\n",
			hvcsd->vdev->unit_address);

	vdev = hvcsd->vdev;
	hvcsd->vdev = NULL;

	hvcsd->p_unit_address = 0;
	hvcsd->p_partition_ID = 0;
	hvcs_return_index(hvcsd->index);
	memset(&hvcsd->p_location_code[0], 0x00, HVCS_CLC_LENGTH + 1);

	spin_unlock_irqrestore(&hvcsd->lock, flags);
	spin_unlock(&hvcs_structs_lock);

	sysfs_remove_group(&vdev->dev.kobj, &hvcs_attr_group);

	kfree(hvcsd);
}

static const struct tty_port_operations hvcs_port_ops = {
	.destruct = hvcs_destruct_port,
};

static int hvcs_get_index(void)
{
	int i;
	/* Paranoia check */
	if (!hvcs_index_list) {
		printk(KERN_ERR "HVCS: hvcs_index_list NOT valid!.\n");
		return -EFAULT;
	}
	/* Find the numerically lowest first free index. */
	for(i = 0; i < hvcs_index_count; i++) {
		if (hvcs_index_list[i] == -1) {
			hvcs_index_list[i] = 0;
			return i;
		}
	}
	return -1;
}

static int hvcs_probe(
	struct vio_dev *dev,
	const struct vio_device_id *id)
{
	struct hvcs_struct *hvcsd;
	int index, rc;
	int retval;

	if (!dev || !id) {
		printk(KERN_ERR "HVCS: probed with invalid parameter.\n");
		return -EPERM;
	}

	/* Make sure we are properly initialized */
	rc = hvcs_initialize();
	if (rc) {
		pr_err("HVCS: Failed to initialize core driver.\n");
		return rc;
	}

	/* early to avoid cleanup on failure */
	index = hvcs_get_index();
	if (index < 0) {
		return -EFAULT;
	}

	hvcsd = kzalloc(sizeof(*hvcsd), GFP_KERNEL);
	if (!hvcsd)
		return -ENODEV;

	tty_port_init(&hvcsd->port);
	hvcsd->port.ops = &hvcs_port_ops;
	spin_lock_init(&hvcsd->lock);

	hvcsd->vdev = dev;
	dev_set_drvdata(&dev->dev, hvcsd);

	hvcsd->index = index;

	/* hvcsd->index = ++hvcs_struct_count; */
	hvcsd->chars_in_buffer = 0;
	hvcsd->todo_mask = 0;
	hvcsd->connected = 0;

	/*
	 * This will populate the hvcs_struct's partner info fields for the
	 * first time.
	 */
	if (hvcs_get_pi(hvcsd)) {
		printk(KERN_ERR "HVCS: Failed to fetch partner"
			" info for vty-server@%X on device probe.\n",
			hvcsd->vdev->unit_address);
	}

	/*
	 * If a user app opens a tty that corresponds to this vty-server before
	 * the hvcs_struct has been added to the devices list then the user app
	 * will get -ENODEV.
	 */
	spin_lock(&hvcs_structs_lock);
	list_add_tail(&(hvcsd->next), &hvcs_structs);
	spin_unlock(&hvcs_structs_lock);

	retval = sysfs_create_group(&dev->dev.kobj, &hvcs_attr_group);
	if (retval) {
		printk(KERN_ERR "HVCS: Can't create sysfs attrs for vty-server@%X\n",
		       hvcsd->vdev->unit_address);
		return retval;
	}

	printk(KERN_INFO "HVCS: vty-server@%X added to the vio bus.\n", dev->unit_address);

	/*
	 * DON'T enable interrupts here because there is no user to receive the
	 * data.
	 */
	return 0;
}

static int hvcs_remove(struct vio_dev *dev)
{
	struct hvcs_struct *hvcsd = dev_get_drvdata(&dev->dev);
	unsigned long flags;
	struct tty_struct *tty;

	if (!hvcsd)
		return -ENODEV;

	/* By this time the vty-server won't be getting any more interrupts */

	spin_lock_irqsave(&hvcsd->lock, flags);

	tty = hvcsd->port.tty;

	spin_unlock_irqrestore(&hvcsd->lock, flags);

	/*
	 * Let the last holder of this object cause it to be removed, which
	 * would probably be tty_hangup below.
	 */
	tty_port_put(&hvcsd->port);

	/*
	 * The hangup is a scheduled function which will auto chain call
	 * hvcs_hangup.  The tty should always be valid at this time unless a
	 * simultaneous tty close already cleaned up the hvcs_struct.
	 */
	if (tty)
		tty_hangup(tty);

	printk(KERN_INFO "HVCS: vty-server@%X removed from the"
			" vio bus.\n", dev->unit_address);
	return 0;
};

static struct vio_driver hvcs_vio_driver = {
	.id_table	= hvcs_driver_table,
	.probe		= hvcs_probe,
	.remove		= hvcs_remove,
	.name		= hvcs_driver_name,
};

/* Only called from hvcs_get_pi please */
static void hvcs_set_pi(struct hvcs_partner_info *pi, struct hvcs_struct *hvcsd)
{
	hvcsd->p_unit_address = pi->unit_address;
	hvcsd->p_partition_ID  = pi->partition_ID;

	/* copy the null-term char too */
	strlcpy(&hvcsd->p_location_code[0],
			&pi->location_code[0], sizeof(hvcsd->p_location_code));
}

/*
 * Traverse the list and add the partner info that is found to the hvcs_struct
 * struct entry. NOTE: At this time I know that partner info will return a
 * single entry but in the future there may be multiple partner info entries per
 * vty-server and you'll want to zero out that list and reset it.  If for some
 * reason you have an old version of this driver but there IS more than one
 * partner info then hvcsd->p_* will hold the last partner info data from the
 * firmware query.  A good way to update this code would be to replace the three
 * partner info fields in hvcs_struct with a list of hvcs_partner_info
 * instances.
 *
 * This function must be called with the hvcsd->lock held.
 */
static int hvcs_get_pi(struct hvcs_struct *hvcsd)
{
	struct hvcs_partner_info *pi;
	uint32_t unit_address = hvcsd->vdev->unit_address;
	struct list_head head;
	int retval;

	spin_lock(&hvcs_pi_lock);
	if (!hvcs_pi_buff) {
		spin_unlock(&hvcs_pi_lock);
		return -EFAULT;
	}
	retval = hvcs_get_partner_info(unit_address, &head, hvcs_pi_buff);
	spin_unlock(&hvcs_pi_lock);
	if (retval) {
		printk(KERN_ERR "HVCS: Failed to fetch partner"
			" info for vty-server@%x.\n", unit_address);
		return retval;
	}

	/* nixes the values if the partner vty went away */
	hvcsd->p_unit_address = 0;
	hvcsd->p_partition_ID = 0;

	list_for_each_entry(pi, &head, node)
		hvcs_set_pi(pi, hvcsd);

	hvcs_free_partner_info(&head);
	return 0;
}

/*
 * This function is executed by the driver "rescan" sysfs entry.  It shouldn't
 * be executed elsewhere, in order to prevent deadlock issues.
 */
static int hvcs_rescan_devices_list(void)
{
	struct hvcs_struct *hvcsd;
	unsigned long flags;

	spin_lock(&hvcs_structs_lock);

	list_for_each_entry(hvcsd, &hvcs_structs, next) {
		spin_lock_irqsave(&hvcsd->lock, flags);
		hvcs_get_pi(hvcsd);
		spin_unlock_irqrestore(&hvcsd->lock, flags);
	}

	spin_unlock(&hvcs_structs_lock);

	return 0;
}

/*
 * Farm this off into its own function because it could be more complex once
 * multiple partners support is added. This function should be called with
 * the hvcsd->lock held.
 */
static int hvcs_has_pi(struct hvcs_struct *hvcsd)
{
	if ((!hvcsd->p_unit_address) || (!hvcsd->p_partition_ID))
		return 0;
	return 1;
}

/*
 * NOTE: It is possible that the super admin removed a partner vty and then
 * added a different vty as the new partner.
 *
 * This function must be called with the hvcsd->lock held.
 */
static int hvcs_partner_connect(struct hvcs_struct *hvcsd)
{
	int retval;
	unsigned int unit_address = hvcsd->vdev->unit_address;

	/*
	 * If there wasn't any pi when the device was added it doesn't meant
	 * there isn't any now.  This driver isn't notified when a new partner
	 * vty is added to a vty-server so we discover changes on our own.
	 * Please see comments in hvcs_register_connection() for justification
	 * of this bizarre code.
	 */
	retval = hvcs_register_connection(unit_address,
			hvcsd->p_partition_ID,
			hvcsd->p_unit_address);
	if (!retval) {
		hvcsd->connected = 1;
		return 0;
	} else if (retval != -EINVAL)
		return retval;

	/*
	 * As per the spec re-get the pi and try again if -EINVAL after the
	 * first connection attempt.
	 */
	if (hvcs_get_pi(hvcsd))
		return -ENOMEM;

	if (!hvcs_has_pi(hvcsd))
		return -ENODEV;

	retval = hvcs_register_connection(unit_address,
			hvcsd->p_partition_ID,
			hvcsd->p_unit_address);
	if (retval != -EINVAL) {
		hvcsd->connected = 1;
		return retval;
	}

	/*
	 * EBUSY is the most likely scenario though the vty could have been
	 * removed or there really could be an hcall error due to the parameter
	 * data but thanks to ambiguous firmware return codes we can't really
	 * tell.
	 */
	printk(KERN_INFO "HVCS: vty-server or partner"
			" vty is busy.  Try again later.\n");
	return -EBUSY;
}

/* This function must be called with the hvcsd->lock held */
static void hvcs_partner_free(struct hvcs_struct *hvcsd)
{
	int retval;
	do {
		retval = hvcs_free_connection(hvcsd->vdev->unit_address);
	} while (retval == -EBUSY);
	hvcsd->connected = 0;
}

/* This helper function must be called WITHOUT the hvcsd->lock held */
static int hvcs_enable_device(struct hvcs_struct *hvcsd, uint32_t unit_address,
		unsigned int irq, struct vio_dev *vdev)
{
	unsigned long flags;
	int rc;

	/*
	 * It is possible that the vty-server was removed between the time that
	 * the conn was registered and now.
	 */
	if (!(rc = request_irq(irq, &hvcs_handle_interrupt,
				0, "ibmhvcs", hvcsd))) {
		/*
		 * It is possible the vty-server was removed after the irq was
		 * requested but before we have time to enable interrupts.
		 */
		if (vio_enable_interrupts(vdev) == H_SUCCESS)
			return 0;
		else {
			printk(KERN_ERR "HVCS: int enable failed for"
					" vty-server@%X.\n", unit_address);
			free_irq(irq, hvcsd);
		}
	} else
		printk(KERN_ERR "HVCS: irq req failed for"
				" vty-server@%X.\n", unit_address);

	spin_lock_irqsave(&hvcsd->lock, flags);
	hvcs_partner_free(hvcsd);
	spin_unlock_irqrestore(&hvcsd->lock, flags);

	return rc;

}

/*
 * This always increments the kref ref count if the call is successful.
 * Please remember to dec when you are done with the instance.
 *
 * NOTICE: Do NOT hold either the hvcs_struct.lock or hvcs_structs_lock when
 * calling this function or you will get deadlock.
 */
static struct hvcs_struct *hvcs_get_by_index(int index)
{
	struct hvcs_struct *hvcsd;
	unsigned long flags;

	spin_lock(&hvcs_structs_lock);
	list_for_each_entry(hvcsd, &hvcs_structs, next) {
		spin_lock_irqsave(&hvcsd->lock, flags);
		if (hvcsd->index == index) {
			tty_port_get(&hvcsd->port);
			spin_unlock_irqrestore(&hvcsd->lock, flags);
			spin_unlock(&hvcs_structs_lock);
			return hvcsd;
		}
		spin_unlock_irqrestore(&hvcsd->lock, flags);
	}
	spin_unlock(&hvcs_structs_lock);

	return NULL;
}

static int hvcs_install(struct tty_driver *driver, struct tty_struct *tty)
{
	struct hvcs_struct *hvcsd;
	struct vio_dev *vdev;
	unsigned long unit_address, flags;
	unsigned int irq;
	int retval;

	/*
	 * Is there a vty-server that shares the same index?
	 * This function increments the kref index.
	 */
	hvcsd = hvcs_get_by_index(tty->index);
	if (!hvcsd) {
		printk(KERN_WARNING "HVCS: open failed, no device associated"
				" with tty->index %d.\n", tty->index);
		return -ENODEV;
	}

	spin_lock_irqsave(&hvcsd->lock, flags);

	if (hvcsd->connected == 0) {
		retval = hvcs_partner_connect(hvcsd);
		if (retval) {
			spin_unlock_irqrestore(&hvcsd->lock, flags);
			printk(KERN_WARNING "HVCS: partner connect failed.\n");
			goto err_put;
		}
	}

<<<<<<< HEAD
	local_set(&hvcsd->open_count, 1);
	hvcsd->tty = tty;
=======
	atomic_set(&hvcsd->port.count, 0);
	hvcsd->port.tty = tty;
>>>>>>> c3ade0e0
	tty->driver_data = hvcsd;

	memset(&hvcsd->buffer[0], 0x00, HVCS_BUFF_LEN);

	/*
	 * Save these in the spinlock for the enable operations that need them
	 * outside of the spinlock.
	 */
	irq = hvcsd->vdev->irq;
	vdev = hvcsd->vdev;
	unit_address = hvcsd->vdev->unit_address;

	hvcsd->todo_mask |= HVCS_SCHED_READ;
	spin_unlock_irqrestore(&hvcsd->lock, flags);

	/*
	 * This must be done outside of the spinlock because it requests irqs
	 * and will grab the spinlock and free the connection if it fails.
	 */
	retval = hvcs_enable_device(hvcsd, unit_address, irq, vdev);
	if (retval) {
		printk(KERN_WARNING "HVCS: enable device failed.\n");
		goto err_put;
	}

	retval = tty_port_install(&hvcsd->port, driver, tty);
	if (retval)
		goto err_irq;

	return 0;
err_irq:
	spin_lock_irqsave(&hvcsd->lock, flags);
	vio_disable_interrupts(hvcsd->vdev);
	spin_unlock_irqrestore(&hvcsd->lock, flags);
	free_irq(irq, hvcsd);
err_put:
	tty_port_put(&hvcsd->port);

	return retval;
}

/*
 * This is invoked via the tty_open interface when a user app connects to the
 * /dev node.
 */
static int hvcs_open(struct tty_struct *tty, struct file *filp)
{
	struct hvcs_struct *hvcsd = tty->driver_data;
	unsigned long flags;

	spin_lock_irqsave(&hvcsd->lock, flags);
<<<<<<< HEAD
	kref_get(&hvcsd->kref);
	local_inc(&hvcsd->open_count);
=======
	atomic_inc(&hvcsd->port.count);
>>>>>>> c3ade0e0
	hvcsd->todo_mask |= HVCS_SCHED_READ;
	spin_unlock_irqrestore(&hvcsd->lock, flags);

	hvcs_kick();

	printk(KERN_INFO "HVCS: vty-server@%X connection opened.\n",
		hvcsd->vdev->unit_address );

	return 0;
}

static void hvcs_close(struct tty_struct *tty, struct file *filp)
{
	struct hvcs_struct *hvcsd;
	unsigned long flags;
	int irq;

	/*
	 * Is someone trying to close the file associated with this device after
	 * we have hung up?  If so tty->driver_data wouldn't be valid.
	 */
	if (tty_hung_up_p(filp))
		return;

	/*
	 * No driver_data means that this close was probably issued after a
	 * failed hvcs_open by the tty layer's release_dev() api and we can just
	 * exit cleanly.
	 */
	if (!tty->driver_data)
		return;

	hvcsd = tty->driver_data;

	spin_lock_irqsave(&hvcsd->lock, flags);
<<<<<<< HEAD
	if (local_dec_and_test(&hvcsd->open_count)) {
=======
	if (atomic_dec_and_test(&hvcsd->port.count)) {
>>>>>>> c3ade0e0

		vio_disable_interrupts(hvcsd->vdev);

		/*
		 * NULL this early so that the kernel_thread doesn't try to
		 * execute any operations on the TTY even though it is obligated
		 * to deliver any pending I/O to the hypervisor.
		 */
		hvcsd->port.tty = NULL;

		irq = hvcsd->vdev->irq;
		spin_unlock_irqrestore(&hvcsd->lock, flags);

		tty_wait_until_sent_from_close(tty, HVCS_CLOSE_WAIT);

		/*
		 * This line is important because it tells hvcs_open that this
		 * device needs to be re-configured the next time hvcs_open is
		 * called.
		 */
		tty->driver_data = NULL;

		free_irq(irq, hvcsd);
		return;
<<<<<<< HEAD
	} else if (local_read(&hvcsd->open_count) < 0) {
		printk(KERN_ERR "HVCS: vty-server@%X open_count: %d"
				" is missmanaged.\n",
		hvcsd->vdev->unit_address, local_read(&hvcsd->open_count));
=======
	} else if (atomic_read(&hvcsd->port.count) < 0) {
		printk(KERN_ERR "HVCS: vty-server@%X open_count: %d"
				" is missmanaged.\n",
		hvcsd->vdev->unit_address, atomic_read(&hvcsd->port.count));
>>>>>>> c3ade0e0
	}

	spin_unlock_irqrestore(&hvcsd->lock, flags);
}

static void hvcs_cleanup(struct tty_struct * tty)
{
	struct hvcs_struct *hvcsd = tty->driver_data;

	tty_port_put(&hvcsd->port);
}

static void hvcs_hangup(struct tty_struct * tty)
{
	struct hvcs_struct *hvcsd = tty->driver_data;
	unsigned long flags;
	int temp_open_count;
	int irq;

	spin_lock_irqsave(&hvcsd->lock, flags);
	/* Preserve this so that we know how many kref refs to put */
<<<<<<< HEAD
	temp_open_count = local_read(&hvcsd->open_count);
=======
	temp_open_count = atomic_read(&hvcsd->port.count);
>>>>>>> c3ade0e0

	/*
	 * Don't kref put inside the spinlock because the destruction
	 * callback may use the spinlock and it may get called before the
	 * spinlock has been released.
	 */
	vio_disable_interrupts(hvcsd->vdev);

	hvcsd->todo_mask = 0;

	/* I don't think the tty needs the hvcs_struct pointer after a hangup */
	tty->driver_data = NULL;
	hvcsd->port.tty = NULL;

<<<<<<< HEAD
	local_set(&hvcsd->open_count, 0);
=======
	atomic_set(&hvcsd->port.count, 0);
>>>>>>> c3ade0e0

	/* This will drop any buffered data on the floor which is OK in a hangup
	 * scenario. */
	memset(&hvcsd->buffer[0], 0x00, HVCS_BUFF_LEN);
	hvcsd->chars_in_buffer = 0;

	irq = hvcsd->vdev->irq;

	spin_unlock_irqrestore(&hvcsd->lock, flags);

	free_irq(irq, hvcsd);

	/*
	 * We need to kref_put() for every open_count we have since the
	 * tty_hangup() function doesn't invoke a close per open connection on a
	 * non-console device.
	 */
	while(temp_open_count) {
		--temp_open_count;
		/*
		 * The final put will trigger destruction of the hvcs_struct.
		 * NOTE:  If this hangup was signaled from user space then the
		 * final put will never happen.
		 */
		tty_port_put(&hvcsd->port);
	}
}

/*
 * NOTE: This is almost always from_user since user level apps interact with the
 * /dev nodes. I'm trusting that if hvcs_write gets called and interrupted by
 * hvcs_remove (which removes the target device and executes tty_hangup()) that
 * tty_hangup will allow hvcs_write time to complete execution before it
 * terminates our device.
 */
static int hvcs_write(struct tty_struct *tty,
		const unsigned char *buf, int count)
{
	struct hvcs_struct *hvcsd = tty->driver_data;
	unsigned int unit_address;
	const unsigned char *charbuf;
	unsigned long flags;
	int total_sent = 0;
	int tosend = 0;
	int result = 0;

	/*
	 * If they don't check the return code off of their open they may
	 * attempt this even if there is no connected device.
	 */
	if (!hvcsd)
		return -ENODEV;

	/* Reasonable size to prevent user level flooding */
	if (count > HVCS_MAX_FROM_USER) {
		printk(KERN_WARNING "HVCS write: count being truncated to"
				" HVCS_MAX_FROM_USER.\n");
		count = HVCS_MAX_FROM_USER;
	}

	charbuf = buf;

	spin_lock_irqsave(&hvcsd->lock, flags);

	/*
	 * Somehow an open succeeded but the device was removed or the
	 * connection terminated between the vty-server and partner vty during
	 * the middle of a write operation?  This is a crummy place to do this
	 * but we want to keep it all in the spinlock.
	 */
<<<<<<< HEAD
	if (local_read(&hvcsd->open_count) <= 0) {
=======
	if (atomic_read(&hvcsd->port.count) <= 0) {
>>>>>>> c3ade0e0
		spin_unlock_irqrestore(&hvcsd->lock, flags);
		return -ENODEV;
	}

	unit_address = hvcsd->vdev->unit_address;

	while (count > 0) {
		tosend = min(count, (HVCS_BUFF_LEN - hvcsd->chars_in_buffer));
		/*
		 * No more space, this probably means that the last call to
		 * hvcs_write() didn't succeed and the buffer was filled up.
		 */
		if (!tosend)
			break;

		memcpy(&hvcsd->buffer[hvcsd->chars_in_buffer],
				&charbuf[total_sent],
				tosend);

		hvcsd->chars_in_buffer += tosend;

		result = 0;

		/*
		 * If this is true then we don't want to try writing to the
		 * hypervisor because that is the kernel_threads job now.  We'll
		 * just add to the buffer.
		 */
		if (!(hvcsd->todo_mask & HVCS_TRY_WRITE))
			/* won't send partial writes */
			result = hvc_put_chars(unit_address,
					&hvcsd->buffer[0],
					hvcsd->chars_in_buffer);

		/*
		 * Since we know we have enough room in hvcsd->buffer for
		 * tosend we record that it was sent regardless of whether the
		 * hypervisor actually took it because we have it buffered.
		 */
		total_sent+=tosend;
		count-=tosend;
		if (result == 0) {
			hvcsd->todo_mask |= HVCS_TRY_WRITE;
			hvcs_kick();
			break;
		}

		hvcsd->chars_in_buffer = 0;
		/*
		 * Test after the chars_in_buffer reset otherwise this could
		 * deadlock our writes if hvc_put_chars fails.
		 */
		if (result < 0)
			break;
	}

	spin_unlock_irqrestore(&hvcsd->lock, flags);

	if (result == -1)
		return -EIO;
	else
		return total_sent;
}

/*
 * This is really asking how much can we guarantee that we can send or that we
 * absolutely WILL BUFFER if we can't send it.  This driver MUST honor the
 * return value, hence the reason for hvcs_struct buffering.
 */
static int hvcs_write_room(struct tty_struct *tty)
{
	struct hvcs_struct *hvcsd = tty->driver_data;

<<<<<<< HEAD
	if (!hvcsd || local_read(&hvcsd->open_count) <= 0)
=======
	if (!hvcsd || atomic_read(&hvcsd->port.count) <= 0)
>>>>>>> c3ade0e0
		return 0;

	return HVCS_BUFF_LEN - hvcsd->chars_in_buffer;
}

static int hvcs_chars_in_buffer(struct tty_struct *tty)
{
	struct hvcs_struct *hvcsd = tty->driver_data;

	return hvcsd->chars_in_buffer;
}

static const struct tty_operations hvcs_ops = {
	.install = hvcs_install,
	.open = hvcs_open,
	.close = hvcs_close,
	.cleanup = hvcs_cleanup,
	.hangup = hvcs_hangup,
	.write = hvcs_write,
	.write_room = hvcs_write_room,
	.chars_in_buffer = hvcs_chars_in_buffer,
	.unthrottle = hvcs_unthrottle,
	.throttle = hvcs_throttle,
};

static int hvcs_alloc_index_list(int n)
{
	int i;

	hvcs_index_list = kmalloc(n * sizeof(hvcs_index_count),GFP_KERNEL);
	if (!hvcs_index_list)
		return -ENOMEM;
	hvcs_index_count = n;
	for (i = 0; i < hvcs_index_count; i++)
		hvcs_index_list[i] = -1;
	return 0;
}

static void hvcs_free_index_list(void)
{
	/* Paranoia check to be thorough. */
	kfree(hvcs_index_list);
	hvcs_index_list = NULL;
	hvcs_index_count = 0;
}

static int hvcs_initialize(void)
{
	int rc, num_ttys_to_alloc;

	mutex_lock(&hvcs_init_mutex);
	if (hvcs_task) {
		mutex_unlock(&hvcs_init_mutex);
		return 0;
	}

	/* Has the user specified an overload with an insmod param? */
	if (hvcs_parm_num_devs <= 0 ||
		(hvcs_parm_num_devs > HVCS_MAX_SERVER_ADAPTERS)) {
		num_ttys_to_alloc = HVCS_DEFAULT_SERVER_ADAPTERS;
	} else
		num_ttys_to_alloc = hvcs_parm_num_devs;

	hvcs_tty_driver = alloc_tty_driver(num_ttys_to_alloc);
	if (!hvcs_tty_driver) {
		mutex_unlock(&hvcs_init_mutex);
		return -ENOMEM;
	}

	if (hvcs_alloc_index_list(num_ttys_to_alloc)) {
		rc = -ENOMEM;
		goto index_fail;
	}

	hvcs_tty_driver->driver_name = hvcs_driver_name;
	hvcs_tty_driver->name = hvcs_device_node;

	/*
	 * We'll let the system assign us a major number, indicated by leaving
	 * it blank.
	 */

	hvcs_tty_driver->minor_start = HVCS_MINOR_START;
	hvcs_tty_driver->type = TTY_DRIVER_TYPE_SYSTEM;

	/*
	 * We role our own so that we DONT ECHO.  We can't echo because the
	 * device we are connecting to already echoes by default and this would
	 * throw us into a horrible recursive echo-echo-echo loop.
	 */
	hvcs_tty_driver->init_termios = hvcs_tty_termios;
	hvcs_tty_driver->flags = TTY_DRIVER_REAL_RAW;

	tty_set_operations(hvcs_tty_driver, &hvcs_ops);

	/*
	 * The following call will result in sysfs entries that denote the
	 * dynamically assigned major and minor numbers for our devices.
	 */
	if (tty_register_driver(hvcs_tty_driver)) {
		printk(KERN_ERR "HVCS: registration as a tty driver failed.\n");
		rc = -EIO;
		goto register_fail;
	}

	hvcs_pi_buff = (unsigned long *) __get_free_page(GFP_KERNEL);
	if (!hvcs_pi_buff) {
		rc = -ENOMEM;
		goto buff_alloc_fail;
	}

	hvcs_task = kthread_run(khvcsd, NULL, "khvcsd");
	if (IS_ERR(hvcs_task)) {
		printk(KERN_ERR "HVCS: khvcsd creation failed.\n");
		rc = -EIO;
		goto kthread_fail;
	}
	mutex_unlock(&hvcs_init_mutex);
	return 0;

kthread_fail:
	free_page((unsigned long)hvcs_pi_buff);
buff_alloc_fail:
	tty_unregister_driver(hvcs_tty_driver);
register_fail:
	hvcs_free_index_list();
index_fail:
	put_tty_driver(hvcs_tty_driver);
	hvcs_tty_driver = NULL;
	mutex_unlock(&hvcs_init_mutex);
	return rc;
}

static int __init hvcs_module_init(void)
{
	int rc = vio_register_driver(&hvcs_vio_driver);
	if (rc) {
		printk(KERN_ERR "HVCS: can't register vio driver\n");
		return rc;
	}

	pr_info("HVCS: Driver registered.\n");

	/* This needs to be done AFTER the vio_register_driver() call or else
	 * the kobjects won't be initialized properly.
	 */
	rc = driver_create_file(&(hvcs_vio_driver.driver), &driver_attr_rescan);
	if (rc)
		pr_warning(KERN_ERR "HVCS: Failed to create rescan file (err %d)\n", rc);

	return 0;
}

static void __exit hvcs_module_exit(void)
{
	/*
	 * This driver receives hvcs_remove callbacks for each device upon
	 * module removal.
	 */
	vio_unregister_driver(&hvcs_vio_driver);
	if (!hvcs_task)
		return;

	/*
	 * This synchronous operation  will wake the khvcsd kthread if it is
	 * asleep and will return when khvcsd has terminated.
	 */
	kthread_stop(hvcs_task);

	spin_lock(&hvcs_pi_lock);
	free_page((unsigned long)hvcs_pi_buff);
	hvcs_pi_buff = NULL;
	spin_unlock(&hvcs_pi_lock);

	driver_remove_file(&hvcs_vio_driver.driver, &driver_attr_rescan);

	tty_unregister_driver(hvcs_tty_driver);

	hvcs_free_index_list();

	put_tty_driver(hvcs_tty_driver);

	printk(KERN_INFO "HVCS: driver module removed.\n");
}

module_init(hvcs_module_init);
module_exit(hvcs_module_exit);<|MERGE_RESOLUTION|>--- conflicted
+++ resolved
@@ -271,12 +271,6 @@
 	 */
 	unsigned int index;
 
-<<<<<<< HEAD
-	struct tty_struct *tty;
-	local_t open_count;
-
-=======
->>>>>>> c3ade0e0
 	/*
 	 * Used to tell the driver kernel_thread what operations need to take
 	 * place upon this hvcs_struct instance.
@@ -423,11 +417,7 @@
 
 	spin_lock_irqsave(&hvcsd->lock, flags);
 
-<<<<<<< HEAD
-	if (local_read(&hvcsd->open_count) > 0) {
-=======
 	if (atomic_read(&hvcsd->port.count) > 0) {
->>>>>>> c3ade0e0
 		spin_unlock_irqrestore(&hvcsd->lock, flags);
 		printk(KERN_INFO "HVCS: vterm state unchanged.  "
 				"The hvcs device node is still in use.\n");
@@ -1138,13 +1128,8 @@
 		}
 	}
 
-<<<<<<< HEAD
-	local_set(&hvcsd->open_count, 1);
-	hvcsd->tty = tty;
-=======
 	atomic_set(&hvcsd->port.count, 0);
 	hvcsd->port.tty = tty;
->>>>>>> c3ade0e0
 	tty->driver_data = hvcsd;
 
 	memset(&hvcsd->buffer[0], 0x00, HVCS_BUFF_LEN);
@@ -1196,12 +1181,7 @@
 	unsigned long flags;
 
 	spin_lock_irqsave(&hvcsd->lock, flags);
-<<<<<<< HEAD
-	kref_get(&hvcsd->kref);
-	local_inc(&hvcsd->open_count);
-=======
 	atomic_inc(&hvcsd->port.count);
->>>>>>> c3ade0e0
 	hvcsd->todo_mask |= HVCS_SCHED_READ;
 	spin_unlock_irqrestore(&hvcsd->lock, flags);
 
@@ -1237,11 +1217,7 @@
 	hvcsd = tty->driver_data;
 
 	spin_lock_irqsave(&hvcsd->lock, flags);
-<<<<<<< HEAD
-	if (local_dec_and_test(&hvcsd->open_count)) {
-=======
 	if (atomic_dec_and_test(&hvcsd->port.count)) {
->>>>>>> c3ade0e0
 
 		vio_disable_interrupts(hvcsd->vdev);
 
@@ -1266,17 +1242,10 @@
 
 		free_irq(irq, hvcsd);
 		return;
-<<<<<<< HEAD
-	} else if (local_read(&hvcsd->open_count) < 0) {
-		printk(KERN_ERR "HVCS: vty-server@%X open_count: %d"
-				" is missmanaged.\n",
-		hvcsd->vdev->unit_address, local_read(&hvcsd->open_count));
-=======
 	} else if (atomic_read(&hvcsd->port.count) < 0) {
 		printk(KERN_ERR "HVCS: vty-server@%X open_count: %d"
 				" is missmanaged.\n",
 		hvcsd->vdev->unit_address, atomic_read(&hvcsd->port.count));
->>>>>>> c3ade0e0
 	}
 
 	spin_unlock_irqrestore(&hvcsd->lock, flags);
@@ -1298,11 +1267,7 @@
 
 	spin_lock_irqsave(&hvcsd->lock, flags);
 	/* Preserve this so that we know how many kref refs to put */
-<<<<<<< HEAD
-	temp_open_count = local_read(&hvcsd->open_count);
-=======
 	temp_open_count = atomic_read(&hvcsd->port.count);
->>>>>>> c3ade0e0
 
 	/*
 	 * Don't kref put inside the spinlock because the destruction
@@ -1317,11 +1282,7 @@
 	tty->driver_data = NULL;
 	hvcsd->port.tty = NULL;
 
-<<<<<<< HEAD
-	local_set(&hvcsd->open_count, 0);
-=======
 	atomic_set(&hvcsd->port.count, 0);
->>>>>>> c3ade0e0
 
 	/* This will drop any buffered data on the floor which is OK in a hangup
 	 * scenario. */
@@ -1392,11 +1353,7 @@
 	 * the middle of a write operation?  This is a crummy place to do this
 	 * but we want to keep it all in the spinlock.
 	 */
-<<<<<<< HEAD
-	if (local_read(&hvcsd->open_count) <= 0) {
-=======
 	if (atomic_read(&hvcsd->port.count) <= 0) {
->>>>>>> c3ade0e0
 		spin_unlock_irqrestore(&hvcsd->lock, flags);
 		return -ENODEV;
 	}
@@ -1470,11 +1427,7 @@
 {
 	struct hvcs_struct *hvcsd = tty->driver_data;
 
-<<<<<<< HEAD
-	if (!hvcsd || local_read(&hvcsd->open_count) <= 0)
-=======
 	if (!hvcsd || atomic_read(&hvcsd->port.count) <= 0)
->>>>>>> c3ade0e0
 		return 0;
 
 	return HVCS_BUFF_LEN - hvcsd->chars_in_buffer;
