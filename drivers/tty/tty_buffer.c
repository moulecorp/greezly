--- conflicted
+++ resolved
@@ -195,40 +195,8 @@
 
 	if (b->size > MIN_TTYB_SIZE)
 		kfree(b);
-<<<<<<< HEAD
-	else {
-		b->next = tty->buf.free;
-		tty->buf.free = b;
-	}
-}
-
-/**
- *	__tty_buffer_flush		-	flush full tty buffers
- *	@tty: tty to flush
- *
- *	flush all the buffers containing receive data. Caller must
- *	hold the buffer lock and must have ensured no parallel flush to
- *	ldisc is running.
- *
- *	Locking: Caller must hold tty->buf.lock
- */
-
-static void __tty_buffer_flush(struct tty_struct *tty)
-{
-	struct tty_buffer *thead;
-
-	if (tty->buf.head == NULL)
-		return;
-	while ((thead = tty->buf.head->next) != NULL) {
-		tty_buffer_free(tty, tty->buf.head);
-		tty->buf.head = thead;
-	}
-	WARN_ON(tty->buf.head != tty->buf.tail);
-	tty->buf.head->read = tty->buf.head->commit;
-=======
 	else if (b->size > 0)
 		llist_add(&b->free, &buf->free);
->>>>>>> c3ade0e0
 }
 
 /**
