/*
 * drivers/uio/uio.c
 *
 * Copyright(C) 2005, Benedikt Spranger <b.spranger@linutronix.de>
 * Copyright(C) 2005, Thomas Gleixner <tglx@linutronix.de>
 * Copyright(C) 2006, Hans J. Koch <hjk@hansjkoch.de>
 * Copyright(C) 2006, Greg Kroah-Hartman <greg@kroah.com>
 *
 * Userspace IO
 *
 * Base Functions
 *
 * Licensed under the GPLv2 only.
 */

#include <linux/module.h>
#include <linux/init.h>
#include <linux/poll.h>
#include <linux/device.h>
#include <linux/slab.h>
#include <linux/mm.h>
#include <linux/idr.h>
#include <linux/sched.h>
#include <linux/string.h>
#include <linux/kobject.h>
#include <linux/cdev.h>
#include <linux/uio_driver.h>
#include <asm/local.h>

#define UIO_MAX_DEVICES		(1U << MINORBITS)

struct uio_device {
	struct module		*owner;
	struct device		*dev;
	int			minor;
	atomic_unchecked_t	event;
	struct fasync_struct	*async_queue;
	wait_queue_head_t	wait;
<<<<<<< HEAD
	local_t			vma_count;
=======
>>>>>>> c3ade0e0
	struct uio_info		*info;
	struct kobject		*map_dir;
	struct kobject		*portio_dir;
};

static int uio_major;
static struct cdev *uio_cdev;
static DEFINE_IDR(uio_idr);
static const struct file_operations uio_fops;

/* Protect idr accesses */
static DEFINE_MUTEX(minor_lock);

/*
 * attributes
 */

struct uio_map {
	struct kobject kobj;
	struct uio_mem *mem;
};
#define to_map(map) container_of(map, struct uio_map, kobj)

static ssize_t map_name_show(struct uio_mem *mem, char *buf)
{
	if (unlikely(!mem->name))
		mem->name = "";

	return sprintf(buf, "%s\n", mem->name);
}

static ssize_t map_addr_show(struct uio_mem *mem, char *buf)
{
	return sprintf(buf, "0x%llx\n", (unsigned long long)mem->addr);
}

static ssize_t map_size_show(struct uio_mem *mem, char *buf)
{
	return sprintf(buf, "0x%lx\n", mem->size);
}

static ssize_t map_offset_show(struct uio_mem *mem, char *buf)
{
	return sprintf(buf, "0x%llx\n", (unsigned long long)mem->addr & ~PAGE_MASK);
}

struct map_sysfs_entry {
	struct attribute attr;
	ssize_t (*show)(struct uio_mem *, char *);
	ssize_t (*store)(struct uio_mem *, const char *, size_t);
};

static struct map_sysfs_entry name_attribute =
	__ATTR(name, S_IRUGO, map_name_show, NULL);
static struct map_sysfs_entry addr_attribute =
	__ATTR(addr, S_IRUGO, map_addr_show, NULL);
static struct map_sysfs_entry size_attribute =
	__ATTR(size, S_IRUGO, map_size_show, NULL);
static struct map_sysfs_entry offset_attribute =
	__ATTR(offset, S_IRUGO, map_offset_show, NULL);

static struct attribute *attrs[] = {
	&name_attribute.attr,
	&addr_attribute.attr,
	&size_attribute.attr,
	&offset_attribute.attr,
	NULL,	/* need to NULL terminate the list of attributes */
};

static void map_release(struct kobject *kobj)
{
	struct uio_map *map = to_map(kobj);
	kfree(map);
}

static ssize_t map_type_show(struct kobject *kobj, struct attribute *attr,
			     char *buf)
{
	struct uio_map *map = to_map(kobj);
	struct uio_mem *mem = map->mem;
	struct map_sysfs_entry *entry;

	entry = container_of(attr, struct map_sysfs_entry, attr);

	if (!entry->show)
		return -EIO;

	return entry->show(mem, buf);
}

static const struct sysfs_ops map_sysfs_ops = {
	.show = map_type_show,
};

static struct kobj_type map_attr_type = {
	.release	= map_release,
	.sysfs_ops	= &map_sysfs_ops,
	.default_attrs	= attrs,
};

struct uio_portio {
	struct kobject kobj;
	struct uio_port *port;
};
#define to_portio(portio) container_of(portio, struct uio_portio, kobj)

static ssize_t portio_name_show(struct uio_port *port, char *buf)
{
	if (unlikely(!port->name))
		port->name = "";

	return sprintf(buf, "%s\n", port->name);
}

static ssize_t portio_start_show(struct uio_port *port, char *buf)
{
	return sprintf(buf, "0x%lx\n", port->start);
}

static ssize_t portio_size_show(struct uio_port *port, char *buf)
{
	return sprintf(buf, "0x%lx\n", port->size);
}

static ssize_t portio_porttype_show(struct uio_port *port, char *buf)
{
	const char *porttypes[] = {"none", "x86", "gpio", "other"};

	if ((port->porttype < 0) || (port->porttype > UIO_PORT_OTHER))
		return -EINVAL;

	return sprintf(buf, "port_%s\n", porttypes[port->porttype]);
}

struct portio_sysfs_entry {
	struct attribute attr;
	ssize_t (*show)(struct uio_port *, char *);
	ssize_t (*store)(struct uio_port *, const char *, size_t);
};

static struct portio_sysfs_entry portio_name_attribute =
	__ATTR(name, S_IRUGO, portio_name_show, NULL);
static struct portio_sysfs_entry portio_start_attribute =
	__ATTR(start, S_IRUGO, portio_start_show, NULL);
static struct portio_sysfs_entry portio_size_attribute =
	__ATTR(size, S_IRUGO, portio_size_show, NULL);
static struct portio_sysfs_entry portio_porttype_attribute =
	__ATTR(porttype, S_IRUGO, portio_porttype_show, NULL);

static struct attribute *portio_attrs[] = {
	&portio_name_attribute.attr,
	&portio_start_attribute.attr,
	&portio_size_attribute.attr,
	&portio_porttype_attribute.attr,
	NULL,
};

static void portio_release(struct kobject *kobj)
{
	struct uio_portio *portio = to_portio(kobj);
	kfree(portio);
}

static ssize_t portio_type_show(struct kobject *kobj, struct attribute *attr,
			     char *buf)
{
	struct uio_portio *portio = to_portio(kobj);
	struct uio_port *port = portio->port;
	struct portio_sysfs_entry *entry;

	entry = container_of(attr, struct portio_sysfs_entry, attr);

	if (!entry->show)
		return -EIO;

	return entry->show(port, buf);
}

static const struct sysfs_ops portio_sysfs_ops = {
	.show = portio_type_show,
};

static struct kobj_type portio_attr_type = {
	.release	= portio_release,
	.sysfs_ops	= &portio_sysfs_ops,
	.default_attrs	= portio_attrs,
};

static ssize_t name_show(struct device *dev,
			 struct device_attribute *attr, char *buf)
{
	struct uio_device *idev = dev_get_drvdata(dev);
	return sprintf(buf, "%s\n", idev->info->name);
}
static DEVICE_ATTR_RO(name);

static ssize_t version_show(struct device *dev,
			    struct device_attribute *attr, char *buf)
{
	struct uio_device *idev = dev_get_drvdata(dev);
	return sprintf(buf, "%s\n", idev->info->version);
}
static DEVICE_ATTR_RO(version);

static ssize_t event_show(struct device *dev,
			  struct device_attribute *attr, char *buf)
{
	struct uio_device *idev = dev_get_drvdata(dev);
	return sprintf(buf, "%u\n", (unsigned int)atomic_read_unchecked(&idev->event));
}
static DEVICE_ATTR_RO(event);

static struct attribute *uio_attrs[] = {
	&dev_attr_name.attr,
	&dev_attr_version.attr,
	&dev_attr_event.attr,
	NULL,
};
ATTRIBUTE_GROUPS(uio);

/* UIO class infrastructure */
static struct class uio_class = {
	.name = "uio",
	.dev_groups = uio_groups,
};

/*
 * device functions
 */
static int uio_dev_add_attributes(struct uio_device *idev)
{
	int ret;
	int mi, pi;
	int map_found = 0;
	int portio_found = 0;
	struct uio_mem *mem;
	struct uio_map *map;
	struct uio_port *port;
	struct uio_portio *portio;

	for (mi = 0; mi < MAX_UIO_MAPS; mi++) {
		mem = &idev->info->mem[mi];
		if (mem->size == 0)
			break;
		if (!map_found) {
			map_found = 1;
			idev->map_dir = kobject_create_and_add("maps",
							&idev->dev->kobj);
			if (!idev->map_dir)
				goto err_map;
		}
		map = kzalloc(sizeof(*map), GFP_KERNEL);
		if (!map)
			goto err_map_kobj;
		kobject_init(&map->kobj, &map_attr_type);
		map->mem = mem;
		mem->map = map;
		ret = kobject_add(&map->kobj, idev->map_dir, "map%d", mi);
		if (ret)
			goto err_map_kobj;
		ret = kobject_uevent(&map->kobj, KOBJ_ADD);
		if (ret)
			goto err_map;
	}

	for (pi = 0; pi < MAX_UIO_PORT_REGIONS; pi++) {
		port = &idev->info->port[pi];
		if (port->size == 0)
			break;
		if (!portio_found) {
			portio_found = 1;
			idev->portio_dir = kobject_create_and_add("portio",
							&idev->dev->kobj);
			if (!idev->portio_dir)
				goto err_portio;
		}
		portio = kzalloc(sizeof(*portio), GFP_KERNEL);
		if (!portio)
			goto err_portio_kobj;
		kobject_init(&portio->kobj, &portio_attr_type);
		portio->port = port;
		port->portio = portio;
		ret = kobject_add(&portio->kobj, idev->portio_dir,
							"port%d", pi);
		if (ret)
			goto err_portio_kobj;
		ret = kobject_uevent(&portio->kobj, KOBJ_ADD);
		if (ret)
			goto err_portio;
	}

	return 0;

err_portio:
	pi--;
err_portio_kobj:
	for (; pi >= 0; pi--) {
		port = &idev->info->port[pi];
		portio = port->portio;
		kobject_put(&portio->kobj);
	}
	kobject_put(idev->portio_dir);
err_map:
	mi--;
err_map_kobj:
	for (; mi >= 0; mi--) {
		mem = &idev->info->mem[mi];
		map = mem->map;
		kobject_put(&map->kobj);
	}
	kobject_put(idev->map_dir);
	dev_err(idev->dev, "error creating sysfs files (%d)\n", ret);
	return ret;
}

static void uio_dev_del_attributes(struct uio_device *idev)
{
	int i;
	struct uio_mem *mem;
	struct uio_port *port;

	for (i = 0; i < MAX_UIO_MAPS; i++) {
		mem = &idev->info->mem[i];
		if (mem->size == 0)
			break;
		kobject_put(&mem->map->kobj);
	}
	kobject_put(idev->map_dir);

	for (i = 0; i < MAX_UIO_PORT_REGIONS; i++) {
		port = &idev->info->port[i];
		if (port->size == 0)
			break;
		kobject_put(&port->portio->kobj);
	}
	kobject_put(idev->portio_dir);
}

static int uio_get_minor(struct uio_device *idev)
{
	int retval = -ENOMEM;

	mutex_lock(&minor_lock);
	retval = idr_alloc(&uio_idr, idev, 0, UIO_MAX_DEVICES, GFP_KERNEL);
	if (retval >= 0) {
		idev->minor = retval;
		retval = 0;
	} else if (retval == -ENOSPC) {
		dev_err(idev->dev, "too many uio devices\n");
		retval = -EINVAL;
	}
	mutex_unlock(&minor_lock);
	return retval;
}

static void uio_free_minor(struct uio_device *idev)
{
	mutex_lock(&minor_lock);
	idr_remove(&uio_idr, idev->minor);
	mutex_unlock(&minor_lock);
}

/**
 * uio_event_notify - trigger an interrupt event
 * @info: UIO device capabilities
 */
void uio_event_notify(struct uio_info *info)
{
	struct uio_device *idev = info->uio_dev;

	atomic_inc_unchecked(&idev->event);
	wake_up_interruptible(&idev->wait);
	kill_fasync(&idev->async_queue, SIGIO, POLL_IN);
}
EXPORT_SYMBOL_GPL(uio_event_notify);

/**
 * uio_interrupt - hardware interrupt handler
 * @irq: IRQ number, can be UIO_IRQ_CYCLIC for cyclic timer
 * @dev_id: Pointer to the devices uio_device structure
 */
static irqreturn_t uio_interrupt(int irq, void *dev_id)
{
	struct uio_device *idev = (struct uio_device *)dev_id;
	irqreturn_t ret = idev->info->handler(irq, idev->info);

	if (ret == IRQ_HANDLED)
		uio_event_notify(idev->info);

	return ret;
}

struct uio_listener {
	struct uio_device *dev;
	s32 event_count;
};

static int uio_open(struct inode *inode, struct file *filep)
{
	struct uio_device *idev;
	struct uio_listener *listener;
	int ret = 0;

	mutex_lock(&minor_lock);
	idev = idr_find(&uio_idr, iminor(inode));
	mutex_unlock(&minor_lock);
	if (!idev) {
		ret = -ENODEV;
		goto out;
	}

	if (!try_module_get(idev->owner)) {
		ret = -ENODEV;
		goto out;
	}

	listener = kmalloc(sizeof(*listener), GFP_KERNEL);
	if (!listener) {
		ret = -ENOMEM;
		goto err_alloc_listener;
	}

	listener->dev = idev;
	listener->event_count = atomic_read_unchecked(&idev->event);
	filep->private_data = listener;

	if (idev->info->open) {
		ret = idev->info->open(idev->info, inode);
		if (ret)
			goto err_infoopen;
	}
	return 0;

err_infoopen:
	kfree(listener);

err_alloc_listener:
	module_put(idev->owner);

out:
	return ret;
}

static int uio_fasync(int fd, struct file *filep, int on)
{
	struct uio_listener *listener = filep->private_data;
	struct uio_device *idev = listener->dev;

	return fasync_helper(fd, filep, on, &idev->async_queue);
}

static int uio_release(struct inode *inode, struct file *filep)
{
	int ret = 0;
	struct uio_listener *listener = filep->private_data;
	struct uio_device *idev = listener->dev;

	if (idev->info->release)
		ret = idev->info->release(idev->info, inode);

	module_put(idev->owner);
	kfree(listener);
	return ret;
}

static unsigned int uio_poll(struct file *filep, poll_table *wait)
{
	struct uio_listener *listener = filep->private_data;
	struct uio_device *idev = listener->dev;

	if (!idev->info->irq)
		return -EIO;

	poll_wait(filep, &idev->wait, wait);
	if (listener->event_count != atomic_read_unchecked(&idev->event))
		return POLLIN | POLLRDNORM;
	return 0;
}

static ssize_t uio_read(struct file *filep, char __user *buf,
			size_t count, loff_t *ppos)
{
	struct uio_listener *listener = filep->private_data;
	struct uio_device *idev = listener->dev;
	DECLARE_WAITQUEUE(wait, current);
	ssize_t retval;
	s32 event_count;

	if (!idev->info->irq)
		return -EIO;

	if (count != sizeof(s32))
		return -EINVAL;

	add_wait_queue(&idev->wait, &wait);

	do {
		set_current_state(TASK_INTERRUPTIBLE);

		event_count = atomic_read_unchecked(&idev->event);
		if (event_count != listener->event_count) {
			if (copy_to_user(buf, &event_count, count))
				retval = -EFAULT;
			else {
				listener->event_count = event_count;
				retval = count;
			}
			break;
		}

		if (filep->f_flags & O_NONBLOCK) {
			retval = -EAGAIN;
			break;
		}

		if (signal_pending(current)) {
			retval = -ERESTARTSYS;
			break;
		}
		schedule();
	} while (1);

	__set_current_state(TASK_RUNNING);
	remove_wait_queue(&idev->wait, &wait);

	return retval;
}

static ssize_t uio_write(struct file *filep, const char __user *buf,
			size_t count, loff_t *ppos)
{
	struct uio_listener *listener = filep->private_data;
	struct uio_device *idev = listener->dev;
	ssize_t retval;
	s32 irq_on;

	if (!idev->info->irq)
		return -EIO;

	if (count != sizeof(s32))
		return -EINVAL;

	if (!idev->info->irqcontrol)
		return -ENOSYS;

	if (copy_from_user(&irq_on, buf, count))
		return -EFAULT;

	retval = idev->info->irqcontrol(idev->info, irq_on);

	return retval ? retval : sizeof(s32);
}

static int uio_find_mem_index(struct vm_area_struct *vma)
{
	struct uio_device *idev = vma->vm_private_data;
	unsigned long size;

	if (vma->vm_pgoff < MAX_UIO_MAPS) {
		size = idev->info->mem[vma->vm_pgoff].size;
		if (size == 0)
			return -1;
		if (vma->vm_end - vma->vm_start > size)
			return -1;
		return (int)vma->vm_pgoff;
	}
	return -1;
}

<<<<<<< HEAD
static void uio_vma_open(struct vm_area_struct *vma)
{
	struct uio_device *idev = vma->vm_private_data;
	local_inc(&idev->vma_count);
}

static void uio_vma_close(struct vm_area_struct *vma)
{
	struct uio_device *idev = vma->vm_private_data;
	local_dec(&idev->vma_count);
}

=======
>>>>>>> c3ade0e0
static int uio_vma_fault(struct vm_area_struct *vma, struct vm_fault *vmf)
{
	struct uio_device *idev = vma->vm_private_data;
	struct page *page;
	unsigned long offset;
	void *addr;

	int mi = uio_find_mem_index(vma);
	if (mi < 0)
		return VM_FAULT_SIGBUS;

	/*
	 * We need to subtract mi because userspace uses offset = N*PAGE_SIZE
	 * to use mem[N].
	 */
	offset = (vmf->pgoff - mi) << PAGE_SHIFT;

	addr = (void *)(unsigned long)idev->info->mem[mi].addr + offset;
	if (idev->info->mem[mi].memtype == UIO_MEM_LOGICAL)
		page = virt_to_page(addr);
	else
		page = vmalloc_to_page(addr);
	get_page(page);
	vmf->page = page;
	return 0;
}

static const struct vm_operations_struct uio_logical_vm_ops = {
	.fault = uio_vma_fault,
};

static int uio_mmap_logical(struct vm_area_struct *vma)
{
	vma->vm_flags |= VM_DONTEXPAND | VM_DONTDUMP;
	vma->vm_ops = &uio_logical_vm_ops;
	return 0;
}

static const struct vm_operations_struct uio_physical_vm_ops = {
#ifdef CONFIG_HAVE_IOREMAP_PROT
	.access = generic_access_phys,
#endif
};

static int uio_mmap_physical(struct vm_area_struct *vma)
{
	struct uio_device *idev = vma->vm_private_data;
	int mi = uio_find_mem_index(vma);
	struct uio_mem *mem;
	if (mi < 0)
		return -EINVAL;
	mem = idev->info->mem + mi;

	if (mem->addr & ~PAGE_MASK)
		return -ENODEV;
	if (vma->vm_end - vma->vm_start > mem->size)
		return -EINVAL;

	vma->vm_ops = &uio_physical_vm_ops;
	vma->vm_page_prot = pgprot_noncached(vma->vm_page_prot);

	/*
	 * We cannot use the vm_iomap_memory() helper here,
	 * because vma->vm_pgoff is the map index we looked
	 * up above in uio_find_mem_index(), rather than an
	 * actual page offset into the mmap.
	 *
	 * So we just do the physical mmap without a page
	 * offset.
	 */
	return remap_pfn_range(vma,
			       vma->vm_start,
			       mem->addr >> PAGE_SHIFT,
			       vma->vm_end - vma->vm_start,
			       vma->vm_page_prot);
}

static int uio_mmap(struct file *filep, struct vm_area_struct *vma)
{
	struct uio_listener *listener = filep->private_data;
	struct uio_device *idev = listener->dev;
	int mi;
	unsigned long requested_pages, actual_pages;
	int ret = 0;

	if (vma->vm_end < vma->vm_start)
		return -EINVAL;

	vma->vm_private_data = idev;

	mi = uio_find_mem_index(vma);
	if (mi < 0)
		return -EINVAL;

	requested_pages = vma_pages(vma);
	actual_pages = ((idev->info->mem[mi].addr & ~PAGE_MASK)
			+ idev->info->mem[mi].size + PAGE_SIZE -1) >> PAGE_SHIFT;
	if (requested_pages > actual_pages)
		return -EINVAL;

	if (idev->info->mmap) {
		ret = idev->info->mmap(idev->info, vma);
		return ret;
	}

	switch (idev->info->mem[mi].memtype) {
		case UIO_MEM_PHYS:
			return uio_mmap_physical(vma);
		case UIO_MEM_LOGICAL:
		case UIO_MEM_VIRTUAL:
			return uio_mmap_logical(vma);
		default:
			return -EINVAL;
	}
}

static const struct file_operations uio_fops = {
	.owner		= THIS_MODULE,
	.open		= uio_open,
	.release	= uio_release,
	.read		= uio_read,
	.write		= uio_write,
	.mmap		= uio_mmap,
	.poll		= uio_poll,
	.fasync		= uio_fasync,
	.llseek		= noop_llseek,
};

static int uio_major_init(void)
{
	static const char name[] = "uio";
	struct cdev *cdev = NULL;
	dev_t uio_dev = 0;
	int result;

	result = alloc_chrdev_region(&uio_dev, 0, UIO_MAX_DEVICES, name);
	if (result)
		goto out;

	result = -ENOMEM;
	cdev = cdev_alloc();
	if (!cdev)
		goto out_unregister;

	cdev->owner = THIS_MODULE;
	cdev->ops = &uio_fops;
	kobject_set_name(&cdev->kobj, "%s", name);

	result = cdev_add(cdev, uio_dev, UIO_MAX_DEVICES);
	if (result)
		goto out_put;

	uio_major = MAJOR(uio_dev);
	uio_cdev = cdev;
	return 0;
out_put:
	kobject_put(&cdev->kobj);
out_unregister:
	unregister_chrdev_region(uio_dev, UIO_MAX_DEVICES);
out:
	return result;
}

static void uio_major_cleanup(void)
{
	unregister_chrdev_region(MKDEV(uio_major, 0), UIO_MAX_DEVICES);
	cdev_del(uio_cdev);
}

static int init_uio_class(void)
{
	int ret;

	/* This is the first time in here, set everything up properly */
	ret = uio_major_init();
	if (ret)
		goto exit;

	ret = class_register(&uio_class);
	if (ret) {
		printk(KERN_ERR "class_register failed for uio\n");
		goto err_class_register;
	}
	return 0;

err_class_register:
	uio_major_cleanup();
exit:
	return ret;
}

static void release_uio_class(void)
{
	class_unregister(&uio_class);
	uio_major_cleanup();
}

/**
 * uio_register_device - register a new userspace IO device
 * @owner:	module that creates the new device
 * @parent:	parent device
 * @info:	UIO device capabilities
 *
 * returns zero on success or a negative error code.
 */
int __uio_register_device(struct module *owner,
			  struct device *parent,
			  struct uio_info *info)
{
	struct uio_device *idev;
	int ret = 0;

	if (!parent || !info || !info->name || !info->version)
		return -EINVAL;

	info->uio_dev = NULL;

	idev = devm_kzalloc(parent, sizeof(*idev), GFP_KERNEL);
	if (!idev) {
		return -ENOMEM;
	}

	idev->owner = owner;
	idev->info = info;
	init_waitqueue_head(&idev->wait);
	atomic_set_unchecked(&idev->event, 0);

	ret = uio_get_minor(idev);
	if (ret)
		return ret;

	idev->dev = device_create(&uio_class, parent,
				  MKDEV(uio_major, idev->minor), idev,
				  "uio%d", idev->minor);
	if (IS_ERR(idev->dev)) {
		printk(KERN_ERR "UIO: device register failed\n");
		ret = PTR_ERR(idev->dev);
		goto err_device_create;
	}

	ret = uio_dev_add_attributes(idev);
	if (ret)
		goto err_uio_dev_add_attributes;

	info->uio_dev = idev;

	if (info->irq && (info->irq != UIO_IRQ_CUSTOM)) {
		ret = devm_request_irq(idev->dev, info->irq, uio_interrupt,
				  info->irq_flags, info->name, idev);
		if (ret)
			goto err_request_irq;
	}

	return 0;

err_request_irq:
	uio_dev_del_attributes(idev);
err_uio_dev_add_attributes:
	device_destroy(&uio_class, MKDEV(uio_major, idev->minor));
err_device_create:
	uio_free_minor(idev);
	return ret;
}
EXPORT_SYMBOL_GPL(__uio_register_device);

/**
 * uio_unregister_device - unregister a industrial IO device
 * @info:	UIO device capabilities
 *
 */
void uio_unregister_device(struct uio_info *info)
{
	struct uio_device *idev;

	if (!info || !info->uio_dev)
		return;

	idev = info->uio_dev;

	uio_free_minor(idev);

	uio_dev_del_attributes(idev);

	device_destroy(&uio_class, MKDEV(uio_major, idev->minor));

	return;
}
EXPORT_SYMBOL_GPL(uio_unregister_device);

static int __init uio_init(void)
{
	return init_uio_class();
}

static void __exit uio_exit(void)
{
	release_uio_class();
}

module_init(uio_init)
module_exit(uio_exit)
MODULE_LICENSE("GPL v2");<|MERGE_RESOLUTION|>--- conflicted
+++ resolved
@@ -36,10 +36,6 @@
 	atomic_unchecked_t	event;
 	struct fasync_struct	*async_queue;
 	wait_queue_head_t	wait;
-<<<<<<< HEAD
-	local_t			vma_count;
-=======
->>>>>>> c3ade0e0
 	struct uio_info		*info;
 	struct kobject		*map_dir;
 	struct kobject		*portio_dir;
@@ -609,21 +605,6 @@
 	return -1;
 }
 
-<<<<<<< HEAD
-static void uio_vma_open(struct vm_area_struct *vma)
-{
-	struct uio_device *idev = vma->vm_private_data;
-	local_inc(&idev->vma_count);
-}
-
-static void uio_vma_close(struct vm_area_struct *vma)
-{
-	struct uio_device *idev = vma->vm_private_data;
-	local_dec(&idev->vma_count);
-}
-
-=======
->>>>>>> c3ade0e0
 static int uio_vma_fault(struct vm_area_struct *vma, struct vm_fault *vmf)
 {
 	struct uio_device *idev = vma->vm_private_data;
