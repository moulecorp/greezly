--- conflicted
+++ resolved
@@ -37,10 +37,7 @@
  *	document number TBD                   : DH89xxCC
  *	document number TBD                   : Panther Point
  *	document number TBD                   : Lynx Point
-<<<<<<< HEAD
-=======
  *	document number TBD                   : Lynx Point-LP
->>>>>>> c3ade0e0
  */
 
 /*
@@ -73,311 +70,6 @@
 
 #include "iTCO_vendor.h"
 
-<<<<<<< HEAD
-/* TCO related info */
-enum iTCO_chipsets {
-	TCO_ICH = 0,	/* ICH */
-	TCO_ICH0,	/* ICH0 */
-	TCO_ICH2,	/* ICH2 */
-	TCO_ICH2M,	/* ICH2-M */
-	TCO_ICH3,	/* ICH3-S */
-	TCO_ICH3M,	/* ICH3-M */
-	TCO_ICH4,	/* ICH4 */
-	TCO_ICH4M,	/* ICH4-M */
-	TCO_CICH,	/* C-ICH */
-	TCO_ICH5,	/* ICH5 & ICH5R */
-	TCO_6300ESB,	/* 6300ESB */
-	TCO_ICH6,	/* ICH6 & ICH6R */
-	TCO_ICH6M,	/* ICH6-M */
-	TCO_ICH6W,	/* ICH6W & ICH6RW */
-	TCO_631XESB,	/* 631xESB/632xESB */
-	TCO_ICH7,	/* ICH7 & ICH7R */
-	TCO_ICH7DH,	/* ICH7DH */
-	TCO_ICH7M,	/* ICH7-M & ICH7-U */
-	TCO_ICH7MDH,	/* ICH7-M DH */
-	TCO_NM10,	/* NM10 */
-	TCO_ICH8,	/* ICH8 & ICH8R */
-	TCO_ICH8DH,	/* ICH8DH */
-	TCO_ICH8DO,	/* ICH8DO */
-	TCO_ICH8M,	/* ICH8M */
-	TCO_ICH8ME,	/* ICH8M-E */
-	TCO_ICH9,	/* ICH9 */
-	TCO_ICH9R,	/* ICH9R */
-	TCO_ICH9DH,	/* ICH9DH */
-	TCO_ICH9DO,	/* ICH9DO */
-	TCO_ICH9M,	/* ICH9M */
-	TCO_ICH9ME,	/* ICH9M-E */
-	TCO_ICH10,	/* ICH10 */
-	TCO_ICH10R,	/* ICH10R */
-	TCO_ICH10D,	/* ICH10D */
-	TCO_ICH10DO,	/* ICH10DO */
-	TCO_PCH,	/* PCH Desktop Full Featured */
-	TCO_PCHM,	/* PCH Mobile Full Featured */
-	TCO_P55,	/* P55 */
-	TCO_PM55,	/* PM55 */
-	TCO_H55,	/* H55 */
-	TCO_QM57,	/* QM57 */
-	TCO_H57,	/* H57 */
-	TCO_HM55,	/* HM55 */
-	TCO_Q57,	/* Q57 */
-	TCO_HM57,	/* HM57 */
-	TCO_PCHMSFF,	/* PCH Mobile SFF Full Featured */
-	TCO_QS57,	/* QS57 */
-	TCO_3400,	/* 3400 */
-	TCO_3420,	/* 3420 */
-	TCO_3450,	/* 3450 */
-	TCO_EP80579,	/* EP80579 */
-	TCO_CPT,	/* Cougar Point */
-	TCO_CPTD,	/* Cougar Point Desktop */
-	TCO_CPTM,	/* Cougar Point Mobile */
-	TCO_PBG,	/* Patsburg */
-	TCO_DH89XXCC,	/* DH89xxCC */
-	TCO_PPT,	/* Panther Point */
-	TCO_LPT,	/* Lynx Point */
-};
-
-static struct {
-	char *name;
-	unsigned int iTCO_version;
-} iTCO_chipset_info[] __devinitdata = {
-	{"ICH", 1},
-	{"ICH0", 1},
-	{"ICH2", 1},
-	{"ICH2-M", 1},
-	{"ICH3-S", 1},
-	{"ICH3-M", 1},
-	{"ICH4", 1},
-	{"ICH4-M", 1},
-	{"C-ICH", 1},
-	{"ICH5 or ICH5R", 1},
-	{"6300ESB", 1},
-	{"ICH6 or ICH6R", 2},
-	{"ICH6-M", 2},
-	{"ICH6W or ICH6RW", 2},
-	{"631xESB/632xESB", 2},
-	{"ICH7 or ICH7R", 2},
-	{"ICH7DH", 2},
-	{"ICH7-M or ICH7-U", 2},
-	{"ICH7-M DH", 2},
-	{"NM10", 2},
-	{"ICH8 or ICH8R", 2},
-	{"ICH8DH", 2},
-	{"ICH8DO", 2},
-	{"ICH8M", 2},
-	{"ICH8M-E", 2},
-	{"ICH9", 2},
-	{"ICH9R", 2},
-	{"ICH9DH", 2},
-	{"ICH9DO", 2},
-	{"ICH9M", 2},
-	{"ICH9M-E", 2},
-	{"ICH10", 2},
-	{"ICH10R", 2},
-	{"ICH10D", 2},
-	{"ICH10DO", 2},
-	{"PCH Desktop Full Featured", 2},
-	{"PCH Mobile Full Featured", 2},
-	{"P55", 2},
-	{"PM55", 2},
-	{"H55", 2},
-	{"QM57", 2},
-	{"H57", 2},
-	{"HM55", 2},
-	{"Q57", 2},
-	{"HM57", 2},
-	{"PCH Mobile SFF Full Featured", 2},
-	{"QS57", 2},
-	{"3400", 2},
-	{"3420", 2},
-	{"3450", 2},
-	{"EP80579", 2},
-	{"Cougar Point", 2},
-	{"Cougar Point Desktop", 2},
-	{"Cougar Point Mobile", 2},
-	{"Patsburg", 2},
-	{"DH89xxCC", 2},
-	{"Panther Point", 2},
-	{"Lynx Point", 2},
-	{NULL, 0}
-};
-
-/*
- * This data only exists for exporting the supported PCI ids
- * via MODULE_DEVICE_TABLE.  We do not actually register a
- * pci_driver, because the I/O Controller Hub has also other
- * functions that probably will be registered by other drivers.
- */
-static DEFINE_PCI_DEVICE_TABLE(iTCO_wdt_pci_tbl) = {
-	{ PCI_VDEVICE(INTEL, 0x2410), TCO_ICH},
-	{ PCI_VDEVICE(INTEL, 0x2420), TCO_ICH0},
-	{ PCI_VDEVICE(INTEL, 0x2440), TCO_ICH2},
-	{ PCI_VDEVICE(INTEL, 0x244c), TCO_ICH2M},
-	{ PCI_VDEVICE(INTEL, 0x2480), TCO_ICH3},
-	{ PCI_VDEVICE(INTEL, 0x248c), TCO_ICH3M},
-	{ PCI_VDEVICE(INTEL, 0x24c0), TCO_ICH4},
-	{ PCI_VDEVICE(INTEL, 0x24cc), TCO_ICH4M},
-	{ PCI_VDEVICE(INTEL, 0x2450), TCO_CICH},
-	{ PCI_VDEVICE(INTEL, 0x24d0), TCO_ICH5},
-	{ PCI_VDEVICE(INTEL, 0x25a1), TCO_6300ESB},
-	{ PCI_VDEVICE(INTEL, 0x2640), TCO_ICH6},
-	{ PCI_VDEVICE(INTEL, 0x2641), TCO_ICH6M},
-	{ PCI_VDEVICE(INTEL, 0x2642), TCO_ICH6W},
-	{ PCI_VDEVICE(INTEL, 0x2670), TCO_631XESB},
-	{ PCI_VDEVICE(INTEL, 0x2671), TCO_631XESB},
-	{ PCI_VDEVICE(INTEL, 0x2672), TCO_631XESB},
-	{ PCI_VDEVICE(INTEL, 0x2673), TCO_631XESB},
-	{ PCI_VDEVICE(INTEL, 0x2674), TCO_631XESB},
-	{ PCI_VDEVICE(INTEL, 0x2675), TCO_631XESB},
-	{ PCI_VDEVICE(INTEL, 0x2676), TCO_631XESB},
-	{ PCI_VDEVICE(INTEL, 0x2677), TCO_631XESB},
-	{ PCI_VDEVICE(INTEL, 0x2678), TCO_631XESB},
-	{ PCI_VDEVICE(INTEL, 0x2679), TCO_631XESB},
-	{ PCI_VDEVICE(INTEL, 0x267a), TCO_631XESB},
-	{ PCI_VDEVICE(INTEL, 0x267b), TCO_631XESB},
-	{ PCI_VDEVICE(INTEL, 0x267c), TCO_631XESB},
-	{ PCI_VDEVICE(INTEL, 0x267d), TCO_631XESB},
-	{ PCI_VDEVICE(INTEL, 0x267e), TCO_631XESB},
-	{ PCI_VDEVICE(INTEL, 0x267f), TCO_631XESB},
-	{ PCI_VDEVICE(INTEL, 0x27b8), TCO_ICH7},
-	{ PCI_VDEVICE(INTEL, 0x27b0), TCO_ICH7DH},
-	{ PCI_VDEVICE(INTEL, 0x27b9), TCO_ICH7M},
-	{ PCI_VDEVICE(INTEL, 0x27bd), TCO_ICH7MDH},
-	{ PCI_VDEVICE(INTEL, 0x27bc), TCO_NM10},
-	{ PCI_VDEVICE(INTEL, 0x2810), TCO_ICH8},
-	{ PCI_VDEVICE(INTEL, 0x2812), TCO_ICH8DH},
-	{ PCI_VDEVICE(INTEL, 0x2814), TCO_ICH8DO},
-	{ PCI_VDEVICE(INTEL, 0x2815), TCO_ICH8M},
-	{ PCI_VDEVICE(INTEL, 0x2811), TCO_ICH8ME},
-	{ PCI_VDEVICE(INTEL, 0x2918), TCO_ICH9},
-	{ PCI_VDEVICE(INTEL, 0x2916), TCO_ICH9R},
-	{ PCI_VDEVICE(INTEL, 0x2912), TCO_ICH9DH},
-	{ PCI_VDEVICE(INTEL, 0x2914), TCO_ICH9DO},
-	{ PCI_VDEVICE(INTEL, 0x2919), TCO_ICH9M},
-	{ PCI_VDEVICE(INTEL, 0x2917), TCO_ICH9ME},
-	{ PCI_VDEVICE(INTEL, 0x3a18), TCO_ICH10},
-	{ PCI_VDEVICE(INTEL, 0x3a16), TCO_ICH10R},
-	{ PCI_VDEVICE(INTEL, 0x3a1a), TCO_ICH10D},
-	{ PCI_VDEVICE(INTEL, 0x3a14), TCO_ICH10DO},
-	{ PCI_VDEVICE(INTEL, 0x3b00), TCO_PCH},
-	{ PCI_VDEVICE(INTEL, 0x3b01), TCO_PCHM},
-	{ PCI_VDEVICE(INTEL, 0x3b02), TCO_P55},
-	{ PCI_VDEVICE(INTEL, 0x3b03), TCO_PM55},
-	{ PCI_VDEVICE(INTEL, 0x3b06), TCO_H55},
-	{ PCI_VDEVICE(INTEL, 0x3b07), TCO_QM57},
-	{ PCI_VDEVICE(INTEL, 0x3b08), TCO_H57},
-	{ PCI_VDEVICE(INTEL, 0x3b09), TCO_HM55},
-	{ PCI_VDEVICE(INTEL, 0x3b0a), TCO_Q57},
-	{ PCI_VDEVICE(INTEL, 0x3b0b), TCO_HM57},
-	{ PCI_VDEVICE(INTEL, 0x3b0d), TCO_PCHMSFF},
-	{ PCI_VDEVICE(INTEL, 0x3b0f), TCO_QS57},
-	{ PCI_VDEVICE(INTEL, 0x3b12), TCO_3400},
-	{ PCI_VDEVICE(INTEL, 0x3b14), TCO_3420},
-	{ PCI_VDEVICE(INTEL, 0x3b16), TCO_3450},
-	{ PCI_VDEVICE(INTEL, 0x5031), TCO_EP80579},
-	{ PCI_VDEVICE(INTEL, 0x1c41), TCO_CPT},
-	{ PCI_VDEVICE(INTEL, 0x1c42), TCO_CPTD},
-	{ PCI_VDEVICE(INTEL, 0x1c43), TCO_CPTM},
-	{ PCI_VDEVICE(INTEL, 0x1c44), TCO_CPT},
-	{ PCI_VDEVICE(INTEL, 0x1c45), TCO_CPT},
-	{ PCI_VDEVICE(INTEL, 0x1c46), TCO_CPT},
-	{ PCI_VDEVICE(INTEL, 0x1c47), TCO_CPT},
-	{ PCI_VDEVICE(INTEL, 0x1c48), TCO_CPT},
-	{ PCI_VDEVICE(INTEL, 0x1c49), TCO_CPT},
-	{ PCI_VDEVICE(INTEL, 0x1c4a), TCO_CPT},
-	{ PCI_VDEVICE(INTEL, 0x1c4b), TCO_CPT},
-	{ PCI_VDEVICE(INTEL, 0x1c4c), TCO_CPT},
-	{ PCI_VDEVICE(INTEL, 0x1c4d), TCO_CPT},
-	{ PCI_VDEVICE(INTEL, 0x1c4e), TCO_CPT},
-	{ PCI_VDEVICE(INTEL, 0x1c4f), TCO_CPT},
-	{ PCI_VDEVICE(INTEL, 0x1c50), TCO_CPT},
-	{ PCI_VDEVICE(INTEL, 0x1c51), TCO_CPT},
-	{ PCI_VDEVICE(INTEL, 0x1c52), TCO_CPT},
-	{ PCI_VDEVICE(INTEL, 0x1c53), TCO_CPT},
-	{ PCI_VDEVICE(INTEL, 0x1c54), TCO_CPT},
-	{ PCI_VDEVICE(INTEL, 0x1c55), TCO_CPT},
-	{ PCI_VDEVICE(INTEL, 0x1c56), TCO_CPT},
-	{ PCI_VDEVICE(INTEL, 0x1c57), TCO_CPT},
-	{ PCI_VDEVICE(INTEL, 0x1c58), TCO_CPT},
-	{ PCI_VDEVICE(INTEL, 0x1c59), TCO_CPT},
-	{ PCI_VDEVICE(INTEL, 0x1c5a), TCO_CPT},
-	{ PCI_VDEVICE(INTEL, 0x1c5b), TCO_CPT},
-	{ PCI_VDEVICE(INTEL, 0x1c5c), TCO_CPT},
-	{ PCI_VDEVICE(INTEL, 0x1c5d), TCO_CPT},
-	{ PCI_VDEVICE(INTEL, 0x1c5e), TCO_CPT},
-	{ PCI_VDEVICE(INTEL, 0x1c5f), TCO_CPT},
-	{ PCI_VDEVICE(INTEL, 0x1d40), TCO_PBG},
-	{ PCI_VDEVICE(INTEL, 0x1d41), TCO_PBG},
-	{ PCI_VDEVICE(INTEL, 0x2310), TCO_DH89XXCC},
-	{ PCI_VDEVICE(INTEL, 0x1e40), TCO_PPT},
-	{ PCI_VDEVICE(INTEL, 0x1e41), TCO_PPT},
-	{ PCI_VDEVICE(INTEL, 0x1e42), TCO_PPT},
-	{ PCI_VDEVICE(INTEL, 0x1e43), TCO_PPT},
-	{ PCI_VDEVICE(INTEL, 0x1e44), TCO_PPT},
-	{ PCI_VDEVICE(INTEL, 0x1e45), TCO_PPT},
-	{ PCI_VDEVICE(INTEL, 0x1e46), TCO_PPT},
-	{ PCI_VDEVICE(INTEL, 0x1e47), TCO_PPT},
-	{ PCI_VDEVICE(INTEL, 0x1e48), TCO_PPT},
-	{ PCI_VDEVICE(INTEL, 0x1e49), TCO_PPT},
-	{ PCI_VDEVICE(INTEL, 0x1e4a), TCO_PPT},
-	{ PCI_VDEVICE(INTEL, 0x1e4b), TCO_PPT},
-	{ PCI_VDEVICE(INTEL, 0x1e4c), TCO_PPT},
-	{ PCI_VDEVICE(INTEL, 0x1e4d), TCO_PPT},
-	{ PCI_VDEVICE(INTEL, 0x1e4e), TCO_PPT},
-	{ PCI_VDEVICE(INTEL, 0x1e4f), TCO_PPT},
-	{ PCI_VDEVICE(INTEL, 0x1e50), TCO_PPT},
-	{ PCI_VDEVICE(INTEL, 0x1e51), TCO_PPT},
-	{ PCI_VDEVICE(INTEL, 0x1e52), TCO_PPT},
-	{ PCI_VDEVICE(INTEL, 0x1e53), TCO_PPT},
-	{ PCI_VDEVICE(INTEL, 0x1e54), TCO_PPT},
-	{ PCI_VDEVICE(INTEL, 0x1e55), TCO_PPT},
-	{ PCI_VDEVICE(INTEL, 0x1e56), TCO_PPT},
-	{ PCI_VDEVICE(INTEL, 0x1e57), TCO_PPT},
-	{ PCI_VDEVICE(INTEL, 0x1e58), TCO_PPT},
-	{ PCI_VDEVICE(INTEL, 0x1e59), TCO_PPT},
-	{ PCI_VDEVICE(INTEL, 0x1e5a), TCO_PPT},
-	{ PCI_VDEVICE(INTEL, 0x1e5b), TCO_PPT},
-	{ PCI_VDEVICE(INTEL, 0x1e5c), TCO_PPT},
-	{ PCI_VDEVICE(INTEL, 0x1e5d), TCO_PPT},
-	{ PCI_VDEVICE(INTEL, 0x1e5e), TCO_PPT},
-	{ PCI_VDEVICE(INTEL, 0x1e5f), TCO_PPT},
-	{ PCI_VDEVICE(INTEL, 0x8c40), TCO_LPT},
-	{ PCI_VDEVICE(INTEL, 0x8c41), TCO_LPT},
-	{ PCI_VDEVICE(INTEL, 0x8c42), TCO_LPT},
-	{ PCI_VDEVICE(INTEL, 0x8c43), TCO_LPT},
-	{ PCI_VDEVICE(INTEL, 0x8c44), TCO_LPT},
-	{ PCI_VDEVICE(INTEL, 0x8c45), TCO_LPT},
-	{ PCI_VDEVICE(INTEL, 0x8c46), TCO_LPT},
-	{ PCI_VDEVICE(INTEL, 0x8c47), TCO_LPT},
-	{ PCI_VDEVICE(INTEL, 0x8c48), TCO_LPT},
-	{ PCI_VDEVICE(INTEL, 0x8c49), TCO_LPT},
-	{ PCI_VDEVICE(INTEL, 0x8c4a), TCO_LPT},
-	{ PCI_VDEVICE(INTEL, 0x8c4b), TCO_LPT},
-	{ PCI_VDEVICE(INTEL, 0x8c4c), TCO_LPT},
-	{ PCI_VDEVICE(INTEL, 0x8c4d), TCO_LPT},
-	{ PCI_VDEVICE(INTEL, 0x8c4e), TCO_LPT},
-	{ PCI_VDEVICE(INTEL, 0x8c4f), TCO_LPT},
-	{ PCI_VDEVICE(INTEL, 0x8c50), TCO_LPT},
-	{ PCI_VDEVICE(INTEL, 0x8c51), TCO_LPT},
-	{ PCI_VDEVICE(INTEL, 0x8c52), TCO_LPT},
-	{ PCI_VDEVICE(INTEL, 0x8c53), TCO_LPT},
-	{ PCI_VDEVICE(INTEL, 0x8c54), TCO_LPT},
-	{ PCI_VDEVICE(INTEL, 0x8c55), TCO_LPT},
-	{ PCI_VDEVICE(INTEL, 0x8c56), TCO_LPT},
-	{ PCI_VDEVICE(INTEL, 0x8c57), TCO_LPT},
-	{ PCI_VDEVICE(INTEL, 0x8c58), TCO_LPT},
-	{ PCI_VDEVICE(INTEL, 0x8c59), TCO_LPT},
-	{ PCI_VDEVICE(INTEL, 0x8c5a), TCO_LPT},
-	{ PCI_VDEVICE(INTEL, 0x8c5b), TCO_LPT},
-	{ PCI_VDEVICE(INTEL, 0x8c5c), TCO_LPT},
-	{ PCI_VDEVICE(INTEL, 0x8c5d), TCO_LPT},
-	{ PCI_VDEVICE(INTEL, 0x8c5e), TCO_LPT},
-	{ PCI_VDEVICE(INTEL, 0x8c5f), TCO_LPT},
-	{ 0, },			/* End of list */
-};
-MODULE_DEVICE_TABLE(pci, iTCO_wdt_pci_tbl);
-
-=======
->>>>>>> c3ade0e0
 /* Address definitions for the TCO */
 /* TCO base address */
 #define TCOBASE		(iTCO_wdt_private.tco_res->start)
