/*
 * Tsi721 PCIExpress-to-SRIO bridge definitions
 *
 * Copyright 2011, Integrated Device Technology, Inc.
 *
 * This program is free software; you can redistribute it and/or modify it
 * under the terms of the GNU General Public License as published by the Free
 * Software Foundation; either version 2 of the License, or (at your option)
 * any later version.
 *
 * This program is distributed in the hope that it will be useful, but WITHOUT
 * ANY WARRANTY; without even the implied warranty of MERCHANTABILITY or
 * FITNESS FOR A PARTICULAR PURPOSE.  See the GNU General Public License for
 * more details.
 *
 * You should have received a copy of the GNU General Public License along with
 * this program; if not, write to the Free Software Foundation, Inc., 59
 * Temple Place - Suite 330, Boston, MA  02111-1307, USA.
 */

#ifndef __TSI721_H
#define __TSI721_H

#define DRV_NAME	"tsi721"

#define DEFAULT_HOPCOUNT	0xff
#define DEFAULT_DESTID		0xff

/* PCI device ID */
#define PCI_DEVICE_ID_TSI721		0x80ab

#define BAR_0	0
#define BAR_1	1
#define BAR_2	2
#define BAR_4	4

#define TSI721_PC2SR_BARS	2
#define TSI721_PC2SR_WINS	8
#define TSI721_PC2SR_ZONES	8
#define TSI721_MAINT_WIN	0 /* Window for outbound maintenance requests */
#define IDB_QUEUE		0 /* Inbound Doorbell Queue to use */
#define IDB_QSIZE		512 /* Inbound Doorbell Queue size */

/* Memory space sizes */
#define TSI721_REG_SPACE_SIZE		(512 * 1024) /* 512K */
#define TSI721_DB_WIN_SIZE		(16 * 1024 * 1024) /* 16MB */

#define  RIO_TT_CODE_8		0x00000000
#define  RIO_TT_CODE_16		0x00000001

#define TSI721_DMA_MAXCH	8
#define TSI721_DMA_MINSTSSZ	32
#define TSI721_DMA_STSBLKSZ	8

#define TSI721_SRIO_MAXCH	8

#define DBELL_SID(buf)		(((u8)buf[2] << 8) | (u8)buf[3])
#define DBELL_TID(buf)		(((u8)buf[4] << 8) | (u8)buf[5])
#define DBELL_INF(buf)		(((u8)buf[0] << 8) | (u8)buf[1])

#define TSI721_RIO_PW_MSG_SIZE	16  /* Tsi721 saves only 16 bytes of PW msg */

/* Register definitions */

/*
 * Registers in PCIe configuration space
 */

#define TSI721_PCIECFG_MSIXTBL	0x0a4
#define TSI721_MSIXTBL_OFFSET	0x2c000
#define TSI721_PCIECFG_MSIXPBA	0x0a8
#define TSI721_MSIXPBA_OFFSET	0x2a000
#define TSI721_PCIECFG_EPCTL	0x400

#define MAX_READ_REQUEST_SZ_SHIFT	12

/*
 * Event Management Registers
 */

#define TSI721_RIO_EM_INT_STAT		0x10910
#define TSI721_RIO_EM_INT_STAT_PW_RX	0x00010000

#define TSI721_RIO_EM_INT_ENABLE	0x10914
#define TSI721_RIO_EM_INT_ENABLE_PW_RX	0x00010000

#define TSI721_RIO_EM_DEV_INT_EN	0x10930
#define TSI721_RIO_EM_DEV_INT_EN_INT	0x00000001

/*
 * Port-Write Block Registers
 */

#define TSI721_RIO_PW_CTL		0x10a04
#define TSI721_RIO_PW_CTL_PW_TIMER	0xf0000000
#define TSI721_RIO_PW_CTL_PWT_DIS	(0 << 28)
#define TSI721_RIO_PW_CTL_PWT_103	(1 << 28)
#define TSI721_RIO_PW_CTL_PWT_205	(1 << 29)
#define TSI721_RIO_PW_CTL_PWT_410	(1 << 30)
#define TSI721_RIO_PW_CTL_PWT_820	(1 << 31)
#define TSI721_RIO_PW_CTL_PWC_MODE	0x01000000
#define TSI721_RIO_PW_CTL_PWC_CONT	0x00000000
#define TSI721_RIO_PW_CTL_PWC_REL	0x01000000

#define TSI721_RIO_PW_RX_STAT		0x10a10
#define TSI721_RIO_PW_RX_STAT_WR_SIZE	0x0000f000
#define TSI_RIO_PW_RX_STAT_WDPTR	0x00000100
#define TSI721_RIO_PW_RX_STAT_PW_SHORT	0x00000008
#define TSI721_RIO_PW_RX_STAT_PW_TRUNC	0x00000004
#define TSI721_RIO_PW_RX_STAT_PW_DISC	0x00000002
#define TSI721_RIO_PW_RX_STAT_PW_VAL	0x00000001

#define TSI721_RIO_PW_RX_CAPT(x)	(0x10a20 + (x)*4)

/*
 * Inbound Doorbells
 */

#define TSI721_IDB_ENTRY_SIZE	64

#define TSI721_IDQ_CTL(x)	(0x20000 + (x) * 0x1000)
#define TSI721_IDQ_SUSPEND	0x00000002
#define TSI721_IDQ_INIT		0x00000001

#define TSI721_IDQ_STS(x)	(0x20004 + (x) * 0x1000)
#define TSI721_IDQ_RUN		0x00200000

#define TSI721_IDQ_MASK(x)	(0x20008 + (x) * 0x1000)
#define TSI721_IDQ_MASK_MASK	0xffff0000
#define TSI721_IDQ_MASK_PATT	0x0000ffff

#define TSI721_IDQ_RP(x)	(0x2000c + (x) * 0x1000)
#define TSI721_IDQ_RP_PTR	0x0007ffff

#define TSI721_IDQ_WP(x)	(0x20010 + (x) * 0x1000)
#define TSI721_IDQ_WP_PTR	0x0007ffff

#define TSI721_IDQ_BASEL(x)	(0x20014 + (x) * 0x1000)
#define TSI721_IDQ_BASEL_ADDR	0xffffffc0
#define TSI721_IDQ_BASEU(x)	(0x20018 + (x) * 0x1000)
#define TSI721_IDQ_SIZE(x)	(0x2001c + (x) * 0x1000)
#define TSI721_IDQ_SIZE_VAL(size)	(__fls(size) - 4)
#define TSI721_IDQ_SIZE_MIN	512
#define TSI721_IDQ_SIZE_MAX	(512 * 1024)

#define TSI721_SR_CHINT(x)	(0x20040 + (x) * 0x1000)
#define TSI721_SR_CHINTE(x)	(0x20044 + (x) * 0x1000)
#define TSI721_SR_CHINTSET(x)	(0x20048 + (x) * 0x1000)
#define TSI721_SR_CHINT_ODBOK	0x00000020
#define TSI721_SR_CHINT_IDBQRCV	0x00000010
#define TSI721_SR_CHINT_SUSP	0x00000008
#define TSI721_SR_CHINT_ODBTO	0x00000004
#define TSI721_SR_CHINT_ODBRTRY	0x00000002
#define TSI721_SR_CHINT_ODBERR	0x00000001
#define TSI721_SR_CHINT_ALL	0x0000003f

#define TSI721_IBWIN_NUM	8

<<<<<<< HEAD
#define TSI721_IBWINLB(x)	(0x29000 + (x) * 0x20)
#define TSI721_IBWINLB_BA	0xfffff000
#define TSI721_IBWINLB_WEN	0x00000001
=======
#define TSI721_IBWIN_LB(x)	(0x29000 + (x) * 0x20)
#define TSI721_IBWIN_LB_BA	0xfffff000
#define TSI721_IBWIN_LB_WEN	0x00000001

#define TSI721_IBWIN_UB(x)	(0x29004 + (x) * 0x20)
#define TSI721_IBWIN_SZ(x)	(0x29008 + (x) * 0x20)
#define TSI721_IBWIN_SZ_SIZE	0x00001f00
#define TSI721_IBWIN_SIZE(size)	(__fls(size) - 12)

#define TSI721_IBWIN_TLA(x)	(0x2900c + (x) * 0x20)
#define TSI721_IBWIN_TLA_ADD	0xfffff000
#define TSI721_IBWIN_TUA(x)	(0x29010 + (x) * 0x20)
>>>>>>> c3ade0e0

#define TSI721_SR2PC_GEN_INTE	0x29800
#define TSI721_SR2PC_PWE	0x29804
#define TSI721_SR2PC_GEN_INT	0x29808

#define TSI721_DEV_INTE		0x29840
#define TSI721_DEV_INT		0x29844
#define TSI721_DEV_INTSET	0x29848
#define TSI721_DEV_INT_BDMA_CH	0x00002000
#define TSI721_DEV_INT_BDMA_NCH	0x00001000
#define TSI721_DEV_INT_SMSG_CH	0x00000800
#define TSI721_DEV_INT_SMSG_NCH	0x00000400
#define TSI721_DEV_INT_SR2PC_CH	0x00000200
#define TSI721_DEV_INT_SRIO	0x00000020

#define TSI721_DEV_CHAN_INTE	0x2984c
#define TSI721_DEV_CHAN_INT	0x29850

#define TSI721_INT_SR2PC_CHAN_M	0xff000000
#define TSI721_INT_SR2PC_CHAN(x) (1 << (24 + (x)))
#define TSI721_INT_IMSG_CHAN_M	0x00ff0000
#define TSI721_INT_IMSG_CHAN(x)	(1 << (16 + (x)))
#define TSI721_INT_OMSG_CHAN_M	0x0000ff00
#define TSI721_INT_OMSG_CHAN(x)	(1 << (8 + (x)))
#define TSI721_INT_BDMA_CHAN_M	0x000000ff
#define TSI721_INT_BDMA_CHAN(x)	(1 << (x))

/*
 * PC2SR block registers
 */
#define TSI721_OBWIN_NUM	TSI721_PC2SR_WINS

#define TSI721_OBWINLB(x)	(0x40000 + (x) * 0x20)
#define TSI721_OBWINLB_BA	0xffff8000
#define TSI721_OBWINLB_WEN	0x00000001

#define TSI721_OBWINUB(x)	(0x40004 + (x) * 0x20)

#define TSI721_OBWINSZ(x)	(0x40008 + (x) * 0x20)
#define TSI721_OBWINSZ_SIZE	0x00001f00
#define TSI721_OBWIN_SIZE(size)	(__fls(size) - 15)

#define TSI721_ZONE_SEL		0x41300
#define TSI721_ZONE_SEL_RD_WRB	0x00020000
#define TSI721_ZONE_SEL_GO	0x00010000
#define TSI721_ZONE_SEL_WIN	0x00000038
#define TSI721_ZONE_SEL_ZONE	0x00000007

#define TSI721_LUT_DATA0	0x41304
#define TSI721_LUT_DATA0_ADD	0xfffff000
#define TSI721_LUT_DATA0_RDTYPE	0x00000f00
#define TSI721_LUT_DATA0_NREAD	0x00000100
#define TSI721_LUT_DATA0_MNTRD	0x00000200
#define TSI721_LUT_DATA0_RDCRF	0x00000020
#define TSI721_LUT_DATA0_WRCRF	0x00000010
#define TSI721_LUT_DATA0_WRTYPE	0x0000000f
#define TSI721_LUT_DATA0_NWR	0x00000001
#define TSI721_LUT_DATA0_MNTWR	0x00000002
#define TSI721_LUT_DATA0_NWR_R	0x00000004

#define TSI721_LUT_DATA1	0x41308

#define TSI721_LUT_DATA2	0x4130c
#define TSI721_LUT_DATA2_HC	0xff000000
#define TSI721_LUT_DATA2_ADD65	0x000c0000
#define TSI721_LUT_DATA2_TT	0x00030000
#define TSI721_LUT_DATA2_DSTID	0x0000ffff

#define TSI721_PC2SR_INTE	0x41310

#define TSI721_DEVCTL		0x48004
#define TSI721_DEVCTL_SRBOOT_CMPL	0x00000004

#define TSI721_I2C_INT_ENABLE	0x49120

/*
 * Block DMA Engine Registers
 *   x = 0..7
 */

#define TSI721_DMAC_BASE(x)	(0x51000 + (x) * 0x1000)

#define TSI721_DMAC_DWRCNT	0x000
#define TSI721_DMAC_DRDCNT	0x004

#define TSI721_DMAC_CTL		0x008
#define TSI721_DMAC_CTL_SUSP	0x00000002
#define TSI721_DMAC_CTL_INIT	0x00000001

#define TSI721_DMAC_INT		0x00c
#define TSI721_DMAC_INT_STFULL	0x00000010
#define TSI721_DMAC_INT_DONE	0x00000008
#define TSI721_DMAC_INT_SUSP	0x00000004
#define TSI721_DMAC_INT_ERR	0x00000002
#define TSI721_DMAC_INT_IOFDONE	0x00000001
#define TSI721_DMAC_INT_ALL	0x0000001f

#define TSI721_DMAC_INTSET	0x010

#define TSI721_DMAC_STS		0x014
#define TSI721_DMAC_STS_ABORT	0x00400000
#define TSI721_DMAC_STS_RUN	0x00200000
#define TSI721_DMAC_STS_CS	0x001f0000

#define TSI721_DMAC_INTE	0x018

#define TSI721_DMAC_DPTRL	0x024
#define TSI721_DMAC_DPTRL_MASK	0xffffffe0

#define TSI721_DMAC_DPTRH	0x028

#define TSI721_DMAC_DSBL	0x02c
#define TSI721_DMAC_DSBL_MASK	0xffffffc0

#define TSI721_DMAC_DSBH	0x030

#define TSI721_DMAC_DSSZ	0x034
#define TSI721_DMAC_DSSZ_SIZE_M	0x0000000f
#define TSI721_DMAC_DSSZ_SIZE(size)	(__fls(size) - 4)

#define TSI721_DMAC_DSRP	0x038
#define TSI721_DMAC_DSRP_MASK	0x0007ffff

#define TSI721_DMAC_DSWP	0x03c
#define TSI721_DMAC_DSWP_MASK	0x0007ffff

#define TSI721_BDMA_INTE	0x5f000

/*
 * Messaging definitions
 */
#define TSI721_MSG_BUFFER_SIZE		RIO_MAX_MSG_SIZE
#define TSI721_MSG_MAX_SIZE		RIO_MAX_MSG_SIZE
#define TSI721_IMSG_MAXCH		8
#define TSI721_IMSG_CHNUM		TSI721_IMSG_MAXCH
#define TSI721_IMSGD_MIN_RING_SIZE	32
#define TSI721_IMSGD_RING_SIZE		512

#define TSI721_OMSG_CHNUM		4 /* One channel per MBOX */
#define TSI721_OMSGD_MIN_RING_SIZE	32
#define TSI721_OMSGD_RING_SIZE		512

/*
 * Outbound Messaging Engine Registers
 *   x = 0..7
 */

#define TSI721_OBDMAC_DWRCNT(x)		(0x61000 + (x) * 0x1000)

#define TSI721_OBDMAC_DRDCNT(x)		(0x61004 + (x) * 0x1000)

#define TSI721_OBDMAC_CTL(x)		(0x61008 + (x) * 0x1000)
#define TSI721_OBDMAC_CTL_MASK		0x00000007
#define TSI721_OBDMAC_CTL_RETRY_THR	0x00000004
#define TSI721_OBDMAC_CTL_SUSPEND	0x00000002
#define TSI721_OBDMAC_CTL_INIT		0x00000001

#define TSI721_OBDMAC_INT(x)		(0x6100c + (x) * 0x1000)
#define TSI721_OBDMAC_INTSET(x)		(0x61010 + (x) * 0x1000)
#define TSI721_OBDMAC_INTE(x)		(0x61018 + (x) * 0x1000)
#define TSI721_OBDMAC_INT_MASK		0x0000001F
#define TSI721_OBDMAC_INT_ST_FULL	0x00000010
#define TSI721_OBDMAC_INT_DONE		0x00000008
#define TSI721_OBDMAC_INT_SUSPENDED	0x00000004
#define TSI721_OBDMAC_INT_ERROR		0x00000002
#define TSI721_OBDMAC_INT_IOF_DONE	0x00000001
#define TSI721_OBDMAC_INT_ALL		TSI721_OBDMAC_INT_MASK

#define TSI721_OBDMAC_STS(x)		(0x61014 + (x) * 0x1000)
#define TSI721_OBDMAC_STS_MASK		0x007f0000
#define TSI721_OBDMAC_STS_ABORT		0x00400000
#define TSI721_OBDMAC_STS_RUN		0x00200000
#define TSI721_OBDMAC_STS_CS		0x001f0000

#define TSI721_OBDMAC_PWE(x)		(0x6101c + (x) * 0x1000)
#define TSI721_OBDMAC_PWE_MASK		0x00000002
#define TSI721_OBDMAC_PWE_ERROR_EN	0x00000002

#define TSI721_OBDMAC_DPTRL(x)		(0x61020 + (x) * 0x1000)
#define TSI721_OBDMAC_DPTRL_MASK	0xfffffff0

#define TSI721_OBDMAC_DPTRH(x)		(0x61024 + (x) * 0x1000)
#define TSI721_OBDMAC_DPTRH_MASK	0xffffffff

#define TSI721_OBDMAC_DSBL(x)		(0x61040 + (x) * 0x1000)
#define TSI721_OBDMAC_DSBL_MASK		0xffffffc0

#define TSI721_OBDMAC_DSBH(x)		(0x61044 + (x) * 0x1000)
#define TSI721_OBDMAC_DSBH_MASK		0xffffffff

#define TSI721_OBDMAC_DSSZ(x)		(0x61048 + (x) * 0x1000)
#define TSI721_OBDMAC_DSSZ_MASK		0x0000000f

#define TSI721_OBDMAC_DSRP(x)		(0x6104c + (x) * 0x1000)
#define TSI721_OBDMAC_DSRP_MASK		0x0007ffff

#define TSI721_OBDMAC_DSWP(x)		(0x61050 + (x) * 0x1000)
#define TSI721_OBDMAC_DSWP_MASK		0x0007ffff

#define TSI721_RQRPTO			0x60010
#define TSI721_RQRPTO_MASK		0x00ffffff
#define TSI721_RQRPTO_VAL		400	/* Response TO value */

/*
 * Inbound Messaging Engine Registers
 *   x = 0..7
 */

#define TSI721_IB_DEVID_GLOBAL		0xffff
#define TSI721_IBDMAC_FQBL(x)		(0x61200 + (x) * 0x1000)
#define TSI721_IBDMAC_FQBL_MASK		0xffffffc0

#define TSI721_IBDMAC_FQBH(x)		(0x61204 + (x) * 0x1000)
#define TSI721_IBDMAC_FQBH_MASK		0xffffffff

#define TSI721_IBDMAC_FQSZ_ENTRY_INX	TSI721_IMSGD_RING_SIZE
#define TSI721_IBDMAC_FQSZ(x)		(0x61208 + (x) * 0x1000)
#define TSI721_IBDMAC_FQSZ_MASK		0x0000000f

#define TSI721_IBDMAC_FQRP(x)		(0x6120c + (x) * 0x1000)
#define TSI721_IBDMAC_FQRP_MASK		0x0007ffff

#define TSI721_IBDMAC_FQWP(x)		(0x61210 + (x) * 0x1000)
#define TSI721_IBDMAC_FQWP_MASK		0x0007ffff

#define TSI721_IBDMAC_FQTH(x)		(0x61214 + (x) * 0x1000)
#define TSI721_IBDMAC_FQTH_MASK		0x0007ffff

#define TSI721_IB_DEVID			0x60020
#define TSI721_IB_DEVID_MASK		0x0000ffff

#define TSI721_IBDMAC_CTL(x)		(0x61240 + (x) * 0x1000)
#define TSI721_IBDMAC_CTL_MASK		0x00000003
#define TSI721_IBDMAC_CTL_SUSPEND	0x00000002
#define TSI721_IBDMAC_CTL_INIT		0x00000001

#define TSI721_IBDMAC_STS(x)		(0x61244 + (x) * 0x1000)
#define TSI721_IBDMAC_STS_MASK		0x007f0000
#define TSI721_IBSMAC_STS_ABORT		0x00400000
#define TSI721_IBSMAC_STS_RUN		0x00200000
#define TSI721_IBSMAC_STS_CS		0x001f0000

#define TSI721_IBDMAC_INT(x)		(0x61248 + (x) * 0x1000)
#define TSI721_IBDMAC_INTSET(x)		(0x6124c + (x) * 0x1000)
#define TSI721_IBDMAC_INTE(x)		(0x61250 + (x) * 0x1000)
#define TSI721_IBDMAC_INT_MASK		0x0000100f
#define TSI721_IBDMAC_INT_SRTO		0x00001000
#define TSI721_IBDMAC_INT_SUSPENDED	0x00000008
#define TSI721_IBDMAC_INT_PC_ERROR	0x00000004
#define TSI721_IBDMAC_INT_FQ_LOW	0x00000002
#define TSI721_IBDMAC_INT_DQ_RCV	0x00000001
#define TSI721_IBDMAC_INT_ALL		TSI721_IBDMAC_INT_MASK

#define TSI721_IBDMAC_PWE(x)		(0x61254 + (x) * 0x1000)
#define TSI721_IBDMAC_PWE_MASK		0x00001700
#define TSI721_IBDMAC_PWE_SRTO		0x00001000
#define TSI721_IBDMAC_PWE_ILL_FMT	0x00000400
#define TSI721_IBDMAC_PWE_ILL_DEC	0x00000200
#define TSI721_IBDMAC_PWE_IMP_SP	0x00000100

#define TSI721_IBDMAC_DQBL(x)		(0x61300 + (x) * 0x1000)
#define TSI721_IBDMAC_DQBL_MASK		0xffffffc0
#define TSI721_IBDMAC_DQBL_ADDR		0xffffffc0

#define TSI721_IBDMAC_DQBH(x)		(0x61304 + (x) * 0x1000)
#define TSI721_IBDMAC_DQBH_MASK		0xffffffff

#define TSI721_IBDMAC_DQRP(x)		(0x61308 + (x) * 0x1000)
#define TSI721_IBDMAC_DQRP_MASK		0x0007ffff

#define TSI721_IBDMAC_DQWR(x)		(0x6130c + (x) * 0x1000)
#define TSI721_IBDMAC_DQWR_MASK		0x0007ffff

#define TSI721_IBDMAC_DQSZ(x)		(0x61314 + (x) * 0x1000)
#define TSI721_IBDMAC_DQSZ_MASK		0x0000000f

/*
 * Messaging Engine Interrupts
 */

#define TSI721_SMSG_PWE			0x6a004

#define TSI721_SMSG_INTE		0x6a000
#define TSI721_SMSG_INT			0x6a008
#define TSI721_SMSG_INTSET		0x6a010
#define TSI721_SMSG_INT_MASK		0x0086ffff
#define TSI721_SMSG_INT_UNS_RSP		0x00800000
#define TSI721_SMSG_INT_ECC_NCOR	0x00040000
#define TSI721_SMSG_INT_ECC_COR		0x00020000
#define TSI721_SMSG_INT_ECC_NCOR_CH	0x0000ff00
#define TSI721_SMSG_INT_ECC_COR_CH	0x000000ff

#define TSI721_SMSG_ECC_LOG		0x6a014
#define TSI721_SMSG_ECC_LOG_MASK	0x00070007
#define TSI721_SMSG_ECC_LOG_ECC_NCOR_M	0x00070000
#define TSI721_SMSG_ECC_LOG_ECC_COR_M	0x00000007

#define TSI721_RETRY_GEN_CNT		0x6a100
#define TSI721_RETRY_GEN_CNT_MASK	0xffffffff

#define TSI721_RETRY_RX_CNT		0x6a104
#define TSI721_RETRY_RX_CNT_MASK	0xffffffff

#define TSI721_SMSG_ECC_COR_LOG(x)	(0x6a300 + (x) * 4)
#define TSI721_SMSG_ECC_COR_LOG_MASK	0x000000ff

#define TSI721_SMSG_ECC_NCOR(x)		(0x6a340 + (x) * 4)
#define TSI721_SMSG_ECC_NCOR_MASK	0x000000ff

/*
 * Block DMA Descriptors
 */

struct tsi721_dma_desc {
	__le32 type_id;

#define TSI721_DMAD_DEVID	0x0000ffff
#define TSI721_DMAD_CRF		0x00010000
#define TSI721_DMAD_PRIO	0x00060000
#define TSI721_DMAD_RTYPE	0x00780000
#define TSI721_DMAD_IOF		0x08000000
#define TSI721_DMAD_DTYPE	0xe0000000

	__le32 bcount;

#define TSI721_DMAD_BCOUNT1	0x03ffffff /* if DTYPE == 1 */
#define TSI721_DMAD_BCOUNT2	0x0000000f /* if DTYPE == 2 */
#define TSI721_DMAD_TT		0x0c000000
#define TSI721_DMAD_RADDR0	0xc0000000

	union {
		__le32 raddr_lo;	   /* if DTYPE == (1 || 2) */
		__le32 next_lo;		   /* if DTYPE == 3 */
	};

#define TSI721_DMAD_CFGOFF	0x00ffffff
#define TSI721_DMAD_HOPCNT	0xff000000

	union {
		__le32 raddr_hi;	   /* if DTYPE == (1 || 2) */
		__le32 next_hi;		   /* if DTYPE == 3 */
	};

	union {
		struct {		   /* if DTYPE == 1 */
			__le32 bufptr_lo;
			__le32 bufptr_hi;
			__le32 s_dist;
			__le32 s_size;
		} t1;
		__le32 data[4];		   /* if DTYPE == 2 */
		u32    reserved[4];	   /* if DTYPE == 3 */
	};
} __aligned(32);

/*
 * Inbound Messaging Descriptor
 */
struct tsi721_imsg_desc {
	__le32 type_id;

#define TSI721_IMD_DEVID	0x0000ffff
#define TSI721_IMD_CRF		0x00010000
#define TSI721_IMD_PRIO		0x00060000
#define TSI721_IMD_TT		0x00180000
#define TSI721_IMD_DTYPE	0xe0000000

	__le32 msg_info;

#define TSI721_IMD_BCOUNT	0x00000ff8
#define TSI721_IMD_SSIZE	0x0000f000
#define TSI721_IMD_LETER	0x00030000
#define TSI721_IMD_XMBOX	0x003c0000
#define TSI721_IMD_MBOX		0x00c00000
#define TSI721_IMD_CS		0x78000000
#define TSI721_IMD_HO		0x80000000

	__le32 bufptr_lo;
	__le32 bufptr_hi;
	u32    reserved[12];

} __aligned(64);

/*
 * Outbound Messaging Descriptor
 */
struct tsi721_omsg_desc {
	__le32 type_id;

#define TSI721_OMD_DEVID	0x0000ffff
#define TSI721_OMD_CRF		0x00010000
#define TSI721_OMD_PRIO		0x00060000
#define TSI721_OMD_IOF		0x08000000
#define TSI721_OMD_DTYPE	0xe0000000
#define TSI721_OMD_RSRVD	0x17f80000

	__le32 msg_info;

#define TSI721_OMD_BCOUNT	0x00000ff8
#define TSI721_OMD_SSIZE	0x0000f000
#define TSI721_OMD_LETER	0x00030000
#define TSI721_OMD_XMBOX	0x003c0000
#define TSI721_OMD_MBOX		0x00c00000
#define TSI721_OMD_TT		0x0c000000

	union {
		__le32 bufptr_lo;	/* if DTYPE == 4 */
		__le32 next_lo;		/* if DTYPE == 5 */
	};

	union {
		__le32 bufptr_hi;	/* if DTYPE == 4 */
		__le32 next_hi;		/* if DTYPE == 5 */
	};

} __aligned(16);

struct tsi721_dma_sts {
	__le64	desc_sts[8];
} __aligned(64);

struct tsi721_desc_sts_fifo {
	union {
		__le64	da64;
		struct {
			__le32	lo;
			__le32	hi;
		} da32;
	} stat[8];
} __aligned(64);

/* Descriptor types for BDMA and Messaging blocks */
enum dma_dtype {
	DTYPE1 = 1, /* Data Transfer DMA Descriptor */
	DTYPE2 = 2, /* Immediate Data Transfer DMA Descriptor */
	DTYPE3 = 3, /* Block Pointer DMA Descriptor */
	DTYPE4 = 4, /* Outbound Msg DMA Descriptor */
	DTYPE5 = 5, /* OB Messaging Block Pointer Descriptor */
	DTYPE6 = 6  /* Inbound Messaging Descriptor */
};

enum dma_rtype {
	NREAD = 0,
	LAST_NWRITE_R = 1,
	ALL_NWRITE = 2,
	ALL_NWRITE_R = 3,
	MAINT_RD = 4,
	MAINT_WR = 5
};

/*
 * mport Driver Definitions
 */
#define TSI721_DMA_CHNUM	TSI721_DMA_MAXCH

#define TSI721_DMACH_MAINT	0	/* DMA channel for maint requests */
#define TSI721_DMACH_MAINT_NBD	32	/* Number of BDs for maint requests */

#define TSI721_DMACH_DMA	1	/* DMA channel for data transfers */

#define MSG_DMA_ENTRY_INX_TO_SIZE(x)	((0x10 << (x)) & 0xFFFF0)

enum tsi721_smsg_int_flag {
	SMSG_INT_NONE		= 0x00000000,
	SMSG_INT_ECC_COR_CH	= 0x000000ff,
	SMSG_INT_ECC_NCOR_CH	= 0x0000ff00,
	SMSG_INT_ECC_COR	= 0x00020000,
	SMSG_INT_ECC_NCOR	= 0x00040000,
	SMSG_INT_UNS_RSP	= 0x00800000,
	SMSG_INT_ALL		= 0x0006ffff
};

/* Structures */

#ifdef CONFIG_RAPIDIO_DMA_ENGINE

struct tsi721_tx_desc {
	struct dma_async_tx_descriptor	txd;
	struct tsi721_dma_desc		*hw_desc;
	u16				destid;
	/* low 64-bits of 66-bit RIO address */
	u64				rio_addr;
	/* upper 2-bits of 66-bit RIO address */
	u8				rio_addr_u;
	bool				interrupt;
	struct list_head		desc_node;
	struct list_head		tx_list;
};

struct tsi721_bdma_chan {
	int		id;
	void __iomem	*regs;
	int		bd_num;		/* number of buffer descriptors */
	void		*bd_base;	/* start of DMA descriptors */
	dma_addr_t	bd_phys;
	void		*sts_base;	/* start of DMA BD status FIFO */
	dma_addr_t	sts_phys;
	int		sts_size;
	u32		sts_rdptr;
	u32		wr_count;
	u32		wr_count_next;

	struct dma_chan		dchan;
	struct tsi721_tx_desc	*tx_desc;
	spinlock_t		lock;
	struct list_head	active_list;
	struct list_head	queue;
	struct list_head	free_list;
	dma_cookie_t		completed_cookie;
	struct tasklet_struct	tasklet;
	bool			active;
};

#endif /* CONFIG_RAPIDIO_DMA_ENGINE */

struct tsi721_bdma_maint {
	int		ch_id;		/* BDMA channel number */
	int		bd_num;		/* number of buffer descriptors */
	void		*bd_base;	/* start of DMA descriptors */
	dma_addr_t	bd_phys;
	void		*sts_base;	/* start of DMA BD status FIFO */
	dma_addr_t	sts_phys;
	int		sts_size;
};

struct tsi721_imsg_ring {
	u32		size;
	/* VA/PA of data buffers for incoming messages */
	void		*buf_base;
	dma_addr_t	buf_phys;
	/* VA/PA of circular free buffer list */
	void		*imfq_base;
	dma_addr_t	imfq_phys;
	/* VA/PA of Inbound message descriptors */
	void		*imd_base;
	dma_addr_t	imd_phys;
	 /* Inbound Queue buffer pointers */
	void		*imq_base[TSI721_IMSGD_RING_SIZE];

	u32		rx_slot;
	void		*dev_id;
	u32		fq_wrptr;
	u32		desc_rdptr;
	spinlock_t	lock;
};

struct tsi721_omsg_ring {
	u32		size;
	/* VA/PA of OB Msg descriptors */
	void		*omd_base;
	dma_addr_t	omd_phys;
	/* VA/PA of OB Msg data buffers */
	void		*omq_base[TSI721_OMSGD_RING_SIZE];
	dma_addr_t	omq_phys[TSI721_OMSGD_RING_SIZE];
	/* VA/PA of OB Msg descriptor status FIFO */
	void		*sts_base;
	dma_addr_t	sts_phys;
	u32		sts_size; /* # of allocated status entries */
	u32		sts_rdptr;

	u32		tx_slot;
	void		*dev_id;
	u32		wr_count;
	spinlock_t	lock;
};

enum tsi721_flags {
	TSI721_USING_MSI	= (1 << 0),
	TSI721_USING_MSIX	= (1 << 1),
	TSI721_IMSGID_SET	= (1 << 2),
};

#ifdef CONFIG_PCI_MSI
/*
 * MSI-X Table Entries (0 ... 69)
 */
#define TSI721_MSIX_DMACH_DONE(x)	(0 + (x))
#define TSI721_MSIX_DMACH_INT(x)	(8 + (x))
#define TSI721_MSIX_BDMA_INT		16
#define TSI721_MSIX_OMSG_DONE(x)	(17 + (x))
#define TSI721_MSIX_OMSG_INT(x)		(25 + (x))
#define TSI721_MSIX_IMSG_DQ_RCV(x)	(33 + (x))
#define TSI721_MSIX_IMSG_INT(x)		(41 + (x))
#define TSI721_MSIX_MSG_INT		49
#define TSI721_MSIX_SR2PC_IDBQ_RCV(x)	(50 + (x))
#define TSI721_MSIX_SR2PC_CH_INT(x)	(58 + (x))
#define TSI721_MSIX_SR2PC_INT		66
#define TSI721_MSIX_PC2SR_INT		67
#define TSI721_MSIX_SRIO_MAC_INT	68
#define TSI721_MSIX_I2C_INT		69

/* MSI-X vector and init table entry indexes */
enum tsi721_msix_vect {
	TSI721_VECT_IDB,
	TSI721_VECT_PWRX, /* PW_RX is part of SRIO MAC Interrupt reporting */
	TSI721_VECT_OMB0_DONE,
	TSI721_VECT_OMB1_DONE,
	TSI721_VECT_OMB2_DONE,
	TSI721_VECT_OMB3_DONE,
	TSI721_VECT_OMB0_INT,
	TSI721_VECT_OMB1_INT,
	TSI721_VECT_OMB2_INT,
	TSI721_VECT_OMB3_INT,
	TSI721_VECT_IMB0_RCV,
	TSI721_VECT_IMB1_RCV,
	TSI721_VECT_IMB2_RCV,
	TSI721_VECT_IMB3_RCV,
	TSI721_VECT_IMB0_INT,
	TSI721_VECT_IMB1_INT,
	TSI721_VECT_IMB2_INT,
	TSI721_VECT_IMB3_INT,
#ifdef CONFIG_RAPIDIO_DMA_ENGINE
	TSI721_VECT_DMA0_DONE,
	TSI721_VECT_DMA1_DONE,
	TSI721_VECT_DMA2_DONE,
	TSI721_VECT_DMA3_DONE,
	TSI721_VECT_DMA4_DONE,
	TSI721_VECT_DMA5_DONE,
	TSI721_VECT_DMA6_DONE,
	TSI721_VECT_DMA7_DONE,
	TSI721_VECT_DMA0_INT,
	TSI721_VECT_DMA1_INT,
	TSI721_VECT_DMA2_INT,
	TSI721_VECT_DMA3_INT,
	TSI721_VECT_DMA4_INT,
	TSI721_VECT_DMA5_INT,
	TSI721_VECT_DMA6_INT,
	TSI721_VECT_DMA7_INT,
#endif /* CONFIG_RAPIDIO_DMA_ENGINE */
	TSI721_VECT_MAX
};

#define IRQ_DEVICE_NAME_MAX	64

struct msix_irq {
	u16	vector;
	char	irq_name[IRQ_DEVICE_NAME_MAX];
};
#endif /* CONFIG_PCI_MSI */

struct tsi721_device {
	struct pci_dev	*pdev;
	struct rio_mport *mport;
	u32		flags;
	void __iomem	*regs;
#ifdef CONFIG_PCI_MSI
	struct msix_irq	msix[TSI721_VECT_MAX];
#endif
	/* Doorbells */
	void __iomem	*odb_base;
	void		*idb_base;
	dma_addr_t	idb_dma;
	struct work_struct idb_work;
	u32		db_discard_count;

	/* Inbound Port-Write */
	struct work_struct pw_work;
	struct kfifo	pw_fifo;
	spinlock_t	pw_fifo_lock;
	u32		pw_discard_count;

	/* BDMA Engine */
	struct tsi721_bdma_maint mdma; /* Maintenance rd/wr request channel */

#ifdef CONFIG_RAPIDIO_DMA_ENGINE
	struct tsi721_bdma_chan bdma[TSI721_DMA_CHNUM];
#endif

	/* Inbound Messaging */
	int		imsg_init[TSI721_IMSG_CHNUM];
	struct tsi721_imsg_ring imsg_ring[TSI721_IMSG_CHNUM];

	/* Outbound Messaging */
	int		omsg_init[TSI721_OMSG_CHNUM];
	struct tsi721_omsg_ring	omsg_ring[TSI721_OMSG_CHNUM];
};

#ifdef CONFIG_RAPIDIO_DMA_ENGINE
extern void tsi721_bdma_handler(struct tsi721_bdma_chan *bdma_chan);
extern int tsi721_register_dma(struct tsi721_device *priv);
#endif

#endif<|MERGE_RESOLUTION|>--- conflicted
+++ resolved
@@ -156,11 +156,6 @@
 
 #define TSI721_IBWIN_NUM	8
 
-<<<<<<< HEAD
-#define TSI721_IBWINLB(x)	(0x29000 + (x) * 0x20)
-#define TSI721_IBWINLB_BA	0xfffff000
-#define TSI721_IBWINLB_WEN	0x00000001
-=======
 #define TSI721_IBWIN_LB(x)	(0x29000 + (x) * 0x20)
 #define TSI721_IBWIN_LB_BA	0xfffff000
 #define TSI721_IBWIN_LB_WEN	0x00000001
@@ -173,7 +168,6 @@
 #define TSI721_IBWIN_TLA(x)	(0x2900c + (x) * 0x20)
 #define TSI721_IBWIN_TLA_ADD	0xfffff000
 #define TSI721_IBWIN_TUA(x)	(0x29010 + (x) * 0x20)
->>>>>>> c3ade0e0
 
 #define TSI721_SR2PC_GEN_INTE	0x29800
 #define TSI721_SR2PC_PWE	0x29804
