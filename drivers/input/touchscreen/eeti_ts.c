/*
 * Touch Screen driver for EETI's I2C connected touch screen panels
 *   Copyright (c) 2009 Daniel Mack <daniel@caiaq.de>
 *
 * See EETI's software guide for the protocol specification:
 *   http://home.eeti.com.tw/web20/eg/guide.htm
 *
 * Based on migor_ts.c
 *   Copyright (c) 2008 Magnus Damm
 *   Copyright (c) 2007 Ujjwal Pande <ujjwal@kenati.com>
 *
 * This file is free software; you can redistribute it and/or
 * modify it under the terms of the GNU  General Public
 * License as published by the Free Software Foundation; either
 * version 2 of the License, or (at your option) any later version.
 *
 * This file is distributed in the hope that it will be useful,
 * but WITHOUT ANY WARRANTY; without even the implied warranty of
 * MERCHANTABILITY or FITNESS FOR A PARTICULAR PURPOSE.  See the GNU
 *  General Public License for more details.
 *
 * You should have received a copy of the GNU General Public
 * License along with this library; if not, write to the Free Software
 * Foundation, Inc., 59 Temple Place, Suite 330, Boston, MA  02111-1307  USA
 */

#include <linux/module.h>
#include <linux/moduleparam.h>
#include <linux/kernel.h>
#include <linux/input.h>
#include <linux/interrupt.h>
#include <linux/i2c.h>
#include <linux/timer.h>
#include <linux/gpio.h>
#include <linux/input/eeti_ts.h>
#include <linux/slab.h>

static bool flip_x;
module_param(flip_x, bool, 0644);
MODULE_PARM_DESC(flip_x, "flip x coordinate");

static bool flip_y;
module_param(flip_y, bool, 0644);
MODULE_PARM_DESC(flip_y, "flip y coordinate");

struct eeti_ts_priv {
	struct i2c_client *client;
	struct input_dev *input;
	struct work_struct work;
	struct mutex mutex;
	int irq_gpio, irq, irq_active_high;
};

#define EETI_TS_BITDEPTH	(11)
#define EETI_MAXVAL		((1 << (EETI_TS_BITDEPTH + 1)) - 1)

#define REPORT_BIT_PRESSED	(1 << 0)
#define REPORT_BIT_AD0		(1 << 1)
#define REPORT_BIT_AD1		(1 << 2)
#define REPORT_BIT_HAS_PRESSURE	(1 << 6)
#define REPORT_RES_BITS(v)	(((v) >> 1) + EETI_TS_BITDEPTH)

static inline int eeti_ts_irq_active(struct eeti_ts_priv *priv)
{
	return gpio_get_value(priv->irq_gpio) == priv->irq_active_high;
}

static void eeti_ts_read(struct work_struct *work)
{
	char buf[6];
	unsigned int x, y, res, pressed, to = 100;
	struct eeti_ts_priv *priv =
		container_of(work, struct eeti_ts_priv, work);

	mutex_lock(&priv->mutex);

	while (eeti_ts_irq_active(priv) && --to)
		i2c_master_recv(priv->client, buf, sizeof(buf));

	if (!to) {
		dev_err(&priv->client->dev,
			"unable to clear IRQ - line stuck?\n");
		goto out;
	}

	/* drop non-report packets */
	if (!(buf[0] & 0x80))
		goto out;

	pressed = buf[0] & REPORT_BIT_PRESSED;
	res = REPORT_RES_BITS(buf[0] & (REPORT_BIT_AD0 | REPORT_BIT_AD1));
	x = buf[2] | (buf[1] << 8);
	y = buf[4] | (buf[3] << 8);

	/* fix the range to 11 bits */
	x >>= res - EETI_TS_BITDEPTH;
	y >>= res - EETI_TS_BITDEPTH;

	if (flip_x)
		x = EETI_MAXVAL - x;

	if (flip_y)
		y = EETI_MAXVAL - y;

	if (buf[0] & REPORT_BIT_HAS_PRESSURE)
		input_report_abs(priv->input, ABS_PRESSURE, buf[5]);

	input_report_abs(priv->input, ABS_X, x);
	input_report_abs(priv->input, ABS_Y, y);
	input_report_key(priv->input, BTN_TOUCH, !!pressed);
	input_sync(priv->input);

out:
	mutex_unlock(&priv->mutex);
}

static irqreturn_t eeti_ts_isr(int irq, void *dev_id)
{
	struct eeti_ts_priv *priv = dev_id;

	 /* postpone I2C transactions as we are atomic */
	schedule_work(&priv->work);

	return IRQ_HANDLED;
}

static void eeti_ts_start(struct eeti_ts_priv *priv)
{
	enable_irq(priv->irq);

	/* Read the events once to arm the IRQ */
	eeti_ts_read(&priv->work);
}

static void eeti_ts_stop(struct eeti_ts_priv *priv)
{
	disable_irq(priv->irq);
	cancel_work_sync(&priv->work);
}

static int eeti_ts_open(struct input_dev *dev)
{
	struct eeti_ts_priv *priv = input_get_drvdata(dev);

	eeti_ts_start(priv);

	return 0;
}

static void eeti_ts_close(struct input_dev *dev)
{
	struct eeti_ts_priv *priv = input_get_drvdata(dev);

	eeti_ts_stop(priv);
}

static int eeti_ts_probe(struct i2c_client *client,
				   const struct i2c_device_id *idp)
{
<<<<<<< HEAD
	struct eeti_ts_platform_data *pdata = client->dev.platform_data;
=======
	struct eeti_ts_platform_data *pdata = dev_get_platdata(&client->dev);
>>>>>>> c3ade0e0
	struct eeti_ts_priv *priv;
	struct input_dev *input;
	unsigned int irq_flags;
	int err = -ENOMEM;

	/*
	 * In contrast to what's described in the datasheet, there seems
	 * to be no way of probing the presence of that device using I2C
	 * commands. So we need to blindly believe it is there, and wait
	 * for interrupts to occur.
	 */

	priv = kzalloc(sizeof(*priv), GFP_KERNEL);
	if (!priv) {
		dev_err(&client->dev, "failed to allocate driver data\n");
		goto err0;
	}

	mutex_init(&priv->mutex);
	input = input_allocate_device();

	if (!input) {
		dev_err(&client->dev, "Failed to allocate input device.\n");
		goto err1;
	}

	input->evbit[0] = BIT_MASK(EV_KEY) | BIT_MASK(EV_ABS);
	input->keybit[BIT_WORD(BTN_TOUCH)] = BIT_MASK(BTN_TOUCH);

	input_set_abs_params(input, ABS_X, 0, EETI_MAXVAL, 0, 0);
	input_set_abs_params(input, ABS_Y, 0, EETI_MAXVAL, 0, 0);
	input_set_abs_params(input, ABS_PRESSURE, 0, 0xff, 0, 0);

	input->name = client->name;
	input->id.bustype = BUS_I2C;
	input->dev.parent = &client->dev;
	input->open = eeti_ts_open;
	input->close = eeti_ts_close;

	priv->client = client;
	priv->input = input;
	priv->irq_gpio = pdata->irq_gpio;
	priv->irq = gpio_to_irq(pdata->irq_gpio);

	err = gpio_request_one(pdata->irq_gpio, GPIOF_IN, client->name);
	if (err < 0)
		goto err1;

	priv->irq_active_high = pdata->irq_active_high;

	irq_flags = priv->irq_active_high ?
		IRQF_TRIGGER_RISING : IRQF_TRIGGER_FALLING;

	INIT_WORK(&priv->work, eeti_ts_read);
	i2c_set_clientdata(client, priv);
	input_set_drvdata(input, priv);

	err = input_register_device(input);
	if (err)
		goto err2;

	err = request_irq(priv->irq, eeti_ts_isr, irq_flags,
			  client->name, priv);
	if (err) {
		dev_err(&client->dev, "Unable to request touchscreen IRQ.\n");
		goto err3;
	}

	/*
	 * Disable the device for now. It will be enabled once the
	 * input device is opened.
	 */
	eeti_ts_stop(priv);

	device_init_wakeup(&client->dev, 0);
	return 0;

err3:
	input_unregister_device(input);
	input = NULL; /* so we dont try to free it below */
err2:
	gpio_free(pdata->irq_gpio);
err1:
	input_free_device(input);
	kfree(priv);
err0:
	return err;
}

static int eeti_ts_remove(struct i2c_client *client)
{
	struct eeti_ts_priv *priv = i2c_get_clientdata(client);

	free_irq(priv->irq, priv);
	/*
	 * eeti_ts_stop() leaves IRQ disabled. We need to re-enable it
	 * so that device still works if we reload the driver.
	 */
	enable_irq(priv->irq);

	input_unregister_device(priv->input);
	kfree(priv);

	return 0;
}

#ifdef CONFIG_PM_SLEEP
static int eeti_ts_suspend(struct device *dev)
{
	struct i2c_client *client = to_i2c_client(dev);
	struct eeti_ts_priv *priv = i2c_get_clientdata(client);
	struct input_dev *input_dev = priv->input;

	mutex_lock(&input_dev->mutex);

	if (input_dev->users)
		eeti_ts_stop(priv);

	mutex_unlock(&input_dev->mutex);

	if (device_may_wakeup(&client->dev))
		enable_irq_wake(priv->irq);

	return 0;
}

static int eeti_ts_resume(struct device *dev)
{
	struct i2c_client *client = to_i2c_client(dev);
	struct eeti_ts_priv *priv = i2c_get_clientdata(client);
	struct input_dev *input_dev = priv->input;

	if (device_may_wakeup(&client->dev))
		disable_irq_wake(priv->irq);

	mutex_lock(&input_dev->mutex);

	if (input_dev->users)
		eeti_ts_start(priv);

	mutex_unlock(&input_dev->mutex);

	return 0;
}
#endif

static SIMPLE_DEV_PM_OPS(eeti_ts_pm, eeti_ts_suspend, eeti_ts_resume);

static const struct i2c_device_id eeti_ts_id[] = {
	{ "eeti_ts", 0 },
	{ }
};
MODULE_DEVICE_TABLE(i2c, eeti_ts_id);

static struct i2c_driver eeti_ts_driver = {
	.driver = {
		.name = "eeti_ts",
		.pm = &eeti_ts_pm,
	},
	.probe = eeti_ts_probe,
	.remove = eeti_ts_remove,
	.id_table = eeti_ts_id,
};

module_i2c_driver(eeti_ts_driver);

MODULE_DESCRIPTION("EETI Touchscreen driver");
MODULE_AUTHOR("Daniel Mack <daniel@caiaq.de>");
MODULE_LICENSE("GPL");<|MERGE_RESOLUTION|>--- conflicted
+++ resolved
@@ -157,11 +157,7 @@
 static int eeti_ts_probe(struct i2c_client *client,
 				   const struct i2c_device_id *idp)
 {
-<<<<<<< HEAD
-	struct eeti_ts_platform_data *pdata = client->dev.platform_data;
-=======
 	struct eeti_ts_platform_data *pdata = dev_get_platdata(&client->dev);
->>>>>>> c3ade0e0
 	struct eeti_ts_priv *priv;
 	struct input_dev *input;
 	unsigned int irq_flags;
