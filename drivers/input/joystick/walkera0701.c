/*
 *  Parallel port to Walkera WK-0701 TX joystick
 *
 *  Copyright (c) 2008 Peter Popovec
 *
 *  More about driver:  <file:Documentation/input/walkera0701.txt>
 */

/*
 * This program is free software; you can redistribute it and/or modify it
 * under the terms of the GNU General Public License version 2 as published by
 * the Free Software Foundation.
*/

#define pr_fmt(fmt) KBUILD_MODNAME ": " fmt

#define RESERVE 20000
#define SYNC_PULSE 1306000
#define BIN0_PULSE 288000
#define BIN1_PULSE 438000

#define ANALOG_MIN_PULSE 318000
#define ANALOG_MAX_PULSE 878000
#define ANALOG_DELTA 80000

#define BIN_SAMPLE ((BIN0_PULSE + BIN1_PULSE) / 2)

#define NO_SYNC 25

#include <linux/kernel.h>
#include <linux/module.h>
#include <linux/parport.h>
#include <linux/input.h>
#include <linux/hrtimer.h>

MODULE_AUTHOR("Peter Popovec <popovec@fei.tuke.sk>");
MODULE_DESCRIPTION("Walkera WK-0701 TX as joystick");
MODULE_LICENSE("GPL");

static unsigned int walkera0701_pp_no;
module_param_named(port, walkera0701_pp_no, int, 0);
MODULE_PARM_DESC(port,
		 "Parallel port adapter for Walkera WK-0701 TX (default is 0)");

/*
 * For now, only one device is supported, if somebody need more devices, code
 * can be expanded, one struct walkera_dev per device must be allocated and
 * set up by walkera0701_connect (release of device by walkera0701_disconnect)
 */

struct walkera_dev {
	unsigned char buf[25];
	u64 irq_time, irq_lasttime;
	int counter;
	int ack;

	struct input_dev *input_dev;
	struct hrtimer timer;

	struct parport *parport;
	struct pardevice *pardevice;
};

static struct walkera_dev w_dev;

static inline void walkera0701_parse_frame(struct walkera_dev *w)
{
	int i;
	int val1, val2, val3, val4, val5, val6, val7, val8;
	int magic, magic_bit;
	int crc1, crc2;

	for (crc1 = crc2 = i = 0; i < 10; i++) {
		crc1 += w->buf[i] & 7;
		crc2 += (w->buf[i] & 8) >> 3;
	}
	if ((w->buf[10] & 7) != (crc1 & 7))
		return;
	if (((w->buf[10] & 8) >> 3) != (((crc1 >> 3) + crc2) & 1))
		return;
	for (crc1 = crc2 = 0, i = 11; i < 23; i++) {
		crc1 += w->buf[i] & 7;
		crc2 += (w->buf[i] & 8) >> 3;
	}
	if ((w->buf[23] & 7) != (crc1 & 7))
		return;
	if (((w->buf[23] & 8) >> 3) != (((crc1 >> 3) + crc2) & 1))
		return;
	val1 = ((w->buf[0] & 7) * 256 + w->buf[1] * 16 + w->buf[2]) >> 2;
	val1 *= ((w->buf[0] >> 2) & 2) - 1;	/* sign */
	val2 = (w->buf[2] & 1) << 8 | (w->buf[3] << 4) | w->buf[4];
	val2 *= (w->buf[2] & 2) - 1;	/* sign */
	val3 = ((w->buf[5] & 7) * 256 + w->buf[6] * 16 + w->buf[7]) >> 2;
	val3 *= ((w->buf[5] >> 2) & 2) - 1;	/* sign */
	val4 = (w->buf[7] & 1) << 8 | (w->buf[8] << 4) | w->buf[9];
	val4 *= (w->buf[7] & 2) - 1;	/* sign */
	val5 = ((w->buf[11] & 7) * 256 + w->buf[12] * 16 + w->buf[13]) >> 2;
	val5 *= ((w->buf[11] >> 2) & 2) - 1;	/* sign */
	val6 = (w->buf[13] & 1) << 8 | (w->buf[14] << 4) | w->buf[15];
	val6 *= (w->buf[13] & 2) - 1;	/* sign */
	val7 = ((w->buf[16] & 7) * 256 + w->buf[17] * 16 + w->buf[18]) >> 2;
	val7 *= ((w->buf[16] >> 2) & 2) - 1;	/*sign */
	val8 = (w->buf[18] & 1) << 8 | (w->buf[19] << 4) | w->buf[20];
	val8 *= (w->buf[18] & 2) - 1;	/*sign */

	magic = (w->buf[21] << 4) | w->buf[22];
	magic_bit = (w->buf[24] & 8) >> 3;
	pr_debug("%4d %4d %4d %4d  %4d %4d %4d %4d (magic %2x %d)\n",
		 val1, val2, val3, val4, val5, val6, val7, val8,
		 magic, magic_bit);

	input_report_abs(w->input_dev, ABS_X, val2);
	input_report_abs(w->input_dev, ABS_Y, val1);
	input_report_abs(w->input_dev, ABS_Z, val6);
	input_report_abs(w->input_dev, ABS_THROTTLE, val3);
	input_report_abs(w->input_dev, ABS_RUDDER, val4);
	input_report_abs(w->input_dev, ABS_MISC, val7);
	input_report_key(w->input_dev, BTN_GEAR_DOWN, val5 > 0);
}

static inline int read_ack(struct pardevice *p)
{
	return parport_read_status(p->port) & 0x40;
}

/* falling edge, prepare to BIN value calculation */
static void walkera0701_irq_handler(void *handler_data)
{
	u64 pulse_time;
	struct walkera_dev *w = handler_data;

	w->irq_time = ktime_to_ns(ktime_get());
	pulse_time = w->irq_time - w->irq_lasttime;
	w->irq_lasttime = w->irq_time;

	/* cancel timer, if in handler or active do resync */
	if (unlikely(0 != hrtimer_try_to_cancel(&w->timer))) {
		w->counter = NO_SYNC;
		return;
	}

	if (w->counter < NO_SYNC) {
		if (w->ack) {
			pulse_time -= BIN1_PULSE;
			w->buf[w->counter] = 8;
		} else {
			pulse_time -= BIN0_PULSE;
			w->buf[w->counter] = 0;
		}
		if (w->counter == 24) {	/* full frame */
			walkera0701_parse_frame(w);
			w->counter = NO_SYNC;
			if (abs(pulse_time - SYNC_PULSE) < RESERVE)	/* new frame sync */
				w->counter = 0;
		} else {
			if ((pulse_time > (ANALOG_MIN_PULSE - RESERVE)
			     && (pulse_time < (ANALOG_MAX_PULSE + RESERVE)))) {
				pulse_time -= (ANALOG_MIN_PULSE - RESERVE);
				pulse_time = (u32) pulse_time / ANALOG_DELTA;	/* overtiping is safe, pulsetime < s32.. */
				w->buf[w->counter++] |= (pulse_time & 7);
			} else
				w->counter = NO_SYNC;
		}
	} else if (abs(pulse_time - SYNC_PULSE - BIN0_PULSE) <
				RESERVE + BIN1_PULSE - BIN0_PULSE)	/* frame sync .. */
		w->counter = 0;

	hrtimer_start(&w->timer, ktime_set(0, BIN_SAMPLE), HRTIMER_MODE_REL);
}

static enum hrtimer_restart timer_handler(struct hrtimer
					  *handle)
{
	struct walkera_dev *w;

	w = container_of(handle, struct walkera_dev, timer);
	w->ack = read_ack(w->pardevice);

	return HRTIMER_NORESTART;
}

static int walkera0701_open(struct input_dev *dev)
{
	struct walkera_dev *w = input_get_drvdata(dev);

	if (parport_claim(w->pardevice))
		return -EBUSY;

	parport_enable_irq(w->parport);
	return 0;
}

static void walkera0701_close(struct input_dev *dev)
{
	struct walkera_dev *w = input_get_drvdata(dev);

	parport_disable_irq(w->parport);
	hrtimer_cancel(&w->timer);
<<<<<<< HEAD
=======

	parport_release(w->pardevice);
>>>>>>> c3ade0e0
}

static int walkera0701_connect(struct walkera_dev *w, int parport)
{
	int error;

	w->parport = parport_find_number(parport);
	if (!w->parport) {
		pr_err("parport %d does not exist\n", parport);
		return -ENODEV;
	}

	if (w->parport->irq == -1) {
		pr_err("parport %d does not have interrupt assigned\n",
			parport);
		error = -EINVAL;
		goto err_put_parport;
	}

	w->pardevice = parport_register_device(w->parport, "walkera0701",
				    NULL, NULL, walkera0701_irq_handler,
				    PARPORT_DEV_EXCL, w);
	if (!w->pardevice) {
		pr_err("failed to register parport device\n");
		error = -EIO;
		goto err_put_parport;
	}

	if (parport_negotiate(w->pardevice->port, IEEE1284_MODE_COMPAT)) {
		pr_err("failed to negotiate parport mode\n");
		error = -EIO;
		goto err_unregister_device;
	}

	hrtimer_init(&w->timer, CLOCK_MONOTONIC, HRTIMER_MODE_REL);
	w->timer.function = timer_handler;

	hrtimer_init(&w->timer, CLOCK_MONOTONIC, HRTIMER_MODE_REL);
	w->timer.function = timer_handler;

	w->input_dev = input_allocate_device();
	if (!w->input_dev) {
		pr_err("failed to allocate input device\n");
		error = -ENOMEM;
		goto err_unregister_device;
	}

	input_set_drvdata(w->input_dev, w);
	w->input_dev->name = "Walkera WK-0701 TX";
	w->input_dev->phys = w->parport->name;
	w->input_dev->id.bustype = BUS_PARPORT;

	/* TODO what id vendor/product/version ? */
	w->input_dev->id.vendor = 0x0001;
	w->input_dev->id.product = 0x0001;
	w->input_dev->id.version = 0x0100;
	w->input_dev->dev.parent = w->parport->dev;
	w->input_dev->open = walkera0701_open;
	w->input_dev->close = walkera0701_close;

	w->input_dev->evbit[0] = BIT(EV_ABS) | BIT_MASK(EV_KEY);
	w->input_dev->keybit[BIT_WORD(BTN_GEAR_DOWN)] = BIT_MASK(BTN_GEAR_DOWN);

	input_set_abs_params(w->input_dev, ABS_X, -512, 512, 0, 0);
	input_set_abs_params(w->input_dev, ABS_Y, -512, 512, 0, 0);
	input_set_abs_params(w->input_dev, ABS_Z, -512, 512, 0, 0);
	input_set_abs_params(w->input_dev, ABS_THROTTLE, -512, 512, 0, 0);
	input_set_abs_params(w->input_dev, ABS_RUDDER, -512, 512, 0, 0);
	input_set_abs_params(w->input_dev, ABS_MISC, -512, 512, 0, 0);

	error = input_register_device(w->input_dev);
	if (error) {
		pr_err("failed to register input device\n");
		goto err_free_input_dev;
	}

	return 0;

err_free_input_dev:
	input_free_device(w->input_dev);
err_unregister_device:
	parport_unregister_device(w->pardevice);
err_put_parport:
	parport_put_port(w->parport);
	return error;
}

static void walkera0701_disconnect(struct walkera_dev *w)
{
	input_unregister_device(w->input_dev);
	parport_unregister_device(w->pardevice);
	parport_put_port(w->parport);
}

static int __init walkera0701_init(void)
{
	return walkera0701_connect(&w_dev, walkera0701_pp_no);
}

static void __exit walkera0701_exit(void)
{
	walkera0701_disconnect(&w_dev);
}

module_init(walkera0701_init);
module_exit(walkera0701_exit);<|MERGE_RESOLUTION|>--- conflicted
+++ resolved
@@ -196,11 +196,8 @@
 
 	parport_disable_irq(w->parport);
 	hrtimer_cancel(&w->timer);
-<<<<<<< HEAD
-=======
 
 	parport_release(w->pardevice);
->>>>>>> c3ade0e0
 }
 
 static int walkera0701_connect(struct walkera_dev *w, int parport)
@@ -238,9 +235,6 @@
 	hrtimer_init(&w->timer, CLOCK_MONOTONIC, HRTIMER_MODE_REL);
 	w->timer.function = timer_handler;
 
-	hrtimer_init(&w->timer, CLOCK_MONOTONIC, HRTIMER_MODE_REL);
-	w->timer.function = timer_handler;
-
 	w->input_dev = input_allocate_device();
 	if (!w->input_dev) {
 		pr_err("failed to allocate input device\n");
