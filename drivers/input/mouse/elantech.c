--- conflicted
+++ resolved
@@ -1404,15 +1404,12 @@
 			etd->reports_pressure = true;
 	}
 
-<<<<<<< HEAD
-=======
 	/*
 	 * The signatures of v3 and v4 packets change depending on the
 	 * value of this hardware flag.
 	 */
 	etd->crc_enabled = ((etd->fw_version & 0x4000) == 0x4000);
 
->>>>>>> c3ade0e0
 	/* Enable real hardware resolution on hw_version 3 ? */
 	etd->set_hw_resolution = !dmi_check_system(no_hw_res_dmi_table);
 
