/*
 * Synaptics TouchPad PS/2 mouse driver
 *
 *   2003 Dmitry Torokhov <dtor@mail.ru>
 *     Added support for pass-through port. Special thanks to Peter Berg Larsen
 *     for explaining various Synaptics quirks.
 *
 *   2003 Peter Osterlund <petero2@telia.com>
 *     Ported to 2.5 input device infrastructure.
 *
 *   Copyright (C) 2001 Stefan Gmeiner <riddlebox@freesurf.ch>
 *     start merging tpconfig and gpm code to a xfree-input module
 *     adding some changes and extensions (ex. 3rd and 4th button)
 *
 *   Copyright (c) 1997 C. Scott Ananian <cananian@alumni.priceton.edu>
 *   Copyright (c) 1998-2000 Bruce Kalk <kall@compass.com>
 *     code for the special synaptics commands (from the tpconfig-source)
 *
 * This program is free software; you can redistribute it and/or modify it
 * under the terms of the GNU General Public License version 2 as published by
 * the Free Software Foundation.
 *
 * Trademarks are the property of their respective owners.
 */

#include <linux/module.h>
#include <linux/delay.h>
#include <linux/dmi.h>
#include <linux/input/mt.h>
#include <linux/serio.h>
#include <linux/libps2.h>
#include <linux/slab.h>
#include "psmouse.h"
#include "synaptics.h"

/*
 * The x/y limits are taken from the Synaptics TouchPad interfacing Guide,
 * section 2.3.2, which says that they should be valid regardless of the
 * actual size of the sensor.
 * Note that newer firmware allows querying device for maximum useable
 * coordinates.
 */
#define XMIN 0
#define XMAX 6143
#define YMIN 0
#define YMAX 6143
#define XMIN_NOMINAL 1472
#define XMAX_NOMINAL 5472
#define YMIN_NOMINAL 1408
#define YMAX_NOMINAL 4448

/* Size in bits of absolute position values reported by the hardware */
#define ABS_POS_BITS 13

<<<<<<< HEAD
/*
 * These values should represent the absolute maximum value that will
 * be reported for a positive position value. Some Synaptics firmware
 * uses this value to indicate a finger near the edge of the touchpad
 * whose precise position cannot be determined.
 *
 * At least one touchpad is known to report positions in excess of this
 * value which are actually negative values truncated to the 13-bit
 * reporting range. These values have never been observed to be lower
 * than 8184 (i.e. -8), so we treat all values greater than 8176 as
 * negative and any other value as positive.
 */
#define X_MAX_POSITIVE 8176
#define Y_MAX_POSITIVE 8176

=======
>>>>>>> c3ade0e0
/*
 * These values should represent the absolute maximum value that will
 * be reported for a positive position value. Some Synaptics firmware
 * uses this value to indicate a finger near the edge of the touchpad
 * whose precise position cannot be determined.
 *
 * At least one touchpad is known to report positions in excess of this
 * value which are actually negative values truncated to the 13-bit
 * reporting range. These values have never been observed to be lower
 * than 8184 (i.e. -8), so we treat all values greater than 8176 as
 * negative and any other value as positive.
 */
#define X_MAX_POSITIVE 8176
#define Y_MAX_POSITIVE 8176

/*****************************************************************************
 *	Stuff we need even when we do not want native Synaptics support
 ****************************************************************************/

/*
 * Set the synaptics touchpad mode byte by special commands
 */
static int synaptics_mode_cmd(struct psmouse *psmouse, unsigned char mode)
{
	unsigned char param[1];

	if (psmouse_sliced_command(psmouse, mode))
		return -1;
	param[0] = SYN_PS_SET_MODE2;
	if (ps2_command(&psmouse->ps2dev, param, PSMOUSE_CMD_SETRATE))
		return -1;
	return 0;
}

int synaptics_detect(struct psmouse *psmouse, bool set_properties)
{
	struct ps2dev *ps2dev = &psmouse->ps2dev;
	unsigned char param[4];

	param[0] = 0;

	ps2_command(ps2dev, param, PSMOUSE_CMD_SETRES);
	ps2_command(ps2dev, param, PSMOUSE_CMD_SETRES);
	ps2_command(ps2dev, param, PSMOUSE_CMD_SETRES);
	ps2_command(ps2dev, param, PSMOUSE_CMD_SETRES);
	ps2_command(ps2dev, param, PSMOUSE_CMD_GETINFO);

	if (param[1] != 0x47)
		return -ENODEV;

	if (set_properties) {
		psmouse->vendor = "Synaptics";
		psmouse->name = "TouchPad";
	}

	return 0;
}

void synaptics_reset(struct psmouse *psmouse)
{
	/* reset touchpad back to relative mode, gestures enabled */
	synaptics_mode_cmd(psmouse, 0);
}

#ifdef CONFIG_MOUSE_PS2_SYNAPTICS
struct min_max_quirk {
	const char * const *pnp_ids;
	int x_min, x_max, y_min, y_max;
};

static const struct min_max_quirk min_max_pnpid_table[] = {
	{
		(const char * const []){"LEN0033", NULL},
		1024, 5052, 2258, 4832
	},
	{
		(const char * const []){"LEN0035", "LEN0042", NULL},
		1232, 5710, 1156, 4696
	},
	{
		(const char * const []){"LEN0034", "LEN0036", "LEN2004", NULL},
		1024, 5112, 2024, 4832
	},
	{
		(const char * const []){"LEN2001", NULL},
		1024, 5022, 2508, 4832
	},
	{ }
};

/* This list has been kindly provided by Synaptics. */
static const char * const topbuttonpad_pnp_ids[] = {
	"LEN0017",
	"LEN0018",
	"LEN0019",
	"LEN0023",
	"LEN002A",
	"LEN002B",
	"LEN002C",
	"LEN002D",
	"LEN002E",
	"LEN0033", /* Helix */
	"LEN0034", /* T431s, L440, L540, T540, W540, X1 Carbon 2nd */
	"LEN0035", /* X240 */
	"LEN0036", /* T440 */
	"LEN0037",
	"LEN0038",
	"LEN0041",
	"LEN0042", /* Yoga */
	"LEN0045",
	"LEN0046",
	"LEN0047",
	"LEN0048",
	"LEN0049",
	"LEN2000",
	"LEN2001", /* Edge E431 */
	"LEN2002",
	"LEN2003",
	"LEN2004", /* L440 */
	"LEN2005",
	"LEN2006",
	"LEN2007",
	"LEN2008",
	"LEN2009",
	"LEN200A",
	"LEN200B",
	NULL
};

static bool matches_pnp_id(struct psmouse *psmouse, const char * const ids[])
{
	int i;

	if (!strncmp(psmouse->ps2dev.serio->firmware_id, "PNP:", 4))
		for (i = 0; ids[i]; i++)
			if (strstr(psmouse->ps2dev.serio->firmware_id, ids[i]))
				return true;

	return false;
}

/*****************************************************************************
 *	Synaptics communications functions
 ****************************************************************************/

/*
 * Synaptics touchpads report the y coordinate from bottom to top, which is
 * opposite from what userspace expects.
 * This function is used to invert y before reporting.
 */
static int synaptics_invert_y(int y)
{
	return YMAX_NOMINAL + YMIN_NOMINAL - y;
}

/*
 * Send a command to the synpatics touchpad by special commands
 */
static int synaptics_send_cmd(struct psmouse *psmouse, unsigned char c, unsigned char *param)
{
	if (psmouse_sliced_command(psmouse, c))
		return -1;
	if (ps2_command(&psmouse->ps2dev, param, PSMOUSE_CMD_GETINFO))
		return -1;
	return 0;
}

/*
 * Read the model-id bytes from the touchpad
 * see also SYN_MODEL_* macros
 */
static int synaptics_model_id(struct psmouse *psmouse)
{
	struct synaptics_data *priv = psmouse->private;
	unsigned char mi[3];

	if (synaptics_send_cmd(psmouse, SYN_QUE_MODEL, mi))
		return -1;
	priv->model_id = (mi[0]<<16) | (mi[1]<<8) | mi[2];
	return 0;
}

/*
 * Read the board id from the touchpad
 * The board id is encoded in the "QUERY MODES" response
 */
static int synaptics_board_id(struct psmouse *psmouse)
{
	struct synaptics_data *priv = psmouse->private;
	unsigned char bid[3];

	if (synaptics_send_cmd(psmouse, SYN_QUE_MODES, bid))
		return -1;
	priv->board_id = ((bid[0] & 0xfc) << 6) | bid[1];
	return 0;
}

/*
 * Read the firmware id from the touchpad
 */
static int synaptics_firmware_id(struct psmouse *psmouse)
{
	struct synaptics_data *priv = psmouse->private;
	unsigned char fwid[3];

	if (synaptics_send_cmd(psmouse, SYN_QUE_FIRMWARE_ID, fwid))
		return -1;
	priv->firmware_id = (fwid[0] << 16) | (fwid[1] << 8) | fwid[2];
	return 0;
}

/*
 * Read the capability-bits from the touchpad
 * see also the SYN_CAP_* macros
 */
static int synaptics_capability(struct psmouse *psmouse)
{
	struct synaptics_data *priv = psmouse->private;
	unsigned char cap[3];

	if (synaptics_send_cmd(psmouse, SYN_QUE_CAPABILITIES, cap))
		return -1;
	priv->capabilities = (cap[0] << 16) | (cap[1] << 8) | cap[2];
	priv->ext_cap = priv->ext_cap_0c = 0;

	/*
	 * Older firmwares had submodel ID fixed to 0x47
	 */
	if (SYN_ID_FULL(priv->identity) < 0x705 &&
	    SYN_CAP_SUBMODEL_ID(priv->capabilities) != 0x47) {
		return -1;
	}

	/*
	 * Unless capExtended is set the rest of the flags should be ignored
	 */
	if (!SYN_CAP_EXTENDED(priv->capabilities))
		priv->capabilities = 0;

	if (SYN_EXT_CAP_REQUESTS(priv->capabilities) >= 1) {
		if (synaptics_send_cmd(psmouse, SYN_QUE_EXT_CAPAB, cap)) {
			psmouse_warn(psmouse,
				     "device claims to have extended capabilities, but I'm not able to read them.\n");
		} else {
			priv->ext_cap = (cap[0] << 16) | (cap[1] << 8) | cap[2];

			/*
			 * if nExtBtn is greater than 8 it should be considered
			 * invalid and treated as 0
			 */
			if (SYN_CAP_MULTI_BUTTON_NO(priv->ext_cap) > 8)
				priv->ext_cap &= 0xff0fff;
		}
	}

	if (SYN_EXT_CAP_REQUESTS(priv->capabilities) >= 4) {
		if (synaptics_send_cmd(psmouse, SYN_QUE_EXT_CAPAB_0C, cap)) {
			psmouse_warn(psmouse,
				     "device claims to have extended capability 0x0c, but I'm not able to read it.\n");
		} else {
			priv->ext_cap_0c = (cap[0] << 16) | (cap[1] << 8) | cap[2];
		}
	}

	return 0;
}

/*
 * Identify Touchpad
 * See also the SYN_ID_* macros
 */
static int synaptics_identify(struct psmouse *psmouse)
{
	struct synaptics_data *priv = psmouse->private;
	unsigned char id[3];

	if (synaptics_send_cmd(psmouse, SYN_QUE_IDENTIFY, id))
		return -1;
	priv->identity = (id[0]<<16) | (id[1]<<8) | id[2];
	if (SYN_ID_IS_SYNAPTICS(priv->identity))
		return 0;
	return -1;
}

/*
 * Read touchpad resolution and maximum reported coordinates
 * Resolution is left zero if touchpad does not support the query
 */

<<<<<<< HEAD
static const int *quirk_min_max;

=======
>>>>>>> c3ade0e0
static int synaptics_resolution(struct psmouse *psmouse)
{
	struct synaptics_data *priv = psmouse->private;
	unsigned char resp[3];
	int i;

	for (i = 0; min_max_pnpid_table[i].pnp_ids; i++)
		if (matches_pnp_id(psmouse, min_max_pnpid_table[i].pnp_ids)) {
			priv->x_min = min_max_pnpid_table[i].x_min;
			priv->x_max = min_max_pnpid_table[i].x_max;
			priv->y_min = min_max_pnpid_table[i].y_min;
			priv->y_max = min_max_pnpid_table[i].y_max;
			return 0;
		}

	if (quirk_min_max) {
		priv->x_min = quirk_min_max[0];
		priv->x_max = quirk_min_max[1];
		priv->y_min = quirk_min_max[2];
		priv->y_max = quirk_min_max[3];
		return 0;
	}

	if (SYN_ID_MAJOR(priv->identity) < 4)
		return 0;

	if (synaptics_send_cmd(psmouse, SYN_QUE_RESOLUTION, resp) == 0) {
		if (resp[0] != 0 && (resp[1] & 0x80) && resp[2] != 0) {
			priv->x_res = resp[0]; /* x resolution in units/mm */
			priv->y_res = resp[2]; /* y resolution in units/mm */
		}
	}

	if (SYN_EXT_CAP_REQUESTS(priv->capabilities) >= 5 &&
	    SYN_CAP_MAX_DIMENSIONS(priv->ext_cap_0c)) {
		if (synaptics_send_cmd(psmouse, SYN_QUE_EXT_MAX_COORDS, resp)) {
			psmouse_warn(psmouse,
				     "device claims to have max coordinates query, but I'm not able to read it.\n");
		} else {
			priv->x_max = (resp[0] << 5) | ((resp[1] & 0x0f) << 1);
			priv->y_max = (resp[2] << 5) | ((resp[1] & 0xf0) >> 3);
		}
	}

	if (SYN_EXT_CAP_REQUESTS(priv->capabilities) >= 7 &&
	    SYN_CAP_MIN_DIMENSIONS(priv->ext_cap_0c)) {
		if (synaptics_send_cmd(psmouse, SYN_QUE_EXT_MIN_COORDS, resp)) {
			psmouse_warn(psmouse,
				     "device claims to have min coordinates query, but I'm not able to read it.\n");
		} else {
			priv->x_min = (resp[0] << 5) | ((resp[1] & 0x0f) << 1);
			priv->y_min = (resp[2] << 5) | ((resp[1] & 0xf0) >> 3);
		}
	}

	return 0;
}

static int synaptics_query_hardware(struct psmouse *psmouse)
{
	if (synaptics_identify(psmouse))
		return -1;
	if (synaptics_model_id(psmouse))
		return -1;
	if (synaptics_firmware_id(psmouse))
		return -1;
	if (synaptics_board_id(psmouse))
		return -1;
	if (synaptics_capability(psmouse))
		return -1;
	if (synaptics_resolution(psmouse))
		return -1;

	return 0;
}

static int synaptics_set_advanced_gesture_mode(struct psmouse *psmouse)
{
	static unsigned char param = 0xc8;
	struct synaptics_data *priv = psmouse->private;

	if (!(SYN_CAP_ADV_GESTURE(priv->ext_cap_0c) ||
	      SYN_CAP_IMAGE_SENSOR(priv->ext_cap_0c)))
		return 0;

	if (psmouse_sliced_command(psmouse, SYN_QUE_MODEL))
		return -1;

	if (ps2_command(&psmouse->ps2dev, &param, PSMOUSE_CMD_SETRATE))
		return -1;

	/* Advanced gesture mode also sends multi finger data */
	priv->capabilities |= BIT(1);

	return 0;
}

static int synaptics_set_mode(struct psmouse *psmouse)
{
	struct synaptics_data *priv = psmouse->private;

	priv->mode = 0;
	if (priv->absolute_mode)
		priv->mode |= SYN_BIT_ABSOLUTE_MODE;
	if (priv->disable_gesture)
		priv->mode |= SYN_BIT_DISABLE_GESTURE;
	if (psmouse->rate >= 80)
		priv->mode |= SYN_BIT_HIGH_RATE;
	if (SYN_CAP_EXTENDED(priv->capabilities))
		priv->mode |= SYN_BIT_W_MODE;

	if (synaptics_mode_cmd(psmouse, priv->mode))
		return -1;

	if (priv->absolute_mode &&
	    synaptics_set_advanced_gesture_mode(psmouse)) {
		psmouse_err(psmouse, "Advanced gesture mode init failed.\n");
		return -1;
	}

	return 0;
}

static void synaptics_set_rate(struct psmouse *psmouse, unsigned int rate)
{
	struct synaptics_data *priv = psmouse->private;

	if (rate >= 80) {
		priv->mode |= SYN_BIT_HIGH_RATE;
		psmouse->rate = 80;
	} else {
		priv->mode &= ~SYN_BIT_HIGH_RATE;
		psmouse->rate = 40;
	}

	synaptics_mode_cmd(psmouse, priv->mode);
}

/*****************************************************************************
 *	Synaptics pass-through PS/2 port support
 ****************************************************************************/
static int synaptics_pt_write(struct serio *serio, unsigned char c)
{
	struct psmouse *parent = serio_get_drvdata(serio->parent);
	char rate_param = SYN_PS_CLIENT_CMD; /* indicates that we want pass-through port */

	if (psmouse_sliced_command(parent, c))
		return -1;
	if (ps2_command(&parent->ps2dev, &rate_param, PSMOUSE_CMD_SETRATE))
		return -1;
	return 0;
}

static int synaptics_pt_start(struct serio *serio)
{
	struct psmouse *parent = serio_get_drvdata(serio->parent);
	struct synaptics_data *priv = parent->private;

	serio_pause_rx(parent->ps2dev.serio);
	priv->pt_port = serio;
	serio_continue_rx(parent->ps2dev.serio);

	return 0;
}

static void synaptics_pt_stop(struct serio *serio)
{
	struct psmouse *parent = serio_get_drvdata(serio->parent);
	struct synaptics_data *priv = parent->private;

	serio_pause_rx(parent->ps2dev.serio);
	priv->pt_port = NULL;
	serio_continue_rx(parent->ps2dev.serio);
}

static int synaptics_is_pt_packet(unsigned char *buf)
{
	return (buf[0] & 0xFC) == 0x84 && (buf[3] & 0xCC) == 0xC4;
}

static void synaptics_pass_pt_packet(struct serio *ptport, unsigned char *packet)
{
	struct psmouse *child = serio_get_drvdata(ptport);

	if (child && child->state == PSMOUSE_ACTIVATED) {
		serio_interrupt(ptport, packet[1], 0);
		serio_interrupt(ptport, packet[4], 0);
		serio_interrupt(ptport, packet[5], 0);
		if (child->pktsize == 4)
			serio_interrupt(ptport, packet[2], 0);
	} else
		serio_interrupt(ptport, packet[1], 0);
}

static void synaptics_pt_activate(struct psmouse *psmouse)
{
	struct synaptics_data *priv = psmouse->private;
	struct psmouse *child = serio_get_drvdata(priv->pt_port);

	/* adjust the touchpad to child's choice of protocol */
	if (child) {
		if (child->pktsize == 4)
			priv->mode |= SYN_BIT_FOUR_BYTE_CLIENT;
		else
			priv->mode &= ~SYN_BIT_FOUR_BYTE_CLIENT;

		if (synaptics_mode_cmd(psmouse, priv->mode))
			psmouse_warn(psmouse,
				     "failed to switch guest protocol\n");
	}
}

static void synaptics_pt_create(struct psmouse *psmouse)
{
	struct serio *serio;

	serio = kzalloc(sizeof(struct serio), GFP_KERNEL);
	if (!serio) {
		psmouse_err(psmouse,
			    "not enough memory for pass-through port\n");
		return;
	}

	serio->id.type = SERIO_PS_PSTHRU;
	strlcpy(serio->name, "Synaptics pass-through", sizeof(serio->name));
	strlcpy(serio->phys, "synaptics-pt/serio0", sizeof(serio->name));
	serio->write = synaptics_pt_write;
	serio->start = synaptics_pt_start;
	serio->stop = synaptics_pt_stop;
	serio->parent = psmouse->ps2dev.serio;

	psmouse->pt_activate = synaptics_pt_activate;

	psmouse_info(psmouse, "serio: %s port at %s\n",
		     serio->name, psmouse->phys);
	serio_register_port(serio);
}

/*****************************************************************************
 *	Functions to interpret the absolute mode packets
 ****************************************************************************/

static void synaptics_mt_state_set(struct synaptics_mt_state *state, int count,
				   int sgm, int agm)
{
	state->count = count;
	state->sgm = sgm;
	state->agm = agm;
}

static void synaptics_parse_agm(const unsigned char buf[],
				struct synaptics_data *priv,
				struct synaptics_hw_state *hw)
{
	struct synaptics_hw_state *agm = &priv->agm;
	int agm_packet_type;

	agm_packet_type = (buf[5] & 0x30) >> 4;
	switch (agm_packet_type) {
	case 1:
		/* Gesture packet: (x, y, z) half resolution */
		agm->w = hw->w;
		agm->x = (((buf[4] & 0x0f) << 8) | buf[1]) << 1;
		agm->y = (((buf[4] & 0xf0) << 4) | buf[2]) << 1;
		agm->z = ((buf[3] & 0x30) | (buf[5] & 0x0f)) << 1;
		break;

	case 2:
		/* AGM-CONTACT packet: (count, sgm, agm) */
		synaptics_mt_state_set(&agm->mt_state, buf[1], buf[2], buf[4]);
		break;

	default:
		break;
	}

	/* Record that at least one AGM has been received since last SGM */
	priv->agm_pending = true;
}

static int synaptics_parse_hw_state(const unsigned char buf[],
				    struct synaptics_data *priv,
				    struct synaptics_hw_state *hw)
{
	memset(hw, 0, sizeof(struct synaptics_hw_state));

	if (SYN_MODEL_NEWABS(priv->model_id)) {
		hw->w = (((buf[0] & 0x30) >> 2) |
			 ((buf[0] & 0x04) >> 1) |
			 ((buf[3] & 0x04) >> 2));

		hw->left  = (buf[0] & 0x01) ? 1 : 0;
		hw->right = (buf[0] & 0x02) ? 1 : 0;

		if (SYN_CAP_CLICKPAD(priv->ext_cap_0c)) {
			/*
			 * Clickpad's button is transmitted as middle button,
			 * however, since it is primary button, we will report
			 * it as BTN_LEFT.
			 */
			hw->left = ((buf[0] ^ buf[3]) & 0x01) ? 1 : 0;

		} else if (SYN_CAP_MIDDLE_BUTTON(priv->capabilities)) {
			hw->middle = ((buf[0] ^ buf[3]) & 0x01) ? 1 : 0;
			if (hw->w == 2)
				hw->scroll = (signed char)(buf[1]);
		}

		if (SYN_CAP_FOUR_BUTTON(priv->capabilities)) {
			hw->up   = ((buf[0] ^ buf[3]) & 0x01) ? 1 : 0;
			hw->down = ((buf[0] ^ buf[3]) & 0x02) ? 1 : 0;
		}

		if ((SYN_CAP_ADV_GESTURE(priv->ext_cap_0c) ||
			SYN_CAP_IMAGE_SENSOR(priv->ext_cap_0c)) &&
		    hw->w == 2) {
			synaptics_parse_agm(buf, priv, hw);
			return 1;
		}

		hw->x = (((buf[3] & 0x10) << 8) |
			 ((buf[1] & 0x0f) << 8) |
			 buf[4]);
		hw->y = (((buf[3] & 0x20) << 7) |
			 ((buf[1] & 0xf0) << 4) |
			 buf[5]);
		hw->z = buf[2];

		if (SYN_CAP_MULTI_BUTTON_NO(priv->ext_cap) &&
		    ((buf[0] ^ buf[3]) & 0x02)) {
			switch (SYN_CAP_MULTI_BUTTON_NO(priv->ext_cap) & ~0x01) {
			default:
				/*
				 * if nExtBtn is greater than 8 it should be
				 * considered invalid and treated as 0
				 */
				break;
			case 8:
				hw->ext_buttons |= ((buf[5] & 0x08)) ? 0x80 : 0;
				hw->ext_buttons |= ((buf[4] & 0x08)) ? 0x40 : 0;
			case 6:
				hw->ext_buttons |= ((buf[5] & 0x04)) ? 0x20 : 0;
				hw->ext_buttons |= ((buf[4] & 0x04)) ? 0x10 : 0;
			case 4:
				hw->ext_buttons |= ((buf[5] & 0x02)) ? 0x08 : 0;
				hw->ext_buttons |= ((buf[4] & 0x02)) ? 0x04 : 0;
			case 2:
				hw->ext_buttons |= ((buf[5] & 0x01)) ? 0x02 : 0;
				hw->ext_buttons |= ((buf[4] & 0x01)) ? 0x01 : 0;
			}
		}
	} else {
		hw->x = (((buf[1] & 0x1f) << 8) | buf[2]);
		hw->y = (((buf[4] & 0x1f) << 8) | buf[5]);

		hw->z = (((buf[0] & 0x30) << 2) | (buf[3] & 0x3F));
		hw->w = (((buf[1] & 0x80) >> 4) | ((buf[0] & 0x04) >> 1));

		hw->left  = (buf[0] & 0x01) ? 1 : 0;
		hw->right = (buf[0] & 0x02) ? 1 : 0;
	}

	/*
	 * Convert wrap-around values to negative. (X|Y)_MAX_POSITIVE
	 * is used by some firmware to indicate a finger at the edge of
	 * the touchpad whose precise position cannot be determined, so
	 * convert these values to the maximum axis value.
	 */
	if (hw->x > X_MAX_POSITIVE)
		hw->x -= 1 << ABS_POS_BITS;
	else if (hw->x == X_MAX_POSITIVE)
		hw->x = XMAX;

	if (hw->y > Y_MAX_POSITIVE)
		hw->y -= 1 << ABS_POS_BITS;
	else if (hw->y == Y_MAX_POSITIVE)
		hw->y = YMAX;

	return 0;
}

static void synaptics_report_semi_mt_slot(struct input_dev *dev, int slot,
					  bool active, int x, int y)
{
	input_mt_slot(dev, slot);
	input_mt_report_slot_state(dev, MT_TOOL_FINGER, active);
	if (active) {
		input_report_abs(dev, ABS_MT_POSITION_X, x);
		input_report_abs(dev, ABS_MT_POSITION_Y, synaptics_invert_y(y));
	}
}

static void synaptics_report_semi_mt_data(struct input_dev *dev,
					  const struct synaptics_hw_state *a,
					  const struct synaptics_hw_state *b,
					  int num_fingers)
{
	if (num_fingers >= 2) {
		synaptics_report_semi_mt_slot(dev, 0, true, min(a->x, b->x),
					      min(a->y, b->y));
		synaptics_report_semi_mt_slot(dev, 1, true, max(a->x, b->x),
					      max(a->y, b->y));
	} else if (num_fingers == 1) {
		synaptics_report_semi_mt_slot(dev, 0, true, a->x, a->y);
		synaptics_report_semi_mt_slot(dev, 1, false, 0, 0);
	} else {
		synaptics_report_semi_mt_slot(dev, 0, false, 0, 0);
		synaptics_report_semi_mt_slot(dev, 1, false, 0, 0);
	}
}

static void synaptics_report_buttons(struct psmouse *psmouse,
				     const struct synaptics_hw_state *hw)
{
	struct input_dev *dev = psmouse->dev;
	struct synaptics_data *priv = psmouse->private;
	int i;

	input_report_key(dev, BTN_LEFT, hw->left);
	input_report_key(dev, BTN_RIGHT, hw->right);

	if (SYN_CAP_MIDDLE_BUTTON(priv->capabilities))
		input_report_key(dev, BTN_MIDDLE, hw->middle);

	if (SYN_CAP_FOUR_BUTTON(priv->capabilities)) {
		input_report_key(dev, BTN_FORWARD, hw->up);
		input_report_key(dev, BTN_BACK, hw->down);
	}

	for (i = 0; i < SYN_CAP_MULTI_BUTTON_NO(priv->ext_cap); i++)
		input_report_key(dev, BTN_0 + i, hw->ext_buttons & (1 << i));
}

static void synaptics_report_slot(struct input_dev *dev, int slot,
				  const struct synaptics_hw_state *hw)
{
	input_mt_slot(dev, slot);
	input_mt_report_slot_state(dev, MT_TOOL_FINGER, (hw != NULL));
	if (!hw)
		return;

	input_report_abs(dev, ABS_MT_POSITION_X, hw->x);
	input_report_abs(dev, ABS_MT_POSITION_Y, synaptics_invert_y(hw->y));
	input_report_abs(dev, ABS_MT_PRESSURE, hw->z);
}

static void synaptics_report_mt_data(struct psmouse *psmouse,
				     struct synaptics_mt_state *mt_state,
				     const struct synaptics_hw_state *sgm)
{
	struct input_dev *dev = psmouse->dev;
	struct synaptics_data *priv = psmouse->private;
	struct synaptics_hw_state *agm = &priv->agm;
	struct synaptics_mt_state *old = &priv->mt_state;

	switch (mt_state->count) {
	case 0:
		synaptics_report_slot(dev, 0, NULL);
		synaptics_report_slot(dev, 1, NULL);
		break;
	case 1:
		if (mt_state->sgm == -1) {
			synaptics_report_slot(dev, 0, NULL);
			synaptics_report_slot(dev, 1, NULL);
		} else if (mt_state->sgm == 0) {
			synaptics_report_slot(dev, 0, sgm);
			synaptics_report_slot(dev, 1, NULL);
		} else {
			synaptics_report_slot(dev, 0, NULL);
			synaptics_report_slot(dev, 1, sgm);
		}
		break;
	default:
		/*
		 * If the finger slot contained in SGM is valid, and either
		 * hasn't changed, or is new, or the old SGM has now moved to
		 * AGM, then report SGM in MTB slot 0.
		 * Otherwise, empty MTB slot 0.
		 */
		if (mt_state->sgm != -1 &&
		    (mt_state->sgm == old->sgm ||
		     old->sgm == -1 || mt_state->agm == old->sgm))
			synaptics_report_slot(dev, 0, sgm);
		else
			synaptics_report_slot(dev, 0, NULL);

		/*
		 * If the finger slot contained in AGM is valid, and either
		 * hasn't changed, or is new, then report AGM in MTB slot 1.
		 * Otherwise, empty MTB slot 1.
		 *
		 * However, in the case where the AGM is new, make sure that
		 * that it is either the same as the old SGM, or there was no
		 * SGM.
		 *
		 * Otherwise, if the SGM was just 1, and the new AGM is 2, then
		 * the new AGM will keep the old SGM's tracking ID, which can
		 * cause apparent drumroll.  This happens if in the following
		 * valid finger sequence:
		 *
		 *  Action                 SGM  AGM (MTB slot:Contact)
		 *  1. Touch contact 0    (0:0)
		 *  2. Touch contact 1    (0:0, 1:1)
		 *  3. Lift  contact 0    (1:1)
		 *  4. Touch contacts 2,3 (0:2, 1:3)
		 *
		 * In step 4, contact 3, in AGM must not be given the same
		 * tracking ID as contact 1 had in step 3.  To avoid this,
		 * the first agm with contact 3 is dropped and slot 1 is
		 * invalidated (tracking ID = -1).
		 */
		if (mt_state->agm != -1 &&
		    (mt_state->agm == old->agm ||
		     (old->agm == -1 &&
		      (old->sgm == -1 || mt_state->agm == old->sgm))))
			synaptics_report_slot(dev, 1, agm);
		else
			synaptics_report_slot(dev, 1, NULL);
		break;
	}

	/* Don't use active slot count to generate BTN_TOOL events. */
	input_mt_report_pointer_emulation(dev, false);

	/* Send the number of fingers reported by touchpad itself. */
	input_mt_report_finger_count(dev, mt_state->count);

	synaptics_report_buttons(psmouse, sgm);

	input_sync(dev);
}

/* Handle case where mt_state->count = 0 */
static void synaptics_image_sensor_0f(struct synaptics_data *priv,
				      struct synaptics_mt_state *mt_state)
{
	synaptics_mt_state_set(mt_state, 0, -1, -1);
	priv->mt_state_lost = false;
}

/* Handle case where mt_state->count = 1 */
static void synaptics_image_sensor_1f(struct synaptics_data *priv,
				      struct synaptics_mt_state *mt_state)
{
	struct synaptics_hw_state *agm = &priv->agm;
	struct synaptics_mt_state *old = &priv->mt_state;

	/*
	 * If the last AGM was (0,0,0), and there is only one finger left,
	 * then we absolutely know that SGM contains slot 0, and all other
	 * fingers have been removed.
	 */
	if (priv->agm_pending && agm->z == 0) {
		synaptics_mt_state_set(mt_state, 1, 0, -1);
		priv->mt_state_lost = false;
		return;
	}

	switch (old->count) {
	case 0:
		synaptics_mt_state_set(mt_state, 1, 0, -1);
		break;
	case 1:
		/*
		 * If mt_state_lost, then the previous transition was 3->1,
		 * and SGM now contains either slot 0 or 1, but we don't know
		 * which.  So, we just assume that the SGM now contains slot 1.
		 *
		 * If pending AGM and either:
		 *   (a) the previous SGM slot contains slot 0, or
		 *   (b) there was no SGM slot
		 * then, the SGM now contains slot 1
		 *
		 * Case (a) happens with very rapid "drum roll" gestures, where
		 * slot 0 finger is lifted and a new slot 1 finger touches
		 * within one reporting interval.
		 *
		 * Case (b) happens if initially two or more fingers tap
		 * briefly, and all but one lift before the end of the first
		 * reporting interval.
		 *
		 * (In both these cases, slot 0 will becomes empty, so SGM
		 * contains slot 1 with the new finger)
		 *
		 * Else, if there was no previous SGM, it now contains slot 0.
		 *
		 * Otherwise, SGM still contains the same slot.
		 */
		if (priv->mt_state_lost ||
		    (priv->agm_pending && old->sgm <= 0))
			synaptics_mt_state_set(mt_state, 1, 1, -1);
		else if (old->sgm == -1)
			synaptics_mt_state_set(mt_state, 1, 0, -1);
		break;
	case 2:
		/*
		 * If mt_state_lost, we don't know which finger SGM contains.
		 *
		 * So, report 1 finger, but with both slots empty.
		 * We will use slot 1 on subsequent 1->1
		 */
		if (priv->mt_state_lost) {
			synaptics_mt_state_set(mt_state, 1, -1, -1);
			break;
		}
		/*
		 * Since the last AGM was NOT (0,0,0), it was the finger in
		 * slot 0 that has been removed.
		 * So, SGM now contains previous AGM's slot, and AGM is now
		 * empty.
		 */
		synaptics_mt_state_set(mt_state, 1, old->agm, -1);
		break;
	case 3:
		/*
		 * Since last AGM was not (0,0,0), we don't know which finger
		 * is left.
		 *
		 * So, report 1 finger, but with both slots empty.
		 * We will use slot 1 on subsequent 1->1
		 */
		synaptics_mt_state_set(mt_state, 1, -1, -1);
		priv->mt_state_lost = true;
		break;
	case 4:
	case 5:
		/* mt_state was updated by AGM-CONTACT packet */
		break;
	}
}

/* Handle case where mt_state->count = 2 */
static void synaptics_image_sensor_2f(struct synaptics_data *priv,
				      struct synaptics_mt_state *mt_state)
{
	struct synaptics_mt_state *old = &priv->mt_state;

	switch (old->count) {
	case 0:
		synaptics_mt_state_set(mt_state, 2, 0, 1);
		break;
	case 1:
		/*
		 * If previous SGM contained slot 1 or higher, SGM now contains
		 * slot 0 (the newly touching finger) and AGM contains SGM's
		 * previous slot.
		 *
		 * Otherwise, SGM still contains slot 0 and AGM now contains
		 * slot 1.
		 */
		if (old->sgm >= 1)
			synaptics_mt_state_set(mt_state, 2, 0, old->sgm);
		else
			synaptics_mt_state_set(mt_state, 2, 0, 1);
		break;
	case 2:
		/*
		 * If mt_state_lost, SGM now contains either finger 1 or 2, but
		 * we don't know which.
		 * So, we just assume that the SGM contains slot 0 and AGM 1.
		 */
		if (priv->mt_state_lost)
			synaptics_mt_state_set(mt_state, 2, 0, 1);
		/*
		 * Otherwise, use the same mt_state, since it either hasn't
		 * changed, or was updated by a recently received AGM-CONTACT
		 * packet.
		 */
		break;
	case 3:
		/*
		 * 3->2 transitions have two unsolvable problems:
		 *  1) no indication is given which finger was removed
		 *  2) no way to tell if agm packet was for finger 3
		 *     before 3->2, or finger 2 after 3->2.
		 *
		 * So, report 2 fingers, but empty all slots.
		 * We will guess slots [0,1] on subsequent 2->2.
		 */
		synaptics_mt_state_set(mt_state, 2, -1, -1);
		priv->mt_state_lost = true;
		break;
	case 4:
	case 5:
		/* mt_state was updated by AGM-CONTACT packet */
		break;
	}
}

/* Handle case where mt_state->count = 3 */
static void synaptics_image_sensor_3f(struct synaptics_data *priv,
				      struct synaptics_mt_state *mt_state)
{
	struct synaptics_mt_state *old = &priv->mt_state;

	switch (old->count) {
	case 0:
		synaptics_mt_state_set(mt_state, 3, 0, 2);
		break;
	case 1:
		/*
		 * If previous SGM contained slot 2 or higher, SGM now contains
		 * slot 0 (one of the newly touching fingers) and AGM contains
		 * SGM's previous slot.
		 *
		 * Otherwise, SGM now contains slot 0 and AGM contains slot 2.
		 */
		if (old->sgm >= 2)
			synaptics_mt_state_set(mt_state, 3, 0, old->sgm);
		else
			synaptics_mt_state_set(mt_state, 3, 0, 2);
		break;
	case 2:
		/*
		 * If the AGM previously contained slot 3 or higher, then the
		 * newly touching finger is in the lowest available slot.
		 *
		 * If SGM was previously 1 or higher, then the new SGM is
		 * now slot 0 (with a new finger), otherwise, the new finger
		 * is now in a hidden slot between 0 and AGM's slot.
		 *
		 * In all such cases, the SGM now contains slot 0, and the AGM
		 * continues to contain the same slot as before.
		 */
		if (old->agm >= 3) {
			synaptics_mt_state_set(mt_state, 3, 0, old->agm);
			break;
		}

		/*
		 * After some 3->1 and all 3->2 transitions, we lose track
		 * of which slot is reported by SGM and AGM.
		 *
		 * For 2->3 in this state, report 3 fingers, but empty all
		 * slots, and we will guess (0,2) on a subsequent 0->3.
		 *
		 * To userspace, the resulting transition will look like:
		 *    2:[0,1] -> 3:[-1,-1] -> 3:[0,2]
		 */
		if (priv->mt_state_lost) {
			synaptics_mt_state_set(mt_state, 3, -1, -1);
			break;
		}

		/*
		 * If the (SGM,AGM) really previously contained slots (0, 1),
		 * then we cannot know what slot was just reported by the AGM,
		 * because the 2->3 transition can occur either before or after
		 * the AGM packet. Thus, this most recent AGM could contain
		 * either the same old slot 1 or the new slot 2.
		 * Subsequent AGMs will be reporting slot 2.
		 *
		 * To userspace, the resulting transition will look like:
		 *    2:[0,1] -> 3:[0,-1] -> 3:[0,2]
		 */
		synaptics_mt_state_set(mt_state, 3, 0, -1);
		break;
	case 3:
		/*
		 * If, for whatever reason, the previous agm was invalid,
		 * Assume SGM now contains slot 0, AGM now contains slot 2.
		 */
		if (old->agm <= 2)
			synaptics_mt_state_set(mt_state, 3, 0, 2);
		/*
		 * mt_state either hasn't changed, or was updated by a recently
		 * received AGM-CONTACT packet.
		 */
		break;

	case 4:
	case 5:
		/* mt_state was updated by AGM-CONTACT packet */
		break;
	}
}

/* Handle case where mt_state->count = 4, or = 5 */
static void synaptics_image_sensor_45f(struct synaptics_data *priv,
				       struct synaptics_mt_state *mt_state)
{
	/* mt_state was updated correctly by AGM-CONTACT packet */
	priv->mt_state_lost = false;
}

static void synaptics_image_sensor_process(struct psmouse *psmouse,
					   struct synaptics_hw_state *sgm)
{
	struct synaptics_data *priv = psmouse->private;
	struct synaptics_hw_state *agm = &priv->agm;
	struct synaptics_mt_state mt_state;

	/* Initialize using current mt_state (as updated by last agm) */
	mt_state = agm->mt_state;

	/*
	 * Update mt_state using the new finger count and current mt_state.
	 */
	if (sgm->z == 0)
		synaptics_image_sensor_0f(priv, &mt_state);
	else if (sgm->w >= 4)
		synaptics_image_sensor_1f(priv, &mt_state);
	else if (sgm->w == 0)
		synaptics_image_sensor_2f(priv, &mt_state);
	else if (sgm->w == 1 && mt_state.count <= 3)
		synaptics_image_sensor_3f(priv, &mt_state);
	else
		synaptics_image_sensor_45f(priv, &mt_state);

	/* Send resulting input events to user space */
	synaptics_report_mt_data(psmouse, &mt_state, sgm);

	/* Store updated mt_state */
	priv->mt_state = agm->mt_state = mt_state;
	priv->agm_pending = false;
}

/*
 *  called for each full received packet from the touchpad
 */
static void synaptics_process_packet(struct psmouse *psmouse)
{
	struct input_dev *dev = psmouse->dev;
	struct synaptics_data *priv = psmouse->private;
	struct synaptics_hw_state hw;
	int num_fingers;
	int finger_width;

	if (synaptics_parse_hw_state(psmouse->packet, priv, &hw))
		return;

	if (SYN_CAP_IMAGE_SENSOR(priv->ext_cap_0c)) {
		synaptics_image_sensor_process(psmouse, &hw);
		return;
	}

	if (hw.scroll) {
		priv->scroll += hw.scroll;

		while (priv->scroll >= 4) {
			input_report_key(dev, BTN_BACK, !hw.down);
			input_sync(dev);
			input_report_key(dev, BTN_BACK, hw.down);
			input_sync(dev);
			priv->scroll -= 4;
		}
		while (priv->scroll <= -4) {
			input_report_key(dev, BTN_FORWARD, !hw.up);
			input_sync(dev);
			input_report_key(dev, BTN_FORWARD, hw.up);
			input_sync(dev);
			priv->scroll += 4;
		}
		return;
	}

	if (hw.z > 0 && hw.x > 1) {
		num_fingers = 1;
		finger_width = 5;
		if (SYN_CAP_EXTENDED(priv->capabilities)) {
			switch (hw.w) {
			case 0 ... 1:
				if (SYN_CAP_MULTIFINGER(priv->capabilities))
					num_fingers = hw.w + 2;
				break;
			case 2:
				if (SYN_MODEL_PEN(priv->model_id))
					;   /* Nothing, treat a pen as a single finger */
				break;
			case 4 ... 15:
				if (SYN_CAP_PALMDETECT(priv->capabilities))
					finger_width = hw.w;
				break;
			}
		}
	} else {
		num_fingers = 0;
		finger_width = 0;
	}

	if (SYN_CAP_ADV_GESTURE(priv->ext_cap_0c))
		synaptics_report_semi_mt_data(dev, &hw, &priv->agm,
					      num_fingers);

	/* Post events
	 * BTN_TOUCH has to be first as mousedev relies on it when doing
	 * absolute -> relative conversion
	 */
	if (hw.z > 30) input_report_key(dev, BTN_TOUCH, 1);
	if (hw.z < 25) input_report_key(dev, BTN_TOUCH, 0);

	if (num_fingers > 0) {
		input_report_abs(dev, ABS_X, hw.x);
		input_report_abs(dev, ABS_Y, synaptics_invert_y(hw.y));
	}
	input_report_abs(dev, ABS_PRESSURE, hw.z);

	if (SYN_CAP_PALMDETECT(priv->capabilities))
		input_report_abs(dev, ABS_TOOL_WIDTH, finger_width);

	input_report_key(dev, BTN_TOOL_FINGER, num_fingers == 1);
	if (SYN_CAP_MULTIFINGER(priv->capabilities)) {
		input_report_key(dev, BTN_TOOL_DOUBLETAP, num_fingers == 2);
		input_report_key(dev, BTN_TOOL_TRIPLETAP, num_fingers == 3);
	}

	synaptics_report_buttons(psmouse, &hw);

	input_sync(dev);
}

static int synaptics_validate_byte(struct psmouse *psmouse,
				   int idx, unsigned char pkt_type)
{
	static const unsigned char newabs_mask[]	= { 0xC8, 0x00, 0x00, 0xC8, 0x00 };
	static const unsigned char newabs_rel_mask[]	= { 0xC0, 0x00, 0x00, 0xC0, 0x00 };
	static const unsigned char newabs_rslt[]	= { 0x80, 0x00, 0x00, 0xC0, 0x00 };
	static const unsigned char oldabs_mask[]	= { 0xC0, 0x60, 0x00, 0xC0, 0x60 };
	static const unsigned char oldabs_rslt[]	= { 0xC0, 0x00, 0x00, 0x80, 0x00 };
	const char *packet = psmouse->packet;

	if (idx < 0 || idx > 4)
		return 0;

	switch (pkt_type) {

	case SYN_NEWABS:
	case SYN_NEWABS_RELAXED:
		return (packet[idx] & newabs_rel_mask[idx]) == newabs_rslt[idx];

	case SYN_NEWABS_STRICT:
		return (packet[idx] & newabs_mask[idx]) == newabs_rslt[idx];

	case SYN_OLDABS:
		return (packet[idx] & oldabs_mask[idx]) == oldabs_rslt[idx];

	default:
		psmouse_err(psmouse, "unknown packet type %d\n", pkt_type);
		return 0;
	}
}

static unsigned char synaptics_detect_pkt_type(struct psmouse *psmouse)
{
	int i;

	for (i = 0; i < 5; i++)
		if (!synaptics_validate_byte(psmouse, i, SYN_NEWABS_STRICT)) {
			psmouse_info(psmouse, "using relaxed packet validation\n");
			return SYN_NEWABS_RELAXED;
		}

	return SYN_NEWABS_STRICT;
}

static psmouse_ret_t synaptics_process_byte(struct psmouse *psmouse)
{
	struct synaptics_data *priv = psmouse->private;

	if (psmouse->pktcnt >= 6) { /* Full packet received */
		if (unlikely(priv->pkt_type == SYN_NEWABS))
			priv->pkt_type = synaptics_detect_pkt_type(psmouse);

		if (SYN_CAP_PASS_THROUGH(priv->capabilities) &&
		    synaptics_is_pt_packet(psmouse->packet)) {
			if (priv->pt_port)
				synaptics_pass_pt_packet(priv->pt_port, psmouse->packet);
		} else
			synaptics_process_packet(psmouse);

		return PSMOUSE_FULL_PACKET;
	}

	return synaptics_validate_byte(psmouse, psmouse->pktcnt - 1, priv->pkt_type) ?
		PSMOUSE_GOOD_DATA : PSMOUSE_BAD_DATA;
}

/*****************************************************************************
 *	Driver initialization/cleanup functions
 ****************************************************************************/
static void set_abs_position_params(struct input_dev *dev,
				    struct synaptics_data *priv, int x_code,
				    int y_code)
{
	int x_min = priv->x_min ?: XMIN_NOMINAL;
	int x_max = priv->x_max ?: XMAX_NOMINAL;
	int y_min = priv->y_min ?: YMIN_NOMINAL;
	int y_max = priv->y_max ?: YMAX_NOMINAL;
	int fuzz = SYN_CAP_REDUCED_FILTERING(priv->ext_cap_0c) ?
			SYN_REDUCED_FILTER_FUZZ : 0;

	input_set_abs_params(dev, x_code, x_min, x_max, fuzz, 0);
	input_set_abs_params(dev, y_code, y_min, y_max, fuzz, 0);
	input_abs_set_res(dev, x_code, priv->x_res);
	input_abs_set_res(dev, y_code, priv->y_res);
}

static void set_input_params(struct psmouse *psmouse,
			     struct synaptics_data *priv)
{
	struct input_dev *dev = psmouse->dev;
	int i;

	/* Things that apply to both modes */
	__set_bit(INPUT_PROP_POINTER, dev->propbit);
	__set_bit(EV_KEY, dev->evbit);
	__set_bit(BTN_LEFT, dev->keybit);
	__set_bit(BTN_RIGHT, dev->keybit);

	if (SYN_CAP_MIDDLE_BUTTON(priv->capabilities))
		__set_bit(BTN_MIDDLE, dev->keybit);

	if (!priv->absolute_mode) {
		/* Relative mode */
		__set_bit(EV_REL, dev->evbit);
		__set_bit(REL_X, dev->relbit);
		__set_bit(REL_Y, dev->relbit);
		return;
	}

	/* Absolute mode */
	__set_bit(EV_ABS, dev->evbit);
	set_abs_position_params(dev, priv, ABS_X, ABS_Y);
	input_set_abs_params(dev, ABS_PRESSURE, 0, 255, 0, 0);

	if (SYN_CAP_IMAGE_SENSOR(priv->ext_cap_0c)) {
		set_abs_position_params(dev, priv, ABS_MT_POSITION_X,
					ABS_MT_POSITION_Y);
		/* Image sensors can report per-contact pressure */
		input_set_abs_params(dev, ABS_MT_PRESSURE, 0, 255, 0, 0);
		input_mt_init_slots(dev, 2, INPUT_MT_POINTER);

		/* Image sensors can signal 4 and 5 finger clicks */
		__set_bit(BTN_TOOL_QUADTAP, dev->keybit);
		__set_bit(BTN_TOOL_QUINTTAP, dev->keybit);
	} else if (SYN_CAP_ADV_GESTURE(priv->ext_cap_0c)) {
		/* Non-image sensors with AGM use semi-mt */
		__set_bit(INPUT_PROP_SEMI_MT, dev->propbit);
		input_mt_init_slots(dev, 2, 0);
		set_abs_position_params(dev, priv, ABS_MT_POSITION_X,
					ABS_MT_POSITION_Y);
	}

	if (SYN_CAP_PALMDETECT(priv->capabilities))
		input_set_abs_params(dev, ABS_TOOL_WIDTH, 0, 15, 0, 0);

	__set_bit(BTN_TOUCH, dev->keybit);
	__set_bit(BTN_TOOL_FINGER, dev->keybit);

	if (SYN_CAP_MULTIFINGER(priv->capabilities)) {
		__set_bit(BTN_TOOL_DOUBLETAP, dev->keybit);
		__set_bit(BTN_TOOL_TRIPLETAP, dev->keybit);
	}

	if (SYN_CAP_FOUR_BUTTON(priv->capabilities) ||
	    SYN_CAP_MIDDLE_BUTTON(priv->capabilities)) {
		__set_bit(BTN_FORWARD, dev->keybit);
		__set_bit(BTN_BACK, dev->keybit);
	}

	for (i = 0; i < SYN_CAP_MULTI_BUTTON_NO(priv->ext_cap); i++)
		__set_bit(BTN_0 + i, dev->keybit);

	__clear_bit(EV_REL, dev->evbit);
	__clear_bit(REL_X, dev->relbit);
	__clear_bit(REL_Y, dev->relbit);

	if (SYN_CAP_CLICKPAD(priv->ext_cap_0c)) {
		__set_bit(INPUT_PROP_BUTTONPAD, dev->propbit);
		if (matches_pnp_id(psmouse, topbuttonpad_pnp_ids))
			__set_bit(INPUT_PROP_TOPBUTTONPAD, dev->propbit);
		/* Clickpads report only left button */
		__clear_bit(BTN_RIGHT, dev->keybit);
		__clear_bit(BTN_MIDDLE, dev->keybit);
	}
}

static ssize_t synaptics_show_disable_gesture(struct psmouse *psmouse,
					      void *data, char *buf)
{
	struct synaptics_data *priv = psmouse->private;

	return sprintf(buf, "%c\n", priv->disable_gesture ? '1' : '0');
}

static ssize_t synaptics_set_disable_gesture(struct psmouse *psmouse,
					     void *data, const char *buf,
					     size_t len)
{
	struct synaptics_data *priv = psmouse->private;
	unsigned int value;
	int err;

	err = kstrtouint(buf, 10, &value);
	if (err)
		return err;

	if (value > 1)
		return -EINVAL;

	if (value == priv->disable_gesture)
		return len;

	priv->disable_gesture = value;
	if (value)
		priv->mode |= SYN_BIT_DISABLE_GESTURE;
	else
		priv->mode &= ~SYN_BIT_DISABLE_GESTURE;

	if (synaptics_mode_cmd(psmouse, priv->mode))
		return -EIO;

	return len;
}

PSMOUSE_DEFINE_ATTR(disable_gesture, S_IWUSR | S_IRUGO, NULL,
		    synaptics_show_disable_gesture,
		    synaptics_set_disable_gesture);

static void synaptics_disconnect(struct psmouse *psmouse)
{
	struct synaptics_data *priv = psmouse->private;

	if (!priv->absolute_mode && SYN_ID_DISGEST_SUPPORTED(priv->identity))
		device_remove_file(&psmouse->ps2dev.serio->dev,
				   &psmouse_attr_disable_gesture.dattr);

	synaptics_reset(psmouse);
	kfree(priv);
	psmouse->private = NULL;
}

static int synaptics_reconnect(struct psmouse *psmouse)
{
	struct synaptics_data *priv = psmouse->private;
	struct synaptics_data old_priv = *priv;
	unsigned char param[2];
	int retry = 0;
	int error;

	do {
		psmouse_reset(psmouse);
		if (retry) {
			/*
			 * On some boxes, right after resuming, the touchpad
			 * needs some time to finish initializing (I assume
			 * it needs time to calibrate) and start responding
			 * to Synaptics-specific queries, so let's wait a
			 * bit.
			 */
			ssleep(1);
		}
		ps2_command(&psmouse->ps2dev, param, PSMOUSE_CMD_GETID);
		error = synaptics_detect(psmouse, 0);
	} while (error && ++retry < 3);

	if (error)
		return -1;

	if (retry > 1)
		psmouse_dbg(psmouse, "reconnected after %d tries\n", retry);

	if (synaptics_query_hardware(psmouse)) {
		psmouse_err(psmouse, "Unable to query device.\n");
		return -1;
	}

	if (synaptics_set_mode(psmouse)) {
		psmouse_err(psmouse, "Unable to initialize device.\n");
		return -1;
	}

	if (old_priv.identity != priv->identity ||
	    old_priv.model_id != priv->model_id ||
	    old_priv.capabilities != priv->capabilities ||
	    old_priv.ext_cap != priv->ext_cap) {
		psmouse_err(psmouse,
			    "hardware appears to be different: id(%ld-%ld), model(%ld-%ld), caps(%lx-%lx), ext(%lx-%lx).\n",
			    old_priv.identity, priv->identity,
			    old_priv.model_id, priv->model_id,
			    old_priv.capabilities, priv->capabilities,
			    old_priv.ext_cap, priv->ext_cap);
		return -1;
	}

	return 0;
}

static bool impaired_toshiba_kbc;

static const struct dmi_system_id toshiba_dmi_table[] __initconst = {
#if defined(CONFIG_DMI) && defined(CONFIG_X86)
	{
		/* Toshiba Satellite */
		.matches = {
			DMI_MATCH(DMI_SYS_VENDOR, "TOSHIBA"),
			DMI_MATCH(DMI_PRODUCT_NAME, "Satellite"),
		},
	},
	{
		/* Toshiba Dynabook */
		.matches = {
			DMI_MATCH(DMI_SYS_VENDOR, "TOSHIBA"),
			DMI_MATCH(DMI_PRODUCT_NAME, "dynabook"),
		},
	},
	{
		/* Toshiba Portege M300 */
		.matches = {
			DMI_MATCH(DMI_SYS_VENDOR, "TOSHIBA"),
			DMI_MATCH(DMI_PRODUCT_NAME, "PORTEGE M300"),
		},

	},
	{
		/* Toshiba Portege M300 */
		.matches = {
			DMI_MATCH(DMI_SYS_VENDOR, "TOSHIBA"),
			DMI_MATCH(DMI_PRODUCT_NAME, "Portable PC"),
			DMI_MATCH(DMI_PRODUCT_VERSION, "Version 1.0"),
		},

	},
#endif
	{ }
};

static bool broken_olpc_ec;

static const struct dmi_system_id olpc_dmi_table[] __initconst = {
#if defined(CONFIG_DMI) && defined(CONFIG_OLPC)
	{
		/* OLPC XO-1 or XO-1.5 */
		.matches = {
			DMI_MATCH(DMI_SYS_VENDOR, "OLPC"),
			DMI_MATCH(DMI_PRODUCT_NAME, "XO"),
		},
	},
#endif
	{ }
};

static const struct dmi_system_id min_max_dmi_table[] __initconst = {
#if defined(CONFIG_DMI)
	{
		/* Lenovo ThinkPad Helix */
		.matches = {
			DMI_MATCH(DMI_SYS_VENDOR, "LENOVO"),
			DMI_MATCH(DMI_PRODUCT_VERSION, "ThinkPad Helix"),
		},
		.driver_data = (int []){1024, 5052, 2258, 4832},
	},
	{
		/* Lenovo ThinkPad X240 */
		.matches = {
			DMI_MATCH(DMI_SYS_VENDOR, "LENOVO"),
			DMI_MATCH(DMI_PRODUCT_VERSION, "ThinkPad X240"),
		},
		.driver_data = (int []){1232, 5710, 1156, 4696},
	},
	{
		/* Lenovo ThinkPad Edge E431 */
		.matches = {
			DMI_MATCH(DMI_SYS_VENDOR, "LENOVO"),
			DMI_MATCH(DMI_PRODUCT_VERSION, "ThinkPad Edge E431"),
		},
		.driver_data = (int []){1024, 5022, 2508, 4832},
	},
	{
		/* Lenovo ThinkPad T431s */
		.matches = {
			DMI_MATCH(DMI_SYS_VENDOR, "LENOVO"),
			DMI_MATCH(DMI_PRODUCT_VERSION, "ThinkPad T431"),
		},
		.driver_data = (int []){1024, 5112, 2024, 4832},
	},
	{
		/* Lenovo ThinkPad T440s */
		.matches = {
			DMI_MATCH(DMI_SYS_VENDOR, "LENOVO"),
			DMI_MATCH(DMI_PRODUCT_VERSION, "ThinkPad T440"),
		},
		.driver_data = (int []){1024, 5112, 2024, 4832},
	},
	{
		/* Lenovo ThinkPad L440 */
		.matches = {
			DMI_MATCH(DMI_SYS_VENDOR, "LENOVO"),
			DMI_MATCH(DMI_PRODUCT_VERSION, "ThinkPad L440"),
		},
		.driver_data = (int []){1024, 5112, 2024, 4832},
	},
	{
		/* Lenovo ThinkPad T540p */
		.matches = {
			DMI_MATCH(DMI_SYS_VENDOR, "LENOVO"),
			DMI_MATCH(DMI_PRODUCT_VERSION, "ThinkPad T540"),
		},
		.driver_data = (int []){1024, 5056, 2058, 4832},
	},
	{
		/* Lenovo ThinkPad L540 */
		.matches = {
			DMI_MATCH(DMI_SYS_VENDOR, "LENOVO"),
			DMI_MATCH(DMI_PRODUCT_VERSION, "ThinkPad L540"),
		},
		.driver_data = (int []){1024, 5112, 2024, 4832},
	},
	{
		/* Lenovo Yoga S1 */
		.matches = {
			DMI_MATCH(DMI_SYS_VENDOR, "LENOVO"),
			DMI_EXACT_MATCH(DMI_PRODUCT_VERSION,
					"ThinkPad S1 Yoga"),
		},
		.driver_data = (int []){1232, 5710, 1156, 4696},
	},
	{
		/* Lenovo ThinkPad X1 Carbon Haswell (3rd generation) */
		.matches = {
			DMI_MATCH(DMI_SYS_VENDOR, "LENOVO"),
			DMI_MATCH(DMI_PRODUCT_VERSION,
					"ThinkPad X1 Carbon 2nd"),
		},
		.driver_data = (int []){1024, 5112, 2024, 4832},
	},
#endif
	{ }
};

void __init synaptics_module_init(void)
{
	const struct dmi_system_id *min_max_dmi;

	impaired_toshiba_kbc = dmi_check_system(toshiba_dmi_table);
	broken_olpc_ec = dmi_check_system(olpc_dmi_table);

	min_max_dmi = dmi_first_match(min_max_dmi_table);
	if (min_max_dmi)
		quirk_min_max = min_max_dmi->driver_data;
}

static int __synaptics_init(struct psmouse *psmouse, bool absolute_mode)
{
	struct synaptics_data *priv;
	int err = -1;

	/*
	 * The OLPC XO has issues with Synaptics' absolute mode; the constant
	 * packet spew overloads the EC such that key presses on the keyboard
	 * are missed.  Given that, don't even attempt to use Absolute mode.
	 * Relative mode seems to work just fine.
	 */
	if (absolute_mode && broken_olpc_ec) {
		psmouse_info(psmouse,
			     "OLPC XO detected, not enabling Synaptics protocol.\n");
		return -ENODEV;
	}

	psmouse->private = priv = kzalloc(sizeof(struct synaptics_data), GFP_KERNEL);
	if (!priv)
		return -ENOMEM;

	psmouse_reset(psmouse);

	if (synaptics_query_hardware(psmouse)) {
		psmouse_err(psmouse, "Unable to query device.\n");
		goto init_fail;
	}

	priv->absolute_mode = absolute_mode;
	if (SYN_ID_DISGEST_SUPPORTED(priv->identity))
		priv->disable_gesture = true;

	if (synaptics_set_mode(psmouse)) {
		psmouse_err(psmouse, "Unable to initialize device.\n");
		goto init_fail;
	}

	priv->pkt_type = SYN_MODEL_NEWABS(priv->model_id) ? SYN_NEWABS : SYN_OLDABS;

	psmouse_info(psmouse,
		     "Touchpad model: %ld, fw: %ld.%ld, id: %#lx, caps: %#lx/%#lx/%#lx, board id: %lu, fw id: %lu\n",
		     SYN_ID_MODEL(priv->identity),
		     SYN_ID_MAJOR(priv->identity), SYN_ID_MINOR(priv->identity),
		     priv->model_id,
		     priv->capabilities, priv->ext_cap, priv->ext_cap_0c,
		     priv->board_id, priv->firmware_id);

	set_input_params(psmouse, priv);

	/*
	 * Encode touchpad model so that it can be used to set
	 * input device->id.version and be visible to userspace.
	 * Because version is __u16 we have to drop something.
	 * Hardware info bits seem to be good candidates as they
	 * are documented to be for Synaptics corp. internal use.
	 */
	psmouse->model = ((priv->model_id & 0x00ff0000) >> 8) |
			  (priv->model_id & 0x000000ff);

	if (absolute_mode) {
		psmouse->protocol_handler = synaptics_process_byte;
		psmouse->pktsize = 6;
	} else {
		/* Relative mode follows standard PS/2 mouse protocol */
		psmouse->protocol_handler = psmouse_process_byte;
		psmouse->pktsize = 3;
	}

	psmouse->set_rate = synaptics_set_rate;
	psmouse->disconnect = synaptics_disconnect;
	psmouse->reconnect = synaptics_reconnect;
	psmouse->cleanup = synaptics_reset;
	/* Synaptics can usually stay in sync without extra help */
	psmouse->resync_time = 0;

	if (SYN_CAP_PASS_THROUGH(priv->capabilities))
		synaptics_pt_create(psmouse);

	/*
	 * Toshiba's KBC seems to have trouble handling data from
	 * Synaptics at full rate.  Switch to a lower rate (roughly
	 * the same rate as a standard PS/2 mouse).
	 */
	if (psmouse->rate >= 80 && impaired_toshiba_kbc) {
		psmouse_info(psmouse,
			     "Toshiba %s detected, limiting rate to 40pps.\n",
			     dmi_get_system_info(DMI_PRODUCT_NAME));
		psmouse->rate = 40;
	}

	if (!priv->absolute_mode && SYN_ID_DISGEST_SUPPORTED(priv->identity)) {
		err = device_create_file(&psmouse->ps2dev.serio->dev,
					 &psmouse_attr_disable_gesture.dattr);
		if (err) {
			psmouse_err(psmouse,
				    "Failed to create disable_gesture attribute (%d)",
				    err);
			goto init_fail;
		}
	}

	return 0;

 init_fail:
	kfree(priv);
	return err;
}

int synaptics_init(struct psmouse *psmouse)
{
	return __synaptics_init(psmouse, true);
}

int synaptics_init_relative(struct psmouse *psmouse)
{
	return __synaptics_init(psmouse, false);
}

bool synaptics_supported(void)
{
	return true;
}

#else /* CONFIG_MOUSE_PS2_SYNAPTICS */

void __init synaptics_module_init(void)
{
}

int synaptics_init(struct psmouse *psmouse)
{
	return -ENOSYS;
}

bool synaptics_supported(void)
{
	return false;
}

#endif /* CONFIG_MOUSE_PS2_SYNAPTICS */<|MERGE_RESOLUTION|>--- conflicted
+++ resolved
@@ -52,24 +52,6 @@
 /* Size in bits of absolute position values reported by the hardware */
 #define ABS_POS_BITS 13
 
-<<<<<<< HEAD
-/*
- * These values should represent the absolute maximum value that will
- * be reported for a positive position value. Some Synaptics firmware
- * uses this value to indicate a finger near the edge of the touchpad
- * whose precise position cannot be determined.
- *
- * At least one touchpad is known to report positions in excess of this
- * value which are actually negative values truncated to the 13-bit
- * reporting range. These values have never been observed to be lower
- * than 8184 (i.e. -8), so we treat all values greater than 8176 as
- * negative and any other value as positive.
- */
-#define X_MAX_POSITIVE 8176
-#define Y_MAX_POSITIVE 8176
-
-=======
->>>>>>> c3ade0e0
 /*
  * These values should represent the absolute maximum value that will
  * be reported for a positive position value. Some Synaptics firmware
@@ -359,11 +341,6 @@
  * Resolution is left zero if touchpad does not support the query
  */
 
-<<<<<<< HEAD
-static const int *quirk_min_max;
-
-=======
->>>>>>> c3ade0e0
 static int synaptics_resolution(struct psmouse *psmouse)
 {
 	struct synaptics_data *priv = psmouse->private;
@@ -378,14 +355,6 @@
 			priv->y_max = min_max_pnpid_table[i].y_max;
 			return 0;
 		}
-
-	if (quirk_min_max) {
-		priv->x_min = quirk_min_max[0];
-		priv->x_max = quirk_min_max[1];
-		priv->y_min = quirk_min_max[2];
-		priv->y_max = quirk_min_max[3];
-		return 0;
-	}
 
 	if (SYN_ID_MAJOR(priv->identity) < 4)
 		return 0;
@@ -1606,104 +1575,10 @@
 	{ }
 };
 
-static const struct dmi_system_id min_max_dmi_table[] __initconst = {
-#if defined(CONFIG_DMI)
-	{
-		/* Lenovo ThinkPad Helix */
-		.matches = {
-			DMI_MATCH(DMI_SYS_VENDOR, "LENOVO"),
-			DMI_MATCH(DMI_PRODUCT_VERSION, "ThinkPad Helix"),
-		},
-		.driver_data = (int []){1024, 5052, 2258, 4832},
-	},
-	{
-		/* Lenovo ThinkPad X240 */
-		.matches = {
-			DMI_MATCH(DMI_SYS_VENDOR, "LENOVO"),
-			DMI_MATCH(DMI_PRODUCT_VERSION, "ThinkPad X240"),
-		},
-		.driver_data = (int []){1232, 5710, 1156, 4696},
-	},
-	{
-		/* Lenovo ThinkPad Edge E431 */
-		.matches = {
-			DMI_MATCH(DMI_SYS_VENDOR, "LENOVO"),
-			DMI_MATCH(DMI_PRODUCT_VERSION, "ThinkPad Edge E431"),
-		},
-		.driver_data = (int []){1024, 5022, 2508, 4832},
-	},
-	{
-		/* Lenovo ThinkPad T431s */
-		.matches = {
-			DMI_MATCH(DMI_SYS_VENDOR, "LENOVO"),
-			DMI_MATCH(DMI_PRODUCT_VERSION, "ThinkPad T431"),
-		},
-		.driver_data = (int []){1024, 5112, 2024, 4832},
-	},
-	{
-		/* Lenovo ThinkPad T440s */
-		.matches = {
-			DMI_MATCH(DMI_SYS_VENDOR, "LENOVO"),
-			DMI_MATCH(DMI_PRODUCT_VERSION, "ThinkPad T440"),
-		},
-		.driver_data = (int []){1024, 5112, 2024, 4832},
-	},
-	{
-		/* Lenovo ThinkPad L440 */
-		.matches = {
-			DMI_MATCH(DMI_SYS_VENDOR, "LENOVO"),
-			DMI_MATCH(DMI_PRODUCT_VERSION, "ThinkPad L440"),
-		},
-		.driver_data = (int []){1024, 5112, 2024, 4832},
-	},
-	{
-		/* Lenovo ThinkPad T540p */
-		.matches = {
-			DMI_MATCH(DMI_SYS_VENDOR, "LENOVO"),
-			DMI_MATCH(DMI_PRODUCT_VERSION, "ThinkPad T540"),
-		},
-		.driver_data = (int []){1024, 5056, 2058, 4832},
-	},
-	{
-		/* Lenovo ThinkPad L540 */
-		.matches = {
-			DMI_MATCH(DMI_SYS_VENDOR, "LENOVO"),
-			DMI_MATCH(DMI_PRODUCT_VERSION, "ThinkPad L540"),
-		},
-		.driver_data = (int []){1024, 5112, 2024, 4832},
-	},
-	{
-		/* Lenovo Yoga S1 */
-		.matches = {
-			DMI_MATCH(DMI_SYS_VENDOR, "LENOVO"),
-			DMI_EXACT_MATCH(DMI_PRODUCT_VERSION,
-					"ThinkPad S1 Yoga"),
-		},
-		.driver_data = (int []){1232, 5710, 1156, 4696},
-	},
-	{
-		/* Lenovo ThinkPad X1 Carbon Haswell (3rd generation) */
-		.matches = {
-			DMI_MATCH(DMI_SYS_VENDOR, "LENOVO"),
-			DMI_MATCH(DMI_PRODUCT_VERSION,
-					"ThinkPad X1 Carbon 2nd"),
-		},
-		.driver_data = (int []){1024, 5112, 2024, 4832},
-	},
-#endif
-	{ }
-};
-
 void __init synaptics_module_init(void)
 {
-	const struct dmi_system_id *min_max_dmi;
-
 	impaired_toshiba_kbc = dmi_check_system(toshiba_dmi_table);
 	broken_olpc_ec = dmi_check_system(olpc_dmi_table);
-
-	min_max_dmi = dmi_first_match(min_max_dmi_table);
-	if (min_max_dmi)
-		quirk_min_max = min_max_dmi->driver_data;
 }
 
 static int __synaptics_init(struct psmouse *psmouse, bool absolute_mode)
