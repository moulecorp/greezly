/*
 * ALPS touchpad PS/2 mouse driver
 *
 * Copyright (c) 2003 Neil Brown <neilb@cse.unsw.edu.au>
 * Copyright (c) 2003-2005 Peter Osterlund <petero2@telia.com>
 * Copyright (c) 2004 Dmitry Torokhov <dtor@mail.ru>
 * Copyright (c) 2005 Vojtech Pavlik <vojtech@suse.cz>
 * Copyright (c) 2009 Sebastian Kapfer <sebastian_kapfer@gmx.net>
 *
 * ALPS detection, tap switching and status querying info is taken from
 * tpconfig utility (by C. Scott Ananian and Bruce Kall).
 *
 * This program is free software; you can redistribute it and/or modify it
 * under the terms of the GNU General Public License version 2 as published by
 * the Free Software Foundation.
 */

#include <linux/slab.h>
#include <linux/input.h>
#include <linux/input/mt.h>
#include <linux/serio.h>
#include <linux/libps2.h>

#include "psmouse.h"
#include "alps.h"

/*
 * Definitions for ALPS version 3 and 4 command mode protocol
 */
#define ALPS_CMD_NIBBLE_10	0x01f2

#define ALPS_REG_BASE_RUSHMORE	0xc2c0
#define ALPS_REG_BASE_PINNACLE	0x0000

static const struct alps_nibble_commands alps_v3_nibble_commands[] = {
	{ PSMOUSE_CMD_SETPOLL,		0x00 }, /* 0 */
	{ PSMOUSE_CMD_RESET_DIS,	0x00 }, /* 1 */
	{ PSMOUSE_CMD_SETSCALE21,	0x00 }, /* 2 */
	{ PSMOUSE_CMD_SETRATE,		0x0a }, /* 3 */
	{ PSMOUSE_CMD_SETRATE,		0x14 }, /* 4 */
	{ PSMOUSE_CMD_SETRATE,		0x28 }, /* 5 */
	{ PSMOUSE_CMD_SETRATE,		0x3c }, /* 6 */
	{ PSMOUSE_CMD_SETRATE,		0x50 }, /* 7 */
	{ PSMOUSE_CMD_SETRATE,		0x64 }, /* 8 */
	{ PSMOUSE_CMD_SETRATE,		0xc8 }, /* 9 */
	{ ALPS_CMD_NIBBLE_10,		0x00 }, /* a */
	{ PSMOUSE_CMD_SETRES,		0x00 }, /* b */
	{ PSMOUSE_CMD_SETRES,		0x01 }, /* c */
	{ PSMOUSE_CMD_SETRES,		0x02 }, /* d */
	{ PSMOUSE_CMD_SETRES,		0x03 }, /* e */
	{ PSMOUSE_CMD_SETSCALE11,	0x00 }, /* f */
};

static const struct alps_nibble_commands alps_v4_nibble_commands[] = {
	{ PSMOUSE_CMD_ENABLE,		0x00 }, /* 0 */
	{ PSMOUSE_CMD_RESET_DIS,	0x00 }, /* 1 */
	{ PSMOUSE_CMD_SETSCALE21,	0x00 }, /* 2 */
	{ PSMOUSE_CMD_SETRATE,		0x0a }, /* 3 */
	{ PSMOUSE_CMD_SETRATE,		0x14 }, /* 4 */
	{ PSMOUSE_CMD_SETRATE,		0x28 }, /* 5 */
	{ PSMOUSE_CMD_SETRATE,		0x3c }, /* 6 */
	{ PSMOUSE_CMD_SETRATE,		0x50 }, /* 7 */
	{ PSMOUSE_CMD_SETRATE,		0x64 }, /* 8 */
	{ PSMOUSE_CMD_SETRATE,		0xc8 }, /* 9 */
	{ ALPS_CMD_NIBBLE_10,		0x00 }, /* a */
	{ PSMOUSE_CMD_SETRES,		0x00 }, /* b */
	{ PSMOUSE_CMD_SETRES,		0x01 }, /* c */
	{ PSMOUSE_CMD_SETRES,		0x02 }, /* d */
	{ PSMOUSE_CMD_SETRES,		0x03 }, /* e */
	{ PSMOUSE_CMD_SETSCALE11,	0x00 }, /* f */
};

static const struct alps_nibble_commands alps_v6_nibble_commands[] = {
	{ PSMOUSE_CMD_ENABLE,		0x00 }, /* 0 */
	{ PSMOUSE_CMD_SETRATE,		0x0a }, /* 1 */
	{ PSMOUSE_CMD_SETRATE,		0x14 }, /* 2 */
	{ PSMOUSE_CMD_SETRATE,		0x28 }, /* 3 */
	{ PSMOUSE_CMD_SETRATE,		0x3c }, /* 4 */
	{ PSMOUSE_CMD_SETRATE,		0x50 }, /* 5 */
	{ PSMOUSE_CMD_SETRATE,		0x64 }, /* 6 */
	{ PSMOUSE_CMD_SETRATE,		0xc8 }, /* 7 */
	{ PSMOUSE_CMD_GETID,		0x00 }, /* 8 */
	{ PSMOUSE_CMD_GETINFO,		0x00 }, /* 9 */
	{ PSMOUSE_CMD_SETRES,		0x00 }, /* a */
	{ PSMOUSE_CMD_SETRES,		0x01 }, /* b */
	{ PSMOUSE_CMD_SETRES,		0x02 }, /* c */
	{ PSMOUSE_CMD_SETRES,		0x03 }, /* d */
	{ PSMOUSE_CMD_SETSCALE21,	0x00 }, /* e */
	{ PSMOUSE_CMD_SETSCALE11,	0x00 }, /* f */
};


#define ALPS_DUALPOINT		0x02	/* touchpad has trackstick */
#define ALPS_PASS		0x04	/* device has a pass-through port */

#define ALPS_WHEEL		0x08	/* hardware wheel present */
#define ALPS_FW_BK_1		0x10	/* front & back buttons present */
#define ALPS_FW_BK_2		0x20	/* front & back buttons present */
#define ALPS_FOUR_BUTTONS	0x40	/* 4 direction button present */
#define ALPS_PS2_INTERLEAVED	0x80	/* 3-byte PS/2 packet interleaved with
					   6-byte ALPS packet */

static const struct alps_model_info alps_model_data[] = {
	{ { 0x32, 0x02, 0x14 },	0x00, ALPS_PROTO_V2, 0xf8, 0xf8, ALPS_PASS | ALPS_DUALPOINT },	/* Toshiba Salellite Pro M10 */
	{ { 0x33, 0x02, 0x0a },	0x00, ALPS_PROTO_V1, 0x88, 0xf8, 0 },				/* UMAX-530T */
	{ { 0x53, 0x02, 0x0a },	0x00, ALPS_PROTO_V2, 0xf8, 0xf8, 0 },
	{ { 0x53, 0x02, 0x14 },	0x00, ALPS_PROTO_V2, 0xf8, 0xf8, 0 },
	{ { 0x60, 0x03, 0xc8 }, 0x00, ALPS_PROTO_V2, 0xf8, 0xf8, 0 },				/* HP ze1115 */
	{ { 0x63, 0x02, 0x0a },	0x00, ALPS_PROTO_V2, 0xf8, 0xf8, 0 },
	{ { 0x63, 0x02, 0x14 },	0x00, ALPS_PROTO_V2, 0xf8, 0xf8, 0 },
	{ { 0x63, 0x02, 0x28 },	0x00, ALPS_PROTO_V2, 0xf8, 0xf8, ALPS_FW_BK_2 },		/* Fujitsu Siemens S6010 */
	{ { 0x63, 0x02, 0x3c },	0x00, ALPS_PROTO_V2, 0x8f, 0x8f, ALPS_WHEEL },			/* Toshiba Satellite S2400-103 */
	{ { 0x63, 0x02, 0x50 },	0x00, ALPS_PROTO_V2, 0xef, 0xef, ALPS_FW_BK_1 },		/* NEC Versa L320 */
	{ { 0x63, 0x02, 0x64 },	0x00, ALPS_PROTO_V2, 0xf8, 0xf8, 0 },
	{ { 0x63, 0x03, 0xc8 }, 0x00, ALPS_PROTO_V2, 0xf8, 0xf8, ALPS_PASS | ALPS_DUALPOINT },	/* Dell Latitude D800 */
	{ { 0x73, 0x00, 0x0a },	0x00, ALPS_PROTO_V2, 0xf8, 0xf8, ALPS_DUALPOINT },		/* ThinkPad R61 8918-5QG */
	{ { 0x73, 0x02, 0x0a },	0x00, ALPS_PROTO_V2, 0xf8, 0xf8, 0 },
	{ { 0x73, 0x02, 0x14 },	0x00, ALPS_PROTO_V2, 0xf8, 0xf8, ALPS_FW_BK_2 },		/* Ahtec Laptop */
	{ { 0x20, 0x02, 0x0e },	0x00, ALPS_PROTO_V2, 0xf8, 0xf8, ALPS_PASS | ALPS_DUALPOINT },	/* XXX */
	{ { 0x22, 0x02, 0x0a },	0x00, ALPS_PROTO_V2, 0xf8, 0xf8, ALPS_PASS | ALPS_DUALPOINT },
	{ { 0x22, 0x02, 0x14 }, 0x00, ALPS_PROTO_V2, 0xff, 0xff, ALPS_PASS | ALPS_DUALPOINT },	/* Dell Latitude D600 */
	/* Dell Latitude E5500, E6400, E6500, Precision M4400 */
	{ { 0x62, 0x02, 0x14 }, 0x00, ALPS_PROTO_V2, 0xcf, 0xcf,
		ALPS_PASS | ALPS_DUALPOINT | ALPS_PS2_INTERLEAVED },
	{ { 0x73, 0x00, 0x14 }, 0x00, ALPS_PROTO_V6, 0xff, 0xff, ALPS_DUALPOINT },		/* Dell XT2 */
	{ { 0x73, 0x02, 0x50 }, 0x00, ALPS_PROTO_V2, 0xcf, 0xcf, ALPS_FOUR_BUTTONS },		/* Dell Vostro 1400 */
	{ { 0x52, 0x01, 0x14 }, 0x00, ALPS_PROTO_V2, 0xff, 0xff,
		ALPS_PASS | ALPS_DUALPOINT | ALPS_PS2_INTERLEAVED },				/* Toshiba Tecra A11-11L */
	{ { 0x73, 0x02, 0x64 },	0x8a, ALPS_PROTO_V4, 0x8f, 0x8f, 0 },
};

static void alps_set_abs_params_st(struct alps_data *priv,
				   struct input_dev *dev1);
static void alps_set_abs_params_mt(struct alps_data *priv,
				   struct input_dev *dev1);

/*
 * XXX - this entry is suspicious. First byte has zero lower nibble,
 * which is what a normal mouse would report. Also, the value 0x0e
 * isn't valid per PS/2 spec.
 */

/* Packet formats are described in Documentation/input/alps.txt */

static bool alps_is_valid_first_byte(struct alps_data *priv,
				     unsigned char data)
{
	return (data & priv->mask0) == priv->byte0;
}

static void alps_report_buttons(struct psmouse *psmouse,
				struct input_dev *dev1, struct input_dev *dev2,
				int left, int right, int middle)
{
	struct input_dev *dev;

	/*
	 * If shared button has already been reported on the
	 * other device (dev2) then this event should be also
	 * sent through that device.
	 */
	dev = test_bit(BTN_LEFT, dev2->key) ? dev2 : dev1;
	input_report_key(dev, BTN_LEFT, left);

	dev = test_bit(BTN_RIGHT, dev2->key) ? dev2 : dev1;
	input_report_key(dev, BTN_RIGHT, right);

	dev = test_bit(BTN_MIDDLE, dev2->key) ? dev2 : dev1;
	input_report_key(dev, BTN_MIDDLE, middle);

	/*
	 * Sync the _other_ device now, we'll do the first
	 * device later once we report the rest of the events.
	 */
	input_sync(dev2);
}

static void alps_process_packet_v1_v2(struct psmouse *psmouse)
{
	struct alps_data *priv = psmouse->private;
	unsigned char *packet = psmouse->packet;
	struct input_dev *dev = psmouse->dev;
	struct input_dev *dev2 = priv->dev2;
	int x, y, z, ges, fin, left, right, middle;
	int back = 0, forward = 0;

	if (priv->proto_version == ALPS_PROTO_V1) {
		left = packet[2] & 0x10;
		right = packet[2] & 0x08;
		middle = 0;
		x = packet[1] | ((packet[0] & 0x07) << 7);
		y = packet[4] | ((packet[3] & 0x07) << 7);
		z = packet[5];
	} else {
		left = packet[3] & 1;
		right = packet[3] & 2;
		middle = packet[3] & 4;
		x = packet[1] | ((packet[2] & 0x78) << (7 - 3));
		y = packet[4] | ((packet[3] & 0x70) << (7 - 4));
		z = packet[5];
	}

	if (priv->flags & ALPS_FW_BK_1) {
		back = packet[0] & 0x10;
		forward = packet[2] & 4;
	}

	if (priv->flags & ALPS_FW_BK_2) {
		back = packet[3] & 4;
		forward = packet[2] & 4;
		if ((middle = forward && back))
			forward = back = 0;
	}

	ges = packet[2] & 1;
	fin = packet[2] & 2;

	if ((priv->flags & ALPS_DUALPOINT) && z == 127) {
		input_report_rel(dev2, REL_X,  (x > 383 ? (x - 768) : x));
		input_report_rel(dev2, REL_Y, -(y > 255 ? (y - 512) : y));

		alps_report_buttons(psmouse, dev2, dev, left, right, middle);

		input_sync(dev2);
		return;
	}

	alps_report_buttons(psmouse, dev, dev2, left, right, middle);

	/* Convert hardware tap to a reasonable Z value */
	if (ges && !fin)
		z = 40;

	/*
	 * A "tap and drag" operation is reported by the hardware as a transition
	 * from (!fin && ges) to (fin && ges). This should be translated to the
	 * sequence Z>0, Z==0, Z>0, so the Z==0 event has to be generated manually.
	 */
	if (ges && fin && !priv->prev_fin) {
		input_report_abs(dev, ABS_X, x);
		input_report_abs(dev, ABS_Y, y);
		input_report_abs(dev, ABS_PRESSURE, 0);
		input_report_key(dev, BTN_TOOL_FINGER, 0);
		input_sync(dev);
	}
	priv->prev_fin = fin;

	if (z > 30)
		input_report_key(dev, BTN_TOUCH, 1);
	if (z < 25)
		input_report_key(dev, BTN_TOUCH, 0);

	if (z > 0) {
		input_report_abs(dev, ABS_X, x);
		input_report_abs(dev, ABS_Y, y);
	}

	input_report_abs(dev, ABS_PRESSURE, z);
	input_report_key(dev, BTN_TOOL_FINGER, z > 0);

	if (priv->flags & ALPS_WHEEL)
		input_report_rel(dev, REL_WHEEL, ((packet[2] << 1) & 0x08) - ((packet[0] >> 4) & 0x07));

	if (priv->flags & (ALPS_FW_BK_1 | ALPS_FW_BK_2)) {
		input_report_key(dev, BTN_FORWARD, forward);
		input_report_key(dev, BTN_BACK, back);
	}

	if (priv->flags & ALPS_FOUR_BUTTONS) {
		input_report_key(dev, BTN_0, packet[2] & 4);
		input_report_key(dev, BTN_1, packet[0] & 0x10);
		input_report_key(dev, BTN_2, packet[3] & 4);
		input_report_key(dev, BTN_3, packet[0] & 0x20);
	}

	input_sync(dev);
}

/*
 * Process bitmap data for V5 protocols. Return value is null.
 *
 * The bitmaps don't have enough data to track fingers, so this function
 * only generates points representing a bounding box of at most two contacts.
 * These two points are returned in x1, y1, x2, and y2.
 */
static void alps_process_bitmap_dolphin(struct alps_data *priv,
					struct alps_fields *fields,
					int *x1, int *y1, int *x2, int *y2)
{
	int box_middle_x, box_middle_y;
	unsigned int x_map, y_map;
	unsigned char start_bit, end_bit;
	unsigned char x_msb, x_lsb, y_msb, y_lsb;

	x_map = fields->x_map;
	y_map = fields->y_map;

	if (!x_map || !y_map)
		return;

	/* Get Most-significant and Least-significant bit */
	x_msb = fls(x_map);
	x_lsb = ffs(x_map);
	y_msb = fls(y_map);
	y_lsb = ffs(y_map);

	/* Most-significant bit should never exceed max sensor line number */
	if (x_msb > priv->x_bits || y_msb > priv->y_bits)
		return;

	*x1 = *y1 = *x2 = *y2 = 0;

	if (fields->fingers > 1) {
		start_bit = priv->x_bits - x_msb;
		end_bit = priv->x_bits - x_lsb;
		box_middle_x = (priv->x_max * (start_bit + end_bit)) /
				(2 * (priv->x_bits - 1));

		start_bit = y_lsb - 1;
		end_bit = y_msb - 1;
		box_middle_y = (priv->y_max * (start_bit + end_bit)) /
				(2 * (priv->y_bits - 1));
		*x1 = fields->x;
		*y1 = fields->y;
		*x2 = 2 * box_middle_x - *x1;
		*y2 = 2 * box_middle_y - *y1;
	}
}

/*
 * Process bitmap data from v3 and v4 protocols. Returns the number of
 * fingers detected. A return value of 0 means at least one of the
 * bitmaps was empty.
 *
 * The bitmaps don't have enough data to track fingers, so this function
 * only generates points representing a bounding box of all contacts.
 * These points are returned in x1, y1, x2, and y2 when the return value
 * is greater than 0.
 */
static int alps_process_bitmap(struct alps_data *priv,
			       unsigned int x_map, unsigned int y_map,
			       int *x1, int *y1, int *x2, int *y2)
{
	struct alps_bitmap_point {
		int start_bit;
		int num_bits;
	};

	int fingers_x = 0, fingers_y = 0, fingers;
	int i, bit, prev_bit;
	struct alps_bitmap_point x_low = {0,}, x_high = {0,};
	struct alps_bitmap_point y_low = {0,}, y_high = {0,};
	struct alps_bitmap_point *point;

	if (!x_map || !y_map)
		return 0;

	*x1 = *y1 = *x2 = *y2 = 0;

	prev_bit = 0;
	point = &x_low;
	for (i = 0; x_map != 0; i++, x_map >>= 1) {
		bit = x_map & 1;
		if (bit) {
			if (!prev_bit) {
				point->start_bit = i;
				fingers_x++;
			}
			point->num_bits++;
		} else {
			if (prev_bit)
				point = &x_high;
			else
				point->num_bits = 0;
		}
		prev_bit = bit;
	}

	/*
	 * y bitmap is reversed for what we need (lower positions are in
	 * higher bits), so we process from the top end.
	 */
	y_map = y_map << (sizeof(y_map) * BITS_PER_BYTE - priv->y_bits);
	prev_bit = 0;
	point = &y_low;
	for (i = 0; y_map != 0; i++, y_map <<= 1) {
		bit = y_map & (1 << (sizeof(y_map) * BITS_PER_BYTE - 1));
		if (bit) {
			if (!prev_bit) {
				point->start_bit = i;
				fingers_y++;
			}
			point->num_bits++;
		} else {
			if (prev_bit)
				point = &y_high;
			else
				point->num_bits = 0;
		}
		prev_bit = bit;
	}

	/*
	 * Fingers can overlap, so we use the maximum count of fingers
	 * on either axis as the finger count.
	 */
	fingers = max(fingers_x, fingers_y);

	/*
	 * If total fingers is > 1 but either axis reports only a single
	 * contact, we have overlapping or adjacent fingers. For the
	 * purposes of creating a bounding box, divide the single contact
	 * (roughly) equally between the two points.
	 */
	if (fingers > 1) {
		if (fingers_x == 1) {
			i = x_low.num_bits / 2;
			x_low.num_bits = x_low.num_bits - i;
			x_high.start_bit = x_low.start_bit + i;
			x_high.num_bits = max(i, 1);
		} else if (fingers_y == 1) {
			i = y_low.num_bits / 2;
			y_low.num_bits = y_low.num_bits - i;
			y_high.start_bit = y_low.start_bit + i;
			y_high.num_bits = max(i, 1);
		}
	}

	*x1 = (priv->x_max * (2 * x_low.start_bit + x_low.num_bits - 1)) /
	      (2 * (priv->x_bits - 1));
	*y1 = (priv->y_max * (2 * y_low.start_bit + y_low.num_bits - 1)) /
	      (2 * (priv->y_bits - 1));

	if (fingers > 1) {
		*x2 = (priv->x_max *
		       (2 * x_high.start_bit + x_high.num_bits - 1)) /
		      (2 * (priv->x_bits - 1));
		*y2 = (priv->y_max *
		       (2 * y_high.start_bit + y_high.num_bits - 1)) /
		      (2 * (priv->y_bits - 1));
	}

	return fingers;
}

static void alps_set_slot(struct input_dev *dev, int slot, bool active,
			  int x, int y)
{
	input_mt_slot(dev, slot);
	input_mt_report_slot_state(dev, MT_TOOL_FINGER, active);
	if (active) {
		input_report_abs(dev, ABS_MT_POSITION_X, x);
		input_report_abs(dev, ABS_MT_POSITION_Y, y);
	}
}

static void alps_report_semi_mt_data(struct input_dev *dev, int num_fingers,
				     int x1, int y1, int x2, int y2)
{
	alps_set_slot(dev, 0, num_fingers != 0, x1, y1);
	alps_set_slot(dev, 1, num_fingers == 2, x2, y2);
}

static void alps_process_trackstick_packet_v3(struct psmouse *psmouse)
{
	struct alps_data *priv = psmouse->private;
	unsigned char *packet = psmouse->packet;
	struct input_dev *dev = priv->dev2;
	int x, y, z, left, right, middle;

	/* Sanity check packet */
	if (!(packet[0] & 0x40)) {
		psmouse_dbg(psmouse, "Bad trackstick packet, discarding\n");
		return;
	}

	/*
	 * There's a special packet that seems to indicate the end
	 * of a stream of trackstick data. Filter these out.
	 */
	if (packet[1] == 0x7f && packet[2] == 0x7f && packet[4] == 0x7f)
		return;

	x = (s8)(((packet[0] & 0x20) << 2) | (packet[1] & 0x7f));
	y = (s8)(((packet[0] & 0x10) << 3) | (packet[2] & 0x7f));
	z = (packet[4] & 0x7c) >> 2;

	/*
	 * The x and y values tend to be quite large, and when used
	 * alone the trackstick is difficult to use. Scale them down
	 * to compensate.
	 */
	x /= 8;
	y /= 8;

	input_report_rel(dev, REL_X, x);
	input_report_rel(dev, REL_Y, -y);

	/*
	 * Most ALPS models report the trackstick buttons in the touchpad
	 * packets, but a few report them here. No reliable way has been
	 * found to differentiate between the models upfront, so we enable
	 * the quirk in response to seeing a button press in the trackstick
	 * packet.
	 */
	left = packet[3] & 0x01;
	right = packet[3] & 0x02;
	middle = packet[3] & 0x04;

	if (!(priv->quirks & ALPS_QUIRK_TRACKSTICK_BUTTONS) &&
	    (left || right || middle))
		priv->quirks |= ALPS_QUIRK_TRACKSTICK_BUTTONS;

	if (priv->quirks & ALPS_QUIRK_TRACKSTICK_BUTTONS) {
		input_report_key(dev, BTN_LEFT, left);
		input_report_key(dev, BTN_RIGHT, right);
		input_report_key(dev, BTN_MIDDLE, middle);
	}

	input_sync(dev);
	return;
}

static void alps_decode_buttons_v3(struct alps_fields *f, unsigned char *p)
{
	f->left = !!(p[3] & 0x01);
	f->right = !!(p[3] & 0x02);
	f->middle = !!(p[3] & 0x04);

	f->ts_left = !!(p[3] & 0x10);
	f->ts_right = !!(p[3] & 0x20);
	f->ts_middle = !!(p[3] & 0x40);
}

static void alps_decode_pinnacle(struct alps_fields *f, unsigned char *p,
				 struct psmouse *psmouse)
{
	f->first_mp = !!(p[4] & 0x40);
	f->is_mp = !!(p[0] & 0x40);

	f->fingers = (p[5] & 0x3) + 1;
	f->x_map = ((p[4] & 0x7e) << 8) |
		   ((p[1] & 0x7f) << 2) |
		   ((p[0] & 0x30) >> 4);
	f->y_map = ((p[3] & 0x70) << 4) |
		   ((p[2] & 0x7f) << 1) |
		   (p[4] & 0x01);

	f->x = ((p[1] & 0x7f) << 4) | ((p[4] & 0x30) >> 2) |
	       ((p[0] & 0x30) >> 4);
	f->y = ((p[2] & 0x7f) << 4) | (p[4] & 0x0f);
	f->z = p[5] & 0x7f;

	alps_decode_buttons_v3(f, p);
}

static void alps_decode_rushmore(struct alps_fields *f, unsigned char *p,
				 struct psmouse *psmouse)
{
	alps_decode_pinnacle(f, p, psmouse);

	f->x_map |= (p[5] & 0x10) << 11;
	f->y_map |= (p[5] & 0x20) << 6;
}

static void alps_decode_dolphin(struct alps_fields *f, unsigned char *p,
				struct psmouse *psmouse)
{
	u64 palm_data = 0;
	struct alps_data *priv = psmouse->private;

	f->first_mp = !!(p[0] & 0x02);
	f->is_mp = !!(p[0] & 0x20);

	if (!f->is_mp) {
		f->x = ((p[1] & 0x7f) | ((p[4] & 0x0f) << 7));
		f->y = ((p[2] & 0x7f) | ((p[4] & 0xf0) << 3));
		f->z = (p[0] & 4) ? 0 : p[5] & 0x7f;
		alps_decode_buttons_v3(f, p);
	} else {
		f->fingers = ((p[0] & 0x6) >> 1 |
		     (p[0] & 0x10) >> 2);

		palm_data = (p[1] & 0x7f) |
			    ((p[2] & 0x7f) << 7) |
			    ((p[4] & 0x7f) << 14) |
			    ((p[5] & 0x7f) << 21) |
			    ((p[3] & 0x07) << 28) |
			    (((u64)p[3] & 0x70) << 27) |
			    (((u64)p[0] & 0x01) << 34);

		/* Y-profile is stored in P(0) to p(n-1), n = y_bits; */
		f->y_map = palm_data & (BIT(priv->y_bits) - 1);

		/* X-profile is stored in p(n) to p(n+m-1), m = x_bits; */
		f->x_map = (palm_data >> priv->y_bits) &
			   (BIT(priv->x_bits) - 1);
	}
}

static void alps_process_touchpad_packet_v3_v5(struct psmouse *psmouse)
{
	struct alps_data *priv = psmouse->private;
	unsigned char *packet = psmouse->packet;
	struct input_dev *dev = psmouse->dev;
	struct input_dev *dev2 = priv->dev2;
	int x1 = 0, y1 = 0, x2 = 0, y2 = 0;
	int fingers = 0, bmap_fn;
	struct alps_fields f = {0};

	priv->decode_fields(&f, packet, psmouse);

	/*
	 * There's no single feature of touchpad position and bitmap packets
	 * that can be used to distinguish between them. We rely on the fact
	 * that a bitmap packet should always follow a position packet with
	 * bit 6 of packet[4] set.
	 */
	if (priv->multi_packet) {
		/*
		 * Sometimes a position packet will indicate a multi-packet
		 * sequence, but then what follows is another position
		 * packet. Check for this, and when it happens process the
		 * position packet as usual.
		 */
		if (f.is_mp) {
			fingers = f.fingers;
			if (priv->proto_version == ALPS_PROTO_V3) {
				bmap_fn = alps_process_bitmap(priv, f.x_map,
							      f.y_map, &x1, &y1,
							      &x2, &y2);

				/*
				 * We shouldn't report more than one finger if
				 * we don't have two coordinates.
				 */
				if (fingers > 1 && bmap_fn < 2)
					fingers = bmap_fn;

				/* Now process position packet */
				priv->decode_fields(&f, priv->multi_data,
						    psmouse);
			} else {
				/*
				 * Because Dolphin uses position packet's
				 * coordinate data as Pt1 and uses it to
				 * calculate Pt2, so we need to do position
				 * packet decode first.
				 */
				priv->decode_fields(&f, priv->multi_data,
						    psmouse);

				/*
				 * Since Dolphin's finger number is reliable,
				 * there is no need to compare with bmap_fn.
				 */
				alps_process_bitmap_dolphin(priv, &f, &x1, &y1,
							    &x2, &y2);
			}
		} else {
			priv->multi_packet = 0;
		}
	}

	/*
	 * Bit 6 of byte 0 is not usually set in position packets. The only
	 * times it seems to be set is in situations where the data is
	 * suspect anyway, e.g. a palm resting flat on the touchpad. Given
	 * this combined with the fact that this bit is useful for filtering
	 * out misidentified bitmap packets, we reject anything with this
	 * bit set.
	 */
	if (f.is_mp)
		return;

	if (!priv->multi_packet && f.first_mp) {
		priv->multi_packet = 1;
		memcpy(priv->multi_data, packet, sizeof(priv->multi_data));
		return;
	}

	priv->multi_packet = 0;

	/*
	 * Sometimes the hardware sends a single packet with z = 0
	 * in the middle of a stream. Real releases generate packets
	 * with x, y, and z all zero, so these seem to be flukes.
	 * Ignore them.
	 */
	if (f.x && f.y && !f.z)
		return;

	/*
	 * If we don't have MT data or the bitmaps were empty, we have
	 * to rely on ST data.
	 */
	if (!fingers) {
		x1 = f.x;
		y1 = f.y;
		fingers = f.z > 0 ? 1 : 0;
	}

	if (f.z >= 64)
		input_report_key(dev, BTN_TOUCH, 1);
	else
		input_report_key(dev, BTN_TOUCH, 0);

	alps_report_semi_mt_data(dev, fingers, x1, y1, x2, y2);

	input_mt_report_finger_count(dev, fingers);

	input_report_key(dev, BTN_LEFT, f.left);
	input_report_key(dev, BTN_RIGHT, f.right);
	input_report_key(dev, BTN_MIDDLE, f.middle);

	if (f.z > 0) {
		input_report_abs(dev, ABS_X, f.x);
		input_report_abs(dev, ABS_Y, f.y);
	}
	input_report_abs(dev, ABS_PRESSURE, f.z);

	input_sync(dev);

	if (!(priv->quirks & ALPS_QUIRK_TRACKSTICK_BUTTONS)) {
		input_report_key(dev2, BTN_LEFT, f.ts_left);
		input_report_key(dev2, BTN_RIGHT, f.ts_right);
		input_report_key(dev2, BTN_MIDDLE, f.ts_middle);
		input_sync(dev2);
	}
}

static void alps_process_packet_v3(struct psmouse *psmouse)
{
	unsigned char *packet = psmouse->packet;

	/*
	 * v3 protocol packets come in three types, two representing
	 * touchpad data and one representing trackstick data.
	 * Trackstick packets seem to be distinguished by always
	 * having 0x3f in the last byte. This value has never been
	 * observed in the last byte of either of the other types
	 * of packets.
	 */
	if (packet[5] == 0x3f) {
		alps_process_trackstick_packet_v3(psmouse);
		return;
	}

	alps_process_touchpad_packet_v3_v5(psmouse);
}

static void alps_process_packet_v6(struct psmouse *psmouse)
{
	struct alps_data *priv = psmouse->private;
	unsigned char *packet = psmouse->packet;
	struct input_dev *dev = psmouse->dev;
	struct input_dev *dev2 = priv->dev2;
	int x, y, z, left, right, middle;

	/*
	 * We can use Byte5 to distinguish if the packet is from Touchpad
	 * or Trackpoint.
	 * Touchpad:	0 - 0x7E
	 * Trackpoint:	0x7F
	 */
	if (packet[5] == 0x7F) {
		/* It should be a DualPoint when received Trackpoint packet */
		if (!(priv->flags & ALPS_DUALPOINT))
			return;

		/* Trackpoint packet */
		x = packet[1] | ((packet[3] & 0x20) << 2);
		y = packet[2] | ((packet[3] & 0x40) << 1);
		z = packet[4];
		left = packet[3] & 0x01;
		right = packet[3] & 0x02;
		middle = packet[3] & 0x04;

		/* To prevent the cursor jump when finger lifted */
		if (x == 0x7F && y == 0x7F && z == 0x7F)
			x = y = z = 0;

		/* Divide 4 since trackpoint's speed is too fast */
		input_report_rel(dev2, REL_X, (char)x / 4);
		input_report_rel(dev2, REL_Y, -((char)y / 4));

		input_report_key(dev2, BTN_LEFT, left);
		input_report_key(dev2, BTN_RIGHT, right);
		input_report_key(dev2, BTN_MIDDLE, middle);

		input_sync(dev2);
		return;
	}

	/* Touchpad packet */
	x = packet[1] | ((packet[3] & 0x78) << 4);
	y = packet[2] | ((packet[4] & 0x78) << 4);
	z = packet[5];
	left = packet[3] & 0x01;
	right = packet[3] & 0x02;

	if (z > 30)
		input_report_key(dev, BTN_TOUCH, 1);
	if (z < 25)
		input_report_key(dev, BTN_TOUCH, 0);

	if (z > 0) {
		input_report_abs(dev, ABS_X, x);
		input_report_abs(dev, ABS_Y, y);
	}

	input_report_abs(dev, ABS_PRESSURE, z);
	input_report_key(dev, BTN_TOOL_FINGER, z > 0);

	/* v6 touchpad does not have middle button */
	input_report_key(dev, BTN_LEFT, left);
	input_report_key(dev, BTN_RIGHT, right);

	input_sync(dev);
}

static void alps_process_packet_v4(struct psmouse *psmouse)
{
	struct alps_data *priv = psmouse->private;
	unsigned char *packet = psmouse->packet;
	struct input_dev *dev = psmouse->dev;
	int offset;
	int x, y, z;
	int left, right;
	int x1, y1, x2, y2;
	int fingers = 0;
	unsigned int x_bitmap, y_bitmap;

	/*
	 * v4 has a 6-byte encoding for bitmap data, but this data is
	 * broken up between 3 normal packets. Use priv->multi_packet to
	 * track our position in the bitmap packet.
	 */
	if (packet[6] & 0x40) {
		/* sync, reset position */
		priv->multi_packet = 0;
	}

	if (WARN_ON_ONCE(priv->multi_packet > 2))
		return;

	offset = 2 * priv->multi_packet;
	priv->multi_data[offset] = packet[6];
	priv->multi_data[offset + 1] = packet[7];

	if (++priv->multi_packet > 2) {
		priv->multi_packet = 0;

		x_bitmap = ((priv->multi_data[2] & 0x1f) << 10) |
			   ((priv->multi_data[3] & 0x60) << 3) |
			   ((priv->multi_data[0] & 0x3f) << 2) |
			   ((priv->multi_data[1] & 0x60) >> 5);
		y_bitmap = ((priv->multi_data[5] & 0x01) << 10) |
			   ((priv->multi_data[3] & 0x1f) << 5) |
			    (priv->multi_data[1] & 0x1f);

		fingers = alps_process_bitmap(priv, x_bitmap, y_bitmap,
					      &x1, &y1, &x2, &y2);

		/* Store MT data.*/
		priv->fingers = fingers;
		priv->x1 = x1;
		priv->x2 = x2;
		priv->y1 = y1;
		priv->y2 = y2;
	}

	left = packet[4] & 0x01;
	right = packet[4] & 0x02;

	x = ((packet[1] & 0x7f) << 4) | ((packet[3] & 0x30) >> 2) |
	    ((packet[0] & 0x30) >> 4);
	y = ((packet[2] & 0x7f) << 4) | (packet[3] & 0x0f);
	z = packet[5] & 0x7f;

	/*
	 * If there were no contacts in the bitmap, use ST
	 * points in MT reports.
	 * If there were two contacts or more, report MT data.
	 */
	if (priv->fingers < 2) {
		x1 = x;
		y1 = y;
		fingers = z > 0 ? 1 : 0;
	} else {
		fingers = priv->fingers;
		x1 = priv->x1;
		x2 = priv->x2;
		y1 = priv->y1;
		y2 = priv->y2;
	}

	if (z >= 64)
		input_report_key(dev, BTN_TOUCH, 1);
	else
		input_report_key(dev, BTN_TOUCH, 0);

	alps_report_semi_mt_data(dev, fingers, x1, y1, x2, y2);

	input_mt_report_finger_count(dev, fingers);

	input_report_key(dev, BTN_LEFT, left);
	input_report_key(dev, BTN_RIGHT, right);

	if (z > 0) {
		input_report_abs(dev, ABS_X, x);
		input_report_abs(dev, ABS_Y, y);
	}
	input_report_abs(dev, ABS_PRESSURE, z);

	input_sync(dev);
}

static void alps_report_bare_ps2_packet(struct psmouse *psmouse,
					unsigned char packet[],
					bool report_buttons)
{
	struct alps_data *priv = psmouse->private;
	struct input_dev *dev2 = priv->dev2;

	if (report_buttons)
		alps_report_buttons(psmouse, dev2, psmouse->dev,
				packet[0] & 1, packet[0] & 2, packet[0] & 4);

	input_report_rel(dev2, REL_X,
		packet[1] ? packet[1] - ((packet[0] << 4) & 0x100) : 0);
	input_report_rel(dev2, REL_Y,
		packet[2] ? ((packet[0] << 3) & 0x100) - packet[2] : 0);

	input_sync(dev2);
}

static psmouse_ret_t alps_handle_interleaved_ps2(struct psmouse *psmouse)
{
	struct alps_data *priv = psmouse->private;

	if (psmouse->pktcnt < 6)
		return PSMOUSE_GOOD_DATA;

	if (psmouse->pktcnt == 6) {
		/*
		 * Start a timer to flush the packet if it ends up last
		 * 6-byte packet in the stream. Timer needs to fire
		 * psmouse core times out itself. 20 ms should be enough
		 * to decide if we are getting more data or not.
		 */
		mod_timer(&priv->timer, jiffies + msecs_to_jiffies(20));
		return PSMOUSE_GOOD_DATA;
	}

	del_timer(&priv->timer);

	if (psmouse->packet[6] & 0x80) {

		/*
		 * Highest bit is set - that means we either had
		 * complete ALPS packet and this is start of the
		 * next packet or we got garbage.
		 */

		if (((psmouse->packet[3] |
		      psmouse->packet[4] |
		      psmouse->packet[5]) & 0x80) ||
		    (!alps_is_valid_first_byte(priv, psmouse->packet[6]))) {
			psmouse_dbg(psmouse,
				    "refusing packet %4ph (suspected interleaved ps/2)\n",
				    psmouse->packet + 3);
			return PSMOUSE_BAD_DATA;
		}

		priv->process_packet(psmouse);

		/* Continue with the next packet */
		psmouse->packet[0] = psmouse->packet[6];
		psmouse->pktcnt = 1;

	} else {

		/*
		 * High bit is 0 - that means that we indeed got a PS/2
		 * packet in the middle of ALPS packet.
		 *
		 * There is also possibility that we got 6-byte ALPS
		 * packet followed  by 3-byte packet from trackpoint. We
		 * can not distinguish between these 2 scenarios but
		 * because the latter is unlikely to happen in course of
		 * normal operation (user would need to press all
		 * buttons on the pad and start moving trackpoint
		 * without touching the pad surface) we assume former.
		 * Even if we are wrong the wost thing that would happen
		 * the cursor would jump but we should not get protocol
		 * de-synchronization.
		 */

		alps_report_bare_ps2_packet(psmouse, &psmouse->packet[3],
					    false);

		/*
		 * Continue with the standard ALPS protocol handling,
		 * but make sure we won't process it as an interleaved
		 * packet again, which may happen if all buttons are
		 * pressed. To avoid this let's reset the 4th bit which
		 * is normally 1.
		 */
		psmouse->packet[3] = psmouse->packet[6] & 0xf7;
		psmouse->pktcnt = 4;
	}

	return PSMOUSE_GOOD_DATA;
}

static void alps_flush_packet(unsigned long data)
{
	struct psmouse *psmouse = (struct psmouse *)data;
	struct alps_data *priv = psmouse->private;

	serio_pause_rx(psmouse->ps2dev.serio);

	if (psmouse->pktcnt == psmouse->pktsize) {

		/*
		 * We did not any more data in reasonable amount of time.
		 * Validate the last 3 bytes and process as a standard
		 * ALPS packet.
		 */
		if ((psmouse->packet[3] |
		     psmouse->packet[4] |
		     psmouse->packet[5]) & 0x80) {
			psmouse_dbg(psmouse,
				    "refusing packet %3ph (suspected interleaved ps/2)\n",
				    psmouse->packet + 3);
		} else {
			priv->process_packet(psmouse);
		}
		psmouse->pktcnt = 0;
	}

	serio_continue_rx(psmouse->ps2dev.serio);
}

static psmouse_ret_t alps_process_byte(struct psmouse *psmouse)
{
	struct alps_data *priv = psmouse->private;

	if ((psmouse->packet[0] & 0xc8) == 0x08) { /* PS/2 packet */
		if (psmouse->pktcnt == 3) {
			alps_report_bare_ps2_packet(psmouse, psmouse->packet,
						    true);
			return PSMOUSE_FULL_PACKET;
		}
		return PSMOUSE_GOOD_DATA;
	}

	/* Check for PS/2 packet stuffed in the middle of ALPS packet. */

	if ((priv->flags & ALPS_PS2_INTERLEAVED) &&
	    psmouse->pktcnt >= 4 && (psmouse->packet[3] & 0x0f) == 0x0f) {
		return alps_handle_interleaved_ps2(psmouse);
	}

	if (!alps_is_valid_first_byte(priv, psmouse->packet[0])) {
		psmouse_dbg(psmouse,
			    "refusing packet[0] = %x (mask0 = %x, byte0 = %x)\n",
			    psmouse->packet[0], priv->mask0, priv->byte0);
		return PSMOUSE_BAD_DATA;
	}

	/* Bytes 2 - pktsize should have 0 in the highest bit */
	if ((priv->proto_version < ALPS_PROTO_V5) &&
	    psmouse->pktcnt >= 2 && psmouse->pktcnt <= psmouse->pktsize &&
	    (psmouse->packet[psmouse->pktcnt - 1] & 0x80)) {
		psmouse_dbg(psmouse, "refusing packet[%i] = %x\n",
			    psmouse->pktcnt - 1,
			    psmouse->packet[psmouse->pktcnt - 1]);
		return PSMOUSE_BAD_DATA;
	}

	if (psmouse->pktcnt == psmouse->pktsize) {
		priv->process_packet(psmouse);
		return PSMOUSE_FULL_PACKET;
	}

	return PSMOUSE_GOOD_DATA;
}

static int alps_command_mode_send_nibble(struct psmouse *psmouse, int nibble)
{
	struct ps2dev *ps2dev = &psmouse->ps2dev;
	struct alps_data *priv = psmouse->private;
	int command;
	unsigned char *param;
	unsigned char dummy[4];

<<<<<<< HEAD
	/*
	 * First try "E6 report".
	 * ALPS should return 0,0,10 or 0,0,100 if no buttons are pressed.
	 * The bits 0-2 of the first byte will be 1s if some buttons are
	 * pressed.
	 */
	param[0] = 0;
	if (ps2_command(ps2dev, param, PSMOUSE_CMD_SETRES) ||
	    ps2_command(ps2dev,  NULL, PSMOUSE_CMD_SETSCALE11) ||
	    ps2_command(ps2dev,  NULL, PSMOUSE_CMD_SETSCALE11) ||
	    ps2_command(ps2dev,  NULL, PSMOUSE_CMD_SETSCALE11))
		return NULL;
=======
	BUG_ON(nibble > 0xf);
>>>>>>> c3ade0e0

	command = priv->nibble_commands[nibble].command;
	param = (command & 0x0f00) ?
		dummy : (unsigned char *)&priv->nibble_commands[nibble].data;

	if (ps2_command(ps2dev, param, command))
		return -1;

<<<<<<< HEAD
	if ((param[0] & 0xf8) != 0 || param[1] != 0 ||
	    (param[2] != 10 && param[2] != 100))
		return NULL;
=======
	return 0;
}
>>>>>>> c3ade0e0

static int alps_command_mode_set_addr(struct psmouse *psmouse, int addr)
{
	struct ps2dev *ps2dev = &psmouse->ps2dev;
	struct alps_data *priv = psmouse->private;
	int i, nibble;

	if (ps2_command(ps2dev, NULL, priv->addr_command))
		return -1;

	for (i = 12; i >= 0; i -= 4) {
		nibble = (addr >> i) & 0xf;
		if (alps_command_mode_send_nibble(psmouse, nibble))
			return -1;
	}

	return 0;
}

static int __alps_command_mode_read_reg(struct psmouse *psmouse, int addr)
{
	struct ps2dev *ps2dev = &psmouse->ps2dev;
	unsigned char param[4];

	if (ps2_command(ps2dev, param, PSMOUSE_CMD_GETINFO))
		return -1;

	/*
	 * The address being read is returned in the first two bytes
	 * of the result. Check that this address matches the expected
	 * address.
	 */
	if (addr != ((param[0] << 8) | param[1]))
		return -1;

	return param[2];
}

static int alps_command_mode_read_reg(struct psmouse *psmouse, int addr)
{
	if (alps_command_mode_set_addr(psmouse, addr))
		return -1;
	return __alps_command_mode_read_reg(psmouse, addr);
}

static int __alps_command_mode_write_reg(struct psmouse *psmouse, u8 value)
{
	if (alps_command_mode_send_nibble(psmouse, (value >> 4) & 0xf))
		return -1;
	if (alps_command_mode_send_nibble(psmouse, value & 0xf))
		return -1;
	return 0;
}

static int alps_command_mode_write_reg(struct psmouse *psmouse, int addr,
				       u8 value)
{
	if (alps_command_mode_set_addr(psmouse, addr))
		return -1;
	return __alps_command_mode_write_reg(psmouse, value);
}

static int alps_rpt_cmd(struct psmouse *psmouse, int init_command,
			int repeated_command, unsigned char *param)
{
	struct ps2dev *ps2dev = &psmouse->ps2dev;

	param[0] = 0;
	if (init_command && ps2_command(ps2dev, param, init_command))
		return -EIO;

	if (ps2_command(ps2dev,  NULL, repeated_command) ||
	    ps2_command(ps2dev,  NULL, repeated_command) ||
	    ps2_command(ps2dev,  NULL, repeated_command))
		return -EIO;

	param[0] = param[1] = param[2] = 0xff;
	if (ps2_command(ps2dev, param, PSMOUSE_CMD_GETINFO))
		return -EIO;

	psmouse_dbg(psmouse, "%2.2X report: %3ph\n",
		    repeated_command, param);
	return 0;
}

static int alps_enter_command_mode(struct psmouse *psmouse)
{
	unsigned char param[4];

	if (alps_rpt_cmd(psmouse, 0, PSMOUSE_CMD_RESET_WRAP, param)) {
		psmouse_err(psmouse, "failed to enter command mode\n");
		return -1;
	}

	if ((param[0] != 0x88 || (param[1] != 0x07 && param[1] != 0x08)) &&
	    param[0] != 0x73) {
		psmouse_dbg(psmouse,
			    "unknown response while entering command mode\n");
		return -1;
	}
	return 0;
}

static inline int alps_exit_command_mode(struct psmouse *psmouse)
{
	struct ps2dev *ps2dev = &psmouse->ps2dev;
	if (ps2_command(ps2dev, NULL, PSMOUSE_CMD_SETSTREAM))
		return -1;
	return 0;
}

/*
 * For DualPoint devices select the device that should respond to
 * subsequent commands. It looks like glidepad is behind stickpointer,
 * I'd thought it would be other way around...
 */
static int alps_passthrough_mode_v2(struct psmouse *psmouse, bool enable)
{
	struct ps2dev *ps2dev = &psmouse->ps2dev;
	int cmd = enable ? PSMOUSE_CMD_SETSCALE21 : PSMOUSE_CMD_SETSCALE11;

	if (ps2_command(ps2dev, NULL, cmd) ||
	    ps2_command(ps2dev, NULL, cmd) ||
	    ps2_command(ps2dev, NULL, cmd) ||
	    ps2_command(ps2dev, NULL, PSMOUSE_CMD_DISABLE))
		return -1;

	/* we may get 3 more bytes, just ignore them */
	ps2_drain(ps2dev, 3, 100);

	return 0;
}

static int alps_absolute_mode_v1_v2(struct psmouse *psmouse)
{
	struct ps2dev *ps2dev = &psmouse->ps2dev;

	/* Try ALPS magic knock - 4 disable before enable */
	if (ps2_command(ps2dev, NULL, PSMOUSE_CMD_DISABLE) ||
	    ps2_command(ps2dev, NULL, PSMOUSE_CMD_DISABLE) ||
	    ps2_command(ps2dev, NULL, PSMOUSE_CMD_DISABLE) ||
	    ps2_command(ps2dev, NULL, PSMOUSE_CMD_DISABLE) ||
	    ps2_command(ps2dev, NULL, PSMOUSE_CMD_ENABLE))
		return -1;

	/*
	 * Switch mouse to poll (remote) mode so motion data will not
	 * get in our way
	 */
	return ps2_command(&psmouse->ps2dev, NULL, PSMOUSE_CMD_SETPOLL);
}

static int alps_monitor_mode_send_word(struct psmouse *psmouse, u16 word)
{
	int i, nibble;

	/*
	 * b0-b11 are valid bits, send sequence is inverse.
	 * e.g. when word = 0x0123, nibble send sequence is 3, 2, 1
	 */
	for (i = 0; i <= 8; i += 4) {
		nibble = (word >> i) & 0xf;
		if (alps_command_mode_send_nibble(psmouse, nibble))
			return -1;
	}

	return 0;
}

static int alps_monitor_mode_write_reg(struct psmouse *psmouse,
				       u16 addr, u16 value)
{
	struct ps2dev *ps2dev = &psmouse->ps2dev;

	/* 0x0A0 is the command to write the word */
	if (ps2_command(ps2dev, NULL, PSMOUSE_CMD_ENABLE) ||
	    alps_monitor_mode_send_word(psmouse, 0x0A0) ||
	    alps_monitor_mode_send_word(psmouse, addr) ||
	    alps_monitor_mode_send_word(psmouse, value) ||
	    ps2_command(ps2dev, NULL, PSMOUSE_CMD_DISABLE))
		return -1;

	return 0;
}

static int alps_monitor_mode(struct psmouse *psmouse, bool enable)
{
	struct ps2dev *ps2dev = &psmouse->ps2dev;

	if (enable) {
		/* EC E9 F5 F5 E7 E6 E7 E9 to enter monitor mode */
		if (ps2_command(ps2dev, NULL, PSMOUSE_CMD_RESET_WRAP) ||
		    ps2_command(ps2dev, NULL, PSMOUSE_CMD_GETINFO) ||
		    ps2_command(ps2dev, NULL, PSMOUSE_CMD_DISABLE) ||
		    ps2_command(ps2dev, NULL, PSMOUSE_CMD_DISABLE) ||
		    ps2_command(ps2dev, NULL, PSMOUSE_CMD_SETSCALE21) ||
		    ps2_command(ps2dev, NULL, PSMOUSE_CMD_SETSCALE11) ||
		    ps2_command(ps2dev, NULL, PSMOUSE_CMD_SETSCALE21) ||
		    ps2_command(ps2dev, NULL, PSMOUSE_CMD_GETINFO))
			return -1;
	} else {
		/* EC to exit monitor mode */
		if (ps2_command(ps2dev, NULL, PSMOUSE_CMD_RESET_WRAP))
			return -1;
	}

	return 0;
}

static int alps_absolute_mode_v6(struct psmouse *psmouse)
{
	u16 reg_val = 0x181;
	int ret = -1;

	/* enter monitor mode, to write the register */
	if (alps_monitor_mode(psmouse, true))
		return -1;

	ret = alps_monitor_mode_write_reg(psmouse, 0x000, reg_val);

	if (alps_monitor_mode(psmouse, false))
		ret = -1;

	return ret;
}

static int alps_get_status(struct psmouse *psmouse, char *param)
{
	/* Get status: 0xF5 0xF5 0xF5 0xE9 */
	if (alps_rpt_cmd(psmouse, 0, PSMOUSE_CMD_DISABLE, param))
		return -1;

	return 0;
}

/*
 * Turn touchpad tapping on or off. The sequences are:
 * 0xE9 0xF5 0xF5 0xF3 0x0A to enable,
 * 0xE9 0xF5 0xF5 0xE8 0x00 to disable.
 * My guess that 0xE9 (GetInfo) is here as a sync point.
 * For models that also have stickpointer (DualPoints) its tapping
 * is controlled separately (0xE6 0xE6 0xE6 0xF3 0x14|0x0A) but
 * we don't fiddle with it.
 */
static int alps_tap_mode(struct psmouse *psmouse, int enable)
{
	struct ps2dev *ps2dev = &psmouse->ps2dev;
	int cmd = enable ? PSMOUSE_CMD_SETRATE : PSMOUSE_CMD_SETRES;
	unsigned char tap_arg = enable ? 0x0A : 0x00;
	unsigned char param[4];

	if (ps2_command(ps2dev, param, PSMOUSE_CMD_GETINFO) ||
	    ps2_command(ps2dev, NULL, PSMOUSE_CMD_DISABLE) ||
	    ps2_command(ps2dev, NULL, PSMOUSE_CMD_DISABLE) ||
	    ps2_command(ps2dev, &tap_arg, cmd))
		return -1;

	if (alps_get_status(psmouse, param))
		return -1;

	return 0;
}

/*
 * alps_poll() - poll the touchpad for current motion packet.
 * Used in resync.
 */
static int alps_poll(struct psmouse *psmouse)
{
	struct alps_data *priv = psmouse->private;
	unsigned char buf[sizeof(psmouse->packet)];
	bool poll_failed;

	if (priv->flags & ALPS_PASS)
		alps_passthrough_mode_v2(psmouse, true);

	poll_failed = ps2_command(&psmouse->ps2dev, buf,
				  PSMOUSE_CMD_POLL | (psmouse->pktsize << 8)) < 0;

	if (priv->flags & ALPS_PASS)
		alps_passthrough_mode_v2(psmouse, false);

	if (poll_failed || (buf[0] & priv->mask0) != priv->byte0)
		return -1;

	if ((psmouse->badbyte & 0xc8) == 0x08) {
/*
 * Poll the track stick ...
 */
		if (ps2_command(&psmouse->ps2dev, buf, PSMOUSE_CMD_POLL | (3 << 8)))
			return -1;
	}

	memcpy(psmouse->packet, buf, sizeof(buf));
	return 0;
}

static int alps_hw_init_v1_v2(struct psmouse *psmouse)
{
	struct alps_data *priv = psmouse->private;

	if ((priv->flags & ALPS_PASS) &&
	    alps_passthrough_mode_v2(psmouse, true)) {
		return -1;
	}

	if (alps_tap_mode(psmouse, true)) {
		psmouse_warn(psmouse, "Failed to enable hardware tapping\n");
		return -1;
	}

	if (alps_absolute_mode_v1_v2(psmouse)) {
		psmouse_err(psmouse, "Failed to enable absolute mode\n");
		return -1;
	}

	if ((priv->flags & ALPS_PASS) &&
	    alps_passthrough_mode_v2(psmouse, false)) {
		return -1;
	}

	/* ALPS needs stream mode, otherwise it won't report any data */
	if (ps2_command(&psmouse->ps2dev, NULL, PSMOUSE_CMD_SETSTREAM)) {
		psmouse_err(psmouse, "Failed to enable stream mode\n");
		return -1;
	}

	return 0;
}

static int alps_hw_init_v6(struct psmouse *psmouse)
{
	unsigned char param[2] = {0xC8, 0x14};

	/* Enter passthrough mode to let trackpoint enter 6byte raw mode */
	if (alps_passthrough_mode_v2(psmouse, true))
		return -1;

	if (ps2_command(&psmouse->ps2dev, NULL, PSMOUSE_CMD_SETSCALE11) ||
	    ps2_command(&psmouse->ps2dev, NULL, PSMOUSE_CMD_SETSCALE11) ||
	    ps2_command(&psmouse->ps2dev, NULL, PSMOUSE_CMD_SETSCALE11) ||
	    ps2_command(&psmouse->ps2dev, &param[0], PSMOUSE_CMD_SETRATE) ||
	    ps2_command(&psmouse->ps2dev, &param[1], PSMOUSE_CMD_SETRATE))
		return -1;

	if (alps_passthrough_mode_v2(psmouse, false))
		return -1;

	if (alps_absolute_mode_v6(psmouse)) {
		psmouse_err(psmouse, "Failed to enable absolute mode\n");
		return -1;
	}

	return 0;
}

/*
 * Enable or disable passthrough mode to the trackstick.
 */
static int alps_passthrough_mode_v3(struct psmouse *psmouse,
				    int reg_base, bool enable)
{
	int reg_val, ret = -1;

	if (alps_enter_command_mode(psmouse))
		return -1;

	reg_val = alps_command_mode_read_reg(psmouse, reg_base + 0x0008);
	if (reg_val == -1)
		goto error;

	if (enable)
		reg_val |= 0x01;
	else
		reg_val &= ~0x01;

	ret = __alps_command_mode_write_reg(psmouse, reg_val);

error:
	if (alps_exit_command_mode(psmouse))
		ret = -1;
	return ret;
}

/* Must be in command mode when calling this function */
static int alps_absolute_mode_v3(struct psmouse *psmouse)
{
	int reg_val;

	reg_val = alps_command_mode_read_reg(psmouse, 0x0004);
	if (reg_val == -1)
		return -1;

	reg_val |= 0x06;
	if (__alps_command_mode_write_reg(psmouse, reg_val))
		return -1;

	return 0;
}

static int alps_probe_trackstick_v3(struct psmouse *psmouse, int reg_base)
{
	int ret = -EIO, reg_val;

	if (alps_enter_command_mode(psmouse))
		goto error;

	reg_val = alps_command_mode_read_reg(psmouse, reg_base + 0x08);
	if (reg_val == -1)
		goto error;

	/* bit 7: trackstick is present */
	ret = reg_val & 0x80 ? 0 : -ENODEV;

error:
	alps_exit_command_mode(psmouse);
	return ret;
}

static int alps_setup_trackstick_v3(struct psmouse *psmouse, int reg_base)
{
	struct ps2dev *ps2dev = &psmouse->ps2dev;
	int ret = 0;
	unsigned char param[4];

	if (alps_passthrough_mode_v3(psmouse, reg_base, true))
		return -EIO;

	/*
	 * E7 report for the trackstick
	 *
	 * There have been reports of failures to seem to trace back
	 * to the above trackstick check failing. When these occur
	 * this E7 report fails, so when that happens we continue
	 * with the assumption that there isn't a trackstick after
	 * all.
	 */
	if (alps_rpt_cmd(psmouse, 0, PSMOUSE_CMD_SETSCALE21, param)) {
		psmouse_warn(psmouse, "trackstick E7 report failed\n");
		ret = -ENODEV;
	} else {
		psmouse_dbg(psmouse, "trackstick E7 report: %3ph\n", param);

		/*
		 * Not sure what this does, but it is absolutely
		 * essential. Without it, the touchpad does not
		 * work at all and the trackstick just emits normal
		 * PS/2 packets.
		 */
		if (ps2_command(ps2dev, NULL, PSMOUSE_CMD_SETSCALE11) ||
		    ps2_command(ps2dev, NULL, PSMOUSE_CMD_SETSCALE11) ||
		    ps2_command(ps2dev, NULL, PSMOUSE_CMD_SETSCALE11) ||
		    alps_command_mode_send_nibble(psmouse, 0x9) ||
		    alps_command_mode_send_nibble(psmouse, 0x4)) {
			psmouse_err(psmouse,
				    "Error sending magic E6 sequence\n");
			ret = -EIO;
			goto error;
		}

		/*
		 * This ensures the trackstick packets are in the format
		 * supported by this driver. If bit 1 isn't set the packet
		 * format is different.
		 */
		if (alps_enter_command_mode(psmouse) ||
		    alps_command_mode_write_reg(psmouse,
						reg_base + 0x08, 0x82) ||
		    alps_exit_command_mode(psmouse))
			ret = -EIO;
	}

error:
	if (alps_passthrough_mode_v3(psmouse, reg_base, false))
		ret = -EIO;

	return ret;
}

static int alps_hw_init_v3(struct psmouse *psmouse)
{
	struct ps2dev *ps2dev = &psmouse->ps2dev;
	int reg_val;
	unsigned char param[4];

	reg_val = alps_probe_trackstick_v3(psmouse, ALPS_REG_BASE_PINNACLE);
	if (reg_val == -EIO)
		goto error;

	if (reg_val == 0 &&
	    alps_setup_trackstick_v3(psmouse, ALPS_REG_BASE_PINNACLE) == -EIO)
		goto error;

	if (alps_enter_command_mode(psmouse) ||
	    alps_absolute_mode_v3(psmouse)) {
		psmouse_err(psmouse, "Failed to enter absolute mode\n");
		goto error;
	}

	reg_val = alps_command_mode_read_reg(psmouse, 0x0006);
	if (reg_val == -1)
		goto error;
	if (__alps_command_mode_write_reg(psmouse, reg_val | 0x01))
		goto error;

	reg_val = alps_command_mode_read_reg(psmouse, 0x0007);
	if (reg_val == -1)
		goto error;
	if (__alps_command_mode_write_reg(psmouse, reg_val | 0x01))
		goto error;

	if (alps_command_mode_read_reg(psmouse, 0x0144) == -1)
		goto error;
	if (__alps_command_mode_write_reg(psmouse, 0x04))
		goto error;

	if (alps_command_mode_read_reg(psmouse, 0x0159) == -1)
		goto error;
	if (__alps_command_mode_write_reg(psmouse, 0x03))
		goto error;

	if (alps_command_mode_read_reg(psmouse, 0x0163) == -1)
		goto error;
	if (alps_command_mode_write_reg(psmouse, 0x0163, 0x03))
		goto error;

	if (alps_command_mode_read_reg(psmouse, 0x0162) == -1)
		goto error;
	if (alps_command_mode_write_reg(psmouse, 0x0162, 0x04))
		goto error;

	alps_exit_command_mode(psmouse);

	/* Set rate and enable data reporting */
	param[0] = 0x64;
	if (ps2_command(ps2dev, param, PSMOUSE_CMD_SETRATE) ||
	    ps2_command(ps2dev, NULL, PSMOUSE_CMD_ENABLE)) {
		psmouse_err(psmouse, "Failed to enable data reporting\n");
		return -1;
	}

	return 0;

error:
	/*
	 * Leaving the touchpad in command mode will essentially render
	 * it unusable until the machine reboots, so exit it here just
	 * to be safe
	 */
	alps_exit_command_mode(psmouse);
	return -1;
}

static int alps_hw_init_rushmore_v3(struct psmouse *psmouse)
{
	struct alps_data *priv = psmouse->private;
	struct ps2dev *ps2dev = &psmouse->ps2dev;
	int reg_val, ret = -1;

	if (priv->flags & ALPS_DUALPOINT) {
		reg_val = alps_setup_trackstick_v3(psmouse,
						   ALPS_REG_BASE_RUSHMORE);
		if (reg_val == -EIO)
			goto error;
		if (reg_val == -ENODEV)
			priv->flags &= ~ALPS_DUALPOINT;
	}

	if (alps_enter_command_mode(psmouse) ||
	    alps_command_mode_read_reg(psmouse, 0xc2d9) == -1 ||
	    alps_command_mode_write_reg(psmouse, 0xc2cb, 0x00))
		goto error;

	reg_val = alps_command_mode_read_reg(psmouse, 0xc2c6);
	if (reg_val == -1)
		goto error;
	if (__alps_command_mode_write_reg(psmouse, reg_val & 0xfd))
		goto error;

	if (alps_command_mode_write_reg(psmouse, 0xc2c9, 0x64))
		goto error;

	/* enter absolute mode */
	reg_val = alps_command_mode_read_reg(psmouse, 0xc2c4);
	if (reg_val == -1)
		goto error;
	if (__alps_command_mode_write_reg(psmouse, reg_val | 0x02))
		goto error;

	alps_exit_command_mode(psmouse);
	return ps2_command(ps2dev, NULL, PSMOUSE_CMD_ENABLE);

error:
	alps_exit_command_mode(psmouse);
	return ret;
}

/* Must be in command mode when calling this function */
static int alps_absolute_mode_v4(struct psmouse *psmouse)
{
	int reg_val;

	reg_val = alps_command_mode_read_reg(psmouse, 0x0004);
	if (reg_val == -1)
		return -1;

	reg_val |= 0x02;
	if (__alps_command_mode_write_reg(psmouse, reg_val))
		return -1;

	return 0;
}

static int alps_hw_init_v4(struct psmouse *psmouse)
{
	struct ps2dev *ps2dev = &psmouse->ps2dev;
	unsigned char param[4];

	if (alps_enter_command_mode(psmouse))
		goto error;

	if (alps_absolute_mode_v4(psmouse)) {
		psmouse_err(psmouse, "Failed to enter absolute mode\n");
		goto error;
	}

	if (alps_command_mode_write_reg(psmouse, 0x0007, 0x8c))
		goto error;

	if (alps_command_mode_write_reg(psmouse, 0x0149, 0x03))
		goto error;

	if (alps_command_mode_write_reg(psmouse, 0x0160, 0x03))
		goto error;

	if (alps_command_mode_write_reg(psmouse, 0x017f, 0x15))
		goto error;

	if (alps_command_mode_write_reg(psmouse, 0x0151, 0x01))
		goto error;

	if (alps_command_mode_write_reg(psmouse, 0x0168, 0x03))
		goto error;

	if (alps_command_mode_write_reg(psmouse, 0x014a, 0x03))
		goto error;

	if (alps_command_mode_write_reg(psmouse, 0x0161, 0x03))
		goto error;

	alps_exit_command_mode(psmouse);

	/*
	 * This sequence changes the output from a 9-byte to an
	 * 8-byte format. All the same data seems to be present,
	 * just in a more compact format.
	 */
	param[0] = 0xc8;
	param[1] = 0x64;
	param[2] = 0x50;
	if (ps2_command(ps2dev, &param[0], PSMOUSE_CMD_SETRATE) ||
	    ps2_command(ps2dev, &param[1], PSMOUSE_CMD_SETRATE) ||
	    ps2_command(ps2dev, &param[2], PSMOUSE_CMD_SETRATE) ||
	    ps2_command(ps2dev, param, PSMOUSE_CMD_GETID))
		return -1;

	/* Set rate and enable data reporting */
	param[0] = 0x64;
	if (ps2_command(ps2dev, param, PSMOUSE_CMD_SETRATE) ||
	    ps2_command(ps2dev, NULL, PSMOUSE_CMD_ENABLE)) {
		psmouse_err(psmouse, "Failed to enable data reporting\n");
		return -1;
	}

	return 0;

error:
	/*
	 * Leaving the touchpad in command mode will essentially render
	 * it unusable until the machine reboots, so exit it here just
	 * to be safe
	 */
	alps_exit_command_mode(psmouse);
	return -1;
}

static int alps_dolphin_get_device_area(struct psmouse *psmouse,
					struct alps_data *priv)
{
	struct ps2dev *ps2dev = &psmouse->ps2dev;
	unsigned char param[4] = {0};
	int num_x_electrode, num_y_electrode;

	if (alps_enter_command_mode(psmouse))
		return -1;

	param[0] = 0x0a;
	if (ps2_command(ps2dev, NULL, PSMOUSE_CMD_RESET_WRAP) ||
	    ps2_command(ps2dev, NULL, PSMOUSE_CMD_SETPOLL) ||
	    ps2_command(ps2dev, NULL, PSMOUSE_CMD_SETPOLL) ||
	    ps2_command(ps2dev, &param[0], PSMOUSE_CMD_SETRATE) ||
	    ps2_command(ps2dev, &param[0], PSMOUSE_CMD_SETRATE))
		return -1;

	if (ps2_command(ps2dev, param, PSMOUSE_CMD_GETINFO))
		return -1;

	/*
	 * Dolphin's sensor line number is not fixed. It can be calculated
	 * by adding the device's register value with DOLPHIN_PROFILE_X/YOFFSET.
	 * Further more, we can get device's x_max and y_max by multiplying
	 * sensor line number with DOLPHIN_COUNT_PER_ELECTRODE.
	 *
	 * e.g. When we get register's sensor_x = 11 & sensor_y = 8,
	 *	real sensor line number X = 11 + 8 = 19, and
	 *	real sensor line number Y = 8 + 1 = 9.
	 *	So, x_max = (19 - 1) * 64 = 1152, and
	 *	    y_max = (9 - 1) * 64 = 512.
	 */
	num_x_electrode = DOLPHIN_PROFILE_XOFFSET + (param[2] & 0x0F);
	num_y_electrode = DOLPHIN_PROFILE_YOFFSET + ((param[2] >> 4) & 0x0F);
	priv->x_bits = num_x_electrode;
	priv->y_bits = num_y_electrode;
	priv->x_max = (num_x_electrode - 1) * DOLPHIN_COUNT_PER_ELECTRODE;
	priv->y_max = (num_y_electrode - 1) * DOLPHIN_COUNT_PER_ELECTRODE;

	if (alps_exit_command_mode(psmouse))
		return -1;

	return 0;
}

static int alps_hw_init_dolphin_v1(struct psmouse *psmouse)
{
	struct ps2dev *ps2dev = &psmouse->ps2dev;
	unsigned char param[2];

	/* This is dolphin "v1" as empirically defined by florin9doi */
	param[0] = 0x64;
	param[1] = 0x28;

	if (ps2_command(ps2dev, NULL, PSMOUSE_CMD_SETSTREAM) ||
	    ps2_command(ps2dev, &param[0], PSMOUSE_CMD_SETRATE) ||
	    ps2_command(ps2dev, &param[1], PSMOUSE_CMD_SETRATE))
		return -1;

	return 0;
}

static void alps_set_defaults(struct alps_data *priv)
{
	priv->byte0 = 0x8f;
	priv->mask0 = 0x8f;
	priv->flags = ALPS_DUALPOINT;

	priv->x_max = 2000;
	priv->y_max = 1400;
	priv->x_bits = 15;
	priv->y_bits = 11;

	switch (priv->proto_version) {
	case ALPS_PROTO_V1:
	case ALPS_PROTO_V2:
		priv->hw_init = alps_hw_init_v1_v2;
		priv->process_packet = alps_process_packet_v1_v2;
		priv->set_abs_params = alps_set_abs_params_st;
		priv->x_max = 1023;
		priv->y_max = 767;
		break;
	case ALPS_PROTO_V3:
		priv->hw_init = alps_hw_init_v3;
		priv->process_packet = alps_process_packet_v3;
		priv->set_abs_params = alps_set_abs_params_mt;
		priv->decode_fields = alps_decode_pinnacle;
		priv->nibble_commands = alps_v3_nibble_commands;
		priv->addr_command = PSMOUSE_CMD_RESET_WRAP;
		break;
	case ALPS_PROTO_V4:
		priv->hw_init = alps_hw_init_v4;
		priv->process_packet = alps_process_packet_v4;
		priv->set_abs_params = alps_set_abs_params_mt;
		priv->nibble_commands = alps_v4_nibble_commands;
		priv->addr_command = PSMOUSE_CMD_DISABLE;
		break;
	case ALPS_PROTO_V5:
		priv->hw_init = alps_hw_init_dolphin_v1;
		priv->process_packet = alps_process_touchpad_packet_v3_v5;
		priv->decode_fields = alps_decode_dolphin;
		priv->set_abs_params = alps_set_abs_params_mt;
		priv->nibble_commands = alps_v3_nibble_commands;
		priv->addr_command = PSMOUSE_CMD_RESET_WRAP;
		priv->byte0 = 0xc8;
		priv->mask0 = 0xd8;
		priv->flags = 0;
		priv->x_max = 1360;
		priv->y_max = 660;
		priv->x_bits = 23;
		priv->y_bits = 12;
		break;
	case ALPS_PROTO_V6:
		priv->hw_init = alps_hw_init_v6;
		priv->process_packet = alps_process_packet_v6;
		priv->set_abs_params = alps_set_abs_params_st;
		priv->nibble_commands = alps_v6_nibble_commands;
		priv->x_max = 2047;
		priv->y_max = 1535;
		break;
	}
}

static int alps_match_table(struct psmouse *psmouse, struct alps_data *priv,
			    unsigned char *e7, unsigned char *ec)
{
	const struct alps_model_info *model;
	int i;

	for (i = 0; i < ARRAY_SIZE(alps_model_data); i++) {
		model = &alps_model_data[i];

		if (!memcmp(e7, model->signature, sizeof(model->signature)) &&
		    (!model->command_mode_resp ||
		     model->command_mode_resp == ec[2])) {

			priv->proto_version = model->proto_version;
			alps_set_defaults(priv);

			priv->flags = model->flags;
			priv->byte0 = model->byte0;
			priv->mask0 = model->mask0;

			return 0;
		}
	}

	return -EINVAL;
}

static int alps_identify(struct psmouse *psmouse, struct alps_data *priv)
{
	unsigned char e6[4], e7[4], ec[4];

	/*
	 * First try "E6 report".
	 * ALPS should return 0,0,10 or 0,0,100 if no buttons are pressed.
	 * The bits 0-2 of the first byte will be 1s if some buttons are
	 * pressed.
	 */
	if (alps_rpt_cmd(psmouse, PSMOUSE_CMD_SETRES,
			 PSMOUSE_CMD_SETSCALE11, e6))
		return -EIO;

	if ((e6[0] & 0xf8) != 0 || e6[1] != 0 || (e6[2] != 10 && e6[2] != 100))
		return -EINVAL;

	/*
	 * Now get the "E7" and "EC" reports.  These will uniquely identify
	 * most ALPS touchpads.
	 */
	if (alps_rpt_cmd(psmouse, PSMOUSE_CMD_SETRES,
			 PSMOUSE_CMD_SETSCALE21, e7) ||
	    alps_rpt_cmd(psmouse, PSMOUSE_CMD_SETRES,
			 PSMOUSE_CMD_RESET_WRAP, ec) ||
	    alps_exit_command_mode(psmouse))
		return -EIO;

	if (alps_match_table(psmouse, priv, e7, ec) == 0) {
		return 0;
	} else if (e7[0] == 0x73 && e7[1] == 0x03 && e7[2] == 0x50 &&
		   ec[0] == 0x73 && (ec[1] == 0x01 || ec[1] == 0x02)) {
		priv->proto_version = ALPS_PROTO_V5;
		alps_set_defaults(priv);
		if (alps_dolphin_get_device_area(psmouse, priv))
			return -EIO;
		else
			return 0;
	} else if (ec[0] == 0x88 && ec[1] == 0x08) {
		priv->proto_version = ALPS_PROTO_V3;
		alps_set_defaults(priv);

		priv->hw_init = alps_hw_init_rushmore_v3;
		priv->decode_fields = alps_decode_rushmore;
		priv->x_bits = 16;
		priv->y_bits = 12;

		/* hack to make addr_command, nibble_command available */
		psmouse->private = priv;

		if (alps_probe_trackstick_v3(psmouse, ALPS_REG_BASE_RUSHMORE))
			priv->flags &= ~ALPS_DUALPOINT;

		return 0;
	} else if (ec[0] == 0x88 && ec[1] == 0x07 &&
		   ec[2] >= 0x90 && ec[2] <= 0x9d) {
		priv->proto_version = ALPS_PROTO_V3;
		alps_set_defaults(priv);

		return 0;
	}

	psmouse_info(psmouse,
		     "Unknown ALPS touchpad: E7=%3ph, EC=%3ph\n", e7, ec);

	return -EINVAL;
}

static int alps_reconnect(struct psmouse *psmouse)
{
	struct alps_data *priv = psmouse->private;

	psmouse_reset(psmouse);

	if (alps_identify(psmouse, priv) < 0)
		return -1;

	return priv->hw_init(psmouse);
}

static void alps_disconnect(struct psmouse *psmouse)
{
	struct alps_data *priv = psmouse->private;

	psmouse_reset(psmouse);
	del_timer_sync(&priv->timer);
	input_unregister_device(priv->dev2);
	kfree(priv);
}

static void alps_set_abs_params_st(struct alps_data *priv,
				   struct input_dev *dev1)
{
	input_set_abs_params(dev1, ABS_X, 0, priv->x_max, 0, 0);
	input_set_abs_params(dev1, ABS_Y, 0, priv->y_max, 0, 0);
}

static void alps_set_abs_params_mt(struct alps_data *priv,
				   struct input_dev *dev1)
{
	set_bit(INPUT_PROP_SEMI_MT, dev1->propbit);
	input_mt_init_slots(dev1, 2, 0);
	input_set_abs_params(dev1, ABS_MT_POSITION_X, 0, priv->x_max, 0, 0);
	input_set_abs_params(dev1, ABS_MT_POSITION_Y, 0, priv->y_max, 0, 0);

	set_bit(BTN_TOOL_DOUBLETAP, dev1->keybit);
	set_bit(BTN_TOOL_TRIPLETAP, dev1->keybit);
	set_bit(BTN_TOOL_QUADTAP, dev1->keybit);

	input_set_abs_params(dev1, ABS_X, 0, priv->x_max, 0, 0);
	input_set_abs_params(dev1, ABS_Y, 0, priv->y_max, 0, 0);
}

int alps_init(struct psmouse *psmouse)
{
	struct alps_data *priv;
	struct input_dev *dev1 = psmouse->dev, *dev2;

	priv = kzalloc(sizeof(struct alps_data), GFP_KERNEL);
	dev2 = input_allocate_device();
	if (!priv || !dev2)
		goto init_fail;

	priv->dev2 = dev2;
	setup_timer(&priv->timer, alps_flush_packet, (unsigned long)psmouse);

	psmouse->private = priv;

	psmouse_reset(psmouse);

	if (alps_identify(psmouse, priv) < 0)
		goto init_fail;

	if (priv->hw_init(psmouse))
		goto init_fail;

	/*
	 * Undo part of setup done for us by psmouse core since touchpad
	 * is not a relative device.
	 */
	__clear_bit(EV_REL, dev1->evbit);
	__clear_bit(REL_X, dev1->relbit);
	__clear_bit(REL_Y, dev1->relbit);

	/*
	 * Now set up our capabilities.
	 */
	dev1->evbit[BIT_WORD(EV_KEY)] |= BIT_MASK(EV_KEY);
	dev1->keybit[BIT_WORD(BTN_TOUCH)] |= BIT_MASK(BTN_TOUCH);
	dev1->keybit[BIT_WORD(BTN_TOOL_FINGER)] |= BIT_MASK(BTN_TOOL_FINGER);
	dev1->keybit[BIT_WORD(BTN_LEFT)] |=
		BIT_MASK(BTN_LEFT) | BIT_MASK(BTN_RIGHT);

	dev1->evbit[BIT_WORD(EV_ABS)] |= BIT_MASK(EV_ABS);

	priv->set_abs_params(priv, dev1);
	input_set_abs_params(dev1, ABS_PRESSURE, 0, 127, 0, 0);

	if (priv->flags & ALPS_WHEEL) {
		dev1->evbit[BIT_WORD(EV_REL)] |= BIT_MASK(EV_REL);
		dev1->relbit[BIT_WORD(REL_WHEEL)] |= BIT_MASK(REL_WHEEL);
	}

	if (priv->flags & (ALPS_FW_BK_1 | ALPS_FW_BK_2)) {
		dev1->keybit[BIT_WORD(BTN_FORWARD)] |= BIT_MASK(BTN_FORWARD);
		dev1->keybit[BIT_WORD(BTN_BACK)] |= BIT_MASK(BTN_BACK);
	}

	if (priv->flags & ALPS_FOUR_BUTTONS) {
		dev1->keybit[BIT_WORD(BTN_0)] |= BIT_MASK(BTN_0);
		dev1->keybit[BIT_WORD(BTN_1)] |= BIT_MASK(BTN_1);
		dev1->keybit[BIT_WORD(BTN_2)] |= BIT_MASK(BTN_2);
		dev1->keybit[BIT_WORD(BTN_3)] |= BIT_MASK(BTN_3);
	} else {
		dev1->keybit[BIT_WORD(BTN_MIDDLE)] |= BIT_MASK(BTN_MIDDLE);
	}

	snprintf(priv->phys, sizeof(priv->phys), "%s/input1", psmouse->ps2dev.serio->phys);
	dev2->phys = priv->phys;
	dev2->name = (priv->flags & ALPS_DUALPOINT) ?
		     "DualPoint Stick" : "ALPS PS/2 Device";
	dev2->id.bustype = BUS_I8042;
	dev2->id.vendor  = 0x0002;
	dev2->id.product = PSMOUSE_ALPS;
	dev2->id.version = 0x0000;
	dev2->dev.parent = &psmouse->ps2dev.serio->dev;

	dev2->evbit[0] = BIT_MASK(EV_KEY) | BIT_MASK(EV_REL);
	dev2->relbit[BIT_WORD(REL_X)] = BIT_MASK(REL_X) | BIT_MASK(REL_Y);
	dev2->keybit[BIT_WORD(BTN_LEFT)] =
		BIT_MASK(BTN_LEFT) | BIT_MASK(BTN_MIDDLE) | BIT_MASK(BTN_RIGHT);

	if (input_register_device(priv->dev2))
		goto init_fail;

	psmouse->protocol_handler = alps_process_byte;
	psmouse->poll = alps_poll;
	psmouse->disconnect = alps_disconnect;
	psmouse->reconnect = alps_reconnect;
	psmouse->pktsize = priv->proto_version == ALPS_PROTO_V4 ? 8 : 6;

	/* We are having trouble resyncing ALPS touchpads so disable it for now */
	psmouse->resync_time = 0;

	return 0;

init_fail:
	psmouse_reset(psmouse);
	input_free_device(dev2);
	kfree(priv);
	psmouse->private = NULL;
	return -1;
}

int alps_detect(struct psmouse *psmouse, bool set_properties)
{
	struct alps_data dummy;

	if (alps_identify(psmouse, &dummy) < 0)
		return -1;

	if (set_properties) {
		psmouse->vendor = "ALPS";
		psmouse->name = dummy.flags & ALPS_DUALPOINT ?
				"DualPoint TouchPad" : "GlidePoint";
		psmouse->model = dummy.proto_version << 8;
	}
	return 0;
}
<|MERGE_RESOLUTION|>--- conflicted
+++ resolved
@@ -1096,22 +1096,7 @@
 	unsigned char *param;
 	unsigned char dummy[4];
 
-<<<<<<< HEAD
-	/*
-	 * First try "E6 report".
-	 * ALPS should return 0,0,10 or 0,0,100 if no buttons are pressed.
-	 * The bits 0-2 of the first byte will be 1s if some buttons are
-	 * pressed.
-	 */
-	param[0] = 0;
-	if (ps2_command(ps2dev, param, PSMOUSE_CMD_SETRES) ||
-	    ps2_command(ps2dev,  NULL, PSMOUSE_CMD_SETSCALE11) ||
-	    ps2_command(ps2dev,  NULL, PSMOUSE_CMD_SETSCALE11) ||
-	    ps2_command(ps2dev,  NULL, PSMOUSE_CMD_SETSCALE11))
-		return NULL;
-=======
 	BUG_ON(nibble > 0xf);
->>>>>>> c3ade0e0
 
 	command = priv->nibble_commands[nibble].command;
 	param = (command & 0x0f00) ?
@@ -1120,14 +1105,8 @@
 	if (ps2_command(ps2dev, param, command))
 		return -1;
 
-<<<<<<< HEAD
-	if ((param[0] & 0xf8) != 0 || param[1] != 0 ||
-	    (param[2] != 10 && param[2] != 100))
-		return NULL;
-=======
-	return 0;
-}
->>>>>>> c3ade0e0
+	return 0;
+}
 
 static int alps_command_mode_set_addr(struct psmouse *psmouse, int addr)
 {
