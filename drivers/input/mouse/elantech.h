--- conflicted
+++ resolved
@@ -129,10 +129,7 @@
 	bool paritycheck;
 	bool jumpy_cursor;
 	bool reports_pressure;
-<<<<<<< HEAD
-=======
 	bool crc_enabled;
->>>>>>> c3ade0e0
 	bool set_hw_resolution;
 	unsigned char hw_version;
 	unsigned int fw_version;
