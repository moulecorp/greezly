--- conflicted
+++ resolved
@@ -2066,11 +2066,7 @@
  */
 int input_register_device(struct input_dev *dev)
 {
-<<<<<<< HEAD
-	static atomic_unchecked_t input_no = ATOMIC_INIT(0);
-=======
 	struct input_devres *devres = NULL;
->>>>>>> c3ade0e0
 	struct input_handler *handler;
 	unsigned int packet_size;
 	const char *path;
@@ -2122,12 +2118,6 @@
 	if (!dev->setkeycode)
 		dev->setkeycode = input_default_setkeycode;
 
-<<<<<<< HEAD
-	dev_set_name(&dev->dev, "input%ld",
-		     (unsigned long) atomic_inc_return_unchecked(&input_no) - 1);
-
-=======
->>>>>>> c3ade0e0
 	error = device_add(&dev->dev);
 	if (error)
 		goto err_free_vals;
