--- conflicted
+++ resolved
@@ -59,11 +59,7 @@
 /* Offset from where switcher.S was compiled to where we've copied it */
 static unsigned long switcher_offset(void)
 {
-<<<<<<< HEAD
-	return SWITCHER_ADDR - (unsigned long)ktla_ktva(start_switcher_text);
-=======
 	return switcher_addr - (unsigned long)ktla_ktva(start_switcher_text);
->>>>>>> c3ade0e0
 }
 
 /* This cpu's struct lguest_pages (after the Switcher text page) */
