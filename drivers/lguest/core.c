--- conflicted
+++ resolved
@@ -99,23 +99,13 @@
 	 */
 
 #if defined(CONFIG_X86_32) && defined(CONFIG_PAX_KERNEXEC)
-<<<<<<< HEAD
-	switcher_vma = __get_vm_area(TOTAL_SWITCHER_PAGES * PAGE_SIZE,
-				     VM_ALLOC | VM_KERNEXEC, SWITCHER_ADDR, SWITCHER_ADDR
-				     + (TOTAL_SWITCHER_PAGES+1) * PAGE_SIZE);
-#else
-=======
->>>>>>> c3ade0e0
 	switcher_vma = __get_vm_area(TOTAL_SWITCHER_PAGES * PAGE_SIZE,
 				     VM_ALLOC | VM_KERNEXEC, switcher_addr, switcher_addr
 				     + (TOTAL_SWITCHER_PAGES+1) * PAGE_SIZE);
-<<<<<<< HEAD
-=======
 #else
 	switcher_vma = __get_vm_area(TOTAL_SWITCHER_PAGES * PAGE_SIZE,
 				     VM_ALLOC, switcher_addr, switcher_addr
 				     + (TOTAL_SWITCHER_PAGES+1) * PAGE_SIZE);
->>>>>>> c3ade0e0
 #endif
 
 	if (!switcher_vma) {
