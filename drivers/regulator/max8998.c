--- conflicted
+++ resolved
@@ -438,11 +438,7 @@
 
 	difference = (new_selector - old_selector) * desc->step / 1000;
 	if (difference > 0)
-<<<<<<< HEAD
-		udelay(DIV_ROUND_UP(difference, (val & 0x0f) + 1));
-=======
 		return DIV_ROUND_UP(difference, (val & 0x0f) + 1);
->>>>>>> c3ade0e0
 
 	return 0;
 }
