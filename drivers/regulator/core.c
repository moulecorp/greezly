--- conflicted
+++ resolved
@@ -3364,11 +3364,8 @@
 regulator_register(const struct regulator_desc *regulator_desc,
 		   const struct regulator_config *config)
 {
-<<<<<<< HEAD
-=======
 	const struct regulation_constraints *constraints = NULL;
 	const struct regulator_init_data *init_data;
->>>>>>> c3ade0e0
 	static atomic_unchecked_t regulator_no = ATOMIC_INIT(0);
 	struct regulator_dev *rdev;
 	struct device *dev;
@@ -3538,12 +3535,8 @@
 
 scrub:
 	if (rdev->supply)
-<<<<<<< HEAD
-		regulator_put(rdev->supply);
-=======
 		_regulator_put(rdev->supply);
 	regulator_ena_gpio_free(rdev);
->>>>>>> c3ade0e0
 	kfree(rdev->constraints);
 wash:
 	device_unregister(&rdev->dev);
