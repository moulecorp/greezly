--- conflicted
+++ resolved
@@ -125,11 +125,7 @@
 #define spi_resume	NULL
 #endif
 
-<<<<<<< HEAD
-static const struct pci_device_id pci_ids[] __devinitconst = {
-=======
 static const struct pci_device_id pci_ids[] = {
->>>>>>> c3ade0e0
 	/* Intel MID platform SPI controller 0 */
 	{ PCI_DEVICE(PCI_VENDOR_ID_INTEL, 0x0800) },
 	{},
