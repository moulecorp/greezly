/*
 * Freescale SPI controller driver.
 *
 * Maintainer: Kumar Gala
 *
 * Copyright (C) 2006 Polycom, Inc.
 * Copyright 2010 Freescale Semiconductor, Inc.
 *
 * CPM SPI and QE buffer descriptors mode support:
 * Copyright (c) 2009  MontaVista Software, Inc.
 * Author: Anton Vorontsov <avorontsov@ru.mvista.com>
 *
 * GRLIB support:
 * Copyright (c) 2012 Aeroflex Gaisler AB.
 * Author: Andreas Larsson <andreas@gaisler.com>
 *
 * This program is free software; you can redistribute  it and/or modify it
 * under  the terms of  the GNU General  Public License as published by the
 * Free Software Foundation;  either version 2 of the  License, or (at your
 * option) any later version.
 */
#include <linux/module.h>
#include <linux/types.h>
#include <linux/kernel.h>
#include <linux/interrupt.h>
#include <linux/delay.h>
#include <linux/irq.h>
#include <linux/spi/spi.h>
#include <linux/spi/spi_bitbang.h>
#include <linux/platform_device.h>
#include <linux/fsl_devices.h>
#include <linux/dma-mapping.h>
#include <linux/mm.h>
#include <linux/mutex.h>
#include <linux/of.h>
#include <linux/of_platform.h>
#include <linux/of_address.h>
#include <linux/of_irq.h>
#include <linux/gpio.h>
#include <linux/of_gpio.h>

#include "spi-fsl-lib.h"
#include "spi-fsl-cpm.h"
#include "spi-fsl-spi.h"

#define TYPE_FSL	0
#define TYPE_GRLIB	1

struct fsl_spi_match_data {
	int type;
};

static struct fsl_spi_match_data of_fsl_spi_fsl_config = {
	.type = TYPE_FSL,
};

static struct fsl_spi_match_data of_fsl_spi_grlib_config = {
	.type = TYPE_GRLIB,
};

static struct of_device_id of_fsl_spi_match[] = {
	{
		.compatible = "fsl,spi",
		.data = &of_fsl_spi_fsl_config,
	},
	{
		.compatible = "aeroflexgaisler,spictrl",
		.data = &of_fsl_spi_grlib_config,
	},
	{}
};
MODULE_DEVICE_TABLE(of, of_fsl_spi_match);

static int fsl_spi_get_type(struct device *dev)
{
	const struct of_device_id *match;

	if (dev->of_node) {
		match = of_match_node(of_fsl_spi_match, dev->of_node);
		if (match && match->data)
			return ((struct fsl_spi_match_data *)match->data)->type;
	}
	return TYPE_FSL;
}

static void fsl_spi_change_mode(struct spi_device *spi)
{
	struct mpc8xxx_spi *mspi = spi_master_get_devdata(spi->master);
	struct spi_mpc8xxx_cs *cs = spi->controller_state;
	struct fsl_spi_reg *reg_base = mspi->reg_base;
	__be32 __iomem *mode = &reg_base->mode;
	unsigned long flags;

	if (cs->hw_mode == mpc8xxx_spi_read_reg(mode))
		return;

	/* Turn off IRQs locally to minimize time that SPI is disabled. */
	local_irq_save(flags);

	/* Turn off SPI unit prior changing mode */
	mpc8xxx_spi_write_reg(mode, cs->hw_mode & ~SPMODE_ENABLE);

	/* When in CPM mode, we need to reinit tx and rx. */
	if (mspi->flags & SPI_CPM_MODE) {
		fsl_spi_cpm_reinit_txrx(mspi);
	}
	mpc8xxx_spi_write_reg(mode, cs->hw_mode);
	local_irq_restore(flags);
}

static void fsl_spi_chipselect(struct spi_device *spi, int value)
{
	struct mpc8xxx_spi *mpc8xxx_spi = spi_master_get_devdata(spi->master);
	struct fsl_spi_platform_data *pdata;
	bool pol = spi->mode & SPI_CS_HIGH;
	struct spi_mpc8xxx_cs	*cs = spi->controller_state;

	pdata = spi->dev.parent->parent->platform_data;

	if (value == BITBANG_CS_INACTIVE) {
		if (pdata->cs_control)
			pdata->cs_control(spi, !pol);
	}

	if (value == BITBANG_CS_ACTIVE) {
		mpc8xxx_spi->rx_shift = cs->rx_shift;
		mpc8xxx_spi->tx_shift = cs->tx_shift;
		mpc8xxx_spi->get_rx = cs->get_rx;
		mpc8xxx_spi->get_tx = cs->get_tx;

		fsl_spi_change_mode(spi);

		if (pdata->cs_control)
			pdata->cs_control(spi, pol);
	}
}

static void fsl_spi_qe_cpu_set_shifts(u32 *rx_shift, u32 *tx_shift,
				      int bits_per_word, int msb_first)
{
	*rx_shift = 0;
	*tx_shift = 0;
	if (msb_first) {
		if (bits_per_word <= 8) {
			*rx_shift = 16;
			*tx_shift = 24;
		} else if (bits_per_word <= 16) {
			*rx_shift = 16;
			*tx_shift = 16;
		}
	} else {
		if (bits_per_word <= 8)
			*rx_shift = 8;
	}
}

static void fsl_spi_grlib_set_shifts(u32 *rx_shift, u32 *tx_shift,
				     int bits_per_word, int msb_first)
{
	*rx_shift = 0;
	*tx_shift = 0;
	if (bits_per_word <= 16) {
		if (msb_first) {
			*rx_shift = 16; /* LSB in bit 16 */
			*tx_shift = 32 - bits_per_word; /* MSB in bit 31 */
		} else {
			*rx_shift = 16 - bits_per_word; /* MSB in bit 15 */
		}
	}
}

static int mspi_apply_cpu_mode_quirks(struct spi_mpc8xxx_cs *cs,
				struct spi_device *spi,
				struct mpc8xxx_spi *mpc8xxx_spi,
				int bits_per_word)
{
	cs->rx_shift = 0;
	cs->tx_shift = 0;
	if (bits_per_word <= 8) {
		cs->get_rx = mpc8xxx_spi_rx_buf_u8;
		cs->get_tx = mpc8xxx_spi_tx_buf_u8;
	} else if (bits_per_word <= 16) {
		cs->get_rx = mpc8xxx_spi_rx_buf_u16;
		cs->get_tx = mpc8xxx_spi_tx_buf_u16;
	} else if (bits_per_word <= 32) {
		cs->get_rx = mpc8xxx_spi_rx_buf_u32;
		cs->get_tx = mpc8xxx_spi_tx_buf_u32;
	} else
		return -EINVAL;

	if (mpc8xxx_spi->set_shifts)
		mpc8xxx_spi->set_shifts(&cs->rx_shift, &cs->tx_shift,
					bits_per_word,
					!(spi->mode & SPI_LSB_FIRST));

	mpc8xxx_spi->rx_shift = cs->rx_shift;
	mpc8xxx_spi->tx_shift = cs->tx_shift;
	mpc8xxx_spi->get_rx = cs->get_rx;
	mpc8xxx_spi->get_tx = cs->get_tx;

	return bits_per_word;
}

static int mspi_apply_qe_mode_quirks(struct spi_mpc8xxx_cs *cs,
				struct spi_device *spi,
				int bits_per_word)
{
	/* QE uses Little Endian for words > 8
	 * so transform all words > 8 into 8 bits
	 * Unfortnatly that doesn't work for LSB so
	 * reject these for now */
	/* Note: 32 bits word, LSB works iff
	 * tfcr/rfcr is set to CPMFCR_GBL */
	if (spi->mode & SPI_LSB_FIRST &&
	    bits_per_word > 8)
		return -EINVAL;
	if (bits_per_word > 8)
		return 8; /* pretend its 8 bits */
	return bits_per_word;
}

static int fsl_spi_setup_transfer(struct spi_device *spi,
					struct spi_transfer *t)
{
	struct mpc8xxx_spi *mpc8xxx_spi;
	int bits_per_word = 0;
	u8 pm;
	u32 hz = 0;
	struct spi_mpc8xxx_cs	*cs = spi->controller_state;

	mpc8xxx_spi = spi_master_get_devdata(spi->master);

	if (t) {
		bits_per_word = t->bits_per_word;
		hz = t->speed_hz;
	}

	/* spi_transfer level calls that work per-word */
	if (!bits_per_word)
		bits_per_word = spi->bits_per_word;

	/* Make sure its a bit width we support [4..16, 32] */
	if ((bits_per_word < 4)
	    || ((bits_per_word > 16) && (bits_per_word != 32))
	    || (bits_per_word > mpc8xxx_spi->max_bits_per_word))
		return -EINVAL;

	if (!hz)
		hz = spi->max_speed_hz;

	if (!(mpc8xxx_spi->flags & SPI_CPM_MODE))
		bits_per_word = mspi_apply_cpu_mode_quirks(cs, spi,
							   mpc8xxx_spi,
							   bits_per_word);
	else if (mpc8xxx_spi->flags & SPI_QE)
		bits_per_word = mspi_apply_qe_mode_quirks(cs, spi,
							  bits_per_word);

	if (bits_per_word < 0)
		return bits_per_word;

	if (bits_per_word == 32)
		bits_per_word = 0;
	else
		bits_per_word = bits_per_word - 1;

	/* mask out bits we are going to set */
	cs->hw_mode &= ~(SPMODE_LEN(0xF) | SPMODE_DIV16
				  | SPMODE_PM(0xF));

	cs->hw_mode |= SPMODE_LEN(bits_per_word);

	if ((mpc8xxx_spi->spibrg / hz) > 64) {
		cs->hw_mode |= SPMODE_DIV16;
		pm = (mpc8xxx_spi->spibrg - 1) / (hz * 64) + 1;

		WARN_ONCE(pm > 16, "%s: Requested speed is too low: %d Hz. "
			  "Will use %d Hz instead.\n", dev_name(&spi->dev),
			  hz, mpc8xxx_spi->spibrg / 1024);
		if (pm > 16)
			pm = 16;
	} else {
		pm = (mpc8xxx_spi->spibrg - 1) / (hz * 4) + 1;
	}
	if (pm)
		pm--;

	cs->hw_mode |= SPMODE_PM(pm);

	fsl_spi_change_mode(spi);
	return 0;
}

static int fsl_spi_cpu_bufs(struct mpc8xxx_spi *mspi,
				struct spi_transfer *t, unsigned int len)
{
	u32 word;
	struct fsl_spi_reg *reg_base = mspi->reg_base;

	mspi->count = len;

	/* enable rx ints */
	mpc8xxx_spi_write_reg(&reg_base->mask, SPIM_NE);

	/* transmit word */
	word = mspi->get_tx(mspi);
	mpc8xxx_spi_write_reg(&reg_base->transmit, word);

	return 0;
}

static int fsl_spi_bufs(struct spi_device *spi, struct spi_transfer *t,
			    bool is_dma_mapped)
{
	struct mpc8xxx_spi *mpc8xxx_spi = spi_master_get_devdata(spi->master);
	struct fsl_spi_reg *reg_base;
	unsigned int len = t->len;
	u8 bits_per_word;
	int ret;

	reg_base = mpc8xxx_spi->reg_base;
	bits_per_word = spi->bits_per_word;
	if (t->bits_per_word)
		bits_per_word = t->bits_per_word;

	if (bits_per_word > 8) {
		/* invalid length? */
		if (len & 1)
			return -EINVAL;
		len /= 2;
	}
	if (bits_per_word > 16) {
		/* invalid length? */
		if (len & 1)
			return -EINVAL;
		len /= 2;
	}

	mpc8xxx_spi->tx = t->tx_buf;
	mpc8xxx_spi->rx = t->rx_buf;

	reinit_completion(&mpc8xxx_spi->done);

	if (mpc8xxx_spi->flags & SPI_CPM_MODE)
		ret = fsl_spi_cpm_bufs(mpc8xxx_spi, t, is_dma_mapped);
	else
		ret = fsl_spi_cpu_bufs(mpc8xxx_spi, t, len);
	if (ret)
		return ret;

	wait_for_completion(&mpc8xxx_spi->done);

	/* disable rx ints */
	mpc8xxx_spi_write_reg(&reg_base->mask, 0);

	if (mpc8xxx_spi->flags & SPI_CPM_MODE)
		fsl_spi_cpm_bufs_complete(mpc8xxx_spi);

	return mpc8xxx_spi->count;
}

static void fsl_spi_do_one_msg(struct spi_message *m)
{
	struct spi_device *spi = m->spi;
	struct spi_transfer *t;
	unsigned int cs_change;
	const int nsecs = 50;
	int status;

	cs_change = 1;
	status = 0;
	list_for_each_entry(t, &m->transfers, transfer_list) {
		if (t->bits_per_word || t->speed_hz) {
			/* Don't allow changes if CS is active */
			status = -EINVAL;

			if (cs_change)
				status = fsl_spi_setup_transfer(spi, t);
			if (status < 0)
				break;
		}

		if (cs_change) {
			fsl_spi_chipselect(spi, BITBANG_CS_ACTIVE);
			ndelay(nsecs);
		}
		cs_change = t->cs_change;
		if (t->len)
			status = fsl_spi_bufs(spi, t, m->is_dma_mapped);
		if (status) {
			status = -EMSGSIZE;
			break;
		}
		m->actual_length += t->len;

		if (t->delay_usecs)
			udelay(t->delay_usecs);

		if (cs_change) {
			ndelay(nsecs);
			fsl_spi_chipselect(spi, BITBANG_CS_INACTIVE);
			ndelay(nsecs);
		}
	}

	m->status = status;
	m->complete(m->context);

	if (status || !cs_change) {
		ndelay(nsecs);
		fsl_spi_chipselect(spi, BITBANG_CS_INACTIVE);
	}

	fsl_spi_setup_transfer(spi, NULL);
}

static int fsl_spi_setup(struct spi_device *spi)
{
	struct mpc8xxx_spi *mpc8xxx_spi;
	struct fsl_spi_reg *reg_base;
	int retval;
	u32 hw_mode;
	struct spi_mpc8xxx_cs	*cs = spi->controller_state;

	if (!spi->max_speed_hz)
		return -EINVAL;

	if (!cs) {
		cs = kzalloc(sizeof *cs, GFP_KERNEL);
		if (!cs)
			return -ENOMEM;
		spi->controller_state = cs;
	}
	mpc8xxx_spi = spi_master_get_devdata(spi->master);

	reg_base = mpc8xxx_spi->reg_base;

	hw_mode = cs->hw_mode; /* Save original settings */
	cs->hw_mode = mpc8xxx_spi_read_reg(&reg_base->mode);
	/* mask out bits we are going to set */
	cs->hw_mode &= ~(SPMODE_CP_BEGIN_EDGECLK | SPMODE_CI_INACTIVEHIGH
			 | SPMODE_REV | SPMODE_LOOP);

	if (spi->mode & SPI_CPHA)
		cs->hw_mode |= SPMODE_CP_BEGIN_EDGECLK;
	if (spi->mode & SPI_CPOL)
		cs->hw_mode |= SPMODE_CI_INACTIVEHIGH;
	if (!(spi->mode & SPI_LSB_FIRST))
		cs->hw_mode |= SPMODE_REV;
	if (spi->mode & SPI_LOOP)
		cs->hw_mode |= SPMODE_LOOP;

	retval = fsl_spi_setup_transfer(spi, NULL);
	if (retval < 0) {
		cs->hw_mode = hw_mode; /* Restore settings */
		return retval;
	}

	if (mpc8xxx_spi->type == TYPE_GRLIB) {
		if (gpio_is_valid(spi->cs_gpio)) {
			int desel;

			retval = gpio_request(spi->cs_gpio,
					      dev_name(&spi->dev));
			if (retval)
				return retval;

			desel = !(spi->mode & SPI_CS_HIGH);
			retval = gpio_direction_output(spi->cs_gpio, desel);
			if (retval) {
				gpio_free(spi->cs_gpio);
				return retval;
			}
		} else if (spi->cs_gpio != -ENOENT) {
			if (spi->cs_gpio < 0)
				return spi->cs_gpio;
			return -EINVAL;
		}
		/* When spi->cs_gpio == -ENOENT, a hole in the phandle list
		 * indicates to use native chipselect if present, or allow for
		 * an always selected chip
		 */
	}

	/* Initialize chipselect - might be active for SPI_CS_HIGH mode */
	fsl_spi_chipselect(spi, BITBANG_CS_INACTIVE);

	return 0;
}

static void fsl_spi_cleanup(struct spi_device *spi)
{
	struct mpc8xxx_spi *mpc8xxx_spi = spi_master_get_devdata(spi->master);

	if (mpc8xxx_spi->type == TYPE_GRLIB && gpio_is_valid(spi->cs_gpio))
		gpio_free(spi->cs_gpio);
}

static void fsl_spi_cpu_irq(struct mpc8xxx_spi *mspi, u32 events)
{
	struct fsl_spi_reg *reg_base = mspi->reg_base;

	/* We need handle RX first */
	if (events & SPIE_NE) {
		u32 rx_data = mpc8xxx_spi_read_reg(&reg_base->receive);

		if (mspi->rx)
			mspi->get_rx(rx_data, mspi);
	}

	if ((events & SPIE_NF) == 0)
		/* spin until TX is done */
		while (((events =
			mpc8xxx_spi_read_reg(&reg_base->event)) &
						SPIE_NF) == 0)
			cpu_relax();

	/* Clear the events */
	mpc8xxx_spi_write_reg(&reg_base->event, events);

	mspi->count -= 1;
	if (mspi->count) {
		u32 word = mspi->get_tx(mspi);

		mpc8xxx_spi_write_reg(&reg_base->transmit, word);
	} else {
		complete(&mspi->done);
	}
}

static irqreturn_t fsl_spi_irq(s32 irq, void *context_data)
{
	struct mpc8xxx_spi *mspi = context_data;
	irqreturn_t ret = IRQ_NONE;
	u32 events;
	struct fsl_spi_reg *reg_base = mspi->reg_base;

	/* Get interrupt events(tx/rx) */
	events = mpc8xxx_spi_read_reg(&reg_base->event);
	if (events)
		ret = IRQ_HANDLED;

	dev_dbg(mspi->dev, "%s: events %x\n", __func__, events);

	if (mspi->flags & SPI_CPM_MODE)
		fsl_spi_cpm_irq(mspi, events);
	else
		fsl_spi_cpu_irq(mspi, events);

	return ret;
}

static void fsl_spi_remove(struct mpc8xxx_spi *mspi)
{
	iounmap(mspi->reg_base);
	fsl_spi_cpm_free(mspi);
}

static void fsl_spi_grlib_cs_control(struct spi_device *spi, bool on)
{
	struct mpc8xxx_spi *mpc8xxx_spi = spi_master_get_devdata(spi->master);
	struct fsl_spi_reg *reg_base = mpc8xxx_spi->reg_base;
	u32 slvsel;
	u16 cs = spi->chip_select;

	if (gpio_is_valid(spi->cs_gpio)) {
		gpio_set_value(spi->cs_gpio, on);
	} else if (cs < mpc8xxx_spi->native_chipselects) {
		slvsel = mpc8xxx_spi_read_reg(&reg_base->slvsel);
		slvsel = on ? (slvsel | (1 << cs)) : (slvsel & ~(1 << cs));
		mpc8xxx_spi_write_reg(&reg_base->slvsel, slvsel);
	}
}

static void fsl_spi_grlib_probe(struct device *dev)
{
	struct fsl_spi_platform_data *pdata = dev_get_platdata(dev);
	struct spi_master *master = dev_get_drvdata(dev);
	struct mpc8xxx_spi *mpc8xxx_spi = spi_master_get_devdata(master);
	struct fsl_spi_reg *reg_base = mpc8xxx_spi->reg_base;
	int mbits;
	u32 capabilities;

	capabilities = mpc8xxx_spi_read_reg(&reg_base->cap);

	mpc8xxx_spi->set_shifts = fsl_spi_grlib_set_shifts;
	mbits = SPCAP_MAXWLEN(capabilities);
	if (mbits)
		mpc8xxx_spi->max_bits_per_word = mbits + 1;

	mpc8xxx_spi->native_chipselects = 0;
	if (SPCAP_SSEN(capabilities)) {
		mpc8xxx_spi->native_chipselects = SPCAP_SSSZ(capabilities);
		mpc8xxx_spi_write_reg(&reg_base->slvsel, 0xffffffff);
	}
	master->num_chipselect = mpc8xxx_spi->native_chipselects;
	pdata->cs_control = fsl_spi_grlib_cs_control;
}

static struct spi_master * fsl_spi_probe(struct device *dev,
		struct resource *mem, unsigned int irq)
{
	struct fsl_spi_platform_data *pdata = dev_get_platdata(dev);
	struct spi_master *master;
	struct mpc8xxx_spi *mpc8xxx_spi;
	struct fsl_spi_reg *reg_base;
	u32 regval;
	int ret = 0;

	master = spi_alloc_master(dev, sizeof(struct mpc8xxx_spi));
	if (master == NULL) {
		ret = -ENOMEM;
		goto err;
	}

	dev_set_drvdata(dev, master);

	ret = mpc8xxx_spi_probe(dev, mem, irq);
	if (ret)
		goto err_probe;

	master->setup = fsl_spi_setup;
	master->cleanup = fsl_spi_cleanup;

	mpc8xxx_spi = spi_master_get_devdata(master);
	mpc8xxx_spi->spi_do_one_msg = fsl_spi_do_one_msg;
	mpc8xxx_spi->spi_remove = fsl_spi_remove;
	mpc8xxx_spi->max_bits_per_word = 32;
	mpc8xxx_spi->type = fsl_spi_get_type(dev);

	ret = fsl_spi_cpm_init(mpc8xxx_spi);
	if (ret)
		goto err_cpm_init;

	mpc8xxx_spi->reg_base = ioremap(mem->start, resource_size(mem));
	if (mpc8xxx_spi->reg_base == NULL) {
		ret = -ENOMEM;
		goto err_ioremap;
	}

	if (mpc8xxx_spi->type == TYPE_GRLIB)
		fsl_spi_grlib_probe(dev);

	if (mpc8xxx_spi->flags & SPI_QE_CPU_MODE)
		mpc8xxx_spi->set_shifts = fsl_spi_qe_cpu_set_shifts;

	if (mpc8xxx_spi->set_shifts)
		/* 8 bits per word and MSB first */
		mpc8xxx_spi->set_shifts(&mpc8xxx_spi->rx_shift,
					&mpc8xxx_spi->tx_shift, 8, 1);

	/* Register for SPI Interrupt */
	ret = request_irq(mpc8xxx_spi->irq, fsl_spi_irq,
			  0, "fsl_spi", mpc8xxx_spi);

	if (ret != 0)
		goto free_irq;

	reg_base = mpc8xxx_spi->reg_base;

	/* SPI controller initializations */
	mpc8xxx_spi_write_reg(&reg_base->mode, 0);
	mpc8xxx_spi_write_reg(&reg_base->mask, 0);
	mpc8xxx_spi_write_reg(&reg_base->command, 0);
	mpc8xxx_spi_write_reg(&reg_base->event, 0xffffffff);

	/* Enable SPI interface */
	regval = pdata->initial_spmode | SPMODE_INIT_VAL | SPMODE_ENABLE;
	if (mpc8xxx_spi->max_bits_per_word < 8) {
		regval &= ~SPMODE_LEN(0xF);
		regval |= SPMODE_LEN(mpc8xxx_spi->max_bits_per_word - 1);
	}
	if (mpc8xxx_spi->flags & SPI_QE_CPU_MODE)
		regval |= SPMODE_OP;

	mpc8xxx_spi_write_reg(&reg_base->mode, regval);

	ret = spi_register_master(master);
	if (ret < 0)
		goto unreg_master;

	dev_info(dev, "at 0x%p (irq = %d), %s mode\n", reg_base,
		 mpc8xxx_spi->irq, mpc8xxx_spi_strmode(mpc8xxx_spi->flags));

	return master;

unreg_master:
	free_irq(mpc8xxx_spi->irq, mpc8xxx_spi);
free_irq:
	iounmap(mpc8xxx_spi->reg_base);
err_ioremap:
	fsl_spi_cpm_free(mpc8xxx_spi);
err_cpm_init:
err_probe:
	spi_master_put(master);
err:
	return ERR_PTR(ret);
}

static void fsl_spi_cs_control(struct spi_device *spi, bool on)
{
	struct device *dev = spi->dev.parent->parent;
<<<<<<< HEAD
	struct mpc8xxx_spi_probe_info *pinfo = to_of_pinfo(dev->platform_data);
=======
	struct fsl_spi_platform_data *pdata = dev_get_platdata(dev);
	struct mpc8xxx_spi_probe_info *pinfo = to_of_pinfo(pdata);
>>>>>>> c3ade0e0
	u16 cs = spi->chip_select;
	int gpio = pinfo->gpios[cs];
	bool alow = pinfo->alow_flags[cs];

	gpio_set_value(gpio, on ^ alow);
}

static int of_fsl_spi_get_chipselects(struct device *dev)
{
	struct device_node *np = dev->of_node;
	struct fsl_spi_platform_data *pdata = dev_get_platdata(dev);
	struct mpc8xxx_spi_probe_info *pinfo = to_of_pinfo(pdata);
	int ngpios;
	int i = 0;
	int ret;

	ngpios = of_gpio_count(np);
	if (ngpios <= 0) {
		/*
		 * SPI w/o chip-select line. One SPI device is still permitted
		 * though.
		 */
		pdata->max_chipselect = 1;
		return 0;
	}

	pinfo->gpios = kmalloc(ngpios * sizeof(*pinfo->gpios), GFP_KERNEL);
	if (!pinfo->gpios)
		return -ENOMEM;
	memset(pinfo->gpios, -1, ngpios * sizeof(*pinfo->gpios));

	pinfo->alow_flags = kzalloc(ngpios * sizeof(*pinfo->alow_flags),
				    GFP_KERNEL);
	if (!pinfo->alow_flags) {
		ret = -ENOMEM;
		goto err_alloc_flags;
	}

	for (; i < ngpios; i++) {
		int gpio;
		enum of_gpio_flags flags;

		gpio = of_get_gpio_flags(np, i, &flags);
		if (!gpio_is_valid(gpio)) {
			dev_err(dev, "invalid gpio #%d: %d\n", i, gpio);
			ret = gpio;
			goto err_loop;
		}

		ret = gpio_request(gpio, dev_name(dev));
		if (ret) {
			dev_err(dev, "can't request gpio #%d: %d\n", i, ret);
			goto err_loop;
		}

		pinfo->gpios[i] = gpio;
		pinfo->alow_flags[i] = flags & OF_GPIO_ACTIVE_LOW;

		ret = gpio_direction_output(pinfo->gpios[i],
					    pinfo->alow_flags[i]);
		if (ret) {
			dev_err(dev, "can't set output direction for gpio "
				"#%d: %d\n", i, ret);
			goto err_loop;
		}
	}

	pdata->max_chipselect = ngpios;
	pdata->cs_control = fsl_spi_cs_control;

	return 0;

err_loop:
	while (i >= 0) {
		if (gpio_is_valid(pinfo->gpios[i]))
			gpio_free(pinfo->gpios[i]);
		i--;
	}

	kfree(pinfo->alow_flags);
	pinfo->alow_flags = NULL;
err_alloc_flags:
	kfree(pinfo->gpios);
	pinfo->gpios = NULL;
	return ret;
}

static int of_fsl_spi_free_chipselects(struct device *dev)
{
	struct fsl_spi_platform_data *pdata = dev_get_platdata(dev);
	struct mpc8xxx_spi_probe_info *pinfo = to_of_pinfo(pdata);
	int i;

	if (!pinfo->gpios)
		return 0;

	for (i = 0; i < pdata->max_chipselect; i++) {
		if (gpio_is_valid(pinfo->gpios[i]))
			gpio_free(pinfo->gpios[i]);
	}

	kfree(pinfo->gpios);
	kfree(pinfo->alow_flags);
	return 0;
}

static int of_fsl_spi_probe(struct platform_device *ofdev)
{
	struct device *dev = &ofdev->dev;
	struct device_node *np = ofdev->dev.of_node;
	struct spi_master *master;
	struct resource mem;
	int irq, type;
	int ret = -ENOMEM;

	ret = of_mpc8xxx_spi_probe(ofdev);
	if (ret)
		return ret;

	type = fsl_spi_get_type(&ofdev->dev);
	if (type == TYPE_FSL) {
		ret = of_fsl_spi_get_chipselects(dev);
		if (ret)
			goto err;
	}

	ret = of_address_to_resource(np, 0, &mem);
	if (ret)
		goto err;

	irq = irq_of_parse_and_map(np, 0);
	if (!irq) {
		ret = -EINVAL;
		goto err;
	}

	master = fsl_spi_probe(dev, &mem, irq);
	if (IS_ERR(master)) {
		ret = PTR_ERR(master);
		goto err;
	}

	return 0;

err:
	if (type == TYPE_FSL)
		of_fsl_spi_free_chipselects(dev);
	return ret;
}

static int of_fsl_spi_remove(struct platform_device *ofdev)
{
	struct spi_master *master = platform_get_drvdata(ofdev);
	struct mpc8xxx_spi *mpc8xxx_spi = spi_master_get_devdata(master);
	int ret;

	ret = mpc8xxx_spi_remove(&ofdev->dev);
	if (ret)
		return ret;
	if (mpc8xxx_spi->type == TYPE_FSL)
		of_fsl_spi_free_chipselects(&ofdev->dev);
	return 0;
}

static struct platform_driver of_fsl_spi_driver = {
	.driver = {
		.name = "fsl_spi",
		.owner = THIS_MODULE,
		.of_match_table = of_fsl_spi_match,
	},
	.probe		= of_fsl_spi_probe,
	.remove		= of_fsl_spi_remove,
};

#ifdef CONFIG_MPC832x_RDB
/*
 * XXX XXX XXX
 * This is "legacy" platform driver, was used by the MPC8323E-RDB boards
 * only. The driver should go away soon, since newer MPC8323E-RDB's device
 * tree can work with OpenFirmware driver. But for now we support old trees
 * as well.
 */
static int plat_mpc8xxx_spi_probe(struct platform_device *pdev)
{
	struct resource *mem;
	int irq;
	struct spi_master *master;

	if (!dev_get_platdata(&pdev->dev))
		return -EINVAL;

	mem = platform_get_resource(pdev, IORESOURCE_MEM, 0);
	if (!mem)
		return -EINVAL;

	irq = platform_get_irq(pdev, 0);
	if (irq <= 0)
		return -EINVAL;

	master = fsl_spi_probe(&pdev->dev, mem, irq);
	return PTR_ERR_OR_ZERO(master);
}

static int plat_mpc8xxx_spi_remove(struct platform_device *pdev)
{
	return mpc8xxx_spi_remove(&pdev->dev);
}

MODULE_ALIAS("platform:mpc8xxx_spi");
static struct platform_driver mpc8xxx_spi_driver = {
	.probe = plat_mpc8xxx_spi_probe,
	.remove = plat_mpc8xxx_spi_remove,
	.driver = {
		.name = "mpc8xxx_spi",
		.owner = THIS_MODULE,
	},
};

static bool legacy_driver_failed;

static void __init legacy_driver_register(void)
{
	legacy_driver_failed = platform_driver_register(&mpc8xxx_spi_driver);
}

static void __exit legacy_driver_unregister(void)
{
	if (legacy_driver_failed)
		return;
	platform_driver_unregister(&mpc8xxx_spi_driver);
}
#else
static void __init legacy_driver_register(void) {}
static void __exit legacy_driver_unregister(void) {}
#endif /* CONFIG_MPC832x_RDB */

static int __init fsl_spi_init(void)
{
	legacy_driver_register();
	return platform_driver_register(&of_fsl_spi_driver);
}
module_init(fsl_spi_init);

static void __exit fsl_spi_exit(void)
{
	platform_driver_unregister(&of_fsl_spi_driver);
	legacy_driver_unregister();
}
module_exit(fsl_spi_exit);

MODULE_AUTHOR("Kumar Gala");
MODULE_DESCRIPTION("Simple Freescale SPI Driver");
MODULE_LICENSE("GPL");<|MERGE_RESOLUTION|>--- conflicted
+++ resolved
@@ -700,12 +700,8 @@
 static void fsl_spi_cs_control(struct spi_device *spi, bool on)
 {
 	struct device *dev = spi->dev.parent->parent;
-<<<<<<< HEAD
-	struct mpc8xxx_spi_probe_info *pinfo = to_of_pinfo(dev->platform_data);
-=======
 	struct fsl_spi_platform_data *pdata = dev_get_platdata(dev);
 	struct mpc8xxx_spi_probe_info *pinfo = to_of_pinfo(pdata);
->>>>>>> c3ade0e0
 	u16 cs = spi->chip_select;
 	int gpio = pinfo->gpios[cs];
 	bool alow = pinfo->alow_flags[cs];
