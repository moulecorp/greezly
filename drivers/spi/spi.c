--- conflicted
+++ resolved
@@ -1980,11 +1980,7 @@
 EXPORT_SYMBOL_GPL(spi_bus_unlock);
 
 /* portable code must never pass more than 32 bytes */
-<<<<<<< HEAD
-#define	SPI_BUFSIZ	max(32UL,SMP_CACHE_BYTES)
-=======
 #define	SPI_BUFSIZ	max(32UL, SMP_CACHE_BYTES)
->>>>>>> c3ade0e0
 
 static u8	*buf;
 
