/*
 * governor.c - governor support
 *
 * (C) 2006-2007 Venkatesh Pallipadi <venkatesh.pallipadi@intel.com>
 *               Shaohua Li <shaohua.li@intel.com>
 *               Adam Belay <abelay@novell.com>
 *
 * This code is licenced under the GPL.
 */

#include <linux/mutex.h>
#include <linux/module.h>
#include <linux/cpuidle.h>

#include "cpuidle.h"

LIST_HEAD(cpuidle_governors);
struct cpuidle_governor *cpuidle_curr_governor;

/**
 * __cpuidle_find_governor - finds a governor of the specified name
 * @str: the name
 *
 * Must be called with cpuidle_lock acquired.
 */
static struct cpuidle_governor * __cpuidle_find_governor(const char *str)
{
	struct cpuidle_governor *gov;

	list_for_each_entry(gov, &cpuidle_governors, governor_list)
		if (!strnicmp(str, gov->name, CPUIDLE_NAME_LEN))
			return gov;

	return NULL;
}

/**
 * cpuidle_switch_governor - changes the governor
 * @gov: the new target governor
 *
 * NOTE: "gov" can be NULL to specify disabled
 * Must be called with cpuidle_lock acquired.
 */
int cpuidle_switch_governor(struct cpuidle_governor *gov)
{
	struct cpuidle_device *dev;

	if (gov == cpuidle_curr_governor)
		return 0;

	cpuidle_uninstall_idle_handler();

	if (cpuidle_curr_governor) {
		list_for_each_entry(dev, &cpuidle_detected_devices, device_list)
			cpuidle_disable_device(dev);
		module_put(cpuidle_curr_governor->owner);
	}

	cpuidle_curr_governor = gov;

	if (gov) {
		if (!try_module_get(cpuidle_curr_governor->owner))
			return -EINVAL;
		list_for_each_entry(dev, &cpuidle_detected_devices, device_list)
			cpuidle_enable_device(dev);
		cpuidle_install_idle_handler();
		printk(KERN_INFO "cpuidle: using governor %s\n", gov->name);
	}

	return 0;
}

/**
 * cpuidle_register_governor - registers a governor
 * @gov: the governor
 */
int cpuidle_register_governor(struct cpuidle_governor *gov)
{
	int ret = -EEXIST;

	if (!gov || !gov->select)
		return -EINVAL;

	if (cpuidle_disabled())
		return -ENODEV;

	mutex_lock(&cpuidle_lock);
	if (__cpuidle_find_governor(gov->name) == NULL) {
		ret = 0;
		pax_list_add_tail((struct list_head *)&gov->governor_list, &cpuidle_governors);
		if (!cpuidle_curr_governor ||
		    cpuidle_curr_governor->rating < gov->rating)
			cpuidle_switch_governor(gov);
	}
	mutex_unlock(&cpuidle_lock);

	return ret;
<<<<<<< HEAD
}

/**
 * cpuidle_replace_governor - find a replacement governor
 * @exclude_rating: the rating that will be skipped while looking for
 * new governor.
 */
static struct cpuidle_governor *cpuidle_replace_governor(int exclude_rating)
{
	struct cpuidle_governor *gov;
	struct cpuidle_governor *ret_gov = NULL;
	unsigned int max_rating = 0;

	list_for_each_entry(gov, &cpuidle_governors, governor_list) {
		if (gov->rating == exclude_rating)
			continue;
		if (gov->rating > max_rating) {
			max_rating = gov->rating;
			ret_gov = gov;
		}
	}

	return ret_gov;
}

/**
 * cpuidle_unregister_governor - unregisters a governor
 * @gov: the governor
 */
void cpuidle_unregister_governor(struct cpuidle_governor *gov)
{
	if (!gov)
		return;

	mutex_lock(&cpuidle_lock);
	if (gov == cpuidle_curr_governor) {
		struct cpuidle_governor *new_gov;
		new_gov = cpuidle_replace_governor(gov->rating);
		cpuidle_switch_governor(new_gov);
	}
	pax_list_del((struct list_head *)&gov->governor_list);
	mutex_unlock(&cpuidle_lock);
}
=======
}
>>>>>>> c3ade0e0
<|MERGE_RESOLUTION|>--- conflicted
+++ resolved
@@ -95,50 +95,4 @@
 	mutex_unlock(&cpuidle_lock);
 
 	return ret;
-<<<<<<< HEAD
-}
-
-/**
- * cpuidle_replace_governor - find a replacement governor
- * @exclude_rating: the rating that will be skipped while looking for
- * new governor.
- */
-static struct cpuidle_governor *cpuidle_replace_governor(int exclude_rating)
-{
-	struct cpuidle_governor *gov;
-	struct cpuidle_governor *ret_gov = NULL;
-	unsigned int max_rating = 0;
-
-	list_for_each_entry(gov, &cpuidle_governors, governor_list) {
-		if (gov->rating == exclude_rating)
-			continue;
-		if (gov->rating > max_rating) {
-			max_rating = gov->rating;
-			ret_gov = gov;
-		}
-	}
-
-	return ret_gov;
-}
-
-/**
- * cpuidle_unregister_governor - unregisters a governor
- * @gov: the governor
- */
-void cpuidle_unregister_governor(struct cpuidle_governor *gov)
-{
-	if (!gov)
-		return;
-
-	mutex_lock(&cpuidle_lock);
-	if (gov == cpuidle_curr_governor) {
-		struct cpuidle_governor *new_gov;
-		new_gov = cpuidle_replace_governor(gov->rating);
-		cpuidle_switch_governor(new_gov);
-	}
-	pax_list_del((struct list_head *)&gov->governor_list);
-	mutex_unlock(&cpuidle_lock);
-}
-=======
-}
->>>>>>> c3ade0e0
+}