--- conflicted
+++ resolved
@@ -135,13 +135,8 @@
 	NULL
 };
 
-<<<<<<< HEAD
-static attribute_group_no_const cpuclass_attr_group = {
-	.attrs = cpuclass_default_attrs,
-=======
 static attribute_group_no_const cpuidle_attr_group = {
 	.attrs = cpuidle_default_attrs,
->>>>>>> c3ade0e0
 	.name = "cpuidle",
 };
 
