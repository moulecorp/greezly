/*
 * Copyright (C) 1997-1998	Mark Lord <mlord@pobox.com>
 * Copyright (C) 1998		Eddie C. Dost <ecd@skynet.be>
 * Copyright (C) 1999-2000	Andre Hedrick <andre@linux-ide.org>
 * Copyright (C) 2004		Grant Grundler <grundler at parisc-linux.org>
 *
 * Inspired by an earlier effort from David S. Miller <davem@redhat.com>
 */

#include <linux/module.h>
#include <linux/types.h>
#include <linux/kernel.h>
#include <linux/interrupt.h>
#include <linux/pci.h>
#include <linux/delay.h>
#include <linux/ide.h>
#include <linux/init.h>

#include <asm/io.h>

#define DRV_NAME "ns87415"

#ifdef CONFIG_SUPERIO
/* SUPERIO 87560 is a PoS chip that NatSem denies exists.
 * Unfortunately, it's built-in on all Astro-based PA-RISC workstations
 * which use the integrated NS87514 cell for CD-ROM support.
 * i.e we have to support for CD-ROM installs.
 * See drivers/parisc/superio.c for more gory details.
 */
#include <asm/superio.h>

#define SUPERIO_IDE_MAX_RETRIES 25

/* Because of a defect in Super I/O, all reads of the PCI DMA status 
 * registers, IDE status register and the IDE select register need to be 
 * retried
 */
static u8 superio_ide_inb (unsigned long port)
{
	u8 tmp;
	int retries = SUPERIO_IDE_MAX_RETRIES;

	/* printk(" [ reading port 0x%x with retry ] ", port); */

	do {
		tmp = inb(port);
		if (tmp == 0)
			udelay(50);
	} while (tmp == 0 && retries-- > 0);

	return tmp;
}

static u8 superio_read_status(ide_hwif_t *hwif)
{
	return superio_ide_inb(hwif->io_ports.status_addr);
}

static u8 superio_dma_sff_read_status(ide_hwif_t *hwif)
{
	return superio_ide_inb(hwif->dma_base + ATA_DMA_STATUS);
}

static void superio_tf_read(ide_drive_t *drive, struct ide_taskfile *tf,
			    u8 valid)
{
	struct ide_io_ports *io_ports = &drive->hwif->io_ports;

	if (valid & IDE_VALID_ERROR)
		tf->error  = inb(io_ports->feature_addr);
	if (valid & IDE_VALID_NSECT)
		tf->nsect  = inb(io_ports->nsect_addr);
	if (valid & IDE_VALID_LBAL)
		tf->lbal   = inb(io_ports->lbal_addr);
	if (valid & IDE_VALID_LBAM)
		tf->lbam   = inb(io_ports->lbam_addr);
	if (valid & IDE_VALID_LBAH)
		tf->lbah   = inb(io_ports->lbah_addr);
	if (valid & IDE_VALID_DEVICE)
		tf->device = superio_ide_inb(io_ports->device_addr);
}

static void ns87415_dev_select(ide_drive_t *drive);

static const struct ide_tp_ops superio_tp_ops = {
	.exec_command		= ide_exec_command,
	.read_status		= superio_read_status,
	.read_altstatus		= ide_read_altstatus,
	.write_devctl		= ide_write_devctl,

	.dev_select		= ns87415_dev_select,
	.tf_load		= ide_tf_load,
	.tf_read		= superio_tf_read,

	.input_data		= ide_input_data,
	.output_data		= ide_output_data,
};

static void superio_init_iops(struct hwif_s *hwif)
{
	struct pci_dev *pdev = to_pci_dev(hwif->dev);
	u32 dma_stat;
	u8 port = hwif->channel, tmp;

	dma_stat = (pci_resource_start(pdev, 4) & ~3) + (!port ? 2 : 0xa);

	/* Clear error/interrupt, enable dma */
	tmp = superio_ide_inb(dma_stat);
	outb(tmp | 0x66, dma_stat);
}
#else
#define superio_dma_sff_read_status ide_dma_sff_read_status
#endif

static unsigned int ns87415_count = 0, ns87415_control[MAX_HWIFS] = { 0 };

/*
 * This routine either enables/disables (according to IDE_DFLAG_PRESENT)
 * the IRQ associated with the port,
 * and selects either PIO or DMA handshaking for the next I/O operation.
 */
static void ns87415_prepare_drive (ide_drive_t *drive, unsigned int use_dma)
{
	ide_hwif_t *hwif = drive->hwif;
	struct pci_dev *dev = to_pci_dev(hwif->dev);
	unsigned int bit, other, new, *old = (unsigned int *) hwif->select_data;
	unsigned long flags;

	local_irq_save(flags);
	new = *old;

	/* Adjust IRQ enable bit */
	bit = 1 << (8 + hwif->channel);

	if (drive->dev_flags & IDE_DFLAG_PRESENT)
		new &= ~bit;
	else
		new |= bit;

	/* Select PIO or DMA, DMA may only be selected for one drive/channel. */
	bit   = 1 << (20 + (drive->dn & 1) + (hwif->channel << 1));
	other = 1 << (20 + (1 - (drive->dn & 1)) + (hwif->channel << 1));
	new = use_dma ? ((new & ~other) | bit) : (new & ~bit);

	if (new != *old) {
		unsigned char stat;

		/*
		 * Don't change DMA engine settings while Write Buffers
		 * are busy.
		 */
		(void) pci_read_config_byte(dev, 0x43, &stat);
		while (stat & 0x03) {
			udelay(1);
			(void) pci_read_config_byte(dev, 0x43, &stat);
		}

		*old = new;
		(void) pci_write_config_dword(dev, 0x40, new);

		/*
		 * And let things settle...
		 */
		udelay(10);
	}

	local_irq_restore(flags);
}

static void ns87415_dev_select(ide_drive_t *drive)
{
	ns87415_prepare_drive(drive,
			      !!(drive->dev_flags & IDE_DFLAG_USING_DMA));

	outb(drive->select | ATA_DEVICE_OBS, drive->hwif->io_ports.device_addr);
}

static void ns87415_dma_start(ide_drive_t *drive)
{
	ns87415_prepare_drive(drive, 1);
	ide_dma_start(drive);
}

static int ns87415_dma_end(ide_drive_t *drive)
{
	ide_hwif_t *hwif = drive->hwif;
	u8 dma_stat = 0, dma_cmd = 0;

	dma_stat = hwif->dma_ops->dma_sff_read_status(hwif);
	/* get DMA command mode */
	dma_cmd = inb(hwif->dma_base + ATA_DMA_CMD);
	/* stop DMA */
	outb(dma_cmd & ~1, hwif->dma_base + ATA_DMA_CMD);
	/* from ERRATA: clear the INTR & ERROR bits */
	dma_cmd = inb(hwif->dma_base + ATA_DMA_CMD);
	outb(dma_cmd | 6, hwif->dma_base + ATA_DMA_CMD);

	ns87415_prepare_drive(drive, 0);

	/* verify good DMA status */
	return (dma_stat & 7) != 4;
}

static void init_hwif_ns87415 (ide_hwif_t *hwif)
{
	struct pci_dev *dev = to_pci_dev(hwif->dev);
	unsigned int ctrl, using_inta;
	u8 progif;
#ifdef __sparc_v9__
	int timeout;
	u8 stat;
#endif

	/*
	 * We cannot probe for IRQ: both ports share common IRQ on INTA.
	 * Also, leave IRQ masked during drive probing, to prevent infinite
	 * interrupts from a potentially floating INTA..
	 *
	 * IRQs get unmasked in dev_select() when drive is first used.
	 */
	(void) pci_read_config_dword(dev, 0x40, &ctrl);
	(void) pci_read_config_byte(dev, 0x09, &progif);
	/* is irq in "native" mode? */
	using_inta = progif & (1 << (hwif->channel << 1));
	if (!using_inta)
		using_inta = ctrl & (1 << (4 + hwif->channel));
	if (hwif->mate) {
		hwif->select_data = hwif->mate->select_data;
	} else {
		hwif->select_data = (unsigned long)
					&ns87415_control[ns87415_count++];
		ctrl |= (1 << 8) | (1 << 9);	/* mask both IRQs */
		if (using_inta)
			ctrl &= ~(1 << 6);	/* unmask INTA */
		*((unsigned int *)hwif->select_data) = ctrl;
		(void) pci_write_config_dword(dev, 0x40, ctrl);

		/*
		 * Set prefetch size to 512 bytes for both ports,
		 * but don't turn on/off prefetching here.
		 */
		pci_write_config_byte(dev, 0x55, 0xee);

#ifdef __sparc_v9__
		/*
		 * XXX: Reset the device, if we don't it will not respond to
		 *      dev_select() properly during first ide_probe_port().
		 */
		timeout = 10000;
		outb(12, hwif->io_ports.ctl_addr);
		udelay(10);
		outb(8, hwif->io_ports.ctl_addr);
		do {
			udelay(50);
			stat = hwif->tp_ops->read_status(hwif);
			if (stat == 0xff)
				break;
		} while ((stat & ATA_BUSY) && --timeout);
#endif
	}

	if (!using_inta)
		hwif->irq = pci_get_legacy_ide_irq(dev, hwif->channel);

	if (!hwif->dma_base)
		return;

	outb(0x60, hwif->dma_base + ATA_DMA_STATUS);
}

static const struct ide_tp_ops ns87415_tp_ops = {
	.exec_command		= ide_exec_command,
	.read_status		= ide_read_status,
	.read_altstatus		= ide_read_altstatus,
	.write_devctl		= ide_write_devctl,

	.dev_select		= ns87415_dev_select,
	.tf_load		= ide_tf_load,
	.tf_read		= ide_tf_read,

	.input_data		= ide_input_data,
	.output_data		= ide_output_data,
};

static const struct ide_dma_ops ns87415_dma_ops = {
	.dma_host_set		= ide_dma_host_set,
	.dma_setup		= ide_dma_setup,
	.dma_start		= ns87415_dma_start,
	.dma_end		= ns87415_dma_end,
	.dma_test_irq		= ide_dma_test_irq,
	.dma_lost_irq		= ide_dma_lost_irq,
	.dma_timer_expiry	= ide_dma_sff_timer_expiry,
	.dma_sff_read_status	= superio_dma_sff_read_status,
};

<<<<<<< HEAD
static const struct ide_port_info ns87415_chipset __devinitconst = {
=======
static const struct ide_port_info ns87415_chipset = {
>>>>>>> c3ade0e0
	.name		= DRV_NAME,
	.init_hwif	= init_hwif_ns87415,
	.tp_ops 	= &ns87415_tp_ops,
	.dma_ops	= &ns87415_dma_ops,
	.host_flags	= IDE_HFLAG_TRUST_BIOS_FOR_DMA |
			  IDE_HFLAG_NO_ATAPI_DMA,
};

static int ns87415_init_one(struct pci_dev *dev, const struct pci_device_id *id)
{
	struct ide_port_info d = ns87415_chipset;

#ifdef CONFIG_SUPERIO
	if (PCI_SLOT(dev->devfn) == 0xE) {
		/* Built-in - assume it's under superio. */
		d.init_iops = superio_init_iops;
		d.tp_ops = &superio_tp_ops;
	}
#endif
	return ide_pci_init_one(dev, &d, NULL);
}

static const struct pci_device_id ns87415_pci_tbl[] = {
	{ PCI_VDEVICE(NS, PCI_DEVICE_ID_NS_87415), 0 },
	{ 0, },
};
MODULE_DEVICE_TABLE(pci, ns87415_pci_tbl);

static struct pci_driver ns87415_pci_driver = {
	.name		= "NS87415_IDE",
	.id_table	= ns87415_pci_tbl,
	.probe		= ns87415_init_one,
	.remove		= ide_pci_remove,
	.suspend	= ide_pci_suspend,
	.resume		= ide_pci_resume,
};

static int __init ns87415_ide_init(void)
{
	return ide_pci_register_driver(&ns87415_pci_driver);
}

static void __exit ns87415_ide_exit(void)
{
	pci_unregister_driver(&ns87415_pci_driver);
}

module_init(ns87415_ide_init);
module_exit(ns87415_ide_exit);

MODULE_AUTHOR("Mark Lord, Eddie Dost, Andre Hedrick");
MODULE_DESCRIPTION("PCI driver module for NS87415 IDE");
MODULE_LICENSE("GPL");<|MERGE_RESOLUTION|>--- conflicted
+++ resolved
@@ -293,11 +293,7 @@
 	.dma_sff_read_status	= superio_dma_sff_read_status,
 };
 
-<<<<<<< HEAD
-static const struct ide_port_info ns87415_chipset __devinitconst = {
-=======
 static const struct ide_port_info ns87415_chipset = {
->>>>>>> c3ade0e0
 	.name		= DRV_NAME,
 	.init_hwif	= init_hwif_ns87415,
 	.tp_ops 	= &ns87415_tp_ops,
