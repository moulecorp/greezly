/*
 * Support for IDE interfaces on Celleb platform
 *
 * (C) Copyright 2006 TOSHIBA CORPORATION
 *
 * This code is based on drivers/ide/pci/siimage.c:
 * Copyright (C) 2001-2002	Andre Hedrick <andre@linux-ide.org>
 * Copyright (C) 2003		Red Hat
 *
 * This program is free software; you can redistribute it and/or modify
 * it under the terms of the GNU General Public License as published by
 * the Free Software Foundation; either version 2 of the License, or
 * (at your option) any later version.
 *
 * This program is distributed in the hope that it will be useful,
 * but WITHOUT ANY WARRANTY; without even the implied warranty of
 * MERCHANTABILITY or FITNESS FOR A PARTICULAR PURPOSE.  See the
 * GNU General Public License for more details.
 *
 * You should have received a copy of the GNU General Public License along
 * with this program; if not, write to the Free Software Foundation, Inc.,
 * 51 Franklin Street, Fifth Floor, Boston, MA 02110-1301 USA.
 */

#include <linux/types.h>
#include <linux/module.h>
#include <linux/pci.h>
#include <linux/delay.h>
#include <linux/ide.h>
#include <linux/init.h>

#define PCI_DEVICE_ID_TOSHIBA_SCC_ATA            0x01b4

#define SCC_PATA_NAME           "scc IDE"

#define TDVHSEL_MASTER          0x00000001
#define TDVHSEL_SLAVE           0x00000004

#define MODE_JCUSFEN            0x00000080

#define CCKCTRL_ATARESET        0x00040000
#define CCKCTRL_BUFCNT          0x00020000
#define CCKCTRL_CRST            0x00010000
#define CCKCTRL_OCLKEN          0x00000100
#define CCKCTRL_ATACLKOEN       0x00000002
#define CCKCTRL_LCLKEN          0x00000001

#define QCHCD_IOS_SS		0x00000001

#define QCHSD_STPDIAG		0x00020000

#define INTMASK_MSK             0xD1000012
#define INTSTS_SERROR		0x80000000
#define INTSTS_PRERR		0x40000000
#define INTSTS_RERR		0x10000000
#define INTSTS_ICERR		0x01000000
#define INTSTS_BMSINT		0x00000010
#define INTSTS_BMHE		0x00000008
#define INTSTS_IOIRQS           0x00000004
#define INTSTS_INTRQ            0x00000002
#define INTSTS_ACTEINT          0x00000001

#define ECMODE_VALUE 0x01

static struct scc_ports {
	unsigned long ctl, dma;
	struct ide_host *host;	/* for removing port from system */
} scc_ports[MAX_HWIFS];

/* PIO transfer mode  table */
/* JCHST */
static unsigned long JCHSTtbl[2][7] = {
	{0x0E, 0x05, 0x02, 0x03, 0x02, 0x00, 0x00},   /* 100MHz */
	{0x13, 0x07, 0x04, 0x04, 0x03, 0x00, 0x00}    /* 133MHz */
};

/* JCHHT */
static unsigned long JCHHTtbl[2][7] = {
	{0x0E, 0x02, 0x02, 0x02, 0x02, 0x00, 0x00},   /* 100MHz */
	{0x13, 0x03, 0x03, 0x03, 0x03, 0x00, 0x00}    /* 133MHz */
};

/* JCHCT */
static unsigned long JCHCTtbl[2][7] = {
	{0x1D, 0x1D, 0x1C, 0x0B, 0x06, 0x00, 0x00},   /* 100MHz */
	{0x27, 0x26, 0x26, 0x0E, 0x09, 0x00, 0x00}    /* 133MHz */
};


/* DMA transfer mode  table */
/* JCHDCTM/JCHDCTS */
static unsigned long JCHDCTxtbl[2][7] = {
	{0x0A, 0x06, 0x04, 0x03, 0x01, 0x00, 0x00},   /* 100MHz */
	{0x0E, 0x09, 0x06, 0x04, 0x02, 0x01, 0x00}    /* 133MHz */
};

/* JCSTWTM/JCSTWTS  */
static unsigned long JCSTWTxtbl[2][7] = {
	{0x06, 0x04, 0x03, 0x02, 0x02, 0x02, 0x00},   /* 100MHz */
	{0x09, 0x06, 0x04, 0x02, 0x02, 0x02, 0x02}    /* 133MHz */
};

/* JCTSS */
static unsigned long JCTSStbl[2][7] = {
	{0x05, 0x05, 0x05, 0x05, 0x05, 0x05, 0x00},   /* 100MHz */
	{0x05, 0x05, 0x05, 0x05, 0x05, 0x05, 0x05}    /* 133MHz */
};

/* JCENVT */
static unsigned long JCENVTtbl[2][7] = {
	{0x01, 0x01, 0x01, 0x01, 0x01, 0x01, 0x00},   /* 100MHz */
	{0x02, 0x02, 0x02, 0x02, 0x02, 0x02, 0x02}    /* 133MHz */
};

/* JCACTSELS/JCACTSELM */
static unsigned long JCACTSELtbl[2][7] = {
	{0x00, 0x00, 0x00, 0x00, 0x01, 0x01, 0x00},   /* 100MHz */
	{0x00, 0x00, 0x00, 0x00, 0x00, 0x00, 0x01}    /* 133MHz */
};


static u8 scc_ide_inb(unsigned long port)
{
	u32 data = in_be32((void*)port);
	return (u8)data;
}

static void scc_exec_command(ide_hwif_t *hwif, u8 cmd)
{
	out_be32((void *)hwif->io_ports.command_addr, cmd);
	eieio();
	in_be32((void *)(hwif->dma_base + 0x01c));
	eieio();
}

static u8 scc_read_status(ide_hwif_t *hwif)
{
	return (u8)in_be32((void *)hwif->io_ports.status_addr);
}

static u8 scc_read_altstatus(ide_hwif_t *hwif)
{
	return (u8)in_be32((void *)hwif->io_ports.ctl_addr);
}

static u8 scc_dma_sff_read_status(ide_hwif_t *hwif)
{
	return (u8)in_be32((void *)(hwif->dma_base + 4));
}

static void scc_write_devctl(ide_hwif_t *hwif, u8 ctl)
{
	out_be32((void *)hwif->io_ports.ctl_addr, ctl);
	eieio();
	in_be32((void *)(hwif->dma_base + 0x01c));
	eieio();
}

static void scc_ide_insw(unsigned long port, void *addr, u32 count)
{
	u16 *ptr = (u16 *)addr;
	while (count--) {
		*ptr++ = le16_to_cpu(in_be32((void*)port));
	}
}

static void scc_ide_insl(unsigned long port, void *addr, u32 count)
{
	u16 *ptr = (u16 *)addr;
	while (count--) {
		*ptr++ = le16_to_cpu(in_be32((void*)port));
		*ptr++ = le16_to_cpu(in_be32((void*)port));
	}
}

static void scc_ide_outb(u8 addr, unsigned long port)
{
	out_be32((void*)port, addr);
}

static void
scc_ide_outsw(unsigned long port, void *addr, u32 count)
{
	u16 *ptr = (u16 *)addr;
	while (count--) {
		out_be32((void*)port, cpu_to_le16(*ptr++));
	}
}

static void
scc_ide_outsl(unsigned long port, void *addr, u32 count)
{
	u16 *ptr = (u16 *)addr;
	while (count--) {
		out_be32((void*)port, cpu_to_le16(*ptr++));
		out_be32((void*)port, cpu_to_le16(*ptr++));
	}
}

/**
 *	scc_set_pio_mode	-	set host controller for PIO mode
 *	@hwif: port
 *	@drive: drive
 *
 *	Load the timing settings for this device mode into the
 *	controller.
 */

static void scc_set_pio_mode(ide_hwif_t *hwif, ide_drive_t *drive)
{
	struct scc_ports *ports = ide_get_hwifdata(hwif);
	unsigned long ctl_base = ports->ctl;
	unsigned long cckctrl_port = ctl_base + 0xff0;
	unsigned long piosht_port = ctl_base + 0x000;
	unsigned long pioct_port = ctl_base + 0x004;
	unsigned long reg;
	int offset;
	const u8 pio = drive->pio_mode - XFER_PIO_0;

	reg = in_be32((void __iomem *)cckctrl_port);
	if (reg & CCKCTRL_ATACLKOEN) {
		offset = 1; /* 133MHz */
	} else {
		offset = 0; /* 100MHz */
	}
	reg = JCHSTtbl[offset][pio] << 16 | JCHHTtbl[offset][pio];
	out_be32((void __iomem *)piosht_port, reg);
	reg = JCHCTtbl[offset][pio];
	out_be32((void __iomem *)pioct_port, reg);
}

/**
 *	scc_set_dma_mode	-	set host controller for DMA mode
 *	@hwif: port
 *	@drive: drive
 *
 *	Load the timing settings for this device mode into the
 *	controller.
 */

static void scc_set_dma_mode(ide_hwif_t *hwif, ide_drive_t *drive)
{
	struct scc_ports *ports = ide_get_hwifdata(hwif);
	unsigned long ctl_base = ports->ctl;
	unsigned long cckctrl_port = ctl_base + 0xff0;
	unsigned long mdmact_port = ctl_base + 0x008;
	unsigned long mcrcst_port = ctl_base + 0x00c;
	unsigned long sdmact_port = ctl_base + 0x010;
	unsigned long scrcst_port = ctl_base + 0x014;
	unsigned long udenvt_port = ctl_base + 0x018;
	unsigned long tdvhsel_port   = ctl_base + 0x020;
	int is_slave = drive->dn & 1;
	int offset, idx;
	unsigned long reg;
	unsigned long jcactsel;
	const u8 speed = drive->dma_mode;

	reg = in_be32((void __iomem *)cckctrl_port);
	if (reg & CCKCTRL_ATACLKOEN) {
		offset = 1; /* 133MHz */
	} else {
		offset = 0; /* 100MHz */
	}

	idx = speed - XFER_UDMA_0;

	jcactsel = JCACTSELtbl[offset][idx];
	if (is_slave) {
		out_be32((void __iomem *)sdmact_port, JCHDCTxtbl[offset][idx]);
		out_be32((void __iomem *)scrcst_port, JCSTWTxtbl[offset][idx]);
		jcactsel = jcactsel << 2;
		out_be32((void __iomem *)tdvhsel_port, (in_be32((void __iomem *)tdvhsel_port) & ~TDVHSEL_SLAVE) | jcactsel);
	} else {
		out_be32((void __iomem *)mdmact_port, JCHDCTxtbl[offset][idx]);
		out_be32((void __iomem *)mcrcst_port, JCSTWTxtbl[offset][idx]);
		out_be32((void __iomem *)tdvhsel_port, (in_be32((void __iomem *)tdvhsel_port) & ~TDVHSEL_MASTER) | jcactsel);
	}
	reg = JCTSStbl[offset][idx] << 16 | JCENVTtbl[offset][idx];
	out_be32((void __iomem *)udenvt_port, reg);
}

static void scc_dma_host_set(ide_drive_t *drive, int on)
{
	ide_hwif_t *hwif = drive->hwif;
	u8 unit = drive->dn & 1;
	u8 dma_stat = scc_dma_sff_read_status(hwif);

	if (on)
		dma_stat |= (1 << (5 + unit));
	else
		dma_stat &= ~(1 << (5 + unit));

	scc_ide_outb(dma_stat, hwif->dma_base + 4);
}

/**
 *	scc_dma_setup	-	begin a DMA phase
 *	@drive: target device
 *	@cmd: command
 *
 *	Build an IDE DMA PRD (IDE speak for scatter gather table)
 *	and then set up the DMA transfer registers.
 *
 *	Returns 0 on success. If a PIO fallback is required then 1
 *	is returned.
 */

static int scc_dma_setup(ide_drive_t *drive, struct ide_cmd *cmd)
{
	ide_hwif_t *hwif = drive->hwif;
	u32 rw = (cmd->tf_flags & IDE_TFLAG_WRITE) ? 0 : ATA_DMA_WR;
	u8 dma_stat;

	/* fall back to pio! */
	if (ide_build_dmatable(drive, cmd) == 0)
		return 1;

	/* PRD table */
	out_be32((void __iomem *)(hwif->dma_base + 8), hwif->dmatable_dma);

	/* specify r/w */
	out_be32((void __iomem *)hwif->dma_base, rw);

	/* read DMA status for INTR & ERROR flags */
	dma_stat = scc_dma_sff_read_status(hwif);

	/* clear INTR & ERROR flags */
	out_be32((void __iomem *)(hwif->dma_base + 4), dma_stat | 6);

	return 0;
}

static void scc_dma_start(ide_drive_t *drive)
{
	ide_hwif_t *hwif = drive->hwif;
	u8 dma_cmd = scc_ide_inb(hwif->dma_base);

	/* start DMA */
	scc_ide_outb(dma_cmd | 1, hwif->dma_base);
}

static int __scc_dma_end(ide_drive_t *drive)
{
	ide_hwif_t *hwif = drive->hwif;
	u8 dma_stat, dma_cmd;

	/* get DMA command mode */
	dma_cmd = scc_ide_inb(hwif->dma_base);
	/* stop DMA */
	scc_ide_outb(dma_cmd & ~1, hwif->dma_base);
	/* get DMA status */
	dma_stat = scc_dma_sff_read_status(hwif);
	/* clear the INTR & ERROR bits */
	scc_ide_outb(dma_stat | 6, hwif->dma_base + 4);
	/* verify good DMA status */
	return (dma_stat & 7) != 4 ? (0x10 | dma_stat) : 0;
}

/**
 *	scc_dma_end	-	Stop DMA
 *	@drive: IDE drive
 *
 *	Check and clear INT Status register.
 *	Then call __scc_dma_end().
 */

static int scc_dma_end(ide_drive_t *drive)
{
	ide_hwif_t *hwif = drive->hwif;
	void __iomem *dma_base = (void __iomem *)hwif->dma_base;
	unsigned long intsts_port = hwif->dma_base + 0x014;
	u32 reg;
	int dma_stat, data_loss = 0;
	static int retry = 0;

	/* errata A308 workaround: Step5 (check data loss) */
	/* We don't check non ide_disk because it is limited to UDMA4 */
	if (!(in_be32((void __iomem *)hwif->io_ports.ctl_addr)
	      & ATA_ERR) &&
	    drive->media == ide_disk && drive->current_speed > XFER_UDMA_4) {
		reg = in_be32((void __iomem *)intsts_port);
		if (!(reg & INTSTS_ACTEINT)) {
			printk(KERN_WARNING "%s: operation failed (transfer data loss)\n",
			       drive->name);
			data_loss = 1;
			if (retry++) {
				struct request *rq = hwif->rq;
				ide_drive_t *drive;
				int i;

				/* ERROR_RESET and drive->crc_count are needed
				 * to reduce DMA transfer mode in retry process.
				 */
				if (rq)
					rq->errors |= ERROR_RESET;

				ide_port_for_each_dev(i, drive, hwif)
					drive->crc_count++;
			}
		}
	}

	while (1) {
		reg = in_be32((void __iomem *)intsts_port);

		if (reg & INTSTS_SERROR) {
			printk(KERN_WARNING "%s: SERROR\n", SCC_PATA_NAME);
			out_be32((void __iomem *)intsts_port, INTSTS_SERROR|INTSTS_BMSINT);

			out_be32(dma_base, in_be32(dma_base) & ~QCHCD_IOS_SS);
			continue;
		}

		if (reg & INTSTS_PRERR) {
			u32 maea0, maec0;
			unsigned long ctl_base = hwif->config_data;

			maea0 = in_be32((void __iomem *)(ctl_base + 0xF50));
			maec0 = in_be32((void __iomem *)(ctl_base + 0xF54));

			printk(KERN_WARNING "%s: PRERR [addr:%x cmd:%x]\n", SCC_PATA_NAME, maea0, maec0);

			out_be32((void __iomem *)intsts_port, INTSTS_PRERR|INTSTS_BMSINT);

			out_be32(dma_base, in_be32(dma_base) & ~QCHCD_IOS_SS);
			continue;
		}

		if (reg & INTSTS_RERR) {
			printk(KERN_WARNING "%s: Response Error\n", SCC_PATA_NAME);
			out_be32((void __iomem *)intsts_port, INTSTS_RERR|INTSTS_BMSINT);

			out_be32(dma_base, in_be32(dma_base) & ~QCHCD_IOS_SS);
			continue;
		}

		if (reg & INTSTS_ICERR) {
			out_be32(dma_base, in_be32(dma_base) & ~QCHCD_IOS_SS);

			printk(KERN_WARNING "%s: Illegal Configuration\n", SCC_PATA_NAME);
			out_be32((void __iomem *)intsts_port, INTSTS_ICERR|INTSTS_BMSINT);
			continue;
		}

		if (reg & INTSTS_BMSINT) {
			printk(KERN_WARNING "%s: Internal Bus Error\n", SCC_PATA_NAME);
			out_be32((void __iomem *)intsts_port, INTSTS_BMSINT);

			ide_do_reset(drive);
			continue;
		}

		if (reg & INTSTS_BMHE) {
			out_be32((void __iomem *)intsts_port, INTSTS_BMHE);
			continue;
		}

		if (reg & INTSTS_ACTEINT) {
			out_be32((void __iomem *)intsts_port, INTSTS_ACTEINT);
			continue;
		}

		if (reg & INTSTS_IOIRQS) {
			out_be32((void __iomem *)intsts_port, INTSTS_IOIRQS);
			continue;
		}
		break;
	}

	dma_stat = __scc_dma_end(drive);
	if (data_loss)
		dma_stat |= 2; /* emulate DMA error (to retry command) */
	return dma_stat;
}

/* returns 1 if dma irq issued, 0 otherwise */
static int scc_dma_test_irq(ide_drive_t *drive)
{
	ide_hwif_t *hwif = drive->hwif;
	u32 int_stat = in_be32((void __iomem *)hwif->dma_base + 0x014);

	/* SCC errata A252,A308 workaround: Step4 */
	if ((in_be32((void __iomem *)hwif->io_ports.ctl_addr)
	     & ATA_ERR) &&
	    (int_stat & INTSTS_INTRQ))
		return 1;

	/* SCC errata A308 workaround: Step5 (polling IOIRQS) */
	if (int_stat & INTSTS_IOIRQS)
		return 1;

	return 0;
}

static u8 scc_udma_filter(ide_drive_t *drive)
{
	ide_hwif_t *hwif = drive->hwif;
	u8 mask = hwif->ultra_mask;

	/* errata A308 workaround: limit non ide_disk drive to UDMA4 */
	if ((drive->media != ide_disk) && (mask & 0xE0)) {
		printk(KERN_INFO "%s: limit %s to UDMA4\n",
		       SCC_PATA_NAME, drive->name);
		mask = ATA_UDMA4;
	}

	return mask;
}

/**
 *	setup_mmio_scc	-	map CTRL/BMID region
 *	@dev: PCI device we are configuring
 *	@name: device name
 *
 */

static int setup_mmio_scc (struct pci_dev *dev, const char *name)
{
	void __iomem *ctl_addr;
	void __iomem *dma_addr;
	int i, ret;

	for (i = 0; i < MAX_HWIFS; i++) {
		if (scc_ports[i].ctl == 0)
			break;
	}
	if (i >= MAX_HWIFS)
		return -ENOMEM;

	ret = pci_request_selected_regions(dev, (1 << 2) - 1, name);
	if (ret < 0) {
		printk(KERN_ERR "%s: can't reserve resources\n", name);
		return ret;
	}

	ctl_addr = pci_ioremap_bar(dev, 0);
	if (!ctl_addr)
		goto fail_0;

	dma_addr = pci_ioremap_bar(dev, 1);
	if (!dma_addr)
		goto fail_1;

	pci_set_master(dev);
	scc_ports[i].ctl = (unsigned long)ctl_addr;
	scc_ports[i].dma = (unsigned long)dma_addr;
	pci_set_drvdata(dev, (void *) &scc_ports[i]);

	return 1;

 fail_1:
	iounmap(ctl_addr);
 fail_0:
	return -ENOMEM;
}

static int scc_ide_setup_pci_device(struct pci_dev *dev,
				    const struct ide_port_info *d)
{
	struct scc_ports *ports = pci_get_drvdata(dev);
	struct ide_host *host;
	struct ide_hw hw, *hws[] = { &hw };
	int i, rc;

	memset(&hw, 0, sizeof(hw));
	for (i = 0; i <= 8; i++)
		hw.io_ports_array[i] = ports->dma + 0x20 + i * 4;
	hw.irq = dev->irq;
	hw.dev = &dev->dev;

	rc = ide_host_add(d, hws, 1, &host);
	if (rc)
		return rc;

	ports->host = host;

	return 0;
}

/**
 *	init_setup_scc	-	set up an SCC PATA Controller
 *	@dev: PCI device
 *	@d: IDE port info
 *
 *	Perform the initial set up for this device.
 */

static int init_setup_scc(struct pci_dev *dev, const struct ide_port_info *d)
{
	unsigned long ctl_base;
	unsigned long dma_base;
	unsigned long cckctrl_port;
	unsigned long intmask_port;
	unsigned long mode_port;
	unsigned long ecmode_port;
	u32 reg = 0;
	struct scc_ports *ports;
	int rc;

	rc = pci_enable_device(dev);
	if (rc)
		goto end;

	rc = setup_mmio_scc(dev, d->name);
	if (rc < 0)
		goto end;

	ports = pci_get_drvdata(dev);
	ctl_base = ports->ctl;
	dma_base = ports->dma;
	cckctrl_port = ctl_base + 0xff0;
	intmask_port = dma_base + 0x010;
	mode_port = ctl_base + 0x024;
	ecmode_port = ctl_base + 0xf00;

	/* controller initialization */
	reg = 0;
	out_be32((void*)cckctrl_port, reg);
	reg |= CCKCTRL_ATACLKOEN;
	out_be32((void*)cckctrl_port, reg);
	reg |= CCKCTRL_LCLKEN | CCKCTRL_OCLKEN;
	out_be32((void*)cckctrl_port, reg);
	reg |= CCKCTRL_CRST;
	out_be32((void*)cckctrl_port, reg);

	for (;;) {
		reg = in_be32((void*)cckctrl_port);
		if (reg & CCKCTRL_CRST)
			break;
		udelay(5000);
	}

	reg |= CCKCTRL_ATARESET;
	out_be32((void*)cckctrl_port, reg);

	out_be32((void*)ecmode_port, ECMODE_VALUE);
	out_be32((void*)mode_port, MODE_JCUSFEN);
	out_be32((void*)intmask_port, INTMASK_MSK);

	rc = scc_ide_setup_pci_device(dev, d);

 end:
	return rc;
}

static void scc_tf_load(ide_drive_t *drive, struct ide_taskfile *tf, u8 valid)
{
	struct ide_io_ports *io_ports = &drive->hwif->io_ports;

	if (valid & IDE_VALID_FEATURE)
		scc_ide_outb(tf->feature, io_ports->feature_addr);
	if (valid & IDE_VALID_NSECT)
		scc_ide_outb(tf->nsect, io_ports->nsect_addr);
	if (valid & IDE_VALID_LBAL)
		scc_ide_outb(tf->lbal, io_ports->lbal_addr);
	if (valid & IDE_VALID_LBAM)
		scc_ide_outb(tf->lbam, io_ports->lbam_addr);
	if (valid & IDE_VALID_LBAH)
		scc_ide_outb(tf->lbah, io_ports->lbah_addr);
	if (valid & IDE_VALID_DEVICE)
		scc_ide_outb(tf->device, io_ports->device_addr);
}

static void scc_tf_read(ide_drive_t *drive, struct ide_taskfile *tf, u8 valid)
{
	struct ide_io_ports *io_ports = &drive->hwif->io_ports;

	if (valid & IDE_VALID_ERROR)
		tf->error  = scc_ide_inb(io_ports->feature_addr);
	if (valid & IDE_VALID_NSECT)
		tf->nsect  = scc_ide_inb(io_ports->nsect_addr);
	if (valid & IDE_VALID_LBAL)
		tf->lbal   = scc_ide_inb(io_ports->lbal_addr);
	if (valid & IDE_VALID_LBAM)
		tf->lbam   = scc_ide_inb(io_ports->lbam_addr);
	if (valid & IDE_VALID_LBAH)
		tf->lbah   = scc_ide_inb(io_ports->lbah_addr);
	if (valid & IDE_VALID_DEVICE)
		tf->device = scc_ide_inb(io_ports->device_addr);
}

static void scc_input_data(ide_drive_t *drive, struct ide_cmd *cmd,
			   void *buf, unsigned int len)
{
	unsigned long data_addr = drive->hwif->io_ports.data_addr;

	len++;

	if (drive->io_32bit) {
		scc_ide_insl(data_addr, buf, len / 4);

		if ((len & 3) >= 2)
			scc_ide_insw(data_addr, (u8 *)buf + (len & ~3), 1);
	} else
		scc_ide_insw(data_addr, buf, len / 2);
}

static void scc_output_data(ide_drive_t *drive,  struct ide_cmd *cmd,
			    void *buf, unsigned int len)
{
	unsigned long data_addr = drive->hwif->io_ports.data_addr;

	len++;

	if (drive->io_32bit) {
		scc_ide_outsl(data_addr, buf, len / 4);

		if ((len & 3) >= 2)
			scc_ide_outsw(data_addr, (u8 *)buf + (len & ~3), 1);
	} else
		scc_ide_outsw(data_addr, buf, len / 2);
}

/**
 *	init_mmio_iops_scc	-	set up the iops for MMIO
 *	@hwif: interface to set up
 *
 */

static void init_mmio_iops_scc(ide_hwif_t *hwif)
{
	struct pci_dev *dev = to_pci_dev(hwif->dev);
	struct scc_ports *ports = pci_get_drvdata(dev);
	unsigned long dma_base = ports->dma;

	ide_set_hwifdata(hwif, ports);

	hwif->dma_base = dma_base;
	hwif->config_data = ports->ctl;
}

/**
 *	init_iops_scc	-	set up iops
 *	@hwif: interface to set up
 *
 *	Do the basic setup for the SCC hardware interface
 *	and then do the MMIO setup.
 */

static void init_iops_scc(ide_hwif_t *hwif)
{
	struct pci_dev *dev = to_pci_dev(hwif->dev);

	hwif->hwif_data = NULL;
	if (pci_get_drvdata(dev) == NULL)
		return;
	init_mmio_iops_scc(hwif);
}

static int scc_init_dma(ide_hwif_t *hwif, const struct ide_port_info *d)
{
	return ide_allocate_dma_engine(hwif);
}

static u8 scc_cable_detect(ide_hwif_t *hwif)
{
	return ATA_CBL_PATA80;
}

/**
 *	init_hwif_scc	-	set up hwif
 *	@hwif: interface to set up
 *
 *	We do the basic set up of the interface structure. The SCC
 *	requires several custom handlers so we override the default
 *	ide DMA handlers appropriately.
 */

static void init_hwif_scc(ide_hwif_t *hwif)
{
	/* PTERADD */
	out_be32((void __iomem *)(hwif->dma_base + 0x018), hwif->dmatable_dma);

	if (in_be32((void __iomem *)(hwif->config_data + 0xff0)) & CCKCTRL_ATACLKOEN)
		hwif->ultra_mask = ATA_UDMA6; /* 133MHz */
	else
		hwif->ultra_mask = ATA_UDMA5; /* 100MHz */
}

static const struct ide_tp_ops scc_tp_ops = {
	.exec_command		= scc_exec_command,
	.read_status		= scc_read_status,
	.read_altstatus		= scc_read_altstatus,
	.write_devctl		= scc_write_devctl,

	.dev_select		= ide_dev_select,
	.tf_load		= scc_tf_load,
	.tf_read		= scc_tf_read,

	.input_data		= scc_input_data,
	.output_data		= scc_output_data,
};

static const struct ide_port_ops scc_port_ops = {
	.set_pio_mode		= scc_set_pio_mode,
	.set_dma_mode		= scc_set_dma_mode,
	.udma_filter		= scc_udma_filter,
	.cable_detect		= scc_cable_detect,
};

static const struct ide_dma_ops scc_dma_ops = {
	.dma_host_set		= scc_dma_host_set,
	.dma_setup		= scc_dma_setup,
	.dma_start		= scc_dma_start,
	.dma_end		= scc_dma_end,
	.dma_test_irq		= scc_dma_test_irq,
	.dma_lost_irq		= ide_dma_lost_irq,
	.dma_timer_expiry	= ide_dma_sff_timer_expiry,
	.dma_sff_read_status	= scc_dma_sff_read_status,
};

<<<<<<< HEAD
static const struct ide_port_info scc_chipset __devinitconst = {
=======
static const struct ide_port_info scc_chipset = {
>>>>>>> c3ade0e0
	.name		= "sccIDE",
	.init_iops	= init_iops_scc,
	.init_dma	= scc_init_dma,
	.init_hwif	= init_hwif_scc,
	.tp_ops		= &scc_tp_ops,
	.port_ops	= &scc_port_ops,
	.dma_ops	= &scc_dma_ops,
	.host_flags	= IDE_HFLAG_SINGLE,
	.irq_flags	= IRQF_SHARED,
	.pio_mask	= ATA_PIO4,
	.chipset	= ide_pci,
};

/**
 *	scc_init_one	-	pci layer discovery entry
 *	@dev: PCI device
 *	@id: ident table entry
 *
 *	Called by the PCI code when it finds an SCC PATA controller.
 *	We then use the IDE PCI generic helper to do most of the work.
 */

static int scc_init_one(struct pci_dev *dev, const struct pci_device_id *id)
{
	return init_setup_scc(dev, &scc_chipset);
}

/**
 *	scc_remove	-	pci layer remove entry
 *	@dev: PCI device
 *
 *	Called by the PCI code when it removes an SCC PATA controller.
 */

static void scc_remove(struct pci_dev *dev)
{
	struct scc_ports *ports = pci_get_drvdata(dev);
	struct ide_host *host = ports->host;

	ide_host_remove(host);

	iounmap((void*)ports->dma);
	iounmap((void*)ports->ctl);
	pci_release_selected_regions(dev, (1 << 2) - 1);
	memset(ports, 0, sizeof(*ports));
}

static const struct pci_device_id scc_pci_tbl[] = {
	{ PCI_VDEVICE(TOSHIBA_2, PCI_DEVICE_ID_TOSHIBA_SCC_ATA), 0 },
	{ 0, },
};
MODULE_DEVICE_TABLE(pci, scc_pci_tbl);

static struct pci_driver scc_pci_driver = {
	.name = "SCC IDE",
	.id_table = scc_pci_tbl,
	.probe = scc_init_one,
	.remove = scc_remove,
};

static int __init scc_ide_init(void)
{
	return ide_pci_register_driver(&scc_pci_driver);
}

static void __exit scc_ide_exit(void)
{
	pci_unregister_driver(&scc_pci_driver);
}

module_init(scc_ide_init);
module_exit(scc_ide_exit);

MODULE_DESCRIPTION("PCI driver module for Toshiba SCC IDE");
MODULE_LICENSE("GPL");<|MERGE_RESOLUTION|>--- conflicted
+++ resolved
@@ -809,11 +809,7 @@
 	.dma_sff_read_status	= scc_dma_sff_read_status,
 };
 
-<<<<<<< HEAD
-static const struct ide_port_info scc_chipset __devinitconst = {
-=======
 static const struct ide_port_info scc_chipset = {
->>>>>>> c3ade0e0
 	.name		= "sccIDE",
 	.init_iops	= init_iops_scc,
 	.init_dma	= scc_init_dma,
