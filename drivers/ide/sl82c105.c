/*
 * SL82C105/Winbond 553 IDE driver
 *
 * Maintainer unknown.
 *
 * Drive tuning added from Rebel.com's kernel sources
 *  -- Russell King (15/11/98) linux@arm.linux.org.uk
 * 
 * Merge in Russell's HW workarounds, fix various problems
 * with the timing registers setup.
 *  -- Benjamin Herrenschmidt (01/11/03) benh@kernel.crashing.org
 *
 * Copyright (C) 2006-2007,2009 MontaVista Software, Inc. <source@mvista.com>
 * Copyright (C)      2007 Bartlomiej Zolnierkiewicz
 */

#include <linux/types.h>
#include <linux/module.h>
#include <linux/kernel.h>
#include <linux/pci.h>
#include <linux/ide.h>

#include <asm/io.h>

#define DRV_NAME "sl82c105"

/*
 * SL82C105 PCI config register 0x40 bits.
 */
#define CTRL_IDE_IRQB   (1 << 30)
#define CTRL_IDE_IRQA   (1 << 28)
#define CTRL_LEGIRQ     (1 << 11)
#define CTRL_P1F16      (1 << 5)
#define CTRL_P1EN       (1 << 4)
#define CTRL_P0F16      (1 << 1)
#define CTRL_P0EN       (1 << 0)

/*
 * Convert a PIO mode and cycle time to the required on/off times
 * for the interface.  This has protection against runaway timings.
 */
static unsigned int get_pio_timings(ide_drive_t *drive, u8 pio)
{
	struct ide_timing *t = ide_timing_find_mode(XFER_PIO_0 + pio);
	unsigned int cmd_on, cmd_off;
	u8 iordy = 0;

	cmd_on  = (t->active + 29) / 30;
	cmd_off = (ide_pio_cycle_time(drive, pio) - 30 * cmd_on + 29) / 30;

	if (cmd_on == 0)
		cmd_on = 1;

	if (cmd_off == 0)
		cmd_off = 1;

	if (ide_pio_need_iordy(drive, pio))
		iordy = 0x40;

	return (cmd_on - 1) << 8 | (cmd_off - 1) | iordy;
}

/*
 * Configure the chipset for PIO mode.
 */
static void sl82c105_set_pio_mode(ide_hwif_t *hwif, ide_drive_t *drive)
{
	struct pci_dev *dev	= to_pci_dev(hwif->dev);
	unsigned long timings	= (unsigned long)ide_get_drivedata(drive);
	int reg			= 0x44 + drive->dn * 4;
	u16 drv_ctrl;
	const u8 pio		= drive->pio_mode - XFER_PIO_0;

	drv_ctrl = get_pio_timings(drive, pio);

	/*
	 * Store the PIO timings so that we can restore them
	 * in case DMA will be turned off...
	 */
	timings &= 0xffff0000;
	timings |= drv_ctrl;
	ide_set_drivedata(drive, (void *)timings);

	pci_write_config_word(dev, reg,  drv_ctrl);
	pci_read_config_word (dev, reg, &drv_ctrl);

	printk(KERN_DEBUG "%s: selected %s (%dns) (%04X)\n", drive->name,
			  ide_xfer_verbose(pio + XFER_PIO_0),
			  ide_pio_cycle_time(drive, pio), drv_ctrl);
}

/*
 * Configure the chipset for DMA mode.
 */
static void sl82c105_set_dma_mode(ide_hwif_t *hwif, ide_drive_t *drive)
{
	static u16 mwdma_timings[] = {0x0707, 0x0201, 0x0200};
	unsigned long timings = (unsigned long)ide_get_drivedata(drive);
	u16 drv_ctrl;
	const u8 speed = drive->dma_mode;

	drv_ctrl = mwdma_timings[speed - XFER_MW_DMA_0];

	/*
	 * Store the DMA timings so that we can actually program
	 * them when DMA will be turned on...
	 */
	timings &= 0x0000ffff;
	timings |= (unsigned long)drv_ctrl << 16;
	ide_set_drivedata(drive, (void *)timings);
}

static int sl82c105_test_irq(ide_hwif_t *hwif)
{
	struct pci_dev *dev	= to_pci_dev(hwif->dev);
	u32 val, mask		= hwif->channel ? CTRL_IDE_IRQB : CTRL_IDE_IRQA;

	pci_read_config_dword(dev, 0x40, &val);

	return (val & mask) ? 1 : 0;
}

/*
 * The SL82C105 holds off all IDE interrupts while in DMA mode until
 * all DMA activity is completed.  Sometimes this causes problems (eg,
 * when the drive wants to report an error condition).
 *
 * 0x7e is a "chip testing" register.  Bit 2 resets the DMA controller
 * state machine.  We need to kick this to work around various bugs.
 */
static inline void sl82c105_reset_host(struct pci_dev *dev)
{
	u16 val;

	pci_read_config_word(dev, 0x7e, &val);
	pci_write_config_word(dev, 0x7e, val | (1 << 2));
	pci_write_config_word(dev, 0x7e, val & ~(1 << 2));
}

/*
 * If we get an IRQ timeout, it might be that the DMA state machine
 * got confused.  Fix from Todd Inglett.  Details from Winbond.
 *
 * This function is called when the IDE timer expires, the drive
 * indicates that it is READY, and we were waiting for DMA to complete.
 */
static void sl82c105_dma_lost_irq(ide_drive_t *drive)
{
	ide_hwif_t *hwif	= drive->hwif;
	struct pci_dev *dev	= to_pci_dev(hwif->dev);
	u32 val, mask		= hwif->channel ? CTRL_IDE_IRQB : CTRL_IDE_IRQA;
	u8 dma_cmd;

	printk(KERN_WARNING "sl82c105: lost IRQ, resetting host\n");

	/*
	 * Check the raw interrupt from the drive.
	 */
	pci_read_config_dword(dev, 0x40, &val);
	if (val & mask)
		printk(KERN_INFO "sl82c105: drive was requesting IRQ, "
		       "but host lost it\n");

	/*
	 * Was DMA enabled?  If so, disable it - we're resetting the
	 * host.  The IDE layer will be handling the drive for us.
	 */
	dma_cmd = inb(hwif->dma_base + ATA_DMA_CMD);
	if (dma_cmd & 1) {
		outb(dma_cmd & ~1, hwif->dma_base + ATA_DMA_CMD);
		printk(KERN_INFO "sl82c105: DMA was enabled\n");
	}

	sl82c105_reset_host(dev);
}

/*
 * ATAPI devices can cause the SL82C105 DMA state machine to go gaga.
 * Winbond recommend that the DMA state machine is reset prior to
 * setting the bus master DMA enable bit.
 *
 * The generic IDE core will have disabled the BMEN bit before this
 * function is called.
 */
static void sl82c105_dma_start(ide_drive_t *drive)
{
	ide_hwif_t *hwif	= drive->hwif;
	struct pci_dev *dev	= to_pci_dev(hwif->dev);
	int reg 		= 0x44 + drive->dn * 4;

	pci_write_config_word(dev, reg,
			      (unsigned long)ide_get_drivedata(drive) >> 16);

	sl82c105_reset_host(dev);
	ide_dma_start(drive);
}

static void sl82c105_dma_clear(ide_drive_t *drive)
{
	struct pci_dev *dev = to_pci_dev(drive->hwif->dev);

	sl82c105_reset_host(dev);
}

static int sl82c105_dma_end(ide_drive_t *drive)
{
	struct pci_dev *dev	= to_pci_dev(drive->hwif->dev);
	int reg 		= 0x44 + drive->dn * 4;
	int ret			= ide_dma_end(drive);

	pci_write_config_word(dev, reg,
			      (unsigned long)ide_get_drivedata(drive));

	return ret;
}

/*
 * ATA reset will clear the 16 bits mode in the control
 * register, we need to reprogram it
 */
static void sl82c105_resetproc(ide_drive_t *drive)
{
	struct pci_dev *dev = to_pci_dev(drive->hwif->dev);
	u32 val;

	pci_read_config_dword(dev, 0x40, &val);
	val |= (CTRL_P1F16 | CTRL_P0F16);
	pci_write_config_dword(dev, 0x40, val);
}

/*
 * Return the revision of the Winbond bridge
 * which this function is part of.
 */
static u8 sl82c105_bridge_revision(struct pci_dev *dev)
{
	struct pci_dev *bridge;

	/*
	 * The bridge should be part of the same device, but function 0.
	 */
	bridge = pci_get_bus_and_slot(dev->bus->number,
			       PCI_DEVFN(PCI_SLOT(dev->devfn), 0));
	if (!bridge)
		return -1;

	/*
	 * Make sure it is a Winbond 553 and is an ISA bridge.
	 */
	if (bridge->vendor != PCI_VENDOR_ID_WINBOND ||
	    bridge->device != PCI_DEVICE_ID_WINBOND_83C553 ||
	    bridge->class >> 8 != PCI_CLASS_BRIDGE_ISA) {
	    	pci_dev_put(bridge);
		return -1;
	}
	/*
	 * We need to find function 0's revision, not function 1
	 */
	pci_dev_put(bridge);

	return bridge->revision;
}

/*
 * Enable the PCI device
 * 
 * --BenH: It's arch fixup code that should enable channels that
 * have not been enabled by firmware. I decided we can still enable
 * channel 0 here at least, but channel 1 has to be enabled by
 * firmware or arch code. We still set both to 16 bits mode.
 */
static int init_chipset_sl82c105(struct pci_dev *dev)
{
	u32 val;

	pci_read_config_dword(dev, 0x40, &val);
	val |= CTRL_P0EN | CTRL_P0F16 | CTRL_P1F16;
	pci_write_config_dword(dev, 0x40, val);

	return 0;
}

static const struct ide_port_ops sl82c105_port_ops = {
	.set_pio_mode		= sl82c105_set_pio_mode,
	.set_dma_mode		= sl82c105_set_dma_mode,
	.resetproc		= sl82c105_resetproc,
	.test_irq		= sl82c105_test_irq,
};

static const struct ide_dma_ops sl82c105_dma_ops = {
	.dma_host_set		= ide_dma_host_set,
	.dma_setup		= ide_dma_setup,
	.dma_start		= sl82c105_dma_start,
	.dma_end		= sl82c105_dma_end,
	.dma_test_irq		= ide_dma_test_irq,
	.dma_lost_irq		= sl82c105_dma_lost_irq,
	.dma_timer_expiry	= ide_dma_sff_timer_expiry,
	.dma_clear		= sl82c105_dma_clear,
	.dma_sff_read_status	= ide_dma_sff_read_status,
};

<<<<<<< HEAD
static const struct ide_port_info sl82c105_chipset __devinitconst = {
=======
static const struct ide_port_info sl82c105_chipset = {
>>>>>>> c3ade0e0
	.name		= DRV_NAME,
	.init_chipset	= init_chipset_sl82c105,
	.enablebits	= {{0x40,0x01,0x01}, {0x40,0x10,0x10}},
	.port_ops	= &sl82c105_port_ops,
	.dma_ops	= &sl82c105_dma_ops,
	.host_flags	= IDE_HFLAG_IO_32BIT |
			  IDE_HFLAG_UNMASK_IRQS |
			  IDE_HFLAG_SERIALIZE_DMA |
			  IDE_HFLAG_NO_AUTODMA,
	.pio_mask	= ATA_PIO5,
	.mwdma_mask	= ATA_MWDMA2,
};

static int sl82c105_init_one(struct pci_dev *dev, const struct pci_device_id *id)
{
	struct ide_port_info d = sl82c105_chipset;
	u8 rev = sl82c105_bridge_revision(dev);

	if (rev <= 5) {
		/*
		 * Never ever EVER under any circumstances enable
		 * DMA when the bridge is this old.
		 */
		printk(KERN_INFO DRV_NAME ": Winbond W83C553 bridge "
				 "revision %d, BM-DMA disabled\n", rev);
		d.dma_ops = NULL;
		d.mwdma_mask = 0;
		d.host_flags &= ~IDE_HFLAG_SERIALIZE_DMA;
	}

	return ide_pci_init_one(dev, &d, NULL);
}

static const struct pci_device_id sl82c105_pci_tbl[] = {
	{ PCI_VDEVICE(WINBOND, PCI_DEVICE_ID_WINBOND_82C105), 0 },
	{ 0, },
};
MODULE_DEVICE_TABLE(pci, sl82c105_pci_tbl);

static struct pci_driver sl82c105_pci_driver = {
	.name		= "W82C105_IDE",
	.id_table	= sl82c105_pci_tbl,
	.probe		= sl82c105_init_one,
	.remove		= ide_pci_remove,
	.suspend	= ide_pci_suspend,
	.resume		= ide_pci_resume,
};

static int __init sl82c105_ide_init(void)
{
	return ide_pci_register_driver(&sl82c105_pci_driver);
}

static void __exit sl82c105_ide_exit(void)
{
	pci_unregister_driver(&sl82c105_pci_driver);
}

module_init(sl82c105_ide_init);
module_exit(sl82c105_ide_exit);

MODULE_DESCRIPTION("PCI driver module for W82C105 IDE");
MODULE_LICENSE("GPL");<|MERGE_RESOLUTION|>--- conflicted
+++ resolved
@@ -299,11 +299,7 @@
 	.dma_sff_read_status	= ide_dma_sff_read_status,
 };
 
-<<<<<<< HEAD
-static const struct ide_port_info sl82c105_chipset __devinitconst = {
-=======
 static const struct ide_port_info sl82c105_chipset = {
->>>>>>> c3ade0e0
 	.name		= DRV_NAME,
 	.init_chipset	= init_chipset_sl82c105,
 	.enablebits	= {{0x40,0x01,0x01}, {0x40,0x10,0x10}},
