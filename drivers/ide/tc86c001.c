/*
 * Copyright (C) 2002 Toshiba Corporation
 * Copyright (C) 2005-2006 MontaVista Software, Inc. <source@mvista.com>
 *
 * This file is licensed under the terms of the GNU General Public
 * License version 2.  This program is licensed "as is" without any
 * warranty of any kind, whether express or implied.
 */

#include <linux/types.h>
#include <linux/pci.h>
#include <linux/ide.h>
#include <linux/module.h>

#define DRV_NAME "tc86c001"

static void tc86c001_set_mode(ide_hwif_t *hwif, ide_drive_t *drive)
{
	unsigned long scr_port	= hwif->config_data + (drive->dn ? 0x02 : 0x00);
	u16 mode, scr		= inw(scr_port);
	const u8 speed		= drive->dma_mode;

	switch (speed) {
	case XFER_UDMA_4:	mode = 0x00c0; break;
	case XFER_UDMA_3:	mode = 0x00b0; break;
	case XFER_UDMA_2:	mode = 0x00a0; break;
	case XFER_UDMA_1:	mode = 0x0090; break;
	case XFER_UDMA_0:	mode = 0x0080; break;
	case XFER_MW_DMA_2:	mode = 0x0070; break;
	case XFER_MW_DMA_1:	mode = 0x0060; break;
	case XFER_MW_DMA_0:	mode = 0x0050; break;
	case XFER_PIO_4:	mode = 0x0400; break;
	case XFER_PIO_3:	mode = 0x0300; break;
	case XFER_PIO_2:	mode = 0x0200; break;
	case XFER_PIO_1:	mode = 0x0100; break;
	case XFER_PIO_0:
	default:		mode = 0x0000; break;
	}

	scr &= (speed < XFER_MW_DMA_0) ? 0xf8ff : 0xff0f;
	scr |= mode;
	outw(scr, scr_port);
}

static void tc86c001_set_pio_mode(ide_hwif_t *hwif, ide_drive_t *drive)
{
	drive->dma_mode = drive->pio_mode;
	tc86c001_set_mode(hwif, drive);
}

/*
 * HACKITY HACK
 *
 * This is a workaround for the limitation 5 of the TC86C001 IDE controller:
 * if a DMA transfer terminates prematurely, the controller leaves the device's
 * interrupt request (INTRQ) pending and does not generate a PCI interrupt (or
 * set the interrupt bit in the DMA status register), thus no PCI interrupt
 * will occur until a DMA transfer has been successfully completed.
 *
 * We work around this by initiating dummy, zero-length DMA transfer on
 * a DMA timeout expiration. I found no better way to do this with the current
 * IDE core than to temporarily replace a higher level driver's timer expiry
 * handler with our own backing up to that handler in case our recovery fails.
 */
static int tc86c001_timer_expiry(ide_drive_t *drive)
{
	ide_hwif_t *hwif	= drive->hwif;
	ide_expiry_t *expiry	= ide_get_hwifdata(hwif);
	u8 dma_stat		= inb(hwif->dma_base + ATA_DMA_STATUS);

	/* Restore a higher level driver's expiry handler first. */
	hwif->expiry = expiry;

	if ((dma_stat & 5) == 1) {	/* DMA active and no interrupt */
		unsigned long sc_base	= hwif->config_data;
		unsigned long twcr_port	= sc_base + (drive->dn ? 0x06 : 0x04);
		u8 dma_cmd		= inb(hwif->dma_base + ATA_DMA_CMD);

		printk(KERN_WARNING "%s: DMA interrupt possibly stuck, "
		       "attempting recovery...\n", drive->name);

		/* Stop DMA */
		outb(dma_cmd & ~0x01, hwif->dma_base + ATA_DMA_CMD);

		/* Setup the dummy DMA transfer */
		outw(0, sc_base + 0x0a);	/* Sector Count */
		outw(0, twcr_port);	/* Transfer Word Count 1 or 2 */

		/* Start the dummy DMA transfer */

		/* clear R_OR_WCTR for write */
		outb(0x00, hwif->dma_base + ATA_DMA_CMD);
		/* set START_STOPBM */
		outb(0x01, hwif->dma_base + ATA_DMA_CMD);

		/*
		 * If an interrupt was pending, it should come thru shortly.
		 * If not, a higher level driver's expiry handler should
		 * eventually cause some kind of recovery from the DMA stall.
		 */
		return WAIT_MIN_SLEEP;
	}

	/* Chain to the restored expiry handler if DMA wasn't active. */
	if (likely(expiry != NULL))
		return expiry(drive);

	/* If there was no handler, "emulate" that for ide_timer_expiry()... */
	return -1;
}

static void tc86c001_dma_start(ide_drive_t *drive)
{
	ide_hwif_t *hwif	= drive->hwif;
	unsigned long sc_base	= hwif->config_data;
	unsigned long twcr_port	= sc_base + (drive->dn ? 0x06 : 0x04);
	unsigned long nsectors	= blk_rq_sectors(hwif->rq);

	/*
	 * We have to manually load the sector count and size into
	 * the appropriate system control registers for DMA to work
	 * with LBA48 and ATAPI devices...
	 */
	outw(nsectors, sc_base + 0x0a);	/* Sector Count */
	outw(SECTOR_SIZE / 2, twcr_port); /* Transfer Word Count 1/2 */

	/* Install our timeout expiry hook, saving the current handler... */
	ide_set_hwifdata(hwif, hwif->expiry);
	hwif->expiry = &tc86c001_timer_expiry;

	ide_dma_start(drive);
}

static u8 tc86c001_cable_detect(ide_hwif_t *hwif)
{
	struct pci_dev *dev = to_pci_dev(hwif->dev);
	unsigned long sc_base = pci_resource_start(dev, 5);
	u16 scr1 = inw(sc_base + 0x00);

	/*
	 * System Control  1 Register bit 13 (PDIAGN):
	 * 0=80-pin cable, 1=40-pin cable
	 */
	return (scr1 & 0x2000) ? ATA_CBL_PATA40 : ATA_CBL_PATA80;
}

static void init_hwif_tc86c001(ide_hwif_t *hwif)
{
	struct pci_dev *dev	= to_pci_dev(hwif->dev);
	unsigned long sc_base	= pci_resource_start(dev, 5);
	u16 scr1		= inw(sc_base + 0x00);

	/* System Control 1 Register bit 15 (Soft Reset) set */
	outw(scr1 |  0x8000, sc_base + 0x00);

	/* System Control 1 Register bit 14 (FIFO Reset) set */
	outw(scr1 |  0x4000, sc_base + 0x00);

	/* System Control 1 Register: reset clear */
	outw(scr1 & ~0xc000, sc_base + 0x00);

	/* Store the system control register base for convenience... */
	hwif->config_data = sc_base;

	if (!hwif->dma_base)
		return;

	/*
	 * Sector Count Control Register bits 0 and 1 set:
	 * software sets Sector Count Register for master and slave device
	 */
	outw(0x0003, sc_base + 0x0c);

	/* Sector Count Register limit */
	hwif->rqsize	 = 0xffff;
}

static const struct ide_port_ops tc86c001_port_ops = {
	.set_pio_mode		= tc86c001_set_pio_mode,
	.set_dma_mode		= tc86c001_set_mode,
	.cable_detect		= tc86c001_cable_detect,
};

static const struct ide_dma_ops tc86c001_dma_ops = {
	.dma_host_set		= ide_dma_host_set,
	.dma_setup		= ide_dma_setup,
	.dma_start		= tc86c001_dma_start,
	.dma_end		= ide_dma_end,
	.dma_test_irq		= ide_dma_test_irq,
	.dma_lost_irq		= ide_dma_lost_irq,
	.dma_timer_expiry	= ide_dma_sff_timer_expiry,
	.dma_sff_read_status	= ide_dma_sff_read_status,
};

<<<<<<< HEAD
static const struct ide_port_info tc86c001_chipset __devinitconst = {
=======
static const struct ide_port_info tc86c001_chipset = {
>>>>>>> c3ade0e0
	.name		= DRV_NAME,
	.init_hwif	= init_hwif_tc86c001,
	.port_ops	= &tc86c001_port_ops,
	.dma_ops	= &tc86c001_dma_ops,
	.host_flags	= IDE_HFLAG_SINGLE | IDE_HFLAG_OFF_BOARD,
	.pio_mask	= ATA_PIO4,
	.mwdma_mask	= ATA_MWDMA2,
	.udma_mask	= ATA_UDMA4,
};

static int tc86c001_init_one(struct pci_dev *dev,
			     const struct pci_device_id *id)
{
	int rc;

	rc = pci_enable_device(dev);
	if (rc)
		goto out;

	rc = pci_request_region(dev, 5, DRV_NAME);
	if (rc) {
		printk(KERN_ERR DRV_NAME ": system control regs already in use");
		goto out_disable;
	}

	rc = ide_pci_init_one(dev, &tc86c001_chipset, NULL);
	if (rc)
		goto out_release;

	goto out;

out_release:
	pci_release_region(dev, 5);
out_disable:
	pci_disable_device(dev);
out:
	return rc;
}

static void tc86c001_remove(struct pci_dev *dev)
{
	ide_pci_remove(dev);
	pci_release_region(dev, 5);
	pci_disable_device(dev);
}

static const struct pci_device_id tc86c001_pci_tbl[] = {
	{ PCI_VDEVICE(TOSHIBA_2, PCI_DEVICE_ID_TOSHIBA_TC86C001_IDE), 0 },
	{ 0, }
};
MODULE_DEVICE_TABLE(pci, tc86c001_pci_tbl);

static struct pci_driver tc86c001_pci_driver = {
	.name		= "TC86C001",
	.id_table	= tc86c001_pci_tbl,
	.probe		= tc86c001_init_one,
	.remove		= tc86c001_remove,
};

static int __init tc86c001_ide_init(void)
{
	return ide_pci_register_driver(&tc86c001_pci_driver);
}

static void __exit tc86c001_ide_exit(void)
{
	pci_unregister_driver(&tc86c001_pci_driver);
}

module_init(tc86c001_ide_init);
module_exit(tc86c001_ide_exit);

MODULE_AUTHOR("MontaVista Software, Inc. <source@mvista.com>");
MODULE_DESCRIPTION("PCI driver module for TC86C001 IDE");
MODULE_LICENSE("GPL");<|MERGE_RESOLUTION|>--- conflicted
+++ resolved
@@ -192,11 +192,7 @@
 	.dma_sff_read_status	= ide_dma_sff_read_status,
 };
 
-<<<<<<< HEAD
-static const struct ide_port_info tc86c001_chipset __devinitconst = {
-=======
 static const struct ide_port_info tc86c001_chipset = {
->>>>>>> c3ade0e0
 	.name		= DRV_NAME,
 	.init_hwif	= init_hwif_tc86c001,
 	.port_ops	= &tc86c001_port_ops,
