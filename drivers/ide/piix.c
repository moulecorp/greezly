--- conflicted
+++ resolved
@@ -344,11 +344,7 @@
 		.udma_mask	= udma, \
 	}
 
-<<<<<<< HEAD
-static const struct ide_port_info piix_pci_info[] __devinitconst = {
-=======
 static const struct ide_port_info piix_pci_info[] = {
->>>>>>> c3ade0e0
 	/* 0: MPIIX */
 	{	/*
 		 * MPIIX actually has only a single IDE channel mapped to
