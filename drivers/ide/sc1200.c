/*
 * Copyright (C) 2000-2002		Mark Lord <mlord@pobox.com>
 * Copyright (C)      2007		Bartlomiej Zolnierkiewicz
 *
 * May be copied or modified under the terms of the GNU General Public License
 *
 * Development of this chipset driver was funded
 * by the nice folks at National Semiconductor.
 *
 * Documentation:
 *	Available from National Semiconductor
 */

#include <linux/module.h>
#include <linux/types.h>
#include <linux/kernel.h>
#include <linux/slab.h>
#include <linux/pci.h>
#include <linux/init.h>
#include <linux/ide.h>
#include <linux/pm.h>

#include <asm/io.h>

#define DRV_NAME "sc1200"

#define SC1200_REV_A	0x00
#define SC1200_REV_B1	0x01
#define SC1200_REV_B3	0x02
#define SC1200_REV_C1	0x03
#define SC1200_REV_D1	0x04

#define PCI_CLK_33	0x00
#define PCI_CLK_48	0x01
#define PCI_CLK_66	0x02
#define PCI_CLK_33A	0x03

static unsigned short sc1200_get_pci_clock (void)
{
	unsigned char chip_id, silicon_revision;
	unsigned int pci_clock;
	/*
	 * Check the silicon revision, as not all versions of the chip
	 * have the register with the fast PCI bus timings.
	 */
	chip_id = inb (0x903c);
	silicon_revision = inb (0x903d);

	// Read the fast pci clock frequency
	if (chip_id == 0x04 && silicon_revision < SC1200_REV_B1) {
		pci_clock = PCI_CLK_33;
	} else {
		// check clock generator configuration (cfcc)
		// the clock is in bits 8 and 9 of this word

		pci_clock = inw (0x901e);
		pci_clock >>= 8;
		pci_clock &= 0x03;
		if (pci_clock == PCI_CLK_33A)
			pci_clock = PCI_CLK_33;
	}
	return pci_clock;
}

/*
 * Here are the standard PIO mode 0-4 timings for each "format".
 * Format-0 uses fast data reg timings, with slower command reg timings.
 * Format-1 uses fast timings for all registers, but won't work with all drives.
 */
static const unsigned int sc1200_pio_timings[4][5] =
	{{0x00009172, 0x00012171, 0x00020080, 0x00032010, 0x00040010},	// format0  33Mhz
	 {0xd1329172, 0x71212171, 0x30200080, 0x20102010, 0x00100010},	// format1, 33Mhz
	 {0xfaa3f4f3, 0xc23232b2, 0x513101c1, 0x31213121, 0x10211021},	// format1, 48Mhz
	 {0xfff4fff4, 0xf35353d3, 0x814102f1, 0x42314231, 0x11311131}};	// format1, 66Mhz

/*
 * After chip reset, the PIO timings are set to 0x00009172, which is not valid.
 */
//#define SC1200_BAD_PIO(timings) (((timings)&~0x80000000)==0x00009172)

static void sc1200_tunepio(ide_drive_t *drive, u8 pio)
{
	ide_hwif_t *hwif = drive->hwif;
	struct pci_dev *pdev = to_pci_dev(hwif->dev);
	unsigned int basereg = hwif->channel ? 0x50 : 0x40, format = 0;

	pci_read_config_dword(pdev, basereg + 4, &format);
	format = (format >> 31) & 1;
	if (format)
		format += sc1200_get_pci_clock();
	pci_write_config_dword(pdev, basereg + ((drive->dn & 1) << 3),
			       sc1200_pio_timings[format][pio]);
}

/*
 *	The SC1200 specifies that two drives sharing a cable cannot mix
 *	UDMA/MDMA.  It has to be one or the other, for the pair, though
 *	different timings can still be chosen for each drive.  We could
 *	set the appropriate timing bits on the fly, but that might be
 *	a bit confusing.  So, for now we statically handle this requirement
 *	by looking at our mate drive to see what it is capable of, before
 *	choosing a mode for our own drive.
 */
static u8 sc1200_udma_filter(ide_drive_t *drive)
{
	ide_hwif_t *hwif = drive->hwif;
	ide_drive_t *mate = ide_get_pair_dev(drive);
	u16 *mateid;
	u8 mask = hwif->ultra_mask;

	if (mate == NULL)
		goto out;
	mateid = mate->id;

	if (ata_id_has_dma(mateid) && __ide_dma_bad_drive(mate) == 0) {
		if ((mateid[ATA_ID_FIELD_VALID] & 4) &&
		    (mateid[ATA_ID_UDMA_MODES] & 7))
			goto out;
		if (mateid[ATA_ID_MWDMA_MODES] & 7)
			mask = 0;
	}
out:
	return mask;
}

static void sc1200_set_dma_mode(ide_hwif_t *hwif, ide_drive_t *drive)
{
	struct pci_dev		*dev = to_pci_dev(hwif->dev);
	unsigned int		reg, timings;
	unsigned short		pci_clock;
	unsigned int		basereg = hwif->channel ? 0x50 : 0x40;
	const u8		mode = drive->dma_mode;

	static const u32 udma_timing[3][3] = {
		{ 0x00921250, 0x00911140, 0x00911030 },
		{ 0x00932470, 0x00922260, 0x00922140 },
		{ 0x009436a1, 0x00933481, 0x00923261 },
	};

	static const u32 mwdma_timing[3][3] = {
		{ 0x00077771, 0x00012121, 0x00002020 },
		{ 0x000bbbb2, 0x00024241, 0x00013131 },
		{ 0x000ffff3, 0x00035352, 0x00015151 },
	};

	pci_clock = sc1200_get_pci_clock();

	/*
	 * Note that each DMA mode has several timings associated with it.
	 * The correct timing depends on the fast PCI clock freq.
	 */

	if (mode >= XFER_UDMA_0)
		timings =  udma_timing[pci_clock][mode - XFER_UDMA_0];
	else
		timings = mwdma_timing[pci_clock][mode - XFER_MW_DMA_0];

	if ((drive->dn & 1) == 0) {
		pci_read_config_dword(dev, basereg + 4, &reg);
		timings |= reg & 0x80000000;	/* preserve PIO format bit */
		pci_write_config_dword(dev, basereg + 4, timings);
	} else
		pci_write_config_dword(dev, basereg + 12, timings);
}

/*  Replacement for the standard ide_dma_end action in
 *  dma_proc.
 *
 *  returns 1 on error, 0 otherwise
 */
static int sc1200_dma_end(ide_drive_t *drive)
{
	ide_hwif_t *hwif = drive->hwif;
	unsigned long dma_base = hwif->dma_base;
	u8 dma_stat;

	dma_stat = inb(dma_base+2);		/* get DMA status */

	if (!(dma_stat & 4))
		printk(" ide_dma_end dma_stat=%0x err=%x newerr=%x\n",
		  dma_stat, ((dma_stat&7)!=4), ((dma_stat&2)==2));

	outb(dma_stat|0x1b, dma_base+2);	/* clear the INTR & ERROR bits */
	outb(inb(dma_base)&~1, dma_base);	/* !! DO THIS HERE !! stop DMA */

	return (dma_stat & 7) != 4;		/* verify good DMA status */
}

/*
 * sc1200_set_pio_mode() handles setting of PIO modes
 * for both the chipset and drive.
 *
 * All existing BIOSs for this chipset guarantee that all drives
 * will have valid default PIO timings set up before we get here.
 */

static void sc1200_set_pio_mode(ide_hwif_t *hwif, ide_drive_t *drive)
{
	int		mode = -1;
	const u8	pio = drive->pio_mode - XFER_PIO_0;

	/*
	 * bad abuse of ->set_pio_mode interface
	 */
	switch (pio) {
		case 200: mode = XFER_UDMA_0;	break;
		case 201: mode = XFER_UDMA_1;	break;
		case 202: mode = XFER_UDMA_2;	break;
		case 100: mode = XFER_MW_DMA_0;	break;
		case 101: mode = XFER_MW_DMA_1;	break;
		case 102: mode = XFER_MW_DMA_2;	break;
	}
	if (mode != -1) {
		printk("SC1200: %s: changing (U)DMA mode\n", drive->name);
		ide_dma_off_quietly(drive);
		if (ide_set_dma_mode(drive, mode) == 0 &&
		    (drive->dev_flags & IDE_DFLAG_USING_DMA))
			hwif->dma_ops->dma_host_set(drive, 1);
		return;
	}

	sc1200_tunepio(drive, pio);
}

#ifdef CONFIG_PM
struct sc1200_saved_state {
	u32 regs[8];
};

static int sc1200_suspend (struct pci_dev *dev, pm_message_t state)
{
	printk("SC1200: suspend(%u)\n", state.event);

	/*
	 * we only save state when going from full power to less
	 */
	if (state.event == PM_EVENT_ON) {
		struct ide_host *host = pci_get_drvdata(dev);
		struct sc1200_saved_state *ss = host->host_priv;
		unsigned int r;

		/*
		 * save timing registers
		 * (this may be unnecessary if BIOS also does it)
		 */
		for (r = 0; r < 8; r++)
			pci_read_config_dword(dev, 0x40 + r * 4, &ss->regs[r]);
	}

	pci_disable_device(dev);
	pci_set_power_state(dev, pci_choose_state(dev, state));
	return 0;
}

static int sc1200_resume (struct pci_dev *dev)
{
	struct ide_host *host = pci_get_drvdata(dev);
	struct sc1200_saved_state *ss = host->host_priv;
	unsigned int r;
	int i;

	i = pci_enable_device(dev);
	if (i)
		return i;

	/*
	 * restore timing registers
	 * (this may be unnecessary if BIOS also does it)
	 */
	for (r = 0; r < 8; r++)
		pci_write_config_dword(dev, 0x40 + r * 4, ss->regs[r]);

	return 0;
}
#endif

static const struct ide_port_ops sc1200_port_ops = {
	.set_pio_mode		= sc1200_set_pio_mode,
	.set_dma_mode		= sc1200_set_dma_mode,
	.udma_filter		= sc1200_udma_filter,
};

static const struct ide_dma_ops sc1200_dma_ops = {
	.dma_host_set		= ide_dma_host_set,
	.dma_setup		= ide_dma_setup,
	.dma_start		= ide_dma_start,
	.dma_end		= sc1200_dma_end,
	.dma_test_irq		= ide_dma_test_irq,
	.dma_lost_irq		= ide_dma_lost_irq,
	.dma_timer_expiry	= ide_dma_sff_timer_expiry,
	.dma_sff_read_status	= ide_dma_sff_read_status,
};

<<<<<<< HEAD
static const struct ide_port_info sc1200_chipset __devinitconst = {
=======
static const struct ide_port_info sc1200_chipset = {
>>>>>>> c3ade0e0
	.name		= DRV_NAME,
	.port_ops	= &sc1200_port_ops,
	.dma_ops	= &sc1200_dma_ops,
	.host_flags	= IDE_HFLAG_SERIALIZE |
			  IDE_HFLAG_POST_SET_MODE |
			  IDE_HFLAG_ABUSE_DMA_MODES,
	.pio_mask	= ATA_PIO4,
	.mwdma_mask	= ATA_MWDMA2,
	.udma_mask	= ATA_UDMA2,
};

static int sc1200_init_one(struct pci_dev *dev, const struct pci_device_id *id)
{
	struct sc1200_saved_state *ss = NULL;
	int rc;

#ifdef CONFIG_PM
	ss = kmalloc(sizeof(*ss), GFP_KERNEL);
	if (ss == NULL)
		return -ENOMEM;
#endif
	rc = ide_pci_init_one(dev, &sc1200_chipset, ss);
	if (rc)
		kfree(ss);

	return rc;
}

static const struct pci_device_id sc1200_pci_tbl[] = {
	{ PCI_VDEVICE(NS, PCI_DEVICE_ID_NS_SCx200_IDE), 0},
	{ 0, },
};
MODULE_DEVICE_TABLE(pci, sc1200_pci_tbl);

static struct pci_driver sc1200_pci_driver = {
	.name		= "SC1200_IDE",
	.id_table	= sc1200_pci_tbl,
	.probe		= sc1200_init_one,
	.remove		= ide_pci_remove,
#ifdef CONFIG_PM
	.suspend	= sc1200_suspend,
	.resume		= sc1200_resume,
#endif
};

static int __init sc1200_ide_init(void)
{
	return ide_pci_register_driver(&sc1200_pci_driver);
}

static void __exit sc1200_ide_exit(void)
{
	pci_unregister_driver(&sc1200_pci_driver);
}

module_init(sc1200_ide_init);
module_exit(sc1200_ide_exit);

MODULE_AUTHOR("Mark Lord");
MODULE_DESCRIPTION("PCI driver module for NS SC1200 IDE");
MODULE_LICENSE("GPL");<|MERGE_RESOLUTION|>--- conflicted
+++ resolved
@@ -291,11 +291,7 @@
 	.dma_sff_read_status	= ide_dma_sff_read_status,
 };
 
-<<<<<<< HEAD
-static const struct ide_port_info sc1200_chipset __devinitconst = {
-=======
 static const struct ide_port_info sc1200_chipset = {
->>>>>>> c3ade0e0
 	.name		= DRV_NAME,
 	.port_ops	= &sc1200_port_ops,
 	.dma_ops	= &sc1200_dma_ops,
