/*
 *
 * BRIEF MODULE DESCRIPTION
 *      IT8172 IDE controller support
 *
 * Copyright (C) 2000 MontaVista Software Inc.
 * Copyright (C) 2008 Shane McDonald
 *
 *  This program is free software; you can redistribute  it and/or modify it
 *  under  the terms of  the GNU General  Public License as published by the
 *  Free Software Foundation;  either version 2 of the  License, or (at your
 *  option) any later version.
 *
 *  THIS  SOFTWARE  IS PROVIDED   ``AS  IS'' AND   ANY  EXPRESS OR IMPLIED
 *  WARRANTIES,   INCLUDING, BUT NOT  LIMITED  TO, THE IMPLIED WARRANTIES OF
 *  MERCHANTABILITY AND FITNESS FOR A PARTICULAR PURPOSE ARE DISCLAIMED.  IN
 *  NO  EVENT  SHALL   THE AUTHOR  BE    LIABLE FOR ANY   DIRECT, INDIRECT,
 *  INCIDENTAL, SPECIAL, EXEMPLARY, OR CONSEQUENTIAL DAMAGES (INCLUDING, BUT
 *  NOT LIMITED   TO, PROCUREMENT OF  SUBSTITUTE GOODS  OR SERVICES; LOSS OF
 *  USE, DATA,  OR PROFITS; OR  BUSINESS INTERRUPTION) HOWEVER CAUSED AND ON
 *  ANY THEORY OF LIABILITY, WHETHER IN  CONTRACT, STRICT LIABILITY, OR TORT
 *  (INCLUDING NEGLIGENCE OR OTHERWISE) ARISING IN ANY WAY OUT OF THE USE OF
 *  THIS SOFTWARE, EVEN IF ADVISED OF THE POSSIBILITY OF SUCH DAMAGE.
 *
 *  You should have received a copy of the  GNU General Public License along
 *  with this program; if not, write  to the Free Software Foundation, Inc.,
 *  675 Mass Ave, Cambridge, MA 02139, USA.
 */

#include <linux/module.h>
#include <linux/types.h>
#include <linux/kernel.h>
#include <linux/ioport.h>
#include <linux/pci.h>
#include <linux/ide.h>
#include <linux/init.h>

#define DRV_NAME "IT8172"

static void it8172_set_pio_mode(ide_hwif_t *hwif, ide_drive_t *drive)
{
	struct pci_dev *dev	= to_pci_dev(hwif->dev);
	u16 drive_enables;
	u32 drive_timing;
	const u8 pio = drive->pio_mode - XFER_PIO_0;

	/*
	 * The highest value of DIOR/DIOW pulse width and recovery time
	 * that can be set in the IT8172 is 8 PCI clock cycles.  As a result,
	 * it cannot be configured for PIO mode 0.  This table sets these
	 * parameters to the maximum supported by the IT8172.
	 */
	static const u8 timings[] = { 0x3f, 0x3c, 0x1b, 0x12, 0x0a };

	pci_read_config_word(dev, 0x40, &drive_enables);
	pci_read_config_dword(dev, 0x44, &drive_timing);

	/*
	 * Enable port 0x44. The IT8172 spec is confused; it calls
	 * this register the "Slave IDE Timing Register", but in fact,
	 * it controls timing for both master and slave drives.
	 */
	drive_enables |= 0x4000;

	drive_enables &= drive->dn ? 0xc006 : 0xc060;
	if (drive->media == ide_disk)
		/* enable prefetch */
		drive_enables |= 0x0004 << (drive->dn * 4);
	if (ide_pio_need_iordy(drive, pio))
		/* enable IORDY sample-point */
		drive_enables |= 0x0002 << (drive->dn * 4);

	drive_timing &= drive->dn ? 0x00003f00 : 0x000fc000;
	drive_timing |= timings[pio] << (drive->dn * 6 + 8);

	pci_write_config_word(dev, 0x40, drive_enables);
	pci_write_config_dword(dev, 0x44, drive_timing);
}

static void it8172_set_dma_mode(ide_hwif_t *hwif, ide_drive_t *drive)
{
	struct pci_dev *dev	= to_pci_dev(hwif->dev);
	int a_speed		= 3 << (drive->dn * 4);
	int u_flag		= 1 << drive->dn;
	int u_speed		= 0;
	u8 reg48, reg4a;
	const u8 speed		= drive->dma_mode;

	pci_read_config_byte(dev, 0x48, &reg48);
	pci_read_config_byte(dev, 0x4a, &reg4a);

	if (speed >= XFER_UDMA_0) {
		u8 udma = speed - XFER_UDMA_0;
		u_speed = udma << (drive->dn * 4);

		pci_write_config_byte(dev, 0x48, reg48 | u_flag);
		reg4a &= ~a_speed;
		pci_write_config_byte(dev, 0x4a, reg4a | u_speed);
	} else {
		const u8 mwdma_to_pio[] = { 0, 3, 4 };

		pci_write_config_byte(dev, 0x48, reg48 & ~u_flag);
		pci_write_config_byte(dev, 0x4a, reg4a & ~a_speed);

		drive->pio_mode =
			mwdma_to_pio[speed - XFER_MW_DMA_0] + XFER_PIO_0;

		it8172_set_pio_mode(hwif, drive);
	}
}


static const struct ide_port_ops it8172_port_ops = {
	.set_pio_mode	= it8172_set_pio_mode,
	.set_dma_mode	= it8172_set_dma_mode,
};

<<<<<<< HEAD
static const struct ide_port_info it8172_port_info __devinitconst = {
=======
static const struct ide_port_info it8172_port_info = {
>>>>>>> c3ade0e0
	.name		= DRV_NAME,
	.port_ops	= &it8172_port_ops,
	.enablebits	= { {0x41, 0x80, 0x80}, {0x00, 0x00, 0x00} },
	.host_flags	= IDE_HFLAG_SINGLE,
	.pio_mask	= ATA_PIO4 & ~ATA_PIO0,
	.mwdma_mask	= ATA_MWDMA2,
	.udma_mask	= ATA_UDMA2,
};

static int it8172_init_one(struct pci_dev *dev, const struct pci_device_id *id)
{
	if ((dev->class >> 8) != PCI_CLASS_STORAGE_IDE)
		return -ENODEV; /* IT8172 is more than an IDE controller */
	return ide_pci_init_one(dev, &it8172_port_info, NULL);
}

static struct pci_device_id it8172_pci_tbl[] = {
	{ PCI_VDEVICE(ITE, PCI_DEVICE_ID_ITE_8172), 0 },
	{ 0, },
};
MODULE_DEVICE_TABLE(pci, it8172_pci_tbl);

static struct pci_driver it8172_pci_driver = {
	.name		= "IT8172_IDE",
	.id_table	= it8172_pci_tbl,
	.probe		= it8172_init_one,
	.remove		= ide_pci_remove,
	.suspend	= ide_pci_suspend,
	.resume		= ide_pci_resume,
};

static int __init it8172_ide_init(void)
{
	return ide_pci_register_driver(&it8172_pci_driver);
}

static void __exit it8172_ide_exit(void)
{
	pci_unregister_driver(&it8172_pci_driver);
}

module_init(it8172_ide_init);
module_exit(it8172_ide_exit);

MODULE_AUTHOR("Steve Longerbeam");
MODULE_DESCRIPTION("PCI driver module for ITE 8172 IDE");
MODULE_LICENSE("GPL");<|MERGE_RESOLUTION|>--- conflicted
+++ resolved
@@ -115,11 +115,7 @@
 	.set_dma_mode	= it8172_set_dma_mode,
 };
 
-<<<<<<< HEAD
-static const struct ide_port_info it8172_port_info __devinitconst = {
-=======
 static const struct ide_port_info it8172_port_info = {
->>>>>>> c3ade0e0
 	.name		= DRV_NAME,
 	.port_ops	= &it8172_port_ops,
 	.enablebits	= { {0x41, 0x80, 0x80}, {0x00, 0x00, 0x00} },
