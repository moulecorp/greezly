/*
 *  Copyright (C) 2000-2002 Andre Hedrick <andre@linux-ide.org>
 *  Copyright (C) 2006-2007 MontaVista Software, Inc. <source@mvista.com>
 *
 * This is a look-alike variation of the ICH0 PIIX4 Ultra-66,
 * but this keeps the ISA-Bridge and slots alive.
 *
 */

#include <linux/types.h>
#include <linux/module.h>
#include <linux/kernel.h>
#include <linux/pci.h>
#include <linux/ide.h>
#include <linux/init.h>

#define DRV_NAME "slc90e66"

static DEFINE_SPINLOCK(slc90e66_lock);

static void slc90e66_set_pio_mode(ide_hwif_t *hwif, ide_drive_t *drive)
{
	struct pci_dev *dev	= to_pci_dev(hwif->dev);
	int is_slave		= drive->dn & 1;
	int master_port		= hwif->channel ? 0x42 : 0x40;
	int slave_port		= 0x44;
	unsigned long flags;
	u16 master_data;
	u8 slave_data;
	int control = 0;
	const u8 pio = drive->pio_mode - XFER_PIO_0;

				     /* ISP  RTC */
	static const u8 timings[][2] = {
					{ 0, 0 },
					{ 0, 0 },
					{ 1, 0 },
					{ 2, 1 },
					{ 2, 3 }, };

	spin_lock_irqsave(&slc90e66_lock, flags);
	pci_read_config_word(dev, master_port, &master_data);

	if (pio > 1)
		control |= 1;	/* Programmable timing on */
	if (drive->media == ide_disk)
		control |= 4;	/* Prefetch, post write */
	if (ide_pio_need_iordy(drive, pio))
		control |= 2;	/* IORDY */
	if (is_slave) {
		master_data |=  0x4000;
		master_data &= ~0x0070;
		if (pio > 1) {
			/* Set PPE, IE and TIME */
			master_data |= control << 4;
		}
		pci_read_config_byte(dev, slave_port, &slave_data);
		slave_data &= hwif->channel ? 0x0f : 0xf0;
		slave_data |= ((timings[pio][0] << 2) | timings[pio][1]) <<
			       (hwif->channel ? 4 : 0);
	} else {
		master_data &= ~0x3307;
		if (pio > 1) {
			/* enable PPE, IE and TIME */
			master_data |= control;
		}
		master_data |= (timings[pio][0] << 12) | (timings[pio][1] << 8);
	}
	pci_write_config_word(dev, master_port, master_data);
	if (is_slave)
		pci_write_config_byte(dev, slave_port, slave_data);
	spin_unlock_irqrestore(&slc90e66_lock, flags);
}

static void slc90e66_set_dma_mode(ide_hwif_t *hwif, ide_drive_t *drive)
{
	struct pci_dev *dev	= to_pci_dev(hwif->dev);
	u8 maslave		= hwif->channel ? 0x42 : 0x40;
	int sitre = 0, a_speed	= 7 << (drive->dn * 4);
	int u_speed = 0, u_flag = 1 << drive->dn;
	u16			reg4042, reg44, reg48, reg4a;
	const u8 speed		= drive->dma_mode;

	pci_read_config_word(dev, maslave, &reg4042);
	sitre = (reg4042 & 0x4000) ? 1 : 0;
	pci_read_config_word(dev, 0x44, &reg44);
	pci_read_config_word(dev, 0x48, &reg48);
	pci_read_config_word(dev, 0x4a, &reg4a);

	if (speed >= XFER_UDMA_0) {
		u_speed = (speed - XFER_UDMA_0) << (drive->dn * 4);

		if (!(reg48 & u_flag))
			pci_write_config_word(dev, 0x48, reg48|u_flag);
		if ((reg4a & a_speed) != u_speed) {
			pci_write_config_word(dev, 0x4a, reg4a & ~a_speed);
			pci_read_config_word(dev, 0x4a, &reg4a);
			pci_write_config_word(dev, 0x4a, reg4a|u_speed);
		}
	} else {
		const u8 mwdma_to_pio[] = { 0, 3, 4 };

		if (reg48 & u_flag)
			pci_write_config_word(dev, 0x48, reg48 & ~u_flag);
		if (reg4a & a_speed)
			pci_write_config_word(dev, 0x4a, reg4a & ~a_speed);

		if (speed >= XFER_MW_DMA_0)
			drive->pio_mode =
				mwdma_to_pio[speed - XFER_MW_DMA_0] + XFER_PIO_0;
		else
			drive->pio_mode = XFER_PIO_2; /* for SWDMA2 */

		slc90e66_set_pio_mode(hwif, drive);
	}
}

static u8 slc90e66_cable_detect(ide_hwif_t *hwif)
{
	struct pci_dev *dev = to_pci_dev(hwif->dev);
	u8 reg47 = 0, mask = hwif->channel ? 0x01 : 0x02;

	pci_read_config_byte(dev, 0x47, &reg47);

	/* bit[0(1)]: 0:80, 1:40 */
	return (reg47 & mask) ? ATA_CBL_PATA40 : ATA_CBL_PATA80;
}

static const struct ide_port_ops slc90e66_port_ops = {
	.set_pio_mode		= slc90e66_set_pio_mode,
	.set_dma_mode		= slc90e66_set_dma_mode,
	.cable_detect		= slc90e66_cable_detect,
};

<<<<<<< HEAD
static const struct ide_port_info slc90e66_chipset __devinitconst = {
=======
static const struct ide_port_info slc90e66_chipset = {
>>>>>>> c3ade0e0
	.name		= DRV_NAME,
	.enablebits	= { {0x41, 0x80, 0x80}, {0x43, 0x80, 0x80} },
	.port_ops	= &slc90e66_port_ops,
	.pio_mask	= ATA_PIO4,
	.swdma_mask	= ATA_SWDMA2_ONLY,
	.mwdma_mask	= ATA_MWDMA12_ONLY,
	.udma_mask	= ATA_UDMA4,
};

static int slc90e66_init_one(struct pci_dev *dev,
			     const struct pci_device_id *id)
{
	return ide_pci_init_one(dev, &slc90e66_chipset, NULL);
}

static const struct pci_device_id slc90e66_pci_tbl[] = {
	{ PCI_VDEVICE(EFAR, PCI_DEVICE_ID_EFAR_SLC90E66_1), 0 },
	{ 0, },
};
MODULE_DEVICE_TABLE(pci, slc90e66_pci_tbl);

static struct pci_driver slc90e66_pci_driver = {
	.name		= "SLC90e66_IDE",
	.id_table	= slc90e66_pci_tbl,
	.probe		= slc90e66_init_one,
	.remove		= ide_pci_remove,
	.suspend	= ide_pci_suspend,
	.resume		= ide_pci_resume,
};

static int __init slc90e66_ide_init(void)
{
	return ide_pci_register_driver(&slc90e66_pci_driver);
}

static void __exit slc90e66_ide_exit(void)
{
	pci_unregister_driver(&slc90e66_pci_driver);
}

module_init(slc90e66_ide_init);
module_exit(slc90e66_ide_exit);

MODULE_AUTHOR("Andre Hedrick");
MODULE_DESCRIPTION("PCI driver module for SLC90E66 IDE");
MODULE_LICENSE("GPL");<|MERGE_RESOLUTION|>--- conflicted
+++ resolved
@@ -132,11 +132,7 @@
 	.cable_detect		= slc90e66_cable_detect,
 };
 
-<<<<<<< HEAD
-static const struct ide_port_info slc90e66_chipset __devinitconst = {
-=======
 static const struct ide_port_info slc90e66_chipset = {
->>>>>>> c3ade0e0
 	.name		= DRV_NAME,
 	.enablebits	= { {0x41, 0x80, 0x80}, {0x43, 0x80, 0x80} },
 	.port_ops	= &slc90e66_port_ops,
