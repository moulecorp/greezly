--- conflicted
+++ resolved
@@ -403,11 +403,7 @@
 	.cable_detect		= via82cxxx_cable_detect,
 };
 
-<<<<<<< HEAD
-static const struct ide_port_info via82cxxx_chipset __devinitconst = {
-=======
 static const struct ide_port_info via82cxxx_chipset = {
->>>>>>> c3ade0e0
 	.name		= DRV_NAME,
 	.init_chipset	= init_chipset_via82cxxx,
 	.enablebits	= { { 0x40, 0x02, 0x02 }, { 0x40, 0x01, 0x01 } },
