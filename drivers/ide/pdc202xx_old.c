/*
 *  Copyright (C) 1998-2002		Andre Hedrick <andre@linux-ide.org>
 *  Copyright (C) 2006-2007, 2009	MontaVista Software, Inc.
 *  Copyright (C) 2007-2010		Bartlomiej Zolnierkiewicz
 *
 *  Portions Copyright (C) 1999 Promise Technology, Inc.
 *  Author: Frank Tiernan (frankt@promise.com)
 *  Released under terms of General Public License
 */

#include <linux/types.h>
#include <linux/module.h>
#include <linux/kernel.h>
#include <linux/delay.h>
#include <linux/blkdev.h>
#include <linux/pci.h>
#include <linux/init.h>
#include <linux/ide.h>

#include <asm/io.h>

#define DRV_NAME "pdc202xx_old"

static void pdc202xx_set_mode(ide_hwif_t *hwif, ide_drive_t *drive)
{
	struct pci_dev *dev	= to_pci_dev(hwif->dev);
	u8 drive_pci		= 0x60 + (drive->dn << 2);
	const u8 speed		= drive->dma_mode;

	u8			AP = 0, BP = 0, CP = 0;
	u8			TA = 0, TB = 0, TC = 0;

	pci_read_config_byte(dev, drive_pci,     &AP);
	pci_read_config_byte(dev, drive_pci + 1, &BP);
	pci_read_config_byte(dev, drive_pci + 2, &CP);

	switch(speed) {
		case XFER_UDMA_5:
		case XFER_UDMA_4:	TB = 0x20; TC = 0x01; break;
		case XFER_UDMA_2:	TB = 0x20; TC = 0x01; break;
		case XFER_UDMA_3:
		case XFER_UDMA_1:	TB = 0x40; TC = 0x02; break;
		case XFER_UDMA_0:
		case XFER_MW_DMA_2:	TB = 0x60; TC = 0x03; break;
		case XFER_MW_DMA_1:	TB = 0x60; TC = 0x04; break;
		case XFER_MW_DMA_0:	TB = 0xE0; TC = 0x0F; break;
		case XFER_PIO_4:	TA = 0x01; TB = 0x04; break;
		case XFER_PIO_3:	TA = 0x02; TB = 0x06; break;
		case XFER_PIO_2:	TA = 0x03; TB = 0x08; break;
		case XFER_PIO_1:	TA = 0x05; TB = 0x0C; break;
		case XFER_PIO_0:
		default:		TA = 0x09; TB = 0x13; break;
	}

	if (speed < XFER_SW_DMA_0) {
		/*
		 * preserve SYNC_INT / ERDDY_EN bits while clearing
		 * Prefetch_EN / IORDY_EN / PA[3:0] bits of register A
		 */
		AP &= ~0x3f;
		if (ide_pio_need_iordy(drive, speed - XFER_PIO_0))
			AP |= 0x20;	/* set IORDY_EN bit */
		if (drive->media == ide_disk)
			AP |= 0x10;	/* set Prefetch_EN bit */
		/* clear PB[4:0] bits of register B */
		BP &= ~0x1f;
		pci_write_config_byte(dev, drive_pci,     AP | TA);
		pci_write_config_byte(dev, drive_pci + 1, BP | TB);
	} else {
		/* clear MB[2:0] bits of register B */
		BP &= ~0xe0;
		/* clear MC[3:0] bits of register C */
		CP &= ~0x0f;
		pci_write_config_byte(dev, drive_pci + 1, BP | TB);
		pci_write_config_byte(dev, drive_pci + 2, CP | TC);
	}
}

static void pdc202xx_set_pio_mode(ide_hwif_t *hwif, ide_drive_t *drive)
{
	drive->dma_mode = drive->pio_mode;
	pdc202xx_set_mode(hwif, drive);
}

static int pdc202xx_test_irq(ide_hwif_t *hwif)
{
	struct pci_dev *dev	= to_pci_dev(hwif->dev);
	unsigned long high_16	= pci_resource_start(dev, 4);
	u8 sc1d			= inb(high_16 + 0x1d);

	if (hwif->channel) {
		/*
		 * bit 7: error, bit 6: interrupting,
		 * bit 5: FIFO full, bit 4: FIFO empty
		 */
		return (sc1d & 0x40) ? 1 : 0;
	} else	{
		/*
		 * bit 3: error, bit 2: interrupting,
		 * bit 1: FIFO full, bit 0: FIFO empty
		 */
		return (sc1d & 0x04) ? 1 : 0;
	}
}

static u8 pdc2026x_cable_detect(ide_hwif_t *hwif)
{
	struct pci_dev *dev = to_pci_dev(hwif->dev);
	u16 CIS, mask = hwif->channel ? (1 << 11) : (1 << 10);

	pci_read_config_word(dev, 0x50, &CIS);

	return (CIS & mask) ? ATA_CBL_PATA40 : ATA_CBL_PATA80;
}

/*
 * Set the control register to use the 66MHz system
 * clock for UDMA 3/4/5 mode operation when necessary.
 *
 * FIXME: this register is shared by both channels, some locking is needed
 *
 * It may also be possible to leave the 66MHz clock on
 * and readjust the timing parameters.
 */
static void pdc_old_enable_66MHz_clock(ide_hwif_t *hwif)
{
	unsigned long clock_reg = hwif->extra_base + 0x01;
	u8 clock = inb(clock_reg);

	outb(clock | (hwif->channel ? 0x08 : 0x02), clock_reg);
}

static void pdc_old_disable_66MHz_clock(ide_hwif_t *hwif)
{
	unsigned long clock_reg = hwif->extra_base + 0x01;
	u8 clock = inb(clock_reg);

	outb(clock & ~(hwif->channel ? 0x08 : 0x02), clock_reg);
}

static void pdc2026x_init_hwif(ide_hwif_t *hwif)
{
	pdc_old_disable_66MHz_clock(hwif);
}

static void pdc202xx_dma_start(ide_drive_t *drive)
{
	if (drive->current_speed > XFER_UDMA_2)
		pdc_old_enable_66MHz_clock(drive->hwif);
	if (drive->media != ide_disk || (drive->dev_flags & IDE_DFLAG_LBA48)) {
		ide_hwif_t *hwif	= drive->hwif;
		struct request *rq	= hwif->rq;
		unsigned long high_16	= hwif->extra_base - 16;
		unsigned long atapi_reg	= high_16 + (hwif->channel ? 0x24 : 0x20);
		u32 word_count	= 0;
		u8 clock = inb(high_16 + 0x11);

		outb(clock | (hwif->channel ? 0x08 : 0x02), high_16 + 0x11);
		word_count = (blk_rq_sectors(rq) << 8);
		word_count = (rq_data_dir(rq) == READ) ?
					word_count | 0x05000000 :
					word_count | 0x06000000;
		outl(word_count, atapi_reg);
	}
	ide_dma_start(drive);
}

static int pdc202xx_dma_end(ide_drive_t *drive)
{
	if (drive->media != ide_disk || (drive->dev_flags & IDE_DFLAG_LBA48)) {
		ide_hwif_t *hwif	= drive->hwif;
		unsigned long high_16	= hwif->extra_base - 16;
		unsigned long atapi_reg	= high_16 + (hwif->channel ? 0x24 : 0x20);
		u8 clock		= 0;

		outl(0, atapi_reg); /* zero out extra */
		clock = inb(high_16 + 0x11);
		outb(clock & ~(hwif->channel ? 0x08:0x02), high_16 + 0x11);
	}
	if (drive->current_speed > XFER_UDMA_2)
		pdc_old_disable_66MHz_clock(drive->hwif);
	return ide_dma_end(drive);
}

static int init_chipset_pdc202xx(struct pci_dev *dev)
{
	unsigned long dmabase = pci_resource_start(dev, 4);
	u8 udma_speed_flag = 0, primary_mode = 0, secondary_mode = 0;

	if (dmabase == 0)
		goto out;

	udma_speed_flag	= inb(dmabase | 0x1f);
	primary_mode	= inb(dmabase | 0x1a);
	secondary_mode	= inb(dmabase | 0x1b);
	printk(KERN_INFO "%s: (U)DMA Burst Bit %sABLED " \
		"Primary %s Mode " \
		"Secondary %s Mode.\n", pci_name(dev),
		(udma_speed_flag & 1) ? "EN" : "DIS",
		(primary_mode & 1) ? "MASTER" : "PCI",
		(secondary_mode & 1) ? "MASTER" : "PCI" );

	if (!(udma_speed_flag & 1)) {
		printk(KERN_INFO "%s: FORCING BURST BIT 0x%02x->0x%02x ",
			pci_name(dev), udma_speed_flag,
			(udma_speed_flag|1));
		outb(udma_speed_flag | 1, dmabase | 0x1f);
		printk("%sACTIVE\n", (inb(dmabase | 0x1f) & 1) ? "" : "IN");
	}
out:
	return 0;
}

static void pdc202ata4_fixup_irq(struct pci_dev *dev, const char *name)
{
	if ((dev->class >> 8) != PCI_CLASS_STORAGE_IDE) {
		u8 irq = 0, irq2 = 0;
		pci_read_config_byte(dev, PCI_INTERRUPT_LINE, &irq);
		/* 0xbc */
		pci_read_config_byte(dev, (PCI_INTERRUPT_LINE)|0x80, &irq2);
		if (irq != irq2) {
			pci_write_config_byte(dev,
				(PCI_INTERRUPT_LINE)|0x80, irq);     /* 0xbc */
			printk(KERN_INFO "%s %s: PCI config space interrupt "
				"mirror fixed\n", name, pci_name(dev));
		}
	}
}

#define IDE_HFLAGS_PDC202XX \
	(IDE_HFLAG_ERROR_STOPS_FIFO | \
	 IDE_HFLAG_OFF_BOARD)

static const struct ide_port_ops pdc20246_port_ops = {
	.set_pio_mode		= pdc202xx_set_pio_mode,
	.set_dma_mode		= pdc202xx_set_mode,
	.test_irq		= pdc202xx_test_irq,
};

static const struct ide_port_ops pdc2026x_port_ops = {
	.set_pio_mode		= pdc202xx_set_pio_mode,
	.set_dma_mode		= pdc202xx_set_mode,
	.test_irq		= pdc202xx_test_irq,
	.cable_detect		= pdc2026x_cable_detect,
};

static const struct ide_dma_ops pdc2026x_dma_ops = {
	.dma_host_set		= ide_dma_host_set,
	.dma_setup		= ide_dma_setup,
	.dma_start		= pdc202xx_dma_start,
	.dma_end		= pdc202xx_dma_end,
	.dma_test_irq		= ide_dma_test_irq,
	.dma_lost_irq		= ide_dma_lost_irq,
	.dma_timer_expiry	= ide_dma_sff_timer_expiry,
	.dma_sff_read_status	= ide_dma_sff_read_status,
};

#define DECLARE_PDC2026X_DEV(udma, sectors) \
	{ \
		.name		= DRV_NAME, \
		.init_chipset	= init_chipset_pdc202xx, \
		.init_hwif	= pdc2026x_init_hwif, \
		.port_ops	= &pdc2026x_port_ops, \
		.dma_ops	= &pdc2026x_dma_ops, \
		.host_flags	= IDE_HFLAGS_PDC202XX, \
		.pio_mask	= ATA_PIO4, \
		.mwdma_mask	= ATA_MWDMA2, \
		.udma_mask	= udma, \
		.max_sectors	= sectors, \
	}

<<<<<<< HEAD
static const struct ide_port_info pdc202xx_chipsets[] __devinitconst = {
=======
static const struct ide_port_info pdc202xx_chipsets[] = {
>>>>>>> c3ade0e0
	{	/* 0: PDC20246 */
		.name		= DRV_NAME,
		.init_chipset	= init_chipset_pdc202xx,
		.port_ops	= &pdc20246_port_ops,
		.dma_ops	= &sff_dma_ops,
		.host_flags	= IDE_HFLAGS_PDC202XX,
		.pio_mask	= ATA_PIO4,
		.mwdma_mask	= ATA_MWDMA2,
		.udma_mask	= ATA_UDMA2,
	},

	/* 1: PDC2026{2,3} */
	DECLARE_PDC2026X_DEV(ATA_UDMA4, 0),
	/* 2: PDC2026{5,7}: UDMA5, limit LBA48 requests to 256 sectors */
	DECLARE_PDC2026X_DEV(ATA_UDMA5, 256),
};

/**
 *	pdc202xx_init_one	-	called when a PDC202xx is found
 *	@dev: the pdc202xx device
 *	@id: the matching pci id
 *
 *	Called when the PCI registration layer (or the IDE initialization)
 *	finds a device matching our IDE device tables.
 */
 
static int pdc202xx_init_one(struct pci_dev *dev,
			     const struct pci_device_id *id)
{
	const struct ide_port_info *d;
	u8 idx = id->driver_data;

	d = &pdc202xx_chipsets[idx];

	if (idx < 2)
		pdc202ata4_fixup_irq(dev, d->name);

	if (dev->vendor == PCI_DEVICE_ID_PROMISE_20265) {
		struct pci_dev *bridge = dev->bus->self;

		if (bridge &&
		    bridge->vendor == PCI_VENDOR_ID_INTEL &&
		    (bridge->device == PCI_DEVICE_ID_INTEL_I960 ||
		     bridge->device == PCI_DEVICE_ID_INTEL_I960RM)) {
			printk(KERN_INFO DRV_NAME " %s: skipping Promise "
				"PDC20265 attached to I2O RAID controller\n",
				pci_name(dev));
			return -ENODEV;
		}
	}

	return ide_pci_init_one(dev, d, NULL);
}

static const struct pci_device_id pdc202xx_pci_tbl[] = {
	{ PCI_VDEVICE(PROMISE, PCI_DEVICE_ID_PROMISE_20246), 0 },
	{ PCI_VDEVICE(PROMISE, PCI_DEVICE_ID_PROMISE_20262), 1 },
	{ PCI_VDEVICE(PROMISE, PCI_DEVICE_ID_PROMISE_20263), 1 },
	{ PCI_VDEVICE(PROMISE, PCI_DEVICE_ID_PROMISE_20265), 2 },
	{ PCI_VDEVICE(PROMISE, PCI_DEVICE_ID_PROMISE_20267), 2 },
	{ 0, },
};
MODULE_DEVICE_TABLE(pci, pdc202xx_pci_tbl);

static struct pci_driver pdc202xx_pci_driver = {
	.name		= "Promise_Old_IDE",
	.id_table	= pdc202xx_pci_tbl,
	.probe		= pdc202xx_init_one,
	.remove		= ide_pci_remove,
	.suspend	= ide_pci_suspend,
	.resume		= ide_pci_resume,
};

static int __init pdc202xx_ide_init(void)
{
	return ide_pci_register_driver(&pdc202xx_pci_driver);
}

static void __exit pdc202xx_ide_exit(void)
{
	pci_unregister_driver(&pdc202xx_pci_driver);
}

module_init(pdc202xx_ide_init);
module_exit(pdc202xx_ide_exit);

MODULE_AUTHOR("Andre Hedrick, Frank Tiernan, Bartlomiej Zolnierkiewicz");
MODULE_DESCRIPTION("PCI driver module for older Promise IDE");
MODULE_LICENSE("GPL");<|MERGE_RESOLUTION|>--- conflicted
+++ resolved
@@ -269,11 +269,7 @@
 		.max_sectors	= sectors, \
 	}
 
-<<<<<<< HEAD
-static const struct ide_port_info pdc202xx_chipsets[] __devinitconst = {
-=======
 static const struct ide_port_info pdc202xx_chipsets[] = {
->>>>>>> c3ade0e0
 	{	/* 0: PDC20246 */
 		.name		= DRV_NAME,
 		.init_chipset	= init_chipset_pdc202xx,
