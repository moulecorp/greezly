--- conflicted
+++ resolved
@@ -92,11 +92,7 @@
 	.set_dma_mode		= triflex_set_mode,
 };
 
-<<<<<<< HEAD
-static const struct ide_port_info triflex_device __devinitconst = {
-=======
 static const struct ide_port_info triflex_device = {
->>>>>>> c3ade0e0
 	.name		= DRV_NAME,
 	.enablebits	= {{0x80, 0x01, 0x01}, {0x80, 0x02, 0x02}},
 	.port_ops	= &triflex_port_ops,
