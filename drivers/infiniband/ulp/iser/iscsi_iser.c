--- conflicted
+++ resolved
@@ -366,12 +366,8 @@
 	}
 	ib_conn = ep->dd_data;
 
-<<<<<<< HEAD
-	if (iser_alloc_rx_descriptors(ib_conn))
-=======
 	session = conn->session;
 	if (iser_alloc_rx_descriptors(ib_conn, session))
->>>>>>> c3ade0e0
 		return -ENOMEM;
 
 	/* binds the iSER connection retrieved from the previously
