--- conflicted
+++ resolved
@@ -195,9 +195,6 @@
 	ib_conn->login_buf = NULL;
 }
 
-<<<<<<< HEAD
-int iser_alloc_rx_descriptors(struct iser_conn *ib_conn)
-=======
 static int iser_alloc_login_buf(struct iser_conn *ib_conn)
 {
 	struct iser_device	*device;
@@ -247,7 +244,6 @@
 }
 
 int iser_alloc_rx_descriptors(struct iser_conn *ib_conn, struct iscsi_session *session)
->>>>>>> c3ade0e0
 {
 	int i, j;
 	u64 dma_addr;
@@ -338,7 +334,6 @@
 	/* check if this is the last login - going to full feature phase */
 	if ((req->flags & ISCSI_FULL_FEATURE_PHASE) != ISCSI_FULL_FEATURE_PHASE)
 		return 0;
-<<<<<<< HEAD
 
 	/*
 	 * Check that there is one posted recv buffer (for the last login
@@ -347,15 +342,6 @@
 	 */
 	WARN_ON(iser_conn->ib_conn->post_recv_buf_count != 1);
 	WARN_ON(atomic_read(&iser_conn->ib_conn->post_send_buf_count) != 0);
-=======
-
-	/*
-	 * Check that there is one posted recv buffer (for the last login
-	 * response) and no posted send buffers left - they must have been
-	 * consumed during previous login phases.
-	 */
-	WARN_ON(iser_conn->ib_conn->post_recv_buf_count != 1);
-	WARN_ON(atomic_read(&iser_conn->ib_conn->post_send_buf_count) != 0);
 
 	if (session->discovery_sess) {
 		iser_info("Discovery session, re-using login RX buffer\n");
@@ -363,9 +349,7 @@
 	} else
 		iser_info("Normal session, posting batch of RX %d buffers\n",
 			  iser_conn->ib_conn->min_posted_rx);
->>>>>>> c3ade0e0
-
-	iser_dbg("Initially post: %d\n", ISER_MIN_POSTED_RX);
+
 	/* Initial post receive buffers */
 	if (iser_post_recvm(iser_conn->ib_conn,
 			    iser_conn->ib_conn->min_posted_rx))
