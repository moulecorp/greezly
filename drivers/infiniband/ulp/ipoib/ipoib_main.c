--- conflicted
+++ resolved
@@ -785,36 +785,6 @@
 		__skb_queue_tail(&neigh->queue, skb);
 		spin_unlock_irqrestore(&priv->lock, flags);
 	} else {
-<<<<<<< HEAD
-		struct ipoib_cb *cb = (struct ipoib_cb *) skb->cb;
-
-		if (cb->hwaddr[4] == 0xff) {
-			/* Add in the P_Key for multicast*/
-			cb->hwaddr[8] = (priv->pkey >> 8) & 0xff;
-			cb->hwaddr[9] = priv->pkey & 0xff;
-
-			ipoib_mcast_send(dev, cb->hwaddr + 4, skb);
-		} else {
-			/* unicast GID -- should be ARP or RARP reply */
-
-			if ((be16_to_cpup((__be16 *) skb->data) != ETH_P_ARP) &&
-			    (be16_to_cpup((__be16 *) skb->data) != ETH_P_RARP)) {
-				ipoib_warn(priv, "Unicast, no %s: type %04x, QPN %06x %pI6\n",
-					   skb_dst(skb) ? "neigh" : "dst",
-					   be16_to_cpup((__be16 *) skb->data),
-					   IPOIB_QPN(cb->hwaddr),
-					   cb->hwaddr + 4);
-				dev_kfree_skb_any(skb);
-				++dev->stats.tx_dropped;
-				goto unlock;
-			}
-
-			unicast_arp_send(skb, dev, cb);
-		}
-	}
-unlock:
-	rcu_read_unlock();
-=======
 		++dev->stats.tx_dropped;
 		dev_kfree_skb_any(skb);
 	}
@@ -822,7 +792,6 @@
 unref:
 	ipoib_neigh_put(neigh);
 
->>>>>>> c3ade0e0
 	return NETDEV_TX_OK;
 }
 
@@ -844,10 +813,7 @@
 			     const void *daddr, const void *saddr, unsigned len)
 {
 	struct ipoib_header *header;
-<<<<<<< HEAD
-=======
 	struct ipoib_cb *cb = (struct ipoib_cb *) skb->cb;
->>>>>>> c3ade0e0
 
 	header = (struct ipoib_header *) skb_push(skb, sizeof *header);
 
@@ -855,22 +821,11 @@
 	header->reserved = 0;
 
 	/*
-<<<<<<< HEAD
-	 * If we don't have a dst_entry structure, stuff the
-	 * destination address into skb->cb so we can figure out where
-	 * to send the packet later.
-	 */
-	if (!skb_dst(skb)) {
-		struct ipoib_cb *cb = (struct ipoib_cb *) skb->cb;
-		memcpy(cb->hwaddr, daddr, INFINIBAND_ALEN);
-	}
-=======
 	 * we don't rely on dst_entry structure,  always stuff the
 	 * destination address into skb->cb so we can figure out where
 	 * to send the packet later.
 	 */
 	memcpy(cb->hwaddr, daddr, INFINIBAND_ALEN);
->>>>>>> c3ade0e0
 
 	return sizeof *header;
 }
