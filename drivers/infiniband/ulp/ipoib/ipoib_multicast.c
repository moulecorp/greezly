/*
 * Copyright (c) 2004, 2005 Topspin Communications.  All rights reserved.
 * Copyright (c) 2005 Sun Microsystems, Inc. All rights reserved.
 * Copyright (c) 2004 Voltaire, Inc. All rights reserved.
 *
 * This software is available to you under a choice of one of two
 * licenses.  You may choose to be licensed under the terms of the GNU
 * General Public License (GPL) Version 2, available from the file
 * COPYING in the main directory of this source tree, or the
 * OpenIB.org BSD license below:
 *
 *     Redistribution and use in source and binary forms, with or
 *     without modification, are permitted provided that the following
 *     conditions are met:
 *
 *      - Redistributions of source code must retain the above
 *        copyright notice, this list of conditions and the following
 *        disclaimer.
 *
 *      - Redistributions in binary form must reproduce the above
 *        copyright notice, this list of conditions and the following
 *        disclaimer in the documentation and/or other materials
 *        provided with the distribution.
 *
 * THE SOFTWARE IS PROVIDED "AS IS", WITHOUT WARRANTY OF ANY KIND,
 * EXPRESS OR IMPLIED, INCLUDING BUT NOT LIMITED TO THE WARRANTIES OF
 * MERCHANTABILITY, FITNESS FOR A PARTICULAR PURPOSE AND
 * NONINFRINGEMENT. IN NO EVENT SHALL THE AUTHORS OR COPYRIGHT HOLDERS
 * BE LIABLE FOR ANY CLAIM, DAMAGES OR OTHER LIABILITY, WHETHER IN AN
 * ACTION OF CONTRACT, TORT OR OTHERWISE, ARISING FROM, OUT OF OR IN
 * CONNECTION WITH THE SOFTWARE OR THE USE OR OTHER DEALINGS IN THE
 * SOFTWARE.
 */

#include <linux/skbuff.h>
#include <linux/rtnetlink.h>
#include <linux/moduleparam.h>
#include <linux/ip.h>
#include <linux/in.h>
#include <linux/igmp.h>
#include <linux/inetdevice.h>
#include <linux/delay.h>
#include <linux/completion.h>
#include <linux/slab.h>

#include <net/dst.h>

#include "ipoib.h"

#ifdef CONFIG_INFINIBAND_IPOIB_DEBUG
static int mcast_debug_level;

module_param(mcast_debug_level, int, 0644);
MODULE_PARM_DESC(mcast_debug_level,
		 "Enable multicast debug tracing if > 0");
#endif

static DEFINE_MUTEX(mcast_mutex);

struct ipoib_mcast_iter {
	struct net_device *dev;
	union ib_gid       mgid;
	unsigned long      created;
	unsigned int       queuelen;
	unsigned int       complete;
	unsigned int       send_only;
};

static void ipoib_mcast_free(struct ipoib_mcast *mcast)
{
	struct net_device *dev = mcast->dev;
	int tx_dropped = 0;

	ipoib_dbg_mcast(netdev_priv(dev), "deleting multicast group %pI6\n",
			mcast->mcmember.mgid.raw);

	/* remove all neigh connected to this mcast */
	ipoib_del_neighs_by_gid(dev, mcast->mcmember.mgid.raw);

	if (mcast->ah)
		ipoib_put_ah(mcast->ah);

	while (!skb_queue_empty(&mcast->pkt_queue)) {
		++tx_dropped;
		dev_kfree_skb_any(skb_dequeue(&mcast->pkt_queue));
	}

	netif_tx_lock_bh(dev);
	dev->stats.tx_dropped += tx_dropped;
	netif_tx_unlock_bh(dev);

	kfree(mcast);
}

static struct ipoib_mcast *ipoib_mcast_alloc(struct net_device *dev,
					     int can_sleep)
{
	struct ipoib_mcast *mcast;

	mcast = kzalloc(sizeof *mcast, can_sleep ? GFP_KERNEL : GFP_ATOMIC);
	if (!mcast)
		return NULL;

	mcast->dev = dev;
	mcast->created = jiffies;
	mcast->backoff = 1;

	INIT_LIST_HEAD(&mcast->list);
	INIT_LIST_HEAD(&mcast->neigh_list);
	skb_queue_head_init(&mcast->pkt_queue);

	return mcast;
}

static struct ipoib_mcast *__ipoib_mcast_find(struct net_device *dev, void *mgid)
{
	struct ipoib_dev_priv *priv = netdev_priv(dev);
	struct rb_node *n = priv->multicast_tree.rb_node;

	while (n) {
		struct ipoib_mcast *mcast;
		int ret;

		mcast = rb_entry(n, struct ipoib_mcast, rb_node);

		ret = memcmp(mgid, mcast->mcmember.mgid.raw,
			     sizeof (union ib_gid));
		if (ret < 0)
			n = n->rb_left;
		else if (ret > 0)
			n = n->rb_right;
		else
			return mcast;
	}

	return NULL;
}

static int __ipoib_mcast_add(struct net_device *dev, struct ipoib_mcast *mcast)
{
	struct ipoib_dev_priv *priv = netdev_priv(dev);
	struct rb_node **n = &priv->multicast_tree.rb_node, *pn = NULL;

	while (*n) {
		struct ipoib_mcast *tmcast;
		int ret;

		pn = *n;
		tmcast = rb_entry(pn, struct ipoib_mcast, rb_node);

		ret = memcmp(mcast->mcmember.mgid.raw, tmcast->mcmember.mgid.raw,
			     sizeof (union ib_gid));
		if (ret < 0)
			n = &pn->rb_left;
		else if (ret > 0)
			n = &pn->rb_right;
		else
			return -EEXIST;
	}

	rb_link_node(&mcast->rb_node, pn, n);
	rb_insert_color(&mcast->rb_node, &priv->multicast_tree);

	return 0;
}

static int ipoib_mcast_join_finish(struct ipoib_mcast *mcast,
				   struct ib_sa_mcmember_rec *mcmember)
{
	struct net_device *dev = mcast->dev;
	struct ipoib_dev_priv *priv = netdev_priv(dev);
	struct ipoib_ah *ah;
	int ret;
	int set_qkey = 0;

	mcast->mcmember = *mcmember;

	/* Set the multicast MTU and cached Q_Key before we attach if it's
	 * the broadcast group.
	 */
	if (!memcmp(mcast->mcmember.mgid.raw, priv->dev->broadcast + 4,
		    sizeof (union ib_gid))) {
		spin_lock_irq(&priv->lock);
		if (!priv->broadcast) {
			spin_unlock_irq(&priv->lock);
			return -EAGAIN;
		}
		priv->mcast_mtu = IPOIB_UD_MTU(ib_mtu_enum_to_int(priv->broadcast->mcmember.mtu));
		priv->qkey = be32_to_cpu(priv->broadcast->mcmember.qkey);
		spin_unlock_irq(&priv->lock);
		priv->tx_wr.wr.ud.remote_qkey = priv->qkey;
		set_qkey = 1;

		if (!ipoib_cm_admin_enabled(dev)) {
			rtnl_lock();
			dev_set_mtu(dev, min(priv->mcast_mtu, priv->admin_mtu));
			rtnl_unlock();
		}
	}

	if (!test_bit(IPOIB_MCAST_FLAG_SENDONLY, &mcast->flags)) {
		if (test_and_set_bit(IPOIB_MCAST_FLAG_ATTACHED, &mcast->flags)) {
			ipoib_warn(priv, "multicast group %pI6 already attached\n",
				   mcast->mcmember.mgid.raw);

			return 0;
		}

		ret = ipoib_mcast_attach(dev, be16_to_cpu(mcast->mcmember.mlid),
					 &mcast->mcmember.mgid, set_qkey);
		if (ret < 0) {
			ipoib_warn(priv, "couldn't attach QP to multicast group %pI6\n",
				   mcast->mcmember.mgid.raw);

			clear_bit(IPOIB_MCAST_FLAG_ATTACHED, &mcast->flags);
			return ret;
		}
	}

	{
		struct ib_ah_attr av = {
			.dlid	       = be16_to_cpu(mcast->mcmember.mlid),
			.port_num      = priv->port,
			.sl	       = mcast->mcmember.sl,
			.ah_flags      = IB_AH_GRH,
			.static_rate   = mcast->mcmember.rate,
			.grh	       = {
				.flow_label    = be32_to_cpu(mcast->mcmember.flow_label),
				.hop_limit     = mcast->mcmember.hop_limit,
				.sgid_index    = 0,
				.traffic_class = mcast->mcmember.traffic_class
			}
		};
		av.grh.dgid = mcast->mcmember.mgid;

		ah = ipoib_create_ah(dev, priv->pd, &av);
		if (IS_ERR(ah)) {
			ipoib_warn(priv, "ib_address_create failed %ld\n",
				-PTR_ERR(ah));
			/* use original error */
			return PTR_ERR(ah);
		} else {
			spin_lock_irq(&priv->lock);
			mcast->ah = ah;
			spin_unlock_irq(&priv->lock);

			ipoib_dbg_mcast(priv, "MGID %pI6 AV %p, LID 0x%04x, SL %d\n",
					mcast->mcmember.mgid.raw,
					mcast->ah->ah,
					be16_to_cpu(mcast->mcmember.mlid),
					mcast->mcmember.sl);
		}
	}

	/* actually send any queued packets */
	netif_tx_lock_bh(dev);
	while (!skb_queue_empty(&mcast->pkt_queue)) {
		struct sk_buff *skb = skb_dequeue(&mcast->pkt_queue);

		netif_tx_unlock_bh(dev);

		skb->dev = dev;
<<<<<<< HEAD

=======
>>>>>>> c3ade0e0
		if (dev_queue_xmit(skb))
			ipoib_warn(priv, "dev_queue_xmit failed to requeue packet\n");

		netif_tx_lock_bh(dev);
	}
	netif_tx_unlock_bh(dev);

	return 0;
}

static int
ipoib_mcast_sendonly_join_complete(int status,
				   struct ib_sa_multicast *multicast)
{
	struct ipoib_mcast *mcast = multicast->context;
	struct net_device *dev = mcast->dev;

	/* We trap for port events ourselves. */
	if (status == -ENETRESET)
		return 0;

	if (!status)
		status = ipoib_mcast_join_finish(mcast, &multicast->rec);

	if (status) {
		if (mcast->logcount++ < 20)
			ipoib_dbg_mcast(netdev_priv(dev), "multicast join failed for %pI6, status %d\n",
					mcast->mcmember.mgid.raw, status);

		/* Flush out any queued packets */
		netif_tx_lock_bh(dev);
		while (!skb_queue_empty(&mcast->pkt_queue)) {
			++dev->stats.tx_dropped;
			dev_kfree_skb_any(skb_dequeue(&mcast->pkt_queue));
		}
		netif_tx_unlock_bh(dev);

		/* Clear the busy flag so we try again */
		status = test_and_clear_bit(IPOIB_MCAST_FLAG_BUSY,
					    &mcast->flags);
	}
	return status;
}

static int ipoib_mcast_sendonly_join(struct ipoib_mcast *mcast)
{
	struct net_device *dev = mcast->dev;
	struct ipoib_dev_priv *priv = netdev_priv(dev);
	struct ib_sa_mcmember_rec rec = {
#if 0				/* Some SMs don't support send-only yet */
		.join_state = 4
#else
		.join_state = 1
#endif
	};
	int ret = 0;

	if (!test_bit(IPOIB_FLAG_OPER_UP, &priv->flags)) {
		ipoib_dbg_mcast(priv, "device shutting down, no multicast joins\n");
		return -ENODEV;
	}

	if (test_and_set_bit(IPOIB_MCAST_FLAG_BUSY, &mcast->flags)) {
		ipoib_dbg_mcast(priv, "multicast entry busy, skipping\n");
		return -EBUSY;
	}

	rec.mgid     = mcast->mcmember.mgid;
	rec.port_gid = priv->local_gid;
	rec.pkey     = cpu_to_be16(priv->pkey);

	mcast->mc = ib_sa_join_multicast(&ipoib_sa_client, priv->ca,
					 priv->port, &rec,
					 IB_SA_MCMEMBER_REC_MGID	|
					 IB_SA_MCMEMBER_REC_PORT_GID	|
					 IB_SA_MCMEMBER_REC_PKEY	|
					 IB_SA_MCMEMBER_REC_JOIN_STATE,
					 GFP_ATOMIC,
					 ipoib_mcast_sendonly_join_complete,
					 mcast);
	if (IS_ERR(mcast->mc)) {
		ret = PTR_ERR(mcast->mc);
		clear_bit(IPOIB_MCAST_FLAG_BUSY, &mcast->flags);
		ipoib_warn(priv, "ib_sa_join_multicast failed (ret = %d)\n",
			   ret);
	} else {
		ipoib_dbg_mcast(priv, "no multicast record for %pI6, starting join\n",
				mcast->mcmember.mgid.raw);
	}

	return ret;
}

void ipoib_mcast_carrier_on_task(struct work_struct *work)
{
	struct ipoib_dev_priv *priv = container_of(work, struct ipoib_dev_priv,
						   carrier_on_task);
	struct ib_port_attr attr;

	/*
	 * Take rtnl_lock to avoid racing with ipoib_stop() and
	 * turning the carrier back on while a device is being
	 * removed.
	 */
	if (ib_query_port(priv->ca, priv->port, &attr) ||
	    attr.state != IB_PORT_ACTIVE) {
		ipoib_dbg(priv, "Keeping carrier off until IB port is active\n");
		return;
	}

	rtnl_lock();
	netif_carrier_on(priv->dev);
	rtnl_unlock();
}

static int ipoib_mcast_join_complete(int status,
				     struct ib_sa_multicast *multicast)
{
	struct ipoib_mcast *mcast = multicast->context;
	struct net_device *dev = mcast->dev;
	struct ipoib_dev_priv *priv = netdev_priv(dev);

	ipoib_dbg_mcast(priv, "join completion for %pI6 (status %d)\n",
			mcast->mcmember.mgid.raw, status);

	/* We trap for port events ourselves. */
	if (status == -ENETRESET) {
		status = 0;
		goto out;
	}

	if (!status)
		status = ipoib_mcast_join_finish(mcast, &multicast->rec);

	if (!status) {
		mcast->backoff = 1;
		mutex_lock(&mcast_mutex);
		if (test_bit(IPOIB_MCAST_RUN, &priv->flags))
			queue_delayed_work(ipoib_workqueue,
					   &priv->mcast_task, 0);
		mutex_unlock(&mcast_mutex);

		/*
		 * Defer carrier on work to ipoib_workqueue to avoid a
		 * deadlock on rtnl_lock here.
		 */
		if (mcast == priv->broadcast)
			queue_work(ipoib_workqueue, &priv->carrier_on_task);

		status = 0;
		goto out;
	}

	if (mcast->logcount++ < 20) {
		if (status == -ETIMEDOUT || status == -EAGAIN) {
			ipoib_dbg_mcast(priv, "multicast join failed for %pI6, status %d\n",
					mcast->mcmember.mgid.raw, status);
		} else {
			ipoib_warn(priv, "multicast join failed for %pI6, status %d\n",
				   mcast->mcmember.mgid.raw, status);
		}
	}

	mcast->backoff *= 2;
	if (mcast->backoff > IPOIB_MAX_BACKOFF_SECONDS)
		mcast->backoff = IPOIB_MAX_BACKOFF_SECONDS;

	/* Clear the busy flag so we try again */
	status = test_and_clear_bit(IPOIB_MCAST_FLAG_BUSY, &mcast->flags);

	mutex_lock(&mcast_mutex);
	spin_lock_irq(&priv->lock);
	if (test_bit(IPOIB_MCAST_RUN, &priv->flags))
		queue_delayed_work(ipoib_workqueue, &priv->mcast_task,
				   mcast->backoff * HZ);
	spin_unlock_irq(&priv->lock);
	mutex_unlock(&mcast_mutex);
out:
	complete(&mcast->done);
	return status;
}

static void ipoib_mcast_join(struct net_device *dev, struct ipoib_mcast *mcast,
			     int create)
{
	struct ipoib_dev_priv *priv = netdev_priv(dev);
	struct ib_sa_mcmember_rec rec = {
		.join_state = 1
	};
	ib_sa_comp_mask comp_mask;
	int ret = 0;

	ipoib_dbg_mcast(priv, "joining MGID %pI6\n", mcast->mcmember.mgid.raw);

	rec.mgid     = mcast->mcmember.mgid;
	rec.port_gid = priv->local_gid;
	rec.pkey     = cpu_to_be16(priv->pkey);

	comp_mask =
		IB_SA_MCMEMBER_REC_MGID		|
		IB_SA_MCMEMBER_REC_PORT_GID	|
		IB_SA_MCMEMBER_REC_PKEY		|
		IB_SA_MCMEMBER_REC_JOIN_STATE;

	if (create) {
		comp_mask |=
			IB_SA_MCMEMBER_REC_QKEY			|
			IB_SA_MCMEMBER_REC_MTU_SELECTOR		|
			IB_SA_MCMEMBER_REC_MTU			|
			IB_SA_MCMEMBER_REC_TRAFFIC_CLASS	|
			IB_SA_MCMEMBER_REC_RATE_SELECTOR	|
			IB_SA_MCMEMBER_REC_RATE			|
			IB_SA_MCMEMBER_REC_SL			|
			IB_SA_MCMEMBER_REC_FLOW_LABEL		|
			IB_SA_MCMEMBER_REC_HOP_LIMIT;

		rec.qkey	  = priv->broadcast->mcmember.qkey;
		rec.mtu_selector  = IB_SA_EQ;
		rec.mtu		  = priv->broadcast->mcmember.mtu;
		rec.traffic_class = priv->broadcast->mcmember.traffic_class;
		rec.rate_selector = IB_SA_EQ;
		rec.rate	  = priv->broadcast->mcmember.rate;
		rec.sl		  = priv->broadcast->mcmember.sl;
		rec.flow_label	  = priv->broadcast->mcmember.flow_label;
		rec.hop_limit	  = priv->broadcast->mcmember.hop_limit;
	}

	set_bit(IPOIB_MCAST_FLAG_BUSY, &mcast->flags);
	init_completion(&mcast->done);
	set_bit(IPOIB_MCAST_JOIN_STARTED, &mcast->flags);

	mcast->mc = ib_sa_join_multicast(&ipoib_sa_client, priv->ca, priv->port,
					 &rec, comp_mask, GFP_KERNEL,
					 ipoib_mcast_join_complete, mcast);
	if (IS_ERR(mcast->mc)) {
		clear_bit(IPOIB_MCAST_FLAG_BUSY, &mcast->flags);
		complete(&mcast->done);
		ret = PTR_ERR(mcast->mc);
		ipoib_warn(priv, "ib_sa_join_multicast failed, status %d\n", ret);

		mcast->backoff *= 2;
		if (mcast->backoff > IPOIB_MAX_BACKOFF_SECONDS)
			mcast->backoff = IPOIB_MAX_BACKOFF_SECONDS;

		mutex_lock(&mcast_mutex);
		if (test_bit(IPOIB_MCAST_RUN, &priv->flags))
			queue_delayed_work(ipoib_workqueue,
					   &priv->mcast_task,
					   mcast->backoff * HZ);
		mutex_unlock(&mcast_mutex);
	}
}

void ipoib_mcast_join_task(struct work_struct *work)
{
	struct ipoib_dev_priv *priv =
		container_of(work, struct ipoib_dev_priv, mcast_task.work);
	struct net_device *dev = priv->dev;
	struct ib_port_attr port_attr;

	if (!test_bit(IPOIB_MCAST_RUN, &priv->flags))
		return;

	if (ib_query_port(priv->ca, priv->port, &port_attr) ||
	    port_attr.state != IB_PORT_ACTIVE) {
		ipoib_dbg(priv, "port state is not ACTIVE (state = %d) suspending join task\n",
			  port_attr.state);
		return;
	}

	if (ib_query_gid(priv->ca, priv->port, 0, &priv->local_gid))
		ipoib_warn(priv, "ib_query_gid() failed\n");
	else
		memcpy(priv->dev->dev_addr + 4, priv->local_gid.raw, sizeof (union ib_gid));

	{
		struct ib_port_attr attr;

		if (!ib_query_port(priv->ca, priv->port, &attr))
			priv->local_lid = attr.lid;
		else
			ipoib_warn(priv, "ib_query_port failed\n");
	}

	if (!priv->broadcast) {
		struct ipoib_mcast *broadcast;

		if (!test_bit(IPOIB_FLAG_ADMIN_UP, &priv->flags))
			return;

		broadcast = ipoib_mcast_alloc(dev, 1);
		if (!broadcast) {
			ipoib_warn(priv, "failed to allocate broadcast group\n");
			mutex_lock(&mcast_mutex);
			if (test_bit(IPOIB_MCAST_RUN, &priv->flags))
				queue_delayed_work(ipoib_workqueue,
						   &priv->mcast_task, HZ);
			mutex_unlock(&mcast_mutex);
			return;
		}

		spin_lock_irq(&priv->lock);
		memcpy(broadcast->mcmember.mgid.raw, priv->dev->broadcast + 4,
		       sizeof (union ib_gid));
		priv->broadcast = broadcast;

		__ipoib_mcast_add(dev, priv->broadcast);
		spin_unlock_irq(&priv->lock);
	}

	if (!test_bit(IPOIB_MCAST_FLAG_ATTACHED, &priv->broadcast->flags)) {
		if (!test_bit(IPOIB_MCAST_FLAG_BUSY, &priv->broadcast->flags))
			ipoib_mcast_join(dev, priv->broadcast, 0);
		return;
	}

	while (1) {
		struct ipoib_mcast *mcast = NULL;

		spin_lock_irq(&priv->lock);
		list_for_each_entry(mcast, &priv->multicast_list, list) {
			if (!test_bit(IPOIB_MCAST_FLAG_SENDONLY, &mcast->flags)
			    && !test_bit(IPOIB_MCAST_FLAG_BUSY, &mcast->flags)
			    && !test_bit(IPOIB_MCAST_FLAG_ATTACHED, &mcast->flags)) {
				/* Found the next unjoined group */
				break;
			}
		}
		spin_unlock_irq(&priv->lock);

		if (&mcast->list == &priv->multicast_list) {
			/* All done */
			break;
		}

		ipoib_mcast_join(dev, mcast, 1);
		return;
	}

	ipoib_dbg_mcast(priv, "successfully joined all multicast groups\n");

	clear_bit(IPOIB_MCAST_RUN, &priv->flags);
}

int ipoib_mcast_start_thread(struct net_device *dev)
{
	struct ipoib_dev_priv *priv = netdev_priv(dev);

	ipoib_dbg_mcast(priv, "starting multicast thread\n");

	mutex_lock(&mcast_mutex);
	if (!test_and_set_bit(IPOIB_MCAST_RUN, &priv->flags))
		queue_delayed_work(ipoib_workqueue, &priv->mcast_task, 0);
	mutex_unlock(&mcast_mutex);

	return 0;
}

int ipoib_mcast_stop_thread(struct net_device *dev, int flush)
{
	struct ipoib_dev_priv *priv = netdev_priv(dev);

	ipoib_dbg_mcast(priv, "stopping multicast thread\n");

	mutex_lock(&mcast_mutex);
	clear_bit(IPOIB_MCAST_RUN, &priv->flags);
	cancel_delayed_work(&priv->mcast_task);
	mutex_unlock(&mcast_mutex);

	if (flush)
		flush_workqueue(ipoib_workqueue);

	return 0;
}

static int ipoib_mcast_leave(struct net_device *dev, struct ipoib_mcast *mcast)
{
	struct ipoib_dev_priv *priv = netdev_priv(dev);
	int ret = 0;

	if (test_and_clear_bit(IPOIB_MCAST_FLAG_BUSY, &mcast->flags))
		ib_sa_free_multicast(mcast->mc);

	if (test_and_clear_bit(IPOIB_MCAST_FLAG_ATTACHED, &mcast->flags)) {
		ipoib_dbg_mcast(priv, "leaving MGID %pI6\n",
				mcast->mcmember.mgid.raw);

		/* Remove ourselves from the multicast group */
		ret = ib_detach_mcast(priv->qp, &mcast->mcmember.mgid,
				      be16_to_cpu(mcast->mcmember.mlid));
		if (ret)
			ipoib_warn(priv, "ib_detach_mcast failed (result = %d)\n", ret);
	}

	return 0;
}

void ipoib_mcast_send(struct net_device *dev, u8 *daddr, struct sk_buff *skb)
{
	struct ipoib_dev_priv *priv = netdev_priv(dev);
	struct ipoib_mcast *mcast;
	unsigned long flags;
	void *mgid = daddr + 4;

	spin_lock_irqsave(&priv->lock, flags);

	if (!test_bit(IPOIB_FLAG_OPER_UP, &priv->flags)		||
	    !priv->broadcast					||
	    !test_bit(IPOIB_MCAST_FLAG_ATTACHED, &priv->broadcast->flags)) {
		++dev->stats.tx_dropped;
		dev_kfree_skb_any(skb);
		goto unlock;
	}

	mcast = __ipoib_mcast_find(dev, mgid);
	if (!mcast) {
		/* Let's create a new send only group now */
		ipoib_dbg_mcast(priv, "setting up send only multicast group for %pI6\n",
				mgid);

		mcast = ipoib_mcast_alloc(dev, 0);
		if (!mcast) {
			ipoib_warn(priv, "unable to allocate memory for "
				   "multicast structure\n");
			++dev->stats.tx_dropped;
			dev_kfree_skb_any(skb);
			goto out;
		}

		set_bit(IPOIB_MCAST_FLAG_SENDONLY, &mcast->flags);
		memcpy(mcast->mcmember.mgid.raw, mgid, sizeof (union ib_gid));
		__ipoib_mcast_add(dev, mcast);
		list_add_tail(&mcast->list, &priv->multicast_list);
	}

	if (!mcast->ah) {
		if (skb_queue_len(&mcast->pkt_queue) < IPOIB_MAX_MCAST_QUEUE)
			skb_queue_tail(&mcast->pkt_queue, skb);
		else {
			++dev->stats.tx_dropped;
			dev_kfree_skb_any(skb);
		}

		if (test_bit(IPOIB_MCAST_FLAG_BUSY, &mcast->flags))
			ipoib_dbg_mcast(priv, "no address vector, "
					"but multicast join already started\n");
		else if (test_bit(IPOIB_MCAST_FLAG_SENDONLY, &mcast->flags))
			ipoib_mcast_sendonly_join(mcast);

		/*
		 * If lookup completes between here and out:, don't
		 * want to send packet twice.
		 */
		mcast = NULL;
	}

out:
	if (mcast && mcast->ah) {
		struct ipoib_neigh *neigh;

		spin_unlock_irqrestore(&priv->lock, flags);
		neigh = ipoib_neigh_get(dev, daddr);
		spin_lock_irqsave(&priv->lock, flags);
		if (!neigh) {
			neigh = ipoib_neigh_alloc(daddr, dev);
			if (neigh) {
				kref_get(&mcast->ah->ref);
				neigh->ah	= mcast->ah;
				list_add_tail(&neigh->list, &mcast->neigh_list);
			}
		}
		spin_unlock_irqrestore(&priv->lock, flags);
		ipoib_send(dev, skb, mcast->ah, IB_MULTICAST_QPN);
		if (neigh)
			ipoib_neigh_put(neigh);
		return;
	}

unlock:
	spin_unlock_irqrestore(&priv->lock, flags);
}

void ipoib_mcast_dev_flush(struct net_device *dev)
{
	struct ipoib_dev_priv *priv = netdev_priv(dev);
	LIST_HEAD(remove_list);
	struct ipoib_mcast *mcast, *tmcast;
	unsigned long flags;

	ipoib_dbg_mcast(priv, "flushing multicast list\n");

	spin_lock_irqsave(&priv->lock, flags);

	list_for_each_entry_safe(mcast, tmcast, &priv->multicast_list, list) {
		list_del(&mcast->list);
		rb_erase(&mcast->rb_node, &priv->multicast_tree);
		list_add_tail(&mcast->list, &remove_list);
	}

	if (priv->broadcast) {
		rb_erase(&priv->broadcast->rb_node, &priv->multicast_tree);
		list_add_tail(&priv->broadcast->list, &remove_list);
		priv->broadcast = NULL;
	}

	spin_unlock_irqrestore(&priv->lock, flags);

	/* seperate between the wait to the leave*/
	list_for_each_entry_safe(mcast, tmcast, &remove_list, list)
		if (test_bit(IPOIB_MCAST_JOIN_STARTED, &mcast->flags))
			wait_for_completion(&mcast->done);

	list_for_each_entry_safe(mcast, tmcast, &remove_list, list) {
		ipoib_mcast_leave(dev, mcast);
		ipoib_mcast_free(mcast);
	}
}

static int ipoib_mcast_addr_is_valid(const u8 *addr, const u8 *broadcast)
{
	/* reserved QPN, prefix, scope */
	if (memcmp(addr, broadcast, 6))
		return 0;
	/* signature lower, pkey */
	if (memcmp(addr + 7, broadcast + 7, 3))
		return 0;
	return 1;
}

void ipoib_mcast_restart_task(struct work_struct *work)
{
	struct ipoib_dev_priv *priv =
		container_of(work, struct ipoib_dev_priv, restart_task);
	struct net_device *dev = priv->dev;
	struct netdev_hw_addr *ha;
	struct ipoib_mcast *mcast, *tmcast;
	LIST_HEAD(remove_list);
	unsigned long flags;
	struct ib_sa_mcmember_rec rec;

	ipoib_dbg_mcast(priv, "restarting multicast task\n");

	ipoib_mcast_stop_thread(dev, 0);

	local_irq_save(flags);
	netif_addr_lock(dev);
	spin_lock(&priv->lock);

	/*
	 * Unfortunately, the networking core only gives us a list of all of
	 * the multicast hardware addresses. We need to figure out which ones
	 * are new and which ones have been removed
	 */

	/* Clear out the found flag */
	list_for_each_entry(mcast, &priv->multicast_list, list)
		clear_bit(IPOIB_MCAST_FLAG_FOUND, &mcast->flags);

	/* Mark all of the entries that are found or don't exist */
	netdev_for_each_mc_addr(ha, dev) {
		union ib_gid mgid;

		if (!ipoib_mcast_addr_is_valid(ha->addr, dev->broadcast))
			continue;

		memcpy(mgid.raw, ha->addr + 4, sizeof mgid);

		mcast = __ipoib_mcast_find(dev, &mgid);
		if (!mcast || test_bit(IPOIB_MCAST_FLAG_SENDONLY, &mcast->flags)) {
			struct ipoib_mcast *nmcast;

			/* ignore group which is directly joined by userspace */
			if (test_bit(IPOIB_FLAG_UMCAST, &priv->flags) &&
			    !ib_sa_get_mcmember_rec(priv->ca, priv->port, &mgid, &rec)) {
				ipoib_dbg_mcast(priv, "ignoring multicast entry for mgid %pI6\n",
						mgid.raw);
				continue;
			}

			/* Not found or send-only group, let's add a new entry */
			ipoib_dbg_mcast(priv, "adding multicast entry for mgid %pI6\n",
					mgid.raw);

			nmcast = ipoib_mcast_alloc(dev, 0);
			if (!nmcast) {
				ipoib_warn(priv, "unable to allocate memory for multicast structure\n");
				continue;
			}

			set_bit(IPOIB_MCAST_FLAG_FOUND, &nmcast->flags);

			nmcast->mcmember.mgid = mgid;

			if (mcast) {
				/* Destroy the send only entry */
				list_move_tail(&mcast->list, &remove_list);

				rb_replace_node(&mcast->rb_node,
						&nmcast->rb_node,
						&priv->multicast_tree);
			} else
				__ipoib_mcast_add(dev, nmcast);

			list_add_tail(&nmcast->list, &priv->multicast_list);
		}

		if (mcast)
			set_bit(IPOIB_MCAST_FLAG_FOUND, &mcast->flags);
	}

	/* Remove all of the entries don't exist anymore */
	list_for_each_entry_safe(mcast, tmcast, &priv->multicast_list, list) {
		if (!test_bit(IPOIB_MCAST_FLAG_FOUND, &mcast->flags) &&
		    !test_bit(IPOIB_MCAST_FLAG_SENDONLY, &mcast->flags)) {
			ipoib_dbg_mcast(priv, "deleting multicast group %pI6\n",
					mcast->mcmember.mgid.raw);

			rb_erase(&mcast->rb_node, &priv->multicast_tree);

			/* Move to the remove list */
			list_move_tail(&mcast->list, &remove_list);
		}
	}

	spin_unlock(&priv->lock);
	netif_addr_unlock(dev);
	local_irq_restore(flags);

	/* We have to cancel outside of the spinlock */
	list_for_each_entry_safe(mcast, tmcast, &remove_list, list) {
		ipoib_mcast_leave(mcast->dev, mcast);
		ipoib_mcast_free(mcast);
	}

	if (test_bit(IPOIB_FLAG_ADMIN_UP, &priv->flags))
		ipoib_mcast_start_thread(dev);
}

#ifdef CONFIG_INFINIBAND_IPOIB_DEBUG

struct ipoib_mcast_iter *ipoib_mcast_iter_init(struct net_device *dev)
{
	struct ipoib_mcast_iter *iter;

	iter = kmalloc(sizeof *iter, GFP_KERNEL);
	if (!iter)
		return NULL;

	iter->dev = dev;
	memset(iter->mgid.raw, 0, 16);

	if (ipoib_mcast_iter_next(iter)) {
		kfree(iter);
		return NULL;
	}

	return iter;
}

int ipoib_mcast_iter_next(struct ipoib_mcast_iter *iter)
{
	struct ipoib_dev_priv *priv = netdev_priv(iter->dev);
	struct rb_node *n;
	struct ipoib_mcast *mcast;
	int ret = 1;

	spin_lock_irq(&priv->lock);

	n = rb_first(&priv->multicast_tree);

	while (n) {
		mcast = rb_entry(n, struct ipoib_mcast, rb_node);

		if (memcmp(iter->mgid.raw, mcast->mcmember.mgid.raw,
			   sizeof (union ib_gid)) < 0) {
			iter->mgid      = mcast->mcmember.mgid;
			iter->created   = mcast->created;
			iter->queuelen  = skb_queue_len(&mcast->pkt_queue);
			iter->complete  = !!mcast->ah;
			iter->send_only = !!(mcast->flags & (1 << IPOIB_MCAST_FLAG_SENDONLY));

			ret = 0;

			break;
		}

		n = rb_next(n);
	}

	spin_unlock_irq(&priv->lock);

	return ret;
}

void ipoib_mcast_iter_read(struct ipoib_mcast_iter *iter,
			   union ib_gid *mgid,
			   unsigned long *created,
			   unsigned int *queuelen,
			   unsigned int *complete,
			   unsigned int *send_only)
{
	*mgid      = iter->mgid;
	*created   = iter->created;
	*queuelen  = iter->queuelen;
	*complete  = iter->complete;
	*send_only = iter->send_only;
}

#endif /* CONFIG_INFINIBAND_IPOIB_DEBUG */<|MERGE_RESOLUTION|>--- conflicted
+++ resolved
@@ -260,10 +260,6 @@
 		netif_tx_unlock_bh(dev);
 
 		skb->dev = dev;
-<<<<<<< HEAD
-
-=======
->>>>>>> c3ade0e0
 		if (dev_queue_xmit(skb))
 			ipoib_warn(priv, "dev_queue_xmit failed to requeue packet\n");
 
