/*
 * Copyright (c) 2005 Cisco Systems.  All rights reserved.
 *
 * This software is available to you under a choice of one of two
 * licenses.  You may choose to be licensed under the terms of the GNU
 * General Public License (GPL) Version 2, available from the file
 * COPYING in the main directory of this source tree, or the
 * OpenIB.org BSD license below:
 *
 *     Redistribution and use in source and binary forms, with or
 *     without modification, are permitted provided that the following
 *     conditions are met:
 *
 *      - Redistributions of source code must retain the above
 *        copyright notice, this list of conditions and the following
 *        disclaimer.
 *
 *      - Redistributions in binary form must reproduce the above
 *        copyright notice, this list of conditions and the following
 *        disclaimer in the documentation and/or other materials
 *        provided with the distribution.
 *
 * THE SOFTWARE IS PROVIDED "AS IS", WITHOUT WARRANTY OF ANY KIND,
 * EXPRESS OR IMPLIED, INCLUDING BUT NOT LIMITED TO THE WARRANTIES OF
 * MERCHANTABILITY, FITNESS FOR A PARTICULAR PURPOSE AND
 * NONINFRINGEMENT. IN NO EVENT SHALL THE AUTHORS OR COPYRIGHT HOLDERS
 * BE LIABLE FOR ANY CLAIM, DAMAGES OR OTHER LIABILITY, WHETHER IN AN
 * ACTION OF CONTRACT, TORT OR OTHERWISE, ARISING FROM, OUT OF OR IN
 * CONNECTION WITH THE SOFTWARE OR THE USE OR OTHER DEALINGS IN THE
 * SOFTWARE.
 */

#define pr_fmt(fmt) PFX fmt

#include <linux/module.h>
#include <linux/init.h>
#include <linux/slab.h>
#include <linux/err.h>
#include <linux/string.h>
#include <linux/parser.h>
#include <linux/random.h>
#include <linux/jiffies.h>

#include <linux/atomic.h>

#include <scsi/scsi.h>
#include <scsi/scsi_device.h>
#include <scsi/scsi_dbg.h>
#include <scsi/scsi_tcq.h>
#include <scsi/srp.h>
#include <scsi/scsi_transport_srp.h>

#include "ib_srp.h"

#define DRV_NAME	"ib_srp"
#define PFX		DRV_NAME ": "
#define DRV_VERSION	"1.0"
#define DRV_RELDATE	"July 1, 2013"

MODULE_AUTHOR("Roland Dreier");
MODULE_DESCRIPTION("InfiniBand SCSI RDMA Protocol initiator "
		   "v" DRV_VERSION " (" DRV_RELDATE ")");
MODULE_LICENSE("Dual BSD/GPL");

static unsigned int srp_sg_tablesize;
static unsigned int cmd_sg_entries;
static unsigned int indirect_sg_entries;
static bool allow_ext_sg;
static int topspin_workarounds = 1;

module_param(srp_sg_tablesize, uint, 0444);
MODULE_PARM_DESC(srp_sg_tablesize, "Deprecated name for cmd_sg_entries");

module_param(cmd_sg_entries, uint, 0444);
MODULE_PARM_DESC(cmd_sg_entries,
		 "Default number of gather/scatter entries in the SRP command (default is 12, max 255)");

module_param(indirect_sg_entries, uint, 0444);
MODULE_PARM_DESC(indirect_sg_entries,
		 "Default max number of gather/scatter entries (default is 12, max is " __stringify(SCSI_MAX_SG_CHAIN_SEGMENTS) ")");

module_param(allow_ext_sg, bool, 0444);
MODULE_PARM_DESC(allow_ext_sg,
		  "Default behavior when there are more than cmd_sg_entries S/G entries after mapping; fails the request when false (default false)");

module_param(topspin_workarounds, int, 0444);
MODULE_PARM_DESC(topspin_workarounds,
		 "Enable workarounds for Topspin/Cisco SRP target bugs if != 0");

static struct kernel_param_ops srp_tmo_ops;

static int srp_reconnect_delay = 10;
module_param_cb(reconnect_delay, &srp_tmo_ops, &srp_reconnect_delay,
		S_IRUGO | S_IWUSR);
MODULE_PARM_DESC(reconnect_delay, "Time between successive reconnect attempts");

static int srp_fast_io_fail_tmo = 15;
module_param_cb(fast_io_fail_tmo, &srp_tmo_ops, &srp_fast_io_fail_tmo,
		S_IRUGO | S_IWUSR);
MODULE_PARM_DESC(fast_io_fail_tmo,
		 "Number of seconds between the observation of a transport"
		 " layer error and failing all I/O. \"off\" means that this"
		 " functionality is disabled.");

static int srp_dev_loss_tmo = 600;
module_param_cb(dev_loss_tmo, &srp_tmo_ops, &srp_dev_loss_tmo,
		S_IRUGO | S_IWUSR);
MODULE_PARM_DESC(dev_loss_tmo,
		 "Maximum number of seconds that the SRP transport should"
		 " insulate transport layer errors. After this time has been"
		 " exceeded the SCSI host is removed. Should be"
		 " between 1 and " __stringify(SCSI_DEVICE_BLOCK_MAX_TIMEOUT)
		 " if fast_io_fail_tmo has not been set. \"off\" means that"
		 " this functionality is disabled.");

static void srp_add_one(struct ib_device *device);
static void srp_remove_one(struct ib_device *device);
static void srp_recv_completion(struct ib_cq *cq, void *target_ptr);
static void srp_send_completion(struct ib_cq *cq, void *target_ptr);
static int srp_cm_handler(struct ib_cm_id *cm_id, struct ib_cm_event *event);

static struct scsi_transport_template *ib_srp_transport_template;

static struct ib_client srp_client = {
	.name   = "srp",
	.add    = srp_add_one,
	.remove = srp_remove_one
};

static struct ib_sa_client srp_sa_client;

static int srp_tmo_get(char *buffer, const struct kernel_param *kp)
{
	int tmo = *(int *)kp->arg;

	if (tmo >= 0)
		return sprintf(buffer, "%d", tmo);
	else
		return sprintf(buffer, "off");
}

static int srp_tmo_set(const char *val, const struct kernel_param *kp)
{
	int tmo, res;

	if (strncmp(val, "off", 3) != 0) {
		res = kstrtoint(val, 0, &tmo);
		if (res)
			goto out;
	} else {
		tmo = -1;
	}
	if (kp->arg == &srp_reconnect_delay)
		res = srp_tmo_valid(tmo, srp_fast_io_fail_tmo,
				    srp_dev_loss_tmo);
	else if (kp->arg == &srp_fast_io_fail_tmo)
		res = srp_tmo_valid(srp_reconnect_delay, tmo, srp_dev_loss_tmo);
	else
		res = srp_tmo_valid(srp_reconnect_delay, srp_fast_io_fail_tmo,
				    tmo);
	if (res)
		goto out;
	*(int *)kp->arg = tmo;

out:
	return res;
}

static struct kernel_param_ops srp_tmo_ops = {
	.get = srp_tmo_get,
	.set = srp_tmo_set,
};

static inline struct srp_target_port *host_to_target(struct Scsi_Host *host)
{
	return (struct srp_target_port *) host->hostdata;
}

static const char *srp_target_info(struct Scsi_Host *host)
{
	return host_to_target(host)->target_name;
}

static int srp_target_is_topspin(struct srp_target_port *target)
{
	static const u8 topspin_oui[3] = { 0x00, 0x05, 0xad };
	static const u8 cisco_oui[3]   = { 0x00, 0x1b, 0x0d };

	return topspin_workarounds &&
		(!memcmp(&target->ioc_guid, topspin_oui, sizeof topspin_oui) ||
		 !memcmp(&target->ioc_guid, cisco_oui, sizeof cisco_oui));
}

static struct srp_iu *srp_alloc_iu(struct srp_host *host, size_t size,
				   gfp_t gfp_mask,
				   enum dma_data_direction direction)
{
	struct srp_iu *iu;

	iu = kmalloc(sizeof *iu, gfp_mask);
	if (!iu)
		goto out;

	iu->buf = kzalloc(size, gfp_mask);
	if (!iu->buf)
		goto out_free_iu;

	iu->dma = ib_dma_map_single(host->srp_dev->dev, iu->buf, size,
				    direction);
	if (ib_dma_mapping_error(host->srp_dev->dev, iu->dma))
		goto out_free_buf;

	iu->size      = size;
	iu->direction = direction;

	return iu;

out_free_buf:
	kfree(iu->buf);
out_free_iu:
	kfree(iu);
out:
	return NULL;
}

static void srp_free_iu(struct srp_host *host, struct srp_iu *iu)
{
	if (!iu)
		return;

	ib_dma_unmap_single(host->srp_dev->dev, iu->dma, iu->size,
			    iu->direction);
	kfree(iu->buf);
	kfree(iu);
}

static void srp_qp_event(struct ib_event *event, void *context)
{
	pr_debug("QP event %d\n", event->event);
}

static int srp_init_qp(struct srp_target_port *target,
		       struct ib_qp *qp)
{
	struct ib_qp_attr *attr;
	int ret;

	attr = kmalloc(sizeof *attr, GFP_KERNEL);
	if (!attr)
		return -ENOMEM;

	ret = ib_find_pkey(target->srp_host->srp_dev->dev,
			   target->srp_host->port,
			   be16_to_cpu(target->path.pkey),
			   &attr->pkey_index);
	if (ret)
		goto out;

	attr->qp_state        = IB_QPS_INIT;
	attr->qp_access_flags = (IB_ACCESS_REMOTE_READ |
				    IB_ACCESS_REMOTE_WRITE);
	attr->port_num        = target->srp_host->port;

	ret = ib_modify_qp(qp, attr,
			   IB_QP_STATE		|
			   IB_QP_PKEY_INDEX	|
			   IB_QP_ACCESS_FLAGS	|
			   IB_QP_PORT);

out:
	kfree(attr);
	return ret;
}

static int srp_new_cm_id(struct srp_target_port *target)
{
	struct ib_cm_id *new_cm_id;

	new_cm_id = ib_create_cm_id(target->srp_host->srp_dev->dev,
				    srp_cm_handler, target);
	if (IS_ERR(new_cm_id))
		return PTR_ERR(new_cm_id);

	if (target->cm_id)
		ib_destroy_cm_id(target->cm_id);
	target->cm_id = new_cm_id;

	return 0;
}

static int srp_create_target_ib(struct srp_target_port *target)
{
	struct ib_qp_init_attr *init_attr;
	struct ib_cq *recv_cq, *send_cq;
	struct ib_qp *qp;
	int ret;

	init_attr = kzalloc(sizeof *init_attr, GFP_KERNEL);
	if (!init_attr)
		return -ENOMEM;

	recv_cq = ib_create_cq(target->srp_host->srp_dev->dev,
			       srp_recv_completion, NULL, target,
			       target->queue_size, target->comp_vector);
	if (IS_ERR(recv_cq)) {
		ret = PTR_ERR(recv_cq);
		goto err;
	}

	send_cq = ib_create_cq(target->srp_host->srp_dev->dev,
			       srp_send_completion, NULL, target,
			       target->queue_size, target->comp_vector);
	if (IS_ERR(send_cq)) {
		ret = PTR_ERR(send_cq);
		goto err_recv_cq;
	}

	ib_req_notify_cq(recv_cq, IB_CQ_NEXT_COMP);

	init_attr->event_handler       = srp_qp_event;
	init_attr->cap.max_send_wr     = target->queue_size;
	init_attr->cap.max_recv_wr     = target->queue_size;
	init_attr->cap.max_recv_sge    = 1;
	init_attr->cap.max_send_sge    = 1;
	init_attr->sq_sig_type         = IB_SIGNAL_ALL_WR;
	init_attr->qp_type             = IB_QPT_RC;
	init_attr->send_cq             = send_cq;
	init_attr->recv_cq             = recv_cq;

	qp = ib_create_qp(target->srp_host->srp_dev->pd, init_attr);
	if (IS_ERR(qp)) {
		ret = PTR_ERR(qp);
		goto err_send_cq;
	}

	ret = srp_init_qp(target, qp);
	if (ret)
		goto err_qp;

	if (target->qp)
		ib_destroy_qp(target->qp);
	if (target->recv_cq)
		ib_destroy_cq(target->recv_cq);
	if (target->send_cq)
		ib_destroy_cq(target->send_cq);

	target->qp = qp;
	target->recv_cq = recv_cq;
	target->send_cq = send_cq;

	kfree(init_attr);
	return 0;

err_qp:
	ib_destroy_qp(qp);

err_send_cq:
	ib_destroy_cq(send_cq);

err_recv_cq:
	ib_destroy_cq(recv_cq);

err:
	kfree(init_attr);
	return ret;
}

/*
 * Note: this function may be called without srp_alloc_iu_bufs() having been
 * invoked. Hence the target->[rt]x_ring checks.
 */
static void srp_free_target_ib(struct srp_target_port *target)
{
	int i;

	ib_destroy_qp(target->qp);
	ib_destroy_cq(target->send_cq);
	ib_destroy_cq(target->recv_cq);

	target->qp = NULL;
	target->send_cq = target->recv_cq = NULL;

	if (target->rx_ring) {
		for (i = 0; i < target->queue_size; ++i)
			srp_free_iu(target->srp_host, target->rx_ring[i]);
		kfree(target->rx_ring);
		target->rx_ring = NULL;
	}
	if (target->tx_ring) {
		for (i = 0; i < target->queue_size; ++i)
			srp_free_iu(target->srp_host, target->tx_ring[i]);
		kfree(target->tx_ring);
		target->tx_ring = NULL;
	}
}

static void srp_path_rec_completion(int status,
				    struct ib_sa_path_rec *pathrec,
				    void *target_ptr)
{
	struct srp_target_port *target = target_ptr;

	target->status = status;
	if (status)
		shost_printk(KERN_ERR, target->scsi_host,
			     PFX "Got failed path rec status %d\n", status);
	else
		target->path = *pathrec;
	complete(&target->done);
}

static int srp_lookup_path(struct srp_target_port *target)
{
	target->path.numb_path = 1;

	init_completion(&target->done);

	target->path_query_id = ib_sa_path_rec_get(&srp_sa_client,
						   target->srp_host->srp_dev->dev,
						   target->srp_host->port,
						   &target->path,
						   IB_SA_PATH_REC_SERVICE_ID	|
						   IB_SA_PATH_REC_DGID		|
						   IB_SA_PATH_REC_SGID		|
						   IB_SA_PATH_REC_NUMB_PATH	|
						   IB_SA_PATH_REC_PKEY,
						   SRP_PATH_REC_TIMEOUT_MS,
						   GFP_KERNEL,
						   srp_path_rec_completion,
						   target, &target->path_query);
	if (target->path_query_id < 0)
		return target->path_query_id;

	wait_for_completion(&target->done);

	if (target->status < 0)
		shost_printk(KERN_WARNING, target->scsi_host,
			     PFX "Path record query failed\n");

	return target->status;
}

static int srp_send_req(struct srp_target_port *target)
{
	struct {
		struct ib_cm_req_param param;
		struct srp_login_req   priv;
	} *req = NULL;
	int status;

	req = kzalloc(sizeof *req, GFP_KERNEL);
	if (!req)
		return -ENOMEM;

	req->param.primary_path 	      = &target->path;
	req->param.alternate_path 	      = NULL;
	req->param.service_id 		      = target->service_id;
	req->param.qp_num 		      = target->qp->qp_num;
	req->param.qp_type 		      = target->qp->qp_type;
	req->param.private_data 	      = &req->priv;
	req->param.private_data_len 	      = sizeof req->priv;
	req->param.flow_control 	      = 1;

	get_random_bytes(&req->param.starting_psn, 4);
	req->param.starting_psn 	     &= 0xffffff;

	/*
	 * Pick some arbitrary defaults here; we could make these
	 * module parameters if anyone cared about setting them.
	 */
	req->param.responder_resources	      = 4;
	req->param.remote_cm_response_timeout = 20;
	req->param.local_cm_response_timeout  = 20;
	req->param.retry_count                = target->tl_retry_count;
	req->param.rnr_retry_count 	      = 7;
	req->param.max_cm_retries 	      = 15;

	req->priv.opcode     	= SRP_LOGIN_REQ;
	req->priv.tag        	= 0;
	req->priv.req_it_iu_len = cpu_to_be32(target->max_iu_len);
	req->priv.req_buf_fmt 	= cpu_to_be16(SRP_BUF_FORMAT_DIRECT |
					      SRP_BUF_FORMAT_INDIRECT);
	/*
	 * In the published SRP specification (draft rev. 16a), the
	 * port identifier format is 8 bytes of ID extension followed
	 * by 8 bytes of GUID.  Older drafts put the two halves in the
	 * opposite order, so that the GUID comes first.
	 *
	 * Targets conforming to these obsolete drafts can be
	 * recognized by the I/O Class they report.
	 */
	if (target->io_class == SRP_REV10_IB_IO_CLASS) {
		memcpy(req->priv.initiator_port_id,
		       &target->path.sgid.global.interface_id, 8);
		memcpy(req->priv.initiator_port_id + 8,
		       &target->initiator_ext, 8);
		memcpy(req->priv.target_port_id,     &target->ioc_guid, 8);
		memcpy(req->priv.target_port_id + 8, &target->id_ext, 8);
	} else {
		memcpy(req->priv.initiator_port_id,
		       &target->initiator_ext, 8);
		memcpy(req->priv.initiator_port_id + 8,
		       &target->path.sgid.global.interface_id, 8);
		memcpy(req->priv.target_port_id,     &target->id_ext, 8);
		memcpy(req->priv.target_port_id + 8, &target->ioc_guid, 8);
	}

	/*
	 * Topspin/Cisco SRP targets will reject our login unless we
	 * zero out the first 8 bytes of our initiator port ID and set
	 * the second 8 bytes to the local node GUID.
	 */
	if (srp_target_is_topspin(target)) {
		shost_printk(KERN_DEBUG, target->scsi_host,
			     PFX "Topspin/Cisco initiator port ID workaround "
			     "activated for target GUID %016llx\n",
			     (unsigned long long) be64_to_cpu(target->ioc_guid));
		memset(req->priv.initiator_port_id, 0, 8);
		memcpy(req->priv.initiator_port_id + 8,
		       &target->srp_host->srp_dev->dev->node_guid, 8);
	}

	status = ib_send_cm_req(target->cm_id, &req->param);

	kfree(req);

	return status;
}

static bool srp_queue_remove_work(struct srp_target_port *target)
{
	bool changed = false;

	spin_lock_irq(&target->lock);
	if (target->state != SRP_TARGET_REMOVED) {
		target->state = SRP_TARGET_REMOVED;
		changed = true;
	}
	spin_unlock_irq(&target->lock);

	if (changed)
		queue_work(system_long_wq, &target->remove_work);

	return changed;
}

static bool srp_change_conn_state(struct srp_target_port *target,
				  bool connected)
{
	bool changed = false;

	spin_lock_irq(&target->lock);
	if (target->connected != connected) {
		target->connected = connected;
		changed = true;
	}
	spin_unlock_irq(&target->lock);

	return changed;
}

static void srp_disconnect_target(struct srp_target_port *target)
{
	if (srp_change_conn_state(target, false)) {
		/* XXX should send SRP_I_LOGOUT request */

		if (ib_send_cm_dreq(target->cm_id, NULL, 0)) {
			shost_printk(KERN_DEBUG, target->scsi_host,
				     PFX "Sending CM DREQ failed\n");
		}
	}
}

static void srp_free_req_data(struct srp_target_port *target)
{
	struct ib_device *ibdev = target->srp_host->srp_dev->dev;
	struct srp_request *req;
	int i;

	if (!target->req_ring)
		return;

	for (i = 0; i < target->req_ring_size; ++i) {
		req = &target->req_ring[i];
		kfree(req->fmr_list);
		kfree(req->map_page);
		if (req->indirect_dma_addr) {
			ib_dma_unmap_single(ibdev, req->indirect_dma_addr,
					    target->indirect_size,
					    DMA_TO_DEVICE);
		}
		kfree(req->indirect_desc);
	}

	kfree(target->req_ring);
	target->req_ring = NULL;
}

static int srp_alloc_req_data(struct srp_target_port *target)
{
	struct srp_device *srp_dev = target->srp_host->srp_dev;
	struct ib_device *ibdev = srp_dev->dev;
	struct srp_request *req;
	dma_addr_t dma_addr;
	int i, ret = -ENOMEM;

	INIT_LIST_HEAD(&target->free_reqs);

	target->req_ring = kzalloc(target->req_ring_size *
				   sizeof(*target->req_ring), GFP_KERNEL);
	if (!target->req_ring)
		goto out;

	for (i = 0; i < target->req_ring_size; ++i) {
		req = &target->req_ring[i];
		req->fmr_list = kmalloc(target->cmd_sg_cnt * sizeof(void *),
					GFP_KERNEL);
		req->map_page = kmalloc(SRP_FMR_SIZE * sizeof(void *),
					GFP_KERNEL);
		req->indirect_desc = kmalloc(target->indirect_size, GFP_KERNEL);
		if (!req->fmr_list || !req->map_page || !req->indirect_desc)
			goto out;

		dma_addr = ib_dma_map_single(ibdev, req->indirect_desc,
					     target->indirect_size,
					     DMA_TO_DEVICE);
		if (ib_dma_mapping_error(ibdev, dma_addr))
			goto out;

		req->indirect_dma_addr = dma_addr;
		req->index = i;
		list_add_tail(&req->list, &target->free_reqs);
	}
	ret = 0;

out:
	return ret;
}

/**
 * srp_del_scsi_host_attr() - Remove attributes defined in the host template.
 * @shost: SCSI host whose attributes to remove from sysfs.
 *
 * Note: Any attributes defined in the host template and that did not exist
 * before invocation of this function will be ignored.
 */
static void srp_del_scsi_host_attr(struct Scsi_Host *shost)
{
	struct device_attribute **attr;

	for (attr = shost->hostt->shost_attrs; attr && *attr; ++attr)
		device_remove_file(&shost->shost_dev, *attr);
}

static void srp_remove_target(struct srp_target_port *target)
{
	WARN_ON_ONCE(target->state != SRP_TARGET_REMOVED);

	srp_del_scsi_host_attr(target->scsi_host);
	srp_rport_get(target->rport);
	srp_remove_host(target->scsi_host);
	scsi_remove_host(target->scsi_host);
	srp_stop_rport_timers(target->rport);
	srp_disconnect_target(target);
	ib_destroy_cm_id(target->cm_id);
	srp_free_target_ib(target);
	cancel_work_sync(&target->tl_err_work);
	srp_rport_put(target->rport);
	srp_free_req_data(target);

	spin_lock(&target->srp_host->target_lock);
	list_del(&target->list);
	spin_unlock(&target->srp_host->target_lock);

	scsi_host_put(target->scsi_host);
}

static void srp_remove_work(struct work_struct *work)
{
	struct srp_target_port *target =
		container_of(work, struct srp_target_port, remove_work);

	WARN_ON_ONCE(target->state != SRP_TARGET_REMOVED);

	srp_remove_target(target);
}

static void srp_rport_delete(struct srp_rport *rport)
{
	struct srp_target_port *target = rport->lld_data;

	srp_queue_remove_work(target);
}

static int srp_connect_target(struct srp_target_port *target)
{
	int retries = 3;
	int ret;

	WARN_ON_ONCE(target->connected);

	target->qp_in_error = false;

	ret = srp_lookup_path(target);
	if (ret)
		return ret;

	while (1) {
		init_completion(&target->done);
		ret = srp_send_req(target);
		if (ret)
			return ret;
		wait_for_completion(&target->done);

		/*
		 * The CM event handling code will set status to
		 * SRP_PORT_REDIRECT if we get a port redirect REJ
		 * back, or SRP_DLID_REDIRECT if we get a lid/qp
		 * redirect REJ back.
		 */
		switch (target->status) {
		case 0:
			srp_change_conn_state(target, true);
			return 0;

		case SRP_PORT_REDIRECT:
			ret = srp_lookup_path(target);
			if (ret)
				return ret;
			break;

		case SRP_DLID_REDIRECT:
			break;

		case SRP_STALE_CONN:
			/* Our current CM id was stale, and is now in timewait.
			 * Try to reconnect with a new one.
			 */
			if (!retries-- || srp_new_cm_id(target)) {
				shost_printk(KERN_ERR, target->scsi_host, PFX
					     "giving up on stale connection\n");
				target->status = -ECONNRESET;
				return target->status;
			}

			shost_printk(KERN_ERR, target->scsi_host, PFX
				     "retrying stale connection\n");
			break;

		default:
			return target->status;
		}
	}
}

static void srp_unmap_data(struct scsi_cmnd *scmnd,
			   struct srp_target_port *target,
			   struct srp_request *req)
{
	struct ib_device *ibdev = target->srp_host->srp_dev->dev;
	struct ib_pool_fmr **pfmr;

	if (!scsi_sglist(scmnd) ||
	    (scmnd->sc_data_direction != DMA_TO_DEVICE &&
	     scmnd->sc_data_direction != DMA_FROM_DEVICE))
		return;

	pfmr = req->fmr_list;
	while (req->nfmr--)
		ib_fmr_pool_unmap(*pfmr++);

	ib_dma_unmap_sg(ibdev, scsi_sglist(scmnd), scsi_sg_count(scmnd),
			scmnd->sc_data_direction);
}

/**
 * srp_claim_req - Take ownership of the scmnd associated with a request.
 * @target: SRP target port.
 * @req: SRP request.
 * @scmnd: If NULL, take ownership of @req->scmnd. If not NULL, only take
 *         ownership of @req->scmnd if it equals @scmnd.
 *
 * Return value:
 * Either NULL or a pointer to the SCSI command the caller became owner of.
 */
static struct scsi_cmnd *srp_claim_req(struct srp_target_port *target,
				       struct srp_request *req,
				       struct scsi_cmnd *scmnd)
<<<<<<< HEAD
{
	unsigned long flags;

	spin_lock_irqsave(&target->lock, flags);
	if (!scmnd) {
		scmnd = req->scmnd;
		req->scmnd = NULL;
	} else if (req->scmnd == scmnd) {
		req->scmnd = NULL;
	} else {
		scmnd = NULL;
	}
	spin_unlock_irqrestore(&target->lock, flags);

	return scmnd;
}

/**
 * srp_free_req() - Unmap data and add request to the free request list.
 */
static void srp_free_req(struct srp_target_port *target,
			 struct srp_request *req, struct scsi_cmnd *scmnd,
			 s32 req_lim_delta)
{
	unsigned long flags;

=======
{
	unsigned long flags;

	spin_lock_irqsave(&target->lock, flags);
	if (!scmnd) {
		scmnd = req->scmnd;
		req->scmnd = NULL;
	} else if (req->scmnd == scmnd) {
		req->scmnd = NULL;
	} else {
		scmnd = NULL;
	}
	spin_unlock_irqrestore(&target->lock, flags);

	return scmnd;
}

/**
 * srp_free_req() - Unmap data and add request to the free request list.
 */
static void srp_free_req(struct srp_target_port *target,
			 struct srp_request *req, struct scsi_cmnd *scmnd,
			 s32 req_lim_delta)
{
	unsigned long flags;

>>>>>>> c3ade0e0
	srp_unmap_data(scmnd, target, req);

	spin_lock_irqsave(&target->lock, flags);
	target->req_lim += req_lim_delta;
	list_add_tail(&req->list, &target->free_reqs);
	spin_unlock_irqrestore(&target->lock, flags);
}

static void srp_finish_req(struct srp_target_port *target,
			   struct srp_request *req, int result)
{
	struct scsi_cmnd *scmnd = srp_claim_req(target, req, NULL);

	if (scmnd) {
		srp_free_req(target, req, scmnd, 0);
<<<<<<< HEAD
		scmnd->result = DID_RESET << 16;
=======
		scmnd->result = result;
>>>>>>> c3ade0e0
		scmnd->scsi_done(scmnd);
	}
}

static void srp_terminate_io(struct srp_rport *rport)
{
	struct srp_target_port *target = rport->lld_data;
	int i;

	for (i = 0; i < target->req_ring_size; ++i) {
		struct srp_request *req = &target->req_ring[i];
		srp_finish_req(target, req, DID_TRANSPORT_FAILFAST << 16);
	}
}

/*
 * It is up to the caller to ensure that srp_rport_reconnect() calls are
 * serialized and that no concurrent srp_queuecommand(), srp_abort(),
 * srp_reset_device() or srp_reset_host() calls will occur while this function
 * is in progress. One way to realize that is not to call this function
 * directly but to call srp_reconnect_rport() instead since that last function
 * serializes calls of this function via rport->mutex and also blocks
 * srp_queuecommand() calls before invoking this function.
 */
static int srp_rport_reconnect(struct srp_rport *rport)
{
	struct srp_target_port *target = rport->lld_data;
	int i, ret;

	srp_disconnect_target(target);
	/*
	 * Now get a new local CM ID so that we avoid confusing the target in
	 * case things are really fouled up. Doing so also ensures that all CM
	 * callbacks will have finished before a new QP is allocated.
	 */
	ret = srp_new_cm_id(target);
	/*
	 * Whether or not creating a new CM ID succeeded, create a new
	 * QP. This guarantees that all completion callback function
	 * invocations have finished before request resetting starts.
	 */
	if (ret == 0)
		ret = srp_create_target_ib(target);
	else
		srp_create_target_ib(target);

	for (i = 0; i < target->req_ring_size; ++i) {
		struct srp_request *req = &target->req_ring[i];
		srp_finish_req(target, req, DID_RESET << 16);
	}

	INIT_LIST_HEAD(&target->free_tx);
	for (i = 0; i < target->queue_size; ++i)
		list_add(&target->tx_ring[i]->list, &target->free_tx);

	if (ret == 0)
		ret = srp_connect_target(target);

	if (ret == 0)
		shost_printk(KERN_INFO, target->scsi_host,
			     PFX "reconnect succeeded\n");

	return ret;
}

static void srp_map_desc(struct srp_map_state *state, dma_addr_t dma_addr,
			 unsigned int dma_len, u32 rkey)
{
	struct srp_direct_buf *desc = state->desc;

	desc->va = cpu_to_be64(dma_addr);
	desc->key = cpu_to_be32(rkey);
	desc->len = cpu_to_be32(dma_len);

	state->total_len += dma_len;
	state->desc++;
	state->ndesc++;
}

static int srp_map_finish_fmr(struct srp_map_state *state,
			      struct srp_target_port *target)
{
	struct srp_device *dev = target->srp_host->srp_dev;
	struct ib_pool_fmr *fmr;
	u64 io_addr = 0;

	if (!state->npages)
		return 0;

	if (state->npages == 1) {
		srp_map_desc(state, state->base_dma_addr, state->fmr_len,
			     target->rkey);
		state->npages = state->fmr_len = 0;
		return 0;
	}

	fmr = ib_fmr_pool_map_phys(dev->fmr_pool, state->pages,
				   state->npages, io_addr);
	if (IS_ERR(fmr))
		return PTR_ERR(fmr);

	*state->next_fmr++ = fmr;
	state->nfmr++;

	srp_map_desc(state, 0, state->fmr_len, fmr->fmr->rkey);
	state->npages = state->fmr_len = 0;
	return 0;
}

static void srp_map_update_start(struct srp_map_state *state,
				 struct scatterlist *sg, int sg_index,
				 dma_addr_t dma_addr)
{
	state->unmapped_sg = sg;
	state->unmapped_index = sg_index;
	state->unmapped_addr = dma_addr;
}

static int srp_map_sg_entry(struct srp_map_state *state,
			    struct srp_target_port *target,
			    struct scatterlist *sg, int sg_index,
			    int use_fmr)
{
	struct srp_device *dev = target->srp_host->srp_dev;
	struct ib_device *ibdev = dev->dev;
	dma_addr_t dma_addr = ib_sg_dma_address(ibdev, sg);
	unsigned int dma_len = ib_sg_dma_len(ibdev, sg);
	unsigned int len;
	int ret;

	if (!dma_len)
		return 0;

	if (use_fmr == SRP_MAP_NO_FMR) {
		/* Once we're in direct map mode for a request, we don't
		 * go back to FMR mode, so no need to update anything
		 * other than the descriptor.
		 */
		srp_map_desc(state, dma_addr, dma_len, target->rkey);
		return 0;
	}

	/* If we start at an offset into the FMR page, don't merge into
	 * the current FMR. Finish it out, and use the kernel's MR for this
	 * sg entry. This is to avoid potential bugs on some SRP targets
	 * that were never quite defined, but went away when the initiator
	 * avoided using FMR on such page fragments.
	 */
	if (dma_addr & ~dev->fmr_page_mask || dma_len > dev->fmr_max_size) {
		ret = srp_map_finish_fmr(state, target);
		if (ret)
			return ret;

		srp_map_desc(state, dma_addr, dma_len, target->rkey);
		srp_map_update_start(state, NULL, 0, 0);
		return 0;
	}

	/* If this is the first sg to go into the FMR, save our position.
	 * We need to know the first unmapped entry, its index, and the
	 * first unmapped address within that entry to be able to restart
	 * mapping after an error.
	 */
	if (!state->unmapped_sg)
		srp_map_update_start(state, sg, sg_index, dma_addr);

	while (dma_len) {
		if (state->npages == SRP_FMR_SIZE) {
			ret = srp_map_finish_fmr(state, target);
			if (ret)
				return ret;

			srp_map_update_start(state, sg, sg_index, dma_addr);
		}

		len = min_t(unsigned int, dma_len, dev->fmr_page_size);

		if (!state->npages)
			state->base_dma_addr = dma_addr;
		state->pages[state->npages++] = dma_addr;
		state->fmr_len += len;
		dma_addr += len;
		dma_len -= len;
	}

	/* If the last entry of the FMR wasn't a full page, then we need to
	 * close it out and start a new one -- we can only merge at page
	 * boundries.
	 */
	ret = 0;
	if (len != dev->fmr_page_size) {
		ret = srp_map_finish_fmr(state, target);
		if (!ret)
			srp_map_update_start(state, NULL, 0, 0);
	}
	return ret;
}

static int srp_map_data(struct scsi_cmnd *scmnd, struct srp_target_port *target,
			struct srp_request *req)
{
	struct scatterlist *scat, *sg;
	struct srp_cmd *cmd = req->cmd->buf;
	int i, len, nents, count, use_fmr;
	struct srp_device *dev;
	struct ib_device *ibdev;
	struct srp_map_state state;
	struct srp_indirect_buf *indirect_hdr;
	u32 table_len;
	u8 fmt;

	if (!scsi_sglist(scmnd) || scmnd->sc_data_direction == DMA_NONE)
		return sizeof (struct srp_cmd);

	if (scmnd->sc_data_direction != DMA_FROM_DEVICE &&
	    scmnd->sc_data_direction != DMA_TO_DEVICE) {
		shost_printk(KERN_WARNING, target->scsi_host,
			     PFX "Unhandled data direction %d\n",
			     scmnd->sc_data_direction);
		return -EINVAL;
	}

	nents = scsi_sg_count(scmnd);
	scat  = scsi_sglist(scmnd);

	dev = target->srp_host->srp_dev;
	ibdev = dev->dev;

	count = ib_dma_map_sg(ibdev, scat, nents, scmnd->sc_data_direction);
	if (unlikely(count == 0))
		return -EIO;

	fmt = SRP_DATA_DESC_DIRECT;
	len = sizeof (struct srp_cmd) +	sizeof (struct srp_direct_buf);

	if (count == 1) {
		/*
		 * The midlayer only generated a single gather/scatter
		 * entry, or DMA mapping coalesced everything to a
		 * single entry.  So a direct descriptor along with
		 * the DMA MR suffices.
		 */
		struct srp_direct_buf *buf = (void *) cmd->add_data;

		buf->va  = cpu_to_be64(ib_sg_dma_address(ibdev, scat));
		buf->key = cpu_to_be32(target->rkey);
		buf->len = cpu_to_be32(ib_sg_dma_len(ibdev, scat));

		req->nfmr = 0;
		goto map_complete;
	}

	/* We have more than one scatter/gather entry, so build our indirect
	 * descriptor table, trying to merge as many entries with FMR as we
	 * can.
	 */
	indirect_hdr = (void *) cmd->add_data;

	ib_dma_sync_single_for_cpu(ibdev, req->indirect_dma_addr,
				   target->indirect_size, DMA_TO_DEVICE);

	memset(&state, 0, sizeof(state));
	state.desc	= req->indirect_desc;
	state.pages	= req->map_page;
	state.next_fmr	= req->fmr_list;

	use_fmr = dev->fmr_pool ? SRP_MAP_ALLOW_FMR : SRP_MAP_NO_FMR;

	for_each_sg(scat, sg, count, i) {
		if (srp_map_sg_entry(&state, target, sg, i, use_fmr)) {
			/* FMR mapping failed, so backtrack to the first
			 * unmapped entry and continue on without using FMR.
			 */
			dma_addr_t dma_addr;
			unsigned int dma_len;

backtrack:
			sg = state.unmapped_sg;
			i = state.unmapped_index;

			dma_addr = ib_sg_dma_address(ibdev, sg);
			dma_len = ib_sg_dma_len(ibdev, sg);
			dma_len -= (state.unmapped_addr - dma_addr);
			dma_addr = state.unmapped_addr;
			use_fmr = SRP_MAP_NO_FMR;
			srp_map_desc(&state, dma_addr, dma_len, target->rkey);
		}
	}

	if (use_fmr == SRP_MAP_ALLOW_FMR && srp_map_finish_fmr(&state, target))
		goto backtrack;

	/* We've mapped the request, now pull as much of the indirect
	 * descriptor table as we can into the command buffer. If this
	 * target is not using an external indirect table, we are
	 * guaranteed to fit into the command, as the SCSI layer won't
	 * give us more S/G entries than we allow.
	 */
	req->nfmr = state.nfmr;
	if (state.ndesc == 1) {
		/* FMR mapping was able to collapse this to one entry,
		 * so use a direct descriptor.
		 */
		struct srp_direct_buf *buf = (void *) cmd->add_data;

		*buf = req->indirect_desc[0];
		goto map_complete;
	}

	if (unlikely(target->cmd_sg_cnt < state.ndesc &&
						!target->allow_ext_sg)) {
		shost_printk(KERN_ERR, target->scsi_host,
			     "Could not fit S/G list into SRP_CMD\n");
		return -EIO;
	}

	count = min(state.ndesc, target->cmd_sg_cnt);
	table_len = state.ndesc * sizeof (struct srp_direct_buf);

	fmt = SRP_DATA_DESC_INDIRECT;
	len = sizeof(struct srp_cmd) + sizeof (struct srp_indirect_buf);
	len += count * sizeof (struct srp_direct_buf);

	memcpy(indirect_hdr->desc_list, req->indirect_desc,
	       count * sizeof (struct srp_direct_buf));

	indirect_hdr->table_desc.va = cpu_to_be64(req->indirect_dma_addr);
	indirect_hdr->table_desc.key = cpu_to_be32(target->rkey);
	indirect_hdr->table_desc.len = cpu_to_be32(table_len);
	indirect_hdr->len = cpu_to_be32(state.total_len);

	if (scmnd->sc_data_direction == DMA_TO_DEVICE)
		cmd->data_out_desc_cnt = count;
	else
		cmd->data_in_desc_cnt = count;

	ib_dma_sync_single_for_device(ibdev, req->indirect_dma_addr, table_len,
				      DMA_TO_DEVICE);

map_complete:
	if (scmnd->sc_data_direction == DMA_TO_DEVICE)
		cmd->buf_fmt = fmt << 4;
	else
		cmd->buf_fmt = fmt;

	return len;
}

/*
 * Return an IU and possible credit to the free pool
 */
static void srp_put_tx_iu(struct srp_target_port *target, struct srp_iu *iu,
			  enum srp_iu_type iu_type)
{
	unsigned long flags;

	spin_lock_irqsave(&target->lock, flags);
	list_add(&iu->list, &target->free_tx);
	if (iu_type != SRP_IU_RSP)
		++target->req_lim;
	spin_unlock_irqrestore(&target->lock, flags);
}

/*
 * Must be called with target->lock held to protect req_lim and free_tx.
 * If IU is not sent, it must be returned using srp_put_tx_iu().
 *
 * Note:
 * An upper limit for the number of allocated information units for each
 * request type is:
 * - SRP_IU_CMD: SRP_CMD_SQ_SIZE, since the SCSI mid-layer never queues
 *   more than Scsi_Host.can_queue requests.
 * - SRP_IU_TSK_MGMT: SRP_TSK_MGMT_SQ_SIZE.
 * - SRP_IU_RSP: 1, since a conforming SRP target never sends more than
 *   one unanswered SRP request to an initiator.
 */
static struct srp_iu *__srp_get_tx_iu(struct srp_target_port *target,
				      enum srp_iu_type iu_type)
{
	s32 rsv = (iu_type == SRP_IU_TSK_MGMT) ? 0 : SRP_TSK_MGMT_SQ_SIZE;
	struct srp_iu *iu;

	srp_send_completion(target->send_cq, target);

	if (list_empty(&target->free_tx))
		return NULL;

	/* Initiator responses to target requests do not consume credits */
	if (iu_type != SRP_IU_RSP) {
		if (target->req_lim <= rsv) {
			++target->zero_req_lim;
			return NULL;
		}

		--target->req_lim;
	}

	iu = list_first_entry(&target->free_tx, struct srp_iu, list);
	list_del(&iu->list);
	return iu;
}

static int srp_post_send(struct srp_target_port *target,
			 struct srp_iu *iu, int len)
{
	struct ib_sge list;
	struct ib_send_wr wr, *bad_wr;

	list.addr   = iu->dma;
	list.length = len;
	list.lkey   = target->lkey;

	wr.next       = NULL;
	wr.wr_id      = (uintptr_t) iu;
	wr.sg_list    = &list;
	wr.num_sge    = 1;
	wr.opcode     = IB_WR_SEND;
	wr.send_flags = IB_SEND_SIGNALED;

	return ib_post_send(target->qp, &wr, &bad_wr);
}

static int srp_post_recv(struct srp_target_port *target, struct srp_iu *iu)
{
	struct ib_recv_wr wr, *bad_wr;
	struct ib_sge list;

	list.addr   = iu->dma;
	list.length = iu->size;
	list.lkey   = target->lkey;

	wr.next     = NULL;
	wr.wr_id    = (uintptr_t) iu;
	wr.sg_list  = &list;
	wr.num_sge  = 1;

	return ib_post_recv(target->qp, &wr, &bad_wr);
}

static void srp_process_rsp(struct srp_target_port *target, struct srp_rsp *rsp)
{
	struct srp_request *req;
	struct scsi_cmnd *scmnd;
	unsigned long flags;

	if (unlikely(rsp->tag & SRP_TAG_TSK_MGMT)) {
		spin_lock_irqsave(&target->lock, flags);
		target->req_lim += be32_to_cpu(rsp->req_lim_delta);
		spin_unlock_irqrestore(&target->lock, flags);

		target->tsk_mgmt_status = -1;
		if (be32_to_cpu(rsp->resp_data_len) >= 4)
			target->tsk_mgmt_status = rsp->data[3];
		complete(&target->tsk_mgmt_done);
	} else {
		req = &target->req_ring[rsp->tag];
		scmnd = srp_claim_req(target, req, NULL);
		if (!scmnd) {
			shost_printk(KERN_ERR, target->scsi_host,
				     "Null scmnd for RSP w/tag %016llx\n",
				     (unsigned long long) rsp->tag);

			spin_lock_irqsave(&target->lock, flags);
			target->req_lim += be32_to_cpu(rsp->req_lim_delta);
			spin_unlock_irqrestore(&target->lock, flags);

			return;
		}
		scmnd->result = rsp->status;

		if (rsp->flags & SRP_RSP_FLAG_SNSVALID) {
			memcpy(scmnd->sense_buffer, rsp->data +
			       be32_to_cpu(rsp->resp_data_len),
			       min_t(int, be32_to_cpu(rsp->sense_data_len),
				     SCSI_SENSE_BUFFERSIZE));
		}

		if (rsp->flags & (SRP_RSP_FLAG_DOOVER | SRP_RSP_FLAG_DOUNDER))
			scsi_set_resid(scmnd, be32_to_cpu(rsp->data_out_res_cnt));
		else if (rsp->flags & (SRP_RSP_FLAG_DIOVER | SRP_RSP_FLAG_DIUNDER))
			scsi_set_resid(scmnd, be32_to_cpu(rsp->data_in_res_cnt));

		srp_free_req(target, req, scmnd,
			     be32_to_cpu(rsp->req_lim_delta));

		scmnd->host_scribble = NULL;
		scmnd->scsi_done(scmnd);
	}
}

static int srp_response_common(struct srp_target_port *target, s32 req_delta,
			       void *rsp, int len)
{
	struct ib_device *dev = target->srp_host->srp_dev->dev;
	unsigned long flags;
	struct srp_iu *iu;
	int err;

	spin_lock_irqsave(&target->lock, flags);
	target->req_lim += req_delta;
	iu = __srp_get_tx_iu(target, SRP_IU_RSP);
	spin_unlock_irqrestore(&target->lock, flags);

	if (!iu) {
		shost_printk(KERN_ERR, target->scsi_host, PFX
			     "no IU available to send response\n");
		return 1;
	}

	ib_dma_sync_single_for_cpu(dev, iu->dma, len, DMA_TO_DEVICE);
	memcpy(iu->buf, rsp, len);
	ib_dma_sync_single_for_device(dev, iu->dma, len, DMA_TO_DEVICE);

	err = srp_post_send(target, iu, len);
	if (err) {
		shost_printk(KERN_ERR, target->scsi_host, PFX
			     "unable to post response: %d\n", err);
		srp_put_tx_iu(target, iu, SRP_IU_RSP);
	}

	return err;
}

static void srp_process_cred_req(struct srp_target_port *target,
				 struct srp_cred_req *req)
{
	struct srp_cred_rsp rsp = {
		.opcode = SRP_CRED_RSP,
		.tag = req->tag,
	};
	s32 delta = be32_to_cpu(req->req_lim_delta);

	if (srp_response_common(target, delta, &rsp, sizeof rsp))
		shost_printk(KERN_ERR, target->scsi_host, PFX
			     "problems processing SRP_CRED_REQ\n");
}

static void srp_process_aer_req(struct srp_target_port *target,
				struct srp_aer_req *req)
{
	struct srp_aer_rsp rsp = {
		.opcode = SRP_AER_RSP,
		.tag = req->tag,
	};
	s32 delta = be32_to_cpu(req->req_lim_delta);

	shost_printk(KERN_ERR, target->scsi_host, PFX
		     "ignoring AER for LUN %llu\n", be64_to_cpu(req->lun));

	if (srp_response_common(target, delta, &rsp, sizeof rsp))
		shost_printk(KERN_ERR, target->scsi_host, PFX
			     "problems processing SRP_AER_REQ\n");
}

static void srp_handle_recv(struct srp_target_port *target, struct ib_wc *wc)
{
	struct ib_device *dev = target->srp_host->srp_dev->dev;
	struct srp_iu *iu = (struct srp_iu *) (uintptr_t) wc->wr_id;
	int res;
	u8 opcode;

	ib_dma_sync_single_for_cpu(dev, iu->dma, target->max_ti_iu_len,
				   DMA_FROM_DEVICE);

	opcode = *(u8 *) iu->buf;

	if (0) {
		shost_printk(KERN_ERR, target->scsi_host,
			     PFX "recv completion, opcode 0x%02x\n", opcode);
		print_hex_dump(KERN_ERR, "", DUMP_PREFIX_OFFSET, 8, 1,
			       iu->buf, wc->byte_len, true);
	}

	switch (opcode) {
	case SRP_RSP:
		srp_process_rsp(target, iu->buf);
		break;

	case SRP_CRED_REQ:
		srp_process_cred_req(target, iu->buf);
		break;

	case SRP_AER_REQ:
		srp_process_aer_req(target, iu->buf);
		break;

	case SRP_T_LOGOUT:
		/* XXX Handle target logout */
		shost_printk(KERN_WARNING, target->scsi_host,
			     PFX "Got target logout request\n");
		break;

	default:
		shost_printk(KERN_WARNING, target->scsi_host,
			     PFX "Unhandled SRP opcode 0x%02x\n", opcode);
		break;
	}

	ib_dma_sync_single_for_device(dev, iu->dma, target->max_ti_iu_len,
				      DMA_FROM_DEVICE);

	res = srp_post_recv(target, iu);
	if (res != 0)
		shost_printk(KERN_ERR, target->scsi_host,
			     PFX "Recv failed with error code %d\n", res);
}

/**
 * srp_tl_err_work() - handle a transport layer error
 *
 * Note: This function may get invoked before the rport has been created,
 * hence the target->rport test.
 */
static void srp_tl_err_work(struct work_struct *work)
{
	struct srp_target_port *target;

	target = container_of(work, struct srp_target_port, tl_err_work);
	if (target->rport)
		srp_start_tl_fail_timers(target->rport);
}

static void srp_handle_qp_err(enum ib_wc_status wc_status, bool send_err,
			      struct srp_target_port *target)
{
	if (target->connected && !target->qp_in_error) {
		shost_printk(KERN_ERR, target->scsi_host,
			     PFX "failed %s status %d\n",
			     send_err ? "send" : "receive",
			     wc_status);
		queue_work(system_long_wq, &target->tl_err_work);
	}
	target->qp_in_error = true;
}

static void srp_recv_completion(struct ib_cq *cq, void *target_ptr)
{
	struct srp_target_port *target = target_ptr;
	struct ib_wc wc;

	ib_req_notify_cq(cq, IB_CQ_NEXT_COMP);
	while (ib_poll_cq(cq, 1, &wc) > 0) {
		if (likely(wc.status == IB_WC_SUCCESS)) {
			srp_handle_recv(target, &wc);
		} else {
			srp_handle_qp_err(wc.status, false, target);
		}
	}
}

static void srp_send_completion(struct ib_cq *cq, void *target_ptr)
{
	struct srp_target_port *target = target_ptr;
	struct ib_wc wc;
	struct srp_iu *iu;

	while (ib_poll_cq(cq, 1, &wc) > 0) {
		if (likely(wc.status == IB_WC_SUCCESS)) {
			iu = (struct srp_iu *) (uintptr_t) wc.wr_id;
			list_add(&iu->list, &target->free_tx);
		} else {
			srp_handle_qp_err(wc.status, true, target);
		}
	}
}

static int srp_queuecommand(struct Scsi_Host *shost, struct scsi_cmnd *scmnd)
{
	struct srp_target_port *target = host_to_target(shost);
	struct srp_rport *rport = target->rport;
	struct srp_request *req;
	struct srp_iu *iu;
	struct srp_cmd *cmd;
	struct ib_device *dev;
	unsigned long flags;
	int len, result;
	const bool in_scsi_eh = !in_interrupt() && current == shost->ehandler;

	/*
	 * The SCSI EH thread is the only context from which srp_queuecommand()
	 * can get invoked for blocked devices (SDEV_BLOCK /
	 * SDEV_CREATED_BLOCK). Avoid racing with srp_reconnect_rport() by
	 * locking the rport mutex if invoked from inside the SCSI EH.
	 */
	if (in_scsi_eh)
		mutex_lock(&rport->mutex);

	result = srp_chkready(target->rport);
	if (unlikely(result)) {
		scmnd->result = result;
		scmnd->scsi_done(scmnd);
		goto unlock_rport;
	}

	spin_lock_irqsave(&target->lock, flags);
	iu = __srp_get_tx_iu(target, SRP_IU_CMD);
	if (!iu)
		goto err_unlock;

	req = list_first_entry(&target->free_reqs, struct srp_request, list);
	list_del(&req->list);
	spin_unlock_irqrestore(&target->lock, flags);

	dev = target->srp_host->srp_dev->dev;
	ib_dma_sync_single_for_cpu(dev, iu->dma, target->max_iu_len,
				   DMA_TO_DEVICE);

	scmnd->result        = 0;
	scmnd->host_scribble = (void *) req;

	cmd = iu->buf;
	memset(cmd, 0, sizeof *cmd);

	cmd->opcode = SRP_CMD;
	cmd->lun    = cpu_to_be64((u64) scmnd->device->lun << 48);
	cmd->tag    = req->index;
	memcpy(cmd->cdb, scmnd->cmnd, scmnd->cmd_len);

	req->scmnd    = scmnd;
	req->cmd      = iu;

	len = srp_map_data(scmnd, target, req);
	if (len < 0) {
		shost_printk(KERN_ERR, target->scsi_host,
			     PFX "Failed to map data\n");
		goto err_iu;
	}

	ib_dma_sync_single_for_device(dev, iu->dma, target->max_iu_len,
				      DMA_TO_DEVICE);

	if (srp_post_send(target, iu, len)) {
		shost_printk(KERN_ERR, target->scsi_host, PFX "Send failed\n");
		goto err_unmap;
	}

unlock_rport:
	if (in_scsi_eh)
		mutex_unlock(&rport->mutex);

	return 0;

err_unmap:
	srp_unmap_data(scmnd, target, req);

err_iu:
	srp_put_tx_iu(target, iu, SRP_IU_CMD);

	spin_lock_irqsave(&target->lock, flags);
	list_add(&req->list, &target->free_reqs);

err_unlock:
	spin_unlock_irqrestore(&target->lock, flags);

	if (in_scsi_eh)
		mutex_unlock(&rport->mutex);

	return SCSI_MLQUEUE_HOST_BUSY;
}

/*
 * Note: the resources allocated in this function are freed in
 * srp_free_target_ib().
 */
static int srp_alloc_iu_bufs(struct srp_target_port *target)
{
	int i;

	target->rx_ring = kzalloc(target->queue_size * sizeof(*target->rx_ring),
				  GFP_KERNEL);
	if (!target->rx_ring)
		goto err_no_ring;
	target->tx_ring = kzalloc(target->queue_size * sizeof(*target->tx_ring),
				  GFP_KERNEL);
	if (!target->tx_ring)
		goto err_no_ring;

	for (i = 0; i < target->queue_size; ++i) {
		target->rx_ring[i] = srp_alloc_iu(target->srp_host,
						  target->max_ti_iu_len,
						  GFP_KERNEL, DMA_FROM_DEVICE);
		if (!target->rx_ring[i])
			goto err;
	}

	for (i = 0; i < target->queue_size; ++i) {
		target->tx_ring[i] = srp_alloc_iu(target->srp_host,
						  target->max_iu_len,
						  GFP_KERNEL, DMA_TO_DEVICE);
		if (!target->tx_ring[i])
			goto err;

		list_add(&target->tx_ring[i]->list, &target->free_tx);
	}

	return 0;

err:
	for (i = 0; i < target->queue_size; ++i) {
		srp_free_iu(target->srp_host, target->rx_ring[i]);
		srp_free_iu(target->srp_host, target->tx_ring[i]);
	}


err_no_ring:
	kfree(target->tx_ring);
	target->tx_ring = NULL;
	kfree(target->rx_ring);
	target->rx_ring = NULL;

	return -ENOMEM;
}

static uint32_t srp_compute_rq_tmo(struct ib_qp_attr *qp_attr, int attr_mask)
{
	uint64_t T_tr_ns, max_compl_time_ms;
	uint32_t rq_tmo_jiffies;

	/*
	 * According to section 11.2.4.2 in the IBTA spec (Modify Queue Pair,
	 * table 91), both the QP timeout and the retry count have to be set
	 * for RC QP's during the RTR to RTS transition.
	 */
	WARN_ON_ONCE((attr_mask & (IB_QP_TIMEOUT | IB_QP_RETRY_CNT)) !=
		     (IB_QP_TIMEOUT | IB_QP_RETRY_CNT));

	/*
	 * Set target->rq_tmo_jiffies to one second more than the largest time
	 * it can take before an error completion is generated. See also
	 * C9-140..142 in the IBTA spec for more information about how to
	 * convert the QP Local ACK Timeout value to nanoseconds.
	 */
	T_tr_ns = 4096 * (1ULL << qp_attr->timeout);
	max_compl_time_ms = qp_attr->retry_cnt * 4 * T_tr_ns;
	do_div(max_compl_time_ms, NSEC_PER_MSEC);
	rq_tmo_jiffies = msecs_to_jiffies(max_compl_time_ms + 1000);

	return rq_tmo_jiffies;
}

static void srp_cm_rep_handler(struct ib_cm_id *cm_id,
			       struct srp_login_rsp *lrsp,
			       struct srp_target_port *target)
{
	struct ib_qp_attr *qp_attr = NULL;
	int attr_mask = 0;
	int ret;
	int i;

	if (lrsp->opcode == SRP_LOGIN_RSP) {
		target->max_ti_iu_len = be32_to_cpu(lrsp->max_ti_iu_len);
		target->req_lim       = be32_to_cpu(lrsp->req_lim_delta);

		/*
		 * Reserve credits for task management so we don't
		 * bounce requests back to the SCSI mid-layer.
		 */
		target->scsi_host->can_queue
			= min(target->req_lim - SRP_TSK_MGMT_SQ_SIZE,
			      target->scsi_host->can_queue);
		target->scsi_host->cmd_per_lun
			= min_t(int, target->scsi_host->can_queue,
				target->scsi_host->cmd_per_lun);
	} else {
		shost_printk(KERN_WARNING, target->scsi_host,
			     PFX "Unhandled RSP opcode %#x\n", lrsp->opcode);
		ret = -ECONNRESET;
		goto error;
	}

	if (!target->rx_ring) {
		ret = srp_alloc_iu_bufs(target);
		if (ret)
			goto error;
	}

	ret = -ENOMEM;
	qp_attr = kmalloc(sizeof *qp_attr, GFP_KERNEL);
	if (!qp_attr)
		goto error;

	qp_attr->qp_state = IB_QPS_RTR;
	ret = ib_cm_init_qp_attr(cm_id, qp_attr, &attr_mask);
	if (ret)
		goto error_free;

	ret = ib_modify_qp(target->qp, qp_attr, attr_mask);
	if (ret)
		goto error_free;

	for (i = 0; i < target->queue_size; i++) {
		struct srp_iu *iu = target->rx_ring[i];
		ret = srp_post_recv(target, iu);
		if (ret)
			goto error_free;
	}

	qp_attr->qp_state = IB_QPS_RTS;
	ret = ib_cm_init_qp_attr(cm_id, qp_attr, &attr_mask);
	if (ret)
		goto error_free;

	target->rq_tmo_jiffies = srp_compute_rq_tmo(qp_attr, attr_mask);

	ret = ib_modify_qp(target->qp, qp_attr, attr_mask);
	if (ret)
		goto error_free;

	ret = ib_send_cm_rtu(cm_id, NULL, 0);

error_free:
	kfree(qp_attr);

error:
	target->status = ret;
}

static void srp_cm_rej_handler(struct ib_cm_id *cm_id,
			       struct ib_cm_event *event,
			       struct srp_target_port *target)
{
	struct Scsi_Host *shost = target->scsi_host;
	struct ib_class_port_info *cpi;
	int opcode;

	switch (event->param.rej_rcvd.reason) {
	case IB_CM_REJ_PORT_CM_REDIRECT:
		cpi = event->param.rej_rcvd.ari;
		target->path.dlid = cpi->redirect_lid;
		target->path.pkey = cpi->redirect_pkey;
		cm_id->remote_cm_qpn = be32_to_cpu(cpi->redirect_qp) & 0x00ffffff;
		memcpy(target->path.dgid.raw, cpi->redirect_gid, 16);

		target->status = target->path.dlid ?
			SRP_DLID_REDIRECT : SRP_PORT_REDIRECT;
		break;

	case IB_CM_REJ_PORT_REDIRECT:
		if (srp_target_is_topspin(target)) {
			/*
			 * Topspin/Cisco SRP gateways incorrectly send
			 * reject reason code 25 when they mean 24
			 * (port redirect).
			 */
			memcpy(target->path.dgid.raw,
			       event->param.rej_rcvd.ari, 16);

			shost_printk(KERN_DEBUG, shost,
				     PFX "Topspin/Cisco redirect to target port GID %016llx%016llx\n",
				     (unsigned long long) be64_to_cpu(target->path.dgid.global.subnet_prefix),
				     (unsigned long long) be64_to_cpu(target->path.dgid.global.interface_id));

			target->status = SRP_PORT_REDIRECT;
		} else {
			shost_printk(KERN_WARNING, shost,
				     "  REJ reason: IB_CM_REJ_PORT_REDIRECT\n");
			target->status = -ECONNRESET;
		}
		break;

	case IB_CM_REJ_DUPLICATE_LOCAL_COMM_ID:
		shost_printk(KERN_WARNING, shost,
			    "  REJ reason: IB_CM_REJ_DUPLICATE_LOCAL_COMM_ID\n");
		target->status = -ECONNRESET;
		break;

	case IB_CM_REJ_CONSUMER_DEFINED:
		opcode = *(u8 *) event->private_data;
		if (opcode == SRP_LOGIN_REJ) {
			struct srp_login_rej *rej = event->private_data;
			u32 reason = be32_to_cpu(rej->reason);

			if (reason == SRP_LOGIN_REJ_REQ_IT_IU_LENGTH_TOO_LARGE)
				shost_printk(KERN_WARNING, shost,
					     PFX "SRP_LOGIN_REJ: requested max_it_iu_len too large\n");
			else
				shost_printk(KERN_WARNING, shost,
					    PFX "SRP LOGIN REJECTED, reason 0x%08x\n", reason);
		} else
			shost_printk(KERN_WARNING, shost,
				     "  REJ reason: IB_CM_REJ_CONSUMER_DEFINED,"
				     " opcode 0x%02x\n", opcode);
		target->status = -ECONNRESET;
		break;

	case IB_CM_REJ_STALE_CONN:
		shost_printk(KERN_WARNING, shost, "  REJ reason: stale connection\n");
		target->status = SRP_STALE_CONN;
		break;

	default:
		shost_printk(KERN_WARNING, shost, "  REJ reason 0x%x\n",
			     event->param.rej_rcvd.reason);
		target->status = -ECONNRESET;
	}
}

static int srp_cm_handler(struct ib_cm_id *cm_id, struct ib_cm_event *event)
{
	struct srp_target_port *target = cm_id->context;
	int comp = 0;

	switch (event->event) {
	case IB_CM_REQ_ERROR:
		shost_printk(KERN_DEBUG, target->scsi_host,
			     PFX "Sending CM REQ failed\n");
		comp = 1;
		target->status = -ECONNRESET;
		break;

	case IB_CM_REP_RECEIVED:
		comp = 1;
		srp_cm_rep_handler(cm_id, event->private_data, target);
		break;

	case IB_CM_REJ_RECEIVED:
		shost_printk(KERN_DEBUG, target->scsi_host, PFX "REJ received\n");
		comp = 1;

		srp_cm_rej_handler(cm_id, event, target);
		break;

	case IB_CM_DREQ_RECEIVED:
		shost_printk(KERN_WARNING, target->scsi_host,
			     PFX "DREQ received - connection closed\n");
		srp_change_conn_state(target, false);
		if (ib_send_cm_drep(cm_id, NULL, 0))
			shost_printk(KERN_ERR, target->scsi_host,
				     PFX "Sending CM DREP failed\n");
		queue_work(system_long_wq, &target->tl_err_work);
		break;

	case IB_CM_TIMEWAIT_EXIT:
		shost_printk(KERN_ERR, target->scsi_host,
			     PFX "connection closed\n");

		target->status = 0;
		break;

	case IB_CM_MRA_RECEIVED:
	case IB_CM_DREQ_ERROR:
	case IB_CM_DREP_RECEIVED:
		break;

	default:
		shost_printk(KERN_WARNING, target->scsi_host,
			     PFX "Unhandled CM event %d\n", event->event);
		break;
	}

	if (comp)
		complete(&target->done);

	return 0;
}

/**
 * srp_change_queue_type - changing device queue tag type
 * @sdev: scsi device struct
 * @tag_type: requested tag type
 *
 * Returns queue tag type.
 */
static int
srp_change_queue_type(struct scsi_device *sdev, int tag_type)
{
	if (sdev->tagged_supported) {
		scsi_set_tag_type(sdev, tag_type);
		if (tag_type)
			scsi_activate_tcq(sdev, sdev->queue_depth);
		else
			scsi_deactivate_tcq(sdev, sdev->queue_depth);
	} else
		tag_type = 0;

	return tag_type;
}

/**
 * srp_change_queue_depth - setting device queue depth
 * @sdev: scsi device struct
 * @qdepth: requested queue depth
 * @reason: SCSI_QDEPTH_DEFAULT/SCSI_QDEPTH_QFULL/SCSI_QDEPTH_RAMP_UP
 * (see include/scsi/scsi_host.h for definition)
 *
 * Returns queue depth.
 */
static int
srp_change_queue_depth(struct scsi_device *sdev, int qdepth, int reason)
{
	struct Scsi_Host *shost = sdev->host;
	int max_depth;
	if (reason == SCSI_QDEPTH_DEFAULT || reason == SCSI_QDEPTH_RAMP_UP) {
		max_depth = shost->can_queue;
		if (!sdev->tagged_supported)
			max_depth = 1;
		if (qdepth > max_depth)
			qdepth = max_depth;
		scsi_adjust_queue_depth(sdev, scsi_get_tag_type(sdev), qdepth);
	} else if (reason == SCSI_QDEPTH_QFULL)
		scsi_track_queue_full(sdev, qdepth);
	else
		return -EOPNOTSUPP;

	return sdev->queue_depth;
}

static int srp_send_tsk_mgmt(struct srp_target_port *target,
			     u64 req_tag, unsigned int lun, u8 func)
{
	struct srp_rport *rport = target->rport;
	struct ib_device *dev = target->srp_host->srp_dev->dev;
	struct srp_iu *iu;
	struct srp_tsk_mgmt *tsk_mgmt;

	if (!target->connected || target->qp_in_error)
		return -1;

	init_completion(&target->tsk_mgmt_done);

	/*
	 * Lock the rport mutex to avoid that srp_create_target_ib() is
	 * invoked while a task management function is being sent.
	 */
	mutex_lock(&rport->mutex);
	spin_lock_irq(&target->lock);
	iu = __srp_get_tx_iu(target, SRP_IU_TSK_MGMT);
	spin_unlock_irq(&target->lock);

	if (!iu) {
		mutex_unlock(&rport->mutex);

		return -1;
	}

	ib_dma_sync_single_for_cpu(dev, iu->dma, sizeof *tsk_mgmt,
				   DMA_TO_DEVICE);
	tsk_mgmt = iu->buf;
	memset(tsk_mgmt, 0, sizeof *tsk_mgmt);

	tsk_mgmt->opcode 	= SRP_TSK_MGMT;
	tsk_mgmt->lun		= cpu_to_be64((u64) lun << 48);
	tsk_mgmt->tag		= req_tag | SRP_TAG_TSK_MGMT;
	tsk_mgmt->tsk_mgmt_func = func;
	tsk_mgmt->task_tag	= req_tag;

	ib_dma_sync_single_for_device(dev, iu->dma, sizeof *tsk_mgmt,
				      DMA_TO_DEVICE);
	if (srp_post_send(target, iu, sizeof *tsk_mgmt)) {
		srp_put_tx_iu(target, iu, SRP_IU_TSK_MGMT);
		mutex_unlock(&rport->mutex);

		return -1;
	}
	mutex_unlock(&rport->mutex);

	if (!wait_for_completion_timeout(&target->tsk_mgmt_done,
					 msecs_to_jiffies(SRP_ABORT_TIMEOUT_MS)))
		return -1;

	return 0;
}

static int srp_abort(struct scsi_cmnd *scmnd)
{
	struct srp_target_port *target = host_to_target(scmnd->device->host);
	struct srp_request *req = (struct srp_request *) scmnd->host_scribble;
<<<<<<< HEAD

	shost_printk(KERN_ERR, target->scsi_host, "SRP abort called\n");

	if (!req || target->qp_in_error || !srp_claim_req(target, req, scmnd))
		return FAILED;
	srp_send_tsk_mgmt(target, req->index, scmnd->device->lun,
			  SRP_TSK_ABORT_TASK);
=======
	int ret;

	shost_printk(KERN_ERR, target->scsi_host, "SRP abort called\n");

	if (!req || !srp_claim_req(target, req, scmnd))
		return SUCCESS;
	if (srp_send_tsk_mgmt(target, req->index, scmnd->device->lun,
			      SRP_TSK_ABORT_TASK) == 0)
		ret = SUCCESS;
	else if (target->rport->state == SRP_RPORT_LOST)
		ret = FAST_IO_FAIL;
	else
		ret = FAILED;
>>>>>>> c3ade0e0
	srp_free_req(target, req, scmnd, 0);
	scmnd->result = DID_ABORT << 16;
	scmnd->scsi_done(scmnd);

<<<<<<< HEAD
	return SUCCESS;
=======
	return ret;
>>>>>>> c3ade0e0
}

static int srp_reset_device(struct scsi_cmnd *scmnd)
{
	struct srp_target_port *target = host_to_target(scmnd->device->host);
	int i;

	shost_printk(KERN_ERR, target->scsi_host, "SRP reset_device called\n");

	if (srp_send_tsk_mgmt(target, SRP_TAG_NO_REQ, scmnd->device->lun,
			      SRP_TSK_LUN_RESET))
		return FAILED;
	if (target->tsk_mgmt_status)
		return FAILED;

	for (i = 0; i < target->req_ring_size; ++i) {
		struct srp_request *req = &target->req_ring[i];
		if (req->scmnd && req->scmnd->device == scmnd->device)
			srp_finish_req(target, req, DID_RESET << 16);
	}

	return SUCCESS;
}

static int srp_reset_host(struct scsi_cmnd *scmnd)
{
	struct srp_target_port *target = host_to_target(scmnd->device->host);

	shost_printk(KERN_ERR, target->scsi_host, PFX "SRP reset_host called\n");

	return srp_reconnect_rport(target->rport) == 0 ? SUCCESS : FAILED;
}

static int srp_slave_configure(struct scsi_device *sdev)
{
	struct Scsi_Host *shost = sdev->host;
	struct srp_target_port *target = host_to_target(shost);
	struct request_queue *q = sdev->request_queue;
	unsigned long timeout;

	if (sdev->type == TYPE_DISK) {
		timeout = max_t(unsigned, 30 * HZ, target->rq_tmo_jiffies);
		blk_queue_rq_timeout(q, timeout);
	}

	return 0;
}

static ssize_t show_id_ext(struct device *dev, struct device_attribute *attr,
			   char *buf)
{
	struct srp_target_port *target = host_to_target(class_to_shost(dev));

	return sprintf(buf, "0x%016llx\n",
		       (unsigned long long) be64_to_cpu(target->id_ext));
}

static ssize_t show_ioc_guid(struct device *dev, struct device_attribute *attr,
			     char *buf)
{
	struct srp_target_port *target = host_to_target(class_to_shost(dev));

	return sprintf(buf, "0x%016llx\n",
		       (unsigned long long) be64_to_cpu(target->ioc_guid));
}

static ssize_t show_service_id(struct device *dev,
			       struct device_attribute *attr, char *buf)
{
	struct srp_target_port *target = host_to_target(class_to_shost(dev));

	return sprintf(buf, "0x%016llx\n",
		       (unsigned long long) be64_to_cpu(target->service_id));
}

static ssize_t show_pkey(struct device *dev, struct device_attribute *attr,
			 char *buf)
{
	struct srp_target_port *target = host_to_target(class_to_shost(dev));

	return sprintf(buf, "0x%04x\n", be16_to_cpu(target->path.pkey));
}

static ssize_t show_sgid(struct device *dev, struct device_attribute *attr,
			 char *buf)
{
	struct srp_target_port *target = host_to_target(class_to_shost(dev));

	return sprintf(buf, "%pI6\n", target->path.sgid.raw);
}

static ssize_t show_dgid(struct device *dev, struct device_attribute *attr,
			 char *buf)
{
	struct srp_target_port *target = host_to_target(class_to_shost(dev));

	return sprintf(buf, "%pI6\n", target->path.dgid.raw);
}

static ssize_t show_orig_dgid(struct device *dev,
			      struct device_attribute *attr, char *buf)
{
	struct srp_target_port *target = host_to_target(class_to_shost(dev));

	return sprintf(buf, "%pI6\n", target->orig_dgid);
}

static ssize_t show_req_lim(struct device *dev,
			    struct device_attribute *attr, char *buf)
{
	struct srp_target_port *target = host_to_target(class_to_shost(dev));

	return sprintf(buf, "%d\n", target->req_lim);
}

static ssize_t show_zero_req_lim(struct device *dev,
				 struct device_attribute *attr, char *buf)
{
	struct srp_target_port *target = host_to_target(class_to_shost(dev));

	return sprintf(buf, "%d\n", target->zero_req_lim);
}

static ssize_t show_local_ib_port(struct device *dev,
				  struct device_attribute *attr, char *buf)
{
	struct srp_target_port *target = host_to_target(class_to_shost(dev));

	return sprintf(buf, "%d\n", target->srp_host->port);
}

static ssize_t show_local_ib_device(struct device *dev,
				    struct device_attribute *attr, char *buf)
{
	struct srp_target_port *target = host_to_target(class_to_shost(dev));

	return sprintf(buf, "%s\n", target->srp_host->srp_dev->dev->name);
}

static ssize_t show_comp_vector(struct device *dev,
				struct device_attribute *attr, char *buf)
{
	struct srp_target_port *target = host_to_target(class_to_shost(dev));

	return sprintf(buf, "%d\n", target->comp_vector);
}

static ssize_t show_tl_retry_count(struct device *dev,
				   struct device_attribute *attr, char *buf)
{
	struct srp_target_port *target = host_to_target(class_to_shost(dev));

	return sprintf(buf, "%d\n", target->tl_retry_count);
}

static ssize_t show_cmd_sg_entries(struct device *dev,
				   struct device_attribute *attr, char *buf)
{
	struct srp_target_port *target = host_to_target(class_to_shost(dev));

	return sprintf(buf, "%u\n", target->cmd_sg_cnt);
}

static ssize_t show_allow_ext_sg(struct device *dev,
				 struct device_attribute *attr, char *buf)
{
	struct srp_target_port *target = host_to_target(class_to_shost(dev));

	return sprintf(buf, "%s\n", target->allow_ext_sg ? "true" : "false");
}

static DEVICE_ATTR(id_ext,	    S_IRUGO, show_id_ext,	   NULL);
static DEVICE_ATTR(ioc_guid,	    S_IRUGO, show_ioc_guid,	   NULL);
static DEVICE_ATTR(service_id,	    S_IRUGO, show_service_id,	   NULL);
static DEVICE_ATTR(pkey,	    S_IRUGO, show_pkey,		   NULL);
static DEVICE_ATTR(sgid,	    S_IRUGO, show_sgid,		   NULL);
static DEVICE_ATTR(dgid,	    S_IRUGO, show_dgid,		   NULL);
static DEVICE_ATTR(orig_dgid,	    S_IRUGO, show_orig_dgid,	   NULL);
static DEVICE_ATTR(req_lim,         S_IRUGO, show_req_lim,         NULL);
static DEVICE_ATTR(zero_req_lim,    S_IRUGO, show_zero_req_lim,	   NULL);
static DEVICE_ATTR(local_ib_port,   S_IRUGO, show_local_ib_port,   NULL);
static DEVICE_ATTR(local_ib_device, S_IRUGO, show_local_ib_device, NULL);
static DEVICE_ATTR(comp_vector,     S_IRUGO, show_comp_vector,     NULL);
static DEVICE_ATTR(tl_retry_count,  S_IRUGO, show_tl_retry_count,  NULL);
static DEVICE_ATTR(cmd_sg_entries,  S_IRUGO, show_cmd_sg_entries,  NULL);
static DEVICE_ATTR(allow_ext_sg,    S_IRUGO, show_allow_ext_sg,    NULL);

static struct device_attribute *srp_host_attrs[] = {
	&dev_attr_id_ext,
	&dev_attr_ioc_guid,
	&dev_attr_service_id,
	&dev_attr_pkey,
	&dev_attr_sgid,
	&dev_attr_dgid,
	&dev_attr_orig_dgid,
	&dev_attr_req_lim,
	&dev_attr_zero_req_lim,
	&dev_attr_local_ib_port,
	&dev_attr_local_ib_device,
	&dev_attr_comp_vector,
	&dev_attr_tl_retry_count,
	&dev_attr_cmd_sg_entries,
	&dev_attr_allow_ext_sg,
	NULL
};

static struct scsi_host_template srp_template = {
	.module				= THIS_MODULE,
	.name				= "InfiniBand SRP initiator",
	.proc_name			= DRV_NAME,
	.slave_configure		= srp_slave_configure,
	.info				= srp_target_info,
	.queuecommand			= srp_queuecommand,
	.change_queue_depth             = srp_change_queue_depth,
	.change_queue_type              = srp_change_queue_type,
	.eh_abort_handler		= srp_abort,
	.eh_device_reset_handler	= srp_reset_device,
	.eh_host_reset_handler		= srp_reset_host,
	.skip_settle_delay		= true,
	.sg_tablesize			= SRP_DEF_SG_TABLESIZE,
	.can_queue			= SRP_DEFAULT_CMD_SQ_SIZE,
	.this_id			= -1,
	.cmd_per_lun			= SRP_DEFAULT_CMD_SQ_SIZE,
	.use_clustering			= ENABLE_CLUSTERING,
	.shost_attrs			= srp_host_attrs
};

static int srp_add_target(struct srp_host *host, struct srp_target_port *target)
{
	struct srp_rport_identifiers ids;
	struct srp_rport *rport;

	sprintf(target->target_name, "SRP.T10:%016llX",
		 (unsigned long long) be64_to_cpu(target->id_ext));

	if (scsi_add_host(target->scsi_host, host->srp_dev->dev->dma_device))
		return -ENODEV;

	memcpy(ids.port_id, &target->id_ext, 8);
	memcpy(ids.port_id + 8, &target->ioc_guid, 8);
	ids.roles = SRP_RPORT_ROLE_TARGET;
	rport = srp_rport_add(target->scsi_host, &ids);
	if (IS_ERR(rport)) {
		scsi_remove_host(target->scsi_host);
		return PTR_ERR(rport);
	}

	rport->lld_data = target;
	target->rport = rport;

	spin_lock(&host->target_lock);
	list_add_tail(&target->list, &host->target_list);
	spin_unlock(&host->target_lock);

	target->state = SRP_TARGET_LIVE;

	scsi_scan_target(&target->scsi_host->shost_gendev,
			 0, target->scsi_id, SCAN_WILD_CARD, 0);

	return 0;
}

static void srp_release_dev(struct device *dev)
{
	struct srp_host *host =
		container_of(dev, struct srp_host, dev);

	complete(&host->released);
}

static struct class srp_class = {
	.name    = "infiniband_srp",
	.dev_release = srp_release_dev
};

/**
 * srp_conn_unique() - check whether the connection to a target is unique
 */
static bool srp_conn_unique(struct srp_host *host,
			    struct srp_target_port *target)
{
	struct srp_target_port *t;
	bool ret = false;

	if (target->state == SRP_TARGET_REMOVED)
		goto out;

	ret = true;

	spin_lock(&host->target_lock);
	list_for_each_entry(t, &host->target_list, list) {
		if (t != target &&
		    target->id_ext == t->id_ext &&
		    target->ioc_guid == t->ioc_guid &&
		    target->initiator_ext == t->initiator_ext) {
			ret = false;
			break;
		}
	}
	spin_unlock(&host->target_lock);

out:
	return ret;
}

/*
 * Target ports are added by writing
 *
 *     id_ext=<SRP ID ext>,ioc_guid=<SRP IOC GUID>,dgid=<dest GID>,
 *     pkey=<P_Key>,service_id=<service ID>
 *
 * to the add_target sysfs attribute.
 */
enum {
	SRP_OPT_ERR		= 0,
	SRP_OPT_ID_EXT		= 1 << 0,
	SRP_OPT_IOC_GUID	= 1 << 1,
	SRP_OPT_DGID		= 1 << 2,
	SRP_OPT_PKEY		= 1 << 3,
	SRP_OPT_SERVICE_ID	= 1 << 4,
	SRP_OPT_MAX_SECT	= 1 << 5,
	SRP_OPT_MAX_CMD_PER_LUN	= 1 << 6,
	SRP_OPT_IO_CLASS	= 1 << 7,
	SRP_OPT_INITIATOR_EXT	= 1 << 8,
	SRP_OPT_CMD_SG_ENTRIES	= 1 << 9,
	SRP_OPT_ALLOW_EXT_SG	= 1 << 10,
	SRP_OPT_SG_TABLESIZE	= 1 << 11,
	SRP_OPT_COMP_VECTOR	= 1 << 12,
	SRP_OPT_TL_RETRY_COUNT	= 1 << 13,
	SRP_OPT_QUEUE_SIZE	= 1 << 14,
	SRP_OPT_ALL		= (SRP_OPT_ID_EXT	|
				   SRP_OPT_IOC_GUID	|
				   SRP_OPT_DGID		|
				   SRP_OPT_PKEY		|
				   SRP_OPT_SERVICE_ID),
};

static const match_table_t srp_opt_tokens = {
	{ SRP_OPT_ID_EXT,		"id_ext=%s" 		},
	{ SRP_OPT_IOC_GUID,		"ioc_guid=%s" 		},
	{ SRP_OPT_DGID,			"dgid=%s" 		},
	{ SRP_OPT_PKEY,			"pkey=%x" 		},
	{ SRP_OPT_SERVICE_ID,		"service_id=%s"		},
	{ SRP_OPT_MAX_SECT,		"max_sect=%d" 		},
	{ SRP_OPT_MAX_CMD_PER_LUN,	"max_cmd_per_lun=%d" 	},
	{ SRP_OPT_IO_CLASS,		"io_class=%x"		},
	{ SRP_OPT_INITIATOR_EXT,	"initiator_ext=%s"	},
	{ SRP_OPT_CMD_SG_ENTRIES,	"cmd_sg_entries=%u"	},
	{ SRP_OPT_ALLOW_EXT_SG,		"allow_ext_sg=%u"	},
	{ SRP_OPT_SG_TABLESIZE,		"sg_tablesize=%u"	},
	{ SRP_OPT_COMP_VECTOR,		"comp_vector=%u"	},
	{ SRP_OPT_TL_RETRY_COUNT,	"tl_retry_count=%u"	},
	{ SRP_OPT_QUEUE_SIZE,		"queue_size=%d"		},
	{ SRP_OPT_ERR,			NULL 			}
};

static int srp_parse_options(const char *buf, struct srp_target_port *target)
{
	char *options, *sep_opt;
	char *p;
	char dgid[3];
	substring_t args[MAX_OPT_ARGS];
	int opt_mask = 0;
	int token;
	int ret = -EINVAL;
	int i;

	options = kstrdup(buf, GFP_KERNEL);
	if (!options)
		return -ENOMEM;

	sep_opt = options;
	while ((p = strsep(&sep_opt, ",")) != NULL) {
		if (!*p)
			continue;

		token = match_token(p, srp_opt_tokens, args);
		opt_mask |= token;

		switch (token) {
		case SRP_OPT_ID_EXT:
			p = match_strdup(args);
			if (!p) {
				ret = -ENOMEM;
				goto out;
			}
			target->id_ext = cpu_to_be64(simple_strtoull(p, NULL, 16));
			kfree(p);
			break;

		case SRP_OPT_IOC_GUID:
			p = match_strdup(args);
			if (!p) {
				ret = -ENOMEM;
				goto out;
			}
			target->ioc_guid = cpu_to_be64(simple_strtoull(p, NULL, 16));
			kfree(p);
			break;

		case SRP_OPT_DGID:
			p = match_strdup(args);
			if (!p) {
				ret = -ENOMEM;
				goto out;
			}
			if (strlen(p) != 32) {
				pr_warn("bad dest GID parameter '%s'\n", p);
				kfree(p);
				goto out;
			}

			for (i = 0; i < 16; ++i) {
				strlcpy(dgid, p + i * 2, 3);
				target->path.dgid.raw[i] = simple_strtoul(dgid, NULL, 16);
			}
			kfree(p);
			memcpy(target->orig_dgid, target->path.dgid.raw, 16);
			break;

		case SRP_OPT_PKEY:
			if (match_hex(args, &token)) {
				pr_warn("bad P_Key parameter '%s'\n", p);
				goto out;
			}
			target->path.pkey = cpu_to_be16(token);
			break;

		case SRP_OPT_SERVICE_ID:
			p = match_strdup(args);
			if (!p) {
				ret = -ENOMEM;
				goto out;
			}
			target->service_id = cpu_to_be64(simple_strtoull(p, NULL, 16));
			target->path.service_id = target->service_id;
			kfree(p);
			break;

		case SRP_OPT_MAX_SECT:
			if (match_int(args, &token)) {
				pr_warn("bad max sect parameter '%s'\n", p);
				goto out;
			}
			target->scsi_host->max_sectors = token;
			break;

		case SRP_OPT_QUEUE_SIZE:
			if (match_int(args, &token) || token < 1) {
				pr_warn("bad queue_size parameter '%s'\n", p);
				goto out;
			}
			target->scsi_host->can_queue = token;
			target->queue_size = token + SRP_RSP_SQ_SIZE +
					     SRP_TSK_MGMT_SQ_SIZE;
			if (!(opt_mask & SRP_OPT_MAX_CMD_PER_LUN))
				target->scsi_host->cmd_per_lun = token;
			break;

		case SRP_OPT_MAX_CMD_PER_LUN:
			if (match_int(args, &token) || token < 1) {
				pr_warn("bad max cmd_per_lun parameter '%s'\n",
					p);
				goto out;
			}
			target->scsi_host->cmd_per_lun = token;
			break;

		case SRP_OPT_IO_CLASS:
			if (match_hex(args, &token)) {
				pr_warn("bad IO class parameter '%s'\n", p);
				goto out;
			}
			if (token != SRP_REV10_IB_IO_CLASS &&
			    token != SRP_REV16A_IB_IO_CLASS) {
				pr_warn("unknown IO class parameter value %x specified (use %x or %x).\n",
					token, SRP_REV10_IB_IO_CLASS,
					SRP_REV16A_IB_IO_CLASS);
				goto out;
			}
			target->io_class = token;
			break;

		case SRP_OPT_INITIATOR_EXT:
			p = match_strdup(args);
			if (!p) {
				ret = -ENOMEM;
				goto out;
			}
			target->initiator_ext = cpu_to_be64(simple_strtoull(p, NULL, 16));
			kfree(p);
			break;

		case SRP_OPT_CMD_SG_ENTRIES:
			if (match_int(args, &token) || token < 1 || token > 255) {
				pr_warn("bad max cmd_sg_entries parameter '%s'\n",
					p);
				goto out;
			}
			target->cmd_sg_cnt = token;
			break;

		case SRP_OPT_ALLOW_EXT_SG:
			if (match_int(args, &token)) {
				pr_warn("bad allow_ext_sg parameter '%s'\n", p);
				goto out;
			}
			target->allow_ext_sg = !!token;
			break;

		case SRP_OPT_SG_TABLESIZE:
			if (match_int(args, &token) || token < 1 ||
					token > SCSI_MAX_SG_CHAIN_SEGMENTS) {
				pr_warn("bad max sg_tablesize parameter '%s'\n",
					p);
				goto out;
			}
			target->sg_tablesize = token;
			break;

		case SRP_OPT_COMP_VECTOR:
			if (match_int(args, &token) || token < 0) {
				pr_warn("bad comp_vector parameter '%s'\n", p);
				goto out;
			}
			target->comp_vector = token;
			break;

		case SRP_OPT_TL_RETRY_COUNT:
			if (match_int(args, &token) || token < 2 || token > 7) {
				pr_warn("bad tl_retry_count parameter '%s' (must be a number between 2 and 7)\n",
					p);
				goto out;
			}
			target->tl_retry_count = token;
			break;

		default:
			pr_warn("unknown parameter or missing value '%s' in target creation request\n",
				p);
			goto out;
		}
	}

	if ((opt_mask & SRP_OPT_ALL) == SRP_OPT_ALL)
		ret = 0;
	else
		for (i = 0; i < ARRAY_SIZE(srp_opt_tokens); ++i)
			if ((srp_opt_tokens[i].token & SRP_OPT_ALL) &&
			    !(srp_opt_tokens[i].token & opt_mask))
				pr_warn("target creation request is missing parameter '%s'\n",
					srp_opt_tokens[i].pattern);

	if (target->scsi_host->cmd_per_lun > target->scsi_host->can_queue
	    && (opt_mask & SRP_OPT_MAX_CMD_PER_LUN))
		pr_warn("cmd_per_lun = %d > queue_size = %d\n",
			target->scsi_host->cmd_per_lun,
			target->scsi_host->can_queue);

out:
	kfree(options);
	return ret;
}

static ssize_t srp_create_target(struct device *dev,
				 struct device_attribute *attr,
				 const char *buf, size_t count)
{
	struct srp_host *host =
		container_of(dev, struct srp_host, dev);
	struct Scsi_Host *target_host;
	struct srp_target_port *target;
	struct ib_device *ibdev = host->srp_dev->dev;
	int ret;

	target_host = scsi_host_alloc(&srp_template,
				      sizeof (struct srp_target_port));
	if (!target_host)
		return -ENOMEM;

	target_host->transportt  = ib_srp_transport_template;
	target_host->max_channel = 0;
	target_host->max_id      = 1;
	target_host->max_lun     = SRP_MAX_LUN;
	target_host->max_cmd_len = sizeof ((struct srp_cmd *) (void *) 0L)->cdb;

	target = host_to_target(target_host);

	target->io_class	= SRP_REV16A_IB_IO_CLASS;
	target->scsi_host	= target_host;
	target->srp_host	= host;
	target->lkey		= host->srp_dev->mr->lkey;
	target->rkey		= host->srp_dev->mr->rkey;
	target->cmd_sg_cnt	= cmd_sg_entries;
	target->sg_tablesize	= indirect_sg_entries ? : cmd_sg_entries;
	target->allow_ext_sg	= allow_ext_sg;
	target->tl_retry_count	= 7;
	target->queue_size	= SRP_DEFAULT_QUEUE_SIZE;

	ret = srp_parse_options(buf, target);
	if (ret)
		goto err;

	target->req_ring_size = target->queue_size - SRP_TSK_MGMT_SQ_SIZE;

	if (!srp_conn_unique(target->srp_host, target)) {
		shost_printk(KERN_INFO, target->scsi_host,
			     PFX "Already connected to target port with id_ext=%016llx;ioc_guid=%016llx;initiator_ext=%016llx\n",
			     be64_to_cpu(target->id_ext),
			     be64_to_cpu(target->ioc_guid),
			     be64_to_cpu(target->initiator_ext));
		ret = -EEXIST;
		goto err;
	}

	if (!host->srp_dev->fmr_pool && !target->allow_ext_sg &&
				target->cmd_sg_cnt < target->sg_tablesize) {
		pr_warn("No FMR pool and no external indirect descriptors, limiting sg_tablesize to cmd_sg_cnt\n");
		target->sg_tablesize = target->cmd_sg_cnt;
	}

	target_host->sg_tablesize = target->sg_tablesize;
	target->indirect_size = target->sg_tablesize *
				sizeof (struct srp_direct_buf);
	target->max_iu_len = sizeof (struct srp_cmd) +
			     sizeof (struct srp_indirect_buf) +
			     target->cmd_sg_cnt * sizeof (struct srp_direct_buf);

	INIT_WORK(&target->tl_err_work, srp_tl_err_work);
	INIT_WORK(&target->remove_work, srp_remove_work);
	spin_lock_init(&target->lock);
	INIT_LIST_HEAD(&target->free_tx);
	ret = srp_alloc_req_data(target);
	if (ret)
		goto err_free_mem;

	ib_query_gid(ibdev, host->port, 0, &target->path.sgid);

	shost_printk(KERN_DEBUG, target->scsi_host, PFX
		     "new target: id_ext %016llx ioc_guid %016llx pkey %04x "
		     "service_id %016llx dgid %pI6\n",
	       (unsigned long long) be64_to_cpu(target->id_ext),
	       (unsigned long long) be64_to_cpu(target->ioc_guid),
	       be16_to_cpu(target->path.pkey),
	       (unsigned long long) be64_to_cpu(target->service_id),
	       target->path.dgid.raw);

	ret = srp_create_target_ib(target);
	if (ret)
		goto err_free_mem;

	ret = srp_new_cm_id(target);
	if (ret)
		goto err_free_ib;

	ret = srp_connect_target(target);
	if (ret) {
		shost_printk(KERN_ERR, target->scsi_host,
			     PFX "Connection failed\n");
		goto err_cm_id;
	}

	ret = srp_add_target(host, target);
	if (ret)
		goto err_disconnect;

	return count;

err_disconnect:
	srp_disconnect_target(target);

err_cm_id:
	ib_destroy_cm_id(target->cm_id);

err_free_ib:
	srp_free_target_ib(target);

err_free_mem:
	srp_free_req_data(target);

err:
	scsi_host_put(target_host);

	return ret;
}

static DEVICE_ATTR(add_target, S_IWUSR, NULL, srp_create_target);

static ssize_t show_ibdev(struct device *dev, struct device_attribute *attr,
			  char *buf)
{
	struct srp_host *host = container_of(dev, struct srp_host, dev);

	return sprintf(buf, "%s\n", host->srp_dev->dev->name);
}

static DEVICE_ATTR(ibdev, S_IRUGO, show_ibdev, NULL);

static ssize_t show_port(struct device *dev, struct device_attribute *attr,
			 char *buf)
{
	struct srp_host *host = container_of(dev, struct srp_host, dev);

	return sprintf(buf, "%d\n", host->port);
}

static DEVICE_ATTR(port, S_IRUGO, show_port, NULL);

static struct srp_host *srp_add_port(struct srp_device *device, u8 port)
{
	struct srp_host *host;

	host = kzalloc(sizeof *host, GFP_KERNEL);
	if (!host)
		return NULL;

	INIT_LIST_HEAD(&host->target_list);
	spin_lock_init(&host->target_lock);
	init_completion(&host->released);
	host->srp_dev = device;
	host->port = port;

	host->dev.class = &srp_class;
	host->dev.parent = device->dev->dma_device;
	dev_set_name(&host->dev, "srp-%s-%d", device->dev->name, port);

	if (device_register(&host->dev))
		goto free_host;
	if (device_create_file(&host->dev, &dev_attr_add_target))
		goto err_class;
	if (device_create_file(&host->dev, &dev_attr_ibdev))
		goto err_class;
	if (device_create_file(&host->dev, &dev_attr_port))
		goto err_class;

	return host;

err_class:
	device_unregister(&host->dev);

free_host:
	kfree(host);

	return NULL;
}

static void srp_add_one(struct ib_device *device)
{
	struct srp_device *srp_dev;
	struct ib_device_attr *dev_attr;
	struct ib_fmr_pool_param fmr_param;
	struct srp_host *host;
	int max_pages_per_fmr, fmr_page_shift, s, e, p;

	dev_attr = kmalloc(sizeof *dev_attr, GFP_KERNEL);
	if (!dev_attr)
		return;

	if (ib_query_device(device, dev_attr)) {
		pr_warn("Query device failed for %s\n", device->name);
		goto free_attr;
	}

	srp_dev = kmalloc(sizeof *srp_dev, GFP_KERNEL);
	if (!srp_dev)
		goto free_attr;

	/*
	 * Use the smallest page size supported by the HCA, down to a
	 * minimum of 4096 bytes. We're unlikely to build large sglists
	 * out of smaller entries.
	 */
	fmr_page_shift		= max(12, ffs(dev_attr->page_size_cap) - 1);
	srp_dev->fmr_page_size	= 1 << fmr_page_shift;
	srp_dev->fmr_page_mask	= ~((u64) srp_dev->fmr_page_size - 1);
	srp_dev->fmr_max_size	= srp_dev->fmr_page_size * SRP_FMR_SIZE;

	INIT_LIST_HEAD(&srp_dev->dev_list);

	srp_dev->dev = device;
	srp_dev->pd  = ib_alloc_pd(device);
	if (IS_ERR(srp_dev->pd))
		goto free_dev;

	srp_dev->mr = ib_get_dma_mr(srp_dev->pd,
				    IB_ACCESS_LOCAL_WRITE |
				    IB_ACCESS_REMOTE_READ |
				    IB_ACCESS_REMOTE_WRITE);
	if (IS_ERR(srp_dev->mr))
		goto err_pd;

	for (max_pages_per_fmr = SRP_FMR_SIZE;
			max_pages_per_fmr >= SRP_FMR_MIN_SIZE;
			max_pages_per_fmr /= 2, srp_dev->fmr_max_size /= 2) {
		memset(&fmr_param, 0, sizeof fmr_param);
		fmr_param.pool_size	    = SRP_FMR_POOL_SIZE;
		fmr_param.dirty_watermark   = SRP_FMR_DIRTY_SIZE;
		fmr_param.cache		    = 1;
		fmr_param.max_pages_per_fmr = max_pages_per_fmr;
		fmr_param.page_shift	    = fmr_page_shift;
		fmr_param.access	    = (IB_ACCESS_LOCAL_WRITE |
					       IB_ACCESS_REMOTE_WRITE |
					       IB_ACCESS_REMOTE_READ);

		srp_dev->fmr_pool = ib_create_fmr_pool(srp_dev->pd, &fmr_param);
		if (!IS_ERR(srp_dev->fmr_pool))
			break;
	}

	if (IS_ERR(srp_dev->fmr_pool))
		srp_dev->fmr_pool = NULL;

	if (device->node_type == RDMA_NODE_IB_SWITCH) {
		s = 0;
		e = 0;
	} else {
		s = 1;
		e = device->phys_port_cnt;
	}

	for (p = s; p <= e; ++p) {
		host = srp_add_port(srp_dev, p);
		if (host)
			list_add_tail(&host->list, &srp_dev->dev_list);
	}

	ib_set_client_data(device, &srp_client, srp_dev);

	goto free_attr;

err_pd:
	ib_dealloc_pd(srp_dev->pd);

free_dev:
	kfree(srp_dev);

free_attr:
	kfree(dev_attr);
}

static void srp_remove_one(struct ib_device *device)
{
	struct srp_device *srp_dev;
	struct srp_host *host, *tmp_host;
	struct srp_target_port *target;

	srp_dev = ib_get_client_data(device, &srp_client);
	if (!srp_dev)
		return;

	list_for_each_entry_safe(host, tmp_host, &srp_dev->dev_list, list) {
		device_unregister(&host->dev);
		/*
		 * Wait for the sysfs entry to go away, so that no new
		 * target ports can be created.
		 */
		wait_for_completion(&host->released);

		/*
		 * Remove all target ports.
		 */
		spin_lock(&host->target_lock);
		list_for_each_entry(target, &host->target_list, list)
			srp_queue_remove_work(target);
		spin_unlock(&host->target_lock);

		/*
		 * Wait for target port removal tasks.
		 */
		flush_workqueue(system_long_wq);

		kfree(host);
	}

	if (srp_dev->fmr_pool)
		ib_destroy_fmr_pool(srp_dev->fmr_pool);
	ib_dereg_mr(srp_dev->mr);
	ib_dealloc_pd(srp_dev->pd);

	kfree(srp_dev);
}

static struct srp_function_template ib_srp_transport_functions = {
	.has_rport_state	 = true,
	.reset_timer_if_blocked	 = true,
	.reconnect_delay	 = &srp_reconnect_delay,
	.fast_io_fail_tmo	 = &srp_fast_io_fail_tmo,
	.dev_loss_tmo		 = &srp_dev_loss_tmo,
	.reconnect		 = srp_rport_reconnect,
	.rport_delete		 = srp_rport_delete,
	.terminate_rport_io	 = srp_terminate_io,
};

static int __init srp_init_module(void)
{
	int ret;

	BUILD_BUG_ON(FIELD_SIZEOF(struct ib_wc, wr_id) < sizeof(void *));

	if (srp_sg_tablesize) {
		pr_warn("srp_sg_tablesize is deprecated, please use cmd_sg_entries\n");
		if (!cmd_sg_entries)
			cmd_sg_entries = srp_sg_tablesize;
	}

	if (!cmd_sg_entries)
		cmd_sg_entries = SRP_DEF_SG_TABLESIZE;

	if (cmd_sg_entries > 255) {
		pr_warn("Clamping cmd_sg_entries to 255\n");
		cmd_sg_entries = 255;
	}

	if (!indirect_sg_entries)
		indirect_sg_entries = cmd_sg_entries;
	else if (indirect_sg_entries < cmd_sg_entries) {
		pr_warn("Bumping up indirect_sg_entries to match cmd_sg_entries (%u)\n",
			cmd_sg_entries);
		indirect_sg_entries = cmd_sg_entries;
	}

	ib_srp_transport_template =
		srp_attach_transport(&ib_srp_transport_functions);
	if (!ib_srp_transport_template)
		return -ENOMEM;

	ret = class_register(&srp_class);
	if (ret) {
		pr_err("couldn't register class infiniband_srp\n");
		srp_release_transport(ib_srp_transport_template);
		return ret;
	}

	ib_sa_register_client(&srp_sa_client);

	ret = ib_register_client(&srp_client);
	if (ret) {
		pr_err("couldn't register IB client\n");
		srp_release_transport(ib_srp_transport_template);
		ib_sa_unregister_client(&srp_sa_client);
		class_unregister(&srp_class);
		return ret;
	}

	return 0;
}

static void __exit srp_cleanup_module(void)
{
	ib_unregister_client(&srp_client);
	ib_sa_unregister_client(&srp_sa_client);
	class_unregister(&srp_class);
	srp_release_transport(ib_srp_transport_template);
}

module_init(srp_init_module);
module_exit(srp_cleanup_module);<|MERGE_RESOLUTION|>--- conflicted
+++ resolved
@@ -786,7 +786,6 @@
 static struct scsi_cmnd *srp_claim_req(struct srp_target_port *target,
 				       struct srp_request *req,
 				       struct scsi_cmnd *scmnd)
-<<<<<<< HEAD
 {
 	unsigned long flags;
 
@@ -813,34 +812,6 @@
 {
 	unsigned long flags;
 
-=======
-{
-	unsigned long flags;
-
-	spin_lock_irqsave(&target->lock, flags);
-	if (!scmnd) {
-		scmnd = req->scmnd;
-		req->scmnd = NULL;
-	} else if (req->scmnd == scmnd) {
-		req->scmnd = NULL;
-	} else {
-		scmnd = NULL;
-	}
-	spin_unlock_irqrestore(&target->lock, flags);
-
-	return scmnd;
-}
-
-/**
- * srp_free_req() - Unmap data and add request to the free request list.
- */
-static void srp_free_req(struct srp_target_port *target,
-			 struct srp_request *req, struct scsi_cmnd *scmnd,
-			 s32 req_lim_delta)
-{
-	unsigned long flags;
-
->>>>>>> c3ade0e0
 	srp_unmap_data(scmnd, target, req);
 
 	spin_lock_irqsave(&target->lock, flags);
@@ -856,11 +827,7 @@
 
 	if (scmnd) {
 		srp_free_req(target, req, scmnd, 0);
-<<<<<<< HEAD
-		scmnd->result = DID_RESET << 16;
-=======
 		scmnd->result = result;
->>>>>>> c3ade0e0
 		scmnd->scsi_done(scmnd);
 	}
 }
@@ -2028,15 +1995,6 @@
 {
 	struct srp_target_port *target = host_to_target(scmnd->device->host);
 	struct srp_request *req = (struct srp_request *) scmnd->host_scribble;
-<<<<<<< HEAD
-
-	shost_printk(KERN_ERR, target->scsi_host, "SRP abort called\n");
-
-	if (!req || target->qp_in_error || !srp_claim_req(target, req, scmnd))
-		return FAILED;
-	srp_send_tsk_mgmt(target, req->index, scmnd->device->lun,
-			  SRP_TSK_ABORT_TASK);
-=======
 	int ret;
 
 	shost_printk(KERN_ERR, target->scsi_host, "SRP abort called\n");
@@ -2050,16 +2008,11 @@
 		ret = FAST_IO_FAIL;
 	else
 		ret = FAILED;
->>>>>>> c3ade0e0
 	srp_free_req(target, req, scmnd, 0);
 	scmnd->result = DID_ABORT << 16;
 	scmnd->scsi_done(scmnd);
 
-<<<<<<< HEAD
-	return SUCCESS;
-=======
 	return ret;
->>>>>>> c3ade0e0
 }
 
 static int srp_reset_device(struct scsi_cmnd *scmnd)
