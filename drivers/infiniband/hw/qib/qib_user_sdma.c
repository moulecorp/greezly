/*
 * Copyright (c) 2007, 2008, 2009 QLogic Corporation. All rights reserved.
 *
 * This software is available to you under a choice of one of two
 * licenses.  You may choose to be licensed under the terms of the GNU
 * General Public License (GPL) Version 2, available from the file
 * COPYING in the main directory of this source tree, or the
 * OpenIB.org BSD license below:
 *
 *     Redistribution and use in source and binary forms, with or
 *     without modification, are permitted provided that the following
 *     conditions are met:
 *
 *      - Redistributions of source code must retain the above
 *        copyright notice, this list of conditions and the following
 *        disclaimer.
 *
 *      - Redistributions in binary form must reproduce the above
 *        copyright notice, this list of conditions and the following
 *        disclaimer in the documentation and/or other materials
 *        provided with the distribution.
 *
 * THE SOFTWARE IS PROVIDED "AS IS", WITHOUT WARRANTY OF ANY KIND,
 * EXPRESS OR IMPLIED, INCLUDING BUT NOT LIMITED TO THE WARRANTIES OF
 * MERCHANTABILITY, FITNESS FOR A PARTICULAR PURPOSE AND
 * NONINFRINGEMENT. IN NO EVENT SHALL THE AUTHORS OR COPYRIGHT HOLDERS
 * BE LIABLE FOR ANY CLAIM, DAMAGES OR OTHER LIABILITY, WHETHER IN AN
 * ACTION OF CONTRACT, TORT OR OTHERWISE, ARISING FROM, OUT OF OR IN
 * CONNECTION WITH THE SOFTWARE OR THE USE OR OTHER DEALINGS IN THE
 * SOFTWARE.
 */
#include <linux/mm.h>
#include <linux/types.h>
#include <linux/device.h>
#include <linux/dmapool.h>
#include <linux/slab.h>
#include <linux/list.h>
#include <linux/highmem.h>
#include <linux/io.h>
#include <linux/uio.h>
#include <linux/rbtree.h>
#include <linux/spinlock.h>
#include <linux/delay.h>

#include "qib.h"
#include "qib_user_sdma.h"

/* minimum size of header */
#define QIB_USER_SDMA_MIN_HEADER_LENGTH 64
/* expected size of headers (for dma_pool) */
#define QIB_USER_SDMA_EXP_HEADER_LENGTH 64
/* attempt to drain the queue for 5secs */
#define QIB_USER_SDMA_DRAIN_TIMEOUT 500

struct qib_user_sdma_pkt {
	struct list_head list;  /* list element */

	u8  tiddma;		/* if this is NEW tid-sdma */
	u8  largepkt;		/* this is large pkt from kmalloc */
	u16 frag_size;		/* frag size used by PSM */
	u16 index;              /* last header index or push index */
	u16 naddr;              /* dimension of addr (1..3) ... */
	u16 addrlimit;		/* addr array size */
	u16 tidsmidx;		/* current tidsm index */
	u16 tidsmcount;		/* tidsm array item count */
	u16 payload_size;	/* payload size so far for header */
	u32 bytes_togo;		/* bytes for processing */
	u32 counter;            /* sdma pkts queued counter for this entry */
	struct qib_tid_session_member *tidsm;	/* tid session member array */
	struct qib_user_sdma_queue *pq;	/* which pq this pkt belongs to */
	u64 added;              /* global descq number of entries */

	struct {
		u16 offset;                     /* offset for kvaddr, addr */
		u16 length;                     /* length in page */
		u16 first_desc;			/* first desc */
		u16 last_desc;			/* last desc */
		u16 put_page;                   /* should we put_page? */
		u16 dma_mapped;                 /* is page dma_mapped? */
		u16 dma_length;			/* for dma_unmap_page() */
		u16 padding;
		struct page *page;              /* may be NULL (coherent mem) */
		void *kvaddr;                   /* FIXME: only for pio hack */
		dma_addr_t addr;
	} addr[4];   /* max pages, any more and we coalesce */
};

struct qib_user_sdma_queue {
	/*
	 * pkts sent to dma engine are queued on this
	 * list head.  the type of the elements of this
	 * list are struct qib_user_sdma_pkt...
	 */
	struct list_head sent;

	/*
	 * Because above list will be accessed by both process and
	 * signal handler, we need a spinlock for it.
	 */
	spinlock_t sent_lock ____cacheline_aligned_in_smp;

	/* headers with expected length are allocated from here... */
	char header_cache_name[64];
	struct dma_pool *header_cache;

	/* packets are allocated from the slab cache... */
	char pkt_slab_name[64];
	struct kmem_cache *pkt_slab;

	/* as packets go on the queued queue, they are counted... */
	u32 counter;
	u32 sent_counter;
	/* pending packets, not sending yet */
	u32 num_pending;
	/* sending packets, not complete yet */
	u32 num_sending;
	/* global descq number of entry of last sending packet */
	u64 added;

	/* dma page table */
	struct rb_root dma_pages_root;

	/* protect everything above... */
	struct mutex lock;
};

struct qib_user_sdma_queue *
qib_user_sdma_queue_create(struct device *dev, int unit, int ctxt, int sctxt)
{
	struct qib_user_sdma_queue *pq =
		kmalloc(sizeof(struct qib_user_sdma_queue), GFP_KERNEL);

	if (!pq)
		goto done;

	pq->counter = 0;
	pq->sent_counter = 0;
	pq->num_pending = 0;
	pq->num_sending = 0;
	pq->added = 0;

	INIT_LIST_HEAD(&pq->sent);
	spin_lock_init(&pq->sent_lock);
	mutex_init(&pq->lock);

	snprintf(pq->pkt_slab_name, sizeof(pq->pkt_slab_name),
		 "qib-user-sdma-pkts-%u-%02u.%02u", unit, ctxt, sctxt);
	pq->pkt_slab = kmem_cache_create(pq->pkt_slab_name,
					 sizeof(struct qib_user_sdma_pkt),
					 0, 0, NULL);

	if (!pq->pkt_slab)
		goto err_kfree;

	snprintf(pq->header_cache_name, sizeof(pq->header_cache_name),
		 "qib-user-sdma-headers-%u-%02u.%02u", unit, ctxt, sctxt);
	pq->header_cache = dma_pool_create(pq->header_cache_name,
					   dev,
					   QIB_USER_SDMA_EXP_HEADER_LENGTH,
					   4, 0);
	if (!pq->header_cache)
		goto err_slab;

	pq->dma_pages_root = RB_ROOT;

	goto done;

err_slab:
	kmem_cache_destroy(pq->pkt_slab);
err_kfree:
	kfree(pq);
	pq = NULL;

done:
	return pq;
}

static void qib_user_sdma_init_frag(struct qib_user_sdma_pkt *pkt,
				    int i, u16 offset, u16 len,
				    u16 first_desc, u16 last_desc,
				    u16 put_page, u16 dma_mapped,
				    struct page *page, void *kvaddr,
				    dma_addr_t dma_addr, u16 dma_length)
{
	pkt->addr[i].offset = offset;
	pkt->addr[i].length = len;
	pkt->addr[i].first_desc = first_desc;
	pkt->addr[i].last_desc = last_desc;
	pkt->addr[i].put_page = put_page;
	pkt->addr[i].dma_mapped = dma_mapped;
	pkt->addr[i].page = page;
	pkt->addr[i].kvaddr = kvaddr;
	pkt->addr[i].addr = dma_addr;
	pkt->addr[i].dma_length = dma_length;
}

static void *qib_user_sdma_alloc_header(struct qib_user_sdma_queue *pq,
				size_t len, dma_addr_t *dma_addr)
{
	void *hdr;

	if (len == QIB_USER_SDMA_EXP_HEADER_LENGTH)
		hdr = dma_pool_alloc(pq->header_cache, GFP_KERNEL,
					     dma_addr);
	else
		hdr = NULL;

	if (!hdr) {
		hdr = kmalloc(len, GFP_KERNEL);
		if (!hdr)
			return NULL;

		*dma_addr = 0;
	}

	return hdr;
}

static int qib_user_sdma_page_to_frags(const struct qib_devdata *dd,
				       struct qib_user_sdma_queue *pq,
				       struct qib_user_sdma_pkt *pkt,
				       struct page *page, u16 put,
				       u16 offset, u16 len, void *kvaddr)
{
	__le16 *pbc16;
	void *pbcvaddr;
	struct qib_message_header *hdr;
	u16 newlen, pbclen, lastdesc, dma_mapped;
	u32 vcto;
	union qib_seqnum seqnum;
	dma_addr_t pbcdaddr;
	dma_addr_t dma_addr =
		dma_map_page(&dd->pcidev->dev,
			page, offset, len, DMA_TO_DEVICE);
	int ret = 0;

	if (dma_mapping_error(&dd->pcidev->dev, dma_addr)) {
		/*
		 * dma mapping error, pkt has not managed
		 * this page yet, return the page here so
		 * the caller can ignore this page.
		 */
		if (put) {
			put_page(page);
		} else {
			/* coalesce case */
			kunmap(page);
			__free_page(page);
		}
		ret = -ENOMEM;
		goto done;
	}
	offset = 0;
	dma_mapped = 1;


next_fragment:

	/*
	 * In tid-sdma, the transfer length is restricted by
	 * receiver side current tid page length.
	 */
	if (pkt->tiddma && len > pkt->tidsm[pkt->tidsmidx].length)
		newlen = pkt->tidsm[pkt->tidsmidx].length;
	else
		newlen = len;

	/*
	 * Then the transfer length is restricted by MTU.
	 * the last descriptor flag is determined by:
	 * 1. the current packet is at frag size length.
	 * 2. the current tid page is done if tid-sdma.
	 * 3. there is no more byte togo if sdma.
	 */
	lastdesc = 0;
	if ((pkt->payload_size + newlen) >= pkt->frag_size) {
		newlen = pkt->frag_size - pkt->payload_size;
		lastdesc = 1;
	} else if (pkt->tiddma) {
		if (newlen == pkt->tidsm[pkt->tidsmidx].length)
			lastdesc = 1;
	} else {
		if (newlen == pkt->bytes_togo)
			lastdesc = 1;
	}

	/* fill the next fragment in this page */
	qib_user_sdma_init_frag(pkt, pkt->naddr, /* index */
		offset, newlen,		/* offset, len */
		0, lastdesc,		/* first last desc */
		put, dma_mapped,	/* put page, dma mapped */
		page, kvaddr,		/* struct page, virt addr */
		dma_addr, len);		/* dma addr, dma length */
	pkt->bytes_togo -= newlen;
	pkt->payload_size += newlen;
	pkt->naddr++;
	if (pkt->naddr == pkt->addrlimit) {
		ret = -EFAULT;
		goto done;
	}

	/* If there is no more byte togo. (lastdesc==1) */
	if (pkt->bytes_togo == 0) {
		/* The packet is done, header is not dma mapped yet.
		 * it should be from kmalloc */
		if (!pkt->addr[pkt->index].addr) {
			pkt->addr[pkt->index].addr =
				dma_map_single(&dd->pcidev->dev,
					pkt->addr[pkt->index].kvaddr,
					pkt->addr[pkt->index].dma_length,
					DMA_TO_DEVICE);
			if (dma_mapping_error(&dd->pcidev->dev,
					pkt->addr[pkt->index].addr)) {
				ret = -ENOMEM;
				goto done;
			}
			pkt->addr[pkt->index].dma_mapped = 1;
		}

		goto done;
	}

	/* If tid-sdma, advance tid info. */
	if (pkt->tiddma) {
		pkt->tidsm[pkt->tidsmidx].length -= newlen;
		if (pkt->tidsm[pkt->tidsmidx].length) {
			pkt->tidsm[pkt->tidsmidx].offset += newlen;
		} else {
			pkt->tidsmidx++;
			if (pkt->tidsmidx == pkt->tidsmcount) {
				ret = -EFAULT;
				goto done;
			}
		}
	}

	/*
	 * If this is NOT the last descriptor. (newlen==len)
	 * the current packet is not done yet, but the current
	 * send side page is done.
	 */
	if (lastdesc == 0)
		goto done;

	/*
	 * If running this driver under PSM with message size
	 * fitting into one transfer unit, it is not possible
	 * to pass this line. otherwise, it is a buggggg.
	 */

	/*
	 * Since the current packet is done, and there are more
	 * bytes togo, we need to create a new sdma header, copying
	 * from previous sdma header and modify both.
	 */
	pbclen = pkt->addr[pkt->index].length;
	pbcvaddr = qib_user_sdma_alloc_header(pq, pbclen, &pbcdaddr);
	if (!pbcvaddr) {
		ret = -ENOMEM;
		goto done;
	}
	/* Copy the previous sdma header to new sdma header */
	pbc16 = (__le16 *)pkt->addr[pkt->index].kvaddr;
	memcpy(pbcvaddr, pbc16, pbclen);

	/* Modify the previous sdma header */
	hdr = (struct qib_message_header *)&pbc16[4];

	/* New pbc length */
	pbc16[0] = cpu_to_le16(le16_to_cpu(pbc16[0])-(pkt->bytes_togo>>2));

	/* New packet length */
	hdr->lrh[2] = cpu_to_be16(le16_to_cpu(pbc16[0]));

	if (pkt->tiddma) {
		/* turn on the header suppression */
		hdr->iph.pkt_flags =
			cpu_to_le16(le16_to_cpu(hdr->iph.pkt_flags)|0x2);
		/* turn off ACK_REQ: 0x04 and EXPECTED_DONE: 0x20 */
		hdr->flags &= ~(0x04|0x20);
	} else {
		/* turn off extra bytes: 20-21 bits */
		hdr->bth[0] = cpu_to_be32(be32_to_cpu(hdr->bth[0])&0xFFCFFFFF);
		/* turn off ACK_REQ: 0x04 */
		hdr->flags &= ~(0x04);
	}

	/* New kdeth checksum */
	vcto = le32_to_cpu(hdr->iph.ver_ctxt_tid_offset);
	hdr->iph.chksum = cpu_to_le16(QIB_LRH_BTH +
		be16_to_cpu(hdr->lrh[2]) -
		((vcto>>16)&0xFFFF) - (vcto&0xFFFF) -
		le16_to_cpu(hdr->iph.pkt_flags));

	/* The packet is done, header is not dma mapped yet.
	 * it should be from kmalloc */
	if (!pkt->addr[pkt->index].addr) {
		pkt->addr[pkt->index].addr =
			dma_map_single(&dd->pcidev->dev,
				pkt->addr[pkt->index].kvaddr,
				pkt->addr[pkt->index].dma_length,
				DMA_TO_DEVICE);
		if (dma_mapping_error(&dd->pcidev->dev,
				pkt->addr[pkt->index].addr)) {
			ret = -ENOMEM;
			goto done;
		}
		pkt->addr[pkt->index].dma_mapped = 1;
	}

	/* Modify the new sdma header */
	pbc16 = (__le16 *)pbcvaddr;
	hdr = (struct qib_message_header *)&pbc16[4];

	/* New pbc length */
	pbc16[0] = cpu_to_le16(le16_to_cpu(pbc16[0])-(pkt->payload_size>>2));

	/* New packet length */
	hdr->lrh[2] = cpu_to_be16(le16_to_cpu(pbc16[0]));

	if (pkt->tiddma) {
		/* Set new tid and offset for new sdma header */
		hdr->iph.ver_ctxt_tid_offset = cpu_to_le32(
			(le32_to_cpu(hdr->iph.ver_ctxt_tid_offset)&0xFF000000) +
			(pkt->tidsm[pkt->tidsmidx].tid<<QLOGIC_IB_I_TID_SHIFT) +
			(pkt->tidsm[pkt->tidsmidx].offset>>2));
	} else {
		/* Middle protocol new packet offset */
		hdr->uwords[2] += pkt->payload_size;
	}

	/* New kdeth checksum */
	vcto = le32_to_cpu(hdr->iph.ver_ctxt_tid_offset);
	hdr->iph.chksum = cpu_to_le16(QIB_LRH_BTH +
		be16_to_cpu(hdr->lrh[2]) -
		((vcto>>16)&0xFFFF) - (vcto&0xFFFF) -
		le16_to_cpu(hdr->iph.pkt_flags));

	/* Next sequence number in new sdma header */
	seqnum.val = be32_to_cpu(hdr->bth[2]);
	if (pkt->tiddma)
		seqnum.seq++;
	else
		seqnum.pkt++;
	hdr->bth[2] = cpu_to_be32(seqnum.val);

	/* Init new sdma header. */
	qib_user_sdma_init_frag(pkt, pkt->naddr, /* index */
		0, pbclen,		/* offset, len */
		1, 0,			/* first last desc */
		0, 0,			/* put page, dma mapped */
		NULL, pbcvaddr,		/* struct page, virt addr */
		pbcdaddr, pbclen);	/* dma addr, dma length */
	pkt->index = pkt->naddr;
	pkt->payload_size = 0;
	pkt->naddr++;
	if (pkt->naddr == pkt->addrlimit) {
		ret = -EFAULT;
		goto done;
	}

	/* Prepare for next fragment in this page */
	if (newlen != len) {
		if (dma_mapped) {
			put = 0;
			dma_mapped = 0;
			page = NULL;
			kvaddr = NULL;
		}
		len -= newlen;
		offset += newlen;

		goto next_fragment;
	}

done:
	return ret;
}

/* we've too many pages in the iovec, coalesce to a single page */
static int qib_user_sdma_coalesce(const struct qib_devdata *dd,
				  struct qib_user_sdma_queue *pq,
				  struct qib_user_sdma_pkt *pkt,
				  const struct iovec *iov,
				  unsigned long niov)
{
	int ret = 0;
	struct page *page = alloc_page(GFP_KERNEL);
	void *mpage_save;
	char *mpage;
	int i;
	int len = 0;

	if (!page) {
		ret = -ENOMEM;
		goto done;
	}

	mpage = kmap(page);
	mpage_save = mpage;
	for (i = 0; i < niov; i++) {
		int cfur;

		cfur = copy_from_user(mpage,
				      iov[i].iov_base, iov[i].iov_len);
		if (cfur) {
			ret = -EFAULT;
			goto free_unmap;
		}

		mpage += iov[i].iov_len;
		len += iov[i].iov_len;
	}

	ret = qib_user_sdma_page_to_frags(dd, pq, pkt,
			page, 0, 0, len, mpage_save);
	goto done;

free_unmap:
	kunmap(page);
	__free_page(page);
done:
	return ret;
}

/*
 * How many pages in this iovec element?
 */
static int qib_user_sdma_num_pages(const struct iovec *iov)
{
	const unsigned long addr  = (unsigned long) iov->iov_base;
	const unsigned long  len  = iov->iov_len;
	const unsigned long spage = addr & PAGE_MASK;
	const unsigned long epage = (addr + len - 1) & PAGE_MASK;

	return 1 + ((epage - spage) >> PAGE_SHIFT);
}

static void qib_user_sdma_free_pkt_frag(struct device *dev,
					struct qib_user_sdma_queue *pq,
					struct qib_user_sdma_pkt *pkt,
					int frag)
{
	const int i = frag;

	if (pkt->addr[i].page) {
		/* only user data has page */
		if (pkt->addr[i].dma_mapped)
			dma_unmap_page(dev,
				       pkt->addr[i].addr,
				       pkt->addr[i].dma_length,
				       DMA_TO_DEVICE);

		if (pkt->addr[i].kvaddr)
			kunmap(pkt->addr[i].page);

		if (pkt->addr[i].put_page)
			put_page(pkt->addr[i].page);
		else
			__free_page(pkt->addr[i].page);
	} else if (pkt->addr[i].kvaddr) {
		/* for headers */
		if (pkt->addr[i].dma_mapped) {
			/* from kmalloc & dma mapped */
			dma_unmap_single(dev,
				       pkt->addr[i].addr,
				       pkt->addr[i].dma_length,
				       DMA_TO_DEVICE);
			kfree(pkt->addr[i].kvaddr);
		} else if (pkt->addr[i].addr) {
			/* free coherent mem from cache... */
			dma_pool_free(pq->header_cache,
			      pkt->addr[i].kvaddr, pkt->addr[i].addr);
		} else {
			/* from kmalloc but not dma mapped */
			kfree(pkt->addr[i].kvaddr);
		}
	}
}

/* return number of pages pinned... */
static int qib_user_sdma_pin_pages(const struct qib_devdata *dd,
				   struct qib_user_sdma_queue *pq,
				   struct qib_user_sdma_pkt *pkt,
				   unsigned long addr, int tlen, int npages)
{
<<<<<<< HEAD
	struct page *pages[2];
	int j;
	int ret;

	ret = get_user_pages_fast(addr, npages, 0, pages);

	if (ret != npages) {
		int i;

		for (i = 0; i < ret; i++)
			put_page(pages[i]);

		ret = -ENOMEM;
		goto done;
	}
=======
	struct page *pages[8];
	int i, j;
	int ret = 0;
>>>>>>> c3ade0e0

	while (npages) {
		if (npages > 8)
			j = 8;
		else
			j = npages;

		ret = get_user_pages_fast(addr, j, 0, pages);
		if (ret != j) {
			i = 0;
			j = ret;
			ret = -ENOMEM;
			goto free_pages;
		}

		for (i = 0; i < j; i++) {
			/* map the pages... */
			unsigned long fofs = addr & ~PAGE_MASK;
			int flen = ((fofs + tlen) > PAGE_SIZE) ?
				(PAGE_SIZE - fofs) : tlen;

			ret = qib_user_sdma_page_to_frags(dd, pq, pkt,
				pages[i], 1, fofs, flen, NULL);
			if (ret < 0) {
				/* current page has beed taken
				 * care of inside above call.
				 */
				i++;
				goto free_pages;
			}

			addr += flen;
			tlen -= flen;
		}

		npages -= j;
	}

	goto done;

	/* if error, return all pages not managed by pkt */
free_pages:
	while (i < j)
		put_page(pages[i++]);

done:
	return ret;
}

static int qib_user_sdma_pin_pkt(const struct qib_devdata *dd,
				 struct qib_user_sdma_queue *pq,
				 struct qib_user_sdma_pkt *pkt,
				 const struct iovec *iov,
				 unsigned long niov)
{
	int ret = 0;
	unsigned long idx;

	for (idx = 0; idx < niov; idx++) {
		const int npages = qib_user_sdma_num_pages(iov + idx);
		const unsigned long addr = (unsigned long) iov[idx].iov_base;

		ret = qib_user_sdma_pin_pages(dd, pq, pkt, addr,
					      iov[idx].iov_len, npages);
		if (ret < 0)
			goto free_pkt;
	}

	goto done;

free_pkt:
	/* we need to ignore the first entry here */
	for (idx = 1; idx < pkt->naddr; idx++)
		qib_user_sdma_free_pkt_frag(&dd->pcidev->dev, pq, pkt, idx);

	/* need to dma unmap the first entry, this is to restore to
	 * the original state so that caller can free the memory in
	 * error condition. Caller does not know if dma mapped or not*/
	if (pkt->addr[0].dma_mapped) {
		dma_unmap_single(&dd->pcidev->dev,
		       pkt->addr[0].addr,
		       pkt->addr[0].dma_length,
		       DMA_TO_DEVICE);
		pkt->addr[0].addr = 0;
		pkt->addr[0].dma_mapped = 0;
	}

done:
	return ret;
}

static int qib_user_sdma_init_payload(const struct qib_devdata *dd,
				      struct qib_user_sdma_queue *pq,
				      struct qib_user_sdma_pkt *pkt,
				      const struct iovec *iov,
				      unsigned long niov, int npages)
{
	int ret = 0;

	if (pkt->frag_size == pkt->bytes_togo &&
			npages >= ARRAY_SIZE(pkt->addr))
		ret = qib_user_sdma_coalesce(dd, pq, pkt, iov, niov);
	else
		ret = qib_user_sdma_pin_pkt(dd, pq, pkt, iov, niov);

	return ret;
}

/* free a packet list -- return counter value of last packet */
static void qib_user_sdma_free_pkt_list(struct device *dev,
					struct qib_user_sdma_queue *pq,
					struct list_head *list)
{
	struct qib_user_sdma_pkt *pkt, *pkt_next;

	list_for_each_entry_safe(pkt, pkt_next, list, list) {
		int i;

		for (i = 0; i < pkt->naddr; i++)
			qib_user_sdma_free_pkt_frag(dev, pq, pkt, i);

		if (pkt->largepkt)
			kfree(pkt);
		else
			kmem_cache_free(pq->pkt_slab, pkt);
	}
	INIT_LIST_HEAD(list);
}

/*
 * copy headers, coalesce etc -- pq->lock must be held
 *
 * we queue all the packets to list, returning the
 * number of bytes total.  list must be empty initially,
 * as, if there is an error we clean it...
 */
static int qib_user_sdma_queue_pkts(const struct qib_devdata *dd,
				    struct qib_pportdata *ppd,
				    struct qib_user_sdma_queue *pq,
				    const struct iovec *iov,
				    unsigned long niov,
				    struct list_head *list,
				    int *maxpkts, int *ndesc)
{
	unsigned long idx = 0;
	int ret = 0;
	int npkts = 0;
	__le32 *pbc;
	dma_addr_t dma_addr;
	struct qib_user_sdma_pkt *pkt = NULL;
	size_t len;
	size_t nw;
	u32 counter = pq->counter;
	u16 frag_size;

	while (idx < niov && npkts < *maxpkts) {
		const unsigned long addr = (unsigned long) iov[idx].iov_base;
		const unsigned long idx_save = idx;
		unsigned pktnw;
		unsigned pktnwc;
		int nfrags = 0;
		int npages = 0;
		int bytes_togo = 0;
		int tiddma = 0;
		int cfur;

		len = iov[idx].iov_len;
		nw = len >> 2;

		if (len < QIB_USER_SDMA_MIN_HEADER_LENGTH ||
		    len > PAGE_SIZE || len & 3 || addr & 3) {
			ret = -EINVAL;
			goto free_list;
		}

		pbc = qib_user_sdma_alloc_header(pq, len, &dma_addr);
		if (!pbc) {
			ret = -ENOMEM;
			goto free_list;
		}

		cfur = copy_from_user(pbc, iov[idx].iov_base, len);
		if (cfur) {
			ret = -EFAULT;
			goto free_pbc;
		}

		/*
		 * This assignment is a bit strange.  it's because the
		 * the pbc counts the number of 32 bit words in the full
		 * packet _except_ the first word of the pbc itself...
		 */
		pktnwc = nw - 1;

		/*
		 * pktnw computation yields the number of 32 bit words
		 * that the caller has indicated in the PBC.  note that
		 * this is one less than the total number of words that
		 * goes to the send DMA engine as the first 32 bit word
		 * of the PBC itself is not counted.  Armed with this count,
		 * we can verify that the packet is consistent with the
		 * iovec lengths.
		 */
		pktnw = le32_to_cpu(*pbc) & 0xFFFF;
		if (pktnw < pktnwc) {
			ret = -EINVAL;
			goto free_pbc;
		}

		idx++;
		while (pktnwc < pktnw && idx < niov) {
			const size_t slen = iov[idx].iov_len;
			const unsigned long faddr =
				(unsigned long) iov[idx].iov_base;

			if (slen & 3 || faddr & 3 || !slen) {
				ret = -EINVAL;
				goto free_pbc;
			}

			npages += qib_user_sdma_num_pages(&iov[idx]);

			bytes_togo += slen;
			pktnwc += slen >> 2;
			idx++;
			nfrags++;
		}

		if (pktnwc != pktnw) {
			ret = -EINVAL;
			goto free_pbc;
		}

		frag_size = ((le32_to_cpu(*pbc))>>16) & 0xFFFF;
		if (((frag_size ? frag_size : bytes_togo) + len) >
						ppd->ibmaxlen) {
			ret = -EINVAL;
			goto free_pbc;
		}

		if (frag_size) {
			int pktsize, tidsmsize, n;

			n = npages*((2*PAGE_SIZE/frag_size)+1);
			pktsize = sizeof(*pkt) + sizeof(pkt->addr[0])*n;

			/*
			 * Determine if this is tid-sdma or just sdma.
			 */
			tiddma = (((le32_to_cpu(pbc[7])>>
				QLOGIC_IB_I_TID_SHIFT)&
				QLOGIC_IB_I_TID_MASK) !=
				QLOGIC_IB_I_TID_MASK);

			if (tiddma)
				tidsmsize = iov[idx].iov_len;
			else
				tidsmsize = 0;

			pkt = kmalloc(pktsize+tidsmsize, GFP_KERNEL);
			if (!pkt) {
				ret = -ENOMEM;
				goto free_pbc;
			}
			pkt->largepkt = 1;
			pkt->frag_size = frag_size;
			pkt->addrlimit = n + ARRAY_SIZE(pkt->addr);

			if (tiddma) {
				char *tidsm = (char *)pkt + pktsize;
				cfur = copy_from_user(tidsm,
					iov[idx].iov_base, tidsmsize);
				if (cfur) {
					ret = -EFAULT;
					goto free_pkt;
				}
				pkt->tidsm =
					(struct qib_tid_session_member *)tidsm;
				pkt->tidsmcount = tidsmsize/
					sizeof(struct qib_tid_session_member);
				pkt->tidsmidx = 0;
				idx++;
			}

			/*
			 * pbc 'fill1' field is borrowed to pass frag size,
			 * we need to clear it after picking frag size, the
			 * hardware requires this field to be zero.
			 */
			*pbc = cpu_to_le32(le32_to_cpu(*pbc) & 0x0000FFFF);
		} else {
			pkt = kmem_cache_alloc(pq->pkt_slab, GFP_KERNEL);
			if (!pkt) {
				ret = -ENOMEM;
				goto free_pbc;
			}
			pkt->largepkt = 0;
			pkt->frag_size = bytes_togo;
			pkt->addrlimit = ARRAY_SIZE(pkt->addr);
		}
		pkt->bytes_togo = bytes_togo;
		pkt->payload_size = 0;
		pkt->counter = counter;
		pkt->tiddma = tiddma;

		/* setup the first header */
		qib_user_sdma_init_frag(pkt, 0, /* index */
			0, len,		/* offset, len */
			1, 0,		/* first last desc */
			0, 0,		/* put page, dma mapped */
			NULL, pbc,	/* struct page, virt addr */
			dma_addr, len);	/* dma addr, dma length */
		pkt->index = 0;
		pkt->naddr = 1;

		if (nfrags) {
			ret = qib_user_sdma_init_payload(dd, pq, pkt,
							 iov + idx_save + 1,
							 nfrags, npages);
			if (ret < 0)
				goto free_pkt;
		} else {
			/* since there is no payload, mark the
			 * header as the last desc. */
			pkt->addr[0].last_desc = 1;

			if (dma_addr == 0) {
				/*
				 * the header is not dma mapped yet.
				 * it should be from kmalloc.
				 */
				dma_addr = dma_map_single(&dd->pcidev->dev,
					pbc, len, DMA_TO_DEVICE);
				if (dma_mapping_error(&dd->pcidev->dev,
								dma_addr)) {
					ret = -ENOMEM;
					goto free_pkt;
				}
				pkt->addr[0].addr = dma_addr;
				pkt->addr[0].dma_mapped = 1;
			}
		}

		counter++;
		npkts++;
		pkt->pq = pq;
		pkt->index = 0; /* reset index for push on hw */
		*ndesc += pkt->naddr;

		list_add_tail(&pkt->list, list);
	}

	*maxpkts = npkts;
	ret = idx;
	goto done;

free_pkt:
	if (pkt->largepkt)
		kfree(pkt);
	else
		kmem_cache_free(pq->pkt_slab, pkt);
free_pbc:
	if (dma_addr)
		dma_pool_free(pq->header_cache, pbc, dma_addr);
	else
		kfree(pbc);
free_list:
	qib_user_sdma_free_pkt_list(&dd->pcidev->dev, pq, list);
done:
	return ret;
}

static void qib_user_sdma_set_complete_counter(struct qib_user_sdma_queue *pq,
					       u32 c)
{
	pq->sent_counter = c;
}

/* try to clean out queue -- needs pq->lock */
static int qib_user_sdma_queue_clean(struct qib_pportdata *ppd,
				     struct qib_user_sdma_queue *pq)
{
	struct qib_devdata *dd = ppd->dd;
	struct list_head free_list;
	struct qib_user_sdma_pkt *pkt;
	struct qib_user_sdma_pkt *pkt_prev;
	unsigned long flags;
	int ret = 0;

	if (!pq->num_sending)
		return 0;

	INIT_LIST_HEAD(&free_list);

	/*
	 * We need this spin lock here because interrupt handler
	 * might modify this list in qib_user_sdma_send_desc(), also
	 * we can not get interrupted, otherwise it is a deadlock.
	 */
	spin_lock_irqsave(&pq->sent_lock, flags);
	list_for_each_entry_safe(pkt, pkt_prev, &pq->sent, list) {
		s64 descd = ppd->sdma_descq_removed - pkt->added;

		if (descd < 0)
			break;

		list_move_tail(&pkt->list, &free_list);

		/* one more packet cleaned */
		ret++;
		pq->num_sending--;
	}
	spin_unlock_irqrestore(&pq->sent_lock, flags);

	if (!list_empty(&free_list)) {
		u32 counter;

		pkt = list_entry(free_list.prev,
				 struct qib_user_sdma_pkt, list);
		counter = pkt->counter;

		qib_user_sdma_free_pkt_list(&dd->pcidev->dev, pq, &free_list);
		qib_user_sdma_set_complete_counter(pq, counter);
	}

	return ret;
}

void qib_user_sdma_queue_destroy(struct qib_user_sdma_queue *pq)
{
	if (!pq)
		return;

	kmem_cache_destroy(pq->pkt_slab);
	dma_pool_destroy(pq->header_cache);
	kfree(pq);
}

/* clean descriptor queue, returns > 0 if some elements cleaned */
static int qib_user_sdma_hwqueue_clean(struct qib_pportdata *ppd)
{
	int ret;
	unsigned long flags;

	spin_lock_irqsave(&ppd->sdma_lock, flags);
	ret = qib_sdma_make_progress(ppd);
	spin_unlock_irqrestore(&ppd->sdma_lock, flags);

	return ret;
}

/* we're in close, drain packets so that we can cleanup successfully... */
void qib_user_sdma_queue_drain(struct qib_pportdata *ppd,
			       struct qib_user_sdma_queue *pq)
{
	struct qib_devdata *dd = ppd->dd;
	unsigned long flags;
	int i;

	if (!pq)
		return;

	for (i = 0; i < QIB_USER_SDMA_DRAIN_TIMEOUT; i++) {
		mutex_lock(&pq->lock);
		if (!pq->num_pending && !pq->num_sending) {
			mutex_unlock(&pq->lock);
			break;
		}
		qib_user_sdma_hwqueue_clean(ppd);
		qib_user_sdma_queue_clean(ppd, pq);
		mutex_unlock(&pq->lock);
		msleep(10);
	}

	if (pq->num_pending || pq->num_sending) {
		struct qib_user_sdma_pkt *pkt;
		struct qib_user_sdma_pkt *pkt_prev;
		struct list_head free_list;

		mutex_lock(&pq->lock);
		spin_lock_irqsave(&ppd->sdma_lock, flags);
		/*
		 * Since we hold sdma_lock, it is safe without sent_lock.
		 */
		if (pq->num_pending) {
			list_for_each_entry_safe(pkt, pkt_prev,
					&ppd->sdma_userpending, list) {
				if (pkt->pq == pq) {
					list_move_tail(&pkt->list, &pq->sent);
					pq->num_pending--;
					pq->num_sending++;
				}
			}
		}
		spin_unlock_irqrestore(&ppd->sdma_lock, flags);

		qib_dev_err(dd, "user sdma lists not empty: forcing!\n");
		INIT_LIST_HEAD(&free_list);
		list_splice_init(&pq->sent, &free_list);
		pq->num_sending = 0;
		qib_user_sdma_free_pkt_list(&dd->pcidev->dev, pq, &free_list);
		mutex_unlock(&pq->lock);
	}
}

static inline __le64 qib_sdma_make_desc0(u8 gen,
					 u64 addr, u64 dwlen, u64 dwoffset)
{
	return cpu_to_le64(/* SDmaPhyAddr[31:0] */
			   ((addr & 0xfffffffcULL) << 32) |
			   /* SDmaGeneration[1:0] */
			   ((gen & 3ULL) << 30) |
			   /* SDmaDwordCount[10:0] */
			   ((dwlen & 0x7ffULL) << 16) |
			   /* SDmaBufOffset[12:2] */
			   (dwoffset & 0x7ffULL));
}

static inline __le64 qib_sdma_make_first_desc0(__le64 descq)
{
	return descq | cpu_to_le64(1ULL << 12);
}

static inline __le64 qib_sdma_make_last_desc0(__le64 descq)
{
					      /* last */  /* dma head */
	return descq | cpu_to_le64(1ULL << 11 | 1ULL << 13);
}

static inline __le64 qib_sdma_make_desc1(u64 addr)
{
	/* SDmaPhyAddr[47:32] */
	return cpu_to_le64(addr >> 32);
}

static void qib_user_sdma_send_frag(struct qib_pportdata *ppd,
				    struct qib_user_sdma_pkt *pkt, int idx,
				    unsigned ofs, u16 tail, u8 gen)
{
	const u64 addr = (u64) pkt->addr[idx].addr +
		(u64) pkt->addr[idx].offset;
	const u64 dwlen = (u64) pkt->addr[idx].length / 4;
	__le64 *descqp;
	__le64 descq0;

	descqp = &ppd->sdma_descq[tail].qw[0];

	descq0 = qib_sdma_make_desc0(gen, addr, dwlen, ofs);
	if (pkt->addr[idx].first_desc)
		descq0 = qib_sdma_make_first_desc0(descq0);
	if (pkt->addr[idx].last_desc) {
		descq0 = qib_sdma_make_last_desc0(descq0);
		if (ppd->sdma_intrequest) {
			descq0 |= cpu_to_le64(1ULL << 15);
			ppd->sdma_intrequest = 0;
		}
	}

	descqp[0] = descq0;
	descqp[1] = qib_sdma_make_desc1(addr);
}

void qib_user_sdma_send_desc(struct qib_pportdata *ppd,
				struct list_head *pktlist)
{
	struct qib_devdata *dd = ppd->dd;
	u16 nfree, nsent;
	u16 tail, tail_c;
	u8 gen, gen_c;

	nfree = qib_sdma_descq_freecnt(ppd);
	if (!nfree)
		return;

retry:
	nsent = 0;
	tail_c = tail = ppd->sdma_descq_tail;
	gen_c = gen = ppd->sdma_generation;
	while (!list_empty(pktlist)) {
		struct qib_user_sdma_pkt *pkt =
			list_entry(pktlist->next, struct qib_user_sdma_pkt,
				   list);
		int i, j, c = 0;
		unsigned ofs = 0;
		u16 dtail = tail;

		for (i = pkt->index; i < pkt->naddr && nfree; i++) {
			qib_user_sdma_send_frag(ppd, pkt, i, ofs, tail, gen);
			ofs += pkt->addr[i].length >> 2;

			if (++tail == ppd->sdma_descq_cnt) {
				tail = 0;
				++gen;
				ppd->sdma_intrequest = 1;
			} else if (tail == (ppd->sdma_descq_cnt>>1)) {
				ppd->sdma_intrequest = 1;
			}
			nfree--;
			if (pkt->addr[i].last_desc == 0)
				continue;

			/*
			 * If the packet is >= 2KB mtu equivalent, we
			 * have to use the large buffers, and have to
			 * mark each descriptor as part of a large
			 * buffer packet.
			 */
			if (ofs > dd->piosize2kmax_dwords) {
				for (j = pkt->index; j <= i; j++) {
					ppd->sdma_descq[dtail].qw[0] |=
						cpu_to_le64(1ULL << 14);
					if (++dtail == ppd->sdma_descq_cnt)
						dtail = 0;
				}
			}
			c += i + 1 - pkt->index;
			pkt->index = i + 1; /* index for next first */
			tail_c = dtail = tail;
			gen_c = gen;
			ofs = 0;  /* reset for next packet */
		}

		ppd->sdma_descq_added += c;
		nsent += c;
		if (pkt->index == pkt->naddr) {
			pkt->added = ppd->sdma_descq_added;
			pkt->pq->added = pkt->added;
			pkt->pq->num_pending--;
			spin_lock(&pkt->pq->sent_lock);
			pkt->pq->num_sending++;
			list_move_tail(&pkt->list, &pkt->pq->sent);
			spin_unlock(&pkt->pq->sent_lock);
		}
		if (!nfree || (nsent<<2) > ppd->sdma_descq_cnt)
			break;
	}

	/* advance the tail on the chip if necessary */
	if (ppd->sdma_descq_tail != tail_c) {
		ppd->sdma_generation = gen_c;
		dd->f_sdma_update_tail(ppd, tail_c);
	}

	if (nfree && !list_empty(pktlist))
		goto retry;

	return;
}

/* pq->lock must be held, get packets on the wire... */
static int qib_user_sdma_push_pkts(struct qib_pportdata *ppd,
				 struct qib_user_sdma_queue *pq,
				 struct list_head *pktlist, int count)
{
	int ret = 0;
	unsigned long flags;

	if (unlikely(!(ppd->lflags & QIBL_LINKACTIVE)))
		return -ECOMM;

	spin_lock_irqsave(&ppd->sdma_lock, flags);

	if (unlikely(!__qib_sdma_running(ppd))) {
		ret = -ECOMM;
		goto unlock;
	}

	pq->num_pending += count;
	list_splice_tail_init(pktlist, &ppd->sdma_userpending);
	qib_user_sdma_send_desc(ppd, &ppd->sdma_userpending);

unlock:
	spin_unlock_irqrestore(&ppd->sdma_lock, flags);
	return ret;
}

int qib_user_sdma_writev(struct qib_ctxtdata *rcd,
			 struct qib_user_sdma_queue *pq,
			 const struct iovec *iov,
			 unsigned long dim)
{
	struct qib_devdata *dd = rcd->dd;
	struct qib_pportdata *ppd = rcd->ppd;
	int ret = 0;
	struct list_head list;
	int npkts = 0;

	INIT_LIST_HEAD(&list);

	mutex_lock(&pq->lock);

	/* why not -ECOMM like qib_user_sdma_push_pkts() below? */
	if (!qib_sdma_running(ppd))
		goto done_unlock;

	/* if I have packets not complete yet */
	if (pq->added > ppd->sdma_descq_removed)
		qib_user_sdma_hwqueue_clean(ppd);
	/* if I have complete packets to be freed */
	if (pq->num_sending)
		qib_user_sdma_queue_clean(ppd, pq);

	while (dim) {
		int mxp = 8;
		int ndesc = 0;

<<<<<<< HEAD
		ret = qib_user_sdma_queue_pkts(dd, pq, &list, iov, dim, mxp);
		if (ret <= 0)
=======
		ret = qib_user_sdma_queue_pkts(dd, ppd, pq,
				iov, dim, &list, &mxp, &ndesc);
		if (ret < 0)
>>>>>>> c3ade0e0
			goto done_unlock;
		else {
			dim -= ret;
			iov += ret;
		}

		/* force packets onto the sdma hw queue... */
		if (!list_empty(&list)) {
			/*
			 * Lazily clean hw queue.
			 */
			if (qib_sdma_descq_freecnt(ppd) < ndesc) {
				qib_user_sdma_hwqueue_clean(ppd);
				if (pq->num_sending)
					qib_user_sdma_queue_clean(ppd, pq);
			}

			ret = qib_user_sdma_push_pkts(ppd, pq, &list, mxp);
			if (ret < 0)
				goto done_unlock;
			else {
				npkts += mxp;
				pq->counter += mxp;
			}
		}
	}

done_unlock:
	if (!list_empty(&list))
		qib_user_sdma_free_pkt_list(&dd->pcidev->dev, pq, &list);
	mutex_unlock(&pq->lock);

	return (ret < 0) ? ret : npkts;
}

int qib_user_sdma_make_progress(struct qib_pportdata *ppd,
				struct qib_user_sdma_queue *pq)
{
	int ret = 0;

	mutex_lock(&pq->lock);
	qib_user_sdma_hwqueue_clean(ppd);
	ret = qib_user_sdma_queue_clean(ppd, pq);
	mutex_unlock(&pq->lock);

	return ret;
}

u32 qib_user_sdma_complete_counter(const struct qib_user_sdma_queue *pq)
{
	return pq ? pq->sent_counter : 0;
}

u32 qib_user_sdma_inflight_counter(struct qib_user_sdma_queue *pq)
{
	return pq ? pq->counter : 0;
}<|MERGE_RESOLUTION|>--- conflicted
+++ resolved
@@ -584,27 +584,9 @@
 				   struct qib_user_sdma_pkt *pkt,
 				   unsigned long addr, int tlen, int npages)
 {
-<<<<<<< HEAD
-	struct page *pages[2];
-	int j;
-	int ret;
-
-	ret = get_user_pages_fast(addr, npages, 0, pages);
-
-	if (ret != npages) {
-		int i;
-
-		for (i = 0; i < ret; i++)
-			put_page(pages[i]);
-
-		ret = -ENOMEM;
-		goto done;
-	}
-=======
 	struct page *pages[8];
 	int i, j;
 	int ret = 0;
->>>>>>> c3ade0e0
 
 	while (npages) {
 		if (npages > 8)
@@ -1311,14 +1293,9 @@
 		int mxp = 8;
 		int ndesc = 0;
 
-<<<<<<< HEAD
-		ret = qib_user_sdma_queue_pkts(dd, pq, &list, iov, dim, mxp);
-		if (ret <= 0)
-=======
 		ret = qib_user_sdma_queue_pkts(dd, ppd, pq,
 				iov, dim, &list, &mxp, &ndesc);
 		if (ret < 0)
->>>>>>> c3ade0e0
 			goto done_unlock;
 		else {
 			dim -= ret;
