/*
 * Copyright (c) 2009-2010 Chelsio, Inc. All rights reserved.
 *
 * This software is available to you under a choice of one of two
 * licenses.  You may choose to be licensed under the terms of the GNU
 * General Public License (GPL) Version 2, available from the file
 * COPYING in the main directory of this source tree, or the
 * OpenIB.org BSD license below:
 *
 *     Redistribution and use in source and binary forms, with or
 *     without modification, are permitted provided that the following
 *     conditions are met:
 *
 *      - Redistributions of source code must retain the above
 *        copyright notice, this list of conditions and the following
 *        disclaimer.
 *
 *      - Redistributions in binary form must reproduce the above
 *        copyright notice, this list of conditions and the following
 *        disclaimer in the documentation and/or other materials
 *        provided with the distribution.
 *
 * THE SOFTWARE IS PROVIDED "AS IS", WITHOUT WARRANTY OF ANY KIND,
 * EXPRESS OR IMPLIED, INCLUDING BUT NOT LIMITED TO THE WARRANTIES OF
 * MERCHANTABILITY, FITNESS FOR A PARTICULAR PURPOSE AND
 * NONINFRINGEMENT. IN NO EVENT SHALL THE AUTHORS OR COPYRIGHT HOLDERS
 * BE LIABLE FOR ANY CLAIM, DAMAGES OR OTHER LIABILITY, WHETHER IN AN
 * ACTION OF CONTRACT, TORT OR OTHERWISE, ARISING FROM, OUT OF OR IN
 * CONNECTION WITH THE SOFTWARE OR THE USE OR OTHER DEALINGS IN THE
 * SOFTWARE.
 */

#include <linux/module.h>
#include <linux/moduleparam.h>
#include <rdma/ib_umem.h>
#include <linux/atomic.h>

#include "iw_cxgb4.h"

int use_dsgl = 1;
module_param(use_dsgl, int, 0644);
MODULE_PARM_DESC(use_dsgl, "Use DSGL for PBL/FastReg (default=1)");

#define T4_ULPTX_MIN_IO 32
#define C4IW_MAX_INLINE_SIZE 96
#define T4_ULPTX_MAX_DMA 1024
#define C4IW_INLINE_THRESHOLD 128

static int inline_threshold = C4IW_INLINE_THRESHOLD;
module_param(inline_threshold, int, 0644);
MODULE_PARM_DESC(inline_threshold, "inline vs dsgl threshold (default=128)");

static int _c4iw_write_mem_dma_aligned(struct c4iw_rdev *rdev, u32 addr,
				       u32 len, dma_addr_t data, int wait)
{
	struct sk_buff *skb;
	struct ulp_mem_io *req;
	struct ulptx_sgl *sgl;
	u8 wr_len;
	int ret = 0;
	struct c4iw_wr_wait wr_wait;

	addr &= 0x7FFFFFF;

	if (wait)
		c4iw_init_wr_wait(&wr_wait);
	wr_len = roundup(sizeof(*req) + sizeof(*sgl), 16);

	skb = alloc_skb(wr_len, GFP_KERNEL | __GFP_NOFAIL);
	if (!skb)
		return -ENOMEM;
	set_wr_txq(skb, CPL_PRIORITY_CONTROL, 0);

	req = (struct ulp_mem_io *)__skb_put(skb, wr_len);
	memset(req, 0, wr_len);
	INIT_ULPTX_WR(req, wr_len, 0, 0);
	req->wr.wr_hi = cpu_to_be32(FW_WR_OP(FW_ULPTX_WR) |
			(wait ? FW_WR_COMPL(1) : 0));
	req->wr.wr_lo = wait ? (__force __be64)(unsigned long) &wr_wait : 0L;
	req->wr.wr_mid = cpu_to_be32(FW_WR_LEN16(DIV_ROUND_UP(wr_len, 16)));
	req->cmd = cpu_to_be32(ULPTX_CMD(ULP_TX_MEM_WRITE));
	req->cmd |= cpu_to_be32(V_T5_ULP_MEMIO_ORDER(1));
	req->dlen = cpu_to_be32(ULP_MEMIO_DATA_LEN(len>>5));
	req->len16 = cpu_to_be32(DIV_ROUND_UP(wr_len-sizeof(req->wr), 16));
	req->lock_addr = cpu_to_be32(ULP_MEMIO_ADDR(addr));

	sgl = (struct ulptx_sgl *)(req + 1);
	sgl->cmd_nsge = cpu_to_be32(ULPTX_CMD(ULP_TX_SC_DSGL) |
				    ULPTX_NSGE(1));
	sgl->len0 = cpu_to_be32(len);
	sgl->addr0 = cpu_to_be64(data);

	ret = c4iw_ofld_send(rdev, skb);
	if (ret)
		return ret;
	if (wait)
		ret = c4iw_wait_for_reply(rdev, &wr_wait, 0, 0, __func__);
	return ret;
}

static int _c4iw_write_mem_inline(struct c4iw_rdev *rdev, u32 addr, u32 len,
				  void *data)
{
	struct sk_buff *skb;
	struct ulp_mem_io *req;
	struct ulptx_idata *sc;
	u8 wr_len, *to_dp, *from_dp;
	int copy_len, num_wqe, i, ret = 0;
	struct c4iw_wr_wait wr_wait;
	__be32 cmd = cpu_to_be32(ULPTX_CMD(ULP_TX_MEM_WRITE));

	if (is_t4(rdev->lldi.adapter_type))
		cmd |= cpu_to_be32(ULP_MEMIO_ORDER(1));
	else
		cmd |= cpu_to_be32(V_T5_ULP_MEMIO_IMM(1));

	addr &= 0x7FFFFFF;
	PDBG("%s addr 0x%x len %u\n", __func__, addr, len);
	num_wqe = DIV_ROUND_UP(len, C4IW_MAX_INLINE_SIZE);
	c4iw_init_wr_wait(&wr_wait);
	for (i = 0; i < num_wqe; i++) {

		copy_len = len > C4IW_MAX_INLINE_SIZE ? C4IW_MAX_INLINE_SIZE :
			   len;
		wr_len = roundup(sizeof *req + sizeof *sc +
				 roundup(copy_len, T4_ULPTX_MIN_IO), 16);

		skb = alloc_skb(wr_len, GFP_KERNEL);
		if (!skb)
			return -ENOMEM;
		set_wr_txq(skb, CPL_PRIORITY_CONTROL, 0);

		req = (struct ulp_mem_io *)__skb_put(skb, wr_len);
		memset(req, 0, wr_len);
		INIT_ULPTX_WR(req, wr_len, 0, 0);

		if (i == (num_wqe-1)) {
			req->wr.wr_hi = cpu_to_be32(FW_WR_OP(FW_ULPTX_WR) |
						    FW_WR_COMPL(1));
			req->wr.wr_lo = (__force __be64)(unsigned long) &wr_wait;
		} else
			req->wr.wr_hi = cpu_to_be32(FW_WR_OP(FW_ULPTX_WR));
		req->wr.wr_mid = cpu_to_be32(
				       FW_WR_LEN16(DIV_ROUND_UP(wr_len, 16)));

		req->cmd = cmd;
		req->dlen = cpu_to_be32(ULP_MEMIO_DATA_LEN(
				DIV_ROUND_UP(copy_len, T4_ULPTX_MIN_IO)));
		req->len16 = cpu_to_be32(DIV_ROUND_UP(wr_len-sizeof(req->wr),
						      16));
		req->lock_addr = cpu_to_be32(ULP_MEMIO_ADDR(addr + i * 3));

		sc = (struct ulptx_idata *)(req + 1);
		sc->cmd_more = cpu_to_be32(ULPTX_CMD(ULP_TX_SC_IMM));
		sc->len = cpu_to_be32(roundup(copy_len, T4_ULPTX_MIN_IO));

		to_dp = (u8 *)(sc + 1);
		from_dp = (u8 *)data + i * C4IW_MAX_INLINE_SIZE;
		if (data)
			memcpy(to_dp, from_dp, copy_len);
		else
			memset(to_dp, 0, copy_len);
		if (copy_len % T4_ULPTX_MIN_IO)
			memset(to_dp + copy_len, 0, T4_ULPTX_MIN_IO -
			       (copy_len % T4_ULPTX_MIN_IO));
		ret = c4iw_ofld_send(rdev, skb);
		if (ret)
			return ret;
		len -= C4IW_MAX_INLINE_SIZE;
	}

	ret = c4iw_wait_for_reply(rdev, &wr_wait, 0, 0, __func__);
	return ret;
}

static int _c4iw_write_mem_dma(struct c4iw_rdev *rdev, u32 addr, u32 len, void *data)
{
	u32 remain = len;
	u32 dmalen;
	int ret = 0;
	dma_addr_t daddr;
	dma_addr_t save;

	daddr = dma_map_single(&rdev->lldi.pdev->dev, data, len, DMA_TO_DEVICE);
	if (dma_mapping_error(&rdev->lldi.pdev->dev, daddr))
		return -1;
	save = daddr;

	while (remain > inline_threshold) {
		if (remain < T4_ULPTX_MAX_DMA) {
			if (remain & ~T4_ULPTX_MIN_IO)
				dmalen = remain & ~(T4_ULPTX_MIN_IO-1);
			else
				dmalen = remain;
		} else
			dmalen = T4_ULPTX_MAX_DMA;
		remain -= dmalen;
		ret = _c4iw_write_mem_dma_aligned(rdev, addr, dmalen, daddr,
						 !remain);
		if (ret)
			goto out;
		addr += dmalen >> 5;
		data += dmalen;
		daddr += dmalen;
	}
	if (remain)
		ret = _c4iw_write_mem_inline(rdev, addr, remain, data);
out:
	dma_unmap_single(&rdev->lldi.pdev->dev, save, len, DMA_TO_DEVICE);
	return ret;
}

/*
 * write len bytes of data into addr (32B aligned address)
 * If data is NULL, clear len byte of memory to zero.
 */
static int write_adapter_mem(struct c4iw_rdev *rdev, u32 addr, u32 len,
			     void *data)
{
	if (is_t5(rdev->lldi.adapter_type) && use_dsgl) {
		if (len > inline_threshold) {
			if (_c4iw_write_mem_dma(rdev, addr, len, data)) {
				printk_ratelimited(KERN_WARNING
						   "%s: dma map"
						   " failure (non fatal)\n",
						   pci_name(rdev->lldi.pdev));
				return _c4iw_write_mem_inline(rdev, addr, len,
							      data);
			} else
				return 0;
		} else
			return _c4iw_write_mem_inline(rdev, addr, len, data);
	} else
		return _c4iw_write_mem_inline(rdev, addr, len, data);
}

/*
 * Build and write a TPT entry.
 * IN: stag key, pdid, perm, bind_enabled, zbva, to, len, page_size,
 *     pbl_size and pbl_addr
 * OUT: stag index
 */
static int write_tpt_entry(struct c4iw_rdev *rdev, u32 reset_tpt_entry,
			   u32 *stag, u8 stag_state, u32 pdid,
			   enum fw_ri_stag_type type, enum fw_ri_mem_perms perm,
			   int bind_enabled, u32 zbva, u64 to,
			   u64 len, u8 page_size, u32 pbl_size, u32 pbl_addr)
{
	int err;
	struct fw_ri_tpte tpt;
	u32 stag_idx;
	static atomic_unchecked_t key;

	if (c4iw_fatal_error(rdev))
		return -EIO;

	stag_state = stag_state > 0;
	stag_idx = (*stag) >> 8;

	if ((!reset_tpt_entry) && (*stag == T4_STAG_UNSET)) {
		stag_idx = c4iw_get_resource(&rdev->resource.tpt_table);
		if (!stag_idx)
			return -ENOMEM;
<<<<<<< HEAD
=======
		mutex_lock(&rdev->stats.lock);
		rdev->stats.stag.cur += 32;
		if (rdev->stats.stag.cur > rdev->stats.stag.max)
			rdev->stats.stag.max = rdev->stats.stag.cur;
		mutex_unlock(&rdev->stats.lock);
>>>>>>> c3ade0e0
		*stag = (stag_idx << 8) | (atomic_inc_return_unchecked(&key) & 0xff);
	}
	PDBG("%s stag_state 0x%0x type 0x%0x pdid 0x%0x, stag_idx 0x%x\n",
	     __func__, stag_state, type, pdid, stag_idx);

	/* write TPT entry */
	if (reset_tpt_entry)
		memset(&tpt, 0, sizeof(tpt));
	else {
		tpt.valid_to_pdid = cpu_to_be32(F_FW_RI_TPTE_VALID |
			V_FW_RI_TPTE_STAGKEY((*stag & M_FW_RI_TPTE_STAGKEY)) |
			V_FW_RI_TPTE_STAGSTATE(stag_state) |
			V_FW_RI_TPTE_STAGTYPE(type) | V_FW_RI_TPTE_PDID(pdid));
		tpt.locread_to_qpid = cpu_to_be32(V_FW_RI_TPTE_PERM(perm) |
			(bind_enabled ? F_FW_RI_TPTE_MWBINDEN : 0) |
			V_FW_RI_TPTE_ADDRTYPE((zbva ? FW_RI_ZERO_BASED_TO :
						      FW_RI_VA_BASED_TO))|
			V_FW_RI_TPTE_PS(page_size));
		tpt.nosnoop_pbladdr = !pbl_size ? 0 : cpu_to_be32(
			V_FW_RI_TPTE_PBLADDR(PBL_OFF(rdev, pbl_addr)>>3));
		tpt.len_lo = cpu_to_be32((u32)(len & 0xffffffffUL));
		tpt.va_hi = cpu_to_be32((u32)(to >> 32));
		tpt.va_lo_fbo = cpu_to_be32((u32)(to & 0xffffffffUL));
		tpt.dca_mwbcnt_pstag = cpu_to_be32(0);
		tpt.len_hi = cpu_to_be32((u32)(len >> 32));
	}
	err = write_adapter_mem(rdev, stag_idx +
				(rdev->lldi.vr->stag.start >> 5),
				sizeof(tpt), &tpt);

	if (reset_tpt_entry) {
		c4iw_put_resource(&rdev->resource.tpt_table, stag_idx);
		mutex_lock(&rdev->stats.lock);
		rdev->stats.stag.cur -= 32;
		mutex_unlock(&rdev->stats.lock);
	}
	return err;
}

static int write_pbl(struct c4iw_rdev *rdev, __be64 *pbl,
		     u32 pbl_addr, u32 pbl_size)
{
	int err;

	PDBG("%s *pdb_addr 0x%x, pbl_base 0x%x, pbl_size %d\n",
	     __func__, pbl_addr, rdev->lldi.vr->pbl.start,
	     pbl_size);

	err = write_adapter_mem(rdev, pbl_addr >> 5, pbl_size << 3, pbl);
	return err;
}

static int dereg_mem(struct c4iw_rdev *rdev, u32 stag, u32 pbl_size,
		     u32 pbl_addr)
{
	return write_tpt_entry(rdev, 1, &stag, 0, 0, 0, 0, 0, 0, 0UL, 0, 0,
			       pbl_size, pbl_addr);
}

static int allocate_window(struct c4iw_rdev *rdev, u32 * stag, u32 pdid)
{
	*stag = T4_STAG_UNSET;
	return write_tpt_entry(rdev, 0, stag, 0, pdid, FW_RI_STAG_MW, 0, 0, 0,
			       0UL, 0, 0, 0, 0);
}

static int deallocate_window(struct c4iw_rdev *rdev, u32 stag)
{
	return write_tpt_entry(rdev, 1, &stag, 0, 0, 0, 0, 0, 0, 0UL, 0, 0, 0,
			       0);
}

static int allocate_stag(struct c4iw_rdev *rdev, u32 *stag, u32 pdid,
			 u32 pbl_size, u32 pbl_addr)
{
	*stag = T4_STAG_UNSET;
	return write_tpt_entry(rdev, 0, stag, 0, pdid, FW_RI_STAG_NSMR, 0, 0, 0,
			       0UL, 0, 0, pbl_size, pbl_addr);
}

static int finish_mem_reg(struct c4iw_mr *mhp, u32 stag)
{
	u32 mmid;

	mhp->attr.state = 1;
	mhp->attr.stag = stag;
	mmid = stag >> 8;
	mhp->ibmr.rkey = mhp->ibmr.lkey = stag;
	PDBG("%s mmid 0x%x mhp %p\n", __func__, mmid, mhp);
	return insert_handle(mhp->rhp, &mhp->rhp->mmidr, mhp, mmid);
}

static int register_mem(struct c4iw_dev *rhp, struct c4iw_pd *php,
		      struct c4iw_mr *mhp, int shift)
{
	u32 stag = T4_STAG_UNSET;
	int ret;

	ret = write_tpt_entry(&rhp->rdev, 0, &stag, 1, mhp->attr.pdid,
			      FW_RI_STAG_NSMR, mhp->attr.perms,
			      mhp->attr.mw_bind_enable, mhp->attr.zbva,
			      mhp->attr.va_fbo, mhp->attr.len, shift - 12,
			      mhp->attr.pbl_size, mhp->attr.pbl_addr);
	if (ret)
		return ret;

	ret = finish_mem_reg(mhp, stag);
	if (ret)
		dereg_mem(&rhp->rdev, mhp->attr.stag, mhp->attr.pbl_size,
		       mhp->attr.pbl_addr);
	return ret;
}

static int reregister_mem(struct c4iw_dev *rhp, struct c4iw_pd *php,
			  struct c4iw_mr *mhp, int shift, int npages)
{
	u32 stag;
	int ret;

	if (npages > mhp->attr.pbl_size)
		return -ENOMEM;

	stag = mhp->attr.stag;
	ret = write_tpt_entry(&rhp->rdev, 0, &stag, 1, mhp->attr.pdid,
			      FW_RI_STAG_NSMR, mhp->attr.perms,
			      mhp->attr.mw_bind_enable, mhp->attr.zbva,
			      mhp->attr.va_fbo, mhp->attr.len, shift - 12,
			      mhp->attr.pbl_size, mhp->attr.pbl_addr);
	if (ret)
		return ret;

	ret = finish_mem_reg(mhp, stag);
	if (ret)
		dereg_mem(&rhp->rdev, mhp->attr.stag, mhp->attr.pbl_size,
		       mhp->attr.pbl_addr);

	return ret;
}

static int alloc_pbl(struct c4iw_mr *mhp, int npages)
{
	mhp->attr.pbl_addr = c4iw_pblpool_alloc(&mhp->rhp->rdev,
						    npages << 3);

	if (!mhp->attr.pbl_addr)
		return -ENOMEM;

	mhp->attr.pbl_size = npages;

	return 0;
}

static int build_phys_page_list(struct ib_phys_buf *buffer_list,
				int num_phys_buf, u64 *iova_start,
				u64 *total_size, int *npages,
				int *shift, __be64 **page_list)
{
	u64 mask;
	int i, j, n;

	mask = 0;
	*total_size = 0;
	for (i = 0; i < num_phys_buf; ++i) {
		if (i != 0 && buffer_list[i].addr & ~PAGE_MASK)
			return -EINVAL;
		if (i != 0 && i != num_phys_buf - 1 &&
		    (buffer_list[i].size & ~PAGE_MASK))
			return -EINVAL;
		*total_size += buffer_list[i].size;
		if (i > 0)
			mask |= buffer_list[i].addr;
		else
			mask |= buffer_list[i].addr & PAGE_MASK;
		if (i != num_phys_buf - 1)
			mask |= buffer_list[i].addr + buffer_list[i].size;
		else
			mask |= (buffer_list[i].addr + buffer_list[i].size +
				PAGE_SIZE - 1) & PAGE_MASK;
	}

	if (*total_size > 0xFFFFFFFFULL)
		return -ENOMEM;

	/* Find largest page shift we can use to cover buffers */
	for (*shift = PAGE_SHIFT; *shift < 27; ++(*shift))
		if ((1ULL << *shift) & mask)
			break;

	buffer_list[0].size += buffer_list[0].addr & ((1ULL << *shift) - 1);
	buffer_list[0].addr &= ~0ull << *shift;

	*npages = 0;
	for (i = 0; i < num_phys_buf; ++i)
		*npages += (buffer_list[i].size +
			(1ULL << *shift) - 1) >> *shift;

	if (!*npages)
		return -EINVAL;

	*page_list = kmalloc(sizeof(u64) * *npages, GFP_KERNEL);
	if (!*page_list)
		return -ENOMEM;

	n = 0;
	for (i = 0; i < num_phys_buf; ++i)
		for (j = 0;
		     j < (buffer_list[i].size + (1ULL << *shift) - 1) >> *shift;
		     ++j)
			(*page_list)[n++] = cpu_to_be64(buffer_list[i].addr +
			    ((u64) j << *shift));

	PDBG("%s va 0x%llx mask 0x%llx shift %d len %lld pbl_size %d\n",
	     __func__, (unsigned long long)*iova_start,
	     (unsigned long long)mask, *shift, (unsigned long long)*total_size,
	     *npages);

	return 0;

}

int c4iw_reregister_phys_mem(struct ib_mr *mr, int mr_rereg_mask,
			     struct ib_pd *pd, struct ib_phys_buf *buffer_list,
			     int num_phys_buf, int acc, u64 *iova_start)
{

	struct c4iw_mr mh, *mhp;
	struct c4iw_pd *php;
	struct c4iw_dev *rhp;
	__be64 *page_list = NULL;
	int shift = 0;
	u64 total_size;
	int npages;
	int ret;

	PDBG("%s ib_mr %p ib_pd %p\n", __func__, mr, pd);

	/* There can be no memory windows */
	if (atomic_read(&mr->usecnt))
		return -EINVAL;

	mhp = to_c4iw_mr(mr);
	rhp = mhp->rhp;
	php = to_c4iw_pd(mr->pd);

	/* make sure we are on the same adapter */
	if (rhp != php->rhp)
		return -EINVAL;

	memcpy(&mh, mhp, sizeof *mhp);

	if (mr_rereg_mask & IB_MR_REREG_PD)
		php = to_c4iw_pd(pd);
	if (mr_rereg_mask & IB_MR_REREG_ACCESS) {
		mh.attr.perms = c4iw_ib_to_tpt_access(acc);
		mh.attr.mw_bind_enable = (acc & IB_ACCESS_MW_BIND) ==
					 IB_ACCESS_MW_BIND;
	}
	if (mr_rereg_mask & IB_MR_REREG_TRANS) {
		ret = build_phys_page_list(buffer_list, num_phys_buf,
						iova_start,
						&total_size, &npages,
						&shift, &page_list);
		if (ret)
			return ret;
	}

	ret = reregister_mem(rhp, php, &mh, shift, npages);
	kfree(page_list);
	if (ret)
		return ret;
	if (mr_rereg_mask & IB_MR_REREG_PD)
		mhp->attr.pdid = php->pdid;
	if (mr_rereg_mask & IB_MR_REREG_ACCESS)
		mhp->attr.perms = c4iw_ib_to_tpt_access(acc);
	if (mr_rereg_mask & IB_MR_REREG_TRANS) {
		mhp->attr.zbva = 0;
		mhp->attr.va_fbo = *iova_start;
		mhp->attr.page_size = shift - 12;
		mhp->attr.len = (u32) total_size;
		mhp->attr.pbl_size = npages;
	}

	return 0;
}

struct ib_mr *c4iw_register_phys_mem(struct ib_pd *pd,
				     struct ib_phys_buf *buffer_list,
				     int num_phys_buf, int acc, u64 *iova_start)
{
	__be64 *page_list;
	int shift;
	u64 total_size;
	int npages;
	struct c4iw_dev *rhp;
	struct c4iw_pd *php;
	struct c4iw_mr *mhp;
	int ret;

	PDBG("%s ib_pd %p\n", __func__, pd);
	php = to_c4iw_pd(pd);
	rhp = php->rhp;

	mhp = kzalloc(sizeof(*mhp), GFP_KERNEL);
	if (!mhp)
		return ERR_PTR(-ENOMEM);

	mhp->rhp = rhp;

	/* First check that we have enough alignment */
	if ((*iova_start & ~PAGE_MASK) != (buffer_list[0].addr & ~PAGE_MASK)) {
		ret = -EINVAL;
		goto err;
	}

	if (num_phys_buf > 1 &&
	    ((buffer_list[0].addr + buffer_list[0].size) & ~PAGE_MASK)) {
		ret = -EINVAL;
		goto err;
	}

	ret = build_phys_page_list(buffer_list, num_phys_buf, iova_start,
					&total_size, &npages, &shift,
					&page_list);
	if (ret)
		goto err;

	ret = alloc_pbl(mhp, npages);
	if (ret) {
		kfree(page_list);
		goto err;
	}

	ret = write_pbl(&mhp->rhp->rdev, page_list, mhp->attr.pbl_addr,
			     npages);
	kfree(page_list);
	if (ret)
		goto err_pbl;

	mhp->attr.pdid = php->pdid;
	mhp->attr.zbva = 0;

	mhp->attr.perms = c4iw_ib_to_tpt_access(acc);
	mhp->attr.va_fbo = *iova_start;
	mhp->attr.page_size = shift - 12;

	mhp->attr.len = (u32) total_size;
	mhp->attr.pbl_size = npages;
	ret = register_mem(rhp, php, mhp, shift);
	if (ret)
		goto err_pbl;

	return &mhp->ibmr;

err_pbl:
	c4iw_pblpool_free(&mhp->rhp->rdev, mhp->attr.pbl_addr,
			      mhp->attr.pbl_size << 3);

err:
	kfree(mhp);
	return ERR_PTR(ret);

}

struct ib_mr *c4iw_get_dma_mr(struct ib_pd *pd, int acc)
{
	struct c4iw_dev *rhp;
	struct c4iw_pd *php;
	struct c4iw_mr *mhp;
	int ret;
	u32 stag = T4_STAG_UNSET;

	PDBG("%s ib_pd %p\n", __func__, pd);
	php = to_c4iw_pd(pd);
	rhp = php->rhp;

	mhp = kzalloc(sizeof(*mhp), GFP_KERNEL);
	if (!mhp)
		return ERR_PTR(-ENOMEM);

	mhp->rhp = rhp;
	mhp->attr.pdid = php->pdid;
	mhp->attr.perms = c4iw_ib_to_tpt_access(acc);
	mhp->attr.mw_bind_enable = (acc&IB_ACCESS_MW_BIND) == IB_ACCESS_MW_BIND;
	mhp->attr.zbva = 0;
	mhp->attr.va_fbo = 0;
	mhp->attr.page_size = 0;
	mhp->attr.len = ~0UL;
	mhp->attr.pbl_size = 0;

	ret = write_tpt_entry(&rhp->rdev, 0, &stag, 1, php->pdid,
			      FW_RI_STAG_NSMR, mhp->attr.perms,
			      mhp->attr.mw_bind_enable, 0, 0, ~0UL, 0, 0, 0);
	if (ret)
		goto err1;

	ret = finish_mem_reg(mhp, stag);
	if (ret)
		goto err2;
	return &mhp->ibmr;
err2:
	dereg_mem(&rhp->rdev, mhp->attr.stag, mhp->attr.pbl_size,
		  mhp->attr.pbl_addr);
err1:
	kfree(mhp);
	return ERR_PTR(ret);
}

struct ib_mr *c4iw_reg_user_mr(struct ib_pd *pd, u64 start, u64 length,
			       u64 virt, int acc, struct ib_udata *udata)
{
	__be64 *pages;
	int shift, n, len;
	int i, j, k;
	int err = 0;
	struct ib_umem_chunk *chunk;
	struct c4iw_dev *rhp;
	struct c4iw_pd *php;
	struct c4iw_mr *mhp;

	PDBG("%s ib_pd %p\n", __func__, pd);

	if (length == ~0ULL)
		return ERR_PTR(-EINVAL);

	if ((length + start) < start)
		return ERR_PTR(-EINVAL);

	php = to_c4iw_pd(pd);
	rhp = php->rhp;
	mhp = kzalloc(sizeof(*mhp), GFP_KERNEL);
	if (!mhp)
		return ERR_PTR(-ENOMEM);

	mhp->rhp = rhp;

	mhp->umem = ib_umem_get(pd->uobject->context, start, length, acc, 0);
	if (IS_ERR(mhp->umem)) {
		err = PTR_ERR(mhp->umem);
		kfree(mhp);
		return ERR_PTR(err);
	}

	shift = ffs(mhp->umem->page_size) - 1;

	n = 0;
	list_for_each_entry(chunk, &mhp->umem->chunk_list, list)
		n += chunk->nents;

	err = alloc_pbl(mhp, n);
	if (err)
		goto err;

	pages = (__be64 *) __get_free_page(GFP_KERNEL);
	if (!pages) {
		err = -ENOMEM;
		goto err_pbl;
	}

	i = n = 0;

	list_for_each_entry(chunk, &mhp->umem->chunk_list, list)
		for (j = 0; j < chunk->nmap; ++j) {
			len = sg_dma_len(&chunk->page_list[j]) >> shift;
			for (k = 0; k < len; ++k) {
				pages[i++] = cpu_to_be64(sg_dma_address(
					&chunk->page_list[j]) +
					mhp->umem->page_size * k);
				if (i == PAGE_SIZE / sizeof *pages) {
					err = write_pbl(&mhp->rhp->rdev,
					      pages,
					      mhp->attr.pbl_addr + (n << 3), i);
					if (err)
						goto pbl_done;
					n += i;
					i = 0;
				}
			}
		}

	if (i)
		err = write_pbl(&mhp->rhp->rdev, pages,
				     mhp->attr.pbl_addr + (n << 3), i);

pbl_done:
	free_page((unsigned long) pages);
	if (err)
		goto err_pbl;

	mhp->attr.pdid = php->pdid;
	mhp->attr.zbva = 0;
	mhp->attr.perms = c4iw_ib_to_tpt_access(acc);
	mhp->attr.va_fbo = virt;
	mhp->attr.page_size = shift - 12;
	mhp->attr.len = length;

	err = register_mem(rhp, php, mhp, shift);
	if (err)
		goto err_pbl;

	return &mhp->ibmr;

err_pbl:
	c4iw_pblpool_free(&mhp->rhp->rdev, mhp->attr.pbl_addr,
			      mhp->attr.pbl_size << 3);

err:
	ib_umem_release(mhp->umem);
	kfree(mhp);
	return ERR_PTR(err);
}

struct ib_mw *c4iw_alloc_mw(struct ib_pd *pd, enum ib_mw_type type)
{
	struct c4iw_dev *rhp;
	struct c4iw_pd *php;
	struct c4iw_mw *mhp;
	u32 mmid;
	u32 stag = 0;
	int ret;

	if (type != IB_MW_TYPE_1)
		return ERR_PTR(-EINVAL);

	php = to_c4iw_pd(pd);
	rhp = php->rhp;
	mhp = kzalloc(sizeof(*mhp), GFP_KERNEL);
	if (!mhp)
		return ERR_PTR(-ENOMEM);
	ret = allocate_window(&rhp->rdev, &stag, php->pdid);
	if (ret) {
		kfree(mhp);
		return ERR_PTR(ret);
	}
	mhp->rhp = rhp;
	mhp->attr.pdid = php->pdid;
	mhp->attr.type = FW_RI_STAG_MW;
	mhp->attr.stag = stag;
	mmid = (stag) >> 8;
	mhp->ibmw.rkey = stag;
	if (insert_handle(rhp, &rhp->mmidr, mhp, mmid)) {
		deallocate_window(&rhp->rdev, mhp->attr.stag);
		kfree(mhp);
		return ERR_PTR(-ENOMEM);
	}
	PDBG("%s mmid 0x%x mhp %p stag 0x%x\n", __func__, mmid, mhp, stag);
	return &(mhp->ibmw);
}

int c4iw_dealloc_mw(struct ib_mw *mw)
{
	struct c4iw_dev *rhp;
	struct c4iw_mw *mhp;
	u32 mmid;

	mhp = to_c4iw_mw(mw);
	rhp = mhp->rhp;
	mmid = (mw->rkey) >> 8;
	remove_handle(rhp, &rhp->mmidr, mmid);
	deallocate_window(&rhp->rdev, mhp->attr.stag);
	kfree(mhp);
	PDBG("%s ib_mw %p mmid 0x%x ptr %p\n", __func__, mw, mmid, mhp);
	return 0;
}

struct ib_mr *c4iw_alloc_fast_reg_mr(struct ib_pd *pd, int pbl_depth)
{
	struct c4iw_dev *rhp;
	struct c4iw_pd *php;
	struct c4iw_mr *mhp;
	u32 mmid;
	u32 stag = 0;
	int ret = 0;

	php = to_c4iw_pd(pd);
	rhp = php->rhp;
	mhp = kzalloc(sizeof(*mhp), GFP_KERNEL);
	if (!mhp) {
		ret = -ENOMEM;
		goto err;
	}

	mhp->rhp = rhp;
	ret = alloc_pbl(mhp, pbl_depth);
	if (ret)
		goto err1;
	mhp->attr.pbl_size = pbl_depth;
	ret = allocate_stag(&rhp->rdev, &stag, php->pdid,
				 mhp->attr.pbl_size, mhp->attr.pbl_addr);
	if (ret)
		goto err2;
	mhp->attr.pdid = php->pdid;
	mhp->attr.type = FW_RI_STAG_NSMR;
	mhp->attr.stag = stag;
	mhp->attr.state = 1;
	mmid = (stag) >> 8;
	mhp->ibmr.rkey = mhp->ibmr.lkey = stag;
	if (insert_handle(rhp, &rhp->mmidr, mhp, mmid)) {
		ret = -ENOMEM;
		goto err3;
	}

	PDBG("%s mmid 0x%x mhp %p stag 0x%x\n", __func__, mmid, mhp, stag);
	return &(mhp->ibmr);
err3:
	dereg_mem(&rhp->rdev, stag, mhp->attr.pbl_size,
		       mhp->attr.pbl_addr);
err2:
	c4iw_pblpool_free(&mhp->rhp->rdev, mhp->attr.pbl_addr,
			      mhp->attr.pbl_size << 3);
err1:
	kfree(mhp);
err:
	return ERR_PTR(ret);
}

struct ib_fast_reg_page_list *c4iw_alloc_fastreg_pbl(struct ib_device *device,
						     int page_list_len)
{
	struct c4iw_fr_page_list *c4pl;
	struct c4iw_dev *dev = to_c4iw_dev(device);
	dma_addr_t dma_addr;
	int pll_len = roundup(page_list_len * sizeof(u64), 32);

	c4pl = kmalloc(sizeof(*c4pl), GFP_KERNEL);
	if (!c4pl)
		return ERR_PTR(-ENOMEM);

	c4pl->ibpl.page_list = dma_alloc_coherent(&dev->rdev.lldi.pdev->dev,
						  pll_len, &dma_addr,
						  GFP_KERNEL);
	if (!c4pl->ibpl.page_list) {
		kfree(c4pl);
		return ERR_PTR(-ENOMEM);
	}
	dma_unmap_addr_set(c4pl, mapping, dma_addr);
	c4pl->dma_addr = dma_addr;
	c4pl->dev = dev;
	c4pl->ibpl.max_page_list_len = pll_len;

	return &c4pl->ibpl;
}

void c4iw_free_fastreg_pbl(struct ib_fast_reg_page_list *ibpl)
{
	struct c4iw_fr_page_list *c4pl = to_c4iw_fr_page_list(ibpl);

	dma_free_coherent(&c4pl->dev->rdev.lldi.pdev->dev,
			  c4pl->ibpl.max_page_list_len,
			  c4pl->ibpl.page_list, dma_unmap_addr(c4pl, mapping));
	kfree(c4pl);
}

int c4iw_dereg_mr(struct ib_mr *ib_mr)
{
	struct c4iw_dev *rhp;
	struct c4iw_mr *mhp;
	u32 mmid;

	PDBG("%s ib_mr %p\n", __func__, ib_mr);
	/* There can be no memory windows */
	if (atomic_read(&ib_mr->usecnt))
		return -EINVAL;

	mhp = to_c4iw_mr(ib_mr);
	rhp = mhp->rhp;
	mmid = mhp->attr.stag >> 8;
	remove_handle(rhp, &rhp->mmidr, mmid);
	dereg_mem(&rhp->rdev, mhp->attr.stag, mhp->attr.pbl_size,
		       mhp->attr.pbl_addr);
	if (mhp->attr.pbl_size)
		c4iw_pblpool_free(&mhp->rhp->rdev, mhp->attr.pbl_addr,
				  mhp->attr.pbl_size << 3);
	if (mhp->kva)
		kfree((void *) (unsigned long) mhp->kva);
	if (mhp->umem)
		ib_umem_release(mhp->umem);
	PDBG("%s mmid 0x%x ptr %p\n", __func__, mmid, mhp);
	kfree(mhp);
	return 0;
}<|MERGE_RESOLUTION|>--- conflicted
+++ resolved
@@ -261,14 +261,11 @@
 		stag_idx = c4iw_get_resource(&rdev->resource.tpt_table);
 		if (!stag_idx)
 			return -ENOMEM;
-<<<<<<< HEAD
-=======
 		mutex_lock(&rdev->stats.lock);
 		rdev->stats.stag.cur += 32;
 		if (rdev->stats.stag.cur > rdev->stats.stag.max)
 			rdev->stats.stag.max = rdev->stats.stag.cur;
 		mutex_unlock(&rdev->stats.lock);
->>>>>>> c3ade0e0
 		*stag = (stag_idx << 8) | (atomic_inc_return_unchecked(&key) & 0xff);
 	}
 	PDBG("%s stag_state 0x%0x type 0x%0x pdid 0x%0x, stag_idx 0x%x\n",
