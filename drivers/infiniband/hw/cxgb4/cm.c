/*
 * Copyright (c) 2009-2010 Chelsio, Inc. All rights reserved.
 *
 * This software is available to you under a choice of one of two
 * licenses.  You may choose to be licensed under the terms of the GNU
 * General Public License (GPL) Version 2, available from the file
 * COPYING in the main directory of this source tree, or the
 * OpenIB.org BSD license below:
 *
 *     Redistribution and use in source and binary forms, with or
 *     without modification, are permitted provided that the following
 *     conditions are met:
 *
 *      - Redistributions of source code must retain the above
 *	  copyright notice, this list of conditions and the following
 *	  disclaimer.
 *
 *      - Redistributions in binary form must reproduce the above
 *	  copyright notice, this list of conditions and the following
 *	  disclaimer in the documentation and/or other materials
 *	  provided with the distribution.
 *
 * THE SOFTWARE IS PROVIDED "AS IS", WITHOUT WARRANTY OF ANY KIND,
 * EXPRESS OR IMPLIED, INCLUDING BUT NOT LIMITED TO THE WARRANTIES OF
 * MERCHANTABILITY, FITNESS FOR A PARTICULAR PURPOSE AND
 * NONINFRINGEMENT. IN NO EVENT SHALL THE AUTHORS OR COPYRIGHT HOLDERS
 * BE LIABLE FOR ANY CLAIM, DAMAGES OR OTHER LIABILITY, WHETHER IN AN
 * ACTION OF CONTRACT, TORT OR OTHERWISE, ARISING FROM, OUT OF OR IN
 * CONNECTION WITH THE SOFTWARE OR THE USE OR OTHER DEALINGS IN THE
 * SOFTWARE.
 */
#include <linux/module.h>
#include <linux/list.h>
#include <linux/workqueue.h>
#include <linux/skbuff.h>
#include <linux/timer.h>
#include <linux/notifier.h>
#include <linux/inetdevice.h>
#include <linux/ip.h>
#include <linux/tcp.h>
#include <linux/if_vlan.h>

#include <net/neighbour.h>
#include <net/netevent.h>
#include <net/route.h>
#include <net/tcp.h>
#include <net/ip6_route.h>
#include <net/addrconf.h>

#include "iw_cxgb4.h"

static char *states[] = {
	"idle",
	"listen",
	"connecting",
	"mpa_wait_req",
	"mpa_req_sent",
	"mpa_req_rcvd",
	"mpa_rep_sent",
	"fpdu_mode",
	"aborting",
	"closing",
	"moribund",
	"dead",
	NULL,
};

static int nocong;
module_param(nocong, int, 0644);
MODULE_PARM_DESC(nocong, "Turn of congestion control (default=0)");

static int enable_ecn;
module_param(enable_ecn, int, 0644);
MODULE_PARM_DESC(enable_ecn, "Enable ECN (default=0/disabled)");

static int dack_mode = 1;
module_param(dack_mode, int, 0644);
MODULE_PARM_DESC(dack_mode, "Delayed ack mode (default=1)");

int c4iw_max_read_depth = 8;
module_param(c4iw_max_read_depth, int, 0644);
MODULE_PARM_DESC(c4iw_max_read_depth, "Per-connection max ORD/IRD (default=8)");

static int enable_tcp_timestamps;
module_param(enable_tcp_timestamps, int, 0644);
MODULE_PARM_DESC(enable_tcp_timestamps, "Enable tcp timestamps (default=0)");

static int enable_tcp_sack;
module_param(enable_tcp_sack, int, 0644);
MODULE_PARM_DESC(enable_tcp_sack, "Enable tcp SACK (default=0)");

static int enable_tcp_window_scaling = 1;
module_param(enable_tcp_window_scaling, int, 0644);
MODULE_PARM_DESC(enable_tcp_window_scaling,
		 "Enable tcp window scaling (default=1)");

int c4iw_debug;
module_param(c4iw_debug, int, 0644);
MODULE_PARM_DESC(c4iw_debug, "Enable debug logging (default=0)");

static int peer2peer;
module_param(peer2peer, int, 0644);
MODULE_PARM_DESC(peer2peer, "Support peer2peer ULPs (default=0)");

static int p2p_type = FW_RI_INIT_P2PTYPE_READ_REQ;
module_param(p2p_type, int, 0644);
MODULE_PARM_DESC(p2p_type, "RDMAP opcode to use for the RTR message: "
			   "1=RDMA_READ 0=RDMA_WRITE (default 1)");

static int ep_timeout_secs = 60;
module_param(ep_timeout_secs, int, 0644);
MODULE_PARM_DESC(ep_timeout_secs, "CM Endpoint operation timeout "
				   "in seconds (default=60)");

static int mpa_rev = 1;
module_param(mpa_rev, int, 0644);
MODULE_PARM_DESC(mpa_rev, "MPA Revision, 0 supports amso1100, "
		"1 is RFC0544 spec compliant, 2 is IETF MPA Peer Connect Draft"
		" compliant (default=1)");

static int markers_enabled;
module_param(markers_enabled, int, 0644);
MODULE_PARM_DESC(markers_enabled, "Enable MPA MARKERS (default(0)=disabled)");

static int crc_enabled = 1;
module_param(crc_enabled, int, 0644);
MODULE_PARM_DESC(crc_enabled, "Enable MPA CRC (default(1)=enabled)");

static int rcv_win = 256 * 1024;
module_param(rcv_win, int, 0644);
MODULE_PARM_DESC(rcv_win, "TCP receive window in bytes (default=256KB)");

static int snd_win = 128 * 1024;
module_param(snd_win, int, 0644);
MODULE_PARM_DESC(snd_win, "TCP send window in bytes (default=128KB)");

static struct workqueue_struct *workq;

static struct sk_buff_head rxq;

static struct sk_buff *get_skb(struct sk_buff *skb, int len, gfp_t gfp);
static void ep_timeout(unsigned long arg);
static void connect_reply_upcall(struct c4iw_ep *ep, int status);

static LIST_HEAD(timeout_list);
static spinlock_t timeout_lock;

static void deref_qp(struct c4iw_ep *ep)
{
	c4iw_qp_rem_ref(&ep->com.qp->ibqp);
	clear_bit(QP_REFERENCED, &ep->com.flags);
}

static void ref_qp(struct c4iw_ep *ep)
{
	set_bit(QP_REFERENCED, &ep->com.flags);
	c4iw_qp_add_ref(&ep->com.qp->ibqp);
}

static void start_ep_timer(struct c4iw_ep *ep)
{
	PDBG("%s ep %p\n", __func__, ep);
	if (timer_pending(&ep->timer)) {
		pr_err("%s timer already started! ep %p\n",
		       __func__, ep);
		return;
	}
	clear_bit(TIMEOUT, &ep->com.flags);
	c4iw_get_ep(&ep->com);
	ep->timer.expires = jiffies + ep_timeout_secs * HZ;
	ep->timer.data = (unsigned long)ep;
	ep->timer.function = ep_timeout;
	add_timer(&ep->timer);
}

static void stop_ep_timer(struct c4iw_ep *ep)
{
	PDBG("%s ep %p stopping\n", __func__, ep);
	del_timer_sync(&ep->timer);
	if (!test_and_set_bit(TIMEOUT, &ep->com.flags))
		c4iw_put_ep(&ep->com);
}

static int c4iw_l2t_send(struct c4iw_rdev *rdev, struct sk_buff *skb,
		  struct l2t_entry *l2e)
{
	int	error = 0;

	if (c4iw_fatal_error(rdev)) {
		kfree_skb(skb);
		PDBG("%s - device in error state - dropping\n", __func__);
		return -EIO;
	}
	error = cxgb4_l2t_send(rdev->lldi.ports[0], skb, l2e);
	if (error < 0)
		kfree_skb(skb);
	return error < 0 ? error : 0;
}

int c4iw_ofld_send(struct c4iw_rdev *rdev, struct sk_buff *skb)
{
	int	error = 0;

	if (c4iw_fatal_error(rdev)) {
		kfree_skb(skb);
		PDBG("%s - device in error state - dropping\n", __func__);
		return -EIO;
	}
	error = cxgb4_ofld_send(rdev->lldi.ports[0], skb);
	if (error < 0)
		kfree_skb(skb);
	return error < 0 ? error : 0;
}

static void release_tid(struct c4iw_rdev *rdev, u32 hwtid, struct sk_buff *skb)
{
	struct cpl_tid_release *req;

	skb = get_skb(skb, sizeof *req, GFP_KERNEL);
	if (!skb)
		return;
	req = (struct cpl_tid_release *) skb_put(skb, sizeof(*req));
	INIT_TP_WR(req, hwtid);
	OPCODE_TID(req) = cpu_to_be32(MK_OPCODE_TID(CPL_TID_RELEASE, hwtid));
	set_wr_txq(skb, CPL_PRIORITY_SETUP, 0);
	c4iw_ofld_send(rdev, skb);
	return;
}

static void set_emss(struct c4iw_ep *ep, u16 opt)
{
	ep->emss = ep->com.dev->rdev.lldi.mtus[GET_TCPOPT_MSS(opt)] - 40;
	ep->mss = ep->emss;
	if (GET_TCPOPT_TSTAMP(opt))
		ep->emss -= 12;
	if (ep->emss < 128)
		ep->emss = 128;
	PDBG("%s mss_idx %u mss %u emss=%u\n", __func__, GET_TCPOPT_MSS(opt),
	     ep->mss, ep->emss);
}

static enum c4iw_ep_state state_read(struct c4iw_ep_common *epc)
{
	enum c4iw_ep_state state;

	mutex_lock(&epc->mutex);
	state = epc->state;
	mutex_unlock(&epc->mutex);
	return state;
}

static void __state_set(struct c4iw_ep_common *epc, enum c4iw_ep_state new)
{
	epc->state = new;
}

static void state_set(struct c4iw_ep_common *epc, enum c4iw_ep_state new)
{
	mutex_lock(&epc->mutex);
	PDBG("%s - %s -> %s\n", __func__, states[epc->state], states[new]);
	__state_set(epc, new);
	mutex_unlock(&epc->mutex);
	return;
}

static void *alloc_ep(int size, gfp_t gfp)
{
	struct c4iw_ep_common *epc;

	epc = kzalloc(size, gfp);
	if (epc) {
		kref_init(&epc->kref);
		mutex_init(&epc->mutex);
		c4iw_init_wr_wait(&epc->wr_wait);
	}
	PDBG("%s alloc ep %p\n", __func__, epc);
	return epc;
}

void _c4iw_free_ep(struct kref *kref)
{
	struct c4iw_ep *ep;

	ep = container_of(kref, struct c4iw_ep, com.kref);
	PDBG("%s ep %p state %s\n", __func__, ep, states[state_read(&ep->com)]);
	if (test_bit(QP_REFERENCED, &ep->com.flags))
		deref_qp(ep);
	if (test_bit(RELEASE_RESOURCES, &ep->com.flags)) {
		remove_handle(ep->com.dev, &ep->com.dev->hwtid_idr, ep->hwtid);
		cxgb4_remove_tid(ep->com.dev->rdev.lldi.tids, 0, ep->hwtid);
		dst_release(ep->dst);
		cxgb4_l2t_release(ep->l2t);
	}
	kfree(ep);
}

static void release_ep_resources(struct c4iw_ep *ep)
{
	set_bit(RELEASE_RESOURCES, &ep->com.flags);
	c4iw_put_ep(&ep->com);
}

static int status2errno(int status)
{
	switch (status) {
	case CPL_ERR_NONE:
		return 0;
	case CPL_ERR_CONN_RESET:
		return -ECONNRESET;
	case CPL_ERR_ARP_MISS:
		return -EHOSTUNREACH;
	case CPL_ERR_CONN_TIMEDOUT:
		return -ETIMEDOUT;
	case CPL_ERR_TCAM_FULL:
		return -ENOMEM;
	case CPL_ERR_CONN_EXIST:
		return -EADDRINUSE;
	default:
		return -EIO;
	}
}

/*
 * Try and reuse skbs already allocated...
 */
static struct sk_buff *get_skb(struct sk_buff *skb, int len, gfp_t gfp)
{
	if (skb && !skb_is_nonlinear(skb) && !skb_cloned(skb)) {
		skb_trim(skb, 0);
		skb_get(skb);
		skb_reset_transport_header(skb);
	} else {
		skb = alloc_skb(len, gfp);
	}
	t4_set_arp_err_handler(skb, NULL, NULL);
	return skb;
}

static struct net_device *get_real_dev(struct net_device *egress_dev)
{
	struct net_device *phys_dev = egress_dev;
	if (egress_dev->priv_flags & IFF_802_1Q_VLAN)
		phys_dev = vlan_dev_real_dev(egress_dev);
	return phys_dev;
}

static int our_interface(struct c4iw_dev *dev, struct net_device *egress_dev)
{
	int i;

	egress_dev = get_real_dev(egress_dev);
	for (i = 0; i < dev->rdev.lldi.nports; i++)
		if (dev->rdev.lldi.ports[i] == egress_dev)
			return 1;
	return 0;
}

static struct dst_entry *find_route6(struct c4iw_dev *dev, __u8 *local_ip,
				     __u8 *peer_ip, __be16 local_port,
				     __be16 peer_port, u8 tos,
				     __u32 sin6_scope_id)
{
	struct dst_entry *dst = NULL;

	if (IS_ENABLED(CONFIG_IPV6)) {
		struct flowi6 fl6;

		memset(&fl6, 0, sizeof(fl6));
		memcpy(&fl6.daddr, peer_ip, 16);
		memcpy(&fl6.saddr, local_ip, 16);
		if (ipv6_addr_type(&fl6.daddr) & IPV6_ADDR_LINKLOCAL)
			fl6.flowi6_oif = sin6_scope_id;
		dst = ip6_route_output(&init_net, NULL, &fl6);
		if (!dst)
			goto out;
		if (!our_interface(dev, ip6_dst_idev(dst)->dev) &&
		    !(ip6_dst_idev(dst)->dev->flags & IFF_LOOPBACK)) {
			dst_release(dst);
			dst = NULL;
		}
	}

out:
	return dst;
}

static struct dst_entry *find_route(struct c4iw_dev *dev, __be32 local_ip,
				 __be32 peer_ip, __be16 local_port,
				 __be16 peer_port, u8 tos)
{
	struct rtable *rt;
	struct flowi4 fl4;
	struct neighbour *n;

	rt = ip_route_output_ports(&init_net, &fl4, NULL, peer_ip, local_ip,
				   peer_port, local_port, IPPROTO_TCP,
				   tos, 0);
	if (IS_ERR(rt))
		return NULL;
	n = dst_neigh_lookup(&rt->dst, &peer_ip);
	if (!n)
		return NULL;
	if (!our_interface(dev, n->dev)) {
		dst_release(&rt->dst);
		return NULL;
	}
	neigh_release(n);
	return &rt->dst;
}

static void arp_failure_discard(void *handle, struct sk_buff *skb)
{
	PDBG("%s c4iw_dev %p\n", __func__, handle);
	kfree_skb(skb);
}

/*
 * Handle an ARP failure for an active open.
 */
static void act_open_req_arp_failure(void *handle, struct sk_buff *skb)
{
	printk(KERN_ERR MOD "ARP failure duing connect\n");
	kfree_skb(skb);
}

/*
 * Handle an ARP failure for a CPL_ABORT_REQ.  Change it into a no RST variant
 * and send it along.
 */
static void abort_arp_failure(void *handle, struct sk_buff *skb)
{
	struct c4iw_rdev *rdev = handle;
	struct cpl_abort_req *req = cplhdr(skb);

	PDBG("%s rdev %p\n", __func__, rdev);
	req->cmd = CPL_ABORT_NO_RST;
	c4iw_ofld_send(rdev, skb);
}

static void send_flowc(struct c4iw_ep *ep, struct sk_buff *skb)
{
	unsigned int flowclen = 80;
	struct fw_flowc_wr *flowc;
	int i;

	skb = get_skb(skb, flowclen, GFP_KERNEL);
	flowc = (struct fw_flowc_wr *)__skb_put(skb, flowclen);

	flowc->op_to_nparams = cpu_to_be32(FW_WR_OP(FW_FLOWC_WR) |
					   FW_FLOWC_WR_NPARAMS(8));
	flowc->flowid_len16 = cpu_to_be32(FW_WR_LEN16(DIV_ROUND_UP(flowclen,
					  16)) | FW_WR_FLOWID(ep->hwtid));

	flowc->mnemval[0].mnemonic = FW_FLOWC_MNEM_PFNVFN;
	flowc->mnemval[0].val = cpu_to_be32(PCI_FUNC(ep->com.dev->rdev.lldi.pdev->devfn) << 8);
	flowc->mnemval[1].mnemonic = FW_FLOWC_MNEM_CH;
	flowc->mnemval[1].val = cpu_to_be32(ep->tx_chan);
	flowc->mnemval[2].mnemonic = FW_FLOWC_MNEM_PORT;
	flowc->mnemval[2].val = cpu_to_be32(ep->tx_chan);
	flowc->mnemval[3].mnemonic = FW_FLOWC_MNEM_IQID;
	flowc->mnemval[3].val = cpu_to_be32(ep->rss_qid);
	flowc->mnemval[4].mnemonic = FW_FLOWC_MNEM_SNDNXT;
	flowc->mnemval[4].val = cpu_to_be32(ep->snd_seq);
	flowc->mnemval[5].mnemonic = FW_FLOWC_MNEM_RCVNXT;
	flowc->mnemval[5].val = cpu_to_be32(ep->rcv_seq);
	flowc->mnemval[6].mnemonic = FW_FLOWC_MNEM_SNDBUF;
	flowc->mnemval[6].val = cpu_to_be32(snd_win);
	flowc->mnemval[7].mnemonic = FW_FLOWC_MNEM_MSS;
	flowc->mnemval[7].val = cpu_to_be32(ep->emss);
	/* Pad WR to 16 byte boundary */
	flowc->mnemval[8].mnemonic = 0;
	flowc->mnemval[8].val = 0;
	for (i = 0; i < 9; i++) {
		flowc->mnemval[i].r4[0] = 0;
		flowc->mnemval[i].r4[1] = 0;
		flowc->mnemval[i].r4[2] = 0;
	}

	set_wr_txq(skb, CPL_PRIORITY_DATA, ep->txq_idx);
	c4iw_ofld_send(&ep->com.dev->rdev, skb);
}

static int send_halfclose(struct c4iw_ep *ep, gfp_t gfp)
{
	struct cpl_close_con_req *req;
	struct sk_buff *skb;
	int wrlen = roundup(sizeof *req, 16);

	PDBG("%s ep %p tid %u\n", __func__, ep, ep->hwtid);
	skb = get_skb(NULL, wrlen, gfp);
	if (!skb) {
		printk(KERN_ERR MOD "%s - failed to alloc skb\n", __func__);
		return -ENOMEM;
	}
	set_wr_txq(skb, CPL_PRIORITY_DATA, ep->txq_idx);
	t4_set_arp_err_handler(skb, NULL, arp_failure_discard);
	req = (struct cpl_close_con_req *) skb_put(skb, wrlen);
	memset(req, 0, wrlen);
	INIT_TP_WR(req, ep->hwtid);
	OPCODE_TID(req) = cpu_to_be32(MK_OPCODE_TID(CPL_CLOSE_CON_REQ,
						    ep->hwtid));
	return c4iw_l2t_send(&ep->com.dev->rdev, skb, ep->l2t);
}

static int send_abort(struct c4iw_ep *ep, struct sk_buff *skb, gfp_t gfp)
{
	struct cpl_abort_req *req;
	int wrlen = roundup(sizeof *req, 16);

	PDBG("%s ep %p tid %u\n", __func__, ep, ep->hwtid);
	skb = get_skb(skb, wrlen, gfp);
	if (!skb) {
		printk(KERN_ERR MOD "%s - failed to alloc skb.\n",
		       __func__);
		return -ENOMEM;
	}
	set_wr_txq(skb, CPL_PRIORITY_DATA, ep->txq_idx);
	t4_set_arp_err_handler(skb, &ep->com.dev->rdev, abort_arp_failure);
	req = (struct cpl_abort_req *) skb_put(skb, wrlen);
	memset(req, 0, wrlen);
	INIT_TP_WR(req, ep->hwtid);
	OPCODE_TID(req) = cpu_to_be32(MK_OPCODE_TID(CPL_ABORT_REQ, ep->hwtid));
	req->cmd = CPL_ABORT_SEND_RST;
	return c4iw_l2t_send(&ep->com.dev->rdev, skb, ep->l2t);
}

static int send_connect(struct c4iw_ep *ep)
{
	struct cpl_act_open_req *req;
	struct cpl_t5_act_open_req *t5_req;
	struct cpl_act_open_req6 *req6;
	struct cpl_t5_act_open_req6 *t5_req6;
	struct sk_buff *skb;
	u64 opt0;
	u32 opt2;
	unsigned int mtu_idx;
	int wscale;
	int wrlen;
	int sizev4 = is_t4(ep->com.dev->rdev.lldi.adapter_type) ?
				sizeof(struct cpl_act_open_req) :
				sizeof(struct cpl_t5_act_open_req);
	int sizev6 = is_t4(ep->com.dev->rdev.lldi.adapter_type) ?
				sizeof(struct cpl_act_open_req6) :
				sizeof(struct cpl_t5_act_open_req6);
	struct sockaddr_in *la = (struct sockaddr_in *)&ep->com.local_addr;
	struct sockaddr_in *ra = (struct sockaddr_in *)&ep->com.remote_addr;
	struct sockaddr_in6 *la6 = (struct sockaddr_in6 *)&ep->com.local_addr;
	struct sockaddr_in6 *ra6 = (struct sockaddr_in6 *)&ep->com.remote_addr;

	wrlen = (ep->com.remote_addr.ss_family == AF_INET) ?
			roundup(sizev4, 16) :
			roundup(sizev6, 16);

	PDBG("%s ep %p atid %u\n", __func__, ep, ep->atid);

	skb = get_skb(NULL, wrlen, GFP_KERNEL);
	if (!skb) {
		printk(KERN_ERR MOD "%s - failed to alloc skb.\n",
		       __func__);
		return -ENOMEM;
	}
	set_wr_txq(skb, CPL_PRIORITY_SETUP, ep->ctrlq_idx);

	cxgb4_best_mtu(ep->com.dev->rdev.lldi.mtus, ep->mtu, &mtu_idx);
	wscale = compute_wscale(rcv_win);
	opt0 = (nocong ? NO_CONG(1) : 0) |
	       KEEP_ALIVE(1) |
	       DELACK(1) |
	       WND_SCALE(wscale) |
	       MSS_IDX(mtu_idx) |
	       L2T_IDX(ep->l2t->idx) |
	       TX_CHAN(ep->tx_chan) |
	       SMAC_SEL(ep->smac_idx) |
	       DSCP(ep->tos) |
	       ULP_MODE(ULP_MODE_TCPDDP) |
	       RCV_BUFSIZ(rcv_win>>10);
	opt2 = RX_CHANNEL(0) |
	       CCTRL_ECN(enable_ecn) |
	       RSS_QUEUE_VALID | RSS_QUEUE(ep->rss_qid);
	if (enable_tcp_timestamps)
		opt2 |= TSTAMPS_EN(1);
	if (enable_tcp_sack)
		opt2 |= SACK_EN(1);
	if (wscale && enable_tcp_window_scaling)
		opt2 |= WND_SCALE_EN(1);
	t4_set_arp_err_handler(skb, NULL, act_open_req_arp_failure);

	if (is_t4(ep->com.dev->rdev.lldi.adapter_type)) {
		if (ep->com.remote_addr.ss_family == AF_INET) {
			req = (struct cpl_act_open_req *) skb_put(skb, wrlen);
			INIT_TP_WR(req, 0);
			OPCODE_TID(req) = cpu_to_be32(
					MK_OPCODE_TID(CPL_ACT_OPEN_REQ,
					((ep->rss_qid << 14) | ep->atid)));
			req->local_port = la->sin_port;
			req->peer_port = ra->sin_port;
			req->local_ip = la->sin_addr.s_addr;
			req->peer_ip = ra->sin_addr.s_addr;
			req->opt0 = cpu_to_be64(opt0);
			req->params = cpu_to_be32(cxgb4_select_ntuple(
						ep->com.dev->rdev.lldi.ports[0],
						ep->l2t));
			req->opt2 = cpu_to_be32(opt2);
		} else {
			req6 = (struct cpl_act_open_req6 *)skb_put(skb, wrlen);

			INIT_TP_WR(req6, 0);
			OPCODE_TID(req6) = cpu_to_be32(
					   MK_OPCODE_TID(CPL_ACT_OPEN_REQ6,
					   ((ep->rss_qid<<14)|ep->atid)));
			req6->local_port = la6->sin6_port;
			req6->peer_port = ra6->sin6_port;
			req6->local_ip_hi = *((__be64 *)
						(la6->sin6_addr.s6_addr));
			req6->local_ip_lo = *((__be64 *)
						(la6->sin6_addr.s6_addr + 8));
			req6->peer_ip_hi = *((__be64 *)
						(ra6->sin6_addr.s6_addr));
			req6->peer_ip_lo = *((__be64 *)
						(ra6->sin6_addr.s6_addr + 8));
			req6->opt0 = cpu_to_be64(opt0);
			req6->params = cpu_to_be32(cxgb4_select_ntuple(
						ep->com.dev->rdev.lldi.ports[0],
						ep->l2t));
			req6->opt2 = cpu_to_be32(opt2);
		}
	} else {
		if (ep->com.remote_addr.ss_family == AF_INET) {
			t5_req = (struct cpl_t5_act_open_req *)
				 skb_put(skb, wrlen);
			INIT_TP_WR(t5_req, 0);
			OPCODE_TID(t5_req) = cpu_to_be32(
					MK_OPCODE_TID(CPL_ACT_OPEN_REQ,
					((ep->rss_qid << 14) | ep->atid)));
			t5_req->local_port = la->sin_port;
			t5_req->peer_port = ra->sin_port;
			t5_req->local_ip = la->sin_addr.s_addr;
			t5_req->peer_ip = ra->sin_addr.s_addr;
			t5_req->opt0 = cpu_to_be64(opt0);
			t5_req->params = cpu_to_be64(V_FILTER_TUPLE(
						     cxgb4_select_ntuple(
					     ep->com.dev->rdev.lldi.ports[0],
					     ep->l2t)));
			t5_req->opt2 = cpu_to_be32(opt2);
		} else {
			t5_req6 = (struct cpl_t5_act_open_req6 *)
				  skb_put(skb, wrlen);
			INIT_TP_WR(t5_req6, 0);
			OPCODE_TID(t5_req6) = cpu_to_be32(
					      MK_OPCODE_TID(CPL_ACT_OPEN_REQ6,
					      ((ep->rss_qid<<14)|ep->atid)));
			t5_req6->local_port = la6->sin6_port;
			t5_req6->peer_port = ra6->sin6_port;
			t5_req6->local_ip_hi = *((__be64 *)
						(la6->sin6_addr.s6_addr));
			t5_req6->local_ip_lo = *((__be64 *)
						(la6->sin6_addr.s6_addr + 8));
			t5_req6->peer_ip_hi = *((__be64 *)
						(ra6->sin6_addr.s6_addr));
			t5_req6->peer_ip_lo = *((__be64 *)
						(ra6->sin6_addr.s6_addr + 8));
			t5_req6->opt0 = cpu_to_be64(opt0);
			t5_req6->params = (__force __be64)cpu_to_be32(
							cxgb4_select_ntuple(
						ep->com.dev->rdev.lldi.ports[0],
						ep->l2t));
			t5_req6->opt2 = cpu_to_be32(opt2);
		}
	}

	set_bit(ACT_OPEN_REQ, &ep->com.history);
	return c4iw_l2t_send(&ep->com.dev->rdev, skb, ep->l2t);
}

static void send_mpa_req(struct c4iw_ep *ep, struct sk_buff *skb,
		u8 mpa_rev_to_use)
{
	int mpalen, wrlen;
	struct fw_ofld_tx_data_wr *req;
	struct mpa_message *mpa;
	struct mpa_v2_conn_params mpa_v2_params;

	PDBG("%s ep %p tid %u pd_len %d\n", __func__, ep, ep->hwtid, ep->plen);

	BUG_ON(skb_cloned(skb));

	mpalen = sizeof(*mpa) + ep->plen;
	if (mpa_rev_to_use == 2)
		mpalen += sizeof(struct mpa_v2_conn_params);
	wrlen = roundup(mpalen + sizeof *req, 16);
	skb = get_skb(skb, wrlen, GFP_KERNEL);
	if (!skb) {
		connect_reply_upcall(ep, -ENOMEM);
		return;
	}
	set_wr_txq(skb, CPL_PRIORITY_DATA, ep->txq_idx);

	req = (struct fw_ofld_tx_data_wr *)skb_put(skb, wrlen);
	memset(req, 0, wrlen);
	req->op_to_immdlen = cpu_to_be32(
		FW_WR_OP(FW_OFLD_TX_DATA_WR) |
		FW_WR_COMPL(1) |
		FW_WR_IMMDLEN(mpalen));
	req->flowid_len16 = cpu_to_be32(
		FW_WR_FLOWID(ep->hwtid) |
		FW_WR_LEN16(wrlen >> 4));
	req->plen = cpu_to_be32(mpalen);
	req->tunnel_to_proxy = cpu_to_be32(
		FW_OFLD_TX_DATA_WR_FLUSH(1) |
		FW_OFLD_TX_DATA_WR_SHOVE(1));

	mpa = (struct mpa_message *)(req + 1);
	memcpy(mpa->key, MPA_KEY_REQ, sizeof(mpa->key));
	mpa->flags = (crc_enabled ? MPA_CRC : 0) |
		     (markers_enabled ? MPA_MARKERS : 0) |
		     (mpa_rev_to_use == 2 ? MPA_ENHANCED_RDMA_CONN : 0);
	mpa->private_data_size = htons(ep->plen);
	mpa->revision = mpa_rev_to_use;
	if (mpa_rev_to_use == 1) {
		ep->tried_with_mpa_v1 = 1;
		ep->retry_with_mpa_v1 = 0;
	}

	if (mpa_rev_to_use == 2) {
		mpa->private_data_size = htons(ntohs(mpa->private_data_size) +
					       sizeof (struct mpa_v2_conn_params));
		mpa_v2_params.ird = htons((u16)ep->ird);
		mpa_v2_params.ord = htons((u16)ep->ord);

		if (peer2peer) {
			mpa_v2_params.ird |= htons(MPA_V2_PEER2PEER_MODEL);
			if (p2p_type == FW_RI_INIT_P2PTYPE_RDMA_WRITE)
				mpa_v2_params.ord |=
					htons(MPA_V2_RDMA_WRITE_RTR);
			else if (p2p_type == FW_RI_INIT_P2PTYPE_READ_REQ)
				mpa_v2_params.ord |=
					htons(MPA_V2_RDMA_READ_RTR);
		}
		memcpy(mpa->private_data, &mpa_v2_params,
		       sizeof(struct mpa_v2_conn_params));

		if (ep->plen)
			memcpy(mpa->private_data +
			       sizeof(struct mpa_v2_conn_params),
			       ep->mpa_pkt + sizeof(*mpa), ep->plen);
	} else
		if (ep->plen)
			memcpy(mpa->private_data,
					ep->mpa_pkt + sizeof(*mpa), ep->plen);

	/*
	 * Reference the mpa skb.  This ensures the data area
	 * will remain in memory until the hw acks the tx.
	 * Function fw4_ack() will deref it.
	 */
	skb_get(skb);
	t4_set_arp_err_handler(skb, NULL, arp_failure_discard);
	BUG_ON(ep->mpa_skb);
	ep->mpa_skb = skb;
	c4iw_l2t_send(&ep->com.dev->rdev, skb, ep->l2t);
	start_ep_timer(ep);
	state_set(&ep->com, MPA_REQ_SENT);
	ep->mpa_attr.initiator = 1;
	return;
}

static int send_mpa_reject(struct c4iw_ep *ep, const void *pdata, u8 plen)
{
	int mpalen, wrlen;
	struct fw_ofld_tx_data_wr *req;
	struct mpa_message *mpa;
	struct sk_buff *skb;
	struct mpa_v2_conn_params mpa_v2_params;

	PDBG("%s ep %p tid %u pd_len %d\n", __func__, ep, ep->hwtid, ep->plen);

	mpalen = sizeof(*mpa) + plen;
	if (ep->mpa_attr.version == 2 && ep->mpa_attr.enhanced_rdma_conn)
		mpalen += sizeof(struct mpa_v2_conn_params);
	wrlen = roundup(mpalen + sizeof *req, 16);

	skb = get_skb(NULL, wrlen, GFP_KERNEL);
	if (!skb) {
		printk(KERN_ERR MOD "%s - cannot alloc skb!\n", __func__);
		return -ENOMEM;
	}
	set_wr_txq(skb, CPL_PRIORITY_DATA, ep->txq_idx);

	req = (struct fw_ofld_tx_data_wr *)skb_put(skb, wrlen);
	memset(req, 0, wrlen);
	req->op_to_immdlen = cpu_to_be32(
		FW_WR_OP(FW_OFLD_TX_DATA_WR) |
		FW_WR_COMPL(1) |
		FW_WR_IMMDLEN(mpalen));
	req->flowid_len16 = cpu_to_be32(
		FW_WR_FLOWID(ep->hwtid) |
		FW_WR_LEN16(wrlen >> 4));
	req->plen = cpu_to_be32(mpalen);
	req->tunnel_to_proxy = cpu_to_be32(
		FW_OFLD_TX_DATA_WR_FLUSH(1) |
		FW_OFLD_TX_DATA_WR_SHOVE(1));

	mpa = (struct mpa_message *)(req + 1);
	memset(mpa, 0, sizeof(*mpa));
	memcpy(mpa->key, MPA_KEY_REP, sizeof(mpa->key));
	mpa->flags = MPA_REJECT;
	mpa->revision = ep->mpa_attr.version;
	mpa->private_data_size = htons(plen);

	if (ep->mpa_attr.version == 2 && ep->mpa_attr.enhanced_rdma_conn) {
		mpa->flags |= MPA_ENHANCED_RDMA_CONN;
		mpa->private_data_size = htons(ntohs(mpa->private_data_size) +
					       sizeof (struct mpa_v2_conn_params));
		mpa_v2_params.ird = htons(((u16)ep->ird) |
					  (peer2peer ? MPA_V2_PEER2PEER_MODEL :
					   0));
		mpa_v2_params.ord = htons(((u16)ep->ord) | (peer2peer ?
					  (p2p_type ==
					   FW_RI_INIT_P2PTYPE_RDMA_WRITE ?
					   MPA_V2_RDMA_WRITE_RTR : p2p_type ==
					   FW_RI_INIT_P2PTYPE_READ_REQ ?
					   MPA_V2_RDMA_READ_RTR : 0) : 0));
		memcpy(mpa->private_data, &mpa_v2_params,
		       sizeof(struct mpa_v2_conn_params));

		if (ep->plen)
			memcpy(mpa->private_data +
			       sizeof(struct mpa_v2_conn_params), pdata, plen);
	} else
		if (plen)
			memcpy(mpa->private_data, pdata, plen);

	/*
	 * Reference the mpa skb again.  This ensures the data area
	 * will remain in memory until the hw acks the tx.
	 * Function fw4_ack() will deref it.
	 */
	skb_get(skb);
	set_wr_txq(skb, CPL_PRIORITY_DATA, ep->txq_idx);
	t4_set_arp_err_handler(skb, NULL, arp_failure_discard);
	BUG_ON(ep->mpa_skb);
	ep->mpa_skb = skb;
	return c4iw_l2t_send(&ep->com.dev->rdev, skb, ep->l2t);
}

static int send_mpa_reply(struct c4iw_ep *ep, const void *pdata, u8 plen)
{
	int mpalen, wrlen;
	struct fw_ofld_tx_data_wr *req;
	struct mpa_message *mpa;
	struct sk_buff *skb;
	struct mpa_v2_conn_params mpa_v2_params;

	PDBG("%s ep %p tid %u pd_len %d\n", __func__, ep, ep->hwtid, ep->plen);

	mpalen = sizeof(*mpa) + plen;
	if (ep->mpa_attr.version == 2 && ep->mpa_attr.enhanced_rdma_conn)
		mpalen += sizeof(struct mpa_v2_conn_params);
	wrlen = roundup(mpalen + sizeof *req, 16);

	skb = get_skb(NULL, wrlen, GFP_KERNEL);
	if (!skb) {
		printk(KERN_ERR MOD "%s - cannot alloc skb!\n", __func__);
		return -ENOMEM;
	}
	set_wr_txq(skb, CPL_PRIORITY_DATA, ep->txq_idx);

	req = (struct fw_ofld_tx_data_wr *) skb_put(skb, wrlen);
	memset(req, 0, wrlen);
	req->op_to_immdlen = cpu_to_be32(
		FW_WR_OP(FW_OFLD_TX_DATA_WR) |
		FW_WR_COMPL(1) |
		FW_WR_IMMDLEN(mpalen));
	req->flowid_len16 = cpu_to_be32(
		FW_WR_FLOWID(ep->hwtid) |
		FW_WR_LEN16(wrlen >> 4));
	req->plen = cpu_to_be32(mpalen);
	req->tunnel_to_proxy = cpu_to_be32(
		FW_OFLD_TX_DATA_WR_FLUSH(1) |
		FW_OFLD_TX_DATA_WR_SHOVE(1));

	mpa = (struct mpa_message *)(req + 1);
	memset(mpa, 0, sizeof(*mpa));
	memcpy(mpa->key, MPA_KEY_REP, sizeof(mpa->key));
	mpa->flags = (ep->mpa_attr.crc_enabled ? MPA_CRC : 0) |
		     (markers_enabled ? MPA_MARKERS : 0);
	mpa->revision = ep->mpa_attr.version;
	mpa->private_data_size = htons(plen);

	if (ep->mpa_attr.version == 2 && ep->mpa_attr.enhanced_rdma_conn) {
		mpa->flags |= MPA_ENHANCED_RDMA_CONN;
		mpa->private_data_size = htons(ntohs(mpa->private_data_size) +
					       sizeof (struct mpa_v2_conn_params));
		mpa_v2_params.ird = htons((u16)ep->ird);
		mpa_v2_params.ord = htons((u16)ep->ord);
		if (peer2peer && (ep->mpa_attr.p2p_type !=
					FW_RI_INIT_P2PTYPE_DISABLED)) {
			mpa_v2_params.ird |= htons(MPA_V2_PEER2PEER_MODEL);

			if (p2p_type == FW_RI_INIT_P2PTYPE_RDMA_WRITE)
				mpa_v2_params.ord |=
					htons(MPA_V2_RDMA_WRITE_RTR);
			else if (p2p_type == FW_RI_INIT_P2PTYPE_READ_REQ)
				mpa_v2_params.ord |=
					htons(MPA_V2_RDMA_READ_RTR);
		}

		memcpy(mpa->private_data, &mpa_v2_params,
		       sizeof(struct mpa_v2_conn_params));

		if (ep->plen)
			memcpy(mpa->private_data +
			       sizeof(struct mpa_v2_conn_params), pdata, plen);
	} else
		if (plen)
			memcpy(mpa->private_data, pdata, plen);

	/*
	 * Reference the mpa skb.  This ensures the data area
	 * will remain in memory until the hw acks the tx.
	 * Function fw4_ack() will deref it.
	 */
	skb_get(skb);
	t4_set_arp_err_handler(skb, NULL, arp_failure_discard);
	ep->mpa_skb = skb;
	state_set(&ep->com, MPA_REP_SENT);
	return c4iw_l2t_send(&ep->com.dev->rdev, skb, ep->l2t);
}

static int act_establish(struct c4iw_dev *dev, struct sk_buff *skb)
{
	struct c4iw_ep *ep;
	struct cpl_act_establish *req = cplhdr(skb);
	unsigned int tid = GET_TID(req);
	unsigned int atid = GET_TID_TID(ntohl(req->tos_atid));
	struct tid_info *t = dev->rdev.lldi.tids;

	ep = lookup_atid(t, atid);

	PDBG("%s ep %p tid %u snd_isn %u rcv_isn %u\n", __func__, ep, tid,
	     be32_to_cpu(req->snd_isn), be32_to_cpu(req->rcv_isn));

	dst_confirm(ep->dst);

	/* setup the hwtid for this connection */
	ep->hwtid = tid;
	cxgb4_insert_tid(t, ep, tid);
	insert_handle(dev, &dev->hwtid_idr, ep, ep->hwtid);

	ep->snd_seq = be32_to_cpu(req->snd_isn);
	ep->rcv_seq = be32_to_cpu(req->rcv_isn);

	set_emss(ep, ntohs(req->tcp_opt));

	/* dealloc the atid */
	remove_handle(ep->com.dev, &ep->com.dev->atid_idr, atid);
	cxgb4_free_atid(t, atid);
	set_bit(ACT_ESTAB, &ep->com.history);

	/* start MPA negotiation */
	send_flowc(ep, NULL);
	if (ep->retry_with_mpa_v1)
		send_mpa_req(ep, skb, 1);
	else
		send_mpa_req(ep, skb, mpa_rev);

	return 0;
}

static void close_complete_upcall(struct c4iw_ep *ep)
{
	struct iw_cm_event event;

	PDBG("%s ep %p tid %u\n", __func__, ep, ep->hwtid);
	memset(&event, 0, sizeof(event));
	event.event = IW_CM_EVENT_CLOSE;
	if (ep->com.cm_id) {
		PDBG("close complete delivered ep %p cm_id %p tid %u\n",
		     ep, ep->com.cm_id, ep->hwtid);
		ep->com.cm_id->event_handler(ep->com.cm_id, &event);
		ep->com.cm_id->rem_ref(ep->com.cm_id);
		ep->com.cm_id = NULL;
		set_bit(CLOSE_UPCALL, &ep->com.history);
	}
}

static int abort_connection(struct c4iw_ep *ep, struct sk_buff *skb, gfp_t gfp)
{
	PDBG("%s ep %p tid %u\n", __func__, ep, ep->hwtid);
	close_complete_upcall(ep);
	state_set(&ep->com, ABORTING);
	set_bit(ABORT_CONN, &ep->com.history);
	return send_abort(ep, skb, gfp);
}

static void peer_close_upcall(struct c4iw_ep *ep)
{
	struct iw_cm_event event;

	PDBG("%s ep %p tid %u\n", __func__, ep, ep->hwtid);
	memset(&event, 0, sizeof(event));
	event.event = IW_CM_EVENT_DISCONNECT;
	if (ep->com.cm_id) {
		PDBG("peer close delivered ep %p cm_id %p tid %u\n",
		     ep, ep->com.cm_id, ep->hwtid);
		ep->com.cm_id->event_handler(ep->com.cm_id, &event);
		set_bit(DISCONN_UPCALL, &ep->com.history);
	}
}

static void peer_abort_upcall(struct c4iw_ep *ep)
{
	struct iw_cm_event event;

	PDBG("%s ep %p tid %u\n", __func__, ep, ep->hwtid);
	memset(&event, 0, sizeof(event));
	event.event = IW_CM_EVENT_CLOSE;
	event.status = -ECONNRESET;
	if (ep->com.cm_id) {
		PDBG("abort delivered ep %p cm_id %p tid %u\n", ep,
		     ep->com.cm_id, ep->hwtid);
		ep->com.cm_id->event_handler(ep->com.cm_id, &event);
		ep->com.cm_id->rem_ref(ep->com.cm_id);
		ep->com.cm_id = NULL;
		set_bit(ABORT_UPCALL, &ep->com.history);
	}
}

static void connect_reply_upcall(struct c4iw_ep *ep, int status)
{
	struct iw_cm_event event;

	PDBG("%s ep %p tid %u status %d\n", __func__, ep, ep->hwtid, status);
	memset(&event, 0, sizeof(event));
	event.event = IW_CM_EVENT_CONNECT_REPLY;
	event.status = status;
	memcpy(&event.local_addr, &ep->com.local_addr,
	       sizeof(ep->com.local_addr));
	memcpy(&event.remote_addr, &ep->com.remote_addr,
	       sizeof(ep->com.remote_addr));

	if ((status == 0) || (status == -ECONNREFUSED)) {
		if (!ep->tried_with_mpa_v1) {
			/* this means MPA_v2 is used */
			event.private_data_len = ep->plen -
				sizeof(struct mpa_v2_conn_params);
			event.private_data = ep->mpa_pkt +
				sizeof(struct mpa_message) +
				sizeof(struct mpa_v2_conn_params);
		} else {
			/* this means MPA_v1 is used */
			event.private_data_len = ep->plen;
			event.private_data = ep->mpa_pkt +
				sizeof(struct mpa_message);
		}
	}

	PDBG("%s ep %p tid %u status %d\n", __func__, ep,
	     ep->hwtid, status);
	set_bit(CONN_RPL_UPCALL, &ep->com.history);
	ep->com.cm_id->event_handler(ep->com.cm_id, &event);

	if (status < 0) {
		ep->com.cm_id->rem_ref(ep->com.cm_id);
		ep->com.cm_id = NULL;
	}
}

static void connect_request_upcall(struct c4iw_ep *ep)
{
	struct iw_cm_event event;

	PDBG("%s ep %p tid %u\n", __func__, ep, ep->hwtid);
	memset(&event, 0, sizeof(event));
	event.event = IW_CM_EVENT_CONNECT_REQUEST;
	memcpy(&event.local_addr, &ep->com.local_addr,
	       sizeof(ep->com.local_addr));
	memcpy(&event.remote_addr, &ep->com.remote_addr,
	       sizeof(ep->com.remote_addr));
	event.provider_data = ep;
	if (!ep->tried_with_mpa_v1) {
		/* this means MPA_v2 is used */
		event.ord = ep->ord;
		event.ird = ep->ird;
		event.private_data_len = ep->plen -
			sizeof(struct mpa_v2_conn_params);
		event.private_data = ep->mpa_pkt + sizeof(struct mpa_message) +
			sizeof(struct mpa_v2_conn_params);
	} else {
		/* this means MPA_v1 is used. Send max supported */
		event.ord = c4iw_max_read_depth;
		event.ird = c4iw_max_read_depth;
		event.private_data_len = ep->plen;
		event.private_data = ep->mpa_pkt + sizeof(struct mpa_message);
	}
	if (state_read(&ep->parent_ep->com) != DEAD) {
		c4iw_get_ep(&ep->com);
		ep->parent_ep->com.cm_id->event_handler(
						ep->parent_ep->com.cm_id,
						&event);
	}
	set_bit(CONNREQ_UPCALL, &ep->com.history);
	c4iw_put_ep(&ep->parent_ep->com);
	ep->parent_ep = NULL;
}

static void established_upcall(struct c4iw_ep *ep)
{
	struct iw_cm_event event;

	PDBG("%s ep %p tid %u\n", __func__, ep, ep->hwtid);
	memset(&event, 0, sizeof(event));
	event.event = IW_CM_EVENT_ESTABLISHED;
	event.ird = ep->ird;
	event.ord = ep->ord;
	if (ep->com.cm_id) {
		PDBG("%s ep %p tid %u\n", __func__, ep, ep->hwtid);
		ep->com.cm_id->event_handler(ep->com.cm_id, &event);
		set_bit(ESTAB_UPCALL, &ep->com.history);
	}
}

static int update_rx_credits(struct c4iw_ep *ep, u32 credits)
{
	struct cpl_rx_data_ack *req;
	struct sk_buff *skb;
	int wrlen = roundup(sizeof *req, 16);

	PDBG("%s ep %p tid %u credits %u\n", __func__, ep, ep->hwtid, credits);
	skb = get_skb(NULL, wrlen, GFP_KERNEL);
	if (!skb) {
		printk(KERN_ERR MOD "update_rx_credits - cannot alloc skb!\n");
		return 0;
	}

	req = (struct cpl_rx_data_ack *) skb_put(skb, wrlen);
	memset(req, 0, wrlen);
	INIT_TP_WR(req, ep->hwtid);
	OPCODE_TID(req) = cpu_to_be32(MK_OPCODE_TID(CPL_RX_DATA_ACK,
						    ep->hwtid));
	req->credit_dack = cpu_to_be32(credits | RX_FORCE_ACK(1) |
				       F_RX_DACK_CHANGE |
				       V_RX_DACK_MODE(dack_mode));
	set_wr_txq(skb, CPL_PRIORITY_ACK, ep->ctrlq_idx);
	c4iw_ofld_send(&ep->com.dev->rdev, skb);
	return credits;
}

static void process_mpa_reply(struct c4iw_ep *ep, struct sk_buff *skb)
{
	struct mpa_message *mpa;
	struct mpa_v2_conn_params *mpa_v2_params;
	u16 plen;
	u16 resp_ird, resp_ord;
	u8 rtr_mismatch = 0, insuff_ird = 0;
	struct c4iw_qp_attributes attrs;
	enum c4iw_qp_attr_mask mask;
	int err;

	PDBG("%s ep %p tid %u\n", __func__, ep, ep->hwtid);

	/*
	 * Stop mpa timer.  If it expired, then the state has
	 * changed and we bail since ep_timeout already aborted
	 * the connection.
	 */
	stop_ep_timer(ep);
	if (state_read(&ep->com) != MPA_REQ_SENT)
		return;

	/*
	 * If we get more than the supported amount of private data
	 * then we must fail this connection.
	 */
	if (ep->mpa_pkt_len + skb->len > sizeof(ep->mpa_pkt)) {
		err = -EINVAL;
		goto err;
	}

	/*
	 * copy the new data into our accumulation buffer.
	 */
	skb_copy_from_linear_data(skb, &(ep->mpa_pkt[ep->mpa_pkt_len]),
				  skb->len);
	ep->mpa_pkt_len += skb->len;

	/*
	 * if we don't even have the mpa message, then bail.
	 */
	if (ep->mpa_pkt_len < sizeof(*mpa))
		return;
	mpa = (struct mpa_message *) ep->mpa_pkt;

	/* Validate MPA header. */
	if (mpa->revision > mpa_rev) {
		printk(KERN_ERR MOD "%s MPA version mismatch. Local = %d,"
		       " Received = %d\n", __func__, mpa_rev, mpa->revision);
		err = -EPROTO;
		goto err;
	}
	if (memcmp(mpa->key, MPA_KEY_REP, sizeof(mpa->key))) {
		err = -EPROTO;
		goto err;
	}

	plen = ntohs(mpa->private_data_size);

	/*
	 * Fail if there's too much private data.
	 */
	if (plen > MPA_MAX_PRIVATE_DATA) {
		err = -EPROTO;
		goto err;
	}

	/*
	 * If plen does not account for pkt size
	 */
	if (ep->mpa_pkt_len > (sizeof(*mpa) + plen)) {
		err = -EPROTO;
		goto err;
	}

	ep->plen = (u8) plen;

	/*
	 * If we don't have all the pdata yet, then bail.
	 * We'll continue process when more data arrives.
	 */
	if (ep->mpa_pkt_len < (sizeof(*mpa) + plen))
		return;

	if (mpa->flags & MPA_REJECT) {
		err = -ECONNREFUSED;
		goto err;
	}

	/*
	 * If we get here we have accumulated the entire mpa
	 * start reply message including private data. And
	 * the MPA header is valid.
	 */
	state_set(&ep->com, FPDU_MODE);
	ep->mpa_attr.crc_enabled = (mpa->flags & MPA_CRC) | crc_enabled ? 1 : 0;
	ep->mpa_attr.recv_marker_enabled = markers_enabled;
	ep->mpa_attr.xmit_marker_enabled = mpa->flags & MPA_MARKERS ? 1 : 0;
	ep->mpa_attr.version = mpa->revision;
	ep->mpa_attr.p2p_type = FW_RI_INIT_P2PTYPE_DISABLED;

	if (mpa->revision == 2) {
		ep->mpa_attr.enhanced_rdma_conn =
			mpa->flags & MPA_ENHANCED_RDMA_CONN ? 1 : 0;
		if (ep->mpa_attr.enhanced_rdma_conn) {
			mpa_v2_params = (struct mpa_v2_conn_params *)
				(ep->mpa_pkt + sizeof(*mpa));
			resp_ird = ntohs(mpa_v2_params->ird) &
				MPA_V2_IRD_ORD_MASK;
			resp_ord = ntohs(mpa_v2_params->ord) &
				MPA_V2_IRD_ORD_MASK;

			/*
			 * This is a double-check. Ideally, below checks are
			 * not required since ird/ord stuff has been taken
			 * care of in c4iw_accept_cr
			 */
			if ((ep->ird < resp_ord) || (ep->ord > resp_ird)) {
				err = -ENOMEM;
				ep->ird = resp_ord;
				ep->ord = resp_ird;
				insuff_ird = 1;
			}

			if (ntohs(mpa_v2_params->ird) &
					MPA_V2_PEER2PEER_MODEL) {
				if (ntohs(mpa_v2_params->ord) &
						MPA_V2_RDMA_WRITE_RTR)
					ep->mpa_attr.p2p_type =
						FW_RI_INIT_P2PTYPE_RDMA_WRITE;
				else if (ntohs(mpa_v2_params->ord) &
						MPA_V2_RDMA_READ_RTR)
					ep->mpa_attr.p2p_type =
						FW_RI_INIT_P2PTYPE_READ_REQ;
			}
		}
	} else if (mpa->revision == 1)
		if (peer2peer)
			ep->mpa_attr.p2p_type = p2p_type;

	PDBG("%s - crc_enabled=%d, recv_marker_enabled=%d, "
	     "xmit_marker_enabled=%d, version=%d p2p_type=%d local-p2p_type = "
	     "%d\n", __func__, ep->mpa_attr.crc_enabled,
	     ep->mpa_attr.recv_marker_enabled,
	     ep->mpa_attr.xmit_marker_enabled, ep->mpa_attr.version,
	     ep->mpa_attr.p2p_type, p2p_type);

	/*
	 * If responder's RTR does not match with that of initiator, assign
	 * FW_RI_INIT_P2PTYPE_DISABLED in mpa attributes so that RTR is not
	 * generated when moving QP to RTS state.
	 * A TERM message will be sent after QP has moved to RTS state
	 */
	if ((ep->mpa_attr.version == 2) && peer2peer &&
			(ep->mpa_attr.p2p_type != p2p_type)) {
		ep->mpa_attr.p2p_type = FW_RI_INIT_P2PTYPE_DISABLED;
		rtr_mismatch = 1;
	}

	attrs.mpa_attr = ep->mpa_attr;
	attrs.max_ird = ep->ird;
	attrs.max_ord = ep->ord;
	attrs.llp_stream_handle = ep;
	attrs.next_state = C4IW_QP_STATE_RTS;

	mask = C4IW_QP_ATTR_NEXT_STATE |
	    C4IW_QP_ATTR_LLP_STREAM_HANDLE | C4IW_QP_ATTR_MPA_ATTR |
	    C4IW_QP_ATTR_MAX_IRD | C4IW_QP_ATTR_MAX_ORD;

	/* bind QP and TID with INIT_WR */
	err = c4iw_modify_qp(ep->com.qp->rhp,
			     ep->com.qp, mask, &attrs, 1);
	if (err)
		goto err;

	/*
	 * If responder's RTR requirement did not match with what initiator
	 * supports, generate TERM message
	 */
	if (rtr_mismatch) {
		printk(KERN_ERR "%s: RTR mismatch, sending TERM\n", __func__);
		attrs.layer_etype = LAYER_MPA | DDP_LLP;
		attrs.ecode = MPA_NOMATCH_RTR;
		attrs.next_state = C4IW_QP_STATE_TERMINATE;
		err = c4iw_modify_qp(ep->com.qp->rhp, ep->com.qp,
				C4IW_QP_ATTR_NEXT_STATE, &attrs, 0);
		err = -ENOMEM;
		goto out;
	}

	/*
	 * Generate TERM if initiator IRD is not sufficient for responder
	 * provided ORD. Currently, we do the same behaviour even when
	 * responder provided IRD is also not sufficient as regards to
	 * initiator ORD.
	 */
	if (insuff_ird) {
		printk(KERN_ERR "%s: Insufficient IRD, sending TERM\n",
				__func__);
		attrs.layer_etype = LAYER_MPA | DDP_LLP;
		attrs.ecode = MPA_INSUFF_IRD;
		attrs.next_state = C4IW_QP_STATE_TERMINATE;
		err = c4iw_modify_qp(ep->com.qp->rhp, ep->com.qp,
				C4IW_QP_ATTR_NEXT_STATE, &attrs, 0);
		err = -ENOMEM;
		goto out;
	}
	goto out;
err:
	state_set(&ep->com, ABORTING);
	send_abort(ep, skb, GFP_KERNEL);
out:
	connect_reply_upcall(ep, err);
	return;
}

static void process_mpa_request(struct c4iw_ep *ep, struct sk_buff *skb)
{
	struct mpa_message *mpa;
	struct mpa_v2_conn_params *mpa_v2_params;
	u16 plen;

	PDBG("%s ep %p tid %u\n", __func__, ep, ep->hwtid);

	if (state_read(&ep->com) != MPA_REQ_WAIT)
		return;

	/*
	 * If we get more than the supported amount of private data
	 * then we must fail this connection.
	 */
	if (ep->mpa_pkt_len + skb->len > sizeof(ep->mpa_pkt)) {
		stop_ep_timer(ep);
		abort_connection(ep, skb, GFP_KERNEL);
		return;
	}

	PDBG("%s enter (%s line %u)\n", __func__, __FILE__, __LINE__);

	/*
	 * Copy the new data into our accumulation buffer.
	 */
	skb_copy_from_linear_data(skb, &(ep->mpa_pkt[ep->mpa_pkt_len]),
				  skb->len);
	ep->mpa_pkt_len += skb->len;

	/*
	 * If we don't even have the mpa message, then bail.
	 * We'll continue process when more data arrives.
	 */
	if (ep->mpa_pkt_len < sizeof(*mpa))
		return;

	PDBG("%s enter (%s line %u)\n", __func__, __FILE__, __LINE__);
	stop_ep_timer(ep);
	mpa = (struct mpa_message *) ep->mpa_pkt;

	/*
	 * Validate MPA Header.
	 */
	if (mpa->revision > mpa_rev) {
		printk(KERN_ERR MOD "%s MPA version mismatch. Local = %d,"
		       " Received = %d\n", __func__, mpa_rev, mpa->revision);
		stop_ep_timer(ep);
		abort_connection(ep, skb, GFP_KERNEL);
		return;
	}

	if (memcmp(mpa->key, MPA_KEY_REQ, sizeof(mpa->key))) {
		stop_ep_timer(ep);
		abort_connection(ep, skb, GFP_KERNEL);
		return;
	}

	plen = ntohs(mpa->private_data_size);

	/*
	 * Fail if there's too much private data.
	 */
	if (plen > MPA_MAX_PRIVATE_DATA) {
		stop_ep_timer(ep);
		abort_connection(ep, skb, GFP_KERNEL);
		return;
	}

	/*
	 * If plen does not account for pkt size
	 */
	if (ep->mpa_pkt_len > (sizeof(*mpa) + plen)) {
		stop_ep_timer(ep);
		abort_connection(ep, skb, GFP_KERNEL);
		return;
	}
	ep->plen = (u8) plen;

	/*
	 * If we don't have all the pdata yet, then bail.
	 */
	if (ep->mpa_pkt_len < (sizeof(*mpa) + plen))
		return;

	/*
	 * If we get here we have accumulated the entire mpa
	 * start reply message including private data.
	 */
	ep->mpa_attr.initiator = 0;
	ep->mpa_attr.crc_enabled = (mpa->flags & MPA_CRC) | crc_enabled ? 1 : 0;
	ep->mpa_attr.recv_marker_enabled = markers_enabled;
	ep->mpa_attr.xmit_marker_enabled = mpa->flags & MPA_MARKERS ? 1 : 0;
	ep->mpa_attr.version = mpa->revision;
	if (mpa->revision == 1)
		ep->tried_with_mpa_v1 = 1;
	ep->mpa_attr.p2p_type = FW_RI_INIT_P2PTYPE_DISABLED;

	if (mpa->revision == 2) {
		ep->mpa_attr.enhanced_rdma_conn =
			mpa->flags & MPA_ENHANCED_RDMA_CONN ? 1 : 0;
		if (ep->mpa_attr.enhanced_rdma_conn) {
			mpa_v2_params = (struct mpa_v2_conn_params *)
				(ep->mpa_pkt + sizeof(*mpa));
			ep->ird = ntohs(mpa_v2_params->ird) &
				MPA_V2_IRD_ORD_MASK;
			ep->ord = ntohs(mpa_v2_params->ord) &
				MPA_V2_IRD_ORD_MASK;
			if (ntohs(mpa_v2_params->ird) & MPA_V2_PEER2PEER_MODEL)
				if (peer2peer) {
					if (ntohs(mpa_v2_params->ord) &
							MPA_V2_RDMA_WRITE_RTR)
						ep->mpa_attr.p2p_type =
						FW_RI_INIT_P2PTYPE_RDMA_WRITE;
					else if (ntohs(mpa_v2_params->ord) &
							MPA_V2_RDMA_READ_RTR)
						ep->mpa_attr.p2p_type =
						FW_RI_INIT_P2PTYPE_READ_REQ;
				}
		}
	} else if (mpa->revision == 1)
		if (peer2peer)
			ep->mpa_attr.p2p_type = p2p_type;

	PDBG("%s - crc_enabled=%d, recv_marker_enabled=%d, "
	     "xmit_marker_enabled=%d, version=%d p2p_type=%d\n", __func__,
	     ep->mpa_attr.crc_enabled, ep->mpa_attr.recv_marker_enabled,
	     ep->mpa_attr.xmit_marker_enabled, ep->mpa_attr.version,
	     ep->mpa_attr.p2p_type);

	state_set(&ep->com, MPA_REQ_RCVD);

	/* drive upcall */
	connect_request_upcall(ep);
	return;
}

static int rx_data(struct c4iw_dev *dev, struct sk_buff *skb)
{
	struct c4iw_ep *ep;
	struct cpl_rx_data *hdr = cplhdr(skb);
	unsigned int dlen = ntohs(hdr->len);
	unsigned int tid = GET_TID(hdr);
	struct tid_info *t = dev->rdev.lldi.tids;
	__u8 status = hdr->status;

	ep = lookup_tid(t, tid);
	PDBG("%s ep %p tid %u dlen %u\n", __func__, ep, ep->hwtid, dlen);
	skb_pull(skb, sizeof(*hdr));
	skb_trim(skb, dlen);

	/* update RX credits */
	update_rx_credits(ep, dlen);

	switch (state_read(&ep->com)) {
	case MPA_REQ_SENT:
		ep->rcv_seq += dlen;
		process_mpa_reply(ep, skb);
		break;
	case MPA_REQ_WAIT:
		ep->rcv_seq += dlen;
		process_mpa_request(ep, skb);
		break;
	case FPDU_MODE: {
		struct c4iw_qp_attributes attrs;
		BUG_ON(!ep->com.qp);
		if (status)
			pr_err("%s Unexpected streaming data." \
			       " qpid %u ep %p state %d tid %u status %d\n",
			       __func__, ep->com.qp->wq.sq.qid, ep,
			       state_read(&ep->com), ep->hwtid, status);
		attrs.next_state = C4IW_QP_STATE_TERMINATE;
		c4iw_modify_qp(ep->com.qp->rhp, ep->com.qp,
			       C4IW_QP_ATTR_NEXT_STATE, &attrs, 0);
		break;
	}
	default:
		break;
	}
	return 0;
}

static int abort_rpl(struct c4iw_dev *dev, struct sk_buff *skb)
{
	struct c4iw_ep *ep;
	struct cpl_abort_rpl_rss *rpl = cplhdr(skb);
	int release = 0;
	unsigned int tid = GET_TID(rpl);
	struct tid_info *t = dev->rdev.lldi.tids;

	ep = lookup_tid(t, tid);
	if (!ep) {
		printk(KERN_WARNING MOD "Abort rpl to freed endpoint\n");
		return 0;
	}
	PDBG("%s ep %p tid %u\n", __func__, ep, ep->hwtid);
	mutex_lock(&ep->com.mutex);
	switch (ep->com.state) {
	case ABORTING:
		c4iw_wake_up(&ep->com.wr_wait, -ECONNRESET);
		__state_set(&ep->com, DEAD);
		release = 1;
		break;
	default:
		printk(KERN_ERR "%s ep %p state %d\n",
		     __func__, ep, ep->com.state);
		break;
	}
	mutex_unlock(&ep->com.mutex);

	if (release)
		release_ep_resources(ep);
	return 0;
}

static void send_fw_act_open_req(struct c4iw_ep *ep, unsigned int atid)
{
	struct sk_buff *skb;
	struct fw_ofld_connection_wr *req;
	unsigned int mtu_idx;
	int wscale;
	struct sockaddr_in *sin;

	skb = get_skb(NULL, sizeof(*req), GFP_KERNEL);
	req = (struct fw_ofld_connection_wr *)__skb_put(skb, sizeof(*req));
	memset(req, 0, sizeof(*req));
	req->op_compl = htonl(V_WR_OP(FW_OFLD_CONNECTION_WR));
	req->len16_pkd = htonl(FW_WR_LEN16(DIV_ROUND_UP(sizeof(*req), 16)));
	req->le.filter = cpu_to_be32(cxgb4_select_ntuple(
				     ep->com.dev->rdev.lldi.ports[0],
				     ep->l2t));
	sin = (struct sockaddr_in *)&ep->com.local_addr;
	req->le.lport = sin->sin_port;
	req->le.u.ipv4.lip = sin->sin_addr.s_addr;
	sin = (struct sockaddr_in *)&ep->com.remote_addr;
	req->le.pport = sin->sin_port;
	req->le.u.ipv4.pip = sin->sin_addr.s_addr;
	req->tcb.t_state_to_astid =
			htonl(V_FW_OFLD_CONNECTION_WR_T_STATE(TCP_SYN_SENT) |
			V_FW_OFLD_CONNECTION_WR_ASTID(atid));
	req->tcb.cplrxdataack_cplpassacceptrpl =
			htons(F_FW_OFLD_CONNECTION_WR_CPLRXDATAACK);
	req->tcb.tx_max = (__force __be32) jiffies;
	req->tcb.rcv_adv = htons(1);
	cxgb4_best_mtu(ep->com.dev->rdev.lldi.mtus, ep->mtu, &mtu_idx);
	wscale = compute_wscale(rcv_win);
	req->tcb.opt0 = (__force __be64) (TCAM_BYPASS(1) |
		(nocong ? NO_CONG(1) : 0) |
		KEEP_ALIVE(1) |
		DELACK(1) |
		WND_SCALE(wscale) |
		MSS_IDX(mtu_idx) |
		L2T_IDX(ep->l2t->idx) |
		TX_CHAN(ep->tx_chan) |
		SMAC_SEL(ep->smac_idx) |
		DSCP(ep->tos) |
		ULP_MODE(ULP_MODE_TCPDDP) |
		RCV_BUFSIZ(rcv_win >> 10));
	req->tcb.opt2 = (__force __be32) (PACE(1) |
		TX_QUEUE(ep->com.dev->rdev.lldi.tx_modq[ep->tx_chan]) |
		RX_CHANNEL(0) |
		CCTRL_ECN(enable_ecn) |
		RSS_QUEUE_VALID | RSS_QUEUE(ep->rss_qid));
	if (enable_tcp_timestamps)
		req->tcb.opt2 |= (__force __be32) TSTAMPS_EN(1);
	if (enable_tcp_sack)
		req->tcb.opt2 |= (__force __be32) SACK_EN(1);
	if (wscale && enable_tcp_window_scaling)
		req->tcb.opt2 |= (__force __be32) WND_SCALE_EN(1);
	req->tcb.opt0 = cpu_to_be64((__force u64) req->tcb.opt0);
	req->tcb.opt2 = cpu_to_be32((__force u32) req->tcb.opt2);
	set_wr_txq(skb, CPL_PRIORITY_CONTROL, ep->ctrlq_idx);
	set_bit(ACT_OFLD_CONN, &ep->com.history);
	c4iw_l2t_send(&ep->com.dev->rdev, skb, ep->l2t);
}

/*
 * Return whether a failed active open has allocated a TID
 */
static inline int act_open_has_tid(int status)
{
	return status != CPL_ERR_TCAM_FULL && status != CPL_ERR_CONN_EXIST &&
	       status != CPL_ERR_ARP_MISS;
}

#define ACT_OPEN_RETRY_COUNT 2

static int import_ep(struct c4iw_ep *ep, int iptype, __u8 *peer_ip,
		     struct dst_entry *dst, struct c4iw_dev *cdev,
		     bool clear_mpa_v1)
{
	struct neighbour *n;
	int err, step;
	struct net_device *pdev;

	n = dst_neigh_lookup(dst, peer_ip);
	if (!n)
		return -ENODEV;

	rcu_read_lock();
	err = -ENOMEM;
	if (n->dev->flags & IFF_LOOPBACK) {
		if (iptype == 4)
			pdev = ip_dev_find(&init_net, *(__be32 *)peer_ip);
		else if (IS_ENABLED(CONFIG_IPV6))
			for_each_netdev(&init_net, pdev) {
				if (ipv6_chk_addr(&init_net,
						  (struct in6_addr *)peer_ip,
						  pdev, 1))
					break;
			}
		else
			pdev = NULL;

		if (!pdev) {
			err = -ENODEV;
			goto out;
		}
		ep->l2t = cxgb4_l2t_get(cdev->rdev.lldi.l2t,
					n, pdev, 0);
		if (!ep->l2t)
			goto out;
		ep->mtu = pdev->mtu;
		ep->tx_chan = cxgb4_port_chan(pdev);
		ep->smac_idx = (cxgb4_port_viid(pdev) & 0x7F) << 1;
		step = cdev->rdev.lldi.ntxq /
			cdev->rdev.lldi.nchan;
		ep->txq_idx = cxgb4_port_idx(pdev) * step;
		step = cdev->rdev.lldi.nrxq /
			cdev->rdev.lldi.nchan;
		ep->ctrlq_idx = cxgb4_port_idx(pdev);
		ep->rss_qid = cdev->rdev.lldi.rxq_ids[
			cxgb4_port_idx(pdev) * step];
		dev_put(pdev);
	} else {
		pdev = get_real_dev(n->dev);
		ep->l2t = cxgb4_l2t_get(cdev->rdev.lldi.l2t,
					n, pdev, 0);
		if (!ep->l2t)
			goto out;
		ep->mtu = dst_mtu(dst);
		ep->tx_chan = cxgb4_port_chan(n->dev);
		ep->smac_idx = (cxgb4_port_viid(n->dev) & 0x7F) << 1;
		step = cdev->rdev.lldi.ntxq /
			cdev->rdev.lldi.nchan;
		ep->txq_idx = cxgb4_port_idx(n->dev) * step;
		ep->ctrlq_idx = cxgb4_port_idx(n->dev);
		step = cdev->rdev.lldi.nrxq /
			cdev->rdev.lldi.nchan;
		ep->rss_qid = cdev->rdev.lldi.rxq_ids[
			cxgb4_port_idx(n->dev) * step];

		if (clear_mpa_v1) {
			ep->retry_with_mpa_v1 = 0;
			ep->tried_with_mpa_v1 = 0;
		}
	}
	err = 0;
out:
	rcu_read_unlock();

	neigh_release(n);

	return err;
}

static int c4iw_reconnect(struct c4iw_ep *ep)
{
	int err = 0;
	struct sockaddr_in *laddr = (struct sockaddr_in *)
				    &ep->com.cm_id->local_addr;
	struct sockaddr_in *raddr = (struct sockaddr_in *)
				    &ep->com.cm_id->remote_addr;
	struct sockaddr_in6 *laddr6 = (struct sockaddr_in6 *)
				      &ep->com.cm_id->local_addr;
	struct sockaddr_in6 *raddr6 = (struct sockaddr_in6 *)
				      &ep->com.cm_id->remote_addr;
	int iptype;
	__u8 *ra;

	PDBG("%s qp %p cm_id %p\n", __func__, ep->com.qp, ep->com.cm_id);
	init_timer(&ep->timer);

	/*
	 * Allocate an active TID to initiate a TCP connection.
	 */
	ep->atid = cxgb4_alloc_atid(ep->com.dev->rdev.lldi.tids, ep);
	if (ep->atid == -1) {
		pr_err("%s - cannot alloc atid.\n", __func__);
		err = -ENOMEM;
		goto fail2;
	}
	insert_handle(ep->com.dev, &ep->com.dev->atid_idr, ep, ep->atid);

	/* find a route */
	if (ep->com.cm_id->local_addr.ss_family == AF_INET) {
		ep->dst = find_route(ep->com.dev, laddr->sin_addr.s_addr,
				     raddr->sin_addr.s_addr, laddr->sin_port,
				     raddr->sin_port, 0);
		iptype = 4;
		ra = (__u8 *)&raddr->sin_addr;
	} else {
		ep->dst = find_route6(ep->com.dev, laddr6->sin6_addr.s6_addr,
				      raddr6->sin6_addr.s6_addr,
				      laddr6->sin6_port, raddr6->sin6_port, 0,
				      raddr6->sin6_scope_id);
		iptype = 6;
		ra = (__u8 *)&raddr6->sin6_addr;
	}
	if (!ep->dst) {
		pr_err("%s - cannot find route.\n", __func__);
		err = -EHOSTUNREACH;
		goto fail3;
	}
	err = import_ep(ep, iptype, ra, ep->dst, ep->com.dev, false);
	if (err) {
		pr_err("%s - cannot alloc l2e.\n", __func__);
		goto fail4;
	}

	PDBG("%s txq_idx %u tx_chan %u smac_idx %u rss_qid %u l2t_idx %u\n",
	     __func__, ep->txq_idx, ep->tx_chan, ep->smac_idx, ep->rss_qid,
	     ep->l2t->idx);

	state_set(&ep->com, CONNECTING);
	ep->tos = 0;

	/* send connect request to rnic */
	err = send_connect(ep);
	if (!err)
		goto out;

	cxgb4_l2t_release(ep->l2t);
fail4:
	dst_release(ep->dst);
fail3:
	remove_handle(ep->com.dev, &ep->com.dev->atid_idr, ep->atid);
	cxgb4_free_atid(ep->com.dev->rdev.lldi.tids, ep->atid);
fail2:
	/*
	 * remember to send notification to upper layer.
	 * We are in here so the upper layer is not aware that this is
	 * re-connect attempt and so, upper layer is still waiting for
	 * response of 1st connect request.
	 */
	connect_reply_upcall(ep, -ECONNRESET);
	c4iw_put_ep(&ep->com);
out:
	return err;
}

static int act_open_rpl(struct c4iw_dev *dev, struct sk_buff *skb)
{
	struct c4iw_ep *ep;
	struct cpl_act_open_rpl *rpl = cplhdr(skb);
	unsigned int atid = GET_TID_TID(GET_AOPEN_ATID(
					ntohl(rpl->atid_status)));
	struct tid_info *t = dev->rdev.lldi.tids;
	int status = GET_AOPEN_STATUS(ntohl(rpl->atid_status));
	struct sockaddr_in *la;
	struct sockaddr_in *ra;
	struct sockaddr_in6 *la6;
	struct sockaddr_in6 *ra6;

	ep = lookup_atid(t, atid);
	la = (struct sockaddr_in *)&ep->com.local_addr;
	ra = (struct sockaddr_in *)&ep->com.remote_addr;
	la6 = (struct sockaddr_in6 *)&ep->com.local_addr;
	ra6 = (struct sockaddr_in6 *)&ep->com.remote_addr;

	PDBG("%s ep %p atid %u status %u errno %d\n", __func__, ep, atid,
	     status, status2errno(status));

	if (status == CPL_ERR_RTX_NEG_ADVICE) {
		printk(KERN_WARNING MOD "Connection problems for atid %u\n",
			atid);
		return 0;
	}

	set_bit(ACT_OPEN_RPL, &ep->com.history);

	/*
	 * Log interesting failures.
	 */
	switch (status) {
	case CPL_ERR_CONN_RESET:
	case CPL_ERR_CONN_TIMEDOUT:
		break;
	case CPL_ERR_TCAM_FULL:
		mutex_lock(&dev->rdev.stats.lock);
		dev->rdev.stats.tcam_full++;
		mutex_unlock(&dev->rdev.stats.lock);
		if (ep->com.local_addr.ss_family == AF_INET &&
		    dev->rdev.lldi.enable_fw_ofld_conn) {
			send_fw_act_open_req(ep,
					     GET_TID_TID(GET_AOPEN_ATID(
					     ntohl(rpl->atid_status))));
			return 0;
		}
		break;
	case CPL_ERR_CONN_EXIST:
		if (ep->retry_count++ < ACT_OPEN_RETRY_COUNT) {
			set_bit(ACT_RETRY_INUSE, &ep->com.history);
			remove_handle(ep->com.dev, &ep->com.dev->atid_idr,
					atid);
			cxgb4_free_atid(t, atid);
			dst_release(ep->dst);
			cxgb4_l2t_release(ep->l2t);
			c4iw_reconnect(ep);
			return 0;
		}
		break;
	default:
		if (ep->com.local_addr.ss_family == AF_INET) {
			pr_info("Active open failure - atid %u status %u errno %d %pI4:%u->%pI4:%u\n",
				atid, status, status2errno(status),
				&la->sin_addr.s_addr, ntohs(la->sin_port),
				&ra->sin_addr.s_addr, ntohs(ra->sin_port));
		} else {
			pr_info("Active open failure - atid %u status %u errno %d %pI6:%u->%pI6:%u\n",
				atid, status, status2errno(status),
				la6->sin6_addr.s6_addr, ntohs(la6->sin6_port),
				ra6->sin6_addr.s6_addr, ntohs(ra6->sin6_port));
		}
		break;
	}

	connect_reply_upcall(ep, status2errno(status));
	state_set(&ep->com, DEAD);

	if (status && act_open_has_tid(status))
		cxgb4_remove_tid(ep->com.dev->rdev.lldi.tids, 0, GET_TID(rpl));

	remove_handle(ep->com.dev, &ep->com.dev->atid_idr, atid);
	cxgb4_free_atid(t, atid);
	dst_release(ep->dst);
	cxgb4_l2t_release(ep->l2t);
	c4iw_put_ep(&ep->com);

	return 0;
}

static int pass_open_rpl(struct c4iw_dev *dev, struct sk_buff *skb)
{
	struct cpl_pass_open_rpl *rpl = cplhdr(skb);
	struct tid_info *t = dev->rdev.lldi.tids;
	unsigned int stid = GET_TID(rpl);
	struct c4iw_listen_ep *ep = lookup_stid(t, stid);

	if (!ep) {
		PDBG("%s stid %d lookup failure!\n", __func__, stid);
		goto out;
	}
	PDBG("%s ep %p status %d error %d\n", __func__, ep,
	     rpl->status, status2errno(rpl->status));
	c4iw_wake_up(&ep->com.wr_wait, status2errno(rpl->status));

out:
	return 0;
}

static int close_listsrv_rpl(struct c4iw_dev *dev, struct sk_buff *skb)
{
	struct cpl_close_listsvr_rpl *rpl = cplhdr(skb);
	struct tid_info *t = dev->rdev.lldi.tids;
	unsigned int stid = GET_TID(rpl);
	struct c4iw_listen_ep *ep = lookup_stid(t, stid);

	PDBG("%s ep %p\n", __func__, ep);
	c4iw_wake_up(&ep->com.wr_wait, status2errno(rpl->status));
	return 0;
}

static void accept_cr(struct c4iw_ep *ep, struct sk_buff *skb,
		      struct cpl_pass_accept_req *req)
{
	struct cpl_pass_accept_rpl *rpl;
	unsigned int mtu_idx;
	u64 opt0;
	u32 opt2;
	int wscale;

	PDBG("%s ep %p tid %u\n", __func__, ep, ep->hwtid);
	BUG_ON(skb_cloned(skb));
	skb_trim(skb, sizeof(*rpl));
	skb_get(skb);
	cxgb4_best_mtu(ep->com.dev->rdev.lldi.mtus, ep->mtu, &mtu_idx);
	wscale = compute_wscale(rcv_win);
	opt0 = (nocong ? NO_CONG(1) : 0) |
	       KEEP_ALIVE(1) |
	       DELACK(1) |
	       WND_SCALE(wscale) |
	       MSS_IDX(mtu_idx) |
	       L2T_IDX(ep->l2t->idx) |
	       TX_CHAN(ep->tx_chan) |
	       SMAC_SEL(ep->smac_idx) |
	       DSCP(ep->tos >> 2) |
	       ULP_MODE(ULP_MODE_TCPDDP) |
	       RCV_BUFSIZ(rcv_win>>10);
	opt2 = RX_CHANNEL(0) |
	       RSS_QUEUE_VALID | RSS_QUEUE(ep->rss_qid);

	if (enable_tcp_timestamps && req->tcpopt.tstamp)
		opt2 |= TSTAMPS_EN(1);
	if (enable_tcp_sack && req->tcpopt.sack)
		opt2 |= SACK_EN(1);
	if (wscale && enable_tcp_window_scaling)
		opt2 |= WND_SCALE_EN(1);
	if (enable_ecn) {
		const struct tcphdr *tcph;
		u32 hlen = ntohl(req->hdr_len);

		tcph = (const void *)(req + 1) + G_ETH_HDR_LEN(hlen) +
			G_IP_HDR_LEN(hlen);
		if (tcph->ece && tcph->cwr)
			opt2 |= CCTRL_ECN(1);
	}

	rpl = cplhdr(skb);
	INIT_TP_WR(rpl, ep->hwtid);
	OPCODE_TID(rpl) = cpu_to_be32(MK_OPCODE_TID(CPL_PASS_ACCEPT_RPL,
				      ep->hwtid));
	rpl->opt0 = cpu_to_be64(opt0);
	rpl->opt2 = cpu_to_be32(opt2);
	set_wr_txq(skb, CPL_PRIORITY_SETUP, ep->ctrlq_idx);
	t4_set_arp_err_handler(skb, NULL, arp_failure_discard);
	c4iw_l2t_send(&ep->com.dev->rdev, skb, ep->l2t);

	return;
}

static void reject_cr(struct c4iw_dev *dev, u32 hwtid, struct sk_buff *skb)
{
	PDBG("%s c4iw_dev %p tid %u\n", __func__, dev, hwtid);
	BUG_ON(skb_cloned(skb));
	skb_trim(skb, sizeof(struct cpl_tid_release));
	skb_get(skb);
	release_tid(&dev->rdev, hwtid, skb);
	return;
}

static void get_4tuple(struct cpl_pass_accept_req *req, int *iptype,
		       __u8 *local_ip, __u8 *peer_ip,
		       __be16 *local_port, __be16 *peer_port)
{
	int eth_len = G_ETH_HDR_LEN(be32_to_cpu(req->hdr_len));
	int ip_len = G_IP_HDR_LEN(be32_to_cpu(req->hdr_len));
	struct iphdr *ip = (struct iphdr *)((u8 *)(req + 1) + eth_len);
	struct ipv6hdr *ip6 = (struct ipv6hdr *)((u8 *)(req + 1) + eth_len);
	struct tcphdr *tcp = (struct tcphdr *)
			     ((u8 *)(req + 1) + eth_len + ip_len);

	if (ip->version == 4) {
		PDBG("%s saddr 0x%x daddr 0x%x sport %u dport %u\n", __func__,
		     ntohl(ip->saddr), ntohl(ip->daddr), ntohs(tcp->source),
		     ntohs(tcp->dest));
		*iptype = 4;
		memcpy(peer_ip, &ip->saddr, 4);
		memcpy(local_ip, &ip->daddr, 4);
	} else {
		PDBG("%s saddr %pI6 daddr %pI6 sport %u dport %u\n", __func__,
		     ip6->saddr.s6_addr, ip6->daddr.s6_addr, ntohs(tcp->source),
		     ntohs(tcp->dest));
		*iptype = 6;
		memcpy(peer_ip, ip6->saddr.s6_addr, 16);
		memcpy(local_ip, ip6->daddr.s6_addr, 16);
	}
	*peer_port = tcp->source;
	*local_port = tcp->dest;

	return;
}

static int pass_accept_req(struct c4iw_dev *dev, struct sk_buff *skb)
{
	struct c4iw_ep *child_ep = NULL, *parent_ep;
	struct cpl_pass_accept_req *req = cplhdr(skb);
	unsigned int stid = GET_POPEN_TID(ntohl(req->tos_stid));
	struct tid_info *t = dev->rdev.lldi.tids;
	unsigned int hwtid = GET_TID(req);
	struct dst_entry *dst;
	__u8 local_ip[16], peer_ip[16];
	__be16 local_port, peer_port;
	int err;
	u16 peer_mss = ntohs(req->tcpopt.mss);
	int iptype;

	parent_ep = lookup_stid(t, stid);
	if (!parent_ep) {
		PDBG("%s connect request on invalid stid %d\n", __func__, stid);
		goto reject;
	}

	if (state_read(&parent_ep->com) != LISTEN) {
		printk(KERN_ERR "%s - listening ep not in LISTEN\n",
		       __func__);
		goto reject;
	}

	get_4tuple(req, &iptype, local_ip, peer_ip, &local_port, &peer_port);

	/* Find output route */
	if (iptype == 4)  {
		PDBG("%s parent ep %p hwtid %u laddr %pI4 raddr %pI4 lport %d rport %d peer_mss %d\n"
		     , __func__, parent_ep, hwtid,
		     local_ip, peer_ip, ntohs(local_port),
		     ntohs(peer_port), peer_mss);
		dst = find_route(dev, *(__be32 *)local_ip, *(__be32 *)peer_ip,
				 local_port, peer_port,
				 GET_POPEN_TOS(ntohl(req->tos_stid)));
	} else {
		PDBG("%s parent ep %p hwtid %u laddr %pI6 raddr %pI6 lport %d rport %d peer_mss %d\n"
		     , __func__, parent_ep, hwtid,
		     local_ip, peer_ip, ntohs(local_port),
		     ntohs(peer_port), peer_mss);
		dst = find_route6(dev, local_ip, peer_ip, local_port, peer_port,
				  PASS_OPEN_TOS(ntohl(req->tos_stid)),
				  ((struct sockaddr_in6 *)
				  &parent_ep->com.local_addr)->sin6_scope_id);
	}
	if (!dst) {
		printk(KERN_ERR MOD "%s - failed to find dst entry!\n",
		       __func__);
		goto reject;
	}

	child_ep = alloc_ep(sizeof(*child_ep), GFP_KERNEL);
	if (!child_ep) {
		printk(KERN_ERR MOD "%s - failed to allocate ep entry!\n",
		       __func__);
		dst_release(dst);
		goto reject;
	}

	err = import_ep(child_ep, iptype, peer_ip, dst, dev, false);
	if (err) {
		printk(KERN_ERR MOD "%s - failed to allocate l2t entry!\n",
		       __func__);
		dst_release(dst);
		kfree(child_ep);
		goto reject;
	}

	if (peer_mss && child_ep->mtu > (peer_mss + 40))
		child_ep->mtu = peer_mss + 40;

	state_set(&child_ep->com, CONNECTING);
	child_ep->com.dev = dev;
	child_ep->com.cm_id = NULL;
	if (iptype == 4) {
		struct sockaddr_in *sin = (struct sockaddr_in *)
			&child_ep->com.local_addr;
		sin->sin_family = PF_INET;
		sin->sin_port = local_port;
		sin->sin_addr.s_addr = *(__be32 *)local_ip;
		sin = (struct sockaddr_in *)&child_ep->com.remote_addr;
		sin->sin_family = PF_INET;
		sin->sin_port = peer_port;
		sin->sin_addr.s_addr = *(__be32 *)peer_ip;
	} else {
		struct sockaddr_in6 *sin6 = (struct sockaddr_in6 *)
			&child_ep->com.local_addr;
		sin6->sin6_family = PF_INET6;
		sin6->sin6_port = local_port;
		memcpy(sin6->sin6_addr.s6_addr, local_ip, 16);
		sin6 = (struct sockaddr_in6 *)&child_ep->com.remote_addr;
		sin6->sin6_family = PF_INET6;
		sin6->sin6_port = peer_port;
		memcpy(sin6->sin6_addr.s6_addr, peer_ip, 16);
	}
	c4iw_get_ep(&parent_ep->com);
	child_ep->parent_ep = parent_ep;
	child_ep->tos = GET_POPEN_TOS(ntohl(req->tos_stid));
	child_ep->dst = dst;
	child_ep->hwtid = hwtid;

	PDBG("%s tx_chan %u smac_idx %u rss_qid %u\n", __func__,
	     child_ep->tx_chan, child_ep->smac_idx, child_ep->rss_qid);

	init_timer(&child_ep->timer);
	cxgb4_insert_tid(t, child_ep, hwtid);
	insert_handle(dev, &dev->hwtid_idr, child_ep, child_ep->hwtid);
	accept_cr(child_ep, skb, req);
	set_bit(PASS_ACCEPT_REQ, &child_ep->com.history);
	goto out;
reject:
	reject_cr(dev, hwtid, skb);
out:
	return 0;
}

static int pass_establish(struct c4iw_dev *dev, struct sk_buff *skb)
{
	struct c4iw_ep *ep;
	struct cpl_pass_establish *req = cplhdr(skb);
	struct tid_info *t = dev->rdev.lldi.tids;
	unsigned int tid = GET_TID(req);

	ep = lookup_tid(t, tid);
	PDBG("%s ep %p tid %u\n", __func__, ep, ep->hwtid);
	ep->snd_seq = be32_to_cpu(req->snd_isn);
	ep->rcv_seq = be32_to_cpu(req->rcv_isn);

	PDBG("%s ep %p hwtid %u tcp_opt 0x%02x\n", __func__, ep, tid,
	     ntohs(req->tcp_opt));

	set_emss(ep, ntohs(req->tcp_opt));

	dst_confirm(ep->dst);
	state_set(&ep->com, MPA_REQ_WAIT);
	start_ep_timer(ep);
	send_flowc(ep, skb);
	set_bit(PASS_ESTAB, &ep->com.history);

	return 0;
}

static int peer_close(struct c4iw_dev *dev, struct sk_buff *skb)
{
	struct cpl_peer_close *hdr = cplhdr(skb);
	struct c4iw_ep *ep;
	struct c4iw_qp_attributes attrs;
	int disconnect = 1;
	int release = 0;
	struct tid_info *t = dev->rdev.lldi.tids;
	unsigned int tid = GET_TID(hdr);
	int ret;

	ep = lookup_tid(t, tid);
	PDBG("%s ep %p tid %u\n", __func__, ep, ep->hwtid);
	dst_confirm(ep->dst);

	set_bit(PEER_CLOSE, &ep->com.history);
	mutex_lock(&ep->com.mutex);
	switch (ep->com.state) {
	case MPA_REQ_WAIT:
		__state_set(&ep->com, CLOSING);
		break;
	case MPA_REQ_SENT:
		__state_set(&ep->com, CLOSING);
		connect_reply_upcall(ep, -ECONNRESET);
		break;
	case MPA_REQ_RCVD:

		/*
		 * We're gonna mark this puppy DEAD, but keep
		 * the reference on it until the ULP accepts or
		 * rejects the CR. Also wake up anyone waiting
		 * in rdma connection migration (see c4iw_accept_cr()).
		 */
		__state_set(&ep->com, CLOSING);
		PDBG("waking up ep %p tid %u\n", ep, ep->hwtid);
		c4iw_wake_up(&ep->com.wr_wait, -ECONNRESET);
		break;
	case MPA_REP_SENT:
		__state_set(&ep->com, CLOSING);
		PDBG("waking up ep %p tid %u\n", ep, ep->hwtid);
		c4iw_wake_up(&ep->com.wr_wait, -ECONNRESET);
		break;
	case FPDU_MODE:
		start_ep_timer(ep);
		__state_set(&ep->com, CLOSING);
		attrs.next_state = C4IW_QP_STATE_CLOSING;
		ret = c4iw_modify_qp(ep->com.qp->rhp, ep->com.qp,
				       C4IW_QP_ATTR_NEXT_STATE, &attrs, 1);
		if (ret != -ECONNRESET) {
			peer_close_upcall(ep);
			disconnect = 1;
		}
		break;
	case ABORTING:
		disconnect = 0;
		break;
	case CLOSING:
		__state_set(&ep->com, MORIBUND);
		disconnect = 0;
		break;
	case MORIBUND:
		stop_ep_timer(ep);
		if (ep->com.cm_id && ep->com.qp) {
			attrs.next_state = C4IW_QP_STATE_IDLE;
			c4iw_modify_qp(ep->com.qp->rhp, ep->com.qp,
				       C4IW_QP_ATTR_NEXT_STATE, &attrs, 1);
		}
		close_complete_upcall(ep);
		__state_set(&ep->com, DEAD);
		release = 1;
		disconnect = 0;
		break;
	case DEAD:
		disconnect = 0;
		break;
	default:
		BUG_ON(1);
	}
	mutex_unlock(&ep->com.mutex);
	if (disconnect)
		c4iw_ep_disconnect(ep, 0, GFP_KERNEL);
	if (release)
		release_ep_resources(ep);
	return 0;
}

/*
 * Returns whether an ABORT_REQ_RSS message is a negative advice.
 */
static int is_neg_adv_abort(unsigned int status)
{
	return status == CPL_ERR_RTX_NEG_ADVICE ||
	       status == CPL_ERR_PERSIST_NEG_ADVICE;
}

static int peer_abort(struct c4iw_dev *dev, struct sk_buff *skb)
{
	struct cpl_abort_req_rss *req = cplhdr(skb);
	struct c4iw_ep *ep;
	struct cpl_abort_rpl *rpl;
	struct sk_buff *rpl_skb;
	struct c4iw_qp_attributes attrs;
	int ret;
	int release = 0;
	struct tid_info *t = dev->rdev.lldi.tids;
	unsigned int tid = GET_TID(req);

	ep = lookup_tid(t, tid);
	if (is_neg_adv_abort(req->status)) {
		PDBG("%s neg_adv_abort ep %p tid %u\n", __func__, ep,
		     ep->hwtid);
		return 0;
	}
	PDBG("%s ep %p tid %u state %u\n", __func__, ep, ep->hwtid,
	     ep->com.state);
	set_bit(PEER_ABORT, &ep->com.history);

	/*
	 * Wake up any threads in rdma_init() or rdma_fini().
	 * However, this is not needed if com state is just
	 * MPA_REQ_SENT
	 */
	if (ep->com.state != MPA_REQ_SENT)
		c4iw_wake_up(&ep->com.wr_wait, -ECONNRESET);

	mutex_lock(&ep->com.mutex);
	switch (ep->com.state) {
	case CONNECTING:
		break;
	case MPA_REQ_WAIT:
		stop_ep_timer(ep);
		break;
	case MPA_REQ_SENT:
		stop_ep_timer(ep);
		if (mpa_rev == 1 || (mpa_rev == 2 && ep->tried_with_mpa_v1))
			connect_reply_upcall(ep, -ECONNRESET);
		else {
			/*
			 * we just don't send notification upwards because we
			 * want to retry with mpa_v1 without upper layers even
			 * knowing it.
			 *
			 * do some housekeeping so as to re-initiate the
			 * connection
			 */
			PDBG("%s: mpa_rev=%d. Retrying with mpav1\n", __func__,
			     mpa_rev);
			ep->retry_with_mpa_v1 = 1;
		}
		break;
	case MPA_REP_SENT:
		break;
	case MPA_REQ_RCVD:
		break;
	case MORIBUND:
	case CLOSING:
		stop_ep_timer(ep);
		/*FALLTHROUGH*/
	case FPDU_MODE:
		if (ep->com.cm_id && ep->com.qp) {
			attrs.next_state = C4IW_QP_STATE_ERROR;
			ret = c4iw_modify_qp(ep->com.qp->rhp,
				     ep->com.qp, C4IW_QP_ATTR_NEXT_STATE,
				     &attrs, 1);
			if (ret)
				printk(KERN_ERR MOD
				       "%s - qp <- error failed!\n",
				       __func__);
		}
		peer_abort_upcall(ep);
		break;
	case ABORTING:
		break;
	case DEAD:
		PDBG("%s PEER_ABORT IN DEAD STATE!!!!\n", __func__);
		mutex_unlock(&ep->com.mutex);
		return 0;
	default:
		BUG_ON(1);
		break;
	}
	dst_confirm(ep->dst);
	if (ep->com.state != ABORTING) {
		__state_set(&ep->com, DEAD);
		/* we don't release if we want to retry with mpa_v1 */
		if (!ep->retry_with_mpa_v1)
			release = 1;
	}
	mutex_unlock(&ep->com.mutex);

	rpl_skb = get_skb(skb, sizeof(*rpl), GFP_KERNEL);
	if (!rpl_skb) {
		printk(KERN_ERR MOD "%s - cannot allocate skb!\n",
		       __func__);
		release = 1;
		goto out;
	}
	set_wr_txq(skb, CPL_PRIORITY_DATA, ep->txq_idx);
	rpl = (struct cpl_abort_rpl *) skb_put(rpl_skb, sizeof(*rpl));
	INIT_TP_WR(rpl, ep->hwtid);
	OPCODE_TID(rpl) = cpu_to_be32(MK_OPCODE_TID(CPL_ABORT_RPL, ep->hwtid));
	rpl->cmd = CPL_ABORT_NO_RST;
	c4iw_ofld_send(&ep->com.dev->rdev, rpl_skb);
out:
	if (release)
		release_ep_resources(ep);
	else if (ep->retry_with_mpa_v1) {
		remove_handle(ep->com.dev, &ep->com.dev->hwtid_idr, ep->hwtid);
		cxgb4_remove_tid(ep->com.dev->rdev.lldi.tids, 0, ep->hwtid);
		dst_release(ep->dst);
		cxgb4_l2t_release(ep->l2t);
		c4iw_reconnect(ep);
	}

	return 0;
}

static int close_con_rpl(struct c4iw_dev *dev, struct sk_buff *skb)
{
	struct c4iw_ep *ep;
	struct c4iw_qp_attributes attrs;
	struct cpl_close_con_rpl *rpl = cplhdr(skb);
	int release = 0;
	struct tid_info *t = dev->rdev.lldi.tids;
	unsigned int tid = GET_TID(rpl);

	ep = lookup_tid(t, tid);

	PDBG("%s ep %p tid %u\n", __func__, ep, ep->hwtid);
	BUG_ON(!ep);

	/* The cm_id may be null if we failed to connect */
	mutex_lock(&ep->com.mutex);
	switch (ep->com.state) {
	case CLOSING:
		__state_set(&ep->com, MORIBUND);
		break;
	case MORIBUND:
		stop_ep_timer(ep);
		if ((ep->com.cm_id) && (ep->com.qp)) {
			attrs.next_state = C4IW_QP_STATE_IDLE;
			c4iw_modify_qp(ep->com.qp->rhp,
					     ep->com.qp,
					     C4IW_QP_ATTR_NEXT_STATE,
					     &attrs, 1);
		}
		close_complete_upcall(ep);
		__state_set(&ep->com, DEAD);
		release = 1;
		break;
	case ABORTING:
	case DEAD:
		break;
	default:
		BUG_ON(1);
		break;
	}
	mutex_unlock(&ep->com.mutex);
	if (release)
		release_ep_resources(ep);
	return 0;
}

static int terminate(struct c4iw_dev *dev, struct sk_buff *skb)
{
	struct cpl_rdma_terminate *rpl = cplhdr(skb);
	struct tid_info *t = dev->rdev.lldi.tids;
	unsigned int tid = GET_TID(rpl);
	struct c4iw_ep *ep;
	struct c4iw_qp_attributes attrs;

	ep = lookup_tid(t, tid);
	BUG_ON(!ep);

	if (ep && ep->com.qp) {
		printk(KERN_WARNING MOD "TERM received tid %u qpid %u\n", tid,
		       ep->com.qp->wq.sq.qid);
		attrs.next_state = C4IW_QP_STATE_TERMINATE;
		c4iw_modify_qp(ep->com.qp->rhp, ep->com.qp,
			       C4IW_QP_ATTR_NEXT_STATE, &attrs, 1);
	} else
		printk(KERN_WARNING MOD "TERM received tid %u no ep/qp\n", tid);

	return 0;
}

/*
 * Upcall from the adapter indicating data has been transmitted.
 * For us its just the single MPA request or reply.  We can now free
 * the skb holding the mpa message.
 */
static int fw4_ack(struct c4iw_dev *dev, struct sk_buff *skb)
{
	struct c4iw_ep *ep;
	struct cpl_fw4_ack *hdr = cplhdr(skb);
	u8 credits = hdr->credits;
	unsigned int tid = GET_TID(hdr);
	struct tid_info *t = dev->rdev.lldi.tids;


	ep = lookup_tid(t, tid);
	PDBG("%s ep %p tid %u credits %u\n", __func__, ep, ep->hwtid, credits);
	if (credits == 0) {
		PDBG("%s 0 credit ack ep %p tid %u state %u\n",
		     __func__, ep, ep->hwtid, state_read(&ep->com));
		return 0;
	}

	dst_confirm(ep->dst);
	if (ep->mpa_skb) {
		PDBG("%s last streaming msg ack ep %p tid %u state %u "
		     "initiator %u freeing skb\n", __func__, ep, ep->hwtid,
		     state_read(&ep->com), ep->mpa_attr.initiator ? 1 : 0);
		kfree_skb(ep->mpa_skb);
		ep->mpa_skb = NULL;
	}
	return 0;
}

int c4iw_reject_cr(struct iw_cm_id *cm_id, const void *pdata, u8 pdata_len)
{
	int err;
	struct c4iw_ep *ep = to_ep(cm_id);
	PDBG("%s ep %p tid %u\n", __func__, ep, ep->hwtid);

	if (state_read(&ep->com) == DEAD) {
		c4iw_put_ep(&ep->com);
		return -ECONNRESET;
	}
	set_bit(ULP_REJECT, &ep->com.history);
	BUG_ON(state_read(&ep->com) != MPA_REQ_RCVD);
	if (mpa_rev == 0)
		abort_connection(ep, NULL, GFP_KERNEL);
	else {
		err = send_mpa_reject(ep, pdata, pdata_len);
		err = c4iw_ep_disconnect(ep, 0, GFP_KERNEL);
	}
	c4iw_put_ep(&ep->com);
	return 0;
}

int c4iw_accept_cr(struct iw_cm_id *cm_id, struct iw_cm_conn_param *conn_param)
{
	int err;
	struct c4iw_qp_attributes attrs;
	enum c4iw_qp_attr_mask mask;
	struct c4iw_ep *ep = to_ep(cm_id);
	struct c4iw_dev *h = to_c4iw_dev(cm_id->device);
	struct c4iw_qp *qp = get_qhp(h, conn_param->qpn);

	PDBG("%s ep %p tid %u\n", __func__, ep, ep->hwtid);
	if (state_read(&ep->com) == DEAD) {
		err = -ECONNRESET;
		goto err;
	}

	BUG_ON(state_read(&ep->com) != MPA_REQ_RCVD);
	BUG_ON(!qp);

	set_bit(ULP_ACCEPT, &ep->com.history);
	if ((conn_param->ord > c4iw_max_read_depth) ||
	    (conn_param->ird > c4iw_max_read_depth)) {
		abort_connection(ep, NULL, GFP_KERNEL);
		err = -EINVAL;
		goto err;
	}

	if (ep->mpa_attr.version == 2 && ep->mpa_attr.enhanced_rdma_conn) {
		if (conn_param->ord > ep->ird) {
			ep->ird = conn_param->ird;
			ep->ord = conn_param->ord;
			send_mpa_reject(ep, conn_param->private_data,
					conn_param->private_data_len);
			abort_connection(ep, NULL, GFP_KERNEL);
			err = -ENOMEM;
			goto err;
		}
		if (conn_param->ird > ep->ord) {
			if (!ep->ord)
				conn_param->ird = 1;
			else {
				abort_connection(ep, NULL, GFP_KERNEL);
				err = -ENOMEM;
				goto err;
			}
		}

	}
	ep->ird = conn_param->ird;
	ep->ord = conn_param->ord;

	if (ep->mpa_attr.version != 2)
		if (peer2peer && ep->ird == 0)
			ep->ird = 1;

	PDBG("%s %d ird %d ord %d\n", __func__, __LINE__, ep->ird, ep->ord);

	cm_id->add_ref(cm_id);
	ep->com.cm_id = cm_id;
	ep->com.qp = qp;
	ref_qp(ep);

	/* bind QP to EP and move to RTS */
	attrs.mpa_attr = ep->mpa_attr;
	attrs.max_ird = ep->ird;
	attrs.max_ord = ep->ord;
	attrs.llp_stream_handle = ep;
	attrs.next_state = C4IW_QP_STATE_RTS;

	/* bind QP and TID with INIT_WR */
	mask = C4IW_QP_ATTR_NEXT_STATE |
			     C4IW_QP_ATTR_LLP_STREAM_HANDLE |
			     C4IW_QP_ATTR_MPA_ATTR |
			     C4IW_QP_ATTR_MAX_IRD |
			     C4IW_QP_ATTR_MAX_ORD;

	err = c4iw_modify_qp(ep->com.qp->rhp,
			     ep->com.qp, mask, &attrs, 1);
	if (err)
		goto err1;
	err = send_mpa_reply(ep, conn_param->private_data,
			     conn_param->private_data_len);
	if (err)
		goto err1;

	state_set(&ep->com, FPDU_MODE);
	established_upcall(ep);
	c4iw_put_ep(&ep->com);
	return 0;
err1:
	ep->com.cm_id = NULL;
	cm_id->rem_ref(cm_id);
err:
	c4iw_put_ep(&ep->com);
	return err;
}

static int pick_local_ipaddrs(struct c4iw_dev *dev, struct iw_cm_id *cm_id)
{
	struct in_device *ind;
	int found = 0;
	struct sockaddr_in *laddr = (struct sockaddr_in *)&cm_id->local_addr;
	struct sockaddr_in *raddr = (struct sockaddr_in *)&cm_id->remote_addr;

	ind = in_dev_get(dev->rdev.lldi.ports[0]);
	if (!ind)
		return -EADDRNOTAVAIL;
	for_primary_ifa(ind) {
		laddr->sin_addr.s_addr = ifa->ifa_address;
		raddr->sin_addr.s_addr = ifa->ifa_address;
		found = 1;
		break;
	}
	endfor_ifa(ind);
	in_dev_put(ind);
	return found ? 0 : -EADDRNOTAVAIL;
}

static int get_lladdr(struct net_device *dev, struct in6_addr *addr,
		      unsigned char banned_flags)
{
	struct inet6_dev *idev;
	int err = -EADDRNOTAVAIL;

	rcu_read_lock();
	idev = __in6_dev_get(dev);
	if (idev != NULL) {
		struct inet6_ifaddr *ifp;

		read_lock_bh(&idev->lock);
		list_for_each_entry(ifp, &idev->addr_list, if_list) {
			if (ifp->scope == IFA_LINK &&
			    !(ifp->flags & banned_flags)) {
				memcpy(addr, &ifp->addr, 16);
				err = 0;
				break;
			}
		}
		read_unlock_bh(&idev->lock);
	}
	rcu_read_unlock();
	return err;
}

static int pick_local_ip6addrs(struct c4iw_dev *dev, struct iw_cm_id *cm_id)
{
	struct in6_addr uninitialized_var(addr);
	struct sockaddr_in6 *la6 = (struct sockaddr_in6 *)&cm_id->local_addr;
	struct sockaddr_in6 *ra6 = (struct sockaddr_in6 *)&cm_id->remote_addr;

	if (get_lladdr(dev->rdev.lldi.ports[0], &addr, IFA_F_TENTATIVE)) {
		memcpy(la6->sin6_addr.s6_addr, &addr, 16);
		memcpy(ra6->sin6_addr.s6_addr, &addr, 16);
		return 0;
	}
	return -EADDRNOTAVAIL;
}

int c4iw_connect(struct iw_cm_id *cm_id, struct iw_cm_conn_param *conn_param)
{
	struct c4iw_dev *dev = to_c4iw_dev(cm_id->device);
	struct c4iw_ep *ep;
	int err = 0;
	struct sockaddr_in *laddr = (struct sockaddr_in *)&cm_id->local_addr;
	struct sockaddr_in *raddr = (struct sockaddr_in *)&cm_id->remote_addr;
	struct sockaddr_in6 *laddr6 = (struct sockaddr_in6 *)&cm_id->local_addr;
	struct sockaddr_in6 *raddr6 = (struct sockaddr_in6 *)
				      &cm_id->remote_addr;
	__u8 *ra;
	int iptype;

	if ((conn_param->ord > c4iw_max_read_depth) ||
	    (conn_param->ird > c4iw_max_read_depth)) {
		err = -EINVAL;
		goto out;
	}
	ep = alloc_ep(sizeof(*ep), GFP_KERNEL);
	if (!ep) {
		printk(KERN_ERR MOD "%s - cannot alloc ep.\n", __func__);
		err = -ENOMEM;
		goto out;
	}
	init_timer(&ep->timer);
	ep->plen = conn_param->private_data_len;
	if (ep->plen)
		memcpy(ep->mpa_pkt + sizeof(struct mpa_message),
		       conn_param->private_data, ep->plen);
	ep->ird = conn_param->ird;
	ep->ord = conn_param->ord;

	if (peer2peer && ep->ord == 0)
		ep->ord = 1;

	cm_id->add_ref(cm_id);
	ep->com.dev = dev;
	ep->com.cm_id = cm_id;
	ep->com.qp = get_qhp(dev, conn_param->qpn);
	if (!ep->com.qp) {
		PDBG("%s qpn 0x%x not found!\n", __func__, conn_param->qpn);
		err = -EINVAL;
		goto fail2;
	}
	ref_qp(ep);
	PDBG("%s qpn 0x%x qp %p cm_id %p\n", __func__, conn_param->qpn,
	     ep->com.qp, cm_id);

	/*
	 * Allocate an active TID to initiate a TCP connection.
	 */
	ep->atid = cxgb4_alloc_atid(dev->rdev.lldi.tids, ep);
	if (ep->atid == -1) {
		printk(KERN_ERR MOD "%s - cannot alloc atid.\n", __func__);
		err = -ENOMEM;
		goto fail2;
	}
	insert_handle(dev, &dev->atid_idr, ep, ep->atid);

	if (cm_id->remote_addr.ss_family == AF_INET) {
		iptype = 4;
		ra = (__u8 *)&raddr->sin_addr;

		/*
		 * Handle loopback requests to INADDR_ANY.
		 */
		if ((__force int)raddr->sin_addr.s_addr == INADDR_ANY) {
			err = pick_local_ipaddrs(dev, cm_id);
			if (err)
				goto fail2;
		}

		/* find a route */
		PDBG("%s saddr %pI4 sport 0x%x raddr %pI4 rport 0x%x\n",
		     __func__, &laddr->sin_addr, ntohs(laddr->sin_port),
		     ra, ntohs(raddr->sin_port));
		ep->dst = find_route(dev, laddr->sin_addr.s_addr,
				     raddr->sin_addr.s_addr, laddr->sin_port,
				     raddr->sin_port, 0);
	} else {
		iptype = 6;
		ra = (__u8 *)&raddr6->sin6_addr;

		/*
		 * Handle loopback requests to INADDR_ANY.
		 */
		if (ipv6_addr_type(&raddr6->sin6_addr) == IPV6_ADDR_ANY) {
			err = pick_local_ip6addrs(dev, cm_id);
			if (err)
				goto fail2;
		}

		/* find a route */
		PDBG("%s saddr %pI6 sport 0x%x raddr %pI6 rport 0x%x\n",
		     __func__, laddr6->sin6_addr.s6_addr,
		     ntohs(laddr6->sin6_port),
		     raddr6->sin6_addr.s6_addr, ntohs(raddr6->sin6_port));
		ep->dst = find_route6(dev, laddr6->sin6_addr.s6_addr,
				      raddr6->sin6_addr.s6_addr,
				      laddr6->sin6_port, raddr6->sin6_port, 0,
				      raddr6->sin6_scope_id);
	}
	if (!ep->dst) {
		printk(KERN_ERR MOD "%s - cannot find route.\n", __func__);
		err = -EHOSTUNREACH;
		goto fail3;
	}

	err = import_ep(ep, iptype, ra, ep->dst, ep->com.dev, true);
	if (err) {
		printk(KERN_ERR MOD "%s - cannot alloc l2e.\n", __func__);
		goto fail4;
	}

	PDBG("%s txq_idx %u tx_chan %u smac_idx %u rss_qid %u l2t_idx %u\n",
		__func__, ep->txq_idx, ep->tx_chan, ep->smac_idx, ep->rss_qid,
		ep->l2t->idx);

	state_set(&ep->com, CONNECTING);
	ep->tos = 0;
	memcpy(&ep->com.local_addr, &cm_id->local_addr,
	       sizeof(ep->com.local_addr));
	memcpy(&ep->com.remote_addr, &cm_id->remote_addr,
	       sizeof(ep->com.remote_addr));

	/* send connect request to rnic */
	err = send_connect(ep);
	if (!err)
		goto out;

	cxgb4_l2t_release(ep->l2t);
fail4:
	dst_release(ep->dst);
fail3:
	remove_handle(ep->com.dev, &ep->com.dev->atid_idr, ep->atid);
	cxgb4_free_atid(ep->com.dev->rdev.lldi.tids, ep->atid);
fail2:
	cm_id->rem_ref(cm_id);
	c4iw_put_ep(&ep->com);
out:
	return err;
}

static int create_server6(struct c4iw_dev *dev, struct c4iw_listen_ep *ep)
{
	int err;
	struct sockaddr_in6 *sin6 = (struct sockaddr_in6 *)&ep->com.local_addr;

	c4iw_init_wr_wait(&ep->com.wr_wait);
	err = cxgb4_create_server6(ep->com.dev->rdev.lldi.ports[0],
				   ep->stid, &sin6->sin6_addr,
				   sin6->sin6_port,
				   ep->com.dev->rdev.lldi.rxq_ids[0]);
	if (!err)
		err = c4iw_wait_for_reply(&ep->com.dev->rdev,
					  &ep->com.wr_wait,
					  0, 0, __func__);
	if (err)
		pr_err("cxgb4_create_server6/filter failed err %d stid %d laddr %pI6 lport %d\n",
		       err, ep->stid,
		       sin6->sin6_addr.s6_addr, ntohs(sin6->sin6_port));
	return err;
}

static int create_server4(struct c4iw_dev *dev, struct c4iw_listen_ep *ep)
{
	int err;
	struct sockaddr_in *sin = (struct sockaddr_in *)&ep->com.local_addr;

	if (dev->rdev.lldi.enable_fw_ofld_conn) {
		do {
			err = cxgb4_create_server_filter(
				ep->com.dev->rdev.lldi.ports[0], ep->stid,
				sin->sin_addr.s_addr, sin->sin_port, 0,
				ep->com.dev->rdev.lldi.rxq_ids[0], 0, 0);
			if (err == -EBUSY) {
				set_current_state(TASK_UNINTERRUPTIBLE);
				schedule_timeout(usecs_to_jiffies(100));
			}
		} while (err == -EBUSY);
	} else {
		c4iw_init_wr_wait(&ep->com.wr_wait);
		err = cxgb4_create_server(ep->com.dev->rdev.lldi.ports[0],
				ep->stid, sin->sin_addr.s_addr, sin->sin_port,
				0, ep->com.dev->rdev.lldi.rxq_ids[0]);
		if (!err)
			err = c4iw_wait_for_reply(&ep->com.dev->rdev,
						  &ep->com.wr_wait,
						  0, 0, __func__);
	}
	if (err)
		pr_err("cxgb4_create_server/filter failed err %d stid %d laddr %pI4 lport %d\n"
		       , err, ep->stid,
		       &sin->sin_addr, ntohs(sin->sin_port));
	return err;
}

int c4iw_create_listen(struct iw_cm_id *cm_id, int backlog)
{
	int err = 0;
	struct c4iw_dev *dev = to_c4iw_dev(cm_id->device);
	struct c4iw_listen_ep *ep;

	might_sleep();

	ep = alloc_ep(sizeof(*ep), GFP_KERNEL);
	if (!ep) {
		printk(KERN_ERR MOD "%s - cannot alloc ep.\n", __func__);
		err = -ENOMEM;
		goto fail1;
	}
	PDBG("%s ep %p\n", __func__, ep);
	cm_id->add_ref(cm_id);
	ep->com.cm_id = cm_id;
	ep->com.dev = dev;
	ep->backlog = backlog;
	memcpy(&ep->com.local_addr, &cm_id->local_addr,
	       sizeof(ep->com.local_addr));

	/*
	 * Allocate a server TID.
	 */
	if (dev->rdev.lldi.enable_fw_ofld_conn &&
	    ep->com.local_addr.ss_family == AF_INET)
		ep->stid = cxgb4_alloc_sftid(dev->rdev.lldi.tids,
					     cm_id->local_addr.ss_family, ep);
	else
		ep->stid = cxgb4_alloc_stid(dev->rdev.lldi.tids,
					    cm_id->local_addr.ss_family, ep);

	if (ep->stid == -1) {
		printk(KERN_ERR MOD "%s - cannot alloc stid.\n", __func__);
		err = -ENOMEM;
		goto fail2;
	}
	insert_handle(dev, &dev->stid_idr, ep, ep->stid);
	state_set(&ep->com, LISTEN);
	if (ep->com.local_addr.ss_family == AF_INET)
		err = create_server4(dev, ep);
	else
		err = create_server6(dev, ep);
	if (!err) {
		cm_id->provider_data = ep;
		goto out;
	}
	cxgb4_free_stid(ep->com.dev->rdev.lldi.tids, ep->stid,
			ep->com.local_addr.ss_family);
fail2:
	cm_id->rem_ref(cm_id);
	c4iw_put_ep(&ep->com);
fail1:
out:
	return err;
}

int c4iw_destroy_listen(struct iw_cm_id *cm_id)
{
	int err;
	struct c4iw_listen_ep *ep = to_listen_ep(cm_id);

	PDBG("%s ep %p\n", __func__, ep);

	might_sleep();
	state_set(&ep->com, DEAD);
	if (ep->com.dev->rdev.lldi.enable_fw_ofld_conn &&
	    ep->com.local_addr.ss_family == AF_INET) {
		err = cxgb4_remove_server_filter(
			ep->com.dev->rdev.lldi.ports[0], ep->stid,
			ep->com.dev->rdev.lldi.rxq_ids[0], 0);
	} else {
		c4iw_init_wr_wait(&ep->com.wr_wait);
		err = cxgb4_remove_server(
				ep->com.dev->rdev.lldi.ports[0], ep->stid,
				ep->com.dev->rdev.lldi.rxq_ids[0], 0);
		if (err)
			goto done;
		err = c4iw_wait_for_reply(&ep->com.dev->rdev, &ep->com.wr_wait,
					  0, 0, __func__);
	}
	remove_handle(ep->com.dev, &ep->com.dev->stid_idr, ep->stid);
	cxgb4_free_stid(ep->com.dev->rdev.lldi.tids, ep->stid,
			ep->com.local_addr.ss_family);
done:
	cm_id->rem_ref(cm_id);
	c4iw_put_ep(&ep->com);
	return err;
}

int c4iw_ep_disconnect(struct c4iw_ep *ep, int abrupt, gfp_t gfp)
{
	int ret = 0;
	int close = 0;
	int fatal = 0;
	struct c4iw_rdev *rdev;

	mutex_lock(&ep->com.mutex);

	PDBG("%s ep %p state %s, abrupt %d\n", __func__, ep,
	     states[ep->com.state], abrupt);

	rdev = &ep->com.dev->rdev;
	if (c4iw_fatal_error(rdev)) {
		fatal = 1;
		close_complete_upcall(ep);
		ep->com.state = DEAD;
	}
	switch (ep->com.state) {
	case MPA_REQ_WAIT:
	case MPA_REQ_SENT:
	case MPA_REQ_RCVD:
	case MPA_REP_SENT:
	case FPDU_MODE:
		close = 1;
		if (abrupt)
			ep->com.state = ABORTING;
		else {
			ep->com.state = CLOSING;
			start_ep_timer(ep);
		}
		set_bit(CLOSE_SENT, &ep->com.flags);
		break;
	case CLOSING:
		if (!test_and_set_bit(CLOSE_SENT, &ep->com.flags)) {
			close = 1;
			if (abrupt) {
				stop_ep_timer(ep);
				ep->com.state = ABORTING;
			} else
				ep->com.state = MORIBUND;
		}
		break;
	case MORIBUND:
	case ABORTING:
	case DEAD:
		PDBG("%s ignoring disconnect ep %p state %u\n",
		     __func__, ep, ep->com.state);
		break;
	default:
		BUG();
		break;
	}

	if (close) {
		if (abrupt) {
			set_bit(EP_DISC_ABORT, &ep->com.history);
			close_complete_upcall(ep);
			ret = send_abort(ep, NULL, gfp);
		} else {
			set_bit(EP_DISC_CLOSE, &ep->com.history);
			ret = send_halfclose(ep, gfp);
		}
		if (ret)
			fatal = 1;
	}
	mutex_unlock(&ep->com.mutex);
	if (fatal)
		release_ep_resources(ep);
	return ret;
}

static void active_ofld_conn_reply(struct c4iw_dev *dev, struct sk_buff *skb,
			struct cpl_fw6_msg_ofld_connection_wr_rpl *req)
{
	struct c4iw_ep *ep;
	int atid = be32_to_cpu(req->tid);

	ep = (struct c4iw_ep *)lookup_atid(dev->rdev.lldi.tids,
					   (__force u32) req->tid);
	if (!ep)
		return;

	switch (req->retval) {
	case FW_ENOMEM:
		set_bit(ACT_RETRY_NOMEM, &ep->com.history);
		if (ep->retry_count++ < ACT_OPEN_RETRY_COUNT) {
			send_fw_act_open_req(ep, atid);
			return;
		}
	case FW_EADDRINUSE:
		set_bit(ACT_RETRY_INUSE, &ep->com.history);
		if (ep->retry_count++ < ACT_OPEN_RETRY_COUNT) {
			send_fw_act_open_req(ep, atid);
			return;
		}
		break;
	default:
		pr_info("%s unexpected ofld conn wr retval %d\n",
		       __func__, req->retval);
		break;
	}
	pr_err("active ofld_connect_wr failure %d atid %d\n",
	       req->retval, atid);
	mutex_lock(&dev->rdev.stats.lock);
	dev->rdev.stats.act_ofld_conn_fails++;
	mutex_unlock(&dev->rdev.stats.lock);
	connect_reply_upcall(ep, status2errno(req->retval));
	state_set(&ep->com, DEAD);
	remove_handle(dev, &dev->atid_idr, atid);
	cxgb4_free_atid(dev->rdev.lldi.tids, atid);
	dst_release(ep->dst);
	cxgb4_l2t_release(ep->l2t);
	c4iw_put_ep(&ep->com);
}

static void passive_ofld_conn_reply(struct c4iw_dev *dev, struct sk_buff *skb,
			struct cpl_fw6_msg_ofld_connection_wr_rpl *req)
{
	struct sk_buff *rpl_skb;
	struct cpl_pass_accept_req *cpl;
	int ret;

	rpl_skb = (struct sk_buff *)(unsigned long)req->cookie;
	BUG_ON(!rpl_skb);
	if (req->retval) {
		PDBG("%s passive open failure %d\n", __func__, req->retval);
		mutex_lock(&dev->rdev.stats.lock);
		dev->rdev.stats.pas_ofld_conn_fails++;
		mutex_unlock(&dev->rdev.stats.lock);
		kfree_skb(rpl_skb);
	} else {
		cpl = (struct cpl_pass_accept_req *)cplhdr(rpl_skb);
		OPCODE_TID(cpl) = htonl(MK_OPCODE_TID(CPL_PASS_ACCEPT_REQ,
					(__force u32) htonl(
					(__force u32) req->tid)));
		ret = pass_accept_req(dev, rpl_skb);
		if (!ret)
			kfree_skb(rpl_skb);
	}
	return;
}

static int deferred_fw6_msg(struct c4iw_dev *dev, struct sk_buff *skb)
{
	struct cpl_fw6_msg *rpl = cplhdr(skb);
	struct cpl_fw6_msg_ofld_connection_wr_rpl *req;

	switch (rpl->type) {
	case FW6_TYPE_CQE:
		c4iw_ev_dispatch(dev, (struct t4_cqe *)&rpl->data[0]);
		break;
	case FW6_TYPE_OFLD_CONNECTION_WR_RPL:
		req = (struct cpl_fw6_msg_ofld_connection_wr_rpl *)rpl->data;
		switch (req->t_state) {
		case TCP_SYN_SENT:
			active_ofld_conn_reply(dev, skb, req);
			break;
		case TCP_SYN_RECV:
			passive_ofld_conn_reply(dev, skb, req);
			break;
		default:
			pr_err("%s unexpected ofld conn wr state %d\n",
			       __func__, req->t_state);
			break;
		}
		break;
	}
	return 0;
}

static void build_cpl_pass_accept_req(struct sk_buff *skb, int stid , u8 tos)
{
	u32 l2info;
	u16 vlantag, len, hdr_len, eth_hdr_len;
	u8 intf;
	struct cpl_rx_pkt *cpl = cplhdr(skb);
	struct cpl_pass_accept_req *req;
	struct tcp_options_received tmp_opt;
	struct c4iw_dev *dev;

	dev = *((struct c4iw_dev **) (skb->cb + sizeof(void *)));
	/* Store values from cpl_rx_pkt in temporary location. */
	vlantag = (__force u16) cpl->vlan;
	len = (__force u16) cpl->len;
	l2info  = (__force u32) cpl->l2info;
	hdr_len = (__force u16) cpl->hdr_len;
	intf = cpl->iff;

	__skb_pull(skb, sizeof(*req) + sizeof(struct rss_header));

	/*
	 * We need to parse the TCP options from SYN packet.
	 * to generate cpl_pass_accept_req.
	 */
	memset(&tmp_opt, 0, sizeof(tmp_opt));
	tcp_clear_options(&tmp_opt);
	tcp_parse_options(skb, &tmp_opt, 0, NULL);

	req = (struct cpl_pass_accept_req *)__skb_push(skb, sizeof(*req));
	memset(req, 0, sizeof(*req));
	req->l2info = cpu_to_be16(V_SYN_INTF(intf) |
			 V_SYN_MAC_IDX(G_RX_MACIDX(
			 (__force int) htonl(l2info))) |
			 F_SYN_XACT_MATCH);
	eth_hdr_len = is_t4(dev->rdev.lldi.adapter_type) ?
			    G_RX_ETHHDR_LEN((__force int) htonl(l2info)) :
			    G_RX_T5_ETHHDR_LEN((__force int) htonl(l2info));
	req->hdr_len = cpu_to_be32(V_SYN_RX_CHAN(G_RX_CHAN(
					(__force int) htonl(l2info))) |
				   V_TCP_HDR_LEN(G_RX_TCPHDR_LEN(
					(__force int) htons(hdr_len))) |
				   V_IP_HDR_LEN(G_RX_IPHDR_LEN(
					(__force int) htons(hdr_len))) |
				   V_ETH_HDR_LEN(G_RX_ETHHDR_LEN(eth_hdr_len)));
	req->vlan = (__force __be16) vlantag;
	req->len = (__force __be16) len;
	req->tos_stid = cpu_to_be32(PASS_OPEN_TID(stid) |
				    PASS_OPEN_TOS(tos));
	req->tcpopt.mss = htons(tmp_opt.mss_clamp);
	if (tmp_opt.wscale_ok)
		req->tcpopt.wsf = tmp_opt.snd_wscale;
	req->tcpopt.tstamp = tmp_opt.saw_tstamp;
	if (tmp_opt.sack_ok)
		req->tcpopt.sack = 1;
	OPCODE_TID(req) = htonl(MK_OPCODE_TID(CPL_PASS_ACCEPT_REQ, 0));
	return;
}

static void send_fw_pass_open_req(struct c4iw_dev *dev, struct sk_buff *skb,
				  __be32 laddr, __be16 lport,
				  __be32 raddr, __be16 rport,
				  u32 rcv_isn, u32 filter, u16 window,
				  u32 rss_qid, u8 port_id)
{
	struct sk_buff *req_skb;
	struct fw_ofld_connection_wr *req;
	struct cpl_pass_accept_req *cpl = cplhdr(skb);

	req_skb = alloc_skb(sizeof(struct fw_ofld_connection_wr), GFP_KERNEL);
	req = (struct fw_ofld_connection_wr *)__skb_put(req_skb, sizeof(*req));
	memset(req, 0, sizeof(*req));
	req->op_compl = htonl(V_WR_OP(FW_OFLD_CONNECTION_WR) | FW_WR_COMPL(1));
	req->len16_pkd = htonl(FW_WR_LEN16(DIV_ROUND_UP(sizeof(*req), 16)));
	req->le.version_cpl = htonl(F_FW_OFLD_CONNECTION_WR_CPL);
	req->le.filter = (__force __be32) filter;
	req->le.lport = lport;
	req->le.pport = rport;
	req->le.u.ipv4.lip = laddr;
	req->le.u.ipv4.pip = raddr;
	req->tcb.rcv_nxt = htonl(rcv_isn + 1);
	req->tcb.rcv_adv = htons(window);
	req->tcb.t_state_to_astid =
		 htonl(V_FW_OFLD_CONNECTION_WR_T_STATE(TCP_SYN_RECV) |
			V_FW_OFLD_CONNECTION_WR_RCV_SCALE(cpl->tcpopt.wsf) |
			V_FW_OFLD_CONNECTION_WR_ASTID(
			GET_PASS_OPEN_TID(ntohl(cpl->tos_stid))));

	/*
	 * We store the qid in opt2 which will be used by the firmware
	 * to send us the wr response.
	 */
	req->tcb.opt2 = htonl(V_RSS_QUEUE(rss_qid));

	/*
	 * We initialize the MSS index in TCB to 0xF.
	 * So that when driver sends cpl_pass_accept_rpl
	 * TCB picks up the correct value. If this was 0
	 * TP will ignore any value > 0 for MSS index.
	 */
	req->tcb.opt0 = cpu_to_be64(V_MSS_IDX(0xF));
	req->cookie = (unsigned long)skb;

	set_wr_txq(req_skb, CPL_PRIORITY_CONTROL, port_id);
	cxgb4_ofld_send(dev->rdev.lldi.ports[0], req_skb);
}

/*
 * Handler for CPL_RX_PKT message. Need to handle cpl_rx_pkt
 * messages when a filter is being used instead of server to
 * redirect a syn packet. When packets hit filter they are redirected
 * to the offload queue and driver tries to establish the connection
 * using firmware work request.
 */
static int rx_pkt(struct c4iw_dev *dev, struct sk_buff *skb)
{
	int stid;
	unsigned int filter;
	struct ethhdr *eh = NULL;
	struct vlan_ethhdr *vlan_eh = NULL;
	struct iphdr *iph;
	struct tcphdr *tcph;
	struct rss_header *rss = (void *)skb->data;
	struct cpl_rx_pkt *cpl = (void *)skb->data;
	struct cpl_pass_accept_req *req = (void *)(rss + 1);
	struct l2t_entry *e;
	struct dst_entry *dst;
	struct c4iw_ep *lep;
	u16 window;
	struct port_info *pi;
	struct net_device *pdev;
	u16 rss_qid, eth_hdr_len;
	int step;
	u32 tx_chan;
	struct neighbour *neigh;

	/* Drop all non-SYN packets */
	if (!(cpl->l2info & cpu_to_be32(F_RXF_SYN)))
		goto reject;

	/*
	 * Drop all packets which did not hit the filter.
	 * Unlikely to happen.
	 */
	if (!(rss->filter_hit && rss->filter_tid))
		goto reject;

	/*
	 * Calculate the server tid from filter hit index from cpl_rx_pkt.
	 */
	stid = (__force int) cpu_to_be32((__force u32) rss->hash_val);

	lep = (struct c4iw_ep *)lookup_stid(dev->rdev.lldi.tids, stid);
	if (!lep) {
		PDBG("%s connect request on invalid stid %d\n", __func__, stid);
		goto reject;
	}

	eth_hdr_len = is_t4(dev->rdev.lldi.adapter_type) ?
			    G_RX_ETHHDR_LEN(htonl(cpl->l2info)) :
			    G_RX_T5_ETHHDR_LEN(htonl(cpl->l2info));
	if (eth_hdr_len == ETH_HLEN) {
		eh = (struct ethhdr *)(req + 1);
		iph = (struct iphdr *)(eh + 1);
	} else {
		vlan_eh = (struct vlan_ethhdr *)(req + 1);
		iph = (struct iphdr *)(vlan_eh + 1);
		skb->vlan_tci = ntohs(cpl->vlan);
	}

	if (iph->version != 0x4)
		goto reject;

	tcph = (struct tcphdr *)(iph + 1);
	skb_set_network_header(skb, (void *)iph - (void *)rss);
	skb_set_transport_header(skb, (void *)tcph - (void *)rss);
	skb_get(skb);

	PDBG("%s lip 0x%x lport %u pip 0x%x pport %u tos %d\n", __func__,
	     ntohl(iph->daddr), ntohs(tcph->dest), ntohl(iph->saddr),
	     ntohs(tcph->source), iph->tos);

	dst = find_route(dev, iph->daddr, iph->saddr, tcph->dest, tcph->source,
			 iph->tos);
	if (!dst) {
		pr_err("%s - failed to find dst entry!\n",
		       __func__);
		goto reject;
	}
	neigh = dst_neigh_lookup_skb(dst, skb);

	if (!neigh) {
		pr_err("%s - failed to allocate neigh!\n",
		       __func__);
		goto free_dst;
	}

	if (neigh->dev->flags & IFF_LOOPBACK) {
		pdev = ip_dev_find(&init_net, iph->daddr);
		e = cxgb4_l2t_get(dev->rdev.lldi.l2t, neigh,
				    pdev, 0);
		pi = (struct port_info *)netdev_priv(pdev);
		tx_chan = cxgb4_port_chan(pdev);
		dev_put(pdev);
	} else {
		pdev = get_real_dev(neigh->dev);
		e = cxgb4_l2t_get(dev->rdev.lldi.l2t, neigh,
					pdev, 0);
		pi = (struct port_info *)netdev_priv(pdev);
		tx_chan = cxgb4_port_chan(pdev);
	}
	if (!e) {
		pr_err("%s - failed to allocate l2t entry!\n",
		       __func__);
		goto free_dst;
	}

	neigh_release(neigh);
	step = dev->rdev.lldi.nrxq / dev->rdev.lldi.nchan;
	rss_qid = dev->rdev.lldi.rxq_ids[pi->port_id * step];
	window = (__force u16) htons((__force u16)tcph->window);

	/* Calcuate filter portion for LE region. */
	filter = (__force unsigned int) cpu_to_be32(cxgb4_select_ntuple(
						    dev->rdev.lldi.ports[0],
						    e));

	/*
	 * Synthesize the cpl_pass_accept_req. We have everything except the
	 * TID. Once firmware sends a reply with TID we update the TID field
	 * in cpl and pass it through the regular cpl_pass_accept_req path.
	 */
	build_cpl_pass_accept_req(skb, stid, iph->tos);
	send_fw_pass_open_req(dev, skb, iph->daddr, tcph->dest, iph->saddr,
			      tcph->source, ntohl(tcph->seq), filter, window,
			      rss_qid, pi->port_id);
	cxgb4_l2t_release(e);
free_dst:
	dst_release(dst);
reject:
	return 0;
}

/*
 * These are the real handlers that are called from a
 * work queue.
 */
static c4iw_handler_func work_handlers[NUM_CPL_CMDS] = {
	[CPL_ACT_ESTABLISH] = act_establish,
	[CPL_ACT_OPEN_RPL] = act_open_rpl,
	[CPL_RX_DATA] = rx_data,
	[CPL_ABORT_RPL_RSS] = abort_rpl,
	[CPL_ABORT_RPL] = abort_rpl,
	[CPL_PASS_OPEN_RPL] = pass_open_rpl,
	[CPL_CLOSE_LISTSRV_RPL] = close_listsrv_rpl,
	[CPL_PASS_ACCEPT_REQ] = pass_accept_req,
	[CPL_PASS_ESTABLISH] = pass_establish,
	[CPL_PEER_CLOSE] = peer_close,
	[CPL_ABORT_REQ_RSS] = peer_abort,
	[CPL_CLOSE_CON_RPL] = close_con_rpl,
	[CPL_RDMA_TERMINATE] = terminate,
	[CPL_FW4_ACK] = fw4_ack,
	[CPL_FW6_MSG] = deferred_fw6_msg,
	[CPL_RX_PKT] = rx_pkt
};

static void process_timeout(struct c4iw_ep *ep)
{
	struct c4iw_qp_attributes attrs;
	int abort = 1;

	mutex_lock(&ep->com.mutex);
	PDBG("%s ep %p tid %u state %d\n", __func__, ep, ep->hwtid,
	     ep->com.state);
	set_bit(TIMEDOUT, &ep->com.history);
	switch (ep->com.state) {
	case MPA_REQ_SENT:
		__state_set(&ep->com, ABORTING);
		connect_reply_upcall(ep, -ETIMEDOUT);
		break;
	case MPA_REQ_WAIT:
		__state_set(&ep->com, ABORTING);
		break;
	case CLOSING:
	case MORIBUND:
		if (ep->com.cm_id && ep->com.qp) {
			attrs.next_state = C4IW_QP_STATE_ERROR;
			c4iw_modify_qp(ep->com.qp->rhp,
				     ep->com.qp, C4IW_QP_ATTR_NEXT_STATE,
				     &attrs, 1);
		}
		__state_set(&ep->com, ABORTING);
		break;
	default:
		WARN(1, "%s unexpected state ep %p tid %u state %u\n",
			__func__, ep, ep->hwtid, ep->com.state);
		abort = 0;
	}
	mutex_unlock(&ep->com.mutex);
	if (abort)
		abort_connection(ep, NULL, GFP_KERNEL);
	c4iw_put_ep(&ep->com);
}

static void process_timedout_eps(void)
{
	struct c4iw_ep *ep;

	spin_lock_irq(&timeout_lock);
	while (!list_empty(&timeout_list)) {
		struct list_head *tmp;

		tmp = timeout_list.next;
		list_del(tmp);
		spin_unlock_irq(&timeout_lock);
		ep = list_entry(tmp, struct c4iw_ep, entry);
		process_timeout(ep);
		spin_lock_irq(&timeout_lock);
	}
	spin_unlock_irq(&timeout_lock);
}

static void process_work(struct work_struct *work)
{
	struct sk_buff *skb = NULL;
	struct c4iw_dev *dev;
	struct cpl_act_establish *rpl;
	unsigned int opcode;
	int ret;

	while ((skb = skb_dequeue(&rxq))) {
		rpl = cplhdr(skb);
		dev = *((struct c4iw_dev **) (skb->cb + sizeof(void *)));
		opcode = rpl->ot.opcode;

		BUG_ON(!work_handlers[opcode]);
		ret = work_handlers[opcode](dev, skb);
		if (!ret)
			kfree_skb(skb);
	}
	process_timedout_eps();
}

static DECLARE_WORK(skb_work, process_work);

static void ep_timeout(unsigned long arg)
{
	struct c4iw_ep *ep = (struct c4iw_ep *)arg;
	int kickit = 0;

	spin_lock(&timeout_lock);
	if (!test_and_set_bit(TIMEOUT, &ep->com.flags)) {
		list_add_tail(&ep->entry, &timeout_list);
		kickit = 1;
	}
	spin_unlock(&timeout_lock);
	if (kickit)
		queue_work(workq, &skb_work);
}

/*
 * All the CM events are handled on a work queue to have a safe context.
 */
static int sched(struct c4iw_dev *dev, struct sk_buff *skb)
{

	/*
	 * Save dev in the skb->cb area.
	 */
	*((struct c4iw_dev **) (skb->cb + sizeof(void *))) = dev;

	/*
	 * Queue the skb and schedule the worker thread.
	 */
	skb_queue_tail(&rxq, skb);
	queue_work(workq, &skb_work);
	return 0;
}

static int set_tcb_rpl(struct c4iw_dev *dev, struct sk_buff *skb)
{
	struct cpl_set_tcb_rpl *rpl = cplhdr(skb);

	if (rpl->status != CPL_ERR_NONE) {
		printk(KERN_ERR MOD "Unexpected SET_TCB_RPL status %u "
		       "for tid %u\n", rpl->status, GET_TID(rpl));
	}
	kfree_skb(skb);
	return 0;
}

static int fw6_msg(struct c4iw_dev *dev, struct sk_buff *skb)
{
	struct cpl_fw6_msg *rpl = cplhdr(skb);
	struct c4iw_wr_wait *wr_waitp;
	int ret;

	PDBG("%s type %u\n", __func__, rpl->type);

	switch (rpl->type) {
	case FW6_TYPE_WR_RPL:
		ret = (int)((be64_to_cpu(rpl->data[0]) >> 8) & 0xff);
		wr_waitp = (struct c4iw_wr_wait *)(__force unsigned long) rpl->data[1];
		PDBG("%s wr_waitp %p ret %u\n", __func__, wr_waitp, ret);
		if (wr_waitp)
			c4iw_wake_up(wr_waitp, ret ? -ret : 0);
		kfree_skb(skb);
		break;
	case FW6_TYPE_CQE:
	case FW6_TYPE_OFLD_CONNECTION_WR_RPL:
		sched(dev, skb);
		break;
	default:
		printk(KERN_ERR MOD "%s unexpected fw6 msg type %u\n", __func__,
		       rpl->type);
		kfree_skb(skb);
		break;
	}
	return 0;
}

static int peer_abort_intr(struct c4iw_dev *dev, struct sk_buff *skb)
{
	struct cpl_abort_req_rss *req = cplhdr(skb);
	struct c4iw_ep *ep;
	struct tid_info *t = dev->rdev.lldi.tids;
	unsigned int tid = GET_TID(req);

	ep = lookup_tid(t, tid);
	if (!ep) {
		printk(KERN_WARNING MOD
		       "Abort on non-existent endpoint, tid %d\n", tid);
		kfree_skb(skb);
		return 0;
	}
	if (is_neg_adv_abort(req->status)) {
		PDBG("%s neg_adv_abort ep %p tid %u\n", __func__, ep,
		     ep->hwtid);
		kfree_skb(skb);
		return 0;
	}
	PDBG("%s ep %p tid %u state %u\n", __func__, ep, ep->hwtid,
	     ep->com.state);

	/*
	 * Wake up any threads in rdma_init() or rdma_fini().
<<<<<<< HEAD
	 */
	c4iw_wake_up(&ep->com.wr_wait, -ECONNRESET);
=======
	 * However, if we are on MPAv2 and want to retry with MPAv1
	 * then, don't wake up yet.
	 */
	if (mpa_rev == 2 && !ep->tried_with_mpa_v1) {
		if (ep->com.state != MPA_REQ_SENT)
			c4iw_wake_up(&ep->com.wr_wait, -ECONNRESET);
	} else
		c4iw_wake_up(&ep->com.wr_wait, -ECONNRESET);
>>>>>>> c3ade0e0
	sched(dev, skb);
	return 0;
}

/*
 * Most upcalls from the T4 Core go to sched() to
 * schedule the processing on a work queue.
 */
c4iw_handler_func c4iw_handlers[NUM_CPL_CMDS] = {
	[CPL_ACT_ESTABLISH] = sched,
	[CPL_ACT_OPEN_RPL] = sched,
	[CPL_RX_DATA] = sched,
	[CPL_ABORT_RPL_RSS] = sched,
	[CPL_ABORT_RPL] = sched,
	[CPL_PASS_OPEN_RPL] = sched,
	[CPL_CLOSE_LISTSRV_RPL] = sched,
	[CPL_PASS_ACCEPT_REQ] = sched,
	[CPL_PASS_ESTABLISH] = sched,
	[CPL_PEER_CLOSE] = sched,
	[CPL_CLOSE_CON_RPL] = sched,
	[CPL_ABORT_REQ_RSS] = peer_abort_intr,
	[CPL_RDMA_TERMINATE] = sched,
	[CPL_FW4_ACK] = sched,
	[CPL_SET_TCB_RPL] = set_tcb_rpl,
	[CPL_FW6_MSG] = fw6_msg,
	[CPL_RX_PKT] = sched
};

int __init c4iw_cm_init(void)
{
	spin_lock_init(&timeout_lock);
	skb_queue_head_init(&rxq);

	workq = create_singlethread_workqueue("iw_cxgb4");
	if (!workq)
		return -ENOMEM;

	return 0;
}

void __exit c4iw_cm_term(void)
{
	WARN_ON(!list_empty(&timeout_list));
	flush_workqueue(workq);
	destroy_workqueue(workq);
}<|MERGE_RESOLUTION|>--- conflicted
+++ resolved
@@ -3581,10 +3581,6 @@
 
 	/*
 	 * Wake up any threads in rdma_init() or rdma_fini().
-<<<<<<< HEAD
-	 */
-	c4iw_wake_up(&ep->com.wr_wait, -ECONNRESET);
-=======
 	 * However, if we are on MPAv2 and want to retry with MPAv1
 	 * then, don't wake up yet.
 	 */
@@ -3593,7 +3589,6 @@
 			c4iw_wake_up(&ep->com.wr_wait, -ECONNRESET);
 	} else
 		c4iw_wake_up(&ep->com.wr_wait, -ECONNRESET);
->>>>>>> c3ade0e0
 	sched(dev, skb);
 	return 0;
 }
