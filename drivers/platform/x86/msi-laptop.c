/*-*-linux-c-*-*/

/*
  Copyright (C) 2006 Lennart Poettering <mzxreary (at) 0pointer (dot) de>

  This program is free software; you can redistribute it and/or modify
  it under the terms of the GNU General Public License as published by
  the Free Software Foundation; either version 2 of the License, or
  (at your option) any later version.

  This program is distributed in the hope that it will be useful, but
  WITHOUT ANY WARRANTY; without even the implied warranty of
  MERCHANTABILITY or FITNESS FOR A PARTICULAR PURPOSE.  See the GNU
  General Public License for more details.

  You should have received a copy of the GNU General Public License
  along with this program; if not, write to the Free Software
  Foundation, Inc., 51 Franklin Street, Fifth Floor, Boston, MA
  02110-1301, USA.
 */

/*
 * msi-laptop.c - MSI S270 laptop support. This laptop is sold under
 * various brands, including "Cytron/TCM/Medion/Tchibo MD96100".
 *
 * Driver also supports S271, S420 models.
 *
 * This driver exports a few files in /sys/devices/platform/msi-laptop-pf/:
 *
 *   lcd_level - Screen brightness: contains a single integer in the
 *   range 0..8. (rw)
 *
 *   auto_brightness - Enable automatic brightness control: contains
 *   either 0 or 1. If set to 1 the hardware adjusts the screen
 *   brightness automatically when the power cord is
 *   plugged/unplugged. (rw)
 *
 *   wlan - WLAN subsystem enabled: contains either 0 or 1. (ro)
 *
 *   bluetooth - Bluetooth subsystem enabled: contains either 0 or 1
 *   Please note that this file is constantly 0 if no Bluetooth
 *   hardware is available. (ro)
 *
 * In addition to these platform device attributes the driver
 * registers itself in the Linux backlight control subsystem and is
 * available to userspace under /sys/class/backlight/msi-laptop-bl/.
 *
 * This driver might work on other laptops produced by MSI. If you
 * want to try it you can pass force=1 as argument to the module which
 * will force it to load even when the DMI data doesn't identify the
 * laptop as MSI S270. YMMV.
 */

#define pr_fmt(fmt) KBUILD_MODNAME ": " fmt

#include <linux/module.h>
#include <linux/kernel.h>
#include <linux/init.h>
#include <linux/acpi.h>
#include <linux/dmi.h>
#include <linux/backlight.h>
#include <linux/platform_device.h>
#include <linux/rfkill.h>
#include <linux/i8042.h>
#include <linux/input.h>
#include <linux/input/sparse-keymap.h>

#define MSI_DRIVER_VERSION "0.5"

#define MSI_LCD_LEVEL_MAX 9

#define MSI_EC_COMMAND_WIRELESS 0x10
#define MSI_EC_COMMAND_LCD_LEVEL 0x11

#define MSI_STANDARD_EC_COMMAND_ADDRESS	0x2e
#define MSI_STANDARD_EC_BLUETOOTH_MASK	(1 << 0)
#define MSI_STANDARD_EC_WEBCAM_MASK	(1 << 1)
#define MSI_STANDARD_EC_WLAN_MASK	(1 << 3)
#define MSI_STANDARD_EC_3G_MASK		(1 << 4)

/* For set SCM load flag to disable BIOS fn key */
#define MSI_STANDARD_EC_SCM_LOAD_ADDRESS	0x2d
#define MSI_STANDARD_EC_SCM_LOAD_MASK		(1 << 0)

#define MSI_STANDARD_EC_FUNCTIONS_ADDRESS	0xe4
/* Power LED is orange - Turbo mode */
#define MSI_STANDARD_EC_TURBO_MASK		(1 << 1)
/* Power LED is green - ECO mode */
#define MSI_STANDARD_EC_ECO_MASK		(1 << 3)
/* Touchpad is turned on */
#define MSI_STANDARD_EC_TOUCHPAD_MASK		(1 << 4)
/* If this bit != bit 1, turbo mode can't be toggled */
#define MSI_STANDARD_EC_TURBO_COOLDOWN_MASK	(1 << 7)

#define MSI_STANDARD_EC_FAN_ADDRESS		0x33
/* If zero, fan rotates at maximal speed */
#define MSI_STANDARD_EC_AUTOFAN_MASK		(1 << 0)

#ifdef CONFIG_PM_SLEEP
static int msi_laptop_resume(struct device *device);
#endif
static SIMPLE_DEV_PM_OPS(msi_laptop_pm, NULL, msi_laptop_resume);

#define MSI_STANDARD_EC_DEVICES_EXISTS_ADDRESS	0x2f

static bool force;
module_param(force, bool, 0);
MODULE_PARM_DESC(force, "Force driver load, ignore DMI data");

static int auto_brightness;
module_param(auto_brightness, int, 0);
MODULE_PARM_DESC(auto_brightness, "Enable automatic brightness control (0: disabled; 1: enabled; 2: don't touch)");

static const struct key_entry msi_laptop_keymap[] = {
	{KE_KEY, KEY_TOUCHPAD_ON, {KEY_TOUCHPAD_ON} },	/* Touch Pad On */
	{KE_KEY, KEY_TOUCHPAD_OFF, {KEY_TOUCHPAD_OFF} },/* Touch Pad On */
	{KE_END, 0}
};

static struct input_dev *msi_laptop_input_dev;

static int wlan_s, bluetooth_s, threeg_s;
static int threeg_exists;
static struct rfkill *rfk_wlan, *rfk_bluetooth, *rfk_threeg;

/* MSI laptop quirks */
struct quirk_entry {
	bool old_ec_model;

	/* Some MSI 3G netbook only have one fn key to control
	 * Wlan/Bluetooth/3G, those netbook will load the SCM (windows app) to
	 * disable the original Wlan/Bluetooth control by BIOS when user press
	 * fn key, then control Wlan/Bluetooth/3G by SCM (software control by
	 * OS). Without SCM, user cann't on/off 3G module on those 3G netbook.
	 * On Linux, msi-laptop driver will do the same thing to disable the
	 * original BIOS control, then might need use HAL or other userland
	 * application to do the software control that simulate with SCM.
	 * e.g. MSI N034 netbook
	 */
	bool load_scm_model;

	/* Some MSI laptops need delay before reading from EC */
	bool ec_delay;

	/* Some MSI Wind netbooks (e.g. MSI Wind U100) need loading SCM to get
	 * some features working (e.g. ECO mode), but we cannot change
	 * Wlan/Bluetooth state in software and we can only read its state.
	 */
	bool ec_read_only;
};

static struct quirk_entry *quirks;

/* Hardware access */

static int set_lcd_level(int level)
{
	u8 buf[2];

	if (level < 0 || level >= MSI_LCD_LEVEL_MAX)
		return -EINVAL;

	buf[0] = 0x80;
	buf[1] = (u8) (level*31);

	return ec_transaction(MSI_EC_COMMAND_LCD_LEVEL, buf, sizeof(buf),
			      NULL, 0);
}

static int get_lcd_level(void)
{
	u8 wdata = 0, rdata;
	int result;

	result = ec_transaction(MSI_EC_COMMAND_LCD_LEVEL, &wdata, 1,
				&rdata, 1);
	if (result < 0)
		return result;

	return (int) rdata / 31;
}

static int get_auto_brightness(void)
{
	u8 wdata = 4, rdata;
	int result;

	result = ec_transaction(MSI_EC_COMMAND_LCD_LEVEL, &wdata, 1,
				&rdata, 1);
	if (result < 0)
		return result;

	return !!(rdata & 8);
}

static int set_auto_brightness(int enable)
{
	u8 wdata[2], rdata;
	int result;

	wdata[0] = 4;

	result = ec_transaction(MSI_EC_COMMAND_LCD_LEVEL, wdata, 1,
				&rdata, 1);
	if (result < 0)
		return result;

	wdata[0] = 0x84;
	wdata[1] = (rdata & 0xF7) | (enable ? 8 : 0);

	return ec_transaction(MSI_EC_COMMAND_LCD_LEVEL, wdata, 2,
			      NULL, 0);
}

static ssize_t set_device_state(const char *buf, size_t count, u8 mask)
{
	int status;
	u8 wdata = 0, rdata;
	int result;

	if (sscanf(buf, "%i", &status) != 1 || (status < 0 || status > 1))
		return -EINVAL;

	if (quirks->ec_read_only)
		return -EOPNOTSUPP;

	/* read current device state */
	result = ec_read(MSI_STANDARD_EC_COMMAND_ADDRESS, &rdata);
	if (result < 0)
		return result;

	if (!!(rdata & mask) != status) {
		/* reverse device bit */
		if (rdata & mask)
			wdata = rdata & ~mask;
		else
			wdata = rdata | mask;

		result = ec_write(MSI_STANDARD_EC_COMMAND_ADDRESS, wdata);
		if (result < 0)
			return result;
	}

	return count;
}

static int get_wireless_state(int *wlan, int *bluetooth)
{
	u8 wdata = 0, rdata;
	int result;

	result = ec_transaction(MSI_EC_COMMAND_WIRELESS, &wdata, 1, &rdata, 1);
	if (result < 0)
		return result;

	if (wlan)
		*wlan = !!(rdata & 8);

	if (bluetooth)
		*bluetooth = !!(rdata & 128);

	return 0;
}

static int get_wireless_state_ec_standard(void)
{
	u8 rdata;
	int result;

	result = ec_read(MSI_STANDARD_EC_COMMAND_ADDRESS, &rdata);
	if (result < 0)
		return result;

	wlan_s = !!(rdata & MSI_STANDARD_EC_WLAN_MASK);

	bluetooth_s = !!(rdata & MSI_STANDARD_EC_BLUETOOTH_MASK);

	threeg_s = !!(rdata & MSI_STANDARD_EC_3G_MASK);

	return 0;
}

static int get_threeg_exists(void)
{
	u8 rdata;
	int result;

	result = ec_read(MSI_STANDARD_EC_DEVICES_EXISTS_ADDRESS, &rdata);
	if (result < 0)
		return result;

	threeg_exists = !!(rdata & MSI_STANDARD_EC_3G_MASK);

	return 0;
}

/* Backlight device stuff */

static int bl_get_brightness(struct backlight_device *b)
{
	return get_lcd_level();
}


static int bl_update_status(struct backlight_device *b)
{
	return set_lcd_level(b->props.brightness);
}

static const struct backlight_ops msibl_ops = {
	.get_brightness = bl_get_brightness,
	.update_status  = bl_update_status,
};

static struct backlight_device *msibl_device;

/* Platform device */

static ssize_t show_wlan(struct device *dev,
	struct device_attribute *attr, char *buf)
{

	int ret, enabled = 0;

	if (quirks->old_ec_model) {
		ret = get_wireless_state(&enabled, NULL);
	} else {
		ret = get_wireless_state_ec_standard();
		enabled = wlan_s;
	}
	if (ret < 0)
		return ret;

	return sprintf(buf, "%i\n", enabled);
}

static ssize_t store_wlan(struct device *dev,
	struct device_attribute *attr, const char *buf, size_t count)
{
	return set_device_state(buf, count, MSI_STANDARD_EC_WLAN_MASK);
}

static ssize_t show_bluetooth(struct device *dev,
	struct device_attribute *attr, char *buf)
{

	int ret, enabled = 0;

	if (quirks->old_ec_model) {
		ret = get_wireless_state(NULL, &enabled);
	} else {
		ret = get_wireless_state_ec_standard();
		enabled = bluetooth_s;
	}
	if (ret < 0)
		return ret;

	return sprintf(buf, "%i\n", enabled);
}

static ssize_t store_bluetooth(struct device *dev,
	struct device_attribute *attr, const char *buf, size_t count)
{
	return set_device_state(buf, count, MSI_STANDARD_EC_BLUETOOTH_MASK);
}

static ssize_t show_threeg(struct device *dev,
	struct device_attribute *attr, char *buf)
{

	int ret;

	/* old msi ec not support 3G */
	if (quirks->old_ec_model)
		return -ENODEV;

	ret = get_wireless_state_ec_standard();
	if (ret < 0)
		return ret;

	return sprintf(buf, "%i\n", threeg_s);
}

static ssize_t store_threeg(struct device *dev,
	struct device_attribute *attr, const char *buf, size_t count)
{
	return set_device_state(buf, count, MSI_STANDARD_EC_3G_MASK);
}

static ssize_t show_lcd_level(struct device *dev,
	struct device_attribute *attr, char *buf)
{

	int ret;

	ret = get_lcd_level();
	if (ret < 0)
		return ret;

	return sprintf(buf, "%i\n", ret);
}

static ssize_t store_lcd_level(struct device *dev,
	struct device_attribute *attr, const char *buf, size_t count)
{

	int level, ret;

	if (sscanf(buf, "%i", &level) != 1 ||
	    (level < 0 || level >= MSI_LCD_LEVEL_MAX))
		return -EINVAL;

	ret = set_lcd_level(level);
	if (ret < 0)
		return ret;

	return count;
}

static ssize_t show_auto_brightness(struct device *dev,
	struct device_attribute *attr, char *buf)
{

	int ret;

	ret = get_auto_brightness();
	if (ret < 0)
		return ret;

	return sprintf(buf, "%i\n", ret);
}

static ssize_t store_auto_brightness(struct device *dev,
	struct device_attribute *attr, const char *buf, size_t count)
{

	int enable, ret;

	if (sscanf(buf, "%i", &enable) != 1 || (enable != (enable & 1)))
		return -EINVAL;

	ret = set_auto_brightness(enable);
	if (ret < 0)
		return ret;

	return count;
}

static ssize_t show_touchpad(struct device *dev,
	struct device_attribute *attr, char *buf)
{

	u8 rdata;
	int result;

	result = ec_read(MSI_STANDARD_EC_FUNCTIONS_ADDRESS, &rdata);
	if (result < 0)
		return result;

	return sprintf(buf, "%i\n", !!(rdata & MSI_STANDARD_EC_TOUCHPAD_MASK));
}

static ssize_t show_turbo(struct device *dev,
	struct device_attribute *attr, char *buf)
{

	u8 rdata;
	int result;

	result = ec_read(MSI_STANDARD_EC_FUNCTIONS_ADDRESS, &rdata);
	if (result < 0)
		return result;

	return sprintf(buf, "%i\n", !!(rdata & MSI_STANDARD_EC_TURBO_MASK));
}

static ssize_t show_eco(struct device *dev,
	struct device_attribute *attr, char *buf)
{

	u8 rdata;
	int result;

	result = ec_read(MSI_STANDARD_EC_FUNCTIONS_ADDRESS, &rdata);
	if (result < 0)
		return result;

	return sprintf(buf, "%i\n", !!(rdata & MSI_STANDARD_EC_ECO_MASK));
}

static ssize_t show_turbo_cooldown(struct device *dev,
	struct device_attribute *attr, char *buf)
{

	u8 rdata;
	int result;

	result = ec_read(MSI_STANDARD_EC_FUNCTIONS_ADDRESS, &rdata);
	if (result < 0)
		return result;

	return sprintf(buf, "%i\n", (!!(rdata & MSI_STANDARD_EC_TURBO_MASK)) |
		(!!(rdata & MSI_STANDARD_EC_TURBO_COOLDOWN_MASK) << 1));
}

static ssize_t show_auto_fan(struct device *dev,
	struct device_attribute *attr, char *buf)
{

	u8 rdata;
	int result;

	result = ec_read(MSI_STANDARD_EC_FAN_ADDRESS, &rdata);
	if (result < 0)
		return result;

	return sprintf(buf, "%i\n", !!(rdata & MSI_STANDARD_EC_AUTOFAN_MASK));
}

static ssize_t store_auto_fan(struct device *dev,
	struct device_attribute *attr, const char *buf, size_t count)
{

	int enable, result;

	if (sscanf(buf, "%i", &enable) != 1 || (enable != (enable & 1)))
		return -EINVAL;

	result = ec_write(MSI_STANDARD_EC_FAN_ADDRESS, enable);
	if (result < 0)
		return result;

	return count;
}

static DEVICE_ATTR(lcd_level, 0644, show_lcd_level, store_lcd_level);
static DEVICE_ATTR(auto_brightness, 0644, show_auto_brightness,
		   store_auto_brightness);
static DEVICE_ATTR(bluetooth, 0444, show_bluetooth, NULL);
static DEVICE_ATTR(wlan, 0444, show_wlan, NULL);
static DEVICE_ATTR(threeg, 0444, show_threeg, NULL);
static DEVICE_ATTR(touchpad, 0444, show_touchpad, NULL);
static DEVICE_ATTR(turbo_mode, 0444, show_turbo, NULL);
static DEVICE_ATTR(eco_mode, 0444, show_eco, NULL);
static DEVICE_ATTR(turbo_cooldown, 0444, show_turbo_cooldown, NULL);
static DEVICE_ATTR(auto_fan, 0644, show_auto_fan, store_auto_fan);

static struct attribute *msipf_attributes[] = {
	&dev_attr_bluetooth.attr,
	&dev_attr_wlan.attr,
	&dev_attr_touchpad.attr,
	&dev_attr_turbo_mode.attr,
	&dev_attr_eco_mode.attr,
	&dev_attr_turbo_cooldown.attr,
	&dev_attr_auto_fan.attr,
	NULL
};

static struct attribute *msipf_old_attributes[] = {
	&dev_attr_lcd_level.attr,
	&dev_attr_auto_brightness.attr,
	NULL
};

static struct attribute_group msipf_attribute_group = {
	.attrs = msipf_attributes
};

static struct attribute_group msipf_old_attribute_group = {
	.attrs = msipf_old_attributes
};

static struct platform_driver msipf_driver = {
	.driver = {
		.name = "msi-laptop-pf",
		.owner = THIS_MODULE,
		.pm = &msi_laptop_pm,
	},
};

static struct platform_device *msipf_device;

/* Initialization */

static struct quirk_entry quirk_old_ec_model = {
	.old_ec_model = true,
};

static struct quirk_entry quirk_load_scm_model = {
	.load_scm_model = true,
	.ec_delay = true,
};

static struct quirk_entry quirk_load_scm_ro_model = {
	.load_scm_model = true,
	.ec_read_only = true,
};

static int dmi_check_cb(const struct dmi_system_id *dmi)
{
	pr_info("Identified laptop model '%s'\n", dmi->ident);

	quirks = dmi->driver_data;

	return 1;
}

static struct dmi_system_id __initdata msi_dmi_table[] = {
	{
		.ident = "MSI S270",
		.matches = {
			DMI_MATCH(DMI_SYS_VENDOR, "MICRO-STAR INT'L CO.,LTD"),
			DMI_MATCH(DMI_PRODUCT_NAME, "MS-1013"),
			DMI_MATCH(DMI_PRODUCT_VERSION, "0131"),
			DMI_MATCH(DMI_CHASSIS_VENDOR,
				  "MICRO-STAR INT'L CO.,LTD")
		},
		.driver_data = &quirk_old_ec_model,
		.callback = dmi_check_cb
	},
	{
		.ident = "MSI S271",
		.matches = {
			DMI_MATCH(DMI_SYS_VENDOR, "Micro-Star International"),
			DMI_MATCH(DMI_PRODUCT_NAME, "MS-1058"),
			DMI_MATCH(DMI_PRODUCT_VERSION, "0581"),
			DMI_MATCH(DMI_BOARD_NAME, "MS-1058")
		},
		.driver_data = &quirk_old_ec_model,
		.callback = dmi_check_cb
	},
	{
		.ident = "MSI S420",
		.matches = {
			DMI_MATCH(DMI_SYS_VENDOR, "Micro-Star International"),
			DMI_MATCH(DMI_PRODUCT_NAME, "MS-1412"),
			DMI_MATCH(DMI_BOARD_VENDOR, "MSI"),
			DMI_MATCH(DMI_BOARD_NAME, "MS-1412")
		},
		.driver_data = &quirk_old_ec_model,
		.callback = dmi_check_cb
	},
	{
		.ident = "Medion MD96100",
		.matches = {
			DMI_MATCH(DMI_SYS_VENDOR, "NOTEBOOK"),
			DMI_MATCH(DMI_PRODUCT_NAME, "SAM2000"),
			DMI_MATCH(DMI_PRODUCT_VERSION, "0131"),
			DMI_MATCH(DMI_CHASSIS_VENDOR,
				  "MICRO-STAR INT'L CO.,LTD")
		},
		.driver_data = &quirk_old_ec_model,
		.callback = dmi_check_cb
	},
	{
		.ident = "MSI N034",
		.matches = {
			DMI_MATCH(DMI_SYS_VENDOR,
				"MICRO-STAR INTERNATIONAL CO., LTD"),
			DMI_MATCH(DMI_PRODUCT_NAME, "MS-N034"),
			DMI_MATCH(DMI_CHASSIS_VENDOR,
			"MICRO-STAR INTERNATIONAL CO., LTD")
		},
		.driver_data = &quirk_load_scm_model,
		.callback = dmi_check_cb
	},
	{
		.ident = "MSI N051",
		.matches = {
			DMI_MATCH(DMI_SYS_VENDOR,
				"MICRO-STAR INTERNATIONAL CO., LTD"),
			DMI_MATCH(DMI_PRODUCT_NAME, "MS-N051"),
			DMI_MATCH(DMI_CHASSIS_VENDOR,
			"MICRO-STAR INTERNATIONAL CO., LTD")
		},
		.driver_data = &quirk_load_scm_model,
		.callback = dmi_check_cb
	},
	{
		.ident = "MSI N014",
		.matches = {
			DMI_MATCH(DMI_SYS_VENDOR,
				"MICRO-STAR INTERNATIONAL CO., LTD"),
			DMI_MATCH(DMI_PRODUCT_NAME, "MS-N014"),
		},
		.driver_data = &quirk_load_scm_model,
		.callback = dmi_check_cb
	},
	{
		.ident = "MSI CR620",
		.matches = {
			DMI_MATCH(DMI_SYS_VENDOR,
				"Micro-Star International"),
			DMI_MATCH(DMI_PRODUCT_NAME, "CR620"),
		},
		.driver_data = &quirk_load_scm_model,
		.callback = dmi_check_cb
	},
	{
		.ident = "MSI U270",
		.matches = {
			DMI_MATCH(DMI_SYS_VENDOR,
				"Micro-Star International Co., Ltd."),
			DMI_MATCH(DMI_PRODUCT_NAME, "U270 series"),
		},
		.driver_data = &quirk_load_scm_model,
		.callback = dmi_check_cb
	},
	{
		.ident = "MSI U90/U100",
		.matches = {
			DMI_MATCH(DMI_SYS_VENDOR,
				"MICRO-STAR INTERNATIONAL CO., LTD"),
			DMI_MATCH(DMI_PRODUCT_NAME, "U90/U100"),
		},
		.driver_data = &quirk_load_scm_ro_model,
		.callback = dmi_check_cb
	},
	{ }
};

static int rfkill_bluetooth_set(void *data, bool blocked)
{
	/* Do something with blocked...*/
	/*
	 * blocked == false is on
	 * blocked == true is off
	 */
	int result = set_device_state(blocked ? "0" : "1", 0,
			MSI_STANDARD_EC_BLUETOOTH_MASK);

	return min(result, 0);
}

static int rfkill_wlan_set(void *data, bool blocked)
{
	int result = set_device_state(blocked ? "0" : "1", 0,
			MSI_STANDARD_EC_WLAN_MASK);

	return min(result, 0);
}

static int rfkill_threeg_set(void *data, bool blocked)
{
	int result = set_device_state(blocked ? "0" : "1", 0,
			MSI_STANDARD_EC_3G_MASK);

	return min(result, 0);
}

static const struct rfkill_ops rfkill_bluetooth_ops = {
	.set_block = rfkill_bluetooth_set
};

static const struct rfkill_ops rfkill_wlan_ops = {
	.set_block = rfkill_wlan_set
};

static const struct rfkill_ops rfkill_threeg_ops = {
	.set_block = rfkill_threeg_set
};

static void rfkill_cleanup(void)
{
	if (rfk_bluetooth) {
		rfkill_unregister(rfk_bluetooth);
		rfkill_destroy(rfk_bluetooth);
	}

	if (rfk_threeg) {
		rfkill_unregister(rfk_threeg);
		rfkill_destroy(rfk_threeg);
	}

	if (rfk_wlan) {
		rfkill_unregister(rfk_wlan);
		rfkill_destroy(rfk_wlan);
	}
}

static bool msi_rfkill_set_state(struct rfkill *rfkill, bool blocked)
{
	if (quirks->ec_read_only)
		return rfkill_set_hw_state(rfkill, blocked);
	else
		return rfkill_set_sw_state(rfkill, blocked);
}

static void msi_update_rfkill(struct work_struct *ignored)
{
	get_wireless_state_ec_standard();

	if (rfk_wlan)
		msi_rfkill_set_state(rfk_wlan, !wlan_s);
	if (rfk_bluetooth)
		msi_rfkill_set_state(rfk_bluetooth, !bluetooth_s);
	if (rfk_threeg)
		msi_rfkill_set_state(rfk_threeg, !threeg_s);
}
static DECLARE_DELAYED_WORK(msi_rfkill_dwork, msi_update_rfkill);
static DECLARE_WORK(msi_rfkill_work, msi_update_rfkill);

static void msi_send_touchpad_key(struct work_struct *ignored)
{
	u8 rdata;
	int result;

	result = ec_read(MSI_STANDARD_EC_FUNCTIONS_ADDRESS, &rdata);
	if (result < 0)
		return;

	sparse_keymap_report_event(msi_laptop_input_dev,
		(rdata & MSI_STANDARD_EC_TOUCHPAD_MASK) ?
		KEY_TOUCHPAD_ON : KEY_TOUCHPAD_OFF, 1, true);
}
static DECLARE_DELAYED_WORK(msi_touchpad_dwork, msi_send_touchpad_key);
static DECLARE_WORK(msi_touchpad_work, msi_send_touchpad_key);

static bool msi_laptop_i8042_filter(unsigned char data, unsigned char str,
				struct serio *port)
{
	static bool extended;

	if (str & 0x20)
		return false;

	/* 0x54 wwan, 0x62 bluetooth, 0x76 wlan, 0xE4 touchpad toggle*/
	if (unlikely(data == 0xe0)) {
		extended = true;
		return false;
	} else if (unlikely(extended)) {
		extended = false;
		switch (data) {
		case 0xE4:
			if (quirks->ec_delay) {
				schedule_delayed_work(&msi_touchpad_dwork,
					round_jiffies_relative(0.5 * HZ));
			} else
				schedule_work(&msi_touchpad_work);
			break;
		case 0x54:
		case 0x62:
		case 0x76:
			if (quirks->ec_delay) {
				schedule_delayed_work(&msi_rfkill_dwork,
					round_jiffies_relative(0.5 * HZ));
			} else
				schedule_work(&msi_rfkill_work);
			break;
		}
	}

	return false;
}

static void msi_init_rfkill(struct work_struct *ignored)
{
	if (rfk_wlan) {
		rfkill_set_sw_state(rfk_wlan, !wlan_s);
		rfkill_wlan_set(NULL, !wlan_s);
	}
	if (rfk_bluetooth) {
		rfkill_set_sw_state(rfk_bluetooth, !bluetooth_s);
		rfkill_bluetooth_set(NULL, !bluetooth_s);
	}
	if (rfk_threeg) {
		rfkill_set_sw_state(rfk_threeg, !threeg_s);
		rfkill_threeg_set(NULL, !threeg_s);
	}
}
static DECLARE_DELAYED_WORK(msi_rfkill_init, msi_init_rfkill);

static int rfkill_init(struct platform_device *sdev)
{
	/* add rfkill */
	int retval;

	/* keep the hardware wireless state */
	get_wireless_state_ec_standard();

	rfk_bluetooth = rfkill_alloc("msi-bluetooth", &sdev->dev,
				RFKILL_TYPE_BLUETOOTH,
				&rfkill_bluetooth_ops, NULL);
	if (!rfk_bluetooth) {
		retval = -ENOMEM;
		goto err_bluetooth;
	}
	retval = rfkill_register(rfk_bluetooth);
	if (retval)
		goto err_bluetooth;

	rfk_wlan = rfkill_alloc("msi-wlan", &sdev->dev, RFKILL_TYPE_WLAN,
				&rfkill_wlan_ops, NULL);
	if (!rfk_wlan) {
		retval = -ENOMEM;
		goto err_wlan;
	}
	retval = rfkill_register(rfk_wlan);
	if (retval)
		goto err_wlan;

	if (threeg_exists) {
		rfk_threeg = rfkill_alloc("msi-threeg", &sdev->dev,
				RFKILL_TYPE_WWAN, &rfkill_threeg_ops, NULL);
		if (!rfk_threeg) {
			retval = -ENOMEM;
			goto err_threeg;
		}
		retval = rfkill_register(rfk_threeg);
		if (retval)
			goto err_threeg;
	}

	/* schedule to run rfkill state initial */
	if (quirks->ec_delay) {
		schedule_delayed_work(&msi_rfkill_init,
			round_jiffies_relative(1 * HZ));
	} else
		schedule_work(&msi_rfkill_work);

	return 0;

err_threeg:
	rfkill_destroy(rfk_threeg);
	if (rfk_wlan)
		rfkill_unregister(rfk_wlan);
err_wlan:
	rfkill_destroy(rfk_wlan);
	if (rfk_bluetooth)
		rfkill_unregister(rfk_bluetooth);
err_bluetooth:
	rfkill_destroy(rfk_bluetooth);

	return retval;
}

#ifdef CONFIG_PM_SLEEP
static int msi_laptop_resume(struct device *device)
{
	u8 data;
	int result;

	if (!quirks->load_scm_model)
		return 0;

	/* set load SCM to disable hardware control by fn key */
	result = ec_read(MSI_STANDARD_EC_SCM_LOAD_ADDRESS, &data);
	if (result < 0)
		return result;

	result = ec_write(MSI_STANDARD_EC_SCM_LOAD_ADDRESS,
		data | MSI_STANDARD_EC_SCM_LOAD_MASK);
	if (result < 0)
		return result;

	return 0;
}
#endif

static int __init msi_laptop_input_setup(void)
{
	int err;

	msi_laptop_input_dev = input_allocate_device();
	if (!msi_laptop_input_dev)
		return -ENOMEM;

	msi_laptop_input_dev->name = "MSI Laptop hotkeys";
	msi_laptop_input_dev->phys = "msi-laptop/input0";
	msi_laptop_input_dev->id.bustype = BUS_HOST;

	err = sparse_keymap_setup(msi_laptop_input_dev,
		msi_laptop_keymap, NULL);
	if (err)
		goto err_free_dev;

	err = input_register_device(msi_laptop_input_dev);
	if (err)
		goto err_free_keymap;

	return 0;

err_free_keymap:
	sparse_keymap_free(msi_laptop_input_dev);
err_free_dev:
	input_free_device(msi_laptop_input_dev);
	return err;
}

static void msi_laptop_input_destroy(void)
{
	sparse_keymap_free(msi_laptop_input_dev);
	input_unregister_device(msi_laptop_input_dev);
}

static int __init load_scm_model_init(struct platform_device *sdev)
{
	u8 data;
	int result;

<<<<<<< HEAD
	/* allow userland write sysfs file  */
	pax_open_kernel();
	*(void **)&dev_attr_bluetooth.store = store_bluetooth;
	*(void **)&dev_attr_wlan.store = store_wlan;
	*(void **)&dev_attr_threeg.store = store_threeg;
	*(umode_t *)&dev_attr_bluetooth.attr.mode |= S_IWUSR;
	*(umode_t *)&dev_attr_wlan.attr.mode |= S_IWUSR;
	*(umode_t *)&dev_attr_threeg.attr.mode |= S_IWUSR;
	pax_close_kernel();
=======
	if (!quirks->ec_read_only) {
		/* allow userland write sysfs file  */
		pax_open_kernel();
		*(void **)&dev_attr_bluetooth.store = store_bluetooth;
		*(void **)&dev_attr_wlan.store = store_wlan;
		*(void **)&dev_attr_threeg.store = store_threeg;
		*(umode_t *)&dev_attr_bluetooth.attr.mode |= S_IWUSR;
		*(umode_t *)&dev_attr_wlan.attr.mode |= S_IWUSR;
		*(umode_t *)&dev_attr_threeg.attr.mode |= S_IWUSR;
		pax_close_kernel();
	}
>>>>>>> c3ade0e0

	/* disable hardware control by fn key */
	result = ec_read(MSI_STANDARD_EC_SCM_LOAD_ADDRESS, &data);
	if (result < 0)
		return result;

	result = ec_write(MSI_STANDARD_EC_SCM_LOAD_ADDRESS,
		data | MSI_STANDARD_EC_SCM_LOAD_MASK);
	if (result < 0)
		return result;

	/* initial rfkill */
	result = rfkill_init(sdev);
	if (result < 0)
		goto fail_rfkill;

	/* setup input device */
	result = msi_laptop_input_setup();
	if (result)
		goto fail_input;

	result = i8042_install_filter(msi_laptop_i8042_filter);
	if (result) {
		pr_err("Unable to install key filter\n");
		goto fail_filter;
	}

	return 0;

fail_filter:
	msi_laptop_input_destroy();

fail_input:
	rfkill_cleanup();

fail_rfkill:

	return result;

}

static int __init msi_init(void)
{
	int ret;

	if (acpi_disabled)
		return -ENODEV;

	dmi_check_system(msi_dmi_table);
	if (!quirks)
		/* quirks may be NULL if no match in DMI table */
		quirks = &quirk_load_scm_model;
	if (force)
		quirks = &quirk_old_ec_model;

	if (!quirks->old_ec_model)
		get_threeg_exists();

	if (auto_brightness < 0 || auto_brightness > 2)
		return -EINVAL;

	/* Register backlight stuff */

	if (!quirks->old_ec_model || acpi_video_backlight_support()) {
		pr_info("Brightness ignored, must be controlled by ACPI video driver\n");
	} else {
		struct backlight_properties props;
		memset(&props, 0, sizeof(struct backlight_properties));
		props.type = BACKLIGHT_PLATFORM;
		props.max_brightness = MSI_LCD_LEVEL_MAX - 1;
		msibl_device = backlight_device_register("msi-laptop-bl", NULL,
							 NULL, &msibl_ops,
							 &props);
		if (IS_ERR(msibl_device))
			return PTR_ERR(msibl_device);
	}

	ret = platform_driver_register(&msipf_driver);
	if (ret)
		goto fail_backlight;

	/* Register platform stuff */

	msipf_device = platform_device_alloc("msi-laptop-pf", -1);
	if (!msipf_device) {
		ret = -ENOMEM;
		goto fail_platform_driver;
	}

	ret = platform_device_add(msipf_device);
	if (ret)
		goto fail_device_add;

	if (quirks->load_scm_model && (load_scm_model_init(msipf_device) < 0)) {
		ret = -EINVAL;
		goto fail_scm_model_init;
	}

	ret = sysfs_create_group(&msipf_device->dev.kobj,
				 &msipf_attribute_group);
	if (ret)
		goto fail_create_group;

	if (!quirks->old_ec_model) {
		if (threeg_exists)
			ret = device_create_file(&msipf_device->dev,
						&dev_attr_threeg);
		if (ret)
			goto fail_create_attr;
	} else {
		ret = sysfs_create_group(&msipf_device->dev.kobj,
					 &msipf_old_attribute_group);
		if (ret)
			goto fail_create_attr;

		/* Disable automatic brightness control by default because
		 * this module was probably loaded to do brightness control in
		 * software. */

		if (auto_brightness != 2)
			set_auto_brightness(auto_brightness);
	}

	pr_info("driver " MSI_DRIVER_VERSION " successfully loaded\n");

	return 0;

fail_create_attr:
	sysfs_remove_group(&msipf_device->dev.kobj, &msipf_attribute_group);
fail_create_group:
	if (quirks->load_scm_model) {
		i8042_remove_filter(msi_laptop_i8042_filter);
		cancel_delayed_work_sync(&msi_rfkill_dwork);
		cancel_work_sync(&msi_rfkill_work);
		rfkill_cleanup();
	}
fail_scm_model_init:
	platform_device_del(msipf_device);
fail_device_add:
	platform_device_put(msipf_device);
fail_platform_driver:
	platform_driver_unregister(&msipf_driver);
fail_backlight:
	backlight_device_unregister(msibl_device);

	return ret;
}

static void __exit msi_cleanup(void)
{
	if (quirks->load_scm_model) {
		i8042_remove_filter(msi_laptop_i8042_filter);
		msi_laptop_input_destroy();
		cancel_delayed_work_sync(&msi_rfkill_dwork);
		cancel_work_sync(&msi_rfkill_work);
		rfkill_cleanup();
	}

	sysfs_remove_group(&msipf_device->dev.kobj, &msipf_attribute_group);
	if (!quirks->old_ec_model && threeg_exists)
		device_remove_file(&msipf_device->dev, &dev_attr_threeg);
	platform_device_unregister(msipf_device);
	platform_driver_unregister(&msipf_driver);
	backlight_device_unregister(msibl_device);

	if (quirks->old_ec_model) {
		/* Enable automatic brightness control again */
		if (auto_brightness != 2)
			set_auto_brightness(1);
	}

	pr_info("driver unloaded\n");
}

module_init(msi_init);
module_exit(msi_cleanup);

MODULE_AUTHOR("Lennart Poettering");
MODULE_DESCRIPTION("MSI Laptop Support");
MODULE_VERSION(MSI_DRIVER_VERSION);
MODULE_LICENSE("GPL");

MODULE_ALIAS("dmi:*:svnMICRO-STARINT'LCO.,LTD:pnMS-1013:pvr0131*:cvnMICRO-STARINT'LCO.,LTD:ct10:*");
MODULE_ALIAS("dmi:*:svnMicro-StarInternational:pnMS-1058:pvr0581:rvnMSI:rnMS-1058:*:ct10:*");
MODULE_ALIAS("dmi:*:svnMicro-StarInternational:pnMS-1412:*:rvnMSI:rnMS-1412:*:cvnMICRO-STARINT'LCO.,LTD:ct10:*");
MODULE_ALIAS("dmi:*:svnNOTEBOOK:pnSAM2000:pvr0131*:cvnMICRO-STARINT'LCO.,LTD:ct10:*");
MODULE_ALIAS("dmi:*:svnMICRO-STARINTERNATIONAL*:pnMS-N034:*");
MODULE_ALIAS("dmi:*:svnMICRO-STARINTERNATIONAL*:pnMS-N051:*");
MODULE_ALIAS("dmi:*:svnMICRO-STARINTERNATIONAL*:pnMS-N014:*");
MODULE_ALIAS("dmi:*:svnMicro-StarInternational*:pnCR620:*");
MODULE_ALIAS("dmi:*:svnMicro-StarInternational*:pnU270series:*");
MODULE_ALIAS("dmi:*:svnMICRO-STARINTERNATIONAL*:pnU90/U100:*");<|MERGE_RESOLUTION|>--- conflicted
+++ resolved
@@ -998,17 +998,6 @@
 	u8 data;
 	int result;
 
-<<<<<<< HEAD
-	/* allow userland write sysfs file  */
-	pax_open_kernel();
-	*(void **)&dev_attr_bluetooth.store = store_bluetooth;
-	*(void **)&dev_attr_wlan.store = store_wlan;
-	*(void **)&dev_attr_threeg.store = store_threeg;
-	*(umode_t *)&dev_attr_bluetooth.attr.mode |= S_IWUSR;
-	*(umode_t *)&dev_attr_wlan.attr.mode |= S_IWUSR;
-	*(umode_t *)&dev_attr_threeg.attr.mode |= S_IWUSR;
-	pax_close_kernel();
-=======
 	if (!quirks->ec_read_only) {
 		/* allow userland write sysfs file  */
 		pax_open_kernel();
@@ -1020,7 +1009,6 @@
 		*(umode_t *)&dev_attr_threeg.attr.mode |= S_IWUSR;
 		pax_close_kernel();
 	}
->>>>>>> c3ade0e0
 
 	/* disable hardware control by fn key */
 	result = ec_read(MSI_STANDARD_EC_SCM_LOAD_ADDRESS, &data);
