/*
 * Asus Notebooks WMI hotkey driver
 *
 * Copyright(C) 2010 Corentin Chary <corentin.chary@gmail.com>
 *
 *  This program is free software; you can redistribute it and/or modify
 *  it under the terms of the GNU General Public License as published by
 *  the Free Software Foundation; either version 2 of the License, or
 *  (at your option) any later version.
 *
 *  This program is distributed in the hope that it will be useful,
 *  but WITHOUT ANY WARRANTY; without even the implied warranty of
 *  MERCHANTABILITY or FITNESS FOR A PARTICULAR PURPOSE.  See the
 *  GNU General Public License for more details.
 *
 *  You should have received a copy of the GNU General Public License
 *  along with this program; if not, write to the Free Software
 *  Foundation, Inc., 59 Temple Place, Suite 330, Boston, MA  02111-1307  USA
 */

#define pr_fmt(fmt) KBUILD_MODNAME ": " fmt

#include <linux/kernel.h>
#include <linux/module.h>
#include <linux/init.h>
#include <linux/input.h>
#include <linux/input/sparse-keymap.h>
#include <linux/fb.h>
#include <linux/dmi.h>

#include "asus-wmi.h"

#define	ASUS_NB_WMI_FILE	"asus-nb-wmi"

MODULE_AUTHOR("Corentin Chary <corentin.chary@gmail.com>");
MODULE_DESCRIPTION("Asus Notebooks WMI Hotkey Driver");
MODULE_LICENSE("GPL");

#define ASUS_NB_WMI_EVENT_GUID	"0B3CBB35-E3C2-45ED-91C2-4C5A6D195D1C"

MODULE_ALIAS("wmi:"ASUS_NB_WMI_EVENT_GUID);

/*
 * WAPF defines the behavior of the Fn+Fx wlan key
 * The significance of values is yet to be found, but
 * most of the time:
 * Bit | Bluetooth | WLAN
 *  0  | Hardware  | Hardware
 *  1  | Hardware  | Software
 *  4  | Software  | Software
 */
static int wapf = -1;
module_param(wapf, uint, 0444);
MODULE_PARM_DESC(wapf, "WAPF value");

static struct quirk_entry *quirks;

static struct quirk_entry quirk_asus_unknown = {
	.wapf = 0,
};

/*
 * For those machines that need software to control bt/wifi status
 * and can't adjust brightness through ACPI interface
 * and have duplicate events(ACPI and WMI) for display toggle
 */
static struct quirk_entry quirk_asus_x55u = {
	.wapf = 4,
	.wmi_backlight_power = true,
	.no_display_toggle = true,
};

static struct quirk_entry quirk_asus_x401u = {
	.wapf = 4,
};

static int dmi_matched(const struct dmi_system_id *dmi)
{
	quirks = dmi->driver_data;
	return 1;
}

static struct dmi_system_id asus_quirks[] = {
	{
		.callback = dmi_matched,
		.ident = "ASUSTeK COMPUTER INC. X401U",
		.matches = {
			DMI_MATCH(DMI_SYS_VENDOR, "ASUSTeK COMPUTER INC."),
			DMI_MATCH(DMI_PRODUCT_NAME, "X401U"),
		},
		.driver_data = &quirk_asus_x55u,
	},
	{
		.callback = dmi_matched,
		.ident = "ASUSTeK COMPUTER INC. X401A",
		.matches = {
			DMI_MATCH(DMI_SYS_VENDOR, "ASUSTeK COMPUTER INC."),
			DMI_MATCH(DMI_PRODUCT_NAME, "X401A"),
		},
		.driver_data = &quirk_asus_x401u,
	},
	{
		.callback = dmi_matched,
		.ident = "ASUSTeK COMPUTER INC. X401A1",
		.matches = {
			DMI_MATCH(DMI_SYS_VENDOR, "ASUSTeK COMPUTER INC."),
			DMI_MATCH(DMI_PRODUCT_NAME, "X401A1"),
		},
		.driver_data = &quirk_asus_x401u,
	},
	{
		.callback = dmi_matched,
		.ident = "ASUSTeK COMPUTER INC. X501U",
		.matches = {
			DMI_MATCH(DMI_SYS_VENDOR, "ASUSTeK COMPUTER INC."),
			DMI_MATCH(DMI_PRODUCT_NAME, "X501U"),
		},
		.driver_data = &quirk_asus_x55u,
	},
	{
		.callback = dmi_matched,
		.ident = "ASUSTeK COMPUTER INC. X501A",
		.matches = {
			DMI_MATCH(DMI_SYS_VENDOR, "ASUSTeK COMPUTER INC."),
			DMI_MATCH(DMI_PRODUCT_NAME, "X501A"),
		},
		.driver_data = &quirk_asus_x401u,
	},
	{
		.callback = dmi_matched,
		.ident = "ASUSTeK COMPUTER INC. X501A1",
		.matches = {
			DMI_MATCH(DMI_SYS_VENDOR, "ASUSTeK COMPUTER INC."),
			DMI_MATCH(DMI_PRODUCT_NAME, "X501A1"),
		},
		.driver_data = &quirk_asus_x401u,
	},
	{
		.callback = dmi_matched,
		.ident = "ASUSTeK COMPUTER INC. X55A",
		.matches = {
			DMI_MATCH(DMI_SYS_VENDOR, "ASUSTeK COMPUTER INC."),
			DMI_MATCH(DMI_PRODUCT_NAME, "X55A"),
		},
		.driver_data = &quirk_asus_x401u,
	},
	{
		.callback = dmi_matched,
		.ident = "ASUSTeK COMPUTER INC. X55C",
		.matches = {
			DMI_MATCH(DMI_SYS_VENDOR, "ASUSTeK COMPUTER INC."),
			DMI_MATCH(DMI_PRODUCT_NAME, "X55C"),
		},
		.driver_data = &quirk_asus_x401u,
	},
	{
		.callback = dmi_matched,
		.ident = "ASUSTeK COMPUTER INC. X55U",
		.matches = {
			DMI_MATCH(DMI_SYS_VENDOR, "ASUSTeK COMPUTER INC."),
			DMI_MATCH(DMI_PRODUCT_NAME, "X55U"),
		},
		.driver_data = &quirk_asus_x55u,
	},
	{
		.callback = dmi_matched,
		.ident = "ASUSTeK COMPUTER INC. X55VD",
		.matches = {
			DMI_MATCH(DMI_SYS_VENDOR, "ASUSTeK COMPUTER INC."),
			DMI_MATCH(DMI_PRODUCT_NAME, "X55VD"),
		},
		.driver_data = &quirk_asus_x401u,
	},
	{
		.callback = dmi_matched,
		.ident = "ASUSTeK COMPUTER INC. X75A",
		.matches = {
			DMI_MATCH(DMI_SYS_VENDOR, "ASUSTeK COMPUTER INC."),
			DMI_MATCH(DMI_PRODUCT_NAME, "X75A"),
		},
		.driver_data = &quirk_asus_x401u,
	},
	{
		.callback = dmi_matched,
		.ident = "ASUSTeK COMPUTER INC. 1015E",
		.matches = {
			DMI_MATCH(DMI_SYS_VENDOR, "ASUSTeK COMPUTER INC."),
			DMI_MATCH(DMI_PRODUCT_NAME, "1015E"),
		},
		.driver_data = &quirk_asus_x401u,
	},
	{
		.callback = dmi_matched,
		.ident = "ASUSTeK COMPUTER INC. 1015U",
		.matches = {
			DMI_MATCH(DMI_SYS_VENDOR, "ASUSTeK COMPUTER INC."),
			DMI_MATCH(DMI_PRODUCT_NAME, "1015U"),
		},
		.driver_data = &quirk_asus_x401u,
	},
	{},
};

static void asus_nb_wmi_quirks(struct asus_wmi_driver *driver)
{
	quirks = &quirk_asus_unknown;
	dmi_check_system(asus_quirks);

	driver->quirks = quirks;
	driver->panel_power = FB_BLANK_UNBLANK;

	/* overwrite the wapf setting if the wapf paramater is specified */
	if (wapf != -1)
		quirks->wapf = wapf;
	else
		wapf = quirks->wapf;
}

static const struct key_entry asus_nb_wmi_keymap[] = {
	{ KE_KEY, ASUS_WMI_BRN_DOWN, { KEY_BRIGHTNESSDOWN } },
	{ KE_KEY, ASUS_WMI_BRN_UP, { KEY_BRIGHTNESSUP } },
	{ KE_KEY, 0x30, { KEY_VOLUMEUP } },
	{ KE_KEY, 0x31, { KEY_VOLUMEDOWN } },
	{ KE_KEY, 0x32, { KEY_MUTE } },
	{ KE_KEY, 0x33, { KEY_DISPLAYTOGGLE } }, /* LCD on */
	{ KE_KEY, 0x34, { KEY_DISPLAY_OFF } }, /* LCD off */
	{ KE_KEY, 0x40, { KEY_PREVIOUSSONG } },
	{ KE_KEY, 0x41, { KEY_NEXTSONG } },
	{ KE_KEY, 0x43, { KEY_STOPCD } }, /* Stop/Eject */
	{ KE_KEY, 0x45, { KEY_PLAYPAUSE } },
	{ KE_KEY, 0x4c, { KEY_MEDIA } }, /* WMP Key */
	{ KE_KEY, 0x50, { KEY_EMAIL } },
	{ KE_KEY, 0x51, { KEY_WWW } },
	{ KE_KEY, 0x55, { KEY_CALC } },
	{ KE_IGNORE, 0x57, },  /* Battery mode */
	{ KE_IGNORE, 0x58, },  /* AC mode */
	{ KE_KEY, 0x5C, { KEY_F15 } },  /* Power Gear key */
	{ KE_KEY, 0x5D, { KEY_WLAN } }, /* Wireless console Toggle */
	{ KE_KEY, 0x5E, { KEY_WLAN } }, /* Wireless console Enable */
	{ KE_KEY, 0x5F, { KEY_WLAN } }, /* Wireless console Disable */
	{ KE_KEY, 0x60, { KEY_TOUCHPAD_ON } },
	{ KE_KEY, 0x61, { KEY_SWITCHVIDEOMODE } }, /* SDSP LCD only */
	{ KE_KEY, 0x62, { KEY_SWITCHVIDEOMODE } }, /* SDSP CRT only */
	{ KE_KEY, 0x63, { KEY_SWITCHVIDEOMODE } }, /* SDSP LCD + CRT */
	{ KE_KEY, 0x64, { KEY_SWITCHVIDEOMODE } }, /* SDSP TV */
	{ KE_KEY, 0x65, { KEY_SWITCHVIDEOMODE } }, /* SDSP LCD + TV */
	{ KE_KEY, 0x66, { KEY_SWITCHVIDEOMODE } }, /* SDSP CRT + TV */
	{ KE_KEY, 0x67, { KEY_SWITCHVIDEOMODE } }, /* SDSP LCD + CRT + TV */
	{ KE_KEY, 0x6B, { KEY_TOUCHPAD_TOGGLE } },
	{ KE_IGNORE, 0x6E, },  /* Low Battery notification */
	{ KE_KEY, 0x7D, { KEY_BLUETOOTH } }, /* Bluetooth Enable */
	{ KE_KEY, 0x7E, { KEY_BLUETOOTH } }, /* Bluetooth Disable */
	{ KE_KEY, 0x82, { KEY_CAMERA } },
	{ KE_KEY, 0x88, { KEY_RFKILL  } }, /* Radio Toggle Key */
	{ KE_KEY, 0x8A, { KEY_PROG1 } }, /* Color enhancement mode */
	{ KE_KEY, 0x8C, { KEY_SWITCHVIDEOMODE } }, /* SDSP DVI only */
	{ KE_KEY, 0x8D, { KEY_SWITCHVIDEOMODE } }, /* SDSP LCD + DVI */
	{ KE_KEY, 0x8E, { KEY_SWITCHVIDEOMODE } }, /* SDSP CRT + DVI */
	{ KE_KEY, 0x8F, { KEY_SWITCHVIDEOMODE } }, /* SDSP TV + DVI */
	{ KE_KEY, 0x90, { KEY_SWITCHVIDEOMODE } }, /* SDSP LCD + CRT + DVI */
	{ KE_KEY, 0x91, { KEY_SWITCHVIDEOMODE } }, /* SDSP LCD + TV + DVI */
	{ KE_KEY, 0x92, { KEY_SWITCHVIDEOMODE } }, /* SDSP CRT + TV + DVI */
	{ KE_KEY, 0x93, { KEY_SWITCHVIDEOMODE } }, /* SDSP LCD + CRT + TV + DVI */
	{ KE_KEY, 0x95, { KEY_MEDIA } },
	{ KE_KEY, 0x99, { KEY_PHONE } },
	{ KE_KEY, 0xA0, { KEY_SWITCHVIDEOMODE } }, /* SDSP HDMI only */
	{ KE_KEY, 0xA1, { KEY_SWITCHVIDEOMODE } }, /* SDSP LCD + HDMI */
	{ KE_KEY, 0xA2, { KEY_SWITCHVIDEOMODE } }, /* SDSP CRT + HDMI */
	{ KE_KEY, 0xA3, { KEY_SWITCHVIDEOMODE } }, /* SDSP TV + HDMI */
<<<<<<< HEAD
	{ KE_KEY, 0xb5, { KEY_CALC } },
	{ KE_KEY, 0xc4, { KEY_KBDILLUMUP } },
	{ KE_KEY, 0xc5, { KEY_KBDILLUMDOWN } },
=======
	{ KE_KEY, 0xA4, { KEY_SWITCHVIDEOMODE } }, /* SDSP LCD + CRT + HDMI */
	{ KE_KEY, 0xA5, { KEY_SWITCHVIDEOMODE } }, /* SDSP LCD + TV + HDMI */
	{ KE_KEY, 0xA6, { KEY_SWITCHVIDEOMODE } }, /* SDSP CRT + TV + HDMI */
	{ KE_KEY, 0xA7, { KEY_SWITCHVIDEOMODE } }, /* SDSP LCD + CRT + TV + HDMI */
	{ KE_KEY, 0xB5, { KEY_CALC } },
	{ KE_KEY, 0xC4, { KEY_KBDILLUMUP } },
	{ KE_KEY, 0xC5, { KEY_KBDILLUMDOWN } },
	{ KE_IGNORE, 0xC6, },  /* Ambient Light Sensor notification */
>>>>>>> c3ade0e0
	{ KE_END, 0},
};

static struct asus_wmi_driver asus_nb_wmi_driver = {
	.name = ASUS_NB_WMI_FILE,
	.owner = THIS_MODULE,
	.event_guid = ASUS_NB_WMI_EVENT_GUID,
	.keymap = asus_nb_wmi_keymap,
	.input_name = "Asus WMI hotkeys",
	.input_phys = ASUS_NB_WMI_FILE "/input0",
	.detect_quirks = asus_nb_wmi_quirks,
};


static int __init asus_nb_wmi_init(void)
{
	return asus_wmi_register_driver(&asus_nb_wmi_driver);
}

static void __exit asus_nb_wmi_exit(void)
{
	asus_wmi_unregister_driver(&asus_nb_wmi_driver);
}

module_init(asus_nb_wmi_init);
module_exit(asus_nb_wmi_exit);<|MERGE_RESOLUTION|>--- conflicted
+++ resolved
@@ -267,11 +267,6 @@
 	{ KE_KEY, 0xA1, { KEY_SWITCHVIDEOMODE } }, /* SDSP LCD + HDMI */
 	{ KE_KEY, 0xA2, { KEY_SWITCHVIDEOMODE } }, /* SDSP CRT + HDMI */
 	{ KE_KEY, 0xA3, { KEY_SWITCHVIDEOMODE } }, /* SDSP TV + HDMI */
-<<<<<<< HEAD
-	{ KE_KEY, 0xb5, { KEY_CALC } },
-	{ KE_KEY, 0xc4, { KEY_KBDILLUMUP } },
-	{ KE_KEY, 0xc5, { KEY_KBDILLUMDOWN } },
-=======
 	{ KE_KEY, 0xA4, { KEY_SWITCHVIDEOMODE } }, /* SDSP LCD + CRT + HDMI */
 	{ KE_KEY, 0xA5, { KEY_SWITCHVIDEOMODE } }, /* SDSP LCD + TV + HDMI */
 	{ KE_KEY, 0xA6, { KEY_SWITCHVIDEOMODE } }, /* SDSP CRT + TV + HDMI */
@@ -280,7 +275,6 @@
 	{ KE_KEY, 0xC4, { KEY_KBDILLUMUP } },
 	{ KE_KEY, 0xC5, { KEY_KBDILLUMDOWN } },
 	{ KE_IGNORE, 0xC6, },  /* Ambient Light Sensor notification */
->>>>>>> c3ade0e0
 	{ KE_END, 0},
 };
 
