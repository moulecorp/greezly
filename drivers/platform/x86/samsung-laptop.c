--- conflicted
+++ resolved
@@ -23,15 +23,11 @@
 #include <linux/platform_device.h>
 #include <linux/rfkill.h>
 #include <linux/acpi.h>
-<<<<<<< HEAD
-#include <linux/efi.h>
-=======
 #include <linux/seq_file.h>
 #include <linux/debugfs.h>
 #include <linux/ctype.h>
 #include <linux/efi.h>
 #include <acpi/video.h>
->>>>>>> c3ade0e0
 
 /*
  * This driver is needed because a number of Samsung laptops do not hook
@@ -303,22 +299,10 @@
  *  cat call
  */
 
-<<<<<<< HEAD
-static void __iomem *sabi;
-static void __iomem *sabi_iface;
-static void __iomem *f0000_segment;
-static struct backlight_device *backlight_device;
-static struct mutex sabi_mutex;
-static struct platform_device *sdev;
-static struct rfkill *rfk;
-static bool handle_backlight;
-static bool has_stepping_quirk;
-=======
 struct samsung_laptop_debug {
 	struct dentry *root;
 	struct sabi_data data;
 	u16 command;
->>>>>>> c3ade0e0
 
 	struct debugfs_blob_wrapper f0000_wrapper;
 	struct debugfs_blob_wrapper data_wrapper;
@@ -698,41 +682,6 @@
 static DEVICE_ATTR(performance_level, S_IWUSR | S_IRUGO,
 		   get_performance_level, set_performance_level);
 
-<<<<<<< HEAD
-
-static struct dmi_system_id __initdata samsung_dmi_table[] = {
-	{
-		.matches = {
-			DMI_MATCH(DMI_SYS_VENDOR,
-					"SAMSUNG ELECTRONICS CO., LTD."),
-			DMI_MATCH(DMI_CHASSIS_TYPE, "8"), /* Portable */
-		},
-	},
-	{
-		.matches = {
-			DMI_MATCH(DMI_SYS_VENDOR,
-					"SAMSUNG ELECTRONICS CO., LTD."),
-			DMI_MATCH(DMI_CHASSIS_TYPE, "9"), /* Laptop */
-		},
-	},
-	{
-		.matches = {
-			DMI_MATCH(DMI_SYS_VENDOR,
-					"SAMSUNG ELECTRONICS CO., LTD."),
-			DMI_MATCH(DMI_CHASSIS_TYPE, "10"), /* Notebook */
-		},
-	},
-	{
-		.matches = {
-			DMI_MATCH(DMI_SYS_VENDOR,
-					"SAMSUNG ELECTRONICS CO., LTD."),
-			DMI_MATCH(DMI_CHASSIS_TYPE, "14"), /* Sub-Notebook */
-		},
-	},
-	{ },
-};
-MODULE_DEVICE_TABLE(dmi, samsung_dmi_table);
-=======
 static int read_battery_life_extender(struct samsung_laptop *samsung)
 {
 	const struct sabi_commands *commands = &samsung->config->commands;
@@ -741,7 +690,6 @@
 
 	if (commands->get_battery_life_extender == 0xFFFF)
 		return -ENODEV;
->>>>>>> c3ade0e0
 
 	memset(&data, 0, sizeof(data));
 	data.data[0] = 0x80;
@@ -1004,22 +952,8 @@
 	struct sabi_data data;
 	int retval;
 
-<<<<<<< HEAD
-	if (efi_enabled(EFI_BOOT))
-		return -ENODEV;
-
-	mutex_init(&sabi_mutex);
-	handle_backlight = true;
-
-#ifdef CONFIG_ACPI
-	/* Don't handle backlight here if the acpi video already handle it */
-	if (acpi_video_backlight_support())
-		handle_backlight = false;
-#endif
-=======
 	if (commands->kbd_backlight == 0xFFFF)
 		return -ENODEV;
->>>>>>> c3ade0e0
 
 	memset(&data, 0, sizeof(data));
 	data.d0 = 0xaabb;
@@ -1034,13 +968,6 @@
 	return 0;
 }
 
-<<<<<<< HEAD
-	f0000_segment = ioremap_nocache(0xf0000, 0xffff);
-	if (!f0000_segment) {
-		if (debug || force)
-			pr_err("Can't map the segment at 0xf0000\n");
-		return -EINVAL;
-=======
 static int kbd_backlight_read(struct samsung_laptop *samsung)
 {
 	const struct sabi_commands *commands = &samsung->config->commands;
@@ -1225,7 +1152,6 @@
 		seq_printf(m, "SABI command 0x%04x failed\n",
 			   samsung->debug.command);
 		return ret;
->>>>>>> c3ade0e0
 	}
 
 	seq_printf(m, "SABI {0x%08x, 0x%08x, 0x%04x, 0x%02x}\n",
@@ -1430,12 +1356,8 @@
 	if (loca == 0xffff) {
 		if (debug || force)
 			pr_err("This computer does not support SABI\n");
-<<<<<<< HEAD
-		goto error_no_signature;
-=======
 		ret = -ENODEV;
 		goto exit;
->>>>>>> c3ade0e0
 	}
 
 	config = samsung->config;
@@ -1449,14 +1371,8 @@
 	ifaceP = (readw(samsung->sabi + config->header_offsets.data_segment) & 0x0ffff) << 4;
 	ifaceP += readw(samsung->sabi + config->header_offsets.data_offset) & 0x0ffff;
 
-<<<<<<< HEAD
-		if (handle_backlight)
-			test_backlight();
-		test_wireless();
-=======
 	if (debug)
 		samsung_sabi_infos(samsung, loca, ifaceP);
->>>>>>> c3ade0e0
 
 	samsung->sabi_iface = ioremap_nocache(ifaceP, 16);
 	if (!samsung->sabi_iface) {
@@ -1477,51 +1393,15 @@
 	}
 
 	/* Check for stepping quirk */
-<<<<<<< HEAD
-	if (handle_backlight)
-		check_for_stepping_quirk();
-
-#ifdef CONFIG_ACPI
-	/* Only log that if we are really on a sabi platform */
-	if (acpi_video_backlight_support())
-		pr_info("Backlight controlled by ACPI video driver\n");
-#endif
-=======
 	if (samsung->handle_backlight)
 		check_for_stepping_quirk(samsung);
->>>>>>> c3ade0e0
 
 	pr_info("detected SABI interface: %s\n",
 		samsung->config->test_string);
 
-<<<<<<< HEAD
-	if (!handle_backlight)
-		goto skip_backlight;
-
-	/* create a backlight device to talk to this one */
-	memset(&props, 0, sizeof(struct backlight_properties));
-	props.type = BACKLIGHT_PLATFORM;
-	props.max_brightness = sabi_config->max_brightness -
-				sabi_config->min_brightness;
-	backlight_device = backlight_device_register("samsung", &sdev->dev,
-						     NULL, &backlight_ops,
-						     &props);
-	if (IS_ERR(backlight_device))
-		goto error_no_backlight;
-
-	backlight_device->props.brightness = read_brightness();
-	backlight_device->props.power = FB_BLANK_UNBLANK;
-	backlight_update_status(backlight_device);
-
-skip_backlight:
-	retval = init_wireless(sdev);
-	if (retval)
-		goto error_no_rfk;
-=======
 exit:
 	if (ret)
 		samsung_sabi_exit(samsung);
->>>>>>> c3ade0e0
 
 	return ret;
 }
