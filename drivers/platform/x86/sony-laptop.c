/*
 * ACPI Sony Notebook Control Driver (SNC and SPIC)
 *
 * Copyright (C) 2004-2005 Stelian Pop <stelian@popies.net>
 * Copyright (C) 2007-2009 Mattia Dongili <malattia@linux.it>
 *
 * Parts of this driver inspired from asus_acpi.c and ibm_acpi.c
 * which are copyrighted by their respective authors.
 *
 * The SNY6001 driver part is based on the sonypi driver which includes
 * material from:
 *
 * Copyright (C) 2001-2005 Stelian Pop <stelian@popies.net>
 *
 * Copyright (C) 2005 Narayanan R S <nars@kadamba.org>
 *
 * Copyright (C) 2001-2002 Alcôve <www.alcove.com>
 *
 * Copyright (C) 2001 Michael Ashley <m.ashley@unsw.edu.au>
 *
 * Copyright (C) 2001 Junichi Morita <jun1m@mars.dti.ne.jp>
 *
 * Copyright (C) 2000 Takaya Kinjo <t-kinjo@tc4.so-net.ne.jp>
 *
 * Copyright (C) 2000 Andrew Tridgell <tridge@valinux.com>
 *
 * Earlier work by Werner Almesberger, Paul `Rusty' Russell and Paul Mackerras.
 *
 * This program is free software; you can redistribute it and/or modify
 * it under the terms of the GNU General Public License as published by
 * the Free Software Foundation; either version 2 of the License, or
 * (at your option) any later version.
 *
 * This program is distributed in the hope that it will be useful,
 * but WITHOUT ANY WARRANTY; without even the implied warranty of
 * MERCHANTABILITY or FITNESS FOR A PARTICULAR PURPOSE.  See the
 * GNU General Public License for more details.
 *
 * You should have received a copy of the GNU General Public License
 * along with this program; if not, write to the Free Software
 * Foundation, Inc., 675 Mass Ave, Cambridge, MA 02139, USA.
 *
 */

#define pr_fmt(fmt) KBUILD_MODNAME ": " fmt

#include <linux/kernel.h>
#include <linux/module.h>
#include <linux/moduleparam.h>
#include <linux/init.h>
#include <linux/types.h>
#include <linux/backlight.h>
#include <linux/platform_device.h>
#include <linux/err.h>
#include <linux/dmi.h>
#include <linux/pci.h>
#include <linux/interrupt.h>
#include <linux/delay.h>
#include <linux/input.h>
#include <linux/kfifo.h>
#include <linux/workqueue.h>
#include <linux/acpi.h>
#include <linux/slab.h>
#include <linux/sonypi.h>
#include <linux/sony-laptop.h>
#include <linux/rfkill.h>
#ifdef CONFIG_SONYPI_COMPAT
#include <linux/poll.h>
#include <linux/miscdevice.h>
#endif
#include <asm/uaccess.h>

#define dprintk(fmt, ...)			\
do {						\
	if (debug)				\
		pr_warn(fmt, ##__VA_ARGS__);	\
} while (0)

#define SONY_LAPTOP_DRIVER_VERSION	"0.6"

#define SONY_NC_CLASS		"sony-nc"
#define SONY_NC_HID		"SNY5001"
#define SONY_NC_DRIVER_NAME	"Sony Notebook Control Driver"

#define SONY_PIC_CLASS		"sony-pic"
#define SONY_PIC_HID		"SNY6001"
#define SONY_PIC_DRIVER_NAME	"Sony Programmable IO Control Driver"

MODULE_AUTHOR("Stelian Pop, Mattia Dongili");
MODULE_DESCRIPTION("Sony laptop extras driver (SPIC and SNC ACPI device)");
MODULE_LICENSE("GPL");
MODULE_VERSION(SONY_LAPTOP_DRIVER_VERSION);

static int debug;
module_param(debug, int, 0);
MODULE_PARM_DESC(debug, "set this to 1 (and RTFM) if you want to help "
		 "the development of this driver");

static int no_spic;		/* = 0 */
module_param(no_spic, int, 0444);
MODULE_PARM_DESC(no_spic,
		 "set this if you don't want to enable the SPIC device");

static int compat;		/* = 0 */
module_param(compat, int, 0444);
MODULE_PARM_DESC(compat,
		 "set this if you want to enable backward compatibility mode");

static unsigned long mask = 0xffffffff;
module_param(mask, ulong, 0644);
MODULE_PARM_DESC(mask,
		 "set this to the mask of event you want to enable (see doc)");

static int camera;		/* = 0 */
module_param(camera, int, 0444);
MODULE_PARM_DESC(camera,
		 "set this to 1 to enable Motion Eye camera controls "
		 "(only use it if you have a C1VE or C1VN model)");

#ifdef CONFIG_SONYPI_COMPAT
static int minor = -1;
module_param(minor, int, 0);
MODULE_PARM_DESC(minor,
		 "minor number of the misc device for the SPIC compatibility code, "
		 "default is -1 (automatic)");
#endif

<<<<<<< HEAD
static int kbd_backlight = 1;
=======
static int kbd_backlight = -1;
>>>>>>> c3ade0e0
module_param(kbd_backlight, int, 0444);
MODULE_PARM_DESC(kbd_backlight,
		 "set this to 0 to disable keyboard backlight, "
		 "1 to enable it (default: no change from current value)");

static int kbd_backlight_timeout = -1;
module_param(kbd_backlight_timeout, int, 0444);
MODULE_PARM_DESC(kbd_backlight_timeout,
		 "meaningful values vary from 0 to 3 and their meaning depends "
		 "on the model (default: no change from current value)");

#ifdef CONFIG_PM_SLEEP
static void sony_nc_thermal_resume(void);
#endif
static int sony_nc_kbd_backlight_setup(struct platform_device *pd,
		unsigned int handle);
static void sony_nc_kbd_backlight_cleanup(struct platform_device *pd,
		unsigned int handle);

static int sony_nc_battery_care_setup(struct platform_device *pd,
		unsigned int handle);
static void sony_nc_battery_care_cleanup(struct platform_device *pd);

static int sony_nc_thermal_setup(struct platform_device *pd);
static void sony_nc_thermal_cleanup(struct platform_device *pd);

static int sony_nc_lid_resume_setup(struct platform_device *pd);
static void sony_nc_lid_resume_cleanup(struct platform_device *pd);

static int sony_nc_gfx_switch_setup(struct platform_device *pd,
		unsigned int handle);
static void sony_nc_gfx_switch_cleanup(struct platform_device *pd);
static int __sony_nc_gfx_switch_status_get(void);

static int sony_nc_highspeed_charging_setup(struct platform_device *pd);
static void sony_nc_highspeed_charging_cleanup(struct platform_device *pd);

static int sony_nc_touchpad_setup(struct platform_device *pd,
				  unsigned int handle);
static void sony_nc_touchpad_cleanup(struct platform_device *pd);

enum sony_nc_rfkill {
	SONY_WIFI,
	SONY_BLUETOOTH,
	SONY_WWAN,
	SONY_WIMAX,
	N_SONY_RFKILL,
};

static int sony_rfkill_handle;
static struct rfkill *sony_rfkill_devices[N_SONY_RFKILL];
static int sony_rfkill_address[N_SONY_RFKILL] = {0x300, 0x500, 0x700, 0x900};
static int sony_nc_rfkill_setup(struct acpi_device *device,
		unsigned int handle);
static void sony_nc_rfkill_cleanup(void);
static void sony_nc_rfkill_update(void);

/*********** Input Devices ***********/

#define SONY_LAPTOP_BUF_SIZE	128
struct sony_laptop_input_s {
	atomic_t		users;
	struct input_dev	*jog_dev;
	struct input_dev	*key_dev;
	struct kfifo		fifo;
	spinlock_t		fifo_lock;
	struct timer_list	release_key_timer;
};

static struct sony_laptop_input_s sony_laptop_input = {
	.users = ATOMIC_INIT(0),
};

struct sony_laptop_keypress {
	struct input_dev *dev;
	int key;
};

/* Correspondance table between sonypi events
 * and input layer indexes in the keymap
 */
static int sony_laptop_input_index[] = {
	-1,	/*  0 no event */
	-1,	/*  1 SONYPI_EVENT_JOGDIAL_DOWN */
	-1,	/*  2 SONYPI_EVENT_JOGDIAL_UP */
	-1,	/*  3 SONYPI_EVENT_JOGDIAL_DOWN_PRESSED */
	-1,	/*  4 SONYPI_EVENT_JOGDIAL_UP_PRESSED */
	-1,	/*  5 SONYPI_EVENT_JOGDIAL_PRESSED */
	-1,	/*  6 SONYPI_EVENT_JOGDIAL_RELEASED */
	 0,	/*  7 SONYPI_EVENT_CAPTURE_PRESSED */
	 1,	/*  8 SONYPI_EVENT_CAPTURE_RELEASED */
	 2,	/*  9 SONYPI_EVENT_CAPTURE_PARTIALPRESSED */
	 3,	/* 10 SONYPI_EVENT_CAPTURE_PARTIALRELEASED */
	 4,	/* 11 SONYPI_EVENT_FNKEY_ESC */
	 5,	/* 12 SONYPI_EVENT_FNKEY_F1 */
	 6,	/* 13 SONYPI_EVENT_FNKEY_F2 */
	 7,	/* 14 SONYPI_EVENT_FNKEY_F3 */
	 8,	/* 15 SONYPI_EVENT_FNKEY_F4 */
	 9,	/* 16 SONYPI_EVENT_FNKEY_F5 */
	10,	/* 17 SONYPI_EVENT_FNKEY_F6 */
	11,	/* 18 SONYPI_EVENT_FNKEY_F7 */
	12,	/* 19 SONYPI_EVENT_FNKEY_F8 */
	13,	/* 20 SONYPI_EVENT_FNKEY_F9 */
	14,	/* 21 SONYPI_EVENT_FNKEY_F10 */
	15,	/* 22 SONYPI_EVENT_FNKEY_F11 */
	16,	/* 23 SONYPI_EVENT_FNKEY_F12 */
	17,	/* 24 SONYPI_EVENT_FNKEY_1 */
	18,	/* 25 SONYPI_EVENT_FNKEY_2 */
	19,	/* 26 SONYPI_EVENT_FNKEY_D */
	20,	/* 27 SONYPI_EVENT_FNKEY_E */
	21,	/* 28 SONYPI_EVENT_FNKEY_F */
	22,	/* 29 SONYPI_EVENT_FNKEY_S */
	23,	/* 30 SONYPI_EVENT_FNKEY_B */
	24,	/* 31 SONYPI_EVENT_BLUETOOTH_PRESSED */
	25,	/* 32 SONYPI_EVENT_PKEY_P1 */
	26,	/* 33 SONYPI_EVENT_PKEY_P2 */
	27,	/* 34 SONYPI_EVENT_PKEY_P3 */
	28,	/* 35 SONYPI_EVENT_BACK_PRESSED */
	-1,	/* 36 SONYPI_EVENT_LID_CLOSED */
	-1,	/* 37 SONYPI_EVENT_LID_OPENED */
	29,	/* 38 SONYPI_EVENT_BLUETOOTH_ON */
	30,	/* 39 SONYPI_EVENT_BLUETOOTH_OFF */
	31,	/* 40 SONYPI_EVENT_HELP_PRESSED */
	32,	/* 41 SONYPI_EVENT_FNKEY_ONLY */
	33,	/* 42 SONYPI_EVENT_JOGDIAL_FAST_DOWN */
	34,	/* 43 SONYPI_EVENT_JOGDIAL_FAST_UP */
	35,	/* 44 SONYPI_EVENT_JOGDIAL_FAST_DOWN_PRESSED */
	36,	/* 45 SONYPI_EVENT_JOGDIAL_FAST_UP_PRESSED */
	37,	/* 46 SONYPI_EVENT_JOGDIAL_VFAST_DOWN */
	38,	/* 47 SONYPI_EVENT_JOGDIAL_VFAST_UP */
	39,	/* 48 SONYPI_EVENT_JOGDIAL_VFAST_DOWN_PRESSED */
	40,	/* 49 SONYPI_EVENT_JOGDIAL_VFAST_UP_PRESSED */
	41,	/* 50 SONYPI_EVENT_ZOOM_PRESSED */
	42,	/* 51 SONYPI_EVENT_THUMBPHRASE_PRESSED */
	43,	/* 52 SONYPI_EVENT_MEYE_FACE */
	44,	/* 53 SONYPI_EVENT_MEYE_OPPOSITE */
	45,	/* 54 SONYPI_EVENT_MEMORYSTICK_INSERT */
	46,	/* 55 SONYPI_EVENT_MEMORYSTICK_EJECT */
	-1,	/* 56 SONYPI_EVENT_ANYBUTTON_RELEASED */
	-1,	/* 57 SONYPI_EVENT_BATTERY_INSERT */
	-1,	/* 58 SONYPI_EVENT_BATTERY_REMOVE */
	-1,	/* 59 SONYPI_EVENT_FNKEY_RELEASED */
	47,	/* 60 SONYPI_EVENT_WIRELESS_ON */
	48,	/* 61 SONYPI_EVENT_WIRELESS_OFF */
	49,	/* 62 SONYPI_EVENT_ZOOM_IN_PRESSED */
	50,	/* 63 SONYPI_EVENT_ZOOM_OUT_PRESSED */
	51,	/* 64 SONYPI_EVENT_CD_EJECT_PRESSED */
	52,	/* 65 SONYPI_EVENT_MODEKEY_PRESSED */
	53,	/* 66 SONYPI_EVENT_PKEY_P4 */
	54,	/* 67 SONYPI_EVENT_PKEY_P5 */
	55,	/* 68 SONYPI_EVENT_SETTINGKEY_PRESSED */
	56,	/* 69 SONYPI_EVENT_VOLUME_INC_PRESSED */
	57,	/* 70 SONYPI_EVENT_VOLUME_DEC_PRESSED */
	-1,	/* 71 SONYPI_EVENT_BRIGHTNESS_PRESSED */
	58,	/* 72 SONYPI_EVENT_MEDIA_PRESSED */
	59,	/* 72 SONYPI_EVENT_VENDOR_PRESSED */
};

static int sony_laptop_input_keycode_map[] = {
	KEY_CAMERA,	/*  0 SONYPI_EVENT_CAPTURE_PRESSED */
	KEY_RESERVED,	/*  1 SONYPI_EVENT_CAPTURE_RELEASED */
	KEY_RESERVED,	/*  2 SONYPI_EVENT_CAPTURE_PARTIALPRESSED */
	KEY_RESERVED,	/*  3 SONYPI_EVENT_CAPTURE_PARTIALRELEASED */
	KEY_FN_ESC,	/*  4 SONYPI_EVENT_FNKEY_ESC */
	KEY_FN_F1,	/*  5 SONYPI_EVENT_FNKEY_F1 */
	KEY_FN_F2,	/*  6 SONYPI_EVENT_FNKEY_F2 */
	KEY_FN_F3,	/*  7 SONYPI_EVENT_FNKEY_F3 */
	KEY_FN_F4,	/*  8 SONYPI_EVENT_FNKEY_F4 */
	KEY_FN_F5,	/*  9 SONYPI_EVENT_FNKEY_F5 */
	KEY_FN_F6,	/* 10 SONYPI_EVENT_FNKEY_F6 */
	KEY_FN_F7,	/* 11 SONYPI_EVENT_FNKEY_F7 */
	KEY_FN_F8,	/* 12 SONYPI_EVENT_FNKEY_F8 */
	KEY_FN_F9,	/* 13 SONYPI_EVENT_FNKEY_F9 */
	KEY_FN_F10,	/* 14 SONYPI_EVENT_FNKEY_F10 */
	KEY_FN_F11,	/* 15 SONYPI_EVENT_FNKEY_F11 */
	KEY_FN_F12,	/* 16 SONYPI_EVENT_FNKEY_F12 */
	KEY_FN_1,	/* 17 SONYPI_EVENT_FNKEY_1 */
	KEY_FN_2,	/* 18 SONYPI_EVENT_FNKEY_2 */
	KEY_FN_D,	/* 19 SONYPI_EVENT_FNKEY_D */
	KEY_FN_E,	/* 20 SONYPI_EVENT_FNKEY_E */
	KEY_FN_F,	/* 21 SONYPI_EVENT_FNKEY_F */
	KEY_FN_S,	/* 22 SONYPI_EVENT_FNKEY_S */
	KEY_FN_B,	/* 23 SONYPI_EVENT_FNKEY_B */
	KEY_BLUETOOTH,	/* 24 SONYPI_EVENT_BLUETOOTH_PRESSED */
	KEY_PROG1,	/* 25 SONYPI_EVENT_PKEY_P1 */
	KEY_PROG2,	/* 26 SONYPI_EVENT_PKEY_P2 */
	KEY_PROG3,	/* 27 SONYPI_EVENT_PKEY_P3 */
	KEY_BACK,	/* 28 SONYPI_EVENT_BACK_PRESSED */
	KEY_BLUETOOTH,	/* 29 SONYPI_EVENT_BLUETOOTH_ON */
	KEY_BLUETOOTH,	/* 30 SONYPI_EVENT_BLUETOOTH_OFF */
	KEY_HELP,	/* 31 SONYPI_EVENT_HELP_PRESSED */
	KEY_FN,		/* 32 SONYPI_EVENT_FNKEY_ONLY */
	KEY_RESERVED,	/* 33 SONYPI_EVENT_JOGDIAL_FAST_DOWN */
	KEY_RESERVED,	/* 34 SONYPI_EVENT_JOGDIAL_FAST_UP */
	KEY_RESERVED,	/* 35 SONYPI_EVENT_JOGDIAL_FAST_DOWN_PRESSED */
	KEY_RESERVED,	/* 36 SONYPI_EVENT_JOGDIAL_FAST_UP_PRESSED */
	KEY_RESERVED,	/* 37 SONYPI_EVENT_JOGDIAL_VFAST_DOWN */
	KEY_RESERVED,	/* 38 SONYPI_EVENT_JOGDIAL_VFAST_UP */
	KEY_RESERVED,	/* 39 SONYPI_EVENT_JOGDIAL_VFAST_DOWN_PRESSED */
	KEY_RESERVED,	/* 40 SONYPI_EVENT_JOGDIAL_VFAST_UP_PRESSED */
	KEY_ZOOM,	/* 41 SONYPI_EVENT_ZOOM_PRESSED */
	BTN_THUMB,	/* 42 SONYPI_EVENT_THUMBPHRASE_PRESSED */
	KEY_RESERVED,	/* 43 SONYPI_EVENT_MEYE_FACE */
	KEY_RESERVED,	/* 44 SONYPI_EVENT_MEYE_OPPOSITE */
	KEY_RESERVED,	/* 45 SONYPI_EVENT_MEMORYSTICK_INSERT */
	KEY_RESERVED,	/* 46 SONYPI_EVENT_MEMORYSTICK_EJECT */
	KEY_WLAN,	/* 47 SONYPI_EVENT_WIRELESS_ON */
	KEY_WLAN,	/* 48 SONYPI_EVENT_WIRELESS_OFF */
	KEY_ZOOMIN,	/* 49 SONYPI_EVENT_ZOOM_IN_PRESSED */
	KEY_ZOOMOUT,	/* 50 SONYPI_EVENT_ZOOM_OUT_PRESSED */
	KEY_EJECTCD,	/* 51 SONYPI_EVENT_CD_EJECT_PRESSED */
	KEY_F13,	/* 52 SONYPI_EVENT_MODEKEY_PRESSED */
	KEY_PROG4,	/* 53 SONYPI_EVENT_PKEY_P4 */
	KEY_F14,	/* 54 SONYPI_EVENT_PKEY_P5 */
	KEY_F15,	/* 55 SONYPI_EVENT_SETTINGKEY_PRESSED */
	KEY_VOLUMEUP,	/* 56 SONYPI_EVENT_VOLUME_INC_PRESSED */
	KEY_VOLUMEDOWN,	/* 57 SONYPI_EVENT_VOLUME_DEC_PRESSED */
	KEY_MEDIA,	/* 58 SONYPI_EVENT_MEDIA_PRESSED */
	KEY_VENDOR,	/* 59 SONYPI_EVENT_VENDOR_PRESSED */
};

/* release buttons after a short delay if pressed */
static void do_sony_laptop_release_key(unsigned long unused)
{
	struct sony_laptop_keypress kp;
	unsigned long flags;

	spin_lock_irqsave(&sony_laptop_input.fifo_lock, flags);

	if (kfifo_out(&sony_laptop_input.fifo,
		      (unsigned char *)&kp, sizeof(kp)) == sizeof(kp)) {
		input_report_key(kp.dev, kp.key, 0);
		input_sync(kp.dev);
	}

	/* If there is something in the fifo schedule next release. */
	if (kfifo_len(&sony_laptop_input.fifo) != 0)
		mod_timer(&sony_laptop_input.release_key_timer,
			  jiffies + msecs_to_jiffies(10));

	spin_unlock_irqrestore(&sony_laptop_input.fifo_lock, flags);
}

/* forward event to the input subsystem */
static void sony_laptop_report_input_event(u8 event)
{
	struct input_dev *jog_dev = sony_laptop_input.jog_dev;
	struct input_dev *key_dev = sony_laptop_input.key_dev;
	struct sony_laptop_keypress kp = { NULL };
	int scancode = -1;

	if (event == SONYPI_EVENT_FNKEY_RELEASED ||
			event == SONYPI_EVENT_ANYBUTTON_RELEASED) {
		/* Nothing, not all VAIOs generate this event */
		return;
	}

	/* report events */
	switch (event) {
	/* jog_dev events */
	case SONYPI_EVENT_JOGDIAL_UP:
	case SONYPI_EVENT_JOGDIAL_UP_PRESSED:
		input_report_rel(jog_dev, REL_WHEEL, 1);
		input_sync(jog_dev);
		return;

	case SONYPI_EVENT_JOGDIAL_DOWN:
	case SONYPI_EVENT_JOGDIAL_DOWN_PRESSED:
		input_report_rel(jog_dev, REL_WHEEL, -1);
		input_sync(jog_dev);
		return;

	/* key_dev events */
	case SONYPI_EVENT_JOGDIAL_PRESSED:
		kp.key = BTN_MIDDLE;
		kp.dev = jog_dev;
		break;

	default:
		if (event >= ARRAY_SIZE(sony_laptop_input_index)) {
			dprintk("sony_laptop_report_input_event, event not known: %d\n", event);
			break;
		}
		if ((scancode = sony_laptop_input_index[event]) != -1) {
			kp.key = sony_laptop_input_keycode_map[scancode];
			if (kp.key != KEY_UNKNOWN)
				kp.dev = key_dev;
		}
		break;
	}

	if (kp.dev) {
		/* if we have a scancode we emit it so we can always
		    remap the key */
		if (scancode != -1)
			input_event(kp.dev, EV_MSC, MSC_SCAN, scancode);
		input_report_key(kp.dev, kp.key, 1);
		input_sync(kp.dev);

		/* schedule key release */
		kfifo_in_locked(&sony_laptop_input.fifo,
				(unsigned char *)&kp, sizeof(kp),
				&sony_laptop_input.fifo_lock);
		mod_timer(&sony_laptop_input.release_key_timer,
			  jiffies + msecs_to_jiffies(10));
	} else
		dprintk("unknown input event %.2x\n", event);
}

static int sony_laptop_setup_input(struct acpi_device *acpi_device)
{
	struct input_dev *jog_dev;
	struct input_dev *key_dev;
	int i;
	int error;

	/* don't run again if already initialized */
	if (atomic_add_return(1, &sony_laptop_input.users) > 1)
		return 0;

	/* kfifo */
	spin_lock_init(&sony_laptop_input.fifo_lock);
	error = kfifo_alloc(&sony_laptop_input.fifo,
			    SONY_LAPTOP_BUF_SIZE, GFP_KERNEL);
	if (error) {
		pr_err("kfifo_alloc failed\n");
		goto err_dec_users;
	}

	setup_timer(&sony_laptop_input.release_key_timer,
		    do_sony_laptop_release_key, 0);

	/* input keys */
	key_dev = input_allocate_device();
	if (!key_dev) {
		error = -ENOMEM;
		goto err_free_kfifo;
	}

	key_dev->name = "Sony Vaio Keys";
	key_dev->id.bustype = BUS_ISA;
	key_dev->id.vendor = PCI_VENDOR_ID_SONY;
	key_dev->dev.parent = &acpi_device->dev;

	/* Initialize the Input Drivers: special keys */
	input_set_capability(key_dev, EV_MSC, MSC_SCAN);

	__set_bit(EV_KEY, key_dev->evbit);
	key_dev->keycodesize = sizeof(sony_laptop_input_keycode_map[0]);
	key_dev->keycodemax = ARRAY_SIZE(sony_laptop_input_keycode_map);
	key_dev->keycode = &sony_laptop_input_keycode_map;
	for (i = 0; i < ARRAY_SIZE(sony_laptop_input_keycode_map); i++)
		__set_bit(sony_laptop_input_keycode_map[i], key_dev->keybit);
	__clear_bit(KEY_RESERVED, key_dev->keybit);

	error = input_register_device(key_dev);
	if (error)
		goto err_free_keydev;

	sony_laptop_input.key_dev = key_dev;

	/* jogdial */
	jog_dev = input_allocate_device();
	if (!jog_dev) {
		error = -ENOMEM;
		goto err_unregister_keydev;
	}

	jog_dev->name = "Sony Vaio Jogdial";
	jog_dev->id.bustype = BUS_ISA;
	jog_dev->id.vendor = PCI_VENDOR_ID_SONY;
	jog_dev->dev.parent = &acpi_device->dev;

	input_set_capability(jog_dev, EV_KEY, BTN_MIDDLE);
	input_set_capability(jog_dev, EV_REL, REL_WHEEL);

	error = input_register_device(jog_dev);
	if (error)
		goto err_free_jogdev;

	sony_laptop_input.jog_dev = jog_dev;

	return 0;

err_free_jogdev:
	input_free_device(jog_dev);

err_unregister_keydev:
	input_unregister_device(key_dev);
	/* to avoid kref underflow below at input_free_device */
	key_dev = NULL;

err_free_keydev:
	input_free_device(key_dev);

err_free_kfifo:
	kfifo_free(&sony_laptop_input.fifo);

err_dec_users:
	atomic_dec(&sony_laptop_input.users);
	return error;
}

static void sony_laptop_remove_input(void)
{
	struct sony_laptop_keypress kp = { NULL };

	/* Cleanup only after the last user has gone */
	if (!atomic_dec_and_test(&sony_laptop_input.users))
		return;

	del_timer_sync(&sony_laptop_input.release_key_timer);

	/*
	 * Generate key-up events for remaining keys. Note that we don't
	 * need locking since nobody is adding new events to the kfifo.
	 */
	while (kfifo_out(&sony_laptop_input.fifo,
			 (unsigned char *)&kp, sizeof(kp)) == sizeof(kp)) {
		input_report_key(kp.dev, kp.key, 0);
		input_sync(kp.dev);
	}

	/* destroy input devs */
	input_unregister_device(sony_laptop_input.key_dev);
	sony_laptop_input.key_dev = NULL;

	if (sony_laptop_input.jog_dev) {
		input_unregister_device(sony_laptop_input.jog_dev);
		sony_laptop_input.jog_dev = NULL;
	}

	kfifo_free(&sony_laptop_input.fifo);
}

/*********** Platform Device ***********/

static atomic_t sony_pf_users = ATOMIC_INIT(0);
static struct platform_driver sony_pf_driver = {
	.driver = {
		   .name = "sony-laptop",
		   .owner = THIS_MODULE,
		   }
};
static struct platform_device *sony_pf_device;

static int sony_pf_add(void)
{
	int ret = 0;

	/* don't run again if already initialized */
	if (atomic_add_return(1, &sony_pf_users) > 1)
		return 0;

	ret = platform_driver_register(&sony_pf_driver);
	if (ret)
		goto out;

	sony_pf_device = platform_device_alloc("sony-laptop", -1);
	if (!sony_pf_device) {
		ret = -ENOMEM;
		goto out_platform_registered;
	}

	ret = platform_device_add(sony_pf_device);
	if (ret)
		goto out_platform_alloced;

	return 0;

      out_platform_alloced:
	platform_device_put(sony_pf_device);
	sony_pf_device = NULL;
      out_platform_registered:
	platform_driver_unregister(&sony_pf_driver);
      out:
	atomic_dec(&sony_pf_users);
	return ret;
}

static void sony_pf_remove(void)
{
	/* deregister only after the last user has gone */
	if (!atomic_dec_and_test(&sony_pf_users))
		return;

	platform_device_unregister(sony_pf_device);
	platform_driver_unregister(&sony_pf_driver);
}

/*********** SNC (SNY5001) Device ***********/

/* the device uses 1-based values, while the backlight subsystem uses
   0-based values */
#define SONY_MAX_BRIGHTNESS	8

#define SNC_VALIDATE_IN		0
#define SNC_VALIDATE_OUT	1

static ssize_t sony_nc_sysfs_show(struct device *, struct device_attribute *,
			      char *);
static ssize_t sony_nc_sysfs_store(struct device *, struct device_attribute *,
			       const char *, size_t);
static int boolean_validate(const int, const int);
static int brightness_default_validate(const int, const int);

struct sony_nc_value {
	char *name;		/* name of the entry */
	char **acpiget;		/* names of the ACPI get function */
	char **acpiset;		/* names of the ACPI set function */
	int (*validate)(const int, const int);	/* input/output validation */
	int value;		/* current setting */
	int valid;		/* Has ever been set */
	int debug;		/* active only in debug mode ? */
	struct device_attribute devattr;	/* sysfs attribute */
};

#define SNC_HANDLE_NAMES(_name, _values...) \
	static char *snc_##_name[] = { _values, NULL }

#define SNC_HANDLE(_name, _getters, _setters, _validate, _debug) \
	{ \
		.name		= __stringify(_name), \
		.acpiget	= _getters, \
		.acpiset	= _setters, \
		.validate	= _validate, \
		.debug		= _debug, \
		.devattr	= __ATTR(_name, 0, sony_nc_sysfs_show, sony_nc_sysfs_store), \
	}

#define SNC_HANDLE_NULL	{ .name = NULL }

SNC_HANDLE_NAMES(fnkey_get, "GHKE");

SNC_HANDLE_NAMES(brightness_def_get, "GPBR");
SNC_HANDLE_NAMES(brightness_def_set, "SPBR");

SNC_HANDLE_NAMES(cdpower_get, "GCDP");
SNC_HANDLE_NAMES(cdpower_set, "SCDP", "CDPW");

SNC_HANDLE_NAMES(audiopower_get, "GAZP");
SNC_HANDLE_NAMES(audiopower_set, "AZPW");

SNC_HANDLE_NAMES(lanpower_get, "GLNP");
SNC_HANDLE_NAMES(lanpower_set, "LNPW");

SNC_HANDLE_NAMES(lidstate_get, "GLID");

SNC_HANDLE_NAMES(indicatorlamp_get, "GILS");
SNC_HANDLE_NAMES(indicatorlamp_set, "SILS");

SNC_HANDLE_NAMES(gainbass_get, "GMGB");
SNC_HANDLE_NAMES(gainbass_set, "CMGB");

SNC_HANDLE_NAMES(PID_get, "GPID");

SNC_HANDLE_NAMES(CTR_get, "GCTR");
SNC_HANDLE_NAMES(CTR_set, "SCTR");

SNC_HANDLE_NAMES(PCR_get, "GPCR");
SNC_HANDLE_NAMES(PCR_set, "SPCR");

SNC_HANDLE_NAMES(CMI_get, "GCMI");
SNC_HANDLE_NAMES(CMI_set, "SCMI");

static struct sony_nc_value sony_nc_values[] = {
	SNC_HANDLE(brightness_default, snc_brightness_def_get,
			snc_brightness_def_set, brightness_default_validate, 0),
	SNC_HANDLE(fnkey, snc_fnkey_get, NULL, NULL, 0),
	SNC_HANDLE(cdpower, snc_cdpower_get, snc_cdpower_set, boolean_validate, 0),
	SNC_HANDLE(audiopower, snc_audiopower_get, snc_audiopower_set,
			boolean_validate, 0),
	SNC_HANDLE(lanpower, snc_lanpower_get, snc_lanpower_set,
			boolean_validate, 1),
	SNC_HANDLE(lidstate, snc_lidstate_get, NULL,
			boolean_validate, 0),
	SNC_HANDLE(indicatorlamp, snc_indicatorlamp_get, snc_indicatorlamp_set,
			boolean_validate, 0),
	SNC_HANDLE(gainbass, snc_gainbass_get, snc_gainbass_set,
			boolean_validate, 0),
	/* unknown methods */
	SNC_HANDLE(PID, snc_PID_get, NULL, NULL, 1),
	SNC_HANDLE(CTR, snc_CTR_get, snc_CTR_set, NULL, 1),
	SNC_HANDLE(PCR, snc_PCR_get, snc_PCR_set, NULL, 1),
	SNC_HANDLE(CMI, snc_CMI_get, snc_CMI_set, NULL, 1),
	SNC_HANDLE_NULL
};

static acpi_handle sony_nc_acpi_handle;
static struct acpi_device *sony_nc_acpi_device = NULL;

/*
 * acpi_evaluate_object wrappers
 * all useful calls into SNC methods take one or zero parameters and return
 * integers or arrays.
 */
static union acpi_object *__call_snc_method(acpi_handle handle, char *method,
		u64 *value)
{
	union acpi_object *result = NULL;
	struct acpi_buffer output = { ACPI_ALLOCATE_BUFFER, NULL };
	acpi_status status;

	if (value) {
		struct acpi_object_list params;
		union acpi_object in;
		in.type = ACPI_TYPE_INTEGER;
		in.integer.value = *value;
		params.count = 1;
		params.pointer = &in;
		status = acpi_evaluate_object(handle, method, &params, &output);
		dprintk("__call_snc_method: [%s:0x%.8x%.8x]\n", method,
				(unsigned int)(*value >> 32),
				(unsigned int)*value & 0xffffffff);
	} else {
		status = acpi_evaluate_object(handle, method, NULL, &output);
		dprintk("__call_snc_method: [%s]\n", method);
	}

	if (ACPI_FAILURE(status)) {
		pr_err("Failed to evaluate [%s]\n", method);
		return NULL;
	}

	result = (union acpi_object *) output.pointer;
	if (!result)
		dprintk("No return object [%s]\n", method);

	return result;
}

static int sony_nc_int_call(acpi_handle handle, char *name, int *value,
		int *result)
{
	union acpi_object *object = NULL;
	if (value) {
		u64 v = *value;
		object = __call_snc_method(handle, name, &v);
	} else
		object = __call_snc_method(handle, name, NULL);

	if (!object)
		return -EINVAL;

	if (object->type != ACPI_TYPE_INTEGER) {
		pr_warn("Invalid acpi_object: expected 0x%x got 0x%x\n",
				ACPI_TYPE_INTEGER, object->type);
		kfree(object);
		return -EINVAL;
	}

	if (result)
		*result = object->integer.value;

	kfree(object);
	return 0;
}

#define MIN(a, b)	(a > b ? b : a)
static int sony_nc_buffer_call(acpi_handle handle, char *name, u64 *value,
		void *buffer, size_t buflen)
{
	int ret = 0;
	size_t len;
	union acpi_object *object = __call_snc_method(handle, name, value);

	if (!object)
		return -EINVAL;

	if (object->type == ACPI_TYPE_BUFFER) {
		len = MIN(buflen, object->buffer.length);
		memcpy(buffer, object->buffer.pointer, len);

	} else if (object->type == ACPI_TYPE_INTEGER) {
		len = MIN(buflen, sizeof(object->integer.value));
		memcpy(buffer, &object->integer.value, len);

	} else {
		pr_warn("Invalid acpi_object: expected 0x%x got 0x%x\n",
				ACPI_TYPE_BUFFER, object->type);
		ret = -EINVAL;
	}

	kfree(object);
	return ret;
}

struct sony_nc_handles {
	u16 cap[0x10];
	struct device_attribute devattr;
};

static struct sony_nc_handles *handles;

static ssize_t sony_nc_handles_show(struct device *dev,
		struct device_attribute *attr, char *buffer)
{
	ssize_t len = 0;
	int i;

	for (i = 0; i < ARRAY_SIZE(handles->cap); i++) {
		len += snprintf(buffer + len, PAGE_SIZE - len, "0x%.4x ",
				handles->cap[i]);
	}
	len += snprintf(buffer + len, PAGE_SIZE - len, "\n");

	return len;
}

static int sony_nc_handles_setup(struct platform_device *pd)
{
	int i, r, result, arg;

	handles = kzalloc(sizeof(*handles), GFP_KERNEL);
	if (!handles)
		return -ENOMEM;

	for (i = 0; i < ARRAY_SIZE(handles->cap); i++) {
		arg = i + 0x20;
		r = sony_nc_int_call(sony_nc_acpi_handle, "SN00", &arg,
					&result);
		if (!r) {
			dprintk("caching handle 0x%.4x (offset: 0x%.2x)\n",
					result, i);
			handles->cap[i] = result;
		}
	}

	if (debug) {
		sysfs_attr_init(&handles->devattr.attr);
		handles->devattr.attr.name = "handles";
		handles->devattr.attr.mode = S_IRUGO;
		handles->devattr.show = sony_nc_handles_show;

		/* allow reading capabilities via sysfs */
		if (device_create_file(&pd->dev, &handles->devattr)) {
			kfree(handles);
			handles = NULL;
			return -1;
		}
	}

	return 0;
}

static int sony_nc_handles_cleanup(struct platform_device *pd)
{
	if (handles) {
		if (debug)
			device_remove_file(&pd->dev, &handles->devattr);
		kfree(handles);
		handles = NULL;
	}
	return 0;
}

static int sony_find_snc_handle(int handle)
{
	int i;

	/* not initialized yet, return early */
	if (!handles || !handle)
		return -EINVAL;

	for (i = 0; i < 0x10; i++) {
		if (handles->cap[i] == handle) {
			dprintk("found handle 0x%.4x (offset: 0x%.2x)\n",
					handle, i);
			return i;
		}
	}
	dprintk("handle 0x%.4x not found\n", handle);
	return -EINVAL;
}

static int sony_call_snc_handle(int handle, int argument, int *result)
{
	int arg, ret = 0;
	int offset = sony_find_snc_handle(handle);

	if (offset < 0)
		return offset;

	arg = offset | argument;
	ret = sony_nc_int_call(sony_nc_acpi_handle, "SN07", &arg, result);
	dprintk("called SN07 with 0x%.4x (result: 0x%.4x)\n", arg, *result);
	return ret;
}

/*
 * sony_nc_values input/output validate functions
 */

/* brightness_default_validate:
 *
 * manipulate input output values to keep consistency with the
 * backlight framework for which brightness values are 0-based.
 */
static int brightness_default_validate(const int direction, const int value)
{
	switch (direction) {
		case SNC_VALIDATE_OUT:
			return value - 1;
		case SNC_VALIDATE_IN:
			if (value >= 0 && value < SONY_MAX_BRIGHTNESS)
				return value + 1;
	}
	return -EINVAL;
}

/* boolean_validate:
 *
 * on input validate boolean values 0/1, on output just pass the
 * received value.
 */
static int boolean_validate(const int direction, const int value)
{
	if (direction == SNC_VALIDATE_IN) {
		if (value != 0 && value != 1)
			return -EINVAL;
	}
	return value;
}

/*
 * Sysfs show/store common to all sony_nc_values
 */
static ssize_t sony_nc_sysfs_show(struct device *dev, struct device_attribute *attr,
			      char *buffer)
{
	int value, ret = 0;
	struct sony_nc_value *item =
	    container_of(attr, struct sony_nc_value, devattr);

	if (!*item->acpiget)
		return -EIO;

	ret = sony_nc_int_call(sony_nc_acpi_handle, *item->acpiget, NULL,
				&value);
	if (ret < 0)
		return -EIO;

	if (item->validate)
		value = item->validate(SNC_VALIDATE_OUT, value);

	return snprintf(buffer, PAGE_SIZE, "%d\n", value);
}

static ssize_t sony_nc_sysfs_store(struct device *dev,
			       struct device_attribute *attr,
			       const char *buffer, size_t count)
{
	int value;
	int ret = 0;
	struct sony_nc_value *item =
	    container_of(attr, struct sony_nc_value, devattr);

	if (!item->acpiset)
		return -EIO;

	if (count > 31)
		return -EINVAL;

	if (kstrtoint(buffer, 10, &value))
		return -EINVAL;

	if (item->validate)
		value = item->validate(SNC_VALIDATE_IN, value);

	if (value < 0)
		return value;

	ret = sony_nc_int_call(sony_nc_acpi_handle, *item->acpiset,
			       &value, NULL);
	if (ret < 0)
		return -EIO;

	item->value = value;
	item->valid = 1;
	return count;
}


/*
 * Backlight device
 */
struct sony_backlight_props {
	struct backlight_device *dev;
	int			handle;
	int			cmd_base;
	u8			offset;
	u8			maxlvl;
};
struct sony_backlight_props sony_bl_props;

static int sony_backlight_update_status(struct backlight_device *bd)
{
	int arg = bd->props.brightness + 1;
	return sony_nc_int_call(sony_nc_acpi_handle, "SBRT", &arg, NULL);
}

static int sony_backlight_get_brightness(struct backlight_device *bd)
{
	int value;

	if (sony_nc_int_call(sony_nc_acpi_handle, "GBRT", NULL, &value))
		return 0;
	/* brightness levels are 1-based, while backlight ones are 0-based */
	return value - 1;
}

static int sony_nc_get_brightness_ng(struct backlight_device *bd)
{
	int result;
	struct sony_backlight_props *sdev =
		(struct sony_backlight_props *)bl_get_data(bd);

	sony_call_snc_handle(sdev->handle, sdev->cmd_base + 0x100, &result);

	return (result & 0xff) - sdev->offset;
}

static int sony_nc_update_status_ng(struct backlight_device *bd)
{
	int value, result;
	struct sony_backlight_props *sdev =
		(struct sony_backlight_props *)bl_get_data(bd);

	value = bd->props.brightness + sdev->offset;
	if (sony_call_snc_handle(sdev->handle, sdev->cmd_base | (value << 0x10),
				&result))
		return -EIO;

	return value;
}

static const struct backlight_ops sony_backlight_ops = {
	.options = BL_CORE_SUSPENDRESUME,
	.update_status = sony_backlight_update_status,
	.get_brightness = sony_backlight_get_brightness,
};
static const struct backlight_ops sony_backlight_ng_ops = {
	.options = BL_CORE_SUSPENDRESUME,
	.update_status = sony_nc_update_status_ng,
	.get_brightness = sony_nc_get_brightness_ng,
};

/*
 * New SNC-only Vaios event mapping to driver known keys
 */
struct sony_nc_event {
	u8	data;
	u8	event;
};

static struct sony_nc_event sony_100_events[] = {
	{ 0x90, SONYPI_EVENT_PKEY_P1 },
	{ 0x10, SONYPI_EVENT_ANYBUTTON_RELEASED },
	{ 0x91, SONYPI_EVENT_PKEY_P2 },
	{ 0x11, SONYPI_EVENT_ANYBUTTON_RELEASED },
	{ 0x81, SONYPI_EVENT_FNKEY_F1 },
	{ 0x01, SONYPI_EVENT_FNKEY_RELEASED },
	{ 0x82, SONYPI_EVENT_FNKEY_F2 },
	{ 0x02, SONYPI_EVENT_FNKEY_RELEASED },
	{ 0x83, SONYPI_EVENT_FNKEY_F3 },
	{ 0x03, SONYPI_EVENT_FNKEY_RELEASED },
	{ 0x84, SONYPI_EVENT_FNKEY_F4 },
	{ 0x04, SONYPI_EVENT_FNKEY_RELEASED },
	{ 0x85, SONYPI_EVENT_FNKEY_F5 },
	{ 0x05, SONYPI_EVENT_FNKEY_RELEASED },
	{ 0x86, SONYPI_EVENT_FNKEY_F6 },
	{ 0x06, SONYPI_EVENT_FNKEY_RELEASED },
	{ 0x87, SONYPI_EVENT_FNKEY_F7 },
	{ 0x07, SONYPI_EVENT_FNKEY_RELEASED },
	{ 0x88, SONYPI_EVENT_FNKEY_F8 },
	{ 0x08, SONYPI_EVENT_FNKEY_RELEASED },
	{ 0x89, SONYPI_EVENT_FNKEY_F9 },
	{ 0x09, SONYPI_EVENT_FNKEY_RELEASED },
	{ 0x8A, SONYPI_EVENT_FNKEY_F10 },
	{ 0x0A, SONYPI_EVENT_FNKEY_RELEASED },
	{ 0x8B, SONYPI_EVENT_FNKEY_F11 },
	{ 0x0B, SONYPI_EVENT_FNKEY_RELEASED },
	{ 0x8C, SONYPI_EVENT_FNKEY_F12 },
	{ 0x0C, SONYPI_EVENT_FNKEY_RELEASED },
	{ 0x9d, SONYPI_EVENT_ZOOM_PRESSED },
	{ 0x1d, SONYPI_EVENT_ANYBUTTON_RELEASED },
	{ 0x9f, SONYPI_EVENT_CD_EJECT_PRESSED },
	{ 0x1f, SONYPI_EVENT_ANYBUTTON_RELEASED },
	{ 0xa1, SONYPI_EVENT_MEDIA_PRESSED },
	{ 0x21, SONYPI_EVENT_ANYBUTTON_RELEASED },
	{ 0xa4, SONYPI_EVENT_CD_EJECT_PRESSED },
	{ 0x24, SONYPI_EVENT_ANYBUTTON_RELEASED },
	{ 0xa5, SONYPI_EVENT_VENDOR_PRESSED },
	{ 0x25, SONYPI_EVENT_ANYBUTTON_RELEASED },
	{ 0xa6, SONYPI_EVENT_HELP_PRESSED },
	{ 0x26, SONYPI_EVENT_ANYBUTTON_RELEASED },
	{ 0, 0 },
};

static struct sony_nc_event sony_127_events[] = {
	{ 0x81, SONYPI_EVENT_MODEKEY_PRESSED },
	{ 0x01, SONYPI_EVENT_ANYBUTTON_RELEASED },
	{ 0x82, SONYPI_EVENT_PKEY_P1 },
	{ 0x02, SONYPI_EVENT_ANYBUTTON_RELEASED },
	{ 0x83, SONYPI_EVENT_PKEY_P2 },
	{ 0x03, SONYPI_EVENT_ANYBUTTON_RELEASED },
	{ 0x84, SONYPI_EVENT_PKEY_P3 },
	{ 0x04, SONYPI_EVENT_ANYBUTTON_RELEASED },
	{ 0x85, SONYPI_EVENT_PKEY_P4 },
	{ 0x05, SONYPI_EVENT_ANYBUTTON_RELEASED },
	{ 0x86, SONYPI_EVENT_PKEY_P5 },
	{ 0x06, SONYPI_EVENT_ANYBUTTON_RELEASED },
	{ 0x87, SONYPI_EVENT_SETTINGKEY_PRESSED },
	{ 0x07, SONYPI_EVENT_ANYBUTTON_RELEASED },
	{ 0, 0 },
};

static int sony_nc_hotkeys_decode(u32 event, unsigned int handle)
{
	int ret = -EINVAL;
	unsigned int result = 0;
	struct sony_nc_event *key_event;

	if (sony_call_snc_handle(handle, 0x200, &result)) {
		dprintk("Unable to decode event 0x%.2x 0x%.2x\n", handle,
				event);
		return -EINVAL;
	}

	result &= 0xFF;

	if (handle == 0x0100)
		key_event = sony_100_events;
	else
		key_event = sony_127_events;

	for (; key_event->data; key_event++) {
		if (key_event->data == result) {
			ret = key_event->event;
			break;
		}
	}

	if (!key_event->data)
		pr_info("Unknown hotkey 0x%.2x/0x%.2x (handle 0x%.2x)\n",
				event, result, handle);

	return ret;
}

/*
 * ACPI callbacks
 */
enum event_types {
	HOTKEY = 1,
	KILLSWITCH,
	GFX_SWITCH
};
static void sony_nc_notify(struct acpi_device *device, u32 event)
{
	u32 real_ev = event;
	u8 ev_type = 0;
	dprintk("sony_nc_notify, event: 0x%.2x\n", event);

	if (event >= 0x90) {
		unsigned int result = 0;
		unsigned int arg = 0;
		unsigned int handle = 0;
		unsigned int offset = event - 0x90;

		if (offset >= ARRAY_SIZE(handles->cap)) {
			pr_err("Event 0x%x outside of capabilities list\n",
					event);
			return;
		}
		handle = handles->cap[offset];

		/* list of handles known for generating events */
		switch (handle) {
		/* hotkey event */
		case 0x0100:
		case 0x0127:
			ev_type = HOTKEY;
			real_ev = sony_nc_hotkeys_decode(event, handle);

			if (real_ev > 0)
				sony_laptop_report_input_event(real_ev);
			else
				/* restore the original event for reporting */
				real_ev = event;

			break;

		/* wlan switch */
		case 0x0124:
		case 0x0135:
			/* events on this handle are reported when the
			 * switch changes position or for battery
			 * events. We'll notify both of them but only
			 * update the rfkill device status when the
			 * switch is moved.
			 */
			ev_type = KILLSWITCH;
			sony_call_snc_handle(handle, 0x0100, &result);
			real_ev = result & 0x03;

			/* hw switch event */
			if (real_ev == 1)
				sony_nc_rfkill_update();

			break;

		case 0x0128:
		case 0x0146:
			/* Hybrid GFX switching */
			sony_call_snc_handle(handle, 0x0000, &result);
			dprintk("GFX switch event received (reason: %s)\n",
					(result == 0x1) ? "switch change" :
					(result == 0x2) ? "output switch" :
					(result == 0x3) ? "output switch" :
					"");

			ev_type = GFX_SWITCH;
			real_ev = __sony_nc_gfx_switch_status_get();
			break;

		case 0x015B:
			/* Hybrid GFX switching SVS151290S */
			ev_type = GFX_SWITCH;
			real_ev = __sony_nc_gfx_switch_status_get();
			break;
		default:
			dprintk("Unknown event 0x%x for handle 0x%x\n",
					event, handle);
			break;
		}

		/* clear the event (and the event reason when present) */
		arg = 1 << offset;
		sony_nc_int_call(sony_nc_acpi_handle, "SN05", &arg, &result);

	} else {
		/* old style event */
		ev_type = HOTKEY;
		sony_laptop_report_input_event(real_ev);
	}
	acpi_bus_generate_netlink_event(sony_nc_acpi_device->pnp.device_class,
			dev_name(&sony_nc_acpi_device->dev), ev_type, real_ev);
}

static acpi_status sony_walk_callback(acpi_handle handle, u32 level,
				      void *context, void **return_value)
{
	struct acpi_device_info *info;

	if (ACPI_SUCCESS(acpi_get_object_info(handle, &info))) {
		pr_warn("method: name: %4.4s, args %X\n",
			(char *)&info->name, info->param_count);

		kfree(info);
	}

	return AE_OK;
}

/*
 * ACPI device
 */
static void sony_nc_function_setup(struct acpi_device *device,
		struct platform_device *pf_device)
{
	unsigned int i, result, bitmask, arg;

	if (!handles)
		return;

	/* setup found handles here */
	for (i = 0; i < ARRAY_SIZE(handles->cap); i++) {
		unsigned int handle = handles->cap[i];

		if (!handle)
			continue;

		dprintk("setting up handle 0x%.4x\n", handle);

		switch (handle) {
		case 0x0100:
		case 0x0101:
		case 0x0127:
			/* setup hotkeys */
			sony_call_snc_handle(handle, 0, &result);
			break;
		case 0x0102:
			/* setup hotkeys */
			sony_call_snc_handle(handle, 0x100, &result);
			break;
		case 0x0105:
		case 0x0148:
			/* touchpad enable/disable */
			result = sony_nc_touchpad_setup(pf_device, handle);
			if (result)
				pr_err("couldn't set up touchpad control function (%d)\n",
						result);
			break;
		case 0x0115:
		case 0x0136:
		case 0x013f:
			result = sony_nc_battery_care_setup(pf_device, handle);
			if (result)
				pr_err("couldn't set up battery care function (%d)\n",
						result);
			break;
		case 0x0119:
			result = sony_nc_lid_resume_setup(pf_device);
			if (result)
				pr_err("couldn't set up lid resume function (%d)\n",
						result);
			break;
		case 0x0122:
			result = sony_nc_thermal_setup(pf_device);
			if (result)
				pr_err("couldn't set up thermal profile function (%d)\n",
						result);
			break;
		case 0x0128:
		case 0x0146:
		case 0x015B:
			result = sony_nc_gfx_switch_setup(pf_device, handle);
			if (result)
				pr_err("couldn't set up GFX Switch status (%d)\n",
						result);
			break;
		case 0x0131:
			result = sony_nc_highspeed_charging_setup(pf_device);
			if (result)
				pr_err("couldn't set up high speed charging function (%d)\n",
				       result);
			break;
		case 0x0124:
		case 0x0135:
			result = sony_nc_rfkill_setup(device, handle);
			if (result)
				pr_err("couldn't set up rfkill support (%d)\n",
						result);
			break;
		case 0x0137:
		case 0x0143:
		case 0x014b:
		case 0x014c:
		case 0x0163:
			result = sony_nc_kbd_backlight_setup(pf_device, handle);
			if (result)
				pr_err("couldn't set up keyboard backlight function (%d)\n",
						result);
			break;
		default:
			continue;
		}
	}

	/* Enable all events */
	arg = 0x10;
	if (!sony_nc_int_call(sony_nc_acpi_handle, "SN00", &arg, &bitmask))
		sony_nc_int_call(sony_nc_acpi_handle, "SN02", &bitmask,
				&result);
}

static void sony_nc_function_cleanup(struct platform_device *pd)
{
	unsigned int i, result, bitmask, handle;

	/* get enabled events and disable them */
	sony_nc_int_call(sony_nc_acpi_handle, "SN01", NULL, &bitmask);
	sony_nc_int_call(sony_nc_acpi_handle, "SN03", &bitmask, &result);

	/* cleanup handles here */
	for (i = 0; i < ARRAY_SIZE(handles->cap); i++) {

		handle = handles->cap[i];

		if (!handle)
			continue;

		switch (handle) {
		case 0x0105:
		case 0x0148:
			sony_nc_touchpad_cleanup(pd);
			break;
		case 0x0115:
		case 0x0136:
		case 0x013f:
			sony_nc_battery_care_cleanup(pd);
			break;
		case 0x0119:
			sony_nc_lid_resume_cleanup(pd);
			break;
		case 0x0122:
			sony_nc_thermal_cleanup(pd);
			break;
		case 0x0128:
		case 0x0146:
		case 0x015B:
			sony_nc_gfx_switch_cleanup(pd);
			break;
		case 0x0131:
			sony_nc_highspeed_charging_cleanup(pd);
			break;
		case 0x0124:
		case 0x0135:
			sony_nc_rfkill_cleanup();
			break;
		case 0x0137:
		case 0x0143:
		case 0x014b:
		case 0x014c:
		case 0x0163:
			sony_nc_kbd_backlight_cleanup(pd, handle);
			break;
		default:
			continue;
		}
	}

	/* finally cleanup the handles list */
	sony_nc_handles_cleanup(pd);
}

#ifdef CONFIG_PM_SLEEP
static void sony_nc_function_resume(void)
{
	unsigned int i, result, bitmask, arg;

	dprintk("Resuming SNC device\n");

	for (i = 0; i < ARRAY_SIZE(handles->cap); i++) {
		unsigned int handle = handles->cap[i];

		if (!handle)
			continue;

		switch (handle) {
		case 0x0100:
		case 0x0101:
		case 0x0127:
			/* re-enable hotkeys */
			sony_call_snc_handle(handle, 0, &result);
			break;
		case 0x0102:
			/* re-enable hotkeys */
			sony_call_snc_handle(handle, 0x100, &result);
			break;
		case 0x0122:
			sony_nc_thermal_resume();
			break;
		case 0x0124:
		case 0x0135:
			sony_nc_rfkill_update();
			break;
		default:
			continue;
		}
	}

	/* Enable all events */
	arg = 0x10;
	if (!sony_nc_int_call(sony_nc_acpi_handle, "SN00", &arg, &bitmask))
		sony_nc_int_call(sony_nc_acpi_handle, "SN02", &bitmask,
				&result);
}

static int sony_nc_resume(struct device *dev)
{
	struct sony_nc_value *item;

	for (item = sony_nc_values; item->name; item++) {
		int ret;

		if (!item->valid)
			continue;
		ret = sony_nc_int_call(sony_nc_acpi_handle, *item->acpiset,
				       &item->value, NULL);
		if (ret < 0) {
			pr_err("%s: %d\n", __func__, ret);
			break;
		}
	}

	if (acpi_has_method(sony_nc_acpi_handle, "ECON")) {
		int arg = 1;
		if (sony_nc_int_call(sony_nc_acpi_handle, "ECON", &arg, NULL))
			dprintk("ECON Method failed\n");
	}

	if (acpi_has_method(sony_nc_acpi_handle, "SN00"))
		sony_nc_function_resume();

	return 0;
}
#endif

static SIMPLE_DEV_PM_OPS(sony_nc_pm, NULL, sony_nc_resume);

static void sony_nc_rfkill_cleanup(void)
{
	int i;

	for (i = 0; i < N_SONY_RFKILL; i++) {
		if (sony_rfkill_devices[i]) {
			rfkill_unregister(sony_rfkill_devices[i]);
			rfkill_destroy(sony_rfkill_devices[i]);
		}
	}
}

static int sony_nc_rfkill_set(void *data, bool blocked)
{
	int result;
	int argument = sony_rfkill_address[(long) data] + 0x100;

	if (!blocked)
		argument |= 0x070000;

	return sony_call_snc_handle(sony_rfkill_handle, argument, &result);
}

static const struct rfkill_ops sony_rfkill_ops = {
	.set_block = sony_nc_rfkill_set,
};

static int sony_nc_setup_rfkill(struct acpi_device *device,
				enum sony_nc_rfkill nc_type)
{
	int err = 0;
	struct rfkill *rfk;
	enum rfkill_type type;
	const char *name;
	int result;
	bool hwblock, swblock;

	switch (nc_type) {
	case SONY_WIFI:
		type = RFKILL_TYPE_WLAN;
		name = "sony-wifi";
		break;
	case SONY_BLUETOOTH:
		type = RFKILL_TYPE_BLUETOOTH;
		name = "sony-bluetooth";
		break;
	case SONY_WWAN:
		type = RFKILL_TYPE_WWAN;
		name = "sony-wwan";
		break;
	case SONY_WIMAX:
		type = RFKILL_TYPE_WIMAX;
		name = "sony-wimax";
		break;
	default:
		return -EINVAL;
	}

	rfk = rfkill_alloc(name, &device->dev, type,
			   &sony_rfkill_ops, (void *)nc_type);
	if (!rfk)
		return -ENOMEM;

	if (sony_call_snc_handle(sony_rfkill_handle, 0x200, &result) < 0) {
		rfkill_destroy(rfk);
		return -1;
	}
	hwblock = !(result & 0x1);

	if (sony_call_snc_handle(sony_rfkill_handle,
				sony_rfkill_address[nc_type],
				&result) < 0) {
		rfkill_destroy(rfk);
		return -1;
	}
	swblock = !(result & 0x2);

	rfkill_init_sw_state(rfk, swblock);
	rfkill_set_hw_state(rfk, hwblock);

	err = rfkill_register(rfk);
	if (err) {
		rfkill_destroy(rfk);
		return err;
	}
	sony_rfkill_devices[nc_type] = rfk;
	return err;
}

static void sony_nc_rfkill_update(void)
{
	enum sony_nc_rfkill i;
	int result;
	bool hwblock;

	sony_call_snc_handle(sony_rfkill_handle, 0x200, &result);
	hwblock = !(result & 0x1);

	for (i = 0; i < N_SONY_RFKILL; i++) {
		int argument = sony_rfkill_address[i];

		if (!sony_rfkill_devices[i])
			continue;

		if (hwblock) {
			if (rfkill_set_hw_state(sony_rfkill_devices[i], true)) {
				/* we already know we're blocked */
			}
			continue;
		}

		sony_call_snc_handle(sony_rfkill_handle, argument, &result);
		rfkill_set_states(sony_rfkill_devices[i],
				  !(result & 0x2), false);
	}
}

static int sony_nc_rfkill_setup(struct acpi_device *device,
		unsigned int handle)
{
	u64 offset;
	int i;
	unsigned char buffer[32] = { 0 };

	offset = sony_find_snc_handle(handle);
	sony_rfkill_handle = handle;

	i = sony_nc_buffer_call(sony_nc_acpi_handle, "SN06", &offset, buffer,
			32);
	if (i < 0)
		return i;

	/* The buffer is filled with magic numbers describing the devices
	 * available, 0xff terminates the enumeration.
	 * Known codes:
	 *	0x00 WLAN
	 *	0x10 BLUETOOTH
	 *	0x20 WWAN GPRS-EDGE
	 *	0x21 WWAN HSDPA
	 *	0x22 WWAN EV-DO
	 *	0x23 WWAN GPS
	 *	0x25 Gobi WWAN no GPS
	 *	0x26 Gobi WWAN + GPS
	 *	0x28 Gobi WWAN no GPS
	 *	0x29 Gobi WWAN + GPS
	 *	0x30 WIMAX
	 *	0x50 Gobi WWAN no GPS
	 *	0x51 Gobi WWAN + GPS
	 *	0x70 no SIM card slot
	 *	0x71 SIM card slot
	 */
	for (i = 0; i < ARRAY_SIZE(buffer); i++) {

		if (buffer[i] == 0xff)
			break;

		dprintk("Radio devices, found 0x%.2x\n", buffer[i]);

		if (buffer[i] == 0 && !sony_rfkill_devices[SONY_WIFI])
			sony_nc_setup_rfkill(device, SONY_WIFI);

		if (buffer[i] == 0x10 && !sony_rfkill_devices[SONY_BLUETOOTH])
			sony_nc_setup_rfkill(device, SONY_BLUETOOTH);

		if (((0xf0 & buffer[i]) == 0x20 ||
					(0xf0 & buffer[i]) == 0x50) &&
				!sony_rfkill_devices[SONY_WWAN])
			sony_nc_setup_rfkill(device, SONY_WWAN);

		if (buffer[i] == 0x30 && !sony_rfkill_devices[SONY_WIMAX])
			sony_nc_setup_rfkill(device, SONY_WIMAX);
	}
	return 0;
}

/* Keyboard backlight feature */
struct kbd_backlight {
	unsigned int handle;
	unsigned int base;
	unsigned int mode;
	unsigned int timeout;
	struct device_attribute mode_attr;
	struct device_attribute timeout_attr;
};

static struct kbd_backlight *kbdbl_ctl;

static ssize_t __sony_nc_kbd_backlight_mode_set(u8 value)
{
	int result;

	if (value > 1)
		return -EINVAL;

	if (sony_call_snc_handle(kbdbl_ctl->handle,
				(value << 0x10) | (kbdbl_ctl->base), &result))
		return -EIO;

	/* Try to turn the light on/off immediately */
	sony_call_snc_handle(kbdbl_ctl->handle,
			(value << 0x10) | (kbdbl_ctl->base + 0x100), &result);

	kbdbl_ctl->mode = value;

	return 0;
}

static ssize_t sony_nc_kbd_backlight_mode_store(struct device *dev,
		struct device_attribute *attr,
		const char *buffer, size_t count)
{
	int ret = 0;
	unsigned long value;

	if (count > 31)
		return -EINVAL;

	if (kstrtoul(buffer, 10, &value))
		return -EINVAL;

	ret = __sony_nc_kbd_backlight_mode_set(value);
	if (ret < 0)
		return ret;

	return count;
}

static ssize_t sony_nc_kbd_backlight_mode_show(struct device *dev,
		struct device_attribute *attr, char *buffer)
{
	ssize_t count = 0;
	count = snprintf(buffer, PAGE_SIZE, "%d\n", kbdbl_ctl->mode);
	return count;
}

static int __sony_nc_kbd_backlight_timeout_set(u8 value)
{
	int result;

	if (value > 3)
		return -EINVAL;

	if (sony_call_snc_handle(kbdbl_ctl->handle, (value << 0x10) |
				(kbdbl_ctl->base + 0x200), &result))
		return -EIO;

	kbdbl_ctl->timeout = value;

	return 0;
}

static ssize_t sony_nc_kbd_backlight_timeout_store(struct device *dev,
		struct device_attribute *attr,
		const char *buffer, size_t count)
{
	int ret = 0;
	unsigned long value;

	if (count > 31)
		return -EINVAL;

	if (kstrtoul(buffer, 10, &value))
		return -EINVAL;

	ret = __sony_nc_kbd_backlight_timeout_set(value);
	if (ret < 0)
		return ret;

	return count;
}

static ssize_t sony_nc_kbd_backlight_timeout_show(struct device *dev,
		struct device_attribute *attr, char *buffer)
{
	ssize_t count = 0;
	count = snprintf(buffer, PAGE_SIZE, "%d\n", kbdbl_ctl->timeout);
	return count;
}

static int sony_nc_kbd_backlight_setup(struct platform_device *pd,
		unsigned int handle)
{
	int result;
	int ret = 0;

	if (kbdbl_ctl) {
		pr_warn("handle 0x%.4x: keyboard backlight setup already done for 0x%.4x\n",
				handle, kbdbl_ctl->handle);
		return -EBUSY;
	}

	/* verify the kbd backlight presence, these handles are not used for
	 * keyboard backlight only
	 */
	ret = sony_call_snc_handle(handle, handle == 0x0137 ? 0x0B00 : 0x0100,
			&result);
	if (ret)
		return ret;

	if ((handle == 0x0137 && !(result & 0x02)) ||
			!(result & 0x01)) {
		dprintk("no backlight keyboard found\n");
		return 0;
	}

	kbdbl_ctl = kzalloc(sizeof(*kbdbl_ctl), GFP_KERNEL);
	if (!kbdbl_ctl)
		return -ENOMEM;

	kbdbl_ctl->mode = kbd_backlight;
	kbdbl_ctl->timeout = kbd_backlight_timeout;
	kbdbl_ctl->handle = handle;
	if (handle == 0x0137)
		kbdbl_ctl->base = 0x0C00;
	else
		kbdbl_ctl->base = 0x4000;

	sysfs_attr_init(&kbdbl_ctl->mode_attr.attr);
	kbdbl_ctl->mode_attr.attr.name = "kbd_backlight";
	kbdbl_ctl->mode_attr.attr.mode = S_IRUGO | S_IWUSR;
	kbdbl_ctl->mode_attr.show = sony_nc_kbd_backlight_mode_show;
	kbdbl_ctl->mode_attr.store = sony_nc_kbd_backlight_mode_store;

	sysfs_attr_init(&kbdbl_ctl->timeout_attr.attr);
	kbdbl_ctl->timeout_attr.attr.name = "kbd_backlight_timeout";
	kbdbl_ctl->timeout_attr.attr.mode = S_IRUGO | S_IWUSR;
	kbdbl_ctl->timeout_attr.show = sony_nc_kbd_backlight_timeout_show;
	kbdbl_ctl->timeout_attr.store = sony_nc_kbd_backlight_timeout_store;

	ret = device_create_file(&pd->dev, &kbdbl_ctl->mode_attr);
	if (ret)
		goto outkzalloc;

	ret = device_create_file(&pd->dev, &kbdbl_ctl->timeout_attr);
	if (ret)
		goto outmode;

	__sony_nc_kbd_backlight_mode_set(kbdbl_ctl->mode);
	__sony_nc_kbd_backlight_timeout_set(kbdbl_ctl->timeout);

	return 0;

outmode:
	device_remove_file(&pd->dev, &kbdbl_ctl->mode_attr);
outkzalloc:
	kfree(kbdbl_ctl);
	kbdbl_ctl = NULL;
	return ret;
}

static void sony_nc_kbd_backlight_cleanup(struct platform_device *pd,
		unsigned int handle)
{
	if (kbdbl_ctl && handle == kbdbl_ctl->handle) {
		device_remove_file(&pd->dev, &kbdbl_ctl->mode_attr);
		device_remove_file(&pd->dev, &kbdbl_ctl->timeout_attr);
		kfree(kbdbl_ctl);
		kbdbl_ctl = NULL;
	}
}

struct battery_care_control {
	struct device_attribute attrs[2];
	unsigned int handle;
};
static struct battery_care_control *bcare_ctl;

static ssize_t sony_nc_battery_care_limit_store(struct device *dev,
		struct device_attribute *attr,
		const char *buffer, size_t count)
{
	unsigned int result, cmd;
	unsigned long value;

	if (count > 31)
		return -EINVAL;

	if (kstrtoul(buffer, 10, &value))
		return -EINVAL;

	/*  limit values (2 bits):
	 *  00 - none
	 *  01 - 80%
	 *  10 - 50%
	 *  11 - 100%
	 *
	 *  bit 0: 0 disable BCL, 1 enable BCL
	 *  bit 1: 1 tell to store the battery limit (see bits 6,7) too
	 *  bits 2,3: reserved
	 *  bits 4,5: store the limit into the EC
	 *  bits 6,7: store the limit into the battery
	 */
	cmd = 0;

	if (value > 0) {
		if (value <= 50)
			cmd = 0x20;

		else if (value <= 80)
			cmd = 0x10;

		else if (value <= 100)
			cmd = 0x30;

		else
			return -EINVAL;

		/*
		 * handle 0x0115 should allow storing on battery too;
		 * handle 0x0136 same as 0x0115 + health status;
		 * handle 0x013f, same as 0x0136 but no storing on the battery
		 */
		if (bcare_ctl->handle != 0x013f)
			cmd = cmd | (cmd << 2);

		cmd = (cmd | 0x1) << 0x10;
	}

	if (sony_call_snc_handle(bcare_ctl->handle, cmd | 0x0100, &result))
		return -EIO;

	return count;
}

static ssize_t sony_nc_battery_care_limit_show(struct device *dev,
		struct device_attribute *attr, char *buffer)
{
	unsigned int result, status;

	if (sony_call_snc_handle(bcare_ctl->handle, 0x0000, &result))
		return -EIO;

	status = (result & 0x01) ? ((result & 0x30) >> 0x04) : 0;
	switch (status) {
	case 1:
		status = 80;
		break;
	case 2:
		status = 50;
		break;
	case 3:
		status = 100;
		break;
	default:
		status = 0;
		break;
	}

	return snprintf(buffer, PAGE_SIZE, "%d\n", status);
}

static ssize_t sony_nc_battery_care_health_show(struct device *dev,
		struct device_attribute *attr, char *buffer)
{
	ssize_t count = 0;
	unsigned int health;

	if (sony_call_snc_handle(bcare_ctl->handle, 0x0200, &health))
		return -EIO;

	count = snprintf(buffer, PAGE_SIZE, "%d\n", health & 0xff);

	return count;
}

static int sony_nc_battery_care_setup(struct platform_device *pd,
		unsigned int handle)
{
	int ret = 0;

	bcare_ctl = kzalloc(sizeof(struct battery_care_control), GFP_KERNEL);
	if (!bcare_ctl)
		return -ENOMEM;

	bcare_ctl->handle = handle;

	sysfs_attr_init(&bcare_ctl->attrs[0].attr);
	bcare_ctl->attrs[0].attr.name = "battery_care_limiter";
	bcare_ctl->attrs[0].attr.mode = S_IRUGO | S_IWUSR;
	bcare_ctl->attrs[0].show = sony_nc_battery_care_limit_show;
	bcare_ctl->attrs[0].store = sony_nc_battery_care_limit_store;

	ret = device_create_file(&pd->dev, &bcare_ctl->attrs[0]);
	if (ret)
		goto outkzalloc;

	/* 0x0115 is for models with no health reporting capability */
	if (handle == 0x0115)
		return 0;

	sysfs_attr_init(&bcare_ctl->attrs[1].attr);
	bcare_ctl->attrs[1].attr.name = "battery_care_health";
	bcare_ctl->attrs[1].attr.mode = S_IRUGO;
	bcare_ctl->attrs[1].show = sony_nc_battery_care_health_show;

	ret = device_create_file(&pd->dev, &bcare_ctl->attrs[1]);
	if (ret)
		goto outlimiter;

	return 0;

outlimiter:
	device_remove_file(&pd->dev, &bcare_ctl->attrs[0]);

outkzalloc:
	kfree(bcare_ctl);
	bcare_ctl = NULL;

	return ret;
}

static void sony_nc_battery_care_cleanup(struct platform_device *pd)
{
	if (bcare_ctl) {
		device_remove_file(&pd->dev, &bcare_ctl->attrs[0]);
		if (bcare_ctl->handle != 0x0115)
			device_remove_file(&pd->dev, &bcare_ctl->attrs[1]);

		kfree(bcare_ctl);
		bcare_ctl = NULL;
	}
}

struct snc_thermal_ctrl {
	unsigned int mode;
	unsigned int profiles;
	struct device_attribute mode_attr;
	struct device_attribute profiles_attr;
};
static struct snc_thermal_ctrl *th_handle;

#define THM_PROFILE_MAX 3
static const char * const snc_thermal_profiles[] = {
	"balanced",
	"silent",
	"performance"
};

static int sony_nc_thermal_mode_set(unsigned short mode)
{
	unsigned int result;

	/* the thermal profile seems to be a two bit bitmask:
	 * lsb -> silent
	 * msb -> performance
	 * no bit set is the normal operation and is always valid
	 * Some vaio models only have "balanced" and "performance"
	 */
	if ((mode && !(th_handle->profiles & mode)) || mode >= THM_PROFILE_MAX)
		return -EINVAL;

	if (sony_call_snc_handle(0x0122, mode << 0x10 | 0x0200, &result))
		return -EIO;

	th_handle->mode = mode;

	return 0;
}

static int sony_nc_thermal_mode_get(void)
{
	unsigned int result;

	if (sony_call_snc_handle(0x0122, 0x0100, &result))
		return -EIO;

	return result & 0xff;
}

static ssize_t sony_nc_thermal_profiles_show(struct device *dev,
		struct device_attribute *attr, char *buffer)
{
	short cnt;
	size_t idx = 0;

	for (cnt = 0; cnt < THM_PROFILE_MAX; cnt++) {
		if (!cnt || (th_handle->profiles & cnt))
			idx += snprintf(buffer + idx, PAGE_SIZE - idx, "%s ",
					snc_thermal_profiles[cnt]);
	}
	idx += snprintf(buffer + idx, PAGE_SIZE - idx, "\n");

	return idx;
}

static ssize_t sony_nc_thermal_mode_store(struct device *dev,
		struct device_attribute *attr,
		const char *buffer, size_t count)
{
	unsigned short cmd;
	size_t len = count;

	if (count == 0)
		return -EINVAL;

	/* skip the newline if present */
	if (buffer[len - 1] == '\n')
		len--;

	for (cmd = 0; cmd < THM_PROFILE_MAX; cmd++)
		if (strncmp(buffer, snc_thermal_profiles[cmd], len) == 0)
			break;

	if (sony_nc_thermal_mode_set(cmd))
		return -EIO;

	return count;
}

static ssize_t sony_nc_thermal_mode_show(struct device *dev,
		struct device_attribute *attr, char *buffer)
{
	ssize_t count = 0;
	int mode = sony_nc_thermal_mode_get();

	if (mode < 0)
		return mode;

	count = snprintf(buffer, PAGE_SIZE, "%s\n", snc_thermal_profiles[mode]);

	return count;
}

static int sony_nc_thermal_setup(struct platform_device *pd)
{
	int ret = 0;
	th_handle = kzalloc(sizeof(struct snc_thermal_ctrl), GFP_KERNEL);
	if (!th_handle)
		return -ENOMEM;

	ret = sony_call_snc_handle(0x0122, 0x0000, &th_handle->profiles);
	if (ret) {
		pr_warn("couldn't to read the thermal profiles\n");
		goto outkzalloc;
	}

	ret = sony_nc_thermal_mode_get();
	if (ret < 0) {
		pr_warn("couldn't to read the current thermal profile");
		goto outkzalloc;
	}
	th_handle->mode = ret;

	sysfs_attr_init(&th_handle->profiles_attr.attr);
	th_handle->profiles_attr.attr.name = "thermal_profiles";
	th_handle->profiles_attr.attr.mode = S_IRUGO;
	th_handle->profiles_attr.show = sony_nc_thermal_profiles_show;

	sysfs_attr_init(&th_handle->mode_attr.attr);
	th_handle->mode_attr.attr.name = "thermal_control";
	th_handle->mode_attr.attr.mode = S_IRUGO | S_IWUSR;
	th_handle->mode_attr.show = sony_nc_thermal_mode_show;
	th_handle->mode_attr.store = sony_nc_thermal_mode_store;

	ret = device_create_file(&pd->dev, &th_handle->profiles_attr);
	if (ret)
		goto outkzalloc;

	ret = device_create_file(&pd->dev, &th_handle->mode_attr);
	if (ret)
		goto outprofiles;

	return 0;

outprofiles:
	device_remove_file(&pd->dev, &th_handle->profiles_attr);
outkzalloc:
	kfree(th_handle);
	th_handle = NULL;
	return ret;
}

static void sony_nc_thermal_cleanup(struct platform_device *pd)
{
	if (th_handle) {
		device_remove_file(&pd->dev, &th_handle->profiles_attr);
		device_remove_file(&pd->dev, &th_handle->mode_attr);
		kfree(th_handle);
		th_handle = NULL;
	}
}

#ifdef CONFIG_PM_SLEEP
static void sony_nc_thermal_resume(void)
{
	unsigned int status = sony_nc_thermal_mode_get();

	if (status != th_handle->mode)
		sony_nc_thermal_mode_set(th_handle->mode);
}
#endif

/* resume on LID open */
struct snc_lid_resume_control {
	struct device_attribute attrs[3];
	unsigned int status;
};
static struct snc_lid_resume_control *lid_ctl;

static ssize_t sony_nc_lid_resume_store(struct device *dev,
					struct device_attribute *attr,
					const char *buffer, size_t count)
{
	unsigned int result, pos;
	unsigned long value;
	if (count > 31)
		return -EINVAL;

	if (kstrtoul(buffer, 10, &value) || value > 1)
		return -EINVAL;

	/* the value we have to write to SNC is a bitmask:
	 * +--------------+
	 * | S3 | S4 | S5 |
	 * +--------------+
	 *   2    1    0
	 */
	if (strcmp(attr->attr.name, "lid_resume_S3") == 0)
		pos = 2;
	else if (strcmp(attr->attr.name, "lid_resume_S4") == 0)
		pos = 1;
	else if (strcmp(attr->attr.name, "lid_resume_S5") == 0)
		pos = 0;
	else
               return -EINVAL;

	if (value)
		value = lid_ctl->status | (1 << pos);
	else
		value = lid_ctl->status & ~(1 << pos);

	if (sony_call_snc_handle(0x0119, value << 0x10 | 0x0100, &result))
		return -EIO;

	lid_ctl->status = value;

	return count;
}

static ssize_t sony_nc_lid_resume_show(struct device *dev,
				       struct device_attribute *attr, char *buffer)
{
	unsigned int pos;

	if (strcmp(attr->attr.name, "lid_resume_S3") == 0)
		pos = 2;
	else if (strcmp(attr->attr.name, "lid_resume_S4") == 0)
		pos = 1;
	else if (strcmp(attr->attr.name, "lid_resume_S5") == 0)
		pos = 0;
	else
		return -EINVAL;
	       
	return snprintf(buffer, PAGE_SIZE, "%d\n",
			(lid_ctl->status >> pos) & 0x01);
}

static int sony_nc_lid_resume_setup(struct platform_device *pd)
{
	unsigned int result;
	int i;

	if (sony_call_snc_handle(0x0119, 0x0000, &result))
		return -EIO;

	lid_ctl = kzalloc(sizeof(struct snc_lid_resume_control), GFP_KERNEL);
	if (!lid_ctl)
		return -ENOMEM;

	lid_ctl->status = result & 0x7;

	sysfs_attr_init(&lid_ctl->attrs[0].attr);
	lid_ctl->attrs[0].attr.name = "lid_resume_S3";
	lid_ctl->attrs[0].attr.mode = S_IRUGO | S_IWUSR;
	lid_ctl->attrs[0].show = sony_nc_lid_resume_show;
	lid_ctl->attrs[0].store = sony_nc_lid_resume_store;

	sysfs_attr_init(&lid_ctl->attrs[1].attr);
	lid_ctl->attrs[1].attr.name = "lid_resume_S4";
	lid_ctl->attrs[1].attr.mode = S_IRUGO | S_IWUSR;
	lid_ctl->attrs[1].show = sony_nc_lid_resume_show;
	lid_ctl->attrs[1].store = sony_nc_lid_resume_store;

	sysfs_attr_init(&lid_ctl->attrs[2].attr);
	lid_ctl->attrs[2].attr.name = "lid_resume_S5";
	lid_ctl->attrs[2].attr.mode = S_IRUGO | S_IWUSR;
	lid_ctl->attrs[2].show = sony_nc_lid_resume_show;
	lid_ctl->attrs[2].store = sony_nc_lid_resume_store;

	for (i = 0; i < 3; i++) {
		result = device_create_file(&pd->dev, &lid_ctl->attrs[i]);
		if (result)
			goto liderror;
	}

	return 0;

liderror:
	for (i--; i >= 0; i--)
		device_remove_file(&pd->dev, &lid_ctl->attrs[i]);

	kfree(lid_ctl);
	lid_ctl = NULL;

	return result;
}

static void sony_nc_lid_resume_cleanup(struct platform_device *pd)
{
	int i;

	if (lid_ctl) {
		for (i = 0; i < 3; i++)
			device_remove_file(&pd->dev, &lid_ctl->attrs[i]);

		kfree(lid_ctl);
		lid_ctl = NULL;
	}
}

/* GFX Switch position */
enum gfx_switch {
	SPEED,
	STAMINA,
	AUTO
};
struct snc_gfx_switch_control {
	struct device_attribute attr;
	unsigned int handle;
};
static struct snc_gfx_switch_control *gfxs_ctl;

/* returns 0 for speed, 1 for stamina */
static int __sony_nc_gfx_switch_status_get(void)
{
	unsigned int result;

	if (sony_call_snc_handle(gfxs_ctl->handle,
				gfxs_ctl->handle == 0x015B ? 0x0000 : 0x0100,
				&result))
		return -EIO;

	switch (gfxs_ctl->handle) {
	case 0x0146:
		/* 1: discrete GFX (speed)
		 * 0: integrated GFX (stamina)
		 */
		return result & 0x1 ? SPEED : STAMINA;
		break;
	case 0x015B:
		/* 0: discrete GFX (speed)
		 * 1: integrated GFX (stamina)
		 */
		return result & 0x1 ? STAMINA : SPEED;
		break;
	case 0x0128:
		/* it's a more elaborated bitmask, for now:
		 * 2: integrated GFX (stamina)
		 * 0: discrete GFX (speed)
		 */
		dprintk("GFX Status: 0x%x\n", result);
		return result & 0x80 ? AUTO :
			result & 0x02 ? STAMINA : SPEED;
		break;
	}
	return -EINVAL;
}

static ssize_t sony_nc_gfx_switch_status_show(struct device *dev,
				       struct device_attribute *attr,
				       char *buffer)
{
	int pos = __sony_nc_gfx_switch_status_get();

	if (pos < 0)
		return pos;

	return snprintf(buffer, PAGE_SIZE, "%s\n",
					pos == SPEED ? "speed" :
					pos == STAMINA ? "stamina" :
					pos == AUTO ? "auto" : "unknown");
}

static int sony_nc_gfx_switch_setup(struct platform_device *pd,
		unsigned int handle)
{
	unsigned int result;

	gfxs_ctl = kzalloc(sizeof(struct snc_gfx_switch_control), GFP_KERNEL);
	if (!gfxs_ctl)
		return -ENOMEM;

	gfxs_ctl->handle = handle;

	sysfs_attr_init(&gfxs_ctl->attr.attr);
	gfxs_ctl->attr.attr.name = "gfx_switch_status";
	gfxs_ctl->attr.attr.mode = S_IRUGO;
	gfxs_ctl->attr.show = sony_nc_gfx_switch_status_show;

	result = device_create_file(&pd->dev, &gfxs_ctl->attr);
	if (result)
		goto gfxerror;

	return 0;

gfxerror:
	kfree(gfxs_ctl);
	gfxs_ctl = NULL;

	return result;
}

static void sony_nc_gfx_switch_cleanup(struct platform_device *pd)
{
	if (gfxs_ctl) {
		device_remove_file(&pd->dev, &gfxs_ctl->attr);

		kfree(gfxs_ctl);
		gfxs_ctl = NULL;
	}
}

/* High speed charging function */
static device_attribute_no_const *hsc_handle;

static ssize_t sony_nc_highspeed_charging_store(struct device *dev,
		struct device_attribute *attr,
		const char *buffer, size_t count)
{
	unsigned int result;
	unsigned long value;

	if (count > 31)
		return -EINVAL;

	if (kstrtoul(buffer, 10, &value) || value > 1)
		return -EINVAL;

	if (sony_call_snc_handle(0x0131, value << 0x10 | 0x0200, &result))
		return -EIO;

	return count;
}

static ssize_t sony_nc_highspeed_charging_show(struct device *dev,
		struct device_attribute *attr, char *buffer)
{
	unsigned int result;

	if (sony_call_snc_handle(0x0131, 0x0100, &result))
		return -EIO;

	return snprintf(buffer, PAGE_SIZE, "%d\n", result & 0x01);
}

static int sony_nc_highspeed_charging_setup(struct platform_device *pd)
{
	unsigned int result;

	if (sony_call_snc_handle(0x0131, 0x0000, &result) || !(result & 0x01)) {
		/* some models advertise the handle but have no implementation
		 * for it
		 */
		pr_info("No High Speed Charging capability found\n");
		return 0;
	}

	hsc_handle = kzalloc(sizeof(struct device_attribute), GFP_KERNEL);
	if (!hsc_handle)
		return -ENOMEM;

	sysfs_attr_init(&hsc_handle->attr);
	hsc_handle->attr.name = "battery_highspeed_charging";
	hsc_handle->attr.mode = S_IRUGO | S_IWUSR;
	hsc_handle->show = sony_nc_highspeed_charging_show;
	hsc_handle->store = sony_nc_highspeed_charging_store;

	result = device_create_file(&pd->dev, hsc_handle);
	if (result) {
		kfree(hsc_handle);
		hsc_handle = NULL;
		return result;
	}

	return 0;
}

static void sony_nc_highspeed_charging_cleanup(struct platform_device *pd)
{
	if (hsc_handle) {
		device_remove_file(&pd->dev, hsc_handle);
		kfree(hsc_handle);
		hsc_handle = NULL;
	}
}

/* Touchpad enable/disable */
struct touchpad_control {
	struct device_attribute attr;
	int handle;
};
static struct touchpad_control *tp_ctl;

static ssize_t sony_nc_touchpad_store(struct device *dev,
		struct device_attribute *attr, const char *buffer, size_t count)
{
	unsigned int result;
	unsigned long value;

	if (count > 31)
		return -EINVAL;

	if (kstrtoul(buffer, 10, &value) || value > 1)
		return -EINVAL;

	/* sysfs: 0 disabled, 1 enabled
	 * EC: 0 enabled, 1 disabled
	 */
	if (sony_call_snc_handle(tp_ctl->handle,
				(!value << 0x10) | 0x100, &result))
		return -EIO;

	return count;
}

static ssize_t sony_nc_touchpad_show(struct device *dev,
		struct device_attribute *attr, char *buffer)
{
	unsigned int result;

	if (sony_call_snc_handle(tp_ctl->handle, 0x000, &result))
		return -EINVAL;

	return snprintf(buffer, PAGE_SIZE, "%d\n", !(result & 0x01));
}

static int sony_nc_touchpad_setup(struct platform_device *pd,
		unsigned int handle)
{
	int ret = 0;

	tp_ctl = kzalloc(sizeof(struct touchpad_control), GFP_KERNEL);
	if (!tp_ctl)
		return -ENOMEM;

	tp_ctl->handle = handle;

	sysfs_attr_init(&tp_ctl->attr.attr);
	tp_ctl->attr.attr.name = "touchpad";
	tp_ctl->attr.attr.mode = S_IRUGO | S_IWUSR;
	tp_ctl->attr.show = sony_nc_touchpad_show;
	tp_ctl->attr.store = sony_nc_touchpad_store;

	ret = device_create_file(&pd->dev, &tp_ctl->attr);
	if (ret) {
		kfree(tp_ctl);
		tp_ctl = NULL;
	}

	return ret;
}

static void sony_nc_touchpad_cleanup(struct platform_device *pd)
{
	if (tp_ctl) {
		device_remove_file(&pd->dev, &tp_ctl->attr);
		kfree(tp_ctl);
		tp_ctl = NULL;
	}
}

static void sony_nc_backlight_ng_read_limits(int handle,
		struct sony_backlight_props *props)
{
	u64 offset;
	int i;
	int lvl_table_len = 0;
	u8 min = 0xff, max = 0x00;
	unsigned char buffer[32] = { 0 };

	props->handle = handle;
	props->offset = 0;
	props->maxlvl = 0xff;

	offset = sony_find_snc_handle(handle);

	/* try to read the boundaries from ACPI tables, if we fail the above
	 * defaults should be reasonable
	 */
	i = sony_nc_buffer_call(sony_nc_acpi_handle, "SN06", &offset, buffer,
			32);
	if (i < 0)
		return;

	switch (handle) {
	case 0x012f:
	case 0x0137:
		lvl_table_len = 9;
		break;
	case 0x143:
	case 0x14b:
	case 0x14c:
		lvl_table_len = 16;
		break;
	}

	/* the buffer lists brightness levels available, brightness levels are
	 * from position 0 to 8 in the array, other values are used by ALS
	 * control.
	 */
	for (i = 0; i < lvl_table_len && i < ARRAY_SIZE(buffer); i++) {

		dprintk("Brightness level: %d\n", buffer[i]);

		if (!buffer[i])
			break;

		if (buffer[i] > max)
			max = buffer[i];
		if (buffer[i] < min)
			min = buffer[i];
	}
	props->offset = min;
	props->maxlvl = max;
	dprintk("Brightness levels: min=%d max=%d\n", props->offset,
			props->maxlvl);
}

static void sony_nc_backlight_setup(void)
{
	int max_brightness = 0;
	const struct backlight_ops *ops = NULL;
	struct backlight_properties props;

	if (sony_find_snc_handle(0x12f) >= 0) {
		ops = &sony_backlight_ng_ops;
		sony_bl_props.cmd_base = 0x0100;
		sony_nc_backlight_ng_read_limits(0x12f, &sony_bl_props);
		max_brightness = sony_bl_props.maxlvl - sony_bl_props.offset;

	} else if (sony_find_snc_handle(0x137) >= 0) {
		ops = &sony_backlight_ng_ops;
		sony_bl_props.cmd_base = 0x0100;
		sony_nc_backlight_ng_read_limits(0x137, &sony_bl_props);
		max_brightness = sony_bl_props.maxlvl - sony_bl_props.offset;

	} else if (sony_find_snc_handle(0x143) >= 0) {
		ops = &sony_backlight_ng_ops;
		sony_bl_props.cmd_base = 0x3000;
		sony_nc_backlight_ng_read_limits(0x143, &sony_bl_props);
		max_brightness = sony_bl_props.maxlvl - sony_bl_props.offset;

	} else if (sony_find_snc_handle(0x14b) >= 0) {
		ops = &sony_backlight_ng_ops;
		sony_bl_props.cmd_base = 0x3000;
		sony_nc_backlight_ng_read_limits(0x14b, &sony_bl_props);
		max_brightness = sony_bl_props.maxlvl - sony_bl_props.offset;

	} else if (sony_find_snc_handle(0x14c) >= 0) {
		ops = &sony_backlight_ng_ops;
		sony_bl_props.cmd_base = 0x3000;
		sony_nc_backlight_ng_read_limits(0x14c, &sony_bl_props);
		max_brightness = sony_bl_props.maxlvl - sony_bl_props.offset;

	} else if (acpi_has_method(sony_nc_acpi_handle, "GBRT")) {
		ops = &sony_backlight_ops;
		max_brightness = SONY_MAX_BRIGHTNESS - 1;

	} else
		return;

	memset(&props, 0, sizeof(struct backlight_properties));
	props.type = BACKLIGHT_PLATFORM;
	props.max_brightness = max_brightness;
	sony_bl_props.dev = backlight_device_register("sony", NULL,
						      &sony_bl_props,
						      ops, &props);

	if (IS_ERR(sony_bl_props.dev)) {
		pr_warn("unable to register backlight device\n");
		sony_bl_props.dev = NULL;
	} else
		sony_bl_props.dev->props.brightness =
			ops->get_brightness(sony_bl_props.dev);
}

static void sony_nc_backlight_cleanup(void)
{
	if (sony_bl_props.dev)
		backlight_device_unregister(sony_bl_props.dev);
}

static int sony_nc_add(struct acpi_device *device)
{
	acpi_status status;
	int result = 0;
	struct sony_nc_value *item;

	pr_info("%s v%s\n", SONY_NC_DRIVER_NAME, SONY_LAPTOP_DRIVER_VERSION);

	sony_nc_acpi_device = device;
	strcpy(acpi_device_class(device), "sony/hotkey");

	sony_nc_acpi_handle = device->handle;

	/* read device status */
	result = acpi_bus_get_status(device);
	/* bail IFF the above call was successful and the device is not present */
	if (!result && !device->status.present) {
		dprintk("Device not present\n");
		result = -ENODEV;
		goto outwalk;
	}

	result = sony_pf_add();
	if (result)
		goto outpresent;

	if (debug) {
		status = acpi_walk_namespace(ACPI_TYPE_METHOD,
				sony_nc_acpi_handle, 1, sony_walk_callback,
				NULL, NULL, NULL);
		if (ACPI_FAILURE(status)) {
			pr_warn("unable to walk acpi resources\n");
			result = -ENODEV;
			goto outpresent;
		}
	}

	result = sony_laptop_setup_input(device);
	if (result) {
		pr_err("Unable to create input devices\n");
		goto outplatform;
	}

	if (acpi_has_method(sony_nc_acpi_handle, "ECON")) {
		int arg = 1;
		if (sony_nc_int_call(sony_nc_acpi_handle, "ECON", &arg, NULL))
			dprintk("ECON Method failed\n");
	}

	if (acpi_has_method(sony_nc_acpi_handle, "SN00")) {
		dprintk("Doing SNC setup\n");
		/* retrieve the available handles */
		result = sony_nc_handles_setup(sony_pf_device);
		if (!result)
			sony_nc_function_setup(device, sony_pf_device);
	}

	/* setup input devices and helper fifo */
	if (acpi_video_backlight_support()) {
		pr_info("brightness ignored, must be controlled by ACPI video driver\n");
	} else {
		sony_nc_backlight_setup();
	}

	/* create sony_pf sysfs attributes related to the SNC device */
	for (item = sony_nc_values; item->name; ++item) {

		if (!debug && item->debug)
			continue;

		/* find the available acpiget as described in the DSDT */
		for (; item->acpiget && *item->acpiget; ++item->acpiget) {
			if (acpi_has_method(sony_nc_acpi_handle,
							*item->acpiget)) {
				dprintk("Found %s getter: %s\n",
						item->name, *item->acpiget);
				item->devattr.attr.mode |= S_IRUGO;
				break;
			}
		}

		/* find the available acpiset as described in the DSDT */
		for (; item->acpiset && *item->acpiset; ++item->acpiset) {
			if (acpi_has_method(sony_nc_acpi_handle,
							*item->acpiset)) {
				dprintk("Found %s setter: %s\n",
						item->name, *item->acpiset);
				item->devattr.attr.mode |= S_IWUSR;
				break;
			}
		}

		if (item->devattr.attr.mode != 0) {
			result =
			    device_create_file(&sony_pf_device->dev,
					       &item->devattr);
			if (result)
				goto out_sysfs;
		}
	}

	return 0;

out_sysfs:
	for (item = sony_nc_values; item->name; ++item) {
		device_remove_file(&sony_pf_device->dev, &item->devattr);
	}
	sony_nc_backlight_cleanup();
	sony_nc_function_cleanup(sony_pf_device);
	sony_nc_handles_cleanup(sony_pf_device);

outplatform:
	sony_laptop_remove_input();

outpresent:
	sony_pf_remove();

outwalk:
	sony_nc_rfkill_cleanup();
	return result;
}

static int sony_nc_remove(struct acpi_device *device)
{
	struct sony_nc_value *item;

	sony_nc_backlight_cleanup();

	sony_nc_acpi_device = NULL;

	for (item = sony_nc_values; item->name; ++item) {
		device_remove_file(&sony_pf_device->dev, &item->devattr);
	}

	sony_nc_function_cleanup(sony_pf_device);
	sony_nc_handles_cleanup(sony_pf_device);
	sony_pf_remove();
	sony_laptop_remove_input();
	dprintk(SONY_NC_DRIVER_NAME " removed.\n");

	return 0;
}

static const struct acpi_device_id sony_device_ids[] = {
	{SONY_NC_HID, 0},
	{SONY_PIC_HID, 0},
	{"", 0},
};
MODULE_DEVICE_TABLE(acpi, sony_device_ids);

static const struct acpi_device_id sony_nc_device_ids[] = {
	{SONY_NC_HID, 0},
	{"", 0},
};

static struct acpi_driver sony_nc_driver = {
	.name = SONY_NC_DRIVER_NAME,
	.class = SONY_NC_CLASS,
	.ids = sony_nc_device_ids,
	.owner = THIS_MODULE,
	.ops = {
		.add = sony_nc_add,
		.remove = sony_nc_remove,
		.notify = sony_nc_notify,
		},
	.drv.pm = &sony_nc_pm,
};

/*********** SPIC (SNY6001) Device ***********/

#define SONYPI_DEVICE_TYPE1	0x00000001
#define SONYPI_DEVICE_TYPE2	0x00000002
#define SONYPI_DEVICE_TYPE3	0x00000004

#define SONYPI_TYPE1_OFFSET	0x04
#define SONYPI_TYPE2_OFFSET	0x12
#define SONYPI_TYPE3_OFFSET	0x12

struct sony_pic_ioport {
	struct acpi_resource_io	io1;
	struct acpi_resource_io	io2;
	struct list_head	list;
};

struct sony_pic_irq {
	struct acpi_resource_irq	irq;
	struct list_head		list;
};

struct sonypi_eventtypes {
	u8			data;
	unsigned long		mask;
	struct sonypi_event	*events;
};

struct sony_pic_dev {
	struct acpi_device		*acpi_dev;
	struct sony_pic_irq		*cur_irq;
	struct sony_pic_ioport		*cur_ioport;
	struct list_head		interrupts;
	struct list_head		ioports;
	struct mutex			lock;
	struct sonypi_eventtypes	*event_types;
	int                             (*handle_irq)(const u8, const u8);
	int				model;
	u16				evport_offset;
	u8				camera_power;
	u8				bluetooth_power;
	u8				wwan_power;
};

static struct sony_pic_dev spic_dev = {
	.interrupts	= LIST_HEAD_INIT(spic_dev.interrupts),
	.ioports	= LIST_HEAD_INIT(spic_dev.ioports),
};

static int spic_drv_registered;

/* Event masks */
#define SONYPI_JOGGER_MASK			0x00000001
#define SONYPI_CAPTURE_MASK			0x00000002
#define SONYPI_FNKEY_MASK			0x00000004
#define SONYPI_BLUETOOTH_MASK			0x00000008
#define SONYPI_PKEY_MASK			0x00000010
#define SONYPI_BACK_MASK			0x00000020
#define SONYPI_HELP_MASK			0x00000040
#define SONYPI_LID_MASK				0x00000080
#define SONYPI_ZOOM_MASK			0x00000100
#define SONYPI_THUMBPHRASE_MASK			0x00000200
#define SONYPI_MEYE_MASK			0x00000400
#define SONYPI_MEMORYSTICK_MASK			0x00000800
#define SONYPI_BATTERY_MASK			0x00001000
#define SONYPI_WIRELESS_MASK			0x00002000

struct sonypi_event {
	u8	data;
	u8	event;
};

/* The set of possible button release events */
static struct sonypi_event sonypi_releaseev[] = {
	{ 0x00, SONYPI_EVENT_ANYBUTTON_RELEASED },
	{ 0, 0 }
};

/* The set of possible jogger events  */
static struct sonypi_event sonypi_joggerev[] = {
	{ 0x1f, SONYPI_EVENT_JOGDIAL_UP },
	{ 0x01, SONYPI_EVENT_JOGDIAL_DOWN },
	{ 0x5f, SONYPI_EVENT_JOGDIAL_UP_PRESSED },
	{ 0x41, SONYPI_EVENT_JOGDIAL_DOWN_PRESSED },
	{ 0x1e, SONYPI_EVENT_JOGDIAL_FAST_UP },
	{ 0x02, SONYPI_EVENT_JOGDIAL_FAST_DOWN },
	{ 0x5e, SONYPI_EVENT_JOGDIAL_FAST_UP_PRESSED },
	{ 0x42, SONYPI_EVENT_JOGDIAL_FAST_DOWN_PRESSED },
	{ 0x1d, SONYPI_EVENT_JOGDIAL_VFAST_UP },
	{ 0x03, SONYPI_EVENT_JOGDIAL_VFAST_DOWN },
	{ 0x5d, SONYPI_EVENT_JOGDIAL_VFAST_UP_PRESSED },
	{ 0x43, SONYPI_EVENT_JOGDIAL_VFAST_DOWN_PRESSED },
	{ 0x40, SONYPI_EVENT_JOGDIAL_PRESSED },
	{ 0, 0 }
};

/* The set of possible capture button events */
static struct sonypi_event sonypi_captureev[] = {
	{ 0x05, SONYPI_EVENT_CAPTURE_PARTIALPRESSED },
	{ 0x07, SONYPI_EVENT_CAPTURE_PRESSED },
	{ 0x40, SONYPI_EVENT_CAPTURE_PRESSED },
	{ 0x01, SONYPI_EVENT_CAPTURE_PARTIALRELEASED },
	{ 0, 0 }
};

/* The set of possible fnkeys events */
static struct sonypi_event sonypi_fnkeyev[] = {
	{ 0x10, SONYPI_EVENT_FNKEY_ESC },
	{ 0x11, SONYPI_EVENT_FNKEY_F1 },
	{ 0x12, SONYPI_EVENT_FNKEY_F2 },
	{ 0x13, SONYPI_EVENT_FNKEY_F3 },
	{ 0x14, SONYPI_EVENT_FNKEY_F4 },
	{ 0x15, SONYPI_EVENT_FNKEY_F5 },
	{ 0x16, SONYPI_EVENT_FNKEY_F6 },
	{ 0x17, SONYPI_EVENT_FNKEY_F7 },
	{ 0x18, SONYPI_EVENT_FNKEY_F8 },
	{ 0x19, SONYPI_EVENT_FNKEY_F9 },
	{ 0x1a, SONYPI_EVENT_FNKEY_F10 },
	{ 0x1b, SONYPI_EVENT_FNKEY_F11 },
	{ 0x1c, SONYPI_EVENT_FNKEY_F12 },
	{ 0x1f, SONYPI_EVENT_FNKEY_RELEASED },
	{ 0x21, SONYPI_EVENT_FNKEY_1 },
	{ 0x22, SONYPI_EVENT_FNKEY_2 },
	{ 0x31, SONYPI_EVENT_FNKEY_D },
	{ 0x32, SONYPI_EVENT_FNKEY_E },
	{ 0x33, SONYPI_EVENT_FNKEY_F },
	{ 0x34, SONYPI_EVENT_FNKEY_S },
	{ 0x35, SONYPI_EVENT_FNKEY_B },
	{ 0x36, SONYPI_EVENT_FNKEY_ONLY },
	{ 0, 0 }
};

/* The set of possible program key events */
static struct sonypi_event sonypi_pkeyev[] = {
	{ 0x01, SONYPI_EVENT_PKEY_P1 },
	{ 0x02, SONYPI_EVENT_PKEY_P2 },
	{ 0x04, SONYPI_EVENT_PKEY_P3 },
	{ 0x20, SONYPI_EVENT_PKEY_P1 },
	{ 0, 0 }
};

/* The set of possible bluetooth events */
static struct sonypi_event sonypi_blueev[] = {
	{ 0x55, SONYPI_EVENT_BLUETOOTH_PRESSED },
	{ 0x59, SONYPI_EVENT_BLUETOOTH_ON },
	{ 0x5a, SONYPI_EVENT_BLUETOOTH_OFF },
	{ 0, 0 }
};

/* The set of possible wireless events */
static struct sonypi_event sonypi_wlessev[] = {
	{ 0x59, SONYPI_EVENT_IGNORE },
	{ 0x5a, SONYPI_EVENT_IGNORE },
	{ 0, 0 }
};

/* The set of possible back button events */
static struct sonypi_event sonypi_backev[] = {
	{ 0x20, SONYPI_EVENT_BACK_PRESSED },
	{ 0, 0 }
};

/* The set of possible help button events */
static struct sonypi_event sonypi_helpev[] = {
	{ 0x3b, SONYPI_EVENT_HELP_PRESSED },
	{ 0, 0 }
};


/* The set of possible lid events */
static struct sonypi_event sonypi_lidev[] = {
	{ 0x51, SONYPI_EVENT_LID_CLOSED },
	{ 0x50, SONYPI_EVENT_LID_OPENED },
	{ 0, 0 }
};

/* The set of possible zoom events */
static struct sonypi_event sonypi_zoomev[] = {
	{ 0x39, SONYPI_EVENT_ZOOM_PRESSED },
	{ 0x10, SONYPI_EVENT_ZOOM_IN_PRESSED },
	{ 0x20, SONYPI_EVENT_ZOOM_OUT_PRESSED },
	{ 0x04, SONYPI_EVENT_ZOOM_PRESSED },
	{ 0, 0 }
};

/* The set of possible thumbphrase events */
static struct sonypi_event sonypi_thumbphraseev[] = {
	{ 0x3a, SONYPI_EVENT_THUMBPHRASE_PRESSED },
	{ 0, 0 }
};

/* The set of possible motioneye camera events */
static struct sonypi_event sonypi_meyeev[] = {
	{ 0x00, SONYPI_EVENT_MEYE_FACE },
	{ 0x01, SONYPI_EVENT_MEYE_OPPOSITE },
	{ 0, 0 }
};

/* The set of possible memorystick events */
static struct sonypi_event sonypi_memorystickev[] = {
	{ 0x53, SONYPI_EVENT_MEMORYSTICK_INSERT },
	{ 0x54, SONYPI_EVENT_MEMORYSTICK_EJECT },
	{ 0, 0 }
};

/* The set of possible battery events */
static struct sonypi_event sonypi_batteryev[] = {
	{ 0x20, SONYPI_EVENT_BATTERY_INSERT },
	{ 0x30, SONYPI_EVENT_BATTERY_REMOVE },
	{ 0, 0 }
};

/* The set of possible volume events */
static struct sonypi_event sonypi_volumeev[] = {
	{ 0x01, SONYPI_EVENT_VOLUME_INC_PRESSED },
	{ 0x02, SONYPI_EVENT_VOLUME_DEC_PRESSED },
	{ 0, 0 }
};

/* The set of possible brightness events */
static struct sonypi_event sonypi_brightnessev[] = {
	{ 0x80, SONYPI_EVENT_BRIGHTNESS_PRESSED },
	{ 0, 0 }
};

static struct sonypi_eventtypes type1_events[] = {
	{ 0, 0xffffffff, sonypi_releaseev },
	{ 0x70, SONYPI_MEYE_MASK, sonypi_meyeev },
	{ 0x30, SONYPI_LID_MASK, sonypi_lidev },
	{ 0x60, SONYPI_CAPTURE_MASK, sonypi_captureev },
	{ 0x10, SONYPI_JOGGER_MASK, sonypi_joggerev },
	{ 0x20, SONYPI_FNKEY_MASK, sonypi_fnkeyev },
	{ 0x30, SONYPI_BLUETOOTH_MASK, sonypi_blueev },
	{ 0x40, SONYPI_PKEY_MASK, sonypi_pkeyev },
	{ 0x30, SONYPI_MEMORYSTICK_MASK, sonypi_memorystickev },
	{ 0x40, SONYPI_BATTERY_MASK, sonypi_batteryev },
	{ 0 },
};
static struct sonypi_eventtypes type2_events[] = {
	{ 0, 0xffffffff, sonypi_releaseev },
	{ 0x38, SONYPI_LID_MASK, sonypi_lidev },
	{ 0x11, SONYPI_JOGGER_MASK, sonypi_joggerev },
	{ 0x61, SONYPI_CAPTURE_MASK, sonypi_captureev },
	{ 0x21, SONYPI_FNKEY_MASK, sonypi_fnkeyev },
	{ 0x31, SONYPI_BLUETOOTH_MASK, sonypi_blueev },
	{ 0x08, SONYPI_PKEY_MASK, sonypi_pkeyev },
	{ 0x11, SONYPI_BACK_MASK, sonypi_backev },
	{ 0x21, SONYPI_HELP_MASK, sonypi_helpev },
	{ 0x21, SONYPI_ZOOM_MASK, sonypi_zoomev },
	{ 0x20, SONYPI_THUMBPHRASE_MASK, sonypi_thumbphraseev },
	{ 0x31, SONYPI_MEMORYSTICK_MASK, sonypi_memorystickev },
	{ 0x41, SONYPI_BATTERY_MASK, sonypi_batteryev },
	{ 0x31, SONYPI_PKEY_MASK, sonypi_pkeyev },
	{ 0 },
};
static struct sonypi_eventtypes type3_events[] = {
	{ 0, 0xffffffff, sonypi_releaseev },
	{ 0x21, SONYPI_FNKEY_MASK, sonypi_fnkeyev },
	{ 0x31, SONYPI_WIRELESS_MASK, sonypi_wlessev },
	{ 0x31, SONYPI_MEMORYSTICK_MASK, sonypi_memorystickev },
	{ 0x41, SONYPI_BATTERY_MASK, sonypi_batteryev },
	{ 0x31, SONYPI_PKEY_MASK, sonypi_pkeyev },
	{ 0x05, SONYPI_PKEY_MASK, sonypi_pkeyev },
	{ 0x05, SONYPI_ZOOM_MASK, sonypi_zoomev },
	{ 0x05, SONYPI_CAPTURE_MASK, sonypi_captureev },
	{ 0x05, SONYPI_PKEY_MASK, sonypi_volumeev },
	{ 0x05, SONYPI_PKEY_MASK, sonypi_brightnessev },
	{ 0 },
};

/* low level spic calls */
#define ITERATIONS_LONG		10000
#define ITERATIONS_SHORT	10
#define wait_on_command(command, iterations) {				\
	unsigned int n = iterations;					\
	while (--n && (command))					\
		udelay(1);						\
	if (!n)								\
		dprintk("command failed at %s : %s (line %d)\n",	\
				__FILE__, __func__, __LINE__);	\
}

static u8 sony_pic_call1(u8 dev)
{
	u8 v1, v2;

	wait_on_command(inb_p(spic_dev.cur_ioport->io1.minimum + 4) & 2,
			ITERATIONS_LONG);
	outb(dev, spic_dev.cur_ioport->io1.minimum + 4);
	v1 = inb_p(spic_dev.cur_ioport->io1.minimum + 4);
	v2 = inb_p(spic_dev.cur_ioport->io1.minimum);
	dprintk("sony_pic_call1(0x%.2x): 0x%.4x\n", dev, (v2 << 8) | v1);
	return v2;
}

static u8 sony_pic_call2(u8 dev, u8 fn)
{
	u8 v1;

	wait_on_command(inb_p(spic_dev.cur_ioport->io1.minimum + 4) & 2,
			ITERATIONS_LONG);
	outb(dev, spic_dev.cur_ioport->io1.minimum + 4);
	wait_on_command(inb_p(spic_dev.cur_ioport->io1.minimum + 4) & 2,
			ITERATIONS_LONG);
	outb(fn, spic_dev.cur_ioport->io1.minimum);
	v1 = inb_p(spic_dev.cur_ioport->io1.minimum);
	dprintk("sony_pic_call2(0x%.2x - 0x%.2x): 0x%.4x\n", dev, fn, v1);
	return v1;
}

static u8 sony_pic_call3(u8 dev, u8 fn, u8 v)
{
	u8 v1;

	wait_on_command(inb_p(spic_dev.cur_ioport->io1.minimum + 4) & 2, ITERATIONS_LONG);
	outb(dev, spic_dev.cur_ioport->io1.minimum + 4);
	wait_on_command(inb_p(spic_dev.cur_ioport->io1.minimum + 4) & 2, ITERATIONS_LONG);
	outb(fn, spic_dev.cur_ioport->io1.minimum);
	wait_on_command(inb_p(spic_dev.cur_ioport->io1.minimum + 4) & 2, ITERATIONS_LONG);
	outb(v, spic_dev.cur_ioport->io1.minimum);
	v1 = inb_p(spic_dev.cur_ioport->io1.minimum);
	dprintk("sony_pic_call3(0x%.2x - 0x%.2x - 0x%.2x): 0x%.4x\n",
			dev, fn, v, v1);
	return v1;
}

/*
 * minidrivers for SPIC models
 */
static int type3_handle_irq(const u8 data_mask, const u8 ev)
{
	/*
	 * 0x31 could mean we have to take some extra action and wait for
	 * the next irq for some Type3 models, it will generate a new
	 * irq and we can read new data from the device:
	 *  - 0x5c and 0x5f requires 0xA0
	 *  - 0x61 requires 0xB3
	 */
	if (data_mask == 0x31) {
		if (ev == 0x5c || ev == 0x5f)
			sony_pic_call1(0xA0);
		else if (ev == 0x61)
			sony_pic_call1(0xB3);
		return 0;
	}
	return 1;
}

static void sony_pic_detect_device_type(struct sony_pic_dev *dev)
{
	struct pci_dev *pcidev;

	pcidev = pci_get_device(PCI_VENDOR_ID_INTEL,
			PCI_DEVICE_ID_INTEL_82371AB_3, NULL);
	if (pcidev) {
		dev->model = SONYPI_DEVICE_TYPE1;
		dev->evport_offset = SONYPI_TYPE1_OFFSET;
		dev->event_types = type1_events;
		goto out;
	}

	pcidev = pci_get_device(PCI_VENDOR_ID_INTEL,
			PCI_DEVICE_ID_INTEL_ICH6_1, NULL);
	if (pcidev) {
		dev->model = SONYPI_DEVICE_TYPE2;
		dev->evport_offset = SONYPI_TYPE2_OFFSET;
		dev->event_types = type2_events;
		goto out;
	}

	pcidev = pci_get_device(PCI_VENDOR_ID_INTEL,
			PCI_DEVICE_ID_INTEL_ICH7_1, NULL);
	if (pcidev) {
		dev->model = SONYPI_DEVICE_TYPE3;
		dev->handle_irq = type3_handle_irq;
		dev->evport_offset = SONYPI_TYPE3_OFFSET;
		dev->event_types = type3_events;
		goto out;
	}

	pcidev = pci_get_device(PCI_VENDOR_ID_INTEL,
			PCI_DEVICE_ID_INTEL_ICH8_4, NULL);
	if (pcidev) {
		dev->model = SONYPI_DEVICE_TYPE3;
		dev->handle_irq = type3_handle_irq;
		dev->evport_offset = SONYPI_TYPE3_OFFSET;
		dev->event_types = type3_events;
		goto out;
	}

	pcidev = pci_get_device(PCI_VENDOR_ID_INTEL,
			PCI_DEVICE_ID_INTEL_ICH9_1, NULL);
	if (pcidev) {
		dev->model = SONYPI_DEVICE_TYPE3;
		dev->handle_irq = type3_handle_irq;
		dev->evport_offset = SONYPI_TYPE3_OFFSET;
		dev->event_types = type3_events;
		goto out;
	}

	/* default */
	dev->model = SONYPI_DEVICE_TYPE2;
	dev->evport_offset = SONYPI_TYPE2_OFFSET;
	dev->event_types = type2_events;

out:
	if (pcidev)
		pci_dev_put(pcidev);

	pr_info("detected Type%d model\n",
		dev->model == SONYPI_DEVICE_TYPE1 ? 1 :
		dev->model == SONYPI_DEVICE_TYPE2 ? 2 : 3);
}

/* camera tests and poweron/poweroff */
#define SONYPI_CAMERA_PICTURE		5
#define SONYPI_CAMERA_CONTROL		0x10

#define SONYPI_CAMERA_BRIGHTNESS		0
#define SONYPI_CAMERA_CONTRAST			1
#define SONYPI_CAMERA_HUE			2
#define SONYPI_CAMERA_COLOR			3
#define SONYPI_CAMERA_SHARPNESS			4

#define SONYPI_CAMERA_EXPOSURE_MASK		0xC
#define SONYPI_CAMERA_WHITE_BALANCE_MASK	0x3
#define SONYPI_CAMERA_PICTURE_MODE_MASK		0x30
#define SONYPI_CAMERA_MUTE_MASK			0x40

/* the rest don't need a loop until not 0xff */
#define SONYPI_CAMERA_AGC			6
#define SONYPI_CAMERA_AGC_MASK			0x30
#define SONYPI_CAMERA_SHUTTER_MASK 		0x7

#define SONYPI_CAMERA_SHUTDOWN_REQUEST		7
#define SONYPI_CAMERA_CONTROL			0x10

#define SONYPI_CAMERA_STATUS 			7
#define SONYPI_CAMERA_STATUS_READY 		0x2
#define SONYPI_CAMERA_STATUS_POSITION		0x4

#define SONYPI_DIRECTION_BACKWARDS 		0x4

#define SONYPI_CAMERA_REVISION 			8
#define SONYPI_CAMERA_ROMVERSION 		9

static int __sony_pic_camera_ready(void)
{
	u8 v;

	v = sony_pic_call2(0x8f, SONYPI_CAMERA_STATUS);
	return (v != 0xff && (v & SONYPI_CAMERA_STATUS_READY));
}

static int __sony_pic_camera_off(void)
{
	if (!camera) {
		pr_warn("camera control not enabled\n");
		return -ENODEV;
	}

	wait_on_command(sony_pic_call3(0x90, SONYPI_CAMERA_PICTURE,
				SONYPI_CAMERA_MUTE_MASK),
			ITERATIONS_SHORT);

	if (spic_dev.camera_power) {
		sony_pic_call2(0x91, 0);
		spic_dev.camera_power = 0;
	}
	return 0;
}

static int __sony_pic_camera_on(void)
{
	int i, j, x;

	if (!camera) {
		pr_warn("camera control not enabled\n");
		return -ENODEV;
	}

	if (spic_dev.camera_power)
		return 0;

	for (j = 5; j > 0; j--) {

		for (x = 0; x < 100 && sony_pic_call2(0x91, 0x1); x++)
			msleep(10);
		sony_pic_call1(0x93);

		for (i = 400; i > 0; i--) {
			if (__sony_pic_camera_ready())
				break;
			msleep(10);
		}
		if (i)
			break;
	}

	if (j == 0) {
		pr_warn("failed to power on camera\n");
		return -ENODEV;
	}

	wait_on_command(sony_pic_call3(0x90, SONYPI_CAMERA_CONTROL,
				0x5a),
			ITERATIONS_SHORT);

	spic_dev.camera_power = 1;
	return 0;
}

/* External camera command (exported to the motion eye v4l driver) */
int sony_pic_camera_command(int command, u8 value)
{
	if (!camera)
		return -EIO;

	mutex_lock(&spic_dev.lock);

	switch (command) {
	case SONY_PIC_COMMAND_SETCAMERA:
		if (value)
			__sony_pic_camera_on();
		else
			__sony_pic_camera_off();
		break;
	case SONY_PIC_COMMAND_SETCAMERABRIGHTNESS:
		wait_on_command(sony_pic_call3(0x90, SONYPI_CAMERA_BRIGHTNESS, value),
				ITERATIONS_SHORT);
		break;
	case SONY_PIC_COMMAND_SETCAMERACONTRAST:
		wait_on_command(sony_pic_call3(0x90, SONYPI_CAMERA_CONTRAST, value),
				ITERATIONS_SHORT);
		break;
	case SONY_PIC_COMMAND_SETCAMERAHUE:
		wait_on_command(sony_pic_call3(0x90, SONYPI_CAMERA_HUE, value),
				ITERATIONS_SHORT);
		break;
	case SONY_PIC_COMMAND_SETCAMERACOLOR:
		wait_on_command(sony_pic_call3(0x90, SONYPI_CAMERA_COLOR, value),
				ITERATIONS_SHORT);
		break;
	case SONY_PIC_COMMAND_SETCAMERASHARPNESS:
		wait_on_command(sony_pic_call3(0x90, SONYPI_CAMERA_SHARPNESS, value),
				ITERATIONS_SHORT);
		break;
	case SONY_PIC_COMMAND_SETCAMERAPICTURE:
		wait_on_command(sony_pic_call3(0x90, SONYPI_CAMERA_PICTURE, value),
				ITERATIONS_SHORT);
		break;
	case SONY_PIC_COMMAND_SETCAMERAAGC:
		wait_on_command(sony_pic_call3(0x90, SONYPI_CAMERA_AGC, value),
				ITERATIONS_SHORT);
		break;
	default:
		pr_err("sony_pic_camera_command invalid: %d\n", command);
		break;
	}
	mutex_unlock(&spic_dev.lock);
	return 0;
}
EXPORT_SYMBOL(sony_pic_camera_command);

/* gprs/edge modem (SZ460N and SZ210P), thanks to Joshua Wise */
static void __sony_pic_set_wwanpower(u8 state)
{
	state = !!state;
	if (spic_dev.wwan_power == state)
		return;
	sony_pic_call2(0xB0, state);
	sony_pic_call1(0x82);
	spic_dev.wwan_power = state;
}

static ssize_t sony_pic_wwanpower_store(struct device *dev,
		struct device_attribute *attr,
		const char *buffer, size_t count)
{
	unsigned long value;
	if (count > 31)
		return -EINVAL;

	if (kstrtoul(buffer, 10, &value))
		return -EINVAL;

	mutex_lock(&spic_dev.lock);
	__sony_pic_set_wwanpower(value);
	mutex_unlock(&spic_dev.lock);

	return count;
}

static ssize_t sony_pic_wwanpower_show(struct device *dev,
		struct device_attribute *attr, char *buffer)
{
	ssize_t count;
	mutex_lock(&spic_dev.lock);
	count = snprintf(buffer, PAGE_SIZE, "%d\n", spic_dev.wwan_power);
	mutex_unlock(&spic_dev.lock);
	return count;
}

/* bluetooth subsystem power state */
static void __sony_pic_set_bluetoothpower(u8 state)
{
	state = !!state;
	if (spic_dev.bluetooth_power == state)
		return;
	sony_pic_call2(0x96, state);
	sony_pic_call1(0x82);
	spic_dev.bluetooth_power = state;
}

static ssize_t sony_pic_bluetoothpower_store(struct device *dev,
		struct device_attribute *attr,
		const char *buffer, size_t count)
{
	unsigned long value;
	if (count > 31)
		return -EINVAL;

	if (kstrtoul(buffer, 10, &value))
		return -EINVAL;

	mutex_lock(&spic_dev.lock);
	__sony_pic_set_bluetoothpower(value);
	mutex_unlock(&spic_dev.lock);

	return count;
}

static ssize_t sony_pic_bluetoothpower_show(struct device *dev,
		struct device_attribute *attr, char *buffer)
{
	ssize_t count = 0;
	mutex_lock(&spic_dev.lock);
	count = snprintf(buffer, PAGE_SIZE, "%d\n", spic_dev.bluetooth_power);
	mutex_unlock(&spic_dev.lock);
	return count;
}

/* fan speed */
/* FAN0 information (reverse engineered from ACPI tables) */
#define SONY_PIC_FAN0_STATUS	0x93
static int sony_pic_set_fanspeed(unsigned long value)
{
	return ec_write(SONY_PIC_FAN0_STATUS, value);
}

static int sony_pic_get_fanspeed(u8 *value)
{
	return ec_read(SONY_PIC_FAN0_STATUS, value);
}

static ssize_t sony_pic_fanspeed_store(struct device *dev,
		struct device_attribute *attr,
		const char *buffer, size_t count)
{
	unsigned long value;
	if (count > 31)
		return -EINVAL;

	if (kstrtoul(buffer, 10, &value))
		return -EINVAL;

	if (sony_pic_set_fanspeed(value))
		return -EIO;

	return count;
}

static ssize_t sony_pic_fanspeed_show(struct device *dev,
		struct device_attribute *attr, char *buffer)
{
	u8 value = 0;
	if (sony_pic_get_fanspeed(&value))
		return -EIO;

	return snprintf(buffer, PAGE_SIZE, "%d\n", value);
}

#define SPIC_ATTR(_name, _mode)					\
struct device_attribute spic_attr_##_name = __ATTR(_name,	\
		_mode, sony_pic_## _name ##_show,		\
		sony_pic_## _name ##_store)

static SPIC_ATTR(bluetoothpower, 0644);
static SPIC_ATTR(wwanpower, 0644);
static SPIC_ATTR(fanspeed, 0644);

static struct attribute *spic_attributes[] = {
	&spic_attr_bluetoothpower.attr,
	&spic_attr_wwanpower.attr,
	&spic_attr_fanspeed.attr,
	NULL
};

static struct attribute_group spic_attribute_group = {
	.attrs = spic_attributes
};

/******** SONYPI compatibility **********/
#ifdef CONFIG_SONYPI_COMPAT

/* battery / brightness / temperature  addresses */
#define SONYPI_BAT_FLAGS	0x81
#define SONYPI_LCD_LIGHT	0x96
#define SONYPI_BAT1_PCTRM	0xa0
#define SONYPI_BAT1_LEFT	0xa2
#define SONYPI_BAT1_MAXRT	0xa4
#define SONYPI_BAT2_PCTRM	0xa8
#define SONYPI_BAT2_LEFT	0xaa
#define SONYPI_BAT2_MAXRT	0xac
#define SONYPI_BAT1_MAXTK	0xb0
#define SONYPI_BAT1_FULL	0xb2
#define SONYPI_BAT2_MAXTK	0xb8
#define SONYPI_BAT2_FULL	0xba
#define SONYPI_TEMP_STATUS	0xC1

struct sonypi_compat_s {
	struct fasync_struct	*fifo_async;
	struct kfifo		fifo;
	spinlock_t		fifo_lock;
	wait_queue_head_t	fifo_proc_list;
	atomic_t		open_count;
};
static struct sonypi_compat_s sonypi_compat = {
	.open_count = ATOMIC_INIT(0),
};

static int sonypi_misc_fasync(int fd, struct file *filp, int on)
{
	return fasync_helper(fd, filp, on, &sonypi_compat.fifo_async);
}

static int sonypi_misc_release(struct inode *inode, struct file *file)
{
	atomic_dec(&sonypi_compat.open_count);
	return 0;
}

static int sonypi_misc_open(struct inode *inode, struct file *file)
{
	/* Flush input queue on first open */
	unsigned long flags;

	spin_lock_irqsave(&sonypi_compat.fifo_lock, flags);

	if (atomic_inc_return(&sonypi_compat.open_count) == 1)
		kfifo_reset(&sonypi_compat.fifo);

	spin_unlock_irqrestore(&sonypi_compat.fifo_lock, flags);

	return 0;
}

static ssize_t sonypi_misc_read(struct file *file, char __user *buf,
				size_t count, loff_t *pos)
{
	ssize_t ret;
	unsigned char c;

	if ((kfifo_len(&sonypi_compat.fifo) == 0) &&
	    (file->f_flags & O_NONBLOCK))
		return -EAGAIN;

	ret = wait_event_interruptible(sonypi_compat.fifo_proc_list,
				       kfifo_len(&sonypi_compat.fifo) != 0);
	if (ret)
		return ret;

	while (ret < count &&
	       (kfifo_out_locked(&sonypi_compat.fifo, &c, sizeof(c),
			  &sonypi_compat.fifo_lock) == sizeof(c))) {
		if (put_user(c, buf++))
			return -EFAULT;
		ret++;
	}

	if (ret > 0) {
		struct inode *inode = file_inode(file);
		inode->i_atime = current_fs_time(inode->i_sb);
	}

	return ret;
}

static unsigned int sonypi_misc_poll(struct file *file, poll_table *wait)
{
	poll_wait(file, &sonypi_compat.fifo_proc_list, wait);
	if (kfifo_len(&sonypi_compat.fifo))
		return POLLIN | POLLRDNORM;
	return 0;
}

static int ec_read16(u8 addr, u16 *value)
{
	u8 val_lb, val_hb;
	if (ec_read(addr, &val_lb))
		return -1;
	if (ec_read(addr + 1, &val_hb))
		return -1;
	*value = val_lb | (val_hb << 8);
	return 0;
}

static long sonypi_misc_ioctl(struct file *fp, unsigned int cmd,
							unsigned long arg)
{
	int ret = 0;
	void __user *argp = (void __user *)arg;
	u8 val8;
	u16 val16;
	int value;

	mutex_lock(&spic_dev.lock);
	switch (cmd) {
	case SONYPI_IOCGBRT:
		if (sony_bl_props.dev == NULL) {
			ret = -EIO;
			break;
		}
		if (sony_nc_int_call(sony_nc_acpi_handle, "GBRT", NULL,
					&value)) {
			ret = -EIO;
			break;
		}
		val8 = ((value & 0xff) - 1) << 5;
		if (copy_to_user(argp, &val8, sizeof(val8)))
				ret = -EFAULT;
		break;
	case SONYPI_IOCSBRT:
		if (sony_bl_props.dev == NULL) {
			ret = -EIO;
			break;
		}
		if (copy_from_user(&val8, argp, sizeof(val8))) {
			ret = -EFAULT;
			break;
		}
		value = (val8 >> 5) + 1;
		if (sony_nc_int_call(sony_nc_acpi_handle, "SBRT", &value,
					NULL)) {
			ret = -EIO;
			break;
		}
		/* sync the backlight device status */
		sony_bl_props.dev->props.brightness =
		    sony_backlight_get_brightness(sony_bl_props.dev);
		break;
	case SONYPI_IOCGBAT1CAP:
		if (ec_read16(SONYPI_BAT1_FULL, &val16)) {
			ret = -EIO;
			break;
		}
		if (copy_to_user(argp, &val16, sizeof(val16)))
			ret = -EFAULT;
		break;
	case SONYPI_IOCGBAT1REM:
		if (ec_read16(SONYPI_BAT1_LEFT, &val16)) {
			ret = -EIO;
			break;
		}
		if (copy_to_user(argp, &val16, sizeof(val16)))
			ret = -EFAULT;
		break;
	case SONYPI_IOCGBAT2CAP:
		if (ec_read16(SONYPI_BAT2_FULL, &val16)) {
			ret = -EIO;
			break;
		}
		if (copy_to_user(argp, &val16, sizeof(val16)))
			ret = -EFAULT;
		break;
	case SONYPI_IOCGBAT2REM:
		if (ec_read16(SONYPI_BAT2_LEFT, &val16)) {
			ret = -EIO;
			break;
		}
		if (copy_to_user(argp, &val16, sizeof(val16)))
			ret = -EFAULT;
		break;
	case SONYPI_IOCGBATFLAGS:
		if (ec_read(SONYPI_BAT_FLAGS, &val8)) {
			ret = -EIO;
			break;
		}
		val8 &= 0x07;
		if (copy_to_user(argp, &val8, sizeof(val8)))
			ret = -EFAULT;
		break;
	case SONYPI_IOCGBLUE:
		val8 = spic_dev.bluetooth_power;
		if (copy_to_user(argp, &val8, sizeof(val8)))
			ret = -EFAULT;
		break;
	case SONYPI_IOCSBLUE:
		if (copy_from_user(&val8, argp, sizeof(val8))) {
			ret = -EFAULT;
			break;
		}
		__sony_pic_set_bluetoothpower(val8);
		break;
	/* FAN Controls */
	case SONYPI_IOCGFAN:
		if (sony_pic_get_fanspeed(&val8)) {
			ret = -EIO;
			break;
		}
		if (copy_to_user(argp, &val8, sizeof(val8)))
			ret = -EFAULT;
		break;
	case SONYPI_IOCSFAN:
		if (copy_from_user(&val8, argp, sizeof(val8))) {
			ret = -EFAULT;
			break;
		}
		if (sony_pic_set_fanspeed(val8))
			ret = -EIO;
		break;
	/* GET Temperature (useful under APM) */
	case SONYPI_IOCGTEMP:
		if (ec_read(SONYPI_TEMP_STATUS, &val8)) {
			ret = -EIO;
			break;
		}
		if (copy_to_user(argp, &val8, sizeof(val8)))
			ret = -EFAULT;
		break;
	default:
		ret = -EINVAL;
	}
	mutex_unlock(&spic_dev.lock);
	return ret;
}

static const struct file_operations sonypi_misc_fops = {
	.owner		= THIS_MODULE,
	.read		= sonypi_misc_read,
	.poll		= sonypi_misc_poll,
	.open		= sonypi_misc_open,
	.release	= sonypi_misc_release,
	.fasync		= sonypi_misc_fasync,
	.unlocked_ioctl	= sonypi_misc_ioctl,
	.llseek		= noop_llseek,
};

static struct miscdevice sonypi_misc_device = {
	.minor		= MISC_DYNAMIC_MINOR,
	.name		= "sonypi",
	.fops		= &sonypi_misc_fops,
};

static void sonypi_compat_report_event(u8 event)
{
	kfifo_in_locked(&sonypi_compat.fifo, (unsigned char *)&event,
			sizeof(event), &sonypi_compat.fifo_lock);
	kill_fasync(&sonypi_compat.fifo_async, SIGIO, POLL_IN);
	wake_up_interruptible(&sonypi_compat.fifo_proc_list);
}

static int sonypi_compat_init(void)
{
	int error;

	spin_lock_init(&sonypi_compat.fifo_lock);
	error =
	 kfifo_alloc(&sonypi_compat.fifo, SONY_LAPTOP_BUF_SIZE, GFP_KERNEL);
	if (error) {
		pr_err("kfifo_alloc failed\n");
		return error;
	}

	init_waitqueue_head(&sonypi_compat.fifo_proc_list);

	if (minor != -1)
		sonypi_misc_device.minor = minor;
	error = misc_register(&sonypi_misc_device);
	if (error) {
		pr_err("misc_register failed\n");
		goto err_free_kfifo;
	}
	if (minor == -1)
		pr_info("device allocated minor is %d\n",
			sonypi_misc_device.minor);

	return 0;

err_free_kfifo:
	kfifo_free(&sonypi_compat.fifo);
	return error;
}

static void sonypi_compat_exit(void)
{
	misc_deregister(&sonypi_misc_device);
	kfifo_free(&sonypi_compat.fifo);
}
#else
static int sonypi_compat_init(void) { return 0; }
static void sonypi_compat_exit(void) { }
static void sonypi_compat_report_event(u8 event) { }
#endif /* CONFIG_SONYPI_COMPAT */

/*
 * ACPI callbacks
 */
static acpi_status
sony_pic_read_possible_resource(struct acpi_resource *resource, void *context)
{
	u32 i;
	struct sony_pic_dev *dev = (struct sony_pic_dev *)context;

	switch (resource->type) {
	case ACPI_RESOURCE_TYPE_START_DEPENDENT:
		{
			/* start IO enumeration */
			struct sony_pic_ioport *ioport = kzalloc(sizeof(*ioport), GFP_KERNEL);
			if (!ioport)
				return AE_ERROR;

			list_add(&ioport->list, &dev->ioports);
			return AE_OK;
		}

	case ACPI_RESOURCE_TYPE_END_DEPENDENT:
		/* end IO enumeration */
		return AE_OK;

	case ACPI_RESOURCE_TYPE_IRQ:
		{
			struct acpi_resource_irq *p = &resource->data.irq;
			struct sony_pic_irq *interrupt = NULL;
			if (!p || !p->interrupt_count) {
				/*
				 * IRQ descriptors may have no IRQ# bits set,
				 * particularly those those w/ _STA disabled
				 */
				dprintk("Blank IRQ resource\n");
				return AE_OK;
			}
			for (i = 0; i < p->interrupt_count; i++) {
				if (!p->interrupts[i]) {
					pr_warn("Invalid IRQ %d\n",
						p->interrupts[i]);
					continue;
				}
				interrupt = kzalloc(sizeof(*interrupt),
						GFP_KERNEL);
				if (!interrupt)
					return AE_ERROR;

				list_add(&interrupt->list, &dev->interrupts);
				interrupt->irq.triggering = p->triggering;
				interrupt->irq.polarity = p->polarity;
				interrupt->irq.sharable = p->sharable;
				interrupt->irq.interrupt_count = 1;
				interrupt->irq.interrupts[0] = p->interrupts[i];
			}
			return AE_OK;
		}
	case ACPI_RESOURCE_TYPE_IO:
		{
			struct acpi_resource_io *io = &resource->data.io;
			struct sony_pic_ioport *ioport =
				list_first_entry(&dev->ioports, struct sony_pic_ioport, list);
			if (!io) {
				dprintk("Blank IO resource\n");
				return AE_OK;
			}

			if (!ioport->io1.minimum) {
				memcpy(&ioport->io1, io, sizeof(*io));
				dprintk("IO1 at 0x%.4x (0x%.2x)\n", ioport->io1.minimum,
						ioport->io1.address_length);
			}
			else if (!ioport->io2.minimum) {
				memcpy(&ioport->io2, io, sizeof(*io));
				dprintk("IO2 at 0x%.4x (0x%.2x)\n", ioport->io2.minimum,
						ioport->io2.address_length);
			}
			else {
				pr_err("Unknown SPIC Type, more than 2 IO Ports\n");
				return AE_ERROR;
			}
			return AE_OK;
		}
	default:
		dprintk("Resource %d isn't an IRQ nor an IO port\n",
			resource->type);

	case ACPI_RESOURCE_TYPE_END_TAG:
		return AE_OK;
	}
	return AE_CTRL_TERMINATE;
}

static int sony_pic_possible_resources(struct acpi_device *device)
{
	int result = 0;
	acpi_status status = AE_OK;

	if (!device)
		return -EINVAL;

	/* get device status */
	/* see acpi_pci_link_get_current acpi_pci_link_get_possible */
	dprintk("Evaluating _STA\n");
	result = acpi_bus_get_status(device);
	if (result) {
		pr_warn("Unable to read status\n");
		goto end;
	}

	if (!device->status.enabled)
		dprintk("Device disabled\n");
	else
		dprintk("Device enabled\n");

	/*
	 * Query and parse 'method'
	 */
	dprintk("Evaluating %s\n", METHOD_NAME__PRS);
	status = acpi_walk_resources(device->handle, METHOD_NAME__PRS,
			sony_pic_read_possible_resource, &spic_dev);
	if (ACPI_FAILURE(status)) {
		pr_warn("Failure evaluating %s\n", METHOD_NAME__PRS);
		result = -ENODEV;
	}
end:
	return result;
}

/*
 *  Disable the spic device by calling its _DIS method
 */
static int sony_pic_disable(struct acpi_device *device)
{
	acpi_status ret = acpi_evaluate_object(device->handle, "_DIS", NULL,
					       NULL);

	if (ACPI_FAILURE(ret) && ret != AE_NOT_FOUND)
		return -ENXIO;

	dprintk("Device disabled\n");
	return 0;
}


/*
 *  Based on drivers/acpi/pci_link.c:acpi_pci_link_set
 *
 *  Call _SRS to set current resources
 */
static int sony_pic_enable(struct acpi_device *device,
		struct sony_pic_ioport *ioport, struct sony_pic_irq *irq)
{
	acpi_status status;
	int result = 0;
	/* Type 1 resource layout is:
	 *    IO
	 *    IO
	 *    IRQNoFlags
	 *    End
	 *
	 * Type 2 and 3 resource layout is:
	 *    IO
	 *    IRQNoFlags
	 *    End
	 */
	struct {
		struct acpi_resource res1;
		struct acpi_resource res2;
		struct acpi_resource res3;
		struct acpi_resource res4;
	} *resource;
	struct acpi_buffer buffer = { 0, NULL };

	if (!ioport || !irq)
		return -EINVAL;

	/* init acpi_buffer */
	resource = kzalloc(sizeof(*resource) + 1, GFP_KERNEL);
	if (!resource)
		return -ENOMEM;

	buffer.length = sizeof(*resource) + 1;
	buffer.pointer = resource;

	/* setup Type 1 resources */
	if (spic_dev.model == SONYPI_DEVICE_TYPE1) {

		/* setup io resources */
		resource->res1.type = ACPI_RESOURCE_TYPE_IO;
		resource->res1.length = sizeof(struct acpi_resource);
		memcpy(&resource->res1.data.io, &ioport->io1,
				sizeof(struct acpi_resource_io));

		resource->res2.type = ACPI_RESOURCE_TYPE_IO;
		resource->res2.length = sizeof(struct acpi_resource);
		memcpy(&resource->res2.data.io, &ioport->io2,
				sizeof(struct acpi_resource_io));

		/* setup irq resource */
		resource->res3.type = ACPI_RESOURCE_TYPE_IRQ;
		resource->res3.length = sizeof(struct acpi_resource);
		memcpy(&resource->res3.data.irq, &irq->irq,
				sizeof(struct acpi_resource_irq));
		/* we requested a shared irq */
		resource->res3.data.irq.sharable = ACPI_SHARED;

		resource->res4.type = ACPI_RESOURCE_TYPE_END_TAG;
		resource->res4.length = sizeof(struct acpi_resource);
	}
	/* setup Type 2/3 resources */
	else {
		/* setup io resource */
		resource->res1.type = ACPI_RESOURCE_TYPE_IO;
		resource->res1.length = sizeof(struct acpi_resource);
		memcpy(&resource->res1.data.io, &ioport->io1,
				sizeof(struct acpi_resource_io));

		/* setup irq resource */
		resource->res2.type = ACPI_RESOURCE_TYPE_IRQ;
		resource->res2.length = sizeof(struct acpi_resource);
		memcpy(&resource->res2.data.irq, &irq->irq,
				sizeof(struct acpi_resource_irq));
		/* we requested a shared irq */
		resource->res2.data.irq.sharable = ACPI_SHARED;

		resource->res3.type = ACPI_RESOURCE_TYPE_END_TAG;
		resource->res3.length = sizeof(struct acpi_resource);
	}

	/* Attempt to set the resource */
	dprintk("Evaluating _SRS\n");
	status = acpi_set_current_resources(device->handle, &buffer);

	/* check for total failure */
	if (ACPI_FAILURE(status)) {
		pr_err("Error evaluating _SRS\n");
		result = -ENODEV;
		goto end;
	}

	/* Necessary device initializations calls (from sonypi) */
	sony_pic_call1(0x82);
	sony_pic_call2(0x81, 0xff);
	sony_pic_call1(compat ? 0x92 : 0x82);

end:
	kfree(resource);
	return result;
}

/*****************
 *
 * ISR: some event is available
 *
 *****************/
static irqreturn_t sony_pic_irq(int irq, void *dev_id)
{
	int i, j;
	u8 ev = 0;
	u8 data_mask = 0;
	u8 device_event = 0;

	struct sony_pic_dev *dev = (struct sony_pic_dev *) dev_id;

	ev = inb_p(dev->cur_ioport->io1.minimum);
	if (dev->cur_ioport->io2.minimum)
		data_mask = inb_p(dev->cur_ioport->io2.minimum);
	else
		data_mask = inb_p(dev->cur_ioport->io1.minimum +
				dev->evport_offset);

	dprintk("event ([%.2x] [%.2x]) at port 0x%.4x(+0x%.2x)\n",
			ev, data_mask, dev->cur_ioport->io1.minimum,
			dev->evport_offset);

	if (ev == 0x00 || ev == 0xff)
		return IRQ_HANDLED;

	for (i = 0; dev->event_types[i].mask; i++) {

		if ((data_mask & dev->event_types[i].data) !=
		    dev->event_types[i].data)
			continue;

		if (!(mask & dev->event_types[i].mask))
			continue;

		for (j = 0; dev->event_types[i].events[j].event; j++) {
			if (ev == dev->event_types[i].events[j].data) {
				device_event =
					dev->event_types[i].events[j].event;
				/* some events may require ignoring */
				if (!device_event)
					return IRQ_HANDLED;
				goto found;
			}
		}
	}
	/* Still not able to decode the event try to pass
	 * it over to the minidriver
	 */
	if (dev->handle_irq && dev->handle_irq(data_mask, ev) == 0)
		return IRQ_HANDLED;

	dprintk("unknown event ([%.2x] [%.2x]) at port 0x%.4x(+0x%.2x)\n",
			ev, data_mask, dev->cur_ioport->io1.minimum,
			dev->evport_offset);
	return IRQ_HANDLED;

found:
	sony_laptop_report_input_event(device_event);
	sonypi_compat_report_event(device_event);
	return IRQ_HANDLED;
}

/*****************
 *
 *  ACPI driver
 *
 *****************/
static int sony_pic_remove(struct acpi_device *device)
{
	struct sony_pic_ioport *io, *tmp_io;
	struct sony_pic_irq *irq, *tmp_irq;

	if (sony_pic_disable(device)) {
		pr_err("Couldn't disable device\n");
		return -ENXIO;
	}

	free_irq(spic_dev.cur_irq->irq.interrupts[0], &spic_dev);
	release_region(spic_dev.cur_ioport->io1.minimum,
			spic_dev.cur_ioport->io1.address_length);
	if (spic_dev.cur_ioport->io2.minimum)
		release_region(spic_dev.cur_ioport->io2.minimum,
				spic_dev.cur_ioport->io2.address_length);

	sonypi_compat_exit();

	sony_laptop_remove_input();

	/* pf attrs */
	sysfs_remove_group(&sony_pf_device->dev.kobj, &spic_attribute_group);
	sony_pf_remove();

	list_for_each_entry_safe(io, tmp_io, &spic_dev.ioports, list) {
		list_del(&io->list);
		kfree(io);
	}
	list_for_each_entry_safe(irq, tmp_irq, &spic_dev.interrupts, list) {
		list_del(&irq->list);
		kfree(irq);
	}
	spic_dev.cur_ioport = NULL;
	spic_dev.cur_irq = NULL;

	dprintk(SONY_PIC_DRIVER_NAME " removed.\n");
	return 0;
}

static int sony_pic_add(struct acpi_device *device)
{
	int result;
	struct sony_pic_ioport *io, *tmp_io;
	struct sony_pic_irq *irq, *tmp_irq;

	pr_info("%s v%s\n", SONY_PIC_DRIVER_NAME, SONY_LAPTOP_DRIVER_VERSION);

	spic_dev.acpi_dev = device;
	strcpy(acpi_device_class(device), "sony/hotkey");
	sony_pic_detect_device_type(&spic_dev);
	mutex_init(&spic_dev.lock);

	/* read _PRS resources */
	result = sony_pic_possible_resources(device);
	if (result) {
		pr_err("Unable to read possible resources\n");
		goto err_free_resources;
	}

	/* setup input devices and helper fifo */
	result = sony_laptop_setup_input(device);
	if (result) {
		pr_err("Unable to create input devices\n");
		goto err_free_resources;
	}

	result = sonypi_compat_init();
	if (result)
		goto err_remove_input;

	/* request io port */
	list_for_each_entry_reverse(io, &spic_dev.ioports, list) {
		if (request_region(io->io1.minimum, io->io1.address_length,
					"Sony Programmable I/O Device")) {
			dprintk("I/O port1: 0x%.4x (0x%.4x) + 0x%.2x\n",
					io->io1.minimum, io->io1.maximum,
					io->io1.address_length);
			/* Type 1 have 2 ioports */
			if (io->io2.minimum) {
				if (request_region(io->io2.minimum,
						io->io2.address_length,
						"Sony Programmable I/O Device")) {
					dprintk("I/O port2: 0x%.4x (0x%.4x) + 0x%.2x\n",
							io->io2.minimum, io->io2.maximum,
							io->io2.address_length);
					spic_dev.cur_ioport = io;
					break;
				}
				else {
					dprintk("Unable to get I/O port2: "
							"0x%.4x (0x%.4x) + 0x%.2x\n",
							io->io2.minimum, io->io2.maximum,
							io->io2.address_length);
					release_region(io->io1.minimum,
							io->io1.address_length);
				}
			}
			else {
				spic_dev.cur_ioport = io;
				break;
			}
		}
	}
	if (!spic_dev.cur_ioport) {
		pr_err("Failed to request_region\n");
		result = -ENODEV;
		goto err_remove_compat;
	}

	/* request IRQ */
	list_for_each_entry_reverse(irq, &spic_dev.interrupts, list) {
		if (!request_irq(irq->irq.interrupts[0], sony_pic_irq,
					0, "sony-laptop", &spic_dev)) {
			dprintk("IRQ: %d - triggering: %d - "
					"polarity: %d - shr: %d\n",
					irq->irq.interrupts[0],
					irq->irq.triggering,
					irq->irq.polarity,
					irq->irq.sharable);
			spic_dev.cur_irq = irq;
			break;
		}
	}
	if (!spic_dev.cur_irq) {
		pr_err("Failed to request_irq\n");
		result = -ENODEV;
		goto err_release_region;
	}

	/* set resource status _SRS */
	result = sony_pic_enable(device, spic_dev.cur_ioport, spic_dev.cur_irq);
	if (result) {
		pr_err("Couldn't enable device\n");
		goto err_free_irq;
	}

	spic_dev.bluetooth_power = -1;
	/* create device attributes */
	result = sony_pf_add();
	if (result)
		goto err_disable_device;

	result = sysfs_create_group(&sony_pf_device->dev.kobj, &spic_attribute_group);
	if (result)
		goto err_remove_pf;

	return 0;

err_remove_pf:
	sony_pf_remove();

err_disable_device:
	sony_pic_disable(device);

err_free_irq:
	free_irq(spic_dev.cur_irq->irq.interrupts[0], &spic_dev);

err_release_region:
	release_region(spic_dev.cur_ioport->io1.minimum,
			spic_dev.cur_ioport->io1.address_length);
	if (spic_dev.cur_ioport->io2.minimum)
		release_region(spic_dev.cur_ioport->io2.minimum,
				spic_dev.cur_ioport->io2.address_length);

err_remove_compat:
	sonypi_compat_exit();

err_remove_input:
	sony_laptop_remove_input();

err_free_resources:
	list_for_each_entry_safe(io, tmp_io, &spic_dev.ioports, list) {
		list_del(&io->list);
		kfree(io);
	}
	list_for_each_entry_safe(irq, tmp_irq, &spic_dev.interrupts, list) {
		list_del(&irq->list);
		kfree(irq);
	}
	spic_dev.cur_ioport = NULL;
	spic_dev.cur_irq = NULL;

	return result;
}

#ifdef CONFIG_PM_SLEEP
static int sony_pic_suspend(struct device *dev)
{
	if (sony_pic_disable(to_acpi_device(dev)))
		return -ENXIO;
	return 0;
}

static int sony_pic_resume(struct device *dev)
{
	sony_pic_enable(to_acpi_device(dev),
			spic_dev.cur_ioport, spic_dev.cur_irq);
	return 0;
}
#endif

static SIMPLE_DEV_PM_OPS(sony_pic_pm, sony_pic_suspend, sony_pic_resume);

static const struct acpi_device_id sony_pic_device_ids[] = {
	{SONY_PIC_HID, 0},
	{"", 0},
};

static struct acpi_driver sony_pic_driver = {
	.name = SONY_PIC_DRIVER_NAME,
	.class = SONY_PIC_CLASS,
	.ids = sony_pic_device_ids,
	.owner = THIS_MODULE,
	.ops = {
		.add = sony_pic_add,
		.remove = sony_pic_remove,
		},
	.drv.pm = &sony_pic_pm,
};

static struct dmi_system_id __initdata sonypi_dmi_table[] = {
	{
		.ident = "Sony Vaio",
		.matches = {
			DMI_MATCH(DMI_SYS_VENDOR, "Sony Corporation"),
			DMI_MATCH(DMI_PRODUCT_NAME, "PCG-"),
		},
	},
	{
		.ident = "Sony Vaio",
		.matches = {
			DMI_MATCH(DMI_SYS_VENDOR, "Sony Corporation"),
			DMI_MATCH(DMI_PRODUCT_NAME, "VGN-"),
		},
	},
	{ }
};

static int __init sony_laptop_init(void)
{
	int result;

	if (!no_spic && dmi_check_system(sonypi_dmi_table)) {
		result = acpi_bus_register_driver(&sony_pic_driver);
		if (result) {
			pr_err("Unable to register SPIC driver\n");
			goto out;
		}
		spic_drv_registered = 1;
	}

	result = acpi_bus_register_driver(&sony_nc_driver);
	if (result) {
		pr_err("Unable to register SNC driver\n");
		goto out_unregister_pic;
	}

	return 0;

out_unregister_pic:
	if (spic_drv_registered)
		acpi_bus_unregister_driver(&sony_pic_driver);
out:
	return result;
}

static void __exit sony_laptop_exit(void)
{
	acpi_bus_unregister_driver(&sony_nc_driver);
	if (spic_drv_registered)
		acpi_bus_unregister_driver(&sony_pic_driver);
}

module_init(sony_laptop_init);
module_exit(sony_laptop_exit);<|MERGE_RESOLUTION|>--- conflicted
+++ resolved
@@ -125,11 +125,7 @@
 		 "default is -1 (automatic)");
 #endif
 
-<<<<<<< HEAD
-static int kbd_backlight = 1;
-=======
 static int kbd_backlight = -1;
->>>>>>> c3ade0e0
 module_param(kbd_backlight, int, 0444);
 MODULE_PARM_DESC(kbd_backlight,
 		 "set this to 0 to disable keyboard backlight, "
