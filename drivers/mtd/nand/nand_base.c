/*
 *  drivers/mtd/nand.c
 *
 *  Overview:
 *   This is the generic MTD driver for NAND flash devices. It should be
 *   capable of working with almost all NAND chips currently available.
 *
 *	Additional technical information is available on
 *	http://www.linux-mtd.infradead.org/doc/nand.html
 *
 *  Copyright (C) 2000 Steven J. Hill (sjhill@realitydiluted.com)
 *		  2002-2006 Thomas Gleixner (tglx@linutronix.de)
 *
 *  Credits:
 *	David Woodhouse for adding multichip support
 *
 *	Aleph One Ltd. and Toby Churchill Ltd. for supporting the
 *	rework for 2K page size chips
 *
 *  TODO:
 *	Enable cached programming for 2k page size chips
 *	Check, if mtd->ecctype should be set to MTD_ECC_HW
 *	if we have HW ECC support.
 *	BBT table is not serialized, has to be fixed
 *
 * This program is free software; you can redistribute it and/or modify
 * it under the terms of the GNU General Public License version 2 as
 * published by the Free Software Foundation.
 *
 */

#define pr_fmt(fmt) KBUILD_MODNAME ": " fmt

#include <linux/module.h>
#include <linux/delay.h>
#include <linux/errno.h>
#include <linux/err.h>
#include <linux/sched.h>
#include <linux/slab.h>
#include <linux/types.h>
#include <linux/mtd/mtd.h>
#include <linux/mtd/nand.h>
#include <linux/mtd/nand_ecc.h>
#include <linux/mtd/nand_bch.h>
#include <linux/interrupt.h>
#include <linux/bitops.h>
#include <linux/leds.h>
#include <linux/io.h>
#include <linux/mtd/partitions.h>

/* Define default oob placement schemes for large and small page devices */
static struct nand_ecclayout nand_oob_8 = {
	.eccbytes = 3,
	.eccpos = {0, 1, 2},
	.oobfree = {
		{.offset = 3,
		 .length = 2},
		{.offset = 6,
		 .length = 2} }
};

static struct nand_ecclayout nand_oob_16 = {
	.eccbytes = 6,
	.eccpos = {0, 1, 2, 3, 6, 7},
	.oobfree = {
		{.offset = 8,
		 . length = 8} }
};

static struct nand_ecclayout nand_oob_64 = {
	.eccbytes = 24,
	.eccpos = {
		   40, 41, 42, 43, 44, 45, 46, 47,
		   48, 49, 50, 51, 52, 53, 54, 55,
		   56, 57, 58, 59, 60, 61, 62, 63},
	.oobfree = {
		{.offset = 2,
		 .length = 38} }
};

static struct nand_ecclayout nand_oob_128 = {
	.eccbytes = 48,
	.eccpos = {
		   80, 81, 82, 83, 84, 85, 86, 87,
		   88, 89, 90, 91, 92, 93, 94, 95,
		   96, 97, 98, 99, 100, 101, 102, 103,
		   104, 105, 106, 107, 108, 109, 110, 111,
		   112, 113, 114, 115, 116, 117, 118, 119,
		   120, 121, 122, 123, 124, 125, 126, 127},
	.oobfree = {
		{.offset = 2,
		 .length = 78} }
};

static int nand_get_device(struct mtd_info *mtd, int new_state);

static int nand_do_write_oob(struct mtd_info *mtd, loff_t to,
			     struct mtd_oob_ops *ops);

/*
 * For devices which display every fart in the system on a separate LED. Is
 * compiled away when LED support is disabled.
 */
DEFINE_LED_TRIGGER(nand_led_trigger);

static int check_offs_len(struct mtd_info *mtd,
					loff_t ofs, uint64_t len)
{
	struct nand_chip *chip = mtd->priv;
	int ret = 0;

	/* Start address must align on block boundary */
	if (ofs & ((1ULL << chip->phys_erase_shift) - 1)) {
		pr_debug("%s: unaligned address\n", __func__);
		ret = -EINVAL;
	}

	/* Length must align on block boundary */
	if (len & ((1ULL << chip->phys_erase_shift) - 1)) {
		pr_debug("%s: length not block aligned\n", __func__);
		ret = -EINVAL;
	}

	return ret;
}

/**
 * nand_release_device - [GENERIC] release chip
 * @mtd: MTD device structure
 *
 * Release chip lock and wake up anyone waiting on the device.
 */
static void nand_release_device(struct mtd_info *mtd)
{
	struct nand_chip *chip = mtd->priv;

	/* Release the controller and the chip */
	spin_lock(&chip->controller->lock);
	chip->controller->active = NULL;
	chip->state = FL_READY;
	wake_up(&chip->controller->wq);
	spin_unlock(&chip->controller->lock);
}

/**
 * nand_read_byte - [DEFAULT] read one byte from the chip
 * @mtd: MTD device structure
 *
 * Default read function for 8bit buswidth
 */
static uint8_t nand_read_byte(struct mtd_info *mtd)
{
	struct nand_chip *chip = mtd->priv;
	return readb(chip->IO_ADDR_R);
}

/**
 * nand_read_byte16 - [DEFAULT] read one byte endianness aware from the chip
 * nand_read_byte16 - [DEFAULT] read one byte endianness aware from the chip
 * @mtd: MTD device structure
 *
 * Default read function for 16bit buswidth with endianness conversion.
 *
 */
static uint8_t nand_read_byte16(struct mtd_info *mtd)
{
	struct nand_chip *chip = mtd->priv;
	return (uint8_t) cpu_to_le16(readw(chip->IO_ADDR_R));
}

/**
 * nand_read_word - [DEFAULT] read one word from the chip
 * @mtd: MTD device structure
 *
 * Default read function for 16bit buswidth without endianness conversion.
 */
static u16 nand_read_word(struct mtd_info *mtd)
{
	struct nand_chip *chip = mtd->priv;
	return readw(chip->IO_ADDR_R);
}

/**
 * nand_select_chip - [DEFAULT] control CE line
 * @mtd: MTD device structure
 * @chipnr: chipnumber to select, -1 for deselect
 *
 * Default select function for 1 chip devices.
 */
static void nand_select_chip(struct mtd_info *mtd, int chipnr)
{
	struct nand_chip *chip = mtd->priv;

	switch (chipnr) {
	case -1:
		chip->cmd_ctrl(mtd, NAND_CMD_NONE, 0 | NAND_CTRL_CHANGE);
		break;
	case 0:
		break;

	default:
		BUG();
	}
}

/**
 * nand_write_byte - [DEFAULT] write single byte to chip
 * @mtd: MTD device structure
 * @byte: value to write
 *
 * Default function to write a byte to I/O[7:0]
 */
static void nand_write_byte(struct mtd_info *mtd, uint8_t byte)
{
	struct nand_chip *chip = mtd->priv;

	chip->write_buf(mtd, &byte, 1);
}

/**
 * nand_write_byte16 - [DEFAULT] write single byte to a chip with width 16
 * @mtd: MTD device structure
 * @byte: value to write
 *
 * Default function to write a byte to I/O[7:0] on a 16-bit wide chip.
 */
static void nand_write_byte16(struct mtd_info *mtd, uint8_t byte)
{
	struct nand_chip *chip = mtd->priv;
	uint16_t word = byte;

	/*
	 * It's not entirely clear what should happen to I/O[15:8] when writing
	 * a byte. The ONFi spec (Revision 3.1; 2012-09-19, Section 2.16) reads:
	 *
	 *    When the host supports a 16-bit bus width, only data is
	 *    transferred at the 16-bit width. All address and command line
	 *    transfers shall use only the lower 8-bits of the data bus. During
	 *    command transfers, the host may place any value on the upper
	 *    8-bits of the data bus. During address transfers, the host shall
	 *    set the upper 8-bits of the data bus to 00h.
	 *
	 * One user of the write_byte callback is nand_onfi_set_features. The
	 * four parameters are specified to be written to I/O[7:0], but this is
	 * neither an address nor a command transfer. Let's assume a 0 on the
	 * upper I/O lines is OK.
	 */
	chip->write_buf(mtd, (uint8_t *)&word, 2);
}

/**
 * nand_write_buf - [DEFAULT] write buffer to chip
 * @mtd: MTD device structure
 * @buf: data buffer
 * @len: number of bytes to write
 *
 * Default write function for 8bit buswidth.
 */
static void nand_write_buf(struct mtd_info *mtd, const uint8_t *buf, int len)
{
	struct nand_chip *chip = mtd->priv;

	iowrite8_rep(chip->IO_ADDR_W, buf, len);
}

/**
 * nand_read_buf - [DEFAULT] read chip data into buffer
 * @mtd: MTD device structure
 * @buf: buffer to store date
 * @len: number of bytes to read
 *
 * Default read function for 8bit buswidth.
 */
static void nand_read_buf(struct mtd_info *mtd, uint8_t *buf, int len)
{
	struct nand_chip *chip = mtd->priv;

	ioread8_rep(chip->IO_ADDR_R, buf, len);
}

/**
 * nand_write_buf16 - [DEFAULT] write buffer to chip
 * @mtd: MTD device structure
 * @buf: data buffer
 * @len: number of bytes to write
 *
 * Default write function for 16bit buswidth.
 */
static void nand_write_buf16(struct mtd_info *mtd, const uint8_t *buf, int len)
{
	struct nand_chip *chip = mtd->priv;
	u16 *p = (u16 *) buf;

	iowrite16_rep(chip->IO_ADDR_W, p, len >> 1);
}

/**
 * nand_read_buf16 - [DEFAULT] read chip data into buffer
 * @mtd: MTD device structure
 * @buf: buffer to store date
 * @len: number of bytes to read
 *
 * Default read function for 16bit buswidth.
 */
static void nand_read_buf16(struct mtd_info *mtd, uint8_t *buf, int len)
{
	struct nand_chip *chip = mtd->priv;
	u16 *p = (u16 *) buf;

	ioread16_rep(chip->IO_ADDR_R, p, len >> 1);
}

/**
 * nand_block_bad - [DEFAULT] Read bad block marker from the chip
 * @mtd: MTD device structure
 * @ofs: offset from device start
 * @getchip: 0, if the chip is already selected
 *
 * Check, if the block is bad.
 */
static int nand_block_bad(struct mtd_info *mtd, loff_t ofs, int getchip)
{
	int page, chipnr, res = 0, i = 0;
	struct nand_chip *chip = mtd->priv;
	u16 bad;

	if (chip->bbt_options & NAND_BBT_SCANLASTPAGE)
		ofs += mtd->erasesize - mtd->writesize;

	page = (int)(ofs >> chip->page_shift) & chip->pagemask;

	if (getchip) {
		chipnr = (int)(ofs >> chip->chip_shift);

		nand_get_device(mtd, FL_READING);

		/* Select the NAND device */
		chip->select_chip(mtd, chipnr);
	}

	do {
		if (chip->options & NAND_BUSWIDTH_16) {
			chip->cmdfunc(mtd, NAND_CMD_READOOB,
					chip->badblockpos & 0xFE, page);
			bad = cpu_to_le16(chip->read_word(mtd));
			if (chip->badblockpos & 0x1)
				bad >>= 8;
			else
				bad &= 0xFF;
		} else {
			chip->cmdfunc(mtd, NAND_CMD_READOOB, chip->badblockpos,
					page);
			bad = chip->read_byte(mtd);
		}

		if (likely(chip->badblockbits == 8))
			res = bad != 0xFF;
		else
			res = hweight8(bad) < chip->badblockbits;
		ofs += mtd->writesize;
		page = (int)(ofs >> chip->page_shift) & chip->pagemask;
		i++;
	} while (!res && i < 2 && (chip->bbt_options & NAND_BBT_SCAN2NDPAGE));

	if (getchip) {
		chip->select_chip(mtd, -1);
		nand_release_device(mtd);
	}

	return res;
}

/**
 * nand_default_block_markbad - [DEFAULT] mark a block bad via bad block marker
 * @mtd: MTD device structure
 * @ofs: offset from device start
 *
 * This is the default implementation, which can be overridden by a hardware
 * specific driver. It provides the details for writing a bad block marker to a
 * block.
 */
static int nand_default_block_markbad(struct mtd_info *mtd, loff_t ofs)
{
	struct nand_chip *chip = mtd->priv;
	struct mtd_oob_ops ops;
	uint8_t buf[2] = { 0, 0 };
	int ret = 0, res, i = 0;

	ops.datbuf = NULL;
	ops.oobbuf = buf;
	ops.ooboffs = chip->badblockpos;
	if (chip->options & NAND_BUSWIDTH_16) {
		ops.ooboffs &= ~0x01;
		ops.len = ops.ooblen = 2;
	} else {
		ops.len = ops.ooblen = 1;
	}
	ops.mode = MTD_OPS_PLACE_OOB;

	/* Write to first/last page(s) if necessary */
	if (chip->bbt_options & NAND_BBT_SCANLASTPAGE)
		ofs += mtd->erasesize - mtd->writesize;
	do {
		res = nand_do_write_oob(mtd, ofs, &ops);
		if (!ret)
			ret = res;

		i++;
		ofs += mtd->writesize;
	} while ((chip->bbt_options & NAND_BBT_SCAN2NDPAGE) && i < 2);

	return ret;
}

/**
 * nand_block_markbad_lowlevel - mark a block bad
 * @mtd: MTD device structure
 * @ofs: offset from device start
 *
 * This function performs the generic NAND bad block marking steps (i.e., bad
 * block table(s) and/or marker(s)). We only allow the hardware driver to
 * specify how to write bad block markers to OOB (chip->block_markbad).
 *
 * We try operations in the following order:
 *  (1) erase the affected block, to allow OOB marker to be written cleanly
 *  (2) write bad block marker to OOB area of affected block (unless flag
 *      NAND_BBT_NO_OOB_BBM is present)
 *  (3) update the BBT
 * Note that we retain the first error encountered in (2) or (3), finish the
 * procedures, and dump the error in the end.
*/
static int nand_block_markbad_lowlevel(struct mtd_info *mtd, loff_t ofs)
{
	struct nand_chip *chip = mtd->priv;
	int res, ret = 0;

	if (!(chip->bbt_options & NAND_BBT_NO_OOB_BBM)) {
		struct erase_info einfo;

		/* Attempt erase before marking OOB */
		memset(&einfo, 0, sizeof(einfo));
		einfo.mtd = mtd;
		einfo.addr = ofs;
		einfo.len = 1ULL << chip->phys_erase_shift;
		nand_erase_nand(mtd, &einfo, 0);

		/* Write bad block marker to OOB */
		nand_get_device(mtd, FL_WRITING);
		ret = chip->block_markbad(mtd, ofs);
		nand_release_device(mtd);
	}

	/* Mark block bad in BBT */
	if (chip->bbt) {
		res = nand_markbad_bbt(mtd, ofs);
		if (!ret)
			ret = res;
	}

	if (!ret)
		mtd->ecc_stats.badblocks++;

	return ret;
}

/**
 * nand_check_wp - [GENERIC] check if the chip is write protected
 * @mtd: MTD device structure
 *
 * Check, if the device is write protected. The function expects, that the
 * device is already selected.
 */
static int nand_check_wp(struct mtd_info *mtd)
{
	struct nand_chip *chip = mtd->priv;

	/* Broken xD cards report WP despite being writable */
	if (chip->options & NAND_BROKEN_XD)
		return 0;

	/* Check the WP bit */
	chip->cmdfunc(mtd, NAND_CMD_STATUS, -1, -1);
	return (chip->read_byte(mtd) & NAND_STATUS_WP) ? 0 : 1;
}

/**
 * nand_block_checkbad - [GENERIC] Check if a block is marked bad
 * @mtd: MTD device structure
 * @ofs: offset from device start
 * @getchip: 0, if the chip is already selected
 * @allowbbt: 1, if its allowed to access the bbt area
 *
 * Check, if the block is bad. Either by reading the bad block table or
 * calling of the scan function.
 */
static int nand_block_checkbad(struct mtd_info *mtd, loff_t ofs, int getchip,
			       int allowbbt)
{
	struct nand_chip *chip = mtd->priv;

	if (!chip->bbt)
		return chip->block_bad(mtd, ofs, getchip);

	/* Return info from the table */
	return nand_isbad_bbt(mtd, ofs, allowbbt);
}

/**
 * panic_nand_wait_ready - [GENERIC] Wait for the ready pin after commands.
 * @mtd: MTD device structure
 * @timeo: Timeout
 *
 * Helper function for nand_wait_ready used when needing to wait in interrupt
 * context.
 */
static void panic_nand_wait_ready(struct mtd_info *mtd, unsigned long timeo)
{
	struct nand_chip *chip = mtd->priv;
	int i;

	/* Wait for the device to get ready */
	for (i = 0; i < timeo; i++) {
		if (chip->dev_ready(mtd))
			break;
		touch_softlockup_watchdog();
		mdelay(1);
	}
}

/* Wait for the ready pin, after a command. The timeout is caught later. */
void nand_wait_ready(struct mtd_info *mtd)
{
	struct nand_chip *chip = mtd->priv;
	unsigned long timeo = jiffies + msecs_to_jiffies(20);

	/* 400ms timeout */
	if (in_interrupt() || oops_in_progress)
		return panic_nand_wait_ready(mtd, 400);

	led_trigger_event(nand_led_trigger, LED_FULL);
	/* Wait until command is processed or timeout occurs */
	do {
		if (chip->dev_ready(mtd))
			break;
		touch_softlockup_watchdog();
	} while (time_before(jiffies, timeo));
	led_trigger_event(nand_led_trigger, LED_OFF);
}
EXPORT_SYMBOL_GPL(nand_wait_ready);

/**
 * nand_command - [DEFAULT] Send command to NAND device
 * @mtd: MTD device structure
 * @command: the command to be sent
 * @column: the column address for this command, -1 if none
 * @page_addr: the page address for this command, -1 if none
 *
 * Send command to NAND device. This function is used for small page devices
 * (512 Bytes per page).
 */
static void nand_command(struct mtd_info *mtd, unsigned int command,
			 int column, int page_addr)
{
	register struct nand_chip *chip = mtd->priv;
	int ctrl = NAND_CTRL_CLE | NAND_CTRL_CHANGE;

	/* Write out the command to the device */
	if (command == NAND_CMD_SEQIN) {
		int readcmd;

		if (column >= mtd->writesize) {
			/* OOB area */
			column -= mtd->writesize;
			readcmd = NAND_CMD_READOOB;
		} else if (column < 256) {
			/* First 256 bytes --> READ0 */
			readcmd = NAND_CMD_READ0;
		} else {
			column -= 256;
			readcmd = NAND_CMD_READ1;
		}
		chip->cmd_ctrl(mtd, readcmd, ctrl);
		ctrl &= ~NAND_CTRL_CHANGE;
	}
	chip->cmd_ctrl(mtd, command, ctrl);

	/* Address cycle, when necessary */
	ctrl = NAND_CTRL_ALE | NAND_CTRL_CHANGE;
	/* Serially input address */
	if (column != -1) {
		/* Adjust columns for 16 bit buswidth */
		if (chip->options & NAND_BUSWIDTH_16)
			column >>= 1;
		chip->cmd_ctrl(mtd, column, ctrl);
		ctrl &= ~NAND_CTRL_CHANGE;
	}
	if (page_addr != -1) {
		chip->cmd_ctrl(mtd, page_addr, ctrl);
		ctrl &= ~NAND_CTRL_CHANGE;
		chip->cmd_ctrl(mtd, page_addr >> 8, ctrl);
		/* One more address cycle for devices > 32MiB */
		if (chip->chipsize > (32 << 20))
			chip->cmd_ctrl(mtd, page_addr >> 16, ctrl);
	}
	chip->cmd_ctrl(mtd, NAND_CMD_NONE, NAND_NCE | NAND_CTRL_CHANGE);

	/*
	 * Program and erase have their own busy handlers status and sequential
	 * in needs no delay
	 */
	switch (command) {

	case NAND_CMD_PAGEPROG:
	case NAND_CMD_ERASE1:
	case NAND_CMD_ERASE2:
	case NAND_CMD_SEQIN:
	case NAND_CMD_STATUS:
		return;

	case NAND_CMD_RESET:
		if (chip->dev_ready)
			break;
		udelay(chip->chip_delay);
		chip->cmd_ctrl(mtd, NAND_CMD_STATUS,
			       NAND_CTRL_CLE | NAND_CTRL_CHANGE);
		chip->cmd_ctrl(mtd,
			       NAND_CMD_NONE, NAND_NCE | NAND_CTRL_CHANGE);
		while (!(chip->read_byte(mtd) & NAND_STATUS_READY))
				;
		return;

		/* This applies to read commands */
	default:
		/*
		 * If we don't have access to the busy pin, we apply the given
		 * command delay
		 */
		if (!chip->dev_ready) {
			udelay(chip->chip_delay);
			return;
		}
	}
	/*
	 * Apply this short delay always to ensure that we do wait tWB in
	 * any case on any machine.
	 */
	ndelay(100);

	nand_wait_ready(mtd);
}

/**
 * nand_command_lp - [DEFAULT] Send command to NAND large page device
 * @mtd: MTD device structure
 * @command: the command to be sent
 * @column: the column address for this command, -1 if none
 * @page_addr: the page address for this command, -1 if none
 *
 * Send command to NAND device. This is the version for the new large page
 * devices. We don't have the separate regions as we have in the small page
 * devices. We must emulate NAND_CMD_READOOB to keep the code compatible.
 */
static void nand_command_lp(struct mtd_info *mtd, unsigned int command,
			    int column, int page_addr)
{
	register struct nand_chip *chip = mtd->priv;

	/* Emulate NAND_CMD_READOOB */
	if (command == NAND_CMD_READOOB) {
		column += mtd->writesize;
		command = NAND_CMD_READ0;
	}

	/* Command latch cycle */
	chip->cmd_ctrl(mtd, command, NAND_NCE | NAND_CLE | NAND_CTRL_CHANGE);

	if (column != -1 || page_addr != -1) {
		int ctrl = NAND_CTRL_CHANGE | NAND_NCE | NAND_ALE;

		/* Serially input address */
		if (column != -1) {
			/* Adjust columns for 16 bit buswidth */
			if (chip->options & NAND_BUSWIDTH_16)
				column >>= 1;
			chip->cmd_ctrl(mtd, column, ctrl);
			ctrl &= ~NAND_CTRL_CHANGE;
			chip->cmd_ctrl(mtd, column >> 8, ctrl);
		}
		if (page_addr != -1) {
			chip->cmd_ctrl(mtd, page_addr, ctrl);
			chip->cmd_ctrl(mtd, page_addr >> 8,
				       NAND_NCE | NAND_ALE);
			/* One more address cycle for devices > 128MiB */
			if (chip->chipsize > (128 << 20))
				chip->cmd_ctrl(mtd, page_addr >> 16,
					       NAND_NCE | NAND_ALE);
		}
	}
	chip->cmd_ctrl(mtd, NAND_CMD_NONE, NAND_NCE | NAND_CTRL_CHANGE);

	/*
	 * Program and erase have their own busy handlers status, sequential
	 * in, and deplete1 need no delay.
	 */
	switch (command) {

	case NAND_CMD_CACHEDPROG:
	case NAND_CMD_PAGEPROG:
	case NAND_CMD_ERASE1:
	case NAND_CMD_ERASE2:
	case NAND_CMD_SEQIN:
	case NAND_CMD_RNDIN:
	case NAND_CMD_STATUS:
		return;

	case NAND_CMD_RESET:
		if (chip->dev_ready)
			break;
		udelay(chip->chip_delay);
		chip->cmd_ctrl(mtd, NAND_CMD_STATUS,
			       NAND_NCE | NAND_CLE | NAND_CTRL_CHANGE);
		chip->cmd_ctrl(mtd, NAND_CMD_NONE,
			       NAND_NCE | NAND_CTRL_CHANGE);
		while (!(chip->read_byte(mtd) & NAND_STATUS_READY))
				;
		return;

	case NAND_CMD_RNDOUT:
		/* No ready / busy check necessary */
		chip->cmd_ctrl(mtd, NAND_CMD_RNDOUTSTART,
			       NAND_NCE | NAND_CLE | NAND_CTRL_CHANGE);
		chip->cmd_ctrl(mtd, NAND_CMD_NONE,
			       NAND_NCE | NAND_CTRL_CHANGE);
		return;

	case NAND_CMD_READ0:
		chip->cmd_ctrl(mtd, NAND_CMD_READSTART,
			       NAND_NCE | NAND_CLE | NAND_CTRL_CHANGE);
		chip->cmd_ctrl(mtd, NAND_CMD_NONE,
			       NAND_NCE | NAND_CTRL_CHANGE);

		/* This applies to read commands */
	default:
		/*
		 * If we don't have access to the busy pin, we apply the given
		 * command delay.
		 */
		if (!chip->dev_ready) {
			udelay(chip->chip_delay);
			return;
		}
	}

	/*
	 * Apply this short delay always to ensure that we do wait tWB in
	 * any case on any machine.
	 */
	ndelay(100);

	nand_wait_ready(mtd);
}

/**
 * panic_nand_get_device - [GENERIC] Get chip for selected access
 * @chip: the nand chip descriptor
 * @mtd: MTD device structure
 * @new_state: the state which is requested
 *
 * Used when in panic, no locks are taken.
 */
static void panic_nand_get_device(struct nand_chip *chip,
		      struct mtd_info *mtd, int new_state)
{
	/* Hardware controller shared among independent devices */
	chip->controller->active = chip;
	chip->state = new_state;
}

/**
 * nand_get_device - [GENERIC] Get chip for selected access
 * @mtd: MTD device structure
 * @new_state: the state which is requested
 *
 * Get the device and lock it for exclusive access
 */
static int
nand_get_device(struct mtd_info *mtd, int new_state)
{
	struct nand_chip *chip = mtd->priv;
	spinlock_t *lock = &chip->controller->lock;
	wait_queue_head_t *wq = &chip->controller->wq;
	DECLARE_WAITQUEUE(wait, current);
retry:
	spin_lock(lock);

	/* Hardware controller shared among independent devices */
	if (!chip->controller->active)
		chip->controller->active = chip;

	if (chip->controller->active == chip && chip->state == FL_READY) {
		chip->state = new_state;
		spin_unlock(lock);
		return 0;
	}
	if (new_state == FL_PM_SUSPENDED) {
		if (chip->controller->active->state == FL_PM_SUSPENDED) {
			chip->state = FL_PM_SUSPENDED;
			spin_unlock(lock);
			return 0;
		}
	}
	set_current_state(TASK_UNINTERRUPTIBLE);
	add_wait_queue(wq, &wait);
	spin_unlock(lock);
	schedule();
	remove_wait_queue(wq, &wait);
	goto retry;
}

/**
 * panic_nand_wait - [GENERIC] wait until the command is done
 * @mtd: MTD device structure
 * @chip: NAND chip structure
 * @timeo: timeout
 *
 * Wait for command done. This is a helper function for nand_wait used when
 * we are in interrupt context. May happen when in panic and trying to write
 * an oops through mtdoops.
 */
static void panic_nand_wait(struct mtd_info *mtd, struct nand_chip *chip,
			    unsigned long timeo)
{
	int i;
	for (i = 0; i < timeo; i++) {
		if (chip->dev_ready) {
			if (chip->dev_ready(mtd))
				break;
		} else {
			if (chip->read_byte(mtd) & NAND_STATUS_READY)
				break;
		}
		mdelay(1);
	}
}

/**
 * nand_wait - [DEFAULT] wait until the command is done
 * @mtd: MTD device structure
 * @chip: NAND chip structure
 *
 * Wait for command done. This applies to erase and program only. Erase can
 * take up to 400ms and program up to 20ms according to general NAND and
 * SmartMedia specs.
 */
static int nand_wait(struct mtd_info *mtd, struct nand_chip *chip)
{

	int status, state = chip->state;
	unsigned long timeo = (state == FL_ERASING ? 400 : 20);

	led_trigger_event(nand_led_trigger, LED_FULL);

	/*
	 * Apply this short delay always to ensure that we do wait tWB in any
	 * case on any machine.
	 */
	ndelay(100);

	chip->cmdfunc(mtd, NAND_CMD_STATUS, -1, -1);

	if (in_interrupt() || oops_in_progress)
		panic_nand_wait(mtd, chip, timeo);
	else {
		timeo = jiffies + msecs_to_jiffies(timeo);
		while (time_before(jiffies, timeo)) {
			if (chip->dev_ready) {
				if (chip->dev_ready(mtd))
					break;
			} else {
				if (chip->read_byte(mtd) & NAND_STATUS_READY)
					break;
			}
			cond_resched();
		}
	}
	led_trigger_event(nand_led_trigger, LED_OFF);

	status = (int)chip->read_byte(mtd);
	/* This can happen if in case of timeout or buggy dev_ready */
	WARN_ON(!(status & NAND_STATUS_READY));
	return status;
}

/**
 * __nand_unlock - [REPLACEABLE] unlocks specified locked blocks
 * @mtd: mtd info
 * @ofs: offset to start unlock from
 * @len: length to unlock
 * @invert: when = 0, unlock the range of blocks within the lower and
 *                    upper boundary address
 *          when = 1, unlock the range of blocks outside the boundaries
 *                    of the lower and upper boundary address
 *
 * Returs unlock status.
 */
static int __nand_unlock(struct mtd_info *mtd, loff_t ofs,
					uint64_t len, int invert)
{
	int ret = 0;
	int status, page;
	struct nand_chip *chip = mtd->priv;

	/* Submit address of first page to unlock */
	page = ofs >> chip->page_shift;
	chip->cmdfunc(mtd, NAND_CMD_UNLOCK1, -1, page & chip->pagemask);

	/* Submit address of last page to unlock */
	page = (ofs + len) >> chip->page_shift;
	chip->cmdfunc(mtd, NAND_CMD_UNLOCK2, -1,
				(page | invert) & chip->pagemask);

	/* Call wait ready function */
	status = chip->waitfunc(mtd, chip);
	/* See if device thinks it succeeded */
	if (status & NAND_STATUS_FAIL) {
		pr_debug("%s: error status = 0x%08x\n",
					__func__, status);
		ret = -EIO;
	}

	return ret;
}

/**
 * nand_unlock - [REPLACEABLE] unlocks specified locked blocks
 * @mtd: mtd info
 * @ofs: offset to start unlock from
 * @len: length to unlock
 *
 * Returns unlock status.
 */
int nand_unlock(struct mtd_info *mtd, loff_t ofs, uint64_t len)
{
	int ret = 0;
	int chipnr;
	struct nand_chip *chip = mtd->priv;

	pr_debug("%s: start = 0x%012llx, len = %llu\n",
			__func__, (unsigned long long)ofs, len);

	if (check_offs_len(mtd, ofs, len))
		ret = -EINVAL;

	/* Align to last block address if size addresses end of the device */
	if (ofs + len == mtd->size)
		len -= mtd->erasesize;

	nand_get_device(mtd, FL_UNLOCKING);

	/* Shift to get chip number */
	chipnr = ofs >> chip->chip_shift;

	chip->select_chip(mtd, chipnr);

	/* Check, if it is write protected */
	if (nand_check_wp(mtd)) {
		pr_debug("%s: device is write protected!\n",
					__func__);
		ret = -EIO;
		goto out;
	}

	ret = __nand_unlock(mtd, ofs, len, 0);

out:
	chip->select_chip(mtd, -1);
	nand_release_device(mtd);

	return ret;
}
EXPORT_SYMBOL(nand_unlock);

/**
 * nand_lock - [REPLACEABLE] locks all blocks present in the device
 * @mtd: mtd info
 * @ofs: offset to start unlock from
 * @len: length to unlock
 *
 * This feature is not supported in many NAND parts. 'Micron' NAND parts do
 * have this feature, but it allows only to lock all blocks, not for specified
 * range for block. Implementing 'lock' feature by making use of 'unlock', for
 * now.
 *
 * Returns lock status.
 */
int nand_lock(struct mtd_info *mtd, loff_t ofs, uint64_t len)
{
	int ret = 0;
	int chipnr, status, page;
	struct nand_chip *chip = mtd->priv;

	pr_debug("%s: start = 0x%012llx, len = %llu\n",
			__func__, (unsigned long long)ofs, len);

	if (check_offs_len(mtd, ofs, len))
		ret = -EINVAL;

	nand_get_device(mtd, FL_LOCKING);

	/* Shift to get chip number */
	chipnr = ofs >> chip->chip_shift;

	chip->select_chip(mtd, chipnr);

	/* Check, if it is write protected */
	if (nand_check_wp(mtd)) {
		pr_debug("%s: device is write protected!\n",
					__func__);
		status = MTD_ERASE_FAILED;
		ret = -EIO;
		goto out;
	}

	/* Submit address of first page to lock */
	page = ofs >> chip->page_shift;
	chip->cmdfunc(mtd, NAND_CMD_LOCK, -1, page & chip->pagemask);

	/* Call wait ready function */
	status = chip->waitfunc(mtd, chip);
	/* See if device thinks it succeeded */
	if (status & NAND_STATUS_FAIL) {
		pr_debug("%s: error status = 0x%08x\n",
					__func__, status);
		ret = -EIO;
		goto out;
	}

	ret = __nand_unlock(mtd, ofs, len, 0x1);

out:
	chip->select_chip(mtd, -1);
	nand_release_device(mtd);

	return ret;
}
EXPORT_SYMBOL(nand_lock);

/**
 * nand_read_page_raw - [INTERN] read raw page data without ecc
 * @mtd: mtd info structure
 * @chip: nand chip info structure
 * @buf: buffer to store read data
 * @oob_required: caller requires OOB data read to chip->oob_poi
 * @page: page number to read
 *
 * Not for syndrome calculating ECC controllers, which use a special oob layout.
 */
static int nand_read_page_raw(struct mtd_info *mtd, struct nand_chip *chip,
			      uint8_t *buf, int oob_required, int page)
{
	chip->read_buf(mtd, buf, mtd->writesize);
	if (oob_required)
		chip->read_buf(mtd, chip->oob_poi, mtd->oobsize);
	return 0;
}

/**
 * nand_read_page_raw_syndrome - [INTERN] read raw page data without ecc
 * @mtd: mtd info structure
 * @chip: nand chip info structure
 * @buf: buffer to store read data
 * @oob_required: caller requires OOB data read to chip->oob_poi
 * @page: page number to read
 *
 * We need a special oob layout and handling even when OOB isn't used.
 */
static int nand_read_page_raw_syndrome(struct mtd_info *mtd,
				       struct nand_chip *chip, uint8_t *buf,
				       int oob_required, int page)
{
	int eccsize = chip->ecc.size;
	int eccbytes = chip->ecc.bytes;
	uint8_t *oob = chip->oob_poi;
	int steps, size;

	for (steps = chip->ecc.steps; steps > 0; steps--) {
		chip->read_buf(mtd, buf, eccsize);
		buf += eccsize;

		if (chip->ecc.prepad) {
			chip->read_buf(mtd, oob, chip->ecc.prepad);
			oob += chip->ecc.prepad;
		}

		chip->read_buf(mtd, oob, eccbytes);
		oob += eccbytes;

		if (chip->ecc.postpad) {
			chip->read_buf(mtd, oob, chip->ecc.postpad);
			oob += chip->ecc.postpad;
		}
	}

	size = mtd->oobsize - (oob - chip->oob_poi);
	if (size)
		chip->read_buf(mtd, oob, size);

	return 0;
}

/**
 * nand_read_page_swecc - [REPLACEABLE] software ECC based page read function
 * @mtd: mtd info structure
 * @chip: nand chip info structure
 * @buf: buffer to store read data
 * @oob_required: caller requires OOB data read to chip->oob_poi
 * @page: page number to read
 */
static int nand_read_page_swecc(struct mtd_info *mtd, struct nand_chip *chip,
				uint8_t *buf, int oob_required, int page)
{
	int i, eccsize = chip->ecc.size;
	int eccbytes = chip->ecc.bytes;
	int eccsteps = chip->ecc.steps;
	uint8_t *p = buf;
	uint8_t *ecc_calc = chip->buffers->ecccalc;
	uint8_t *ecc_code = chip->buffers->ecccode;
	uint32_t *eccpos = chip->ecc.layout->eccpos;
	unsigned int max_bitflips = 0;

	chip->ecc.read_page_raw(mtd, chip, buf, 1, page);

	for (i = 0; eccsteps; eccsteps--, i += eccbytes, p += eccsize)
		chip->ecc.calculate(mtd, p, &ecc_calc[i]);

	for (i = 0; i < chip->ecc.total; i++)
		ecc_code[i] = chip->oob_poi[eccpos[i]];

	eccsteps = chip->ecc.steps;
	p = buf;

	for (i = 0 ; eccsteps; eccsteps--, i += eccbytes, p += eccsize) {
		int stat;

		stat = chip->ecc.correct(mtd, p, &ecc_code[i], &ecc_calc[i]);
		if (stat < 0) {
			mtd->ecc_stats.failed++;
		} else {
			mtd->ecc_stats.corrected += stat;
			max_bitflips = max_t(unsigned int, max_bitflips, stat);
		}
	}
	return max_bitflips;
}

/**
 * nand_read_subpage - [REPLACEABLE] ECC based sub-page read function
 * @mtd: mtd info structure
 * @chip: nand chip info structure
 * @data_offs: offset of requested data within the page
 * @readlen: data length
 * @bufpoi: buffer to store read data
 */
static int nand_read_subpage(struct mtd_info *mtd, struct nand_chip *chip,
			uint32_t data_offs, uint32_t readlen, uint8_t *bufpoi)
{
	int start_step, end_step, num_steps;
	uint32_t *eccpos = chip->ecc.layout->eccpos;
	uint8_t *p;
	int data_col_addr, i, gaps = 0;
	int datafrag_len, eccfrag_len, aligned_len, aligned_pos;
	int busw = (chip->options & NAND_BUSWIDTH_16) ? 2 : 1;
	int index = 0;
	unsigned int max_bitflips = 0;

	/* Column address within the page aligned to ECC size (256bytes) */
	start_step = data_offs / chip->ecc.size;
	end_step = (data_offs + readlen - 1) / chip->ecc.size;
	num_steps = end_step - start_step + 1;

	/* Data size aligned to ECC ecc.size */
	datafrag_len = num_steps * chip->ecc.size;
	eccfrag_len = num_steps * chip->ecc.bytes;

	data_col_addr = start_step * chip->ecc.size;
	/* If we read not a page aligned data */
	if (data_col_addr != 0)
		chip->cmdfunc(mtd, NAND_CMD_RNDOUT, data_col_addr, -1);

	p = bufpoi + data_col_addr;
	chip->read_buf(mtd, p, datafrag_len);

	/* Calculate ECC */
	for (i = 0; i < eccfrag_len ; i += chip->ecc.bytes, p += chip->ecc.size)
		chip->ecc.calculate(mtd, p, &chip->buffers->ecccalc[i]);

	/*
	 * The performance is faster if we position offsets according to
	 * ecc.pos. Let's make sure that there are no gaps in ECC positions.
	 */
	for (i = 0; i < eccfrag_len - 1; i++) {
		if (eccpos[i + start_step * chip->ecc.bytes] + 1 !=
			eccpos[i + start_step * chip->ecc.bytes + 1]) {
			gaps = 1;
			break;
		}
	}
	if (gaps) {
		chip->cmdfunc(mtd, NAND_CMD_RNDOUT, mtd->writesize, -1);
		chip->read_buf(mtd, chip->oob_poi, mtd->oobsize);
	} else {
		/*
		 * Send the command to read the particular ECC bytes take care
		 * about buswidth alignment in read_buf.
		 */
		index = start_step * chip->ecc.bytes;

		aligned_pos = eccpos[index] & ~(busw - 1);
		aligned_len = eccfrag_len;
		if (eccpos[index] & (busw - 1))
			aligned_len++;
		if (eccpos[index + (num_steps * chip->ecc.bytes)] & (busw - 1))
			aligned_len++;

		chip->cmdfunc(mtd, NAND_CMD_RNDOUT,
					mtd->writesize + aligned_pos, -1);
		chip->read_buf(mtd, &chip->oob_poi[aligned_pos], aligned_len);
	}

	for (i = 0; i < eccfrag_len; i++)
		chip->buffers->ecccode[i] = chip->oob_poi[eccpos[i + index]];

	p = bufpoi + data_col_addr;
	for (i = 0; i < eccfrag_len ; i += chip->ecc.bytes, p += chip->ecc.size) {
		int stat;

		stat = chip->ecc.correct(mtd, p,
			&chip->buffers->ecccode[i], &chip->buffers->ecccalc[i]);
		if (stat < 0) {
			mtd->ecc_stats.failed++;
		} else {
			mtd->ecc_stats.corrected += stat;
			max_bitflips = max_t(unsigned int, max_bitflips, stat);
		}
	}
	return max_bitflips;
}

/**
 * nand_read_page_hwecc - [REPLACEABLE] hardware ECC based page read function
 * @mtd: mtd info structure
 * @chip: nand chip info structure
 * @buf: buffer to store read data
 * @oob_required: caller requires OOB data read to chip->oob_poi
 * @page: page number to read
 *
 * Not for syndrome calculating ECC controllers which need a special oob layout.
 */
static int nand_read_page_hwecc(struct mtd_info *mtd, struct nand_chip *chip,
				uint8_t *buf, int oob_required, int page)
{
	int i, eccsize = chip->ecc.size;
	int eccbytes = chip->ecc.bytes;
	int eccsteps = chip->ecc.steps;
	uint8_t *p = buf;
	uint8_t *ecc_calc = chip->buffers->ecccalc;
	uint8_t *ecc_code = chip->buffers->ecccode;
	uint32_t *eccpos = chip->ecc.layout->eccpos;
	unsigned int max_bitflips = 0;

	for (i = 0; eccsteps; eccsteps--, i += eccbytes, p += eccsize) {
		chip->ecc.hwctl(mtd, NAND_ECC_READ);
		chip->read_buf(mtd, p, eccsize);
		chip->ecc.calculate(mtd, p, &ecc_calc[i]);
	}
	chip->read_buf(mtd, chip->oob_poi, mtd->oobsize);

	for (i = 0; i < chip->ecc.total; i++)
		ecc_code[i] = chip->oob_poi[eccpos[i]];

	eccsteps = chip->ecc.steps;
	p = buf;

	for (i = 0 ; eccsteps; eccsteps--, i += eccbytes, p += eccsize) {
		int stat;

		stat = chip->ecc.correct(mtd, p, &ecc_code[i], &ecc_calc[i]);
		if (stat < 0) {
			mtd->ecc_stats.failed++;
		} else {
			mtd->ecc_stats.corrected += stat;
			max_bitflips = max_t(unsigned int, max_bitflips, stat);
		}
	}
	return max_bitflips;
}

/**
 * nand_read_page_hwecc_oob_first - [REPLACEABLE] hw ecc, read oob first
 * @mtd: mtd info structure
 * @chip: nand chip info structure
 * @buf: buffer to store read data
 * @oob_required: caller requires OOB data read to chip->oob_poi
 * @page: page number to read
 *
 * Hardware ECC for large page chips, require OOB to be read first. For this
 * ECC mode, the write_page method is re-used from ECC_HW. These methods
 * read/write ECC from the OOB area, unlike the ECC_HW_SYNDROME support with
 * multiple ECC steps, follows the "infix ECC" scheme and reads/writes ECC from
 * the data area, by overwriting the NAND manufacturer bad block markings.
 */
static int nand_read_page_hwecc_oob_first(struct mtd_info *mtd,
	struct nand_chip *chip, uint8_t *buf, int oob_required, int page)
{
	int i, eccsize = chip->ecc.size;
	int eccbytes = chip->ecc.bytes;
	int eccsteps = chip->ecc.steps;
	uint8_t *p = buf;
	uint8_t *ecc_code = chip->buffers->ecccode;
	uint32_t *eccpos = chip->ecc.layout->eccpos;
	uint8_t *ecc_calc = chip->buffers->ecccalc;
	unsigned int max_bitflips = 0;

	/* Read the OOB area first */
	chip->cmdfunc(mtd, NAND_CMD_READOOB, 0, page);
	chip->read_buf(mtd, chip->oob_poi, mtd->oobsize);
	chip->cmdfunc(mtd, NAND_CMD_READ0, 0, page);

	for (i = 0; i < chip->ecc.total; i++)
		ecc_code[i] = chip->oob_poi[eccpos[i]];

	for (i = 0; eccsteps; eccsteps--, i += eccbytes, p += eccsize) {
		int stat;

		chip->ecc.hwctl(mtd, NAND_ECC_READ);
		chip->read_buf(mtd, p, eccsize);
		chip->ecc.calculate(mtd, p, &ecc_calc[i]);

		stat = chip->ecc.correct(mtd, p, &ecc_code[i], NULL);
		if (stat < 0) {
			mtd->ecc_stats.failed++;
		} else {
			mtd->ecc_stats.corrected += stat;
			max_bitflips = max_t(unsigned int, max_bitflips, stat);
		}
	}
	return max_bitflips;
}

/**
 * nand_read_page_syndrome - [REPLACEABLE] hardware ECC syndrome based page read
 * @mtd: mtd info structure
 * @chip: nand chip info structure
 * @buf: buffer to store read data
 * @oob_required: caller requires OOB data read to chip->oob_poi
 * @page: page number to read
 *
 * The hw generator calculates the error syndrome automatically. Therefore we
 * need a special oob layout and handling.
 */
static int nand_read_page_syndrome(struct mtd_info *mtd, struct nand_chip *chip,
				   uint8_t *buf, int oob_required, int page)
{
	int i, eccsize = chip->ecc.size;
	int eccbytes = chip->ecc.bytes;
	int eccsteps = chip->ecc.steps;
	uint8_t *p = buf;
	uint8_t *oob = chip->oob_poi;
	unsigned int max_bitflips = 0;

	for (i = 0; eccsteps; eccsteps--, i += eccbytes, p += eccsize) {
		int stat;

		chip->ecc.hwctl(mtd, NAND_ECC_READ);
		chip->read_buf(mtd, p, eccsize);

		if (chip->ecc.prepad) {
			chip->read_buf(mtd, oob, chip->ecc.prepad);
			oob += chip->ecc.prepad;
		}

		chip->ecc.hwctl(mtd, NAND_ECC_READSYN);
		chip->read_buf(mtd, oob, eccbytes);
		stat = chip->ecc.correct(mtd, p, oob, NULL);

		if (stat < 0) {
			mtd->ecc_stats.failed++;
		} else {
			mtd->ecc_stats.corrected += stat;
			max_bitflips = max_t(unsigned int, max_bitflips, stat);
		}

		oob += eccbytes;

		if (chip->ecc.postpad) {
			chip->read_buf(mtd, oob, chip->ecc.postpad);
			oob += chip->ecc.postpad;
		}
	}

	/* Calculate remaining oob bytes */
	i = mtd->oobsize - (oob - chip->oob_poi);
	if (i)
		chip->read_buf(mtd, oob, i);

	return max_bitflips;
}

/**
 * nand_transfer_oob - [INTERN] Transfer oob to client buffer
 * @chip: nand chip structure
 * @oob: oob destination address
 * @ops: oob ops structure
 * @len: size of oob to transfer
 */
static uint8_t *nand_transfer_oob(struct nand_chip *chip, uint8_t *oob,
				  struct mtd_oob_ops *ops, size_t len)
{
	switch (ops->mode) {

	case MTD_OPS_PLACE_OOB:
	case MTD_OPS_RAW:
		memcpy(oob, chip->oob_poi + ops->ooboffs, len);
		return oob + len;

	case MTD_OPS_AUTO_OOB: {
		struct nand_oobfree *free = chip->ecc.layout->oobfree;
		uint32_t boffs = 0, roffs = ops->ooboffs;
		size_t bytes = 0;

		for (; free->length && len; free++, len -= bytes) {
			/* Read request not from offset 0? */
			if (unlikely(roffs)) {
				if (roffs >= free->length) {
					roffs -= free->length;
					continue;
				}
				boffs = free->offset + roffs;
				bytes = min_t(size_t, len,
					      (free->length - roffs));
				roffs = 0;
			} else {
				bytes = min_t(size_t, len, free->length);
				boffs = free->offset;
			}
			memcpy(oob, chip->oob_poi + boffs, bytes);
			oob += bytes;
		}
		return oob;
	}
	default:
		BUG();
	}
	return NULL;
}

/**
 * nand_setup_read_retry - [INTERN] Set the READ RETRY mode
 * @mtd: MTD device structure
 * @retry_mode: the retry mode to use
 *
 * Some vendors supply a special command to shift the Vt threshold, to be used
 * when there are too many bitflips in a page (i.e., ECC error). After setting
 * a new threshold, the host should retry reading the page.
 */
static int nand_setup_read_retry(struct mtd_info *mtd, int retry_mode)
{
	struct nand_chip *chip = mtd->priv;

	pr_debug("setting READ RETRY mode %d\n", retry_mode);

	if (retry_mode >= chip->read_retries)
		return -EINVAL;

	if (!chip->setup_read_retry)
		return -EOPNOTSUPP;

	return chip->setup_read_retry(mtd, retry_mode);
}

/**
 * nand_do_read_ops - [INTERN] Read data with ECC
 * @mtd: MTD device structure
 * @from: offset to read from
 * @ops: oob ops structure
 *
 * Internal function. Called with chip held.
 */
static int nand_do_read_ops(struct mtd_info *mtd, loff_t from,
			    struct mtd_oob_ops *ops)
{
	int chipnr, page, realpage, col, bytes, aligned, oob_required;
	struct nand_chip *chip = mtd->priv;
	int ret = 0;
	uint32_t readlen = ops->len;
	uint32_t oobreadlen = ops->ooblen;
	uint32_t max_oobsize = ops->mode == MTD_OPS_AUTO_OOB ?
		mtd->oobavail : mtd->oobsize;

	uint8_t *bufpoi, *oob, *buf;
	unsigned int max_bitflips = 0;
	int retry_mode = 0;
	bool ecc_fail = false;

	chipnr = (int)(from >> chip->chip_shift);
	chip->select_chip(mtd, chipnr);

	realpage = (int)(from >> chip->page_shift);
	page = realpage & chip->pagemask;

	col = (int)(from & (mtd->writesize - 1));

	buf = ops->datbuf;
	oob = ops->oobbuf;
	oob_required = oob ? 1 : 0;

	while (1) {
		unsigned int ecc_failures = mtd->ecc_stats.failed;

		bytes = min(mtd->writesize - col, readlen);
		aligned = (bytes == mtd->writesize);

		/* Is the current page in the buffer? */
		if (realpage != chip->pagebuf || oob) {
			bufpoi = aligned ? buf : chip->buffers->databuf;

read_retry:
			chip->cmdfunc(mtd, NAND_CMD_READ0, 0x00, page);

			/*
			 * Now read the page into the buffer.  Absent an error,
			 * the read methods return max bitflips per ecc step.
			 */
			if (unlikely(ops->mode == MTD_OPS_RAW))
				ret = chip->ecc.read_page_raw(mtd, chip, bufpoi,
							      oob_required,
							      page);
			else if (!aligned && NAND_HAS_SUBPAGE_READ(chip) &&
				 !oob)
				ret = chip->ecc.read_subpage(mtd, chip,
							col, bytes, bufpoi);
			else
				ret = chip->ecc.read_page(mtd, chip, bufpoi,
							  oob_required, page);
			if (ret < 0) {
				if (!aligned)
					/* Invalidate page cache */
					chip->pagebuf = -1;
				break;
			}

			max_bitflips = max_t(unsigned int, max_bitflips, ret);

			/* Transfer not aligned data */
			if (!aligned) {
				if (!NAND_HAS_SUBPAGE_READ(chip) && !oob &&
				    !(mtd->ecc_stats.failed - ecc_failures) &&
				    (ops->mode != MTD_OPS_RAW)) {
					chip->pagebuf = realpage;
					chip->pagebuf_bitflips = ret;
				} else {
					/* Invalidate page cache */
					chip->pagebuf = -1;
				}
				memcpy(buf, chip->buffers->databuf + col, bytes);
			}

			if (unlikely(oob)) {
				int toread = min(oobreadlen, max_oobsize);

				if (toread) {
					oob = nand_transfer_oob(chip,
						oob, ops, toread);
					oobreadlen -= toread;
				}
			}

			if (chip->options & NAND_NEED_READRDY) {
				/* Apply delay or wait for ready/busy pin */
				if (!chip->dev_ready)
					udelay(chip->chip_delay);
				else
					nand_wait_ready(mtd);
			}

			if (mtd->ecc_stats.failed - ecc_failures) {
				if (retry_mode + 1 < chip->read_retries) {
					retry_mode++;
					ret = nand_setup_read_retry(mtd,
							retry_mode);
					if (ret < 0)
						break;

					/* Reset failures; retry */
					mtd->ecc_stats.failed = ecc_failures;
					goto read_retry;
				} else {
					/* No more retry modes; real failure */
					ecc_fail = true;
				}
			}

			buf += bytes;
		} else {
			memcpy(buf, chip->buffers->databuf + col, bytes);
			buf += bytes;
			max_bitflips = max_t(unsigned int, max_bitflips,
					     chip->pagebuf_bitflips);
		}

		readlen -= bytes;

		/* Reset to retry mode 0 */
		if (retry_mode) {
			ret = nand_setup_read_retry(mtd, 0);
			if (ret < 0)
				break;
			retry_mode = 0;
		}

		if (!readlen)
			break;

		/* For subsequent reads align to page boundary */
		col = 0;
		/* Increment page address */
		realpage++;

		page = realpage & chip->pagemask;
		/* Check, if we cross a chip boundary */
		if (!page) {
			chipnr++;
			chip->select_chip(mtd, -1);
			chip->select_chip(mtd, chipnr);
		}
	}
	chip->select_chip(mtd, -1);

	ops->retlen = ops->len - (size_t) readlen;
	if (oob)
		ops->oobretlen = ops->ooblen - oobreadlen;

	if (ret < 0)
		return ret;

	if (ecc_fail)
		return -EBADMSG;

	return max_bitflips;
}

/**
 * nand_read - [MTD Interface] MTD compatibility function for nand_do_read_ecc
 * @mtd: MTD device structure
 * @from: offset to read from
 * @len: number of bytes to read
 * @retlen: pointer to variable to store the number of read bytes
 * @buf: the databuffer to put data
 *
 * Get hold of the chip and call nand_do_read.
 */
static int nand_read(struct mtd_info *mtd, loff_t from, size_t len,
		     size_t *retlen, uint8_t *buf)
{
	struct mtd_oob_ops ops;
	int ret;

	nand_get_device(mtd, FL_READING);
	ops.len = len;
	ops.datbuf = buf;
	ops.oobbuf = NULL;
	ops.mode = MTD_OPS_PLACE_OOB;
	ret = nand_do_read_ops(mtd, from, &ops);
	*retlen = ops.retlen;
	nand_release_device(mtd);
	return ret;
}

/**
 * nand_read_oob_std - [REPLACEABLE] the most common OOB data read function
 * @mtd: mtd info structure
 * @chip: nand chip info structure
 * @page: page number to read
 */
static int nand_read_oob_std(struct mtd_info *mtd, struct nand_chip *chip,
			     int page)
{
	chip->cmdfunc(mtd, NAND_CMD_READOOB, 0, page);
	chip->read_buf(mtd, chip->oob_poi, mtd->oobsize);
	return 0;
}

/**
 * nand_read_oob_syndrome - [REPLACEABLE] OOB data read function for HW ECC
 *			    with syndromes
 * @mtd: mtd info structure
 * @chip: nand chip info structure
 * @page: page number to read
 */
static int nand_read_oob_syndrome(struct mtd_info *mtd, struct nand_chip *chip,
				  int page)
{
	uint8_t *buf = chip->oob_poi;
	int length = mtd->oobsize;
	int chunk = chip->ecc.bytes + chip->ecc.prepad + chip->ecc.postpad;
	int eccsize = chip->ecc.size;
	uint8_t *bufpoi = buf;
	int i, toread, sndrnd = 0, pos;

	chip->cmdfunc(mtd, NAND_CMD_READ0, chip->ecc.size, page);
	for (i = 0; i < chip->ecc.steps; i++) {
		if (sndrnd) {
			pos = eccsize + i * (eccsize + chunk);
			if (mtd->writesize > 512)
				chip->cmdfunc(mtd, NAND_CMD_RNDOUT, pos, -1);
			else
				chip->cmdfunc(mtd, NAND_CMD_READ0, pos, page);
		} else
			sndrnd = 1;
		toread = min_t(int, length, chunk);
		chip->read_buf(mtd, bufpoi, toread);
		bufpoi += toread;
		length -= toread;
	}
	if (length > 0)
		chip->read_buf(mtd, bufpoi, length);

	return 0;
}

/**
 * nand_write_oob_std - [REPLACEABLE] the most common OOB data write function
 * @mtd: mtd info structure
 * @chip: nand chip info structure
 * @page: page number to write
 */
static int nand_write_oob_std(struct mtd_info *mtd, struct nand_chip *chip,
			      int page)
{
	int status = 0;
	const uint8_t *buf = chip->oob_poi;
	int length = mtd->oobsize;

	chip->cmdfunc(mtd, NAND_CMD_SEQIN, mtd->writesize, page);
	chip->write_buf(mtd, buf, length);
	/* Send command to program the OOB data */
	chip->cmdfunc(mtd, NAND_CMD_PAGEPROG, -1, -1);

	status = chip->waitfunc(mtd, chip);

	return status & NAND_STATUS_FAIL ? -EIO : 0;
}

/**
 * nand_write_oob_syndrome - [REPLACEABLE] OOB data write function for HW ECC
 *			     with syndrome - only for large page flash
 * @mtd: mtd info structure
 * @chip: nand chip info structure
 * @page: page number to write
 */
static int nand_write_oob_syndrome(struct mtd_info *mtd,
				   struct nand_chip *chip, int page)
{
	int chunk = chip->ecc.bytes + chip->ecc.prepad + chip->ecc.postpad;
	int eccsize = chip->ecc.size, length = mtd->oobsize;
	int i, len, pos, status = 0, sndcmd = 0, steps = chip->ecc.steps;
	const uint8_t *bufpoi = chip->oob_poi;

	/*
	 * data-ecc-data-ecc ... ecc-oob
	 * or
	 * data-pad-ecc-pad-data-pad .... ecc-pad-oob
	 */
	if (!chip->ecc.prepad && !chip->ecc.postpad) {
		pos = steps * (eccsize + chunk);
		steps = 0;
	} else
		pos = eccsize;

	chip->cmdfunc(mtd, NAND_CMD_SEQIN, pos, page);
	for (i = 0; i < steps; i++) {
		if (sndcmd) {
			if (mtd->writesize <= 512) {
				uint32_t fill = 0xFFFFFFFF;

				len = eccsize;
				while (len > 0) {
					int num = min_t(int, len, 4);
					chip->write_buf(mtd, (uint8_t *)&fill,
							num);
					len -= num;
				}
			} else {
				pos = eccsize + i * (eccsize + chunk);
				chip->cmdfunc(mtd, NAND_CMD_RNDIN, pos, -1);
			}
		} else
			sndcmd = 1;
		len = min_t(int, length, chunk);
		chip->write_buf(mtd, bufpoi, len);
		bufpoi += len;
		length -= len;
	}
	if (length > 0)
		chip->write_buf(mtd, bufpoi, length);

	chip->cmdfunc(mtd, NAND_CMD_PAGEPROG, -1, -1);
	status = chip->waitfunc(mtd, chip);

	return status & NAND_STATUS_FAIL ? -EIO : 0;
}

/**
 * nand_do_read_oob - [INTERN] NAND read out-of-band
 * @mtd: MTD device structure
 * @from: offset to read from
 * @ops: oob operations description structure
 *
 * NAND read out-of-band data from the spare area.
 */
static int nand_do_read_oob(struct mtd_info *mtd, loff_t from,
			    struct mtd_oob_ops *ops)
{
	int page, realpage, chipnr;
	struct nand_chip *chip = mtd->priv;
	struct mtd_ecc_stats stats;
	int readlen = ops->ooblen;
	int len;
	uint8_t *buf = ops->oobbuf;
	int ret = 0;

	pr_debug("%s: from = 0x%08Lx, len = %i\n",
			__func__, (unsigned long long)from, readlen);

	stats = mtd->ecc_stats;

	if (ops->mode == MTD_OPS_AUTO_OOB)
		len = chip->ecc.layout->oobavail;
	else
		len = mtd->oobsize;

	if (unlikely(ops->ooboffs >= len)) {
		pr_debug("%s: attempt to start read outside oob\n",
				__func__);
		return -EINVAL;
	}

	/* Do not allow reads past end of device */
	if (unlikely(from >= mtd->size ||
		     ops->ooboffs + readlen > ((mtd->size >> chip->page_shift) -
					(from >> chip->page_shift)) * len)) {
		pr_debug("%s: attempt to read beyond end of device\n",
				__func__);
		return -EINVAL;
	}

	chipnr = (int)(from >> chip->chip_shift);
	chip->select_chip(mtd, chipnr);

	/* Shift to get page */
	realpage = (int)(from >> chip->page_shift);
	page = realpage & chip->pagemask;

	while (1) {
		if (ops->mode == MTD_OPS_RAW)
			ret = chip->ecc.read_oob_raw(mtd, chip, page);
		else
			ret = chip->ecc.read_oob(mtd, chip, page);

		if (ret < 0)
			break;

		len = min(len, readlen);
		buf = nand_transfer_oob(chip, buf, ops, len);

		if (chip->options & NAND_NEED_READRDY) {
			/* Apply delay or wait for ready/busy pin */
			if (!chip->dev_ready)
				udelay(chip->chip_delay);
			else
				nand_wait_ready(mtd);
		}

		readlen -= len;
		if (!readlen)
			break;

		/* Increment page address */
		realpage++;

		page = realpage & chip->pagemask;
		/* Check, if we cross a chip boundary */
		if (!page) {
			chipnr++;
			chip->select_chip(mtd, -1);
			chip->select_chip(mtd, chipnr);
		}
	}
	chip->select_chip(mtd, -1);

	ops->oobretlen = ops->ooblen - readlen;

	if (ret < 0)
		return ret;

	if (mtd->ecc_stats.failed - stats.failed)
		return -EBADMSG;

	return  mtd->ecc_stats.corrected - stats.corrected ? -EUCLEAN : 0;
}

/**
 * nand_read_oob - [MTD Interface] NAND read data and/or out-of-band
 * @mtd: MTD device structure
 * @from: offset to read from
 * @ops: oob operation description structure
 *
 * NAND read data and/or out-of-band data.
 */
static int nand_read_oob(struct mtd_info *mtd, loff_t from,
			 struct mtd_oob_ops *ops)
{
	int ret = -ENOTSUPP;

	ops->retlen = 0;

	/* Do not allow reads past end of device */
	if (ops->datbuf && (from + ops->len) > mtd->size) {
		pr_debug("%s: attempt to read beyond end of device\n",
				__func__);
		return -EINVAL;
	}

	nand_get_device(mtd, FL_READING);

	switch (ops->mode) {
	case MTD_OPS_PLACE_OOB:
	case MTD_OPS_AUTO_OOB:
	case MTD_OPS_RAW:
		break;

	default:
		goto out;
	}

	if (!ops->datbuf)
		ret = nand_do_read_oob(mtd, from, ops);
	else
		ret = nand_do_read_ops(mtd, from, ops);

out:
	nand_release_device(mtd);
	return ret;
}


/**
 * nand_write_page_raw - [INTERN] raw page write function
 * @mtd: mtd info structure
 * @chip: nand chip info structure
 * @buf: data buffer
 * @oob_required: must write chip->oob_poi to OOB
 *
 * Not for syndrome calculating ECC controllers, which use a special oob layout.
 */
static int nand_write_page_raw(struct mtd_info *mtd, struct nand_chip *chip,
				const uint8_t *buf, int oob_required)
{
	chip->write_buf(mtd, buf, mtd->writesize);
	if (oob_required)
		chip->write_buf(mtd, chip->oob_poi, mtd->oobsize);

	return 0;
}

/**
 * nand_write_page_raw_syndrome - [INTERN] raw page write function
 * @mtd: mtd info structure
 * @chip: nand chip info structure
 * @buf: data buffer
 * @oob_required: must write chip->oob_poi to OOB
 *
 * We need a special oob layout and handling even when ECC isn't checked.
 */
static int nand_write_page_raw_syndrome(struct mtd_info *mtd,
					struct nand_chip *chip,
					const uint8_t *buf, int oob_required)
{
	int eccsize = chip->ecc.size;
	int eccbytes = chip->ecc.bytes;
	uint8_t *oob = chip->oob_poi;
	int steps, size;

	for (steps = chip->ecc.steps; steps > 0; steps--) {
		chip->write_buf(mtd, buf, eccsize);
		buf += eccsize;

		if (chip->ecc.prepad) {
			chip->write_buf(mtd, oob, chip->ecc.prepad);
			oob += chip->ecc.prepad;
		}

		chip->read_buf(mtd, oob, eccbytes);
		oob += eccbytes;

		if (chip->ecc.postpad) {
			chip->write_buf(mtd, oob, chip->ecc.postpad);
			oob += chip->ecc.postpad;
		}
	}

	size = mtd->oobsize - (oob - chip->oob_poi);
	if (size)
		chip->write_buf(mtd, oob, size);

	return 0;
}
/**
 * nand_write_page_swecc - [REPLACEABLE] software ECC based page write function
 * @mtd: mtd info structure
 * @chip: nand chip info structure
 * @buf: data buffer
 * @oob_required: must write chip->oob_poi to OOB
 */
static int nand_write_page_swecc(struct mtd_info *mtd, struct nand_chip *chip,
				  const uint8_t *buf, int oob_required)
{
	int i, eccsize = chip->ecc.size;
	int eccbytes = chip->ecc.bytes;
	int eccsteps = chip->ecc.steps;
	uint8_t *ecc_calc = chip->buffers->ecccalc;
	const uint8_t *p = buf;
	uint32_t *eccpos = chip->ecc.layout->eccpos;

	/* Software ECC calculation */
	for (i = 0; eccsteps; eccsteps--, i += eccbytes, p += eccsize)
		chip->ecc.calculate(mtd, p, &ecc_calc[i]);

	for (i = 0; i < chip->ecc.total; i++)
		chip->oob_poi[eccpos[i]] = ecc_calc[i];

	return chip->ecc.write_page_raw(mtd, chip, buf, 1);
}

/**
 * nand_write_page_hwecc - [REPLACEABLE] hardware ECC based page write function
 * @mtd: mtd info structure
 * @chip: nand chip info structure
 * @buf: data buffer
 * @oob_required: must write chip->oob_poi to OOB
 */
static int nand_write_page_hwecc(struct mtd_info *mtd, struct nand_chip *chip,
				  const uint8_t *buf, int oob_required)
{
	int i, eccsize = chip->ecc.size;
	int eccbytes = chip->ecc.bytes;
	int eccsteps = chip->ecc.steps;
	uint8_t *ecc_calc = chip->buffers->ecccalc;
	const uint8_t *p = buf;
	uint32_t *eccpos = chip->ecc.layout->eccpos;

	for (i = 0; eccsteps; eccsteps--, i += eccbytes, p += eccsize) {
		chip->ecc.hwctl(mtd, NAND_ECC_WRITE);
		chip->write_buf(mtd, p, eccsize);
		chip->ecc.calculate(mtd, p, &ecc_calc[i]);
	}

	for (i = 0; i < chip->ecc.total; i++)
		chip->oob_poi[eccpos[i]] = ecc_calc[i];

	chip->write_buf(mtd, chip->oob_poi, mtd->oobsize);

	return 0;
}


/**
 * nand_write_subpage_hwecc - [REPLACABLE] hardware ECC based subpage write
 * @mtd:	mtd info structure
 * @chip:	nand chip info structure
 * @offset:	column address of subpage within the page
 * @data_len:	data length
 * @buf:	data buffer
 * @oob_required: must write chip->oob_poi to OOB
 */
static int nand_write_subpage_hwecc(struct mtd_info *mtd,
				struct nand_chip *chip, uint32_t offset,
				uint32_t data_len, const uint8_t *buf,
				int oob_required)
{
	uint8_t *oob_buf  = chip->oob_poi;
	uint8_t *ecc_calc = chip->buffers->ecccalc;
	int ecc_size      = chip->ecc.size;
	int ecc_bytes     = chip->ecc.bytes;
	int ecc_steps     = chip->ecc.steps;
	uint32_t *eccpos  = chip->ecc.layout->eccpos;
	uint32_t start_step = offset / ecc_size;
	uint32_t end_step   = (offset + data_len - 1) / ecc_size;
	int oob_bytes       = mtd->oobsize / ecc_steps;
	int step, i;

	for (step = 0; step < ecc_steps; step++) {
		/* configure controller for WRITE access */
		chip->ecc.hwctl(mtd, NAND_ECC_WRITE);

		/* write data (untouched subpages already masked by 0xFF) */
		chip->write_buf(mtd, buf, ecc_size);

		/* mask ECC of un-touched subpages by padding 0xFF */
		if ((step < start_step) || (step > end_step))
			memset(ecc_calc, 0xff, ecc_bytes);
		else
			chip->ecc.calculate(mtd, buf, ecc_calc);

		/* mask OOB of un-touched subpages by padding 0xFF */
		/* if oob_required, preserve OOB metadata of written subpage */
		if (!oob_required || (step < start_step) || (step > end_step))
			memset(oob_buf, 0xff, oob_bytes);

		buf += ecc_size;
		ecc_calc += ecc_bytes;
		oob_buf  += oob_bytes;
	}

	/* copy calculated ECC for whole page to chip->buffer->oob */
	/* this include masked-value(0xFF) for unwritten subpages */
	ecc_calc = chip->buffers->ecccalc;
	for (i = 0; i < chip->ecc.total; i++)
		chip->oob_poi[eccpos[i]] = ecc_calc[i];

	/* write OOB buffer to NAND device */
	chip->write_buf(mtd, chip->oob_poi, mtd->oobsize);

	return 0;
}


/**
 * nand_write_page_syndrome - [REPLACEABLE] hardware ECC syndrome based page write
 * @mtd: mtd info structure
 * @chip: nand chip info structure
 * @buf: data buffer
 * @oob_required: must write chip->oob_poi to OOB
 *
 * The hw generator calculates the error syndrome automatically. Therefore we
 * need a special oob layout and handling.
 */
static int nand_write_page_syndrome(struct mtd_info *mtd,
				    struct nand_chip *chip,
				    const uint8_t *buf, int oob_required)
{
	int i, eccsize = chip->ecc.size;
	int eccbytes = chip->ecc.bytes;
	int eccsteps = chip->ecc.steps;
	const uint8_t *p = buf;
	uint8_t *oob = chip->oob_poi;

	for (i = 0; eccsteps; eccsteps--, i += eccbytes, p += eccsize) {

		chip->ecc.hwctl(mtd, NAND_ECC_WRITE);
		chip->write_buf(mtd, p, eccsize);

		if (chip->ecc.prepad) {
			chip->write_buf(mtd, oob, chip->ecc.prepad);
			oob += chip->ecc.prepad;
		}

		chip->ecc.calculate(mtd, p, oob);
		chip->write_buf(mtd, oob, eccbytes);
		oob += eccbytes;

		if (chip->ecc.postpad) {
			chip->write_buf(mtd, oob, chip->ecc.postpad);
			oob += chip->ecc.postpad;
		}
	}

	/* Calculate remaining oob bytes */
	i = mtd->oobsize - (oob - chip->oob_poi);
	if (i)
		chip->write_buf(mtd, oob, i);

	return 0;
}

/**
 * nand_write_page - [REPLACEABLE] write one page
 * @mtd: MTD device structure
 * @chip: NAND chip descriptor
 * @offset: address offset within the page
 * @data_len: length of actual data to be written
 * @buf: the data to write
 * @oob_required: must write chip->oob_poi to OOB
 * @page: page number to write
 * @cached: cached programming
 * @raw: use _raw version of write_page
 */
static int nand_write_page(struct mtd_info *mtd, struct nand_chip *chip,
		uint32_t offset, int data_len, const uint8_t *buf,
		int oob_required, int page, int cached, int raw)
{
	int status, subpage;

	if (!(chip->options & NAND_NO_SUBPAGE_WRITE) &&
		chip->ecc.write_subpage)
		subpage = offset || (data_len < mtd->writesize);
	else
		subpage = 0;

	chip->cmdfunc(mtd, NAND_CMD_SEQIN, 0x00, page);

	if (unlikely(raw))
		status = chip->ecc.write_page_raw(mtd, chip, buf,
							oob_required);
	else if (subpage)
		status = chip->ecc.write_subpage(mtd, chip, offset, data_len,
							 buf, oob_required);
	else
		status = chip->ecc.write_page(mtd, chip, buf, oob_required);

	if (status < 0)
		return status;

	/*
	 * Cached progamming disabled for now. Not sure if it's worth the
	 * trouble. The speed gain is not very impressive. (2.3->2.6Mib/s).
	 */
	cached = 0;

	if (!cached || !NAND_HAS_CACHEPROG(chip)) {

		chip->cmdfunc(mtd, NAND_CMD_PAGEPROG, -1, -1);
		status = chip->waitfunc(mtd, chip);
		/*
		 * See if operation failed and additional status checks are
		 * available.
		 */
		if ((status & NAND_STATUS_FAIL) && (chip->errstat))
			status = chip->errstat(mtd, chip, FL_WRITING, status,
					       page);

		if (status & NAND_STATUS_FAIL)
			return -EIO;
	} else {
		chip->cmdfunc(mtd, NAND_CMD_CACHEDPROG, -1, -1);
		status = chip->waitfunc(mtd, chip);
	}

	return 0;
}

/**
 * nand_fill_oob - [INTERN] Transfer client buffer to oob
 * @mtd: MTD device structure
 * @oob: oob data buffer
 * @len: oob data write length
 * @ops: oob ops structure
 */
static uint8_t *nand_fill_oob(struct mtd_info *mtd, uint8_t *oob, size_t len,
			      struct mtd_oob_ops *ops)
{
	struct nand_chip *chip = mtd->priv;

	/*
	 * Initialise to all 0xFF, to avoid the possibility of left over OOB
	 * data from a previous OOB read.
	 */
	memset(chip->oob_poi, 0xff, mtd->oobsize);

	switch (ops->mode) {

	case MTD_OPS_PLACE_OOB:
	case MTD_OPS_RAW:
		memcpy(chip->oob_poi + ops->ooboffs, oob, len);
		return oob + len;

	case MTD_OPS_AUTO_OOB: {
		struct nand_oobfree *free = chip->ecc.layout->oobfree;
		uint32_t boffs = 0, woffs = ops->ooboffs;
		size_t bytes = 0;

		for (; free->length && len; free++, len -= bytes) {
			/* Write request not from offset 0? */
			if (unlikely(woffs)) {
				if (woffs >= free->length) {
					woffs -= free->length;
					continue;
				}
				boffs = free->offset + woffs;
				bytes = min_t(size_t, len,
					      (free->length - woffs));
				woffs = 0;
			} else {
				bytes = min_t(size_t, len, free->length);
				boffs = free->offset;
			}
			memcpy(chip->oob_poi + boffs, oob, bytes);
			oob += bytes;
		}
		return oob;
	}
	default:
		BUG();
	}
	return NULL;
}

#define NOTALIGNED(x)	((x & (chip->subpagesize - 1)) != 0)

/**
 * nand_do_write_ops - [INTERN] NAND write with ECC
 * @mtd: MTD device structure
 * @to: offset to write to
 * @ops: oob operations description structure
 *
 * NAND write with ECC.
 */
static int nand_do_write_ops(struct mtd_info *mtd, loff_t to,
			     struct mtd_oob_ops *ops)
{
	int chipnr, realpage, page, blockmask, column;
	struct nand_chip *chip = mtd->priv;
	uint32_t writelen = ops->len;

	uint32_t oobwritelen = ops->ooblen;
	uint32_t oobmaxlen = ops->mode == MTD_OPS_AUTO_OOB ?
				mtd->oobavail : mtd->oobsize;

	uint8_t *oob = ops->oobbuf;
	uint8_t *buf = ops->datbuf;
	int ret;
	int oob_required = oob ? 1 : 0;

	ops->retlen = 0;
	if (!writelen)
		return 0;

	/* Reject writes, which are not page aligned */
	if (NOTALIGNED(to) || NOTALIGNED(ops->len)) {
		pr_notice("%s: attempt to write non page aligned data\n",
			   __func__);
		return -EINVAL;
	}

	column = to & (mtd->writesize - 1);

	chipnr = (int)(to >> chip->chip_shift);
	chip->select_chip(mtd, chipnr);

	/* Check, if it is write protected */
	if (nand_check_wp(mtd)) {
		ret = -EIO;
		goto err_out;
	}

	realpage = (int)(to >> chip->page_shift);
	page = realpage & chip->pagemask;
	blockmask = (1 << (chip->phys_erase_shift - chip->page_shift)) - 1;

	/* Invalidate the page cache, when we write to the cached page */
	if (to <= (chip->pagebuf << chip->page_shift) &&
	    (chip->pagebuf << chip->page_shift) < (to + ops->len))
		chip->pagebuf = -1;

	/* Don't allow multipage oob writes with offset */
	if (oob && ops->ooboffs && (ops->ooboffs + ops->ooblen > oobmaxlen)) {
		ret = -EINVAL;
		goto err_out;
	}

	while (1) {
		int bytes = mtd->writesize;
		int cached = writelen > bytes && page != blockmask;
		uint8_t *wbuf = buf;

		/* Partial page write? */
		if (unlikely(column || writelen < (mtd->writesize - 1))) {
			cached = 0;
			bytes = min_t(int, bytes - column, (int) writelen);
			chip->pagebuf = -1;
			memset(chip->buffers->databuf, 0xff, mtd->writesize);
			memcpy(&chip->buffers->databuf[column], buf, bytes);
			wbuf = chip->buffers->databuf;
		}

		if (unlikely(oob)) {
			size_t len = min(oobwritelen, oobmaxlen);
			oob = nand_fill_oob(mtd, oob, len, ops);
			oobwritelen -= len;
		} else {
			/* We still need to erase leftover OOB data */
			memset(chip->oob_poi, 0xff, mtd->oobsize);
		}
		ret = chip->write_page(mtd, chip, column, bytes, wbuf,
					oob_required, page, cached,
					(ops->mode == MTD_OPS_RAW));
		if (ret)
			break;

		writelen -= bytes;
		if (!writelen)
			break;

		column = 0;
		buf += bytes;
		realpage++;

		page = realpage & chip->pagemask;
		/* Check, if we cross a chip boundary */
		if (!page) {
			chipnr++;
			chip->select_chip(mtd, -1);
			chip->select_chip(mtd, chipnr);
		}
	}

	ops->retlen = ops->len - writelen;
	if (unlikely(oob))
		ops->oobretlen = ops->ooblen;

err_out:
	chip->select_chip(mtd, -1);
	return ret;
}

/**
 * panic_nand_write - [MTD Interface] NAND write with ECC
 * @mtd: MTD device structure
 * @to: offset to write to
 * @len: number of bytes to write
 * @retlen: pointer to variable to store the number of written bytes
 * @buf: the data to write
 *
 * NAND write with ECC. Used when performing writes in interrupt context, this
 * may for example be called by mtdoops when writing an oops while in panic.
 */
static int panic_nand_write(struct mtd_info *mtd, loff_t to, size_t len,
			    size_t *retlen, const uint8_t *buf)
{
	struct nand_chip *chip = mtd->priv;
	struct mtd_oob_ops ops;
	int ret;

	/* Wait for the device to get ready */
	panic_nand_wait(mtd, chip, 400);

	/* Grab the device */
	panic_nand_get_device(chip, mtd, FL_WRITING);

	ops.len = len;
	ops.datbuf = (uint8_t *)buf;
	ops.oobbuf = NULL;
	ops.mode = MTD_OPS_PLACE_OOB;

	ret = nand_do_write_ops(mtd, to, &ops);

	*retlen = ops.retlen;
	return ret;
}

/**
 * nand_write - [MTD Interface] NAND write with ECC
 * @mtd: MTD device structure
 * @to: offset to write to
 * @len: number of bytes to write
 * @retlen: pointer to variable to store the number of written bytes
 * @buf: the data to write
 *
 * NAND write with ECC.
 */
static int nand_write(struct mtd_info *mtd, loff_t to, size_t len,
			  size_t *retlen, const uint8_t *buf)
{
	struct mtd_oob_ops ops;
	int ret;

	nand_get_device(mtd, FL_WRITING);
	ops.len = len;
	ops.datbuf = (uint8_t *)buf;
	ops.oobbuf = NULL;
	ops.mode = MTD_OPS_PLACE_OOB;
	ret = nand_do_write_ops(mtd, to, &ops);
	*retlen = ops.retlen;
	nand_release_device(mtd);
	return ret;
}

/**
 * nand_do_write_oob - [MTD Interface] NAND write out-of-band
 * @mtd: MTD device structure
 * @to: offset to write to
 * @ops: oob operation description structure
 *
 * NAND write out-of-band.
 */
static int nand_do_write_oob(struct mtd_info *mtd, loff_t to,
			     struct mtd_oob_ops *ops)
{
	int chipnr, page, status, len;
	struct nand_chip *chip = mtd->priv;

	pr_debug("%s: to = 0x%08x, len = %i\n",
			 __func__, (unsigned int)to, (int)ops->ooblen);

	if (ops->mode == MTD_OPS_AUTO_OOB)
		len = chip->ecc.layout->oobavail;
	else
		len = mtd->oobsize;

	/* Do not allow write past end of page */
	if ((ops->ooboffs + ops->ooblen) > len) {
		pr_debug("%s: attempt to write past end of page\n",
				__func__);
		return -EINVAL;
	}

	if (unlikely(ops->ooboffs >= len)) {
		pr_debug("%s: attempt to start write outside oob\n",
				__func__);
		return -EINVAL;
	}

	/* Do not allow write past end of device */
	if (unlikely(to >= mtd->size ||
		     ops->ooboffs + ops->ooblen >
			((mtd->size >> chip->page_shift) -
			 (to >> chip->page_shift)) * len)) {
		pr_debug("%s: attempt to write beyond end of device\n",
				__func__);
		return -EINVAL;
	}

	chipnr = (int)(to >> chip->chip_shift);
	chip->select_chip(mtd, chipnr);

	/* Shift to get page */
	page = (int)(to >> chip->page_shift);

	/*
	 * Reset the chip. Some chips (like the Toshiba TC5832DC found in one
	 * of my DiskOnChip 2000 test units) will clear the whole data page too
	 * if we don't do this. I have no clue why, but I seem to have 'fixed'
	 * it in the doc2000 driver in August 1999.  dwmw2.
	 */
	chip->cmdfunc(mtd, NAND_CMD_RESET, -1, -1);

	/* Check, if it is write protected */
	if (nand_check_wp(mtd)) {
		chip->select_chip(mtd, -1);
		return -EROFS;
	}

	/* Invalidate the page cache, if we write to the cached page */
	if (page == chip->pagebuf)
		chip->pagebuf = -1;

	nand_fill_oob(mtd, ops->oobbuf, ops->ooblen, ops);

	if (ops->mode == MTD_OPS_RAW)
		status = chip->ecc.write_oob_raw(mtd, chip, page & chip->pagemask);
	else
		status = chip->ecc.write_oob(mtd, chip, page & chip->pagemask);

	chip->select_chip(mtd, -1);

	if (status)
		return status;

	ops->oobretlen = ops->ooblen;

	return 0;
}

/**
 * nand_write_oob - [MTD Interface] NAND write data and/or out-of-band
 * @mtd: MTD device structure
 * @to: offset to write to
 * @ops: oob operation description structure
 */
static int nand_write_oob(struct mtd_info *mtd, loff_t to,
			  struct mtd_oob_ops *ops)
{
	int ret = -ENOTSUPP;

	ops->retlen = 0;

	/* Do not allow writes past end of device */
	if (ops->datbuf && (to + ops->len) > mtd->size) {
		pr_debug("%s: attempt to write beyond end of device\n",
				__func__);
		return -EINVAL;
	}

	nand_get_device(mtd, FL_WRITING);

	switch (ops->mode) {
	case MTD_OPS_PLACE_OOB:
	case MTD_OPS_AUTO_OOB:
	case MTD_OPS_RAW:
		break;

	default:
		goto out;
	}

	if (!ops->datbuf)
		ret = nand_do_write_oob(mtd, to, ops);
	else
		ret = nand_do_write_ops(mtd, to, ops);

out:
	nand_release_device(mtd);
	return ret;
}

/**
 * single_erase_cmd - [GENERIC] NAND standard block erase command function
 * @mtd: MTD device structure
 * @page: the page address of the block which will be erased
 *
 * Standard erase command for NAND chips.
 */
static void single_erase_cmd(struct mtd_info *mtd, int page)
{
	struct nand_chip *chip = mtd->priv;
	/* Send commands to erase a block */
	chip->cmdfunc(mtd, NAND_CMD_ERASE1, -1, page);
	chip->cmdfunc(mtd, NAND_CMD_ERASE2, -1, -1);
}

/**
 * nand_erase - [MTD Interface] erase block(s)
 * @mtd: MTD device structure
 * @instr: erase instruction
 *
 * Erase one ore more blocks.
 */
static int nand_erase(struct mtd_info *mtd, struct erase_info *instr)
{
	return nand_erase_nand(mtd, instr, 0);
}

/**
 * nand_erase_nand - [INTERN] erase block(s)
 * @mtd: MTD device structure
 * @instr: erase instruction
 * @allowbbt: allow erasing the bbt area
 *
 * Erase one ore more blocks.
 */
int nand_erase_nand(struct mtd_info *mtd, struct erase_info *instr,
		    int allowbbt)
{
	int page, status, pages_per_block, ret, chipnr;
	struct nand_chip *chip = mtd->priv;
	loff_t len;

	pr_debug("%s: start = 0x%012llx, len = %llu\n",
			__func__, (unsigned long long)instr->addr,
			(unsigned long long)instr->len);

	if (check_offs_len(mtd, instr->addr, instr->len))
		return -EINVAL;

	/* Grab the lock and see if the device is available */
	nand_get_device(mtd, FL_ERASING);

	/* Shift to get first page */
	page = (int)(instr->addr >> chip->page_shift);
	chipnr = (int)(instr->addr >> chip->chip_shift);

	/* Calculate pages in each block */
	pages_per_block = 1 << (chip->phys_erase_shift - chip->page_shift);

	/* Select the NAND device */
	chip->select_chip(mtd, chipnr);

	/* Check, if it is write protected */
	if (nand_check_wp(mtd)) {
		pr_debug("%s: device is write protected!\n",
				__func__);
		instr->state = MTD_ERASE_FAILED;
		goto erase_exit;
	}

	/* Loop through the pages */
	len = instr->len;

	instr->state = MTD_ERASING;

	while (len) {
		/* Check if we have a bad block, we do not erase bad blocks! */
		if (nand_block_checkbad(mtd, ((loff_t) page) <<
					chip->page_shift, 0, allowbbt)) {
			pr_warn("%s: attempt to erase a bad block at page 0x%08x\n",
				    __func__, page);
			instr->state = MTD_ERASE_FAILED;
			goto erase_exit;
		}

		/*
		 * Invalidate the page cache, if we erase the block which
		 * contains the current cached page.
		 */
		if (page <= chip->pagebuf && chip->pagebuf <
		    (page + pages_per_block))
			chip->pagebuf = -1;

		chip->erase_cmd(mtd, page & chip->pagemask);

		status = chip->waitfunc(mtd, chip);

		/*
		 * See if operation failed and additional status checks are
		 * available
		 */
		if ((status & NAND_STATUS_FAIL) && (chip->errstat))
			status = chip->errstat(mtd, chip, FL_ERASING,
					       status, page);

		/* See if block erase succeeded */
		if (status & NAND_STATUS_FAIL) {
			pr_debug("%s: failed erase, page 0x%08x\n",
					__func__, page);
			instr->state = MTD_ERASE_FAILED;
			instr->fail_addr =
				((loff_t)page << chip->page_shift);
			goto erase_exit;
		}

		/* Increment page address and decrement length */
		len -= (1ULL << chip->phys_erase_shift);
		page += pages_per_block;

		/* Check, if we cross a chip boundary */
		if (len && !(page & chip->pagemask)) {
			chipnr++;
			chip->select_chip(mtd, -1);
			chip->select_chip(mtd, chipnr);
		}
	}
	instr->state = MTD_ERASE_DONE;

erase_exit:

	ret = instr->state == MTD_ERASE_DONE ? 0 : -EIO;

	/* Deselect and wake up anyone waiting on the device */
	chip->select_chip(mtd, -1);
	nand_release_device(mtd);

	/* Do call back function */
	if (!ret)
		mtd_erase_callback(instr);

	/* Return more or less happy */
	return ret;
}

/**
 * nand_sync - [MTD Interface] sync
 * @mtd: MTD device structure
 *
 * Sync is actually a wait for chip ready function.
 */
static void nand_sync(struct mtd_info *mtd)
{
	pr_debug("%s: called\n", __func__);

	/* Grab the lock and see if the device is available */
	nand_get_device(mtd, FL_SYNCING);
	/* Release it and go back */
	nand_release_device(mtd);
}

/**
 * nand_block_isbad - [MTD Interface] Check if block at offset is bad
 * @mtd: MTD device structure
 * @offs: offset relative to mtd start
 */
static int nand_block_isbad(struct mtd_info *mtd, loff_t offs)
{
	return nand_block_checkbad(mtd, offs, 1, 0);
}

/**
 * nand_block_markbad - [MTD Interface] Mark block at the given offset as bad
 * @mtd: MTD device structure
 * @ofs: offset relative to mtd start
 */
static int nand_block_markbad(struct mtd_info *mtd, loff_t ofs)
{
	int ret;

	ret = nand_block_isbad(mtd, ofs);
	if (ret) {
		/* If it was bad already, return success and do nothing */
		if (ret > 0)
			return 0;
		return ret;
	}

	return nand_block_markbad_lowlevel(mtd, ofs);
}

/**
 * nand_onfi_set_features- [REPLACEABLE] set features for ONFI nand
 * @mtd: MTD device structure
 * @chip: nand chip info structure
 * @addr: feature address.
 * @subfeature_param: the subfeature parameters, a four bytes array.
 */
static int nand_onfi_set_features(struct mtd_info *mtd, struct nand_chip *chip,
			int addr, uint8_t *subfeature_param)
{
	int status;
	int i;

	if (!chip->onfi_version ||
	    !(le16_to_cpu(chip->onfi_params.opt_cmd)
	      & ONFI_OPT_CMD_SET_GET_FEATURES))
		return -EINVAL;

	chip->cmdfunc(mtd, NAND_CMD_SET_FEATURES, addr, -1);
	for (i = 0; i < ONFI_SUBFEATURE_PARAM_LEN; ++i)
		chip->write_byte(mtd, subfeature_param[i]);

	status = chip->waitfunc(mtd, chip);
	if (status & NAND_STATUS_FAIL)
		return -EIO;
	return 0;
}

/**
 * nand_onfi_get_features- [REPLACEABLE] get features for ONFI nand
 * @mtd: MTD device structure
 * @chip: nand chip info structure
 * @addr: feature address.
 * @subfeature_param: the subfeature parameters, a four bytes array.
 */
static int nand_onfi_get_features(struct mtd_info *mtd, struct nand_chip *chip,
			int addr, uint8_t *subfeature_param)
{
	int i;

	if (!chip->onfi_version ||
	    !(le16_to_cpu(chip->onfi_params.opt_cmd)
	      & ONFI_OPT_CMD_SET_GET_FEATURES))
		return -EINVAL;

	/* clear the sub feature parameters */
	memset(subfeature_param, 0, ONFI_SUBFEATURE_PARAM_LEN);

	chip->cmdfunc(mtd, NAND_CMD_GET_FEATURES, addr, -1);
	for (i = 0; i < ONFI_SUBFEATURE_PARAM_LEN; ++i)
		*subfeature_param++ = chip->read_byte(mtd);
	return 0;
}

/**
 * nand_suspend - [MTD Interface] Suspend the NAND flash
 * @mtd: MTD device structure
 */
static int nand_suspend(struct mtd_info *mtd)
{
	return nand_get_device(mtd, FL_PM_SUSPENDED);
}

/**
 * nand_resume - [MTD Interface] Resume the NAND flash
 * @mtd: MTD device structure
 */
static void nand_resume(struct mtd_info *mtd)
{
	struct nand_chip *chip = mtd->priv;

	if (chip->state == FL_PM_SUSPENDED)
		nand_release_device(mtd);
	else
		pr_err("%s called for a chip which is not in suspended state\n",
			__func__);
}

/* Set default functions */
static void nand_set_defaults(struct nand_chip *chip, int busw)
{
	/* check for proper chip_delay setup, set 20us if not */
	if (!chip->chip_delay)
		chip->chip_delay = 20;

	/* check, if a user supplied command function given */
	if (chip->cmdfunc == NULL)
		chip->cmdfunc = nand_command;

	/* check, if a user supplied wait function given */
	if (chip->waitfunc == NULL)
		chip->waitfunc = nand_wait;

	if (!chip->select_chip)
		chip->select_chip = nand_select_chip;

	/* set for ONFI nand */
	if (!chip->onfi_set_features)
		chip->onfi_set_features = nand_onfi_set_features;
	if (!chip->onfi_get_features)
		chip->onfi_get_features = nand_onfi_get_features;

	/* If called twice, pointers that depend on busw may need to be reset */
	if (!chip->read_byte || chip->read_byte == nand_read_byte)
		chip->read_byte = busw ? nand_read_byte16 : nand_read_byte;
	if (!chip->read_word)
		chip->read_word = nand_read_word;
	if (!chip->block_bad)
		chip->block_bad = nand_block_bad;
	if (!chip->block_markbad)
		chip->block_markbad = nand_default_block_markbad;
	if (!chip->write_buf || chip->write_buf == nand_write_buf)
		chip->write_buf = busw ? nand_write_buf16 : nand_write_buf;
	if (!chip->write_byte || chip->write_byte == nand_write_byte)
		chip->write_byte = busw ? nand_write_byte16 : nand_write_byte;
	if (!chip->read_buf || chip->read_buf == nand_read_buf)
		chip->read_buf = busw ? nand_read_buf16 : nand_read_buf;
	if (!chip->scan_bbt)
		chip->scan_bbt = nand_default_bbt;

	if (!chip->controller) {
		chip->controller = &chip->hwcontrol;
		spin_lock_init(&chip->controller->lock);
		init_waitqueue_head(&chip->controller->wq);
	}

}

/* Sanitize ONFI strings so we can safely print them */
static void sanitize_string(uint8_t *s, size_t len)
{
	ssize_t i;

	/* Null terminate */
	s[len - 1] = 0;

	/* Remove non printable chars */
	for (i = 0; i < len - 1; i++) {
		if (s[i] < ' ' || s[i] > 127)
			s[i] = '?';
	}

	/* Remove trailing spaces */
	strim(s);
}

static u16 onfi_crc16(u16 crc, u8 const *p, size_t len)
{
	int i;
	while (len--) {
		crc ^= *p++ << 8;
		for (i = 0; i < 8; i++)
			crc = (crc << 1) ^ ((crc & 0x8000) ? 0x8005 : 0);
	}

	return crc;
}

/* Parse the Extended Parameter Page. */
static int nand_flash_detect_ext_param_page(struct mtd_info *mtd,
		struct nand_chip *chip, struct nand_onfi_params *p)
{
	struct onfi_ext_param_page *ep;
	struct onfi_ext_section *s;
	struct onfi_ext_ecc_info *ecc;
	uint8_t *cursor;
	int ret = -EINVAL;
	int len;
	int i;

	len = le16_to_cpu(p->ext_param_page_length) * 16;
	ep = kmalloc(len, GFP_KERNEL);
	if (!ep)
		return -ENOMEM;

	/* Send our own NAND_CMD_PARAM. */
	chip->cmdfunc(mtd, NAND_CMD_PARAM, 0, -1);

	/* Use the Change Read Column command to skip the ONFI param pages. */
	chip->cmdfunc(mtd, NAND_CMD_RNDOUT,
			sizeof(*p) * p->num_of_param_pages , -1);

	/* Read out the Extended Parameter Page. */
	chip->read_buf(mtd, (uint8_t *)ep, len);
	if ((onfi_crc16(ONFI_CRC_BASE, ((uint8_t *)ep) + 2, len - 2)
		!= le16_to_cpu(ep->crc))) {
		pr_debug("fail in the CRC.\n");
		goto ext_out;
	}

	/*
	 * Check the signature.
	 * Do not strictly follow the ONFI spec, maybe changed in future.
	 */
	if (strncmp(ep->sig, "EPPS", 4)) {
		pr_debug("The signature is invalid.\n");
		goto ext_out;
	}

	/* find the ECC section. */
	cursor = (uint8_t *)(ep + 1);
	for (i = 0; i < ONFI_EXT_SECTION_MAX; i++) {
		s = ep->sections + i;
		if (s->type == ONFI_SECTION_TYPE_2)
			break;
		cursor += s->length * 16;
	}
	if (i == ONFI_EXT_SECTION_MAX) {
		pr_debug("We can not find the ECC section.\n");
		goto ext_out;
	}

	/* get the info we want. */
	ecc = (struct onfi_ext_ecc_info *)cursor;

	if (!ecc->codeword_size) {
		pr_debug("Invalid codeword size\n");
		goto ext_out;
	}

	chip->ecc_strength_ds = ecc->ecc_bits;
	chip->ecc_step_ds = 1 << ecc->codeword_size;
	ret = 0;

ext_out:
	kfree(ep);
	return ret;
}

static int nand_setup_read_retry_micron(struct mtd_info *mtd, int retry_mode)
{
	struct nand_chip *chip = mtd->priv;
	uint8_t feature[ONFI_SUBFEATURE_PARAM_LEN] = {retry_mode};

	return chip->onfi_set_features(mtd, chip, ONFI_FEATURE_ADDR_READ_RETRY,
			feature);
}

/*
 * Configure chip properties from Micron vendor-specific ONFI table
 */
static void nand_onfi_detect_micron(struct nand_chip *chip,
		struct nand_onfi_params *p)
{
	struct nand_onfi_vendor_micron *micron = (void *)p->vendor;

	if (le16_to_cpu(p->vendor_revision) < 1)
		return;

	chip->read_retries = micron->read_retry_options;
	chip->setup_read_retry = nand_setup_read_retry_micron;
}

/*
 * Check if the NAND chip is ONFI compliant, returns 1 if it is, 0 otherwise.
 */
static int nand_flash_detect_onfi(struct mtd_info *mtd, struct nand_chip *chip,
					int *busw)
{
	struct nand_onfi_params *p = &chip->onfi_params;
	int i;
	int val;

	/* Try ONFI for unknown chip or LP */
	chip->cmdfunc(mtd, NAND_CMD_READID, 0x20, -1);
	if (chip->read_byte(mtd) != 'O' || chip->read_byte(mtd) != 'N' ||
		chip->read_byte(mtd) != 'F' || chip->read_byte(mtd) != 'I')
		return 0;

	/*
	 * ONFI must be probed in 8-bit mode or with NAND_BUSWIDTH_AUTO, not
	 * with NAND_BUSWIDTH_16
	 */
	if (chip->options & NAND_BUSWIDTH_16) {
		pr_err("ONFI cannot be probed in 16-bit mode; aborting\n");
		return 0;
	}

	chip->cmdfunc(mtd, NAND_CMD_PARAM, 0, -1);
	for (i = 0; i < 3; i++) {
		chip->read_buf(mtd, (uint8_t *)p, sizeof(*p));
		if (onfi_crc16(ONFI_CRC_BASE, (uint8_t *)p, 254) ==
				le16_to_cpu(p->crc)) {
			break;
		}
	}

	if (i == 3) {
		pr_err("Could not find valid ONFI parameter page; aborting\n");
		return 0;
	}

	/* Check version */
	val = le16_to_cpu(p->revision);
	if (val & (1 << 5))
		chip->onfi_version = 23;
	else if (val & (1 << 4))
		chip->onfi_version = 22;
	else if (val & (1 << 3))
		chip->onfi_version = 21;
	else if (val & (1 << 2))
		chip->onfi_version = 20;
	else if (val & (1 << 1))
		chip->onfi_version = 10;

	if (!chip->onfi_version) {
		pr_info("unsupported ONFI version: %d\n", val);
		return 0;
	}

	sanitize_string(p->manufacturer, sizeof(p->manufacturer));
	sanitize_string(p->model, sizeof(p->model));
	if (!mtd->name)
		mtd->name = p->model;

	mtd->writesize = le32_to_cpu(p->byte_per_page);

	/*
	 * pages_per_block and blocks_per_lun may not be a power-of-2 size
	 * (don't ask me who thought of this...). MTD assumes that these
	 * dimensions will be power-of-2, so just truncate the remaining area.
	 */
	mtd->erasesize = 1 << (fls(le32_to_cpu(p->pages_per_block)) - 1);
	mtd->erasesize *= mtd->writesize;

	mtd->oobsize = le16_to_cpu(p->spare_bytes_per_page);

	/* See erasesize comment */
	chip->chipsize = 1 << (fls(le32_to_cpu(p->blocks_per_lun)) - 1);
<<<<<<< HEAD
	chip->chipsize *= (uint64_t)mtd->erasesize;
	*busw = 0;
	if (le16_to_cpu(p->features) & 1)
=======
	chip->chipsize *= (uint64_t)mtd->erasesize * p->lun_count;
	chip->bits_per_cell = p->bits_per_cell;

	if (onfi_feature(chip) & ONFI_FEATURE_16_BIT_BUS)
>>>>>>> c3ade0e0
		*busw = NAND_BUSWIDTH_16;
	else
		*busw = 0;

<<<<<<< HEAD
	chip->options |= NAND_NO_READRDY | NAND_NO_AUTOINCR;
=======
	if (p->ecc_bits != 0xff) {
		chip->ecc_strength_ds = p->ecc_bits;
		chip->ecc_step_ds = 512;
	} else if (chip->onfi_version >= 21 &&
		(onfi_feature(chip) & ONFI_FEATURE_EXT_PARAM_PAGE)) {

		/*
		 * The nand_flash_detect_ext_param_page() uses the
		 * Change Read Column command which maybe not supported
		 * by the chip->cmdfunc. So try to update the chip->cmdfunc
		 * now. We do not replace user supplied command function.
		 */
		if (mtd->writesize > 512 && chip->cmdfunc == nand_command)
			chip->cmdfunc = nand_command_lp;

		/* The Extended Parameter Page is supported since ONFI 2.1. */
		if (nand_flash_detect_ext_param_page(mtd, chip, p))
			pr_warn("Failed to detect ONFI extended param page\n");
	} else {
		pr_warn("Could not retrieve ONFI ECC requirements\n");
	}

	if (p->jedec_id == NAND_MFR_MICRON)
		nand_onfi_detect_micron(chip, p);
>>>>>>> c3ade0e0

	return 1;
}

/*
 * nand_id_has_period - Check if an ID string has a given wraparound period
 * @id_data: the ID string
 * @arrlen: the length of the @id_data array
 * @period: the period of repitition
 *
 * Check if an ID string is repeated within a given sequence of bytes at
 * specific repetition interval period (e.g., {0x20,0x01,0x7F,0x20} has a
 * period of 3). This is a helper function for nand_id_len(). Returns non-zero
 * if the repetition has a period of @period; otherwise, returns zero.
 */
static int nand_id_has_period(u8 *id_data, int arrlen, int period)
{
	int i, j;
	for (i = 0; i < period; i++)
		for (j = i + period; j < arrlen; j += period)
			if (id_data[i] != id_data[j])
				return 0;
	return 1;
}

/*
 * nand_id_len - Get the length of an ID string returned by CMD_READID
 * @id_data: the ID string
 * @arrlen: the length of the @id_data array

 * Returns the length of the ID string, according to known wraparound/trailing
 * zero patterns. If no pattern exists, returns the length of the array.
 */
static int nand_id_len(u8 *id_data, int arrlen)
{
	int last_nonzero, period;

	/* Find last non-zero byte */
	for (last_nonzero = arrlen - 1; last_nonzero >= 0; last_nonzero--)
		if (id_data[last_nonzero])
			break;

	/* All zeros */
	if (last_nonzero < 0)
		return 0;

	/* Calculate wraparound period */
	for (period = 1; period < arrlen; period++)
		if (nand_id_has_period(id_data, arrlen, period))
			break;

	/* There's a repeated pattern */
	if (period < arrlen)
		return period;

	/* There are trailing zeros */
	if (last_nonzero < arrlen - 1)
		return last_nonzero + 1;

	/* No pattern detected */
	return arrlen;
}

/* Extract the bits of per cell from the 3rd byte of the extended ID */
static int nand_get_bits_per_cell(u8 cellinfo)
{
	int bits;

	bits = cellinfo & NAND_CI_CELLTYPE_MSK;
	bits >>= NAND_CI_CELLTYPE_SHIFT;
	return bits + 1;
}

/*
 * Many new NAND share similar device ID codes, which represent the size of the
 * chip. The rest of the parameters must be decoded according to generic or
 * manufacturer-specific "extended ID" decoding patterns.
 */
static void nand_decode_ext_id(struct mtd_info *mtd, struct nand_chip *chip,
				u8 id_data[8], int *busw)
{
	int extid, id_len;
	/* The 3rd id byte holds MLC / multichip data */
	chip->bits_per_cell = nand_get_bits_per_cell(id_data[2]);
	/* The 4th id byte is the important one */
	extid = id_data[3];

	id_len = nand_id_len(id_data, 8);

	/*
	 * Field definitions are in the following datasheets:
	 * Old style (4,5 byte ID): Samsung K9GAG08U0M (p.32)
	 * New Samsung (6 byte ID): Samsung K9GAG08U0F (p.44)
	 * Hynix MLC   (6 byte ID): Hynix H27UBG8T2B (p.22)
	 *
	 * Check for ID length, non-zero 6th byte, cell type, and Hynix/Samsung
	 * ID to decide what to do.
	 */
	if (id_len == 6 && id_data[0] == NAND_MFR_SAMSUNG &&
			!nand_is_slc(chip) && id_data[5] != 0x00) {
		/* Calc pagesize */
		mtd->writesize = 2048 << (extid & 0x03);
		extid >>= 2;
		/* Calc oobsize */
		switch (((extid >> 2) & 0x04) | (extid & 0x03)) {
		case 1:
			mtd->oobsize = 128;
			break;
		case 2:
			mtd->oobsize = 218;
			break;
		case 3:
			mtd->oobsize = 400;
			break;
		case 4:
			mtd->oobsize = 436;
			break;
		case 5:
			mtd->oobsize = 512;
			break;
		case 6:
			mtd->oobsize = 640;
			break;
		case 7:
		default: /* Other cases are "reserved" (unknown) */
			mtd->oobsize = 1024;
			break;
		}
		extid >>= 2;
		/* Calc blocksize */
		mtd->erasesize = (128 * 1024) <<
			(((extid >> 1) & 0x04) | (extid & 0x03));
		*busw = 0;
	} else if (id_len == 6 && id_data[0] == NAND_MFR_HYNIX &&
			!nand_is_slc(chip)) {
		unsigned int tmp;

		/* Calc pagesize */
		mtd->writesize = 2048 << (extid & 0x03);
		extid >>= 2;
		/* Calc oobsize */
		switch (((extid >> 2) & 0x04) | (extid & 0x03)) {
		case 0:
			mtd->oobsize = 128;
			break;
		case 1:
			mtd->oobsize = 224;
			break;
		case 2:
			mtd->oobsize = 448;
			break;
		case 3:
			mtd->oobsize = 64;
			break;
		case 4:
			mtd->oobsize = 32;
			break;
		case 5:
			mtd->oobsize = 16;
			break;
		default:
			mtd->oobsize = 640;
			break;
		}
		extid >>= 2;
		/* Calc blocksize */
		tmp = ((extid >> 1) & 0x04) | (extid & 0x03);
		if (tmp < 0x03)
			mtd->erasesize = (128 * 1024) << tmp;
		else if (tmp == 0x03)
			mtd->erasesize = 768 * 1024;
		else
			mtd->erasesize = (64 * 1024) << tmp;
		*busw = 0;
	} else {
		/* Calc pagesize */
		mtd->writesize = 1024 << (extid & 0x03);
		extid >>= 2;
		/* Calc oobsize */
		mtd->oobsize = (8 << (extid & 0x01)) *
			(mtd->writesize >> 9);
		extid >>= 2;
		/* Calc blocksize. Blocksize is multiples of 64KiB */
		mtd->erasesize = (64 * 1024) << (extid & 0x03);
		extid >>= 2;
		/* Get buswidth information */
		*busw = (extid & 0x01) ? NAND_BUSWIDTH_16 : 0;

		/*
		 * Toshiba 24nm raw SLC (i.e., not BENAND) have 32B OOB per
		 * 512B page. For Toshiba SLC, we decode the 5th/6th byte as
		 * follows:
		 * - ID byte 6, bits[2:0]: 100b -> 43nm, 101b -> 32nm,
		 *                         110b -> 24nm
		 * - ID byte 5, bit[7]:    1 -> BENAND, 0 -> raw SLC
		 */
		if (id_len >= 6 && id_data[0] == NAND_MFR_TOSHIBA &&
				nand_is_slc(chip) &&
				(id_data[5] & 0x7) == 0x6 /* 24nm */ &&
				!(id_data[4] & 0x80) /* !BENAND */) {
			mtd->oobsize = 32 * mtd->writesize >> 9;
		}

	}
}

/*
 * Old devices have chip data hardcoded in the device ID table. nand_decode_id
 * decodes a matching ID table entry and assigns the MTD size parameters for
 * the chip.
 */
static void nand_decode_id(struct mtd_info *mtd, struct nand_chip *chip,
				struct nand_flash_dev *type, u8 id_data[8],
				int *busw)
{
	int maf_id = id_data[0];

	mtd->erasesize = type->erasesize;
	mtd->writesize = type->pagesize;
	mtd->oobsize = mtd->writesize / 32;
	*busw = type->options & NAND_BUSWIDTH_16;

	/* All legacy ID NAND are small-page, SLC */
	chip->bits_per_cell = 1;

	/*
	 * Check for Spansion/AMD ID + repeating 5th, 6th byte since
	 * some Spansion chips have erasesize that conflicts with size
	 * listed in nand_ids table.
	 * Data sheet (5 byte ID): Spansion S30ML-P ORNAND (p.39)
	 */
	if (maf_id == NAND_MFR_AMD && id_data[4] != 0x00 && id_data[5] == 0x00
			&& id_data[6] == 0x00 && id_data[7] == 0x00
			&& mtd->writesize == 512) {
		mtd->erasesize = 128 * 1024;
		mtd->erasesize <<= ((id_data[3] & 0x03) << 1);
	}
}

/*
 * Set the bad block marker/indicator (BBM/BBI) patterns according to some
 * heuristic patterns using various detected parameters (e.g., manufacturer,
 * page size, cell-type information).
 */
static void nand_decode_bbm_options(struct mtd_info *mtd,
				    struct nand_chip *chip, u8 id_data[8])
{
	int maf_id = id_data[0];

	/* Set the bad block position */
	if (mtd->writesize > 512 || (chip->options & NAND_BUSWIDTH_16))
		chip->badblockpos = NAND_LARGE_BADBLOCK_POS;
	else
		chip->badblockpos = NAND_SMALL_BADBLOCK_POS;

	/*
	 * Bad block marker is stored in the last page of each block on Samsung
	 * and Hynix MLC devices; stored in first two pages of each block on
	 * Micron devices with 2KiB pages and on SLC Samsung, Hynix, Toshiba,
	 * AMD/Spansion, and Macronix.  All others scan only the first page.
	 */
	if (!nand_is_slc(chip) &&
			(maf_id == NAND_MFR_SAMSUNG ||
			 maf_id == NAND_MFR_HYNIX))
		chip->bbt_options |= NAND_BBT_SCANLASTPAGE;
	else if ((nand_is_slc(chip) &&
				(maf_id == NAND_MFR_SAMSUNG ||
				 maf_id == NAND_MFR_HYNIX ||
				 maf_id == NAND_MFR_TOSHIBA ||
				 maf_id == NAND_MFR_AMD ||
				 maf_id == NAND_MFR_MACRONIX)) ||
			(mtd->writesize == 2048 &&
			 maf_id == NAND_MFR_MICRON))
		chip->bbt_options |= NAND_BBT_SCAN2NDPAGE;
}

static inline bool is_full_id_nand(struct nand_flash_dev *type)
{
	return type->id_len;
}

static bool find_full_id_nand(struct mtd_info *mtd, struct nand_chip *chip,
		   struct nand_flash_dev *type, u8 *id_data, int *busw)
{
	if (!strncmp(type->id, id_data, type->id_len)) {
		mtd->writesize = type->pagesize;
		mtd->erasesize = type->erasesize;
		mtd->oobsize = type->oobsize;

		chip->bits_per_cell = nand_get_bits_per_cell(id_data[2]);
		chip->chipsize = (uint64_t)type->chipsize << 20;
		chip->options |= type->options;
		chip->ecc_strength_ds = NAND_ECC_STRENGTH(type);
		chip->ecc_step_ds = NAND_ECC_STEP(type);

		*busw = type->options & NAND_BUSWIDTH_16;

		if (!mtd->name)
			mtd->name = type->name;

		return true;
	}
	return false;
}

/*
 * Get the flash and manufacturer id and lookup if the type is supported.
 */
static struct nand_flash_dev *nand_get_flash_type(struct mtd_info *mtd,
						  struct nand_chip *chip,
						  int busw,
						  int *maf_id, int *dev_id,
						  struct nand_flash_dev *type)
{
	int i, maf_idx;
	u8 id_data[8];

	/* Select the device */
	chip->select_chip(mtd, 0);

	/*
	 * Reset the chip, required by some chips (e.g. Micron MT29FxGxxxxx)
	 * after power-up.
	 */
	chip->cmdfunc(mtd, NAND_CMD_RESET, -1, -1);

	/* Send the command for reading device ID */
	chip->cmdfunc(mtd, NAND_CMD_READID, 0x00, -1);

	/* Read manufacturer and device IDs */
	*maf_id = chip->read_byte(mtd);
	*dev_id = chip->read_byte(mtd);

	/*
	 * Try again to make sure, as some systems the bus-hold or other
	 * interface concerns can cause random data which looks like a
	 * possibly credible NAND flash to appear. If the two results do
	 * not match, ignore the device completely.
	 */

	chip->cmdfunc(mtd, NAND_CMD_READID, 0x00, -1);

	/* Read entire ID string */
	for (i = 0; i < 8; i++)
		id_data[i] = chip->read_byte(mtd);

	if (id_data[0] != *maf_id || id_data[1] != *dev_id) {
		pr_info("second ID read did not match %02x,%02x against %02x,%02x\n",
			*maf_id, *dev_id, id_data[0], id_data[1]);
		return ERR_PTR(-ENODEV);
	}

	if (!type)
		type = nand_flash_ids;

	for (; type->name != NULL; type++) {
		if (is_full_id_nand(type)) {
			if (find_full_id_nand(mtd, chip, type, id_data, &busw))
				goto ident_done;
		} else if (*dev_id == type->dev_id) {
				break;
		}
	}

	chip->onfi_version = 0;
	if (!type->name || !type->pagesize) {
		/* Check is chip is ONFI compliant */
		if (nand_flash_detect_onfi(mtd, chip, &busw))
			goto ident_done;
	}

	if (!type->name)
		return ERR_PTR(-ENODEV);

	if (!mtd->name)
		mtd->name = type->name;

	chip->chipsize = (uint64_t)type->chipsize << 20;

	if (!type->pagesize && chip->init_size) {
		/* Set the pagesize, oobsize, erasesize by the driver */
		busw = chip->init_size(mtd, chip, id_data);
	} else if (!type->pagesize) {
		/* Decode parameters from extended ID */
		nand_decode_ext_id(mtd, chip, id_data, &busw);
	} else {
		nand_decode_id(mtd, chip, type, id_data, &busw);
	}
	/* Get chip options */
	chip->options |= type->options;

	/*
	 * Check if chip is not a Samsung device. Do not clear the
	 * options for chips which do not have an extended id.
	 */
	if (*maf_id != NAND_MFR_SAMSUNG && !type->pagesize)
		chip->options &= ~NAND_SAMSUNG_LP_OPTIONS;
ident_done:

	/* Try to identify manufacturer */
	for (maf_idx = 0; nand_manuf_ids[maf_idx].id != 0x0; maf_idx++) {
		if (nand_manuf_ids[maf_idx].id == *maf_id)
			break;
	}

	if (chip->options & NAND_BUSWIDTH_AUTO) {
		WARN_ON(chip->options & NAND_BUSWIDTH_16);
		chip->options |= busw;
		nand_set_defaults(chip, busw);
	} else if (busw != (chip->options & NAND_BUSWIDTH_16)) {
		/*
		 * Check, if buswidth is correct. Hardware drivers should set
		 * chip correct!
		 */
		pr_info("device found, Manufacturer ID: 0x%02x, Chip ID: 0x%02x\n",
			*maf_id, *dev_id);
		pr_info("%s %s\n", nand_manuf_ids[maf_idx].name, mtd->name);
		pr_warn("bus width %d instead %d bit\n",
			   (chip->options & NAND_BUSWIDTH_16) ? 16 : 8,
			   busw ? 16 : 8);
		return ERR_PTR(-EINVAL);
	}

	nand_decode_bbm_options(mtd, chip, id_data);

	/* Calculate the address shift from the page size */
	chip->page_shift = ffs(mtd->writesize) - 1;
	/* Convert chipsize to number of pages per chip -1 */
	chip->pagemask = (chip->chipsize >> chip->page_shift) - 1;

	chip->bbt_erase_shift = chip->phys_erase_shift =
		ffs(mtd->erasesize) - 1;
	if (chip->chipsize & 0xffffffff)
		chip->chip_shift = ffs((unsigned)chip->chipsize) - 1;
	else {
		chip->chip_shift = ffs((unsigned)(chip->chipsize >> 32));
		chip->chip_shift += 32 - 1;
	}

	chip->badblockbits = 8;
	chip->erase_cmd = single_erase_cmd;

	/* Do not replace user supplied command function! */
	if (mtd->writesize > 512 && chip->cmdfunc == nand_command)
		chip->cmdfunc = nand_command_lp;

	pr_info("device found, Manufacturer ID: 0x%02x, Chip ID: 0x%02x\n",
		*maf_id, *dev_id);
	pr_info("%s %s\n", nand_manuf_ids[maf_idx].name,
		chip->onfi_version ? chip->onfi_params.model : type->name);
	pr_info("%dMiB, %s, page size: %d, OOB size: %d\n",
		(int)(chip->chipsize >> 20), nand_is_slc(chip) ? "SLC" : "MLC",
		mtd->writesize, mtd->oobsize);
	return type;
}

/**
 * nand_scan_ident - [NAND Interface] Scan for the NAND device
 * @mtd: MTD device structure
 * @maxchips: number of chips to scan for
 * @table: alternative NAND ID table
 *
 * This is the first phase of the normal nand_scan() function. It reads the
 * flash ID and sets up MTD fields accordingly.
 *
 * The mtd->owner field must be set to the module of the caller.
 */
int nand_scan_ident(struct mtd_info *mtd, int maxchips,
		    struct nand_flash_dev *table)
{
	int i, busw, nand_maf_id, nand_dev_id;
	struct nand_chip *chip = mtd->priv;
	struct nand_flash_dev *type;

	/* Get buswidth to select the correct functions */
	busw = chip->options & NAND_BUSWIDTH_16;
	/* Set the default functions */
	nand_set_defaults(chip, busw);

	/* Read the flash type */
	type = nand_get_flash_type(mtd, chip, busw,
				&nand_maf_id, &nand_dev_id, table);

	if (IS_ERR(type)) {
		if (!(chip->options & NAND_SCAN_SILENT_NODEV))
			pr_warn("No NAND device found\n");
		chip->select_chip(mtd, -1);
		return PTR_ERR(type);
	}

	chip->select_chip(mtd, -1);

	/* Check for a chip array */
	for (i = 1; i < maxchips; i++) {
		chip->select_chip(mtd, i);
		/* See comment in nand_get_flash_type for reset */
		chip->cmdfunc(mtd, NAND_CMD_RESET, -1, -1);
		/* Send the command for reading device ID */
		chip->cmdfunc(mtd, NAND_CMD_READID, 0x00, -1);
		/* Read manufacturer and device IDs */
		if (nand_maf_id != chip->read_byte(mtd) ||
		    nand_dev_id != chip->read_byte(mtd)) {
			chip->select_chip(mtd, -1);
			break;
		}
		chip->select_chip(mtd, -1);
	}
	if (i > 1)
		pr_info("%d chips detected\n", i);

	/* Store the number of chips and calc total size for mtd */
	chip->numchips = i;
	mtd->size = i * chip->chipsize;

	return 0;
}
EXPORT_SYMBOL(nand_scan_ident);


/**
 * nand_scan_tail - [NAND Interface] Scan for the NAND device
 * @mtd: MTD device structure
 *
 * This is the second phase of the normal nand_scan() function. It fills out
 * all the uninitialized function pointers with the defaults and scans for a
 * bad block table if appropriate.
 */
int nand_scan_tail(struct mtd_info *mtd)
{
	int i;
	struct nand_chip *chip = mtd->priv;
	struct nand_ecc_ctrl *ecc = &chip->ecc;

	/* New bad blocks should be marked in OOB, flash-based BBT, or both */
	BUG_ON((chip->bbt_options & NAND_BBT_NO_OOB_BBM) &&
			!(chip->bbt_options & NAND_BBT_USE_FLASH));

	if (!(chip->options & NAND_OWN_BUFFERS))
		chip->buffers = kmalloc(sizeof(*chip->buffers), GFP_KERNEL);
	if (!chip->buffers)
		return -ENOMEM;

	/* Set the internal oob buffer location, just after the page data */
	chip->oob_poi = chip->buffers->databuf + mtd->writesize;

	/*
	 * If no default placement scheme is given, select an appropriate one.
	 */
	if (!ecc->layout && (ecc->mode != NAND_ECC_SOFT_BCH)) {
		switch (mtd->oobsize) {
		case 8:
			ecc->layout = &nand_oob_8;
			break;
		case 16:
			ecc->layout = &nand_oob_16;
			break;
		case 64:
			ecc->layout = &nand_oob_64;
			break;
		case 128:
			ecc->layout = &nand_oob_128;
			break;
		default:
			pr_warn("No oob scheme defined for oobsize %d\n",
				   mtd->oobsize);
			BUG();
		}
	}

	if (!chip->write_page)
		chip->write_page = nand_write_page;

	/*
	 * Check ECC mode, default to software if 3byte/512byte hardware ECC is
	 * selected and we have 256 byte pagesize fallback to software ECC
	 */

	switch (ecc->mode) {
	case NAND_ECC_HW_OOB_FIRST:
		/* Similar to NAND_ECC_HW, but a separate read_page handle */
		if (!ecc->calculate || !ecc->correct || !ecc->hwctl) {
			pr_warn("No ECC functions supplied; "
				   "hardware ECC not possible\n");
			BUG();
		}
		if (!ecc->read_page)
			ecc->read_page = nand_read_page_hwecc_oob_first;

	case NAND_ECC_HW:
		/* Use standard hwecc read page function? */
		if (!ecc->read_page)
			ecc->read_page = nand_read_page_hwecc;
		if (!ecc->write_page)
			ecc->write_page = nand_write_page_hwecc;
		if (!ecc->read_page_raw)
			ecc->read_page_raw = nand_read_page_raw;
		if (!ecc->write_page_raw)
			ecc->write_page_raw = nand_write_page_raw;
		if (!ecc->read_oob)
			ecc->read_oob = nand_read_oob_std;
		if (!ecc->write_oob)
			ecc->write_oob = nand_write_oob_std;
		if (!ecc->read_subpage)
			ecc->read_subpage = nand_read_subpage;
		if (!ecc->write_subpage)
			ecc->write_subpage = nand_write_subpage_hwecc;

	case NAND_ECC_HW_SYNDROME:
		if ((!ecc->calculate || !ecc->correct || !ecc->hwctl) &&
		    (!ecc->read_page ||
		     ecc->read_page == nand_read_page_hwecc ||
		     !ecc->write_page ||
		     ecc->write_page == nand_write_page_hwecc)) {
			pr_warn("No ECC functions supplied; "
				   "hardware ECC not possible\n");
			BUG();
		}
		/* Use standard syndrome read/write page function? */
		if (!ecc->read_page)
			ecc->read_page = nand_read_page_syndrome;
		if (!ecc->write_page)
			ecc->write_page = nand_write_page_syndrome;
		if (!ecc->read_page_raw)
			ecc->read_page_raw = nand_read_page_raw_syndrome;
		if (!ecc->write_page_raw)
			ecc->write_page_raw = nand_write_page_raw_syndrome;
		if (!ecc->read_oob)
			ecc->read_oob = nand_read_oob_syndrome;
		if (!ecc->write_oob)
			ecc->write_oob = nand_write_oob_syndrome;

		if (mtd->writesize >= ecc->size) {
			if (!ecc->strength) {
				pr_warn("Driver must set ecc.strength when using hardware ECC\n");
				BUG();
			}
			break;
		}
		pr_warn("%d byte HW ECC not possible on "
			   "%d byte page size, fallback to SW ECC\n",
			   ecc->size, mtd->writesize);
		ecc->mode = NAND_ECC_SOFT;

	case NAND_ECC_SOFT:
		ecc->calculate = nand_calculate_ecc;
		ecc->correct = nand_correct_data;
		ecc->read_page = nand_read_page_swecc;
		ecc->read_subpage = nand_read_subpage;
		ecc->write_page = nand_write_page_swecc;
		ecc->read_page_raw = nand_read_page_raw;
		ecc->write_page_raw = nand_write_page_raw;
		ecc->read_oob = nand_read_oob_std;
		ecc->write_oob = nand_write_oob_std;
		if (!ecc->size)
			ecc->size = 256;
		ecc->bytes = 3;
		ecc->strength = 1;
		break;

	case NAND_ECC_SOFT_BCH:
		if (!mtd_nand_has_bch()) {
			pr_warn("CONFIG_MTD_ECC_BCH not enabled\n");
			BUG();
		}
		ecc->calculate = nand_bch_calculate_ecc;
		ecc->correct = nand_bch_correct_data;
		ecc->read_page = nand_read_page_swecc;
		ecc->read_subpage = nand_read_subpage;
		ecc->write_page = nand_write_page_swecc;
		ecc->read_page_raw = nand_read_page_raw;
		ecc->write_page_raw = nand_write_page_raw;
		ecc->read_oob = nand_read_oob_std;
		ecc->write_oob = nand_write_oob_std;
		/*
		 * Board driver should supply ecc.size and ecc.bytes values to
		 * select how many bits are correctable; see nand_bch_init()
		 * for details. Otherwise, default to 4 bits for large page
		 * devices.
		 */
		if (!ecc->size && (mtd->oobsize >= 64)) {
			ecc->size = 512;
			ecc->bytes = 7;
		}
		ecc->priv = nand_bch_init(mtd, ecc->size, ecc->bytes,
					       &ecc->layout);
		if (!ecc->priv) {
			pr_warn("BCH ECC initialization failed!\n");
			BUG();
		}
		ecc->strength = ecc->bytes * 8 / fls(8 * ecc->size);
		break;

	case NAND_ECC_NONE:
		pr_warn("NAND_ECC_NONE selected by board driver. "
			   "This is not recommended!\n");
		ecc->read_page = nand_read_page_raw;
		ecc->write_page = nand_write_page_raw;
		ecc->read_oob = nand_read_oob_std;
		ecc->read_page_raw = nand_read_page_raw;
		ecc->write_page_raw = nand_write_page_raw;
		ecc->write_oob = nand_write_oob_std;
		ecc->size = mtd->writesize;
		ecc->bytes = 0;
		ecc->strength = 0;
		break;

	default:
		pr_warn("Invalid NAND_ECC_MODE %d\n", ecc->mode);
		BUG();
	}

	/* For many systems, the standard OOB write also works for raw */
	if (!ecc->read_oob_raw)
		ecc->read_oob_raw = ecc->read_oob;
	if (!ecc->write_oob_raw)
		ecc->write_oob_raw = ecc->write_oob;

	/*
	 * The number of bytes available for a client to place data into
	 * the out of band area.
	 */
	ecc->layout->oobavail = 0;
	for (i = 0; ecc->layout->oobfree[i].length
			&& i < ARRAY_SIZE(ecc->layout->oobfree); i++)
		ecc->layout->oobavail += ecc->layout->oobfree[i].length;
	mtd->oobavail = ecc->layout->oobavail;

	/*
	 * Set the number of read / write steps for one page depending on ECC
	 * mode.
	 */
	ecc->steps = mtd->writesize / ecc->size;
	if (ecc->steps * ecc->size != mtd->writesize) {
		pr_warn("Invalid ECC parameters\n");
		BUG();
	}
	ecc->total = ecc->steps * ecc->bytes;

	/* Allow subpage writes up to ecc.steps. Not possible for MLC flash */
	if (!(chip->options & NAND_NO_SUBPAGE_WRITE) && nand_is_slc(chip)) {
		switch (ecc->steps) {
		case 2:
			mtd->subpage_sft = 1;
			break;
		case 4:
		case 8:
		case 16:
			mtd->subpage_sft = 2;
			break;
		}
	}
	chip->subpagesize = mtd->writesize >> mtd->subpage_sft;

	/* Initialize state */
	chip->state = FL_READY;

	/* Invalidate the pagebuffer reference */
	chip->pagebuf = -1;

	/* Large page NAND with SOFT_ECC should support subpage reads */
	if ((ecc->mode == NAND_ECC_SOFT) && (chip->page_shift > 9))
		chip->options |= NAND_SUBPAGE_READ;

	/* Fill in remaining MTD driver data */
	mtd->type = nand_is_slc(chip) ? MTD_NANDFLASH : MTD_MLCNANDFLASH;
	mtd->flags = (chip->options & NAND_ROM) ? MTD_CAP_ROM :
						MTD_CAP_NANDFLASH;
	mtd->_erase = nand_erase;
	mtd->_point = NULL;
	mtd->_unpoint = NULL;
	mtd->_read = nand_read;
	mtd->_write = nand_write;
	mtd->_panic_write = panic_nand_write;
	mtd->_read_oob = nand_read_oob;
	mtd->_write_oob = nand_write_oob;
	mtd->_sync = nand_sync;
	mtd->_lock = NULL;
	mtd->_unlock = NULL;
	mtd->_suspend = nand_suspend;
	mtd->_resume = nand_resume;
	mtd->_block_isbad = nand_block_isbad;
	mtd->_block_markbad = nand_block_markbad;
	mtd->writebufsize = mtd->writesize;

	/* propagate ecc info to mtd_info */
	mtd->ecclayout = ecc->layout;
	mtd->ecc_strength = ecc->strength;
	mtd->ecc_step_size = ecc->size;
	/*
	 * Initialize bitflip_threshold to its default prior scan_bbt() call.
	 * scan_bbt() might invoke mtd_read(), thus bitflip_threshold must be
	 * properly set.
	 */
	if (!mtd->bitflip_threshold)
		mtd->bitflip_threshold = mtd->ecc_strength;

	/* Check, if we should skip the bad block table scan */
	if (chip->options & NAND_SKIP_BBTSCAN)
		return 0;

	/* Build bad block table */
	return chip->scan_bbt(mtd);
}
EXPORT_SYMBOL(nand_scan_tail);

/*
 * is_module_text_address() isn't exported, and it's mostly a pointless
 * test if this is a module _anyway_ -- they'd have to try _really_ hard
 * to call us from in-kernel code if the core NAND support is modular.
 */
#ifdef MODULE
#define caller_is_module() (1)
#else
#define caller_is_module() \
	is_module_text_address((unsigned long)__builtin_return_address(0))
#endif

/**
 * nand_scan - [NAND Interface] Scan for the NAND device
 * @mtd: MTD device structure
 * @maxchips: number of chips to scan for
 *
 * This fills out all the uninitialized function pointers with the defaults.
 * The flash ID is read and the mtd/chip structures are filled with the
 * appropriate values. The mtd->owner field must be set to the module of the
 * caller.
 */
int nand_scan(struct mtd_info *mtd, int maxchips)
{
	int ret;

	/* Many callers got this wrong, so check for it for a while... */
	if (!mtd->owner && caller_is_module()) {
		pr_crit("%s called with NULL mtd->owner!\n", __func__);
		BUG();
	}

	ret = nand_scan_ident(mtd, maxchips, NULL);
	if (!ret)
		ret = nand_scan_tail(mtd);
	return ret;
}
EXPORT_SYMBOL(nand_scan);

/**
 * nand_release - [NAND Interface] Free resources held by the NAND device
 * @mtd: MTD device structure
 */
void nand_release(struct mtd_info *mtd)
{
	struct nand_chip *chip = mtd->priv;

	if (chip->ecc.mode == NAND_ECC_SOFT_BCH)
		nand_bch_free((struct nand_bch_control *)chip->ecc.priv);

	mtd_device_unregister(mtd);

	/* Free bad block table memory */
	kfree(chip->bbt);
	if (!(chip->options & NAND_OWN_BUFFERS))
		kfree(chip->buffers);

	/* Free bad block descriptor memory */
	if (chip->badblock_pattern && chip->badblock_pattern->options
			& NAND_BBT_DYNAMICSTRUCT)
		kfree(chip->badblock_pattern);
}
EXPORT_SYMBOL_GPL(nand_release);

static int __init nand_base_init(void)
{
	led_trigger_register_simple("nand-disk", &nand_led_trigger);
	return 0;
}

static void __exit nand_base_exit(void)
{
	led_trigger_unregister_simple(nand_led_trigger);
}

module_init(nand_base_init);
module_exit(nand_base_exit);

MODULE_LICENSE("GPL");
MODULE_AUTHOR("Steven J. Hill <sjhill@realitydiluted.com>");
MODULE_AUTHOR("Thomas Gleixner <tglx@linutronix.de>");
MODULE_DESCRIPTION("Generic NAND flash driver code");<|MERGE_RESOLUTION|>--- conflicted
+++ resolved
@@ -3132,23 +3132,14 @@
 
 	/* See erasesize comment */
 	chip->chipsize = 1 << (fls(le32_to_cpu(p->blocks_per_lun)) - 1);
-<<<<<<< HEAD
-	chip->chipsize *= (uint64_t)mtd->erasesize;
-	*busw = 0;
-	if (le16_to_cpu(p->features) & 1)
-=======
 	chip->chipsize *= (uint64_t)mtd->erasesize * p->lun_count;
 	chip->bits_per_cell = p->bits_per_cell;
 
 	if (onfi_feature(chip) & ONFI_FEATURE_16_BIT_BUS)
->>>>>>> c3ade0e0
 		*busw = NAND_BUSWIDTH_16;
 	else
 		*busw = 0;
 
-<<<<<<< HEAD
-	chip->options |= NAND_NO_READRDY | NAND_NO_AUTOINCR;
-=======
 	if (p->ecc_bits != 0xff) {
 		chip->ecc_strength_ds = p->ecc_bits;
 		chip->ecc_step_ds = 512;
@@ -3173,7 +3164,6 @@
 
 	if (p->jedec_id == NAND_MFR_MICRON)
 		nand_onfi_detect_micron(chip, p);
->>>>>>> c3ade0e0
 
 	return 1;
 }
