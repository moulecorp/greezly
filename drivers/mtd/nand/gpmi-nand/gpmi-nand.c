/*
 * Freescale GPMI NAND Flash Driver
 *
 * Copyright (C) 2010-2011 Freescale Semiconductor, Inc.
 * Copyright (C) 2008 Embedded Alley Solutions, Inc.
 *
 * This program is free software; you can redistribute it and/or modify
 * it under the terms of the GNU General Public License as published by
 * the Free Software Foundation; either version 2 of the License, or
 * (at your option) any later version.
 *
 * This program is distributed in the hope that it will be useful,
 * but WITHOUT ANY WARRANTY; without even the implied warranty of
 * MERCHANTABILITY or FITNESS FOR A PARTICULAR PURPOSE.  See the
 * GNU General Public License for more details.
 *
 * You should have received a copy of the GNU General Public License along
 * with this program; if not, write to the Free Software Foundation, Inc.,
 * 51 Franklin Street, Fifth Floor, Boston, MA 02110-1301 USA.
 */
#include <linux/clk.h>
#include <linux/slab.h>
#include <linux/interrupt.h>
#include <linux/module.h>
#include <linux/mtd/partitions.h>
#include <linux/of.h>
#include <linux/of_device.h>
#include <linux/of_mtd.h>
#include "gpmi-nand.h"

/* Resource names for the GPMI NAND driver. */
#define GPMI_NAND_GPMI_REGS_ADDR_RES_NAME  "gpmi-nand"
#define GPMI_NAND_BCH_REGS_ADDR_RES_NAME   "bch"
#define GPMI_NAND_BCH_INTERRUPT_RES_NAME   "bch"

/* add our owner bbt descriptor */
static uint8_t scan_ff_pattern[] = { 0xff };
static struct nand_bbt_descr gpmi_bbt_descr = {
	.options	= 0,
	.offs		= 0,
	.len		= 1,
	.pattern	= scan_ff_pattern
};

/*
 * We may change the layout if we can get the ECC info from the datasheet,
 * else we will use all the (page + OOB).
 */
static struct nand_ecclayout gpmi_hw_ecclayout = {
	.eccbytes = 0,
	.eccpos = { 0, },
	.oobfree = { {.offset = 0, .length = 0} }
};

static irqreturn_t bch_irq(int irq, void *cookie)
{
	struct gpmi_nand_data *this = cookie;

	gpmi_clear_bch(this);
	complete(&this->bch_done);
	return IRQ_HANDLED;
}

/*
 *  Calculate the ECC strength by hand:
 *	E : The ECC strength.
 *	G : the length of Galois Field.
 *	N : The chunk count of per page.
 *	O : the oobsize of the NAND chip.
 *	M : the metasize of per page.
 *
 *	The formula is :
 *		E * G * N
 *	      ------------ <= (O - M)
 *                  8
 *
 *      So, we get E by:
 *                    (O - M) * 8
 *              E <= -------------
 *                       G * N
 */
static inline int get_ecc_strength(struct gpmi_nand_data *this)
{
	struct bch_geometry *geo = &this->bch_geometry;
	struct mtd_info	*mtd = &this->mtd;
	int ecc_strength;

	ecc_strength = ((mtd->oobsize - geo->metadata_size) * 8)
			/ (geo->gf_len * geo->ecc_chunk_count);

	/* We need the minor even number. */
	return round_down(ecc_strength, 2);
}

static inline bool gpmi_check_ecc(struct gpmi_nand_data *this)
{
	struct bch_geometry *geo = &this->bch_geometry;

	/* Do the sanity check. */
	if (GPMI_IS_MX23(this) || GPMI_IS_MX28(this)) {
		/* The mx23/mx28 only support the GF13. */
		if (geo->gf_len == 14)
			return false;

		if (geo->ecc_strength > MXS_ECC_STRENGTH_MAX)
			return false;
	} else if (GPMI_IS_MX6Q(this)) {
		if (geo->ecc_strength > MX6_ECC_STRENGTH_MAX)
			return false;
	}
	return true;
}

/*
 * If we can get the ECC information from the nand chip, we do not
 * need to calculate them ourselves.
 *
 * We may have available oob space in this case.
 */
static bool set_geometry_by_ecc_info(struct gpmi_nand_data *this)
{
	struct bch_geometry *geo = &this->bch_geometry;
	struct mtd_info *mtd = &this->mtd;
	struct nand_chip *chip = mtd->priv;
	struct nand_oobfree *of = gpmi_hw_ecclayout.oobfree;
	unsigned int block_mark_bit_offset;

	if (!(chip->ecc_strength_ds > 0 && chip->ecc_step_ds > 0))
		return false;

	switch (chip->ecc_step_ds) {
	case SZ_512:
		geo->gf_len = 13;
		break;
	case SZ_1K:
		geo->gf_len = 14;
		break;
	default:
		dev_err(this->dev,
			"unsupported nand chip. ecc bits : %d, ecc size : %d\n",
			chip->ecc_strength_ds, chip->ecc_step_ds);
		return false;
	}
	geo->ecc_chunk_size = chip->ecc_step_ds;
	geo->ecc_strength = round_up(chip->ecc_strength_ds, 2);
	if (!gpmi_check_ecc(this))
		return false;

	/* Keep the C >= O */
	if (geo->ecc_chunk_size < mtd->oobsize) {
		dev_err(this->dev,
			"unsupported nand chip. ecc size: %d, oob size : %d\n",
			chip->ecc_step_ds, mtd->oobsize);
		return false;
	}

	/* The default value, see comment in the legacy_set_geometry(). */
	geo->metadata_size = 10;

	geo->ecc_chunk_count = mtd->writesize / geo->ecc_chunk_size;

	/*
	 * Now, the NAND chip with 2K page(data chunk is 512byte) shows below:
	 *
	 *    |                          P                            |
	 *    |<----------------------------------------------------->|
	 *    |                                                       |
	 *    |                                        (Block Mark)   |
	 *    |                      P'                      |      | |     |
	 *    |<-------------------------------------------->|  D   | |  O' |
	 *    |                                              |<---->| |<--->|
	 *    V                                              V      V V     V
	 *    +---+----------+-+----------+-+----------+-+----------+-+-----+
	 *    | M |   data   |E|   data   |E|   data   |E|   data   |E|     |
	 *    +---+----------+-+----------+-+----------+-+----------+-+-----+
	 *                                                   ^              ^
	 *                                                   |      O       |
	 *                                                   |<------------>|
	 *                                                   |              |
	 *
	 *	P : the page size for BCH module.
	 *	E : The ECC strength.
	 *	G : the length of Galois Field.
	 *	N : The chunk count of per page.
	 *	M : the metasize of per page.
	 *	C : the ecc chunk size, aka the "data" above.
	 *	P': the nand chip's page size.
	 *	O : the nand chip's oob size.
	 *	O': the free oob.
	 *
	 *	The formula for P is :
	 *
	 *	            E * G * N
	 *	       P = ------------ + P' + M
	 *                      8
	 *
	 * The position of block mark moves forward in the ECC-based view
	 * of page, and the delta is:
	 *
	 *                   E * G * (N - 1)
	 *             D = (---------------- + M)
	 *                          8
	 *
	 * Please see the comment in legacy_set_geometry().
	 * With the condition C >= O , we still can get same result.
	 * So the bit position of the physical block mark within the ECC-based
	 * view of the page is :
	 *             (P' - D) * 8
	 */
	geo->page_size = mtd->writesize + geo->metadata_size +
		(geo->gf_len * geo->ecc_strength * geo->ecc_chunk_count) / 8;

	/* The available oob size we have. */
	if (geo->page_size < mtd->writesize + mtd->oobsize) {
		of->offset = geo->page_size - mtd->writesize;
		of->length = mtd->oobsize - of->offset;
	}

	geo->payload_size = mtd->writesize;

	geo->auxiliary_status_offset = ALIGN(geo->metadata_size, 4);
	geo->auxiliary_size = ALIGN(geo->metadata_size, 4)
				+ ALIGN(geo->ecc_chunk_count, 4);

	if (!this->swap_block_mark)
		return true;

	/* For bit swap. */
	block_mark_bit_offset = mtd->writesize * 8 -
		(geo->ecc_strength * geo->gf_len * (geo->ecc_chunk_count - 1)
				+ geo->metadata_size * 8);

	geo->block_mark_byte_offset = block_mark_bit_offset / 8;
	geo->block_mark_bit_offset  = block_mark_bit_offset % 8;
	return true;
}

static int legacy_set_geometry(struct gpmi_nand_data *this)
{
	struct bch_geometry *geo = &this->bch_geometry;
	struct mtd_info *mtd = &this->mtd;
	unsigned int metadata_size;
	unsigned int status_size;
	unsigned int block_mark_bit_offset;

	/*
	 * The size of the metadata can be changed, though we set it to 10
	 * bytes now. But it can't be too large, because we have to save
	 * enough space for BCH.
	 */
	geo->metadata_size = 10;

	/* The default for the length of Galois Field. */
	geo->gf_len = 13;

	/* The default for chunk size. */
	geo->ecc_chunk_size = 512;
	while (geo->ecc_chunk_size < mtd->oobsize) {
		geo->ecc_chunk_size *= 2; /* keep C >= O */
		geo->gf_len = 14;
	}

	geo->ecc_chunk_count = mtd->writesize / geo->ecc_chunk_size;

	/* We use the same ECC strength for all chunks. */
	geo->ecc_strength = get_ecc_strength(this);
	if (!gpmi_check_ecc(this)) {
		dev_err(this->dev,
			"We can not support this nand chip."
			" Its required ecc strength(%d) is beyond our"
			" capability(%d).\n", geo->ecc_strength,
			(GPMI_IS_MX6Q(this) ? MX6_ECC_STRENGTH_MAX
					: MXS_ECC_STRENGTH_MAX));
		return -EINVAL;
	}

	geo->page_size = mtd->writesize + mtd->oobsize;
	geo->payload_size = mtd->writesize;

	/*
	 * The auxiliary buffer contains the metadata and the ECC status. The
	 * metadata is padded to the nearest 32-bit boundary. The ECC status
	 * contains one byte for every ECC chunk, and is also padded to the
	 * nearest 32-bit boundary.
	 */
	metadata_size = ALIGN(geo->metadata_size, 4);
	status_size   = ALIGN(geo->ecc_chunk_count, 4);

	geo->auxiliary_size = metadata_size + status_size;
	geo->auxiliary_status_offset = metadata_size;

	if (!this->swap_block_mark)
		return 0;

	/*
	 * We need to compute the byte and bit offsets of
	 * the physical block mark within the ECC-based view of the page.
	 *
	 * NAND chip with 2K page shows below:
	 *                                             (Block Mark)
	 *                                                   |      |
	 *                                                   |  D   |
	 *                                                   |<---->|
	 *                                                   V      V
	 *    +---+----------+-+----------+-+----------+-+----------+-+
	 *    | M |   data   |E|   data   |E|   data   |E|   data   |E|
	 *    +---+----------+-+----------+-+----------+-+----------+-+
	 *
	 * The position of block mark moves forward in the ECC-based view
	 * of page, and the delta is:
	 *
	 *                   E * G * (N - 1)
	 *             D = (---------------- + M)
	 *                          8
	 *
	 * With the formula to compute the ECC strength, and the condition
	 *       : C >= O         (C is the ecc chunk size)
	 *
	 * It's easy to deduce to the following result:
	 *
	 *         E * G       (O - M)      C - M         C - M
	 *      ----------- <= ------- <=  --------  <  ---------
	 *           8            N           N          (N - 1)
	 *
	 *  So, we get:
	 *
	 *                   E * G * (N - 1)
	 *             D = (---------------- + M) < C
	 *                          8
	 *
	 *  The above inequality means the position of block mark
	 *  within the ECC-based view of the page is still in the data chunk,
	 *  and it's NOT in the ECC bits of the chunk.
	 *
	 *  Use the following to compute the bit position of the
	 *  physical block mark within the ECC-based view of the page:
	 *          (page_size - D) * 8
	 *
	 *  --Huang Shijie
	 */
	block_mark_bit_offset = mtd->writesize * 8 -
		(geo->ecc_strength * geo->gf_len * (geo->ecc_chunk_count - 1)
				+ geo->metadata_size * 8);

	geo->block_mark_byte_offset = block_mark_bit_offset / 8;
	geo->block_mark_bit_offset  = block_mark_bit_offset % 8;
	return 0;
}

int common_nfc_set_geometry(struct gpmi_nand_data *this)
{
	if (of_property_read_bool(this->dev->of_node, "fsl,use-minimum-ecc")
		&& set_geometry_by_ecc_info(this))
		return 0;
	return legacy_set_geometry(this);
}

struct dma_chan *get_dma_chan(struct gpmi_nand_data *this)
{
	/* We use the DMA channel 0 to access all the nand chips. */
	return this->dma_chans[0];
}

/* Can we use the upper's buffer directly for DMA? */
void prepare_data_dma(struct gpmi_nand_data *this, enum dma_data_direction dr)
{
	struct scatterlist *sgl = &this->data_sgl;
	int ret;

	/* first try to map the upper buffer directly */
	if (virt_addr_valid(this->upper_buf) &&
		!object_starts_on_stack(this->upper_buf)) {
		sg_init_one(sgl, this->upper_buf, this->upper_len);
		ret = dma_map_sg(this->dev, sgl, 1, dr);
		if (ret == 0)
			goto map_fail;

		this->direct_dma_map_ok = true;
		return;
	}

map_fail:
	/* We have to use our own DMA buffer. */
	sg_init_one(sgl, this->data_buffer_dma, this->upper_len);

	if (dr == DMA_TO_DEVICE)
		memcpy(this->data_buffer_dma, this->upper_buf, this->upper_len);

	dma_map_sg(this->dev, sgl, 1, dr);

	this->direct_dma_map_ok = false;
}

/* This will be called after the DMA operation is finished. */
static void dma_irq_callback(void *param)
{
	struct gpmi_nand_data *this = param;
	struct completion *dma_c = &this->dma_done;

	switch (this->dma_type) {
	case DMA_FOR_COMMAND:
		dma_unmap_sg(this->dev, &this->cmd_sgl, 1, DMA_TO_DEVICE);
		break;

	case DMA_FOR_READ_DATA:
		dma_unmap_sg(this->dev, &this->data_sgl, 1, DMA_FROM_DEVICE);
		if (this->direct_dma_map_ok == false)
			memcpy(this->upper_buf, this->data_buffer_dma,
				this->upper_len);
		break;

	case DMA_FOR_WRITE_DATA:
		dma_unmap_sg(this->dev, &this->data_sgl, 1, DMA_TO_DEVICE);
		break;

	case DMA_FOR_READ_ECC_PAGE:
	case DMA_FOR_WRITE_ECC_PAGE:
		/* We have to wait the BCH interrupt to finish. */
		break;

	default:
		dev_err(this->dev, "in wrong DMA operation.\n");
	}

	complete(dma_c);
}

int start_dma_without_bch_irq(struct gpmi_nand_data *this,
				struct dma_async_tx_descriptor *desc)
{
	struct completion *dma_c = &this->dma_done;
	int err;

	init_completion(dma_c);

	desc->callback		= dma_irq_callback;
	desc->callback_param	= this;
	dmaengine_submit(desc);
	dma_async_issue_pending(get_dma_chan(this));

	/* Wait for the interrupt from the DMA block. */
	err = wait_for_completion_timeout(dma_c, msecs_to_jiffies(1000));
	if (!err) {
		dev_err(this->dev, "DMA timeout, last DMA :%d\n",
			this->last_dma_type);
		gpmi_dump_info(this);
		return -ETIMEDOUT;
	}
	return 0;
}

/*
 * This function is used in BCH reading or BCH writing pages.
 * It will wait for the BCH interrupt as long as ONE second.
 * Actually, we must wait for two interrupts :
 *	[1] firstly the DMA interrupt and
 *	[2] secondly the BCH interrupt.
 */
int start_dma_with_bch_irq(struct gpmi_nand_data *this,
			struct dma_async_tx_descriptor *desc)
{
	struct completion *bch_c = &this->bch_done;
	int err;

	/* Prepare to receive an interrupt from the BCH block. */
	init_completion(bch_c);

	/* start the DMA */
	start_dma_without_bch_irq(this, desc);

	/* Wait for the interrupt from the BCH block. */
	err = wait_for_completion_timeout(bch_c, msecs_to_jiffies(1000));
	if (!err) {
		dev_err(this->dev, "BCH timeout, last DMA :%d\n",
			this->last_dma_type);
		gpmi_dump_info(this);
		return -ETIMEDOUT;
	}
	return 0;
}

static int acquire_register_block(struct gpmi_nand_data *this,
				  const char *res_name)
{
	struct platform_device *pdev = this->pdev;
	struct resources *res = &this->resources;
	struct resource *r;
	void __iomem *p;

	r = platform_get_resource_byname(pdev, IORESOURCE_MEM, res_name);
	p = devm_ioremap_resource(&pdev->dev, r);
	if (IS_ERR(p))
		return PTR_ERR(p);

	if (!strcmp(res_name, GPMI_NAND_GPMI_REGS_ADDR_RES_NAME))
		res->gpmi_regs = p;
	else if (!strcmp(res_name, GPMI_NAND_BCH_REGS_ADDR_RES_NAME))
		res->bch_regs = p;
	else
		dev_err(this->dev, "unknown resource name : %s\n", res_name);

	return 0;
}

static int acquire_bch_irq(struct gpmi_nand_data *this, irq_handler_t irq_h)
{
	struct platform_device *pdev = this->pdev;
	const char *res_name = GPMI_NAND_BCH_INTERRUPT_RES_NAME;
	struct resource *r;
	int err;

	r = platform_get_resource_byname(pdev, IORESOURCE_IRQ, res_name);
	if (!r) {
		dev_err(this->dev, "Can't get resource for %s\n", res_name);
		return -ENODEV;
	}

	err = devm_request_irq(this->dev, r->start, irq_h, 0, res_name, this);
	if (err)
		dev_err(this->dev, "error requesting BCH IRQ\n");

	return err;
}

static void release_dma_channels(struct gpmi_nand_data *this)
{
	unsigned int i;
	for (i = 0; i < DMA_CHANS; i++)
		if (this->dma_chans[i]) {
			dma_release_channel(this->dma_chans[i]);
			this->dma_chans[i] = NULL;
		}
}

static int acquire_dma_channels(struct gpmi_nand_data *this)
{
	struct platform_device *pdev = this->pdev;
	struct dma_chan *dma_chan;

	/* request dma channel */
	dma_chan = dma_request_slave_channel(&pdev->dev, "rx-tx");
	if (!dma_chan) {
		dev_err(this->dev, "Failed to request DMA channel.\n");
		goto acquire_err;
	}

	this->dma_chans[0] = dma_chan;
	return 0;

acquire_err:
	release_dma_channels(this);
	return -EINVAL;
}

static char *extra_clks_for_mx6q[GPMI_CLK_MAX] = {
	"gpmi_apb", "gpmi_bch", "gpmi_bch_apb", "per1_bch",
};

static int gpmi_get_clks(struct gpmi_nand_data *this)
{
	struct resources *r = &this->resources;
	char **extra_clks = NULL;
	struct clk *clk;
	int err, i;

	/* The main clock is stored in the first. */
	r->clock[0] = devm_clk_get(this->dev, "gpmi_io");
	if (IS_ERR(r->clock[0])) {
		err = PTR_ERR(r->clock[0]);
		goto err_clock;
	}

	/* Get extra clocks */
	if (GPMI_IS_MX6Q(this))
		extra_clks = extra_clks_for_mx6q;
	if (!extra_clks)
		return 0;

	for (i = 1; i < GPMI_CLK_MAX; i++) {
		if (extra_clks[i - 1] == NULL)
			break;

		clk = devm_clk_get(this->dev, extra_clks[i - 1]);
		if (IS_ERR(clk)) {
			err = PTR_ERR(clk);
			goto err_clock;
		}

		r->clock[i] = clk;
	}

	if (GPMI_IS_MX6Q(this))
		/*
		 * Set the default value for the gpmi clock in mx6q:
		 *
		 * If you want to use the ONFI nand which is in the
		 * Synchronous Mode, you should change the clock as you need.
		 */
		clk_set_rate(r->clock[0], 22000000);

	return 0;

err_clock:
	dev_dbg(this->dev, "failed in finding the clocks.\n");
	return err;
}

static int acquire_resources(struct gpmi_nand_data *this)
{
	int ret;

	ret = acquire_register_block(this, GPMI_NAND_GPMI_REGS_ADDR_RES_NAME);
	if (ret)
		goto exit_regs;

	ret = acquire_register_block(this, GPMI_NAND_BCH_REGS_ADDR_RES_NAME);
	if (ret)
		goto exit_regs;

	ret = acquire_bch_irq(this, bch_irq);
	if (ret)
		goto exit_regs;

	ret = acquire_dma_channels(this);
	if (ret)
		goto exit_regs;

	ret = gpmi_get_clks(this);
	if (ret)
		goto exit_clock;
	return 0;

exit_clock:
	release_dma_channels(this);
exit_regs:
	return ret;
}

static void release_resources(struct gpmi_nand_data *this)
{
	release_dma_channels(this);
}

static int init_hardware(struct gpmi_nand_data *this)
{
	int ret;

	/*
	 * This structure contains the "safe" GPMI timing that should succeed
	 * with any NAND Flash device
	 * (although, with less-than-optimal performance).
	 */
	struct nand_timing  safe_timing = {
		.data_setup_in_ns        = 80,
		.data_hold_in_ns         = 60,
		.address_setup_in_ns     = 25,
		.gpmi_sample_delay_in_ns =  6,
		.tREA_in_ns              = -1,
		.tRLOH_in_ns             = -1,
		.tRHOH_in_ns             = -1,
	};

	/* Initialize the hardwares. */
	ret = gpmi_init(this);
	if (ret)
		return ret;

	this->timing = safe_timing;
	return 0;
}

static int read_page_prepare(struct gpmi_nand_data *this,
			void *destination, unsigned length,
			void *alt_virt, dma_addr_t alt_phys, unsigned alt_size,
			void **use_virt, dma_addr_t *use_phys)
{
	struct device *dev = this->dev;

	if (virt_addr_valid(destination)) {
		dma_addr_t dest_phys;

		dest_phys = dma_map_single(dev, destination,
						length, DMA_FROM_DEVICE);
		if (dma_mapping_error(dev, dest_phys)) {
			if (alt_size < length) {
				dev_err(dev, "Alternate buffer is too small\n");
				return -ENOMEM;
			}
			goto map_failed;
		}
		*use_virt = destination;
		*use_phys = dest_phys;
		this->direct_dma_map_ok = true;
		return 0;
	}

map_failed:
	*use_virt = alt_virt;
	*use_phys = alt_phys;
	this->direct_dma_map_ok = false;
	return 0;
}

static inline void read_page_end(struct gpmi_nand_data *this,
			void *destination, unsigned length,
			void *alt_virt, dma_addr_t alt_phys, unsigned alt_size,
			void *used_virt, dma_addr_t used_phys)
{
	if (this->direct_dma_map_ok)
		dma_unmap_single(this->dev, used_phys, length, DMA_FROM_DEVICE);
}

static inline void read_page_swap_end(struct gpmi_nand_data *this,
			void *destination, unsigned length,
			void *alt_virt, dma_addr_t alt_phys, unsigned alt_size,
			void *used_virt, dma_addr_t used_phys)
{
	if (!this->direct_dma_map_ok)
		memcpy(destination, alt_virt, length);
}

static int send_page_prepare(struct gpmi_nand_data *this,
			const void *source, unsigned length,
			void *alt_virt, dma_addr_t alt_phys, unsigned alt_size,
			const void **use_virt, dma_addr_t *use_phys)
{
	struct device *dev = this->dev;

	if (virt_addr_valid(source)) {
		dma_addr_t source_phys;

		source_phys = dma_map_single(dev, (void *)source, length,
						DMA_TO_DEVICE);
		if (dma_mapping_error(dev, source_phys)) {
			if (alt_size < length) {
				dev_err(dev, "Alternate buffer is too small\n");
				return -ENOMEM;
			}
			goto map_failed;
		}
		*use_virt = source;
		*use_phys = source_phys;
		return 0;
	}
map_failed:
	/*
	 * Copy the content of the source buffer into the alternate
	 * buffer and set up the return values accordingly.
	 */
	memcpy(alt_virt, source, length);

	*use_virt = alt_virt;
	*use_phys = alt_phys;
	return 0;
}

static void send_page_end(struct gpmi_nand_data *this,
			const void *source, unsigned length,
			void *alt_virt, dma_addr_t alt_phys, unsigned alt_size,
			const void *used_virt, dma_addr_t used_phys)
{
	struct device *dev = this->dev;
	if (used_virt == source)
		dma_unmap_single(dev, used_phys, length, DMA_TO_DEVICE);
}

static void gpmi_free_dma_buffer(struct gpmi_nand_data *this)
{
	struct device *dev = this->dev;

	if (this->page_buffer_virt && virt_addr_valid(this->page_buffer_virt))
		dma_free_coherent(dev, this->page_buffer_size,
					this->page_buffer_virt,
					this->page_buffer_phys);
	kfree(this->cmd_buffer);
	kfree(this->data_buffer_dma);

	this->cmd_buffer	= NULL;
	this->data_buffer_dma	= NULL;
	this->page_buffer_virt	= NULL;
	this->page_buffer_size	=  0;
}

/* Allocate the DMA buffers */
static int gpmi_alloc_dma_buffer(struct gpmi_nand_data *this)
{
	struct bch_geometry *geo = &this->bch_geometry;
	struct device *dev = this->dev;
	struct mtd_info *mtd = &this->mtd;

	/* [1] Allocate a command buffer. PAGE_SIZE is enough. */
	this->cmd_buffer = kzalloc(PAGE_SIZE, GFP_DMA | GFP_KERNEL);
	if (this->cmd_buffer == NULL)
		goto error_alloc;

	/*
	 * [2] Allocate a read/write data buffer.
	 *     The gpmi_alloc_dma_buffer can be called twice.
	 *     We allocate a PAGE_SIZE length buffer if gpmi_alloc_dma_buffer
	 *     is called before the nand_scan_ident; and we allocate a buffer
	 *     of the real NAND page size when the gpmi_alloc_dma_buffer is
	 *     called after the nand_scan_ident.
	 */
	this->data_buffer_dma = kzalloc(mtd->writesize ?: PAGE_SIZE,
					GFP_DMA | GFP_KERNEL);
	if (this->data_buffer_dma == NULL)
		goto error_alloc;

	/*
	 * [3] Allocate the page buffer.
	 *
	 * Both the payload buffer and the auxiliary buffer must appear on
	 * 32-bit boundaries. We presume the size of the payload buffer is a
	 * power of two and is much larger than four, which guarantees the
	 * auxiliary buffer will appear on a 32-bit boundary.
	 */
	this->page_buffer_size = geo->payload_size + geo->auxiliary_size;
	this->page_buffer_virt = dma_alloc_coherent(dev, this->page_buffer_size,
					&this->page_buffer_phys, GFP_DMA);
	if (!this->page_buffer_virt)
		goto error_alloc;


	/* Slice up the page buffer. */
	this->payload_virt = this->page_buffer_virt;
	this->payload_phys = this->page_buffer_phys;
	this->auxiliary_virt = this->payload_virt + geo->payload_size;
	this->auxiliary_phys = this->payload_phys + geo->payload_size;
	return 0;

error_alloc:
	gpmi_free_dma_buffer(this);
	return -ENOMEM;
}

static void gpmi_cmd_ctrl(struct mtd_info *mtd, int data, unsigned int ctrl)
{
	struct nand_chip *chip = mtd->priv;
	struct gpmi_nand_data *this = chip->priv;
	int ret;

	/*
	 * Every operation begins with a command byte and a series of zero or
	 * more address bytes. These are distinguished by either the Address
	 * Latch Enable (ALE) or Command Latch Enable (CLE) signals being
	 * asserted. When MTD is ready to execute the command, it will deassert
	 * both latch enables.
	 *
	 * Rather than run a separate DMA operation for every single byte, we
	 * queue them up and run a single DMA operation for the entire series
	 * of command and data bytes. NAND_CMD_NONE means the END of the queue.
	 */
	if ((ctrl & (NAND_ALE | NAND_CLE))) {
		if (data != NAND_CMD_NONE)
			this->cmd_buffer[this->command_length++] = data;
		return;
	}

	if (!this->command_length)
		return;

	ret = gpmi_send_command(this);
	if (ret)
		dev_err(this->dev, "Chip: %u, Error %d\n",
			this->current_chip, ret);

	this->command_length = 0;
}

static int gpmi_dev_ready(struct mtd_info *mtd)
{
	struct nand_chip *chip = mtd->priv;
	struct gpmi_nand_data *this = chip->priv;

	return gpmi_is_ready(this, this->current_chip);
}

static void gpmi_select_chip(struct mtd_info *mtd, int chipnr)
{
	struct nand_chip *chip = mtd->priv;
	struct gpmi_nand_data *this = chip->priv;

	if ((this->current_chip < 0) && (chipnr >= 0))
		gpmi_begin(this);
	else if ((this->current_chip >= 0) && (chipnr < 0))
		gpmi_end(this);

	this->current_chip = chipnr;
}

static void gpmi_read_buf(struct mtd_info *mtd, uint8_t *buf, int len)
{
	struct nand_chip *chip = mtd->priv;
	struct gpmi_nand_data *this = chip->priv;

	dev_dbg(this->dev, "len is %d\n", len);
	this->upper_buf	= buf;
	this->upper_len	= len;

	gpmi_read_data(this);
}

static void gpmi_write_buf(struct mtd_info *mtd, const uint8_t *buf, int len)
{
	struct nand_chip *chip = mtd->priv;
	struct gpmi_nand_data *this = chip->priv;

	dev_dbg(this->dev, "len is %d\n", len);
	this->upper_buf	= (uint8_t *)buf;
	this->upper_len	= len;

	gpmi_send_data(this);
}

static uint8_t gpmi_read_byte(struct mtd_info *mtd)
{
	struct nand_chip *chip = mtd->priv;
	struct gpmi_nand_data *this = chip->priv;
	uint8_t *buf = this->data_buffer_dma;

	gpmi_read_buf(mtd, buf, 1);
	return buf[0];
}

/*
 * Handles block mark swapping.
 * It can be called in swapping the block mark, or swapping it back,
 * because the the operations are the same.
 */
static void block_mark_swapping(struct gpmi_nand_data *this,
				void *payload, void *auxiliary)
{
	struct bch_geometry *nfc_geo = &this->bch_geometry;
	unsigned char *p;
	unsigned char *a;
	unsigned int  bit;
	unsigned char mask;
	unsigned char from_data;
	unsigned char from_oob;

	if (!this->swap_block_mark)
		return;

	/*
	 * If control arrives here, we're swapping. Make some convenience
	 * variables.
	 */
	bit = nfc_geo->block_mark_bit_offset;
	p   = payload + nfc_geo->block_mark_byte_offset;
	a   = auxiliary;

	/*
	 * Get the byte from the data area that overlays the block mark. Since
	 * the ECC engine applies its own view to the bits in the page, the
	 * physical block mark won't (in general) appear on a byte boundary in
	 * the data.
	 */
	from_data = (p[0] >> bit) | (p[1] << (8 - bit));

	/* Get the byte from the OOB. */
	from_oob = a[0];

	/* Swap them. */
	a[0] = from_data;

	mask = (0x1 << bit) - 1;
	p[0] = (p[0] & mask) | (from_oob << bit);

	mask = ~0 << bit;
	p[1] = (p[1] & mask) | (from_oob >> (8 - bit));
}

static int gpmi_ecc_read_page(struct mtd_info *mtd, struct nand_chip *chip,
				uint8_t *buf, int oob_required, int page)
{
	struct gpmi_nand_data *this = chip->priv;
	struct bch_geometry *nfc_geo = &this->bch_geometry;
	void          *payload_virt;
	dma_addr_t    payload_phys;
	void          *auxiliary_virt;
	dma_addr_t    auxiliary_phys;
	unsigned int  i;
	unsigned char *status;
	unsigned int  max_bitflips = 0;
	int           ret;

	dev_dbg(this->dev, "page number is : %d\n", page);
	ret = read_page_prepare(this, buf, mtd->writesize,
					this->payload_virt, this->payload_phys,
					nfc_geo->payload_size,
					&payload_virt, &payload_phys);
	if (ret) {
		dev_err(this->dev, "Inadequate DMA buffer\n");
		ret = -ENOMEM;
		return ret;
	}
	auxiliary_virt = this->auxiliary_virt;
	auxiliary_phys = this->auxiliary_phys;

	/* go! */
	ret = gpmi_read_page(this, payload_phys, auxiliary_phys);
	read_page_end(this, buf, mtd->writesize,
			this->payload_virt, this->payload_phys,
			nfc_geo->payload_size,
			payload_virt, payload_phys);
	if (ret) {
		dev_err(this->dev, "Error in ECC-based read: %d\n", ret);
		return ret;
	}

	/* handle the block mark swapping */
	block_mark_swapping(this, payload_virt, auxiliary_virt);

	/* Loop over status bytes, accumulating ECC status. */
	status = auxiliary_virt + nfc_geo->auxiliary_status_offset;

	for (i = 0; i < nfc_geo->ecc_chunk_count; i++, status++) {
		if ((*status == STATUS_GOOD) || (*status == STATUS_ERASED))
			continue;

		if (*status == STATUS_UNCORRECTABLE) {
			mtd->ecc_stats.failed++;
			continue;
		}
		mtd->ecc_stats.corrected += *status;
		max_bitflips = max_t(unsigned int, max_bitflips, *status);
	}

	if (oob_required) {
		/*
		 * It's time to deliver the OOB bytes. See gpmi_ecc_read_oob()
		 * for details about our policy for delivering the OOB.
		 *
		 * We fill the caller's buffer with set bits, and then copy the
		 * block mark to th caller's buffer. Note that, if block mark
		 * swapping was necessary, it has already been done, so we can
		 * rely on the first byte of the auxiliary buffer to contain
		 * the block mark.
		 */
		memset(chip->oob_poi, ~0, mtd->oobsize);
		chip->oob_poi[0] = ((uint8_t *) auxiliary_virt)[0];
	}

	read_page_swap_end(this, buf, mtd->writesize,
			this->payload_virt, this->payload_phys,
			nfc_geo->payload_size,
			payload_virt, payload_phys);

	return max_bitflips;
}

static int gpmi_ecc_write_page(struct mtd_info *mtd, struct nand_chip *chip,
				const uint8_t *buf, int oob_required)
{
	struct gpmi_nand_data *this = chip->priv;
	struct bch_geometry *nfc_geo = &this->bch_geometry;
	const void *payload_virt;
	dma_addr_t payload_phys;
	const void *auxiliary_virt;
	dma_addr_t auxiliary_phys;
	int        ret;

	dev_dbg(this->dev, "ecc write page.\n");
	if (this->swap_block_mark) {
		/*
		 * If control arrives here, we're doing block mark swapping.
		 * Since we can't modify the caller's buffers, we must copy them
		 * into our own.
		 */
		memcpy(this->payload_virt, buf, mtd->writesize);
		payload_virt = this->payload_virt;
		payload_phys = this->payload_phys;

		memcpy(this->auxiliary_virt, chip->oob_poi,
				nfc_geo->auxiliary_size);
		auxiliary_virt = this->auxiliary_virt;
		auxiliary_phys = this->auxiliary_phys;

		/* Handle block mark swapping. */
		block_mark_swapping(this,
				(void *) payload_virt, (void *) auxiliary_virt);
	} else {
		/*
		 * If control arrives here, we're not doing block mark swapping,
		 * so we can to try and use the caller's buffers.
		 */
		ret = send_page_prepare(this,
				buf, mtd->writesize,
				this->payload_virt, this->payload_phys,
				nfc_geo->payload_size,
				&payload_virt, &payload_phys);
		if (ret) {
			dev_err(this->dev, "Inadequate payload DMA buffer\n");
			return 0;
		}

		ret = send_page_prepare(this,
				chip->oob_poi, mtd->oobsize,
				this->auxiliary_virt, this->auxiliary_phys,
				nfc_geo->auxiliary_size,
				&auxiliary_virt, &auxiliary_phys);
		if (ret) {
			dev_err(this->dev, "Inadequate auxiliary DMA buffer\n");
			goto exit_auxiliary;
		}
	}

	/* Ask the NFC. */
	ret = gpmi_send_page(this, payload_phys, auxiliary_phys);
	if (ret)
		dev_err(this->dev, "Error in ECC-based write: %d\n", ret);

	if (!this->swap_block_mark) {
		send_page_end(this, chip->oob_poi, mtd->oobsize,
				this->auxiliary_virt, this->auxiliary_phys,
				nfc_geo->auxiliary_size,
				auxiliary_virt, auxiliary_phys);
exit_auxiliary:
		send_page_end(this, buf, mtd->writesize,
				this->payload_virt, this->payload_phys,
				nfc_geo->payload_size,
				payload_virt, payload_phys);
	}

	return 0;
}

/*
 * There are several places in this driver where we have to handle the OOB and
 * block marks. This is the function where things are the most complicated, so
 * this is where we try to explain it all. All the other places refer back to
 * here.
 *
 * These are the rules, in order of decreasing importance:
 *
 * 1) Nothing the caller does can be allowed to imperil the block mark.
 *
 * 2) In read operations, the first byte of the OOB we return must reflect the
 *    true state of the block mark, no matter where that block mark appears in
 *    the physical page.
 *
 * 3) ECC-based read operations return an OOB full of set bits (since we never
 *    allow ECC-based writes to the OOB, it doesn't matter what ECC-based reads
 *    return).
 *
 * 4) "Raw" read operations return a direct view of the physical bytes in the
 *    page, using the conventional definition of which bytes are data and which
 *    are OOB. This gives the caller a way to see the actual, physical bytes
 *    in the page, without the distortions applied by our ECC engine.
 *
 *
 * What we do for this specific read operation depends on two questions:
 *
 * 1) Are we doing a "raw" read, or an ECC-based read?
 *
 * 2) Are we using block mark swapping or transcription?
 *
 * There are four cases, illustrated by the following Karnaugh map:
 *
 *                    |           Raw           |         ECC-based       |
 *       -------------+-------------------------+-------------------------+
 *                    | Read the conventional   |                         |
 *                    | OOB at the end of the   |                         |
 *       Swapping     | page and return it. It  |                         |
 *                    | contains exactly what   |                         |
 *                    | we want.                | Read the block mark and |
 *       -------------+-------------------------+ return it in a buffer   |
 *                    | Read the conventional   | full of set bits.       |
 *                    | OOB at the end of the   |                         |
 *                    | page and also the block |                         |
 *       Transcribing | mark in the metadata.   |                         |
 *                    | Copy the block mark     |                         |
 *                    | into the first byte of  |                         |
 *                    | the OOB.                |                         |
 *       -------------+-------------------------+-------------------------+
 *
 * Note that we break rule #4 in the Transcribing/Raw case because we're not
 * giving an accurate view of the actual, physical bytes in the page (we're
 * overwriting the block mark). That's OK because it's more important to follow
 * rule #2.
 *
 * It turns out that knowing whether we want an "ECC-based" or "raw" read is not
 * easy. When reading a page, for example, the NAND Flash MTD code calls our
 * ecc.read_page or ecc.read_page_raw function. Thus, the fact that MTD wants an
 * ECC-based or raw view of the page is implicit in which function it calls
 * (there is a similar pair of ECC-based/raw functions for writing).
 *
 * FIXME: The following paragraph is incorrect, now that there exist
 * ecc.read_oob_raw and ecc.write_oob_raw functions.
 *
 * Since MTD assumes the OOB is not covered by ECC, there is no pair of
 * ECC-based/raw functions for reading or or writing the OOB. The fact that the
 * caller wants an ECC-based or raw view of the page is not propagated down to
 * this driver.
 */
static int gpmi_ecc_read_oob(struct mtd_info *mtd, struct nand_chip *chip,
				int page)
{
	struct gpmi_nand_data *this = chip->priv;

	dev_dbg(this->dev, "page number is %d\n", page);
	/* clear the OOB buffer */
	memset(chip->oob_poi, ~0, mtd->oobsize);

	/* Read out the conventional OOB. */
	chip->cmdfunc(mtd, NAND_CMD_READ0, mtd->writesize, page);
	chip->read_buf(mtd, chip->oob_poi, mtd->oobsize);

	/*
	 * Now, we want to make sure the block mark is correct. In the
	 * Swapping/Raw case, we already have it. Otherwise, we need to
	 * explicitly read it.
	 */
	if (!this->swap_block_mark) {
		/* Read the block mark into the first byte of the OOB buffer. */
		chip->cmdfunc(mtd, NAND_CMD_READ0, 0, page);
		chip->oob_poi[0] = chip->read_byte(mtd);
	}

	return 0;
}

static int
gpmi_ecc_write_oob(struct mtd_info *mtd, struct nand_chip *chip, int page)
{
	struct nand_oobfree *of = mtd->ecclayout->oobfree;
	int status = 0;

	/* Do we have available oob area? */
	if (!of->length)
		return -EPERM;

	if (!nand_is_slc(chip))
		return -EPERM;

	chip->cmdfunc(mtd, NAND_CMD_SEQIN, mtd->writesize + of->offset, page);
	chip->write_buf(mtd, chip->oob_poi + of->offset, of->length);
	chip->cmdfunc(mtd, NAND_CMD_PAGEPROG, -1, -1);

	status = chip->waitfunc(mtd, chip);
	return status & NAND_STATUS_FAIL ? -EIO : 0;
}

static int gpmi_block_markbad(struct mtd_info *mtd, loff_t ofs)
{
	struct nand_chip *chip = mtd->priv;
	struct gpmi_nand_data *this = chip->priv;
	int ret = 0;
	uint8_t *block_mark;
	int column, page, status, chipnr;

	chipnr = (int)(ofs >> chip->chip_shift);
	chip->select_chip(mtd, chipnr);

<<<<<<< HEAD
	/* Do we have a flash based bad block table ? */
	if (chip->bbt_options & NAND_BBT_USE_FLASH)
		ret = nand_update_bbt(mtd, ofs);
	else {
		chipnr = (int)(ofs >> chip->chip_shift);
		chip->select_chip(mtd, chipnr);

		column = this->swap_block_mark ? mtd->writesize : 0;
=======
	column = this->swap_block_mark ? mtd->writesize : 0;
>>>>>>> c3ade0e0

	/* Write the block mark. */
	block_mark = this->data_buffer_dma;
	block_mark[0] = 0; /* bad block marker */

	/* Shift to get page */
	page = (int)(ofs >> chip->page_shift);

	chip->cmdfunc(mtd, NAND_CMD_SEQIN, column, page);
	chip->write_buf(mtd, block_mark, 1);
	chip->cmdfunc(mtd, NAND_CMD_PAGEPROG, -1, -1);

	status = chip->waitfunc(mtd, chip);
	if (status & NAND_STATUS_FAIL)
		ret = -EIO;

	chip->select_chip(mtd, -1);

	return ret;
}

static int nand_boot_set_geometry(struct gpmi_nand_data *this)
{
	struct boot_rom_geometry *geometry = &this->rom_geometry;

	/*
	 * Set the boot block stride size.
	 *
	 * In principle, we should be reading this from the OTP bits, since
	 * that's where the ROM is going to get it. In fact, we don't have any
	 * way to read the OTP bits, so we go with the default and hope for the
	 * best.
	 */
	geometry->stride_size_in_pages = 64;

	/*
	 * Set the search area stride exponent.
	 *
	 * In principle, we should be reading this from the OTP bits, since
	 * that's where the ROM is going to get it. In fact, we don't have any
	 * way to read the OTP bits, so we go with the default and hope for the
	 * best.
	 */
	geometry->search_area_stride_exponent = 2;
	return 0;
}

static const char  *fingerprint = "STMP";
static int mx23_check_transcription_stamp(struct gpmi_nand_data *this)
{
	struct boot_rom_geometry *rom_geo = &this->rom_geometry;
	struct device *dev = this->dev;
	struct mtd_info *mtd = &this->mtd;
	struct nand_chip *chip = &this->nand;
	unsigned int search_area_size_in_strides;
	unsigned int stride;
	unsigned int page;
	uint8_t *buffer = chip->buffers->databuf;
	int saved_chip_number;
	int found_an_ncb_fingerprint = false;

	/* Compute the number of strides in a search area. */
	search_area_size_in_strides = 1 << rom_geo->search_area_stride_exponent;

	saved_chip_number = this->current_chip;
	chip->select_chip(mtd, 0);

	/*
	 * Loop through the first search area, looking for the NCB fingerprint.
	 */
	dev_dbg(dev, "Scanning for an NCB fingerprint...\n");

	for (stride = 0; stride < search_area_size_in_strides; stride++) {
		/* Compute the page addresses. */
		page = stride * rom_geo->stride_size_in_pages;

		dev_dbg(dev, "Looking for a fingerprint in page 0x%x\n", page);

		/*
		 * Read the NCB fingerprint. The fingerprint is four bytes long
		 * and starts in the 12th byte of the page.
		 */
		chip->cmdfunc(mtd, NAND_CMD_READ0, 12, page);
		chip->read_buf(mtd, buffer, strlen(fingerprint));

		/* Look for the fingerprint. */
		if (!memcmp(buffer, fingerprint, strlen(fingerprint))) {
			found_an_ncb_fingerprint = true;
			break;
		}

	}

	chip->select_chip(mtd, saved_chip_number);

	if (found_an_ncb_fingerprint)
		dev_dbg(dev, "\tFound a fingerprint\n");
	else
		dev_dbg(dev, "\tNo fingerprint found\n");
	return found_an_ncb_fingerprint;
}

/* Writes a transcription stamp. */
static int mx23_write_transcription_stamp(struct gpmi_nand_data *this)
{
	struct device *dev = this->dev;
	struct boot_rom_geometry *rom_geo = &this->rom_geometry;
	struct mtd_info *mtd = &this->mtd;
	struct nand_chip *chip = &this->nand;
	unsigned int block_size_in_pages;
	unsigned int search_area_size_in_strides;
	unsigned int search_area_size_in_pages;
	unsigned int search_area_size_in_blocks;
	unsigned int block;
	unsigned int stride;
	unsigned int page;
	uint8_t      *buffer = chip->buffers->databuf;
	int saved_chip_number;
	int status;

	/* Compute the search area geometry. */
	block_size_in_pages = mtd->erasesize / mtd->writesize;
	search_area_size_in_strides = 1 << rom_geo->search_area_stride_exponent;
	search_area_size_in_pages = search_area_size_in_strides *
					rom_geo->stride_size_in_pages;
	search_area_size_in_blocks =
		  (search_area_size_in_pages + (block_size_in_pages - 1)) /
				    block_size_in_pages;

	dev_dbg(dev, "Search Area Geometry :\n");
	dev_dbg(dev, "\tin Blocks : %u\n", search_area_size_in_blocks);
	dev_dbg(dev, "\tin Strides: %u\n", search_area_size_in_strides);
	dev_dbg(dev, "\tin Pages  : %u\n", search_area_size_in_pages);

	/* Select chip 0. */
	saved_chip_number = this->current_chip;
	chip->select_chip(mtd, 0);

	/* Loop over blocks in the first search area, erasing them. */
	dev_dbg(dev, "Erasing the search area...\n");

	for (block = 0; block < search_area_size_in_blocks; block++) {
		/* Compute the page address. */
		page = block * block_size_in_pages;

		/* Erase this block. */
		dev_dbg(dev, "\tErasing block 0x%x\n", block);
		chip->cmdfunc(mtd, NAND_CMD_ERASE1, -1, page);
		chip->cmdfunc(mtd, NAND_CMD_ERASE2, -1, -1);

		/* Wait for the erase to finish. */
		status = chip->waitfunc(mtd, chip);
		if (status & NAND_STATUS_FAIL)
			dev_err(dev, "[%s] Erase failed.\n", __func__);
	}

	/* Write the NCB fingerprint into the page buffer. */
	memset(buffer, ~0, mtd->writesize);
	memcpy(buffer + 12, fingerprint, strlen(fingerprint));

	/* Loop through the first search area, writing NCB fingerprints. */
	dev_dbg(dev, "Writing NCB fingerprints...\n");
	for (stride = 0; stride < search_area_size_in_strides; stride++) {
		/* Compute the page addresses. */
		page = stride * rom_geo->stride_size_in_pages;

		/* Write the first page of the current stride. */
		dev_dbg(dev, "Writing an NCB fingerprint in page 0x%x\n", page);
		chip->cmdfunc(mtd, NAND_CMD_SEQIN, 0x00, page);
		chip->ecc.write_page_raw(mtd, chip, buffer, 0);
		chip->cmdfunc(mtd, NAND_CMD_PAGEPROG, -1, -1);

		/* Wait for the write to finish. */
		status = chip->waitfunc(mtd, chip);
		if (status & NAND_STATUS_FAIL)
			dev_err(dev, "[%s] Write failed.\n", __func__);
	}

	/* Deselect chip 0. */
	chip->select_chip(mtd, saved_chip_number);
	return 0;
}

static int mx23_boot_init(struct gpmi_nand_data  *this)
{
	struct device *dev = this->dev;
	struct nand_chip *chip = &this->nand;
	struct mtd_info *mtd = &this->mtd;
	unsigned int block_count;
	unsigned int block;
	int     chipnr;
	int     page;
	loff_t  byte;
	uint8_t block_mark;
	int     ret = 0;

	/*
	 * If control arrives here, we can't use block mark swapping, which
	 * means we're forced to use transcription. First, scan for the
	 * transcription stamp. If we find it, then we don't have to do
	 * anything -- the block marks are already transcribed.
	 */
	if (mx23_check_transcription_stamp(this))
		return 0;

	/*
	 * If control arrives here, we couldn't find a transcription stamp, so
	 * so we presume the block marks are in the conventional location.
	 */
	dev_dbg(dev, "Transcribing bad block marks...\n");

	/* Compute the number of blocks in the entire medium. */
	block_count = chip->chipsize >> chip->phys_erase_shift;

	/*
	 * Loop over all the blocks in the medium, transcribing block marks as
	 * we go.
	 */
	for (block = 0; block < block_count; block++) {
		/*
		 * Compute the chip, page and byte addresses for this block's
		 * conventional mark.
		 */
		chipnr = block >> (chip->chip_shift - chip->phys_erase_shift);
		page = block << (chip->phys_erase_shift - chip->page_shift);
		byte = block <<  chip->phys_erase_shift;

		/* Send the command to read the conventional block mark. */
		chip->select_chip(mtd, chipnr);
		chip->cmdfunc(mtd, NAND_CMD_READ0, mtd->writesize, page);
		block_mark = chip->read_byte(mtd);
		chip->select_chip(mtd, -1);

		/*
		 * Check if the block is marked bad. If so, we need to mark it
		 * again, but this time the result will be a mark in the
		 * location where we transcribe block marks.
		 */
		if (block_mark != 0xff) {
			dev_dbg(dev, "Transcribing mark in block %u\n", block);
			ret = chip->block_markbad(mtd, byte);
			if (ret)
				dev_err(dev, "Failed to mark block bad with "
							"ret %d\n", ret);
		}
	}

	/* Write the stamp that indicates we've transcribed the block marks. */
	mx23_write_transcription_stamp(this);
	return 0;
}

static int nand_boot_init(struct gpmi_nand_data  *this)
{
	nand_boot_set_geometry(this);

	/* This is ROM arch-specific initilization before the BBT scanning. */
	if (GPMI_IS_MX23(this))
		return mx23_boot_init(this);
	return 0;
}

static int gpmi_set_geometry(struct gpmi_nand_data *this)
{
	int ret;

	/* Free the temporary DMA memory for reading ID. */
	gpmi_free_dma_buffer(this);

	/* Set up the NFC geometry which is used by BCH. */
	ret = bch_set_geometry(this);
	if (ret) {
		dev_err(this->dev, "Error setting BCH geometry : %d\n", ret);
		return ret;
	}

	/* Alloc the new DMA buffers according to the pagesize and oobsize */
	return gpmi_alloc_dma_buffer(this);
}

static void gpmi_nand_exit(struct gpmi_nand_data *this)
{
	nand_release(&this->mtd);
	gpmi_free_dma_buffer(this);
}

static int gpmi_init_last(struct gpmi_nand_data *this)
{
	struct mtd_info *mtd = &this->mtd;
	struct nand_chip *chip = mtd->priv;
	struct nand_ecc_ctrl *ecc = &chip->ecc;
	struct bch_geometry *bch_geo = &this->bch_geometry;
	int ret;

	/* Set up swap_block_mark, must be set before the gpmi_set_geometry() */
	this->swap_block_mark = !GPMI_IS_MX23(this);

	/* Set up the medium geometry */
	ret = gpmi_set_geometry(this);
	if (ret)
		return ret;

	/* Init the nand_ecc_ctrl{} */
	ecc->read_page	= gpmi_ecc_read_page;
	ecc->write_page	= gpmi_ecc_write_page;
	ecc->read_oob	= gpmi_ecc_read_oob;
	ecc->write_oob	= gpmi_ecc_write_oob;
	ecc->mode	= NAND_ECC_HW;
	ecc->size	= bch_geo->ecc_chunk_size;
	ecc->strength	= bch_geo->ecc_strength;
	ecc->layout	= &gpmi_hw_ecclayout;

	/*
	 * Can we enable the extra features? such as EDO or Sync mode.
	 *
	 * We do not check the return value now. That's means if we fail in
	 * enable the extra features, we still can run in the normal way.
	 */
	gpmi_extra_init(this);

	return 0;
}

static int gpmi_nand_init(struct gpmi_nand_data *this)
{
	struct mtd_info  *mtd = &this->mtd;
	struct nand_chip *chip = &this->nand;
	struct mtd_part_parser_data ppdata = {};
	int ret;

	/* init current chip */
	this->current_chip	= -1;

	/* init the MTD data structures */
	mtd->priv		= chip;
	mtd->name		= "gpmi-nand";
	mtd->owner		= THIS_MODULE;

	/* init the nand_chip{}, we don't support a 16-bit NAND Flash bus. */
	chip->priv		= this;
	chip->select_chip	= gpmi_select_chip;
	chip->cmd_ctrl		= gpmi_cmd_ctrl;
	chip->dev_ready		= gpmi_dev_ready;
	chip->read_byte		= gpmi_read_byte;
	chip->read_buf		= gpmi_read_buf;
	chip->write_buf		= gpmi_write_buf;
	chip->badblock_pattern	= &gpmi_bbt_descr;
	chip->block_markbad	= gpmi_block_markbad;
	chip->options		|= NAND_NO_SUBPAGE_WRITE;
	if (of_get_nand_on_flash_bbt(this->dev->of_node))
		chip->bbt_options |= NAND_BBT_USE_FLASH | NAND_BBT_NO_OOB;

	/*
	 * Allocate a temporary DMA buffer for reading ID in the
	 * nand_scan_ident().
	 */
	this->bch_geometry.payload_size = 1024;
	this->bch_geometry.auxiliary_size = 128;
	ret = gpmi_alloc_dma_buffer(this);
	if (ret)
		goto err_out;

	ret = nand_scan_ident(mtd, GPMI_IS_MX6Q(this) ? 2 : 1, NULL);
	if (ret)
		goto err_out;

	ret = gpmi_init_last(this);
	if (ret)
		goto err_out;

	chip->options |= NAND_SKIP_BBTSCAN;
	ret = nand_scan_tail(mtd);
	if (ret)
		goto err_out;

	ret = nand_boot_init(this);
	if (ret)
		goto err_out;
	chip->scan_bbt(mtd);

	ppdata.of_node = this->pdev->dev.of_node;
	ret = mtd_device_parse_register(mtd, NULL, &ppdata, NULL, 0);
	if (ret)
		goto err_out;
	return 0;

err_out:
	gpmi_nand_exit(this);
	return ret;
}

static const struct platform_device_id gpmi_ids[] = {
	{ .name = "imx23-gpmi-nand", .driver_data = IS_MX23, },
	{ .name = "imx28-gpmi-nand", .driver_data = IS_MX28, },
	{ .name = "imx6q-gpmi-nand", .driver_data = IS_MX6Q, },
	{}
};

static const struct of_device_id gpmi_nand_id_table[] = {
	{
		.compatible = "fsl,imx23-gpmi-nand",
		.data = (void *)&gpmi_ids[IS_MX23],
	}, {
		.compatible = "fsl,imx28-gpmi-nand",
		.data = (void *)&gpmi_ids[IS_MX28],
	}, {
		.compatible = "fsl,imx6q-gpmi-nand",
		.data = (void *)&gpmi_ids[IS_MX6Q],
	}, {}
};
MODULE_DEVICE_TABLE(of, gpmi_nand_id_table);

static int gpmi_nand_probe(struct platform_device *pdev)
{
	struct gpmi_nand_data *this;
	const struct of_device_id *of_id;
	int ret;

	of_id = of_match_device(gpmi_nand_id_table, &pdev->dev);
	if (of_id) {
		pdev->id_entry = of_id->data;
	} else {
		dev_err(&pdev->dev, "Failed to find the right device id.\n");
		return -ENODEV;
	}

	this = devm_kzalloc(&pdev->dev, sizeof(*this), GFP_KERNEL);
	if (!this)
		return -ENOMEM;

	platform_set_drvdata(pdev, this);
	this->pdev  = pdev;
	this->dev   = &pdev->dev;

	ret = acquire_resources(this);
	if (ret)
		goto exit_acquire_resources;

	ret = init_hardware(this);
	if (ret)
		goto exit_nfc_init;

	ret = gpmi_nand_init(this);
	if (ret)
		goto exit_nfc_init;

	dev_info(this->dev, "driver registered.\n");

	return 0;

exit_nfc_init:
	release_resources(this);
exit_acquire_resources:
	dev_err(this->dev, "driver registration failed: %d\n", ret);

	return ret;
}

static int gpmi_nand_remove(struct platform_device *pdev)
{
	struct gpmi_nand_data *this = platform_get_drvdata(pdev);

	gpmi_nand_exit(this);
	release_resources(this);
	return 0;
}

static struct platform_driver gpmi_nand_driver = {
	.driver = {
		.name = "gpmi-nand",
		.of_match_table = gpmi_nand_id_table,
	},
	.probe   = gpmi_nand_probe,
	.remove  = gpmi_nand_remove,
	.id_table = gpmi_ids,
};
module_platform_driver(gpmi_nand_driver);

MODULE_AUTHOR("Freescale Semiconductor, Inc.");
MODULE_DESCRIPTION("i.MX GPMI NAND Flash Controller Driver");
MODULE_LICENSE("GPL");<|MERGE_RESOLUTION|>--- conflicted
+++ resolved
@@ -1252,18 +1252,7 @@
 	chipnr = (int)(ofs >> chip->chip_shift);
 	chip->select_chip(mtd, chipnr);
 
-<<<<<<< HEAD
-	/* Do we have a flash based bad block table ? */
-	if (chip->bbt_options & NAND_BBT_USE_FLASH)
-		ret = nand_update_bbt(mtd, ofs);
-	else {
-		chipnr = (int)(ofs >> chip->chip_shift);
-		chip->select_chip(mtd, chipnr);
-
-		column = this->swap_block_mark ? mtd->writesize : 0;
-=======
 	column = this->swap_block_mark ? mtd->writesize : 0;
->>>>>>> c3ade0e0
 
 	/* Write the block mark. */
 	block_mark = this->data_buffer_dma;
