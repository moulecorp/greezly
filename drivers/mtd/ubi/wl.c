/*
 * Copyright (c) International Business Machines Corp., 2006
 *
 * This program is free software; you can redistribute it and/or modify
 * it under the terms of the GNU General Public License as published by
 * the Free Software Foundation; either version 2 of the License, or
 * (at your option) any later version.
 *
 * This program is distributed in the hope that it will be useful,
 * but WITHOUT ANY WARRANTY; without even the implied warranty of
 * MERCHANTABILITY or FITNESS FOR A PARTICULAR PURPOSE. See
 * the GNU General Public License for more details.
 *
 * You should have received a copy of the GNU General Public License
 * along with this program; if not, write to the Free Software
 * Foundation, Inc., 59 Temple Place, Suite 330, Boston, MA 02111-1307 USA
 *
 * Authors: Artem Bityutskiy (Битюцкий Артём), Thomas Gleixner
 */

/*
 * UBI wear-leveling sub-system.
 *
 * This sub-system is responsible for wear-leveling. It works in terms of
 * physical eraseblocks and erase counters and knows nothing about logical
 * eraseblocks, volumes, etc. From this sub-system's perspective all physical
 * eraseblocks are of two types - used and free. Used physical eraseblocks are
 * those that were "get" by the 'ubi_wl_get_peb()' function, and free physical
 * eraseblocks are those that were put by the 'ubi_wl_put_peb()' function.
 *
 * Physical eraseblocks returned by 'ubi_wl_get_peb()' have only erase counter
 * header. The rest of the physical eraseblock contains only %0xFF bytes.
 *
 * When physical eraseblocks are returned to the WL sub-system by means of the
 * 'ubi_wl_put_peb()' function, they are scheduled for erasure. The erasure is
 * done asynchronously in context of the per-UBI device background thread,
 * which is also managed by the WL sub-system.
 *
 * The wear-leveling is ensured by means of moving the contents of used
 * physical eraseblocks with low erase counter to free physical eraseblocks
 * with high erase counter.
 *
 * If the WL sub-system fails to erase a physical eraseblock, it marks it as
 * bad.
 *
 * This sub-system is also responsible for scrubbing. If a bit-flip is detected
 * in a physical eraseblock, it has to be moved. Technically this is the same
 * as moving it for wear-leveling reasons.
 *
 * As it was said, for the UBI sub-system all physical eraseblocks are either
 * "free" or "used". Free eraseblock are kept in the @wl->free RB-tree, while
 * used eraseblocks are kept in @wl->used, @wl->erroneous, or @wl->scrub
 * RB-trees, as well as (temporarily) in the @wl->pq queue.
 *
 * When the WL sub-system returns a physical eraseblock, the physical
 * eraseblock is protected from being moved for some "time". For this reason,
 * the physical eraseblock is not directly moved from the @wl->free tree to the
 * @wl->used tree. There is a protection queue in between where this
 * physical eraseblock is temporarily stored (@wl->pq).
 *
 * All this protection stuff is needed because:
 *  o we don't want to move physical eraseblocks just after we have given them
 *    to the user; instead, we first want to let users fill them up with data;
 *
 *  o there is a chance that the user will put the physical eraseblock very
 *    soon, so it makes sense not to move it for some time, but wait.
 *
 * Physical eraseblocks stay protected only for limited time. But the "time" is
 * measured in erase cycles in this case. This is implemented with help of the
 * protection queue. Eraseblocks are put to the tail of this queue when they
 * are returned by the 'ubi_wl_get_peb()', and eraseblocks are removed from the
 * head of the queue on each erase operation (for any eraseblock). So the
 * length of the queue defines how may (global) erase cycles PEBs are protected.
 *
 * To put it differently, each physical eraseblock has 2 main states: free and
 * used. The former state corresponds to the @wl->free tree. The latter state
 * is split up on several sub-states:
 * o the WL movement is allowed (@wl->used tree);
 * o the WL movement is disallowed (@wl->erroneous) because the PEB is
 *   erroneous - e.g., there was a read error;
 * o the WL movement is temporarily prohibited (@wl->pq queue);
 * o scrubbing is needed (@wl->scrub tree).
 *
 * Depending on the sub-state, wear-leveling entries of the used physical
 * eraseblocks may be kept in one of those structures.
 *
 * Note, in this implementation, we keep a small in-RAM object for each physical
 * eraseblock. This is surely not a scalable solution. But it appears to be good
 * enough for moderately large flashes and it is simple. In future, one may
 * re-work this sub-system and make it more scalable.
 *
 * At the moment this sub-system does not utilize the sequence number, which
 * was introduced relatively recently. But it would be wise to do this because
 * the sequence number of a logical eraseblock characterizes how old is it. For
 * example, when we move a PEB with low erase counter, and we need to pick the
 * target PEB, we pick a PEB with the highest EC if our PEB is "old" and we
 * pick target PEB with an average EC if our PEB is not very "old". This is a
 * room for future re-works of the WL sub-system.
 */

#include <linux/slab.h>
#include <linux/crc32.h>
#include <linux/freezer.h>
#include <linux/kthread.h>
#include "ubi.h"

/* Number of physical eraseblocks reserved for wear-leveling purposes */
#define WL_RESERVED_PEBS 1

/*
 * Maximum difference between two erase counters. If this threshold is
 * exceeded, the WL sub-system starts moving data from used physical
 * eraseblocks with low erase counter to free physical eraseblocks with high
 * erase counter.
 */
#define UBI_WL_THRESHOLD CONFIG_MTD_UBI_WL_THRESHOLD

/*
 * When a physical eraseblock is moved, the WL sub-system has to pick the target
 * physical eraseblock to move to. The simplest way would be just to pick the
 * one with the highest erase counter. But in certain workloads this could lead
 * to an unlimited wear of one or few physical eraseblock. Indeed, imagine a
 * situation when the picked physical eraseblock is constantly erased after the
 * data is written to it. So, we have a constant which limits the highest erase
 * counter of the free physical eraseblock to pick. Namely, the WL sub-system
 * does not pick eraseblocks with erase counter greater than the lowest erase
 * counter plus %WL_FREE_MAX_DIFF.
 */
#define WL_FREE_MAX_DIFF (2*UBI_WL_THRESHOLD)

/*
 * Maximum number of consecutive background thread failures which is enough to
 * switch to read-only mode.
 */
#define WL_MAX_FAILURES 32

static int self_check_ec(struct ubi_device *ubi, int pnum, int ec);
static int self_check_in_wl_tree(const struct ubi_device *ubi,
				 struct ubi_wl_entry *e, struct rb_root *root);
static int self_check_in_pq(const struct ubi_device *ubi,
			    struct ubi_wl_entry *e);

#ifdef CONFIG_MTD_UBI_FASTMAP
/**
 * update_fastmap_work_fn - calls ubi_update_fastmap from a work queue
 * @wrk: the work description object
 */
static void update_fastmap_work_fn(struct work_struct *wrk)
{
	struct ubi_device *ubi = container_of(wrk, struct ubi_device, fm_work);
	ubi_update_fastmap(ubi);
}

/**
 *  ubi_ubi_is_fm_block - returns 1 if a PEB is currently used in a fastmap.
 *  @ubi: UBI device description object
 *  @pnum: the to be checked PEB
 */
static int ubi_is_fm_block(struct ubi_device *ubi, int pnum)
{
	int i;

	if (!ubi->fm)
		return 0;

	for (i = 0; i < ubi->fm->used_blocks; i++)
		if (ubi->fm->e[i]->pnum == pnum)
			return 1;

	return 0;
}
#else
static int ubi_is_fm_block(struct ubi_device *ubi, int pnum)
{
	return 0;
}
#endif

/**
 * wl_tree_add - add a wear-leveling entry to a WL RB-tree.
 * @e: the wear-leveling entry to add
 * @root: the root of the tree
 *
 * Note, we use (erase counter, physical eraseblock number) pairs as keys in
 * the @ubi->used and @ubi->free RB-trees.
 */
static void wl_tree_add(struct ubi_wl_entry *e, struct rb_root *root)
{
	struct rb_node **p, *parent = NULL;

	p = &root->rb_node;
	while (*p) {
		struct ubi_wl_entry *e1;

		parent = *p;
		e1 = rb_entry(parent, struct ubi_wl_entry, u.rb);

		if (e->ec < e1->ec)
			p = &(*p)->rb_left;
		else if (e->ec > e1->ec)
			p = &(*p)->rb_right;
		else {
			ubi_assert(e->pnum != e1->pnum);
			if (e->pnum < e1->pnum)
				p = &(*p)->rb_left;
			else
				p = &(*p)->rb_right;
		}
	}

	rb_link_node(&e->u.rb, parent, p);
	rb_insert_color(&e->u.rb, root);
}

/**
 * do_work - do one pending work.
 * @ubi: UBI device description object
 *
 * This function returns zero in case of success and a negative error code in
 * case of failure.
 */
static int do_work(struct ubi_device *ubi)
{
	int err;
	struct ubi_work *wrk;

	cond_resched();

	/*
	 * @ubi->work_sem is used to synchronize with the workers. Workers take
	 * it in read mode, so many of them may be doing works at a time. But
	 * the queue flush code has to be sure the whole queue of works is
	 * done, and it takes the mutex in write mode.
	 */
	down_read(&ubi->work_sem);
	spin_lock(&ubi->wl_lock);
	if (list_empty(&ubi->works)) {
		spin_unlock(&ubi->wl_lock);
		up_read(&ubi->work_sem);
		return 0;
	}

	wrk = list_entry(ubi->works.next, struct ubi_work, list);
	list_del(&wrk->list);
	ubi->works_count -= 1;
	ubi_assert(ubi->works_count >= 0);
	spin_unlock(&ubi->wl_lock);

	/*
	 * Call the worker function. Do not touch the work structure
	 * after this call as it will have been freed or reused by that
	 * time by the worker function.
	 */
	err = wrk->func(ubi, wrk, 0);
	if (err)
		ubi_err("work failed with error code %d", err);
	up_read(&ubi->work_sem);

	return err;
}

/**
 * produce_free_peb - produce a free physical eraseblock.
 * @ubi: UBI device description object
 *
 * This function tries to make a free PEB by means of synchronous execution of
 * pending works. This may be needed if, for example the background thread is
 * disabled. Returns zero in case of success and a negative error code in case
 * of failure.
 */
static int produce_free_peb(struct ubi_device *ubi)
{
	int err;

	while (!ubi->free.rb_node) {
		spin_unlock(&ubi->wl_lock);

		dbg_wl("do one work synchronously");
		err = do_work(ubi);

		spin_lock(&ubi->wl_lock);
		if (err)
			return err;
	}

	return 0;
}

/**
 * in_wl_tree - check if wear-leveling entry is present in a WL RB-tree.
 * @e: the wear-leveling entry to check
 * @root: the root of the tree
 *
 * This function returns non-zero if @e is in the @root RB-tree and zero if it
 * is not.
 */
static int in_wl_tree(struct ubi_wl_entry *e, struct rb_root *root)
{
	struct rb_node *p;

	p = root->rb_node;
	while (p) {
		struct ubi_wl_entry *e1;

		e1 = rb_entry(p, struct ubi_wl_entry, u.rb);

		if (e->pnum == e1->pnum) {
			ubi_assert(e == e1);
			return 1;
		}

		if (e->ec < e1->ec)
			p = p->rb_left;
		else if (e->ec > e1->ec)
			p = p->rb_right;
		else {
			ubi_assert(e->pnum != e1->pnum);
			if (e->pnum < e1->pnum)
				p = p->rb_left;
			else
				p = p->rb_right;
		}
	}

	return 0;
}

/**
 * prot_queue_add - add physical eraseblock to the protection queue.
 * @ubi: UBI device description object
 * @e: the physical eraseblock to add
 *
 * This function adds @e to the tail of the protection queue @ubi->pq, where
 * @e will stay for %UBI_PROT_QUEUE_LEN erase operations and will be
 * temporarily protected from the wear-leveling worker. Note, @wl->lock has to
 * be locked.
 */
static void prot_queue_add(struct ubi_device *ubi, struct ubi_wl_entry *e)
{
	int pq_tail = ubi->pq_head - 1;

	if (pq_tail < 0)
		pq_tail = UBI_PROT_QUEUE_LEN - 1;
	ubi_assert(pq_tail >= 0 && pq_tail < UBI_PROT_QUEUE_LEN);
	list_add_tail(&e->u.list, &ubi->pq[pq_tail]);
	dbg_wl("added PEB %d EC %d to the protection queue", e->pnum, e->ec);
}

/**
 * find_wl_entry - find wear-leveling entry closest to certain erase counter.
 * @ubi: UBI device description object
 * @root: the RB-tree where to look for
 * @diff: maximum possible difference from the smallest erase counter
 *
 * This function looks for a wear leveling entry with erase counter closest to
 * min + @diff, where min is the smallest erase counter.
 */
static struct ubi_wl_entry *find_wl_entry(struct ubi_device *ubi,
					  struct rb_root *root, int diff)
{
	struct rb_node *p;
	struct ubi_wl_entry *e, *prev_e = NULL;
	int max;

	e = rb_entry(rb_first(root), struct ubi_wl_entry, u.rb);
	max = e->ec + diff;

	p = root->rb_node;
	while (p) {
		struct ubi_wl_entry *e1;

		e1 = rb_entry(p, struct ubi_wl_entry, u.rb);
		if (e1->ec >= max)
			p = p->rb_left;
		else {
			p = p->rb_right;
			prev_e = e;
			e = e1;
		}
	}

	/* If no fastmap has been written and this WL entry can be used
	 * as anchor PEB, hold it back and return the second best WL entry
	 * such that fastmap can use the anchor PEB later. */
	if (prev_e && !ubi->fm_disabled &&
	    !ubi->fm && e->pnum < UBI_FM_MAX_START)
		return prev_e;

	return e;
}

/**
 * find_mean_wl_entry - find wear-leveling entry with medium erase counter.
 * @ubi: UBI device description object
 * @root: the RB-tree where to look for
 *
 * This function looks for a wear leveling entry with medium erase counter,
 * but not greater or equivalent than the lowest erase counter plus
 * %WL_FREE_MAX_DIFF/2.
 */
static struct ubi_wl_entry *find_mean_wl_entry(struct ubi_device *ubi,
					       struct rb_root *root)
{
<<<<<<< HEAD
	int err;
=======
>>>>>>> c3ade0e0
	struct ubi_wl_entry *e, *first, *last;

	first = rb_entry(rb_first(root), struct ubi_wl_entry, u.rb);
	last = rb_entry(rb_last(root), struct ubi_wl_entry, u.rb);

	if (last->ec - first->ec < WL_FREE_MAX_DIFF) {
		e = rb_entry(root->rb_node, struct ubi_wl_entry, u.rb);

#ifdef CONFIG_MTD_UBI_FASTMAP
		/* If no fastmap has been written and this WL entry can be used
		 * as anchor PEB, hold it back and return the second best
		 * WL entry such that fastmap can use the anchor PEB later. */
		if (e && !ubi->fm_disabled && !ubi->fm &&
		    e->pnum < UBI_FM_MAX_START)
			e = rb_entry(rb_next(root->rb_node),
				     struct ubi_wl_entry, u.rb);
#endif
	} else
		e = find_wl_entry(ubi, root, WL_FREE_MAX_DIFF/2);

	return e;
}

#ifdef CONFIG_MTD_UBI_FASTMAP
/**
 * find_anchor_wl_entry - find wear-leveling entry to used as anchor PEB.
 * @root: the RB-tree where to look for
 */
static struct ubi_wl_entry *find_anchor_wl_entry(struct rb_root *root)
{
	struct rb_node *p;
	struct ubi_wl_entry *e, *victim = NULL;
	int max_ec = UBI_MAX_ERASECOUNTER;

	ubi_rb_for_each_entry(p, e, root, u.rb) {
		if (e->pnum < UBI_FM_MAX_START && e->ec < max_ec) {
			victim = e;
			max_ec = e->ec;
		}
	}

	return victim;
}

static int anchor_pebs_avalible(struct rb_root *root)
{
	struct rb_node *p;
	struct ubi_wl_entry *e;

	ubi_rb_for_each_entry(p, e, root, u.rb)
		if (e->pnum < UBI_FM_MAX_START)
			return 1;

	return 0;
}

/**
 * ubi_wl_get_fm_peb - find a physical erase block with a given maximal number.
 * @ubi: UBI device description object
 * @anchor: This PEB will be used as anchor PEB by fastmap
 *
 * The function returns a physical erase block with a given maximal number
 * and removes it from the wl subsystem.
 * Must be called with wl_lock held!
 */
struct ubi_wl_entry *ubi_wl_get_fm_peb(struct ubi_device *ubi, int anchor)
{
	struct ubi_wl_entry *e = NULL;

	if (!ubi->free.rb_node || (ubi->free_count - ubi->beb_rsvd_pebs < 1))
		goto out;

	if (anchor)
		e = find_anchor_wl_entry(&ubi->free);
	else
		e = find_mean_wl_entry(ubi, &ubi->free);

	if (!e)
		goto out;

	self_check_in_wl_tree(ubi, e, &ubi->free);

	/* remove it from the free list,
	 * the wl subsystem does no longer know this erase block */
	rb_erase(&e->u.rb, &ubi->free);
	ubi->free_count--;
out:
	return e;
}
#endif

/**
 * __wl_get_peb - get a physical eraseblock.
 * @ubi: UBI device description object
 *
 * This function returns a physical eraseblock in case of success and a
 * negative error code in case of failure.
 */
static int __wl_get_peb(struct ubi_device *ubi)
{
	int err;
	struct ubi_wl_entry *e;

retry:
	if (!ubi->free.rb_node) {
		if (ubi->works_count == 0) {
			ubi_err("no free eraseblocks");
			ubi_assert(list_empty(&ubi->works));
			return -ENOSPC;
		}

		err = produce_free_peb(ubi);
		if (err < 0)
			return err;
		goto retry;
	}

<<<<<<< HEAD
	switch (dtype) {
	case UBI_LONGTERM:
		/*
		 * For long term data we pick a physical eraseblock with high
		 * erase counter. But the highest erase counter we can pick is
		 * bounded by the the lowest erase counter plus
		 * %WL_FREE_MAX_DIFF.
		 */
		e = find_wl_entry(&ubi->free, WL_FREE_MAX_DIFF);
		break;
	case UBI_UNKNOWN:
		/*
		 * For unknown data we pick a physical eraseblock with medium
		 * erase counter. But we by no means can pick a physical
		 * eraseblock with erase counter greater or equivalent than the
		 * lowest erase counter plus %WL_FREE_MAX_DIFF/2.
		 */
		first = rb_entry(rb_first(&ubi->free), struct ubi_wl_entry,
					u.rb);
		last = rb_entry(rb_last(&ubi->free), struct ubi_wl_entry, u.rb);

		if (last->ec - first->ec < WL_FREE_MAX_DIFF)
			e = rb_entry(ubi->free.rb_node,
					struct ubi_wl_entry, u.rb);
		else
			e = find_wl_entry(&ubi->free, WL_FREE_MAX_DIFF/2);
		break;
	case UBI_SHORTTERM:
		/*
		 * For short term data we pick a physical eraseblock with the
		 * lowest erase counter as we expect it will be erased soon.
		 */
		e = rb_entry(rb_first(&ubi->free), struct ubi_wl_entry, u.rb);
		break;
	default:
		BUG();
=======
	e = find_mean_wl_entry(ubi, &ubi->free);
	if (!e) {
		ubi_err("no free eraseblocks");
		return -ENOSPC;
>>>>>>> c3ade0e0
	}

	self_check_in_wl_tree(ubi, e, &ubi->free);

	/*
	 * Move the physical eraseblock to the protection queue where it will
	 * be protected from being moved for some time.
	 */
	rb_erase(&e->u.rb, &ubi->free);
	ubi->free_count--;
	dbg_wl("PEB %d EC %d", e->pnum, e->ec);
#ifndef CONFIG_MTD_UBI_FASTMAP
	/* We have to enqueue e only if fastmap is disabled,
	 * is fastmap enabled prot_queue_add() will be called by
	 * ubi_wl_get_peb() after removing e from the pool. */
	prot_queue_add(ubi, e);
#endif
	return e->pnum;
}

#ifdef CONFIG_MTD_UBI_FASTMAP
/**
 * return_unused_pool_pebs - returns unused PEB to the free tree.
 * @ubi: UBI device description object
 * @pool: fastmap pool description object
 */
static void return_unused_pool_pebs(struct ubi_device *ubi,
				    struct ubi_fm_pool *pool)
{
	int i;
	struct ubi_wl_entry *e;

	for (i = pool->used; i < pool->size; i++) {
		e = ubi->lookuptbl[pool->pebs[i]];
		wl_tree_add(e, &ubi->free);
		ubi->free_count++;
	}
}

/**
 * refill_wl_pool - refills all the fastmap pool used by the
 * WL sub-system.
 * @ubi: UBI device description object
 */
static void refill_wl_pool(struct ubi_device *ubi)
{
	struct ubi_wl_entry *e;
	struct ubi_fm_pool *pool = &ubi->fm_wl_pool;

	return_unused_pool_pebs(ubi, pool);

	for (pool->size = 0; pool->size < pool->max_size; pool->size++) {
		if (!ubi->free.rb_node ||
		   (ubi->free_count - ubi->beb_rsvd_pebs < 5))
			break;

		e = find_wl_entry(ubi, &ubi->free, WL_FREE_MAX_DIFF);
		self_check_in_wl_tree(ubi, e, &ubi->free);
		rb_erase(&e->u.rb, &ubi->free);
		ubi->free_count--;

		pool->pebs[pool->size] = e->pnum;
	}
	pool->used = 0;
}

/**
 * refill_wl_user_pool - refills all the fastmap pool used by ubi_wl_get_peb.
 * @ubi: UBI device description object
 */
static void refill_wl_user_pool(struct ubi_device *ubi)
{
	struct ubi_fm_pool *pool = &ubi->fm_pool;

	return_unused_pool_pebs(ubi, pool);

	for (pool->size = 0; pool->size < pool->max_size; pool->size++) {
		pool->pebs[pool->size] = __wl_get_peb(ubi);
		if (pool->pebs[pool->size] < 0)
			break;
	}
	pool->used = 0;
}

/**
 * ubi_refill_pools - refills all fastmap PEB pools.
 * @ubi: UBI device description object
 */
void ubi_refill_pools(struct ubi_device *ubi)
{
	spin_lock(&ubi->wl_lock);
	refill_wl_pool(ubi);
	refill_wl_user_pool(ubi);
	spin_unlock(&ubi->wl_lock);
}

/* ubi_wl_get_peb - works exaclty like __wl_get_peb but keeps track of
 * the fastmap pool.
 */
int ubi_wl_get_peb(struct ubi_device *ubi)
{
	int ret;
	struct ubi_fm_pool *pool = &ubi->fm_pool;
	struct ubi_fm_pool *wl_pool = &ubi->fm_wl_pool;

	if (!pool->size || !wl_pool->size || pool->used == pool->size ||
	    wl_pool->used == wl_pool->size)
		ubi_update_fastmap(ubi);

	/* we got not a single free PEB */
	if (!pool->size)
		ret = -ENOSPC;
	else {
		spin_lock(&ubi->wl_lock);
		ret = pool->pebs[pool->used++];
		prot_queue_add(ubi, ubi->lookuptbl[ret]);
		spin_unlock(&ubi->wl_lock);
	}

	return ret;
}

/* get_peb_for_wl - returns a PEB to be used internally by the WL sub-system.
 *
 * @ubi: UBI device description object
 */
static struct ubi_wl_entry *get_peb_for_wl(struct ubi_device *ubi)
{
	struct ubi_fm_pool *pool = &ubi->fm_wl_pool;
	int pnum;

	if (pool->used == pool->size || !pool->size) {
		/* We cannot update the fastmap here because this
		 * function is called in atomic context.
		 * Let's fail here and refill/update it as soon as possible. */
		schedule_work(&ubi->fm_work);
		return NULL;
	} else {
		pnum = pool->pebs[pool->used++];
		return ubi->lookuptbl[pnum];
	}
}
#else
static struct ubi_wl_entry *get_peb_for_wl(struct ubi_device *ubi)
{
	struct ubi_wl_entry *e;

	e = find_wl_entry(ubi, &ubi->free, WL_FREE_MAX_DIFF);
	self_check_in_wl_tree(ubi, e, &ubi->free);
	rb_erase(&e->u.rb, &ubi->free);

	return e;
}

int ubi_wl_get_peb(struct ubi_device *ubi)
{
	int peb, err;

	spin_lock(&ubi->wl_lock);
	peb = __wl_get_peb(ubi);
	spin_unlock(&ubi->wl_lock);

	err = ubi_self_check_all_ff(ubi, peb, ubi->vid_hdr_aloffset,
				    ubi->peb_size - ubi->vid_hdr_aloffset);
	if (err) {
		ubi_err("new PEB %d does not contain all 0xFF bytes", peb);
		return err;
	}

	return peb;
}
#endif

/**
 * prot_queue_del - remove a physical eraseblock from the protection queue.
 * @ubi: UBI device description object
 * @pnum: the physical eraseblock to remove
 *
 * This function deletes PEB @pnum from the protection queue and returns zero
 * in case of success and %-ENODEV if the PEB was not found.
 */
static int prot_queue_del(struct ubi_device *ubi, int pnum)
{
	struct ubi_wl_entry *e;

	e = ubi->lookuptbl[pnum];
	if (!e)
		return -ENODEV;

	if (self_check_in_pq(ubi, e))
		return -ENODEV;

	list_del(&e->u.list);
	dbg_wl("deleted PEB %d from the protection queue", e->pnum);
	return 0;
}

/**
 * sync_erase - synchronously erase a physical eraseblock.
 * @ubi: UBI device description object
 * @e: the the physical eraseblock to erase
 * @torture: if the physical eraseblock has to be tortured
 *
 * This function returns zero in case of success and a negative error code in
 * case of failure.
 */
static int sync_erase(struct ubi_device *ubi, struct ubi_wl_entry *e,
		      int torture)
{
	int err;
	struct ubi_ec_hdr *ec_hdr;
	unsigned long long ec = e->ec;

	dbg_wl("erase PEB %d, old EC %llu", e->pnum, ec);

	err = self_check_ec(ubi, e->pnum, e->ec);
	if (err)
		return -EINVAL;

	ec_hdr = kzalloc(ubi->ec_hdr_alsize, GFP_NOFS);
	if (!ec_hdr)
		return -ENOMEM;

	err = ubi_io_sync_erase(ubi, e->pnum, torture);
	if (err < 0)
		goto out_free;

	ec += err;
	if (ec > UBI_MAX_ERASECOUNTER) {
		/*
		 * Erase counter overflow. Upgrade UBI and use 64-bit
		 * erase counters internally.
		 */
		ubi_err("erase counter overflow at PEB %d, EC %llu",
			e->pnum, ec);
		err = -EINVAL;
		goto out_free;
	}

	dbg_wl("erased PEB %d, new EC %llu", e->pnum, ec);

	ec_hdr->ec = cpu_to_be64(ec);

	err = ubi_io_write_ec_hdr(ubi, e->pnum, ec_hdr);
	if (err)
		goto out_free;

	e->ec = ec;
	spin_lock(&ubi->wl_lock);
	if (e->ec > ubi->max_ec)
		ubi->max_ec = e->ec;
	spin_unlock(&ubi->wl_lock);

out_free:
	kfree(ec_hdr);
	return err;
}

/**
 * serve_prot_queue - check if it is time to stop protecting PEBs.
 * @ubi: UBI device description object
 *
 * This function is called after each erase operation and removes PEBs from the
 * tail of the protection queue. These PEBs have been protected for long enough
 * and should be moved to the used tree.
 */
static void serve_prot_queue(struct ubi_device *ubi)
{
	struct ubi_wl_entry *e, *tmp;
	int count;

	/*
	 * There may be several protected physical eraseblock to remove,
	 * process them all.
	 */
repeat:
	count = 0;
	spin_lock(&ubi->wl_lock);
	list_for_each_entry_safe(e, tmp, &ubi->pq[ubi->pq_head], u.list) {
		dbg_wl("PEB %d EC %d protection over, move to used tree",
			e->pnum, e->ec);

		list_del(&e->u.list);
		wl_tree_add(e, &ubi->used);
		if (count++ > 32) {
			/*
			 * Let's be nice and avoid holding the spinlock for
			 * too long.
			 */
			spin_unlock(&ubi->wl_lock);
			cond_resched();
			goto repeat;
		}
	}

	ubi->pq_head += 1;
	if (ubi->pq_head == UBI_PROT_QUEUE_LEN)
		ubi->pq_head = 0;
	ubi_assert(ubi->pq_head >= 0 && ubi->pq_head < UBI_PROT_QUEUE_LEN);
	spin_unlock(&ubi->wl_lock);
}

/**
 * __schedule_ubi_work - schedule a work.
 * @ubi: UBI device description object
 * @wrk: the work to schedule
 *
 * This function adds a work defined by @wrk to the tail of the pending works
 * list. Can only be used of ubi->work_sem is already held in read mode!
 */
static void __schedule_ubi_work(struct ubi_device *ubi, struct ubi_work *wrk)
{
	spin_lock(&ubi->wl_lock);
	list_add_tail(&wrk->list, &ubi->works);
	ubi_assert(ubi->works_count >= 0);
	ubi->works_count += 1;
	if (ubi->thread_enabled && !ubi_dbg_is_bgt_disabled(ubi))
		wake_up_process(ubi->bgt_thread);
	spin_unlock(&ubi->wl_lock);
}

/**
 * schedule_ubi_work - schedule a work.
 * @ubi: UBI device description object
 * @wrk: the work to schedule
 *
 * This function adds a work defined by @wrk to the tail of the pending works
 * list.
 */
static void schedule_ubi_work(struct ubi_device *ubi, struct ubi_work *wrk)
{
	down_read(&ubi->work_sem);
	__schedule_ubi_work(ubi, wrk);
	up_read(&ubi->work_sem);
}

static int erase_worker(struct ubi_device *ubi, struct ubi_work *wl_wrk,
			int cancel);

#ifdef CONFIG_MTD_UBI_FASTMAP
/**
 * ubi_is_erase_work - checks whether a work is erase work.
 * @wrk: The work object to be checked
 */
int ubi_is_erase_work(struct ubi_work *wrk)
{
	return wrk->func == erase_worker;
}
#endif

/**
 * schedule_erase - schedule an erase work.
 * @ubi: UBI device description object
 * @e: the WL entry of the physical eraseblock to erase
 * @vol_id: the volume ID that last used this PEB
 * @lnum: the last used logical eraseblock number for the PEB
 * @torture: if the physical eraseblock has to be tortured
 *
 * This function returns zero in case of success and a %-ENOMEM in case of
 * failure.
 */
static int schedule_erase(struct ubi_device *ubi, struct ubi_wl_entry *e,
			  int vol_id, int lnum, int torture)
{
	struct ubi_work *wl_wrk;

	ubi_assert(e);
	ubi_assert(!ubi_is_fm_block(ubi, e->pnum));

	dbg_wl("schedule erasure of PEB %d, EC %d, torture %d",
	       e->pnum, e->ec, torture);

	wl_wrk = kmalloc(sizeof(struct ubi_work), GFP_NOFS);
	if (!wl_wrk)
		return -ENOMEM;

	wl_wrk->func = &erase_worker;
	wl_wrk->e = e;
	wl_wrk->vol_id = vol_id;
	wl_wrk->lnum = lnum;
	wl_wrk->torture = torture;

	schedule_ubi_work(ubi, wl_wrk);
	return 0;
}

/**
 * do_sync_erase - run the erase worker synchronously.
 * @ubi: UBI device description object
 * @e: the WL entry of the physical eraseblock to erase
 * @vol_id: the volume ID that last used this PEB
 * @lnum: the last used logical eraseblock number for the PEB
 * @torture: if the physical eraseblock has to be tortured
 *
 */
static int do_sync_erase(struct ubi_device *ubi, struct ubi_wl_entry *e,
			 int vol_id, int lnum, int torture)
{
	struct ubi_work *wl_wrk;

	dbg_wl("sync erase of PEB %i", e->pnum);

	wl_wrk = kmalloc(sizeof(struct ubi_work), GFP_NOFS);
	if (!wl_wrk)
		return -ENOMEM;

	wl_wrk->e = e;
	wl_wrk->vol_id = vol_id;
	wl_wrk->lnum = lnum;
	wl_wrk->torture = torture;

	return erase_worker(ubi, wl_wrk, 0);
}

#ifdef CONFIG_MTD_UBI_FASTMAP
/**
 * ubi_wl_put_fm_peb - returns a PEB used in a fastmap to the wear-leveling
 * sub-system.
 * see: ubi_wl_put_peb()
 *
 * @ubi: UBI device description object
 * @fm_e: physical eraseblock to return
 * @lnum: the last used logical eraseblock number for the PEB
 * @torture: if this physical eraseblock has to be tortured
 */
int ubi_wl_put_fm_peb(struct ubi_device *ubi, struct ubi_wl_entry *fm_e,
		      int lnum, int torture)
{
	struct ubi_wl_entry *e;
	int vol_id, pnum = fm_e->pnum;

	dbg_wl("PEB %d", pnum);

	ubi_assert(pnum >= 0);
	ubi_assert(pnum < ubi->peb_count);

	spin_lock(&ubi->wl_lock);
	e = ubi->lookuptbl[pnum];

	/* This can happen if we recovered from a fastmap the very
	 * first time and writing now a new one. In this case the wl system
	 * has never seen any PEB used by the original fastmap.
	 */
	if (!e) {
		e = fm_e;
		ubi_assert(e->ec >= 0);
		ubi->lookuptbl[pnum] = e;
	} else {
		e->ec = fm_e->ec;
		kfree(fm_e);
	}

	spin_unlock(&ubi->wl_lock);

	vol_id = lnum ? UBI_FM_DATA_VOLUME_ID : UBI_FM_SB_VOLUME_ID;
	return schedule_erase(ubi, e, vol_id, lnum, torture);
}
#endif

/**
 * wear_leveling_worker - wear-leveling worker function.
 * @ubi: UBI device description object
 * @wrk: the work object
 * @cancel: non-zero if the worker has to free memory and exit
 *
 * This function copies a more worn out physical eraseblock to a less worn out
 * one. Returns zero in case of success and a negative error code in case of
 * failure.
 */
static int wear_leveling_worker(struct ubi_device *ubi, struct ubi_work *wrk,
				int cancel)
{
	int err, scrubbing = 0, torture = 0, protect = 0, erroneous = 0;
	int vol_id = -1, uninitialized_var(lnum);
#ifdef CONFIG_MTD_UBI_FASTMAP
	int anchor = wrk->anchor;
#endif
	struct ubi_wl_entry *e1, *e2;
	struct ubi_vid_hdr *vid_hdr;

	kfree(wrk);
	if (cancel)
		return 0;

	vid_hdr = ubi_zalloc_vid_hdr(ubi, GFP_NOFS);
	if (!vid_hdr)
		return -ENOMEM;

	mutex_lock(&ubi->move_mutex);
	spin_lock(&ubi->wl_lock);
	ubi_assert(!ubi->move_from && !ubi->move_to);
	ubi_assert(!ubi->move_to_put);

	if (!ubi->free.rb_node ||
	    (!ubi->used.rb_node && !ubi->scrub.rb_node)) {
		/*
		 * No free physical eraseblocks? Well, they must be waiting in
		 * the queue to be erased. Cancel movement - it will be
		 * triggered again when a free physical eraseblock appears.
		 *
		 * No used physical eraseblocks? They must be temporarily
		 * protected from being moved. They will be moved to the
		 * @ubi->used tree later and the wear-leveling will be
		 * triggered again.
		 */
		dbg_wl("cancel WL, a list is empty: free %d, used %d",
		       !ubi->free.rb_node, !ubi->used.rb_node);
		goto out_cancel;
	}

#ifdef CONFIG_MTD_UBI_FASTMAP
	/* Check whether we need to produce an anchor PEB */
	if (!anchor)
		anchor = !anchor_pebs_avalible(&ubi->free);

	if (anchor) {
		e1 = find_anchor_wl_entry(&ubi->used);
		if (!e1)
			goto out_cancel;
		e2 = get_peb_for_wl(ubi);
		if (!e2)
			goto out_cancel;

		self_check_in_wl_tree(ubi, e1, &ubi->used);
		rb_erase(&e1->u.rb, &ubi->used);
		dbg_wl("anchor-move PEB %d to PEB %d", e1->pnum, e2->pnum);
	} else if (!ubi->scrub.rb_node) {
#else
	if (!ubi->scrub.rb_node) {
#endif
		/*
		 * Now pick the least worn-out used physical eraseblock and a
		 * highly worn-out free physical eraseblock. If the erase
		 * counters differ much enough, start wear-leveling.
		 */
		e1 = rb_entry(rb_first(&ubi->used), struct ubi_wl_entry, u.rb);
		e2 = get_peb_for_wl(ubi);
		if (!e2)
			goto out_cancel;

		if (!(e2->ec - e1->ec >= UBI_WL_THRESHOLD)) {
			dbg_wl("no WL needed: min used EC %d, max free EC %d",
			       e1->ec, e2->ec);

			/* Give the unused PEB back */
			wl_tree_add(e2, &ubi->free);
			goto out_cancel;
		}
		self_check_in_wl_tree(ubi, e1, &ubi->used);
		rb_erase(&e1->u.rb, &ubi->used);
		dbg_wl("move PEB %d EC %d to PEB %d EC %d",
		       e1->pnum, e1->ec, e2->pnum, e2->ec);
	} else {
		/* Perform scrubbing */
		scrubbing = 1;
		e1 = rb_entry(rb_first(&ubi->scrub), struct ubi_wl_entry, u.rb);
		e2 = get_peb_for_wl(ubi);
		if (!e2)
			goto out_cancel;

		self_check_in_wl_tree(ubi, e1, &ubi->scrub);
		rb_erase(&e1->u.rb, &ubi->scrub);
		dbg_wl("scrub PEB %d to PEB %d", e1->pnum, e2->pnum);
	}

	ubi->move_from = e1;
	ubi->move_to = e2;
	spin_unlock(&ubi->wl_lock);

	/*
	 * Now we are going to copy physical eraseblock @e1->pnum to @e2->pnum.
	 * We so far do not know which logical eraseblock our physical
	 * eraseblock (@e1) belongs to. We have to read the volume identifier
	 * header first.
	 *
	 * Note, we are protected from this PEB being unmapped and erased. The
	 * 'ubi_wl_put_peb()' would wait for moving to be finished if the PEB
	 * which is being moved was unmapped.
	 */

	err = ubi_io_read_vid_hdr(ubi, e1->pnum, vid_hdr, 0);
	if (err && err != UBI_IO_BITFLIPS) {
		if (err == UBI_IO_FF) {
			/*
			 * We are trying to move PEB without a VID header. UBI
			 * always write VID headers shortly after the PEB was
			 * given, so we have a situation when it has not yet
			 * had a chance to write it, because it was preempted.
			 * So add this PEB to the protection queue so far,
			 * because presumably more data will be written there
			 * (including the missing VID header), and then we'll
			 * move it.
			 */
			dbg_wl("PEB %d has no VID header", e1->pnum);
			protect = 1;
			goto out_not_moved;
		} else if (err == UBI_IO_FF_BITFLIPS) {
			/*
			 * The same situation as %UBI_IO_FF, but bit-flips were
			 * detected. It is better to schedule this PEB for
			 * scrubbing.
			 */
			dbg_wl("PEB %d has no VID header but has bit-flips",
			       e1->pnum);
			scrubbing = 1;
			goto out_not_moved;
		}

		ubi_err("error %d while reading VID header from PEB %d",
			err, e1->pnum);
		goto out_error;
	}

	vol_id = be32_to_cpu(vid_hdr->vol_id);
	lnum = be32_to_cpu(vid_hdr->lnum);

	err = ubi_eba_copy_leb(ubi, e1->pnum, e2->pnum, vid_hdr);
	if (err) {
		if (err == MOVE_CANCEL_RACE) {
			/*
			 * The LEB has not been moved because the volume is
			 * being deleted or the PEB has been put meanwhile. We
			 * should prevent this PEB from being selected for
			 * wear-leveling movement again, so put it to the
			 * protection queue.
			 */
			protect = 1;
			goto out_not_moved;
		}
		if (err == MOVE_RETRY) {
			scrubbing = 1;
			goto out_not_moved;
		}
<<<<<<< HEAD
		if (err == MOVE_CANCEL_BITFLIPS || err == MOVE_TARGET_WR_ERR ||
=======
		if (err == MOVE_TARGET_BITFLIPS || err == MOVE_TARGET_WR_ERR ||
>>>>>>> c3ade0e0
		    err == MOVE_TARGET_RD_ERR) {
			/*
			 * Target PEB had bit-flips or write error - torture it.
			 */
			torture = 1;
			goto out_not_moved;
		}

		if (err == MOVE_SOURCE_RD_ERR) {
			/*
			 * An error happened while reading the source PEB. Do
			 * not switch to R/O mode in this case, and give the
			 * upper layers a possibility to recover from this,
			 * e.g. by unmapping corresponding LEB. Instead, just
			 * put this PEB to the @ubi->erroneous list to prevent
			 * UBI from trying to move it over and over again.
			 */
			if (ubi->erroneous_peb_count > ubi->max_erroneous) {
				ubi_err("too many erroneous eraseblocks (%d)",
					ubi->erroneous_peb_count);
				goto out_error;
			}
			erroneous = 1;
			goto out_not_moved;
		}

		if (err < 0)
			goto out_error;

		ubi_assert(0);
	}

	/* The PEB has been successfully moved */
	if (scrubbing)
		ubi_msg("scrubbed PEB %d (LEB %d:%d), data moved to PEB %d",
			e1->pnum, vol_id, lnum, e2->pnum);
	ubi_free_vid_hdr(ubi, vid_hdr);

	spin_lock(&ubi->wl_lock);
	if (!ubi->move_to_put) {
		wl_tree_add(e2, &ubi->used);
		e2 = NULL;
	}
	ubi->move_from = ubi->move_to = NULL;
	ubi->move_to_put = ubi->wl_scheduled = 0;
	spin_unlock(&ubi->wl_lock);

	err = do_sync_erase(ubi, e1, vol_id, lnum, 0);
	if (err) {
		kmem_cache_free(ubi_wl_entry_slab, e1);
		if (e2)
			kmem_cache_free(ubi_wl_entry_slab, e2);
		goto out_ro;
	}

	if (e2) {
		/*
		 * Well, the target PEB was put meanwhile, schedule it for
		 * erasure.
		 */
		dbg_wl("PEB %d (LEB %d:%d) was put meanwhile, erase",
		       e2->pnum, vol_id, lnum);
		err = do_sync_erase(ubi, e2, vol_id, lnum, 0);
		if (err) {
			kmem_cache_free(ubi_wl_entry_slab, e2);
			goto out_ro;
		}
	}

	dbg_wl("done");
	mutex_unlock(&ubi->move_mutex);
	return 0;

	/*
	 * For some reasons the LEB was not moved, might be an error, might be
	 * something else. @e1 was not changed, so return it back. @e2 might
	 * have been changed, schedule it for erasure.
	 */
out_not_moved:
	if (vol_id != -1)
		dbg_wl("cancel moving PEB %d (LEB %d:%d) to PEB %d (%d)",
		       e1->pnum, vol_id, lnum, e2->pnum, err);
	else
		dbg_wl("cancel moving PEB %d to PEB %d (%d)",
		       e1->pnum, e2->pnum, err);
	spin_lock(&ubi->wl_lock);
	if (protect)
		prot_queue_add(ubi, e1);
	else if (erroneous) {
		wl_tree_add(e1, &ubi->erroneous);
		ubi->erroneous_peb_count += 1;
	} else if (scrubbing)
		wl_tree_add(e1, &ubi->scrub);
	else
		wl_tree_add(e1, &ubi->used);
	ubi_assert(!ubi->move_to_put);
	ubi->move_from = ubi->move_to = NULL;
	ubi->wl_scheduled = 0;
	spin_unlock(&ubi->wl_lock);

	ubi_free_vid_hdr(ubi, vid_hdr);
	err = do_sync_erase(ubi, e2, vol_id, lnum, torture);
	if (err) {
		kmem_cache_free(ubi_wl_entry_slab, e2);
		goto out_ro;
	}
	mutex_unlock(&ubi->move_mutex);
	return 0;

out_error:
	if (vol_id != -1)
		ubi_err("error %d while moving PEB %d to PEB %d",
			err, e1->pnum, e2->pnum);
	else
		ubi_err("error %d while moving PEB %d (LEB %d:%d) to PEB %d",
			err, e1->pnum, vol_id, lnum, e2->pnum);
	spin_lock(&ubi->wl_lock);
	ubi->move_from = ubi->move_to = NULL;
	ubi->move_to_put = ubi->wl_scheduled = 0;
	spin_unlock(&ubi->wl_lock);

	ubi_free_vid_hdr(ubi, vid_hdr);
	kmem_cache_free(ubi_wl_entry_slab, e1);
	kmem_cache_free(ubi_wl_entry_slab, e2);

out_ro:
	ubi_ro_mode(ubi);
	mutex_unlock(&ubi->move_mutex);
	ubi_assert(err != 0);
	return err < 0 ? err : -EIO;

out_cancel:
	ubi->wl_scheduled = 0;
	spin_unlock(&ubi->wl_lock);
	mutex_unlock(&ubi->move_mutex);
	ubi_free_vid_hdr(ubi, vid_hdr);
	return 0;
}

/**
 * ensure_wear_leveling - schedule wear-leveling if it is needed.
 * @ubi: UBI device description object
 * @nested: set to non-zero if this function is called from UBI worker
 *
 * This function checks if it is time to start wear-leveling and schedules it
 * if yes. This function returns zero in case of success and a negative error
 * code in case of failure.
 */
static int ensure_wear_leveling(struct ubi_device *ubi, int nested)
{
	int err = 0;
	struct ubi_wl_entry *e1;
	struct ubi_wl_entry *e2;
	struct ubi_work *wrk;

	spin_lock(&ubi->wl_lock);
	if (ubi->wl_scheduled)
		/* Wear-leveling is already in the work queue */
		goto out_unlock;

	/*
	 * If the ubi->scrub tree is not empty, scrubbing is needed, and the
	 * the WL worker has to be scheduled anyway.
	 */
	if (!ubi->scrub.rb_node) {
		if (!ubi->used.rb_node || !ubi->free.rb_node)
			/* No physical eraseblocks - no deal */
			goto out_unlock;

		/*
		 * We schedule wear-leveling only if the difference between the
		 * lowest erase counter of used physical eraseblocks and a high
		 * erase counter of free physical eraseblocks is greater than
		 * %UBI_WL_THRESHOLD.
		 */
		e1 = rb_entry(rb_first(&ubi->used), struct ubi_wl_entry, u.rb);
		e2 = find_wl_entry(ubi, &ubi->free, WL_FREE_MAX_DIFF);

		if (!(e2->ec - e1->ec >= UBI_WL_THRESHOLD))
			goto out_unlock;
		dbg_wl("schedule wear-leveling");
	} else
		dbg_wl("schedule scrubbing");

	ubi->wl_scheduled = 1;
	spin_unlock(&ubi->wl_lock);

	wrk = kmalloc(sizeof(struct ubi_work), GFP_NOFS);
	if (!wrk) {
		err = -ENOMEM;
		goto out_cancel;
	}

	wrk->anchor = 0;
	wrk->func = &wear_leveling_worker;
	if (nested)
		__schedule_ubi_work(ubi, wrk);
	else
		schedule_ubi_work(ubi, wrk);
	return err;

out_cancel:
	spin_lock(&ubi->wl_lock);
	ubi->wl_scheduled = 0;
out_unlock:
	spin_unlock(&ubi->wl_lock);
	return err;
}

#ifdef CONFIG_MTD_UBI_FASTMAP
/**
 * ubi_ensure_anchor_pebs - schedule wear-leveling to produce an anchor PEB.
 * @ubi: UBI device description object
 */
int ubi_ensure_anchor_pebs(struct ubi_device *ubi)
{
	struct ubi_work *wrk;

	spin_lock(&ubi->wl_lock);
	if (ubi->wl_scheduled) {
		spin_unlock(&ubi->wl_lock);
		return 0;
	}
	ubi->wl_scheduled = 1;
	spin_unlock(&ubi->wl_lock);

	wrk = kmalloc(sizeof(struct ubi_work), GFP_NOFS);
	if (!wrk) {
		spin_lock(&ubi->wl_lock);
		ubi->wl_scheduled = 0;
		spin_unlock(&ubi->wl_lock);
		return -ENOMEM;
	}

	wrk->anchor = 1;
	wrk->func = &wear_leveling_worker;
	schedule_ubi_work(ubi, wrk);
	return 0;
}
#endif

/**
 * erase_worker - physical eraseblock erase worker function.
 * @ubi: UBI device description object
 * @wl_wrk: the work object
 * @cancel: non-zero if the worker has to free memory and exit
 *
 * This function erases a physical eraseblock and perform torture testing if
 * needed. It also takes care about marking the physical eraseblock bad if
 * needed. Returns zero in case of success and a negative error code in case of
 * failure.
 */
static int erase_worker(struct ubi_device *ubi, struct ubi_work *wl_wrk,
			int cancel)
{
	struct ubi_wl_entry *e = wl_wrk->e;
	int pnum = e->pnum;
	int vol_id = wl_wrk->vol_id;
	int lnum = wl_wrk->lnum;
	int err, available_consumed = 0;

	if (cancel) {
		dbg_wl("cancel erasure of PEB %d EC %d", pnum, e->ec);
		kfree(wl_wrk);
		kmem_cache_free(ubi_wl_entry_slab, e);
		return 0;
	}

	dbg_wl("erase PEB %d EC %d LEB %d:%d",
	       pnum, e->ec, wl_wrk->vol_id, wl_wrk->lnum);

	ubi_assert(!ubi_is_fm_block(ubi, e->pnum));

	err = sync_erase(ubi, e, wl_wrk->torture);
	if (!err) {
		/* Fine, we've erased it successfully */
		kfree(wl_wrk);

		spin_lock(&ubi->wl_lock);
		wl_tree_add(e, &ubi->free);
		ubi->free_count++;
		spin_unlock(&ubi->wl_lock);

		/*
		 * One more erase operation has happened, take care about
		 * protected physical eraseblocks.
		 */
		serve_prot_queue(ubi);

		/* And take care about wear-leveling */
		err = ensure_wear_leveling(ubi, 1);
		return err;
	}

	ubi_err("failed to erase PEB %d, error %d", pnum, err);
	kfree(wl_wrk);

	if (err == -EINTR || err == -ENOMEM || err == -EAGAIN ||
	    err == -EBUSY) {
		int err1;

		/* Re-schedule the LEB for erasure */
		err1 = schedule_erase(ubi, e, vol_id, lnum, 0);
		if (err1) {
			err = err1;
			goto out_ro;
		}
		return err;
	}

	kmem_cache_free(ubi_wl_entry_slab, e);
	if (err != -EIO)
		/*
		 * If this is not %-EIO, we have no idea what to do. Scheduling
		 * this physical eraseblock for erasure again would cause
		 * errors again and again. Well, lets switch to R/O mode.
		 */
		goto out_ro;

	/* It is %-EIO, the PEB went bad */

	if (!ubi->bad_allowed) {
		ubi_err("bad physical eraseblock %d detected", pnum);
		goto out_ro;
	}

	spin_lock(&ubi->volumes_lock);
	if (ubi->beb_rsvd_pebs == 0) {
		if (ubi->avail_pebs == 0) {
			spin_unlock(&ubi->volumes_lock);
			ubi_err("no reserved/available physical eraseblocks");
			goto out_ro;
		}
		ubi->avail_pebs -= 1;
		available_consumed = 1;
	}
	spin_unlock(&ubi->volumes_lock);

	ubi_msg("mark PEB %d as bad", pnum);
	err = ubi_io_mark_bad(ubi, pnum);
	if (err)
		goto out_ro;

	spin_lock(&ubi->volumes_lock);
	if (ubi->beb_rsvd_pebs > 0) {
		if (available_consumed) {
			/*
			 * The amount of reserved PEBs increased since we last
			 * checked.
			 */
			ubi->avail_pebs += 1;
			available_consumed = 0;
		}
		ubi->beb_rsvd_pebs -= 1;
	}
	ubi->bad_peb_count += 1;
	ubi->good_peb_count -= 1;
	ubi_calculate_reserved(ubi);
	if (available_consumed)
		ubi_warn("no PEBs in the reserved pool, used an available PEB");
	else if (ubi->beb_rsvd_pebs)
		ubi_msg("%d PEBs left in the reserve", ubi->beb_rsvd_pebs);
	else
		ubi_warn("last PEB from the reserve was used");
	spin_unlock(&ubi->volumes_lock);

	return err;

out_ro:
	if (available_consumed) {
		spin_lock(&ubi->volumes_lock);
		ubi->avail_pebs += 1;
		spin_unlock(&ubi->volumes_lock);
	}
	ubi_ro_mode(ubi);
	return err;
}

/**
 * ubi_wl_put_peb - return a PEB to the wear-leveling sub-system.
 * @ubi: UBI device description object
 * @vol_id: the volume ID that last used this PEB
 * @lnum: the last used logical eraseblock number for the PEB
 * @pnum: physical eraseblock to return
 * @torture: if this physical eraseblock has to be tortured
 *
 * This function is called to return physical eraseblock @pnum to the pool of
 * free physical eraseblocks. The @torture flag has to be set if an I/O error
 * occurred to this @pnum and it has to be tested. This function returns zero
 * in case of success, and a negative error code in case of failure.
 */
int ubi_wl_put_peb(struct ubi_device *ubi, int vol_id, int lnum,
		   int pnum, int torture)
{
	int err;
	struct ubi_wl_entry *e;

	dbg_wl("PEB %d", pnum);
	ubi_assert(pnum >= 0);
	ubi_assert(pnum < ubi->peb_count);

retry:
	spin_lock(&ubi->wl_lock);
	e = ubi->lookuptbl[pnum];
	if (e == ubi->move_from) {
		/*
		 * User is putting the physical eraseblock which was selected to
		 * be moved. It will be scheduled for erasure in the
		 * wear-leveling worker.
		 */
		dbg_wl("PEB %d is being moved, wait", pnum);
		spin_unlock(&ubi->wl_lock);

		/* Wait for the WL worker by taking the @ubi->move_mutex */
		mutex_lock(&ubi->move_mutex);
		mutex_unlock(&ubi->move_mutex);
		goto retry;
	} else if (e == ubi->move_to) {
		/*
		 * User is putting the physical eraseblock which was selected
		 * as the target the data is moved to. It may happen if the EBA
		 * sub-system already re-mapped the LEB in 'ubi_eba_copy_leb()'
		 * but the WL sub-system has not put the PEB to the "used" tree
		 * yet, but it is about to do this. So we just set a flag which
		 * will tell the WL worker that the PEB is not needed anymore
		 * and should be scheduled for erasure.
		 */
		dbg_wl("PEB %d is the target of data moving", pnum);
		ubi_assert(!ubi->move_to_put);
		ubi->move_to_put = 1;
		spin_unlock(&ubi->wl_lock);
		return 0;
	} else {
		if (in_wl_tree(e, &ubi->used)) {
			self_check_in_wl_tree(ubi, e, &ubi->used);
			rb_erase(&e->u.rb, &ubi->used);
		} else if (in_wl_tree(e, &ubi->scrub)) {
			self_check_in_wl_tree(ubi, e, &ubi->scrub);
			rb_erase(&e->u.rb, &ubi->scrub);
		} else if (in_wl_tree(e, &ubi->erroneous)) {
			self_check_in_wl_tree(ubi, e, &ubi->erroneous);
			rb_erase(&e->u.rb, &ubi->erroneous);
			ubi->erroneous_peb_count -= 1;
			ubi_assert(ubi->erroneous_peb_count >= 0);
			/* Erroneous PEBs should be tortured */
			torture = 1;
		} else {
			err = prot_queue_del(ubi, e->pnum);
			if (err) {
				ubi_err("PEB %d not found", pnum);
				ubi_ro_mode(ubi);
				spin_unlock(&ubi->wl_lock);
				return err;
			}
		}
	}
	spin_unlock(&ubi->wl_lock);

	err = schedule_erase(ubi, e, vol_id, lnum, torture);
	if (err) {
		spin_lock(&ubi->wl_lock);
		wl_tree_add(e, &ubi->used);
		spin_unlock(&ubi->wl_lock);
	}

	return err;
}

/**
 * ubi_wl_scrub_peb - schedule a physical eraseblock for scrubbing.
 * @ubi: UBI device description object
 * @pnum: the physical eraseblock to schedule
 *
 * If a bit-flip in a physical eraseblock is detected, this physical eraseblock
 * needs scrubbing. This function schedules a physical eraseblock for
 * scrubbing which is done in background. This function returns zero in case of
 * success and a negative error code in case of failure.
 */
int ubi_wl_scrub_peb(struct ubi_device *ubi, int pnum)
{
	struct ubi_wl_entry *e;

	ubi_msg("schedule PEB %d for scrubbing", pnum);

retry:
	spin_lock(&ubi->wl_lock);
	e = ubi->lookuptbl[pnum];
	if (e == ubi->move_from || in_wl_tree(e, &ubi->scrub) ||
				   in_wl_tree(e, &ubi->erroneous)) {
		spin_unlock(&ubi->wl_lock);
		return 0;
	}

	if (e == ubi->move_to) {
		/*
		 * This physical eraseblock was used to move data to. The data
		 * was moved but the PEB was not yet inserted to the proper
		 * tree. We should just wait a little and let the WL worker
		 * proceed.
		 */
		spin_unlock(&ubi->wl_lock);
		dbg_wl("the PEB %d is not in proper tree, retry", pnum);
		yield();
		goto retry;
	}

	if (in_wl_tree(e, &ubi->used)) {
		self_check_in_wl_tree(ubi, e, &ubi->used);
		rb_erase(&e->u.rb, &ubi->used);
	} else {
		int err;

		err = prot_queue_del(ubi, e->pnum);
		if (err) {
			ubi_err("PEB %d not found", pnum);
			ubi_ro_mode(ubi);
			spin_unlock(&ubi->wl_lock);
			return err;
		}
	}

	wl_tree_add(e, &ubi->scrub);
	spin_unlock(&ubi->wl_lock);

	/*
	 * Technically scrubbing is the same as wear-leveling, so it is done
	 * by the WL worker.
	 */
	return ensure_wear_leveling(ubi, 0);
}

/**
 * ubi_wl_flush - flush all pending works.
 * @ubi: UBI device description object
 * @vol_id: the volume id to flush for
 * @lnum: the logical eraseblock number to flush for
 *
 * This function executes all pending works for a particular volume id /
 * logical eraseblock number pair. If either value is set to %UBI_ALL, then it
 * acts as a wildcard for all of the corresponding volume numbers or logical
 * eraseblock numbers. It returns zero in case of success and a negative error
 * code in case of failure.
 */
int ubi_wl_flush(struct ubi_device *ubi, int vol_id, int lnum)
{
	int err = 0;
	int found = 1;

	/*
	 * Erase while the pending works queue is not empty, but not more than
	 * the number of currently pending works.
	 */
	dbg_wl("flush pending work for LEB %d:%d (%d pending works)",
	       vol_id, lnum, ubi->works_count);

	while (found) {
		struct ubi_work *wrk;
		found = 0;

		down_read(&ubi->work_sem);
		spin_lock(&ubi->wl_lock);
		list_for_each_entry(wrk, &ubi->works, list) {
			if ((vol_id == UBI_ALL || wrk->vol_id == vol_id) &&
			    (lnum == UBI_ALL || wrk->lnum == lnum)) {
				list_del(&wrk->list);
				ubi->works_count -= 1;
				ubi_assert(ubi->works_count >= 0);
				spin_unlock(&ubi->wl_lock);

				err = wrk->func(ubi, wrk, 0);
				if (err) {
					up_read(&ubi->work_sem);
					return err;
				}

				spin_lock(&ubi->wl_lock);
				found = 1;
				break;
			}
		}
		spin_unlock(&ubi->wl_lock);
		up_read(&ubi->work_sem);
	}

	/*
	 * Make sure all the works which have been done in parallel are
	 * finished.
	 */
	down_write(&ubi->work_sem);
	up_write(&ubi->work_sem);

	return err;
}

/**
 * tree_destroy - destroy an RB-tree.
 * @root: the root of the tree to destroy
 */
static void tree_destroy(struct rb_root *root)
{
	struct rb_node *rb;
	struct ubi_wl_entry *e;

	rb = root->rb_node;
	while (rb) {
		if (rb->rb_left)
			rb = rb->rb_left;
		else if (rb->rb_right)
			rb = rb->rb_right;
		else {
			e = rb_entry(rb, struct ubi_wl_entry, u.rb);

			rb = rb_parent(rb);
			if (rb) {
				if (rb->rb_left == &e->u.rb)
					rb->rb_left = NULL;
				else
					rb->rb_right = NULL;
			}

			kmem_cache_free(ubi_wl_entry_slab, e);
		}
	}
}

/**
 * ubi_thread - UBI background thread.
 * @u: the UBI device description object pointer
 */
int ubi_thread(void *u)
{
	int failures = 0;
	struct ubi_device *ubi = u;

	ubi_msg("background thread \"%s\" started, PID %d",
		ubi->bgt_name, task_pid_nr(current));

	set_freezable();
	for (;;) {
		int err;

		if (kthread_should_stop())
			break;

		if (try_to_freeze())
			continue;

		spin_lock(&ubi->wl_lock);
		if (list_empty(&ubi->works) || ubi->ro_mode ||
		    !ubi->thread_enabled || ubi_dbg_is_bgt_disabled(ubi)) {
			set_current_state(TASK_INTERRUPTIBLE);
			spin_unlock(&ubi->wl_lock);
			schedule();
			continue;
		}
		spin_unlock(&ubi->wl_lock);

		err = do_work(ubi);
		if (err) {
			ubi_err("%s: work failed with error code %d",
				ubi->bgt_name, err);
			if (failures++ > WL_MAX_FAILURES) {
				/*
				 * Too many failures, disable the thread and
				 * switch to read-only mode.
				 */
				ubi_msg("%s: %d consecutive failures",
					ubi->bgt_name, WL_MAX_FAILURES);
				ubi_ro_mode(ubi);
				ubi->thread_enabled = 0;
				continue;
			}
		} else
			failures = 0;

		cond_resched();
	}

	dbg_wl("background thread \"%s\" is killed", ubi->bgt_name);
	return 0;
}

/**
 * cancel_pending - cancel all pending works.
 * @ubi: UBI device description object
 */
static void cancel_pending(struct ubi_device *ubi)
{
	while (!list_empty(&ubi->works)) {
		struct ubi_work *wrk;

		wrk = list_entry(ubi->works.next, struct ubi_work, list);
		list_del(&wrk->list);
		wrk->func(ubi, wrk, 1);
		ubi->works_count -= 1;
		ubi_assert(ubi->works_count >= 0);
	}
}

/**
 * ubi_wl_init - initialize the WL sub-system using attaching information.
 * @ubi: UBI device description object
 * @ai: attaching information
 *
 * This function returns zero in case of success, and a negative error code in
 * case of failure.
 */
int ubi_wl_init(struct ubi_device *ubi, struct ubi_attach_info *ai)
{
	int err, i, reserved_pebs, found_pebs = 0;
	struct rb_node *rb1, *rb2;
	struct ubi_ainf_volume *av;
	struct ubi_ainf_peb *aeb, *tmp;
	struct ubi_wl_entry *e;

	ubi->used = ubi->erroneous = ubi->free = ubi->scrub = RB_ROOT;
	spin_lock_init(&ubi->wl_lock);
	mutex_init(&ubi->move_mutex);
	init_rwsem(&ubi->work_sem);
	ubi->max_ec = ai->max_ec;
	INIT_LIST_HEAD(&ubi->works);
#ifdef CONFIG_MTD_UBI_FASTMAP
	INIT_WORK(&ubi->fm_work, update_fastmap_work_fn);
#endif

	sprintf(ubi->bgt_name, UBI_BGT_NAME_PATTERN, ubi->ubi_num);

	err = -ENOMEM;
	ubi->lookuptbl = kzalloc(ubi->peb_count * sizeof(void *), GFP_KERNEL);
	if (!ubi->lookuptbl)
		return err;

	for (i = 0; i < UBI_PROT_QUEUE_LEN; i++)
		INIT_LIST_HEAD(&ubi->pq[i]);
	ubi->pq_head = 0;

	list_for_each_entry_safe(aeb, tmp, &ai->erase, u.list) {
		cond_resched();

		e = kmem_cache_alloc(ubi_wl_entry_slab, GFP_KERNEL);
		if (!e)
			goto out_free;

		e->pnum = aeb->pnum;
		e->ec = aeb->ec;
		ubi_assert(!ubi_is_fm_block(ubi, e->pnum));
		ubi->lookuptbl[e->pnum] = e;
		if (schedule_erase(ubi, e, aeb->vol_id, aeb->lnum, 0)) {
			kmem_cache_free(ubi_wl_entry_slab, e);
			goto out_free;
		}

		found_pebs++;
	}

	ubi->free_count = 0;
	list_for_each_entry(aeb, &ai->free, u.list) {
		cond_resched();

		e = kmem_cache_alloc(ubi_wl_entry_slab, GFP_KERNEL);
		if (!e)
			goto out_free;

		e->pnum = aeb->pnum;
		e->ec = aeb->ec;
		ubi_assert(e->ec >= 0);
		ubi_assert(!ubi_is_fm_block(ubi, e->pnum));

		wl_tree_add(e, &ubi->free);
		ubi->free_count++;

		ubi->lookuptbl[e->pnum] = e;

		found_pebs++;
	}

	ubi_rb_for_each_entry(rb1, av, &ai->volumes, rb) {
		ubi_rb_for_each_entry(rb2, aeb, &av->root, u.rb) {
			cond_resched();

			e = kmem_cache_alloc(ubi_wl_entry_slab, GFP_KERNEL);
			if (!e)
				goto out_free;

			e->pnum = aeb->pnum;
			e->ec = aeb->ec;
			ubi->lookuptbl[e->pnum] = e;

			if (!aeb->scrub) {
				dbg_wl("add PEB %d EC %d to the used tree",
				       e->pnum, e->ec);
				wl_tree_add(e, &ubi->used);
			} else {
				dbg_wl("add PEB %d EC %d to the scrub tree",
				       e->pnum, e->ec);
				wl_tree_add(e, &ubi->scrub);
			}

			found_pebs++;
		}
	}

	dbg_wl("found %i PEBs", found_pebs);

	if (ubi->fm)
		ubi_assert(ubi->good_peb_count == \
			   found_pebs + ubi->fm->used_blocks);
	else
		ubi_assert(ubi->good_peb_count == found_pebs);

	reserved_pebs = WL_RESERVED_PEBS;
#ifdef CONFIG_MTD_UBI_FASTMAP
	/* Reserve enough LEBs to store two fastmaps. */
	reserved_pebs += (ubi->fm_size / ubi->leb_size) * 2;
#endif

	if (ubi->avail_pebs < reserved_pebs) {
		ubi_err("no enough physical eraseblocks (%d, need %d)",
			ubi->avail_pebs, reserved_pebs);
		if (ubi->corr_peb_count)
			ubi_err("%d PEBs are corrupted and not used",
				ubi->corr_peb_count);
		goto out_free;
	}
	ubi->avail_pebs -= reserved_pebs;
	ubi->rsvd_pebs += reserved_pebs;

	/* Schedule wear-leveling if needed */
	err = ensure_wear_leveling(ubi, 0);
	if (err)
		goto out_free;

	return 0;

out_free:
	cancel_pending(ubi);
	tree_destroy(&ubi->used);
	tree_destroy(&ubi->free);
	tree_destroy(&ubi->scrub);
	kfree(ubi->lookuptbl);
	return err;
}

/**
 * protection_queue_destroy - destroy the protection queue.
 * @ubi: UBI device description object
 */
static void protection_queue_destroy(struct ubi_device *ubi)
{
	int i;
	struct ubi_wl_entry *e, *tmp;

	for (i = 0; i < UBI_PROT_QUEUE_LEN; ++i) {
		list_for_each_entry_safe(e, tmp, &ubi->pq[i], u.list) {
			list_del(&e->u.list);
			kmem_cache_free(ubi_wl_entry_slab, e);
		}
	}
}

/**
 * ubi_wl_close - close the wear-leveling sub-system.
 * @ubi: UBI device description object
 */
void ubi_wl_close(struct ubi_device *ubi)
{
	dbg_wl("close the WL sub-system");
	cancel_pending(ubi);
	protection_queue_destroy(ubi);
	tree_destroy(&ubi->used);
	tree_destroy(&ubi->erroneous);
	tree_destroy(&ubi->free);
	tree_destroy(&ubi->scrub);
	kfree(ubi->lookuptbl);
}

/**
 * self_check_ec - make sure that the erase counter of a PEB is correct.
 * @ubi: UBI device description object
 * @pnum: the physical eraseblock number to check
 * @ec: the erase counter to check
 *
 * This function returns zero if the erase counter of physical eraseblock @pnum
 * is equivalent to @ec, and a negative error code if not or if an error
 * occurred.
 */
static int self_check_ec(struct ubi_device *ubi, int pnum, int ec)
{
	int err;
	long long read_ec;
	struct ubi_ec_hdr *ec_hdr;

	if (!ubi_dbg_chk_gen(ubi))
		return 0;

	ec_hdr = kzalloc(ubi->ec_hdr_alsize, GFP_NOFS);
	if (!ec_hdr)
		return -ENOMEM;

	err = ubi_io_read_ec_hdr(ubi, pnum, ec_hdr, 0);
	if (err && err != UBI_IO_BITFLIPS) {
		/* The header does not have to exist */
		err = 0;
		goto out_free;
	}

	read_ec = be64_to_cpu(ec_hdr->ec);
	if (ec != read_ec && read_ec - ec > 1) {
		ubi_err("self-check failed for PEB %d", pnum);
		ubi_err("read EC is %lld, should be %d", read_ec, ec);
		dump_stack();
		err = 1;
	} else
		err = 0;

out_free:
	kfree(ec_hdr);
	return err;
}

/**
 * self_check_in_wl_tree - check that wear-leveling entry is in WL RB-tree.
 * @ubi: UBI device description object
 * @e: the wear-leveling entry to check
 * @root: the root of the tree
 *
 * This function returns zero if @e is in the @root RB-tree and %-EINVAL if it
 * is not.
 */
static int self_check_in_wl_tree(const struct ubi_device *ubi,
				 struct ubi_wl_entry *e, struct rb_root *root)
{
	if (!ubi_dbg_chk_gen(ubi))
		return 0;

	if (in_wl_tree(e, root))
		return 0;

	ubi_err("self-check failed for PEB %d, EC %d, RB-tree %p ",
		e->pnum, e->ec, root);
	dump_stack();
	return -EINVAL;
}

/**
 * self_check_in_pq - check if wear-leveling entry is in the protection
 *                        queue.
 * @ubi: UBI device description object
 * @e: the wear-leveling entry to check
 *
 * This function returns zero if @e is in @ubi->pq and %-EINVAL if it is not.
 */
static int self_check_in_pq(const struct ubi_device *ubi,
			    struct ubi_wl_entry *e)
{
	struct ubi_wl_entry *p;
	int i;

	if (!ubi_dbg_chk_gen(ubi))
		return 0;

	for (i = 0; i < UBI_PROT_QUEUE_LEN; ++i)
		list_for_each_entry(p, &ubi->pq[i], u.list)
			if (p == e)
				return 0;

	ubi_err("self-check failed for PEB %d, EC %d, Protect queue",
		e->pnum, e->ec);
	dump_stack();
	return -EINVAL;
}<|MERGE_RESOLUTION|>--- conflicted
+++ resolved
@@ -401,10 +401,6 @@
 static struct ubi_wl_entry *find_mean_wl_entry(struct ubi_device *ubi,
 					       struct rb_root *root)
 {
-<<<<<<< HEAD
-	int err;
-=======
->>>>>>> c3ade0e0
 	struct ubi_wl_entry *e, *first, *last;
 
 	first = rb_entry(rb_first(root), struct ubi_wl_entry, u.rb);
@@ -522,49 +518,10 @@
 		goto retry;
 	}
 
-<<<<<<< HEAD
-	switch (dtype) {
-	case UBI_LONGTERM:
-		/*
-		 * For long term data we pick a physical eraseblock with high
-		 * erase counter. But the highest erase counter we can pick is
-		 * bounded by the the lowest erase counter plus
-		 * %WL_FREE_MAX_DIFF.
-		 */
-		e = find_wl_entry(&ubi->free, WL_FREE_MAX_DIFF);
-		break;
-	case UBI_UNKNOWN:
-		/*
-		 * For unknown data we pick a physical eraseblock with medium
-		 * erase counter. But we by no means can pick a physical
-		 * eraseblock with erase counter greater or equivalent than the
-		 * lowest erase counter plus %WL_FREE_MAX_DIFF/2.
-		 */
-		first = rb_entry(rb_first(&ubi->free), struct ubi_wl_entry,
-					u.rb);
-		last = rb_entry(rb_last(&ubi->free), struct ubi_wl_entry, u.rb);
-
-		if (last->ec - first->ec < WL_FREE_MAX_DIFF)
-			e = rb_entry(ubi->free.rb_node,
-					struct ubi_wl_entry, u.rb);
-		else
-			e = find_wl_entry(&ubi->free, WL_FREE_MAX_DIFF/2);
-		break;
-	case UBI_SHORTTERM:
-		/*
-		 * For short term data we pick a physical eraseblock with the
-		 * lowest erase counter as we expect it will be erased soon.
-		 */
-		e = rb_entry(rb_first(&ubi->free), struct ubi_wl_entry, u.rb);
-		break;
-	default:
-		BUG();
-=======
 	e = find_mean_wl_entry(ubi, &ubi->free);
 	if (!e) {
 		ubi_err("no free eraseblocks");
 		return -ENOSPC;
->>>>>>> c3ade0e0
 	}
 
 	self_check_in_wl_tree(ubi, e, &ubi->free);
@@ -1198,11 +1155,7 @@
 			scrubbing = 1;
 			goto out_not_moved;
 		}
-<<<<<<< HEAD
-		if (err == MOVE_CANCEL_BITFLIPS || err == MOVE_TARGET_WR_ERR ||
-=======
 		if (err == MOVE_TARGET_BITFLIPS || err == MOVE_TARGET_WR_ERR ||
->>>>>>> c3ade0e0
 		    err == MOVE_TARGET_RD_ERR) {
 			/*
 			 * Target PEB had bit-flips or write error - torture it.
