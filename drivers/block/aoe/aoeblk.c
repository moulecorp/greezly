/* Copyright (c) 2013 Coraid, Inc.  See COPYING for GPL terms. */
/*
 * aoeblk.c
 * block device routines
 */

#include <linux/kernel.h>
#include <linux/hdreg.h>
#include <linux/blkdev.h>
#include <linux/backing-dev.h>
#include <linux/fs.h>
#include <linux/ioctl.h>
#include <linux/slab.h>
#include <linux/ratelimit.h>
#include <linux/genhd.h>
#include <linux/netdevice.h>
#include <linux/mutex.h>
#include <linux/export.h>
#include <linux/moduleparam.h>
#include <linux/debugfs.h>
#include <scsi/sg.h>
#include "aoe.h"

static DEFINE_MUTEX(aoeblk_mutex);
static struct kmem_cache *buf_pool_cache;
static struct dentry *aoe_debugfs_dir;

/* GPFS needs a larger value than the default. */
static int aoe_maxsectors;
module_param(aoe_maxsectors, int, 0644);
MODULE_PARM_DESC(aoe_maxsectors,
	"When nonzero, set the maximum number of sectors per I/O request");

static ssize_t aoedisk_show_state(struct device *dev,
				  struct device_attribute *attr, char *page)
{
	struct gendisk *disk = dev_to_disk(dev);
	struct aoedev *d = disk->private_data;

	return snprintf(page, PAGE_SIZE,
			"%s%s\n",
			(d->flags & DEVFL_UP) ? "up" : "down",
			(d->flags & DEVFL_KICKME) ? ",kickme" :
			(d->nopen && !(d->flags & DEVFL_UP)) ? ",closewait" : "");
	/* I'd rather see nopen exported so we can ditch closewait */
}
static ssize_t aoedisk_show_mac(struct device *dev,
				struct device_attribute *attr, char *page)
{
	struct gendisk *disk = dev_to_disk(dev);
	struct aoedev *d = disk->private_data;
	struct aoetgt *t = d->targets[0];

	if (t == NULL)
		return snprintf(page, PAGE_SIZE, "none\n");
	return snprintf(page, PAGE_SIZE, "%pm\n", t->addr);
}
static ssize_t aoedisk_show_netif(struct device *dev,
				  struct device_attribute *attr, char *page)
{
	struct gendisk *disk = dev_to_disk(dev);
	struct aoedev *d = disk->private_data;
	struct net_device *nds[8], **nd, **nnd, **ne;
	struct aoetgt **t, **te;
	struct aoeif *ifp, *e;
	char *p;

	memset(nds, 0, sizeof nds);
	nd = nds;
	ne = nd + ARRAY_SIZE(nds);
	t = d->targets;
	te = t + d->ntargets;
	for (; t < te && *t; t++) {
		ifp = (*t)->ifs;
		e = ifp + NAOEIFS;
		for (; ifp < e && ifp->nd; ifp++) {
			for (nnd = nds; nnd < nd; nnd++)
				if (*nnd == ifp->nd)
					break;
			if (nnd == nd && nd != ne)
				*nd++ = ifp->nd;
		}
	}

	ne = nd;
	nd = nds;
	if (*nd == NULL)
		return snprintf(page, PAGE_SIZE, "none\n");
	for (p = page; nd < ne; nd++)
		p += snprintf(p, PAGE_SIZE - (p-page), "%s%s",
			p == page ? "" : ",", (*nd)->name);
	p += snprintf(p, PAGE_SIZE - (p-page), "\n");
	return p-page;
}
/* firmware version */
static ssize_t aoedisk_show_fwver(struct device *dev,
				  struct device_attribute *attr, char *page)
{
	struct gendisk *disk = dev_to_disk(dev);
	struct aoedev *d = disk->private_data;

	return snprintf(page, PAGE_SIZE, "0x%04x\n", (unsigned int) d->fw_ver);
}
static ssize_t aoedisk_show_payload(struct device *dev,
				    struct device_attribute *attr, char *page)
{
	struct gendisk *disk = dev_to_disk(dev);
	struct aoedev *d = disk->private_data;

	return snprintf(page, PAGE_SIZE, "%lu\n", d->maxbcnt);
}

static int aoedisk_debugfs_show(struct seq_file *s, void *ignored)
{
	struct aoedev *d;
	struct aoetgt **t, **te;
	struct aoeif *ifp, *ife;
	unsigned long flags;
	char c;

	d = s->private;
	seq_printf(s, "rttavg: %d rttdev: %d\n",
		d->rttavg >> RTTSCALE,
		d->rttdev >> RTTDSCALE);
	seq_printf(s, "nskbpool: %d\n", skb_queue_len(&d->skbpool));
	seq_printf(s, "kicked: %ld\n", d->kicked);
	seq_printf(s, "maxbcnt: %ld\n", d->maxbcnt);
	seq_printf(s, "ref: %ld\n", d->ref);

	spin_lock_irqsave(&d->lock, flags);
	t = d->targets;
	te = t + d->ntargets;
	for (; t < te && *t; t++) {
		c = '\t';
		seq_printf(s, "falloc: %ld\n", (*t)->falloc);
		seq_printf(s, "ffree: %p\n",
			list_empty(&(*t)->ffree) ? NULL : (*t)->ffree.next);
		seq_printf(s, "%pm:%d:%d:%d\n", (*t)->addr, (*t)->nout,
			(*t)->maxout, (*t)->nframes);
		seq_printf(s, "\tssthresh:%d\n", (*t)->ssthresh);
		seq_printf(s, "\ttaint:%d\n", (*t)->taint);
		seq_printf(s, "\tr:%d\n", (*t)->rpkts);
		seq_printf(s, "\tw:%d\n", (*t)->wpkts);
		ifp = (*t)->ifs;
		ife = ifp + ARRAY_SIZE((*t)->ifs);
		for (; ifp->nd && ifp < ife; ifp++) {
			seq_printf(s, "%c%s", c, ifp->nd->name);
			c = ',';
		}
		seq_puts(s, "\n");
	}
	spin_unlock_irqrestore(&d->lock, flags);

	return 0;
}

static int aoe_debugfs_open(struct inode *inode, struct file *file)
{
	return single_open(file, aoedisk_debugfs_show, inode->i_private);
}

static DEVICE_ATTR(state, S_IRUGO, aoedisk_show_state, NULL);
static DEVICE_ATTR(mac, S_IRUGO, aoedisk_show_mac, NULL);
static DEVICE_ATTR(netif, S_IRUGO, aoedisk_show_netif, NULL);
static struct device_attribute dev_attr_firmware_version = {
	.attr = { .name = "firmware-version", .mode = S_IRUGO },
	.show = aoedisk_show_fwver,
};
static DEVICE_ATTR(payload, S_IRUGO, aoedisk_show_payload, NULL);

static struct attribute *aoe_attrs[] = {
	&dev_attr_state.attr,
	&dev_attr_mac.attr,
	&dev_attr_netif.attr,
	&dev_attr_firmware_version.attr,
	&dev_attr_payload.attr,
	NULL,
};

static const struct attribute_group attr_group = {
	.attrs = aoe_attrs,
};

static const struct file_operations aoe_debugfs_fops = {
	.open = aoe_debugfs_open,
	.read = seq_read,
	.llseek = seq_lseek,
	.release = single_release,
};

static void
aoedisk_add_debugfs(struct aoedev *d)
{
	struct dentry *entry;
	char *p;

	if (aoe_debugfs_dir == NULL)
		return;
	p = strchr(d->gd->disk_name, '/');
	if (p == NULL)
		p = d->gd->disk_name;
	else
		p++;
	BUG_ON(*p == '\0');
	entry = debugfs_create_file(p, 0444, aoe_debugfs_dir, d,
				    &aoe_debugfs_fops);
	if (IS_ERR_OR_NULL(entry)) {
		pr_info("aoe: cannot create debugfs file for %s\n",
			d->gd->disk_name);
		return;
	}
	BUG_ON(d->debugfs);
	d->debugfs = entry;
}
void
aoedisk_rm_debugfs(struct aoedev *d)
{
	debugfs_remove(d->debugfs);
	d->debugfs = NULL;
}

static int
aoedisk_add_sysfs(struct aoedev *d)
{
	return sysfs_create_group(&disk_to_dev(d->gd)->kobj, &attr_group);
}
void
aoedisk_rm_sysfs(struct aoedev *d)
{
	sysfs_remove_group(&disk_to_dev(d->gd)->kobj, &attr_group);
}

static int
aoeblk_open(struct block_device *bdev, fmode_t mode)
{
	struct aoedev *d = bdev->bd_disk->private_data;
	ulong flags;

	if (!virt_addr_valid(d)) {
		pr_crit("aoe: invalid device pointer in %s\n",
			__func__);
		WARN_ON(1);
		return -ENODEV;
	}
	if (!(d->flags & DEVFL_UP) || d->flags & DEVFL_TKILL)
		return -ENODEV;

	mutex_lock(&aoeblk_mutex);
	spin_lock_irqsave(&d->lock, flags);
	if (d->flags & DEVFL_UP && !(d->flags & DEVFL_TKILL)) {
		d->nopen++;
		spin_unlock_irqrestore(&d->lock, flags);
		mutex_unlock(&aoeblk_mutex);
		return 0;
	}
	spin_unlock_irqrestore(&d->lock, flags);
	mutex_unlock(&aoeblk_mutex);
	return -ENODEV;
}

static void
aoeblk_release(struct gendisk *disk, fmode_t mode)
{
	struct aoedev *d = disk->private_data;
	ulong flags;

	spin_lock_irqsave(&d->lock, flags);

	if (--d->nopen == 0) {
		spin_unlock_irqrestore(&d->lock, flags);
		aoecmd_cfg(d->aoemajor, d->aoeminor);
		return;
	}
	spin_unlock_irqrestore(&d->lock, flags);
}

static void
aoeblk_request(struct request_queue *q)
{
	struct aoedev *d;
	struct request *rq;

	d = q->queuedata;
	if ((d->flags & DEVFL_UP) == 0) {
		pr_info_ratelimited("aoe: device %ld.%d is not up\n",
			d->aoemajor, d->aoeminor);
		while ((rq = blk_peek_request(q))) {
			blk_start_request(rq);
			aoe_end_request(d, rq, 1);
		}
		return;
	}
	aoecmd_work(d);
}

static int
aoeblk_getgeo(struct block_device *bdev, struct hd_geometry *geo)
{
	struct aoedev *d = bdev->bd_disk->private_data;

	if ((d->flags & DEVFL_UP) == 0) {
		printk(KERN_ERR "aoe: disk not up\n");
		return -ENODEV;
	}

	geo->cylinders = d->geo.cylinders;
	geo->heads = d->geo.heads;
	geo->sectors = d->geo.sectors;
	return 0;
}

static int
aoeblk_ioctl(struct block_device *bdev, fmode_t mode, uint cmd, ulong arg)
{
	struct aoedev *d;

	if (!arg)
		return -EINVAL;

	d = bdev->bd_disk->private_data;
	if ((d->flags & DEVFL_UP) == 0) {
		pr_err("aoe: disk not up\n");
		return -ENODEV;
	}

	if (cmd == HDIO_GET_IDENTITY) {
		if (!copy_to_user((void __user *) arg, &d->ident,
			sizeof(d->ident)))
			return 0;
		return -EFAULT;
	}

	/* udev calls scsi_id, which uses SG_IO, resulting in noise */
	if (cmd != SG_IO)
		pr_info("aoe: unknown ioctl 0x%x\n", cmd);

	return -ENOTTY;
}

static const struct block_device_operations aoe_bdops = {
	.open = aoeblk_open,
	.release = aoeblk_release,
	.ioctl = aoeblk_ioctl,
	.getgeo = aoeblk_getgeo,
	.owner = THIS_MODULE,
};

/* alloc_disk and add_disk can sleep */
void
aoeblk_gdalloc(void *vp)
{
	struct aoedev *d = vp;
	struct gendisk *gd;
	mempool_t *mp;
	struct request_queue *q;
	enum { KB = 1024, MB = KB * KB, READ_AHEAD = 2 * MB, };
	ulong flags;
	int late = 0;

	spin_lock_irqsave(&d->lock, flags);
	if (d->flags & DEVFL_GDALLOC
	&& !(d->flags & DEVFL_TKILL)
	&& !(d->flags & DEVFL_GD_NOW))
		d->flags |= DEVFL_GD_NOW;
	else
		late = 1;
	spin_unlock_irqrestore(&d->lock, flags);
	if (late)
		return;

	gd = alloc_disk(AOE_PARTITIONS);
	if (gd == NULL) {
		pr_err("aoe: cannot allocate disk structure for %ld.%d\n",
			d->aoemajor, d->aoeminor);
		goto err;
	}

	mp = mempool_create(MIN_BUFS, mempool_alloc_slab, mempool_free_slab,
		buf_pool_cache);
	if (mp == NULL) {
		printk(KERN_ERR "aoe: cannot allocate bufpool for %ld.%d\n",
			d->aoemajor, d->aoeminor);
		goto err_disk;
	}
	q = blk_init_queue(aoeblk_request, &d->lock);
	if (q == NULL) {
		pr_err("aoe: cannot allocate block queue for %ld.%d\n",
			d->aoemajor, d->aoeminor);
		goto err_mempool;
<<<<<<< HEAD
	blk_queue_make_request(d->blkq, aoeblk_make_request);
	d->blkq->backing_dev_info.name = "aoe";
=======
	}

>>>>>>> c3ade0e0
	spin_lock_irqsave(&d->lock, flags);
	WARN_ON(!(d->flags & DEVFL_GD_NOW));
	WARN_ON(!(d->flags & DEVFL_GDALLOC));
	WARN_ON(d->flags & DEVFL_TKILL);
	WARN_ON(d->gd);
	WARN_ON(d->flags & DEVFL_UP);
	blk_queue_max_hw_sectors(q, BLK_DEF_MAX_SECTORS);
	q->backing_dev_info.name = "aoe";
	q->backing_dev_info.ra_pages = READ_AHEAD / PAGE_CACHE_SIZE;
	d->bufpool = mp;
	d->blkq = gd->queue = q;
	q->queuedata = d;
	d->gd = gd;
	if (aoe_maxsectors)
		blk_queue_max_hw_sectors(q, aoe_maxsectors);
	gd->major = AOE_MAJOR;
	gd->first_minor = d->sysminor;
	gd->fops = &aoe_bdops;
	gd->private_data = d;
	set_capacity(gd, d->ssize);
	snprintf(gd->disk_name, sizeof gd->disk_name, "etherd/e%ld.%d",
		d->aoemajor, d->aoeminor);

	d->flags &= ~DEVFL_GDALLOC;
	d->flags |= DEVFL_UP;

	spin_unlock_irqrestore(&d->lock, flags);

	add_disk(gd);
	aoedisk_add_sysfs(d);
	aoedisk_add_debugfs(d);

	spin_lock_irqsave(&d->lock, flags);
	WARN_ON(!(d->flags & DEVFL_GD_NOW));
	d->flags &= ~DEVFL_GD_NOW;
	spin_unlock_irqrestore(&d->lock, flags);
	return;

err_mempool:
	mempool_destroy(mp);
err_disk:
	put_disk(gd);
err:
	spin_lock_irqsave(&d->lock, flags);
	d->flags &= ~DEVFL_GD_NOW;
	schedule_work(&d->work);
	spin_unlock_irqrestore(&d->lock, flags);
}

void
aoeblk_exit(void)
{
	debugfs_remove_recursive(aoe_debugfs_dir);
	aoe_debugfs_dir = NULL;
	kmem_cache_destroy(buf_pool_cache);
}

int __init
aoeblk_init(void)
{
	buf_pool_cache = kmem_cache_create("aoe_bufs",
					   sizeof(struct buf),
					   0, 0, NULL);
	if (buf_pool_cache == NULL)
		return -ENOMEM;
	aoe_debugfs_dir = debugfs_create_dir("aoe", NULL);
	if (IS_ERR_OR_NULL(aoe_debugfs_dir)) {
		pr_info("aoe: cannot create debugfs directory\n");
		aoe_debugfs_dir = NULL;
	}
	return 0;
}
<|MERGE_RESOLUTION|>--- conflicted
+++ resolved
@@ -387,13 +387,8 @@
 		pr_err("aoe: cannot allocate block queue for %ld.%d\n",
 			d->aoemajor, d->aoeminor);
 		goto err_mempool;
-<<<<<<< HEAD
-	blk_queue_make_request(d->blkq, aoeblk_make_request);
-	d->blkq->backing_dev_info.name = "aoe";
-=======
-	}
-
->>>>>>> c3ade0e0
+	}
+
 	spin_lock_irqsave(&d->lock, flags);
 	WARN_ON(!(d->flags & DEVFL_GD_NOW));
 	WARN_ON(!(d->flags & DEVFL_GDALLOC));
