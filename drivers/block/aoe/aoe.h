--- conflicted
+++ resolved
@@ -1,10 +1,5 @@
-<<<<<<< HEAD
-/* Copyright (c) 2007 Coraid, Inc.  See COPYING for GPL terms. */
-#define VERSION "47q"
-=======
 /* Copyright (c) 2013 Coraid, Inc.  See COPYING for GPL terms. */
 #define VERSION "85"
->>>>>>> c3ade0e0
 #define AOE_MAJOR 152
 #define DEVICE_NAME "aoe"
 
