--- conflicted
+++ resolved
@@ -573,10 +573,7 @@
 {
 	struct xen_blkif *blkif = arg;
 	struct xen_vbd *vbd = &blkif->vbd;
-<<<<<<< HEAD
-=======
 	unsigned long timeout;
->>>>>>> c3ade0e0
 	int ret;
 
 	xen_blkif_get(blkif);
@@ -612,8 +609,6 @@
 		if (ret == -EACCES)
 			wait_event_interruptible(blkif->shutdown_wq,
 						 kthread_should_stop());
-<<<<<<< HEAD
-=======
 
 purge_gnt_list:
 		if (blkif->vbd.feature_gnt_persistent &&
@@ -624,7 +619,6 @@
 
 		/* Shrink if we have more than xen_blkif_max_buffer_pages */
 		shrink_free_pagepool(blkif, xen_blkif_max_buffer_pages);
->>>>>>> c3ade0e0
 
 		if (log_stats && time_after(jiffies, blkif->st_print))
 			print_stats(blkif);
