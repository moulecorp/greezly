//#define DEBUG
#include <linux/spinlock.h>
#include <linux/slab.h>
#include <linux/blkdev.h>
#include <linux/hdreg.h>
#include <linux/module.h>
#include <linux/mutex.h>
#include <linux/virtio.h>
#include <linux/virtio_blk.h>
#include <linux/scatterlist.h>
#include <linux/string_helpers.h>
#include <scsi/scsi_cmnd.h>
#include <linux/idr.h>
#include <linux/blk-mq.h>
#include <linux/numa.h>

#define PART_BITS 4

static int major;
static DEFINE_IDA(vd_index_ida);

static struct workqueue_struct *virtblk_wq;

struct virtio_blk
{
	struct virtio_device *vdev;
	struct virtqueue *vq;
	spinlock_t vq_lock;

	/* The disk structure for the kernel. */
	struct gendisk *disk;

<<<<<<< HEAD
	mempool_t *pool;

=======
>>>>>>> c3ade0e0
	/* Process context for config space updates */
	struct work_struct config_work;

	/* Lock for config space updates */
	struct mutex config_lock;

	/* enable config space updates */
	bool config_enable;

	/* What host tells us, plus 2 for header & tailer. */
	unsigned int sg_elems;

	/* Ida index - used to track minor number allocations. */
	int index;
};

struct virtblk_req
{
	struct request *req;
	struct virtio_blk_outhdr out_hdr;
	struct virtio_scsi_inhdr in_hdr;
	u8 status;
	struct scatterlist sg[];
};

static inline int virtblk_result(struct virtblk_req *vbr)
{
	switch (vbr->status) {
	case VIRTIO_BLK_S_OK:
		return 0;
	case VIRTIO_BLK_S_UNSUPP:
		return -ENOTTY;
	default:
		return -EIO;
	}
}

static int __virtblk_add_req(struct virtqueue *vq,
			     struct virtblk_req *vbr,
			     struct scatterlist *data_sg,
			     bool have_data)
{
	struct scatterlist hdr, status, cmd, sense, inhdr, *sgs[6];
	unsigned int num_out = 0, num_in = 0;
	int type = vbr->out_hdr.type & ~VIRTIO_BLK_T_OUT;

	sg_init_one(&hdr, &vbr->out_hdr, sizeof(vbr->out_hdr));
	sgs[num_out++] = &hdr;

	/*
	 * If this is a packet command we need a couple of additional headers.
	 * Behind the normal outhdr we put a segment with the scsi command
	 * block, and before the normal inhdr we put the sense data and the
	 * inhdr with additional status information.
	 */
	if (type == VIRTIO_BLK_T_SCSI_CMD) {
		sg_init_one(&cmd, vbr->req->cmd, vbr->req->cmd_len);
		sgs[num_out++] = &cmd;
	}

	if (have_data) {
		if (vbr->out_hdr.type & VIRTIO_BLK_T_OUT)
			sgs[num_out++] = data_sg;
		else
			sgs[num_out + num_in++] = data_sg;
	}

	if (type == VIRTIO_BLK_T_SCSI_CMD) {
		sg_init_one(&sense, vbr->req->sense, SCSI_SENSE_BUFFERSIZE);
		sgs[num_out + num_in++] = &sense;
		sg_init_one(&inhdr, &vbr->in_hdr, sizeof(vbr->in_hdr));
		sgs[num_out + num_in++] = &inhdr;
	}

	sg_init_one(&status, &vbr->status, sizeof(vbr->status));
	sgs[num_out + num_in++] = &status;

	return virtqueue_add_sgs(vq, sgs, num_out, num_in, vbr, GFP_ATOMIC);
}

static inline void virtblk_request_done(struct request *req)
{
	struct virtblk_req *vbr = req->special;
	int error = virtblk_result(vbr);

	if (req->cmd_type == REQ_TYPE_BLOCK_PC) {
		req->resid_len = vbr->in_hdr.residual;
		req->sense_len = vbr->in_hdr.sense_len;
		req->errors = vbr->in_hdr.errors;
	} else if (req->cmd_type == REQ_TYPE_SPECIAL) {
		req->errors = (error != 0);
	}

	blk_mq_end_io(req, error);
}

static void virtblk_done(struct virtqueue *vq)
{
	struct virtio_blk *vblk = vq->vdev->priv;
	bool req_done = false;
	struct virtblk_req *vbr;
	unsigned long flags;
	unsigned int len;

<<<<<<< HEAD
	spin_lock_irqsave(vblk->disk->queue->queue_lock, flags);
	while ((vbr = virtqueue_get_buf(vblk->vq, &len)) != NULL) {
		int error;

		switch (vbr->status) {
		case VIRTIO_BLK_S_OK:
			error = 0;
			break;
		case VIRTIO_BLK_S_UNSUPP:
			error = -ENOTTY;
			break;
		default:
			error = -EIO;
			break;
=======
	spin_lock_irqsave(&vblk->vq_lock, flags);
	do {
		virtqueue_disable_cb(vq);
		while ((vbr = virtqueue_get_buf(vblk->vq, &len)) != NULL) {
			blk_mq_complete_request(vbr->req);
			req_done = true;
>>>>>>> c3ade0e0
		}
		if (unlikely(virtqueue_is_broken(vq)))
			break;
	} while (!virtqueue_enable_cb(vq));

<<<<<<< HEAD
		__blk_end_request_all(vbr->req, error);
		mempool_free(vbr, vblk->pool);
	}
	/* In case queue is stopped waiting for more buffers. */
	blk_start_queue(vblk->disk->queue);
	spin_unlock_irqrestore(vblk->disk->queue->queue_lock, flags);
=======
	/* In case queue is stopped waiting for more buffers. */
	if (req_done)
		blk_mq_start_stopped_hw_queues(vblk->disk->queue);
	spin_unlock_irqrestore(&vblk->vq_lock, flags);
>>>>>>> c3ade0e0
}

static int virtio_queue_rq(struct blk_mq_hw_ctx *hctx, struct request *req)
{
	struct virtio_blk *vblk = hctx->queue->queuedata;
	struct virtblk_req *vbr = req->special;
	unsigned long flags;
	unsigned int num;
	const bool last = (req->cmd_flags & REQ_END) != 0;

	BUG_ON(req->nr_phys_segments + 2 > vblk->sg_elems);

	vbr->req = req;
	if (req->cmd_flags & REQ_FLUSH) {
		vbr->out_hdr.type = VIRTIO_BLK_T_FLUSH;
		vbr->out_hdr.sector = 0;
		vbr->out_hdr.ioprio = req_get_ioprio(vbr->req);
	} else {
		switch (req->cmd_type) {
		case REQ_TYPE_FS:
			vbr->out_hdr.type = 0;
			vbr->out_hdr.sector = blk_rq_pos(vbr->req);
			vbr->out_hdr.ioprio = req_get_ioprio(vbr->req);
			break;
		case REQ_TYPE_BLOCK_PC:
			vbr->out_hdr.type = VIRTIO_BLK_T_SCSI_CMD;
			vbr->out_hdr.sector = 0;
			vbr->out_hdr.ioprio = req_get_ioprio(vbr->req);
			break;
		case REQ_TYPE_SPECIAL:
			vbr->out_hdr.type = VIRTIO_BLK_T_GET_ID;
			vbr->out_hdr.sector = 0;
			vbr->out_hdr.ioprio = req_get_ioprio(vbr->req);
			break;
		default:
			/* We don't put anything else in the queue. */
			BUG();
		}
	}

	num = blk_rq_map_sg(hctx->queue, vbr->req, vbr->sg);
	if (num) {
		if (rq_data_dir(vbr->req) == WRITE)
			vbr->out_hdr.type |= VIRTIO_BLK_T_OUT;
		else
			vbr->out_hdr.type |= VIRTIO_BLK_T_IN;
	}

<<<<<<< HEAD
	if (virtqueue_add_buf(vblk->vq, vblk->sg, out, in, vbr) < 0) {
		mempool_free(vbr, vblk->pool);
		return false;
	}

	return true;
}

static void do_virtblk_request(struct request_queue *q)
{
	struct virtio_blk *vblk = q->queuedata;
	struct request *req;
	unsigned int issued = 0;

	while ((req = blk_peek_request(q)) != NULL) {
		BUG_ON(req->nr_phys_segments + 2 > vblk->sg_elems);

		/* If this request fails, stop queue and wait for something to
		   finish to restart it. */
		if (!do_req(q, vblk, req)) {
			blk_stop_queue(q);
			break;
		}
		blk_start_request(req);
		issued++;
=======
	spin_lock_irqsave(&vblk->vq_lock, flags);
	if (__virtblk_add_req(vblk->vq, vbr, vbr->sg, num) < 0) {
		virtqueue_kick(vblk->vq);
		blk_mq_stop_hw_queue(hctx);
		spin_unlock_irqrestore(&vblk->vq_lock, flags);
		return BLK_MQ_RQ_QUEUE_BUSY;
>>>>>>> c3ade0e0
	}

	if (last)
		virtqueue_kick(vblk->vq);

	spin_unlock_irqrestore(&vblk->vq_lock, flags);
	return BLK_MQ_RQ_QUEUE_OK;
}

/* return id (s/n) string for *disk to *id_str
 */
static int virtblk_get_id(struct gendisk *disk, char *id_str)
{
	struct virtio_blk *vblk = disk->private_data;
	struct request *req;
	struct bio *bio;
	int err;

	bio = bio_map_kern(vblk->disk->queue, id_str, VIRTIO_BLK_ID_BYTES,
			   GFP_KERNEL);
	if (IS_ERR(bio))
		return PTR_ERR(bio);

	req = blk_make_request(vblk->disk->queue, bio, GFP_KERNEL);
	if (IS_ERR(req)) {
		bio_put(bio);
		return PTR_ERR(req);
	}

	req->cmd_type = REQ_TYPE_SPECIAL;
	err = blk_execute_rq(vblk->disk->queue, vblk->disk, req, false);
	blk_put_request(req);

	return err;
}

static int virtblk_ioctl(struct block_device *bdev, fmode_t mode,
			     unsigned int cmd, unsigned long data)
{
	struct gendisk *disk = bdev->bd_disk;
	struct virtio_blk *vblk = disk->private_data;

	/*
	 * Only allow the generic SCSI ioctls if the host can support it.
	 */
	if (!virtio_has_feature(vblk->vdev, VIRTIO_BLK_F_SCSI))
		return -ENOTTY;

	return scsi_cmd_blk_ioctl(bdev, mode, cmd,
				  (void __user *)data);
}

/* We provide getgeo only to please some old bootloader/partitioning tools */
static int virtblk_getgeo(struct block_device *bd, struct hd_geometry *geo)
{
	struct virtio_blk *vblk = bd->bd_disk->private_data;

	/* see if the host passed in geometry config */
	if (virtio_has_feature(vblk->vdev, VIRTIO_BLK_F_GEOMETRY)) {
		virtio_cread(vblk->vdev, struct virtio_blk_config,
			     geometry.cylinders, &geo->cylinders);
		virtio_cread(vblk->vdev, struct virtio_blk_config,
			     geometry.heads, &geo->heads);
		virtio_cread(vblk->vdev, struct virtio_blk_config,
			     geometry.sectors, &geo->sectors);
	} else {
		/* some standard values, similar to sd */
		geo->heads = 1 << 6;
		geo->sectors = 1 << 5;
		geo->cylinders = get_capacity(bd->bd_disk) >> 11;
	}
	return 0;
}

static const struct block_device_operations virtblk_fops = {
	.ioctl  = virtblk_ioctl,
	.owner  = THIS_MODULE,
	.getgeo = virtblk_getgeo,
};

static int index_to_minor(int index)
{
	return index << PART_BITS;
}

static int minor_to_index(int minor)
{
	return minor >> PART_BITS;
}

static ssize_t virtblk_serial_show(struct device *dev,
				struct device_attribute *attr, char *buf)
{
	struct gendisk *disk = dev_to_disk(dev);
	int err;

	/* sysfs gives us a PAGE_SIZE buffer */
	BUILD_BUG_ON(PAGE_SIZE < VIRTIO_BLK_ID_BYTES);

	buf[VIRTIO_BLK_ID_BYTES] = '\0';
	err = virtblk_get_id(disk, buf);
	if (!err)
		return strlen(buf);

	if (err == -EIO) /* Unsupported? Make it empty. */
		return 0;

	return err;
}
DEVICE_ATTR(serial, S_IRUGO, virtblk_serial_show, NULL);

static void virtblk_config_changed_work(struct work_struct *work)
{
	struct virtio_blk *vblk =
		container_of(work, struct virtio_blk, config_work);
	struct virtio_device *vdev = vblk->vdev;
	struct request_queue *q = vblk->disk->queue;
	char cap_str_2[10], cap_str_10[10];
	char *envp[] = { "RESIZE=1", NULL };
	u64 capacity, size;

	mutex_lock(&vblk->config_lock);
	if (!vblk->config_enable)
		goto done;

	/* Host must always specify the capacity. */
	virtio_cread(vdev, struct virtio_blk_config, capacity, &capacity);

	/* If capacity is too big, truncate with warning. */
	if ((sector_t)capacity != capacity) {
		dev_warn(&vdev->dev, "Capacity %llu too large: truncating\n",
			 (unsigned long long)capacity);
		capacity = (sector_t)-1;
	}

	size = capacity * queue_logical_block_size(q);
	string_get_size(size, STRING_UNITS_2, cap_str_2, sizeof(cap_str_2));
	string_get_size(size, STRING_UNITS_10, cap_str_10, sizeof(cap_str_10));

	dev_notice(&vdev->dev,
		  "new size: %llu %d-byte logical blocks (%s/%s)\n",
		  (unsigned long long)capacity,
		  queue_logical_block_size(q),
		  cap_str_10, cap_str_2);

	set_capacity(vblk->disk, capacity);
	revalidate_disk(vblk->disk);
<<<<<<< HEAD
=======
	kobject_uevent_env(&disk_to_dev(vblk->disk)->kobj, KOBJ_CHANGE, envp);
>>>>>>> c3ade0e0
done:
	mutex_unlock(&vblk->config_lock);
}

static void virtblk_config_changed(struct virtio_device *vdev)
{
	struct virtio_blk *vblk = vdev->priv;

	queue_work(virtblk_wq, &vblk->config_work);
}

static int init_vq(struct virtio_blk *vblk)
{
	int err = 0;

	/* We expect one virtqueue, for output. */
	vblk->vq = virtio_find_single_vq(vblk->vdev, virtblk_done, "requests");
	if (IS_ERR(vblk->vq))
		err = PTR_ERR(vblk->vq);

	return err;
}

/*
 * Legacy naming scheme used for virtio devices.  We are stuck with it for
 * virtio blk but don't ever use it for any new driver.
 */
static int virtblk_name_format(char *prefix, int index, char *buf, int buflen)
{
	const int base = 'z' - 'a' + 1;
	char *begin = buf + strlen(prefix);
	char *end = buf + buflen;
	char *p;
	int unit;

	p = end - 1;
	*p = '\0';
	unit = base;
	do {
		if (p == begin)
			return -EINVAL;
		*--p = 'a' + (index % unit);
		index = (index / unit) - 1;
	} while (index >= 0);

	memmove(begin, p, end - p);
	memcpy(buf, prefix, strlen(prefix));

	return 0;
}

static int virtblk_get_cache_mode(struct virtio_device *vdev)
{
	u8 writeback;
	int err;

	err = virtio_cread_feature(vdev, VIRTIO_BLK_F_CONFIG_WCE,
				   struct virtio_blk_config, wce,
				   &writeback);
	if (err)
		writeback = virtio_has_feature(vdev, VIRTIO_BLK_F_WCE);

	return writeback;
}

static void virtblk_update_cache_mode(struct virtio_device *vdev)
{
	u8 writeback = virtblk_get_cache_mode(vdev);
	struct virtio_blk *vblk = vdev->priv;

	if (writeback)
		blk_queue_flush(vblk->disk->queue, REQ_FLUSH);
	else
		blk_queue_flush(vblk->disk->queue, 0);

	revalidate_disk(vblk->disk);
}

static const char *const virtblk_cache_types[] = {
	"write through", "write back"
};

static ssize_t
virtblk_cache_type_store(struct device *dev, struct device_attribute *attr,
			 const char *buf, size_t count)
{
	struct gendisk *disk = dev_to_disk(dev);
	struct virtio_blk *vblk = disk->private_data;
	struct virtio_device *vdev = vblk->vdev;
	int i;

	BUG_ON(!virtio_has_feature(vblk->vdev, VIRTIO_BLK_F_CONFIG_WCE));
	for (i = ARRAY_SIZE(virtblk_cache_types); --i >= 0; )
		if (sysfs_streq(buf, virtblk_cache_types[i]))
			break;

	if (i < 0)
		return -EINVAL;

	virtio_cwrite8(vdev, offsetof(struct virtio_blk_config, wce), i);
	virtblk_update_cache_mode(vdev);
	return count;
}

static ssize_t
virtblk_cache_type_show(struct device *dev, struct device_attribute *attr,
			 char *buf)
{
	struct gendisk *disk = dev_to_disk(dev);
	struct virtio_blk *vblk = disk->private_data;
	u8 writeback = virtblk_get_cache_mode(vblk->vdev);

	BUG_ON(writeback >= ARRAY_SIZE(virtblk_cache_types));
	return snprintf(buf, 40, "%s\n", virtblk_cache_types[writeback]);
}

static const struct device_attribute dev_attr_cache_type_ro =
	__ATTR(cache_type, S_IRUGO,
	       virtblk_cache_type_show, NULL);
static const struct device_attribute dev_attr_cache_type_rw =
	__ATTR(cache_type, S_IRUGO|S_IWUSR,
	       virtblk_cache_type_show, virtblk_cache_type_store);

static struct blk_mq_ops virtio_mq_ops = {
	.queue_rq	= virtio_queue_rq,
	.map_queue	= blk_mq_map_queue,
	.alloc_hctx	= blk_mq_alloc_single_hw_queue,
	.free_hctx	= blk_mq_free_single_hw_queue,
	.complete	= virtblk_request_done,
};

static struct blk_mq_reg virtio_mq_reg = {
	.ops		= &virtio_mq_ops,
	.nr_hw_queues	= 1,
	.queue_depth	= 64,
	.numa_node	= NUMA_NO_NODE,
	.flags		= BLK_MQ_F_SHOULD_MERGE,
};

static void virtblk_init_vbr(void *data, struct blk_mq_hw_ctx *hctx,
			     struct request *rq, unsigned int nr)
{
	struct virtio_blk *vblk = data;
	struct virtblk_req *vbr = rq->special;

	sg_init_table(vbr->sg, vblk->sg_elems);
}

static int virtblk_probe(struct virtio_device *vdev)
{
	struct virtio_blk *vblk;
	struct request_queue *q;
	int err, index;

	u64 cap;
	u32 v, blk_size, sg_elems, opt_io_size;
	u16 min_io_size;
	u8 physical_block_exp, alignment_offset;

	err = ida_simple_get(&vd_index_ida, 0, minor_to_index(1 << MINORBITS),
			     GFP_KERNEL);
	if (err < 0)
		goto out;
	index = err;

	/* We need to know how many segments before we allocate. */
	err = virtio_cread_feature(vdev, VIRTIO_BLK_F_SEG_MAX,
				   struct virtio_blk_config, seg_max,
				   &sg_elems);

	/* We need at least one SG element, whatever they say. */
	if (err || !sg_elems)
		sg_elems = 1;

	/* We need an extra sg elements at head and tail. */
	sg_elems += 2;
	vdev->priv = vblk = kmalloc(sizeof(*vblk), GFP_KERNEL);
	if (!vblk) {
		err = -ENOMEM;
		goto out_free_index;
	}

	vblk->vdev = vdev;
	vblk->sg_elems = sg_elems;
<<<<<<< HEAD
	sg_init_table(vblk->sg, vblk->sg_elems);
	mutex_init(&vblk->config_lock);
=======
	mutex_init(&vblk->config_lock);

>>>>>>> c3ade0e0
	INIT_WORK(&vblk->config_work, virtblk_config_changed_work);
	vblk->config_enable = true;

	err = init_vq(vblk);
	if (err)
		goto out_free_vblk;
	spin_lock_init(&vblk->vq_lock);

	/* FIXME: How many partitions?  How long is a piece of string? */
	vblk->disk = alloc_disk(1 << PART_BITS);
	if (!vblk->disk) {
		err = -ENOMEM;
		goto out_free_vq;
	}

<<<<<<< HEAD
	q = vblk->disk->queue = blk_init_queue(do_virtblk_request, NULL);
=======
	virtio_mq_reg.cmd_size =
		sizeof(struct virtblk_req) +
		sizeof(struct scatterlist) * sg_elems;

	q = vblk->disk->queue = blk_mq_init_queue(&virtio_mq_reg, vblk);
>>>>>>> c3ade0e0
	if (!q) {
		err = -ENOMEM;
		goto out_put_disk;
	}

	blk_mq_init_commands(q, virtblk_init_vbr, vblk);

	q->queuedata = vblk;

	virtblk_name_format("vd", index, vblk->disk->disk_name, DISK_NAME_LEN);

	vblk->disk->major = major;
	vblk->disk->first_minor = index_to_minor(index);
	vblk->disk->private_data = vblk;
	vblk->disk->fops = &virtblk_fops;
	vblk->disk->driverfs_dev = &vdev->dev;
	vblk->index = index;

	/* configure queue flush support */
	virtblk_update_cache_mode(vdev);

	/* If disk is read-only in the host, the guest should obey */
	if (virtio_has_feature(vdev, VIRTIO_BLK_F_RO))
		set_disk_ro(vblk->disk, 1);

	/* Host must always specify the capacity. */
	virtio_cread(vdev, struct virtio_blk_config, capacity, &cap);

	/* If capacity is too big, truncate with warning. */
	if ((sector_t)cap != cap) {
		dev_warn(&vdev->dev, "Capacity %llu too large: truncating\n",
			 (unsigned long long)cap);
		cap = (sector_t)-1;
	}
	set_capacity(vblk->disk, cap);

	/* We can handle whatever the host told us to handle. */
	blk_queue_max_segments(q, vblk->sg_elems-2);

	/* No need to bounce any requests */
	blk_queue_bounce_limit(q, BLK_BOUNCE_ANY);

	/* No real sector limit. */
	blk_queue_max_hw_sectors(q, -1U);

	/* Host can optionally specify maximum segment size and number of
	 * segments. */
	err = virtio_cread_feature(vdev, VIRTIO_BLK_F_SIZE_MAX,
				   struct virtio_blk_config, size_max, &v);
	if (!err)
		blk_queue_max_segment_size(q, v);
	else
		blk_queue_max_segment_size(q, -1U);

	/* Host can optionally specify the block size of the device */
	err = virtio_cread_feature(vdev, VIRTIO_BLK_F_BLK_SIZE,
				   struct virtio_blk_config, blk_size,
				   &blk_size);
	if (!err)
		blk_queue_logical_block_size(q, blk_size);
	else
		blk_size = queue_logical_block_size(q);

	/* Use topology information if available */
	err = virtio_cread_feature(vdev, VIRTIO_BLK_F_TOPOLOGY,
				   struct virtio_blk_config, physical_block_exp,
				   &physical_block_exp);
	if (!err && physical_block_exp)
		blk_queue_physical_block_size(q,
				blk_size * (1 << physical_block_exp));

	err = virtio_cread_feature(vdev, VIRTIO_BLK_F_TOPOLOGY,
				   struct virtio_blk_config, alignment_offset,
				   &alignment_offset);
	if (!err && alignment_offset)
		blk_queue_alignment_offset(q, blk_size * alignment_offset);

	err = virtio_cread_feature(vdev, VIRTIO_BLK_F_TOPOLOGY,
				   struct virtio_blk_config, min_io_size,
				   &min_io_size);
	if (!err && min_io_size)
		blk_queue_io_min(q, blk_size * min_io_size);

	err = virtio_cread_feature(vdev, VIRTIO_BLK_F_TOPOLOGY,
				   struct virtio_blk_config, opt_io_size,
				   &opt_io_size);
	if (!err && opt_io_size)
		blk_queue_io_opt(q, blk_size * opt_io_size);

	add_disk(vblk->disk);
	err = device_create_file(disk_to_dev(vblk->disk), &dev_attr_serial);
	if (err)
		goto out_del_disk;

	if (virtio_has_feature(vdev, VIRTIO_BLK_F_CONFIG_WCE))
		err = device_create_file(disk_to_dev(vblk->disk),
					 &dev_attr_cache_type_rw);
	else
		err = device_create_file(disk_to_dev(vblk->disk),
					 &dev_attr_cache_type_ro);
	if (err)
		goto out_del_disk;
	return 0;

out_del_disk:
	del_gendisk(vblk->disk);
	blk_cleanup_queue(vblk->disk->queue);
out_put_disk:
	put_disk(vblk->disk);
out_free_vq:
	vdev->config->del_vqs(vdev);
out_free_vblk:
	kfree(vblk);
out_free_index:
	ida_simple_remove(&vd_index_ida, index);
out:
	return err;
}

static void virtblk_remove(struct virtio_device *vdev)
{
	struct virtio_blk *vblk = vdev->priv;
	int index = vblk->index;
	int refc;

	/* Prevent config work handler from accessing the device. */
	mutex_lock(&vblk->config_lock);
	vblk->config_enable = false;
	mutex_unlock(&vblk->config_lock);

	del_gendisk(vblk->disk);
	blk_cleanup_queue(vblk->disk->queue);

	/* Stop all the virtqueues. */
	vdev->config->reset(vdev);

	flush_work(&vblk->config_work);

	refc = atomic_read(&disk_to_dev(vblk->disk)->kobj.kref.refcount);
	put_disk(vblk->disk);
	vdev->config->del_vqs(vdev);
	kfree(vblk);

	/* Only free device id if we don't have any users */
	if (refc == 1)
		ida_simple_remove(&vd_index_ida, index);
<<<<<<< HEAD
=======
}

#ifdef CONFIG_PM_SLEEP
static int virtblk_freeze(struct virtio_device *vdev)
{
	struct virtio_blk *vblk = vdev->priv;

	/* Ensure we don't receive any more interrupts */
	vdev->config->reset(vdev);

	/* Prevent config work handler from accessing the device. */
	mutex_lock(&vblk->config_lock);
	vblk->config_enable = false;
	mutex_unlock(&vblk->config_lock);

	flush_work(&vblk->config_work);

	blk_mq_stop_hw_queues(vblk->disk->queue);

	vdev->config->del_vqs(vdev);
	return 0;
>>>>>>> c3ade0e0
}

static int virtblk_restore(struct virtio_device *vdev)
{
	struct virtio_blk *vblk = vdev->priv;
	int ret;

	vblk->config_enable = true;
	ret = init_vq(vdev->priv);
	if (!ret)
		blk_mq_start_stopped_hw_queues(vblk->disk->queue);

	return ret;
}
#endif

static const struct virtio_device_id id_table[] = {
	{ VIRTIO_ID_BLOCK, VIRTIO_DEV_ANY_ID },
	{ 0 },
};

static unsigned int features[] = {
	VIRTIO_BLK_F_SEG_MAX, VIRTIO_BLK_F_SIZE_MAX, VIRTIO_BLK_F_GEOMETRY,
	VIRTIO_BLK_F_RO, VIRTIO_BLK_F_BLK_SIZE, VIRTIO_BLK_F_SCSI,
	VIRTIO_BLK_F_WCE, VIRTIO_BLK_F_TOPOLOGY, VIRTIO_BLK_F_CONFIG_WCE
};

static struct virtio_driver virtio_blk = {
	.feature_table		= features,
	.feature_table_size	= ARRAY_SIZE(features),
	.driver.name		= KBUILD_MODNAME,
	.driver.owner		= THIS_MODULE,
	.id_table		= id_table,
	.probe			= virtblk_probe,
	.remove			= virtblk_remove,
	.config_changed		= virtblk_config_changed,
#ifdef CONFIG_PM_SLEEP
	.freeze			= virtblk_freeze,
	.restore		= virtblk_restore,
#endif
};

static int __init init(void)
{
	int error;

	virtblk_wq = alloc_workqueue("virtio-blk", 0, 0);
	if (!virtblk_wq)
		return -ENOMEM;

	major = register_blkdev(0, "virtblk");
	if (major < 0) {
		error = major;
		goto out_destroy_workqueue;
	}

	error = register_virtio_driver(&virtio_blk);
	if (error)
		goto out_unregister_blkdev;
	return 0;

out_unregister_blkdev:
	unregister_blkdev(major, "virtblk");
out_destroy_workqueue:
	destroy_workqueue(virtblk_wq);
	return error;
}

static void __exit fini(void)
{
	unregister_blkdev(major, "virtblk");
	unregister_virtio_driver(&virtio_blk);
	destroy_workqueue(virtblk_wq);
}
module_init(init);
module_exit(fini);

MODULE_DEVICE_TABLE(virtio, id_table);
MODULE_DESCRIPTION("Virtio block driver");
MODULE_LICENSE("GPL");<|MERGE_RESOLUTION|>--- conflicted
+++ resolved
@@ -30,11 +30,6 @@
 	/* The disk structure for the kernel. */
 	struct gendisk *disk;
 
-<<<<<<< HEAD
-	mempool_t *pool;
-
-=======
->>>>>>> c3ade0e0
 	/* Process context for config space updates */
 	struct work_struct config_work;
 
@@ -139,47 +134,21 @@
 	unsigned long flags;
 	unsigned int len;
 
-<<<<<<< HEAD
-	spin_lock_irqsave(vblk->disk->queue->queue_lock, flags);
-	while ((vbr = virtqueue_get_buf(vblk->vq, &len)) != NULL) {
-		int error;
-
-		switch (vbr->status) {
-		case VIRTIO_BLK_S_OK:
-			error = 0;
-			break;
-		case VIRTIO_BLK_S_UNSUPP:
-			error = -ENOTTY;
-			break;
-		default:
-			error = -EIO;
-			break;
-=======
 	spin_lock_irqsave(&vblk->vq_lock, flags);
 	do {
 		virtqueue_disable_cb(vq);
 		while ((vbr = virtqueue_get_buf(vblk->vq, &len)) != NULL) {
 			blk_mq_complete_request(vbr->req);
 			req_done = true;
->>>>>>> c3ade0e0
 		}
 		if (unlikely(virtqueue_is_broken(vq)))
 			break;
 	} while (!virtqueue_enable_cb(vq));
 
-<<<<<<< HEAD
-		__blk_end_request_all(vbr->req, error);
-		mempool_free(vbr, vblk->pool);
-	}
-	/* In case queue is stopped waiting for more buffers. */
-	blk_start_queue(vblk->disk->queue);
-	spin_unlock_irqrestore(vblk->disk->queue->queue_lock, flags);
-=======
 	/* In case queue is stopped waiting for more buffers. */
 	if (req_done)
 		blk_mq_start_stopped_hw_queues(vblk->disk->queue);
 	spin_unlock_irqrestore(&vblk->vq_lock, flags);
->>>>>>> c3ade0e0
 }
 
 static int virtio_queue_rq(struct blk_mq_hw_ctx *hctx, struct request *req)
@@ -228,40 +197,12 @@
 			vbr->out_hdr.type |= VIRTIO_BLK_T_IN;
 	}
 
-<<<<<<< HEAD
-	if (virtqueue_add_buf(vblk->vq, vblk->sg, out, in, vbr) < 0) {
-		mempool_free(vbr, vblk->pool);
-		return false;
-	}
-
-	return true;
-}
-
-static void do_virtblk_request(struct request_queue *q)
-{
-	struct virtio_blk *vblk = q->queuedata;
-	struct request *req;
-	unsigned int issued = 0;
-
-	while ((req = blk_peek_request(q)) != NULL) {
-		BUG_ON(req->nr_phys_segments + 2 > vblk->sg_elems);
-
-		/* If this request fails, stop queue and wait for something to
-		   finish to restart it. */
-		if (!do_req(q, vblk, req)) {
-			blk_stop_queue(q);
-			break;
-		}
-		blk_start_request(req);
-		issued++;
-=======
 	spin_lock_irqsave(&vblk->vq_lock, flags);
 	if (__virtblk_add_req(vblk->vq, vbr, vbr->sg, num) < 0) {
 		virtqueue_kick(vblk->vq);
 		blk_mq_stop_hw_queue(hctx);
 		spin_unlock_irqrestore(&vblk->vq_lock, flags);
 		return BLK_MQ_RQ_QUEUE_BUSY;
->>>>>>> c3ade0e0
 	}
 
 	if (last)
@@ -409,10 +350,7 @@
 
 	set_capacity(vblk->disk, capacity);
 	revalidate_disk(vblk->disk);
-<<<<<<< HEAD
-=======
 	kobject_uevent_env(&disk_to_dev(vblk->disk)->kobj, KOBJ_CHANGE, envp);
->>>>>>> c3ade0e0
 done:
 	mutex_unlock(&vblk->config_lock);
 }
@@ -597,13 +535,8 @@
 
 	vblk->vdev = vdev;
 	vblk->sg_elems = sg_elems;
-<<<<<<< HEAD
-	sg_init_table(vblk->sg, vblk->sg_elems);
 	mutex_init(&vblk->config_lock);
-=======
-	mutex_init(&vblk->config_lock);
-
->>>>>>> c3ade0e0
+
 	INIT_WORK(&vblk->config_work, virtblk_config_changed_work);
 	vblk->config_enable = true;
 
@@ -619,15 +552,11 @@
 		goto out_free_vq;
 	}
 
-<<<<<<< HEAD
-	q = vblk->disk->queue = blk_init_queue(do_virtblk_request, NULL);
-=======
 	virtio_mq_reg.cmd_size =
 		sizeof(struct virtblk_req) +
 		sizeof(struct scatterlist) * sg_elems;
 
 	q = vblk->disk->queue = blk_mq_init_queue(&virtio_mq_reg, vblk);
->>>>>>> c3ade0e0
 	if (!q) {
 		err = -ENOMEM;
 		goto out_put_disk;
@@ -774,8 +703,6 @@
 	/* Only free device id if we don't have any users */
 	if (refc == 1)
 		ida_simple_remove(&vd_index_ida, index);
-<<<<<<< HEAD
-=======
 }
 
 #ifdef CONFIG_PM_SLEEP
@@ -797,7 +724,6 @@
 
 	vdev->config->del_vqs(vdev);
 	return 0;
->>>>>>> c3ade0e0
 }
 
 static int virtblk_restore(struct virtio_device *vdev)
