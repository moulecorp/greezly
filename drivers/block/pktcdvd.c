--- conflicted
+++ resolved
@@ -89,11 +89,6 @@
 
 #define MAX_SPEED 0xffff
 
-<<<<<<< HEAD
-#define ZONE(sector, pd) (((sector) + (pd)->offset) & ~((pd)->settings.size - 1UL))
-
-=======
->>>>>>> c3ade0e0
 static DEFINE_MUTEX(pktcdvd_mutex);
 static struct pktcdvd_device *pkt_devs[MAX_WRITERS];
 static struct proc_dir_entry *pkt_proc;
