--- conflicted
+++ resolved
@@ -4172,14 +4172,8 @@
 			goto out_put_disk;
 		}
 
-<<<<<<< HEAD
-		disks[dr]->queue = blk_init_queue(do_fd_request, &floppy_lock);
-		if (!disks[dr]->queue) {
-			put_disk(disks[dr]);
-=======
 		disks[drive]->queue = blk_init_queue(do_fd_request, &floppy_lock);
 		if (!disks[drive]->queue) {
->>>>>>> c3ade0e0
 			err = -ENOMEM;
 			goto out_put_disk;
 		}
@@ -4339,23 +4333,13 @@
 	platform_device_unregister(&floppy_device[drive]);
 out_remove_drives:
 	while (drive--) {
-<<<<<<< HEAD
-		if ((allowed_drive_mask & (1 << drive)) &&
-		    fdc_state[FDC(drive)].version != FDC_NONE) {
-=======
 		if (floppy_available(drive)) {
->>>>>>> c3ade0e0
 			del_gendisk(disks[drive]);
 			device_remove_file(&floppy_device[drive].dev, &dev_attr_cmos);
 			platform_device_unregister(&floppy_device[drive]);
 		}
 	}
-<<<<<<< HEAD
-out_flush_work:
-	flush_work_sync(&floppy_work);
-=======
 out_release_dma:
->>>>>>> c3ade0e0
 	if (atomic_read(&usage_count))
 		floppy_release_irq_and_dma();
 out_unreg_region:
@@ -4364,19 +4348,6 @@
 out_unreg_blkdev:
 	unregister_blkdev(FLOPPY_MAJOR, "fd");
 out_put_disk:
-<<<<<<< HEAD
-	while (dr--) {
-		del_timer_sync(&motor_off_timer[dr]);
-		if (disks[dr]->queue) {
-			blk_cleanup_queue(disks[dr]->queue);
-			/*
-			 * put_disk() is not paired with add_disk() and
-			 * will put queue reference one extra time. fix it.
-			 */
-			disks[dr]->queue = NULL;
-		}
-		put_disk(disks[dr]);
-=======
 	destroy_workqueue(floppy_wq);
 	for (drive = 0; drive < N_DRIVE; drive++) {
 		if (!disks[drive])
@@ -4387,7 +4358,6 @@
 			disks[drive]->queue = NULL;
 		}
 		put_disk(disks[drive]);
->>>>>>> c3ade0e0
 	}
 	return err;
 }
