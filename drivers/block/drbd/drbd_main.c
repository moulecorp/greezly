/*
   drbd.c

   This file is part of DRBD by Philipp Reisner and Lars Ellenberg.

   Copyright (C) 2001-2008, LINBIT Information Technologies GmbH.
   Copyright (C) 1999-2008, Philipp Reisner <philipp.reisner@linbit.com>.
   Copyright (C) 2002-2008, Lars Ellenberg <lars.ellenberg@linbit.com>.

   Thanks to Carter Burden, Bart Grantham and Gennadiy Nerubayev
   from Logicworks, Inc. for making SDP replication support possible.

   drbd is free software; you can redistribute it and/or modify
   it under the terms of the GNU General Public License as published by
   the Free Software Foundation; either version 2, or (at your option)
   any later version.

   drbd is distributed in the hope that it will be useful,
   but WITHOUT ANY WARRANTY; without even the implied warranty of
   MERCHANTABILITY or FITNESS FOR A PARTICULAR PURPOSE.  See the
   GNU General Public License for more details.

   You should have received a copy of the GNU General Public License
   along with drbd; see the file COPYING.  If not, write to
   the Free Software Foundation, 675 Mass Ave, Cambridge, MA 02139, USA.

 */

#include <linux/module.h>
#include <linux/drbd.h>
#include <asm/uaccess.h>
#include <asm/types.h>
#include <net/sock.h>
#include <linux/ctype.h>
#include <linux/mutex.h>
#include <linux/fs.h>
#include <linux/file.h>
#include <linux/proc_fs.h>
#include <linux/init.h>
#include <linux/mm.h>
#include <linux/memcontrol.h>
#include <linux/mm_inline.h>
#include <linux/slab.h>
#include <linux/random.h>
#include <linux/reboot.h>
#include <linux/notifier.h>
#include <linux/kthread.h>
#include <linux/workqueue.h>
#define __KERNEL_SYSCALLS__
#include <linux/unistd.h>
#include <linux/vmalloc.h>

#include <linux/drbd_limits.h>
#include "drbd_int.h"
#include "drbd_req.h" /* only for _req_mod in tl_release and tl_clear */

#include "drbd_vli.h"

static DEFINE_MUTEX(drbd_main_mutex);
int drbdd_init(struct drbd_thread *);
int drbd_worker(struct drbd_thread *);
int drbd_asender(struct drbd_thread *);

int drbd_init(void);
static int drbd_open(struct block_device *bdev, fmode_t mode);
static void drbd_release(struct gendisk *gd, fmode_t mode);
static int w_md_sync(struct drbd_work *w, int unused);
static void md_sync_timer_fn(unsigned long data);
static int w_bitmap_io(struct drbd_work *w, int unused);
static int w_go_diskless(struct drbd_work *w, int unused);

MODULE_AUTHOR("Philipp Reisner <phil@linbit.com>, "
	      "Lars Ellenberg <lars@linbit.com>");
MODULE_DESCRIPTION("drbd - Distributed Replicated Block Device v" REL_VERSION);
MODULE_VERSION(REL_VERSION);
MODULE_LICENSE("GPL");
MODULE_PARM_DESC(minor_count, "Approximate number of drbd devices ("
		 __stringify(DRBD_MINOR_COUNT_MIN) "-" __stringify(DRBD_MINOR_COUNT_MAX) ")");
MODULE_ALIAS_BLOCKDEV_MAJOR(DRBD_MAJOR);

#include <linux/moduleparam.h>
/* allow_open_on_secondary */
MODULE_PARM_DESC(allow_oos, "DONT USE!");
/* thanks to these macros, if compiled into the kernel (not-module),
 * this becomes the boot parameter drbd.minor_count */
module_param(minor_count, uint, 0444);
module_param(disable_sendpage, bool, 0644);
module_param(allow_oos, bool, 0);
module_param(proc_details, int, 0644);

#ifdef CONFIG_DRBD_FAULT_INJECTION
int enable_faults;
int fault_rate;
static int fault_count;
int fault_devs;
/* bitmap of enabled faults */
module_param(enable_faults, int, 0664);
/* fault rate % value - applies to all enabled faults */
module_param(fault_rate, int, 0664);
/* count of faults inserted */
module_param(fault_count, int, 0664);
/* bitmap of devices to insert faults on */
module_param(fault_devs, int, 0644);
#endif

/* module parameter, defined */
unsigned int minor_count = DRBD_MINOR_COUNT_DEF;
bool disable_sendpage;
bool allow_oos;
int proc_details;       /* Detail level in proc drbd*/

/* Module parameter for setting the user mode helper program
 * to run. Default is /sbin/drbdadm */
char usermode_helper[80] = "/sbin/drbdadm";

module_param_string(usermode_helper, usermode_helper, sizeof(usermode_helper), 0644);

/* in 2.6.x, our device mapping and config info contains our virtual gendisks
 * as member "struct gendisk *vdisk;"
 */
struct idr minors;
struct list_head drbd_tconns;  /* list of struct drbd_tconn */

struct kmem_cache *drbd_request_cache;
struct kmem_cache *drbd_ee_cache;	/* peer requests */
struct kmem_cache *drbd_bm_ext_cache;	/* bitmap extents */
struct kmem_cache *drbd_al_ext_cache;	/* activity log extents */
mempool_t *drbd_request_mempool;
mempool_t *drbd_ee_mempool;
mempool_t *drbd_md_io_page_pool;
struct bio_set *drbd_md_io_bio_set;

/* I do not use a standard mempool, because:
   1) I want to hand out the pre-allocated objects first.
   2) I want to be able to interrupt sleeping allocation with a signal.
   Note: This is a single linked list, the next pointer is the private
	 member of struct page.
 */
struct page *drbd_pp_pool;
spinlock_t   drbd_pp_lock;
int          drbd_pp_vacant;
wait_queue_head_t drbd_pp_wait;

DEFINE_RATELIMIT_STATE(drbd_ratelimit_state, 5 * HZ, 5);

static const struct block_device_operations drbd_ops = {
	.owner =   THIS_MODULE,
	.open =    drbd_open,
	.release = drbd_release,
};

struct bio *bio_alloc_drbd(gfp_t gfp_mask)
{
	struct bio *bio;

	if (!drbd_md_io_bio_set)
		return bio_alloc(gfp_mask, 1);

	bio = bio_alloc_bioset(gfp_mask, 1, drbd_md_io_bio_set);
	if (!bio)
		return NULL;
	return bio;
}

#ifdef __CHECKER__
/* When checking with sparse, and this is an inline function, sparse will
   give tons of false positives. When this is a real functions sparse works.
 */
int _get_ldev_if_state(struct drbd_conf *mdev, enum drbd_disk_state mins)
{
	int io_allowed;

	atomic_inc(&mdev->local_cnt);
	io_allowed = (mdev->state.disk >= mins);
	if (!io_allowed) {
		if (atomic_dec_and_test(&mdev->local_cnt))
			wake_up(&mdev->misc_wait);
	}
	return io_allowed;
}

#endif

/**
 * tl_release() - mark as BARRIER_ACKED all requests in the corresponding transfer log epoch
 * @tconn:	DRBD connection.
 * @barrier_nr:	Expected identifier of the DRBD write barrier packet.
 * @set_size:	Expected number of requests before that barrier.
 *
 * In case the passed barrier_nr or set_size does not match the oldest
 * epoch of not yet barrier-acked requests, this function will cause a
 * termination of the connection.
 */
void tl_release(struct drbd_tconn *tconn, unsigned int barrier_nr,
		unsigned int set_size)
{
	struct drbd_request *r;
	struct drbd_request *req = NULL;
	int expect_epoch = 0;
	int expect_size = 0;

	spin_lock_irq(&tconn->req_lock);

	/* find oldest not yet barrier-acked write request,
	 * count writes in its epoch. */
	list_for_each_entry(r, &tconn->transfer_log, tl_requests) {
		const unsigned s = r->rq_state;
		if (!req) {
			if (!(s & RQ_WRITE))
				continue;
			if (!(s & RQ_NET_MASK))
				continue;
			if (s & RQ_NET_DONE)
				continue;
			req = r;
			expect_epoch = req->epoch;
			expect_size ++;
		} else {
			if (r->epoch != expect_epoch)
				break;
			if (!(s & RQ_WRITE))
				continue;
			/* if (s & RQ_DONE): not expected */
			/* if (!(s & RQ_NET_MASK)): not expected */
			expect_size++;
		}
	}

	/* first some paranoia code */
	if (req == NULL) {
		conn_err(tconn, "BAD! BarrierAck #%u received, but no epoch in tl!?\n",
			 barrier_nr);
		goto bail;
	}
	if (expect_epoch != barrier_nr) {
		conn_err(tconn, "BAD! BarrierAck #%u received, expected #%u!\n",
			 barrier_nr, expect_epoch);
		goto bail;
	}

	if (expect_size != set_size) {
		conn_err(tconn, "BAD! BarrierAck #%u received with n_writes=%u, expected n_writes=%u!\n",
			 barrier_nr, set_size, expect_size);
		goto bail;
	}

	/* Clean up list of requests processed during current epoch. */
	/* this extra list walk restart is paranoia,
	 * to catch requests being barrier-acked "unexpectedly".
	 * It usually should find the same req again, or some READ preceding it. */
	list_for_each_entry(req, &tconn->transfer_log, tl_requests)
		if (req->epoch == expect_epoch)
			break;
	list_for_each_entry_safe_from(req, r, &tconn->transfer_log, tl_requests) {
		if (req->epoch != expect_epoch)
			break;
		_req_mod(req, BARRIER_ACKED);
	}
	spin_unlock_irq(&tconn->req_lock);

	return;

bail:
	spin_unlock_irq(&tconn->req_lock);
	conn_request_state(tconn, NS(conn, C_PROTOCOL_ERROR), CS_HARD);
}


/**
 * _tl_restart() - Walks the transfer log, and applies an action to all requests
 * @mdev:	DRBD device.
 * @what:       The action/event to perform with all request objects
 *
 * @what might be one of CONNECTION_LOST_WHILE_PENDING, RESEND, FAIL_FROZEN_DISK_IO,
 * RESTART_FROZEN_DISK_IO.
 */
/* must hold resource->req_lock */
void _tl_restart(struct drbd_tconn *tconn, enum drbd_req_event what)
{
	struct drbd_request *req, *r;

	list_for_each_entry_safe(req, r, &tconn->transfer_log, tl_requests)
		_req_mod(req, what);
}

void tl_restart(struct drbd_tconn *tconn, enum drbd_req_event what)
{
	spin_lock_irq(&tconn->req_lock);
	_tl_restart(tconn, what);
	spin_unlock_irq(&tconn->req_lock);
}

/**
 * tl_clear() - Clears all requests and &struct drbd_tl_epoch objects out of the TL
 * @mdev:	DRBD device.
 *
 * This is called after the connection to the peer was lost. The storage covered
 * by the requests on the transfer gets marked as our of sync. Called from the
 * receiver thread and the worker thread.
 */
void tl_clear(struct drbd_tconn *tconn)
{
	tl_restart(tconn, CONNECTION_LOST_WHILE_PENDING);
}

/**
 * tl_abort_disk_io() - Abort disk I/O for all requests for a certain mdev in the TL
 * @mdev:	DRBD device.
 */
void tl_abort_disk_io(struct drbd_conf *mdev)
{
	struct drbd_tconn *tconn = mdev->tconn;
	struct drbd_request *req, *r;

	spin_lock_irq(&tconn->req_lock);
	list_for_each_entry_safe(req, r, &tconn->transfer_log, tl_requests) {
		if (!(req->rq_state & RQ_LOCAL_PENDING))
			continue;
		if (req->w.mdev != mdev)
			continue;
		_req_mod(req, ABORT_DISK_IO);
	}
	spin_unlock_irq(&tconn->req_lock);
}

static int drbd_thread_setup(void *arg)
{
	struct drbd_thread *thi = (struct drbd_thread *) arg;
	struct drbd_tconn *tconn = thi->tconn;
	unsigned long flags;
	int retval;

	snprintf(current->comm, sizeof(current->comm), "drbd_%c_%s",
		 thi->name[0], thi->tconn->name);

restart:
	retval = thi->function(thi);

	spin_lock_irqsave(&thi->t_lock, flags);

	/* if the receiver has been "EXITING", the last thing it did
	 * was set the conn state to "StandAlone",
	 * if now a re-connect request comes in, conn state goes C_UNCONNECTED,
	 * and receiver thread will be "started".
	 * drbd_thread_start needs to set "RESTARTING" in that case.
	 * t_state check and assignment needs to be within the same spinlock,
	 * so either thread_start sees EXITING, and can remap to RESTARTING,
	 * or thread_start see NONE, and can proceed as normal.
	 */

	if (thi->t_state == RESTARTING) {
		conn_info(tconn, "Restarting %s thread\n", thi->name);
		thi->t_state = RUNNING;
		spin_unlock_irqrestore(&thi->t_lock, flags);
		goto restart;
	}

	thi->task = NULL;
	thi->t_state = NONE;
	smp_mb();
	complete_all(&thi->stop);
	spin_unlock_irqrestore(&thi->t_lock, flags);

	conn_info(tconn, "Terminating %s\n", current->comm);

	/* Release mod reference taken when thread was started */

	kref_put(&tconn->kref, &conn_destroy);
	module_put(THIS_MODULE);
	return retval;
}

static void drbd_thread_init(struct drbd_tconn *tconn, struct drbd_thread *thi,
			     int (*func) (struct drbd_thread *), char *name)
{
	spin_lock_init(&thi->t_lock);
	thi->task    = NULL;
	thi->t_state = NONE;
	thi->function = func;
	thi->tconn = tconn;
	strncpy(thi->name, name, ARRAY_SIZE(thi->name));
}

int drbd_thread_start(struct drbd_thread *thi)
{
	struct drbd_tconn *tconn = thi->tconn;
	struct task_struct *nt;
	unsigned long flags;

	/* is used from state engine doing drbd_thread_stop_nowait,
	 * while holding the req lock irqsave */
	spin_lock_irqsave(&thi->t_lock, flags);

	switch (thi->t_state) {
	case NONE:
		conn_info(tconn, "Starting %s thread (from %s [%d])\n",
			 thi->name, current->comm, current->pid);

		/* Get ref on module for thread - this is released when thread exits */
		if (!try_module_get(THIS_MODULE)) {
			conn_err(tconn, "Failed to get module reference in drbd_thread_start\n");
			spin_unlock_irqrestore(&thi->t_lock, flags);
			return false;
		}

		kref_get(&thi->tconn->kref);

		init_completion(&thi->stop);
		thi->reset_cpu_mask = 1;
		thi->t_state = RUNNING;
		spin_unlock_irqrestore(&thi->t_lock, flags);
		flush_signals(current); /* otherw. may get -ERESTARTNOINTR */

		nt = kthread_create(drbd_thread_setup, (void *) thi,
				    "drbd_%c_%s", thi->name[0], thi->tconn->name);

		if (IS_ERR(nt)) {
			conn_err(tconn, "Couldn't start thread\n");

			kref_put(&tconn->kref, &conn_destroy);
			module_put(THIS_MODULE);
			return false;
		}
		spin_lock_irqsave(&thi->t_lock, flags);
		thi->task = nt;
		thi->t_state = RUNNING;
		spin_unlock_irqrestore(&thi->t_lock, flags);
		wake_up_process(nt);
		break;
	case EXITING:
		thi->t_state = RESTARTING;
		conn_info(tconn, "Restarting %s thread (from %s [%d])\n",
				thi->name, current->comm, current->pid);
		/* fall through */
	case RUNNING:
	case RESTARTING:
	default:
		spin_unlock_irqrestore(&thi->t_lock, flags);
		break;
	}

	return true;
}


void _drbd_thread_stop(struct drbd_thread *thi, int restart, int wait)
{
	unsigned long flags;

	enum drbd_thread_state ns = restart ? RESTARTING : EXITING;

	/* may be called from state engine, holding the req lock irqsave */
	spin_lock_irqsave(&thi->t_lock, flags);

	if (thi->t_state == NONE) {
		spin_unlock_irqrestore(&thi->t_lock, flags);
		if (restart)
			drbd_thread_start(thi);
		return;
	}

	if (thi->t_state != ns) {
		if (thi->task == NULL) {
			spin_unlock_irqrestore(&thi->t_lock, flags);
			return;
		}

		thi->t_state = ns;
		smp_mb();
		init_completion(&thi->stop);
		if (thi->task != current)
			force_sig(DRBD_SIGKILL, thi->task);
	}

	spin_unlock_irqrestore(&thi->t_lock, flags);

	if (wait)
		wait_for_completion(&thi->stop);
}

static struct drbd_thread *drbd_task_to_thread(struct drbd_tconn *tconn, struct task_struct *task)
{
	struct drbd_thread *thi =
		task == tconn->receiver.task ? &tconn->receiver :
		task == tconn->asender.task  ? &tconn->asender :
		task == tconn->worker.task   ? &tconn->worker : NULL;

	return thi;
}

char *drbd_task_to_thread_name(struct drbd_tconn *tconn, struct task_struct *task)
{
	struct drbd_thread *thi = drbd_task_to_thread(tconn, task);
	return thi ? thi->name : task->comm;
}

int conn_lowest_minor(struct drbd_tconn *tconn)
{
	struct drbd_conf *mdev;
	int vnr = 0, m;

	rcu_read_lock();
	mdev = idr_get_next(&tconn->volumes, &vnr);
	m = mdev ? mdev_to_minor(mdev) : -1;
	rcu_read_unlock();

	return m;
}

#ifdef CONFIG_SMP
/**
 * drbd_calc_cpu_mask() - Generate CPU masks, spread over all CPUs
 * @mdev:	DRBD device.
 *
 * Forces all threads of a device onto the same CPU. This is beneficial for
 * DRBD's performance. May be overwritten by user's configuration.
 */
void drbd_calc_cpu_mask(struct drbd_tconn *tconn)
{
	int ord, cpu;

	/* user override. */
	if (cpumask_weight(tconn->cpu_mask))
		return;

	ord = conn_lowest_minor(tconn) % cpumask_weight(cpu_online_mask);
	for_each_online_cpu(cpu) {
		if (ord-- == 0) {
			cpumask_set_cpu(cpu, tconn->cpu_mask);
			return;
		}
	}
	/* should not be reached */
	cpumask_setall(tconn->cpu_mask);
}

/**
 * drbd_thread_current_set_cpu() - modifies the cpu mask of the _current_ thread
 * @mdev:	DRBD device.
 * @thi:	drbd_thread object
 *
 * call in the "main loop" of _all_ threads, no need for any mutex, current won't die
 * prematurely.
 */
void drbd_thread_current_set_cpu(struct drbd_thread *thi)
{
	struct task_struct *p = current;

	if (!thi->reset_cpu_mask)
		return;
	thi->reset_cpu_mask = 0;
	set_cpus_allowed_ptr(p, thi->tconn->cpu_mask);
}
#endif

/**
 * drbd_header_size  -  size of a packet header
 *
 * The header size is a multiple of 8, so any payload following the header is
 * word aligned on 64-bit architectures.  (The bitmap send and receive code
 * relies on this.)
 */
unsigned int drbd_header_size(struct drbd_tconn *tconn)
{
	if (tconn->agreed_pro_version >= 100) {
		BUILD_BUG_ON(!IS_ALIGNED(sizeof(struct p_header100), 8));
		return sizeof(struct p_header100);
	} else {
		BUILD_BUG_ON(sizeof(struct p_header80) !=
			     sizeof(struct p_header95));
		BUILD_BUG_ON(!IS_ALIGNED(sizeof(struct p_header80), 8));
		return sizeof(struct p_header80);
	}
}

static unsigned int prepare_header80(struct p_header80 *h, enum drbd_packet cmd, int size)
{
	h->magic   = cpu_to_be32(DRBD_MAGIC);
	h->command = cpu_to_be16(cmd);
	h->length  = cpu_to_be16(size);
	return sizeof(struct p_header80);
}

static unsigned int prepare_header95(struct p_header95 *h, enum drbd_packet cmd, int size)
{
	h->magic   = cpu_to_be16(DRBD_MAGIC_BIG);
	h->command = cpu_to_be16(cmd);
	h->length = cpu_to_be32(size);
	return sizeof(struct p_header95);
}

static unsigned int prepare_header100(struct p_header100 *h, enum drbd_packet cmd,
				      int size, int vnr)
{
	h->magic = cpu_to_be32(DRBD_MAGIC_100);
	h->volume = cpu_to_be16(vnr);
	h->command = cpu_to_be16(cmd);
	h->length = cpu_to_be32(size);
	h->pad = 0;
	return sizeof(struct p_header100);
}

static unsigned int prepare_header(struct drbd_tconn *tconn, int vnr,
				   void *buffer, enum drbd_packet cmd, int size)
{
	if (tconn->agreed_pro_version >= 100)
		return prepare_header100(buffer, cmd, size, vnr);
	else if (tconn->agreed_pro_version >= 95 &&
		 size > DRBD_MAX_SIZE_H80_PACKET)
		return prepare_header95(buffer, cmd, size);
	else
		return prepare_header80(buffer, cmd, size);
}

static void *__conn_prepare_command(struct drbd_tconn *tconn,
				    struct drbd_socket *sock)
{
	if (!sock->socket)
		return NULL;
	return sock->sbuf + drbd_header_size(tconn);
}

void *conn_prepare_command(struct drbd_tconn *tconn, struct drbd_socket *sock)
{
	void *p;

	mutex_lock(&sock->mutex);
	p = __conn_prepare_command(tconn, sock);
	if (!p)
		mutex_unlock(&sock->mutex);

	return p;
}

void *drbd_prepare_command(struct drbd_conf *mdev, struct drbd_socket *sock)
{
	return conn_prepare_command(mdev->tconn, sock);
}

static int __send_command(struct drbd_tconn *tconn, int vnr,
			  struct drbd_socket *sock, enum drbd_packet cmd,
			  unsigned int header_size, void *data,
			  unsigned int size)
{
	int msg_flags;
	int err;

	/*
	 * Called with @data == NULL and the size of the data blocks in @size
	 * for commands that send data blocks.  For those commands, omit the
	 * MSG_MORE flag: this will increase the likelihood that data blocks
	 * which are page aligned on the sender will end up page aligned on the
	 * receiver.
	 */
	msg_flags = data ? MSG_MORE : 0;

	header_size += prepare_header(tconn, vnr, sock->sbuf, cmd,
				      header_size + size);
	err = drbd_send_all(tconn, sock->socket, sock->sbuf, header_size,
			    msg_flags);
	if (data && !err)
		err = drbd_send_all(tconn, sock->socket, data, size, 0);
	return err;
}

static int __conn_send_command(struct drbd_tconn *tconn, struct drbd_socket *sock,
			       enum drbd_packet cmd, unsigned int header_size,
			       void *data, unsigned int size)
{
	return __send_command(tconn, 0, sock, cmd, header_size, data, size);
}

int conn_send_command(struct drbd_tconn *tconn, struct drbd_socket *sock,
		      enum drbd_packet cmd, unsigned int header_size,
		      void *data, unsigned int size)
{
	int err;

	err = __conn_send_command(tconn, sock, cmd, header_size, data, size);
	mutex_unlock(&sock->mutex);
	return err;
}

int drbd_send_command(struct drbd_conf *mdev, struct drbd_socket *sock,
		      enum drbd_packet cmd, unsigned int header_size,
		      void *data, unsigned int size)
{
	int err;

	err = __send_command(mdev->tconn, mdev->vnr, sock, cmd, header_size,
			     data, size);
	mutex_unlock(&sock->mutex);
	return err;
}

int drbd_send_ping(struct drbd_tconn *tconn)
{
	struct drbd_socket *sock;

	sock = &tconn->meta;
	if (!conn_prepare_command(tconn, sock))
		return -EIO;
	return conn_send_command(tconn, sock, P_PING, 0, NULL, 0);
}

int drbd_send_ping_ack(struct drbd_tconn *tconn)
{
	struct drbd_socket *sock;

	sock = &tconn->meta;
	if (!conn_prepare_command(tconn, sock))
		return -EIO;
	return conn_send_command(tconn, sock, P_PING_ACK, 0, NULL, 0);
}

int drbd_send_sync_param(struct drbd_conf *mdev)
{
	struct drbd_socket *sock;
	struct p_rs_param_95 *p;
	int size;
	const int apv = mdev->tconn->agreed_pro_version;
	enum drbd_packet cmd;
	struct net_conf *nc;
	struct disk_conf *dc;

	sock = &mdev->tconn->data;
	p = drbd_prepare_command(mdev, sock);
	if (!p)
		return -EIO;

	rcu_read_lock();
	nc = rcu_dereference(mdev->tconn->net_conf);

	size = apv <= 87 ? sizeof(struct p_rs_param)
		: apv == 88 ? sizeof(struct p_rs_param)
			+ strlen(nc->verify_alg) + 1
		: apv <= 94 ? sizeof(struct p_rs_param_89)
		: /* apv >= 95 */ sizeof(struct p_rs_param_95);

	cmd = apv >= 89 ? P_SYNC_PARAM89 : P_SYNC_PARAM;

	/* initialize verify_alg and csums_alg */
	memset(p->verify_alg, 0, 2 * SHARED_SECRET_MAX);

	if (get_ldev(mdev)) {
		dc = rcu_dereference(mdev->ldev->disk_conf);
		p->resync_rate = cpu_to_be32(dc->resync_rate);
		p->c_plan_ahead = cpu_to_be32(dc->c_plan_ahead);
		p->c_delay_target = cpu_to_be32(dc->c_delay_target);
		p->c_fill_target = cpu_to_be32(dc->c_fill_target);
		p->c_max_rate = cpu_to_be32(dc->c_max_rate);
		put_ldev(mdev);
	} else {
		p->resync_rate = cpu_to_be32(DRBD_RESYNC_RATE_DEF);
		p->c_plan_ahead = cpu_to_be32(DRBD_C_PLAN_AHEAD_DEF);
		p->c_delay_target = cpu_to_be32(DRBD_C_DELAY_TARGET_DEF);
		p->c_fill_target = cpu_to_be32(DRBD_C_FILL_TARGET_DEF);
		p->c_max_rate = cpu_to_be32(DRBD_C_MAX_RATE_DEF);
	}

	if (apv >= 88)
		strcpy(p->verify_alg, nc->verify_alg);
	if (apv >= 89)
		strcpy(p->csums_alg, nc->csums_alg);
	rcu_read_unlock();

	return drbd_send_command(mdev, sock, cmd, size, NULL, 0);
}

int __drbd_send_protocol(struct drbd_tconn *tconn, enum drbd_packet cmd)
{
	struct drbd_socket *sock;
	struct p_protocol *p;
	struct net_conf *nc;
	int size, cf;

	sock = &tconn->data;
	p = __conn_prepare_command(tconn, sock);
	if (!p)
		return -EIO;

	rcu_read_lock();
	nc = rcu_dereference(tconn->net_conf);

	if (nc->tentative && tconn->agreed_pro_version < 92) {
		rcu_read_unlock();
		mutex_unlock(&sock->mutex);
		conn_err(tconn, "--dry-run is not supported by peer");
		return -EOPNOTSUPP;
	}

	size = sizeof(*p);
	if (tconn->agreed_pro_version >= 87)
		size += strlen(nc->integrity_alg) + 1;

	p->protocol      = cpu_to_be32(nc->wire_protocol);
	p->after_sb_0p   = cpu_to_be32(nc->after_sb_0p);
	p->after_sb_1p   = cpu_to_be32(nc->after_sb_1p);
	p->after_sb_2p   = cpu_to_be32(nc->after_sb_2p);
	p->two_primaries = cpu_to_be32(nc->two_primaries);
	cf = 0;
	if (nc->discard_my_data)
		cf |= CF_DISCARD_MY_DATA;
	if (nc->tentative)
		cf |= CF_DRY_RUN;
	p->conn_flags    = cpu_to_be32(cf);

	if (tconn->agreed_pro_version >= 87)
		strcpy(p->integrity_alg, nc->integrity_alg);
	rcu_read_unlock();

	return __conn_send_command(tconn, sock, cmd, size, NULL, 0);
}

int drbd_send_protocol(struct drbd_tconn *tconn)
{
	int err;

	mutex_lock(&tconn->data.mutex);
	err = __drbd_send_protocol(tconn, P_PROTOCOL);
	mutex_unlock(&tconn->data.mutex);

	return err;
}

int _drbd_send_uuids(struct drbd_conf *mdev, u64 uuid_flags)
{
	struct drbd_socket *sock;
	struct p_uuids *p;
	int i;

	if (!get_ldev_if_state(mdev, D_NEGOTIATING))
		return 0;

	sock = &mdev->tconn->data;
	p = drbd_prepare_command(mdev, sock);
	if (!p) {
		put_ldev(mdev);
		return -EIO;
	}
	spin_lock_irq(&mdev->ldev->md.uuid_lock);
	for (i = UI_CURRENT; i < UI_SIZE; i++)
		p->uuid[i] = cpu_to_be64(mdev->ldev->md.uuid[i]);
	spin_unlock_irq(&mdev->ldev->md.uuid_lock);

	mdev->comm_bm_set = drbd_bm_total_weight(mdev);
	p->uuid[UI_SIZE] = cpu_to_be64(mdev->comm_bm_set);
	rcu_read_lock();
	uuid_flags |= rcu_dereference(mdev->tconn->net_conf)->discard_my_data ? 1 : 0;
	rcu_read_unlock();
	uuid_flags |= test_bit(CRASHED_PRIMARY, &mdev->flags) ? 2 : 0;
	uuid_flags |= mdev->new_state_tmp.disk == D_INCONSISTENT ? 4 : 0;
	p->uuid[UI_FLAGS] = cpu_to_be64(uuid_flags);

	put_ldev(mdev);
	return drbd_send_command(mdev, sock, P_UUIDS, sizeof(*p), NULL, 0);
}

int drbd_send_uuids(struct drbd_conf *mdev)
{
	return _drbd_send_uuids(mdev, 0);
}

int drbd_send_uuids_skip_initial_sync(struct drbd_conf *mdev)
{
	return _drbd_send_uuids(mdev, 8);
}

void drbd_print_uuids(struct drbd_conf *mdev, const char *text)
{
	if (get_ldev_if_state(mdev, D_NEGOTIATING)) {
		u64 *uuid = mdev->ldev->md.uuid;
		dev_info(DEV, "%s %016llX:%016llX:%016llX:%016llX\n",
		     text,
		     (unsigned long long)uuid[UI_CURRENT],
		     (unsigned long long)uuid[UI_BITMAP],
		     (unsigned long long)uuid[UI_HISTORY_START],
		     (unsigned long long)uuid[UI_HISTORY_END]);
		put_ldev(mdev);
	} else {
		dev_info(DEV, "%s effective data uuid: %016llX\n",
				text,
				(unsigned long long)mdev->ed_uuid);
	}
}

void drbd_gen_and_send_sync_uuid(struct drbd_conf *mdev)
{
	struct drbd_socket *sock;
	struct p_rs_uuid *p;
	u64 uuid;

	D_ASSERT(mdev->state.disk == D_UP_TO_DATE);

	uuid = mdev->ldev->md.uuid[UI_BITMAP];
	if (uuid && uuid != UUID_JUST_CREATED)
		uuid = uuid + UUID_NEW_BM_OFFSET;
	else
		get_random_bytes(&uuid, sizeof(u64));
	drbd_uuid_set(mdev, UI_BITMAP, uuid);
	drbd_print_uuids(mdev, "updated sync UUID");
	drbd_md_sync(mdev);

	sock = &mdev->tconn->data;
	p = drbd_prepare_command(mdev, sock);
	if (p) {
		p->uuid = cpu_to_be64(uuid);
		drbd_send_command(mdev, sock, P_SYNC_UUID, sizeof(*p), NULL, 0);
	}
}

int drbd_send_sizes(struct drbd_conf *mdev, int trigger_reply, enum dds_flags flags)
{
	struct drbd_socket *sock;
	struct p_sizes *p;
	sector_t d_size, u_size;
	int q_order_type;
	unsigned int max_bio_size;

	if (get_ldev_if_state(mdev, D_NEGOTIATING)) {
		D_ASSERT(mdev->ldev->backing_bdev);
		d_size = drbd_get_max_capacity(mdev->ldev);
		rcu_read_lock();
		u_size = rcu_dereference(mdev->ldev->disk_conf)->disk_size;
		rcu_read_unlock();
		q_order_type = drbd_queue_order_type(mdev);
		max_bio_size = queue_max_hw_sectors(mdev->ldev->backing_bdev->bd_disk->queue) << 9;
		max_bio_size = min(max_bio_size, DRBD_MAX_BIO_SIZE);
		put_ldev(mdev);
	} else {
		d_size = 0;
		u_size = 0;
		q_order_type = QUEUE_ORDERED_NONE;
		max_bio_size = DRBD_MAX_BIO_SIZE; /* ... multiple BIOs per peer_request */
	}

	sock = &mdev->tconn->data;
	p = drbd_prepare_command(mdev, sock);
	if (!p)
		return -EIO;

	if (mdev->tconn->agreed_pro_version <= 94)
		max_bio_size = min(max_bio_size, DRBD_MAX_SIZE_H80_PACKET);
	else if (mdev->tconn->agreed_pro_version < 100)
		max_bio_size = min(max_bio_size, DRBD_MAX_BIO_SIZE_P95);

	p->d_size = cpu_to_be64(d_size);
	p->u_size = cpu_to_be64(u_size);
	p->c_size = cpu_to_be64(trigger_reply ? 0 : drbd_get_capacity(mdev->this_bdev));
	p->max_bio_size = cpu_to_be32(max_bio_size);
	p->queue_order_type = cpu_to_be16(q_order_type);
	p->dds_flags = cpu_to_be16(flags);
	return drbd_send_command(mdev, sock, P_SIZES, sizeof(*p), NULL, 0);
}

/**
 * drbd_send_current_state() - Sends the drbd state to the peer
 * @mdev:	DRBD device.
 */
int drbd_send_current_state(struct drbd_conf *mdev)
{
	struct drbd_socket *sock;
	struct p_state *p;

	sock = &mdev->tconn->data;
	p = drbd_prepare_command(mdev, sock);
	if (!p)
		return -EIO;
	p->state = cpu_to_be32(mdev->state.i); /* Within the send mutex */
	return drbd_send_command(mdev, sock, P_STATE, sizeof(*p), NULL, 0);
}

/**
 * drbd_send_state() - After a state change, sends the new state to the peer
 * @mdev:      DRBD device.
 * @state:     the state to send, not necessarily the current state.
 *
 * Each state change queues an "after_state_ch" work, which will eventually
 * send the resulting new state to the peer. If more state changes happen
 * between queuing and processing of the after_state_ch work, we still
 * want to send each intermediary state in the order it occurred.
 */
int drbd_send_state(struct drbd_conf *mdev, union drbd_state state)
{
	struct drbd_socket *sock;
	struct p_state *p;

	sock = &mdev->tconn->data;
	p = drbd_prepare_command(mdev, sock);
	if (!p)
		return -EIO;
	p->state = cpu_to_be32(state.i); /* Within the send mutex */
	return drbd_send_command(mdev, sock, P_STATE, sizeof(*p), NULL, 0);
}

int drbd_send_state_req(struct drbd_conf *mdev, union drbd_state mask, union drbd_state val)
{
	struct drbd_socket *sock;
	struct p_req_state *p;

	sock = &mdev->tconn->data;
	p = drbd_prepare_command(mdev, sock);
	if (!p)
		return -EIO;
	p->mask = cpu_to_be32(mask.i);
	p->val = cpu_to_be32(val.i);
	return drbd_send_command(mdev, sock, P_STATE_CHG_REQ, sizeof(*p), NULL, 0);
}

int conn_send_state_req(struct drbd_tconn *tconn, union drbd_state mask, union drbd_state val)
{
	enum drbd_packet cmd;
	struct drbd_socket *sock;
	struct p_req_state *p;

	cmd = tconn->agreed_pro_version < 100 ? P_STATE_CHG_REQ : P_CONN_ST_CHG_REQ;
	sock = &tconn->data;
	p = conn_prepare_command(tconn, sock);
	if (!p)
		return -EIO;
	p->mask = cpu_to_be32(mask.i);
	p->val = cpu_to_be32(val.i);
	return conn_send_command(tconn, sock, cmd, sizeof(*p), NULL, 0);
}

void drbd_send_sr_reply(struct drbd_conf *mdev, enum drbd_state_rv retcode)
{
	struct drbd_socket *sock;
	struct p_req_state_reply *p;

	sock = &mdev->tconn->meta;
	p = drbd_prepare_command(mdev, sock);
	if (p) {
		p->retcode = cpu_to_be32(retcode);
		drbd_send_command(mdev, sock, P_STATE_CHG_REPLY, sizeof(*p), NULL, 0);
	}
}

void conn_send_sr_reply(struct drbd_tconn *tconn, enum drbd_state_rv retcode)
{
	struct drbd_socket *sock;
	struct p_req_state_reply *p;
	enum drbd_packet cmd = tconn->agreed_pro_version < 100 ? P_STATE_CHG_REPLY : P_CONN_ST_CHG_REPLY;

	sock = &tconn->meta;
	p = conn_prepare_command(tconn, sock);
	if (p) {
		p->retcode = cpu_to_be32(retcode);
		conn_send_command(tconn, sock, cmd, sizeof(*p), NULL, 0);
	}
}

static void dcbp_set_code(struct p_compressed_bm *p, enum drbd_bitmap_code code)
{
	BUG_ON(code & ~0xf);
	p->encoding = (p->encoding & ~0xf) | code;
}

static void dcbp_set_start(struct p_compressed_bm *p, int set)
{
	p->encoding = (p->encoding & ~0x80) | (set ? 0x80 : 0);
}

static void dcbp_set_pad_bits(struct p_compressed_bm *p, int n)
{
	BUG_ON(n & ~0x7);
	p->encoding = (p->encoding & (~0x7 << 4)) | (n << 4);
}

int fill_bitmap_rle_bits(struct drbd_conf *mdev,
			 struct p_compressed_bm *p,
			 unsigned int size,
			 struct bm_xfer_ctx *c)
{
	struct bitstream bs;
	unsigned long plain_bits;
	unsigned long tmp;
	unsigned long rl;
	unsigned len;
	unsigned toggle;
	int bits, use_rle;

	/* may we use this feature? */
	rcu_read_lock();
	use_rle = rcu_dereference(mdev->tconn->net_conf)->use_rle;
	rcu_read_unlock();
	if (!use_rle || mdev->tconn->agreed_pro_version < 90)
		return 0;

	if (c->bit_offset >= c->bm_bits)
		return 0; /* nothing to do. */

	/* use at most thus many bytes */
	bitstream_init(&bs, p->code, size, 0);
	memset(p->code, 0, size);
	/* plain bits covered in this code string */
	plain_bits = 0;

	/* p->encoding & 0x80 stores whether the first run length is set.
	 * bit offset is implicit.
	 * start with toggle == 2 to be able to tell the first iteration */
	toggle = 2;

	/* see how much plain bits we can stuff into one packet
	 * using RLE and VLI. */
	do {
		tmp = (toggle == 0) ? _drbd_bm_find_next_zero(mdev, c->bit_offset)
				    : _drbd_bm_find_next(mdev, c->bit_offset);
		if (tmp == -1UL)
			tmp = c->bm_bits;
		rl = tmp - c->bit_offset;

		if (toggle == 2) { /* first iteration */
			if (rl == 0) {
				/* the first checked bit was set,
				 * store start value, */
				dcbp_set_start(p, 1);
				/* but skip encoding of zero run length */
				toggle = !toggle;
				continue;
			}
			dcbp_set_start(p, 0);
		}

		/* paranoia: catch zero runlength.
		 * can only happen if bitmap is modified while we scan it. */
		if (rl == 0) {
			dev_err(DEV, "unexpected zero runlength while encoding bitmap "
			    "t:%u bo:%lu\n", toggle, c->bit_offset);
			return -1;
		}

		bits = vli_encode_bits(&bs, rl);
		if (bits == -ENOBUFS) /* buffer full */
			break;
		if (bits <= 0) {
			dev_err(DEV, "error while encoding bitmap: %d\n", bits);
			return 0;
		}

		toggle = !toggle;
		plain_bits += rl;
		c->bit_offset = tmp;
	} while (c->bit_offset < c->bm_bits);

	len = bs.cur.b - p->code + !!bs.cur.bit;

	if (plain_bits < (len << 3)) {
		/* incompressible with this method.
		 * we need to rewind both word and bit position. */
		c->bit_offset -= plain_bits;
		bm_xfer_ctx_bit_to_word_offset(c);
		c->bit_offset = c->word_offset * BITS_PER_LONG;
		return 0;
	}

	/* RLE + VLI was able to compress it just fine.
	 * update c->word_offset. */
	bm_xfer_ctx_bit_to_word_offset(c);

	/* store pad_bits */
	dcbp_set_pad_bits(p, (8 - bs.cur.bit) & 0x7);

	return len;
}

/**
 * send_bitmap_rle_or_plain
 *
 * Return 0 when done, 1 when another iteration is needed, and a negative error
 * code upon failure.
 */
static int
send_bitmap_rle_or_plain(struct drbd_conf *mdev, struct bm_xfer_ctx *c)
{
	struct drbd_socket *sock = &mdev->tconn->data;
	unsigned int header_size = drbd_header_size(mdev->tconn);
	struct p_compressed_bm *p = sock->sbuf + header_size;
	int len, err;

	len = fill_bitmap_rle_bits(mdev, p,
			DRBD_SOCKET_BUFFER_SIZE - header_size - sizeof(*p), c);
	if (len < 0)
		return -EIO;

	if (len) {
		dcbp_set_code(p, RLE_VLI_Bits);
		err = __send_command(mdev->tconn, mdev->vnr, sock,
				     P_COMPRESSED_BITMAP, sizeof(*p) + len,
				     NULL, 0);
		c->packets[0]++;
		c->bytes[0] += header_size + sizeof(*p) + len;

		if (c->bit_offset >= c->bm_bits)
			len = 0; /* DONE */
	} else {
		/* was not compressible.
		 * send a buffer full of plain text bits instead. */
		unsigned int data_size;
		unsigned long num_words;
		unsigned long *p = sock->sbuf + header_size;

		data_size = DRBD_SOCKET_BUFFER_SIZE - header_size;
		num_words = min_t(size_t, data_size / sizeof(*p),
				  c->bm_words - c->word_offset);
		len = num_words * sizeof(*p);
		if (len)
			drbd_bm_get_lel(mdev, c->word_offset, num_words, p);
		err = __send_command(mdev->tconn, mdev->vnr, sock, P_BITMAP, len, NULL, 0);
		c->word_offset += num_words;
		c->bit_offset = c->word_offset * BITS_PER_LONG;

		c->packets[1]++;
		c->bytes[1] += header_size + len;

		if (c->bit_offset > c->bm_bits)
			c->bit_offset = c->bm_bits;
	}
	if (!err) {
		if (len == 0) {
			INFO_bm_xfer_stats(mdev, "send", c);
			return 0;
		} else
			return 1;
	}
	return -EIO;
}

/* See the comment at receive_bitmap() */
static int _drbd_send_bitmap(struct drbd_conf *mdev)
{
	struct bm_xfer_ctx c;
	int err;

	if (!expect(mdev->bitmap))
		return false;

	if (get_ldev(mdev)) {
		if (drbd_md_test_flag(mdev->ldev, MDF_FULL_SYNC)) {
			dev_info(DEV, "Writing the whole bitmap, MDF_FullSync was set.\n");
			drbd_bm_set_all(mdev);
			if (drbd_bm_write(mdev)) {
				/* write_bm did fail! Leave full sync flag set in Meta P_DATA
				 * but otherwise process as per normal - need to tell other
				 * side that a full resync is required! */
				dev_err(DEV, "Failed to write bitmap to disk!\n");
			} else {
				drbd_md_clear_flag(mdev, MDF_FULL_SYNC);
				drbd_md_sync(mdev);
			}
		}
		put_ldev(mdev);
	}

	c = (struct bm_xfer_ctx) {
		.bm_bits = drbd_bm_bits(mdev),
		.bm_words = drbd_bm_words(mdev),
	};

	do {
		err = send_bitmap_rle_or_plain(mdev, &c);
	} while (err > 0);

	return err == 0;
}

int drbd_send_bitmap(struct drbd_conf *mdev)
{
	struct drbd_socket *sock = &mdev->tconn->data;
	int err = -1;

	mutex_lock(&sock->mutex);
	if (sock->socket)
		err = !_drbd_send_bitmap(mdev);
	mutex_unlock(&sock->mutex);
	return err;
}

void drbd_send_b_ack(struct drbd_tconn *tconn, u32 barrier_nr, u32 set_size)
{
	struct drbd_socket *sock;
	struct p_barrier_ack *p;

	if (tconn->cstate < C_WF_REPORT_PARAMS)
		return;

	sock = &tconn->meta;
	p = conn_prepare_command(tconn, sock);
	if (!p)
		return;
	p->barrier = barrier_nr;
	p->set_size = cpu_to_be32(set_size);
	conn_send_command(tconn, sock, P_BARRIER_ACK, sizeof(*p), NULL, 0);
}

/**
 * _drbd_send_ack() - Sends an ack packet
 * @mdev:	DRBD device.
 * @cmd:	Packet command code.
 * @sector:	sector, needs to be in big endian byte order
 * @blksize:	size in byte, needs to be in big endian byte order
 * @block_id:	Id, big endian byte order
 */
static int _drbd_send_ack(struct drbd_conf *mdev, enum drbd_packet cmd,
			  u64 sector, u32 blksize, u64 block_id)
{
	struct drbd_socket *sock;
	struct p_block_ack *p;

<<<<<<< HEAD
	p.sector   = sector;
	p.block_id = block_id;
	p.blksize  = blksize;
	p.seq_num  = cpu_to_be32(atomic_add_return_unchecked(1, &mdev->packet_seq));
=======
	if (mdev->state.conn < C_CONNECTED)
		return -EIO;
>>>>>>> c3ade0e0

	sock = &mdev->tconn->meta;
	p = drbd_prepare_command(mdev, sock);
	if (!p)
		return -EIO;
	p->sector = sector;
	p->block_id = block_id;
	p->blksize = blksize;
	p->seq_num = cpu_to_be32(atomic_inc_return_unchecked(&mdev->packet_seq));
	return drbd_send_command(mdev, sock, cmd, sizeof(*p), NULL, 0);
}

/* dp->sector and dp->block_id already/still in network byte order,
 * data_size is payload size according to dp->head,
 * and may need to be corrected for digest size. */
void drbd_send_ack_dp(struct drbd_conf *mdev, enum drbd_packet cmd,
		      struct p_data *dp, int data_size)
{
	if (mdev->tconn->peer_integrity_tfm)
		data_size -= crypto_hash_digestsize(mdev->tconn->peer_integrity_tfm);
	_drbd_send_ack(mdev, cmd, dp->sector, cpu_to_be32(data_size),
		       dp->block_id);
}

void drbd_send_ack_rp(struct drbd_conf *mdev, enum drbd_packet cmd,
		      struct p_block_req *rp)
{
	_drbd_send_ack(mdev, cmd, rp->sector, rp->blksize, rp->block_id);
}

/**
 * drbd_send_ack() - Sends an ack packet
 * @mdev:	DRBD device
 * @cmd:	packet command code
 * @peer_req:	peer request
 */
int drbd_send_ack(struct drbd_conf *mdev, enum drbd_packet cmd,
		  struct drbd_peer_request *peer_req)
{
	return _drbd_send_ack(mdev, cmd,
			      cpu_to_be64(peer_req->i.sector),
			      cpu_to_be32(peer_req->i.size),
			      peer_req->block_id);
}

/* This function misuses the block_id field to signal if the blocks
 * are is sync or not. */
int drbd_send_ack_ex(struct drbd_conf *mdev, enum drbd_packet cmd,
		     sector_t sector, int blksize, u64 block_id)
{
	return _drbd_send_ack(mdev, cmd,
			      cpu_to_be64(sector),
			      cpu_to_be32(blksize),
			      cpu_to_be64(block_id));
}

int drbd_send_drequest(struct drbd_conf *mdev, int cmd,
		       sector_t sector, int size, u64 block_id)
{
	struct drbd_socket *sock;
	struct p_block_req *p;

	sock = &mdev->tconn->data;
	p = drbd_prepare_command(mdev, sock);
	if (!p)
		return -EIO;
	p->sector = cpu_to_be64(sector);
	p->block_id = block_id;
	p->blksize = cpu_to_be32(size);
	return drbd_send_command(mdev, sock, cmd, sizeof(*p), NULL, 0);
}

int drbd_send_drequest_csum(struct drbd_conf *mdev, sector_t sector, int size,
			    void *digest, int digest_size, enum drbd_packet cmd)
{
	struct drbd_socket *sock;
	struct p_block_req *p;

	/* FIXME: Put the digest into the preallocated socket buffer.  */

	sock = &mdev->tconn->data;
	p = drbd_prepare_command(mdev, sock);
	if (!p)
		return -EIO;
	p->sector = cpu_to_be64(sector);
	p->block_id = ID_SYNCER /* unused */;
	p->blksize = cpu_to_be32(size);
	return drbd_send_command(mdev, sock, cmd, sizeof(*p),
				 digest, digest_size);
}

int drbd_send_ov_request(struct drbd_conf *mdev, sector_t sector, int size)
{
	struct drbd_socket *sock;
	struct p_block_req *p;

	sock = &mdev->tconn->data;
	p = drbd_prepare_command(mdev, sock);
	if (!p)
		return -EIO;
	p->sector = cpu_to_be64(sector);
	p->block_id = ID_SYNCER /* unused */;
	p->blksize = cpu_to_be32(size);
	return drbd_send_command(mdev, sock, P_OV_REQUEST, sizeof(*p), NULL, 0);
}

/* called on sndtimeo
 * returns false if we should retry,
 * true if we think connection is dead
 */
static int we_should_drop_the_connection(struct drbd_tconn *tconn, struct socket *sock)
{
	int drop_it;
	/* long elapsed = (long)(jiffies - mdev->last_received); */

	drop_it =   tconn->meta.socket == sock
		|| !tconn->asender.task
		|| get_t_state(&tconn->asender) != RUNNING
		|| tconn->cstate < C_WF_REPORT_PARAMS;

	if (drop_it)
		return true;

	drop_it = !--tconn->ko_count;
	if (!drop_it) {
		conn_err(tconn, "[%s/%d] sock_sendmsg time expired, ko = %u\n",
			 current->comm, current->pid, tconn->ko_count);
		request_ping(tconn);
	}

	return drop_it; /* && (mdev->state == R_PRIMARY) */;
}

static void drbd_update_congested(struct drbd_tconn *tconn)
{
	struct sock *sk = tconn->data.socket->sk;
	if (sk->sk_wmem_queued > sk->sk_sndbuf * 4 / 5)
		set_bit(NET_CONGESTED, &tconn->flags);
}

/* The idea of sendpage seems to be to put some kind of reference
 * to the page into the skb, and to hand it over to the NIC. In
 * this process get_page() gets called.
 *
 * As soon as the page was really sent over the network put_page()
 * gets called by some part of the network layer. [ NIC driver? ]
 *
 * [ get_page() / put_page() increment/decrement the count. If count
 *   reaches 0 the page will be freed. ]
 *
 * This works nicely with pages from FSs.
 * But this means that in protocol A we might signal IO completion too early!
 *
 * In order not to corrupt data during a resync we must make sure
 * that we do not reuse our own buffer pages (EEs) to early, therefore
 * we have the net_ee list.
 *
 * XFS seems to have problems, still, it submits pages with page_count == 0!
 * As a workaround, we disable sendpage on pages
 * with page_count == 0 or PageSlab.
 */
static int _drbd_no_send_page(struct drbd_conf *mdev, struct page *page,
			      int offset, size_t size, unsigned msg_flags)
{
	struct socket *socket;
	void *addr;
	int err;

	socket = mdev->tconn->data.socket;
	addr = kmap(page) + offset;
	err = drbd_send_all(mdev->tconn, socket, addr, size, msg_flags);
	kunmap(page);
	if (!err)
		mdev->send_cnt += size >> 9;
	return err;
}

static int _drbd_send_page(struct drbd_conf *mdev, struct page *page,
		    int offset, size_t size, unsigned msg_flags)
{
	struct socket *socket = mdev->tconn->data.socket;
	mm_segment_t oldfs = get_fs();
	int len = size;
	int err = -EIO;

	/* e.g. XFS meta- & log-data is in slab pages, which have a
	 * page_count of 0 and/or have PageSlab() set.
	 * we cannot use send_page for those, as that does get_page();
	 * put_page(); and would cause either a VM_BUG directly, or
	 * __page_cache_release a page that would actually still be referenced
	 * by someone, leading to some obscure delayed Oops somewhere else. */
	if (disable_sendpage || (page_count(page) < 1) || PageSlab(page))
		return _drbd_no_send_page(mdev, page, offset, size, msg_flags);

	msg_flags |= MSG_NOSIGNAL;
	drbd_update_congested(mdev->tconn);
	set_fs(KERNEL_DS);
	do {
		int sent;

		sent = socket->ops->sendpage(socket, page, offset, len, msg_flags);
		if (sent <= 0) {
			if (sent == -EAGAIN) {
				if (we_should_drop_the_connection(mdev->tconn, socket))
					break;
				continue;
			}
			dev_warn(DEV, "%s: size=%d len=%d sent=%d\n",
			     __func__, (int)size, len, sent);
			if (sent < 0)
				err = sent;
			break;
		}
		len    -= sent;
		offset += sent;
	} while (len > 0 /* THINK && mdev->cstate >= C_CONNECTED*/);
	set_fs(oldfs);
	clear_bit(NET_CONGESTED, &mdev->tconn->flags);

	if (len == 0) {
		err = 0;
		mdev->send_cnt += size >> 9;
	}
	return err;
}

static int _drbd_send_bio(struct drbd_conf *mdev, struct bio *bio)
{
	struct bio_vec bvec;
	struct bvec_iter iter;

	/* hint all but last page with MSG_MORE */
	bio_for_each_segment(bvec, bio, iter) {
		int err;

		err = _drbd_no_send_page(mdev, bvec.bv_page,
					 bvec.bv_offset, bvec.bv_len,
					 bio_iter_last(bvec, iter)
					 ? 0 : MSG_MORE);
		if (err)
			return err;
	}
	return 0;
}

static int _drbd_send_zc_bio(struct drbd_conf *mdev, struct bio *bio)
{
	struct bio_vec bvec;
	struct bvec_iter iter;

	/* hint all but last page with MSG_MORE */
	bio_for_each_segment(bvec, bio, iter) {
		int err;

		err = _drbd_send_page(mdev, bvec.bv_page,
				      bvec.bv_offset, bvec.bv_len,
				      bio_iter_last(bvec, iter) ? 0 : MSG_MORE);
		if (err)
			return err;
	}
	return 0;
}

static int _drbd_send_zc_ee(struct drbd_conf *mdev,
			    struct drbd_peer_request *peer_req)
{
	struct page *page = peer_req->pages;
	unsigned len = peer_req->i.size;
	int err;

	/* hint all but last page with MSG_MORE */
	page_chain_for_each(page) {
		unsigned l = min_t(unsigned, len, PAGE_SIZE);

		err = _drbd_send_page(mdev, page, 0, l,
				      page_chain_next(page) ? MSG_MORE : 0);
		if (err)
			return err;
		len -= l;
	}
	return 0;
}

static u32 bio_flags_to_wire(struct drbd_conf *mdev, unsigned long bi_rw)
{
	if (mdev->tconn->agreed_pro_version >= 95)
		return  (bi_rw & REQ_SYNC ? DP_RW_SYNC : 0) |
			(bi_rw & REQ_FUA ? DP_FUA : 0) |
			(bi_rw & REQ_FLUSH ? DP_FLUSH : 0) |
			(bi_rw & REQ_DISCARD ? DP_DISCARD : 0);
	else
		return bi_rw & REQ_SYNC ? DP_RW_SYNC : 0;
}

/* Used to send write requests
 * R_PRIMARY -> Peer	(P_DATA)
 */
int drbd_send_dblock(struct drbd_conf *mdev, struct drbd_request *req)
{
	struct drbd_socket *sock;
	struct p_data *p;
	unsigned int dp_flags = 0;
	int dgs;
	int err;

<<<<<<< HEAD
	if (!drbd_get_data_sock(mdev))
		return 0;

	dgs = (mdev->agreed_pro_version >= 87 && mdev->integrity_w_tfm) ?
		crypto_hash_digestsize(mdev->integrity_w_tfm) : 0;

	if (req->size <= DRBD_MAX_SIZE_H80_PACKET) {
		p.head.h80.magic   = BE_DRBD_MAGIC;
		p.head.h80.command = cpu_to_be16(P_DATA);
		p.head.h80.length  =
			cpu_to_be16(sizeof(p) - sizeof(union p_header) + dgs + req->size);
	} else {
		p.head.h95.magic   = BE_DRBD_MAGIC_BIG;
		p.head.h95.command = cpu_to_be16(P_DATA);
		p.head.h95.length  =
			cpu_to_be32(sizeof(p) - sizeof(union p_header) + dgs + req->size);
	}

	p.sector   = cpu_to_be64(req->sector);
	p.block_id = (unsigned long)req;
	p.seq_num  = cpu_to_be32(req->seq_num =
				 atomic_add_return_unchecked(1, &mdev->packet_seq));
=======
	sock = &mdev->tconn->data;
	p = drbd_prepare_command(mdev, sock);
	dgs = mdev->tconn->integrity_tfm ? crypto_hash_digestsize(mdev->tconn->integrity_tfm) : 0;
>>>>>>> c3ade0e0

	if (!p)
		return -EIO;
	p->sector = cpu_to_be64(req->i.sector);
	p->block_id = (unsigned long)req;
	p->seq_num = cpu_to_be32(atomic_inc_return_unchecked(&mdev->packet_seq));
	dp_flags = bio_flags_to_wire(mdev, req->master_bio->bi_rw);
	if (mdev->state.conn >= C_SYNC_SOURCE &&
	    mdev->state.conn <= C_PAUSED_SYNC_T)
		dp_flags |= DP_MAY_SET_IN_SYNC;
	if (mdev->tconn->agreed_pro_version >= 100) {
		if (req->rq_state & RQ_EXP_RECEIVE_ACK)
			dp_flags |= DP_SEND_RECEIVE_ACK;
		if (req->rq_state & RQ_EXP_WRITE_ACK)
			dp_flags |= DP_SEND_WRITE_ACK;
	}
	p->dp_flags = cpu_to_be32(dp_flags);
	if (dgs)
		drbd_csum_bio(mdev, mdev->tconn->integrity_tfm, req->master_bio, p + 1);
	err = __send_command(mdev->tconn, mdev->vnr, sock, P_DATA, sizeof(*p) + dgs, NULL, req->i.size);
	if (!err) {
		/* For protocol A, we have to memcpy the payload into
		 * socket buffers, as we may complete right away
		 * as soon as we handed it over to tcp, at which point the data
		 * pages may become invalid.
		 *
		 * For data-integrity enabled, we copy it as well, so we can be
		 * sure that even if the bio pages may still be modified, it
		 * won't change the data on the wire, thus if the digest checks
		 * out ok after sending on this side, but does not fit on the
		 * receiving side, we sure have detected corruption elsewhere.
		 */
		if (!(req->rq_state & (RQ_EXP_RECEIVE_ACK | RQ_EXP_WRITE_ACK)) || dgs)
			err = _drbd_send_bio(mdev, req->master_bio);
		else
			err = _drbd_send_zc_bio(mdev, req->master_bio);

		/* double check digest, sometimes buffers have been modified in flight. */
		if (dgs > 0 && dgs <= 64) {
			/* 64 byte, 512 bit, is the largest digest size
			 * currently supported in kernel crypto. */
			unsigned char digest[64];
			drbd_csum_bio(mdev, mdev->tconn->integrity_tfm, req->master_bio, digest);
			if (memcmp(p + 1, digest, dgs)) {
				dev_warn(DEV,
					"Digest mismatch, buffer modified by upper layers during write: %llus +%u\n",
					(unsigned long long)req->i.sector, req->i.size);
			}
		} /* else if (dgs > 64) {
		     ... Be noisy about digest too large ...
		} */
	}
	mutex_unlock(&sock->mutex);  /* locked by drbd_prepare_command() */

	return err;
}

/* answer packet, used to send data back for read requests:
 *  Peer       -> (diskless) R_PRIMARY   (P_DATA_REPLY)
 *  C_SYNC_SOURCE -> C_SYNC_TARGET         (P_RS_DATA_REPLY)
 */
int drbd_send_block(struct drbd_conf *mdev, enum drbd_packet cmd,
		    struct drbd_peer_request *peer_req)
{
	struct drbd_socket *sock;
	struct p_data *p;
	int err;
	int dgs;

	sock = &mdev->tconn->data;
	p = drbd_prepare_command(mdev, sock);

	dgs = mdev->tconn->integrity_tfm ? crypto_hash_digestsize(mdev->tconn->integrity_tfm) : 0;

	if (!p)
		return -EIO;
	p->sector = cpu_to_be64(peer_req->i.sector);
	p->block_id = peer_req->block_id;
	p->seq_num = 0;  /* unused */
	p->dp_flags = 0;
	if (dgs)
		drbd_csum_ee(mdev, mdev->tconn->integrity_tfm, peer_req, p + 1);
	err = __send_command(mdev->tconn, mdev->vnr, sock, cmd, sizeof(*p) + dgs, NULL, peer_req->i.size);
	if (!err)
		err = _drbd_send_zc_ee(mdev, peer_req);
	mutex_unlock(&sock->mutex);  /* locked by drbd_prepare_command() */

	return err;
}

int drbd_send_out_of_sync(struct drbd_conf *mdev, struct drbd_request *req)
{
	struct drbd_socket *sock;
	struct p_block_desc *p;

	sock = &mdev->tconn->data;
	p = drbd_prepare_command(mdev, sock);
	if (!p)
		return -EIO;
	p->sector = cpu_to_be64(req->i.sector);
	p->blksize = cpu_to_be32(req->i.size);
	return drbd_send_command(mdev, sock, P_OUT_OF_SYNC, sizeof(*p), NULL, 0);
}

/*
  drbd_send distinguishes two cases:

  Packets sent via the data socket "sock"
  and packets sent via the meta data socket "msock"

		    sock                      msock
  -----------------+-------------------------+------------------------------
  timeout           conf.timeout / 2          conf.timeout / 2
  timeout action    send a ping via msock     Abort communication
					      and close all sockets
*/

/*
 * you must have down()ed the appropriate [m]sock_mutex elsewhere!
 */
int drbd_send(struct drbd_tconn *tconn, struct socket *sock,
	      void *buf, size_t size, unsigned msg_flags)
{
	struct kvec iov;
	struct msghdr msg;
	int rv, sent = 0;

	if (!sock)
		return -EBADR;

	/* THINK  if (signal_pending) return ... ? */

	iov.iov_base = buf;
	iov.iov_len  = size;

	msg.msg_name       = NULL;
	msg.msg_namelen    = 0;
	msg.msg_control    = NULL;
	msg.msg_controllen = 0;
	msg.msg_flags      = msg_flags | MSG_NOSIGNAL;

	if (sock == tconn->data.socket) {
		rcu_read_lock();
		tconn->ko_count = rcu_dereference(tconn->net_conf)->ko_count;
		rcu_read_unlock();
		drbd_update_congested(tconn);
	}
	do {
		/* STRANGE
		 * tcp_sendmsg does _not_ use its size parameter at all ?
		 *
		 * -EAGAIN on timeout, -EINTR on signal.
		 */
/* THINK
 * do we need to block DRBD_SIG if sock == &meta.socket ??
 * otherwise wake_asender() might interrupt some send_*Ack !
 */
		rv = kernel_sendmsg(sock, &msg, &iov, 1, size);
		if (rv == -EAGAIN) {
			if (we_should_drop_the_connection(tconn, sock))
				break;
			else
				continue;
		}
		if (rv == -EINTR) {
			flush_signals(current);
			rv = 0;
		}
		if (rv < 0)
			break;
		sent += rv;
		iov.iov_base += rv;
		iov.iov_len  -= rv;
	} while (sent < size);

	if (sock == tconn->data.socket)
		clear_bit(NET_CONGESTED, &tconn->flags);

	if (rv <= 0) {
		if (rv != -EAGAIN) {
			conn_err(tconn, "%s_sendmsg returned %d\n",
				 sock == tconn->meta.socket ? "msock" : "sock",
				 rv);
			conn_request_state(tconn, NS(conn, C_BROKEN_PIPE), CS_HARD);
		} else
			conn_request_state(tconn, NS(conn, C_TIMEOUT), CS_HARD);
	}

	return sent;
}

/**
 * drbd_send_all  -  Send an entire buffer
 *
 * Returns 0 upon success and a negative error value otherwise.
 */
int drbd_send_all(struct drbd_tconn *tconn, struct socket *sock, void *buffer,
		  size_t size, unsigned msg_flags)
{
	int err;

	err = drbd_send(tconn, sock, buffer, size, msg_flags);
	if (err < 0)
		return err;
	if (err != size)
		return -EIO;
	return 0;
}

static int drbd_open(struct block_device *bdev, fmode_t mode)
{
	struct drbd_conf *mdev = bdev->bd_disk->private_data;
	unsigned long flags;
	int rv = 0;

	mutex_lock(&drbd_main_mutex);
	spin_lock_irqsave(&mdev->tconn->req_lock, flags);
	/* to have a stable mdev->state.role
	 * and no race with updating open_cnt */

	if (mdev->state.role != R_PRIMARY) {
		if (mode & FMODE_WRITE)
			rv = -EROFS;
		else if (!allow_oos)
			rv = -EMEDIUMTYPE;
	}

	if (!rv)
		mdev->open_cnt++;
	spin_unlock_irqrestore(&mdev->tconn->req_lock, flags);
	mutex_unlock(&drbd_main_mutex);

	return rv;
}

static void drbd_release(struct gendisk *gd, fmode_t mode)
{
	struct drbd_conf *mdev = gd->private_data;
	mutex_lock(&drbd_main_mutex);
	mdev->open_cnt--;
	mutex_unlock(&drbd_main_mutex);
}

static void drbd_set_defaults(struct drbd_conf *mdev)
{
	/* Beware! The actual layout differs
	 * between big endian and little endian */
	mdev->state = (union drbd_dev_state) {
		{ .role = R_SECONDARY,
		  .peer = R_UNKNOWN,
		  .conn = C_STANDALONE,
		  .disk = D_DISKLESS,
		  .pdsk = D_UNKNOWN,
		} };
}

void drbd_init_set_defaults(struct drbd_conf *mdev)
{
	/* the memset(,0,) did most of this.
	 * note: only assignments, no allocation in here */

	drbd_set_defaults(mdev);

	atomic_set(&mdev->ap_bio_cnt, 0);
	atomic_set(&mdev->ap_pending_cnt, 0);
	atomic_set(&mdev->rs_pending_cnt, 0);
	atomic_set(&mdev->unacked_cnt, 0);
	atomic_set(&mdev->local_cnt, 0);
<<<<<<< HEAD
	atomic_set(&mdev->net_cnt, 0);
	atomic_set_unchecked(&mdev->packet_seq, 0);
	atomic_set(&mdev->pp_in_use, 0);
=======
>>>>>>> c3ade0e0
	atomic_set(&mdev->pp_in_use_by_net, 0);
	atomic_set(&mdev->rs_sect_in, 0);
	atomic_set(&mdev->rs_sect_ev, 0);
	atomic_set(&mdev->ap_in_flight, 0);
	atomic_set(&mdev->md_io_in_use, 0);

	mutex_init(&mdev->own_state_mutex);
	mdev->state_mutex = &mdev->own_state_mutex;

	spin_lock_init(&mdev->al_lock);
	spin_lock_init(&mdev->peer_seq_lock);

	INIT_LIST_HEAD(&mdev->active_ee);
	INIT_LIST_HEAD(&mdev->sync_ee);
	INIT_LIST_HEAD(&mdev->done_ee);
	INIT_LIST_HEAD(&mdev->read_ee);
	INIT_LIST_HEAD(&mdev->net_ee);
	INIT_LIST_HEAD(&mdev->resync_reads);
	INIT_LIST_HEAD(&mdev->resync_work.list);
	INIT_LIST_HEAD(&mdev->unplug_work.list);
	INIT_LIST_HEAD(&mdev->go_diskless.list);
	INIT_LIST_HEAD(&mdev->md_sync_work.list);
	INIT_LIST_HEAD(&mdev->start_resync_work.list);
	INIT_LIST_HEAD(&mdev->bm_io_work.w.list);

	mdev->resync_work.cb  = w_resync_timer;
	mdev->unplug_work.cb  = w_send_write_hint;
	mdev->go_diskless.cb  = w_go_diskless;
	mdev->md_sync_work.cb = w_md_sync;
	mdev->bm_io_work.w.cb = w_bitmap_io;
	mdev->start_resync_work.cb = w_start_resync;

	mdev->resync_work.mdev  = mdev;
	mdev->unplug_work.mdev  = mdev;
	mdev->go_diskless.mdev  = mdev;
	mdev->md_sync_work.mdev = mdev;
	mdev->bm_io_work.w.mdev = mdev;
	mdev->start_resync_work.mdev = mdev;

	init_timer(&mdev->resync_timer);
	init_timer(&mdev->md_sync_timer);
	init_timer(&mdev->start_resync_timer);
	init_timer(&mdev->request_timer);
	mdev->resync_timer.function = resync_timer_fn;
	mdev->resync_timer.data = (unsigned long) mdev;
	mdev->md_sync_timer.function = md_sync_timer_fn;
	mdev->md_sync_timer.data = (unsigned long) mdev;
	mdev->start_resync_timer.function = start_resync_timer_fn;
	mdev->start_resync_timer.data = (unsigned long) mdev;
	mdev->request_timer.function = request_timer_fn;
	mdev->request_timer.data = (unsigned long) mdev;

	init_waitqueue_head(&mdev->misc_wait);
	init_waitqueue_head(&mdev->state_wait);
	init_waitqueue_head(&mdev->ee_wait);
	init_waitqueue_head(&mdev->al_wait);
	init_waitqueue_head(&mdev->seq_wait);

	mdev->resync_wenr = LC_FREE;
	mdev->peer_max_bio_size = DRBD_MAX_BIO_SIZE_SAFE;
	mdev->local_max_bio_size = DRBD_MAX_BIO_SIZE_SAFE;
}

void drbd_mdev_cleanup(struct drbd_conf *mdev)
{
	int i;
	if (mdev->tconn->receiver.t_state != NONE)
		dev_err(DEV, "ASSERT FAILED: receiver t_state == %d expected 0.\n",
				mdev->tconn->receiver.t_state);

<<<<<<< HEAD
	/* no need to lock it, I'm the only thread alive */
	if (atomic_read_unchecked(&mdev->current_epoch->epoch_size) !=  0)
		dev_err(DEV, "epoch_size:%d\n", atomic_read_unchecked(&mdev->current_epoch->epoch_size));
=======
>>>>>>> c3ade0e0
	mdev->al_writ_cnt  =
	mdev->bm_writ_cnt  =
	mdev->read_cnt     =
	mdev->recv_cnt     =
	mdev->send_cnt     =
	mdev->writ_cnt     =
	mdev->p_size       =
	mdev->rs_start     =
	mdev->rs_total     =
	mdev->rs_failed    = 0;
	mdev->rs_last_events = 0;
	mdev->rs_last_sect_ev = 0;
	for (i = 0; i < DRBD_SYNC_MARKS; i++) {
		mdev->rs_mark_left[i] = 0;
		mdev->rs_mark_time[i] = 0;
	}
	D_ASSERT(mdev->tconn->net_conf == NULL);

	drbd_set_my_capacity(mdev, 0);
	if (mdev->bitmap) {
		/* maybe never allocated. */
		drbd_bm_resize(mdev, 0, 1);
		drbd_bm_cleanup(mdev);
	}

	drbd_free_bc(mdev->ldev);
	mdev->ldev = NULL;

	clear_bit(AL_SUSPENDED, &mdev->flags);

	D_ASSERT(list_empty(&mdev->active_ee));
	D_ASSERT(list_empty(&mdev->sync_ee));
	D_ASSERT(list_empty(&mdev->done_ee));
	D_ASSERT(list_empty(&mdev->read_ee));
	D_ASSERT(list_empty(&mdev->net_ee));
	D_ASSERT(list_empty(&mdev->resync_reads));
	D_ASSERT(list_empty(&mdev->tconn->sender_work.q));
	D_ASSERT(list_empty(&mdev->resync_work.list));
	D_ASSERT(list_empty(&mdev->unplug_work.list));
	D_ASSERT(list_empty(&mdev->go_diskless.list));

	drbd_set_defaults(mdev);
}


static void drbd_destroy_mempools(void)
{
	struct page *page;

	while (drbd_pp_pool) {
		page = drbd_pp_pool;
		drbd_pp_pool = (struct page *)page_private(page);
		__free_page(page);
		drbd_pp_vacant--;
	}

	/* D_ASSERT(atomic_read(&drbd_pp_vacant)==0); */

	if (drbd_md_io_bio_set)
		bioset_free(drbd_md_io_bio_set);
	if (drbd_md_io_page_pool)
		mempool_destroy(drbd_md_io_page_pool);
	if (drbd_ee_mempool)
		mempool_destroy(drbd_ee_mempool);
	if (drbd_request_mempool)
		mempool_destroy(drbd_request_mempool);
	if (drbd_ee_cache)
		kmem_cache_destroy(drbd_ee_cache);
	if (drbd_request_cache)
		kmem_cache_destroy(drbd_request_cache);
	if (drbd_bm_ext_cache)
		kmem_cache_destroy(drbd_bm_ext_cache);
	if (drbd_al_ext_cache)
		kmem_cache_destroy(drbd_al_ext_cache);

	drbd_md_io_bio_set   = NULL;
	drbd_md_io_page_pool = NULL;
	drbd_ee_mempool      = NULL;
	drbd_request_mempool = NULL;
	drbd_ee_cache        = NULL;
	drbd_request_cache   = NULL;
	drbd_bm_ext_cache    = NULL;
	drbd_al_ext_cache    = NULL;

	return;
}

static int drbd_create_mempools(void)
{
	struct page *page;
	const int number = (DRBD_MAX_BIO_SIZE/PAGE_SIZE) * minor_count;
	int i;

	/* prepare our caches and mempools */
	drbd_request_mempool = NULL;
	drbd_ee_cache        = NULL;
	drbd_request_cache   = NULL;
	drbd_bm_ext_cache    = NULL;
	drbd_al_ext_cache    = NULL;
	drbd_pp_pool         = NULL;
	drbd_md_io_page_pool = NULL;
	drbd_md_io_bio_set   = NULL;

	/* caches */
	drbd_request_cache = kmem_cache_create(
		"drbd_req", sizeof(struct drbd_request), 0, 0, NULL);
	if (drbd_request_cache == NULL)
		goto Enomem;

	drbd_ee_cache = kmem_cache_create(
		"drbd_ee", sizeof(struct drbd_peer_request), 0, 0, NULL);
	if (drbd_ee_cache == NULL)
		goto Enomem;

	drbd_bm_ext_cache = kmem_cache_create(
		"drbd_bm", sizeof(struct bm_extent), 0, 0, NULL);
	if (drbd_bm_ext_cache == NULL)
		goto Enomem;

	drbd_al_ext_cache = kmem_cache_create(
		"drbd_al", sizeof(struct lc_element), 0, 0, NULL);
	if (drbd_al_ext_cache == NULL)
		goto Enomem;

	/* mempools */
	drbd_md_io_bio_set = bioset_create(DRBD_MIN_POOL_PAGES, 0);
	if (drbd_md_io_bio_set == NULL)
		goto Enomem;

	drbd_md_io_page_pool = mempool_create_page_pool(DRBD_MIN_POOL_PAGES, 0);
	if (drbd_md_io_page_pool == NULL)
		goto Enomem;

	drbd_request_mempool = mempool_create(number,
		mempool_alloc_slab, mempool_free_slab, drbd_request_cache);
	if (drbd_request_mempool == NULL)
		goto Enomem;

	drbd_ee_mempool = mempool_create(number,
		mempool_alloc_slab, mempool_free_slab, drbd_ee_cache);
	if (drbd_ee_mempool == NULL)
		goto Enomem;

	/* drbd's page pool */
	spin_lock_init(&drbd_pp_lock);

	for (i = 0; i < number; i++) {
		page = alloc_page(GFP_HIGHUSER);
		if (!page)
			goto Enomem;
		set_page_private(page, (unsigned long)drbd_pp_pool);
		drbd_pp_pool = page;
	}
	drbd_pp_vacant = number;

	return 0;

Enomem:
	drbd_destroy_mempools(); /* in case we allocated some */
	return -ENOMEM;
}

static int drbd_notify_sys(struct notifier_block *this, unsigned long code,
	void *unused)
{
	/* just so we have it.  you never know what interesting things we
	 * might want to do here some day...
	 */

	return NOTIFY_DONE;
}

static struct notifier_block drbd_notifier = {
	.notifier_call = drbd_notify_sys,
};

static void drbd_release_all_peer_reqs(struct drbd_conf *mdev)
{
	int rr;

	rr = drbd_free_peer_reqs(mdev, &mdev->active_ee);
	if (rr)
		dev_err(DEV, "%d EEs in active list found!\n", rr);

	rr = drbd_free_peer_reqs(mdev, &mdev->sync_ee);
	if (rr)
		dev_err(DEV, "%d EEs in sync list found!\n", rr);

	rr = drbd_free_peer_reqs(mdev, &mdev->read_ee);
	if (rr)
		dev_err(DEV, "%d EEs in read list found!\n", rr);

	rr = drbd_free_peer_reqs(mdev, &mdev->done_ee);
	if (rr)
		dev_err(DEV, "%d EEs in done list found!\n", rr);

	rr = drbd_free_peer_reqs(mdev, &mdev->net_ee);
	if (rr)
		dev_err(DEV, "%d EEs in net list found!\n", rr);
}

/* caution. no locking. */
void drbd_minor_destroy(struct kref *kref)
{
	struct drbd_conf *mdev = container_of(kref, struct drbd_conf, kref);
	struct drbd_tconn *tconn = mdev->tconn;

	del_timer_sync(&mdev->request_timer);

	/* paranoia asserts */
	D_ASSERT(mdev->open_cnt == 0);
	/* end paranoia asserts */

	/* cleanup stuff that may have been allocated during
	 * device (re-)configuration or state changes */

	if (mdev->this_bdev)
		bdput(mdev->this_bdev);

	drbd_free_bc(mdev->ldev);
	mdev->ldev = NULL;

	drbd_release_all_peer_reqs(mdev);

	lc_destroy(mdev->act_log);
	lc_destroy(mdev->resync);

	kfree(mdev->p_uuid);
	/* mdev->p_uuid = NULL; */

	if (mdev->bitmap) /* should no longer be there. */
		drbd_bm_cleanup(mdev);
	__free_page(mdev->md_io_page);
	put_disk(mdev->vdisk);
	blk_cleanup_queue(mdev->rq_queue);
	kfree(mdev->rs_plan_s);
	kfree(mdev);

	kref_put(&tconn->kref, &conn_destroy);
}

/* One global retry thread, if we need to push back some bio and have it
 * reinserted through our make request function.
 */
static struct retry_worker {
	struct workqueue_struct *wq;
	struct work_struct worker;

	spinlock_t lock;
	struct list_head writes;
} retry;

static void do_retry(struct work_struct *ws)
{
	struct retry_worker *retry = container_of(ws, struct retry_worker, worker);
	LIST_HEAD(writes);
	struct drbd_request *req, *tmp;

	spin_lock_irq(&retry->lock);
	list_splice_init(&retry->writes, &writes);
	spin_unlock_irq(&retry->lock);

	list_for_each_entry_safe(req, tmp, &writes, tl_requests) {
		struct drbd_conf *mdev = req->w.mdev;
		struct bio *bio = req->master_bio;
		unsigned long start_time = req->start_time;
		bool expected;

		expected = 
			expect(atomic_read(&req->completion_ref) == 0) &&
			expect(req->rq_state & RQ_POSTPONED) &&
			expect((req->rq_state & RQ_LOCAL_PENDING) == 0 ||
				(req->rq_state & RQ_LOCAL_ABORTED) != 0);

		if (!expected)
			dev_err(DEV, "req=%p completion_ref=%d rq_state=%x\n",
				req, atomic_read(&req->completion_ref),
				req->rq_state);

		/* We still need to put one kref associated with the
		 * "completion_ref" going zero in the code path that queued it
		 * here.  The request object may still be referenced by a
		 * frozen local req->private_bio, in case we force-detached.
		 */
		kref_put(&req->kref, drbd_req_destroy);

		/* A single suspended or otherwise blocking device may stall
		 * all others as well.  Fortunately, this code path is to
		 * recover from a situation that "should not happen":
		 * concurrent writes in multi-primary setup.
		 * In a "normal" lifecycle, this workqueue is supposed to be
		 * destroyed without ever doing anything.
		 * If it turns out to be an issue anyways, we can do per
		 * resource (replication group) or per device (minor) retry
		 * workqueues instead.
		 */

		/* We are not just doing generic_make_request(),
		 * as we want to keep the start_time information. */
		inc_ap_bio(mdev);
		__drbd_make_request(mdev, bio, start_time);
	}
}

void drbd_restart_request(struct drbd_request *req)
{
	unsigned long flags;
	spin_lock_irqsave(&retry.lock, flags);
	list_move_tail(&req->tl_requests, &retry.writes);
	spin_unlock_irqrestore(&retry.lock, flags);

	/* Drop the extra reference that would otherwise
	 * have been dropped by complete_master_bio.
	 * do_retry() needs to grab a new one. */
	dec_ap_bio(req->w.mdev);

	queue_work(retry.wq, &retry.worker);
}


static void drbd_cleanup(void)
{
	unsigned int i;
	struct drbd_conf *mdev;
	struct drbd_tconn *tconn, *tmp;

	unregister_reboot_notifier(&drbd_notifier);

	/* first remove proc,
	 * drbdsetup uses it's presence to detect
	 * whether DRBD is loaded.
	 * If we would get stuck in proc removal,
	 * but have netlink already deregistered,
	 * some drbdsetup commands may wait forever
	 * for an answer.
	 */
	if (drbd_proc)
		remove_proc_entry("drbd", NULL);

	if (retry.wq)
		destroy_workqueue(retry.wq);

	drbd_genl_unregister();

	idr_for_each_entry(&minors, mdev, i) {
		idr_remove(&minors, mdev_to_minor(mdev));
		idr_remove(&mdev->tconn->volumes, mdev->vnr);
		destroy_workqueue(mdev->submit.wq);
		del_gendisk(mdev->vdisk);
		/* synchronize_rcu(); No other threads running at this point */
		kref_put(&mdev->kref, &drbd_minor_destroy);
	}

	/* not _rcu since, no other updater anymore. Genl already unregistered */
	list_for_each_entry_safe(tconn, tmp, &drbd_tconns, all_tconn) {
		list_del(&tconn->all_tconn); /* not _rcu no proc, not other threads */
		/* synchronize_rcu(); */
		kref_put(&tconn->kref, &conn_destroy);
	}

	drbd_destroy_mempools();
	unregister_blkdev(DRBD_MAJOR, "drbd");

	idr_destroy(&minors);

	printk(KERN_INFO "drbd: module cleanup done.\n");
}

/**
 * drbd_congested() - Callback for the flusher thread
 * @congested_data:	User data
 * @bdi_bits:		Bits the BDI flusher thread is currently interested in
 *
 * Returns 1<<BDI_async_congested and/or 1<<BDI_sync_congested if we are congested.
 */
static int drbd_congested(void *congested_data, int bdi_bits)
{
	struct drbd_conf *mdev = congested_data;
	struct request_queue *q;
	char reason = '-';
	int r = 0;

	if (!may_inc_ap_bio(mdev)) {
		/* DRBD has frozen IO */
		r = bdi_bits;
		reason = 'd';
		goto out;
	}

	if (test_bit(CALLBACK_PENDING, &mdev->tconn->flags)) {
		r |= (1 << BDI_async_congested);
		/* Without good local data, we would need to read from remote,
		 * and that would need the worker thread as well, which is
		 * currently blocked waiting for that usermode helper to
		 * finish.
		 */
		if (!get_ldev_if_state(mdev, D_UP_TO_DATE))
			r |= (1 << BDI_sync_congested);
		else
			put_ldev(mdev);
		r &= bdi_bits;
		reason = 'c';
		goto out;
	}

	if (get_ldev(mdev)) {
		q = bdev_get_queue(mdev->ldev->backing_bdev);
		r = bdi_congested(&q->backing_dev_info, bdi_bits);
		put_ldev(mdev);
		if (r)
			reason = 'b';
	}

	if (bdi_bits & (1 << BDI_async_congested) && test_bit(NET_CONGESTED, &mdev->tconn->flags)) {
		r |= (1 << BDI_async_congested);
		reason = reason == 'b' ? 'a' : 'n';
	}

out:
	mdev->congestion_reason = reason;
	return r;
}

static void drbd_init_workqueue(struct drbd_work_queue* wq)
{
	spin_lock_init(&wq->q_lock);
	INIT_LIST_HEAD(&wq->q);
	init_waitqueue_head(&wq->q_wait);
}

struct drbd_tconn *conn_get_by_name(const char *name)
{
	struct drbd_tconn *tconn;

	if (!name || !name[0])
		return NULL;

	rcu_read_lock();
	list_for_each_entry_rcu(tconn, &drbd_tconns, all_tconn) {
		if (!strcmp(tconn->name, name)) {
			kref_get(&tconn->kref);
			goto found;
		}
	}
	tconn = NULL;
found:
	rcu_read_unlock();
	return tconn;
}

struct drbd_tconn *conn_get_by_addrs(void *my_addr, int my_addr_len,
				     void *peer_addr, int peer_addr_len)
{
	struct drbd_tconn *tconn;

	rcu_read_lock();
	list_for_each_entry_rcu(tconn, &drbd_tconns, all_tconn) {
		if (tconn->my_addr_len == my_addr_len &&
		    tconn->peer_addr_len == peer_addr_len &&
		    !memcmp(&tconn->my_addr, my_addr, my_addr_len) &&
		    !memcmp(&tconn->peer_addr, peer_addr, peer_addr_len)) {
			kref_get(&tconn->kref);
			goto found;
		}
	}
	tconn = NULL;
found:
	rcu_read_unlock();
	return tconn;
}

static int drbd_alloc_socket(struct drbd_socket *socket)
{
	socket->rbuf = (void *) __get_free_page(GFP_KERNEL);
	if (!socket->rbuf)
		return -ENOMEM;
	socket->sbuf = (void *) __get_free_page(GFP_KERNEL);
	if (!socket->sbuf)
		return -ENOMEM;
	return 0;
}

static void drbd_free_socket(struct drbd_socket *socket)
{
	free_page((unsigned long) socket->sbuf);
	free_page((unsigned long) socket->rbuf);
}

void conn_free_crypto(struct drbd_tconn *tconn)
{
	drbd_free_sock(tconn);

	crypto_free_hash(tconn->csums_tfm);
	crypto_free_hash(tconn->verify_tfm);
	crypto_free_hash(tconn->cram_hmac_tfm);
	crypto_free_hash(tconn->integrity_tfm);
	crypto_free_hash(tconn->peer_integrity_tfm);
	kfree(tconn->int_dig_in);
	kfree(tconn->int_dig_vv);

	tconn->csums_tfm = NULL;
	tconn->verify_tfm = NULL;
	tconn->cram_hmac_tfm = NULL;
	tconn->integrity_tfm = NULL;
	tconn->peer_integrity_tfm = NULL;
	tconn->int_dig_in = NULL;
	tconn->int_dig_vv = NULL;
}

int set_resource_options(struct drbd_tconn *tconn, struct res_opts *res_opts)
{
	cpumask_var_t new_cpu_mask;
	int err;

	if (!zalloc_cpumask_var(&new_cpu_mask, GFP_KERNEL))
		return -ENOMEM;
		/*
		retcode = ERR_NOMEM;
		drbd_msg_put_info("unable to allocate cpumask");
		*/

	/* silently ignore cpu mask on UP kernel */
	if (nr_cpu_ids > 1 && res_opts->cpu_mask[0] != 0) {
		/* FIXME: Get rid of constant 32 here */
		err = bitmap_parse(res_opts->cpu_mask, 32,
				   cpumask_bits(new_cpu_mask), nr_cpu_ids);
		if (err) {
			conn_warn(tconn, "bitmap_parse() failed with %d\n", err);
			/* retcode = ERR_CPU_MASK_PARSE; */
			goto fail;
		}
	}
	tconn->res_opts = *res_opts;
	if (!cpumask_equal(tconn->cpu_mask, new_cpu_mask)) {
		cpumask_copy(tconn->cpu_mask, new_cpu_mask);
		drbd_calc_cpu_mask(tconn);
		tconn->receiver.reset_cpu_mask = 1;
		tconn->asender.reset_cpu_mask = 1;
		tconn->worker.reset_cpu_mask = 1;
	}
	err = 0;

fail:
	free_cpumask_var(new_cpu_mask);
	return err;

}

/* caller must be under genl_lock() */
struct drbd_tconn *conn_create(const char *name, struct res_opts *res_opts)
{
	struct drbd_tconn *tconn;

	tconn = kzalloc(sizeof(struct drbd_tconn), GFP_KERNEL);
	if (!tconn)
		return NULL;

	tconn->name = kstrdup(name, GFP_KERNEL);
	if (!tconn->name)
		goto fail;

	if (drbd_alloc_socket(&tconn->data))
		goto fail;
	if (drbd_alloc_socket(&tconn->meta))
		goto fail;

	if (!zalloc_cpumask_var(&tconn->cpu_mask, GFP_KERNEL))
		goto fail;

	if (set_resource_options(tconn, res_opts))
		goto fail;

	tconn->current_epoch = kzalloc(sizeof(struct drbd_epoch), GFP_KERNEL);
	if (!tconn->current_epoch)
		goto fail;

	INIT_LIST_HEAD(&tconn->transfer_log);

	INIT_LIST_HEAD(&tconn->current_epoch->list);
	tconn->epochs = 1;
	spin_lock_init(&tconn->epoch_lock);
	tconn->write_ordering = WO_bdev_flush;

	tconn->send.seen_any_write_yet = false;
	tconn->send.current_epoch_nr = 0;
	tconn->send.current_epoch_writes = 0;

	tconn->cstate = C_STANDALONE;
	mutex_init(&tconn->cstate_mutex);
	spin_lock_init(&tconn->req_lock);
	mutex_init(&tconn->conf_update);
	init_waitqueue_head(&tconn->ping_wait);
	idr_init(&tconn->volumes);

	drbd_init_workqueue(&tconn->sender_work);
	mutex_init(&tconn->data.mutex);
	mutex_init(&tconn->meta.mutex);

	drbd_thread_init(tconn, &tconn->receiver, drbdd_init, "receiver");
	drbd_thread_init(tconn, &tconn->worker, drbd_worker, "worker");
	drbd_thread_init(tconn, &tconn->asender, drbd_asender, "asender");

	kref_init(&tconn->kref);
	list_add_tail_rcu(&tconn->all_tconn, &drbd_tconns);

	return tconn;

fail:
	kfree(tconn->current_epoch);
	free_cpumask_var(tconn->cpu_mask);
	drbd_free_socket(&tconn->meta);
	drbd_free_socket(&tconn->data);
	kfree(tconn->name);
	kfree(tconn);

	return NULL;
}

void conn_destroy(struct kref *kref)
{
	struct drbd_tconn *tconn = container_of(kref, struct drbd_tconn, kref);

	if (atomic_read_unchecked(&tconn->current_epoch->epoch_size) !=  0)
		conn_err(tconn, "epoch_size:%d\n", atomic_read_unchecked(&tconn->current_epoch->epoch_size));
	kfree(tconn->current_epoch);

	idr_destroy(&tconn->volumes);

	free_cpumask_var(tconn->cpu_mask);
	drbd_free_socket(&tconn->meta);
	drbd_free_socket(&tconn->data);
	kfree(tconn->name);
	kfree(tconn->int_dig_in);
	kfree(tconn->int_dig_vv);
	kfree(tconn);
}

int init_submitter(struct drbd_conf *mdev)
{
	/* opencoded create_singlethread_workqueue(),
	 * to be able to say "drbd%d", ..., minor */
	mdev->submit.wq = alloc_workqueue("drbd%u_submit",
			WQ_UNBOUND | WQ_MEM_RECLAIM, 1, mdev->minor);
	if (!mdev->submit.wq)
		return -ENOMEM;

	INIT_WORK(&mdev->submit.worker, do_submit);
	spin_lock_init(&mdev->submit.lock);
	INIT_LIST_HEAD(&mdev->submit.writes);
	return 0;
}

enum drbd_ret_code conn_new_minor(struct drbd_tconn *tconn, unsigned int minor, int vnr)
{
	struct drbd_conf *mdev;
	struct gendisk *disk;
	struct request_queue *q;
	int vnr_got = vnr;
	int minor_got = minor;
	enum drbd_ret_code err = ERR_NOMEM;

	mdev = minor_to_mdev(minor);
	if (mdev)
		return ERR_MINOR_EXISTS;

	/* GFP_KERNEL, we are outside of all write-out paths */
	mdev = kzalloc(sizeof(struct drbd_conf), GFP_KERNEL);
	if (!mdev)
		return ERR_NOMEM;

	kref_get(&tconn->kref);
	mdev->tconn = tconn;

	mdev->minor = minor;
	mdev->vnr = vnr;

	drbd_init_set_defaults(mdev);

	q = blk_alloc_queue(GFP_KERNEL);
	if (!q)
		goto out_no_q;
	mdev->rq_queue = q;
	q->queuedata   = mdev;

	disk = alloc_disk(1);
	if (!disk)
		goto out_no_disk;
	mdev->vdisk = disk;

	set_disk_ro(disk, true);

	disk->queue = q;
	disk->major = DRBD_MAJOR;
	disk->first_minor = minor;
	disk->fops = &drbd_ops;
	sprintf(disk->disk_name, "drbd%d", minor);
	disk->private_data = mdev;

	mdev->this_bdev = bdget(MKDEV(DRBD_MAJOR, minor));
	/* we have no partitions. we contain only ourselves. */
	mdev->this_bdev->bd_contains = mdev->this_bdev;

	q->backing_dev_info.congested_fn = drbd_congested;
	q->backing_dev_info.congested_data = mdev;

	blk_queue_make_request(q, drbd_make_request);
	blk_queue_flush(q, REQ_FLUSH | REQ_FUA);
	/* Setting the max_hw_sectors to an odd value of 8kibyte here
	   This triggers a max_bio_size message upon first attach or connect */
	blk_queue_max_hw_sectors(q, DRBD_MAX_BIO_SIZE_SAFE >> 8);
	blk_queue_bounce_limit(q, BLK_BOUNCE_ANY);
	blk_queue_merge_bvec(q, drbd_merge_bvec);
	q->queue_lock = &mdev->tconn->req_lock; /* needed since we use */

	mdev->md_io_page = alloc_page(GFP_KERNEL);
	if (!mdev->md_io_page)
		goto out_no_io_page;

	if (drbd_bm_init(mdev))
		goto out_no_bitmap;
	mdev->read_requests = RB_ROOT;
	mdev->write_requests = RB_ROOT;

	minor_got = idr_alloc(&minors, mdev, minor, minor + 1, GFP_KERNEL);
	if (minor_got < 0) {
		if (minor_got == -ENOSPC) {
			err = ERR_MINOR_EXISTS;
			drbd_msg_put_info("requested minor exists already");
		}
		goto out_no_minor_idr;
	}

	vnr_got = idr_alloc(&tconn->volumes, mdev, vnr, vnr + 1, GFP_KERNEL);
	if (vnr_got < 0) {
		if (vnr_got == -ENOSPC) {
			err = ERR_INVALID_REQUEST;
			drbd_msg_put_info("requested volume exists already");
		}
		goto out_idr_remove_minor;
	}

	if (init_submitter(mdev)) {
		err = ERR_NOMEM;
		drbd_msg_put_info("unable to create submit workqueue");
		goto out_idr_remove_vol;
	}

	add_disk(disk);
	kref_init(&mdev->kref); /* one ref for both idrs and the the add_disk */

	/* inherit the connection state */
	mdev->state.conn = tconn->cstate;
	if (mdev->state.conn == C_WF_REPORT_PARAMS)
		drbd_connected(mdev);

	return NO_ERROR;

out_idr_remove_vol:
	idr_remove(&tconn->volumes, vnr_got);
out_idr_remove_minor:
	idr_remove(&minors, minor_got);
	synchronize_rcu();
out_no_minor_idr:
	drbd_bm_cleanup(mdev);
out_no_bitmap:
	__free_page(mdev->md_io_page);
out_no_io_page:
	put_disk(disk);
out_no_disk:
	blk_cleanup_queue(q);
out_no_q:
	kfree(mdev);
	kref_put(&tconn->kref, &conn_destroy);
	return err;
}

int __init drbd_init(void)
{
	int err;

	if (minor_count < DRBD_MINOR_COUNT_MIN || minor_count > DRBD_MINOR_COUNT_MAX) {
		printk(KERN_ERR
		       "drbd: invalid minor_count (%d)\n", minor_count);
#ifdef MODULE
		return -EINVAL;
#else
		minor_count = DRBD_MINOR_COUNT_DEF;
#endif
	}

	err = register_blkdev(DRBD_MAJOR, "drbd");
	if (err) {
		printk(KERN_ERR
		       "drbd: unable to register block device major %d\n",
		       DRBD_MAJOR);
		return err;
	}

	register_reboot_notifier(&drbd_notifier);

	/*
	 * allocate all necessary structs
	 */
	init_waitqueue_head(&drbd_pp_wait);

	drbd_proc = NULL; /* play safe for drbd_cleanup */
	idr_init(&minors);

	rwlock_init(&global_state_lock);
	INIT_LIST_HEAD(&drbd_tconns);

	err = drbd_genl_register();
	if (err) {
		printk(KERN_ERR "drbd: unable to register generic netlink family\n");
		goto fail;
	}

	err = drbd_create_mempools();
	if (err)
		goto fail;

	err = -ENOMEM;
	drbd_proc = proc_create_data("drbd", S_IFREG | S_IRUGO , NULL, &drbd_proc_fops, NULL);
	if (!drbd_proc)	{
		printk(KERN_ERR "drbd: unable to register proc file\n");
		goto fail;
	}

	retry.wq = create_singlethread_workqueue("drbd-reissue");
	if (!retry.wq) {
		printk(KERN_ERR "drbd: unable to create retry workqueue\n");
		goto fail;
	}
	INIT_WORK(&retry.worker, do_retry);
	spin_lock_init(&retry.lock);
	INIT_LIST_HEAD(&retry.writes);

	printk(KERN_INFO "drbd: initialized. "
	       "Version: " REL_VERSION " (api:%d/proto:%d-%d)\n",
	       API_VERSION, PRO_VERSION_MIN, PRO_VERSION_MAX);
	printk(KERN_INFO "drbd: %s\n", drbd_buildtag());
	printk(KERN_INFO "drbd: registered as block device major %d\n",
		DRBD_MAJOR);

	return 0; /* Success! */

fail:
	drbd_cleanup();
	if (err == -ENOMEM)
		printk(KERN_ERR "drbd: ran out of memory\n");
	else
		printk(KERN_ERR "drbd: initialization failure\n");
	return err;
}

void drbd_free_bc(struct drbd_backing_dev *ldev)
{
	if (ldev == NULL)
		return;

	blkdev_put(ldev->backing_bdev, FMODE_READ | FMODE_WRITE | FMODE_EXCL);
	blkdev_put(ldev->md_bdev, FMODE_READ | FMODE_WRITE | FMODE_EXCL);

	kfree(ldev->disk_conf);
	kfree(ldev);
}

void drbd_free_sock(struct drbd_tconn *tconn)
{
	if (tconn->data.socket) {
		mutex_lock(&tconn->data.mutex);
		kernel_sock_shutdown(tconn->data.socket, SHUT_RDWR);
		sock_release(tconn->data.socket);
		tconn->data.socket = NULL;
		mutex_unlock(&tconn->data.mutex);
	}
	if (tconn->meta.socket) {
		mutex_lock(&tconn->meta.mutex);
		kernel_sock_shutdown(tconn->meta.socket, SHUT_RDWR);
		sock_release(tconn->meta.socket);
		tconn->meta.socket = NULL;
		mutex_unlock(&tconn->meta.mutex);
	}
}

/* meta data management */

void conn_md_sync(struct drbd_tconn *tconn)
{
	struct drbd_conf *mdev;
	int vnr;

	rcu_read_lock();
	idr_for_each_entry(&tconn->volumes, mdev, vnr) {
		kref_get(&mdev->kref);
		rcu_read_unlock();
		drbd_md_sync(mdev);
		kref_put(&mdev->kref, &drbd_minor_destroy);
		rcu_read_lock();
	}
	rcu_read_unlock();
}

/* aligned 4kByte */
struct meta_data_on_disk {
	u64 la_size_sect;      /* last agreed size. */
	u64 uuid[UI_SIZE];   /* UUIDs. */
	u64 device_uuid;
	u64 reserved_u64_1;
	u32 flags;             /* MDF */
	u32 magic;
	u32 md_size_sect;
	u32 al_offset;         /* offset to this block */
	u32 al_nr_extents;     /* important for restoring the AL (userspace) */
	      /* `-- act_log->nr_elements <-- ldev->dc.al_extents */
	u32 bm_offset;         /* offset to the bitmap, from here */
	u32 bm_bytes_per_bit;  /* BM_BLOCK_SIZE */
	u32 la_peer_max_bio_size;   /* last peer max_bio_size */

	/* see al_tr_number_to_on_disk_sector() */
	u32 al_stripes;
	u32 al_stripe_size_4k;

	u8 reserved_u8[4096 - (7*8 + 10*4)];
} __packed;



void drbd_md_write(struct drbd_conf *mdev, void *b)
{
	struct meta_data_on_disk *buffer = b;
	sector_t sector;
	int i;

	memset(buffer, 0, sizeof(*buffer));

	buffer->la_size_sect = cpu_to_be64(drbd_get_capacity(mdev->this_bdev));
	for (i = UI_CURRENT; i < UI_SIZE; i++)
		buffer->uuid[i] = cpu_to_be64(mdev->ldev->md.uuid[i]);
	buffer->flags = cpu_to_be32(mdev->ldev->md.flags);
	buffer->magic = cpu_to_be32(DRBD_MD_MAGIC_84_UNCLEAN);

	buffer->md_size_sect  = cpu_to_be32(mdev->ldev->md.md_size_sect);
	buffer->al_offset     = cpu_to_be32(mdev->ldev->md.al_offset);
	buffer->al_nr_extents = cpu_to_be32(mdev->act_log->nr_elements);
	buffer->bm_bytes_per_bit = cpu_to_be32(BM_BLOCK_SIZE);
	buffer->device_uuid = cpu_to_be64(mdev->ldev->md.device_uuid);

	buffer->bm_offset = cpu_to_be32(mdev->ldev->md.bm_offset);
	buffer->la_peer_max_bio_size = cpu_to_be32(mdev->peer_max_bio_size);

	buffer->al_stripes = cpu_to_be32(mdev->ldev->md.al_stripes);
	buffer->al_stripe_size_4k = cpu_to_be32(mdev->ldev->md.al_stripe_size_4k);

	D_ASSERT(drbd_md_ss(mdev->ldev) == mdev->ldev->md.md_offset);
	sector = mdev->ldev->md.md_offset;

	if (drbd_md_sync_page_io(mdev, mdev->ldev, sector, WRITE)) {
		/* this was a try anyways ... */
		dev_err(DEV, "meta data update failed!\n");
		drbd_chk_io_error(mdev, 1, DRBD_META_IO_ERROR);
	}
}

/**
 * drbd_md_sync() - Writes the meta data super block if the MD_DIRTY flag bit is set
 * @mdev:	DRBD device.
 */
void drbd_md_sync(struct drbd_conf *mdev)
{
	struct meta_data_on_disk *buffer;

	/* Don't accidentally change the DRBD meta data layout. */
	BUILD_BUG_ON(UI_SIZE != 4);
	BUILD_BUG_ON(sizeof(struct meta_data_on_disk) != 4096);

	del_timer(&mdev->md_sync_timer);
	/* timer may be rearmed by drbd_md_mark_dirty() now. */
	if (!test_and_clear_bit(MD_DIRTY, &mdev->flags))
		return;

	/* We use here D_FAILED and not D_ATTACHING because we try to write
	 * metadata even if we detach due to a disk failure! */
	if (!get_ldev_if_state(mdev, D_FAILED))
		return;

	buffer = drbd_md_get_buffer(mdev);
	if (!buffer)
		goto out;

	drbd_md_write(mdev, buffer);

	/* Update mdev->ldev->md.la_size_sect,
	 * since we updated it on metadata. */
	mdev->ldev->md.la_size_sect = drbd_get_capacity(mdev->this_bdev);

	drbd_md_put_buffer(mdev);
out:
	put_ldev(mdev);
}

static int check_activity_log_stripe_size(struct drbd_conf *mdev,
		struct meta_data_on_disk *on_disk,
		struct drbd_md *in_core)
{
	u32 al_stripes = be32_to_cpu(on_disk->al_stripes);
	u32 al_stripe_size_4k = be32_to_cpu(on_disk->al_stripe_size_4k);
	u64 al_size_4k;

	/* both not set: default to old fixed size activity log */
	if (al_stripes == 0 && al_stripe_size_4k == 0) {
		al_stripes = 1;
		al_stripe_size_4k = MD_32kB_SECT/8;
	}

	/* some paranoia plausibility checks */

	/* we need both values to be set */
	if (al_stripes == 0 || al_stripe_size_4k == 0)
		goto err;

	al_size_4k = (u64)al_stripes * al_stripe_size_4k;

	/* Upper limit of activity log area, to avoid potential overflow
	 * problems in al_tr_number_to_on_disk_sector(). As right now, more
	 * than 72 * 4k blocks total only increases the amount of history,
	 * limiting this arbitrarily to 16 GB is not a real limitation ;-)  */
	if (al_size_4k > (16 * 1024 * 1024/4))
		goto err;

	/* Lower limit: we need at least 8 transaction slots (32kB)
	 * to not break existing setups */
	if (al_size_4k < MD_32kB_SECT/8)
		goto err;

	in_core->al_stripe_size_4k = al_stripe_size_4k;
	in_core->al_stripes = al_stripes;
	in_core->al_size_4k = al_size_4k;

	return 0;
err:
	dev_err(DEV, "invalid activity log striping: al_stripes=%u, al_stripe_size_4k=%u\n",
			al_stripes, al_stripe_size_4k);
	return -EINVAL;
}

static int check_offsets_and_sizes(struct drbd_conf *mdev, struct drbd_backing_dev *bdev)
{
	sector_t capacity = drbd_get_capacity(bdev->md_bdev);
	struct drbd_md *in_core = &bdev->md;
	s32 on_disk_al_sect;
	s32 on_disk_bm_sect;

	/* The on-disk size of the activity log, calculated from offsets, and
	 * the size of the activity log calculated from the stripe settings,
	 * should match.
	 * Though we could relax this a bit: it is ok, if the striped activity log
	 * fits in the available on-disk activity log size.
	 * Right now, that would break how resize is implemented.
	 * TODO: make drbd_determine_dev_size() (and the drbdmeta tool) aware
	 * of possible unused padding space in the on disk layout. */
	if (in_core->al_offset < 0) {
		if (in_core->bm_offset > in_core->al_offset)
			goto err;
		on_disk_al_sect = -in_core->al_offset;
		on_disk_bm_sect = in_core->al_offset - in_core->bm_offset;
	} else {
		if (in_core->al_offset != MD_4kB_SECT)
			goto err;
		if (in_core->bm_offset < in_core->al_offset + in_core->al_size_4k * MD_4kB_SECT)
			goto err;

		on_disk_al_sect = in_core->bm_offset - MD_4kB_SECT;
		on_disk_bm_sect = in_core->md_size_sect - in_core->bm_offset;
	}

	/* old fixed size meta data is exactly that: fixed. */
	if (in_core->meta_dev_idx >= 0) {
		if (in_core->md_size_sect != MD_128MB_SECT
		||  in_core->al_offset != MD_4kB_SECT
		||  in_core->bm_offset != MD_4kB_SECT + MD_32kB_SECT
		||  in_core->al_stripes != 1
		||  in_core->al_stripe_size_4k != MD_32kB_SECT/8)
			goto err;
	}

	if (capacity < in_core->md_size_sect)
		goto err;
	if (capacity - in_core->md_size_sect < drbd_md_first_sector(bdev))
		goto err;

	/* should be aligned, and at least 32k */
	if ((on_disk_al_sect & 7) || (on_disk_al_sect < MD_32kB_SECT))
		goto err;

	/* should fit (for now: exactly) into the available on-disk space;
	 * overflow prevention is in check_activity_log_stripe_size() above. */
	if (on_disk_al_sect != in_core->al_size_4k * MD_4kB_SECT)
		goto err;

	/* again, should be aligned */
	if (in_core->bm_offset & 7)
		goto err;

	/* FIXME check for device grow with flex external meta data? */

	/* can the available bitmap space cover the last agreed device size? */
	if (on_disk_bm_sect < (in_core->la_size_sect+7)/MD_4kB_SECT/8/512)
		goto err;

	return 0;

err:
	dev_err(DEV, "meta data offsets don't make sense: idx=%d "
			"al_s=%u, al_sz4k=%u, al_offset=%d, bm_offset=%d, "
			"md_size_sect=%u, la_size=%llu, md_capacity=%llu\n",
			in_core->meta_dev_idx,
			in_core->al_stripes, in_core->al_stripe_size_4k,
			in_core->al_offset, in_core->bm_offset, in_core->md_size_sect,
			(unsigned long long)in_core->la_size_sect,
			(unsigned long long)capacity);

	return -EINVAL;
}


/**
 * drbd_md_read() - Reads in the meta data super block
 * @mdev:	DRBD device.
 * @bdev:	Device from which the meta data should be read in.
 *
 * Return NO_ERROR on success, and an enum drbd_ret_code in case
 * something goes wrong.
 *
 * Called exactly once during drbd_adm_attach(), while still being D_DISKLESS,
 * even before @bdev is assigned to @mdev->ldev.
 */
int drbd_md_read(struct drbd_conf *mdev, struct drbd_backing_dev *bdev)
{
	struct meta_data_on_disk *buffer;
	u32 magic, flags;
	int i, rv = NO_ERROR;

	if (mdev->state.disk != D_DISKLESS)
		return ERR_DISK_CONFIGURED;

	buffer = drbd_md_get_buffer(mdev);
	if (!buffer)
		return ERR_NOMEM;

	/* First, figure out where our meta data superblock is located,
	 * and read it. */
	bdev->md.meta_dev_idx = bdev->disk_conf->meta_dev_idx;
	bdev->md.md_offset = drbd_md_ss(bdev);

	if (drbd_md_sync_page_io(mdev, bdev, bdev->md.md_offset, READ)) {
		/* NOTE: can't do normal error processing here as this is
		   called BEFORE disk is attached */
		dev_err(DEV, "Error while reading metadata.\n");
		rv = ERR_IO_MD_DISK;
		goto err;
	}

	magic = be32_to_cpu(buffer->magic);
	flags = be32_to_cpu(buffer->flags);
	if (magic == DRBD_MD_MAGIC_84_UNCLEAN ||
	    (magic == DRBD_MD_MAGIC_08 && !(flags & MDF_AL_CLEAN))) {
			/* btw: that's Activity Log clean, not "all" clean. */
		dev_err(DEV, "Found unclean meta data. Did you \"drbdadm apply-al\"?\n");
		rv = ERR_MD_UNCLEAN;
		goto err;
	}

	rv = ERR_MD_INVALID;
	if (magic != DRBD_MD_MAGIC_08) {
		if (magic == DRBD_MD_MAGIC_07)
			dev_err(DEV, "Found old (0.7) meta data magic. Did you \"drbdadm create-md\"?\n");
		else
			dev_err(DEV, "Meta data magic not found. Did you \"drbdadm create-md\"?\n");
		goto err;
	}

	if (be32_to_cpu(buffer->bm_bytes_per_bit) != BM_BLOCK_SIZE) {
		dev_err(DEV, "unexpected bm_bytes_per_bit: %u (expected %u)\n",
		    be32_to_cpu(buffer->bm_bytes_per_bit), BM_BLOCK_SIZE);
		goto err;
	}


	/* convert to in_core endian */
	bdev->md.la_size_sect = be64_to_cpu(buffer->la_size_sect);
	for (i = UI_CURRENT; i < UI_SIZE; i++)
		bdev->md.uuid[i] = be64_to_cpu(buffer->uuid[i]);
	bdev->md.flags = be32_to_cpu(buffer->flags);
	bdev->md.device_uuid = be64_to_cpu(buffer->device_uuid);

	bdev->md.md_size_sect = be32_to_cpu(buffer->md_size_sect);
	bdev->md.al_offset = be32_to_cpu(buffer->al_offset);
	bdev->md.bm_offset = be32_to_cpu(buffer->bm_offset);

	if (check_activity_log_stripe_size(mdev, buffer, &bdev->md))
		goto err;
	if (check_offsets_and_sizes(mdev, bdev))
		goto err;

	if (be32_to_cpu(buffer->bm_offset) != bdev->md.bm_offset) {
		dev_err(DEV, "unexpected bm_offset: %d (expected %d)\n",
		    be32_to_cpu(buffer->bm_offset), bdev->md.bm_offset);
		goto err;
	}
	if (be32_to_cpu(buffer->md_size_sect) != bdev->md.md_size_sect) {
		dev_err(DEV, "unexpected md_size: %u (expected %u)\n",
		    be32_to_cpu(buffer->md_size_sect), bdev->md.md_size_sect);
		goto err;
	}

	rv = NO_ERROR;

	spin_lock_irq(&mdev->tconn->req_lock);
	if (mdev->state.conn < C_CONNECTED) {
		unsigned int peer;
		peer = be32_to_cpu(buffer->la_peer_max_bio_size);
		peer = max(peer, DRBD_MAX_BIO_SIZE_SAFE);
		mdev->peer_max_bio_size = peer;
	}
	spin_unlock_irq(&mdev->tconn->req_lock);

 err:
	drbd_md_put_buffer(mdev);

	return rv;
}

/**
 * drbd_md_mark_dirty() - Mark meta data super block as dirty
 * @mdev:	DRBD device.
 *
 * Call this function if you change anything that should be written to
 * the meta-data super block. This function sets MD_DIRTY, and starts a
 * timer that ensures that within five seconds you have to call drbd_md_sync().
 */
#ifdef DEBUG
void drbd_md_mark_dirty_(struct drbd_conf *mdev, unsigned int line, const char *func)
{
	if (!test_and_set_bit(MD_DIRTY, &mdev->flags)) {
		mod_timer(&mdev->md_sync_timer, jiffies + HZ);
		mdev->last_md_mark_dirty.line = line;
		mdev->last_md_mark_dirty.func = func;
	}
}
#else
void drbd_md_mark_dirty(struct drbd_conf *mdev)
{
	if (!test_and_set_bit(MD_DIRTY, &mdev->flags))
		mod_timer(&mdev->md_sync_timer, jiffies + 5*HZ);
}
#endif

void drbd_uuid_move_history(struct drbd_conf *mdev) __must_hold(local)
{
	int i;

	for (i = UI_HISTORY_START; i < UI_HISTORY_END; i++)
		mdev->ldev->md.uuid[i+1] = mdev->ldev->md.uuid[i];
}

void __drbd_uuid_set(struct drbd_conf *mdev, int idx, u64 val) __must_hold(local)
{
	if (idx == UI_CURRENT) {
		if (mdev->state.role == R_PRIMARY)
			val |= 1;
		else
			val &= ~((u64)1);

		drbd_set_ed_uuid(mdev, val);
	}

	mdev->ldev->md.uuid[idx] = val;
	drbd_md_mark_dirty(mdev);
}

void _drbd_uuid_set(struct drbd_conf *mdev, int idx, u64 val) __must_hold(local)
{
	unsigned long flags;
	spin_lock_irqsave(&mdev->ldev->md.uuid_lock, flags);
	__drbd_uuid_set(mdev, idx, val);
	spin_unlock_irqrestore(&mdev->ldev->md.uuid_lock, flags);
}

void drbd_uuid_set(struct drbd_conf *mdev, int idx, u64 val) __must_hold(local)
{
	unsigned long flags;
	spin_lock_irqsave(&mdev->ldev->md.uuid_lock, flags);
	if (mdev->ldev->md.uuid[idx]) {
		drbd_uuid_move_history(mdev);
		mdev->ldev->md.uuid[UI_HISTORY_START] = mdev->ldev->md.uuid[idx];
	}
	__drbd_uuid_set(mdev, idx, val);
	spin_unlock_irqrestore(&mdev->ldev->md.uuid_lock, flags);
}

/**
 * drbd_uuid_new_current() - Creates a new current UUID
 * @mdev:	DRBD device.
 *
 * Creates a new current UUID, and rotates the old current UUID into
 * the bitmap slot. Causes an incremental resync upon next connect.
 */
void drbd_uuid_new_current(struct drbd_conf *mdev) __must_hold(local)
{
	u64 val;
	unsigned long long bm_uuid;

	get_random_bytes(&val, sizeof(u64));

	spin_lock_irq(&mdev->ldev->md.uuid_lock);
	bm_uuid = mdev->ldev->md.uuid[UI_BITMAP];

	if (bm_uuid)
		dev_warn(DEV, "bm UUID was already set: %llX\n", bm_uuid);

	mdev->ldev->md.uuid[UI_BITMAP] = mdev->ldev->md.uuid[UI_CURRENT];
	__drbd_uuid_set(mdev, UI_CURRENT, val);
	spin_unlock_irq(&mdev->ldev->md.uuid_lock);

	drbd_print_uuids(mdev, "new current UUID");
	/* get it to stable storage _now_ */
	drbd_md_sync(mdev);
}

void drbd_uuid_set_bm(struct drbd_conf *mdev, u64 val) __must_hold(local)
{
	unsigned long flags;
	if (mdev->ldev->md.uuid[UI_BITMAP] == 0 && val == 0)
		return;

	spin_lock_irqsave(&mdev->ldev->md.uuid_lock, flags);
	if (val == 0) {
		drbd_uuid_move_history(mdev);
		mdev->ldev->md.uuid[UI_HISTORY_START] = mdev->ldev->md.uuid[UI_BITMAP];
		mdev->ldev->md.uuid[UI_BITMAP] = 0;
	} else {
		unsigned long long bm_uuid = mdev->ldev->md.uuid[UI_BITMAP];
		if (bm_uuid)
			dev_warn(DEV, "bm UUID was already set: %llX\n", bm_uuid);

		mdev->ldev->md.uuid[UI_BITMAP] = val & ~((u64)1);
	}
	spin_unlock_irqrestore(&mdev->ldev->md.uuid_lock, flags);

	drbd_md_mark_dirty(mdev);
}

/**
 * drbd_bmio_set_n_write() - io_fn for drbd_queue_bitmap_io() or drbd_bitmap_io()
 * @mdev:	DRBD device.
 *
 * Sets all bits in the bitmap and writes the whole bitmap to stable storage.
 */
int drbd_bmio_set_n_write(struct drbd_conf *mdev)
{
	int rv = -EIO;

	if (get_ldev_if_state(mdev, D_ATTACHING)) {
		drbd_md_set_flag(mdev, MDF_FULL_SYNC);
		drbd_md_sync(mdev);
		drbd_bm_set_all(mdev);

		rv = drbd_bm_write(mdev);

		if (!rv) {
			drbd_md_clear_flag(mdev, MDF_FULL_SYNC);
			drbd_md_sync(mdev);
		}

		put_ldev(mdev);
	}

	return rv;
}

/**
 * drbd_bmio_clear_n_write() - io_fn for drbd_queue_bitmap_io() or drbd_bitmap_io()
 * @mdev:	DRBD device.
 *
 * Clears all bits in the bitmap and writes the whole bitmap to stable storage.
 */
int drbd_bmio_clear_n_write(struct drbd_conf *mdev)
{
	int rv = -EIO;

	drbd_resume_al(mdev);
	if (get_ldev_if_state(mdev, D_ATTACHING)) {
		drbd_bm_clear_all(mdev);
		rv = drbd_bm_write(mdev);
		put_ldev(mdev);
	}

	return rv;
}

static int w_bitmap_io(struct drbd_work *w, int unused)
{
	struct bm_io_work *work = container_of(w, struct bm_io_work, w);
	struct drbd_conf *mdev = w->mdev;
	int rv = -EIO;

	D_ASSERT(atomic_read(&mdev->ap_bio_cnt) == 0);

	if (get_ldev(mdev)) {
		drbd_bm_lock(mdev, work->why, work->flags);
		rv = work->io_fn(mdev);
		drbd_bm_unlock(mdev);
		put_ldev(mdev);
	}

	clear_bit_unlock(BITMAP_IO, &mdev->flags);
	wake_up(&mdev->misc_wait);

	if (work->done)
		work->done(mdev, rv);

	clear_bit(BITMAP_IO_QUEUED, &mdev->flags);
	work->why = NULL;
	work->flags = 0;

	return 0;
}

void drbd_ldev_destroy(struct drbd_conf *mdev)
{
	lc_destroy(mdev->resync);
	mdev->resync = NULL;
	lc_destroy(mdev->act_log);
	mdev->act_log = NULL;
	__no_warn(local,
		drbd_free_bc(mdev->ldev);
		mdev->ldev = NULL;);

	clear_bit(GO_DISKLESS, &mdev->flags);
}

static int w_go_diskless(struct drbd_work *w, int unused)
{
	struct drbd_conf *mdev = w->mdev;

	D_ASSERT(mdev->state.disk == D_FAILED);
	/* we cannot assert local_cnt == 0 here, as get_ldev_if_state will
	 * inc/dec it frequently. Once we are D_DISKLESS, no one will touch
	 * the protected members anymore, though, so once put_ldev reaches zero
	 * again, it will be safe to free them. */

	/* Try to write changed bitmap pages, read errors may have just
	 * set some bits outside the area covered by the activity log.
	 *
	 * If we have an IO error during the bitmap writeout,
	 * we will want a full sync next time, just in case.
	 * (Do we want a specific meta data flag for this?)
	 *
	 * If that does not make it to stable storage either,
	 * we cannot do anything about that anymore.
	 *
	 * We still need to check if both bitmap and ldev are present, we may
	 * end up here after a failed attach, before ldev was even assigned.
	 */
	if (mdev->bitmap && mdev->ldev) {
		/* An interrupted resync or similar is allowed to recounts bits
		 * while we detach.
		 * Any modifications would not be expected anymore, though.
		 */
		if (drbd_bitmap_io_from_worker(mdev, drbd_bm_write,
					"detach", BM_LOCKED_TEST_ALLOWED)) {
			if (test_bit(WAS_READ_ERROR, &mdev->flags)) {
				drbd_md_set_flag(mdev, MDF_FULL_SYNC);
				drbd_md_sync(mdev);
			}
		}
	}

	drbd_force_state(mdev, NS(disk, D_DISKLESS));
	return 0;
}

/**
 * drbd_queue_bitmap_io() - Queues an IO operation on the whole bitmap
 * @mdev:	DRBD device.
 * @io_fn:	IO callback to be called when bitmap IO is possible
 * @done:	callback to be called after the bitmap IO was performed
 * @why:	Descriptive text of the reason for doing the IO
 *
 * While IO on the bitmap happens we freeze application IO thus we ensure
 * that drbd_set_out_of_sync() can not be called. This function MAY ONLY be
 * called from worker context. It MUST NOT be used while a previous such
 * work is still pending!
 */
void drbd_queue_bitmap_io(struct drbd_conf *mdev,
			  int (*io_fn)(struct drbd_conf *),
			  void (*done)(struct drbd_conf *, int),
			  char *why, enum bm_flag flags)
{
	D_ASSERT(current == mdev->tconn->worker.task);

	D_ASSERT(!test_bit(BITMAP_IO_QUEUED, &mdev->flags));
	D_ASSERT(!test_bit(BITMAP_IO, &mdev->flags));
	D_ASSERT(list_empty(&mdev->bm_io_work.w.list));
	if (mdev->bm_io_work.why)
		dev_err(DEV, "FIXME going to queue '%s' but '%s' still pending?\n",
			why, mdev->bm_io_work.why);

	mdev->bm_io_work.io_fn = io_fn;
	mdev->bm_io_work.done = done;
	mdev->bm_io_work.why = why;
	mdev->bm_io_work.flags = flags;

	spin_lock_irq(&mdev->tconn->req_lock);
	set_bit(BITMAP_IO, &mdev->flags);
	if (atomic_read(&mdev->ap_bio_cnt) == 0) {
		if (!test_and_set_bit(BITMAP_IO_QUEUED, &mdev->flags))
			drbd_queue_work(&mdev->tconn->sender_work, &mdev->bm_io_work.w);
	}
	spin_unlock_irq(&mdev->tconn->req_lock);
}

/**
 * drbd_bitmap_io() -  Does an IO operation on the whole bitmap
 * @mdev:	DRBD device.
 * @io_fn:	IO callback to be called when bitmap IO is possible
 * @why:	Descriptive text of the reason for doing the IO
 *
 * freezes application IO while that the actual IO operations runs. This
 * functions MAY NOT be called from worker context.
 */
int drbd_bitmap_io(struct drbd_conf *mdev, int (*io_fn)(struct drbd_conf *),
		char *why, enum bm_flag flags)
{
	int rv;

	D_ASSERT(current != mdev->tconn->worker.task);

	if ((flags & BM_LOCKED_SET_ALLOWED) == 0)
		drbd_suspend_io(mdev);

	drbd_bm_lock(mdev, why, flags);
	rv = io_fn(mdev);
	drbd_bm_unlock(mdev);

	if ((flags & BM_LOCKED_SET_ALLOWED) == 0)
		drbd_resume_io(mdev);

	return rv;
}

void drbd_md_set_flag(struct drbd_conf *mdev, int flag) __must_hold(local)
{
	if ((mdev->ldev->md.flags & flag) != flag) {
		drbd_md_mark_dirty(mdev);
		mdev->ldev->md.flags |= flag;
	}
}

void drbd_md_clear_flag(struct drbd_conf *mdev, int flag) __must_hold(local)
{
	if ((mdev->ldev->md.flags & flag) != 0) {
		drbd_md_mark_dirty(mdev);
		mdev->ldev->md.flags &= ~flag;
	}
}
int drbd_md_test_flag(struct drbd_backing_dev *bdev, int flag)
{
	return (bdev->md.flags & flag) != 0;
}

static void md_sync_timer_fn(unsigned long data)
{
	struct drbd_conf *mdev = (struct drbd_conf *) data;

	/* must not double-queue! */
	if (list_empty(&mdev->md_sync_work.list))
		drbd_queue_work_front(&mdev->tconn->sender_work, &mdev->md_sync_work);
}

static int w_md_sync(struct drbd_work *w, int unused)
{
	struct drbd_conf *mdev = w->mdev;

	dev_warn(DEV, "md_sync_timer expired! Worker calls drbd_md_sync().\n");
#ifdef DEBUG
	dev_warn(DEV, "last md_mark_dirty: %s:%u\n",
		mdev->last_md_mark_dirty.func, mdev->last_md_mark_dirty.line);
#endif
	drbd_md_sync(mdev);
	return 0;
}

const char *cmdname(enum drbd_packet cmd)
{
	/* THINK may need to become several global tables
	 * when we want to support more than
	 * one PRO_VERSION */
	static const char *cmdnames[] = {
		[P_DATA]	        = "Data",
		[P_DATA_REPLY]	        = "DataReply",
		[P_RS_DATA_REPLY]	= "RSDataReply",
		[P_BARRIER]	        = "Barrier",
		[P_BITMAP]	        = "ReportBitMap",
		[P_BECOME_SYNC_TARGET]  = "BecomeSyncTarget",
		[P_BECOME_SYNC_SOURCE]  = "BecomeSyncSource",
		[P_UNPLUG_REMOTE]	= "UnplugRemote",
		[P_DATA_REQUEST]	= "DataRequest",
		[P_RS_DATA_REQUEST]     = "RSDataRequest",
		[P_SYNC_PARAM]	        = "SyncParam",
		[P_SYNC_PARAM89]	= "SyncParam89",
		[P_PROTOCOL]            = "ReportProtocol",
		[P_UUIDS]	        = "ReportUUIDs",
		[P_SIZES]	        = "ReportSizes",
		[P_STATE]	        = "ReportState",
		[P_SYNC_UUID]           = "ReportSyncUUID",
		[P_AUTH_CHALLENGE]      = "AuthChallenge",
		[P_AUTH_RESPONSE]	= "AuthResponse",
		[P_PING]		= "Ping",
		[P_PING_ACK]	        = "PingAck",
		[P_RECV_ACK]	        = "RecvAck",
		[P_WRITE_ACK]	        = "WriteAck",
		[P_RS_WRITE_ACK]	= "RSWriteAck",
		[P_SUPERSEDED]          = "Superseded",
		[P_NEG_ACK]	        = "NegAck",
		[P_NEG_DREPLY]	        = "NegDReply",
		[P_NEG_RS_DREPLY]	= "NegRSDReply",
		[P_BARRIER_ACK]	        = "BarrierAck",
		[P_STATE_CHG_REQ]       = "StateChgRequest",
		[P_STATE_CHG_REPLY]     = "StateChgReply",
		[P_OV_REQUEST]          = "OVRequest",
		[P_OV_REPLY]            = "OVReply",
		[P_OV_RESULT]           = "OVResult",
		[P_CSUM_RS_REQUEST]     = "CsumRSRequest",
		[P_RS_IS_IN_SYNC]	= "CsumRSIsInSync",
		[P_COMPRESSED_BITMAP]   = "CBitmap",
		[P_DELAY_PROBE]         = "DelayProbe",
		[P_OUT_OF_SYNC]		= "OutOfSync",
		[P_RETRY_WRITE]		= "RetryWrite",
		[P_RS_CANCEL]		= "RSCancel",
		[P_CONN_ST_CHG_REQ]	= "conn_st_chg_req",
		[P_CONN_ST_CHG_REPLY]	= "conn_st_chg_reply",
		[P_RETRY_WRITE]		= "retry_write",
		[P_PROTOCOL_UPDATE]	= "protocol_update",

		/* enum drbd_packet, but not commands - obsoleted flags:
		 *	P_MAY_IGNORE
		 *	P_MAX_OPT_CMD
		 */
	};

	/* too big for the array: 0xfffX */
	if (cmd == P_INITIAL_META)
		return "InitialMeta";
	if (cmd == P_INITIAL_DATA)
		return "InitialData";
	if (cmd == P_CONNECTION_FEATURES)
		return "ConnectionFeatures";
	if (cmd >= ARRAY_SIZE(cmdnames))
		return "Unknown";
	return cmdnames[cmd];
}

/**
 * drbd_wait_misc  -  wait for a request to make progress
 * @mdev:	device associated with the request
 * @i:		the struct drbd_interval embedded in struct drbd_request or
 *		struct drbd_peer_request
 */
int drbd_wait_misc(struct drbd_conf *mdev, struct drbd_interval *i)
{
	struct net_conf *nc;
	DEFINE_WAIT(wait);
	long timeout;

	rcu_read_lock();
	nc = rcu_dereference(mdev->tconn->net_conf);
	if (!nc) {
		rcu_read_unlock();
		return -ETIMEDOUT;
	}
	timeout = nc->ko_count ? nc->timeout * HZ / 10 * nc->ko_count : MAX_SCHEDULE_TIMEOUT;
	rcu_read_unlock();

	/* Indicate to wake up mdev->misc_wait on progress.  */
	i->waiting = true;
	prepare_to_wait(&mdev->misc_wait, &wait, TASK_INTERRUPTIBLE);
	spin_unlock_irq(&mdev->tconn->req_lock);
	timeout = schedule_timeout(timeout);
	finish_wait(&mdev->misc_wait, &wait);
	spin_lock_irq(&mdev->tconn->req_lock);
	if (!timeout || mdev->state.conn < C_CONNECTED)
		return -ETIMEDOUT;
	if (signal_pending(current))
		return -ERESTARTSYS;
	return 0;
}

#ifdef CONFIG_DRBD_FAULT_INJECTION
/* Fault insertion support including random number generator shamelessly
 * stolen from kernel/rcutorture.c */
struct fault_random_state {
	unsigned long state;
	unsigned long count;
};

#define FAULT_RANDOM_MULT 39916801  /* prime */
#define FAULT_RANDOM_ADD	479001701 /* prime */
#define FAULT_RANDOM_REFRESH 10000

/*
 * Crude but fast random-number generator.  Uses a linear congruential
 * generator, with occasional help from get_random_bytes().
 */
static unsigned long
_drbd_fault_random(struct fault_random_state *rsp)
{
	long refresh;

	if (!rsp->count--) {
		get_random_bytes(&refresh, sizeof(refresh));
		rsp->state += refresh;
		rsp->count = FAULT_RANDOM_REFRESH;
	}
	rsp->state = rsp->state * FAULT_RANDOM_MULT + FAULT_RANDOM_ADD;
	return swahw32(rsp->state);
}

static char *
_drbd_fault_str(unsigned int type) {
	static char *_faults[] = {
		[DRBD_FAULT_MD_WR] = "Meta-data write",
		[DRBD_FAULT_MD_RD] = "Meta-data read",
		[DRBD_FAULT_RS_WR] = "Resync write",
		[DRBD_FAULT_RS_RD] = "Resync read",
		[DRBD_FAULT_DT_WR] = "Data write",
		[DRBD_FAULT_DT_RD] = "Data read",
		[DRBD_FAULT_DT_RA] = "Data read ahead",
		[DRBD_FAULT_BM_ALLOC] = "BM allocation",
		[DRBD_FAULT_AL_EE] = "EE allocation",
		[DRBD_FAULT_RECEIVE] = "receive data corruption",
	};

	return (type < DRBD_FAULT_MAX) ? _faults[type] : "**Unknown**";
}

unsigned int
_drbd_insert_fault(struct drbd_conf *mdev, unsigned int type)
{
	static struct fault_random_state rrs = {0, 0};

	unsigned int ret = (
		(fault_devs == 0 ||
			((1 << mdev_to_minor(mdev)) & fault_devs) != 0) &&
		(((_drbd_fault_random(&rrs) % 100) + 1) <= fault_rate));

	if (ret) {
		fault_count++;

		if (__ratelimit(&drbd_ratelimit_state))
			dev_warn(DEV, "***Simulating %s failure\n",
				_drbd_fault_str(type));
	}

	return ret;
}
#endif

const char *drbd_buildtag(void)
{
	/* DRBD built from external sources has here a reference to the
	   git hash of the source code. */

	static char buildtag[38] = "\0uilt-in";

	if (buildtag[0] == 0) {
#ifdef MODULE
		sprintf(buildtag, "srcversion: %-24s", THIS_MODULE->srcversion);
#else
		buildtag[0] = 'b';
#endif
	}

	return buildtag;
}

module_init(drbd_init)
module_exit(drbd_cleanup)

EXPORT_SYMBOL(drbd_conn_str);
EXPORT_SYMBOL(drbd_role_str);
EXPORT_SYMBOL(drbd_disk_str);
EXPORT_SYMBOL(drbd_set_st_err_str);<|MERGE_RESOLUTION|>--- conflicted
+++ resolved
@@ -1307,15 +1307,8 @@
 	struct drbd_socket *sock;
 	struct p_block_ack *p;
 
-<<<<<<< HEAD
-	p.sector   = sector;
-	p.block_id = block_id;
-	p.blksize  = blksize;
-	p.seq_num  = cpu_to_be32(atomic_add_return_unchecked(1, &mdev->packet_seq));
-=======
 	if (mdev->state.conn < C_CONNECTED)
 		return -EIO;
->>>>>>> c3ade0e0
 
 	sock = &mdev->tconn->meta;
 	p = drbd_prepare_command(mdev, sock);
@@ -1621,34 +1614,9 @@
 	int dgs;
 	int err;
 
-<<<<<<< HEAD
-	if (!drbd_get_data_sock(mdev))
-		return 0;
-
-	dgs = (mdev->agreed_pro_version >= 87 && mdev->integrity_w_tfm) ?
-		crypto_hash_digestsize(mdev->integrity_w_tfm) : 0;
-
-	if (req->size <= DRBD_MAX_SIZE_H80_PACKET) {
-		p.head.h80.magic   = BE_DRBD_MAGIC;
-		p.head.h80.command = cpu_to_be16(P_DATA);
-		p.head.h80.length  =
-			cpu_to_be16(sizeof(p) - sizeof(union p_header) + dgs + req->size);
-	} else {
-		p.head.h95.magic   = BE_DRBD_MAGIC_BIG;
-		p.head.h95.command = cpu_to_be16(P_DATA);
-		p.head.h95.length  =
-			cpu_to_be32(sizeof(p) - sizeof(union p_header) + dgs + req->size);
-	}
-
-	p.sector   = cpu_to_be64(req->sector);
-	p.block_id = (unsigned long)req;
-	p.seq_num  = cpu_to_be32(req->seq_num =
-				 atomic_add_return_unchecked(1, &mdev->packet_seq));
-=======
 	sock = &mdev->tconn->data;
 	p = drbd_prepare_command(mdev, sock);
 	dgs = mdev->tconn->integrity_tfm ? crypto_hash_digestsize(mdev->tconn->integrity_tfm) : 0;
->>>>>>> c3ade0e0
 
 	if (!p)
 		return -EIO;
@@ -1917,12 +1885,6 @@
 	atomic_set(&mdev->rs_pending_cnt, 0);
 	atomic_set(&mdev->unacked_cnt, 0);
 	atomic_set(&mdev->local_cnt, 0);
-<<<<<<< HEAD
-	atomic_set(&mdev->net_cnt, 0);
-	atomic_set_unchecked(&mdev->packet_seq, 0);
-	atomic_set(&mdev->pp_in_use, 0);
-=======
->>>>>>> c3ade0e0
 	atomic_set(&mdev->pp_in_use_by_net, 0);
 	atomic_set(&mdev->rs_sect_in, 0);
 	atomic_set(&mdev->rs_sect_ev, 0);
@@ -1993,12 +1955,6 @@
 		dev_err(DEV, "ASSERT FAILED: receiver t_state == %d expected 0.\n",
 				mdev->tconn->receiver.t_state);
 
-<<<<<<< HEAD
-	/* no need to lock it, I'm the only thread alive */
-	if (atomic_read_unchecked(&mdev->current_epoch->epoch_size) !=  0)
-		dev_err(DEV, "epoch_size:%d\n", atomic_read_unchecked(&mdev->current_epoch->epoch_size));
-=======
->>>>>>> c3ade0e0
 	mdev->al_writ_cnt  =
 	mdev->bm_writ_cnt  =
 	mdev->read_cnt     =
