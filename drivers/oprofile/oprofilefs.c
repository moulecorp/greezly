/**
 * @file oprofilefs.c
 *
 * @remark Copyright 2002 OProfile authors
 * @remark Read the file COPYING
 *
 * @author John Levon
 *
 * A simple filesystem for configuration and
 * access of oprofile.
 */

#include <linux/init.h>
#include <linux/module.h>
#include <linux/oprofile.h>
#include <linux/fs.h>
#include <linux/pagemap.h>
#include <asm/uaccess.h>

#include "oprof.h"

#define OPROFILEFS_MAGIC 0x6f70726f

DEFINE_RAW_SPINLOCK(oprofilefs_lock);

static struct inode *oprofilefs_get_inode(struct super_block *sb, int mode)
{
	struct inode *inode = new_inode(sb);

	if (inode) {
		inode->i_ino = get_next_ino();
		inode->i_mode = mode;
		inode->i_atime = inode->i_mtime = inode->i_ctime = CURRENT_TIME;
	}
	return inode;
}


static const struct super_operations s_ops = {
	.statfs		= simple_statfs,
	.drop_inode 	= generic_delete_inode,
};


ssize_t oprofilefs_str_to_user(char const *str, char __user *buf, size_t count, loff_t *offset)
{
	return simple_read_from_buffer(buf, count, offset, str, strlen(str));
}


#define TMPBUFSIZE 50

ssize_t oprofilefs_ulong_to_user(unsigned long val, char __user *buf, size_t count, loff_t *offset)
{
	char tmpbuf[TMPBUFSIZE];
	size_t maxlen = snprintf(tmpbuf, TMPBUFSIZE, "%lu\n", val);
	if (maxlen > TMPBUFSIZE)
		maxlen = TMPBUFSIZE;
	return simple_read_from_buffer(buf, count, offset, tmpbuf, maxlen);
}


/*
 * Note: If oprofilefs_ulong_from_user() returns 0, then *val remains
 * unchanged and might be uninitialized. This follows write syscall
 * implementation when count is zero: "If count is zero ... [and if]
 * no errors are detected, 0 will be returned without causing any
 * other effect." (man 2 write)
 */
int oprofilefs_ulong_from_user(unsigned long *val, char const __user *buf, size_t count)
{
	char tmpbuf[TMPBUFSIZE];
	unsigned long flags;

	if (!count)
		return 0;

	if (count > TMPBUFSIZE - 1)
		return -EINVAL;

	memset(tmpbuf, 0x0, TMPBUFSIZE);

	if (copy_from_user(tmpbuf, buf, count))
		return -EFAULT;

	raw_spin_lock_irqsave(&oprofilefs_lock, flags);
	*val = simple_strtoul(tmpbuf, NULL, 0);
	raw_spin_unlock_irqrestore(&oprofilefs_lock, flags);
	return count;
}


static ssize_t ulong_read_file(struct file *file, char __user *buf, size_t count, loff_t *offset)
{
	unsigned long *val = file->private_data;
	return oprofilefs_ulong_to_user(*val, buf, count, offset);
}


static ssize_t ulong_write_file(struct file *file, char const __user *buf, size_t count, loff_t *offset)
{
	unsigned long value;
	int retval;

	if (*offset)
		return -EINVAL;

	retval = oprofilefs_ulong_from_user(&value, buf, count);
	if (retval <= 0)
		return retval;

	retval = oprofile_set_ulong(file->private_data, value);
	if (retval)
		return retval;

	return count;
}


static const struct file_operations ulong_fops = {
	.read		= ulong_read_file,
	.write		= ulong_write_file,
	.open		= simple_open,
	.llseek		= default_llseek,
};


static const struct file_operations ulong_ro_fops = {
	.read		= ulong_read_file,
	.open		= simple_open,
	.llseek		= default_llseek,
};


static int __oprofilefs_create_file(struct dentry *root, char const *name,
	const struct file_operations *fops, int perm, void *priv)
{
	struct dentry *dentry;
	struct inode *inode;

	mutex_lock(&root->d_inode->i_mutex);
	dentry = d_alloc_name(root, name);
	if (!dentry) {
		mutex_unlock(&root->d_inode->i_mutex);
		return -ENOMEM;
	}
	inode = oprofilefs_get_inode(root->d_sb, S_IFREG | perm);
	if (!inode) {
		dput(dentry);
		mutex_unlock(&root->d_inode->i_mutex);
		return -ENOMEM;
	}
	inode->i_fop = fops;
	inode->i_private = priv;
	d_add(dentry, inode);
	mutex_unlock(&root->d_inode->i_mutex);
	return 0;
}


int oprofilefs_create_ulong(struct dentry *root,
	char const *name, unsigned long *val)
{
	return __oprofilefs_create_file(root, name,
					&ulong_fops, 0644, val);
}


int oprofilefs_create_ro_ulong(struct dentry *root,
	char const *name, unsigned long *val)
{
	return __oprofilefs_create_file(root, name,
					&ulong_ro_fops, 0444, val);
}


static ssize_t atomic_read_file(struct file *file, char __user *buf, size_t count, loff_t *offset)
{
	atomic_unchecked_t *val = file->private_data;
	return oprofilefs_ulong_to_user(atomic_read_unchecked(val), buf, count, offset);
}


static const struct file_operations atomic_ro_fops = {
	.read		= atomic_read_file,
	.open		= simple_open,
	.llseek		= default_llseek,
};


<<<<<<< HEAD
int oprofilefs_create_ro_atomic(struct super_block *sb, struct dentry *root,
=======
int oprofilefs_create_ro_atomic(struct dentry *root,
>>>>>>> c3ade0e0
	char const *name, atomic_unchecked_t *val)
{
	return __oprofilefs_create_file(root, name,
					&atomic_ro_fops, 0444, val);
}


int oprofilefs_create_file(struct dentry *root,
	char const *name, const struct file_operations *fops)
{
	return __oprofilefs_create_file(root, name, fops, 0644, NULL);
}


int oprofilefs_create_file_perm(struct dentry *root,
	char const *name, const struct file_operations *fops, int perm)
{
	return __oprofilefs_create_file(root, name, fops, perm, NULL);
}


struct dentry *oprofilefs_mkdir(struct dentry *parent, char const *name)
{
	struct dentry *dentry;
	struct inode *inode;

	mutex_lock(&parent->d_inode->i_mutex);
	dentry = d_alloc_name(parent, name);
	if (!dentry) {
		mutex_unlock(&parent->d_inode->i_mutex);
		return NULL;
	}
	inode = oprofilefs_get_inode(parent->d_sb, S_IFDIR | 0755);
	if (!inode) {
		dput(dentry);
		mutex_unlock(&parent->d_inode->i_mutex);
		return NULL;
	}
	inode->i_op = &simple_dir_inode_operations;
	inode->i_fop = &simple_dir_operations;
	d_add(dentry, inode);
	mutex_unlock(&parent->d_inode->i_mutex);
	return dentry;
}


static int oprofilefs_fill_super(struct super_block *sb, void *data, int silent)
{
	struct inode *root_inode;

	sb->s_blocksize = PAGE_CACHE_SIZE;
	sb->s_blocksize_bits = PAGE_CACHE_SHIFT;
	sb->s_magic = OPROFILEFS_MAGIC;
	sb->s_op = &s_ops;
	sb->s_time_gran = 1;

	root_inode = oprofilefs_get_inode(sb, S_IFDIR | 0755);
	if (!root_inode)
		return -ENOMEM;
	root_inode->i_op = &simple_dir_inode_operations;
	root_inode->i_fop = &simple_dir_operations;
	sb->s_root = d_make_root(root_inode);
	if (!sb->s_root)
		return -ENOMEM;

	oprofile_create_files(sb->s_root);

	// FIXME: verify kill_litter_super removes our dentries
	return 0;
}


static struct dentry *oprofilefs_mount(struct file_system_type *fs_type,
	int flags, const char *dev_name, void *data)
{
	return mount_single(fs_type, flags, data, oprofilefs_fill_super);
}


static struct file_system_type oprofilefs_type = {
	.owner		= THIS_MODULE,
	.name		= "oprofilefs",
	.mount		= oprofilefs_mount,
	.kill_sb	= kill_litter_super,
};
MODULE_ALIAS_FS("oprofilefs");


int __init oprofilefs_register(void)
{
	return register_filesystem(&oprofilefs_type);
}


void __exit oprofilefs_unregister(void)
{
	unregister_filesystem(&oprofilefs_type);
}<|MERGE_RESOLUTION|>--- conflicted
+++ resolved
@@ -188,11 +188,7 @@
 };
 
 
-<<<<<<< HEAD
-int oprofilefs_create_ro_atomic(struct super_block *sb, struct dentry *root,
-=======
 int oprofilefs_create_ro_atomic(struct dentry *root,
->>>>>>> c3ade0e0
 	char const *name, atomic_unchecked_t *val)
 {
 	return __oprofilefs_create_file(root, name,
