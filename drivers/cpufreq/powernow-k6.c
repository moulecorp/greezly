--- conflicted
+++ resolved
@@ -93,9 +93,8 @@
 	wrmsr(MSR_K6_EPMR, msrval, 0); /* disable it again */
 
 	local_irq_enable();
-<<<<<<< HEAD
-
-	return clock_ratio[register_to_index[(invalue >> 5)&7]].index;
+
+	return clock_ratio[register_to_index[(invalue >> 5)&7]].driver_data;
 }
 
 static void powernow_k6_set_cpu_multiplier(unsigned int best_i)
@@ -128,59 +127,6 @@
 
 	write_cr0(cr0);
 	local_irq_enable();
-=======
-
-	return clock_ratio[register_to_index[(invalue >> 5)&7]].driver_data;
->>>>>>> c3ade0e0
-}
-
-static void powernow_k6_set_cpu_multiplier(unsigned int best_i)
-{
-<<<<<<< HEAD
-	struct cpufreq_freqs freqs;
-
-	if (clock_ratio[best_i].index > max_multiplier) {
-		printk(KERN_ERR PFX "invalid target frequency\n");
-		return;
-	}
-
-	freqs.old = busfreq * powernow_k6_get_cpu_multiplier();
-	freqs.new = busfreq * clock_ratio[best_i].index;
-	freqs.cpu = 0; /* powernow-k6.c is UP only driver */
-
-	cpufreq_notify_transition(&freqs, CPUFREQ_PRECHANGE);
-
-	powernow_k6_set_cpu_multiplier(best_i);
-=======
-	unsigned long outvalue, invalue;
-	unsigned long msrval;
-	unsigned long cr0;
-
-	/* we now need to transform best_i to the BVC format, see AMD#23446 */
-
-	/*
-	 * The processor doesn't respond to inquiry cycles while changing the
-	 * frequency, so we must disable cache.
-	 */
-	local_irq_disable();
-	cr0 = read_cr0();
-	write_cr0(cr0 | X86_CR0_CD);
-	wbinvd();
-
-	outvalue = (1<<12) | (1<<10) | (1<<9) | (index_to_register[best_i]<<5);
-
-	msrval = POWERNOW_IOPORT + 0x1;
-	wrmsr(MSR_K6_EPMR, msrval, 0); /* enable the PowerNow port */
-	invalue = inl(POWERNOW_IOPORT + 0x8);
-	invalue = invalue & 0x1f;
-	outvalue = outvalue | invalue;
-	outl(outvalue, (POWERNOW_IOPORT + 0x8));
-	msrval = POWERNOW_IOPORT + 0x0;
-	wrmsr(MSR_K6_EPMR, msrval, 0); /* disable it again */
->>>>>>> c3ade0e0
-
-	write_cr0(cr0);
-	local_irq_enable();
 }
 
 /**
@@ -214,10 +160,6 @@
 static int powernow_k6_cpu_init(struct cpufreq_policy *policy)
 {
 	unsigned int i, f;
-<<<<<<< HEAD
-	int result;
-=======
->>>>>>> c3ade0e0
 	unsigned khz;
 
 	if (policy->cpu != 0)
@@ -235,11 +177,7 @@
 	}
 	if (param_max_multiplier) {
 		for (i = 0; (clock_ratio[i].frequency != CPUFREQ_TABLE_END); i++) {
-<<<<<<< HEAD
-			if (clock_ratio[i].index == param_max_multiplier) {
-=======
 			if (clock_ratio[i].driver_data == param_max_multiplier) {
->>>>>>> c3ade0e0
 				max_multiplier = param_max_multiplier;
 				goto have_max_multiplier;
 			}
@@ -281,14 +219,6 @@
 
 	/* cpuinfo and default policy values */
 	policy->cpuinfo.transition_latency = 500000;
-<<<<<<< HEAD
-	policy->cur = busfreq * max_multiplier;
-
-	result = cpufreq_frequency_table_cpuinfo(policy, clock_ratio);
-	if (result)
-		return result;
-=======
->>>>>>> c3ade0e0
 
 	return cpufreq_table_validate_and_show(policy, clock_ratio);
 }
