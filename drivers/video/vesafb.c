--- conflicted
+++ resolved
@@ -234,16 +234,12 @@
 	unsigned int size_vmode;
 	unsigned int size_remap;
 	unsigned int size_total;
-<<<<<<< HEAD
-	void *pmi_code = NULL;
-=======
 	char *option = NULL;
 	void *pmi_code = NULL;
 
 	/* ignore error return of fb_get_options */
 	fb_get_options("vesafb", &option);
 	vesafb_setup(option);
->>>>>>> c3ade0e0
 
 	if (screen_info.orig_video_isVGA != VIDEO_TYPE_VLFB)
 		return -ENODEV;
