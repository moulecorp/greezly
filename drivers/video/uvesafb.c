--- conflicted
+++ resolved
@@ -839,13 +839,8 @@
 #if !defined(CONFIG_MODULES) || !defined(CONFIG_PAX_KERNEXEC)
 		if (__supported_pte_mask & _PAGE_NX) {
 			par->pmi_setpal = par->ypan = 0;
-<<<<<<< HEAD
-			printk(KERN_WARNING "uvesafb: NX protection is actively."
-				"We have better not to use the PMI.\n");
-=======
 			printk(KERN_WARNING "uvesafb: NX protection is active, "
 					    "better not use the PMI.\n");
->>>>>>> c3ade0e0
 		} else
 #endif
 			uvesafb_vbe_getpmi(task, par);
@@ -1832,11 +1827,6 @@
 		module_free_exec(NULL, par->pmi_code);
 #endif
 
-#if defined(CONFIG_MODULES) && defined(CONFIG_PAX_KERNEXEC)
-	if (par->pmi_code)
-		module_free_exec(NULL, par->pmi_code);
-#endif
-
 	framebuffer_release(info);
 	return err;
 }
@@ -1858,18 +1848,9 @@
 		fb_dealloc_cmap(&info->cmap);
 
 		if (par) {
-<<<<<<< HEAD
-			if (par->vbe_modes)
-				kfree(par->vbe_modes);
-			if (par->vbe_state_orig)
-				kfree(par->vbe_state_orig);
-			if (par->vbe_state_saved)
-				kfree(par->vbe_state_saved);
-=======
 			kfree(par->vbe_modes);
 			kfree(par->vbe_state_orig);
 			kfree(par->vbe_state_saved);
->>>>>>> c3ade0e0
 
 #if defined(CONFIG_MODULES) && defined(CONFIG_PAX_KERNEXEC)
 			if (par->pmi_code)
