--- conflicted
+++ resolved
@@ -349,23 +349,12 @@
 	struct omap_dss_device *out = &dpi.output;
 	int r;
 
-<<<<<<< HEAD
-	if (cpu_is_omap34xx() && !dpi.vdds_dsi_reg) {
-		DSSERR("no VDSS_DSI regulator\n");
-		return -ENODEV;
-	}
-
-	if (dssdev->manager == NULL) {
-		DSSERR("failed to enable display: no manager\n");
-		return -ENODEV;
-=======
 	mutex_lock(&dpi.lock);
 
 	if (dss_has_feature(FEAT_DPI_USES_VDDS_DSI) && !dpi.vdds_dsi_reg) {
 		DSSERR("no VDSS_DSI regulator\n");
 		r = -ENODEV;
 		goto err_no_reg;
->>>>>>> c3ade0e0
 	}
 
 	if (out == NULL || out->manager == NULL) {
