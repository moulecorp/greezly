/*
 * Copyright (C) 2007-2010 Advanced Micro Devices, Inc.
 * Author: Joerg Roedel <joerg.roedel@amd.com>
 *         Leo Duran <leo.duran@amd.com>
 *
 * This program is free software; you can redistribute it and/or modify it
 * under the terms of the GNU General Public License version 2 as published
 * by the Free Software Foundation.
 *
 * This program is distributed in the hope that it will be useful,
 * but WITHOUT ANY WARRANTY; without even the implied warranty of
 * MERCHANTABILITY or FITNESS FOR A PARTICULAR PURPOSE.  See the
 * GNU General Public License for more details.
 *
 * You should have received a copy of the GNU General Public License
 * along with this program; if not, write to the Free Software
 * Foundation, Inc., 59 Temple Place, Suite 330, Boston, MA  02111-1307 USA
 */

#include <linux/pci.h>
#include <linux/acpi.h>
#include <linux/list.h>
#include <linux/slab.h>
#include <linux/syscore_ops.h>
#include <linux/interrupt.h>
#include <linux/msi.h>
#include <linux/amd-iommu.h>
#include <linux/export.h>
#include <asm/pci-direct.h>
#include <asm/iommu.h>
#include <asm/gart.h>
#include <asm/x86_init.h>
#include <asm/iommu_table.h>
#include <asm/io_apic.h>
#include <asm/irq_remapping.h>

#include "amd_iommu_proto.h"
#include "amd_iommu_types.h"
#include "irq_remapping.h"

/*
 * definitions for the ACPI scanning code
 */
#define IVRS_HEADER_LENGTH 48

#define ACPI_IVHD_TYPE                  0x10
#define ACPI_IVMD_TYPE_ALL              0x20
#define ACPI_IVMD_TYPE                  0x21
#define ACPI_IVMD_TYPE_RANGE            0x22

#define IVHD_DEV_ALL                    0x01
#define IVHD_DEV_SELECT                 0x02
#define IVHD_DEV_SELECT_RANGE_START     0x03
#define IVHD_DEV_RANGE_END              0x04
#define IVHD_DEV_ALIAS                  0x42
#define IVHD_DEV_ALIAS_RANGE            0x43
#define IVHD_DEV_EXT_SELECT             0x46
#define IVHD_DEV_EXT_SELECT_RANGE       0x47
#define IVHD_DEV_SPECIAL		0x48

#define IVHD_SPECIAL_IOAPIC		1
#define IVHD_SPECIAL_HPET		2

#define IVHD_FLAG_HT_TUN_EN_MASK        0x01
#define IVHD_FLAG_PASSPW_EN_MASK        0x02
#define IVHD_FLAG_RESPASSPW_EN_MASK     0x04
#define IVHD_FLAG_ISOC_EN_MASK          0x08

#define IVMD_FLAG_EXCL_RANGE            0x08
#define IVMD_FLAG_UNITY_MAP             0x01

#define ACPI_DEVFLAG_INITPASS           0x01
#define ACPI_DEVFLAG_EXTINT             0x02
#define ACPI_DEVFLAG_NMI                0x04
#define ACPI_DEVFLAG_SYSMGT1            0x10
#define ACPI_DEVFLAG_SYSMGT2            0x20
#define ACPI_DEVFLAG_LINT0              0x40
#define ACPI_DEVFLAG_LINT1              0x80
#define ACPI_DEVFLAG_ATSDIS             0x10000000

/*
 * ACPI table definitions
 *
 * These data structures are laid over the table to parse the important values
 * out of it.
 */

/*
 * structure describing one IOMMU in the ACPI table. Typically followed by one
 * or more ivhd_entrys.
 */
struct ivhd_header {
	u8 type;
	u8 flags;
	u16 length;
	u16 devid;
	u16 cap_ptr;
	u64 mmio_phys;
	u16 pci_seg;
	u16 info;
	u32 efr;
} __attribute__((packed));

/*
 * A device entry describing which devices a specific IOMMU translates and
 * which requestor ids they use.
 */
struct ivhd_entry {
	u8 type;
	u16 devid;
	u8 flags;
	u32 ext;
} __attribute__((packed));

/*
 * An AMD IOMMU memory definition structure. It defines things like exclusion
 * ranges for devices and regions that should be unity mapped.
 */
struct ivmd_header {
	u8 type;
	u8 flags;
	u16 length;
	u16 devid;
	u16 aux;
	u64 resv;
	u64 range_start;
	u64 range_length;
} __attribute__((packed));

bool amd_iommu_dump;
bool amd_iommu_irq_remap __read_mostly;

static bool amd_iommu_detected;
static bool __initdata amd_iommu_disabled;

u16 amd_iommu_last_bdf;			/* largest PCI device id we have
					   to handle */
LIST_HEAD(amd_iommu_unity_map);		/* a list of required unity mappings
					   we find in ACPI */
u32 amd_iommu_unmap_flush;		/* if true, flush on every unmap */

LIST_HEAD(amd_iommu_list);		/* list of all AMD IOMMUs in the
					   system */

/* Array to assign indices to IOMMUs*/
struct amd_iommu *amd_iommus[MAX_IOMMUS];
int amd_iommus_present;

/* IOMMUs have a non-present cache? */
bool amd_iommu_np_cache __read_mostly;
bool amd_iommu_iotlb_sup __read_mostly = true;

u32 amd_iommu_max_pasids __read_mostly = ~0;

bool amd_iommu_v2_present __read_mostly;
bool amd_iommu_pc_present __read_mostly;

bool amd_iommu_force_isolation __read_mostly;

/*
 * List of protection domains - used during resume
 */
LIST_HEAD(amd_iommu_pd_list);
spinlock_t amd_iommu_pd_lock;

/*
 * Pointer to the device table which is shared by all AMD IOMMUs
 * it is indexed by the PCI device id or the HT unit id and contains
 * information about the domain the device belongs to as well as the
 * page table root pointer.
 */
struct dev_table_entry *amd_iommu_dev_table;

/*
 * The alias table is a driver specific data structure which contains the
 * mappings of the PCI device ids to the actual requestor ids on the IOMMU.
 * More than one device can share the same requestor id.
 */
u16 *amd_iommu_alias_table;

/*
 * The rlookup table is used to find the IOMMU which is responsible
 * for a specific device. It is also indexed by the PCI device id.
 */
struct amd_iommu **amd_iommu_rlookup_table;

/*
 * This table is used to find the irq remapping table for a given device id
 * quickly.
 */
struct irq_remap_table **irq_lookup_table;

/*
 * AMD IOMMU allows up to 2^16 different protection domains. This is a bitmap
 * to know which ones are already in use.
 */
unsigned long *amd_iommu_pd_alloc_bitmap;

static u32 dev_table_size;	/* size of the device table */
static u32 alias_table_size;	/* size of the alias table */
static u32 rlookup_table_size;	/* size if the rlookup table */

enum iommu_init_state {
	IOMMU_START_STATE,
	IOMMU_IVRS_DETECTED,
	IOMMU_ACPI_FINISHED,
	IOMMU_ENABLED,
	IOMMU_PCI_INIT,
	IOMMU_INTERRUPTS_EN,
	IOMMU_DMA_OPS,
	IOMMU_INITIALIZED,
	IOMMU_NOT_FOUND,
	IOMMU_INIT_ERROR,
};

/* Early ioapic and hpet maps from kernel command line */
#define EARLY_MAP_SIZE		4
static struct devid_map __initdata early_ioapic_map[EARLY_MAP_SIZE];
static struct devid_map __initdata early_hpet_map[EARLY_MAP_SIZE];
static int __initdata early_ioapic_map_size;
static int __initdata early_hpet_map_size;
static bool __initdata cmdline_maps;

static enum iommu_init_state init_state = IOMMU_START_STATE;

static int amd_iommu_enable_interrupts(void);
static int __init iommu_go_to_state(enum iommu_init_state state);

static inline void update_last_devid(u16 devid)
{
	if (devid > amd_iommu_last_bdf)
		amd_iommu_last_bdf = devid;
}

static inline unsigned long tbl_size(int entry_size)
{
	unsigned shift = PAGE_SHIFT +
			 get_order(((int)amd_iommu_last_bdf + 1) * entry_size);

	return 1UL << shift;
}

/* Access to l1 and l2 indexed register spaces */

static u32 iommu_read_l1(struct amd_iommu *iommu, u16 l1, u8 address)
{
	u32 val;

	pci_write_config_dword(iommu->dev, 0xf8, (address | l1 << 16));
	pci_read_config_dword(iommu->dev, 0xfc, &val);
	return val;
}

static void iommu_write_l1(struct amd_iommu *iommu, u16 l1, u8 address, u32 val)
{
	pci_write_config_dword(iommu->dev, 0xf8, (address | l1 << 16 | 1 << 31));
	pci_write_config_dword(iommu->dev, 0xfc, val);
	pci_write_config_dword(iommu->dev, 0xf8, (address | l1 << 16));
}

static u32 iommu_read_l2(struct amd_iommu *iommu, u8 address)
{
	u32 val;

	pci_write_config_dword(iommu->dev, 0xf0, address);
	pci_read_config_dword(iommu->dev, 0xf4, &val);
	return val;
}

static void iommu_write_l2(struct amd_iommu *iommu, u8 address, u32 val)
{
	pci_write_config_dword(iommu->dev, 0xf0, (address | 1 << 8));
	pci_write_config_dword(iommu->dev, 0xf4, val);
}

/****************************************************************************
 *
 * AMD IOMMU MMIO register space handling functions
 *
 * These functions are used to program the IOMMU device registers in
 * MMIO space required for that driver.
 *
 ****************************************************************************/

/*
 * This function set the exclusion range in the IOMMU. DMA accesses to the
 * exclusion range are passed through untranslated
 */
static void iommu_set_exclusion_range(struct amd_iommu *iommu)
{
	u64 start = iommu->exclusion_start & PAGE_MASK;
	u64 limit = (start + iommu->exclusion_length) & PAGE_MASK;
	u64 entry;

	if (!iommu->exclusion_start)
		return;

	entry = start | MMIO_EXCL_ENABLE_MASK;
	memcpy_toio(iommu->mmio_base + MMIO_EXCL_BASE_OFFSET,
			&entry, sizeof(entry));

	entry = limit;
	memcpy_toio(iommu->mmio_base + MMIO_EXCL_LIMIT_OFFSET,
			&entry, sizeof(entry));
}

/* Programs the physical address of the device table into the IOMMU hardware */
static void iommu_set_device_table(struct amd_iommu *iommu)
{
	u64 entry;

	BUG_ON(iommu->mmio_base == NULL);

	entry = virt_to_phys(amd_iommu_dev_table);
	entry |= (dev_table_size >> 12) - 1;
	memcpy_toio(iommu->mmio_base + MMIO_DEV_TABLE_OFFSET,
			&entry, sizeof(entry));
}

/* Generic functions to enable/disable certain features of the IOMMU. */
static void iommu_feature_enable(struct amd_iommu *iommu, u8 bit)
{
	u32 ctrl;

	ctrl = readl(iommu->mmio_base + MMIO_CONTROL_OFFSET);
	ctrl |= (1 << bit);
	writel(ctrl, iommu->mmio_base + MMIO_CONTROL_OFFSET);
}

static void iommu_feature_disable(struct amd_iommu *iommu, u8 bit)
{
	u32 ctrl;

	ctrl = readl(iommu->mmio_base + MMIO_CONTROL_OFFSET);
	ctrl &= ~(1 << bit);
	writel(ctrl, iommu->mmio_base + MMIO_CONTROL_OFFSET);
}

static void iommu_set_inv_tlb_timeout(struct amd_iommu *iommu, int timeout)
{
	u32 ctrl;

	ctrl = readl(iommu->mmio_base + MMIO_CONTROL_OFFSET);
	ctrl &= ~CTRL_INV_TO_MASK;
	ctrl |= (timeout << CONTROL_INV_TIMEOUT) & CTRL_INV_TO_MASK;
	writel(ctrl, iommu->mmio_base + MMIO_CONTROL_OFFSET);
}

/* Function to enable the hardware */
static void iommu_enable(struct amd_iommu *iommu)
{
	iommu_feature_enable(iommu, CONTROL_IOMMU_EN);
}

static void iommu_disable(struct amd_iommu *iommu)
{
	/* Disable command buffer */
	iommu_feature_disable(iommu, CONTROL_CMDBUF_EN);

	/* Disable event logging and event interrupts */
	iommu_feature_disable(iommu, CONTROL_EVT_INT_EN);
	iommu_feature_disable(iommu, CONTROL_EVT_LOG_EN);

	/* Disable IOMMU hardware itself */
	iommu_feature_disable(iommu, CONTROL_IOMMU_EN);
}

/*
 * mapping and unmapping functions for the IOMMU MMIO space. Each AMD IOMMU in
 * the system has one.
 */
static u8 __iomem * __init iommu_map_mmio_space(u64 address, u64 end)
{
	if (!request_mem_region(address, end, "amd_iommu")) {
		pr_err("AMD-Vi: Can not reserve memory region %llx-%llx for mmio\n",
			address, end);
		pr_err("AMD-Vi: This is a BIOS bug. Please contact your hardware vendor\n");
		return NULL;
	}

	return (u8 __iomem *)ioremap_nocache(address, end);
}

static void __init iommu_unmap_mmio_space(struct amd_iommu *iommu)
{
	if (iommu->mmio_base)
		iounmap(iommu->mmio_base);
	release_mem_region(iommu->mmio_phys, iommu->mmio_phys_end);
}

/****************************************************************************
 *
 * The functions below belong to the first pass of AMD IOMMU ACPI table
 * parsing. In this pass we try to find out the highest device id this
 * code has to handle. Upon this information the size of the shared data
 * structures is determined later.
 *
 ****************************************************************************/

/*
 * This function calculates the length of a given IVHD entry
 */
static inline int ivhd_entry_length(u8 *ivhd)
{
	return 0x04 << (*ivhd >> 6);
}

/*
 * This function reads the last device id the IOMMU has to handle from the PCI
 * capability header for this IOMMU
 */
static int __init find_last_devid_on_pci(int bus, int dev, int fn, int cap_ptr)
{
	u32 cap;

	cap = read_pci_config(bus, dev, fn, cap_ptr+MMIO_RANGE_OFFSET);
	update_last_devid(PCI_DEVID(MMIO_GET_BUS(cap), MMIO_GET_LD(cap)));

	return 0;
}

/*
 * After reading the highest device id from the IOMMU PCI capability header
 * this function looks if there is a higher device id defined in the ACPI table
 */
static int __init find_last_devid_from_ivhd(struct ivhd_header *h)
{
	u8 *p = (void *)h, *end = (void *)h;
	struct ivhd_entry *dev;

	p += sizeof(*h);
	end += h->length;

	find_last_devid_on_pci(PCI_BUS_NUM(h->devid),
			PCI_SLOT(h->devid),
			PCI_FUNC(h->devid),
			h->cap_ptr);

	while (p < end) {
		dev = (struct ivhd_entry *)p;
		switch (dev->type) {
		case IVHD_DEV_SELECT:
		case IVHD_DEV_RANGE_END:
		case IVHD_DEV_ALIAS:
		case IVHD_DEV_EXT_SELECT:
			/* all the above subfield types refer to device ids */
			update_last_devid(dev->devid);
			break;
		default:
			break;
		}
		p += ivhd_entry_length(p);
	}

	WARN_ON(p != end);

	return 0;
}

/*
 * Iterate over all IVHD entries in the ACPI table and find the highest device
 * id which we need to handle. This is the first of three functions which parse
 * the ACPI table. So we check the checksum here.
 */
static int __init find_last_devid_acpi(struct acpi_table_header *table)
{
	int i;
	u8 checksum = 0, *p = (u8 *)table, *end = (u8 *)table;
	struct ivhd_header *h;

	/*
	 * Validate checksum here so we don't need to do it when
	 * we actually parse the table
	 */
	for (i = 0; i < table->length; ++i)
		checksum += p[i];
	if (checksum != 0)
		/* ACPI table corrupt */
		return -ENODEV;

	p += IVRS_HEADER_LENGTH;

	end += table->length;
	while (p < end) {
		h = (struct ivhd_header *)p;
		switch (h->type) {
		case ACPI_IVHD_TYPE:
			find_last_devid_from_ivhd(h);
			break;
		default:
			break;
		}
		p += h->length;
	}
	WARN_ON(p != end);

	return 0;
}

/****************************************************************************
 *
 * The following functions belong to the code path which parses the ACPI table
 * the second time. In this ACPI parsing iteration we allocate IOMMU specific
 * data structures, initialize the device/alias/rlookup table and also
 * basically initialize the hardware.
 *
 ****************************************************************************/

/*
 * Allocates the command buffer. This buffer is per AMD IOMMU. We can
 * write commands to that buffer later and the IOMMU will execute them
 * asynchronously
 */
static u8 * __init alloc_command_buffer(struct amd_iommu *iommu)
{
	u8 *cmd_buf = (u8 *)__get_free_pages(GFP_KERNEL | __GFP_ZERO,
			get_order(CMD_BUFFER_SIZE));

	if (cmd_buf == NULL)
		return NULL;

	iommu->cmd_buf_size = CMD_BUFFER_SIZE | CMD_BUFFER_UNINITIALIZED;

	return cmd_buf;
}

/*
 * This function resets the command buffer if the IOMMU stopped fetching
 * commands from it.
 */
void amd_iommu_reset_cmd_buffer(struct amd_iommu *iommu)
{
	iommu_feature_disable(iommu, CONTROL_CMDBUF_EN);

	writel(0x00, iommu->mmio_base + MMIO_CMD_HEAD_OFFSET);
	writel(0x00, iommu->mmio_base + MMIO_CMD_TAIL_OFFSET);

	iommu_feature_enable(iommu, CONTROL_CMDBUF_EN);
}

/*
 * This function writes the command buffer address to the hardware and
 * enables it.
 */
static void iommu_enable_command_buffer(struct amd_iommu *iommu)
{
	u64 entry;

	BUG_ON(iommu->cmd_buf == NULL);

	entry = (u64)virt_to_phys(iommu->cmd_buf);
	entry |= MMIO_CMD_SIZE_512;

	memcpy_toio(iommu->mmio_base + MMIO_CMD_BUF_OFFSET,
		    &entry, sizeof(entry));

	amd_iommu_reset_cmd_buffer(iommu);
	iommu->cmd_buf_size &= ~(CMD_BUFFER_UNINITIALIZED);
}

static void __init free_command_buffer(struct amd_iommu *iommu)
{
	free_pages((unsigned long)iommu->cmd_buf,
		   get_order(iommu->cmd_buf_size & ~(CMD_BUFFER_UNINITIALIZED)));
}

/* allocates the memory where the IOMMU will log its events to */
static u8 * __init alloc_event_buffer(struct amd_iommu *iommu)
{
	iommu->evt_buf = (u8 *)__get_free_pages(GFP_KERNEL | __GFP_ZERO,
						get_order(EVT_BUFFER_SIZE));

	if (iommu->evt_buf == NULL)
		return NULL;

	iommu->evt_buf_size = EVT_BUFFER_SIZE;

	return iommu->evt_buf;
}

static void iommu_enable_event_buffer(struct amd_iommu *iommu)
{
	u64 entry;

	BUG_ON(iommu->evt_buf == NULL);

	entry = (u64)virt_to_phys(iommu->evt_buf) | EVT_LEN_MASK;

	memcpy_toio(iommu->mmio_base + MMIO_EVT_BUF_OFFSET,
		    &entry, sizeof(entry));

	/* set head and tail to zero manually */
	writel(0x00, iommu->mmio_base + MMIO_EVT_HEAD_OFFSET);
	writel(0x00, iommu->mmio_base + MMIO_EVT_TAIL_OFFSET);

	iommu_feature_enable(iommu, CONTROL_EVT_LOG_EN);
}

static void __init free_event_buffer(struct amd_iommu *iommu)
{
	free_pages((unsigned long)iommu->evt_buf, get_order(EVT_BUFFER_SIZE));
}

/* allocates the memory where the IOMMU will log its events to */
static u8 * __init alloc_ppr_log(struct amd_iommu *iommu)
{
	iommu->ppr_log = (u8 *)__get_free_pages(GFP_KERNEL | __GFP_ZERO,
						get_order(PPR_LOG_SIZE));

	if (iommu->ppr_log == NULL)
		return NULL;

	return iommu->ppr_log;
}

static void iommu_enable_ppr_log(struct amd_iommu *iommu)
{
	u64 entry;

	if (iommu->ppr_log == NULL)
		return;

	entry = (u64)virt_to_phys(iommu->ppr_log) | PPR_LOG_SIZE_512;

	memcpy_toio(iommu->mmio_base + MMIO_PPR_LOG_OFFSET,
		    &entry, sizeof(entry));

	/* set head and tail to zero manually */
	writel(0x00, iommu->mmio_base + MMIO_PPR_HEAD_OFFSET);
	writel(0x00, iommu->mmio_base + MMIO_PPR_TAIL_OFFSET);

	iommu_feature_enable(iommu, CONTROL_PPFLOG_EN);
	iommu_feature_enable(iommu, CONTROL_PPR_EN);
}

static void __init free_ppr_log(struct amd_iommu *iommu)
{
	if (iommu->ppr_log == NULL)
		return;

	free_pages((unsigned long)iommu->ppr_log, get_order(PPR_LOG_SIZE));
}

static void iommu_enable_gt(struct amd_iommu *iommu)
{
	if (!iommu_feature(iommu, FEATURE_GT))
		return;

	iommu_feature_enable(iommu, CONTROL_GT_EN);
}

/* sets a specific bit in the device table entry. */
static void set_dev_entry_bit(u16 devid, u8 bit)
{
	int i = (bit >> 6) & 0x03;
	int _bit = bit & 0x3f;

	amd_iommu_dev_table[devid].data[i] |= (1UL << _bit);
}

static int get_dev_entry_bit(u16 devid, u8 bit)
{
	int i = (bit >> 6) & 0x03;
	int _bit = bit & 0x3f;

	return (amd_iommu_dev_table[devid].data[i] & (1UL << _bit)) >> _bit;
}


void amd_iommu_apply_erratum_63(u16 devid)
{
	int sysmgt;

	sysmgt = get_dev_entry_bit(devid, DEV_ENTRY_SYSMGT1) |
		 (get_dev_entry_bit(devid, DEV_ENTRY_SYSMGT2) << 1);

	if (sysmgt == 0x01)
		set_dev_entry_bit(devid, DEV_ENTRY_IW);
}

/* Writes the specific IOMMU for a device into the rlookup table */
static void __init set_iommu_for_device(struct amd_iommu *iommu, u16 devid)
{
	amd_iommu_rlookup_table[devid] = iommu;
}

/*
 * This function takes the device specific flags read from the ACPI
 * table and sets up the device table entry with that information
 */
static void __init set_dev_entry_from_acpi(struct amd_iommu *iommu,
					   u16 devid, u32 flags, u32 ext_flags)
{
	if (flags & ACPI_DEVFLAG_INITPASS)
		set_dev_entry_bit(devid, DEV_ENTRY_INIT_PASS);
	if (flags & ACPI_DEVFLAG_EXTINT)
		set_dev_entry_bit(devid, DEV_ENTRY_EINT_PASS);
	if (flags & ACPI_DEVFLAG_NMI)
		set_dev_entry_bit(devid, DEV_ENTRY_NMI_PASS);
	if (flags & ACPI_DEVFLAG_SYSMGT1)
		set_dev_entry_bit(devid, DEV_ENTRY_SYSMGT1);
	if (flags & ACPI_DEVFLAG_SYSMGT2)
		set_dev_entry_bit(devid, DEV_ENTRY_SYSMGT2);
	if (flags & ACPI_DEVFLAG_LINT0)
		set_dev_entry_bit(devid, DEV_ENTRY_LINT0_PASS);
	if (flags & ACPI_DEVFLAG_LINT1)
		set_dev_entry_bit(devid, DEV_ENTRY_LINT1_PASS);

	amd_iommu_apply_erratum_63(devid);

	set_iommu_for_device(iommu, devid);
}

static int __init add_special_device(u8 type, u8 id, u16 devid, bool cmd_line)
{
	struct devid_map *entry;
	struct list_head *list;

	if (type == IVHD_SPECIAL_IOAPIC)
		list = &ioapic_map;
	else if (type == IVHD_SPECIAL_HPET)
		list = &hpet_map;
	else
		return -EINVAL;

	list_for_each_entry(entry, list, list) {
		if (!(entry->id == id && entry->cmd_line))
			continue;

		pr_info("AMD-Vi: Command-line override present for %s id %d - ignoring\n",
			type == IVHD_SPECIAL_IOAPIC ? "IOAPIC" : "HPET", id);

		return 0;
	}

	entry = kzalloc(sizeof(*entry), GFP_KERNEL);
	if (!entry)
		return -ENOMEM;

	entry->id	= id;
	entry->devid	= devid;
	entry->cmd_line	= cmd_line;

	list_add_tail(&entry->list, list);

	return 0;
}

static int __init add_early_maps(void)
{
	int i, ret;

	for (i = 0; i < early_ioapic_map_size; ++i) {
		ret = add_special_device(IVHD_SPECIAL_IOAPIC,
					 early_ioapic_map[i].id,
					 early_ioapic_map[i].devid,
					 early_ioapic_map[i].cmd_line);
		if (ret)
			return ret;
	}

	for (i = 0; i < early_hpet_map_size; ++i) {
		ret = add_special_device(IVHD_SPECIAL_HPET,
					 early_hpet_map[i].id,
					 early_hpet_map[i].devid,
					 early_hpet_map[i].cmd_line);
		if (ret)
			return ret;
	}

	return 0;
}

/*
 * Reads the device exclusion range from ACPI and initializes the IOMMU with
 * it
 */
static void __init set_device_exclusion_range(u16 devid, struct ivmd_header *m)
{
	struct amd_iommu *iommu = amd_iommu_rlookup_table[devid];

	if (!(m->flags & IVMD_FLAG_EXCL_RANGE))
		return;

	if (iommu) {
		/*
		 * We only can configure exclusion ranges per IOMMU, not
		 * per device. But we can enable the exclusion range per
		 * device. This is done here
		 */
		set_dev_entry_bit(m->devid, DEV_ENTRY_EX);
		iommu->exclusion_start = m->range_start;
		iommu->exclusion_length = m->range_length;
	}
}

/*
 * Takes a pointer to an AMD IOMMU entry in the ACPI table and
 * initializes the hardware and our data structures with it.
 */
static int __init init_iommu_from_acpi(struct amd_iommu *iommu,
					struct ivhd_header *h)
{
	u8 *p = (u8 *)h;
	u8 *end = p, flags = 0;
	u16 devid = 0, devid_start = 0, devid_to = 0;
	u32 dev_i, ext_flags = 0;
	bool alias = false;
	struct ivhd_entry *e;
	int ret;


	ret = add_early_maps();
	if (ret)
		return ret;

	/*
	 * First save the recommended feature enable bits from ACPI
	 */
	iommu->acpi_flags = h->flags;

	/*
	 * Done. Now parse the device entries
	 */
	p += sizeof(struct ivhd_header);
	end += h->length;


	while (p < end) {
		e = (struct ivhd_entry *)p;
		switch (e->type) {
		case IVHD_DEV_ALL:

			DUMP_printk("  DEV_ALL\t\t\t first devid: %02x:%02x.%x"
				    " last device %02x:%02x.%x flags: %02x\n",
				    PCI_BUS_NUM(iommu->first_device),
				    PCI_SLOT(iommu->first_device),
				    PCI_FUNC(iommu->first_device),
				    PCI_BUS_NUM(iommu->last_device),
				    PCI_SLOT(iommu->last_device),
				    PCI_FUNC(iommu->last_device),
				    e->flags);

			for (dev_i = iommu->first_device;
					dev_i <= iommu->last_device; ++dev_i)
				set_dev_entry_from_acpi(iommu, dev_i,
							e->flags, 0);
			break;
		case IVHD_DEV_SELECT:

			DUMP_printk("  DEV_SELECT\t\t\t devid: %02x:%02x.%x "
				    "flags: %02x\n",
				    PCI_BUS_NUM(e->devid),
				    PCI_SLOT(e->devid),
				    PCI_FUNC(e->devid),
				    e->flags);

			devid = e->devid;
			set_dev_entry_from_acpi(iommu, devid, e->flags, 0);
			break;
		case IVHD_DEV_SELECT_RANGE_START:

			DUMP_printk("  DEV_SELECT_RANGE_START\t "
				    "devid: %02x:%02x.%x flags: %02x\n",
				    PCI_BUS_NUM(e->devid),
				    PCI_SLOT(e->devid),
				    PCI_FUNC(e->devid),
				    e->flags);

			devid_start = e->devid;
			flags = e->flags;
			ext_flags = 0;
			alias = false;
			break;
		case IVHD_DEV_ALIAS:

			DUMP_printk("  DEV_ALIAS\t\t\t devid: %02x:%02x.%x "
				    "flags: %02x devid_to: %02x:%02x.%x\n",
				    PCI_BUS_NUM(e->devid),
				    PCI_SLOT(e->devid),
				    PCI_FUNC(e->devid),
				    e->flags,
				    PCI_BUS_NUM(e->ext >> 8),
				    PCI_SLOT(e->ext >> 8),
				    PCI_FUNC(e->ext >> 8));

			devid = e->devid;
			devid_to = e->ext >> 8;
			set_dev_entry_from_acpi(iommu, devid   , e->flags, 0);
			set_dev_entry_from_acpi(iommu, devid_to, e->flags, 0);
			amd_iommu_alias_table[devid] = devid_to;
			break;
		case IVHD_DEV_ALIAS_RANGE:

			DUMP_printk("  DEV_ALIAS_RANGE\t\t "
				    "devid: %02x:%02x.%x flags: %02x "
				    "devid_to: %02x:%02x.%x\n",
				    PCI_BUS_NUM(e->devid),
				    PCI_SLOT(e->devid),
				    PCI_FUNC(e->devid),
				    e->flags,
				    PCI_BUS_NUM(e->ext >> 8),
				    PCI_SLOT(e->ext >> 8),
				    PCI_FUNC(e->ext >> 8));

			devid_start = e->devid;
			flags = e->flags;
			devid_to = e->ext >> 8;
			ext_flags = 0;
			alias = true;
			break;
		case IVHD_DEV_EXT_SELECT:

			DUMP_printk("  DEV_EXT_SELECT\t\t devid: %02x:%02x.%x "
				    "flags: %02x ext: %08x\n",
				    PCI_BUS_NUM(e->devid),
				    PCI_SLOT(e->devid),
				    PCI_FUNC(e->devid),
				    e->flags, e->ext);

			devid = e->devid;
			set_dev_entry_from_acpi(iommu, devid, e->flags,
						e->ext);
			break;
		case IVHD_DEV_EXT_SELECT_RANGE:

			DUMP_printk("  DEV_EXT_SELECT_RANGE\t devid: "
				    "%02x:%02x.%x flags: %02x ext: %08x\n",
				    PCI_BUS_NUM(e->devid),
				    PCI_SLOT(e->devid),
				    PCI_FUNC(e->devid),
				    e->flags, e->ext);

			devid_start = e->devid;
			flags = e->flags;
			ext_flags = e->ext;
			alias = false;
			break;
		case IVHD_DEV_RANGE_END:

			DUMP_printk("  DEV_RANGE_END\t\t devid: %02x:%02x.%x\n",
				    PCI_BUS_NUM(e->devid),
				    PCI_SLOT(e->devid),
				    PCI_FUNC(e->devid));

			devid = e->devid;
			for (dev_i = devid_start; dev_i <= devid; ++dev_i) {
				if (alias) {
					amd_iommu_alias_table[dev_i] = devid_to;
					set_dev_entry_from_acpi(iommu,
						devid_to, flags, ext_flags);
				}
				set_dev_entry_from_acpi(iommu, dev_i,
							flags, ext_flags);
			}
			break;
		case IVHD_DEV_SPECIAL: {
			u8 handle, type;
			const char *var;
			u16 devid;
			int ret;

			handle = e->ext & 0xff;
			devid  = (e->ext >>  8) & 0xffff;
			type   = (e->ext >> 24) & 0xff;

			if (type == IVHD_SPECIAL_IOAPIC)
				var = "IOAPIC";
			else if (type == IVHD_SPECIAL_HPET)
				var = "HPET";
			else
				var = "UNKNOWN";

			DUMP_printk("  DEV_SPECIAL(%s[%d])\t\tdevid: %02x:%02x.%x\n",
				    var, (int)handle,
				    PCI_BUS_NUM(devid),
				    PCI_SLOT(devid),
				    PCI_FUNC(devid));

			set_dev_entry_from_acpi(iommu, devid, e->flags, 0);
			ret = add_special_device(type, handle, devid, false);
			if (ret)
				return ret;
			break;
		}
		default:
			break;
		}

		p += ivhd_entry_length(p);
	}

	return 0;
}

/* Initializes the device->iommu mapping for the driver */
static int __init init_iommu_devices(struct amd_iommu *iommu)
{
	u32 i;

	for (i = iommu->first_device; i <= iommu->last_device; ++i)
		set_iommu_for_device(iommu, i);

	return 0;
}

static void __init free_iommu_one(struct amd_iommu *iommu)
{
	free_command_buffer(iommu);
	free_event_buffer(iommu);
	free_ppr_log(iommu);
	iommu_unmap_mmio_space(iommu);
}

static void __init free_iommu_all(void)
{
	struct amd_iommu *iommu, *next;

	for_each_iommu_safe(iommu, next) {
		list_del(&iommu->list);
		free_iommu_one(iommu);
		kfree(iommu);
	}
}

/*
 * Family15h Model 10h-1fh erratum 746 (IOMMU Logging May Stall Translations)
 * Workaround:
 *     BIOS should disable L2B micellaneous clock gating by setting
 *     L2_L2B_CK_GATE_CONTROL[CKGateL2BMiscDisable](D0F2xF4_x90[2]) = 1b
 */
<<<<<<< HEAD
static void __init amd_iommu_erratum_746_workaround(struct amd_iommu *iommu)
=======
static void amd_iommu_erratum_746_workaround(struct amd_iommu *iommu)
>>>>>>> c3ade0e0
{
	u32 value;

	if ((boot_cpu_data.x86 != 0x15) ||
	    (boot_cpu_data.x86_model < 0x10) ||
	    (boot_cpu_data.x86_model > 0x1f))
		return;

	pci_write_config_dword(iommu->dev, 0xf0, 0x90);
	pci_read_config_dword(iommu->dev, 0xf4, &value);

	if (value & BIT(2))
		return;

	/* Select NB indirect register 0x90 and enable writing */
	pci_write_config_dword(iommu->dev, 0xf0, 0x90 | (1 << 8));

	pci_write_config_dword(iommu->dev, 0xf4, value | 0x4);
	pr_info("AMD-Vi: Applying erratum 746 workaround for IOMMU at %s\n",
		dev_name(&iommu->dev->dev));

	/* Clear the enable writing bit */
	pci_write_config_dword(iommu->dev, 0xf0, 0x90);
}

/*
 * This function clues the initialization function for one IOMMU
 * together and also allocates the command buffer and programs the
 * hardware. It does NOT enable the IOMMU. This is done afterwards.
 */
static int __init init_iommu_one(struct amd_iommu *iommu, struct ivhd_header *h)
{
	int ret;

	spin_lock_init(&iommu->lock);

	/* Add IOMMU to internal data structures */
	list_add_tail(&iommu->list, &amd_iommu_list);
	iommu->index             = amd_iommus_present++;

	if (unlikely(iommu->index >= MAX_IOMMUS)) {
		WARN(1, "AMD-Vi: System has more IOMMUs than supported by this driver\n");
		return -ENOSYS;
	}

	/* Index is fine - add IOMMU to the array */
	amd_iommus[iommu->index] = iommu;

	/*
	 * Copy data from ACPI table entry to the iommu struct
	 */
<<<<<<< HEAD
	iommu->dev = pci_get_bus_and_slot(PCI_BUS(h->devid), h->devid & 0xff);
	if (!iommu->dev)
		return 1;

	iommu->root_pdev = pci_get_bus_and_slot(iommu->dev->bus->number,
						PCI_DEVFN(0, 0));

=======
	iommu->devid   = h->devid;
>>>>>>> c3ade0e0
	iommu->cap_ptr = h->cap_ptr;
	iommu->pci_seg = h->pci_seg;
	iommu->mmio_phys = h->mmio_phys;

	/* Check if IVHD EFR contains proper max banks/counters */
	if ((h->efr != 0) &&
	    ((h->efr & (0xF << 13)) != 0) &&
	    ((h->efr & (0x3F << 17)) != 0)) {
		iommu->mmio_phys_end = MMIO_REG_END_OFFSET;
	} else {
		iommu->mmio_phys_end = MMIO_CNTR_CONF_OFFSET;
	}

	iommu->mmio_base = iommu_map_mmio_space(iommu->mmio_phys,
						iommu->mmio_phys_end);
	if (!iommu->mmio_base)
		return -ENOMEM;

	iommu->cmd_buf = alloc_command_buffer(iommu);
	if (!iommu->cmd_buf)
		return -ENOMEM;

	iommu->evt_buf = alloc_event_buffer(iommu);
	if (!iommu->evt_buf)
		return -ENOMEM;

	iommu->int_enabled = false;

	ret = init_iommu_from_acpi(iommu, h);
	if (ret)
		return ret;

	/*
	 * Make sure IOMMU is not considered to translate itself. The IVRS
	 * table tells us so, but this is a lie!
	 */
	amd_iommu_rlookup_table[iommu->devid] = NULL;

<<<<<<< HEAD
	amd_iommu_erratum_746_workaround(iommu);

	return pci_enable_device(iommu->dev);
=======
	init_iommu_devices(iommu);

	return 0;
>>>>>>> c3ade0e0
}

/*
 * Iterates over all IOMMU entries in the ACPI table, allocates the
 * IOMMU structure and initializes it with init_iommu_one()
 */
static int __init init_iommu_all(struct acpi_table_header *table)
{
	u8 *p = (u8 *)table, *end = (u8 *)table;
	struct ivhd_header *h;
	struct amd_iommu *iommu;
	int ret;

	end += table->length;
	p += IVRS_HEADER_LENGTH;

	while (p < end) {
		h = (struct ivhd_header *)p;
		switch (*p) {
		case ACPI_IVHD_TYPE:

			DUMP_printk("device: %02x:%02x.%01x cap: %04x "
				    "seg: %d flags: %01x info %04x\n",
				    PCI_BUS_NUM(h->devid), PCI_SLOT(h->devid),
				    PCI_FUNC(h->devid), h->cap_ptr,
				    h->pci_seg, h->flags, h->info);
			DUMP_printk("       mmio-addr: %016llx\n",
				    h->mmio_phys);

			iommu = kzalloc(sizeof(struct amd_iommu), GFP_KERNEL);
			if (iommu == NULL)
				return -ENOMEM;

			ret = init_iommu_one(iommu, h);
			if (ret)
				return ret;
			break;
		default:
			break;
		}
		p += h->length;

	}
	WARN_ON(p != end);

	return 0;
}


static void init_iommu_perf_ctr(struct amd_iommu *iommu)
{
	u64 val = 0xabcd, val2 = 0;

<<<<<<< HEAD
	r = pci_enable_msi(iommu->dev);
	if (r)
		return r;
=======
	if (!iommu_feature(iommu, FEATURE_PC))
		return;
>>>>>>> c3ade0e0

	amd_iommu_pc_present = true;

<<<<<<< HEAD
	if (r) {
		pci_disable_msi(iommu->dev);
		return r;
	}

	iommu->int_enabled = true;
=======
	/* Check if the performance counters can be written to */
	if ((0 != amd_iommu_pc_get_set_reg_val(0, 0, 0, 0, &val, true)) ||
	    (0 != amd_iommu_pc_get_set_reg_val(0, 0, 0, 0, &val2, false)) ||
	    (val != val2)) {
		pr_err("AMD-Vi: Unable to write to IOMMU perf counter.\n");
		amd_iommu_pc_present = false;
		return;
	}

	pr_info("AMD-Vi: IOMMU performance counters supported\n");
>>>>>>> c3ade0e0

	val = readl(iommu->mmio_base + MMIO_CNTR_CONF_OFFSET);
	iommu->max_banks = (u8) ((val >> 12) & 0x3f);
	iommu->max_counters = (u8) ((val >> 7) & 0xf);
}


static int iommu_init_pci(struct amd_iommu *iommu)
{
<<<<<<< HEAD
	int ret;

	if (iommu->int_enabled)
		goto enable_faults;

	if (pci_find_capability(iommu->dev, PCI_CAP_ID_MSI))
		ret = iommu_setup_msi(iommu);
	else
		ret = -ENODEV;

	if (ret)
		return ret;

enable_faults:
	iommu_feature_enable(iommu, CONTROL_EVT_INT_EN);

	return 0;
}
=======
	int cap_ptr = iommu->cap_ptr;
	u32 range, misc, low, high;

	iommu->dev = pci_get_bus_and_slot(PCI_BUS_NUM(iommu->devid),
					  iommu->devid & 0xff);
	if (!iommu->dev)
		return -ENODEV;

	pci_read_config_dword(iommu->dev, cap_ptr + MMIO_CAP_HDR_OFFSET,
			      &iommu->cap);
	pci_read_config_dword(iommu->dev, cap_ptr + MMIO_RANGE_OFFSET,
			      &range);
	pci_read_config_dword(iommu->dev, cap_ptr + MMIO_MISC_OFFSET,
			      &misc);
>>>>>>> c3ade0e0

	iommu->first_device = PCI_DEVID(MMIO_GET_BUS(range),
					 MMIO_GET_FD(range));
	iommu->last_device = PCI_DEVID(MMIO_GET_BUS(range),
					MMIO_GET_LD(range));

	if (!(iommu->cap & (1 << IOMMU_CAP_IOTLB)))
		amd_iommu_iotlb_sup = false;

	/* read extended feature bits */
	low  = readl(iommu->mmio_base + MMIO_EXT_FEATURES);
	high = readl(iommu->mmio_base + MMIO_EXT_FEATURES + 4);

	iommu->features = ((u64)high << 32) | low;

	if (iommu_feature(iommu, FEATURE_GT)) {
		int glxval;
		u32 pasids;
		u64 shift;

		shift   = iommu->features & FEATURE_PASID_MASK;
		shift >>= FEATURE_PASID_SHIFT;
		pasids  = (1 << shift);

		amd_iommu_max_pasids = min(amd_iommu_max_pasids, pasids);

		glxval   = iommu->features & FEATURE_GLXVAL_MASK;
		glxval >>= FEATURE_GLXVAL_SHIFT;

		if (amd_iommu_max_glx_val == -1)
			amd_iommu_max_glx_val = glxval;
		else
			amd_iommu_max_glx_val = min(amd_iommu_max_glx_val, glxval);
	}

	if (iommu_feature(iommu, FEATURE_GT) &&
	    iommu_feature(iommu, FEATURE_PPR)) {
		iommu->is_iommu_v2   = true;
		amd_iommu_v2_present = true;
	}

	if (iommu_feature(iommu, FEATURE_PPR)) {
		iommu->ppr_log = alloc_ppr_log(iommu);
		if (!iommu->ppr_log)
			return -ENOMEM;
	}

	if (iommu->cap & (1UL << IOMMU_CAP_NPCACHE))
		amd_iommu_np_cache = true;

	init_iommu_perf_ctr(iommu);

	if (is_rd890_iommu(iommu->dev)) {
		int i, j;

		iommu->root_pdev = pci_get_bus_and_slot(iommu->dev->bus->number,
				PCI_DEVFN(0, 0));

		/*
		 * Some rd890 systems may not be fully reconfigured by the
		 * BIOS, so it's necessary for us to store this information so
		 * it can be reprogrammed on resume
		 */
		pci_read_config_dword(iommu->dev, iommu->cap_ptr + 4,
				&iommu->stored_addr_lo);
		pci_read_config_dword(iommu->dev, iommu->cap_ptr + 8,
				&iommu->stored_addr_hi);

		/* Low bit locks writes to configuration space */
		iommu->stored_addr_lo &= ~1;

		for (i = 0; i < 6; i++)
			for (j = 0; j < 0x12; j++)
				iommu->stored_l1[i][j] = iommu_read_l1(iommu, i, j);

		for (i = 0; i < 0x83; i++)
			iommu->stored_l2[i] = iommu_read_l2(iommu, i);
	}

	amd_iommu_erratum_746_workaround(iommu);

	return pci_enable_device(iommu->dev);
}

static void print_iommu_info(void)
{
	static const char * const feat_str[] = {
		"PreF", "PPR", "X2APIC", "NX", "GT", "[5]",
		"IA", "GA", "HE", "PC"
	};
	struct amd_iommu *iommu;

	for_each_iommu(iommu) {
		int i;

		pr_info("AMD-Vi: Found IOMMU at %s cap 0x%hx\n",
			dev_name(&iommu->dev->dev), iommu->cap_ptr);

		if (iommu->cap & (1 << IOMMU_CAP_EFR)) {
			pr_info("AMD-Vi:  Extended features: ");
			for (i = 0; i < ARRAY_SIZE(feat_str); ++i) {
				if (iommu_feature(iommu, (1ULL << i)))
					pr_cont(" %s", feat_str[i]);
			}
			pr_cont("\n");
		}
	}
	if (irq_remapping_enabled)
		pr_info("AMD-Vi: Interrupt remapping enabled\n");
}

static int __init amd_iommu_init_pci(void)
{
	struct amd_iommu *iommu;
	int ret = 0;

	for_each_iommu(iommu) {
		ret = iommu_init_pci(iommu);
		if (ret)
			break;
	}

	ret = amd_iommu_init_devices();

	print_iommu_info();

	return ret;
}

/****************************************************************************
 *
 * The following functions initialize the MSI interrupts for all IOMMUs
 * in the system. It's a bit challenging because there could be multiple
 * IOMMUs per PCI BDF but we can call pci_enable_msi(x) only once per
 * pci_dev.
 *
 ****************************************************************************/

static int iommu_setup_msi(struct amd_iommu *iommu)
{
	int r;

	r = pci_enable_msi(iommu->dev);
	if (r)
		return r;

	r = request_threaded_irq(iommu->dev->irq,
				 amd_iommu_int_handler,
				 amd_iommu_int_thread,
				 0, "AMD-Vi",
				 iommu);

	if (r) {
		pci_disable_msi(iommu->dev);
		return r;
	}

	iommu->int_enabled = true;

	return 0;
}

static int iommu_init_msi(struct amd_iommu *iommu)
{
	int ret;

	if (iommu->int_enabled)
		goto enable_faults;

	if (iommu->dev->msi_cap)
		ret = iommu_setup_msi(iommu);
	else
		ret = -ENODEV;

	if (ret)
		return ret;

enable_faults:
	iommu_feature_enable(iommu, CONTROL_EVT_INT_EN);

	if (iommu->ppr_log != NULL)
		iommu_feature_enable(iommu, CONTROL_PPFINT_EN);

	return 0;
}

/****************************************************************************
 *
 * The next functions belong to the third pass of parsing the ACPI
 * table. In this last pass the memory mapping requirements are
 * gathered (like exclusion and unity mapping ranges).
 *
 ****************************************************************************/

static void __init free_unity_maps(void)
{
	struct unity_map_entry *entry, *next;

	list_for_each_entry_safe(entry, next, &amd_iommu_unity_map, list) {
		list_del(&entry->list);
		kfree(entry);
	}
}

/* called when we find an exclusion range definition in ACPI */
static int __init init_exclusion_range(struct ivmd_header *m)
{
	int i;

	switch (m->type) {
	case ACPI_IVMD_TYPE:
		set_device_exclusion_range(m->devid, m);
		break;
	case ACPI_IVMD_TYPE_ALL:
		for (i = 0; i <= amd_iommu_last_bdf; ++i)
			set_device_exclusion_range(i, m);
		break;
	case ACPI_IVMD_TYPE_RANGE:
		for (i = m->devid; i <= m->aux; ++i)
			set_device_exclusion_range(i, m);
		break;
	default:
		break;
	}

	return 0;
}

/* called for unity map ACPI definition */
static int __init init_unity_map_range(struct ivmd_header *m)
{
	struct unity_map_entry *e = NULL;
	char *s;

	e = kzalloc(sizeof(*e), GFP_KERNEL);
	if (e == NULL)
		return -ENOMEM;

	switch (m->type) {
	default:
		kfree(e);
		return 0;
	case ACPI_IVMD_TYPE:
		s = "IVMD_TYPEi\t\t\t";
		e->devid_start = e->devid_end = m->devid;
		break;
	case ACPI_IVMD_TYPE_ALL:
		s = "IVMD_TYPE_ALL\t\t";
		e->devid_start = 0;
		e->devid_end = amd_iommu_last_bdf;
		break;
	case ACPI_IVMD_TYPE_RANGE:
		s = "IVMD_TYPE_RANGE\t\t";
		e->devid_start = m->devid;
		e->devid_end = m->aux;
		break;
	}
	e->address_start = PAGE_ALIGN(m->range_start);
	e->address_end = e->address_start + PAGE_ALIGN(m->range_length);
	e->prot = m->flags >> 1;

	DUMP_printk("%s devid_start: %02x:%02x.%x devid_end: %02x:%02x.%x"
		    " range_start: %016llx range_end: %016llx flags: %x\n", s,
		    PCI_BUS_NUM(e->devid_start), PCI_SLOT(e->devid_start),
		    PCI_FUNC(e->devid_start), PCI_BUS_NUM(e->devid_end),
		    PCI_SLOT(e->devid_end), PCI_FUNC(e->devid_end),
		    e->address_start, e->address_end, m->flags);

	list_add_tail(&e->list, &amd_iommu_unity_map);

	return 0;
}

/* iterates over all memory definitions we find in the ACPI table */
static int __init init_memory_definitions(struct acpi_table_header *table)
{
	u8 *p = (u8 *)table, *end = (u8 *)table;
	struct ivmd_header *m;

	end += table->length;
	p += IVRS_HEADER_LENGTH;

	while (p < end) {
		m = (struct ivmd_header *)p;
		if (m->flags & IVMD_FLAG_EXCL_RANGE)
			init_exclusion_range(m);
		else if (m->flags & IVMD_FLAG_UNITY_MAP)
			init_unity_map_range(m);

		p += m->length;
	}

	return 0;
}

/*
 * Init the device table to not allow DMA access for devices and
 * suppress all page faults
 */
static void init_device_table_dma(void)
{
	u32 devid;

	for (devid = 0; devid <= amd_iommu_last_bdf; ++devid) {
		set_dev_entry_bit(devid, DEV_ENTRY_VALID);
		set_dev_entry_bit(devid, DEV_ENTRY_TRANSLATION);
	}
}

static void __init uninit_device_table_dma(void)
{
	u32 devid;

	for (devid = 0; devid <= amd_iommu_last_bdf; ++devid) {
		amd_iommu_dev_table[devid].data[0] = 0ULL;
		amd_iommu_dev_table[devid].data[1] = 0ULL;
	}
}

static void init_device_table(void)
{
	u32 devid;

	if (!amd_iommu_irq_remap)
		return;

	for (devid = 0; devid <= amd_iommu_last_bdf; ++devid)
		set_dev_entry_bit(devid, DEV_ENTRY_IRQ_TBL_EN);
}

static void iommu_init_flags(struct amd_iommu *iommu)
{
	iommu->acpi_flags & IVHD_FLAG_HT_TUN_EN_MASK ?
		iommu_feature_enable(iommu, CONTROL_HT_TUN_EN) :
		iommu_feature_disable(iommu, CONTROL_HT_TUN_EN);

	iommu->acpi_flags & IVHD_FLAG_PASSPW_EN_MASK ?
		iommu_feature_enable(iommu, CONTROL_PASSPW_EN) :
		iommu_feature_disable(iommu, CONTROL_PASSPW_EN);

	iommu->acpi_flags & IVHD_FLAG_RESPASSPW_EN_MASK ?
		iommu_feature_enable(iommu, CONTROL_RESPASSPW_EN) :
		iommu_feature_disable(iommu, CONTROL_RESPASSPW_EN);

	iommu->acpi_flags & IVHD_FLAG_ISOC_EN_MASK ?
		iommu_feature_enable(iommu, CONTROL_ISOC_EN) :
		iommu_feature_disable(iommu, CONTROL_ISOC_EN);

	/*
	 * make IOMMU memory accesses cache coherent
	 */
	iommu_feature_enable(iommu, CONTROL_COHERENT_EN);

	/* Set IOTLB invalidation timeout to 1s */
	iommu_set_inv_tlb_timeout(iommu, CTRL_INV_TO_1S);
}

static void iommu_apply_resume_quirks(struct amd_iommu *iommu)
{
	int i, j;
	u32 ioc_feature_control;
	struct pci_dev *pdev = iommu->root_pdev;

	/* RD890 BIOSes may not have completely reconfigured the iommu */
	if (!is_rd890_iommu(iommu->dev) || !pdev)
		return;

	/*
	 * First, we need to ensure that the iommu is enabled. This is
	 * controlled by a register in the northbridge
	 */

	/* Select Northbridge indirect register 0x75 and enable writing */
	pci_write_config_dword(pdev, 0x60, 0x75 | (1 << 7));
	pci_read_config_dword(pdev, 0x64, &ioc_feature_control);

	/* Enable the iommu */
	if (!(ioc_feature_control & 0x1))
		pci_write_config_dword(pdev, 0x64, ioc_feature_control | 1);

	/* Restore the iommu BAR */
	pci_write_config_dword(iommu->dev, iommu->cap_ptr + 4,
			       iommu->stored_addr_lo);
	pci_write_config_dword(iommu->dev, iommu->cap_ptr + 8,
			       iommu->stored_addr_hi);

	/* Restore the l1 indirect regs for each of the 6 l1s */
	for (i = 0; i < 6; i++)
		for (j = 0; j < 0x12; j++)
			iommu_write_l1(iommu, i, j, iommu->stored_l1[i][j]);

	/* Restore the l2 indirect regs */
	for (i = 0; i < 0x83; i++)
		iommu_write_l2(iommu, i, iommu->stored_l2[i]);

	/* Lock PCI setup registers */
	pci_write_config_dword(iommu->dev, iommu->cap_ptr + 4,
			       iommu->stored_addr_lo | 1);
}

/*
 * This function finally enables all IOMMUs found in the system after
 * they have been initialized
 */
static void early_enable_iommus(void)
{
	struct amd_iommu *iommu;

	for_each_iommu(iommu) {
		iommu_disable(iommu);
		iommu_init_flags(iommu);
		iommu_set_device_table(iommu);
		iommu_enable_command_buffer(iommu);
		iommu_enable_event_buffer(iommu);
		iommu_set_exclusion_range(iommu);
		iommu_enable(iommu);
		iommu_flush_all_caches(iommu);
	}
}

static void enable_iommus_v2(void)
{
	struct amd_iommu *iommu;

	for_each_iommu(iommu) {
		iommu_enable_ppr_log(iommu);
		iommu_enable_gt(iommu);
	}
}

static void enable_iommus(void)
{
	early_enable_iommus();

	enable_iommus_v2();
}

static void disable_iommus(void)
{
	struct amd_iommu *iommu;

	for_each_iommu(iommu)
		iommu_disable(iommu);
}

/*
 * Suspend/Resume support
 * disable suspend until real resume implemented
 */

static void amd_iommu_resume(void)
{
	struct amd_iommu *iommu;

	for_each_iommu(iommu)
		iommu_apply_resume_quirks(iommu);

	/* re-load the hardware */
	enable_iommus();

	amd_iommu_enable_interrupts();
}

static int amd_iommu_suspend(void)
{
	/* disable IOMMUs to go out of the way for BIOS */
	disable_iommus();

	return 0;
}

static struct syscore_ops amd_iommu_syscore_ops = {
	.suspend = amd_iommu_suspend,
	.resume = amd_iommu_resume,
};

static void __init free_on_init_error(void)
{
	free_pages((unsigned long)irq_lookup_table,
		   get_order(rlookup_table_size));

	if (amd_iommu_irq_cache) {
		kmem_cache_destroy(amd_iommu_irq_cache);
		amd_iommu_irq_cache = NULL;

	}

	free_pages((unsigned long)amd_iommu_rlookup_table,
		   get_order(rlookup_table_size));

	free_pages((unsigned long)amd_iommu_alias_table,
		   get_order(alias_table_size));

	free_pages((unsigned long)amd_iommu_dev_table,
		   get_order(dev_table_size));

	free_iommu_all();

#ifdef CONFIG_GART_IOMMU
	/*
	 * We failed to initialize the AMD IOMMU - try fallback to GART
	 * if possible.
	 */
	gart_iommu_init();

#endif
}

/* SB IOAPIC is always on this device in AMD systems */
#define IOAPIC_SB_DEVID		((0x00 << 8) | PCI_DEVFN(0x14, 0))

static bool __init check_ioapic_information(void)
{
	const char *fw_bug = FW_BUG;
	bool ret, has_sb_ioapic;
	int idx;

	has_sb_ioapic = false;
	ret           = false;

	/*
	 * If we have map overrides on the kernel command line the
	 * messages in this function might not describe firmware bugs
	 * anymore - so be careful
	 */
	if (cmdline_maps)
		fw_bug = "";

	for (idx = 0; idx < nr_ioapics; idx++) {
		int devid, id = mpc_ioapic_id(idx);

		devid = get_ioapic_devid(id);
		if (devid < 0) {
			pr_err("%sAMD-Vi: IOAPIC[%d] not in IVRS table\n",
				fw_bug, id);
			ret = false;
		} else if (devid == IOAPIC_SB_DEVID) {
			has_sb_ioapic = true;
			ret           = true;
		}
	}

	if (!has_sb_ioapic) {
		/*
		 * We expect the SB IOAPIC to be listed in the IVRS
		 * table. The system timer is connected to the SB IOAPIC
		 * and if we don't have it in the list the system will
		 * panic at boot time.  This situation usually happens
		 * when the BIOS is buggy and provides us the wrong
		 * device id for the IOAPIC in the system.
		 */
		pr_err("%sAMD-Vi: No southbridge IOAPIC found\n", fw_bug);
	}

	if (!ret)
		pr_err("AMD-Vi: Disabling interrupt remapping\n");

	return ret;
}

static void __init free_dma_resources(void)
{
	amd_iommu_uninit_devices();

	free_pages((unsigned long)amd_iommu_pd_alloc_bitmap,
		   get_order(MAX_DOMAIN_ID/8));

	free_unity_maps();
}

/*
 * This is the hardware init function for AMD IOMMU in the system.
 * This function is called either from amd_iommu_init or from the interrupt
 * remapping setup code.
 *
 * This function basically parses the ACPI table for AMD IOMMU (IVRS)
 * three times:
 *
 *	1 pass) Find the highest PCI device id the driver has to handle.
 *		Upon this information the size of the data structures is
 *		determined that needs to be allocated.
 *
 *	2 pass) Initialize the data structures just allocated with the
 *		information in the ACPI table about available AMD IOMMUs
 *		in the system. It also maps the PCI devices in the
 *		system to specific IOMMUs
 *
 *	3 pass) After the basic data structures are allocated and
 *		initialized we update them with information about memory
 *		remapping requirements parsed out of the ACPI table in
 *		this last pass.
 *
 * After everything is set up the IOMMUs are enabled and the necessary
 * hotplug and suspend notifiers are registered.
 */
static int __init early_amd_iommu_init(void)
{
<<<<<<< HEAD
	struct amd_iommu *iommu;
=======
	struct acpi_table_header *ivrs_base;
	acpi_size ivrs_size;
	acpi_status status;
>>>>>>> c3ade0e0
	int i, ret = 0;

	if (!amd_iommu_detected)
		return -ENODEV;

	status = acpi_get_table_with_size("IVRS", 0, &ivrs_base, &ivrs_size);
	if (status == AE_NOT_FOUND)
		return -ENODEV;
	else if (ACPI_FAILURE(status)) {
		const char *err = acpi_format_exception(status);
		pr_err("AMD-Vi: IVRS table error: %s\n", err);
		return -EINVAL;
	}

	/*
	 * First parse ACPI tables to find the largest Bus/Dev/Func
	 * we need to handle. Upon this information the shared data
	 * structures for the IOMMUs in the system will be allocated
	 */
	ret = find_last_devid_acpi(ivrs_base);
	if (ret)
		goto out;

	dev_table_size     = tbl_size(DEV_TABLE_ENTRY_SIZE);
	alias_table_size   = tbl_size(ALIAS_TABLE_ENTRY_SIZE);
	rlookup_table_size = tbl_size(RLOOKUP_TABLE_ENTRY_SIZE);

	/* Device table - directly used by all IOMMUs */
	ret = -ENOMEM;
	amd_iommu_dev_table = (void *)__get_free_pages(GFP_KERNEL | __GFP_ZERO,
				      get_order(dev_table_size));
	if (amd_iommu_dev_table == NULL)
		goto out;

	/*
	 * Alias table - map PCI Bus/Dev/Func to Bus/Dev/Func the
	 * IOMMU see for that device
	 */
	amd_iommu_alias_table = (void *)__get_free_pages(GFP_KERNEL,
			get_order(alias_table_size));
	if (amd_iommu_alias_table == NULL)
		goto out;

	/* IOMMU rlookup table - find the IOMMU for a specific device */
	amd_iommu_rlookup_table = (void *)__get_free_pages(
			GFP_KERNEL | __GFP_ZERO,
			get_order(rlookup_table_size));
	if (amd_iommu_rlookup_table == NULL)
		goto out;

	amd_iommu_pd_alloc_bitmap = (void *)__get_free_pages(
					    GFP_KERNEL | __GFP_ZERO,
					    get_order(MAX_DOMAIN_ID/8));
	if (amd_iommu_pd_alloc_bitmap == NULL)
<<<<<<< HEAD
		goto free;
=======
		goto out;
>>>>>>> c3ade0e0

	/*
	 * let all alias entries point to itself
	 */
	for (i = 0; i <= amd_iommu_last_bdf; ++i)
		amd_iommu_alias_table[i] = i;

	/*
	 * never allocate domain 0 because its used as the non-allocated and
	 * error value placeholder
	 */
	amd_iommu_pd_alloc_bitmap[0] = 1;

	spin_lock_init(&amd_iommu_pd_lock);

	/*
	 * now the data structures are allocated and basically initialized
	 * start the real acpi table scan
	 */
	ret = init_iommu_all(ivrs_base);
	if (ret)
		goto out;

	if (amd_iommu_irq_remap)
		amd_iommu_irq_remap = check_ioapic_information();

	if (amd_iommu_irq_remap) {
		/*
		 * Interrupt remapping enabled, create kmem_cache for the
		 * remapping tables.
		 */
		ret = -ENOMEM;
		amd_iommu_irq_cache = kmem_cache_create("irq_remap_cache",
				MAX_IRQS_PER_TABLE * sizeof(u32),
				IRQ_TABLE_ALIGNMENT,
				0, NULL);
		if (!amd_iommu_irq_cache)
			goto out;

		irq_lookup_table = (void *)__get_free_pages(
				GFP_KERNEL | __GFP_ZERO,
				get_order(rlookup_table_size));
		if (!irq_lookup_table)
			goto out;
	}

	ret = init_memory_definitions(ivrs_base);
	if (ret)
		goto out;

	/* init the device table */
	init_device_table();

out:
	/* Don't leak any ACPI memory */
	early_acpi_os_unmap_memory((char __iomem *)ivrs_base, ivrs_size);
	ivrs_base = NULL;

	return ret;
}

static int amd_iommu_enable_interrupts(void)
{
	struct amd_iommu *iommu;
	int ret = 0;

	for_each_iommu(iommu) {
		ret = iommu_init_msi(iommu);
		if (ret)
			goto out;
	}

out:
	return ret;
}

static bool detect_ivrs(void)
{
	struct acpi_table_header *ivrs_base;
	acpi_size ivrs_size;
	acpi_status status;

	status = acpi_get_table_with_size("IVRS", 0, &ivrs_base, &ivrs_size);
	if (status == AE_NOT_FOUND)
		return false;
	else if (ACPI_FAILURE(status)) {
		const char *err = acpi_format_exception(status);
		pr_err("AMD-Vi: IVRS table error: %s\n", err);
		return false;
	}

	early_acpi_os_unmap_memory((char __iomem *)ivrs_base, ivrs_size);

	/* Make sure ACS will be enabled during PCI probe */
	pci_request_acs();

	if (!disable_irq_remap)
		amd_iommu_irq_remap = true;

	return true;
}

static int amd_iommu_init_dma(void)
{
	struct amd_iommu *iommu;
	int ret;

	if (iommu_pass_through)
		ret = amd_iommu_init_passthrough();
	else
		ret = amd_iommu_init_dma_ops();

	if (ret)
		return ret;

	init_device_table_dma();

	for_each_iommu(iommu)
		iommu_flush_all_caches(iommu);

	/* init the device table */
	init_device_table();

	for_each_iommu(iommu)
		iommu_flush_all_caches(iommu);

	amd_iommu_init_api();

	amd_iommu_init_notifier();

	return 0;
}

<<<<<<< HEAD
	x86_platform.iommu_shutdown = disable_iommus;

	if (iommu_pass_through)
		goto out;
=======
/****************************************************************************
 *
 * AMD IOMMU Initialization State Machine
 *
 ****************************************************************************/
>>>>>>> c3ade0e0

static int __init state_next(void)
{
	int ret = 0;

	switch (init_state) {
	case IOMMU_START_STATE:
		if (!detect_ivrs()) {
			init_state	= IOMMU_NOT_FOUND;
			ret		= -ENODEV;
		} else {
			init_state	= IOMMU_IVRS_DETECTED;
		}
		break;
	case IOMMU_IVRS_DETECTED:
		ret = early_amd_iommu_init();
		init_state = ret ? IOMMU_INIT_ERROR : IOMMU_ACPI_FINISHED;
		break;
	case IOMMU_ACPI_FINISHED:
		early_enable_iommus();
		register_syscore_ops(&amd_iommu_syscore_ops);
		x86_platform.iommu_shutdown = disable_iommus;
		init_state = IOMMU_ENABLED;
		break;
	case IOMMU_ENABLED:
		ret = amd_iommu_init_pci();
		init_state = ret ? IOMMU_INIT_ERROR : IOMMU_PCI_INIT;
		enable_iommus_v2();
		break;
	case IOMMU_PCI_INIT:
		ret = amd_iommu_enable_interrupts();
		init_state = ret ? IOMMU_INIT_ERROR : IOMMU_INTERRUPTS_EN;
		break;
	case IOMMU_INTERRUPTS_EN:
		ret = amd_iommu_init_dma();
		init_state = ret ? IOMMU_INIT_ERROR : IOMMU_DMA_OPS;
		break;
	case IOMMU_DMA_OPS:
		init_state = IOMMU_INITIALIZED;
		break;
	case IOMMU_INITIALIZED:
		/* Nothing to do */
		break;
	case IOMMU_NOT_FOUND:
	case IOMMU_INIT_ERROR:
		/* Error states => do nothing */
		ret = -EINVAL;
		break;
	default:
		/* Unknown state */
		BUG();
	}

<<<<<<< HEAD
out:
=======
>>>>>>> c3ade0e0
	return ret;
}

static int __init iommu_go_to_state(enum iommu_init_state state)
{
	int ret = 0;

	while (init_state != state) {
		ret = state_next();
		if (init_state == IOMMU_NOT_FOUND ||
		    init_state == IOMMU_INIT_ERROR)
			break;
	}

	return ret;
}

#ifdef CONFIG_IRQ_REMAP
int __init amd_iommu_prepare(void)
{
	return iommu_go_to_state(IOMMU_ACPI_FINISHED);
}

int __init amd_iommu_supported(void)
{
	return amd_iommu_irq_remap ? 1 : 0;
}

int __init amd_iommu_enable(void)
{
	int ret;

	ret = iommu_go_to_state(IOMMU_ENABLED);
	if (ret)
		return ret;

	irq_remapping_enabled = 1;

	return 0;
}

void amd_iommu_disable(void)
{
	amd_iommu_suspend();
}

int amd_iommu_reenable(int mode)
{
	amd_iommu_resume();

	return 0;
}

int __init amd_iommu_enable_faulting(void)
{
	/* We enable MSI later when PCI is initialized */
	return 0;
}
#endif

/*
 * This is the core init function for AMD IOMMU hardware in the system.
 * This function is called from the generic x86 DMA layer initialization
 * code.
 */
static int __init amd_iommu_init(void)
{
	int ret;

	ret = iommu_go_to_state(IOMMU_INITIALIZED);
	if (ret) {
		free_dma_resources();
		if (!irq_remapping_enabled) {
			disable_iommus();
			free_on_init_error();
		} else {
			struct amd_iommu *iommu;

			uninit_device_table_dma();
			for_each_iommu(iommu)
				iommu_flush_all_caches(iommu);
		}
	}

	return ret;
}

/****************************************************************************
 *
 * Early detect code. This code runs at IOMMU detection time in the DMA
 * layer. It just looks if there is an IVRS ACPI table to detect AMD
 * IOMMUs
 *
 ****************************************************************************/
int __init amd_iommu_detect(void)
{
	int ret;

	if (no_iommu || (iommu_detected && !gart_iommu_aperture))
		return -ENODEV;

	if (amd_iommu_disabled)
		return -ENODEV;

	ret = iommu_go_to_state(IOMMU_IVRS_DETECTED);
	if (ret)
		return ret;

	amd_iommu_detected = true;
	iommu_detected = 1;
	x86_init.iommu.iommu_init = amd_iommu_init;

	return 0;
}

/****************************************************************************
 *
 * Parsing functions for the AMD IOMMU specific kernel command line
 * options.
 *
 ****************************************************************************/

static int __init parse_amd_iommu_dump(char *str)
{
	amd_iommu_dump = true;

	return 1;
}

static int __init parse_amd_iommu_options(char *str)
{
	for (; *str; ++str) {
		if (strncmp(str, "fullflush", 9) == 0)
			amd_iommu_unmap_flush = true;
		if (strncmp(str, "off", 3) == 0)
			amd_iommu_disabled = true;
		if (strncmp(str, "force_isolation", 15) == 0)
			amd_iommu_force_isolation = true;
	}

	return 1;
}

static int __init parse_ivrs_ioapic(char *str)
{
	unsigned int bus, dev, fn;
	int ret, id, i;
	u16 devid;

	ret = sscanf(str, "[%d]=%x:%x.%x", &id, &bus, &dev, &fn);

	if (ret != 4) {
		pr_err("AMD-Vi: Invalid command line: ivrs_ioapic%s\n", str);
		return 1;
	}

	if (early_ioapic_map_size == EARLY_MAP_SIZE) {
		pr_err("AMD-Vi: Early IOAPIC map overflow - ignoring ivrs_ioapic%s\n",
			str);
		return 1;
	}

	devid = ((bus & 0xff) << 8) | ((dev & 0x1f) << 3) | (fn & 0x7);

	cmdline_maps			= true;
	i				= early_ioapic_map_size++;
	early_ioapic_map[i].id		= id;
	early_ioapic_map[i].devid	= devid;
	early_ioapic_map[i].cmd_line	= true;

	return 1;
}

static int __init parse_ivrs_hpet(char *str)
{
	unsigned int bus, dev, fn;
	int ret, id, i;
	u16 devid;

	ret = sscanf(str, "[%d]=%x:%x.%x", &id, &bus, &dev, &fn);

	if (ret != 4) {
		pr_err("AMD-Vi: Invalid command line: ivrs_hpet%s\n", str);
		return 1;
	}

	if (early_hpet_map_size == EARLY_MAP_SIZE) {
		pr_err("AMD-Vi: Early HPET map overflow - ignoring ivrs_hpet%s\n",
			str);
		return 1;
	}

	devid = ((bus & 0xff) << 8) | ((dev & 0x1f) << 3) | (fn & 0x7);

	cmdline_maps			= true;
	i				= early_hpet_map_size++;
	early_hpet_map[i].id		= id;
	early_hpet_map[i].devid		= devid;
	early_hpet_map[i].cmd_line	= true;

	return 1;
}

__setup("amd_iommu_dump",	parse_amd_iommu_dump);
__setup("amd_iommu=",		parse_amd_iommu_options);
__setup("ivrs_ioapic",		parse_ivrs_ioapic);
__setup("ivrs_hpet",		parse_ivrs_hpet);

IOMMU_INIT_FINISH(amd_iommu_detect,
		  gart_iommu_hole_init,
		  NULL,
		  NULL);

bool amd_iommu_v2_supported(void)
{
	return amd_iommu_v2_present;
}
EXPORT_SYMBOL(amd_iommu_v2_supported);

/****************************************************************************
 *
 * IOMMU EFR Performance Counter support functionality. This code allows
 * access to the IOMMU PC functionality.
 *
 ****************************************************************************/

u8 amd_iommu_pc_get_max_banks(u16 devid)
{
	struct amd_iommu *iommu;
	u8 ret = 0;

	/* locate the iommu governing the devid */
	iommu = amd_iommu_rlookup_table[devid];
	if (iommu)
		ret = iommu->max_banks;

	return ret;
}
EXPORT_SYMBOL(amd_iommu_pc_get_max_banks);

bool amd_iommu_pc_supported(void)
{
	return amd_iommu_pc_present;
}
EXPORT_SYMBOL(amd_iommu_pc_supported);

u8 amd_iommu_pc_get_max_counters(u16 devid)
{
	struct amd_iommu *iommu;
	u8 ret = 0;

	/* locate the iommu governing the devid */
	iommu = amd_iommu_rlookup_table[devid];
	if (iommu)
		ret = iommu->max_counters;

	return ret;
}
EXPORT_SYMBOL(amd_iommu_pc_get_max_counters);

int amd_iommu_pc_get_set_reg_val(u16 devid, u8 bank, u8 cntr, u8 fxn,
				    u64 *value, bool is_write)
{
	struct amd_iommu *iommu;
	u32 offset;
	u32 max_offset_lim;

	/* Make sure the IOMMU PC resource is available */
	if (!amd_iommu_pc_present)
		return -ENODEV;

	/* Locate the iommu associated with the device ID */
	iommu = amd_iommu_rlookup_table[devid];

	/* Check for valid iommu and pc register indexing */
	if (WARN_ON((iommu == NULL) || (fxn > 0x28) || (fxn & 7)))
		return -ENODEV;

	offset = (u32)(((0x40|bank) << 12) | (cntr << 8) | fxn);

	/* Limit the offset to the hw defined mmio region aperture */
	max_offset_lim = (u32)(((0x40|iommu->max_banks) << 12) |
				(iommu->max_counters << 8) | 0x28);
	if ((offset < MMIO_CNTR_REG_OFFSET) ||
	    (offset > max_offset_lim))
		return -EINVAL;

	if (is_write) {
		writel((u32)*value, iommu->mmio_base + offset);
		writel((*value >> 32), iommu->mmio_base + offset + 4);
	} else {
		*value = readl(iommu->mmio_base + offset + 4);
		*value <<= 32;
		*value = readl(iommu->mmio_base + offset);
	}

	return 0;
}
EXPORT_SYMBOL(amd_iommu_pc_get_set_reg_val);<|MERGE_RESOLUTION|>--- conflicted
+++ resolved
@@ -1029,11 +1029,7 @@
  *     BIOS should disable L2B micellaneous clock gating by setting
  *     L2_L2B_CK_GATE_CONTROL[CKGateL2BMiscDisable](D0F2xF4_x90[2]) = 1b
  */
-<<<<<<< HEAD
-static void __init amd_iommu_erratum_746_workaround(struct amd_iommu *iommu)
-=======
 static void amd_iommu_erratum_746_workaround(struct amd_iommu *iommu)
->>>>>>> c3ade0e0
 {
 	u32 value;
 
@@ -1085,17 +1081,7 @@
 	/*
 	 * Copy data from ACPI table entry to the iommu struct
 	 */
-<<<<<<< HEAD
-	iommu->dev = pci_get_bus_and_slot(PCI_BUS(h->devid), h->devid & 0xff);
-	if (!iommu->dev)
-		return 1;
-
-	iommu->root_pdev = pci_get_bus_and_slot(iommu->dev->bus->number,
-						PCI_DEVFN(0, 0));
-
-=======
 	iommu->devid   = h->devid;
->>>>>>> c3ade0e0
 	iommu->cap_ptr = h->cap_ptr;
 	iommu->pci_seg = h->pci_seg;
 	iommu->mmio_phys = h->mmio_phys;
@@ -1134,15 +1120,9 @@
 	 */
 	amd_iommu_rlookup_table[iommu->devid] = NULL;
 
-<<<<<<< HEAD
-	amd_iommu_erratum_746_workaround(iommu);
-
-	return pci_enable_device(iommu->dev);
-=======
 	init_iommu_devices(iommu);
 
 	return 0;
->>>>>>> c3ade0e0
 }
 
 /*
@@ -1196,25 +1176,11 @@
 {
 	u64 val = 0xabcd, val2 = 0;
 
-<<<<<<< HEAD
-	r = pci_enable_msi(iommu->dev);
-	if (r)
-		return r;
-=======
 	if (!iommu_feature(iommu, FEATURE_PC))
 		return;
->>>>>>> c3ade0e0
 
 	amd_iommu_pc_present = true;
 
-<<<<<<< HEAD
-	if (r) {
-		pci_disable_msi(iommu->dev);
-		return r;
-	}
-
-	iommu->int_enabled = true;
-=======
 	/* Check if the performance counters can be written to */
 	if ((0 != amd_iommu_pc_get_set_reg_val(0, 0, 0, 0, &val, true)) ||
 	    (0 != amd_iommu_pc_get_set_reg_val(0, 0, 0, 0, &val2, false)) ||
@@ -1225,7 +1191,6 @@
 	}
 
 	pr_info("AMD-Vi: IOMMU performance counters supported\n");
->>>>>>> c3ade0e0
 
 	val = readl(iommu->mmio_base + MMIO_CNTR_CONF_OFFSET);
 	iommu->max_banks = (u8) ((val >> 12) & 0x3f);
@@ -1235,26 +1200,6 @@
 
 static int iommu_init_pci(struct amd_iommu *iommu)
 {
-<<<<<<< HEAD
-	int ret;
-
-	if (iommu->int_enabled)
-		goto enable_faults;
-
-	if (pci_find_capability(iommu->dev, PCI_CAP_ID_MSI))
-		ret = iommu_setup_msi(iommu);
-	else
-		ret = -ENODEV;
-
-	if (ret)
-		return ret;
-
-enable_faults:
-	iommu_feature_enable(iommu, CONTROL_EVT_INT_EN);
-
-	return 0;
-}
-=======
 	int cap_ptr = iommu->cap_ptr;
 	u32 range, misc, low, high;
 
@@ -1269,7 +1214,6 @@
 			      &range);
 	pci_read_config_dword(iommu->dev, cap_ptr + MMIO_MISC_OFFSET,
 			      &misc);
->>>>>>> c3ade0e0
 
 	iommu->first_device = PCI_DEVID(MMIO_GET_BUS(range),
 					 MMIO_GET_FD(range));
@@ -1867,13 +1811,9 @@
  */
 static int __init early_amd_iommu_init(void)
 {
-<<<<<<< HEAD
-	struct amd_iommu *iommu;
-=======
 	struct acpi_table_header *ivrs_base;
 	acpi_size ivrs_size;
 	acpi_status status;
->>>>>>> c3ade0e0
 	int i, ret = 0;
 
 	if (!amd_iommu_detected)
@@ -1928,11 +1868,7 @@
 					    GFP_KERNEL | __GFP_ZERO,
 					    get_order(MAX_DOMAIN_ID/8));
 	if (amd_iommu_pd_alloc_bitmap == NULL)
-<<<<<<< HEAD
-		goto free;
-=======
 		goto out;
->>>>>>> c3ade0e0
 
 	/*
 	 * let all alias entries point to itself
@@ -2053,12 +1989,6 @@
 	for_each_iommu(iommu)
 		iommu_flush_all_caches(iommu);
 
-	/* init the device table */
-	init_device_table();
-
-	for_each_iommu(iommu)
-		iommu_flush_all_caches(iommu);
-
 	amd_iommu_init_api();
 
 	amd_iommu_init_notifier();
@@ -2066,18 +1996,11 @@
 	return 0;
 }
 
-<<<<<<< HEAD
-	x86_platform.iommu_shutdown = disable_iommus;
-
-	if (iommu_pass_through)
-		goto out;
-=======
 /****************************************************************************
  *
  * AMD IOMMU Initialization State Machine
  *
  ****************************************************************************/
->>>>>>> c3ade0e0
 
 static int __init state_next(void)
 {
@@ -2131,10 +2054,6 @@
 		BUG();
 	}
 
-<<<<<<< HEAD
-out:
-=======
->>>>>>> c3ade0e0
 	return ret;
 }
 
