/*
 * Copyright (C) 2007-2010 Advanced Micro Devices, Inc.
 * Author: Joerg Roedel <joerg.roedel@amd.com>
 *         Leo Duran <leo.duran@amd.com>
 *
 * This program is free software; you can redistribute it and/or modify it
 * under the terms of the GNU General Public License version 2 as published
 * by the Free Software Foundation.
 *
 * This program is distributed in the hope that it will be useful,
 * but WITHOUT ANY WARRANTY; without even the implied warranty of
 * MERCHANTABILITY or FITNESS FOR A PARTICULAR PURPOSE.  See the
 * GNU General Public License for more details.
 *
 * You should have received a copy of the GNU General Public License
 * along with this program; if not, write to the Free Software
 * Foundation, Inc., 59 Temple Place, Suite 330, Boston, MA  02111-1307 USA
 */

#include <linux/ratelimit.h>
#include <linux/pci.h>
#include <linux/pci-ats.h>
#include <linux/bitmap.h>
#include <linux/slab.h>
#include <linux/debugfs.h>
#include <linux/scatterlist.h>
#include <linux/dma-mapping.h>
#include <linux/iommu-helper.h>
#include <linux/iommu.h>
#include <linux/delay.h>
#include <linux/amd-iommu.h>
#include <linux/notifier.h>
#include <linux/export.h>
#include <linux/irq.h>
#include <linux/msi.h>
#include <asm/irq_remapping.h>
#include <asm/io_apic.h>
#include <asm/apic.h>
#include <asm/hw_irq.h>
#include <asm/msidef.h>
#include <asm/proto.h>
#include <asm/iommu.h>
#include <asm/gart.h>
#include <asm/dma.h>

#include "amd_iommu_proto.h"
#include "amd_iommu_types.h"
#include "irq_remapping.h"
#include "pci.h"

#define CMD_SET_TYPE(cmd, t) ((cmd)->data[1] |= ((t) << 28))

#define LOOP_TIMEOUT	100000

/*
 * This bitmap is used to advertise the page sizes our hardware support
 * to the IOMMU core, which will then use this information to split
 * physically contiguous memory regions it is mapping into page sizes
 * that we support.
 *
 * 512GB Pages are not supported due to a hardware bug
 */
#define AMD_IOMMU_PGSIZES	((~0xFFFUL) & ~(2ULL << 38))

static DEFINE_RWLOCK(amd_iommu_devtable_lock);

/* A list of preallocated protection domains */
static LIST_HEAD(iommu_pd_list);
static DEFINE_SPINLOCK(iommu_pd_list_lock);

/* List of all available dev_data structures */
static LIST_HEAD(dev_data_list);
static DEFINE_SPINLOCK(dev_data_list_lock);

LIST_HEAD(ioapic_map);
LIST_HEAD(hpet_map);

/*
 * Domain for untranslated devices - only allocated
 * if iommu=pt passed on kernel cmd line.
 */
static struct protection_domain *pt_domain;

static struct iommu_ops amd_iommu_ops;

<<<<<<< HEAD
=======
static ATOMIC_NOTIFIER_HEAD(ppr_notifier);
int amd_iommu_max_glx_val = -1;

>>>>>>> c3ade0e0
static struct dma_map_ops amd_iommu_dma_ops;

/*
 * general struct to manage commands send to an IOMMU
 */
struct iommu_cmd {
	u32 data[4];
};

struct kmem_cache *amd_iommu_irq_cache;

static void update_domain(struct protection_domain *domain);
static int __init alloc_passthrough_domain(void);

/****************************************************************************
 *
 * Helper functions
 *
 ****************************************************************************/

static struct iommu_dev_data *alloc_dev_data(u16 devid)
{
	struct iommu_dev_data *dev_data;
	unsigned long flags;

	dev_data = kzalloc(sizeof(*dev_data), GFP_KERNEL);
	if (!dev_data)
		return NULL;

	dev_data->devid = devid;
	atomic_set(&dev_data->bind, 0);

	spin_lock_irqsave(&dev_data_list_lock, flags);
	list_add_tail(&dev_data->dev_data_list, &dev_data_list);
	spin_unlock_irqrestore(&dev_data_list_lock, flags);

	return dev_data;
}

static void free_dev_data(struct iommu_dev_data *dev_data)
{
	unsigned long flags;

	spin_lock_irqsave(&dev_data_list_lock, flags);
	list_del(&dev_data->dev_data_list);
	spin_unlock_irqrestore(&dev_data_list_lock, flags);

	if (dev_data->group)
		iommu_group_put(dev_data->group);

	kfree(dev_data);
}

static struct iommu_dev_data *search_dev_data(u16 devid)
{
	struct iommu_dev_data *dev_data;
	unsigned long flags;

	spin_lock_irqsave(&dev_data_list_lock, flags);
	list_for_each_entry(dev_data, &dev_data_list, dev_data_list) {
		if (dev_data->devid == devid)
			goto out_unlock;
	}

	dev_data = NULL;

out_unlock:
	spin_unlock_irqrestore(&dev_data_list_lock, flags);

	return dev_data;
}

static struct iommu_dev_data *find_dev_data(u16 devid)
{
	struct iommu_dev_data *dev_data;

	dev_data = search_dev_data(devid);

	if (dev_data == NULL)
		dev_data = alloc_dev_data(devid);

	return dev_data;
}

static inline u16 get_device_id(struct device *dev)
{
	struct pci_dev *pdev = to_pci_dev(dev);

	return PCI_DEVID(pdev->bus->number, pdev->devfn);
}

static struct iommu_dev_data *get_dev_data(struct device *dev)
{
	return dev->archdata.iommu;
}

static bool pci_iommuv2_capable(struct pci_dev *pdev)
{
	static const int caps[] = {
		PCI_EXT_CAP_ID_ATS,
		PCI_EXT_CAP_ID_PRI,
		PCI_EXT_CAP_ID_PASID,
	};
	int i, pos;

	for (i = 0; i < 3; ++i) {
		pos = pci_find_ext_capability(pdev, caps[i]);
		if (pos == 0)
			return false;
	}

	return true;
}

static bool pdev_pri_erratum(struct pci_dev *pdev, u32 erratum)
{
	struct iommu_dev_data *dev_data;

	dev_data = get_dev_data(&pdev->dev);

	return dev_data->errata & (1 << erratum) ? true : false;
}

/*
 * In this function the list of preallocated protection domains is traversed to
 * find the domain for a specific device
 */
static struct dma_ops_domain *find_protection_domain(u16 devid)
{
	struct dma_ops_domain *entry, *ret = NULL;
	unsigned long flags;
	u16 alias = amd_iommu_alias_table[devid];

	if (list_empty(&iommu_pd_list))
		return NULL;

	spin_lock_irqsave(&iommu_pd_list_lock, flags);

	list_for_each_entry(entry, &iommu_pd_list, list) {
		if (entry->target_dev == devid ||
		    entry->target_dev == alias) {
			ret = entry;
			break;
		}
	}

	spin_unlock_irqrestore(&iommu_pd_list_lock, flags);

	return ret;
}

/*
 * This function checks if the driver got a valid device from the caller to
 * avoid dereferencing invalid pointers.
 */
static bool check_device(struct device *dev)
{
	u16 devid;

	if (!dev || !dev->dma_mask)
		return false;

	/* No PCI device */
	if (!dev_is_pci(dev))
		return false;

	devid = get_device_id(dev);

	/* Out of our scope? */
	if (devid > amd_iommu_last_bdf)
		return false;

	if (amd_iommu_rlookup_table[devid] == NULL)
		return false;

	return true;
}

static struct pci_bus *find_hosted_bus(struct pci_bus *bus)
{
	while (!bus->self) {
		if (!pci_is_root_bus(bus))
			bus = bus->parent;
		else
			return ERR_PTR(-ENODEV);
	}

	return bus;
}

#define REQ_ACS_FLAGS	(PCI_ACS_SV | PCI_ACS_RR | PCI_ACS_CR | PCI_ACS_UF)

static struct pci_dev *get_isolation_root(struct pci_dev *pdev)
{
	struct pci_dev *dma_pdev = pdev;

	/* Account for quirked devices */
	swap_pci_ref(&dma_pdev, pci_get_dma_source(dma_pdev));

	/*
	 * If it's a multifunction device that does not support our
	 * required ACS flags, add to the same group as lowest numbered
	 * function that also does not suport the required ACS flags.
	 */
	if (dma_pdev->multifunction &&
	    !pci_acs_enabled(dma_pdev, REQ_ACS_FLAGS)) {
		u8 i, slot = PCI_SLOT(dma_pdev->devfn);

		for (i = 0; i < 8; i++) {
			struct pci_dev *tmp;

			tmp = pci_get_slot(dma_pdev->bus, PCI_DEVFN(slot, i));
			if (!tmp)
				continue;

			if (!pci_acs_enabled(tmp, REQ_ACS_FLAGS)) {
				swap_pci_ref(&dma_pdev, tmp);
				break;
			}
			pci_dev_put(tmp);
		}
	}

	/*
	 * Devices on the root bus go through the iommu.  If that's not us,
	 * find the next upstream device and test ACS up to the root bus.
	 * Finding the next device may require skipping virtual buses.
	 */
	while (!pci_is_root_bus(dma_pdev->bus)) {
		struct pci_bus *bus = find_hosted_bus(dma_pdev->bus);
		if (IS_ERR(bus))
			break;

		if (pci_acs_path_enabled(bus->self, NULL, REQ_ACS_FLAGS))
			break;

		swap_pci_ref(&dma_pdev, pci_dev_get(bus->self));
	}

	return dma_pdev;
}

static int use_pdev_iommu_group(struct pci_dev *pdev, struct device *dev)
{
	struct iommu_group *group = iommu_group_get(&pdev->dev);
	int ret;

	if (!group) {
		group = iommu_group_alloc();
		if (IS_ERR(group))
			return PTR_ERR(group);

		WARN_ON(&pdev->dev != dev);
	}

	ret = iommu_group_add_device(group, dev);
	iommu_group_put(group);
	return ret;
}

static int use_dev_data_iommu_group(struct iommu_dev_data *dev_data,
				    struct device *dev)
{
	if (!dev_data->group) {
		struct iommu_group *group = iommu_group_alloc();
		if (IS_ERR(group))
			return PTR_ERR(group);

		dev_data->group = group;
	}

	return iommu_group_add_device(dev_data->group, dev);
}

static int init_iommu_group(struct device *dev)
{
	struct iommu_dev_data *dev_data;
	struct iommu_group *group;
	struct pci_dev *dma_pdev;
	int ret;

	group = iommu_group_get(dev);
	if (group) {
		iommu_group_put(group);
		return 0;
	}

	dev_data = find_dev_data(get_device_id(dev));
	if (!dev_data)
		return -ENOMEM;

	if (dev_data->alias_data) {
		u16 alias;
		struct pci_bus *bus;

		if (dev_data->alias_data->group)
			goto use_group;

		/*
		 * If the alias device exists, it's effectively just a first
		 * level quirk for finding the DMA source.
		 */
		alias = amd_iommu_alias_table[dev_data->devid];
		dma_pdev = pci_get_bus_and_slot(alias >> 8, alias & 0xff);
		if (dma_pdev) {
			dma_pdev = get_isolation_root(dma_pdev);
			goto use_pdev;
		}

		/*
		 * If the alias is virtual, try to find a parent device
		 * and test whether the IOMMU group is actualy rooted above
		 * the alias.  Be careful to also test the parent device if
		 * we think the alias is the root of the group.
		 */
		bus = pci_find_bus(0, alias >> 8);
		if (!bus)
			goto use_group;

		bus = find_hosted_bus(bus);
		if (IS_ERR(bus) || !bus->self)
			goto use_group;

		dma_pdev = get_isolation_root(pci_dev_get(bus->self));
		if (dma_pdev != bus->self || (dma_pdev->multifunction &&
		    !pci_acs_enabled(dma_pdev, REQ_ACS_FLAGS)))
			goto use_pdev;

		pci_dev_put(dma_pdev);
		goto use_group;
	}

	dma_pdev = get_isolation_root(pci_dev_get(to_pci_dev(dev)));
use_pdev:
	ret = use_pdev_iommu_group(dma_pdev, dev);
	pci_dev_put(dma_pdev);
	return ret;
use_group:
	return use_dev_data_iommu_group(dev_data->alias_data, dev);
}

static int iommu_init_device(struct device *dev)
{
	struct pci_dev *pdev = to_pci_dev(dev);
	struct iommu_dev_data *dev_data;
	u16 alias;
	int ret;

	if (dev->archdata.iommu)
		return 0;

	dev_data = find_dev_data(get_device_id(dev));
	if (!dev_data)
		return -ENOMEM;

	alias = amd_iommu_alias_table[dev_data->devid];
	if (alias != dev_data->devid) {
		struct iommu_dev_data *alias_data;

		alias_data = find_dev_data(alias);
		if (alias_data == NULL) {
			pr_err("AMD-Vi: Warning: Unhandled device %s\n",
					dev_name(dev));
			free_dev_data(dev_data);
			return -ENOTSUPP;
		}
		dev_data->alias_data = alias_data;
	}

	ret = init_iommu_group(dev);
	if (ret) {
		free_dev_data(dev_data);
		return ret;
	}

	if (pci_iommuv2_capable(pdev)) {
		struct amd_iommu *iommu;

		iommu              = amd_iommu_rlookup_table[dev_data->devid];
		dev_data->iommu_v2 = iommu->is_iommu_v2;
	}

	dev->archdata.iommu = dev_data;

	return 0;
}

static void iommu_ignore_device(struct device *dev)
{
	u16 devid, alias;

	devid = get_device_id(dev);
	alias = amd_iommu_alias_table[devid];

	memset(&amd_iommu_dev_table[devid], 0, sizeof(struct dev_table_entry));
	memset(&amd_iommu_dev_table[alias], 0, sizeof(struct dev_table_entry));

	amd_iommu_rlookup_table[devid] = NULL;
	amd_iommu_rlookup_table[alias] = NULL;
}

static void iommu_uninit_device(struct device *dev)
{
	iommu_group_remove_device(dev);

	/*
	 * Nothing to do here - we keep dev_data around for unplugged devices
	 * and reuse it when the device is re-plugged - not doing so would
	 * introduce a ton of races.
	 */
}

void __init amd_iommu_uninit_devices(void)
{
	struct iommu_dev_data *dev_data, *n;
	struct pci_dev *pdev = NULL;

	for_each_pci_dev(pdev) {

		if (!check_device(&pdev->dev))
			continue;

		iommu_uninit_device(&pdev->dev);
	}

	/* Free all of our dev_data structures */
	list_for_each_entry_safe(dev_data, n, &dev_data_list, dev_data_list)
		free_dev_data(dev_data);
}

int __init amd_iommu_init_devices(void)
{
	struct pci_dev *pdev = NULL;
	int ret = 0;

	for_each_pci_dev(pdev) {

		if (!check_device(&pdev->dev))
			continue;

		ret = iommu_init_device(&pdev->dev);
		if (ret == -ENOTSUPP)
			iommu_ignore_device(&pdev->dev);
		else if (ret)
			goto out_free;
	}

	return 0;

out_free:

	amd_iommu_uninit_devices();

	return ret;
}
#ifdef CONFIG_AMD_IOMMU_STATS

/*
 * Initialization code for statistics collection
 */

DECLARE_STATS_COUNTER(compl_wait);
DECLARE_STATS_COUNTER(cnt_map_single);
DECLARE_STATS_COUNTER(cnt_unmap_single);
DECLARE_STATS_COUNTER(cnt_map_sg);
DECLARE_STATS_COUNTER(cnt_unmap_sg);
DECLARE_STATS_COUNTER(cnt_alloc_coherent);
DECLARE_STATS_COUNTER(cnt_free_coherent);
DECLARE_STATS_COUNTER(cross_page);
DECLARE_STATS_COUNTER(domain_flush_single);
DECLARE_STATS_COUNTER(domain_flush_all);
DECLARE_STATS_COUNTER(alloced_io_mem);
DECLARE_STATS_COUNTER(total_map_requests);
DECLARE_STATS_COUNTER(complete_ppr);
DECLARE_STATS_COUNTER(invalidate_iotlb);
DECLARE_STATS_COUNTER(invalidate_iotlb_all);
DECLARE_STATS_COUNTER(pri_requests);

static struct dentry *stats_dir;
static struct dentry *de_fflush;

static void amd_iommu_stats_add(struct __iommu_counter *cnt)
{
	if (stats_dir == NULL)
		return;

	cnt->dent = debugfs_create_u64(cnt->name, 0444, stats_dir,
				       &cnt->value);
}

static void amd_iommu_stats_init(void)
{
	stats_dir = debugfs_create_dir("amd-iommu", NULL);
	if (stats_dir == NULL)
		return;

	de_fflush  = debugfs_create_bool("fullflush", 0444, stats_dir,
					 &amd_iommu_unmap_flush);

	amd_iommu_stats_add(&compl_wait);
	amd_iommu_stats_add(&cnt_map_single);
	amd_iommu_stats_add(&cnt_unmap_single);
	amd_iommu_stats_add(&cnt_map_sg);
	amd_iommu_stats_add(&cnt_unmap_sg);
	amd_iommu_stats_add(&cnt_alloc_coherent);
	amd_iommu_stats_add(&cnt_free_coherent);
	amd_iommu_stats_add(&cross_page);
	amd_iommu_stats_add(&domain_flush_single);
	amd_iommu_stats_add(&domain_flush_all);
	amd_iommu_stats_add(&alloced_io_mem);
	amd_iommu_stats_add(&total_map_requests);
	amd_iommu_stats_add(&complete_ppr);
	amd_iommu_stats_add(&invalidate_iotlb);
	amd_iommu_stats_add(&invalidate_iotlb_all);
	amd_iommu_stats_add(&pri_requests);
}

#endif

/****************************************************************************
 *
 * Interrupt handling functions
 *
 ****************************************************************************/

static void dump_dte_entry(u16 devid)
{
	int i;

	for (i = 0; i < 4; ++i)
		pr_err("AMD-Vi: DTE[%d]: %016llx\n", i,
			amd_iommu_dev_table[devid].data[i]);
}

static void dump_command(unsigned long phys_addr)
{
	struct iommu_cmd *cmd = phys_to_virt(phys_addr);
	int i;

	for (i = 0; i < 4; ++i)
		pr_err("AMD-Vi: CMD[%d]: %08x\n", i, cmd->data[i]);
}

static void iommu_print_event(struct amd_iommu *iommu, void *__evt)
{
	int type, devid, domid, flags;
	volatile u32 *event = __evt;
	int count = 0;
	u64 address;

retry:
	type    = (event[1] >> EVENT_TYPE_SHIFT)  & EVENT_TYPE_MASK;
	devid   = (event[0] >> EVENT_DEVID_SHIFT) & EVENT_DEVID_MASK;
	domid   = (event[1] >> EVENT_DOMID_SHIFT) & EVENT_DOMID_MASK;
	flags   = (event[1] >> EVENT_FLAGS_SHIFT) & EVENT_FLAGS_MASK;
	address = (u64)(((u64)event[3]) << 32) | event[2];

	if (type == 0) {
		/* Did we hit the erratum? */
		if (++count == LOOP_TIMEOUT) {
			pr_err("AMD-Vi: No event written to event log\n");
			return;
		}
		udelay(1);
		goto retry;
	}

	printk(KERN_ERR "AMD-Vi: Event logged [");

	switch (type) {
	case EVENT_TYPE_ILL_DEV:
		printk("ILLEGAL_DEV_TABLE_ENTRY device=%02x:%02x.%x "
		       "address=0x%016llx flags=0x%04x]\n",
		       PCI_BUS_NUM(devid), PCI_SLOT(devid), PCI_FUNC(devid),
		       address, flags);
		dump_dte_entry(devid);
		break;
	case EVENT_TYPE_IO_FAULT:
		printk("IO_PAGE_FAULT device=%02x:%02x.%x "
		       "domain=0x%04x address=0x%016llx flags=0x%04x]\n",
		       PCI_BUS_NUM(devid), PCI_SLOT(devid), PCI_FUNC(devid),
		       domid, address, flags);
		break;
	case EVENT_TYPE_DEV_TAB_ERR:
		printk("DEV_TAB_HARDWARE_ERROR device=%02x:%02x.%x "
		       "address=0x%016llx flags=0x%04x]\n",
		       PCI_BUS_NUM(devid), PCI_SLOT(devid), PCI_FUNC(devid),
		       address, flags);
		break;
	case EVENT_TYPE_PAGE_TAB_ERR:
		printk("PAGE_TAB_HARDWARE_ERROR device=%02x:%02x.%x "
		       "domain=0x%04x address=0x%016llx flags=0x%04x]\n",
		       PCI_BUS_NUM(devid), PCI_SLOT(devid), PCI_FUNC(devid),
		       domid, address, flags);
		break;
	case EVENT_TYPE_ILL_CMD:
		printk("ILLEGAL_COMMAND_ERROR address=0x%016llx]\n", address);
		dump_command(address);
		break;
	case EVENT_TYPE_CMD_HARD_ERR:
		printk("COMMAND_HARDWARE_ERROR address=0x%016llx "
		       "flags=0x%04x]\n", address, flags);
		break;
	case EVENT_TYPE_IOTLB_INV_TO:
		printk("IOTLB_INV_TIMEOUT device=%02x:%02x.%x "
		       "address=0x%016llx]\n",
		       PCI_BUS_NUM(devid), PCI_SLOT(devid), PCI_FUNC(devid),
		       address);
		break;
	case EVENT_TYPE_INV_DEV_REQ:
		printk("INVALID_DEVICE_REQUEST device=%02x:%02x.%x "
		       "address=0x%016llx flags=0x%04x]\n",
		       PCI_BUS_NUM(devid), PCI_SLOT(devid), PCI_FUNC(devid),
		       address, flags);
		break;
	default:
		printk(KERN_ERR "UNKNOWN type=0x%02x]\n", type);
	}

	memset(__evt, 0, 4 * sizeof(u32));
}

static void iommu_poll_events(struct amd_iommu *iommu)
{
	u32 head, tail;

	head = readl(iommu->mmio_base + MMIO_EVT_HEAD_OFFSET);
	tail = readl(iommu->mmio_base + MMIO_EVT_TAIL_OFFSET);

	while (head != tail) {
		iommu_print_event(iommu, iommu->evt_buf + head);
		head = (head + EVENT_ENTRY_SIZE) % iommu->evt_buf_size;
	}

	writel(head, iommu->mmio_base + MMIO_EVT_HEAD_OFFSET);
}

static void iommu_handle_ppr_entry(struct amd_iommu *iommu, u64 *raw)
{
	struct amd_iommu_fault fault;

	INC_STATS_COUNTER(pri_requests);

	if (PPR_REQ_TYPE(raw[0]) != PPR_REQ_FAULT) {
		pr_err_ratelimited("AMD-Vi: Unknown PPR request received\n");
		return;
	}

	fault.address   = raw[1];
	fault.pasid     = PPR_PASID(raw[0]);
	fault.device_id = PPR_DEVID(raw[0]);
	fault.tag       = PPR_TAG(raw[0]);
	fault.flags     = PPR_FLAGS(raw[0]);

	atomic_notifier_call_chain(&ppr_notifier, 0, &fault);
}

static void iommu_poll_ppr_log(struct amd_iommu *iommu)
{
	u32 head, tail;

	if (iommu->ppr_log == NULL)
		return;

	head = readl(iommu->mmio_base + MMIO_PPR_HEAD_OFFSET);
	tail = readl(iommu->mmio_base + MMIO_PPR_TAIL_OFFSET);

	while (head != tail) {
		volatile u64 *raw;
		u64 entry[2];
		int i;

		raw = (u64 *)(iommu->ppr_log + head);

		/*
		 * Hardware bug: Interrupt may arrive before the entry is
		 * written to memory. If this happens we need to wait for the
		 * entry to arrive.
		 */
		for (i = 0; i < LOOP_TIMEOUT; ++i) {
			if (PPR_REQ_TYPE(raw[0]) != 0)
				break;
			udelay(1);
		}

		/* Avoid memcpy function-call overhead */
		entry[0] = raw[0];
		entry[1] = raw[1];

		/*
		 * To detect the hardware bug we need to clear the entry
		 * back to zero.
		 */
		raw[0] = raw[1] = 0UL;

		/* Update head pointer of hardware ring-buffer */
		head = (head + PPR_ENTRY_SIZE) % PPR_LOG_SIZE;
		writel(head, iommu->mmio_base + MMIO_PPR_HEAD_OFFSET);

		/* Handle PPR entry */
		iommu_handle_ppr_entry(iommu, entry);

		/* Refresh ring-buffer information */
		head = readl(iommu->mmio_base + MMIO_PPR_HEAD_OFFSET);
		tail = readl(iommu->mmio_base + MMIO_PPR_TAIL_OFFSET);
	}
}

irqreturn_t amd_iommu_int_thread(int irq, void *data)
{
	struct amd_iommu *iommu = (struct amd_iommu *) data;
	u32 status = readl(iommu->mmio_base + MMIO_STATUS_OFFSET);

	while (status & (MMIO_STATUS_EVT_INT_MASK | MMIO_STATUS_PPR_INT_MASK)) {
		/* Enable EVT and PPR interrupts again */
		writel((MMIO_STATUS_EVT_INT_MASK | MMIO_STATUS_PPR_INT_MASK),
			iommu->mmio_base + MMIO_STATUS_OFFSET);

		if (status & MMIO_STATUS_EVT_INT_MASK) {
			pr_devel("AMD-Vi: Processing IOMMU Event Log\n");
			iommu_poll_events(iommu);
		}

		if (status & MMIO_STATUS_PPR_INT_MASK) {
			pr_devel("AMD-Vi: Processing IOMMU PPR Log\n");
			iommu_poll_ppr_log(iommu);
		}

		/*
		 * Hardware bug: ERBT1312
		 * When re-enabling interrupt (by writing 1
		 * to clear the bit), the hardware might also try to set
		 * the interrupt bit in the event status register.
		 * In this scenario, the bit will be set, and disable
		 * subsequent interrupts.
		 *
		 * Workaround: The IOMMU driver should read back the
		 * status register and check if the interrupt bits are cleared.
		 * If not, driver will need to go through the interrupt handler
		 * again and re-clear the bits
		 */
		status = readl(iommu->mmio_base + MMIO_STATUS_OFFSET);
	}
	return IRQ_HANDLED;
}

irqreturn_t amd_iommu_int_handler(int irq, void *data)
{
	return IRQ_WAKE_THREAD;
}

/****************************************************************************
 *
 * IOMMU command queuing functions
 *
 ****************************************************************************/

static int wait_on_sem(volatile u64 *sem)
{
	int i = 0;

	while (*sem == 0 && i < LOOP_TIMEOUT) {
		udelay(1);
		i += 1;
	}

	if (i == LOOP_TIMEOUT) {
		pr_alert("AMD-Vi: Completion-Wait loop timed out\n");
		return -EIO;
	}

	return 0;
}

static void copy_cmd_to_buffer(struct amd_iommu *iommu,
			       struct iommu_cmd *cmd,
			       u32 tail)
{
	u8 *target;

	target = iommu->cmd_buf + tail;
	tail   = (tail + sizeof(*cmd)) % iommu->cmd_buf_size;

	/* Copy command to buffer */
	memcpy(target, cmd, sizeof(*cmd));

	/* Tell the IOMMU about it */
	writel(tail, iommu->mmio_base + MMIO_CMD_TAIL_OFFSET);
}

static void build_completion_wait(struct iommu_cmd *cmd, u64 address)
{
	WARN_ON(address & 0x7ULL);

	memset(cmd, 0, sizeof(*cmd));
	cmd->data[0] = lower_32_bits(__pa(address)) | CMD_COMPL_WAIT_STORE_MASK;
	cmd->data[1] = upper_32_bits(__pa(address));
	cmd->data[2] = 1;
	CMD_SET_TYPE(cmd, CMD_COMPL_WAIT);
}

static void build_inv_dte(struct iommu_cmd *cmd, u16 devid)
{
	memset(cmd, 0, sizeof(*cmd));
	cmd->data[0] = devid;
	CMD_SET_TYPE(cmd, CMD_INV_DEV_ENTRY);
}

static void build_inv_iommu_pages(struct iommu_cmd *cmd, u64 address,
				  size_t size, u16 domid, int pde)
{
	u64 pages;
	int s;

	pages = iommu_num_pages(address, size, PAGE_SIZE);
	s     = 0;

	if (pages > 1) {
		/*
		 * If we have to flush more than one page, flush all
		 * TLB entries for this domain
		 */
		address = CMD_INV_IOMMU_ALL_PAGES_ADDRESS;
		s = 1;
	}

	address &= PAGE_MASK;

	memset(cmd, 0, sizeof(*cmd));
	cmd->data[1] |= domid;
	cmd->data[2]  = lower_32_bits(address);
	cmd->data[3]  = upper_32_bits(address);
	CMD_SET_TYPE(cmd, CMD_INV_IOMMU_PAGES);
	if (s) /* size bit - we flush more than one 4kb page */
		cmd->data[2] |= CMD_INV_IOMMU_PAGES_SIZE_MASK;
	if (pde) /* PDE bit - we want to flush everything, not only the PTEs */
		cmd->data[2] |= CMD_INV_IOMMU_PAGES_PDE_MASK;
}

static void build_inv_iotlb_pages(struct iommu_cmd *cmd, u16 devid, int qdep,
				  u64 address, size_t size)
{
	u64 pages;
	int s;

	pages = iommu_num_pages(address, size, PAGE_SIZE);
	s     = 0;

	if (pages > 1) {
		/*
		 * If we have to flush more than one page, flush all
		 * TLB entries for this domain
		 */
		address = CMD_INV_IOMMU_ALL_PAGES_ADDRESS;
		s = 1;
	}

	address &= PAGE_MASK;

	memset(cmd, 0, sizeof(*cmd));
	cmd->data[0]  = devid;
	cmd->data[0] |= (qdep & 0xff) << 24;
	cmd->data[1]  = devid;
	cmd->data[2]  = lower_32_bits(address);
	cmd->data[3]  = upper_32_bits(address);
	CMD_SET_TYPE(cmd, CMD_INV_IOTLB_PAGES);
	if (s)
		cmd->data[2] |= CMD_INV_IOMMU_PAGES_SIZE_MASK;
}

static void build_inv_iommu_pasid(struct iommu_cmd *cmd, u16 domid, int pasid,
				  u64 address, bool size)
{
	memset(cmd, 0, sizeof(*cmd));

	address &= ~(0xfffULL);

	cmd->data[0]  = pasid & PASID_MASK;
	cmd->data[1]  = domid;
	cmd->data[2]  = lower_32_bits(address);
	cmd->data[3]  = upper_32_bits(address);
	cmd->data[2] |= CMD_INV_IOMMU_PAGES_PDE_MASK;
	cmd->data[2] |= CMD_INV_IOMMU_PAGES_GN_MASK;
	if (size)
		cmd->data[2] |= CMD_INV_IOMMU_PAGES_SIZE_MASK;
	CMD_SET_TYPE(cmd, CMD_INV_IOMMU_PAGES);
}

static void build_inv_iotlb_pasid(struct iommu_cmd *cmd, u16 devid, int pasid,
				  int qdep, u64 address, bool size)
{
	memset(cmd, 0, sizeof(*cmd));

	address &= ~(0xfffULL);

	cmd->data[0]  = devid;
	cmd->data[0] |= (pasid & 0xff) << 16;
	cmd->data[0] |= (qdep  & 0xff) << 24;
	cmd->data[1]  = devid;
	cmd->data[1] |= ((pasid >> 8) & 0xfff) << 16;
	cmd->data[2]  = lower_32_bits(address);
	cmd->data[2] |= CMD_INV_IOMMU_PAGES_GN_MASK;
	cmd->data[3]  = upper_32_bits(address);
	if (size)
		cmd->data[2] |= CMD_INV_IOMMU_PAGES_SIZE_MASK;
	CMD_SET_TYPE(cmd, CMD_INV_IOTLB_PAGES);
}

static void build_complete_ppr(struct iommu_cmd *cmd, u16 devid, int pasid,
			       int status, int tag, bool gn)
{
	memset(cmd, 0, sizeof(*cmd));

	cmd->data[0]  = devid;
	if (gn) {
		cmd->data[1]  = pasid & PASID_MASK;
		cmd->data[2]  = CMD_INV_IOMMU_PAGES_GN_MASK;
	}
	cmd->data[3]  = tag & 0x1ff;
	cmd->data[3] |= (status & PPR_STATUS_MASK) << PPR_STATUS_SHIFT;

	CMD_SET_TYPE(cmd, CMD_COMPLETE_PPR);
}

static void build_inv_all(struct iommu_cmd *cmd)
{
	memset(cmd, 0, sizeof(*cmd));
	CMD_SET_TYPE(cmd, CMD_INV_ALL);
}

static void build_inv_irt(struct iommu_cmd *cmd, u16 devid)
{
	memset(cmd, 0, sizeof(*cmd));
	cmd->data[0] = devid;
	CMD_SET_TYPE(cmd, CMD_INV_IRT);
}

/*
 * Writes the command to the IOMMUs command buffer and informs the
 * hardware about the new command.
 */
static int iommu_queue_command_sync(struct amd_iommu *iommu,
				    struct iommu_cmd *cmd,
				    bool sync)
{
	u32 left, tail, head, next_tail;
	unsigned long flags;

	WARN_ON(iommu->cmd_buf_size & CMD_BUFFER_UNINITIALIZED);

again:
	spin_lock_irqsave(&iommu->lock, flags);

	head      = readl(iommu->mmio_base + MMIO_CMD_HEAD_OFFSET);
	tail      = readl(iommu->mmio_base + MMIO_CMD_TAIL_OFFSET);
	next_tail = (tail + sizeof(*cmd)) % iommu->cmd_buf_size;
	left      = (head - next_tail) % iommu->cmd_buf_size;

	if (left <= 2) {
		struct iommu_cmd sync_cmd;
		volatile u64 sem = 0;
		int ret;

		build_completion_wait(&sync_cmd, (u64)&sem);
		copy_cmd_to_buffer(iommu, &sync_cmd, tail);

		spin_unlock_irqrestore(&iommu->lock, flags);

		if ((ret = wait_on_sem(&sem)) != 0)
			return ret;

		goto again;
	}

	copy_cmd_to_buffer(iommu, cmd, tail);

	/* We need to sync now to make sure all commands are processed */
	iommu->need_sync = sync;

	spin_unlock_irqrestore(&iommu->lock, flags);

	return 0;
}

static int iommu_queue_command(struct amd_iommu *iommu, struct iommu_cmd *cmd)
{
	return iommu_queue_command_sync(iommu, cmd, true);
}

/*
 * This function queues a completion wait command into the command
 * buffer of an IOMMU
 */
static int iommu_completion_wait(struct amd_iommu *iommu)
{
	struct iommu_cmd cmd;
	volatile u64 sem = 0;
	int ret;

	if (!iommu->need_sync)
		return 0;

	build_completion_wait(&cmd, (u64)&sem);

	ret = iommu_queue_command_sync(iommu, &cmd, false);
	if (ret)
		return ret;

	return wait_on_sem(&sem);
}

static int iommu_flush_dte(struct amd_iommu *iommu, u16 devid)
{
	struct iommu_cmd cmd;

	build_inv_dte(&cmd, devid);

	return iommu_queue_command(iommu, &cmd);
}

static void iommu_flush_dte_all(struct amd_iommu *iommu)
{
	u32 devid;

	for (devid = 0; devid <= 0xffff; ++devid)
		iommu_flush_dte(iommu, devid);

	iommu_completion_wait(iommu);
}

/*
 * This function uses heavy locking and may disable irqs for some time. But
 * this is no issue because it is only called during resume.
 */
static void iommu_flush_tlb_all(struct amd_iommu *iommu)
{
	u32 dom_id;

	for (dom_id = 0; dom_id <= 0xffff; ++dom_id) {
		struct iommu_cmd cmd;
		build_inv_iommu_pages(&cmd, 0, CMD_INV_IOMMU_ALL_PAGES_ADDRESS,
				      dom_id, 1);
		iommu_queue_command(iommu, &cmd);
	}

	iommu_completion_wait(iommu);
}

static void iommu_flush_all(struct amd_iommu *iommu)
{
	struct iommu_cmd cmd;

	build_inv_all(&cmd);

	iommu_queue_command(iommu, &cmd);
	iommu_completion_wait(iommu);
}

static void iommu_flush_irt(struct amd_iommu *iommu, u16 devid)
{
	struct iommu_cmd cmd;

	build_inv_irt(&cmd, devid);

	iommu_queue_command(iommu, &cmd);
}

static void iommu_flush_irt_all(struct amd_iommu *iommu)
{
	u32 devid;

	for (devid = 0; devid <= MAX_DEV_TABLE_ENTRIES; devid++)
		iommu_flush_irt(iommu, devid);

	iommu_completion_wait(iommu);
}

void iommu_flush_all_caches(struct amd_iommu *iommu)
{
	if (iommu_feature(iommu, FEATURE_IA)) {
		iommu_flush_all(iommu);
	} else {
		iommu_flush_dte_all(iommu);
		iommu_flush_irt_all(iommu);
		iommu_flush_tlb_all(iommu);
	}
}

/*
 * Command send function for flushing on-device TLB
 */
static int device_flush_iotlb(struct iommu_dev_data *dev_data,
			      u64 address, size_t size)
{
	struct amd_iommu *iommu;
	struct iommu_cmd cmd;
	int qdep;

	qdep     = dev_data->ats.qdep;
	iommu    = amd_iommu_rlookup_table[dev_data->devid];

	build_inv_iotlb_pages(&cmd, dev_data->devid, qdep, address, size);

	return iommu_queue_command(iommu, &cmd);
}

/*
 * Command send function for invalidating a device table entry
 */
static int device_flush_dte(struct iommu_dev_data *dev_data)
{
	struct amd_iommu *iommu;
	int ret;

	iommu = amd_iommu_rlookup_table[dev_data->devid];

	ret = iommu_flush_dte(iommu, dev_data->devid);
	if (ret)
		return ret;

	if (dev_data->ats.enabled)
		ret = device_flush_iotlb(dev_data, 0, ~0UL);

	return ret;
}

/*
 * TLB invalidation function which is called from the mapping functions.
 * It invalidates a single PTE if the range to flush is within a single
 * page. Otherwise it flushes the whole TLB of the IOMMU.
 */
static void __domain_flush_pages(struct protection_domain *domain,
				 u64 address, size_t size, int pde)
{
	struct iommu_dev_data *dev_data;
	struct iommu_cmd cmd;
	int ret = 0, i;

	build_inv_iommu_pages(&cmd, address, size, domain->id, pde);

	for (i = 0; i < amd_iommus_present; ++i) {
		if (!domain->dev_iommu[i])
			continue;

		/*
		 * Devices of this domain are behind this IOMMU
		 * We need a TLB flush
		 */
		ret |= iommu_queue_command(amd_iommus[i], &cmd);
	}

	list_for_each_entry(dev_data, &domain->dev_list, list) {

		if (!dev_data->ats.enabled)
			continue;

		ret |= device_flush_iotlb(dev_data, address, size);
	}

	WARN_ON(ret);
}

static void domain_flush_pages(struct protection_domain *domain,
			       u64 address, size_t size)
{
	__domain_flush_pages(domain, address, size, 0);
}

/* Flush the whole IO/TLB for a given protection domain */
static void domain_flush_tlb(struct protection_domain *domain)
{
	__domain_flush_pages(domain, 0, CMD_INV_IOMMU_ALL_PAGES_ADDRESS, 0);
}

/* Flush the whole IO/TLB for a given protection domain - including PDE */
static void domain_flush_tlb_pde(struct protection_domain *domain)
{
	__domain_flush_pages(domain, 0, CMD_INV_IOMMU_ALL_PAGES_ADDRESS, 1);
}

static void domain_flush_complete(struct protection_domain *domain)
{
	int i;

	for (i = 0; i < amd_iommus_present; ++i) {
		if (!domain->dev_iommu[i])
			continue;

		/*
		 * Devices of this domain are behind this IOMMU
		 * We need to wait for completion of all commands.
		 */
		iommu_completion_wait(amd_iommus[i]);
	}
}


/*
 * This function flushes the DTEs for all devices in domain
 */
static void domain_flush_devices(struct protection_domain *domain)
{
	struct iommu_dev_data *dev_data;

	list_for_each_entry(dev_data, &domain->dev_list, list)
		device_flush_dte(dev_data);
}

/****************************************************************************
 *
 * The functions below are used the create the page table mappings for
 * unity mapped regions.
 *
 ****************************************************************************/

/*
 * This function is used to add another level to an IO page table. Adding
 * another level increases the size of the address space by 9 bits to a size up
 * to 64 bits.
 */
static bool increase_address_space(struct protection_domain *domain,
				   gfp_t gfp)
{
	u64 *pte;

	if (domain->mode == PAGE_MODE_6_LEVEL)
		/* address space already 64 bit large */
		return false;

	pte = (void *)get_zeroed_page(gfp);
	if (!pte)
		return false;

	*pte             = PM_LEVEL_PDE(domain->mode,
					virt_to_phys(domain->pt_root));
	domain->pt_root  = pte;
	domain->mode    += 1;
	domain->updated  = true;

	return true;
}

static u64 *alloc_pte(struct protection_domain *domain,
		      unsigned long address,
		      unsigned long page_size,
		      u64 **pte_page,
		      gfp_t gfp)
{
	int level, end_lvl;
	u64 *pte, *page;

	BUG_ON(!is_power_of_2(page_size));

	while (address > PM_LEVEL_SIZE(domain->mode))
		increase_address_space(domain, gfp);

	level   = domain->mode - 1;
	pte     = &domain->pt_root[PM_LEVEL_INDEX(level, address)];
	address = PAGE_SIZE_ALIGN(address, page_size);
	end_lvl = PAGE_SIZE_LEVEL(page_size);

	while (level > end_lvl) {
		if (!IOMMU_PTE_PRESENT(*pte)) {
			page = (u64 *)get_zeroed_page(gfp);
			if (!page)
				return NULL;
			*pte = PM_LEVEL_PDE(level, virt_to_phys(page));
		}

		/* No level skipping support yet */
		if (PM_PTE_LEVEL(*pte) != level)
			return NULL;

		level -= 1;

		pte = IOMMU_PTE_PAGE(*pte);

		if (pte_page && level == end_lvl)
			*pte_page = pte;

		pte = &pte[PM_LEVEL_INDEX(level, address)];
	}

	return pte;
}

/*
 * This function checks if there is a PTE for a given dma address. If
 * there is one, it returns the pointer to it.
 */
static u64 *fetch_pte(struct protection_domain *domain, unsigned long address)
{
	int level;
	u64 *pte;

	if (address > PM_LEVEL_SIZE(domain->mode))
		return NULL;

	level   =  domain->mode - 1;
	pte     = &domain->pt_root[PM_LEVEL_INDEX(level, address)];

	while (level > 0) {

		/* Not Present */
		if (!IOMMU_PTE_PRESENT(*pte))
			return NULL;

		/* Large PTE */
		if (PM_PTE_LEVEL(*pte) == 0x07) {
			unsigned long pte_mask, __pte;

			/*
			 * If we have a series of large PTEs, make
			 * sure to return a pointer to the first one.
			 */
			pte_mask = PTE_PAGE_SIZE(*pte);
			pte_mask = ~((PAGE_SIZE_PTE_COUNT(pte_mask) << 3) - 1);
			__pte    = ((unsigned long)pte) & pte_mask;

			return (u64 *)__pte;
		}

		/* No level skipping support yet */
		if (PM_PTE_LEVEL(*pte) != level)
			return NULL;

		level -= 1;

		/* Walk to the next level */
		pte = IOMMU_PTE_PAGE(*pte);
		pte = &pte[PM_LEVEL_INDEX(level, address)];
	}

	return pte;
}

/*
 * Generic mapping functions. It maps a physical address into a DMA
 * address space. It allocates the page table pages if necessary.
 * In the future it can be extended to a generic mapping function
 * supporting all features of AMD IOMMU page tables like level skipping
 * and full 64 bit address spaces.
 */
static int iommu_map_page(struct protection_domain *dom,
			  unsigned long bus_addr,
			  unsigned long phys_addr,
			  int prot,
			  unsigned long page_size)
{
	u64 __pte, *pte;
	int i, count;

	if (!(prot & IOMMU_PROT_MASK))
		return -EINVAL;

	bus_addr  = PAGE_ALIGN(bus_addr);
	phys_addr = PAGE_ALIGN(phys_addr);
	count     = PAGE_SIZE_PTE_COUNT(page_size);
	pte       = alloc_pte(dom, bus_addr, page_size, NULL, GFP_KERNEL);

	for (i = 0; i < count; ++i)
		if (IOMMU_PTE_PRESENT(pte[i]))
			return -EBUSY;

	if (page_size > PAGE_SIZE) {
		__pte = PAGE_SIZE_PTE(phys_addr, page_size);
		__pte |= PM_LEVEL_ENC(7) | IOMMU_PTE_P | IOMMU_PTE_FC;
	} else
		__pte = phys_addr | IOMMU_PTE_P | IOMMU_PTE_FC;

	if (prot & IOMMU_PROT_IR)
		__pte |= IOMMU_PTE_IR;
	if (prot & IOMMU_PROT_IW)
		__pte |= IOMMU_PTE_IW;

	for (i = 0; i < count; ++i)
		pte[i] = __pte;

	update_domain(dom);

	return 0;
}

static unsigned long iommu_unmap_page(struct protection_domain *dom,
				      unsigned long bus_addr,
				      unsigned long page_size)
{
	unsigned long long unmap_size, unmapped;
	u64 *pte;

	BUG_ON(!is_power_of_2(page_size));

	unmapped = 0;

	while (unmapped < page_size) {

		pte = fetch_pte(dom, bus_addr);

		if (!pte) {
			/*
			 * No PTE for this address
			 * move forward in 4kb steps
			 */
			unmap_size = PAGE_SIZE;
		} else if (PM_PTE_LEVEL(*pte) == 0) {
			/* 4kb PTE found for this address */
			unmap_size = PAGE_SIZE;
			*pte       = 0ULL;
		} else {
			int count, i;

			/* Large PTE found which maps this address */
			unmap_size = PTE_PAGE_SIZE(*pte);

			/* Only unmap from the first pte in the page */
			if ((unmap_size - 1) & bus_addr)
				break;
			count      = PAGE_SIZE_PTE_COUNT(unmap_size);
			for (i = 0; i < count; i++)
				pte[i] = 0ULL;
		}

		bus_addr  = (bus_addr & ~(unmap_size - 1)) + unmap_size;
		unmapped += unmap_size;
	}

	BUG_ON(unmapped && !is_power_of_2(unmapped));

	return unmapped;
}

/*
 * This function checks if a specific unity mapping entry is needed for
 * this specific IOMMU.
 */
static int iommu_for_unity_map(struct amd_iommu *iommu,
			       struct unity_map_entry *entry)
{
	u16 bdf, i;

	for (i = entry->devid_start; i <= entry->devid_end; ++i) {
		bdf = amd_iommu_alias_table[i];
		if (amd_iommu_rlookup_table[bdf] == iommu)
			return 1;
	}

	return 0;
}

/*
 * This function actually applies the mapping to the page table of the
 * dma_ops domain.
 */
static int dma_ops_unity_map(struct dma_ops_domain *dma_dom,
			     struct unity_map_entry *e)
{
	u64 addr;
	int ret;

	for (addr = e->address_start; addr < e->address_end;
	     addr += PAGE_SIZE) {
		ret = iommu_map_page(&dma_dom->domain, addr, addr, e->prot,
				     PAGE_SIZE);
		if (ret)
			return ret;
		/*
		 * if unity mapping is in aperture range mark the page
		 * as allocated in the aperture
		 */
		if (addr < dma_dom->aperture_size)
			__set_bit(addr >> PAGE_SHIFT,
				  dma_dom->aperture[0]->bitmap);
	}

	return 0;
}

/*
 * Init the unity mappings for a specific IOMMU in the system
 *
 * Basically iterates over all unity mapping entries and applies them to
 * the default domain DMA of that IOMMU if necessary.
 */
static int iommu_init_unity_mappings(struct amd_iommu *iommu)
{
	struct unity_map_entry *entry;
	int ret;

	list_for_each_entry(entry, &amd_iommu_unity_map, list) {
		if (!iommu_for_unity_map(iommu, entry))
			continue;
		ret = dma_ops_unity_map(iommu->default_dom, entry);
		if (ret)
			return ret;
	}

	return 0;
}

/*
 * Inits the unity mappings required for a specific device
 */
static int init_unity_mappings_for_device(struct dma_ops_domain *dma_dom,
					  u16 devid)
{
	struct unity_map_entry *e;
	int ret;

	list_for_each_entry(e, &amd_iommu_unity_map, list) {
		if (!(devid >= e->devid_start && devid <= e->devid_end))
			continue;
		ret = dma_ops_unity_map(dma_dom, e);
		if (ret)
			return ret;
	}

	return 0;
}

/****************************************************************************
 *
 * The next functions belong to the address allocator for the dma_ops
 * interface functions. They work like the allocators in the other IOMMU
 * drivers. Its basically a bitmap which marks the allocated pages in
 * the aperture. Maybe it could be enhanced in the future to a more
 * efficient allocator.
 *
 ****************************************************************************/

/*
 * The address allocator core functions.
 *
 * called with domain->lock held
 */

/*
 * Used to reserve address ranges in the aperture (e.g. for exclusion
 * ranges.
 */
static void dma_ops_reserve_addresses(struct dma_ops_domain *dom,
				      unsigned long start_page,
				      unsigned int pages)
{
	unsigned int i, last_page = dom->aperture_size >> PAGE_SHIFT;

	if (start_page + pages > last_page)
		pages = last_page - start_page;

	for (i = start_page; i < start_page + pages; ++i) {
		int index = i / APERTURE_RANGE_PAGES;
		int page  = i % APERTURE_RANGE_PAGES;
		__set_bit(page, dom->aperture[index]->bitmap);
	}
}

/*
 * This function is used to add a new aperture range to an existing
 * aperture in case of dma_ops domain allocation or address allocation
 * failure.
 */
static int alloc_new_range(struct dma_ops_domain *dma_dom,
			   bool populate, gfp_t gfp)
{
	int index = dma_dom->aperture_size >> APERTURE_RANGE_SHIFT;
	struct amd_iommu *iommu;
	unsigned long i, old_size;

#ifdef CONFIG_IOMMU_STRESS
	populate = false;
#endif

	if (index >= APERTURE_MAX_RANGES)
		return -ENOMEM;

	dma_dom->aperture[index] = kzalloc(sizeof(struct aperture_range), gfp);
	if (!dma_dom->aperture[index])
		return -ENOMEM;

	dma_dom->aperture[index]->bitmap = (void *)get_zeroed_page(gfp);
	if (!dma_dom->aperture[index]->bitmap)
		goto out_free;

	dma_dom->aperture[index]->offset = dma_dom->aperture_size;

	if (populate) {
		unsigned long address = dma_dom->aperture_size;
		int i, num_ptes = APERTURE_RANGE_PAGES / 512;
		u64 *pte, *pte_page;

		for (i = 0; i < num_ptes; ++i) {
			pte = alloc_pte(&dma_dom->domain, address, PAGE_SIZE,
					&pte_page, gfp);
			if (!pte)
				goto out_free;

			dma_dom->aperture[index]->pte_pages[i] = pte_page;

			address += APERTURE_RANGE_SIZE / 64;
		}
	}

	old_size                = dma_dom->aperture_size;
	dma_dom->aperture_size += APERTURE_RANGE_SIZE;

	/* Reserve address range used for MSI messages */
	if (old_size < MSI_ADDR_BASE_LO &&
	    dma_dom->aperture_size > MSI_ADDR_BASE_LO) {
		unsigned long spage;
		int pages;

		pages = iommu_num_pages(MSI_ADDR_BASE_LO, 0x10000, PAGE_SIZE);
		spage = MSI_ADDR_BASE_LO >> PAGE_SHIFT;

		dma_ops_reserve_addresses(dma_dom, spage, pages);
	}

	/* Initialize the exclusion range if necessary */
	for_each_iommu(iommu) {
		if (iommu->exclusion_start &&
		    iommu->exclusion_start >= dma_dom->aperture[index]->offset
		    && iommu->exclusion_start < dma_dom->aperture_size) {
			unsigned long startpage;
			int pages = iommu_num_pages(iommu->exclusion_start,
						    iommu->exclusion_length,
						    PAGE_SIZE);
			startpage = iommu->exclusion_start >> PAGE_SHIFT;
			dma_ops_reserve_addresses(dma_dom, startpage, pages);
		}
	}

	/*
	 * Check for areas already mapped as present in the new aperture
	 * range and mark those pages as reserved in the allocator. Such
	 * mappings may already exist as a result of requested unity
	 * mappings for devices.
	 */
	for (i = dma_dom->aperture[index]->offset;
	     i < dma_dom->aperture_size;
	     i += PAGE_SIZE) {
		u64 *pte = fetch_pte(&dma_dom->domain, i);
		if (!pte || !IOMMU_PTE_PRESENT(*pte))
			continue;

		dma_ops_reserve_addresses(dma_dom, i >> PAGE_SHIFT, 1);
	}

	update_domain(&dma_dom->domain);

	return 0;

out_free:
	update_domain(&dma_dom->domain);

	free_page((unsigned long)dma_dom->aperture[index]->bitmap);

	kfree(dma_dom->aperture[index]);
	dma_dom->aperture[index] = NULL;

	return -ENOMEM;
}

static unsigned long dma_ops_area_alloc(struct device *dev,
					struct dma_ops_domain *dom,
					unsigned int pages,
					unsigned long align_mask,
					u64 dma_mask,
					unsigned long start)
{
	unsigned long next_bit = dom->next_address % APERTURE_RANGE_SIZE;
	int max_index = dom->aperture_size >> APERTURE_RANGE_SHIFT;
	int i = start >> APERTURE_RANGE_SHIFT;
	unsigned long boundary_size;
	unsigned long address = -1;
	unsigned long limit;

	next_bit >>= PAGE_SHIFT;

	boundary_size = ALIGN(dma_get_seg_boundary(dev) + 1,
			PAGE_SIZE) >> PAGE_SHIFT;

	for (;i < max_index; ++i) {
		unsigned long offset = dom->aperture[i]->offset >> PAGE_SHIFT;

		if (dom->aperture[i]->offset >= dma_mask)
			break;

		limit = iommu_device_max_index(APERTURE_RANGE_PAGES, offset,
					       dma_mask >> PAGE_SHIFT);

		address = iommu_area_alloc(dom->aperture[i]->bitmap,
					   limit, next_bit, pages, 0,
					    boundary_size, align_mask);
		if (address != -1) {
			address = dom->aperture[i]->offset +
				  (address << PAGE_SHIFT);
			dom->next_address = address + (pages << PAGE_SHIFT);
			break;
		}

		next_bit = 0;
	}

	return address;
}

static unsigned long dma_ops_alloc_addresses(struct device *dev,
					     struct dma_ops_domain *dom,
					     unsigned int pages,
					     unsigned long align_mask,
					     u64 dma_mask)
{
	unsigned long address;

#ifdef CONFIG_IOMMU_STRESS
	dom->next_address = 0;
	dom->need_flush = true;
#endif

	address = dma_ops_area_alloc(dev, dom, pages, align_mask,
				     dma_mask, dom->next_address);

	if (address == -1) {
		dom->next_address = 0;
		address = dma_ops_area_alloc(dev, dom, pages, align_mask,
					     dma_mask, 0);
		dom->need_flush = true;
	}

	if (unlikely(address == -1))
		address = DMA_ERROR_CODE;

	WARN_ON((address + (PAGE_SIZE*pages)) > dom->aperture_size);

	return address;
}

/*
 * The address free function.
 *
 * called with domain->lock held
 */
static void dma_ops_free_addresses(struct dma_ops_domain *dom,
				   unsigned long address,
				   unsigned int pages)
{
	unsigned i = address >> APERTURE_RANGE_SHIFT;
	struct aperture_range *range = dom->aperture[i];

	BUG_ON(i >= APERTURE_MAX_RANGES || range == NULL);

#ifdef CONFIG_IOMMU_STRESS
	if (i < 4)
		return;
#endif

	if (address >= dom->next_address)
		dom->need_flush = true;

	address = (address % APERTURE_RANGE_SIZE) >> PAGE_SHIFT;

	bitmap_clear(range->bitmap, address, pages);

}

/****************************************************************************
 *
 * The next functions belong to the domain allocation. A domain is
 * allocated for every IOMMU as the default domain. If device isolation
 * is enabled, every device get its own domain. The most important thing
 * about domains is the page table mapping the DMA address space they
 * contain.
 *
 ****************************************************************************/

/*
 * This function adds a protection domain to the global protection domain list
 */
static void add_domain_to_list(struct protection_domain *domain)
{
	unsigned long flags;

	spin_lock_irqsave(&amd_iommu_pd_lock, flags);
	list_add(&domain->list, &amd_iommu_pd_list);
	spin_unlock_irqrestore(&amd_iommu_pd_lock, flags);
}

/*
 * This function removes a protection domain to the global
 * protection domain list
 */
static void del_domain_from_list(struct protection_domain *domain)
{
	unsigned long flags;

	spin_lock_irqsave(&amd_iommu_pd_lock, flags);
	list_del(&domain->list);
	spin_unlock_irqrestore(&amd_iommu_pd_lock, flags);
}

static u16 domain_id_alloc(void)
{
	unsigned long flags;
	int id;

	write_lock_irqsave(&amd_iommu_devtable_lock, flags);
	id = find_first_zero_bit(amd_iommu_pd_alloc_bitmap, MAX_DOMAIN_ID);
	BUG_ON(id == 0);
	if (id > 0 && id < MAX_DOMAIN_ID)
		__set_bit(id, amd_iommu_pd_alloc_bitmap);
	else
		id = 0;
	write_unlock_irqrestore(&amd_iommu_devtable_lock, flags);

	return id;
}

static void domain_id_free(int id)
{
	unsigned long flags;

	write_lock_irqsave(&amd_iommu_devtable_lock, flags);
	if (id > 0 && id < MAX_DOMAIN_ID)
		__clear_bit(id, amd_iommu_pd_alloc_bitmap);
	write_unlock_irqrestore(&amd_iommu_devtable_lock, flags);
}

#define DEFINE_FREE_PT_FN(LVL, FN)				\
static void free_pt_##LVL (unsigned long __pt)			\
{								\
	unsigned long p;					\
	u64 *pt;						\
	int i;							\
								\
	pt = (u64 *)__pt;					\
								\
	for (i = 0; i < 512; ++i) {				\
		if (!IOMMU_PTE_PRESENT(pt[i]))			\
			continue;				\
								\
		p = (unsigned long)IOMMU_PTE_PAGE(pt[i]);	\
		FN(p);						\
	}							\
	free_page((unsigned long)pt);				\
}

DEFINE_FREE_PT_FN(l2, free_page)
DEFINE_FREE_PT_FN(l3, free_pt_l2)
DEFINE_FREE_PT_FN(l4, free_pt_l3)
DEFINE_FREE_PT_FN(l5, free_pt_l4)
DEFINE_FREE_PT_FN(l6, free_pt_l5)

static void free_pagetable(struct protection_domain *domain)
{
	unsigned long root = (unsigned long)domain->pt_root;

	switch (domain->mode) {
	case PAGE_MODE_NONE:
		break;
	case PAGE_MODE_1_LEVEL:
		free_page(root);
		break;
	case PAGE_MODE_2_LEVEL:
		free_pt_l2(root);
		break;
	case PAGE_MODE_3_LEVEL:
		free_pt_l3(root);
		break;
	case PAGE_MODE_4_LEVEL:
		free_pt_l4(root);
		break;
	case PAGE_MODE_5_LEVEL:
		free_pt_l5(root);
		break;
	case PAGE_MODE_6_LEVEL:
		free_pt_l6(root);
		break;
	default:
		BUG();
	}
}

static void free_gcr3_tbl_level1(u64 *tbl)
{
	u64 *ptr;
	int i;

	for (i = 0; i < 512; ++i) {
		if (!(tbl[i] & GCR3_VALID))
			continue;

		ptr = __va(tbl[i] & PAGE_MASK);

		free_page((unsigned long)ptr);
	}
}

static void free_gcr3_tbl_level2(u64 *tbl)
{
	u64 *ptr;
	int i;

	for (i = 0; i < 512; ++i) {
		if (!(tbl[i] & GCR3_VALID))
			continue;

		ptr = __va(tbl[i] & PAGE_MASK);

		free_gcr3_tbl_level1(ptr);
	}
}

static void free_gcr3_table(struct protection_domain *domain)
{
	if (domain->glx == 2)
		free_gcr3_tbl_level2(domain->gcr3_tbl);
	else if (domain->glx == 1)
		free_gcr3_tbl_level1(domain->gcr3_tbl);
	else if (domain->glx != 0)
		BUG();

	free_page((unsigned long)domain->gcr3_tbl);
}

/*
 * Free a domain, only used if something went wrong in the
 * allocation path and we need to free an already allocated page table
 */
static void dma_ops_domain_free(struct dma_ops_domain *dom)
{
	int i;

	if (!dom)
		return;

	del_domain_from_list(&dom->domain);

	free_pagetable(&dom->domain);

	for (i = 0; i < APERTURE_MAX_RANGES; ++i) {
		if (!dom->aperture[i])
			continue;
		free_page((unsigned long)dom->aperture[i]->bitmap);
		kfree(dom->aperture[i]);
	}

	kfree(dom);
}

/*
 * Allocates a new protection domain usable for the dma_ops functions.
 * It also initializes the page table and the address allocator data
 * structures required for the dma_ops interface
 */
static struct dma_ops_domain *dma_ops_domain_alloc(void)
{
	struct dma_ops_domain *dma_dom;

	dma_dom = kzalloc(sizeof(struct dma_ops_domain), GFP_KERNEL);
	if (!dma_dom)
		return NULL;

	spin_lock_init(&dma_dom->domain.lock);

	dma_dom->domain.id = domain_id_alloc();
	if (dma_dom->domain.id == 0)
		goto free_dma_dom;
	INIT_LIST_HEAD(&dma_dom->domain.dev_list);
	dma_dom->domain.mode = PAGE_MODE_2_LEVEL;
	dma_dom->domain.pt_root = (void *)get_zeroed_page(GFP_KERNEL);
	dma_dom->domain.flags = PD_DMA_OPS_MASK;
	dma_dom->domain.priv = dma_dom;
	if (!dma_dom->domain.pt_root)
		goto free_dma_dom;

	dma_dom->need_flush = false;
	dma_dom->target_dev = 0xffff;

	add_domain_to_list(&dma_dom->domain);

	if (alloc_new_range(dma_dom, true, GFP_KERNEL))
		goto free_dma_dom;

	/*
	 * mark the first page as allocated so we never return 0 as
	 * a valid dma-address. So we can use 0 as error value
	 */
	dma_dom->aperture[0]->bitmap[0] = 1;
	dma_dom->next_address = 0;


	return dma_dom;

free_dma_dom:
	dma_ops_domain_free(dma_dom);

	return NULL;
}

/*
 * little helper function to check whether a given protection domain is a
 * dma_ops domain
 */
static bool dma_ops_domain(struct protection_domain *domain)
{
	return domain->flags & PD_DMA_OPS_MASK;
}

static void set_dte_entry(u16 devid, struct protection_domain *domain, bool ats)
{
	u64 pte_root = 0;
	u64 flags = 0;

	if (domain->mode != PAGE_MODE_NONE)
		pte_root = virt_to_phys(domain->pt_root);

	pte_root |= (domain->mode & DEV_ENTRY_MODE_MASK)
		    << DEV_ENTRY_MODE_SHIFT;
	pte_root |= IOMMU_PTE_IR | IOMMU_PTE_IW | IOMMU_PTE_P | IOMMU_PTE_TV;

	flags = amd_iommu_dev_table[devid].data[1];

	if (ats)
		flags |= DTE_FLAG_IOTLB;

	if (domain->flags & PD_IOMMUV2_MASK) {
		u64 gcr3 = __pa(domain->gcr3_tbl);
		u64 glx  = domain->glx;
		u64 tmp;

		pte_root |= DTE_FLAG_GV;
		pte_root |= (glx & DTE_GLX_MASK) << DTE_GLX_SHIFT;

		/* First mask out possible old values for GCR3 table */
		tmp = DTE_GCR3_VAL_B(~0ULL) << DTE_GCR3_SHIFT_B;
		flags    &= ~tmp;

		tmp = DTE_GCR3_VAL_C(~0ULL) << DTE_GCR3_SHIFT_C;
		flags    &= ~tmp;

		/* Encode GCR3 table into DTE */
		tmp = DTE_GCR3_VAL_A(gcr3) << DTE_GCR3_SHIFT_A;
		pte_root |= tmp;

		tmp = DTE_GCR3_VAL_B(gcr3) << DTE_GCR3_SHIFT_B;
		flags    |= tmp;

		tmp = DTE_GCR3_VAL_C(gcr3) << DTE_GCR3_SHIFT_C;
		flags    |= tmp;
	}

	flags &= ~(0xffffUL);
	flags |= domain->id;

	amd_iommu_dev_table[devid].data[1]  = flags;
	amd_iommu_dev_table[devid].data[0]  = pte_root;
}

static void clear_dte_entry(u16 devid)
{
	/* remove entry from the device table seen by the hardware */
	amd_iommu_dev_table[devid].data[0] = IOMMU_PTE_P | IOMMU_PTE_TV;
	amd_iommu_dev_table[devid].data[1] = 0;

	amd_iommu_apply_erratum_63(devid);
}

static void do_attach(struct iommu_dev_data *dev_data,
		      struct protection_domain *domain)
{
	struct amd_iommu *iommu;
	bool ats;

	iommu = amd_iommu_rlookup_table[dev_data->devid];
	ats   = dev_data->ats.enabled;

	/* Update data structures */
	dev_data->domain = domain;
	list_add(&dev_data->list, &domain->dev_list);
	set_dte_entry(dev_data->devid, domain, ats);

	/* Do reference counting */
	domain->dev_iommu[iommu->index] += 1;
	domain->dev_cnt                 += 1;

	/* Flush the DTE entry */
	device_flush_dte(dev_data);
}

static void do_detach(struct iommu_dev_data *dev_data)
{
	struct amd_iommu *iommu;

	iommu = amd_iommu_rlookup_table[dev_data->devid];

	/* decrease reference counters */
	dev_data->domain->dev_iommu[iommu->index] -= 1;
	dev_data->domain->dev_cnt                 -= 1;

	/* Update data structures */
	dev_data->domain = NULL;
	list_del(&dev_data->list);
	clear_dte_entry(dev_data->devid);

	/* Flush the DTE entry */
	device_flush_dte(dev_data);
}

/*
 * If a device is not yet associated with a domain, this function does
 * assigns it visible for the hardware
 */
static int __attach_device(struct iommu_dev_data *dev_data,
			   struct protection_domain *domain)
{
	int ret;

	/* lock domain */
	spin_lock(&domain->lock);

	if (dev_data->alias_data != NULL) {
		struct iommu_dev_data *alias_data = dev_data->alias_data;

		/* Some sanity checks */
		ret = -EBUSY;
		if (alias_data->domain != NULL &&
				alias_data->domain != domain)
			goto out_unlock;

		if (dev_data->domain != NULL &&
				dev_data->domain != domain)
			goto out_unlock;

		/* Do real assignment */
		if (alias_data->domain == NULL)
			do_attach(alias_data, domain);

		atomic_inc(&alias_data->bind);
	}

	if (dev_data->domain == NULL)
		do_attach(dev_data, domain);

	atomic_inc(&dev_data->bind);

	ret = 0;

out_unlock:

	/* ready */
	spin_unlock(&domain->lock);

	return ret;
}


static void pdev_iommuv2_disable(struct pci_dev *pdev)
{
	pci_disable_ats(pdev);
	pci_disable_pri(pdev);
	pci_disable_pasid(pdev);
}

/* FIXME: Change generic reset-function to do the same */
static int pri_reset_while_enabled(struct pci_dev *pdev)
{
	u16 control;
	int pos;

	pos = pci_find_ext_capability(pdev, PCI_EXT_CAP_ID_PRI);
	if (!pos)
		return -EINVAL;

	pci_read_config_word(pdev, pos + PCI_PRI_CTRL, &control);
	control |= PCI_PRI_CTRL_RESET;
	pci_write_config_word(pdev, pos + PCI_PRI_CTRL, control);

	return 0;
}

static int pdev_iommuv2_enable(struct pci_dev *pdev)
{
	bool reset_enable;
	int reqs, ret;

	/* FIXME: Hardcode number of outstanding requests for now */
	reqs = 32;
	if (pdev_pri_erratum(pdev, AMD_PRI_DEV_ERRATUM_LIMIT_REQ_ONE))
		reqs = 1;
	reset_enable = pdev_pri_erratum(pdev, AMD_PRI_DEV_ERRATUM_ENABLE_RESET);

	/* Only allow access to user-accessible pages */
	ret = pci_enable_pasid(pdev, 0);
	if (ret)
		goto out_err;

	/* First reset the PRI state of the device */
	ret = pci_reset_pri(pdev);
	if (ret)
		goto out_err;

	/* Enable PRI */
	ret = pci_enable_pri(pdev, reqs);
	if (ret)
		goto out_err;

	if (reset_enable) {
		ret = pri_reset_while_enabled(pdev);
		if (ret)
			goto out_err;
	}

	ret = pci_enable_ats(pdev, PAGE_SHIFT);
	if (ret)
		goto out_err;

	return 0;

out_err:
	pci_disable_pri(pdev);
	pci_disable_pasid(pdev);

	return ret;
}

/* FIXME: Move this to PCI code */
#define PCI_PRI_TLP_OFF		(1 << 15)

static bool pci_pri_tlp_required(struct pci_dev *pdev)
{
	u16 status;
	int pos;

	pos = pci_find_ext_capability(pdev, PCI_EXT_CAP_ID_PRI);
	if (!pos)
		return false;

	pci_read_config_word(pdev, pos + PCI_PRI_STATUS, &status);

	return (status & PCI_PRI_TLP_OFF) ? true : false;
}

/*
 * If a device is not yet associated with a domain, this function
 * assigns it visible for the hardware
 */
static int attach_device(struct device *dev,
			 struct protection_domain *domain)
{
	struct pci_dev *pdev = to_pci_dev(dev);
	struct iommu_dev_data *dev_data;
	unsigned long flags;
	int ret;

	dev_data = get_dev_data(dev);

	if (domain->flags & PD_IOMMUV2_MASK) {
		if (!dev_data->iommu_v2 || !dev_data->passthrough)
			return -EINVAL;

		if (pdev_iommuv2_enable(pdev) != 0)
			return -EINVAL;

		dev_data->ats.enabled = true;
		dev_data->ats.qdep    = pci_ats_queue_depth(pdev);
		dev_data->pri_tlp     = pci_pri_tlp_required(pdev);
	} else if (amd_iommu_iotlb_sup &&
		   pci_enable_ats(pdev, PAGE_SHIFT) == 0) {
		dev_data->ats.enabled = true;
		dev_data->ats.qdep    = pci_ats_queue_depth(pdev);
	}

	write_lock_irqsave(&amd_iommu_devtable_lock, flags);
	ret = __attach_device(dev_data, domain);
	write_unlock_irqrestore(&amd_iommu_devtable_lock, flags);

	/*
	 * We might boot into a crash-kernel here. The crashed kernel
	 * left the caches in the IOMMU dirty. So we have to flush
	 * here to evict all dirty stuff.
	 */
	domain_flush_tlb_pde(domain);

	return ret;
}

/*
 * Removes a device from a protection domain (unlocked)
 */
static void __detach_device(struct iommu_dev_data *dev_data)
{
	struct protection_domain *domain;
	unsigned long flags;

	BUG_ON(!dev_data->domain);

	domain = dev_data->domain;

	spin_lock_irqsave(&domain->lock, flags);

	if (dev_data->alias_data != NULL) {
		struct iommu_dev_data *alias_data = dev_data->alias_data;

		if (atomic_dec_and_test(&alias_data->bind))
			do_detach(alias_data);
	}

	if (atomic_dec_and_test(&dev_data->bind))
		do_detach(dev_data);

	spin_unlock_irqrestore(&domain->lock, flags);

	/*
	 * If we run in passthrough mode the device must be assigned to the
	 * passthrough domain if it is detached from any other domain.
	 * Make sure we can deassign from the pt_domain itself.
	 */
	if (dev_data->passthrough &&
	    (dev_data->domain == NULL && domain != pt_domain))
		__attach_device(dev_data, pt_domain);
}

/*
 * Removes a device from a protection domain (with devtable_lock held)
 */
static void detach_device(struct device *dev)
{
	struct protection_domain *domain;
	struct iommu_dev_data *dev_data;
	unsigned long flags;

	dev_data = get_dev_data(dev);
	domain   = dev_data->domain;

	/* lock device table */
	write_lock_irqsave(&amd_iommu_devtable_lock, flags);
	__detach_device(dev_data);
	write_unlock_irqrestore(&amd_iommu_devtable_lock, flags);

	if (domain->flags & PD_IOMMUV2_MASK)
		pdev_iommuv2_disable(to_pci_dev(dev));
	else if (dev_data->ats.enabled)
		pci_disable_ats(to_pci_dev(dev));

	dev_data->ats.enabled = false;
}

/*
 * Find out the protection domain structure for a given PCI device. This
 * will give us the pointer to the page table root for example.
 */
static struct protection_domain *domain_for_device(struct device *dev)
{
	struct iommu_dev_data *dev_data;
	struct protection_domain *dom = NULL;
	unsigned long flags;

	dev_data   = get_dev_data(dev);

	if (dev_data->domain)
		return dev_data->domain;

	if (dev_data->alias_data != NULL) {
		struct iommu_dev_data *alias_data = dev_data->alias_data;

		read_lock_irqsave(&amd_iommu_devtable_lock, flags);
		if (alias_data->domain != NULL) {
			__attach_device(dev_data, alias_data->domain);
			dom = alias_data->domain;
		}
		read_unlock_irqrestore(&amd_iommu_devtable_lock, flags);
	}

	return dom;
}

static int device_change_notifier(struct notifier_block *nb,
				  unsigned long action, void *data)
{
	struct dma_ops_domain *dma_domain;
	struct protection_domain *domain;
	struct iommu_dev_data *dev_data;
	struct device *dev = data;
	struct amd_iommu *iommu;
	unsigned long flags;
	u16 devid;

	if (!check_device(dev))
		return 0;

	devid    = get_device_id(dev);
	iommu    = amd_iommu_rlookup_table[devid];
	dev_data = get_dev_data(dev);

	switch (action) {
	case BUS_NOTIFY_UNBOUND_DRIVER:

		domain = domain_for_device(dev);

		if (!domain)
			goto out;
		if (dev_data->passthrough)
			break;
		detach_device(dev);
		break;
	case BUS_NOTIFY_ADD_DEVICE:

		iommu_init_device(dev);

<<<<<<< HEAD
		if (iommu_pass_through) {
=======
		/*
		 * dev_data is still NULL and
		 * got initialized in iommu_init_device
		 */
		dev_data = get_dev_data(dev);

		if (iommu_pass_through || dev_data->iommu_v2) {
			dev_data->passthrough = true;
>>>>>>> c3ade0e0
			attach_device(dev, pt_domain);
			break;
		}

		domain = domain_for_device(dev);

		/* allocate a protection domain if a device is added */
		dma_domain = find_protection_domain(devid);
		if (!dma_domain) {
			dma_domain = dma_ops_domain_alloc();
			if (!dma_domain)
				goto out;
			dma_domain->target_dev = devid;

			spin_lock_irqsave(&iommu_pd_list_lock, flags);
			list_add_tail(&dma_domain->list, &iommu_pd_list);
			spin_unlock_irqrestore(&iommu_pd_list_lock, flags);
		}

		dev->archdata.dma_ops = &amd_iommu_dma_ops;

		break;
	case BUS_NOTIFY_DEL_DEVICE:

		iommu_uninit_device(dev);

	default:
		goto out;
	}

	iommu_completion_wait(iommu);

out:
	return 0;
}

static struct notifier_block device_nb = {
	.notifier_call = device_change_notifier,
};

void amd_iommu_init_notifier(void)
{
	bus_register_notifier(&pci_bus_type, &device_nb);
}

/*****************************************************************************
 *
 * The next functions belong to the dma_ops mapping/unmapping code.
 *
 *****************************************************************************/

/*
 * In the dma_ops path we only have the struct device. This function
 * finds the corresponding IOMMU, the protection domain and the
 * requestor id for a given device.
 * If the device is not yet associated with a domain this is also done
 * in this function.
 */
static struct protection_domain *get_domain(struct device *dev)
{
	struct protection_domain *domain;
	struct dma_ops_domain *dma_dom;
	u16 devid = get_device_id(dev);

	if (!check_device(dev))
		return ERR_PTR(-EINVAL);

	domain = domain_for_device(dev);
	if (domain != NULL && !dma_ops_domain(domain))
		return ERR_PTR(-EBUSY);

	if (domain != NULL)
		return domain;

	/* Device not bound yet - bind it */
	dma_dom = find_protection_domain(devid);
	if (!dma_dom)
		dma_dom = amd_iommu_rlookup_table[devid]->default_dom;
	attach_device(dev, &dma_dom->domain);
	DUMP_printk("Using protection domain %d for device %s\n",
		    dma_dom->domain.id, dev_name(dev));

	return &dma_dom->domain;
}

static void update_device_table(struct protection_domain *domain)
{
	struct iommu_dev_data *dev_data;

	list_for_each_entry(dev_data, &domain->dev_list, list)
		set_dte_entry(dev_data->devid, domain, dev_data->ats.enabled);
}

static void update_domain(struct protection_domain *domain)
{
	if (!domain->updated)
		return;

	update_device_table(domain);

	domain_flush_devices(domain);
	domain_flush_tlb_pde(domain);

	domain->updated = false;
}

/*
 * This function fetches the PTE for a given address in the aperture
 */
static u64* dma_ops_get_pte(struct dma_ops_domain *dom,
			    unsigned long address)
{
	struct aperture_range *aperture;
	u64 *pte, *pte_page;

	aperture = dom->aperture[APERTURE_RANGE_INDEX(address)];
	if (!aperture)
		return NULL;

	pte = aperture->pte_pages[APERTURE_PAGE_INDEX(address)];
	if (!pte) {
		pte = alloc_pte(&dom->domain, address, PAGE_SIZE, &pte_page,
				GFP_ATOMIC);
		aperture->pte_pages[APERTURE_PAGE_INDEX(address)] = pte_page;
	} else
		pte += PM_LEVEL_INDEX(0, address);

	update_domain(&dom->domain);

	return pte;
}

/*
 * This is the generic map function. It maps one 4kb page at paddr to
 * the given address in the DMA address space for the domain.
 */
static dma_addr_t dma_ops_domain_map(struct dma_ops_domain *dom,
				     unsigned long address,
				     phys_addr_t paddr,
				     int direction)
{
	u64 *pte, __pte;

	WARN_ON(address > dom->aperture_size);

	paddr &= PAGE_MASK;

	pte  = dma_ops_get_pte(dom, address);
	if (!pte)
		return DMA_ERROR_CODE;

	__pte = paddr | IOMMU_PTE_P | IOMMU_PTE_FC;

	if (direction == DMA_TO_DEVICE)
		__pte |= IOMMU_PTE_IR;
	else if (direction == DMA_FROM_DEVICE)
		__pte |= IOMMU_PTE_IW;
	else if (direction == DMA_BIDIRECTIONAL)
		__pte |= IOMMU_PTE_IR | IOMMU_PTE_IW;

	WARN_ON(*pte);

	*pte = __pte;

	return (dma_addr_t)address;
}

/*
 * The generic unmapping function for on page in the DMA address space.
 */
static void dma_ops_domain_unmap(struct dma_ops_domain *dom,
				 unsigned long address)
{
	struct aperture_range *aperture;
	u64 *pte;

	if (address >= dom->aperture_size)
		return;

	aperture = dom->aperture[APERTURE_RANGE_INDEX(address)];
	if (!aperture)
		return;

	pte  = aperture->pte_pages[APERTURE_PAGE_INDEX(address)];
	if (!pte)
		return;

	pte += PM_LEVEL_INDEX(0, address);

	WARN_ON(!*pte);

	*pte = 0ULL;
}

/*
 * This function contains common code for mapping of a physically
 * contiguous memory region into DMA address space. It is used by all
 * mapping functions provided with this IOMMU driver.
 * Must be called with the domain lock held.
 */
static dma_addr_t __map_single(struct device *dev,
			       struct dma_ops_domain *dma_dom,
			       phys_addr_t paddr,
			       size_t size,
			       int dir,
			       bool align,
			       u64 dma_mask)
{
	dma_addr_t offset = paddr & ~PAGE_MASK;
	dma_addr_t address, start, ret;
	unsigned int pages;
	unsigned long align_mask = 0;
	int i;

	pages = iommu_num_pages(paddr, size, PAGE_SIZE);
	paddr &= PAGE_MASK;

	INC_STATS_COUNTER(total_map_requests);

	if (pages > 1)
		INC_STATS_COUNTER(cross_page);

	if (align)
		align_mask = (1UL << get_order(size)) - 1;

retry:
	address = dma_ops_alloc_addresses(dev, dma_dom, pages, align_mask,
					  dma_mask);
	if (unlikely(address == DMA_ERROR_CODE)) {
		/*
		 * setting next_address here will let the address
		 * allocator only scan the new allocated range in the
		 * first run. This is a small optimization.
		 */
		dma_dom->next_address = dma_dom->aperture_size;

		if (alloc_new_range(dma_dom, false, GFP_ATOMIC))
			goto out;

		/*
		 * aperture was successfully enlarged by 128 MB, try
		 * allocation again
		 */
		goto retry;
	}

	start = address;
	for (i = 0; i < pages; ++i) {
		ret = dma_ops_domain_map(dma_dom, start, paddr, dir);
		if (ret == DMA_ERROR_CODE)
			goto out_unmap;

		paddr += PAGE_SIZE;
		start += PAGE_SIZE;
	}
	address += offset;

	ADD_STATS_COUNTER(alloced_io_mem, size);

	if (unlikely(dma_dom->need_flush && !amd_iommu_unmap_flush)) {
		domain_flush_tlb(&dma_dom->domain);
		dma_dom->need_flush = false;
	} else if (unlikely(amd_iommu_np_cache))
		domain_flush_pages(&dma_dom->domain, address, size);

out:
	return address;

out_unmap:

	for (--i; i >= 0; --i) {
		start -= PAGE_SIZE;
		dma_ops_domain_unmap(dma_dom, start);
	}

	dma_ops_free_addresses(dma_dom, address, pages);

	return DMA_ERROR_CODE;
}

/*
 * Does the reverse of the __map_single function. Must be called with
 * the domain lock held too
 */
static void __unmap_single(struct dma_ops_domain *dma_dom,
			   dma_addr_t dma_addr,
			   size_t size,
			   int dir)
{
	dma_addr_t flush_addr;
	dma_addr_t i, start;
	unsigned int pages;

	if ((dma_addr == DMA_ERROR_CODE) ||
	    (dma_addr + size > dma_dom->aperture_size))
		return;

	flush_addr = dma_addr;
	pages = iommu_num_pages(dma_addr, size, PAGE_SIZE);
	dma_addr &= PAGE_MASK;
	start = dma_addr;

	for (i = 0; i < pages; ++i) {
		dma_ops_domain_unmap(dma_dom, start);
		start += PAGE_SIZE;
	}

	SUB_STATS_COUNTER(alloced_io_mem, size);

	dma_ops_free_addresses(dma_dom, dma_addr, pages);

	if (amd_iommu_unmap_flush || dma_dom->need_flush) {
		domain_flush_pages(&dma_dom->domain, flush_addr, size);
		dma_dom->need_flush = false;
	}
}

/*
 * The exported map_single function for dma_ops.
 */
static dma_addr_t map_page(struct device *dev, struct page *page,
			   unsigned long offset, size_t size,
			   enum dma_data_direction dir,
			   struct dma_attrs *attrs)
{
	unsigned long flags;
	struct protection_domain *domain;
	dma_addr_t addr;
	u64 dma_mask;
	phys_addr_t paddr = page_to_phys(page) + offset;

	INC_STATS_COUNTER(cnt_map_single);

	domain = get_domain(dev);
	if (PTR_ERR(domain) == -EINVAL)
		return (dma_addr_t)paddr;
	else if (IS_ERR(domain))
		return DMA_ERROR_CODE;

	dma_mask = *dev->dma_mask;

	spin_lock_irqsave(&domain->lock, flags);

	addr = __map_single(dev, domain->priv, paddr, size, dir, false,
			    dma_mask);
	if (addr == DMA_ERROR_CODE)
		goto out;

	domain_flush_complete(domain);

out:
	spin_unlock_irqrestore(&domain->lock, flags);

	return addr;
}

/*
 * The exported unmap_single function for dma_ops.
 */
static void unmap_page(struct device *dev, dma_addr_t dma_addr, size_t size,
		       enum dma_data_direction dir, struct dma_attrs *attrs)
{
	unsigned long flags;
	struct protection_domain *domain;

	INC_STATS_COUNTER(cnt_unmap_single);

	domain = get_domain(dev);
	if (IS_ERR(domain))
		return;

	spin_lock_irqsave(&domain->lock, flags);

	__unmap_single(domain->priv, dma_addr, size, dir);

	domain_flush_complete(domain);

	spin_unlock_irqrestore(&domain->lock, flags);
}

/*
 * The exported map_sg function for dma_ops (handles scatter-gather
 * lists).
 */
static int map_sg(struct device *dev, struct scatterlist *sglist,
		  int nelems, enum dma_data_direction dir,
		  struct dma_attrs *attrs)
{
	unsigned long flags;
	struct protection_domain *domain;
	int i;
	struct scatterlist *s;
	phys_addr_t paddr;
	int mapped_elems = 0;
	u64 dma_mask;

	INC_STATS_COUNTER(cnt_map_sg);

	domain = get_domain(dev);
	if (IS_ERR(domain))
		return 0;

	dma_mask = *dev->dma_mask;

	spin_lock_irqsave(&domain->lock, flags);

	for_each_sg(sglist, s, nelems, i) {
		paddr = sg_phys(s);

		s->dma_address = __map_single(dev, domain->priv,
					      paddr, s->length, dir, false,
					      dma_mask);

		if (s->dma_address) {
			s->dma_length = s->length;
			mapped_elems++;
		} else
			goto unmap;
	}

	domain_flush_complete(domain);

out:
	spin_unlock_irqrestore(&domain->lock, flags);

	return mapped_elems;
unmap:
	for_each_sg(sglist, s, mapped_elems, i) {
		if (s->dma_address)
			__unmap_single(domain->priv, s->dma_address,
				       s->dma_length, dir);
		s->dma_address = s->dma_length = 0;
	}

	mapped_elems = 0;

	goto out;
}

/*
 * The exported map_sg function for dma_ops (handles scatter-gather
 * lists).
 */
static void unmap_sg(struct device *dev, struct scatterlist *sglist,
		     int nelems, enum dma_data_direction dir,
		     struct dma_attrs *attrs)
{
	unsigned long flags;
	struct protection_domain *domain;
	struct scatterlist *s;
	int i;

	INC_STATS_COUNTER(cnt_unmap_sg);

	domain = get_domain(dev);
	if (IS_ERR(domain))
		return;

	spin_lock_irqsave(&domain->lock, flags);

	for_each_sg(sglist, s, nelems, i) {
		__unmap_single(domain->priv, s->dma_address,
			       s->dma_length, dir);
		s->dma_address = s->dma_length = 0;
	}

	domain_flush_complete(domain);

	spin_unlock_irqrestore(&domain->lock, flags);
}

/*
 * The exported alloc_coherent function for dma_ops.
 */
static void *alloc_coherent(struct device *dev, size_t size,
			    dma_addr_t *dma_addr, gfp_t flag,
			    struct dma_attrs *attrs)
{
	unsigned long flags;
	void *virt_addr;
	struct protection_domain *domain;
	phys_addr_t paddr;
	u64 dma_mask = dev->coherent_dma_mask;

	INC_STATS_COUNTER(cnt_alloc_coherent);

	domain = get_domain(dev);
	if (PTR_ERR(domain) == -EINVAL) {
		virt_addr = (void *)__get_free_pages(flag, get_order(size));
		*dma_addr = __pa(virt_addr);
		return virt_addr;
	} else if (IS_ERR(domain))
		return NULL;

	dma_mask  = dev->coherent_dma_mask;
	flag     &= ~(__GFP_DMA | __GFP_HIGHMEM | __GFP_DMA32);
	flag     |= __GFP_ZERO;

	virt_addr = (void *)__get_free_pages(flag, get_order(size));
	if (!virt_addr)
		return NULL;

	paddr = virt_to_phys(virt_addr);

	if (!dma_mask)
		dma_mask = *dev->dma_mask;

	spin_lock_irqsave(&domain->lock, flags);

	*dma_addr = __map_single(dev, domain->priv, paddr,
				 size, DMA_BIDIRECTIONAL, true, dma_mask);

	if (*dma_addr == DMA_ERROR_CODE) {
		spin_unlock_irqrestore(&domain->lock, flags);
		goto out_free;
	}

	domain_flush_complete(domain);

	spin_unlock_irqrestore(&domain->lock, flags);

	return virt_addr;

out_free:

	free_pages((unsigned long)virt_addr, get_order(size));

	return NULL;
}

/*
 * The exported free_coherent function for dma_ops.
 */
static void free_coherent(struct device *dev, size_t size,
			  void *virt_addr, dma_addr_t dma_addr,
			  struct dma_attrs *attrs)
{
	unsigned long flags;
	struct protection_domain *domain;

	INC_STATS_COUNTER(cnt_free_coherent);

	domain = get_domain(dev);
	if (IS_ERR(domain))
		goto free_mem;

	spin_lock_irqsave(&domain->lock, flags);

	__unmap_single(domain->priv, dma_addr, size, DMA_BIDIRECTIONAL);

	domain_flush_complete(domain);

	spin_unlock_irqrestore(&domain->lock, flags);

free_mem:
	free_pages((unsigned long)virt_addr, get_order(size));
}

/*
 * This function is called by the DMA layer to find out if we can handle a
 * particular device. It is part of the dma_ops.
 */
static int amd_iommu_dma_supported(struct device *dev, u64 mask)
{
	return check_device(dev);
}

/*
 * The function for pre-allocating protection domains.
 *
 * If the driver core informs the DMA layer if a driver grabs a device
 * we don't need to preallocate the protection domains anymore.
 * For now we have to.
 */
static void __init prealloc_protection_domains(void)
{
	struct iommu_dev_data *dev_data;
	struct dma_ops_domain *dma_dom;
	struct pci_dev *dev = NULL;
	u16 devid;

	for_each_pci_dev(dev) {

		/* Do we handle this device? */
		if (!check_device(&dev->dev))
			continue;

		dev_data = get_dev_data(&dev->dev);
		if (!amd_iommu_force_isolation && dev_data->iommu_v2) {
			/* Make sure passthrough domain is allocated */
			alloc_passthrough_domain();
			dev_data->passthrough = true;
			attach_device(&dev->dev, pt_domain);
			pr_info("AMD-Vi: Using passthrough domain for device %s\n",
				dev_name(&dev->dev));
		}

		/* Is there already any domain for it? */
		if (domain_for_device(&dev->dev))
			continue;

		devid = get_device_id(&dev->dev);

		dma_dom = dma_ops_domain_alloc();
		if (!dma_dom)
			continue;
		init_unity_mappings_for_device(dma_dom, devid);
		dma_dom->target_dev = devid;

		attach_device(&dev->dev, &dma_dom->domain);

		list_add_tail(&dma_dom->list, &iommu_pd_list);
	}
}

static struct dma_map_ops amd_iommu_dma_ops = {
	.alloc = alloc_coherent,
	.free = free_coherent,
	.map_page = map_page,
	.unmap_page = unmap_page,
	.map_sg = map_sg,
	.unmap_sg = unmap_sg,
	.dma_supported = amd_iommu_dma_supported,
};

static unsigned device_dma_ops_init(void)
{
	struct iommu_dev_data *dev_data;
	struct pci_dev *pdev = NULL;
	unsigned unhandled = 0;

	for_each_pci_dev(pdev) {
		if (!check_device(&pdev->dev)) {

			iommu_ignore_device(&pdev->dev);

			unhandled += 1;
			continue;
		}

		dev_data = get_dev_data(&pdev->dev);

		if (!dev_data->passthrough)
			pdev->dev.archdata.dma_ops = &amd_iommu_dma_ops;
		else
			pdev->dev.archdata.dma_ops = &nommu_dma_ops;
	}

	return unhandled;
}

/*
 * The function which clues the AMD IOMMU driver into dma_ops.
 */

void __init amd_iommu_init_api(void)
{
	bus_set_iommu(&pci_bus_type, &amd_iommu_ops);
}

int __init amd_iommu_init_dma_ops(void)
{
	struct amd_iommu *iommu;
	int ret, unhandled;

	/*
	 * first allocate a default protection domain for every IOMMU we
	 * found in the system. Devices not assigned to any other
	 * protection domain will be assigned to the default one.
	 */
	for_each_iommu(iommu) {
		iommu->default_dom = dma_ops_domain_alloc();
		if (iommu->default_dom == NULL)
			return -ENOMEM;
		iommu->default_dom->domain.flags |= PD_DEFAULT_MASK;
		ret = iommu_init_unity_mappings(iommu);
		if (ret)
			goto free_domains;
	}

	/*
	 * Pre-allocate the protection domains for each device.
	 */
	prealloc_protection_domains();

	iommu_detected = 1;
	swiotlb = 0;

	/* Make the driver finally visible to the drivers */
	unhandled = device_dma_ops_init();
	if (unhandled && max_pfn > MAX_DMA32_PFN) {
		/* There are unhandled devices - initialize swiotlb for them */
		swiotlb = 1;
	}

	amd_iommu_stats_init();

	if (amd_iommu_unmap_flush)
		pr_info("AMD-Vi: IO/TLB flush on unmap enabled\n");
	else
		pr_info("AMD-Vi: Lazy IO/TLB flushing enabled\n");

	return 0;

free_domains:

	for_each_iommu(iommu) {
		dma_ops_domain_free(iommu->default_dom);
	}

	return ret;
}

/*****************************************************************************
 *
 * The following functions belong to the exported interface of AMD IOMMU
 *
 * This interface allows access to lower level functions of the IOMMU
 * like protection domain handling and assignement of devices to domains
 * which is not possible with the dma_ops interface.
 *
 *****************************************************************************/

static void cleanup_domain(struct protection_domain *domain)
{
	struct iommu_dev_data *dev_data, *next;
	unsigned long flags;

	write_lock_irqsave(&amd_iommu_devtable_lock, flags);

	list_for_each_entry_safe(dev_data, next, &domain->dev_list, list) {
		__detach_device(dev_data);
		atomic_set(&dev_data->bind, 0);
	}

	write_unlock_irqrestore(&amd_iommu_devtable_lock, flags);
}

static void protection_domain_free(struct protection_domain *domain)
{
	if (!domain)
		return;

	del_domain_from_list(domain);

	if (domain->id)
		domain_id_free(domain->id);

	kfree(domain);
}

static struct protection_domain *protection_domain_alloc(void)
{
	struct protection_domain *domain;

	domain = kzalloc(sizeof(*domain), GFP_KERNEL);
	if (!domain)
		return NULL;

	spin_lock_init(&domain->lock);
	mutex_init(&domain->api_lock);
	domain->id = domain_id_alloc();
	if (!domain->id)
		goto out_err;
	INIT_LIST_HEAD(&domain->dev_list);

	add_domain_to_list(domain);

	return domain;

out_err:
	kfree(domain);

	return NULL;
}

static int __init alloc_passthrough_domain(void)
{
	if (pt_domain != NULL)
		return 0;

	/* allocate passthrough domain */
	pt_domain = protection_domain_alloc();
	if (!pt_domain)
		return -ENOMEM;

	pt_domain->mode = PAGE_MODE_NONE;

	return 0;
}
static int amd_iommu_domain_init(struct iommu_domain *dom)
{
	struct protection_domain *domain;

	domain = protection_domain_alloc();
	if (!domain)
		goto out_free;

	domain->mode    = PAGE_MODE_3_LEVEL;
	domain->pt_root = (void *)get_zeroed_page(GFP_KERNEL);
	if (!domain->pt_root)
		goto out_free;

	domain->iommu_domain = dom;

	dom->priv = domain;

	dom->geometry.aperture_start = 0;
	dom->geometry.aperture_end   = ~0ULL;
	dom->geometry.force_aperture = true;

	return 0;

out_free:
	protection_domain_free(domain);

	return -ENOMEM;
}

static void amd_iommu_domain_destroy(struct iommu_domain *dom)
{
	struct protection_domain *domain = dom->priv;

	if (!domain)
		return;

	if (domain->dev_cnt > 0)
		cleanup_domain(domain);

	BUG_ON(domain->dev_cnt != 0);

	if (domain->mode != PAGE_MODE_NONE)
		free_pagetable(domain);

	if (domain->flags & PD_IOMMUV2_MASK)
		free_gcr3_table(domain);

	protection_domain_free(domain);

	dom->priv = NULL;
}

static void amd_iommu_detach_device(struct iommu_domain *dom,
				    struct device *dev)
{
	struct iommu_dev_data *dev_data = dev->archdata.iommu;
	struct amd_iommu *iommu;
	u16 devid;

	if (!check_device(dev))
		return;

	devid = get_device_id(dev);

	if (dev_data->domain != NULL)
		detach_device(dev);

	iommu = amd_iommu_rlookup_table[devid];
	if (!iommu)
		return;

	iommu_completion_wait(iommu);
}

static int amd_iommu_attach_device(struct iommu_domain *dom,
				   struct device *dev)
{
	struct protection_domain *domain = dom->priv;
	struct iommu_dev_data *dev_data;
	struct amd_iommu *iommu;
	int ret;

	if (!check_device(dev))
		return -EINVAL;

	dev_data = dev->archdata.iommu;

	iommu = amd_iommu_rlookup_table[dev_data->devid];
	if (!iommu)
		return -EINVAL;

	if (dev_data->domain)
		detach_device(dev);

	ret = attach_device(dev, domain);

	iommu_completion_wait(iommu);

	return ret;
}

static int amd_iommu_map(struct iommu_domain *dom, unsigned long iova,
			 phys_addr_t paddr, size_t page_size, int iommu_prot)
{
	struct protection_domain *domain = dom->priv;
	int prot = 0;
	int ret;

	if (domain->mode == PAGE_MODE_NONE)
		return -EINVAL;

	if (iommu_prot & IOMMU_READ)
		prot |= IOMMU_PROT_IR;
	if (iommu_prot & IOMMU_WRITE)
		prot |= IOMMU_PROT_IW;

	mutex_lock(&domain->api_lock);
	ret = iommu_map_page(domain, iova, paddr, prot, page_size);
	mutex_unlock(&domain->api_lock);

	return ret;
}

static size_t amd_iommu_unmap(struct iommu_domain *dom, unsigned long iova,
			   size_t page_size)
{
	struct protection_domain *domain = dom->priv;
	size_t unmap_size;

	if (domain->mode == PAGE_MODE_NONE)
		return -EINVAL;

	mutex_lock(&domain->api_lock);
	unmap_size = iommu_unmap_page(domain, iova, page_size);
	mutex_unlock(&domain->api_lock);

	domain_flush_tlb_pde(domain);

	return unmap_size;
}

static phys_addr_t amd_iommu_iova_to_phys(struct iommu_domain *dom,
					  dma_addr_t iova)
{
	struct protection_domain *domain = dom->priv;
	unsigned long offset_mask;
	phys_addr_t paddr;
	u64 *pte, __pte;

	if (domain->mode == PAGE_MODE_NONE)
		return iova;

	pte = fetch_pte(domain, iova);

	if (!pte || !IOMMU_PTE_PRESENT(*pte))
		return 0;

	if (PM_PTE_LEVEL(*pte) == 0)
		offset_mask = PAGE_SIZE - 1;
	else
		offset_mask = PTE_PAGE_SIZE(*pte) - 1;

	__pte = *pte & PM_ADDR_MASK;
	paddr = (__pte & ~offset_mask) | (iova & offset_mask);

	return paddr;
}

static int amd_iommu_domain_has_cap(struct iommu_domain *domain,
				    unsigned long cap)
{
	switch (cap) {
	case IOMMU_CAP_CACHE_COHERENCY:
		return 1;
	case IOMMU_CAP_INTR_REMAP:
		return irq_remapping_enabled;
	}

	return 0;
}

static struct iommu_ops amd_iommu_ops = {
	.domain_init = amd_iommu_domain_init,
	.domain_destroy = amd_iommu_domain_destroy,
	.attach_dev = amd_iommu_attach_device,
	.detach_dev = amd_iommu_detach_device,
	.map = amd_iommu_map,
	.unmap = amd_iommu_unmap,
	.iova_to_phys = amd_iommu_iova_to_phys,
	.domain_has_cap = amd_iommu_domain_has_cap,
	.pgsize_bitmap	= AMD_IOMMU_PGSIZES,
};

/*****************************************************************************
 *
 * The next functions do a basic initialization of IOMMU for pass through
 * mode
 *
 * In passthrough mode the IOMMU is initialized and enabled but not used for
 * DMA-API translation.
 *
 *****************************************************************************/

int __init amd_iommu_init_passthrough(void)
{
	struct iommu_dev_data *dev_data;
	struct pci_dev *dev = NULL;
	struct amd_iommu *iommu;
	u16 devid;
	int ret;

	ret = alloc_passthrough_domain();
	if (ret)
		return ret;

	for_each_pci_dev(dev) {
		if (!check_device(&dev->dev))
			continue;

		dev_data = get_dev_data(&dev->dev);
		dev_data->passthrough = true;

		devid = get_device_id(&dev->dev);

		iommu = amd_iommu_rlookup_table[devid];
		if (!iommu)
			continue;

		attach_device(&dev->dev, pt_domain);
	}

	amd_iommu_stats_init();

	pr_info("AMD-Vi: Initialized for Passthrough Mode\n");

	return 0;
}

/* IOMMUv2 specific functions */
int amd_iommu_register_ppr_notifier(struct notifier_block *nb)
{
	return atomic_notifier_chain_register(&ppr_notifier, nb);
}
EXPORT_SYMBOL(amd_iommu_register_ppr_notifier);

int amd_iommu_unregister_ppr_notifier(struct notifier_block *nb)
{
	return atomic_notifier_chain_unregister(&ppr_notifier, nb);
}
EXPORT_SYMBOL(amd_iommu_unregister_ppr_notifier);

void amd_iommu_domain_direct_map(struct iommu_domain *dom)
{
	struct protection_domain *domain = dom->priv;
	unsigned long flags;

	spin_lock_irqsave(&domain->lock, flags);

	/* Update data structure */
	domain->mode    = PAGE_MODE_NONE;
	domain->updated = true;

	/* Make changes visible to IOMMUs */
	update_domain(domain);

	/* Page-table is not visible to IOMMU anymore, so free it */
	free_pagetable(domain);

	spin_unlock_irqrestore(&domain->lock, flags);
}
EXPORT_SYMBOL(amd_iommu_domain_direct_map);

int amd_iommu_domain_enable_v2(struct iommu_domain *dom, int pasids)
{
	struct protection_domain *domain = dom->priv;
	unsigned long flags;
	int levels, ret;

	if (pasids <= 0 || pasids > (PASID_MASK + 1))
		return -EINVAL;

	/* Number of GCR3 table levels required */
	for (levels = 0; (pasids - 1) & ~0x1ff; pasids >>= 9)
		levels += 1;

	if (levels > amd_iommu_max_glx_val)
		return -EINVAL;

	spin_lock_irqsave(&domain->lock, flags);

	/*
	 * Save us all sanity checks whether devices already in the
	 * domain support IOMMUv2. Just force that the domain has no
	 * devices attached when it is switched into IOMMUv2 mode.
	 */
	ret = -EBUSY;
	if (domain->dev_cnt > 0 || domain->flags & PD_IOMMUV2_MASK)
		goto out;

	ret = -ENOMEM;
	domain->gcr3_tbl = (void *)get_zeroed_page(GFP_ATOMIC);
	if (domain->gcr3_tbl == NULL)
		goto out;

	domain->glx      = levels;
	domain->flags   |= PD_IOMMUV2_MASK;
	domain->updated  = true;

	update_domain(domain);

	ret = 0;

out:
	spin_unlock_irqrestore(&domain->lock, flags);

	return ret;
}
EXPORT_SYMBOL(amd_iommu_domain_enable_v2);

static int __flush_pasid(struct protection_domain *domain, int pasid,
			 u64 address, bool size)
{
	struct iommu_dev_data *dev_data;
	struct iommu_cmd cmd;
	int i, ret;

	if (!(domain->flags & PD_IOMMUV2_MASK))
		return -EINVAL;

	build_inv_iommu_pasid(&cmd, domain->id, pasid, address, size);

	/*
	 * IOMMU TLB needs to be flushed before Device TLB to
	 * prevent device TLB refill from IOMMU TLB
	 */
	for (i = 0; i < amd_iommus_present; ++i) {
		if (domain->dev_iommu[i] == 0)
			continue;

		ret = iommu_queue_command(amd_iommus[i], &cmd);
		if (ret != 0)
			goto out;
	}

	/* Wait until IOMMU TLB flushes are complete */
	domain_flush_complete(domain);

	/* Now flush device TLBs */
	list_for_each_entry(dev_data, &domain->dev_list, list) {
		struct amd_iommu *iommu;
		int qdep;

		BUG_ON(!dev_data->ats.enabled);

		qdep  = dev_data->ats.qdep;
		iommu = amd_iommu_rlookup_table[dev_data->devid];

		build_inv_iotlb_pasid(&cmd, dev_data->devid, pasid,
				      qdep, address, size);

		ret = iommu_queue_command(iommu, &cmd);
		if (ret != 0)
			goto out;
	}

	/* Wait until all device TLBs are flushed */
	domain_flush_complete(domain);

	ret = 0;

out:

	return ret;
}

static int __amd_iommu_flush_page(struct protection_domain *domain, int pasid,
				  u64 address)
{
	INC_STATS_COUNTER(invalidate_iotlb);

	return __flush_pasid(domain, pasid, address, false);
}

int amd_iommu_flush_page(struct iommu_domain *dom, int pasid,
			 u64 address)
{
	struct protection_domain *domain = dom->priv;
	unsigned long flags;
	int ret;

	spin_lock_irqsave(&domain->lock, flags);
	ret = __amd_iommu_flush_page(domain, pasid, address);
	spin_unlock_irqrestore(&domain->lock, flags);

	return ret;
}
EXPORT_SYMBOL(amd_iommu_flush_page);

static int __amd_iommu_flush_tlb(struct protection_domain *domain, int pasid)
{
	INC_STATS_COUNTER(invalidate_iotlb_all);

	return __flush_pasid(domain, pasid, CMD_INV_IOMMU_ALL_PAGES_ADDRESS,
			     true);
}

int amd_iommu_flush_tlb(struct iommu_domain *dom, int pasid)
{
	struct protection_domain *domain = dom->priv;
	unsigned long flags;
	int ret;

	spin_lock_irqsave(&domain->lock, flags);
	ret = __amd_iommu_flush_tlb(domain, pasid);
	spin_unlock_irqrestore(&domain->lock, flags);

	return ret;
}
EXPORT_SYMBOL(amd_iommu_flush_tlb);

static u64 *__get_gcr3_pte(u64 *root, int level, int pasid, bool alloc)
{
	int index;
	u64 *pte;

	while (true) {

		index = (pasid >> (9 * level)) & 0x1ff;
		pte   = &root[index];

		if (level == 0)
			break;

		if (!(*pte & GCR3_VALID)) {
			if (!alloc)
				return NULL;

			root = (void *)get_zeroed_page(GFP_ATOMIC);
			if (root == NULL)
				return NULL;

			*pte = __pa(root) | GCR3_VALID;
		}

		root = __va(*pte & PAGE_MASK);

		level -= 1;
	}

	return pte;
}

static int __set_gcr3(struct protection_domain *domain, int pasid,
		      unsigned long cr3)
{
	u64 *pte;

	if (domain->mode != PAGE_MODE_NONE)
		return -EINVAL;

	pte = __get_gcr3_pte(domain->gcr3_tbl, domain->glx, pasid, true);
	if (pte == NULL)
		return -ENOMEM;

	*pte = (cr3 & PAGE_MASK) | GCR3_VALID;

	return __amd_iommu_flush_tlb(domain, pasid);
}

static int __clear_gcr3(struct protection_domain *domain, int pasid)
{
	u64 *pte;

	if (domain->mode != PAGE_MODE_NONE)
		return -EINVAL;

	pte = __get_gcr3_pte(domain->gcr3_tbl, domain->glx, pasid, false);
	if (pte == NULL)
		return 0;

	*pte = 0;

	return __amd_iommu_flush_tlb(domain, pasid);
}

int amd_iommu_domain_set_gcr3(struct iommu_domain *dom, int pasid,
			      unsigned long cr3)
{
	struct protection_domain *domain = dom->priv;
	unsigned long flags;
	int ret;

	spin_lock_irqsave(&domain->lock, flags);
	ret = __set_gcr3(domain, pasid, cr3);
	spin_unlock_irqrestore(&domain->lock, flags);

	return ret;
}
EXPORT_SYMBOL(amd_iommu_domain_set_gcr3);

int amd_iommu_domain_clear_gcr3(struct iommu_domain *dom, int pasid)
{
	struct protection_domain *domain = dom->priv;
	unsigned long flags;
	int ret;

	spin_lock_irqsave(&domain->lock, flags);
	ret = __clear_gcr3(domain, pasid);
	spin_unlock_irqrestore(&domain->lock, flags);

	return ret;
}
EXPORT_SYMBOL(amd_iommu_domain_clear_gcr3);

int amd_iommu_complete_ppr(struct pci_dev *pdev, int pasid,
			   int status, int tag)
{
	struct iommu_dev_data *dev_data;
	struct amd_iommu *iommu;
	struct iommu_cmd cmd;

	INC_STATS_COUNTER(complete_ppr);

	dev_data = get_dev_data(&pdev->dev);
	iommu    = amd_iommu_rlookup_table[dev_data->devid];

	build_complete_ppr(&cmd, dev_data->devid, pasid, status,
			   tag, dev_data->pri_tlp);

	return iommu_queue_command(iommu, &cmd);
}
EXPORT_SYMBOL(amd_iommu_complete_ppr);

struct iommu_domain *amd_iommu_get_v2_domain(struct pci_dev *pdev)
{
	struct protection_domain *domain;

	domain = get_domain(&pdev->dev);
	if (IS_ERR(domain))
		return NULL;

	/* Only return IOMMUv2 domains */
	if (!(domain->flags & PD_IOMMUV2_MASK))
		return NULL;

	return domain->iommu_domain;
}
EXPORT_SYMBOL(amd_iommu_get_v2_domain);

void amd_iommu_enable_device_erratum(struct pci_dev *pdev, u32 erratum)
{
	struct iommu_dev_data *dev_data;

	if (!amd_iommu_v2_supported())
		return;

	dev_data = get_dev_data(&pdev->dev);
	dev_data->errata |= (1 << erratum);
}
EXPORT_SYMBOL(amd_iommu_enable_device_erratum);

int amd_iommu_device_info(struct pci_dev *pdev,
                          struct amd_iommu_device_info *info)
{
	int max_pasids;
	int pos;

	if (pdev == NULL || info == NULL)
		return -EINVAL;

	if (!amd_iommu_v2_supported())
		return -EINVAL;

	memset(info, 0, sizeof(*info));

	pos = pci_find_ext_capability(pdev, PCI_EXT_CAP_ID_ATS);
	if (pos)
		info->flags |= AMD_IOMMU_DEVICE_FLAG_ATS_SUP;

	pos = pci_find_ext_capability(pdev, PCI_EXT_CAP_ID_PRI);
	if (pos)
		info->flags |= AMD_IOMMU_DEVICE_FLAG_PRI_SUP;

	pos = pci_find_ext_capability(pdev, PCI_EXT_CAP_ID_PASID);
	if (pos) {
		int features;

		max_pasids = 1 << (9 * (amd_iommu_max_glx_val + 1));
		max_pasids = min(max_pasids, (1 << 20));

		info->flags |= AMD_IOMMU_DEVICE_FLAG_PASID_SUP;
		info->max_pasids = min(pci_max_pasids(pdev), max_pasids);

		features = pci_pasid_features(pdev);
		if (features & PCI_PASID_CAP_EXEC)
			info->flags |= AMD_IOMMU_DEVICE_FLAG_EXEC_SUP;
		if (features & PCI_PASID_CAP_PRIV)
			info->flags |= AMD_IOMMU_DEVICE_FLAG_PRIV_SUP;
	}

	return 0;
}
EXPORT_SYMBOL(amd_iommu_device_info);

#ifdef CONFIG_IRQ_REMAP

/*****************************************************************************
 *
 * Interrupt Remapping Implementation
 *
 *****************************************************************************/

union irte {
	u32 val;
	struct {
		u32 valid	: 1,
		    no_fault	: 1,
		    int_type	: 3,
		    rq_eoi	: 1,
		    dm		: 1,
		    rsvd_1	: 1,
		    destination	: 8,
		    vector	: 8,
		    rsvd_2	: 8;
	} fields;
};

#define DTE_IRQ_PHYS_ADDR_MASK	(((1ULL << 45)-1) << 6)
#define DTE_IRQ_REMAP_INTCTL    (2ULL << 60)
#define DTE_IRQ_TABLE_LEN       (8ULL << 1)
#define DTE_IRQ_REMAP_ENABLE    1ULL

static void set_dte_irq_entry(u16 devid, struct irq_remap_table *table)
{
	u64 dte;

	dte	= amd_iommu_dev_table[devid].data[2];
	dte	&= ~DTE_IRQ_PHYS_ADDR_MASK;
	dte	|= virt_to_phys(table->table);
	dte	|= DTE_IRQ_REMAP_INTCTL;
	dte	|= DTE_IRQ_TABLE_LEN;
	dte	|= DTE_IRQ_REMAP_ENABLE;

	amd_iommu_dev_table[devid].data[2] = dte;
}

#define IRTE_ALLOCATED (~1U)

static struct irq_remap_table *get_irq_table(u16 devid, bool ioapic)
{
	struct irq_remap_table *table = NULL;
	struct amd_iommu *iommu;
	unsigned long flags;
	u16 alias;

	write_lock_irqsave(&amd_iommu_devtable_lock, flags);

	iommu = amd_iommu_rlookup_table[devid];
	if (!iommu)
		goto out_unlock;

	table = irq_lookup_table[devid];
	if (table)
		goto out;

	alias = amd_iommu_alias_table[devid];
	table = irq_lookup_table[alias];
	if (table) {
		irq_lookup_table[devid] = table;
		set_dte_irq_entry(devid, table);
		iommu_flush_dte(iommu, devid);
		goto out;
	}

	/* Nothing there yet, allocate new irq remapping table */
	table = kzalloc(sizeof(*table), GFP_ATOMIC);
	if (!table)
		goto out;

	/* Initialize table spin-lock */
	spin_lock_init(&table->lock);

	if (ioapic)
		/* Keep the first 32 indexes free for IOAPIC interrupts */
		table->min_index = 32;

	table->table = kmem_cache_alloc(amd_iommu_irq_cache, GFP_ATOMIC);
	if (!table->table) {
		kfree(table);
		table = NULL;
		goto out;
	}

	memset(table->table, 0, MAX_IRQS_PER_TABLE * sizeof(u32));

	if (ioapic) {
		int i;

		for (i = 0; i < 32; ++i)
			table->table[i] = IRTE_ALLOCATED;
	}

	irq_lookup_table[devid] = table;
	set_dte_irq_entry(devid, table);
	iommu_flush_dte(iommu, devid);
	if (devid != alias) {
		irq_lookup_table[alias] = table;
		set_dte_irq_entry(alias, table);
		iommu_flush_dte(iommu, alias);
	}

out:
	iommu_completion_wait(iommu);

out_unlock:
	write_unlock_irqrestore(&amd_iommu_devtable_lock, flags);

	return table;
}

static int alloc_irq_index(struct irq_cfg *cfg, u16 devid, int count)
{
	struct irq_remap_table *table;
	unsigned long flags;
	int index, c;

	table = get_irq_table(devid, false);
	if (!table)
		return -ENODEV;

	spin_lock_irqsave(&table->lock, flags);

	/* Scan table for free entries */
	for (c = 0, index = table->min_index;
	     index < MAX_IRQS_PER_TABLE;
	     ++index) {
		if (table->table[index] == 0)
			c += 1;
		else
			c = 0;

		if (c == count)	{
			struct irq_2_irte *irte_info;

			for (; c != 0; --c)
				table->table[index - c + 1] = IRTE_ALLOCATED;

			index -= count - 1;

			cfg->remapped	      = 1;
			irte_info             = &cfg->irq_2_irte;
			irte_info->devid      = devid;
			irte_info->index      = index;

			goto out;
		}
	}

	index = -ENOSPC;

out:
	spin_unlock_irqrestore(&table->lock, flags);

	return index;
}

static int get_irte(u16 devid, int index, union irte *irte)
{
	struct irq_remap_table *table;
	unsigned long flags;

	table = get_irq_table(devid, false);
	if (!table)
		return -ENOMEM;

	spin_lock_irqsave(&table->lock, flags);
	irte->val = table->table[index];
	spin_unlock_irqrestore(&table->lock, flags);

	return 0;
}

static int modify_irte(u16 devid, int index, union irte irte)
{
	struct irq_remap_table *table;
	struct amd_iommu *iommu;
	unsigned long flags;

	iommu = amd_iommu_rlookup_table[devid];
	if (iommu == NULL)
		return -EINVAL;

	table = get_irq_table(devid, false);
	if (!table)
		return -ENOMEM;

	spin_lock_irqsave(&table->lock, flags);
	table->table[index] = irte.val;
	spin_unlock_irqrestore(&table->lock, flags);

	iommu_flush_irt(iommu, devid);
	iommu_completion_wait(iommu);

	return 0;
}

static void free_irte(u16 devid, int index)
{
	struct irq_remap_table *table;
	struct amd_iommu *iommu;
	unsigned long flags;

	iommu = amd_iommu_rlookup_table[devid];
	if (iommu == NULL)
		return;

	table = get_irq_table(devid, false);
	if (!table)
		return;

	spin_lock_irqsave(&table->lock, flags);
	table->table[index] = 0;
	spin_unlock_irqrestore(&table->lock, flags);

	iommu_flush_irt(iommu, devid);
	iommu_completion_wait(iommu);
}

static int setup_ioapic_entry(int irq, struct IO_APIC_route_entry *entry,
			      unsigned int destination, int vector,
			      struct io_apic_irq_attr *attr)
{
	struct irq_remap_table *table;
	struct irq_2_irte *irte_info;
	struct irq_cfg *cfg;
	union irte irte;
	int ioapic_id;
	int index;
	int devid;
	int ret;

	cfg = irq_get_chip_data(irq);
	if (!cfg)
		return -EINVAL;

	irte_info = &cfg->irq_2_irte;
	ioapic_id = mpc_ioapic_id(attr->ioapic);
	devid     = get_ioapic_devid(ioapic_id);

	if (devid < 0)
		return devid;

	table = get_irq_table(devid, true);
	if (table == NULL)
		return -ENOMEM;

	index = attr->ioapic_pin;

	/* Setup IRQ remapping info */
	cfg->remapped	      = 1;
	irte_info->devid      = devid;
	irte_info->index      = index;

	/* Setup IRTE for IOMMU */
	irte.val		= 0;
	irte.fields.vector      = vector;
	irte.fields.int_type    = apic->irq_delivery_mode;
	irte.fields.destination = destination;
	irte.fields.dm          = apic->irq_dest_mode;
	irte.fields.valid       = 1;

	ret = modify_irte(devid, index, irte);
	if (ret)
		return ret;

	/* Setup IOAPIC entry */
	memset(entry, 0, sizeof(*entry));

	entry->vector        = index;
	entry->mask          = 0;
	entry->trigger       = attr->trigger;
	entry->polarity      = attr->polarity;

	/*
	 * Mask level triggered irqs.
	 */
	if (attr->trigger)
		entry->mask = 1;

	return 0;
}

static int set_affinity(struct irq_data *data, const struct cpumask *mask,
			bool force)
{
	struct irq_2_irte *irte_info;
	unsigned int dest, irq;
	struct irq_cfg *cfg;
	union irte irte;
	int err;

	if (!config_enabled(CONFIG_SMP))
		return -1;

	cfg       = data->chip_data;
	irq       = data->irq;
	irte_info = &cfg->irq_2_irte;

	if (!cpumask_intersects(mask, cpu_online_mask))
		return -EINVAL;

	if (get_irte(irte_info->devid, irte_info->index, &irte))
		return -EBUSY;

	if (assign_irq_vector(irq, cfg, mask))
		return -EBUSY;

	err = apic->cpu_mask_to_apicid_and(cfg->domain, mask, &dest);
	if (err) {
		if (assign_irq_vector(irq, cfg, data->affinity))
			pr_err("AMD-Vi: Failed to recover vector for irq %d\n", irq);
		return err;
	}

	irte.fields.vector      = cfg->vector;
	irte.fields.destination = dest;

	modify_irte(irte_info->devid, irte_info->index, irte);

	if (cfg->move_in_progress)
		send_cleanup_vector(cfg);

	cpumask_copy(data->affinity, mask);

	return 0;
}

static int free_irq(int irq)
{
	struct irq_2_irte *irte_info;
	struct irq_cfg *cfg;

	cfg = irq_get_chip_data(irq);
	if (!cfg)
		return -EINVAL;

	irte_info = &cfg->irq_2_irte;

	free_irte(irte_info->devid, irte_info->index);

	return 0;
}

static void compose_msi_msg(struct pci_dev *pdev,
			    unsigned int irq, unsigned int dest,
			    struct msi_msg *msg, u8 hpet_id)
{
	struct irq_2_irte *irte_info;
	struct irq_cfg *cfg;
	union irte irte;

	cfg = irq_get_chip_data(irq);
	if (!cfg)
		return;

	irte_info = &cfg->irq_2_irte;

	irte.val		= 0;
	irte.fields.vector	= cfg->vector;
	irte.fields.int_type    = apic->irq_delivery_mode;
	irte.fields.destination	= dest;
	irte.fields.dm		= apic->irq_dest_mode;
	irte.fields.valid	= 1;

	modify_irte(irte_info->devid, irte_info->index, irte);

	msg->address_hi = MSI_ADDR_BASE_HI;
	msg->address_lo = MSI_ADDR_BASE_LO;
	msg->data       = irte_info->index;
}

static int msi_alloc_irq(struct pci_dev *pdev, int irq, int nvec)
{
	struct irq_cfg *cfg;
	int index;
	u16 devid;

	if (!pdev)
		return -EINVAL;

	cfg = irq_get_chip_data(irq);
	if (!cfg)
		return -EINVAL;

	devid = get_device_id(&pdev->dev);
	index = alloc_irq_index(cfg, devid, nvec);

	return index < 0 ? MAX_IRQS_PER_TABLE : index;
}

static int msi_setup_irq(struct pci_dev *pdev, unsigned int irq,
			 int index, int offset)
{
	struct irq_2_irte *irte_info;
	struct irq_cfg *cfg;
	u16 devid;

	if (!pdev)
		return -EINVAL;

	cfg = irq_get_chip_data(irq);
	if (!cfg)
		return -EINVAL;

	if (index >= MAX_IRQS_PER_TABLE)
		return 0;

	devid		= get_device_id(&pdev->dev);
	irte_info	= &cfg->irq_2_irte;

	cfg->remapped	      = 1;
	irte_info->devid      = devid;
	irte_info->index      = index + offset;

	return 0;
}

static int setup_hpet_msi(unsigned int irq, unsigned int id)
{
	struct irq_2_irte *irte_info;
	struct irq_cfg *cfg;
	int index, devid;

	cfg = irq_get_chip_data(irq);
	if (!cfg)
		return -EINVAL;

	irte_info = &cfg->irq_2_irte;
	devid     = get_hpet_devid(id);
	if (devid < 0)
		return devid;

	index = alloc_irq_index(cfg, devid, 1);
	if (index < 0)
		return index;

	cfg->remapped	      = 1;
	irte_info->devid      = devid;
	irte_info->index      = index;

	return 0;
}

struct irq_remap_ops amd_iommu_irq_ops = {
	.supported		= amd_iommu_supported,
	.prepare		= amd_iommu_prepare,
	.enable			= amd_iommu_enable,
	.disable		= amd_iommu_disable,
	.reenable		= amd_iommu_reenable,
	.enable_faulting	= amd_iommu_enable_faulting,
	.setup_ioapic_entry	= setup_ioapic_entry,
	.set_affinity		= set_affinity,
	.free_irq		= free_irq,
	.compose_msi_msg	= compose_msi_msg,
	.msi_alloc_irq		= msi_alloc_irq,
	.msi_setup_irq		= msi_setup_irq,
	.setup_hpet_msi		= setup_hpet_msi,
};
#endif<|MERGE_RESOLUTION|>--- conflicted
+++ resolved
@@ -83,12 +83,9 @@
 
 static struct iommu_ops amd_iommu_ops;
 
-<<<<<<< HEAD
-=======
 static ATOMIC_NOTIFIER_HEAD(ppr_notifier);
 int amd_iommu_max_glx_val = -1;
 
->>>>>>> c3ade0e0
 static struct dma_map_ops amd_iommu_dma_ops;
 
 /*
@@ -2497,9 +2494,6 @@
 
 		iommu_init_device(dev);
 
-<<<<<<< HEAD
-		if (iommu_pass_through) {
-=======
 		/*
 		 * dev_data is still NULL and
 		 * got initialized in iommu_init_device
@@ -2508,7 +2502,6 @@
 
 		if (iommu_pass_through || dev_data->iommu_v2) {
 			dev_data->passthrough = true;
->>>>>>> c3ade0e0
 			attach_device(dev, pt_domain);
 			break;
 		}
