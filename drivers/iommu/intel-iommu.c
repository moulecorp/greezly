--- conflicted
+++ resolved
@@ -568,13 +568,7 @@
 {
 	int i;
 
-<<<<<<< HEAD
-	i = find_first_bit(&domain->iommu_bmp, g_num_of_iommus);
-
-	domain->iommu_coherency = i < g_num_of_iommus ? 1 : 0;
-=======
 	i = find_first_bit(domain->iommu_bmp, g_num_of_iommus);
->>>>>>> c3ade0e0
 
 	domain->iommu_coherency = i < g_num_of_iommus ? 1 : 0;
 
@@ -870,39 +864,6 @@
 	} while (start_pfn && start_pfn <= last_pfn);
 
 	return min_t(int, (large_page - 1) * 9, MAX_AGAW_PFN_WIDTH);
-}
-
-static void dma_pte_free_level(struct dmar_domain *domain, int level,
-			       struct dma_pte *pte, unsigned long pfn,
-			       unsigned long start_pfn, unsigned long last_pfn)
-{
-	pfn = max(start_pfn, pfn);
-	pte = &pte[pfn_level_offset(pfn, level)];
-
-	do {
-		unsigned long level_pfn;
-		struct dma_pte *level_pte;
-
-		if (!dma_pte_present(pte) || dma_pte_superpage(pte))
-			goto next;
-
-		level_pfn = pfn & level_mask(level - 1);
-		level_pte = phys_to_virt(dma_pte_addr(pte));
-
-		if (level > 2)
-			dma_pte_free_level(domain, level - 1, level_pte,
-					   level_pfn, start_pfn, last_pfn);
-
-		/* If range covers entire pagetable, free it */
-		if (!(start_pfn > level_pfn ||
-		      last_pfn < level_pfn + level_size(level) - 1)) {
-			dma_clear_pte(pte);
-			domain_flush_cache(domain, pte, sizeof(*pte));
-			free_pgtable_page(level_pte);
-		}
-next:
-		pfn += level_size(level);
-	} while (!first_pte_in_page(++pte) && pfn <= last_pfn);
 }
 
 static void dma_pte_free_level(struct dmar_domain *domain, int level,
@@ -2334,13 +2295,7 @@
 	ret = domain_context_mapping(domain, pdev, translation);
 	if (ret) {
 		spin_lock_irqsave(&device_domain_lock, flags);
-<<<<<<< HEAD
-		list_del(&info->link);
-		list_del(&info->global);
-		pdev->dev.archdata.iommu = NULL;
-=======
 		unlink_domain_info(info);
->>>>>>> c3ade0e0
 		spin_unlock_irqrestore(&device_domain_lock, flags);
 		free_devinfo_mem(info);
 		return ret;
@@ -4295,11 +4250,7 @@
 DECLARE_PCI_FIXUP_HEADER(PCI_VENDOR_ID_INTEL, 0x2e40, quirk_iommu_g4x_gfx);
 DECLARE_PCI_FIXUP_HEADER(PCI_VENDOR_ID_INTEL, 0x2e90, quirk_iommu_g4x_gfx);
 
-<<<<<<< HEAD
-static void __devinit quirk_iommu_rwbf(struct pci_dev *dev)
-=======
 static void quirk_iommu_rwbf(struct pci_dev *dev)
->>>>>>> c3ade0e0
 {
 	/*
 	 * Mobile 4 Series Chipset neglects to set RWBF capability,
