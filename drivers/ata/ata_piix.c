/*
 *    ata_piix.c - Intel PATA/SATA controllers
 *
 *    Maintained by:  Tejun Heo <tj@kernel.org>
 *    		    Please ALWAYS copy linux-ide@vger.kernel.org
 *		    on emails.
 *
 *
 *	Copyright 2003-2005 Red Hat Inc
 *	Copyright 2003-2005 Jeff Garzik
 *
 *
 *	Copyright header from piix.c:
 *
 *  Copyright (C) 1998-1999 Andrzej Krzysztofowicz, Author and Maintainer
 *  Copyright (C) 1998-2000 Andre Hedrick <andre@linux-ide.org>
 *  Copyright (C) 2003 Red Hat Inc
 *
 *
 *  This program is free software; you can redistribute it and/or modify
 *  it under the terms of the GNU General Public License as published by
 *  the Free Software Foundation; either version 2, or (at your option)
 *  any later version.
 *
 *  This program is distributed in the hope that it will be useful,
 *  but WITHOUT ANY WARRANTY; without even the implied warranty of
 *  MERCHANTABILITY or FITNESS FOR A PARTICULAR PURPOSE.  See the
 *  GNU General Public License for more details.
 *
 *  You should have received a copy of the GNU General Public License
 *  along with this program; see the file COPYING.  If not, write to
 *  the Free Software Foundation, 675 Mass Ave, Cambridge, MA 02139, USA.
 *
 *
 *  libata documentation is available via 'make {ps|pdf}docs',
 *  as Documentation/DocBook/libata.*
 *
 *  Hardware documentation available at http://developer.intel.com/
 *
 * Documentation
 *	Publicly available from Intel web site. Errata documentation
 * is also publicly available. As an aide to anyone hacking on this
 * driver the list of errata that are relevant is below, going back to
 * PIIX4. Older device documentation is now a bit tricky to find.
 *
 * The chipsets all follow very much the same design. The original Triton
 * series chipsets do _not_ support independent device timings, but this
 * is fixed in Triton II. With the odd mobile exception the chips then
 * change little except in gaining more modes until SATA arrives. This
 * driver supports only the chips with independent timing (that is those
 * with SITRE and the 0x44 timing register). See pata_oldpiix and pata_mpiix
 * for the early chip drivers.
 *
 * Errata of note:
 *
 * Unfixable
 *	PIIX4    errata #9	- Only on ultra obscure hw
 *	ICH3	 errata #13     - Not observed to affect real hw
 *				  by Intel
 *
 * Things we must deal with
 *	PIIX4	errata #10	- BM IDE hang with non UDMA
 *				  (must stop/start dma to recover)
 *	440MX   errata #15	- As PIIX4 errata #10
 *	PIIX4	errata #15	- Must not read control registers
 * 				  during a PIO transfer
 *	440MX   errata #13	- As PIIX4 errata #15
 *	ICH2	errata #21	- DMA mode 0 doesn't work right
 *	ICH0/1  errata #55	- As ICH2 errata #21
 *	ICH2	spec c #9	- Extra operations needed to handle
 *				  drive hotswap [NOT YET SUPPORTED]
 *	ICH2    spec c #20	- IDE PRD must not cross a 64K boundary
 *				  and must be dword aligned
 *	ICH2    spec c #24	- UDMA mode 4,5 t85/86 should be 6ns not 3.3
 *	ICH7	errata #16	- MWDMA1 timings are incorrect
 *
 * Should have been BIOS fixed:
 *	450NX:	errata #19	- DMA hangs on old 450NX
 *	450NX:  errata #20	- DMA hangs on old 450NX
 *	450NX:  errata #25	- Corruption with DMA on old 450NX
 *	ICH3    errata #15      - IDE deadlock under high load
 *				  (BIOS must set dev 31 fn 0 bit 23)
 *	ICH3	errata #18	- Don't use native mode
 */

#include <linux/kernel.h>
#include <linux/module.h>
#include <linux/pci.h>
#include <linux/init.h>
#include <linux/blkdev.h>
#include <linux/delay.h>
#include <linux/device.h>
#include <linux/gfp.h>
#include <scsi/scsi_host.h>
#include <linux/libata.h>
#include <linux/dmi.h>

#define DRV_NAME	"ata_piix"
#define DRV_VERSION	"2.13"

enum {
	PIIX_IOCFG		= 0x54, /* IDE I/O configuration register */
	ICH5_PMR		= 0x90, /* address map register */
	ICH5_PCS		= 0x92,	/* port control and status */
	PIIX_SIDPR_BAR		= 5,
	PIIX_SIDPR_LEN		= 16,
	PIIX_SIDPR_IDX		= 0,
	PIIX_SIDPR_DATA		= 4,

	PIIX_FLAG_CHECKINTR	= (1 << 28), /* make sure PCI INTx enabled */
	PIIX_FLAG_SIDPR		= (1 << 29), /* SATA idx/data pair regs */

	PIIX_PATA_FLAGS		= ATA_FLAG_SLAVE_POSS,
	PIIX_SATA_FLAGS		= ATA_FLAG_SATA | PIIX_FLAG_CHECKINTR,

	PIIX_FLAG_PIO16		= (1 << 30), /*support 16bit PIO only*/

	PIIX_80C_PRI		= (1 << 5) | (1 << 4),
	PIIX_80C_SEC		= (1 << 7) | (1 << 6),

	/* constants for mapping table */
	P0			= 0,  /* port 0 */
	P1			= 1,  /* port 1 */
	P2			= 2,  /* port 2 */
	P3			= 3,  /* port 3 */
	IDE			= -1, /* IDE */
	NA			= -2, /* not available */
	RV			= -3, /* reserved */

	PIIX_AHCI_DEVICE	= 6,

	/* host->flags bits */
	PIIX_HOST_BROKEN_SUSPEND = (1 << 24),
};

enum piix_controller_ids {
	/* controller IDs */
	piix_pata_mwdma,	/* PIIX3 MWDMA only */
	piix_pata_33,		/* PIIX4 at 33Mhz */
	ich_pata_33,		/* ICH up to UDMA 33 only */
	ich_pata_66,		/* ICH up to 66 Mhz */
	ich_pata_100,		/* ICH up to UDMA 100 */
	ich_pata_100_nomwdma1,	/* ICH up to UDMA 100 but with no MWDMA1*/
	ich5_sata,
	ich6_sata,
	ich6m_sata,
	ich8_sata,
	ich8_2port_sata,
	ich8m_apple_sata,	/* locks up on second port enable */
	tolapai_sata,
	piix_pata_vmw,			/* PIIX4 for VMware, spurious DMA_ERR */
	ich8_sata_snb,
	ich8_2port_sata_snb,
	ich8_2port_sata_byt,
};

struct piix_map_db {
	const u32 mask;
	const u16 port_enable;
	const int map[][4];
};

struct piix_host_priv {
	const int *map;
	u32 saved_iocfg;
	void __iomem *sidpr;
};

static unsigned int in_module_init = 1;

static const struct pci_device_id piix_pci_tbl[] = {
	/* Intel PIIX3 for the 430HX etc */
	{ 0x8086, 0x7010, PCI_ANY_ID, PCI_ANY_ID, 0, 0, piix_pata_mwdma },
	/* VMware ICH4 */
	{ 0x8086, 0x7111, 0x15ad, 0x1976, 0, 0, piix_pata_vmw },
	/* Intel PIIX4 for the 430TX/440BX/MX chipset: UDMA 33 */
	/* Also PIIX4E (fn3 rev 2) and PIIX4M (fn3 rev 3) */
	{ 0x8086, 0x7111, PCI_ANY_ID, PCI_ANY_ID, 0, 0, piix_pata_33 },
	/* Intel PIIX4 */
	{ 0x8086, 0x7199, PCI_ANY_ID, PCI_ANY_ID, 0, 0, piix_pata_33 },
	/* Intel PIIX4 */
	{ 0x8086, 0x7601, PCI_ANY_ID, PCI_ANY_ID, 0, 0, piix_pata_33 },
	/* Intel PIIX */
	{ 0x8086, 0x84CA, PCI_ANY_ID, PCI_ANY_ID, 0, 0, piix_pata_33 },
	/* Intel ICH (i810, i815, i840) UDMA 66*/
	{ 0x8086, 0x2411, PCI_ANY_ID, PCI_ANY_ID, 0, 0, ich_pata_66 },
	/* Intel ICH0 : UDMA 33*/
	{ 0x8086, 0x2421, PCI_ANY_ID, PCI_ANY_ID, 0, 0, ich_pata_33 },
	/* Intel ICH2M */
	{ 0x8086, 0x244A, PCI_ANY_ID, PCI_ANY_ID, 0, 0, ich_pata_100 },
	/* Intel ICH2 (i810E2, i845, 850, 860) UDMA 100 */
	{ 0x8086, 0x244B, PCI_ANY_ID, PCI_ANY_ID, 0, 0, ich_pata_100 },
	/*  Intel ICH3M */
	{ 0x8086, 0x248A, PCI_ANY_ID, PCI_ANY_ID, 0, 0, ich_pata_100 },
	/* Intel ICH3 (E7500/1) UDMA 100 */
	{ 0x8086, 0x248B, PCI_ANY_ID, PCI_ANY_ID, 0, 0, ich_pata_100 },
	/* Intel ICH4-L */
	{ 0x8086, 0x24C1, PCI_ANY_ID, PCI_ANY_ID, 0, 0, ich_pata_100 },
	/* Intel ICH4 (i845GV, i845E, i852, i855) UDMA 100 */
	{ 0x8086, 0x24CA, PCI_ANY_ID, PCI_ANY_ID, 0, 0, ich_pata_100 },
	{ 0x8086, 0x24CB, PCI_ANY_ID, PCI_ANY_ID, 0, 0, ich_pata_100 },
	/* Intel ICH5 */
	{ 0x8086, 0x24DB, PCI_ANY_ID, PCI_ANY_ID, 0, 0, ich_pata_100 },
	/* C-ICH (i810E2) */
	{ 0x8086, 0x245B, PCI_ANY_ID, PCI_ANY_ID, 0, 0, ich_pata_100 },
	/* ESB (855GME/875P + 6300ESB) UDMA 100  */
	{ 0x8086, 0x25A2, PCI_ANY_ID, PCI_ANY_ID, 0, 0, ich_pata_100 },
	/* ICH6 (and 6) (i915) UDMA 100 */
	{ 0x8086, 0x266F, PCI_ANY_ID, PCI_ANY_ID, 0, 0, ich_pata_100 },
	/* ICH7/7-R (i945, i975) UDMA 100*/
	{ 0x8086, 0x27DF, PCI_ANY_ID, PCI_ANY_ID, 0, 0, ich_pata_100_nomwdma1 },
	{ 0x8086, 0x269E, PCI_ANY_ID, PCI_ANY_ID, 0, 0, ich_pata_100_nomwdma1 },
	/* ICH8 Mobile PATA Controller */
	{ 0x8086, 0x2850, PCI_ANY_ID, PCI_ANY_ID, 0, 0, ich_pata_100 },

	/* SATA ports */

	/* 82801EB (ICH5) */
	{ 0x8086, 0x24d1, PCI_ANY_ID, PCI_ANY_ID, 0, 0, ich5_sata },
	/* 82801EB (ICH5) */
	{ 0x8086, 0x24df, PCI_ANY_ID, PCI_ANY_ID, 0, 0, ich5_sata },
	/* 6300ESB (ICH5 variant with broken PCS present bits) */
	{ 0x8086, 0x25a3, PCI_ANY_ID, PCI_ANY_ID, 0, 0, ich5_sata },
	/* 6300ESB pretending RAID */
	{ 0x8086, 0x25b0, PCI_ANY_ID, PCI_ANY_ID, 0, 0, ich5_sata },
	/* 82801FB/FW (ICH6/ICH6W) */
	{ 0x8086, 0x2651, PCI_ANY_ID, PCI_ANY_ID, 0, 0, ich6_sata },
	/* 82801FR/FRW (ICH6R/ICH6RW) */
	{ 0x8086, 0x2652, PCI_ANY_ID, PCI_ANY_ID, 0, 0, ich6_sata },
	/* 82801FBM ICH6M (ICH6R with only port 0 and 2 implemented).
	 * Attach iff the controller is in IDE mode. */
	{ 0x8086, 0x2653, PCI_ANY_ID, PCI_ANY_ID,
	  PCI_CLASS_STORAGE_IDE << 8, 0xffff00, ich6m_sata },
	/* 82801GB/GR/GH (ICH7, identical to ICH6) */
	{ 0x8086, 0x27c0, PCI_ANY_ID, PCI_ANY_ID, 0, 0, ich6_sata },
	/* 82801GBM/GHM (ICH7M, identical to ICH6M)  */
	{ 0x8086, 0x27c4, PCI_ANY_ID, PCI_ANY_ID, 0, 0, ich6m_sata },
	/* Enterprise Southbridge 2 (631xESB/632xESB) */
	{ 0x8086, 0x2680, PCI_ANY_ID, PCI_ANY_ID, 0, 0, ich6_sata },
	/* SATA Controller 1 IDE (ICH8) */
	{ 0x8086, 0x2820, PCI_ANY_ID, PCI_ANY_ID, 0, 0, ich8_sata },
	/* SATA Controller 2 IDE (ICH8) */
	{ 0x8086, 0x2825, PCI_ANY_ID, PCI_ANY_ID, 0, 0, ich8_2port_sata },
	/* Mobile SATA Controller IDE (ICH8M), Apple */
	{ 0x8086, 0x2828, 0x106b, 0x00a0, 0, 0, ich8m_apple_sata },
	{ 0x8086, 0x2828, 0x106b, 0x00a1, 0, 0, ich8m_apple_sata },
	{ 0x8086, 0x2828, 0x106b, 0x00a3, 0, 0, ich8m_apple_sata },
	/* Mobile SATA Controller IDE (ICH8M) */
	{ 0x8086, 0x2828, PCI_ANY_ID, PCI_ANY_ID, 0, 0, ich8_sata },
	/* SATA Controller IDE (ICH9) */
	{ 0x8086, 0x2920, PCI_ANY_ID, PCI_ANY_ID, 0, 0, ich8_sata },
	/* SATA Controller IDE (ICH9) */
	{ 0x8086, 0x2921, PCI_ANY_ID, PCI_ANY_ID, 0, 0, ich8_2port_sata },
	/* SATA Controller IDE (ICH9) */
	{ 0x8086, 0x2926, PCI_ANY_ID, PCI_ANY_ID, 0, 0, ich8_2port_sata },
	/* SATA Controller IDE (ICH9M) */
	{ 0x8086, 0x2928, PCI_ANY_ID, PCI_ANY_ID, 0, 0, ich8_2port_sata },
	/* SATA Controller IDE (ICH9M) */
	{ 0x8086, 0x292d, PCI_ANY_ID, PCI_ANY_ID, 0, 0, ich8_2port_sata },
	/* SATA Controller IDE (ICH9M) */
	{ 0x8086, 0x292e, PCI_ANY_ID, PCI_ANY_ID, 0, 0, ich8_sata },
	/* SATA Controller IDE (Tolapai) */
	{ 0x8086, 0x5028, PCI_ANY_ID, PCI_ANY_ID, 0, 0, tolapai_sata },
	/* SATA Controller IDE (ICH10) */
	{ 0x8086, 0x3a00, PCI_ANY_ID, PCI_ANY_ID, 0, 0, ich8_sata },
	/* SATA Controller IDE (ICH10) */
	{ 0x8086, 0x3a06, PCI_ANY_ID, PCI_ANY_ID, 0, 0, ich8_2port_sata },
	/* SATA Controller IDE (ICH10) */
	{ 0x8086, 0x3a20, PCI_ANY_ID, PCI_ANY_ID, 0, 0, ich8_sata },
	/* SATA Controller IDE (ICH10) */
	{ 0x8086, 0x3a26, PCI_ANY_ID, PCI_ANY_ID, 0, 0, ich8_2port_sata },
	/* SATA Controller IDE (PCH) */
	{ 0x8086, 0x3b20, PCI_ANY_ID, PCI_ANY_ID, 0, 0, ich8_sata },
	/* SATA Controller IDE (PCH) */
	{ 0x8086, 0x3b21, PCI_ANY_ID, PCI_ANY_ID, 0, 0, ich8_2port_sata },
	/* SATA Controller IDE (PCH) */
	{ 0x8086, 0x3b26, PCI_ANY_ID, PCI_ANY_ID, 0, 0, ich8_2port_sata },
	/* SATA Controller IDE (PCH) */
	{ 0x8086, 0x3b28, PCI_ANY_ID, PCI_ANY_ID, 0, 0, ich8_sata },
	/* SATA Controller IDE (PCH) */
	{ 0x8086, 0x3b2d, PCI_ANY_ID, PCI_ANY_ID, 0, 0, ich8_2port_sata },
	/* SATA Controller IDE (PCH) */
	{ 0x8086, 0x3b2e, PCI_ANY_ID, PCI_ANY_ID, 0, 0, ich8_sata },
	/* SATA Controller IDE (CPT) */
	{ 0x8086, 0x1c00, PCI_ANY_ID, PCI_ANY_ID, 0, 0, ich8_sata_snb },
	/* SATA Controller IDE (CPT) */
	{ 0x8086, 0x1c01, PCI_ANY_ID, PCI_ANY_ID, 0, 0, ich8_sata_snb },
	/* SATA Controller IDE (CPT) */
	{ 0x8086, 0x1c08, PCI_ANY_ID, PCI_ANY_ID, 0, 0, ich8_2port_sata },
	/* SATA Controller IDE (CPT) */
	{ 0x8086, 0x1c09, PCI_ANY_ID, PCI_ANY_ID, 0, 0, ich8_2port_sata },
	/* SATA Controller IDE (PBG) */
	{ 0x8086, 0x1d00, PCI_ANY_ID, PCI_ANY_ID, 0, 0, ich8_sata_snb },
	/* SATA Controller IDE (PBG) */
	{ 0x8086, 0x1d08, PCI_ANY_ID, PCI_ANY_ID, 0, 0, ich8_2port_sata },
	/* SATA Controller IDE (Panther Point) */
	{ 0x8086, 0x1e00, PCI_ANY_ID, PCI_ANY_ID, 0, 0, ich8_sata_snb },
	/* SATA Controller IDE (Panther Point) */
	{ 0x8086, 0x1e01, PCI_ANY_ID, PCI_ANY_ID, 0, 0, ich8_sata_snb },
	/* SATA Controller IDE (Panther Point) */
	{ 0x8086, 0x1e08, PCI_ANY_ID, PCI_ANY_ID, 0, 0, ich8_2port_sata },
	/* SATA Controller IDE (Panther Point) */
	{ 0x8086, 0x1e09, PCI_ANY_ID, PCI_ANY_ID, 0, 0, ich8_2port_sata },
	/* SATA Controller IDE (Lynx Point) */
	{ 0x8086, 0x8c00, PCI_ANY_ID, PCI_ANY_ID, 0, 0, ich8_sata_snb },
	/* SATA Controller IDE (Lynx Point) */
	{ 0x8086, 0x8c01, PCI_ANY_ID, PCI_ANY_ID, 0, 0, ich8_sata_snb },
	/* SATA Controller IDE (Lynx Point) */
	{ 0x8086, 0x8c08, PCI_ANY_ID, PCI_ANY_ID, 0, 0, ich8_2port_sata_snb },
	/* SATA Controller IDE (Lynx Point) */
	{ 0x8086, 0x8c09, PCI_ANY_ID, PCI_ANY_ID, 0, 0, ich8_2port_sata },
	/* SATA Controller IDE (Lynx Point-LP) */
	{ 0x8086, 0x9c00, PCI_ANY_ID, PCI_ANY_ID, 0, 0, ich8_sata_snb },
	/* SATA Controller IDE (Lynx Point-LP) */
	{ 0x8086, 0x9c01, PCI_ANY_ID, PCI_ANY_ID, 0, 0, ich8_sata_snb },
	/* SATA Controller IDE (Lynx Point-LP) */
	{ 0x8086, 0x9c08, PCI_ANY_ID, PCI_ANY_ID, 0, 0, ich8_2port_sata },
	/* SATA Controller IDE (Lynx Point-LP) */
	{ 0x8086, 0x9c09, PCI_ANY_ID, PCI_ANY_ID, 0, 0, ich8_2port_sata },
	/* SATA Controller IDE (DH89xxCC) */
	{ 0x8086, 0x2326, PCI_ANY_ID, PCI_ANY_ID, 0, 0, ich8_2port_sata },
	/* SATA Controller IDE (Avoton) */
	{ 0x8086, 0x1f20, PCI_ANY_ID, PCI_ANY_ID, 0, 0, ich8_sata_snb },
	/* SATA Controller IDE (Avoton) */
	{ 0x8086, 0x1f21, PCI_ANY_ID, PCI_ANY_ID, 0, 0, ich8_sata_snb },
	/* SATA Controller IDE (Avoton) */
	{ 0x8086, 0x1f30, PCI_ANY_ID, PCI_ANY_ID, 0, 0, ich8_2port_sata },
	/* SATA Controller IDE (Avoton) */
	{ 0x8086, 0x1f31, PCI_ANY_ID, PCI_ANY_ID, 0, 0, ich8_2port_sata },
	/* SATA Controller IDE (Wellsburg) */
	{ 0x8086, 0x8d00, PCI_ANY_ID, PCI_ANY_ID, 0, 0, ich8_sata_snb },
	/* SATA Controller IDE (Wellsburg) */
	{ 0x8086, 0x8d08, PCI_ANY_ID, PCI_ANY_ID, 0, 0, ich8_2port_sata_snb },
	/* SATA Controller IDE (Wellsburg) */
	{ 0x8086, 0x8d60, PCI_ANY_ID, PCI_ANY_ID, 0, 0, ich8_sata_snb },
	/* SATA Controller IDE (Wellsburg) */
	{ 0x8086, 0x8d68, PCI_ANY_ID, PCI_ANY_ID, 0, 0, ich8_2port_sata },
	/* SATA Controller IDE (BayTrail) */
	{ 0x8086, 0x0F20, PCI_ANY_ID, PCI_ANY_ID, 0, 0, ich8_2port_sata_byt },
	{ 0x8086, 0x0F21, PCI_ANY_ID, PCI_ANY_ID, 0, 0, ich8_2port_sata_byt },
	/* SATA Controller IDE (Coleto Creek) */
	{ 0x8086, 0x23a6, PCI_ANY_ID, PCI_ANY_ID, 0, 0, ich8_2port_sata },
<<<<<<< HEAD

	{ }	/* terminate list */
};

static struct pci_driver piix_pci_driver = {
	.name			= DRV_NAME,
	.id_table		= piix_pci_tbl,
	.probe			= piix_init_one,
	.remove			= piix_remove_one,
#ifdef CONFIG_PM
	.suspend		= piix_pci_device_suspend,
	.resume			= piix_pci_device_resume,
#endif
};

static struct scsi_host_template piix_sht = {
	ATA_BMDMA_SHT(DRV_NAME),
};
=======
>>>>>>> c3ade0e0

	{ }	/* terminate list */
};

static const struct piix_map_db ich5_map_db = {
	.mask = 0x7,
	.port_enable = 0x3,
	.map = {
		/* PM   PS   SM   SS       MAP  */
		{  P0,  NA,  P1,  NA }, /* 000b */
		{  P1,  NA,  P0,  NA }, /* 001b */
		{  RV,  RV,  RV,  RV },
		{  RV,  RV,  RV,  RV },
		{  P0,  P1, IDE, IDE }, /* 100b */
		{  P1,  P0, IDE, IDE }, /* 101b */
		{ IDE, IDE,  P0,  P1 }, /* 110b */
		{ IDE, IDE,  P1,  P0 }, /* 111b */
	},
};

static const struct piix_map_db ich6_map_db = {
	.mask = 0x3,
	.port_enable = 0xf,
	.map = {
		/* PM   PS   SM   SS       MAP */
		{  P0,  P2,  P1,  P3 }, /* 00b */
		{ IDE, IDE,  P1,  P3 }, /* 01b */
		{  P0,  P2, IDE, IDE }, /* 10b */
		{  RV,  RV,  RV,  RV },
	},
};

static const struct piix_map_db ich6m_map_db = {
	.mask = 0x3,
	.port_enable = 0x5,

	/* Map 01b isn't specified in the doc but some notebooks use
	 * it anyway.  MAP 01b have been spotted on both ICH6M and
	 * ICH7M.
	 */
	.map = {
		/* PM   PS   SM   SS       MAP */
		{  P0,  P2,  NA,  NA }, /* 00b */
		{ IDE, IDE,  P1,  P3 }, /* 01b */
		{  P0,  P2, IDE, IDE }, /* 10b */
		{  RV,  RV,  RV,  RV },
	},
};

static const struct piix_map_db ich8_map_db = {
	.mask = 0x3,
	.port_enable = 0xf,
	.map = {
		/* PM   PS   SM   SS       MAP */
		{  P0,  P2,  P1,  P3 }, /* 00b (hardwired when in AHCI) */
		{  RV,  RV,  RV,  RV },
		{  P0,  P2, IDE, IDE }, /* 10b (IDE mode) */
		{  RV,  RV,  RV,  RV },
	},
};

static const struct piix_map_db ich8_2port_map_db = {
	.mask = 0x3,
	.port_enable = 0x3,
	.map = {
		/* PM   PS   SM   SS       MAP */
		{  P0,  NA,  P1,  NA }, /* 00b */
		{  RV,  RV,  RV,  RV }, /* 01b */
		{  RV,  RV,  RV,  RV }, /* 10b */
		{  RV,  RV,  RV,  RV },
	},
};

static const struct piix_map_db ich8m_apple_map_db = {
	.mask = 0x3,
	.port_enable = 0x1,
	.map = {
		/* PM   PS   SM   SS       MAP */
		{  P0,  NA,  NA,  NA }, /* 00b */
		{  RV,  RV,  RV,  RV },
		{  P0,  P2, IDE, IDE }, /* 10b */
		{  RV,  RV,  RV,  RV },
	},
};

static const struct piix_map_db tolapai_map_db = {
	.mask = 0x3,
	.port_enable = 0x3,
	.map = {
		/* PM   PS   SM   SS       MAP */
		{  P0,  NA,  P1,  NA }, /* 00b */
		{  RV,  RV,  RV,  RV }, /* 01b */
		{  RV,  RV,  RV,  RV }, /* 10b */
		{  RV,  RV,  RV,  RV },
	},
};

static const struct piix_map_db *piix_map_db_table[] = {
	[ich5_sata]		= &ich5_map_db,
	[ich6_sata]		= &ich6_map_db,
	[ich6m_sata]		= &ich6m_map_db,
	[ich8_sata]		= &ich8_map_db,
	[ich8_2port_sata]	= &ich8_2port_map_db,
	[ich8m_apple_sata]	= &ich8m_apple_map_db,
	[tolapai_sata]		= &tolapai_map_db,
	[ich8_sata_snb]		= &ich8_map_db,
	[ich8_2port_sata_snb]	= &ich8_2port_map_db,
	[ich8_2port_sata_byt]	= &ich8_2port_map_db,
<<<<<<< HEAD
};

static struct ata_port_info piix_port_info[] = {
	[piix_pata_mwdma] = 	/* PIIX3 MWDMA only */
	{
		.flags		= PIIX_PATA_FLAGS,
		.pio_mask	= ATA_PIO4,
		.mwdma_mask	= ATA_MWDMA12_ONLY, /* mwdma1-2 ?? CHECK 0 should be ok but slow */
		.port_ops	= &piix_pata_ops,
	},

	[piix_pata_33] =	/* PIIX4 at 33MHz */
	{
		.flags		= PIIX_PATA_FLAGS,
		.pio_mask	= ATA_PIO4,
		.mwdma_mask	= ATA_MWDMA12_ONLY, /* mwdma1-2 ?? CHECK 0 should be ok but slow */
		.udma_mask	= ATA_UDMA2,
		.port_ops	= &piix_pata_ops,
	},

	[ich_pata_33] = 	/* ICH0 - ICH at 33Mhz*/
	{
		.flags		= PIIX_PATA_FLAGS,
		.pio_mask 	= ATA_PIO4,
		.mwdma_mask	= ATA_MWDMA12_ONLY, /* Check: maybe MWDMA0 is ok  */
		.udma_mask	= ATA_UDMA2,
		.port_ops	= &ich_pata_ops,
	},

	[ich_pata_66] = 	/* ICH controllers up to 66MHz */
	{
		.flags		= PIIX_PATA_FLAGS,
		.pio_mask 	= ATA_PIO4,
		.mwdma_mask	= ATA_MWDMA12_ONLY, /* MWDMA0 is broken on chip */
		.udma_mask	= ATA_UDMA4,
		.port_ops	= &ich_pata_ops,
	},

	[ich_pata_100] =
	{
		.flags		= PIIX_PATA_FLAGS | PIIX_FLAG_CHECKINTR,
		.pio_mask	= ATA_PIO4,
		.mwdma_mask	= ATA_MWDMA12_ONLY,
		.udma_mask	= ATA_UDMA5,
		.port_ops	= &ich_pata_ops,
	},

	[ich_pata_100_nomwdma1] =
	{
		.flags		= PIIX_PATA_FLAGS | PIIX_FLAG_CHECKINTR,
		.pio_mask	= ATA_PIO4,
		.mwdma_mask	= ATA_MWDMA2_ONLY,
		.udma_mask	= ATA_UDMA5,
		.port_ops	= &ich_pata_ops,
	},

	[ich5_sata] =
	{
		.flags		= PIIX_SATA_FLAGS,
		.pio_mask	= ATA_PIO4,
		.mwdma_mask	= ATA_MWDMA2,
		.udma_mask	= ATA_UDMA6,
		.port_ops	= &piix_sata_ops,
	},

	[ich6_sata] =
	{
		.flags		= PIIX_SATA_FLAGS,
		.pio_mask	= ATA_PIO4,
		.mwdma_mask	= ATA_MWDMA2,
		.udma_mask	= ATA_UDMA6,
		.port_ops	= &piix_sata_ops,
	},

	[ich6m_sata] =
	{
		.flags		= PIIX_SATA_FLAGS,
		.pio_mask	= ATA_PIO4,
		.mwdma_mask	= ATA_MWDMA2,
		.udma_mask	= ATA_UDMA6,
		.port_ops	= &piix_sata_ops,
	},

	[ich8_sata] =
	{
		.flags		= PIIX_SATA_FLAGS | PIIX_FLAG_SIDPR,
		.pio_mask	= ATA_PIO4,
		.mwdma_mask	= ATA_MWDMA2,
		.udma_mask	= ATA_UDMA6,
		.port_ops	= &piix_sata_ops,
	},

	[ich8_2port_sata] =
	{
		.flags		= PIIX_SATA_FLAGS | PIIX_FLAG_SIDPR,
		.pio_mask	= ATA_PIO4,
		.mwdma_mask	= ATA_MWDMA2,
		.udma_mask	= ATA_UDMA6,
		.port_ops	= &piix_sata_ops,
	},

	[tolapai_sata] =
	{
		.flags		= PIIX_SATA_FLAGS,
		.pio_mask	= ATA_PIO4,
		.mwdma_mask	= ATA_MWDMA2,
		.udma_mask	= ATA_UDMA6,
		.port_ops	= &piix_sata_ops,
	},

	[ich8m_apple_sata] =
	{
		.flags		= PIIX_SATA_FLAGS,
		.pio_mask	= ATA_PIO4,
		.mwdma_mask	= ATA_MWDMA2,
		.udma_mask	= ATA_UDMA6,
		.port_ops	= &piix_sata_ops,
	},

	[piix_pata_vmw] =
	{
		.flags		= PIIX_PATA_FLAGS,
		.pio_mask	= ATA_PIO4,
		.mwdma_mask	= ATA_MWDMA12_ONLY, /* mwdma1-2 ?? CHECK 0 should be ok but slow */
		.udma_mask	= ATA_UDMA2,
		.port_ops	= &piix_vmw_ops,
	},

	/*
	 * some Sandybridge chipsets have broken 32 mode up to now,
	 * see https://bugzilla.kernel.org/show_bug.cgi?id=40592
	 */
	[ich8_sata_snb] =
	{
		.flags		= PIIX_SATA_FLAGS | PIIX_FLAG_SIDPR | PIIX_FLAG_PIO16,
		.pio_mask	= ATA_PIO4,
		.mwdma_mask	= ATA_MWDMA2,
		.udma_mask	= ATA_UDMA6,
		.port_ops	= &piix_sata_ops,
	},

	[ich8_2port_sata_snb] =
	{
		.flags		= PIIX_SATA_FLAGS | PIIX_FLAG_SIDPR
					| PIIX_FLAG_PIO16,
		.pio_mask	= ATA_PIO4,
		.mwdma_mask	= ATA_MWDMA2,
		.udma_mask	= ATA_UDMA6,
		.port_ops	= &piix_sata_ops,
	},

	[ich8_2port_sata_byt] =
	{
		.flags          = PIIX_SATA_FLAGS | PIIX_FLAG_SIDPR | PIIX_FLAG_PIO16,
		.pio_mask       = ATA_PIO4,
		.mwdma_mask     = ATA_MWDMA2,
		.udma_mask      = ATA_UDMA6,
		.port_ops       = &piix_sata_ops,
	},

=======
>>>>>>> c3ade0e0
};

static struct pci_bits piix_enable_bits[] = {
	{ 0x41U, 1U, 0x80UL, 0x80UL },	/* port 0 */
	{ 0x43U, 1U, 0x80UL, 0x80UL },	/* port 1 */
};

MODULE_AUTHOR("Andre Hedrick, Alan Cox, Andrzej Krzysztofowicz, Jeff Garzik");
MODULE_DESCRIPTION("SCSI low-level driver for Intel PIIX/ICH ATA controllers");
MODULE_LICENSE("GPL");
MODULE_DEVICE_TABLE(pci, piix_pci_tbl);
MODULE_VERSION(DRV_VERSION);

struct ich_laptop {
	u16 device;
	u16 subvendor;
	u16 subdevice;
};

/*
 *	List of laptops that use short cables rather than 80 wire
 */

static const struct ich_laptop ich_laptop[] = {
	/* devid, subvendor, subdev */
	{ 0x27DF, 0x0005, 0x0280 },	/* ICH7 on Acer 5602WLMi */
	{ 0x27DF, 0x1025, 0x0102 },	/* ICH7 on Acer 5602aWLMi */
	{ 0x27DF, 0x1025, 0x0110 },	/* ICH7 on Acer 3682WLMi */
	{ 0x27DF, 0x1028, 0x02b0 },	/* ICH7 on unknown Dell */
	{ 0x27DF, 0x1043, 0x1267 },	/* ICH7 on Asus W5F */
	{ 0x27DF, 0x103C, 0x30A1 },	/* ICH7 on HP Compaq nc2400 */
	{ 0x27DF, 0x103C, 0x361a },	/* ICH7 on unknown HP  */
	{ 0x27DF, 0x1071, 0xD221 },	/* ICH7 on Hercules EC-900 */
	{ 0x27DF, 0x152D, 0x0778 },	/* ICH7 on unknown Intel */
	{ 0x24CA, 0x1025, 0x0061 },	/* ICH4 on ACER Aspire 2023WLMi */
	{ 0x24CA, 0x1025, 0x003d },	/* ICH4 on ACER TM290 */
	{ 0x266F, 0x1025, 0x0066 },	/* ICH6 on ACER Aspire 1694WLMi */
	{ 0x2653, 0x1043, 0x82D8 },	/* ICH6M on Asus Eee 701 */
	{ 0x27df, 0x104d, 0x900e },	/* ICH7 on Sony TZ-90 */
	/* end marker */
	{ 0, }
};

static int piix_port_start(struct ata_port *ap)
{
	if (!(ap->flags & PIIX_FLAG_PIO16))
		ap->pflags |= ATA_PFLAG_PIO32 | ATA_PFLAG_PIO32CHANGE;

	return ata_bmdma_port_start(ap);
}

/**
 *	ich_pata_cable_detect - Probe host controller cable detect info
 *	@ap: Port for which cable detect info is desired
 *
 *	Read 80c cable indicator from ATA PCI device's PCI config
 *	register.  This register is normally set by firmware (BIOS).
 *
 *	LOCKING:
 *	None (inherited from caller).
 */

static int ich_pata_cable_detect(struct ata_port *ap)
{
	struct pci_dev *pdev = to_pci_dev(ap->host->dev);
	struct piix_host_priv *hpriv = ap->host->private_data;
	const struct ich_laptop *lap = &ich_laptop[0];
	u8 mask;

	/* Check for specials */
	while (lap->device) {
		if (lap->device == pdev->device &&
		    lap->subvendor == pdev->subsystem_vendor &&
		    lap->subdevice == pdev->subsystem_device)
			return ATA_CBL_PATA40_SHORT;

		lap++;
	}

	/* check BIOS cable detect results */
	mask = ap->port_no == 0 ? PIIX_80C_PRI : PIIX_80C_SEC;
	if ((hpriv->saved_iocfg & mask) == 0)
		return ATA_CBL_PATA40;
	return ATA_CBL_PATA80;
}

/**
 *	piix_pata_prereset - prereset for PATA host controller
 *	@link: Target link
 *	@deadline: deadline jiffies for the operation
 *
 *	LOCKING:
 *	None (inherited from caller).
 */
static int piix_pata_prereset(struct ata_link *link, unsigned long deadline)
{
	struct ata_port *ap = link->ap;
	struct pci_dev *pdev = to_pci_dev(ap->host->dev);

	if (!pci_test_config_bits(pdev, &piix_enable_bits[ap->port_no]))
		return -ENOENT;
	return ata_sff_prereset(link, deadline);
}

static DEFINE_SPINLOCK(piix_lock);

static void piix_set_timings(struct ata_port *ap, struct ata_device *adev,
			     u8 pio)
{
	struct pci_dev *dev	= to_pci_dev(ap->host->dev);
	unsigned long flags;
	unsigned int is_slave	= (adev->devno != 0);
	unsigned int master_port= ap->port_no ? 0x42 : 0x40;
	unsigned int slave_port	= 0x44;
	u16 master_data;
	u8 slave_data;
	u8 udma_enable;
	int control = 0;

	/*
	 *	See Intel Document 298600-004 for the timing programing rules
	 *	for ICH controllers.
	 */

	static const	 /* ISP  RTC */
	u8 timings[][2]	= { { 0, 0 },
			    { 0, 0 },
			    { 1, 0 },
			    { 2, 1 },
			    { 2, 3 }, };

	if (pio >= 2)
		control |= 1;	/* TIME1 enable */
	if (ata_pio_need_iordy(adev))
		control |= 2;	/* IE enable */
	/* Intel specifies that the PPE functionality is for disk only */
	if (adev->class == ATA_DEV_ATA)
		control |= 4;	/* PPE enable */
	/*
	 * If the drive MWDMA is faster than it can do PIO then
	 * we must force PIO into PIO0
	 */
	if (adev->pio_mode < XFER_PIO_0 + pio)
		/* Enable DMA timing only */
		control |= 8;	/* PIO cycles in PIO0 */

	spin_lock_irqsave(&piix_lock, flags);

	/* PIO configuration clears DTE unconditionally.  It will be
	 * programmed in set_dmamode which is guaranteed to be called
	 * after set_piomode if any DMA mode is available.
	 */
	pci_read_config_word(dev, master_port, &master_data);
	if (is_slave) {
		/* clear TIME1|IE1|PPE1|DTE1 */
		master_data &= 0xff0f;
		/* enable PPE1, IE1 and TIME1 as needed */
		master_data |= (control << 4);
		pci_read_config_byte(dev, slave_port, &slave_data);
		slave_data &= (ap->port_no ? 0x0f : 0xf0);
		/* Load the timing nibble for this slave */
		slave_data |= ((timings[pio][0] << 2) | timings[pio][1])
						<< (ap->port_no ? 4 : 0);
	} else {
		/* clear ISP|RCT|TIME0|IE0|PPE0|DTE0 */
		master_data &= 0xccf0;
		/* Enable PPE, IE and TIME as appropriate */
		master_data |= control;
		/* load ISP and RCT */
		master_data |=
			(timings[pio][0] << 12) |
			(timings[pio][1] << 8);
	}

	/* Enable SITRE (separate slave timing register) */
	master_data |= 0x4000;
	pci_write_config_word(dev, master_port, master_data);
	if (is_slave)
		pci_write_config_byte(dev, slave_port, slave_data);

	/* Ensure the UDMA bit is off - it will be turned back on if
	   UDMA is selected */

	if (ap->udma_mask) {
		pci_read_config_byte(dev, 0x48, &udma_enable);
		udma_enable &= ~(1 << (2 * ap->port_no + adev->devno));
		pci_write_config_byte(dev, 0x48, udma_enable);
	}

	spin_unlock_irqrestore(&piix_lock, flags);
}

/**
 *	piix_set_piomode - Initialize host controller PATA PIO timings
 *	@ap: Port whose timings we are configuring
 *	@adev: Drive in question
 *
 *	Set PIO mode for device, in host controller PCI config space.
 *
 *	LOCKING:
 *	None (inherited from caller).
 */

static void piix_set_piomode(struct ata_port *ap, struct ata_device *adev)
{
	piix_set_timings(ap, adev, adev->pio_mode - XFER_PIO_0);
}

/**
 *	do_pata_set_dmamode - Initialize host controller PATA PIO timings
 *	@ap: Port whose timings we are configuring
 *	@adev: Drive in question
 *	@isich: set if the chip is an ICH device
 *
 *	Set UDMA mode for device, in host controller PCI config space.
 *
 *	LOCKING:
 *	None (inherited from caller).
 */

static void do_pata_set_dmamode(struct ata_port *ap, struct ata_device *adev, int isich)
{
	struct pci_dev *dev	= to_pci_dev(ap->host->dev);
	unsigned long flags;
	u8 speed		= adev->dma_mode;
	int devid		= adev->devno + 2 * ap->port_no;
	u8 udma_enable		= 0;

	if (speed >= XFER_UDMA_0) {
		unsigned int udma = speed - XFER_UDMA_0;
		u16 udma_timing;
		u16 ideconf;
		int u_clock, u_speed;

		spin_lock_irqsave(&piix_lock, flags);

		pci_read_config_byte(dev, 0x48, &udma_enable);

		/*
		 * UDMA is handled by a combination of clock switching and
		 * selection of dividers
		 *
		 * Handy rule: Odd modes are UDMATIMx 01, even are 02
		 *	       except UDMA0 which is 00
		 */
		u_speed = min(2 - (udma & 1), udma);
		if (udma == 5)
			u_clock = 0x1000;	/* 100Mhz */
		else if (udma > 2)
			u_clock = 1;		/* 66Mhz */
		else
			u_clock = 0;		/* 33Mhz */

		udma_enable |= (1 << devid);

		/* Load the CT/RP selection */
		pci_read_config_word(dev, 0x4A, &udma_timing);
		udma_timing &= ~(3 << (4 * devid));
		udma_timing |= u_speed << (4 * devid);
		pci_write_config_word(dev, 0x4A, udma_timing);

		if (isich) {
			/* Select a 33/66/100Mhz clock */
			pci_read_config_word(dev, 0x54, &ideconf);
			ideconf &= ~(0x1001 << devid);
			ideconf |= u_clock << devid;
			/* For ICH or later we should set bit 10 for better
			   performance (WR_PingPong_En) */
			pci_write_config_word(dev, 0x54, ideconf);
		}

		pci_write_config_byte(dev, 0x48, udma_enable);

		spin_unlock_irqrestore(&piix_lock, flags);
	} else {
		/* MWDMA is driven by the PIO timings. */
		unsigned int mwdma = speed - XFER_MW_DMA_0;
		const unsigned int needed_pio[3] = {
			XFER_PIO_0, XFER_PIO_3, XFER_PIO_4
		};
		int pio = needed_pio[mwdma] - XFER_PIO_0;

		/* XFER_PIO_0 is never used currently */
		piix_set_timings(ap, adev, pio);
	}
}

/**
 *	piix_set_dmamode - Initialize host controller PATA DMA timings
 *	@ap: Port whose timings we are configuring
 *	@adev: um
 *
 *	Set MW/UDMA mode for device, in host controller PCI config space.
 *
 *	LOCKING:
 *	None (inherited from caller).
 */

static void piix_set_dmamode(struct ata_port *ap, struct ata_device *adev)
{
	do_pata_set_dmamode(ap, adev, 0);
}

/**
 *	ich_set_dmamode - Initialize host controller PATA DMA timings
 *	@ap: Port whose timings we are configuring
 *	@adev: um
 *
 *	Set MW/UDMA mode for device, in host controller PCI config space.
 *
 *	LOCKING:
 *	None (inherited from caller).
 */

static void ich_set_dmamode(struct ata_port *ap, struct ata_device *adev)
{
	do_pata_set_dmamode(ap, adev, 1);
}

/*
 * Serial ATA Index/Data Pair Superset Registers access
 *
 * Beginning from ICH8, there's a sane way to access SCRs using index
 * and data register pair located at BAR5 which means that we have
 * separate SCRs for master and slave.  This is handled using libata
 * slave_link facility.
 */
static const int piix_sidx_map[] = {
	[SCR_STATUS]	= 0,
	[SCR_ERROR]	= 2,
	[SCR_CONTROL]	= 1,
};

static void piix_sidpr_sel(struct ata_link *link, unsigned int reg)
{
	struct ata_port *ap = link->ap;
	struct piix_host_priv *hpriv = ap->host->private_data;

	iowrite32(((ap->port_no * 2 + link->pmp) << 8) | piix_sidx_map[reg],
		  hpriv->sidpr + PIIX_SIDPR_IDX);
}

static int piix_sidpr_scr_read(struct ata_link *link,
			       unsigned int reg, u32 *val)
{
	struct piix_host_priv *hpriv = link->ap->host->private_data;

	if (reg >= ARRAY_SIZE(piix_sidx_map))
		return -EINVAL;

	piix_sidpr_sel(link, reg);
	*val = ioread32(hpriv->sidpr + PIIX_SIDPR_DATA);
	return 0;
}

static int piix_sidpr_scr_write(struct ata_link *link,
				unsigned int reg, u32 val)
{
	struct piix_host_priv *hpriv = link->ap->host->private_data;

	if (reg >= ARRAY_SIZE(piix_sidx_map))
		return -EINVAL;

	piix_sidpr_sel(link, reg);
	iowrite32(val, hpriv->sidpr + PIIX_SIDPR_DATA);
	return 0;
}

static int piix_sidpr_set_lpm(struct ata_link *link, enum ata_lpm_policy policy,
			      unsigned hints)
{
	return sata_link_scr_lpm(link, policy, false);
}

static bool piix_irq_check(struct ata_port *ap)
{
	if (unlikely(!ap->ioaddr.bmdma_addr))
		return false;

	return ap->ops->bmdma_status(ap) & ATA_DMA_INTR;
}

#ifdef CONFIG_PM
static int piix_broken_suspend(void)
{
	static const struct dmi_system_id sysids[] = {
		{
			.ident = "TECRA M3",
			.matches = {
				DMI_MATCH(DMI_SYS_VENDOR, "TOSHIBA"),
				DMI_MATCH(DMI_PRODUCT_NAME, "TECRA M3"),
			},
		},
		{
			.ident = "TECRA M3",
			.matches = {
				DMI_MATCH(DMI_SYS_VENDOR, "TOSHIBA"),
				DMI_MATCH(DMI_PRODUCT_NAME, "Tecra M3"),
			},
		},
		{
			.ident = "TECRA M4",
			.matches = {
				DMI_MATCH(DMI_SYS_VENDOR, "TOSHIBA"),
				DMI_MATCH(DMI_PRODUCT_NAME, "Tecra M4"),
			},
		},
		{
			.ident = "TECRA M4",
			.matches = {
				DMI_MATCH(DMI_SYS_VENDOR, "TOSHIBA"),
				DMI_MATCH(DMI_PRODUCT_NAME, "TECRA M4"),
			},
		},
		{
			.ident = "TECRA M5",
			.matches = {
				DMI_MATCH(DMI_SYS_VENDOR, "TOSHIBA"),
				DMI_MATCH(DMI_PRODUCT_NAME, "TECRA M5"),
			},
		},
		{
			.ident = "TECRA M6",
			.matches = {
				DMI_MATCH(DMI_SYS_VENDOR, "TOSHIBA"),
				DMI_MATCH(DMI_PRODUCT_NAME, "TECRA M6"),
			},
		},
		{
			.ident = "TECRA M7",
			.matches = {
				DMI_MATCH(DMI_SYS_VENDOR, "TOSHIBA"),
				DMI_MATCH(DMI_PRODUCT_NAME, "TECRA M7"),
			},
		},
		{
			.ident = "TECRA A8",
			.matches = {
				DMI_MATCH(DMI_SYS_VENDOR, "TOSHIBA"),
				DMI_MATCH(DMI_PRODUCT_NAME, "TECRA A8"),
			},
		},
		{
			.ident = "Satellite R20",
			.matches = {
				DMI_MATCH(DMI_SYS_VENDOR, "TOSHIBA"),
				DMI_MATCH(DMI_PRODUCT_NAME, "Satellite R20"),
			},
		},
		{
			.ident = "Satellite R25",
			.matches = {
				DMI_MATCH(DMI_SYS_VENDOR, "TOSHIBA"),
				DMI_MATCH(DMI_PRODUCT_NAME, "Satellite R25"),
			},
		},
		{
			.ident = "Satellite U200",
			.matches = {
				DMI_MATCH(DMI_SYS_VENDOR, "TOSHIBA"),
				DMI_MATCH(DMI_PRODUCT_NAME, "Satellite U200"),
			},
		},
		{
			.ident = "Satellite U200",
			.matches = {
				DMI_MATCH(DMI_SYS_VENDOR, "TOSHIBA"),
				DMI_MATCH(DMI_PRODUCT_NAME, "SATELLITE U200"),
			},
		},
		{
			.ident = "Satellite Pro U200",
			.matches = {
				DMI_MATCH(DMI_SYS_VENDOR, "TOSHIBA"),
				DMI_MATCH(DMI_PRODUCT_NAME, "SATELLITE PRO U200"),
			},
		},
		{
			.ident = "Satellite U205",
			.matches = {
				DMI_MATCH(DMI_SYS_VENDOR, "TOSHIBA"),
				DMI_MATCH(DMI_PRODUCT_NAME, "Satellite U205"),
			},
		},
		{
			.ident = "SATELLITE U205",
			.matches = {
				DMI_MATCH(DMI_SYS_VENDOR, "TOSHIBA"),
				DMI_MATCH(DMI_PRODUCT_NAME, "SATELLITE U205"),
			},
		},
		{
			.ident = "Satellite Pro A120",
			.matches = {
				DMI_MATCH(DMI_SYS_VENDOR, "TOSHIBA"),
				DMI_MATCH(DMI_PRODUCT_NAME, "Satellite Pro A120"),
			},
		},
		{
			.ident = "Portege M500",
			.matches = {
				DMI_MATCH(DMI_SYS_VENDOR, "TOSHIBA"),
				DMI_MATCH(DMI_PRODUCT_NAME, "PORTEGE M500"),
			},
		},
		{
			.ident = "VGN-BX297XP",
			.matches = {
				DMI_MATCH(DMI_SYS_VENDOR, "Sony Corporation"),
				DMI_MATCH(DMI_PRODUCT_NAME, "VGN-BX297XP"),
			},
		},

		{ }	/* terminate list */
	};
	static const char *oemstrs[] = {
		"Tecra M3,",
	};
	int i;

	if (dmi_check_system(sysids))
		return 1;

	for (i = 0; i < ARRAY_SIZE(oemstrs); i++)
		if (dmi_find_device(DMI_DEV_TYPE_OEM_STRING, oemstrs[i], NULL))
			return 1;

	/* TECRA M4 sometimes forgets its identify and reports bogus
	 * DMI information.  As the bogus information is a bit
	 * generic, match as many entries as possible.  This manual
	 * matching is necessary because dmi_system_id.matches is
	 * limited to four entries.
	 */
	if (dmi_match(DMI_SYS_VENDOR, "TOSHIBA") &&
	    dmi_match(DMI_PRODUCT_NAME, "000000") &&
	    dmi_match(DMI_PRODUCT_VERSION, "000000") &&
	    dmi_match(DMI_PRODUCT_SERIAL, "000000") &&
	    dmi_match(DMI_BOARD_VENDOR, "TOSHIBA") &&
	    dmi_match(DMI_BOARD_NAME, "Portable PC") &&
	    dmi_match(DMI_BOARD_VERSION, "Version A0"))
		return 1;

	return 0;
}

static int piix_pci_device_suspend(struct pci_dev *pdev, pm_message_t mesg)
{
	struct ata_host *host = pci_get_drvdata(pdev);
	unsigned long flags;
	int rc = 0;

	rc = ata_host_suspend(host, mesg);
	if (rc)
		return rc;

	/* Some braindamaged ACPI suspend implementations expect the
	 * controller to be awake on entry; otherwise, it burns cpu
	 * cycles and power trying to do something to the sleeping
	 * beauty.
	 */
	if (piix_broken_suspend() && (mesg.event & PM_EVENT_SLEEP)) {
		pci_save_state(pdev);

		/* mark its power state as "unknown", since we don't
		 * know if e.g. the BIOS will change its device state
		 * when we suspend.
		 */
		if (pdev->current_state == PCI_D0)
			pdev->current_state = PCI_UNKNOWN;

		/* tell resume that it's waking up from broken suspend */
		spin_lock_irqsave(&host->lock, flags);
		host->flags |= PIIX_HOST_BROKEN_SUSPEND;
		spin_unlock_irqrestore(&host->lock, flags);
	} else
		ata_pci_device_do_suspend(pdev, mesg);

	return 0;
}

static int piix_pci_device_resume(struct pci_dev *pdev)
{
	struct ata_host *host = pci_get_drvdata(pdev);
	unsigned long flags;
	int rc;

	if (host->flags & PIIX_HOST_BROKEN_SUSPEND) {
		spin_lock_irqsave(&host->lock, flags);
		host->flags &= ~PIIX_HOST_BROKEN_SUSPEND;
		spin_unlock_irqrestore(&host->lock, flags);

		pci_set_power_state(pdev, PCI_D0);
		pci_restore_state(pdev);

		/* PCI device wasn't disabled during suspend.  Use
		 * pci_reenable_device() to avoid affecting the enable
		 * count.
		 */
		rc = pci_reenable_device(pdev);
		if (rc)
			dev_err(&pdev->dev,
				"failed to enable device after resume (%d)\n",
				rc);
	} else
		rc = ata_pci_device_do_resume(pdev);

	if (rc == 0)
		ata_host_resume(host);

	return rc;
}
#endif

static u8 piix_vmw_bmdma_status(struct ata_port *ap)
{
	return ata_bmdma_status(ap) & ~ATA_DMA_ERR;
}

static struct scsi_host_template piix_sht = {
	ATA_BMDMA_SHT(DRV_NAME),
};

static struct ata_port_operations piix_sata_ops = {
	.inherits		= &ata_bmdma32_port_ops,
	.sff_irq_check		= piix_irq_check,
	.port_start		= piix_port_start,
};

static struct ata_port_operations piix_pata_ops = {
	.inherits		= &piix_sata_ops,
	.cable_detect		= ata_cable_40wire,
	.set_piomode		= piix_set_piomode,
	.set_dmamode		= piix_set_dmamode,
	.prereset		= piix_pata_prereset,
};

static struct ata_port_operations piix_vmw_ops = {
	.inherits		= &piix_pata_ops,
	.bmdma_status		= piix_vmw_bmdma_status,
};

static struct ata_port_operations ich_pata_ops = {
	.inherits		= &piix_pata_ops,
	.cable_detect		= ich_pata_cable_detect,
	.set_dmamode		= ich_set_dmamode,
};

static struct device_attribute *piix_sidpr_shost_attrs[] = {
	&dev_attr_link_power_management_policy,
	NULL
};

static struct scsi_host_template piix_sidpr_sht = {
	ATA_BMDMA_SHT(DRV_NAME),
	.shost_attrs		= piix_sidpr_shost_attrs,
};

static struct ata_port_operations piix_sidpr_sata_ops = {
	.inherits		= &piix_sata_ops,
	.hardreset		= sata_std_hardreset,
	.scr_read		= piix_sidpr_scr_read,
	.scr_write		= piix_sidpr_scr_write,
	.set_lpm		= piix_sidpr_set_lpm,
};

static struct ata_port_info piix_port_info[] = {
	[piix_pata_mwdma] =	/* PIIX3 MWDMA only */
	{
		.flags		= PIIX_PATA_FLAGS,
		.pio_mask	= ATA_PIO4,
		.mwdma_mask	= ATA_MWDMA12_ONLY, /* mwdma1-2 ?? CHECK 0 should be ok but slow */
		.port_ops	= &piix_pata_ops,
	},

	[piix_pata_33] =	/* PIIX4 at 33MHz */
	{
		.flags		= PIIX_PATA_FLAGS,
		.pio_mask	= ATA_PIO4,
		.mwdma_mask	= ATA_MWDMA12_ONLY, /* mwdma1-2 ?? CHECK 0 should be ok but slow */
		.udma_mask	= ATA_UDMA2,
		.port_ops	= &piix_pata_ops,
	},

	[ich_pata_33] =		/* ICH0 - ICH at 33Mhz*/
	{
		.flags		= PIIX_PATA_FLAGS,
		.pio_mask	= ATA_PIO4,
		.mwdma_mask	= ATA_MWDMA12_ONLY, /* Check: maybe MWDMA0 is ok  */
		.udma_mask	= ATA_UDMA2,
		.port_ops	= &ich_pata_ops,
	},

	[ich_pata_66] =		/* ICH controllers up to 66MHz */
	{
		.flags		= PIIX_PATA_FLAGS,
		.pio_mask	= ATA_PIO4,
		.mwdma_mask	= ATA_MWDMA12_ONLY, /* MWDMA0 is broken on chip */
		.udma_mask	= ATA_UDMA4,
		.port_ops	= &ich_pata_ops,
	},

	[ich_pata_100] =
	{
		.flags		= PIIX_PATA_FLAGS | PIIX_FLAG_CHECKINTR,
		.pio_mask	= ATA_PIO4,
		.mwdma_mask	= ATA_MWDMA12_ONLY,
		.udma_mask	= ATA_UDMA5,
		.port_ops	= &ich_pata_ops,
	},

	[ich_pata_100_nomwdma1] =
	{
		.flags		= PIIX_PATA_FLAGS | PIIX_FLAG_CHECKINTR,
		.pio_mask	= ATA_PIO4,
		.mwdma_mask	= ATA_MWDMA2_ONLY,
		.udma_mask	= ATA_UDMA5,
		.port_ops	= &ich_pata_ops,
	},

	[ich5_sata] =
	{
		.flags		= PIIX_SATA_FLAGS,
		.pio_mask	= ATA_PIO4,
		.mwdma_mask	= ATA_MWDMA2,
		.udma_mask	= ATA_UDMA6,
		.port_ops	= &piix_sata_ops,
	},

	[ich6_sata] =
	{
		.flags		= PIIX_SATA_FLAGS,
		.pio_mask	= ATA_PIO4,
		.mwdma_mask	= ATA_MWDMA2,
		.udma_mask	= ATA_UDMA6,
		.port_ops	= &piix_sata_ops,
	},

	[ich6m_sata] =
	{
		.flags		= PIIX_SATA_FLAGS,
		.pio_mask	= ATA_PIO4,
		.mwdma_mask	= ATA_MWDMA2,
		.udma_mask	= ATA_UDMA6,
		.port_ops	= &piix_sata_ops,
	},

	[ich8_sata] =
	{
		.flags		= PIIX_SATA_FLAGS | PIIX_FLAG_SIDPR,
		.pio_mask	= ATA_PIO4,
		.mwdma_mask	= ATA_MWDMA2,
		.udma_mask	= ATA_UDMA6,
		.port_ops	= &piix_sata_ops,
	},

	[ich8_2port_sata] =
	{
		.flags		= PIIX_SATA_FLAGS | PIIX_FLAG_SIDPR,
		.pio_mask	= ATA_PIO4,
		.mwdma_mask	= ATA_MWDMA2,
		.udma_mask	= ATA_UDMA6,
		.port_ops	= &piix_sata_ops,
	},

	[tolapai_sata] =
	{
		.flags		= PIIX_SATA_FLAGS,
		.pio_mask	= ATA_PIO4,
		.mwdma_mask	= ATA_MWDMA2,
		.udma_mask	= ATA_UDMA6,
		.port_ops	= &piix_sata_ops,
	},

	[ich8m_apple_sata] =
	{
		.flags		= PIIX_SATA_FLAGS,
		.pio_mask	= ATA_PIO4,
		.mwdma_mask	= ATA_MWDMA2,
		.udma_mask	= ATA_UDMA6,
		.port_ops	= &piix_sata_ops,
	},

	[piix_pata_vmw] =
	{
		.flags		= PIIX_PATA_FLAGS,
		.pio_mask	= ATA_PIO4,
		.mwdma_mask	= ATA_MWDMA12_ONLY, /* mwdma1-2 ?? CHECK 0 should be ok but slow */
		.udma_mask	= ATA_UDMA2,
		.port_ops	= &piix_vmw_ops,
	},

	/*
	 * some Sandybridge chipsets have broken 32 mode up to now,
	 * see https://bugzilla.kernel.org/show_bug.cgi?id=40592
	 */
	[ich8_sata_snb] =
	{
		.flags		= PIIX_SATA_FLAGS | PIIX_FLAG_SIDPR | PIIX_FLAG_PIO16,
		.pio_mask	= ATA_PIO4,
		.mwdma_mask	= ATA_MWDMA2,
		.udma_mask	= ATA_UDMA6,
		.port_ops	= &piix_sata_ops,
	},

	[ich8_2port_sata_snb] =
	{
		.flags		= PIIX_SATA_FLAGS | PIIX_FLAG_SIDPR
					| PIIX_FLAG_PIO16,
		.pio_mask	= ATA_PIO4,
		.mwdma_mask	= ATA_MWDMA2,
		.udma_mask	= ATA_UDMA6,
		.port_ops	= &piix_sata_ops,
	},

	[ich8_2port_sata_byt] =
	{
		.flags          = PIIX_SATA_FLAGS | PIIX_FLAG_SIDPR | PIIX_FLAG_PIO16,
		.pio_mask       = ATA_PIO4,
		.mwdma_mask     = ATA_MWDMA2,
		.udma_mask      = ATA_UDMA6,
		.port_ops       = &piix_sata_ops,
	},

};

#define AHCI_PCI_BAR 5
#define AHCI_GLOBAL_CTL 0x04
#define AHCI_ENABLE (1 << 31)
static int piix_disable_ahci(struct pci_dev *pdev)
{
	void __iomem *mmio;
	u32 tmp;
	int rc = 0;

	/* BUG: pci_enable_device has not yet been called.  This
	 * works because this device is usually set up by BIOS.
	 */

	if (!pci_resource_start(pdev, AHCI_PCI_BAR) ||
	    !pci_resource_len(pdev, AHCI_PCI_BAR))
		return 0;

	mmio = pci_iomap(pdev, AHCI_PCI_BAR, 64);
	if (!mmio)
		return -ENOMEM;

	tmp = ioread32(mmio + AHCI_GLOBAL_CTL);
	if (tmp & AHCI_ENABLE) {
		tmp &= ~AHCI_ENABLE;
		iowrite32(tmp, mmio + AHCI_GLOBAL_CTL);

		tmp = ioread32(mmio + AHCI_GLOBAL_CTL);
		if (tmp & AHCI_ENABLE)
			rc = -EIO;
	}

	pci_iounmap(pdev, mmio);
	return rc;
}

/**
 *	piix_check_450nx_errata	-	Check for problem 450NX setup
 *	@ata_dev: the PCI device to check
 *
 *	Check for the present of 450NX errata #19 and errata #25. If
 *	they are found return an error code so we can turn off DMA
 */

static int piix_check_450nx_errata(struct pci_dev *ata_dev)
{
	struct pci_dev *pdev = NULL;
	u16 cfg;
	int no_piix_dma = 0;

	while ((pdev = pci_get_device(PCI_VENDOR_ID_INTEL, PCI_DEVICE_ID_INTEL_82454NX, pdev)) != NULL) {
		/* Look for 450NX PXB. Check for problem configurations
		   A PCI quirk checks bit 6 already */
		pci_read_config_word(pdev, 0x41, &cfg);
		/* Only on the original revision: IDE DMA can hang */
		if (pdev->revision == 0x00)
			no_piix_dma = 1;
		/* On all revisions below 5 PXB bus lock must be disabled for IDE */
		else if (cfg & (1<<14) && pdev->revision < 5)
			no_piix_dma = 2;
	}
	if (no_piix_dma)
		dev_warn(&ata_dev->dev,
			 "450NX errata present, disabling IDE DMA%s\n",
			 no_piix_dma == 2 ? " - a BIOS update may resolve this"
			 : "");

	return no_piix_dma;
}

static void piix_init_pcs(struct ata_host *host,
			  const struct piix_map_db *map_db)
{
	struct pci_dev *pdev = to_pci_dev(host->dev);
	u16 pcs, new_pcs;

	pci_read_config_word(pdev, ICH5_PCS, &pcs);

	new_pcs = pcs | map_db->port_enable;

	if (new_pcs != pcs) {
		DPRINTK("updating PCS from 0x%x to 0x%x\n", pcs, new_pcs);
		pci_write_config_word(pdev, ICH5_PCS, new_pcs);
		msleep(150);
	}
}

static const int *piix_init_sata_map(struct pci_dev *pdev,
				     struct ata_port_info *pinfo,
				     const struct piix_map_db *map_db)
{
	const int *map;
	int i, invalid_map = 0;
	u8 map_value;
	char buf[32];
	char *p = buf, *end = buf + sizeof(buf);

	pci_read_config_byte(pdev, ICH5_PMR, &map_value);

	map = map_db->map[map_value & map_db->mask];

	for (i = 0; i < 4; i++) {
		switch (map[i]) {
		case RV:
			invalid_map = 1;
			p += scnprintf(p, end - p, " XX");
			break;

		case NA:
			p += scnprintf(p, end - p, " --");
			break;

		case IDE:
			WARN_ON((i & 1) || map[i + 1] != IDE);
			pinfo[i / 2] = piix_port_info[ich_pata_100];
			i++;
			p += scnprintf(p, end - p, " IDE IDE");
			break;

		default:
			p += scnprintf(p, end - p, " P%d", map[i]);
			if (i & 1)
				pinfo[i / 2].flags |= ATA_FLAG_SLAVE_POSS;
			break;
		}
	}
	dev_info(&pdev->dev, "MAP [%s ]\n", buf);

	if (invalid_map)
		dev_err(&pdev->dev, "invalid MAP value %u\n", map_value);

	return map;
}

static bool piix_no_sidpr(struct ata_host *host)
{
	struct pci_dev *pdev = to_pci_dev(host->dev);

	/*
	 * Samsung DB-P70 only has three ATA ports exposed and
	 * curiously the unconnected first port reports link online
	 * while not responding to SRST protocol causing excessive
	 * detection delay.
	 *
	 * Unfortunately, the system doesn't carry enough DMI
	 * information to identify the machine but does have subsystem
	 * vendor and device set.  As it's unclear whether the
	 * subsystem vendor/device is used only for this specific
	 * board, the port can't be disabled solely with the
	 * information; however, turning off SIDPR access works around
	 * the problem.  Turn it off.
	 *
	 * This problem is reported in bnc#441240.
	 *
	 * https://bugzilla.novell.com/show_bug.cgi?id=441420
	 */
	if (pdev->vendor == PCI_VENDOR_ID_INTEL && pdev->device == 0x2920 &&
	    pdev->subsystem_vendor == PCI_VENDOR_ID_SAMSUNG &&
	    pdev->subsystem_device == 0xb049) {
		dev_warn(host->dev,
			 "Samsung DB-P70 detected, disabling SIDPR\n");
		return true;
	}

	return false;
}

static int piix_init_sidpr(struct ata_host *host)
{
	struct pci_dev *pdev = to_pci_dev(host->dev);
	struct piix_host_priv *hpriv = host->private_data;
	struct ata_link *link0 = &host->ports[0]->link;
	u32 scontrol;
	int i, rc;

	/* check for availability */
	for (i = 0; i < 4; i++)
		if (hpriv->map[i] == IDE)
			return 0;

	/* is it blacklisted? */
	if (piix_no_sidpr(host))
		return 0;

	if (!(host->ports[0]->flags & PIIX_FLAG_SIDPR))
		return 0;

	if (pci_resource_start(pdev, PIIX_SIDPR_BAR) == 0 ||
	    pci_resource_len(pdev, PIIX_SIDPR_BAR) != PIIX_SIDPR_LEN)
		return 0;

	if (pcim_iomap_regions(pdev, 1 << PIIX_SIDPR_BAR, DRV_NAME))
		return 0;

	hpriv->sidpr = pcim_iomap_table(pdev)[PIIX_SIDPR_BAR];

	/* SCR access via SIDPR doesn't work on some configurations.
	 * Give it a test drive by inhibiting power save modes which
	 * we'll do anyway.
	 */
	piix_sidpr_scr_read(link0, SCR_CONTROL, &scontrol);

	/* if IPM is already 3, SCR access is probably working.  Don't
	 * un-inhibit power save modes as BIOS might have inhibited
	 * them for a reason.
	 */
	if ((scontrol & 0xf00) != 0x300) {
		scontrol |= 0x300;
		piix_sidpr_scr_write(link0, SCR_CONTROL, scontrol);
		piix_sidpr_scr_read(link0, SCR_CONTROL, &scontrol);

		if ((scontrol & 0xf00) != 0x300) {
			dev_info(host->dev,
				 "SCR access via SIDPR is available but doesn't work\n");
			return 0;
		}
	}

	/* okay, SCRs available, set ops and ask libata for slave_link */
	for (i = 0; i < 2; i++) {
		struct ata_port *ap = host->ports[i];

		ap->ops = &piix_sidpr_sata_ops;

		if (ap->flags & ATA_FLAG_SLAVE_POSS) {
			rc = ata_slave_link_init(ap);
			if (rc)
				return rc;
		}
	}

	return 0;
}

static void piix_iocfg_bit18_quirk(struct ata_host *host)
{
	static const struct dmi_system_id sysids[] = {
		{
			/* Clevo M570U sets IOCFG bit 18 if the cdrom
			 * isn't used to boot the system which
			 * disables the channel.
			 */
			.ident = "M570U",
			.matches = {
				DMI_MATCH(DMI_SYS_VENDOR, "Clevo Co."),
				DMI_MATCH(DMI_PRODUCT_NAME, "M570U"),
			},
		},

		{ }	/* terminate list */
	};
	struct pci_dev *pdev = to_pci_dev(host->dev);
	struct piix_host_priv *hpriv = host->private_data;

	if (!dmi_check_system(sysids))
		return;

	/* The datasheet says that bit 18 is NOOP but certain systems
	 * seem to use it to disable a channel.  Clear the bit on the
	 * affected systems.
	 */
	if (hpriv->saved_iocfg & (1 << 18)) {
		dev_info(&pdev->dev, "applying IOCFG bit18 quirk\n");
		pci_write_config_dword(pdev, PIIX_IOCFG,
				       hpriv->saved_iocfg & ~(1 << 18));
	}
}

static bool piix_broken_system_poweroff(struct pci_dev *pdev)
{
	static const struct dmi_system_id broken_systems[] = {
		{
			.ident = "HP Compaq 2510p",
			.matches = {
				DMI_MATCH(DMI_SYS_VENDOR, "Hewlett-Packard"),
				DMI_MATCH(DMI_PRODUCT_NAME, "HP Compaq 2510p"),
			},
			/* PCI slot number of the controller */
			.driver_data = (void *)0x1FUL,
		},
		{
			.ident = "HP Compaq nc6000",
			.matches = {
				DMI_MATCH(DMI_SYS_VENDOR, "Hewlett-Packard"),
				DMI_MATCH(DMI_PRODUCT_NAME, "HP Compaq nc6000"),
			},
			/* PCI slot number of the controller */
			.driver_data = (void *)0x1FUL,
		},

		{ }	/* terminate list */
	};
	const struct dmi_system_id *dmi = dmi_first_match(broken_systems);

	if (dmi) {
		unsigned long slot = (unsigned long)dmi->driver_data;
		/* apply the quirk only to on-board controllers */
		return slot == PCI_SLOT(pdev->devfn);
	}

	return false;
}

static int prefer_ms_hyperv = 1;
module_param(prefer_ms_hyperv, int, 0);
MODULE_PARM_DESC(prefer_ms_hyperv,
	"Prefer Hyper-V paravirtualization drivers instead of ATA, "
	"0 - Use ATA drivers, "
	"1 (Default) - Use the paravirtualization drivers.");

static void piix_ignore_devices_quirk(struct ata_host *host)
{
#if IS_ENABLED(CONFIG_HYPERV_STORAGE)
	static const struct dmi_system_id ignore_hyperv[] = {
		{
			/* On Hyper-V hypervisors the disks are exposed on
			 * both the emulated SATA controller and on the
			 * paravirtualised drivers.  The CD/DVD devices
			 * are only exposed on the emulated controller.
			 * Request we ignore ATA devices on this host.
			 */
			.ident = "Hyper-V Virtual Machine",
			.matches = {
				DMI_MATCH(DMI_SYS_VENDOR,
						"Microsoft Corporation"),
				DMI_MATCH(DMI_PRODUCT_NAME, "Virtual Machine"),
			},
		},
		{ }	/* terminate list */
	};
	static const struct dmi_system_id allow_virtual_pc[] = {
		{
			/* In MS Virtual PC guests the DMI ident is nearly
			 * identical to a Hyper-V guest. One difference is the
			 * product version which is used here to identify
			 * a Virtual PC guest. This entry allows ata_piix to
			 * drive the emulated hardware.
			 */
			.ident = "MS Virtual PC 2007",
			.matches = {
				DMI_MATCH(DMI_SYS_VENDOR,
						"Microsoft Corporation"),
				DMI_MATCH(DMI_PRODUCT_NAME, "Virtual Machine"),
				DMI_MATCH(DMI_PRODUCT_VERSION, "VS2005R2"),
			},
		},
		{ }	/* terminate list */
	};
	const struct dmi_system_id *ignore = dmi_first_match(ignore_hyperv);
	const struct dmi_system_id *allow = dmi_first_match(allow_virtual_pc);

	if (ignore && !allow && prefer_ms_hyperv) {
		host->flags |= ATA_HOST_IGNORE_ATA;
		dev_info(host->dev, "%s detected, ATA device ignore set\n",
			ignore->ident);
	}
#endif
}

/**
 *	piix_init_one - Register PIIX ATA PCI device with kernel services
 *	@pdev: PCI device to register
 *	@ent: Entry in piix_pci_tbl matching with @pdev
 *
 *	Called from kernel PCI layer.  We probe for combined mode (sigh),
 *	and then hand over control to libata, for it to do the rest.
 *
 *	LOCKING:
 *	Inherited from PCI layer (may sleep).
 *
 *	RETURNS:
 *	Zero on success, or -ERRNO value.
 */

static int piix_init_one(struct pci_dev *pdev, const struct pci_device_id *ent)
{
	struct device *dev = &pdev->dev;
	struct ata_port_info port_info[2];
	const struct ata_port_info *ppi[] = { &port_info[0], &port_info[1] };
	struct scsi_host_template *sht = &piix_sht;
	unsigned long port_flags;
	struct ata_host *host;
	struct piix_host_priv *hpriv;
	int rc;

	ata_print_version_once(&pdev->dev, DRV_VERSION);

	/* no hotplugging support for later devices (FIXME) */
	if (!in_module_init && ent->driver_data >= ich5_sata)
		return -ENODEV;

	if (piix_broken_system_poweroff(pdev)) {
		piix_port_info[ent->driver_data].flags |=
				ATA_FLAG_NO_POWEROFF_SPINDOWN |
					ATA_FLAG_NO_HIBERNATE_SPINDOWN;
		dev_info(&pdev->dev, "quirky BIOS, skipping spindown "
				"on poweroff and hibernation\n");
	}

	port_info[0] = piix_port_info[ent->driver_data];
	port_info[1] = piix_port_info[ent->driver_data];

	port_flags = port_info[0].flags;

	/* enable device and prepare host */
	rc = pcim_enable_device(pdev);
	if (rc)
		return rc;

	hpriv = devm_kzalloc(dev, sizeof(*hpriv), GFP_KERNEL);
	if (!hpriv)
		return -ENOMEM;

	/* Save IOCFG, this will be used for cable detection, quirk
	 * detection and restoration on detach.  This is necessary
	 * because some ACPI implementations mess up cable related
	 * bits on _STM.  Reported on kernel bz#11879.
	 */
	pci_read_config_dword(pdev, PIIX_IOCFG, &hpriv->saved_iocfg);

	/* ICH6R may be driven by either ata_piix or ahci driver
	 * regardless of BIOS configuration.  Make sure AHCI mode is
	 * off.
	 */
	if (pdev->vendor == PCI_VENDOR_ID_INTEL && pdev->device == 0x2652) {
		rc = piix_disable_ahci(pdev);
		if (rc)
			return rc;
	}

	/* SATA map init can change port_info, do it before prepping host */
	if (port_flags & ATA_FLAG_SATA)
		hpriv->map = piix_init_sata_map(pdev, port_info,
					piix_map_db_table[ent->driver_data]);

	rc = ata_pci_bmdma_prepare_host(pdev, ppi, &host);
	if (rc)
		return rc;
	host->private_data = hpriv;

	/* initialize controller */
	if (port_flags & ATA_FLAG_SATA) {
		piix_init_pcs(host, piix_map_db_table[ent->driver_data]);
		rc = piix_init_sidpr(host);
		if (rc)
			return rc;
		if (host->ports[0]->ops == &piix_sidpr_sata_ops)
			sht = &piix_sidpr_sht;
	}

	/* apply IOCFG bit18 quirk */
	piix_iocfg_bit18_quirk(host);

	/* On ICH5, some BIOSen disable the interrupt using the
	 * PCI_COMMAND_INTX_DISABLE bit added in PCI 2.3.
	 * On ICH6, this bit has the same effect, but only when
	 * MSI is disabled (and it is disabled, as we don't use
	 * message-signalled interrupts currently).
	 */
	if (port_flags & PIIX_FLAG_CHECKINTR)
		pci_intx(pdev, 1);

	if (piix_check_450nx_errata(pdev)) {
		/* This writes into the master table but it does not
		   really matter for this errata as we will apply it to
		   all the PIIX devices on the board */
		host->ports[0]->mwdma_mask = 0;
		host->ports[0]->udma_mask = 0;
		host->ports[1]->mwdma_mask = 0;
		host->ports[1]->udma_mask = 0;
	}
	host->flags |= ATA_HOST_PARALLEL_SCAN;

	/* Allow hosts to specify device types to ignore when scanning. */
	piix_ignore_devices_quirk(host);

	pci_set_master(pdev);
	return ata_pci_sff_activate_host(host, ata_bmdma_interrupt, sht);
}

static void piix_remove_one(struct pci_dev *pdev)
{
	struct ata_host *host = pci_get_drvdata(pdev);
	struct piix_host_priv *hpriv = host->private_data;

	pci_write_config_dword(pdev, PIIX_IOCFG, hpriv->saved_iocfg);

	ata_pci_remove_one(pdev);
}

static struct pci_driver piix_pci_driver = {
	.name			= DRV_NAME,
	.id_table		= piix_pci_tbl,
	.probe			= piix_init_one,
	.remove			= piix_remove_one,
#ifdef CONFIG_PM
	.suspend		= piix_pci_device_suspend,
	.resume			= piix_pci_device_resume,
#endif
};

static int __init piix_init(void)
{
	int rc;

	DPRINTK("pci_register_driver\n");
	rc = pci_register_driver(&piix_pci_driver);
	if (rc)
		return rc;

	in_module_init = 0;

	DPRINTK("done\n");
	return 0;
}

static void __exit piix_exit(void)
{
	pci_unregister_driver(&piix_pci_driver);
}

module_init(piix_init);
module_exit(piix_exit);<|MERGE_RESOLUTION|>--- conflicted
+++ resolved
@@ -340,27 +340,6 @@
 	{ 0x8086, 0x0F21, PCI_ANY_ID, PCI_ANY_ID, 0, 0, ich8_2port_sata_byt },
 	/* SATA Controller IDE (Coleto Creek) */
 	{ 0x8086, 0x23a6, PCI_ANY_ID, PCI_ANY_ID, 0, 0, ich8_2port_sata },
-<<<<<<< HEAD
-
-	{ }	/* terminate list */
-};
-
-static struct pci_driver piix_pci_driver = {
-	.name			= DRV_NAME,
-	.id_table		= piix_pci_tbl,
-	.probe			= piix_init_one,
-	.remove			= piix_remove_one,
-#ifdef CONFIG_PM
-	.suspend		= piix_pci_device_suspend,
-	.resume			= piix_pci_device_resume,
-#endif
-};
-
-static struct scsi_host_template piix_sht = {
-	ATA_BMDMA_SHT(DRV_NAME),
-};
-=======
->>>>>>> c3ade0e0
 
 	{ }	/* terminate list */
 };
@@ -469,169 +448,6 @@
 	[ich8_sata_snb]		= &ich8_map_db,
 	[ich8_2port_sata_snb]	= &ich8_2port_map_db,
 	[ich8_2port_sata_byt]	= &ich8_2port_map_db,
-<<<<<<< HEAD
-};
-
-static struct ata_port_info piix_port_info[] = {
-	[piix_pata_mwdma] = 	/* PIIX3 MWDMA only */
-	{
-		.flags		= PIIX_PATA_FLAGS,
-		.pio_mask	= ATA_PIO4,
-		.mwdma_mask	= ATA_MWDMA12_ONLY, /* mwdma1-2 ?? CHECK 0 should be ok but slow */
-		.port_ops	= &piix_pata_ops,
-	},
-
-	[piix_pata_33] =	/* PIIX4 at 33MHz */
-	{
-		.flags		= PIIX_PATA_FLAGS,
-		.pio_mask	= ATA_PIO4,
-		.mwdma_mask	= ATA_MWDMA12_ONLY, /* mwdma1-2 ?? CHECK 0 should be ok but slow */
-		.udma_mask	= ATA_UDMA2,
-		.port_ops	= &piix_pata_ops,
-	},
-
-	[ich_pata_33] = 	/* ICH0 - ICH at 33Mhz*/
-	{
-		.flags		= PIIX_PATA_FLAGS,
-		.pio_mask 	= ATA_PIO4,
-		.mwdma_mask	= ATA_MWDMA12_ONLY, /* Check: maybe MWDMA0 is ok  */
-		.udma_mask	= ATA_UDMA2,
-		.port_ops	= &ich_pata_ops,
-	},
-
-	[ich_pata_66] = 	/* ICH controllers up to 66MHz */
-	{
-		.flags		= PIIX_PATA_FLAGS,
-		.pio_mask 	= ATA_PIO4,
-		.mwdma_mask	= ATA_MWDMA12_ONLY, /* MWDMA0 is broken on chip */
-		.udma_mask	= ATA_UDMA4,
-		.port_ops	= &ich_pata_ops,
-	},
-
-	[ich_pata_100] =
-	{
-		.flags		= PIIX_PATA_FLAGS | PIIX_FLAG_CHECKINTR,
-		.pio_mask	= ATA_PIO4,
-		.mwdma_mask	= ATA_MWDMA12_ONLY,
-		.udma_mask	= ATA_UDMA5,
-		.port_ops	= &ich_pata_ops,
-	},
-
-	[ich_pata_100_nomwdma1] =
-	{
-		.flags		= PIIX_PATA_FLAGS | PIIX_FLAG_CHECKINTR,
-		.pio_mask	= ATA_PIO4,
-		.mwdma_mask	= ATA_MWDMA2_ONLY,
-		.udma_mask	= ATA_UDMA5,
-		.port_ops	= &ich_pata_ops,
-	},
-
-	[ich5_sata] =
-	{
-		.flags		= PIIX_SATA_FLAGS,
-		.pio_mask	= ATA_PIO4,
-		.mwdma_mask	= ATA_MWDMA2,
-		.udma_mask	= ATA_UDMA6,
-		.port_ops	= &piix_sata_ops,
-	},
-
-	[ich6_sata] =
-	{
-		.flags		= PIIX_SATA_FLAGS,
-		.pio_mask	= ATA_PIO4,
-		.mwdma_mask	= ATA_MWDMA2,
-		.udma_mask	= ATA_UDMA6,
-		.port_ops	= &piix_sata_ops,
-	},
-
-	[ich6m_sata] =
-	{
-		.flags		= PIIX_SATA_FLAGS,
-		.pio_mask	= ATA_PIO4,
-		.mwdma_mask	= ATA_MWDMA2,
-		.udma_mask	= ATA_UDMA6,
-		.port_ops	= &piix_sata_ops,
-	},
-
-	[ich8_sata] =
-	{
-		.flags		= PIIX_SATA_FLAGS | PIIX_FLAG_SIDPR,
-		.pio_mask	= ATA_PIO4,
-		.mwdma_mask	= ATA_MWDMA2,
-		.udma_mask	= ATA_UDMA6,
-		.port_ops	= &piix_sata_ops,
-	},
-
-	[ich8_2port_sata] =
-	{
-		.flags		= PIIX_SATA_FLAGS | PIIX_FLAG_SIDPR,
-		.pio_mask	= ATA_PIO4,
-		.mwdma_mask	= ATA_MWDMA2,
-		.udma_mask	= ATA_UDMA6,
-		.port_ops	= &piix_sata_ops,
-	},
-
-	[tolapai_sata] =
-	{
-		.flags		= PIIX_SATA_FLAGS,
-		.pio_mask	= ATA_PIO4,
-		.mwdma_mask	= ATA_MWDMA2,
-		.udma_mask	= ATA_UDMA6,
-		.port_ops	= &piix_sata_ops,
-	},
-
-	[ich8m_apple_sata] =
-	{
-		.flags		= PIIX_SATA_FLAGS,
-		.pio_mask	= ATA_PIO4,
-		.mwdma_mask	= ATA_MWDMA2,
-		.udma_mask	= ATA_UDMA6,
-		.port_ops	= &piix_sata_ops,
-	},
-
-	[piix_pata_vmw] =
-	{
-		.flags		= PIIX_PATA_FLAGS,
-		.pio_mask	= ATA_PIO4,
-		.mwdma_mask	= ATA_MWDMA12_ONLY, /* mwdma1-2 ?? CHECK 0 should be ok but slow */
-		.udma_mask	= ATA_UDMA2,
-		.port_ops	= &piix_vmw_ops,
-	},
-
-	/*
-	 * some Sandybridge chipsets have broken 32 mode up to now,
-	 * see https://bugzilla.kernel.org/show_bug.cgi?id=40592
-	 */
-	[ich8_sata_snb] =
-	{
-		.flags		= PIIX_SATA_FLAGS | PIIX_FLAG_SIDPR | PIIX_FLAG_PIO16,
-		.pio_mask	= ATA_PIO4,
-		.mwdma_mask	= ATA_MWDMA2,
-		.udma_mask	= ATA_UDMA6,
-		.port_ops	= &piix_sata_ops,
-	},
-
-	[ich8_2port_sata_snb] =
-	{
-		.flags		= PIIX_SATA_FLAGS | PIIX_FLAG_SIDPR
-					| PIIX_FLAG_PIO16,
-		.pio_mask	= ATA_PIO4,
-		.mwdma_mask	= ATA_MWDMA2,
-		.udma_mask	= ATA_UDMA6,
-		.port_ops	= &piix_sata_ops,
-	},
-
-	[ich8_2port_sata_byt] =
-	{
-		.flags          = PIIX_SATA_FLAGS | PIIX_FLAG_SIDPR | PIIX_FLAG_PIO16,
-		.pio_mask       = ATA_PIO4,
-		.mwdma_mask     = ATA_MWDMA2,
-		.udma_mask      = ATA_UDMA6,
-		.port_ops       = &piix_sata_ops,
-	},
-
-=======
->>>>>>> c3ade0e0
 };
 
 static struct pci_bits piix_enable_bits[] = {
