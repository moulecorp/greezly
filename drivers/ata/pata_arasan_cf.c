--- conflicted
+++ resolved
@@ -863,13 +863,8 @@
 	dma_cap_set(DMA_MEMCPY, acdev->mask);
 
 	/* Handle platform specific quirks */
-<<<<<<< HEAD
-	if (pdata->quirk) {
-		if (pdata->quirk & CF_BROKEN_PIO) {
-=======
 	if (quirk) {
 		if (quirk & CF_BROKEN_PIO) {
->>>>>>> c3ade0e0
 			pax_open_kernel();
 			*(void **)&ap->ops->set_piomode = NULL;
 			pax_close_kernel();
