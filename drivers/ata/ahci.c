/*
 *  ahci.c - AHCI SATA support
 *
 *  Maintained by:  Tejun Heo <tj@kernel.org>
 *    		    Please ALWAYS copy linux-ide@vger.kernel.org
 *		    on emails.
 *
 *  Copyright 2004-2005 Red Hat, Inc.
 *
 *
 *  This program is free software; you can redistribute it and/or modify
 *  it under the terms of the GNU General Public License as published by
 *  the Free Software Foundation; either version 2, or (at your option)
 *  any later version.
 *
 *  This program is distributed in the hope that it will be useful,
 *  but WITHOUT ANY WARRANTY; without even the implied warranty of
 *  MERCHANTABILITY or FITNESS FOR A PARTICULAR PURPOSE.  See the
 *  GNU General Public License for more details.
 *
 *  You should have received a copy of the GNU General Public License
 *  along with this program; see the file COPYING.  If not, write to
 *  the Free Software Foundation, 675 Mass Ave, Cambridge, MA 02139, USA.
 *
 *
 * libata documentation is available via 'make {ps|pdf}docs',
 * as Documentation/DocBook/libata.*
 *
 * AHCI hardware documentation:
 * http://www.intel.com/technology/serialata/pdf/rev1_0.pdf
 * http://www.intel.com/technology/serialata/pdf/rev1_1.pdf
 *
 */

#include <linux/kernel.h>
#include <linux/module.h>
#include <linux/pci.h>
#include <linux/init.h>
#include <linux/blkdev.h>
#include <linux/delay.h>
#include <linux/interrupt.h>
#include <linux/dma-mapping.h>
#include <linux/device.h>
#include <linux/dmi.h>
#include <linux/gfp.h>
#include <scsi/scsi_host.h>
#include <scsi/scsi_cmnd.h>
#include <linux/libata.h>
#include "ahci.h"

#define DRV_NAME	"ahci"
#define DRV_VERSION	"3.0"

enum {
	AHCI_PCI_BAR_STA2X11	= 0,
	AHCI_PCI_BAR_ENMOTUS	= 2,
	AHCI_PCI_BAR_STANDARD	= 5,
};

enum board_ids {
	/* board IDs by feature in alphabetical order */
	board_ahci,
	board_ahci_ign_iferr,
	board_ahci_noncq,
	board_ahci_nosntf,
	board_ahci_yes_fbs,

	/* board IDs for specific chipsets in alphabetical order */
	board_ahci_mcp65,
	board_ahci_mcp77,
	board_ahci_mcp89,
	board_ahci_mv,
	board_ahci_sb600,
	board_ahci_sb700,	/* for SB700 and SB800 */
	board_ahci_vt8251,

	/* aliases */
	board_ahci_mcp_linux	= board_ahci_mcp65,
	board_ahci_mcp67	= board_ahci_mcp65,
	board_ahci_mcp73	= board_ahci_mcp65,
	board_ahci_mcp79	= board_ahci_mcp77,
};

static int ahci_init_one(struct pci_dev *pdev, const struct pci_device_id *ent);
static int ahci_vt8251_hardreset(struct ata_link *link, unsigned int *class,
				 unsigned long deadline);
static void ahci_mcp89_apple_enable(struct pci_dev *pdev);
static bool is_mcp89_apple(struct pci_dev *pdev);
static int ahci_p5wdh_hardreset(struct ata_link *link, unsigned int *class,
				unsigned long deadline);
#ifdef CONFIG_PM
static int ahci_pci_device_suspend(struct pci_dev *pdev, pm_message_t mesg);
static int ahci_pci_device_resume(struct pci_dev *pdev);
#endif

static struct scsi_host_template ahci_sht = {
	AHCI_SHT("ahci"),
};

static struct ata_port_operations ahci_vt8251_ops = {
	.inherits		= &ahci_ops,
	.hardreset		= ahci_vt8251_hardreset,
};

static struct ata_port_operations ahci_p5wdh_ops = {
	.inherits		= &ahci_ops,
	.hardreset		= ahci_p5wdh_hardreset,
};

static const struct ata_port_info ahci_port_info[] = {
	/* by features */
	[board_ahci] = {
		.flags		= AHCI_FLAG_COMMON,
		.pio_mask	= ATA_PIO4,
		.udma_mask	= ATA_UDMA6,
		.port_ops	= &ahci_ops,
	},
	[board_ahci_ign_iferr] = {
		AHCI_HFLAGS	(AHCI_HFLAG_IGN_IRQ_IF_ERR),
		.flags		= AHCI_FLAG_COMMON,
		.pio_mask	= ATA_PIO4,
		.udma_mask	= ATA_UDMA6,
		.port_ops	= &ahci_ops,
	},
	[board_ahci_noncq] = {
		AHCI_HFLAGS	(AHCI_HFLAG_NO_NCQ),
		.flags		= AHCI_FLAG_COMMON,
		.pio_mask	= ATA_PIO4,
		.udma_mask	= ATA_UDMA6,
		.port_ops	= &ahci_ops,
	},
<<<<<<< HEAD
	[board_ahci_nosntf] =
	{
=======
	[board_ahci_nosntf] = {
>>>>>>> c3ade0e0
		AHCI_HFLAGS	(AHCI_HFLAG_NO_SNTF),
		.flags		= AHCI_FLAG_COMMON,
		.pio_mask	= ATA_PIO4,
		.udma_mask	= ATA_UDMA6,
		.port_ops	= &ahci_ops,
	},
	[board_ahci_yes_fbs] = {
		AHCI_HFLAGS	(AHCI_HFLAG_YES_FBS),
		.flags		= AHCI_FLAG_COMMON,
		.pio_mask	= ATA_PIO4,
		.udma_mask	= ATA_UDMA6,
		.port_ops	= &ahci_ops,
	},
	/* by chipsets */
	[board_ahci_mcp65] = {
		AHCI_HFLAGS	(AHCI_HFLAG_NO_FPDMA_AA | AHCI_HFLAG_NO_PMP |
				 AHCI_HFLAG_YES_NCQ),
		.flags		= AHCI_FLAG_COMMON | ATA_FLAG_NO_DIPM,
		.pio_mask	= ATA_PIO4,
		.udma_mask	= ATA_UDMA6,
		.port_ops	= &ahci_ops,
	},
	[board_ahci_mcp77] = {
		AHCI_HFLAGS	(AHCI_HFLAG_NO_FPDMA_AA | AHCI_HFLAG_NO_PMP),
		.flags		= AHCI_FLAG_COMMON,
		.pio_mask	= ATA_PIO4,
		.udma_mask	= ATA_UDMA6,
		.port_ops	= &ahci_ops,
	},
	[board_ahci_mcp89] = {
		AHCI_HFLAGS	(AHCI_HFLAG_NO_FPDMA_AA),
		.flags		= AHCI_FLAG_COMMON,
		.pio_mask	= ATA_PIO4,
		.udma_mask	= ATA_UDMA6,
		.port_ops	= &ahci_ops,
	},
	[board_ahci_mv] = {
		AHCI_HFLAGS	(AHCI_HFLAG_NO_NCQ | AHCI_HFLAG_NO_MSI |
				 AHCI_HFLAG_MV_PATA | AHCI_HFLAG_NO_PMP),
		.flags		= ATA_FLAG_SATA | ATA_FLAG_PIO_DMA,
		.pio_mask	= ATA_PIO4,
		.udma_mask	= ATA_UDMA6,
		.port_ops	= &ahci_ops,
	},
	[board_ahci_sb600] = {
		AHCI_HFLAGS	(AHCI_HFLAG_IGN_SERR_INTERNAL |
				 AHCI_HFLAG_NO_MSI | AHCI_HFLAG_SECT255 |
				 AHCI_HFLAG_32BIT_ONLY),
		.flags		= AHCI_FLAG_COMMON,
		.pio_mask	= ATA_PIO4,
		.udma_mask	= ATA_UDMA6,
		.port_ops	= &ahci_pmp_retry_srst_ops,
	},
	[board_ahci_sb700] = {	/* for SB700 and SB800 */
		AHCI_HFLAGS	(AHCI_HFLAG_IGN_SERR_INTERNAL),
		.flags		= AHCI_FLAG_COMMON,
		.pio_mask	= ATA_PIO4,
		.udma_mask	= ATA_UDMA6,
		.port_ops	= &ahci_pmp_retry_srst_ops,
	},
	[board_ahci_vt8251] = {
		AHCI_HFLAGS	(AHCI_HFLAG_NO_NCQ | AHCI_HFLAG_NO_PMP),
		.flags		= AHCI_FLAG_COMMON,
		.pio_mask	= ATA_PIO4,
		.udma_mask	= ATA_UDMA6,
		.port_ops	= &ahci_vt8251_ops,
	},
};

static const struct pci_device_id ahci_pci_tbl[] = {
	/* Intel */
	{ PCI_VDEVICE(INTEL, 0x2652), board_ahci }, /* ICH6 */
	{ PCI_VDEVICE(INTEL, 0x2653), board_ahci }, /* ICH6M */
	{ PCI_VDEVICE(INTEL, 0x27c1), board_ahci }, /* ICH7 */
	{ PCI_VDEVICE(INTEL, 0x27c5), board_ahci }, /* ICH7M */
	{ PCI_VDEVICE(INTEL, 0x27c3), board_ahci }, /* ICH7R */
	{ PCI_VDEVICE(AL, 0x5288), board_ahci_ign_iferr }, /* ULi M5288 */
	{ PCI_VDEVICE(INTEL, 0x2681), board_ahci }, /* ESB2 */
	{ PCI_VDEVICE(INTEL, 0x2682), board_ahci }, /* ESB2 */
	{ PCI_VDEVICE(INTEL, 0x2683), board_ahci }, /* ESB2 */
	{ PCI_VDEVICE(INTEL, 0x27c6), board_ahci }, /* ICH7-M DH */
	{ PCI_VDEVICE(INTEL, 0x2821), board_ahci }, /* ICH8 */
	{ PCI_VDEVICE(INTEL, 0x2822), board_ahci_nosntf }, /* ICH8 */
	{ PCI_VDEVICE(INTEL, 0x2824), board_ahci }, /* ICH8 */
	{ PCI_VDEVICE(INTEL, 0x2829), board_ahci }, /* ICH8M */
	{ PCI_VDEVICE(INTEL, 0x282a), board_ahci }, /* ICH8M */
	{ PCI_VDEVICE(INTEL, 0x2922), board_ahci }, /* ICH9 */
	{ PCI_VDEVICE(INTEL, 0x2923), board_ahci }, /* ICH9 */
	{ PCI_VDEVICE(INTEL, 0x2924), board_ahci }, /* ICH9 */
	{ PCI_VDEVICE(INTEL, 0x2925), board_ahci }, /* ICH9 */
	{ PCI_VDEVICE(INTEL, 0x2927), board_ahci }, /* ICH9 */
	{ PCI_VDEVICE(INTEL, 0x2929), board_ahci }, /* ICH9M */
	{ PCI_VDEVICE(INTEL, 0x292a), board_ahci }, /* ICH9M */
	{ PCI_VDEVICE(INTEL, 0x292b), board_ahci }, /* ICH9M */
	{ PCI_VDEVICE(INTEL, 0x292c), board_ahci }, /* ICH9M */
	{ PCI_VDEVICE(INTEL, 0x292f), board_ahci }, /* ICH9M */
	{ PCI_VDEVICE(INTEL, 0x294d), board_ahci }, /* ICH9 */
	{ PCI_VDEVICE(INTEL, 0x294e), board_ahci }, /* ICH9M */
	{ PCI_VDEVICE(INTEL, 0x502a), board_ahci }, /* Tolapai */
	{ PCI_VDEVICE(INTEL, 0x502b), board_ahci }, /* Tolapai */
	{ PCI_VDEVICE(INTEL, 0x3a05), board_ahci }, /* ICH10 */
	{ PCI_VDEVICE(INTEL, 0x3a22), board_ahci }, /* ICH10 */
	{ PCI_VDEVICE(INTEL, 0x3a25), board_ahci }, /* ICH10 */
	{ PCI_VDEVICE(INTEL, 0x3b22), board_ahci }, /* PCH AHCI */
	{ PCI_VDEVICE(INTEL, 0x3b23), board_ahci }, /* PCH AHCI */
	{ PCI_VDEVICE(INTEL, 0x3b24), board_ahci }, /* PCH RAID */
	{ PCI_VDEVICE(INTEL, 0x3b25), board_ahci }, /* PCH RAID */
	{ PCI_VDEVICE(INTEL, 0x3b29), board_ahci }, /* PCH AHCI */
	{ PCI_VDEVICE(INTEL, 0x3b2b), board_ahci }, /* PCH RAID */
	{ PCI_VDEVICE(INTEL, 0x3b2c), board_ahci }, /* PCH RAID */
	{ PCI_VDEVICE(INTEL, 0x3b2f), board_ahci }, /* PCH AHCI */
	{ PCI_VDEVICE(INTEL, 0x1c02), board_ahci }, /* CPT AHCI */
	{ PCI_VDEVICE(INTEL, 0x1c03), board_ahci }, /* CPT AHCI */
	{ PCI_VDEVICE(INTEL, 0x1c04), board_ahci }, /* CPT RAID */
	{ PCI_VDEVICE(INTEL, 0x1c05), board_ahci }, /* CPT RAID */
	{ PCI_VDEVICE(INTEL, 0x1c06), board_ahci }, /* CPT RAID */
	{ PCI_VDEVICE(INTEL, 0x1c07), board_ahci }, /* CPT RAID */
	{ PCI_VDEVICE(INTEL, 0x1d02), board_ahci }, /* PBG AHCI */
	{ PCI_VDEVICE(INTEL, 0x1d04), board_ahci }, /* PBG RAID */
	{ PCI_VDEVICE(INTEL, 0x1d06), board_ahci }, /* PBG RAID */
	{ PCI_VDEVICE(INTEL, 0x2826), board_ahci }, /* PBG RAID */
	{ PCI_VDEVICE(INTEL, 0x2323), board_ahci }, /* DH89xxCC AHCI */
	{ PCI_VDEVICE(INTEL, 0x1e02), board_ahci }, /* Panther Point AHCI */
	{ PCI_VDEVICE(INTEL, 0x1e03), board_ahci }, /* Panther Point AHCI */
	{ PCI_VDEVICE(INTEL, 0x1e04), board_ahci }, /* Panther Point RAID */
	{ PCI_VDEVICE(INTEL, 0x1e05), board_ahci }, /* Panther Point RAID */
	{ PCI_VDEVICE(INTEL, 0x1e06), board_ahci }, /* Panther Point RAID */
	{ PCI_VDEVICE(INTEL, 0x1e07), board_ahci }, /* Panther Point RAID */
	{ PCI_VDEVICE(INTEL, 0x1e0e), board_ahci }, /* Panther Point RAID */
	{ PCI_VDEVICE(INTEL, 0x8c02), board_ahci }, /* Lynx Point AHCI */
	{ PCI_VDEVICE(INTEL, 0x8c03), board_ahci }, /* Lynx Point AHCI */
	{ PCI_VDEVICE(INTEL, 0x8c04), board_ahci }, /* Lynx Point RAID */
	{ PCI_VDEVICE(INTEL, 0x8c05), board_ahci }, /* Lynx Point RAID */
	{ PCI_VDEVICE(INTEL, 0x8c06), board_ahci }, /* Lynx Point RAID */
	{ PCI_VDEVICE(INTEL, 0x8c07), board_ahci }, /* Lynx Point RAID */
	{ PCI_VDEVICE(INTEL, 0x8c0e), board_ahci }, /* Lynx Point RAID */
	{ PCI_VDEVICE(INTEL, 0x8c0f), board_ahci }, /* Lynx Point RAID */
	{ PCI_VDEVICE(INTEL, 0x9c02), board_ahci }, /* Lynx Point-LP AHCI */
	{ PCI_VDEVICE(INTEL, 0x9c03), board_ahci }, /* Lynx Point-LP AHCI */
	{ PCI_VDEVICE(INTEL, 0x9c04), board_ahci }, /* Lynx Point-LP RAID */
	{ PCI_VDEVICE(INTEL, 0x9c05), board_ahci }, /* Lynx Point-LP RAID */
	{ PCI_VDEVICE(INTEL, 0x9c06), board_ahci }, /* Lynx Point-LP RAID */
	{ PCI_VDEVICE(INTEL, 0x9c07), board_ahci }, /* Lynx Point-LP RAID */
	{ PCI_VDEVICE(INTEL, 0x9c0e), board_ahci }, /* Lynx Point-LP RAID */
	{ PCI_VDEVICE(INTEL, 0x9c0f), board_ahci }, /* Lynx Point-LP RAID */
	{ PCI_VDEVICE(INTEL, 0x1f22), board_ahci }, /* Avoton AHCI */
	{ PCI_VDEVICE(INTEL, 0x1f23), board_ahci }, /* Avoton AHCI */
	{ PCI_VDEVICE(INTEL, 0x1f24), board_ahci }, /* Avoton RAID */
	{ PCI_VDEVICE(INTEL, 0x1f25), board_ahci }, /* Avoton RAID */
	{ PCI_VDEVICE(INTEL, 0x1f26), board_ahci }, /* Avoton RAID */
	{ PCI_VDEVICE(INTEL, 0x1f27), board_ahci }, /* Avoton RAID */
	{ PCI_VDEVICE(INTEL, 0x1f2e), board_ahci }, /* Avoton RAID */
	{ PCI_VDEVICE(INTEL, 0x1f2f), board_ahci }, /* Avoton RAID */
	{ PCI_VDEVICE(INTEL, 0x1f32), board_ahci }, /* Avoton AHCI */
	{ PCI_VDEVICE(INTEL, 0x1f33), board_ahci }, /* Avoton AHCI */
	{ PCI_VDEVICE(INTEL, 0x1f34), board_ahci }, /* Avoton RAID */
	{ PCI_VDEVICE(INTEL, 0x1f35), board_ahci }, /* Avoton RAID */
	{ PCI_VDEVICE(INTEL, 0x1f36), board_ahci }, /* Avoton RAID */
	{ PCI_VDEVICE(INTEL, 0x1f37), board_ahci }, /* Avoton RAID */
	{ PCI_VDEVICE(INTEL, 0x1f3e), board_ahci }, /* Avoton RAID */
	{ PCI_VDEVICE(INTEL, 0x1f3f), board_ahci }, /* Avoton RAID */
<<<<<<< HEAD
=======
	{ PCI_VDEVICE(INTEL, 0x2823), board_ahci }, /* Wellsburg RAID */
	{ PCI_VDEVICE(INTEL, 0x2827), board_ahci }, /* Wellsburg RAID */
>>>>>>> c3ade0e0
	{ PCI_VDEVICE(INTEL, 0x8d02), board_ahci }, /* Wellsburg AHCI */
	{ PCI_VDEVICE(INTEL, 0x8d04), board_ahci }, /* Wellsburg RAID */
	{ PCI_VDEVICE(INTEL, 0x8d06), board_ahci }, /* Wellsburg RAID */
	{ PCI_VDEVICE(INTEL, 0x8d0e), board_ahci }, /* Wellsburg RAID */
	{ PCI_VDEVICE(INTEL, 0x8d62), board_ahci }, /* Wellsburg AHCI */
	{ PCI_VDEVICE(INTEL, 0x8d64), board_ahci }, /* Wellsburg RAID */
	{ PCI_VDEVICE(INTEL, 0x8d66), board_ahci }, /* Wellsburg RAID */
	{ PCI_VDEVICE(INTEL, 0x8d6e), board_ahci }, /* Wellsburg RAID */
	{ PCI_VDEVICE(INTEL, 0x23a3), board_ahci }, /* Coleto Creek AHCI */
	{ PCI_VDEVICE(INTEL, 0x9c83), board_ahci }, /* Wildcat Point-LP AHCI */
	{ PCI_VDEVICE(INTEL, 0x9c85), board_ahci }, /* Wildcat Point-LP RAID */
	{ PCI_VDEVICE(INTEL, 0x9c87), board_ahci }, /* Wildcat Point-LP RAID */
	{ PCI_VDEVICE(INTEL, 0x9c8f), board_ahci }, /* Wildcat Point-LP RAID */

	/* JMicron 360/1/3/5/6, match class to avoid IDE function */
	{ PCI_VENDOR_ID_JMICRON, PCI_ANY_ID, PCI_ANY_ID, PCI_ANY_ID,
	  PCI_CLASS_STORAGE_SATA_AHCI, 0xffffff, board_ahci_ign_iferr },
	/* JMicron 362B and 362C have an AHCI function with IDE class code */
	{ PCI_VDEVICE(JMICRON, 0x2362), board_ahci_ign_iferr },
	{ PCI_VDEVICE(JMICRON, 0x236f), board_ahci_ign_iferr },

	/* ATI */
	{ PCI_VDEVICE(ATI, 0x4380), board_ahci_sb600 }, /* ATI SB600 */
	{ PCI_VDEVICE(ATI, 0x4390), board_ahci_sb700 }, /* ATI SB700/800 */
	{ PCI_VDEVICE(ATI, 0x4391), board_ahci_sb700 }, /* ATI SB700/800 */
	{ PCI_VDEVICE(ATI, 0x4392), board_ahci_sb700 }, /* ATI SB700/800 */
	{ PCI_VDEVICE(ATI, 0x4393), board_ahci_sb700 }, /* ATI SB700/800 */
	{ PCI_VDEVICE(ATI, 0x4394), board_ahci_sb700 }, /* ATI SB700/800 */
	{ PCI_VDEVICE(ATI, 0x4395), board_ahci_sb700 }, /* ATI SB700/800 */

	/* AMD */
	{ PCI_VDEVICE(AMD, 0x7800), board_ahci }, /* AMD Hudson-2 */
	{ PCI_VDEVICE(AMD, 0x7900), board_ahci }, /* AMD CZ */
	/* AMD is using RAID class only for ahci controllers */
	{ PCI_VENDOR_ID_AMD, PCI_ANY_ID, PCI_ANY_ID, PCI_ANY_ID,
	  PCI_CLASS_STORAGE_RAID << 8, 0xffffff, board_ahci },

	/* VIA */
	{ PCI_VDEVICE(VIA, 0x3349), board_ahci_vt8251 }, /* VIA VT8251 */
	{ PCI_VDEVICE(VIA, 0x6287), board_ahci_vt8251 }, /* VIA VT8251 */

	/* NVIDIA */
	{ PCI_VDEVICE(NVIDIA, 0x044c), board_ahci_mcp65 },	/* MCP65 */
	{ PCI_VDEVICE(NVIDIA, 0x044d), board_ahci_mcp65 },	/* MCP65 */
	{ PCI_VDEVICE(NVIDIA, 0x044e), board_ahci_mcp65 },	/* MCP65 */
	{ PCI_VDEVICE(NVIDIA, 0x044f), board_ahci_mcp65 },	/* MCP65 */
	{ PCI_VDEVICE(NVIDIA, 0x045c), board_ahci_mcp65 },	/* MCP65 */
	{ PCI_VDEVICE(NVIDIA, 0x045d), board_ahci_mcp65 },	/* MCP65 */
	{ PCI_VDEVICE(NVIDIA, 0x045e), board_ahci_mcp65 },	/* MCP65 */
	{ PCI_VDEVICE(NVIDIA, 0x045f), board_ahci_mcp65 },	/* MCP65 */
	{ PCI_VDEVICE(NVIDIA, 0x0550), board_ahci_mcp67 },	/* MCP67 */
	{ PCI_VDEVICE(NVIDIA, 0x0551), board_ahci_mcp67 },	/* MCP67 */
	{ PCI_VDEVICE(NVIDIA, 0x0552), board_ahci_mcp67 },	/* MCP67 */
	{ PCI_VDEVICE(NVIDIA, 0x0553), board_ahci_mcp67 },	/* MCP67 */
	{ PCI_VDEVICE(NVIDIA, 0x0554), board_ahci_mcp67 },	/* MCP67 */
	{ PCI_VDEVICE(NVIDIA, 0x0555), board_ahci_mcp67 },	/* MCP67 */
	{ PCI_VDEVICE(NVIDIA, 0x0556), board_ahci_mcp67 },	/* MCP67 */
	{ PCI_VDEVICE(NVIDIA, 0x0557), board_ahci_mcp67 },	/* MCP67 */
	{ PCI_VDEVICE(NVIDIA, 0x0558), board_ahci_mcp67 },	/* MCP67 */
	{ PCI_VDEVICE(NVIDIA, 0x0559), board_ahci_mcp67 },	/* MCP67 */
	{ PCI_VDEVICE(NVIDIA, 0x055a), board_ahci_mcp67 },	/* MCP67 */
	{ PCI_VDEVICE(NVIDIA, 0x055b), board_ahci_mcp67 },	/* MCP67 */
	{ PCI_VDEVICE(NVIDIA, 0x0580), board_ahci_mcp_linux },	/* Linux ID */
	{ PCI_VDEVICE(NVIDIA, 0x0581), board_ahci_mcp_linux },	/* Linux ID */
	{ PCI_VDEVICE(NVIDIA, 0x0582), board_ahci_mcp_linux },	/* Linux ID */
	{ PCI_VDEVICE(NVIDIA, 0x0583), board_ahci_mcp_linux },	/* Linux ID */
	{ PCI_VDEVICE(NVIDIA, 0x0584), board_ahci_mcp_linux },	/* Linux ID */
	{ PCI_VDEVICE(NVIDIA, 0x0585), board_ahci_mcp_linux },	/* Linux ID */
	{ PCI_VDEVICE(NVIDIA, 0x0586), board_ahci_mcp_linux },	/* Linux ID */
	{ PCI_VDEVICE(NVIDIA, 0x0587), board_ahci_mcp_linux },	/* Linux ID */
	{ PCI_VDEVICE(NVIDIA, 0x0588), board_ahci_mcp_linux },	/* Linux ID */
	{ PCI_VDEVICE(NVIDIA, 0x0589), board_ahci_mcp_linux },	/* Linux ID */
	{ PCI_VDEVICE(NVIDIA, 0x058a), board_ahci_mcp_linux },	/* Linux ID */
	{ PCI_VDEVICE(NVIDIA, 0x058b), board_ahci_mcp_linux },	/* Linux ID */
	{ PCI_VDEVICE(NVIDIA, 0x058c), board_ahci_mcp_linux },	/* Linux ID */
	{ PCI_VDEVICE(NVIDIA, 0x058d), board_ahci_mcp_linux },	/* Linux ID */
	{ PCI_VDEVICE(NVIDIA, 0x058e), board_ahci_mcp_linux },	/* Linux ID */
	{ PCI_VDEVICE(NVIDIA, 0x058f), board_ahci_mcp_linux },	/* Linux ID */
	{ PCI_VDEVICE(NVIDIA, 0x07f0), board_ahci_mcp73 },	/* MCP73 */
	{ PCI_VDEVICE(NVIDIA, 0x07f1), board_ahci_mcp73 },	/* MCP73 */
	{ PCI_VDEVICE(NVIDIA, 0x07f2), board_ahci_mcp73 },	/* MCP73 */
	{ PCI_VDEVICE(NVIDIA, 0x07f3), board_ahci_mcp73 },	/* MCP73 */
	{ PCI_VDEVICE(NVIDIA, 0x07f4), board_ahci_mcp73 },	/* MCP73 */
	{ PCI_VDEVICE(NVIDIA, 0x07f5), board_ahci_mcp73 },	/* MCP73 */
	{ PCI_VDEVICE(NVIDIA, 0x07f6), board_ahci_mcp73 },	/* MCP73 */
	{ PCI_VDEVICE(NVIDIA, 0x07f7), board_ahci_mcp73 },	/* MCP73 */
	{ PCI_VDEVICE(NVIDIA, 0x07f8), board_ahci_mcp73 },	/* MCP73 */
	{ PCI_VDEVICE(NVIDIA, 0x07f9), board_ahci_mcp73 },	/* MCP73 */
	{ PCI_VDEVICE(NVIDIA, 0x07fa), board_ahci_mcp73 },	/* MCP73 */
	{ PCI_VDEVICE(NVIDIA, 0x07fb), board_ahci_mcp73 },	/* MCP73 */
	{ PCI_VDEVICE(NVIDIA, 0x0ad0), board_ahci_mcp77 },	/* MCP77 */
	{ PCI_VDEVICE(NVIDIA, 0x0ad1), board_ahci_mcp77 },	/* MCP77 */
	{ PCI_VDEVICE(NVIDIA, 0x0ad2), board_ahci_mcp77 },	/* MCP77 */
	{ PCI_VDEVICE(NVIDIA, 0x0ad3), board_ahci_mcp77 },	/* MCP77 */
	{ PCI_VDEVICE(NVIDIA, 0x0ad4), board_ahci_mcp77 },	/* MCP77 */
	{ PCI_VDEVICE(NVIDIA, 0x0ad5), board_ahci_mcp77 },	/* MCP77 */
	{ PCI_VDEVICE(NVIDIA, 0x0ad6), board_ahci_mcp77 },	/* MCP77 */
	{ PCI_VDEVICE(NVIDIA, 0x0ad7), board_ahci_mcp77 },	/* MCP77 */
	{ PCI_VDEVICE(NVIDIA, 0x0ad8), board_ahci_mcp77 },	/* MCP77 */
	{ PCI_VDEVICE(NVIDIA, 0x0ad9), board_ahci_mcp77 },	/* MCP77 */
	{ PCI_VDEVICE(NVIDIA, 0x0ada), board_ahci_mcp77 },	/* MCP77 */
	{ PCI_VDEVICE(NVIDIA, 0x0adb), board_ahci_mcp77 },	/* MCP77 */
	{ PCI_VDEVICE(NVIDIA, 0x0ab4), board_ahci_mcp79 },	/* MCP79 */
	{ PCI_VDEVICE(NVIDIA, 0x0ab5), board_ahci_mcp79 },	/* MCP79 */
	{ PCI_VDEVICE(NVIDIA, 0x0ab6), board_ahci_mcp79 },	/* MCP79 */
	{ PCI_VDEVICE(NVIDIA, 0x0ab7), board_ahci_mcp79 },	/* MCP79 */
	{ PCI_VDEVICE(NVIDIA, 0x0ab8), board_ahci_mcp79 },	/* MCP79 */
	{ PCI_VDEVICE(NVIDIA, 0x0ab9), board_ahci_mcp79 },	/* MCP79 */
	{ PCI_VDEVICE(NVIDIA, 0x0aba), board_ahci_mcp79 },	/* MCP79 */
	{ PCI_VDEVICE(NVIDIA, 0x0abb), board_ahci_mcp79 },	/* MCP79 */
	{ PCI_VDEVICE(NVIDIA, 0x0abc), board_ahci_mcp79 },	/* MCP79 */
	{ PCI_VDEVICE(NVIDIA, 0x0abd), board_ahci_mcp79 },	/* MCP79 */
	{ PCI_VDEVICE(NVIDIA, 0x0abe), board_ahci_mcp79 },	/* MCP79 */
	{ PCI_VDEVICE(NVIDIA, 0x0abf), board_ahci_mcp79 },	/* MCP79 */
	{ PCI_VDEVICE(NVIDIA, 0x0d84), board_ahci_mcp89 },	/* MCP89 */
	{ PCI_VDEVICE(NVIDIA, 0x0d85), board_ahci_mcp89 },	/* MCP89 */
	{ PCI_VDEVICE(NVIDIA, 0x0d86), board_ahci_mcp89 },	/* MCP89 */
	{ PCI_VDEVICE(NVIDIA, 0x0d87), board_ahci_mcp89 },	/* MCP89 */
	{ PCI_VDEVICE(NVIDIA, 0x0d88), board_ahci_mcp89 },	/* MCP89 */
	{ PCI_VDEVICE(NVIDIA, 0x0d89), board_ahci_mcp89 },	/* MCP89 */
	{ PCI_VDEVICE(NVIDIA, 0x0d8a), board_ahci_mcp89 },	/* MCP89 */
	{ PCI_VDEVICE(NVIDIA, 0x0d8b), board_ahci_mcp89 },	/* MCP89 */
	{ PCI_VDEVICE(NVIDIA, 0x0d8c), board_ahci_mcp89 },	/* MCP89 */
	{ PCI_VDEVICE(NVIDIA, 0x0d8d), board_ahci_mcp89 },	/* MCP89 */
	{ PCI_VDEVICE(NVIDIA, 0x0d8e), board_ahci_mcp89 },	/* MCP89 */
	{ PCI_VDEVICE(NVIDIA, 0x0d8f), board_ahci_mcp89 },	/* MCP89 */

	/* SiS */
	{ PCI_VDEVICE(SI, 0x1184), board_ahci },		/* SiS 966 */
	{ PCI_VDEVICE(SI, 0x1185), board_ahci },		/* SiS 968 */
	{ PCI_VDEVICE(SI, 0x0186), board_ahci },		/* SiS 968 */

	/* ST Microelectronics */
	{ PCI_VDEVICE(STMICRO, 0xCC06), board_ahci },		/* ST ConneXt */

	/* Marvell */
	{ PCI_VDEVICE(MARVELL, 0x6145), board_ahci_mv },	/* 6145 */
	{ PCI_VDEVICE(MARVELL, 0x6121), board_ahci_mv },	/* 6121 */
	{ PCI_DEVICE(PCI_VENDOR_ID_MARVELL_EXT, 0x9123),
	  .class = PCI_CLASS_STORAGE_SATA_AHCI,
	  .class_mask = 0xffffff,
	  .driver_data = board_ahci_yes_fbs },			/* 88se9128 */
	{ PCI_DEVICE(PCI_VENDOR_ID_MARVELL_EXT, 0x9125),
	  .driver_data = board_ahci_yes_fbs },			/* 88se9125 */
	{ PCI_DEVICE_SUB(PCI_VENDOR_ID_MARVELL_EXT, 0x9178,
			 PCI_VENDOR_ID_MARVELL_EXT, 0x9170),
	  .driver_data = board_ahci_yes_fbs },			/* 88se9170 */
	{ PCI_DEVICE(PCI_VENDOR_ID_MARVELL_EXT, 0x917a),
	  .driver_data = board_ahci_yes_fbs },			/* 88se9172 */
	{ PCI_DEVICE(PCI_VENDOR_ID_MARVELL_EXT, 0x9172),
	  .driver_data = board_ahci_yes_fbs },			/* 88se9172 */
	{ PCI_DEVICE(PCI_VENDOR_ID_MARVELL_EXT, 0x9192),
	  .driver_data = board_ahci_yes_fbs },			/* 88se9172 on some Gigabyte */
<<<<<<< HEAD
	{ PCI_DEVICE(PCI_VENDOR_ID_MARVELL_EXT, 0x91a3),
	  .driver_data = board_ahci_yes_fbs },
	{ PCI_DEVICE(PCI_VENDOR_ID_MARVELL_EXT, 0x9230),
=======
	{ PCI_DEVICE(PCI_VENDOR_ID_MARVELL_EXT, 0x91a0),
	  .driver_data = board_ahci_yes_fbs },
	{ PCI_DEVICE(PCI_VENDOR_ID_MARVELL_EXT, 0x91a3),
	  .driver_data = board_ahci_yes_fbs },
	{ PCI_DEVICE(PCI_VENDOR_ID_MARVELL_EXT, 0x9230),
	  .driver_data = board_ahci_yes_fbs },
	{ PCI_DEVICE(PCI_VENDOR_ID_TTI, 0x0642),
>>>>>>> c3ade0e0
	  .driver_data = board_ahci_yes_fbs },

	/* Promise */
	{ PCI_VDEVICE(PROMISE, 0x3f20), board_ahci },	/* PDC42819 */

	/* Asmedia */
	{ PCI_VDEVICE(ASMEDIA, 0x0601), board_ahci },	/* ASM1060 */
	{ PCI_VDEVICE(ASMEDIA, 0x0602), board_ahci },	/* ASM1060 */
	{ PCI_VDEVICE(ASMEDIA, 0x0611), board_ahci },	/* ASM1061 */
	{ PCI_VDEVICE(ASMEDIA, 0x0612), board_ahci },	/* ASM1062 */

	/*
	 * Samsung SSDs found on some macbooks.  NCQ times out.
	 * https://bugzilla.kernel.org/show_bug.cgi?id=60731
	 */
	{ PCI_VDEVICE(SAMSUNG, 0x1600), board_ahci_noncq },

	/* Enmotus */
	{ PCI_DEVICE(0x1c44, 0x8000), board_ahci },

	/* Generic, PCI class code for AHCI */
	{ PCI_ANY_ID, PCI_ANY_ID, PCI_ANY_ID, PCI_ANY_ID,
	  PCI_CLASS_STORAGE_SATA_AHCI, 0xffffff, board_ahci },

	{ }	/* terminate list */
};


static struct pci_driver ahci_pci_driver = {
	.name			= DRV_NAME,
	.id_table		= ahci_pci_tbl,
	.probe			= ahci_init_one,
	.remove			= ata_pci_remove_one,
#ifdef CONFIG_PM
	.suspend		= ahci_pci_device_suspend,
	.resume			= ahci_pci_device_resume,
#endif
};

#if defined(CONFIG_PATA_MARVELL) || defined(CONFIG_PATA_MARVELL_MODULE)
static int marvell_enable;
#else
static int marvell_enable = 1;
#endif
module_param(marvell_enable, int, 0644);
MODULE_PARM_DESC(marvell_enable, "Marvell SATA via AHCI (1 = enabled)");


static void ahci_pci_save_initial_config(struct pci_dev *pdev,
					 struct ahci_host_priv *hpriv)
{
	unsigned int force_port_map = 0;
	unsigned int mask_port_map = 0;

	if (pdev->vendor == PCI_VENDOR_ID_JMICRON && pdev->device == 0x2361) {
		dev_info(&pdev->dev, "JMB361 has only one port\n");
		force_port_map = 1;
	}

	/*
	 * Temporary Marvell 6145 hack: PATA port presence
	 * is asserted through the standard AHCI port
	 * presence register, as bit 4 (counting from 0)
	 */
	if (hpriv->flags & AHCI_HFLAG_MV_PATA) {
		if (pdev->device == 0x6121)
			mask_port_map = 0x3;
		else
			mask_port_map = 0xf;
		dev_info(&pdev->dev,
			  "Disabling your PATA port. Use the boot option 'ahci.marvell_enable=0' to avoid this.\n");
	}

	ahci_save_initial_config(&pdev->dev, hpriv, force_port_map,
				 mask_port_map);
}

static int ahci_pci_reset_controller(struct ata_host *host)
{
	struct pci_dev *pdev = to_pci_dev(host->dev);

	ahci_reset_controller(host);

	if (pdev->vendor == PCI_VENDOR_ID_INTEL) {
		struct ahci_host_priv *hpriv = host->private_data;
		u16 tmp16;

		/* configure PCS */
		pci_read_config_word(pdev, 0x92, &tmp16);
		if ((tmp16 & hpriv->port_map) != hpriv->port_map) {
			tmp16 |= hpriv->port_map;
			pci_write_config_word(pdev, 0x92, tmp16);
		}
	}

	return 0;
}

static void ahci_pci_init_controller(struct ata_host *host)
{
	struct ahci_host_priv *hpriv = host->private_data;
	struct pci_dev *pdev = to_pci_dev(host->dev);
	void __iomem *port_mmio;
	u32 tmp;
	int mv;

	if (hpriv->flags & AHCI_HFLAG_MV_PATA) {
		if (pdev->device == 0x6121)
			mv = 2;
		else
			mv = 4;
		port_mmio = __ahci_port_base(host, mv);

		writel(0, port_mmio + PORT_IRQ_MASK);

		/* clear port IRQ */
		tmp = readl(port_mmio + PORT_IRQ_STAT);
		VPRINTK("PORT_IRQ_STAT 0x%x\n", tmp);
		if (tmp)
			writel(tmp, port_mmio + PORT_IRQ_STAT);
	}

	ahci_init_controller(host);
}

static int ahci_vt8251_hardreset(struct ata_link *link, unsigned int *class,
				 unsigned long deadline)
{
	struct ata_port *ap = link->ap;
	bool online;
	int rc;

	DPRINTK("ENTER\n");

	ahci_stop_engine(ap);

	rc = sata_link_hardreset(link, sata_ehc_deb_timing(&link->eh_context),
				 deadline, &online, NULL);

	ahci_start_engine(ap);

	DPRINTK("EXIT, rc=%d, class=%u\n", rc, *class);

	/* vt8251 doesn't clear BSY on signature FIS reception,
	 * request follow-up softreset.
	 */
	return online ? -EAGAIN : rc;
}

static int ahci_p5wdh_hardreset(struct ata_link *link, unsigned int *class,
				unsigned long deadline)
{
	struct ata_port *ap = link->ap;
	struct ahci_port_priv *pp = ap->private_data;
	u8 *d2h_fis = pp->rx_fis + RX_FIS_D2H_REG;
	struct ata_taskfile tf;
	bool online;
	int rc;

	ahci_stop_engine(ap);

	/* clear D2H reception area to properly wait for D2H FIS */
	ata_tf_init(link->device, &tf);
	tf.command = ATA_BUSY;
	ata_tf_to_fis(&tf, 0, 0, d2h_fis);

	rc = sata_link_hardreset(link, sata_ehc_deb_timing(&link->eh_context),
				 deadline, &online, NULL);

	ahci_start_engine(ap);

	/* The pseudo configuration device on SIMG4726 attached to
	 * ASUS P5W-DH Deluxe doesn't send signature FIS after
	 * hardreset if no device is attached to the first downstream
	 * port && the pseudo device locks up on SRST w/ PMP==0.  To
	 * work around this, wait for !BSY only briefly.  If BSY isn't
	 * cleared, perform CLO and proceed to IDENTIFY (achieved by
	 * ATA_LFLAG_NO_SRST and ATA_LFLAG_ASSUME_ATA).
	 *
	 * Wait for two seconds.  Devices attached to downstream port
	 * which can't process the following IDENTIFY after this will
	 * have to be reset again.  For most cases, this should
	 * suffice while making probing snappish enough.
	 */
	if (online) {
		rc = ata_wait_after_reset(link, jiffies + 2 * HZ,
					  ahci_check_ready);
		if (rc)
			ahci_kick_engine(ap);
	}
	return rc;
}

#ifdef CONFIG_PM
static int ahci_pci_device_suspend(struct pci_dev *pdev, pm_message_t mesg)
{
	struct ata_host *host = pci_get_drvdata(pdev);
	struct ahci_host_priv *hpriv = host->private_data;
	void __iomem *mmio = hpriv->mmio;
	u32 ctl;

	if (mesg.event & PM_EVENT_SUSPEND &&
	    hpriv->flags & AHCI_HFLAG_NO_SUSPEND) {
		dev_err(&pdev->dev,
			"BIOS update required for suspend/resume\n");
		return -EIO;
	}

	if (mesg.event & PM_EVENT_SLEEP) {
		/* AHCI spec rev1.1 section 8.3.3:
		 * Software must disable interrupts prior to requesting a
		 * transition of the HBA to D3 state.
		 */
		ctl = readl(mmio + HOST_CTL);
		ctl &= ~HOST_IRQ_EN;
		writel(ctl, mmio + HOST_CTL);
		readl(mmio + HOST_CTL); /* flush */
	}

	return ata_pci_device_suspend(pdev, mesg);
}

static int ahci_pci_device_resume(struct pci_dev *pdev)
{
	struct ata_host *host = pci_get_drvdata(pdev);
	int rc;

	rc = ata_pci_device_do_resume(pdev);
	if (rc)
		return rc;

	/* Apple BIOS helpfully mangles the registers on resume */
	if (is_mcp89_apple(pdev))
		ahci_mcp89_apple_enable(pdev);

	if (pdev->dev.power.power_state.event == PM_EVENT_SUSPEND) {
		rc = ahci_pci_reset_controller(host);
		if (rc)
			return rc;

		ahci_pci_init_controller(host);
	}

	ata_host_resume(host);

	return 0;
}
#endif

static int ahci_configure_dma_masks(struct pci_dev *pdev, int using_dac)
{
	int rc;

	/*
	 * If the device fixup already set the dma_mask to some non-standard
	 * value, don't extend it here. This happens on STA2X11, for example.
	 */
	if (pdev->dma_mask && pdev->dma_mask < DMA_BIT_MASK(32))
		return 0;

	if (using_dac &&
	    !pci_set_dma_mask(pdev, DMA_BIT_MASK(64))) {
		rc = pci_set_consistent_dma_mask(pdev, DMA_BIT_MASK(64));
		if (rc) {
			rc = pci_set_consistent_dma_mask(pdev, DMA_BIT_MASK(32));
			if (rc) {
				dev_err(&pdev->dev,
					"64-bit DMA enable failed\n");
				return rc;
			}
		}
	} else {
		rc = pci_set_dma_mask(pdev, DMA_BIT_MASK(32));
		if (rc) {
			dev_err(&pdev->dev, "32-bit DMA enable failed\n");
			return rc;
		}
		rc = pci_set_consistent_dma_mask(pdev, DMA_BIT_MASK(32));
		if (rc) {
			dev_err(&pdev->dev,
				"32-bit consistent DMA enable failed\n");
			return rc;
		}
	}
	return 0;
}

static void ahci_pci_print_info(struct ata_host *host)
{
	struct pci_dev *pdev = to_pci_dev(host->dev);
	u16 cc;
	const char *scc_s;

	pci_read_config_word(pdev, 0x0a, &cc);
	if (cc == PCI_CLASS_STORAGE_IDE)
		scc_s = "IDE";
	else if (cc == PCI_CLASS_STORAGE_SATA)
		scc_s = "SATA";
	else if (cc == PCI_CLASS_STORAGE_RAID)
		scc_s = "RAID";
	else
		scc_s = "unknown";

	ahci_print_info(host, scc_s);
}

/* On ASUS P5W DH Deluxe, the second port of PCI device 00:1f.2 is
 * hardwired to on-board SIMG 4726.  The chipset is ICH8 and doesn't
 * support PMP and the 4726 either directly exports the device
 * attached to the first downstream port or acts as a hardware storage
 * controller and emulate a single ATA device (can be RAID 0/1 or some
 * other configuration).
 *
 * When there's no device attached to the first downstream port of the
 * 4726, "Config Disk" appears, which is a pseudo ATA device to
 * configure the 4726.  However, ATA emulation of the device is very
 * lame.  It doesn't send signature D2H Reg FIS after the initial
 * hardreset, pukes on SRST w/ PMP==0 and has bunch of other issues.
 *
 * The following function works around the problem by always using
 * hardreset on the port and not depending on receiving signature FIS
 * afterward.  If signature FIS isn't received soon, ATA class is
 * assumed without follow-up softreset.
 */
static void ahci_p5wdh_workaround(struct ata_host *host)
{
	static struct dmi_system_id sysids[] = {
		{
			.ident = "P5W DH Deluxe",
			.matches = {
				DMI_MATCH(DMI_SYS_VENDOR,
					  "ASUSTEK COMPUTER INC"),
				DMI_MATCH(DMI_PRODUCT_NAME, "P5W DH Deluxe"),
			},
		},
		{ }
	};
	struct pci_dev *pdev = to_pci_dev(host->dev);

	if (pdev->bus->number == 0 && pdev->devfn == PCI_DEVFN(0x1f, 2) &&
	    dmi_check_system(sysids)) {
		struct ata_port *ap = host->ports[1];

		dev_info(&pdev->dev,
			 "enabling ASUS P5W DH Deluxe on-board SIMG4726 workaround\n");

		ap->ops = &ahci_p5wdh_ops;
		ap->link.flags |= ATA_LFLAG_NO_SRST | ATA_LFLAG_ASSUME_ATA;
	}
}

/*
 * Macbook7,1 firmware forcibly disables MCP89 AHCI and changes PCI ID when
 * booting in BIOS compatibility mode.  We restore the registers but not ID.
 */
static void ahci_mcp89_apple_enable(struct pci_dev *pdev)
{
	u32 val;

	printk(KERN_INFO "ahci: enabling MCP89 AHCI mode\n");

	pci_read_config_dword(pdev, 0xf8, &val);
	val |= 1 << 0x1b;
	/* the following changes the device ID, but appears not to affect function */
	/* val = (val & ~0xf0000000) | 0x80000000; */
	pci_write_config_dword(pdev, 0xf8, val);

	pci_read_config_dword(pdev, 0x54c, &val);
	val |= 1 << 0xc;
	pci_write_config_dword(pdev, 0x54c, val);

	pci_read_config_dword(pdev, 0x4a4, &val);
	val &= 0xff;
	val |= 0x01060100;
	pci_write_config_dword(pdev, 0x4a4, val);

	pci_read_config_dword(pdev, 0x54c, &val);
	val &= ~(1 << 0xc);
	pci_write_config_dword(pdev, 0x54c, val);

	pci_read_config_dword(pdev, 0xf8, &val);
	val &= ~(1 << 0x1b);
	pci_write_config_dword(pdev, 0xf8, val);
}

static bool is_mcp89_apple(struct pci_dev *pdev)
{
	return pdev->vendor == PCI_VENDOR_ID_NVIDIA &&
		pdev->device == PCI_DEVICE_ID_NVIDIA_NFORCE_MCP89_SATA &&
		pdev->subsystem_vendor == PCI_VENDOR_ID_APPLE &&
		pdev->subsystem_device == 0xcb89;
}

/* only some SB600 ahci controllers can do 64bit DMA */
static bool ahci_sb600_enable_64bit(struct pci_dev *pdev)
{
	static const struct dmi_system_id sysids[] = {
		/*
		 * The oldest version known to be broken is 0901 and
		 * working is 1501 which was released on 2007-10-26.
		 * Enable 64bit DMA on 1501 and anything newer.
		 *
		 * Please read bko#9412 for more info.
		 */
		{
			.ident = "ASUS M2A-VM",
			.matches = {
				DMI_MATCH(DMI_BOARD_VENDOR,
					  "ASUSTeK Computer INC."),
				DMI_MATCH(DMI_BOARD_NAME, "M2A-VM"),
			},
			.driver_data = "20071026",	/* yyyymmdd */
		},
		/*
		 * All BIOS versions for the MSI K9A2 Platinum (MS-7376)
		 * support 64bit DMA.
		 *
		 * BIOS versions earlier than 1.5 had the Manufacturer DMI
		 * fields as "MICRO-STAR INTERANTIONAL CO.,LTD".
		 * This spelling mistake was fixed in BIOS version 1.5, so
		 * 1.5 and later have the Manufacturer as
		 * "MICRO-STAR INTERNATIONAL CO.,LTD".
		 * So try to match on DMI_BOARD_VENDOR of "MICRO-STAR INTER".
		 *
		 * BIOS versions earlier than 1.9 had a Board Product Name
		 * DMI field of "MS-7376". This was changed to be
		 * "K9A2 Platinum (MS-7376)" in version 1.9, but we can still
		 * match on DMI_BOARD_NAME of "MS-7376".
		 */
		{
			.ident = "MSI K9A2 Platinum",
			.matches = {
				DMI_MATCH(DMI_BOARD_VENDOR,
					  "MICRO-STAR INTER"),
				DMI_MATCH(DMI_BOARD_NAME, "MS-7376"),
			},
		},
		/*
		 * All BIOS versions for the MSI K9AGM2 (MS-7327) support
		 * 64bit DMA.
		 *
		 * This board also had the typo mentioned above in the
		 * Manufacturer DMI field (fixed in BIOS version 1.5), so
		 * match on DMI_BOARD_VENDOR of "MICRO-STAR INTER" again.
		 */
		{
			.ident = "MSI K9AGM2",
			.matches = {
				DMI_MATCH(DMI_BOARD_VENDOR,
					  "MICRO-STAR INTER"),
				DMI_MATCH(DMI_BOARD_NAME, "MS-7327"),
			},
		},
		/*
		 * All BIOS versions for the Asus M3A support 64bit DMA.
		 * (all release versions from 0301 to 1206 were tested)
		 */
		{
			.ident = "ASUS M3A",
			.matches = {
				DMI_MATCH(DMI_BOARD_VENDOR,
					  "ASUSTeK Computer INC."),
				DMI_MATCH(DMI_BOARD_NAME, "M3A"),
			},
		},
		{ }
	};
	const struct dmi_system_id *match;
	int year, month, date;
	char buf[9];

	match = dmi_first_match(sysids);
	if (pdev->bus->number != 0 || pdev->devfn != PCI_DEVFN(0x12, 0) ||
	    !match)
		return false;

	if (!match->driver_data)
		goto enable_64bit;

	dmi_get_date(DMI_BIOS_DATE, &year, &month, &date);
	snprintf(buf, sizeof(buf), "%04d%02d%02d", year, month, date);

	if (strcmp(buf, match->driver_data) >= 0)
		goto enable_64bit;
	else {
		dev_warn(&pdev->dev,
			 "%s: BIOS too old, forcing 32bit DMA, update BIOS\n",
			 match->ident);
		return false;
	}

enable_64bit:
	dev_warn(&pdev->dev, "%s: enabling 64bit DMA\n", match->ident);
	return true;
}

static bool ahci_broken_system_poweroff(struct pci_dev *pdev)
{
	static const struct dmi_system_id broken_systems[] = {
		{
			.ident = "HP Compaq nx6310",
			.matches = {
				DMI_MATCH(DMI_SYS_VENDOR, "Hewlett-Packard"),
				DMI_MATCH(DMI_PRODUCT_NAME, "HP Compaq nx6310"),
			},
			/* PCI slot number of the controller */
			.driver_data = (void *)0x1FUL,
		},
		{
			.ident = "HP Compaq 6720s",
			.matches = {
				DMI_MATCH(DMI_SYS_VENDOR, "Hewlett-Packard"),
				DMI_MATCH(DMI_PRODUCT_NAME, "HP Compaq 6720s"),
			},
			/* PCI slot number of the controller */
			.driver_data = (void *)0x1FUL,
		},

		{ }	/* terminate list */
	};
	const struct dmi_system_id *dmi = dmi_first_match(broken_systems);

	if (dmi) {
		unsigned long slot = (unsigned long)dmi->driver_data;
		/* apply the quirk only to on-board controllers */
		return slot == PCI_SLOT(pdev->devfn);
	}

	return false;
}

static bool ahci_broken_suspend(struct pci_dev *pdev)
{
	static const struct dmi_system_id sysids[] = {
		/*
		 * On HP dv[4-6] and HDX18 with earlier BIOSen, link
		 * to the harddisk doesn't become online after
		 * resuming from STR.  Warn and fail suspend.
		 *
		 * http://bugzilla.kernel.org/show_bug.cgi?id=12276
		 *
		 * Use dates instead of versions to match as HP is
		 * apparently recycling both product and version
		 * strings.
		 *
		 * http://bugzilla.kernel.org/show_bug.cgi?id=15462
		 */
		{
			.ident = "dv4",
			.matches = {
				DMI_MATCH(DMI_SYS_VENDOR, "Hewlett-Packard"),
				DMI_MATCH(DMI_PRODUCT_NAME,
					  "HP Pavilion dv4 Notebook PC"),
			},
			.driver_data = "20090105",	/* F.30 */
		},
		{
			.ident = "dv5",
			.matches = {
				DMI_MATCH(DMI_SYS_VENDOR, "Hewlett-Packard"),
				DMI_MATCH(DMI_PRODUCT_NAME,
					  "HP Pavilion dv5 Notebook PC"),
			},
			.driver_data = "20090506",	/* F.16 */
		},
		{
			.ident = "dv6",
			.matches = {
				DMI_MATCH(DMI_SYS_VENDOR, "Hewlett-Packard"),
				DMI_MATCH(DMI_PRODUCT_NAME,
					  "HP Pavilion dv6 Notebook PC"),
			},
			.driver_data = "20090423",	/* F.21 */
		},
		{
			.ident = "HDX18",
			.matches = {
				DMI_MATCH(DMI_SYS_VENDOR, "Hewlett-Packard"),
				DMI_MATCH(DMI_PRODUCT_NAME,
					  "HP HDX18 Notebook PC"),
			},
			.driver_data = "20090430",	/* F.23 */
		},
		/*
		 * Acer eMachines G725 has the same problem.  BIOS
		 * V1.03 is known to be broken.  V3.04 is known to
		 * work.  Between, there are V1.06, V2.06 and V3.03
		 * that we don't have much idea about.  For now,
		 * blacklist anything older than V3.04.
		 *
		 * http://bugzilla.kernel.org/show_bug.cgi?id=15104
		 */
		{
			.ident = "G725",
			.matches = {
				DMI_MATCH(DMI_SYS_VENDOR, "eMachines"),
				DMI_MATCH(DMI_PRODUCT_NAME, "eMachines G725"),
			},
			.driver_data = "20091216",	/* V3.04 */
		},
		{ }	/* terminate list */
	};
	const struct dmi_system_id *dmi = dmi_first_match(sysids);
	int year, month, date;
	char buf[9];

	if (!dmi || pdev->bus->number || pdev->devfn != PCI_DEVFN(0x1f, 2))
		return false;

	dmi_get_date(DMI_BIOS_DATE, &year, &month, &date);
	snprintf(buf, sizeof(buf), "%04d%02d%02d", year, month, date);

	return strcmp(buf, dmi->driver_data) < 0;
}

static bool ahci_broken_online(struct pci_dev *pdev)
{
#define ENCODE_BUSDEVFN(bus, slot, func)			\
	(void *)(unsigned long)(((bus) << 8) | PCI_DEVFN((slot), (func)))
	static const struct dmi_system_id sysids[] = {
		/*
		 * There are several gigabyte boards which use
		 * SIMG5723s configured as hardware RAID.  Certain
		 * 5723 firmware revisions shipped there keep the link
		 * online but fail to answer properly to SRST or
		 * IDENTIFY when no device is attached downstream
		 * causing libata to retry quite a few times leading
		 * to excessive detection delay.
		 *
		 * As these firmwares respond to the second reset try
		 * with invalid device signature, considering unknown
		 * sig as offline works around the problem acceptably.
		 */
		{
			.ident = "EP45-DQ6",
			.matches = {
				DMI_MATCH(DMI_BOARD_VENDOR,
					  "Gigabyte Technology Co., Ltd."),
				DMI_MATCH(DMI_BOARD_NAME, "EP45-DQ6"),
			},
			.driver_data = ENCODE_BUSDEVFN(0x0a, 0x00, 0),
		},
		{
			.ident = "EP45-DS5",
			.matches = {
				DMI_MATCH(DMI_BOARD_VENDOR,
					  "Gigabyte Technology Co., Ltd."),
				DMI_MATCH(DMI_BOARD_NAME, "EP45-DS5"),
			},
			.driver_data = ENCODE_BUSDEVFN(0x03, 0x00, 0),
		},
		{ }	/* terminate list */
	};
#undef ENCODE_BUSDEVFN
	const struct dmi_system_id *dmi = dmi_first_match(sysids);
	unsigned int val;

	if (!dmi)
		return false;

	val = (unsigned long)dmi->driver_data;

	return pdev->bus->number == (val >> 8) && pdev->devfn == (val & 0xff);
}

#ifdef CONFIG_ATA_ACPI
static void ahci_gtf_filter_workaround(struct ata_host *host)
{
	static const struct dmi_system_id sysids[] = {
		/*
		 * Aspire 3810T issues a bunch of SATA enable commands
		 * via _GTF including an invalid one and one which is
		 * rejected by the device.  Among the successful ones
		 * is FPDMA non-zero offset enable which when enabled
		 * only on the drive side leads to NCQ command
		 * failures.  Filter it out.
		 */
		{
			.ident = "Aspire 3810T",
			.matches = {
				DMI_MATCH(DMI_SYS_VENDOR, "Acer"),
				DMI_MATCH(DMI_PRODUCT_NAME, "Aspire 3810T"),
			},
			.driver_data = (void *)ATA_ACPI_FILTER_FPDMA_OFFSET,
		},
		{ }
	};
	const struct dmi_system_id *dmi = dmi_first_match(sysids);
	unsigned int filter;
	int i;

	if (!dmi)
		return;

	filter = (unsigned long)dmi->driver_data;
	dev_info(host->dev, "applying extra ACPI _GTF filter 0x%x for %s\n",
		 filter, dmi->ident);

	for (i = 0; i < host->n_ports; i++) {
		struct ata_port *ap = host->ports[i];
		struct ata_link *link;
		struct ata_device *dev;

		ata_for_each_link(link, ap, EDGE)
			ata_for_each_dev(dev, link, ALL)
				dev->gtf_filter |= filter;
	}
}
#else
static inline void ahci_gtf_filter_workaround(struct ata_host *host)
{}
#endif

static int ahci_init_interrupts(struct pci_dev *pdev, unsigned int n_ports,
				struct ahci_host_priv *hpriv)
{
	int rc, nvec;

	if (hpriv->flags & AHCI_HFLAG_NO_MSI)
		goto intx;

	rc = pci_msi_vec_count(pdev);
	if (rc < 0)
		goto intx;

	/*
	 * If number of MSIs is less than number of ports then Sharing Last
	 * Message mode could be enforced. In this case assume that advantage
	 * of multipe MSIs is negated and use single MSI mode instead.
	 */
	if (rc < n_ports)
		goto single_msi;

	nvec = rc;
	rc = pci_enable_msi_block(pdev, nvec);
	if (rc < 0)
		goto intx;
	else if (rc > 0)
		goto single_msi;

	/* fallback to single MSI mode if the controller enforced MRSM mode */
	if (readl(hpriv->mmio + HOST_CTL) & HOST_MRSM) {
		pci_disable_msi(pdev);
		printk(KERN_INFO "ahci: MRSM is on, fallback to single MSI\n");
		goto single_msi;
	}

	return nvec;

single_msi:
	rc = pci_enable_msi(pdev);
	if (rc)
		goto intx;
	return 1;

intx:
	pci_intx(pdev, 1);
	return 0;
}

/**
 *	ahci_host_activate - start AHCI host, request IRQs and register it
 *	@host: target ATA host
 *	@irq: base IRQ number to request
 *	@n_msis: number of MSIs allocated for this host
 *	@irq_handler: irq_handler used when requesting IRQs
 *	@irq_flags: irq_flags used when requesting IRQs
 *
 *	Similar to ata_host_activate, but requests IRQs according to AHCI-1.1
 *	when multiple MSIs were allocated. That is one MSI per port, starting
 *	from @irq.
 *
 *	LOCKING:
 *	Inherited from calling layer (may sleep).
 *
 *	RETURNS:
 *	0 on success, -errno otherwise.
 */
int ahci_host_activate(struct ata_host *host, int irq, unsigned int n_msis)
{
	int i, rc;

	/* Sharing Last Message among several ports is not supported */
	if (n_msis < host->n_ports)
		return -EINVAL;

	rc = ata_host_start(host);
	if (rc)
		return rc;

	for (i = 0; i < host->n_ports; i++) {
		struct ahci_port_priv *pp = host->ports[i]->private_data;

		/* Do not receive interrupts sent by dummy ports */
		if (!pp) {
			disable_irq(irq + i);
			continue;
		}

		rc = devm_request_threaded_irq(host->dev, irq + i,
					       ahci_hw_interrupt,
					       ahci_thread_fn, IRQF_SHARED,
					       pp->irq_desc, host->ports[i]);
		if (rc)
			goto out_free_irqs;
	}

	for (i = 0; i < host->n_ports; i++)
		ata_port_desc(host->ports[i], "irq %d", irq + i);

	rc = ata_host_register(host, &ahci_sht);
	if (rc)
		goto out_free_all_irqs;

	return 0;

out_free_all_irqs:
	i = host->n_ports;
out_free_irqs:
	for (i--; i >= 0; i--)
		devm_free_irq(host->dev, irq + i, host->ports[i]);

	return rc;
}

static int ahci_init_one(struct pci_dev *pdev, const struct pci_device_id *ent)
{
	unsigned int board_id = ent->driver_data;
	struct ata_port_info pi = ahci_port_info[board_id];
	const struct ata_port_info *ppi[] = { &pi, NULL };
	struct device *dev = &pdev->dev;
	struct ahci_host_priv *hpriv;
	struct ata_host *host;
<<<<<<< HEAD
	int n_ports, i, rc;
=======
	int n_ports, n_msis, i, rc;
>>>>>>> c3ade0e0
	int ahci_pci_bar = AHCI_PCI_BAR_STANDARD;

	VPRINTK("ENTER\n");

	WARN_ON((int)ATA_MAX_QUEUE > AHCI_MAX_CMDS);

	ata_print_version_once(&pdev->dev, DRV_VERSION);

	/* The AHCI driver can only drive the SATA ports, the PATA driver
	   can drive them all so if both drivers are selected make sure
	   AHCI stays out of the way */
	if (pdev->vendor == PCI_VENDOR_ID_MARVELL && !marvell_enable)
		return -ENODEV;

	/* Apple BIOS on MCP89 prevents us using AHCI */
	if (is_mcp89_apple(pdev))
		ahci_mcp89_apple_enable(pdev);

	/* Promise's PDC42819 is a SAS/SATA controller that has an AHCI mode.
	 * At the moment, we can only use the AHCI mode. Let the users know
	 * that for SAS drives they're out of luck.
	 */
	if (pdev->vendor == PCI_VENDOR_ID_PROMISE)
		dev_info(&pdev->dev,
			 "PDC42819 can only drive SATA devices with this driver\n");

	/* Both Connext and Enmotus devices use non-standard BARs */
	if (pdev->vendor == PCI_VENDOR_ID_STMICRO && pdev->device == 0xCC06)
		ahci_pci_bar = AHCI_PCI_BAR_STA2X11;
	else if (pdev->vendor == 0x1c44 && pdev->device == 0x8000)
		ahci_pci_bar = AHCI_PCI_BAR_ENMOTUS;

	/* acquire resources */
	rc = pcim_enable_device(pdev);
	if (rc)
		return rc;

<<<<<<< HEAD
	/* AHCI controllers often implement SFF compatible interface.
	 * Grab all PCI BARs just in case.
	 */
	rc = pcim_iomap_regions_request_all(pdev, 1 << ahci_pci_bar, DRV_NAME);
	if (rc == -EBUSY)
		pcim_pin_device(pdev);
	if (rc)
		return rc;

=======
>>>>>>> c3ade0e0
	if (pdev->vendor == PCI_VENDOR_ID_INTEL &&
	    (pdev->device == 0x2652 || pdev->device == 0x2653)) {
		u8 map;

		/* ICH6s share the same PCI ID for both piix and ahci
		 * modes.  Enabling ahci mode while MAP indicates
		 * combined mode is a bad idea.  Yield to ata_piix.
		 */
		pci_read_config_byte(pdev, ICH_MAP, &map);
		if (map & 0x3) {
			dev_info(&pdev->dev,
				 "controller is in combined mode, can't enable AHCI mode\n");
			return -ENODEV;
		}
	}

	/* AHCI controllers often implement SFF compatible interface.
	 * Grab all PCI BARs just in case.
	 */
	rc = pcim_iomap_regions_request_all(pdev, 1 << ahci_pci_bar, DRV_NAME);
	if (rc == -EBUSY)
		pcim_pin_device(pdev);
	if (rc)
		return rc;

	hpriv = devm_kzalloc(dev, sizeof(*hpriv), GFP_KERNEL);
	if (!hpriv)
		return -ENOMEM;
	hpriv->flags |= (unsigned long)pi.private_data;

	/* MCP65 revision A1 and A2 can't do MSI */
	if (board_id == board_ahci_mcp65 &&
	    (pdev->revision == 0xa1 || pdev->revision == 0xa2))
		hpriv->flags |= AHCI_HFLAG_NO_MSI;

	/* SB800 does NOT need the workaround to ignore SERR_INTERNAL */
	if (board_id == board_ahci_sb700 && pdev->revision >= 0x40)
		hpriv->flags &= ~AHCI_HFLAG_IGN_SERR_INTERNAL;

	/* only some SB600s can do 64bit DMA */
	if (ahci_sb600_enable_64bit(pdev))
		hpriv->flags &= ~AHCI_HFLAG_32BIT_ONLY;

<<<<<<< HEAD
	if ((hpriv->flags & AHCI_HFLAG_NO_MSI) || pci_enable_msi(pdev))
		pci_intx(pdev, 1);

=======
>>>>>>> c3ade0e0
	hpriv->mmio = pcim_iomap_table(pdev)[ahci_pci_bar];

	/* save initial config */
	ahci_pci_save_initial_config(pdev, hpriv);

	/* prepare host */
	if (hpriv->cap & HOST_CAP_NCQ) {
		pi.flags |= ATA_FLAG_NCQ;
		/*
		 * Auto-activate optimization is supposed to be
		 * supported on all AHCI controllers indicating NCQ
		 * capability, but it seems to be broken on some
		 * chipsets including NVIDIAs.
		 */
		if (!(hpriv->flags & AHCI_HFLAG_NO_FPDMA_AA))
			pi.flags |= ATA_FLAG_FPDMA_AA;

		/*
		 * All AHCI controllers should be forward-compatible
		 * with the new auxiliary field. This code should be
		 * conditionalized if any buggy AHCI controllers are
		 * encountered.
		 */
		pi.flags |= ATA_FLAG_FPDMA_AUX;
	}

	if (hpriv->cap & HOST_CAP_PMP)
		pi.flags |= ATA_FLAG_PMP;

	ahci_set_em_messages(hpriv, &pi);

	if (ahci_broken_system_poweroff(pdev)) {
		pi.flags |= ATA_FLAG_NO_POWEROFF_SPINDOWN;
		dev_info(&pdev->dev,
			"quirky BIOS, skipping spindown on poweroff\n");
	}

	if (ahci_broken_suspend(pdev)) {
		hpriv->flags |= AHCI_HFLAG_NO_SUSPEND;
		dev_warn(&pdev->dev,
			 "BIOS update required for suspend/resume\n");
	}

	if (ahci_broken_online(pdev)) {
		hpriv->flags |= AHCI_HFLAG_SRST_TOUT_IS_OFFLINE;
		dev_info(&pdev->dev,
			 "online status unreliable, applying workaround\n");
	}

	/* CAP.NP sometimes indicate the index of the last enabled
	 * port, at other times, that of the last possible port, so
	 * determining the maximum port number requires looking at
	 * both CAP.NP and port_map.
	 */
	n_ports = max(ahci_nr_ports(hpriv->cap), fls(hpriv->port_map));

	n_msis = ahci_init_interrupts(pdev, n_ports, hpriv);
	if (n_msis > 1)
		hpriv->flags |= AHCI_HFLAG_MULTI_MSI;

	host = ata_host_alloc_pinfo(&pdev->dev, ppi, n_ports);
	if (!host)
		return -ENOMEM;
	host->private_data = hpriv;

	if (!(hpriv->cap & HOST_CAP_SSS) || ahci_ignore_sss)
		host->flags |= ATA_HOST_PARALLEL_SCAN;
	else
		dev_info(&pdev->dev, "SSS flag set, parallel bus scan disabled\n");

	if (pi.flags & ATA_FLAG_EM)
		ahci_reset_em(host);

	for (i = 0; i < host->n_ports; i++) {
		struct ata_port *ap = host->ports[i];

		ata_port_pbar_desc(ap, ahci_pci_bar, -1, "abar");
		ata_port_pbar_desc(ap, ahci_pci_bar,
				   0x100 + ap->port_no * 0x80, "port");

		/* set enclosure management message type */
		if (ap->flags & ATA_FLAG_EM)
			ap->em_message_type = hpriv->em_msg_type;


		/* disabled/not-implemented port */
		if (!(hpriv->port_map & (1 << i)))
			ap->ops = &ata_dummy_port_ops;
	}

	/* apply workaround for ASUS P5W DH Deluxe mainboard */
	ahci_p5wdh_workaround(host);

	/* apply gtf filter quirk */
	ahci_gtf_filter_workaround(host);

	/* initialize adapter */
	rc = ahci_configure_dma_masks(pdev, hpriv->cap & HOST_CAP_64);
	if (rc)
		return rc;

	rc = ahci_pci_reset_controller(host);
	if (rc)
		return rc;

	ahci_pci_init_controller(host);
	ahci_pci_print_info(host);

	pci_set_master(pdev);

	if (hpriv->flags & AHCI_HFLAG_MULTI_MSI)
		return ahci_host_activate(host, pdev->irq, n_msis);

	return ata_host_activate(host, pdev->irq, ahci_interrupt, IRQF_SHARED,
				 &ahci_sht);
}

module_pci_driver(ahci_pci_driver);

MODULE_AUTHOR("Jeff Garzik");
MODULE_DESCRIPTION("AHCI SATA low-level driver");
MODULE_LICENSE("GPL");
MODULE_DEVICE_TABLE(pci, ahci_pci_tbl);
MODULE_VERSION(DRV_VERSION);<|MERGE_RESOLUTION|>--- conflicted
+++ resolved
@@ -129,12 +129,7 @@
 		.udma_mask	= ATA_UDMA6,
 		.port_ops	= &ahci_ops,
 	},
-<<<<<<< HEAD
-	[board_ahci_nosntf] =
-	{
-=======
 	[board_ahci_nosntf] = {
->>>>>>> c3ade0e0
 		AHCI_HFLAGS	(AHCI_HFLAG_NO_SNTF),
 		.flags		= AHCI_FLAG_COMMON,
 		.pio_mask	= ATA_PIO4,
@@ -296,11 +291,8 @@
 	{ PCI_VDEVICE(INTEL, 0x1f37), board_ahci }, /* Avoton RAID */
 	{ PCI_VDEVICE(INTEL, 0x1f3e), board_ahci }, /* Avoton RAID */
 	{ PCI_VDEVICE(INTEL, 0x1f3f), board_ahci }, /* Avoton RAID */
-<<<<<<< HEAD
-=======
 	{ PCI_VDEVICE(INTEL, 0x2823), board_ahci }, /* Wellsburg RAID */
 	{ PCI_VDEVICE(INTEL, 0x2827), board_ahci }, /* Wellsburg RAID */
->>>>>>> c3ade0e0
 	{ PCI_VDEVICE(INTEL, 0x8d02), board_ahci }, /* Wellsburg AHCI */
 	{ PCI_VDEVICE(INTEL, 0x8d04), board_ahci }, /* Wellsburg RAID */
 	{ PCI_VDEVICE(INTEL, 0x8d06), board_ahci }, /* Wellsburg RAID */
@@ -454,11 +446,6 @@
 	  .driver_data = board_ahci_yes_fbs },			/* 88se9172 */
 	{ PCI_DEVICE(PCI_VENDOR_ID_MARVELL_EXT, 0x9192),
 	  .driver_data = board_ahci_yes_fbs },			/* 88se9172 on some Gigabyte */
-<<<<<<< HEAD
-	{ PCI_DEVICE(PCI_VENDOR_ID_MARVELL_EXT, 0x91a3),
-	  .driver_data = board_ahci_yes_fbs },
-	{ PCI_DEVICE(PCI_VENDOR_ID_MARVELL_EXT, 0x9230),
-=======
 	{ PCI_DEVICE(PCI_VENDOR_ID_MARVELL_EXT, 0x91a0),
 	  .driver_data = board_ahci_yes_fbs },
 	{ PCI_DEVICE(PCI_VENDOR_ID_MARVELL_EXT, 0x91a3),
@@ -466,7 +453,6 @@
 	{ PCI_DEVICE(PCI_VENDOR_ID_MARVELL_EXT, 0x9230),
 	  .driver_data = board_ahci_yes_fbs },
 	{ PCI_DEVICE(PCI_VENDOR_ID_TTI, 0x0642),
->>>>>>> c3ade0e0
 	  .driver_data = board_ahci_yes_fbs },
 
 	/* Promise */
@@ -1300,11 +1286,7 @@
 	struct device *dev = &pdev->dev;
 	struct ahci_host_priv *hpriv;
 	struct ata_host *host;
-<<<<<<< HEAD
-	int n_ports, i, rc;
-=======
 	int n_ports, n_msis, i, rc;
->>>>>>> c3ade0e0
 	int ahci_pci_bar = AHCI_PCI_BAR_STANDARD;
 
 	VPRINTK("ENTER\n");
@@ -1342,18 +1324,6 @@
 	if (rc)
 		return rc;
 
-<<<<<<< HEAD
-	/* AHCI controllers often implement SFF compatible interface.
-	 * Grab all PCI BARs just in case.
-	 */
-	rc = pcim_iomap_regions_request_all(pdev, 1 << ahci_pci_bar, DRV_NAME);
-	if (rc == -EBUSY)
-		pcim_pin_device(pdev);
-	if (rc)
-		return rc;
-
-=======
->>>>>>> c3ade0e0
 	if (pdev->vendor == PCI_VENDOR_ID_INTEL &&
 	    (pdev->device == 0x2652 || pdev->device == 0x2653)) {
 		u8 map;
@@ -1397,12 +1367,6 @@
 	if (ahci_sb600_enable_64bit(pdev))
 		hpriv->flags &= ~AHCI_HFLAG_32BIT_ONLY;
 
-<<<<<<< HEAD
-	if ((hpriv->flags & AHCI_HFLAG_NO_MSI) || pci_enable_msi(pdev))
-		pci_intx(pdev, 1);
-
-=======
->>>>>>> c3ade0e0
 	hpriv->mmio = pcim_iomap_table(pdev)[ahci_pci_bar];
 
 	/* save initial config */
