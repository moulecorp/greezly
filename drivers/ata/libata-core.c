/*
 *  libata-core.c - helper library for ATA
 *
 *  Maintained by:  Tejun Heo <tj@kernel.org>
 *    		    Please ALWAYS copy linux-ide@vger.kernel.org
 *		    on emails.
 *
 *  Copyright 2003-2004 Red Hat, Inc.  All rights reserved.
 *  Copyright 2003-2004 Jeff Garzik
 *
 *
 *  This program is free software; you can redistribute it and/or modify
 *  it under the terms of the GNU General Public License as published by
 *  the Free Software Foundation; either version 2, or (at your option)
 *  any later version.
 *
 *  This program is distributed in the hope that it will be useful,
 *  but WITHOUT ANY WARRANTY; without even the implied warranty of
 *  MERCHANTABILITY or FITNESS FOR A PARTICULAR PURPOSE.  See the
 *  GNU General Public License for more details.
 *
 *  You should have received a copy of the GNU General Public License
 *  along with this program; see the file COPYING.  If not, write to
 *  the Free Software Foundation, 675 Mass Ave, Cambridge, MA 02139, USA.
 *
 *
 *  libata documentation is available via 'make {ps|pdf}docs',
 *  as Documentation/DocBook/libata.*
 *
 *  Hardware documentation available from http://www.t13.org/ and
 *  http://www.sata-io.org/
 *
 *  Standards documents from:
 *	http://www.t13.org (ATA standards, PCI DMA IDE spec)
 *	http://www.t10.org (SCSI MMC - for ATAPI MMC)
 *	http://www.sata-io.org (SATA)
 *	http://www.compactflash.org (CF)
 *	http://www.qic.org (QIC157 - Tape and DSC)
 *	http://www.ce-ata.org (CE-ATA: not supported)
 *
 */

#include <linux/kernel.h>
#include <linux/module.h>
#include <linux/pci.h>
#include <linux/init.h>
#include <linux/list.h>
#include <linux/mm.h>
#include <linux/spinlock.h>
#include <linux/blkdev.h>
#include <linux/delay.h>
#include <linux/timer.h>
#include <linux/interrupt.h>
#include <linux/completion.h>
#include <linux/suspend.h>
#include <linux/workqueue.h>
#include <linux/scatterlist.h>
#include <linux/io.h>
#include <linux/async.h>
#include <linux/log2.h>
#include <linux/slab.h>
#include <scsi/scsi.h>
#include <scsi/scsi_cmnd.h>
#include <scsi/scsi_host.h>
#include <linux/libata.h>
#include <asm/byteorder.h>
#include <linux/cdrom.h>
#include <linux/ratelimit.h>
#include <linux/pm_runtime.h>
#include <linux/platform_device.h>

#include "libata.h"
#include "libata-transport.h"

/* debounce timing parameters in msecs { interval, duration, timeout } */
const unsigned long sata_deb_timing_normal[]		= {   5,  100, 2000 };
const unsigned long sata_deb_timing_hotplug[]		= {  25,  500, 2000 };
const unsigned long sata_deb_timing_long[]		= { 100, 2000, 5000 };

const struct ata_port_operations ata_base_port_ops = {
	.prereset		= ata_std_prereset,
	.postreset		= ata_std_postreset,
	.error_handler		= ata_std_error_handler,
	.sched_eh		= ata_std_sched_eh,
	.end_eh			= ata_std_end_eh,
};

const struct ata_port_operations sata_port_ops = {
	.inherits		= &ata_base_port_ops,

	.qc_defer		= ata_std_qc_defer,
	.hardreset		= sata_std_hardreset,
};

static unsigned int ata_dev_init_params(struct ata_device *dev,
					u16 heads, u16 sectors);
static unsigned int ata_dev_set_xfermode(struct ata_device *dev);
static void ata_dev_xfermask(struct ata_device *dev);
static unsigned long ata_dev_blacklisted(const struct ata_device *dev);

atomic_unchecked_t ata_print_id = ATOMIC_INIT(0);

struct ata_force_param {
	const char	*name;
	unsigned int	cbl;
	int		spd_limit;
	unsigned long	xfer_mask;
	unsigned int	horkage_on;
	unsigned int	horkage_off;
	unsigned int	lflags;
};

struct ata_force_ent {
	int			port;
	int			device;
	struct ata_force_param	param;
};

static struct ata_force_ent *ata_force_tbl;
static int ata_force_tbl_size;

static char ata_force_param_buf[PAGE_SIZE] __initdata;
/* param_buf is thrown away after initialization, disallow read */
module_param_string(force, ata_force_param_buf, sizeof(ata_force_param_buf), 0);
MODULE_PARM_DESC(force, "Force ATA configurations including cable type, link speed and transfer mode (see Documentation/kernel-parameters.txt for details)");

static int atapi_enabled = 1;
module_param(atapi_enabled, int, 0444);
MODULE_PARM_DESC(atapi_enabled, "Enable discovery of ATAPI devices (0=off, 1=on [default])");

static int atapi_dmadir = 0;
module_param(atapi_dmadir, int, 0444);
MODULE_PARM_DESC(atapi_dmadir, "Enable ATAPI DMADIR bridge support (0=off [default], 1=on)");

int atapi_passthru16 = 1;
module_param(atapi_passthru16, int, 0444);
MODULE_PARM_DESC(atapi_passthru16, "Enable ATA_16 passthru for ATAPI devices (0=off, 1=on [default])");

int libata_fua = 0;
module_param_named(fua, libata_fua, int, 0444);
MODULE_PARM_DESC(fua, "FUA support (0=off [default], 1=on)");

static int ata_ignore_hpa;
module_param_named(ignore_hpa, ata_ignore_hpa, int, 0644);
MODULE_PARM_DESC(ignore_hpa, "Ignore HPA limit (0=keep BIOS limits, 1=ignore limits, using full disk)");

static int libata_dma_mask = ATA_DMA_MASK_ATA|ATA_DMA_MASK_ATAPI|ATA_DMA_MASK_CFA;
module_param_named(dma, libata_dma_mask, int, 0444);
MODULE_PARM_DESC(dma, "DMA enable/disable (0x1==ATA, 0x2==ATAPI, 0x4==CF)");

static int ata_probe_timeout;
module_param(ata_probe_timeout, int, 0444);
MODULE_PARM_DESC(ata_probe_timeout, "Set ATA probing timeout (seconds)");

int libata_noacpi = 0;
module_param_named(noacpi, libata_noacpi, int, 0444);
MODULE_PARM_DESC(noacpi, "Disable the use of ACPI in probe/suspend/resume (0=off [default], 1=on)");

int libata_allow_tpm = 0;
module_param_named(allow_tpm, libata_allow_tpm, int, 0444);
MODULE_PARM_DESC(allow_tpm, "Permit the use of TPM commands (0=off [default], 1=on)");

static int atapi_an;
module_param(atapi_an, int, 0444);
MODULE_PARM_DESC(atapi_an, "Enable ATAPI AN media presence notification (0=0ff [default], 1=on)");

MODULE_AUTHOR("Jeff Garzik");
MODULE_DESCRIPTION("Library module for ATA devices");
MODULE_LICENSE("GPL");
MODULE_VERSION(DRV_VERSION);


static bool ata_sstatus_online(u32 sstatus)
{
	return (sstatus & 0xf) == 0x3;
}

/**
 *	ata_link_next - link iteration helper
 *	@link: the previous link, NULL to start
 *	@ap: ATA port containing links to iterate
 *	@mode: iteration mode, one of ATA_LITER_*
 *
 *	LOCKING:
 *	Host lock or EH context.
 *
 *	RETURNS:
 *	Pointer to the next link.
 */
struct ata_link *ata_link_next(struct ata_link *link, struct ata_port *ap,
			       enum ata_link_iter_mode mode)
{
	BUG_ON(mode != ATA_LITER_EDGE &&
	       mode != ATA_LITER_PMP_FIRST && mode != ATA_LITER_HOST_FIRST);

	/* NULL link indicates start of iteration */
	if (!link)
		switch (mode) {
		case ATA_LITER_EDGE:
		case ATA_LITER_PMP_FIRST:
			if (sata_pmp_attached(ap))
				return ap->pmp_link;
			/* fall through */
		case ATA_LITER_HOST_FIRST:
			return &ap->link;
		}

	/* we just iterated over the host link, what's next? */
	if (link == &ap->link)
		switch (mode) {
		case ATA_LITER_HOST_FIRST:
			if (sata_pmp_attached(ap))
				return ap->pmp_link;
			/* fall through */
		case ATA_LITER_PMP_FIRST:
			if (unlikely(ap->slave_link))
				return ap->slave_link;
			/* fall through */
		case ATA_LITER_EDGE:
			return NULL;
		}

	/* slave_link excludes PMP */
	if (unlikely(link == ap->slave_link))
		return NULL;

	/* we were over a PMP link */
	if (++link < ap->pmp_link + ap->nr_pmp_links)
		return link;

	if (mode == ATA_LITER_PMP_FIRST)
		return &ap->link;

	return NULL;
}

/**
 *	ata_dev_next - device iteration helper
 *	@dev: the previous device, NULL to start
 *	@link: ATA link containing devices to iterate
 *	@mode: iteration mode, one of ATA_DITER_*
 *
 *	LOCKING:
 *	Host lock or EH context.
 *
 *	RETURNS:
 *	Pointer to the next device.
 */
struct ata_device *ata_dev_next(struct ata_device *dev, struct ata_link *link,
				enum ata_dev_iter_mode mode)
{
	BUG_ON(mode != ATA_DITER_ENABLED && mode != ATA_DITER_ENABLED_REVERSE &&
	       mode != ATA_DITER_ALL && mode != ATA_DITER_ALL_REVERSE);

	/* NULL dev indicates start of iteration */
	if (!dev)
		switch (mode) {
		case ATA_DITER_ENABLED:
		case ATA_DITER_ALL:
			dev = link->device;
			goto check;
		case ATA_DITER_ENABLED_REVERSE:
		case ATA_DITER_ALL_REVERSE:
			dev = link->device + ata_link_max_devices(link) - 1;
			goto check;
		}

 next:
	/* move to the next one */
	switch (mode) {
	case ATA_DITER_ENABLED:
	case ATA_DITER_ALL:
		if (++dev < link->device + ata_link_max_devices(link))
			goto check;
		return NULL;
	case ATA_DITER_ENABLED_REVERSE:
	case ATA_DITER_ALL_REVERSE:
		if (--dev >= link->device)
			goto check;
		return NULL;
	}

 check:
	if ((mode == ATA_DITER_ENABLED || mode == ATA_DITER_ENABLED_REVERSE) &&
	    !ata_dev_enabled(dev))
		goto next;
	return dev;
}

/**
 *	ata_dev_phys_link - find physical link for a device
 *	@dev: ATA device to look up physical link for
 *
 *	Look up physical link which @dev is attached to.  Note that
 *	this is different from @dev->link only when @dev is on slave
 *	link.  For all other cases, it's the same as @dev->link.
 *
 *	LOCKING:
 *	Don't care.
 *
 *	RETURNS:
 *	Pointer to the found physical link.
 */
struct ata_link *ata_dev_phys_link(struct ata_device *dev)
{
	struct ata_port *ap = dev->link->ap;

	if (!ap->slave_link)
		return dev->link;
	if (!dev->devno)
		return &ap->link;
	return ap->slave_link;
}

/**
 *	ata_force_cbl - force cable type according to libata.force
 *	@ap: ATA port of interest
 *
 *	Force cable type according to libata.force and whine about it.
 *	The last entry which has matching port number is used, so it
 *	can be specified as part of device force parameters.  For
 *	example, both "a:40c,1.00:udma4" and "1.00:40c,udma4" have the
 *	same effect.
 *
 *	LOCKING:
 *	EH context.
 */
void ata_force_cbl(struct ata_port *ap)
{
	int i;

	for (i = ata_force_tbl_size - 1; i >= 0; i--) {
		const struct ata_force_ent *fe = &ata_force_tbl[i];

		if (fe->port != -1 && fe->port != ap->print_id)
			continue;

		if (fe->param.cbl == ATA_CBL_NONE)
			continue;

		ap->cbl = fe->param.cbl;
		ata_port_notice(ap, "FORCE: cable set to %s\n", fe->param.name);
		return;
	}
}

/**
 *	ata_force_link_limits - force link limits according to libata.force
 *	@link: ATA link of interest
 *
 *	Force link flags and SATA spd limit according to libata.force
 *	and whine about it.  When only the port part is specified
 *	(e.g. 1:), the limit applies to all links connected to both
 *	the host link and all fan-out ports connected via PMP.  If the
 *	device part is specified as 0 (e.g. 1.00:), it specifies the
 *	first fan-out link not the host link.  Device number 15 always
 *	points to the host link whether PMP is attached or not.  If the
 *	controller has slave link, device number 16 points to it.
 *
 *	LOCKING:
 *	EH context.
 */
static void ata_force_link_limits(struct ata_link *link)
{
	bool did_spd = false;
	int linkno = link->pmp;
	int i;

	if (ata_is_host_link(link))
		linkno += 15;

	for (i = ata_force_tbl_size - 1; i >= 0; i--) {
		const struct ata_force_ent *fe = &ata_force_tbl[i];

		if (fe->port != -1 && fe->port != link->ap->print_id)
			continue;

		if (fe->device != -1 && fe->device != linkno)
			continue;

		/* only honor the first spd limit */
		if (!did_spd && fe->param.spd_limit) {
			link->hw_sata_spd_limit = (1 << fe->param.spd_limit) - 1;
			ata_link_notice(link, "FORCE: PHY spd limit set to %s\n",
					fe->param.name);
			did_spd = true;
		}

		/* let lflags stack */
		if (fe->param.lflags) {
			link->flags |= fe->param.lflags;
			ata_link_notice(link,
					"FORCE: link flag 0x%x forced -> 0x%x\n",
					fe->param.lflags, link->flags);
		}
	}
}

/**
 *	ata_force_xfermask - force xfermask according to libata.force
 *	@dev: ATA device of interest
 *
 *	Force xfer_mask according to libata.force and whine about it.
 *	For consistency with link selection, device number 15 selects
 *	the first device connected to the host link.
 *
 *	LOCKING:
 *	EH context.
 */
static void ata_force_xfermask(struct ata_device *dev)
{
	int devno = dev->link->pmp + dev->devno;
	int alt_devno = devno;
	int i;

	/* allow n.15/16 for devices attached to host port */
	if (ata_is_host_link(dev->link))
		alt_devno += 15;

	for (i = ata_force_tbl_size - 1; i >= 0; i--) {
		const struct ata_force_ent *fe = &ata_force_tbl[i];
		unsigned long pio_mask, mwdma_mask, udma_mask;

		if (fe->port != -1 && fe->port != dev->link->ap->print_id)
			continue;

		if (fe->device != -1 && fe->device != devno &&
		    fe->device != alt_devno)
			continue;

		if (!fe->param.xfer_mask)
			continue;

		ata_unpack_xfermask(fe->param.xfer_mask,
				    &pio_mask, &mwdma_mask, &udma_mask);
		if (udma_mask)
			dev->udma_mask = udma_mask;
		else if (mwdma_mask) {
			dev->udma_mask = 0;
			dev->mwdma_mask = mwdma_mask;
		} else {
			dev->udma_mask = 0;
			dev->mwdma_mask = 0;
			dev->pio_mask = pio_mask;
		}

		ata_dev_notice(dev, "FORCE: xfer_mask set to %s\n",
			       fe->param.name);
		return;
	}
}

/**
 *	ata_force_horkage - force horkage according to libata.force
 *	@dev: ATA device of interest
 *
 *	Force horkage according to libata.force and whine about it.
 *	For consistency with link selection, device number 15 selects
 *	the first device connected to the host link.
 *
 *	LOCKING:
 *	EH context.
 */
static void ata_force_horkage(struct ata_device *dev)
{
	int devno = dev->link->pmp + dev->devno;
	int alt_devno = devno;
	int i;

	/* allow n.15/16 for devices attached to host port */
	if (ata_is_host_link(dev->link))
		alt_devno += 15;

	for (i = 0; i < ata_force_tbl_size; i++) {
		const struct ata_force_ent *fe = &ata_force_tbl[i];

		if (fe->port != -1 && fe->port != dev->link->ap->print_id)
			continue;

		if (fe->device != -1 && fe->device != devno &&
		    fe->device != alt_devno)
			continue;

		if (!(~dev->horkage & fe->param.horkage_on) &&
		    !(dev->horkage & fe->param.horkage_off))
			continue;

		dev->horkage |= fe->param.horkage_on;
		dev->horkage &= ~fe->param.horkage_off;

		ata_dev_notice(dev, "FORCE: horkage modified (%s)\n",
			       fe->param.name);
	}
}

/**
 *	atapi_cmd_type - Determine ATAPI command type from SCSI opcode
 *	@opcode: SCSI opcode
 *
 *	Determine ATAPI command type from @opcode.
 *
 *	LOCKING:
 *	None.
 *
 *	RETURNS:
 *	ATAPI_{READ|WRITE|READ_CD|PASS_THRU|MISC}
 */
int atapi_cmd_type(u8 opcode)
{
	switch (opcode) {
	case GPCMD_READ_10:
	case GPCMD_READ_12:
		return ATAPI_READ;

	case GPCMD_WRITE_10:
	case GPCMD_WRITE_12:
	case GPCMD_WRITE_AND_VERIFY_10:
		return ATAPI_WRITE;

	case GPCMD_READ_CD:
	case GPCMD_READ_CD_MSF:
		return ATAPI_READ_CD;

	case ATA_16:
	case ATA_12:
		if (atapi_passthru16)
			return ATAPI_PASS_THRU;
		/* fall thru */
	default:
		return ATAPI_MISC;
	}
}

/**
 *	ata_tf_to_fis - Convert ATA taskfile to SATA FIS structure
 *	@tf: Taskfile to convert
 *	@pmp: Port multiplier port
 *	@is_cmd: This FIS is for command
 *	@fis: Buffer into which data will output
 *
 *	Converts a standard ATA taskfile to a Serial ATA
 *	FIS structure (Register - Host to Device).
 *
 *	LOCKING:
 *	Inherited from caller.
 */
void ata_tf_to_fis(const struct ata_taskfile *tf, u8 pmp, int is_cmd, u8 *fis)
{
	fis[0] = 0x27;			/* Register - Host to Device FIS */
	fis[1] = pmp & 0xf;		/* Port multiplier number*/
	if (is_cmd)
		fis[1] |= (1 << 7);	/* bit 7 indicates Command FIS */

	fis[2] = tf->command;
	fis[3] = tf->feature;

	fis[4] = tf->lbal;
	fis[5] = tf->lbam;
	fis[6] = tf->lbah;
	fis[7] = tf->device;

	fis[8] = tf->hob_lbal;
	fis[9] = tf->hob_lbam;
	fis[10] = tf->hob_lbah;
	fis[11] = tf->hob_feature;

	fis[12] = tf->nsect;
	fis[13] = tf->hob_nsect;
	fis[14] = 0;
	fis[15] = tf->ctl;

	fis[16] = tf->auxiliary & 0xff;
	fis[17] = (tf->auxiliary >> 8) & 0xff;
	fis[18] = (tf->auxiliary >> 16) & 0xff;
	fis[19] = (tf->auxiliary >> 24) & 0xff;
}

/**
 *	ata_tf_from_fis - Convert SATA FIS to ATA taskfile
 *	@fis: Buffer from which data will be input
 *	@tf: Taskfile to output
 *
 *	Converts a serial ATA FIS structure to a standard ATA taskfile.
 *
 *	LOCKING:
 *	Inherited from caller.
 */

void ata_tf_from_fis(const u8 *fis, struct ata_taskfile *tf)
{
	tf->command	= fis[2];	/* status */
	tf->feature	= fis[3];	/* error */

	tf->lbal	= fis[4];
	tf->lbam	= fis[5];
	tf->lbah	= fis[6];
	tf->device	= fis[7];

	tf->hob_lbal	= fis[8];
	tf->hob_lbam	= fis[9];
	tf->hob_lbah	= fis[10];

	tf->nsect	= fis[12];
	tf->hob_nsect	= fis[13];
}

static const u8 ata_rw_cmds[] = {
	/* pio multi */
	ATA_CMD_READ_MULTI,
	ATA_CMD_WRITE_MULTI,
	ATA_CMD_READ_MULTI_EXT,
	ATA_CMD_WRITE_MULTI_EXT,
	0,
	0,
	0,
	ATA_CMD_WRITE_MULTI_FUA_EXT,
	/* pio */
	ATA_CMD_PIO_READ,
	ATA_CMD_PIO_WRITE,
	ATA_CMD_PIO_READ_EXT,
	ATA_CMD_PIO_WRITE_EXT,
	0,
	0,
	0,
	0,
	/* dma */
	ATA_CMD_READ,
	ATA_CMD_WRITE,
	ATA_CMD_READ_EXT,
	ATA_CMD_WRITE_EXT,
	0,
	0,
	0,
	ATA_CMD_WRITE_FUA_EXT
};

/**
 *	ata_rwcmd_protocol - set taskfile r/w commands and protocol
 *	@tf: command to examine and configure
 *	@dev: device tf belongs to
 *
 *	Examine the device configuration and tf->flags to calculate
 *	the proper read/write commands and protocol to use.
 *
 *	LOCKING:
 *	caller.
 */
static int ata_rwcmd_protocol(struct ata_taskfile *tf, struct ata_device *dev)
{
	u8 cmd;

	int index, fua, lba48, write;

	fua = (tf->flags & ATA_TFLAG_FUA) ? 4 : 0;
	lba48 = (tf->flags & ATA_TFLAG_LBA48) ? 2 : 0;
	write = (tf->flags & ATA_TFLAG_WRITE) ? 1 : 0;

	if (dev->flags & ATA_DFLAG_PIO) {
		tf->protocol = ATA_PROT_PIO;
		index = dev->multi_count ? 0 : 8;
	} else if (lba48 && (dev->link->ap->flags & ATA_FLAG_PIO_LBA48)) {
		/* Unable to use DMA due to host limitation */
		tf->protocol = ATA_PROT_PIO;
		index = dev->multi_count ? 0 : 8;
	} else {
		tf->protocol = ATA_PROT_DMA;
		index = 16;
	}

	cmd = ata_rw_cmds[index + fua + lba48 + write];
	if (cmd) {
		tf->command = cmd;
		return 0;
	}
	return -1;
}

/**
 *	ata_tf_read_block - Read block address from ATA taskfile
 *	@tf: ATA taskfile of interest
 *	@dev: ATA device @tf belongs to
 *
 *	LOCKING:
 *	None.
 *
 *	Read block address from @tf.  This function can handle all
 *	three address formats - LBA, LBA48 and CHS.  tf->protocol and
 *	flags select the address format to use.
 *
 *	RETURNS:
 *	Block address read from @tf.
 */
u64 ata_tf_read_block(struct ata_taskfile *tf, struct ata_device *dev)
{
	u64 block = 0;

	if (tf->flags & ATA_TFLAG_LBA) {
		if (tf->flags & ATA_TFLAG_LBA48) {
			block |= (u64)tf->hob_lbah << 40;
			block |= (u64)tf->hob_lbam << 32;
			block |= (u64)tf->hob_lbal << 24;
		} else
			block |= (tf->device & 0xf) << 24;

		block |= tf->lbah << 16;
		block |= tf->lbam << 8;
		block |= tf->lbal;
	} else {
		u32 cyl, head, sect;

		cyl = tf->lbam | (tf->lbah << 8);
		head = tf->device & 0xf;
		sect = tf->lbal;

		if (!sect) {
			ata_dev_warn(dev,
				     "device reported invalid CHS sector 0\n");
			sect = 1; /* oh well */
		}

		block = (cyl * dev->heads + head) * dev->sectors + sect - 1;
	}

	return block;
}

/**
 *	ata_build_rw_tf - Build ATA taskfile for given read/write request
 *	@tf: Target ATA taskfile
 *	@dev: ATA device @tf belongs to
 *	@block: Block address
 *	@n_block: Number of blocks
 *	@tf_flags: RW/FUA etc...
 *	@tag: tag
 *
 *	LOCKING:
 *	None.
 *
 *	Build ATA taskfile @tf for read/write request described by
 *	@block, @n_block, @tf_flags and @tag on @dev.
 *
 *	RETURNS:
 *
 *	0 on success, -ERANGE if the request is too large for @dev,
 *	-EINVAL if the request is invalid.
 */
int ata_build_rw_tf(struct ata_taskfile *tf, struct ata_device *dev,
		    u64 block, u32 n_block, unsigned int tf_flags,
		    unsigned int tag)
{
	tf->flags |= ATA_TFLAG_ISADDR | ATA_TFLAG_DEVICE;
	tf->flags |= tf_flags;

	if (ata_ncq_enabled(dev) && likely(tag != ATA_TAG_INTERNAL)) {
		/* yay, NCQ */
		if (!lba_48_ok(block, n_block))
			return -ERANGE;

		tf->protocol = ATA_PROT_NCQ;
		tf->flags |= ATA_TFLAG_LBA | ATA_TFLAG_LBA48;

		if (tf->flags & ATA_TFLAG_WRITE)
			tf->command = ATA_CMD_FPDMA_WRITE;
		else
			tf->command = ATA_CMD_FPDMA_READ;

		tf->nsect = tag << 3;
		tf->hob_feature = (n_block >> 8) & 0xff;
		tf->feature = n_block & 0xff;

		tf->hob_lbah = (block >> 40) & 0xff;
		tf->hob_lbam = (block >> 32) & 0xff;
		tf->hob_lbal = (block >> 24) & 0xff;
		tf->lbah = (block >> 16) & 0xff;
		tf->lbam = (block >> 8) & 0xff;
		tf->lbal = block & 0xff;

		tf->device = ATA_LBA;
		if (tf->flags & ATA_TFLAG_FUA)
			tf->device |= 1 << 7;
	} else if (dev->flags & ATA_DFLAG_LBA) {
		tf->flags |= ATA_TFLAG_LBA;

		if (lba_28_ok(block, n_block)) {
			/* use LBA28 */
			tf->device |= (block >> 24) & 0xf;
		} else if (lba_48_ok(block, n_block)) {
			if (!(dev->flags & ATA_DFLAG_LBA48))
				return -ERANGE;

			/* use LBA48 */
			tf->flags |= ATA_TFLAG_LBA48;

			tf->hob_nsect = (n_block >> 8) & 0xff;

			tf->hob_lbah = (block >> 40) & 0xff;
			tf->hob_lbam = (block >> 32) & 0xff;
			tf->hob_lbal = (block >> 24) & 0xff;
		} else
			/* request too large even for LBA48 */
			return -ERANGE;

		if (unlikely(ata_rwcmd_protocol(tf, dev) < 0))
			return -EINVAL;

		tf->nsect = n_block & 0xff;

		tf->lbah = (block >> 16) & 0xff;
		tf->lbam = (block >> 8) & 0xff;
		tf->lbal = block & 0xff;

		tf->device |= ATA_LBA;
	} else {
		/* CHS */
		u32 sect, head, cyl, track;

		/* The request -may- be too large for CHS addressing. */
		if (!lba_28_ok(block, n_block))
			return -ERANGE;

		if (unlikely(ata_rwcmd_protocol(tf, dev) < 0))
			return -EINVAL;

		/* Convert LBA to CHS */
		track = (u32)block / dev->sectors;
		cyl   = track / dev->heads;
		head  = track % dev->heads;
		sect  = (u32)block % dev->sectors + 1;

		DPRINTK("block %u track %u cyl %u head %u sect %u\n",
			(u32)block, track, cyl, head, sect);

		/* Check whether the converted CHS can fit.
		   Cylinder: 0-65535
		   Head: 0-15
		   Sector: 1-255*/
		if ((cyl >> 16) || (head >> 4) || (sect >> 8) || (!sect))
			return -ERANGE;

		tf->nsect = n_block & 0xff; /* Sector count 0 means 256 sectors */
		tf->lbal = sect;
		tf->lbam = cyl;
		tf->lbah = cyl >> 8;
		tf->device |= head;
	}

	return 0;
}

/**
 *	ata_pack_xfermask - Pack pio, mwdma and udma masks into xfer_mask
 *	@pio_mask: pio_mask
 *	@mwdma_mask: mwdma_mask
 *	@udma_mask: udma_mask
 *
 *	Pack @pio_mask, @mwdma_mask and @udma_mask into a single
 *	unsigned int xfer_mask.
 *
 *	LOCKING:
 *	None.
 *
 *	RETURNS:
 *	Packed xfer_mask.
 */
unsigned long ata_pack_xfermask(unsigned long pio_mask,
				unsigned long mwdma_mask,
				unsigned long udma_mask)
{
	return ((pio_mask << ATA_SHIFT_PIO) & ATA_MASK_PIO) |
		((mwdma_mask << ATA_SHIFT_MWDMA) & ATA_MASK_MWDMA) |
		((udma_mask << ATA_SHIFT_UDMA) & ATA_MASK_UDMA);
}

/**
 *	ata_unpack_xfermask - Unpack xfer_mask into pio, mwdma and udma masks
 *	@xfer_mask: xfer_mask to unpack
 *	@pio_mask: resulting pio_mask
 *	@mwdma_mask: resulting mwdma_mask
 *	@udma_mask: resulting udma_mask
 *
 *	Unpack @xfer_mask into @pio_mask, @mwdma_mask and @udma_mask.
 *	Any NULL distination masks will be ignored.
 */
void ata_unpack_xfermask(unsigned long xfer_mask, unsigned long *pio_mask,
			 unsigned long *mwdma_mask, unsigned long *udma_mask)
{
	if (pio_mask)
		*pio_mask = (xfer_mask & ATA_MASK_PIO) >> ATA_SHIFT_PIO;
	if (mwdma_mask)
		*mwdma_mask = (xfer_mask & ATA_MASK_MWDMA) >> ATA_SHIFT_MWDMA;
	if (udma_mask)
		*udma_mask = (xfer_mask & ATA_MASK_UDMA) >> ATA_SHIFT_UDMA;
}

static const struct ata_xfer_ent {
	int shift, bits;
	u8 base;
} ata_xfer_tbl[] = {
	{ ATA_SHIFT_PIO, ATA_NR_PIO_MODES, XFER_PIO_0 },
	{ ATA_SHIFT_MWDMA, ATA_NR_MWDMA_MODES, XFER_MW_DMA_0 },
	{ ATA_SHIFT_UDMA, ATA_NR_UDMA_MODES, XFER_UDMA_0 },
	{ -1, },
};

/**
 *	ata_xfer_mask2mode - Find matching XFER_* for the given xfer_mask
 *	@xfer_mask: xfer_mask of interest
 *
 *	Return matching XFER_* value for @xfer_mask.  Only the highest
 *	bit of @xfer_mask is considered.
 *
 *	LOCKING:
 *	None.
 *
 *	RETURNS:
 *	Matching XFER_* value, 0xff if no match found.
 */
u8 ata_xfer_mask2mode(unsigned long xfer_mask)
{
	int highbit = fls(xfer_mask) - 1;
	const struct ata_xfer_ent *ent;

	for (ent = ata_xfer_tbl; ent->shift >= 0; ent++)
		if (highbit >= ent->shift && highbit < ent->shift + ent->bits)
			return ent->base + highbit - ent->shift;
	return 0xff;
}

/**
 *	ata_xfer_mode2mask - Find matching xfer_mask for XFER_*
 *	@xfer_mode: XFER_* of interest
 *
 *	Return matching xfer_mask for @xfer_mode.
 *
 *	LOCKING:
 *	None.
 *
 *	RETURNS:
 *	Matching xfer_mask, 0 if no match found.
 */
unsigned long ata_xfer_mode2mask(u8 xfer_mode)
{
	const struct ata_xfer_ent *ent;

	for (ent = ata_xfer_tbl; ent->shift >= 0; ent++)
		if (xfer_mode >= ent->base && xfer_mode < ent->base + ent->bits)
			return ((2 << (ent->shift + xfer_mode - ent->base)) - 1)
				& ~((1 << ent->shift) - 1);
	return 0;
}

/**
 *	ata_xfer_mode2shift - Find matching xfer_shift for XFER_*
 *	@xfer_mode: XFER_* of interest
 *
 *	Return matching xfer_shift for @xfer_mode.
 *
 *	LOCKING:
 *	None.
 *
 *	RETURNS:
 *	Matching xfer_shift, -1 if no match found.
 */
int ata_xfer_mode2shift(unsigned long xfer_mode)
{
	const struct ata_xfer_ent *ent;

	for (ent = ata_xfer_tbl; ent->shift >= 0; ent++)
		if (xfer_mode >= ent->base && xfer_mode < ent->base + ent->bits)
			return ent->shift;
	return -1;
}

/**
 *	ata_mode_string - convert xfer_mask to string
 *	@xfer_mask: mask of bits supported; only highest bit counts.
 *
 *	Determine string which represents the highest speed
 *	(highest bit in @modemask).
 *
 *	LOCKING:
 *	None.
 *
 *	RETURNS:
 *	Constant C string representing highest speed listed in
 *	@mode_mask, or the constant C string "<n/a>".
 */
const char *ata_mode_string(unsigned long xfer_mask)
{
	static const char * const xfer_mode_str[] = {
		"PIO0",
		"PIO1",
		"PIO2",
		"PIO3",
		"PIO4",
		"PIO5",
		"PIO6",
		"MWDMA0",
		"MWDMA1",
		"MWDMA2",
		"MWDMA3",
		"MWDMA4",
		"UDMA/16",
		"UDMA/25",
		"UDMA/33",
		"UDMA/44",
		"UDMA/66",
		"UDMA/100",
		"UDMA/133",
		"UDMA7",
	};
	int highbit;

	highbit = fls(xfer_mask) - 1;
	if (highbit >= 0 && highbit < ARRAY_SIZE(xfer_mode_str))
		return xfer_mode_str[highbit];
	return "<n/a>";
}

const char *sata_spd_string(unsigned int spd)
{
	static const char * const spd_str[] = {
		"1.5 Gbps",
		"3.0 Gbps",
		"6.0 Gbps",
	};

	if (spd == 0 || (spd - 1) >= ARRAY_SIZE(spd_str))
		return "<unknown>";
	return spd_str[spd - 1];
}

/**
 *	ata_dev_classify - determine device type based on ATA-spec signature
 *	@tf: ATA taskfile register set for device to be identified
 *
 *	Determine from taskfile register contents whether a device is
 *	ATA or ATAPI, as per "Signature and persistence" section
 *	of ATA/PI spec (volume 1, sect 5.14).
 *
 *	LOCKING:
 *	None.
 *
 *	RETURNS:
 *	Device type, %ATA_DEV_ATA, %ATA_DEV_ATAPI, %ATA_DEV_PMP or
 *	%ATA_DEV_UNKNOWN the event of failure.
 */
unsigned int ata_dev_classify(const struct ata_taskfile *tf)
{
	/* Apple's open source Darwin code hints that some devices only
	 * put a proper signature into the LBA mid/high registers,
	 * So, we only check those.  It's sufficient for uniqueness.
	 *
	 * ATA/ATAPI-7 (d1532v1r1: Feb. 19, 2003) specified separate
	 * signatures for ATA and ATAPI devices attached on SerialATA,
	 * 0x3c/0xc3 and 0x69/0x96 respectively.  However, SerialATA
	 * spec has never mentioned about using different signatures
	 * for ATA/ATAPI devices.  Then, Serial ATA II: Port
	 * Multiplier specification began to use 0x69/0x96 to identify
	 * port multpliers and 0x3c/0xc3 to identify SEMB device.
	 * ATA/ATAPI-7 dropped descriptions about 0x3c/0xc3 and
	 * 0x69/0x96 shortly and described them as reserved for
	 * SerialATA.
	 *
	 * We follow the current spec and consider that 0x69/0x96
	 * identifies a port multiplier and 0x3c/0xc3 a SEMB device.
	 * Unfortunately, WDC WD1600JS-62MHB5 (a hard drive) reports
	 * SEMB signature.  This is worked around in
	 * ata_dev_read_id().
	 */
	if ((tf->lbam == 0) && (tf->lbah == 0)) {
		DPRINTK("found ATA device by sig\n");
		return ATA_DEV_ATA;
	}

	if ((tf->lbam == 0x14) && (tf->lbah == 0xeb)) {
		DPRINTK("found ATAPI device by sig\n");
		return ATA_DEV_ATAPI;
	}

	if ((tf->lbam == 0x69) && (tf->lbah == 0x96)) {
		DPRINTK("found PMP device by sig\n");
		return ATA_DEV_PMP;
	}

	if ((tf->lbam == 0x3c) && (tf->lbah == 0xc3)) {
		DPRINTK("found SEMB device by sig (could be ATA device)\n");
		return ATA_DEV_SEMB;
	}

	DPRINTK("unknown device\n");
	return ATA_DEV_UNKNOWN;
}

/**
 *	ata_id_string - Convert IDENTIFY DEVICE page into string
 *	@id: IDENTIFY DEVICE results we will examine
 *	@s: string into which data is output
 *	@ofs: offset into identify device page
 *	@len: length of string to return. must be an even number.
 *
 *	The strings in the IDENTIFY DEVICE page are broken up into
 *	16-bit chunks.  Run through the string, and output each
 *	8-bit chunk linearly, regardless of platform.
 *
 *	LOCKING:
 *	caller.
 */

void ata_id_string(const u16 *id, unsigned char *s,
		   unsigned int ofs, unsigned int len)
{
	unsigned int c;

	BUG_ON(len & 1);

	while (len > 0) {
		c = id[ofs] >> 8;
		*s = c;
		s++;

		c = id[ofs] & 0xff;
		*s = c;
		s++;

		ofs++;
		len -= 2;
	}
}

/**
 *	ata_id_c_string - Convert IDENTIFY DEVICE page into C string
 *	@id: IDENTIFY DEVICE results we will examine
 *	@s: string into which data is output
 *	@ofs: offset into identify device page
 *	@len: length of string to return. must be an odd number.
 *
 *	This function is identical to ata_id_string except that it
 *	trims trailing spaces and terminates the resulting string with
 *	null.  @len must be actual maximum length (even number) + 1.
 *
 *	LOCKING:
 *	caller.
 */
void ata_id_c_string(const u16 *id, unsigned char *s,
		     unsigned int ofs, unsigned int len)
{
	unsigned char *p;

	ata_id_string(id, s, ofs, len - 1);

	p = s + strnlen(s, len - 1);
	while (p > s && p[-1] == ' ')
		p--;
	*p = '\0';
}

static u64 ata_id_n_sectors(const u16 *id)
{
	if (ata_id_has_lba(id)) {
		if (ata_id_has_lba48(id))
			return ata_id_u64(id, ATA_ID_LBA_CAPACITY_2);
		else
			return ata_id_u32(id, ATA_ID_LBA_CAPACITY);
	} else {
		if (ata_id_current_chs_valid(id))
			return id[ATA_ID_CUR_CYLS] * id[ATA_ID_CUR_HEADS] *
			       id[ATA_ID_CUR_SECTORS];
		else
			return id[ATA_ID_CYLS] * id[ATA_ID_HEADS] *
			       id[ATA_ID_SECTORS];
	}
}

u64 ata_tf_to_lba48(const struct ata_taskfile *tf)
{
	u64 sectors = 0;

	sectors |= ((u64)(tf->hob_lbah & 0xff)) << 40;
	sectors |= ((u64)(tf->hob_lbam & 0xff)) << 32;
	sectors |= ((u64)(tf->hob_lbal & 0xff)) << 24;
	sectors |= (tf->lbah & 0xff) << 16;
	sectors |= (tf->lbam & 0xff) << 8;
	sectors |= (tf->lbal & 0xff);

	return sectors;
}

u64 ata_tf_to_lba(const struct ata_taskfile *tf)
{
	u64 sectors = 0;

	sectors |= (tf->device & 0x0f) << 24;
	sectors |= (tf->lbah & 0xff) << 16;
	sectors |= (tf->lbam & 0xff) << 8;
	sectors |= (tf->lbal & 0xff);

	return sectors;
}

/**
 *	ata_read_native_max_address - Read native max address
 *	@dev: target device
 *	@max_sectors: out parameter for the result native max address
 *
 *	Perform an LBA48 or LBA28 native size query upon the device in
 *	question.
 *
 *	RETURNS:
 *	0 on success, -EACCES if command is aborted by the drive.
 *	-EIO on other errors.
 */
static int ata_read_native_max_address(struct ata_device *dev, u64 *max_sectors)
{
	unsigned int err_mask;
	struct ata_taskfile tf;
	int lba48 = ata_id_has_lba48(dev->id);

	ata_tf_init(dev, &tf);

	/* always clear all address registers */
	tf.flags |= ATA_TFLAG_DEVICE | ATA_TFLAG_ISADDR;

	if (lba48) {
		tf.command = ATA_CMD_READ_NATIVE_MAX_EXT;
		tf.flags |= ATA_TFLAG_LBA48;
	} else
		tf.command = ATA_CMD_READ_NATIVE_MAX;

	tf.protocol |= ATA_PROT_NODATA;
	tf.device |= ATA_LBA;

	err_mask = ata_exec_internal(dev, &tf, NULL, DMA_NONE, NULL, 0, 0);
	if (err_mask) {
		ata_dev_warn(dev,
			     "failed to read native max address (err_mask=0x%x)\n",
			     err_mask);
		if (err_mask == AC_ERR_DEV && (tf.feature & ATA_ABORTED))
			return -EACCES;
		return -EIO;
	}

	if (lba48)
		*max_sectors = ata_tf_to_lba48(&tf) + 1;
	else
		*max_sectors = ata_tf_to_lba(&tf) + 1;
	if (dev->horkage & ATA_HORKAGE_HPA_SIZE)
		(*max_sectors)--;
	return 0;
}

/**
 *	ata_set_max_sectors - Set max sectors
 *	@dev: target device
 *	@new_sectors: new max sectors value to set for the device
 *
 *	Set max sectors of @dev to @new_sectors.
 *
 *	RETURNS:
 *	0 on success, -EACCES if command is aborted or denied (due to
 *	previous non-volatile SET_MAX) by the drive.  -EIO on other
 *	errors.
 */
static int ata_set_max_sectors(struct ata_device *dev, u64 new_sectors)
{
	unsigned int err_mask;
	struct ata_taskfile tf;
	int lba48 = ata_id_has_lba48(dev->id);

	new_sectors--;

	ata_tf_init(dev, &tf);

	tf.flags |= ATA_TFLAG_DEVICE | ATA_TFLAG_ISADDR;

	if (lba48) {
		tf.command = ATA_CMD_SET_MAX_EXT;
		tf.flags |= ATA_TFLAG_LBA48;

		tf.hob_lbal = (new_sectors >> 24) & 0xff;
		tf.hob_lbam = (new_sectors >> 32) & 0xff;
		tf.hob_lbah = (new_sectors >> 40) & 0xff;
	} else {
		tf.command = ATA_CMD_SET_MAX;

		tf.device |= (new_sectors >> 24) & 0xf;
	}

	tf.protocol |= ATA_PROT_NODATA;
	tf.device |= ATA_LBA;

	tf.lbal = (new_sectors >> 0) & 0xff;
	tf.lbam = (new_sectors >> 8) & 0xff;
	tf.lbah = (new_sectors >> 16) & 0xff;

	err_mask = ata_exec_internal(dev, &tf, NULL, DMA_NONE, NULL, 0, 0);
	if (err_mask) {
		ata_dev_warn(dev,
			     "failed to set max address (err_mask=0x%x)\n",
			     err_mask);
		if (err_mask == AC_ERR_DEV &&
		    (tf.feature & (ATA_ABORTED | ATA_IDNF)))
			return -EACCES;
		return -EIO;
	}

	return 0;
}

/**
 *	ata_hpa_resize		-	Resize a device with an HPA set
 *	@dev: Device to resize
 *
 *	Read the size of an LBA28 or LBA48 disk with HPA features and resize
 *	it if required to the full size of the media. The caller must check
 *	the drive has the HPA feature set enabled.
 *
 *	RETURNS:
 *	0 on success, -errno on failure.
 */
static int ata_hpa_resize(struct ata_device *dev)
{
	struct ata_eh_context *ehc = &dev->link->eh_context;
	int print_info = ehc->i.flags & ATA_EHI_PRINTINFO;
	bool unlock_hpa = ata_ignore_hpa || dev->flags & ATA_DFLAG_UNLOCK_HPA;
	u64 sectors = ata_id_n_sectors(dev->id);
	u64 native_sectors;
	int rc;

	/* do we need to do it? */
	if (dev->class != ATA_DEV_ATA ||
	    !ata_id_has_lba(dev->id) || !ata_id_hpa_enabled(dev->id) ||
	    (dev->horkage & ATA_HORKAGE_BROKEN_HPA))
		return 0;

	/* read native max address */
	rc = ata_read_native_max_address(dev, &native_sectors);
	if (rc) {
		/* If device aborted the command or HPA isn't going to
		 * be unlocked, skip HPA resizing.
		 */
		if (rc == -EACCES || !unlock_hpa) {
			ata_dev_warn(dev,
				     "HPA support seems broken, skipping HPA handling\n");
			dev->horkage |= ATA_HORKAGE_BROKEN_HPA;

			/* we can continue if device aborted the command */
			if (rc == -EACCES)
				rc = 0;
		}

		return rc;
	}
	dev->n_native_sectors = native_sectors;

	/* nothing to do? */
	if (native_sectors <= sectors || !unlock_hpa) {
		if (!print_info || native_sectors == sectors)
			return 0;

		if (native_sectors > sectors)
			ata_dev_info(dev,
				"HPA detected: current %llu, native %llu\n",
				(unsigned long long)sectors,
				(unsigned long long)native_sectors);
		else if (native_sectors < sectors)
			ata_dev_warn(dev,
				"native sectors (%llu) is smaller than sectors (%llu)\n",
				(unsigned long long)native_sectors,
				(unsigned long long)sectors);
		return 0;
	}

	/* let's unlock HPA */
	rc = ata_set_max_sectors(dev, native_sectors);
	if (rc == -EACCES) {
		/* if device aborted the command, skip HPA resizing */
		ata_dev_warn(dev,
			     "device aborted resize (%llu -> %llu), skipping HPA handling\n",
			     (unsigned long long)sectors,
			     (unsigned long long)native_sectors);
		dev->horkage |= ATA_HORKAGE_BROKEN_HPA;
		return 0;
	} else if (rc)
		return rc;

	/* re-read IDENTIFY data */
	rc = ata_dev_reread_id(dev, 0);
	if (rc) {
		ata_dev_err(dev,
			    "failed to re-read IDENTIFY data after HPA resizing\n");
		return rc;
	}

	if (print_info) {
		u64 new_sectors = ata_id_n_sectors(dev->id);
		ata_dev_info(dev,
			"HPA unlocked: %llu -> %llu, native %llu\n",
			(unsigned long long)sectors,
			(unsigned long long)new_sectors,
			(unsigned long long)native_sectors);
	}

	return 0;
}

/**
 *	ata_dump_id - IDENTIFY DEVICE info debugging output
 *	@id: IDENTIFY DEVICE page to dump
 *
 *	Dump selected 16-bit words from the given IDENTIFY DEVICE
 *	page.
 *
 *	LOCKING:
 *	caller.
 */

static inline void ata_dump_id(const u16 *id)
{
	DPRINTK("49==0x%04x  "
		"53==0x%04x  "
		"63==0x%04x  "
		"64==0x%04x  "
		"75==0x%04x  \n",
		id[49],
		id[53],
		id[63],
		id[64],
		id[75]);
	DPRINTK("80==0x%04x  "
		"81==0x%04x  "
		"82==0x%04x  "
		"83==0x%04x  "
		"84==0x%04x  \n",
		id[80],
		id[81],
		id[82],
		id[83],
		id[84]);
	DPRINTK("88==0x%04x  "
		"93==0x%04x\n",
		id[88],
		id[93]);
}

/**
 *	ata_id_xfermask - Compute xfermask from the given IDENTIFY data
 *	@id: IDENTIFY data to compute xfer mask from
 *
 *	Compute the xfermask for this device. This is not as trivial
 *	as it seems if we must consider early devices correctly.
 *
 *	FIXME: pre IDE drive timing (do we care ?).
 *
 *	LOCKING:
 *	None.
 *
 *	RETURNS:
 *	Computed xfermask
 */
unsigned long ata_id_xfermask(const u16 *id)
{
	unsigned long pio_mask, mwdma_mask, udma_mask;

	/* Usual case. Word 53 indicates word 64 is valid */
	if (id[ATA_ID_FIELD_VALID] & (1 << 1)) {
		pio_mask = id[ATA_ID_PIO_MODES] & 0x03;
		pio_mask <<= 3;
		pio_mask |= 0x7;
	} else {
		/* If word 64 isn't valid then Word 51 high byte holds
		 * the PIO timing number for the maximum. Turn it into
		 * a mask.
		 */
		u8 mode = (id[ATA_ID_OLD_PIO_MODES] >> 8) & 0xFF;
		if (mode < 5)	/* Valid PIO range */
			pio_mask = (2 << mode) - 1;
		else
			pio_mask = 1;

		/* But wait.. there's more. Design your standards by
		 * committee and you too can get a free iordy field to
		 * process. However its the speeds not the modes that
		 * are supported... Note drivers using the timing API
		 * will get this right anyway
		 */
	}

	mwdma_mask = id[ATA_ID_MWDMA_MODES] & 0x07;

	if (ata_id_is_cfa(id)) {
		/*
		 *	Process compact flash extended modes
		 */
		int pio = (id[ATA_ID_CFA_MODES] >> 0) & 0x7;
		int dma = (id[ATA_ID_CFA_MODES] >> 3) & 0x7;

		if (pio)
			pio_mask |= (1 << 5);
		if (pio > 1)
			pio_mask |= (1 << 6);
		if (dma)
			mwdma_mask |= (1 << 3);
		if (dma > 1)
			mwdma_mask |= (1 << 4);
	}

	udma_mask = 0;
	if (id[ATA_ID_FIELD_VALID] & (1 << 2))
		udma_mask = id[ATA_ID_UDMA_MODES] & 0xff;

	return ata_pack_xfermask(pio_mask, mwdma_mask, udma_mask);
}

static void ata_qc_complete_internal(struct ata_queued_cmd *qc)
{
	struct completion *waiting = qc->private_data;

	complete(waiting);
}

/**
 *	ata_exec_internal_sg - execute libata internal command
 *	@dev: Device to which the command is sent
 *	@tf: Taskfile registers for the command and the result
 *	@cdb: CDB for packet command
 *	@dma_dir: Data tranfer direction of the command
 *	@sgl: sg list for the data buffer of the command
 *	@n_elem: Number of sg entries
 *	@timeout: Timeout in msecs (0 for default)
 *
 *	Executes libata internal command with timeout.  @tf contains
 *	command on entry and result on return.  Timeout and error
 *	conditions are reported via return value.  No recovery action
 *	is taken after a command times out.  It's caller's duty to
 *	clean up after timeout.
 *
 *	LOCKING:
 *	None.  Should be called with kernel context, might sleep.
 *
 *	RETURNS:
 *	Zero on success, AC_ERR_* mask on failure
 */
unsigned ata_exec_internal_sg(struct ata_device *dev,
			      struct ata_taskfile *tf, const u8 *cdb,
			      int dma_dir, struct scatterlist *sgl,
			      unsigned int n_elem, unsigned long timeout)
{
	struct ata_link *link = dev->link;
	struct ata_port *ap = link->ap;
	u8 command = tf->command;
	int auto_timeout = 0;
	struct ata_queued_cmd *qc;
	unsigned int tag, preempted_tag;
	u32 preempted_sactive, preempted_qc_active;
	int preempted_nr_active_links;
	DECLARE_COMPLETION_ONSTACK(wait);
	unsigned long flags;
	unsigned int err_mask;
	int rc;

	spin_lock_irqsave(ap->lock, flags);

	/* no internal command while frozen */
	if (ap->pflags & ATA_PFLAG_FROZEN) {
		spin_unlock_irqrestore(ap->lock, flags);
		return AC_ERR_SYSTEM;
	}

	/* initialize internal qc */

	/* XXX: Tag 0 is used for drivers with legacy EH as some
	 * drivers choke if any other tag is given.  This breaks
	 * ata_tag_internal() test for those drivers.  Don't use new
	 * EH stuff without converting to it.
	 */
	if (ap->ops->error_handler)
		tag = ATA_TAG_INTERNAL;
	else
		tag = 0;

	if (test_and_set_bit(tag, &ap->qc_allocated))
		BUG();
	qc = __ata_qc_from_tag(ap, tag);

	qc->tag = tag;
	qc->scsicmd = NULL;
	qc->ap = ap;
	qc->dev = dev;
	ata_qc_reinit(qc);

	preempted_tag = link->active_tag;
	preempted_sactive = link->sactive;
	preempted_qc_active = ap->qc_active;
	preempted_nr_active_links = ap->nr_active_links;
	link->active_tag = ATA_TAG_POISON;
	link->sactive = 0;
	ap->qc_active = 0;
	ap->nr_active_links = 0;

	/* prepare & issue qc */
	qc->tf = *tf;
	if (cdb)
		memcpy(qc->cdb, cdb, ATAPI_CDB_LEN);

	/* some SATA bridges need us to indicate data xfer direction */
	if (tf->protocol == ATAPI_PROT_DMA && (dev->flags & ATA_DFLAG_DMADIR) &&
	    dma_dir == DMA_FROM_DEVICE)
		qc->tf.feature |= ATAPI_DMADIR;

	qc->flags |= ATA_QCFLAG_RESULT_TF;
	qc->dma_dir = dma_dir;
	if (dma_dir != DMA_NONE) {
		unsigned int i, buflen = 0;
		struct scatterlist *sg;

		for_each_sg(sgl, sg, n_elem, i)
			buflen += sg->length;

		ata_sg_init(qc, sgl, n_elem);
		qc->nbytes = buflen;
	}

	qc->private_data = &wait;
	qc->complete_fn = ata_qc_complete_internal;

	ata_qc_issue(qc);

	spin_unlock_irqrestore(ap->lock, flags);

	if (!timeout) {
		if (ata_probe_timeout)
			timeout = ata_probe_timeout * 1000;
		else {
			timeout = ata_internal_cmd_timeout(dev, command);
			auto_timeout = 1;
		}
	}

	if (ap->ops->error_handler)
		ata_eh_release(ap);

	rc = wait_for_completion_timeout(&wait, msecs_to_jiffies(timeout));

	if (ap->ops->error_handler)
		ata_eh_acquire(ap);

	ata_sff_flush_pio_task(ap);

	if (!rc) {
		spin_lock_irqsave(ap->lock, flags);

		/* We're racing with irq here.  If we lose, the
		 * following test prevents us from completing the qc
		 * twice.  If we win, the port is frozen and will be
		 * cleaned up by ->post_internal_cmd().
		 */
		if (qc->flags & ATA_QCFLAG_ACTIVE) {
			qc->err_mask |= AC_ERR_TIMEOUT;

			if (ap->ops->error_handler)
				ata_port_freeze(ap);
			else
				ata_qc_complete(qc);

			if (ata_msg_warn(ap))
				ata_dev_warn(dev, "qc timeout (cmd 0x%x)\n",
					     command);
		}

		spin_unlock_irqrestore(ap->lock, flags);
	}

	/* do post_internal_cmd */
	if (ap->ops->post_internal_cmd)
		ap->ops->post_internal_cmd(qc);

	/* perform minimal error analysis */
	if (qc->flags & ATA_QCFLAG_FAILED) {
		if (qc->result_tf.command & (ATA_ERR | ATA_DF))
			qc->err_mask |= AC_ERR_DEV;

		if (!qc->err_mask)
			qc->err_mask |= AC_ERR_OTHER;

		if (qc->err_mask & ~AC_ERR_OTHER)
			qc->err_mask &= ~AC_ERR_OTHER;
	}

	/* finish up */
	spin_lock_irqsave(ap->lock, flags);

	*tf = qc->result_tf;
	err_mask = qc->err_mask;

	ata_qc_free(qc);
	link->active_tag = preempted_tag;
	link->sactive = preempted_sactive;
	ap->qc_active = preempted_qc_active;
	ap->nr_active_links = preempted_nr_active_links;

	spin_unlock_irqrestore(ap->lock, flags);

	if ((err_mask & AC_ERR_TIMEOUT) && auto_timeout)
		ata_internal_cmd_timed_out(dev, command);

	return err_mask;
}

/**
 *	ata_exec_internal - execute libata internal command
 *	@dev: Device to which the command is sent
 *	@tf: Taskfile registers for the command and the result
 *	@cdb: CDB for packet command
 *	@dma_dir: Data tranfer direction of the command
 *	@buf: Data buffer of the command
 *	@buflen: Length of data buffer
 *	@timeout: Timeout in msecs (0 for default)
 *
 *	Wrapper around ata_exec_internal_sg() which takes simple
 *	buffer instead of sg list.
 *
 *	LOCKING:
 *	None.  Should be called with kernel context, might sleep.
 *
 *	RETURNS:
 *	Zero on success, AC_ERR_* mask on failure
 */
unsigned ata_exec_internal(struct ata_device *dev,
			   struct ata_taskfile *tf, const u8 *cdb,
			   int dma_dir, void *buf, unsigned int buflen,
			   unsigned long timeout)
{
	struct scatterlist *psg = NULL, sg;
	unsigned int n_elem = 0;

	if (dma_dir != DMA_NONE) {
		WARN_ON(!buf);
		sg_init_one(&sg, buf, buflen);
		psg = &sg;
		n_elem++;
	}

	return ata_exec_internal_sg(dev, tf, cdb, dma_dir, psg, n_elem,
				    timeout);
}

/**
 *	ata_do_simple_cmd - execute simple internal command
 *	@dev: Device to which the command is sent
 *	@cmd: Opcode to execute
 *
 *	Execute a 'simple' command, that only consists of the opcode
 *	'cmd' itself, without filling any other registers
 *
 *	LOCKING:
 *	Kernel thread context (may sleep).
 *
 *	RETURNS:
 *	Zero on success, AC_ERR_* mask on failure
 */
unsigned int ata_do_simple_cmd(struct ata_device *dev, u8 cmd)
{
	struct ata_taskfile tf;

	ata_tf_init(dev, &tf);

	tf.command = cmd;
	tf.flags |= ATA_TFLAG_DEVICE;
	tf.protocol = ATA_PROT_NODATA;

	return ata_exec_internal(dev, &tf, NULL, DMA_NONE, NULL, 0, 0);
}

/**
 *	ata_pio_need_iordy	-	check if iordy needed
 *	@adev: ATA device
 *
 *	Check if the current speed of the device requires IORDY. Used
 *	by various controllers for chip configuration.
 */
unsigned int ata_pio_need_iordy(const struct ata_device *adev)
{
	/* Don't set IORDY if we're preparing for reset.  IORDY may
	 * lead to controller lock up on certain controllers if the
	 * port is not occupied.  See bko#11703 for details.
	 */
	if (adev->link->ap->pflags & ATA_PFLAG_RESETTING)
		return 0;
	/* Controller doesn't support IORDY.  Probably a pointless
	 * check as the caller should know this.
	 */
	if (adev->link->ap->flags & ATA_FLAG_NO_IORDY)
		return 0;
	/* CF spec. r4.1 Table 22 says no iordy on PIO5 and PIO6.  */
	if (ata_id_is_cfa(adev->id)
	    && (adev->pio_mode == XFER_PIO_5 || adev->pio_mode == XFER_PIO_6))
		return 0;
	/* PIO3 and higher it is mandatory */
	if (adev->pio_mode > XFER_PIO_2)
		return 1;
	/* We turn it on when possible */
	if (ata_id_has_iordy(adev->id))
		return 1;
	return 0;
}

/**
 *	ata_pio_mask_no_iordy	-	Return the non IORDY mask
 *	@adev: ATA device
 *
 *	Compute the highest mode possible if we are not using iordy. Return
 *	-1 if no iordy mode is available.
 */
static u32 ata_pio_mask_no_iordy(const struct ata_device *adev)
{
	/* If we have no drive specific rule, then PIO 2 is non IORDY */
	if (adev->id[ATA_ID_FIELD_VALID] & 2) {	/* EIDE */
		u16 pio = adev->id[ATA_ID_EIDE_PIO];
		/* Is the speed faster than the drive allows non IORDY ? */
		if (pio) {
			/* This is cycle times not frequency - watch the logic! */
			if (pio > 240)	/* PIO2 is 240nS per cycle */
				return 3 << ATA_SHIFT_PIO;
			return 7 << ATA_SHIFT_PIO;
		}
	}
	return 3 << ATA_SHIFT_PIO;
}

/**
 *	ata_do_dev_read_id		-	default ID read method
 *	@dev: device
 *	@tf: proposed taskfile
 *	@id: data buffer
 *
 *	Issue the identify taskfile and hand back the buffer containing
 *	identify data. For some RAID controllers and for pre ATA devices
 *	this function is wrapped or replaced by the driver
 */
unsigned int ata_do_dev_read_id(struct ata_device *dev,
					struct ata_taskfile *tf, u16 *id)
{
	return ata_exec_internal(dev, tf, NULL, DMA_FROM_DEVICE,
				     id, sizeof(id[0]) * ATA_ID_WORDS, 0);
}

/**
 *	ata_dev_read_id - Read ID data from the specified device
 *	@dev: target device
 *	@p_class: pointer to class of the target device (may be changed)
 *	@flags: ATA_READID_* flags
 *	@id: buffer to read IDENTIFY data into
 *
 *	Read ID data from the specified device.  ATA_CMD_ID_ATA is
 *	performed on ATA devices and ATA_CMD_ID_ATAPI on ATAPI
 *	devices.  This function also issues ATA_CMD_INIT_DEV_PARAMS
 *	for pre-ATA4 drives.
 *
 *	FIXME: ATA_CMD_ID_ATA is optional for early drives and right
 *	now we abort if we hit that case.
 *
 *	LOCKING:
 *	Kernel thread context (may sleep)
 *
 *	RETURNS:
 *	0 on success, -errno otherwise.
 */
int ata_dev_read_id(struct ata_device *dev, unsigned int *p_class,
		    unsigned int flags, u16 *id)
{
	struct ata_port *ap = dev->link->ap;
	unsigned int class = *p_class;
	struct ata_taskfile tf;
	unsigned int err_mask = 0;
	const char *reason;
	bool is_semb = class == ATA_DEV_SEMB;
	int may_fallback = 1, tried_spinup = 0;
	int rc;

	if (ata_msg_ctl(ap))
		ata_dev_dbg(dev, "%s: ENTER\n", __func__);

retry:
	ata_tf_init(dev, &tf);

	switch (class) {
	case ATA_DEV_SEMB:
		class = ATA_DEV_ATA;	/* some hard drives report SEMB sig */
	case ATA_DEV_ATA:
		tf.command = ATA_CMD_ID_ATA;
		break;
	case ATA_DEV_ATAPI:
		tf.command = ATA_CMD_ID_ATAPI;
		break;
	default:
		rc = -ENODEV;
		reason = "unsupported class";
		goto err_out;
	}

	tf.protocol = ATA_PROT_PIO;

	/* Some devices choke if TF registers contain garbage.  Make
	 * sure those are properly initialized.
	 */
	tf.flags |= ATA_TFLAG_ISADDR | ATA_TFLAG_DEVICE;

	/* Device presence detection is unreliable on some
	 * controllers.  Always poll IDENTIFY if available.
	 */
	tf.flags |= ATA_TFLAG_POLLING;

	if (ap->ops->read_id)
		err_mask = ap->ops->read_id(dev, &tf, id);
	else
		err_mask = ata_do_dev_read_id(dev, &tf, id);

	if (err_mask) {
		if (err_mask & AC_ERR_NODEV_HINT) {
			ata_dev_dbg(dev, "NODEV after polling detection\n");
			return -ENOENT;
		}

		if (is_semb) {
			ata_dev_info(dev,
		     "IDENTIFY failed on device w/ SEMB sig, disabled\n");
			/* SEMB is not supported yet */
			*p_class = ATA_DEV_SEMB_UNSUP;
			return 0;
		}

		if ((err_mask == AC_ERR_DEV) && (tf.feature & ATA_ABORTED)) {
			/* Device or controller might have reported
			 * the wrong device class.  Give a shot at the
			 * other IDENTIFY if the current one is
			 * aborted by the device.
			 */
			if (may_fallback) {
				may_fallback = 0;

				if (class == ATA_DEV_ATA)
					class = ATA_DEV_ATAPI;
				else
					class = ATA_DEV_ATA;
				goto retry;
			}

			/* Control reaches here iff the device aborted
			 * both flavors of IDENTIFYs which happens
			 * sometimes with phantom devices.
			 */
			ata_dev_dbg(dev,
				    "both IDENTIFYs aborted, assuming NODEV\n");
			return -ENOENT;
		}

		rc = -EIO;
		reason = "I/O error";
		goto err_out;
	}

	if (dev->horkage & ATA_HORKAGE_DUMP_ID) {
		ata_dev_dbg(dev, "dumping IDENTIFY data, "
			    "class=%d may_fallback=%d tried_spinup=%d\n",
			    class, may_fallback, tried_spinup);
		print_hex_dump(KERN_DEBUG, "", DUMP_PREFIX_OFFSET,
			       16, 2, id, ATA_ID_WORDS * sizeof(*id), true);
	}

	/* Falling back doesn't make sense if ID data was read
	 * successfully at least once.
	 */
	may_fallback = 0;

	swap_buf_le16(id, ATA_ID_WORDS);

	/* sanity check */
	rc = -EINVAL;
	reason = "device reports invalid type";

	if (class == ATA_DEV_ATA) {
		if (!ata_id_is_ata(id) && !ata_id_is_cfa(id))
			goto err_out;
		if (ap->host->flags & ATA_HOST_IGNORE_ATA &&
							ata_id_is_ata(id)) {
			ata_dev_dbg(dev,
				"host indicates ignore ATA devices, ignored\n");
			return -ENOENT;
		}
	} else {
		if (ata_id_is_ata(id))
			goto err_out;
	}

	if (!tried_spinup && (id[2] == 0x37c8 || id[2] == 0x738c)) {
		tried_spinup = 1;
		/*
		 * Drive powered-up in standby mode, and requires a specific
		 * SET_FEATURES spin-up subcommand before it will accept
		 * anything other than the original IDENTIFY command.
		 */
		err_mask = ata_dev_set_feature(dev, SETFEATURES_SPINUP, 0);
		if (err_mask && id[2] != 0x738c) {
			rc = -EIO;
			reason = "SPINUP failed";
			goto err_out;
		}
		/*
		 * If the drive initially returned incomplete IDENTIFY info,
		 * we now must reissue the IDENTIFY command.
		 */
		if (id[2] == 0x37c8)
			goto retry;
	}

	if ((flags & ATA_READID_POSTRESET) && class == ATA_DEV_ATA) {
		/*
		 * The exact sequence expected by certain pre-ATA4 drives is:
		 * SRST RESET
		 * IDENTIFY (optional in early ATA)
		 * INITIALIZE DEVICE PARAMETERS (later IDE and ATA)
		 * anything else..
		 * Some drives were very specific about that exact sequence.
		 *
		 * Note that ATA4 says lba is mandatory so the second check
		 * should never trigger.
		 */
		if (ata_id_major_version(id) < 4 || !ata_id_has_lba(id)) {
			err_mask = ata_dev_init_params(dev, id[3], id[6]);
			if (err_mask) {
				rc = -EIO;
				reason = "INIT_DEV_PARAMS failed";
				goto err_out;
			}

			/* current CHS translation info (id[53-58]) might be
			 * changed. reread the identify device info.
			 */
			flags &= ~ATA_READID_POSTRESET;
			goto retry;
		}
	}

	*p_class = class;

	return 0;

 err_out:
	if (ata_msg_warn(ap))
		ata_dev_warn(dev, "failed to IDENTIFY (%s, err_mask=0x%x)\n",
			     reason, err_mask);
	return rc;
}

static int ata_do_link_spd_horkage(struct ata_device *dev)
{
	struct ata_link *plink = ata_dev_phys_link(dev);
	u32 target, target_limit;

	if (!sata_scr_valid(plink))
		return 0;

	if (dev->horkage & ATA_HORKAGE_1_5_GBPS)
		target = 1;
	else
		return 0;

	target_limit = (1 << target) - 1;

	/* if already on stricter limit, no need to push further */
	if (plink->sata_spd_limit <= target_limit)
		return 0;

	plink->sata_spd_limit = target_limit;

	/* Request another EH round by returning -EAGAIN if link is
	 * going faster than the target speed.  Forward progress is
	 * guaranteed by setting sata_spd_limit to target_limit above.
	 */
	if (plink->sata_spd > target) {
		ata_dev_info(dev, "applying link speed limit horkage to %s\n",
			     sata_spd_string(target));
		return -EAGAIN;
	}
	return 0;
}

static inline u8 ata_dev_knobble(struct ata_device *dev)
{
	struct ata_port *ap = dev->link->ap;

	if (ata_dev_blacklisted(dev) & ATA_HORKAGE_BRIDGE_OK)
		return 0;

	return ((ap->cbl == ATA_CBL_SATA) && (!ata_id_is_sata(dev->id)));
}

static int ata_dev_config_ncq(struct ata_device *dev,
			       char *desc, size_t desc_sz)
{
	struct ata_port *ap = dev->link->ap;
	int hdepth = 0, ddepth = ata_id_queue_depth(dev->id);
	unsigned int err_mask;
	char *aa_desc = "";

	if (!ata_id_has_ncq(dev->id)) {
		desc[0] = '\0';
		return 0;
	}
	if (dev->horkage & ATA_HORKAGE_NONCQ) {
		snprintf(desc, desc_sz, "NCQ (not used)");
		return 0;
	}
	if (ap->flags & ATA_FLAG_NCQ) {
		hdepth = min(ap->scsi_host->can_queue, ATA_MAX_QUEUE - 1);
		dev->flags |= ATA_DFLAG_NCQ;
	}

	if (!(dev->horkage & ATA_HORKAGE_BROKEN_FPDMA_AA) &&
		(ap->flags & ATA_FLAG_FPDMA_AA) &&
		ata_id_has_fpdma_aa(dev->id)) {
		err_mask = ata_dev_set_feature(dev, SETFEATURES_SATA_ENABLE,
			SATA_FPDMA_AA);
		if (err_mask) {
			ata_dev_err(dev,
				    "failed to enable AA (error_mask=0x%x)\n",
				    err_mask);
			if (err_mask != AC_ERR_DEV) {
				dev->horkage |= ATA_HORKAGE_BROKEN_FPDMA_AA;
				return -EIO;
			}
		} else
			aa_desc = ", AA";
	}

	if (hdepth >= ddepth)
		snprintf(desc, desc_sz, "NCQ (depth %d)%s", ddepth, aa_desc);
	else
		snprintf(desc, desc_sz, "NCQ (depth %d/%d)%s", hdepth,
			ddepth, aa_desc);

	if ((ap->flags & ATA_FLAG_FPDMA_AUX) &&
	    ata_id_has_ncq_send_and_recv(dev->id)) {
		err_mask = ata_read_log_page(dev, ATA_LOG_NCQ_SEND_RECV,
					     0, ap->sector_buf, 1);
		if (err_mask) {
			ata_dev_dbg(dev,
				    "failed to get NCQ Send/Recv Log Emask 0x%x\n",
				    err_mask);
		} else {
			u8 *cmds = dev->ncq_send_recv_cmds;

			dev->flags |= ATA_DFLAG_NCQ_SEND_RECV;
			memcpy(cmds, ap->sector_buf, ATA_LOG_NCQ_SEND_RECV_SIZE);

			if (dev->horkage & ATA_HORKAGE_NO_NCQ_TRIM) {
				ata_dev_dbg(dev, "disabling queued TRIM support\n");
				cmds[ATA_LOG_NCQ_SEND_RECV_DSM_OFFSET] &=
					~ATA_LOG_NCQ_SEND_RECV_DSM_TRIM;
			}
		}
	}

	return 0;
}

/**
 *	ata_dev_configure - Configure the specified ATA/ATAPI device
 *	@dev: Target device to configure
 *
 *	Configure @dev according to @dev->id.  Generic and low-level
 *	driver specific fixups are also applied.
 *
 *	LOCKING:
 *	Kernel thread context (may sleep)
 *
 *	RETURNS:
 *	0 on success, -errno otherwise
 */
int ata_dev_configure(struct ata_device *dev)
{
	struct ata_port *ap = dev->link->ap;
	struct ata_eh_context *ehc = &dev->link->eh_context;
	int print_info = ehc->i.flags & ATA_EHI_PRINTINFO;
	const u16 *id = dev->id;
	unsigned long xfer_mask;
	unsigned int err_mask;
	char revbuf[7];		/* XYZ-99\0 */
	char fwrevbuf[ATA_ID_FW_REV_LEN+1];
	char modelbuf[ATA_ID_PROD_LEN+1];
	int rc;

	if (!ata_dev_enabled(dev) && ata_msg_info(ap)) {
		ata_dev_info(dev, "%s: ENTER/EXIT -- nodev\n", __func__);
		return 0;
	}

	if (ata_msg_probe(ap))
		ata_dev_dbg(dev, "%s: ENTER\n", __func__);

	/* set horkage */
	dev->horkage |= ata_dev_blacklisted(dev);
	ata_force_horkage(dev);

	if (dev->horkage & ATA_HORKAGE_DISABLE) {
		ata_dev_info(dev, "unsupported device, disabling\n");
		ata_dev_disable(dev);
		return 0;
	}

	if ((!atapi_enabled || (ap->flags & ATA_FLAG_NO_ATAPI)) &&
	    dev->class == ATA_DEV_ATAPI) {
		ata_dev_warn(dev, "WARNING: ATAPI is %s, device ignored\n",
			     atapi_enabled ? "not supported with this driver"
			     : "disabled");
		ata_dev_disable(dev);
		return 0;
	}

	rc = ata_do_link_spd_horkage(dev);
	if (rc)
		return rc;

	/* some WD SATA-1 drives have issues with LPM, turn on NOLPM for them */
	if ((dev->horkage & ATA_HORKAGE_WD_BROKEN_LPM) &&
<<<<<<< HEAD
	    (id[76] & 0xe) == 0x2)
=======
	    (id[ATA_ID_SATA_CAPABILITY] & 0xe) == 0x2)
>>>>>>> c3ade0e0
		dev->horkage |= ATA_HORKAGE_NOLPM;

	if (dev->horkage & ATA_HORKAGE_NOLPM) {
		ata_dev_warn(dev, "LPM support broken, forcing max_power\n");
		dev->link->ap->target_lpm_policy = ATA_LPM_MAX_POWER;
	}

	/* let ACPI work its magic */
	rc = ata_acpi_on_devcfg(dev);
	if (rc)
		return rc;

	/* massage HPA, do it early as it might change IDENTIFY data */
	rc = ata_hpa_resize(dev);
	if (rc)
		return rc;

	/* print device capabilities */
	if (ata_msg_probe(ap))
		ata_dev_dbg(dev,
			    "%s: cfg 49:%04x 82:%04x 83:%04x 84:%04x "
			    "85:%04x 86:%04x 87:%04x 88:%04x\n",
			    __func__,
			    id[49], id[82], id[83], id[84],
			    id[85], id[86], id[87], id[88]);

	/* initialize to-be-configured parameters */
	dev->flags &= ~ATA_DFLAG_CFG_MASK;
	dev->max_sectors = 0;
	dev->cdb_len = 0;
	dev->n_sectors = 0;
	dev->cylinders = 0;
	dev->heads = 0;
	dev->sectors = 0;
	dev->multi_count = 0;

	/*
	 * common ATA, ATAPI feature tests
	 */

	/* find max transfer mode; for printk only */
	xfer_mask = ata_id_xfermask(id);

	if (ata_msg_probe(ap))
		ata_dump_id(id);

	/* SCSI only uses 4-char revisions, dump full 8 chars from ATA */
	ata_id_c_string(dev->id, fwrevbuf, ATA_ID_FW_REV,
			sizeof(fwrevbuf));

	ata_id_c_string(dev->id, modelbuf, ATA_ID_PROD,
			sizeof(modelbuf));

	/* ATA-specific feature tests */
	if (dev->class == ATA_DEV_ATA) {
		if (ata_id_is_cfa(id)) {
			/* CPRM may make this media unusable */
			if (id[ATA_ID_CFA_KEY_MGMT] & 1)
				ata_dev_warn(dev,
	"supports DRM functions and may not be fully accessible\n");
			snprintf(revbuf, 7, "CFA");
		} else {
			snprintf(revbuf, 7, "ATA-%d", ata_id_major_version(id));
			/* Warn the user if the device has TPM extensions */
			if (ata_id_has_tpm(id))
				ata_dev_warn(dev,
	"supports DRM functions and may not be fully accessible\n");
		}

		dev->n_sectors = ata_id_n_sectors(id);

		/* get current R/W Multiple count setting */
		if ((dev->id[47] >> 8) == 0x80 && (dev->id[59] & 0x100)) {
			unsigned int max = dev->id[47] & 0xff;
			unsigned int cnt = dev->id[59] & 0xff;
			/* only recognize/allow powers of two here */
			if (is_power_of_2(max) && is_power_of_2(cnt))
				if (cnt <= max)
					dev->multi_count = cnt;
		}

		if (ata_id_has_lba(id)) {
			const char *lba_desc;
			char ncq_desc[24];

			lba_desc = "LBA";
			dev->flags |= ATA_DFLAG_LBA;
			if (ata_id_has_lba48(id)) {
				dev->flags |= ATA_DFLAG_LBA48;
				lba_desc = "LBA48";

				if (dev->n_sectors >= (1UL << 28) &&
				    ata_id_has_flush_ext(id))
					dev->flags |= ATA_DFLAG_FLUSH_EXT;
			}

			/* config NCQ */
			rc = ata_dev_config_ncq(dev, ncq_desc, sizeof(ncq_desc));
			if (rc)
				return rc;

			/* print device info to dmesg */
			if (ata_msg_drv(ap) && print_info) {
				ata_dev_info(dev, "%s: %s, %s, max %s\n",
					     revbuf, modelbuf, fwrevbuf,
					     ata_mode_string(xfer_mask));
				ata_dev_info(dev,
					     "%llu sectors, multi %u: %s %s\n",
					(unsigned long long)dev->n_sectors,
					dev->multi_count, lba_desc, ncq_desc);
			}
		} else {
			/* CHS */

			/* Default translation */
			dev->cylinders	= id[1];
			dev->heads	= id[3];
			dev->sectors	= id[6];

			if (ata_id_current_chs_valid(id)) {
				/* Current CHS translation is valid. */
				dev->cylinders = id[54];
				dev->heads     = id[55];
				dev->sectors   = id[56];
			}

			/* print device info to dmesg */
			if (ata_msg_drv(ap) && print_info) {
				ata_dev_info(dev, "%s: %s, %s, max %s\n",
					     revbuf,	modelbuf, fwrevbuf,
					     ata_mode_string(xfer_mask));
				ata_dev_info(dev,
					     "%llu sectors, multi %u, CHS %u/%u/%u\n",
					     (unsigned long long)dev->n_sectors,
					     dev->multi_count, dev->cylinders,
					     dev->heads, dev->sectors);
			}
		}

		/* Check and mark DevSlp capability. Get DevSlp timing variables
		 * from SATA Settings page of Identify Device Data Log.
		 */
		if (ata_id_has_devslp(dev->id)) {
			u8 *sata_setting = ap->sector_buf;
			int i, j;

			dev->flags |= ATA_DFLAG_DEVSLP;
			err_mask = ata_read_log_page(dev,
						     ATA_LOG_SATA_ID_DEV_DATA,
						     ATA_LOG_SATA_SETTINGS,
						     sata_setting,
						     1);
			if (err_mask)
				ata_dev_dbg(dev,
					    "failed to get Identify Device Data, Emask 0x%x\n",
					    err_mask);
			else
				for (i = 0; i < ATA_LOG_DEVSLP_SIZE; i++) {
					j = ATA_LOG_DEVSLP_OFFSET + i;
					dev->devslp_timing[i] = sata_setting[j];
				}
		}

		dev->cdb_len = 16;
	}

	/* ATAPI-specific feature tests */
	else if (dev->class == ATA_DEV_ATAPI) {
		const char *cdb_intr_string = "";
		const char *atapi_an_string = "";
		const char *dma_dir_string = "";
		u32 sntf;

		rc = atapi_cdb_len(id);
		if ((rc < 12) || (rc > ATAPI_CDB_LEN)) {
			if (ata_msg_warn(ap))
				ata_dev_warn(dev, "unsupported CDB len\n");
			rc = -EINVAL;
			goto err_out_nosup;
		}
		dev->cdb_len = (unsigned int) rc;

		/* Enable ATAPI AN if both the host and device have
		 * the support.  If PMP is attached, SNTF is required
		 * to enable ATAPI AN to discern between PHY status
		 * changed notifications and ATAPI ANs.
		 */
		if (atapi_an &&
		    (ap->flags & ATA_FLAG_AN) && ata_id_has_atapi_AN(id) &&
		    (!sata_pmp_attached(ap) ||
		     sata_scr_read(&ap->link, SCR_NOTIFICATION, &sntf) == 0)) {
			/* issue SET feature command to turn this on */
			err_mask = ata_dev_set_feature(dev,
					SETFEATURES_SATA_ENABLE, SATA_AN);
			if (err_mask)
				ata_dev_err(dev,
					    "failed to enable ATAPI AN (err_mask=0x%x)\n",
					    err_mask);
			else {
				dev->flags |= ATA_DFLAG_AN;
				atapi_an_string = ", ATAPI AN";
			}
		}

		if (ata_id_cdb_intr(dev->id)) {
			dev->flags |= ATA_DFLAG_CDB_INTR;
			cdb_intr_string = ", CDB intr";
		}

		if (atapi_dmadir || (dev->horkage & ATA_HORKAGE_ATAPI_DMADIR) || atapi_id_dmadir(dev->id)) {
			dev->flags |= ATA_DFLAG_DMADIR;
			dma_dir_string = ", DMADIR";
		}

		if (ata_id_has_da(dev->id)) {
			dev->flags |= ATA_DFLAG_DA;
			zpodd_init(dev);
		}

		/* print device info to dmesg */
		if (ata_msg_drv(ap) && print_info)
			ata_dev_info(dev,
				     "ATAPI: %s, %s, max %s%s%s%s\n",
				     modelbuf, fwrevbuf,
				     ata_mode_string(xfer_mask),
				     cdb_intr_string, atapi_an_string,
				     dma_dir_string);
	}

	/* determine max_sectors */
	dev->max_sectors = ATA_MAX_SECTORS;
	if (dev->flags & ATA_DFLAG_LBA48)
		dev->max_sectors = ATA_MAX_SECTORS_LBA48;

	/* Limit PATA drive on SATA cable bridge transfers to udma5,
	   200 sectors */
	if (ata_dev_knobble(dev)) {
		if (ata_msg_drv(ap) && print_info)
			ata_dev_info(dev, "applying bridge limits\n");
		dev->udma_mask &= ATA_UDMA5;
		dev->max_sectors = ATA_MAX_SECTORS;
	}

	if ((dev->class == ATA_DEV_ATAPI) &&
	    (atapi_command_packet_set(id) == TYPE_TAPE)) {
		dev->max_sectors = ATA_MAX_SECTORS_TAPE;
		dev->horkage |= ATA_HORKAGE_STUCK_ERR;
	}

	if (dev->horkage & ATA_HORKAGE_MAX_SEC_128)
		dev->max_sectors = min_t(unsigned int, ATA_MAX_SECTORS_128,
					 dev->max_sectors);

	if (dev->horkage & ATA_HORKAGE_MAX_SEC_LBA48)
		dev->max_sectors = ATA_MAX_SECTORS_LBA48;

	if (ap->ops->dev_config)
		ap->ops->dev_config(dev);

	if (dev->horkage & ATA_HORKAGE_DIAGNOSTIC) {
		/* Let the user know. We don't want to disallow opens for
		   rescue purposes, or in case the vendor is just a blithering
		   idiot. Do this after the dev_config call as some controllers
		   with buggy firmware may want to avoid reporting false device
		   bugs */

		if (print_info) {
			ata_dev_warn(dev,
"Drive reports diagnostics failure. This may indicate a drive\n");
			ata_dev_warn(dev,
"fault or invalid emulation. Contact drive vendor for information.\n");
		}
	}

	if ((dev->horkage & ATA_HORKAGE_FIRMWARE_WARN) && print_info) {
		ata_dev_warn(dev, "WARNING: device requires firmware update to be fully functional\n");
		ata_dev_warn(dev, "         contact the vendor or visit http://ata.wiki.kernel.org\n");
	}

	return 0;

err_out_nosup:
	if (ata_msg_probe(ap))
		ata_dev_dbg(dev, "%s: EXIT, err\n", __func__);
	return rc;
}

/**
 *	ata_cable_40wire	-	return 40 wire cable type
 *	@ap: port
 *
 *	Helper method for drivers which want to hardwire 40 wire cable
 *	detection.
 */

int ata_cable_40wire(struct ata_port *ap)
{
	return ATA_CBL_PATA40;
}

/**
 *	ata_cable_80wire	-	return 80 wire cable type
 *	@ap: port
 *
 *	Helper method for drivers which want to hardwire 80 wire cable
 *	detection.
 */

int ata_cable_80wire(struct ata_port *ap)
{
	return ATA_CBL_PATA80;
}

/**
 *	ata_cable_unknown	-	return unknown PATA cable.
 *	@ap: port
 *
 *	Helper method for drivers which have no PATA cable detection.
 */

int ata_cable_unknown(struct ata_port *ap)
{
	return ATA_CBL_PATA_UNK;
}

/**
 *	ata_cable_ignore	-	return ignored PATA cable.
 *	@ap: port
 *
 *	Helper method for drivers which don't use cable type to limit
 *	transfer mode.
 */
int ata_cable_ignore(struct ata_port *ap)
{
	return ATA_CBL_PATA_IGN;
}

/**
 *	ata_cable_sata	-	return SATA cable type
 *	@ap: port
 *
 *	Helper method for drivers which have SATA cables
 */

int ata_cable_sata(struct ata_port *ap)
{
	return ATA_CBL_SATA;
}

/**
 *	ata_bus_probe - Reset and probe ATA bus
 *	@ap: Bus to probe
 *
 *	Master ATA bus probing function.  Initiates a hardware-dependent
 *	bus reset, then attempts to identify any devices found on
 *	the bus.
 *
 *	LOCKING:
 *	PCI/etc. bus probe sem.
 *
 *	RETURNS:
 *	Zero on success, negative errno otherwise.
 */

int ata_bus_probe(struct ata_port *ap)
{
	unsigned int classes[ATA_MAX_DEVICES];
	int tries[ATA_MAX_DEVICES];
	int rc;
	struct ata_device *dev;

	ata_for_each_dev(dev, &ap->link, ALL)
		tries[dev->devno] = ATA_PROBE_MAX_TRIES;

 retry:
	ata_for_each_dev(dev, &ap->link, ALL) {
		/* If we issue an SRST then an ATA drive (not ATAPI)
		 * may change configuration and be in PIO0 timing. If
		 * we do a hard reset (or are coming from power on)
		 * this is true for ATA or ATAPI. Until we've set a
		 * suitable controller mode we should not touch the
		 * bus as we may be talking too fast.
		 */
		dev->pio_mode = XFER_PIO_0;
		dev->dma_mode = 0xff;

		/* If the controller has a pio mode setup function
		 * then use it to set the chipset to rights. Don't
		 * touch the DMA setup as that will be dealt with when
		 * configuring devices.
		 */
		if (ap->ops->set_piomode)
			ap->ops->set_piomode(ap, dev);
	}

	/* reset and determine device classes */
	ap->ops->phy_reset(ap);

	ata_for_each_dev(dev, &ap->link, ALL) {
		if (dev->class != ATA_DEV_UNKNOWN)
			classes[dev->devno] = dev->class;
		else
			classes[dev->devno] = ATA_DEV_NONE;

		dev->class = ATA_DEV_UNKNOWN;
	}

	/* read IDENTIFY page and configure devices. We have to do the identify
	   specific sequence bass-ackwards so that PDIAG- is released by
	   the slave device */

	ata_for_each_dev(dev, &ap->link, ALL_REVERSE) {
		if (tries[dev->devno])
			dev->class = classes[dev->devno];

		if (!ata_dev_enabled(dev))
			continue;

		rc = ata_dev_read_id(dev, &dev->class, ATA_READID_POSTRESET,
				     dev->id);
		if (rc)
			goto fail;
	}

	/* Now ask for the cable type as PDIAG- should have been released */
	if (ap->ops->cable_detect)
		ap->cbl = ap->ops->cable_detect(ap);

	/* We may have SATA bridge glue hiding here irrespective of
	 * the reported cable types and sensed types.  When SATA
	 * drives indicate we have a bridge, we don't know which end
	 * of the link the bridge is which is a problem.
	 */
	ata_for_each_dev(dev, &ap->link, ENABLED)
		if (ata_id_is_sata(dev->id))
			ap->cbl = ATA_CBL_SATA;

	/* After the identify sequence we can now set up the devices. We do
	   this in the normal order so that the user doesn't get confused */

	ata_for_each_dev(dev, &ap->link, ENABLED) {
		ap->link.eh_context.i.flags |= ATA_EHI_PRINTINFO;
		rc = ata_dev_configure(dev);
		ap->link.eh_context.i.flags &= ~ATA_EHI_PRINTINFO;
		if (rc)
			goto fail;
	}

	/* configure transfer mode */
	rc = ata_set_mode(&ap->link, &dev);
	if (rc)
		goto fail;

	ata_for_each_dev(dev, &ap->link, ENABLED)
		return 0;

	return -ENODEV;

 fail:
	tries[dev->devno]--;

	switch (rc) {
	case -EINVAL:
		/* eeek, something went very wrong, give up */
		tries[dev->devno] = 0;
		break;

	case -ENODEV:
		/* give it just one more chance */
		tries[dev->devno] = min(tries[dev->devno], 1);
	case -EIO:
		if (tries[dev->devno] == 1) {
			/* This is the last chance, better to slow
			 * down than lose it.
			 */
			sata_down_spd_limit(&ap->link, 0);
			ata_down_xfermask_limit(dev, ATA_DNXFER_PIO);
		}
	}

	if (!tries[dev->devno])
		ata_dev_disable(dev);

	goto retry;
}

/**
 *	sata_print_link_status - Print SATA link status
 *	@link: SATA link to printk link status about
 *
 *	This function prints link speed and status of a SATA link.
 *
 *	LOCKING:
 *	None.
 */
static void sata_print_link_status(struct ata_link *link)
{
	u32 sstatus, scontrol, tmp;

	if (sata_scr_read(link, SCR_STATUS, &sstatus))
		return;
	sata_scr_read(link, SCR_CONTROL, &scontrol);

	if (ata_phys_link_online(link)) {
		tmp = (sstatus >> 4) & 0xf;
		ata_link_info(link, "SATA link up %s (SStatus %X SControl %X)\n",
			      sata_spd_string(tmp), sstatus, scontrol);
	} else {
		ata_link_info(link, "SATA link down (SStatus %X SControl %X)\n",
			      sstatus, scontrol);
	}
}

/**
 *	ata_dev_pair		-	return other device on cable
 *	@adev: device
 *
 *	Obtain the other device on the same cable, or if none is
 *	present NULL is returned
 */

struct ata_device *ata_dev_pair(struct ata_device *adev)
{
	struct ata_link *link = adev->link;
	struct ata_device *pair = &link->device[1 - adev->devno];
	if (!ata_dev_enabled(pair))
		return NULL;
	return pair;
}

/**
 *	sata_down_spd_limit - adjust SATA spd limit downward
 *	@link: Link to adjust SATA spd limit for
 *	@spd_limit: Additional limit
 *
 *	Adjust SATA spd limit of @link downward.  Note that this
 *	function only adjusts the limit.  The change must be applied
 *	using sata_set_spd().
 *
 *	If @spd_limit is non-zero, the speed is limited to equal to or
 *	lower than @spd_limit if such speed is supported.  If
 *	@spd_limit is slower than any supported speed, only the lowest
 *	supported speed is allowed.
 *
 *	LOCKING:
 *	Inherited from caller.
 *
 *	RETURNS:
 *	0 on success, negative errno on failure
 */
int sata_down_spd_limit(struct ata_link *link, u32 spd_limit)
{
	u32 sstatus, spd, mask;
	int rc, bit;

	if (!sata_scr_valid(link))
		return -EOPNOTSUPP;

	/* If SCR can be read, use it to determine the current SPD.
	 * If not, use cached value in link->sata_spd.
	 */
	rc = sata_scr_read(link, SCR_STATUS, &sstatus);
	if (rc == 0 && ata_sstatus_online(sstatus))
		spd = (sstatus >> 4) & 0xf;
	else
		spd = link->sata_spd;

	mask = link->sata_spd_limit;
	if (mask <= 1)
		return -EINVAL;

	/* unconditionally mask off the highest bit */
	bit = fls(mask) - 1;
	mask &= ~(1 << bit);

	/* Mask off all speeds higher than or equal to the current
	 * one.  Force 1.5Gbps if current SPD is not available.
	 */
	if (spd > 1)
		mask &= (1 << (spd - 1)) - 1;
	else
		mask &= 1;

	/* were we already at the bottom? */
	if (!mask)
		return -EINVAL;

	if (spd_limit) {
		if (mask & ((1 << spd_limit) - 1))
			mask &= (1 << spd_limit) - 1;
		else {
			bit = ffs(mask) - 1;
			mask = 1 << bit;
		}
	}

	link->sata_spd_limit = mask;

	ata_link_warn(link, "limiting SATA link speed to %s\n",
		      sata_spd_string(fls(mask)));

	return 0;
}

static int __sata_set_spd_needed(struct ata_link *link, u32 *scontrol)
{
	struct ata_link *host_link = &link->ap->link;
	u32 limit, target, spd;

	limit = link->sata_spd_limit;

	/* Don't configure downstream link faster than upstream link.
	 * It doesn't speed up anything and some PMPs choke on such
	 * configuration.
	 */
	if (!ata_is_host_link(link) && host_link->sata_spd)
		limit &= (1 << host_link->sata_spd) - 1;

	if (limit == UINT_MAX)
		target = 0;
	else
		target = fls(limit);

	spd = (*scontrol >> 4) & 0xf;
	*scontrol = (*scontrol & ~0xf0) | ((target & 0xf) << 4);

	return spd != target;
}

/**
 *	sata_set_spd_needed - is SATA spd configuration needed
 *	@link: Link in question
 *
 *	Test whether the spd limit in SControl matches
 *	@link->sata_spd_limit.  This function is used to determine
 *	whether hardreset is necessary to apply SATA spd
 *	configuration.
 *
 *	LOCKING:
 *	Inherited from caller.
 *
 *	RETURNS:
 *	1 if SATA spd configuration is needed, 0 otherwise.
 */
static int sata_set_spd_needed(struct ata_link *link)
{
	u32 scontrol;

	if (sata_scr_read(link, SCR_CONTROL, &scontrol))
		return 1;

	return __sata_set_spd_needed(link, &scontrol);
}

/**
 *	sata_set_spd - set SATA spd according to spd limit
 *	@link: Link to set SATA spd for
 *
 *	Set SATA spd of @link according to sata_spd_limit.
 *
 *	LOCKING:
 *	Inherited from caller.
 *
 *	RETURNS:
 *	0 if spd doesn't need to be changed, 1 if spd has been
 *	changed.  Negative errno if SCR registers are inaccessible.
 */
int sata_set_spd(struct ata_link *link)
{
	u32 scontrol;
	int rc;

	if ((rc = sata_scr_read(link, SCR_CONTROL, &scontrol)))
		return rc;

	if (!__sata_set_spd_needed(link, &scontrol))
		return 0;

	if ((rc = sata_scr_write(link, SCR_CONTROL, scontrol)))
		return rc;

	return 1;
}

/*
 * This mode timing computation functionality is ported over from
 * drivers/ide/ide-timing.h and was originally written by Vojtech Pavlik
 */
/*
 * PIO 0-4, MWDMA 0-2 and UDMA 0-6 timings (in nanoseconds).
 * These were taken from ATA/ATAPI-6 standard, rev 0a, except
 * for UDMA6, which is currently supported only by Maxtor drives.
 *
 * For PIO 5/6 MWDMA 3/4 see the CFA specification 3.0.
 */

static const struct ata_timing ata_timing[] = {
/*	{ XFER_PIO_SLOW, 120, 290, 240, 960, 290, 240, 0,  960,   0 }, */
	{ XFER_PIO_0,     70, 290, 240, 600, 165, 150, 0,  600,   0 },
	{ XFER_PIO_1,     50, 290,  93, 383, 125, 100, 0,  383,   0 },
	{ XFER_PIO_2,     30, 290,  40, 330, 100,  90, 0,  240,   0 },
	{ XFER_PIO_3,     30,  80,  70, 180,  80,  70, 0,  180,   0 },
	{ XFER_PIO_4,     25,  70,  25, 120,  70,  25, 0,  120,   0 },
	{ XFER_PIO_5,     15,  65,  25, 100,  65,  25, 0,  100,   0 },
	{ XFER_PIO_6,     10,  55,  20,  80,  55,  20, 0,   80,   0 },

	{ XFER_SW_DMA_0, 120,   0,   0,   0, 480, 480, 50, 960,   0 },
	{ XFER_SW_DMA_1,  90,   0,   0,   0, 240, 240, 30, 480,   0 },
	{ XFER_SW_DMA_2,  60,   0,   0,   0, 120, 120, 20, 240,   0 },

	{ XFER_MW_DMA_0,  60,   0,   0,   0, 215, 215, 20, 480,   0 },
	{ XFER_MW_DMA_1,  45,   0,   0,   0,  80,  50, 5,  150,   0 },
	{ XFER_MW_DMA_2,  25,   0,   0,   0,  70,  25, 5,  120,   0 },
	{ XFER_MW_DMA_3,  25,   0,   0,   0,  65,  25, 5,  100,   0 },
	{ XFER_MW_DMA_4,  25,   0,   0,   0,  55,  20, 5,   80,   0 },

/*	{ XFER_UDMA_SLOW,  0,   0,   0,   0,   0,   0, 0,    0, 150 }, */
	{ XFER_UDMA_0,     0,   0,   0,   0,   0,   0, 0,    0, 120 },
	{ XFER_UDMA_1,     0,   0,   0,   0,   0,   0, 0,    0,  80 },
	{ XFER_UDMA_2,     0,   0,   0,   0,   0,   0, 0,    0,  60 },
	{ XFER_UDMA_3,     0,   0,   0,   0,   0,   0, 0,    0,  45 },
	{ XFER_UDMA_4,     0,   0,   0,   0,   0,   0, 0,    0,  30 },
	{ XFER_UDMA_5,     0,   0,   0,   0,   0,   0, 0,    0,  20 },
	{ XFER_UDMA_6,     0,   0,   0,   0,   0,   0, 0,    0,  15 },

	{ 0xFF }
};

#define ENOUGH(v, unit)		(((v)-1)/(unit)+1)
#define EZ(v, unit)		((v)?ENOUGH(v, unit):0)

static void ata_timing_quantize(const struct ata_timing *t, struct ata_timing *q, int T, int UT)
{
	q->setup	= EZ(t->setup      * 1000,  T);
	q->act8b	= EZ(t->act8b      * 1000,  T);
	q->rec8b	= EZ(t->rec8b      * 1000,  T);
	q->cyc8b	= EZ(t->cyc8b      * 1000,  T);
	q->active	= EZ(t->active     * 1000,  T);
	q->recover	= EZ(t->recover    * 1000,  T);
	q->dmack_hold	= EZ(t->dmack_hold * 1000,  T);
	q->cycle	= EZ(t->cycle      * 1000,  T);
	q->udma		= EZ(t->udma       * 1000, UT);
}

void ata_timing_merge(const struct ata_timing *a, const struct ata_timing *b,
		      struct ata_timing *m, unsigned int what)
{
	if (what & ATA_TIMING_SETUP  ) m->setup   = max(a->setup,   b->setup);
	if (what & ATA_TIMING_ACT8B  ) m->act8b   = max(a->act8b,   b->act8b);
	if (what & ATA_TIMING_REC8B  ) m->rec8b   = max(a->rec8b,   b->rec8b);
	if (what & ATA_TIMING_CYC8B  ) m->cyc8b   = max(a->cyc8b,   b->cyc8b);
	if (what & ATA_TIMING_ACTIVE ) m->active  = max(a->active,  b->active);
	if (what & ATA_TIMING_RECOVER) m->recover = max(a->recover, b->recover);
	if (what & ATA_TIMING_DMACK_HOLD) m->dmack_hold = max(a->dmack_hold, b->dmack_hold);
	if (what & ATA_TIMING_CYCLE  ) m->cycle   = max(a->cycle,   b->cycle);
	if (what & ATA_TIMING_UDMA   ) m->udma    = max(a->udma,    b->udma);
}

const struct ata_timing *ata_timing_find_mode(u8 xfer_mode)
{
	const struct ata_timing *t = ata_timing;

	while (xfer_mode > t->mode)
		t++;

	if (xfer_mode == t->mode)
		return t;

	WARN_ONCE(true, "%s: unable to find timing for xfer_mode 0x%x\n",
			__func__, xfer_mode);

	return NULL;
}

int ata_timing_compute(struct ata_device *adev, unsigned short speed,
		       struct ata_timing *t, int T, int UT)
{
	const u16 *id = adev->id;
	const struct ata_timing *s;
	struct ata_timing p;

	/*
	 * Find the mode.
	 */

	if (!(s = ata_timing_find_mode(speed)))
		return -EINVAL;

	memcpy(t, s, sizeof(*s));

	/*
	 * If the drive is an EIDE drive, it can tell us it needs extended
	 * PIO/MW_DMA cycle timing.
	 */

	if (id[ATA_ID_FIELD_VALID] & 2) {	/* EIDE drive */
		memset(&p, 0, sizeof(p));

		if (speed >= XFER_PIO_0 && speed < XFER_SW_DMA_0) {
			if (speed <= XFER_PIO_2)
				p.cycle = p.cyc8b = id[ATA_ID_EIDE_PIO];
			else if ((speed <= XFER_PIO_4) ||
				 (speed == XFER_PIO_5 && !ata_id_is_cfa(id)))
				p.cycle = p.cyc8b = id[ATA_ID_EIDE_PIO_IORDY];
		} else if (speed >= XFER_MW_DMA_0 && speed <= XFER_MW_DMA_2)
			p.cycle = id[ATA_ID_EIDE_DMA_MIN];

		ata_timing_merge(&p, t, t, ATA_TIMING_CYCLE | ATA_TIMING_CYC8B);
	}

	/*
	 * Convert the timing to bus clock counts.
	 */

	ata_timing_quantize(t, t, T, UT);

	/*
	 * Even in DMA/UDMA modes we still use PIO access for IDENTIFY,
	 * S.M.A.R.T * and some other commands. We have to ensure that the
	 * DMA cycle timing is slower/equal than the fastest PIO timing.
	 */

	if (speed > XFER_PIO_6) {
		ata_timing_compute(adev, adev->pio_mode, &p, T, UT);
		ata_timing_merge(&p, t, t, ATA_TIMING_ALL);
	}

	/*
	 * Lengthen active & recovery time so that cycle time is correct.
	 */

	if (t->act8b + t->rec8b < t->cyc8b) {
		t->act8b += (t->cyc8b - (t->act8b + t->rec8b)) / 2;
		t->rec8b = t->cyc8b - t->act8b;
	}

	if (t->active + t->recover < t->cycle) {
		t->active += (t->cycle - (t->active + t->recover)) / 2;
		t->recover = t->cycle - t->active;
	}

	/* In a few cases quantisation may produce enough errors to
	   leave t->cycle too low for the sum of active and recovery
	   if so we must correct this */
	if (t->active + t->recover > t->cycle)
		t->cycle = t->active + t->recover;

	return 0;
}

/**
 *	ata_timing_cycle2mode - find xfer mode for the specified cycle duration
 *	@xfer_shift: ATA_SHIFT_* value for transfer type to examine.
 *	@cycle: cycle duration in ns
 *
 *	Return matching xfer mode for @cycle.  The returned mode is of
 *	the transfer type specified by @xfer_shift.  If @cycle is too
 *	slow for @xfer_shift, 0xff is returned.  If @cycle is faster
 *	than the fastest known mode, the fasted mode is returned.
 *
 *	LOCKING:
 *	None.
 *
 *	RETURNS:
 *	Matching xfer_mode, 0xff if no match found.
 */
u8 ata_timing_cycle2mode(unsigned int xfer_shift, int cycle)
{
	u8 base_mode = 0xff, last_mode = 0xff;
	const struct ata_xfer_ent *ent;
	const struct ata_timing *t;

	for (ent = ata_xfer_tbl; ent->shift >= 0; ent++)
		if (ent->shift == xfer_shift)
			base_mode = ent->base;

	for (t = ata_timing_find_mode(base_mode);
	     t && ata_xfer_mode2shift(t->mode) == xfer_shift; t++) {
		unsigned short this_cycle;

		switch (xfer_shift) {
		case ATA_SHIFT_PIO:
		case ATA_SHIFT_MWDMA:
			this_cycle = t->cycle;
			break;
		case ATA_SHIFT_UDMA:
			this_cycle = t->udma;
			break;
		default:
			return 0xff;
		}

		if (cycle > this_cycle)
			break;

		last_mode = t->mode;
	}

	return last_mode;
}

/**
 *	ata_down_xfermask_limit - adjust dev xfer masks downward
 *	@dev: Device to adjust xfer masks
 *	@sel: ATA_DNXFER_* selector
 *
 *	Adjust xfer masks of @dev downward.  Note that this function
 *	does not apply the change.  Invoking ata_set_mode() afterwards
 *	will apply the limit.
 *
 *	LOCKING:
 *	Inherited from caller.
 *
 *	RETURNS:
 *	0 on success, negative errno on failure
 */
int ata_down_xfermask_limit(struct ata_device *dev, unsigned int sel)
{
	char buf[32];
	unsigned long orig_mask, xfer_mask;
	unsigned long pio_mask, mwdma_mask, udma_mask;
	int quiet, highbit;

	quiet = !!(sel & ATA_DNXFER_QUIET);
	sel &= ~ATA_DNXFER_QUIET;

	xfer_mask = orig_mask = ata_pack_xfermask(dev->pio_mask,
						  dev->mwdma_mask,
						  dev->udma_mask);
	ata_unpack_xfermask(xfer_mask, &pio_mask, &mwdma_mask, &udma_mask);

	switch (sel) {
	case ATA_DNXFER_PIO:
		highbit = fls(pio_mask) - 1;
		pio_mask &= ~(1 << highbit);
		break;

	case ATA_DNXFER_DMA:
		if (udma_mask) {
			highbit = fls(udma_mask) - 1;
			udma_mask &= ~(1 << highbit);
			if (!udma_mask)
				return -ENOENT;
		} else if (mwdma_mask) {
			highbit = fls(mwdma_mask) - 1;
			mwdma_mask &= ~(1 << highbit);
			if (!mwdma_mask)
				return -ENOENT;
		}
		break;

	case ATA_DNXFER_40C:
		udma_mask &= ATA_UDMA_MASK_40C;
		break;

	case ATA_DNXFER_FORCE_PIO0:
		pio_mask &= 1;
	case ATA_DNXFER_FORCE_PIO:
		mwdma_mask = 0;
		udma_mask = 0;
		break;

	default:
		BUG();
	}

	xfer_mask &= ata_pack_xfermask(pio_mask, mwdma_mask, udma_mask);

	if (!(xfer_mask & ATA_MASK_PIO) || xfer_mask == orig_mask)
		return -ENOENT;

	if (!quiet) {
		if (xfer_mask & (ATA_MASK_MWDMA | ATA_MASK_UDMA))
			snprintf(buf, sizeof(buf), "%s:%s",
				 ata_mode_string(xfer_mask),
				 ata_mode_string(xfer_mask & ATA_MASK_PIO));
		else
			snprintf(buf, sizeof(buf), "%s",
				 ata_mode_string(xfer_mask));

		ata_dev_warn(dev, "limiting speed to %s\n", buf);
	}

	ata_unpack_xfermask(xfer_mask, &dev->pio_mask, &dev->mwdma_mask,
			    &dev->udma_mask);

	return 0;
}

static int ata_dev_set_mode(struct ata_device *dev)
{
	struct ata_port *ap = dev->link->ap;
	struct ata_eh_context *ehc = &dev->link->eh_context;
	const bool nosetxfer = dev->horkage & ATA_HORKAGE_NOSETXFER;
	const char *dev_err_whine = "";
	int ign_dev_err = 0;
	unsigned int err_mask = 0;
	int rc;

	dev->flags &= ~ATA_DFLAG_PIO;
	if (dev->xfer_shift == ATA_SHIFT_PIO)
		dev->flags |= ATA_DFLAG_PIO;

	if (nosetxfer && ap->flags & ATA_FLAG_SATA && ata_id_is_sata(dev->id))
		dev_err_whine = " (SET_XFERMODE skipped)";
	else {
		if (nosetxfer)
			ata_dev_warn(dev,
				     "NOSETXFER but PATA detected - can't "
				     "skip SETXFER, might malfunction\n");
		err_mask = ata_dev_set_xfermode(dev);
	}

	if (err_mask & ~AC_ERR_DEV)
		goto fail;

	/* revalidate */
	ehc->i.flags |= ATA_EHI_POST_SETMODE;
	rc = ata_dev_revalidate(dev, ATA_DEV_UNKNOWN, 0);
	ehc->i.flags &= ~ATA_EHI_POST_SETMODE;
	if (rc)
		return rc;

	if (dev->xfer_shift == ATA_SHIFT_PIO) {
		/* Old CFA may refuse this command, which is just fine */
		if (ata_id_is_cfa(dev->id))
			ign_dev_err = 1;
		/* Catch several broken garbage emulations plus some pre
		   ATA devices */
		if (ata_id_major_version(dev->id) == 0 &&
					dev->pio_mode <= XFER_PIO_2)
			ign_dev_err = 1;
		/* Some very old devices and some bad newer ones fail
		   any kind of SET_XFERMODE request but support PIO0-2
		   timings and no IORDY */
		if (!ata_id_has_iordy(dev->id) && dev->pio_mode <= XFER_PIO_2)
			ign_dev_err = 1;
	}
	/* Early MWDMA devices do DMA but don't allow DMA mode setting.
	   Don't fail an MWDMA0 set IFF the device indicates it is in MWDMA0 */
	if (dev->xfer_shift == ATA_SHIFT_MWDMA &&
	    dev->dma_mode == XFER_MW_DMA_0 &&
	    (dev->id[63] >> 8) & 1)
		ign_dev_err = 1;

	/* if the device is actually configured correctly, ignore dev err */
	if (dev->xfer_mode == ata_xfer_mask2mode(ata_id_xfermask(dev->id)))
		ign_dev_err = 1;

	if (err_mask & AC_ERR_DEV) {
		if (!ign_dev_err)
			goto fail;
		else
			dev_err_whine = " (device error ignored)";
	}

	DPRINTK("xfer_shift=%u, xfer_mode=0x%x\n",
		dev->xfer_shift, (int)dev->xfer_mode);

	ata_dev_info(dev, "configured for %s%s\n",
		     ata_mode_string(ata_xfer_mode2mask(dev->xfer_mode)),
		     dev_err_whine);

	return 0;

 fail:
	ata_dev_err(dev, "failed to set xfermode (err_mask=0x%x)\n", err_mask);
	return -EIO;
}

/**
 *	ata_do_set_mode - Program timings and issue SET FEATURES - XFER
 *	@link: link on which timings will be programmed
 *	@r_failed_dev: out parameter for failed device
 *
 *	Standard implementation of the function used to tune and set
 *	ATA device disk transfer mode (PIO3, UDMA6, etc.).  If
 *	ata_dev_set_mode() fails, pointer to the failing device is
 *	returned in @r_failed_dev.
 *
 *	LOCKING:
 *	PCI/etc. bus probe sem.
 *
 *	RETURNS:
 *	0 on success, negative errno otherwise
 */

int ata_do_set_mode(struct ata_link *link, struct ata_device **r_failed_dev)
{
	struct ata_port *ap = link->ap;
	struct ata_device *dev;
	int rc = 0, used_dma = 0, found = 0;

	/* step 1: calculate xfer_mask */
	ata_for_each_dev(dev, link, ENABLED) {
		unsigned long pio_mask, dma_mask;
		unsigned int mode_mask;

		mode_mask = ATA_DMA_MASK_ATA;
		if (dev->class == ATA_DEV_ATAPI)
			mode_mask = ATA_DMA_MASK_ATAPI;
		else if (ata_id_is_cfa(dev->id))
			mode_mask = ATA_DMA_MASK_CFA;

		ata_dev_xfermask(dev);
		ata_force_xfermask(dev);

		pio_mask = ata_pack_xfermask(dev->pio_mask, 0, 0);

		if (libata_dma_mask & mode_mask)
			dma_mask = ata_pack_xfermask(0, dev->mwdma_mask,
						     dev->udma_mask);
		else
			dma_mask = 0;

		dev->pio_mode = ata_xfer_mask2mode(pio_mask);
		dev->dma_mode = ata_xfer_mask2mode(dma_mask);

		found = 1;
		if (ata_dma_enabled(dev))
			used_dma = 1;
	}
	if (!found)
		goto out;

	/* step 2: always set host PIO timings */
	ata_for_each_dev(dev, link, ENABLED) {
		if (dev->pio_mode == 0xff) {
			ata_dev_warn(dev, "no PIO support\n");
			rc = -EINVAL;
			goto out;
		}

		dev->xfer_mode = dev->pio_mode;
		dev->xfer_shift = ATA_SHIFT_PIO;
		if (ap->ops->set_piomode)
			ap->ops->set_piomode(ap, dev);
	}

	/* step 3: set host DMA timings */
	ata_for_each_dev(dev, link, ENABLED) {
		if (!ata_dma_enabled(dev))
			continue;

		dev->xfer_mode = dev->dma_mode;
		dev->xfer_shift = ata_xfer_mode2shift(dev->dma_mode);
		if (ap->ops->set_dmamode)
			ap->ops->set_dmamode(ap, dev);
	}

	/* step 4: update devices' xfer mode */
	ata_for_each_dev(dev, link, ENABLED) {
		rc = ata_dev_set_mode(dev);
		if (rc)
			goto out;
	}

	/* Record simplex status. If we selected DMA then the other
	 * host channels are not permitted to do so.
	 */
	if (used_dma && (ap->host->flags & ATA_HOST_SIMPLEX))
		ap->host->simplex_claimed = ap;

 out:
	if (rc)
		*r_failed_dev = dev;
	return rc;
}

/**
 *	ata_wait_ready - wait for link to become ready
 *	@link: link to be waited on
 *	@deadline: deadline jiffies for the operation
 *	@check_ready: callback to check link readiness
 *
 *	Wait for @link to become ready.  @check_ready should return
 *	positive number if @link is ready, 0 if it isn't, -ENODEV if
 *	link doesn't seem to be occupied, other errno for other error
 *	conditions.
 *
 *	Transient -ENODEV conditions are allowed for
 *	ATA_TMOUT_FF_WAIT.
 *
 *	LOCKING:
 *	EH context.
 *
 *	RETURNS:
 *	0 if @linke is ready before @deadline; otherwise, -errno.
 */
int ata_wait_ready(struct ata_link *link, unsigned long deadline,
		   int (*check_ready)(struct ata_link *link))
{
	unsigned long start = jiffies;
	unsigned long nodev_deadline;
	int warned = 0;

	/* choose which 0xff timeout to use, read comment in libata.h */
	if (link->ap->host->flags & ATA_HOST_PARALLEL_SCAN)
		nodev_deadline = ata_deadline(start, ATA_TMOUT_FF_WAIT_LONG);
	else
		nodev_deadline = ata_deadline(start, ATA_TMOUT_FF_WAIT);

	/* Slave readiness can't be tested separately from master.  On
	 * M/S emulation configuration, this function should be called
	 * only on the master and it will handle both master and slave.
	 */
	WARN_ON(link == link->ap->slave_link);

	if (time_after(nodev_deadline, deadline))
		nodev_deadline = deadline;

	while (1) {
		unsigned long now = jiffies;
		int ready, tmp;

		ready = tmp = check_ready(link);
		if (ready > 0)
			return 0;

		/*
		 * -ENODEV could be transient.  Ignore -ENODEV if link
		 * is online.  Also, some SATA devices take a long
		 * time to clear 0xff after reset.  Wait for
		 * ATA_TMOUT_FF_WAIT[_LONG] on -ENODEV if link isn't
		 * offline.
		 *
		 * Note that some PATA controllers (pata_ali) explode
		 * if status register is read more than once when
		 * there's no device attached.
		 */
		if (ready == -ENODEV) {
			if (ata_link_online(link))
				ready = 0;
			else if ((link->ap->flags & ATA_FLAG_SATA) &&
				 !ata_link_offline(link) &&
				 time_before(now, nodev_deadline))
				ready = 0;
		}

		if (ready)
			return ready;
		if (time_after(now, deadline))
			return -EBUSY;

		if (!warned && time_after(now, start + 5 * HZ) &&
		    (deadline - now > 3 * HZ)) {
			ata_link_warn(link,
				"link is slow to respond, please be patient "
				"(ready=%d)\n", tmp);
			warned = 1;
		}

		ata_msleep(link->ap, 50);
	}
}

/**
 *	ata_wait_after_reset - wait for link to become ready after reset
 *	@link: link to be waited on
 *	@deadline: deadline jiffies for the operation
 *	@check_ready: callback to check link readiness
 *
 *	Wait for @link to become ready after reset.
 *
 *	LOCKING:
 *	EH context.
 *
 *	RETURNS:
 *	0 if @linke is ready before @deadline; otherwise, -errno.
 */
int ata_wait_after_reset(struct ata_link *link, unsigned long deadline,
				int (*check_ready)(struct ata_link *link))
{
	ata_msleep(link->ap, ATA_WAIT_AFTER_RESET);

	return ata_wait_ready(link, deadline, check_ready);
}

/**
 *	sata_link_debounce - debounce SATA phy status
 *	@link: ATA link to debounce SATA phy status for
 *	@params: timing parameters { interval, duratinon, timeout } in msec
 *	@deadline: deadline jiffies for the operation
 *
 *	Make sure SStatus of @link reaches stable state, determined by
 *	holding the same value where DET is not 1 for @duration polled
 *	every @interval, before @timeout.  Timeout constraints the
 *	beginning of the stable state.  Because DET gets stuck at 1 on
 *	some controllers after hot unplugging, this functions waits
 *	until timeout then returns 0 if DET is stable at 1.
 *
 *	@timeout is further limited by @deadline.  The sooner of the
 *	two is used.
 *
 *	LOCKING:
 *	Kernel thread context (may sleep)
 *
 *	RETURNS:
 *	0 on success, -errno on failure.
 */
int sata_link_debounce(struct ata_link *link, const unsigned long *params,
		       unsigned long deadline)
{
	unsigned long interval = params[0];
	unsigned long duration = params[1];
	unsigned long last_jiffies, t;
	u32 last, cur;
	int rc;

	t = ata_deadline(jiffies, params[2]);
	if (time_before(t, deadline))
		deadline = t;

	if ((rc = sata_scr_read(link, SCR_STATUS, &cur)))
		return rc;
	cur &= 0xf;

	last = cur;
	last_jiffies = jiffies;

	while (1) {
		ata_msleep(link->ap, interval);
		if ((rc = sata_scr_read(link, SCR_STATUS, &cur)))
			return rc;
		cur &= 0xf;

		/* DET stable? */
		if (cur == last) {
			if (cur == 1 && time_before(jiffies, deadline))
				continue;
			if (time_after(jiffies,
				       ata_deadline(last_jiffies, duration)))
				return 0;
			continue;
		}

		/* unstable, start over */
		last = cur;
		last_jiffies = jiffies;

		/* Check deadline.  If debouncing failed, return
		 * -EPIPE to tell upper layer to lower link speed.
		 */
		if (time_after(jiffies, deadline))
			return -EPIPE;
	}
}

/**
 *	sata_link_resume - resume SATA link
 *	@link: ATA link to resume SATA
 *	@params: timing parameters { interval, duratinon, timeout } in msec
 *	@deadline: deadline jiffies for the operation
 *
 *	Resume SATA phy @link and debounce it.
 *
 *	LOCKING:
 *	Kernel thread context (may sleep)
 *
 *	RETURNS:
 *	0 on success, -errno on failure.
 */
int sata_link_resume(struct ata_link *link, const unsigned long *params,
		     unsigned long deadline)
{
	int tries = ATA_LINK_RESUME_TRIES;
	u32 scontrol, serror;
	int rc;

	if ((rc = sata_scr_read(link, SCR_CONTROL, &scontrol)))
		return rc;

	/*
	 * Writes to SControl sometimes get ignored under certain
	 * controllers (ata_piix SIDPR).  Make sure DET actually is
	 * cleared.
	 */
	do {
		scontrol = (scontrol & 0x0f0) | 0x300;
		if ((rc = sata_scr_write(link, SCR_CONTROL, scontrol)))
			return rc;
		/*
		 * Some PHYs react badly if SStatus is pounded
		 * immediately after resuming.  Delay 200ms before
		 * debouncing.
		 */
		ata_msleep(link->ap, 200);

		/* is SControl restored correctly? */
		if ((rc = sata_scr_read(link, SCR_CONTROL, &scontrol)))
			return rc;
	} while ((scontrol & 0xf0f) != 0x300 && --tries);

	if ((scontrol & 0xf0f) != 0x300) {
		ata_link_warn(link, "failed to resume link (SControl %X)\n",
			     scontrol);
		return 0;
	}

	if (tries < ATA_LINK_RESUME_TRIES)
		ata_link_warn(link, "link resume succeeded after %d retries\n",
			      ATA_LINK_RESUME_TRIES - tries);

	if ((rc = sata_link_debounce(link, params, deadline)))
		return rc;

	/* clear SError, some PHYs require this even for SRST to work */
	if (!(rc = sata_scr_read(link, SCR_ERROR, &serror)))
		rc = sata_scr_write(link, SCR_ERROR, serror);

	return rc != -EINVAL ? rc : 0;
}

/**
 *	sata_link_scr_lpm - manipulate SControl IPM and SPM fields
 *	@link: ATA link to manipulate SControl for
 *	@policy: LPM policy to configure
 *	@spm_wakeup: initiate LPM transition to active state
 *
 *	Manipulate the IPM field of the SControl register of @link
 *	according to @policy.  If @policy is ATA_LPM_MAX_POWER and
 *	@spm_wakeup is %true, the SPM field is manipulated to wake up
 *	the link.  This function also clears PHYRDY_CHG before
 *	returning.
 *
 *	LOCKING:
 *	EH context.
 *
 *	RETURNS:
 *	0 on succes, -errno otherwise.
 */
int sata_link_scr_lpm(struct ata_link *link, enum ata_lpm_policy policy,
		      bool spm_wakeup)
{
	struct ata_eh_context *ehc = &link->eh_context;
	bool woken_up = false;
	u32 scontrol;
	int rc;

	rc = sata_scr_read(link, SCR_CONTROL, &scontrol);
	if (rc)
		return rc;

	switch (policy) {
	case ATA_LPM_MAX_POWER:
		/* disable all LPM transitions */
		scontrol |= (0x7 << 8);
		/* initiate transition to active state */
		if (spm_wakeup) {
			scontrol |= (0x4 << 12);
			woken_up = true;
		}
		break;
	case ATA_LPM_MED_POWER:
		/* allow LPM to PARTIAL */
		scontrol &= ~(0x1 << 8);
		scontrol |= (0x6 << 8);
		break;
	case ATA_LPM_MIN_POWER:
		if (ata_link_nr_enabled(link) > 0)
			/* no restrictions on LPM transitions */
			scontrol &= ~(0x7 << 8);
		else {
			/* empty port, power off */
			scontrol &= ~0xf;
			scontrol |= (0x1 << 2);
		}
		break;
	default:
		WARN_ON(1);
	}

	rc = sata_scr_write(link, SCR_CONTROL, scontrol);
	if (rc)
		return rc;

	/* give the link time to transit out of LPM state */
	if (woken_up)
		msleep(10);

	/* clear PHYRDY_CHG from SError */
	ehc->i.serror &= ~SERR_PHYRDY_CHG;
	return sata_scr_write(link, SCR_ERROR, SERR_PHYRDY_CHG);
}

/**
 *	ata_std_prereset - prepare for reset
 *	@link: ATA link to be reset
 *	@deadline: deadline jiffies for the operation
 *
 *	@link is about to be reset.  Initialize it.  Failure from
 *	prereset makes libata abort whole reset sequence and give up
 *	that port, so prereset should be best-effort.  It does its
 *	best to prepare for reset sequence but if things go wrong, it
 *	should just whine, not fail.
 *
 *	LOCKING:
 *	Kernel thread context (may sleep)
 *
 *	RETURNS:
 *	0 on success, -errno otherwise.
 */
int ata_std_prereset(struct ata_link *link, unsigned long deadline)
{
	struct ata_port *ap = link->ap;
	struct ata_eh_context *ehc = &link->eh_context;
	const unsigned long *timing = sata_ehc_deb_timing(ehc);
	int rc;

	/* if we're about to do hardreset, nothing more to do */
	if (ehc->i.action & ATA_EH_HARDRESET)
		return 0;

	/* if SATA, resume link */
	if (ap->flags & ATA_FLAG_SATA) {
		rc = sata_link_resume(link, timing, deadline);
		/* whine about phy resume failure but proceed */
		if (rc && rc != -EOPNOTSUPP)
			ata_link_warn(link,
				      "failed to resume link for reset (errno=%d)\n",
				      rc);
	}

	/* no point in trying softreset on offline link */
	if (ata_phys_link_offline(link))
		ehc->i.action &= ~ATA_EH_SOFTRESET;

	return 0;
}

/**
 *	sata_link_hardreset - reset link via SATA phy reset
 *	@link: link to reset
 *	@timing: timing parameters { interval, duratinon, timeout } in msec
 *	@deadline: deadline jiffies for the operation
 *	@online: optional out parameter indicating link onlineness
 *	@check_ready: optional callback to check link readiness
 *
 *	SATA phy-reset @link using DET bits of SControl register.
 *	After hardreset, link readiness is waited upon using
 *	ata_wait_ready() if @check_ready is specified.  LLDs are
 *	allowed to not specify @check_ready and wait itself after this
 *	function returns.  Device classification is LLD's
 *	responsibility.
 *
 *	*@online is set to one iff reset succeeded and @link is online
 *	after reset.
 *
 *	LOCKING:
 *	Kernel thread context (may sleep)
 *
 *	RETURNS:
 *	0 on success, -errno otherwise.
 */
int sata_link_hardreset(struct ata_link *link, const unsigned long *timing,
			unsigned long deadline,
			bool *online, int (*check_ready)(struct ata_link *))
{
	u32 scontrol;
	int rc;

	DPRINTK("ENTER\n");

	if (online)
		*online = false;

	if (sata_set_spd_needed(link)) {
		/* SATA spec says nothing about how to reconfigure
		 * spd.  To be on the safe side, turn off phy during
		 * reconfiguration.  This works for at least ICH7 AHCI
		 * and Sil3124.
		 */
		if ((rc = sata_scr_read(link, SCR_CONTROL, &scontrol)))
			goto out;

		scontrol = (scontrol & 0x0f0) | 0x304;

		if ((rc = sata_scr_write(link, SCR_CONTROL, scontrol)))
			goto out;

		sata_set_spd(link);
	}

	/* issue phy wake/reset */
	if ((rc = sata_scr_read(link, SCR_CONTROL, &scontrol)))
		goto out;

	scontrol = (scontrol & 0x0f0) | 0x301;

	if ((rc = sata_scr_write_flush(link, SCR_CONTROL, scontrol)))
		goto out;

	/* Couldn't find anything in SATA I/II specs, but AHCI-1.1
	 * 10.4.2 says at least 1 ms.
	 */
	ata_msleep(link->ap, 1);

	/* bring link back */
	rc = sata_link_resume(link, timing, deadline);
	if (rc)
		goto out;
	/* if link is offline nothing more to do */
	if (ata_phys_link_offline(link))
		goto out;

	/* Link is online.  From this point, -ENODEV too is an error. */
	if (online)
		*online = true;

	if (sata_pmp_supported(link->ap) && ata_is_host_link(link)) {
		/* If PMP is supported, we have to do follow-up SRST.
		 * Some PMPs don't send D2H Reg FIS after hardreset if
		 * the first port is empty.  Wait only for
		 * ATA_TMOUT_PMP_SRST_WAIT.
		 */
		if (check_ready) {
			unsigned long pmp_deadline;

			pmp_deadline = ata_deadline(jiffies,
						    ATA_TMOUT_PMP_SRST_WAIT);
			if (time_after(pmp_deadline, deadline))
				pmp_deadline = deadline;
			ata_wait_ready(link, pmp_deadline, check_ready);
		}
		rc = -EAGAIN;
		goto out;
	}

	rc = 0;
	if (check_ready)
		rc = ata_wait_ready(link, deadline, check_ready);
 out:
	if (rc && rc != -EAGAIN) {
		/* online is set iff link is online && reset succeeded */
		if (online)
			*online = false;
		ata_link_err(link, "COMRESET failed (errno=%d)\n", rc);
	}
	DPRINTK("EXIT, rc=%d\n", rc);
	return rc;
}

/**
 *	sata_std_hardreset - COMRESET w/o waiting or classification
 *	@link: link to reset
 *	@class: resulting class of attached device
 *	@deadline: deadline jiffies for the operation
 *
 *	Standard SATA COMRESET w/o waiting or classification.
 *
 *	LOCKING:
 *	Kernel thread context (may sleep)
 *
 *	RETURNS:
 *	0 if link offline, -EAGAIN if link online, -errno on errors.
 */
int sata_std_hardreset(struct ata_link *link, unsigned int *class,
		       unsigned long deadline)
{
	const unsigned long *timing = sata_ehc_deb_timing(&link->eh_context);
	bool online;
	int rc;

	/* do hardreset */
	rc = sata_link_hardreset(link, timing, deadline, &online, NULL);
	return online ? -EAGAIN : rc;
}

/**
 *	ata_std_postreset - standard postreset callback
 *	@link: the target ata_link
 *	@classes: classes of attached devices
 *
 *	This function is invoked after a successful reset.  Note that
 *	the device might have been reset more than once using
 *	different reset methods before postreset is invoked.
 *
 *	LOCKING:
 *	Kernel thread context (may sleep)
 */
void ata_std_postreset(struct ata_link *link, unsigned int *classes)
{
	u32 serror;

	DPRINTK("ENTER\n");

	/* reset complete, clear SError */
	if (!sata_scr_read(link, SCR_ERROR, &serror))
		sata_scr_write(link, SCR_ERROR, serror);

	/* print link status */
	sata_print_link_status(link);

	DPRINTK("EXIT\n");
}

/**
 *	ata_dev_same_device - Determine whether new ID matches configured device
 *	@dev: device to compare against
 *	@new_class: class of the new device
 *	@new_id: IDENTIFY page of the new device
 *
 *	Compare @new_class and @new_id against @dev and determine
 *	whether @dev is the device indicated by @new_class and
 *	@new_id.
 *
 *	LOCKING:
 *	None.
 *
 *	RETURNS:
 *	1 if @dev matches @new_class and @new_id, 0 otherwise.
 */
static int ata_dev_same_device(struct ata_device *dev, unsigned int new_class,
			       const u16 *new_id)
{
	const u16 *old_id = dev->id;
	unsigned char model[2][ATA_ID_PROD_LEN + 1];
	unsigned char serial[2][ATA_ID_SERNO_LEN + 1];

	if (dev->class != new_class) {
		ata_dev_info(dev, "class mismatch %d != %d\n",
			     dev->class, new_class);
		return 0;
	}

	ata_id_c_string(old_id, model[0], ATA_ID_PROD, sizeof(model[0]));
	ata_id_c_string(new_id, model[1], ATA_ID_PROD, sizeof(model[1]));
	ata_id_c_string(old_id, serial[0], ATA_ID_SERNO, sizeof(serial[0]));
	ata_id_c_string(new_id, serial[1], ATA_ID_SERNO, sizeof(serial[1]));

	if (strcmp(model[0], model[1])) {
		ata_dev_info(dev, "model number mismatch '%s' != '%s'\n",
			     model[0], model[1]);
		return 0;
	}

	if (strcmp(serial[0], serial[1])) {
		ata_dev_info(dev, "serial number mismatch '%s' != '%s'\n",
			     serial[0], serial[1]);
		return 0;
	}

	return 1;
}

/**
 *	ata_dev_reread_id - Re-read IDENTIFY data
 *	@dev: target ATA device
 *	@readid_flags: read ID flags
 *
 *	Re-read IDENTIFY page and make sure @dev is still attached to
 *	the port.
 *
 *	LOCKING:
 *	Kernel thread context (may sleep)
 *
 *	RETURNS:
 *	0 on success, negative errno otherwise
 */
int ata_dev_reread_id(struct ata_device *dev, unsigned int readid_flags)
{
	unsigned int class = dev->class;
	u16 *id = (void *)dev->link->ap->sector_buf;
	int rc;

	/* read ID data */
	rc = ata_dev_read_id(dev, &class, readid_flags, id);
	if (rc)
		return rc;

	/* is the device still there? */
	if (!ata_dev_same_device(dev, class, id))
		return -ENODEV;

	memcpy(dev->id, id, sizeof(id[0]) * ATA_ID_WORDS);
	return 0;
}

/**
 *	ata_dev_revalidate - Revalidate ATA device
 *	@dev: device to revalidate
 *	@new_class: new class code
 *	@readid_flags: read ID flags
 *
 *	Re-read IDENTIFY page, make sure @dev is still attached to the
 *	port and reconfigure it according to the new IDENTIFY page.
 *
 *	LOCKING:
 *	Kernel thread context (may sleep)
 *
 *	RETURNS:
 *	0 on success, negative errno otherwise
 */
int ata_dev_revalidate(struct ata_device *dev, unsigned int new_class,
		       unsigned int readid_flags)
{
	u64 n_sectors = dev->n_sectors;
	u64 n_native_sectors = dev->n_native_sectors;
	int rc;

	if (!ata_dev_enabled(dev))
		return -ENODEV;

	/* fail early if !ATA && !ATAPI to avoid issuing [P]IDENTIFY to PMP */
	if (ata_class_enabled(new_class) &&
	    new_class != ATA_DEV_ATA &&
	    new_class != ATA_DEV_ATAPI &&
	    new_class != ATA_DEV_SEMB) {
		ata_dev_info(dev, "class mismatch %u != %u\n",
			     dev->class, new_class);
		rc = -ENODEV;
		goto fail;
	}

	/* re-read ID */
	rc = ata_dev_reread_id(dev, readid_flags);
	if (rc)
		goto fail;

	/* configure device according to the new ID */
	rc = ata_dev_configure(dev);
	if (rc)
		goto fail;

	/* verify n_sectors hasn't changed */
	if (dev->class != ATA_DEV_ATA || !n_sectors ||
	    dev->n_sectors == n_sectors)
		return 0;

	/* n_sectors has changed */
	ata_dev_warn(dev, "n_sectors mismatch %llu != %llu\n",
		     (unsigned long long)n_sectors,
		     (unsigned long long)dev->n_sectors);

	/*
	 * Something could have caused HPA to be unlocked
	 * involuntarily.  If n_native_sectors hasn't changed and the
	 * new size matches it, keep the device.
	 */
	if (dev->n_native_sectors == n_native_sectors &&
	    dev->n_sectors > n_sectors && dev->n_sectors == n_native_sectors) {
		ata_dev_warn(dev,
			     "new n_sectors matches native, probably "
			     "late HPA unlock, n_sectors updated\n");
		/* use the larger n_sectors */
		return 0;
	}

	/*
	 * Some BIOSes boot w/o HPA but resume w/ HPA locked.  Try
	 * unlocking HPA in those cases.
	 *
	 * https://bugzilla.kernel.org/show_bug.cgi?id=15396
	 */
	if (dev->n_native_sectors == n_native_sectors &&
	    dev->n_sectors < n_sectors && n_sectors == n_native_sectors &&
	    !(dev->horkage & ATA_HORKAGE_BROKEN_HPA)) {
		ata_dev_warn(dev,
			     "old n_sectors matches native, probably "
			     "late HPA lock, will try to unlock HPA\n");
		/* try unlocking HPA */
		dev->flags |= ATA_DFLAG_UNLOCK_HPA;
		rc = -EIO;
	} else
		rc = -ENODEV;

	/* restore original n_[native_]sectors and fail */
	dev->n_native_sectors = n_native_sectors;
	dev->n_sectors = n_sectors;
 fail:
	ata_dev_err(dev, "revalidation failed (errno=%d)\n", rc);
	return rc;
}

struct ata_blacklist_entry {
	const char *model_num;
	const char *model_rev;
	unsigned long horkage;
};

static const struct ata_blacklist_entry ata_device_blacklist [] = {
	/* Devices with DMA related problems under Linux */
	{ "WDC AC11000H",	NULL,		ATA_HORKAGE_NODMA },
	{ "WDC AC22100H",	NULL,		ATA_HORKAGE_NODMA },
	{ "WDC AC32500H",	NULL,		ATA_HORKAGE_NODMA },
	{ "WDC AC33100H",	NULL,		ATA_HORKAGE_NODMA },
	{ "WDC AC31600H",	NULL,		ATA_HORKAGE_NODMA },
	{ "WDC AC32100H",	"24.09P07",	ATA_HORKAGE_NODMA },
	{ "WDC AC23200L",	"21.10N21",	ATA_HORKAGE_NODMA },
	{ "Compaq CRD-8241B", 	NULL,		ATA_HORKAGE_NODMA },
	{ "CRD-8400B",		NULL, 		ATA_HORKAGE_NODMA },
	{ "CRD-848[02]B",	NULL,		ATA_HORKAGE_NODMA },
	{ "CRD-84",		NULL,		ATA_HORKAGE_NODMA },
	{ "SanDisk SDP3B",	NULL,		ATA_HORKAGE_NODMA },
	{ "SanDisk SDP3B-64",	NULL,		ATA_HORKAGE_NODMA },
	{ "SANYO CD-ROM CRD",	NULL,		ATA_HORKAGE_NODMA },
	{ "HITACHI CDR-8",	NULL,		ATA_HORKAGE_NODMA },
	{ "HITACHI CDR-8[34]35",NULL,		ATA_HORKAGE_NODMA },
	{ "Toshiba CD-ROM XM-6202B", NULL,	ATA_HORKAGE_NODMA },
	{ "TOSHIBA CD-ROM XM-1702BC", NULL,	ATA_HORKAGE_NODMA },
	{ "CD-532E-A", 		NULL,		ATA_HORKAGE_NODMA },
	{ "E-IDE CD-ROM CR-840",NULL,		ATA_HORKAGE_NODMA },
	{ "CD-ROM Drive/F5A",	NULL,		ATA_HORKAGE_NODMA },
	{ "WPI CDD-820", 	NULL,		ATA_HORKAGE_NODMA },
	{ "SAMSUNG CD-ROM SC-148C", NULL,	ATA_HORKAGE_NODMA },
	{ "SAMSUNG CD-ROM SC",	NULL,		ATA_HORKAGE_NODMA },
	{ "ATAPI CD-ROM DRIVE 40X MAXIMUM",NULL,ATA_HORKAGE_NODMA },
	{ "_NEC DV5800A", 	NULL,		ATA_HORKAGE_NODMA },
	{ "SAMSUNG CD-ROM SN-124", "N001",	ATA_HORKAGE_NODMA },
	{ "Seagate STT20000A", NULL,		ATA_HORKAGE_NODMA },
	{ " 2GB ATA Flash Disk", "ADMA428M",	ATA_HORKAGE_NODMA },
	/* Odd clown on sil3726/4726 PMPs */
	{ "Config  Disk",	NULL,		ATA_HORKAGE_DISABLE },

	/* Weird ATAPI devices */
	{ "TORiSAN DVD-ROM DRD-N216", NULL,	ATA_HORKAGE_MAX_SEC_128 },
	{ "QUANTUM DAT    DAT72-000", NULL,	ATA_HORKAGE_ATAPI_MOD16_DMA },
	{ "Slimtype DVD A  DS8A8SH", NULL,	ATA_HORKAGE_MAX_SEC_LBA48 },
	{ "Slimtype DVD A  DS8A9SH", NULL,	ATA_HORKAGE_MAX_SEC_LBA48 },

	/* Devices we expect to fail diagnostics */

	/* Devices where NCQ should be avoided */
	/* NCQ is slow */
	{ "WDC WD740ADFD-00",	NULL,		ATA_HORKAGE_NONCQ },
	{ "WDC WD740ADFD-00NLR1", NULL,		ATA_HORKAGE_NONCQ, },
	/* http://thread.gmane.org/gmane.linux.ide/14907 */
	{ "FUJITSU MHT2060BH",	NULL,		ATA_HORKAGE_NONCQ },
	/* NCQ is broken */
	{ "Maxtor *",		"BANC*",	ATA_HORKAGE_NONCQ },
	{ "Maxtor 7V300F0",	"VA111630",	ATA_HORKAGE_NONCQ },
	{ "ST380817AS",		"3.42",		ATA_HORKAGE_NONCQ },
	{ "ST3160023AS",	"3.42",		ATA_HORKAGE_NONCQ },
	{ "OCZ CORE_SSD",	"02.10104",	ATA_HORKAGE_NONCQ },

	/* Seagate NCQ + FLUSH CACHE firmware bug */
	{ "ST31500341AS",	"SD1[5-9]",	ATA_HORKAGE_NONCQ |
						ATA_HORKAGE_FIRMWARE_WARN },

	{ "ST31000333AS",	"SD1[5-9]",	ATA_HORKAGE_NONCQ |
						ATA_HORKAGE_FIRMWARE_WARN },

	{ "ST3640[36]23AS",	"SD1[5-9]",	ATA_HORKAGE_NONCQ |
						ATA_HORKAGE_FIRMWARE_WARN },

	{ "ST3320[68]13AS",	"SD1[5-9]",	ATA_HORKAGE_NONCQ |
						ATA_HORKAGE_FIRMWARE_WARN },

	/* Seagate Momentus SpinPoint M8 seem to have FPMDA_AA issues */
	{ "ST1000LM024 HN-M101MBB", "2AR10001",	ATA_HORKAGE_BROKEN_FPDMA_AA },
	{ "ST1000LM024 HN-M101MBB", "2BA30001",	ATA_HORKAGE_BROKEN_FPDMA_AA },

	/* Blacklist entries taken from Silicon Image 3124/3132
	   Windows driver .inf file - also several Linux problem reports */
	{ "HTS541060G9SA00",    "MB3OC60D",     ATA_HORKAGE_NONCQ, },
	{ "HTS541080G9SA00",    "MB4OC60D",     ATA_HORKAGE_NONCQ, },
	{ "HTS541010G9SA00",    "MBZOC60D",     ATA_HORKAGE_NONCQ, },

	/* https://bugzilla.kernel.org/show_bug.cgi?id=15573 */
	{ "C300-CTFDDAC128MAG",	"0001",		ATA_HORKAGE_NONCQ, },

	/* devices which puke on READ_NATIVE_MAX */
	{ "HDS724040KLSA80",	"KFAOA20N",	ATA_HORKAGE_BROKEN_HPA, },
	{ "WDC WD3200JD-00KLB0", "WD-WCAMR1130137", ATA_HORKAGE_BROKEN_HPA },
	{ "WDC WD2500JD-00HBB0", "WD-WMAL71490727", ATA_HORKAGE_BROKEN_HPA },
	{ "MAXTOR 6L080L4",	"A93.0500",	ATA_HORKAGE_BROKEN_HPA },

	/* this one allows HPA unlocking but fails IOs on the area */
	{ "OCZ-VERTEX",		    "1.30",	ATA_HORKAGE_BROKEN_HPA },

	/* Devices which report 1 sector over size HPA */
	{ "ST340823A",		NULL,		ATA_HORKAGE_HPA_SIZE, },
	{ "ST320413A",		NULL,		ATA_HORKAGE_HPA_SIZE, },
	{ "ST310211A",		NULL,		ATA_HORKAGE_HPA_SIZE, },

	/* Devices which get the IVB wrong */
	{ "QUANTUM FIREBALLlct10 05", "A03.0900", ATA_HORKAGE_IVB, },
	/* Maybe we should just blacklist TSSTcorp... */
	{ "TSSTcorp CDDVDW SH-S202[HJN]", "SB0[01]",  ATA_HORKAGE_IVB, },

	/* Devices that do not need bridging limits applied */
	{ "MTRON MSP-SATA*",		NULL,	ATA_HORKAGE_BRIDGE_OK, },
	{ "BUFFALO HD-QSU2/R5",		NULL,	ATA_HORKAGE_BRIDGE_OK, },

	/* Devices which aren't very happy with higher link speeds */
	{ "WD My Book",			NULL,	ATA_HORKAGE_1_5_GBPS, },
	{ "Seagate FreeAgent GoFlex",	NULL,	ATA_HORKAGE_1_5_GBPS, },

	/*
	 * Devices which choke on SETXFER.  Applies only if both the
	 * device and controller are SATA.
	 */
	{ "PIONEER DVD-RW  DVRTD08",	NULL,	ATA_HORKAGE_NOSETXFER },
	{ "PIONEER DVD-RW  DVRTD08A",	NULL,	ATA_HORKAGE_NOSETXFER },
	{ "PIONEER DVD-RW  DVR-215",	NULL,	ATA_HORKAGE_NOSETXFER },
	{ "PIONEER DVD-RW  DVR-212D",	NULL,	ATA_HORKAGE_NOSETXFER },
	{ "PIONEER DVD-RW  DVR-216D",	NULL,	ATA_HORKAGE_NOSETXFER },

<<<<<<< HEAD
=======
	/* devices that don't properly handle queued TRIM commands */
	{ "Micron_M500*",		NULL,	ATA_HORKAGE_NO_NCQ_TRIM, },
	{ "Crucial_CT???M500SSD*",	NULL,	ATA_HORKAGE_NO_NCQ_TRIM, },
	{ "Micron_M550*",		NULL,	ATA_HORKAGE_NO_NCQ_TRIM, },
	{ "Crucial_CT???M550SSD*",	NULL,	ATA_HORKAGE_NO_NCQ_TRIM, },

>>>>>>> c3ade0e0
	/*
	 * Some WD SATA-I drives spin up and down erratically when the link
	 * is put into the slumber mode.  We don't have full list of the
	 * affected devices.  Disable LPM if the device matches one of the
	 * known prefixes and is SATA-1.  As a side effect LPM partial is
	 * lost too.
	 *
	 * https://bugzilla.kernel.org/show_bug.cgi?id=57211
	 */
	{ "WDC WD800JD-*",		NULL,	ATA_HORKAGE_WD_BROKEN_LPM },
	{ "WDC WD1200JD-*",		NULL,	ATA_HORKAGE_WD_BROKEN_LPM },
	{ "WDC WD1600JD-*",		NULL,	ATA_HORKAGE_WD_BROKEN_LPM },
	{ "WDC WD2000JD-*",		NULL,	ATA_HORKAGE_WD_BROKEN_LPM },
	{ "WDC WD2500JD-*",		NULL,	ATA_HORKAGE_WD_BROKEN_LPM },
	{ "WDC WD3000JD-*",		NULL,	ATA_HORKAGE_WD_BROKEN_LPM },
	{ "WDC WD3200JD-*",		NULL,	ATA_HORKAGE_WD_BROKEN_LPM },

	/* End Marker */
	{ }
};

/**
 *	glob_match - match a text string against a glob-style pattern
 *	@text: the string to be examined
 *	@pattern: the glob-style pattern to be matched against
 *
 *	Either/both of text and pattern can be empty strings.
 *
 *	Match text against a glob-style pattern, with wildcards and simple sets:
 *
 *		?	matches any single character.
 *		*	matches any run of characters.
 *		[xyz]	matches a single character from the set: x, y, or z.
 *		[a-d]	matches a single character from the range: a, b, c, or d.
 *		[a-d0-9] matches a single character from either range.
 *
 *	The special characters ?, [, -, or *, can be matched using a set, eg. [*]
 *	Behaviour with malformed patterns is undefined, though generally reasonable.
 *
 *	Sample patterns:  "SD1?",  "SD1[0-5]",  "*R0",  "SD*1?[012]*xx"
 *
 *	This function uses one level of recursion per '*' in pattern.
 *	Since it calls _nothing_ else, and has _no_ explicit local variables,
 *	this will not cause stack problems for any reasonable use here.
 *
 *	RETURNS:
 *	0 on match, 1 otherwise.
 */
static int glob_match (const char *text, const char *pattern)
{
	do {
		/* Match single character or a '?' wildcard */
		if (*text == *pattern || *pattern == '?') {
			if (!*pattern++)
				return 0;  /* End of both strings: match */
		} else {
			/* Match single char against a '[' bracketed ']' pattern set */
			if (!*text || *pattern != '[')
				break;  /* Not a pattern set */
			while (*++pattern && *pattern != ']' && *text != *pattern) {
				if (*pattern == '-' && *(pattern - 1) != '[')
					if (*text > *(pattern - 1) && *text < *(pattern + 1)) {
						++pattern;
						break;
					}
			}
			if (!*pattern || *pattern == ']')
				return 1;  /* No match */
			while (*pattern && *pattern++ != ']');
		}
	} while (*++text && *pattern);

	/* Match any run of chars against a '*' wildcard */
	if (*pattern == '*') {
		if (!*++pattern)
			return 0;  /* Match: avoid recursion at end of pattern */
		/* Loop to handle additional pattern chars after the wildcard */
		while (*text) {
			if (glob_match(text, pattern) == 0)
				return 0;  /* Remainder matched */
			++text;  /* Absorb (match) this char and try again */
		}
	}
	if (!*text && !*pattern)
		return 0;  /* End of both strings: match */
	return 1;  /* No match */
}

static unsigned long ata_dev_blacklisted(const struct ata_device *dev)
{
	unsigned char model_num[ATA_ID_PROD_LEN + 1];
	unsigned char model_rev[ATA_ID_FW_REV_LEN + 1];
	const struct ata_blacklist_entry *ad = ata_device_blacklist;

	ata_id_c_string(dev->id, model_num, ATA_ID_PROD, sizeof(model_num));
	ata_id_c_string(dev->id, model_rev, ATA_ID_FW_REV, sizeof(model_rev));

	while (ad->model_num) {
		if (!glob_match(model_num, ad->model_num)) {
			if (ad->model_rev == NULL)
				return ad->horkage;
			if (!glob_match(model_rev, ad->model_rev))
				return ad->horkage;
		}
		ad++;
	}
	return 0;
}

static int ata_dma_blacklisted(const struct ata_device *dev)
{
	/* We don't support polling DMA.
	 * DMA blacklist those ATAPI devices with CDB-intr (and use PIO)
	 * if the LLDD handles only interrupts in the HSM_ST_LAST state.
	 */
	if ((dev->link->ap->flags & ATA_FLAG_PIO_POLLING) &&
	    (dev->flags & ATA_DFLAG_CDB_INTR))
		return 1;
	return (dev->horkage & ATA_HORKAGE_NODMA) ? 1 : 0;
}

/**
 *	ata_is_40wire		-	check drive side detection
 *	@dev: device
 *
 *	Perform drive side detection decoding, allowing for device vendors
 *	who can't follow the documentation.
 */

static int ata_is_40wire(struct ata_device *dev)
{
	if (dev->horkage & ATA_HORKAGE_IVB)
		return ata_drive_40wire_relaxed(dev->id);
	return ata_drive_40wire(dev->id);
}

/**
 *	cable_is_40wire		-	40/80/SATA decider
 *	@ap: port to consider
 *
 *	This function encapsulates the policy for speed management
 *	in one place. At the moment we don't cache the result but
 *	there is a good case for setting ap->cbl to the result when
 *	we are called with unknown cables (and figuring out if it
 *	impacts hotplug at all).
 *
 *	Return 1 if the cable appears to be 40 wire.
 */

static int cable_is_40wire(struct ata_port *ap)
{
	struct ata_link *link;
	struct ata_device *dev;

	/* If the controller thinks we are 40 wire, we are. */
	if (ap->cbl == ATA_CBL_PATA40)
		return 1;

	/* If the controller thinks we are 80 wire, we are. */
	if (ap->cbl == ATA_CBL_PATA80 || ap->cbl == ATA_CBL_SATA)
		return 0;

	/* If the system is known to be 40 wire short cable (eg
	 * laptop), then we allow 80 wire modes even if the drive
	 * isn't sure.
	 */
	if (ap->cbl == ATA_CBL_PATA40_SHORT)
		return 0;

	/* If the controller doesn't know, we scan.
	 *
	 * Note: We look for all 40 wire detects at this point.  Any
	 *       80 wire detect is taken to be 80 wire cable because
	 * - in many setups only the one drive (slave if present) will
	 *   give a valid detect
	 * - if you have a non detect capable drive you don't want it
	 *   to colour the choice
	 */
	ata_for_each_link(link, ap, EDGE) {
		ata_for_each_dev(dev, link, ENABLED) {
			if (!ata_is_40wire(dev))
				return 0;
		}
	}
	return 1;
}

/**
 *	ata_dev_xfermask - Compute supported xfermask of the given device
 *	@dev: Device to compute xfermask for
 *
 *	Compute supported xfermask of @dev and store it in
 *	dev->*_mask.  This function is responsible for applying all
 *	known limits including host controller limits, device
 *	blacklist, etc...
 *
 *	LOCKING:
 *	None.
 */
static void ata_dev_xfermask(struct ata_device *dev)
{
	struct ata_link *link = dev->link;
	struct ata_port *ap = link->ap;
	struct ata_host *host = ap->host;
	unsigned long xfer_mask;

	/* controller modes available */
	xfer_mask = ata_pack_xfermask(ap->pio_mask,
				      ap->mwdma_mask, ap->udma_mask);

	/* drive modes available */
	xfer_mask &= ata_pack_xfermask(dev->pio_mask,
				       dev->mwdma_mask, dev->udma_mask);
	xfer_mask &= ata_id_xfermask(dev->id);

	/*
	 *	CFA Advanced TrueIDE timings are not allowed on a shared
	 *	cable
	 */
	if (ata_dev_pair(dev)) {
		/* No PIO5 or PIO6 */
		xfer_mask &= ~(0x03 << (ATA_SHIFT_PIO + 5));
		/* No MWDMA3 or MWDMA 4 */
		xfer_mask &= ~(0x03 << (ATA_SHIFT_MWDMA + 3));
	}

	if (ata_dma_blacklisted(dev)) {
		xfer_mask &= ~(ATA_MASK_MWDMA | ATA_MASK_UDMA);
		ata_dev_warn(dev,
			     "device is on DMA blacklist, disabling DMA\n");
	}

	if ((host->flags & ATA_HOST_SIMPLEX) &&
	    host->simplex_claimed && host->simplex_claimed != ap) {
		xfer_mask &= ~(ATA_MASK_MWDMA | ATA_MASK_UDMA);
		ata_dev_warn(dev,
			     "simplex DMA is claimed by other device, disabling DMA\n");
	}

	if (ap->flags & ATA_FLAG_NO_IORDY)
		xfer_mask &= ata_pio_mask_no_iordy(dev);

	if (ap->ops->mode_filter)
		xfer_mask = ap->ops->mode_filter(dev, xfer_mask);

	/* Apply cable rule here.  Don't apply it early because when
	 * we handle hot plug the cable type can itself change.
	 * Check this last so that we know if the transfer rate was
	 * solely limited by the cable.
	 * Unknown or 80 wire cables reported host side are checked
	 * drive side as well. Cases where we know a 40wire cable
	 * is used safely for 80 are not checked here.
	 */
	if (xfer_mask & (0xF8 << ATA_SHIFT_UDMA))
		/* UDMA/44 or higher would be available */
		if (cable_is_40wire(ap)) {
			ata_dev_warn(dev,
				     "limited to UDMA/33 due to 40-wire cable\n");
			xfer_mask &= ~(0xF8 << ATA_SHIFT_UDMA);
		}

	ata_unpack_xfermask(xfer_mask, &dev->pio_mask,
			    &dev->mwdma_mask, &dev->udma_mask);
}

/**
 *	ata_dev_set_xfermode - Issue SET FEATURES - XFER MODE command
 *	@dev: Device to which command will be sent
 *
 *	Issue SET FEATURES - XFER MODE command to device @dev
 *	on port @ap.
 *
 *	LOCKING:
 *	PCI/etc. bus probe sem.
 *
 *	RETURNS:
 *	0 on success, AC_ERR_* mask otherwise.
 */

static unsigned int ata_dev_set_xfermode(struct ata_device *dev)
{
	struct ata_taskfile tf;
	unsigned int err_mask;

	/* set up set-features taskfile */
	DPRINTK("set features - xfer mode\n");

	/* Some controllers and ATAPI devices show flaky interrupt
	 * behavior after setting xfer mode.  Use polling instead.
	 */
	ata_tf_init(dev, &tf);
	tf.command = ATA_CMD_SET_FEATURES;
	tf.feature = SETFEATURES_XFER;
	tf.flags |= ATA_TFLAG_ISADDR | ATA_TFLAG_DEVICE | ATA_TFLAG_POLLING;
	tf.protocol = ATA_PROT_NODATA;
	/* If we are using IORDY we must send the mode setting command */
	if (ata_pio_need_iordy(dev))
		tf.nsect = dev->xfer_mode;
	/* If the device has IORDY and the controller does not - turn it off */
 	else if (ata_id_has_iordy(dev->id))
		tf.nsect = 0x01;
	else /* In the ancient relic department - skip all of this */
		return 0;

	err_mask = ata_exec_internal(dev, &tf, NULL, DMA_NONE, NULL, 0, 0);

	DPRINTK("EXIT, err_mask=%x\n", err_mask);
	return err_mask;
}

/**
 *	ata_dev_set_feature - Issue SET FEATURES - SATA FEATURES
 *	@dev: Device to which command will be sent
 *	@enable: Whether to enable or disable the feature
 *	@feature: The sector count represents the feature to set
 *
 *	Issue SET FEATURES - SATA FEATURES command to device @dev
 *	on port @ap with sector count
 *
 *	LOCKING:
 *	PCI/etc. bus probe sem.
 *
 *	RETURNS:
 *	0 on success, AC_ERR_* mask otherwise.
 */
unsigned int ata_dev_set_feature(struct ata_device *dev, u8 enable, u8 feature)
{
	struct ata_taskfile tf;
	unsigned int err_mask;

	/* set up set-features taskfile */
	DPRINTK("set features - SATA features\n");

	ata_tf_init(dev, &tf);
	tf.command = ATA_CMD_SET_FEATURES;
	tf.feature = enable;
	tf.flags |= ATA_TFLAG_ISADDR | ATA_TFLAG_DEVICE;
	tf.protocol = ATA_PROT_NODATA;
	tf.nsect = feature;

	err_mask = ata_exec_internal(dev, &tf, NULL, DMA_NONE, NULL, 0, 0);

	DPRINTK("EXIT, err_mask=%x\n", err_mask);
	return err_mask;
}
EXPORT_SYMBOL_GPL(ata_dev_set_feature);

/**
 *	ata_dev_init_params - Issue INIT DEV PARAMS command
 *	@dev: Device to which command will be sent
 *	@heads: Number of heads (taskfile parameter)
 *	@sectors: Number of sectors (taskfile parameter)
 *
 *	LOCKING:
 *	Kernel thread context (may sleep)
 *
 *	RETURNS:
 *	0 on success, AC_ERR_* mask otherwise.
 */
static unsigned int ata_dev_init_params(struct ata_device *dev,
					u16 heads, u16 sectors)
{
	struct ata_taskfile tf;
	unsigned int err_mask;

	/* Number of sectors per track 1-255. Number of heads 1-16 */
	if (sectors < 1 || sectors > 255 || heads < 1 || heads > 16)
		return AC_ERR_INVALID;

	/* set up init dev params taskfile */
	DPRINTK("init dev params \n");

	ata_tf_init(dev, &tf);
	tf.command = ATA_CMD_INIT_DEV_PARAMS;
	tf.flags |= ATA_TFLAG_ISADDR | ATA_TFLAG_DEVICE;
	tf.protocol = ATA_PROT_NODATA;
	tf.nsect = sectors;
	tf.device |= (heads - 1) & 0x0f; /* max head = num. of heads - 1 */

	err_mask = ata_exec_internal(dev, &tf, NULL, DMA_NONE, NULL, 0, 0);
	/* A clean abort indicates an original or just out of spec drive
	   and we should continue as we issue the setup based on the
	   drive reported working geometry */
	if (err_mask == AC_ERR_DEV && (tf.feature & ATA_ABORTED))
		err_mask = 0;

	DPRINTK("EXIT, err_mask=%x\n", err_mask);
	return err_mask;
}

/**
 *	ata_sg_clean - Unmap DMA memory associated with command
 *	@qc: Command containing DMA memory to be released
 *
 *	Unmap all mapped DMA memory associated with this command.
 *
 *	LOCKING:
 *	spin_lock_irqsave(host lock)
 */
void ata_sg_clean(struct ata_queued_cmd *qc)
{
	struct ata_port *ap = qc->ap;
	struct scatterlist *sg = qc->sg;
	int dir = qc->dma_dir;

	WARN_ON_ONCE(sg == NULL);

	VPRINTK("unmapping %u sg elements\n", qc->n_elem);

	if (qc->n_elem)
		dma_unmap_sg(ap->dev, sg, qc->orig_n_elem, dir);

	qc->flags &= ~ATA_QCFLAG_DMAMAP;
	qc->sg = NULL;
}

/**
 *	atapi_check_dma - Check whether ATAPI DMA can be supported
 *	@qc: Metadata associated with taskfile to check
 *
 *	Allow low-level driver to filter ATA PACKET commands, returning
 *	a status indicating whether or not it is OK to use DMA for the
 *	supplied PACKET command.
 *
 *	LOCKING:
 *	spin_lock_irqsave(host lock)
 *
 *	RETURNS: 0 when ATAPI DMA can be used
 *               nonzero otherwise
 */
int atapi_check_dma(struct ata_queued_cmd *qc)
{
	struct ata_port *ap = qc->ap;

	/* Don't allow DMA if it isn't multiple of 16 bytes.  Quite a
	 * few ATAPI devices choke on such DMA requests.
	 */
	if (!(qc->dev->horkage & ATA_HORKAGE_ATAPI_MOD16_DMA) &&
	    unlikely(qc->nbytes & 15))
		return 1;

	if (ap->ops->check_atapi_dma)
		return ap->ops->check_atapi_dma(qc);

	return 0;
}

/**
 *	ata_std_qc_defer - Check whether a qc needs to be deferred
 *	@qc: ATA command in question
 *
 *	Non-NCQ commands cannot run with any other command, NCQ or
 *	not.  As upper layer only knows the queue depth, we are
 *	responsible for maintaining exclusion.  This function checks
 *	whether a new command @qc can be issued.
 *
 *	LOCKING:
 *	spin_lock_irqsave(host lock)
 *
 *	RETURNS:
 *	ATA_DEFER_* if deferring is needed, 0 otherwise.
 */
int ata_std_qc_defer(struct ata_queued_cmd *qc)
{
	struct ata_link *link = qc->dev->link;

	if (qc->tf.protocol == ATA_PROT_NCQ) {
		if (!ata_tag_valid(link->active_tag))
			return 0;
	} else {
		if (!ata_tag_valid(link->active_tag) && !link->sactive)
			return 0;
	}

	return ATA_DEFER_LINK;
}

void ata_noop_qc_prep(struct ata_queued_cmd *qc) { }

/**
 *	ata_sg_init - Associate command with scatter-gather table.
 *	@qc: Command to be associated
 *	@sg: Scatter-gather table.
 *	@n_elem: Number of elements in s/g table.
 *
 *	Initialize the data-related elements of queued_cmd @qc
 *	to point to a scatter-gather table @sg, containing @n_elem
 *	elements.
 *
 *	LOCKING:
 *	spin_lock_irqsave(host lock)
 */
void ata_sg_init(struct ata_queued_cmd *qc, struct scatterlist *sg,
		 unsigned int n_elem)
{
	qc->sg = sg;
	qc->n_elem = n_elem;
	qc->cursg = qc->sg;
}

/**
 *	ata_sg_setup - DMA-map the scatter-gather table associated with a command.
 *	@qc: Command with scatter-gather table to be mapped.
 *
 *	DMA-map the scatter-gather table associated with queued_cmd @qc.
 *
 *	LOCKING:
 *	spin_lock_irqsave(host lock)
 *
 *	RETURNS:
 *	Zero on success, negative on error.
 *
 */
static int ata_sg_setup(struct ata_queued_cmd *qc)
{
	struct ata_port *ap = qc->ap;
	unsigned int n_elem;

	VPRINTK("ENTER, ata%u\n", ap->print_id);

	n_elem = dma_map_sg(ap->dev, qc->sg, qc->n_elem, qc->dma_dir);
	if (n_elem < 1)
		return -1;

	DPRINTK("%d sg elements mapped\n", n_elem);
	qc->orig_n_elem = qc->n_elem;
	qc->n_elem = n_elem;
	qc->flags |= ATA_QCFLAG_DMAMAP;

	return 0;
}

/**
 *	swap_buf_le16 - swap halves of 16-bit words in place
 *	@buf:  Buffer to swap
 *	@buf_words:  Number of 16-bit words in buffer.
 *
 *	Swap halves of 16-bit words if needed to convert from
 *	little-endian byte order to native cpu byte order, or
 *	vice-versa.
 *
 *	LOCKING:
 *	Inherited from caller.
 */
void swap_buf_le16(u16 *buf, unsigned int buf_words)
{
#ifdef __BIG_ENDIAN
	unsigned int i;

	for (i = 0; i < buf_words; i++)
		buf[i] = le16_to_cpu(buf[i]);
#endif /* __BIG_ENDIAN */
}

/**
 *	ata_qc_new - Request an available ATA command, for queueing
 *	@ap: target port
 *
 *	LOCKING:
 *	None.
 */

static struct ata_queued_cmd *ata_qc_new(struct ata_port *ap)
{
	struct ata_queued_cmd *qc = NULL;
	unsigned int i, tag;

	/* no command while frozen */
	if (unlikely(ap->pflags & ATA_PFLAG_FROZEN))
		return NULL;

	for (i = 0; i < ATA_MAX_QUEUE; i++) {
		tag = (i + ap->last_tag + 1) % ATA_MAX_QUEUE;

		/* the last tag is reserved for internal command. */
		if (tag == ATA_TAG_INTERNAL)
			continue;

		if (!test_and_set_bit(tag, &ap->qc_allocated)) {
			qc = __ata_qc_from_tag(ap, tag);
			qc->tag = tag;
			ap->last_tag = tag;
			break;
		}
	}

	return qc;
}

/**
 *	ata_qc_new_init - Request an available ATA command, and initialize it
 *	@dev: Device from whom we request an available command structure
 *
 *	LOCKING:
 *	None.
 */

struct ata_queued_cmd *ata_qc_new_init(struct ata_device *dev)
{
	struct ata_port *ap = dev->link->ap;
	struct ata_queued_cmd *qc;

	qc = ata_qc_new(ap);
	if (qc) {
		qc->scsicmd = NULL;
		qc->ap = ap;
		qc->dev = dev;

		ata_qc_reinit(qc);
	}

	return qc;
}

/**
 *	ata_qc_free - free unused ata_queued_cmd
 *	@qc: Command to complete
 *
 *	Designed to free unused ata_queued_cmd object
 *	in case something prevents using it.
 *
 *	LOCKING:
 *	spin_lock_irqsave(host lock)
 */
void ata_qc_free(struct ata_queued_cmd *qc)
{
	struct ata_port *ap;
	unsigned int tag;

	BUG_ON(qc == NULL); /* ata_qc_from_tag _might_ return NULL */
	ap = qc->ap;

	qc->flags = 0;
	tag = qc->tag;
	if (likely(ata_tag_valid(tag))) {
		qc->tag = ATA_TAG_POISON;
		clear_bit(tag, &ap->qc_allocated);
	}
}

void __ata_qc_complete(struct ata_queued_cmd *qc)
{
	struct ata_port *ap;
	struct ata_link *link;

	BUG_ON(qc == NULL); /* ata_qc_from_tag _might_ return NULL */
	WARN_ON_ONCE(!(qc->flags & ATA_QCFLAG_ACTIVE));
	ap = qc->ap;
	link = qc->dev->link;

	if (likely(qc->flags & ATA_QCFLAG_DMAMAP))
		ata_sg_clean(qc);

	/* command should be marked inactive atomically with qc completion */
	if (qc->tf.protocol == ATA_PROT_NCQ) {
		link->sactive &= ~(1 << qc->tag);
		if (!link->sactive)
			ap->nr_active_links--;
	} else {
		link->active_tag = ATA_TAG_POISON;
		ap->nr_active_links--;
	}

	/* clear exclusive status */
	if (unlikely(qc->flags & ATA_QCFLAG_CLEAR_EXCL &&
		     ap->excl_link == link))
		ap->excl_link = NULL;

	/* atapi: mark qc as inactive to prevent the interrupt handler
	 * from completing the command twice later, before the error handler
	 * is called. (when rc != 0 and atapi request sense is needed)
	 */
	qc->flags &= ~ATA_QCFLAG_ACTIVE;
	ap->qc_active &= ~(1 << qc->tag);

	/* call completion callback */
	qc->complete_fn(qc);
}

static void fill_result_tf(struct ata_queued_cmd *qc)
{
	struct ata_port *ap = qc->ap;

	qc->result_tf.flags = qc->tf.flags;
	ap->ops->qc_fill_rtf(qc);
}

static void ata_verify_xfer(struct ata_queued_cmd *qc)
{
	struct ata_device *dev = qc->dev;

	if (ata_is_nodata(qc->tf.protocol))
		return;

	if ((dev->mwdma_mask || dev->udma_mask) && ata_is_pio(qc->tf.protocol))
		return;

	dev->flags &= ~ATA_DFLAG_DUBIOUS_XFER;
}

/**
 *	ata_qc_complete - Complete an active ATA command
 *	@qc: Command to complete
 *
 *	Indicate to the mid and upper layers that an ATA command has
 *	completed, with either an ok or not-ok status.
 *
 *	Refrain from calling this function multiple times when
 *	successfully completing multiple NCQ commands.
 *	ata_qc_complete_multiple() should be used instead, which will
 *	properly update IRQ expect state.
 *
 *	LOCKING:
 *	spin_lock_irqsave(host lock)
 */
void ata_qc_complete(struct ata_queued_cmd *qc)
{
	struct ata_port *ap = qc->ap;

	/* XXX: New EH and old EH use different mechanisms to
	 * synchronize EH with regular execution path.
	 *
	 * In new EH, a failed qc is marked with ATA_QCFLAG_FAILED.
	 * Normal execution path is responsible for not accessing a
	 * failed qc.  libata core enforces the rule by returning NULL
	 * from ata_qc_from_tag() for failed qcs.
	 *
	 * Old EH depends on ata_qc_complete() nullifying completion
	 * requests if ATA_QCFLAG_EH_SCHEDULED is set.  Old EH does
	 * not synchronize with interrupt handler.  Only PIO task is
	 * taken care of.
	 */
	if (ap->ops->error_handler) {
		struct ata_device *dev = qc->dev;
		struct ata_eh_info *ehi = &dev->link->eh_info;

		if (unlikely(qc->err_mask))
			qc->flags |= ATA_QCFLAG_FAILED;

		/*
		 * Finish internal commands without any further processing
		 * and always with the result TF filled.
		 */
		if (unlikely(ata_tag_internal(qc->tag))) {
			fill_result_tf(qc);
			__ata_qc_complete(qc);
			return;
		}

		/*
		 * Non-internal qc has failed.  Fill the result TF and
		 * summon EH.
		 */
		if (unlikely(qc->flags & ATA_QCFLAG_FAILED)) {
			fill_result_tf(qc);
			ata_qc_schedule_eh(qc);
			return;
		}

		WARN_ON_ONCE(ap->pflags & ATA_PFLAG_FROZEN);

		/* read result TF if requested */
		if (qc->flags & ATA_QCFLAG_RESULT_TF)
			fill_result_tf(qc);

		/* Some commands need post-processing after successful
		 * completion.
		 */
		switch (qc->tf.command) {
		case ATA_CMD_SET_FEATURES:
			if (qc->tf.feature != SETFEATURES_WC_ON &&
			    qc->tf.feature != SETFEATURES_WC_OFF)
				break;
			/* fall through */
		case ATA_CMD_INIT_DEV_PARAMS: /* CHS translation changed */
		case ATA_CMD_SET_MULTI: /* multi_count changed */
			/* revalidate device */
			ehi->dev_action[dev->devno] |= ATA_EH_REVALIDATE;
			ata_port_schedule_eh(ap);
			break;

		case ATA_CMD_SLEEP:
			dev->flags |= ATA_DFLAG_SLEEPING;
			break;
		}

		if (unlikely(dev->flags & ATA_DFLAG_DUBIOUS_XFER))
			ata_verify_xfer(qc);

		__ata_qc_complete(qc);
	} else {
		if (qc->flags & ATA_QCFLAG_EH_SCHEDULED)
			return;

		/* read result TF if failed or requested */
		if (qc->err_mask || qc->flags & ATA_QCFLAG_RESULT_TF)
			fill_result_tf(qc);

		__ata_qc_complete(qc);
	}
}

/**
 *	ata_qc_complete_multiple - Complete multiple qcs successfully
 *	@ap: port in question
 *	@qc_active: new qc_active mask
 *
 *	Complete in-flight commands.  This functions is meant to be
 *	called from low-level driver's interrupt routine to complete
 *	requests normally.  ap->qc_active and @qc_active is compared
 *	and commands are completed accordingly.
 *
 *	Always use this function when completing multiple NCQ commands
 *	from IRQ handlers instead of calling ata_qc_complete()
 *	multiple times to keep IRQ expect status properly in sync.
 *
 *	LOCKING:
 *	spin_lock_irqsave(host lock)
 *
 *	RETURNS:
 *	Number of completed commands on success, -errno otherwise.
 */
int ata_qc_complete_multiple(struct ata_port *ap, u32 qc_active)
{
	int nr_done = 0;
	u32 done_mask;

	done_mask = ap->qc_active ^ qc_active;

	if (unlikely(done_mask & qc_active)) {
		ata_port_err(ap, "illegal qc_active transition (%08x->%08x)\n",
			     ap->qc_active, qc_active);
		return -EINVAL;
	}

	while (done_mask) {
		struct ata_queued_cmd *qc;
		unsigned int tag = __ffs(done_mask);

		qc = ata_qc_from_tag(ap, tag);
		if (qc) {
			ata_qc_complete(qc);
			nr_done++;
		}
		done_mask &= ~(1 << tag);
	}

	return nr_done;
}

/**
 *	ata_qc_issue - issue taskfile to device
 *	@qc: command to issue to device
 *
 *	Prepare an ATA command to submission to device.
 *	This includes mapping the data into a DMA-able
 *	area, filling in the S/G table, and finally
 *	writing the taskfile to hardware, starting the command.
 *
 *	LOCKING:
 *	spin_lock_irqsave(host lock)
 */
void ata_qc_issue(struct ata_queued_cmd *qc)
{
	struct ata_port *ap = qc->ap;
	struct ata_link *link = qc->dev->link;
	u8 prot = qc->tf.protocol;

	/* Make sure only one non-NCQ command is outstanding.  The
	 * check is skipped for old EH because it reuses active qc to
	 * request ATAPI sense.
	 */
	WARN_ON_ONCE(ap->ops->error_handler && ata_tag_valid(link->active_tag));

	if (ata_is_ncq(prot)) {
		WARN_ON_ONCE(link->sactive & (1 << qc->tag));

		if (!link->sactive)
			ap->nr_active_links++;
		link->sactive |= 1 << qc->tag;
	} else {
		WARN_ON_ONCE(link->sactive);

		ap->nr_active_links++;
		link->active_tag = qc->tag;
	}

	qc->flags |= ATA_QCFLAG_ACTIVE;
	ap->qc_active |= 1 << qc->tag;

	/*
	 * We guarantee to LLDs that they will have at least one
	 * non-zero sg if the command is a data command.
	 */
	if (WARN_ON_ONCE(ata_is_data(prot) &&
			 (!qc->sg || !qc->n_elem || !qc->nbytes)))
		goto sys_err;

	if (ata_is_dma(prot) || (ata_is_pio(prot) &&
				 (ap->flags & ATA_FLAG_PIO_DMA)))
		if (ata_sg_setup(qc))
			goto sys_err;

	/* if device is sleeping, schedule reset and abort the link */
	if (unlikely(qc->dev->flags & ATA_DFLAG_SLEEPING)) {
		link->eh_info.action |= ATA_EH_RESET;
		ata_ehi_push_desc(&link->eh_info, "waking up from sleep");
		ata_link_abort(link);
		return;
	}

	ap->ops->qc_prep(qc);

	qc->err_mask |= ap->ops->qc_issue(qc);
	if (unlikely(qc->err_mask))
		goto err;
	return;

sys_err:
	qc->err_mask |= AC_ERR_SYSTEM;
err:
	ata_qc_complete(qc);
}

/**
 *	sata_scr_valid - test whether SCRs are accessible
 *	@link: ATA link to test SCR accessibility for
 *
 *	Test whether SCRs are accessible for @link.
 *
 *	LOCKING:
 *	None.
 *
 *	RETURNS:
 *	1 if SCRs are accessible, 0 otherwise.
 */
int sata_scr_valid(struct ata_link *link)
{
	struct ata_port *ap = link->ap;

	return (ap->flags & ATA_FLAG_SATA) && ap->ops->scr_read;
}

/**
 *	sata_scr_read - read SCR register of the specified port
 *	@link: ATA link to read SCR for
 *	@reg: SCR to read
 *	@val: Place to store read value
 *
 *	Read SCR register @reg of @link into *@val.  This function is
 *	guaranteed to succeed if @link is ap->link, the cable type of
 *	the port is SATA and the port implements ->scr_read.
 *
 *	LOCKING:
 *	None if @link is ap->link.  Kernel thread context otherwise.
 *
 *	RETURNS:
 *	0 on success, negative errno on failure.
 */
int sata_scr_read(struct ata_link *link, int reg, u32 *val)
{
	if (ata_is_host_link(link)) {
		if (sata_scr_valid(link))
			return link->ap->ops->scr_read(link, reg, val);
		return -EOPNOTSUPP;
	}

	return sata_pmp_scr_read(link, reg, val);
}

/**
 *	sata_scr_write - write SCR register of the specified port
 *	@link: ATA link to write SCR for
 *	@reg: SCR to write
 *	@val: value to write
 *
 *	Write @val to SCR register @reg of @link.  This function is
 *	guaranteed to succeed if @link is ap->link, the cable type of
 *	the port is SATA and the port implements ->scr_read.
 *
 *	LOCKING:
 *	None if @link is ap->link.  Kernel thread context otherwise.
 *
 *	RETURNS:
 *	0 on success, negative errno on failure.
 */
int sata_scr_write(struct ata_link *link, int reg, u32 val)
{
	if (ata_is_host_link(link)) {
		if (sata_scr_valid(link))
			return link->ap->ops->scr_write(link, reg, val);
		return -EOPNOTSUPP;
	}

	return sata_pmp_scr_write(link, reg, val);
}

/**
 *	sata_scr_write_flush - write SCR register of the specified port and flush
 *	@link: ATA link to write SCR for
 *	@reg: SCR to write
 *	@val: value to write
 *
 *	This function is identical to sata_scr_write() except that this
 *	function performs flush after writing to the register.
 *
 *	LOCKING:
 *	None if @link is ap->link.  Kernel thread context otherwise.
 *
 *	RETURNS:
 *	0 on success, negative errno on failure.
 */
int sata_scr_write_flush(struct ata_link *link, int reg, u32 val)
{
	if (ata_is_host_link(link)) {
		int rc;

		if (sata_scr_valid(link)) {
			rc = link->ap->ops->scr_write(link, reg, val);
			if (rc == 0)
				rc = link->ap->ops->scr_read(link, reg, &val);
			return rc;
		}
		return -EOPNOTSUPP;
	}

	return sata_pmp_scr_write(link, reg, val);
}

/**
 *	ata_phys_link_online - test whether the given link is online
 *	@link: ATA link to test
 *
 *	Test whether @link is online.  Note that this function returns
 *	0 if online status of @link cannot be obtained, so
 *	ata_link_online(link) != !ata_link_offline(link).
 *
 *	LOCKING:
 *	None.
 *
 *	RETURNS:
 *	True if the port online status is available and online.
 */
bool ata_phys_link_online(struct ata_link *link)
{
	u32 sstatus;

	if (sata_scr_read(link, SCR_STATUS, &sstatus) == 0 &&
	    ata_sstatus_online(sstatus))
		return true;
	return false;
}

/**
 *	ata_phys_link_offline - test whether the given link is offline
 *	@link: ATA link to test
 *
 *	Test whether @link is offline.  Note that this function
 *	returns 0 if offline status of @link cannot be obtained, so
 *	ata_link_online(link) != !ata_link_offline(link).
 *
 *	LOCKING:
 *	None.
 *
 *	RETURNS:
 *	True if the port offline status is available and offline.
 */
bool ata_phys_link_offline(struct ata_link *link)
{
	u32 sstatus;

	if (sata_scr_read(link, SCR_STATUS, &sstatus) == 0 &&
	    !ata_sstatus_online(sstatus))
		return true;
	return false;
}

/**
 *	ata_link_online - test whether the given link is online
 *	@link: ATA link to test
 *
 *	Test whether @link is online.  This is identical to
 *	ata_phys_link_online() when there's no slave link.  When
 *	there's a slave link, this function should only be called on
 *	the master link and will return true if any of M/S links is
 *	online.
 *
 *	LOCKING:
 *	None.
 *
 *	RETURNS:
 *	True if the port online status is available and online.
 */
bool ata_link_online(struct ata_link *link)
{
	struct ata_link *slave = link->ap->slave_link;

	WARN_ON(link == slave);	/* shouldn't be called on slave link */

	return ata_phys_link_online(link) ||
		(slave && ata_phys_link_online(slave));
}

/**
 *	ata_link_offline - test whether the given link is offline
 *	@link: ATA link to test
 *
 *	Test whether @link is offline.  This is identical to
 *	ata_phys_link_offline() when there's no slave link.  When
 *	there's a slave link, this function should only be called on
 *	the master link and will return true if both M/S links are
 *	offline.
 *
 *	LOCKING:
 *	None.
 *
 *	RETURNS:
 *	True if the port offline status is available and offline.
 */
bool ata_link_offline(struct ata_link *link)
{
	struct ata_link *slave = link->ap->slave_link;

	WARN_ON(link == slave);	/* shouldn't be called on slave link */

	return ata_phys_link_offline(link) &&
		(!slave || ata_phys_link_offline(slave));
}

#ifdef CONFIG_PM
static int ata_port_request_pm(struct ata_port *ap, pm_message_t mesg,
			       unsigned int action, unsigned int ehi_flags,
			       int *async)
{
	struct ata_link *link;
	unsigned long flags;
	int rc = 0;

	/* Previous resume operation might still be in
	 * progress.  Wait for PM_PENDING to clear.
	 */
	if (ap->pflags & ATA_PFLAG_PM_PENDING) {
		if (async) {
			*async = -EAGAIN;
			return 0;
		}
		ata_port_wait_eh(ap);
		WARN_ON(ap->pflags & ATA_PFLAG_PM_PENDING);
	}

	/* request PM ops to EH */
	spin_lock_irqsave(ap->lock, flags);

	ap->pm_mesg = mesg;
	if (async)
		ap->pm_result = async;
	else
		ap->pm_result = &rc;

	ap->pflags |= ATA_PFLAG_PM_PENDING;
	ata_for_each_link(link, ap, HOST_FIRST) {
		link->eh_info.action |= action;
		link->eh_info.flags |= ehi_flags;
	}

	ata_port_schedule_eh(ap);

	spin_unlock_irqrestore(ap->lock, flags);

	/* wait and check result */
	if (!async) {
		ata_port_wait_eh(ap);
		WARN_ON(ap->pflags & ATA_PFLAG_PM_PENDING);
	}

	return rc;
}

static int __ata_port_suspend_common(struct ata_port *ap, pm_message_t mesg, int *async)
{
	/*
	 * On some hardware, device fails to respond after spun down
	 * for suspend.  As the device won't be used before being
	 * resumed, we don't need to touch the device.  Ask EH to skip
	 * the usual stuff and proceed directly to suspend.
	 *
	 * http://thread.gmane.org/gmane.linux.ide/46764
	 */
	unsigned int ehi_flags = ATA_EHI_QUIET | ATA_EHI_NO_AUTOPSY |
				 ATA_EHI_NO_RECOVERY;
	return ata_port_request_pm(ap, mesg, 0, ehi_flags, async);
}

static int ata_port_suspend_common(struct device *dev, pm_message_t mesg)
{
	struct ata_port *ap = to_ata_port(dev);

	return __ata_port_suspend_common(ap, mesg, NULL);
}

static int ata_port_suspend(struct device *dev)
{
	if (pm_runtime_suspended(dev))
		return 0;

	return ata_port_suspend_common(dev, PMSG_SUSPEND);
}

static int ata_port_do_freeze(struct device *dev)
{
	if (pm_runtime_suspended(dev))
		return 0;

	return ata_port_suspend_common(dev, PMSG_FREEZE);
}

static int ata_port_poweroff(struct device *dev)
{
	return ata_port_suspend_common(dev, PMSG_HIBERNATE);
}

static int __ata_port_resume_common(struct ata_port *ap, pm_message_t mesg,
				    int *async)
{
	int rc;

	rc = ata_port_request_pm(ap, mesg, ATA_EH_RESET,
		ATA_EHI_NO_AUTOPSY | ATA_EHI_QUIET, async);
	return rc;
}

static int ata_port_resume_common(struct device *dev, pm_message_t mesg)
{
	struct ata_port *ap = to_ata_port(dev);

	return __ata_port_resume_common(ap, mesg, NULL);
}

static int ata_port_resume(struct device *dev)
{
	int rc;

	rc = ata_port_resume_common(dev, PMSG_RESUME);
	if (!rc) {
		pm_runtime_disable(dev);
		pm_runtime_set_active(dev);
		pm_runtime_enable(dev);
	}

	return rc;
}

/*
 * For ODDs, the upper layer will poll for media change every few seconds,
 * which will make it enter and leave suspend state every few seconds. And
 * as each suspend will cause a hard/soft reset, the gain of runtime suspend
 * is very little and the ODD may malfunction after constantly being reset.
 * So the idle callback here will not proceed to suspend if a non-ZPODD capable
 * ODD is attached to the port.
 */
static int ata_port_runtime_idle(struct device *dev)
{
	struct ata_port *ap = to_ata_port(dev);
	struct ata_link *link;
	struct ata_device *adev;

	ata_for_each_link(link, ap, HOST_FIRST) {
		ata_for_each_dev(adev, link, ENABLED)
			if (adev->class == ATA_DEV_ATAPI &&
			    !zpodd_dev_enabled(adev))
				return -EBUSY;
	}

	return 0;
}

static int ata_port_runtime_suspend(struct device *dev)
{
	return ata_port_suspend_common(dev, PMSG_AUTO_SUSPEND);
}

static int ata_port_runtime_resume(struct device *dev)
{
	return ata_port_resume_common(dev, PMSG_AUTO_RESUME);
}

static const struct dev_pm_ops ata_port_pm_ops = {
	.suspend = ata_port_suspend,
	.resume = ata_port_resume,
	.freeze = ata_port_do_freeze,
	.thaw = ata_port_resume,
	.poweroff = ata_port_poweroff,
	.restore = ata_port_resume,

	.runtime_suspend = ata_port_runtime_suspend,
	.runtime_resume = ata_port_runtime_resume,
	.runtime_idle = ata_port_runtime_idle,
};

/* sas ports don't participate in pm runtime management of ata_ports,
 * and need to resume ata devices at the domain level, not the per-port
 * level. sas suspend/resume is async to allow parallel port recovery
 * since sas has multiple ata_port instances per Scsi_Host.
 */
int ata_sas_port_async_suspend(struct ata_port *ap, int *async)
{
	return __ata_port_suspend_common(ap, PMSG_SUSPEND, async);
}
EXPORT_SYMBOL_GPL(ata_sas_port_async_suspend);

int ata_sas_port_async_resume(struct ata_port *ap, int *async)
{
	return __ata_port_resume_common(ap, PMSG_RESUME, async);
}
EXPORT_SYMBOL_GPL(ata_sas_port_async_resume);


/**
 *	ata_host_suspend - suspend host
 *	@host: host to suspend
 *	@mesg: PM message
 *
 *	Suspend @host.  Actual operation is performed by port suspend.
 */
int ata_host_suspend(struct ata_host *host, pm_message_t mesg)
{
	host->dev->power.power_state = mesg;
	return 0;
}

/**
 *	ata_host_resume - resume host
 *	@host: host to resume
 *
 *	Resume @host.  Actual operation is performed by port resume.
 */
void ata_host_resume(struct ata_host *host)
{
	host->dev->power.power_state = PMSG_ON;
}
#endif

struct device_type ata_port_type = {
	.name = "ata_port",
#ifdef CONFIG_PM
	.pm = &ata_port_pm_ops,
#endif
};

/**
 *	ata_dev_init - Initialize an ata_device structure
 *	@dev: Device structure to initialize
 *
 *	Initialize @dev in preparation for probing.
 *
 *	LOCKING:
 *	Inherited from caller.
 */
void ata_dev_init(struct ata_device *dev)
{
	struct ata_link *link = ata_dev_phys_link(dev);
	struct ata_port *ap = link->ap;
	unsigned long flags;

	/* SATA spd limit is bound to the attached device, reset together */
	link->sata_spd_limit = link->hw_sata_spd_limit;
	link->sata_spd = 0;

	/* High bits of dev->flags are used to record warm plug
	 * requests which occur asynchronously.  Synchronize using
	 * host lock.
	 */
	spin_lock_irqsave(ap->lock, flags);
	dev->flags &= ~ATA_DFLAG_INIT_MASK;
	dev->horkage = 0;
	spin_unlock_irqrestore(ap->lock, flags);

	memset((void *)dev + ATA_DEVICE_CLEAR_BEGIN, 0,
	       ATA_DEVICE_CLEAR_END - ATA_DEVICE_CLEAR_BEGIN);
	dev->pio_mask = UINT_MAX;
	dev->mwdma_mask = UINT_MAX;
	dev->udma_mask = UINT_MAX;
}

/**
 *	ata_link_init - Initialize an ata_link structure
 *	@ap: ATA port link is attached to
 *	@link: Link structure to initialize
 *	@pmp: Port multiplier port number
 *
 *	Initialize @link.
 *
 *	LOCKING:
 *	Kernel thread context (may sleep)
 */
void ata_link_init(struct ata_port *ap, struct ata_link *link, int pmp)
{
	int i;

	/* clear everything except for devices */
	memset((void *)link + ATA_LINK_CLEAR_BEGIN, 0,
	       ATA_LINK_CLEAR_END - ATA_LINK_CLEAR_BEGIN);

	link->ap = ap;
	link->pmp = pmp;
	link->active_tag = ATA_TAG_POISON;
	link->hw_sata_spd_limit = UINT_MAX;

	/* can't use iterator, ap isn't initialized yet */
	for (i = 0; i < ATA_MAX_DEVICES; i++) {
		struct ata_device *dev = &link->device[i];

		dev->link = link;
		dev->devno = dev - link->device;
#ifdef CONFIG_ATA_ACPI
		dev->gtf_filter = ata_acpi_gtf_filter;
#endif
		ata_dev_init(dev);
	}
}

/**
 *	sata_link_init_spd - Initialize link->sata_spd_limit
 *	@link: Link to configure sata_spd_limit for
 *
 *	Initialize @link->[hw_]sata_spd_limit to the currently
 *	configured value.
 *
 *	LOCKING:
 *	Kernel thread context (may sleep).
 *
 *	RETURNS:
 *	0 on success, -errno on failure.
 */
int sata_link_init_spd(struct ata_link *link)
{
	u8 spd;
	int rc;

	rc = sata_scr_read(link, SCR_CONTROL, &link->saved_scontrol);
	if (rc)
		return rc;

	spd = (link->saved_scontrol >> 4) & 0xf;
	if (spd)
		link->hw_sata_spd_limit &= (1 << spd) - 1;

	ata_force_link_limits(link);

	link->sata_spd_limit = link->hw_sata_spd_limit;

	return 0;
}

/**
 *	ata_port_alloc - allocate and initialize basic ATA port resources
 *	@host: ATA host this allocated port belongs to
 *
 *	Allocate and initialize basic ATA port resources.
 *
 *	RETURNS:
 *	Allocate ATA port on success, NULL on failure.
 *
 *	LOCKING:
 *	Inherited from calling layer (may sleep).
 */
struct ata_port *ata_port_alloc(struct ata_host *host)
{
	struct ata_port *ap;

	DPRINTK("ENTER\n");

	ap = kzalloc(sizeof(*ap), GFP_KERNEL);
	if (!ap)
		return NULL;

	ap->pflags |= ATA_PFLAG_INITIALIZING | ATA_PFLAG_FROZEN;
	ap->lock = &host->lock;
	ap->print_id = -1;
	ap->local_port_no = -1;
	ap->host = host;
	ap->dev = host->dev;

#if defined(ATA_VERBOSE_DEBUG)
	/* turn on all debugging levels */
	ap->msg_enable = 0x00FF;
#elif defined(ATA_DEBUG)
	ap->msg_enable = ATA_MSG_DRV | ATA_MSG_INFO | ATA_MSG_CTL | ATA_MSG_WARN | ATA_MSG_ERR;
#else
	ap->msg_enable = ATA_MSG_DRV | ATA_MSG_ERR | ATA_MSG_WARN;
#endif

	mutex_init(&ap->scsi_scan_mutex);
	INIT_DELAYED_WORK(&ap->hotplug_task, ata_scsi_hotplug);
	INIT_WORK(&ap->scsi_rescan_task, ata_scsi_dev_rescan);
	INIT_LIST_HEAD(&ap->eh_done_q);
	init_waitqueue_head(&ap->eh_wait_q);
	init_completion(&ap->park_req_pending);
	init_timer_deferrable(&ap->fastdrain_timer);
	ap->fastdrain_timer.function = ata_eh_fastdrain_timerfn;
	ap->fastdrain_timer.data = (unsigned long)ap;

	ap->cbl = ATA_CBL_NONE;

	ata_link_init(ap, &ap->link, 0);

#ifdef ATA_IRQ_TRAP
	ap->stats.unhandled_irq = 1;
	ap->stats.idle_irq = 1;
#endif
	ata_sff_port_init(ap);

	return ap;
}

static void ata_host_release(struct device *gendev, void *res)
{
	struct ata_host *host = dev_get_drvdata(gendev);
	int i;

	for (i = 0; i < host->n_ports; i++) {
		struct ata_port *ap = host->ports[i];

		if (!ap)
			continue;

		if (ap->scsi_host)
			scsi_host_put(ap->scsi_host);

		kfree(ap->pmp_link);
		kfree(ap->slave_link);
		kfree(ap);
		host->ports[i] = NULL;
	}

	dev_set_drvdata(gendev, NULL);
}

/**
 *	ata_host_alloc - allocate and init basic ATA host resources
 *	@dev: generic device this host is associated with
 *	@max_ports: maximum number of ATA ports associated with this host
 *
 *	Allocate and initialize basic ATA host resources.  LLD calls
 *	this function to allocate a host, initializes it fully and
 *	attaches it using ata_host_register().
 *
 *	@max_ports ports are allocated and host->n_ports is
 *	initialized to @max_ports.  The caller is allowed to decrease
 *	host->n_ports before calling ata_host_register().  The unused
 *	ports will be automatically freed on registration.
 *
 *	RETURNS:
 *	Allocate ATA host on success, NULL on failure.
 *
 *	LOCKING:
 *	Inherited from calling layer (may sleep).
 */
struct ata_host *ata_host_alloc(struct device *dev, int max_ports)
{
	struct ata_host *host;
	size_t sz;
	int i;

	DPRINTK("ENTER\n");

	if (!devres_open_group(dev, NULL, GFP_KERNEL))
		return NULL;

	/* alloc a container for our list of ATA ports (buses) */
	sz = sizeof(struct ata_host) + (max_ports + 1) * sizeof(void *);
	/* alloc a container for our list of ATA ports (buses) */
	host = devres_alloc(ata_host_release, sz, GFP_KERNEL);
	if (!host)
		goto err_out;

	devres_add(dev, host);
	dev_set_drvdata(dev, host);

	spin_lock_init(&host->lock);
	mutex_init(&host->eh_mutex);
	host->dev = dev;
	host->n_ports = max_ports;

	/* allocate ports bound to this host */
	for (i = 0; i < max_ports; i++) {
		struct ata_port *ap;

		ap = ata_port_alloc(host);
		if (!ap)
			goto err_out;

		ap->port_no = i;
		host->ports[i] = ap;
	}

	devres_remove_group(dev, NULL);
	return host;

 err_out:
	devres_release_group(dev, NULL);
	return NULL;
}

/**
 *	ata_host_alloc_pinfo - alloc host and init with port_info array
 *	@dev: generic device this host is associated with
 *	@ppi: array of ATA port_info to initialize host with
 *	@n_ports: number of ATA ports attached to this host
 *
 *	Allocate ATA host and initialize with info from @ppi.  If NULL
 *	terminated, @ppi may contain fewer entries than @n_ports.  The
 *	last entry will be used for the remaining ports.
 *
 *	RETURNS:
 *	Allocate ATA host on success, NULL on failure.
 *
 *	LOCKING:
 *	Inherited from calling layer (may sleep).
 */
struct ata_host *ata_host_alloc_pinfo(struct device *dev,
				      const struct ata_port_info * const * ppi,
				      int n_ports)
{
	const struct ata_port_info *pi;
	struct ata_host *host;
	int i, j;

	host = ata_host_alloc(dev, n_ports);
	if (!host)
		return NULL;

	for (i = 0, j = 0, pi = NULL; i < host->n_ports; i++) {
		struct ata_port *ap = host->ports[i];

		if (ppi[j])
			pi = ppi[j++];

		ap->pio_mask = pi->pio_mask;
		ap->mwdma_mask = pi->mwdma_mask;
		ap->udma_mask = pi->udma_mask;
		ap->flags |= pi->flags;
		ap->link.flags |= pi->link_flags;
		ap->ops = pi->port_ops;

		if (!host->ops && (pi->port_ops != &ata_dummy_port_ops))
			host->ops = pi->port_ops;
	}

	return host;
}

/**
 *	ata_slave_link_init - initialize slave link
 *	@ap: port to initialize slave link for
 *
 *	Create and initialize slave link for @ap.  This enables slave
 *	link handling on the port.
 *
 *	In libata, a port contains links and a link contains devices.
 *	There is single host link but if a PMP is attached to it,
 *	there can be multiple fan-out links.  On SATA, there's usually
 *	a single device connected to a link but PATA and SATA
 *	controllers emulating TF based interface can have two - master
 *	and slave.
 *
 *	However, there are a few controllers which don't fit into this
 *	abstraction too well - SATA controllers which emulate TF
 *	interface with both master and slave devices but also have
 *	separate SCR register sets for each device.  These controllers
 *	need separate links for physical link handling
 *	(e.g. onlineness, link speed) but should be treated like a
 *	traditional M/S controller for everything else (e.g. command
 *	issue, softreset).
 *
 *	slave_link is libata's way of handling this class of
 *	controllers without impacting core layer too much.  For
 *	anything other than physical link handling, the default host
 *	link is used for both master and slave.  For physical link
 *	handling, separate @ap->slave_link is used.  All dirty details
 *	are implemented inside libata core layer.  From LLD's POV, the
 *	only difference is that prereset, hardreset and postreset are
 *	called once more for the slave link, so the reset sequence
 *	looks like the following.
 *
 *	prereset(M) -> prereset(S) -> hardreset(M) -> hardreset(S) ->
 *	softreset(M) -> postreset(M) -> postreset(S)
 *
 *	Note that softreset is called only for the master.  Softreset
 *	resets both M/S by definition, so SRST on master should handle
 *	both (the standard method will work just fine).
 *
 *	LOCKING:
 *	Should be called before host is registered.
 *
 *	RETURNS:
 *	0 on success, -errno on failure.
 */
int ata_slave_link_init(struct ata_port *ap)
{
	struct ata_link *link;

	WARN_ON(ap->slave_link);
	WARN_ON(ap->flags & ATA_FLAG_PMP);

	link = kzalloc(sizeof(*link), GFP_KERNEL);
	if (!link)
		return -ENOMEM;

	ata_link_init(ap, link, 1);
	ap->slave_link = link;
	return 0;
}

static void ata_host_stop(struct device *gendev, void *res)
{
	struct ata_host *host = dev_get_drvdata(gendev);
	int i;

	WARN_ON(!(host->flags & ATA_HOST_STARTED));

	for (i = 0; i < host->n_ports; i++) {
		struct ata_port *ap = host->ports[i];

		if (ap->ops->port_stop)
			ap->ops->port_stop(ap);
	}

	if (host->ops->host_stop)
		host->ops->host_stop(host);
}

/**
 *	ata_finalize_port_ops - finalize ata_port_operations
 *	@ops: ata_port_operations to finalize
 *
 *	An ata_port_operations can inherit from another ops and that
 *	ops can again inherit from another.  This can go on as many
 *	times as necessary as long as there is no loop in the
 *	inheritance chain.
 *
 *	Ops tables are finalized when the host is started.  NULL or
 *	unspecified entries are inherited from the closet ancestor
 *	which has the method and the entry is populated with it.
 *	After finalization, the ops table directly points to all the
 *	methods and ->inherits is no longer necessary and cleared.
 *
 *	Using ATA_OP_NULL, inheriting ops can force a method to NULL.
 *
 *	LOCKING:
 *	None.
 */
static void ata_finalize_port_ops(struct ata_port_operations *ops)
{
	static DEFINE_SPINLOCK(lock);
	const struct ata_port_operations *cur;
	void **begin = (void **)ops;
	void **end = (void **)&ops->inherits;
	void **pp;

	if (!ops || !ops->inherits)
		return;

	spin_lock(&lock);
	pax_open_kernel();

	for (cur = ops->inherits; cur; cur = cur->inherits) {
		void **inherit = (void **)cur;

		for (pp = begin; pp < end; pp++, inherit++)
			if (!*pp)
				*pp = *inherit;
	}

	for (pp = begin; pp < end; pp++)
		if (IS_ERR(*pp))
			*pp = NULL;

	*(struct ata_port_operations **)&ops->inherits = NULL;

	pax_close_kernel();
	spin_unlock(&lock);
}

/**
 *	ata_host_start - start and freeze ports of an ATA host
 *	@host: ATA host to start ports for
 *
 *	Start and then freeze ports of @host.  Started status is
 *	recorded in host->flags, so this function can be called
 *	multiple times.  Ports are guaranteed to get started only
 *	once.  If host->ops isn't initialized yet, its set to the
 *	first non-dummy port ops.
 *
 *	LOCKING:
 *	Inherited from calling layer (may sleep).
 *
 *	RETURNS:
 *	0 if all ports are started successfully, -errno otherwise.
 */
int ata_host_start(struct ata_host *host)
{
	int have_stop = 0;
	void *start_dr = NULL;
	int i, rc;

	if (host->flags & ATA_HOST_STARTED)
		return 0;

	ata_finalize_port_ops(host->ops);

	for (i = 0; i < host->n_ports; i++) {
		struct ata_port *ap = host->ports[i];

		ata_finalize_port_ops(ap->ops);

		if (!host->ops && !ata_port_is_dummy(ap))
			host->ops = ap->ops;

		if (ap->ops->port_stop)
			have_stop = 1;
	}

	if (host->ops->host_stop)
		have_stop = 1;

	if (have_stop) {
		start_dr = devres_alloc(ata_host_stop, 0, GFP_KERNEL);
		if (!start_dr)
			return -ENOMEM;
	}

	for (i = 0; i < host->n_ports; i++) {
		struct ata_port *ap = host->ports[i];

		if (ap->ops->port_start) {
			rc = ap->ops->port_start(ap);
			if (rc) {
				if (rc != -ENODEV)
					dev_err(host->dev,
						"failed to start port %d (errno=%d)\n",
						i, rc);
				goto err_out;
			}
		}
		ata_eh_freeze_port(ap);
	}

	if (start_dr)
		devres_add(host->dev, start_dr);
	host->flags |= ATA_HOST_STARTED;
	return 0;

 err_out:
	while (--i >= 0) {
		struct ata_port *ap = host->ports[i];

		if (ap->ops->port_stop)
			ap->ops->port_stop(ap);
	}
	devres_free(start_dr);
	return rc;
}

/**
 *	ata_sas_host_init - Initialize a host struct for sas (ipr, libsas)
 *	@host:	host to initialize
 *	@dev:	device host is attached to
 *	@ops:	port_ops
 *
 */
void ata_host_init(struct ata_host *host, struct device *dev,
		   struct ata_port_operations *ops)
{
	spin_lock_init(&host->lock);
	mutex_init(&host->eh_mutex);
	host->dev = dev;
	host->ops = ops;
}

void __ata_port_probe(struct ata_port *ap)
{
	struct ata_eh_info *ehi = &ap->link.eh_info;
	unsigned long flags;

	/* kick EH for boot probing */
	spin_lock_irqsave(ap->lock, flags);

	ehi->probe_mask |= ATA_ALL_DEVICES;
	ehi->action |= ATA_EH_RESET;
	ehi->flags |= ATA_EHI_NO_AUTOPSY | ATA_EHI_QUIET;

	ap->pflags &= ~ATA_PFLAG_INITIALIZING;
	ap->pflags |= ATA_PFLAG_LOADING;
	ata_port_schedule_eh(ap);

	spin_unlock_irqrestore(ap->lock, flags);
}

int ata_port_probe(struct ata_port *ap)
{
	int rc = 0;

	if (ap->ops->error_handler) {
		__ata_port_probe(ap);
		ata_port_wait_eh(ap);
	} else {
		DPRINTK("ata%u: bus probe begin\n", ap->print_id);
		rc = ata_bus_probe(ap);
		DPRINTK("ata%u: bus probe end\n", ap->print_id);
	}
	return rc;
}


static void async_port_probe(void *data, async_cookie_t cookie)
{
	struct ata_port *ap = data;

	/*
	 * If we're not allowed to scan this host in parallel,
	 * we need to wait until all previous scans have completed
	 * before going further.
	 * Jeff Garzik says this is only within a controller, so we
	 * don't need to wait for port 0, only for later ports.
	 */
	if (!(ap->host->flags & ATA_HOST_PARALLEL_SCAN) && ap->port_no != 0)
		async_synchronize_cookie(cookie);

	(void)ata_port_probe(ap);

	/* in order to keep device order, we need to synchronize at this point */
	async_synchronize_cookie(cookie);

	ata_scsi_scan_host(ap, 1);
}

/**
 *	ata_host_register - register initialized ATA host
 *	@host: ATA host to register
 *	@sht: template for SCSI host
 *
 *	Register initialized ATA host.  @host is allocated using
 *	ata_host_alloc() and fully initialized by LLD.  This function
 *	starts ports, registers @host with ATA and SCSI layers and
 *	probe registered devices.
 *
 *	LOCKING:
 *	Inherited from calling layer (may sleep).
 *
 *	RETURNS:
 *	0 on success, -errno otherwise.
 */
int ata_host_register(struct ata_host *host, struct scsi_host_template *sht)
{
	int i, rc;

	/* host must have been started */
	if (!(host->flags & ATA_HOST_STARTED)) {
		dev_err(host->dev, "BUG: trying to register unstarted host\n");
		WARN_ON(1);
		return -EINVAL;
	}

	/* Blow away unused ports.  This happens when LLD can't
	 * determine the exact number of ports to allocate at
	 * allocation time.
	 */
	for (i = host->n_ports; host->ports[i]; i++)
		kfree(host->ports[i]);

	/* give ports names and add SCSI hosts */
	for (i = 0; i < host->n_ports; i++) {
		host->ports[i]->print_id = atomic_inc_return_unchecked(&ata_print_id);
		host->ports[i]->local_port_no = i + 1;
	}

	/* Create associated sysfs transport objects  */
	for (i = 0; i < host->n_ports; i++) {
		rc = ata_tport_add(host->dev,host->ports[i]);
		if (rc) {
			goto err_tadd;
		}
	}

	rc = ata_scsi_add_hosts(host, sht);
	if (rc)
		goto err_tadd;

	/* set cable, sata_spd_limit and report */
	for (i = 0; i < host->n_ports; i++) {
		struct ata_port *ap = host->ports[i];
		unsigned long xfer_mask;

		/* set SATA cable type if still unset */
		if (ap->cbl == ATA_CBL_NONE && (ap->flags & ATA_FLAG_SATA))
			ap->cbl = ATA_CBL_SATA;

		/* init sata_spd_limit to the current value */
		sata_link_init_spd(&ap->link);
		if (ap->slave_link)
			sata_link_init_spd(ap->slave_link);

		/* print per-port info to dmesg */
		xfer_mask = ata_pack_xfermask(ap->pio_mask, ap->mwdma_mask,
					      ap->udma_mask);

		if (!ata_port_is_dummy(ap)) {
			ata_port_info(ap, "%cATA max %s %s\n",
				      (ap->flags & ATA_FLAG_SATA) ? 'S' : 'P',
				      ata_mode_string(xfer_mask),
				      ap->link.eh_info.desc);
			ata_ehi_clear_desc(&ap->link.eh_info);
		} else
			ata_port_info(ap, "DUMMY\n");
	}

	/* perform each probe asynchronously */
	for (i = 0; i < host->n_ports; i++) {
		struct ata_port *ap = host->ports[i];
		async_schedule(async_port_probe, ap);
	}

	return 0;

 err_tadd:
	while (--i >= 0) {
		ata_tport_delete(host->ports[i]);
	}
	return rc;

}

/**
 *	ata_host_activate - start host, request IRQ and register it
 *	@host: target ATA host
 *	@irq: IRQ to request
 *	@irq_handler: irq_handler used when requesting IRQ
 *	@irq_flags: irq_flags used when requesting IRQ
 *	@sht: scsi_host_template to use when registering the host
 *
 *	After allocating an ATA host and initializing it, most libata
 *	LLDs perform three steps to activate the host - start host,
 *	request IRQ and register it.  This helper takes necessasry
 *	arguments and performs the three steps in one go.
 *
 *	An invalid IRQ skips the IRQ registration and expects the host to
 *	have set polling mode on the port. In this case, @irq_handler
 *	should be NULL.
 *
 *	LOCKING:
 *	Inherited from calling layer (may sleep).
 *
 *	RETURNS:
 *	0 on success, -errno otherwise.
 */
int ata_host_activate(struct ata_host *host, int irq,
		      irq_handler_t irq_handler, unsigned long irq_flags,
		      struct scsi_host_template *sht)
{
	int i, rc;

	rc = ata_host_start(host);
	if (rc)
		return rc;

	/* Special case for polling mode */
	if (!irq) {
		WARN_ON(irq_handler);
		return ata_host_register(host, sht);
	}

	rc = devm_request_irq(host->dev, irq, irq_handler, irq_flags,
			      dev_driver_string(host->dev), host);
	if (rc)
		return rc;

	for (i = 0; i < host->n_ports; i++)
		ata_port_desc(host->ports[i], "irq %d", irq);

	rc = ata_host_register(host, sht);
	/* if failed, just free the IRQ and leave ports alone */
	if (rc)
		devm_free_irq(host->dev, irq, host);

	return rc;
}

/**
 *	ata_port_detach - Detach ATA port in prepration of device removal
 *	@ap: ATA port to be detached
 *
 *	Detach all ATA devices and the associated SCSI devices of @ap;
 *	then, remove the associated SCSI host.  @ap is guaranteed to
 *	be quiescent on return from this function.
 *
 *	LOCKING:
 *	Kernel thread context (may sleep).
 */
static void ata_port_detach(struct ata_port *ap)
{
	unsigned long flags;
	struct ata_link *link;
	struct ata_device *dev;

	if (!ap->ops->error_handler)
		goto skip_eh;

	/* tell EH we're leaving & flush EH */
	spin_lock_irqsave(ap->lock, flags);
	ap->pflags |= ATA_PFLAG_UNLOADING;
	ata_port_schedule_eh(ap);
	spin_unlock_irqrestore(ap->lock, flags);

	/* wait till EH commits suicide */
	ata_port_wait_eh(ap);

	/* it better be dead now */
	WARN_ON(!(ap->pflags & ATA_PFLAG_UNLOADED));

	cancel_delayed_work_sync(&ap->hotplug_task);

 skip_eh:
	/* clean up zpodd on port removal */
	ata_for_each_link(link, ap, HOST_FIRST) {
		ata_for_each_dev(dev, link, ALL) {
			if (zpodd_dev_enabled(dev))
				zpodd_exit(dev);
		}
	}
	if (ap->pmp_link) {
		int i;
		for (i = 0; i < SATA_PMP_MAX_PORTS; i++)
			ata_tlink_delete(&ap->pmp_link[i]);
	}
	/* remove the associated SCSI host */
	scsi_remove_host(ap->scsi_host);
	ata_tport_delete(ap);
}

/**
 *	ata_host_detach - Detach all ports of an ATA host
 *	@host: Host to detach
 *
 *	Detach all ports of @host.
 *
 *	LOCKING:
 *	Kernel thread context (may sleep).
 */
void ata_host_detach(struct ata_host *host)
{
	int i;

	for (i = 0; i < host->n_ports; i++)
		ata_port_detach(host->ports[i]);

	/* the host is dead now, dissociate ACPI */
	ata_acpi_dissociate(host);
}

#ifdef CONFIG_PCI

/**
 *	ata_pci_remove_one - PCI layer callback for device removal
 *	@pdev: PCI device that was removed
 *
 *	PCI layer indicates to libata via this hook that hot-unplug or
 *	module unload event has occurred.  Detach all ports.  Resource
 *	release is handled via devres.
 *
 *	LOCKING:
 *	Inherited from PCI layer (may sleep).
 */
void ata_pci_remove_one(struct pci_dev *pdev)
{
	struct ata_host *host = pci_get_drvdata(pdev);

	ata_host_detach(host);
}

/* move to PCI subsystem */
int pci_test_config_bits(struct pci_dev *pdev, const struct pci_bits *bits)
{
	unsigned long tmp = 0;

	switch (bits->width) {
	case 1: {
		u8 tmp8 = 0;
		pci_read_config_byte(pdev, bits->reg, &tmp8);
		tmp = tmp8;
		break;
	}
	case 2: {
		u16 tmp16 = 0;
		pci_read_config_word(pdev, bits->reg, &tmp16);
		tmp = tmp16;
		break;
	}
	case 4: {
		u32 tmp32 = 0;
		pci_read_config_dword(pdev, bits->reg, &tmp32);
		tmp = tmp32;
		break;
	}

	default:
		return -EINVAL;
	}

	tmp &= bits->mask;

	return (tmp == bits->val) ? 1 : 0;
}

#ifdef CONFIG_PM
void ata_pci_device_do_suspend(struct pci_dev *pdev, pm_message_t mesg)
{
	pci_save_state(pdev);
	pci_disable_device(pdev);

	if (mesg.event & PM_EVENT_SLEEP)
		pci_set_power_state(pdev, PCI_D3hot);
}

int ata_pci_device_do_resume(struct pci_dev *pdev)
{
	int rc;

	pci_set_power_state(pdev, PCI_D0);
	pci_restore_state(pdev);

	rc = pcim_enable_device(pdev);
	if (rc) {
		dev_err(&pdev->dev,
			"failed to enable device after resume (%d)\n", rc);
		return rc;
	}

	pci_set_master(pdev);
	return 0;
}

int ata_pci_device_suspend(struct pci_dev *pdev, pm_message_t mesg)
{
	struct ata_host *host = pci_get_drvdata(pdev);
	int rc = 0;

	rc = ata_host_suspend(host, mesg);
	if (rc)
		return rc;

	ata_pci_device_do_suspend(pdev, mesg);

	return 0;
}

int ata_pci_device_resume(struct pci_dev *pdev)
{
	struct ata_host *host = pci_get_drvdata(pdev);
	int rc;

	rc = ata_pci_device_do_resume(pdev);
	if (rc == 0)
		ata_host_resume(host);
	return rc;
}
#endif /* CONFIG_PM */

#endif /* CONFIG_PCI */

/**
 *	ata_platform_remove_one - Platform layer callback for device removal
 *	@pdev: Platform device that was removed
 *
 *	Platform layer indicates to libata via this hook that hot-unplug or
 *	module unload event has occurred.  Detach all ports.  Resource
 *	release is handled via devres.
 *
 *	LOCKING:
 *	Inherited from platform layer (may sleep).
 */
int ata_platform_remove_one(struct platform_device *pdev)
{
	struct ata_host *host = platform_get_drvdata(pdev);

	ata_host_detach(host);

	return 0;
}

static int __init ata_parse_force_one(char **cur,
				      struct ata_force_ent *force_ent,
				      const char **reason)
{
	/* FIXME: Currently, there's no way to tag init const data and
	 * using __initdata causes build failure on some versions of
	 * gcc.  Once __initdataconst is implemented, add const to the
	 * following structure.
	 */
	static struct ata_force_param force_tbl[] __initdata = {
		{ "40c",	.cbl		= ATA_CBL_PATA40 },
		{ "80c",	.cbl		= ATA_CBL_PATA80 },
		{ "short40c",	.cbl		= ATA_CBL_PATA40_SHORT },
		{ "unk",	.cbl		= ATA_CBL_PATA_UNK },
		{ "ign",	.cbl		= ATA_CBL_PATA_IGN },
		{ "sata",	.cbl		= ATA_CBL_SATA },
		{ "1.5Gbps",	.spd_limit	= 1 },
		{ "3.0Gbps",	.spd_limit	= 2 },
		{ "noncq",	.horkage_on	= ATA_HORKAGE_NONCQ },
		{ "ncq",	.horkage_off	= ATA_HORKAGE_NONCQ },
		{ "dump_id",	.horkage_on	= ATA_HORKAGE_DUMP_ID },
		{ "pio0",	.xfer_mask	= 1 << (ATA_SHIFT_PIO + 0) },
		{ "pio1",	.xfer_mask	= 1 << (ATA_SHIFT_PIO + 1) },
		{ "pio2",	.xfer_mask	= 1 << (ATA_SHIFT_PIO + 2) },
		{ "pio3",	.xfer_mask	= 1 << (ATA_SHIFT_PIO + 3) },
		{ "pio4",	.xfer_mask	= 1 << (ATA_SHIFT_PIO + 4) },
		{ "pio5",	.xfer_mask	= 1 << (ATA_SHIFT_PIO + 5) },
		{ "pio6",	.xfer_mask	= 1 << (ATA_SHIFT_PIO + 6) },
		{ "mwdma0",	.xfer_mask	= 1 << (ATA_SHIFT_MWDMA + 0) },
		{ "mwdma1",	.xfer_mask	= 1 << (ATA_SHIFT_MWDMA + 1) },
		{ "mwdma2",	.xfer_mask	= 1 << (ATA_SHIFT_MWDMA + 2) },
		{ "mwdma3",	.xfer_mask	= 1 << (ATA_SHIFT_MWDMA + 3) },
		{ "mwdma4",	.xfer_mask	= 1 << (ATA_SHIFT_MWDMA + 4) },
		{ "udma0",	.xfer_mask	= 1 << (ATA_SHIFT_UDMA + 0) },
		{ "udma16",	.xfer_mask	= 1 << (ATA_SHIFT_UDMA + 0) },
		{ "udma/16",	.xfer_mask	= 1 << (ATA_SHIFT_UDMA + 0) },
		{ "udma1",	.xfer_mask	= 1 << (ATA_SHIFT_UDMA + 1) },
		{ "udma25",	.xfer_mask	= 1 << (ATA_SHIFT_UDMA + 1) },
		{ "udma/25",	.xfer_mask	= 1 << (ATA_SHIFT_UDMA + 1) },
		{ "udma2",	.xfer_mask	= 1 << (ATA_SHIFT_UDMA + 2) },
		{ "udma33",	.xfer_mask	= 1 << (ATA_SHIFT_UDMA + 2) },
		{ "udma/33",	.xfer_mask	= 1 << (ATA_SHIFT_UDMA + 2) },
		{ "udma3",	.xfer_mask	= 1 << (ATA_SHIFT_UDMA + 3) },
		{ "udma44",	.xfer_mask	= 1 << (ATA_SHIFT_UDMA + 3) },
		{ "udma/44",	.xfer_mask	= 1 << (ATA_SHIFT_UDMA + 3) },
		{ "udma4",	.xfer_mask	= 1 << (ATA_SHIFT_UDMA + 4) },
		{ "udma66",	.xfer_mask	= 1 << (ATA_SHIFT_UDMA + 4) },
		{ "udma/66",	.xfer_mask	= 1 << (ATA_SHIFT_UDMA + 4) },
		{ "udma5",	.xfer_mask	= 1 << (ATA_SHIFT_UDMA + 5) },
		{ "udma100",	.xfer_mask	= 1 << (ATA_SHIFT_UDMA + 5) },
		{ "udma/100",	.xfer_mask	= 1 << (ATA_SHIFT_UDMA + 5) },
		{ "udma6",	.xfer_mask	= 1 << (ATA_SHIFT_UDMA + 6) },
		{ "udma133",	.xfer_mask	= 1 << (ATA_SHIFT_UDMA + 6) },
		{ "udma/133",	.xfer_mask	= 1 << (ATA_SHIFT_UDMA + 6) },
		{ "udma7",	.xfer_mask	= 1 << (ATA_SHIFT_UDMA + 7) },
		{ "nohrst",	.lflags		= ATA_LFLAG_NO_HRST },
		{ "nosrst",	.lflags		= ATA_LFLAG_NO_SRST },
		{ "norst",	.lflags		= ATA_LFLAG_NO_HRST | ATA_LFLAG_NO_SRST },
<<<<<<< HEAD
=======
		{ "rstonce",	.lflags		= ATA_LFLAG_RST_ONCE },
		{ "atapi_dmadir", .horkage_on	= ATA_HORKAGE_ATAPI_DMADIR },
>>>>>>> c3ade0e0
		{ "disable",	.horkage_on	= ATA_HORKAGE_DISABLE },
	};
	char *start = *cur, *p = *cur;
	char *id, *val, *endp;
	const struct ata_force_param *match_fp = NULL;
	int nr_matches = 0, i;

	/* find where this param ends and update *cur */
	while (*p != '\0' && *p != ',')
		p++;

	if (*p == '\0')
		*cur = p;
	else
		*cur = p + 1;

	*p = '\0';

	/* parse */
	p = strchr(start, ':');
	if (!p) {
		val = strstrip(start);
		goto parse_val;
	}
	*p = '\0';

	id = strstrip(start);
	val = strstrip(p + 1);

	/* parse id */
	p = strchr(id, '.');
	if (p) {
		*p++ = '\0';
		force_ent->device = simple_strtoul(p, &endp, 10);
		if (p == endp || *endp != '\0') {
			*reason = "invalid device";
			return -EINVAL;
		}
	}

	force_ent->port = simple_strtoul(id, &endp, 10);
	if (p == endp || *endp != '\0') {
		*reason = "invalid port/link";
		return -EINVAL;
	}

 parse_val:
	/* parse val, allow shortcuts so that both 1.5 and 1.5Gbps work */
	for (i = 0; i < ARRAY_SIZE(force_tbl); i++) {
		const struct ata_force_param *fp = &force_tbl[i];

		if (strncasecmp(val, fp->name, strlen(val)))
			continue;

		nr_matches++;
		match_fp = fp;

		if (strcasecmp(val, fp->name) == 0) {
			nr_matches = 1;
			break;
		}
	}

	if (!nr_matches) {
		*reason = "unknown value";
		return -EINVAL;
	}
	if (nr_matches > 1) {
		*reason = "ambigious value";
		return -EINVAL;
	}

	force_ent->param = *match_fp;

	return 0;
}

static void __init ata_parse_force_param(void)
{
	int idx = 0, size = 1;
	int last_port = -1, last_device = -1;
	char *p, *cur, *next;

	/* calculate maximum number of params and allocate force_tbl */
	for (p = ata_force_param_buf; *p; p++)
		if (*p == ',')
			size++;

	ata_force_tbl = kzalloc(sizeof(ata_force_tbl[0]) * size, GFP_KERNEL);
	if (!ata_force_tbl) {
		printk(KERN_WARNING "ata: failed to extend force table, "
		       "libata.force ignored\n");
		return;
	}

	/* parse and populate the table */
	for (cur = ata_force_param_buf; *cur != '\0'; cur = next) {
		const char *reason = "";
		struct ata_force_ent te = { .port = -1, .device = -1 };

		next = cur;
		if (ata_parse_force_one(&next, &te, &reason)) {
			printk(KERN_WARNING "ata: failed to parse force "
			       "parameter \"%s\" (%s)\n",
			       cur, reason);
			continue;
		}

		if (te.port == -1) {
			te.port = last_port;
			te.device = last_device;
		}

		ata_force_tbl[idx++] = te;

		last_port = te.port;
		last_device = te.device;
	}

	ata_force_tbl_size = idx;
}

static int __init ata_init(void)
{
	int rc;

	ata_parse_force_param();

	rc = ata_sff_init();
	if (rc) {
		kfree(ata_force_tbl);
		return rc;
	}

	libata_transport_init();
	ata_scsi_transport_template = ata_attach_transport();
	if (!ata_scsi_transport_template) {
		ata_sff_exit();
		rc = -ENOMEM;
		goto err_out;
	}

	printk(KERN_DEBUG "libata version " DRV_VERSION " loaded.\n");
	return 0;

err_out:
	return rc;
}

static void __exit ata_exit(void)
{
	ata_release_transport(ata_scsi_transport_template);
	libata_transport_exit();
	ata_sff_exit();
	kfree(ata_force_tbl);
}

subsys_initcall(ata_init);
module_exit(ata_exit);

static DEFINE_RATELIMIT_STATE(ratelimit, HZ / 5, 1);

int ata_ratelimit(void)
{
	return __ratelimit(&ratelimit);
}

/**
 *	ata_msleep - ATA EH owner aware msleep
 *	@ap: ATA port to attribute the sleep to
 *	@msecs: duration to sleep in milliseconds
 *
 *	Sleeps @msecs.  If the current task is owner of @ap's EH, the
 *	ownership is released before going to sleep and reacquired
 *	after the sleep is complete.  IOW, other ports sharing the
 *	@ap->host will be allowed to own the EH while this task is
 *	sleeping.
 *
 *	LOCKING:
 *	Might sleep.
 */
void ata_msleep(struct ata_port *ap, unsigned int msecs)
{
	bool owns_eh = ap && ap->host->eh_owner == current;

	if (owns_eh)
		ata_eh_release(ap);

	msleep(msecs);

	if (owns_eh)
		ata_eh_acquire(ap);
}

/**
 *	ata_wait_register - wait until register value changes
 *	@ap: ATA port to wait register for, can be NULL
 *	@reg: IO-mapped register
 *	@mask: Mask to apply to read register value
 *	@val: Wait condition
 *	@interval: polling interval in milliseconds
 *	@timeout: timeout in milliseconds
 *
 *	Waiting for some bits of register to change is a common
 *	operation for ATA controllers.  This function reads 32bit LE
 *	IO-mapped register @reg and tests for the following condition.
 *
 *	(*@reg & mask) != val
 *
 *	If the condition is met, it returns; otherwise, the process is
 *	repeated after @interval_msec until timeout.
 *
 *	LOCKING:
 *	Kernel thread context (may sleep)
 *
 *	RETURNS:
 *	The final register value.
 */
u32 ata_wait_register(struct ata_port *ap, void __iomem *reg, u32 mask, u32 val,
		      unsigned long interval, unsigned long timeout)
{
	unsigned long deadline;
	u32 tmp;

	tmp = ioread32(reg);

	/* Calculate timeout _after_ the first read to make sure
	 * preceding writes reach the controller before starting to
	 * eat away the timeout.
	 */
	deadline = ata_deadline(jiffies, timeout);

	while ((tmp & mask) == val && time_before(jiffies, deadline)) {
		ata_msleep(ap, interval);
		tmp = ioread32(reg);
	}

	return tmp;
}

/*
 * Dummy port_ops
 */
static unsigned int ata_dummy_qc_issue(struct ata_queued_cmd *qc)
{
	return AC_ERR_SYSTEM;
}

static void ata_dummy_error_handler(struct ata_port *ap)
{
	/* truly dummy */
}

struct ata_port_operations ata_dummy_port_ops = {
	.qc_prep		= ata_noop_qc_prep,
	.qc_issue		= ata_dummy_qc_issue,
	.error_handler		= ata_dummy_error_handler,
	.sched_eh		= ata_std_sched_eh,
	.end_eh			= ata_std_end_eh,
};

const struct ata_port_info ata_dummy_port_info = {
	.port_ops		= &ata_dummy_port_ops,
};

/*
 * Utility print functions
 */
int ata_port_printk(const struct ata_port *ap, const char *level,
		    const char *fmt, ...)
{
	struct va_format vaf;
	va_list args;
	int r;

	va_start(args, fmt);

	vaf.fmt = fmt;
	vaf.va = &args;

	r = printk("%sata%u: %pV", level, ap->print_id, &vaf);

	va_end(args);

	return r;
}
EXPORT_SYMBOL(ata_port_printk);

int ata_link_printk(const struct ata_link *link, const char *level,
		    const char *fmt, ...)
{
	struct va_format vaf;
	va_list args;
	int r;

	va_start(args, fmt);

	vaf.fmt = fmt;
	vaf.va = &args;

	if (sata_pmp_attached(link->ap) || link->ap->slave_link)
		r = printk("%sata%u.%02u: %pV",
			   level, link->ap->print_id, link->pmp, &vaf);
	else
		r = printk("%sata%u: %pV",
			   level, link->ap->print_id, &vaf);

	va_end(args);

	return r;
}
EXPORT_SYMBOL(ata_link_printk);

int ata_dev_printk(const struct ata_device *dev, const char *level,
		    const char *fmt, ...)
{
	struct va_format vaf;
	va_list args;
	int r;

	va_start(args, fmt);

	vaf.fmt = fmt;
	vaf.va = &args;

	r = printk("%sata%u.%02u: %pV",
		   level, dev->link->ap->print_id, dev->link->pmp + dev->devno,
		   &vaf);

	va_end(args);

	return r;
}
EXPORT_SYMBOL(ata_dev_printk);

void ata_print_version(const struct device *dev, const char *version)
{
	dev_printk(KERN_DEBUG, dev, "version %s\n", version);
}
EXPORT_SYMBOL(ata_print_version);

/*
 * libata is essentially a library of internal helper functions for
 * low-level ATA host controller drivers.  As such, the API/ABI is
 * likely to change as new drivers are added and updated.
 * Do not depend on ABI/API stability.
 */
EXPORT_SYMBOL_GPL(sata_deb_timing_normal);
EXPORT_SYMBOL_GPL(sata_deb_timing_hotplug);
EXPORT_SYMBOL_GPL(sata_deb_timing_long);
EXPORT_SYMBOL_GPL(ata_base_port_ops);
EXPORT_SYMBOL_GPL(sata_port_ops);
EXPORT_SYMBOL_GPL(ata_dummy_port_ops);
EXPORT_SYMBOL_GPL(ata_dummy_port_info);
EXPORT_SYMBOL_GPL(ata_link_next);
EXPORT_SYMBOL_GPL(ata_dev_next);
EXPORT_SYMBOL_GPL(ata_std_bios_param);
EXPORT_SYMBOL_GPL(ata_scsi_unlock_native_capacity);
EXPORT_SYMBOL_GPL(ata_host_init);
EXPORT_SYMBOL_GPL(ata_host_alloc);
EXPORT_SYMBOL_GPL(ata_host_alloc_pinfo);
EXPORT_SYMBOL_GPL(ata_slave_link_init);
EXPORT_SYMBOL_GPL(ata_host_start);
EXPORT_SYMBOL_GPL(ata_host_register);
EXPORT_SYMBOL_GPL(ata_host_activate);
EXPORT_SYMBOL_GPL(ata_host_detach);
EXPORT_SYMBOL_GPL(ata_sg_init);
EXPORT_SYMBOL_GPL(ata_qc_complete);
EXPORT_SYMBOL_GPL(ata_qc_complete_multiple);
EXPORT_SYMBOL_GPL(atapi_cmd_type);
EXPORT_SYMBOL_GPL(ata_tf_to_fis);
EXPORT_SYMBOL_GPL(ata_tf_from_fis);
EXPORT_SYMBOL_GPL(ata_pack_xfermask);
EXPORT_SYMBOL_GPL(ata_unpack_xfermask);
EXPORT_SYMBOL_GPL(ata_xfer_mask2mode);
EXPORT_SYMBOL_GPL(ata_xfer_mode2mask);
EXPORT_SYMBOL_GPL(ata_xfer_mode2shift);
EXPORT_SYMBOL_GPL(ata_mode_string);
EXPORT_SYMBOL_GPL(ata_id_xfermask);
EXPORT_SYMBOL_GPL(ata_do_set_mode);
EXPORT_SYMBOL_GPL(ata_std_qc_defer);
EXPORT_SYMBOL_GPL(ata_noop_qc_prep);
EXPORT_SYMBOL_GPL(ata_dev_disable);
EXPORT_SYMBOL_GPL(sata_set_spd);
EXPORT_SYMBOL_GPL(ata_wait_after_reset);
EXPORT_SYMBOL_GPL(sata_link_debounce);
EXPORT_SYMBOL_GPL(sata_link_resume);
EXPORT_SYMBOL_GPL(sata_link_scr_lpm);
EXPORT_SYMBOL_GPL(ata_std_prereset);
EXPORT_SYMBOL_GPL(sata_link_hardreset);
EXPORT_SYMBOL_GPL(sata_std_hardreset);
EXPORT_SYMBOL_GPL(ata_std_postreset);
EXPORT_SYMBOL_GPL(ata_dev_classify);
EXPORT_SYMBOL_GPL(ata_dev_pair);
EXPORT_SYMBOL_GPL(ata_ratelimit);
EXPORT_SYMBOL_GPL(ata_msleep);
EXPORT_SYMBOL_GPL(ata_wait_register);
EXPORT_SYMBOL_GPL(ata_scsi_queuecmd);
EXPORT_SYMBOL_GPL(ata_scsi_slave_config);
EXPORT_SYMBOL_GPL(ata_scsi_slave_destroy);
EXPORT_SYMBOL_GPL(ata_scsi_change_queue_depth);
EXPORT_SYMBOL_GPL(__ata_change_queue_depth);
EXPORT_SYMBOL_GPL(sata_scr_valid);
EXPORT_SYMBOL_GPL(sata_scr_read);
EXPORT_SYMBOL_GPL(sata_scr_write);
EXPORT_SYMBOL_GPL(sata_scr_write_flush);
EXPORT_SYMBOL_GPL(ata_link_online);
EXPORT_SYMBOL_GPL(ata_link_offline);
#ifdef CONFIG_PM
EXPORT_SYMBOL_GPL(ata_host_suspend);
EXPORT_SYMBOL_GPL(ata_host_resume);
#endif /* CONFIG_PM */
EXPORT_SYMBOL_GPL(ata_id_string);
EXPORT_SYMBOL_GPL(ata_id_c_string);
EXPORT_SYMBOL_GPL(ata_do_dev_read_id);
EXPORT_SYMBOL_GPL(ata_scsi_simulate);

EXPORT_SYMBOL_GPL(ata_pio_need_iordy);
EXPORT_SYMBOL_GPL(ata_timing_find_mode);
EXPORT_SYMBOL_GPL(ata_timing_compute);
EXPORT_SYMBOL_GPL(ata_timing_merge);
EXPORT_SYMBOL_GPL(ata_timing_cycle2mode);

#ifdef CONFIG_PCI
EXPORT_SYMBOL_GPL(pci_test_config_bits);
EXPORT_SYMBOL_GPL(ata_pci_remove_one);
#ifdef CONFIG_PM
EXPORT_SYMBOL_GPL(ata_pci_device_do_suspend);
EXPORT_SYMBOL_GPL(ata_pci_device_do_resume);
EXPORT_SYMBOL_GPL(ata_pci_device_suspend);
EXPORT_SYMBOL_GPL(ata_pci_device_resume);
#endif /* CONFIG_PM */
#endif /* CONFIG_PCI */

EXPORT_SYMBOL_GPL(ata_platform_remove_one);

EXPORT_SYMBOL_GPL(__ata_ehi_push_desc);
EXPORT_SYMBOL_GPL(ata_ehi_push_desc);
EXPORT_SYMBOL_GPL(ata_ehi_clear_desc);
EXPORT_SYMBOL_GPL(ata_port_desc);
#ifdef CONFIG_PCI
EXPORT_SYMBOL_GPL(ata_port_pbar_desc);
#endif /* CONFIG_PCI */
EXPORT_SYMBOL_GPL(ata_port_schedule_eh);
EXPORT_SYMBOL_GPL(ata_link_abort);
EXPORT_SYMBOL_GPL(ata_port_abort);
EXPORT_SYMBOL_GPL(ata_port_freeze);
EXPORT_SYMBOL_GPL(sata_async_notification);
EXPORT_SYMBOL_GPL(ata_eh_freeze_port);
EXPORT_SYMBOL_GPL(ata_eh_thaw_port);
EXPORT_SYMBOL_GPL(ata_eh_qc_complete);
EXPORT_SYMBOL_GPL(ata_eh_qc_retry);
EXPORT_SYMBOL_GPL(ata_eh_analyze_ncq_error);
EXPORT_SYMBOL_GPL(ata_do_eh);
EXPORT_SYMBOL_GPL(ata_std_error_handler);

EXPORT_SYMBOL_GPL(ata_cable_40wire);
EXPORT_SYMBOL_GPL(ata_cable_80wire);
EXPORT_SYMBOL_GPL(ata_cable_unknown);
EXPORT_SYMBOL_GPL(ata_cable_ignore);
EXPORT_SYMBOL_GPL(ata_cable_sata);<|MERGE_RESOLUTION|>--- conflicted
+++ resolved
@@ -2224,11 +2224,7 @@
 
 	/* some WD SATA-1 drives have issues with LPM, turn on NOLPM for them */
 	if ((dev->horkage & ATA_HORKAGE_WD_BROKEN_LPM) &&
-<<<<<<< HEAD
-	    (id[76] & 0xe) == 0x2)
-=======
 	    (id[ATA_ID_SATA_CAPABILITY] & 0xe) == 0x2)
->>>>>>> c3ade0e0
 		dev->horkage |= ATA_HORKAGE_NOLPM;
 
 	if (dev->horkage & ATA_HORKAGE_NOLPM) {
@@ -4227,15 +4223,12 @@
 	{ "PIONEER DVD-RW  DVR-212D",	NULL,	ATA_HORKAGE_NOSETXFER },
 	{ "PIONEER DVD-RW  DVR-216D",	NULL,	ATA_HORKAGE_NOSETXFER },
 
-<<<<<<< HEAD
-=======
 	/* devices that don't properly handle queued TRIM commands */
 	{ "Micron_M500*",		NULL,	ATA_HORKAGE_NO_NCQ_TRIM, },
 	{ "Crucial_CT???M500SSD*",	NULL,	ATA_HORKAGE_NO_NCQ_TRIM, },
 	{ "Micron_M550*",		NULL,	ATA_HORKAGE_NO_NCQ_TRIM, },
 	{ "Crucial_CT???M550SSD*",	NULL,	ATA_HORKAGE_NO_NCQ_TRIM, },
 
->>>>>>> c3ade0e0
 	/*
 	 * Some WD SATA-I drives spin up and down erratically when the link
 	 * is put into the slumber mode.  We don't have full list of the
@@ -6584,11 +6577,8 @@
 		{ "nohrst",	.lflags		= ATA_LFLAG_NO_HRST },
 		{ "nosrst",	.lflags		= ATA_LFLAG_NO_SRST },
 		{ "norst",	.lflags		= ATA_LFLAG_NO_HRST | ATA_LFLAG_NO_SRST },
-<<<<<<< HEAD
-=======
 		{ "rstonce",	.lflags		= ATA_LFLAG_RST_ONCE },
 		{ "atapi_dmadir", .horkage_on	= ATA_HORKAGE_ATAPI_DMADIR },
->>>>>>> c3ade0e0
 		{ "disable",	.horkage_on	= ATA_HORKAGE_DISABLE },
 	};
 	char *start = *cur, *p = *cur;
