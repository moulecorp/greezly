--- conflicted
+++ resolved
@@ -62,11 +62,7 @@
 
 static net_device_ops_no_const apdev_netdev_ops;
 
-<<<<<<< HEAD
-static int hostap_enable_hostapd(PSDevice pDevice, int rtnl_locked)
-=======
 static int hostap_enable_hostapd(struct vnt_private *pDevice, int rtnl_locked)
->>>>>>> c3ade0e0
 {
 	struct vnt_private *apdev_priv;
 	struct net_device *dev = pDevice->dev;
@@ -138,12 +134,8 @@
             DBG_PRT(MSG_LEVEL_DEBUG, KERN_INFO "%s: Netdevice %s unregistered\n",
 		       pDevice->dev->name, pDevice->apdev->name);
 	}
-<<<<<<< HEAD
-	free_netdev(pDevice->apdev);
-=======
 	if (pDevice->apdev)
 		free_netdev(pDevice->apdev);
->>>>>>> c3ade0e0
 	pDevice->apdev = NULL;
     pDevice->bEnable8021x = false;
     pDevice->bEnableHostWEP = false;
