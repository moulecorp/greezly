/*
 * Copyright (c) 1996, 2003 VIA Networking Technologies, Inc.
 * All rights reserved.
 *
 * This program is free software; you can redistribute it and/or modify
 * it under the terms of the GNU General Public License as published by
 * the Free Software Foundation; either version 2 of the License, or
 * (at your option) any later version.
 *
 * This program is distributed in the hope that it will be useful,
 * but WITHOUT ANY WARRANTY; without even the implied warranty of
 * MERCHANTABILITY or FITNESS FOR A PARTICULAR PURPOSE.  See the
 * GNU General Public License for more details.
 *
 * You should have received a copy of the GNU General Public License along
 * with this program; if not, write to the Free Software Foundation, Inc.,
 * 51 Franklin Street, Fifth Floor, Boston, MA 02110-1301 USA.
 *
 *
 * File: int.h
 *
 * Purpose:
 *
 * Author: Jerry Chen
 *
 * Date: Apr. 2, 2004
 *
 */

#ifndef __INT_H__
#define __INT_H__

#include "device.h"

<<<<<<< HEAD
/*---------------------  Export Definitions -------------------------*/
=======
>>>>>>> c3ade0e0
typedef struct tagSINTData {
	u8 byTSR0;
	u8 byPkt0;
	u16 wTime0;
	u8 byTSR1;
	u8 byPkt1;
	u16 wTime1;
	u8 byTSR2;
	u8 byPkt2;
	u16 wTime2;
	u8 byTSR3;
	u8 byPkt3;
	u16 wTime3;
	u64 qwTSF;
	u8 byISR0;
	u8 byISR1;
	u8 byRTSSuccess;
	u8 byRTSFail;
	u8 byACKFail;
	u8 byFCSErr;
	u8 abySW[2];
} __attribute__ ((__packed__))
SINTData, *PSINTData;

void INTvWorkItem(struct vnt_private *);
void INTnsProcessData(struct vnt_private *);

#endif /* __INT_H__ */<|MERGE_RESOLUTION|>--- conflicted
+++ resolved
@@ -32,10 +32,6 @@
 
 #include "device.h"
 
-<<<<<<< HEAD
-/*---------------------  Export Definitions -------------------------*/
-=======
->>>>>>> c3ade0e0
 typedef struct tagSINTData {
 	u8 byTSR0;
 	u8 byPkt0;
