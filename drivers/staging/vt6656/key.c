/*
 * Copyright (c) 1996, 2003 VIA Networking Technologies, Inc.
 * All rights reserved.
 *
 * This program is free software; you can redistribute it and/or modify
 * it under the terms of the GNU General Public License as published by
 * the Free Software Foundation; either version 2 of the License, or
 * (at your option) any later version.
 *
 * This program is distributed in the hope that it will be useful,
 * but WITHOUT ANY WARRANTY; without even the implied warranty of
 * MERCHANTABILITY or FITNESS FOR A PARTICULAR PURPOSE.  See the
 * GNU General Public License for more details.
 *
 * You should have received a copy of the GNU General Public License along
 * with this program; if not, write to the Free Software Foundation, Inc.,
 * 51 Franklin Street, Fifth Floor, Boston, MA 02110-1301 USA.
 *
 *
 * File: key.c
 *
 * Purpose: Implement functions for 802.11i Key management
 *
 * Author: Jerry Chen
 *
 * Date: May 29, 2003
 *
 * Functions:
 *      KeyvInitTable - Init Key management table
 *      KeybGetKey - Get Key from table
 *      KeybSetKey - Set Key to table
 *      KeybRemoveKey - Remove Key from table
 *      KeybGetTransmitKey - Get Transmit Key from table
 *
 * Revision History:
 *
 */

#include "mac.h"
#include "tmacro.h"
#include "key.h"
#include "rndis.h"
#include "control.h"

static int          msglevel                =MSG_LEVEL_INFO;
//static int          msglevel                =MSG_LEVEL_DEBUG;

static void s_vCheckKeyTableValid(struct vnt_private *pDevice,
	PSKeyManagement pTable)
{
	int i;
	u16 wLength = 0;
	u8 pbyData[MAX_KEY_TABLE];

    for (i=0;i<MAX_KEY_TABLE;i++) {
        if ((pTable->KeyTable[i].bInUse == true) &&
            (pTable->KeyTable[i].PairwiseKey.bKeyValid == false) &&
            (pTable->KeyTable[i].GroupKey[0].bKeyValid == false) &&
            (pTable->KeyTable[i].GroupKey[1].bKeyValid == false) &&
            (pTable->KeyTable[i].GroupKey[2].bKeyValid == false) &&
            (pTable->KeyTable[i].GroupKey[3].bKeyValid == false)
            ) {

            pTable->KeyTable[i].bInUse = false;
            pTable->KeyTable[i].wKeyCtl = 0;
            pTable->KeyTable[i].bSoftWEP = false;
            pbyData[wLength++] = (u8) i;
            //MACvDisableKeyEntry(pDevice, i);
        }
    }
    if ( wLength != 0 ) {
        CONTROLnsRequestOut(pDevice,
                            MESSAGE_TYPE_CLRKEYENTRY,
                            0,
                            0,
                            wLength,
                            pbyData
                            );
    }

}

/*
 * Description: Init Key management table
 *
 * Parameters:
 *  In:
 *      pTable          - Pointer to Key table
 *  Out:
 *      none
 *
 * Return Value: none
 *
 */
void KeyvInitTable(struct vnt_private *pDevice, PSKeyManagement pTable)
{
	int i, jj;
	u8 pbyData[MAX_KEY_TABLE+1];

    spin_lock_irq(&pDevice->lock);
    for (i=0;i<MAX_KEY_TABLE;i++) {
        pTable->KeyTable[i].bInUse = false;
        pTable->KeyTable[i].PairwiseKey.bKeyValid = false;
	pTable->KeyTable[i].PairwiseKey.pvKeyTable =
	  (void *)&pTable->KeyTable[i];
        for (jj=0; jj < MAX_GROUP_KEY; jj++) {
            pTable->KeyTable[i].GroupKey[jj].bKeyValid = false;
	    pTable->KeyTable[i].GroupKey[jj].pvKeyTable =
	      (void *) &(pTable->KeyTable[i]);
        }
        pTable->KeyTable[i].wKeyCtl = 0;
        pTable->KeyTable[i].dwGTKeyIndex = 0;
        pTable->KeyTable[i].bSoftWEP = false;
        pbyData[i] = (u8) i;
    }
    pbyData[i] = (u8) i;
    CONTROLnsRequestOut(pDevice,
                        MESSAGE_TYPE_CLRKEYENTRY,
                        0,
                        0,
                        11,
                        pbyData
                        );

    spin_unlock_irq(&pDevice->lock);

    return;
}

/*
 * Description: Get Key from table
 *
 * Parameters:
 *  In:
 *      pTable          - Pointer to Key table
 *      pbyBSSID        - BSSID of Key
 *      dwKeyIndex      - Key Index (0xFFFFFFFF means pairwise key)
 *  Out:
 *      pKey            - Key return
 *
 * Return Value: true if found otherwise false
 *
 */
int KeybGetKey(PSKeyManagement pTable, u8 *pbyBSSID, u32 dwKeyIndex,
	PSKeyItem *pKey)
{
	int i;

	DBG_PRT(MSG_LEVEL_DEBUG, KERN_INFO"KeybGetKey()\n");

    *pKey = NULL;
    for (i=0;i<MAX_KEY_TABLE;i++) {
        if ((pTable->KeyTable[i].bInUse == true) &&
	    ether_addr_equal(pTable->KeyTable[i].abyBSSID, pbyBSSID)) {
            if (dwKeyIndex == 0xFFFFFFFF) {
                if (pTable->KeyTable[i].PairwiseKey.bKeyValid == true) {
                    *pKey = &(pTable->KeyTable[i].PairwiseKey);
                    return (true);
                }
                else {
                    return (false);
                }
            } else if (dwKeyIndex < MAX_GROUP_KEY) {
                if (pTable->KeyTable[i].GroupKey[dwKeyIndex].bKeyValid == true) {
                    *pKey = &(pTable->KeyTable[i].GroupKey[dwKeyIndex]);
                    return (true);
                }
                else {
                    return (false);
                }
            }
            else {
                return (false);
            }
        }
    }
    return (false);
}

/*
 * Description: Set Key to table
 *
 * Parameters:
 *  In:
 *      pTable          - Pointer to Key table
 *      pbyBSSID        - BSSID of Key
 *      dwKeyIndex      - Key index (reference to NDIS DDK)
 *      uKeyLength      - Key length
 *      KeyRSC          - Key RSC
 *      pbyKey          - Pointer to key
 *  Out:
 *      none
 *
 * Return Value: true if success otherwise false
 *
 */
<<<<<<< HEAD
BOOL KeybSetKey(
    void *pDeviceHandler,
    PSKeyManagement pTable,
    PBYTE           pbyBSSID,
    DWORD           dwKeyIndex,
	u32 uKeyLength,
    PQWORD          pKeyRSC,
    PBYTE           pbyKey,
    BYTE            byKeyDecMode
    )
=======
int KeybSetKey(struct vnt_private *pDevice, PSKeyManagement pTable,
	u8 *pbyBSSID, u32 dwKeyIndex, u32 uKeyLength, u64 *KeyRSC, u8 *pbyKey,
	u8 byKeyDecMode)
>>>>>>> c3ade0e0
{
	PSKeyItem   pKey;
	int i, j, ii;
	u32 uKeyIdx;

	DBG_PRT(MSG_LEVEL_DEBUG, KERN_INFO
		"Enter KeybSetKey: %X\n", dwKeyIndex);

    j = (MAX_KEY_TABLE-1);
    for (i=0;i<(MAX_KEY_TABLE-1);i++) {
        if ((pTable->KeyTable[i].bInUse == false) &&
            (j == (MAX_KEY_TABLE-1))) {
            // found empty table
            j = i;
        }
        if ((pTable->KeyTable[i].bInUse == true) &&
	    ether_addr_equal(pTable->KeyTable[i].abyBSSID, pbyBSSID)) {
            // found table already exist
            if ((dwKeyIndex & PAIRWISE_KEY) != 0) {
                // Pairwise key
                pKey = &(pTable->KeyTable[i].PairwiseKey);
                pTable->KeyTable[i].wKeyCtl &= 0xFFF0;          // clear pairwise key control filed
                pTable->KeyTable[i].wKeyCtl |= byKeyDecMode;
                uKeyIdx = 4;                                    // use HW key entry 4 for pairwise key
            } else {
                // Group key
                if ((dwKeyIndex & 0x000000FF) >= MAX_GROUP_KEY)
                    return (false);
                pKey = &(pTable->KeyTable[i].GroupKey[dwKeyIndex & 0x000000FF]);
                if ((dwKeyIndex & TRANSMIT_KEY) != 0)  {
                    // Group transmit key
                    pTable->KeyTable[i].dwGTKeyIndex = dwKeyIndex;
			DBG_PRT(MSG_LEVEL_DEBUG, KERN_INFO
				"Group transmit key(R)[%X]: %d\n",
					pTable->KeyTable[i].dwGTKeyIndex, i);
                }
                pTable->KeyTable[i].wKeyCtl &= 0xFF0F;          // clear group key control filed
                pTable->KeyTable[i].wKeyCtl |= (byKeyDecMode << 4);
                pTable->KeyTable[i].wKeyCtl |= 0x0040;          // use group key for group address
                uKeyIdx = (dwKeyIndex & 0x000000FF);
            }
            pTable->KeyTable[i].wKeyCtl |= 0x8000;              // enable on-fly

            pKey->bKeyValid = true;
            pKey->uKeyLength = uKeyLength;
            pKey->dwKeyIndex = dwKeyIndex;
            pKey->byCipherSuite = byKeyDecMode;
            memcpy(pKey->abyKey, pbyKey, uKeyLength);
            if (byKeyDecMode == KEY_CTL_WEP) {
                if (uKeyLength == WLAN_WEP40_KEYLEN)
                    pKey->abyKey[15] &= 0x7F;
                if (uKeyLength == WLAN_WEP104_KEYLEN)
                    pKey->abyKey[15] |= 0x80;
            }
            MACvSetKeyEntry(pDevice, pTable->KeyTable[i].wKeyCtl, i, uKeyIdx, pbyBSSID, (u32 *)pKey->abyKey);

		if ((dwKeyIndex & USE_KEYRSC) == 0)
			pKey->KeyRSC = 0; /* RSC set by NIC */
		else
			pKey->KeyRSC = *KeyRSC;

            pKey->dwTSC47_16 = 0;
            pKey->wTSC15_0 = 0;

            DBG_PRT(MSG_LEVEL_DEBUG, KERN_INFO"KeybSetKey(R): \n");
            DBG_PRT(MSG_LEVEL_DEBUG, KERN_INFO"pKey->bKeyValid: %d\n ", pKey->bKeyValid);
            //DBG_PRT(MSG_LEVEL_DEBUG, KERN_INFO"pKey->uKeyLength: %d\n ", pKey->uKeyLength);
            DBG_PRT(MSG_LEVEL_DEBUG, KERN_INFO"pKey->abyKey: ");
            for (ii = 0; ii < pKey->uKeyLength; ii++) {
                DBG_PRT(MSG_LEVEL_DEBUG, KERN_INFO "%02x ", pKey->abyKey[ii]);
            }
            DBG_PRT(MSG_LEVEL_DEBUG, KERN_INFO"\n");

		DBG_PRT(MSG_LEVEL_DEBUG, KERN_INFO"pKey->dwTSC47_16: %x\n ",
			pKey->dwTSC47_16);
		DBG_PRT(MSG_LEVEL_DEBUG, KERN_INFO"pKey->wTSC15_0: %x\n ",
			pKey->wTSC15_0);
		DBG_PRT(MSG_LEVEL_DEBUG, KERN_INFO"pKey->dwKeyIndex: %x\n ",
			pKey->dwKeyIndex);

            return (true);
        }
    }
    if (j < (MAX_KEY_TABLE-1)) {
	memcpy(pTable->KeyTable[j].abyBSSID, pbyBSSID, ETH_ALEN);
        pTable->KeyTable[j].bInUse = true;
        if ((dwKeyIndex & PAIRWISE_KEY) != 0)  {
            // Pairwise key
            pKey = &(pTable->KeyTable[j].PairwiseKey);
            pTable->KeyTable[j].wKeyCtl &= 0xFFF0;          // clear pairwise key control filed
            pTable->KeyTable[j].wKeyCtl |= byKeyDecMode;
            uKeyIdx = 4;                                    // use HW key entry 4 for pairwise key
        } else {
            // Group key
            if ((dwKeyIndex & 0x000000FF) >= MAX_GROUP_KEY)
                return (false);
            pKey = &(pTable->KeyTable[j].GroupKey[dwKeyIndex & 0x000000FF]);
            if ((dwKeyIndex & TRANSMIT_KEY) != 0)  {
                // Group transmit key
                pTable->KeyTable[j].dwGTKeyIndex = dwKeyIndex;
		DBG_PRT(MSG_LEVEL_DEBUG, KERN_INFO
			"Group transmit key(N)[%X]: %d\n",
				pTable->KeyTable[j].dwGTKeyIndex, j);
            }
            pTable->KeyTable[j].wKeyCtl &= 0xFF0F;          // clear group key control filed
            pTable->KeyTable[j].wKeyCtl |= (byKeyDecMode << 4);
            pTable->KeyTable[j].wKeyCtl |= 0x0040;          // use group key for group address
            uKeyIdx = (dwKeyIndex & 0x000000FF);
        }
        pTable->KeyTable[j].wKeyCtl |= 0x8000;              // enable on-fly

        pKey->bKeyValid = true;
        pKey->uKeyLength = uKeyLength;
        pKey->dwKeyIndex = dwKeyIndex;
        pKey->byCipherSuite = byKeyDecMode;
        memcpy(pKey->abyKey, pbyKey, uKeyLength);
        if (byKeyDecMode == KEY_CTL_WEP) {
            if (uKeyLength == WLAN_WEP40_KEYLEN)
                pKey->abyKey[15] &= 0x7F;
            if (uKeyLength == WLAN_WEP104_KEYLEN)
                pKey->abyKey[15] |= 0x80;
        }
        MACvSetKeyEntry(pDevice, pTable->KeyTable[j].wKeyCtl, j, uKeyIdx, pbyBSSID, (u32 *)pKey->abyKey);

		if ((dwKeyIndex & USE_KEYRSC) == 0)
			pKey->KeyRSC = 0; /* RSC set by NIC */
		else
			pKey->KeyRSC = *KeyRSC;

        pKey->dwTSC47_16 = 0;
        pKey->wTSC15_0 = 0;

        DBG_PRT(MSG_LEVEL_DEBUG, KERN_INFO"KeybSetKey(N): \n");
        DBG_PRT(MSG_LEVEL_DEBUG, KERN_INFO"pKey->bKeyValid: %d\n ", pKey->bKeyValid);
        DBG_PRT(MSG_LEVEL_DEBUG, KERN_INFO"pKey->uKeyLength: %d\n ", (int)pKey->uKeyLength);
        DBG_PRT(MSG_LEVEL_DEBUG, KERN_INFO"pKey->abyKey: ");
        for (ii = 0; ii < pKey->uKeyLength; ii++) {
            DBG_PRT(MSG_LEVEL_DEBUG, KERN_INFO "%02x ", pKey->abyKey[ii]);
        }
        DBG_PRT(MSG_LEVEL_DEBUG, KERN_INFO"\n");

	DBG_PRT(MSG_LEVEL_DEBUG, KERN_INFO"pKey->dwTSC47_16: %x\n ",
		pKey->dwTSC47_16);
        DBG_PRT(MSG_LEVEL_DEBUG, KERN_INFO"pKey->wTSC15_0: %x\n ", pKey->wTSC15_0);
	DBG_PRT(MSG_LEVEL_DEBUG, KERN_INFO"pKey->dwKeyIndex: %x\n ",
		pKey->dwKeyIndex);

        return (true);
    }
    return (false);
}

/*
 * Description: Remove Key from table
 *
 * Parameters:
 *  In:
 *      pTable          - Pointer to Key table
 *      pbyBSSID        - BSSID of Key
 *      dwKeyIndex      - Key Index (reference to NDIS DDK)
 *  Out:
 *      none
 *
 * Return Value: true if success otherwise false
 *
 */

int KeybRemoveKey(struct vnt_private *pDevice, PSKeyManagement pTable,
	u8 *pbyBSSID, u32 dwKeyIndex)
{
	int i;
	int bReturnValue = false;

    if (is_broadcast_ether_addr(pbyBSSID)) {
        // delete all keys
        if ((dwKeyIndex & PAIRWISE_KEY) != 0) {
            for (i=0;i<MAX_KEY_TABLE;i++) {
                pTable->KeyTable[i].PairwiseKey.bKeyValid = false;
            }
            bReturnValue =  true;
        }
        else if ((dwKeyIndex & 0x000000FF) < MAX_GROUP_KEY) {
            for (i=0;i<MAX_KEY_TABLE;i++) {
                pTable->KeyTable[i].GroupKey[dwKeyIndex & 0x000000FF].bKeyValid = false;
                if ((dwKeyIndex & 0x7FFFFFFF) == (pTable->KeyTable[i].dwGTKeyIndex & 0x7FFFFFFF)) {
                    // remove Group transmit key
                    pTable->KeyTable[i].dwGTKeyIndex = 0;
                }
            }
            bReturnValue = true;
        }
        else {
            bReturnValue = false;
        }

    } else {
        for (i=0;i<MAX_KEY_TABLE;i++) {
            if ( (pTable->KeyTable[i].bInUse == true) &&
		 ether_addr_equal(pTable->KeyTable[i].abyBSSID, pbyBSSID)) {

                if ((dwKeyIndex & PAIRWISE_KEY) != 0) {
                    pTable->KeyTable[i].PairwiseKey.bKeyValid = false;
                    bReturnValue = true;
                    break;
                }
                else if ((dwKeyIndex & 0x000000FF) < MAX_GROUP_KEY) {
                    pTable->KeyTable[i].GroupKey[dwKeyIndex & 0x000000FF].bKeyValid = false;
                    if ((dwKeyIndex & 0x7FFFFFFF) == (pTable->KeyTable[i].dwGTKeyIndex & 0x7FFFFFFF)) {
                        // remove Group transmit key
                        pTable->KeyTable[i].dwGTKeyIndex = 0;
                    }
                    bReturnValue = true;
                    break;
                }
                else {
                    bReturnValue = false;
                    break;
                }
            } //pTable->KeyTable[i].bInUse == true
        }  //for
        bReturnValue = true;
    }

    s_vCheckKeyTableValid(pDevice,pTable);
    return bReturnValue;

}

/*
 * Description: Remove Key from table
 *
 * Parameters:
 *  In:
 *      pTable          - Pointer to Key table
 *      pbyBSSID        - BSSID of Key
 *  Out:
 *      none
 *
 * Return Value: true if success otherwise false
 *
 */
int KeybRemoveAllKey(struct vnt_private *pDevice, PSKeyManagement pTable,
	u8 *pbyBSSID)
{
	int i, u;

    for (i=0;i<MAX_KEY_TABLE;i++) {
        if ((pTable->KeyTable[i].bInUse == true) &&
	    ether_addr_equal(pTable->KeyTable[i].abyBSSID, pbyBSSID)) {
            pTable->KeyTable[i].PairwiseKey.bKeyValid = false;
	    for (u = 0; u < MAX_GROUP_KEY; u++)
		pTable->KeyTable[i].GroupKey[u].bKeyValid = false;

            pTable->KeyTable[i].dwGTKeyIndex = 0;
            s_vCheckKeyTableValid(pDevice, pTable);
            return (true);
        }
    }
    return (false);
}

/*
 * Description: Get Transmit Key from table
 *
 * Parameters:
 *  In:
 *      pTable          - Pointer to Key table
 *      pbyBSSID        - BSSID of Key
 *  Out:
 *      pKey            - Key return
 *
 * Return Value: true if found otherwise false
 *
 */
int KeybGetTransmitKey(PSKeyManagement pTable, u8 *pbyBSSID, u32 dwKeyType,
	PSKeyItem *pKey)
{
	int i, ii;

	*pKey = NULL;

    for (i = 0; i < MAX_KEY_TABLE; i++) {
        if ((pTable->KeyTable[i].bInUse == true) &&
	    ether_addr_equal(pTable->KeyTable[i].abyBSSID, pbyBSSID)) {

            if (dwKeyType == PAIRWISE_KEY) {

                if (pTable->KeyTable[i].PairwiseKey.bKeyValid == true) {
                    *pKey = &(pTable->KeyTable[i].PairwiseKey);

                    DBG_PRT(MSG_LEVEL_DEBUG, KERN_INFO"KeybGetTransmitKey:");
                    DBG_PRT(MSG_LEVEL_DEBUG, KERN_INFO"PAIRWISE_KEY: KeyTable.abyBSSID: ");
                    for (ii = 0; ii < 6; ii++) {
                        DBG_PRT(MSG_LEVEL_DEBUG, KERN_INFO"%x ", pTable->KeyTable[i].abyBSSID[ii]);
                    }
                    DBG_PRT(MSG_LEVEL_DEBUG, KERN_INFO"\n");

                    return (true);
                }
                else {
                    DBG_PRT(MSG_LEVEL_DEBUG, KERN_INFO"PairwiseKey.bKeyValid == false\n");
                    return (false);
                }
            } // End of Type == PAIRWISE
            else {
                if (pTable->KeyTable[i].dwGTKeyIndex == 0) {
                    DBG_PRT(MSG_LEVEL_DEBUG, KERN_INFO"ERROR: dwGTKeyIndex == 0 !!!\n");
                    return false;
                }
                if (pTable->KeyTable[i].GroupKey[(pTable->KeyTable[i].dwGTKeyIndex&0x000000FF)].bKeyValid == true) {
                    *pKey = &(pTable->KeyTable[i].GroupKey[(pTable->KeyTable[i].dwGTKeyIndex&0x000000FF)]);

                        DBG_PRT(MSG_LEVEL_DEBUG, KERN_INFO"KeybGetTransmitKey:");
                        DBG_PRT(MSG_LEVEL_DEBUG, KERN_INFO"GROUP_KEY: KeyTable.abyBSSID\n");
                        for (ii = 0; ii < 6; ii++) {
                            DBG_PRT(MSG_LEVEL_DEBUG, KERN_INFO"%x ", pTable->KeyTable[i].abyBSSID[ii]);
                        }
                        DBG_PRT(MSG_LEVEL_DEBUG, KERN_INFO"\n");
			DBG_PRT(MSG_LEVEL_DEBUG, KERN_INFO"dwGTKeyIndex: %X\n",
				pTable->KeyTable[i].dwGTKeyIndex);

                    return (true);
                }
                else {
                    DBG_PRT(MSG_LEVEL_DEBUG, KERN_INFO"GroupKey.bKeyValid == false\n");
                    return (false);
                }
            } // End of Type = GROUP
        } // BSSID match
    }
    DBG_PRT(MSG_LEVEL_DEBUG, KERN_INFO"ERROR: NO Match BSSID !!! ");
    for (ii = 0; ii < 6; ii++) {
        DBG_PRT(MSG_LEVEL_DEBUG, KERN_INFO"%02x ", *(pbyBSSID+ii));
    }
    DBG_PRT(MSG_LEVEL_DEBUG, KERN_INFO"\n");
    return (false);
}

/*
 * Description: Set Key to table
 *
 * Parameters:
 *  In:
 *      pTable          - Pointer to Key table
 *      dwKeyIndex      - Key index (reference to NDIS DDK)
 *      uKeyLength      - Key length
 *      KeyRSC          - Key RSC
 *      pbyKey          - Pointer to key
 *  Out:
 *      none
 *
 * Return Value: true if success otherwise false
 *
 */
<<<<<<< HEAD
BOOL KeybSetDefaultKey(
    void *pDeviceHandler,
    PSKeyManagement pTable,
    DWORD           dwKeyIndex,
	u32 uKeyLength,
    PQWORD          pKeyRSC,
    PBYTE           pbyKey,
    BYTE            byKeyDecMode
    )
=======

int KeybSetDefaultKey(struct vnt_private *pDevice, PSKeyManagement pTable,
	u32 dwKeyIndex, u32 uKeyLength, u64 *KeyRSC, u8 *pbyKey,
	u8 byKeyDecMode)
>>>>>>> c3ade0e0
{
	int ii;
	PSKeyItem pKey;
	u32 uKeyIdx;

    DBG_PRT(MSG_LEVEL_DEBUG, KERN_INFO "Enter KeybSetDefaultKey: %1x, %d\n",
	    (int) dwKeyIndex, (int) uKeyLength);

    if ((dwKeyIndex & PAIRWISE_KEY) != 0) {                  // Pairwise key
        return (false);
    } else if ((dwKeyIndex & 0x000000FF) >= MAX_GROUP_KEY) {
        return (false);
    }

    if (uKeyLength > MAX_KEY_LEN)
	    return false;

    pTable->KeyTable[MAX_KEY_TABLE-1].bInUse = true;
    for (ii = 0; ii < ETH_ALEN; ii++)
        pTable->KeyTable[MAX_KEY_TABLE-1].abyBSSID[ii] = 0xFF;

    // Group key
    pKey = &(pTable->KeyTable[MAX_KEY_TABLE-1].GroupKey[dwKeyIndex & 0x000000FF]);
    if ((dwKeyIndex & TRANSMIT_KEY) != 0)  {
        // Group transmit key
        pTable->KeyTable[MAX_KEY_TABLE-1].dwGTKeyIndex = dwKeyIndex;
		DBG_PRT(MSG_LEVEL_DEBUG, KERN_INFO
		"Group transmit key(R)[%X]: %d\n",
		pTable->KeyTable[MAX_KEY_TABLE-1].dwGTKeyIndex,
		MAX_KEY_TABLE-1);

    }
    pTable->KeyTable[MAX_KEY_TABLE-1].wKeyCtl &= 0x7F00;          // clear all key control filed
    pTable->KeyTable[MAX_KEY_TABLE-1].wKeyCtl |= (byKeyDecMode << 4);
    pTable->KeyTable[MAX_KEY_TABLE-1].wKeyCtl |= (byKeyDecMode);
    pTable->KeyTable[MAX_KEY_TABLE-1].wKeyCtl |= 0x0044;          // use group key for all address
    uKeyIdx = (dwKeyIndex & 0x000000FF);

    if ((uKeyLength == WLAN_WEP232_KEYLEN) &&
        (byKeyDecMode == KEY_CTL_WEP)) {
        pTable->KeyTable[MAX_KEY_TABLE-1].wKeyCtl |= 0x4000;              // disable on-fly disable address match
        pTable->KeyTable[MAX_KEY_TABLE-1].bSoftWEP = true;
    } else {
        if (pTable->KeyTable[MAX_KEY_TABLE-1].bSoftWEP == false)
            pTable->KeyTable[MAX_KEY_TABLE-1].wKeyCtl |= 0xC000;          // enable on-fly disable address match
    }

    pKey->bKeyValid = true;
    pKey->uKeyLength = uKeyLength;
    pKey->dwKeyIndex = dwKeyIndex;
    pKey->byCipherSuite = byKeyDecMode;
    memcpy(pKey->abyKey, pbyKey, uKeyLength);
    if (byKeyDecMode == KEY_CTL_WEP) {
        if (uKeyLength == WLAN_WEP40_KEYLEN)
            pKey->abyKey[15] &= 0x7F;
        if (uKeyLength == WLAN_WEP104_KEYLEN)
            pKey->abyKey[15] |= 0x80;
    }

    MACvSetKeyEntry(pDevice, pTable->KeyTable[MAX_KEY_TABLE-1].wKeyCtl, MAX_KEY_TABLE-1, uKeyIdx, pTable->KeyTable[MAX_KEY_TABLE-1].abyBSSID, (u32 *) pKey->abyKey);

		if ((dwKeyIndex & USE_KEYRSC) == 0)
			pKey->KeyRSC = 0; /* RSC set by NIC */
		else
			pKey->KeyRSC = *KeyRSC;

    pKey->dwTSC47_16 = 0;
    pKey->wTSC15_0 = 0;

    DBG_PRT(MSG_LEVEL_DEBUG, KERN_INFO"KeybSetKey(R): \n");
    DBG_PRT(MSG_LEVEL_DEBUG, KERN_INFO"pKey->bKeyValid: %d\n", pKey->bKeyValid);
    DBG_PRT(MSG_LEVEL_DEBUG, KERN_INFO"pKey->uKeyLength: %d\n", (int)pKey->uKeyLength);
    DBG_PRT(MSG_LEVEL_DEBUG, KERN_INFO"pKey->abyKey: \n");
    for (ii = 0; ii < pKey->uKeyLength; ii++) {
        DBG_PRT(MSG_LEVEL_DEBUG, KERN_INFO"%x", pKey->abyKey[ii]);
    }
    DBG_PRT(MSG_LEVEL_DEBUG, KERN_INFO"\n");

	DBG_PRT(MSG_LEVEL_DEBUG, KERN_INFO"pKey->dwTSC47_16: %x\n",
		pKey->dwTSC47_16);
    DBG_PRT(MSG_LEVEL_DEBUG, KERN_INFO"pKey->wTSC15_0: %x\n", pKey->wTSC15_0);
	DBG_PRT(MSG_LEVEL_DEBUG, KERN_INFO"pKey->dwKeyIndex: %x\n",
		pKey->dwKeyIndex);

    return (true);
}

/*
 * Description: Set Key to table
 *
 * Parameters:
 *  In:
 *      pTable          - Pointer to Key table
 *      dwKeyIndex      - Key index (reference to NDIS DDK)
 *      uKeyLength      - Key length
 *      KeyRSC          - Key RSC
 *      pbyKey          - Pointer to key
 *  Out:
 *      none
 *
 * Return Value: true if success otherwise false
 *
 */
<<<<<<< HEAD
BOOL KeybSetAllGroupKey(
    void *pDeviceHandler,
    PSKeyManagement pTable,
    DWORD           dwKeyIndex,
	u32 uKeyLength,
    PQWORD          pKeyRSC,
    PBYTE           pbyKey,
    BYTE            byKeyDecMode
    )
{
    PSDevice    pDevice = (PSDevice) pDeviceHandler;
    int         i;
    unsigned int        ii;
    PSKeyItem   pKey;
    unsigned int        uKeyIdx;

	DBG_PRT(MSG_LEVEL_DEBUG, KERN_INFO"Enter KeybSetAllGroupKey: %X\n",
		dwKeyIndex);
=======

int KeybSetAllGroupKey(struct vnt_private *pDevice, PSKeyManagement pTable,
	u32 dwKeyIndex, u32 uKeyLength, u64 *KeyRSC, u8 *pbyKey,
	u8 byKeyDecMode)
{
	int i, ii;
	PSKeyItem pKey;
	u32 uKeyIdx;
>>>>>>> c3ade0e0

	DBG_PRT(MSG_LEVEL_DEBUG, KERN_INFO"Enter KeybSetAllGroupKey: %X\n",
		dwKeyIndex);

    if ((dwKeyIndex & PAIRWISE_KEY) != 0) {                  // Pairwise key
        return (false);
    } else if ((dwKeyIndex & 0x000000FF) >= MAX_GROUP_KEY) {
        return (false);
    }

    for (i=0; i < MAX_KEY_TABLE-1; i++) {
        if (pTable->KeyTable[i].bInUse == true) {
            // found table already exist
            // Group key
            pKey = &(pTable->KeyTable[i].GroupKey[dwKeyIndex & 0x000000FF]);
            if ((dwKeyIndex & TRANSMIT_KEY) != 0)  {
                // Group transmit key
                pTable->KeyTable[i].dwGTKeyIndex = dwKeyIndex;
		DBG_PRT(MSG_LEVEL_DEBUG, KERN_INFO
			"Group transmit key(R)[%X]: %d\n",
			pTable->KeyTable[i].dwGTKeyIndex, i);

            }
            pTable->KeyTable[i].wKeyCtl &= 0xFF0F;          // clear group key control filed
            pTable->KeyTable[i].wKeyCtl |= (byKeyDecMode << 4);
            pTable->KeyTable[i].wKeyCtl |= 0x0040;          // use group key for group address
            uKeyIdx = (dwKeyIndex & 0x000000FF);

            pTable->KeyTable[i].wKeyCtl |= 0x8000;              // enable on-fly

            pKey->bKeyValid = true;
            pKey->uKeyLength = uKeyLength;
            pKey->dwKeyIndex = dwKeyIndex;
            pKey->byCipherSuite = byKeyDecMode;
            memcpy(pKey->abyKey, pbyKey, uKeyLength);
            if (byKeyDecMode == KEY_CTL_WEP) {
                if (uKeyLength == WLAN_WEP40_KEYLEN)
                    pKey->abyKey[15] &= 0x7F;
                if (uKeyLength == WLAN_WEP104_KEYLEN)
                    pKey->abyKey[15] |= 0x80;
            }

            MACvSetKeyEntry(pDevice, pTable->KeyTable[i].wKeyCtl, i, uKeyIdx, pTable->KeyTable[i].abyBSSID, (u32 *) pKey->abyKey);

		if ((dwKeyIndex & USE_KEYRSC) == 0)
			pKey->KeyRSC = 0; /* RSC set by NIC */
		else
			pKey->KeyRSC = *KeyRSC;

            pKey->dwTSC47_16 = 0;
            pKey->wTSC15_0 = 0;

            DBG_PRT(MSG_LEVEL_DEBUG, KERN_INFO"KeybSetKey(R): \n");
            DBG_PRT(MSG_LEVEL_DEBUG, KERN_INFO"pKey->bKeyValid: %d\n ", pKey->bKeyValid);
            DBG_PRT(MSG_LEVEL_DEBUG, KERN_INFO"pKey->uKeyLength: %d\n ", (int)pKey->uKeyLength);
            DBG_PRT(MSG_LEVEL_DEBUG, KERN_INFO"pKey->abyKey: ");
            for (ii = 0; ii < pKey->uKeyLength; ii++) {
                DBG_PRT(MSG_LEVEL_DEBUG, KERN_INFO"%02x ", pKey->abyKey[ii]);
            }
            DBG_PRT(MSG_LEVEL_DEBUG, KERN_INFO"\n");

            //DBG_PRN_GRP12(("pKey->dwTSC47_16: %lX\n ", pKey->dwTSC47_16));
            //DBG_PRN_GRP12(("pKey->wTSC15_0: %X\n ", pKey->wTSC15_0));
            //DBG_PRN_GRP12(("pKey->dwKeyIndex: %lX\n ", pKey->dwKeyIndex));

        } // (pTable->KeyTable[i].bInUse == true)
    }
    return (true);
}<|MERGE_RESOLUTION|>--- conflicted
+++ resolved
@@ -194,22 +194,9 @@
  * Return Value: true if success otherwise false
  *
  */
-<<<<<<< HEAD
-BOOL KeybSetKey(
-    void *pDeviceHandler,
-    PSKeyManagement pTable,
-    PBYTE           pbyBSSID,
-    DWORD           dwKeyIndex,
-	u32 uKeyLength,
-    PQWORD          pKeyRSC,
-    PBYTE           pbyKey,
-    BYTE            byKeyDecMode
-    )
-=======
 int KeybSetKey(struct vnt_private *pDevice, PSKeyManagement pTable,
 	u8 *pbyBSSID, u32 dwKeyIndex, u32 uKeyLength, u64 *KeyRSC, u8 *pbyKey,
 	u8 byKeyDecMode)
->>>>>>> c3ade0e0
 {
 	PSKeyItem   pKey;
 	int i, j, ii;
@@ -564,22 +551,10 @@
  * Return Value: true if success otherwise false
  *
  */
-<<<<<<< HEAD
-BOOL KeybSetDefaultKey(
-    void *pDeviceHandler,
-    PSKeyManagement pTable,
-    DWORD           dwKeyIndex,
-	u32 uKeyLength,
-    PQWORD          pKeyRSC,
-    PBYTE           pbyKey,
-    BYTE            byKeyDecMode
-    )
-=======
 
 int KeybSetDefaultKey(struct vnt_private *pDevice, PSKeyManagement pTable,
 	u32 dwKeyIndex, u32 uKeyLength, u64 *KeyRSC, u8 *pbyKey,
 	u8 byKeyDecMode)
->>>>>>> c3ade0e0
 {
 	int ii;
 	PSKeyItem pKey;
@@ -683,26 +658,6 @@
  * Return Value: true if success otherwise false
  *
  */
-<<<<<<< HEAD
-BOOL KeybSetAllGroupKey(
-    void *pDeviceHandler,
-    PSKeyManagement pTable,
-    DWORD           dwKeyIndex,
-	u32 uKeyLength,
-    PQWORD          pKeyRSC,
-    PBYTE           pbyKey,
-    BYTE            byKeyDecMode
-    )
-{
-    PSDevice    pDevice = (PSDevice) pDeviceHandler;
-    int         i;
-    unsigned int        ii;
-    PSKeyItem   pKey;
-    unsigned int        uKeyIdx;
-
-	DBG_PRT(MSG_LEVEL_DEBUG, KERN_INFO"Enter KeybSetAllGroupKey: %X\n",
-		dwKeyIndex);
-=======
 
 int KeybSetAllGroupKey(struct vnt_private *pDevice, PSKeyManagement pTable,
 	u32 dwKeyIndex, u32 uKeyLength, u64 *KeyRSC, u8 *pbyKey,
@@ -711,7 +666,6 @@
 	int i, ii;
 	PSKeyItem pKey;
 	u32 uKeyIdx;
->>>>>>> c3ade0e0
 
 	DBG_PRT(MSG_LEVEL_DEBUG, KERN_INFO"Enter KeybSetAllGroupKey: %X\n",
 		dwKeyIndex);
