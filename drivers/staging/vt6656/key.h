/*
 * Copyright (c) 1996, 2003 VIA Networking Technologies, Inc.
 * All rights reserved.
 *
 * This program is free software; you can redistribute it and/or modify
 * it under the terms of the GNU General Public License as published by
 * the Free Software Foundation; either version 2 of the License, or
 * (at your option) any later version.
 *
 * This program is distributed in the hope that it will be useful,
 * but WITHOUT ANY WARRANTY; without even the implied warranty of
 * MERCHANTABILITY or FITNESS FOR A PARTICULAR PURPOSE.  See the
 * GNU General Public License for more details.
 *
 * You should have received a copy of the GNU General Public License along
 * with this program; if not, write to the Free Software Foundation, Inc.,
 * 51 Franklin Street, Fifth Floor, Boston, MA 02110-1301 USA.
 *
 *
 * File: key.h
 *
 * Purpose: Implement functions for 802.11i Key management
 *
 * Author: Jerry Chen
 *
 * Date: May 29, 2003
 *
 */

#ifndef __KEY_H__
#define __KEY_H__

#include "tether.h"
#include "80211mgr.h"

#define MAX_GROUP_KEY       4
#define MAX_KEY_TABLE       11
#define MAX_KEY_LEN         32
#define AES_KEY_LEN         16

#define AUTHENTICATOR_KEY   0x10000000
#define USE_KEYRSC          0x20000000
#define PAIRWISE_KEY        0x40000000
#define TRANSMIT_KEY        0x80000000

#define GROUP_KEY           0x00000000

#define KEY_CTL_WEP         0x00
#define KEY_CTL_NONE        0x01
#define KEY_CTL_TKIP        0x02
#define KEY_CTL_CCMP        0x03
#define KEY_CTL_INVALID     0xFF

typedef struct tagSKeyItem
{
<<<<<<< HEAD
    BOOL        bKeyValid;
	u32 uKeyLength;
    BYTE        abyKey[MAX_KEY_LEN];
    QWORD       KeyRSC;
    DWORD       dwTSC47_16;
    WORD        wTSC15_0;
    BYTE        byCipherSuite;
    BYTE        byReserved0;
    DWORD       dwKeyIndex;
=======
    bool        bKeyValid;
	u32 uKeyLength;
    u8        abyKey[MAX_KEY_LEN];
	u64 KeyRSC;
    u32       dwTSC47_16;
    u16        wTSC15_0;
    u8        byCipherSuite;
    u8        byReserved0;
    u32       dwKeyIndex;
>>>>>>> c3ade0e0
    void *pvKeyTable;
} SKeyItem, *PSKeyItem; //64

typedef struct tagSKeyTable
{
    u8        abyBSSID[ETH_ALEN];  /* 6 */
    u8        byReserved0[2];              //8
    SKeyItem    PairwiseKey;
    SKeyItem    GroupKey[MAX_GROUP_KEY]; //64*5 = 320, 320+8=328
    u32       dwGTKeyIndex;            // GroupTransmitKey Index
    bool        bInUse;
    u16        wKeyCtl;
    bool        bSoftWEP;
    u8        byReserved1[6];
} SKeyTable, *PSKeyTable; //352

typedef struct tagSKeyManagement
{
    SKeyTable   KeyTable[MAX_KEY_TABLE];
} SKeyManagement, *PSKeyManagement;

<<<<<<< HEAD
/*---------------------  Export Types  ------------------------------*/

/*---------------------  Export Macros ------------------------------*/

/*---------------------  Export Classes  ----------------------------*/

/*---------------------  Export Variables  --------------------------*/

/*---------------------  Export Functions  --------------------------*/

void KeyvInitTable(void *pDeviceHandler, PSKeyManagement pTable);

BOOL KeybGetKey(PSKeyManagement pTable, PBYTE pbyBSSID, DWORD dwKeyIndex,
		PSKeyItem *pKey);

BOOL KeybSetKey(
    void *pDeviceHandler,
    PSKeyManagement pTable,
    PBYTE           pbyBSSID,
    DWORD           dwKeyIndex,
	u32 uKeyLength,
    PQWORD          pKeyRSC,
    PBYTE           pbyKey,
    BYTE            byKeyDecMode
    );

BOOL KeybRemoveKey(
    void *pDeviceHandler,
    PSKeyManagement pTable,
    PBYTE           pbyBSSID,
    DWORD           dwKeyIndex
    );

BOOL KeybRemoveAllKey(
    void *pDeviceHandler,
    PSKeyManagement pTable,
    PBYTE           pbyBSSID
    );

void KeyvRemoveWEPKey(
    void *pDeviceHandler,
    PSKeyManagement pTable,
    DWORD           dwKeyIndex
    );

void KeyvRemoveAllWEPKey(
    void *pDeviceHandler,
    PSKeyManagement pTable
    );

BOOL KeybGetTransmitKey(PSKeyManagement pTable,	PBYTE pbyBSSID,	DWORD dwKeyType,
			PSKeyItem *pKey);

BOOL KeybCheckPairewiseKey(PSKeyManagement pTable, PSKeyItem *pKey);

BOOL KeybSetDefaultKey(
    void *pDeviceHandler,
    PSKeyManagement pTable,
    DWORD           dwKeyIndex,
	u32 uKeyLength,
    PQWORD          pKeyRSC,
    PBYTE           pbyKey,
    BYTE            byKeyDecMode
    );

BOOL KeybSetAllGroupKey(
    void *pDeviceHandler,
    PSKeyManagement pTable,
    DWORD           dwKeyIndex,
	u32 uKeyLength,
    PQWORD          pKeyRSC,
    PBYTE           pbyKey,
    BYTE            byKeyDecMode
    );
=======
void KeyvInitTable(struct vnt_private *, PSKeyManagement pTable);

int KeybGetKey(PSKeyManagement pTable, u8 *pbyBSSID, u32 dwKeyIndex,
	PSKeyItem *pKey);

int KeybSetKey(struct vnt_private *, PSKeyManagement pTable, u8 *pbyBSSID,
	u32 dwKeyIndex, u32 uKeyLength, u64 *KeyRSC, u8 *pbyKey,
	u8 byKeyDecMode);

int KeybRemoveKey(struct vnt_private *, PSKeyManagement pTable,
	u8 *pbyBSSID, u32 dwKeyIndex);

int KeybRemoveAllKey(struct vnt_private *, PSKeyManagement pTable,
	u8 *pbyBSSID);

int KeybGetTransmitKey(PSKeyManagement pTable, u8 *pbyBSSID, u32 dwKeyType,
	PSKeyItem *pKey);

int KeybSetDefaultKey(struct vnt_private *, PSKeyManagement pTable,
	u32 dwKeyIndex, u32 uKeyLength, u64 *KeyRSC, u8 *pbyKey,
	u8 byKeyDecMode);

int KeybSetAllGroupKey(struct vnt_private *, PSKeyManagement pTable,
	u32 dwKeyIndex, u32 uKeyLength, u64 *KeyRSC, u8 *pbyKey,
	u8 byKeyDecMode);
>>>>>>> c3ade0e0

#endif /* __KEY_H__ */<|MERGE_RESOLUTION|>--- conflicted
+++ resolved
@@ -53,17 +53,6 @@
 
 typedef struct tagSKeyItem
 {
-<<<<<<< HEAD
-    BOOL        bKeyValid;
-	u32 uKeyLength;
-    BYTE        abyKey[MAX_KEY_LEN];
-    QWORD       KeyRSC;
-    DWORD       dwTSC47_16;
-    WORD        wTSC15_0;
-    BYTE        byCipherSuite;
-    BYTE        byReserved0;
-    DWORD       dwKeyIndex;
-=======
     bool        bKeyValid;
 	u32 uKeyLength;
     u8        abyKey[MAX_KEY_LEN];
@@ -73,7 +62,6 @@
     u8        byCipherSuite;
     u8        byReserved0;
     u32       dwKeyIndex;
->>>>>>> c3ade0e0
     void *pvKeyTable;
 } SKeyItem, *PSKeyItem; //64
 
@@ -95,82 +83,6 @@
     SKeyTable   KeyTable[MAX_KEY_TABLE];
 } SKeyManagement, *PSKeyManagement;
 
-<<<<<<< HEAD
-/*---------------------  Export Types  ------------------------------*/
-
-/*---------------------  Export Macros ------------------------------*/
-
-/*---------------------  Export Classes  ----------------------------*/
-
-/*---------------------  Export Variables  --------------------------*/
-
-/*---------------------  Export Functions  --------------------------*/
-
-void KeyvInitTable(void *pDeviceHandler, PSKeyManagement pTable);
-
-BOOL KeybGetKey(PSKeyManagement pTable, PBYTE pbyBSSID, DWORD dwKeyIndex,
-		PSKeyItem *pKey);
-
-BOOL KeybSetKey(
-    void *pDeviceHandler,
-    PSKeyManagement pTable,
-    PBYTE           pbyBSSID,
-    DWORD           dwKeyIndex,
-	u32 uKeyLength,
-    PQWORD          pKeyRSC,
-    PBYTE           pbyKey,
-    BYTE            byKeyDecMode
-    );
-
-BOOL KeybRemoveKey(
-    void *pDeviceHandler,
-    PSKeyManagement pTable,
-    PBYTE           pbyBSSID,
-    DWORD           dwKeyIndex
-    );
-
-BOOL KeybRemoveAllKey(
-    void *pDeviceHandler,
-    PSKeyManagement pTable,
-    PBYTE           pbyBSSID
-    );
-
-void KeyvRemoveWEPKey(
-    void *pDeviceHandler,
-    PSKeyManagement pTable,
-    DWORD           dwKeyIndex
-    );
-
-void KeyvRemoveAllWEPKey(
-    void *pDeviceHandler,
-    PSKeyManagement pTable
-    );
-
-BOOL KeybGetTransmitKey(PSKeyManagement pTable,	PBYTE pbyBSSID,	DWORD dwKeyType,
-			PSKeyItem *pKey);
-
-BOOL KeybCheckPairewiseKey(PSKeyManagement pTable, PSKeyItem *pKey);
-
-BOOL KeybSetDefaultKey(
-    void *pDeviceHandler,
-    PSKeyManagement pTable,
-    DWORD           dwKeyIndex,
-	u32 uKeyLength,
-    PQWORD          pKeyRSC,
-    PBYTE           pbyKey,
-    BYTE            byKeyDecMode
-    );
-
-BOOL KeybSetAllGroupKey(
-    void *pDeviceHandler,
-    PSKeyManagement pTable,
-    DWORD           dwKeyIndex,
-	u32 uKeyLength,
-    PQWORD          pKeyRSC,
-    PBYTE           pbyKey,
-    BYTE            byKeyDecMode
-    );
-=======
 void KeyvInitTable(struct vnt_private *, PSKeyManagement pTable);
 
 int KeybGetKey(PSKeyManagement pTable, u8 *pbyBSSID, u32 dwKeyIndex,
@@ -196,6 +108,5 @@
 int KeybSetAllGroupKey(struct vnt_private *, PSKeyManagement pTable,
 	u32 dwKeyIndex, u32 uKeyLength, u64 *KeyRSC, u8 *pbyKey,
 	u8 byKeyDecMode);
->>>>>>> c3ade0e0
 
 #endif /* __KEY_H__ */