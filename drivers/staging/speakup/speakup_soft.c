--- conflicted
+++ resolved
@@ -195,11 +195,7 @@
 	spin_lock_irqsave(&speakup_info.spinlock, flags);
 	synth_soft.alive = 0;
 	init_pos = 0;
-<<<<<<< HEAD
-	spk_unlock(flags);
-=======
 	spin_unlock_irqrestore(&speakup_info.spinlock, flags);
->>>>>>> c3ade0e0
 	/* Make sure we let applications go before leaving */
 	speakup_start_ttys();
 	return 0;
