/*
 * Speakup kobject implementation
 *
 * Copyright (C) 2009 William Hubbs
 *
 * This code is based on kobject-example.c, which came with linux 2.6.x.
 *
 * Copyright (C) 2004-2007 Greg Kroah-Hartman <greg@kroah.com>
 * Copyright (C) 2007 Novell Inc.
 *
 * Released under the GPL version 2 only.
 *
 */
#include <linux/slab.h>		/* For kmalloc. */
#include <linux/kernel.h>
#include <linux/kobject.h>
#include <linux/string.h>
#include <linux/string_helpers.h>
#include <linux/sysfs.h>
#include <linux/ctype.h>

#include "speakup.h"
#include "spk_priv.h"

/*
 * This is called when a user reads the characters or chartab sys file.
 */
static ssize_t chars_chartab_show(struct kobject *kobj,
	struct kobj_attribute *attr, char *buf)
{
	int i;
	int len = 0;
	char *cp;
	char *buf_pointer = buf;
	size_t bufsize = PAGE_SIZE;
	unsigned long flags;

	spin_lock_irqsave(&speakup_info.spinlock, flags);
	*buf_pointer = '\0';
	for (i = 0; i < 256; i++) {
		if (bufsize <= 1)
			break;
		if (strcmp("characters", attr->attr.name) == 0) {
			len = scnprintf(buf_pointer, bufsize, "%d\t%s\n",
					i, spk_characters[i]);
		} else {	/* show chartab entry */
			if (IS_TYPE(i, B_CTL))
				cp = "B_CTL";
			else if (IS_TYPE(i, WDLM))
				cp = "WDLM";
			else if (IS_TYPE(i, A_PUNC))
				cp = "A_PUNC";
			else if (IS_TYPE(i, PUNC))
				cp = "PUNC";
			else if (IS_TYPE(i, NUM))
				cp = "NUM";
			else if (IS_TYPE(i, A_CAP))
				cp = "A_CAP";
			else if (IS_TYPE(i, ALPHA))
				cp = "ALPHA";
			else if (IS_TYPE(i, B_CAPSYM))
				cp = "B_CAPSYM";
			else if (IS_TYPE(i, B_SYM))
				cp = "B_SYM";
			else
				cp = "0";
			len =
			    scnprintf(buf_pointer, bufsize, "%d\t%s\n", i, cp);
		}
		bufsize -= len;
		buf_pointer += len;
	}
	spin_unlock_irqrestore(&speakup_info.spinlock, flags);
	return buf_pointer - buf;
}

/*
 * Print informational messages or warnings after updating
 * character descriptions or chartab entries.
 */
static void report_char_chartab_status(int reset, int received, int used,
	int rejected, int do_characters)
{
	char *object_type[] = {
		"character class entries",
		"character descriptions",
	};
	int len;
	char buf[80];

	if (reset) {
		pr_info("%s reset to defaults\n", object_type[do_characters]);
	} else if (received) {
		len = snprintf(buf, sizeof(buf),
				" updated %d of %d %s\n",
				used, received, object_type[do_characters]);
		if (rejected)
			snprintf(buf + (len - 1), sizeof(buf) - (len - 1),
				 " with %d reject%s\n",
				 rejected, rejected > 1 ? "s" : "");
		printk(buf);
	}
}

/*
 * This is called when a user changes the characters or chartab parameters.
 */
static ssize_t chars_chartab_store(struct kobject *kobj,
	struct kobj_attribute *attr, const char *buf, size_t count)
{
	char *cp = (char *) buf;
	char *end = cp + count; /* the null at the end of the buffer */
	char *linefeed = NULL;
	char keyword[MAX_DESC_LEN + 1];
	char *outptr = NULL;	/* Will hold keyword or desc. */
	char *temp = NULL;
	char *desc = NULL;
	ssize_t retval = count;
	unsigned long flags;
	unsigned long index = 0;
	int charclass = 0;
	int received = 0;
	int used = 0;
	int rejected = 0;
	int reset = 0;
	int do_characters = !strcmp(attr->attr.name, "characters");
	size_t desc_length = 0;
	int i;

	spin_lock_irqsave(&speakup_info.spinlock, flags);
	while (cp < end) {

		while ((cp < end) && (*cp == ' ' || *cp == '\t'))
			cp++;

		if (cp == end)
			break;
		if ((*cp == '\n') || strchr("dDrR", *cp)) {
			reset = 1;
			break;
		}
		received++;

		linefeed = strchr(cp, '\n');
		if (!linefeed) {
			rejected++;
			break;
		}

		if (!isdigit(*cp)) {
			rejected++;
			cp = linefeed + 1;
			continue;
		}

		index = simple_strtoul(cp, &temp, 10);
		if (index > 255) {
			rejected++;
			cp = linefeed + 1;
			continue;
		}

		while ((temp < linefeed) && (*temp == ' ' || *temp == '\t'))
			temp++;

		desc_length = linefeed - temp;
		if (desc_length > MAX_DESC_LEN) {
			rejected++;
			cp = linefeed + 1;
			continue;
		}
		if (do_characters) {
			desc = kmalloc(desc_length + 1, GFP_ATOMIC);
			if (!desc) {
				retval = -ENOMEM;
				reset = 1;	/* just reset on error. */
				break;
			}
			outptr = desc;
		} else {
			outptr = keyword;
		}

		for (i = 0; i < desc_length; i++)
			outptr[i] = temp[i];
		outptr[desc_length] = '\0';

		if (do_characters) {
			if (spk_characters[index] != spk_default_chars[index])
				kfree(spk_characters[index]);
			spk_characters[index] = desc;
			used++;
		} else {
			charclass = spk_chartab_get_value(keyword);
			if (charclass == 0) {
				rejected++;
				cp = linefeed + 1;
				continue;
			}
			if (charclass != spk_chartab[index]) {
				spk_chartab[index] = charclass;
				used++;
			}
		}
		cp = linefeed + 1;
	}

	if (reset) {
		if (do_characters)
			spk_reset_default_chars();
		else
			spk_reset_default_chartab();
	}

	spin_unlock_irqrestore(&speakup_info.spinlock, flags);
	report_char_chartab_status(reset, received, used, rejected,
		do_characters);
	return retval;
}

/*
 * This is called when a user reads the keymap parameter.
 */
static ssize_t keymap_show(struct kobject *kobj, struct kobj_attribute *attr,
	char *buf)
{
	char *cp = buf;
	int i;
	int n;
	int num_keys;
	int nstates;
	u_char *cp1;
	u_char ch;
	unsigned long flags;
	spin_lock_irqsave(&speakup_info.spinlock, flags);
	cp1 = spk_key_buf + SHIFT_TBL_SIZE;
	num_keys = (int)(*cp1);
	nstates = (int)cp1[1];
	cp += sprintf(cp, "%d, %d, %d,\n", KEY_MAP_VER, num_keys, nstates);
	cp1 += 2; /* now pointing at shift states */
	/* dump num_keys+1 as first row is shift states + flags,
	 * each subsequent row is key + states */
	for (n = 0; n <= num_keys; n++) {
		for (i = 0; i <= nstates; i++) {
			ch = *cp1++;
			cp += sprintf(cp, "%d,", (int)ch);
			*cp++ = (i < nstates) ? SPACE : '\n';
		}
	}
	cp += sprintf(cp, "0, %d\n", KEY_MAP_VER);
	spin_unlock_irqrestore(&speakup_info.spinlock, flags);
	return (int)(cp-buf);
}

/*
 * This is called when a user changes the keymap parameter.
 */
static ssize_t keymap_store(struct kobject *kobj, struct kobj_attribute *attr,
	const char *buf, size_t count)
{
	int i;
	ssize_t ret = count;
	char *in_buff = NULL;
	char *cp;
	u_char *cp1;
	unsigned long flags;

	spin_lock_irqsave(&speakup_info.spinlock, flags);
	in_buff = kmemdup(buf, count + 1, GFP_ATOMIC);
	if (!in_buff) {
		spin_unlock_irqrestore(&speakup_info.spinlock, flags);
		return -ENOMEM;
	}
	if (strchr("dDrR", *in_buff)) {
		spk_set_key_info(spk_key_defaults, spk_key_buf);
		pr_info("keymap set to default values\n");
		kfree(in_buff);
		spin_unlock_irqrestore(&speakup_info.spinlock, flags);
		return count;
	}
	if (in_buff[count - 1] == '\n')
		in_buff[count - 1] = '\0';
	cp = in_buff;
	cp1 = (u_char *)in_buff;
	for (i = 0; i < 3; i++) {
		cp = spk_s2uchar(cp, cp1);
		cp1++;
	}
	i = (int)cp1[-2]+1;
	i *= (int)cp1[-1]+1;
	i += 2; /* 0 and last map ver */
	if (cp1[-3] != KEY_MAP_VER || cp1[-1] > 10 ||
			i+SHIFT_TBL_SIZE+4 >= sizeof(spk_key_buf)) {
		pr_warn("i %d %d %d %d\n", i,
				(int)cp1[-3], (int)cp1[-2], (int)cp1[-1]);
		kfree(in_buff);
		spin_unlock_irqrestore(&speakup_info.spinlock, flags);
		return -EINVAL;
	}
	while (--i >= 0) {
		cp = spk_s2uchar(cp, cp1);
		cp1++;
		if (!(*cp))
			break;
	}
	if (i != 0 || cp1[-1] != KEY_MAP_VER || cp1[-2] != 0) {
		ret = -EINVAL;
		pr_warn("end %d %d %d %d\n", i,
				(int)cp1[-3], (int)cp1[-2], (int)cp1[-1]);
	} else {
		if (spk_set_key_info(in_buff, spk_key_buf)) {
			spk_set_key_info(spk_key_defaults, spk_key_buf);
			ret = -EINVAL;
			pr_warn("set key failed\n");
		}
	}
	kfree(in_buff);
	spin_unlock_irqrestore(&speakup_info.spinlock, flags);
	return ret;
}

/*
 * This is called when a user changes the value of the silent parameter.
 */
static ssize_t silent_store(struct kobject *kobj, struct kobj_attribute *attr,
	const char *buf, size_t count)
{
	int len;
	struct vc_data *vc = vc_cons[fg_console].d;
	char ch = 0;
	char shut;
	unsigned long flags;

	len = strlen(buf);
	if (len > 0 && len < 3) {
		ch = buf[0];
		if (ch == '\n')
			ch = '0';
	}
	if (ch < '0' || ch > '7') {
		pr_warn("silent value '%c' not in range (0,7)\n", ch);
		return -EINVAL;
	}
	spin_lock_irqsave(&speakup_info.spinlock, flags);
	if (ch&2) {
		shut = 1;
		spk_do_flush();
	} else {
		shut = 0;
	}
	if (ch&4)
		shut |= 0x40;
	if (ch&1)
		spk_shut_up |= shut;
	else
		spk_shut_up &= ~shut;
	spin_unlock_irqrestore(&speakup_info.spinlock, flags);
	return count;
}

/*
 * This is called when a user reads the synth setting.
 */
static ssize_t synth_show(struct kobject *kobj, struct kobj_attribute *attr,
	char *buf)
{
	int rv;

	if (synth == NULL)
		rv = sprintf(buf, "%s\n", "none");
	else
		rv = sprintf(buf, "%s\n", synth->name);
	return rv;
}

/*
 * This is called when a user requests to change synthesizers.
 */
static ssize_t synth_store(struct kobject *kobj, struct kobj_attribute *attr,
	const char *buf, size_t count)
{
	int len;
	char new_synth_name[10];

	len = strlen(buf);
	if (len < 2 || len > 9)
		return -EINVAL;
	strncpy(new_synth_name, buf, len);
	if (new_synth_name[len - 1] == '\n')
		len--;
	new_synth_name[len] = '\0';
	spk_strlwr(new_synth_name);
	if ((synth != NULL) && (!strcmp(new_synth_name, synth->name))) {
		pr_warn("%s already in use\n", new_synth_name);
	} else if (synth_init(new_synth_name) != 0) {
		pr_warn("failed to init synth %s\n", new_synth_name);
		return -ENODEV;
	}
	return count;
}

/*
 * This is called when text is sent to the synth via the synth_direct file.
 */
static ssize_t synth_direct_store(struct kobject *kobj,
	struct kobj_attribute *attr, const char *buf, size_t count)
{
	u_char tmp[256];
	int len;
	int bytes;
	const char *ptr = buf;

	if (!synth)
		return -EPERM;

	len = strlen(buf);
	while (len > 0) {
		bytes = min_t(size_t, len, 250);
		strncpy(tmp, ptr, bytes);
		tmp[bytes] = '\0';
		string_unescape_any_inplace(tmp);
		synth_printf("%s", tmp);
		ptr += bytes;
		len -= bytes;
	}
	return count;
}

/*
 * This function is called when a user reads the version.
 */
static ssize_t version_show(struct kobject *kobj, struct kobj_attribute *attr,
	char *buf)
{
	char *cp;

	cp = buf;
	cp += sprintf(cp, "Speakup version %s\n", SPEAKUP_VERSION);
	if (synth)
		cp += sprintf(cp, "%s synthesizer driver version %s\n",
		synth->name, synth->version);
	return cp - buf;
}

/*
 * This is called when a user reads the punctuation settings.
 */
static ssize_t punc_show(struct kobject *kobj, struct kobj_attribute *attr,
	char *buf)
{
	int i;
	char *cp = buf;
	struct st_var_header *p_header;
	struct punc_var_t *var;
	struct st_bits_data *pb;
	short mask;
	unsigned long flags;

	p_header = spk_var_header_by_name(attr->attr.name);
	if (p_header == NULL) {
		pr_warn("p_header is null, attr->attr.name is %s\n",
			attr->attr.name);
		return -EINVAL;
	}

	var = spk_get_punc_var(p_header->var_id);
	if (var == NULL) {
		pr_warn("var is null, p_header->var_id is %i\n",
				p_header->var_id);
		return -EINVAL;
	}

	spin_lock_irqsave(&speakup_info.spinlock, flags);
	pb = (struct st_bits_data *) &spk_punc_info[var->value];
	mask = pb->mask;
	for (i = 33; i < 128; i++) {
		if (!(spk_chartab[i]&mask))
			continue;
		*cp++ = (char)i;
	}
	spin_unlock_irqrestore(&speakup_info.spinlock, flags);
	return cp-buf;
}

/*
 * This is called when a user changes the punctuation settings.
 */
static ssize_t punc_store(struct kobject *kobj, struct kobj_attribute *attr,
			 const char *buf, size_t count)
{
	int x;
	struct st_var_header *p_header;
	struct punc_var_t *var;
	char punc_buf[100];
	unsigned long flags;

	x = strlen(buf);
	if (x < 1 || x > 99)
		return -EINVAL;

	p_header = spk_var_header_by_name(attr->attr.name);
	if (p_header == NULL) {
		pr_warn("p_header is null, attr->attr.name is %s\n",
			attr->attr.name);
		return -EINVAL;
	}

	var = spk_get_punc_var(p_header->var_id);
	if (var == NULL) {
		pr_warn("var is null, p_header->var_id is %i\n",
				p_header->var_id);
		return -EINVAL;
	}

	strncpy(punc_buf, buf, x);

	while (x && punc_buf[x - 1] == '\n')
		x--;
	punc_buf[x] = '\0';

	spin_lock_irqsave(&speakup_info.spinlock, flags);

	if (*punc_buf == 'd' || *punc_buf == 'r')
<<<<<<< HEAD
		x = spk_set_mask_bits(0, var->value, 3);
=======
		x = spk_set_mask_bits(NULL, var->value, 3);
>>>>>>> c3ade0e0
	else
		x = spk_set_mask_bits(punc_buf, var->value, 3);

	spin_unlock_irqrestore(&speakup_info.spinlock, flags);
	return count;
}

/*
 * This function is called when a user reads one of the variable parameters.
 */
ssize_t spk_var_show(struct kobject *kobj, struct kobj_attribute *attr,
	char *buf)
{
	int rv = 0;
	struct st_var_header *param;
	struct var_t *var;
		char *cp1;
	char *cp;
	char ch;
	unsigned long flags;

	param = spk_var_header_by_name(attr->attr.name);
	if (param == NULL)
		return -EINVAL;

	spin_lock_irqsave(&speakup_info.spinlock, flags);
	var = (struct var_t *) param->data;
	switch (param->var_type) {
	case VAR_NUM:
	case VAR_TIME:
		if (var)
			rv = sprintf(buf, "%i\n", var->u.n.value);
		else
			rv = sprintf(buf, "0\n");
		break;
	case VAR_STRING:
		if (var) {
			cp1 = buf;
			*cp1++ = '"';
			for (cp = (char *)param->p_val; (ch = *cp); cp++) {
				if (ch >= ' ' && ch < '~')
					*cp1++ = ch;
				else
					cp1 += sprintf(cp1, "\\""x%02x", ch);
			}
			*cp1++ = '"';
			*cp1++ = '\n';
			*cp1 = '\0';
			rv = cp1-buf;
		} else {
			rv = sprintf(buf, "\"\"\n");
		}
		break;
	default:
		rv = sprintf(buf, "Bad parameter  %s, type %i\n",
			param->name, param->var_type);
		break;
	}
	spin_unlock_irqrestore(&speakup_info.spinlock, flags);
	return rv;
}
EXPORT_SYMBOL_GPL(spk_var_show);

/*
 * Used to reset either default_pitch or default_vol.
 */
static inline void spk_reset_default_value(char *header_name,
					int *synth_default_value, int idx)
{
	struct st_var_header *param;

	if (synth && synth_default_value) {
		param = spk_var_header_by_name(header_name);
		if (param)  {
			spk_set_num_var(synth_default_value[idx],
					param, E_NEW_DEFAULT);
			spk_set_num_var(0, param, E_DEFAULT);
			pr_info("%s reset to default value\n", param->name);
		}
	}
}

/*
 * This function is called when a user echos a value to one of the
 * variable parameters.
 */
ssize_t spk_var_store(struct kobject *kobj, struct kobj_attribute *attr,
			 const char *buf, size_t count)
{
	struct st_var_header *param;
	int ret;
	int len;
	char *cp;
	struct var_t *var_data;
	long value;
	unsigned long flags;

	param = spk_var_header_by_name(attr->attr.name);
	if (param == NULL)
		return -EINVAL;
	if (param->data == NULL)
		return 0;
	ret = 0;
	cp = (char *)buf;
	string_unescape_any_inplace(cp);

	spin_lock_irqsave(&speakup_info.spinlock, flags);
	switch (param->var_type) {
	case VAR_NUM:
	case VAR_TIME:
		if (*cp == 'd' || *cp == 'r' || *cp == '\0')
			len = E_DEFAULT;
		else if (*cp == '+' || *cp == '-')
			len = E_INC;
		else
			len = E_SET;
		if (kstrtol(cp, 10, &value) == 0)
			ret = spk_set_num_var(value, param, len);
		else
			pr_warn("overflow or parsing error has occured");
		if (ret == -ERANGE) {
			var_data = param->data;
			pr_warn("value for %s out of range, expect %d to %d\n",
				param->name,
				var_data->u.n.low, var_data->u.n.high);
		}

	       /*
		* If voice was just changed, we might need to reset our default
		* pitch and volume.
		*/
		if (param->var_id == VOICE && synth &&
		    (ret == 0 || ret == -ERESTART)) {
			var_data = param->data;
			value = var_data->u.n.value;
			spk_reset_default_value("pitch", synth->default_pitch,
				value);
			spk_reset_default_value("vol", synth->default_vol,
				value);
		}
		break;
	case VAR_STRING:
		len = strlen(cp);
		if ((len >= 1) && (cp[len - 1] == '\n'))
			--len;
		if ((len >= 2) && (cp[0] == '"') && (cp[len - 1] == '"')) {
			++cp;
			len -= 2;
		}
		cp[len] = '\0';
		ret = spk_set_string_var(cp, param, len);
		if (ret == -E2BIG)
			pr_warn("value too long for %s\n",
					param->name);
		break;
	default:
		pr_warn("%s unknown type %d\n",
			param->name, (int)param->var_type);
	break;
	}
	spin_unlock_irqrestore(&speakup_info.spinlock, flags);

	if (ret == -ERESTART)
		pr_info("%s reset to default value\n", param->name);
	return count;
}
EXPORT_SYMBOL_GPL(spk_var_store);

/*
 * Functions for reading and writing lists of i18n messages.  Incomplete.
 */

static ssize_t message_show_helper(char *buf, enum msg_index_t first,
	enum msg_index_t last)
{
	size_t bufsize = PAGE_SIZE;
	char *buf_pointer = buf;
	int printed;
	enum msg_index_t cursor;
	int index = 0;
	*buf_pointer = '\0'; /* buf_pointer always looking at a NUL byte. */

	for (cursor = first; cursor <= last; cursor++, index++) {
		if (bufsize <= 1)
			break;
		printed = scnprintf(buf_pointer, bufsize, "%d\t%s\n",
			index, spk_msg_get(cursor));
		buf_pointer += printed;
		bufsize -= printed;
	}

	return buf_pointer - buf;
}

static void report_msg_status(int reset, int received, int used,
	int rejected, char *groupname)
{
	int len;
	char buf[160];

	if (reset) {
		pr_info("i18n messages from group %s reset to defaults\n",
			groupname);
	} else if (received) {
		len = snprintf(buf, sizeof(buf),
			       " updated %d of %d i18n messages from group %s\n",
				       used, received, groupname);
		if (rejected)
			snprintf(buf + (len - 1), sizeof(buf) - (len - 1),
				 " with %d reject%s\n",
				 rejected, rejected > 1 ? "s" : "");
		printk(buf);
	}
}

static ssize_t message_store_helper(const char *buf, size_t count,
	struct msg_group_t *group)
{
	char *cp = (char *) buf;
	char *end = cp + count;
	char *linefeed = NULL;
	char *temp = NULL;
	ssize_t msg_stored = 0;
	ssize_t retval = count;
	size_t desc_length = 0;
	unsigned long index = 0;
	int received = 0;
	int used = 0;
	int rejected = 0;
	int reset = 0;
	enum msg_index_t firstmessage = group->start;
	enum msg_index_t lastmessage = group->end;
	enum msg_index_t curmessage;

	while (cp < end) {

		while ((cp < end) && (*cp == ' ' || *cp == '\t'))
			cp++;

		if (cp == end)
			break;
		if (strchr("dDrR", *cp)) {
			reset = 1;
			break;
		}
		received++;

		linefeed = strchr(cp, '\n');
		if (!linefeed) {
			rejected++;
			break;
		}

		if (!isdigit(*cp)) {
			rejected++;
			cp = linefeed + 1;
			continue;
		}

		index = simple_strtoul(cp, &temp, 10);

		while ((temp < linefeed) && (*temp == ' ' || *temp == '\t'))
			temp++;

		desc_length = linefeed - temp;
		curmessage = firstmessage + index;

		/*
		 * Note the check (curmessage < firstmessage).  It is not
		 * redundant.  Suppose that the user gave us an index
		 * equal to ULONG_MAX - 1.  If firstmessage > 1, then
		 * firstmessage + index < firstmessage!
		 */

		if ((curmessage < firstmessage) || (curmessage > lastmessage)) {
			rejected++;
			cp = linefeed + 1;
			continue;
		}

		msg_stored = spk_msg_set(curmessage, temp, desc_length);
		if (msg_stored < 0) {
			retval = msg_stored;
			if (msg_stored == -ENOMEM)
				reset = 1;
			break;
		} else {
			used++;
		}

		cp = linefeed + 1;
	}

	if (reset)
		spk_reset_msg_group(group);

	report_msg_status(reset, received, used, rejected, group->name);
	return retval;
}

static ssize_t message_show(struct kobject *kobj,
	struct kobj_attribute *attr, char *buf)
{
	ssize_t retval = 0;
	struct msg_group_t *group = spk_find_msg_group(attr->attr.name);
	unsigned long flags;

	BUG_ON(!group);
	spin_lock_irqsave(&speakup_info.spinlock, flags);
	retval = message_show_helper(buf, group->start, group->end);
	spin_unlock_irqrestore(&speakup_info.spinlock, flags);
	return retval;
}

static ssize_t message_store(struct kobject *kobj, struct kobj_attribute *attr,
	const char *buf, size_t count)
{
	ssize_t retval = 0;
	struct msg_group_t *group = spk_find_msg_group(attr->attr.name);

	BUG_ON(!group);
	retval = message_store_helper(buf, count, group);
	return retval;
}

/*
 * Declare the attributes.
 */
static struct kobj_attribute keymap_attribute =
	__ATTR(keymap, ROOT_W, keymap_show, keymap_store);
static struct kobj_attribute silent_attribute =
	__ATTR(silent, USER_W, NULL, silent_store);
static struct kobj_attribute synth_attribute =
	__ATTR(synth, USER_RW, synth_show, synth_store);
static struct kobj_attribute synth_direct_attribute =
	__ATTR(synth_direct, USER_W, NULL, synth_direct_store);
static struct kobj_attribute version_attribute =
	__ATTR_RO(version);

static struct kobj_attribute delimiters_attribute =
	__ATTR(delimiters, USER_RW, punc_show, punc_store);
static struct kobj_attribute ex_num_attribute =
	__ATTR(ex_num, USER_RW, punc_show, punc_store);
static struct kobj_attribute punc_all_attribute =
	__ATTR(punc_all, USER_RW, punc_show, punc_store);
static struct kobj_attribute punc_most_attribute =
	__ATTR(punc_most, USER_RW, punc_show, punc_store);
static struct kobj_attribute punc_some_attribute =
	__ATTR(punc_some, USER_RW, punc_show, punc_store);
static struct kobj_attribute repeats_attribute =
	__ATTR(repeats, USER_RW, punc_show, punc_store);

static struct kobj_attribute attrib_bleep_attribute =
	__ATTR(attrib_bleep, USER_RW, spk_var_show, spk_var_store);
static struct kobj_attribute bell_pos_attribute =
	__ATTR(bell_pos, USER_RW, spk_var_show, spk_var_store);
static struct kobj_attribute bleep_time_attribute =
	__ATTR(bleep_time, USER_RW, spk_var_show, spk_var_store);
static struct kobj_attribute bleeps_attribute =
	__ATTR(bleeps, USER_RW, spk_var_show, spk_var_store);
static struct kobj_attribute cursor_time_attribute =
	__ATTR(cursor_time, USER_RW, spk_var_show, spk_var_store);
static struct kobj_attribute key_echo_attribute =
	__ATTR(key_echo, USER_RW, spk_var_show, spk_var_store);
static struct kobj_attribute no_interrupt_attribute =
	__ATTR(no_interrupt, USER_RW, spk_var_show, spk_var_store);
static struct kobj_attribute punc_level_attribute =
	__ATTR(punc_level, USER_RW, spk_var_show, spk_var_store);
static struct kobj_attribute reading_punc_attribute =
	__ATTR(reading_punc, USER_RW, spk_var_show, spk_var_store);
static struct kobj_attribute say_control_attribute =
	__ATTR(say_control, USER_RW, spk_var_show, spk_var_store);
static struct kobj_attribute say_word_ctl_attribute =
	__ATTR(say_word_ctl, USER_RW, spk_var_show, spk_var_store);
static struct kobj_attribute spell_delay_attribute =
	__ATTR(spell_delay, USER_RW, spk_var_show, spk_var_store);

/*
 * These attributes are i18n related.
 */
static struct kobj_attribute announcements_attribute =
	__ATTR(announcements, USER_RW, message_show, message_store);
static struct kobj_attribute characters_attribute =
	__ATTR(characters, USER_RW, chars_chartab_show, chars_chartab_store);
static struct kobj_attribute chartab_attribute =
	__ATTR(chartab, USER_RW, chars_chartab_show, chars_chartab_store);
static struct kobj_attribute ctl_keys_attribute =
	__ATTR(ctl_keys, USER_RW, message_show, message_store);
static struct kobj_attribute colors_attribute =
	__ATTR(colors, USER_RW, message_show, message_store);
static struct kobj_attribute formatted_attribute =
	__ATTR(formatted, USER_RW, message_show, message_store);
static struct kobj_attribute function_names_attribute =
	__ATTR(function_names, USER_RW, message_show, message_store);
static struct kobj_attribute key_names_attribute =
	__ATTR(key_names, USER_RW, message_show, message_store);
static struct kobj_attribute states_attribute =
	__ATTR(states, USER_RW, message_show, message_store);

/*
 * Create groups of attributes so that we can create and destroy them all
 * at once.
 */
static struct attribute *main_attrs[] = {
	&keymap_attribute.attr,
	&silent_attribute.attr,
	&synth_attribute.attr,
	&synth_direct_attribute.attr,
	&version_attribute.attr,
	&delimiters_attribute.attr,
	&ex_num_attribute.attr,
	&punc_all_attribute.attr,
	&punc_most_attribute.attr,
	&punc_some_attribute.attr,
	&repeats_attribute.attr,
	&attrib_bleep_attribute.attr,
	&bell_pos_attribute.attr,
	&bleep_time_attribute.attr,
	&bleeps_attribute.attr,
	&cursor_time_attribute.attr,
	&key_echo_attribute.attr,
	&no_interrupt_attribute.attr,
	&punc_level_attribute.attr,
	&reading_punc_attribute.attr,
	&say_control_attribute.attr,
	&say_word_ctl_attribute.attr,
	&spell_delay_attribute.attr,
	NULL,
};

static struct attribute *i18n_attrs[] = {
	&announcements_attribute.attr,
	&characters_attribute.attr,
	&chartab_attribute.attr,
	&ctl_keys_attribute.attr,
	&colors_attribute.attr,
	&formatted_attribute.attr,
	&function_names_attribute.attr,
	&key_names_attribute.attr,
	&states_attribute.attr,
	NULL,
};

/*
 * An unnamed attribute group will put all of the attributes directly in
 * the kobject directory.  If we specify a name, a subdirectory will be
 * created for the attributes with the directory being the name of the
 * attribute group.
 */
static struct attribute_group main_attr_group = {
	.attrs = main_attrs,
};

static struct attribute_group i18n_attr_group = {
	.attrs = i18n_attrs,
	.name = "i18n",
};

static struct kobject *accessibility_kobj;
struct kobject *speakup_kobj;

int speakup_kobj_init(void)
{
	int retval;

	/*
	 * Create a simple kobject with the name of "accessibility",
	 * located under /sys/
	 *
	 * As this is a simple directory, no uevent will be sent to
	 * userspace.  That is why this function should not be used for
	 * any type of dynamic kobjects, where the name and number are
	 * not known ahead of time.
	 */
	accessibility_kobj = kobject_create_and_add("accessibility", NULL);
	if (!accessibility_kobj) {
		retval = -ENOMEM;
		goto out;
	}

	speakup_kobj = kobject_create_and_add("speakup", accessibility_kobj);
	if (!speakup_kobj) {
		retval = -ENOMEM;
		goto err_acc;
	}

	/* Create the files associated with this kobject */
	retval = sysfs_create_group(speakup_kobj, &main_attr_group);
	if (retval)
		goto err_speakup;

	retval = sysfs_create_group(speakup_kobj, &i18n_attr_group);
	if (retval)
		goto err_group;

	goto out;

err_group:
	sysfs_remove_group(speakup_kobj, &main_attr_group);
err_speakup:
	kobject_put(speakup_kobj);
err_acc:
	kobject_put(accessibility_kobj);
out:
	return retval;
}

void speakup_kobj_exit(void)
{
	sysfs_remove_group(speakup_kobj, &i18n_attr_group);
	sysfs_remove_group(speakup_kobj, &main_attr_group);
	kobject_put(speakup_kobj);
	kobject_put(accessibility_kobj);
}<|MERGE_RESOLUTION|>--- conflicted
+++ resolved
@@ -521,11 +521,7 @@
 	spin_lock_irqsave(&speakup_info.spinlock, flags);
 
 	if (*punc_buf == 'd' || *punc_buf == 'r')
-<<<<<<< HEAD
-		x = spk_set_mask_bits(0, var->value, 3);
-=======
 		x = spk_set_mask_bits(NULL, var->value, 3);
->>>>>>> c3ade0e0
 	else
 		x = spk_set_mask_bits(punc_buf, var->value, 3);
 
