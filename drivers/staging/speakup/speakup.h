--- conflicted
+++ resolved
@@ -59,16 +59,6 @@
 extern int spk_chartab_get_value(char *keyword);
 extern void speakup_register_var(struct var_t *var);
 extern void speakup_unregister_var(enum var_id_t var_id);
-<<<<<<< HEAD
-extern struct st_var_header *get_var_header(enum var_id_t var_id);
-extern struct st_var_header *var_header_by_name(const char *name);
-extern struct punc_var_t *get_punc_var(enum var_id_t var_id);
-extern int set_num_var(int val, struct st_var_header *var, int how);
-extern int set_string_var(const char *page, struct st_var_header *var, int len);
-extern int spk_set_mask_bits(const char *input, const int which, const int how);
-extern special_func special_handler;
-extern int handle_help(struct vc_data *vc, u_char type, u_char ch, u_short key);
-=======
 extern struct st_var_header *spk_get_var_header(enum var_id_t var_id);
 extern struct st_var_header *spk_var_header_by_name(const char *name);
 extern struct punc_var_t *spk_get_punc_var(enum var_id_t var_id);
@@ -77,7 +67,6 @@
 extern int spk_set_mask_bits(const char *input, const int which, const int how);
 extern special_func spk_special_handler;
 extern int spk_handle_help(struct vc_data *vc, u_char type, u_char ch, u_short key);
->>>>>>> c3ade0e0
 extern int synth_init(char *name);
 extern void synth_release(void);
 
