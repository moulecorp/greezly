--- conflicted
+++ resolved
@@ -517,23 +517,6 @@
 		return -ENODEV;
 	}
 
-<<<<<<< HEAD
-	return 0;
-}
-
-/* Called when we have found a new HMC5843. */
-static void hmc5843_init_client(struct i2c_client *client)
-{
-	struct iio_dev *indio_dev = i2c_get_clientdata(client);
-	struct hmc5843_data *data = iio_priv(indio_dev);
-
-	hmc5843_set_meas_conf(client, data->meas_conf);
-	hmc5843_set_rate(client, data->rate);
-	hmc5843_configure(client, data->operating_mode);
-	i2c_smbus_write_byte_data(client, HMC5843_CONFIG_REG_B, data->range);
-	mutex_init(&data->lock);
-	pr_info("HMC5843 initialized\n");
-=======
 	ret = hmc5843_set_meas_conf(data, HMC5843_MEAS_CONF_NORMAL);
 	if (ret < 0)
 		return ret;
@@ -544,7 +527,6 @@
 	if (ret < 0)
 		return ret;
 	return hmc5843_set_mode(data, HMC5843_MODE_CONVERSION_CONTINUOUS);
->>>>>>> c3ade0e0
 }
 
 static const struct iio_info hmc5843_info = {
