config COMEDI
	tristate "Data acquisition support (comedi)"
	depends on m
	---help---
	  Enable support a wide range of data acquisition devices
	  for Linux.

if COMEDI

config COMEDI_DEBUG
	bool "Comedi debugging"
	---help---
	  This is an option for use by developers; most people should
	  say N here. This enables comedi core and driver debugging.

config COMEDI_DEFAULT_BUF_SIZE_KB
	int "Comedi default initial asynchronous buffer size in KiB"
	default "2048"
	---help---
	  This is the default asynchronous buffer size which is used for
	  commands running in the background in kernel space.  This
	  defaults to 2048 KiB of memory so that a 16 channel card
	  running at 10 kHz has of 2-4 seconds of buffer.

config COMEDI_DEFAULT_BUF_MAXSIZE_KB
	int "Comedi default maximum asynchronous buffer size in KiB"
	default "20480"
	---help---
	  This is the default maximum asynchronous buffer size which can
	  be requested by a userspace program without root privileges.
	  This is set to 20480 KiB so that a fast I/O card with 16
	  channels running at 100 kHz has 2-4 seconds of buffer.

menuconfig COMEDI_MISC_DRIVERS
	bool "Comedi misc drivers"
	---help---
	  Enable comedi misc drivers to be built

	  Note that the answer to this question won't directly affect the
	  kernel: saying N will just cause the configurator to skip all
	  the questions about misc non-hardware comedi drivers.

if COMEDI_MISC_DRIVERS

config COMEDI_KCOMEDILIB
	tristate "Comedi kcomedilib"
	---help---
	  Build the kcomedilib

config COMEDI_BOND
	tristate "Device bonding support"
	depends on COMEDI_KCOMEDILIB
	---help---
	  Enable support for a driver to 'bond' (merge) multiple subdevices
	  from multiple devices together as one.

	  To compile this driver as a module, choose M here: the module will be
	  called comedi_bond.

config COMEDI_TEST
	tristate "Fake waveform generator support"
	select COMEDI_FC
	---help---
	  Enable support for the fake waveform generator.
	  This driver is mainly for testing purposes, but can also be used to
	  generate sample waveforms on systems that don't have data acquisition
	  hardware.

	  To compile this driver as a module, choose M here: the module will be
	  called comedi_test.

config COMEDI_PARPORT
	tristate "Parallel port support"
	---help---
	  Enable support for the standard parallel port.
	  A cheap and easy way to get a few more digital I/O lines. Steal
	  additional parallel ports from old computers or your neighbors'
	  computers.

	  To compile this driver as a module, choose M here: the module will be
	  called comedi_parport.

config COMEDI_SERIAL2002
	tristate "Driver for serial connected hardware"
	---help---
	  Enable support for serial connected hardware

	  To compile this driver as a module, choose M here: the module will be
	  called serial2002.

config COMEDI_SKEL
	tristate "Comedi skeleton driver"
	---help---
	  Build the Skeleton driver, an example for driver writers

	  To compile this driver as a module, choose M here: the module will be
	  called skel.

config COMEDI_SSV_DNP
	tristate "SSV Embedded Systems DIL/Net-PC support"
	depends on X86_32 || COMPILE_TEST
	---help---
	  Enable support for SSV Embedded Systems DIL/Net-PC

	  To compile this driver as a module, choose M here: the module will be
	  called ssv_dnp.

endif # COMEDI_MISC_DRIVERS

menuconfig COMEDI_ISA_DRIVERS
	bool "Comedi ISA and PC/104 drivers"
	---help---
	  Enable comedi ISA and PC/104 drivers to be built

	  Note that the answer to this question won't directly affect the
	  kernel: saying N will just cause the configurator to skip all
	  the questions about ISA and PC/104 comedi drivers.

if COMEDI_ISA_DRIVERS

config COMEDI_PCL711
	tristate "Advantech PCL-711/711b and ADlink ACL-8112 ISA card support"
	---help---
	  Enable support for Advantech PCL-711 and 711b, ADlink ACL-8112

	  To compile this driver as a module, choose M here: the module will be
	  called pcl711.

config COMEDI_PCL724
	tristate "Advantech PCL-722/724/731 and ADlink ACL-7122/7124/PET-48DIO"
	select COMEDI_8255
	---help---
	  Enable support for ISA and PC/104 based 8255 digital i/o boards. This
	  driver provides a legacy comedi driver wrapper for the generic 8255
	  support driver.

	  Supported boards include:
	    Advantech PCL-724    24 channels
	    Advantech PCL-722    144 (or 96) channels
	    Advantech PCL-731    48 channels
	    ADlink ACL-7122      144 (or 96) channels
	    ADlink ACL-7124      24 channels
	    ADlink PET-48DIO     48 channels
	    WinSystems PCM-IO48  48 channels (PC/104)

	  To compile this driver as a module, choose M here: the module will be
	  called pcl724.

config COMEDI_PCL726
	tristate "Advantech PCL-726 and compatible ISA card support"
	---help---
	  Enable support for Advantech PCL-726 and compatible ISA cards.

	  To compile this driver as a module, choose M here: the module will be
	  called pcl726.

config COMEDI_PCL730
	tristate "Simple Digital I/O board support (8-bit ports)"
	---help---
	  Enable support for various simple ISA or PC/104 Digital I/O boards.
	  These boards all use 8-bit I/O ports.

	  Advantech PCL-730   isolated - 16 in/16 out  ttl - 16 in/16 out
	  ICP ISO-730         isolated - 16 in/16 out  ttl - 16 in/16 out
	  ADlink ACL-7130     isolated - 16 in/16 out  ttl - 16 in/16 out
	  Advantech PCM-3730  isolated - 8 in/8 out    ttl - 16 in/16 out
	  Advantech PCL-725   isolated - 8 in/8 out
	  ICP P8R8-DIO        isolated - 8 in/8 out
	  ADlink ACL-7225b    isolated - 16 in/16 out
	  ICP P16R16-DIO      isolated - 16 in/16 out
	  Advantech PCL-733   isolated - 32 in
	  Advantech PCL-734   isolated - 32 out

	  To compile this driver as a module, choose M here: the module will be
	  called pcl730.

config COMEDI_PCL812
	tristate "Advantech PCL-812/813 and ADlink ACL-8112/8113/8113/8216"
	depends on VIRT_TO_BUS && ISA_DMA_API
	---help---
	  Enable support for Advantech PCL-812/PG, PCL-813/B, ADLink
	  ACL-8112DG/HG/PG, ACL-8113, ACL-8216, ICP DAS A-821PGH/PGL/PGL-NDA,
	  A-822PGH/PGL, A-823PGH/PGL, A-826PG and ICP DAS ISO-813 ISA cards

	  To compile this driver as a module, choose M here: the module will be
	  called pcl812.

config COMEDI_PCL816
	tristate "Advantech PCL-814 and PCL-816 ISA card support"
	depends on VIRT_TO_BUS && ISA_DMA_API
	---help---
	  Enable support for Advantech PCL-814 and PCL-816 ISA cards

	  To compile this driver as a module, choose M here: the module will be
	  called pcl816.

config COMEDI_PCL818
	tristate "Advantech PCL-718 and PCL-818 ISA card support"
	depends on VIRT_TO_BUS && ISA_DMA_API
	---help---
	  Enable support for Advantech PCL-818 ISA cards
	  PCL-818L, PCL-818H, PCL-818HD, PCL-818HG, PCL-818 and PCL-718

	  To compile this driver as a module, choose M here: the module will be
	  called pcl818.

config COMEDI_PCM3724
	tristate "Advantech PCM-3724 PC/104 card support"
	select COMEDI_8255
	---help---
	  Enable support for Advantech PCM-3724 PC/104 cards.

	  To compile this driver as a module, choose M here: the module will be
	  called pcm3724.

config COMEDI_AMPLC_DIO200_ISA
	tristate "Amplicon PC212E/PC214E/PC215E/PC218E/PC272E"
	select COMEDI_AMPLC_DIO200
	---help---
	  Enable support for Amplicon PC212E, PC214E, PC215E, PC218E and
	  PC272E ISA DIO boards

	  To compile this driver as a module, choose M here: the module will be
	  called amplc_dio200.

config COMEDI_AMPLC_PC236_ISA
	tristate "Amplicon PC36AT DIO board support"
	select COMEDI_AMPLC_PC236
	---help---
	  Enable support for Amplicon PC36AT ISA DIO board.

	  To compile this driver as a module, choose M here: the module will be
	  called amplc_pc236.

config COMEDI_AMPLC_PC263_ISA
	tristate "Amplicon PC263 relay board support"
	---help---
	  Enable support for Amplicon PC263 ISA relay board.  This board has
	  16 reed relay output channels.

	  To compile this driver as a module, choose M here: the module will be
	  called amplc_pc263.

config COMEDI_RTI800
	tristate "Analog Devices RTI-800/815 ISA card support"
	---help---
	  Enable support for Analog Devices RTI-800/815 ISA cards

	  To compile this driver as a module, choose M here: the module will be
	  called rti800.

config COMEDI_RTI802
	tristate "Analog Devices RTI-802 ISA card support"
	---help---
	  Enable support for Analog Devices RTI-802 ISA cards

	  To compile this driver as a module, choose M here: the module will be
	  called rti802.

config COMEDI_DAS16M1
	tristate "MeasurementComputing CIO-DAS16/M1DAS-16 ISA card support"
	select COMEDI_8255
	select COMEDI_FC
	---help---
	  Enable support for Measurement Computing CIO-DAS16/M1 ISA cards.

	  To compile this driver as a module, choose M here: the module will be
	  called das16m1.

config COMEDI_DAS08_ISA
	tristate "DAS-08 compatible ISA and PC/104 card support"
	select COMEDI_DAS08
	---help---
	  Enable support for Keithley Metrabyte/ComputerBoards DAS08
	  and compatible ISA and PC/104 cards:
	  Keithley Metrabyte/ComputerBoards DAS08, DAS08-PGM, DAS08-PGH,
	  DAS08-PGL, DAS08-AOH, DAS08-AOL, DAS08-AOM, DAS08/JR-AO,
	  DAS08/JR-16-AO, PC104-DAS08, DAS08/JR/16.

	  To compile this driver as a module, choose M here: the module will be
	  called das08_isa.

config COMEDI_DAS16
	tristate "DAS-16 compatible ISA and PC/104 card support"
	depends on ISA_DMA_API
	select COMEDI_8255
	select COMEDI_FC
	---help---
	  Enable support for Keithley Metrabyte/ComputerBoards DAS16
	  and compatible ISA and PC/104 cards:
	  Keithley Metrabyte DAS-16, DAS-16G, DAS-16F, DAS-1201, DAS-1202,
	  DAS-1401, DAS-1402, DAS-1601, DAS-1602 and
	  ComputerBoards/MeasurementComputing PC104-DAS16/JR/,
	  PC104-DAS16JR/16, CIO-DAS16JR/16, CIO-DAS16/JR, CIO-DAS1401/12,
	  CIO-DAS1402/12, CIO-DAS1402/16, CIO-DAS1601/12, CIO-DAS1602/12,
	  CIO-DAS1602/16, CIO-DAS16/330

	  To compile this driver as a module, choose M here: the module will be
	  called das16.

config COMEDI_DAS800
	tristate "DAS800 and compatible ISA card support"
	select COMEDI_FC
	---help---
	  Enable support for Keithley Metrabyte DAS800 and compatible ISA cards
	  Keithley Metrabyte DAS-800, DAS-801, DAS-802
	  Measurement Computing CIO-DAS800, CIO-DAS801, CIO-DAS802 and
	  CIO-DAS802/16

	  To compile this driver as a module, choose M here: the module will be
	  called das800.

config COMEDI_DAS1800
	tristate "DAS1800 and compatible ISA card support"
	depends on VIRT_TO_BUS && ISA_DMA_API
	select COMEDI_FC
	---help---
	  Enable support for DAS1800 and compatible ISA cards
	  Keithley Metrabyte DAS-1701ST, DAS-1701ST-DA, DAS-1701/AO,
	  DAS-1702ST, DAS-1702ST-DA, DAS-1702HR, DAS-1702HR-DA, DAS-1702/AO,
	  DAS-1801ST, DAS-1801ST-DA, DAS-1801HC, DAS-1801AO, DAS-1802ST,
	  DAS-1802ST-DA, DAS-1802HR, DAS-1802HR-DA, DAS-1802HC and
	  DAS-1802AO

	  To compile this driver as a module, choose M here: the module will be
	  called das1800.

config COMEDI_DAS6402
	tristate "DAS6402 and compatible ISA card support"
	---help---
	  Enable support for DAS6402 and compatible ISA cards
	  Computerboards, Keithley Metrabyte DAS6402 and compatibles

	  To compile this driver as a module, choose M here: the module will be
	  called das6402.

config COMEDI_DT2801
	tristate "Data Translation DT2801 ISA card support"
	---help---
	  Enable support for Data Translation DT2801 ISA cards

	  To compile this driver as a module, choose M here: the module will be
	  called dt2801.

config COMEDI_DT2811
	tristate "Data Translation DT2811 ISA card support"
	---help---
	  Enable support for Data Translation DT2811 ISA cards

	  To compile this driver as a module, choose M here: the module will be
	  called dt2811.

config COMEDI_DT2814
	tristate "Data Translation DT2814 ISA card support"
	---help---
	  Enable support for Data Translation DT2814 ISA cards

	  To compile this driver as a module, choose M here: the module will be
	  called dt2814.

config COMEDI_DT2815
	tristate "Data Translation DT2815 ISA card support"
	---help---
	  Enable support for Data Translation DT2815 ISA cards

	  To compile this driver as a module, choose M here: the module will be
	  called dt2815.

config COMEDI_DT2817
	tristate "Data Translation DT2817 ISA card support"
	---help---
	  Enable support for Data Translation DT2817 ISA cards

	  To compile this driver as a module, choose M here: the module will be
	  called dt2817.

config COMEDI_DT282X
	tristate "Data Translation DT2821 series and DT-EZ ISA card support"
	select COMEDI_FC
	depends on VIRT_TO_BUS && ISA_DMA_API
	---help---
	  Enable support for Data Translation DT2821 series including DT-EZ
	  DT2821, DT2821-F-16SE, DT2821-F-8DI, DT2821-G-16SE, DT2821-G-8DI,
	  DT2823 (dt2823), DT2824-PGH, DT2824-PGL, DT2825, DT2827, DT2828,
	  DT21-EZ, DT23-EZ, DT24-EZ and DT24-EZ-PGL

	  To compile this driver as a module, choose M here: the module will be
	  called dt282x.

config COMEDI_DMM32AT
	tristate "Diamond Systems MM-32-AT PC/104 board support"
	---help---
	  Enable support for Diamond Systems MM-32-AT PC/104 boards

	  To compile this driver as a module, choose M here: the module will be
	  called dmm32at.

config COMEDI_UNIOXX5
	tristate "Fastwel UNIOxx-5 analog and digital io board support"
	---help---
	  Enable support for Fastwel UNIOxx-5 (analog and digital i/o) boards

	  To compile this driver as a module, choose M here: the module will be
	  called unioxx5.

config COMEDI_FL512
	tristate "FL512 ISA card support"
	---help---
	  Enable support for FL512 ISA card

	  To compile this driver as a module, choose M here: the module will be
	  called fl512.

config COMEDI_AIO_AIO12_8
	tristate "I/O Products PC/104 AIO12-8 Analog I/O Board support"
	select COMEDI_8255
	---help---
	  Enable support for I/O Products PC/104 AIO12-8 Analog I/O Board

	  To compile this driver as a module, choose M here: the module will be
	  called aio_aio12_8.

config COMEDI_AIO_IIRO_16
	tristate "I/O Products PC/104 IIRO16 Board support"
	---help---
	  Enable support for I/O Products PC/104 IIRO16 Relay And Isolated
	  Input Board

	  To compile this driver as a module, choose M here: the module will be
	  called aio_iiro_16.

config COMEDI_II_PCI20KC
	tristate "Intelligent Instruments PCI-20001C carrier support"
	---help---
	  Enable support for Intelligent Instruments PCI-20001C carrier
	  PCI-20001, PCI-20006 and PCI-20341

	  To compile this driver as a module, choose M here: the module will be
	  called ii_pci20kc.

config COMEDI_C6XDIGIO
	tristate "Mechatronic Systems Inc. C6x_DIGIO DSP daughter card support"
	---help---
	  Enable support for Mechatronic Systems Inc. C6x_DIGIO DSP daughter
	  card

	  To compile this driver as a module, choose M here: the module will be
	  called c6xdigio.

config COMEDI_MPC624
	tristate "Micro/sys MPC-624 PC/104 board support"
	---help---
	  Enable support for Micro/sys MPC-624 PC/104 board

	  To compile this driver as a module, choose M here: the module will be
	  called mpc624.

config COMEDI_ADQ12B
	tristate "MicroAxial ADQ12-B data acquisition and control card support"
	---help---
	  Enable MicroAxial ADQ12-B daq and control card support.

	  To compile this driver as a module, choose M here: the module will be
	  called adq12b.

config COMEDI_NI_AT_A2150
	tristate "NI AT-A2150 ISA card support"
	select COMEDI_FC
<<<<<<< HEAD
	depends on COMEDI_NI_COMMON
	depends on VIRT_TO_BUS
	default N
=======
	depends on VIRT_TO_BUS && ISA_DMA_API
>>>>>>> c3ade0e0
	---help---
	  Enable support for National Instruments AT-A2150 cards

	  To compile this driver as a module, choose M here: the module will be
	  called ni_at_a2150.

config COMEDI_NI_AT_AO
	tristate "NI AT-AO-6/10 EISA card support"
	---help---
	  Enable support for National Instruments AT-AO-6/10 cards

	  To compile this driver as a module, choose M here: the module will be
	  called ni_at_ao.

config COMEDI_NI_ATMIO
	tristate "NI AT-MIO E series ISA-PNP card support"
	select COMEDI_8255
	select COMEDI_NI_TIO
	select COMEDI_FC
	---help---
	  Enable support for National Instruments AT-MIO E series cards
	  National Instruments AT-MIO-16E-1 (ni_atmio),
	  AT-MIO-16E-2, AT-MIO-16E-10, AT-MIO-16DE-10, AT-MIO-64E-3,
	  AT-MIO-16XE-50, AT-MIO-16XE-10, AT-AI-16XE-10

	  To compile this driver as a module, choose M here: the module will be
	  called ni_atmio.

config COMEDI_NI_ATMIO16D
	tristate "NI AT-MIO-16/AT-MIO-16D series ISA card support"
	select COMEDI_8255
	---help---
	  Enable support for National Instruments AT-MIO-16/AT-MIO-16D cards.

	  To compile this driver as a module, choose M here: the module will be
	  called ni_atmio16d.

config COMEDI_NI_LABPC_ISA
	tristate "NI Lab-PC and compatibles ISA support"
	select COMEDI_NI_LABPC
	select COMEDI_NI_LABPC_ISADMA if ISA_DMA_API && VIRT_TO_BUS
	---help---
	  Enable support for National Instruments Lab-PC and compatibles
	  Lab-PC-1200, Lab-PC-1200AI, Lab-PC+.
	  Kernel-level ISA plug-and-play support for the lab-pc-1200 boards has
	  not yet been added to the driver.

	  To compile this driver as a module, choose M here: the module will be
	  called ni_labpc.

config COMEDI_PCMAD
	tristate "Winsystems PCM-A/D12 and PCM-A/D16 PC/104 board support"
	---help---
	  Enable support for Winsystems PCM-A/D12 and PCM-A/D16 PC/104 boards.

	  To compile this driver as a module, choose M here: the module will be
	  called pcmad.

config COMEDI_PCMDA12
	tristate "Winsystems PCM-D/A-12 8-channel AO PC/104 board support"
	---help---
	  Enable support for Winsystems PCM-D/A-12 8-channel AO PC/104 boards.
	  Note that the board is not ISA-PNP capable and thus needs the I/O
	  port comedi_config parameter.

	  To compile this driver as a module, choose M here: the module will be
	  called pcmda12.

config COMEDI_PCMMIO
	tristate "Winsystems PCM-MIO PC/104 board support"
	---help---
	  Enable support for Winsystems PCM-MIO multifunction PC/104 boards.

	  To compile this driver as a module, choose M here: the module will be
	  called pcmmio.

config COMEDI_PCMUIO
	tristate "Winsystems PCM-UIO48A and PCM-UIO96A PC/104 board support"
	---help---
	  Enable support for PCM-UIO48A and PCM-UIO96A PC/104 boards.

	  To compile this driver as a module, choose M here: the module will be
	  called pcmuio.

config COMEDI_MULTIQ3
	tristate "Quanser Consulting MultiQ-3 ISA card support"
	---help---
	  Enable support for Quanser Consulting MultiQ-3 ISA cards

	  To compile this driver as a module, choose M here: the module will be
	  called multiq3.

config COMEDI_POC
	tristate "Generic driver for very simple devices"
	---help---
	  Enable generic support for very simple / POC (Piece of Crap) boards,
	  Keithley Metrabyte DAC-02 (dac02).

	  To compile this driver as a module, choose M here: the module will be
	  called poc.

config COMEDI_S526
	tristate "Sensoray s526 support"
	---help---
	  Enable support for Sensoray s526

	  To compile this driver as a module, choose M here: the module will be
	  called s526.

endif # COMEDI_ISA_DRIVERS

menuconfig COMEDI_PCI_DRIVERS
	bool "Comedi PCI drivers"
	depends on PCI
	---help---
	  Enable support for comedi PCI drivers.

if COMEDI_PCI_DRIVERS

config COMEDI_8255_PCI
	tristate "Generic PCI based 8255 digital i/o board support"
	select COMEDI_8255
	---help---
	  Enable support for PCI based 8255 digital i/o boards. This driver
	  provides a PCI wrapper around the generic 8255 driver.

	  Supported boards:
	    ADlink - PCI-7224, PCI-7248, and PCI-7296
	    Measurement Computing - PCI-DIO24, PCI-DIO24H, PCI-DIO48H and
	                            PCI-DIO96H
	    National Instruments - PCI-DIO-96, PCI-DIO-96B, PXI-6508, PCI-6503,
	                           PCI-6503B, PCI-6503X, and PXI-6503

	  To compile this driver as a module, choose M here: the module will
	  be called 8255_pci.

config COMEDI_ADDI_WATCHDOG
	tristate
	---help---
	  Provides support for the watchdog subdevice found on many ADDI-DATA
	  boards. This module will be automatically selected when needed. The
	  module will be called addi_watchdog.

config COMEDI_ADDI_APCI_035
	tristate "ADDI-DATA APCI_035 support"
	---help---
	  Enable support for ADDI-DATA APCI_035 cards

	  To compile this driver as a module, choose M here: the module will be
	  called addi_apci_035.

config COMEDI_ADDI_APCI_1032
	tristate "ADDI-DATA APCI_1032 support"
	---help---
	  Enable support for ADDI-DATA APCI_1032 cards

	  To compile this driver as a module, choose M here: the module will be
	  called addi_apci_1032.

config COMEDI_ADDI_APCI_1500
	tristate "ADDI-DATA APCI_1500 support"
	---help---
	  Enable support for ADDI-DATA APCI_1500 cards

	  To compile this driver as a module, choose M here: the module will be
	  called addi_apci_1500.

config COMEDI_ADDI_APCI_1516
	tristate "ADDI-DATA APCI-1016/1516/2016 support"
	select COMEDI_ADDI_WATCHDOG
	---help---
	  Enable support for ADDI-DATA APCI-1016, APCI-1516 and APCI-2016 boards.
	  These are 16 channel, optically isolated, digital I/O boards. The 1516
	  and 2016 boards also have a watchdog for resetting the outputs to "0".

	  To compile this driver as a module, choose M here: the module will be
	  called addi_apci_1516.

config COMEDI_ADDI_APCI_1564
	tristate "ADDI-DATA APCI_1564 support"
	---help---
	  Enable support for ADDI-DATA APCI_1564 cards

	  To compile this driver as a module, choose M here: the module will be
	  called addi_apci_1564.

config COMEDI_ADDI_APCI_16XX
	tristate "ADDI-DATA APCI_16xx support"
	---help---
	  Enable support for ADDI-DATA APCI_16xx cards

	  To compile this driver as a module, choose M here: the module will be
	  called addi_apci_16xx.

config COMEDI_ADDI_APCI_2032
	tristate "ADDI-DATA APCI_2032 support"
	select COMEDI_ADDI_WATCHDOG
	---help---
	  Enable support for ADDI-DATA APCI_2032 cards

	  To compile this driver as a module, choose M here: the module will be
	  called addi_apci_2032.

config COMEDI_ADDI_APCI_2200
	tristate "ADDI-DATA APCI_2200 support"
	select COMEDI_ADDI_WATCHDOG
	---help---
	  Enable support for ADDI-DATA APCI_2200 cards

	  To compile this driver as a module, choose M here: the module will be
	  called addi_apci_2200.

config COMEDI_ADDI_APCI_3120
	tristate "ADDI-DATA APCI_3120/3001 support"
	depends on VIRT_TO_BUS
	select COMEDI_FC
	---help---
	  Enable support for ADDI-DATA APCI_3120/3001 cards

	  To compile this driver as a module, choose M here: the module will be
	  called addi_apci_3120.

config COMEDI_ADDI_APCI_3501
	tristate "ADDI-DATA APCI_3501 support"
	---help---
	  Enable support for ADDI-DATA APCI_3501 cards

	  To compile this driver as a module, choose M here: the module will be
	  called addi_apci_3501.

config COMEDI_ADDI_APCI_3XXX
	tristate "ADDI-DATA APCI_3xxx support"
	---help---
	  Enable support for ADDI-DATA APCI_3xxx cards

	  To compile this driver as a module, choose M here: the module will be
	  called addi_apci_3xxx.

config COMEDI_ADL_PCI6208
	tristate "ADLink PCI-6208A support"
	---help---
	  Enable support for ADLink PCI-6208A cards

	  To compile this driver as a module, choose M here: the module will be
	  called adl_pci6208.

config COMEDI_ADL_PCI7X3X
	tristate "ADLink PCI-723X/743X isolated digital i/o board support"
	---help---
	  Enable support for ADlink PCI-723X/743X isolated digital i/o boards.
	  Supported boards include the 32-channel PCI-7230 (16 in/16 out),
	  PCI-7233 (32 in), and PCI-7234 (32 out) as well as the 64-channel
	  PCI-7432 (32 in/32 out), PCI-7433 (64 in), and PCI-7434 (64 out).

	  To compile this driver as a module, choose M here: the module will be
	  called adl_pci7x3x.

config COMEDI_ADL_PCI8164
	tristate "ADLink PCI-8164 4 Axes Motion Control board support"
	---help---
	  Enable support for ADlink PCI-8164 4 Axes Motion Control board

	  To compile this driver as a module, choose M here: the module will be
	  called adl_pci8164.

config COMEDI_ADL_PCI9111
	tristate "ADLink PCI-9111HR support"
	select COMEDI_FC
	---help---
	  Enable support for ADlink PCI9111 cards

	  To compile this driver as a module, choose M here: the module will be
	  called adl_pci9111.

config COMEDI_ADL_PCI9118
	tristate "ADLink PCI-9118DG, PCI-9118HG, PCI-9118HR support"
	select COMEDI_FC
	depends on VIRT_TO_BUS
	---help---
	  Enable support for ADlink PCI-9118DG, PCI-9118HG, PCI-9118HR cards

	  To compile this driver as a module, choose M here: the module will be
	  called adl_pci9118.

config COMEDI_ADV_PCI1710
	tristate "Advantech PCI-171x, PCI-1720 and PCI-1731 support"
	---help---
	  Enable support for Advantech PCI-1710, PCI-1710HG, PCI-1711,
	  PCI-1713, PCI-1720 and PCI-1731

	  To compile this driver as a module, choose M here: the module will be
	  called adv_pci1710.

config COMEDI_ADV_PCI1723
	tristate "Advantech PCI-1723 support"
	---help---
	  Enable support for Advantech PCI-1723 cards

	  To compile this driver as a module, choose M here: the module will be
	  called adv_pci1723.

config COMEDI_ADV_PCI1724
	tristate "Advantech PCI-1724U support"
	---help---
	  Enable support for Advantech PCI-1724U cards.  These are 32-channel
	  analog output cards with voltage and current loop output ranges and
	  14-bit resolution.

	  To compile this driver as a module, choose M here: the module will be
	  called adv_pci1724.

config COMEDI_ADV_PCI_DIO
	tristate "Advantech PCI DIO card support"
	select COMEDI_8255
	---help---
	  Enable support for Advantech PCI DIO cards
	  PCI-1730, PCI-1733, PCI-1734, PCI-1735U, PCI-1736UP, PCI-1739U,
	  PCI-1750, PCI-1751, PCI-1752, PCI-1753/E, PCI-1754, PCI-1756,
	  PCI-1760 and PCI-1762

	  To compile this driver as a module, choose M here: the module will be
	  called adv_pci_dio.

config COMEDI_AMPLC_DIO200_PCI
	tristate "Amplicon PCI215/PCI272/PCIe215/PCIe236/PCIe296 DIO support"
	select COMEDI_AMPLC_DIO200
	---help---
	  Enable support for Amplicon PCI215, PCI272, PCIe215, PCIe236
	  and PCIe296 DIO boards.

	  To compile this driver as a module, choose M here: the module will be
	  called amplc_dio200_pci.

config COMEDI_AMPLC_PC236_PCI
	tristate "Amplicon PCI236 DIO board support"
	select COMEDI_AMPLC_PC236
	---help---
	  Enable support for Amplicon PCI236 DIO board.

	  To compile this driver as a module, choose M here: the module will be
	  called amplc_pc236.

config COMEDI_AMPLC_PC263_PCI
	tristate "Amplicon PCI263 relay board support"
	---help---
	  Enable support for Amplicon PCI263 relay board.  This is a PCI board
	  with 16 reed relay output channels.

	  To compile this driver as a module, choose M here: the module will be
	  called amplc_pci263.

config COMEDI_AMPLC_PCI224
	tristate "Amplicon PCI224 and PCI234 support"
	select COMEDI_FC
	---help---
	  Enable support for Amplicon PCI224 and PCI234 AO boards

	  To compile this driver as a module, choose M here: the module will be
	  called amplc_pci224.

config COMEDI_AMPLC_PCI230
	tristate "Amplicon PCI230 and PCI260 support"
	select COMEDI_8255
	---help---
	  Enable support for Amplicon PCI230 and PCI260 Multifunction I/O
	  boards

	  To compile this driver as a module, choose M here: the module will be
	  called amplc_pci230.

config COMEDI_CONTEC_PCI_DIO
	tristate "Contec PIO1616L digital I/O board support"
	---help---
	  Enable support for the Contec PIO1616L digital I/O board

	  To compile this driver as a module, choose M here: the module will be
	  called contec_pci_dio.

config COMEDI_DAS08_PCI
	tristate "DAS-08 PCI support"
	select COMEDI_DAS08
	---help---
	  Enable support for PCI DAS-08 cards.

	  To compile this driver as a module, choose M here: the module will be
	  called das08_pci.

config COMEDI_DT3000
	tristate "Data Translation DT3000 series support"
	---help---
	  Enable support for Data Translation DT3000 series
	  DT3001, DT3001-PGL, DT3002, DT3003, DT3003-PGL, DT3004, DT3005 and
	  DT3004-200

	  To compile this driver as a module, choose M here: the module will be
	  called dt3000.

config COMEDI_DYNA_PCI10XX
	tristate "Dynalog PCI DAQ series support"
	---help---
	  Enable support for Dynalog PCI DAQ series
	  PCI-1050

	  To compile this driver as a module, choose M here: the module will be
	  called dyna_pci10xx.

config COMEDI_GSC_HPDI
	tristate "General Standards PCI-HPDI32 / PMC-HPDI32 support"
	select COMEDI_FC
	---help---
	  Enable support for General Standards Corporation high speed parallel
	  digital interface rs485 boards PCI-HPDI32 and PMC-HPDI32.
	  Only receive mode works, transmit not supported.

	  To compile this driver as a module, choose M here: the module will be
	  called gsc_hpdi.

config COMEDI_MF6X4
	tristate "Humusoft MF634 and MF624 DAQ Card support"
	---help---
	  This driver supports both Humusoft MF634 and MF624 Data acquisition
	  cards. The legacy Humusoft MF614 card is not supported.

config COMEDI_ICP_MULTI
	tristate "Inova ICP_MULTI support"
	---help---
	  Enable support for Inova ICP_MULTI card

	  To compile this driver as a module, choose M here: the module will be
	  called icp_multi.

config COMEDI_DAQBOARD2000
	tristate "IOtech DAQboard/2000 support"
	select COMEDI_8255
	---help---
	  Enable support for the IOtech DAQboard/2000

	  To compile this driver as a module, choose M here: the module will be
	  called daqboard2000.

config COMEDI_JR3_PCI
	tristate "JR3/PCI force sensor board support"
	---help---
	  Enable support for JR3/PCI force sensor boards

	  To compile this driver as a module, choose M here: the module will be
	  called jr3_pci.

config COMEDI_KE_COUNTER
	tristate "Kolter-Electronic PCI Counter 1 card support"
	---help---
	  Enable support for Kolter-Electronic PCI Counter 1 cards

	  To compile this driver as a module, choose M here: the module will be
	  called ke_counter.

config COMEDI_CB_PCIDAS64
	tristate "MeasurementComputing PCI-DAS 64xx, 60xx, and 4020 support"
	select COMEDI_8255
	select COMEDI_FC
	---help---
	  Enable support for ComputerBoards/MeasurementComputing PCI-DAS 64xx,
	  60xx, and 4020 series with the PLX 9080 PCI controller

	  To compile this driver as a module, choose M here: the module will be
	  called cb_pcidas64.

config COMEDI_CB_PCIDAS
	tristate "MeasurementComputing PCI-DAS support"
	select COMEDI_8255
	select COMEDI_FC
	---help---
	  Enable support for ComputerBoards/MeasurementComputing PCI-DAS with
	  AMCC S5933 PCIcontroller: PCI-DAS1602/16, PCI-DAS1602/16jr,
	  PCI-DAS1602/12, PCI-DAS1200, PCI-DAS1200jr, PCI-DAS1000, PCI-DAS1001
	  and PCI_DAS1002.

	  To compile this driver as a module, choose M here: the module will be
	  called cb_pcidas.

config COMEDI_CB_PCIDDA
	tristate "MeasurementComputing PCI-DDA series support"
	select COMEDI_8255
	---help---
	  Enable support for ComputerBoards/MeasurementComputing PCI-DDA
	  series: PCI-DDA08/12, PCI-DDA04/12, PCI-DDA02/12, PCI-DDA08/16,
	  PCI-DDA04/16 and PCI-DDA02/16

	  To compile this driver as a module, choose M here: the module will be
	  called cb_pcidda.

config COMEDI_CB_PCIMDAS
	tristate "MeasurementComputing PCIM-DAS1602/16 support"
	select COMEDI_8255
	---help---
	  Enable support for ComputerBoards/MeasurementComputing PCI Migration
	  series PCIM-DAS1602/16

	  To compile this driver as a module, choose M here: the module will be
	  called cb_pcimdas.

config COMEDI_CB_PCIMDDA
	tristate "MeasurementComputing PCIM-DDA06-16 support"
	select COMEDI_8255
	---help---
	  Enable support for ComputerBoards/MeasurementComputing PCIM-DDA06-16

	  To compile this driver as a module, choose M here: the module will be
	  called cb_pcimdda.

config COMEDI_ME4000
	tristate "Meilhaus ME-4000 support"
	---help---
	  Enable support for Meilhaus PCI data acquisition cards
	  ME-4650, ME-4670i, ME-4680, ME-4680i and ME-4680is

	  To compile this driver as a module, choose M here: the module will be
	  called me4000.

config COMEDI_ME_DAQ
	tristate "Meilhaus ME-2000i, ME-2600i, ME-3000vm1 support"
	---help---
	  Enable support for Meilhaus PCI data acquisition cards
	  ME-2000i, ME-2600i and ME-3000vm1

	  To compile this driver as a module, choose M here: the module will be
	  called me_daq.

config COMEDI_NI_6527
	tristate "NI 6527 support"
	---help---
	  Enable support for the National Instruments 6527 PCI card

	  To compile this driver as a module, choose M here: the module will be
	  called ni_6527.

config COMEDI_NI_65XX
	tristate "NI 65xx static dio PCI card support"
	depends on HAS_DMA
	select COMEDI_MITE
	---help---
	  Enable support for National Instruments 65xx static dio boards.
	  Supported devices: National Instruments PCI-6509 (ni_65xx),
	  PXI-6509, PCI-6510, PCI-6511, PXI-6511, PCI-6512, PXI-6512, PCI-6513,
	  PXI-6513, PCI-6514, PXI-6514, PCI-6515, PXI-6515, PCI-6516, PCI-6517,
	  PCI-6518, PCI-6519, PCI-6520, PCI-6521, PXI-6521, PCI-6528, PXI-6528

	  To compile this driver as a module, choose M here: the module will be
	  called ni_65xx.

config COMEDI_NI_660X
	tristate "NI 660x counter/timer PCI card support"
	depends on HAS_DMA
	select COMEDI_NI_TIOCMD
	---help---
	  Enable support for National Instruments PCI-6601 (ni_660x), PCI-6602,
	  PXI-6602, PXI-6608 and PXI-6624.

	  To compile this driver as a module, choose M here: the module will be
	  called ni_660x.

config COMEDI_NI_670X
	tristate "NI 670x PCI card support"
	depends on HAS_DMA
	select COMEDI_MITE
	---help---
	  Enable support for National Instruments PCI-6703 and PCI-6704

	  To compile this driver as a module, choose M here: the module will be
	  called ni_670x.

config COMEDI_NI_LABPC_PCI
	tristate "NI Lab-PC PCI-1200 support"
	depends on HAS_DMA
	select COMEDI_NI_LABPC
	select COMEDI_MITE
	---help---
	  Enable support for National Instruments Lab-PC PCI-1200.

	  To compile this driver as a module, choose M here: the module will be
	  called ni_labpc_pci.

config COMEDI_NI_PCIDIO
	tristate "NI PCI-DIO32HS, PCI-6533, PCI-6534 support"
	depends on HAS_DMA
	select COMEDI_MITE
	select COMEDI_8255
	---help---
	  Enable support for National Instruments PCI-DIO-32HS, PXI-6533,
	  PCI-6533 and PCI-6534

	  To compile this driver as a module, choose M here: the module will be
	  called ni_pcidio.

config COMEDI_NI_PCIMIO
	tristate "NI PCI-MIO-E series and M series support"
	depends on HAS_DMA
	select COMEDI_NI_TIOCMD
	select COMEDI_8255
	select COMEDI_FC
	---help---
	  Enable support for National Instruments PCI-MIO-E series and M series
	  (all boards): PCI-MIO-16XE-10, PXI-6030E, PCI-MIO-16E-1,
	  PCI-MIO-16E-4, PCI-6014, PCI-6040E, PXI-6040E, PCI-6030E, PCI-6031E,
	  PCI-6032E, PCI-6033E, PCI-6071E, PCI-6023E, PCI-6024E, PCI-6025E,
	  PXI-6025E, PCI-6034E, PCI-6035E, PCI-6052E, PCI-6110, PCI-6111,
	  PCI-6220, PCI-6221, PCI-6224, PXI-6224, PCI-6225, PXI-6225, PCI-6229,
	  PCI-6250, PCI-6251, PCIe-6251, PCI-6254, PCI-6259, PCIe-6259,
	  PCI-6280, PCI-6281, PXI-6281, PCI-6284, PCI-6289, PCI-6711, PXI-6711,
	  PCI-6713, PXI-6713, PXI-6071E, PCI-6070E, PXI-6070E, PXI-6052E,
	  PCI-6036E, PCI-6731, PCI-6733, PXI-6733, PCI-6143, PXI-6143

	  To compile this driver as a module, choose M here: the module will be
	  called ni_pcimio.

config COMEDI_RTD520
	tristate "Real Time Devices PCI4520/DM7520 support"
	---help---
	  Enable support for Real Time Devices PCI4520/DM7520

	  To compile this driver as a module, choose M here: the module will be
	  called rtd520.

config COMEDI_S626
	tristate "Sensoray 626 support"
	select COMEDI_FC
	---help---
	  Enable support for Sensoray 626

	  To compile this driver as a module, choose M here: the module will be
	  called s626.

config COMEDI_MITE
	depends on HAS_DMA
	tristate

config COMEDI_NI_TIOCMD
	tristate
	depends on HAS_DMA
	select COMEDI_NI_TIO
	select COMEDI_MITE

endif # COMEDI_PCI_DRIVERS

menuconfig COMEDI_PCMCIA_DRIVERS
	bool "Comedi PCMCIA drivers"
	depends on PCMCIA
	---help---
	  Enable support for comedi PCMCIA drivers.

if COMEDI_PCMCIA_DRIVERS

config COMEDI_CB_DAS16_CS
	tristate "CB DAS16 series PCMCIA support"
	---help---
	  Enable support for the ComputerBoards/MeasurementComputing PCMCIA
	  cards DAS16/16, PCM-DAS16D/12 and PCM-DAS16s/16

	  To compile this driver as a module, choose M here: the module will be
	  called cb_das16_cs.

config COMEDI_DAS08_CS
	tristate "CB DAS08 PCMCIA support"
	select COMEDI_DAS08
	---help---
	  Enable support for the ComputerBoards/MeasurementComputing DAS-08
	  PCMCIA card

	  To compile this driver as a module, choose M here: the module will be
	  called das08_cs.

config COMEDI_NI_DAQ_700_CS
	tristate "NI DAQCard-700 PCMCIA support"
	---help---
	  Enable support for the National Instruments PCMCIA DAQCard-700 DIO

	  To compile this driver as a module, choose M here: the module will be
	  called ni_daq_700.

config COMEDI_NI_DAQ_DIO24_CS
	tristate "NI DAQ-Card DIO-24 PCMCIA support"
	select COMEDI_8255
	---help---
	  Enable support for the National Instruments PCMCIA DAQ-Card DIO-24

	  To compile this driver as a module, choose M here: the module will be
	  called ni_daq_dio24.

config COMEDI_NI_LABPC_CS
	tristate "NI DAQCard-1200 PCMCIA support"
	select COMEDI_NI_LABPC
	---help---
	  Enable support for the National Instruments PCMCIA DAQCard-1200

	  To compile this driver as a module, choose M here: the module will be
	  called ni_labpc_cs.

config COMEDI_NI_MIO_CS
	tristate "NI DAQCard E series PCMCIA support"
	select COMEDI_NI_TIO
	select COMEDI_8255
	select COMEDI_FC
	---help---
	  Enable support for the National Instruments PCMCIA DAQCard E series
	  DAQCard-ai-16xe-50, DAQCard-ai-16e-4, DAQCard-6062E, DAQCard-6024E
	  and DAQCard-6036E

	  To compile this driver as a module, choose M here: the module will be
	  called ni_mio_cs.

config COMEDI_QUATECH_DAQP_CS
	tristate "Quatech DAQP PCMCIA data capture card support"
	---help---
	  Enable support for the Quatech DAQP PCMCIA data capture cards
	  DAQP-208 and DAQP-308

	  To compile this driver as a module, choose M here: the module will be
	  called quatech_daqp_cs.

endif # COMEDI_PCMCIA_DRIVERS

menuconfig COMEDI_USB_DRIVERS
	bool "Comedi USB drivers"
	depends on USB
	---help---
	  Enable support for comedi USB drivers.

if COMEDI_USB_DRIVERS

config COMEDI_DT9812
	tristate "DataTranslation DT9812 USB module support"
	---help---
	  Enable support for the Data Translation DT9812 USB module

	  To compile this driver as a module, choose M here: the module will be
	  called dt9812.

config COMEDI_USBDUX
	tristate "ITL USB-DUX-D support"
	---help---
	  Enable support for the Incite Technology Ltd USB-DUX-D Board

	  To compile this driver as a module, choose M here: the module will be
	  called usbdux.

config COMEDI_USBDUXFAST
	tristate "ITL USB-DUXfast support"
	select COMEDI_FC
	---help---
	  Enable support for the Incite Technology Ltd USB-DUXfast Board

	  To compile this driver as a module, choose M here: the module will be
	  called usbduxfast.

config COMEDI_USBDUXSIGMA
	tristate "ITL USB-DUXsigma support"
	select COMEDI_FC
	---help---
	  Enable support for the Incite Technology Ltd USB-DUXsigma Board

	  To compile this driver as a module, choose M here: the module will be
	  called usbduxsigma.

config COMEDI_VMK80XX
	tristate "Velleman VM110/VM140 USB Board support"
	---help---
	  Build the Velleman USB Board Low-Level Driver supporting the
	  K8055/K8061 aka VM110/VM140 devices

	  To compile this driver as a module, choose M here: the module will be
	  called vmk80xx.

endif # COMEDI_USB_DRIVERS

config COMEDI_8255
	tristate "Generic 8255 support"
	---help---
	  Enable generic 8255 support.

	  You should enable compilation this driver if you plan to use a board
	  that has an 8255 chip. For multifunction boards, the main driver will
	  configure the 8255 subdevice automatically.

	  Note that most PCI based 8255 boards use the 8255_pci driver as a
	  wrapper around this driver.

	  To compile this driver as a module, choose M here: the module will be
	  called 8255.

config COMEDI_FC
	tristate

config COMEDI_AMPLC_DIO200
	tristate

config COMEDI_AMPLC_PC236
	tristate
	select COMEDI_8255

config COMEDI_DAS08
	tristate
	select COMEDI_8255

config COMEDI_NI_LABPC
	tristate
	select COMEDI_8255
	select COMEDI_FC

config COMEDI_NI_LABPC_ISADMA
	tristate

config COMEDI_NI_TIO
	tristate

endif # COMEDI<|MERGE_RESOLUTION|>--- conflicted
+++ resolved
@@ -466,13 +466,7 @@
 config COMEDI_NI_AT_A2150
 	tristate "NI AT-A2150 ISA card support"
 	select COMEDI_FC
-<<<<<<< HEAD
-	depends on COMEDI_NI_COMMON
-	depends on VIRT_TO_BUS
-	default N
-=======
 	depends on VIRT_TO_BUS && ISA_DMA_API
->>>>>>> c3ade0e0
 	---help---
 	  Enable support for National Instruments AT-A2150 cards
 
