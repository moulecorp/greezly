/*
    comedi/comedi_fops.c
    comedi kernel module

    COMEDI - Linux Control and Measurement Device Interface
    Copyright (C) 1997-2000 David A. Schleef <ds@schleef.org>

    This program is free software; you can redistribute it and/or modify
    it under the terms of the GNU General Public License as published by
    the Free Software Foundation; either version 2 of the License, or
    (at your option) any later version.

    This program is distributed in the hope that it will be useful,
    but WITHOUT ANY WARRANTY; without even the implied warranty of
    MERCHANTABILITY or FITNESS FOR A PARTICULAR PURPOSE.  See the
    GNU General Public License for more details.
*/

#include "comedi_compat32.h"

#include <linux/module.h>
#include <linux/errno.h>
#include <linux/kernel.h>
#include <linux/sched.h>
#include <linux/fcntl.h>
#include <linux/delay.h>
#include <linux/mm.h>
#include <linux/slab.h>
#include <linux/kmod.h>
#include <linux/poll.h>
#include <linux/init.h>
#include <linux/device.h>
#include <linux/vmalloc.h>
#include <linux/fs.h>
#include "comedidev.h"
#include <linux/cdev.h>
#include <linux/stat.h>

#include <linux/io.h>
#include <linux/uaccess.h>

#include "comedi_internal.h"

#define COMEDI_NUM_MINORS 0x100
#define COMEDI_NUM_SUBDEVICE_MINORS	\
	(COMEDI_NUM_MINORS - COMEDI_NUM_BOARD_MINORS)

static int comedi_num_legacy_minors;
module_param(comedi_num_legacy_minors, int, S_IRUGO);
MODULE_PARM_DESC(comedi_num_legacy_minors,
		 "number of comedi minor devices to reserve for non-auto-configured devices (default 0)"
		);

unsigned int comedi_default_buf_size_kb = CONFIG_COMEDI_DEFAULT_BUF_SIZE_KB;
module_param(comedi_default_buf_size_kb, uint, S_IRUGO | S_IWUSR);
MODULE_PARM_DESC(comedi_default_buf_size_kb,
		 "default asynchronous buffer size in KiB (default "
		 __MODULE_STRING(CONFIG_COMEDI_DEFAULT_BUF_SIZE_KB) ")");

unsigned int comedi_default_buf_maxsize_kb
	= CONFIG_COMEDI_DEFAULT_BUF_MAXSIZE_KB;
module_param(comedi_default_buf_maxsize_kb, uint, S_IRUGO | S_IWUSR);
MODULE_PARM_DESC(comedi_default_buf_maxsize_kb,
		 "default maximum size of asynchronous buffer in KiB (default "
		 __MODULE_STRING(CONFIG_COMEDI_DEFAULT_BUF_MAXSIZE_KB) ")");

static DEFINE_MUTEX(comedi_board_minor_table_lock);
static struct comedi_device
*comedi_board_minor_table[COMEDI_NUM_BOARD_MINORS];

static DEFINE_MUTEX(comedi_subdevice_minor_table_lock);
/* Note: indexed by minor - COMEDI_NUM_BOARD_MINORS. */
static struct comedi_subdevice
*comedi_subdevice_minor_table[COMEDI_NUM_SUBDEVICE_MINORS];

static struct class *comedi_class;
static struct cdev comedi_cdev;

static void comedi_device_init(struct comedi_device *dev)
{
	kref_init(&dev->refcount);
	spin_lock_init(&dev->spinlock);
	mutex_init(&dev->mutex);
	init_rwsem(&dev->attach_lock);
	dev->minor = -1;
}

static void comedi_dev_kref_release(struct kref *kref)
{
	struct comedi_device *dev =
		container_of(kref, struct comedi_device, refcount);

	mutex_destroy(&dev->mutex);
	put_device(dev->class_dev);
	kfree(dev);
}

int comedi_dev_put(struct comedi_device *dev)
{
	if (dev)
		return kref_put(&dev->refcount, comedi_dev_kref_release);
	return 1;
}
EXPORT_SYMBOL_GPL(comedi_dev_put);

static struct comedi_device *comedi_dev_get(struct comedi_device *dev)
{
	if (dev)
		kref_get(&dev->refcount);
	return dev;
}

static void comedi_device_cleanup(struct comedi_device *dev)
{
	struct module *driver_module = NULL;

	if (dev == NULL)
		return;
	mutex_lock(&dev->mutex);
	if (dev->attached)
		driver_module = dev->driver->module;
	comedi_device_detach(dev);
	if (driver_module && dev->use_count)
		module_put(driver_module);
	mutex_unlock(&dev->mutex);
}

static bool comedi_clear_board_dev(struct comedi_device *dev)
{
	unsigned int i = dev->minor;
	bool cleared = false;

	mutex_lock(&comedi_board_minor_table_lock);
	if (dev == comedi_board_minor_table[i]) {
		comedi_board_minor_table[i] = NULL;
		cleared = true;
	}
	mutex_unlock(&comedi_board_minor_table_lock);
	return cleared;
}

static struct comedi_device *comedi_clear_board_minor(unsigned minor)
{
	struct comedi_device *dev;

	mutex_lock(&comedi_board_minor_table_lock);
	dev = comedi_board_minor_table[minor];
	comedi_board_minor_table[minor] = NULL;
	mutex_unlock(&comedi_board_minor_table_lock);
	return dev;
}

static void comedi_free_board_dev(struct comedi_device *dev)
{
	if (dev) {
		comedi_device_cleanup(dev);
		if (dev->class_dev) {
			device_destroy(comedi_class,
				       MKDEV(COMEDI_MAJOR, dev->minor));
		}
		comedi_dev_put(dev);
	}
}

static struct comedi_subdevice
*comedi_subdevice_from_minor(const struct comedi_device *dev, unsigned minor)
{
	struct comedi_subdevice *s;
	unsigned int i = minor - COMEDI_NUM_BOARD_MINORS;

	BUG_ON(i >= COMEDI_NUM_SUBDEVICE_MINORS);
	mutex_lock(&comedi_subdevice_minor_table_lock);
	s = comedi_subdevice_minor_table[i];
	if (s && s->device != dev)
		s = NULL;
	mutex_unlock(&comedi_subdevice_minor_table_lock);
	return s;
}

static struct comedi_device *comedi_dev_get_from_board_minor(unsigned minor)
{
	struct comedi_device *dev;

	BUG_ON(minor >= COMEDI_NUM_BOARD_MINORS);
	mutex_lock(&comedi_board_minor_table_lock);
	dev = comedi_dev_get(comedi_board_minor_table[minor]);
	mutex_unlock(&comedi_board_minor_table_lock);
	return dev;
}

static struct comedi_device *comedi_dev_get_from_subdevice_minor(unsigned minor)
{
	struct comedi_device *dev;
	struct comedi_subdevice *s;
	unsigned int i = minor - COMEDI_NUM_BOARD_MINORS;

	BUG_ON(i >= COMEDI_NUM_SUBDEVICE_MINORS);
	mutex_lock(&comedi_subdevice_minor_table_lock);
	s = comedi_subdevice_minor_table[i];
	dev = comedi_dev_get(s ? s->device : NULL);
	mutex_unlock(&comedi_subdevice_minor_table_lock);
	return dev;
}

struct comedi_device *comedi_dev_get_from_minor(unsigned minor)
{
	if (minor < COMEDI_NUM_BOARD_MINORS)
		return comedi_dev_get_from_board_minor(minor);
	else
		return comedi_dev_get_from_subdevice_minor(minor);
}
EXPORT_SYMBOL_GPL(comedi_dev_get_from_minor);

static struct comedi_subdevice *
comedi_read_subdevice(const struct comedi_device *dev, unsigned int minor)
{
	struct comedi_subdevice *s;

	if (minor >= COMEDI_NUM_BOARD_MINORS) {
		s = comedi_subdevice_from_minor(dev, minor);
		if (s == NULL || (s->subdev_flags & SDF_CMD_READ))
			return s;
	}
	return dev->read_subdev;
}

static struct comedi_subdevice *
comedi_write_subdevice(const struct comedi_device *dev, unsigned int minor)
{
	struct comedi_subdevice *s;

	if (minor >= COMEDI_NUM_BOARD_MINORS) {
		s = comedi_subdevice_from_minor(dev, minor);
		if (s == NULL || (s->subdev_flags & SDF_CMD_WRITE))
			return s;
	}
	return dev->write_subdev;
}

static int resize_async_buffer(struct comedi_device *dev,
			       struct comedi_subdevice *s,
			       struct comedi_async *async, unsigned new_size)
{
	int retval;

	if (new_size > async->max_bufsize)
		return -EPERM;

	if (s->busy) {
		dev_dbg(dev->class_dev,
			"subdevice is busy, cannot resize buffer\n");
		return -EBUSY;
	}
	if (comedi_buf_is_mmapped(async)) {
		dev_dbg(dev->class_dev,
			"subdevice is mmapped, cannot resize buffer\n");
		return -EBUSY;
	}

	/* make sure buffer is an integral number of pages
	 * (we round up) */
	new_size = (new_size + PAGE_SIZE - 1) & PAGE_MASK;

	retval = comedi_buf_alloc(dev, s, new_size);
	if (retval < 0)
		return retval;

	if (s->buf_change) {
		retval = s->buf_change(dev, s, new_size);
		if (retval < 0)
			return retval;
	}

	dev_dbg(dev->class_dev, "subd %d buffer resized to %i bytes\n",
		s->index, async->prealloc_bufsz);
	return 0;
}

/* sysfs attribute files */

static ssize_t max_read_buffer_kb_show(struct device *csdev,
				       struct device_attribute *attr, char *buf)
{
	unsigned int minor = MINOR(csdev->devt);
	struct comedi_device *dev;
	struct comedi_subdevice *s;
	unsigned int size = 0;

	dev = comedi_dev_get_from_minor(minor);
	if (!dev)
		return -ENODEV;

	mutex_lock(&dev->mutex);
	s = comedi_read_subdevice(dev, minor);
	if (s && (s->subdev_flags & SDF_CMD_READ) && s->async)
		size = s->async->max_bufsize / 1024;
	mutex_unlock(&dev->mutex);

<<<<<<< HEAD
	/* Device config is special, because it must work on
	 * an unconfigured device. */
	if (cmd == COMEDI_DEVCONFIG) {
		if (minor >= COMEDI_NUM_BOARD_MINORS) {
			/* Device config not appropriate on non-board minors. */
			rc = -ENOTTY;
			goto done;
		}
		rc = do_devconfig_ioctl(dev,
					(struct comedi_devconfig __user *)arg);
		if (rc == 0)
			/* Evade comedi_auto_unconfig(). */
			dev_file_info->hardware_device = NULL;
		goto done;
	}
=======
	comedi_dev_put(dev);
	return snprintf(buf, PAGE_SIZE, "%i\n", size);
}
>>>>>>> c3ade0e0

static ssize_t max_read_buffer_kb_store(struct device *csdev,
					struct device_attribute *attr,
					const char *buf, size_t count)
{
	unsigned int minor = MINOR(csdev->devt);
	struct comedi_device *dev;
	struct comedi_subdevice *s;
	unsigned int size;
	int err;

	err = kstrtouint(buf, 10, &size);
	if (err)
		return err;
	if (size > (UINT_MAX / 1024))
		return -EINVAL;
	size *= 1024;

	dev = comedi_dev_get_from_minor(minor);
	if (!dev)
		return -ENODEV;

	mutex_lock(&dev->mutex);
	s = comedi_read_subdevice(dev, minor);
	if (s && (s->subdev_flags & SDF_CMD_READ) && s->async)
		s->async->max_bufsize = size;
	else
		err = -EINVAL;
	mutex_unlock(&dev->mutex);

	comedi_dev_put(dev);
	return err ? err : count;
}
static DEVICE_ATTR_RW(max_read_buffer_kb);

static ssize_t read_buffer_kb_show(struct device *csdev,
				   struct device_attribute *attr, char *buf)
{
	unsigned int minor = MINOR(csdev->devt);
	struct comedi_device *dev;
	struct comedi_subdevice *s;
	unsigned int size = 0;

	dev = comedi_dev_get_from_minor(minor);
	if (!dev)
		return -ENODEV;

	mutex_lock(&dev->mutex);
	s = comedi_read_subdevice(dev, minor);
	if (s && (s->subdev_flags & SDF_CMD_READ) && s->async)
		size = s->async->prealloc_bufsz / 1024;
	mutex_unlock(&dev->mutex);

	comedi_dev_put(dev);
	return snprintf(buf, PAGE_SIZE, "%i\n", size);
}

static ssize_t read_buffer_kb_store(struct device *csdev,
				    struct device_attribute *attr,
				    const char *buf, size_t count)
{
	unsigned int minor = MINOR(csdev->devt);
	struct comedi_device *dev;
	struct comedi_subdevice *s;
	unsigned int size;
	int err;

	err = kstrtouint(buf, 10, &size);
	if (err)
		return err;
	if (size > (UINT_MAX / 1024))
		return -EINVAL;
	size *= 1024;

	dev = comedi_dev_get_from_minor(minor);
	if (!dev)
		return -ENODEV;

	mutex_lock(&dev->mutex);
	s = comedi_read_subdevice(dev, minor);
	if (s && (s->subdev_flags & SDF_CMD_READ) && s->async)
		err = resize_async_buffer(dev, s, s->async, size);
	else
		err = -EINVAL;
	mutex_unlock(&dev->mutex);

	comedi_dev_put(dev);
	return err ? err : count;
}
static DEVICE_ATTR_RW(read_buffer_kb);

static ssize_t max_write_buffer_kb_show(struct device *csdev,
					struct device_attribute *attr,
					char *buf)
{
	unsigned int minor = MINOR(csdev->devt);
	struct comedi_device *dev;
	struct comedi_subdevice *s;
	unsigned int size = 0;

	dev = comedi_dev_get_from_minor(minor);
	if (!dev)
		return -ENODEV;

	mutex_lock(&dev->mutex);
	s = comedi_write_subdevice(dev, minor);
	if (s && (s->subdev_flags & SDF_CMD_WRITE) && s->async)
		size = s->async->max_bufsize / 1024;
	mutex_unlock(&dev->mutex);

	comedi_dev_put(dev);
	return snprintf(buf, PAGE_SIZE, "%i\n", size);
}

static ssize_t max_write_buffer_kb_store(struct device *csdev,
					 struct device_attribute *attr,
					 const char *buf, size_t count)
{
	unsigned int minor = MINOR(csdev->devt);
	struct comedi_device *dev;
	struct comedi_subdevice *s;
	unsigned int size;
	int err;

	err = kstrtouint(buf, 10, &size);
	if (err)
		return err;
	if (size > (UINT_MAX / 1024))
		return -EINVAL;
	size *= 1024;

	dev = comedi_dev_get_from_minor(minor);
	if (!dev)
		return -ENODEV;

	mutex_lock(&dev->mutex);
	s = comedi_write_subdevice(dev, minor);
	if (s && (s->subdev_flags & SDF_CMD_WRITE) && s->async)
		s->async->max_bufsize = size;
	else
		err = -EINVAL;
	mutex_unlock(&dev->mutex);

	comedi_dev_put(dev);
	return err ? err : count;
}
static DEVICE_ATTR_RW(max_write_buffer_kb);

static ssize_t write_buffer_kb_show(struct device *csdev,
				    struct device_attribute *attr, char *buf)
{
	unsigned int minor = MINOR(csdev->devt);
	struct comedi_device *dev;
	struct comedi_subdevice *s;
	unsigned int size = 0;

	dev = comedi_dev_get_from_minor(minor);
	if (!dev)
		return -ENODEV;

	mutex_lock(&dev->mutex);
	s = comedi_write_subdevice(dev, minor);
	if (s && (s->subdev_flags & SDF_CMD_WRITE) && s->async)
		size = s->async->prealloc_bufsz / 1024;
	mutex_unlock(&dev->mutex);

	comedi_dev_put(dev);
	return snprintf(buf, PAGE_SIZE, "%i\n", size);
}

static ssize_t write_buffer_kb_store(struct device *csdev,
				     struct device_attribute *attr,
				     const char *buf, size_t count)
{
	unsigned int minor = MINOR(csdev->devt);
	struct comedi_device *dev;
	struct comedi_subdevice *s;
	unsigned int size;
	int err;

	err = kstrtouint(buf, 10, &size);
	if (err)
		return err;
	if (size > (UINT_MAX / 1024))
		return -EINVAL;
	size *= 1024;

	dev = comedi_dev_get_from_minor(minor);
	if (!dev)
		return -ENODEV;

	mutex_lock(&dev->mutex);
	s = comedi_write_subdevice(dev, minor);
	if (s && (s->subdev_flags & SDF_CMD_WRITE) && s->async)
		err = resize_async_buffer(dev, s, s->async, size);
	else
		err = -EINVAL;
	mutex_unlock(&dev->mutex);

	comedi_dev_put(dev);
	return err ? err : count;
}
static DEVICE_ATTR_RW(write_buffer_kb);

static struct attribute *comedi_dev_attrs[] = {
	&dev_attr_max_read_buffer_kb.attr,
	&dev_attr_read_buffer_kb.attr,
	&dev_attr_max_write_buffer_kb.attr,
	&dev_attr_write_buffer_kb.attr,
	NULL,
};
ATTRIBUTE_GROUPS(comedi_dev);

static void comedi_set_subdevice_runflags(struct comedi_subdevice *s,
					  unsigned mask, unsigned bits)
{
	unsigned long flags;

	spin_lock_irqsave(&s->spin_lock, flags);
	s->runflags &= ~mask;
	s->runflags |= (bits & mask);
	spin_unlock_irqrestore(&s->spin_lock, flags);
}

static unsigned comedi_get_subdevice_runflags(struct comedi_subdevice *s)
{
	unsigned long flags;
	unsigned runflags;

	spin_lock_irqsave(&s->spin_lock, flags);
	runflags = s->runflags;
	spin_unlock_irqrestore(&s->spin_lock, flags);
	return runflags;
}

bool comedi_is_subdevice_running(struct comedi_subdevice *s)
{
	unsigned runflags = comedi_get_subdevice_runflags(s);

	return (runflags & SRF_RUNNING) ? true : false;
}
EXPORT_SYMBOL_GPL(comedi_is_subdevice_running);

static bool comedi_is_subdevice_in_error(struct comedi_subdevice *s)
{
	unsigned runflags = comedi_get_subdevice_runflags(s);

	return (runflags & SRF_ERROR) ? true : false;
}

static bool comedi_is_subdevice_idle(struct comedi_subdevice *s)
{
	unsigned runflags = comedi_get_subdevice_runflags(s);

	return (runflags & (SRF_ERROR | SRF_RUNNING)) ? false : true;
}

/**
 * comedi_alloc_spriv() - Allocate memory for the subdevice private data.
 * @s: comedi_subdevice struct
 * @size: size of the memory to allocate
 *
 * This also sets the subdevice runflags to allow the core to automatically
 * free the private data during the detach.
 */
void *comedi_alloc_spriv(struct comedi_subdevice *s, size_t size)
{
	s->private = kzalloc(size, GFP_KERNEL);
	if (s->private)
		s->runflags |= SRF_FREE_SPRIV;
	return s->private;
}
EXPORT_SYMBOL_GPL(comedi_alloc_spriv);

/*
   This function restores a subdevice to an idle state.
 */
static void do_become_nonbusy(struct comedi_device *dev,
			      struct comedi_subdevice *s)
{
	struct comedi_async *async = s->async;

	comedi_set_subdevice_runflags(s, SRF_RUNNING, 0);
	if (async) {
		comedi_buf_reset(async);
		async->inttrig = NULL;
		kfree(async->cmd.chanlist);
		async->cmd.chanlist = NULL;
		s->busy = NULL;
		wake_up_interruptible_all(&s->async->wait_head);
	} else {
		dev_err(dev->class_dev,
			"BUG: (?) do_become_nonbusy called with async=NULL\n");
		s->busy = NULL;
	}
}

static int do_cancel(struct comedi_device *dev, struct comedi_subdevice *s)
{
	int ret = 0;

	if (comedi_is_subdevice_running(s) && s->cancel)
		ret = s->cancel(dev, s);

	do_become_nonbusy(dev, s);

	return ret;
}

void comedi_device_cancel_all(struct comedi_device *dev)
{
	struct comedi_subdevice *s;
	int i;

	if (!dev->attached)
		return;

	for (i = 0; i < dev->n_subdevices; i++) {
		s = &dev->subdevices[i];
		if (s->async)
			do_cancel(dev, s);
	}
}

static int is_device_busy(struct comedi_device *dev)
{
	struct comedi_subdevice *s;
	int i;

	if (!dev->attached)
		return 0;

	for (i = 0; i < dev->n_subdevices; i++) {
		s = &dev->subdevices[i];
		if (s->busy)
			return 1;
		if (s->async && comedi_buf_is_mmapped(s->async))
			return 1;
	}

	return 0;
}

/*
	COMEDI_DEVCONFIG
	device config ioctl

	arg:
		pointer to devconfig structure

	reads:
		devconfig structure at arg

	writes:
		none
*/
static int do_devconfig_ioctl(struct comedi_device *dev,
			      struct comedi_devconfig __user *arg)
{
	struct comedi_devconfig it;

	if (!capable(CAP_SYS_ADMIN))
		return -EPERM;

	if (arg == NULL) {
		if (is_device_busy(dev))
			return -EBUSY;
		if (dev->attached) {
			struct module *driver_module = dev->driver->module;
			comedi_device_detach(dev);
			module_put(driver_module);
		}
		return 0;
	}

	if (copy_from_user(&it, arg, sizeof(it)))
		return -EFAULT;

	it.board_name[COMEDI_NAMELEN - 1] = 0;

<<<<<<< HEAD
	if (comedi_aux_data(it.options, 0) &&
	    it.options[COMEDI_DEVCONF_AUX_DATA_LENGTH]) {
		int bit_shift;
		aux_len = it.options[COMEDI_DEVCONF_AUX_DATA_LENGTH];
		if (aux_len < 0)
			return -EFAULT;

		aux_data = vmalloc(aux_len);
		if (!aux_data)
			return -ENOMEM;

		if (copy_from_user(aux_data,
				   comedi_aux_data(it.options, 0), aux_len)) {
			vfree(aux_data);
			return -EFAULT;
		}
		it.options[COMEDI_DEVCONF_AUX_DATA_LO] =
		    (unsigned long)aux_data;
		if (sizeof(void *) > sizeof(int)) {
			bit_shift = sizeof(int) * 8;
			it.options[COMEDI_DEVCONF_AUX_DATA_HI] =
			    ((unsigned long)aux_data) >> bit_shift;
		} else
			it.options[COMEDI_DEVCONF_AUX_DATA_HI] = 0;
	}

	ret = comedi_device_attach(dev, &it);
	if (ret == 0) {
		if (!try_module_get(dev->driver->module)) {
			comedi_device_detach(dev);
			ret = -ENOSYS;
		}
=======
	if (it.options[COMEDI_DEVCONF_AUX_DATA_LENGTH]) {
		dev_warn(dev->class_dev,
			 "comedi_config --init_data is deprecated\n");
		return -EINVAL;
>>>>>>> c3ade0e0
	}

	if (dev->minor >= comedi_num_legacy_minors)
		/* don't re-use dynamically allocated comedi devices */
		return -EBUSY;

	/* This increments the driver module count on success. */
	return comedi_device_attach(dev, &it);
}

/*
	COMEDI_BUFCONFIG
	buffer configuration ioctl

	arg:
		pointer to bufconfig structure

	reads:
		bufconfig at arg

	writes:
		modified bufconfig at arg

*/
static int do_bufconfig_ioctl(struct comedi_device *dev,
			      struct comedi_bufconfig __user *arg)
{
	struct comedi_bufconfig bc;
	struct comedi_async *async;
	struct comedi_subdevice *s;
	int retval = 0;

	if (copy_from_user(&bc, arg, sizeof(bc)))
		return -EFAULT;

	if (bc.subdevice >= dev->n_subdevices)
		return -EINVAL;

	s = &dev->subdevices[bc.subdevice];
	async = s->async;

	if (!async) {
		dev_dbg(dev->class_dev,
			"subdevice does not have async capability\n");
		bc.size = 0;
		bc.maximum_size = 0;
		goto copyback;
	}

	if (bc.maximum_size) {
		if (!capable(CAP_SYS_ADMIN))
			return -EPERM;

		async->max_bufsize = bc.maximum_size;
	}

	if (bc.size) {
		retval = resize_async_buffer(dev, s, async, bc.size);
		if (retval < 0)
			return retval;
	}

	bc.size = async->prealloc_bufsz;
	bc.maximum_size = async->max_bufsize;

copyback:
	if (copy_to_user(arg, &bc, sizeof(bc)))
		return -EFAULT;

	return 0;
}

/*
	COMEDI_DEVINFO
	device info ioctl

	arg:
		pointer to devinfo structure

	reads:
		none

	writes:
		devinfo structure

*/
static int do_devinfo_ioctl(struct comedi_device *dev,
			    struct comedi_devinfo __user *arg,
			    struct file *file)
{
	const unsigned minor = iminor(file_inode(file));
	struct comedi_subdevice *s;
	struct comedi_devinfo devinfo;

	memset(&devinfo, 0, sizeof(devinfo));

	/* fill devinfo structure */
	devinfo.version_code = COMEDI_VERSION_CODE;
	devinfo.n_subdevs = dev->n_subdevices;
	strlcpy(devinfo.driver_name, dev->driver->driver_name, COMEDI_NAMELEN);
	strlcpy(devinfo.board_name, dev->board_name, COMEDI_NAMELEN);

	s = comedi_read_subdevice(dev, minor);
	if (s)
		devinfo.read_subdevice = s->index;
	else
		devinfo.read_subdevice = -1;

	s = comedi_write_subdevice(dev, minor);
	if (s)
		devinfo.write_subdevice = s->index;
	else
		devinfo.write_subdevice = -1;

	if (copy_to_user(arg, &devinfo, sizeof(devinfo)))
		return -EFAULT;

	return 0;
}

/*
	COMEDI_SUBDINFO
	subdevice info ioctl

	arg:
		pointer to array of subdevice info structures

	reads:
		none

	writes:
		array of subdevice info structures at arg

*/
static int do_subdinfo_ioctl(struct comedi_device *dev,
			     struct comedi_subdinfo __user *arg, void *file)
{
	int ret, i;
	struct comedi_subdinfo *tmp, *us;
	struct comedi_subdevice *s;

	tmp = kcalloc(dev->n_subdevices, sizeof(*tmp), GFP_KERNEL);
	if (!tmp)
		return -ENOMEM;

	/* fill subdinfo structs */
	for (i = 0; i < dev->n_subdevices; i++) {
		s = &dev->subdevices[i];
		us = tmp + i;

		us->type = s->type;
		us->n_chan = s->n_chan;
		us->subd_flags = s->subdev_flags;
		if (comedi_is_subdevice_running(s))
			us->subd_flags |= SDF_RUNNING;
#define TIMER_nanosec 5		/* backwards compatibility */
		us->timer_type = TIMER_nanosec;
		us->len_chanlist = s->len_chanlist;
		us->maxdata = s->maxdata;
		if (s->range_table) {
			us->range_type =
			    (i << 24) | (0 << 16) | (s->range_table->length);
		} else {
			us->range_type = 0;	/* XXX */
		}

		if (s->busy)
			us->subd_flags |= SDF_BUSY;
		if (s->busy == file)
			us->subd_flags |= SDF_BUSY_OWNER;
		if (s->lock)
			us->subd_flags |= SDF_LOCKED;
		if (s->lock == file)
			us->subd_flags |= SDF_LOCK_OWNER;
		if (!s->maxdata && s->maxdata_list)
			us->subd_flags |= SDF_MAXDATA;
		if (s->range_table_list)
			us->subd_flags |= SDF_RANGETYPE;
		if (s->do_cmd)
			us->subd_flags |= SDF_CMD;

		if (s->insn_bits != &insn_inval)
			us->insn_bits_support = COMEDI_SUPPORTED;
		else
			us->insn_bits_support = COMEDI_UNSUPPORTED;
	}

	ret = copy_to_user(arg, tmp, dev->n_subdevices * sizeof(*tmp));

	kfree(tmp);

	return ret ? -EFAULT : 0;
}

/*
	COMEDI_CHANINFO
	subdevice info ioctl

	arg:
		pointer to chaninfo structure

	reads:
		chaninfo structure at arg

	writes:
		arrays at elements of chaninfo structure

*/
static int do_chaninfo_ioctl(struct comedi_device *dev,
			     struct comedi_chaninfo __user *arg)
{
	struct comedi_subdevice *s;
	struct comedi_chaninfo it;

	if (copy_from_user(&it, arg, sizeof(it)))
		return -EFAULT;

	if (it.subdev >= dev->n_subdevices)
		return -EINVAL;
	s = &dev->subdevices[it.subdev];

	if (it.maxdata_list) {
		if (s->maxdata || !s->maxdata_list)
			return -EINVAL;
		if (copy_to_user(it.maxdata_list, s->maxdata_list,
				 s->n_chan * sizeof(unsigned int)))
			return -EFAULT;
	}

	if (it.flaglist)
		return -EINVAL;	/* flaglist not supported */

	if (it.rangelist) {
		int i;

		if (!s->range_table_list)
			return -EINVAL;
		for (i = 0; i < s->n_chan; i++) {
			int x;

			x = (dev->minor << 28) | (it.subdev << 24) | (i << 16) |
			    (s->range_table_list[i]->length);
			if (put_user(x, it.rangelist + i))
				return -EFAULT;
		}
#if 0
		if (copy_to_user(it.rangelist, s->range_type_list,
				 s->n_chan * sizeof(unsigned int)))
			return -EFAULT;
#endif
	}

	return 0;
}

 /*
    COMEDI_BUFINFO
    buffer information ioctl

    arg:
    pointer to bufinfo structure

    reads:
    bufinfo at arg

    writes:
    modified bufinfo at arg

  */
static int do_bufinfo_ioctl(struct comedi_device *dev,
			    struct comedi_bufinfo __user *arg, void *file)
{
	struct comedi_bufinfo bi;
	struct comedi_subdevice *s;
	struct comedi_async *async;

	if (copy_from_user(&bi, arg, sizeof(bi)))
		return -EFAULT;

	if (bi.subdevice >= dev->n_subdevices)
		return -EINVAL;

	s = &dev->subdevices[bi.subdevice];

	if (s->lock && s->lock != file)
		return -EACCES;

	async = s->async;

	if (!async) {
		dev_dbg(dev->class_dev,
			"subdevice does not have async capability\n");
		bi.buf_write_ptr = 0;
		bi.buf_read_ptr = 0;
		bi.buf_write_count = 0;
		bi.buf_read_count = 0;
		bi.bytes_read = 0;
		bi.bytes_written = 0;
		goto copyback;
	}
	if (!s->busy) {
		bi.bytes_read = 0;
		bi.bytes_written = 0;
		goto copyback_position;
	}
	if (s->busy != file)
		return -EACCES;

	if (bi.bytes_read && (s->subdev_flags & SDF_CMD_READ)) {
		bi.bytes_read = comedi_buf_read_alloc(async, bi.bytes_read);
		comedi_buf_read_free(async, bi.bytes_read);

		if (comedi_is_subdevice_idle(s) &&
		    async->buf_write_count == async->buf_read_count) {
			do_become_nonbusy(dev, s);
		}
	}

	if (bi.bytes_written && (s->subdev_flags & SDF_CMD_WRITE)) {
		bi.bytes_written =
		    comedi_buf_write_alloc(async, bi.bytes_written);
		comedi_buf_write_free(async, bi.bytes_written);
	}

copyback_position:
	bi.buf_write_count = async->buf_write_count;
	bi.buf_write_ptr = async->buf_write_ptr;
	bi.buf_read_count = async->buf_read_count;
	bi.buf_read_ptr = async->buf_read_ptr;

copyback:
	if (copy_to_user(arg, &bi, sizeof(bi)))
		return -EFAULT;

	return 0;
}

static int check_insn_config_length(struct comedi_insn *insn,
				    unsigned int *data)
{
	if (insn->n < 1)
		return -EINVAL;

	switch (data[0]) {
	case INSN_CONFIG_DIO_OUTPUT:
	case INSN_CONFIG_DIO_INPUT:
	case INSN_CONFIG_DISARM:
	case INSN_CONFIG_RESET:
		if (insn->n == 1)
			return 0;
		break;
	case INSN_CONFIG_ARM:
	case INSN_CONFIG_DIO_QUERY:
	case INSN_CONFIG_BLOCK_SIZE:
	case INSN_CONFIG_FILTER:
	case INSN_CONFIG_SERIAL_CLOCK:
	case INSN_CONFIG_BIDIRECTIONAL_DATA:
	case INSN_CONFIG_ALT_SOURCE:
	case INSN_CONFIG_SET_COUNTER_MODE:
	case INSN_CONFIG_8254_READ_STATUS:
	case INSN_CONFIG_SET_ROUTING:
	case INSN_CONFIG_GET_ROUTING:
	case INSN_CONFIG_GET_PWM_STATUS:
	case INSN_CONFIG_PWM_SET_PERIOD:
	case INSN_CONFIG_PWM_GET_PERIOD:
		if (insn->n == 2)
			return 0;
		break;
	case INSN_CONFIG_SET_GATE_SRC:
	case INSN_CONFIG_GET_GATE_SRC:
	case INSN_CONFIG_SET_CLOCK_SRC:
	case INSN_CONFIG_GET_CLOCK_SRC:
	case INSN_CONFIG_SET_OTHER_SRC:
	case INSN_CONFIG_GET_COUNTER_STATUS:
	case INSN_CONFIG_PWM_SET_H_BRIDGE:
	case INSN_CONFIG_PWM_GET_H_BRIDGE:
	case INSN_CONFIG_GET_HARDWARE_BUFFER_SIZE:
		if (insn->n == 3)
			return 0;
		break;
	case INSN_CONFIG_PWM_OUTPUT:
	case INSN_CONFIG_ANALOG_TRIG:
		if (insn->n == 5)
			return 0;
		break;
	case INSN_CONFIG_DIGITAL_TRIG:
		if (insn->n == 6)
			return 0;
		break;
		/* by default we allow the insn since we don't have checks for
		 * all possible cases yet */
	default:
		pr_warn("comedi: No check for data length of config insn id %i is implemented.\n",
			data[0]);
		pr_warn("comedi: Add a check to %s in %s.\n",
			__func__, __FILE__);
		pr_warn("comedi: Assuming n=%i is correct.\n", insn->n);
		return 0;
	}
	return -EINVAL;
}

static int parse_insn(struct comedi_device *dev, struct comedi_insn *insn,
		      unsigned int *data, void *file)
{
	struct comedi_subdevice *s;
	int ret = 0;
	int i;

	if (insn->insn & INSN_MASK_SPECIAL) {
		/* a non-subdevice instruction */

		switch (insn->insn) {
		case INSN_GTOD:
			{
				struct timeval tv;

				if (insn->n != 2) {
					ret = -EINVAL;
					break;
				}

				do_gettimeofday(&tv);
				data[0] = tv.tv_sec;
				data[1] = tv.tv_usec;
				ret = 2;

				break;
			}
		case INSN_WAIT:
			if (insn->n != 1 || data[0] >= 100000) {
				ret = -EINVAL;
				break;
			}
			udelay(data[0] / 1000);
			ret = 1;
			break;
		case INSN_INTTRIG:
			if (insn->n != 1) {
				ret = -EINVAL;
				break;
			}
			if (insn->subdev >= dev->n_subdevices) {
				dev_dbg(dev->class_dev,
					"%d not usable subdevice\n",
					insn->subdev);
				ret = -EINVAL;
				break;
			}
			s = &dev->subdevices[insn->subdev];
			if (!s->async) {
				dev_dbg(dev->class_dev, "no async\n");
				ret = -EINVAL;
				break;
			}
			if (!s->async->inttrig) {
				dev_dbg(dev->class_dev, "no inttrig\n");
				ret = -EAGAIN;
				break;
			}
			ret = s->async->inttrig(dev, s, data[0]);
			if (ret >= 0)
				ret = 1;
			break;
		default:
			dev_dbg(dev->class_dev, "invalid insn\n");
			ret = -EINVAL;
			break;
		}
	} else {
		/* a subdevice instruction */
		unsigned int maxdata;

		if (insn->subdev >= dev->n_subdevices) {
			dev_dbg(dev->class_dev, "subdevice %d out of range\n",
				insn->subdev);
			ret = -EINVAL;
			goto out;
		}
		s = &dev->subdevices[insn->subdev];

		if (s->type == COMEDI_SUBD_UNUSED) {
			dev_dbg(dev->class_dev, "%d not usable subdevice\n",
				insn->subdev);
			ret = -EIO;
			goto out;
		}

		/* are we locked? (ioctl lock) */
		if (s->lock && s->lock != file) {
			dev_dbg(dev->class_dev, "device locked\n");
			ret = -EACCES;
			goto out;
		}

		ret = comedi_check_chanlist(s, 1, &insn->chanspec);
		if (ret < 0) {
			ret = -EINVAL;
			dev_dbg(dev->class_dev, "bad chanspec\n");
			goto out;
		}

		if (s->busy) {
			ret = -EBUSY;
			goto out;
		}
		/* This looks arbitrary.  It is. */
		s->busy = &parse_insn;
		switch (insn->insn) {
		case INSN_READ:
			ret = s->insn_read(dev, s, insn, data);
			break;
		case INSN_WRITE:
			maxdata = s->maxdata_list
			    ? s->maxdata_list[CR_CHAN(insn->chanspec)]
			    : s->maxdata;
			for (i = 0; i < insn->n; ++i) {
				if (data[i] > maxdata) {
					ret = -EINVAL;
					dev_dbg(dev->class_dev,
						"bad data value(s)\n");
					break;
				}
			}
			if (ret == 0)
				ret = s->insn_write(dev, s, insn, data);
			break;
		case INSN_BITS:
			if (insn->n != 2) {
				ret = -EINVAL;
			} else {
				/* Most drivers ignore the base channel in
				 * insn->chanspec.  Fix this here if
				 * the subdevice has <= 32 channels.  */
				unsigned int shift;
				unsigned int orig_mask;

				orig_mask = data[0];
				if (s->n_chan <= 32) {
					shift = CR_CHAN(insn->chanspec);
					if (shift > 0) {
						insn->chanspec = 0;
						data[0] <<= shift;
						data[1] <<= shift;
					}
				} else
					shift = 0;
				ret = s->insn_bits(dev, s, insn, data);
				data[0] = orig_mask;
				if (shift > 0)
					data[1] >>= shift;
			}
			break;
		case INSN_CONFIG:
			ret = check_insn_config_length(insn, data);
			if (ret)
				break;
			ret = s->insn_config(dev, s, insn, data);
			break;
		default:
			ret = -EINVAL;
			break;
		}

		s->busy = NULL;
	}

out:
	return ret;
}

/*
 *	COMEDI_INSNLIST
 *	synchronous instructions
 *
 *	arg:
 *		pointer to sync cmd structure
 *
 *	reads:
 *		sync cmd struct at arg
 *		instruction list
 *		data (for writes)
 *
 *	writes:
 *		data (for reads)
 */
/* arbitrary limits */
#define MAX_SAMPLES 256
static int do_insnlist_ioctl(struct comedi_device *dev,
			     struct comedi_insnlist __user *arg, void *file)
{
	struct comedi_insnlist insnlist;
	struct comedi_insn *insns = NULL;
	unsigned int *data = NULL;
	int i = 0;
	int ret = 0;

	if (copy_from_user(&insnlist, arg, sizeof(insnlist)))
		return -EFAULT;

	data = kmalloc(sizeof(unsigned int) * MAX_SAMPLES, GFP_KERNEL);
	if (!data) {
		ret = -ENOMEM;
		goto error;
	}

	insns = kcalloc(insnlist.n_insns, sizeof(*insns), GFP_KERNEL);
	if (!insns) {
		ret = -ENOMEM;
		goto error;
	}

	if (copy_from_user(insns, insnlist.insns,
			   sizeof(*insns) * insnlist.n_insns)) {
		dev_dbg(dev->class_dev, "copy_from_user failed\n");
		ret = -EFAULT;
		goto error;
	}

	for (i = 0; i < insnlist.n_insns; i++) {
		if (insns[i].n > MAX_SAMPLES) {
			dev_dbg(dev->class_dev,
				"number of samples too large\n");
			ret = -EINVAL;
			goto error;
		}
		if (insns[i].insn & INSN_MASK_WRITE) {
			if (copy_from_user(data, insns[i].data,
					   insns[i].n * sizeof(unsigned int))) {
				dev_dbg(dev->class_dev,
					"copy_from_user failed\n");
				ret = -EFAULT;
				goto error;
			}
		}
		ret = parse_insn(dev, insns + i, data, file);
		if (ret < 0)
			goto error;
		if (insns[i].insn & INSN_MASK_READ) {
			if (copy_to_user(insns[i].data, data,
					 insns[i].n * sizeof(unsigned int))) {
				dev_dbg(dev->class_dev,
					"copy_to_user failed\n");
				ret = -EFAULT;
				goto error;
			}
		}
		if (need_resched())
			schedule();
	}

error:
	kfree(insns);
	kfree(data);

	if (ret < 0)
		return ret;
	return i;
}

/*
 *	COMEDI_INSN
 *	synchronous instructions
 *
 *	arg:
 *		pointer to insn
 *
 *	reads:
 *		struct comedi_insn struct at arg
 *		data (for writes)
 *
 *	writes:
 *		data (for reads)
 */
static int do_insn_ioctl(struct comedi_device *dev,
			 struct comedi_insn __user *arg, void *file)
{
	struct comedi_insn insn;
	unsigned int *data = NULL;
	int ret = 0;

	data = kmalloc(sizeof(unsigned int) * MAX_SAMPLES, GFP_KERNEL);
	if (!data) {
		ret = -ENOMEM;
		goto error;
	}

	if (copy_from_user(&insn, arg, sizeof(insn))) {
		ret = -EFAULT;
		goto error;
	}

	/* This is where the behavior of insn and insnlist deviate. */
	if (insn.n > MAX_SAMPLES)
		insn.n = MAX_SAMPLES;
	if (insn.insn & INSN_MASK_WRITE) {
		if (copy_from_user(data,
				   insn.data,
				   insn.n * sizeof(unsigned int))) {
			ret = -EFAULT;
			goto error;
		}
	}
	ret = parse_insn(dev, &insn, data, file);
	if (ret < 0)
		goto error;
	if (insn.insn & INSN_MASK_READ) {
		if (copy_to_user(insn.data,
				 data,
				 insn.n * sizeof(unsigned int))) {
			ret = -EFAULT;
			goto error;
		}
	}
	ret = insn.n;

error:
	kfree(data);

	return ret;
}

static int do_cmd_ioctl(struct comedi_device *dev,
			struct comedi_cmd __user *arg, void *file)
{
	struct comedi_cmd cmd;
	struct comedi_subdevice *s;
	struct comedi_async *async;
	int ret = 0;
	unsigned int __user *user_chanlist;

	if (copy_from_user(&cmd, arg, sizeof(cmd))) {
		dev_dbg(dev->class_dev, "bad cmd address\n");
		return -EFAULT;
	}
	/* save user's chanlist pointer so it can be restored later */
	user_chanlist = (unsigned int __user *)cmd.chanlist;

	if (cmd.subdev >= dev->n_subdevices) {
		dev_dbg(dev->class_dev, "%d no such subdevice\n", cmd.subdev);
		return -ENODEV;
	}

	s = &dev->subdevices[cmd.subdev];
	async = s->async;

	if (s->type == COMEDI_SUBD_UNUSED) {
		dev_dbg(dev->class_dev, "%d not valid subdevice\n", cmd.subdev);
		return -EIO;
	}

	if (!s->do_cmd || !s->do_cmdtest || !s->async) {
		dev_dbg(dev->class_dev,
			"subdevice %i does not support commands\n", cmd.subdev);
		return -EIO;
	}

	/* are we locked? (ioctl lock) */
	if (s->lock && s->lock != file) {
		dev_dbg(dev->class_dev, "subdevice locked\n");
		return -EACCES;
	}

	/* are we busy? */
	if (s->busy) {
		dev_dbg(dev->class_dev, "subdevice busy\n");
		return -EBUSY;
	}

	/* make sure channel/gain list isn't too long */
<<<<<<< HEAD
	if (user_cmd.chanlist_len > s->len_chanlist) {
		DPRINTK("channel/gain list too long %u > %d\n",
			user_cmd.chanlist_len, s->len_chanlist);
=======
	if (cmd.chanlist_len > s->len_chanlist) {
		dev_dbg(dev->class_dev, "channel/gain list too long %u > %d\n",
			cmd.chanlist_len, s->len_chanlist);
>>>>>>> c3ade0e0
		return -EINVAL;
	}

	/* make sure channel/gain list isn't too short */
<<<<<<< HEAD
	if (user_cmd.chanlist_len < 1) {
		DPRINTK("channel/gain list too short %u < 1\n",
			user_cmd.chanlist_len);
		return -EINVAL;
	}

	async->cmd = user_cmd;
	async->cmd.data = NULL;
	/* load channel/gain list */
	async->cmd.chanlist =
	    kmalloc(async->cmd.chanlist_len * sizeof(int), GFP_KERNEL);
	if (!async->cmd.chanlist) {
		DPRINTK("allocation failed\n");
		return -ENOMEM;
	}

	if (copy_from_user(async->cmd.chanlist, user_cmd.chanlist,
			   async->cmd.chanlist_len * sizeof(int))) {
		DPRINTK("fault reading chanlist\n");
		ret = -EFAULT;
=======
	if (cmd.chanlist_len < 1) {
		dev_dbg(dev->class_dev, "channel/gain list too short %u < 1\n",
			cmd.chanlist_len);
		return -EINVAL;
	}

	async->cmd = cmd;
	async->cmd.data = NULL;
	/* load channel/gain list */
	async->cmd.chanlist = memdup_user(user_chanlist,
					  async->cmd.chanlist_len * sizeof(int));
	if (IS_ERR(async->cmd.chanlist)) {
		ret = PTR_ERR(async->cmd.chanlist);
		async->cmd.chanlist = NULL;
		dev_dbg(dev->class_dev, "memdup_user failed with code %d\n",
			ret);
>>>>>>> c3ade0e0
		goto cleanup;
	}

	/* make sure each element in channel/gain list is valid */
	ret = comedi_check_chanlist(s,
				    async->cmd.chanlist_len,
				    async->cmd.chanlist);
	if (ret < 0) {
		dev_dbg(dev->class_dev, "bad chanlist\n");
		goto cleanup;
	}

	ret = s->do_cmdtest(dev, s, &async->cmd);

	if (async->cmd.flags & TRIG_BOGUS || ret) {
		dev_dbg(dev->class_dev, "test returned %d\n", ret);
		cmd = async->cmd;
		/* restore chanlist pointer before copying back */
		cmd.chanlist = (unsigned int __force *)user_chanlist;
		cmd.data = NULL;
		if (copy_to_user(arg, &cmd, sizeof(cmd))) {
			dev_dbg(dev->class_dev, "fault writing cmd\n");
			ret = -EFAULT;
			goto cleanup;
		}
		ret = -EAGAIN;
		goto cleanup;
	}

	if (!async->prealloc_bufsz) {
		ret = -ENOMEM;
		dev_dbg(dev->class_dev, "no buffer (?)\n");
		goto cleanup;
	}

	comedi_buf_reset(async);

	async->cb_mask =
	    COMEDI_CB_EOA | COMEDI_CB_BLOCK | COMEDI_CB_ERROR |
	    COMEDI_CB_OVERFLOW;
	if (async->cmd.flags & TRIG_WAKE_EOS)
		async->cb_mask |= COMEDI_CB_EOS;

	comedi_set_subdevice_runflags(s, SRF_ERROR | SRF_RUNNING, SRF_RUNNING);

	/* set s->busy _after_ setting SRF_RUNNING flag to avoid race with
	 * comedi_read() or comedi_write() */
	s->busy = file;
	ret = s->do_cmd(dev, s);
	if (ret == 0)
		return 0;

cleanup:
	do_become_nonbusy(dev, s);

	return ret;
}

/*
	COMEDI_CMDTEST
	command testing ioctl

	arg:
		pointer to cmd structure

	reads:
		cmd structure at arg
		channel/range list

	writes:
		modified cmd structure at arg

*/
static int do_cmdtest_ioctl(struct comedi_device *dev,
			    struct comedi_cmd __user *arg, void *file)
{
	struct comedi_cmd cmd;
	struct comedi_subdevice *s;
	int ret = 0;
	unsigned int *chanlist = NULL;
	unsigned int __user *user_chanlist;

	if (copy_from_user(&cmd, arg, sizeof(cmd))) {
		dev_dbg(dev->class_dev, "bad cmd address\n");
		return -EFAULT;
	}
	/* save user's chanlist pointer so it can be restored later */
	user_chanlist = (unsigned int __user *)cmd.chanlist;

	if (cmd.subdev >= dev->n_subdevices) {
		dev_dbg(dev->class_dev, "%d no such subdevice\n", cmd.subdev);
		return -ENODEV;
	}

	s = &dev->subdevices[cmd.subdev];
	if (s->type == COMEDI_SUBD_UNUSED) {
		dev_dbg(dev->class_dev, "%d not valid subdevice\n", cmd.subdev);
		return -EIO;
	}

	if (!s->do_cmd || !s->do_cmdtest) {
		dev_dbg(dev->class_dev,
			"subdevice %i does not support commands\n", cmd.subdev);
		return -EIO;
	}

	/* make sure channel/gain list isn't too long */
	if (cmd.chanlist_len > s->len_chanlist) {
		dev_dbg(dev->class_dev, "channel/gain list too long %d > %d\n",
			cmd.chanlist_len, s->len_chanlist);
		ret = -EINVAL;
		goto cleanup;
	}

	/* load channel/gain list */
	if (cmd.chanlist) {
		chanlist = memdup_user(user_chanlist,
				       cmd.chanlist_len * sizeof(int));
		if (IS_ERR(chanlist)) {
			ret = PTR_ERR(chanlist);
			chanlist = NULL;
			dev_dbg(dev->class_dev,
				"memdup_user exited with code %d", ret);
			goto cleanup;
		}

		/* make sure each element in channel/gain list is valid */
		ret = comedi_check_chanlist(s, cmd.chanlist_len, chanlist);
		if (ret < 0) {
			dev_dbg(dev->class_dev, "bad chanlist\n");
			goto cleanup;
		}

		cmd.chanlist = chanlist;
	}

	ret = s->do_cmdtest(dev, s, &cmd);

	/* restore chanlist pointer before copying back */
	cmd.chanlist = (unsigned int __force *)user_chanlist;

	if (copy_to_user(arg, &cmd, sizeof(cmd))) {
		dev_dbg(dev->class_dev, "bad cmd address\n");
		ret = -EFAULT;
		goto cleanup;
	}
cleanup:
	kfree(chanlist);

	return ret;
}

/*
	COMEDI_LOCK
	lock subdevice

	arg:
		subdevice number

	reads:
		none

	writes:
		none

*/

static int do_lock_ioctl(struct comedi_device *dev, unsigned int arg,
			 void *file)
{
	int ret = 0;
	unsigned long flags;
	struct comedi_subdevice *s;

	if (arg >= dev->n_subdevices)
		return -EINVAL;
	s = &dev->subdevices[arg];

	spin_lock_irqsave(&s->spin_lock, flags);
	if (s->busy || s->lock)
		ret = -EBUSY;
	else
		s->lock = file;
	spin_unlock_irqrestore(&s->spin_lock, flags);

#if 0
	if (ret < 0)
		return ret;

	if (s->lock_f)
		ret = s->lock_f(dev, s);
#endif

	return ret;
}

/*
	COMEDI_UNLOCK
	unlock subdevice

	arg:
		subdevice number

	reads:
		none

	writes:
		none

	This function isn't protected by the semaphore, since
	we already own the lock.
*/
static int do_unlock_ioctl(struct comedi_device *dev, unsigned int arg,
			   void *file)
{
	struct comedi_subdevice *s;

	if (arg >= dev->n_subdevices)
		return -EINVAL;
	s = &dev->subdevices[arg];

	if (s->busy)
		return -EBUSY;

	if (s->lock && s->lock != file)
		return -EACCES;

	if (s->lock == file) {
#if 0
		if (s->unlock)
			s->unlock(dev, s);
#endif

		s->lock = NULL;
	}

	return 0;
}

/*
	COMEDI_CANCEL
	cancel acquisition ioctl

	arg:
		subdevice number

	reads:
		nothing

	writes:
		nothing

*/
static int do_cancel_ioctl(struct comedi_device *dev, unsigned int arg,
			   void *file)
{
	struct comedi_subdevice *s;
	int ret;

	if (arg >= dev->n_subdevices)
		return -EINVAL;
	s = &dev->subdevices[arg];
	if (s->async == NULL)
		return -EINVAL;

	if (s->lock && s->lock != file)
		return -EACCES;

	if (!s->busy)
		return 0;

	if (s->busy != file)
		return -EBUSY;

	ret = do_cancel(dev, s);
<<<<<<< HEAD
	if (comedi_get_subdevice_runflags(s) & SRF_USER)
		wake_up_interruptible(&s->async->wait_head);
=======
>>>>>>> c3ade0e0

	return ret;
}

/*
	COMEDI_POLL ioctl
	instructs driver to synchronize buffers

	arg:
		subdevice number

	reads:
		nothing

	writes:
		nothing

*/
static int do_poll_ioctl(struct comedi_device *dev, unsigned int arg,
			 void *file)
{
	struct comedi_subdevice *s;

	if (arg >= dev->n_subdevices)
		return -EINVAL;
	s = &dev->subdevices[arg];

	if (s->lock && s->lock != file)
		return -EACCES;

	if (!s->busy)
		return 0;

	if (s->busy != file)
		return -EBUSY;

	if (s->poll)
		return s->poll(dev, s);

	return -EINVAL;
}

static long comedi_unlocked_ioctl(struct file *file, unsigned int cmd,
				  unsigned long arg)
{
	const unsigned minor = iminor(file_inode(file));
	struct comedi_device *dev = file->private_data;
	int rc;

	mutex_lock(&dev->mutex);

	/* Device config is special, because it must work on
	 * an unconfigured device. */
	if (cmd == COMEDI_DEVCONFIG) {
		if (minor >= COMEDI_NUM_BOARD_MINORS) {
			/* Device config not appropriate on non-board minors. */
			rc = -ENOTTY;
			goto done;
		}
		rc = do_devconfig_ioctl(dev,
					(struct comedi_devconfig __user *)arg);
		if (rc == 0) {
			if (arg == 0 &&
			    dev->minor >= comedi_num_legacy_minors) {
				/* Successfully unconfigured a dynamically
				 * allocated device.  Try and remove it. */
				if (comedi_clear_board_dev(dev)) {
					mutex_unlock(&dev->mutex);
					comedi_free_board_dev(dev);
					return rc;
				}
			}
		}
		goto done;
	}

	if (!dev->attached) {
		dev_dbg(dev->class_dev, "no driver attached\n");
		rc = -ENODEV;
		goto done;
	}

	switch (cmd) {
	case COMEDI_BUFCONFIG:
		rc = do_bufconfig_ioctl(dev,
					(struct comedi_bufconfig __user *)arg);
		break;
	case COMEDI_DEVINFO:
		rc = do_devinfo_ioctl(dev, (struct comedi_devinfo __user *)arg,
				      file);
		break;
	case COMEDI_SUBDINFO:
		rc = do_subdinfo_ioctl(dev,
				       (struct comedi_subdinfo __user *)arg,
				       file);
		break;
	case COMEDI_CHANINFO:
		rc = do_chaninfo_ioctl(dev, (void __user *)arg);
		break;
	case COMEDI_RANGEINFO:
		rc = do_rangeinfo_ioctl(dev, (void __user *)arg);
		break;
	case COMEDI_BUFINFO:
		rc = do_bufinfo_ioctl(dev,
				      (struct comedi_bufinfo __user *)arg,
				      file);
		break;
	case COMEDI_LOCK:
		rc = do_lock_ioctl(dev, arg, file);
		break;
	case COMEDI_UNLOCK:
		rc = do_unlock_ioctl(dev, arg, file);
		break;
	case COMEDI_CANCEL:
		rc = do_cancel_ioctl(dev, arg, file);
		break;
	case COMEDI_CMD:
		rc = do_cmd_ioctl(dev, (struct comedi_cmd __user *)arg, file);
		break;
	case COMEDI_CMDTEST:
		rc = do_cmdtest_ioctl(dev, (struct comedi_cmd __user *)arg,
				      file);
		break;
	case COMEDI_INSNLIST:
		rc = do_insnlist_ioctl(dev,
				       (struct comedi_insnlist __user *)arg,
				       file);
		break;
	case COMEDI_INSN:
		rc = do_insn_ioctl(dev, (struct comedi_insn __user *)arg,
				   file);
		break;
	case COMEDI_POLL:
		rc = do_poll_ioctl(dev, arg, file);
		break;
	default:
		rc = -ENOTTY;
		break;
	}

done:
	mutex_unlock(&dev->mutex);
	return rc;
}

static void comedi_vm_open(struct vm_area_struct *area)
{
	struct comedi_buf_map *bm;

	bm = area->vm_private_data;
	comedi_buf_map_get(bm);
}

static void comedi_vm_close(struct vm_area_struct *area)
{
	struct comedi_buf_map *bm;

	bm = area->vm_private_data;
	comedi_buf_map_put(bm);
}

static struct vm_operations_struct comedi_vm_ops = {
	.open = comedi_vm_open,
	.close = comedi_vm_close,
};

static int comedi_mmap(struct file *file, struct vm_area_struct *vma)
{
	const unsigned minor = iminor(file_inode(file));
	struct comedi_device *dev = file->private_data;
	struct comedi_subdevice *s;
	struct comedi_async *async;
	struct comedi_buf_map *bm = NULL;
	unsigned long start = vma->vm_start;
	unsigned long size;
	int n_pages;
	int i;
	int retval;

	/*
	 * 'trylock' avoids circular dependency with current->mm->mmap_sem
	 * and down-reading &dev->attach_lock should normally succeed without
	 * contention unless the device is in the process of being attached
	 * or detached.
	 */
	if (!down_read_trylock(&dev->attach_lock))
		return -EAGAIN;

	if (!dev->attached) {
		dev_dbg(dev->class_dev, "no driver attached\n");
		retval = -ENODEV;
		goto done;
	}

	if (vma->vm_flags & VM_WRITE)
		s = comedi_write_subdevice(dev, minor);
	else
		s = comedi_read_subdevice(dev, minor);
	if (!s) {
		retval = -EINVAL;
		goto done;
	}

	async = s->async;
	if (!async) {
		retval = -EINVAL;
		goto done;
	}

	if (vma->vm_pgoff != 0) {
		dev_dbg(dev->class_dev, "mmap() offset must be 0.\n");
		retval = -EINVAL;
		goto done;
	}

	size = vma->vm_end - vma->vm_start;
	if (size > async->prealloc_bufsz) {
		retval = -EFAULT;
		goto done;
	}
	if (size & (~PAGE_MASK)) {
		retval = -EFAULT;
		goto done;
	}

	n_pages = size >> PAGE_SHIFT;

	/* get reference to current buf map (if any) */
	bm = comedi_buf_map_from_subdev_get(s);
	if (!bm || n_pages > bm->n_pages) {
		retval = -EINVAL;
		goto done;
	}
	for (i = 0; i < n_pages; ++i) {
		struct comedi_buf_page *buf = &bm->page_list[i];

		if (remap_pfn_range(vma, start,
				    page_to_pfn(virt_to_page(buf->virt_addr)),
				    PAGE_SIZE, PAGE_SHARED)) {
			retval = -EAGAIN;
			goto done;
		}
		start += PAGE_SIZE;
	}

	vma->vm_ops = &comedi_vm_ops;
	vma->vm_private_data = bm;

	vma->vm_ops->open(vma);

	retval = 0;
done:
	up_read(&dev->attach_lock);
	comedi_buf_map_put(bm);	/* put reference to buf map - okay if NULL */
	return retval;
}

static unsigned int comedi_poll(struct file *file, poll_table *wait)
{
	unsigned int mask = 0;
	const unsigned minor = iminor(file_inode(file));
	struct comedi_device *dev = file->private_data;
	struct comedi_subdevice *s;

	mutex_lock(&dev->mutex);

	if (!dev->attached) {
		dev_dbg(dev->class_dev, "no driver attached\n");
		goto done;
	}

<<<<<<< HEAD
	mask = 0;
	read_subdev = comedi_get_read_subdevice(dev_file_info);
	if (read_subdev && read_subdev->async) {
		poll_wait(file, &read_subdev->async->wait_head, wait);
		if (!read_subdev->busy
		    || comedi_buf_read_n_available(read_subdev->async) > 0
		    || !(comedi_get_subdevice_runflags(read_subdev) &
			 SRF_RUNNING)) {
=======
	s = comedi_read_subdevice(dev, minor);
	if (s && s->async) {
		poll_wait(file, &s->async->wait_head, wait);
		if (!s->busy || !comedi_is_subdevice_running(s) ||
		    comedi_buf_read_n_available(s->async) > 0)
>>>>>>> c3ade0e0
			mask |= POLLIN | POLLRDNORM;
	}
<<<<<<< HEAD
	write_subdev = comedi_get_write_subdevice(dev_file_info);
	if (write_subdev && write_subdev->async) {
		poll_wait(file, &write_subdev->async->wait_head, wait);
		comedi_buf_write_alloc(write_subdev->async,
				       write_subdev->async->prealloc_bufsz);
		if (!write_subdev->busy
		    || !(comedi_get_subdevice_runflags(write_subdev) &
			 SRF_RUNNING)
		    || comedi_buf_write_n_allocated(write_subdev->async) >=
		    bytes_per_sample(write_subdev->async->subdevice)) {
=======

	s = comedi_write_subdevice(dev, minor);
	if (s && s->async) {
		unsigned int bps = bytes_per_sample(s->async->subdevice);

		poll_wait(file, &s->async->wait_head, wait);
		comedi_buf_write_alloc(s->async, s->async->prealloc_bufsz);
		if (!s->busy || !comedi_is_subdevice_running(s) ||
		    comedi_buf_write_n_allocated(s->async) >= bps)
>>>>>>> c3ade0e0
			mask |= POLLOUT | POLLWRNORM;
	}

done:
	mutex_unlock(&dev->mutex);
	return mask;
}

static ssize_t comedi_write(struct file *file, const char __user *buf,
			    size_t nbytes, loff_t *offset)
{
	struct comedi_subdevice *s;
	struct comedi_async *async;
	int n, m, count = 0, retval = 0;
	DECLARE_WAITQUEUE(wait, current);
	const unsigned minor = iminor(file_inode(file));
	struct comedi_device *dev = file->private_data;
	bool on_wait_queue = false;
	bool attach_locked;
	unsigned int old_detach_count;

	/* Protect against device detachment during operation. */
	down_read(&dev->attach_lock);
	attach_locked = true;
	old_detach_count = dev->detach_count;

	if (!dev->attached) {
		dev_dbg(dev->class_dev, "no driver attached\n");
		retval = -ENODEV;
		goto out;
	}

<<<<<<< HEAD
	s = comedi_get_write_subdevice(dev_file_info);
	if (s == NULL || s->async == NULL) {
=======
	s = comedi_write_subdevice(dev, minor);
	if (!s || !s->async) {
>>>>>>> c3ade0e0
		retval = -EIO;
		goto out;
	}

	async = s->async;

	if (!s->busy || !nbytes)
		goto out;
	if (s->busy != file) {
		retval = -EACCES;
		goto out;
	}

	add_wait_queue(&async->wait_head, &wait);
	on_wait_queue = true;
	while (nbytes > 0 && !retval) {
		set_current_state(TASK_INTERRUPTIBLE);

		if (!comedi_is_subdevice_running(s)) {
			if (count == 0) {
<<<<<<< HEAD
				mutex_lock(&dev->mutex);
				if (comedi_get_subdevice_runflags(s) &
					SRF_ERROR) {
=======
				struct comedi_subdevice *new_s;

				if (comedi_is_subdevice_in_error(s))
>>>>>>> c3ade0e0
					retval = -EPIPE;
				else
					retval = 0;
<<<<<<< HEAD
				}
				do_become_nonbusy(dev, s);
=======
				/*
				 * To avoid deadlock, cannot acquire dev->mutex
				 * while dev->attach_lock is held.  Need to
				 * remove task from the async wait queue before
				 * releasing dev->attach_lock, as it might not
				 * be valid afterwards.
				 */
				remove_wait_queue(&async->wait_head, &wait);
				on_wait_queue = false;
				up_read(&dev->attach_lock);
				attach_locked = false;
				mutex_lock(&dev->mutex);
				/*
				 * Become non-busy unless things have changed
				 * behind our back.  Checking dev->detach_count
				 * is unchanged ought to be sufficient (unless
				 * there have been 2**32 detaches in the
				 * meantime!), but check the subdevice pointer
				 * as well just in case.
				 */
				new_s = comedi_write_subdevice(dev, minor);
				if (dev->attached &&
				    old_detach_count == dev->detach_count &&
				    s == new_s && new_s->async == async)
					do_become_nonbusy(dev, s);
>>>>>>> c3ade0e0
				mutex_unlock(&dev->mutex);
			}
			break;
		}

		n = nbytes;

		m = n;
		if (async->buf_write_ptr + m > async->prealloc_bufsz)
			m = async->prealloc_bufsz - async->buf_write_ptr;
		comedi_buf_write_alloc(async, async->prealloc_bufsz);
		if (m > comedi_buf_write_n_allocated(async))
			m = comedi_buf_write_n_allocated(async);
		if (m < n)
			n = m;

		if (n == 0) {
			if (file->f_flags & O_NONBLOCK) {
				retval = -EAGAIN;
				break;
			}
			schedule();
			if (signal_pending(current)) {
				retval = -ERESTARTSYS;
				break;
			}
			if (!s->busy)
				break;
			if (s->busy != file) {
				retval = -EACCES;
				break;
			}
			continue;
		}

		m = copy_from_user(async->prealloc_buf + async->buf_write_ptr,
				   buf, n);
		if (m) {
			n -= m;
			retval = -EFAULT;
		}
		comedi_buf_write_free(async, n);

		count += n;
		nbytes -= n;

		buf += n;
		break;		/* makes device work like a pipe */
	}
out:
	if (on_wait_queue)
		remove_wait_queue(&async->wait_head, &wait);
	set_current_state(TASK_RUNNING);
	if (attach_locked)
		up_read(&dev->attach_lock);

	return count ? count : retval;
}

static ssize_t comedi_read(struct file *file, char __user *buf, size_t nbytes,
				loff_t *offset)
{
	struct comedi_subdevice *s;
	struct comedi_async *async;
	int n, m, count = 0, retval = 0;
	DECLARE_WAITQUEUE(wait, current);
	const unsigned minor = iminor(file_inode(file));
	struct comedi_device *dev = file->private_data;
	unsigned int old_detach_count;
	bool become_nonbusy = false;
	bool attach_locked;

	/* Protect against device detachment during operation. */
	down_read(&dev->attach_lock);
	attach_locked = true;
	old_detach_count = dev->detach_count;

	if (!dev->attached) {
		dev_dbg(dev->class_dev, "no driver attached\n");
		retval = -ENODEV;
		goto out;
	}

<<<<<<< HEAD
	s = comedi_get_read_subdevice(dev_file_info);
	if (s == NULL || s->async == NULL) {
=======
	s = comedi_read_subdevice(dev, minor);
	if (!s || !s->async) {
>>>>>>> c3ade0e0
		retval = -EIO;
		goto out;
	}

	async = s->async;
	if (!s->busy || !nbytes)
		goto out;
	if (s->busy != file) {
		retval = -EACCES;
		goto out;
	}

	add_wait_queue(&async->wait_head, &wait);
	while (nbytes > 0 && !retval) {
		set_current_state(TASK_INTERRUPTIBLE);

		n = nbytes;

		m = comedi_buf_read_n_available(async);
		/* printk("%d available\n",m); */
		if (async->buf_read_ptr + m > async->prealloc_bufsz)
			m = async->prealloc_bufsz - async->buf_read_ptr;
		/* printk("%d contiguous\n",m); */
		if (m < n)
			n = m;

		if (n == 0) {
<<<<<<< HEAD
			if (!(comedi_get_subdevice_runflags(s) & SRF_RUNNING)) {
				mutex_lock(&dev->mutex);
				do_become_nonbusy(dev, s);
				if (comedi_get_subdevice_runflags(s) &
				    SRF_ERROR) {
=======
			if (!comedi_is_subdevice_running(s)) {
				if (comedi_is_subdevice_in_error(s))
>>>>>>> c3ade0e0
					retval = -EPIPE;
				else
					retval = 0;
<<<<<<< HEAD
				}
				mutex_unlock(&dev->mutex);
=======
				become_nonbusy = true;
>>>>>>> c3ade0e0
				break;
			}
			if (file->f_flags & O_NONBLOCK) {
				retval = -EAGAIN;
				break;
			}
			schedule();
			if (signal_pending(current)) {
				retval = -ERESTARTSYS;
				break;
			}
			if (!s->busy) {
				retval = 0;
				break;
			}
			if (s->busy != file) {
				retval = -EACCES;
				break;
			}
			continue;
		}
		m = copy_to_user(buf, async->prealloc_buf +
				 async->buf_read_ptr, n);
		if (m) {
			n -= m;
			retval = -EFAULT;
		}

		comedi_buf_read_alloc(async, n);
		comedi_buf_read_free(async, n);

		count += n;
		nbytes -= n;

		buf += n;
		break;		/* makes device work like a pipe */
	}
<<<<<<< HEAD
	if (!(comedi_get_subdevice_runflags(s) & (SRF_ERROR | SRF_RUNNING))) {
		mutex_lock(&dev->mutex);
		if (async->buf_read_count - async->buf_write_count == 0)
			do_become_nonbusy(dev, s);
		mutex_unlock(&dev->mutex);
	}
	set_current_state(TASK_RUNNING);
	remove_wait_queue(&async->wait_head, &wait);

done:
	return count ? count : retval;
}

/*
   This function restores a subdevice to an idle state.
 */
void do_become_nonbusy(struct comedi_device *dev, struct comedi_subdevice *s)
{
	struct comedi_async *async = s->async;

	comedi_set_subdevice_runflags(s, SRF_RUNNING, 0);
	if (async) {
		comedi_reset_async_buf(async);
		async->inttrig = NULL;
		kfree(async->cmd.chanlist);
		async->cmd.chanlist = NULL;
	} else {
		printk(KERN_ERR
		       "BUG: (?) do_become_nonbusy called with async=0\n");
=======
	remove_wait_queue(&async->wait_head, &wait);
	set_current_state(TASK_RUNNING);
	if (become_nonbusy || comedi_is_subdevice_idle(s)) {
		struct comedi_subdevice *new_s;

		/*
		 * To avoid deadlock, cannot acquire dev->mutex
		 * while dev->attach_lock is held.
		 */
		up_read(&dev->attach_lock);
		attach_locked = false;
		mutex_lock(&dev->mutex);
		/*
		 * Check device hasn't become detached behind our back.
		 * Checking dev->detach_count is unchanged ought to be
		 * sufficient (unless there have been 2**32 detaches in the
		 * meantime!), but check the subdevice pointer as well just in
		 * case.
		 */
		new_s = comedi_read_subdevice(dev, minor);
		if (dev->attached && old_detach_count == dev->detach_count &&
		    s == new_s && new_s->async == async) {
			if (become_nonbusy ||
			    async->buf_read_count - async->buf_write_count == 0)
				do_become_nonbusy(dev, s);
		}
		mutex_unlock(&dev->mutex);
>>>>>>> c3ade0e0
	}
out:
	if (attach_locked)
		up_read(&dev->attach_lock);

	return count ? count : retval;
}

static int comedi_open(struct inode *inode, struct file *file)
{
	const unsigned minor = iminor(inode);
	struct comedi_device *dev = comedi_dev_get_from_minor(minor);
	int rc;

	if (!dev) {
		pr_debug("invalid minor number\n");
		return -ENODEV;
	}

	/* This is slightly hacky, but we want module autoloading
	 * to work for root.
	 * case: user opens device, attached -> ok
	 * case: user opens device, unattached, !in_request_module -> autoload
	 * case: user opens device, unattached, in_request_module -> fail
	 * case: root opens device, attached -> ok
	 * case: root opens device, unattached, in_request_module -> ok
	 *   (typically called from modprobe)
	 * case: root opens device, unattached, !in_request_module -> autoload
	 *
	 * The last could be changed to "-> ok", which would deny root
	 * autoloading.
	 */
	mutex_lock(&dev->mutex);
	if (dev->attached)
		goto ok;
	if (!capable(CAP_NET_ADMIN) && dev->in_request_module) {
		dev_dbg(dev->class_dev, "in request module\n");
		rc = -ENODEV;
		goto out;
	}
	if (capable(CAP_NET_ADMIN) && dev->in_request_module)
		goto ok;

	dev->in_request_module = true;

#ifdef CONFIG_KMOD
	mutex_unlock(&dev->mutex);
	request_module("char-major-%i-%i", COMEDI_MAJOR, dev->minor);
	mutex_lock(&dev->mutex);
#endif

	dev->in_request_module = false;

	if (!dev->attached && !capable(CAP_NET_ADMIN)) {
		dev_dbg(dev->class_dev, "not attached and not CAP_NET_ADMIN\n");
		rc = -ENODEV;
		goto out;
	}
ok:
	if (dev->attached && dev->use_count == 0) {
		if (!try_module_get(dev->driver->module)) {
			rc = -ENOSYS;
			goto out;
		}
		if (dev->open) {
			rc = dev->open(dev);
			if (rc < 0) {
				module_put(dev->driver->module);
				goto out;
			}
		}
	}

	dev->use_count++;
	file->private_data = dev;
	rc = 0;

out:
	mutex_unlock(&dev->mutex);
	if (rc)
		comedi_dev_put(dev);
	return rc;
}

static int comedi_fasync(int fd, struct file *file, int on)
{
	struct comedi_device *dev = file->private_data;

	return fasync_helper(fd, file, on, &dev->async_queue);
}

static int comedi_close(struct inode *inode, struct file *file)
{
	struct comedi_device *dev = file->private_data;
	struct comedi_subdevice *s = NULL;
	int i;

	mutex_lock(&dev->mutex);

	if (dev->subdevices) {
		for (i = 0; i < dev->n_subdevices; i++) {
			s = &dev->subdevices[i];

			if (s->busy == file)
				do_cancel(dev, s);
			if (s->lock == file)
				s->lock = NULL;
		}
	}
	if (dev->attached && dev->use_count == 1) {
		if (dev->close)
			dev->close(dev);
		module_put(dev->driver->module);
	}

	dev->use_count--;

	mutex_unlock(&dev->mutex);
	comedi_dev_put(dev);

	return 0;
}

static const struct file_operations comedi_fops = {
	.owner = THIS_MODULE,
	.unlocked_ioctl = comedi_unlocked_ioctl,
	.compat_ioctl = comedi_compat_ioctl,
	.open = comedi_open,
	.release = comedi_close,
	.read = comedi_read,
	.write = comedi_write,
	.mmap = comedi_mmap,
	.poll = comedi_poll,
	.fasync = comedi_fasync,
	.llseek = noop_llseek,
};

void comedi_error(const struct comedi_device *dev, const char *s)
{
	dev_err(dev->class_dev, "%s: %s\n", dev->driver->driver_name, s);
}
EXPORT_SYMBOL_GPL(comedi_error);

void comedi_event(struct comedi_device *dev, struct comedi_subdevice *s)
{
	struct comedi_async *async = s->async;
	unsigned runflags = 0;
	unsigned runflags_mask = 0;

	if (!comedi_is_subdevice_running(s))
		return;

	if (s->
	    async->events & (COMEDI_CB_EOA | COMEDI_CB_ERROR |
			     COMEDI_CB_OVERFLOW)) {
		runflags_mask |= SRF_RUNNING;
	}
	/* remember if an error event has occurred, so an error
	 * can be returned the next time the user does a read() */
	if (s->async->events & (COMEDI_CB_ERROR | COMEDI_CB_OVERFLOW)) {
		runflags_mask |= SRF_ERROR;
		runflags |= SRF_ERROR;
	}
	if (runflags_mask) {
		/*sets SRF_ERROR and SRF_RUNNING together atomically */
		comedi_set_subdevice_runflags(s, runflags_mask, runflags);
	}

	if (async->cb_mask & s->async->events) {
		wake_up_interruptible(&async->wait_head);
		if (s->subdev_flags & SDF_CMD_READ)
			kill_fasync(&dev->async_queue, SIGIO, POLL_IN);
		if (s->subdev_flags & SDF_CMD_WRITE)
			kill_fasync(&dev->async_queue, SIGIO, POLL_OUT);
	}
	s->async->events = 0;
}
EXPORT_SYMBOL_GPL(comedi_event);

/* Note: the ->mutex is pre-locked on successful return */
struct comedi_device *comedi_alloc_board_minor(struct device *hardware_device)
{
	struct comedi_device *dev;
	struct device *csdev;
	unsigned i;

<<<<<<< HEAD
	info = kzalloc(sizeof(struct comedi_device_file_info), GFP_KERNEL);
	if (info == NULL)
		return -ENOMEM;
	info->device = kzalloc(sizeof(struct comedi_device), GFP_KERNEL);
	if (info->device == NULL) {
		kfree(info);
		return -ENOMEM;
	}
	info->hardware_device = hardware_device;
	comedi_device_init(info->device);
	spin_lock_irqsave(&comedi_file_info_table_lock, flags);
	for (i = 0; i < COMEDI_NUM_BOARD_MINORS; ++i) {
		if (comedi_file_info_table[i] == NULL) {
			comedi_file_info_table[i] = info;
=======
	dev = kzalloc(sizeof(struct comedi_device), GFP_KERNEL);
	if (dev == NULL)
		return ERR_PTR(-ENOMEM);
	comedi_device_init(dev);
	comedi_set_hw_dev(dev, hardware_device);
	mutex_lock(&dev->mutex);
	mutex_lock(&comedi_board_minor_table_lock);
	for (i = hardware_device ? comedi_num_legacy_minors : 0;
	     i < COMEDI_NUM_BOARD_MINORS; ++i) {
		if (comedi_board_minor_table[i] == NULL) {
			comedi_board_minor_table[i] = dev;
>>>>>>> c3ade0e0
			break;
		}
	}
	mutex_unlock(&comedi_board_minor_table_lock);
	if (i == COMEDI_NUM_BOARD_MINORS) {
		mutex_unlock(&dev->mutex);
		comedi_device_cleanup(dev);
		comedi_dev_put(dev);
		pr_err("comedi: error: ran out of minor numbers for board device files.\n");
		return ERR_PTR(-EBUSY);
	}
	dev->minor = i;
	csdev = device_create(comedi_class, hardware_device,
			      MKDEV(COMEDI_MAJOR, i), NULL, "comedi%i", i);
	if (!IS_ERR(csdev))
		dev->class_dev = get_device(csdev);

	/* Note: dev->mutex needs to be unlocked by the caller. */
	return dev;
}

static void comedi_free_board_minor(unsigned minor)
{
	BUG_ON(minor >= COMEDI_NUM_BOARD_MINORS);
	comedi_free_board_dev(comedi_clear_board_minor(minor));
}

void comedi_release_hardware_device(struct device *hardware_device)
{
	int minor;
	struct comedi_device *dev;

	for (minor = comedi_num_legacy_minors; minor < COMEDI_NUM_BOARD_MINORS;
	     minor++) {
		mutex_lock(&comedi_board_minor_table_lock);
		dev = comedi_board_minor_table[minor];
		if (dev && dev->hw_dev == hardware_device) {
			comedi_board_minor_table[minor] = NULL;
			mutex_unlock(&comedi_board_minor_table_lock);
			comedi_free_board_dev(dev);
			break;
		}
		mutex_unlock(&comedi_board_minor_table_lock);
	}
}

<<<<<<< HEAD
int comedi_find_board_minor(struct device *hardware_device)
{
	int minor;
	struct comedi_device_file_info *info;

	for (minor = 0; minor < COMEDI_NUM_BOARD_MINORS; minor++) {
		spin_lock(&comedi_file_info_table_lock);
		info = comedi_file_info_table[minor];
		if (info && info->hardware_device == hardware_device) {
			spin_unlock(&comedi_file_info_table_lock);
			return minor;
		}
		spin_unlock(&comedi_file_info_table_lock);
	}
	return -ENODEV;
}

int comedi_alloc_subdevice_minor(struct comedi_device *dev,
				 struct comedi_subdevice *s)
=======
int comedi_alloc_subdevice_minor(struct comedi_subdevice *s)
>>>>>>> c3ade0e0
{
	struct comedi_device *dev = s->device;
	struct device *csdev;
	unsigned i;

	mutex_lock(&comedi_subdevice_minor_table_lock);
	for (i = 0; i < COMEDI_NUM_SUBDEVICE_MINORS; ++i) {
		if (comedi_subdevice_minor_table[i] == NULL) {
			comedi_subdevice_minor_table[i] = s;
			break;
		}
	}
	mutex_unlock(&comedi_subdevice_minor_table_lock);
	if (i == COMEDI_NUM_SUBDEVICE_MINORS) {
		pr_err("comedi: error: ran out of minor numbers for subdevice files.\n");
		return -EBUSY;
	}
	i += COMEDI_NUM_BOARD_MINORS;
	s->minor = i;
	csdev = device_create(comedi_class, dev->class_dev,
			      MKDEV(COMEDI_MAJOR, i), NULL, "comedi%i_subd%i",
			      dev->minor, s->index);
	if (!IS_ERR(csdev))
		s->class_dev = csdev;

	return 0;
}

void comedi_free_subdevice_minor(struct comedi_subdevice *s)
{
	unsigned int i;

	if (s == NULL)
		return;
	if (s->minor < 0)
		return;

	BUG_ON(s->minor >= COMEDI_NUM_MINORS);
	BUG_ON(s->minor < COMEDI_NUM_BOARD_MINORS);

	i = s->minor - COMEDI_NUM_BOARD_MINORS;
	mutex_lock(&comedi_subdevice_minor_table_lock);
	if (s == comedi_subdevice_minor_table[i])
		comedi_subdevice_minor_table[i] = NULL;
	mutex_unlock(&comedi_subdevice_minor_table_lock);
	if (s->class_dev) {
		device_destroy(comedi_class, MKDEV(COMEDI_MAJOR, s->minor));
		s->class_dev = NULL;
	}
}

static void comedi_cleanup_board_minors(void)
{
	unsigned i;

	for (i = 0; i < COMEDI_NUM_BOARD_MINORS; i++)
		comedi_free_board_minor(i);
}

static int __init comedi_init(void)
{
	int i;
	int retval;

	pr_info("comedi: version " COMEDI_RELEASE " - http://www.comedi.org\n");

	if (comedi_num_legacy_minors < 0 ||
	    comedi_num_legacy_minors > COMEDI_NUM_BOARD_MINORS) {
		pr_err("comedi: error: invalid value for module parameter \"comedi_num_legacy_minors\".  Valid values are 0 through %i.\n",
		       COMEDI_NUM_BOARD_MINORS);
		return -EINVAL;
	}

	retval = register_chrdev_region(MKDEV(COMEDI_MAJOR, 0),
					COMEDI_NUM_MINORS, "comedi");
	if (retval)
		return -EIO;
	cdev_init(&comedi_cdev, &comedi_fops);
	comedi_cdev.owner = THIS_MODULE;
	kobject_set_name(&comedi_cdev.kobj, "comedi");
	if (cdev_add(&comedi_cdev, MKDEV(COMEDI_MAJOR, 0), COMEDI_NUM_MINORS)) {
		unregister_chrdev_region(MKDEV(COMEDI_MAJOR, 0),
					 COMEDI_NUM_MINORS);
		return -EIO;
	}
	comedi_class = class_create(THIS_MODULE, "comedi");
	if (IS_ERR(comedi_class)) {
		pr_err("comedi: failed to create class\n");
		cdev_del(&comedi_cdev);
		unregister_chrdev_region(MKDEV(COMEDI_MAJOR, 0),
					 COMEDI_NUM_MINORS);
		return PTR_ERR(comedi_class);
	}

	comedi_class->dev_groups = comedi_dev_groups;

	/* XXX requires /proc interface */
	comedi_proc_init();

	/* create devices files for legacy/manual use */
	for (i = 0; i < comedi_num_legacy_minors; i++) {
		struct comedi_device *dev;
		dev = comedi_alloc_board_minor(NULL);
		if (IS_ERR(dev)) {
			comedi_cleanup_board_minors();
			cdev_del(&comedi_cdev);
			unregister_chrdev_region(MKDEV(COMEDI_MAJOR, 0),
						 COMEDI_NUM_MINORS);
			return PTR_ERR(dev);
		} else {
			/* comedi_alloc_board_minor() locked the mutex */
			mutex_unlock(&dev->mutex);
		}
	}

	return 0;
}
module_init(comedi_init);

static void __exit comedi_cleanup(void)
{
	int i;

	comedi_cleanup_board_minors();
	for (i = 0; i < COMEDI_NUM_BOARD_MINORS; ++i)
		BUG_ON(comedi_board_minor_table[i]);
	for (i = 0; i < COMEDI_NUM_SUBDEVICE_MINORS; ++i)
		BUG_ON(comedi_subdevice_minor_table[i]);

	class_destroy(comedi_class);
	cdev_del(&comedi_cdev);
	unregister_chrdev_region(MKDEV(COMEDI_MAJOR, 0), COMEDI_NUM_MINORS);

	comedi_proc_cleanup();
}
module_exit(comedi_cleanup);

MODULE_AUTHOR("http://www.comedi.org");
MODULE_DESCRIPTION("Comedi core module");
MODULE_LICENSE("GPL");<|MERGE_RESOLUTION|>--- conflicted
+++ resolved
@@ -296,27 +296,9 @@
 		size = s->async->max_bufsize / 1024;
 	mutex_unlock(&dev->mutex);
 
-<<<<<<< HEAD
-	/* Device config is special, because it must work on
-	 * an unconfigured device. */
-	if (cmd == COMEDI_DEVCONFIG) {
-		if (minor >= COMEDI_NUM_BOARD_MINORS) {
-			/* Device config not appropriate on non-board minors. */
-			rc = -ENOTTY;
-			goto done;
-		}
-		rc = do_devconfig_ioctl(dev,
-					(struct comedi_devconfig __user *)arg);
-		if (rc == 0)
-			/* Evade comedi_auto_unconfig(). */
-			dev_file_info->hardware_device = NULL;
-		goto done;
-	}
-=======
 	comedi_dev_put(dev);
 	return snprintf(buf, PAGE_SIZE, "%i\n", size);
 }
->>>>>>> c3ade0e0
 
 static ssize_t max_read_buffer_kb_store(struct device *csdev,
 					struct device_attribute *attr,
@@ -697,45 +679,10 @@
 
 	it.board_name[COMEDI_NAMELEN - 1] = 0;
 
-<<<<<<< HEAD
-	if (comedi_aux_data(it.options, 0) &&
-	    it.options[COMEDI_DEVCONF_AUX_DATA_LENGTH]) {
-		int bit_shift;
-		aux_len = it.options[COMEDI_DEVCONF_AUX_DATA_LENGTH];
-		if (aux_len < 0)
-			return -EFAULT;
-
-		aux_data = vmalloc(aux_len);
-		if (!aux_data)
-			return -ENOMEM;
-
-		if (copy_from_user(aux_data,
-				   comedi_aux_data(it.options, 0), aux_len)) {
-			vfree(aux_data);
-			return -EFAULT;
-		}
-		it.options[COMEDI_DEVCONF_AUX_DATA_LO] =
-		    (unsigned long)aux_data;
-		if (sizeof(void *) > sizeof(int)) {
-			bit_shift = sizeof(int) * 8;
-			it.options[COMEDI_DEVCONF_AUX_DATA_HI] =
-			    ((unsigned long)aux_data) >> bit_shift;
-		} else
-			it.options[COMEDI_DEVCONF_AUX_DATA_HI] = 0;
-	}
-
-	ret = comedi_device_attach(dev, &it);
-	if (ret == 0) {
-		if (!try_module_get(dev->driver->module)) {
-			comedi_device_detach(dev);
-			ret = -ENOSYS;
-		}
-=======
 	if (it.options[COMEDI_DEVCONF_AUX_DATA_LENGTH]) {
 		dev_warn(dev->class_dev,
 			 "comedi_config --init_data is deprecated\n");
 		return -EINVAL;
->>>>>>> c3ade0e0
 	}
 
 	if (dev->minor >= comedi_num_legacy_minors)
@@ -1506,41 +1453,13 @@
 	}
 
 	/* make sure channel/gain list isn't too long */
-<<<<<<< HEAD
-	if (user_cmd.chanlist_len > s->len_chanlist) {
-		DPRINTK("channel/gain list too long %u > %d\n",
-			user_cmd.chanlist_len, s->len_chanlist);
-=======
 	if (cmd.chanlist_len > s->len_chanlist) {
 		dev_dbg(dev->class_dev, "channel/gain list too long %u > %d\n",
 			cmd.chanlist_len, s->len_chanlist);
->>>>>>> c3ade0e0
 		return -EINVAL;
 	}
 
 	/* make sure channel/gain list isn't too short */
-<<<<<<< HEAD
-	if (user_cmd.chanlist_len < 1) {
-		DPRINTK("channel/gain list too short %u < 1\n",
-			user_cmd.chanlist_len);
-		return -EINVAL;
-	}
-
-	async->cmd = user_cmd;
-	async->cmd.data = NULL;
-	/* load channel/gain list */
-	async->cmd.chanlist =
-	    kmalloc(async->cmd.chanlist_len * sizeof(int), GFP_KERNEL);
-	if (!async->cmd.chanlist) {
-		DPRINTK("allocation failed\n");
-		return -ENOMEM;
-	}
-
-	if (copy_from_user(async->cmd.chanlist, user_cmd.chanlist,
-			   async->cmd.chanlist_len * sizeof(int))) {
-		DPRINTK("fault reading chanlist\n");
-		ret = -EFAULT;
-=======
 	if (cmd.chanlist_len < 1) {
 		dev_dbg(dev->class_dev, "channel/gain list too short %u < 1\n",
 			cmd.chanlist_len);
@@ -1557,7 +1476,6 @@
 		async->cmd.chanlist = NULL;
 		dev_dbg(dev->class_dev, "memdup_user failed with code %d\n",
 			ret);
->>>>>>> c3ade0e0
 		goto cleanup;
 	}
 
@@ -1833,11 +1751,6 @@
 		return -EBUSY;
 
 	ret = do_cancel(dev, s);
-<<<<<<< HEAD
-	if (comedi_get_subdevice_runflags(s) & SRF_USER)
-		wake_up_interruptible(&s->async->wait_head);
-=======
->>>>>>> c3ade0e0
 
 	return ret;
 }
@@ -2109,36 +2022,13 @@
 		goto done;
 	}
 
-<<<<<<< HEAD
-	mask = 0;
-	read_subdev = comedi_get_read_subdevice(dev_file_info);
-	if (read_subdev && read_subdev->async) {
-		poll_wait(file, &read_subdev->async->wait_head, wait);
-		if (!read_subdev->busy
-		    || comedi_buf_read_n_available(read_subdev->async) > 0
-		    || !(comedi_get_subdevice_runflags(read_subdev) &
-			 SRF_RUNNING)) {
-=======
 	s = comedi_read_subdevice(dev, minor);
 	if (s && s->async) {
 		poll_wait(file, &s->async->wait_head, wait);
 		if (!s->busy || !comedi_is_subdevice_running(s) ||
 		    comedi_buf_read_n_available(s->async) > 0)
->>>>>>> c3ade0e0
 			mask |= POLLIN | POLLRDNORM;
 	}
-<<<<<<< HEAD
-	write_subdev = comedi_get_write_subdevice(dev_file_info);
-	if (write_subdev && write_subdev->async) {
-		poll_wait(file, &write_subdev->async->wait_head, wait);
-		comedi_buf_write_alloc(write_subdev->async,
-				       write_subdev->async->prealloc_bufsz);
-		if (!write_subdev->busy
-		    || !(comedi_get_subdevice_runflags(write_subdev) &
-			 SRF_RUNNING)
-		    || comedi_buf_write_n_allocated(write_subdev->async) >=
-		    bytes_per_sample(write_subdev->async->subdevice)) {
-=======
 
 	s = comedi_write_subdevice(dev, minor);
 	if (s && s->async) {
@@ -2148,7 +2038,6 @@
 		comedi_buf_write_alloc(s->async, s->async->prealloc_bufsz);
 		if (!s->busy || !comedi_is_subdevice_running(s) ||
 		    comedi_buf_write_n_allocated(s->async) >= bps)
->>>>>>> c3ade0e0
 			mask |= POLLOUT | POLLWRNORM;
 	}
 
@@ -2181,13 +2070,8 @@
 		goto out;
 	}
 
-<<<<<<< HEAD
-	s = comedi_get_write_subdevice(dev_file_info);
-	if (s == NULL || s->async == NULL) {
-=======
 	s = comedi_write_subdevice(dev, minor);
 	if (!s || !s->async) {
->>>>>>> c3ade0e0
 		retval = -EIO;
 		goto out;
 	}
@@ -2208,22 +2092,12 @@
 
 		if (!comedi_is_subdevice_running(s)) {
 			if (count == 0) {
-<<<<<<< HEAD
-				mutex_lock(&dev->mutex);
-				if (comedi_get_subdevice_runflags(s) &
-					SRF_ERROR) {
-=======
 				struct comedi_subdevice *new_s;
 
 				if (comedi_is_subdevice_in_error(s))
->>>>>>> c3ade0e0
 					retval = -EPIPE;
 				else
 					retval = 0;
-<<<<<<< HEAD
-				}
-				do_become_nonbusy(dev, s);
-=======
 				/*
 				 * To avoid deadlock, cannot acquire dev->mutex
 				 * while dev->attach_lock is held.  Need to
@@ -2249,7 +2123,6 @@
 				    old_detach_count == dev->detach_count &&
 				    s == new_s && new_s->async == async)
 					do_become_nonbusy(dev, s);
->>>>>>> c3ade0e0
 				mutex_unlock(&dev->mutex);
 			}
 			break;
@@ -2333,13 +2206,8 @@
 		goto out;
 	}
 
-<<<<<<< HEAD
-	s = comedi_get_read_subdevice(dev_file_info);
-	if (s == NULL || s->async == NULL) {
-=======
 	s = comedi_read_subdevice(dev, minor);
 	if (!s || !s->async) {
->>>>>>> c3ade0e0
 		retval = -EIO;
 		goto out;
 	}
@@ -2367,25 +2235,12 @@
 			n = m;
 
 		if (n == 0) {
-<<<<<<< HEAD
-			if (!(comedi_get_subdevice_runflags(s) & SRF_RUNNING)) {
-				mutex_lock(&dev->mutex);
-				do_become_nonbusy(dev, s);
-				if (comedi_get_subdevice_runflags(s) &
-				    SRF_ERROR) {
-=======
 			if (!comedi_is_subdevice_running(s)) {
 				if (comedi_is_subdevice_in_error(s))
->>>>>>> c3ade0e0
 					retval = -EPIPE;
 				else
 					retval = 0;
-<<<<<<< HEAD
-				}
-				mutex_unlock(&dev->mutex);
-=======
 				become_nonbusy = true;
->>>>>>> c3ade0e0
 				break;
 			}
 			if (file->f_flags & O_NONBLOCK) {
@@ -2423,37 +2278,6 @@
 		buf += n;
 		break;		/* makes device work like a pipe */
 	}
-<<<<<<< HEAD
-	if (!(comedi_get_subdevice_runflags(s) & (SRF_ERROR | SRF_RUNNING))) {
-		mutex_lock(&dev->mutex);
-		if (async->buf_read_count - async->buf_write_count == 0)
-			do_become_nonbusy(dev, s);
-		mutex_unlock(&dev->mutex);
-	}
-	set_current_state(TASK_RUNNING);
-	remove_wait_queue(&async->wait_head, &wait);
-
-done:
-	return count ? count : retval;
-}
-
-/*
-   This function restores a subdevice to an idle state.
- */
-void do_become_nonbusy(struct comedi_device *dev, struct comedi_subdevice *s)
-{
-	struct comedi_async *async = s->async;
-
-	comedi_set_subdevice_runflags(s, SRF_RUNNING, 0);
-	if (async) {
-		comedi_reset_async_buf(async);
-		async->inttrig = NULL;
-		kfree(async->cmd.chanlist);
-		async->cmd.chanlist = NULL;
-	} else {
-		printk(KERN_ERR
-		       "BUG: (?) do_become_nonbusy called with async=0\n");
-=======
 	remove_wait_queue(&async->wait_head, &wait);
 	set_current_state(TASK_RUNNING);
 	if (become_nonbusy || comedi_is_subdevice_idle(s)) {
@@ -2481,7 +2305,6 @@
 				do_become_nonbusy(dev, s);
 		}
 		mutex_unlock(&dev->mutex);
->>>>>>> c3ade0e0
 	}
 out:
 	if (attach_locked)
@@ -2668,22 +2491,6 @@
 	struct device *csdev;
 	unsigned i;
 
-<<<<<<< HEAD
-	info = kzalloc(sizeof(struct comedi_device_file_info), GFP_KERNEL);
-	if (info == NULL)
-		return -ENOMEM;
-	info->device = kzalloc(sizeof(struct comedi_device), GFP_KERNEL);
-	if (info->device == NULL) {
-		kfree(info);
-		return -ENOMEM;
-	}
-	info->hardware_device = hardware_device;
-	comedi_device_init(info->device);
-	spin_lock_irqsave(&comedi_file_info_table_lock, flags);
-	for (i = 0; i < COMEDI_NUM_BOARD_MINORS; ++i) {
-		if (comedi_file_info_table[i] == NULL) {
-			comedi_file_info_table[i] = info;
-=======
 	dev = kzalloc(sizeof(struct comedi_device), GFP_KERNEL);
 	if (dev == NULL)
 		return ERR_PTR(-ENOMEM);
@@ -2695,7 +2502,6 @@
 	     i < COMEDI_NUM_BOARD_MINORS; ++i) {
 		if (comedi_board_minor_table[i] == NULL) {
 			comedi_board_minor_table[i] = dev;
->>>>>>> c3ade0e0
 			break;
 		}
 	}
@@ -2742,29 +2548,7 @@
 	}
 }
 
-<<<<<<< HEAD
-int comedi_find_board_minor(struct device *hardware_device)
-{
-	int minor;
-	struct comedi_device_file_info *info;
-
-	for (minor = 0; minor < COMEDI_NUM_BOARD_MINORS; minor++) {
-		spin_lock(&comedi_file_info_table_lock);
-		info = comedi_file_info_table[minor];
-		if (info && info->hardware_device == hardware_device) {
-			spin_unlock(&comedi_file_info_table_lock);
-			return minor;
-		}
-		spin_unlock(&comedi_file_info_table_lock);
-	}
-	return -ENODEV;
-}
-
-int comedi_alloc_subdevice_minor(struct comedi_device *dev,
-				 struct comedi_subdevice *s)
-=======
 int comedi_alloc_subdevice_minor(struct comedi_subdevice *s)
->>>>>>> c3ade0e0
 {
 	struct comedi_device *dev = s->device;
 	struct device *csdev;
