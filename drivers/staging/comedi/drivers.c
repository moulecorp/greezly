--- conflicted
+++ resolved
@@ -595,43 +595,6 @@
 		return -EINVAL;
 	}
 
-<<<<<<< HEAD
-	async->buf_write_ptr = 0;
-	async->buf_read_ptr = 0;
-
-	async->cur_chan = 0;
-	async->scan_progress = 0;
-	async->munge_chan = 0;
-	async->munge_count = 0;
-	async->munge_ptr = 0;
-
-	async->events = 0;
-}
-
-static int comedi_auto_config(struct device *hardware_device,
-			      const char *board_name, const int *options,
-			      unsigned num_options)
-{
-	struct comedi_devconfig it;
-	int minor;
-	struct comedi_device_file_info *dev_file_info;
-	int retval;
-
-	if (!comedi_autoconfig)
-		return 0;
-
-	minor = comedi_alloc_board_minor(hardware_device);
-	if (minor < 0)
-		return minor;
-
-	dev_file_info = comedi_get_device_file_info(minor);
-
-	memset(&it, 0, sizeof(it));
-	strncpy(it.board_name, board_name, COMEDI_NAMELEN);
-	it.board_name[COMEDI_NAMELEN - 1] = '\0';
-	BUG_ON(num_options > COMEDI_NDEVCONFOPTS);
-	memcpy(it.options, options, num_options * sizeof(int));
-=======
 	if (!driver->auto_attach) {
 		dev_warn(hardware_device,
 			 "BUG! comedi driver '%s' has no auto_attach handler\n",
@@ -647,7 +610,6 @@
 		return PTR_ERR(dev);
 	}
 	/* Note: comedi_alloc_board_minor() locked dev->mutex. */
->>>>>>> c3ade0e0
 
 	dev->driver = driver;
 	dev->board_name = dev->driver->driver_name;
@@ -656,11 +618,6 @@
 		ret = comedi_device_postconfig(dev);
 	mutex_unlock(&dev->mutex);
 
-<<<<<<< HEAD
-	if (retval < 0)
-		comedi_free_board_minor(minor);
-	return retval;
-=======
 	if (ret < 0) {
 		dev_warn(hardware_device,
 			 "driver '%s' failed to auto-configure device.\n",
@@ -676,27 +633,14 @@
 			 driver->driver_name, dev->board_name);
 	}
 	return ret;
->>>>>>> c3ade0e0
 }
 EXPORT_SYMBOL_GPL(comedi_auto_config);
 
 void comedi_auto_unconfig(struct device *hardware_device)
 {
-<<<<<<< HEAD
-	int minor;
-
-	if (hardware_device == NULL)
-		return;
-	minor = comedi_find_board_minor(hardware_device);
-	if (minor < 0)
-		return;
-	BUG_ON(minor >= COMEDI_NUM_BOARD_MINORS);
-	comedi_free_board_minor(minor);
-=======
 	if (hardware_device == NULL)
 		return;
 	comedi_release_hardware_device(hardware_device);
->>>>>>> c3ade0e0
 }
 EXPORT_SYMBOL_GPL(comedi_auto_unconfig);
 
