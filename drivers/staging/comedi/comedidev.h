--- conflicted
+++ resolved
@@ -206,25 +206,10 @@
 	void (*close) (struct comedi_device *dev);
 };
 
-<<<<<<< HEAD
-struct comedi_device_file_info {
-	struct comedi_device *device;
-	struct comedi_subdevice *read_subdevice;
-	struct comedi_subdevice *write_subdevice;
-	struct device *hardware_device;
-};
-
-#ifdef CONFIG_COMEDI_DEBUG
-extern int comedi_debug;
-#else
-static const int comedi_debug;
-#endif
-=======
 static inline const void *comedi_board(const struct comedi_device *dev)
 {
 	return dev->board_ptr;
 }
->>>>>>> c3ade0e0
 
 /*
  * function prototypes
