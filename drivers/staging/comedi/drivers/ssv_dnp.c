/*
    comedi/drivers/ssv_dnp.c
    generic comedi driver for SSV Embedded Systems' DIL/Net-PCs
    Copyright (C) 2001 Robert Schwebel <robert@schwebel.de>

    COMEDI - Linux Control and Measurement Device Interface
    Copyright (C) 2000 David A. Schleef <ds@schleef.org>

    This program is free software; you can redistribute it and/or modify
    it under the terms of the GNU General Public License as published by
    the Free Software Foundation; either version 2 of the License, or
    (at your option) any later version.

    This program is distributed in the hope that it will be useful,
    but WITHOUT ANY WARRANTY; without even the implied warranty of
    MERCHANTABILITY or FITNESS FOR A PARTICULAR PURPOSE.  See the
    GNU General Public License for more details.
*/
/*
Driver: ssv_dnp
Description: SSV Embedded Systems DIL/Net-PC
Author: Robert Schwebel <robert@schwebel.de>
Devices: [SSV Embedded Systems] DIL/Net-PC 1486 (dnp-1486)
Status: unknown
*/

/* include files ----------------------------------------------------------- */

#include <linux/module.h>
#include "../comedidev.h"

/* Some global definitions: the registers of the DNP ----------------------- */
/*                                                                           */
/* For port A and B the mode register has bits corresponding to the output   */
/* pins, where Bit-N = 0 -> input, Bit-N = 1 -> output. Note that bits       */
/* 4 to 7 correspond to pin 0..3 for port C data register. Ensure that bits  */
/* 0..3 remain unchanged! For details about Port C Mode Register see         */
/* the remarks in dnp_insn_config() below.                                   */

#define CSCIR 0x22		/* Chip Setup and Control Index Register     */
#define CSCDR 0x23		/* Chip Setup and Control Data Register      */
#define PAMR  0xa5		/* Port A Mode Register                      */
#define PADR  0xa9		/* Port A Data Register                      */
#define PBMR  0xa4		/* Port B Mode Register                      */
#define PBDR  0xa8		/* Port B Data Register                      */
#define PCMR  0xa3		/* Port C Mode Register                      */
#define PCDR  0xa7		/* Port C Data Register                      */

static int dnp_dio_insn_bits(struct comedi_device *dev,
			     struct comedi_subdevice *s,
			     struct comedi_insn *insn,
			     unsigned int *data)
{
	unsigned int mask;
	unsigned int val;

	/*
	 * Ports A and B are straight forward: each bit corresponds to an
	 * output pin with the same order. Port C is different: bits 0...3
	 * correspond to bits 4...7 of the output register (PCDR).
	 */

	mask = comedi_dio_update_state(s, data);
	if (mask) {
		outb(PADR, CSCIR);
		outb(s->state & 0xff, CSCDR);

		outb(PBDR, CSCIR);
		outb((s->state >> 8) & 0xff, CSCDR);

		outb(PCDR, CSCIR);
		val = inb(CSCDR) & 0x0f;
		outb(((s->state >> 12) & 0xf0) | val, CSCDR);
	}

	outb(PADR, CSCIR);
	val = inb(CSCDR);
	outb(PBDR, CSCIR);
	val |= (inb(CSCDR) << 8);
	outb(PCDR, CSCIR);
	val |= ((inb(CSCDR) & 0xf0) << 12);

	data[1] = val;

	return insn->n;
}

static int dnp_dio_insn_config(struct comedi_device *dev,
			       struct comedi_subdevice *s,
			       struct comedi_insn *insn,
			       unsigned int *data)
{
	unsigned int chan = CR_CHAN(insn->chanspec);
	unsigned int mask;
	unsigned int val;
	int ret;

	ret = comedi_dio_insn_config(dev, s, insn, data, 0);
	if (ret)
		return ret;

	if (chan < 8) {			/* Port A */
		mask = 1 << chan;
		outb(PAMR, CSCIR);
	} else if (chan < 16) {		/* Port B */
		mask = 1 << (chan - 8);
		outb(PBMR, CSCIR);
	} else {			/* Port C */
		/*
		 * We have to pay attention with port C.
		 * This is the meaning of PCMR:
		 *   Bit in PCMR:              7 6 5 4 3 2 1 0
		 *   Corresponding port C pin: d 3 d 2 d 1 d 0   d= don't touch
		 *
		 * Multiplication by 2 brings bits into correct position
		 * for PCMR!
		 */
		mask = 1 << ((chan - 16) * 2);
		outb(PCMR, CSCIR);
	}

	val = inb(CSCDR);
	if (data[0] == COMEDI_OUTPUT)
		val |= mask;
	else
		val &= ~mask;
	outb(val, CSCDR);

	return insn->n;

}

static int dnp_attach(struct comedi_device *dev, struct comedi_devconfig *it)
{
	struct comedi_subdevice *s;
	int ret;

	ret = comedi_alloc_subdevices(dev, 1);
	if (ret)
		return ret;

	s = &dev->subdevices[0];
	/* digital i/o subdevice                                             */
	s->type = COMEDI_SUBD_DIO;
	s->subdev_flags = SDF_READABLE | SDF_WRITABLE;
	s->n_chan = 20;
	s->maxdata = 1;
	s->range_table = &range_digital;
	s->insn_bits = dnp_dio_insn_bits;
	s->insn_config = dnp_dio_insn_config;

	/* We use the I/O ports 0x22,0x23 and 0xa3-0xa9, which are always
	 * allocated for the primary 8259, so we don't need to allocate them
	 * ourselves. */

	/* configure all ports as input (default)                            */
	outb(PAMR, CSCIR);
	outb(0x00, CSCDR);
	outb(PBMR, CSCIR);
	outb(0x00, CSCDR);
	outb(PCMR, CSCIR);
	outb((inb(CSCDR) & 0xAA), CSCDR);

	dev_info(dev->class_dev, "%s: attached\n", dev->board_name);
	return 1;
}

static void dnp_detach(struct comedi_device *dev)
{
	outb(PAMR, CSCIR);
	outb(0x00, CSCDR);
	outb(PBMR, CSCIR);
	outb(0x00, CSCDR);
	outb(PCMR, CSCIR);
	outb((inb(CSCDR) & 0xAA), CSCDR);
<<<<<<< HEAD

	/* announce that we are finished                                     */
	printk(KERN_INFO "comedi%d: dnp: remove\n", dev->minor);

	return 0;

}

/* ------------------------------------------------------------------------- */
/* The insn_bits interface allows packed reading/writing of DIO channels.    */
/* The comedi core can convert between insn_bits and insn_read/write, so you */
/* are able to use these instructions as well.                               */
/* ------------------------------------------------------------------------- */

static int dnp_dio_insn_bits(struct comedi_device *dev,
			     struct comedi_subdevice *s,
			     struct comedi_insn *insn, unsigned int *data)
{

	if (insn->n != 2)
		return -EINVAL;	/* insn uses data[0] and data[1]     */

	/* The insn data is a mask in data[0] and the new data in data[1],   */
	/* each channel cooresponding to a bit.                              */

	/* Ports A and B are straight forward: each bit corresponds to an    */
	/* output pin with the same order. Port C is different: bits 0...3   */
	/* correspond to bits 4...7 of the output register (PCDR).           */

	if (data[0]) {

		outb(PADR, CSCIR);
		outb((inb(CSCDR)
		      & ~(u8) (data[0] & 0x0000FF))
		     | (u8) (data[1] & 0x0000FF), CSCDR);

		outb(PBDR, CSCIR);
		outb((inb(CSCDR)
		      & ~(u8) ((data[0] & 0x00FF00) >> 8))
		     | (u8) ((data[1] & 0x00FF00) >> 8), CSCDR);

		outb(PCDR, CSCIR);
		outb((inb(CSCDR)
		      & ~(u8) ((data[0] & 0x0F0000) >> 12))
		     | (u8) ((data[1] & 0x0F0000) >> 12), CSCDR);
	}

	/* on return, data[1] contains the value of the digital input lines. */
	outb(PADR, CSCIR);
	data[1] = inb(CSCDR);
	outb(PBDR, CSCIR);
	data[1] += inb(CSCDR) << 8;
	outb(PCDR, CSCIR);
	data[1] += ((inb(CSCDR) & 0xF0) << 12);

	return 2;

=======
>>>>>>> c3ade0e0
}

static struct comedi_driver dnp_driver = {
	.driver_name	= "dnp-1486",
	.module		= THIS_MODULE,
	.attach		= dnp_attach,
	.detach		= dnp_detach,
};
module_comedi_driver(dnp_driver);

MODULE_AUTHOR("Comedi http://www.comedi.org");
MODULE_DESCRIPTION("Comedi low-level driver");
MODULE_LICENSE("GPL");<|MERGE_RESOLUTION|>--- conflicted
+++ resolved
@@ -173,66 +173,6 @@
 	outb(0x00, CSCDR);
 	outb(PCMR, CSCIR);
 	outb((inb(CSCDR) & 0xAA), CSCDR);
-<<<<<<< HEAD
-
-	/* announce that we are finished                                     */
-	printk(KERN_INFO "comedi%d: dnp: remove\n", dev->minor);
-
-	return 0;
-
-}
-
-/* ------------------------------------------------------------------------- */
-/* The insn_bits interface allows packed reading/writing of DIO channels.    */
-/* The comedi core can convert between insn_bits and insn_read/write, so you */
-/* are able to use these instructions as well.                               */
-/* ------------------------------------------------------------------------- */
-
-static int dnp_dio_insn_bits(struct comedi_device *dev,
-			     struct comedi_subdevice *s,
-			     struct comedi_insn *insn, unsigned int *data)
-{
-
-	if (insn->n != 2)
-		return -EINVAL;	/* insn uses data[0] and data[1]     */
-
-	/* The insn data is a mask in data[0] and the new data in data[1],   */
-	/* each channel cooresponding to a bit.                              */
-
-	/* Ports A and B are straight forward: each bit corresponds to an    */
-	/* output pin with the same order. Port C is different: bits 0...3   */
-	/* correspond to bits 4...7 of the output register (PCDR).           */
-
-	if (data[0]) {
-
-		outb(PADR, CSCIR);
-		outb((inb(CSCDR)
-		      & ~(u8) (data[0] & 0x0000FF))
-		     | (u8) (data[1] & 0x0000FF), CSCDR);
-
-		outb(PBDR, CSCIR);
-		outb((inb(CSCDR)
-		      & ~(u8) ((data[0] & 0x00FF00) >> 8))
-		     | (u8) ((data[1] & 0x00FF00) >> 8), CSCDR);
-
-		outb(PCDR, CSCIR);
-		outb((inb(CSCDR)
-		      & ~(u8) ((data[0] & 0x0F0000) >> 12))
-		     | (u8) ((data[1] & 0x0F0000) >> 12), CSCDR);
-	}
-
-	/* on return, data[1] contains the value of the digital input lines. */
-	outb(PADR, CSCIR);
-	data[1] = inb(CSCDR);
-	outb(PBDR, CSCIR);
-	data[1] += inb(CSCDR) << 8;
-	outb(PCDR, CSCIR);
-	data[1] += ((inb(CSCDR) & 0xF0) << 12);
-
-	return 2;
-
-=======
->>>>>>> c3ade0e0
 }
 
 static struct comedi_driver dnp_driver = {
