/*
 * comedi/drivers/ni_labpc.c
 * Driver for National Instruments Lab-PC series boards and compatibles
 * Copyright (C) 2001-2003 Frank Mori Hess <fmhess@users.sourceforge.net>
 *
 * This program is free software; you can redistribute it and/or modify
 * it under the terms of the GNU General Public License as published by
 * the Free Software Foundation; either version 2 of the License, or
 * (at your option) any later version.
 *
 * This program is distributed in the hope that it will be useful,
 * but WITHOUT ANY WARRANTY; without even the implied warranty of
 * MERCHANTABILITY or FITNESS FOR A PARTICULAR PURPOSE.  See the
 * GNU General Public License for more details.
 */

/*
 * Driver: ni_labpc
 * Description: National Instruments Lab-PC (& compatibles)
 * Devices: (National Instruments) Lab-PC-1200 [lab-pc-1200]
 *	    (National Instruments) Lab-PC-1200AI [lab-pc-1200ai]
 *	    (National Instruments) Lab-PC+ [lab-pc+]
 * Author: Frank Mori Hess <fmhess@users.sourceforge.net>
 * Status: works
 *
 * Configuration options - ISA boards:
 *   [0] - I/O port base address
 *   [1] - IRQ (optional, required for timed or externally triggered
 *		conversions)
 *   [2] - DMA channel (optional)
 *
 * Tested with lab-pc-1200.  For the older Lab-PC+, not all input
 * ranges and analog references will work, the available ranges/arefs
 * will depend on how you have configured the jumpers on your board
 * (see your owner's manual).
 *
 * Kernel-level ISA plug-and-play support for the lab-pc-1200 boards
 * has not yet been added to the driver, mainly due to the fact that
 * I don't know the device id numbers. If you have one of these boards,
 * please file a bug report at http://comedi.org/ so I can get the
 * necessary information from you.
 *
 * The 1200 series boards have onboard calibration dacs for correcting
 * analog input/output offsets and gains. The proper settings for these
 * caldacs are stored on the board's eeprom. To read the caldac values
 * from the eeprom and store them into a file that can be then be used
 * by comedilib, use the comedi_calibrate program.
 *
 * The Lab-pc+ has quirky chanlist requirements when scanning multiple
 * channels. Multiple channel scan sequence must start at highest channel,
 * then decrement down to channel 0. The rest of the cards can scan down
 * like lab-pc+ or scan up from channel zero. Chanlists consisting of all
 * one channel are also legal, and allow you to pace conversions in bursts.
 *
 * NI manuals:
 * 341309a (labpc-1200 register manual)
 * 320502b (lab-pc+)
 */

#include <linux/module.h>
#include <linux/interrupt.h>
#include <linux/slab.h>
#include <linux/io.h>
#include <linux/delay.h>

#include "../comedidev.h"

#include "8253.h"
#include "8255.h"
#include "comedi_fc.h"
#include "ni_labpc.h"
#include "ni_labpc_regs.h"
#include "ni_labpc_isadma.h"

#define LABPC_SIZE		0x20	/* size of ISA io region */
#define LABPC_ADC_TIMEOUT	1000

enum scan_mode {
	MODE_SINGLE_CHAN,
	MODE_SINGLE_CHAN_INTERVAL,
	MODE_MULT_CHAN_UP,
	MODE_MULT_CHAN_DOWN,
};

static const struct comedi_lrange range_labpc_plus_ai = {
	16, {
		BIP_RANGE(5),
		BIP_RANGE(4),
		BIP_RANGE(2.5),
		BIP_RANGE(1),
		BIP_RANGE(0.5),
		BIP_RANGE(0.25),
		BIP_RANGE(0.1),
		BIP_RANGE(0.05),
		UNI_RANGE(10),
		UNI_RANGE(8),
		UNI_RANGE(5),
		UNI_RANGE(2),
		UNI_RANGE(1),
		UNI_RANGE(0.5),
		UNI_RANGE(0.2),
		UNI_RANGE(0.1)
	}
};

static const struct comedi_lrange range_labpc_1200_ai = {
	14, {
		BIP_RANGE(5),
		BIP_RANGE(2.5),
		BIP_RANGE(1),
		BIP_RANGE(0.5),
		BIP_RANGE(0.25),
		BIP_RANGE(0.1),
		BIP_RANGE(0.05),
		UNI_RANGE(10),
		UNI_RANGE(5),
		UNI_RANGE(2),
		UNI_RANGE(1),
		UNI_RANGE(0.5),
		UNI_RANGE(0.2),
		UNI_RANGE(0.1)
	}
};

static const struct comedi_lrange range_labpc_ao = {
	2, {
		BIP_RANGE(5),
		UNI_RANGE(10)
	}
};

/* functions that do inb/outb and readb/writeb so we can use
 * function pointers to decide which to use */
static inline unsigned int labpc_inb(unsigned long address)
{
	return inb(address);
}

static inline void labpc_outb(unsigned int byte, unsigned long address)
{
	outb(byte, address);
}

static inline unsigned int labpc_readb(unsigned long address)
{
	return readb((void __iomem *)address);
}

static inline void labpc_writeb(unsigned int byte, unsigned long address)
{
	writeb(byte, (void __iomem *)address);
}

#if IS_ENABLED(CONFIG_COMEDI_NI_LABPC_ISA)
static const struct labpc_boardinfo labpc_boards[] = {
	{
		.name			= "lab-pc-1200",
		.ai_speed		= 10000,
		.ai_scan_up		= 1,
		.has_ao			= 1,
		.is_labpc1200		= 1,
	}, {
		.name			= "lab-pc-1200ai",
		.ai_speed		= 10000,
		.ai_scan_up		= 1,
		.is_labpc1200		= 1,
	}, {
		.name			= "lab-pc+",
		.ai_speed		= 12000,
		.has_ao			= 1,
	},
};
#endif

static int labpc_counter_load(struct comedi_device *dev,
			      unsigned long base_address,
			      unsigned int counter_number,
			      unsigned int count, unsigned int mode)
{
	const struct labpc_boardinfo *board = comedi_board(dev);

	if (board->has_mmio)
		return i8254_mm_load((void __iomem *)base_address, 0,
				     counter_number, count, mode);
	else
		return i8254_load(base_address, 0, counter_number, count, mode);
}

static int labpc_counter_set_mode(struct comedi_device *dev,
				  unsigned long base_address,
				  unsigned int counter_number,
				  unsigned int mode)
{
	const struct labpc_boardinfo *board = comedi_board(dev);

	if (board->has_mmio)
		return i8254_mm_set_mode((void __iomem *)base_address, 0,
					 counter_number, mode);
	else
		return i8254_set_mode(base_address, 0, counter_number, mode);
}

static int labpc_cancel(struct comedi_device *dev, struct comedi_subdevice *s)
{
	struct labpc_private *devpriv = dev->private;
	unsigned long flags;

	spin_lock_irqsave(&dev->spinlock, flags);
	devpriv->cmd2 &= ~(CMD2_SWTRIG | CMD2_HWTRIG | CMD2_PRETRIG);
	devpriv->write_byte(devpriv->cmd2, dev->iobase + CMD2_REG);
	spin_unlock_irqrestore(&dev->spinlock, flags);

	devpriv->cmd3 = 0;
	devpriv->write_byte(devpriv->cmd3, dev->iobase + CMD3_REG);

	return 0;
}

static void labpc_ai_set_chan_and_gain(struct comedi_device *dev,
				       enum scan_mode mode,
				       unsigned int chan,
				       unsigned int range,
				       unsigned int aref)
{
	const struct labpc_boardinfo *board = comedi_board(dev);
	struct labpc_private *devpriv = dev->private;

	if (board->is_labpc1200) {
		/*
		 * The LabPC-1200 boards do not have a gain
		 * of '0x10'. Skip the range values that would
		 * result in this gain.
		 */
		range += (range > 0) + (range > 7);
	}

	/* munge channel bits for differential/scan disabled mode */
	if ((mode == MODE_SINGLE_CHAN || mode == MODE_SINGLE_CHAN_INTERVAL) &&
	    aref == AREF_DIFF)
		chan *= 2;
	devpriv->cmd1 = CMD1_MA(chan);
	devpriv->cmd1 |= CMD1_GAIN(range);

	devpriv->write_byte(devpriv->cmd1, dev->iobase + CMD1_REG);
}

static void labpc_setup_cmd6_reg(struct comedi_device *dev,
				 struct comedi_subdevice *s,
				 enum scan_mode mode,
				 enum transfer_type xfer,
				 unsigned int range,
				 unsigned int aref,
				 bool ena_intr)
{
	const struct labpc_boardinfo *board = comedi_board(dev);
	struct labpc_private *devpriv = dev->private;

	if (!board->is_labpc1200)
		return;

	/* reference inputs to ground or common? */
	if (aref != AREF_GROUND)
		devpriv->cmd6 |= CMD6_NRSE;
	else
		devpriv->cmd6 &= ~CMD6_NRSE;

	/* bipolar or unipolar range? */
	if (comedi_range_is_unipolar(s, range))
		devpriv->cmd6 |= CMD6_ADCUNI;
	else
		devpriv->cmd6 &= ~CMD6_ADCUNI;

	/*  interrupt on fifo half full? */
	if (xfer == fifo_half_full_transfer)
		devpriv->cmd6 |= CMD6_HFINTEN;
	else
		devpriv->cmd6 &= ~CMD6_HFINTEN;

	/* enable interrupt on counter a1 terminal count? */
	if (ena_intr)
		devpriv->cmd6 |= CMD6_DQINTEN;
	else
		devpriv->cmd6 &= ~CMD6_DQINTEN;

	/* are we scanning up or down through channels? */
	if (mode == MODE_MULT_CHAN_UP)
		devpriv->cmd6 |= CMD6_SCANUP;
	else
		devpriv->cmd6 &= ~CMD6_SCANUP;

	devpriv->write_byte(devpriv->cmd6, dev->iobase + CMD6_REG);
}

static unsigned int labpc_read_adc_fifo(struct comedi_device *dev)
{
	struct labpc_private *devpriv = dev->private;
	unsigned int lsb = devpriv->read_byte(dev->iobase + ADC_FIFO_REG);
	unsigned int msb = devpriv->read_byte(dev->iobase + ADC_FIFO_REG);

	return (msb << 8) | lsb;
}

static void labpc_clear_adc_fifo(struct comedi_device *dev)
{
	struct labpc_private *devpriv = dev->private;

	devpriv->write_byte(0x1, dev->iobase + ADC_FIFO_CLEAR_REG);
	labpc_read_adc_fifo(dev);
}

static int labpc_ai_wait_for_data(struct comedi_device *dev,
				  int timeout)
{
	struct labpc_private *devpriv = dev->private;
	int i;

	for (i = 0; i < timeout; i++) {
		devpriv->stat1 = devpriv->read_byte(dev->iobase + STAT1_REG);
		if (devpriv->stat1 & STAT1_DAVAIL)
			return 0;
		udelay(1);
	}
	return -ETIME;
}

static int labpc_ai_insn_read(struct comedi_device *dev,
			      struct comedi_subdevice *s,
			      struct comedi_insn *insn,
			      unsigned int *data)
{
	struct labpc_private *devpriv = dev->private;
	unsigned int chan = CR_CHAN(insn->chanspec);
	unsigned int range = CR_RANGE(insn->chanspec);
	unsigned int aref = CR_AREF(insn->chanspec);
	int ret;
	int i;

	/* disable timed conversions, interrupt generation and dma */
	labpc_cancel(dev, s);

	labpc_ai_set_chan_and_gain(dev, MODE_SINGLE_CHAN, chan, range, aref);

	labpc_setup_cmd6_reg(dev, s, MODE_SINGLE_CHAN, fifo_not_empty_transfer,
			     range, aref, false);

	/* setup cmd4 register */
	devpriv->cmd4 = 0;
	devpriv->cmd4 |= CMD4_ECLKRCV;
	/* single-ended/differential */
	if (aref == AREF_DIFF)
		devpriv->cmd4 |= CMD4_SEDIFF;
	devpriv->write_byte(devpriv->cmd4, dev->iobase + CMD4_REG);

	/* initialize pacer counter to prevent any problems */
	ret = labpc_counter_set_mode(dev, dev->iobase + COUNTER_A_BASE_REG,
				     0, I8254_MODE2);
	if (ret)
		return ret;

	labpc_clear_adc_fifo(dev);

	for (i = 0; i < insn->n; i++) {
		/* trigger conversion */
		devpriv->write_byte(0x1, dev->iobase + ADC_START_CONVERT_REG);

		ret = labpc_ai_wait_for_data(dev, LABPC_ADC_TIMEOUT);
		if (ret)
			return ret;

		data[i] = labpc_read_adc_fifo(dev);
	}

	return insn->n;
}

static bool labpc_use_continuous_mode(const struct comedi_cmd *cmd,
				      enum scan_mode mode)
{
	if (mode == MODE_SINGLE_CHAN || cmd->scan_begin_src == TRIG_FOLLOW)
		return true;

	return false;
}

static unsigned int labpc_ai_convert_period(const struct comedi_cmd *cmd,
					    enum scan_mode mode)
{
	if (cmd->convert_src != TRIG_TIMER)
		return 0;

	if (mode == MODE_SINGLE_CHAN && cmd->scan_begin_src == TRIG_TIMER)
		return cmd->scan_begin_arg;

	return cmd->convert_arg;
}

static void labpc_set_ai_convert_period(struct comedi_cmd *cmd,
					enum scan_mode mode, unsigned int ns)
{
	if (cmd->convert_src != TRIG_TIMER)
		return;

	if (mode == MODE_SINGLE_CHAN &&
	    cmd->scan_begin_src == TRIG_TIMER) {
		cmd->scan_begin_arg = ns;
		if (cmd->convert_arg > cmd->scan_begin_arg)
			cmd->convert_arg = cmd->scan_begin_arg;
	} else
		cmd->convert_arg = ns;
}

static unsigned int labpc_ai_scan_period(const struct comedi_cmd *cmd,
					enum scan_mode mode)
{
	if (cmd->scan_begin_src != TRIG_TIMER)
		return 0;

	if (mode == MODE_SINGLE_CHAN && cmd->convert_src == TRIG_TIMER)
		return 0;

	return cmd->scan_begin_arg;
}

static void labpc_set_ai_scan_period(struct comedi_cmd *cmd,
				     enum scan_mode mode, unsigned int ns)
{
	if (cmd->scan_begin_src != TRIG_TIMER)
		return;

	if (mode == MODE_SINGLE_CHAN && cmd->convert_src == TRIG_TIMER)
		return;

	cmd->scan_begin_arg = ns;
}

/* figures out what counter values to use based on command */
static void labpc_adc_timing(struct comedi_device *dev, struct comedi_cmd *cmd,
			     enum scan_mode mode)
{
	struct labpc_private *devpriv = dev->private;
	/* max value for 16 bit counter in mode 2 */
	const int max_counter_value = 0x10000;
	/* min value for 16 bit counter in mode 2 */
	const int min_counter_value = 2;
	unsigned int base_period;
	unsigned int scan_period;
	unsigned int convert_period;

	/*
	 * if both convert and scan triggers are TRIG_TIMER, then they
	 * both rely on counter b0
	 */
	convert_period = labpc_ai_convert_period(cmd, mode);
	scan_period = labpc_ai_scan_period(cmd, mode);
	if (convert_period && scan_period) {
		/*
		 * pick the lowest b0 divisor value we can (for maximum input
		 * clock speed on convert and scan counters)
		 */
		devpriv->divisor_b0 = (scan_period - 1) /
		    (I8254_OSC_BASE_2MHZ * max_counter_value) + 1;
		if (devpriv->divisor_b0 < min_counter_value)
			devpriv->divisor_b0 = min_counter_value;
		if (devpriv->divisor_b0 > max_counter_value)
			devpriv->divisor_b0 = max_counter_value;

		base_period = I8254_OSC_BASE_2MHZ * devpriv->divisor_b0;

		/*  set a0 for conversion frequency and b1 for scan frequency */
		switch (cmd->flags & TRIG_ROUND_MASK) {
		default:
		case TRIG_ROUND_NEAREST:
			devpriv->divisor_a0 =
			    (convert_period + (base_period / 2)) / base_period;
			devpriv->divisor_b1 =
			    (scan_period + (base_period / 2)) / base_period;
			break;
		case TRIG_ROUND_UP:
			devpriv->divisor_a0 =
			    (convert_period + (base_period - 1)) / base_period;
			devpriv->divisor_b1 =
			    (scan_period + (base_period - 1)) / base_period;
			break;
		case TRIG_ROUND_DOWN:
			devpriv->divisor_a0 = convert_period / base_period;
			devpriv->divisor_b1 = scan_period / base_period;
			break;
		}
		/*  make sure a0 and b1 values are acceptable */
		if (devpriv->divisor_a0 < min_counter_value)
			devpriv->divisor_a0 = min_counter_value;
		if (devpriv->divisor_a0 > max_counter_value)
			devpriv->divisor_a0 = max_counter_value;
		if (devpriv->divisor_b1 < min_counter_value)
			devpriv->divisor_b1 = min_counter_value;
		if (devpriv->divisor_b1 > max_counter_value)
			devpriv->divisor_b1 = max_counter_value;
		/*  write corrected timings to command */
		labpc_set_ai_convert_period(cmd, mode,
					    base_period * devpriv->divisor_a0);
		labpc_set_ai_scan_period(cmd, mode,
					 base_period * devpriv->divisor_b1);
		/*
		 * if only one TRIG_TIMER is used, we can employ the generic
		 * cascaded timing functions
		 */
	} else if (scan_period) {
		/*
		 * calculate cascaded counter values
		 * that give desired scan timing
		 */
		i8253_cascade_ns_to_timer(I8254_OSC_BASE_2MHZ,
					  &devpriv->divisor_b1,
					  &devpriv->divisor_b0,
					  &scan_period, cmd->flags);
		labpc_set_ai_scan_period(cmd, mode, scan_period);
	} else if (convert_period) {
		/*
		 * calculate cascaded counter values
		 * that give desired conversion timing
		 */
		i8253_cascade_ns_to_timer(I8254_OSC_BASE_2MHZ,
					  &devpriv->divisor_a0,
					  &devpriv->divisor_b0,
					  &convert_period, cmd->flags);
		labpc_set_ai_convert_period(cmd, mode, convert_period);
	}
}

static enum scan_mode labpc_ai_scan_mode(const struct comedi_cmd *cmd)
{
	if (cmd->chanlist_len == 1)
		return MODE_SINGLE_CHAN;

	/* chanlist may be NULL during cmdtest. */
	if (cmd->chanlist == NULL)
		return MODE_MULT_CHAN_UP;

	if (CR_CHAN(cmd->chanlist[0]) == CR_CHAN(cmd->chanlist[1]))
		return MODE_SINGLE_CHAN_INTERVAL;

	if (CR_CHAN(cmd->chanlist[0]) < CR_CHAN(cmd->chanlist[1]))
		return MODE_MULT_CHAN_UP;

	if (CR_CHAN(cmd->chanlist[0]) > CR_CHAN(cmd->chanlist[1]))
		return MODE_MULT_CHAN_DOWN;

	pr_err("ni_labpc: bug! cannot determine AI scan mode\n");
	return 0;
}

static int labpc_ai_chanlist_invalid(const struct comedi_device *dev,
				     const struct comedi_cmd *cmd,
				     enum scan_mode mode)
{
	int channel, range, aref, i;

	if (cmd->chanlist == NULL)
		return 0;

	if (mode == MODE_SINGLE_CHAN)
		return 0;

	if (mode == MODE_SINGLE_CHAN_INTERVAL) {
		if (cmd->chanlist_len > 0xff) {
			comedi_error(dev,
				     "ni_labpc: chanlist too long for single channel interval mode\n");
			return 1;
		}
	}

	channel = CR_CHAN(cmd->chanlist[0]);
	range = CR_RANGE(cmd->chanlist[0]);
	aref = CR_AREF(cmd->chanlist[0]);

	for (i = 0; i < cmd->chanlist_len; i++) {

		switch (mode) {
		case MODE_SINGLE_CHAN_INTERVAL:
			if (CR_CHAN(cmd->chanlist[i]) != channel) {
				comedi_error(dev,
					     "channel scanning order specified in chanlist is not supported by hardware.\n");
				return 1;
			}
			break;
		case MODE_MULT_CHAN_UP:
			if (CR_CHAN(cmd->chanlist[i]) != i) {
				comedi_error(dev,
					     "channel scanning order specified in chanlist is not supported by hardware.\n");
				return 1;
			}
			break;
		case MODE_MULT_CHAN_DOWN:
			if (CR_CHAN(cmd->chanlist[i]) !=
			    cmd->chanlist_len - i - 1) {
				comedi_error(dev,
					     "channel scanning order specified in chanlist is not supported by hardware.\n");
				return 1;
			}
			break;
		default:
			dev_err(dev->class_dev,
				"ni_labpc: bug! in chanlist check\n");
			return 1;
			break;
		}

		if (CR_RANGE(cmd->chanlist[i]) != range) {
			comedi_error(dev,
				     "entries in chanlist must all have the same range\n");
			return 1;
		}

		if (CR_AREF(cmd->chanlist[i]) != aref) {
			comedi_error(dev,
				     "entries in chanlist must all have the same reference\n");
			return 1;
		}
	}

	return 0;
}

static int labpc_ai_cmdtest(struct comedi_device *dev,
			    struct comedi_subdevice *s, struct comedi_cmd *cmd)
{
	const struct labpc_boardinfo *board = comedi_board(dev);
	int err = 0;
	int tmp, tmp2;
	unsigned int stop_mask;
	enum scan_mode mode;

	/* Step 1 : check if triggers are trivially valid */

	err |= cfc_check_trigger_src(&cmd->start_src, TRIG_NOW | TRIG_EXT);
	err |= cfc_check_trigger_src(&cmd->scan_begin_src,
					TRIG_TIMER | TRIG_FOLLOW | TRIG_EXT);
	err |= cfc_check_trigger_src(&cmd->convert_src, TRIG_TIMER | TRIG_EXT);
	err |= cfc_check_trigger_src(&cmd->scan_end_src, TRIG_COUNT);

	stop_mask = TRIG_COUNT | TRIG_NONE;
	if (board->is_labpc1200)
		stop_mask |= TRIG_EXT;
	err |= cfc_check_trigger_src(&cmd->stop_src, stop_mask);

	if (err)
		return 1;

	/* Step 2a : make sure trigger sources are unique */

	err |= cfc_check_trigger_is_unique(cmd->start_src);
	err |= cfc_check_trigger_is_unique(cmd->scan_begin_src);
	err |= cfc_check_trigger_is_unique(cmd->convert_src);
	err |= cfc_check_trigger_is_unique(cmd->stop_src);

	/* Step 2b : and mutually compatible */

	/* can't have external stop and start triggers at once */
	if (cmd->start_src == TRIG_EXT && cmd->stop_src == TRIG_EXT)
		err++;

	if (err)
		return 2;

	/* Step 3: check if arguments are trivially valid */

	if (cmd->start_arg == TRIG_NOW)
		err |= cfc_check_trigger_arg_is(&cmd->start_arg, 0);

	if (!cmd->chanlist_len)
		err |= -EINVAL;
	err |= cfc_check_trigger_arg_is(&cmd->scan_end_arg, cmd->chanlist_len);

	if (cmd->convert_src == TRIG_TIMER)
		err |= cfc_check_trigger_arg_min(&cmd->convert_arg,
						 board->ai_speed);

	/* make sure scan timing is not too fast */
	if (cmd->scan_begin_src == TRIG_TIMER) {
		if (cmd->convert_src == TRIG_TIMER)
			err |= cfc_check_trigger_arg_min(&cmd->scan_begin_arg,
					cmd->convert_arg * cmd->chanlist_len);
		err |= cfc_check_trigger_arg_min(&cmd->scan_begin_arg,
				board->ai_speed * cmd->chanlist_len);
	}

	switch (cmd->stop_src) {
	case TRIG_COUNT:
		err |= cfc_check_trigger_arg_min(&cmd->stop_arg, 1);
		break;
	case TRIG_NONE:
		err |= cfc_check_trigger_arg_is(&cmd->stop_arg, 0);
		break;
		/*
		 * TRIG_EXT doesn't care since it doesn't
		 * trigger off a numbered channel
		 */
	default:
		break;
	}

	if (err)
		return 3;

	/* step 4: fix up any arguments */

	tmp = cmd->convert_arg;
	tmp2 = cmd->scan_begin_arg;
	mode = labpc_ai_scan_mode(cmd);
	labpc_adc_timing(dev, cmd, mode);
	if (tmp != cmd->convert_arg || tmp2 != cmd->scan_begin_arg)
		err++;

	if (err)
		return 4;

	if (labpc_ai_chanlist_invalid(dev, cmd, mode))
		return 5;

	return 0;
}

static int labpc_ai_cmd(struct comedi_device *dev, struct comedi_subdevice *s)
{
	const struct labpc_boardinfo *board = comedi_board(dev);
	struct labpc_private *devpriv = dev->private;
	struct comedi_async *async = s->async;
	struct comedi_cmd *cmd = &async->cmd;
	enum scan_mode mode = labpc_ai_scan_mode(cmd);
	unsigned int chanspec = (mode == MODE_MULT_CHAN_UP)
				? cmd->chanlist[cmd->chanlist_len - 1]
				: cmd->chanlist[0];
	unsigned int chan = CR_CHAN(chanspec);
	unsigned int range = CR_RANGE(chanspec);
	unsigned int aref = CR_AREF(chanspec);
	enum transfer_type xfer;
	unsigned long flags;
	int ret;

	/* make sure board is disabled before setting up acquisition */
	labpc_cancel(dev, s);

	/*  initialize software conversion count */
	if (cmd->stop_src == TRIG_COUNT)
		devpriv->count = cmd->stop_arg * cmd->chanlist_len;

	/*  setup hardware conversion counter */
	if (cmd->stop_src == TRIG_EXT) {
		/*
		 * load counter a1 with count of 3
		 * (pc+ manual says this is minimum allowed) using mode 0
		 */
		ret = labpc_counter_load(dev, dev->iobase + COUNTER_A_BASE_REG,
					 1, 3, I8254_MODE0);
	} else	{
		/* just put counter a1 in mode 0 to set its output low */
		ret = labpc_counter_set_mode(dev,
					     dev->iobase + COUNTER_A_BASE_REG,
					     1, I8254_MODE0);
	}
	if (ret) {
		comedi_error(dev, "error loading counter a1");
		return ret;
	}

	/* figure out what method we will use to transfer data */
	if (labpc_have_dma_chan(dev) &&
	    /* dma unsafe at RT priority,
	     * and too much setup time for TRIG_WAKE_EOS */
	    (cmd->flags & (TRIG_WAKE_EOS | TRIG_RT)) == 0)
		xfer = isa_dma_transfer;
	else if (/* pc-plus has no fifo-half full interrupt */
		 board->is_labpc1200 &&
		 /* wake-end-of-scan should interrupt on fifo not empty */
		 (cmd->flags & TRIG_WAKE_EOS) == 0 &&
		 /* make sure we are taking more than just a few points */
		 (cmd->stop_src != TRIG_COUNT || devpriv->count > 256))
		xfer = fifo_half_full_transfer;
	else
		xfer = fifo_not_empty_transfer;
	devpriv->current_transfer = xfer;

	labpc_ai_set_chan_and_gain(dev, mode, chan, range, aref);

	labpc_setup_cmd6_reg(dev, s, mode, xfer, range, aref,
			     (cmd->stop_src == TRIG_EXT));

<<<<<<< HEAD
	/* setup channel list, etc (command1 register) */
	devpriv->command1_bits = 0;
	if (labpc_ai_scan_mode(cmd) == MODE_MULT_CHAN_UP)
		channel = CR_CHAN(cmd->chanlist[cmd->chanlist_len - 1]);
	else
		channel = CR_CHAN(cmd->chanlist[0]);
	/* munge channel bits for differential / scan disabled mode */
	if ((labpc_ai_scan_mode(cmd) == MODE_SINGLE_CHAN ||
	     labpc_ai_scan_mode(cmd) == MODE_SINGLE_CHAN_INTERVAL) &&
	    aref == AREF_DIFF)
		channel *= 2;
	devpriv->command1_bits |= ADC_CHAN_BITS(channel);
	devpriv->command1_bits |= thisboard->ai_range_code[range];
	devpriv->write_byte(devpriv->command1_bits, dev->iobase + COMMAND1_REG);
=======
>>>>>>> c3ade0e0
	/* manual says to set scan enable bit on second pass */
	if (mode == MODE_MULT_CHAN_UP || mode == MODE_MULT_CHAN_DOWN) {
		devpriv->cmd1 |= CMD1_SCANEN;
		/* need a brief delay before enabling scan, or scan
		 * list will get screwed when you switch
		 * between scan up to scan down mode - dunno why */
		udelay(1);
<<<<<<< HEAD
		devpriv->write_byte(devpriv->command1_bits,
				    dev->iobase + COMMAND1_REG);
=======
		devpriv->write_byte(devpriv->cmd1, dev->iobase + CMD1_REG);
>>>>>>> c3ade0e0
	}

	devpriv->write_byte(cmd->chanlist_len,
			    dev->iobase + INTERVAL_COUNT_REG);
	/*  load count */
	devpriv->write_byte(0x1, dev->iobase + INTERVAL_STROBE_REG);

	if (cmd->convert_src == TRIG_TIMER ||
	    cmd->scan_begin_src == TRIG_TIMER) {
		/*  set up pacing */
		labpc_adc_timing(dev, cmd, mode);
		/*  load counter b0 in mode 3 */
		ret = labpc_counter_load(dev, dev->iobase + COUNTER_B_BASE_REG,
					 0, devpriv->divisor_b0, I8254_MODE3);
		if (ret < 0) {
			comedi_error(dev, "error loading counter b0");
			return -1;
		}
	}
	/*  set up conversion pacing */
	if (labpc_ai_convert_period(cmd, mode)) {
		/*  load counter a0 in mode 2 */
		ret = labpc_counter_load(dev, dev->iobase + COUNTER_A_BASE_REG,
					 0, devpriv->divisor_a0, I8254_MODE2);
	} else {
		/* initialize pacer counter to prevent any problems */
		ret = labpc_counter_set_mode(dev,
					     dev->iobase + COUNTER_A_BASE_REG,
					     0, I8254_MODE2);
	}
	if (ret) {
		comedi_error(dev, "error loading counter a0");
		return ret;
	}

	/*  set up scan pacing */
	if (labpc_ai_scan_period(cmd, mode)) {
		/*  load counter b1 in mode 2 */
		ret = labpc_counter_load(dev, dev->iobase + COUNTER_B_BASE_REG,
					 1, devpriv->divisor_b1, I8254_MODE2);
		if (ret < 0) {
			comedi_error(dev, "error loading counter b1");
			return -1;
		}
	}

	labpc_clear_adc_fifo(dev);

	if (xfer == isa_dma_transfer)
		labpc_setup_dma(dev, s);

	/*  enable error interrupts */
	devpriv->cmd3 |= CMD3_ERRINTEN;
	/*  enable fifo not empty interrupt? */
	if (xfer == fifo_not_empty_transfer)
		devpriv->cmd3 |= CMD3_FIFOINTEN;
	devpriv->write_byte(devpriv->cmd3, dev->iobase + CMD3_REG);

	/*  setup any external triggering/pacing (cmd4 register) */
	devpriv->cmd4 = 0;
	if (cmd->convert_src != TRIG_EXT)
		devpriv->cmd4 |= CMD4_ECLKRCV;
	/* XXX should discard first scan when using interval scanning
	 * since manual says it is not synced with scan clock */
	if (!labpc_use_continuous_mode(cmd, mode)) {
		devpriv->cmd4 |= CMD4_INTSCAN;
		if (cmd->scan_begin_src == TRIG_EXT)
			devpriv->cmd4 |= CMD4_EOIRCV;
	}
	/*  single-ended/differential */
	if (aref == AREF_DIFF)
		devpriv->cmd4 |= CMD4_SEDIFF;
	devpriv->write_byte(devpriv->cmd4, dev->iobase + CMD4_REG);

	/*  setup any external triggering/pacing (command4 register) */
	devpriv->command4_bits = 0;
	if (cmd->convert_src != TRIG_EXT)
		devpriv->command4_bits |= EXT_CONVERT_DISABLE_BIT;
	/* XXX should discard first scan when using interval scanning
	 * since manual says it is not synced with scan clock */
	if (labpc_use_continuous_mode(cmd) == 0) {
		devpriv->command4_bits |= INTERVAL_SCAN_EN_BIT;
		if (cmd->scan_begin_src == TRIG_EXT)
			devpriv->command4_bits |= EXT_SCAN_EN_BIT;
	}
	/*  single-ended/differential */
	if (aref == AREF_DIFF)
		devpriv->command4_bits |= ADC_DIFF_BIT;
	devpriv->write_byte(devpriv->command4_bits, dev->iobase + COMMAND4_REG);

	/*  startup acquisition */

	spin_lock_irqsave(&dev->spinlock, flags);

	/* use 2 cascaded counters for pacing */
	devpriv->cmd2 |= CMD2_TBSEL;

	devpriv->cmd2 &= ~(CMD2_SWTRIG | CMD2_HWTRIG | CMD2_PRETRIG);
	if (cmd->start_src == TRIG_EXT)
		devpriv->cmd2 |= CMD2_HWTRIG;
	else
		devpriv->cmd2 |= CMD2_SWTRIG;
	if (cmd->stop_src == TRIG_EXT)
		devpriv->cmd2 |= (CMD2_HWTRIG | CMD2_PRETRIG);

	devpriv->write_byte(devpriv->cmd2, dev->iobase + CMD2_REG);

	spin_unlock_irqrestore(&dev->spinlock, flags);

	return 0;
}

/* read all available samples from ai fifo */
static int labpc_drain_fifo(struct comedi_device *dev)
{
	struct labpc_private *devpriv = dev->private;
	unsigned short data;
	struct comedi_async *async = dev->read_subdev->async;
	const int timeout = 10000;
	unsigned int i;

	devpriv->stat1 = devpriv->read_byte(dev->iobase + STAT1_REG);

	for (i = 0; (devpriv->stat1 & STAT1_DAVAIL) && i < timeout;
	     i++) {
		/*  quit if we have all the data we want */
		if (async->cmd.stop_src == TRIG_COUNT) {
			if (devpriv->count == 0)
				break;
			devpriv->count--;
		}
		data = labpc_read_adc_fifo(dev);
		cfc_write_to_buffer(dev->read_subdev, data);
		devpriv->stat1 = devpriv->read_byte(dev->iobase + STAT1_REG);
	}
	if (i == timeout) {
		comedi_error(dev, "ai timeout, fifo never empties");
		async->events |= COMEDI_CB_ERROR | COMEDI_CB_EOA;
		return -1;
	}

	return 0;
}

/* makes sure all data acquired by board is transferred to comedi (used
 * when acquisition is terminated by stop_src == TRIG_EXT). */
static void labpc_drain_dregs(struct comedi_device *dev)
{
	struct labpc_private *devpriv = dev->private;

	if (devpriv->current_transfer == isa_dma_transfer)
		labpc_drain_dma(dev);

	labpc_drain_fifo(dev);
}

/* interrupt service routine */
static irqreturn_t labpc_interrupt(int irq, void *d)
{
	struct comedi_device *dev = d;
	const struct labpc_boardinfo *board = comedi_board(dev);
	struct labpc_private *devpriv = dev->private;
	struct comedi_subdevice *s = dev->read_subdev;
	struct comedi_async *async;
	struct comedi_cmd *cmd;

	if (!dev->attached) {
		comedi_error(dev, "premature interrupt");
		return IRQ_HANDLED;
	}

	async = s->async;
	cmd = &async->cmd;
	async->events = 0;

	/* read board status */
	devpriv->stat1 = devpriv->read_byte(dev->iobase + STAT1_REG);
	if (board->is_labpc1200)
		devpriv->stat2 = devpriv->read_byte(dev->iobase + STAT2_REG);

	if ((devpriv->stat1 & (STAT1_GATA0 | STAT1_CNTINT | STAT1_OVERFLOW |
			       STAT1_OVERRUN | STAT1_DAVAIL)) == 0
	    && (devpriv->stat2 & STAT2_OUTA1) == 0
	    && (devpriv->stat2 & STAT2_FIFONHF)) {
		return IRQ_NONE;
	}

	if (devpriv->stat1 & STAT1_OVERRUN) {
		/* clear error interrupt */
		devpriv->write_byte(0x1, dev->iobase + ADC_FIFO_CLEAR_REG);
		async->events |= COMEDI_CB_ERROR | COMEDI_CB_EOA;
		comedi_event(dev, s);
		comedi_error(dev, "overrun");
		return IRQ_HANDLED;
	}

	if (devpriv->current_transfer == isa_dma_transfer)
		labpc_handle_dma_status(dev);
	else
		labpc_drain_fifo(dev);

	if (devpriv->stat1 & STAT1_CNTINT) {
		comedi_error(dev, "handled timer interrupt?");
		/*  clear it */
		devpriv->write_byte(0x1, dev->iobase + TIMER_CLEAR_REG);
	}

	if (devpriv->stat1 & STAT1_OVERFLOW) {
		/*  clear error interrupt */
		devpriv->write_byte(0x1, dev->iobase + ADC_FIFO_CLEAR_REG);
		async->events |= COMEDI_CB_ERROR | COMEDI_CB_EOA;
		comedi_event(dev, s);
		comedi_error(dev, "overflow");
		return IRQ_HANDLED;
	}
	/*  handle external stop trigger */
	if (cmd->stop_src == TRIG_EXT) {
		if (devpriv->stat2 & STAT2_OUTA1) {
			labpc_drain_dregs(dev);
			labpc_cancel(dev, s);
			async->events |= COMEDI_CB_EOA;
		}
	}

	/* TRIG_COUNT end of acquisition */
	if (cmd->stop_src == TRIG_COUNT) {
		if (devpriv->count == 0) {
			labpc_cancel(dev, s);
			async->events |= COMEDI_CB_EOA;
		}
	}

	comedi_event(dev, s);
	return IRQ_HANDLED;
}

static int labpc_ao_insn_write(struct comedi_device *dev,
			       struct comedi_subdevice *s,
			       struct comedi_insn *insn,
			       unsigned int *data)
{
	const struct labpc_boardinfo *board = comedi_board(dev);
	struct labpc_private *devpriv = dev->private;
	int channel, range;
	unsigned long flags;
	int lsb, msb;

	channel = CR_CHAN(insn->chanspec);

	/* turn off pacing of analog output channel */
	/* note: hardware bug in daqcard-1200 means pacing cannot
	 * be independently enabled/disabled for its the two channels */
	spin_lock_irqsave(&dev->spinlock, flags);
	devpriv->cmd2 &= ~CMD2_LDAC(channel);
	devpriv->write_byte(devpriv->cmd2, dev->iobase + CMD2_REG);
	spin_unlock_irqrestore(&dev->spinlock, flags);

	/* set range */
	if (board->is_labpc1200) {
		range = CR_RANGE(insn->chanspec);
		if (comedi_range_is_unipolar(s, range))
			devpriv->cmd6 |= CMD6_DACUNI(channel);
		else
			devpriv->cmd6 &= ~CMD6_DACUNI(channel);
		/*  write to register */
		devpriv->write_byte(devpriv->cmd6, dev->iobase + CMD6_REG);
	}
	/* send data */
	lsb = data[0] & 0xff;
	msb = (data[0] >> 8) & 0xff;
	devpriv->write_byte(lsb, dev->iobase + DAC_LSB_REG(channel));
	devpriv->write_byte(msb, dev->iobase + DAC_MSB_REG(channel));

	/* remember value for readback */
	devpriv->ao_value[channel] = data[0];

	return 1;
}

static int labpc_ao_insn_read(struct comedi_device *dev,
			      struct comedi_subdevice *s,
			      struct comedi_insn *insn,
			      unsigned int *data)
{
	struct labpc_private *devpriv = dev->private;

	data[0] = devpriv->ao_value[CR_CHAN(insn->chanspec)];

	return 1;
}

static int labpc_8255_mmio(int dir, int port, int data, unsigned long iobase)
{
	if (dir) {
		writeb(data, (void __iomem *)(iobase + port));
		return 0;
	} else {
		return readb((void __iomem *)(iobase + port));
	}
}

/* lowlevel write to eeprom/dac */
static void labpc_serial_out(struct comedi_device *dev, unsigned int value,
			     unsigned int value_width)
{
	struct labpc_private *devpriv = dev->private;
	int i;

	for (i = 1; i <= value_width; i++) {
		/*  clear serial clock */
		devpriv->cmd5 &= ~CMD5_SCLK;
		/*  send bits most significant bit first */
		if (value & (1 << (value_width - i)))
			devpriv->cmd5 |= CMD5_SDATA;
		else
			devpriv->cmd5 &= ~CMD5_SDATA;
		udelay(1);
		devpriv->write_byte(devpriv->cmd5, dev->iobase + CMD5_REG);
		/*  set clock to load bit */
		devpriv->cmd5 |= CMD5_SCLK;
		udelay(1);
		devpriv->write_byte(devpriv->cmd5, dev->iobase + CMD5_REG);
	}
}

/* lowlevel read from eeprom */
static unsigned int labpc_serial_in(struct comedi_device *dev)
{
	struct labpc_private *devpriv = dev->private;
	unsigned int value = 0;
	int i;
	const int value_width = 8;	/*  number of bits wide values are */

	for (i = 1; i <= value_width; i++) {
		/*  set serial clock */
		devpriv->cmd5 |= CMD5_SCLK;
		udelay(1);
		devpriv->write_byte(devpriv->cmd5, dev->iobase + CMD5_REG);
		/*  clear clock bit */
		devpriv->cmd5 &= ~CMD5_SCLK;
		udelay(1);
		devpriv->write_byte(devpriv->cmd5, dev->iobase + CMD5_REG);
		/*  read bits most significant bit first */
		udelay(1);
		devpriv->stat2 = devpriv->read_byte(dev->iobase + STAT2_REG);
		if (devpriv->stat2 & STAT2_PROMOUT)
			value |= 1 << (value_width - i);
	}

	return value;
}

static unsigned int labpc_eeprom_read(struct comedi_device *dev,
				      unsigned int address)
{
	struct labpc_private *devpriv = dev->private;
	unsigned int value;
	/*  bits to tell eeprom to expect a read */
	const int read_instruction = 0x3;
	/*  8 bit write lengths to eeprom */
	const int write_length = 8;

	/*  enable read/write to eeprom */
	devpriv->cmd5 &= ~CMD5_EEPROMCS;
	udelay(1);
	devpriv->write_byte(devpriv->cmd5, dev->iobase + CMD5_REG);
	devpriv->cmd5 |= (CMD5_EEPROMCS | CMD5_WRTPRT);
	udelay(1);
	devpriv->write_byte(devpriv->cmd5, dev->iobase + CMD5_REG);

	/*  send read instruction */
	labpc_serial_out(dev, read_instruction, write_length);
	/*  send 8 bit address to read from */
	labpc_serial_out(dev, address, write_length);
	/*  read result */
	value = labpc_serial_in(dev);

	/*  disable read/write to eeprom */
	devpriv->cmd5 &= ~(CMD5_EEPROMCS | CMD5_WRTPRT);
	udelay(1);
	devpriv->write_byte(devpriv->cmd5, dev->iobase + CMD5_REG);

	return value;
}

static unsigned int labpc_eeprom_read_status(struct comedi_device *dev)
{
	struct labpc_private *devpriv = dev->private;
	unsigned int value;
	const int read_status_instruction = 0x5;
	const int write_length = 8;	/*  8 bit write lengths to eeprom */

	/*  enable read/write to eeprom */
	devpriv->cmd5 &= ~CMD5_EEPROMCS;
	udelay(1);
	devpriv->write_byte(devpriv->cmd5, dev->iobase + CMD5_REG);
	devpriv->cmd5 |= (CMD5_EEPROMCS | CMD5_WRTPRT);
	udelay(1);
	devpriv->write_byte(devpriv->cmd5, dev->iobase + CMD5_REG);

	/*  send read status instruction */
	labpc_serial_out(dev, read_status_instruction, write_length);
	/*  read result */
	value = labpc_serial_in(dev);

	/*  disable read/write to eeprom */
	devpriv->cmd5 &= ~(CMD5_EEPROMCS | CMD5_WRTPRT);
	udelay(1);
	devpriv->write_byte(devpriv->cmd5, dev->iobase + CMD5_REG);

	return value;
}

static int labpc_eeprom_write(struct comedi_device *dev,
				unsigned int address, unsigned int value)
{
	struct labpc_private *devpriv = dev->private;
	const int write_enable_instruction = 0x6;
	const int write_instruction = 0x2;
	const int write_length = 8;	/*  8 bit write lengths to eeprom */
	const int write_in_progress_bit = 0x1;
	const int timeout = 10000;
	int i;

	/*  make sure there isn't already a write in progress */
	for (i = 0; i < timeout; i++) {
		if ((labpc_eeprom_read_status(dev) & write_in_progress_bit) ==
		    0)
			break;
	}
	if (i == timeout) {
		comedi_error(dev, "eeprom write timed out");
		return -ETIME;
	}
	/*  update software copy of eeprom */
	devpriv->eeprom_data[address] = value;

	/*  enable read/write to eeprom */
	devpriv->cmd5 &= ~CMD5_EEPROMCS;
	udelay(1);
	devpriv->write_byte(devpriv->cmd5, dev->iobase + CMD5_REG);
	devpriv->cmd5 |= (CMD5_EEPROMCS | CMD5_WRTPRT);
	udelay(1);
	devpriv->write_byte(devpriv->cmd5, dev->iobase + CMD5_REG);

	/*  send write_enable instruction */
	labpc_serial_out(dev, write_enable_instruction, write_length);
	devpriv->cmd5 &= ~CMD5_EEPROMCS;
	udelay(1);
	devpriv->write_byte(devpriv->cmd5, dev->iobase + CMD5_REG);

	/*  send write instruction */
	devpriv->cmd5 |= CMD5_EEPROMCS;
	udelay(1);
	devpriv->write_byte(devpriv->cmd5, dev->iobase + CMD5_REG);
	labpc_serial_out(dev, write_instruction, write_length);
	/*  send 8 bit address to write to */
	labpc_serial_out(dev, address, write_length);
	/*  write value */
	labpc_serial_out(dev, value, write_length);
	devpriv->cmd5 &= ~CMD5_EEPROMCS;
	udelay(1);
	devpriv->write_byte(devpriv->cmd5, dev->iobase + CMD5_REG);

	/*  disable read/write to eeprom */
	devpriv->cmd5 &= ~(CMD5_EEPROMCS | CMD5_WRTPRT);
	udelay(1);
	devpriv->write_byte(devpriv->cmd5, dev->iobase + CMD5_REG);

	return 0;
}

/* writes to 8 bit calibration dacs */
static void write_caldac(struct comedi_device *dev, unsigned int channel,
			 unsigned int value)
{
	struct labpc_private *devpriv = dev->private;

	if (value == devpriv->caldac[channel])
		return;
	devpriv->caldac[channel] = value;

	/*  clear caldac load bit and make sure we don't write to eeprom */
	devpriv->cmd5 &= ~(CMD5_CALDACLD | CMD5_EEPROMCS | CMD5_WRTPRT);
	udelay(1);
	devpriv->write_byte(devpriv->cmd5, dev->iobase + CMD5_REG);

	/*  write 4 bit channel */
	labpc_serial_out(dev, channel, 4);
	/*  write 8 bit caldac value */
	labpc_serial_out(dev, value, 8);

	/*  set and clear caldac bit to load caldac value */
	devpriv->cmd5 |= CMD5_CALDACLD;
	udelay(1);
	devpriv->write_byte(devpriv->cmd5, dev->iobase + CMD5_REG);
	devpriv->cmd5 &= ~CMD5_CALDACLD;
	udelay(1);
	devpriv->write_byte(devpriv->cmd5, dev->iobase + CMD5_REG);
}

static int labpc_calib_insn_write(struct comedi_device *dev,
				  struct comedi_subdevice *s,
				  struct comedi_insn *insn,
				  unsigned int *data)
{
	unsigned int chan = CR_CHAN(insn->chanspec);

	/*
	 * Only write the last data value to the caldac. Preceding
	 * data would be overwritten anyway.
	 */
	if (insn->n > 0)
		write_caldac(dev, chan, data[insn->n - 1]);

	return insn->n;
}

static int labpc_calib_insn_read(struct comedi_device *dev,
				 struct comedi_subdevice *s,
				 struct comedi_insn *insn,
				 unsigned int *data)
{
	struct labpc_private *devpriv = dev->private;
	unsigned int chan = CR_CHAN(insn->chanspec);
	int i;

	for (i = 0; i < insn->n; i++)
		data[i] = devpriv->caldac[chan];

	return insn->n;
}

static int labpc_eeprom_insn_write(struct comedi_device *dev,
				   struct comedi_subdevice *s,
				   struct comedi_insn *insn,
				   unsigned int *data)
{
	unsigned int chan = CR_CHAN(insn->chanspec);
	int ret;

	/* only allow writes to user area of eeprom */
	if (chan < 16 || chan > 127)
		return -EINVAL;

	/*
	 * Only write the last data value to the eeprom. Preceding
	 * data would be overwritten anyway.
	 */
	if (insn->n > 0) {
		ret = labpc_eeprom_write(dev, chan, data[insn->n - 1]);
		if (ret)
			return ret;
	}

	return insn->n;
}

static int labpc_eeprom_insn_read(struct comedi_device *dev,
				  struct comedi_subdevice *s,
				  struct comedi_insn *insn,
				  unsigned int *data)
{
	struct labpc_private *devpriv = dev->private;
	unsigned int chan = CR_CHAN(insn->chanspec);
	int i;

	for (i = 0; i < insn->n; i++)
		data[i] = devpriv->eeprom_data[chan];

	return insn->n;
}

int labpc_common_attach(struct comedi_device *dev,
			unsigned int irq, unsigned long isr_flags)
{
	const struct labpc_boardinfo *board = comedi_board(dev);
	struct labpc_private *devpriv = dev->private;
	struct comedi_subdevice *s;
	int ret;
	int i;

	if (board->has_mmio) {
		devpriv->read_byte = labpc_readb;
		devpriv->write_byte = labpc_writeb;
	} else {
		devpriv->read_byte = labpc_inb;
		devpriv->write_byte = labpc_outb;
	}

	/* initialize board's command registers */
	devpriv->write_byte(devpriv->cmd1, dev->iobase + CMD1_REG);
	devpriv->write_byte(devpriv->cmd2, dev->iobase + CMD2_REG);
	devpriv->write_byte(devpriv->cmd3, dev->iobase + CMD3_REG);
	devpriv->write_byte(devpriv->cmd4, dev->iobase + CMD4_REG);
	if (board->is_labpc1200) {
		devpriv->write_byte(devpriv->cmd5, dev->iobase + CMD5_REG);
		devpriv->write_byte(devpriv->cmd6, dev->iobase + CMD6_REG);
	}

	if (irq) {
		ret = request_irq(irq, labpc_interrupt, isr_flags,
				  dev->board_name, dev);
		if (ret == 0)
			dev->irq = irq;
	}

	ret = comedi_alloc_subdevices(dev, 5);
	if (ret)
		return ret;

	/* analog input subdevice */
	s = &dev->subdevices[0];
	s->type		= COMEDI_SUBD_AI;
	s->subdev_flags	= SDF_READABLE | SDF_GROUND | SDF_COMMON | SDF_DIFF;
	s->n_chan	= 8;
	s->len_chanlist	= 8;
	s->maxdata	= 0x0fff;
	s->range_table	= board->is_labpc1200
				? &range_labpc_1200_ai : &range_labpc_plus_ai;
	s->insn_read	= labpc_ai_insn_read;
	if (dev->irq) {
		dev->read_subdev = s;
		s->subdev_flags	|= SDF_CMD_READ;
		s->do_cmd	= labpc_ai_cmd;
		s->do_cmdtest	= labpc_ai_cmdtest;
		s->cancel	= labpc_cancel;
	}

	/* analog output */
	s = &dev->subdevices[1];
	if (board->has_ao) {
		s->type		= COMEDI_SUBD_AO;
		s->subdev_flags	= SDF_READABLE | SDF_WRITABLE | SDF_GROUND;
		s->n_chan	= NUM_AO_CHAN;
		s->maxdata	= 0x0fff;
		s->range_table	= &range_labpc_ao;
		s->insn_read	= labpc_ao_insn_read;
		s->insn_write	= labpc_ao_insn_write;

		/* initialize analog outputs to a known value */
		for (i = 0; i < s->n_chan; i++) {
			short lsb, msb;

			devpriv->ao_value[i] = s->maxdata / 2;
			lsb = devpriv->ao_value[i] & 0xff;
			msb = (devpriv->ao_value[i] >> 8) & 0xff;
			devpriv->write_byte(lsb, dev->iobase + DAC_LSB_REG(i));
			devpriv->write_byte(msb, dev->iobase + DAC_MSB_REG(i));
		}
	} else {
		s->type		= COMEDI_SUBD_UNUSED;
	}

	/* 8255 dio */
	s = &dev->subdevices[2];
	ret = subdev_8255_init(dev, s,
			       (board->has_mmio) ? labpc_8255_mmio : NULL,
			       dev->iobase + DIO_BASE_REG);
	if (ret)
		return ret;

	/*  calibration subdevices for boards that have one */
	s = &dev->subdevices[3];
	if (board->is_labpc1200) {
		s->type		= COMEDI_SUBD_CALIB;
		s->subdev_flags	= SDF_READABLE | SDF_WRITABLE | SDF_INTERNAL;
		s->n_chan	= 16;
		s->maxdata	= 0xff;
		s->insn_read	= labpc_calib_insn_read;
		s->insn_write	= labpc_calib_insn_write;

		for (i = 0; i < s->n_chan; i++)
			write_caldac(dev, i, s->maxdata / 2);
	} else
		s->type		= COMEDI_SUBD_UNUSED;

	/* EEPROM */
	s = &dev->subdevices[4];
	if (board->is_labpc1200) {
		s->type		= COMEDI_SUBD_MEMORY;
		s->subdev_flags	= SDF_READABLE | SDF_WRITABLE | SDF_INTERNAL;
		s->n_chan	= EEPROM_SIZE;
		s->maxdata	= 0xff;
		s->insn_read	= labpc_eeprom_insn_read;
		s->insn_write	= labpc_eeprom_insn_write;

		for (i = 0; i < s->n_chan; i++)
			devpriv->eeprom_data[i] = labpc_eeprom_read(dev, i);
	} else
		s->type		= COMEDI_SUBD_UNUSED;

	return 0;
}
EXPORT_SYMBOL_GPL(labpc_common_attach);

#if IS_ENABLED(CONFIG_COMEDI_NI_LABPC_ISA)
static int labpc_attach(struct comedi_device *dev, struct comedi_devconfig *it)
{
	struct labpc_private *devpriv;
	unsigned int irq = it->options[1];
	unsigned int dma_chan = it->options[2];
	int ret;

	devpriv = comedi_alloc_devpriv(dev, sizeof(*devpriv));
	if (!devpriv)
		return -ENOMEM;

	ret = comedi_request_region(dev, it->options[0], LABPC_SIZE);
	if (ret)
		return ret;

	ret = labpc_common_attach(dev, irq, 0);
	if (ret)
		return ret;

	if (dev->irq)
		labpc_init_dma_chan(dev, dma_chan);

	return 0;
}

static void labpc_detach(struct comedi_device *dev)
{
	struct labpc_private *devpriv = dev->private;

	if (devpriv)
		labpc_free_dma_chan(dev);

	comedi_legacy_detach(dev);
}

static struct comedi_driver labpc_driver = {
	.driver_name	= "ni_labpc",
	.module		= THIS_MODULE,
	.attach		= labpc_attach,
	.detach		= labpc_detach,
	.num_names	= ARRAY_SIZE(labpc_boards),
	.board_name	= &labpc_boards[0].name,
	.offset		= sizeof(struct labpc_boardinfo),
};
module_comedi_driver(labpc_driver);
#else
static int __init labpc_common_init(void)
{
	return 0;
}
module_init(labpc_common_init);

static void __exit labpc_common_exit(void)
{
}
module_exit(labpc_common_exit);
#endif

MODULE_AUTHOR("Comedi http://www.comedi.org");
MODULE_DESCRIPTION("Comedi low-level driver");
MODULE_LICENSE("GPL");<|MERGE_RESOLUTION|>--- conflicted
+++ resolved
@@ -785,23 +785,6 @@
 	labpc_setup_cmd6_reg(dev, s, mode, xfer, range, aref,
 			     (cmd->stop_src == TRIG_EXT));
 
-<<<<<<< HEAD
-	/* setup channel list, etc (command1 register) */
-	devpriv->command1_bits = 0;
-	if (labpc_ai_scan_mode(cmd) == MODE_MULT_CHAN_UP)
-		channel = CR_CHAN(cmd->chanlist[cmd->chanlist_len - 1]);
-	else
-		channel = CR_CHAN(cmd->chanlist[0]);
-	/* munge channel bits for differential / scan disabled mode */
-	if ((labpc_ai_scan_mode(cmd) == MODE_SINGLE_CHAN ||
-	     labpc_ai_scan_mode(cmd) == MODE_SINGLE_CHAN_INTERVAL) &&
-	    aref == AREF_DIFF)
-		channel *= 2;
-	devpriv->command1_bits |= ADC_CHAN_BITS(channel);
-	devpriv->command1_bits |= thisboard->ai_range_code[range];
-	devpriv->write_byte(devpriv->command1_bits, dev->iobase + COMMAND1_REG);
-=======
->>>>>>> c3ade0e0
 	/* manual says to set scan enable bit on second pass */
 	if (mode == MODE_MULT_CHAN_UP || mode == MODE_MULT_CHAN_DOWN) {
 		devpriv->cmd1 |= CMD1_SCANEN;
@@ -809,12 +792,7 @@
 		 * list will get screwed when you switch
 		 * between scan up to scan down mode - dunno why */
 		udelay(1);
-<<<<<<< HEAD
-		devpriv->write_byte(devpriv->command1_bits,
-				    dev->iobase + COMMAND1_REG);
-=======
 		devpriv->write_byte(devpriv->cmd1, dev->iobase + CMD1_REG);
->>>>>>> c3ade0e0
 	}
 
 	devpriv->write_byte(cmd->chanlist_len,
@@ -888,22 +866,6 @@
 	if (aref == AREF_DIFF)
 		devpriv->cmd4 |= CMD4_SEDIFF;
 	devpriv->write_byte(devpriv->cmd4, dev->iobase + CMD4_REG);
-
-	/*  setup any external triggering/pacing (command4 register) */
-	devpriv->command4_bits = 0;
-	if (cmd->convert_src != TRIG_EXT)
-		devpriv->command4_bits |= EXT_CONVERT_DISABLE_BIT;
-	/* XXX should discard first scan when using interval scanning
-	 * since manual says it is not synced with scan clock */
-	if (labpc_use_continuous_mode(cmd) == 0) {
-		devpriv->command4_bits |= INTERVAL_SCAN_EN_BIT;
-		if (cmd->scan_begin_src == TRIG_EXT)
-			devpriv->command4_bits |= EXT_SCAN_EN_BIT;
-	}
-	/*  single-ended/differential */
-	if (aref == AREF_DIFF)
-		devpriv->command4_bits |= ADC_DIFF_BIT;
-	devpriv->write_byte(devpriv->command4_bits, dev->iobase + COMMAND4_REG);
 
 	/*  startup acquisition */
 
