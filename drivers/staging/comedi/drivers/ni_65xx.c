--- conflicted
+++ resolved
@@ -364,21 +364,13 @@
 				 struct comedi_subdevice *s,
 				 struct comedi_insn *insn, unsigned int *data)
 {
-<<<<<<< HEAD
-=======
 	const struct ni_65xx_board *board = comedi_board(dev);
 	struct ni_65xx_private *devpriv = dev->private;
->>>>>>> c3ade0e0
 	int base_bitfield_channel;
 	unsigned read_bits = 0;
 	int last_port_offset = ni_65xx_port_by_channel(s->n_chan - 1);
 	int port_offset;
 
-<<<<<<< HEAD
-	if (insn->n != 2)
-		return -EINVAL;
-=======
->>>>>>> c3ade0e0
 	base_bitfield_channel = CR_CHAN(insn->chanspec);
 	for (port_offset = ni_65xx_port_by_channel(base_bitfield_channel);
 	     port_offset <= last_port_offset; port_offset++) {
