--- conflicted
+++ resolved
@@ -201,274 +201,6 @@
 	das08_pgm_gainlist,
 };
 
-<<<<<<< HEAD
-static const struct das08_board_struct das08_boards[] = {
-	{
-	 .name = "isa-das08",	/*  cio-das08.pdf */
-	 .bustype = isa,
-	 .ai = das08_ai_rinsn,
-	 .ai_nbits = 12,
-	 .ai_pg = das08_pg_none,
-	 .ai_encoding = das08_encode12,
-	 .ao = NULL,
-	 .ao_nbits = 12,
-	 .di = das08_di_rbits,
-	 .do_ = das08_do_wbits,
-	 .do_nchan = 4,
-	 .i8255_offset = 8,
-	 .i8254_offset = 4,
-	 .iosize = 16,		/*  unchecked */
-	 },
-	{
-	 .name = "das08-pgm",	/*  cio-das08pgx.pdf */
-	 .bustype = isa,
-	 .ai = das08_ai_rinsn,
-	 .ai_nbits = 12,
-	 .ai_pg = das08_pgm,
-	 .ai_encoding = das08_encode12,
-	 .ao = NULL,
-	 .di = das08_di_rbits,
-	 .do_ = das08_do_wbits,
-	 .do_nchan = 4,
-	 .i8255_offset = 0,
-	 .i8254_offset = 0x04,
-	 .iosize = 16,		/*  unchecked */
-	 },
-	{
-	 .name = "das08-pgh",	/*  cio-das08pgx.pdf */
-	 .bustype = isa,
-	 .ai = das08_ai_rinsn,
-	 .ai_nbits = 12,
-	 .ai_pg = das08_pgh,
-	 .ai_encoding = das08_encode12,
-	 .ao = NULL,
-	 .di = das08_di_rbits,
-	 .do_ = das08_do_wbits,
-	 .do_nchan = 4,
-	 .i8255_offset = 0,
-	 .i8254_offset = 0x04,
-	 .iosize = 16,		/*  unchecked */
-	 },
-	{
-	 .name = "das08-pgl",	/*  cio-das08pgx.pdf */
-	 .bustype = isa,
-	 .ai = das08_ai_rinsn,
-	 .ai_nbits = 12,
-	 .ai_pg = das08_pgl,
-	 .ai_encoding = das08_encode12,
-	 .ao = NULL,
-	 .di = das08_di_rbits,
-	 .do_ = das08_do_wbits,
-	 .do_nchan = 4,
-	 .i8255_offset = 0,
-	 .i8254_offset = 0x04,
-	 .iosize = 16,		/*  unchecked */
-	 },
-	{
-	 .name = "das08-aoh",	/*  cio-das08_aox.pdf */
-	 .bustype = isa,
-	 .ai = das08_ai_rinsn,
-	 .ai_nbits = 12,
-	 .ai_pg = das08_pgh,
-	 .ai_encoding = das08_encode12,
-	 .ao = das08ao_ao_winsn,	/*  8 */
-	 .ao_nbits = 12,
-	 .di = das08_di_rbits,
-	 .do_ = das08_do_wbits,
-	 .do_nchan = 4,
-	 .i8255_offset = 0x0c,
-	 .i8254_offset = 0x04,
-	 .iosize = 16,		/*  unchecked */
-	 },
-	{
-	 .name = "das08-aol",	/*  cio-das08_aox.pdf */
-	 .bustype = isa,
-	 .ai = das08_ai_rinsn,
-	 .ai_nbits = 12,
-	 .ai_pg = das08_pgl,
-	 .ai_encoding = das08_encode12,
-	 .ao = das08ao_ao_winsn,	/*  8 */
-	 .ao_nbits = 12,
-	 .di = das08_di_rbits,
-	 .do_ = das08_do_wbits,
-	 .do_nchan = 4,
-	 .i8255_offset = 0x0c,
-	 .i8254_offset = 0x04,
-	 .iosize = 16,		/*  unchecked */
-	 },
-	{
-	 .name = "das08-aom",	/*  cio-das08_aox.pdf */
-	 .bustype = isa,
-	 .ai = das08_ai_rinsn,
-	 .ai_nbits = 12,
-	 .ai_pg = das08_pgm,
-	 .ai_encoding = das08_encode12,
-	 .ao = das08ao_ao_winsn,	/*  8 */
-	 .ao_nbits = 12,
-	 .di = das08_di_rbits,
-	 .do_ = das08_do_wbits,
-	 .do_nchan = 4,
-	 .i8255_offset = 0x0c,
-	 .i8254_offset = 0x04,
-	 .iosize = 16,		/*  unchecked */
-	 },
-	{
-	 .name = "das08/jr-ao",	/*  cio-das08-jr-ao.pdf */
-	 .bustype = isa,
-	 .ai = das08_ai_rinsn,
-	 .ai_nbits = 12,
-	 .ai_pg = das08_pg_none,
-	 .ai_encoding = das08_encode12,
-	 .ao = das08jr_ao_winsn,
-	 .ao_nbits = 12,
-	 .di = das08jr_di_rbits,
-	 .do_ = das08jr_do_wbits,
-	 .do_nchan = 8,
-	 .i8255_offset = 0,
-	 .i8254_offset = 0,
-	 .iosize = 16,		/*  unchecked */
-	 },
-	{
-	 .name = "das08jr-16-ao",	/*  cio-das08jr-16-ao.pdf */
-	 .bustype = isa,
-	 .ai = das08_ai_rinsn,
-	 .ai_nbits = 16,
-	 .ai_pg = das08_pg_none,
-	 .ai_encoding = das08_encode16,
-	 .ao = das08jr_ao_winsn,
-	 .ao_nbits = 16,
-	 .di = das08jr_di_rbits,
-	 .do_ = das08jr_do_wbits,
-	 .do_nchan = 8,
-	 .i8255_offset = 0,
-	 .i8254_offset = 0x04,
-	 .iosize = 16,		/*  unchecked */
-	 },
-#ifdef CONFIG_COMEDI_PCI
-	{
-	 .name = "das08",	/*  pci-das08 */
-	 .id = PCI_DEVICE_ID_PCIDAS08,
-	 .bustype = pci,
-	 .ai = das08_ai_rinsn,
-	 .ai_nbits = 12,
-	 .ai_pg = das08_bipolar5,
-	 .ai_encoding = das08_encode12,
-	 .ao = NULL,
-	 .ao_nbits = 0,
-	 .di = das08_di_rbits,
-	 .do_ = das08_do_wbits,
-	 .do_nchan = 4,
-	 .i8255_offset = 0,
-	 .i8254_offset = 4,
-	 .iosize = 8,
-	 },
-#endif
-	{
-	 .name = "pc104-das08",
-	 .bustype = pc104,
-	 .ai = das08_ai_rinsn,
-	 .ai_nbits = 12,
-	 .ai_pg = das08_pg_none,
-	 .ai_encoding = das08_encode12,
-	 .ao = NULL,
-	 .ao_nbits = 0,
-	 .di = das08_di_rbits,
-	 .do_ = das08_do_wbits,
-	 .do_nchan = 4,
-	 .i8255_offset = 0,
-	 .i8254_offset = 4,
-	 .iosize = 16,		/*  unchecked */
-	 },
-#if 0
-	{
-	 .name = "das08/f",
-	 },
-	{
-	 .name = "das08jr",
-	 },
-#endif
-	{
-	 .name = "das08jr/16",
-	 .bustype = isa,
-	 .ai = das08_ai_rinsn,
-	 .ai_nbits = 16,
-	 .ai_pg = das08_pg_none,
-	 .ai_encoding = das08_encode16,
-	 .ao = NULL,
-	 .ao_nbits = 0,
-	 .di = das08jr_di_rbits,
-	 .do_ = das08jr_do_wbits,
-	 .do_nchan = 8,
-	 .i8255_offset = 0,
-	 .i8254_offset = 0,
-	 .iosize = 16,		/*  unchecked */
-	 },
-#if 0
-	{
-	 .name = "das48-pga",	/*  cio-das48-pga.pdf */
-	 },
-	{
-	 .name = "das08-pga-g2",	/*  a KM board */
-	 },
-#endif
-};
-
-#ifdef CONFIG_COMEDI_PCMCIA
-struct das08_board_struct das08_cs_boards[NUM_DAS08_CS_BOARDS] = {
-	{
-	 .name = "pcm-das08",
-	 .id = 0x0,		/*  XXX */
-	 .bustype = pcmcia,
-	 .ai = das08_ai_rinsn,
-	 .ai_nbits = 12,
-	 .ai_pg = das08_bipolar5,
-	 .ai_encoding = das08_pcm_encode12,
-	 .ao = NULL,
-	 .ao_nbits = 0,
-	 .di = das08_di_rbits,
-	 .do_ = das08_do_wbits,
-	 .do_nchan = 3,
-	 .i8255_offset = 0,
-	 .i8254_offset = 0,
-	 .iosize = 16,
-	 },
-	/*  duplicate so driver name can be used also */
-	{
-	 .name = "das08_cs",
-	 .id = 0x0,		/*  XXX */
-	 .bustype = pcmcia,
-	 .ai = das08_ai_rinsn,
-	 .ai_nbits = 12,
-	 .ai_pg = das08_bipolar5,
-	 .ai_encoding = das08_pcm_encode12,
-	 .ao = NULL,
-	 .ao_nbits = 0,
-	 .di = das08_di_rbits,
-	 .do_ = das08_do_wbits,
-	 .do_nchan = 3,
-	 .i8255_offset = 0,
-	 .i8254_offset = 0,
-	 .iosize = 16,
-	 },
-};
-#endif
-
-#ifdef CONFIG_COMEDI_PCI
-static DEFINE_PCI_DEVICE_TABLE(das08_pci_table) = {
-	{
-	PCI_VENDOR_ID_COMPUTERBOARDS, PCI_DEVICE_ID_PCIDAS08,
-		    PCI_ANY_ID, PCI_ANY_ID, 0, 0, 0}, {
-	0}
-};
-
-MODULE_DEVICE_TABLE(pci, das08_pci_table);
-#endif
-
-#define devpriv ((struct das08_private_struct *)dev->private)
-#define thisboard ((const struct das08_board_struct *)dev->board_ptr)
-
-=======
->>>>>>> c3ade0e0
 #define TIMEOUT 100000
 
 static int das08_ai_rinsn(struct comedi_device *dev, struct comedi_subdevice *s,
@@ -597,22 +329,6 @@
 static void das08_ao_set_data(struct comedi_device *dev,
 			      unsigned int chan, unsigned int data)
 {
-<<<<<<< HEAD
-	int n;
-	int lsb, msb;
-	int chan;
-
-	lsb = data[0] & 0xff;
-	msb = (data[0] >> 8) & 0xff;
-
-	chan = CR_CHAN(insn->chanspec);
-
-	for (n = 0; n < insn->n; n++) {
-#if 0
-		outb(lsb, dev->iobase + devpriv->ao_offset_lsb[chan]);
-		outb(msb, dev->iobase + devpriv->ao_offset_msb[chan]);
-#else
-=======
 	const struct das08_board_struct *thisboard = comedi_board(dev);
 	struct das08_private_struct *devpriv = dev->private;
 	unsigned char lsb;
@@ -621,7 +337,6 @@
 	lsb = data & 0xff;
 	msb = (data >> 8) & 0xff;
 	if (thisboard->is_jr) {
->>>>>>> c3ade0e0
 		outb(lsb, dev->iobase + DAS08JR_AO_LSB(chan));
 		outb(msb, dev->iobase + DAS08JR_AO_MSB(chan));
 		/* load DACs */
