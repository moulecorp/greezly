/*
    comedi/drivers/amplc_pc236.c
    Driver for Amplicon PC36AT and PCI236 DIO boards.

    Copyright (C) 2002 MEV Ltd. <http://www.mev.co.uk/>

    COMEDI - Linux Control and Measurement Device Interface
    Copyright (C) 2000 David A. Schleef <ds@schleef.org>

    This program is free software; you can redistribute it and/or modify
    it under the terms of the GNU General Public License as published by
    the Free Software Foundation; either version 2 of the License, or
    (at your option) any later version.

    This program is distributed in the hope that it will be useful,
    but WITHOUT ANY WARRANTY; without even the implied warranty of
    MERCHANTABILITY or FITNESS FOR A PARTICULAR PURPOSE.  See the
    GNU General Public License for more details.
*/
/*
Driver: amplc_pc236
Description: Amplicon PC36AT, PCI236
Author: Ian Abbott <abbotti@mev.co.uk>
Devices: [Amplicon] PC36AT (pc36at), PCI236 (pci236 or amplc_pc236)
Updated: Wed, 01 Apr 2009 15:41:25 +0100
Status: works

Configuration options - PC36AT:
  [0] - I/O port base address
  [1] - IRQ (optional)

Configuration options - PCI236:
  [0] - PCI bus of device (optional)
  [1] - PCI slot of device (optional)
  If bus/slot is not specified, the first available PCI device will be
  used.

The PC36AT ISA board and PCI236 PCI board have a single 8255 appearing
as subdevice 0.

Subdevice 1 pretends to be a digital input device, but it always returns
0 when read. However, if you run a command with scan_begin_src=TRIG_EXT,
a rising edge on port C bit 3 acts as an external trigger, which can be
used to wake up tasks.  This is like the comedi_parport device, but the
only way to physically disable the interrupt on the PC36AT is to remove
the IRQ jumper.  If no interrupt is connected, then subdevice 1 is
unused.
*/

#include <linux/module.h>
#include <linux/pci.h>
#include <linux/interrupt.h>

#include "../comedidev.h"

#include "comedi_fc.h"
#include "8255.h"
#include "plx9052.h"

#define PC236_DRIVER_NAME	"amplc_pc236"

#define DO_ISA	IS_ENABLED(CONFIG_COMEDI_AMPLC_PC236_ISA)
#define DO_PCI	IS_ENABLED(CONFIG_COMEDI_AMPLC_PC236_PCI)

/* PCI236 PCI configuration register information */
#define PCI_DEVICE_ID_AMPLICON_PCI236 0x0009
#define PCI_DEVICE_ID_INVALID 0xffff

/* PC36AT / PCI236 registers */

#define PC236_IO_SIZE		4
#define PC236_LCR_IO_SIZE	128

/* Disable, and clear, interrupts */
#define PCI236_INTR_DISABLE	(PLX9052_INTCSR_LI1POL |	\
				 PLX9052_INTCSR_LI2POL |	\
				 PLX9052_INTCSR_LI1SEL |	\
				 PLX9052_INTCSR_LI1CLRINT)

/* Enable, and clear, interrupts */
#define PCI236_INTR_ENABLE	(PLX9052_INTCSR_LI1ENAB |	\
				 PLX9052_INTCSR_LI1POL |	\
				 PLX9052_INTCSR_LI2POL |	\
				 PLX9052_INTCSR_PCIENAB |	\
				 PLX9052_INTCSR_LI1SEL |	\
				 PLX9052_INTCSR_LI1CLRINT)

/*
 * Board descriptions for Amplicon PC36AT and PCI236.
 */

enum pc236_bustype { isa_bustype, pci_bustype };
enum pc236_model { pc36at_model, pci236_model, anypci_model };

struct pc236_board {
	const char *name;
	unsigned short devid;
	enum pc236_bustype bustype;
	enum pc236_model model;
};
static const struct pc236_board pc236_boards[] = {
#if DO_ISA
	{
		.name = "pc36at",
		.bustype = isa_bustype,
		.model = pc36at_model,
	},
#endif
#if DO_PCI
	{
		.name = "pci236",
		.devid = PCI_DEVICE_ID_AMPLICON_PCI236,
		.bustype = pci_bustype,
		.model = pci236_model,
	},
	{
		.name = PC236_DRIVER_NAME,
		.devid = PCI_DEVICE_ID_INVALID,
		.bustype = pci_bustype,
		.model = anypci_model,	/* wildcard */
	},
#endif
};

/* this structure is for data unique to this hardware driver.  If
   several hardware drivers keep similar information in this structure,
   feel free to suggest moving the variable to the struct comedi_device struct.
 */
struct pc236_private {
	unsigned long lcr_iobase; /* PLX PCI9052 config registers in PCIBAR1 */
	int enable_irq;
};

/* test if ISA supported and this is an ISA board */
static inline bool is_isa_board(const struct pc236_board *board)
{
	return DO_ISA && board->bustype == isa_bustype;
}

/* test if PCI supported and this is a PCI board */
static inline bool is_pci_board(const struct pc236_board *board)
{
	return DO_PCI && board->bustype == pci_bustype;
}

/*
 * This function looks for a board matching the supplied PCI device.
 */
static const struct pc236_board *pc236_find_pci_board(struct pci_dev *pci_dev)
{
	unsigned int i;

	for (i = 0; i < ARRAY_SIZE(pc236_boards); i++)
		if (is_pci_board(&pc236_boards[i]) &&
		    pci_dev->device == pc236_boards[i].devid)
			return &pc236_boards[i];
	return NULL;
}

/*
 * This function looks for a PCI device matching the requested board name,
 * bus and slot.
 */
static struct pci_dev *pc236_find_pci_dev(struct comedi_device *dev,
					  struct comedi_devconfig *it)
{
	const struct pc236_board *thisboard = comedi_board(dev);
	struct pci_dev *pci_dev = NULL;
	int bus = it->options[0];
	int slot = it->options[1];

	for_each_pci_dev(pci_dev) {
		if (bus || slot) {
			if (bus != pci_dev->bus->number ||
			    slot != PCI_SLOT(pci_dev->devfn))
				continue;
		}
		if (pci_dev->vendor != PCI_VENDOR_ID_AMPLICON)
			continue;

		if (thisboard->model == anypci_model) {
			/* Wildcard board matches any supported PCI board. */
			const struct pc236_board *foundboard;

			foundboard = pc236_find_pci_board(pci_dev);
			if (foundboard == NULL)
				continue;
			/* Replace wildcard board_ptr. */
			dev->board_ptr = foundboard;
		} else {
			/* Match specific model name. */
			if (pci_dev->device != thisboard->devid)
				continue;
		}
<<<<<<< HEAD

		/* Found a match. */
		*pci_dev_p = pci_dev;
		return 0;
	}
	/* No match found. */
	if (bus || slot) {
		printk(KERN_ERR
		       "comedi%d: error! no %s found at pci %02x:%02x!\n",
		       dev->minor, thisboard->name, bus, slot);
	} else {
		printk(KERN_ERR "comedi%d: error! no %s found!\n",
		       dev->minor, thisboard->name);
	}
	return -EIO;
}
#endif

/*
 * Attach is called by the Comedi core to configure the driver
 * for a particular board.  If you specified a board_name array
 * in the driver structure, dev->board_ptr contains that
 * address.
 */
static int pc236_attach(struct comedi_device *dev, struct comedi_devconfig *it)
{
	struct comedi_subdevice *s;
	unsigned long iobase = 0;
	unsigned int irq = 0;
#ifdef CONFIG_COMEDI_PCI
	struct pci_dev *pci_dev = NULL;
	int bus = 0, slot = 0;
#endif
	int share_irq = 0;
	int ret;

	printk(KERN_DEBUG "comedi%d: %s: attach\n", dev->minor,
	       PC236_DRIVER_NAME);
/*
 * Allocate the private structure area.  alloc_private() is a
 * convenient macro defined in comedidev.h.
 */
	ret = alloc_private(dev, sizeof(struct pc236_private));
	if (ret < 0) {
		printk(KERN_ERR "comedi%d: error! out of memory!\n",
		       dev->minor);
		return ret;
	}
	/* Process options. */
	switch (thisboard->bustype) {
	case isa_bustype:
		iobase = it->options[0];
		irq = it->options[1];
		share_irq = 0;
		break;
#ifdef CONFIG_COMEDI_PCI
	case pci_bustype:
		bus = it->options[0];
		slot = it->options[1];
		share_irq = 1;

		ret = pc236_find_pci(dev, bus, slot, &pci_dev);
		if (ret < 0)
			return ret;
		devpriv->pci_dev = pci_dev;
		break;
#endif /* CONFIG_COMEDI_PCI */
	default:
		printk(KERN_ERR
		       "comedi%d: %s: BUG! cannot determine board type!\n",
		       dev->minor, PC236_DRIVER_NAME);
		return -EINVAL;
		break;
	}

/*
 * Initialize dev->board_name.
 */
	dev->board_name = thisboard->name;

	/* Enable device and reserve I/O spaces. */
#ifdef CONFIG_COMEDI_PCI
	if (pci_dev) {

		ret = comedi_pci_enable(pci_dev, PC236_DRIVER_NAME);
		if (ret < 0) {
			printk(KERN_ERR
			       "comedi%d: error! cannot enable PCI device and request regions!\n",
			       dev->minor);
			return ret;
		}
		devpriv->lcr_iobase = pci_resource_start(pci_dev, 1);
		iobase = pci_resource_start(pci_dev, 2);
		irq = pci_dev->irq;
	} else
#endif
	{
		ret = pc236_request_region(dev->minor, iobase, PC236_IO_SIZE);
		if (ret < 0)
			return ret;
	}
	dev->iobase = iobase;

/*
 * Allocate the subdevice structures.  alloc_subdevice() is a
 * convenient macro defined in comedidev.h.
 */
	ret = alloc_subdevices(dev, 2);
	if (ret < 0) {
		printk(KERN_ERR "comedi%d: error! out of memory!\n",
		       dev->minor);
		return ret;
	}

	s = dev->subdevices + 0;
	/* digital i/o subdevice (8255) */
	ret = subdev_8255_init(dev, s, NULL, iobase);
	if (ret < 0) {
		printk(KERN_ERR "comedi%d: error! out of memory!\n",
		       dev->minor);
		return ret;
	}
	s = dev->subdevices + 1;
	dev->read_subdev = s;
	s->type = COMEDI_SUBD_UNUSED;
	pc236_intr_disable(dev);
	if (irq) {
		unsigned long flags = share_irq ? IRQF_SHARED : 0;

		if (request_irq(irq, pc236_interrupt, flags,
				PC236_DRIVER_NAME, dev) >= 0) {
			dev->irq = irq;
			s->type = COMEDI_SUBD_DI;
			s->subdev_flags = SDF_READABLE | SDF_CMD_READ;
			s->n_chan = 1;
			s->maxdata = 1;
			s->range_table = &range_digital;
			s->insn_bits = pc236_intr_insn;
			s->do_cmdtest = pc236_intr_cmdtest;
			s->do_cmd = pc236_intr_cmd;
			s->cancel = pc236_intr_cancel;
		}
	}
	printk(KERN_INFO "comedi%d: %s ", dev->minor, dev->board_name);
	if (thisboard->bustype == isa_bustype) {
		printk("(base %#lx) ", iobase);
	} else {
#ifdef CONFIG_COMEDI_PCI
		printk("(pci %s) ", pci_name(pci_dev));
#endif
	}
	if (irq)
		printk("(irq %u%s) ", irq, (dev->irq ? "" : " UNAVAILABLE"));
	else
		printk("(no irq) ");

	printk("attached\n");

	return 1;
}

/*
 * _detach is called to deconfigure a device.  It should deallocate
 * resources.
 * This function is also called when _attach() fails, so it should be
 * careful not to release resources that were not necessarily
 * allocated by _attach().  dev->private and dev->subdevices are
 * deallocated automatically by the core.
 */
static int pc236_detach(struct comedi_device *dev)
{
	printk(KERN_DEBUG "comedi%d: %s: detach\n", dev->minor,
	       PC236_DRIVER_NAME);
	if (dev->iobase)
		pc236_intr_disable(dev);

	if (dev->irq)
		free_irq(dev->irq, dev);
	if (dev->subdevices)
		subdev_8255_cleanup(dev, dev->subdevices + 0);
	if (devpriv) {
#ifdef CONFIG_COMEDI_PCI
		if (devpriv->pci_dev) {
			if (dev->iobase)
				comedi_pci_disable(devpriv->pci_dev);
			pci_dev_put(devpriv->pci_dev);
		} else
#endif
		{
			if (dev->iobase)
				release_region(dev->iobase, PC236_IO_SIZE);
		}
	}
	if (dev->board_name) {
		printk(KERN_INFO "comedi%d: %s removed\n",
		       dev->minor, dev->board_name);
=======
		return pci_dev;
>>>>>>> c3ade0e0
	}
	dev_err(dev->class_dev,
		"No supported board found! (req. bus %d, slot %d)\n",
		bus, slot);
	return NULL;
}

/*
 * This function is called to mark the interrupt as disabled (no command
 * configured on subdevice 1) and to physically disable the interrupt
 * (not possible on the PC36AT, except by removing the IRQ jumper!).
 */
static void pc236_intr_disable(struct comedi_device *dev)
{
	const struct pc236_board *thisboard = comedi_board(dev);
	struct pc236_private *devpriv = dev->private;
	unsigned long flags;

	spin_lock_irqsave(&dev->spinlock, flags);
	devpriv->enable_irq = 0;
	if (is_pci_board(thisboard))
		outl(PCI236_INTR_DISABLE, devpriv->lcr_iobase + PLX9052_INTCSR);
	spin_unlock_irqrestore(&dev->spinlock, flags);
}

/*
 * This function is called to mark the interrupt as enabled (a command
 * configured on subdevice 1) and to physically enable the interrupt
 * (not possible on the PC36AT, except by (re)connecting the IRQ jumper!).
 */
static void pc236_intr_enable(struct comedi_device *dev)
{
	const struct pc236_board *thisboard = comedi_board(dev);
	struct pc236_private *devpriv = dev->private;
	unsigned long flags;

	spin_lock_irqsave(&dev->spinlock, flags);
	devpriv->enable_irq = 1;
	if (is_pci_board(thisboard))
		outl(PCI236_INTR_ENABLE, devpriv->lcr_iobase + PLX9052_INTCSR);
	spin_unlock_irqrestore(&dev->spinlock, flags);
}

/*
 * This function is called when an interrupt occurs to check whether
 * the interrupt has been marked as enabled and was generated by the
 * board.  If so, the function prepares the hardware for the next
 * interrupt.
 * Returns 0 if the interrupt should be ignored.
 */
static int pc236_intr_check(struct comedi_device *dev)
{
	const struct pc236_board *thisboard = comedi_board(dev);
	struct pc236_private *devpriv = dev->private;
	int retval = 0;
	unsigned long flags;
	unsigned int intcsr;

	spin_lock_irqsave(&dev->spinlock, flags);
	if (devpriv->enable_irq) {
		retval = 1;
		if (is_pci_board(thisboard)) {
			intcsr = inl(devpriv->lcr_iobase + PLX9052_INTCSR);
			if (!(intcsr & PLX9052_INTCSR_LI1STAT)) {
				retval = 0;
			} else {
				/* Clear interrupt and keep it enabled. */
				outl(PCI236_INTR_ENABLE,
				     devpriv->lcr_iobase + PLX9052_INTCSR);
			}
		}
	}
	spin_unlock_irqrestore(&dev->spinlock, flags);

	return retval;
}

/*
 * Input from subdevice 1.
 * Copied from the comedi_parport driver.
 */
static int pc236_intr_insn(struct comedi_device *dev,
			   struct comedi_subdevice *s, struct comedi_insn *insn,
			   unsigned int *data)
{
	data[1] = 0;
	return insn->n;
}

/*
 * Subdevice 1 command test.
 * Copied from the comedi_parport driver.
 */
static int pc236_intr_cmdtest(struct comedi_device *dev,
			      struct comedi_subdevice *s,
			      struct comedi_cmd *cmd)
{
	int err = 0;

	/* Step 1 : check if triggers are trivially valid */

	err |= cfc_check_trigger_src(&cmd->start_src, TRIG_NOW);
	err |= cfc_check_trigger_src(&cmd->scan_begin_src, TRIG_EXT);
	err |= cfc_check_trigger_src(&cmd->convert_src, TRIG_FOLLOW);
	err |= cfc_check_trigger_src(&cmd->scan_end_src, TRIG_COUNT);
	err |= cfc_check_trigger_src(&cmd->stop_src, TRIG_NONE);

	if (err)
		return 1;

	/* Step 2a : make sure trigger sources are unique */
	/* Step 2b : and mutually compatible */

	if (err)
		return 2;

	/* Step 3: check it arguments are trivially valid */

	err |= cfc_check_trigger_arg_is(&cmd->start_arg, 0);
	err |= cfc_check_trigger_arg_is(&cmd->scan_begin_arg, 0);
	err |= cfc_check_trigger_arg_is(&cmd->convert_arg, 0);
	err |= cfc_check_trigger_arg_is(&cmd->scan_end_arg, 1);
	err |= cfc_check_trigger_arg_is(&cmd->stop_arg, 0);

	if (err)
		return 3;

	/* step 4: ignored */

	if (err)
		return 4;

	return 0;
}

/*
 * Subdevice 1 command.
 */
static int pc236_intr_cmd(struct comedi_device *dev, struct comedi_subdevice *s)
{
	pc236_intr_enable(dev);

	return 0;
}

/*
 * Subdevice 1 cancel command.
 */
static int pc236_intr_cancel(struct comedi_device *dev,
			     struct comedi_subdevice *s)
{
	pc236_intr_disable(dev);

	return 0;
}

/*
 * Interrupt service routine.
 * Based on the comedi_parport driver.
 */
static irqreturn_t pc236_interrupt(int irq, void *d)
{
	struct comedi_device *dev = d;
	struct comedi_subdevice *s = dev->read_subdev;
	int handled;

	handled = pc236_intr_check(dev);
	if (dev->attached && handled) {
		comedi_buf_put(s->async, 0);
		s->async->events |= COMEDI_CB_BLOCK | COMEDI_CB_EOS;
		comedi_event(dev, s);
	}
	return IRQ_RETVAL(handled);
}

static void pc236_report_attach(struct comedi_device *dev, unsigned int irq)
{
	const struct pc236_board *thisboard = comedi_board(dev);
	struct pci_dev *pcidev = comedi_to_pci_dev(dev);
	char tmpbuf[60];
	int tmplen;

	if (is_isa_board(thisboard))
		tmplen = scnprintf(tmpbuf, sizeof(tmpbuf),
				   "(base %#lx) ", dev->iobase);
	else if (is_pci_board(thisboard))
		tmplen = scnprintf(tmpbuf, sizeof(tmpbuf),
				   "(pci %s) ", pci_name(pcidev));
	else
		tmplen = 0;
	if (irq)
		tmplen += scnprintf(&tmpbuf[tmplen], sizeof(tmpbuf) - tmplen,
				    "(irq %u%s) ", irq,
				    (dev->irq ? "" : " UNAVAILABLE"));
	else
		tmplen += scnprintf(&tmpbuf[tmplen], sizeof(tmpbuf) - tmplen,
				    "(no irq) ");
	dev_info(dev->class_dev, "%s %sattached\n",
		 dev->board_name, tmpbuf);
}

static int pc236_common_attach(struct comedi_device *dev, unsigned long iobase,
			       unsigned int irq, unsigned long req_irq_flags)
{
	const struct pc236_board *thisboard = comedi_board(dev);
	struct comedi_subdevice *s;
	int ret;

	dev->board_name = thisboard->name;
	dev->iobase = iobase;

	ret = comedi_alloc_subdevices(dev, 2);
	if (ret)
		return ret;

	s = &dev->subdevices[0];
	/* digital i/o subdevice (8255) */
	ret = subdev_8255_init(dev, s, NULL, iobase);
	if (ret < 0) {
		dev_err(dev->class_dev, "error! out of memory!\n");
		return ret;
	}
	s = &dev->subdevices[1];
	dev->read_subdev = s;
	s->type = COMEDI_SUBD_UNUSED;
	pc236_intr_disable(dev);
	if (irq) {
		if (request_irq(irq, pc236_interrupt, req_irq_flags,
				PC236_DRIVER_NAME, dev) >= 0) {
			dev->irq = irq;
			s->type = COMEDI_SUBD_DI;
			s->subdev_flags = SDF_READABLE | SDF_CMD_READ;
			s->n_chan = 1;
			s->maxdata = 1;
			s->range_table = &range_digital;
			s->insn_bits = pc236_intr_insn;
			s->do_cmdtest = pc236_intr_cmdtest;
			s->do_cmd = pc236_intr_cmd;
			s->cancel = pc236_intr_cancel;
		}
	}
	pc236_report_attach(dev, irq);
	return 1;
}

static int pc236_pci_common_attach(struct comedi_device *dev,
				   struct pci_dev *pci_dev)
{
	struct pc236_private *devpriv = dev->private;
	unsigned long iobase;
	int ret;

	comedi_set_hw_dev(dev, &pci_dev->dev);

	ret = comedi_pci_enable(dev);
	if (ret)
		return ret;

	devpriv->lcr_iobase = pci_resource_start(pci_dev, 1);
	iobase = pci_resource_start(pci_dev, 2);
	return pc236_common_attach(dev, iobase, pci_dev->irq, IRQF_SHARED);
}

/*
 * Attach is called by the Comedi core to configure the driver
 * for a particular board.  If you specified a board_name array
 * in the driver structure, dev->board_ptr contains that
 * address.
 */
static int pc236_attach(struct comedi_device *dev, struct comedi_devconfig *it)
{
	const struct pc236_board *thisboard = comedi_board(dev);
	struct pc236_private *devpriv;
	int ret;

	devpriv = comedi_alloc_devpriv(dev, sizeof(*devpriv));
	if (!devpriv)
		return -ENOMEM;

	/* Process options according to bus type. */
	if (is_isa_board(thisboard)) {
		ret = comedi_request_region(dev, it->options[0], PC236_IO_SIZE);
		if (ret)
			return ret;

		return pc236_common_attach(dev, dev->iobase, it->options[1], 0);
	} else if (is_pci_board(thisboard)) {
		struct pci_dev *pci_dev;

		pci_dev = pc236_find_pci_dev(dev, it);
		if (!pci_dev)
			return -EIO;
		return pc236_pci_common_attach(dev, pci_dev);
	} else {
		dev_err(dev->class_dev, PC236_DRIVER_NAME
			": BUG! cannot determine board type!\n");
		return -EINVAL;
	}
}

/*
 * The auto_attach hook is called at PCI probe time via
 * comedi_pci_auto_config().  dev->board_ptr is NULL on entry.
 * There should be a board entry matching the supplied PCI device.
 */
static int pc236_auto_attach(struct comedi_device *dev,
				       unsigned long context_unused)
{
	struct pci_dev *pci_dev = comedi_to_pci_dev(dev);
	struct pc236_private *devpriv;

	if (!DO_PCI)
		return -EINVAL;

	dev_info(dev->class_dev, PC236_DRIVER_NAME ": attach pci %s\n",
		 pci_name(pci_dev));

	devpriv = comedi_alloc_devpriv(dev, sizeof(*devpriv));
	if (!devpriv)
		return -ENOMEM;

	dev->board_ptr = pc236_find_pci_board(pci_dev);
	if (dev->board_ptr == NULL) {
		dev_err(dev->class_dev, "BUG! cannot determine board type!\n");
		return -EINVAL;
	}
	/*
	 * Need to 'get' the PCI device to match the 'put' in pc236_detach().
	 * TODO: Remove the pci_dev_get() and matching pci_dev_put() once
	 * support for manual attachment of PCI devices via pc236_attach()
	 * has been removed.
	 */
	pci_dev_get(pci_dev);
	return pc236_pci_common_attach(dev, pci_dev);
}

static void pc236_detach(struct comedi_device *dev)
{
	const struct pc236_board *thisboard = comedi_board(dev);

	if (!thisboard)
		return;
	if (dev->iobase)
		pc236_intr_disable(dev);
	if (is_isa_board(thisboard)) {
		comedi_legacy_detach(dev);
	} else if (is_pci_board(thisboard)) {
		struct pci_dev *pcidev = comedi_to_pci_dev(dev);
		if (dev->irq)
			free_irq(dev->irq, dev);
		comedi_pci_disable(dev);
		if (pcidev)
			pci_dev_put(pcidev);
	}
}

/*
 * The struct comedi_driver structure tells the Comedi core module
 * which functions to call to configure/deconfigure (attach/detach)
 * the board, and also about the kernel module that contains
 * the device code.
 */
static struct comedi_driver amplc_pc236_driver = {
	.driver_name = PC236_DRIVER_NAME,
	.module = THIS_MODULE,
	.attach = pc236_attach,
	.auto_attach = pc236_auto_attach,
	.detach = pc236_detach,
	.board_name = &pc236_boards[0].name,
	.offset = sizeof(struct pc236_board),
	.num_names = ARRAY_SIZE(pc236_boards),
};

#if DO_PCI
static const struct pci_device_id pc236_pci_table[] = {
	{ PCI_DEVICE(PCI_VENDOR_ID_AMPLICON, PCI_DEVICE_ID_AMPLICON_PCI236) },
	{0}
};

MODULE_DEVICE_TABLE(pci, pc236_pci_table);

static int amplc_pc236_pci_probe(struct pci_dev *dev,
				 const struct pci_device_id *id)
{
	return comedi_pci_auto_config(dev, &amplc_pc236_driver,
				      id->driver_data);
}

static struct pci_driver amplc_pc236_pci_driver = {
	.name = PC236_DRIVER_NAME,
	.id_table = pc236_pci_table,
	.probe = &amplc_pc236_pci_probe,
	.remove		= comedi_pci_auto_unconfig,
};

module_comedi_pci_driver(amplc_pc236_driver, amplc_pc236_pci_driver);
#else
module_comedi_driver(amplc_pc236_driver);
#endif

MODULE_AUTHOR("Comedi http://www.comedi.org");
MODULE_DESCRIPTION("Comedi low-level driver");
MODULE_LICENSE("GPL");<|MERGE_RESOLUTION|>--- conflicted
+++ resolved
@@ -192,206 +192,7 @@
 			if (pci_dev->device != thisboard->devid)
 				continue;
 		}
-<<<<<<< HEAD
-
-		/* Found a match. */
-		*pci_dev_p = pci_dev;
-		return 0;
-	}
-	/* No match found. */
-	if (bus || slot) {
-		printk(KERN_ERR
-		       "comedi%d: error! no %s found at pci %02x:%02x!\n",
-		       dev->minor, thisboard->name, bus, slot);
-	} else {
-		printk(KERN_ERR "comedi%d: error! no %s found!\n",
-		       dev->minor, thisboard->name);
-	}
-	return -EIO;
-}
-#endif
-
-/*
- * Attach is called by the Comedi core to configure the driver
- * for a particular board.  If you specified a board_name array
- * in the driver structure, dev->board_ptr contains that
- * address.
- */
-static int pc236_attach(struct comedi_device *dev, struct comedi_devconfig *it)
-{
-	struct comedi_subdevice *s;
-	unsigned long iobase = 0;
-	unsigned int irq = 0;
-#ifdef CONFIG_COMEDI_PCI
-	struct pci_dev *pci_dev = NULL;
-	int bus = 0, slot = 0;
-#endif
-	int share_irq = 0;
-	int ret;
-
-	printk(KERN_DEBUG "comedi%d: %s: attach\n", dev->minor,
-	       PC236_DRIVER_NAME);
-/*
- * Allocate the private structure area.  alloc_private() is a
- * convenient macro defined in comedidev.h.
- */
-	ret = alloc_private(dev, sizeof(struct pc236_private));
-	if (ret < 0) {
-		printk(KERN_ERR "comedi%d: error! out of memory!\n",
-		       dev->minor);
-		return ret;
-	}
-	/* Process options. */
-	switch (thisboard->bustype) {
-	case isa_bustype:
-		iobase = it->options[0];
-		irq = it->options[1];
-		share_irq = 0;
-		break;
-#ifdef CONFIG_COMEDI_PCI
-	case pci_bustype:
-		bus = it->options[0];
-		slot = it->options[1];
-		share_irq = 1;
-
-		ret = pc236_find_pci(dev, bus, slot, &pci_dev);
-		if (ret < 0)
-			return ret;
-		devpriv->pci_dev = pci_dev;
-		break;
-#endif /* CONFIG_COMEDI_PCI */
-	default:
-		printk(KERN_ERR
-		       "comedi%d: %s: BUG! cannot determine board type!\n",
-		       dev->minor, PC236_DRIVER_NAME);
-		return -EINVAL;
-		break;
-	}
-
-/*
- * Initialize dev->board_name.
- */
-	dev->board_name = thisboard->name;
-
-	/* Enable device and reserve I/O spaces. */
-#ifdef CONFIG_COMEDI_PCI
-	if (pci_dev) {
-
-		ret = comedi_pci_enable(pci_dev, PC236_DRIVER_NAME);
-		if (ret < 0) {
-			printk(KERN_ERR
-			       "comedi%d: error! cannot enable PCI device and request regions!\n",
-			       dev->minor);
-			return ret;
-		}
-		devpriv->lcr_iobase = pci_resource_start(pci_dev, 1);
-		iobase = pci_resource_start(pci_dev, 2);
-		irq = pci_dev->irq;
-	} else
-#endif
-	{
-		ret = pc236_request_region(dev->minor, iobase, PC236_IO_SIZE);
-		if (ret < 0)
-			return ret;
-	}
-	dev->iobase = iobase;
-
-/*
- * Allocate the subdevice structures.  alloc_subdevice() is a
- * convenient macro defined in comedidev.h.
- */
-	ret = alloc_subdevices(dev, 2);
-	if (ret < 0) {
-		printk(KERN_ERR "comedi%d: error! out of memory!\n",
-		       dev->minor);
-		return ret;
-	}
-
-	s = dev->subdevices + 0;
-	/* digital i/o subdevice (8255) */
-	ret = subdev_8255_init(dev, s, NULL, iobase);
-	if (ret < 0) {
-		printk(KERN_ERR "comedi%d: error! out of memory!\n",
-		       dev->minor);
-		return ret;
-	}
-	s = dev->subdevices + 1;
-	dev->read_subdev = s;
-	s->type = COMEDI_SUBD_UNUSED;
-	pc236_intr_disable(dev);
-	if (irq) {
-		unsigned long flags = share_irq ? IRQF_SHARED : 0;
-
-		if (request_irq(irq, pc236_interrupt, flags,
-				PC236_DRIVER_NAME, dev) >= 0) {
-			dev->irq = irq;
-			s->type = COMEDI_SUBD_DI;
-			s->subdev_flags = SDF_READABLE | SDF_CMD_READ;
-			s->n_chan = 1;
-			s->maxdata = 1;
-			s->range_table = &range_digital;
-			s->insn_bits = pc236_intr_insn;
-			s->do_cmdtest = pc236_intr_cmdtest;
-			s->do_cmd = pc236_intr_cmd;
-			s->cancel = pc236_intr_cancel;
-		}
-	}
-	printk(KERN_INFO "comedi%d: %s ", dev->minor, dev->board_name);
-	if (thisboard->bustype == isa_bustype) {
-		printk("(base %#lx) ", iobase);
-	} else {
-#ifdef CONFIG_COMEDI_PCI
-		printk("(pci %s) ", pci_name(pci_dev));
-#endif
-	}
-	if (irq)
-		printk("(irq %u%s) ", irq, (dev->irq ? "" : " UNAVAILABLE"));
-	else
-		printk("(no irq) ");
-
-	printk("attached\n");
-
-	return 1;
-}
-
-/*
- * _detach is called to deconfigure a device.  It should deallocate
- * resources.
- * This function is also called when _attach() fails, so it should be
- * careful not to release resources that were not necessarily
- * allocated by _attach().  dev->private and dev->subdevices are
- * deallocated automatically by the core.
- */
-static int pc236_detach(struct comedi_device *dev)
-{
-	printk(KERN_DEBUG "comedi%d: %s: detach\n", dev->minor,
-	       PC236_DRIVER_NAME);
-	if (dev->iobase)
-		pc236_intr_disable(dev);
-
-	if (dev->irq)
-		free_irq(dev->irq, dev);
-	if (dev->subdevices)
-		subdev_8255_cleanup(dev, dev->subdevices + 0);
-	if (devpriv) {
-#ifdef CONFIG_COMEDI_PCI
-		if (devpriv->pci_dev) {
-			if (dev->iobase)
-				comedi_pci_disable(devpriv->pci_dev);
-			pci_dev_put(devpriv->pci_dev);
-		} else
-#endif
-		{
-			if (dev->iobase)
-				release_region(dev->iobase, PC236_IO_SIZE);
-		}
-	}
-	if (dev->board_name) {
-		printk(KERN_INFO "comedi%d: %s removed\n",
-		       dev->minor, dev->board_name);
-=======
 		return pci_dev;
->>>>>>> c3ade0e0
 	}
 	dev_err(dev->class_dev,
 		"No supported board found! (req. bus %d, slot %d)\n",
