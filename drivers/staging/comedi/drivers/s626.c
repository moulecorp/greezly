/*
 * comedi/drivers/s626.c
 * Sensoray s626 Comedi driver
 *
 * COMEDI - Linux Control and Measurement Device Interface
 * Copyright (C) 2000 David A. Schleef <ds@schleef.org>
 *
 * Based on Sensoray Model 626 Linux driver Version 0.2
 * Copyright (C) 2002-2004 Sensoray Co., Inc.
 *
 * This program is free software; you can redistribute it and/or modify
 * it under the terms of the GNU General Public License as published by
 * the Free Software Foundation; either version 2 of the License, or
 * (at your option) any later version.
 *
 * This program is distributed in the hope that it will be useful,
 * but WITHOUT ANY WARRANTY; without even the implied warranty of
 * MERCHANTABILITY or FITNESS FOR A PARTICULAR PURPOSE.  See the
 * GNU General Public License for more details.
 */

/*
 * Driver: s626
 * Description: Sensoray 626 driver
 * Devices: [Sensoray] 626 (s626)
 * Authors: Gianluca Palli <gpalli@deis.unibo.it>,
 * Updated: Fri, 15 Feb 2008 10:28:42 +0000
 * Status: experimental

 * Configuration options: not applicable, uses PCI auto config

 * INSN_CONFIG instructions:
 *   analog input:
 *    none
 *
 *   analog output:
 *    none
 *
 *   digital channel:
 *    s626 has 3 dio subdevices (2,3 and 4) each with 16 i/o channels
 *    supported configuration options:
 *    INSN_CONFIG_DIO_QUERY
 *    COMEDI_INPUT
 *    COMEDI_OUTPUT
 *
 *   encoder:
 *    Every channel must be configured before reading.
 *
 *   Example code
 *
 *    insn.insn=INSN_CONFIG;   //configuration instruction
 *    insn.n=1;                //number of operation (must be 1)
 *    insn.data=&initialvalue; //initial value loaded into encoder
 *                             //during configuration
 *    insn.subdev=5;           //encoder subdevice
 *    insn.chanspec=CR_PACK(encoder_channel,0,AREF_OTHER); //encoder_channel
 *                                                         //to configure
 *
 *    comedi_do_insn(cf,&insn); //executing configuration
 */

#include <linux/module.h>
#include <linux/delay.h>
#include <linux/pci.h>
#include <linux/interrupt.h>
#include <linux/kernel.h>
#include <linux/types.h>

#include "../comedidev.h"

#include "comedi_fc.h"
#include "s626.h"

struct s626_buffer_dma {
	dma_addr_t physical_base;
	void *logical_base;
};

struct s626_private {
	void __iomem *mmio;
	uint8_t ai_cmd_running;		/* ai_cmd is running */
	uint8_t ai_continuous;		/* continuous acquisition */
	int ai_sample_count;		/* number of samples to acquire */
	unsigned int ai_sample_timer;	/* time between samples in
					 * units of the timer */
	int ai_convert_count;		/* conversion counter */
	unsigned int ai_convert_timer;	/* time between conversion in
					 * units of the timer */
	uint16_t counter_int_enabs;	/* counter interrupt enable mask
					 * for MISC2 register */
	uint8_t adc_items;		/* number of items in ADC poll list */
	struct s626_buffer_dma rps_buf;	/* DMA buffer used to hold ADC (RPS1)
					 * program */
	struct s626_buffer_dma ana_buf;	/* DMA buffer used to receive ADC data
					 * and hold DAC data */
	uint32_t *dac_wbuf;		/* pointer to logical adrs of DMA buffer
					 * used to hold DAC data */
	uint16_t dacpol;		/* image of DAC polarity register */
	uint8_t trim_setpoint[12];	/* images of TrimDAC setpoints */
	uint32_t i2c_adrs;		/* I2C device address for onboard EEPROM
					 * (board rev dependent) */
	unsigned int ao_readback[S626_DAC_CHANNELS];
};

/* COUNTER OBJECT ------------------------------------------------ */
struct s626_enc_info {
	/* Pointers to functions that differ for A and B counters: */
	/* Return clock enable. */
	uint16_t(*get_enable)(struct comedi_device *dev,
			      const struct s626_enc_info *k);
	/* Return interrupt source. */
	uint16_t(*get_int_src)(struct comedi_device *dev,
			       const struct s626_enc_info *k);
	/* Return preload trigger source. */
	uint16_t(*get_load_trig)(struct comedi_device *dev,
				 const struct s626_enc_info *k);
	/* Return standardized operating mode. */
	uint16_t(*get_mode)(struct comedi_device *dev,
			    const struct s626_enc_info *k);
	/* Generate soft index strobe. */
	void (*pulse_index)(struct comedi_device *dev,
			    const struct s626_enc_info *k);
	/* Program clock enable. */
	void (*set_enable)(struct comedi_device *dev,
			   const struct s626_enc_info *k, uint16_t enab);
	/* Program interrupt source. */
	void (*set_int_src)(struct comedi_device *dev,
			    const struct s626_enc_info *k, uint16_t int_source);
	/* Program preload trigger source. */
	void (*set_load_trig)(struct comedi_device *dev,
			      const struct s626_enc_info *k, uint16_t trig);
	/* Program standardized operating mode. */
	void (*set_mode)(struct comedi_device *dev,
			 const struct s626_enc_info *k, uint16_t setup,
			 uint16_t disable_int_src);
	/* Reset event capture flags. */
	void (*reset_cap_flags)(struct comedi_device *dev,
				const struct s626_enc_info *k);

	uint16_t my_cra;	/* address of CRA register */
	uint16_t my_crb;	/* address of CRB register */
	uint16_t my_latch_lsw;	/* address of Latch least-significant-word
				 * register */
	uint16_t my_event_bits[4]; /* bit translations for IntSrc -->RDMISC2 */
};

/* Counter overflow/index event flag masks for RDMISC2. */
#define S626_INDXMASK(C) (1 << (((C) > 2) ? ((C) * 2 - 1) : ((C) * 2 +  4)))
#define S626_OVERMASK(C) (1 << (((C) > 2) ? ((C) * 2 + 5) : ((C) * 2 + 10)))
#define S626_EVBITS(C)	{ 0, S626_OVERMASK(C), S626_INDXMASK(C), \
			  S626_OVERMASK(C) | S626_INDXMASK(C) }

/*
 * Translation table to map IntSrc into equivalent RDMISC2 event flag  bits.
 * static const uint16_t s626_event_bits[][4] =
 *     { S626_EVBITS(0), S626_EVBITS(1), S626_EVBITS(2), S626_EVBITS(3),
 *       S626_EVBITS(4), S626_EVBITS(5) };
 */

/*
 * Enable/disable a function or test status bit(s) that are accessed
 * through Main Control Registers 1 or 2.
 */
static void s626_mc_enable(struct comedi_device *dev,
			   unsigned int cmd, unsigned int reg)
{
	struct s626_private *devpriv = dev->private;
	unsigned int val = (cmd << 16) | cmd;

	mmiowb();
	writel(val, devpriv->mmio + reg);
}

static void s626_mc_disable(struct comedi_device *dev,
			    unsigned int cmd, unsigned int reg)
{
	struct s626_private *devpriv = dev->private;

	writel(cmd << 16 , devpriv->mmio + reg);
	mmiowb();
}

static bool s626_mc_test(struct comedi_device *dev,
			 unsigned int cmd, unsigned int reg)
{
	struct s626_private *devpriv = dev->private;
	unsigned int val;

	val = readl(devpriv->mmio + reg);

	return (val & cmd) ? true : false;
}

#define S626_BUGFIX_STREG(REGADRS)   ((REGADRS) - 4)

/* Write a time slot control record to TSL2. */
#define S626_VECTPORT(VECTNUM)		(S626_P_TSL2 + ((VECTNUM) << 2))

static const struct comedi_lrange s626_range_table = {
	2, {
		BIP_RANGE(5),
		BIP_RANGE(10)
	}
};

/*
 * Execute a DEBI transfer.  This must be called from within a critical section.
 */
static void s626_debi_transfer(struct comedi_device *dev)
{
	struct s626_private *devpriv = dev->private;

	/* Initiate upload of shadow RAM to DEBI control register */
	s626_mc_enable(dev, S626_MC2_UPLD_DEBI, S626_P_MC2);

	/*
	 * Wait for completion of upload from shadow RAM to
	 * DEBI control register.
	 */
	while (!s626_mc_test(dev, S626_MC2_UPLD_DEBI, S626_P_MC2))
		;

	/* Wait until DEBI transfer is done */
	while (readl(devpriv->mmio + S626_P_PSR) & S626_PSR_DEBI_S)
		;
}

/*
 * Read a value from a gate array register.
 */
static uint16_t s626_debi_read(struct comedi_device *dev, uint16_t addr)
{
	struct s626_private *devpriv = dev->private;

	/* Set up DEBI control register value in shadow RAM */
	writel(S626_DEBI_CMD_RDWORD | addr, devpriv->mmio + S626_P_DEBICMD);

	/*  Execute the DEBI transfer. */
	s626_debi_transfer(dev);

	return readl(devpriv->mmio + S626_P_DEBIAD);
}

/*
 * Write a value to a gate array register.
 */
static void s626_debi_write(struct comedi_device *dev, uint16_t addr,
			    uint16_t wdata)
{
	struct s626_private *devpriv = dev->private;

	/* Set up DEBI control register value in shadow RAM */
	writel(S626_DEBI_CMD_WRWORD | addr, devpriv->mmio + S626_P_DEBICMD);
	writel(wdata, devpriv->mmio + S626_P_DEBIAD);

	/*  Execute the DEBI transfer. */
	s626_debi_transfer(dev);
}

/*
 * Replace the specified bits in a gate array register.  Imports: mask
 * specifies bits that are to be preserved, wdata is new value to be
 * or'd with the masked original.
 */
static void s626_debi_replace(struct comedi_device *dev, unsigned int addr,
			      unsigned int mask, unsigned int wdata)
{
	struct s626_private *devpriv = dev->private;
	unsigned int val;

	addr &= 0xffff;
	writel(S626_DEBI_CMD_RDWORD | addr, devpriv->mmio + S626_P_DEBICMD);
	s626_debi_transfer(dev);

	writel(S626_DEBI_CMD_WRWORD | addr, devpriv->mmio + S626_P_DEBICMD);
	val = readl(devpriv->mmio + S626_P_DEBIAD);
	val &= mask;
	val |= wdata;
	writel(val & 0xffff, devpriv->mmio + S626_P_DEBIAD);
	s626_debi_transfer(dev);
}

/* **************  EEPROM ACCESS FUNCTIONS  ************** */

static uint32_t s626_i2c_handshake(struct comedi_device *dev, uint32_t val)
{
	struct s626_private *devpriv = dev->private;
	unsigned int ctrl;

	/* Write I2C command to I2C Transfer Control shadow register */
	writel(val, devpriv->mmio + S626_P_I2CCTRL);

	/*
	 * Upload I2C shadow registers into working registers and
	 * wait for upload confirmation.
	 */
	s626_mc_enable(dev, S626_MC2_UPLD_IIC, S626_P_MC2);
	while (!s626_mc_test(dev, S626_MC2_UPLD_IIC, S626_P_MC2))
		;

	/* Wait until I2C bus transfer is finished or an error occurs */
	do {
		ctrl = readl(devpriv->mmio + S626_P_I2CCTRL);
	} while ((ctrl & (S626_I2C_BUSY | S626_I2C_ERR)) == S626_I2C_BUSY);

	/* Return non-zero if I2C error occurred */
	return ctrl & S626_I2C_ERR;
}

/* Read uint8_t from EEPROM. */
static uint8_t s626_i2c_read(struct comedi_device *dev, uint8_t addr)
{
	struct s626_private *devpriv = dev->private;

	/*
	 * Send EEPROM target address:
	 *  Byte2 = I2C command: write to I2C EEPROM device.
	 *  Byte1 = EEPROM internal target address.
	 *  Byte0 = Not sent.
	 */
	if (s626_i2c_handshake(dev, S626_I2C_B2(S626_I2C_ATTRSTART,
						devpriv->i2c_adrs) |
				    S626_I2C_B1(S626_I2C_ATTRSTOP, addr) |
				    S626_I2C_B0(S626_I2C_ATTRNOP, 0)))
		/* Abort function and declare error if handshake failed. */
		return 0;

	/*
	 * Execute EEPROM read:
	 *  Byte2 = I2C command: read from I2C EEPROM device.
	 *  Byte1 receives uint8_t from EEPROM.
	 *  Byte0 = Not sent.
	 */
	if (s626_i2c_handshake(dev, S626_I2C_B2(S626_I2C_ATTRSTART,
					   (devpriv->i2c_adrs | 1)) |
				    S626_I2C_B1(S626_I2C_ATTRSTOP, 0) |
				    S626_I2C_B0(S626_I2C_ATTRNOP, 0)))
		/* Abort function and declare error if handshake failed. */
		return 0;

	return (readl(devpriv->mmio + S626_P_I2CCTRL) >> 16) & 0xff;
}

/* ***********  DAC FUNCTIONS *********** */

/* TrimDac LogicalChan-to-PhysicalChan mapping table. */
static const uint8_t s626_trimchan[] = { 10, 9, 8, 3, 2, 7, 6, 1, 0, 5, 4 };

/* TrimDac LogicalChan-to-EepromAdrs mapping table. */
static const uint8_t s626_trimadrs[] = {
	0x40, 0x41, 0x42, 0x50, 0x51, 0x52, 0x53, 0x60, 0x61, 0x62, 0x63
};

/*
 * Private helper function: Transmit serial data to DAC via Audio
 * channel 2.  Assumes: (1) TSL2 slot records initialized, and (2)
 * dacpol contains valid target image.
 */
static void s626_send_dac(struct comedi_device *dev, uint32_t val)
{
	struct s626_private *devpriv = dev->private;

	/* START THE SERIAL CLOCK RUNNING ------------- */

	/*
	 * Assert DAC polarity control and enable gating of DAC serial clock
	 * and audio bit stream signals.  At this point in time we must be
	 * assured of being in time slot 0.  If we are not in slot 0, the
	 * serial clock and audio stream signals will be disabled; this is
	 * because the following s626_debi_write statement (which enables
	 * signals to be passed through the gate array) would execute before
	 * the trailing edge of WS1/WS3 (which turns off the signals), thus
	 * causing the signals to be inactive during the DAC write.
	 */
	s626_debi_write(dev, S626_LP_DACPOL, devpriv->dacpol);

	/* TRANSFER OUTPUT DWORD VALUE INTO A2'S OUTPUT FIFO ---------------- */

	/* Copy DAC setpoint value to DAC's output DMA buffer. */
	/* writel(val, devpriv->mmio + (uint32_t)devpriv->dac_wbuf); */
	*devpriv->dac_wbuf = val;

	/*
	 * Enable the output DMA transfer. This will cause the DMAC to copy
	 * the DAC's data value to A2's output FIFO. The DMA transfer will
	 * then immediately terminate because the protection address is
	 * reached upon transfer of the first DWORD value.
	 */
	s626_mc_enable(dev, S626_MC1_A2OUT, S626_P_MC1);

	/* While the DMA transfer is executing ... */

	/*
	 * Reset Audio2 output FIFO's underflow flag (along with any
	 * other FIFO underflow/overflow flags). When set, this flag
	 * will indicate that we have emerged from slot 0.
	 */
	writel(S626_ISR_AFOU, devpriv->mmio + S626_P_ISR);

	/*
	 * Wait for the DMA transfer to finish so that there will be data
	 * available in the FIFO when time slot 1 tries to transfer a DWORD
	 * from the FIFO to the output buffer register.  We test for DMA
	 * Done by polling the DMAC enable flag; this flag is automatically
	 * cleared when the transfer has finished.
	 */
	while (readl(devpriv->mmio + S626_P_MC1) & S626_MC1_A2OUT)
		;

	/* START THE OUTPUT STREAM TO THE TARGET DAC -------------------- */

	/*
	 * FIFO data is now available, so we enable execution of time slots
	 * 1 and higher by clearing the EOS flag in slot 0.  Note that SD3
	 * will be shifted in and stored in FB_BUFFER2 for end-of-slot-list
	 * detection.
	 */
	writel(S626_XSD2 | S626_RSD3 | S626_SIB_A2,
	       devpriv->mmio + S626_VECTPORT(0));

	/*
	 * Wait for slot 1 to execute to ensure that the Packet will be
	 * transmitted.  This is detected by polling the Audio2 output FIFO
	 * underflow flag, which will be set when slot 1 execution has
	 * finished transferring the DAC's data DWORD from the output FIFO
	 * to the output buffer register.
	 */
	while (!(readl(devpriv->mmio + S626_P_SSR) & S626_SSR_AF2_OUT))
		;

	/*
	 * Set up to trap execution at slot 0 when the TSL sequencer cycles
	 * back to slot 0 after executing the EOS in slot 5.  Also,
	 * simultaneously shift out and in the 0x00 that is ALWAYS the value
	 * stored in the last byte to be shifted out of the FIFO's DWORD
	 * buffer register.
	 */
	writel(S626_XSD2 | S626_XFIFO_2 | S626_RSD2 | S626_SIB_A2 | S626_EOS,
	       devpriv->mmio + S626_VECTPORT(0));

	/* WAIT FOR THE TRANSACTION TO FINISH ----------------------- */

	/*
	 * Wait for the TSL to finish executing all time slots before
	 * exiting this function.  We must do this so that the next DAC
	 * write doesn't start, thereby enabling clock/chip select signals:
	 *
	 * 1. Before the TSL sequence cycles back to slot 0, which disables
	 *    the clock/cs signal gating and traps slot // list execution.
	 *    we have not yet finished slot 5 then the clock/cs signals are
	 *    still gated and we have not finished transmitting the stream.
	 *
	 * 2. While slots 2-5 are executing due to a late slot 0 trap.  In
	 *    this case, the slot sequence is currently repeating, but with
	 *    clock/cs signals disabled.  We must wait for slot 0 to trap
	 *    execution before setting up the next DAC setpoint DMA transfer
	 *    and enabling the clock/cs signals.  To detect the end of slot 5,
	 *    we test for the FB_BUFFER2 MSB contents to be equal to 0xFF.  If
	 *    the TSL has not yet finished executing slot 5 ...
	 */
	if (readl(devpriv->mmio + S626_P_FB_BUFFER2) & 0xff000000) {
		/*
		 * The trap was set on time and we are still executing somewhere
		 * in slots 2-5, so we now wait for slot 0 to execute and trap
		 * TSL execution.  This is detected when FB_BUFFER2 MSB changes
		 * from 0xFF to 0x00, which slot 0 causes to happen by shifting
		 * out/in on SD2 the 0x00 that is always referenced by slot 5.
		 */
		while (readl(devpriv->mmio + S626_P_FB_BUFFER2) & 0xff000000)
			;
	}
	/*
	 * Either (1) we were too late setting the slot 0 trap; the TSL
	 * sequencer restarted slot 0 before we could set the EOS trap flag,
	 * or (2) we were not late and execution is now trapped at slot 0.
	 * In either case, we must now change slot 0 so that it will store
	 * value 0xFF (instead of 0x00) to FB_BUFFER2 next time it executes.
	 * In order to do this, we reprogram slot 0 so that it will shift in
	 * SD3, which is driven only by a pull-up resistor.
	 */
	writel(S626_RSD3 | S626_SIB_A2 | S626_EOS,
	       devpriv->mmio + S626_VECTPORT(0));

	/*
	 * Wait for slot 0 to execute, at which time the TSL is setup for
	 * the next DAC write.  This is detected when FB_BUFFER2 MSB changes
	 * from 0x00 to 0xFF.
	 */
	while (!(readl(devpriv->mmio + S626_P_FB_BUFFER2) & 0xff000000))
		;
}

/*
 * Private helper function: Write setpoint to an application DAC channel.
 */
static void s626_set_dac(struct comedi_device *dev, uint16_t chan,
			 int16_t dacdata)
{
	struct s626_private *devpriv = dev->private;
	uint16_t signmask;
	uint32_t ws_image;
	uint32_t val;

	/*
	 * Adjust DAC data polarity and set up Polarity Control Register image.
	 */
	signmask = 1 << chan;
	if (dacdata < 0) {
		dacdata = -dacdata;
		devpriv->dacpol |= signmask;
	} else {
		devpriv->dacpol &= ~signmask;
	}

	/* Limit DAC setpoint value to valid range. */
	if ((uint16_t)dacdata > 0x1FFF)
		dacdata = 0x1FFF;

	/*
	 * Set up TSL2 records (aka "vectors") for DAC update.  Vectors V2
	 * and V3 transmit the setpoint to the target DAC.  V4 and V5 send
	 * data to a non-existent TrimDac channel just to keep the clock
	 * running after sending data to the target DAC.  This is necessary
	 * to eliminate the clock glitch that would otherwise occur at the
	 * end of the target DAC's serial data stream.  When the sequence
	 * restarts at V0 (after executing V5), the gate array automatically
	 * disables gating for the DAC clock and all DAC chip selects.
	 */

	/* Choose DAC chip select to be asserted */
	ws_image = (chan & 2) ? S626_WS1 : S626_WS2;
	/* Slot 2: Transmit high data byte to target DAC */
	writel(S626_XSD2 | S626_XFIFO_1 | ws_image,
	       devpriv->mmio + S626_VECTPORT(2));
	/* Slot 3: Transmit low data byte to target DAC */
	writel(S626_XSD2 | S626_XFIFO_0 | ws_image,
	       devpriv->mmio + S626_VECTPORT(3));
	/* Slot 4: Transmit to non-existent TrimDac channel to keep clock */
	writel(S626_XSD2 | S626_XFIFO_3 | S626_WS3,
	       devpriv->mmio + S626_VECTPORT(4));
	/* Slot 5: running after writing target DAC's low data byte */
	writel(S626_XSD2 | S626_XFIFO_2 | S626_WS3 | S626_EOS,
	       devpriv->mmio + S626_VECTPORT(5));

	/*
	 * Construct and transmit target DAC's serial packet:
	 * (A10D DDDD), (DDDD DDDD), (0x0F), (0x00) where A is chan<0>,
	 * and D<12:0> is the DAC setpoint.  Append a WORD value (that writes
	 * to a  non-existent TrimDac channel) that serves to keep the clock
	 * running after the packet has been sent to the target DAC.
	 */
	val = 0x0F000000;	/* Continue clock after target DAC data
				 * (write to non-existent trimdac). */
	val |= 0x00004000;	/* Address the two main dual-DAC devices
				 * (TSL's chip select enables target device). */
	val |= ((uint32_t)(chan & 1) << 15);	/* Address the DAC channel
						 * within the device. */
	val |= (uint32_t)dacdata;	/* Include DAC setpoint data. */
	s626_send_dac(dev, val);
}

static void s626_write_trim_dac(struct comedi_device *dev, uint8_t logical_chan,
				uint8_t dac_data)
{
	struct s626_private *devpriv = dev->private;
	uint32_t chan;

	/*
	 * Save the new setpoint in case the application needs to read it back
	 * later.
	 */
	devpriv->trim_setpoint[logical_chan] = (uint8_t)dac_data;

	/* Map logical channel number to physical channel number. */
	chan = s626_trimchan[logical_chan];

	/*
	 * Set up TSL2 records for TrimDac write operation.  All slots shift
	 * 0xFF in from pulled-up SD3 so that the end of the slot sequence
	 * can be detected.
	 */

	/* Slot 2: Send high uint8_t to target TrimDac */
	writel(S626_XSD2 | S626_XFIFO_1 | S626_WS3,
	       devpriv->mmio + S626_VECTPORT(2));
	/* Slot 3: Send low uint8_t to target TrimDac */
	writel(S626_XSD2 | S626_XFIFO_0 | S626_WS3,
	       devpriv->mmio + S626_VECTPORT(3));
	/* Slot 4: Send NOP high uint8_t to DAC0 to keep clock running */
	writel(S626_XSD2 | S626_XFIFO_3 | S626_WS1,
	       devpriv->mmio + S626_VECTPORT(4));
	/* Slot 5: Send NOP low  uint8_t to DAC0 */
	writel(S626_XSD2 | S626_XFIFO_2 | S626_WS1 | S626_EOS,
	       devpriv->mmio + S626_VECTPORT(5));

	/*
	 * Construct and transmit target DAC's serial packet:
	 * (0000 AAAA), (DDDD DDDD), (0x00), (0x00) where A<3:0> is the
	 * DAC channel's address, and D<7:0> is the DAC setpoint.  Append a
	 * WORD value (that writes a channel 0 NOP command to a non-existent
	 * main DAC channel) that serves to keep the clock running after the
	 * packet has been sent to the target DAC.
	 */

	/*
	 * Address the DAC channel within the trimdac device.
	 * Include DAC setpoint data.
	 */
	s626_send_dac(dev, (chan << 8) | dac_data);
}

static void s626_load_trim_dacs(struct comedi_device *dev)
{
	uint8_t i;

	/* Copy TrimDac setpoint values from EEPROM to TrimDacs. */
	for (i = 0; i < ARRAY_SIZE(s626_trimchan); i++)
		s626_write_trim_dac(dev, i,
				    s626_i2c_read(dev, s626_trimadrs[i]));
}

/* ******  COUNTER FUNCTIONS  ******* */

/*
 * All counter functions address a specific counter by means of the
 * "Counter" argument, which is a logical counter number.  The Counter
 * argument may have any of the following legal values: 0=0A, 1=1A,
 * 2=2A, 3=0B, 4=1B, 5=2B.
 */

/*
 * Read a counter's output latch.
 */
static uint32_t s626_read_latch(struct comedi_device *dev,
				const struct s626_enc_info *k)
{
	uint32_t value;

	/* Latch counts and fetch LSW of latched counts value. */
	value = s626_debi_read(dev, k->my_latch_lsw);

	/* Fetch MSW of latched counts and combine with LSW. */
	value |= ((uint32_t)s626_debi_read(dev, k->my_latch_lsw + 2) << 16);

	/* Return latched counts. */
	return value;
}

/*
 * Return/set a counter pair's latch trigger source.  0: On read
 * access, 1: A index latches A, 2: B index latches B, 3: A overflow
 * latches B.
 */
static void s626_set_latch_source(struct comedi_device *dev,
				  const struct s626_enc_info *k, uint16_t value)
{
	s626_debi_replace(dev, k->my_crb,
			  ~(S626_CRBMSK_INTCTRL | S626_CRBMSK_LATCHSRC),
			  S626_SET_CRB_LATCHSRC(value));
}

/*
 * Write value into counter preload register.
 */
static void s626_preload(struct comedi_device *dev,
			 const struct s626_enc_info *k, uint32_t value)
{
	s626_debi_write(dev, k->my_latch_lsw, value);
	s626_debi_write(dev, k->my_latch_lsw + 2, value >> 16);
}

/* ******  PRIVATE COUNTER FUNCTIONS ****** */

/*
 * Reset a counter's index and overflow event capture flags.
 */
static void s626_reset_cap_flags_a(struct comedi_device *dev,
				   const struct s626_enc_info *k)
{
	s626_debi_replace(dev, k->my_crb, ~S626_CRBMSK_INTCTRL,
			  (S626_SET_CRB_INTRESETCMD(1) |
			   S626_SET_CRB_INTRESET_A(1)));
}

static void s626_reset_cap_flags_b(struct comedi_device *dev,
				   const struct s626_enc_info *k)
{
	s626_debi_replace(dev, k->my_crb, ~S626_CRBMSK_INTCTRL,
			  (S626_SET_CRB_INTRESETCMD(1) |
			   S626_SET_CRB_INTRESET_B(1)));
}

/*
 * Return counter setup in a format (COUNTER_SETUP) that is consistent
 * for both A and B counters.
 */
static uint16_t s626_get_mode_a(struct comedi_device *dev,
				const struct s626_enc_info *k)
{
	uint16_t cra;
	uint16_t crb;
	uint16_t setup;
	unsigned cntsrc, clkmult, clkpol, encmode;

	/* Fetch CRA and CRB register images. */
	cra = s626_debi_read(dev, k->my_cra);
	crb = s626_debi_read(dev, k->my_crb);

	/*
	 * Populate the standardized counter setup bit fields.
	 */
	setup =
		/* LoadSrc  = LoadSrcA. */
		S626_SET_STD_LOADSRC(S626_GET_CRA_LOADSRC_A(cra)) |
		/* LatchSrc = LatchSrcA. */
		S626_SET_STD_LATCHSRC(S626_GET_CRB_LATCHSRC(crb)) |
		/* IntSrc   = IntSrcA. */
		S626_SET_STD_INTSRC(S626_GET_CRA_INTSRC_A(cra)) |
		/* IndxSrc  = IndxSrcA. */
		S626_SET_STD_INDXSRC(S626_GET_CRA_INDXSRC_A(cra)) |
		/* IndxPol  = IndxPolA. */
		S626_SET_STD_INDXPOL(S626_GET_CRA_INDXPOL_A(cra)) |
		/* ClkEnab  = ClkEnabA. */
		S626_SET_STD_CLKENAB(S626_GET_CRB_CLKENAB_A(crb));

	/* Adjust mode-dependent parameters. */
	cntsrc = S626_GET_CRA_CNTSRC_A(cra);
	if (cntsrc & S626_CNTSRC_SYSCLK) {
		/* Timer mode (CntSrcA<1> == 1): */
		encmode = S626_ENCMODE_TIMER;
		/* Set ClkPol to indicate count direction (CntSrcA<0>). */
		clkpol = cntsrc & 1;
		/* ClkMult must be 1x in Timer mode. */
		clkmult = S626_CLKMULT_1X;
	} else {
		/* Counter mode (CntSrcA<1> == 0): */
		encmode = S626_ENCMODE_COUNTER;
		/* Pass through ClkPol. */
		clkpol = S626_GET_CRA_CLKPOL_A(cra);
		/* Force ClkMult to 1x if not legal, else pass through. */
		clkmult = S626_GET_CRA_CLKMULT_A(cra);
		if (clkmult == S626_CLKMULT_SPECIAL)
			clkmult = S626_CLKMULT_1X;
	}
	setup |= S626_SET_STD_ENCMODE(encmode) | S626_SET_STD_CLKMULT(clkmult) |
		 S626_SET_STD_CLKPOL(clkpol);

	/* Return adjusted counter setup. */
	return setup;
}

static uint16_t s626_get_mode_b(struct comedi_device *dev,
				const struct s626_enc_info *k)
{
	uint16_t cra;
	uint16_t crb;
	uint16_t setup;
	unsigned cntsrc, clkmult, clkpol, encmode;

	/* Fetch CRA and CRB register images. */
	cra = s626_debi_read(dev, k->my_cra);
	crb = s626_debi_read(dev, k->my_crb);

	/*
	 * Populate the standardized counter setup bit fields.
	 */
	setup =
		/* IntSrc   = IntSrcB. */
		S626_SET_STD_INTSRC(S626_GET_CRB_INTSRC_B(crb)) |
		/* LatchSrc = LatchSrcB. */
		S626_SET_STD_LATCHSRC(S626_GET_CRB_LATCHSRC(crb)) |
		/* LoadSrc  = LoadSrcB. */
		S626_SET_STD_LOADSRC(S626_GET_CRB_LOADSRC_B(crb)) |
		/* IndxPol  = IndxPolB. */
		S626_SET_STD_INDXPOL(S626_GET_CRB_INDXPOL_B(crb)) |
		/* ClkEnab  = ClkEnabB. */
		S626_SET_STD_CLKENAB(S626_GET_CRB_CLKENAB_B(crb)) |
		/* IndxSrc  = IndxSrcB. */
		S626_SET_STD_INDXSRC(S626_GET_CRA_INDXSRC_B(cra));

	/* Adjust mode-dependent parameters. */
	cntsrc = S626_GET_CRA_CNTSRC_B(cra);
	clkmult = S626_GET_CRB_CLKMULT_B(crb);
	if (clkmult == S626_CLKMULT_SPECIAL) {
		/* Extender mode (ClkMultB == S626_CLKMULT_SPECIAL): */
		encmode = S626_ENCMODE_EXTENDER;
		/* Indicate multiplier is 1x. */
		clkmult = S626_CLKMULT_1X;
		/* Set ClkPol equal to Timer count direction (CntSrcB<0>). */
		clkpol = cntsrc & 1;
	} else if (cntsrc & S626_CNTSRC_SYSCLK) {
		/* Timer mode (CntSrcB<1> == 1): */
		encmode = S626_ENCMODE_TIMER;
		/* Indicate multiplier is 1x. */
		clkmult = S626_CLKMULT_1X;
		/* Set ClkPol equal to Timer count direction (CntSrcB<0>). */
		clkpol = cntsrc & 1;
	} else {
		/* If Counter mode (CntSrcB<1> == 0): */
		encmode = S626_ENCMODE_COUNTER;
		/* Clock multiplier is passed through. */
		/* Clock polarity is passed through. */
		clkpol = S626_GET_CRB_CLKPOL_B(crb);
	}
	setup |= S626_SET_STD_ENCMODE(encmode) | S626_SET_STD_CLKMULT(clkmult) |
		 S626_SET_STD_CLKPOL(clkpol);

	/* Return adjusted counter setup. */
	return setup;
}

/*
 * Set the operating mode for the specified counter.  The setup
 * parameter is treated as a COUNTER_SETUP data type.  The following
 * parameters are programmable (all other parms are ignored): ClkMult,
 * ClkPol, ClkEnab, IndexSrc, IndexPol, LoadSrc.
 */
static void s626_set_mode_a(struct comedi_device *dev,
			    const struct s626_enc_info *k, uint16_t setup,
			    uint16_t disable_int_src)
{
	struct s626_private *devpriv = dev->private;
	uint16_t cra;
	uint16_t crb;
	unsigned cntsrc, clkmult, clkpol;

	/* Initialize CRA and CRB images. */
	/* Preload trigger is passed through. */
	cra = S626_SET_CRA_LOADSRC_A(S626_GET_STD_LOADSRC(setup));
	/* IndexSrc is passed through. */
	cra |= S626_SET_CRA_INDXSRC_A(S626_GET_STD_INDXSRC(setup));

	/* Reset any pending CounterA event captures. */
	crb = S626_SET_CRB_INTRESETCMD(1) | S626_SET_CRB_INTRESET_A(1);
	/* Clock enable is passed through. */
	crb |= S626_SET_CRB_CLKENAB_A(S626_GET_STD_CLKENAB(setup));

	/* Force IntSrc to Disabled if disable_int_src is asserted. */
	if (!disable_int_src)
		cra |= S626_SET_CRA_INTSRC_A(S626_GET_STD_INTSRC(setup));

	/* Populate all mode-dependent attributes of CRA & CRB images. */
	clkpol = S626_GET_STD_CLKPOL(setup);
	switch (S626_GET_STD_ENCMODE(setup)) {
	case S626_ENCMODE_EXTENDER: /* Extender Mode: */
		/* Force to Timer mode (Extender valid only for B counters). */
		/* Fall through to case S626_ENCMODE_TIMER: */
	case S626_ENCMODE_TIMER:	/* Timer Mode: */
		/* CntSrcA<1> selects system clock */
		cntsrc = S626_CNTSRC_SYSCLK;
		/* Count direction (CntSrcA<0>) obtained from ClkPol. */
		cntsrc |= clkpol;
		/* ClkPolA behaves as always-on clock enable. */
		clkpol = 1;
		/* ClkMult must be 1x. */
		clkmult = S626_CLKMULT_1X;
		break;
	default:		/* Counter Mode: */
		/* Select ENC_C and ENC_D as clock/direction inputs. */
		cntsrc = S626_CNTSRC_ENCODER;
		/* Clock polarity is passed through. */
		/* Force multiplier to x1 if not legal, else pass through. */
		clkmult = S626_GET_STD_CLKMULT(setup);
		if (clkmult == S626_CLKMULT_SPECIAL)
			clkmult = S626_CLKMULT_1X;
		break;
	}
	cra |= S626_SET_CRA_CNTSRC_A(cntsrc) | S626_SET_CRA_CLKPOL_A(clkpol) |
	       S626_SET_CRA_CLKMULT_A(clkmult);

	/*
	 * Force positive index polarity if IndxSrc is software-driven only,
	 * otherwise pass it through.
	 */
	if (S626_GET_STD_INDXSRC(setup) != S626_INDXSRC_SOFT)
		cra |= S626_SET_CRA_INDXPOL_A(S626_GET_STD_INDXPOL(setup));

	/*
	 * If IntSrc has been forced to Disabled, update the MISC2 interrupt
	 * enable mask to indicate the counter interrupt is disabled.
	 */
	if (disable_int_src)
		devpriv->counter_int_enabs &= ~k->my_event_bits[3];

	/*
	 * While retaining CounterB and LatchSrc configurations, program the
	 * new counter operating mode.
	 */
	s626_debi_replace(dev, k->my_cra,
			  S626_CRAMSK_INDXSRC_B | S626_CRAMSK_CNTSRC_B, cra);
	s626_debi_replace(dev, k->my_crb,
			  ~(S626_CRBMSK_INTCTRL | S626_CRBMSK_CLKENAB_A), crb);
}

static void s626_set_mode_b(struct comedi_device *dev,
			    const struct s626_enc_info *k, uint16_t setup,
			    uint16_t disable_int_src)
{
	struct s626_private *devpriv = dev->private;
	uint16_t cra;
	uint16_t crb;
	unsigned cntsrc, clkmult, clkpol;

	/* Initialize CRA and CRB images. */
	/* IndexSrc is passed through. */
	cra = S626_SET_CRA_INDXSRC_B(S626_GET_STD_INDXSRC(setup));

	/* Reset event captures and disable interrupts. */
	crb = S626_SET_CRB_INTRESETCMD(1) | S626_SET_CRB_INTRESET_B(1);
	/* Clock enable is passed through. */
	crb |= S626_SET_CRB_CLKENAB_B(S626_GET_STD_CLKENAB(setup));
	/* Preload trigger source is passed through. */
	crb |= S626_SET_CRB_LOADSRC_B(S626_GET_STD_LOADSRC(setup));

	/* Force IntSrc to Disabled if disable_int_src is asserted. */
	if (!disable_int_src)
		crb |= S626_SET_CRB_INTSRC_B(S626_GET_STD_INTSRC(setup));

	/* Populate all mode-dependent attributes of CRA & CRB images. */
	clkpol = S626_GET_STD_CLKPOL(setup);
	switch (S626_GET_STD_ENCMODE(setup)) {
	case S626_ENCMODE_TIMER:	/* Timer Mode: */
		/* CntSrcB<1> selects system clock */
		cntsrc = S626_CNTSRC_SYSCLK;
		/* with direction (CntSrcB<0>) obtained from ClkPol. */
		cntsrc |= clkpol;
		/* ClkPolB behaves as always-on clock enable. */
		clkpol = 1;
		/* ClkMultB must be 1x. */
		clkmult = S626_CLKMULT_1X;
		break;
	case S626_ENCMODE_EXTENDER:	/* Extender Mode: */
		/* CntSrcB source is OverflowA (same as "timer") */
		cntsrc = S626_CNTSRC_SYSCLK;
		/* with direction obtained from ClkPol. */
		cntsrc |= clkpol;
		/* ClkPolB controls IndexB -- always set to active. */
		clkpol = 1;
		/* ClkMultB selects OverflowA as the clock source. */
		clkmult = S626_CLKMULT_SPECIAL;
		break;
	default:		/* Counter Mode: */
		/* Select ENC_C and ENC_D as clock/direction inputs. */
		cntsrc = S626_CNTSRC_ENCODER;
		/* ClkPol is passed through. */
		/* Force ClkMult to x1 if not legal, otherwise pass through. */
		clkmult = S626_GET_STD_CLKMULT(setup);
		if (clkmult == S626_CLKMULT_SPECIAL)
			clkmult = S626_CLKMULT_1X;
		break;
	}
	cra |= S626_SET_CRA_CNTSRC_B(cntsrc);
	crb |= S626_SET_CRB_CLKPOL_B(clkpol) | S626_SET_CRB_CLKMULT_B(clkmult);

	/*
	 * Force positive index polarity if IndxSrc is software-driven only,
	 * otherwise pass it through.
	 */
	if (S626_GET_STD_INDXSRC(setup) != S626_INDXSRC_SOFT)
		crb |= S626_SET_CRB_INDXPOL_B(S626_GET_STD_INDXPOL(setup));

	/*
	 * If IntSrc has been forced to Disabled, update the MISC2 interrupt
	 * enable mask to indicate the counter interrupt is disabled.
	 */
	if (disable_int_src)
		devpriv->counter_int_enabs &= ~k->my_event_bits[3];

	/*
	 * While retaining CounterA and LatchSrc configurations, program the
	 * new counter operating mode.
	 */
	s626_debi_replace(dev, k->my_cra,
			  ~(S626_CRAMSK_INDXSRC_B | S626_CRAMSK_CNTSRC_B), cra);
	s626_debi_replace(dev, k->my_crb,
			  S626_CRBMSK_CLKENAB_A | S626_CRBMSK_LATCHSRC, crb);
}

/*
 * Return/set a counter's enable.  enab: 0=always enabled, 1=enabled by index.
 */
static void s626_set_enable_a(struct comedi_device *dev,
			      const struct s626_enc_info *k, uint16_t enab)
{
	s626_debi_replace(dev, k->my_crb,
			  ~(S626_CRBMSK_INTCTRL | S626_CRBMSK_CLKENAB_A),
			  S626_SET_CRB_CLKENAB_A(enab));
}

static void s626_set_enable_b(struct comedi_device *dev,
			      const struct s626_enc_info *k, uint16_t enab)
{
	s626_debi_replace(dev, k->my_crb,
			  ~(S626_CRBMSK_INTCTRL | S626_CRBMSK_CLKENAB_B),
			  S626_SET_CRB_CLKENAB_B(enab));
}

static uint16_t s626_get_enable_a(struct comedi_device *dev,
				  const struct s626_enc_info *k)
{
	return S626_GET_CRB_CLKENAB_A(s626_debi_read(dev, k->my_crb));
}

static uint16_t s626_get_enable_b(struct comedi_device *dev,
				  const struct s626_enc_info *k)
{
	return S626_GET_CRB_CLKENAB_B(s626_debi_read(dev, k->my_crb));
}

#ifdef unused
static uint16_t s626_get_latch_source(struct comedi_device *dev,
				      const struct s626_enc_info *k)
{
	return S626_GET_CRB_LATCHSRC(s626_debi_read(dev, k->my_crb));
}
#endif

/*
 * Return/set the event that will trigger transfer of the preload
 * register into the counter.  0=ThisCntr_Index, 1=ThisCntr_Overflow,
 * 2=OverflowA (B counters only), 3=disabled.
 */
static void s626_set_load_trig_a(struct comedi_device *dev,
				 const struct s626_enc_info *k, uint16_t trig)
{
	s626_debi_replace(dev, k->my_cra, ~S626_CRAMSK_LOADSRC_A,
			  S626_SET_CRA_LOADSRC_A(trig));
}

static void s626_set_load_trig_b(struct comedi_device *dev,
				 const struct s626_enc_info *k, uint16_t trig)
{
	s626_debi_replace(dev, k->my_crb,
			  ~(S626_CRBMSK_LOADSRC_B | S626_CRBMSK_INTCTRL),
			  S626_SET_CRB_LOADSRC_B(trig));
}

static uint16_t s626_get_load_trig_a(struct comedi_device *dev,
				     const struct s626_enc_info *k)
{
	return S626_GET_CRA_LOADSRC_A(s626_debi_read(dev, k->my_cra));
}

static uint16_t s626_get_load_trig_b(struct comedi_device *dev,
				     const struct s626_enc_info *k)
{
	return S626_GET_CRB_LOADSRC_B(s626_debi_read(dev, k->my_crb));
}

/*
 * Return/set counter interrupt source and clear any captured
 * index/overflow events.  int_source: 0=Disabled, 1=OverflowOnly,
 * 2=IndexOnly, 3=IndexAndOverflow.
 */
static void s626_set_int_src_a(struct comedi_device *dev,
			       const struct s626_enc_info *k,
			       uint16_t int_source)
{
	struct s626_private *devpriv = dev->private;

	/* Reset any pending counter overflow or index captures. */
	s626_debi_replace(dev, k->my_crb, ~S626_CRBMSK_INTCTRL,
			  (S626_SET_CRB_INTRESETCMD(1) |
			   S626_SET_CRB_INTRESET_A(1)));

	/* Program counter interrupt source. */
	s626_debi_replace(dev, k->my_cra, ~S626_CRAMSK_INTSRC_A,
			  S626_SET_CRA_INTSRC_A(int_source));

	/* Update MISC2 interrupt enable mask. */
	devpriv->counter_int_enabs =
	    (devpriv->counter_int_enabs & ~k->my_event_bits[3]) |
	    k->my_event_bits[int_source];
}

static void s626_set_int_src_b(struct comedi_device *dev,
			       const struct s626_enc_info *k,
			       uint16_t int_source)
{
	struct s626_private *devpriv = dev->private;
	uint16_t crb;

	/* Cache writeable CRB register image. */
	crb = s626_debi_read(dev, k->my_crb) & ~S626_CRBMSK_INTCTRL;

	/* Reset any pending counter overflow or index captures. */
	s626_debi_write(dev, k->my_crb, (crb | S626_SET_CRB_INTRESETCMD(1) |
					 S626_SET_CRB_INTRESET_B(1)));

	/* Program counter interrupt source. */
	s626_debi_write(dev, k->my_crb, ((crb & ~S626_CRBMSK_INTSRC_B) |
					 S626_SET_CRB_INTSRC_B(int_source)));

	/* Update MISC2 interrupt enable mask. */
	devpriv->counter_int_enabs =
		(devpriv->counter_int_enabs & ~k->my_event_bits[3]) |
		k->my_event_bits[int_source];
}

static uint16_t s626_get_int_src_a(struct comedi_device *dev,
				   const struct s626_enc_info *k)
{
	return S626_GET_CRA_INTSRC_A(s626_debi_read(dev, k->my_cra));
}

static uint16_t s626_get_int_src_b(struct comedi_device *dev,
				   const struct s626_enc_info *k)
{
	return S626_GET_CRB_INTSRC_B(s626_debi_read(dev, k->my_crb));
}

#ifdef unused
/*
 * Return/set the clock multiplier.
 */
static void s626_set_clk_mult(struct comedi_device *dev,
			      const struct s626_enc_info *k, uint16_t value)
{
	k->set_mode(dev, k, ((k->get_mode(dev, k) & ~S626_STDMSK_CLKMULT) |
			     S626_SET_STD_CLKMULT(value)), false);
}

static uint16_t s626_get_clk_mult(struct comedi_device *dev,
				  const struct s626_enc_info *k)
{
	return S626_GET_STD_CLKMULT(k->get_mode(dev, k));
}

/*
 * Return/set the clock polarity.
 */
static void s626_set_clk_pol(struct comedi_device *dev,
			     const struct s626_enc_info *k, uint16_t value)
{
	k->set_mode(dev, k, ((k->get_mode(dev, k) & ~S626_STDMSK_CLKPOL) |
			     S626_SET_STD_CLKPOL(value)), false);
}

static uint16_t s626_get_clk_pol(struct comedi_device *dev,
				 const struct s626_enc_info *k)
{
	return S626_GET_STD_CLKPOL(k->get_mode(dev, k));
}

/*
 * Return/set the encoder mode.
 */
static void s626_set_enc_mode(struct comedi_device *dev,
			      const struct s626_enc_info *k, uint16_t value)
{
	k->set_mode(dev, k, ((k->get_mode(dev, k) & ~S626_STDMSK_ENCMODE) |
			     S626_SET_STD_ENCMODE(value)), false);
}

static uint16_t s626_get_enc_mode(struct comedi_device *dev,
				  const struct s626_enc_info *k)
{
	return S626_GET_STD_ENCMODE(k->get_mode(dev, k));
}

/*
 * Return/set the index polarity.
 */
static void s626_set_index_pol(struct comedi_device *dev,
			       const struct s626_enc_info *k, uint16_t value)
{
	k->set_mode(dev, k, ((k->get_mode(dev, k) & ~S626_STDMSK_INDXPOL) |
			     S626_SET_STD_INDXPOL(value != 0)), false);
}

static uint16_t s626_get_index_pol(struct comedi_device *dev,
				   const struct s626_enc_info *k)
{
	return S626_GET_STD_INDXPOL(k->get_mode(dev, k));
}

/*
 * Return/set the index source.
 */
static void s626_set_index_src(struct comedi_device *dev,
			       const struct s626_enc_info *k, uint16_t value)
{
	k->set_mode(dev, k, ((k->get_mode(dev, k) & ~S626_STDMSK_INDXSRC) |
			     S626_SET_STD_INDXSRC(value != 0)), false);
}

static uint16_t s626_get_index_src(struct comedi_device *dev,
				   const struct s626_enc_info *k)
{
	return S626_GET_STD_INDXSRC(k->get_mode(dev, k));
}
#endif

/*
 * Generate an index pulse.
 */
static void s626_pulse_index_a(struct comedi_device *dev,
			       const struct s626_enc_info *k)
{
	uint16_t cra;

	cra = s626_debi_read(dev, k->my_cra);
	/* Pulse index. */
	s626_debi_write(dev, k->my_cra, (cra ^ S626_CRAMSK_INDXPOL_A));
	s626_debi_write(dev, k->my_cra, cra);
}

static void s626_pulse_index_b(struct comedi_device *dev,
			       const struct s626_enc_info *k)
{
	uint16_t crb;

	crb = s626_debi_read(dev, k->my_crb) & ~S626_CRBMSK_INTCTRL;
	/* Pulse index. */
	s626_debi_write(dev, k->my_crb, (crb ^ S626_CRBMSK_INDXPOL_B));
	s626_debi_write(dev, k->my_crb, crb);
}

static const struct s626_enc_info s626_enc_chan_info[] = {
	{
		.get_enable		= s626_get_enable_a,
		.get_int_src		= s626_get_int_src_a,
		.get_load_trig		= s626_get_load_trig_a,
		.get_mode		= s626_get_mode_a,
		.pulse_index		= s626_pulse_index_a,
		.set_enable		= s626_set_enable_a,
		.set_int_src		= s626_set_int_src_a,
		.set_load_trig		= s626_set_load_trig_a,
		.set_mode		= s626_set_mode_a,
		.reset_cap_flags	= s626_reset_cap_flags_a,
		.my_cra			= S626_LP_CR0A,
		.my_crb			= S626_LP_CR0B,
		.my_latch_lsw		= S626_LP_CNTR0ALSW,
		.my_event_bits		= S626_EVBITS(0),
	}, {
		.get_enable		= s626_get_enable_a,
		.get_int_src		= s626_get_int_src_a,
		.get_load_trig		= s626_get_load_trig_a,
		.get_mode		= s626_get_mode_a,
		.pulse_index		= s626_pulse_index_a,
		.set_enable		= s626_set_enable_a,
		.set_int_src		= s626_set_int_src_a,
		.set_load_trig		= s626_set_load_trig_a,
		.set_mode		= s626_set_mode_a,
		.reset_cap_flags	= s626_reset_cap_flags_a,
		.my_cra			= S626_LP_CR1A,
		.my_crb			= S626_LP_CR1B,
		.my_latch_lsw		= S626_LP_CNTR1ALSW,
		.my_event_bits		= S626_EVBITS(1),
	}, {
		.get_enable		= s626_get_enable_a,
		.get_int_src		= s626_get_int_src_a,
		.get_load_trig		= s626_get_load_trig_a,
		.get_mode		= s626_get_mode_a,
		.pulse_index		= s626_pulse_index_a,
		.set_enable		= s626_set_enable_a,
		.set_int_src		= s626_set_int_src_a,
		.set_load_trig		= s626_set_load_trig_a,
		.set_mode		= s626_set_mode_a,
		.reset_cap_flags	= s626_reset_cap_flags_a,
		.my_cra			= S626_LP_CR2A,
		.my_crb			= S626_LP_CR2B,
		.my_latch_lsw		= S626_LP_CNTR2ALSW,
		.my_event_bits		= S626_EVBITS(2),
	}, {
		.get_enable		= s626_get_enable_b,
		.get_int_src		= s626_get_int_src_b,
		.get_load_trig		= s626_get_load_trig_b,
		.get_mode		= s626_get_mode_b,
		.pulse_index		= s626_pulse_index_b,
		.set_enable		= s626_set_enable_b,
		.set_int_src		= s626_set_int_src_b,
		.set_load_trig		= s626_set_load_trig_b,
		.set_mode		= s626_set_mode_b,
		.reset_cap_flags	= s626_reset_cap_flags_b,
		.my_cra			= S626_LP_CR0A,
		.my_crb			= S626_LP_CR0B,
		.my_latch_lsw		= S626_LP_CNTR0BLSW,
		.my_event_bits		= S626_EVBITS(3),
	}, {
		.get_enable		= s626_get_enable_b,
		.get_int_src		= s626_get_int_src_b,
		.get_load_trig		= s626_get_load_trig_b,
		.get_mode		= s626_get_mode_b,
		.pulse_index		= s626_pulse_index_b,
		.set_enable		= s626_set_enable_b,
		.set_int_src		= s626_set_int_src_b,
		.set_load_trig		= s626_set_load_trig_b,
		.set_mode		= s626_set_mode_b,
		.reset_cap_flags	= s626_reset_cap_flags_b,
		.my_cra			= S626_LP_CR1A,
		.my_crb			= S626_LP_CR1B,
		.my_latch_lsw		= S626_LP_CNTR1BLSW,
		.my_event_bits		= S626_EVBITS(4),
	}, {
		.get_enable		= s626_get_enable_b,
		.get_int_src		= s626_get_int_src_b,
		.get_load_trig		= s626_get_load_trig_b,
		.get_mode		= s626_get_mode_b,
		.pulse_index		= s626_pulse_index_b,
		.set_enable		= s626_set_enable_b,
		.set_int_src		= s626_set_int_src_b,
		.set_load_trig		= s626_set_load_trig_b,
		.set_mode		= s626_set_mode_b,
		.reset_cap_flags	= s626_reset_cap_flags_b,
		.my_cra			= S626_LP_CR2A,
		.my_crb			= S626_LP_CR2B,
		.my_latch_lsw		= S626_LP_CNTR2BLSW,
		.my_event_bits		= S626_EVBITS(5),
	},
};

static unsigned int s626_ai_reg_to_uint(unsigned int data)
{
	return ((data >> 18) & 0x3fff) ^ 0x2000;
}

static int s626_dio_set_irq(struct comedi_device *dev, unsigned int chan)
{
	unsigned int group = chan / 16;
	unsigned int mask = 1 << (chan - (16 * group));
	unsigned int status;

	/* set channel to capture positive edge */
	status = s626_debi_read(dev, S626_LP_RDEDGSEL(group));
	s626_debi_write(dev, S626_LP_WREDGSEL(group), mask | status);

	/* enable interrupt on selected channel */
	status = s626_debi_read(dev, S626_LP_RDINTSEL(group));
	s626_debi_write(dev, S626_LP_WRINTSEL(group), mask | status);

	/* enable edge capture write command */
	s626_debi_write(dev, S626_LP_MISC1, S626_MISC1_EDCAP);

	/* enable edge capture on selected channel */
	status = s626_debi_read(dev, S626_LP_RDCAPSEL(group));
	s626_debi_write(dev, S626_LP_WRCAPSEL(group), mask | status);

	return 0;
}

static int s626_dio_reset_irq(struct comedi_device *dev, unsigned int group,
			      unsigned int mask)
{
	/* disable edge capture write command */
	s626_debi_write(dev, S626_LP_MISC1, S626_MISC1_NOEDCAP);

	/* enable edge capture on selected channel */
	s626_debi_write(dev, S626_LP_WRCAPSEL(group), mask);

	return 0;
}

static int s626_dio_clear_irq(struct comedi_device *dev)
{
	unsigned int group;

	/* disable edge capture write command */
	s626_debi_write(dev, S626_LP_MISC1, S626_MISC1_NOEDCAP);

	/* clear all dio pending events and interrupt */
	for (group = 0; group < S626_DIO_BANKS; group++)
		s626_debi_write(dev, S626_LP_WRCAPSEL(group), 0xffff);

	return 0;
}

static void s626_handle_dio_interrupt(struct comedi_device *dev,
				      uint16_t irqbit, uint8_t group)
{
	struct s626_private *devpriv = dev->private;
	struct comedi_subdevice *s = dev->read_subdev;
	struct comedi_cmd *cmd = &s->async->cmd;

	s626_dio_reset_irq(dev, group, irqbit);

	if (devpriv->ai_cmd_running) {
		/* check if interrupt is an ai acquisition start trigger */
		if ((irqbit >> (cmd->start_arg - (16 * group))) == 1 &&
		    cmd->start_src == TRIG_EXT) {
			/* Start executing the RPS program */
			s626_mc_enable(dev, S626_MC1_ERPS1, S626_P_MC1);

			if (cmd->scan_begin_src == TRIG_EXT)
				s626_dio_set_irq(dev, cmd->scan_begin_arg);
		}
		if ((irqbit >> (cmd->scan_begin_arg - (16 * group))) == 1 &&
		    cmd->scan_begin_src == TRIG_EXT) {
			/* Trigger ADC scan loop start */
			s626_mc_enable(dev, S626_MC2_ADC_RPS, S626_P_MC2);

			if (cmd->convert_src == TRIG_EXT) {
				devpriv->ai_convert_count = cmd->chanlist_len;

				s626_dio_set_irq(dev, cmd->convert_arg);
			}

			if (cmd->convert_src == TRIG_TIMER) {
				const struct s626_enc_info *k =
					&s626_enc_chan_info[5];

				devpriv->ai_convert_count = cmd->chanlist_len;
				k->set_enable(dev, k, S626_CLKENAB_ALWAYS);
			}
		}
		if ((irqbit >> (cmd->convert_arg - (16 * group))) == 1 &&
		    cmd->convert_src == TRIG_EXT) {
			/* Trigger ADC scan loop start */
			s626_mc_enable(dev, S626_MC2_ADC_RPS, S626_P_MC2);

			devpriv->ai_convert_count--;
			if (devpriv->ai_convert_count > 0)
				s626_dio_set_irq(dev, cmd->convert_arg);
		}
	}
}

static void s626_check_dio_interrupts(struct comedi_device *dev)
{
	uint16_t irqbit;
	uint8_t group;

	for (group = 0; group < S626_DIO_BANKS; group++) {
		irqbit = 0;
		/* read interrupt type */
		irqbit = s626_debi_read(dev, S626_LP_RDCAPFLG(group));

		/* check if interrupt is generated from dio channels */
		if (irqbit) {
			s626_handle_dio_interrupt(dev, irqbit, group);
			return;
		}
	}
}

static void s626_check_counter_interrupts(struct comedi_device *dev)
{
	struct s626_private *devpriv = dev->private;
	struct comedi_subdevice *s = dev->read_subdev;
	struct comedi_async *async = s->async;
	struct comedi_cmd *cmd = &async->cmd;
	const struct s626_enc_info *k;
	uint16_t irqbit;

	/* read interrupt type */
	irqbit = s626_debi_read(dev, S626_LP_RDMISC2);

	/* check interrupt on counters */
	if (irqbit & S626_IRQ_COINT1A) {
		k = &s626_enc_chan_info[0];

		/* clear interrupt capture flag */
		k->reset_cap_flags(dev, k);
	}
	if (irqbit & S626_IRQ_COINT2A) {
		k = &s626_enc_chan_info[1];

		/* clear interrupt capture flag */
		k->reset_cap_flags(dev, k);
	}
	if (irqbit & S626_IRQ_COINT3A) {
		k = &s626_enc_chan_info[2];

		/* clear interrupt capture flag */
		k->reset_cap_flags(dev, k);
	}
	if (irqbit & S626_IRQ_COINT1B) {
		k = &s626_enc_chan_info[3];

		/* clear interrupt capture flag */
		k->reset_cap_flags(dev, k);
	}
	if (irqbit & S626_IRQ_COINT2B) {
		k = &s626_enc_chan_info[4];

		/* clear interrupt capture flag */
		k->reset_cap_flags(dev, k);

		if (devpriv->ai_convert_count > 0) {
			devpriv->ai_convert_count--;
			if (devpriv->ai_convert_count == 0)
				k->set_enable(dev, k, S626_CLKENAB_INDEX);

			if (cmd->convert_src == TRIG_TIMER) {
				/* Trigger ADC scan loop start */
				s626_mc_enable(dev, S626_MC2_ADC_RPS,
					       S626_P_MC2);
			}
		}
	}
	if (irqbit & S626_IRQ_COINT3B) {
		k = &s626_enc_chan_info[5];

		/* clear interrupt capture flag */
		k->reset_cap_flags(dev, k);

		if (cmd->scan_begin_src == TRIG_TIMER) {
			/* Trigger ADC scan loop start */
			s626_mc_enable(dev, S626_MC2_ADC_RPS, S626_P_MC2);
		}

		if (cmd->convert_src == TRIG_TIMER) {
			k = &s626_enc_chan_info[4];
			devpriv->ai_convert_count = cmd->chanlist_len;
			k->set_enable(dev, k, S626_CLKENAB_ALWAYS);
		}
	}
}

static bool s626_handle_eos_interrupt(struct comedi_device *dev)
{
	struct s626_private *devpriv = dev->private;
	struct comedi_subdevice *s = dev->read_subdev;
	struct comedi_async *async = s->async;
	struct comedi_cmd *cmd = &async->cmd;
	/*
	 * Init ptr to DMA buffer that holds new ADC data.  We skip the
	 * first uint16_t in the buffer because it contains junk data
	 * from the final ADC of the previous poll list scan.
	 */
	uint32_t *readaddr = (uint32_t *)devpriv->ana_buf.logical_base + 1;
	bool finished = false;
	int i;

	/* get the data and hand it over to comedi */
	for (i = 0; i < cmd->chanlist_len; i++) {
		unsigned short tempdata;

		/*
		 * Convert ADC data to 16-bit integer values and copy
		 * to application buffer.
		 */
		tempdata = s626_ai_reg_to_uint(*readaddr);
		readaddr++;

		/* put data into read buffer */
		/* comedi_buf_put(async, tempdata); */
		cfc_write_to_buffer(s, tempdata);
	}

	/* end of scan occurs */
	async->events |= COMEDI_CB_EOS;

	if (!devpriv->ai_continuous)
		devpriv->ai_sample_count--;
	if (devpriv->ai_sample_count <= 0) {
		devpriv->ai_cmd_running = 0;

		/* Stop RPS program */
		s626_mc_disable(dev, S626_MC1_ERPS1, S626_P_MC1);

		/* send end of acquisition */
		async->events |= COMEDI_CB_EOA;

		/* disable master interrupt */
		finished = true;
	}

	if (devpriv->ai_cmd_running && cmd->scan_begin_src == TRIG_EXT)
		s626_dio_set_irq(dev, cmd->scan_begin_arg);

	/* tell comedi that data is there */
	comedi_event(dev, s);

	return finished;
}

static irqreturn_t s626_irq_handler(int irq, void *d)
{
	struct comedi_device *dev = d;
	struct s626_private *devpriv = dev->private;
	unsigned long flags;
	uint32_t irqtype, irqstatus;

	if (!dev->attached)
		return IRQ_NONE;
	/* lock to avoid race with comedi_poll */
	spin_lock_irqsave(&dev->spinlock, flags);

	/* save interrupt enable register state */
	irqstatus = readl(devpriv->mmio + S626_P_IER);

	/* read interrupt type */
	irqtype = readl(devpriv->mmio + S626_P_ISR);

	/* disable master interrupt */
	writel(0, devpriv->mmio + S626_P_IER);

	/* clear interrupt */
	writel(irqtype, devpriv->mmio + S626_P_ISR);

	switch (irqtype) {
	case S626_IRQ_RPS1:	/* end_of_scan occurs */
		if (s626_handle_eos_interrupt(dev))
			irqstatus = 0;
		break;
	case S626_IRQ_GPIO3:	/* check dio and counter interrupt */
		/* s626_dio_clear_irq(dev); */
		s626_check_dio_interrupts(dev);
		s626_check_counter_interrupts(dev);
		break;
	}

	/* enable interrupt */
	writel(irqstatus, devpriv->mmio + S626_P_IER);

	spin_unlock_irqrestore(&dev->spinlock, flags);
	return IRQ_HANDLED;
}

/*
 * This function builds the RPS program for hardware driven acquisition.
 */
static void s626_reset_adc(struct comedi_device *dev, uint8_t *ppl)
{
	struct s626_private *devpriv = dev->private;
	struct comedi_subdevice *s = dev->read_subdev;
	struct comedi_cmd *cmd = &s->async->cmd;
	uint32_t *rps;
	uint32_t jmp_adrs;
	uint16_t i;
	uint16_t n;
	uint32_t local_ppl;

	/* Stop RPS program in case it is currently running */
	s626_mc_disable(dev, S626_MC1_ERPS1, S626_P_MC1);

	/* Set starting logical address to write RPS commands. */
	rps = (uint32_t *)devpriv->rps_buf.logical_base;

	/* Initialize RPS instruction pointer */
	writel((uint32_t)devpriv->rps_buf.physical_base,
	       devpriv->mmio + S626_P_RPSADDR1);

	/* Construct RPS program in rps_buf DMA buffer */
	if (cmd != NULL && cmd->scan_begin_src != TRIG_FOLLOW) {
		/* Wait for Start trigger. */
		*rps++ = S626_RPS_PAUSE | S626_RPS_SIGADC;
		*rps++ = S626_RPS_CLRSIGNAL | S626_RPS_SIGADC;
	}

	/*
	 * SAA7146 BUG WORKAROUND Do a dummy DEBI Write.  This is necessary
	 * because the first RPS DEBI Write following a non-RPS DEBI write
	 * seems to always fail.  If we don't do this dummy write, the ADC
	 * gain might not be set to the value required for the first slot in
	 * the poll list; the ADC gain would instead remain unchanged from
	 * the previously programmed value.
	 */
	/* Write DEBI Write command and address to shadow RAM. */
	*rps++ = S626_RPS_LDREG | (S626_P_DEBICMD >> 2);
	*rps++ = S626_DEBI_CMD_WRWORD | S626_LP_GSEL;
	*rps++ = S626_RPS_LDREG | (S626_P_DEBIAD >> 2);
	/* Write DEBI immediate data  to shadow RAM: */
	*rps++ = S626_GSEL_BIPOLAR5V;	/* arbitrary immediate data  value. */
	*rps++ = S626_RPS_CLRSIGNAL | S626_RPS_DEBI;
	/* Reset "shadow RAM  uploaded" flag. */
	/* Invoke shadow RAM upload. */
	*rps++ = S626_RPS_UPLOAD | S626_RPS_DEBI;
	/* Wait for shadow upload to finish. */
	*rps++ = S626_RPS_PAUSE | S626_RPS_DEBI;

	/*
	 * Digitize all slots in the poll list. This is implemented as a
	 * for loop to limit the slot count to 16 in case the application
	 * forgot to set the S626_EOPL flag in the final slot.
	 */
	for (devpriv->adc_items = 0; devpriv->adc_items < 16;
	     devpriv->adc_items++) {
		/*
		 * Convert application's poll list item to private board class
		 * format.  Each app poll list item is an uint8_t with form
		 * (EOPL,x,x,RANGE,CHAN<3:0>), where RANGE code indicates 0 =
		 * +-10V, 1 = +-5V, and EOPL = End of Poll List marker.
		 */
		local_ppl = (*ppl << 8) | (*ppl & 0x10 ? S626_GSEL_BIPOLAR5V :
					   S626_GSEL_BIPOLAR10V);

		/* Switch ADC analog gain. */
		/* Write DEBI command and address to shadow RAM. */
		*rps++ = S626_RPS_LDREG | (S626_P_DEBICMD >> 2);
		*rps++ = S626_DEBI_CMD_WRWORD | S626_LP_GSEL;
		/* Write DEBI immediate data to shadow RAM. */
		*rps++ = S626_RPS_LDREG | (S626_P_DEBIAD >> 2);
		*rps++ = local_ppl;
		/* Reset "shadow RAM uploaded" flag. */
		*rps++ = S626_RPS_CLRSIGNAL | S626_RPS_DEBI;
		/* Invoke shadow RAM upload. */
		*rps++ = S626_RPS_UPLOAD | S626_RPS_DEBI;
		/* Wait for shadow upload to finish. */
		*rps++ = S626_RPS_PAUSE | S626_RPS_DEBI;
		/* Select ADC analog input channel. */
		*rps++ = S626_RPS_LDREG | (S626_P_DEBICMD >> 2);
		/* Write DEBI command and address to shadow RAM. */
		*rps++ = S626_DEBI_CMD_WRWORD | S626_LP_ISEL;
		*rps++ = S626_RPS_LDREG | (S626_P_DEBIAD >> 2);
		/* Write DEBI immediate data to shadow RAM. */
		*rps++ = local_ppl;
		/* Reset "shadow RAM uploaded" flag. */
		*rps++ = S626_RPS_CLRSIGNAL | S626_RPS_DEBI;
		/* Invoke shadow RAM upload. */
		*rps++ = S626_RPS_UPLOAD | S626_RPS_DEBI;
		/* Wait for shadow upload to finish. */
		*rps++ = S626_RPS_PAUSE | S626_RPS_DEBI;

		/*
		 * Delay at least 10 microseconds for analog input settling.
		 * Instead of padding with NOPs, we use S626_RPS_JUMP
		 * instructions here; this allows us to produce a longer delay
		 * than is possible with NOPs because each S626_RPS_JUMP
		 * flushes the RPS' instruction prefetch pipeline.
		 */
		jmp_adrs =
			(uint32_t)devpriv->rps_buf.physical_base +
			(uint32_t)((unsigned long)rps -
				   (unsigned long)devpriv->
						  rps_buf.logical_base);
		for (i = 0; i < (10 * S626_RPSCLK_PER_US / 2); i++) {
			jmp_adrs += 8;	/* Repeat to implement time delay: */
			/* Jump to next RPS instruction. */
			*rps++ = S626_RPS_JUMP;
			*rps++ = jmp_adrs;
		}

		if (cmd != NULL && cmd->convert_src != TRIG_NOW) {
			/* Wait for Start trigger. */
			*rps++ = S626_RPS_PAUSE | S626_RPS_SIGADC;
			*rps++ = S626_RPS_CLRSIGNAL | S626_RPS_SIGADC;
		}
		/* Start ADC by pulsing GPIO1. */
		/* Begin ADC Start pulse. */
		*rps++ = S626_RPS_LDREG | (S626_P_GPIO >> 2);
		*rps++ = S626_GPIO_BASE | S626_GPIO1_LO;
		*rps++ = S626_RPS_NOP;
		/* VERSION 2.03 CHANGE: STRETCH OUT ADC START PULSE. */
		/* End ADC Start pulse. */
		*rps++ = S626_RPS_LDREG | (S626_P_GPIO >> 2);
		*rps++ = S626_GPIO_BASE | S626_GPIO1_HI;
		/*
		 * Wait for ADC to complete (GPIO2 is asserted high when ADC not
		 * busy) and for data from previous conversion to shift into FB
		 * BUFFER 1 register.
		 */
		/* Wait for ADC done. */
		*rps++ = S626_RPS_PAUSE | S626_RPS_GPIO2;

		/* Transfer ADC data from FB BUFFER 1 register to DMA buffer. */
		*rps++ = S626_RPS_STREG |
			 (S626_BUGFIX_STREG(S626_P_FB_BUFFER1) >> 2);
		*rps++ = (uint32_t)devpriv->ana_buf.physical_base +
			 (devpriv->adc_items << 2);

		/*
		 * If this slot's EndOfPollList flag is set, all channels have
		 * now been processed.
		 */
		if (*ppl++ & S626_EOPL) {
			devpriv->adc_items++; /* Adjust poll list item count. */
			break;	/* Exit poll list processing loop. */
		}
	}

	/*
	 * VERSION 2.01 CHANGE: DELAY CHANGED FROM 250NS to 2US.  Allow the
	 * ADC to stabilize for 2 microseconds before starting the final
	 * (dummy) conversion.  This delay is necessary to allow sufficient
	 * time between last conversion finished and the start of the dummy
	 * conversion.  Without this delay, the last conversion's data value
	 * is sometimes set to the previous conversion's data value.
	 */
	for (n = 0; n < (2 * S626_RPSCLK_PER_US); n++)
		*rps++ = S626_RPS_NOP;

	/*
	 * Start a dummy conversion to cause the data from the last
	 * conversion of interest to be shifted in.
	 */
	/* Begin ADC Start pulse. */
	*rps++ = S626_RPS_LDREG | (S626_P_GPIO >> 2);
	*rps++ = S626_GPIO_BASE | S626_GPIO1_LO;
	*rps++ = S626_RPS_NOP;
	/* VERSION 2.03 CHANGE: STRETCH OUT ADC START PULSE. */
	*rps++ = S626_RPS_LDREG | (S626_P_GPIO >> 2); /* End ADC Start pulse. */
	*rps++ = S626_GPIO_BASE | S626_GPIO1_HI;

	/*
	 * Wait for the data from the last conversion of interest to arrive
	 * in FB BUFFER 1 register.
	 */
	*rps++ = S626_RPS_PAUSE | S626_RPS_GPIO2;	/* Wait for ADC done. */

	/* Transfer final ADC data from FB BUFFER 1 register to DMA buffer. */
	*rps++ = S626_RPS_STREG | (S626_BUGFIX_STREG(S626_P_FB_BUFFER1) >> 2);
	*rps++ = (uint32_t)devpriv->ana_buf.physical_base +
		 (devpriv->adc_items << 2);

	/* Indicate ADC scan loop is finished. */
	/* Signal ReadADC() that scan is done. */
	/* *rps++= S626_RPS_CLRSIGNAL | S626_RPS_SIGADC; */

	/* invoke interrupt */
	if (devpriv->ai_cmd_running == 1)
		*rps++ = S626_RPS_IRQ;

	/* Restart RPS program at its beginning. */
	*rps++ = S626_RPS_JUMP;	/* Branch to start of RPS program. */
	*rps++ = (uint32_t)devpriv->rps_buf.physical_base;

	/* End of RPS program build */
}

#ifdef unused_code
static int s626_ai_rinsn(struct comedi_device *dev,
			 struct comedi_subdevice *s,
			 struct comedi_insn *insn,
			 unsigned int *data)
{
	struct s626_private *devpriv = dev->private;
	uint8_t i;
	int32_t *readaddr;

	/* Trigger ADC scan loop start */
	s626_mc_enable(dev, S626_MC2_ADC_RPS, S626_P_MC2);

	/* Wait until ADC scan loop is finished (RPS Signal 0 reset) */
	while (s626_mc_test(dev, S626_MC2_ADC_RPS, S626_P_MC2))
		;

	/*
	 * Init ptr to DMA buffer that holds new ADC data.  We skip the
	 * first uint16_t in the buffer because it contains junk data from
	 * the final ADC of the previous poll list scan.
	 */
	readaddr = (uint32_t *)devpriv->ana_buf.logical_base + 1;

	/*
	 * Convert ADC data to 16-bit integer values and
	 * copy to application buffer.
	 */
	for (i = 0; i < devpriv->adc_items; i++) {
		*data = s626_ai_reg_to_uint(*readaddr++);
		data++;
	}

	return i;
}
#endif

static int s626_ai_insn_read(struct comedi_device *dev,
			     struct comedi_subdevice *s,
			     struct comedi_insn *insn, unsigned int *data)
{
	struct s626_private *devpriv = dev->private;
	uint16_t chan = CR_CHAN(insn->chanspec);
	uint16_t range = CR_RANGE(insn->chanspec);
	uint16_t adc_spec = 0;
	uint32_t gpio_image;
	uint32_t tmp;
	int n;

	/*
	 * Convert application's ADC specification into form
	 *  appropriate for register programming.
	 */
	if (range == 0)
		adc_spec = (chan << 8) | (S626_GSEL_BIPOLAR5V);
	else
		adc_spec = (chan << 8) | (S626_GSEL_BIPOLAR10V);

	/* Switch ADC analog gain. */
	s626_debi_write(dev, S626_LP_GSEL, adc_spec);	/* Set gain. */

	/* Select ADC analog input channel. */
	s626_debi_write(dev, S626_LP_ISEL, adc_spec);	/* Select channel. */

	for (n = 0; n < insn->n; n++) {
		/* Delay 10 microseconds for analog input settling. */
		udelay(10);

		/* Start ADC by pulsing GPIO1 low */
		gpio_image = readl(devpriv->mmio + S626_P_GPIO);
		/* Assert ADC Start command */
		writel(gpio_image & ~S626_GPIO1_HI,
		       devpriv->mmio + S626_P_GPIO);
		/* and stretch it out */
		writel(gpio_image & ~S626_GPIO1_HI,
		       devpriv->mmio + S626_P_GPIO);
		writel(gpio_image & ~S626_GPIO1_HI,
		       devpriv->mmio + S626_P_GPIO);
		/* Negate ADC Start command */
		writel(gpio_image | S626_GPIO1_HI, devpriv->mmio + S626_P_GPIO);

		/*
		 * Wait for ADC to complete (GPIO2 is asserted high when
		 * ADC not busy) and for data from previous conversion to
		 * shift into FB BUFFER 1 register.
		 */

		/* Wait for ADC done */
		while (!(readl(devpriv->mmio + S626_P_PSR) & S626_PSR_GPIO2))
			;

		/* Fetch ADC data */
		if (n != 0) {
			tmp = readl(devpriv->mmio + S626_P_FB_BUFFER1);
			data[n - 1] = s626_ai_reg_to_uint(tmp);
		}

		/*
		 * Allow the ADC to stabilize for 4 microseconds before
		 * starting the next (final) conversion.  This delay is
		 * necessary to allow sufficient time between last
		 * conversion finished and the start of the next
		 * conversion.  Without this delay, the last conversion's
		 * data value is sometimes set to the previous
		 * conversion's data value.
		 */
		udelay(4);
	}

	/*
	 * Start a dummy conversion to cause the data from the
	 * previous conversion to be shifted in.
	 */
	gpio_image = readl(devpriv->mmio + S626_P_GPIO);
	/* Assert ADC Start command */
	writel(gpio_image & ~S626_GPIO1_HI, devpriv->mmio + S626_P_GPIO);
	/* and stretch it out */
	writel(gpio_image & ~S626_GPIO1_HI, devpriv->mmio + S626_P_GPIO);
	writel(gpio_image & ~S626_GPIO1_HI, devpriv->mmio + S626_P_GPIO);
	/* Negate ADC Start command */
	writel(gpio_image | S626_GPIO1_HI, devpriv->mmio + S626_P_GPIO);

	/* Wait for the data to arrive in FB BUFFER 1 register. */

	/* Wait for ADC done */
	while (!(readl(devpriv->mmio + S626_P_PSR) & S626_PSR_GPIO2))
		;

	/* Fetch ADC data from audio interface's input shift register. */

	/* Fetch ADC data */
	if (n != 0) {
		tmp = readl(devpriv->mmio + S626_P_FB_BUFFER1);
		data[n - 1] = s626_ai_reg_to_uint(tmp);
	}

	return n;
}

static int s626_ai_load_polllist(uint8_t *ppl, struct comedi_cmd *cmd)
{
	int n;

	for (n = 0; n < cmd->chanlist_len; n++) {
		if (CR_RANGE(cmd->chanlist[n]) == 0)
			ppl[n] = CR_CHAN(cmd->chanlist[n]) | S626_RANGE_5V;
		else
			ppl[n] = CR_CHAN(cmd->chanlist[n]) | S626_RANGE_10V;
	}
	if (n != 0)
		ppl[n - 1] |= S626_EOPL;

	return n;
}

static int s626_ai_inttrig(struct comedi_device *dev,
			   struct comedi_subdevice *s, unsigned int trignum)
{
	if (trignum != 0)
		return -EINVAL;

	/* Start executing the RPS program */
	s626_mc_enable(dev, S626_MC1_ERPS1, S626_P_MC1);

	s->async->inttrig = NULL;

	return 1;
}

/*
 * This function doesn't require a particular form, this is just what
 * happens to be used in some of the drivers.  It should convert ns
 * nanoseconds to a counter value suitable for programming the device.
 * Also, it should adjust ns so that it cooresponds to the actual time
 * that the device will use.
 */
static int s626_ns_to_timer(int *nanosec, int round_mode)
{
	int divider, base;

	base = 500;		/* 2MHz internal clock */

	switch (round_mode) {
	case TRIG_ROUND_NEAREST:
	default:
		divider = (*nanosec + base / 2) / base;
		break;
	case TRIG_ROUND_DOWN:
		divider = (*nanosec) / base;
		break;
	case TRIG_ROUND_UP:
		divider = (*nanosec + base - 1) / base;
		break;
	}

	*nanosec = base * divider;
	return divider - 1;
}

static void s626_timer_load(struct comedi_device *dev,
			    const struct s626_enc_info *k, int tick)
{
	uint16_t setup =
		/* Preload upon index. */
		S626_SET_STD_LOADSRC(S626_LOADSRC_INDX) |
		/* Disable hardware index. */
		S626_SET_STD_INDXSRC(S626_INDXSRC_SOFT) |
		/* Operating mode is Timer. */
		S626_SET_STD_ENCMODE(S626_ENCMODE_TIMER) |
		/* Count direction is Down. */
		S626_SET_STD_CLKPOL(S626_CNTDIR_DOWN) |
		/* Clock multiplier is 1x. */
		S626_SET_STD_CLKMULT(S626_CLKMULT_1X) |
		/* Enabled by index */
		S626_SET_STD_CLKENAB(S626_CLKENAB_INDEX);
	uint16_t value_latchsrc = S626_LATCHSRC_A_INDXA;
	/* uint16_t enab = S626_CLKENAB_ALWAYS; */

	k->set_mode(dev, k, setup, false);

	/* Set the preload register */
	s626_preload(dev, k, tick);

	/*
	 * Software index pulse forces the preload register to load
	 * into the counter
	 */
	k->set_load_trig(dev, k, 0);
	k->pulse_index(dev, k);

	/* set reload on counter overflow */
	k->set_load_trig(dev, k, 1);

	/* set interrupt on overflow */
	k->set_int_src(dev, k, S626_INTSRC_OVER);

	s626_set_latch_source(dev, k, value_latchsrc);
	/* k->set_enable(dev, k, (uint16_t)(enab != 0)); */
}

/* TO COMPLETE  */
static int s626_ai_cmd(struct comedi_device *dev, struct comedi_subdevice *s)
{
	struct s626_private *devpriv = dev->private;
	uint8_t ppl[16];
	struct comedi_cmd *cmd = &s->async->cmd;
	const struct s626_enc_info *k;
	int tick;

	if (devpriv->ai_cmd_running) {
		dev_err(dev->class_dev,
			"s626_ai_cmd: Another ai_cmd is running\n");
		return -EBUSY;
	}
	/* disable interrupt */
	writel(0, devpriv->mmio + S626_P_IER);

	/* clear interrupt request */
	writel(S626_IRQ_RPS1 | S626_IRQ_GPIO3, devpriv->mmio + S626_P_ISR);

	/* clear any pending interrupt */
	s626_dio_clear_irq(dev);
	/* s626_enc_clear_irq(dev); */

	/* reset ai_cmd_running flag */
	devpriv->ai_cmd_running = 0;

	/* test if cmd is valid */
	if (cmd == NULL)
		return -EINVAL;

	s626_ai_load_polllist(ppl, cmd);
	devpriv->ai_cmd_running = 1;
	devpriv->ai_convert_count = 0;

	switch (cmd->scan_begin_src) {
	case TRIG_FOLLOW:
		break;
	case TRIG_TIMER:
		/*
		 * set a counter to generate adc trigger at scan_begin_arg
		 * interval
		 */
		k = &s626_enc_chan_info[5];
		tick = s626_ns_to_timer((int *)&cmd->scan_begin_arg,
					cmd->flags & TRIG_ROUND_MASK);

		/* load timer value and enable interrupt */
		s626_timer_load(dev, k, tick);
		k->set_enable(dev, k, S626_CLKENAB_ALWAYS);
		break;
	case TRIG_EXT:
		/* set the digital line and interrupt for scan trigger */
		if (cmd->start_src != TRIG_EXT)
			s626_dio_set_irq(dev, cmd->scan_begin_arg);
		break;
	}

	switch (cmd->convert_src) {
	case TRIG_NOW:
		break;
	case TRIG_TIMER:
		/*
		 * set a counter to generate adc trigger at convert_arg
		 * interval
		 */
		k = &s626_enc_chan_info[4];
		tick = s626_ns_to_timer((int *)&cmd->convert_arg,
					cmd->flags & TRIG_ROUND_MASK);

		/* load timer value and enable interrupt */
		s626_timer_load(dev, k, tick);
		k->set_enable(dev, k, S626_CLKENAB_INDEX);
		break;
	case TRIG_EXT:
		/* set the digital line and interrupt for convert trigger */
		if (cmd->scan_begin_src != TRIG_EXT &&
		    cmd->start_src == TRIG_EXT)
			s626_dio_set_irq(dev, cmd->convert_arg);
		break;
	}

	switch (cmd->stop_src) {
	case TRIG_COUNT:
		/* data arrives as one packet */
		devpriv->ai_sample_count = cmd->stop_arg;
		devpriv->ai_continuous = 0;
		break;
	case TRIG_NONE:
<<<<<<< HEAD
		/*  continous acquisition */
		devpriv->ai_continous = 1;
=======
		/* continuous acquisition */
		devpriv->ai_continuous = 1;
>>>>>>> c3ade0e0
		devpriv->ai_sample_count = 1;
		break;
	}

	s626_reset_adc(dev, ppl);

	switch (cmd->start_src) {
	case TRIG_NOW:
		/* Trigger ADC scan loop start */
		/* s626_mc_enable(dev, S626_MC2_ADC_RPS, S626_P_MC2); */

		/* Start executing the RPS program */
		s626_mc_enable(dev, S626_MC1_ERPS1, S626_P_MC1);
		s->async->inttrig = NULL;
		break;
	case TRIG_EXT:
		/* configure DIO channel for acquisition trigger */
		s626_dio_set_irq(dev, cmd->start_arg);
		s->async->inttrig = NULL;
		break;
	case TRIG_INT:
		s->async->inttrig = s626_ai_inttrig;
		break;
	}

	/* enable interrupt */
	writel(S626_IRQ_GPIO3 | S626_IRQ_RPS1, devpriv->mmio + S626_P_IER);

	return 0;
}

static int s626_ai_cmdtest(struct comedi_device *dev,
			   struct comedi_subdevice *s, struct comedi_cmd *cmd)
{
	int err = 0;
	int tmp;

	/* Step 1 : check if triggers are trivially valid */

	err |= cfc_check_trigger_src(&cmd->start_src,
				     TRIG_NOW | TRIG_INT | TRIG_EXT);
	err |= cfc_check_trigger_src(&cmd->scan_begin_src,
				     TRIG_TIMER | TRIG_EXT | TRIG_FOLLOW);
	err |= cfc_check_trigger_src(&cmd->convert_src,
				     TRIG_TIMER | TRIG_EXT | TRIG_NOW);
	err |= cfc_check_trigger_src(&cmd->scan_end_src, TRIG_COUNT);
	err |= cfc_check_trigger_src(&cmd->stop_src, TRIG_COUNT | TRIG_NONE);

	if (err)
		return 1;

	/* Step 2a : make sure trigger sources are unique */

	err |= cfc_check_trigger_is_unique(cmd->start_src);
	err |= cfc_check_trigger_is_unique(cmd->scan_begin_src);
	err |= cfc_check_trigger_is_unique(cmd->convert_src);
	err |= cfc_check_trigger_is_unique(cmd->stop_src);

	/* Step 2b : and mutually compatible */

	if (err)
		return 2;

	/* step 3: make sure arguments are trivially compatible */

	if (cmd->start_src != TRIG_EXT)
		err |= cfc_check_trigger_arg_is(&cmd->start_arg, 0);
	if (cmd->start_src == TRIG_EXT)
		err |= cfc_check_trigger_arg_max(&cmd->start_arg, 39);
	if (cmd->scan_begin_src == TRIG_EXT)
		err |= cfc_check_trigger_arg_max(&cmd->scan_begin_arg, 39);
	if (cmd->convert_src == TRIG_EXT)
		err |= cfc_check_trigger_arg_max(&cmd->convert_arg, 39);

#define S626_MAX_SPEED	200000	/* in nanoseconds */
#define S626_MIN_SPEED	2000000000	/* in nanoseconds */

	if (cmd->scan_begin_src == TRIG_TIMER) {
		err |= cfc_check_trigger_arg_min(&cmd->scan_begin_arg,
						 S626_MAX_SPEED);
		err |= cfc_check_trigger_arg_max(&cmd->scan_begin_arg,
						 S626_MIN_SPEED);
	} else {
		/* external trigger */
		/* should be level/edge, hi/lo specification here */
		/* should specify multiple external triggers */
		/* err |= cfc_check_trigger_arg_max(&cmd->scan_begin_arg, 9); */
	}
	if (cmd->convert_src == TRIG_TIMER) {
		err |= cfc_check_trigger_arg_min(&cmd->convert_arg,
						 S626_MAX_SPEED);
		err |= cfc_check_trigger_arg_max(&cmd->convert_arg,
						 S626_MIN_SPEED);
	} else {
		/* external trigger */
		/* see above */
		/* err |= cfc_check_trigger_arg_max(&cmd->scan_begin_arg, 9); */
	}

	err |= cfc_check_trigger_arg_is(&cmd->scan_end_arg, cmd->chanlist_len);

	if (cmd->stop_src == TRIG_COUNT)
		err |= cfc_check_trigger_arg_max(&cmd->stop_arg, 0x00ffffff);
	else	/* TRIG_NONE */
		err |= cfc_check_trigger_arg_is(&cmd->stop_arg, 0);

	if (err)
		return 3;

	/* step 4: fix up any arguments */

	if (cmd->scan_begin_src == TRIG_TIMER) {
		tmp = cmd->scan_begin_arg;
		s626_ns_to_timer((int *)&cmd->scan_begin_arg,
				 cmd->flags & TRIG_ROUND_MASK);
		if (tmp != cmd->scan_begin_arg)
			err++;
	}
	if (cmd->convert_src == TRIG_TIMER) {
		tmp = cmd->convert_arg;
		s626_ns_to_timer((int *)&cmd->convert_arg,
				 cmd->flags & TRIG_ROUND_MASK);
		if (tmp != cmd->convert_arg)
			err++;
		if (cmd->scan_begin_src == TRIG_TIMER &&
		    cmd->scan_begin_arg < cmd->convert_arg *
					  cmd->scan_end_arg) {
			cmd->scan_begin_arg = cmd->convert_arg *
					      cmd->scan_end_arg;
			err++;
		}
	}

	if (err)
		return 4;

	return 0;
}

static int s626_ai_cancel(struct comedi_device *dev, struct comedi_subdevice *s)
{
<<<<<<< HEAD
	/*  Stop RPS program in case it is currently running. */
	MC_DISABLE(P_MC1, MC1_ERPS1);

	/* disable master interrupt */
	writel(0, devpriv->base_addr + P_IER);

	devpriv->ai_cmd_running = 0;

	return 0;
}

/* This function doesn't require a particular form, this is just what
 * happens to be used in some of the drivers.  It should convert ns
 * nanoseconds to a counter value suitable for programming the device.
 * Also, it should adjust ns so that it cooresponds to the actual time
 * that the device will use. */
static int s626_ns_to_timer(int *nanosec, int round_mode)
{
	int divider, base;

	base = 500;		/* 2MHz internal clock */

	switch (round_mode) {
	case TRIG_ROUND_NEAREST:
	default:
		divider = (*nanosec + base / 2) / base;
		break;
	case TRIG_ROUND_DOWN:
		divider = (*nanosec) / base;
		break;
	case TRIG_ROUND_UP:
		divider = (*nanosec + base - 1) / base;
		break;
	}

	*nanosec = base * divider;
	return divider - 1;
}

static int s626_ao_winsn(struct comedi_device *dev, struct comedi_subdevice *s,
			 struct comedi_insn *insn, unsigned int *data)
{

	int i;
	uint16_t chan = CR_CHAN(insn->chanspec);
	int16_t dacdata;

	for (i = 0; i < insn->n; i++) {
		dacdata = (int16_t) data[i];
		devpriv->ao_readback[CR_CHAN(insn->chanspec)] = data[i];
		dacdata -= (0x1fff);

		SetDAC(dev, chan, dacdata);
	}

	return i;
}

static int s626_ao_rinsn(struct comedi_device *dev, struct comedi_subdevice *s,
			 struct comedi_insn *insn, unsigned int *data)
{
	int i;

	for (i = 0; i < insn->n; i++)
		data[i] = devpriv->ao_readback[CR_CHAN(insn->chanspec)];

	return i;
}

/* *************** DIGITAL I/O FUNCTIONS ***************
 * All DIO functions address a group of DIO channels by means of
 * "group" argument.  group may be 0, 1 or 2, which correspond to DIO
 * ports A, B and C, respectively.
 */

static void s626_dio_init(struct comedi_device *dev)
{
	uint16_t group;
	struct comedi_subdevice *s;

	/*  Prepare to treat writes to WRCapSel as capture disables. */
	DEBIwrite(dev, LP_MISC1, MISC1_NOEDCAP);

	/*  For each group of sixteen channels ... */
	for (group = 0; group < S626_DIO_BANKS; group++) {
		s = dev->subdevices + 2 + group;
		DEBIwrite(dev, diopriv->WRIntSel, 0);	/*  Disable all interrupts. */
		DEBIwrite(dev, diopriv->WRCapSel, 0xFFFF);	/*  Disable all event */
		/*  captures. */
		DEBIwrite(dev, diopriv->WREdgSel, 0);	/*  Init all DIOs to */
		/*  default edge */
		/*  polarity. */
		DEBIwrite(dev, diopriv->WRDOut, 0);	/*  Program all outputs */
		/*  to inactive state. */
	}
	DEBUG("s626_dio_init: DIO initialized\n");
}

/* DIO devices are slightly special.  Although it is possible to
 * implement the insn_read/insn_write interface, it is much more
 * useful to applications if you implement the insn_bits interface.
 * This allows packed reading/writing of the DIO channels.  The comedi
 * core can convert between insn_bits and insn_read/write */

static int s626_dio_insn_bits(struct comedi_device *dev,
			      struct comedi_subdevice *s,
			      struct comedi_insn *insn, unsigned int *data)
{

	/* Length of data must be 2 (mask and new data, see below) */
	if (insn->n == 0)
		return 0;

	if (insn->n != 2) {
		printk
		    ("comedi%d: s626: s626_dio_insn_bits(): Invalid instruction length\n",
		     dev->minor);
		return -EINVAL;
	}

	/*
	 * The insn data consists of a mask in data[0] and the new data in
	 * data[1]. The mask defines which bits we are concerning about.
	 * The new data must be anded with the mask.  Each channel
	 * corresponds to a bit.
	 */
	if (data[0]) {
		/* Check if requested ports are configured for output */
		if ((s->io_bits & data[0]) != data[0])
			return -EIO;

		s->state &= ~data[0];
		s->state |= data[0] & data[1];

		/* Write out the new digital output lines */

		DEBIwrite(dev, diopriv->WRDOut, s->state);
	}
	data[1] = DEBIread(dev, diopriv->RDDIn);

	return 2;
}

static int s626_dio_insn_config(struct comedi_device *dev,
				struct comedi_subdevice *s,
				struct comedi_insn *insn, unsigned int *data)
{

	switch (data[0]) {
	case INSN_CONFIG_DIO_QUERY:
		data[1] =
		    (s->
		     io_bits & (1 << CR_CHAN(insn->chanspec))) ? COMEDI_OUTPUT :
		    COMEDI_INPUT;
		return insn->n;
		break;
	case COMEDI_INPUT:
		s->io_bits &= ~(1 << CR_CHAN(insn->chanspec));
		break;
	case COMEDI_OUTPUT:
		s->io_bits |= 1 << CR_CHAN(insn->chanspec);
		break;
	default:
		return -EINVAL;
		break;
	}
	DEBIwrite(dev, diopriv->WRDOut, s->io_bits);

	return 1;
}

static int s626_dio_set_irq(struct comedi_device *dev, unsigned int chan)
{
	unsigned int group;
	unsigned int bitmask;
	unsigned int status;

	/* select dio bank */
	group = chan / 16;
	bitmask = 1 << (chan - (16 * group));
	DEBUG("s626_dio_set_irq: enable interrupt on dio channel %d group %d\n",
	      chan - (16 * group), group);

	/* set channel to capture positive edge */
	status = DEBIread(dev,
			  ((struct dio_private *)(dev->subdevices + 2 +
						  group)->private)->RDEdgSel);
	DEBIwrite(dev,
		  ((struct dio_private *)(dev->subdevices + 2 +
					  group)->private)->WREdgSel,
		  bitmask | status);

	/* enable interrupt on selected channel */
	status = DEBIread(dev,
			  ((struct dio_private *)(dev->subdevices + 2 +
						  group)->private)->RDIntSel);
	DEBIwrite(dev,
		  ((struct dio_private *)(dev->subdevices + 2 +
					  group)->private)->WRIntSel,
		  bitmask | status);

	/* enable edge capture write command */
	DEBIwrite(dev, LP_MISC1, MISC1_EDCAP);

	/* enable edge capture on selected channel */
	status = DEBIread(dev,
			  ((struct dio_private *)(dev->subdevices + 2 +
						  group)->private)->RDCapSel);
	DEBIwrite(dev,
		  ((struct dio_private *)(dev->subdevices + 2 +
					  group)->private)->WRCapSel,
		  bitmask | status);

	return 0;
}

static int s626_dio_reset_irq(struct comedi_device *dev, unsigned int group,
			      unsigned int mask)
{
	DEBUG
	    ("s626_dio_reset_irq: disable  interrupt on dio channel %d group %d\n",
	     mask, group);

	/* disable edge capture write command */
	DEBIwrite(dev, LP_MISC1, MISC1_NOEDCAP);

	/* enable edge capture on selected channel */
	DEBIwrite(dev,
		  ((struct dio_private *)(dev->subdevices + 2 +
					  group)->private)->WRCapSel, mask);

	return 0;
}

static int s626_dio_clear_irq(struct comedi_device *dev)
{
	unsigned int group;

	/* disable edge capture write command */
	DEBIwrite(dev, LP_MISC1, MISC1_NOEDCAP);

	for (group = 0; group < S626_DIO_BANKS; group++) {
		/* clear pending events and interrupt */
		DEBIwrite(dev,
			  ((struct dio_private *)(dev->subdevices + 2 +
						  group)->private)->WRCapSel,
			  0xffff);
	}

	return 0;
}

/* Now this function initializes the value of the counter (data[0])
   and set the subdevice. To complete with trigger and interrupt
   configuration */
static int s626_enc_insn_config(struct comedi_device *dev,
				struct comedi_subdevice *s,
				struct comedi_insn *insn, unsigned int *data)
{
	uint16_t Setup = (LOADSRC_INDX << BF_LOADSRC) |	/*  Preload upon */
	    /*  index. */
	    (INDXSRC_SOFT << BF_INDXSRC) |	/*  Disable hardware index. */
	    (CLKSRC_COUNTER << BF_CLKSRC) |	/*  Operating mode is Counter. */
	    (CLKPOL_POS << BF_CLKPOL) |	/*  Active high clock. */
	    /* ( CNTDIR_UP << BF_CLKPOL ) |      // Count direction is Down. */
	    (CLKMULT_1X << BF_CLKMULT) |	/*  Clock multiplier is 1x. */
	    (CLKENAB_INDEX << BF_CLKENAB);
	/*   uint16_t DisableIntSrc=TRUE; */
	/*  uint32_t Preloadvalue;              //Counter initial value */
	uint16_t valueSrclatch = LATCHSRC_AB_READ;
	uint16_t enab = CLKENAB_ALWAYS;
	struct enc_private *k = &encpriv[CR_CHAN(insn->chanspec)];

	DEBUG("s626_enc_insn_config: encoder config\n");

	/*   (data==NULL) ? (Preloadvalue=0) : (Preloadvalue=data[0]); */

	k->SetMode(dev, k, Setup, TRUE);
	Preload(dev, k, data[0]);
	k->PulseIndex(dev, k);
	SetLatchSource(dev, k, valueSrclatch);
	k->SetEnable(dev, k, (uint16_t) (enab != 0));

	return insn->n;
}

static int s626_enc_insn_read(struct comedi_device *dev,
			      struct comedi_subdevice *s,
			      struct comedi_insn *insn, unsigned int *data)
{

	int n;
	struct enc_private *k = &encpriv[CR_CHAN(insn->chanspec)];

	DEBUG("s626_enc_insn_read: encoder read channel %d\n",
	      CR_CHAN(insn->chanspec));

	for (n = 0; n < insn->n; n++)
		data[n] = ReadLatch(dev, k);

	DEBUG("s626_enc_insn_read: encoder sample %d\n", data[n]);

	return n;
}

static int s626_enc_insn_write(struct comedi_device *dev,
			       struct comedi_subdevice *s,
			       struct comedi_insn *insn, unsigned int *data)
{

	struct enc_private *k = &encpriv[CR_CHAN(insn->chanspec)];

	DEBUG("s626_enc_insn_write: encoder write channel %d\n",
	      CR_CHAN(insn->chanspec));

	/*  Set the preload register */
	Preload(dev, k, data[0]);

	/*  Software index pulse forces the preload register to load */
	/*  into the counter */
	k->SetLoadTrig(dev, k, 0);
	k->PulseIndex(dev, k);
	k->SetLoadTrig(dev, k, 2);

	DEBUG("s626_enc_insn_write: End encoder write\n");

	return 1;
}

static void s626_timer_load(struct comedi_device *dev, struct enc_private *k,
			    int tick)
{
	uint16_t Setup = (LOADSRC_INDX << BF_LOADSRC) |	/*  Preload upon */
	    /*  index. */
	    (INDXSRC_SOFT << BF_INDXSRC) |	/*  Disable hardware index. */
	    (CLKSRC_TIMER << BF_CLKSRC) |	/*  Operating mode is Timer. */
	    (CLKPOL_POS << BF_CLKPOL) |	/*  Active high clock. */
	    (CNTDIR_DOWN << BF_CLKPOL) |	/*  Count direction is Down. */
	    (CLKMULT_1X << BF_CLKMULT) |	/*  Clock multiplier is 1x. */
	    (CLKENAB_INDEX << BF_CLKENAB);
	uint16_t valueSrclatch = LATCHSRC_A_INDXA;
	/*   uint16_t enab=CLKENAB_ALWAYS; */

	k->SetMode(dev, k, Setup, FALSE);

	/*  Set the preload register */
	Preload(dev, k, tick);

	/*  Software index pulse forces the preload register to load */
	/*  into the counter */
	k->SetLoadTrig(dev, k, 0);
	k->PulseIndex(dev, k);

	/* set reload on counter overflow */
	k->SetLoadTrig(dev, k, 1);

	/* set interrupt on overflow */
	k->SetIntSrc(dev, k, INTSRC_OVER);

	SetLatchSource(dev, k, valueSrclatch);
	/*   k->SetEnable(dev,k,(uint16_t)(enab != 0)); */
}

/* ***********  DAC FUNCTIONS *********** */

/*  Slot 0 base settings. */
#define VECT0	(XSD2 | RSD3 | SIB_A2)
/*  Slot 0 always shifts in  0xFF and store it to  FB_BUFFER2. */

/*  TrimDac LogicalChan-to-PhysicalChan mapping table. */
static uint8_t trimchan[] = { 10, 9, 8, 3, 2, 7, 6, 1, 0, 5, 4 };

/*  TrimDac LogicalChan-to-EepromAdrs mapping table. */
static uint8_t trimadrs[] = { 0x40, 0x41, 0x42, 0x50, 0x51, 0x52, 0x53, 0x60, 0x61, 0x62, 0x63 };

static void LoadTrimDACs(struct comedi_device *dev)
{
	register uint8_t i;

	/*  Copy TrimDac setpoint values from EEPROM to TrimDacs. */
	for (i = 0; i < ARRAY_SIZE(trimchan); i++)
		WriteTrimDAC(dev, i, I2Cread(dev, trimadrs[i]));
}

static void WriteTrimDAC(struct comedi_device *dev, uint8_t LogicalChan,
			 uint8_t DacData)
{
	uint32_t chan;

	/*  Save the new setpoint in case the application needs to read it back later. */
	devpriv->TrimSetpoint[LogicalChan] = (uint8_t) DacData;

	/*  Map logical channel number to physical channel number. */
	chan = (uint32_t) trimchan[LogicalChan];

	/* Set up TSL2 records for TrimDac write operation.  All slots shift
	 * 0xFF in from pulled-up SD3 so that the end of the slot sequence
	 * can be detected.
	 */

	SETVECT(2, XSD2 | XFIFO_1 | WS3);
	/* Slot 2: Send high uint8_t to target TrimDac. */
	SETVECT(3, XSD2 | XFIFO_0 | WS3);
	/* Slot 3: Send low uint8_t to target TrimDac. */
	SETVECT(4, XSD2 | XFIFO_3 | WS1);
	/* Slot 4: Send NOP high uint8_t to DAC0 to keep clock running. */
	SETVECT(5, XSD2 | XFIFO_2 | WS1 | EOS);
	/* Slot 5: Send NOP low  uint8_t to DAC0. */

	/* Construct and transmit target DAC's serial packet:
	 * ( 0000 AAAA ), ( DDDD DDDD ),( 0x00 ),( 0x00 ) where A<3:0> is the
	 * DAC channel's address, and D<7:0> is the DAC setpoint.  Append a
	 * WORD value (that writes a channel 0 NOP command to a non-existent
	 * main DAC channel) that serves to keep the clock running after the
	 * packet has been sent to the target DAC.
	 */

	/*  Address the DAC channel within the trimdac device. */
	SendDAC(dev, ((uint32_t) chan << 8)
		| (uint32_t) DacData);	/*  Include DAC setpoint data. */
}

/* **************  EEPROM ACCESS FUNCTIONS  ************** */
/*  Read uint8_t from EEPROM. */

static uint8_t I2Cread(struct comedi_device *dev, uint8_t addr)
{
	uint8_t rtnval;

	/*  Send EEPROM target address. */
	if (I2Chandshake(dev, I2C_B2(I2C_ATTRSTART, I2CW)
			 /* Byte2 = I2C command: write to I2C EEPROM  device. */
			 | I2C_B1(I2C_ATTRSTOP, addr)
			 /* Byte1 = EEPROM internal target address. */
			 | I2C_B0(I2C_ATTRNOP, 0))) {	/*  Byte0 = Not sent. */
		/*  Abort function and declare error if handshake failed. */
		DEBUG("I2Cread: error handshake I2Cread  a\n");
		return 0;
	}
	/*  Execute EEPROM read. */
	if (I2Chandshake(dev, I2C_B2(I2C_ATTRSTART, I2CR)

			 /*  Byte2 = I2C */
			 /*  command: read */
			 /*  from I2C EEPROM */
			 /*  device. */
			 |I2C_B1(I2C_ATTRSTOP, 0)

			 /*  Byte1 receives */
			 /*  uint8_t from */
			 /*  EEPROM. */
			 |I2C_B0(I2C_ATTRNOP, 0))) {	/*  Byte0 = Not  sent. */

		/*  Abort function and declare error if handshake failed. */
		DEBUG("I2Cread: error handshake I2Cread b\n");
		return 0;
	}
	/*  Return copy of EEPROM value. */
	rtnval = (uint8_t) (RR7146(P_I2CCTRL) >> 16);
	return rtnval;
}

static uint32_t I2Chandshake(struct comedi_device *dev, uint32_t val)
{
	/*  Write I2C command to I2C Transfer Control shadow register. */
	WR7146(P_I2CCTRL, val);

	/*  Upload I2C shadow registers into working registers and wait for */
	/*  upload confirmation. */

	MC_ENABLE(P_MC2, MC2_UPLD_IIC);
	while (!MC_TEST(P_MC2, MC2_UPLD_IIC))
		;

	/*  Wait until I2C bus transfer is finished or an error occurs. */
	while ((RR7146(P_I2CCTRL) & (I2C_BUSY | I2C_ERR)) == I2C_BUSY)
		;

	/*  Return non-zero if I2C error occurred. */
	return RR7146(P_I2CCTRL) & I2C_ERR;

}

/*  Private helper function: Write setpoint to an application DAC channel. */

static void SetDAC(struct comedi_device *dev, uint16_t chan, short dacdata)
{
	register uint16_t signmask;
	register uint32_t WSImage;

	/*  Adjust DAC data polarity and set up Polarity Control Register */
	/*  image. */
	signmask = 1 << chan;
	if (dacdata < 0) {
		dacdata = -dacdata;
		devpriv->Dacpol |= signmask;
	} else
		devpriv->Dacpol &= ~signmask;

	/*  Limit DAC setpoint value to valid range. */
	if ((uint16_t) dacdata > 0x1FFF)
		dacdata = 0x1FFF;

	/* Set up TSL2 records (aka "vectors") for DAC update.  Vectors V2
	 * and V3 transmit the setpoint to the target DAC.  V4 and V5 send
	 * data to a non-existent TrimDac channel just to keep the clock
	 * running after sending data to the target DAC.  This is necessary
	 * to eliminate the clock glitch that would otherwise occur at the
	 * end of the target DAC's serial data stream.  When the sequence
	 * restarts at V0 (after executing V5), the gate array automatically
	 * disables gating for the DAC clock and all DAC chip selects.
	 */

	WSImage = (chan & 2) ? WS1 : WS2;
	/* Choose DAC chip select to be asserted. */
	SETVECT(2, XSD2 | XFIFO_1 | WSImage);
	/* Slot 2: Transmit high data byte to target DAC. */
	SETVECT(3, XSD2 | XFIFO_0 | WSImage);
	/* Slot 3: Transmit low data byte to target DAC. */
	SETVECT(4, XSD2 | XFIFO_3 | WS3);
	/* Slot 4: Transmit to non-existent TrimDac channel to keep clock */
	SETVECT(5, XSD2 | XFIFO_2 | WS3 | EOS);
	/* Slot 5: running after writing target DAC's low data byte. */

	/*  Construct and transmit target DAC's serial packet:
	 * ( A10D DDDD ),( DDDD DDDD ),( 0x0F ),( 0x00 ) where A is chan<0>,
	 * and D<12:0> is the DAC setpoint.  Append a WORD value (that writes
	 * to a  non-existent TrimDac channel) that serves to keep the clock
	 * running after the packet has been sent to the target DAC.
	 */
	SendDAC(dev, 0x0F000000
		/* Continue clock after target DAC data (write to non-existent trimdac). */
		| 0x00004000
		/* Address the two main dual-DAC devices (TSL's chip select enables
		 * target device). */
		| ((uint32_t) (chan & 1) << 15)
		/*  Address the DAC channel within the  device. */
		| (uint32_t) dacdata);	/*  Include DAC setpoint data. */

}

/* Private helper function: Transmit serial data to DAC via Audio
 * channel 2.  Assumes: (1) TSL2 slot records initialized, and (2)
 * Dacpol contains valid target image.
 */

static void SendDAC(struct comedi_device *dev, uint32_t val)
{

	/* START THE SERIAL CLOCK RUNNING ------------- */

	/* Assert DAC polarity control and enable gating of DAC serial clock
	 * and audio bit stream signals.  At this point in time we must be
	 * assured of being in time slot 0.  If we are not in slot 0, the
	 * serial clock and audio stream signals will be disabled; this is
	 * because the following DEBIwrite statement (which enables signals
	 * to be passed through the gate array) would execute before the
	 * trailing edge of WS1/WS3 (which turns off the signals), thus
	 * causing the signals to be inactive during the DAC write.
	 */
	DEBIwrite(dev, LP_DACPOL, devpriv->Dacpol);

	/* TRANSFER OUTPUT DWORD VALUE INTO A2'S OUTPUT FIFO ---------------- */

	/* Copy DAC setpoint value to DAC's output DMA buffer. */

	/* WR7146( (uint32_t)devpriv->pDacWBuf, val ); */
	*devpriv->pDacWBuf = val;

	/* enab the output DMA transfer.  This will cause the DMAC to copy
	 * the DAC's data value to A2's output FIFO.  The DMA transfer will
	 * then immediately terminate because the protection address is
	 * reached upon transfer of the first DWORD value.
	 */
	MC_ENABLE(P_MC1, MC1_A2OUT);

	/*  While the DMA transfer is executing ... */

	/* Reset Audio2 output FIFO's underflow flag (along with any other
	 * FIFO underflow/overflow flags).  When set, this flag will
	 * indicate that we have emerged from slot 0.
	 */
	WR7146(P_ISR, ISR_AFOU);

	/* Wait for the DMA transfer to finish so that there will be data
	 * available in the FIFO when time slot 1 tries to transfer a DWORD
	 * from the FIFO to the output buffer register.  We test for DMA
	 * Done by polling the DMAC enable flag; this flag is automatically
	 * cleared when the transfer has finished.
	 */
	while ((RR7146(P_MC1) & MC1_A2OUT) != 0)
		;

	/* START THE OUTPUT STREAM TO THE TARGET DAC -------------------- */

	/* FIFO data is now available, so we enable execution of time slots
	 * 1 and higher by clearing the EOS flag in slot 0.  Note that SD3
	 * will be shifted in and stored in FB_BUFFER2 for end-of-slot-list
	 * detection.
	 */
	SETVECT(0, XSD2 | RSD3 | SIB_A2);

	/* Wait for slot 1 to execute to ensure that the Packet will be
	 * transmitted.  This is detected by polling the Audio2 output FIFO
	 * underflow flag, which will be set when slot 1 execution has
	 * finished transferring the DAC's data DWORD from the output FIFO
	 * to the output buffer register.
	 */
	while ((RR7146(P_SSR) & SSR_AF2_OUT) == 0)
		;

	/* Set up to trap execution at slot 0 when the TSL sequencer cycles
	 * back to slot 0 after executing the EOS in slot 5.  Also,
	 * simultaneously shift out and in the 0x00 that is ALWAYS the value
	 * stored in the last byte to be shifted out of the FIFO's DWORD
	 * buffer register.
	 */
	SETVECT(0, XSD2 | XFIFO_2 | RSD2 | SIB_A2 | EOS);

	/* WAIT FOR THE TRANSACTION TO FINISH ----------------------- */

	/* Wait for the TSL to finish executing all time slots before
	 * exiting this function.  We must do this so that the next DAC
	 * write doesn't start, thereby enabling clock/chip select signals:
	 *
	 * 1. Before the TSL sequence cycles back to slot 0, which disables
	 *    the clock/cs signal gating and traps slot // list execution.
	 *    we have not yet finished slot 5 then the clock/cs signals are
	 *    still gated and we have not finished transmitting the stream.
	 *
	 * 2. While slots 2-5 are executing due to a late slot 0 trap.  In
	 *    this case, the slot sequence is currently repeating, but with
	 *    clock/cs signals disabled.  We must wait for slot 0 to trap
	 *    execution before setting up the next DAC setpoint DMA transfer
	 *    and enabling the clock/cs signals.  To detect the end of slot 5,
	 *    we test for the FB_BUFFER2 MSB contents to be equal to 0xFF.  If
	 *    the TSL has not yet finished executing slot 5 ...
	 */
	if ((RR7146(P_FB_BUFFER2) & 0xFF000000) != 0) {
		/* The trap was set on time and we are still executing somewhere
		 * in slots 2-5, so we now wait for slot 0 to execute and trap
		 * TSL execution.  This is detected when FB_BUFFER2 MSB changes
		 * from 0xFF to 0x00, which slot 0 causes to happen by shifting
		 * out/in on SD2 the 0x00 that is always referenced by slot 5.
		 */
		while ((RR7146(P_FB_BUFFER2) & 0xFF000000) != 0)
			;
	}
	/* Either (1) we were too late setting the slot 0 trap; the TSL
	 * sequencer restarted slot 0 before we could set the EOS trap flag,
	 * or (2) we were not late and execution is now trapped at slot 0.
	 * In either case, we must now change slot 0 so that it will store
	 * value 0xFF (instead of 0x00) to FB_BUFFER2 next time it executes.
	 * In order to do this, we reprogram slot 0 so that it will shift in
	 * SD3, which is driven only by a pull-up resistor.
	 */
	SETVECT(0, RSD3 | SIB_A2 | EOS);

	/* Wait for slot 0 to execute, at which time the TSL is setup for
	 * the next DAC write.  This is detected when FB_BUFFER2 MSB changes
	 * from 0x00 to 0xFF.
	 */
	while ((RR7146(P_FB_BUFFER2) & 0xFF000000) == 0)
		;
}

static void WriteMISC2(struct comedi_device *dev, uint16_t NewImage)
{
	DEBIwrite(dev, LP_MISC1, MISC1_WENABLE);	/*  enab writes to */
	/*  MISC2 register. */
	DEBIwrite(dev, LP_WRMISC2, NewImage);	/*  Write new image to MISC2. */
	DEBIwrite(dev, LP_MISC1, MISC1_WDISABLE);	/*  Disable writes to MISC2. */
}

/*  Initialize the DEBI interface for all transfers. */

static uint16_t DEBIread(struct comedi_device *dev, uint16_t addr)
{
	uint16_t retval;
=======
	struct s626_private *devpriv = dev->private;
>>>>>>> c3ade0e0

	/* Stop RPS program in case it is currently running */
	s626_mc_disable(dev, S626_MC1_ERPS1, S626_P_MC1);

	/* disable master interrupt */
	writel(0, devpriv->mmio + S626_P_IER);

	devpriv->ai_cmd_running = 0;

	return 0;
}

static int s626_ao_winsn(struct comedi_device *dev, struct comedi_subdevice *s,
			 struct comedi_insn *insn, unsigned int *data)
{
	struct s626_private *devpriv = dev->private;
	int i;
	uint16_t chan = CR_CHAN(insn->chanspec);
	int16_t dacdata;

	for (i = 0; i < insn->n; i++) {
		dacdata = (int16_t) data[i];
		devpriv->ao_readback[CR_CHAN(insn->chanspec)] = data[i];
		dacdata -= (0x1fff);

		s626_set_dac(dev, chan, dacdata);
	}

	return i;
}

static int s626_ao_rinsn(struct comedi_device *dev, struct comedi_subdevice *s,
			 struct comedi_insn *insn, unsigned int *data)
{
	struct s626_private *devpriv = dev->private;
	int i;

	for (i = 0; i < insn->n; i++)
		data[i] = devpriv->ao_readback[CR_CHAN(insn->chanspec)];

	return i;
}

/* *************** DIGITAL I/O FUNCTIONS *************** */

/*
 * All DIO functions address a group of DIO channels by means of
 * "group" argument.  group may be 0, 1 or 2, which correspond to DIO
 * ports A, B and C, respectively.
 */

static void s626_dio_init(struct comedi_device *dev)
{
	uint16_t group;

	/* Prepare to treat writes to WRCapSel as capture disables. */
	s626_debi_write(dev, S626_LP_MISC1, S626_MISC1_NOEDCAP);

	/* For each group of sixteen channels ... */
	for (group = 0; group < S626_DIO_BANKS; group++) {
		/* Disable all interrupts */
		s626_debi_write(dev, S626_LP_WRINTSEL(group), 0);
		/* Disable all event captures */
		s626_debi_write(dev, S626_LP_WRCAPSEL(group), 0xffff);
		/* Init all DIOs to default edge polarity */
		s626_debi_write(dev, S626_LP_WREDGSEL(group), 0);
		/* Program all outputs to inactive state */
		s626_debi_write(dev, S626_LP_WRDOUT(group), 0);
	}
}

static int s626_dio_insn_bits(struct comedi_device *dev,
			      struct comedi_subdevice *s,
			      struct comedi_insn *insn,
			      unsigned int *data)
{
	unsigned long group = (unsigned long)s->private;

	if (comedi_dio_update_state(s, data))
		s626_debi_write(dev, S626_LP_WRDOUT(group), s->state);

	data[1] = s626_debi_read(dev, S626_LP_RDDIN(group));

	return insn->n;
}

static int s626_dio_insn_config(struct comedi_device *dev,
				struct comedi_subdevice *s,
				struct comedi_insn *insn,
				unsigned int *data)
{
	unsigned long group = (unsigned long)s->private;
	int ret;

	ret = comedi_dio_insn_config(dev, s, insn, data, 0);
	if (ret)
		return ret;

	s626_debi_write(dev, S626_LP_WRDOUT(group), s->io_bits);

	return insn->n;
}

/*
 * Now this function initializes the value of the counter (data[0])
 * and set the subdevice. To complete with trigger and interrupt
 * configuration.
 *
 * FIXME: data[0] is supposed to be an INSN_CONFIG_xxx constant indicating
 * what is being configured, but this function appears to be using data[0]
 * as a variable.
 */
static int s626_enc_insn_config(struct comedi_device *dev,
				struct comedi_subdevice *s,
				struct comedi_insn *insn, unsigned int *data)
{
	uint16_t setup =
		/* Preload upon index. */
		S626_SET_STD_LOADSRC(S626_LOADSRC_INDX) |
		/* Disable hardware index. */
		S626_SET_STD_INDXSRC(S626_INDXSRC_SOFT) |
		/* Operating mode is Counter. */
		S626_SET_STD_ENCMODE(S626_ENCMODE_COUNTER) |
		/* Active high clock. */
		S626_SET_STD_CLKPOL(S626_CLKPOL_POS) |
		/* Clock multiplier is 1x. */
		S626_SET_STD_CLKMULT(S626_CLKMULT_1X) |
		/* Enabled by index */
		S626_SET_STD_CLKENAB(S626_CLKENAB_INDEX);
	/* uint16_t disable_int_src = true; */
	/* uint32_t Preloadvalue;              //Counter initial value */
	uint16_t value_latchsrc = S626_LATCHSRC_AB_READ;
	uint16_t enab = S626_CLKENAB_ALWAYS;
	const struct s626_enc_info *k =
		&s626_enc_chan_info[CR_CHAN(insn->chanspec)];

	/* (data==NULL) ? (Preloadvalue=0) : (Preloadvalue=data[0]); */

	k->set_mode(dev, k, setup, true);
	s626_preload(dev, k, data[0]);
	k->pulse_index(dev, k);
	s626_set_latch_source(dev, k, value_latchsrc);
	k->set_enable(dev, k, (enab != 0));

	return insn->n;
}

static int s626_enc_insn_read(struct comedi_device *dev,
			      struct comedi_subdevice *s,
			      struct comedi_insn *insn, unsigned int *data)
{
	int n;
	const struct s626_enc_info *k =
		&s626_enc_chan_info[CR_CHAN(insn->chanspec)];

	for (n = 0; n < insn->n; n++)
		data[n] = s626_read_latch(dev, k);

	return n;
}

static int s626_enc_insn_write(struct comedi_device *dev,
			       struct comedi_subdevice *s,
			       struct comedi_insn *insn, unsigned int *data)
{
	const struct s626_enc_info *k =
		&s626_enc_chan_info[CR_CHAN(insn->chanspec)];

	/* Set the preload register */
	s626_preload(dev, k, data[0]);

	/*
	 * Software index pulse forces the preload register to load
	 * into the counter
	 */
	k->set_load_trig(dev, k, 0);
	k->pulse_index(dev, k);
	k->set_load_trig(dev, k, 2);

	return 1;
}

static void s626_write_misc2(struct comedi_device *dev, uint16_t new_image)
{
	s626_debi_write(dev, S626_LP_MISC1, S626_MISC1_WENABLE);
	s626_debi_write(dev, S626_LP_WRMISC2, new_image);
	s626_debi_write(dev, S626_LP_MISC1, S626_MISC1_WDISABLE);
}

static void s626_close_dma_b(struct comedi_device *dev,
			     struct s626_buffer_dma *pdma, size_t bsize)
{
	struct pci_dev *pcidev = comedi_to_pci_dev(dev);
	void *vbptr;
	dma_addr_t vpptr;

	if (pdma == NULL)
		return;

	/* find the matching allocation from the board struct */
	vbptr = pdma->logical_base;
	vpptr = pdma->physical_base;
	if (vbptr) {
		pci_free_consistent(pcidev, bsize, vbptr, vpptr);
		pdma->logical_base = NULL;
		pdma->physical_base = 0;
	}
}

static void s626_counters_init(struct comedi_device *dev)
{
	int chan;
	const struct s626_enc_info *k;
	uint16_t setup =
		/* Preload upon index. */
		S626_SET_STD_LOADSRC(S626_LOADSRC_INDX) |
		/* Disable hardware index. */
		S626_SET_STD_INDXSRC(S626_INDXSRC_SOFT) |
		/* Operating mode is counter. */
		S626_SET_STD_ENCMODE(S626_ENCMODE_COUNTER) |
		/* Active high clock. */
		S626_SET_STD_CLKPOL(S626_CLKPOL_POS) |
		/* Clock multiplier is 1x. */
		S626_SET_STD_CLKMULT(S626_CLKMULT_1X) |
		/* Enabled by index */
		S626_SET_STD_CLKENAB(S626_CLKENAB_INDEX);

	/*
	 * Disable all counter interrupts and clear any captured counter events.
	 */
	for (chan = 0; chan < S626_ENCODER_CHANNELS; chan++) {
		k = &s626_enc_chan_info[chan];
		k->set_mode(dev, k, setup, true);
		k->set_int_src(dev, k, 0);
		k->reset_cap_flags(dev, k);
		k->set_enable(dev, k, S626_CLKENAB_ALWAYS);
	}
}

static int s626_allocate_dma_buffers(struct comedi_device *dev)
{
	struct pci_dev *pcidev = comedi_to_pci_dev(dev);
	struct s626_private *devpriv = dev->private;
	void *addr;
	dma_addr_t appdma;

	addr = pci_alloc_consistent(pcidev, S626_DMABUF_SIZE, &appdma);
	if (!addr)
		return -ENOMEM;
	devpriv->ana_buf.logical_base = addr;
	devpriv->ana_buf.physical_base = appdma;

	addr = pci_alloc_consistent(pcidev, S626_DMABUF_SIZE, &appdma);
	if (!addr)
		return -ENOMEM;
	devpriv->rps_buf.logical_base = addr;
	devpriv->rps_buf.physical_base = appdma;

	return 0;
}

static void s626_initialize(struct comedi_device *dev)
{
	struct s626_private *devpriv = dev->private;
	dma_addr_t phys_buf;
	uint16_t chan;
	int i;

	/* Enable DEBI and audio pins, enable I2C interface */
	s626_mc_enable(dev, S626_MC1_DEBI | S626_MC1_AUDIO | S626_MC1_I2C,
		       S626_P_MC1);

	/*
	 * Configure DEBI operating mode
	 *
	 *  Local bus is 16 bits wide
	 *  Declare DEBI transfer timeout interval
	 *  Set up byte lane steering
	 *  Intel-compatible local bus (DEBI never times out)
	 */
	writel(S626_DEBI_CFG_SLAVE16 |
	       (S626_DEBI_TOUT << S626_DEBI_CFG_TOUT_BIT) | S626_DEBI_SWAP |
	       S626_DEBI_CFG_INTEL, devpriv->mmio + S626_P_DEBICFG);

	/* Disable MMU paging */
	writel(S626_DEBI_PAGE_DISABLE, devpriv->mmio + S626_P_DEBIPAGE);

	/* Init GPIO so that ADC Start* is negated */
	writel(S626_GPIO_BASE | S626_GPIO1_HI, devpriv->mmio + S626_P_GPIO);

	/* I2C device address for onboard eeprom (revb) */
	devpriv->i2c_adrs = 0xA0;

	/*
	 * Issue an I2C ABORT command to halt any I2C
	 * operation in progress and reset BUSY flag.
	 */
	writel(S626_I2C_CLKSEL | S626_I2C_ABORT,
	       devpriv->mmio + S626_P_I2CSTAT);
	s626_mc_enable(dev, S626_MC2_UPLD_IIC, S626_P_MC2);
	while (!(readl(devpriv->mmio + S626_P_MC2) & S626_MC2_UPLD_IIC))
		;

	/*
	 * Per SAA7146 data sheet, write to STATUS
	 * reg twice to reset all  I2C error flags.
	 */
	for (i = 0; i < 2; i++) {
		writel(S626_I2C_CLKSEL, devpriv->mmio + S626_P_I2CSTAT);
		s626_mc_enable(dev, S626_MC2_UPLD_IIC, S626_P_MC2);
		while (!s626_mc_test(dev, S626_MC2_UPLD_IIC, S626_P_MC2))
			;
	}

	/*
	 * Init audio interface functional attributes: set DAC/ADC
	 * serial clock rates, invert DAC serial clock so that
	 * DAC data setup times are satisfied, enable DAC serial
	 * clock out.
	 */
	writel(S626_ACON2_INIT, devpriv->mmio + S626_P_ACON2);

	/*
	 * Set up TSL1 slot list, which is used to control the
	 * accumulation of ADC data: S626_RSD1 = shift data in on SD1.
	 * S626_SIB_A1  = store data uint8_t at next available location
	 * in FB BUFFER1 register.
	 */
	writel(S626_RSD1 | S626_SIB_A1, devpriv->mmio + S626_P_TSL1);
	writel(S626_RSD1 | S626_SIB_A1 | S626_EOS,
	       devpriv->mmio + S626_P_TSL1 + 4);

	/* Enable TSL1 slot list so that it executes all the time */
	writel(S626_ACON1_ADCSTART, devpriv->mmio + S626_P_ACON1);

	/*
	 * Initialize RPS registers used for ADC
	 */

	/* Physical start of RPS program */
	writel((uint32_t)devpriv->rps_buf.physical_base,
	       devpriv->mmio + S626_P_RPSADDR1);
	/* RPS program performs no explicit mem writes */
	writel(0, devpriv->mmio + S626_P_RPSPAGE1);
	/* Disable RPS timeouts */
	writel(0, devpriv->mmio + S626_P_RPS1_TOUT);

#if 0
	/*
	 * SAA7146 BUG WORKAROUND
	 *
	 * Initialize SAA7146 ADC interface to a known state by
	 * invoking ADCs until FB BUFFER 1 register shows that it
	 * is correctly receiving ADC data. This is necessary
	 * because the SAA7146 ADC interface does not start up in
	 * a defined state after a PCI reset.
	 */
	{
		struct comedi_subdevice *s = dev->read_subdev;
		uint8_t poll_list;
		uint16_t adc_data;
		uint16_t start_val;
		uint16_t index;
		unsigned int data[16];

		/* Create a simple polling list for analog input channel 0 */
		poll_list = S626_EOPL;
		s626_reset_adc(dev, &poll_list);

		/* Get initial ADC value */
		s626_ai_rinsn(dev, s, NULL, data);
		start_val = data[0];

		/*
		 * VERSION 2.01 CHANGE: TIMEOUT ADDED TO PREVENT HANGED
		 * EXECUTION.
		 *
		 * Invoke ADCs until the new ADC value differs from the initial
		 * value or a timeout occurs.  The timeout protects against the
		 * possibility that the driver is restarting and the ADC data is
		 * a fixed value resulting from the applied ADC analog input
		 * being unusually quiet or at the rail.
		 */
		for (index = 0; index < 500; index++) {
			s626_ai_rinsn(dev, s, NULL, data);
			adc_data = data[0];
			if (adc_data != start_val)
				break;
		}
	}
#endif	/* SAA7146 BUG WORKAROUND */

	/*
	 * Initialize the DAC interface
	 */

	/*
	 * Init Audio2's output DMAC attributes:
	 *   burst length = 1 DWORD
	 *   threshold = 1 DWORD.
	 */
	writel(0, devpriv->mmio + S626_P_PCI_BT_A);

	/*
	 * Init Audio2's output DMA physical addresses.  The protection
	 * address is set to 1 DWORD past the base address so that a
	 * single DWORD will be transferred each time a DMA transfer is
	 * enabled.
	 */
	phys_buf = devpriv->ana_buf.physical_base +
		   (S626_DAC_WDMABUF_OS * sizeof(uint32_t));
	writel((uint32_t)phys_buf, devpriv->mmio + S626_P_BASEA2_OUT);
	writel((uint32_t)(phys_buf + sizeof(uint32_t)),
	       devpriv->mmio + S626_P_PROTA2_OUT);

	/*
	 * Cache Audio2's output DMA buffer logical address.  This is
	 * where DAC data is buffered for A2 output DMA transfers.
	 */
	devpriv->dac_wbuf = (uint32_t *)devpriv->ana_buf.logical_base +
			    S626_DAC_WDMABUF_OS;

	/*
	 * Audio2's output channels does not use paging.  The
	 * protection violation handling bit is set so that the
	 * DMAC will automatically halt and its PCI address pointer
	 * will be reset when the protection address is reached.
	 */
	writel(8, devpriv->mmio + S626_P_PAGEA2_OUT);

	/*
	 * Initialize time slot list 2 (TSL2), which is used to control
	 * the clock generation for and serialization of data to be sent
	 * to the DAC devices.  Slot 0 is a NOP that is used to trap TSL
	 * execution; this permits other slots to be safely modified
	 * without first turning off the TSL sequencer (which is
	 * apparently impossible to do).  Also, SD3 (which is driven by a
	 * pull-up resistor) is shifted in and stored to the MSB of
	 * FB_BUFFER2 to be used as evidence that the slot sequence has
	 * not yet finished executing.
	 */

	/* Slot 0: Trap TSL execution, shift 0xFF into FB_BUFFER2 */
	writel(S626_XSD2 | S626_RSD3 | S626_SIB_A2 | S626_EOS,
	       devpriv->mmio + S626_VECTPORT(0));

	/*
	 * Initialize slot 1, which is constant.  Slot 1 causes a
	 * DWORD to be transferred from audio channel 2's output FIFO
	 * to the FIFO's output buffer so that it can be serialized
	 * and sent to the DAC during subsequent slots.  All remaining
	 * slots are dynamically populated as required by the target
	 * DAC device.
	 */

	/* Slot 1: Fetch DWORD from Audio2's output FIFO */
	writel(S626_LF_A2, devpriv->mmio + S626_VECTPORT(1));

	/* Start DAC's audio interface (TSL2) running */
	writel(S626_ACON1_DACSTART, devpriv->mmio + S626_P_ACON1);

	/*
	 * Init Trim DACs to calibrated values.  Do it twice because the
	 * SAA7146 audio channel does not always reset properly and
	 * sometimes causes the first few TrimDAC writes to malfunction.
	 */
	s626_load_trim_dacs(dev);
	s626_load_trim_dacs(dev);

	/*
	 * Manually init all gate array hardware in case this is a soft
	 * reset (we have no way of determining whether this is a warm
	 * or cold start).  This is necessary because the gate array will
	 * reset only in response to a PCI hard reset; there is no soft
	 * reset function.
	 */

	/*
	 * Init all DAC outputs to 0V and init all DAC setpoint and
	 * polarity images.
	 */
	for (chan = 0; chan < S626_DAC_CHANNELS; chan++)
		s626_set_dac(dev, chan, 0);

	/* Init counters */
	s626_counters_init(dev);

	/*
	 * Without modifying the state of the Battery Backup enab, disable
	 * the watchdog timer, set DIO channels 0-5 to operate in the
	 * standard DIO (vs. counter overflow) mode, disable the battery
	 * charger, and reset the watchdog interval selector to zero.
	 */
	s626_write_misc2(dev, (s626_debi_read(dev, S626_LP_RDMISC2) &
			       S626_MISC2_BATT_ENABLE));

	/* Initialize the digital I/O subsystem */
	s626_dio_init(dev);
}

static int s626_auto_attach(struct comedi_device *dev,
				      unsigned long context_unused)
{
	struct pci_dev *pcidev = comedi_to_pci_dev(dev);
	struct s626_private *devpriv;
	struct comedi_subdevice *s;
	int ret;

	devpriv = comedi_alloc_devpriv(dev, sizeof(*devpriv));
	if (!devpriv)
		return -ENOMEM;

	ret = comedi_pci_enable(dev);
	if (ret)
		return ret;

	devpriv->mmio = pci_ioremap_bar(pcidev, 0);
	if (!devpriv->mmio)
		return -ENOMEM;

	/* disable master interrupt */
	writel(0, devpriv->mmio + S626_P_IER);

	/* soft reset */
	writel(S626_MC1_SOFT_RESET, devpriv->mmio + S626_P_MC1);

	/* DMA FIXME DMA// */

	ret = s626_allocate_dma_buffers(dev);
	if (ret)
		return ret;

	if (pcidev->irq) {
		ret = request_irq(pcidev->irq, s626_irq_handler, IRQF_SHARED,
				  dev->board_name, dev);

		if (ret == 0)
			dev->irq = pcidev->irq;
	}

	ret = comedi_alloc_subdevices(dev, 6);
	if (ret)
		return ret;

	s = &dev->subdevices[0];
	/* analog input subdevice */
	s->type		= COMEDI_SUBD_AI;
	s->subdev_flags	= SDF_READABLE | SDF_DIFF;
	s->n_chan	= S626_ADC_CHANNELS;
	s->maxdata	= 0x3fff;
	s->range_table	= &s626_range_table;
	s->len_chanlist	= S626_ADC_CHANNELS;
	s->insn_read	= s626_ai_insn_read;
	if (dev->irq) {
		dev->read_subdev = s;
		s->subdev_flags	|= SDF_CMD_READ;
		s->do_cmd	= s626_ai_cmd;
		s->do_cmdtest	= s626_ai_cmdtest;
		s->cancel	= s626_ai_cancel;
	}

	s = &dev->subdevices[1];
	/* analog output subdevice */
	s->type		= COMEDI_SUBD_AO;
	s->subdev_flags	= SDF_WRITABLE | SDF_READABLE;
	s->n_chan	= S626_DAC_CHANNELS;
	s->maxdata	= 0x3fff;
	s->range_table	= &range_bipolar10;
	s->insn_write	= s626_ao_winsn;
	s->insn_read	= s626_ao_rinsn;

	s = &dev->subdevices[2];
	/* digital I/O subdevice */
	s->type		= COMEDI_SUBD_DIO;
	s->subdev_flags	= SDF_WRITABLE | SDF_READABLE;
	s->n_chan	= 16;
	s->maxdata	= 1;
	s->io_bits	= 0xffff;
	s->private	= (void *)0;	/* DIO group 0 */
	s->range_table	= &range_digital;
	s->insn_config	= s626_dio_insn_config;
	s->insn_bits	= s626_dio_insn_bits;

	s = &dev->subdevices[3];
	/* digital I/O subdevice */
	s->type		= COMEDI_SUBD_DIO;
	s->subdev_flags	= SDF_WRITABLE | SDF_READABLE;
	s->n_chan	= 16;
	s->maxdata	= 1;
	s->io_bits	= 0xffff;
	s->private	= (void *)1;	/* DIO group 1 */
	s->range_table	= &range_digital;
	s->insn_config	= s626_dio_insn_config;
	s->insn_bits	= s626_dio_insn_bits;

	s = &dev->subdevices[4];
	/* digital I/O subdevice */
	s->type		= COMEDI_SUBD_DIO;
	s->subdev_flags	= SDF_WRITABLE | SDF_READABLE;
	s->n_chan	= 16;
	s->maxdata	= 1;
	s->io_bits	= 0xffff;
	s->private	= (void *)2;	/* DIO group 2 */
	s->range_table	= &range_digital;
	s->insn_config	= s626_dio_insn_config;
	s->insn_bits	= s626_dio_insn_bits;

	s = &dev->subdevices[5];
	/* encoder (counter) subdevice */
	s->type		= COMEDI_SUBD_COUNTER;
	s->subdev_flags	= SDF_WRITABLE | SDF_READABLE | SDF_LSAMPL;
	s->n_chan	= S626_ENCODER_CHANNELS;
	s->maxdata	= 0xffffff;
	s->range_table	= &range_unknown;
	s->insn_config	= s626_enc_insn_config;
	s->insn_read	= s626_enc_insn_read;
	s->insn_write	= s626_enc_insn_write;

	s626_initialize(dev);

	dev_info(dev->class_dev, "%s attached\n", dev->board_name);

	return 0;
}

static void s626_detach(struct comedi_device *dev)
{
	struct s626_private *devpriv = dev->private;

	if (devpriv) {
		/* stop ai_command */
		devpriv->ai_cmd_running = 0;

		if (devpriv->mmio) {
			/* interrupt mask */
			/* Disable master interrupt */
			writel(0, devpriv->mmio + S626_P_IER);
			/* Clear board's IRQ status flag */
			writel(S626_IRQ_GPIO3 | S626_IRQ_RPS1,
			       devpriv->mmio + S626_P_ISR);

			/* Disable the watchdog timer and battery charger. */
			s626_write_misc2(dev, 0);

			/* Close all interfaces on 7146 device */
			writel(S626_MC1_SHUTDOWN, devpriv->mmio + S626_P_MC1);
			writel(S626_ACON1_BASE, devpriv->mmio + S626_P_ACON1);

			s626_close_dma_b(dev, &devpriv->rps_buf,
					 S626_DMABUF_SIZE);
			s626_close_dma_b(dev, &devpriv->ana_buf,
					 S626_DMABUF_SIZE);
		}

		if (dev->irq)
			free_irq(dev->irq, dev);
		if (devpriv->mmio)
			iounmap(devpriv->mmio);
	}
	comedi_pci_disable(dev);
}

static struct comedi_driver s626_driver = {
	.driver_name	= "s626",
	.module		= THIS_MODULE,
	.auto_attach	= s626_auto_attach,
	.detach		= s626_detach,
};

static int s626_pci_probe(struct pci_dev *dev,
			  const struct pci_device_id *id)
{
	return comedi_pci_auto_config(dev, &s626_driver, id->driver_data);
}

/*
 * For devices with vendor:device id == 0x1131:0x7146 you must specify
 * also subvendor:subdevice ids, because otherwise it will conflict with
 * Philips SAA7146 media/dvb based cards.
 */
static const struct pci_device_id s626_pci_table[] = {
	{ PCI_DEVICE_SUB(PCI_VENDOR_ID_PHILIPS, PCI_DEVICE_ID_PHILIPS_SAA7146,
			 0x6000, 0x0272) },
	{ 0 }
};
MODULE_DEVICE_TABLE(pci, s626_pci_table);

static struct pci_driver s626_pci_driver = {
	.name		= "s626",
	.id_table	= s626_pci_table,
	.probe		= s626_pci_probe,
	.remove		= comedi_pci_auto_unconfig,
};
module_comedi_pci_driver(s626_driver, s626_pci_driver);

MODULE_AUTHOR("Gianluca Palli <gpalli@deis.unibo.it>");
MODULE_DESCRIPTION("Sensoray 626 Comedi driver module");
MODULE_LICENSE("GPL");<|MERGE_RESOLUTION|>--- conflicted
+++ resolved
@@ -2138,13 +2138,8 @@
 		devpriv->ai_continuous = 0;
 		break;
 	case TRIG_NONE:
-<<<<<<< HEAD
-		/*  continous acquisition */
-		devpriv->ai_continous = 1;
-=======
 		/* continuous acquisition */
 		devpriv->ai_continuous = 1;
->>>>>>> c3ade0e0
 		devpriv->ai_sample_count = 1;
 		break;
 	}
@@ -2286,689 +2281,7 @@
 
 static int s626_ai_cancel(struct comedi_device *dev, struct comedi_subdevice *s)
 {
-<<<<<<< HEAD
-	/*  Stop RPS program in case it is currently running. */
-	MC_DISABLE(P_MC1, MC1_ERPS1);
-
-	/* disable master interrupt */
-	writel(0, devpriv->base_addr + P_IER);
-
-	devpriv->ai_cmd_running = 0;
-
-	return 0;
-}
-
-/* This function doesn't require a particular form, this is just what
- * happens to be used in some of the drivers.  It should convert ns
- * nanoseconds to a counter value suitable for programming the device.
- * Also, it should adjust ns so that it cooresponds to the actual time
- * that the device will use. */
-static int s626_ns_to_timer(int *nanosec, int round_mode)
-{
-	int divider, base;
-
-	base = 500;		/* 2MHz internal clock */
-
-	switch (round_mode) {
-	case TRIG_ROUND_NEAREST:
-	default:
-		divider = (*nanosec + base / 2) / base;
-		break;
-	case TRIG_ROUND_DOWN:
-		divider = (*nanosec) / base;
-		break;
-	case TRIG_ROUND_UP:
-		divider = (*nanosec + base - 1) / base;
-		break;
-	}
-
-	*nanosec = base * divider;
-	return divider - 1;
-}
-
-static int s626_ao_winsn(struct comedi_device *dev, struct comedi_subdevice *s,
-			 struct comedi_insn *insn, unsigned int *data)
-{
-
-	int i;
-	uint16_t chan = CR_CHAN(insn->chanspec);
-	int16_t dacdata;
-
-	for (i = 0; i < insn->n; i++) {
-		dacdata = (int16_t) data[i];
-		devpriv->ao_readback[CR_CHAN(insn->chanspec)] = data[i];
-		dacdata -= (0x1fff);
-
-		SetDAC(dev, chan, dacdata);
-	}
-
-	return i;
-}
-
-static int s626_ao_rinsn(struct comedi_device *dev, struct comedi_subdevice *s,
-			 struct comedi_insn *insn, unsigned int *data)
-{
-	int i;
-
-	for (i = 0; i < insn->n; i++)
-		data[i] = devpriv->ao_readback[CR_CHAN(insn->chanspec)];
-
-	return i;
-}
-
-/* *************** DIGITAL I/O FUNCTIONS ***************
- * All DIO functions address a group of DIO channels by means of
- * "group" argument.  group may be 0, 1 or 2, which correspond to DIO
- * ports A, B and C, respectively.
- */
-
-static void s626_dio_init(struct comedi_device *dev)
-{
-	uint16_t group;
-	struct comedi_subdevice *s;
-
-	/*  Prepare to treat writes to WRCapSel as capture disables. */
-	DEBIwrite(dev, LP_MISC1, MISC1_NOEDCAP);
-
-	/*  For each group of sixteen channels ... */
-	for (group = 0; group < S626_DIO_BANKS; group++) {
-		s = dev->subdevices + 2 + group;
-		DEBIwrite(dev, diopriv->WRIntSel, 0);	/*  Disable all interrupts. */
-		DEBIwrite(dev, diopriv->WRCapSel, 0xFFFF);	/*  Disable all event */
-		/*  captures. */
-		DEBIwrite(dev, diopriv->WREdgSel, 0);	/*  Init all DIOs to */
-		/*  default edge */
-		/*  polarity. */
-		DEBIwrite(dev, diopriv->WRDOut, 0);	/*  Program all outputs */
-		/*  to inactive state. */
-	}
-	DEBUG("s626_dio_init: DIO initialized\n");
-}
-
-/* DIO devices are slightly special.  Although it is possible to
- * implement the insn_read/insn_write interface, it is much more
- * useful to applications if you implement the insn_bits interface.
- * This allows packed reading/writing of the DIO channels.  The comedi
- * core can convert between insn_bits and insn_read/write */
-
-static int s626_dio_insn_bits(struct comedi_device *dev,
-			      struct comedi_subdevice *s,
-			      struct comedi_insn *insn, unsigned int *data)
-{
-
-	/* Length of data must be 2 (mask and new data, see below) */
-	if (insn->n == 0)
-		return 0;
-
-	if (insn->n != 2) {
-		printk
-		    ("comedi%d: s626: s626_dio_insn_bits(): Invalid instruction length\n",
-		     dev->minor);
-		return -EINVAL;
-	}
-
-	/*
-	 * The insn data consists of a mask in data[0] and the new data in
-	 * data[1]. The mask defines which bits we are concerning about.
-	 * The new data must be anded with the mask.  Each channel
-	 * corresponds to a bit.
-	 */
-	if (data[0]) {
-		/* Check if requested ports are configured for output */
-		if ((s->io_bits & data[0]) != data[0])
-			return -EIO;
-
-		s->state &= ~data[0];
-		s->state |= data[0] & data[1];
-
-		/* Write out the new digital output lines */
-
-		DEBIwrite(dev, diopriv->WRDOut, s->state);
-	}
-	data[1] = DEBIread(dev, diopriv->RDDIn);
-
-	return 2;
-}
-
-static int s626_dio_insn_config(struct comedi_device *dev,
-				struct comedi_subdevice *s,
-				struct comedi_insn *insn, unsigned int *data)
-{
-
-	switch (data[0]) {
-	case INSN_CONFIG_DIO_QUERY:
-		data[1] =
-		    (s->
-		     io_bits & (1 << CR_CHAN(insn->chanspec))) ? COMEDI_OUTPUT :
-		    COMEDI_INPUT;
-		return insn->n;
-		break;
-	case COMEDI_INPUT:
-		s->io_bits &= ~(1 << CR_CHAN(insn->chanspec));
-		break;
-	case COMEDI_OUTPUT:
-		s->io_bits |= 1 << CR_CHAN(insn->chanspec);
-		break;
-	default:
-		return -EINVAL;
-		break;
-	}
-	DEBIwrite(dev, diopriv->WRDOut, s->io_bits);
-
-	return 1;
-}
-
-static int s626_dio_set_irq(struct comedi_device *dev, unsigned int chan)
-{
-	unsigned int group;
-	unsigned int bitmask;
-	unsigned int status;
-
-	/* select dio bank */
-	group = chan / 16;
-	bitmask = 1 << (chan - (16 * group));
-	DEBUG("s626_dio_set_irq: enable interrupt on dio channel %d group %d\n",
-	      chan - (16 * group), group);
-
-	/* set channel to capture positive edge */
-	status = DEBIread(dev,
-			  ((struct dio_private *)(dev->subdevices + 2 +
-						  group)->private)->RDEdgSel);
-	DEBIwrite(dev,
-		  ((struct dio_private *)(dev->subdevices + 2 +
-					  group)->private)->WREdgSel,
-		  bitmask | status);
-
-	/* enable interrupt on selected channel */
-	status = DEBIread(dev,
-			  ((struct dio_private *)(dev->subdevices + 2 +
-						  group)->private)->RDIntSel);
-	DEBIwrite(dev,
-		  ((struct dio_private *)(dev->subdevices + 2 +
-					  group)->private)->WRIntSel,
-		  bitmask | status);
-
-	/* enable edge capture write command */
-	DEBIwrite(dev, LP_MISC1, MISC1_EDCAP);
-
-	/* enable edge capture on selected channel */
-	status = DEBIread(dev,
-			  ((struct dio_private *)(dev->subdevices + 2 +
-						  group)->private)->RDCapSel);
-	DEBIwrite(dev,
-		  ((struct dio_private *)(dev->subdevices + 2 +
-					  group)->private)->WRCapSel,
-		  bitmask | status);
-
-	return 0;
-}
-
-static int s626_dio_reset_irq(struct comedi_device *dev, unsigned int group,
-			      unsigned int mask)
-{
-	DEBUG
-	    ("s626_dio_reset_irq: disable  interrupt on dio channel %d group %d\n",
-	     mask, group);
-
-	/* disable edge capture write command */
-	DEBIwrite(dev, LP_MISC1, MISC1_NOEDCAP);
-
-	/* enable edge capture on selected channel */
-	DEBIwrite(dev,
-		  ((struct dio_private *)(dev->subdevices + 2 +
-					  group)->private)->WRCapSel, mask);
-
-	return 0;
-}
-
-static int s626_dio_clear_irq(struct comedi_device *dev)
-{
-	unsigned int group;
-
-	/* disable edge capture write command */
-	DEBIwrite(dev, LP_MISC1, MISC1_NOEDCAP);
-
-	for (group = 0; group < S626_DIO_BANKS; group++) {
-		/* clear pending events and interrupt */
-		DEBIwrite(dev,
-			  ((struct dio_private *)(dev->subdevices + 2 +
-						  group)->private)->WRCapSel,
-			  0xffff);
-	}
-
-	return 0;
-}
-
-/* Now this function initializes the value of the counter (data[0])
-   and set the subdevice. To complete with trigger and interrupt
-   configuration */
-static int s626_enc_insn_config(struct comedi_device *dev,
-				struct comedi_subdevice *s,
-				struct comedi_insn *insn, unsigned int *data)
-{
-	uint16_t Setup = (LOADSRC_INDX << BF_LOADSRC) |	/*  Preload upon */
-	    /*  index. */
-	    (INDXSRC_SOFT << BF_INDXSRC) |	/*  Disable hardware index. */
-	    (CLKSRC_COUNTER << BF_CLKSRC) |	/*  Operating mode is Counter. */
-	    (CLKPOL_POS << BF_CLKPOL) |	/*  Active high clock. */
-	    /* ( CNTDIR_UP << BF_CLKPOL ) |      // Count direction is Down. */
-	    (CLKMULT_1X << BF_CLKMULT) |	/*  Clock multiplier is 1x. */
-	    (CLKENAB_INDEX << BF_CLKENAB);
-	/*   uint16_t DisableIntSrc=TRUE; */
-	/*  uint32_t Preloadvalue;              //Counter initial value */
-	uint16_t valueSrclatch = LATCHSRC_AB_READ;
-	uint16_t enab = CLKENAB_ALWAYS;
-	struct enc_private *k = &encpriv[CR_CHAN(insn->chanspec)];
-
-	DEBUG("s626_enc_insn_config: encoder config\n");
-
-	/*   (data==NULL) ? (Preloadvalue=0) : (Preloadvalue=data[0]); */
-
-	k->SetMode(dev, k, Setup, TRUE);
-	Preload(dev, k, data[0]);
-	k->PulseIndex(dev, k);
-	SetLatchSource(dev, k, valueSrclatch);
-	k->SetEnable(dev, k, (uint16_t) (enab != 0));
-
-	return insn->n;
-}
-
-static int s626_enc_insn_read(struct comedi_device *dev,
-			      struct comedi_subdevice *s,
-			      struct comedi_insn *insn, unsigned int *data)
-{
-
-	int n;
-	struct enc_private *k = &encpriv[CR_CHAN(insn->chanspec)];
-
-	DEBUG("s626_enc_insn_read: encoder read channel %d\n",
-	      CR_CHAN(insn->chanspec));
-
-	for (n = 0; n < insn->n; n++)
-		data[n] = ReadLatch(dev, k);
-
-	DEBUG("s626_enc_insn_read: encoder sample %d\n", data[n]);
-
-	return n;
-}
-
-static int s626_enc_insn_write(struct comedi_device *dev,
-			       struct comedi_subdevice *s,
-			       struct comedi_insn *insn, unsigned int *data)
-{
-
-	struct enc_private *k = &encpriv[CR_CHAN(insn->chanspec)];
-
-	DEBUG("s626_enc_insn_write: encoder write channel %d\n",
-	      CR_CHAN(insn->chanspec));
-
-	/*  Set the preload register */
-	Preload(dev, k, data[0]);
-
-	/*  Software index pulse forces the preload register to load */
-	/*  into the counter */
-	k->SetLoadTrig(dev, k, 0);
-	k->PulseIndex(dev, k);
-	k->SetLoadTrig(dev, k, 2);
-
-	DEBUG("s626_enc_insn_write: End encoder write\n");
-
-	return 1;
-}
-
-static void s626_timer_load(struct comedi_device *dev, struct enc_private *k,
-			    int tick)
-{
-	uint16_t Setup = (LOADSRC_INDX << BF_LOADSRC) |	/*  Preload upon */
-	    /*  index. */
-	    (INDXSRC_SOFT << BF_INDXSRC) |	/*  Disable hardware index. */
-	    (CLKSRC_TIMER << BF_CLKSRC) |	/*  Operating mode is Timer. */
-	    (CLKPOL_POS << BF_CLKPOL) |	/*  Active high clock. */
-	    (CNTDIR_DOWN << BF_CLKPOL) |	/*  Count direction is Down. */
-	    (CLKMULT_1X << BF_CLKMULT) |	/*  Clock multiplier is 1x. */
-	    (CLKENAB_INDEX << BF_CLKENAB);
-	uint16_t valueSrclatch = LATCHSRC_A_INDXA;
-	/*   uint16_t enab=CLKENAB_ALWAYS; */
-
-	k->SetMode(dev, k, Setup, FALSE);
-
-	/*  Set the preload register */
-	Preload(dev, k, tick);
-
-	/*  Software index pulse forces the preload register to load */
-	/*  into the counter */
-	k->SetLoadTrig(dev, k, 0);
-	k->PulseIndex(dev, k);
-
-	/* set reload on counter overflow */
-	k->SetLoadTrig(dev, k, 1);
-
-	/* set interrupt on overflow */
-	k->SetIntSrc(dev, k, INTSRC_OVER);
-
-	SetLatchSource(dev, k, valueSrclatch);
-	/*   k->SetEnable(dev,k,(uint16_t)(enab != 0)); */
-}
-
-/* ***********  DAC FUNCTIONS *********** */
-
-/*  Slot 0 base settings. */
-#define VECT0	(XSD2 | RSD3 | SIB_A2)
-/*  Slot 0 always shifts in  0xFF and store it to  FB_BUFFER2. */
-
-/*  TrimDac LogicalChan-to-PhysicalChan mapping table. */
-static uint8_t trimchan[] = { 10, 9, 8, 3, 2, 7, 6, 1, 0, 5, 4 };
-
-/*  TrimDac LogicalChan-to-EepromAdrs mapping table. */
-static uint8_t trimadrs[] = { 0x40, 0x41, 0x42, 0x50, 0x51, 0x52, 0x53, 0x60, 0x61, 0x62, 0x63 };
-
-static void LoadTrimDACs(struct comedi_device *dev)
-{
-	register uint8_t i;
-
-	/*  Copy TrimDac setpoint values from EEPROM to TrimDacs. */
-	for (i = 0; i < ARRAY_SIZE(trimchan); i++)
-		WriteTrimDAC(dev, i, I2Cread(dev, trimadrs[i]));
-}
-
-static void WriteTrimDAC(struct comedi_device *dev, uint8_t LogicalChan,
-			 uint8_t DacData)
-{
-	uint32_t chan;
-
-	/*  Save the new setpoint in case the application needs to read it back later. */
-	devpriv->TrimSetpoint[LogicalChan] = (uint8_t) DacData;
-
-	/*  Map logical channel number to physical channel number. */
-	chan = (uint32_t) trimchan[LogicalChan];
-
-	/* Set up TSL2 records for TrimDac write operation.  All slots shift
-	 * 0xFF in from pulled-up SD3 so that the end of the slot sequence
-	 * can be detected.
-	 */
-
-	SETVECT(2, XSD2 | XFIFO_1 | WS3);
-	/* Slot 2: Send high uint8_t to target TrimDac. */
-	SETVECT(3, XSD2 | XFIFO_0 | WS3);
-	/* Slot 3: Send low uint8_t to target TrimDac. */
-	SETVECT(4, XSD2 | XFIFO_3 | WS1);
-	/* Slot 4: Send NOP high uint8_t to DAC0 to keep clock running. */
-	SETVECT(5, XSD2 | XFIFO_2 | WS1 | EOS);
-	/* Slot 5: Send NOP low  uint8_t to DAC0. */
-
-	/* Construct and transmit target DAC's serial packet:
-	 * ( 0000 AAAA ), ( DDDD DDDD ),( 0x00 ),( 0x00 ) where A<3:0> is the
-	 * DAC channel's address, and D<7:0> is the DAC setpoint.  Append a
-	 * WORD value (that writes a channel 0 NOP command to a non-existent
-	 * main DAC channel) that serves to keep the clock running after the
-	 * packet has been sent to the target DAC.
-	 */
-
-	/*  Address the DAC channel within the trimdac device. */
-	SendDAC(dev, ((uint32_t) chan << 8)
-		| (uint32_t) DacData);	/*  Include DAC setpoint data. */
-}
-
-/* **************  EEPROM ACCESS FUNCTIONS  ************** */
-/*  Read uint8_t from EEPROM. */
-
-static uint8_t I2Cread(struct comedi_device *dev, uint8_t addr)
-{
-	uint8_t rtnval;
-
-	/*  Send EEPROM target address. */
-	if (I2Chandshake(dev, I2C_B2(I2C_ATTRSTART, I2CW)
-			 /* Byte2 = I2C command: write to I2C EEPROM  device. */
-			 | I2C_B1(I2C_ATTRSTOP, addr)
-			 /* Byte1 = EEPROM internal target address. */
-			 | I2C_B0(I2C_ATTRNOP, 0))) {	/*  Byte0 = Not sent. */
-		/*  Abort function and declare error if handshake failed. */
-		DEBUG("I2Cread: error handshake I2Cread  a\n");
-		return 0;
-	}
-	/*  Execute EEPROM read. */
-	if (I2Chandshake(dev, I2C_B2(I2C_ATTRSTART, I2CR)
-
-			 /*  Byte2 = I2C */
-			 /*  command: read */
-			 /*  from I2C EEPROM */
-			 /*  device. */
-			 |I2C_B1(I2C_ATTRSTOP, 0)
-
-			 /*  Byte1 receives */
-			 /*  uint8_t from */
-			 /*  EEPROM. */
-			 |I2C_B0(I2C_ATTRNOP, 0))) {	/*  Byte0 = Not  sent. */
-
-		/*  Abort function and declare error if handshake failed. */
-		DEBUG("I2Cread: error handshake I2Cread b\n");
-		return 0;
-	}
-	/*  Return copy of EEPROM value. */
-	rtnval = (uint8_t) (RR7146(P_I2CCTRL) >> 16);
-	return rtnval;
-}
-
-static uint32_t I2Chandshake(struct comedi_device *dev, uint32_t val)
-{
-	/*  Write I2C command to I2C Transfer Control shadow register. */
-	WR7146(P_I2CCTRL, val);
-
-	/*  Upload I2C shadow registers into working registers and wait for */
-	/*  upload confirmation. */
-
-	MC_ENABLE(P_MC2, MC2_UPLD_IIC);
-	while (!MC_TEST(P_MC2, MC2_UPLD_IIC))
-		;
-
-	/*  Wait until I2C bus transfer is finished or an error occurs. */
-	while ((RR7146(P_I2CCTRL) & (I2C_BUSY | I2C_ERR)) == I2C_BUSY)
-		;
-
-	/*  Return non-zero if I2C error occurred. */
-	return RR7146(P_I2CCTRL) & I2C_ERR;
-
-}
-
-/*  Private helper function: Write setpoint to an application DAC channel. */
-
-static void SetDAC(struct comedi_device *dev, uint16_t chan, short dacdata)
-{
-	register uint16_t signmask;
-	register uint32_t WSImage;
-
-	/*  Adjust DAC data polarity and set up Polarity Control Register */
-	/*  image. */
-	signmask = 1 << chan;
-	if (dacdata < 0) {
-		dacdata = -dacdata;
-		devpriv->Dacpol |= signmask;
-	} else
-		devpriv->Dacpol &= ~signmask;
-
-	/*  Limit DAC setpoint value to valid range. */
-	if ((uint16_t) dacdata > 0x1FFF)
-		dacdata = 0x1FFF;
-
-	/* Set up TSL2 records (aka "vectors") for DAC update.  Vectors V2
-	 * and V3 transmit the setpoint to the target DAC.  V4 and V5 send
-	 * data to a non-existent TrimDac channel just to keep the clock
-	 * running after sending data to the target DAC.  This is necessary
-	 * to eliminate the clock glitch that would otherwise occur at the
-	 * end of the target DAC's serial data stream.  When the sequence
-	 * restarts at V0 (after executing V5), the gate array automatically
-	 * disables gating for the DAC clock and all DAC chip selects.
-	 */
-
-	WSImage = (chan & 2) ? WS1 : WS2;
-	/* Choose DAC chip select to be asserted. */
-	SETVECT(2, XSD2 | XFIFO_1 | WSImage);
-	/* Slot 2: Transmit high data byte to target DAC. */
-	SETVECT(3, XSD2 | XFIFO_0 | WSImage);
-	/* Slot 3: Transmit low data byte to target DAC. */
-	SETVECT(4, XSD2 | XFIFO_3 | WS3);
-	/* Slot 4: Transmit to non-existent TrimDac channel to keep clock */
-	SETVECT(5, XSD2 | XFIFO_2 | WS3 | EOS);
-	/* Slot 5: running after writing target DAC's low data byte. */
-
-	/*  Construct and transmit target DAC's serial packet:
-	 * ( A10D DDDD ),( DDDD DDDD ),( 0x0F ),( 0x00 ) where A is chan<0>,
-	 * and D<12:0> is the DAC setpoint.  Append a WORD value (that writes
-	 * to a  non-existent TrimDac channel) that serves to keep the clock
-	 * running after the packet has been sent to the target DAC.
-	 */
-	SendDAC(dev, 0x0F000000
-		/* Continue clock after target DAC data (write to non-existent trimdac). */
-		| 0x00004000
-		/* Address the two main dual-DAC devices (TSL's chip select enables
-		 * target device). */
-		| ((uint32_t) (chan & 1) << 15)
-		/*  Address the DAC channel within the  device. */
-		| (uint32_t) dacdata);	/*  Include DAC setpoint data. */
-
-}
-
-/* Private helper function: Transmit serial data to DAC via Audio
- * channel 2.  Assumes: (1) TSL2 slot records initialized, and (2)
- * Dacpol contains valid target image.
- */
-
-static void SendDAC(struct comedi_device *dev, uint32_t val)
-{
-
-	/* START THE SERIAL CLOCK RUNNING ------------- */
-
-	/* Assert DAC polarity control and enable gating of DAC serial clock
-	 * and audio bit stream signals.  At this point in time we must be
-	 * assured of being in time slot 0.  If we are not in slot 0, the
-	 * serial clock and audio stream signals will be disabled; this is
-	 * because the following DEBIwrite statement (which enables signals
-	 * to be passed through the gate array) would execute before the
-	 * trailing edge of WS1/WS3 (which turns off the signals), thus
-	 * causing the signals to be inactive during the DAC write.
-	 */
-	DEBIwrite(dev, LP_DACPOL, devpriv->Dacpol);
-
-	/* TRANSFER OUTPUT DWORD VALUE INTO A2'S OUTPUT FIFO ---------------- */
-
-	/* Copy DAC setpoint value to DAC's output DMA buffer. */
-
-	/* WR7146( (uint32_t)devpriv->pDacWBuf, val ); */
-	*devpriv->pDacWBuf = val;
-
-	/* enab the output DMA transfer.  This will cause the DMAC to copy
-	 * the DAC's data value to A2's output FIFO.  The DMA transfer will
-	 * then immediately terminate because the protection address is
-	 * reached upon transfer of the first DWORD value.
-	 */
-	MC_ENABLE(P_MC1, MC1_A2OUT);
-
-	/*  While the DMA transfer is executing ... */
-
-	/* Reset Audio2 output FIFO's underflow flag (along with any other
-	 * FIFO underflow/overflow flags).  When set, this flag will
-	 * indicate that we have emerged from slot 0.
-	 */
-	WR7146(P_ISR, ISR_AFOU);
-
-	/* Wait for the DMA transfer to finish so that there will be data
-	 * available in the FIFO when time slot 1 tries to transfer a DWORD
-	 * from the FIFO to the output buffer register.  We test for DMA
-	 * Done by polling the DMAC enable flag; this flag is automatically
-	 * cleared when the transfer has finished.
-	 */
-	while ((RR7146(P_MC1) & MC1_A2OUT) != 0)
-		;
-
-	/* START THE OUTPUT STREAM TO THE TARGET DAC -------------------- */
-
-	/* FIFO data is now available, so we enable execution of time slots
-	 * 1 and higher by clearing the EOS flag in slot 0.  Note that SD3
-	 * will be shifted in and stored in FB_BUFFER2 for end-of-slot-list
-	 * detection.
-	 */
-	SETVECT(0, XSD2 | RSD3 | SIB_A2);
-
-	/* Wait for slot 1 to execute to ensure that the Packet will be
-	 * transmitted.  This is detected by polling the Audio2 output FIFO
-	 * underflow flag, which will be set when slot 1 execution has
-	 * finished transferring the DAC's data DWORD from the output FIFO
-	 * to the output buffer register.
-	 */
-	while ((RR7146(P_SSR) & SSR_AF2_OUT) == 0)
-		;
-
-	/* Set up to trap execution at slot 0 when the TSL sequencer cycles
-	 * back to slot 0 after executing the EOS in slot 5.  Also,
-	 * simultaneously shift out and in the 0x00 that is ALWAYS the value
-	 * stored in the last byte to be shifted out of the FIFO's DWORD
-	 * buffer register.
-	 */
-	SETVECT(0, XSD2 | XFIFO_2 | RSD2 | SIB_A2 | EOS);
-
-	/* WAIT FOR THE TRANSACTION TO FINISH ----------------------- */
-
-	/* Wait for the TSL to finish executing all time slots before
-	 * exiting this function.  We must do this so that the next DAC
-	 * write doesn't start, thereby enabling clock/chip select signals:
-	 *
-	 * 1. Before the TSL sequence cycles back to slot 0, which disables
-	 *    the clock/cs signal gating and traps slot // list execution.
-	 *    we have not yet finished slot 5 then the clock/cs signals are
-	 *    still gated and we have not finished transmitting the stream.
-	 *
-	 * 2. While slots 2-5 are executing due to a late slot 0 trap.  In
-	 *    this case, the slot sequence is currently repeating, but with
-	 *    clock/cs signals disabled.  We must wait for slot 0 to trap
-	 *    execution before setting up the next DAC setpoint DMA transfer
-	 *    and enabling the clock/cs signals.  To detect the end of slot 5,
-	 *    we test for the FB_BUFFER2 MSB contents to be equal to 0xFF.  If
-	 *    the TSL has not yet finished executing slot 5 ...
-	 */
-	if ((RR7146(P_FB_BUFFER2) & 0xFF000000) != 0) {
-		/* The trap was set on time and we are still executing somewhere
-		 * in slots 2-5, so we now wait for slot 0 to execute and trap
-		 * TSL execution.  This is detected when FB_BUFFER2 MSB changes
-		 * from 0xFF to 0x00, which slot 0 causes to happen by shifting
-		 * out/in on SD2 the 0x00 that is always referenced by slot 5.
-		 */
-		while ((RR7146(P_FB_BUFFER2) & 0xFF000000) != 0)
-			;
-	}
-	/* Either (1) we were too late setting the slot 0 trap; the TSL
-	 * sequencer restarted slot 0 before we could set the EOS trap flag,
-	 * or (2) we were not late and execution is now trapped at slot 0.
-	 * In either case, we must now change slot 0 so that it will store
-	 * value 0xFF (instead of 0x00) to FB_BUFFER2 next time it executes.
-	 * In order to do this, we reprogram slot 0 so that it will shift in
-	 * SD3, which is driven only by a pull-up resistor.
-	 */
-	SETVECT(0, RSD3 | SIB_A2 | EOS);
-
-	/* Wait for slot 0 to execute, at which time the TSL is setup for
-	 * the next DAC write.  This is detected when FB_BUFFER2 MSB changes
-	 * from 0x00 to 0xFF.
-	 */
-	while ((RR7146(P_FB_BUFFER2) & 0xFF000000) == 0)
-		;
-}
-
-static void WriteMISC2(struct comedi_device *dev, uint16_t NewImage)
-{
-	DEBIwrite(dev, LP_MISC1, MISC1_WENABLE);	/*  enab writes to */
-	/*  MISC2 register. */
-	DEBIwrite(dev, LP_WRMISC2, NewImage);	/*  Write new image to MISC2. */
-	DEBIwrite(dev, LP_MISC1, MISC1_WDISABLE);	/*  Disable writes to MISC2. */
-}
-
-/*  Initialize the DEBI interface for all transfers. */
-
-static uint16_t DEBIread(struct comedi_device *dev, uint16_t addr)
-{
-	uint16_t retval;
-=======
 	struct s626_private *devpriv = dev->private;
->>>>>>> c3ade0e0
 
 	/* Stop RPS program in case it is currently running */
 	s626_mc_disable(dev, S626_MC1_ERPS1, S626_P_MC1);
