--- conflicted
+++ resolved
@@ -4,14 +4,9 @@
 
 menuconfig TIDSPBRIDGE
 	tristate "DSP Bridge driver"
-<<<<<<< HEAD
-	depends on ARCH_OMAP3 && BROKEN
-	select OMAP_MBOX_FWK
-=======
 	depends on ARCH_OMAP3 && !ARCH_MULTIPLATFORM && BROKEN
 	select MAILBOX
 	select OMAP2PLUS_MBOX
->>>>>>> c3ade0e0
 	help
 	  DSP/BIOS Bridge is designed for platforms that contain a GPP and
 	  one or more attached DSPs.  The GPP is considered the master or
