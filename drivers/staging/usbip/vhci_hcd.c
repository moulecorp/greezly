/*
 * Copyright (C) 2003-2008 Takahiro Hirofuchi
 *
 * This is free software; you can redistribute it and/or modify
 * it under the terms of the GNU General Public License as published by
 * the Free Software Foundation; either version 2 of the License, or
 * (at your option) any later version.
 *
 * This is distributed in the hope that it will be useful,
 * but WITHOUT ANY WARRANTY; without even the implied warranty of
 * MERCHANTABILITY or FITNESS FOR A PARTICULAR PURPOSE.  See the
 * GNU General Public License for more details.
 *
 * You should have received a copy of the GNU General Public License
 * along with this program; if not, write to the Free Software
 * Foundation, Inc., 59 Temple Place - Suite 330, Boston, MA 02111-1307,
 * USA.
 */

#include <linux/init.h>
#include <linux/file.h>
#include <linux/kernel.h>
#include <linux/kthread.h>
#include <linux/module.h>
#include <linux/platform_device.h>
#include <linux/slab.h>

#include "usbip_common.h"
#include "vhci.h"

#define DRIVER_AUTHOR "Takahiro Hirofuchi"
#define DRIVER_DESC "USB/IP 'Virtual' Host Controller (VHCI) Driver"

/*
 * TODO
 *	- update root hub emulation
 *	- move the emulation code to userland ?
 *		porting to other operating systems
 *		minimize kernel code
 *	- add suspend/resume code
 *	- clean up everything
 */

/* See usb gadget dummy hcd */

static int vhci_hub_status(struct usb_hcd *hcd, char *buff);
static int vhci_hub_control(struct usb_hcd *hcd, u16 typeReq, u16 wValue,
			    u16 wIndex, char *buff, u16 wLength);
static int vhci_urb_enqueue(struct usb_hcd *hcd, struct urb *urb,
			    gfp_t mem_flags);
static int vhci_urb_dequeue(struct usb_hcd *hcd, struct urb *urb, int status);
static int vhci_start(struct usb_hcd *vhci_hcd);
static void vhci_stop(struct usb_hcd *hcd);
static int vhci_get_frame_number(struct usb_hcd *hcd);

static const char driver_name[] = "vhci_hcd";
static const char driver_desc[] = "USB/IP Virtual Host Controller";

struct vhci_hcd *the_controller;

static const char * const bit_desc[] = {
	"CONNECTION",		/*0*/
	"ENABLE",		/*1*/
	"SUSPEND",		/*2*/
	"OVER_CURRENT",		/*3*/
	"RESET",		/*4*/
	"R5",			/*5*/
	"R6",			/*6*/
	"R7",			/*7*/
	"POWER",		/*8*/
	"LOWSPEED",		/*9*/
	"HIGHSPEED",		/*10*/
	"PORT_TEST",		/*11*/
	"INDICATOR",		/*12*/
	"R13",			/*13*/
	"R14",			/*14*/
	"R15",			/*15*/
	"C_CONNECTION",		/*16*/
	"C_ENABLE",		/*17*/
	"C_SUSPEND",		/*18*/
	"C_OVER_CURRENT",	/*19*/
	"C_RESET",		/*20*/
	"R21",			/*21*/
	"R22",			/*22*/
	"R23",			/*23*/
	"R24",			/*24*/
	"R25",			/*25*/
	"R26",			/*26*/
	"R27",			/*27*/
	"R28",			/*28*/
	"R29",			/*29*/
	"R30",			/*30*/
	"R31",			/*31*/
};

static void dump_port_status_diff(u32 prev_status, u32 new_status)
{
	int i = 0;
	u32 bit = 1;

	pr_debug("status prev -> new: %08x -> %08x\n", prev_status, new_status);
	while (bit) {
		u32 prev = prev_status & bit;
		u32 new = new_status & bit;
		char change;

		if (!prev && new)
			change = '+';
		else if (prev && !new)
			change = '-';
		else
			change = ' ';

		if (prev || new)
			pr_debug(" %c%s\n", change, bit_desc[i]);
		bit <<= 1;
		i++;
	}
	pr_debug("\n");
}

void rh_port_connect(int rhport, enum usb_device_speed speed)
{
	usbip_dbg_vhci_rh("rh_port_connect %d\n", rhport);

	spin_lock(&the_controller->lock);

	the_controller->port_status[rhport] |= USB_PORT_STAT_CONNECTION
		| (1 << USB_PORT_FEAT_C_CONNECTION);

	switch (speed) {
	case USB_SPEED_HIGH:
		the_controller->port_status[rhport] |= USB_PORT_STAT_HIGH_SPEED;
		break;
	case USB_SPEED_LOW:
		the_controller->port_status[rhport] |= USB_PORT_STAT_LOW_SPEED;
		break;
	default:
		break;
	}

	spin_unlock(&the_controller->lock);

	usb_hcd_poll_rh_status(vhci_to_hcd(the_controller));
}

static void rh_port_disconnect(int rhport)
{
	usbip_dbg_vhci_rh("rh_port_disconnect %d\n", rhport);

	spin_lock(&the_controller->lock);

	the_controller->port_status[rhport] &= ~USB_PORT_STAT_CONNECTION;
	the_controller->port_status[rhport] |=
					(1 << USB_PORT_FEAT_C_CONNECTION);

	spin_unlock(&the_controller->lock);
	usb_hcd_poll_rh_status(vhci_to_hcd(the_controller));
}

#define PORT_C_MASK				\
	((USB_PORT_STAT_C_CONNECTION		\
	  | USB_PORT_STAT_C_ENABLE		\
	  | USB_PORT_STAT_C_SUSPEND		\
	  | USB_PORT_STAT_C_OVERCURRENT		\
	  | USB_PORT_STAT_C_RESET) << 16)

/*
 * Returns 0 if the status hasn't changed, or the number of bytes in buf.
 * Ports are 0-indexed from the HCD point of view,
 * and 1-indexed from the USB core pointer of view.
 *
 * @buf: a bitmap to show which port status has been changed.
 *  bit  0: reserved
 *  bit  1: the status of port 0 has been changed.
 *  bit  2: the status of port 1 has been changed.
 *  ...
 */
static int vhci_hub_status(struct usb_hcd *hcd, char *buf)
{
	struct vhci_hcd	*vhci;
	int		retval;
	int		rhport;
	int		changed = 0;

	retval = DIV_ROUND_UP(VHCI_NPORTS + 1, 8);
	memset(buf, 0, retval);

	vhci = hcd_to_vhci(hcd);

	spin_lock(&vhci->lock);
	if (!HCD_HW_ACCESSIBLE(hcd)) {
		usbip_dbg_vhci_rh("hw accessible flag not on?\n");
		goto done;
	}

	/* check pseudo status register for each port */
	for (rhport = 0; rhport < VHCI_NPORTS; rhport++) {
		if ((vhci->port_status[rhport] & PORT_C_MASK)) {
			/* The status of a port has been changed, */
			usbip_dbg_vhci_rh("port %d status changed\n", rhport);

			buf[(rhport + 1) / 8] |= 1 << (rhport + 1) % 8;
			changed = 1;
		}
	}

	pr_info("changed %d\n", changed);

	if ((hcd->state == HC_STATE_SUSPENDED) && (changed == 1))
		usb_hcd_resume_root_hub(hcd);

done:
	spin_unlock(&vhci->lock);
	return changed ? retval : 0;
}

static inline void hub_descriptor(struct usb_hub_descriptor *desc)
{
	memset(desc, 0, sizeof(*desc));
	desc->bDescriptorType = 0x29;
	desc->bDescLength = 9;
	desc->wHubCharacteristics = (__constant_cpu_to_le16(0x0001));
	desc->bNbrPorts = VHCI_NPORTS;
	desc->u.hs.DeviceRemovable[0] = 0xff;
	desc->u.hs.DeviceRemovable[1] = 0xff;
}

static int vhci_hub_control(struct usb_hcd *hcd, u16 typeReq, u16 wValue,
			    u16 wIndex, char *buf, u16 wLength)
{
	struct vhci_hcd	*dum;
	int             retval = 0;
	int		rhport;

	u32 prev_port_status[VHCI_NPORTS];

	if (!HCD_HW_ACCESSIBLE(hcd))
		return -ETIMEDOUT;

	/*
	 * NOTE:
	 * wIndex shows the port number and begins from 1.
	 */
	usbip_dbg_vhci_rh("typeReq %x wValue %x wIndex %x\n", typeReq, wValue,
			  wIndex);
	if (wIndex > VHCI_NPORTS)
		pr_err("invalid port number %d\n", wIndex);
	rhport = ((__u8)(wIndex & 0x00ff)) - 1;

	dum = hcd_to_vhci(hcd);

	spin_lock(&dum->lock);

	/* store old status and compare now and old later */
	if (usbip_dbg_flag_vhci_rh) {
		memcpy(prev_port_status, dum->port_status,
			sizeof(prev_port_status));
	}

	switch (typeReq) {
	case ClearHubFeature:
		usbip_dbg_vhci_rh(" ClearHubFeature\n");
		break;
	case ClearPortFeature:
		switch (wValue) {
		case USB_PORT_FEAT_SUSPEND:
			if (dum->port_status[rhport] & USB_PORT_STAT_SUSPEND) {
				/* 20msec signaling */
				dum->resuming = 1;
				dum->re_timeout =
					jiffies + msecs_to_jiffies(20);
			}
			break;
		case USB_PORT_FEAT_POWER:
			usbip_dbg_vhci_rh(" ClearPortFeature: "
					  "USB_PORT_FEAT_POWER\n");
			dum->port_status[rhport] = 0;
			dum->resuming = 0;
			break;
		case USB_PORT_FEAT_C_RESET:
			usbip_dbg_vhci_rh(" ClearPortFeature: "
					  "USB_PORT_FEAT_C_RESET\n");
			switch (dum->vdev[rhport].speed) {
			case USB_SPEED_HIGH:
				dum->port_status[rhport] |=
					USB_PORT_STAT_HIGH_SPEED;
				break;
			case USB_SPEED_LOW:
				dum->port_status[rhport] |=
					USB_PORT_STAT_LOW_SPEED;
				break;
			default:
				break;
			}
		default:
			usbip_dbg_vhci_rh(" ClearPortFeature: default %x\n",
					  wValue);
			dum->port_status[rhport] &= ~(1 << wValue);
			break;
		}
		break;
	case GetHubDescriptor:
		usbip_dbg_vhci_rh(" GetHubDescriptor\n");
		hub_descriptor((struct usb_hub_descriptor *) buf);
		break;
	case GetHubStatus:
		usbip_dbg_vhci_rh(" GetHubStatus\n");
		*(__le32 *) buf = __constant_cpu_to_le32(0);
		break;
	case GetPortStatus:
		usbip_dbg_vhci_rh(" GetPortStatus port %x\n", wIndex);
		if (wIndex > VHCI_NPORTS || wIndex < 1) {
			pr_err("invalid port number %d\n", wIndex);
			retval = -EPIPE;
		}

		/* we do not care about resume. */

		/* whoever resets or resumes must GetPortStatus to
		 * complete it!!
		 */
		if (dum->resuming && time_after(jiffies, dum->re_timeout)) {
			dum->port_status[rhport] |=
				(1 << USB_PORT_FEAT_C_SUSPEND);
			dum->port_status[rhport] &=
				~(1 << USB_PORT_FEAT_SUSPEND);
			dum->resuming = 0;
			dum->re_timeout = 0;
		}

		if ((dum->port_status[rhport] & (1 << USB_PORT_FEAT_RESET)) !=
		    0 && time_after(jiffies, dum->re_timeout)) {
			dum->port_status[rhport] |=
				(1 << USB_PORT_FEAT_C_RESET);
			dum->port_status[rhport] &=
				~(1 << USB_PORT_FEAT_RESET);
			dum->re_timeout = 0;

			if (dum->vdev[rhport].ud.status ==
			    VDEV_ST_NOTASSIGNED) {
				usbip_dbg_vhci_rh(" enable rhport %d "
						  "(status %u)\n",
						  rhport,
						  dum->vdev[rhport].ud.status);
				dum->port_status[rhport] |=
					USB_PORT_STAT_ENABLE;
			}
		}
		((__le16 *) buf)[0] = cpu_to_le16(dum->port_status[rhport]);
		((__le16 *) buf)[1] = cpu_to_le16(dum->port_status[rhport] >> 16);

		usbip_dbg_vhci_rh(" GetPortStatus bye %x %x\n", ((u16 *)buf)[0],
				  ((u16 *)buf)[1]);
		break;
	case SetHubFeature:
		usbip_dbg_vhci_rh(" SetHubFeature\n");
		retval = -EPIPE;
		break;
	case SetPortFeature:
		switch (wValue) {
		case USB_PORT_FEAT_SUSPEND:
			usbip_dbg_vhci_rh(" SetPortFeature: "
					  "USB_PORT_FEAT_SUSPEND\n");
			break;
		case USB_PORT_FEAT_RESET:
			usbip_dbg_vhci_rh(" SetPortFeature: "
					  "USB_PORT_FEAT_RESET\n");
			/* if it's already running, disconnect first */
			if (dum->port_status[rhport] & USB_PORT_STAT_ENABLE) {
				dum->port_status[rhport] &=
					~(USB_PORT_STAT_ENABLE |
					  USB_PORT_STAT_LOW_SPEED |
					  USB_PORT_STAT_HIGH_SPEED);
				/* FIXME test that code path! */
			}
			/* 50msec reset signaling */
			dum->re_timeout = jiffies + msecs_to_jiffies(50);

			/* FALLTHROUGH */
		default:
			usbip_dbg_vhci_rh(" SetPortFeature: default %d\n",
					  wValue);
			dum->port_status[rhport] |= (1 << wValue);
			break;
		}
		break;

	default:
		pr_err("default: no such request\n");

		/* "protocol stall" on error */
		retval = -EPIPE;
	}

	if (usbip_dbg_flag_vhci_rh) {
		pr_debug("port %d\n", rhport);
		/* Only dump valid port status */
		if (rhport >= 0) {
			dump_port_status_diff(prev_port_status[rhport],
					      dum->port_status[rhport]);
		}
	}
	usbip_dbg_vhci_rh(" bye\n");

	spin_unlock(&dum->lock);

	return retval;
}

static struct vhci_device *get_vdev(struct usb_device *udev)
{
	int i;

	if (!udev)
		return NULL;

	for (i = 0; i < VHCI_NPORTS; i++)
		if (the_controller->vdev[i].udev == udev)
			return port_to_vdev(i);

	return NULL;
}

static void vhci_tx_urb(struct urb *urb)
{
	struct vhci_device *vdev = get_vdev(urb->dev);
	struct vhci_priv *priv;

	if (!vdev) {
		pr_err("could not get virtual device");
		return;
	}

	priv = kzalloc(sizeof(struct vhci_priv), GFP_ATOMIC);
	if (!priv) {
		usbip_event_add(&vdev->ud, VDEV_EVENT_ERROR_MALLOC);
		return;
	}

<<<<<<< HEAD
=======
	spin_lock(&vdev->priv_lock);

>>>>>>> c3ade0e0
	priv->seqnum = atomic_inc_return_unchecked(&the_controller->seqnum);
	if (priv->seqnum == 0xffff)
		dev_info(&urb->dev->dev, "seqnum max\n");

	priv->vdev = vdev;
	priv->urb = urb;

	urb->hcpriv = (void *) priv;

	list_add_tail(&priv->list, &vdev->priv_tx);

	wake_up(&vdev->waitq_tx);
	spin_unlock(&vdev->priv_lock);
}

static int vhci_urb_enqueue(struct usb_hcd *hcd, struct urb *urb,
			    gfp_t mem_flags)
{
	struct device *dev = &urb->dev->dev;
	int ret = 0;
	struct vhci_device *vdev;

	usbip_dbg_vhci_hc("enter, usb_hcd %p urb %p mem_flags %d\n",
			  hcd, urb, mem_flags);

	/* patch to usb_sg_init() is in 2.5.60 */
	BUG_ON(!urb->transfer_buffer && urb->transfer_buffer_length);

	spin_lock(&the_controller->lock);

	if (urb->status != -EINPROGRESS) {
		dev_err(dev, "URB already unlinked!, status %d\n", urb->status);
		spin_unlock(&the_controller->lock);
		return urb->status;
	}

	vdev = port_to_vdev(urb->dev->portnum-1);

	/* refuse enqueue for dead connection */
	spin_lock(&vdev->ud.lock);
	if (vdev->ud.status == VDEV_ST_NULL ||
	    vdev->ud.status == VDEV_ST_ERROR) {
		dev_err(dev, "enqueue for inactive port %d\n", vdev->rhport);
		spin_unlock(&vdev->ud.lock);
		spin_unlock(&the_controller->lock);
		return -ENODEV;
	}
	spin_unlock(&vdev->ud.lock);

	ret = usb_hcd_link_urb_to_ep(hcd, urb);
	if (ret)
		goto no_need_unlink;

	/*
	 * The enumeration process is as follows;
	 *
	 *  1. Get_Descriptor request to DevAddrs(0) EndPoint(0)
	 *     to get max packet length of default pipe
	 *
	 *  2. Set_Address request to DevAddr(0) EndPoint(0)
	 *
	 */
	if (usb_pipedevice(urb->pipe) == 0) {
		__u8 type = usb_pipetype(urb->pipe);
		struct usb_ctrlrequest *ctrlreq =
			(struct usb_ctrlrequest *) urb->setup_packet;

		if (type != PIPE_CONTROL || !ctrlreq) {
			dev_err(dev, "invalid request to devnum 0\n");
			ret = -EINVAL;
			goto no_need_xmit;
		}

		switch (ctrlreq->bRequest) {
		case USB_REQ_SET_ADDRESS:
			/* set_address may come when a device is reset */
			dev_info(dev, "SetAddress Request (%d) to port %d\n",
				 ctrlreq->wValue, vdev->rhport);

			if (vdev->udev)
				usb_put_dev(vdev->udev);
			vdev->udev = usb_get_dev(urb->dev);

			spin_lock(&vdev->ud.lock);
			vdev->ud.status = VDEV_ST_USED;
			spin_unlock(&vdev->ud.lock);

			if (urb->status == -EINPROGRESS) {
				/* This request is successfully completed. */
				/* If not -EINPROGRESS, possibly unlinked. */
				urb->status = 0;
			}

			goto no_need_xmit;

		case USB_REQ_GET_DESCRIPTOR:
			if (ctrlreq->wValue == cpu_to_le16(USB_DT_DEVICE << 8))
				usbip_dbg_vhci_hc("Not yet?: "
						  "Get_Descriptor to device 0 "
						  "(get max pipe size)\n");

			if (vdev->udev)
				usb_put_dev(vdev->udev);
			vdev->udev = usb_get_dev(urb->dev);
			goto out;

		default:
			/* NOT REACHED */
			dev_err(dev, "invalid request to devnum 0 bRequest %u, "
				"wValue %u\n", ctrlreq->bRequest,
				ctrlreq->wValue);
			ret =  -EINVAL;
			goto no_need_xmit;
		}

	}

out:
	vhci_tx_urb(urb);
	spin_unlock(&the_controller->lock);

	return 0;

no_need_xmit:
	usb_hcd_unlink_urb_from_ep(hcd, urb);
no_need_unlink:
	spin_unlock(&the_controller->lock);
	usb_hcd_giveback_urb(vhci_to_hcd(the_controller), urb, urb->status);
	return ret;
}

/*
 * vhci_rx gives back the urb after receiving the reply of the urb.  If an
 * unlink pdu is sent or not, vhci_rx receives a normal return pdu and gives
 * back its urb. For the driver unlinking the urb, the content of the urb is
 * not important, but the calling to its completion handler is important; the
 * completion of unlinking is notified by the completion handler.
 *
 *
 * CLIENT SIDE
 *
 * - When vhci_hcd receives RET_SUBMIT,
 *
 *	- case 1a). the urb of the pdu is not unlinking.
 *		- normal case
 *		=> just give back the urb
 *
 *	- case 1b). the urb of the pdu is unlinking.
 *		- usbip.ko will return a reply of the unlinking request.
 *		=> give back the urb now and go to case 2b).
 *
 * - When vhci_hcd receives RET_UNLINK,
 *
 *	- case 2a). a submit request is still pending in vhci_hcd.
 *		- urb was really pending in usbip.ko and urb_unlink_urb() was
 *		  completed there.
 *		=> free a pending submit request
 *		=> notify unlink completeness by giving back the urb
 *
 *	- case 2b). a submit request is *not* pending in vhci_hcd.
 *		- urb was already given back to the core driver.
 *		=> do not give back the urb
 *
 *
 * SERVER SIDE
 *
 * - When usbip receives CMD_UNLINK,
 *
 *	- case 3a). the urb of the unlink request is now in submission.
 *		=> do usb_unlink_urb().
 *		=> after the unlink is completed, send RET_UNLINK.
 *
 *	- case 3b). the urb of the unlink request is not in submission.
 *		- may be already completed or never be received
 *		=> send RET_UNLINK
 *
 */
static int vhci_urb_dequeue(struct usb_hcd *hcd, struct urb *urb, int status)
{
	struct vhci_priv *priv;
	struct vhci_device *vdev;

	pr_info("dequeue a urb %p\n", urb);

	spin_lock(&the_controller->lock);

	priv = urb->hcpriv;
	if (!priv) {
		/* URB was never linked! or will be soon given back by
		 * vhci_rx. */
		spin_unlock(&the_controller->lock);
		return 0;
	}

	{
		int ret = 0;
		ret = usb_hcd_check_unlink_urb(hcd, urb, status);
		if (ret) {
			spin_unlock(&the_controller->lock);
			return ret;
		}
	}

	 /* send unlink request here? */
	vdev = priv->vdev;

	if (!vdev->ud.tcp_socket) {
		/* tcp connection is closed */
		spin_lock(&vdev->priv_lock);

		pr_info("device %p seems to be disconnected\n", vdev);
		list_del(&priv->list);
		kfree(priv);
		urb->hcpriv = NULL;

		spin_unlock(&vdev->priv_lock);

		/*
		 * If tcp connection is alive, we have sent CMD_UNLINK.
		 * vhci_rx will receive RET_UNLINK and give back the URB.
		 * Otherwise, we give back it here.
		 */
		pr_info("gives back urb %p\n", urb);

		usb_hcd_unlink_urb_from_ep(hcd, urb);

		spin_unlock(&the_controller->lock);
		usb_hcd_giveback_urb(vhci_to_hcd(the_controller), urb,
				     urb->status);
		spin_lock(&the_controller->lock);

	} else {
		/* tcp connection is alive */
		struct vhci_unlink *unlink;

		spin_lock(&vdev->priv_lock);

		/* setup CMD_UNLINK pdu */
		unlink = kzalloc(sizeof(struct vhci_unlink), GFP_ATOMIC);
		if (!unlink) {
			spin_unlock(&vdev->priv_lock);
			spin_unlock(&the_controller->lock);
			usbip_event_add(&vdev->ud, VDEV_EVENT_ERROR_MALLOC);
			return -ENOMEM;
		}

		unlink->seqnum = atomic_inc_return_unchecked(&the_controller->seqnum);
		if (unlink->seqnum == 0xffff)
			pr_info("seqnum max\n");

		unlink->unlink_seqnum = priv->seqnum;

		pr_info("device %p seems to be still connected\n", vdev);

		/* send cmd_unlink and try to cancel the pending URB in the
		 * peer */
		list_add_tail(&unlink->list, &vdev->unlink_tx);
		wake_up(&vdev->waitq_tx);

		spin_unlock(&vdev->priv_lock);
	}

	spin_unlock(&the_controller->lock);

	usbip_dbg_vhci_hc("leave\n");
	return 0;
}

static void vhci_device_unlink_cleanup(struct vhci_device *vdev)
{
	struct vhci_unlink *unlink, *tmp;

	spin_lock(&the_controller->lock);
	spin_lock(&vdev->priv_lock);

	list_for_each_entry_safe(unlink, tmp, &vdev->unlink_tx, list) {
		pr_info("unlink cleanup tx %lu\n", unlink->unlink_seqnum);
		list_del(&unlink->list);
		kfree(unlink);
	}

	while (!list_empty(&vdev->unlink_rx)) {
		struct urb *urb;

		unlink = list_first_entry(&vdev->unlink_rx, struct vhci_unlink,
			list);

		/* give back URB of unanswered unlink request */
		pr_info("unlink cleanup rx %lu\n", unlink->unlink_seqnum);

		urb = pickup_urb_and_free_priv(vdev, unlink->unlink_seqnum);
		if (!urb) {
			pr_info("the urb (seqnum %lu) was already given back\n",
				unlink->unlink_seqnum);
			list_del(&unlink->list);
			kfree(unlink);
			continue;
		}

		urb->status = -ENODEV;

		usb_hcd_unlink_urb_from_ep(vhci_to_hcd(the_controller), urb);

		list_del(&unlink->list);

		spin_unlock(&vdev->priv_lock);
		spin_unlock(&the_controller->lock);

		usb_hcd_giveback_urb(vhci_to_hcd(the_controller), urb,
				     urb->status);

		spin_lock(&the_controller->lock);
		spin_lock(&vdev->priv_lock);

		kfree(unlink);
	}

	spin_unlock(&vdev->priv_lock);
	spin_unlock(&the_controller->lock);
}

/*
 * The important thing is that only one context begins cleanup.
 * This is why error handling and cleanup become simple.
 * We do not want to consider race condition as possible.
 */
static void vhci_shutdown_connection(struct usbip_device *ud)
{
	struct vhci_device *vdev = container_of(ud, struct vhci_device, ud);

	/* need this? see stub_dev.c */
	if (ud->tcp_socket) {
		pr_debug("shutdown tcp_socket %p\n", ud->tcp_socket);
		kernel_sock_shutdown(ud->tcp_socket, SHUT_RDWR);
	}

	/* kill threads related to this sdev */
	if (vdev->ud.tcp_rx) {
		kthread_stop_put(vdev->ud.tcp_rx);
		vdev->ud.tcp_rx = NULL;
	}
	if (vdev->ud.tcp_tx) {
		kthread_stop_put(vdev->ud.tcp_tx);
		vdev->ud.tcp_tx = NULL;
	}
	pr_info("stop threads\n");

	/* active connection is closed */
	if (vdev->ud.tcp_socket) {
		fput(vdev->ud.tcp_socket->file);
		vdev->ud.tcp_socket = NULL;
	}
	pr_info("release socket\n");

	vhci_device_unlink_cleanup(vdev);

	/*
	 * rh_port_disconnect() is a trigger of ...
	 *   usb_disable_device():
	 *	disable all the endpoints for a USB device.
	 *   usb_disable_endpoint():
	 *	disable endpoints. pending urbs are unlinked(dequeued).
	 *
	 * NOTE: After calling rh_port_disconnect(), the USB device drivers of a
	 * detached device should release used urbs in a cleanup function (i.e.
	 * xxx_disconnect()). Therefore, vhci_hcd does not need to release
	 * pushed urbs and their private data in this function.
	 *
	 * NOTE: vhci_dequeue() must be considered carefully. When shutting down
	 * a connection, vhci_shutdown_connection() expects vhci_dequeue()
	 * gives back pushed urbs and frees their private data by request of
	 * the cleanup function of a USB driver. When unlinking a urb with an
	 * active connection, vhci_dequeue() does not give back the urb which
	 * is actually given back by vhci_rx after receiving its return pdu.
	 *
	 */
	rh_port_disconnect(vdev->rhport);

	pr_info("disconnect device\n");
}


static void vhci_device_reset(struct usbip_device *ud)
{
	struct vhci_device *vdev = container_of(ud, struct vhci_device, ud);

	spin_lock(&ud->lock);

	vdev->speed  = 0;
	vdev->devid  = 0;

	if (vdev->udev)
		usb_put_dev(vdev->udev);
	vdev->udev = NULL;

	if (ud->tcp_socket) {
		fput(ud->tcp_socket->file);
		ud->tcp_socket = NULL;
	}
	ud->status = VDEV_ST_NULL;

	spin_unlock(&ud->lock);
}

static void vhci_device_unusable(struct usbip_device *ud)
{
	spin_lock(&ud->lock);
	ud->status = VDEV_ST_ERROR;
	spin_unlock(&ud->lock);
}

static void vhci_device_init(struct vhci_device *vdev)
{
	memset(vdev, 0, sizeof(*vdev));

	vdev->ud.side   = USBIP_VHCI;
	vdev->ud.status = VDEV_ST_NULL;
	spin_lock_init(&vdev->ud.lock);

	INIT_LIST_HEAD(&vdev->priv_rx);
	INIT_LIST_HEAD(&vdev->priv_tx);
	INIT_LIST_HEAD(&vdev->unlink_tx);
	INIT_LIST_HEAD(&vdev->unlink_rx);
	spin_lock_init(&vdev->priv_lock);

	init_waitqueue_head(&vdev->waitq_tx);

	vdev->ud.eh_ops.shutdown = vhci_shutdown_connection;
	vdev->ud.eh_ops.reset = vhci_device_reset;
	vdev->ud.eh_ops.unusable = vhci_device_unusable;

	usbip_start_eh(&vdev->ud);
}

static int vhci_start(struct usb_hcd *hcd)
{
	struct vhci_hcd *vhci = hcd_to_vhci(hcd);
	int rhport;
	int err = 0;

	usbip_dbg_vhci_hc("enter vhci_start\n");

	/* initialize private data of usb_hcd */

	for (rhport = 0; rhport < VHCI_NPORTS; rhport++) {
		struct vhci_device *vdev = &vhci->vdev[rhport];
		vhci_device_init(vdev);
		vdev->rhport = rhport;
	}

	atomic_set_unchecked(&vhci->seqnum, 0);
	spin_lock_init(&vhci->lock);

	hcd->power_budget = 0; /* no limit */
	hcd->uses_new_polling = 1;

	/* vhci_hcd is now ready to be controlled through sysfs */
	err = sysfs_create_group(&vhci_dev(vhci)->kobj, &dev_attr_group);
	if (err) {
		pr_err("create sysfs files\n");
		return err;
	}

	return 0;
}

static void vhci_stop(struct usb_hcd *hcd)
{
	struct vhci_hcd *vhci = hcd_to_vhci(hcd);
	int rhport = 0;

	usbip_dbg_vhci_hc("stop VHCI controller\n");

	/* 1. remove the userland interface of vhci_hcd */
	sysfs_remove_group(&vhci_dev(vhci)->kobj, &dev_attr_group);

	/* 2. shutdown all the ports of vhci_hcd */
	for (rhport = 0; rhport < VHCI_NPORTS; rhport++) {
		struct vhci_device *vdev = &vhci->vdev[rhport];

		usbip_event_add(&vdev->ud, VDEV_EVENT_REMOVED);
		usbip_stop_eh(&vdev->ud);
	}
}

static int vhci_get_frame_number(struct usb_hcd *hcd)
{
	pr_err("Not yet implemented\n");
	return 0;
}

#ifdef CONFIG_PM

/* FIXME: suspend/resume */
static int vhci_bus_suspend(struct usb_hcd *hcd)
{
	struct vhci_hcd *vhci = hcd_to_vhci(hcd);

	dev_dbg(&hcd->self.root_hub->dev, "%s\n", __func__);

	spin_lock(&vhci->lock);
	hcd->state = HC_STATE_SUSPENDED;
	spin_unlock(&vhci->lock);

	return 0;
}

static int vhci_bus_resume(struct usb_hcd *hcd)
{
	struct vhci_hcd *vhci = hcd_to_vhci(hcd);
	int rc = 0;

	dev_dbg(&hcd->self.root_hub->dev, "%s\n", __func__);

	spin_lock(&vhci->lock);
	if (!HCD_HW_ACCESSIBLE(hcd))
		rc = -ESHUTDOWN;
	else
		hcd->state = HC_STATE_RUNNING;
	spin_unlock(&vhci->lock);

	return rc;
}

#else

#define vhci_bus_suspend      NULL
#define vhci_bus_resume       NULL
#endif

static struct hc_driver vhci_hc_driver = {
	.description	= driver_name,
	.product_desc	= driver_desc,
	.hcd_priv_size	= sizeof(struct vhci_hcd),

	.flags		= HCD_USB2,

	.start		= vhci_start,
	.stop		= vhci_stop,

	.urb_enqueue	= vhci_urb_enqueue,
	.urb_dequeue	= vhci_urb_dequeue,

	.get_frame_number = vhci_get_frame_number,

	.hub_status_data = vhci_hub_status,
	.hub_control    = vhci_hub_control,
	.bus_suspend	= vhci_bus_suspend,
	.bus_resume	= vhci_bus_resume,
};

static int vhci_hcd_probe(struct platform_device *pdev)
{
	struct usb_hcd		*hcd;
	int			ret;

	usbip_dbg_vhci_hc("name %s id %d\n", pdev->name, pdev->id);

	/*
	 * Allocate and initialize hcd.
	 * Our private data is also allocated automatically.
	 */
	hcd = usb_create_hcd(&vhci_hc_driver, &pdev->dev, dev_name(&pdev->dev));
	if (!hcd) {
		pr_err("create hcd failed\n");
		return -ENOMEM;
	}
	hcd->has_tt = 1;

	/* this is private data for vhci_hcd */
	the_controller = hcd_to_vhci(hcd);

	/*
	 * Finish generic HCD structure initialization and register.
	 * Call the driver's reset() and start() routines.
	 */
	ret = usb_add_hcd(hcd, 0, 0);
	if (ret != 0) {
		pr_err("usb_add_hcd failed %d\n", ret);
		usb_put_hcd(hcd);
		the_controller = NULL;
		return ret;
	}

	usbip_dbg_vhci_hc("bye\n");
	return 0;
}

static int vhci_hcd_remove(struct platform_device *pdev)
{
	struct usb_hcd	*hcd;

	hcd = platform_get_drvdata(pdev);
	if (!hcd)
		return 0;

	/*
	 * Disconnects the root hub,
	 * then reverses the effects of usb_add_hcd(),
	 * invoking the HCD's stop() methods.
	 */
	usb_remove_hcd(hcd);
	usb_put_hcd(hcd);
	the_controller = NULL;

	return 0;
}

#ifdef CONFIG_PM

/* what should happen for USB/IP under suspend/resume? */
static int vhci_hcd_suspend(struct platform_device *pdev, pm_message_t state)
{
	struct usb_hcd *hcd;
	int rhport = 0;
	int connected = 0;
	int ret = 0;

	hcd = platform_get_drvdata(pdev);

	spin_lock(&the_controller->lock);

	for (rhport = 0; rhport < VHCI_NPORTS; rhport++)
		if (the_controller->port_status[rhport] &
		    USB_PORT_STAT_CONNECTION)
			connected += 1;

	spin_unlock(&the_controller->lock);

	if (connected > 0) {
		dev_info(&pdev->dev, "We have %d active connection%s. Do not "
			 "suspend.\n", connected, (connected == 1 ? "" : "s"));
		ret =  -EBUSY;
	} else {
		dev_info(&pdev->dev, "suspend vhci_hcd");
		clear_bit(HCD_FLAG_HW_ACCESSIBLE, &hcd->flags);
	}

	return ret;
}

static int vhci_hcd_resume(struct platform_device *pdev)
{
	struct usb_hcd *hcd;

	dev_dbg(&pdev->dev, "%s\n", __func__);

	hcd = platform_get_drvdata(pdev);
	set_bit(HCD_FLAG_HW_ACCESSIBLE, &hcd->flags);
	usb_hcd_poll_rh_status(hcd);

	return 0;
}

#else

#define vhci_hcd_suspend	NULL
#define vhci_hcd_resume		NULL

#endif

static struct platform_driver vhci_driver = {
	.probe	= vhci_hcd_probe,
	.remove	= vhci_hcd_remove,
	.suspend = vhci_hcd_suspend,
	.resume	= vhci_hcd_resume,
	.driver	= {
		.name = driver_name,
		.owner = THIS_MODULE,
	},
};

/*
 * The VHCI 'device' is 'virtual'; not a real plug&play hardware.
 * We need to add this virtual device as a platform device arbitrarily:
 *	1. platform_device_register()
 */
static void the_pdev_release(struct device *dev)
{
	return;
}

static struct platform_device the_pdev = {
	/* should be the same name as driver_name */
	.name = driver_name,
	.id = -1,
	.dev = {
		.release = the_pdev_release,
	},
};

static int __init vhci_hcd_init(void)
{
	int ret;

	if (usb_disabled())
		return -ENODEV;

	ret = platform_driver_register(&vhci_driver);
	if (ret)
		goto err_driver_register;

	ret = platform_device_register(&the_pdev);
	if (ret)
		goto err_platform_device_register;

	pr_info(DRIVER_DESC " v" USBIP_VERSION "\n");
	return ret;

err_platform_device_register:
	platform_driver_unregister(&vhci_driver);
err_driver_register:
	return ret;
}

static void __exit vhci_hcd_exit(void)
{
	platform_device_unregister(&the_pdev);
	platform_driver_unregister(&vhci_driver);
}

module_init(vhci_hcd_init);
module_exit(vhci_hcd_exit);

MODULE_AUTHOR(DRIVER_AUTHOR);
MODULE_DESCRIPTION(DRIVER_DESC);
MODULE_LICENSE("GPL");
MODULE_VERSION(USBIP_VERSION);<|MERGE_RESOLUTION|>--- conflicted
+++ resolved
@@ -438,11 +438,8 @@
 		return;
 	}
 
-<<<<<<< HEAD
-=======
 	spin_lock(&vdev->priv_lock);
 
->>>>>>> c3ade0e0
 	priv->seqnum = atomic_inc_return_unchecked(&the_controller->seqnum);
 	if (priv->seqnum == 0xffff)
 		dev_info(&urb->dev->dev, "seqnum max\n");
