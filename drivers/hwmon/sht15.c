/*
 * sht15.c - support for the SHT15 Temperature and Humidity Sensor
 *
 * Portions Copyright (c) 2010-2012 Savoir-faire Linux Inc.
 *          Jerome Oufella <jerome.oufella@savoirfairelinux.com>
 *          Vivien Didelot <vivien.didelot@savoirfairelinux.com>
 *
 * Copyright (c) 2009 Jonathan Cameron
 *
 * Copyright (c) 2007 Wouter Horre
 *
 * This program is free software; you can redistribute it and/or modify
 * it under the terms of the GNU General Public License version 2 as
 * published by the Free Software Foundation.
 *
 * For further information, see the Documentation/hwmon/sht15 file.
 */

#include <linux/interrupt.h>
#include <linux/irq.h>
#include <linux/gpio.h>
#include <linux/module.h>
#include <linux/init.h>
#include <linux/hwmon.h>
#include <linux/hwmon-sysfs.h>
#include <linux/mutex.h>
#include <linux/platform_data/sht15.h>
#include <linux/platform_device.h>
#include <linux/sched.h>
#include <linux/delay.h>
#include <linux/jiffies.h>
#include <linux/err.h>
#include <linux/regulator/consumer.h>
#include <linux/slab.h>
#include <linux/atomic.h>

/* Commands */
#define SHT15_MEASURE_TEMP		0x03
#define SHT15_MEASURE_RH		0x05
#define SHT15_WRITE_STATUS		0x06
#define SHT15_READ_STATUS		0x07
#define SHT15_SOFT_RESET		0x1E

/* Min timings */
#define SHT15_TSCKL			100	/* (nsecs) clock low */
#define SHT15_TSCKH			100	/* (nsecs) clock high */
#define SHT15_TSU			150	/* (nsecs) data setup time */
#define SHT15_TSRST			11	/* (msecs) soft reset time */

/* Status Register Bits */
#define SHT15_STATUS_LOW_RESOLUTION	0x01
#define SHT15_STATUS_NO_OTP_RELOAD	0x02
#define SHT15_STATUS_HEATER		0x04
#define SHT15_STATUS_LOW_BATTERY	0x40

/* List of supported chips */
enum sht15_chips { sht10, sht11, sht15, sht71, sht75 };

/* Actions the driver may be doing */
enum sht15_state {
	SHT15_READING_NOTHING,
	SHT15_READING_TEMP,
	SHT15_READING_HUMID
};

/**
 * struct sht15_temppair - elements of voltage dependent temp calc
 * @vdd:	supply voltage in microvolts
 * @d1:		see data sheet
 */
struct sht15_temppair {
	int vdd; /* microvolts */
	int d1;
};

/* Table 9 from datasheet - relates temperature calculation to supply voltage */
static const struct sht15_temppair temppoints[] = {
	{ 2500000, -39400 },
	{ 3000000, -39600 },
	{ 3500000, -39700 },
	{ 4000000, -39800 },
	{ 5000000, -40100 },
};

/* Table from CRC datasheet, section 2.4 */
static const u8 sht15_crc8_table[] = {
	0,	49,	98,	83,	196,	245,	166,	151,
	185,	136,	219,	234,	125,	76,	31,	46,
	67,	114,	33,	16,	135,	182,	229,	212,
	250,	203,	152,	169,	62,	15,	92,	109,
	134,	183,	228,	213,	66,	115,	32,	17,
	63,	14,	93,	108,	251,	202,	153,	168,
	197,	244,	167,	150,	1,	48,	99,	82,
	124,	77,	30,	47,	184,	137,	218,	235,
	61,	12,	95,	110,	249,	200,	155,	170,
	132,	181,	230,	215,	64,	113,	34,	19,
	126,	79,	28,	45,	186,	139,	216,	233,
	199,	246,	165,	148,	3,	50,	97,	80,
	187,	138,	217,	232,	127,	78,	29,	44,
	2,	51,	96,	81,	198,	247,	164,	149,
	248,	201,	154,	171,	60,	13,	94,	111,
	65,	112,	35,	18,	133,	180,	231,	214,
	122,	75,	24,	41,	190,	143,	220,	237,
	195,	242,	161,	144,	7,	54,	101,	84,
	57,	8,	91,	106,	253,	204,	159,	174,
	128,	177,	226,	211,	68,	117,	38,	23,
	252,	205,	158,	175,	56,	9,	90,	107,
	69,	116,	39,	22,	129,	176,	227,	210,
	191,	142,	221,	236,	123,	74,	25,	40,
	6,	55,	100,	85,	194,	243,	160,	145,
	71,	118,	37,	20,	131,	178,	225,	208,
	254,	207,	156,	173,	58,	11,	88,	105,
	4,	53,	102,	87,	192,	241,	162,	147,
	189,	140,	223,	238,	121,	72,	27,	42,
	193,	240,	163,	146,	5,	52,	103,	86,
	120,	73,	26,	43,	188,	141,	222,	239,
	130,	179,	224,	209,	70,	119,	36,	21,
	59,	10,	89,	104,	255,	206,	157,	172
};

/**
 * struct sht15_data - device instance specific data
 * @pdata:		platform data (gpio's etc).
 * @read_work:		bh of interrupt handler.
 * @wait_queue:		wait queue for getting values from device.
 * @val_temp:		last temperature value read from device.
 * @val_humid:		last humidity value read from device.
 * @val_status:		last status register value read from device.
 * @checksum_ok:	last value read from the device passed CRC validation.
 * @checksumming:	flag used to enable the data validation with CRC.
 * @state:		state identifying the action the driver is doing.
 * @measurements_valid:	are the current stored measures valid (start condition).
 * @status_valid:	is the current stored status valid (start condition).
 * @last_measurement:	time of last measure.
 * @last_status:	time of last status reading.
 * @read_lock:		mutex to ensure only one read in progress at a time.
 * @dev:		associate device structure.
 * @hwmon_dev:		device associated with hwmon subsystem.
 * @reg:		associated regulator (if specified).
 * @nb:			notifier block to handle notifications of voltage
 *                      changes.
 * @supply_uv:		local copy of supply voltage used to allow use of
 *                      regulator consumer if available.
 * @supply_uv_valid:	indicates that an updated value has not yet been
 *			obtained from the regulator and so any calculations
 *			based upon it will be invalid.
 * @update_supply_work:	work struct that is used to update the supply_uv.
 * @interrupt_handled:	flag used to indicate a handler has been scheduled.
 */
struct sht15_data {
	struct sht15_platform_data	*pdata;
	struct work_struct		read_work;
	wait_queue_head_t		wait_queue;
	uint16_t			val_temp;
	uint16_t			val_humid;
	u8				val_status;
	bool				checksum_ok;
	bool				checksumming;
	enum sht15_state		state;
	bool				measurements_valid;
	bool				status_valid;
	unsigned long			last_measurement;
	unsigned long			last_status;
	struct mutex			read_lock;
	struct device			*dev;
	struct device			*hwmon_dev;
	struct regulator		*reg;
	struct notifier_block		nb;
	int				supply_uv;
	bool				supply_uv_valid;
	struct work_struct		update_supply_work;
	atomic_unchecked_t		interrupt_handled;
};

/**
 * sht15_reverse() - reverse a byte
 * @byte:    byte to reverse.
 */
static u8 sht15_reverse(u8 byte)
{
	u8 i, c;

	for (c = 0, i = 0; i < 8; i++)
		c |= (!!(byte & (1 << i))) << (7 - i);
	return c;
}

/**
 * sht15_crc8() - compute crc8
 * @data:	sht15 specific data.
 * @value:	sht15 retrieved data.
 *
 * This implements section 2 of the CRC datasheet.
 */
static u8 sht15_crc8(struct sht15_data *data,
		const u8 *value,
		int len)
{
	u8 crc = sht15_reverse(data->val_status & 0x0F);

	while (len--) {
		crc = sht15_crc8_table[*value ^ crc];
		value++;
	}

	return crc;
}

/**
 * sht15_connection_reset() - reset the comms interface
 * @data:	sht15 specific data
 *
 * This implements section 3.4 of the data sheet
 */
static int sht15_connection_reset(struct sht15_data *data)
{
	int i, err;

	err = gpio_direction_output(data->pdata->gpio_data, 1);
	if (err)
		return err;
	ndelay(SHT15_TSCKL);
	gpio_set_value(data->pdata->gpio_sck, 0);
	ndelay(SHT15_TSCKL);
	for (i = 0; i < 9; ++i) {
		gpio_set_value(data->pdata->gpio_sck, 1);
		ndelay(SHT15_TSCKH);
		gpio_set_value(data->pdata->gpio_sck, 0);
		ndelay(SHT15_TSCKL);
	}
	return 0;
}

/**
 * sht15_send_bit() - send an individual bit to the device
 * @data:	device state data
 * @val:	value of bit to be sent
 */
static inline void sht15_send_bit(struct sht15_data *data, int val)
{
	gpio_set_value(data->pdata->gpio_data, val);
	ndelay(SHT15_TSU);
	gpio_set_value(data->pdata->gpio_sck, 1);
	ndelay(SHT15_TSCKH);
	gpio_set_value(data->pdata->gpio_sck, 0);
	ndelay(SHT15_TSCKL); /* clock low time */
}

/**
 * sht15_transmission_start() - specific sequence for new transmission
 * @data:	device state data
 *
 * Timings for this are not documented on the data sheet, so very
 * conservative ones used in implementation. This implements
 * figure 12 on the data sheet.
 */
static int sht15_transmission_start(struct sht15_data *data)
{
	int err;

	/* ensure data is high and output */
	err = gpio_direction_output(data->pdata->gpio_data, 1);
	if (err)
		return err;
	ndelay(SHT15_TSU);
	gpio_set_value(data->pdata->gpio_sck, 0);
	ndelay(SHT15_TSCKL);
	gpio_set_value(data->pdata->gpio_sck, 1);
	ndelay(SHT15_TSCKH);
	gpio_set_value(data->pdata->gpio_data, 0);
	ndelay(SHT15_TSU);
	gpio_set_value(data->pdata->gpio_sck, 0);
	ndelay(SHT15_TSCKL);
	gpio_set_value(data->pdata->gpio_sck, 1);
	ndelay(SHT15_TSCKH);
	gpio_set_value(data->pdata->gpio_data, 1);
	ndelay(SHT15_TSU);
	gpio_set_value(data->pdata->gpio_sck, 0);
	ndelay(SHT15_TSCKL);
	return 0;
}

/**
 * sht15_send_byte() - send a single byte to the device
 * @data:	device state
 * @byte:	value to be sent
 */
static void sht15_send_byte(struct sht15_data *data, u8 byte)
{
	int i;

	for (i = 0; i < 8; i++) {
		sht15_send_bit(data, !!(byte & 0x80));
		byte <<= 1;
	}
}

/**
 * sht15_wait_for_response() - checks for ack from device
 * @data:	device state
 */
static int sht15_wait_for_response(struct sht15_data *data)
{
	int err;

	err = gpio_direction_input(data->pdata->gpio_data);
	if (err)
		return err;
	gpio_set_value(data->pdata->gpio_sck, 1);
	ndelay(SHT15_TSCKH);
	if (gpio_get_value(data->pdata->gpio_data)) {
		gpio_set_value(data->pdata->gpio_sck, 0);
		dev_err(data->dev, "Command not acknowledged\n");
		err = sht15_connection_reset(data);
		if (err)
			return err;
		return -EIO;
	}
	gpio_set_value(data->pdata->gpio_sck, 0);
	ndelay(SHT15_TSCKL);
	return 0;
}

/**
 * sht15_send_cmd() - Sends a command to the device.
 * @data:	device state
 * @cmd:	command byte to be sent
 *
 * On entry, sck is output low, data is output pull high
 * and the interrupt disabled.
 */
static int sht15_send_cmd(struct sht15_data *data, u8 cmd)
{
	int err;

	err = sht15_transmission_start(data);
	if (err)
		return err;
	sht15_send_byte(data, cmd);
	return sht15_wait_for_response(data);
}

/**
 * sht15_soft_reset() - send a soft reset command
 * @data:	sht15 specific data.
 *
 * As described in section 3.2 of the datasheet.
 */
static int sht15_soft_reset(struct sht15_data *data)
{
	int ret;

	ret = sht15_send_cmd(data, SHT15_SOFT_RESET);
	if (ret)
		return ret;
	msleep(SHT15_TSRST);
	/* device resets default hardware status register value */
	data->val_status = 0;

	return ret;
}

/**
 * sht15_ack() - send a ack
 * @data:	sht15 specific data.
 *
 * Each byte of data is acknowledged by pulling the data line
 * low for one clock pulse.
 */
static int sht15_ack(struct sht15_data *data)
{
	int err;

	err = gpio_direction_output(data->pdata->gpio_data, 0);
	if (err)
		return err;
	ndelay(SHT15_TSU);
	gpio_set_value(data->pdata->gpio_sck, 1);
	ndelay(SHT15_TSU);
	gpio_set_value(data->pdata->gpio_sck, 0);
	ndelay(SHT15_TSU);
	gpio_set_value(data->pdata->gpio_data, 1);

	return gpio_direction_input(data->pdata->gpio_data);
}

/**
 * sht15_end_transmission() - notify device of end of transmission
 * @data:	device state.
 *
 * This is basically a NAK (single clock pulse, data high).
 */
static int sht15_end_transmission(struct sht15_data *data)
{
	int err;

	err = gpio_direction_output(data->pdata->gpio_data, 1);
	if (err)
		return err;
	ndelay(SHT15_TSU);
	gpio_set_value(data->pdata->gpio_sck, 1);
	ndelay(SHT15_TSCKH);
	gpio_set_value(data->pdata->gpio_sck, 0);
	ndelay(SHT15_TSCKL);
	return 0;
}

/**
 * sht15_read_byte() - Read a byte back from the device
 * @data:	device state.
 */
static u8 sht15_read_byte(struct sht15_data *data)
{
	int i;
	u8 byte = 0;

	for (i = 0; i < 8; ++i) {
		byte <<= 1;
		gpio_set_value(data->pdata->gpio_sck, 1);
		ndelay(SHT15_TSCKH);
		byte |= !!gpio_get_value(data->pdata->gpio_data);
		gpio_set_value(data->pdata->gpio_sck, 0);
		ndelay(SHT15_TSCKL);
	}
	return byte;
}

/**
 * sht15_send_status() - write the status register byte
 * @data:	sht15 specific data.
 * @status:	the byte to set the status register with.
 *
 * As described in figure 14 and table 5 of the datasheet.
 */
static int sht15_send_status(struct sht15_data *data, u8 status)
{
	int err;

	err = sht15_send_cmd(data, SHT15_WRITE_STATUS);
	if (err)
		return err;
	err = gpio_direction_output(data->pdata->gpio_data, 1);
	if (err)
		return err;
	ndelay(SHT15_TSU);
	sht15_send_byte(data, status);
	err = sht15_wait_for_response(data);
	if (err)
		return err;

	data->val_status = status;
	return 0;
}

/**
 * sht15_update_status() - get updated status register from device if too old
 * @data:	device instance specific data.
 *
 * As described in figure 15 and table 5 of the datasheet.
 */
static int sht15_update_status(struct sht15_data *data)
{
	int ret = 0;
	u8 status;
	u8 previous_config;
	u8 dev_checksum = 0;
	u8 checksum_vals[2];
	int timeout = HZ;

	mutex_lock(&data->read_lock);
	if (time_after(jiffies, data->last_status + timeout)
			|| !data->status_valid) {
		ret = sht15_send_cmd(data, SHT15_READ_STATUS);
		if (ret)
			goto unlock;
		status = sht15_read_byte(data);

		if (data->checksumming) {
			sht15_ack(data);
			dev_checksum = sht15_reverse(sht15_read_byte(data));
			checksum_vals[0] = SHT15_READ_STATUS;
			checksum_vals[1] = status;
			data->checksum_ok = (sht15_crc8(data, checksum_vals, 2)
					== dev_checksum);
		}

		ret = sht15_end_transmission(data);
		if (ret)
			goto unlock;

		/*
		 * Perform checksum validation on the received data.
		 * Specification mentions that in case a checksum verification
		 * fails, a soft reset command must be sent to the device.
		 */
		if (data->checksumming && !data->checksum_ok) {
			previous_config = data->val_status & 0x07;
			ret = sht15_soft_reset(data);
			if (ret)
				goto unlock;
			if (previous_config) {
				ret = sht15_send_status(data, previous_config);
				if (ret) {
					dev_err(data->dev,
						"CRC validation failed, unable "
						"to restore device settings\n");
					goto unlock;
				}
			}
			ret = -EAGAIN;
			goto unlock;
		}

		data->val_status = status;
		data->status_valid = true;
		data->last_status = jiffies;
	}

unlock:
	mutex_unlock(&data->read_lock);
	return ret;
}

/**
 * sht15_measurement() - get a new value from device
 * @data:		device instance specific data
 * @command:		command sent to request value
 * @timeout_msecs:	timeout after which comms are assumed
 *			to have failed are reset.
 */
static int sht15_measurement(struct sht15_data *data,
			     int command,
			     int timeout_msecs)
{
	int ret;
	u8 previous_config;

	ret = sht15_send_cmd(data, command);
	if (ret)
		return ret;

<<<<<<< HEAD
	gpio_direction_input(data->pdata->gpio_data);
=======
	ret = gpio_direction_input(data->pdata->gpio_data);
	if (ret)
		return ret;
>>>>>>> c3ade0e0
	atomic_set_unchecked(&data->interrupt_handled, 0);

	enable_irq(gpio_to_irq(data->pdata->gpio_data));
	if (gpio_get_value(data->pdata->gpio_data) == 0) {
		disable_irq_nosync(gpio_to_irq(data->pdata->gpio_data));
		/* Only relevant if the interrupt hasn't occurred. */
		if (!atomic_read_unchecked(&data->interrupt_handled))
			schedule_work(&data->read_work);
	}
	ret = wait_event_timeout(data->wait_queue,
				 (data->state == SHT15_READING_NOTHING),
				 msecs_to_jiffies(timeout_msecs));
	if (data->state != SHT15_READING_NOTHING) { /* I/O error occurred */
		data->state = SHT15_READING_NOTHING;
		return -EIO;
	} else if (ret == 0) { /* timeout occurred */
		disable_irq_nosync(gpio_to_irq(data->pdata->gpio_data));
		ret = sht15_connection_reset(data);
		if (ret)
			return ret;
		return -ETIME;
	}

	/*
	 *  Perform checksum validation on the received data.
	 *  Specification mentions that in case a checksum verification fails,
	 *  a soft reset command must be sent to the device.
	 */
	if (data->checksumming && !data->checksum_ok) {
		previous_config = data->val_status & 0x07;
		ret = sht15_soft_reset(data);
		if (ret)
			return ret;
		if (previous_config) {
			ret = sht15_send_status(data, previous_config);
			if (ret) {
				dev_err(data->dev,
					"CRC validation failed, unable "
					"to restore device settings\n");
				return ret;
			}
		}
		return -EAGAIN;
	}

	return 0;
}

/**
 * sht15_update_measurements() - get updated measures from device if too old
 * @data:	device state
 */
static int sht15_update_measurements(struct sht15_data *data)
{
	int ret = 0;
	int timeout = HZ;

	mutex_lock(&data->read_lock);
	if (time_after(jiffies, data->last_measurement + timeout)
	    || !data->measurements_valid) {
		data->state = SHT15_READING_HUMID;
		ret = sht15_measurement(data, SHT15_MEASURE_RH, 160);
		if (ret)
			goto unlock;
		data->state = SHT15_READING_TEMP;
		ret = sht15_measurement(data, SHT15_MEASURE_TEMP, 400);
		if (ret)
			goto unlock;
		data->measurements_valid = true;
		data->last_measurement = jiffies;
	}

unlock:
	mutex_unlock(&data->read_lock);
	return ret;
}

/**
 * sht15_calc_temp() - convert the raw reading to a temperature
 * @data:	device state
 *
 * As per section 4.3 of the data sheet.
 */
static inline int sht15_calc_temp(struct sht15_data *data)
{
	int d1 = temppoints[0].d1;
	int d2 = (data->val_status & SHT15_STATUS_LOW_RESOLUTION) ? 40 : 10;
	int i;

	for (i = ARRAY_SIZE(temppoints) - 1; i > 0; i--)
		/* Find pointer to interpolate */
		if (data->supply_uv > temppoints[i - 1].vdd) {
			d1 = (data->supply_uv - temppoints[i - 1].vdd)
				* (temppoints[i].d1 - temppoints[i - 1].d1)
				/ (temppoints[i].vdd - temppoints[i - 1].vdd)
				+ temppoints[i - 1].d1;
			break;
		}

	return data->val_temp * d2 + d1;
}

/**
 * sht15_calc_humid() - using last temperature convert raw to humid
 * @data:	device state
 *
 * This is the temperature compensated version as per section 4.2 of
 * the data sheet.
 *
 * The sensor is assumed to be V3, which is compatible with V4.
 * Humidity conversion coefficients are shown in table 7 of the datasheet.
 */
static inline int sht15_calc_humid(struct sht15_data *data)
{
	int rh_linear; /* milli percent */
	int temp = sht15_calc_temp(data);
	int c2, c3;
	int t2;
	const int c1 = -4;

	if (data->val_status & SHT15_STATUS_LOW_RESOLUTION) {
		c2 = 648000; /* x 10 ^ -6 */
		c3 = -7200;  /* x 10 ^ -7 */
		t2 = 1280;
	} else {
		c2 = 40500;  /* x 10 ^ -6 */
		c3 = -28;    /* x 10 ^ -7 */
		t2 = 80;
	}

	rh_linear = c1 * 1000
		+ c2 * data->val_humid / 1000
		+ (data->val_humid * data->val_humid * c3) / 10000;
	return (temp - 25000) * (10000 + t2 * data->val_humid)
		/ 1000000 + rh_linear;
}

/**
 * sht15_show_status() - show status information in sysfs
 * @dev:	device.
 * @attr:	device attribute.
 * @buf:	sysfs buffer where information is written to.
 *
 * Will be called on read access to temp1_fault, humidity1_fault
 * and heater_enable sysfs attributes.
 * Returns number of bytes written into buffer, negative errno on error.
 */
static ssize_t sht15_show_status(struct device *dev,
				 struct device_attribute *attr,
				 char *buf)
{
	int ret;
	struct sht15_data *data = dev_get_drvdata(dev);
	u8 bit = to_sensor_dev_attr(attr)->index;

	ret = sht15_update_status(data);

	return ret ? ret : sprintf(buf, "%d\n", !!(data->val_status & bit));
}

/**
 * sht15_store_heater() - change heater state via sysfs
 * @dev:	device.
 * @attr:	device attribute.
 * @buf:	sysfs buffer to read the new heater state from.
 * @count:	length of the data.
 *
 * Will be called on write access to heater_enable sysfs attribute.
 * Returns number of bytes actually decoded, negative errno on error.
 */
static ssize_t sht15_store_heater(struct device *dev,
				  struct device_attribute *attr,
				  const char *buf, size_t count)
{
	int ret;
	struct sht15_data *data = dev_get_drvdata(dev);
	long value;
	u8 status;

	if (kstrtol(buf, 10, &value))
		return -EINVAL;

	mutex_lock(&data->read_lock);
	status = data->val_status & 0x07;
	if (!!value)
		status |= SHT15_STATUS_HEATER;
	else
		status &= ~SHT15_STATUS_HEATER;

	ret = sht15_send_status(data, status);
	mutex_unlock(&data->read_lock);

	return ret ? ret : count;
}

/**
 * sht15_show_temp() - show temperature measurement value in sysfs
 * @dev:	device.
 * @attr:	device attribute.
 * @buf:	sysfs buffer where measurement values are written to.
 *
 * Will be called on read access to temp1_input sysfs attribute.
 * Returns number of bytes written into buffer, negative errno on error.
 */
static ssize_t sht15_show_temp(struct device *dev,
			       struct device_attribute *attr,
			       char *buf)
{
	int ret;
	struct sht15_data *data = dev_get_drvdata(dev);

	/* Technically no need to read humidity as well */
	ret = sht15_update_measurements(data);

	return ret ? ret : sprintf(buf, "%d\n",
				   sht15_calc_temp(data));
}

/**
 * sht15_show_humidity() - show humidity measurement value in sysfs
 * @dev:	device.
 * @attr:	device attribute.
 * @buf:	sysfs buffer where measurement values are written to.
 *
 * Will be called on read access to humidity1_input sysfs attribute.
 * Returns number of bytes written into buffer, negative errno on error.
 */
static ssize_t sht15_show_humidity(struct device *dev,
				   struct device_attribute *attr,
				   char *buf)
{
	int ret;
	struct sht15_data *data = dev_get_drvdata(dev);

	ret = sht15_update_measurements(data);

	return ret ? ret : sprintf(buf, "%d\n", sht15_calc_humid(data));
}

static ssize_t show_name(struct device *dev,
			 struct device_attribute *attr,
			 char *buf)
{
	struct platform_device *pdev = to_platform_device(dev);
	return sprintf(buf, "%s\n", pdev->name);
}

static SENSOR_DEVICE_ATTR(temp1_input, S_IRUGO,
			  sht15_show_temp, NULL, 0);
static SENSOR_DEVICE_ATTR(humidity1_input, S_IRUGO,
			  sht15_show_humidity, NULL, 0);
static SENSOR_DEVICE_ATTR(temp1_fault, S_IRUGO, sht15_show_status, NULL,
			  SHT15_STATUS_LOW_BATTERY);
static SENSOR_DEVICE_ATTR(humidity1_fault, S_IRUGO, sht15_show_status, NULL,
			  SHT15_STATUS_LOW_BATTERY);
static SENSOR_DEVICE_ATTR(heater_enable, S_IRUGO | S_IWUSR, sht15_show_status,
			  sht15_store_heater, SHT15_STATUS_HEATER);
static DEVICE_ATTR(name, S_IRUGO, show_name, NULL);
static struct attribute *sht15_attrs[] = {
	&sensor_dev_attr_temp1_input.dev_attr.attr,
	&sensor_dev_attr_humidity1_input.dev_attr.attr,
	&sensor_dev_attr_temp1_fault.dev_attr.attr,
	&sensor_dev_attr_humidity1_fault.dev_attr.attr,
	&sensor_dev_attr_heater_enable.dev_attr.attr,
	&dev_attr_name.attr,
	NULL,
};

static const struct attribute_group sht15_attr_group = {
	.attrs = sht15_attrs,
};

static irqreturn_t sht15_interrupt_fired(int irq, void *d)
{
	struct sht15_data *data = d;

	/* First disable the interrupt */
	disable_irq_nosync(irq);
	atomic_inc_unchecked(&data->interrupt_handled);
	/* Then schedule a reading work struct */
	if (data->state != SHT15_READING_NOTHING)
		schedule_work(&data->read_work);
	return IRQ_HANDLED;
}

static void sht15_bh_read_data(struct work_struct *work_s)
{
	uint16_t val = 0;
	u8 dev_checksum = 0;
	u8 checksum_vals[3];
	struct sht15_data *data
		= container_of(work_s, struct sht15_data,
			       read_work);

	/* Firstly, verify the line is low */
	if (gpio_get_value(data->pdata->gpio_data)) {
		/*
		 * If not, then start the interrupt again - care here as could
		 * have gone low in meantime so verify it hasn't!
		 */
		atomic_set_unchecked(&data->interrupt_handled, 0);
		enable_irq(gpio_to_irq(data->pdata->gpio_data));
		/* If still not occurred or another handler was scheduled */
		if (gpio_get_value(data->pdata->gpio_data)
		    || atomic_read_unchecked(&data->interrupt_handled))
			return;
	}

	/* Read the data back from the device */
	val = sht15_read_byte(data);
	val <<= 8;
	if (sht15_ack(data))
		goto wakeup;
	val |= sht15_read_byte(data);

	if (data->checksumming) {
		/*
		 * Ask the device for a checksum and read it back.
		 * Note: the device sends the checksum byte reversed.
		 */
		if (sht15_ack(data))
			goto wakeup;
		dev_checksum = sht15_reverse(sht15_read_byte(data));
		checksum_vals[0] = (data->state == SHT15_READING_TEMP) ?
			SHT15_MEASURE_TEMP : SHT15_MEASURE_RH;
		checksum_vals[1] = (u8) (val >> 8);
		checksum_vals[2] = (u8) val;
		data->checksum_ok
			= (sht15_crc8(data, checksum_vals, 3) == dev_checksum);
	}

	/* Tell the device we are done */
	if (sht15_end_transmission(data))
		goto wakeup;

	switch (data->state) {
	case SHT15_READING_TEMP:
		data->val_temp = val;
		break;
	case SHT15_READING_HUMID:
		data->val_humid = val;
		break;
	default:
		break;
	}

	data->state = SHT15_READING_NOTHING;
wakeup:
	wake_up(&data->wait_queue);
}

static void sht15_update_voltage(struct work_struct *work_s)
{
	struct sht15_data *data
		= container_of(work_s, struct sht15_data,
			       update_supply_work);
	data->supply_uv = regulator_get_voltage(data->reg);
}

/**
 * sht15_invalidate_voltage() - mark supply voltage invalid when notified by reg
 * @nb:		associated notification structure
 * @event:	voltage regulator state change event code
 * @ignored:	function parameter - ignored here
 *
 * Note that as the notification code holds the regulator lock, we have
 * to schedule an update of the supply voltage rather than getting it directly.
 */
static int sht15_invalidate_voltage(struct notifier_block *nb,
				    unsigned long event,
				    void *ignored)
{
	struct sht15_data *data = container_of(nb, struct sht15_data, nb);

	if (event == REGULATOR_EVENT_VOLTAGE_CHANGE)
		data->supply_uv_valid = false;
	schedule_work(&data->update_supply_work);

	return NOTIFY_OK;
}

static int sht15_probe(struct platform_device *pdev)
{
	int ret;
<<<<<<< HEAD
	struct sht15_data *data = kzalloc(sizeof(*data), GFP_KERNEL);
=======
	struct sht15_data *data;
>>>>>>> c3ade0e0
	u8 status = 0;

	data = devm_kzalloc(&pdev->dev, sizeof(*data), GFP_KERNEL);
	if (!data)
		return -ENOMEM;

	INIT_WORK(&data->read_work, sht15_bh_read_data);
	INIT_WORK(&data->update_supply_work, sht15_update_voltage);
	platform_set_drvdata(pdev, data);
	mutex_init(&data->read_lock);
	data->dev = &pdev->dev;
	init_waitqueue_head(&data->wait_queue);

<<<<<<< HEAD
	if (pdev->dev.platform_data == NULL) {
		ret = -EINVAL;
=======
	if (dev_get_platdata(&pdev->dev) == NULL) {
>>>>>>> c3ade0e0
		dev_err(&pdev->dev, "no platform data supplied\n");
		return -EINVAL;
	}
	data->pdata = dev_get_platdata(&pdev->dev);
	data->supply_uv = data->pdata->supply_mv * 1000;
	if (data->pdata->checksum)
		data->checksumming = true;
	if (data->pdata->no_otp_reload)
		status |= SHT15_STATUS_NO_OTP_RELOAD;
	if (data->pdata->low_resolution)
		status |= SHT15_STATUS_LOW_RESOLUTION;

	/*
	 * If a regulator is available,
	 * query what the supply voltage actually is!
	 */
	data->reg = devm_regulator_get_optional(data->dev, "vcc");
	if (!IS_ERR(data->reg)) {
		int voltage;

		voltage = regulator_get_voltage(data->reg);
		if (voltage)
			data->supply_uv = voltage;

		ret = regulator_enable(data->reg);
		if (ret != 0) {
			dev_err(&pdev->dev,
				"failed to enable regulator: %d\n", ret);
			return ret;
		}

<<<<<<< HEAD
		ret = regulator_enable(data->reg);
		if (ret != 0) {
			dev_err(&pdev->dev,
				"failed to enable regulator: %d\n", ret);
			goto err_free_data;
		}

=======
>>>>>>> c3ade0e0
		/*
		 * Setup a notifier block to update this if another device
		 * causes the voltage to change
		 */
		data->nb.notifier_call = &sht15_invalidate_voltage;
		ret = regulator_register_notifier(data->reg, &data->nb);
		if (ret) {
			dev_err(&pdev->dev,
				"regulator notifier request failed\n");
			regulator_disable(data->reg);
			return ret;
		}
	}

	/* Try requesting the GPIOs */
	ret = devm_gpio_request_one(&pdev->dev, data->pdata->gpio_sck,
			GPIOF_OUT_INIT_LOW, "SHT15 sck");
	if (ret) {
		dev_err(&pdev->dev, "clock line GPIO request failed\n");
		goto err_release_reg;
	}

	ret = devm_gpio_request(&pdev->dev, data->pdata->gpio_data,
				"SHT15 data");
	if (ret) {
		dev_err(&pdev->dev, "data line GPIO request failed\n");
		goto err_release_reg;
	}

	ret = devm_request_irq(&pdev->dev, gpio_to_irq(data->pdata->gpio_data),
			       sht15_interrupt_fired,
			       IRQF_TRIGGER_FALLING,
			       "sht15 data",
			       data);
	if (ret) {
		dev_err(&pdev->dev, "failed to get irq for data line\n");
		goto err_release_reg;
	}
	disable_irq_nosync(gpio_to_irq(data->pdata->gpio_data));
	ret = sht15_connection_reset(data);
	if (ret)
		goto err_release_reg;
	ret = sht15_soft_reset(data);
	if (ret)
		goto err_release_reg;

	/* write status with platform data options */
	if (status) {
		ret = sht15_send_status(data, status);
		if (ret)
			goto err_release_reg;
	}

	ret = sysfs_create_group(&pdev->dev.kobj, &sht15_attr_group);
	if (ret) {
		dev_err(&pdev->dev, "sysfs create failed\n");
		goto err_release_reg;
	}

	data->hwmon_dev = hwmon_device_register(data->dev);
	if (IS_ERR(data->hwmon_dev)) {
		ret = PTR_ERR(data->hwmon_dev);
		goto err_release_sysfs_group;
	}

	return 0;

err_release_sysfs_group:
	sysfs_remove_group(&pdev->dev.kobj, &sht15_attr_group);
err_release_reg:
	if (!IS_ERR(data->reg)) {
		regulator_unregister_notifier(data->reg, &data->nb);
		regulator_disable(data->reg);
	}
	return ret;
}

static int sht15_remove(struct platform_device *pdev)
{
	struct sht15_data *data = platform_get_drvdata(pdev);

	/*
	 * Make sure any reads from the device are done and
	 * prevent new ones beginning
	 */
	mutex_lock(&data->read_lock);
	if (sht15_soft_reset(data)) {
		mutex_unlock(&data->read_lock);
		return -EFAULT;
	}
	hwmon_device_unregister(data->hwmon_dev);
	sysfs_remove_group(&pdev->dev.kobj, &sht15_attr_group);
	if (!IS_ERR(data->reg)) {
		regulator_unregister_notifier(data->reg, &data->nb);
		regulator_disable(data->reg);
	}

	mutex_unlock(&data->read_lock);

	return 0;
}

static struct platform_device_id sht15_device_ids[] = {
	{ "sht10", sht10 },
	{ "sht11", sht11 },
	{ "sht15", sht15 },
	{ "sht71", sht71 },
	{ "sht75", sht75 },
	{ }
};
MODULE_DEVICE_TABLE(platform, sht15_device_ids);

static struct platform_driver sht15_driver = {
	.driver = {
		.name = "sht15",
		.owner = THIS_MODULE,
	},
	.probe = sht15_probe,
	.remove = sht15_remove,
	.id_table = sht15_device_ids,
};
module_platform_driver(sht15_driver);

MODULE_LICENSE("GPL");
MODULE_DESCRIPTION("Sensirion SHT15 temperature and humidity sensor driver");<|MERGE_RESOLUTION|>--- conflicted
+++ resolved
@@ -539,13 +539,9 @@
 	if (ret)
 		return ret;
 
-<<<<<<< HEAD
-	gpio_direction_input(data->pdata->gpio_data);
-=======
 	ret = gpio_direction_input(data->pdata->gpio_data);
 	if (ret)
 		return ret;
->>>>>>> c3ade0e0
 	atomic_set_unchecked(&data->interrupt_handled, 0);
 
 	enable_irq(gpio_to_irq(data->pdata->gpio_data));
@@ -930,11 +926,7 @@
 static int sht15_probe(struct platform_device *pdev)
 {
 	int ret;
-<<<<<<< HEAD
-	struct sht15_data *data = kzalloc(sizeof(*data), GFP_KERNEL);
-=======
 	struct sht15_data *data;
->>>>>>> c3ade0e0
 	u8 status = 0;
 
 	data = devm_kzalloc(&pdev->dev, sizeof(*data), GFP_KERNEL);
@@ -948,12 +940,7 @@
 	data->dev = &pdev->dev;
 	init_waitqueue_head(&data->wait_queue);
 
-<<<<<<< HEAD
-	if (pdev->dev.platform_data == NULL) {
-		ret = -EINVAL;
-=======
 	if (dev_get_platdata(&pdev->dev) == NULL) {
->>>>>>> c3ade0e0
 		dev_err(&pdev->dev, "no platform data supplied\n");
 		return -EINVAL;
 	}
@@ -985,16 +972,6 @@
 			return ret;
 		}
 
-<<<<<<< HEAD
-		ret = regulator_enable(data->reg);
-		if (ret != 0) {
-			dev_err(&pdev->dev,
-				"failed to enable regulator: %d\n", ret);
-			goto err_free_data;
-		}
-
-=======
->>>>>>> c3ade0e0
 		/*
 		 * Setup a notifier block to update this if another device
 		 * causes the voltage to change
