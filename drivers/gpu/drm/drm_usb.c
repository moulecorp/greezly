--- conflicted
+++ resolved
@@ -16,22 +16,7 @@
 	if (!dev)
 		return -ENOMEM;
 
-<<<<<<< HEAD
-	usbdev = interface_to_usbdev(interface);
-	dev->usbdev = usbdev;
-	dev->dev = &interface->dev;
-
-	mutex_lock(&drm_global_mutex);
-
-	ret = drm_fill_in_dev(dev, NULL, driver);
-	if (ret) {
-		printk(KERN_ERR "DRM: Fill_in_dev failed.\n");
-		goto err_g1;
-	}
-
-=======
 	dev->usbdev = interface_to_usbdev(interface);
->>>>>>> c3ade0e0
 	usb_set_intfdata(interface, dev);
 
 	ret = drm_dev_register(dev, 0);
