/**
 * \file drm_fops.c
 * File operations for DRM
 *
 * \author Rickard E. (Rik) Faith <faith@valinux.com>
 * \author Daryll Strauss <daryll@valinux.com>
 * \author Gareth Hughes <gareth@valinux.com>
 */

/*
 * Created: Mon Jan  4 08:58:31 1999 by faith@valinux.com
 *
 * Copyright 1999 Precision Insight, Inc., Cedar Park, Texas.
 * Copyright 2000 VA Linux Systems, Inc., Sunnyvale, California.
 * All Rights Reserved.
 *
 * Permission is hereby granted, free of charge, to any person obtaining a
 * copy of this software and associated documentation files (the "Software"),
 * to deal in the Software without restriction, including without limitation
 * the rights to use, copy, modify, merge, publish, distribute, sublicense,
 * and/or sell copies of the Software, and to permit persons to whom the
 * Software is furnished to do so, subject to the following conditions:
 *
 * The above copyright notice and this permission notice (including the next
 * paragraph) shall be included in all copies or substantial portions of the
 * Software.
 *
 * THE SOFTWARE IS PROVIDED "AS IS", WITHOUT WARRANTY OF ANY KIND, EXPRESS OR
 * IMPLIED, INCLUDING BUT NOT LIMITED TO THE WARRANTIES OF MERCHANTABILITY,
 * FITNESS FOR A PARTICULAR PURPOSE AND NONINFRINGEMENT.  IN NO EVENT SHALL
 * VA LINUX SYSTEMS AND/OR ITS SUPPLIERS BE LIABLE FOR ANY CLAIM, DAMAGES OR
 * OTHER LIABILITY, WHETHER IN AN ACTION OF CONTRACT, TORT OR OTHERWISE,
 * ARISING FROM, OUT OF OR IN CONNECTION WITH THE SOFTWARE OR THE USE OR
 * OTHER DEALINGS IN THE SOFTWARE.
 */

#include <drm/drmP.h>
#include <linux/poll.h>
#include <linux/slab.h>
#include <linux/module.h>

/* from BKL pushdown: note that nothing else serializes idr_find() */
DEFINE_MUTEX(drm_global_mutex);
EXPORT_SYMBOL(drm_global_mutex);

static int drm_open_helper(struct inode *inode, struct file *filp,
			   struct drm_device * dev);

static int drm_setup(struct drm_device * dev)
{
	int ret;

	if (dev->driver->firstopen &&
	    !drm_core_check_feature(dev, DRIVER_MODESET)) {
		ret = dev->driver->firstopen(dev);
		if (ret != 0)
			return ret;
	}

<<<<<<< HEAD
	atomic_set(&dev->ioctl_count, 0);
	atomic_set(&dev->vma_count, 0);

	if (drm_core_check_feature(dev, DRIVER_HAVE_DMA) &&
	    !drm_core_check_feature(dev, DRIVER_MODESET)) {
		dev->buf_use = 0;
		atomic_set(&dev->buf_alloc, 0);

		i = drm_dma_setup(dev);
		if (i < 0)
			return i;
	}

	for (i = 0; i < ARRAY_SIZE(dev->counts); i++)
		atomic_set_unchecked(&dev->counts[i], 0);

	dev->sigdata.lock = NULL;

	dev->queue_count = 0;
	dev->queue_reserved = 0;
	dev->queue_slots = 0;
	dev->queuelist = NULL;
	dev->context_flag = 0;
	dev->interrupt_flag = 0;
	dev->dma_flag = 0;
	dev->last_context = 0;
	dev->last_switch = 0;
	dev->last_checked = 0;
	init_waitqueue_head(&dev->context_wait);
	dev->if_version = 0;

	dev->ctx_start = 0;
	dev->lck_start = 0;
=======
	ret = drm_legacy_dma_setup(dev);
	if (ret < 0)
		return ret;
>>>>>>> c3ade0e0


	DRM_DEBUG("\n");
	return 0;
}

/**
 * Open file.
 *
 * \param inode device inode
 * \param filp file pointer.
 * \return zero on success or a negative number on failure.
 *
 * Searches the DRM device with the same minor number, calls open_helper(), and
 * increments the device open count. If the open count was previous at zero,
 * i.e., it's the first that the device is open, then calls setup().
 */
int drm_open(struct inode *inode, struct file *filp)
{
	struct drm_device *dev = NULL;
	int minor_id = iminor(inode);
	struct drm_minor *minor;
	int retcode = 0;
	int need_setup = 0;
	struct address_space *old_mapping;
	struct address_space *old_imapping;

	minor = idr_find(&drm_minors_idr, minor_id);
	if (!minor)
		return -ENODEV;

	if (!(dev = minor->dev))
		return -ENODEV;

	if (drm_device_is_unplugged(dev))
		return -ENODEV;

	if (local_inc_return(&dev->open_count) == 1)
		need_setup = 1;
	mutex_lock(&dev->struct_mutex);
	old_imapping = inode->i_mapping;
	old_mapping = dev->dev_mapping;
	if (old_mapping == NULL)
		dev->dev_mapping = &inode->i_data;
	/* ihold ensures nobody can remove inode with our i_data */
	ihold(container_of(dev->dev_mapping, struct inode, i_data));
	inode->i_mapping = dev->dev_mapping;
	filp->f_mapping = dev->dev_mapping;
	mutex_unlock(&dev->struct_mutex);

	retcode = drm_open_helper(inode, filp, dev);
<<<<<<< HEAD
	if (!retcode) {
		atomic_inc_unchecked(&dev->counts[_DRM_STAT_OPENS]);
		if (local_inc_return(&dev->open_count) == 1) {
			retcode = drm_setup(dev);
			if (retcode)
				local_dec(&dev->open_count);
		}
	}
	if (!retcode) {
		mutex_lock(&dev->struct_mutex);
		if (minor->type == DRM_MINOR_LEGACY) {
			if (dev->dev_mapping == NULL)
				dev->dev_mapping = inode->i_mapping;
			else if (dev->dev_mapping != inode->i_mapping)
				retcode = -ENODEV;
		}
		mutex_unlock(&dev->struct_mutex);
=======
	if (retcode)
		goto err_undo;
	if (need_setup) {
		retcode = drm_setup(dev);
		if (retcode)
			goto err_undo;
>>>>>>> c3ade0e0
	}
	return 0;

err_undo:
	mutex_lock(&dev->struct_mutex);
	filp->f_mapping = old_imapping;
	inode->i_mapping = old_imapping;
	iput(container_of(dev->dev_mapping, struct inode, i_data));
	dev->dev_mapping = old_mapping;
	mutex_unlock(&dev->struct_mutex);
	local_dec(&dev->open_count);
	return retcode;
}
EXPORT_SYMBOL(drm_open);

/**
 * File \c open operation.
 *
 * \param inode device inode.
 * \param filp file pointer.
 *
 * Puts the dev->fops corresponding to the device minor number into
 * \p filp, call the \c open method, and restore the file operations.
 */
int drm_stub_open(struct inode *inode, struct file *filp)
{
	struct drm_device *dev = NULL;
	struct drm_minor *minor;
	int minor_id = iminor(inode);
	int err = -ENODEV;
	const struct file_operations *new_fops;

	DRM_DEBUG("\n");

	mutex_lock(&drm_global_mutex);
	minor = idr_find(&drm_minors_idr, minor_id);
	if (!minor)
		goto out;

	if (!(dev = minor->dev))
		goto out;

	if (drm_device_is_unplugged(dev))
		goto out;

	new_fops = fops_get(dev->driver->fops);
	if (!new_fops)
		goto out;

	replace_fops(filp, new_fops);
	if (filp->f_op->open)
		err = filp->f_op->open(inode, filp);
out:
	mutex_unlock(&drm_global_mutex);
	return err;
}

/**
 * Check whether DRI will run on this CPU.
 *
 * \return non-zero if the DRI will run on this CPU, or zero otherwise.
 */
static int drm_cpu_valid(void)
{
#if defined(__i386__)
	if (boot_cpu_data.x86 == 3)
		return 0;	/* No cmpxchg on a 386 */
#endif
#if defined(__sparc__) && !defined(__sparc_v9__)
	return 0;		/* No cmpxchg before v9 sparc. */
#endif
	return 1;
}

/**
 * Called whenever a process opens /dev/drm.
 *
 * \param inode device inode.
 * \param filp file pointer.
 * \param dev device.
 * \return zero on success or a negative number on failure.
 *
 * Creates and initializes a drm_file structure for the file private data in \p
 * filp and add it into the double linked list in \p dev.
 */
static int drm_open_helper(struct inode *inode, struct file *filp,
			   struct drm_device * dev)
{
	int minor_id = iminor(inode);
	struct drm_file *priv;
	int ret;

	if (filp->f_flags & O_EXCL)
		return -EBUSY;	/* No exclusive opens */
	if (!drm_cpu_valid())
		return -EINVAL;
	if (dev->switch_power_state != DRM_SWITCH_POWER_ON && dev->switch_power_state != DRM_SWITCH_POWER_DYNAMIC_OFF)
		return -EINVAL;

	DRM_DEBUG("pid = %d, minor = %d\n", task_pid_nr(current), minor_id);

	priv = kzalloc(sizeof(*priv), GFP_KERNEL);
	if (!priv)
		return -ENOMEM;

	filp->private_data = priv;
	priv->filp = filp;
	priv->uid = current_euid();
	priv->pid = get_pid(task_pid(current));
	priv->minor = idr_find(&drm_minors_idr, minor_id);
	if (!priv->minor) {
		ret = -ENODEV;
		goto out_put_pid;
	}

	/* for compatibility root is always authenticated */
	priv->always_authenticated = capable(CAP_SYS_ADMIN);
	priv->authenticated = priv->always_authenticated;
	priv->lock_count = 0;

	INIT_LIST_HEAD(&priv->lhead);
	INIT_LIST_HEAD(&priv->fbs);
	mutex_init(&priv->fbs_lock);
	INIT_LIST_HEAD(&priv->event_list);
	init_waitqueue_head(&priv->event_wait);
	priv->event_space = 4096; /* set aside 4k for event buffer */

	if (dev->driver->driver_features & DRIVER_GEM)
		drm_gem_open(dev, priv);

	if (drm_core_check_feature(dev, DRIVER_PRIME))
		drm_prime_init_file_private(&priv->prime);

	if (dev->driver->open) {
		ret = dev->driver->open(dev, priv);
		if (ret < 0)
			goto out_prime_destroy;
	}

	/* if there is no current master make this fd it, but do not create
	 * any master object for render clients */
	mutex_lock(&dev->struct_mutex);
	if (!priv->minor->master && !drm_is_render_client(priv)) {
		/* create a new master */
		priv->minor->master = drm_master_create(priv->minor);
		if (!priv->minor->master) {
			mutex_unlock(&dev->struct_mutex);
			ret = -ENOMEM;
			goto out_close;
		}

		priv->is_master = 1;
		/* take another reference for the copy in the local file priv */
		priv->master = drm_master_get(priv->minor->master);

		priv->authenticated = 1;

		mutex_unlock(&dev->struct_mutex);
		if (dev->driver->master_create) {
			ret = dev->driver->master_create(dev, priv->master);
			if (ret) {
				mutex_lock(&dev->struct_mutex);
				/* drop both references if this fails */
				drm_master_put(&priv->minor->master);
				drm_master_put(&priv->master);
				mutex_unlock(&dev->struct_mutex);
				goto out_close;
			}
		}
		mutex_lock(&dev->struct_mutex);
		if (dev->driver->master_set) {
			ret = dev->driver->master_set(dev, priv, true);
			if (ret) {
				/* drop both references if this fails */
				drm_master_put(&priv->minor->master);
				drm_master_put(&priv->master);
				mutex_unlock(&dev->struct_mutex);
				goto out_close;
			}
		}
	} else if (!drm_is_render_client(priv)) {
		/* get a reference to the master */
		priv->master = drm_master_get(priv->minor->master);
	}
	mutex_unlock(&dev->struct_mutex);

	mutex_lock(&dev->struct_mutex);
	list_add(&priv->lhead, &dev->filelist);
	mutex_unlock(&dev->struct_mutex);

#ifdef __alpha__
	/*
	 * Default the hose
	 */
	if (!dev->hose) {
		struct pci_dev *pci_dev;
		pci_dev = pci_get_class(PCI_CLASS_DISPLAY_VGA << 8, NULL);
		if (pci_dev) {
			dev->hose = pci_dev->sysdata;
			pci_dev_put(pci_dev);
		}
		if (!dev->hose) {
			struct pci_bus *b = pci_bus_b(pci_root_buses.next);
			if (b)
				dev->hose = b->sysdata;
		}
	}
#endif

	return 0;

out_close:
	if (dev->driver->postclose)
		dev->driver->postclose(dev, priv);
out_prime_destroy:
	if (drm_core_check_feature(dev, DRIVER_PRIME))
		drm_prime_destroy_file_private(&priv->prime);
	if (dev->driver->driver_features & DRIVER_GEM)
		drm_gem_release(dev, priv);
out_put_pid:
	put_pid(priv->pid);
	kfree(priv);
	filp->private_data = NULL;
	return ret;
}

static void drm_master_release(struct drm_device *dev, struct file *filp)
{
	struct drm_file *file_priv = filp->private_data;

	if (drm_i_have_hw_lock(dev, file_priv)) {
		DRM_DEBUG("File %p released, freeing lock for context %d\n",
			  filp, _DRM_LOCKING_CONTEXT(file_priv->master->lock.hw_lock->lock));
		drm_lock_free(&file_priv->master->lock,
			      _DRM_LOCKING_CONTEXT(file_priv->master->lock.hw_lock->lock));
	}
}

static void drm_events_release(struct drm_file *file_priv)
{
	struct drm_device *dev = file_priv->minor->dev;
	struct drm_pending_event *e, *et;
	struct drm_pending_vblank_event *v, *vt;
	unsigned long flags;

	spin_lock_irqsave(&dev->event_lock, flags);

	/* Remove pending flips */
	list_for_each_entry_safe(v, vt, &dev->vblank_event_list, base.link)
		if (v->base.file_priv == file_priv) {
			list_del(&v->base.link);
			drm_vblank_put(dev, v->pipe);
			v->base.destroy(&v->base);
		}

	/* Remove unconsumed events */
	list_for_each_entry_safe(e, et, &file_priv->event_list, link) {
		list_del(&e->link);
		e->destroy(e);
	}

	spin_unlock_irqrestore(&dev->event_lock, flags);
}

/**
 * drm_legacy_dev_reinit
 *
 * Reinitializes a legacy/ums drm device in it's lastclose function.
 */
static void drm_legacy_dev_reinit(struct drm_device *dev)
{
	if (drm_core_check_feature(dev, DRIVER_MODESET))
		return;

	dev->sigdata.lock = NULL;

	dev->context_flag = 0;
	dev->last_context = 0;
	dev->if_version = 0;
}

/**
 * Take down the DRM device.
 *
 * \param dev DRM device structure.
 *
 * Frees every resource in \p dev.
 *
 * \sa drm_device
 */
int drm_lastclose(struct drm_device * dev)
{
	struct drm_vma_entry *vma, *vma_temp;

	DRM_DEBUG("\n");

	if (dev->driver->lastclose)
		dev->driver->lastclose(dev);
	DRM_DEBUG("driver lastclose completed\n");

	if (dev->irq_enabled && !drm_core_check_feature(dev, DRIVER_MODESET))
		drm_irq_uninstall(dev);

	mutex_lock(&dev->struct_mutex);

	drm_agp_clear(dev);

	drm_legacy_sg_cleanup(dev);

	/* Clear vma list (only built for debugging) */
	list_for_each_entry_safe(vma, vma_temp, &dev->vmalist, head) {
		list_del(&vma->head);
		kfree(vma);
	}

	drm_legacy_dma_takedown(dev);

	dev->dev_mapping = NULL;
	mutex_unlock(&dev->struct_mutex);

	drm_legacy_dev_reinit(dev);

	DRM_DEBUG("lastclose completed\n");
	return 0;
}

/**
 * Release file.
 *
 * \param inode device inode
 * \param file_priv DRM file private.
 * \return zero on success or a negative number on failure.
 *
 * If the hardware lock is held then free it, and take it again for the kernel
 * context since it's necessary to reclaim buffers. Unlink the file private
 * data from its list and free it. Decreases the open count and if it reaches
 * zero calls drm_lastclose().
 */
int drm_release(struct inode *inode, struct file *filp)
{
	struct drm_file *file_priv = filp->private_data;
	struct drm_device *dev = file_priv->minor->dev;
	int retcode = 0;

	mutex_lock(&drm_global_mutex);

<<<<<<< HEAD
	DRM_DEBUG("open_count = %d\n", local_read(&dev->open_count));
=======
	DRM_DEBUG("open_count = %ld\n", local_read(&dev->open_count));
>>>>>>> c3ade0e0

	if (dev->driver->preclose)
		dev->driver->preclose(dev, file_priv);

	/* ========================================================
	 * Begin inline drm_release
	 */

	DRM_DEBUG("pid = %d, device = 0x%lx, open_count = %ld\n",
		  task_pid_nr(current),
		  (long)old_encode_dev(file_priv->minor->device),
		  local_read(&dev->open_count));

	/* Release any auth tokens that might point to this file_priv,
	   (do that under the drm_global_mutex) */
	if (file_priv->magic)
		(void) drm_remove_magic(file_priv->master, file_priv->magic);

	/* if the master has gone away we can't do anything with the lock */
	if (file_priv->minor->master)
		drm_master_release(dev, filp);

	if (drm_core_check_feature(dev, DRIVER_HAVE_DMA))
		drm_core_reclaim_buffers(dev, file_priv);

	drm_events_release(file_priv);

	if (dev->driver->driver_features & DRIVER_MODESET)
		drm_fb_release(file_priv);

	if (dev->driver->driver_features & DRIVER_GEM)
		drm_gem_release(dev, file_priv);

	mutex_lock(&dev->ctxlist_mutex);
	if (!list_empty(&dev->ctxlist)) {
		struct drm_ctx_list *pos, *n;

		list_for_each_entry_safe(pos, n, &dev->ctxlist, head) {
			if (pos->tag == file_priv &&
			    pos->handle != DRM_KERNEL_CONTEXT) {
				if (dev->driver->context_dtor)
					dev->driver->context_dtor(dev,
								  pos->handle);

				drm_ctxbitmap_free(dev, pos->handle);

				list_del(&pos->head);
				kfree(pos);
			}
		}
	}
	mutex_unlock(&dev->ctxlist_mutex);

	mutex_lock(&dev->struct_mutex);

	if (file_priv->is_master) {
		struct drm_master *master = file_priv->master;
		struct drm_file *temp;
		list_for_each_entry(temp, &dev->filelist, lhead) {
			if ((temp->master == file_priv->master) &&
			    (temp != file_priv))
				temp->authenticated = temp->always_authenticated;
		}

		/**
		 * Since the master is disappearing, so is the
		 * possibility to lock.
		 */

		if (master->lock.hw_lock) {
			if (dev->sigdata.lock == master->lock.hw_lock)
				dev->sigdata.lock = NULL;
			master->lock.hw_lock = NULL;
			master->lock.file_priv = NULL;
			wake_up_interruptible_all(&master->lock.lock_queue);
		}

		if (file_priv->minor->master == file_priv->master) {
			/* drop the reference held my the minor */
			if (dev->driver->master_drop)
				dev->driver->master_drop(dev, file_priv, true);
			drm_master_put(&file_priv->minor->master);
		}
	}

	BUG_ON(dev->dev_mapping == NULL);
	iput(container_of(dev->dev_mapping, struct inode, i_data));

	/* drop the reference held my the file priv */
	if (file_priv->master)
		drm_master_put(&file_priv->master);
	file_priv->is_master = 0;
	list_del(&file_priv->lhead);
	mutex_unlock(&dev->struct_mutex);

	if (dev->driver->postclose)
		dev->driver->postclose(dev, file_priv);


	if (drm_core_check_feature(dev, DRIVER_PRIME))
		drm_prime_destroy_file_private(&file_priv->prime);

	put_pid(file_priv->pid);
	kfree(file_priv);

	/* ========================================================
	 * End inline drm_release
	 */

<<<<<<< HEAD
	atomic_inc_unchecked(&dev->counts[_DRM_STAT_CLOSES]);
	if (local_dec_and_test(&dev->open_count)) {
		if (atomic_read(&dev->ioctl_count)) {
			DRM_ERROR("Device busy: %d\n",
				  atomic_read(&dev->ioctl_count));
			retcode = -EBUSY;
		} else
			retcode = drm_lastclose(dev);
=======
	if (local_dec_and_test(&dev->open_count)) {
		retcode = drm_lastclose(dev);
		if (drm_device_is_unplugged(dev))
			drm_put_dev(dev);
>>>>>>> c3ade0e0
	}
	mutex_unlock(&drm_global_mutex);

	return retcode;
}
EXPORT_SYMBOL(drm_release);

static bool
drm_dequeue_event(struct drm_file *file_priv,
		  size_t total, size_t max, struct drm_pending_event **out)
{
	struct drm_device *dev = file_priv->minor->dev;
	struct drm_pending_event *e;
	unsigned long flags;
	bool ret = false;

	spin_lock_irqsave(&dev->event_lock, flags);

	*out = NULL;
	if (list_empty(&file_priv->event_list))
		goto out;
	e = list_first_entry(&file_priv->event_list,
			     struct drm_pending_event, link);
	if (e->event->length + total > max)
		goto out;

	file_priv->event_space += e->event->length;
	list_del(&e->link);
	*out = e;
	ret = true;

out:
	spin_unlock_irqrestore(&dev->event_lock, flags);
	return ret;
}

ssize_t drm_read(struct file *filp, char __user *buffer,
		 size_t count, loff_t *offset)
{
	struct drm_file *file_priv = filp->private_data;
	struct drm_pending_event *e;
	size_t total;
	ssize_t ret;

	ret = wait_event_interruptible(file_priv->event_wait,
				       !list_empty(&file_priv->event_list));
	if (ret < 0)
		return ret;

	total = 0;
	while (drm_dequeue_event(file_priv, total, count, &e)) {
		if (copy_to_user(buffer + total,
				 e->event, e->event->length)) {
			total = -EFAULT;
			break;
		}

		total += e->event->length;
		e->destroy(e);
	}

	return total;
}
EXPORT_SYMBOL(drm_read);

unsigned int drm_poll(struct file *filp, struct poll_table_struct *wait)
{
	struct drm_file *file_priv = filp->private_data;
	unsigned int mask = 0;

	poll_wait(filp, &file_priv->event_wait, wait);

	if (!list_empty(&file_priv->event_list))
		mask |= POLLIN | POLLRDNORM;

	return mask;
}
EXPORT_SYMBOL(drm_poll);<|MERGE_RESOLUTION|>--- conflicted
+++ resolved
@@ -57,45 +57,9 @@
 			return ret;
 	}
 
-<<<<<<< HEAD
-	atomic_set(&dev->ioctl_count, 0);
-	atomic_set(&dev->vma_count, 0);
-
-	if (drm_core_check_feature(dev, DRIVER_HAVE_DMA) &&
-	    !drm_core_check_feature(dev, DRIVER_MODESET)) {
-		dev->buf_use = 0;
-		atomic_set(&dev->buf_alloc, 0);
-
-		i = drm_dma_setup(dev);
-		if (i < 0)
-			return i;
-	}
-
-	for (i = 0; i < ARRAY_SIZE(dev->counts); i++)
-		atomic_set_unchecked(&dev->counts[i], 0);
-
-	dev->sigdata.lock = NULL;
-
-	dev->queue_count = 0;
-	dev->queue_reserved = 0;
-	dev->queue_slots = 0;
-	dev->queuelist = NULL;
-	dev->context_flag = 0;
-	dev->interrupt_flag = 0;
-	dev->dma_flag = 0;
-	dev->last_context = 0;
-	dev->last_switch = 0;
-	dev->last_checked = 0;
-	init_waitqueue_head(&dev->context_wait);
-	dev->if_version = 0;
-
-	dev->ctx_start = 0;
-	dev->lck_start = 0;
-=======
 	ret = drm_legacy_dma_setup(dev);
 	if (ret < 0)
 		return ret;
->>>>>>> c3ade0e0
 
 
 	DRM_DEBUG("\n");
@@ -147,32 +111,12 @@
 	mutex_unlock(&dev->struct_mutex);
 
 	retcode = drm_open_helper(inode, filp, dev);
-<<<<<<< HEAD
-	if (!retcode) {
-		atomic_inc_unchecked(&dev->counts[_DRM_STAT_OPENS]);
-		if (local_inc_return(&dev->open_count) == 1) {
-			retcode = drm_setup(dev);
-			if (retcode)
-				local_dec(&dev->open_count);
-		}
-	}
-	if (!retcode) {
-		mutex_lock(&dev->struct_mutex);
-		if (minor->type == DRM_MINOR_LEGACY) {
-			if (dev->dev_mapping == NULL)
-				dev->dev_mapping = inode->i_mapping;
-			else if (dev->dev_mapping != inode->i_mapping)
-				retcode = -ENODEV;
-		}
-		mutex_unlock(&dev->struct_mutex);
-=======
 	if (retcode)
 		goto err_undo;
 	if (need_setup) {
 		retcode = drm_setup(dev);
 		if (retcode)
 			goto err_undo;
->>>>>>> c3ade0e0
 	}
 	return 0;
 
@@ -519,11 +463,7 @@
 
 	mutex_lock(&drm_global_mutex);
 
-<<<<<<< HEAD
-	DRM_DEBUG("open_count = %d\n", local_read(&dev->open_count));
-=======
 	DRM_DEBUG("open_count = %ld\n", local_read(&dev->open_count));
->>>>>>> c3ade0e0
 
 	if (dev->driver->preclose)
 		dev->driver->preclose(dev, file_priv);
@@ -633,21 +573,10 @@
 	 * End inline drm_release
 	 */
 
-<<<<<<< HEAD
-	atomic_inc_unchecked(&dev->counts[_DRM_STAT_CLOSES]);
-	if (local_dec_and_test(&dev->open_count)) {
-		if (atomic_read(&dev->ioctl_count)) {
-			DRM_ERROR("Device busy: %d\n",
-				  atomic_read(&dev->ioctl_count));
-			retcode = -EBUSY;
-		} else
-			retcode = drm_lastclose(dev);
-=======
 	if (local_dec_and_test(&dev->open_count)) {
 		retcode = drm_lastclose(dev);
 		if (drm_device_is_unplugged(dev))
 			drm_put_dev(dev);
->>>>>>> c3ade0e0
 	}
 	mutex_unlock(&drm_global_mutex);
 
