/**************************************************************************
 *
 * Copyright © 2011 VMware, Inc., Palo Alto, CA., USA
 * All Rights Reserved.
 *
 * Permission is hereby granted, free of charge, to any person obtaining a
 * copy of this software and associated documentation files (the
 * "Software"), to deal in the Software without restriction, including
 * without limitation the rights to use, copy, modify, merge, publish,
 * distribute, sub license, and/or sell copies of the Software, and to
 * permit persons to whom the Software is furnished to do so, subject to
 * the following conditions:
 *
 * The above copyright notice and this permission notice (including the
 * next paragraph) shall be included in all copies or substantial portions
 * of the Software.
 *
 * THE SOFTWARE IS PROVIDED "AS IS", WITHOUT WARRANTY OF ANY KIND, EXPRESS OR
 * IMPLIED, INCLUDING BUT NOT LIMITED TO THE WARRANTIES OF MERCHANTABILITY,
 * FITNESS FOR A PARTICULAR PURPOSE AND NON-INFRINGEMENT. IN NO EVENT SHALL
 * THE COPYRIGHT HOLDERS, AUTHORS AND/OR ITS SUPPLIERS BE LIABLE FOR ANY CLAIM,
 * DAMAGES OR OTHER LIABILITY, WHETHER IN AN ACTION OF CONTRACT, TORT OR
 * OTHERWISE, ARISING FROM, OUT OF OR IN CONNECTION WITH THE SOFTWARE OR THE
 * USE OR OTHER DEALINGS IN THE SOFTWARE.
 *
 **************************************************************************/

#include <drm/ttm/ttm_placement.h>

#include <drm/drmP.h>
#include "vmwgfx_drv.h"


/**
 * vmw_dmabuf_to_placement - Validate a buffer to placement.
 *
 * @dev_priv:  Driver private.
 * @buf:  DMA buffer to move.
 * @pin:  Pin buffer if true.
 * @interruptible:  Use interruptible wait.
 *
 * May only be called by the current master since it assumes that the
 * master lock is the current master's lock.
 * This function takes the master's lock in write mode.
 * Flushes and unpins the query bo to avoid failures.
 *
 * Returns
 *  -ERESTARTSYS if interrupted by a signal.
 */
int vmw_dmabuf_to_placement(struct vmw_private *dev_priv,
			    struct vmw_dma_buffer *buf,
			    struct ttm_placement *placement,
			    bool interruptible)
{
	struct vmw_master *vmaster = dev_priv->active_master;
	struct ttm_buffer_object *bo = &buf->base;
	int ret;

	ret = ttm_write_lock(&vmaster->lock, interruptible);
	if (unlikely(ret != 0))
		return ret;

	vmw_execbuf_release_pinned_bo(dev_priv);

	ret = ttm_bo_reserve(bo, interruptible, false, false, 0);
	if (unlikely(ret != 0))
		goto err;

	ret = ttm_bo_validate(bo, placement, interruptible, false);

	ttm_bo_unreserve(bo);

err:
	ttm_write_unlock(&vmaster->lock);
	return ret;
}

/**
 * vmw_dmabuf_to_vram_or_gmr - Move a buffer to vram or gmr.
 *
 * May only be called by the current master since it assumes that the
 * master lock is the current master's lock.
 * This function takes the master's lock in write mode.
 * Flushes and unpins the query bo if @pin == true to avoid failures.
 *
 * @dev_priv:  Driver private.
 * @buf:  DMA buffer to move.
 * @pin:  Pin buffer if true.
 * @interruptible:  Use interruptible wait.
 *
 * Returns
 * -ERESTARTSYS if interrupted by a signal.
 */
int vmw_dmabuf_to_vram_or_gmr(struct vmw_private *dev_priv,
			      struct vmw_dma_buffer *buf,
			      bool pin, bool interruptible)
{
	struct vmw_master *vmaster = dev_priv->active_master;
	struct ttm_buffer_object *bo = &buf->base;
	struct ttm_placement *placement;
	int ret;

	ret = ttm_write_lock(&vmaster->lock, interruptible);
	if (unlikely(ret != 0))
		return ret;

	if (pin)
		vmw_execbuf_release_pinned_bo(dev_priv);

	ret = ttm_bo_reserve(bo, interruptible, false, false, 0);
	if (unlikely(ret != 0))
		goto err;

	/**
	 * Put BO in VRAM if there is space, otherwise as a GMR.
	 * If there is no space in VRAM and GMR ids are all used up,
	 * start evicting GMRs to make room. If the DMA buffer can't be
	 * used as a GMR, this will return -ENOMEM.
	 */

	if (pin)
		placement = &vmw_vram_gmr_ne_placement;
	else
		placement = &vmw_vram_gmr_placement;

	ret = ttm_bo_validate(bo, placement, interruptible, false);
	if (likely(ret == 0) || ret == -ERESTARTSYS)
		goto err_unreserve;


	/**
	 * If that failed, try VRAM again, this time evicting
	 * previous contents.
	 */

	if (pin)
		placement = &vmw_vram_ne_placement;
	else
		placement = &vmw_vram_placement;

	ret = ttm_bo_validate(bo, placement, interruptible, false);

err_unreserve:
	ttm_bo_unreserve(bo);
err:
	ttm_write_unlock(&vmaster->lock);
	return ret;
}

/**
 * vmw_dmabuf_to_vram - Move a buffer to vram.
 *
 * May only be called by the current master since it assumes that the
 * master lock is the current master's lock.
 * This function takes the master's lock in write mode.
 *
 * @dev_priv:  Driver private.
 * @buf:  DMA buffer to move.
 * @pin:  Pin buffer in vram if true.
 * @interruptible:  Use interruptible wait.
 *
 * Returns
 * -ERESTARTSYS if interrupted by a signal.
 */
int vmw_dmabuf_to_vram(struct vmw_private *dev_priv,
		       struct vmw_dma_buffer *buf,
		       bool pin, bool interruptible)
{
	struct ttm_placement *placement;

	if (pin)
		placement = &vmw_vram_ne_placement;
	else
		placement = &vmw_vram_placement;

	return vmw_dmabuf_to_placement(dev_priv, buf,
				       placement,
				       interruptible);
}

/**
 * vmw_dmabuf_to_start_of_vram - Move a buffer to start of vram.
 *
 * May only be called by the current master since it assumes that the
 * master lock is the current master's lock.
 * This function takes the master's lock in write mode.
 * Flushes and unpins the query bo if @pin == true to avoid failures.
 *
 * @dev_priv:  Driver private.
 * @buf:  DMA buffer to move.
 * @pin:  Pin buffer in vram if true.
 * @interruptible:  Use interruptible wait.
 *
 * Returns
 * -ERESTARTSYS if interrupted by a signal.
 */
int vmw_dmabuf_to_start_of_vram(struct vmw_private *dev_priv,
				struct vmw_dma_buffer *buf,
				bool pin, bool interruptible)
{
	struct vmw_master *vmaster = dev_priv->active_master;
	struct ttm_buffer_object *bo = &buf->base;
	struct ttm_placement placement;
	int ret = 0;

	if (pin)
		placement = vmw_vram_ne_placement;
	else
		placement = vmw_vram_placement;
	placement.lpfn = bo->num_pages;

	ret = ttm_write_lock(&vmaster->lock, interruptible);
	if (unlikely(ret != 0))
		return ret;

	if (pin)
		vmw_execbuf_release_pinned_bo(dev_priv);
	ret = ttm_bo_reserve(bo, interruptible, false, false, 0);
	if (unlikely(ret != 0))
		goto err_unlock;

	/* Is this buffer already in vram but not at the start of it? */
	if (bo->mem.mem_type == TTM_PL_VRAM &&
	    bo->mem.start < bo->num_pages &&
	    bo->mem.start > 0)
		(void) ttm_bo_validate(bo, &vmw_sys_placement, false, false);

	ret = ttm_bo_validate(bo, &placement, interruptible, false);

	/* For some reason we didn't up at the start of vram */
	WARN_ON(ret == 0 && bo->offset != 0);

	ttm_bo_unreserve(bo);
err_unlock:
	ttm_write_unlock(&vmaster->lock);

	return ret;
}


/**
 * vmw_dmabuf_upin - Unpin the buffer given buffer, does not move the buffer.
 *
 * May only be called by the current master since it assumes that the
 * master lock is the current master's lock.
 * This function takes the master's lock in write mode.
 *
 * @dev_priv:  Driver private.
 * @buf:  DMA buffer to unpin.
 * @interruptible:  Use interruptible wait.
 *
 * Returns
 * -ERESTARTSYS if interrupted by a signal.
 */
int vmw_dmabuf_unpin(struct vmw_private *dev_priv,
		     struct vmw_dma_buffer *buf,
		     bool interruptible)
{
	/*
	 * We could in theory early out if the buffer is
	 * unpinned but we need to lock and reserve the buffer
	 * anyways so we don't gain much by that.
	 */
	return vmw_dmabuf_to_placement(dev_priv, buf,
				       &vmw_evictable_placement,
				       interruptible);
}


/**
 * vmw_bo_get_guest_ptr - Get the guest ptr representing the current placement
 * of a buffer.
 *
 * @bo: Pointer to a struct ttm_buffer_object. Must be pinned or reserved.
 * @ptr: SVGAGuestPtr returning the result.
 */
void vmw_bo_get_guest_ptr(const struct ttm_buffer_object *bo,
			  SVGAGuestPtr *ptr)
{
	if (bo->mem.mem_type == TTM_PL_VRAM) {
		ptr->gmrId = SVGA_GMR_FRAMEBUFFER;
		ptr->offset = bo->offset;
	} else {
		ptr->gmrId = bo->mem.start;
		ptr->offset = 0;
	}
}


/**
 * vmw_bo_pin - Pin or unpin a buffer object without moving it.
 *
 * @bo: The buffer object. Must be reserved.
 * @pin: Whether to pin or unpin.
 *
 */
void vmw_bo_pin(struct ttm_buffer_object *bo, bool pin)
{
	uint32_t pl_flags;
	struct ttm_placement placement;
	uint32_t old_mem_type = bo->mem.mem_type;
	int ret;

<<<<<<< HEAD
	BUG_ON(!atomic_read(&bo->reserved));
	BUG_ON(old_mem_type != TTM_PL_VRAM &&
	       old_mem_type != VMW_PL_GMR);
=======
	lockdep_assert_held(&bo->resv->lock.base);
>>>>>>> c3ade0e0

	pl_flags = TTM_PL_FLAG_VRAM | VMW_PL_FLAG_GMR | VMW_PL_FLAG_MOB
		| TTM_PL_FLAG_SYSTEM | TTM_PL_FLAG_CACHED;
	if (pin)
		pl_flags |= TTM_PL_FLAG_NO_EVICT;

	memset(&placement, 0, sizeof(placement));
	placement.num_placement = 1;
	placement.placement = &pl_flags;

	ret = ttm_bo_validate(bo, &placement, false, true);

	BUG_ON(ret != 0 || bo->mem.mem_type != old_mem_type);
}<|MERGE_RESOLUTION|>--- conflicted
+++ resolved
@@ -301,13 +301,7 @@
 	uint32_t old_mem_type = bo->mem.mem_type;
 	int ret;
 
-<<<<<<< HEAD
-	BUG_ON(!atomic_read(&bo->reserved));
-	BUG_ON(old_mem_type != TTM_PL_VRAM &&
-	       old_mem_type != VMW_PL_GMR);
-=======
 	lockdep_assert_held(&bo->resv->lock.base);
->>>>>>> c3ade0e0
 
 	pl_flags = TTM_PL_FLAG_VRAM | VMW_PL_FLAG_GMR | VMW_PL_FLAG_MOB
 		| TTM_PL_FLAG_SYSTEM | TTM_PL_FLAG_CACHED;
