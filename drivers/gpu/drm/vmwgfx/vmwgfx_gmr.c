--- conflicted
+++ resolved
@@ -32,11 +32,8 @@
 #define VMW_PPN_SIZE (sizeof(unsigned long))
 /* A future safe maximum remap size. */
 #define VMW_PPN_PER_REMAP ((31 * 1024) / VMW_PPN_SIZE)
-<<<<<<< HEAD
-=======
 #define DMA_ADDR_INVALID ((dma_addr_t) 0)
 #define DMA_PAGE_INVALID 0UL
->>>>>>> c3ade0e0
 
 static int vmw_gmr2_bind(struct vmw_private *dev_priv,
 			 struct vmw_piter *iter,
@@ -76,23 +73,6 @@
 
 	while (num_pages > 0) {
 		unsigned long nr = min(num_pages, (unsigned long)VMW_PPN_PER_REMAP);
-<<<<<<< HEAD
-
-		remap_cmd.offsetPages = remap_pos;
-		remap_cmd.numPages = nr;
-
-		*cmd++ = SVGA_CMD_REMAP_GMR2;
-		memcpy(cmd, &remap_cmd, sizeof(remap_cmd));
-		cmd += sizeof(remap_cmd) / sizeof(*cmd);
-
-		for (i = 0; i < nr; ++i) {
-			if (VMW_PPN_SIZE <= 4)
-				*cmd = page_to_pfn(*pages++);
-			else
-				*((uint64_t *)cmd) = page_to_pfn(*pages++);
-
-			cmd += VMW_PPN_SIZE / sizeof(*cmd);
-=======
 
 		remap_cmd.offsetPages = remap_pos;
 		remap_cmd.numPages = nr;
@@ -110,7 +90,6 @@
 
 			cmd += VMW_PPN_SIZE / sizeof(*cmd);
 			vmw_piter_next(iter);
->>>>>>> c3ade0e0
 		}
 
 		num_pages -= nr;
