/**************************************************************************
 *
 * Copyright © 2009 VMware, Inc., Palo Alto, CA., USA
 * All Rights Reserved.
 *
 * Permission is hereby granted, free of charge, to any person obtaining a
 * copy of this software and associated documentation files (the
 * "Software"), to deal in the Software without restriction, including
 * without limitation the rights to use, copy, modify, merge, publish,
 * distribute, sub license, and/or sell copies of the Software, and to
 * permit persons to whom the Software is furnished to do so, subject to
 * the following conditions:
 *
 * The above copyright notice and this permission notice (including the
 * next paragraph) shall be included in all copies or substantial portions
 * of the Software.
 *
 * THE SOFTWARE IS PROVIDED "AS IS", WITHOUT WARRANTY OF ANY KIND, EXPRESS OR
 * IMPLIED, INCLUDING BUT NOT LIMITED TO THE WARRANTIES OF MERCHANTABILITY,
 * FITNESS FOR A PARTICULAR PURPOSE AND NON-INFRINGEMENT. IN NO EVENT SHALL
 * THE COPYRIGHT HOLDERS, AUTHORS AND/OR ITS SUPPLIERS BE LIABLE FOR ANY CLAIM,
 * DAMAGES OR OTHER LIABILITY, WHETHER IN AN ACTION OF CONTRACT, TORT OR
 * OTHERWISE, ARISING FROM, OUT OF OR IN CONNECTION WITH THE SOFTWARE OR THE
 * USE OR OTHER DEALINGS IN THE SOFTWARE.
 *
 **************************************************************************/

#include "vmwgfx_kms.h"


/* Might need a hrtimer here? */
#define VMWGFX_PRESENT_RATE ((HZ / 60 > 0) ? HZ / 60 : 1)


struct vmw_clip_rect {
	int x1, x2, y1, y2;
};

/**
 * Clip @num_rects number of @rects against @clip storing the
 * results in @out_rects and the number of passed rects in @out_num.
 */
static void vmw_clip_cliprects(struct drm_clip_rect *rects,
			int num_rects,
			struct vmw_clip_rect clip,
			SVGASignedRect *out_rects,
			int *out_num)
{
	int i, k;

	for (i = 0, k = 0; i < num_rects; i++) {
		int x1 = max_t(int, clip.x1, rects[i].x1);
		int y1 = max_t(int, clip.y1, rects[i].y1);
		int x2 = min_t(int, clip.x2, rects[i].x2);
		int y2 = min_t(int, clip.y2, rects[i].y2);

		if (x1 >= x2)
			continue;
		if (y1 >= y2)
			continue;

		out_rects[k].left   = x1;
		out_rects[k].top    = y1;
		out_rects[k].right  = x2;
		out_rects[k].bottom = y2;
		k++;
	}

	*out_num = k;
}

void vmw_display_unit_cleanup(struct vmw_display_unit *du)
{
	if (du->cursor_surface)
		vmw_surface_unreference(&du->cursor_surface);
	if (du->cursor_dmabuf)
		vmw_dmabuf_unreference(&du->cursor_dmabuf);
	drm_sysfs_connector_remove(&du->connector);
	drm_crtc_cleanup(&du->crtc);
	drm_encoder_cleanup(&du->encoder);
	drm_connector_cleanup(&du->connector);
}

/*
 * Display Unit Cursor functions
 */

int vmw_cursor_update_image(struct vmw_private *dev_priv,
			    u32 *image, u32 width, u32 height,
			    u32 hotspotX, u32 hotspotY)
{
	struct {
		u32 cmd;
		SVGAFifoCmdDefineAlphaCursor cursor;
	} *cmd;
	u32 image_size = width * height * 4;
	u32 cmd_size = sizeof(*cmd) + image_size;

	if (!image)
		return -EINVAL;

	cmd = vmw_fifo_reserve(dev_priv, cmd_size);
	if (unlikely(cmd == NULL)) {
		DRM_ERROR("Fifo reserve failed.\n");
		return -ENOMEM;
	}

	memset(cmd, 0, sizeof(*cmd));

	memcpy(&cmd[1], image, image_size);

	cmd->cmd = cpu_to_le32(SVGA_CMD_DEFINE_ALPHA_CURSOR);
	cmd->cursor.id = cpu_to_le32(0);
	cmd->cursor.width = cpu_to_le32(width);
	cmd->cursor.height = cpu_to_le32(height);
	cmd->cursor.hotspotX = cpu_to_le32(hotspotX);
	cmd->cursor.hotspotY = cpu_to_le32(hotspotY);

	vmw_fifo_commit(dev_priv, cmd_size);

	return 0;
}

int vmw_cursor_update_dmabuf(struct vmw_private *dev_priv,
			     struct vmw_dma_buffer *dmabuf,
			     u32 width, u32 height,
			     u32 hotspotX, u32 hotspotY)
{
	struct ttm_bo_kmap_obj map;
	unsigned long kmap_offset;
	unsigned long kmap_num;
	void *virtual;
	bool dummy;
	int ret;

	kmap_offset = 0;
	kmap_num = (width*height*4 + PAGE_SIZE - 1) >> PAGE_SHIFT;

	ret = ttm_bo_reserve(&dmabuf->base, true, false, false, 0);
	if (unlikely(ret != 0)) {
		DRM_ERROR("reserve failed\n");
		return -EINVAL;
	}

	ret = ttm_bo_kmap(&dmabuf->base, kmap_offset, kmap_num, &map);
	if (unlikely(ret != 0))
		goto err_unreserve;

	virtual = ttm_kmap_obj_virtual(&map, &dummy);
	ret = vmw_cursor_update_image(dev_priv, virtual, width, height,
				      hotspotX, hotspotY);

	ttm_bo_kunmap(&map);
err_unreserve:
	ttm_bo_unreserve(&dmabuf->base);

	return ret;
}


void vmw_cursor_update_position(struct vmw_private *dev_priv,
				bool show, int x, int y)
{
	__le32 __iomem *fifo_mem = dev_priv->mmio_virt;
	uint32_t count;

	iowrite32(show ? 1 : 0, fifo_mem + SVGA_FIFO_CURSOR_ON);
	iowrite32(x, fifo_mem + SVGA_FIFO_CURSOR_X);
	iowrite32(y, fifo_mem + SVGA_FIFO_CURSOR_Y);
	count = ioread32(fifo_mem + SVGA_FIFO_CURSOR_COUNT);
	iowrite32(++count, fifo_mem + SVGA_FIFO_CURSOR_COUNT);
}

int vmw_du_crtc_cursor_set(struct drm_crtc *crtc, struct drm_file *file_priv,
			   uint32_t handle, uint32_t width, uint32_t height)
{
	struct vmw_private *dev_priv = vmw_priv(crtc->dev);
	struct vmw_display_unit *du = vmw_crtc_to_du(crtc);
	struct vmw_surface *surface = NULL;
	struct vmw_dma_buffer *dmabuf = NULL;
	int ret;

	/*
	 * FIXME: Unclear whether there's any global state touched by the
	 * cursor_set function, especially vmw_cursor_update_position looks
	 * suspicious. For now take the easy route and reacquire all locks. We
	 * can do this since the caller in the drm core doesn't check anything
	 * which is protected by any looks.
	 */
	mutex_unlock(&crtc->mutex);
	drm_modeset_lock_all(dev_priv->dev);

	/* A lot of the code assumes this */
	if (handle && (width != 64 || height != 64)) {
		ret = -EINVAL;
		goto out;
	}

	if (handle) {
		struct ttm_object_file *tfile = vmw_fpriv(file_priv)->tfile;

		ret = vmw_user_lookup_handle(dev_priv, tfile,
					     handle, &surface, &dmabuf);
		if (ret) {
			DRM_ERROR("failed to find surface or dmabuf: %i\n", ret);
			ret = -EINVAL;
			goto out;
		}
	}

	/* need to do this before taking down old image */
	if (surface && !surface->snooper.image) {
		DRM_ERROR("surface not suitable for cursor\n");
		vmw_surface_unreference(&surface);
		ret = -EINVAL;
		goto out;
	}

	/* takedown old cursor */
	if (du->cursor_surface) {
		du->cursor_surface->snooper.crtc = NULL;
		vmw_surface_unreference(&du->cursor_surface);
	}
	if (du->cursor_dmabuf)
		vmw_dmabuf_unreference(&du->cursor_dmabuf);

	/* setup new image */
	if (surface) {
		/* vmw_user_surface_lookup takes one reference */
		du->cursor_surface = surface;

		du->cursor_surface->snooper.crtc = crtc;
		du->cursor_age = du->cursor_surface->snooper.age;
		vmw_cursor_update_image(dev_priv, surface->snooper.image,
					64, 64, du->hotspot_x, du->hotspot_y);
	} else if (dmabuf) {
		/* vmw_user_surface_lookup takes one reference */
		du->cursor_dmabuf = dmabuf;

		ret = vmw_cursor_update_dmabuf(dev_priv, dmabuf, width, height,
					       du->hotspot_x, du->hotspot_y);
	} else {
		vmw_cursor_update_position(dev_priv, false, 0, 0);
		ret = 0;
		goto out;
	}

	vmw_cursor_update_position(dev_priv, true,
				   du->cursor_x + du->hotspot_x,
				   du->cursor_y + du->hotspot_y);

	ret = 0;
out:
	drm_modeset_unlock_all(dev_priv->dev);
	mutex_lock(&crtc->mutex);

	return ret;
}

int vmw_du_crtc_cursor_move(struct drm_crtc *crtc, int x, int y)
{
	struct vmw_private *dev_priv = vmw_priv(crtc->dev);
	struct vmw_display_unit *du = vmw_crtc_to_du(crtc);
	bool shown = du->cursor_surface || du->cursor_dmabuf ? true : false;

	du->cursor_x = x + crtc->x;
	du->cursor_y = y + crtc->y;

	/*
	 * FIXME: Unclear whether there's any global state touched by the
	 * cursor_set function, especially vmw_cursor_update_position looks
	 * suspicious. For now take the easy route and reacquire all locks. We
	 * can do this since the caller in the drm core doesn't check anything
	 * which is protected by any looks.
	 */
	mutex_unlock(&crtc->mutex);
	drm_modeset_lock_all(dev_priv->dev);

	vmw_cursor_update_position(dev_priv, shown,
				   du->cursor_x + du->hotspot_x,
				   du->cursor_y + du->hotspot_y);

	drm_modeset_unlock_all(dev_priv->dev);
	mutex_lock(&crtc->mutex);

	return 0;
}

void vmw_kms_cursor_snoop(struct vmw_surface *srf,
			  struct ttm_object_file *tfile,
			  struct ttm_buffer_object *bo,
			  SVGA3dCmdHeader *header)
{
	struct ttm_bo_kmap_obj map;
	unsigned long kmap_offset;
	unsigned long kmap_num;
	SVGA3dCopyBox *box;
	unsigned box_count;
	void *virtual;
	bool dummy;
	struct vmw_dma_cmd {
		SVGA3dCmdHeader header;
		SVGA3dCmdSurfaceDMA dma;
	} *cmd;
	int i, ret;

	cmd = container_of(header, struct vmw_dma_cmd, header);

	/* No snooper installed */
	if (!srf->snooper.image)
		return;

	if (cmd->dma.host.face != 0 || cmd->dma.host.mipmap != 0) {
		DRM_ERROR("face and mipmap for cursors should never != 0\n");
		return;
	}

	if (cmd->header.size < 64) {
		DRM_ERROR("at least one full copy box must be given\n");
		return;
	}

	box = (SVGA3dCopyBox *)&cmd[1];
	box_count = (cmd->header.size - sizeof(SVGA3dCmdSurfaceDMA)) /
			sizeof(SVGA3dCopyBox);

	if (cmd->dma.guest.ptr.offset % PAGE_SIZE ||
	    box->x != 0    || box->y != 0    || box->z != 0    ||
	    box->srcx != 0 || box->srcy != 0 || box->srcz != 0 ||
	    box->d != 1    || box_count != 1) {
		/* TODO handle none page aligned offsets */
		/* TODO handle more dst & src != 0 */
		/* TODO handle more then one copy */
		DRM_ERROR("Cant snoop dma request for cursor!\n");
		DRM_ERROR("(%u, %u, %u) (%u, %u, %u) (%ux%ux%u) %u %u\n",
			  box->srcx, box->srcy, box->srcz,
			  box->x, box->y, box->z,
			  box->w, box->h, box->d, box_count,
			  cmd->dma.guest.ptr.offset);
		return;
	}

	kmap_offset = cmd->dma.guest.ptr.offset >> PAGE_SHIFT;
	kmap_num = (64*64*4) >> PAGE_SHIFT;

	ret = ttm_bo_reserve(bo, true, false, false, 0);
	if (unlikely(ret != 0)) {
		DRM_ERROR("reserve failed\n");
		return;
	}

	ret = ttm_bo_kmap(bo, kmap_offset, kmap_num, &map);
	if (unlikely(ret != 0))
		goto err_unreserve;

	virtual = ttm_kmap_obj_virtual(&map, &dummy);

	if (box->w == 64 && cmd->dma.guest.pitch == 64*4) {
		memcpy(srf->snooper.image, virtual, 64*64*4);
	} else {
		/* Image is unsigned pointer. */
		for (i = 0; i < box->h; i++)
			memcpy(srf->snooper.image + i * 64,
			       virtual + i * cmd->dma.guest.pitch,
			       box->w * 4);
	}

	srf->snooper.age++;

	/* we can't call this function from this function since execbuf has
	 * reserved fifo space.
	 *
	 * if (srf->snooper.crtc)
	 *	vmw_ldu_crtc_cursor_update_image(dev_priv,
	 *					 srf->snooper.image, 64, 64,
	 *					 du->hotspot_x, du->hotspot_y);
	 */

	ttm_bo_kunmap(&map);
err_unreserve:
	ttm_bo_unreserve(bo);
}

void vmw_kms_cursor_post_execbuf(struct vmw_private *dev_priv)
{
	struct drm_device *dev = dev_priv->dev;
	struct vmw_display_unit *du;
	struct drm_crtc *crtc;

	mutex_lock(&dev->mode_config.mutex);

	list_for_each_entry(crtc, &dev->mode_config.crtc_list, head) {
		du = vmw_crtc_to_du(crtc);
		if (!du->cursor_surface ||
		    du->cursor_age == du->cursor_surface->snooper.age)
			continue;

		du->cursor_age = du->cursor_surface->snooper.age;
		vmw_cursor_update_image(dev_priv,
					du->cursor_surface->snooper.image,
					64, 64, du->hotspot_x, du->hotspot_y);
	}

	mutex_unlock(&dev->mode_config.mutex);
}

/*
 * Generic framebuffer code
 */

<<<<<<< HEAD
int vmw_framebuffer_create_handle(struct drm_framebuffer *fb,
				  struct drm_file *file_priv,
				  unsigned int *handle)
{
	if (handle)
		*handle = 0;

	return 0;
}

=======
>>>>>>> c3ade0e0
/*
 * Surface framebuffer code
 */

#define vmw_framebuffer_to_vfbs(x) \
	container_of(x, struct vmw_framebuffer_surface, base.base)

struct vmw_framebuffer_surface {
	struct vmw_framebuffer base;
	struct vmw_surface *surface;
	struct vmw_dma_buffer *buffer;
	struct list_head head;
	struct drm_master *master;
};

static void vmw_framebuffer_surface_destroy(struct drm_framebuffer *framebuffer)
{
	struct vmw_framebuffer_surface *vfbs =
		vmw_framebuffer_to_vfbs(framebuffer);
	struct vmw_master *vmaster = vmw_master(vfbs->master);


	mutex_lock(&vmaster->fb_surf_mutex);
	list_del(&vfbs->head);
	mutex_unlock(&vmaster->fb_surf_mutex);

	drm_master_put(&vfbs->master);
	drm_framebuffer_cleanup(framebuffer);
	vmw_surface_unreference(&vfbs->surface);
	ttm_base_object_unref(&vfbs->base.user_obj);

	kfree(vfbs);
}

static int do_surface_dirty_sou(struct vmw_private *dev_priv,
				struct drm_file *file_priv,
				struct vmw_framebuffer *framebuffer,
				unsigned flags, unsigned color,
				struct drm_clip_rect *clips,
				unsigned num_clips, int inc,
				struct vmw_fence_obj **out_fence)
{
	struct vmw_display_unit *units[VMWGFX_NUM_DISPLAY_UNITS];
	struct drm_clip_rect *clips_ptr;
	struct drm_clip_rect *tmp;
	struct drm_crtc *crtc;
	size_t fifo_size;
	int i, num_units;
	int ret = 0; /* silence warning */
	int left, right, top, bottom;

	struct {
		SVGA3dCmdHeader header;
		SVGA3dCmdBlitSurfaceToScreen body;
	} *cmd;
	SVGASignedRect *blits;

	num_units = 0;
	list_for_each_entry(crtc, &dev_priv->dev->mode_config.crtc_list,
			    head) {
		if (crtc->fb != &framebuffer->base)
			continue;
		units[num_units++] = vmw_crtc_to_du(crtc);
	}

	BUG_ON(!clips || !num_clips);

	tmp = kzalloc(sizeof(*tmp) * num_clips, GFP_KERNEL);
	if (unlikely(tmp == NULL)) {
		DRM_ERROR("Temporary cliprect memory alloc failed.\n");
		return -ENOMEM;
	}

	fifo_size = sizeof(*cmd) + sizeof(SVGASignedRect) * num_clips;
	cmd = kzalloc(fifo_size, GFP_KERNEL);
	if (unlikely(cmd == NULL)) {
		DRM_ERROR("Temporary fifo memory alloc failed.\n");
		ret = -ENOMEM;
		goto out_free_tmp;
	}

	/* setup blits pointer */
	blits = (SVGASignedRect *)&cmd[1];

	/* initial clip region */
	left = clips->x1;
	right = clips->x2;
	top = clips->y1;
	bottom = clips->y2;

	/* skip the first clip rect */
	for (i = 1, clips_ptr = clips + inc;
	     i < num_clips; i++, clips_ptr += inc) {
		left = min_t(int, left, (int)clips_ptr->x1);
		right = max_t(int, right, (int)clips_ptr->x2);
		top = min_t(int, top, (int)clips_ptr->y1);
		bottom = max_t(int, bottom, (int)clips_ptr->y2);
	}

	/* only need to do this once */
	cmd->header.id = cpu_to_le32(SVGA_3D_CMD_BLIT_SURFACE_TO_SCREEN);
	cmd->header.size = cpu_to_le32(fifo_size - sizeof(cmd->header));

	cmd->body.srcRect.left = left;
	cmd->body.srcRect.right = right;
	cmd->body.srcRect.top = top;
	cmd->body.srcRect.bottom = bottom;

	clips_ptr = clips;
	for (i = 0; i < num_clips; i++, clips_ptr += inc) {
		tmp[i].x1 = clips_ptr->x1 - left;
		tmp[i].x2 = clips_ptr->x2 - left;
		tmp[i].y1 = clips_ptr->y1 - top;
		tmp[i].y2 = clips_ptr->y2 - top;
	}

	/* do per unit writing, reuse fifo for each */
	for (i = 0; i < num_units; i++) {
		struct vmw_display_unit *unit = units[i];
		struct vmw_clip_rect clip;
		int num;

		clip.x1 = left - unit->crtc.x;
		clip.y1 = top - unit->crtc.y;
		clip.x2 = right - unit->crtc.x;
		clip.y2 = bottom - unit->crtc.y;

		/* skip any crtcs that misses the clip region */
		if (clip.x1 >= unit->crtc.mode.hdisplay ||
		    clip.y1 >= unit->crtc.mode.vdisplay ||
		    clip.x2 <= 0 || clip.y2 <= 0)
			continue;

		/*
		 * In order for the clip rects to be correctly scaled
		 * the src and dest rects needs to be the same size.
		 */
		cmd->body.destRect.left = clip.x1;
		cmd->body.destRect.right = clip.x2;
		cmd->body.destRect.top = clip.y1;
		cmd->body.destRect.bottom = clip.y2;

		/* create a clip rect of the crtc in dest coords */
		clip.x2 = unit->crtc.mode.hdisplay - clip.x1;
		clip.y2 = unit->crtc.mode.vdisplay - clip.y1;
		clip.x1 = 0 - clip.x1;
		clip.y1 = 0 - clip.y1;

		/* need to reset sid as it is changed by execbuf */
		cmd->body.srcImage.sid = cpu_to_le32(framebuffer->user_handle);
		cmd->body.destScreenId = unit->unit;

		/* clip and write blits to cmd stream */
		vmw_clip_cliprects(tmp, num_clips, clip, blits, &num);

		/* if no cliprects hit skip this */
		if (num == 0)
			continue;

		/* only return the last fence */
		if (out_fence && *out_fence)
			vmw_fence_obj_unreference(out_fence);

		/* recalculate package length */
		fifo_size = sizeof(*cmd) + sizeof(SVGASignedRect) * num;
		cmd->header.size = cpu_to_le32(fifo_size - sizeof(cmd->header));
		ret = vmw_execbuf_process(file_priv, dev_priv, NULL, cmd,
					  fifo_size, 0, NULL, out_fence);

		if (unlikely(ret != 0))
			break;
	}


	kfree(cmd);
out_free_tmp:
	kfree(tmp);

	return ret;
}

static int vmw_framebuffer_surface_dirty(struct drm_framebuffer *framebuffer,
				  struct drm_file *file_priv,
				  unsigned flags, unsigned color,
				  struct drm_clip_rect *clips,
				  unsigned num_clips)
{
	struct vmw_private *dev_priv = vmw_priv(framebuffer->dev);
	struct vmw_master *vmaster = vmw_master(file_priv->master);
	struct vmw_framebuffer_surface *vfbs =
		vmw_framebuffer_to_vfbs(framebuffer);
	struct drm_clip_rect norect;
	int ret, inc = 1;

	if (unlikely(vfbs->master != file_priv->master))
		return -EINVAL;

	/* Require ScreenObject support for 3D */
	if (!dev_priv->sou_priv)
		return -EINVAL;

	drm_modeset_lock_all(dev_priv->dev);

	ret = ttm_read_lock(&vmaster->lock, true);
	if (unlikely(ret != 0)) {
		drm_modeset_unlock_all(dev_priv->dev);
		return ret;
	}

	if (!num_clips) {
		num_clips = 1;
		clips = &norect;
		norect.x1 = norect.y1 = 0;
		norect.x2 = framebuffer->width;
		norect.y2 = framebuffer->height;
	} else if (flags & DRM_MODE_FB_DIRTY_ANNOTATE_COPY) {
		num_clips /= 2;
		inc = 2; /* skip source rects */
	}

	ret = do_surface_dirty_sou(dev_priv, file_priv, &vfbs->base,
				   flags, color,
				   clips, num_clips, inc, NULL);

	ttm_read_unlock(&vmaster->lock);

	drm_modeset_unlock_all(dev_priv->dev);

	return 0;
}

static struct drm_framebuffer_funcs vmw_framebuffer_surface_funcs = {
	.destroy = vmw_framebuffer_surface_destroy,
	.dirty = vmw_framebuffer_surface_dirty,
};

static int vmw_kms_new_framebuffer_surface(struct vmw_private *dev_priv,
					   struct drm_file *file_priv,
					   struct vmw_surface *surface,
					   struct vmw_framebuffer **out,
					   const struct drm_mode_fb_cmd
					   *mode_cmd)

{
	struct drm_device *dev = dev_priv->dev;
	struct vmw_framebuffer_surface *vfbs;
	enum SVGA3dSurfaceFormat format;
	struct vmw_master *vmaster = vmw_master(file_priv->master);
	int ret;

	/* 3D is only supported on HWv8 hosts which supports screen objects */
	if (!dev_priv->sou_priv)
		return -ENOSYS;

	/*
	 * Sanity checks.
	 */

	/* Surface must be marked as a scanout. */
	if (unlikely(!surface->scanout))
		return -EINVAL;

	if (unlikely(surface->mip_levels[0] != 1 ||
		     surface->num_sizes != 1 ||
		     surface->base_size.width < mode_cmd->width ||
		     surface->base_size.height < mode_cmd->height ||
		     surface->base_size.depth != 1)) {
		DRM_ERROR("Incompatible surface dimensions "
			  "for requested mode.\n");
		return -EINVAL;
	}

	switch (mode_cmd->depth) {
	case 32:
		format = SVGA3D_A8R8G8B8;
		break;
	case 24:
		format = SVGA3D_X8R8G8B8;
		break;
	case 16:
		format = SVGA3D_R5G6B5;
		break;
	case 15:
		format = SVGA3D_A1R5G5B5;
		break;
	case 8:
		format = SVGA3D_LUMINANCE8;
		break;
	default:
		DRM_ERROR("Invalid color depth: %d\n", mode_cmd->depth);
		return -EINVAL;
	}

	if (unlikely(format != surface->format)) {
		DRM_ERROR("Invalid surface format for requested mode.\n");
		return -EINVAL;
	}

	vfbs = kzalloc(sizeof(*vfbs), GFP_KERNEL);
	if (!vfbs) {
		ret = -ENOMEM;
		goto out_err1;
	}

	if (!vmw_surface_reference(surface)) {
		DRM_ERROR("failed to reference surface %p\n", surface);
		ret = -EINVAL;
		goto out_err2;
	}

	/* XXX get the first 3 from the surface info */
	vfbs->base.base.bits_per_pixel = mode_cmd->bpp;
	vfbs->base.base.pitches[0] = mode_cmd->pitch;
	vfbs->base.base.depth = mode_cmd->depth;
	vfbs->base.base.width = mode_cmd->width;
	vfbs->base.base.height = mode_cmd->height;
	vfbs->surface = surface;
	vfbs->base.user_handle = mode_cmd->handle;
	vfbs->master = drm_master_get(file_priv->master);

	mutex_lock(&vmaster->fb_surf_mutex);
	list_add_tail(&vfbs->head, &vmaster->fb_surf);
	mutex_unlock(&vmaster->fb_surf_mutex);

	*out = &vfbs->base;

	ret = drm_framebuffer_init(dev, &vfbs->base.base,
				   &vmw_framebuffer_surface_funcs);
	if (ret)
		goto out_err3;

	return 0;

out_err3:
	vmw_surface_unreference(&surface);
out_err2:
	kfree(vfbs);
out_err1:
	return ret;
}

/*
 * Dmabuf framebuffer code
 */

#define vmw_framebuffer_to_vfbd(x) \
	container_of(x, struct vmw_framebuffer_dmabuf, base.base)

struct vmw_framebuffer_dmabuf {
	struct vmw_framebuffer base;
	struct vmw_dma_buffer *buffer;
};

static void vmw_framebuffer_dmabuf_destroy(struct drm_framebuffer *framebuffer)
{
	struct vmw_framebuffer_dmabuf *vfbd =
		vmw_framebuffer_to_vfbd(framebuffer);

	drm_framebuffer_cleanup(framebuffer);
	vmw_dmabuf_unreference(&vfbd->buffer);
	ttm_base_object_unref(&vfbd->base.user_obj);

	kfree(vfbd);
}

static int do_dmabuf_dirty_ldu(struct vmw_private *dev_priv,
			       struct vmw_framebuffer *framebuffer,
			       unsigned flags, unsigned color,
			       struct drm_clip_rect *clips,
			       unsigned num_clips, int increment)
{
	size_t fifo_size;
	int i;

	struct {
		uint32_t header;
		SVGAFifoCmdUpdate body;
	} *cmd;

	fifo_size = sizeof(*cmd) * num_clips;
	cmd = vmw_fifo_reserve(dev_priv, fifo_size);
	if (unlikely(cmd == NULL)) {
		DRM_ERROR("Fifo reserve failed.\n");
		return -ENOMEM;
	}

	memset(cmd, 0, fifo_size);
	for (i = 0; i < num_clips; i++, clips += increment) {
		cmd[i].header = cpu_to_le32(SVGA_CMD_UPDATE);
		cmd[i].body.x = cpu_to_le32(clips->x1);
		cmd[i].body.y = cpu_to_le32(clips->y1);
		cmd[i].body.width = cpu_to_le32(clips->x2 - clips->x1);
		cmd[i].body.height = cpu_to_le32(clips->y2 - clips->y1);
	}

	vmw_fifo_commit(dev_priv, fifo_size);
	return 0;
}

static int do_dmabuf_define_gmrfb(struct drm_file *file_priv,
				  struct vmw_private *dev_priv,
				  struct vmw_framebuffer *framebuffer)
{
	int depth = framebuffer->base.depth;
	size_t fifo_size;
	int ret;

	struct {
		uint32_t header;
		SVGAFifoCmdDefineGMRFB body;
	} *cmd;

	/* Emulate RGBA support, contrary to svga_reg.h this is not
	 * supported by hosts. This is only a problem if we are reading
	 * this value later and expecting what we uploaded back.
	 */
	if (depth == 32)
		depth = 24;

	fifo_size = sizeof(*cmd);
	cmd = kmalloc(fifo_size, GFP_KERNEL);
	if (unlikely(cmd == NULL)) {
		DRM_ERROR("Failed to allocate temporary cmd buffer.\n");
		return -ENOMEM;
	}

	memset(cmd, 0, fifo_size);
	cmd->header = SVGA_CMD_DEFINE_GMRFB;
	cmd->body.format.bitsPerPixel = framebuffer->base.bits_per_pixel;
	cmd->body.format.colorDepth = depth;
	cmd->body.format.reserved = 0;
	cmd->body.bytesPerLine = framebuffer->base.pitches[0];
	cmd->body.ptr.gmrId = framebuffer->user_handle;
	cmd->body.ptr.offset = 0;

	ret = vmw_execbuf_process(file_priv, dev_priv, NULL, cmd,
				  fifo_size, 0, NULL, NULL);

	kfree(cmd);

	return ret;
}

static int do_dmabuf_dirty_sou(struct drm_file *file_priv,
			       struct vmw_private *dev_priv,
			       struct vmw_framebuffer *framebuffer,
			       unsigned flags, unsigned color,
			       struct drm_clip_rect *clips,
			       unsigned num_clips, int increment,
			       struct vmw_fence_obj **out_fence)
{
	struct vmw_display_unit *units[VMWGFX_NUM_DISPLAY_UNITS];
	struct drm_clip_rect *clips_ptr;
	int i, k, num_units, ret;
	struct drm_crtc *crtc;
	size_t fifo_size;

	struct {
		uint32_t header;
		SVGAFifoCmdBlitGMRFBToScreen body;
	} *blits;

	ret = do_dmabuf_define_gmrfb(file_priv, dev_priv, framebuffer);
	if (unlikely(ret != 0))
		return ret; /* define_gmrfb prints warnings */

	fifo_size = sizeof(*blits) * num_clips;
	blits = kmalloc(fifo_size, GFP_KERNEL);
	if (unlikely(blits == NULL)) {
		DRM_ERROR("Failed to allocate temporary cmd buffer.\n");
		return -ENOMEM;
	}

	num_units = 0;
	list_for_each_entry(crtc, &dev_priv->dev->mode_config.crtc_list, head) {
		if (crtc->fb != &framebuffer->base)
			continue;
		units[num_units++] = vmw_crtc_to_du(crtc);
	}

	for (k = 0; k < num_units; k++) {
		struct vmw_display_unit *unit = units[k];
		int hit_num = 0;

		clips_ptr = clips;
		for (i = 0; i < num_clips; i++, clips_ptr += increment) {
			int clip_x1 = clips_ptr->x1 - unit->crtc.x;
			int clip_y1 = clips_ptr->y1 - unit->crtc.y;
			int clip_x2 = clips_ptr->x2 - unit->crtc.x;
			int clip_y2 = clips_ptr->y2 - unit->crtc.y;
			int move_x, move_y;

			/* skip any crtcs that misses the clip region */
			if (clip_x1 >= unit->crtc.mode.hdisplay ||
			    clip_y1 >= unit->crtc.mode.vdisplay ||
			    clip_x2 <= 0 || clip_y2 <= 0)
				continue;

			/* clip size to crtc size */
			clip_x2 = min_t(int, clip_x2, unit->crtc.mode.hdisplay);
			clip_y2 = min_t(int, clip_y2, unit->crtc.mode.vdisplay);

			/* translate both src and dest to bring clip into screen */
			move_x = min_t(int, clip_x1, 0);
			move_y = min_t(int, clip_y1, 0);

			/* actual translate done here */
			blits[hit_num].header = SVGA_CMD_BLIT_GMRFB_TO_SCREEN;
			blits[hit_num].body.destScreenId = unit->unit;
			blits[hit_num].body.srcOrigin.x = clips_ptr->x1 - move_x;
			blits[hit_num].body.srcOrigin.y = clips_ptr->y1 - move_y;
			blits[hit_num].body.destRect.left = clip_x1 - move_x;
			blits[hit_num].body.destRect.top = clip_y1 - move_y;
			blits[hit_num].body.destRect.right = clip_x2;
			blits[hit_num].body.destRect.bottom = clip_y2;
			hit_num++;
		}

		/* no clips hit the crtc */
		if (hit_num == 0)
			continue;

		/* only return the last fence */
		if (out_fence && *out_fence)
			vmw_fence_obj_unreference(out_fence);

		fifo_size = sizeof(*blits) * hit_num;
		ret = vmw_execbuf_process(file_priv, dev_priv, NULL, blits,
					  fifo_size, 0, NULL, out_fence);

		if (unlikely(ret != 0))
			break;
	}

	kfree(blits);

	return ret;
}

static int vmw_framebuffer_dmabuf_dirty(struct drm_framebuffer *framebuffer,
				 struct drm_file *file_priv,
				 unsigned flags, unsigned color,
				 struct drm_clip_rect *clips,
				 unsigned num_clips)
{
	struct vmw_private *dev_priv = vmw_priv(framebuffer->dev);
	struct vmw_master *vmaster = vmw_master(file_priv->master);
	struct vmw_framebuffer_dmabuf *vfbd =
		vmw_framebuffer_to_vfbd(framebuffer);
	struct drm_clip_rect norect;
	int ret, increment = 1;

	drm_modeset_lock_all(dev_priv->dev);

	ret = ttm_read_lock(&vmaster->lock, true);
	if (unlikely(ret != 0)) {
		drm_modeset_unlock_all(dev_priv->dev);
		return ret;
	}

	if (!num_clips) {
		num_clips = 1;
		clips = &norect;
		norect.x1 = norect.y1 = 0;
		norect.x2 = framebuffer->width;
		norect.y2 = framebuffer->height;
	} else if (flags & DRM_MODE_FB_DIRTY_ANNOTATE_COPY) {
		num_clips /= 2;
		increment = 2;
	}

	if (dev_priv->ldu_priv) {
		ret = do_dmabuf_dirty_ldu(dev_priv, &vfbd->base,
					  flags, color,
					  clips, num_clips, increment);
	} else {
		ret = do_dmabuf_dirty_sou(file_priv, dev_priv, &vfbd->base,
					  flags, color,
					  clips, num_clips, increment, NULL);
	}

	ttm_read_unlock(&vmaster->lock);

	drm_modeset_unlock_all(dev_priv->dev);

	return ret;
}

static struct drm_framebuffer_funcs vmw_framebuffer_dmabuf_funcs = {
	.destroy = vmw_framebuffer_dmabuf_destroy,
	.dirty = vmw_framebuffer_dmabuf_dirty,
};

/**
 * Pin the dmabuffer to the start of vram.
 */
static int vmw_framebuffer_dmabuf_pin(struct vmw_framebuffer *vfb)
{
	struct vmw_private *dev_priv = vmw_priv(vfb->base.dev);
	struct vmw_framebuffer_dmabuf *vfbd =
		vmw_framebuffer_to_vfbd(&vfb->base);
	int ret;

	/* This code should not be used with screen objects */
	BUG_ON(dev_priv->sou_priv);

	vmw_overlay_pause_all(dev_priv);

	ret = vmw_dmabuf_to_start_of_vram(dev_priv, vfbd->buffer, true, false);

	vmw_overlay_resume_all(dev_priv);

	WARN_ON(ret != 0);

	return 0;
}

static int vmw_framebuffer_dmabuf_unpin(struct vmw_framebuffer *vfb)
{
	struct vmw_private *dev_priv = vmw_priv(vfb->base.dev);
	struct vmw_framebuffer_dmabuf *vfbd =
		vmw_framebuffer_to_vfbd(&vfb->base);

	if (!vfbd->buffer) {
		WARN_ON(!vfbd->buffer);
		return 0;
	}

	return vmw_dmabuf_unpin(dev_priv, vfbd->buffer, false);
}

static int vmw_kms_new_framebuffer_dmabuf(struct vmw_private *dev_priv,
					  struct vmw_dma_buffer *dmabuf,
					  struct vmw_framebuffer **out,
					  const struct drm_mode_fb_cmd
					  *mode_cmd)

{
	struct drm_device *dev = dev_priv->dev;
	struct vmw_framebuffer_dmabuf *vfbd;
	unsigned int requested_size;
	int ret;

	requested_size = mode_cmd->height * mode_cmd->pitch;
	if (unlikely(requested_size > dmabuf->base.num_pages * PAGE_SIZE)) {
		DRM_ERROR("Screen buffer object size is too small "
			  "for requested mode.\n");
		return -EINVAL;
	}

	/* Limited framebuffer color depth support for screen objects */
	if (dev_priv->sou_priv) {
		switch (mode_cmd->depth) {
		case 32:
		case 24:
			/* Only support 32 bpp for 32 and 24 depth fbs */
			if (mode_cmd->bpp == 32)
				break;

			DRM_ERROR("Invalid color depth/bbp: %d %d\n",
				  mode_cmd->depth, mode_cmd->bpp);
			return -EINVAL;
		case 16:
		case 15:
			/* Only support 16 bpp for 16 and 15 depth fbs */
			if (mode_cmd->bpp == 16)
				break;

			DRM_ERROR("Invalid color depth/bbp: %d %d\n",
				  mode_cmd->depth, mode_cmd->bpp);
			return -EINVAL;
		default:
			DRM_ERROR("Invalid color depth: %d\n", mode_cmd->depth);
			return -EINVAL;
		}
	}

	vfbd = kzalloc(sizeof(*vfbd), GFP_KERNEL);
	if (!vfbd) {
		ret = -ENOMEM;
		goto out_err1;
	}

	if (!vmw_dmabuf_reference(dmabuf)) {
		DRM_ERROR("failed to reference dmabuf %p\n", dmabuf);
		ret = -EINVAL;
		goto out_err2;
	}

	vfbd->base.base.bits_per_pixel = mode_cmd->bpp;
	vfbd->base.base.pitches[0] = mode_cmd->pitch;
	vfbd->base.base.depth = mode_cmd->depth;
	vfbd->base.base.width = mode_cmd->width;
	vfbd->base.base.height = mode_cmd->height;
	if (!dev_priv->sou_priv) {
		vfbd->base.pin = vmw_framebuffer_dmabuf_pin;
		vfbd->base.unpin = vmw_framebuffer_dmabuf_unpin;
	}
	vfbd->base.dmabuf = true;
	vfbd->buffer = dmabuf;
	vfbd->base.user_handle = mode_cmd->handle;
	*out = &vfbd->base;

	ret = drm_framebuffer_init(dev, &vfbd->base.base,
				   &vmw_framebuffer_dmabuf_funcs);
	if (ret)
		goto out_err3;

	return 0;

out_err3:
	vmw_dmabuf_unreference(&dmabuf);
out_err2:
	kfree(vfbd);
out_err1:
	return ret;
}

/*
 * Generic Kernel modesetting functions
 */

static struct drm_framebuffer *vmw_kms_fb_create(struct drm_device *dev,
						 struct drm_file *file_priv,
						 struct drm_mode_fb_cmd2 *mode_cmd2)
{
	struct vmw_private *dev_priv = vmw_priv(dev);
	struct ttm_object_file *tfile = vmw_fpriv(file_priv)->tfile;
	struct vmw_framebuffer *vfb = NULL;
	struct vmw_surface *surface = NULL;
	struct vmw_dma_buffer *bo = NULL;
	struct ttm_base_object *user_obj;
	struct drm_mode_fb_cmd mode_cmd;
	int ret;

	mode_cmd.width = mode_cmd2->width;
	mode_cmd.height = mode_cmd2->height;
	mode_cmd.pitch = mode_cmd2->pitches[0];
	mode_cmd.handle = mode_cmd2->handles[0];
	drm_fb_get_bpp_depth(mode_cmd2->pixel_format, &mode_cmd.depth,
				    &mode_cmd.bpp);

	/**
	 * This code should be conditioned on Screen Objects not being used.
	 * If screen objects are used, we can allocate a GMR to hold the
	 * requested framebuffer.
	 */

	if (!vmw_kms_validate_mode_vram(dev_priv,
					mode_cmd.pitch,
					mode_cmd.height)) {
		DRM_ERROR("VRAM size is too small for requested mode.\n");
		return ERR_PTR(-ENOMEM);
	}

	/*
	 * Take a reference on the user object of the resource
	 * backing the kms fb. This ensures that user-space handle
	 * lookups on that resource will always work as long as
	 * it's registered with a kms framebuffer. This is important,
	 * since vmw_execbuf_process identifies resources in the
	 * command stream using user-space handles.
	 */

	user_obj = ttm_base_object_lookup(tfile, mode_cmd.handle);
	if (unlikely(user_obj == NULL)) {
		DRM_ERROR("Could not locate requested kms frame buffer.\n");
		return ERR_PTR(-ENOENT);
	}

	/**
	 * End conditioned code.
	 */

	/* returns either a dmabuf or surface */
	ret = vmw_user_lookup_handle(dev_priv, tfile,
				     mode_cmd.handle,
				     &surface, &bo);
	if (ret)
		goto err_out;

	/* Create the new framebuffer depending one what we got back */
	if (bo)
		ret = vmw_kms_new_framebuffer_dmabuf(dev_priv, bo, &vfb,
						     &mode_cmd);
	else if (surface)
		ret = vmw_kms_new_framebuffer_surface(dev_priv, file_priv,
						      surface, &vfb, &mode_cmd);
	else
		BUG();

err_out:
	/* vmw_user_lookup_handle takes one ref so does new_fb */
	if (bo)
		vmw_dmabuf_unreference(&bo);
	if (surface)
		vmw_surface_unreference(&surface);

	if (ret) {
		DRM_ERROR("failed to create vmw_framebuffer: %i\n", ret);
		ttm_base_object_unref(&user_obj);
		return ERR_PTR(ret);
	} else
		vfb->user_obj = user_obj;

	return &vfb->base;
}

static const struct drm_mode_config_funcs vmw_kms_funcs = {
	.fb_create = vmw_kms_fb_create,
};

int vmw_kms_present(struct vmw_private *dev_priv,
		    struct drm_file *file_priv,
		    struct vmw_framebuffer *vfb,
		    struct vmw_surface *surface,
		    uint32_t sid,
		    int32_t destX, int32_t destY,
		    struct drm_vmw_rect *clips,
		    uint32_t num_clips)
{
	struct vmw_display_unit *units[VMWGFX_NUM_DISPLAY_UNITS];
	struct drm_clip_rect *tmp;
	struct drm_crtc *crtc;
	size_t fifo_size;
	int i, k, num_units;
	int ret = 0; /* silence warning */
	int left, right, top, bottom;

	struct {
		SVGA3dCmdHeader header;
		SVGA3dCmdBlitSurfaceToScreen body;
	} *cmd;
	SVGASignedRect *blits;

	num_units = 0;
	list_for_each_entry(crtc, &dev_priv->dev->mode_config.crtc_list, head) {
		if (crtc->fb != &vfb->base)
			continue;
		units[num_units++] = vmw_crtc_to_du(crtc);
	}

	BUG_ON(surface == NULL);
	BUG_ON(!clips || !num_clips);

	tmp = kzalloc(sizeof(*tmp) * num_clips, GFP_KERNEL);
	if (unlikely(tmp == NULL)) {
		DRM_ERROR("Temporary cliprect memory alloc failed.\n");
		return -ENOMEM;
	}

	fifo_size = sizeof(*cmd) + sizeof(SVGASignedRect) * num_clips;
	cmd = kmalloc(fifo_size, GFP_KERNEL);
	if (unlikely(cmd == NULL)) {
		DRM_ERROR("Failed to allocate temporary fifo memory.\n");
		ret = -ENOMEM;
		goto out_free_tmp;
	}

	left = clips->x;
	right = clips->x + clips->w;
	top = clips->y;
	bottom = clips->y + clips->h;

	for (i = 1; i < num_clips; i++) {
		left = min_t(int, left, (int)clips[i].x);
		right = max_t(int, right, (int)clips[i].x + clips[i].w);
		top = min_t(int, top, (int)clips[i].y);
		bottom = max_t(int, bottom, (int)clips[i].y + clips[i].h);
	}

	/* only need to do this once */
	memset(cmd, 0, fifo_size);
	cmd->header.id = cpu_to_le32(SVGA_3D_CMD_BLIT_SURFACE_TO_SCREEN);

	blits = (SVGASignedRect *)&cmd[1];

	cmd->body.srcRect.left = left;
	cmd->body.srcRect.right = right;
	cmd->body.srcRect.top = top;
	cmd->body.srcRect.bottom = bottom;

	for (i = 0; i < num_clips; i++) {
		tmp[i].x1 = clips[i].x - left;
		tmp[i].x2 = clips[i].x + clips[i].w - left;
		tmp[i].y1 = clips[i].y - top;
		tmp[i].y2 = clips[i].y + clips[i].h - top;
	}

	for (k = 0; k < num_units; k++) {
		struct vmw_display_unit *unit = units[k];
		struct vmw_clip_rect clip;
		int num;

		clip.x1 = left + destX - unit->crtc.x;
		clip.y1 = top + destY - unit->crtc.y;
		clip.x2 = right + destX - unit->crtc.x;
		clip.y2 = bottom + destY - unit->crtc.y;

		/* skip any crtcs that misses the clip region */
		if (clip.x1 >= unit->crtc.mode.hdisplay ||
		    clip.y1 >= unit->crtc.mode.vdisplay ||
		    clip.x2 <= 0 || clip.y2 <= 0)
			continue;

		/*
		 * In order for the clip rects to be correctly scaled
		 * the src and dest rects needs to be the same size.
		 */
		cmd->body.destRect.left = clip.x1;
		cmd->body.destRect.right = clip.x2;
		cmd->body.destRect.top = clip.y1;
		cmd->body.destRect.bottom = clip.y2;

		/* create a clip rect of the crtc in dest coords */
		clip.x2 = unit->crtc.mode.hdisplay - clip.x1;
		clip.y2 = unit->crtc.mode.vdisplay - clip.y1;
		clip.x1 = 0 - clip.x1;
		clip.y1 = 0 - clip.y1;

		/* need to reset sid as it is changed by execbuf */
		cmd->body.srcImage.sid = sid;
		cmd->body.destScreenId = unit->unit;

		/* clip and write blits to cmd stream */
		vmw_clip_cliprects(tmp, num_clips, clip, blits, &num);

		/* if no cliprects hit skip this */
		if (num == 0)
			continue;

		/* recalculate package length */
		fifo_size = sizeof(*cmd) + sizeof(SVGASignedRect) * num;
		cmd->header.size = cpu_to_le32(fifo_size - sizeof(cmd->header));
		ret = vmw_execbuf_process(file_priv, dev_priv, NULL, cmd,
					  fifo_size, 0, NULL, NULL);

		if (unlikely(ret != 0))
			break;
	}

	kfree(cmd);
out_free_tmp:
	kfree(tmp);

	return ret;
}

int vmw_kms_readback(struct vmw_private *dev_priv,
		     struct drm_file *file_priv,
		     struct vmw_framebuffer *vfb,
		     struct drm_vmw_fence_rep __user *user_fence_rep,
		     struct drm_vmw_rect *clips,
		     uint32_t num_clips)
{
	struct vmw_framebuffer_dmabuf *vfbd =
		vmw_framebuffer_to_vfbd(&vfb->base);
	struct vmw_dma_buffer *dmabuf = vfbd->buffer;
	struct vmw_display_unit *units[VMWGFX_NUM_DISPLAY_UNITS];
	struct drm_crtc *crtc;
	size_t fifo_size;
	int i, k, ret, num_units, blits_pos;

	struct {
		uint32_t header;
		SVGAFifoCmdDefineGMRFB body;
	} *cmd;
	struct {
		uint32_t header;
		SVGAFifoCmdBlitScreenToGMRFB body;
	} *blits;

	num_units = 0;
	list_for_each_entry(crtc, &dev_priv->dev->mode_config.crtc_list, head) {
		if (crtc->fb != &vfb->base)
			continue;
		units[num_units++] = vmw_crtc_to_du(crtc);
	}

	BUG_ON(dmabuf == NULL);
	BUG_ON(!clips || !num_clips);

	/* take a safe guess at fifo size */
	fifo_size = sizeof(*cmd) + sizeof(*blits) * num_clips * num_units;
	cmd = kmalloc(fifo_size, GFP_KERNEL);
	if (unlikely(cmd == NULL)) {
		DRM_ERROR("Failed to allocate temporary fifo memory.\n");
		return -ENOMEM;
	}

	memset(cmd, 0, fifo_size);
	cmd->header = SVGA_CMD_DEFINE_GMRFB;
	cmd->body.format.bitsPerPixel = vfb->base.bits_per_pixel;
	cmd->body.format.colorDepth = vfb->base.depth;
	cmd->body.format.reserved = 0;
	cmd->body.bytesPerLine = vfb->base.pitches[0];
	cmd->body.ptr.gmrId = vfb->user_handle;
	cmd->body.ptr.offset = 0;

	blits = (void *)&cmd[1];
	blits_pos = 0;
	for (i = 0; i < num_units; i++) {
		struct drm_vmw_rect *c = clips;
		for (k = 0; k < num_clips; k++, c++) {
			/* transform clip coords to crtc origin based coords */
			int clip_x1 = c->x - units[i]->crtc.x;
			int clip_x2 = c->x - units[i]->crtc.x + c->w;
			int clip_y1 = c->y - units[i]->crtc.y;
			int clip_y2 = c->y - units[i]->crtc.y + c->h;
			int dest_x = c->x;
			int dest_y = c->y;

			/* compensate for clipping, we negate
			 * a negative number and add that.
			 */
			if (clip_x1 < 0)
				dest_x += -clip_x1;
			if (clip_y1 < 0)
				dest_y += -clip_y1;

			/* clip */
			clip_x1 = max(clip_x1, 0);
			clip_y1 = max(clip_y1, 0);
			clip_x2 = min(clip_x2, units[i]->crtc.mode.hdisplay);
			clip_y2 = min(clip_y2, units[i]->crtc.mode.vdisplay);

			/* and cull any rects that misses the crtc */
			if (clip_x1 >= units[i]->crtc.mode.hdisplay ||
			    clip_y1 >= units[i]->crtc.mode.vdisplay ||
			    clip_x2 <= 0 || clip_y2 <= 0)
				continue;

			blits[blits_pos].header = SVGA_CMD_BLIT_SCREEN_TO_GMRFB;
			blits[blits_pos].body.srcScreenId = units[i]->unit;
			blits[blits_pos].body.destOrigin.x = dest_x;
			blits[blits_pos].body.destOrigin.y = dest_y;

			blits[blits_pos].body.srcRect.left = clip_x1;
			blits[blits_pos].body.srcRect.top = clip_y1;
			blits[blits_pos].body.srcRect.right = clip_x2;
			blits[blits_pos].body.srcRect.bottom = clip_y2;
			blits_pos++;
		}
	}
	/* reset size here and use calculated exact size from loops */
	fifo_size = sizeof(*cmd) + sizeof(*blits) * blits_pos;

	ret = vmw_execbuf_process(file_priv, dev_priv, NULL, cmd, fifo_size,
				  0, user_fence_rep, NULL);

	kfree(cmd);

	return ret;
}

int vmw_kms_init(struct vmw_private *dev_priv)
{
	struct drm_device *dev = dev_priv->dev;
	int ret;

	drm_mode_config_init(dev);
	dev->mode_config.funcs = &vmw_kms_funcs;
	dev->mode_config.min_width = 1;
	dev->mode_config.min_height = 1;
	/* assumed largest fb size */
	dev->mode_config.max_width = 8192;
	dev->mode_config.max_height = 8192;

	ret = vmw_kms_init_screen_object_display(dev_priv);
	if (ret) /* Fallback */
		(void)vmw_kms_init_legacy_display_system(dev_priv);

	return 0;
}

int vmw_kms_close(struct vmw_private *dev_priv)
{
	/*
	 * Docs says we should take the lock before calling this function
	 * but since it destroys encoders and our destructor calls
	 * drm_encoder_cleanup which takes the lock we deadlock.
	 */
	drm_mode_config_cleanup(dev_priv->dev);
	if (dev_priv->sou_priv)
		vmw_kms_close_screen_object_display(dev_priv);
	else
		vmw_kms_close_legacy_display_system(dev_priv);
	return 0;
}

int vmw_kms_cursor_bypass_ioctl(struct drm_device *dev, void *data,
				struct drm_file *file_priv)
{
	struct drm_vmw_cursor_bypass_arg *arg = data;
	struct vmw_display_unit *du;
	struct drm_mode_object *obj;
	struct drm_crtc *crtc;
	int ret = 0;


	mutex_lock(&dev->mode_config.mutex);
	if (arg->flags & DRM_VMW_CURSOR_BYPASS_ALL) {

		list_for_each_entry(crtc, &dev->mode_config.crtc_list, head) {
			du = vmw_crtc_to_du(crtc);
			du->hotspot_x = arg->xhot;
			du->hotspot_y = arg->yhot;
		}

		mutex_unlock(&dev->mode_config.mutex);
		return 0;
	}

	obj = drm_mode_object_find(dev, arg->crtc_id, DRM_MODE_OBJECT_CRTC);
	if (!obj) {
		ret = -ENOENT;
		goto out;
	}

	crtc = obj_to_crtc(obj);
	du = vmw_crtc_to_du(crtc);

	du->hotspot_x = arg->xhot;
	du->hotspot_y = arg->yhot;

out:
	mutex_unlock(&dev->mode_config.mutex);

	return ret;
}

int vmw_kms_write_svga(struct vmw_private *vmw_priv,
			unsigned width, unsigned height, unsigned pitch,
			unsigned bpp, unsigned depth)
{
	if (vmw_priv->capabilities & SVGA_CAP_PITCHLOCK)
		vmw_write(vmw_priv, SVGA_REG_PITCHLOCK, pitch);
	else if (vmw_fifo_have_pitchlock(vmw_priv))
		iowrite32(pitch, vmw_priv->mmio_virt + SVGA_FIFO_PITCHLOCK);
	vmw_write(vmw_priv, SVGA_REG_WIDTH, width);
	vmw_write(vmw_priv, SVGA_REG_HEIGHT, height);
	vmw_write(vmw_priv, SVGA_REG_BITS_PER_PIXEL, bpp);

	if (vmw_read(vmw_priv, SVGA_REG_DEPTH) != depth) {
		DRM_ERROR("Invalid depth %u for %u bpp, host expects %u\n",
			  depth, bpp, vmw_read(vmw_priv, SVGA_REG_DEPTH));
		return -EINVAL;
	}

	return 0;
}

int vmw_kms_save_vga(struct vmw_private *vmw_priv)
{
	struct vmw_vga_topology_state *save;
	uint32_t i;

	vmw_priv->vga_width = vmw_read(vmw_priv, SVGA_REG_WIDTH);
	vmw_priv->vga_height = vmw_read(vmw_priv, SVGA_REG_HEIGHT);
	vmw_priv->vga_bpp = vmw_read(vmw_priv, SVGA_REG_BITS_PER_PIXEL);
	if (vmw_priv->capabilities & SVGA_CAP_PITCHLOCK)
		vmw_priv->vga_pitchlock =
		  vmw_read(vmw_priv, SVGA_REG_PITCHLOCK);
	else if (vmw_fifo_have_pitchlock(vmw_priv))
		vmw_priv->vga_pitchlock = ioread32(vmw_priv->mmio_virt +
						       SVGA_FIFO_PITCHLOCK);

	if (!(vmw_priv->capabilities & SVGA_CAP_DISPLAY_TOPOLOGY))
		return 0;

	vmw_priv->num_displays = vmw_read(vmw_priv,
					  SVGA_REG_NUM_GUEST_DISPLAYS);

	if (vmw_priv->num_displays == 0)
		vmw_priv->num_displays = 1;

	for (i = 0; i < vmw_priv->num_displays; ++i) {
		save = &vmw_priv->vga_save[i];
		vmw_write(vmw_priv, SVGA_REG_DISPLAY_ID, i);
		save->primary = vmw_read(vmw_priv, SVGA_REG_DISPLAY_IS_PRIMARY);
		save->pos_x = vmw_read(vmw_priv, SVGA_REG_DISPLAY_POSITION_X);
		save->pos_y = vmw_read(vmw_priv, SVGA_REG_DISPLAY_POSITION_Y);
		save->width = vmw_read(vmw_priv, SVGA_REG_DISPLAY_WIDTH);
		save->height = vmw_read(vmw_priv, SVGA_REG_DISPLAY_HEIGHT);
		vmw_write(vmw_priv, SVGA_REG_DISPLAY_ID, SVGA_ID_INVALID);
		if (i == 0 && vmw_priv->num_displays == 1 &&
		    save->width == 0 && save->height == 0) {

			/*
			 * It should be fairly safe to assume that these
			 * values are uninitialized.
			 */

			save->width = vmw_priv->vga_width - save->pos_x;
			save->height = vmw_priv->vga_height - save->pos_y;
		}
	}

	return 0;
}

int vmw_kms_restore_vga(struct vmw_private *vmw_priv)
{
	struct vmw_vga_topology_state *save;
	uint32_t i;

	vmw_write(vmw_priv, SVGA_REG_WIDTH, vmw_priv->vga_width);
	vmw_write(vmw_priv, SVGA_REG_HEIGHT, vmw_priv->vga_height);
	vmw_write(vmw_priv, SVGA_REG_BITS_PER_PIXEL, vmw_priv->vga_bpp);
	if (vmw_priv->capabilities & SVGA_CAP_PITCHLOCK)
		vmw_write(vmw_priv, SVGA_REG_PITCHLOCK,
			  vmw_priv->vga_pitchlock);
	else if (vmw_fifo_have_pitchlock(vmw_priv))
		iowrite32(vmw_priv->vga_pitchlock,
			  vmw_priv->mmio_virt + SVGA_FIFO_PITCHLOCK);

	if (!(vmw_priv->capabilities & SVGA_CAP_DISPLAY_TOPOLOGY))
		return 0;

	for (i = 0; i < vmw_priv->num_displays; ++i) {
		save = &vmw_priv->vga_save[i];
		vmw_write(vmw_priv, SVGA_REG_DISPLAY_ID, i);
		vmw_write(vmw_priv, SVGA_REG_DISPLAY_IS_PRIMARY, save->primary);
		vmw_write(vmw_priv, SVGA_REG_DISPLAY_POSITION_X, save->pos_x);
		vmw_write(vmw_priv, SVGA_REG_DISPLAY_POSITION_Y, save->pos_y);
		vmw_write(vmw_priv, SVGA_REG_DISPLAY_WIDTH, save->width);
		vmw_write(vmw_priv, SVGA_REG_DISPLAY_HEIGHT, save->height);
		vmw_write(vmw_priv, SVGA_REG_DISPLAY_ID, SVGA_ID_INVALID);
	}

	return 0;
}

bool vmw_kms_validate_mode_vram(struct vmw_private *dev_priv,
				uint32_t pitch,
				uint32_t height)
{
	return ((u64) pitch * (u64) height) < (u64) dev_priv->prim_bb_mem;
}


/**
 * Function called by DRM code called with vbl_lock held.
 */
u32 vmw_get_vblank_counter(struct drm_device *dev, int crtc)
{
	return 0;
}

/**
 * Function called by DRM code called with vbl_lock held.
 */
int vmw_enable_vblank(struct drm_device *dev, int crtc)
{
	return -ENOSYS;
}

/**
 * Function called by DRM code called with vbl_lock held.
 */
void vmw_disable_vblank(struct drm_device *dev, int crtc)
{
}


/*
 * Small shared kms functions.
 */

static int vmw_du_update_layout(struct vmw_private *dev_priv, unsigned num,
			 struct drm_vmw_rect *rects)
{
	struct drm_device *dev = dev_priv->dev;
	struct vmw_display_unit *du;
	struct drm_connector *con;

	mutex_lock(&dev->mode_config.mutex);

#if 0
	{
		unsigned int i;

		DRM_INFO("%s: new layout ", __func__);
		for (i = 0; i < num; i++)
			DRM_INFO("(%i, %i %ux%u) ", rects[i].x, rects[i].y,
				 rects[i].w, rects[i].h);
		DRM_INFO("\n");
	}
#endif

	list_for_each_entry(con, &dev->mode_config.connector_list, head) {
		du = vmw_connector_to_du(con);
		if (num > du->unit) {
			du->pref_width = rects[du->unit].w;
			du->pref_height = rects[du->unit].h;
			du->pref_active = true;
			du->gui_x = rects[du->unit].x;
			du->gui_y = rects[du->unit].y;
		} else {
			du->pref_width = 800;
			du->pref_height = 600;
			du->pref_active = false;
		}
		con->status = vmw_du_connector_detect(con, true);
	}

	mutex_unlock(&dev->mode_config.mutex);

	return 0;
}

int vmw_du_page_flip(struct drm_crtc *crtc,
		     struct drm_framebuffer *fb,
		     struct drm_pending_vblank_event *event,
		     uint32_t page_flip_flags)
{
	struct vmw_private *dev_priv = vmw_priv(crtc->dev);
	struct drm_framebuffer *old_fb = crtc->fb;
	struct vmw_framebuffer *vfb = vmw_framebuffer_to_vfb(fb);
	struct drm_file *file_priv ;
	struct vmw_fence_obj *fence = NULL;
	struct drm_clip_rect clips;
	int ret;

	if (event == NULL)
		return -EINVAL;

	/* require ScreenObject support for page flipping */
	if (!dev_priv->sou_priv)
		return -ENOSYS;

	file_priv = event->base.file_priv;
	if (!vmw_kms_screen_object_flippable(dev_priv, crtc))
		return -EINVAL;

	crtc->fb = fb;

	/* do a full screen dirty update */
	clips.x1 = clips.y1 = 0;
	clips.x2 = fb->width;
	clips.y2 = fb->height;

	if (vfb->dmabuf)
		ret = do_dmabuf_dirty_sou(file_priv, dev_priv, vfb,
					  0, 0, &clips, 1, 1, &fence);
	else
		ret = do_surface_dirty_sou(dev_priv, file_priv, vfb,
					   0, 0, &clips, 1, 1, &fence);


	if (ret != 0)
		goto out_no_fence;
	if (!fence) {
		ret = -EINVAL;
		goto out_no_fence;
	}

	ret = vmw_event_fence_action_queue(file_priv, fence,
					   &event->base,
					   &event->event.tv_sec,
					   &event->event.tv_usec,
					   true);

	/*
	 * No need to hold on to this now. The only cleanup
	 * we need to do if we fail is unref the fence.
	 */
	vmw_fence_obj_unreference(&fence);

	if (vmw_crtc_to_du(crtc)->is_implicit)
		vmw_kms_screen_object_update_implicit_fb(dev_priv, crtc);

	return ret;

out_no_fence:
	crtc->fb = old_fb;
	return ret;
}


void vmw_du_crtc_save(struct drm_crtc *crtc)
{
}

void vmw_du_crtc_restore(struct drm_crtc *crtc)
{
}

void vmw_du_crtc_gamma_set(struct drm_crtc *crtc,
			   u16 *r, u16 *g, u16 *b,
			   uint32_t start, uint32_t size)
{
	struct vmw_private *dev_priv = vmw_priv(crtc->dev);
	int i;

	for (i = 0; i < size; i++) {
		DRM_DEBUG("%d r/g/b = 0x%04x / 0x%04x / 0x%04x\n", i,
			  r[i], g[i], b[i]);
		vmw_write(dev_priv, SVGA_PALETTE_BASE + i * 3 + 0, r[i] >> 8);
		vmw_write(dev_priv, SVGA_PALETTE_BASE + i * 3 + 1, g[i] >> 8);
		vmw_write(dev_priv, SVGA_PALETTE_BASE + i * 3 + 2, b[i] >> 8);
	}
}

void vmw_du_connector_dpms(struct drm_connector *connector, int mode)
{
}

void vmw_du_connector_save(struct drm_connector *connector)
{
}

void vmw_du_connector_restore(struct drm_connector *connector)
{
}

enum drm_connector_status
vmw_du_connector_detect(struct drm_connector *connector, bool force)
{
	uint32_t num_displays;
	struct drm_device *dev = connector->dev;
	struct vmw_private *dev_priv = vmw_priv(dev);
	struct vmw_display_unit *du = vmw_connector_to_du(connector);

	mutex_lock(&dev_priv->hw_mutex);
	num_displays = vmw_read(dev_priv, SVGA_REG_NUM_DISPLAYS);
	mutex_unlock(&dev_priv->hw_mutex);

	return ((vmw_connector_to_du(connector)->unit < num_displays &&
		 du->pref_active) ?
		connector_status_connected : connector_status_disconnected);
}

static struct drm_display_mode vmw_kms_connector_builtin[] = {
	/* 640x480@60Hz */
	{ DRM_MODE("640x480", DRM_MODE_TYPE_DRIVER, 25175, 640, 656,
		   752, 800, 0, 480, 489, 492, 525, 0,
		   DRM_MODE_FLAG_NHSYNC | DRM_MODE_FLAG_NVSYNC) },
	/* 800x600@60Hz */
	{ DRM_MODE("800x600", DRM_MODE_TYPE_DRIVER, 40000, 800, 840,
		   968, 1056, 0, 600, 601, 605, 628, 0,
		   DRM_MODE_FLAG_PHSYNC | DRM_MODE_FLAG_PVSYNC) },
	/* 1024x768@60Hz */
	{ DRM_MODE("1024x768", DRM_MODE_TYPE_DRIVER, 65000, 1024, 1048,
		   1184, 1344, 0, 768, 771, 777, 806, 0,
		   DRM_MODE_FLAG_NHSYNC | DRM_MODE_FLAG_NVSYNC) },
	/* 1152x864@75Hz */
	{ DRM_MODE("1152x864", DRM_MODE_TYPE_DRIVER, 108000, 1152, 1216,
		   1344, 1600, 0, 864, 865, 868, 900, 0,
		   DRM_MODE_FLAG_PHSYNC | DRM_MODE_FLAG_PVSYNC) },
	/* 1280x768@60Hz */
	{ DRM_MODE("1280x768", DRM_MODE_TYPE_DRIVER, 79500, 1280, 1344,
		   1472, 1664, 0, 768, 771, 778, 798, 0,
		   DRM_MODE_FLAG_NHSYNC | DRM_MODE_FLAG_PVSYNC) },
	/* 1280x800@60Hz */
	{ DRM_MODE("1280x800", DRM_MODE_TYPE_DRIVER, 83500, 1280, 1352,
		   1480, 1680, 0, 800, 803, 809, 831, 0,
		   DRM_MODE_FLAG_PHSYNC | DRM_MODE_FLAG_NVSYNC) },
	/* 1280x960@60Hz */
	{ DRM_MODE("1280x960", DRM_MODE_TYPE_DRIVER, 108000, 1280, 1376,
		   1488, 1800, 0, 960, 961, 964, 1000, 0,
		   DRM_MODE_FLAG_PHSYNC | DRM_MODE_FLAG_PVSYNC) },
	/* 1280x1024@60Hz */
	{ DRM_MODE("1280x1024", DRM_MODE_TYPE_DRIVER, 108000, 1280, 1328,
		   1440, 1688, 0, 1024, 1025, 1028, 1066, 0,
		   DRM_MODE_FLAG_PHSYNC | DRM_MODE_FLAG_PVSYNC) },
	/* 1360x768@60Hz */
	{ DRM_MODE("1360x768", DRM_MODE_TYPE_DRIVER, 85500, 1360, 1424,
		   1536, 1792, 0, 768, 771, 777, 795, 0,
		   DRM_MODE_FLAG_PHSYNC | DRM_MODE_FLAG_PVSYNC) },
	/* 1440x1050@60Hz */
	{ DRM_MODE("1400x1050", DRM_MODE_TYPE_DRIVER, 121750, 1400, 1488,
		   1632, 1864, 0, 1050, 1053, 1057, 1089, 0,
		   DRM_MODE_FLAG_NHSYNC | DRM_MODE_FLAG_PVSYNC) },
	/* 1440x900@60Hz */
	{ DRM_MODE("1440x900", DRM_MODE_TYPE_DRIVER, 106500, 1440, 1520,
		   1672, 1904, 0, 900, 903, 909, 934, 0,
		   DRM_MODE_FLAG_NHSYNC | DRM_MODE_FLAG_PVSYNC) },
	/* 1600x1200@60Hz */
	{ DRM_MODE("1600x1200", DRM_MODE_TYPE_DRIVER, 162000, 1600, 1664,
		   1856, 2160, 0, 1200, 1201, 1204, 1250, 0,
		   DRM_MODE_FLAG_PHSYNC | DRM_MODE_FLAG_PVSYNC) },
	/* 1680x1050@60Hz */
	{ DRM_MODE("1680x1050", DRM_MODE_TYPE_DRIVER, 146250, 1680, 1784,
		   1960, 2240, 0, 1050, 1053, 1059, 1089, 0,
		   DRM_MODE_FLAG_NHSYNC | DRM_MODE_FLAG_PVSYNC) },
	/* 1792x1344@60Hz */
	{ DRM_MODE("1792x1344", DRM_MODE_TYPE_DRIVER, 204750, 1792, 1920,
		   2120, 2448, 0, 1344, 1345, 1348, 1394, 0,
		   DRM_MODE_FLAG_NHSYNC | DRM_MODE_FLAG_PVSYNC) },
	/* 1853x1392@60Hz */
	{ DRM_MODE("1856x1392", DRM_MODE_TYPE_DRIVER, 218250, 1856, 1952,
		   2176, 2528, 0, 1392, 1393, 1396, 1439, 0,
		   DRM_MODE_FLAG_NHSYNC | DRM_MODE_FLAG_PVSYNC) },
	/* 1920x1200@60Hz */
	{ DRM_MODE("1920x1200", DRM_MODE_TYPE_DRIVER, 193250, 1920, 2056,
		   2256, 2592, 0, 1200, 1203, 1209, 1245, 0,
		   DRM_MODE_FLAG_NHSYNC | DRM_MODE_FLAG_PVSYNC) },
	/* 1920x1440@60Hz */
	{ DRM_MODE("1920x1440", DRM_MODE_TYPE_DRIVER, 234000, 1920, 2048,
		   2256, 2600, 0, 1440, 1441, 1444, 1500, 0,
		   DRM_MODE_FLAG_NHSYNC | DRM_MODE_FLAG_PVSYNC) },
	/* 2560x1600@60Hz */
	{ DRM_MODE("2560x1600", DRM_MODE_TYPE_DRIVER, 348500, 2560, 2752,
		   3032, 3504, 0, 1600, 1603, 1609, 1658, 0,
		   DRM_MODE_FLAG_NHSYNC | DRM_MODE_FLAG_PVSYNC) },
	/* Terminate */
	{ DRM_MODE("", 0, 0, 0, 0, 0, 0, 0, 0, 0, 0, 0, 0, 0) },
};

/**
 * vmw_guess_mode_timing - Provide fake timings for a
 * 60Hz vrefresh mode.
 *
 * @mode - Pointer to a struct drm_display_mode with hdisplay and vdisplay
 * members filled in.
 */
static void vmw_guess_mode_timing(struct drm_display_mode *mode)
{
	mode->hsync_start = mode->hdisplay + 50;
	mode->hsync_end = mode->hsync_start + 50;
	mode->htotal = mode->hsync_end + 50;

	mode->vsync_start = mode->vdisplay + 50;
	mode->vsync_end = mode->vsync_start + 50;
	mode->vtotal = mode->vsync_end + 50;

	mode->clock = (u32)mode->htotal * (u32)mode->vtotal / 100 * 6;
	mode->vrefresh = drm_mode_vrefresh(mode);
}


int vmw_du_connector_fill_modes(struct drm_connector *connector,
				uint32_t max_width, uint32_t max_height)
{
	struct vmw_display_unit *du = vmw_connector_to_du(connector);
	struct drm_device *dev = connector->dev;
	struct vmw_private *dev_priv = vmw_priv(dev);
	struct drm_display_mode *mode = NULL;
	struct drm_display_mode *bmode;
	struct drm_display_mode prefmode = { DRM_MODE("preferred",
		DRM_MODE_TYPE_DRIVER | DRM_MODE_TYPE_PREFERRED,
		0, 0, 0, 0, 0, 0, 0, 0, 0, 0, 0,
		DRM_MODE_FLAG_NHSYNC | DRM_MODE_FLAG_PVSYNC)
	};
	int i;

	/* Add preferred mode */
	{
		mode = drm_mode_duplicate(dev, &prefmode);
		if (!mode)
			return 0;
		mode->hdisplay = du->pref_width;
		mode->vdisplay = du->pref_height;
		vmw_guess_mode_timing(mode);

		if (vmw_kms_validate_mode_vram(dev_priv, mode->hdisplay * 2,
					       mode->vdisplay)) {
			drm_mode_probed_add(connector, mode);
		} else {
			drm_mode_destroy(dev, mode);
			mode = NULL;
		}

		if (du->pref_mode) {
			list_del_init(&du->pref_mode->head);
			drm_mode_destroy(dev, du->pref_mode);
		}

		/* mode might be null here, this is intended */
		du->pref_mode = mode;
	}

	for (i = 0; vmw_kms_connector_builtin[i].type != 0; i++) {
		bmode = &vmw_kms_connector_builtin[i];
		if (bmode->hdisplay > max_width ||
		    bmode->vdisplay > max_height)
			continue;

		if (!vmw_kms_validate_mode_vram(dev_priv, bmode->hdisplay * 2,
						bmode->vdisplay))
			continue;

		mode = drm_mode_duplicate(dev, bmode);
		if (!mode)
			return 0;
		mode->vrefresh = drm_mode_vrefresh(mode);

		drm_mode_probed_add(connector, mode);
	}

	/* Move the prefered mode first, help apps pick the right mode. */
	if (du->pref_mode)
		list_move(&du->pref_mode->head, &connector->probed_modes);

	drm_mode_connector_list_update(connector);

	return 1;
}

int vmw_du_connector_set_property(struct drm_connector *connector,
				  struct drm_property *property,
				  uint64_t val)
{
	return 0;
}


int vmw_kms_update_layout_ioctl(struct drm_device *dev, void *data,
				struct drm_file *file_priv)
{
	struct vmw_private *dev_priv = vmw_priv(dev);
	struct drm_vmw_update_layout_arg *arg =
		(struct drm_vmw_update_layout_arg *)data;
	struct vmw_master *vmaster = vmw_master(file_priv->master);
	void __user *user_rects;
	struct drm_vmw_rect *rects;
	unsigned rects_size;
	int ret;
	int i;
	struct drm_mode_config *mode_config = &dev->mode_config;

	ret = ttm_read_lock(&vmaster->lock, true);
	if (unlikely(ret != 0))
		return ret;

	if (!arg->num_outputs) {
		struct drm_vmw_rect def_rect = {0, 0, 800, 600};
		vmw_du_update_layout(dev_priv, 1, &def_rect);
		goto out_unlock;
	}

	rects_size = arg->num_outputs * sizeof(struct drm_vmw_rect);
	rects = kcalloc(arg->num_outputs, sizeof(struct drm_vmw_rect),
			GFP_KERNEL);
	if (unlikely(!rects)) {
		ret = -ENOMEM;
		goto out_unlock;
	}

	user_rects = (void __user *)(unsigned long)arg->rects;
	ret = copy_from_user(rects, user_rects, rects_size);
	if (unlikely(ret != 0)) {
		DRM_ERROR("Failed to get rects.\n");
		ret = -EFAULT;
		goto out_free;
	}

	for (i = 0; i < arg->num_outputs; ++i) {
		if (rects[i].x < 0 ||
		    rects[i].y < 0 ||
		    rects[i].x + rects[i].w > mode_config->max_width ||
		    rects[i].y + rects[i].h > mode_config->max_height) {
			DRM_ERROR("Invalid GUI layout.\n");
			ret = -EINVAL;
			goto out_free;
		}
	}

	vmw_du_update_layout(dev_priv, arg->num_outputs, rects);

out_free:
	kfree(rects);
out_unlock:
	ttm_read_unlock(&vmaster->lock);
	return ret;
}<|MERGE_RESOLUTION|>--- conflicted
+++ resolved
@@ -408,19 +408,6 @@
  * Generic framebuffer code
  */
 
-<<<<<<< HEAD
-int vmw_framebuffer_create_handle(struct drm_framebuffer *fb,
-				  struct drm_file *file_priv,
-				  unsigned int *handle)
-{
-	if (handle)
-		*handle = 0;
-
-	return 0;
-}
-
-=======
->>>>>>> c3ade0e0
 /*
  * Surface framebuffer code
  */
