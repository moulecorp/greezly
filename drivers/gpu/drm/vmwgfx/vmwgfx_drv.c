--- conflicted
+++ resolved
@@ -1346,27 +1346,10 @@
 	.dumb_map_offset = vmw_dumb_map_offset,
 	.dumb_destroy = vmw_dumb_destroy,
 
-<<<<<<< HEAD
-	.fops = {
-		 .owner = THIS_MODULE,
-		 .open = drm_open,
-		 .release = drm_release,
-		 .unlocked_ioctl = vmw_unlocked_ioctl,
-		 .mmap = vmw_mmap,
-		 .poll = vmw_fops_poll,
-		 .read = vmw_fops_read,
-		 .fasync = drm_fasync,
-#if defined(CONFIG_COMPAT)
-		 .compat_ioctl = drm_compat_ioctl,
-#endif
-		 .llseek = noop_llseek,
-	},
-=======
 	.prime_fd_to_handle = vmw_prime_fd_to_handle,
 	.prime_handle_to_fd = vmw_prime_handle_to_fd,
 
 	.fops = &vmwgfx_driver_fops,
->>>>>>> c3ade0e0
 	.name = VMWGFX_DRIVER_NAME,
 	.desc = VMWGFX_DRIVER_DESC,
 	.date = VMWGFX_DRIVER_DATE,
