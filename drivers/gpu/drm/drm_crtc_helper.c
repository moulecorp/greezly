/*
 * Copyright (c) 2006-2008 Intel Corporation
 * Copyright (c) 2007 Dave Airlie <airlied@linux.ie>
 *
 * DRM core CRTC related functions
 *
 * Permission to use, copy, modify, distribute, and sell this software and its
 * documentation for any purpose is hereby granted without fee, provided that
 * the above copyright notice appear in all copies and that both that copyright
 * notice and this permission notice appear in supporting documentation, and
 * that the name of the copyright holders not be used in advertising or
 * publicity pertaining to distribution of the software without specific,
 * written prior permission.  The copyright holders make no representations
 * about the suitability of this software for any purpose.  It is provided "as
 * is" without express or implied warranty.
 *
 * THE COPYRIGHT HOLDERS DISCLAIM ALL WARRANTIES WITH REGARD TO THIS SOFTWARE,
 * INCLUDING ALL IMPLIED WARRANTIES OF MERCHANTABILITY AND FITNESS, IN NO
 * EVENT SHALL THE COPYRIGHT HOLDERS BE LIABLE FOR ANY SPECIAL, INDIRECT OR
 * CONSEQUENTIAL DAMAGES OR ANY DAMAGES WHATSOEVER RESULTING FROM LOSS OF USE,
 * DATA OR PROFITS, WHETHER IN AN ACTION OF CONTRACT, NEGLIGENCE OR OTHER
 * TORTIOUS ACTION, ARISING OUT OF OR IN CONNECTION WITH THE USE OR PERFORMANCE
 * OF THIS SOFTWARE.
 *
 * Authors:
 *      Keith Packard
 *	Eric Anholt <eric@anholt.net>
 *      Dave Airlie <airlied@linux.ie>
 *      Jesse Barnes <jesse.barnes@intel.com>
 */

#include <linux/export.h>
#include <linux/moduleparam.h>

#include <drm/drmP.h>
#include <drm/drm_crtc.h>
#include <drm/drm_fourcc.h>
#include <drm/drm_crtc_helper.h>
#include <drm/drm_fb_helper.h>
#include <drm/drm_edid.h>

MODULE_AUTHOR("David Airlie, Jesse Barnes");
MODULE_DESCRIPTION("DRM KMS helper");
MODULE_LICENSE("GPL and additional rights");

/**
 * drm_helper_move_panel_connectors_to_head() - move panels to the front in the
 * 						connector list
 * @dev: drm device to operate on
 *
 * Some userspace presumes that the first connected connector is the main
 * display, where it's supposed to display e.g. the login screen. For
 * laptops, this should be the main panel. Use this function to sort all
 * (eDP/LVDS) panels to the front of the connector list, instead of
 * painstakingly trying to initialize them in the right order.
 */
void drm_helper_move_panel_connectors_to_head(struct drm_device *dev)
{
	struct drm_connector *connector, *tmp;
	struct list_head panel_list;

	INIT_LIST_HEAD(&panel_list);

	list_for_each_entry_safe(connector, tmp,
				 &dev->mode_config.connector_list, head) {
		if (connector->connector_type == DRM_MODE_CONNECTOR_LVDS ||
		    connector->connector_type == DRM_MODE_CONNECTOR_eDP)
			list_move_tail(&connector->head, &panel_list);
	}

	list_splice(&panel_list, &dev->mode_config.connector_list);
}
EXPORT_SYMBOL(drm_helper_move_panel_connectors_to_head);

static bool drm_kms_helper_poll = true;
module_param_named(poll, drm_kms_helper_poll, bool, 0600);

static void drm_mode_validate_flag(struct drm_connector *connector,
				   int flags)
{
	struct drm_display_mode *mode;

	if (flags == (DRM_MODE_FLAG_DBLSCAN | DRM_MODE_FLAG_INTERLACE |
		      DRM_MODE_FLAG_3D_MASK))
		return;

	list_for_each_entry(mode, &connector->modes, head) {
		if ((mode->flags & DRM_MODE_FLAG_INTERLACE) &&
				!(flags & DRM_MODE_FLAG_INTERLACE))
			mode->status = MODE_NO_INTERLACE;
		if ((mode->flags & DRM_MODE_FLAG_DBLSCAN) &&
				!(flags & DRM_MODE_FLAG_DBLSCAN))
			mode->status = MODE_NO_DBLESCAN;
		if ((mode->flags & DRM_MODE_FLAG_3D_MASK) &&
				!(flags & DRM_MODE_FLAG_3D_MASK))
			mode->status = MODE_NO_STEREO;
	}

	return;
}

/**
 * drm_helper_probe_single_connector_modes - get complete set of display modes
 * @connector: connector to probe
 * @maxX: max width for modes
 * @maxY: max height for modes
 *
 * LOCKING:
 * Caller must hold mode config lock.
 *
 * Based on the helper callbacks implemented by @connector try to detect all
 * valid modes.  Modes will first be added to the connector's probed_modes list,
 * then culled (based on validity and the @maxX, @maxY parameters) and put into
 * the normal modes list.
 *
 * Intended to be use as a generic implementation of the ->fill_modes()
 * @connector vfunc for drivers that use the crtc helpers for output mode
 * filtering and detection.
 *
 * RETURNS:
 * Number of modes found on @connector.
 */
int drm_helper_probe_single_connector_modes(struct drm_connector *connector,
					    uint32_t maxX, uint32_t maxY)
{
	struct drm_device *dev = connector->dev;
	struct drm_display_mode *mode;
	struct drm_connector_helper_funcs *connector_funcs =
		connector->helper_private;
	int count = 0;
	int mode_flags = 0;
	bool verbose_prune = true;

	DRM_DEBUG_KMS("[CONNECTOR:%d:%s]\n", connector->base.id,
			drm_get_connector_name(connector));
	/* set all modes to the unverified state */
	list_for_each_entry(mode, &connector->modes, head)
		mode->status = MODE_UNVERIFIED;

	if (connector->force) {
		if (connector->force == DRM_FORCE_ON)
			connector->status = connector_status_connected;
		else
			connector->status = connector_status_disconnected;
		if (connector->funcs->force)
			connector->funcs->force(connector);
	} else {
		connector->status = connector->funcs->detect(connector, true);
	}

	/* Re-enable polling in case the global poll config changed. */
	if (drm_kms_helper_poll != dev->mode_config.poll_running)
		drm_kms_helper_poll_enable(dev);

	dev->mode_config.poll_running = drm_kms_helper_poll;

	if (connector->status == connector_status_disconnected) {
		DRM_DEBUG_KMS("[CONNECTOR:%d:%s] disconnected\n",
			connector->base.id, drm_get_connector_name(connector));
		drm_mode_connector_update_edid_property(connector, NULL);
		verbose_prune = false;
		goto prune;
	}

#ifdef CONFIG_DRM_LOAD_EDID_FIRMWARE
	count = drm_load_edid_firmware(connector);
	if (count == 0)
#endif
		count = (*connector_funcs->get_modes)(connector);

	if (count == 0 && connector->status == connector_status_connected)
		count = drm_add_modes_noedid(connector, 1024, 768);
	if (count == 0)
		goto prune;

	drm_mode_connector_list_update(connector);

	if (maxX && maxY)
		drm_mode_validate_size(dev, &connector->modes, maxX,
				       maxY, 0);

	if (connector->interlace_allowed)
		mode_flags |= DRM_MODE_FLAG_INTERLACE;
	if (connector->doublescan_allowed)
		mode_flags |= DRM_MODE_FLAG_DBLSCAN;
	if (connector->stereo_allowed)
		mode_flags |= DRM_MODE_FLAG_3D_MASK;
	drm_mode_validate_flag(connector, mode_flags);

	list_for_each_entry(mode, &connector->modes, head) {
		if (mode->status == MODE_OK)
			mode->status = connector_funcs->mode_valid(connector,
								   mode);
	}

prune:
	drm_mode_prune_invalid(dev, &connector->modes, verbose_prune);

	if (list_empty(&connector->modes))
		return 0;

	list_for_each_entry(mode, &connector->modes, head)
		mode->vrefresh = drm_mode_vrefresh(mode);

	drm_mode_sort(&connector->modes);

	DRM_DEBUG_KMS("[CONNECTOR:%d:%s] probed modes :\n", connector->base.id,
			drm_get_connector_name(connector));
	list_for_each_entry(mode, &connector->modes, head) {
		drm_mode_set_crtcinfo(mode, CRTC_INTERLACE_HALVE_V);
		drm_mode_debug_printmodeline(mode);
	}

	return count;
}
EXPORT_SYMBOL(drm_helper_probe_single_connector_modes);

/**
 * drm_helper_encoder_in_use - check if a given encoder is in use
 * @encoder: encoder to check
 *
 * LOCKING:
 * Caller must hold mode config lock.
 *
 * Walk @encoders's DRM device's mode_config and see if it's in use.
 *
 * RETURNS:
 * True if @encoder is part of the mode_config, false otherwise.
 */
bool drm_helper_encoder_in_use(struct drm_encoder *encoder)
{
	struct drm_connector *connector;
	struct drm_device *dev = encoder->dev;
	list_for_each_entry(connector, &dev->mode_config.connector_list, head)
		if (connector->encoder == encoder)
			return true;
	return false;
}
EXPORT_SYMBOL(drm_helper_encoder_in_use);

/**
 * drm_helper_crtc_in_use - check if a given CRTC is in a mode_config
 * @crtc: CRTC to check
 *
 * LOCKING:
 * Caller must hold mode config lock.
 *
 * Walk @crtc's DRM device's mode_config and see if it's in use.
 *
 * RETURNS:
 * True if @crtc is part of the mode_config, false otherwise.
 */
bool drm_helper_crtc_in_use(struct drm_crtc *crtc)
{
	struct drm_encoder *encoder;
	struct drm_device *dev = crtc->dev;
	/* FIXME: Locking around list access? */
	list_for_each_entry(encoder, &dev->mode_config.encoder_list, head)
		if (encoder->crtc == crtc && drm_helper_encoder_in_use(encoder))
			return true;
	return false;
}
EXPORT_SYMBOL(drm_helper_crtc_in_use);

static void
drm_encoder_disable(struct drm_encoder *encoder)
{
	struct drm_encoder_helper_funcs *encoder_funcs = encoder->helper_private;

	if (encoder->bridge)
		encoder->bridge->funcs->disable(encoder->bridge);

	if (encoder_funcs->disable)
		(*encoder_funcs->disable)(encoder);
	else
		(*encoder_funcs->dpms)(encoder, DRM_MODE_DPMS_OFF);

	if (encoder->bridge)
		encoder->bridge->funcs->post_disable(encoder->bridge);
}

/**
 * drm_helper_disable_unused_functions - disable unused objects
 * @dev: DRM device
 *
 * LOCKING:
 * Caller must hold mode config lock.
 *
 * If an connector or CRTC isn't part of @dev's mode_config, it can be disabled
 * by calling its dpms function, which should power it off.
 */
void drm_helper_disable_unused_functions(struct drm_device *dev)
{
	struct drm_encoder *encoder;
	struct drm_connector *connector;
	struct drm_crtc *crtc;

	list_for_each_entry(connector, &dev->mode_config.connector_list, head) {
		if (!connector->encoder)
			continue;
		if (connector->status == connector_status_disconnected)
			connector->encoder = NULL;
	}

	list_for_each_entry(encoder, &dev->mode_config.encoder_list, head) {
		if (!drm_helper_encoder_in_use(encoder)) {
			drm_encoder_disable(encoder);
			/* disconnector encoder from any connector */
			encoder->crtc = NULL;
		}
	}

	list_for_each_entry(crtc, &dev->mode_config.crtc_list, head) {
		struct drm_crtc_helper_funcs *crtc_funcs = crtc->helper_private;
		crtc->enabled = drm_helper_crtc_in_use(crtc);
		if (!crtc->enabled) {
			if (crtc_funcs->disable)
				(*crtc_funcs->disable)(crtc);
			else
				(*crtc_funcs->dpms)(crtc, DRM_MODE_DPMS_OFF);
			crtc->fb = NULL;
		}
	}
}
EXPORT_SYMBOL(drm_helper_disable_unused_functions);

<<<<<<< HEAD
/**
 * drm_encoder_crtc_ok - can a given crtc drive a given encoder?
 * @encoder: encoder to test
 * @crtc: crtc to test
 *
 * Return false if @encoder can't be driven by @crtc, true otherwise.
 */
static bool drm_encoder_crtc_ok(struct drm_encoder *encoder,
				struct drm_crtc *crtc)
{
	struct drm_device *dev;
	struct drm_crtc *tmp;
	int crtc_mask = 1;

	BUG_ON(!crtc);

	dev = crtc->dev;

	list_for_each_entry(tmp, &dev->mode_config.crtc_list, head) {
		if (tmp == crtc)
			break;
		crtc_mask <<= 1;
	}

	if (encoder->possible_crtcs & crtc_mask)
		return true;
	return false;
}

=======
>>>>>>> c3ade0e0
/*
 * Check the CRTC we're going to map each output to vs. its current
 * CRTC.  If they don't match, we have to disable the output and the CRTC
 * since the driver will have to re-route things.
 */
static void
drm_crtc_prepare_encoders(struct drm_device *dev)
{
	struct drm_encoder_helper_funcs *encoder_funcs;
	struct drm_encoder *encoder;

	list_for_each_entry(encoder, &dev->mode_config.encoder_list, head) {
		encoder_funcs = encoder->helper_private;
		/* Disable unused encoders */
		if (encoder->crtc == NULL)
			drm_encoder_disable(encoder);
		/* Disable encoders whose CRTC is about to change */
		if (encoder_funcs->get_crtc &&
		    encoder->crtc != (*encoder_funcs->get_crtc)(encoder))
			drm_encoder_disable(encoder);
	}
}

/**
 * drm_crtc_helper_set_mode - internal helper to set a mode
 * @crtc: CRTC to program
 * @mode: mode to use
 * @x: horizontal offset into the surface
 * @y: vertical offset into the surface
<<<<<<< HEAD
=======
 * @old_fb: old framebuffer, for cleanup
>>>>>>> c3ade0e0
 *
 * LOCKING:
 * Caller must hold mode config lock.
 *
 * Try to set @mode on @crtc.  Give @crtc and its associated connectors a chance
 * to fixup or reject the mode prior to trying to set it. This is an internal
 * helper that drivers could e.g. use to update properties that require the
 * entire output pipe to be disabled and re-enabled in a new configuration. For
 * example for changing whether audio is enabled on a hdmi link or for changing
 * panel fitter or dither attributes. It is also called by the
 * drm_crtc_helper_set_config() helper function to drive the mode setting
 * sequence.
 *
 * RETURNS:
 * True if the mode was set successfully, or false otherwise.
 */
bool drm_crtc_helper_set_mode(struct drm_crtc *crtc,
			      struct drm_display_mode *mode,
			      int x, int y,
			      struct drm_framebuffer *old_fb)
{
	struct drm_device *dev = crtc->dev;
	struct drm_display_mode *adjusted_mode, saved_mode;
	struct drm_crtc_helper_funcs *crtc_funcs = crtc->helper_private;
	struct drm_encoder_helper_funcs *encoder_funcs;
	int saved_x, saved_y;
	bool saved_enabled;
	struct drm_encoder *encoder;
	bool ret = true;

	saved_enabled = crtc->enabled;
	crtc->enabled = drm_helper_crtc_in_use(crtc);
	if (!crtc->enabled)
		return true;

	adjusted_mode = drm_mode_duplicate(dev, mode);
	if (!adjusted_mode) {
		crtc->enabled = saved_enabled;
		return false;
	}

	saved_mode = crtc->mode;
	saved_x = crtc->x;
	saved_y = crtc->y;

	/* Update crtc values up front so the driver can rely on them for mode
	 * setting.
	 */
	crtc->mode = *mode;
	crtc->x = x;
	crtc->y = y;

	/* Pass our mode to the connectors and the CRTC to give them a chance to
	 * adjust it according to limitations or connector properties, and also
	 * a chance to reject the mode entirely.
	 */
	list_for_each_entry(encoder, &dev->mode_config.encoder_list, head) {

		if (encoder->crtc != crtc)
			continue;

		if (encoder->bridge && encoder->bridge->funcs->mode_fixup) {
			ret = encoder->bridge->funcs->mode_fixup(
					encoder->bridge, mode, adjusted_mode);
			if (!ret) {
				DRM_DEBUG_KMS("Bridge fixup failed\n");
				goto done;
			}
		}

		encoder_funcs = encoder->helper_private;
		if (!(ret = encoder_funcs->mode_fixup(encoder, mode,
						      adjusted_mode))) {
			DRM_DEBUG_KMS("Encoder fixup failed\n");
			goto done;
		}
	}

	if (!(ret = crtc_funcs->mode_fixup(crtc, mode, adjusted_mode))) {
		DRM_DEBUG_KMS("CRTC fixup failed\n");
		goto done;
	}
	DRM_DEBUG_KMS("[CRTC:%d]\n", crtc->base.id);

	/* Prepare the encoders and CRTCs before setting the mode. */
	list_for_each_entry(encoder, &dev->mode_config.encoder_list, head) {

		if (encoder->crtc != crtc)
			continue;

		if (encoder->bridge)
			encoder->bridge->funcs->disable(encoder->bridge);

		encoder_funcs = encoder->helper_private;
		/* Disable the encoders as the first thing we do. */
		encoder_funcs->prepare(encoder);

		if (encoder->bridge)
			encoder->bridge->funcs->post_disable(encoder->bridge);
	}

	drm_crtc_prepare_encoders(dev);

	crtc_funcs->prepare(crtc);

	/* Set up the DPLL and any encoders state that needs to adjust or depend
	 * on the DPLL.
	 */
	ret = !crtc_funcs->mode_set(crtc, mode, adjusted_mode, x, y, old_fb);
	if (!ret)
	    goto done;

	list_for_each_entry(encoder, &dev->mode_config.encoder_list, head) {

		if (encoder->crtc != crtc)
			continue;

		DRM_DEBUG_KMS("[ENCODER:%d:%s] set [MODE:%d:%s]\n",
			encoder->base.id, drm_get_encoder_name(encoder),
			mode->base.id, mode->name);
		encoder_funcs = encoder->helper_private;
		encoder_funcs->mode_set(encoder, mode, adjusted_mode);

		if (encoder->bridge && encoder->bridge->funcs->mode_set)
			encoder->bridge->funcs->mode_set(encoder->bridge, mode,
					adjusted_mode);
	}

	/* Now enable the clocks, plane, pipe, and connectors that we set up. */
	crtc_funcs->commit(crtc);

	list_for_each_entry(encoder, &dev->mode_config.encoder_list, head) {

		if (encoder->crtc != crtc)
			continue;

		if (encoder->bridge)
			encoder->bridge->funcs->pre_enable(encoder->bridge);

		encoder_funcs = encoder->helper_private;
		encoder_funcs->commit(encoder);

		if (encoder->bridge)
			encoder->bridge->funcs->enable(encoder->bridge);
	}

	/* Store real post-adjustment hardware mode. */
	crtc->hwmode = *adjusted_mode;

	/* Calculate and store various constants which
	 * are later needed by vblank and swap-completion
	 * timestamping. They are derived from true hwmode.
	 */
	drm_calc_timestamping_constants(crtc, &crtc->hwmode);

	/* FIXME: add subpixel order */
done:
	drm_mode_destroy(dev, adjusted_mode);
	if (!ret) {
		crtc->enabled = saved_enabled;
		crtc->mode = saved_mode;
		crtc->x = saved_x;
		crtc->y = saved_y;
	}

	return ret;
}
EXPORT_SYMBOL(drm_crtc_helper_set_mode);


static int
drm_crtc_helper_disable(struct drm_crtc *crtc)
{
	struct drm_device *dev = crtc->dev;
	struct drm_connector *connector;
	struct drm_encoder *encoder;

	/* Decouple all encoders and their attached connectors from this crtc */
	list_for_each_entry(encoder, &dev->mode_config.encoder_list, head) {
		if (encoder->crtc != crtc)
			continue;

		list_for_each_entry(connector, &dev->mode_config.connector_list, head) {
			if (connector->encoder != encoder)
				continue;

			connector->encoder = NULL;

			/*
			 * drm_helper_disable_unused_functions() ought to be
			 * doing this, but since we've decoupled the encoder
			 * from the connector above, the required connection
			 * between them is henceforth no longer available.
			 */
			connector->dpms = DRM_MODE_DPMS_OFF;
		}
	}

	drm_helper_disable_unused_functions(dev);
	return 0;
}

/**
 * drm_crtc_helper_set_config - set a new config from userspace
 * @set: mode set configuration
 *
 * LOCKING:
 * Caller must hold mode config lock.
 *
 * Setup a new configuration, provided by the upper layers (either an ioctl call
 * from userspace or internally e.g. from the fbdev suppport code) in @set, and
 * enable it. This is the main helper functions for drivers that implement
 * kernel mode setting with the crtc helper functions and the assorted
 * ->prepare(), ->modeset() and ->commit() helper callbacks.
 *
 * RETURNS:
 * Returns 0 on success, -ERRNO on failure.
 */
int drm_crtc_helper_set_config(struct drm_mode_set *set)
{
	struct drm_device *dev;
	struct drm_crtc *new_crtc;
	struct drm_encoder *save_encoders, *new_encoder, *encoder;
	bool mode_changed = false; /* if true do a full mode set */
	bool fb_changed = false; /* if true and !mode_changed just do a flip */
	struct drm_connector *save_connectors, *connector;
	int count = 0, ro, fail = 0;
	struct drm_crtc_helper_funcs *crtc_funcs;
	struct drm_mode_set save_set;
	int ret;
	int i;

	DRM_DEBUG_KMS("\n");

	BUG_ON(!set);
	BUG_ON(!set->crtc);
	BUG_ON(!set->crtc->helper_private);

	/* Enforce sane interface api - has been abused by the fb helper. */
	BUG_ON(!set->mode && set->fb);
	BUG_ON(set->fb && set->num_connectors == 0);

	crtc_funcs = set->crtc->helper_private;

	if (!set->mode)
		set->fb = NULL;

	if (set->fb) {
		DRM_DEBUG_KMS("[CRTC:%d] [FB:%d] #connectors=%d (x y) (%i %i)\n",
				set->crtc->base.id, set->fb->base.id,
				(int)set->num_connectors, set->x, set->y);
	} else {
		DRM_DEBUG_KMS("[CRTC:%d] [NOFB]\n", set->crtc->base.id);
		return drm_crtc_helper_disable(set->crtc);
	}

	dev = set->crtc->dev;

	/*
	 * Allocate space for the backup of all (non-pointer) encoder and
	 * connector data.
	 */
	save_encoders = kzalloc(dev->mode_config.num_encoder *
				sizeof(struct drm_encoder), GFP_KERNEL);
	if (!save_encoders)
		return -ENOMEM;

	save_connectors = kzalloc(dev->mode_config.num_connector *
				sizeof(struct drm_connector), GFP_KERNEL);
	if (!save_connectors) {
		kfree(save_encoders);
		return -ENOMEM;
	}

	/*
	 * Copy data. Note that driver private data is not affected.
	 * Should anything bad happen only the expected state is
	 * restored, not the drivers personal bookkeeping.
	 */
	count = 0;
	list_for_each_entry(encoder, &dev->mode_config.encoder_list, head) {
		save_encoders[count++] = *encoder;
	}

	count = 0;
	list_for_each_entry(connector, &dev->mode_config.connector_list, head) {
		save_connectors[count++] = *connector;
	}

	save_set.crtc = set->crtc;
	save_set.mode = &set->crtc->mode;
	save_set.x = set->crtc->x;
	save_set.y = set->crtc->y;
	save_set.fb = set->crtc->fb;

	/* We should be able to check here if the fb has the same properties
	 * and then just flip_or_move it */
	if (set->crtc->fb != set->fb) {
		/* If we have no fb then treat it as a full mode set */
		if (set->crtc->fb == NULL) {
			DRM_DEBUG_KMS("crtc has no fb, full mode set\n");
			mode_changed = true;
		} else if (set->fb == NULL) {
			mode_changed = true;
		} else if (set->fb->pixel_format !=
			   set->crtc->fb->pixel_format) {
			mode_changed = true;
		} else
			fb_changed = true;
	}

	if (set->x != set->crtc->x || set->y != set->crtc->y)
		fb_changed = true;

	if (set->mode && !drm_mode_equal(set->mode, &set->crtc->mode)) {
		DRM_DEBUG_KMS("modes are different, full mode set\n");
		drm_mode_debug_printmodeline(&set->crtc->mode);
		drm_mode_debug_printmodeline(set->mode);
		mode_changed = true;
	}

	/* a) traverse passed in connector list and get encoders for them */
	count = 0;
	list_for_each_entry(connector, &dev->mode_config.connector_list, head) {
		struct drm_connector_helper_funcs *connector_funcs =
			connector->helper_private;
		new_encoder = connector->encoder;
		for (ro = 0; ro < set->num_connectors; ro++) {
			if (set->connectors[ro] == connector) {
				new_encoder = connector_funcs->best_encoder(connector);
				/* if we can't get an encoder for a connector
				   we are setting now - then fail */
				if (new_encoder == NULL)
					/* don't break so fail path works correct */
					fail = 1;
				break;

				if (connector->dpms != DRM_MODE_DPMS_ON) {
					DRM_DEBUG_KMS("connector dpms not on, full mode switch\n");
					mode_changed = true;
				}
			}
		}

		if (new_encoder != connector->encoder) {
			DRM_DEBUG_KMS("encoder changed, full mode switch\n");
			mode_changed = true;
			/* If the encoder is reused for another connector, then
			 * the appropriate crtc will be set later.
			 */
			if (connector->encoder)
				connector->encoder->crtc = NULL;
			connector->encoder = new_encoder;
		}
	}

	if (fail) {
		ret = -EINVAL;
		goto fail;
	}

	count = 0;
	list_for_each_entry(connector, &dev->mode_config.connector_list, head) {
		if (!connector->encoder)
			continue;

		if (connector->encoder->crtc == set->crtc)
			new_crtc = NULL;
		else
			new_crtc = connector->encoder->crtc;

		for (ro = 0; ro < set->num_connectors; ro++) {
			if (set->connectors[ro] == connector)
				new_crtc = set->crtc;
		}

		/* Make sure the new CRTC will work with the encoder */
		if (new_crtc &&
		    !drm_encoder_crtc_ok(connector->encoder, new_crtc)) {
			ret = -EINVAL;
			goto fail;
		}
		if (new_crtc != connector->encoder->crtc) {
			DRM_DEBUG_KMS("crtc changed, full mode switch\n");
			mode_changed = true;
			connector->encoder->crtc = new_crtc;
		}
		if (new_crtc) {
			DRM_DEBUG_KMS("[CONNECTOR:%d:%s] to [CRTC:%d]\n",
				connector->base.id, drm_get_connector_name(connector),
				new_crtc->base.id);
		} else {
			DRM_DEBUG_KMS("[CONNECTOR:%d:%s] to [NOCRTC]\n",
				connector->base.id, drm_get_connector_name(connector));
		}
	}

	/* mode_set_base is not a required function */
	if (fb_changed && !crtc_funcs->mode_set_base)
		mode_changed = true;

	if (mode_changed) {
		if (drm_helper_crtc_in_use(set->crtc)) {
			DRM_DEBUG_KMS("attempting to set mode from"
					" userspace\n");
			drm_mode_debug_printmodeline(set->mode);
			set->crtc->fb = set->fb;
			if (!drm_crtc_helper_set_mode(set->crtc, set->mode,
						      set->x, set->y,
						      save_set.fb)) {
				DRM_ERROR("failed to set mode on [CRTC:%d]\n",
					  set->crtc->base.id);
				set->crtc->fb = save_set.fb;
				ret = -EINVAL;
				goto fail;
			}
			DRM_DEBUG_KMS("Setting connector DPMS state to on\n");
			for (i = 0; i < set->num_connectors; i++) {
				DRM_DEBUG_KMS("\t[CONNECTOR:%d:%s] set DPMS on\n", set->connectors[i]->base.id,
					      drm_get_connector_name(set->connectors[i]));
				set->connectors[i]->funcs->dpms(set->connectors[i], DRM_MODE_DPMS_ON);
			}
		}
		drm_helper_disable_unused_functions(dev);
	} else if (fb_changed) {
		set->crtc->x = set->x;
		set->crtc->y = set->y;
		set->crtc->fb = set->fb;
		ret = crtc_funcs->mode_set_base(set->crtc,
						set->x, set->y, save_set.fb);
		if (ret != 0) {
			set->crtc->x = save_set.x;
			set->crtc->y = save_set.y;
			set->crtc->fb = save_set.fb;
			goto fail;
		}
	}

	kfree(save_connectors);
	kfree(save_encoders);
	return 0;

fail:
	/* Restore all previous data. */
	count = 0;
	list_for_each_entry(encoder, &dev->mode_config.encoder_list, head) {
		*encoder = save_encoders[count++];
	}

	count = 0;
	list_for_each_entry(connector, &dev->mode_config.connector_list, head) {
		*connector = save_connectors[count++];
	}

	/* Try to restore the config */
	if (mode_changed &&
	    !drm_crtc_helper_set_mode(save_set.crtc, save_set.mode, save_set.x,
				      save_set.y, save_set.fb))
		DRM_ERROR("failed to restore config after modeset failure\n");

	kfree(save_connectors);
	kfree(save_encoders);
	return ret;
}
EXPORT_SYMBOL(drm_crtc_helper_set_config);

static int drm_helper_choose_encoder_dpms(struct drm_encoder *encoder)
{
	int dpms = DRM_MODE_DPMS_OFF;
	struct drm_connector *connector;
	struct drm_device *dev = encoder->dev;

	list_for_each_entry(connector, &dev->mode_config.connector_list, head)
		if (connector->encoder == encoder)
			if (connector->dpms < dpms)
				dpms = connector->dpms;
	return dpms;
}

/* Helper which handles bridge ordering around encoder dpms */
static void drm_helper_encoder_dpms(struct drm_encoder *encoder, int mode)
{
	struct drm_bridge *bridge = encoder->bridge;
	struct drm_encoder_helper_funcs *encoder_funcs;

	if (bridge) {
		if (mode == DRM_MODE_DPMS_ON)
			bridge->funcs->pre_enable(bridge);
		else
			bridge->funcs->disable(bridge);
	}

	encoder_funcs = encoder->helper_private;
	if (encoder_funcs->dpms)
		encoder_funcs->dpms(encoder, mode);

	if (bridge) {
		if (mode == DRM_MODE_DPMS_ON)
			bridge->funcs->enable(bridge);
		else
			bridge->funcs->post_disable(bridge);
	}
}

static int drm_helper_choose_crtc_dpms(struct drm_crtc *crtc)
{
	int dpms = DRM_MODE_DPMS_OFF;
	struct drm_connector *connector;
	struct drm_device *dev = crtc->dev;

	list_for_each_entry(connector, &dev->mode_config.connector_list, head)
		if (connector->encoder && connector->encoder->crtc == crtc)
			if (connector->dpms < dpms)
				dpms = connector->dpms;
	return dpms;
}

/**
 * drm_helper_connector_dpms() - connector dpms helper implementation
 * @connector: affected connector
 * @mode: DPMS mode
 *
 * This is the main helper function provided by the crtc helper framework for
 * implementing the DPMS connector attribute. It computes the new desired DPMS
 * state for all encoders and crtcs in the output mesh and calls the ->dpms()
 * callback provided by the driver appropriately.
 */
void drm_helper_connector_dpms(struct drm_connector *connector, int mode)
{
	struct drm_encoder *encoder = connector->encoder;
	struct drm_crtc *crtc = encoder ? encoder->crtc : NULL;
	int old_dpms, encoder_dpms = DRM_MODE_DPMS_OFF;

	if (mode == connector->dpms)
		return;

	old_dpms = connector->dpms;
	connector->dpms = mode;

	if (encoder)
		encoder_dpms = drm_helper_choose_encoder_dpms(encoder);

	/* from off to on, do crtc then encoder */
	if (mode < old_dpms) {
		if (crtc) {
			struct drm_crtc_helper_funcs *crtc_funcs = crtc->helper_private;
			if (crtc_funcs->dpms)
				(*crtc_funcs->dpms) (crtc,
						     drm_helper_choose_crtc_dpms(crtc));
		}
		if (encoder)
			drm_helper_encoder_dpms(encoder, encoder_dpms);
	}

	/* from on to off, do encoder then crtc */
	if (mode > old_dpms) {
		if (encoder)
			drm_helper_encoder_dpms(encoder, encoder_dpms);
		if (crtc) {
			struct drm_crtc_helper_funcs *crtc_funcs = crtc->helper_private;
			if (crtc_funcs->dpms)
				(*crtc_funcs->dpms) (crtc,
						     drm_helper_choose_crtc_dpms(crtc));
		}
	}

	return;
}
EXPORT_SYMBOL(drm_helper_connector_dpms);

int drm_helper_mode_fill_fb_struct(struct drm_framebuffer *fb,
				   struct drm_mode_fb_cmd2 *mode_cmd)
{
	int i;

	fb->width = mode_cmd->width;
	fb->height = mode_cmd->height;
	for (i = 0; i < 4; i++) {
		fb->pitches[i] = mode_cmd->pitches[i];
		fb->offsets[i] = mode_cmd->offsets[i];
	}
	drm_fb_get_bpp_depth(mode_cmd->pixel_format, &fb->depth,
				    &fb->bits_per_pixel);
	fb->pixel_format = mode_cmd->pixel_format;

	return 0;
}
EXPORT_SYMBOL(drm_helper_mode_fill_fb_struct);

int drm_helper_resume_force_mode(struct drm_device *dev)
{
	struct drm_crtc *crtc;
	struct drm_encoder *encoder;
	struct drm_crtc_helper_funcs *crtc_funcs;
	int ret, encoder_dpms;

	list_for_each_entry(crtc, &dev->mode_config.crtc_list, head) {

		if (!crtc->enabled)
			continue;

		ret = drm_crtc_helper_set_mode(crtc, &crtc->mode,
					       crtc->x, crtc->y, crtc->fb);

		if (ret == false)
			DRM_ERROR("failed to set mode on crtc %p\n", crtc);

		/* Turn off outputs that were already powered off */
		if (drm_helper_choose_crtc_dpms(crtc)) {
			list_for_each_entry(encoder, &dev->mode_config.encoder_list, head) {

				if(encoder->crtc != crtc)
					continue;

				encoder_dpms = drm_helper_choose_encoder_dpms(
							encoder);

				drm_helper_encoder_dpms(encoder, encoder_dpms);
			}

			crtc_funcs = crtc->helper_private;
			if (crtc_funcs->dpms)
				(*crtc_funcs->dpms) (crtc,
						     drm_helper_choose_crtc_dpms(crtc));
		}
	}
	/* disable the unused connectors while restoring the modesetting */
	drm_helper_disable_unused_functions(dev);
	return 0;
}
EXPORT_SYMBOL(drm_helper_resume_force_mode);

void drm_kms_helper_hotplug_event(struct drm_device *dev)
{
	/* send a uevent + call fbdev */
	drm_sysfs_hotplug_event(dev);
	if (dev->mode_config.funcs->output_poll_changed)
		dev->mode_config.funcs->output_poll_changed(dev);
}
EXPORT_SYMBOL(drm_kms_helper_hotplug_event);

#define DRM_OUTPUT_POLL_PERIOD (10*HZ)
static void output_poll_execute(struct work_struct *work)
{
	struct delayed_work *delayed_work = to_delayed_work(work);
	struct drm_device *dev = container_of(delayed_work, struct drm_device, mode_config.output_poll_work);
	struct drm_connector *connector;
	enum drm_connector_status old_status;
	bool repoll = false, changed = false;

	if (!drm_kms_helper_poll)
		return;

	mutex_lock(&dev->mode_config.mutex);
	list_for_each_entry(connector, &dev->mode_config.connector_list, head) {

		/* Ignore forced connectors. */
		if (connector->force)
			continue;

		/* Ignore HPD capable connectors and connectors where we don't
		 * want any hotplug detection at all for polling. */
		if (!connector->polled || connector->polled == DRM_CONNECTOR_POLL_HPD)
			continue;

		repoll = true;

		old_status = connector->status;
		/* if we are connected and don't want to poll for disconnect
		   skip it */
		if (old_status == connector_status_connected &&
		    !(connector->polled & DRM_CONNECTOR_POLL_DISCONNECT))
			continue;

		connector->status = connector->funcs->detect(connector, false);
		if (old_status != connector->status) {
			const char *old, *new;

			old = drm_get_connector_status_name(old_status);
			new = drm_get_connector_status_name(connector->status);

			DRM_DEBUG_KMS("[CONNECTOR:%d:%s] "
				      "status updated from %s to %s\n",
				      connector->base.id,
				      drm_get_connector_name(connector),
				      old, new);

			changed = true;
		}
	}

	mutex_unlock(&dev->mode_config.mutex);

	if (changed)
		drm_kms_helper_hotplug_event(dev);

	if (repoll)
		schedule_delayed_work(delayed_work, DRM_OUTPUT_POLL_PERIOD);
}

void drm_kms_helper_poll_disable(struct drm_device *dev)
{
	if (!dev->mode_config.poll_enabled)
		return;
	cancel_delayed_work_sync(&dev->mode_config.output_poll_work);
}
EXPORT_SYMBOL(drm_kms_helper_poll_disable);

void drm_kms_helper_poll_enable(struct drm_device *dev)
{
	bool poll = false;
	struct drm_connector *connector;

	if (!dev->mode_config.poll_enabled || !drm_kms_helper_poll)
		return;

	list_for_each_entry(connector, &dev->mode_config.connector_list, head) {
		if (connector->polled & (DRM_CONNECTOR_POLL_CONNECT |
					 DRM_CONNECTOR_POLL_DISCONNECT))
			poll = true;
	}

	if (poll)
		schedule_delayed_work(&dev->mode_config.output_poll_work, DRM_OUTPUT_POLL_PERIOD);
}
EXPORT_SYMBOL(drm_kms_helper_poll_enable);

void drm_kms_helper_poll_init(struct drm_device *dev)
{
	INIT_DELAYED_WORK(&dev->mode_config.output_poll_work, output_poll_execute);
	dev->mode_config.poll_enabled = true;

	drm_kms_helper_poll_enable(dev);
}
EXPORT_SYMBOL(drm_kms_helper_poll_init);

void drm_kms_helper_poll_fini(struct drm_device *dev)
{
	drm_kms_helper_poll_disable(dev);
}
EXPORT_SYMBOL(drm_kms_helper_poll_fini);

bool drm_helper_hpd_irq_event(struct drm_device *dev)
{
	struct drm_connector *connector;
	enum drm_connector_status old_status;
	bool changed = false;

	if (!dev->mode_config.poll_enabled)
		return false;

	mutex_lock(&dev->mode_config.mutex);
	list_for_each_entry(connector, &dev->mode_config.connector_list, head) {

		/* Only handle HPD capable connectors. */
		if (!(connector->polled & DRM_CONNECTOR_POLL_HPD))
			continue;

		old_status = connector->status;

		connector->status = connector->funcs->detect(connector, false);
		DRM_DEBUG_KMS("[CONNECTOR:%d:%s] status updated from %s to %s\n",
			      connector->base.id,
			      drm_get_connector_name(connector),
			      drm_get_connector_status_name(old_status),
			      drm_get_connector_status_name(connector->status));
		if (old_status != connector->status)
			changed = true;
	}

	mutex_unlock(&dev->mode_config.mutex);

	if (changed)
		drm_kms_helper_hotplug_event(dev);

	return changed;
}
EXPORT_SYMBOL(drm_helper_hpd_irq_event);<|MERGE_RESOLUTION|>--- conflicted
+++ resolved
@@ -324,38 +324,6 @@
 }
 EXPORT_SYMBOL(drm_helper_disable_unused_functions);
 
-<<<<<<< HEAD
-/**
- * drm_encoder_crtc_ok - can a given crtc drive a given encoder?
- * @encoder: encoder to test
- * @crtc: crtc to test
- *
- * Return false if @encoder can't be driven by @crtc, true otherwise.
- */
-static bool drm_encoder_crtc_ok(struct drm_encoder *encoder,
-				struct drm_crtc *crtc)
-{
-	struct drm_device *dev;
-	struct drm_crtc *tmp;
-	int crtc_mask = 1;
-
-	BUG_ON(!crtc);
-
-	dev = crtc->dev;
-
-	list_for_each_entry(tmp, &dev->mode_config.crtc_list, head) {
-		if (tmp == crtc)
-			break;
-		crtc_mask <<= 1;
-	}
-
-	if (encoder->possible_crtcs & crtc_mask)
-		return true;
-	return false;
-}
-
-=======
->>>>>>> c3ade0e0
 /*
  * Check the CRTC we're going to map each output to vs. its current
  * CRTC.  If they don't match, we have to disable the output and the CRTC
@@ -385,10 +353,7 @@
  * @mode: mode to use
  * @x: horizontal offset into the surface
  * @y: vertical offset into the surface
-<<<<<<< HEAD
-=======
  * @old_fb: old framebuffer, for cleanup
->>>>>>> c3ade0e0
  *
  * LOCKING:
  * Caller must hold mode config lock.
