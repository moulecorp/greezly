/*
 * Copyright 2007-8 Advanced Micro Devices, Inc.
 * Copyright 2008 Red Hat Inc.
 *
 * Permission is hereby granted, free of charge, to any person obtaining a
 * copy of this software and associated documentation files (the "Software"),
 * to deal in the Software without restriction, including without limitation
 * the rights to use, copy, modify, merge, publish, distribute, sublicense,
 * and/or sell copies of the Software, and to permit persons to whom the
 * Software is furnished to do so, subject to the following conditions:
 *
 * The above copyright notice and this permission notice shall be included in
 * all copies or substantial portions of the Software.
 *
 * THE SOFTWARE IS PROVIDED "AS IS", WITHOUT WARRANTY OF ANY KIND, EXPRESS OR
 * IMPLIED, INCLUDING BUT NOT LIMITED TO THE WARRANTIES OF MERCHANTABILITY,
 * FITNESS FOR A PARTICULAR PURPOSE AND NONINFRINGEMENT.  IN NO EVENT SHALL
 * THE COPYRIGHT HOLDER(S) OR AUTHOR(S) BE LIABLE FOR ANY CLAIM, DAMAGES OR
 * OTHER LIABILITY, WHETHER IN AN ACTION OF CONTRACT, TORT OR OTHERWISE,
 * ARISING FROM, OUT OF OR IN CONNECTION WITH THE SOFTWARE OR THE USE OR
 * OTHER DEALINGS IN THE SOFTWARE.
 *
 * Authors: Dave Airlie
 *          Alex Deucher
 */
#include <drm/drmP.h>
#include <drm/drm_crtc_helper.h>
#include <drm/radeon_drm.h>
#include <drm/drm_fixed.h>
#include "radeon.h"
#include "atom.h"
#include "atom-bits.h"

static void atombios_overscan_setup(struct drm_crtc *crtc,
				    struct drm_display_mode *mode,
				    struct drm_display_mode *adjusted_mode)
{
	struct drm_device *dev = crtc->dev;
	struct radeon_device *rdev = dev->dev_private;
	struct radeon_crtc *radeon_crtc = to_radeon_crtc(crtc);
	SET_CRTC_OVERSCAN_PS_ALLOCATION args;
	int index = GetIndexIntoMasterTable(COMMAND, SetCRTC_OverScan);
	int a1, a2;

	memset(&args, 0, sizeof(args));

	args.ucCRTC = radeon_crtc->crtc_id;

	switch (radeon_crtc->rmx_type) {
	case RMX_CENTER:
		args.usOverscanTop = cpu_to_le16((adjusted_mode->crtc_vdisplay - mode->crtc_vdisplay) / 2);
		args.usOverscanBottom = cpu_to_le16((adjusted_mode->crtc_vdisplay - mode->crtc_vdisplay) / 2);
		args.usOverscanLeft = cpu_to_le16((adjusted_mode->crtc_hdisplay - mode->crtc_hdisplay) / 2);
		args.usOverscanRight = cpu_to_le16((adjusted_mode->crtc_hdisplay - mode->crtc_hdisplay) / 2);
		break;
	case RMX_ASPECT:
		a1 = mode->crtc_vdisplay * adjusted_mode->crtc_hdisplay;
		a2 = adjusted_mode->crtc_vdisplay * mode->crtc_hdisplay;

		if (a1 > a2) {
			args.usOverscanLeft = cpu_to_le16((adjusted_mode->crtc_hdisplay - (a2 / mode->crtc_vdisplay)) / 2);
			args.usOverscanRight = cpu_to_le16((adjusted_mode->crtc_hdisplay - (a2 / mode->crtc_vdisplay)) / 2);
		} else if (a2 > a1) {
			args.usOverscanTop = cpu_to_le16((adjusted_mode->crtc_vdisplay - (a1 / mode->crtc_hdisplay)) / 2);
			args.usOverscanBottom = cpu_to_le16((adjusted_mode->crtc_vdisplay - (a1 / mode->crtc_hdisplay)) / 2);
		}
		break;
	case RMX_FULL:
	default:
		args.usOverscanRight = cpu_to_le16(radeon_crtc->h_border);
		args.usOverscanLeft = cpu_to_le16(radeon_crtc->h_border);
		args.usOverscanBottom = cpu_to_le16(radeon_crtc->v_border);
		args.usOverscanTop = cpu_to_le16(radeon_crtc->v_border);
		break;
	}
	atom_execute_table(rdev->mode_info.atom_context, index, (uint32_t *)&args);
}

static void atombios_scaler_setup(struct drm_crtc *crtc)
{
	struct drm_device *dev = crtc->dev;
	struct radeon_device *rdev = dev->dev_private;
	struct radeon_crtc *radeon_crtc = to_radeon_crtc(crtc);
	ENABLE_SCALER_PS_ALLOCATION args;
	int index = GetIndexIntoMasterTable(COMMAND, EnableScaler);
	struct radeon_encoder *radeon_encoder =
		to_radeon_encoder(radeon_crtc->encoder);
	/* fixme - fill in enc_priv for atom dac */
	enum radeon_tv_std tv_std = TV_STD_NTSC;
	bool is_tv = false, is_cv = false;

	if (!ASIC_IS_AVIVO(rdev) && radeon_crtc->crtc_id)
		return;

	if (radeon_encoder->active_device & ATOM_DEVICE_TV_SUPPORT) {
		struct radeon_encoder_atom_dac *tv_dac = radeon_encoder->enc_priv;
		tv_std = tv_dac->tv_std;
		is_tv = true;
	}

	memset(&args, 0, sizeof(args));

	args.ucScaler = radeon_crtc->crtc_id;

	if (is_tv) {
		switch (tv_std) {
		case TV_STD_NTSC:
		default:
			args.ucTVStandard = ATOM_TV_NTSC;
			break;
		case TV_STD_PAL:
			args.ucTVStandard = ATOM_TV_PAL;
			break;
		case TV_STD_PAL_M:
			args.ucTVStandard = ATOM_TV_PALM;
			break;
		case TV_STD_PAL_60:
			args.ucTVStandard = ATOM_TV_PAL60;
			break;
		case TV_STD_NTSC_J:
			args.ucTVStandard = ATOM_TV_NTSCJ;
			break;
		case TV_STD_SCART_PAL:
			args.ucTVStandard = ATOM_TV_PAL; /* ??? */
			break;
		case TV_STD_SECAM:
			args.ucTVStandard = ATOM_TV_SECAM;
			break;
		case TV_STD_PAL_CN:
			args.ucTVStandard = ATOM_TV_PALCN;
			break;
		}
		args.ucEnable = SCALER_ENABLE_MULTITAP_MODE;
	} else if (is_cv) {
		args.ucTVStandard = ATOM_TV_CV;
		args.ucEnable = SCALER_ENABLE_MULTITAP_MODE;
	} else {
		switch (radeon_crtc->rmx_type) {
		case RMX_FULL:
			args.ucEnable = ATOM_SCALER_EXPANSION;
			break;
		case RMX_CENTER:
			args.ucEnable = ATOM_SCALER_CENTER;
			break;
		case RMX_ASPECT:
			args.ucEnable = ATOM_SCALER_EXPANSION;
			break;
		default:
			if (ASIC_IS_AVIVO(rdev))
				args.ucEnable = ATOM_SCALER_DISABLE;
			else
				args.ucEnable = ATOM_SCALER_CENTER;
			break;
		}
	}
	atom_execute_table(rdev->mode_info.atom_context, index, (uint32_t *)&args);
	if ((is_tv || is_cv)
	    && rdev->family >= CHIP_RV515 && rdev->family <= CHIP_R580) {
		atom_rv515_force_tv_scaler(rdev, radeon_crtc);
	}
}

static void atombios_lock_crtc(struct drm_crtc *crtc, int lock)
{
	struct radeon_crtc *radeon_crtc = to_radeon_crtc(crtc);
	struct drm_device *dev = crtc->dev;
	struct radeon_device *rdev = dev->dev_private;
	int index =
	    GetIndexIntoMasterTable(COMMAND, UpdateCRTC_DoubleBufferRegisters);
	ENABLE_CRTC_PS_ALLOCATION args;

	memset(&args, 0, sizeof(args));

	args.ucCRTC = radeon_crtc->crtc_id;
	args.ucEnable = lock;

	atom_execute_table(rdev->mode_info.atom_context, index, (uint32_t *)&args);
}

static void atombios_enable_crtc(struct drm_crtc *crtc, int state)
{
	struct radeon_crtc *radeon_crtc = to_radeon_crtc(crtc);
	struct drm_device *dev = crtc->dev;
	struct radeon_device *rdev = dev->dev_private;
	int index = GetIndexIntoMasterTable(COMMAND, EnableCRTC);
	ENABLE_CRTC_PS_ALLOCATION args;

	memset(&args, 0, sizeof(args));

	args.ucCRTC = radeon_crtc->crtc_id;
	args.ucEnable = state;

	atom_execute_table(rdev->mode_info.atom_context, index, (uint32_t *)&args);
}

static void atombios_enable_crtc_memreq(struct drm_crtc *crtc, int state)
{
	struct radeon_crtc *radeon_crtc = to_radeon_crtc(crtc);
	struct drm_device *dev = crtc->dev;
	struct radeon_device *rdev = dev->dev_private;
	int index = GetIndexIntoMasterTable(COMMAND, EnableCRTCMemReq);
	ENABLE_CRTC_PS_ALLOCATION args;

	memset(&args, 0, sizeof(args));

	args.ucCRTC = radeon_crtc->crtc_id;
	args.ucEnable = state;

	atom_execute_table(rdev->mode_info.atom_context, index, (uint32_t *)&args);
}

static const u32 vga_control_regs[6] =
{
	AVIVO_D1VGA_CONTROL,
	AVIVO_D2VGA_CONTROL,
	EVERGREEN_D3VGA_CONTROL,
	EVERGREEN_D4VGA_CONTROL,
	EVERGREEN_D5VGA_CONTROL,
	EVERGREEN_D6VGA_CONTROL,
};

static void atombios_blank_crtc(struct drm_crtc *crtc, int state)
{
	struct radeon_crtc *radeon_crtc = to_radeon_crtc(crtc);
	struct drm_device *dev = crtc->dev;
	struct radeon_device *rdev = dev->dev_private;
	int index = GetIndexIntoMasterTable(COMMAND, BlankCRTC);
	BLANK_CRTC_PS_ALLOCATION args;
	u32 vga_control = 0;

	memset(&args, 0, sizeof(args));

	if (ASIC_IS_DCE8(rdev)) {
		vga_control = RREG32(vga_control_regs[radeon_crtc->crtc_id]);
		WREG32(vga_control_regs[radeon_crtc->crtc_id], vga_control | 1);
	}

	args.ucCRTC = radeon_crtc->crtc_id;
	args.ucBlanking = state;

	atom_execute_table(rdev->mode_info.atom_context, index, (uint32_t *)&args);

	if (ASIC_IS_DCE8(rdev)) {
		WREG32(vga_control_regs[radeon_crtc->crtc_id], vga_control);
	}
}

static void atombios_powergate_crtc(struct drm_crtc *crtc, int state)
{
	struct radeon_crtc *radeon_crtc = to_radeon_crtc(crtc);
	struct drm_device *dev = crtc->dev;
	struct radeon_device *rdev = dev->dev_private;
	int index = GetIndexIntoMasterTable(COMMAND, EnableDispPowerGating);
	ENABLE_DISP_POWER_GATING_PARAMETERS_V2_1 args;

	memset(&args, 0, sizeof(args));

	args.ucDispPipeId = radeon_crtc->crtc_id;
	args.ucEnable = state;

	atom_execute_table(rdev->mode_info.atom_context, index, (uint32_t *)&args);
}

void atombios_crtc_dpms(struct drm_crtc *crtc, int mode)
{
	struct drm_device *dev = crtc->dev;
	struct radeon_device *rdev = dev->dev_private;
	struct radeon_crtc *radeon_crtc = to_radeon_crtc(crtc);

	switch (mode) {
	case DRM_MODE_DPMS_ON:
		radeon_crtc->enabled = true;
		atombios_enable_crtc(crtc, ATOM_ENABLE);
		if (ASIC_IS_DCE3(rdev) && !ASIC_IS_DCE6(rdev))
			atombios_enable_crtc_memreq(crtc, ATOM_ENABLE);
		atombios_blank_crtc(crtc, ATOM_DISABLE);
		drm_vblank_post_modeset(dev, radeon_crtc->crtc_id);
		radeon_crtc_load_lut(crtc);
		break;
	case DRM_MODE_DPMS_STANDBY:
	case DRM_MODE_DPMS_SUSPEND:
	case DRM_MODE_DPMS_OFF:
		drm_vblank_pre_modeset(dev, radeon_crtc->crtc_id);
		if (radeon_crtc->enabled)
			atombios_blank_crtc(crtc, ATOM_ENABLE);
		if (ASIC_IS_DCE3(rdev) && !ASIC_IS_DCE6(rdev))
			atombios_enable_crtc_memreq(crtc, ATOM_DISABLE);
		atombios_enable_crtc(crtc, ATOM_DISABLE);
		radeon_crtc->enabled = false;
		break;
	}
	/* adjust pm to dpms */
	radeon_pm_compute_clocks(rdev);
}

static void
atombios_set_crtc_dtd_timing(struct drm_crtc *crtc,
			     struct drm_display_mode *mode)
{
	struct radeon_crtc *radeon_crtc = to_radeon_crtc(crtc);
	struct drm_device *dev = crtc->dev;
	struct radeon_device *rdev = dev->dev_private;
	SET_CRTC_USING_DTD_TIMING_PARAMETERS args;
	int index = GetIndexIntoMasterTable(COMMAND, SetCRTC_UsingDTDTiming);
	u16 misc = 0;

	memset(&args, 0, sizeof(args));
	args.usH_Size = cpu_to_le16(mode->crtc_hdisplay - (radeon_crtc->h_border * 2));
	args.usH_Blanking_Time =
		cpu_to_le16(mode->crtc_hblank_end - mode->crtc_hdisplay + (radeon_crtc->h_border * 2));
	args.usV_Size = cpu_to_le16(mode->crtc_vdisplay - (radeon_crtc->v_border * 2));
	args.usV_Blanking_Time =
		cpu_to_le16(mode->crtc_vblank_end - mode->crtc_vdisplay + (radeon_crtc->v_border * 2));
	args.usH_SyncOffset =
		cpu_to_le16(mode->crtc_hsync_start - mode->crtc_hdisplay + radeon_crtc->h_border);
	args.usH_SyncWidth =
		cpu_to_le16(mode->crtc_hsync_end - mode->crtc_hsync_start);
	args.usV_SyncOffset =
		cpu_to_le16(mode->crtc_vsync_start - mode->crtc_vdisplay + radeon_crtc->v_border);
	args.usV_SyncWidth =
		cpu_to_le16(mode->crtc_vsync_end - mode->crtc_vsync_start);
	args.ucH_Border = radeon_crtc->h_border;
	args.ucV_Border = radeon_crtc->v_border;

	if (mode->flags & DRM_MODE_FLAG_NVSYNC)
		misc |= ATOM_VSYNC_POLARITY;
	if (mode->flags & DRM_MODE_FLAG_NHSYNC)
		misc |= ATOM_HSYNC_POLARITY;
	if (mode->flags & DRM_MODE_FLAG_CSYNC)
		misc |= ATOM_COMPOSITESYNC;
	if (mode->flags & DRM_MODE_FLAG_INTERLACE)
		misc |= ATOM_INTERLACE;
	if (mode->flags & DRM_MODE_FLAG_DBLSCAN)
		misc |= ATOM_DOUBLE_CLOCK_MODE;

	args.susModeMiscInfo.usAccess = cpu_to_le16(misc);
	args.ucCRTC = radeon_crtc->crtc_id;

	atom_execute_table(rdev->mode_info.atom_context, index, (uint32_t *)&args);
}

static void atombios_crtc_set_timing(struct drm_crtc *crtc,
				     struct drm_display_mode *mode)
{
	struct radeon_crtc *radeon_crtc = to_radeon_crtc(crtc);
	struct drm_device *dev = crtc->dev;
	struct radeon_device *rdev = dev->dev_private;
	SET_CRTC_TIMING_PARAMETERS_PS_ALLOCATION args;
	int index = GetIndexIntoMasterTable(COMMAND, SetCRTC_Timing);
	u16 misc = 0;

	memset(&args, 0, sizeof(args));
	args.usH_Total = cpu_to_le16(mode->crtc_htotal);
	args.usH_Disp = cpu_to_le16(mode->crtc_hdisplay);
	args.usH_SyncStart = cpu_to_le16(mode->crtc_hsync_start);
	args.usH_SyncWidth =
		cpu_to_le16(mode->crtc_hsync_end - mode->crtc_hsync_start);
	args.usV_Total = cpu_to_le16(mode->crtc_vtotal);
	args.usV_Disp = cpu_to_le16(mode->crtc_vdisplay);
	args.usV_SyncStart = cpu_to_le16(mode->crtc_vsync_start);
	args.usV_SyncWidth =
		cpu_to_le16(mode->crtc_vsync_end - mode->crtc_vsync_start);

	args.ucOverscanRight = radeon_crtc->h_border;
	args.ucOverscanLeft = radeon_crtc->h_border;
	args.ucOverscanBottom = radeon_crtc->v_border;
	args.ucOverscanTop = radeon_crtc->v_border;

	if (mode->flags & DRM_MODE_FLAG_NVSYNC)
		misc |= ATOM_VSYNC_POLARITY;
	if (mode->flags & DRM_MODE_FLAG_NHSYNC)
		misc |= ATOM_HSYNC_POLARITY;
	if (mode->flags & DRM_MODE_FLAG_CSYNC)
		misc |= ATOM_COMPOSITESYNC;
	if (mode->flags & DRM_MODE_FLAG_INTERLACE)
		misc |= ATOM_INTERLACE;
	if (mode->flags & DRM_MODE_FLAG_DBLSCAN)
		misc |= ATOM_DOUBLE_CLOCK_MODE;

	args.susModeMiscInfo.usAccess = cpu_to_le16(misc);
	args.ucCRTC = radeon_crtc->crtc_id;

	atom_execute_table(rdev->mode_info.atom_context, index, (uint32_t *)&args);
}

static void atombios_disable_ss(struct radeon_device *rdev, int pll_id)
{
	u32 ss_cntl;

	if (ASIC_IS_DCE4(rdev)) {
		switch (pll_id) {
		case ATOM_PPLL1:
			ss_cntl = RREG32(EVERGREEN_P1PLL_SS_CNTL);
			ss_cntl &= ~EVERGREEN_PxPLL_SS_EN;
			WREG32(EVERGREEN_P1PLL_SS_CNTL, ss_cntl);
			break;
		case ATOM_PPLL2:
			ss_cntl = RREG32(EVERGREEN_P2PLL_SS_CNTL);
			ss_cntl &= ~EVERGREEN_PxPLL_SS_EN;
			WREG32(EVERGREEN_P2PLL_SS_CNTL, ss_cntl);
			break;
		case ATOM_DCPLL:
		case ATOM_PPLL_INVALID:
			return;
		}
	} else if (ASIC_IS_AVIVO(rdev)) {
		switch (pll_id) {
		case ATOM_PPLL1:
			ss_cntl = RREG32(AVIVO_P1PLL_INT_SS_CNTL);
			ss_cntl &= ~1;
			WREG32(AVIVO_P1PLL_INT_SS_CNTL, ss_cntl);
			break;
		case ATOM_PPLL2:
			ss_cntl = RREG32(AVIVO_P2PLL_INT_SS_CNTL);
			ss_cntl &= ~1;
			WREG32(AVIVO_P2PLL_INT_SS_CNTL, ss_cntl);
			break;
		case ATOM_DCPLL:
		case ATOM_PPLL_INVALID:
			return;
		}
	}
}


union atom_enable_ss {
	ENABLE_LVDS_SS_PARAMETERS lvds_ss;
	ENABLE_LVDS_SS_PARAMETERS_V2 lvds_ss_2;
	ENABLE_SPREAD_SPECTRUM_ON_PPLL_PS_ALLOCATION v1;
	ENABLE_SPREAD_SPECTRUM_ON_PPLL_V2 v2;
	ENABLE_SPREAD_SPECTRUM_ON_PPLL_V3 v3;
};

static void atombios_crtc_program_ss(struct radeon_device *rdev,
				     int enable,
				     int pll_id,
				     int crtc_id,
				     struct radeon_atom_ss *ss)
{
	unsigned i;
	int index = GetIndexIntoMasterTable(COMMAND, EnableSpreadSpectrumOnPPLL);
	union atom_enable_ss args;

	if (enable) {
		/* Don't mess with SS if percentage is 0 or external ss.
		 * SS is already disabled previously, and disabling it
		 * again can cause display problems if the pll is already
		 * programmed.
		 */
		if (ss->percentage == 0)
			return;
		if (ss->type & ATOM_EXTERNAL_SS_MASK)
			return;
	} else {
		for (i = 0; i < rdev->num_crtc; i++) {
			if (rdev->mode_info.crtcs[i] &&
			    rdev->mode_info.crtcs[i]->enabled &&
			    i != crtc_id &&
			    pll_id == rdev->mode_info.crtcs[i]->pll_id) {
				/* one other crtc is using this pll don't turn
				 * off spread spectrum as it might turn off
				 * display on active crtc
				 */
				return;
			}
		}
	}

	memset(&args, 0, sizeof(args));

	if (ASIC_IS_DCE5(rdev)) {
		args.v3.usSpreadSpectrumAmountFrac = cpu_to_le16(0);
		args.v3.ucSpreadSpectrumType = ss->type & ATOM_SS_CENTRE_SPREAD_MODE_MASK;
		switch (pll_id) {
		case ATOM_PPLL1:
			args.v3.ucSpreadSpectrumType |= ATOM_PPLL_SS_TYPE_V3_P1PLL;
			break;
		case ATOM_PPLL2:
			args.v3.ucSpreadSpectrumType |= ATOM_PPLL_SS_TYPE_V3_P2PLL;
			break;
		case ATOM_DCPLL:
			args.v3.ucSpreadSpectrumType |= ATOM_PPLL_SS_TYPE_V3_DCPLL;
			break;
		case ATOM_PPLL_INVALID:
			return;
		}
		args.v3.usSpreadSpectrumAmount = cpu_to_le16(ss->amount);
		args.v3.usSpreadSpectrumStep = cpu_to_le16(ss->step);
		args.v3.ucEnable = enable;
	} else if (ASIC_IS_DCE4(rdev)) {
		args.v2.usSpreadSpectrumPercentage = cpu_to_le16(ss->percentage);
		args.v2.ucSpreadSpectrumType = ss->type & ATOM_SS_CENTRE_SPREAD_MODE_MASK;
		switch (pll_id) {
		case ATOM_PPLL1:
			args.v2.ucSpreadSpectrumType |= ATOM_PPLL_SS_TYPE_V2_P1PLL;
			break;
		case ATOM_PPLL2:
			args.v2.ucSpreadSpectrumType |= ATOM_PPLL_SS_TYPE_V2_P2PLL;
			break;
		case ATOM_DCPLL:
			args.v2.ucSpreadSpectrumType |= ATOM_PPLL_SS_TYPE_V2_DCPLL;
			break;
		case ATOM_PPLL_INVALID:
			return;
		}
		args.v2.usSpreadSpectrumAmount = cpu_to_le16(ss->amount);
		args.v2.usSpreadSpectrumStep = cpu_to_le16(ss->step);
		args.v2.ucEnable = enable;
	} else if (ASIC_IS_DCE3(rdev)) {
		args.v1.usSpreadSpectrumPercentage = cpu_to_le16(ss->percentage);
		args.v1.ucSpreadSpectrumType = ss->type & ATOM_SS_CENTRE_SPREAD_MODE_MASK;
		args.v1.ucSpreadSpectrumStep = ss->step;
		args.v1.ucSpreadSpectrumDelay = ss->delay;
		args.v1.ucSpreadSpectrumRange = ss->range;
		args.v1.ucPpll = pll_id;
		args.v1.ucEnable = enable;
	} else if (ASIC_IS_AVIVO(rdev)) {
		if ((enable == ATOM_DISABLE) || (ss->percentage == 0) ||
		    (ss->type & ATOM_EXTERNAL_SS_MASK)) {
			atombios_disable_ss(rdev, pll_id);
			return;
		}
		args.lvds_ss_2.usSpreadSpectrumPercentage = cpu_to_le16(ss->percentage);
		args.lvds_ss_2.ucSpreadSpectrumType = ss->type & ATOM_SS_CENTRE_SPREAD_MODE_MASK;
		args.lvds_ss_2.ucSpreadSpectrumStep = ss->step;
		args.lvds_ss_2.ucSpreadSpectrumDelay = ss->delay;
		args.lvds_ss_2.ucSpreadSpectrumRange = ss->range;
		args.lvds_ss_2.ucEnable = enable;
	} else {
		if (enable == ATOM_DISABLE) {
			atombios_disable_ss(rdev, pll_id);
			return;
		}
		args.lvds_ss.usSpreadSpectrumPercentage = cpu_to_le16(ss->percentage);
		args.lvds_ss.ucSpreadSpectrumType = ss->type & ATOM_SS_CENTRE_SPREAD_MODE_MASK;
		args.lvds_ss.ucSpreadSpectrumStepSize_Delay = (ss->step & 3) << 2;
		args.lvds_ss.ucSpreadSpectrumStepSize_Delay |= (ss->delay & 7) << 4;
		args.lvds_ss.ucEnable = enable;
	}
	atom_execute_table(rdev->mode_info.atom_context, index, (uint32_t *)&args);
}

union adjust_pixel_clock {
	ADJUST_DISPLAY_PLL_PS_ALLOCATION v1;
	ADJUST_DISPLAY_PLL_PS_ALLOCATION_V3 v3;
};

static u32 atombios_adjust_pll(struct drm_crtc *crtc,
			       struct drm_display_mode *mode)
{
	struct radeon_crtc *radeon_crtc = to_radeon_crtc(crtc);
	struct drm_device *dev = crtc->dev;
	struct radeon_device *rdev = dev->dev_private;
	struct drm_encoder *encoder = radeon_crtc->encoder;
	struct radeon_encoder *radeon_encoder = to_radeon_encoder(encoder);
	struct drm_connector *connector = radeon_get_connector_for_encoder(encoder);
	u32 adjusted_clock = mode->clock;
	int encoder_mode = atombios_get_encoder_mode(encoder);
	u32 dp_clock = mode->clock;
	int bpc = radeon_crtc->bpc;
	bool is_duallink = radeon_dig_monitor_is_duallink(encoder, mode->clock);

	/* reset the pll flags */
	radeon_crtc->pll_flags = 0;

	if (ASIC_IS_AVIVO(rdev)) {
		if ((rdev->family == CHIP_RS600) ||
		    (rdev->family == CHIP_RS690) ||
		    (rdev->family == CHIP_RS740))
			radeon_crtc->pll_flags |= (/*RADEON_PLL_USE_FRAC_FB_DIV |*/
				RADEON_PLL_PREFER_CLOSEST_LOWER);

		if (ASIC_IS_DCE32(rdev) && mode->clock > 200000)	/* range limits??? */
			radeon_crtc->pll_flags |= RADEON_PLL_PREFER_HIGH_FB_DIV;
		else
			radeon_crtc->pll_flags |= RADEON_PLL_PREFER_LOW_REF_DIV;

		if (rdev->family < CHIP_RV770)
<<<<<<< HEAD
			pll->flags |= RADEON_PLL_PREFER_MINM_OVER_MAXP;
		/* use frac fb div on APUs */
		if (ASIC_IS_DCE41(rdev))
			pll->flags |= RADEON_PLL_USE_FRAC_FB_DIV;
		/* use frac fb div on RS780/RS880 */
		if ((rdev->family == CHIP_RS780) || (rdev->family == CHIP_RS880))
			pll->flags |= RADEON_PLL_USE_FRAC_FB_DIV;
		if (ASIC_IS_DCE32(rdev) && mode->clock > 165000)
			pll->flags |= RADEON_PLL_USE_FRAC_FB_DIV;
=======
			radeon_crtc->pll_flags |= RADEON_PLL_PREFER_MINM_OVER_MAXP;
		/* use frac fb div on APUs */
		if (ASIC_IS_DCE41(rdev) || ASIC_IS_DCE61(rdev) || ASIC_IS_DCE8(rdev))
			radeon_crtc->pll_flags |= RADEON_PLL_USE_FRAC_FB_DIV;
		/* use frac fb div on RS780/RS880 */
		if ((rdev->family == CHIP_RS780) || (rdev->family == CHIP_RS880))
			radeon_crtc->pll_flags |= RADEON_PLL_USE_FRAC_FB_DIV;
		if (ASIC_IS_DCE32(rdev) && mode->clock > 165000)
			radeon_crtc->pll_flags |= RADEON_PLL_USE_FRAC_FB_DIV;
>>>>>>> c3ade0e0
	} else {
		radeon_crtc->pll_flags |= RADEON_PLL_LEGACY;

		if (mode->clock > 200000)	/* range limits??? */
			radeon_crtc->pll_flags |= RADEON_PLL_PREFER_HIGH_FB_DIV;
		else
			radeon_crtc->pll_flags |= RADEON_PLL_PREFER_LOW_REF_DIV;
	}

	if ((radeon_encoder->devices & (ATOM_DEVICE_LCD_SUPPORT | ATOM_DEVICE_DFP_SUPPORT)) ||
	    (radeon_encoder_get_dp_bridge_encoder_id(encoder) != ENCODER_OBJECT_ID_NONE)) {
		if (connector) {
			struct radeon_connector *radeon_connector = to_radeon_connector(connector);
			struct radeon_connector_atom_dig *dig_connector =
				radeon_connector->con_priv;

			dp_clock = dig_connector->dp_clock;
		}
	}

	/* use recommended ref_div for ss */
	if (radeon_encoder->devices & (ATOM_DEVICE_LCD_SUPPORT)) {
		if (radeon_crtc->ss_enabled) {
			if (radeon_crtc->ss.refdiv) {
				radeon_crtc->pll_flags |= RADEON_PLL_USE_REF_DIV;
				radeon_crtc->pll_reference_div = radeon_crtc->ss.refdiv;
				if (ASIC_IS_AVIVO(rdev))
					radeon_crtc->pll_flags |= RADEON_PLL_USE_FRAC_FB_DIV;
			}
		}
	}

	if (ASIC_IS_AVIVO(rdev)) {
		/* DVO wants 2x pixel clock if the DVO chip is in 12 bit mode */
		if (radeon_encoder->encoder_id == ENCODER_OBJECT_ID_INTERNAL_KLDSCP_DVO1)
			adjusted_clock = mode->clock * 2;
		if (radeon_encoder->active_device & (ATOM_DEVICE_TV_SUPPORT))
			radeon_crtc->pll_flags |= RADEON_PLL_PREFER_CLOSEST_LOWER;
		if (radeon_encoder->devices & (ATOM_DEVICE_LCD_SUPPORT))
			radeon_crtc->pll_flags |= RADEON_PLL_IS_LCD;
	} else {
		if (encoder->encoder_type != DRM_MODE_ENCODER_DAC)
			radeon_crtc->pll_flags |= RADEON_PLL_NO_ODD_POST_DIV;
		if (encoder->encoder_type == DRM_MODE_ENCODER_LVDS)
			radeon_crtc->pll_flags |= RADEON_PLL_USE_REF_DIV;
	}

	/* DCE3+ has an AdjustDisplayPll that will adjust the pixel clock
	 * accordingly based on the encoder/transmitter to work around
	 * special hw requirements.
	 */
	if (ASIC_IS_DCE3(rdev)) {
		union adjust_pixel_clock args;
		u8 frev, crev;
		int index;

		index = GetIndexIntoMasterTable(COMMAND, AdjustDisplayPll);
		if (!atom_parse_cmd_header(rdev->mode_info.atom_context, index, &frev,
					   &crev))
			return adjusted_clock;

		memset(&args, 0, sizeof(args));

		switch (frev) {
		case 1:
			switch (crev) {
			case 1:
			case 2:
				args.v1.usPixelClock = cpu_to_le16(mode->clock / 10);
				args.v1.ucTransmitterID = radeon_encoder->encoder_id;
				args.v1.ucEncodeMode = encoder_mode;
				if (radeon_crtc->ss_enabled && radeon_crtc->ss.percentage)
					args.v1.ucConfig |=
						ADJUST_DISPLAY_CONFIG_SS_ENABLE;

				atom_execute_table(rdev->mode_info.atom_context,
						   index, (uint32_t *)&args);
				adjusted_clock = le16_to_cpu(args.v1.usPixelClock) * 10;
				break;
			case 3:
				args.v3.sInput.usPixelClock = cpu_to_le16(mode->clock / 10);
				args.v3.sInput.ucTransmitterID = radeon_encoder->encoder_id;
				args.v3.sInput.ucEncodeMode = encoder_mode;
				args.v3.sInput.ucDispPllConfig = 0;
				if (radeon_crtc->ss_enabled && radeon_crtc->ss.percentage)
					args.v3.sInput.ucDispPllConfig |=
						DISPPLL_CONFIG_SS_ENABLE;
				if (ENCODER_MODE_IS_DP(encoder_mode)) {
					args.v3.sInput.ucDispPllConfig |=
						DISPPLL_CONFIG_COHERENT_MODE;
					/* 16200 or 27000 */
					args.v3.sInput.usPixelClock = cpu_to_le16(dp_clock / 10);
				} else if (radeon_encoder->devices & (ATOM_DEVICE_DFP_SUPPORT)) {
					struct radeon_encoder_atom_dig *dig = radeon_encoder->enc_priv;
					if (encoder_mode == ATOM_ENCODER_MODE_HDMI)
						/* deep color support */
						args.v3.sInput.usPixelClock =
							cpu_to_le16((mode->clock * bpc / 8) / 10);
					if (dig->coherent_mode)
						args.v3.sInput.ucDispPllConfig |=
							DISPPLL_CONFIG_COHERENT_MODE;
					if (is_duallink)
						args.v3.sInput.ucDispPllConfig |=
							DISPPLL_CONFIG_DUAL_LINK;
				}
				if (radeon_encoder_get_dp_bridge_encoder_id(encoder) !=
				    ENCODER_OBJECT_ID_NONE)
					args.v3.sInput.ucExtTransmitterID =
						radeon_encoder_get_dp_bridge_encoder_id(encoder);
				else
					args.v3.sInput.ucExtTransmitterID = 0;

				atom_execute_table(rdev->mode_info.atom_context,
						   index, (uint32_t *)&args);
				adjusted_clock = le32_to_cpu(args.v3.sOutput.ulDispPllFreq) * 10;
				if (args.v3.sOutput.ucRefDiv) {
					radeon_crtc->pll_flags |= RADEON_PLL_USE_FRAC_FB_DIV;
					radeon_crtc->pll_flags |= RADEON_PLL_USE_REF_DIV;
					radeon_crtc->pll_reference_div = args.v3.sOutput.ucRefDiv;
				}
				if (args.v3.sOutput.ucPostDiv) {
					radeon_crtc->pll_flags |= RADEON_PLL_USE_FRAC_FB_DIV;
					radeon_crtc->pll_flags |= RADEON_PLL_USE_POST_DIV;
					radeon_crtc->pll_post_div = args.v3.sOutput.ucPostDiv;
				}
				break;
			default:
				DRM_ERROR("Unknown table version %d %d\n", frev, crev);
				return adjusted_clock;
			}
			break;
		default:
			DRM_ERROR("Unknown table version %d %d\n", frev, crev);
			return adjusted_clock;
		}
	}
	return adjusted_clock;
}

union set_pixel_clock {
	SET_PIXEL_CLOCK_PS_ALLOCATION base;
	PIXEL_CLOCK_PARAMETERS v1;
	PIXEL_CLOCK_PARAMETERS_V2 v2;
	PIXEL_CLOCK_PARAMETERS_V3 v3;
	PIXEL_CLOCK_PARAMETERS_V5 v5;
	PIXEL_CLOCK_PARAMETERS_V6 v6;
};

/* on DCE5, make sure the voltage is high enough to support the
 * required disp clk.
 */
static void atombios_crtc_set_disp_eng_pll(struct radeon_device *rdev,
				    u32 dispclk)
{
	u8 frev, crev;
	int index;
	union set_pixel_clock args;

	memset(&args, 0, sizeof(args));

	index = GetIndexIntoMasterTable(COMMAND, SetPixelClock);
	if (!atom_parse_cmd_header(rdev->mode_info.atom_context, index, &frev,
				   &crev))
		return;

	switch (frev) {
	case 1:
		switch (crev) {
		case 5:
			/* if the default dcpll clock is specified,
			 * SetPixelClock provides the dividers
			 */
			args.v5.ucCRTC = ATOM_CRTC_INVALID;
			args.v5.usPixelClock = cpu_to_le16(dispclk);
			args.v5.ucPpll = ATOM_DCPLL;
			break;
		case 6:
			/* if the default dcpll clock is specified,
			 * SetPixelClock provides the dividers
			 */
			args.v6.ulDispEngClkFreq = cpu_to_le32(dispclk);
			if (ASIC_IS_DCE61(rdev) || ASIC_IS_DCE8(rdev))
				args.v6.ucPpll = ATOM_EXT_PLL1;
			else if (ASIC_IS_DCE6(rdev))
				args.v6.ucPpll = ATOM_PPLL0;
			else
				args.v6.ucPpll = ATOM_DCPLL;
			break;
		default:
			DRM_ERROR("Unknown table version %d %d\n", frev, crev);
			return;
		}
		break;
	default:
		DRM_ERROR("Unknown table version %d %d\n", frev, crev);
		return;
	}
	atom_execute_table(rdev->mode_info.atom_context, index, (uint32_t *)&args);
}

static void atombios_crtc_program_pll(struct drm_crtc *crtc,
				      u32 crtc_id,
				      int pll_id,
				      u32 encoder_mode,
				      u32 encoder_id,
				      u32 clock,
				      u32 ref_div,
				      u32 fb_div,
				      u32 frac_fb_div,
				      u32 post_div,
				      int bpc,
				      bool ss_enabled,
				      struct radeon_atom_ss *ss)
{
	struct drm_device *dev = crtc->dev;
	struct radeon_device *rdev = dev->dev_private;
	u8 frev, crev;
	int index = GetIndexIntoMasterTable(COMMAND, SetPixelClock);
	union set_pixel_clock args;

	memset(&args, 0, sizeof(args));

	if (!atom_parse_cmd_header(rdev->mode_info.atom_context, index, &frev,
				   &crev))
		return;

	switch (frev) {
	case 1:
		switch (crev) {
		case 1:
			if (clock == ATOM_DISABLE)
				return;
			args.v1.usPixelClock = cpu_to_le16(clock / 10);
			args.v1.usRefDiv = cpu_to_le16(ref_div);
			args.v1.usFbDiv = cpu_to_le16(fb_div);
			args.v1.ucFracFbDiv = frac_fb_div;
			args.v1.ucPostDiv = post_div;
			args.v1.ucPpll = pll_id;
			args.v1.ucCRTC = crtc_id;
			args.v1.ucRefDivSrc = 1;
			break;
		case 2:
			args.v2.usPixelClock = cpu_to_le16(clock / 10);
			args.v2.usRefDiv = cpu_to_le16(ref_div);
			args.v2.usFbDiv = cpu_to_le16(fb_div);
			args.v2.ucFracFbDiv = frac_fb_div;
			args.v2.ucPostDiv = post_div;
			args.v2.ucPpll = pll_id;
			args.v2.ucCRTC = crtc_id;
			args.v2.ucRefDivSrc = 1;
			break;
		case 3:
			args.v3.usPixelClock = cpu_to_le16(clock / 10);
			args.v3.usRefDiv = cpu_to_le16(ref_div);
			args.v3.usFbDiv = cpu_to_le16(fb_div);
			args.v3.ucFracFbDiv = frac_fb_div;
			args.v3.ucPostDiv = post_div;
			args.v3.ucPpll = pll_id;
			if (crtc_id == ATOM_CRTC2)
				args.v3.ucMiscInfo = PIXEL_CLOCK_MISC_CRTC_SEL_CRTC2;
			else
				args.v3.ucMiscInfo = PIXEL_CLOCK_MISC_CRTC_SEL_CRTC1;
			if (ss_enabled && (ss->type & ATOM_EXTERNAL_SS_MASK))
				args.v3.ucMiscInfo |= PIXEL_CLOCK_MISC_REF_DIV_SRC;
			args.v3.ucTransmitterId = encoder_id;
			args.v3.ucEncoderMode = encoder_mode;
			break;
		case 5:
			args.v5.ucCRTC = crtc_id;
			args.v5.usPixelClock = cpu_to_le16(clock / 10);
			args.v5.ucRefDiv = ref_div;
			args.v5.usFbDiv = cpu_to_le16(fb_div);
			args.v5.ulFbDivDecFrac = cpu_to_le32(frac_fb_div * 100000);
			args.v5.ucPostDiv = post_div;
			args.v5.ucMiscInfo = 0; /* HDMI depth, etc. */
			if (ss_enabled && (ss->type & ATOM_EXTERNAL_SS_MASK))
				args.v5.ucMiscInfo |= PIXEL_CLOCK_V5_MISC_REF_DIV_SRC;
			switch (bpc) {
			case 8:
			default:
				args.v5.ucMiscInfo |= PIXEL_CLOCK_V5_MISC_HDMI_24BPP;
				break;
			case 10:
				args.v5.ucMiscInfo |= PIXEL_CLOCK_V5_MISC_HDMI_30BPP;
				break;
			}
			args.v5.ucTransmitterID = encoder_id;
			args.v5.ucEncoderMode = encoder_mode;
			args.v5.ucPpll = pll_id;
			break;
		case 6:
			args.v6.ulDispEngClkFreq = cpu_to_le32(crtc_id << 24 | clock / 10);
			args.v6.ucRefDiv = ref_div;
			args.v6.usFbDiv = cpu_to_le16(fb_div);
			args.v6.ulFbDivDecFrac = cpu_to_le32(frac_fb_div * 100000);
			args.v6.ucPostDiv = post_div;
			args.v6.ucMiscInfo = 0; /* HDMI depth, etc. */
			if (ss_enabled && (ss->type & ATOM_EXTERNAL_SS_MASK))
				args.v6.ucMiscInfo |= PIXEL_CLOCK_V6_MISC_REF_DIV_SRC;
			switch (bpc) {
			case 8:
			default:
				args.v6.ucMiscInfo |= PIXEL_CLOCK_V6_MISC_HDMI_24BPP;
				break;
			case 10:
				args.v6.ucMiscInfo |= PIXEL_CLOCK_V6_MISC_HDMI_30BPP;
				break;
			case 12:
				args.v6.ucMiscInfo |= PIXEL_CLOCK_V6_MISC_HDMI_36BPP;
				break;
			case 16:
				args.v6.ucMiscInfo |= PIXEL_CLOCK_V6_MISC_HDMI_48BPP;
				break;
			}
			args.v6.ucTransmitterID = encoder_id;
			args.v6.ucEncoderMode = encoder_mode;
			args.v6.ucPpll = pll_id;
			break;
		default:
			DRM_ERROR("Unknown table version %d %d\n", frev, crev);
			return;
		}
		break;
	default:
		DRM_ERROR("Unknown table version %d %d\n", frev, crev);
		return;
	}

	atom_execute_table(rdev->mode_info.atom_context, index, (uint32_t *)&args);
}

static bool atombios_crtc_prepare_pll(struct drm_crtc *crtc, struct drm_display_mode *mode)
{
	struct radeon_crtc *radeon_crtc = to_radeon_crtc(crtc);
	struct drm_device *dev = crtc->dev;
	struct radeon_device *rdev = dev->dev_private;
	struct radeon_encoder *radeon_encoder =
		to_radeon_encoder(radeon_crtc->encoder);
	int encoder_mode = atombios_get_encoder_mode(radeon_crtc->encoder);

	radeon_crtc->bpc = 8;
	radeon_crtc->ss_enabled = false;

	if ((radeon_encoder->active_device & (ATOM_DEVICE_LCD_SUPPORT | ATOM_DEVICE_DFP_SUPPORT)) ||
<<<<<<< HEAD
	    (radeon_encoder_get_dp_bridge_encoder_id(encoder) != ENCODER_OBJECT_ID_NONE)) {
=======
	    (radeon_encoder_get_dp_bridge_encoder_id(radeon_crtc->encoder) != ENCODER_OBJECT_ID_NONE)) {
>>>>>>> c3ade0e0
		struct radeon_encoder_atom_dig *dig = radeon_encoder->enc_priv;
		struct drm_connector *connector =
			radeon_get_connector_for_encoder(radeon_crtc->encoder);
		struct radeon_connector *radeon_connector =
			to_radeon_connector(connector);
		struct radeon_connector_atom_dig *dig_connector =
			radeon_connector->con_priv;
		int dp_clock;
		radeon_crtc->bpc = radeon_get_monitor_bpc(connector);

		switch (encoder_mode) {
		case ATOM_ENCODER_MODE_DP_MST:
		case ATOM_ENCODER_MODE_DP:
			/* DP/eDP */
			dp_clock = dig_connector->dp_clock / 10;
			if (ASIC_IS_DCE4(rdev))
				radeon_crtc->ss_enabled =
					radeon_atombios_get_asic_ss_info(rdev, &radeon_crtc->ss,
									 ASIC_INTERNAL_SS_ON_DP,
									 dp_clock);
			else {
				if (dp_clock == 16200) {
					radeon_crtc->ss_enabled =
						radeon_atombios_get_ppll_ss_info(rdev,
										 &radeon_crtc->ss,
										 ATOM_DP_SS_ID2);
					if (!radeon_crtc->ss_enabled)
						radeon_crtc->ss_enabled =
							radeon_atombios_get_ppll_ss_info(rdev,
											 &radeon_crtc->ss,
											 ATOM_DP_SS_ID1);
				} else {
<<<<<<< HEAD
					ss_enabled =
						radeon_atombios_get_ppll_ss_info(rdev, &ss,
										 ATOM_DP_SS_ID1);
				}
				/* disable spread spectrum on DCE3 DP */
				ss_enabled = false;
=======
					radeon_crtc->ss_enabled =
						radeon_atombios_get_ppll_ss_info(rdev,
										 &radeon_crtc->ss,
										 ATOM_DP_SS_ID1);
				}
				/* disable spread spectrum on DCE3 DP */
				radeon_crtc->ss_enabled = false;
>>>>>>> c3ade0e0
			}
			break;
		case ATOM_ENCODER_MODE_LVDS:
			if (ASIC_IS_DCE4(rdev))
				radeon_crtc->ss_enabled =
					radeon_atombios_get_asic_ss_info(rdev,
									 &radeon_crtc->ss,
									 dig->lcd_ss_id,
									 mode->clock / 10);
			else
				radeon_crtc->ss_enabled =
					radeon_atombios_get_ppll_ss_info(rdev,
									 &radeon_crtc->ss,
									 dig->lcd_ss_id);
			break;
		case ATOM_ENCODER_MODE_DVI:
			if (ASIC_IS_DCE4(rdev))
				radeon_crtc->ss_enabled =
					radeon_atombios_get_asic_ss_info(rdev,
									 &radeon_crtc->ss,
									 ASIC_INTERNAL_SS_ON_TMDS,
									 mode->clock / 10);
			break;
		case ATOM_ENCODER_MODE_HDMI:
			if (ASIC_IS_DCE4(rdev))
				radeon_crtc->ss_enabled =
					radeon_atombios_get_asic_ss_info(rdev,
									 &radeon_crtc->ss,
									 ASIC_INTERNAL_SS_ON_HDMI,
									 mode->clock / 10);
			break;
		default:
			break;
		}
	}

	/* adjust pixel clock as needed */
	radeon_crtc->adjusted_clock = atombios_adjust_pll(crtc, mode);

	return true;
}

static void atombios_crtc_set_pll(struct drm_crtc *crtc, struct drm_display_mode *mode)
{
	struct radeon_crtc *radeon_crtc = to_radeon_crtc(crtc);
	struct drm_device *dev = crtc->dev;
	struct radeon_device *rdev = dev->dev_private;
	struct radeon_encoder *radeon_encoder =
		to_radeon_encoder(radeon_crtc->encoder);
	u32 pll_clock = mode->clock;
	u32 ref_div = 0, fb_div = 0, frac_fb_div = 0, post_div = 0;
	struct radeon_pll *pll;
	int encoder_mode = atombios_get_encoder_mode(radeon_crtc->encoder);

	switch (radeon_crtc->pll_id) {
	case ATOM_PPLL1:
		pll = &rdev->clock.p1pll;
		break;
	case ATOM_PPLL2:
		pll = &rdev->clock.p2pll;
		break;
	case ATOM_DCPLL:
	case ATOM_PPLL_INVALID:
	default:
		pll = &rdev->clock.dcpll;
		break;
	}

	/* update pll params */
	pll->flags = radeon_crtc->pll_flags;
	pll->reference_div = radeon_crtc->pll_reference_div;
	pll->post_div = radeon_crtc->pll_post_div;

	if (radeon_encoder->active_device & (ATOM_DEVICE_TV_SUPPORT))
		/* TV seems to prefer the legacy algo on some boards */
		radeon_compute_pll_legacy(pll, radeon_crtc->adjusted_clock, &pll_clock,
					  &fb_div, &frac_fb_div, &ref_div, &post_div);
	else if (ASIC_IS_AVIVO(rdev))
		radeon_compute_pll_avivo(pll, radeon_crtc->adjusted_clock, &pll_clock,
					 &fb_div, &frac_fb_div, &ref_div, &post_div);
	else
		radeon_compute_pll_legacy(pll, radeon_crtc->adjusted_clock, &pll_clock,
					  &fb_div, &frac_fb_div, &ref_div, &post_div);

	atombios_crtc_program_ss(rdev, ATOM_DISABLE, radeon_crtc->pll_id,
				 radeon_crtc->crtc_id, &radeon_crtc->ss);

	atombios_crtc_program_pll(crtc, radeon_crtc->crtc_id, radeon_crtc->pll_id,
				  encoder_mode, radeon_encoder->encoder_id, mode->clock,
				  ref_div, fb_div, frac_fb_div, post_div,
				  radeon_crtc->bpc, radeon_crtc->ss_enabled, &radeon_crtc->ss);

	if (radeon_crtc->ss_enabled) {
		/* calculate ss amount and step size */
		if (ASIC_IS_DCE4(rdev)) {
			u32 step_size;
			u32 amount = (((fb_div * 10) + frac_fb_div) *
				      (u32)radeon_crtc->ss.percentage) /
				(100 * (u32)radeon_crtc->ss.percentage_divider);
			radeon_crtc->ss.amount = (amount / 10) & ATOM_PPLL_SS_AMOUNT_V2_FBDIV_MASK;
			radeon_crtc->ss.amount |= ((amount - (amount / 10)) << ATOM_PPLL_SS_AMOUNT_V2_NFRAC_SHIFT) &
				ATOM_PPLL_SS_AMOUNT_V2_NFRAC_MASK;
			if (radeon_crtc->ss.type & ATOM_PPLL_SS_TYPE_V2_CENTRE_SPREAD)
				step_size = (4 * amount * ref_div * ((u32)radeon_crtc->ss.rate * 2048)) /
					(125 * 25 * pll->reference_freq / 100);
			else
				step_size = (2 * amount * ref_div * ((u32)radeon_crtc->ss.rate * 2048)) /
					(125 * 25 * pll->reference_freq / 100);
			radeon_crtc->ss.step = step_size;
		}

		atombios_crtc_program_ss(rdev, ATOM_ENABLE, radeon_crtc->pll_id,
					 radeon_crtc->crtc_id, &radeon_crtc->ss);
	}
}

static int dce4_crtc_do_set_base(struct drm_crtc *crtc,
				 struct drm_framebuffer *fb,
				 int x, int y, int atomic)
{
	struct radeon_crtc *radeon_crtc = to_radeon_crtc(crtc);
	struct drm_device *dev = crtc->dev;
	struct radeon_device *rdev = dev->dev_private;
	struct radeon_framebuffer *radeon_fb;
	struct drm_framebuffer *target_fb;
	struct drm_gem_object *obj;
	struct radeon_bo *rbo;
	uint64_t fb_location;
	uint32_t fb_format, fb_pitch_pixels, tiling_flags;
	unsigned bankw, bankh, mtaspect, tile_split;
	u32 fb_swap = EVERGREEN_GRPH_ENDIAN_SWAP(EVERGREEN_GRPH_ENDIAN_NONE);
	u32 tmp, viewport_w, viewport_h;
	int r;

	/* no fb bound */
	if (!atomic && !crtc->fb) {
		DRM_DEBUG_KMS("No FB bound\n");
		return 0;
	}

	if (atomic) {
		radeon_fb = to_radeon_framebuffer(fb);
		target_fb = fb;
	}
	else {
		radeon_fb = to_radeon_framebuffer(crtc->fb);
		target_fb = crtc->fb;
	}

	/* If atomic, assume fb object is pinned & idle & fenced and
	 * just update base pointers
	 */
	obj = radeon_fb->obj;
	rbo = gem_to_radeon_bo(obj);
	r = radeon_bo_reserve(rbo, false);
	if (unlikely(r != 0))
		return r;

	if (atomic)
		fb_location = radeon_bo_gpu_offset(rbo);
	else {
		r = radeon_bo_pin(rbo, RADEON_GEM_DOMAIN_VRAM, &fb_location);
		if (unlikely(r != 0)) {
			radeon_bo_unreserve(rbo);
			return -EINVAL;
		}
	}

	radeon_bo_get_tiling_flags(rbo, &tiling_flags, NULL);
	radeon_bo_unreserve(rbo);

	switch (target_fb->bits_per_pixel) {
	case 8:
		fb_format = (EVERGREEN_GRPH_DEPTH(EVERGREEN_GRPH_DEPTH_8BPP) |
			     EVERGREEN_GRPH_FORMAT(EVERGREEN_GRPH_FORMAT_INDEXED));
		break;
	case 15:
		fb_format = (EVERGREEN_GRPH_DEPTH(EVERGREEN_GRPH_DEPTH_16BPP) |
			     EVERGREEN_GRPH_FORMAT(EVERGREEN_GRPH_FORMAT_ARGB1555));
		break;
	case 16:
		fb_format = (EVERGREEN_GRPH_DEPTH(EVERGREEN_GRPH_DEPTH_16BPP) |
			     EVERGREEN_GRPH_FORMAT(EVERGREEN_GRPH_FORMAT_ARGB565));
#ifdef __BIG_ENDIAN
		fb_swap = EVERGREEN_GRPH_ENDIAN_SWAP(EVERGREEN_GRPH_ENDIAN_8IN16);
#endif
		break;
	case 24:
	case 32:
		fb_format = (EVERGREEN_GRPH_DEPTH(EVERGREEN_GRPH_DEPTH_32BPP) |
			     EVERGREEN_GRPH_FORMAT(EVERGREEN_GRPH_FORMAT_ARGB8888));
#ifdef __BIG_ENDIAN
		fb_swap = EVERGREEN_GRPH_ENDIAN_SWAP(EVERGREEN_GRPH_ENDIAN_8IN32);
#endif
		break;
	default:
		DRM_ERROR("Unsupported screen depth %d\n",
			  target_fb->bits_per_pixel);
		return -EINVAL;
	}

	if (tiling_flags & RADEON_TILING_MACRO) {
		evergreen_tiling_fields(tiling_flags, &bankw, &bankh, &mtaspect, &tile_split);

		/* Set NUM_BANKS. */
		if (rdev->family >= CHIP_TAHITI) {
			unsigned tileb, index, num_banks, tile_split_bytes;

			/* Calculate the macrotile mode index. */
			tile_split_bytes = 64 << tile_split;
			tileb = 8 * 8 * target_fb->bits_per_pixel / 8;
			tileb = min(tile_split_bytes, tileb);

			for (index = 0; tileb > 64; index++) {
				tileb >>= 1;
			}

			if (index >= 16) {
				DRM_ERROR("Wrong screen bpp (%u) or tile split (%u)\n",
					  target_fb->bits_per_pixel, tile_split);
				return -EINVAL;
			}

			if (rdev->family >= CHIP_BONAIRE)
				num_banks = (rdev->config.cik.macrotile_mode_array[index] >> 6) & 0x3;
			else
				num_banks = (rdev->config.si.tile_mode_array[index] >> 20) & 0x3;
			fb_format |= EVERGREEN_GRPH_NUM_BANKS(num_banks);
		} else {
			/* NI and older. */
			if (rdev->family >= CHIP_CAYMAN)
				tmp = rdev->config.cayman.tile_config;
			else
				tmp = rdev->config.evergreen.tile_config;

			switch ((tmp & 0xf0) >> 4) {
			case 0: /* 4 banks */
				fb_format |= EVERGREEN_GRPH_NUM_BANKS(EVERGREEN_ADDR_SURF_4_BANK);
				break;
			case 1: /* 8 banks */
			default:
				fb_format |= EVERGREEN_GRPH_NUM_BANKS(EVERGREEN_ADDR_SURF_8_BANK);
				break;
			case 2: /* 16 banks */
				fb_format |= EVERGREEN_GRPH_NUM_BANKS(EVERGREEN_ADDR_SURF_16_BANK);
				break;
			}
		}

		fb_format |= EVERGREEN_GRPH_ARRAY_MODE(EVERGREEN_GRPH_ARRAY_2D_TILED_THIN1);
		fb_format |= EVERGREEN_GRPH_TILE_SPLIT(tile_split);
		fb_format |= EVERGREEN_GRPH_BANK_WIDTH(bankw);
		fb_format |= EVERGREEN_GRPH_BANK_HEIGHT(bankh);
		fb_format |= EVERGREEN_GRPH_MACRO_TILE_ASPECT(mtaspect);
		if (rdev->family >= CHIP_BONAIRE) {
			/* XXX need to know more about the surface tiling mode */
			fb_format |= CIK_GRPH_MICRO_TILE_MODE(CIK_DISPLAY_MICRO_TILING);
		}
	} else if (tiling_flags & RADEON_TILING_MICRO)
		fb_format |= EVERGREEN_GRPH_ARRAY_MODE(EVERGREEN_GRPH_ARRAY_1D_TILED_THIN1);

	if (rdev->family >= CHIP_BONAIRE) {
		/* Read the pipe config from the 2D TILED SCANOUT mode.
		 * It should be the same for the other modes too, but not all
		 * modes set the pipe config field. */
		u32 pipe_config = (rdev->config.cik.tile_mode_array[10] >> 6) & 0x1f;

		fb_format |= CIK_GRPH_PIPE_CONFIG(pipe_config);
	} else if ((rdev->family == CHIP_TAHITI) ||
		   (rdev->family == CHIP_PITCAIRN))
		fb_format |= SI_GRPH_PIPE_CONFIG(SI_ADDR_SURF_P8_32x32_8x16);
	else if ((rdev->family == CHIP_VERDE) ||
		 (rdev->family == CHIP_OLAND) ||
		 (rdev->family == CHIP_HAINAN)) /* for completeness.  HAINAN has no display hw */
		fb_format |= SI_GRPH_PIPE_CONFIG(SI_ADDR_SURF_P4_8x16);

	switch (radeon_crtc->crtc_id) {
	case 0:
		WREG32(AVIVO_D1VGA_CONTROL, 0);
		break;
	case 1:
		WREG32(AVIVO_D2VGA_CONTROL, 0);
		break;
	case 2:
		WREG32(EVERGREEN_D3VGA_CONTROL, 0);
		break;
	case 3:
		WREG32(EVERGREEN_D4VGA_CONTROL, 0);
		break;
	case 4:
		WREG32(EVERGREEN_D5VGA_CONTROL, 0);
		break;
	case 5:
		WREG32(EVERGREEN_D6VGA_CONTROL, 0);
		break;
	default:
		break;
	}

	WREG32(EVERGREEN_GRPH_PRIMARY_SURFACE_ADDRESS_HIGH + radeon_crtc->crtc_offset,
	       upper_32_bits(fb_location));
	WREG32(EVERGREEN_GRPH_SECONDARY_SURFACE_ADDRESS_HIGH + radeon_crtc->crtc_offset,
	       upper_32_bits(fb_location));
	WREG32(EVERGREEN_GRPH_PRIMARY_SURFACE_ADDRESS + radeon_crtc->crtc_offset,
	       (u32)fb_location & EVERGREEN_GRPH_SURFACE_ADDRESS_MASK);
	WREG32(EVERGREEN_GRPH_SECONDARY_SURFACE_ADDRESS + radeon_crtc->crtc_offset,
	       (u32) fb_location & EVERGREEN_GRPH_SURFACE_ADDRESS_MASK);
	WREG32(EVERGREEN_GRPH_CONTROL + radeon_crtc->crtc_offset, fb_format);
	WREG32(EVERGREEN_GRPH_SWAP_CONTROL + radeon_crtc->crtc_offset, fb_swap);

	WREG32(EVERGREEN_GRPH_SURFACE_OFFSET_X + radeon_crtc->crtc_offset, 0);
	WREG32(EVERGREEN_GRPH_SURFACE_OFFSET_Y + radeon_crtc->crtc_offset, 0);
	WREG32(EVERGREEN_GRPH_X_START + radeon_crtc->crtc_offset, 0);
	WREG32(EVERGREEN_GRPH_Y_START + radeon_crtc->crtc_offset, 0);
	WREG32(EVERGREEN_GRPH_X_END + radeon_crtc->crtc_offset, target_fb->width);
	WREG32(EVERGREEN_GRPH_Y_END + radeon_crtc->crtc_offset, target_fb->height);

	fb_pitch_pixels = target_fb->pitches[0] / (target_fb->bits_per_pixel / 8);
	WREG32(EVERGREEN_GRPH_PITCH + radeon_crtc->crtc_offset, fb_pitch_pixels);
	WREG32(EVERGREEN_GRPH_ENABLE + radeon_crtc->crtc_offset, 1);

<<<<<<< HEAD
	WREG32(EVERGREEN_DESKTOP_HEIGHT + radeon_crtc->crtc_offset,
	       target_fb->height);
=======
	if (rdev->family >= CHIP_BONAIRE)
		WREG32(CIK_LB_DESKTOP_HEIGHT + radeon_crtc->crtc_offset,
		       target_fb->height);
	else
		WREG32(EVERGREEN_DESKTOP_HEIGHT + radeon_crtc->crtc_offset,
		       target_fb->height);
>>>>>>> c3ade0e0
	x &= ~3;
	y &= ~1;
	WREG32(EVERGREEN_VIEWPORT_START + radeon_crtc->crtc_offset,
	       (x << 16) | y);
	viewport_w = crtc->mode.hdisplay;
	viewport_h = (crtc->mode.vdisplay + 1) & ~1;
	WREG32(EVERGREEN_VIEWPORT_SIZE + radeon_crtc->crtc_offset,
	       (viewport_w << 16) | viewport_h);

	/* pageflip setup */
	/* make sure flip is at vb rather than hb */
	tmp = RREG32(EVERGREEN_GRPH_FLIP_CONTROL + radeon_crtc->crtc_offset);
	tmp &= ~EVERGREEN_GRPH_SURFACE_UPDATE_H_RETRACE_EN;
	WREG32(EVERGREEN_GRPH_FLIP_CONTROL + radeon_crtc->crtc_offset, tmp);

	/* set pageflip to happen anywhere in vblank interval */
	WREG32(EVERGREEN_MASTER_UPDATE_MODE + radeon_crtc->crtc_offset, 0);

	if (!atomic && fb && fb != crtc->fb) {
		radeon_fb = to_radeon_framebuffer(fb);
		rbo = gem_to_radeon_bo(radeon_fb->obj);
		r = radeon_bo_reserve(rbo, false);
		if (unlikely(r != 0))
			return r;
		radeon_bo_unpin(rbo);
		radeon_bo_unreserve(rbo);
	}

	/* Bytes per pixel may have changed */
	radeon_bandwidth_update(rdev);

	return 0;
}

static int avivo_crtc_do_set_base(struct drm_crtc *crtc,
				  struct drm_framebuffer *fb,
				  int x, int y, int atomic)
{
	struct radeon_crtc *radeon_crtc = to_radeon_crtc(crtc);
	struct drm_device *dev = crtc->dev;
	struct radeon_device *rdev = dev->dev_private;
	struct radeon_framebuffer *radeon_fb;
	struct drm_gem_object *obj;
	struct radeon_bo *rbo;
	struct drm_framebuffer *target_fb;
	uint64_t fb_location;
	uint32_t fb_format, fb_pitch_pixels, tiling_flags;
	u32 fb_swap = R600_D1GRPH_SWAP_ENDIAN_NONE;
	u32 tmp, viewport_w, viewport_h;
	int r;

	/* no fb bound */
	if (!atomic && !crtc->fb) {
		DRM_DEBUG_KMS("No FB bound\n");
		return 0;
	}

	if (atomic) {
		radeon_fb = to_radeon_framebuffer(fb);
		target_fb = fb;
	}
	else {
		radeon_fb = to_radeon_framebuffer(crtc->fb);
		target_fb = crtc->fb;
	}

	obj = radeon_fb->obj;
	rbo = gem_to_radeon_bo(obj);
	r = radeon_bo_reserve(rbo, false);
	if (unlikely(r != 0))
		return r;

	/* If atomic, assume fb object is pinned & idle & fenced and
	 * just update base pointers
	 */
	if (atomic)
		fb_location = radeon_bo_gpu_offset(rbo);
	else {
		r = radeon_bo_pin(rbo, RADEON_GEM_DOMAIN_VRAM, &fb_location);
		if (unlikely(r != 0)) {
			radeon_bo_unreserve(rbo);
			return -EINVAL;
		}
	}
	radeon_bo_get_tiling_flags(rbo, &tiling_flags, NULL);
	radeon_bo_unreserve(rbo);

	switch (target_fb->bits_per_pixel) {
	case 8:
		fb_format =
		    AVIVO_D1GRPH_CONTROL_DEPTH_8BPP |
		    AVIVO_D1GRPH_CONTROL_8BPP_INDEXED;
		break;
	case 15:
		fb_format =
		    AVIVO_D1GRPH_CONTROL_DEPTH_16BPP |
		    AVIVO_D1GRPH_CONTROL_16BPP_ARGB1555;
		break;
	case 16:
		fb_format =
		    AVIVO_D1GRPH_CONTROL_DEPTH_16BPP |
		    AVIVO_D1GRPH_CONTROL_16BPP_RGB565;
#ifdef __BIG_ENDIAN
		fb_swap = R600_D1GRPH_SWAP_ENDIAN_16BIT;
#endif
		break;
	case 24:
	case 32:
		fb_format =
		    AVIVO_D1GRPH_CONTROL_DEPTH_32BPP |
		    AVIVO_D1GRPH_CONTROL_32BPP_ARGB8888;
#ifdef __BIG_ENDIAN
		fb_swap = R600_D1GRPH_SWAP_ENDIAN_32BIT;
#endif
		break;
	default:
		DRM_ERROR("Unsupported screen depth %d\n",
			  target_fb->bits_per_pixel);
		return -EINVAL;
	}

	if (rdev->family >= CHIP_R600) {
		if (tiling_flags & RADEON_TILING_MACRO)
			fb_format |= R600_D1GRPH_ARRAY_MODE_2D_TILED_THIN1;
		else if (tiling_flags & RADEON_TILING_MICRO)
			fb_format |= R600_D1GRPH_ARRAY_MODE_1D_TILED_THIN1;
	} else {
		if (tiling_flags & RADEON_TILING_MACRO)
			fb_format |= AVIVO_D1GRPH_MACRO_ADDRESS_MODE;

		if (tiling_flags & RADEON_TILING_MICRO)
			fb_format |= AVIVO_D1GRPH_TILED;
	}

	if (radeon_crtc->crtc_id == 0)
		WREG32(AVIVO_D1VGA_CONTROL, 0);
	else
		WREG32(AVIVO_D2VGA_CONTROL, 0);

	if (rdev->family >= CHIP_RV770) {
		if (radeon_crtc->crtc_id) {
			WREG32(R700_D2GRPH_PRIMARY_SURFACE_ADDRESS_HIGH, upper_32_bits(fb_location));
			WREG32(R700_D2GRPH_SECONDARY_SURFACE_ADDRESS_HIGH, upper_32_bits(fb_location));
		} else {
			WREG32(R700_D1GRPH_PRIMARY_SURFACE_ADDRESS_HIGH, upper_32_bits(fb_location));
			WREG32(R700_D1GRPH_SECONDARY_SURFACE_ADDRESS_HIGH, upper_32_bits(fb_location));
		}
	}
	WREG32(AVIVO_D1GRPH_PRIMARY_SURFACE_ADDRESS + radeon_crtc->crtc_offset,
	       (u32) fb_location);
	WREG32(AVIVO_D1GRPH_SECONDARY_SURFACE_ADDRESS +
	       radeon_crtc->crtc_offset, (u32) fb_location);
	WREG32(AVIVO_D1GRPH_CONTROL + radeon_crtc->crtc_offset, fb_format);
	if (rdev->family >= CHIP_R600)
		WREG32(R600_D1GRPH_SWAP_CONTROL + radeon_crtc->crtc_offset, fb_swap);

	WREG32(AVIVO_D1GRPH_SURFACE_OFFSET_X + radeon_crtc->crtc_offset, 0);
	WREG32(AVIVO_D1GRPH_SURFACE_OFFSET_Y + radeon_crtc->crtc_offset, 0);
	WREG32(AVIVO_D1GRPH_X_START + radeon_crtc->crtc_offset, 0);
	WREG32(AVIVO_D1GRPH_Y_START + radeon_crtc->crtc_offset, 0);
	WREG32(AVIVO_D1GRPH_X_END + radeon_crtc->crtc_offset, target_fb->width);
	WREG32(AVIVO_D1GRPH_Y_END + radeon_crtc->crtc_offset, target_fb->height);

	fb_pitch_pixels = target_fb->pitches[0] / (target_fb->bits_per_pixel / 8);
	WREG32(AVIVO_D1GRPH_PITCH + radeon_crtc->crtc_offset, fb_pitch_pixels);
	WREG32(AVIVO_D1GRPH_ENABLE + radeon_crtc->crtc_offset, 1);

	WREG32(AVIVO_D1MODE_DESKTOP_HEIGHT + radeon_crtc->crtc_offset,
	       target_fb->height);
	x &= ~3;
	y &= ~1;
	WREG32(AVIVO_D1MODE_VIEWPORT_START + radeon_crtc->crtc_offset,
	       (x << 16) | y);
	viewport_w = crtc->mode.hdisplay;
	viewport_h = (crtc->mode.vdisplay + 1) & ~1;
	WREG32(AVIVO_D1MODE_VIEWPORT_SIZE + radeon_crtc->crtc_offset,
	       (viewport_w << 16) | viewport_h);

	/* pageflip setup */
	/* make sure flip is at vb rather than hb */
	tmp = RREG32(AVIVO_D1GRPH_FLIP_CONTROL + radeon_crtc->crtc_offset);
	tmp &= ~AVIVO_D1GRPH_SURFACE_UPDATE_H_RETRACE_EN;
	WREG32(AVIVO_D1GRPH_FLIP_CONTROL + radeon_crtc->crtc_offset, tmp);

	/* set pageflip to happen anywhere in vblank interval */
	WREG32(AVIVO_D1MODE_MASTER_UPDATE_MODE + radeon_crtc->crtc_offset, 0);

	if (!atomic && fb && fb != crtc->fb) {
		radeon_fb = to_radeon_framebuffer(fb);
		rbo = gem_to_radeon_bo(radeon_fb->obj);
		r = radeon_bo_reserve(rbo, false);
		if (unlikely(r != 0))
			return r;
		radeon_bo_unpin(rbo);
		radeon_bo_unreserve(rbo);
	}

	/* Bytes per pixel may have changed */
	radeon_bandwidth_update(rdev);

	return 0;
}

int atombios_crtc_set_base(struct drm_crtc *crtc, int x, int y,
			   struct drm_framebuffer *old_fb)
{
	struct drm_device *dev = crtc->dev;
	struct radeon_device *rdev = dev->dev_private;

	if (ASIC_IS_DCE4(rdev))
		return dce4_crtc_do_set_base(crtc, old_fb, x, y, 0);
	else if (ASIC_IS_AVIVO(rdev))
		return avivo_crtc_do_set_base(crtc, old_fb, x, y, 0);
	else
		return radeon_crtc_do_set_base(crtc, old_fb, x, y, 0);
}

int atombios_crtc_set_base_atomic(struct drm_crtc *crtc,
                                  struct drm_framebuffer *fb,
				  int x, int y, enum mode_set_atomic state)
{
       struct drm_device *dev = crtc->dev;
       struct radeon_device *rdev = dev->dev_private;

	if (ASIC_IS_DCE4(rdev))
		return dce4_crtc_do_set_base(crtc, fb, x, y, 1);
	else if (ASIC_IS_AVIVO(rdev))
		return avivo_crtc_do_set_base(crtc, fb, x, y, 1);
	else
		return radeon_crtc_do_set_base(crtc, fb, x, y, 1);
}

/* properly set additional regs when using atombios */
static void radeon_legacy_atom_fixup(struct drm_crtc *crtc)
{
	struct drm_device *dev = crtc->dev;
	struct radeon_device *rdev = dev->dev_private;
	struct radeon_crtc *radeon_crtc = to_radeon_crtc(crtc);
	u32 disp_merge_cntl;

	switch (radeon_crtc->crtc_id) {
	case 0:
		disp_merge_cntl = RREG32(RADEON_DISP_MERGE_CNTL);
		disp_merge_cntl &= ~RADEON_DISP_RGB_OFFSET_EN;
		WREG32(RADEON_DISP_MERGE_CNTL, disp_merge_cntl);
		break;
	case 1:
		disp_merge_cntl = RREG32(RADEON_DISP2_MERGE_CNTL);
		disp_merge_cntl &= ~RADEON_DISP2_RGB_OFFSET_EN;
		WREG32(RADEON_DISP2_MERGE_CNTL, disp_merge_cntl);
		WREG32(RADEON_FP_H2_SYNC_STRT_WID,   RREG32(RADEON_CRTC2_H_SYNC_STRT_WID));
		WREG32(RADEON_FP_V2_SYNC_STRT_WID,   RREG32(RADEON_CRTC2_V_SYNC_STRT_WID));
		break;
	}
}

/**
 * radeon_get_pll_use_mask - look up a mask of which pplls are in use
 *
 * @crtc: drm crtc
 *
 * Returns the mask of which PPLLs (Pixel PLLs) are in use.
 */
static u32 radeon_get_pll_use_mask(struct drm_crtc *crtc)
{
	struct drm_device *dev = crtc->dev;
	struct drm_crtc *test_crtc;
	struct radeon_crtc *test_radeon_crtc;
	u32 pll_in_use = 0;

<<<<<<< HEAD
	if (ASIC_IS_DCE4(rdev)) {
		list_for_each_entry(test_encoder, &dev->mode_config.encoder_list, head) {
			if (test_encoder->crtc && (test_encoder->crtc == crtc)) {
				/* in DP mode, the DP ref clock can come from PPLL, DCPLL, or ext clock,
				 * depending on the asic:
				 * DCE4: PPLL or ext clock
				 * DCE5: DCPLL or ext clock
				 *
				 * Setting ATOM_PPLL_INVALID will cause SetPixelClock to skip
				 * PPLL/DCPLL programming and only program the DP DTO for the
				 * crtc virtual pixel clock.
				 */
				if (ENCODER_MODE_IS_DP(atombios_get_encoder_mode(test_encoder))) {
					if (rdev->clock.dp_extclk)
						return ATOM_PPLL_INVALID;
					else if (ASIC_IS_DCE5(rdev))
						return ATOM_DCPLL;
				}
			}
		}
=======
	list_for_each_entry(test_crtc, &dev->mode_config.crtc_list, head) {
		if (crtc == test_crtc)
			continue;
>>>>>>> c3ade0e0

		test_radeon_crtc = to_radeon_crtc(test_crtc);
		if (test_radeon_crtc->pll_id != ATOM_PPLL_INVALID)
			pll_in_use |= (1 << test_radeon_crtc->pll_id);
	}
	return pll_in_use;
}

/**
 * radeon_get_shared_dp_ppll - return the PPLL used by another crtc for DP
 *
 * @crtc: drm crtc
 *
 * Returns the PPLL (Pixel PLL) used by another crtc/encoder which is
 * also in DP mode.  For DP, a single PPLL can be used for all DP
 * crtcs/encoders.
 */
static int radeon_get_shared_dp_ppll(struct drm_crtc *crtc)
{
	struct drm_device *dev = crtc->dev;
	struct drm_crtc *test_crtc;
	struct radeon_crtc *test_radeon_crtc;

	list_for_each_entry(test_crtc, &dev->mode_config.crtc_list, head) {
		if (crtc == test_crtc)
			continue;
		test_radeon_crtc = to_radeon_crtc(test_crtc);
		if (test_radeon_crtc->encoder &&
		    ENCODER_MODE_IS_DP(atombios_get_encoder_mode(test_radeon_crtc->encoder))) {
			/* for DP use the same PLL for all */
			if (test_radeon_crtc->pll_id != ATOM_PPLL_INVALID)
				return test_radeon_crtc->pll_id;
		}
	}
	return ATOM_PPLL_INVALID;
}

/**
 * radeon_get_shared_nondp_ppll - return the PPLL used by another non-DP crtc
 *
 * @crtc: drm crtc
 * @encoder: drm encoder
 *
 * Returns the PPLL (Pixel PLL) used by another non-DP crtc/encoder which can
 * be shared (i.e., same clock).
 */
static int radeon_get_shared_nondp_ppll(struct drm_crtc *crtc)
{
	struct radeon_crtc *radeon_crtc = to_radeon_crtc(crtc);
	struct drm_device *dev = crtc->dev;
	struct drm_crtc *test_crtc;
	struct radeon_crtc *test_radeon_crtc;
	u32 adjusted_clock, test_adjusted_clock;

	adjusted_clock = radeon_crtc->adjusted_clock;

	if (adjusted_clock == 0)
		return ATOM_PPLL_INVALID;

	list_for_each_entry(test_crtc, &dev->mode_config.crtc_list, head) {
		if (crtc == test_crtc)
			continue;
		test_radeon_crtc = to_radeon_crtc(test_crtc);
		if (test_radeon_crtc->encoder &&
		    !ENCODER_MODE_IS_DP(atombios_get_encoder_mode(test_radeon_crtc->encoder))) {
			/* check if we are already driving this connector with another crtc */
			if (test_radeon_crtc->connector == radeon_crtc->connector) {
				/* if we are, return that pll */
				if (test_radeon_crtc->pll_id != ATOM_PPLL_INVALID)
					return test_radeon_crtc->pll_id;
			}
			/* for non-DP check the clock */
			test_adjusted_clock = test_radeon_crtc->adjusted_clock;
			if ((crtc->mode.clock == test_crtc->mode.clock) &&
			    (adjusted_clock == test_adjusted_clock) &&
			    (radeon_crtc->ss_enabled == test_radeon_crtc->ss_enabled) &&
			    (test_radeon_crtc->pll_id != ATOM_PPLL_INVALID))
				return test_radeon_crtc->pll_id;
		}
	}
	return ATOM_PPLL_INVALID;
}

/**
 * radeon_atom_pick_pll - Allocate a PPLL for use by the crtc.
 *
 * @crtc: drm crtc
 *
 * Returns the PPLL (Pixel PLL) to be used by the crtc.  For DP monitors
 * a single PPLL can be used for all DP crtcs/encoders.  For non-DP
 * monitors a dedicated PPLL must be used.  If a particular board has
 * an external DP PLL, return ATOM_PPLL_INVALID to skip PLL programming
 * as there is no need to program the PLL itself.  If we are not able to
 * allocate a PLL, return ATOM_PPLL_INVALID to skip PLL programming to
 * avoid messing up an existing monitor.
 *
 * Asic specific PLL information
 *
 * DCE 8.x
 * KB/KV
 * - PPLL1, PPLL2 are available for all UNIPHY (both DP and non-DP)
 * CI
 * - PPLL0, PPLL1, PPLL2 are available for all UNIPHY (both DP and non-DP) and DAC
 *
 * DCE 6.1
 * - PPLL2 is only available to UNIPHYA (both DP and non-DP)
 * - PPLL0, PPLL1 are available for UNIPHYB/C/D/E/F (both DP and non-DP)
 *
 * DCE 6.0
 * - PPLL0 is available to all UNIPHY (DP only)
 * - PPLL1, PPLL2 are available for all UNIPHY (both DP and non-DP) and DAC
 *
 * DCE 5.0
 * - DCPLL is available to all UNIPHY (DP only)
 * - PPLL1, PPLL2 are available for all UNIPHY (both DP and non-DP) and DAC
 *
 * DCE 3.0/4.0/4.1
 * - PPLL1, PPLL2 are available for all UNIPHY (both DP and non-DP) and DAC
 *
 */
static int radeon_atom_pick_pll(struct drm_crtc *crtc)
{
	struct radeon_crtc *radeon_crtc = to_radeon_crtc(crtc);
	struct drm_device *dev = crtc->dev;
	struct radeon_device *rdev = dev->dev_private;
	struct radeon_encoder *radeon_encoder =
		to_radeon_encoder(radeon_crtc->encoder);
	u32 pll_in_use;
	int pll;

	if (ASIC_IS_DCE8(rdev)) {
		if (ENCODER_MODE_IS_DP(atombios_get_encoder_mode(radeon_crtc->encoder))) {
			if (rdev->clock.dp_extclk)
				/* skip PPLL programming if using ext clock */
				return ATOM_PPLL_INVALID;
			else {
				/* use the same PPLL for all DP monitors */
				pll = radeon_get_shared_dp_ppll(crtc);
				if (pll != ATOM_PPLL_INVALID)
					return pll;
			}
		} else {
			/* use the same PPLL for all monitors with the same clock */
			pll = radeon_get_shared_nondp_ppll(crtc);
			if (pll != ATOM_PPLL_INVALID)
				return pll;
		}
		/* otherwise, pick one of the plls */
		if ((rdev->family == CHIP_KAVERI) ||
		    (rdev->family == CHIP_KABINI)) {
			/* KB/KV has PPLL1 and PPLL2 */
			pll_in_use = radeon_get_pll_use_mask(crtc);
			if (!(pll_in_use & (1 << ATOM_PPLL2)))
				return ATOM_PPLL2;
			if (!(pll_in_use & (1 << ATOM_PPLL1)))
				return ATOM_PPLL1;
			DRM_ERROR("unable to allocate a PPLL\n");
			return ATOM_PPLL_INVALID;
		} else {
			/* CI has PPLL0, PPLL1, and PPLL2 */
			pll_in_use = radeon_get_pll_use_mask(crtc);
			if (!(pll_in_use & (1 << ATOM_PPLL2)))
				return ATOM_PPLL2;
			if (!(pll_in_use & (1 << ATOM_PPLL1)))
				return ATOM_PPLL1;
			if (!(pll_in_use & (1 << ATOM_PPLL0)))
				return ATOM_PPLL0;
			DRM_ERROR("unable to allocate a PPLL\n");
			return ATOM_PPLL_INVALID;
		}
	} else if (ASIC_IS_DCE61(rdev)) {
		struct radeon_encoder_atom_dig *dig =
			radeon_encoder->enc_priv;

		if ((radeon_encoder->encoder_id == ENCODER_OBJECT_ID_INTERNAL_UNIPHY) &&
		    (dig->linkb == false))
			/* UNIPHY A uses PPLL2 */
			return ATOM_PPLL2;
		else if (ENCODER_MODE_IS_DP(atombios_get_encoder_mode(radeon_crtc->encoder))) {
			/* UNIPHY B/C/D/E/F */
			if (rdev->clock.dp_extclk)
				/* skip PPLL programming if using ext clock */
				return ATOM_PPLL_INVALID;
			else {
				/* use the same PPLL for all DP monitors */
				pll = radeon_get_shared_dp_ppll(crtc);
				if (pll != ATOM_PPLL_INVALID)
					return pll;
			}
		} else {
			/* use the same PPLL for all monitors with the same clock */
			pll = radeon_get_shared_nondp_ppll(crtc);
			if (pll != ATOM_PPLL_INVALID)
				return pll;
		}
		/* UNIPHY B/C/D/E/F */
		pll_in_use = radeon_get_pll_use_mask(crtc);
		if (!(pll_in_use & (1 << ATOM_PPLL0)))
			return ATOM_PPLL0;
		if (!(pll_in_use & (1 << ATOM_PPLL1)))
			return ATOM_PPLL1;
		DRM_ERROR("unable to allocate a PPLL\n");
		return ATOM_PPLL_INVALID;
	} else if (ASIC_IS_DCE41(rdev)) {
		/* Don't share PLLs on DCE4.1 chips */
		if (ENCODER_MODE_IS_DP(atombios_get_encoder_mode(radeon_crtc->encoder))) {
			if (rdev->clock.dp_extclk)
				/* skip PPLL programming if using ext clock */
				return ATOM_PPLL_INVALID;
		}
		pll_in_use = radeon_get_pll_use_mask(crtc);
		if (!(pll_in_use & (1 << ATOM_PPLL1)))
			return ATOM_PPLL1;
		if (!(pll_in_use & (1 << ATOM_PPLL2)))
			return ATOM_PPLL2;
		DRM_ERROR("unable to allocate a PPLL\n");
		return ATOM_PPLL_INVALID;
	} else if (ASIC_IS_DCE4(rdev)) {
		/* in DP mode, the DP ref clock can come from PPLL, DCPLL, or ext clock,
		 * depending on the asic:
		 * DCE4: PPLL or ext clock
		 * DCE5: PPLL, DCPLL, or ext clock
		 * DCE6: PPLL, PPLL0, or ext clock
		 *
		 * Setting ATOM_PPLL_INVALID will cause SetPixelClock to skip
		 * PPLL/DCPLL programming and only program the DP DTO for the
		 * crtc virtual pixel clock.
		 */
		if (ENCODER_MODE_IS_DP(atombios_get_encoder_mode(radeon_crtc->encoder))) {
			if (rdev->clock.dp_extclk)
				/* skip PPLL programming if using ext clock */
				return ATOM_PPLL_INVALID;
			else if (ASIC_IS_DCE6(rdev))
				/* use PPLL0 for all DP */
				return ATOM_PPLL0;
			else if (ASIC_IS_DCE5(rdev))
				/* use DCPLL for all DP */
				return ATOM_DCPLL;
			else {
				/* use the same PPLL for all DP monitors */
				pll = radeon_get_shared_dp_ppll(crtc);
				if (pll != ATOM_PPLL_INVALID)
					return pll;
			}
		} else {
			/* use the same PPLL for all monitors with the same clock */
			pll = radeon_get_shared_nondp_ppll(crtc);
			if (pll != ATOM_PPLL_INVALID)
				return pll;
		}
		/* all other cases */
		pll_in_use = radeon_get_pll_use_mask(crtc);
		if (!(pll_in_use & (1 << ATOM_PPLL1)))
			return ATOM_PPLL1;
		if (!(pll_in_use & (1 << ATOM_PPLL2)))
			return ATOM_PPLL2;
		DRM_ERROR("unable to allocate a PPLL\n");
		return ATOM_PPLL_INVALID;
	} else {
		/* on pre-R5xx asics, the crtc to pll mapping is hardcoded */
		/* some atombios (observed in some DCE2/DCE3) code have a bug,
		 * the matching btw pll and crtc is done through
		 * PCLK_CRTC[1|2]_CNTL (0x480/0x484) but atombios code use the
		 * pll (1 or 2) to select which register to write. ie if using
		 * pll1 it will use PCLK_CRTC1_CNTL (0x480) and if using pll2
		 * it will use PCLK_CRTC2_CNTL (0x484), it then use crtc id to
		 * choose which value to write. Which is reverse order from
		 * register logic. So only case that works is when pllid is
		 * same as crtcid or when both pll and crtc are enabled and
		 * both use same clock.
		 *
		 * So just return crtc id as if crtc and pll were hard linked
		 * together even if they aren't
		 */
		return radeon_crtc->crtc_id;
	}
}

void radeon_atom_disp_eng_pll_init(struct radeon_device *rdev)
{
	/* always set DCPLL */
	if (ASIC_IS_DCE6(rdev))
		atombios_crtc_set_disp_eng_pll(rdev, rdev->clock.default_dispclk);
	else if (ASIC_IS_DCE4(rdev)) {
		struct radeon_atom_ss ss;
		bool ss_enabled = radeon_atombios_get_asic_ss_info(rdev, &ss,
								   ASIC_INTERNAL_SS_ON_DCPLL,
								   rdev->clock.default_dispclk);
		if (ss_enabled)
			atombios_crtc_program_ss(rdev, ATOM_DISABLE, ATOM_DCPLL, -1, &ss);
		/* XXX: DCE5, make sure voltage, dispclk is high enough */
		atombios_crtc_set_disp_eng_pll(rdev, rdev->clock.default_dispclk);
		if (ss_enabled)
			atombios_crtc_program_ss(rdev, ATOM_ENABLE, ATOM_DCPLL, -1, &ss);
	}

}

int atombios_crtc_mode_set(struct drm_crtc *crtc,
			   struct drm_display_mode *mode,
			   struct drm_display_mode *adjusted_mode,
			   int x, int y, struct drm_framebuffer *old_fb)
{
	struct radeon_crtc *radeon_crtc = to_radeon_crtc(crtc);
	struct drm_device *dev = crtc->dev;
	struct radeon_device *rdev = dev->dev_private;
	struct radeon_encoder *radeon_encoder =
		to_radeon_encoder(radeon_crtc->encoder);
	bool is_tvcv = false;

	if (radeon_encoder->active_device &
	    (ATOM_DEVICE_TV_SUPPORT | ATOM_DEVICE_CV_SUPPORT))
		is_tvcv = true;

	atombios_crtc_set_pll(crtc, adjusted_mode);

	if (ASIC_IS_DCE4(rdev))
		atombios_set_crtc_dtd_timing(crtc, adjusted_mode);
	else if (ASIC_IS_AVIVO(rdev)) {
		if (is_tvcv)
			atombios_crtc_set_timing(crtc, adjusted_mode);
		else
			atombios_set_crtc_dtd_timing(crtc, adjusted_mode);
	} else {
		atombios_crtc_set_timing(crtc, adjusted_mode);
		if (radeon_crtc->crtc_id == 0)
			atombios_set_crtc_dtd_timing(crtc, adjusted_mode);
		radeon_legacy_atom_fixup(crtc);
	}
	atombios_crtc_set_base(crtc, x, y, old_fb);
	atombios_overscan_setup(crtc, mode, adjusted_mode);
	atombios_scaler_setup(crtc);
	/* update the hw version fpr dpm */
	radeon_crtc->hw_mode = *adjusted_mode;

	return 0;
}

static bool atombios_crtc_mode_fixup(struct drm_crtc *crtc,
				     const struct drm_display_mode *mode,
				     struct drm_display_mode *adjusted_mode)
{
	struct radeon_crtc *radeon_crtc = to_radeon_crtc(crtc);
	struct drm_device *dev = crtc->dev;
	struct drm_encoder *encoder;

	/* assign the encoder to the radeon crtc to avoid repeated lookups later */
	list_for_each_entry(encoder, &dev->mode_config.encoder_list, head) {
		if (encoder->crtc == crtc) {
			radeon_crtc->encoder = encoder;
			radeon_crtc->connector = radeon_get_connector_for_encoder(encoder);
			break;
		}
	}
	if ((radeon_crtc->encoder == NULL) || (radeon_crtc->connector == NULL)) {
		radeon_crtc->encoder = NULL;
		radeon_crtc->connector = NULL;
		return false;
	}
	if (!radeon_crtc_scaling_mode_fixup(crtc, mode, adjusted_mode))
		return false;
	if (!atombios_crtc_prepare_pll(crtc, adjusted_mode))
		return false;
	/* pick pll */
	radeon_crtc->pll_id = radeon_atom_pick_pll(crtc);
	/* if we can't get a PPLL for a non-DP encoder, fail */
	if ((radeon_crtc->pll_id == ATOM_PPLL_INVALID) &&
	    !ENCODER_MODE_IS_DP(atombios_get_encoder_mode(radeon_crtc->encoder)))
		return false;

	return true;
}

static void atombios_crtc_prepare(struct drm_crtc *crtc)
{
	struct drm_device *dev = crtc->dev;
	struct radeon_device *rdev = dev->dev_private;

	/* disable crtc pair power gating before programming */
	if (ASIC_IS_DCE6(rdev))
		atombios_powergate_crtc(crtc, ATOM_DISABLE);

	atombios_lock_crtc(crtc, ATOM_ENABLE);
	atombios_crtc_dpms(crtc, DRM_MODE_DPMS_OFF);
}

static void atombios_crtc_commit(struct drm_crtc *crtc)
{
	atombios_crtc_dpms(crtc, DRM_MODE_DPMS_ON);
	atombios_lock_crtc(crtc, ATOM_DISABLE);
}

static void atombios_crtc_disable(struct drm_crtc *crtc)
{
	struct radeon_crtc *radeon_crtc = to_radeon_crtc(crtc);
	struct drm_device *dev = crtc->dev;
	struct radeon_device *rdev = dev->dev_private;
	struct radeon_atom_ss ss;
	int i;

	atombios_crtc_dpms(crtc, DRM_MODE_DPMS_OFF);
	if (crtc->fb) {
		int r;
		struct radeon_framebuffer *radeon_fb;
		struct radeon_bo *rbo;

		radeon_fb = to_radeon_framebuffer(crtc->fb);
		rbo = gem_to_radeon_bo(radeon_fb->obj);
		r = radeon_bo_reserve(rbo, false);
		if (unlikely(r))
			DRM_ERROR("failed to reserve rbo before unpin\n");
		else {
			radeon_bo_unpin(rbo);
			radeon_bo_unreserve(rbo);
		}
	}
	/* disable the GRPH */
	if (ASIC_IS_DCE4(rdev))
		WREG32(EVERGREEN_GRPH_ENABLE + radeon_crtc->crtc_offset, 0);
	else if (ASIC_IS_AVIVO(rdev))
		WREG32(AVIVO_D1GRPH_ENABLE + radeon_crtc->crtc_offset, 0);

	if (ASIC_IS_DCE6(rdev))
		atombios_powergate_crtc(crtc, ATOM_ENABLE);

	for (i = 0; i < rdev->num_crtc; i++) {
		if (rdev->mode_info.crtcs[i] &&
		    rdev->mode_info.crtcs[i]->enabled &&
		    i != radeon_crtc->crtc_id &&
		    radeon_crtc->pll_id == rdev->mode_info.crtcs[i]->pll_id) {
			/* one other crtc is using this pll don't turn
			 * off the pll
			 */
			goto done;
		}
	}

	for (i = 0; i < rdev->num_crtc; i++) {
		if (rdev->mode_info.crtcs[i] &&
		    rdev->mode_info.crtcs[i]->enabled &&
		    i != radeon_crtc->crtc_id &&
		    radeon_crtc->pll_id == rdev->mode_info.crtcs[i]->pll_id) {
			/* one other crtc is using this pll don't turn
			 * off the pll
			 */
			goto done;
		}
	}

	switch (radeon_crtc->pll_id) {
	case ATOM_PPLL1:
	case ATOM_PPLL2:
		/* disable the ppll */
		atombios_crtc_program_pll(crtc, radeon_crtc->crtc_id, radeon_crtc->pll_id,
					  0, 0, ATOM_DISABLE, 0, 0, 0, 0, 0, false, &ss);
		break;
	case ATOM_PPLL0:
		/* disable the ppll */
		if ((rdev->family == CHIP_ARUBA) ||
		    (rdev->family == CHIP_BONAIRE) ||
		    (rdev->family == CHIP_HAWAII))
			atombios_crtc_program_pll(crtc, radeon_crtc->crtc_id, radeon_crtc->pll_id,
						  0, 0, ATOM_DISABLE, 0, 0, 0, 0, 0, false, &ss);
		break;
	default:
		break;
	}
done:
<<<<<<< HEAD
	radeon_crtc->pll_id = -1;
=======
	radeon_crtc->pll_id = ATOM_PPLL_INVALID;
	radeon_crtc->adjusted_clock = 0;
	radeon_crtc->encoder = NULL;
	radeon_crtc->connector = NULL;
>>>>>>> c3ade0e0
}

static const struct drm_crtc_helper_funcs atombios_helper_funcs = {
	.dpms = atombios_crtc_dpms,
	.mode_fixup = atombios_crtc_mode_fixup,
	.mode_set = atombios_crtc_mode_set,
	.mode_set_base = atombios_crtc_set_base,
	.mode_set_base_atomic = atombios_crtc_set_base_atomic,
	.prepare = atombios_crtc_prepare,
	.commit = atombios_crtc_commit,
	.load_lut = radeon_crtc_load_lut,
	.disable = atombios_crtc_disable,
};

void radeon_atombios_init_crtc(struct drm_device *dev,
			       struct radeon_crtc *radeon_crtc)
{
	struct radeon_device *rdev = dev->dev_private;

	if (ASIC_IS_DCE4(rdev)) {
		switch (radeon_crtc->crtc_id) {
		case 0:
		default:
			radeon_crtc->crtc_offset = EVERGREEN_CRTC0_REGISTER_OFFSET;
			break;
		case 1:
			radeon_crtc->crtc_offset = EVERGREEN_CRTC1_REGISTER_OFFSET;
			break;
		case 2:
			radeon_crtc->crtc_offset = EVERGREEN_CRTC2_REGISTER_OFFSET;
			break;
		case 3:
			radeon_crtc->crtc_offset = EVERGREEN_CRTC3_REGISTER_OFFSET;
			break;
		case 4:
			radeon_crtc->crtc_offset = EVERGREEN_CRTC4_REGISTER_OFFSET;
			break;
		case 5:
			radeon_crtc->crtc_offset = EVERGREEN_CRTC5_REGISTER_OFFSET;
			break;
		}
	} else {
		if (radeon_crtc->crtc_id == 1)
			radeon_crtc->crtc_offset =
				AVIVO_D2CRTC_H_TOTAL - AVIVO_D1CRTC_H_TOTAL;
		else
			radeon_crtc->crtc_offset = 0;
	}
	radeon_crtc->pll_id = ATOM_PPLL_INVALID;
	radeon_crtc->adjusted_clock = 0;
	radeon_crtc->encoder = NULL;
	radeon_crtc->connector = NULL;
	drm_crtc_helper_add(&radeon_crtc->base, &atombios_helper_funcs);
}<|MERGE_RESOLUTION|>--- conflicted
+++ resolved
@@ -576,17 +576,6 @@
 			radeon_crtc->pll_flags |= RADEON_PLL_PREFER_LOW_REF_DIV;
 
 		if (rdev->family < CHIP_RV770)
-<<<<<<< HEAD
-			pll->flags |= RADEON_PLL_PREFER_MINM_OVER_MAXP;
-		/* use frac fb div on APUs */
-		if (ASIC_IS_DCE41(rdev))
-			pll->flags |= RADEON_PLL_USE_FRAC_FB_DIV;
-		/* use frac fb div on RS780/RS880 */
-		if ((rdev->family == CHIP_RS780) || (rdev->family == CHIP_RS880))
-			pll->flags |= RADEON_PLL_USE_FRAC_FB_DIV;
-		if (ASIC_IS_DCE32(rdev) && mode->clock > 165000)
-			pll->flags |= RADEON_PLL_USE_FRAC_FB_DIV;
-=======
 			radeon_crtc->pll_flags |= RADEON_PLL_PREFER_MINM_OVER_MAXP;
 		/* use frac fb div on APUs */
 		if (ASIC_IS_DCE41(rdev) || ASIC_IS_DCE61(rdev) || ASIC_IS_DCE8(rdev))
@@ -596,7 +585,6 @@
 			radeon_crtc->pll_flags |= RADEON_PLL_USE_FRAC_FB_DIV;
 		if (ASIC_IS_DCE32(rdev) && mode->clock > 165000)
 			radeon_crtc->pll_flags |= RADEON_PLL_USE_FRAC_FB_DIV;
->>>>>>> c3ade0e0
 	} else {
 		radeon_crtc->pll_flags |= RADEON_PLL_LEGACY;
 
@@ -941,11 +929,7 @@
 	radeon_crtc->ss_enabled = false;
 
 	if ((radeon_encoder->active_device & (ATOM_DEVICE_LCD_SUPPORT | ATOM_DEVICE_DFP_SUPPORT)) ||
-<<<<<<< HEAD
-	    (radeon_encoder_get_dp_bridge_encoder_id(encoder) != ENCODER_OBJECT_ID_NONE)) {
-=======
 	    (radeon_encoder_get_dp_bridge_encoder_id(radeon_crtc->encoder) != ENCODER_OBJECT_ID_NONE)) {
->>>>>>> c3ade0e0
 		struct radeon_encoder_atom_dig *dig = radeon_encoder->enc_priv;
 		struct drm_connector *connector =
 			radeon_get_connector_for_encoder(radeon_crtc->encoder);
@@ -978,14 +962,6 @@
 											 &radeon_crtc->ss,
 											 ATOM_DP_SS_ID1);
 				} else {
-<<<<<<< HEAD
-					ss_enabled =
-						radeon_atombios_get_ppll_ss_info(rdev, &ss,
-										 ATOM_DP_SS_ID1);
-				}
-				/* disable spread spectrum on DCE3 DP */
-				ss_enabled = false;
-=======
 					radeon_crtc->ss_enabled =
 						radeon_atombios_get_ppll_ss_info(rdev,
 										 &radeon_crtc->ss,
@@ -993,7 +969,6 @@
 				}
 				/* disable spread spectrum on DCE3 DP */
 				radeon_crtc->ss_enabled = false;
->>>>>>> c3ade0e0
 			}
 			break;
 		case ATOM_ENCODER_MODE_LVDS:
@@ -1315,17 +1290,12 @@
 	WREG32(EVERGREEN_GRPH_PITCH + radeon_crtc->crtc_offset, fb_pitch_pixels);
 	WREG32(EVERGREEN_GRPH_ENABLE + radeon_crtc->crtc_offset, 1);
 
-<<<<<<< HEAD
-	WREG32(EVERGREEN_DESKTOP_HEIGHT + radeon_crtc->crtc_offset,
-	       target_fb->height);
-=======
 	if (rdev->family >= CHIP_BONAIRE)
 		WREG32(CIK_LB_DESKTOP_HEIGHT + radeon_crtc->crtc_offset,
 		       target_fb->height);
 	else
 		WREG32(EVERGREEN_DESKTOP_HEIGHT + radeon_crtc->crtc_offset,
 		       target_fb->height);
->>>>>>> c3ade0e0
 	x &= ~3;
 	y &= ~1;
 	WREG32(EVERGREEN_VIEWPORT_START + radeon_crtc->crtc_offset,
@@ -1596,32 +1566,9 @@
 	struct radeon_crtc *test_radeon_crtc;
 	u32 pll_in_use = 0;
 
-<<<<<<< HEAD
-	if (ASIC_IS_DCE4(rdev)) {
-		list_for_each_entry(test_encoder, &dev->mode_config.encoder_list, head) {
-			if (test_encoder->crtc && (test_encoder->crtc == crtc)) {
-				/* in DP mode, the DP ref clock can come from PPLL, DCPLL, or ext clock,
-				 * depending on the asic:
-				 * DCE4: PPLL or ext clock
-				 * DCE5: DCPLL or ext clock
-				 *
-				 * Setting ATOM_PPLL_INVALID will cause SetPixelClock to skip
-				 * PPLL/DCPLL programming and only program the DP DTO for the
-				 * crtc virtual pixel clock.
-				 */
-				if (ENCODER_MODE_IS_DP(atombios_get_encoder_mode(test_encoder))) {
-					if (rdev->clock.dp_extclk)
-						return ATOM_PPLL_INVALID;
-					else if (ASIC_IS_DCE5(rdev))
-						return ATOM_DCPLL;
-				}
-			}
-		}
-=======
 	list_for_each_entry(test_crtc, &dev->mode_config.crtc_list, head) {
 		if (crtc == test_crtc)
 			continue;
->>>>>>> c3ade0e0
 
 		test_radeon_crtc = to_radeon_crtc(test_crtc);
 		if (test_radeon_crtc->pll_id != ATOM_PPLL_INVALID)
@@ -2059,18 +2006,6 @@
 		}
 	}
 
-	for (i = 0; i < rdev->num_crtc; i++) {
-		if (rdev->mode_info.crtcs[i] &&
-		    rdev->mode_info.crtcs[i]->enabled &&
-		    i != radeon_crtc->crtc_id &&
-		    radeon_crtc->pll_id == rdev->mode_info.crtcs[i]->pll_id) {
-			/* one other crtc is using this pll don't turn
-			 * off the pll
-			 */
-			goto done;
-		}
-	}
-
 	switch (radeon_crtc->pll_id) {
 	case ATOM_PPLL1:
 	case ATOM_PPLL2:
@@ -2090,14 +2025,10 @@
 		break;
 	}
 done:
-<<<<<<< HEAD
-	radeon_crtc->pll_id = -1;
-=======
 	radeon_crtc->pll_id = ATOM_PPLL_INVALID;
 	radeon_crtc->adjusted_clock = 0;
 	radeon_crtc->encoder = NULL;
 	radeon_crtc->connector = NULL;
->>>>>>> c3ade0e0
 }
 
 static const struct drm_crtc_helper_funcs atombios_helper_funcs = {
