--- conflicted
+++ resolved
@@ -517,28 +517,6 @@
 	if (!ASIC_IS_DCE4(rdev))
 		return panel_mode;
 
-<<<<<<< HEAD
-	if (radeon_connector_encoder_get_dp_bridge_encoder_id(connector) ==
-	    ENCODER_OBJECT_ID_NUTMEG)
-		panel_mode = DP_PANEL_MODE_INTERNAL_DP1_MODE;
-	else if (radeon_connector_encoder_get_dp_bridge_encoder_id(connector) ==
-		 ENCODER_OBJECT_ID_TRAVIS) {
-		u8 id[6];
-		int i;
-		for (i = 0; i < 6; i++)
-			id[i] = radeon_read_dpcd_reg(radeon_connector, 0x503 + i);
-		if (id[0] == 0x73 &&
-		    id[1] == 0x69 &&
-		    id[2] == 0x76 &&
-		    id[3] == 0x61 &&
-		    id[4] == 0x72 &&
-		    id[5] == 0x54)
-			panel_mode = DP_PANEL_MODE_INTERNAL_DP1_MODE;
-		else
-			panel_mode = DP_PANEL_MODE_INTERNAL_DP2_MODE;
-	} else if (connector->connector_type == DRM_MODE_CONNECTOR_eDP) {
-		u8 tmp = radeon_read_dpcd_reg(radeon_connector, DP_EDP_CONFIGURATION_CAP);
-=======
 	if (dp_bridge != ENCODER_OBJECT_ID_NONE) {
 		/* DP bridge chips */
 		tmp = radeon_read_dpcd_reg(radeon_connector, DP_EDP_CONFIGURATION_CAP);
@@ -552,7 +530,6 @@
 	} else if (connector->connector_type == DRM_MODE_CONNECTOR_eDP) {
 		/* eDP */
 		tmp = radeon_read_dpcd_reg(radeon_connector, DP_EDP_CONFIGURATION_CAP);
->>>>>>> c3ade0e0
 		if (tmp & 1)
 			panel_mode = DP_PANEL_MODE_INTERNAL_DP2_MODE;
 	}
