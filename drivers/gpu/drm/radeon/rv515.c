--- conflicted
+++ resolved
@@ -295,12 +295,9 @@
 
 void rv515_mc_stop(struct radeon_device *rdev, struct rv515_mc_save *save)
 {
-<<<<<<< HEAD
-=======
 	u32 crtc_enabled, tmp, frame_count, blackout;
 	int i, j;
 
->>>>>>> c3ade0e0
 	save->vga_render_control = RREG32(R_000300_VGA_RENDER_CONTROL);
 	save->vga_hdp_control = RREG32(R_000328_VGA_HDP_CONTROL);
 
