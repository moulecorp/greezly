--- conflicted
+++ resolved
@@ -1013,19 +1013,6 @@
 		rdev->config.cayman.tile_config |= (3 << 0);
 		break;
 	}
-<<<<<<< HEAD
-	switch ((mc_arb_ramcfg & NOOFBANK_MASK) >> NOOFBANK_SHIFT) {
-	case 0: /* four banks */
-		rdev->config.cayman.tile_config |= 0 << 4;
-		break;
-	case 1: /* eight banks */
-		rdev->config.cayman.tile_config |= 1 << 4;
-		break;
-	case 2: /* sixteen banks */
-	default:
-		rdev->config.cayman.tile_config |= 2 << 4;
-		break;
-=======
 
 	/* num banks is 8 on all fusion asics. 0 = 4, 1 = 8, 2 = 16 */
 	if (rdev->flags & RADEON_IS_IGP)
@@ -1043,7 +1030,6 @@
 			rdev->config.cayman.tile_config |= 2 << 4;
 			break;
 		}
->>>>>>> c3ade0e0
 	}
 	rdev->config.cayman.tile_config |=
 		((gb_addr_config & PIPE_INTERLEAVE_SIZE_MASK) >> PIPE_INTERLEAVE_SIZE_SHIFT) << 8;
@@ -1956,15 +1942,8 @@
 
 	evergreen_mc_program(rdev);
 
-<<<<<<< HEAD
-	evergreen_mc_program(rdev);
-
-	if (!rdev->me_fw || !rdev->pfp_fw || !rdev->rlc_fw || !rdev->mc_fw) {
-		r = ni_init_microcode(rdev);
-=======
 	if (!(rdev->flags & RADEON_IS_IGP) && !rdev->pm.dpm_enabled) {
 		r = ni_mc_load_microcode(rdev);
->>>>>>> c3ade0e0
 		if (r) {
 			DRM_ERROR("Failed to load MC firmware!\n");
 			return r;
@@ -1994,9 +1973,6 @@
 	if (r)
 		return r;
 
-<<<<<<< HEAD
-	r = cayman_pcie_gart_enable(rdev);
-=======
 	r = radeon_fence_driver_start_ring(rdev, RADEON_RING_TYPE_GFX_INDEX);
 	if (r) {
 		dev_err(rdev->dev, "failed initializing CP fences (%d).\n", r);
@@ -2010,7 +1986,6 @@
 		if (r)
 			dev_err(rdev->dev, "UVD fences init error (%d).\n", r);
 	}
->>>>>>> c3ade0e0
 	if (r)
 		rdev->ring[R600_RING_TYPE_UVD_INDEX].ring_size = 0;
 
@@ -2022,16 +1997,8 @@
 
 	r = radeon_fence_driver_start_ring(rdev, CAYMAN_RING_TYPE_CP2_INDEX);
 	if (r) {
-<<<<<<< HEAD
-		r600_blit_fini(rdev);
-		pax_open_kernel();
-		*(void **)&rdev->asic->copy = NULL;
-		pax_close_kernel();
-		dev_warn(rdev->dev, "failed blitter (%d) falling back to memcpy\n", r);
-=======
 		dev_err(rdev->dev, "failed initializing CP fences (%d).\n", r);
 		return r;
->>>>>>> c3ade0e0
 	}
 
 	r = radeon_fence_driver_start_ring(rdev, R600_RING_TYPE_DMA_INDEX);
@@ -2224,10 +2191,6 @@
 	if (r)
 		return r;
 
-<<<<<<< HEAD
-	rdev->cp.ring_obj = NULL;
-	r600_ring_init(rdev, 1024 * 1024);
-=======
 	if (rdev->flags & RADEON_IS_IGP) {
 		if (!rdev->me_fw || !rdev->pfp_fw || !rdev->rlc_fw) {
 			r = ni_init_microcode(rdev);
@@ -2266,7 +2229,6 @@
 		ring->ring_obj = NULL;
 		r600_ring_init(rdev, ring, 4096);
 	}
->>>>>>> c3ade0e0
 
 	rdev->ih.ring_obj = NULL;
 	r600_ih_ring_init(rdev, 64 * 1024);
