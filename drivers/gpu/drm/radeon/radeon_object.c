--- conflicted
+++ resolved
@@ -219,9 +219,6 @@
 		bo->pin_count++;
 		if (gpu_addr)
 			*gpu_addr = radeon_bo_gpu_offset(bo);
-<<<<<<< HEAD
-		WARN_ON_ONCE(max_offset != 0);
-=======
 
 		if (max_offset != 0) {
 			u64 domain_start;
@@ -234,7 +231,6 @@
 				     (radeon_bo_gpu_offset(bo) - domain_start));
 		}
 
->>>>>>> c3ade0e0
 		return 0;
 	}
 	radeon_ttm_placement_from_domain(bo, domain);
@@ -601,17 +597,10 @@
 	/* hurrah the memory is not visible ! */
 	radeon_ttm_placement_from_domain(rbo, RADEON_GEM_DOMAIN_VRAM);
 	rbo->placement.lpfn = rdev->mc.visible_vram_size >> PAGE_SHIFT;
-<<<<<<< HEAD
-	r = ttm_bo_validate(bo, &rbo->placement, false, true, false);
-	if (unlikely(r == -ENOMEM)) {
-		radeon_ttm_placement_from_domain(rbo, RADEON_GEM_DOMAIN_GTT);
-		return ttm_bo_validate(bo, &rbo->placement, false, true, false);
-=======
 	r = ttm_bo_validate(bo, &rbo->placement, false, false);
 	if (unlikely(r == -ENOMEM)) {
 		radeon_ttm_placement_from_domain(rbo, RADEON_GEM_DOMAIN_GTT);
 		return ttm_bo_validate(bo, &rbo->placement, false, false);
->>>>>>> c3ade0e0
 	} else if (unlikely(r != 0)) {
 		return r;
 	}
