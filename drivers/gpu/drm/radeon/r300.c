/*
 * Copyright 2008 Advanced Micro Devices, Inc.
 * Copyright 2008 Red Hat Inc.
 * Copyright 2009 Jerome Glisse.
 *
 * Permission is hereby granted, free of charge, to any person obtaining a
 * copy of this software and associated documentation files (the "Software"),
 * to deal in the Software without restriction, including without limitation
 * the rights to use, copy, modify, merge, publish, distribute, sublicense,
 * and/or sell copies of the Software, and to permit persons to whom the
 * Software is furnished to do so, subject to the following conditions:
 *
 * The above copyright notice and this permission notice shall be included in
 * all copies or substantial portions of the Software.
 *
 * THE SOFTWARE IS PROVIDED "AS IS", WITHOUT WARRANTY OF ANY KIND, EXPRESS OR
 * IMPLIED, INCLUDING BUT NOT LIMITED TO THE WARRANTIES OF MERCHANTABILITY,
 * FITNESS FOR A PARTICULAR PURPOSE AND NONINFRINGEMENT.  IN NO EVENT SHALL
 * THE COPYRIGHT HOLDER(S) OR AUTHOR(S) BE LIABLE FOR ANY CLAIM, DAMAGES OR
 * OTHER LIABILITY, WHETHER IN AN ACTION OF CONTRACT, TORT OR OTHERWISE,
 * ARISING FROM, OUT OF OR IN CONNECTION WITH THE SOFTWARE OR THE USE OR
 * OTHER DEALINGS IN THE SOFTWARE.
 *
 * Authors: Dave Airlie
 *          Alex Deucher
 *          Jerome Glisse
 */
#include <linux/seq_file.h>
#include <linux/slab.h>
#include <drm/drmP.h>
#include <drm/drm.h>
#include <drm/drm_crtc_helper.h>
#include "radeon_reg.h"
#include "radeon.h"
#include "radeon_asic.h"
#include <drm/radeon_drm.h>
#include "r100_track.h"
#include "r300d.h"
#include "rv350d.h"
#include "r300_reg_safe.h"

/* This files gather functions specifics to: r300,r350,rv350,rv370,rv380
 *
 * GPU Errata:
 * - HOST_PATH_CNTL: r300 family seems to dislike write to HOST_PATH_CNTL
 *   using MMIO to flush host path read cache, this lead to HARDLOCKUP.
 *   However, scheduling such write to the ring seems harmless, i suspect
 *   the CP read collide with the flush somehow, or maybe the MC, hard to
 *   tell. (Jerome Glisse)
 */

/*
 * rv370,rv380 PCIE GART
 */
static int rv370_debugfs_pcie_gart_info_init(struct radeon_device *rdev);

void rv370_pcie_gart_tlb_flush(struct radeon_device *rdev)
{
	uint32_t tmp;
	int i;

	/* Workaround HW bug do flush 2 times */
	for (i = 0; i < 2; i++) {
		tmp = RREG32_PCIE(RADEON_PCIE_TX_GART_CNTL);
		WREG32_PCIE(RADEON_PCIE_TX_GART_CNTL, tmp | RADEON_PCIE_TX_GART_INVALIDATE_TLB);
		(void)RREG32_PCIE(RADEON_PCIE_TX_GART_CNTL);
		WREG32_PCIE(RADEON_PCIE_TX_GART_CNTL, tmp);
	}
	mb();
}

#define R300_PTE_WRITEABLE (1 << 2)
#define R300_PTE_READABLE  (1 << 3)

int rv370_pcie_gart_set_page(struct radeon_device *rdev, int i, uint64_t addr)
{
	void __iomem *ptr = rdev->gart.ptr;

	if (i < 0 || i > rdev->gart.num_gpu_pages) {
		return -EINVAL;
	}
	addr = (lower_32_bits(addr) >> 8) |
	       ((upper_32_bits(addr) & 0xff) << 24) |
	       R300_PTE_WRITEABLE | R300_PTE_READABLE;
	/* on x86 we want this to be CPU endian, on powerpc
	 * on powerpc without HW swappers, it'll get swapped on way
	 * into VRAM - so no need for cpu_to_le32 on VRAM tables */
	writel(addr, ((void __iomem *)ptr) + (i * 4));
	return 0;
}

int rv370_pcie_gart_init(struct radeon_device *rdev)
{
	int r;

	if (rdev->gart.robj) {
		WARN(1, "RV370 PCIE GART already initialized\n");
		return 0;
	}
	/* Initialize common gart structure */
	r = radeon_gart_init(rdev);
	if (r)
		return r;
	r = rv370_debugfs_pcie_gart_info_init(rdev);
	if (r)
		DRM_ERROR("Failed to register debugfs file for PCIE gart !\n");
	rdev->gart.table_size = rdev->gart.num_gpu_pages * 4;
<<<<<<< HEAD
	pax_open_kernel();
	*(void **)&rdev->asic->gart_tlb_flush = &rv370_pcie_gart_tlb_flush;
	*(void **)&rdev->asic->gart_set_page = &rv370_pcie_gart_set_page;
	pax_close_kernel();
=======
	rdev->asic->gart.tlb_flush = &rv370_pcie_gart_tlb_flush;
	rdev->asic->gart.set_page = &rv370_pcie_gart_set_page;
>>>>>>> c3ade0e0
	return radeon_gart_table_vram_alloc(rdev);
}

int rv370_pcie_gart_enable(struct radeon_device *rdev)
{
	uint32_t table_addr;
	uint32_t tmp;
	int r;

	if (rdev->gart.robj == NULL) {
		dev_err(rdev->dev, "No VRAM object for PCIE GART.\n");
		return -EINVAL;
	}
	r = radeon_gart_table_vram_pin(rdev);
	if (r)
		return r;
	radeon_gart_restore(rdev);
	/* discard memory request outside of configured range */
	tmp = RADEON_PCIE_TX_GART_UNMAPPED_ACCESS_DISCARD;
	WREG32_PCIE(RADEON_PCIE_TX_GART_CNTL, tmp);
	WREG32_PCIE(RADEON_PCIE_TX_GART_START_LO, rdev->mc.gtt_start);
	tmp = rdev->mc.gtt_end & ~RADEON_GPU_PAGE_MASK;
	WREG32_PCIE(RADEON_PCIE_TX_GART_END_LO, tmp);
	WREG32_PCIE(RADEON_PCIE_TX_GART_START_HI, 0);
	WREG32_PCIE(RADEON_PCIE_TX_GART_END_HI, 0);
	table_addr = rdev->gart.table_addr;
	WREG32_PCIE(RADEON_PCIE_TX_GART_BASE, table_addr);
	/* FIXME: setup default page */
	WREG32_PCIE(RADEON_PCIE_TX_DISCARD_RD_ADDR_LO, rdev->mc.vram_start);
	WREG32_PCIE(RADEON_PCIE_TX_DISCARD_RD_ADDR_HI, 0);
	/* Clear error */
	WREG32_PCIE(RADEON_PCIE_TX_GART_ERROR, 0);
	tmp = RREG32_PCIE(RADEON_PCIE_TX_GART_CNTL);
	tmp |= RADEON_PCIE_TX_GART_EN;
	tmp |= RADEON_PCIE_TX_GART_UNMAPPED_ACCESS_DISCARD;
	WREG32_PCIE(RADEON_PCIE_TX_GART_CNTL, tmp);
	rv370_pcie_gart_tlb_flush(rdev);
	DRM_INFO("PCIE GART of %uM enabled (table at 0x%016llX).\n",
		 (unsigned)(rdev->mc.gtt_size >> 20),
		 (unsigned long long)table_addr);
	rdev->gart.ready = true;
	return 0;
}

void rv370_pcie_gart_disable(struct radeon_device *rdev)
{
	u32 tmp;

	WREG32_PCIE(RADEON_PCIE_TX_GART_START_LO, 0);
	WREG32_PCIE(RADEON_PCIE_TX_GART_END_LO, 0);
	WREG32_PCIE(RADEON_PCIE_TX_GART_START_HI, 0);
	WREG32_PCIE(RADEON_PCIE_TX_GART_END_HI, 0);
	tmp = RREG32_PCIE(RADEON_PCIE_TX_GART_CNTL);
	tmp |= RADEON_PCIE_TX_GART_UNMAPPED_ACCESS_DISCARD;
	WREG32_PCIE(RADEON_PCIE_TX_GART_CNTL, tmp & ~RADEON_PCIE_TX_GART_EN);
	radeon_gart_table_vram_unpin(rdev);
}

void rv370_pcie_gart_fini(struct radeon_device *rdev)
{
	radeon_gart_fini(rdev);
	rv370_pcie_gart_disable(rdev);
	radeon_gart_table_vram_free(rdev);
}

void r300_fence_ring_emit(struct radeon_device *rdev,
			  struct radeon_fence *fence)
{
	struct radeon_ring *ring = &rdev->ring[fence->ring];

	/* Who ever call radeon_fence_emit should call ring_lock and ask
	 * for enough space (today caller are ib schedule and buffer move) */
	/* Write SC register so SC & US assert idle */
	radeon_ring_write(ring, PACKET0(R300_RE_SCISSORS_TL, 0));
	radeon_ring_write(ring, 0);
	radeon_ring_write(ring, PACKET0(R300_RE_SCISSORS_BR, 0));
	radeon_ring_write(ring, 0);
	/* Flush 3D cache */
	radeon_ring_write(ring, PACKET0(R300_RB3D_DSTCACHE_CTLSTAT, 0));
	radeon_ring_write(ring, R300_RB3D_DC_FLUSH);
	radeon_ring_write(ring, PACKET0(R300_RB3D_ZCACHE_CTLSTAT, 0));
	radeon_ring_write(ring, R300_ZC_FLUSH);
	/* Wait until IDLE & CLEAN */
	radeon_ring_write(ring, PACKET0(RADEON_WAIT_UNTIL, 0));
	radeon_ring_write(ring, (RADEON_WAIT_3D_IDLECLEAN |
				 RADEON_WAIT_2D_IDLECLEAN |
				 RADEON_WAIT_DMA_GUI_IDLE));
	radeon_ring_write(ring, PACKET0(RADEON_HOST_PATH_CNTL, 0));
	radeon_ring_write(ring, rdev->config.r300.hdp_cntl |
				RADEON_HDP_READ_BUFFER_INVALIDATE);
	radeon_ring_write(ring, PACKET0(RADEON_HOST_PATH_CNTL, 0));
	radeon_ring_write(ring, rdev->config.r300.hdp_cntl);
	/* Emit fence sequence & fire IRQ */
	radeon_ring_write(ring, PACKET0(rdev->fence_drv[fence->ring].scratch_reg, 0));
	radeon_ring_write(ring, fence->seq);
	radeon_ring_write(ring, PACKET0(RADEON_GEN_INT_STATUS, 0));
	radeon_ring_write(ring, RADEON_SW_INT_FIRE);
}

void r300_ring_start(struct radeon_device *rdev, struct radeon_ring *ring)
{
	unsigned gb_tile_config;
	int r;

	/* Sub pixel 1/12 so we can have 4K rendering according to doc */
	gb_tile_config = (R300_ENABLE_TILING | R300_TILE_SIZE_16);
	switch(rdev->num_gb_pipes) {
	case 2:
		gb_tile_config |= R300_PIPE_COUNT_R300;
		break;
	case 3:
		gb_tile_config |= R300_PIPE_COUNT_R420_3P;
		break;
	case 4:
		gb_tile_config |= R300_PIPE_COUNT_R420;
		break;
	case 1:
	default:
		gb_tile_config |= R300_PIPE_COUNT_RV350;
		break;
	}

	r = radeon_ring_lock(rdev, ring, 64);
	if (r) {
		return;
	}
	radeon_ring_write(ring, PACKET0(RADEON_ISYNC_CNTL, 0));
	radeon_ring_write(ring,
			  RADEON_ISYNC_ANY2D_IDLE3D |
			  RADEON_ISYNC_ANY3D_IDLE2D |
			  RADEON_ISYNC_WAIT_IDLEGUI |
			  RADEON_ISYNC_CPSCRATCH_IDLEGUI);
	radeon_ring_write(ring, PACKET0(R300_GB_TILE_CONFIG, 0));
	radeon_ring_write(ring, gb_tile_config);
	radeon_ring_write(ring, PACKET0(RADEON_WAIT_UNTIL, 0));
	radeon_ring_write(ring,
			  RADEON_WAIT_2D_IDLECLEAN |
			  RADEON_WAIT_3D_IDLECLEAN);
	radeon_ring_write(ring, PACKET0(R300_DST_PIPE_CONFIG, 0));
	radeon_ring_write(ring, R300_PIPE_AUTO_CONFIG);
	radeon_ring_write(ring, PACKET0(R300_GB_SELECT, 0));
	radeon_ring_write(ring, 0);
	radeon_ring_write(ring, PACKET0(R300_GB_ENABLE, 0));
	radeon_ring_write(ring, 0);
	radeon_ring_write(ring, PACKET0(R300_RB3D_DSTCACHE_CTLSTAT, 0));
	radeon_ring_write(ring, R300_RB3D_DC_FLUSH | R300_RB3D_DC_FREE);
	radeon_ring_write(ring, PACKET0(R300_RB3D_ZCACHE_CTLSTAT, 0));
	radeon_ring_write(ring, R300_ZC_FLUSH | R300_ZC_FREE);
	radeon_ring_write(ring, PACKET0(RADEON_WAIT_UNTIL, 0));
	radeon_ring_write(ring,
			  RADEON_WAIT_2D_IDLECLEAN |
			  RADEON_WAIT_3D_IDLECLEAN);
	radeon_ring_write(ring, PACKET0(R300_GB_AA_CONFIG, 0));
	radeon_ring_write(ring, 0);
	radeon_ring_write(ring, PACKET0(R300_RB3D_DSTCACHE_CTLSTAT, 0));
	radeon_ring_write(ring, R300_RB3D_DC_FLUSH | R300_RB3D_DC_FREE);
	radeon_ring_write(ring, PACKET0(R300_RB3D_ZCACHE_CTLSTAT, 0));
	radeon_ring_write(ring, R300_ZC_FLUSH | R300_ZC_FREE);
	radeon_ring_write(ring, PACKET0(R300_GB_MSPOS0, 0));
	radeon_ring_write(ring,
			  ((6 << R300_MS_X0_SHIFT) |
			   (6 << R300_MS_Y0_SHIFT) |
			   (6 << R300_MS_X1_SHIFT) |
			   (6 << R300_MS_Y1_SHIFT) |
			   (6 << R300_MS_X2_SHIFT) |
			   (6 << R300_MS_Y2_SHIFT) |
			   (6 << R300_MSBD0_Y_SHIFT) |
			   (6 << R300_MSBD0_X_SHIFT)));
	radeon_ring_write(ring, PACKET0(R300_GB_MSPOS1, 0));
	radeon_ring_write(ring,
			  ((6 << R300_MS_X3_SHIFT) |
			   (6 << R300_MS_Y3_SHIFT) |
			   (6 << R300_MS_X4_SHIFT) |
			   (6 << R300_MS_Y4_SHIFT) |
			   (6 << R300_MS_X5_SHIFT) |
			   (6 << R300_MS_Y5_SHIFT) |
			   (6 << R300_MSBD1_SHIFT)));
	radeon_ring_write(ring, PACKET0(R300_GA_ENHANCE, 0));
	radeon_ring_write(ring, R300_GA_DEADLOCK_CNTL | R300_GA_FASTSYNC_CNTL);
	radeon_ring_write(ring, PACKET0(R300_GA_POLY_MODE, 0));
	radeon_ring_write(ring,
			  R300_FRONT_PTYPE_TRIANGE | R300_BACK_PTYPE_TRIANGE);
	radeon_ring_write(ring, PACKET0(R300_GA_ROUND_MODE, 0));
	radeon_ring_write(ring,
			  R300_GEOMETRY_ROUND_NEAREST |
			  R300_COLOR_ROUND_NEAREST);
	radeon_ring_unlock_commit(rdev, ring);
}

static void r300_errata(struct radeon_device *rdev)
{
	rdev->pll_errata = 0;

	if (rdev->family == CHIP_R300 &&
	    (RREG32(RADEON_CONFIG_CNTL) & RADEON_CFG_ATI_REV_ID_MASK) == RADEON_CFG_ATI_REV_A11) {
		rdev->pll_errata |= CHIP_ERRATA_R300_CG;
	}
}

int r300_mc_wait_for_idle(struct radeon_device *rdev)
{
	unsigned i;
	uint32_t tmp;

	for (i = 0; i < rdev->usec_timeout; i++) {
		/* read MC_STATUS */
		tmp = RREG32(RADEON_MC_STATUS);
		if (tmp & R300_MC_IDLE) {
			return 0;
		}
		DRM_UDELAY(1);
	}
	return -1;
}

static void r300_gpu_init(struct radeon_device *rdev)
{
	uint32_t gb_tile_config, tmp;

	if ((rdev->family == CHIP_R300 && rdev->pdev->device != 0x4144) ||
	    (rdev->family == CHIP_R350 && rdev->pdev->device != 0x4148)) {
		/* r300,r350 */
		rdev->num_gb_pipes = 2;
	} else {
		/* rv350,rv370,rv380,r300 AD, r350 AH */
		rdev->num_gb_pipes = 1;
	}
	rdev->num_z_pipes = 1;
	gb_tile_config = (R300_ENABLE_TILING | R300_TILE_SIZE_16);
	switch (rdev->num_gb_pipes) {
	case 2:
		gb_tile_config |= R300_PIPE_COUNT_R300;
		break;
	case 3:
		gb_tile_config |= R300_PIPE_COUNT_R420_3P;
		break;
	case 4:
		gb_tile_config |= R300_PIPE_COUNT_R420;
		break;
	default:
	case 1:
		gb_tile_config |= R300_PIPE_COUNT_RV350;
		break;
	}
	WREG32(R300_GB_TILE_CONFIG, gb_tile_config);

	if (r100_gui_wait_for_idle(rdev)) {
		printk(KERN_WARNING "Failed to wait GUI idle while "
		       "programming pipes. Bad things might happen.\n");
	}

	tmp = RREG32(R300_DST_PIPE_CONFIG);
	WREG32(R300_DST_PIPE_CONFIG, tmp | R300_PIPE_AUTO_CONFIG);

	WREG32(R300_RB2D_DSTCACHE_MODE,
	       R300_DC_AUTOFLUSH_ENABLE |
	       R300_DC_DC_DISABLE_IGNORE_PE);

	if (r100_gui_wait_for_idle(rdev)) {
		printk(KERN_WARNING "Failed to wait GUI idle while "
		       "programming pipes. Bad things might happen.\n");
	}
	if (r300_mc_wait_for_idle(rdev)) {
		printk(KERN_WARNING "Failed to wait MC idle while "
		       "programming pipes. Bad things might happen.\n");
	}
	DRM_INFO("radeon: %d quad pipes, %d Z pipes initialized.\n",
		 rdev->num_gb_pipes, rdev->num_z_pipes);
}

int r300_asic_reset(struct radeon_device *rdev)
{
	struct r100_mc_save save;
	u32 status, tmp;
	int ret = 0;

	status = RREG32(R_000E40_RBBM_STATUS);
	if (!G_000E40_GUI_ACTIVE(status)) {
		return 0;
	}
	r100_mc_stop(rdev, &save);
	status = RREG32(R_000E40_RBBM_STATUS);
	dev_info(rdev->dev, "(%s:%d) RBBM_STATUS=0x%08X\n", __func__, __LINE__, status);
	/* stop CP */
	WREG32(RADEON_CP_CSQ_CNTL, 0);
	tmp = RREG32(RADEON_CP_RB_CNTL);
	WREG32(RADEON_CP_RB_CNTL, tmp | RADEON_RB_RPTR_WR_ENA);
	WREG32(RADEON_CP_RB_RPTR_WR, 0);
	WREG32(RADEON_CP_RB_WPTR, 0);
	WREG32(RADEON_CP_RB_CNTL, tmp);
	/* save PCI state */
	pci_save_state(rdev->pdev);
	/* disable bus mastering */
	r100_bm_disable(rdev);
	WREG32(R_0000F0_RBBM_SOFT_RESET, S_0000F0_SOFT_RESET_VAP(1) |
					S_0000F0_SOFT_RESET_GA(1));
	RREG32(R_0000F0_RBBM_SOFT_RESET);
	mdelay(500);
	WREG32(R_0000F0_RBBM_SOFT_RESET, 0);
	mdelay(1);
	status = RREG32(R_000E40_RBBM_STATUS);
	dev_info(rdev->dev, "(%s:%d) RBBM_STATUS=0x%08X\n", __func__, __LINE__, status);
	/* resetting the CP seems to be problematic sometimes it end up
	 * hard locking the computer, but it's necessary for successful
	 * reset more test & playing is needed on R3XX/R4XX to find a
	 * reliable (if any solution)
	 */
	WREG32(R_0000F0_RBBM_SOFT_RESET, S_0000F0_SOFT_RESET_CP(1));
	RREG32(R_0000F0_RBBM_SOFT_RESET);
	mdelay(500);
	WREG32(R_0000F0_RBBM_SOFT_RESET, 0);
	mdelay(1);
	status = RREG32(R_000E40_RBBM_STATUS);
	dev_info(rdev->dev, "(%s:%d) RBBM_STATUS=0x%08X\n", __func__, __LINE__, status);
	/* restore PCI & busmastering */
	pci_restore_state(rdev->pdev);
	r100_enable_bm(rdev);
	/* Check if GPU is idle */
	if (G_000E40_GA_BUSY(status) || G_000E40_VAP_BUSY(status)) {
		dev_err(rdev->dev, "failed to reset GPU\n");
		ret = -1;
	} else
		dev_info(rdev->dev, "GPU reset succeed\n");
	r100_mc_resume(rdev, &save);
	return ret;
}

/*
 * r300,r350,rv350,rv380 VRAM info
 */
void r300_mc_init(struct radeon_device *rdev)
{
	u64 base;
	u32 tmp;

	/* DDR for all card after R300 & IGP */
	rdev->mc.vram_is_ddr = true;
	tmp = RREG32(RADEON_MEM_CNTL);
	tmp &= R300_MEM_NUM_CHANNELS_MASK;
	switch (tmp) {
	case 0: rdev->mc.vram_width = 64; break;
	case 1: rdev->mc.vram_width = 128; break;
	case 2: rdev->mc.vram_width = 256; break;
	default:  rdev->mc.vram_width = 128; break;
	}
	r100_vram_init_sizes(rdev);
	base = rdev->mc.aper_base;
	if (rdev->flags & RADEON_IS_IGP)
		base = (RREG32(RADEON_NB_TOM) & 0xffff) << 16;
	radeon_vram_location(rdev, &rdev->mc, base);
	rdev->mc.gtt_base_align = 0;
	if (!(rdev->flags & RADEON_IS_AGP))
		radeon_gtt_location(rdev, &rdev->mc);
	radeon_update_bandwidth_info(rdev);
}

void rv370_set_pcie_lanes(struct radeon_device *rdev, int lanes)
{
	uint32_t link_width_cntl, mask;

	if (rdev->flags & RADEON_IS_IGP)
		return;

	if (!(rdev->flags & RADEON_IS_PCIE))
		return;

	/* FIXME wait for idle */

	switch (lanes) {
	case 0:
		mask = RADEON_PCIE_LC_LINK_WIDTH_X0;
		break;
	case 1:
		mask = RADEON_PCIE_LC_LINK_WIDTH_X1;
		break;
	case 2:
		mask = RADEON_PCIE_LC_LINK_WIDTH_X2;
		break;
	case 4:
		mask = RADEON_PCIE_LC_LINK_WIDTH_X4;
		break;
	case 8:
		mask = RADEON_PCIE_LC_LINK_WIDTH_X8;
		break;
	case 12:
		mask = RADEON_PCIE_LC_LINK_WIDTH_X12;
		break;
	case 16:
	default:
		mask = RADEON_PCIE_LC_LINK_WIDTH_X16;
		break;
	}

	link_width_cntl = RREG32_PCIE(RADEON_PCIE_LC_LINK_WIDTH_CNTL);

	if ((link_width_cntl & RADEON_PCIE_LC_LINK_WIDTH_RD_MASK) ==
	    (mask << RADEON_PCIE_LC_LINK_WIDTH_RD_SHIFT))
		return;

	link_width_cntl &= ~(RADEON_PCIE_LC_LINK_WIDTH_MASK |
			     RADEON_PCIE_LC_RECONFIG_NOW |
			     RADEON_PCIE_LC_RECONFIG_LATER |
			     RADEON_PCIE_LC_SHORT_RECONFIG_EN);
	link_width_cntl |= mask;
	WREG32_PCIE(RADEON_PCIE_LC_LINK_WIDTH_CNTL, link_width_cntl);
	WREG32_PCIE(RADEON_PCIE_LC_LINK_WIDTH_CNTL, (link_width_cntl |
						     RADEON_PCIE_LC_RECONFIG_NOW));

	/* wait for lane set to complete */
	link_width_cntl = RREG32_PCIE(RADEON_PCIE_LC_LINK_WIDTH_CNTL);
	while (link_width_cntl == 0xffffffff)
		link_width_cntl = RREG32_PCIE(RADEON_PCIE_LC_LINK_WIDTH_CNTL);

}

int rv370_get_pcie_lanes(struct radeon_device *rdev)
{
	u32 link_width_cntl;

	if (rdev->flags & RADEON_IS_IGP)
		return 0;

	if (!(rdev->flags & RADEON_IS_PCIE))
		return 0;

	/* FIXME wait for idle */

	link_width_cntl = RREG32_PCIE(RADEON_PCIE_LC_LINK_WIDTH_CNTL);

	switch ((link_width_cntl & RADEON_PCIE_LC_LINK_WIDTH_RD_MASK) >> RADEON_PCIE_LC_LINK_WIDTH_RD_SHIFT) {
	case RADEON_PCIE_LC_LINK_WIDTH_X0:
		return 0;
	case RADEON_PCIE_LC_LINK_WIDTH_X1:
		return 1;
	case RADEON_PCIE_LC_LINK_WIDTH_X2:
		return 2;
	case RADEON_PCIE_LC_LINK_WIDTH_X4:
		return 4;
	case RADEON_PCIE_LC_LINK_WIDTH_X8:
		return 8;
	case RADEON_PCIE_LC_LINK_WIDTH_X16:
	default:
		return 16;
	}
}

#if defined(CONFIG_DEBUG_FS)
static int rv370_debugfs_pcie_gart_info(struct seq_file *m, void *data)
{
	struct drm_info_node *node = (struct drm_info_node *) m->private;
	struct drm_device *dev = node->minor->dev;
	struct radeon_device *rdev = dev->dev_private;
	uint32_t tmp;

	tmp = RREG32_PCIE(RADEON_PCIE_TX_GART_CNTL);
	seq_printf(m, "PCIE_TX_GART_CNTL 0x%08x\n", tmp);
	tmp = RREG32_PCIE(RADEON_PCIE_TX_GART_BASE);
	seq_printf(m, "PCIE_TX_GART_BASE 0x%08x\n", tmp);
	tmp = RREG32_PCIE(RADEON_PCIE_TX_GART_START_LO);
	seq_printf(m, "PCIE_TX_GART_START_LO 0x%08x\n", tmp);
	tmp = RREG32_PCIE(RADEON_PCIE_TX_GART_START_HI);
	seq_printf(m, "PCIE_TX_GART_START_HI 0x%08x\n", tmp);
	tmp = RREG32_PCIE(RADEON_PCIE_TX_GART_END_LO);
	seq_printf(m, "PCIE_TX_GART_END_LO 0x%08x\n", tmp);
	tmp = RREG32_PCIE(RADEON_PCIE_TX_GART_END_HI);
	seq_printf(m, "PCIE_TX_GART_END_HI 0x%08x\n", tmp);
	tmp = RREG32_PCIE(RADEON_PCIE_TX_GART_ERROR);
	seq_printf(m, "PCIE_TX_GART_ERROR 0x%08x\n", tmp);
	return 0;
}

static struct drm_info_list rv370_pcie_gart_info_list[] = {
	{"rv370_pcie_gart_info", rv370_debugfs_pcie_gart_info, 0, NULL},
};
#endif

static int rv370_debugfs_pcie_gart_info_init(struct radeon_device *rdev)
{
#if defined(CONFIG_DEBUG_FS)
	return radeon_debugfs_add_files(rdev, rv370_pcie_gart_info_list, 1);
#else
	return 0;
#endif
}

static int r300_packet0_check(struct radeon_cs_parser *p,
		struct radeon_cs_packet *pkt,
		unsigned idx, unsigned reg)
{
	struct radeon_cs_reloc *reloc;
	struct r100_cs_track *track;
	volatile uint32_t *ib;
	uint32_t tmp, tile_flags = 0;
	unsigned i;
	int r;
	u32 idx_value;

	ib = p->ib.ptr;
	track = (struct r100_cs_track *)p->track;
	idx_value = radeon_get_ib_value(p, idx);

	switch(reg) {
	case AVIVO_D1MODE_VLINE_START_END:
	case RADEON_CRTC_GUI_TRIG_VLINE:
		r = r100_cs_packet_parse_vline(p);
		if (r) {
			DRM_ERROR("No reloc for ib[%d]=0x%04X\n",
					idx, reg);
			radeon_cs_dump_packet(p, pkt);
			return r;
		}
		break;
	case RADEON_DST_PITCH_OFFSET:
	case RADEON_SRC_PITCH_OFFSET:
		r = r100_reloc_pitch_offset(p, pkt, idx, reg);
		if (r)
			return r;
		break;
	case R300_RB3D_COLOROFFSET0:
	case R300_RB3D_COLOROFFSET1:
	case R300_RB3D_COLOROFFSET2:
	case R300_RB3D_COLOROFFSET3:
		i = (reg - R300_RB3D_COLOROFFSET0) >> 2;
		r = radeon_cs_packet_next_reloc(p, &reloc, 0);
		if (r) {
			DRM_ERROR("No reloc for ib[%d]=0x%04X\n",
					idx, reg);
			radeon_cs_dump_packet(p, pkt);
			return r;
		}
		track->cb[i].robj = reloc->robj;
		track->cb[i].offset = idx_value;
		track->cb_dirty = true;
		ib[idx] = idx_value + ((u32)reloc->lobj.gpu_offset);
		break;
	case R300_ZB_DEPTHOFFSET:
		r = radeon_cs_packet_next_reloc(p, &reloc, 0);
		if (r) {
			DRM_ERROR("No reloc for ib[%d]=0x%04X\n",
					idx, reg);
			radeon_cs_dump_packet(p, pkt);
			return r;
		}
		track->zb.robj = reloc->robj;
		track->zb.offset = idx_value;
		track->zb_dirty = true;
		ib[idx] = idx_value + ((u32)reloc->lobj.gpu_offset);
		break;
	case R300_TX_OFFSET_0:
	case R300_TX_OFFSET_0+4:
	case R300_TX_OFFSET_0+8:
	case R300_TX_OFFSET_0+12:
	case R300_TX_OFFSET_0+16:
	case R300_TX_OFFSET_0+20:
	case R300_TX_OFFSET_0+24:
	case R300_TX_OFFSET_0+28:
	case R300_TX_OFFSET_0+32:
	case R300_TX_OFFSET_0+36:
	case R300_TX_OFFSET_0+40:
	case R300_TX_OFFSET_0+44:
	case R300_TX_OFFSET_0+48:
	case R300_TX_OFFSET_0+52:
	case R300_TX_OFFSET_0+56:
	case R300_TX_OFFSET_0+60:
		i = (reg - R300_TX_OFFSET_0) >> 2;
		r = radeon_cs_packet_next_reloc(p, &reloc, 0);
		if (r) {
			DRM_ERROR("No reloc for ib[%d]=0x%04X\n",
					idx, reg);
			radeon_cs_dump_packet(p, pkt);
			return r;
		}

		if (p->cs_flags & RADEON_CS_KEEP_TILING_FLAGS) {
			ib[idx] = (idx_value & 31) | /* keep the 1st 5 bits */
				  ((idx_value & ~31) + (u32)reloc->lobj.gpu_offset);
		} else {
			if (reloc->lobj.tiling_flags & RADEON_TILING_MACRO)
				tile_flags |= R300_TXO_MACRO_TILE;
			if (reloc->lobj.tiling_flags & RADEON_TILING_MICRO)
				tile_flags |= R300_TXO_MICRO_TILE;
			else if (reloc->lobj.tiling_flags & RADEON_TILING_MICRO_SQUARE)
				tile_flags |= R300_TXO_MICRO_TILE_SQUARE;

			tmp = idx_value + ((u32)reloc->lobj.gpu_offset);
			tmp |= tile_flags;
			ib[idx] = tmp;
		}
		track->textures[i].robj = reloc->robj;
		track->tex_dirty = true;
		break;
	/* Tracked registers */
	case 0x2084:
		/* VAP_VF_CNTL */
		track->vap_vf_cntl = idx_value;
		break;
	case 0x20B4:
		/* VAP_VTX_SIZE */
		track->vtx_size = idx_value & 0x7F;
		break;
	case 0x2134:
		/* VAP_VF_MAX_VTX_INDX */
		track->max_indx = idx_value & 0x00FFFFFFUL;
		break;
	case 0x2088:
		/* VAP_ALT_NUM_VERTICES - only valid on r500 */
		if (p->rdev->family < CHIP_RV515)
			goto fail;
		track->vap_alt_nverts = idx_value & 0xFFFFFF;
		break;
	case 0x43E4:
		/* SC_SCISSOR1 */
		track->maxy = ((idx_value >> 13) & 0x1FFF) + 1;
		if (p->rdev->family < CHIP_RV515) {
			track->maxy -= 1440;
		}
		track->cb_dirty = true;
		track->zb_dirty = true;
		break;
	case 0x4E00:
		/* RB3D_CCTL */
		if ((idx_value & (1 << 10)) && /* CMASK_ENABLE */
		    p->rdev->cmask_filp != p->filp) {
			DRM_ERROR("Invalid RB3D_CCTL: Cannot enable CMASK.\n");
			return -EINVAL;
		}
		track->num_cb = ((idx_value >> 5) & 0x3) + 1;
		track->cb_dirty = true;
		break;
	case 0x4E38:
	case 0x4E3C:
	case 0x4E40:
	case 0x4E44:
		/* RB3D_COLORPITCH0 */
		/* RB3D_COLORPITCH1 */
		/* RB3D_COLORPITCH2 */
		/* RB3D_COLORPITCH3 */
		if (!(p->cs_flags & RADEON_CS_KEEP_TILING_FLAGS)) {
			r = radeon_cs_packet_next_reloc(p, &reloc, 0);
			if (r) {
				DRM_ERROR("No reloc for ib[%d]=0x%04X\n",
					  idx, reg);
				radeon_cs_dump_packet(p, pkt);
				return r;
			}

			if (reloc->lobj.tiling_flags & RADEON_TILING_MACRO)
				tile_flags |= R300_COLOR_TILE_ENABLE;
			if (reloc->lobj.tiling_flags & RADEON_TILING_MICRO)
				tile_flags |= R300_COLOR_MICROTILE_ENABLE;
			else if (reloc->lobj.tiling_flags & RADEON_TILING_MICRO_SQUARE)
				tile_flags |= R300_COLOR_MICROTILE_SQUARE_ENABLE;

			tmp = idx_value & ~(0x7 << 16);
			tmp |= tile_flags;
			ib[idx] = tmp;
		}
		i = (reg - 0x4E38) >> 2;
		track->cb[i].pitch = idx_value & 0x3FFE;
		switch (((idx_value >> 21) & 0xF)) {
		case 9:
		case 11:
		case 12:
			track->cb[i].cpp = 1;
			break;
		case 3:
		case 4:
		case 13:
		case 15:
			track->cb[i].cpp = 2;
			break;
		case 5:
			if (p->rdev->family < CHIP_RV515) {
				DRM_ERROR("Invalid color buffer format (%d)!\n",
					  ((idx_value >> 21) & 0xF));
				return -EINVAL;
			}
			/* Pass through. */
		case 6:
			track->cb[i].cpp = 4;
			break;
		case 10:
			track->cb[i].cpp = 8;
			break;
		case 7:
			track->cb[i].cpp = 16;
			break;
		default:
			DRM_ERROR("Invalid color buffer format (%d) !\n",
				  ((idx_value >> 21) & 0xF));
			return -EINVAL;
		}
		track->cb_dirty = true;
		break;
	case 0x4F00:
		/* ZB_CNTL */
		if (idx_value & 2) {
			track->z_enabled = true;
		} else {
			track->z_enabled = false;
		}
		track->zb_dirty = true;
		break;
	case 0x4F10:
		/* ZB_FORMAT */
		switch ((idx_value & 0xF)) {
		case 0:
		case 1:
			track->zb.cpp = 2;
			break;
		case 2:
			track->zb.cpp = 4;
			break;
		default:
			DRM_ERROR("Invalid z buffer format (%d) !\n",
				  (idx_value & 0xF));
			return -EINVAL;
		}
		track->zb_dirty = true;
		break;
	case 0x4F24:
		/* ZB_DEPTHPITCH */
		if (!(p->cs_flags & RADEON_CS_KEEP_TILING_FLAGS)) {
			r = radeon_cs_packet_next_reloc(p, &reloc, 0);
			if (r) {
				DRM_ERROR("No reloc for ib[%d]=0x%04X\n",
					  idx, reg);
				radeon_cs_dump_packet(p, pkt);
				return r;
			}

			if (reloc->lobj.tiling_flags & RADEON_TILING_MACRO)
				tile_flags |= R300_DEPTHMACROTILE_ENABLE;
			if (reloc->lobj.tiling_flags & RADEON_TILING_MICRO)
				tile_flags |= R300_DEPTHMICROTILE_TILED;
			else if (reloc->lobj.tiling_flags & RADEON_TILING_MICRO_SQUARE)
				tile_flags |= R300_DEPTHMICROTILE_TILED_SQUARE;

			tmp = idx_value & ~(0x7 << 16);
			tmp |= tile_flags;
			ib[idx] = tmp;
		}
		track->zb.pitch = idx_value & 0x3FFC;
		track->zb_dirty = true;
		break;
	case 0x4104:
		/* TX_ENABLE */
		for (i = 0; i < 16; i++) {
			bool enabled;

			enabled = !!(idx_value & (1 << i));
			track->textures[i].enabled = enabled;
		}
		track->tex_dirty = true;
		break;
	case 0x44C0:
	case 0x44C4:
	case 0x44C8:
	case 0x44CC:
	case 0x44D0:
	case 0x44D4:
	case 0x44D8:
	case 0x44DC:
	case 0x44E0:
	case 0x44E4:
	case 0x44E8:
	case 0x44EC:
	case 0x44F0:
	case 0x44F4:
	case 0x44F8:
	case 0x44FC:
		/* TX_FORMAT1_[0-15] */
		i = (reg - 0x44C0) >> 2;
		tmp = (idx_value >> 25) & 0x3;
		track->textures[i].tex_coord_type = tmp;
		switch ((idx_value & 0x1F)) {
		case R300_TX_FORMAT_X8:
		case R300_TX_FORMAT_Y4X4:
		case R300_TX_FORMAT_Z3Y3X2:
			track->textures[i].cpp = 1;
			track->textures[i].compress_format = R100_TRACK_COMP_NONE;
			break;
		case R300_TX_FORMAT_X16:
		case R300_TX_FORMAT_FL_I16:
		case R300_TX_FORMAT_Y8X8:
		case R300_TX_FORMAT_Z5Y6X5:
		case R300_TX_FORMAT_Z6Y5X5:
		case R300_TX_FORMAT_W4Z4Y4X4:
		case R300_TX_FORMAT_W1Z5Y5X5:
		case R300_TX_FORMAT_D3DMFT_CxV8U8:
		case R300_TX_FORMAT_B8G8_B8G8:
		case R300_TX_FORMAT_G8R8_G8B8:
			track->textures[i].cpp = 2;
			track->textures[i].compress_format = R100_TRACK_COMP_NONE;
			break;
		case R300_TX_FORMAT_Y16X16:
		case R300_TX_FORMAT_FL_I16A16:
		case R300_TX_FORMAT_Z11Y11X10:
		case R300_TX_FORMAT_Z10Y11X11:
		case R300_TX_FORMAT_W8Z8Y8X8:
		case R300_TX_FORMAT_W2Z10Y10X10:
		case 0x17:
		case R300_TX_FORMAT_FL_I32:
		case 0x1e:
			track->textures[i].cpp = 4;
			track->textures[i].compress_format = R100_TRACK_COMP_NONE;
			break;
		case R300_TX_FORMAT_W16Z16Y16X16:
		case R300_TX_FORMAT_FL_R16G16B16A16:
		case R300_TX_FORMAT_FL_I32A32:
			track->textures[i].cpp = 8;
			track->textures[i].compress_format = R100_TRACK_COMP_NONE;
			break;
		case R300_TX_FORMAT_FL_R32G32B32A32:
			track->textures[i].cpp = 16;
			track->textures[i].compress_format = R100_TRACK_COMP_NONE;
			break;
		case R300_TX_FORMAT_DXT1:
			track->textures[i].cpp = 1;
			track->textures[i].compress_format = R100_TRACK_COMP_DXT1;
			break;
		case R300_TX_FORMAT_ATI2N:
			if (p->rdev->family < CHIP_R420) {
				DRM_ERROR("Invalid texture format %u\n",
					  (idx_value & 0x1F));
				return -EINVAL;
			}
			/* The same rules apply as for DXT3/5. */
			/* Pass through. */
		case R300_TX_FORMAT_DXT3:
		case R300_TX_FORMAT_DXT5:
			track->textures[i].cpp = 1;
			track->textures[i].compress_format = R100_TRACK_COMP_DXT35;
			break;
		default:
			DRM_ERROR("Invalid texture format %u\n",
				  (idx_value & 0x1F));
			return -EINVAL;
		}
		track->tex_dirty = true;
		break;
	case 0x4400:
	case 0x4404:
	case 0x4408:
	case 0x440C:
	case 0x4410:
	case 0x4414:
	case 0x4418:
	case 0x441C:
	case 0x4420:
	case 0x4424:
	case 0x4428:
	case 0x442C:
	case 0x4430:
	case 0x4434:
	case 0x4438:
	case 0x443C:
		/* TX_FILTER0_[0-15] */
		i = (reg - 0x4400) >> 2;
		tmp = idx_value & 0x7;
		if (tmp == 2 || tmp == 4 || tmp == 6) {
			track->textures[i].roundup_w = false;
		}
		tmp = (idx_value >> 3) & 0x7;
		if (tmp == 2 || tmp == 4 || tmp == 6) {
			track->textures[i].roundup_h = false;
		}
		track->tex_dirty = true;
		break;
	case 0x4500:
	case 0x4504:
	case 0x4508:
	case 0x450C:
	case 0x4510:
	case 0x4514:
	case 0x4518:
	case 0x451C:
	case 0x4520:
	case 0x4524:
	case 0x4528:
	case 0x452C:
	case 0x4530:
	case 0x4534:
	case 0x4538:
	case 0x453C:
		/* TX_FORMAT2_[0-15] */
		i = (reg - 0x4500) >> 2;
		tmp = idx_value & 0x3FFF;
		track->textures[i].pitch = tmp + 1;
		if (p->rdev->family >= CHIP_RV515) {
			tmp = ((idx_value >> 15) & 1) << 11;
			track->textures[i].width_11 = tmp;
			tmp = ((idx_value >> 16) & 1) << 11;
			track->textures[i].height_11 = tmp;

			/* ATI1N */
			if (idx_value & (1 << 14)) {
				/* The same rules apply as for DXT1. */
				track->textures[i].compress_format =
					R100_TRACK_COMP_DXT1;
			}
		} else if (idx_value & (1 << 14)) {
			DRM_ERROR("Forbidden bit TXFORMAT_MSB\n");
			return -EINVAL;
		}
		track->tex_dirty = true;
		break;
	case 0x4480:
	case 0x4484:
	case 0x4488:
	case 0x448C:
	case 0x4490:
	case 0x4494:
	case 0x4498:
	case 0x449C:
	case 0x44A0:
	case 0x44A4:
	case 0x44A8:
	case 0x44AC:
	case 0x44B0:
	case 0x44B4:
	case 0x44B8:
	case 0x44BC:
		/* TX_FORMAT0_[0-15] */
		i = (reg - 0x4480) >> 2;
		tmp = idx_value & 0x7FF;
		track->textures[i].width = tmp + 1;
		tmp = (idx_value >> 11) & 0x7FF;
		track->textures[i].height = tmp + 1;
		tmp = (idx_value >> 26) & 0xF;
		track->textures[i].num_levels = tmp;
		tmp = idx_value & (1 << 31);
		track->textures[i].use_pitch = !!tmp;
		tmp = (idx_value >> 22) & 0xF;
		track->textures[i].txdepth = tmp;
		track->tex_dirty = true;
		break;
	case R300_ZB_ZPASS_ADDR:
		r = radeon_cs_packet_next_reloc(p, &reloc, 0);
		if (r) {
			DRM_ERROR("No reloc for ib[%d]=0x%04X\n",
					idx, reg);
			radeon_cs_dump_packet(p, pkt);
			return r;
		}
		ib[idx] = idx_value + ((u32)reloc->lobj.gpu_offset);
		break;
	case 0x4e0c:
		/* RB3D_COLOR_CHANNEL_MASK */
		track->color_channel_mask = idx_value;
		track->cb_dirty = true;
		break;
	case 0x43a4:
		/* SC_HYPERZ_EN */
		/* r300c emits this register - we need to disable hyperz for it
		 * without complaining */
		if (p->rdev->hyperz_filp != p->filp) {
			if (idx_value & 0x1)
				ib[idx] = idx_value & ~1;
		}
		break;
	case 0x4f1c:
		/* ZB_BW_CNTL */
		track->zb_cb_clear = !!(idx_value & (1 << 5));
		track->cb_dirty = true;
		track->zb_dirty = true;
		if (p->rdev->hyperz_filp != p->filp) {
			if (idx_value & (R300_HIZ_ENABLE |
					 R300_RD_COMP_ENABLE |
					 R300_WR_COMP_ENABLE |
					 R300_FAST_FILL_ENABLE))
				goto fail;
		}
		break;
	case 0x4e04:
		/* RB3D_BLENDCNTL */
		track->blend_read_enable = !!(idx_value & (1 << 2));
		track->cb_dirty = true;
		break;
	case R300_RB3D_AARESOLVE_OFFSET:
		r = radeon_cs_packet_next_reloc(p, &reloc, 0);
		if (r) {
			DRM_ERROR("No reloc for ib[%d]=0x%04X\n",
				  idx, reg);
			radeon_cs_dump_packet(p, pkt);
			return r;
		}
		track->aa.robj = reloc->robj;
		track->aa.offset = idx_value;
		track->aa_dirty = true;
		ib[idx] = idx_value + ((u32)reloc->lobj.gpu_offset);
		break;
	case R300_RB3D_AARESOLVE_PITCH:
		track->aa.pitch = idx_value & 0x3FFE;
		track->aa_dirty = true;
		break;
	case R300_RB3D_AARESOLVE_CTL:
		track->aaresolve = idx_value & 0x1;
		track->aa_dirty = true;
		break;
	case 0x4f30: /* ZB_MASK_OFFSET */
	case 0x4f34: /* ZB_ZMASK_PITCH */
	case 0x4f44: /* ZB_HIZ_OFFSET */
	case 0x4f54: /* ZB_HIZ_PITCH */
		if (idx_value && (p->rdev->hyperz_filp != p->filp))
			goto fail;
		break;
	case 0x4028:
		if (idx_value && (p->rdev->hyperz_filp != p->filp))
			goto fail;
		/* GB_Z_PEQ_CONFIG */
		if (p->rdev->family >= CHIP_RV350)
			break;
		goto fail;
		break;
	case 0x4be8:
		/* valid register only on RV530 */
		if (p->rdev->family == CHIP_RV530)
			break;
		/* fallthrough do not move */
	default:
		goto fail;
	}
	return 0;
fail:
	printk(KERN_ERR "Forbidden register 0x%04X in cs at %d (val=%08x)\n",
	       reg, idx, idx_value);
	return -EINVAL;
}

static int r300_packet3_check(struct radeon_cs_parser *p,
			      struct radeon_cs_packet *pkt)
{
	struct radeon_cs_reloc *reloc;
	struct r100_cs_track *track;
	volatile uint32_t *ib;
	unsigned idx;
	int r;

	ib = p->ib.ptr;
	idx = pkt->idx + 1;
	track = (struct r100_cs_track *)p->track;
	switch(pkt->opcode) {
	case PACKET3_3D_LOAD_VBPNTR:
		r = r100_packet3_load_vbpntr(p, pkt, idx);
		if (r)
			return r;
		break;
	case PACKET3_INDX_BUFFER:
		r = radeon_cs_packet_next_reloc(p, &reloc, 0);
		if (r) {
			DRM_ERROR("No reloc for packet3 %d\n", pkt->opcode);
			radeon_cs_dump_packet(p, pkt);
			return r;
		}
		ib[idx+1] = radeon_get_ib_value(p, idx + 1) + ((u32)reloc->lobj.gpu_offset);
		r = r100_cs_track_check_pkt3_indx_buffer(p, pkt, reloc->robj);
		if (r) {
			return r;
		}
		break;
	/* Draw packet */
	case PACKET3_3D_DRAW_IMMD:
		/* Number of dwords is vtx_size * (num_vertices - 1)
		 * PRIM_WALK must be equal to 3 vertex data in embedded
		 * in cmd stream */
		if (((radeon_get_ib_value(p, idx + 1) >> 4) & 0x3) != 3) {
			DRM_ERROR("PRIM_WALK must be 3 for IMMD draw\n");
			return -EINVAL;
		}
		track->vap_vf_cntl = radeon_get_ib_value(p, idx + 1);
		track->immd_dwords = pkt->count - 1;
		r = r100_cs_track_check(p->rdev, track);
		if (r) {
			return r;
		}
		break;
	case PACKET3_3D_DRAW_IMMD_2:
		/* Number of dwords is vtx_size * (num_vertices - 1)
		 * PRIM_WALK must be equal to 3 vertex data in embedded
		 * in cmd stream */
		if (((radeon_get_ib_value(p, idx) >> 4) & 0x3) != 3) {
			DRM_ERROR("PRIM_WALK must be 3 for IMMD draw\n");
			return -EINVAL;
		}
		track->vap_vf_cntl = radeon_get_ib_value(p, idx);
		track->immd_dwords = pkt->count;
		r = r100_cs_track_check(p->rdev, track);
		if (r) {
			return r;
		}
		break;
	case PACKET3_3D_DRAW_VBUF:
		track->vap_vf_cntl = radeon_get_ib_value(p, idx + 1);
		r = r100_cs_track_check(p->rdev, track);
		if (r) {
			return r;
		}
		break;
	case PACKET3_3D_DRAW_VBUF_2:
		track->vap_vf_cntl = radeon_get_ib_value(p, idx);
		r = r100_cs_track_check(p->rdev, track);
		if (r) {
			return r;
		}
		break;
	case PACKET3_3D_DRAW_INDX:
		track->vap_vf_cntl = radeon_get_ib_value(p, idx + 1);
		r = r100_cs_track_check(p->rdev, track);
		if (r) {
			return r;
		}
		break;
	case PACKET3_3D_DRAW_INDX_2:
		track->vap_vf_cntl = radeon_get_ib_value(p, idx);
		r = r100_cs_track_check(p->rdev, track);
		if (r) {
			return r;
		}
		break;
	case PACKET3_3D_CLEAR_HIZ:
	case PACKET3_3D_CLEAR_ZMASK:
		if (p->rdev->hyperz_filp != p->filp)
			return -EINVAL;
		break;
	case PACKET3_3D_CLEAR_CMASK:
		if (p->rdev->cmask_filp != p->filp)
			return -EINVAL;
		break;
	case PACKET3_NOP:
		break;
	default:
		DRM_ERROR("Packet3 opcode %x not supported\n", pkt->opcode);
		return -EINVAL;
	}
	return 0;
}

int r300_cs_parse(struct radeon_cs_parser *p)
{
	struct radeon_cs_packet pkt;
	struct r100_cs_track *track;
	int r;

	track = kzalloc(sizeof(*track), GFP_KERNEL);
	if (track == NULL)
		return -ENOMEM;
	r100_cs_track_clear(p->rdev, track);
	p->track = track;
	do {
		r = radeon_cs_packet_parse(p, &pkt, p->idx);
		if (r) {
			return r;
		}
		p->idx += pkt.count + 2;
		switch (pkt.type) {
		case RADEON_PACKET_TYPE0:
			r = r100_cs_parse_packet0(p, &pkt,
						  p->rdev->config.r300.reg_safe_bm,
						  p->rdev->config.r300.reg_safe_bm_size,
						  &r300_packet0_check);
			break;
		case RADEON_PACKET_TYPE2:
			break;
		case RADEON_PACKET_TYPE3:
			r = r300_packet3_check(p, &pkt);
			break;
		default:
			DRM_ERROR("Unknown packet type %d !\n", pkt.type);
			return -EINVAL;
		}
		if (r) {
			return r;
		}
	} while (p->idx < p->chunks[p->chunk_ib_idx].length_dw);
	return 0;
}

void r300_set_reg_safe(struct radeon_device *rdev)
{
	rdev->config.r300.reg_safe_bm = r300_reg_safe_bm;
	rdev->config.r300.reg_safe_bm_size = ARRAY_SIZE(r300_reg_safe_bm);
}

void r300_mc_program(struct radeon_device *rdev)
{
	struct r100_mc_save save;
	int r;

	r = r100_debugfs_mc_info_init(rdev);
	if (r) {
		dev_err(rdev->dev, "Failed to create r100_mc debugfs file.\n");
	}

	/* Stops all mc clients */
	r100_mc_stop(rdev, &save);
	if (rdev->flags & RADEON_IS_AGP) {
		WREG32(R_00014C_MC_AGP_LOCATION,
			S_00014C_MC_AGP_START(rdev->mc.gtt_start >> 16) |
			S_00014C_MC_AGP_TOP(rdev->mc.gtt_end >> 16));
		WREG32(R_000170_AGP_BASE, lower_32_bits(rdev->mc.agp_base));
		WREG32(R_00015C_AGP_BASE_2,
			upper_32_bits(rdev->mc.agp_base) & 0xff);
	} else {
		WREG32(R_00014C_MC_AGP_LOCATION, 0x0FFFFFFF);
		WREG32(R_000170_AGP_BASE, 0);
		WREG32(R_00015C_AGP_BASE_2, 0);
	}
	/* Wait for mc idle */
	if (r300_mc_wait_for_idle(rdev))
		DRM_INFO("Failed to wait MC idle before programming MC.\n");
	/* Program MC, should be a 32bits limited address space */
	WREG32(R_000148_MC_FB_LOCATION,
		S_000148_MC_FB_START(rdev->mc.vram_start >> 16) |
		S_000148_MC_FB_TOP(rdev->mc.vram_end >> 16));
	r100_mc_resume(rdev, &save);
}

void r300_clock_startup(struct radeon_device *rdev)
{
	u32 tmp;

	if (radeon_dynclks != -1 && radeon_dynclks)
		radeon_legacy_set_clock_gating(rdev, 1);
	/* We need to force on some of the block */
	tmp = RREG32_PLL(R_00000D_SCLK_CNTL);
	tmp |= S_00000D_FORCE_CP(1) | S_00000D_FORCE_VIP(1);
	if ((rdev->family == CHIP_RV350) || (rdev->family == CHIP_RV380))
		tmp |= S_00000D_FORCE_VAP(1);
	WREG32_PLL(R_00000D_SCLK_CNTL, tmp);
}

static int r300_startup(struct radeon_device *rdev)
{
	int r;

	/* set common regs */
	r100_set_common_regs(rdev);
	/* program mc */
	r300_mc_program(rdev);
	/* Resume clock */
	r300_clock_startup(rdev);
	/* Initialize GPU configuration (# pipes, ...) */
	r300_gpu_init(rdev);
	/* Initialize GART (initialize after TTM so we can allocate
	 * memory through TTM but finalize after TTM) */
	if (rdev->flags & RADEON_IS_PCIE) {
		r = rv370_pcie_gart_enable(rdev);
		if (r)
			return r;
	}

	if (rdev->family == CHIP_R300 ||
	    rdev->family == CHIP_R350 ||
	    rdev->family == CHIP_RV350)
		r100_enable_bm(rdev);

	if (rdev->flags & RADEON_IS_PCI) {
		r = r100_pci_gart_enable(rdev);
		if (r)
			return r;
	}

	/* allocate wb buffer */
	r = radeon_wb_init(rdev);
	if (r)
		return r;

	r = radeon_fence_driver_start_ring(rdev, RADEON_RING_TYPE_GFX_INDEX);
	if (r) {
		dev_err(rdev->dev, "failed initializing CP fences (%d).\n", r);
		return r;
	}

	/* Enable IRQ */
	if (!rdev->irq.installed) {
		r = radeon_irq_kms_init(rdev);
		if (r)
			return r;
	}

	r100_irq_set(rdev);
	rdev->config.r300.hdp_cntl = RREG32(RADEON_HOST_PATH_CNTL);
	/* 1M ring buffer */
	r = r100_cp_init(rdev, 1024 * 1024);
	if (r) {
		dev_err(rdev->dev, "failed initializing CP (%d).\n", r);
		return r;
	}

	r = radeon_ib_pool_init(rdev);
	if (r) {
		dev_err(rdev->dev, "IB initialization failed (%d).\n", r);
		return r;
	}

	return 0;
}

int r300_resume(struct radeon_device *rdev)
{
	int r;

	/* Make sur GART are not working */
	if (rdev->flags & RADEON_IS_PCIE)
		rv370_pcie_gart_disable(rdev);
	if (rdev->flags & RADEON_IS_PCI)
		r100_pci_gart_disable(rdev);
	/* Resume clock before doing reset */
	r300_clock_startup(rdev);
	/* Reset gpu before posting otherwise ATOM will enter infinite loop */
	if (radeon_asic_reset(rdev)) {
		dev_warn(rdev->dev, "GPU reset failed ! (0xE40=0x%08X, 0x7C0=0x%08X)\n",
			RREG32(R_000E40_RBBM_STATUS),
			RREG32(R_0007C0_CP_STAT));
	}
	/* post */
	radeon_combios_asic_init(rdev->ddev);
	/* Resume clock after posting */
	r300_clock_startup(rdev);
	/* Initialize surface registers */
	radeon_surface_init(rdev);

	rdev->accel_working = true;
	r = r300_startup(rdev);
	if (r) {
		rdev->accel_working = false;
	}
	return r;
}

int r300_suspend(struct radeon_device *rdev)
{
	radeon_pm_suspend(rdev);
	r100_cp_disable(rdev);
	radeon_wb_disable(rdev);
	r100_irq_disable(rdev);
	if (rdev->flags & RADEON_IS_PCIE)
		rv370_pcie_gart_disable(rdev);
	if (rdev->flags & RADEON_IS_PCI)
		r100_pci_gart_disable(rdev);
	return 0;
}

void r300_fini(struct radeon_device *rdev)
{
	radeon_pm_fini(rdev);
	r100_cp_fini(rdev);
	radeon_wb_fini(rdev);
	radeon_ib_pool_fini(rdev);
	radeon_gem_fini(rdev);
	if (rdev->flags & RADEON_IS_PCIE)
		rv370_pcie_gart_fini(rdev);
	if (rdev->flags & RADEON_IS_PCI)
		r100_pci_gart_fini(rdev);
	radeon_agp_fini(rdev);
	radeon_irq_kms_fini(rdev);
	radeon_fence_driver_fini(rdev);
	radeon_bo_fini(rdev);
	radeon_atombios_fini(rdev);
	kfree(rdev->bios);
	rdev->bios = NULL;
}

int r300_init(struct radeon_device *rdev)
{
	int r;

	/* Disable VGA */
	r100_vga_render_disable(rdev);
	/* Initialize scratch registers */
	radeon_scratch_init(rdev);
	/* Initialize surface registers */
	radeon_surface_init(rdev);
	/* TODO: disable VGA need to use VGA request */
	/* restore some register to sane defaults */
	r100_restore_sanity(rdev);
	/* BIOS*/
	if (!radeon_get_bios(rdev)) {
		if (ASIC_IS_AVIVO(rdev))
			return -EINVAL;
	}
	if (rdev->is_atom_bios) {
		dev_err(rdev->dev, "Expecting combios for RS400/RS480 GPU\n");
		return -EINVAL;
	} else {
		r = radeon_combios_init(rdev);
		if (r)
			return r;
	}
	/* Reset gpu before posting otherwise ATOM will enter infinite loop */
	if (radeon_asic_reset(rdev)) {
		dev_warn(rdev->dev,
			"GPU reset failed ! (0xE40=0x%08X, 0x7C0=0x%08X)\n",
			RREG32(R_000E40_RBBM_STATUS),
			RREG32(R_0007C0_CP_STAT));
	}
	/* check if cards are posted or not */
	if (radeon_boot_test_post_card(rdev) == false)
		return -EINVAL;
	/* Set asic errata */
	r300_errata(rdev);
	/* Initialize clocks */
	radeon_get_clock_info(rdev->ddev);
	/* initialize AGP */
	if (rdev->flags & RADEON_IS_AGP) {
		r = radeon_agp_init(rdev);
		if (r) {
			radeon_agp_disable(rdev);
		}
	}
	/* initialize memory controller */
	r300_mc_init(rdev);
	/* Fence driver */
	r = radeon_fence_driver_init(rdev);
	if (r)
		return r;
	/* Memory manager */
	r = radeon_bo_init(rdev);
	if (r)
		return r;
	if (rdev->flags & RADEON_IS_PCIE) {
		r = rv370_pcie_gart_init(rdev);
		if (r)
			return r;
	}
	if (rdev->flags & RADEON_IS_PCI) {
		r = r100_pci_gart_init(rdev);
		if (r)
			return r;
	}
	r300_set_reg_safe(rdev);

	/* Initialize power management */
	radeon_pm_init(rdev);

	rdev->accel_working = true;
	r = r300_startup(rdev);
	if (r) {
		/* Something went wrong with the accel init, so stop accel */
		dev_err(rdev->dev, "Disabling GPU acceleration\n");
		r100_cp_fini(rdev);
		radeon_wb_fini(rdev);
		radeon_ib_pool_fini(rdev);
		radeon_irq_kms_fini(rdev);
		if (rdev->flags & RADEON_IS_PCIE)
			rv370_pcie_gart_fini(rdev);
		if (rdev->flags & RADEON_IS_PCI)
			r100_pci_gart_fini(rdev);
		radeon_agp_fini(rdev);
		rdev->accel_working = false;
	}
	return 0;
}<|MERGE_RESOLUTION|>--- conflicted
+++ resolved
@@ -105,15 +105,8 @@
 	if (r)
 		DRM_ERROR("Failed to register debugfs file for PCIE gart !\n");
 	rdev->gart.table_size = rdev->gart.num_gpu_pages * 4;
-<<<<<<< HEAD
-	pax_open_kernel();
-	*(void **)&rdev->asic->gart_tlb_flush = &rv370_pcie_gart_tlb_flush;
-	*(void **)&rdev->asic->gart_set_page = &rv370_pcie_gart_set_page;
-	pax_close_kernel();
-=======
 	rdev->asic->gart.tlb_flush = &rv370_pcie_gart_tlb_flush;
 	rdev->asic->gart.set_page = &rv370_pcie_gart_set_page;
->>>>>>> c3ade0e0
 	return radeon_gart_table_vram_alloc(rdev);
 }
 
