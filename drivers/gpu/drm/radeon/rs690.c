/*
 * Copyright 2008 Advanced Micro Devices, Inc.
 * Copyright 2008 Red Hat Inc.
 * Copyright 2009 Jerome Glisse.
 *
 * Permission is hereby granted, free of charge, to any person obtaining a
 * copy of this software and associated documentation files (the "Software"),
 * to deal in the Software without restriction, including without limitation
 * the rights to use, copy, modify, merge, publish, distribute, sublicense,
 * and/or sell copies of the Software, and to permit persons to whom the
 * Software is furnished to do so, subject to the following conditions:
 *
 * The above copyright notice and this permission notice shall be included in
 * all copies or substantial portions of the Software.
 *
 * THE SOFTWARE IS PROVIDED "AS IS", WITHOUT WARRANTY OF ANY KIND, EXPRESS OR
 * IMPLIED, INCLUDING BUT NOT LIMITED TO THE WARRANTIES OF MERCHANTABILITY,
 * FITNESS FOR A PARTICULAR PURPOSE AND NONINFRINGEMENT.  IN NO EVENT SHALL
 * THE COPYRIGHT HOLDER(S) OR AUTHOR(S) BE LIABLE FOR ANY CLAIM, DAMAGES OR
 * OTHER LIABILITY, WHETHER IN AN ACTION OF CONTRACT, TORT OR OTHERWISE,
 * ARISING FROM, OUT OF OR IN CONNECTION WITH THE SOFTWARE OR THE USE OR
 * OTHER DEALINGS IN THE SOFTWARE.
 *
 * Authors: Dave Airlie
 *          Alex Deucher
 *          Jerome Glisse
 */
#include <drm/drmP.h>
#include "radeon.h"
#include "radeon_asic.h"
#include "atom.h"
#include "rs690d.h"

int rs690_mc_wait_for_idle(struct radeon_device *rdev)
{
	unsigned i;
	uint32_t tmp;

	for (i = 0; i < rdev->usec_timeout; i++) {
		/* read MC_STATUS */
		tmp = RREG32_MC(R_000090_MC_SYSTEM_STATUS);
		if (G_000090_MC_SYSTEM_IDLE(tmp))
			return 0;
		udelay(1);
	}
	return -1;
}

static void rs690_gpu_init(struct radeon_device *rdev)
{
	/* FIXME: is this correct ? */
	r420_pipes_init(rdev);
	if (rs690_mc_wait_for_idle(rdev)) {
		printk(KERN_WARNING "Failed to wait MC idle while "
		       "programming pipes. Bad things might happen.\n");
	}
}

union igp_info {
	struct _ATOM_INTEGRATED_SYSTEM_INFO info;
	struct _ATOM_INTEGRATED_SYSTEM_INFO_V2 info_v2;
};

void rs690_pm_info(struct radeon_device *rdev)
{
	int index = GetIndexIntoMasterTable(DATA, IntegratedSystemInfo);
	union igp_info *info;
	uint16_t data_offset;
	uint8_t frev, crev;
	fixed20_12 tmp;

	if (atom_parse_data_header(rdev->mode_info.atom_context, index, NULL,
				   &frev, &crev, &data_offset)) {
		info = (union igp_info *)(rdev->mode_info.atom_context->bios + data_offset);

		/* Get various system informations from bios */
		switch (crev) {
		case 1:
			tmp.full = dfixed_const(100);
			rdev->pm.igp_sideport_mclk.full = dfixed_const(le32_to_cpu(info->info.ulBootUpMemoryClock));
			rdev->pm.igp_sideport_mclk.full = dfixed_div(rdev->pm.igp_sideport_mclk, tmp);
			if (le16_to_cpu(info->info.usK8MemoryClock))
				rdev->pm.igp_system_mclk.full = dfixed_const(le16_to_cpu(info->info.usK8MemoryClock));
			else if (rdev->clock.default_mclk) {
				rdev->pm.igp_system_mclk.full = dfixed_const(rdev->clock.default_mclk);
				rdev->pm.igp_system_mclk.full = dfixed_div(rdev->pm.igp_system_mclk, tmp);
			} else
				rdev->pm.igp_system_mclk.full = dfixed_const(400);
			rdev->pm.igp_ht_link_clk.full = dfixed_const(le16_to_cpu(info->info.usFSBClock));
			rdev->pm.igp_ht_link_width.full = dfixed_const(info->info.ucHTLinkWidth);
			break;
		case 2:
			tmp.full = dfixed_const(100);
			rdev->pm.igp_sideport_mclk.full = dfixed_const(le32_to_cpu(info->info_v2.ulBootUpSidePortClock));
			rdev->pm.igp_sideport_mclk.full = dfixed_div(rdev->pm.igp_sideport_mclk, tmp);
			if (le32_to_cpu(info->info_v2.ulBootUpUMAClock))
				rdev->pm.igp_system_mclk.full = dfixed_const(le32_to_cpu(info->info_v2.ulBootUpUMAClock));
			else if (rdev->clock.default_mclk)
				rdev->pm.igp_system_mclk.full = dfixed_const(rdev->clock.default_mclk);
			else
				rdev->pm.igp_system_mclk.full = dfixed_const(66700);
			rdev->pm.igp_system_mclk.full = dfixed_div(rdev->pm.igp_system_mclk, tmp);
			rdev->pm.igp_ht_link_clk.full = dfixed_const(le32_to_cpu(info->info_v2.ulHTLinkFreq));
			rdev->pm.igp_ht_link_clk.full = dfixed_div(rdev->pm.igp_ht_link_clk, tmp);
			rdev->pm.igp_ht_link_width.full = dfixed_const(le16_to_cpu(info->info_v2.usMinHTLinkWidth));
			break;
		default:
			/* We assume the slower possible clock ie worst case */
			rdev->pm.igp_sideport_mclk.full = dfixed_const(200);
			rdev->pm.igp_system_mclk.full = dfixed_const(200);
			rdev->pm.igp_ht_link_clk.full = dfixed_const(1000);
			rdev->pm.igp_ht_link_width.full = dfixed_const(8);
			DRM_ERROR("No integrated system info for your GPU, using safe default\n");
			break;
		}
	} else {
		/* We assume the slower possible clock ie worst case */
		rdev->pm.igp_sideport_mclk.full = dfixed_const(200);
		rdev->pm.igp_system_mclk.full = dfixed_const(200);
		rdev->pm.igp_ht_link_clk.full = dfixed_const(1000);
		rdev->pm.igp_ht_link_width.full = dfixed_const(8);
		DRM_ERROR("No integrated system info for your GPU, using safe default\n");
	}
	/* Compute various bandwidth */
	/* k8_bandwidth = (memory_clk / 2) * 2 * 8 * 0.5 = memory_clk * 4  */
	tmp.full = dfixed_const(4);
	rdev->pm.k8_bandwidth.full = dfixed_mul(rdev->pm.igp_system_mclk, tmp);
	/* ht_bandwidth = ht_clk * 2 * ht_width / 8 * 0.8
	 *              = ht_clk * ht_width / 5
	 */
	tmp.full = dfixed_const(5);
	rdev->pm.ht_bandwidth.full = dfixed_mul(rdev->pm.igp_ht_link_clk,
						rdev->pm.igp_ht_link_width);
	rdev->pm.ht_bandwidth.full = dfixed_div(rdev->pm.ht_bandwidth, tmp);
	if (tmp.full < rdev->pm.max_bandwidth.full) {
		/* HT link is a limiting factor */
		rdev->pm.max_bandwidth.full = tmp.full;
	}
	/* sideport_bandwidth = (sideport_clk / 2) * 2 * 2 * 0.7
	 *                    = (sideport_clk * 14) / 10
	 */
	tmp.full = dfixed_const(14);
	rdev->pm.sideport_bandwidth.full = dfixed_mul(rdev->pm.igp_sideport_mclk, tmp);
	tmp.full = dfixed_const(10);
	rdev->pm.sideport_bandwidth.full = dfixed_div(rdev->pm.sideport_bandwidth, tmp);
}

static void rs690_mc_init(struct radeon_device *rdev)
{
	u64 base;
	uint32_t h_addr, l_addr;
	unsigned long long k8_addr;

	rs400_gart_adjust_size(rdev);
	rdev->mc.vram_is_ddr = true;
	rdev->mc.vram_width = 128;
	rdev->mc.real_vram_size = RREG32(RADEON_CONFIG_MEMSIZE);
	rdev->mc.mc_vram_size = rdev->mc.real_vram_size;
	rdev->mc.aper_base = pci_resource_start(rdev->pdev, 0);
	rdev->mc.aper_size = pci_resource_len(rdev->pdev, 0);
	rdev->mc.visible_vram_size = rdev->mc.aper_size;
	base = RREG32_MC(R_000100_MCCFG_FB_LOCATION);
	base = G_000100_MC_FB_START(base) << 16;
	rdev->mc.igp_sideport_enabled = radeon_atombios_sideport_present(rdev);
	/* Some boards seem to be configured for 128MB of sideport memory,
	 * but really only have 64MB.  Just skip the sideport and use
	 * UMA memory.
	 */
	if (rdev->mc.igp_sideport_enabled &&
	    (rdev->mc.real_vram_size == (384 * 1024 * 1024))) {
		base += 128 * 1024 * 1024;
		rdev->mc.real_vram_size -= 128 * 1024 * 1024;
		rdev->mc.mc_vram_size = rdev->mc.real_vram_size;
	}
<<<<<<< HEAD
=======

	/* Use K8 direct mapping for fast fb access. */ 
	rdev->fastfb_working = false;
	h_addr = G_00005F_K8_ADDR_EXT(RREG32_MC(R_00005F_MC_MISC_UMA_CNTL));
	l_addr = RREG32_MC(R_00001E_K8_FB_LOCATION);
	k8_addr = ((unsigned long long)h_addr) << 32 | l_addr;
#if defined(CONFIG_X86_32) && !defined(CONFIG_X86_PAE)
	if (k8_addr + rdev->mc.visible_vram_size < 0x100000000ULL)	
#endif
	{
		/* FastFB shall be used with UMA memory. Here it is simply disabled when sideport 
		 * memory is present.
		 */
		if (rdev->mc.igp_sideport_enabled == false && radeon_fastfb == 1) {
			DRM_INFO("Direct mapping: aper base at 0x%llx, replaced by direct mapping base 0x%llx.\n", 
					(unsigned long long)rdev->mc.aper_base, k8_addr);
			rdev->mc.aper_base = (resource_size_t)k8_addr;
			rdev->fastfb_working = true;
		}
	}  

>>>>>>> c3ade0e0
	rs690_pm_info(rdev);
	radeon_vram_location(rdev, &rdev->mc, base);
	rdev->mc.gtt_base_align = rdev->mc.gtt_size - 1;
	radeon_gtt_location(rdev, &rdev->mc);
	radeon_update_bandwidth_info(rdev);
}

void rs690_line_buffer_adjust(struct radeon_device *rdev,
			      struct drm_display_mode *mode1,
			      struct drm_display_mode *mode2)
{
	u32 tmp;

	/*
	 * Line Buffer Setup
	 * There is a single line buffer shared by both display controllers.
	 * R_006520_DC_LB_MEMORY_SPLIT controls how that line buffer is shared between
	 * the display controllers.  The paritioning can either be done
	 * manually or via one of four preset allocations specified in bits 1:0:
	 *  0 - line buffer is divided in half and shared between crtc
	 *  1 - D1 gets 3/4 of the line buffer, D2 gets 1/4
	 *  2 - D1 gets the whole buffer
	 *  3 - D1 gets 1/4 of the line buffer, D2 gets 3/4
	 * Setting bit 2 of R_006520_DC_LB_MEMORY_SPLIT controls switches to manual
	 * allocation mode. In manual allocation mode, D1 always starts at 0,
	 * D1 end/2 is specified in bits 14:4; D2 allocation follows D1.
	 */
	tmp = RREG32(R_006520_DC_LB_MEMORY_SPLIT) & C_006520_DC_LB_MEMORY_SPLIT;
	tmp &= ~C_006520_DC_LB_MEMORY_SPLIT_MODE;
	/* auto */
	if (mode1 && mode2) {
		if (mode1->hdisplay > mode2->hdisplay) {
			if (mode1->hdisplay > 2560)
				tmp |= V_006520_DC_LB_MEMORY_SPLIT_D1_3Q_D2_1Q;
			else
				tmp |= V_006520_DC_LB_MEMORY_SPLIT_D1HALF_D2HALF;
		} else if (mode2->hdisplay > mode1->hdisplay) {
			if (mode2->hdisplay > 2560)
				tmp |= V_006520_DC_LB_MEMORY_SPLIT_D1_1Q_D2_3Q;
			else
				tmp |= V_006520_DC_LB_MEMORY_SPLIT_D1HALF_D2HALF;
		} else
			tmp |= V_006520_DC_LB_MEMORY_SPLIT_D1HALF_D2HALF;
	} else if (mode1) {
		tmp |= V_006520_DC_LB_MEMORY_SPLIT_D1_ONLY;
	} else if (mode2) {
		tmp |= V_006520_DC_LB_MEMORY_SPLIT_D1_1Q_D2_3Q;
	}
	WREG32(R_006520_DC_LB_MEMORY_SPLIT, tmp);
}

struct rs690_watermark {
	u32        lb_request_fifo_depth;
	fixed20_12 num_line_pair;
	fixed20_12 estimated_width;
	fixed20_12 worst_case_latency;
	fixed20_12 consumption_rate;
	fixed20_12 active_time;
	fixed20_12 dbpp;
	fixed20_12 priority_mark_max;
	fixed20_12 priority_mark;
	fixed20_12 sclk;
};

static void rs690_crtc_bandwidth_compute(struct radeon_device *rdev,
					 struct radeon_crtc *crtc,
					 struct rs690_watermark *wm,
					 bool low)
{
	struct drm_display_mode *mode = &crtc->base.mode;
	fixed20_12 a, b, c;
	fixed20_12 pclk, request_fifo_depth, tolerable_latency, estimated_width;
	fixed20_12 consumption_time, line_time, chunk_time, read_delay_latency;
	fixed20_12 sclk, core_bandwidth, max_bandwidth;
	u32 selected_sclk;

	if (!crtc->base.enabled) {
		/* FIXME: wouldn't it better to set priority mark to maximum */
		wm->lb_request_fifo_depth = 4;
		return;
	}

	if (((rdev->family == CHIP_RS780) || (rdev->family == CHIP_RS880)) &&
	    (rdev->pm.pm_method == PM_METHOD_DPM) && rdev->pm.dpm_enabled)
		selected_sclk = radeon_dpm_get_sclk(rdev, low);
	else
		selected_sclk = rdev->pm.current_sclk;

	/* sclk in Mhz */
	a.full = dfixed_const(100);
	sclk.full = dfixed_const(selected_sclk);
	sclk.full = dfixed_div(sclk, a);

	/* core_bandwidth = sclk(Mhz) * 16 */
	a.full = dfixed_const(16);
	core_bandwidth.full = dfixed_div(rdev->pm.sclk, a);

	if (crtc->vsc.full > dfixed_const(2))
		wm->num_line_pair.full = dfixed_const(2);
	else
		wm->num_line_pair.full = dfixed_const(1);

	b.full = dfixed_const(mode->crtc_hdisplay);
	c.full = dfixed_const(256);
	a.full = dfixed_div(b, c);
	request_fifo_depth.full = dfixed_mul(a, wm->num_line_pair);
	request_fifo_depth.full = dfixed_ceil(request_fifo_depth);
	if (a.full < dfixed_const(4)) {
		wm->lb_request_fifo_depth = 4;
	} else {
		wm->lb_request_fifo_depth = dfixed_trunc(request_fifo_depth);
	}

	/* Determine consumption rate
	 *  pclk = pixel clock period(ns) = 1000 / (mode.clock / 1000)
	 *  vtaps = number of vertical taps,
	 *  vsc = vertical scaling ratio, defined as source/destination
	 *  hsc = horizontal scaling ration, defined as source/destination
	 */
	a.full = dfixed_const(mode->clock);
	b.full = dfixed_const(1000);
	a.full = dfixed_div(a, b);
	pclk.full = dfixed_div(b, a);
	if (crtc->rmx_type != RMX_OFF) {
		b.full = dfixed_const(2);
		if (crtc->vsc.full > b.full)
			b.full = crtc->vsc.full;
		b.full = dfixed_mul(b, crtc->hsc);
		c.full = dfixed_const(2);
		b.full = dfixed_div(b, c);
		consumption_time.full = dfixed_div(pclk, b);
	} else {
		consumption_time.full = pclk.full;
	}
	a.full = dfixed_const(1);
	wm->consumption_rate.full = dfixed_div(a, consumption_time);


	/* Determine line time
	 *  LineTime = total time for one line of displayhtotal
	 *  LineTime = total number of horizontal pixels
	 *  pclk = pixel clock period(ns)
	 */
	a.full = dfixed_const(crtc->base.mode.crtc_htotal);
	line_time.full = dfixed_mul(a, pclk);

	/* Determine active time
	 *  ActiveTime = time of active region of display within one line,
	 *  hactive = total number of horizontal active pixels
	 *  htotal = total number of horizontal pixels
	 */
	a.full = dfixed_const(crtc->base.mode.crtc_htotal);
	b.full = dfixed_const(crtc->base.mode.crtc_hdisplay);
	wm->active_time.full = dfixed_mul(line_time, b);
	wm->active_time.full = dfixed_div(wm->active_time, a);

	/* Maximun bandwidth is the minimun bandwidth of all component */
	max_bandwidth = core_bandwidth;
	if (rdev->mc.igp_sideport_enabled) {
		if (max_bandwidth.full > rdev->pm.sideport_bandwidth.full &&
			rdev->pm.sideport_bandwidth.full)
<<<<<<< HEAD
			rdev->pm.max_bandwidth = rdev->pm.sideport_bandwidth;
		read_delay_latency.full = dfixed_const(800 * 1000);
		read_delay_latency.full = dfixed_div(read_delay_latency,
			rdev->pm.igp_sideport_mclk);
		a.full = dfixed_const(370);
=======
			max_bandwidth = rdev->pm.sideport_bandwidth;
		read_delay_latency.full = dfixed_const(370 * 800);
		a.full = dfixed_const(1000);
		b.full = dfixed_div(rdev->pm.igp_sideport_mclk, a);
		read_delay_latency.full = dfixed_div(read_delay_latency, b);
>>>>>>> c3ade0e0
		read_delay_latency.full = dfixed_mul(read_delay_latency, a);
	} else {
		if (max_bandwidth.full > rdev->pm.k8_bandwidth.full &&
			rdev->pm.k8_bandwidth.full)
			max_bandwidth = rdev->pm.k8_bandwidth;
		if (max_bandwidth.full > rdev->pm.ht_bandwidth.full &&
			rdev->pm.ht_bandwidth.full)
			max_bandwidth = rdev->pm.ht_bandwidth;
		read_delay_latency.full = dfixed_const(5000);
	}

	/* sclk = system clocks(ns) = 1000 / max_bandwidth / 16 */
	a.full = dfixed_const(16);
	sclk.full = dfixed_mul(max_bandwidth, a);
	a.full = dfixed_const(1000);
	sclk.full = dfixed_div(a, sclk);
	/* Determine chunk time
	 * ChunkTime = the time it takes the DCP to send one chunk of data
	 * to the LB which consists of pipeline delay and inter chunk gap
	 * sclk = system clock(ns)
	 */
	a.full = dfixed_const(256 * 13);
	chunk_time.full = dfixed_mul(sclk, a);
	a.full = dfixed_const(10);
	chunk_time.full = dfixed_div(chunk_time, a);

	/* Determine the worst case latency
	 * NumLinePair = Number of line pairs to request(1=2 lines, 2=4 lines)
	 * WorstCaseLatency = worst case time from urgent to when the MC starts
	 *                    to return data
	 * READ_DELAY_IDLE_MAX = constant of 1us
	 * ChunkTime = time it takes the DCP to send one chunk of data to the LB
	 *             which consists of pipeline delay and inter chunk gap
	 */
	if (dfixed_trunc(wm->num_line_pair) > 1) {
		a.full = dfixed_const(3);
		wm->worst_case_latency.full = dfixed_mul(a, chunk_time);
		wm->worst_case_latency.full += read_delay_latency.full;
	} else {
		a.full = dfixed_const(2);
		wm->worst_case_latency.full = dfixed_mul(a, chunk_time);
		wm->worst_case_latency.full += read_delay_latency.full;
	}

	/* Determine the tolerable latency
	 * TolerableLatency = Any given request has only 1 line time
	 *                    for the data to be returned
	 * LBRequestFifoDepth = Number of chunk requests the LB can
	 *                      put into the request FIFO for a display
	 *  LineTime = total time for one line of display
	 *  ChunkTime = the time it takes the DCP to send one chunk
	 *              of data to the LB which consists of
	 *  pipeline delay and inter chunk gap
	 */
	if ((2+wm->lb_request_fifo_depth) >= dfixed_trunc(request_fifo_depth)) {
		tolerable_latency.full = line_time.full;
	} else {
		tolerable_latency.full = dfixed_const(wm->lb_request_fifo_depth - 2);
		tolerable_latency.full = request_fifo_depth.full - tolerable_latency.full;
		tolerable_latency.full = dfixed_mul(tolerable_latency, chunk_time);
		tolerable_latency.full = line_time.full - tolerable_latency.full;
	}
	/* We assume worst case 32bits (4 bytes) */
	wm->dbpp.full = dfixed_const(4 * 8);

	/* Determine the maximum priority mark
	 *  width = viewport width in pixels
	 */
	a.full = dfixed_const(16);
	wm->priority_mark_max.full = dfixed_const(crtc->base.mode.crtc_hdisplay);
	wm->priority_mark_max.full = dfixed_div(wm->priority_mark_max, a);
	wm->priority_mark_max.full = dfixed_ceil(wm->priority_mark_max);

	/* Determine estimated width */
	estimated_width.full = tolerable_latency.full - wm->worst_case_latency.full;
	estimated_width.full = dfixed_div(estimated_width, consumption_time);
	if (dfixed_trunc(estimated_width) > crtc->base.mode.crtc_hdisplay) {
		wm->priority_mark.full = dfixed_const(10);
	} else {
		a.full = dfixed_const(16);
		wm->priority_mark.full = dfixed_div(estimated_width, a);
		wm->priority_mark.full = dfixed_ceil(wm->priority_mark);
		wm->priority_mark.full = wm->priority_mark_max.full - wm->priority_mark.full;
	}
}

static void rs690_compute_mode_priority(struct radeon_device *rdev,
					struct rs690_watermark *wm0,
					struct rs690_watermark *wm1,
					struct drm_display_mode *mode0,
					struct drm_display_mode *mode1,
					u32 *d1mode_priority_a_cnt,
					u32 *d2mode_priority_a_cnt)
{
	fixed20_12 priority_mark02, priority_mark12, fill_rate;
	fixed20_12 a, b;

	*d1mode_priority_a_cnt = S_006548_D1MODE_PRIORITY_A_OFF(1);
	*d2mode_priority_a_cnt = S_006548_D1MODE_PRIORITY_A_OFF(1);

	if (mode0 && mode1) {
		if (dfixed_trunc(wm0->dbpp) > 64)
			a.full = dfixed_mul(wm0->dbpp, wm0->num_line_pair);
		else
			a.full = wm0->num_line_pair.full;
		if (dfixed_trunc(wm1->dbpp) > 64)
			b.full = dfixed_mul(wm1->dbpp, wm1->num_line_pair);
		else
			b.full = wm1->num_line_pair.full;
		a.full += b.full;
		fill_rate.full = dfixed_div(wm0->sclk, a);
		if (wm0->consumption_rate.full > fill_rate.full) {
			b.full = wm0->consumption_rate.full - fill_rate.full;
			b.full = dfixed_mul(b, wm0->active_time);
			a.full = dfixed_mul(wm0->worst_case_latency,
						wm0->consumption_rate);
			a.full = a.full + b.full;
			b.full = dfixed_const(16 * 1000);
			priority_mark02.full = dfixed_div(a, b);
		} else {
			a.full = dfixed_mul(wm0->worst_case_latency,
						wm0->consumption_rate);
			b.full = dfixed_const(16 * 1000);
			priority_mark02.full = dfixed_div(a, b);
		}
		if (wm1->consumption_rate.full > fill_rate.full) {
			b.full = wm1->consumption_rate.full - fill_rate.full;
			b.full = dfixed_mul(b, wm1->active_time);
			a.full = dfixed_mul(wm1->worst_case_latency,
						wm1->consumption_rate);
			a.full = a.full + b.full;
			b.full = dfixed_const(16 * 1000);
			priority_mark12.full = dfixed_div(a, b);
		} else {
			a.full = dfixed_mul(wm1->worst_case_latency,
						wm1->consumption_rate);
			b.full = dfixed_const(16 * 1000);
			priority_mark12.full = dfixed_div(a, b);
		}
		if (wm0->priority_mark.full > priority_mark02.full)
			priority_mark02.full = wm0->priority_mark.full;
		if (wm0->priority_mark_max.full > priority_mark02.full)
			priority_mark02.full = wm0->priority_mark_max.full;
		if (wm1->priority_mark.full > priority_mark12.full)
			priority_mark12.full = wm1->priority_mark.full;
		if (wm1->priority_mark_max.full > priority_mark12.full)
			priority_mark12.full = wm1->priority_mark_max.full;
		*d1mode_priority_a_cnt = dfixed_trunc(priority_mark02);
		*d2mode_priority_a_cnt = dfixed_trunc(priority_mark12);
		if (rdev->disp_priority == 2) {
			*d1mode_priority_a_cnt |= S_006548_D1MODE_PRIORITY_A_ALWAYS_ON(1);
			*d2mode_priority_a_cnt |= S_006D48_D2MODE_PRIORITY_A_ALWAYS_ON(1);
		}
	} else if (mode0) {
		if (dfixed_trunc(wm0->dbpp) > 64)
			a.full = dfixed_mul(wm0->dbpp, wm0->num_line_pair);
		else
			a.full = wm0->num_line_pair.full;
		fill_rate.full = dfixed_div(wm0->sclk, a);
		if (wm0->consumption_rate.full > fill_rate.full) {
			b.full = wm0->consumption_rate.full - fill_rate.full;
			b.full = dfixed_mul(b, wm0->active_time);
			a.full = dfixed_mul(wm0->worst_case_latency,
						wm0->consumption_rate);
			a.full = a.full + b.full;
			b.full = dfixed_const(16 * 1000);
			priority_mark02.full = dfixed_div(a, b);
		} else {
			a.full = dfixed_mul(wm0->worst_case_latency,
						wm0->consumption_rate);
			b.full = dfixed_const(16 * 1000);
			priority_mark02.full = dfixed_div(a, b);
		}
		if (wm0->priority_mark.full > priority_mark02.full)
			priority_mark02.full = wm0->priority_mark.full;
		if (wm0->priority_mark_max.full > priority_mark02.full)
			priority_mark02.full = wm0->priority_mark_max.full;
		*d1mode_priority_a_cnt = dfixed_trunc(priority_mark02);
		if (rdev->disp_priority == 2)
			*d1mode_priority_a_cnt |= S_006548_D1MODE_PRIORITY_A_ALWAYS_ON(1);
	} else if (mode1) {
		if (dfixed_trunc(wm1->dbpp) > 64)
			a.full = dfixed_mul(wm1->dbpp, wm1->num_line_pair);
		else
			a.full = wm1->num_line_pair.full;
		fill_rate.full = dfixed_div(wm1->sclk, a);
		if (wm1->consumption_rate.full > fill_rate.full) {
			b.full = wm1->consumption_rate.full - fill_rate.full;
			b.full = dfixed_mul(b, wm1->active_time);
			a.full = dfixed_mul(wm1->worst_case_latency,
						wm1->consumption_rate);
			a.full = a.full + b.full;
			b.full = dfixed_const(16 * 1000);
			priority_mark12.full = dfixed_div(a, b);
		} else {
			a.full = dfixed_mul(wm1->worst_case_latency,
						wm1->consumption_rate);
			b.full = dfixed_const(16 * 1000);
			priority_mark12.full = dfixed_div(a, b);
		}
		if (wm1->priority_mark.full > priority_mark12.full)
			priority_mark12.full = wm1->priority_mark.full;
		if (wm1->priority_mark_max.full > priority_mark12.full)
			priority_mark12.full = wm1->priority_mark_max.full;
		*d2mode_priority_a_cnt = dfixed_trunc(priority_mark12);
		if (rdev->disp_priority == 2)
			*d2mode_priority_a_cnt |= S_006D48_D2MODE_PRIORITY_A_ALWAYS_ON(1);
	}
}

void rs690_bandwidth_update(struct radeon_device *rdev)
{
	struct drm_display_mode *mode0 = NULL;
	struct drm_display_mode *mode1 = NULL;
	struct rs690_watermark wm0_high, wm0_low;
	struct rs690_watermark wm1_high, wm1_low;
	u32 tmp;
	u32 d1mode_priority_a_cnt, d1mode_priority_b_cnt;
	u32 d2mode_priority_a_cnt, d2mode_priority_b_cnt;

	radeon_update_display_priority(rdev);

	if (rdev->mode_info.crtcs[0]->base.enabled)
		mode0 = &rdev->mode_info.crtcs[0]->base.mode;
	if (rdev->mode_info.crtcs[1]->base.enabled)
		mode1 = &rdev->mode_info.crtcs[1]->base.mode;
	/*
	 * Set display0/1 priority up in the memory controller for
	 * modes if the user specifies HIGH for displaypriority
	 * option.
	 */
	if ((rdev->disp_priority == 2) &&
	    ((rdev->family == CHIP_RS690) || (rdev->family == CHIP_RS740))) {
		tmp = RREG32_MC(R_000104_MC_INIT_MISC_LAT_TIMER);
		tmp &= C_000104_MC_DISP0R_INIT_LAT;
		tmp &= C_000104_MC_DISP1R_INIT_LAT;
		if (mode0)
			tmp |= S_000104_MC_DISP0R_INIT_LAT(1);
		if (mode1)
			tmp |= S_000104_MC_DISP1R_INIT_LAT(1);
		WREG32_MC(R_000104_MC_INIT_MISC_LAT_TIMER, tmp);
	}
	rs690_line_buffer_adjust(rdev, mode0, mode1);

	if ((rdev->family == CHIP_RS690) || (rdev->family == CHIP_RS740))
		WREG32(R_006C9C_DCP_CONTROL, 0);
	if ((rdev->family == CHIP_RS780) || (rdev->family == CHIP_RS880))
		WREG32(R_006C9C_DCP_CONTROL, 2);

	rs690_crtc_bandwidth_compute(rdev, rdev->mode_info.crtcs[0], &wm0_high, false);
	rs690_crtc_bandwidth_compute(rdev, rdev->mode_info.crtcs[1], &wm1_high, false);

	rs690_crtc_bandwidth_compute(rdev, rdev->mode_info.crtcs[0], &wm0_low, true);
	rs690_crtc_bandwidth_compute(rdev, rdev->mode_info.crtcs[1], &wm1_low, true);

	tmp = (wm0_high.lb_request_fifo_depth - 1);
	tmp |= (wm1_high.lb_request_fifo_depth - 1) << 16;
	WREG32(R_006D58_LB_MAX_REQ_OUTSTANDING, tmp);

	rs690_compute_mode_priority(rdev,
				    &wm0_high, &wm1_high,
				    mode0, mode1,
				    &d1mode_priority_a_cnt, &d2mode_priority_a_cnt);
	rs690_compute_mode_priority(rdev,
				    &wm0_low, &wm1_low,
				    mode0, mode1,
				    &d1mode_priority_b_cnt, &d2mode_priority_b_cnt);

	WREG32(R_006548_D1MODE_PRIORITY_A_CNT, d1mode_priority_a_cnt);
	WREG32(R_00654C_D1MODE_PRIORITY_B_CNT, d1mode_priority_b_cnt);
	WREG32(R_006D48_D2MODE_PRIORITY_A_CNT, d2mode_priority_a_cnt);
	WREG32(R_006D4C_D2MODE_PRIORITY_B_CNT, d2mode_priority_b_cnt);
}

uint32_t rs690_mc_rreg(struct radeon_device *rdev, uint32_t reg)
{
	unsigned long flags;
	uint32_t r;

	spin_lock_irqsave(&rdev->mc_idx_lock, flags);
	WREG32(R_000078_MC_INDEX, S_000078_MC_IND_ADDR(reg));
	r = RREG32(R_00007C_MC_DATA);
	WREG32(R_000078_MC_INDEX, ~C_000078_MC_IND_ADDR);
	spin_unlock_irqrestore(&rdev->mc_idx_lock, flags);
	return r;
}

void rs690_mc_wreg(struct radeon_device *rdev, uint32_t reg, uint32_t v)
{
	unsigned long flags;

	spin_lock_irqsave(&rdev->mc_idx_lock, flags);
	WREG32(R_000078_MC_INDEX, S_000078_MC_IND_ADDR(reg) |
		S_000078_MC_IND_WR_EN(1));
	WREG32(R_00007C_MC_DATA, v);
	WREG32(R_000078_MC_INDEX, 0x7F);
	spin_unlock_irqrestore(&rdev->mc_idx_lock, flags);
}

static void rs690_mc_program(struct radeon_device *rdev)
{
	struct rv515_mc_save save;

	/* Stops all mc clients */
	rv515_mc_stop(rdev, &save);

	/* Wait for mc idle */
	if (rs690_mc_wait_for_idle(rdev))
		dev_warn(rdev->dev, "Wait MC idle timeout before updating MC.\n");
	/* Program MC, should be a 32bits limited address space */
	WREG32_MC(R_000100_MCCFG_FB_LOCATION,
			S_000100_MC_FB_START(rdev->mc.vram_start >> 16) |
			S_000100_MC_FB_TOP(rdev->mc.vram_end >> 16));
	WREG32(R_000134_HDP_FB_LOCATION,
		S_000134_HDP_FB_START(rdev->mc.vram_start >> 16));

	rv515_mc_resume(rdev, &save);
}

static int rs690_startup(struct radeon_device *rdev)
{
	int r;

	rs690_mc_program(rdev);
	/* Resume clock */
	rv515_clock_startup(rdev);
	/* Initialize GPU configuration (# pipes, ...) */
	rs690_gpu_init(rdev);
	/* Initialize GART (initialize after TTM so we can allocate
	 * memory through TTM but finalize after TTM) */
	r = rs400_gart_enable(rdev);
	if (r)
		return r;

	/* allocate wb buffer */
	r = radeon_wb_init(rdev);
	if (r)
		return r;

	r = radeon_fence_driver_start_ring(rdev, RADEON_RING_TYPE_GFX_INDEX);
	if (r) {
		dev_err(rdev->dev, "failed initializing CP fences (%d).\n", r);
		return r;
	}

	/* Enable IRQ */
	if (!rdev->irq.installed) {
		r = radeon_irq_kms_init(rdev);
		if (r)
			return r;
	}

	rs600_irq_set(rdev);
	rdev->config.r300.hdp_cntl = RREG32(RADEON_HOST_PATH_CNTL);
	/* 1M ring buffer */
	r = r100_cp_init(rdev, 1024 * 1024);
	if (r) {
		dev_err(rdev->dev, "failed initializing CP (%d).\n", r);
		return r;
	}

	r = radeon_ib_pool_init(rdev);
	if (r) {
		dev_err(rdev->dev, "IB initialization failed (%d).\n", r);
		return r;
	}

	r = r600_audio_init(rdev);
	if (r) {
		dev_err(rdev->dev, "failed initializing audio\n");
		return r;
	}

	return 0;
}

int rs690_resume(struct radeon_device *rdev)
{
	int r;

	/* Make sur GART are not working */
	rs400_gart_disable(rdev);
	/* Resume clock before doing reset */
	rv515_clock_startup(rdev);
	/* Reset gpu before posting otherwise ATOM will enter infinite loop */
	if (radeon_asic_reset(rdev)) {
		dev_warn(rdev->dev, "GPU reset failed ! (0xE40=0x%08X, 0x7C0=0x%08X)\n",
			RREG32(R_000E40_RBBM_STATUS),
			RREG32(R_0007C0_CP_STAT));
	}
	/* post */
	atom_asic_init(rdev->mode_info.atom_context);
	/* Resume clock after posting */
	rv515_clock_startup(rdev);
	/* Initialize surface registers */
	radeon_surface_init(rdev);

	rdev->accel_working = true;
	r = rs690_startup(rdev);
	if (r) {
		rdev->accel_working = false;
	}
	return r;
}

int rs690_suspend(struct radeon_device *rdev)
{
	radeon_pm_suspend(rdev);
	r600_audio_fini(rdev);
	r100_cp_disable(rdev);
	radeon_wb_disable(rdev);
	rs600_irq_disable(rdev);
	rs400_gart_disable(rdev);
	return 0;
}

void rs690_fini(struct radeon_device *rdev)
{
	radeon_pm_fini(rdev);
	r600_audio_fini(rdev);
	r100_cp_fini(rdev);
	radeon_wb_fini(rdev);
	radeon_ib_pool_fini(rdev);
	radeon_gem_fini(rdev);
	rs400_gart_fini(rdev);
	radeon_irq_kms_fini(rdev);
	radeon_fence_driver_fini(rdev);
	radeon_bo_fini(rdev);
	radeon_atombios_fini(rdev);
	kfree(rdev->bios);
	rdev->bios = NULL;
}

int rs690_init(struct radeon_device *rdev)
{
	int r;

	/* Disable VGA */
	rv515_vga_render_disable(rdev);
	/* Initialize scratch registers */
	radeon_scratch_init(rdev);
	/* Initialize surface registers */
	radeon_surface_init(rdev);
	/* restore some register to sane defaults */
	r100_restore_sanity(rdev);
	/* TODO: disable VGA need to use VGA request */
	/* BIOS*/
	if (!radeon_get_bios(rdev)) {
		if (ASIC_IS_AVIVO(rdev))
			return -EINVAL;
	}
	if (rdev->is_atom_bios) {
		r = radeon_atombios_init(rdev);
		if (r)
			return r;
	} else {
		dev_err(rdev->dev, "Expecting atombios for RV515 GPU\n");
		return -EINVAL;
	}
	/* Reset gpu before posting otherwise ATOM will enter infinite loop */
	if (radeon_asic_reset(rdev)) {
		dev_warn(rdev->dev,
			"GPU reset failed ! (0xE40=0x%08X, 0x7C0=0x%08X)\n",
			RREG32(R_000E40_RBBM_STATUS),
			RREG32(R_0007C0_CP_STAT));
	}
	/* check if cards are posted or not */
	if (radeon_boot_test_post_card(rdev) == false)
		return -EINVAL;

	/* Initialize clocks */
	radeon_get_clock_info(rdev->ddev);
	/* initialize memory controller */
	rs690_mc_init(rdev);
	rv515_debugfs(rdev);
	/* Fence driver */
	r = radeon_fence_driver_init(rdev);
	if (r)
		return r;
	/* Memory manager */
	r = radeon_bo_init(rdev);
	if (r)
		return r;
	r = rs400_gart_init(rdev);
	if (r)
		return r;
	rs600_set_safe_registers(rdev);

	/* Initialize power management */
	radeon_pm_init(rdev);

	rdev->accel_working = true;
	r = rs690_startup(rdev);
	if (r) {
		/* Somethings want wront with the accel init stop accel */
		dev_err(rdev->dev, "Disabling GPU acceleration\n");
		r100_cp_fini(rdev);
		radeon_wb_fini(rdev);
		radeon_ib_pool_fini(rdev);
		rs400_gart_fini(rdev);
		radeon_irq_kms_fini(rdev);
		rdev->accel_working = false;
	}
	return 0;
}<|MERGE_RESOLUTION|>--- conflicted
+++ resolved
@@ -172,8 +172,6 @@
 		rdev->mc.real_vram_size -= 128 * 1024 * 1024;
 		rdev->mc.mc_vram_size = rdev->mc.real_vram_size;
 	}
-<<<<<<< HEAD
-=======
 
 	/* Use K8 direct mapping for fast fb access. */ 
 	rdev->fastfb_working = false;
@@ -195,7 +193,6 @@
 		}
 	}  
 
->>>>>>> c3ade0e0
 	rs690_pm_info(rdev);
 	radeon_vram_location(rdev, &rdev->mc, base);
 	rdev->mc.gtt_base_align = rdev->mc.gtt_size - 1;
@@ -357,19 +354,11 @@
 	if (rdev->mc.igp_sideport_enabled) {
 		if (max_bandwidth.full > rdev->pm.sideport_bandwidth.full &&
 			rdev->pm.sideport_bandwidth.full)
-<<<<<<< HEAD
-			rdev->pm.max_bandwidth = rdev->pm.sideport_bandwidth;
-		read_delay_latency.full = dfixed_const(800 * 1000);
-		read_delay_latency.full = dfixed_div(read_delay_latency,
-			rdev->pm.igp_sideport_mclk);
-		a.full = dfixed_const(370);
-=======
 			max_bandwidth = rdev->pm.sideport_bandwidth;
 		read_delay_latency.full = dfixed_const(370 * 800);
 		a.full = dfixed_const(1000);
 		b.full = dfixed_div(rdev->pm.igp_sideport_mclk, a);
 		read_delay_latency.full = dfixed_div(read_delay_latency, b);
->>>>>>> c3ade0e0
 		read_delay_latency.full = dfixed_mul(read_delay_latency, a);
 	} else {
 		if (max_bandwidth.full > rdev->pm.k8_bandwidth.full &&
