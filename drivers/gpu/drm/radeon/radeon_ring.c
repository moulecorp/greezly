--- conflicted
+++ resolved
@@ -368,11 +368,7 @@
 	int r;
 
 	/* make sure we aren't trying to allocate more space than there is on the ring */
-<<<<<<< HEAD
-	if (ndw > (rdev->cp.ring_size / 4))
-=======
 	if (ndw > (ring->ring_size / 4))
->>>>>>> c3ade0e0
 		return -ENOMEM;
 	/* Align requested size with padding so unlock_commit can
 	 * pad safely */
@@ -856,25 +852,6 @@
 		int ridx = *(int*)radeon_debugfs_ring_info_list[i].data;
 		unsigned r;
 
-<<<<<<< HEAD
-	pax_open_kernel();
-	*(void **)&radeon_debugfs_ib_bogus_info_list[0].data = rdev;
-	pax_close_kernel();
-	r = radeon_debugfs_add_files(rdev, radeon_debugfs_ib_bogus_info_list, 1);
-	if (r)
-		return r;
-	for (i = 0; i < RADEON_IB_POOL_SIZE; i++) {
-		sprintf(radeon_debugfs_ib_names[i], "radeon_ib_%04u", i);
-		pax_open_kernel();
-		*(void **)&radeon_debugfs_ib_list[i].name = radeon_debugfs_ib_names[i];
-		*(void **)&radeon_debugfs_ib_list[i].show = &radeon_debugfs_ib_info;
-		*(u32 *)&radeon_debugfs_ib_list[i].driver_features = 0;
-		*(void **)&radeon_debugfs_ib_list[i].data = &rdev->ib_pool.ibs[i];
-		pax_close_kernel();
-	}
-	return radeon_debugfs_add_files(rdev, radeon_debugfs_ib_list,
-					RADEON_IB_POOL_SIZE);
-=======
 		if (&rdev->ring[ridx] != ring)
 			continue;
 
@@ -890,7 +867,6 @@
 {
 #if defined(CONFIG_DEBUG_FS)
 	return radeon_debugfs_add_files(rdev, radeon_debugfs_sa_list, 1);
->>>>>>> c3ade0e0
 #else
 	return 0;
 #endif
