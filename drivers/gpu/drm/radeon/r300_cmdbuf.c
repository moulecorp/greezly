--- conflicted
+++ resolved
@@ -75,11 +75,7 @@
 		OUT_RING(CP_PACKET0(R300_RE_CLIPRECT_TL_0, nr * 2 - 1));
 
 		for (i = 0; i < nr; ++i) {
-<<<<<<< HEAD
-			if (DRM_COPY_FROM_USER
-=======
 			if (copy_from_user
->>>>>>> c3ade0e0
 			    (&box, &cmdbuf->boxes[n + i], sizeof(box))) {
 				DRM_ERROR("copy cliprect faulted\n");
 				return -EFAULT;
