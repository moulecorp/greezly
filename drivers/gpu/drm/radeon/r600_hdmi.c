--- conflicted
+++ resolved
@@ -160,48 +160,6 @@
 {
 	struct drm_device *dev = encoder->dev;
 	struct radeon_device *rdev = dev->dev_private;
-<<<<<<< HEAD
-	uint32_t offset = to_radeon_encoder(encoder)->hdmi_offset;
-
-	uint8_t frame[14];
-
-	frame[0x0] = 0;
-	frame[0x1] =
-		(scan_information & 0x3) |
-		((bar_info_data_valid & 0x3) << 2) |
-		((active_information_present & 0x1) << 4) |
-		((color_format & 0x3) << 5);
-	frame[0x2] =
-		(active_format_aspect_ratio & 0xF) |
-		((picture_aspect_ratio & 0x3) << 4) |
-		((colorimetry & 0x3) << 6);
-	frame[0x3] =
-		(non_uniform_picture_scaling & 0x3) |
-		((quantization & 0x3) << 2) |
-		((ex_colorimetry & 0x7) << 4) |
-		((ITC & 0x1) << 7);
-	frame[0x4] = (video_format_identification & 0x7F);
-	frame[0x5] = (pixel_repetition & 0xF);
-	frame[0x6] = (top_bar & 0xFF);
-	frame[0x7] = (top_bar >> 8);
-	frame[0x8] = (bottom_bar & 0xFF);
-	frame[0x9] = (bottom_bar >> 8);
-	frame[0xA] = (left_bar & 0xFF);
-	frame[0xB] = (left_bar >> 8);
-	frame[0xC] = (right_bar & 0xFF);
-	frame[0xD] = (right_bar >> 8);
-
-	r600_hdmi_infoframe_checksum(0x82, 0x02, 0x0D, frame);
-	/* Our header values (type, version, length) should be alright, Intel
-	 * is using the same. Checksum function also seems to be OK, it works
-	 * fine for audio infoframe. However calculated value is always lower
-	 * by 2 in comparison to fglrx. It breaks displaying anything in case
-	 * of TVs that strictly check the checksum. Hack it manually here to
-	 * workaround this issue. */
-	frame[0x0] += 2;
-
-	WREG32(offset+R600_HDMI_VIDEOINFOFRAME_0,
-=======
 	struct radeon_encoder *radeon_encoder = to_radeon_encoder(encoder);
 	struct radeon_encoder_atom_dig *dig = radeon_encoder->enc_priv;
 	uint32_t offset = dig->afmt->offset;
@@ -209,7 +167,6 @@
 	uint8_t *header = buffer;
 
 	WREG32(HDMI0_AVI_INFO0 + offset,
->>>>>>> c3ade0e0
 		frame[0x0] | (frame[0x1] << 8) | (frame[0x2] << 16) | (frame[0x3] << 24));
 	WREG32(HDMI0_AVI_INFO1 + offset,
 		frame[0x4] | (frame[0x5] << 8) | (frame[0x6] << 16) | (frame[0x7] << 24));
@@ -698,17 +655,10 @@
 	if (!enable && !dig->afmt->enabled)
 		return;
 
-<<<<<<< HEAD
-	offset = radeon_encoder->hdmi_offset;
-	if (ASIC_IS_DCE32(rdev) && !ASIC_IS_DCE4(rdev)) {
-		WREG32_P(radeon_encoder->hdmi_config_offset + 0x4, 0x1, ~0x1);
-	} else if (ASIC_IS_DCE2(rdev) && !ASIC_IS_DCE3(rdev)) {
-=======
 	/* Older chipsets require setting HDMI and routing manually */
 	if (!ASIC_IS_DCE3(rdev)) {
 		if (enable)
 			hdmi |= HDMI0_ENABLE;
->>>>>>> c3ade0e0
 		switch (radeon_encoder->encoder_id) {
 		case ENCODER_OBJECT_ID_INTERNAL_KLDSCP_TMDS1:
 			if (enable) {
@@ -757,59 +707,6 @@
 
 	dig->afmt->enabled = enable;
 
-<<<<<<< HEAD
-/*
- * disable the HDMI engine
- */
-void r600_hdmi_disable(struct drm_encoder *encoder)
-{
-	struct drm_device *dev = encoder->dev;
-	struct radeon_device *rdev = dev->dev_private;
-	struct radeon_encoder *radeon_encoder = to_radeon_encoder(encoder);
-	uint32_t offset;
-
-	if (ASIC_IS_DCE4(rdev))
-		return;
-
-	offset = radeon_encoder->hdmi_offset;
-	if (!offset) {
-		dev_err(rdev->dev, "Disabling not enabled HDMI\n");
-		return;
-	}
-
-	DRM_DEBUG("Disabling HDMI interface @ 0x%04X for encoder 0x%x\n",
-		offset, radeon_encoder->encoder_id);
-
-	/* disable irq */
-	rdev->irq.hdmi[offset == R600_HDMI_BLOCK1 ? 0 : 1] = false;
-	radeon_irq_set(rdev);
-
-	/* disable polling */
-	r600_audio_disable_polling(encoder);
-
-	if (ASIC_IS_DCE32(rdev) && !ASIC_IS_DCE4(rdev)) {
-		WREG32_P(radeon_encoder->hdmi_config_offset + 0x4, 0, ~0x1);
-	} else if (ASIC_IS_DCE2(rdev) && !ASIC_IS_DCE3(rdev)) {
-		switch (radeon_encoder->encoder_id) {
-		case ENCODER_OBJECT_ID_INTERNAL_KLDSCP_TMDS1:
-			WREG32_P(AVIVO_TMDSA_CNTL, 0, ~0x4);
-			WREG32(offset + R600_HDMI_ENABLE, 0);
-			break;
-		case ENCODER_OBJECT_ID_INTERNAL_LVTM1:
-			WREG32_P(AVIVO_LVTMA_CNTL, 0, ~0x4);
-			WREG32(offset + R600_HDMI_ENABLE, 0);
-			break;
-		default:
-			dev_err(rdev->dev, "Unknown HDMI output type\n");
-			break;
-		}
-	}
-
-	radeon_encoder->hdmi_offset = 0;
-	radeon_encoder->hdmi_config_offset = 0;
-}
-=======
 	DRM_DEBUG("%sabling HDMI interface @ 0x%04X for encoder 0x%x\n",
 		  enable ? "En" : "Dis", dig->afmt->offset, radeon_encoder->encoder_id);
 }
->>>>>>> c3ade0e0
