--- conflicted
+++ resolved
@@ -410,10 +410,7 @@
 	int dpms_mode;
 	uint8_t backlight_level;
 	int panel_mode;
-<<<<<<< HEAD
-=======
 	struct radeon_afmt *afmt;
->>>>>>> c3ade0e0
 };
 
 struct radeon_encoder_atom_dac {
