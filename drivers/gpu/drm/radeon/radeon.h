/*
 * Copyright 2008 Advanced Micro Devices, Inc.
 * Copyright 2008 Red Hat Inc.
 * Copyright 2009 Jerome Glisse.
 *
 * Permission is hereby granted, free of charge, to any person obtaining a
 * copy of this software and associated documentation files (the "Software"),
 * to deal in the Software without restriction, including without limitation
 * the rights to use, copy, modify, merge, publish, distribute, sublicense,
 * and/or sell copies of the Software, and to permit persons to whom the
 * Software is furnished to do so, subject to the following conditions:
 *
 * The above copyright notice and this permission notice shall be included in
 * all copies or substantial portions of the Software.
 *
 * THE SOFTWARE IS PROVIDED "AS IS", WITHOUT WARRANTY OF ANY KIND, EXPRESS OR
 * IMPLIED, INCLUDING BUT NOT LIMITED TO THE WARRANTIES OF MERCHANTABILITY,
 * FITNESS FOR A PARTICULAR PURPOSE AND NONINFRINGEMENT.  IN NO EVENT SHALL
 * THE COPYRIGHT HOLDER(S) OR AUTHOR(S) BE LIABLE FOR ANY CLAIM, DAMAGES OR
 * OTHER LIABILITY, WHETHER IN AN ACTION OF CONTRACT, TORT OR OTHERWISE,
 * ARISING FROM, OUT OF OR IN CONNECTION WITH THE SOFTWARE OR THE USE OR
 * OTHER DEALINGS IN THE SOFTWARE.
 *
 * Authors: Dave Airlie
 *          Alex Deucher
 *          Jerome Glisse
 */
#ifndef __RADEON_H__
#define __RADEON_H__

/* TODO: Here are things that needs to be done :
 *	- surface allocator & initializer : (bit like scratch reg) should
 *	  initialize HDP_ stuff on RS600, R600, R700 hw, well anythings
 *	  related to surface
 *	- WB : write back stuff (do it bit like scratch reg things)
 *	- Vblank : look at Jesse's rework and what we should do
 *	- r600/r700: gart & cp
 *	- cs : clean cs ioctl use bitmap & things like that.
 *	- power management stuff
 *	- Barrier in gart code
 *	- Unmappabled vram ?
 *	- TESTING, TESTING, TESTING
 */

/* Initialization path:
 *  We expect that acceleration initialization might fail for various
 *  reasons even thought we work hard to make it works on most
 *  configurations. In order to still have a working userspace in such
 *  situation the init path must succeed up to the memory controller
 *  initialization point. Failure before this point are considered as
 *  fatal error. Here is the init callchain :
 *      radeon_device_init  perform common structure, mutex initialization
 *      asic_init           setup the GPU memory layout and perform all
 *                          one time initialization (failure in this
 *                          function are considered fatal)
 *      asic_startup        setup the GPU acceleration, in order to
 *                          follow guideline the first thing this
 *                          function should do is setting the GPU
 *                          memory controller (only MC setup failure
 *                          are considered as fatal)
 */

#include <linux/atomic.h>
#include <linux/wait.h>
#include <linux/list.h>
#include <linux/kref.h>

#include <ttm/ttm_bo_api.h>
#include <ttm/ttm_bo_driver.h>
#include <ttm/ttm_placement.h>
#include <ttm/ttm_module.h>
#include <ttm/ttm_execbuf_util.h>

#include "radeon_family.h"
#include "radeon_mode.h"
#include "radeon_reg.h"

/*
 * Modules parameters.
 */
extern int radeon_no_wb;
extern int radeon_modeset;
extern int radeon_dynclks;
extern int radeon_r4xx_atom;
extern int radeon_agpmode;
extern int radeon_vram_limit;
extern int radeon_gart_size;
extern int radeon_benchmarking;
extern int radeon_testing;
extern int radeon_connector_table;
extern int radeon_tv;
extern int radeon_audio;
extern int radeon_disp_priority;
extern int radeon_hw_i2c;
extern int radeon_pcie_gen2;
extern int radeon_msi;
extern int radeon_lockup_timeout;
extern int radeon_fastfb;
extern int radeon_dpm;
extern int radeon_aspm;
extern int radeon_runtime_pm;
extern int radeon_hard_reset;

/*
 * Copy from radeon_drv.h so we don't have to include both and have conflicting
 * symbol;
 */
#define RADEON_MAX_USEC_TIMEOUT			100000	/* 100 ms */
#define RADEON_FENCE_JIFFIES_TIMEOUT		(HZ / 2)
/* RADEON_IB_POOL_SIZE must be a power of 2 */
#define RADEON_IB_POOL_SIZE			16
#define RADEON_DEBUGFS_MAX_COMPONENTS		32
#define RADEONFB_CONN_LIMIT			4
#define RADEON_BIOS_NUM_SCRATCH			8

/* max number of rings */
#define RADEON_NUM_RINGS			6

/* fence seq are set to this number when signaled */
#define RADEON_FENCE_SIGNALED_SEQ		0LL

/* internal ring indices */
/* r1xx+ has gfx CP ring */
#define RADEON_RING_TYPE_GFX_INDEX	0

/* cayman has 2 compute CP rings */
#define CAYMAN_RING_TYPE_CP1_INDEX	1
#define CAYMAN_RING_TYPE_CP2_INDEX	2

/* R600+ has an async dma ring */
#define R600_RING_TYPE_DMA_INDEX		3
/* cayman add a second async dma ring */
#define CAYMAN_RING_TYPE_DMA1_INDEX		4

/* R600+ */
#define R600_RING_TYPE_UVD_INDEX	5

/* number of hw syncs before falling back on blocking */
#define RADEON_NUM_SYNCS			4

/* hardcode those limit for now */
#define RADEON_VA_IB_OFFSET			(1 << 20)
#define RADEON_VA_RESERVED_SIZE			(8 << 20)
#define RADEON_IB_VM_MAX_SIZE			(64 << 10)

/* hard reset data */
#define RADEON_ASIC_RESET_DATA                  0x39d5e86b

/* reset flags */
#define RADEON_RESET_GFX			(1 << 0)
#define RADEON_RESET_COMPUTE			(1 << 1)
#define RADEON_RESET_DMA			(1 << 2)
#define RADEON_RESET_CP				(1 << 3)
#define RADEON_RESET_GRBM			(1 << 4)
#define RADEON_RESET_DMA1			(1 << 5)
#define RADEON_RESET_RLC			(1 << 6)
#define RADEON_RESET_SEM			(1 << 7)
#define RADEON_RESET_IH				(1 << 8)
#define RADEON_RESET_VMC			(1 << 9)
#define RADEON_RESET_MC				(1 << 10)
#define RADEON_RESET_DISPLAY			(1 << 11)

/* CG block flags */
#define RADEON_CG_BLOCK_GFX			(1 << 0)
#define RADEON_CG_BLOCK_MC			(1 << 1)
#define RADEON_CG_BLOCK_SDMA			(1 << 2)
#define RADEON_CG_BLOCK_UVD			(1 << 3)
#define RADEON_CG_BLOCK_VCE			(1 << 4)
#define RADEON_CG_BLOCK_HDP			(1 << 5)
#define RADEON_CG_BLOCK_BIF			(1 << 6)

/* CG flags */
#define RADEON_CG_SUPPORT_GFX_MGCG		(1 << 0)
#define RADEON_CG_SUPPORT_GFX_MGLS		(1 << 1)
#define RADEON_CG_SUPPORT_GFX_CGCG		(1 << 2)
#define RADEON_CG_SUPPORT_GFX_CGLS		(1 << 3)
#define RADEON_CG_SUPPORT_GFX_CGTS		(1 << 4)
#define RADEON_CG_SUPPORT_GFX_CGTS_LS		(1 << 5)
#define RADEON_CG_SUPPORT_GFX_CP_LS		(1 << 6)
#define RADEON_CG_SUPPORT_GFX_RLC_LS		(1 << 7)
#define RADEON_CG_SUPPORT_MC_LS			(1 << 8)
#define RADEON_CG_SUPPORT_MC_MGCG		(1 << 9)
#define RADEON_CG_SUPPORT_SDMA_LS		(1 << 10)
#define RADEON_CG_SUPPORT_SDMA_MGCG		(1 << 11)
#define RADEON_CG_SUPPORT_BIF_LS		(1 << 12)
#define RADEON_CG_SUPPORT_UVD_MGCG		(1 << 13)
#define RADEON_CG_SUPPORT_VCE_MGCG		(1 << 14)
#define RADEON_CG_SUPPORT_HDP_LS		(1 << 15)
#define RADEON_CG_SUPPORT_HDP_MGCG		(1 << 16)

/* PG flags */
#define RADEON_PG_SUPPORT_GFX_PG		(1 << 0)
#define RADEON_PG_SUPPORT_GFX_SMG		(1 << 1)
#define RADEON_PG_SUPPORT_GFX_DMG		(1 << 2)
#define RADEON_PG_SUPPORT_UVD			(1 << 3)
#define RADEON_PG_SUPPORT_VCE			(1 << 4)
#define RADEON_PG_SUPPORT_CP			(1 << 5)
#define RADEON_PG_SUPPORT_GDS			(1 << 6)
#define RADEON_PG_SUPPORT_RLC_SMU_HS		(1 << 7)
#define RADEON_PG_SUPPORT_SDMA			(1 << 8)
#define RADEON_PG_SUPPORT_ACP			(1 << 9)
#define RADEON_PG_SUPPORT_SAMU			(1 << 10)

/* max cursor sizes (in pixels) */
#define CURSOR_WIDTH 64
#define CURSOR_HEIGHT 64

#define CIK_CURSOR_WIDTH 128
#define CIK_CURSOR_HEIGHT 128

/*
 * Errata workarounds.
 */
enum radeon_pll_errata {
	CHIP_ERRATA_R300_CG             = 0x00000001,
	CHIP_ERRATA_PLL_DUMMYREADS      = 0x00000002,
	CHIP_ERRATA_PLL_DELAY           = 0x00000004
};


struct radeon_device;


/*
 * BIOS.
 */
bool radeon_get_bios(struct radeon_device *rdev);

/*
 * Dummy page
 */
struct radeon_dummy_page {
	struct page	*page;
	dma_addr_t	addr;
};
int radeon_dummy_page_init(struct radeon_device *rdev);
void radeon_dummy_page_fini(struct radeon_device *rdev);


/*
 * Clocks
 */
struct radeon_clock {
	struct radeon_pll p1pll;
	struct radeon_pll p2pll;
	struct radeon_pll dcpll;
	struct radeon_pll spll;
	struct radeon_pll mpll;
	/* 10 Khz units */
	uint32_t default_mclk;
	uint32_t default_sclk;
	uint32_t default_dispclk;
	uint32_t current_dispclk;
	uint32_t dp_extclk;
	uint32_t max_pixel_clock;
};

/*
 * Power management
 */
int radeon_pm_init(struct radeon_device *rdev);
int radeon_pm_late_init(struct radeon_device *rdev);
void radeon_pm_fini(struct radeon_device *rdev);
void radeon_pm_compute_clocks(struct radeon_device *rdev);
void radeon_pm_suspend(struct radeon_device *rdev);
void radeon_pm_resume(struct radeon_device *rdev);
void radeon_combios_get_power_modes(struct radeon_device *rdev);
void radeon_atombios_get_power_modes(struct radeon_device *rdev);
int radeon_atom_get_clock_dividers(struct radeon_device *rdev,
				   u8 clock_type,
				   u32 clock,
				   bool strobe_mode,
				   struct atom_clock_dividers *dividers);
int radeon_atom_get_memory_pll_dividers(struct radeon_device *rdev,
					u32 clock,
					bool strobe_mode,
					struct atom_mpll_param *mpll_param);
void radeon_atom_set_voltage(struct radeon_device *rdev, u16 voltage_level, u8 voltage_type);
int radeon_atom_get_voltage_gpio_settings(struct radeon_device *rdev,
					  u16 voltage_level, u8 voltage_type,
					  u32 *gpio_value, u32 *gpio_mask);
void radeon_atom_set_engine_dram_timings(struct radeon_device *rdev,
					 u32 eng_clock, u32 mem_clock);
int radeon_atom_get_voltage_step(struct radeon_device *rdev,
				 u8 voltage_type, u16 *voltage_step);
int radeon_atom_get_max_vddc(struct radeon_device *rdev, u8 voltage_type,
			     u16 voltage_id, u16 *voltage);
int radeon_atom_get_leakage_vddc_based_on_leakage_idx(struct radeon_device *rdev,
						      u16 *voltage,
						      u16 leakage_idx);
int radeon_atom_get_leakage_id_from_vbios(struct radeon_device *rdev,
					  u16 *leakage_id);
int radeon_atom_get_leakage_vddc_based_on_leakage_params(struct radeon_device *rdev,
							 u16 *vddc, u16 *vddci,
							 u16 virtual_voltage_id,
							 u16 vbios_voltage_id);
int radeon_atom_round_to_true_voltage(struct radeon_device *rdev,
				      u8 voltage_type,
				      u16 nominal_voltage,
				      u16 *true_voltage);
int radeon_atom_get_min_voltage(struct radeon_device *rdev,
				u8 voltage_type, u16 *min_voltage);
int radeon_atom_get_max_voltage(struct radeon_device *rdev,
				u8 voltage_type, u16 *max_voltage);
int radeon_atom_get_voltage_table(struct radeon_device *rdev,
				  u8 voltage_type, u8 voltage_mode,
				  struct atom_voltage_table *voltage_table);
bool radeon_atom_is_voltage_gpio(struct radeon_device *rdev,
				 u8 voltage_type, u8 voltage_mode);
void radeon_atom_update_memory_dll(struct radeon_device *rdev,
				   u32 mem_clock);
void radeon_atom_set_ac_timing(struct radeon_device *rdev,
			       u32 mem_clock);
int radeon_atom_init_mc_reg_table(struct radeon_device *rdev,
				  u8 module_index,
				  struct atom_mc_reg_table *reg_table);
int radeon_atom_get_memory_info(struct radeon_device *rdev,
				u8 module_index, struct atom_memory_info *mem_info);
int radeon_atom_get_mclk_range_table(struct radeon_device *rdev,
				     bool gddr5, u8 module_index,
				     struct atom_memory_clock_range_table *mclk_range_table);
int radeon_atom_get_max_vddc(struct radeon_device *rdev, u8 voltage_type,
			     u16 voltage_id, u16 *voltage);
void rs690_pm_info(struct radeon_device *rdev);
extern void evergreen_tiling_fields(unsigned tiling_flags, unsigned *bankw,
				    unsigned *bankh, unsigned *mtaspect,
				    unsigned *tile_split);

/*
 * Fences.
 */
struct radeon_fence_driver {
	uint32_t			scratch_reg;
<<<<<<< HEAD
	atomic_unchecked_t		seq;
	uint32_t			last_seq;
	unsigned long			last_jiffies;
	unsigned long			last_timeout;
	wait_queue_head_t		queue;
	rwlock_t			lock;
	struct list_head		created;
	struct list_head		emited;
	struct list_head		signaled;
=======
	uint64_t			gpu_addr;
	volatile uint32_t		*cpu_addr;
	/* sync_seq is protected by ring emission lock */
	uint64_t			sync_seq[RADEON_NUM_RINGS];
	atomic64_t			last_seq;
>>>>>>> c3ade0e0
	bool				initialized;
};

struct radeon_fence {
	struct radeon_device		*rdev;
	struct kref			kref;
	/* protected by radeon_fence.lock */
	uint64_t			seq;
	/* RB, DMA, etc. */
	unsigned			ring;
};

int radeon_fence_driver_start_ring(struct radeon_device *rdev, int ring);
int radeon_fence_driver_init(struct radeon_device *rdev);
void radeon_fence_driver_fini(struct radeon_device *rdev);
void radeon_fence_driver_force_completion(struct radeon_device *rdev);
int radeon_fence_emit(struct radeon_device *rdev, struct radeon_fence **fence, int ring);
void radeon_fence_process(struct radeon_device *rdev, int ring);
bool radeon_fence_signaled(struct radeon_fence *fence);
int radeon_fence_wait(struct radeon_fence *fence, bool interruptible);
int radeon_fence_wait_locked(struct radeon_fence *fence);
int radeon_fence_wait_next_locked(struct radeon_device *rdev, int ring);
int radeon_fence_wait_empty_locked(struct radeon_device *rdev, int ring);
int radeon_fence_wait_any(struct radeon_device *rdev,
			  struct radeon_fence **fences,
			  bool intr);
struct radeon_fence *radeon_fence_ref(struct radeon_fence *fence);
void radeon_fence_unref(struct radeon_fence **fence);
unsigned radeon_fence_count_emitted(struct radeon_device *rdev, int ring);
bool radeon_fence_need_sync(struct radeon_fence *fence, int ring);
void radeon_fence_note_sync(struct radeon_fence *fence, int ring);
static inline struct radeon_fence *radeon_fence_later(struct radeon_fence *a,
						      struct radeon_fence *b)
{
	if (!a) {
		return b;
	}

	if (!b) {
		return a;
	}

	BUG_ON(a->ring != b->ring);

	if (a->seq > b->seq) {
		return a;
	} else {
		return b;
	}
}

static inline bool radeon_fence_is_earlier(struct radeon_fence *a,
					   struct radeon_fence *b)
{
	if (!a) {
		return false;
	}

	if (!b) {
		return true;
	}

	BUG_ON(a->ring != b->ring);

	return a->seq < b->seq;
}

/*
 * Tiling registers
 */
struct radeon_surface_reg {
	struct radeon_bo *bo;
};

#define RADEON_GEM_MAX_SURFACES 8

/*
 * TTM.
 */
struct radeon_mman {
	struct ttm_bo_global_ref        bo_global_ref;
	struct drm_global_reference	mem_global_ref;
	struct ttm_bo_device		bdev;
	bool				mem_global_referenced;
	bool				initialized;

#if defined(CONFIG_DEBUG_FS)
	struct dentry			*vram;
	struct dentry			*gtt;
#endif
};

/* bo virtual address in a specific vm */
struct radeon_bo_va {
	/* protected by bo being reserved */
	struct list_head		bo_list;
	uint64_t			soffset;
	uint64_t			eoffset;
	uint32_t			flags;
	bool				valid;
	unsigned			ref_count;

	/* protected by vm mutex */
	struct list_head		vm_list;

	/* constant after initialization */
	struct radeon_vm		*vm;
	struct radeon_bo		*bo;
};

struct radeon_bo {
	/* Protected by gem.mutex */
	struct list_head		list;
	/* Protected by tbo.reserved */
	u32				placements[3];
	struct ttm_placement		placement;
	struct ttm_buffer_object	tbo;
	struct ttm_bo_kmap_obj		kmap;
	unsigned			pin_count;
	void				*kptr;
	u32				tiling_flags;
	u32				pitch;
	int				surface_reg;
	/* list of all virtual address to which this bo
	 * is associated to
	 */
	struct list_head		va;
	/* Constant after initialization */
	struct radeon_device		*rdev;
	struct drm_gem_object		gem_base;

	struct ttm_bo_kmap_obj		dma_buf_vmap;
	pid_t				pid;
};
#define gem_to_radeon_bo(gobj) container_of((gobj), struct radeon_bo, gem_base)

struct radeon_bo_list {
	struct ttm_validate_buffer tv;
	struct radeon_bo	*bo;
	uint64_t		gpu_offset;
	bool			written;
	unsigned		domain;
	unsigned		alt_domain;
	u32			tiling_flags;
};

int radeon_gem_debugfs_init(struct radeon_device *rdev);

/* sub-allocation manager, it has to be protected by another lock.
 * By conception this is an helper for other part of the driver
 * like the indirect buffer or semaphore, which both have their
 * locking.
 *
 * Principe is simple, we keep a list of sub allocation in offset
 * order (first entry has offset == 0, last entry has the highest
 * offset).
 *
 * When allocating new object we first check if there is room at
 * the end total_size - (last_object_offset + last_object_size) >=
 * alloc_size. If so we allocate new object there.
 *
 * When there is not enough room at the end, we start waiting for
 * each sub object until we reach object_offset+object_size >=
 * alloc_size, this object then become the sub object we return.
 *
 * Alignment can't be bigger than page size.
 *
 * Hole are not considered for allocation to keep things simple.
 * Assumption is that there won't be hole (all object on same
 * alignment).
 */
struct radeon_sa_manager {
	wait_queue_head_t	wq;
	struct radeon_bo	*bo;
	struct list_head	*hole;
	struct list_head	flist[RADEON_NUM_RINGS];
	struct list_head	olist;
	unsigned		size;
	uint64_t		gpu_addr;
	void			*cpu_ptr;
	uint32_t		domain;
	uint32_t		align;
};

struct radeon_sa_bo;

/* sub-allocation buffer */
struct radeon_sa_bo {
	struct list_head		olist;
	struct list_head		flist;
	struct radeon_sa_manager	*manager;
	unsigned			soffset;
	unsigned			eoffset;
	struct radeon_fence		*fence;
};

/*
 * GEM objects.
 */
struct radeon_gem {
	struct mutex		mutex;
	struct list_head	objects;
};

int radeon_gem_init(struct radeon_device *rdev);
void radeon_gem_fini(struct radeon_device *rdev);
int radeon_gem_object_create(struct radeon_device *rdev, int size,
				int alignment, int initial_domain,
				bool discardable, bool kernel,
				struct drm_gem_object **obj);

int radeon_mode_dumb_create(struct drm_file *file_priv,
			    struct drm_device *dev,
			    struct drm_mode_create_dumb *args);
int radeon_mode_dumb_mmap(struct drm_file *filp,
			  struct drm_device *dev,
			  uint32_t handle, uint64_t *offset_p);

/*
 * Semaphores.
 */
struct radeon_semaphore {
	struct radeon_sa_bo		*sa_bo;
	signed				waiters;
	uint64_t			gpu_addr;
	struct radeon_fence		*sync_to[RADEON_NUM_RINGS];
};

int radeon_semaphore_create(struct radeon_device *rdev,
			    struct radeon_semaphore **semaphore);
bool radeon_semaphore_emit_signal(struct radeon_device *rdev, int ring,
				  struct radeon_semaphore *semaphore);
bool radeon_semaphore_emit_wait(struct radeon_device *rdev, int ring,
				struct radeon_semaphore *semaphore);
void radeon_semaphore_sync_to(struct radeon_semaphore *semaphore,
			      struct radeon_fence *fence);
int radeon_semaphore_sync_rings(struct radeon_device *rdev,
				struct radeon_semaphore *semaphore,
				int waiting_ring);
void radeon_semaphore_free(struct radeon_device *rdev,
			   struct radeon_semaphore **semaphore,
			   struct radeon_fence *fence);

/*
 * GART structures, functions & helpers
 */
struct radeon_mc;

#define RADEON_GPU_PAGE_SIZE 4096
#define RADEON_GPU_PAGE_MASK (RADEON_GPU_PAGE_SIZE - 1)
#define RADEON_GPU_PAGE_SHIFT 12
#define RADEON_GPU_PAGE_ALIGN(a) (((a) + RADEON_GPU_PAGE_MASK) & ~RADEON_GPU_PAGE_MASK)

struct radeon_gart {
	dma_addr_t			table_addr;
	struct radeon_bo		*robj;
	void				*ptr;
	unsigned			num_gpu_pages;
	unsigned			num_cpu_pages;
	unsigned			table_size;
	struct page			**pages;
	dma_addr_t			*pages_addr;
	bool				ready;
};

int radeon_gart_table_ram_alloc(struct radeon_device *rdev);
void radeon_gart_table_ram_free(struct radeon_device *rdev);
int radeon_gart_table_vram_alloc(struct radeon_device *rdev);
void radeon_gart_table_vram_free(struct radeon_device *rdev);
int radeon_gart_table_vram_pin(struct radeon_device *rdev);
void radeon_gart_table_vram_unpin(struct radeon_device *rdev);
int radeon_gart_init(struct radeon_device *rdev);
void radeon_gart_fini(struct radeon_device *rdev);
void radeon_gart_unbind(struct radeon_device *rdev, unsigned offset,
			int pages);
int radeon_gart_bind(struct radeon_device *rdev, unsigned offset,
		     int pages, struct page **pagelist,
		     dma_addr_t *dma_addr);
void radeon_gart_restore(struct radeon_device *rdev);


/*
 * GPU MC structures, functions & helpers
 */
struct radeon_mc {
	resource_size_t		aper_size;
	resource_size_t		aper_base;
	resource_size_t		agp_base;
	/* for some chips with <= 32MB we need to lie
	 * about vram size near mc fb location */
	u64			mc_vram_size;
	u64			visible_vram_size;
	u64			gtt_size;
	u64			gtt_start;
	u64			gtt_end;
	u64			vram_start;
	u64			vram_end;
	unsigned		vram_width;
	u64			real_vram_size;
	int			vram_mtrr;
	bool			vram_is_ddr;
	bool			igp_sideport_enabled;
	u64                     gtt_base_align;
	u64                     mc_mask;
};

bool radeon_combios_sideport_present(struct radeon_device *rdev);
bool radeon_atombios_sideport_present(struct radeon_device *rdev);

/*
 * GPU scratch registers structures, functions & helpers
 */
struct radeon_scratch {
	unsigned		num_reg;
	uint32_t                reg_base;
	bool			free[32];
	uint32_t		reg[32];
};

int radeon_scratch_get(struct radeon_device *rdev, uint32_t *reg);
void radeon_scratch_free(struct radeon_device *rdev, uint32_t reg);

/*
 * GPU doorbell structures, functions & helpers
 */
#define RADEON_MAX_DOORBELLS 1024	/* Reserve at most 1024 doorbell slots for radeon-owned rings. */

struct radeon_doorbell {
	/* doorbell mmio */
	resource_size_t		base;
	resource_size_t		size;
	u32 __iomem		*ptr;
	u32			num_doorbells;	/* Number of doorbells actually reserved for radeon. */
	unsigned long		used[DIV_ROUND_UP(RADEON_MAX_DOORBELLS, BITS_PER_LONG)];
};

int radeon_doorbell_get(struct radeon_device *rdev, u32 *page);
void radeon_doorbell_free(struct radeon_device *rdev, u32 doorbell);

/*
 * IRQS.
 */

struct radeon_unpin_work {
	struct work_struct work;
	struct radeon_device *rdev;
	int crtc_id;
	struct radeon_fence *fence;
	struct drm_pending_vblank_event *event;
	struct radeon_bo *old_rbo;
	u64 new_crtc_base;
};

struct r500_irq_stat_regs {
	u32 disp_int;
	u32 hdmi0_status;
};

struct r600_irq_stat_regs {
	u32 disp_int;
	u32 disp_int_cont;
	u32 disp_int_cont2;
	u32 d1grph_int;
	u32 d2grph_int;
	u32 hdmi0_status;
	u32 hdmi1_status;
};

struct evergreen_irq_stat_regs {
	u32 disp_int;
	u32 disp_int_cont;
	u32 disp_int_cont2;
	u32 disp_int_cont3;
	u32 disp_int_cont4;
	u32 disp_int_cont5;
	u32 d1grph_int;
	u32 d2grph_int;
	u32 d3grph_int;
	u32 d4grph_int;
	u32 d5grph_int;
	u32 d6grph_int;
	u32 afmt_status1;
	u32 afmt_status2;
	u32 afmt_status3;
	u32 afmt_status4;
	u32 afmt_status5;
	u32 afmt_status6;
};

struct cik_irq_stat_regs {
	u32 disp_int;
	u32 disp_int_cont;
	u32 disp_int_cont2;
	u32 disp_int_cont3;
	u32 disp_int_cont4;
	u32 disp_int_cont5;
	u32 disp_int_cont6;
	u32 d1grph_int;
	u32 d2grph_int;
	u32 d3grph_int;
	u32 d4grph_int;
	u32 d5grph_int;
	u32 d6grph_int;
};

union radeon_irq_stat_regs {
	struct r500_irq_stat_regs r500;
	struct r600_irq_stat_regs r600;
	struct evergreen_irq_stat_regs evergreen;
	struct cik_irq_stat_regs cik;
};

#define RADEON_MAX_HPD_PINS 7
#define RADEON_MAX_CRTCS 6
#define RADEON_MAX_AFMT_BLOCKS 7

struct radeon_irq {
	bool				installed;
	spinlock_t			lock;
	atomic_t			ring_int[RADEON_NUM_RINGS];
	bool				crtc_vblank_int[RADEON_MAX_CRTCS];
	atomic_t			pflip[RADEON_MAX_CRTCS];
	wait_queue_head_t		vblank_queue;
	bool				hpd[RADEON_MAX_HPD_PINS];
	bool				afmt[RADEON_MAX_AFMT_BLOCKS];
	union radeon_irq_stat_regs	stat_regs;
	bool				dpm_thermal;
};

int radeon_irq_kms_init(struct radeon_device *rdev);
void radeon_irq_kms_fini(struct radeon_device *rdev);
void radeon_irq_kms_sw_irq_get(struct radeon_device *rdev, int ring);
void radeon_irq_kms_sw_irq_put(struct radeon_device *rdev, int ring);
void radeon_irq_kms_pflip_irq_get(struct radeon_device *rdev, int crtc);
void radeon_irq_kms_pflip_irq_put(struct radeon_device *rdev, int crtc);
void radeon_irq_kms_enable_afmt(struct radeon_device *rdev, int block);
void radeon_irq_kms_disable_afmt(struct radeon_device *rdev, int block);
void radeon_irq_kms_enable_hpd(struct radeon_device *rdev, unsigned hpd_mask);
void radeon_irq_kms_disable_hpd(struct radeon_device *rdev, unsigned hpd_mask);

/*
 * CP & rings.
 */

struct radeon_ib {
	struct radeon_sa_bo		*sa_bo;
	uint32_t			length_dw;
	uint64_t			gpu_addr;
	uint32_t			*ptr;
	int				ring;
	struct radeon_fence		*fence;
	struct radeon_vm		*vm;
	bool				is_const_ib;
	struct radeon_semaphore		*semaphore;
};

struct radeon_ring {
	struct radeon_bo	*ring_obj;
	volatile uint32_t	*ring;
	unsigned		rptr;
	unsigned		rptr_offs;
	unsigned		rptr_save_reg;
	u64			next_rptr_gpu_addr;
	volatile u32		*next_rptr_cpu_addr;
	unsigned		wptr;
	unsigned		wptr_old;
	unsigned		ring_size;
	unsigned		ring_free_dw;
	int			count_dw;
	unsigned long		last_activity;
	unsigned		last_rptr;
	uint64_t		gpu_addr;
	uint32_t		align_mask;
	uint32_t		ptr_mask;
	bool			ready;
	u32			nop;
	u32			idx;
	u64			last_semaphore_signal_addr;
	u64			last_semaphore_wait_addr;
	/* for CIK queues */
	u32 me;
	u32 pipe;
	u32 queue;
	struct radeon_bo	*mqd_obj;
	u32 doorbell_index;
	unsigned		wptr_offs;
};

struct radeon_mec {
	struct radeon_bo	*hpd_eop_obj;
	u64			hpd_eop_gpu_addr;
	u32 num_pipe;
	u32 num_mec;
	u32 num_queue;
};

/*
 * VM
 */

/* maximum number of VMIDs */
#define RADEON_NUM_VM	16

/* defines number of bits in page table versus page directory,
 * a page is 4KB so we have 12 bits offset, 9 bits in the page
 * table and the remaining 19 bits are in the page directory */
#define RADEON_VM_BLOCK_SIZE   9

/* number of entries in page table */
#define RADEON_VM_PTE_COUNT (1 << RADEON_VM_BLOCK_SIZE)

/* PTBs (Page Table Blocks) need to be aligned to 32K */
#define RADEON_VM_PTB_ALIGN_SIZE   32768
#define RADEON_VM_PTB_ALIGN_MASK (RADEON_VM_PTB_ALIGN_SIZE - 1)
#define RADEON_VM_PTB_ALIGN(a) (((a) + RADEON_VM_PTB_ALIGN_MASK) & ~RADEON_VM_PTB_ALIGN_MASK)

#define R600_PTE_VALID		(1 << 0)
#define R600_PTE_SYSTEM		(1 << 1)
#define R600_PTE_SNOOPED	(1 << 2)
#define R600_PTE_READABLE	(1 << 5)
#define R600_PTE_WRITEABLE	(1 << 6)

struct radeon_vm {
	struct list_head		list;
	struct list_head		va;
	unsigned			id;

	/* contains the page directory */
	struct radeon_sa_bo		*page_directory;
	uint64_t			pd_gpu_addr;

	/* array of page tables, one for each page directory entry */
	struct radeon_sa_bo		**page_tables;

	struct mutex			mutex;
	/* last fence for cs using this vm */
	struct radeon_fence		*fence;
	/* last flush or NULL if we still need to flush */
	struct radeon_fence		*last_flush;
	/* last use of vmid */
	struct radeon_fence		*last_id_use;
};

struct radeon_vm_manager {
	struct mutex			lock;
	struct list_head		lru_vm;
	struct radeon_fence		*active[RADEON_NUM_VM];
	struct radeon_sa_manager	sa_manager;
	uint32_t			max_pfn;
	/* number of VMIDs */
	unsigned			nvm;
	/* vram base address for page table entry  */
	u64				vram_base_offset;
	/* is vm enabled? */
	bool				enabled;
};

/*
 * file private structure
 */
struct radeon_fpriv {
	struct radeon_vm		vm;
};

/*
 * R6xx+ IH ring
 */
struct r600_ih {
	struct radeon_bo	*ring_obj;
	volatile uint32_t	*ring;
	unsigned		rptr;
	unsigned		ring_size;
	uint64_t		gpu_addr;
	uint32_t		ptr_mask;
	atomic_t		lock;
	bool                    enabled;
};

/*
 * RLC stuff
 */
#include "clearstate_defs.h"

struct radeon_rlc {
	/* for power gating */
	struct radeon_bo	*save_restore_obj;
	uint64_t		save_restore_gpu_addr;
	volatile uint32_t	*sr_ptr;
	const u32               *reg_list;
	u32                     reg_list_size;
	/* for clear state */
	struct radeon_bo	*clear_state_obj;
	uint64_t		clear_state_gpu_addr;
	volatile uint32_t	*cs_ptr;
	const struct cs_section_def   *cs_data;
	u32                     clear_state_size;
	/* for cp tables */
	struct radeon_bo	*cp_table_obj;
	uint64_t		cp_table_gpu_addr;
	volatile uint32_t	*cp_table_ptr;
	u32                     cp_table_size;
};

int radeon_ib_get(struct radeon_device *rdev, int ring,
		  struct radeon_ib *ib, struct radeon_vm *vm,
		  unsigned size);
void radeon_ib_free(struct radeon_device *rdev, struct radeon_ib *ib);
int radeon_ib_schedule(struct radeon_device *rdev, struct radeon_ib *ib,
		       struct radeon_ib *const_ib);
int radeon_ib_pool_init(struct radeon_device *rdev);
void radeon_ib_pool_fini(struct radeon_device *rdev);
int radeon_ib_ring_tests(struct radeon_device *rdev);
/* Ring access between begin & end cannot sleep */
bool radeon_ring_supports_scratch_reg(struct radeon_device *rdev,
				      struct radeon_ring *ring);
void radeon_ring_free_size(struct radeon_device *rdev, struct radeon_ring *cp);
int radeon_ring_alloc(struct radeon_device *rdev, struct radeon_ring *cp, unsigned ndw);
int radeon_ring_lock(struct radeon_device *rdev, struct radeon_ring *cp, unsigned ndw);
void radeon_ring_commit(struct radeon_device *rdev, struct radeon_ring *cp);
void radeon_ring_unlock_commit(struct radeon_device *rdev, struct radeon_ring *cp);
void radeon_ring_undo(struct radeon_ring *ring);
void radeon_ring_unlock_undo(struct radeon_device *rdev, struct radeon_ring *cp);
int radeon_ring_test(struct radeon_device *rdev, struct radeon_ring *cp);
void radeon_ring_force_activity(struct radeon_device *rdev, struct radeon_ring *ring);
void radeon_ring_lockup_update(struct radeon_ring *ring);
bool radeon_ring_test_lockup(struct radeon_device *rdev, struct radeon_ring *ring);
unsigned radeon_ring_backup(struct radeon_device *rdev, struct radeon_ring *ring,
			    uint32_t **data);
int radeon_ring_restore(struct radeon_device *rdev, struct radeon_ring *ring,
			unsigned size, uint32_t *data);
int radeon_ring_init(struct radeon_device *rdev, struct radeon_ring *cp, unsigned ring_size,
		     unsigned rptr_offs, u32 nop);
void radeon_ring_fini(struct radeon_device *rdev, struct radeon_ring *cp);


/* r600 async dma */
void r600_dma_stop(struct radeon_device *rdev);
int r600_dma_resume(struct radeon_device *rdev);
void r600_dma_fini(struct radeon_device *rdev);

void cayman_dma_stop(struct radeon_device *rdev);
int cayman_dma_resume(struct radeon_device *rdev);
void cayman_dma_fini(struct radeon_device *rdev);

/*
 * CS.
 */
struct radeon_cs_reloc {
	struct drm_gem_object		*gobj;
	struct radeon_bo		*robj;
	struct radeon_bo_list		lobj;
	uint32_t			handle;
	uint32_t			flags;
};

struct radeon_cs_chunk {
	uint32_t		chunk_id;
	uint32_t		length_dw;
	uint32_t		*kdata;
	void __user		*user_ptr;
};

struct radeon_cs_parser {
	struct device		*dev;
	struct radeon_device	*rdev;
	struct drm_file		*filp;
	/* chunks */
	unsigned		nchunks;
	struct radeon_cs_chunk	*chunks;
	uint64_t		*chunks_array;
	/* IB */
	unsigned		idx;
	/* relocations */
	unsigned		nrelocs;
	struct radeon_cs_reloc	*relocs;
	struct radeon_cs_reloc	**relocs_ptr;
	struct list_head	validated;
	unsigned		dma_reloc_idx;
	/* indices of various chunks */
	int			chunk_ib_idx;
	int			chunk_relocs_idx;
	int			chunk_flags_idx;
	int			chunk_const_ib_idx;
	struct radeon_ib	ib;
	struct radeon_ib	const_ib;
	void			*track;
	unsigned		family;
	int			parser_error;
	u32			cs_flags;
	u32			ring;
	s32			priority;
	struct ww_acquire_ctx	ticket;
};

static inline u32 radeon_get_ib_value(struct radeon_cs_parser *p, int idx)
{
	struct radeon_cs_chunk *ibc = &p->chunks[p->chunk_ib_idx];

	if (ibc->kdata)
		return ibc->kdata[idx];
	return p->ib.ptr[idx];
}


struct radeon_cs_packet {
	unsigned	idx;
	unsigned	type;
	unsigned	reg;
	unsigned	opcode;
	int		count;
	unsigned	one_reg_wr;
};

typedef int (*radeon_packet0_check_t)(struct radeon_cs_parser *p,
				      struct radeon_cs_packet *pkt,
				      unsigned idx, unsigned reg);
typedef int (*radeon_packet3_check_t)(struct radeon_cs_parser *p,
				      struct radeon_cs_packet *pkt);


/*
 * AGP
 */
int radeon_agp_init(struct radeon_device *rdev);
void radeon_agp_resume(struct radeon_device *rdev);
void radeon_agp_suspend(struct radeon_device *rdev);
void radeon_agp_fini(struct radeon_device *rdev);


/*
 * Writeback
 */
struct radeon_wb {
	struct radeon_bo	*wb_obj;
	volatile uint32_t	*wb;
	uint64_t		gpu_addr;
	bool                    enabled;
	bool                    use_event;
};

#define RADEON_WB_SCRATCH_OFFSET 0
#define RADEON_WB_RING0_NEXT_RPTR 256
#define RADEON_WB_CP_RPTR_OFFSET 1024
#define RADEON_WB_CP1_RPTR_OFFSET 1280
#define RADEON_WB_CP2_RPTR_OFFSET 1536
#define R600_WB_DMA_RPTR_OFFSET   1792
#define R600_WB_IH_WPTR_OFFSET   2048
#define CAYMAN_WB_DMA1_RPTR_OFFSET   2304
#define R600_WB_EVENT_OFFSET     3072
#define CIK_WB_CP1_WPTR_OFFSET     3328
#define CIK_WB_CP2_WPTR_OFFSET     3584

/**
 * struct radeon_pm - power management datas
 * @max_bandwidth:      maximum bandwidth the gpu has (MByte/s)
 * @igp_sideport_mclk:  sideport memory clock Mhz (rs690,rs740,rs780,rs880)
 * @igp_system_mclk:    system clock Mhz (rs690,rs740,rs780,rs880)
 * @igp_ht_link_clk:    ht link clock Mhz (rs690,rs740,rs780,rs880)
 * @igp_ht_link_width:  ht link width in bits (rs690,rs740,rs780,rs880)
 * @k8_bandwidth:       k8 bandwidth the gpu has (MByte/s) (IGP)
 * @sideport_bandwidth: sideport bandwidth the gpu has (MByte/s) (IGP)
 * @ht_bandwidth:       ht bandwidth the gpu has (MByte/s) (IGP)
 * @core_bandwidth:     core GPU bandwidth the gpu has (MByte/s) (IGP)
 * @sclk:          	GPU clock Mhz (core bandwidth depends of this clock)
 * @needed_bandwidth:   current bandwidth needs
 *
 * It keeps track of various data needed to take powermanagement decision.
 * Bandwidth need is used to determine minimun clock of the GPU and memory.
 * Equation between gpu/memory clock and available bandwidth is hw dependent
 * (type of memory, bus size, efficiency, ...)
 */

enum radeon_pm_method {
	PM_METHOD_PROFILE,
	PM_METHOD_DYNPM,
	PM_METHOD_DPM,
};

enum radeon_dynpm_state {
	DYNPM_STATE_DISABLED,
	DYNPM_STATE_MINIMUM,
	DYNPM_STATE_PAUSED,
	DYNPM_STATE_ACTIVE,
	DYNPM_STATE_SUSPENDED,
};
enum radeon_dynpm_action {
	DYNPM_ACTION_NONE,
	DYNPM_ACTION_MINIMUM,
	DYNPM_ACTION_DOWNCLOCK,
	DYNPM_ACTION_UPCLOCK,
	DYNPM_ACTION_DEFAULT
};

enum radeon_voltage_type {
	VOLTAGE_NONE = 0,
	VOLTAGE_GPIO,
	VOLTAGE_VDDC,
	VOLTAGE_SW
};

enum radeon_pm_state_type {
	/* not used for dpm */
	POWER_STATE_TYPE_DEFAULT,
	POWER_STATE_TYPE_POWERSAVE,
	/* user selectable states */
	POWER_STATE_TYPE_BATTERY,
	POWER_STATE_TYPE_BALANCED,
	POWER_STATE_TYPE_PERFORMANCE,
	/* internal states */
	POWER_STATE_TYPE_INTERNAL_UVD,
	POWER_STATE_TYPE_INTERNAL_UVD_SD,
	POWER_STATE_TYPE_INTERNAL_UVD_HD,
	POWER_STATE_TYPE_INTERNAL_UVD_HD2,
	POWER_STATE_TYPE_INTERNAL_UVD_MVC,
	POWER_STATE_TYPE_INTERNAL_BOOT,
	POWER_STATE_TYPE_INTERNAL_THERMAL,
	POWER_STATE_TYPE_INTERNAL_ACPI,
	POWER_STATE_TYPE_INTERNAL_ULV,
	POWER_STATE_TYPE_INTERNAL_3DPERF,
};

enum radeon_pm_profile_type {
	PM_PROFILE_DEFAULT,
	PM_PROFILE_AUTO,
	PM_PROFILE_LOW,
	PM_PROFILE_MID,
	PM_PROFILE_HIGH,
};

#define PM_PROFILE_DEFAULT_IDX 0
#define PM_PROFILE_LOW_SH_IDX  1
#define PM_PROFILE_MID_SH_IDX  2
#define PM_PROFILE_HIGH_SH_IDX 3
#define PM_PROFILE_LOW_MH_IDX  4
#define PM_PROFILE_MID_MH_IDX  5
#define PM_PROFILE_HIGH_MH_IDX 6
#define PM_PROFILE_MAX         7

struct radeon_pm_profile {
	int dpms_off_ps_idx;
	int dpms_on_ps_idx;
	int dpms_off_cm_idx;
	int dpms_on_cm_idx;
};

enum radeon_int_thermal_type {
	THERMAL_TYPE_NONE,
	THERMAL_TYPE_EXTERNAL,
	THERMAL_TYPE_EXTERNAL_GPIO,
	THERMAL_TYPE_RV6XX,
	THERMAL_TYPE_RV770,
	THERMAL_TYPE_ADT7473_WITH_INTERNAL,
	THERMAL_TYPE_EVERGREEN,
	THERMAL_TYPE_SUMO,
	THERMAL_TYPE_NI,
	THERMAL_TYPE_SI,
	THERMAL_TYPE_EMC2103_WITH_INTERNAL,
	THERMAL_TYPE_CI,
	THERMAL_TYPE_KV,
};

struct radeon_voltage {
	enum radeon_voltage_type type;
	/* gpio voltage */
	struct radeon_gpio_rec gpio;
	u32 delay; /* delay in usec from voltage drop to sclk change */
	bool active_high; /* voltage drop is active when bit is high */
	/* VDDC voltage */
	u8 vddc_id; /* index into vddc voltage table */
	u8 vddci_id; /* index into vddci voltage table */
	bool vddci_enabled;
	/* r6xx+ sw */
	u16 voltage;
	/* evergreen+ vddci */
	u16 vddci;
};

/* clock mode flags */
#define RADEON_PM_MODE_NO_DISPLAY          (1 << 0)

struct radeon_pm_clock_info {
	/* memory clock */
	u32 mclk;
	/* engine clock */
	u32 sclk;
	/* voltage info */
	struct radeon_voltage voltage;
	/* standardized clock flags */
	u32 flags;
};

/* state flags */
#define RADEON_PM_STATE_SINGLE_DISPLAY_ONLY (1 << 0)

struct radeon_power_state {
	enum radeon_pm_state_type type;
	struct radeon_pm_clock_info *clock_info;
	/* number of valid clock modes in this power state */
	int num_clock_modes;
	struct radeon_pm_clock_info *default_clock_mode;
	/* standardized state flags */
	u32 flags;
	u32 misc; /* vbios specific flags */
	u32 misc2; /* vbios specific flags */
	int pcie_lanes; /* pcie lanes */
};

/*
 * Some modes are overclocked by very low value, accept them
 */
#define RADEON_MODE_OVERCLOCK_MARGIN 500 /* 5 MHz */

enum radeon_dpm_auto_throttle_src {
	RADEON_DPM_AUTO_THROTTLE_SRC_THERMAL,
	RADEON_DPM_AUTO_THROTTLE_SRC_EXTERNAL
};

enum radeon_dpm_event_src {
	RADEON_DPM_EVENT_SRC_ANALOG = 0,
	RADEON_DPM_EVENT_SRC_EXTERNAL = 1,
	RADEON_DPM_EVENT_SRC_DIGITAL = 2,
	RADEON_DPM_EVENT_SRC_ANALOG_OR_EXTERNAL = 3,
	RADEON_DPM_EVENT_SRC_DIGIAL_OR_EXTERNAL = 4
};

struct radeon_ps {
	u32 caps; /* vbios flags */
	u32 class; /* vbios flags */
	u32 class2; /* vbios flags */
	/* UVD clocks */
	u32 vclk;
	u32 dclk;
	/* VCE clocks */
	u32 evclk;
	u32 ecclk;
	/* asic priv */
	void *ps_priv;
};

struct radeon_dpm_thermal {
	/* thermal interrupt work */
	struct work_struct work;
	/* low temperature threshold */
	int                min_temp;
	/* high temperature threshold */
	int                max_temp;
	/* was interrupt low to high or high to low */
	bool               high_to_low;
};

enum radeon_clk_action
{
	RADEON_SCLK_UP = 1,
	RADEON_SCLK_DOWN
};

struct radeon_blacklist_clocks
{
	u32 sclk;
	u32 mclk;
	enum radeon_clk_action action;
};

struct radeon_clock_and_voltage_limits {
	u32 sclk;
	u32 mclk;
	u16 vddc;
	u16 vddci;
};

struct radeon_clock_array {
	u32 count;
	u32 *values;
};

struct radeon_clock_voltage_dependency_entry {
	u32 clk;
	u16 v;
};

struct radeon_clock_voltage_dependency_table {
	u32 count;
	struct radeon_clock_voltage_dependency_entry *entries;
};

union radeon_cac_leakage_entry {
	struct {
		u16 vddc;
		u32 leakage;
	};
	struct {
		u16 vddc1;
		u16 vddc2;
		u16 vddc3;
	};
};

struct radeon_cac_leakage_table {
	u32 count;
	union radeon_cac_leakage_entry *entries;
};

struct radeon_phase_shedding_limits_entry {
	u16 voltage;
	u32 sclk;
	u32 mclk;
};

struct radeon_phase_shedding_limits_table {
	u32 count;
	struct radeon_phase_shedding_limits_entry *entries;
};

struct radeon_uvd_clock_voltage_dependency_entry {
	u32 vclk;
	u32 dclk;
	u16 v;
};

struct radeon_uvd_clock_voltage_dependency_table {
	u8 count;
	struct radeon_uvd_clock_voltage_dependency_entry *entries;
};

struct radeon_vce_clock_voltage_dependency_entry {
	u32 ecclk;
	u32 evclk;
	u16 v;
};

struct radeon_vce_clock_voltage_dependency_table {
	u8 count;
	struct radeon_vce_clock_voltage_dependency_entry *entries;
};

struct radeon_ppm_table {
	u8 ppm_design;
	u16 cpu_core_number;
	u32 platform_tdp;
	u32 small_ac_platform_tdp;
	u32 platform_tdc;
	u32 small_ac_platform_tdc;
	u32 apu_tdp;
	u32 dgpu_tdp;
	u32 dgpu_ulv_power;
	u32 tj_max;
};

struct radeon_cac_tdp_table {
	u16 tdp;
	u16 configurable_tdp;
	u16 tdc;
	u16 battery_power_limit;
	u16 small_power_limit;
	u16 low_cac_leakage;
	u16 high_cac_leakage;
	u16 maximum_power_delivery_limit;
};

struct radeon_dpm_dynamic_state {
	struct radeon_clock_voltage_dependency_table vddc_dependency_on_sclk;
	struct radeon_clock_voltage_dependency_table vddci_dependency_on_mclk;
	struct radeon_clock_voltage_dependency_table vddc_dependency_on_mclk;
	struct radeon_clock_voltage_dependency_table mvdd_dependency_on_mclk;
	struct radeon_clock_voltage_dependency_table vddc_dependency_on_dispclk;
	struct radeon_uvd_clock_voltage_dependency_table uvd_clock_voltage_dependency_table;
	struct radeon_vce_clock_voltage_dependency_table vce_clock_voltage_dependency_table;
	struct radeon_clock_voltage_dependency_table samu_clock_voltage_dependency_table;
	struct radeon_clock_voltage_dependency_table acp_clock_voltage_dependency_table;
	struct radeon_clock_array valid_sclk_values;
	struct radeon_clock_array valid_mclk_values;
	struct radeon_clock_and_voltage_limits max_clock_voltage_on_dc;
	struct radeon_clock_and_voltage_limits max_clock_voltage_on_ac;
	u32 mclk_sclk_ratio;
	u32 sclk_mclk_delta;
	u16 vddc_vddci_delta;
	u16 min_vddc_for_pcie_gen2;
	struct radeon_cac_leakage_table cac_leakage_table;
	struct radeon_phase_shedding_limits_table phase_shedding_limits_table;
	struct radeon_ppm_table *ppm_table;
	struct radeon_cac_tdp_table *cac_tdp_table;
};

struct radeon_dpm_fan {
	u16 t_min;
	u16 t_med;
	u16 t_high;
	u16 pwm_min;
	u16 pwm_med;
	u16 pwm_high;
	u8 t_hyst;
	u32 cycle_delay;
	u16 t_max;
	bool ucode_fan_control;
};

enum radeon_pcie_gen {
	RADEON_PCIE_GEN1 = 0,
	RADEON_PCIE_GEN2 = 1,
	RADEON_PCIE_GEN3 = 2,
	RADEON_PCIE_GEN_INVALID = 0xffff
};

enum radeon_dpm_forced_level {
	RADEON_DPM_FORCED_LEVEL_AUTO = 0,
	RADEON_DPM_FORCED_LEVEL_LOW = 1,
	RADEON_DPM_FORCED_LEVEL_HIGH = 2,
};

struct radeon_dpm {
	struct radeon_ps        *ps;
	/* number of valid power states */
	int                     num_ps;
	/* current power state that is active */
	struct radeon_ps        *current_ps;
	/* requested power state */
	struct radeon_ps        *requested_ps;
	/* boot up power state */
	struct radeon_ps        *boot_ps;
	/* default uvd power state */
	struct radeon_ps        *uvd_ps;
	enum radeon_pm_state_type state;
	enum radeon_pm_state_type user_state;
	u32                     platform_caps;
	u32                     voltage_response_time;
	u32                     backbias_response_time;
	void                    *priv;
	u32			new_active_crtcs;
	int			new_active_crtc_count;
	u32			current_active_crtcs;
	int			current_active_crtc_count;
	struct radeon_dpm_dynamic_state dyn_state;
	struct radeon_dpm_fan fan;
	u32 tdp_limit;
	u32 near_tdp_limit;
	u32 near_tdp_limit_adjusted;
	u32 sq_ramping_threshold;
	u32 cac_leakage;
	u16 tdp_od_limit;
	u32 tdp_adjustment;
	u16 load_line_slope;
	bool power_control;
	bool ac_power;
	/* special states active */
	bool                    thermal_active;
	bool                    uvd_active;
	/* thermal handling */
	struct radeon_dpm_thermal thermal;
	/* forced levels */
	enum radeon_dpm_forced_level forced_level;
	/* track UVD streams */
	unsigned sd;
	unsigned hd;
};

void radeon_dpm_enable_uvd(struct radeon_device *rdev, bool enable);

struct radeon_pm {
	struct mutex		mutex;
	/* write locked while reprogramming mclk */
	struct rw_semaphore	mclk_lock;
	u32			active_crtcs;
	int			active_crtc_count;
	int			req_vblank;
	bool			vblank_sync;
	fixed20_12		max_bandwidth;
	fixed20_12		igp_sideport_mclk;
	fixed20_12		igp_system_mclk;
	fixed20_12		igp_ht_link_clk;
	fixed20_12		igp_ht_link_width;
	fixed20_12		k8_bandwidth;
	fixed20_12		sideport_bandwidth;
	fixed20_12		ht_bandwidth;
	fixed20_12		core_bandwidth;
	fixed20_12		sclk;
	fixed20_12		mclk;
	fixed20_12		needed_bandwidth;
	struct radeon_power_state *power_state;
	/* number of valid power states */
	int                     num_power_states;
	int                     current_power_state_index;
	int                     current_clock_mode_index;
	int                     requested_power_state_index;
	int                     requested_clock_mode_index;
	int                     default_power_state_index;
	u32                     current_sclk;
	u32                     current_mclk;
	u16                     current_vddc;
	u16                     current_vddci;
	u32                     default_sclk;
	u32                     default_mclk;
	u16                     default_vddc;
	u16                     default_vddci;
	struct radeon_i2c_chan *i2c_bus;
	/* selected pm method */
	enum radeon_pm_method     pm_method;
	/* dynpm power management */
	struct delayed_work	dynpm_idle_work;
	enum radeon_dynpm_state	dynpm_state;
	enum radeon_dynpm_action	dynpm_planned_action;
	unsigned long		dynpm_action_timeout;
	bool                    dynpm_can_upclock;
	bool                    dynpm_can_downclock;
	/* profile-based power management */
	enum radeon_pm_profile_type profile;
	int                     profile_index;
	struct radeon_pm_profile profiles[PM_PROFILE_MAX];
	/* internal thermal controller on rv6xx+ */
	enum radeon_int_thermal_type int_thermal_type;
	struct device	        *int_hwmon_dev;
	/* dpm */
	bool                    dpm_enabled;
	struct radeon_dpm       dpm;
};

int radeon_pm_get_type_index(struct radeon_device *rdev,
			     enum radeon_pm_state_type ps_type,
			     int instance);
/*
 * UVD
 */
#define RADEON_MAX_UVD_HANDLES	10
#define RADEON_UVD_STACK_SIZE	(1024*1024)
#define RADEON_UVD_HEAP_SIZE	(1024*1024)

struct radeon_uvd {
	struct radeon_bo	*vcpu_bo;
	void			*cpu_addr;
	uint64_t		gpu_addr;
	void			*saved_bo;
	atomic_t		handles[RADEON_MAX_UVD_HANDLES];
	struct drm_file		*filp[RADEON_MAX_UVD_HANDLES];
	unsigned		img_size[RADEON_MAX_UVD_HANDLES];
	struct delayed_work	idle_work;
};

int radeon_uvd_init(struct radeon_device *rdev);
void radeon_uvd_fini(struct radeon_device *rdev);
int radeon_uvd_suspend(struct radeon_device *rdev);
int radeon_uvd_resume(struct radeon_device *rdev);
int radeon_uvd_get_create_msg(struct radeon_device *rdev, int ring,
			      uint32_t handle, struct radeon_fence **fence);
int radeon_uvd_get_destroy_msg(struct radeon_device *rdev, int ring,
			       uint32_t handle, struct radeon_fence **fence);
void radeon_uvd_force_into_uvd_segment(struct radeon_bo *rbo);
void radeon_uvd_free_handles(struct radeon_device *rdev,
			     struct drm_file *filp);
int radeon_uvd_cs_parse(struct radeon_cs_parser *parser);
void radeon_uvd_note_usage(struct radeon_device *rdev);
int radeon_uvd_calc_upll_dividers(struct radeon_device *rdev,
				  unsigned vclk, unsigned dclk,
				  unsigned vco_min, unsigned vco_max,
				  unsigned fb_factor, unsigned fb_mask,
				  unsigned pd_min, unsigned pd_max,
				  unsigned pd_even,
				  unsigned *optimal_fb_div,
				  unsigned *optimal_vclk_div,
				  unsigned *optimal_dclk_div);
int radeon_uvd_send_upll_ctlreq(struct radeon_device *rdev,
                                unsigned cg_upll_func_cntl);

struct r600_audio_pin {
	int			channels;
	int			rate;
	int			bits_per_sample;
	u8			status_bits;
	u8			category_code;
	u32			offset;
	bool			connected;
	u32			id;
};

struct r600_audio {
	bool enabled;
	struct r600_audio_pin pin[RADEON_MAX_AFMT_BLOCKS];
	int num_pins;
};

/*
 * Benchmarking
 */
void radeon_benchmark(struct radeon_device *rdev, int test_number);


/*
 * Testing
 */
void radeon_test_moves(struct radeon_device *rdev);
void radeon_test_ring_sync(struct radeon_device *rdev,
			   struct radeon_ring *cpA,
			   struct radeon_ring *cpB);
void radeon_test_syncing(struct radeon_device *rdev);


/*
 * Debugfs
 */
struct radeon_debugfs {
	struct drm_info_list	*files;
	unsigned		num_files;
};

int radeon_debugfs_add_files(struct radeon_device *rdev,
			     struct drm_info_list *files,
			     unsigned nfiles);
int radeon_debugfs_fence_init(struct radeon_device *rdev);

/*
 * ASIC ring specific functions.
 */
struct radeon_asic_ring {
	/* ring read/write ptr handling */
	u32 (*get_rptr)(struct radeon_device *rdev, struct radeon_ring *ring);
	u32 (*get_wptr)(struct radeon_device *rdev, struct radeon_ring *ring);
	void (*set_wptr)(struct radeon_device *rdev, struct radeon_ring *ring);

	/* validating and patching of IBs */
	int (*ib_parse)(struct radeon_device *rdev, struct radeon_ib *ib);
	int (*cs_parse)(struct radeon_cs_parser *p);

	/* command emmit functions */
	void (*ib_execute)(struct radeon_device *rdev, struct radeon_ib *ib);
	void (*emit_fence)(struct radeon_device *rdev, struct radeon_fence *fence);
	bool (*emit_semaphore)(struct radeon_device *rdev, struct radeon_ring *cp,
			       struct radeon_semaphore *semaphore, bool emit_wait);
	void (*vm_flush)(struct radeon_device *rdev, int ridx, struct radeon_vm *vm);

	/* testing functions */
	int (*ring_test)(struct radeon_device *rdev, struct radeon_ring *cp);
	int (*ib_test)(struct radeon_device *rdev, struct radeon_ring *cp);
	bool (*is_lockup)(struct radeon_device *rdev, struct radeon_ring *cp);

	/* deprecated */
	void (*ring_start)(struct radeon_device *rdev, struct radeon_ring *cp);
};

/*
 * ASIC specific functions.
 */
struct radeon_asic {
	int (*init)(struct radeon_device *rdev);
	void (*fini)(struct radeon_device *rdev);
	int (*resume)(struct radeon_device *rdev);
	int (*suspend)(struct radeon_device *rdev);
	void (*vga_set_state)(struct radeon_device *rdev, bool state);
	int (*asic_reset)(struct radeon_device *rdev);
	/* ioctl hw specific callback. Some hw might want to perform special
	 * operation on specific ioctl. For instance on wait idle some hw
	 * might want to perform and HDP flush through MMIO as it seems that
	 * some R6XX/R7XX hw doesn't take HDP flush into account if programmed
	 * through ring.
	 */
	void (*ioctl_wait_idle)(struct radeon_device *rdev, struct radeon_bo *bo);
	/* check if 3D engine is idle */
	bool (*gui_idle)(struct radeon_device *rdev);
	/* wait for mc_idle */
	int (*mc_wait_for_idle)(struct radeon_device *rdev);
	/* get the reference clock */
	u32 (*get_xclk)(struct radeon_device *rdev);
	/* get the gpu clock counter */
	uint64_t (*get_gpu_clock_counter)(struct radeon_device *rdev);
	/* gart */
	struct {
		void (*tlb_flush)(struct radeon_device *rdev);
		int (*set_page)(struct radeon_device *rdev, int i, uint64_t addr);
	} gart;
	struct {
		int (*init)(struct radeon_device *rdev);
		void (*fini)(struct radeon_device *rdev);
		void (*set_page)(struct radeon_device *rdev,
				 struct radeon_ib *ib,
				 uint64_t pe,
				 uint64_t addr, unsigned count,
				 uint32_t incr, uint32_t flags);
	} vm;
	/* ring specific callbacks */
	struct radeon_asic_ring *ring[RADEON_NUM_RINGS];
	/* irqs */
	struct {
		int (*set)(struct radeon_device *rdev);
		int (*process)(struct radeon_device *rdev);
	} irq;
	/* displays */
	struct {
		/* display watermarks */
		void (*bandwidth_update)(struct radeon_device *rdev);
		/* get frame count */
		u32 (*get_vblank_counter)(struct radeon_device *rdev, int crtc);
		/* wait for vblank */
		void (*wait_for_vblank)(struct radeon_device *rdev, int crtc);
		/* set backlight level */
		void (*set_backlight_level)(struct radeon_encoder *radeon_encoder, u8 level);
		/* get backlight level */
		u8 (*get_backlight_level)(struct radeon_encoder *radeon_encoder);
		/* audio callbacks */
		void (*hdmi_enable)(struct drm_encoder *encoder, bool enable);
		void (*hdmi_setmode)(struct drm_encoder *encoder, struct drm_display_mode *mode);
	} display;
	/* copy functions for bo handling */
	struct {
		int (*blit)(struct radeon_device *rdev,
			    uint64_t src_offset,
			    uint64_t dst_offset,
			    unsigned num_gpu_pages,
			    struct radeon_fence **fence);
		u32 blit_ring_index;
		int (*dma)(struct radeon_device *rdev,
			   uint64_t src_offset,
			   uint64_t dst_offset,
			   unsigned num_gpu_pages,
			   struct radeon_fence **fence);
		u32 dma_ring_index;
		/* method used for bo copy */
		int (*copy)(struct radeon_device *rdev,
			    uint64_t src_offset,
			    uint64_t dst_offset,
			    unsigned num_gpu_pages,
			    struct radeon_fence **fence);
		/* ring used for bo copies */
		u32 copy_ring_index;
	} copy;
	/* surfaces */
	struct {
		int (*set_reg)(struct radeon_device *rdev, int reg,
				       uint32_t tiling_flags, uint32_t pitch,
				       uint32_t offset, uint32_t obj_size);
		void (*clear_reg)(struct radeon_device *rdev, int reg);
	} surface;
	/* hotplug detect */
	struct {
		void (*init)(struct radeon_device *rdev);
		void (*fini)(struct radeon_device *rdev);
		bool (*sense)(struct radeon_device *rdev, enum radeon_hpd_id hpd);
		void (*set_polarity)(struct radeon_device *rdev, enum radeon_hpd_id hpd);
	} hpd;
	/* static power management */
	struct {
		void (*misc)(struct radeon_device *rdev);
		void (*prepare)(struct radeon_device *rdev);
		void (*finish)(struct radeon_device *rdev);
		void (*init_profile)(struct radeon_device *rdev);
		void (*get_dynpm_state)(struct radeon_device *rdev);
		uint32_t (*get_engine_clock)(struct radeon_device *rdev);
		void (*set_engine_clock)(struct radeon_device *rdev, uint32_t eng_clock);
		uint32_t (*get_memory_clock)(struct radeon_device *rdev);
		void (*set_memory_clock)(struct radeon_device *rdev, uint32_t mem_clock);
		int (*get_pcie_lanes)(struct radeon_device *rdev);
		void (*set_pcie_lanes)(struct radeon_device *rdev, int lanes);
		void (*set_clock_gating)(struct radeon_device *rdev, int enable);
		int (*set_uvd_clocks)(struct radeon_device *rdev, u32 vclk, u32 dclk);
		int (*get_temperature)(struct radeon_device *rdev);
	} pm;
	/* dynamic power management */
	struct {
		int (*init)(struct radeon_device *rdev);
		void (*setup_asic)(struct radeon_device *rdev);
		int (*enable)(struct radeon_device *rdev);
		int (*late_enable)(struct radeon_device *rdev);
		void (*disable)(struct radeon_device *rdev);
		int (*pre_set_power_state)(struct radeon_device *rdev);
		int (*set_power_state)(struct radeon_device *rdev);
		void (*post_set_power_state)(struct radeon_device *rdev);
		void (*display_configuration_changed)(struct radeon_device *rdev);
		void (*fini)(struct radeon_device *rdev);
		u32 (*get_sclk)(struct radeon_device *rdev, bool low);
		u32 (*get_mclk)(struct radeon_device *rdev, bool low);
		void (*print_power_state)(struct radeon_device *rdev, struct radeon_ps *ps);
		void (*debugfs_print_current_performance_level)(struct radeon_device *rdev, struct seq_file *m);
		int (*force_performance_level)(struct radeon_device *rdev, enum radeon_dpm_forced_level level);
		bool (*vblank_too_short)(struct radeon_device *rdev);
		void (*powergate_uvd)(struct radeon_device *rdev, bool gate);
		void (*enable_bapm)(struct radeon_device *rdev, bool enable);
	} dpm;
	/* pageflipping */
	struct {
		void (*pre_page_flip)(struct radeon_device *rdev, int crtc);
		u32 (*page_flip)(struct radeon_device *rdev, int crtc, u64 crtc_base);
		void (*post_page_flip)(struct radeon_device *rdev, int crtc);
	} pflip;
};

/*
 * Asic structures
 */
struct r100_asic {
	const unsigned		*reg_safe_bm;
	unsigned		reg_safe_bm_size;
	u32			hdp_cntl;
};

struct r300_asic {
	const unsigned		*reg_safe_bm;
	unsigned		reg_safe_bm_size;
	u32			resync_scratch;
	u32			hdp_cntl;
};

struct r600_asic {
	unsigned		max_pipes;
	unsigned		max_tile_pipes;
	unsigned		max_simds;
	unsigned		max_backends;
	unsigned		max_gprs;
	unsigned		max_threads;
	unsigned		max_stack_entries;
	unsigned		max_hw_contexts;
	unsigned		max_gs_threads;
	unsigned		sx_max_export_size;
	unsigned		sx_max_export_pos_size;
	unsigned		sx_max_export_smx_size;
	unsigned		sq_num_cf_insts;
	unsigned		tiling_nbanks;
	unsigned		tiling_npipes;
	unsigned		tiling_group_size;
	unsigned		tile_config;
	unsigned		backend_map;
};

struct rv770_asic {
	unsigned		max_pipes;
	unsigned		max_tile_pipes;
	unsigned		max_simds;
	unsigned		max_backends;
	unsigned		max_gprs;
	unsigned		max_threads;
	unsigned		max_stack_entries;
	unsigned		max_hw_contexts;
	unsigned		max_gs_threads;
	unsigned		sx_max_export_size;
	unsigned		sx_max_export_pos_size;
	unsigned		sx_max_export_smx_size;
	unsigned		sq_num_cf_insts;
	unsigned		sx_num_of_sets;
	unsigned		sc_prim_fifo_size;
	unsigned		sc_hiz_tile_fifo_size;
	unsigned		sc_earlyz_tile_fifo_fize;
	unsigned		tiling_nbanks;
	unsigned		tiling_npipes;
	unsigned		tiling_group_size;
	unsigned		tile_config;
	unsigned		backend_map;
};

struct evergreen_asic {
	unsigned num_ses;
	unsigned max_pipes;
	unsigned max_tile_pipes;
	unsigned max_simds;
	unsigned max_backends;
	unsigned max_gprs;
	unsigned max_threads;
	unsigned max_stack_entries;
	unsigned max_hw_contexts;
	unsigned max_gs_threads;
	unsigned sx_max_export_size;
	unsigned sx_max_export_pos_size;
	unsigned sx_max_export_smx_size;
	unsigned sq_num_cf_insts;
	unsigned sx_num_of_sets;
	unsigned sc_prim_fifo_size;
	unsigned sc_hiz_tile_fifo_size;
	unsigned sc_earlyz_tile_fifo_size;
	unsigned tiling_nbanks;
	unsigned tiling_npipes;
	unsigned tiling_group_size;
	unsigned tile_config;
	unsigned backend_map;
};

struct cayman_asic {
	unsigned max_shader_engines;
	unsigned max_pipes_per_simd;
	unsigned max_tile_pipes;
	unsigned max_simds_per_se;
	unsigned max_backends_per_se;
	unsigned max_texture_channel_caches;
	unsigned max_gprs;
	unsigned max_threads;
	unsigned max_gs_threads;
	unsigned max_stack_entries;
	unsigned sx_num_of_sets;
	unsigned sx_max_export_size;
	unsigned sx_max_export_pos_size;
	unsigned sx_max_export_smx_size;
	unsigned max_hw_contexts;
	unsigned sq_num_cf_insts;
	unsigned sc_prim_fifo_size;
	unsigned sc_hiz_tile_fifo_size;
	unsigned sc_earlyz_tile_fifo_size;

	unsigned num_shader_engines;
	unsigned num_shader_pipes_per_simd;
	unsigned num_tile_pipes;
	unsigned num_simds_per_se;
	unsigned num_backends_per_se;
	unsigned backend_disable_mask_per_asic;
	unsigned backend_map;
	unsigned num_texture_channel_caches;
	unsigned mem_max_burst_length_bytes;
	unsigned mem_row_size_in_kb;
	unsigned shader_engine_tile_size;
	unsigned num_gpus;
	unsigned multi_gpu_tile_size;

	unsigned tile_config;
};

struct si_asic {
	unsigned max_shader_engines;
	unsigned max_tile_pipes;
	unsigned max_cu_per_sh;
	unsigned max_sh_per_se;
	unsigned max_backends_per_se;
	unsigned max_texture_channel_caches;
	unsigned max_gprs;
	unsigned max_gs_threads;
	unsigned max_hw_contexts;
	unsigned sc_prim_fifo_size_frontend;
	unsigned sc_prim_fifo_size_backend;
	unsigned sc_hiz_tile_fifo_size;
	unsigned sc_earlyz_tile_fifo_size;

	unsigned num_tile_pipes;
	unsigned backend_enable_mask;
	unsigned backend_disable_mask_per_asic;
	unsigned backend_map;
	unsigned num_texture_channel_caches;
	unsigned mem_max_burst_length_bytes;
	unsigned mem_row_size_in_kb;
	unsigned shader_engine_tile_size;
	unsigned num_gpus;
	unsigned multi_gpu_tile_size;

	unsigned tile_config;
	uint32_t tile_mode_array[32];
};

struct cik_asic {
	unsigned max_shader_engines;
	unsigned max_tile_pipes;
	unsigned max_cu_per_sh;
	unsigned max_sh_per_se;
	unsigned max_backends_per_se;
	unsigned max_texture_channel_caches;
	unsigned max_gprs;
	unsigned max_gs_threads;
	unsigned max_hw_contexts;
	unsigned sc_prim_fifo_size_frontend;
	unsigned sc_prim_fifo_size_backend;
	unsigned sc_hiz_tile_fifo_size;
	unsigned sc_earlyz_tile_fifo_size;

	unsigned num_tile_pipes;
	unsigned backend_enable_mask;
	unsigned backend_disable_mask_per_asic;
	unsigned backend_map;
	unsigned num_texture_channel_caches;
	unsigned mem_max_burst_length_bytes;
	unsigned mem_row_size_in_kb;
	unsigned shader_engine_tile_size;
	unsigned num_gpus;
	unsigned multi_gpu_tile_size;

	unsigned tile_config;
	uint32_t tile_mode_array[32];
	uint32_t macrotile_mode_array[16];
};

union radeon_asic_config {
	struct r300_asic	r300;
	struct r100_asic	r100;
	struct r600_asic	r600;
	struct rv770_asic	rv770;
	struct evergreen_asic	evergreen;
	struct cayman_asic	cayman;
	struct si_asic		si;
	struct cik_asic		cik;
};

/*
 * asic initizalization from radeon_asic.c
 */
void radeon_agp_disable(struct radeon_device *rdev);
int radeon_asic_init(struct radeon_device *rdev);


/*
 * IOCTL.
 */
int radeon_gem_info_ioctl(struct drm_device *dev, void *data,
			  struct drm_file *filp);
int radeon_gem_create_ioctl(struct drm_device *dev, void *data,
			    struct drm_file *filp);
int radeon_gem_pin_ioctl(struct drm_device *dev, void *data,
			 struct drm_file *file_priv);
int radeon_gem_unpin_ioctl(struct drm_device *dev, void *data,
			   struct drm_file *file_priv);
int radeon_gem_pwrite_ioctl(struct drm_device *dev, void *data,
			    struct drm_file *file_priv);
int radeon_gem_pread_ioctl(struct drm_device *dev, void *data,
			   struct drm_file *file_priv);
int radeon_gem_set_domain_ioctl(struct drm_device *dev, void *data,
				struct drm_file *filp);
int radeon_gem_mmap_ioctl(struct drm_device *dev, void *data,
			  struct drm_file *filp);
int radeon_gem_busy_ioctl(struct drm_device *dev, void *data,
			  struct drm_file *filp);
int radeon_gem_wait_idle_ioctl(struct drm_device *dev, void *data,
			      struct drm_file *filp);
int radeon_gem_va_ioctl(struct drm_device *dev, void *data,
			  struct drm_file *filp);
int radeon_cs_ioctl(struct drm_device *dev, void *data, struct drm_file *filp);
int radeon_gem_set_tiling_ioctl(struct drm_device *dev, void *data,
				struct drm_file *filp);
int radeon_gem_get_tiling_ioctl(struct drm_device *dev, void *data,
				struct drm_file *filp);

/* VRAM scratch page for HDP bug, default vram page */
struct r600_vram_scratch {
	struct radeon_bo		*robj;
	volatile uint32_t		*ptr;
	u64				gpu_addr;
};

/*
 * ACPI
 */
struct radeon_atif_notification_cfg {
	bool enabled;
	int command_code;
};

struct radeon_atif_notifications {
	bool display_switch;
	bool expansion_mode_change;
	bool thermal_state;
	bool forced_power_state;
	bool system_power_state;
	bool display_conf_change;
	bool px_gfx_switch;
	bool brightness_change;
	bool dgpu_display_event;
};

struct radeon_atif_functions {
	bool system_params;
	bool sbios_requests;
	bool select_active_disp;
	bool lid_state;
	bool get_tv_standard;
	bool set_tv_standard;
	bool get_panel_expansion_mode;
	bool set_panel_expansion_mode;
	bool temperature_change;
	bool graphics_device_types;
};

struct radeon_atif {
	struct radeon_atif_notifications notifications;
	struct radeon_atif_functions functions;
	struct radeon_atif_notification_cfg notification_cfg;
	struct radeon_encoder *encoder_for_bl;
};

struct radeon_atcs_functions {
	bool get_ext_state;
	bool pcie_perf_req;
	bool pcie_dev_rdy;
	bool pcie_bus_width;
};

struct radeon_atcs {
	struct radeon_atcs_functions functions;
};

/*
 * Core structure, functions and helpers.
 */
typedef uint32_t (*radeon_rreg_t)(struct radeon_device*, uint32_t);
typedef void (*radeon_wreg_t)(struct radeon_device*, uint32_t, uint32_t);

struct radeon_device {
	struct device			*dev;
	struct drm_device		*ddev;
	struct pci_dev			*pdev;
	struct rw_semaphore		exclusive_lock;
	/* ASIC */
	union radeon_asic_config	config;
	enum radeon_family		family;
	unsigned long			flags;
	int				usec_timeout;
	enum radeon_pll_errata		pll_errata;
	int				num_gb_pipes;
	int				num_z_pipes;
	int				disp_priority;
	/* BIOS */
	uint8_t				*bios;
	bool				is_atom_bios;
	uint16_t			bios_header_start;
	struct radeon_bo		*stollen_vga_memory;
	/* Register mmio */
	resource_size_t			rmmio_base;
	resource_size_t			rmmio_size;
	/* protects concurrent MM_INDEX/DATA based register access */
	spinlock_t mmio_idx_lock;
	/* protects concurrent SMC based register access */
	spinlock_t smc_idx_lock;
	/* protects concurrent PLL register access */
	spinlock_t pll_idx_lock;
	/* protects concurrent MC register access */
	spinlock_t mc_idx_lock;
	/* protects concurrent PCIE register access */
	spinlock_t pcie_idx_lock;
	/* protects concurrent PCIE_PORT register access */
	spinlock_t pciep_idx_lock;
	/* protects concurrent PIF register access */
	spinlock_t pif_idx_lock;
	/* protects concurrent CG register access */
	spinlock_t cg_idx_lock;
	/* protects concurrent UVD register access */
	spinlock_t uvd_idx_lock;
	/* protects concurrent RCU register access */
	spinlock_t rcu_idx_lock;
	/* protects concurrent DIDT register access */
	spinlock_t didt_idx_lock;
	/* protects concurrent ENDPOINT (audio) register access */
	spinlock_t end_idx_lock;
	void __iomem			*rmmio;
	radeon_rreg_t			mc_rreg;
	radeon_wreg_t			mc_wreg;
	radeon_rreg_t			pll_rreg;
	radeon_wreg_t			pll_wreg;
	uint32_t                        pcie_reg_mask;
	radeon_rreg_t			pciep_rreg;
	radeon_wreg_t			pciep_wreg;
	/* io port */
	void __iomem                    *rio_mem;
	resource_size_t			rio_mem_size;
	struct radeon_clock             clock;
	struct radeon_mc		mc;
	struct radeon_gart		gart;
	struct radeon_mode_info		mode_info;
	struct radeon_scratch		scratch;
	struct radeon_doorbell		doorbell;
	struct radeon_mman		mman;
	struct radeon_fence_driver	fence_drv[RADEON_NUM_RINGS];
	wait_queue_head_t		fence_queue;
	struct mutex			ring_lock;
	struct radeon_ring		ring[RADEON_NUM_RINGS];
	bool				ib_pool_ready;
	struct radeon_sa_manager	ring_tmp_bo;
	struct radeon_irq		irq;
	struct radeon_asic		*asic;
	struct radeon_gem		gem;
	struct radeon_pm		pm;
	struct radeon_uvd		uvd;
	uint32_t			bios_scratch[RADEON_BIOS_NUM_SCRATCH];
	struct radeon_wb		wb;
	struct radeon_dummy_page	dummy_page;
	bool				shutdown;
	bool				suspend;
	bool				need_dma32;
	bool				accel_working;
	bool				fastfb_working; /* IGP feature*/
	bool				needs_reset;
	struct radeon_surface_reg surface_regs[RADEON_GEM_MAX_SURFACES];
	const struct firmware *me_fw;	/* all family ME firmware */
	const struct firmware *pfp_fw;	/* r6/700 PFP firmware */
	const struct firmware *rlc_fw;	/* r6/700 RLC firmware */
	const struct firmware *mc_fw;	/* NI MC firmware */
	const struct firmware *ce_fw;	/* SI CE firmware */
	const struct firmware *mec_fw;	/* CIK MEC firmware */
	const struct firmware *sdma_fw;	/* CIK SDMA firmware */
	const struct firmware *smc_fw;	/* SMC firmware */
	const struct firmware *uvd_fw;	/* UVD firmware */
	struct r600_vram_scratch vram_scratch;
	int msi_enabled; /* msi enabled */
	struct r600_ih ih; /* r6/700 interrupt ring */
	struct radeon_rlc rlc;
	struct radeon_mec mec;
	struct work_struct hotplug_work;
	struct work_struct audio_work;
	struct work_struct reset_work;
	int num_crtc; /* number of crtcs */
	struct mutex dc_hw_i2c_mutex; /* display controller hw i2c mutex */
	bool has_uvd;
	struct r600_audio audio; /* audio stuff */
	struct notifier_block acpi_nb;
	/* only one userspace can use Hyperz features or CMASK at a time */
	struct drm_file *hyperz_filp;
	struct drm_file *cmask_filp;
	/* i2c buses */
	struct radeon_i2c_chan *i2c_bus[RADEON_MAX_I2C_BUS];
	/* debugfs */
	struct radeon_debugfs	debugfs[RADEON_DEBUGFS_MAX_COMPONENTS];
	unsigned 		debugfs_count;
	/* virtual memory */
	struct radeon_vm_manager	vm_manager;
	struct mutex			gpu_clock_mutex;
	/* ACPI interface */
	struct radeon_atif		atif;
	struct radeon_atcs		atcs;
	/* srbm instance registers */
	struct mutex			srbm_mutex;
	/* clock, powergating flags */
	u32 cg_flags;
	u32 pg_flags;

	struct dev_pm_domain vga_pm_domain;
	bool have_disp_power_ref;
};

bool radeon_is_px(struct drm_device *dev);
int radeon_device_init(struct radeon_device *rdev,
		       struct drm_device *ddev,
		       struct pci_dev *pdev,
		       uint32_t flags);
void radeon_device_fini(struct radeon_device *rdev);
int radeon_gpu_wait_for_idle(struct radeon_device *rdev);

uint32_t r100_mm_rreg(struct radeon_device *rdev, uint32_t reg,
		      bool always_indirect);
void r100_mm_wreg(struct radeon_device *rdev, uint32_t reg, uint32_t v,
		  bool always_indirect);
u32 r100_io_rreg(struct radeon_device *rdev, u32 reg);
void r100_io_wreg(struct radeon_device *rdev, u32 reg, u32 v);

u32 cik_mm_rdoorbell(struct radeon_device *rdev, u32 index);
void cik_mm_wdoorbell(struct radeon_device *rdev, u32 index, u32 v);

/*
 * Cast helper
 */
#define to_radeon_fence(p) ((struct radeon_fence *)(p))

/*
 * Registers read & write functions.
 */
#define RREG8(reg) readb((rdev->rmmio) + (reg))
#define WREG8(reg, v) writeb(v, (rdev->rmmio) + (reg))
#define RREG16(reg) readw((rdev->rmmio) + (reg))
#define WREG16(reg, v) writew(v, (rdev->rmmio) + (reg))
#define RREG32(reg) r100_mm_rreg(rdev, (reg), false)
#define RREG32_IDX(reg) r100_mm_rreg(rdev, (reg), true)
#define DREG32(reg) printk(KERN_INFO "REGISTER: " #reg " : 0x%08X\n", r100_mm_rreg(rdev, (reg), false))
#define WREG32(reg, v) r100_mm_wreg(rdev, (reg), (v), false)
#define WREG32_IDX(reg, v) r100_mm_wreg(rdev, (reg), (v), true)
#define REG_SET(FIELD, v) (((v) << FIELD##_SHIFT) & FIELD##_MASK)
#define REG_GET(FIELD, v) (((v) << FIELD##_SHIFT) & FIELD##_MASK)
#define RREG32_PLL(reg) rdev->pll_rreg(rdev, (reg))
#define WREG32_PLL(reg, v) rdev->pll_wreg(rdev, (reg), (v))
#define RREG32_MC(reg) rdev->mc_rreg(rdev, (reg))
#define WREG32_MC(reg, v) rdev->mc_wreg(rdev, (reg), (v))
#define RREG32_PCIE(reg) rv370_pcie_rreg(rdev, (reg))
#define WREG32_PCIE(reg, v) rv370_pcie_wreg(rdev, (reg), (v))
#define RREG32_PCIE_PORT(reg) rdev->pciep_rreg(rdev, (reg))
#define WREG32_PCIE_PORT(reg, v) rdev->pciep_wreg(rdev, (reg), (v))
#define RREG32_SMC(reg) tn_smc_rreg(rdev, (reg))
#define WREG32_SMC(reg, v) tn_smc_wreg(rdev, (reg), (v))
#define RREG32_RCU(reg) r600_rcu_rreg(rdev, (reg))
#define WREG32_RCU(reg, v) r600_rcu_wreg(rdev, (reg), (v))
#define RREG32_CG(reg) eg_cg_rreg(rdev, (reg))
#define WREG32_CG(reg, v) eg_cg_wreg(rdev, (reg), (v))
#define RREG32_PIF_PHY0(reg) eg_pif_phy0_rreg(rdev, (reg))
#define WREG32_PIF_PHY0(reg, v) eg_pif_phy0_wreg(rdev, (reg), (v))
#define RREG32_PIF_PHY1(reg) eg_pif_phy1_rreg(rdev, (reg))
#define WREG32_PIF_PHY1(reg, v) eg_pif_phy1_wreg(rdev, (reg), (v))
#define RREG32_UVD_CTX(reg) r600_uvd_ctx_rreg(rdev, (reg))
#define WREG32_UVD_CTX(reg, v) r600_uvd_ctx_wreg(rdev, (reg), (v))
#define RREG32_DIDT(reg) cik_didt_rreg(rdev, (reg))
#define WREG32_DIDT(reg, v) cik_didt_wreg(rdev, (reg), (v))
#define WREG32_P(reg, val, mask)				\
	do {							\
		uint32_t tmp_ = RREG32(reg);			\
		tmp_ &= (mask);					\
		tmp_ |= ((val) & ~(mask));			\
		WREG32(reg, tmp_);				\
	} while (0)
#define WREG32_AND(reg, and) WREG32_P(reg, 0, and)
#define WREG32_OR(reg, or) WREG32_P(reg, or, ~(or))
#define WREG32_PLL_P(reg, val, mask)				\
	do {							\
		uint32_t tmp_ = RREG32_PLL(reg);		\
		tmp_ &= (mask);					\
		tmp_ |= ((val) & ~(mask));			\
		WREG32_PLL(reg, tmp_);				\
	} while (0)
#define DREG32_SYS(sqf, rdev, reg) seq_printf((sqf), #reg " : 0x%08X\n", r100_mm_rreg((rdev), (reg), false))
#define RREG32_IO(reg) r100_io_rreg(rdev, (reg))
#define WREG32_IO(reg, v) r100_io_wreg(rdev, (reg), (v))

#define RDOORBELL32(index) cik_mm_rdoorbell(rdev, (index))
#define WDOORBELL32(index, v) cik_mm_wdoorbell(rdev, (index), (v))

/*
 * Indirect registers accessor
 */
static inline uint32_t rv370_pcie_rreg(struct radeon_device *rdev, uint32_t reg)
{
	unsigned long flags;
	uint32_t r;

	spin_lock_irqsave(&rdev->pcie_idx_lock, flags);
	WREG32(RADEON_PCIE_INDEX, ((reg) & rdev->pcie_reg_mask));
	r = RREG32(RADEON_PCIE_DATA);
	spin_unlock_irqrestore(&rdev->pcie_idx_lock, flags);
	return r;
}

static inline void rv370_pcie_wreg(struct radeon_device *rdev, uint32_t reg, uint32_t v)
{
	unsigned long flags;

	spin_lock_irqsave(&rdev->pcie_idx_lock, flags);
	WREG32(RADEON_PCIE_INDEX, ((reg) & rdev->pcie_reg_mask));
	WREG32(RADEON_PCIE_DATA, (v));
	spin_unlock_irqrestore(&rdev->pcie_idx_lock, flags);
}

static inline u32 tn_smc_rreg(struct radeon_device *rdev, u32 reg)
{
	unsigned long flags;
	u32 r;

	spin_lock_irqsave(&rdev->smc_idx_lock, flags);
	WREG32(TN_SMC_IND_INDEX_0, (reg));
	r = RREG32(TN_SMC_IND_DATA_0);
	spin_unlock_irqrestore(&rdev->smc_idx_lock, flags);
	return r;
}

static inline void tn_smc_wreg(struct radeon_device *rdev, u32 reg, u32 v)
{
	unsigned long flags;

	spin_lock_irqsave(&rdev->smc_idx_lock, flags);
	WREG32(TN_SMC_IND_INDEX_0, (reg));
	WREG32(TN_SMC_IND_DATA_0, (v));
	spin_unlock_irqrestore(&rdev->smc_idx_lock, flags);
}

static inline u32 r600_rcu_rreg(struct radeon_device *rdev, u32 reg)
{
	unsigned long flags;
	u32 r;

	spin_lock_irqsave(&rdev->rcu_idx_lock, flags);
	WREG32(R600_RCU_INDEX, ((reg) & 0x1fff));
	r = RREG32(R600_RCU_DATA);
	spin_unlock_irqrestore(&rdev->rcu_idx_lock, flags);
	return r;
}

static inline void r600_rcu_wreg(struct radeon_device *rdev, u32 reg, u32 v)
{
	unsigned long flags;

	spin_lock_irqsave(&rdev->rcu_idx_lock, flags);
	WREG32(R600_RCU_INDEX, ((reg) & 0x1fff));
	WREG32(R600_RCU_DATA, (v));
	spin_unlock_irqrestore(&rdev->rcu_idx_lock, flags);
}

static inline u32 eg_cg_rreg(struct radeon_device *rdev, u32 reg)
{
	unsigned long flags;
	u32 r;

	spin_lock_irqsave(&rdev->cg_idx_lock, flags);
	WREG32(EVERGREEN_CG_IND_ADDR, ((reg) & 0xffff));
	r = RREG32(EVERGREEN_CG_IND_DATA);
	spin_unlock_irqrestore(&rdev->cg_idx_lock, flags);
	return r;
}

static inline void eg_cg_wreg(struct radeon_device *rdev, u32 reg, u32 v)
{
	unsigned long flags;

	spin_lock_irqsave(&rdev->cg_idx_lock, flags);
	WREG32(EVERGREEN_CG_IND_ADDR, ((reg) & 0xffff));
	WREG32(EVERGREEN_CG_IND_DATA, (v));
	spin_unlock_irqrestore(&rdev->cg_idx_lock, flags);
}

static inline u32 eg_pif_phy0_rreg(struct radeon_device *rdev, u32 reg)
{
	unsigned long flags;
	u32 r;

	spin_lock_irqsave(&rdev->pif_idx_lock, flags);
	WREG32(EVERGREEN_PIF_PHY0_INDEX, ((reg) & 0xffff));
	r = RREG32(EVERGREEN_PIF_PHY0_DATA);
	spin_unlock_irqrestore(&rdev->pif_idx_lock, flags);
	return r;
}

static inline void eg_pif_phy0_wreg(struct radeon_device *rdev, u32 reg, u32 v)
{
	unsigned long flags;

	spin_lock_irqsave(&rdev->pif_idx_lock, flags);
	WREG32(EVERGREEN_PIF_PHY0_INDEX, ((reg) & 0xffff));
	WREG32(EVERGREEN_PIF_PHY0_DATA, (v));
	spin_unlock_irqrestore(&rdev->pif_idx_lock, flags);
}

static inline u32 eg_pif_phy1_rreg(struct radeon_device *rdev, u32 reg)
{
	unsigned long flags;
	u32 r;

	spin_lock_irqsave(&rdev->pif_idx_lock, flags);
	WREG32(EVERGREEN_PIF_PHY1_INDEX, ((reg) & 0xffff));
	r = RREG32(EVERGREEN_PIF_PHY1_DATA);
	spin_unlock_irqrestore(&rdev->pif_idx_lock, flags);
	return r;
}

static inline void eg_pif_phy1_wreg(struct radeon_device *rdev, u32 reg, u32 v)
{
	unsigned long flags;

	spin_lock_irqsave(&rdev->pif_idx_lock, flags);
	WREG32(EVERGREEN_PIF_PHY1_INDEX, ((reg) & 0xffff));
	WREG32(EVERGREEN_PIF_PHY1_DATA, (v));
	spin_unlock_irqrestore(&rdev->pif_idx_lock, flags);
}

static inline u32 r600_uvd_ctx_rreg(struct radeon_device *rdev, u32 reg)
{
	unsigned long flags;
	u32 r;

	spin_lock_irqsave(&rdev->uvd_idx_lock, flags);
	WREG32(R600_UVD_CTX_INDEX, ((reg) & 0x1ff));
	r = RREG32(R600_UVD_CTX_DATA);
	spin_unlock_irqrestore(&rdev->uvd_idx_lock, flags);
	return r;
}

static inline void r600_uvd_ctx_wreg(struct radeon_device *rdev, u32 reg, u32 v)
{
	unsigned long flags;

	spin_lock_irqsave(&rdev->uvd_idx_lock, flags);
	WREG32(R600_UVD_CTX_INDEX, ((reg) & 0x1ff));
	WREG32(R600_UVD_CTX_DATA, (v));
	spin_unlock_irqrestore(&rdev->uvd_idx_lock, flags);
}


static inline u32 cik_didt_rreg(struct radeon_device *rdev, u32 reg)
{
	unsigned long flags;
	u32 r;

	spin_lock_irqsave(&rdev->didt_idx_lock, flags);
	WREG32(CIK_DIDT_IND_INDEX, (reg));
	r = RREG32(CIK_DIDT_IND_DATA);
	spin_unlock_irqrestore(&rdev->didt_idx_lock, flags);
	return r;
}

static inline void cik_didt_wreg(struct radeon_device *rdev, u32 reg, u32 v)
{
	unsigned long flags;

	spin_lock_irqsave(&rdev->didt_idx_lock, flags);
	WREG32(CIK_DIDT_IND_INDEX, (reg));
	WREG32(CIK_DIDT_IND_DATA, (v));
	spin_unlock_irqrestore(&rdev->didt_idx_lock, flags);
}

void r100_pll_errata_after_index(struct radeon_device *rdev);


/*
 * ASICs helpers.
 */
#define ASIC_IS_RN50(rdev) ((rdev->pdev->device == 0x515e) || \
			    (rdev->pdev->device == 0x5969))
#define ASIC_IS_RV100(rdev) ((rdev->family == CHIP_RV100) || \
		(rdev->family == CHIP_RV200) || \
		(rdev->family == CHIP_RS100) || \
		(rdev->family == CHIP_RS200) || \
		(rdev->family == CHIP_RV250) || \
		(rdev->family == CHIP_RV280) || \
		(rdev->family == CHIP_RS300))
#define ASIC_IS_R300(rdev) ((rdev->family == CHIP_R300)  ||	\
		(rdev->family == CHIP_RV350) ||			\
		(rdev->family == CHIP_R350)  ||			\
		(rdev->family == CHIP_RV380) ||			\
		(rdev->family == CHIP_R420)  ||			\
		(rdev->family == CHIP_R423)  ||			\
		(rdev->family == CHIP_RV410) ||			\
		(rdev->family == CHIP_RS400) ||			\
		(rdev->family == CHIP_RS480))
#define ASIC_IS_X2(rdev) ((rdev->ddev->pdev->device == 0x9441) || \
		(rdev->ddev->pdev->device == 0x9443) || \
		(rdev->ddev->pdev->device == 0x944B) || \
		(rdev->ddev->pdev->device == 0x9506) || \
		(rdev->ddev->pdev->device == 0x9509) || \
		(rdev->ddev->pdev->device == 0x950F) || \
		(rdev->ddev->pdev->device == 0x689C) || \
		(rdev->ddev->pdev->device == 0x689D))
#define ASIC_IS_AVIVO(rdev) ((rdev->family >= CHIP_RS600))
#define ASIC_IS_DCE2(rdev) ((rdev->family == CHIP_RS600)  ||	\
			    (rdev->family == CHIP_RS690)  ||	\
			    (rdev->family == CHIP_RS740)  ||	\
			    (rdev->family >= CHIP_R600))
#define ASIC_IS_DCE3(rdev) ((rdev->family >= CHIP_RV620))
#define ASIC_IS_DCE32(rdev) ((rdev->family >= CHIP_RV730))
#define ASIC_IS_DCE4(rdev) ((rdev->family >= CHIP_CEDAR))
#define ASIC_IS_DCE41(rdev) ((rdev->family >= CHIP_PALM) && \
			     (rdev->flags & RADEON_IS_IGP))
#define ASIC_IS_DCE5(rdev) ((rdev->family >= CHIP_BARTS))
#define ASIC_IS_DCE6(rdev) ((rdev->family >= CHIP_ARUBA))
#define ASIC_IS_DCE61(rdev) ((rdev->family >= CHIP_ARUBA) && \
			     (rdev->flags & RADEON_IS_IGP))
#define ASIC_IS_DCE64(rdev) ((rdev->family == CHIP_OLAND))
#define ASIC_IS_NODCE(rdev) ((rdev->family == CHIP_HAINAN))
#define ASIC_IS_DCE8(rdev) ((rdev->family >= CHIP_BONAIRE))
#define ASIC_IS_DCE81(rdev) ((rdev->family == CHIP_KAVERI))
#define ASIC_IS_DCE82(rdev) ((rdev->family == CHIP_BONAIRE))
#define ASIC_IS_DCE83(rdev) ((rdev->family == CHIP_KABINI))

#define ASIC_IS_LOMBOK(rdev) ((rdev->ddev->pdev->device == 0x6849) || \
			      (rdev->ddev->pdev->device == 0x6850) || \
			      (rdev->ddev->pdev->device == 0x6858) || \
			      (rdev->ddev->pdev->device == 0x6859) || \
			      (rdev->ddev->pdev->device == 0x6840) || \
			      (rdev->ddev->pdev->device == 0x6841) || \
			      (rdev->ddev->pdev->device == 0x6842) || \
			      (rdev->ddev->pdev->device == 0x6843))

/*
 * BIOS helpers.
 */
#define RBIOS8(i) (rdev->bios[i])
#define RBIOS16(i) (RBIOS8(i) | (RBIOS8((i)+1) << 8))
#define RBIOS32(i) ((RBIOS16(i)) | (RBIOS16((i)+2) << 16))

int radeon_combios_init(struct radeon_device *rdev);
void radeon_combios_fini(struct radeon_device *rdev);
int radeon_atombios_init(struct radeon_device *rdev);
void radeon_atombios_fini(struct radeon_device *rdev);


/*
 * RING helpers.
 */
#if DRM_DEBUG_CODE == 0
static inline void radeon_ring_write(struct radeon_ring *ring, uint32_t v)
{
	ring->ring[ring->wptr++] = v;
	ring->wptr &= ring->ptr_mask;
	ring->count_dw--;
	ring->ring_free_dw--;
}
#else
/* With debugging this is just too big to inline */
void radeon_ring_write(struct radeon_ring *ring, uint32_t v);
#endif

/*
 * ASICs macro.
 */
#define radeon_init(rdev) (rdev)->asic->init((rdev))
#define radeon_fini(rdev) (rdev)->asic->fini((rdev))
#define radeon_resume(rdev) (rdev)->asic->resume((rdev))
#define radeon_suspend(rdev) (rdev)->asic->suspend((rdev))
#define radeon_cs_parse(rdev, r, p) (rdev)->asic->ring[(r)]->cs_parse((p))
#define radeon_vga_set_state(rdev, state) (rdev)->asic->vga_set_state((rdev), (state))
#define radeon_asic_reset(rdev) (rdev)->asic->asic_reset((rdev))
#define radeon_gart_tlb_flush(rdev) (rdev)->asic->gart.tlb_flush((rdev))
#define radeon_gart_set_page(rdev, i, p) (rdev)->asic->gart.set_page((rdev), (i), (p))
#define radeon_asic_vm_init(rdev) (rdev)->asic->vm.init((rdev))
#define radeon_asic_vm_fini(rdev) (rdev)->asic->vm.fini((rdev))
#define radeon_asic_vm_set_page(rdev, ib, pe, addr, count, incr, flags) ((rdev)->asic->vm.set_page((rdev), (ib), (pe), (addr), (count), (incr), (flags)))
#define radeon_ring_start(rdev, r, cp) (rdev)->asic->ring[(r)]->ring_start((rdev), (cp))
#define radeon_ring_test(rdev, r, cp) (rdev)->asic->ring[(r)]->ring_test((rdev), (cp))
#define radeon_ib_test(rdev, r, cp) (rdev)->asic->ring[(r)]->ib_test((rdev), (cp))
#define radeon_ring_ib_execute(rdev, r, ib) (rdev)->asic->ring[(r)]->ib_execute((rdev), (ib))
#define radeon_ring_ib_parse(rdev, r, ib) (rdev)->asic->ring[(r)]->ib_parse((rdev), (ib))
#define radeon_ring_is_lockup(rdev, r, cp) (rdev)->asic->ring[(r)]->is_lockup((rdev), (cp))
#define radeon_ring_vm_flush(rdev, r, vm) (rdev)->asic->ring[(r)]->vm_flush((rdev), (r), (vm))
#define radeon_ring_get_rptr(rdev, r) (rdev)->asic->ring[(r)->idx]->get_rptr((rdev), (r))
#define radeon_ring_get_wptr(rdev, r) (rdev)->asic->ring[(r)->idx]->get_wptr((rdev), (r))
#define radeon_ring_set_wptr(rdev, r) (rdev)->asic->ring[(r)->idx]->set_wptr((rdev), (r))
#define radeon_irq_set(rdev) (rdev)->asic->irq.set((rdev))
#define radeon_irq_process(rdev) (rdev)->asic->irq.process((rdev))
#define radeon_get_vblank_counter(rdev, crtc) (rdev)->asic->display.get_vblank_counter((rdev), (crtc))
#define radeon_set_backlight_level(rdev, e, l) (rdev)->asic->display.set_backlight_level((e), (l))
#define radeon_get_backlight_level(rdev, e) (rdev)->asic->display.get_backlight_level((e))
#define radeon_hdmi_enable(rdev, e, b) (rdev)->asic->display.hdmi_enable((e), (b))
#define radeon_hdmi_setmode(rdev, e, m) (rdev)->asic->display.hdmi_setmode((e), (m))
#define radeon_fence_ring_emit(rdev, r, fence) (rdev)->asic->ring[(r)]->emit_fence((rdev), (fence))
#define radeon_semaphore_ring_emit(rdev, r, cp, semaphore, emit_wait) (rdev)->asic->ring[(r)]->emit_semaphore((rdev), (cp), (semaphore), (emit_wait))
#define radeon_copy_blit(rdev, s, d, np, f) (rdev)->asic->copy.blit((rdev), (s), (d), (np), (f))
#define radeon_copy_dma(rdev, s, d, np, f) (rdev)->asic->copy.dma((rdev), (s), (d), (np), (f))
#define radeon_copy(rdev, s, d, np, f) (rdev)->asic->copy.copy((rdev), (s), (d), (np), (f))
#define radeon_copy_blit_ring_index(rdev) (rdev)->asic->copy.blit_ring_index
#define radeon_copy_dma_ring_index(rdev) (rdev)->asic->copy.dma_ring_index
#define radeon_copy_ring_index(rdev) (rdev)->asic->copy.copy_ring_index
#define radeon_get_engine_clock(rdev) (rdev)->asic->pm.get_engine_clock((rdev))
#define radeon_set_engine_clock(rdev, e) (rdev)->asic->pm.set_engine_clock((rdev), (e))
#define radeon_get_memory_clock(rdev) (rdev)->asic->pm.get_memory_clock((rdev))
#define radeon_set_memory_clock(rdev, e) (rdev)->asic->pm.set_memory_clock((rdev), (e))
#define radeon_get_pcie_lanes(rdev) (rdev)->asic->pm.get_pcie_lanes((rdev))
#define radeon_set_pcie_lanes(rdev, l) (rdev)->asic->pm.set_pcie_lanes((rdev), (l))
#define radeon_set_clock_gating(rdev, e) (rdev)->asic->pm.set_clock_gating((rdev), (e))
#define radeon_set_uvd_clocks(rdev, v, d) (rdev)->asic->pm.set_uvd_clocks((rdev), (v), (d))
#define radeon_get_temperature(rdev) (rdev)->asic->pm.get_temperature((rdev))
#define radeon_set_surface_reg(rdev, r, f, p, o, s) ((rdev)->asic->surface.set_reg((rdev), (r), (f), (p), (o), (s)))
#define radeon_clear_surface_reg(rdev, r) ((rdev)->asic->surface.clear_reg((rdev), (r)))
#define radeon_bandwidth_update(rdev) (rdev)->asic->display.bandwidth_update((rdev))
#define radeon_hpd_init(rdev) (rdev)->asic->hpd.init((rdev))
#define radeon_hpd_fini(rdev) (rdev)->asic->hpd.fini((rdev))
#define radeon_hpd_sense(rdev, h) (rdev)->asic->hpd.sense((rdev), (h))
#define radeon_hpd_set_polarity(rdev, h) (rdev)->asic->hpd.set_polarity((rdev), (h))
#define radeon_gui_idle(rdev) (rdev)->asic->gui_idle((rdev))
#define radeon_pm_misc(rdev) (rdev)->asic->pm.misc((rdev))
#define radeon_pm_prepare(rdev) (rdev)->asic->pm.prepare((rdev))
#define radeon_pm_finish(rdev) (rdev)->asic->pm.finish((rdev))
#define radeon_pm_init_profile(rdev) (rdev)->asic->pm.init_profile((rdev))
#define radeon_pm_get_dynpm_state(rdev) (rdev)->asic->pm.get_dynpm_state((rdev))
#define radeon_pre_page_flip(rdev, crtc) (rdev)->asic->pflip.pre_page_flip((rdev), (crtc))
#define radeon_page_flip(rdev, crtc, base) (rdev)->asic->pflip.page_flip((rdev), (crtc), (base))
#define radeon_post_page_flip(rdev, crtc) (rdev)->asic->pflip.post_page_flip((rdev), (crtc))
#define radeon_wait_for_vblank(rdev, crtc) (rdev)->asic->display.wait_for_vblank((rdev), (crtc))
#define radeon_mc_wait_for_idle(rdev) (rdev)->asic->mc_wait_for_idle((rdev))
#define radeon_get_xclk(rdev) (rdev)->asic->get_xclk((rdev))
#define radeon_get_gpu_clock_counter(rdev) (rdev)->asic->get_gpu_clock_counter((rdev))
#define radeon_dpm_init(rdev) rdev->asic->dpm.init((rdev))
#define radeon_dpm_setup_asic(rdev) rdev->asic->dpm.setup_asic((rdev))
#define radeon_dpm_enable(rdev) rdev->asic->dpm.enable((rdev))
#define radeon_dpm_late_enable(rdev) rdev->asic->dpm.late_enable((rdev))
#define radeon_dpm_disable(rdev) rdev->asic->dpm.disable((rdev))
#define radeon_dpm_pre_set_power_state(rdev) rdev->asic->dpm.pre_set_power_state((rdev))
#define radeon_dpm_set_power_state(rdev) rdev->asic->dpm.set_power_state((rdev))
#define radeon_dpm_post_set_power_state(rdev) rdev->asic->dpm.post_set_power_state((rdev))
#define radeon_dpm_display_configuration_changed(rdev) rdev->asic->dpm.display_configuration_changed((rdev))
#define radeon_dpm_fini(rdev) rdev->asic->dpm.fini((rdev))
#define radeon_dpm_get_sclk(rdev, l) rdev->asic->dpm.get_sclk((rdev), (l))
#define radeon_dpm_get_mclk(rdev, l) rdev->asic->dpm.get_mclk((rdev), (l))
#define radeon_dpm_print_power_state(rdev, ps) rdev->asic->dpm.print_power_state((rdev), (ps))
#define radeon_dpm_debugfs_print_current_performance_level(rdev, m) rdev->asic->dpm.debugfs_print_current_performance_level((rdev), (m))
#define radeon_dpm_force_performance_level(rdev, l) rdev->asic->dpm.force_performance_level((rdev), (l))
#define radeon_dpm_vblank_too_short(rdev) rdev->asic->dpm.vblank_too_short((rdev))
#define radeon_dpm_powergate_uvd(rdev, g) rdev->asic->dpm.powergate_uvd((rdev), (g))
#define radeon_dpm_enable_bapm(rdev, e) rdev->asic->dpm.enable_bapm((rdev), (e))

/* Common functions */
/* AGP */
extern int radeon_gpu_reset(struct radeon_device *rdev);
extern void radeon_pci_config_reset(struct radeon_device *rdev);
extern void r600_set_bios_scratch_engine_hung(struct radeon_device *rdev, bool hung);
extern void radeon_agp_disable(struct radeon_device *rdev);
extern int radeon_modeset_init(struct radeon_device *rdev);
extern void radeon_modeset_fini(struct radeon_device *rdev);
extern bool radeon_card_posted(struct radeon_device *rdev);
extern void radeon_update_bandwidth_info(struct radeon_device *rdev);
extern void radeon_update_display_priority(struct radeon_device *rdev);
extern bool radeon_boot_test_post_card(struct radeon_device *rdev);
extern void radeon_scratch_init(struct radeon_device *rdev);
extern void radeon_wb_fini(struct radeon_device *rdev);
extern int radeon_wb_init(struct radeon_device *rdev);
extern void radeon_wb_disable(struct radeon_device *rdev);
extern void radeon_surface_init(struct radeon_device *rdev);
extern int radeon_cs_parser_init(struct radeon_cs_parser *p, void *data);
extern void radeon_legacy_set_clock_gating(struct radeon_device *rdev, int enable);
extern void radeon_atom_set_clock_gating(struct radeon_device *rdev, int enable);
extern void radeon_ttm_placement_from_domain(struct radeon_bo *rbo, u32 domain);
extern bool radeon_ttm_bo_is_radeon_bo(struct ttm_buffer_object *bo);
extern void radeon_vram_location(struct radeon_device *rdev, struct radeon_mc *mc, u64 base);
extern void radeon_gtt_location(struct radeon_device *rdev, struct radeon_mc *mc);
extern int radeon_resume_kms(struct drm_device *dev, bool resume, bool fbcon);
extern int radeon_suspend_kms(struct drm_device *dev, bool suspend, bool fbcon);
extern void radeon_ttm_set_active_vram_size(struct radeon_device *rdev, u64 size);
extern void radeon_program_register_sequence(struct radeon_device *rdev,
					     const u32 *registers,
					     const u32 array_size);

/*
 * vm
 */
int radeon_vm_manager_init(struct radeon_device *rdev);
void radeon_vm_manager_fini(struct radeon_device *rdev);
void radeon_vm_init(struct radeon_device *rdev, struct radeon_vm *vm);
void radeon_vm_fini(struct radeon_device *rdev, struct radeon_vm *vm);
int radeon_vm_alloc_pt(struct radeon_device *rdev, struct radeon_vm *vm);
void radeon_vm_add_to_lru(struct radeon_device *rdev, struct radeon_vm *vm);
struct radeon_fence *radeon_vm_grab_id(struct radeon_device *rdev,
				       struct radeon_vm *vm, int ring);
void radeon_vm_fence(struct radeon_device *rdev,
		     struct radeon_vm *vm,
		     struct radeon_fence *fence);
uint64_t radeon_vm_map_gart(struct radeon_device *rdev, uint64_t addr);
int radeon_vm_bo_update(struct radeon_device *rdev,
			struct radeon_vm *vm,
			struct radeon_bo *bo,
			struct ttm_mem_reg *mem);
void radeon_vm_bo_invalidate(struct radeon_device *rdev,
			     struct radeon_bo *bo);
struct radeon_bo_va *radeon_vm_bo_find(struct radeon_vm *vm,
				       struct radeon_bo *bo);
struct radeon_bo_va *radeon_vm_bo_add(struct radeon_device *rdev,
				      struct radeon_vm *vm,
				      struct radeon_bo *bo);
int radeon_vm_bo_set_addr(struct radeon_device *rdev,
			  struct radeon_bo_va *bo_va,
			  uint64_t offset,
			  uint32_t flags);
int radeon_vm_bo_rmv(struct radeon_device *rdev,
		     struct radeon_bo_va *bo_va);

/* audio */
void r600_audio_update_hdmi(struct work_struct *work);
struct r600_audio_pin *r600_audio_get_pin(struct radeon_device *rdev);
struct r600_audio_pin *dce6_audio_get_pin(struct radeon_device *rdev);
void r600_audio_enable(struct radeon_device *rdev,
		       struct r600_audio_pin *pin,
		       bool enable);
void dce6_audio_enable(struct radeon_device *rdev,
		       struct r600_audio_pin *pin,
		       bool enable);

/*
 * R600 vram scratch functions
 */
int r600_vram_scratch_init(struct radeon_device *rdev);
void r600_vram_scratch_fini(struct radeon_device *rdev);

/*
 * r600 cs checking helper
 */
unsigned r600_mip_minify(unsigned size, unsigned level);
bool r600_fmt_is_valid_color(u32 format);
bool r600_fmt_is_valid_texture(u32 format, enum radeon_family family);
int r600_fmt_get_blocksize(u32 format);
int r600_fmt_get_nblocksx(u32 format, u32 w);
int r600_fmt_get_nblocksy(u32 format, u32 h);

/*
 * r600 functions used by radeon_encoder.c
 */
struct radeon_hdmi_acr {
	u32 clock;

	int n_32khz;
	int cts_32khz;

	int n_44_1khz;
	int cts_44_1khz;

	int n_48khz;
	int cts_48khz;

};

extern struct radeon_hdmi_acr r600_hdmi_acr(uint32_t clock);

extern u32 r6xx_remap_render_backend(struct radeon_device *rdev,
				     u32 tiling_pipe_num,
				     u32 max_rb_num,
				     u32 total_max_rb_num,
				     u32 enabled_rb_mask);

/*
 * evergreen functions used by radeon_encoder.c
 */

extern int ni_init_microcode(struct radeon_device *rdev);
extern int ni_mc_load_microcode(struct radeon_device *rdev);

/* radeon_acpi.c */
#if defined(CONFIG_ACPI)
extern int radeon_acpi_init(struct radeon_device *rdev);
extern void radeon_acpi_fini(struct radeon_device *rdev);
extern bool radeon_acpi_is_pcie_performance_request_supported(struct radeon_device *rdev);
extern int radeon_acpi_pcie_performance_request(struct radeon_device *rdev,
						u8 perf_req, bool advertise);
extern int radeon_acpi_pcie_notify_device_ready(struct radeon_device *rdev);
#else
static inline int radeon_acpi_init(struct radeon_device *rdev) { return 0; }
static inline void radeon_acpi_fini(struct radeon_device *rdev) { }
#endif

int radeon_cs_packet_parse(struct radeon_cs_parser *p,
			   struct radeon_cs_packet *pkt,
			   unsigned idx);
bool radeon_cs_packet_next_is_pkt3_nop(struct radeon_cs_parser *p);
void radeon_cs_dump_packet(struct radeon_cs_parser *p,
			   struct radeon_cs_packet *pkt);
int radeon_cs_packet_next_reloc(struct radeon_cs_parser *p,
				struct radeon_cs_reloc **cs_reloc,
				int nomm);
int r600_cs_common_vline_parse(struct radeon_cs_parser *p,
			       uint32_t *vline_start_end,
			       uint32_t *vline_status);

#include "radeon_object.h"

#endif<|MERGE_RESOLUTION|>--- conflicted
+++ resolved
@@ -331,23 +331,11 @@
  */
 struct radeon_fence_driver {
 	uint32_t			scratch_reg;
-<<<<<<< HEAD
-	atomic_unchecked_t		seq;
-	uint32_t			last_seq;
-	unsigned long			last_jiffies;
-	unsigned long			last_timeout;
-	wait_queue_head_t		queue;
-	rwlock_t			lock;
-	struct list_head		created;
-	struct list_head		emited;
-	struct list_head		signaled;
-=======
 	uint64_t			gpu_addr;
 	volatile uint32_t		*cpu_addr;
 	/* sync_seq is protected by ring emission lock */
 	uint64_t			sync_seq[RADEON_NUM_RINGS];
 	atomic64_t			last_seq;
->>>>>>> c3ade0e0
 	bool				initialized;
 };
 
