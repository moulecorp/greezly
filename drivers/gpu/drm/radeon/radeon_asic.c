/*
 * Copyright 2008 Advanced Micro Devices, Inc.
 * Copyright 2008 Red Hat Inc.
 * Copyright 2009 Jerome Glisse.
 *
 * Permission is hereby granted, free of charge, to any person obtaining a
 * copy of this software and associated documentation files (the "Software"),
 * to deal in the Software without restriction, including without limitation
 * the rights to use, copy, modify, merge, publish, distribute, sublicense,
 * and/or sell copies of the Software, and to permit persons to whom the
 * Software is furnished to do so, subject to the following conditions:
 *
 * The above copyright notice and this permission notice shall be included in
 * all copies or substantial portions of the Software.
 *
 * THE SOFTWARE IS PROVIDED "AS IS", WITHOUT WARRANTY OF ANY KIND, EXPRESS OR
 * IMPLIED, INCLUDING BUT NOT LIMITED TO THE WARRANTIES OF MERCHANTABILITY,
 * FITNESS FOR A PARTICULAR PURPOSE AND NONINFRINGEMENT.  IN NO EVENT SHALL
 * THE COPYRIGHT HOLDER(S) OR AUTHOR(S) BE LIABLE FOR ANY CLAIM, DAMAGES OR
 * OTHER LIABILITY, WHETHER IN AN ACTION OF CONTRACT, TORT OR OTHERWISE,
 * ARISING FROM, OUT OF OR IN CONNECTION WITH THE SOFTWARE OR THE USE OR
 * OTHER DEALINGS IN THE SOFTWARE.
 *
 * Authors: Dave Airlie
 *          Alex Deucher
 *          Jerome Glisse
 */

#include <linux/console.h>
#include <drm/drmP.h>
#include <drm/drm_crtc_helper.h>
#include <drm/radeon_drm.h>
#include <linux/vgaarb.h>
#include <linux/vga_switcheroo.h>
#include "radeon_reg.h"
#include "radeon.h"
#include "radeon_asic.h"
#include "atom.h"

/*
 * Registers accessors functions.
 */
/**
 * radeon_invalid_rreg - dummy reg read function
 *
 * @rdev: radeon device pointer
 * @reg: offset of register
 *
 * Dummy register read function.  Used for register blocks
 * that certain asics don't have (all asics).
 * Returns the value in the register.
 */
static uint32_t radeon_invalid_rreg(struct radeon_device *rdev, uint32_t reg)
{
	DRM_ERROR("Invalid callback to read register 0x%04X\n", reg);
	BUG_ON(1);
	return 0;
}

/**
 * radeon_invalid_wreg - dummy reg write function
 *
 * @rdev: radeon device pointer
 * @reg: offset of register
 * @v: value to write to the register
 *
 * Dummy register read function.  Used for register blocks
 * that certain asics don't have (all asics).
 */
static void radeon_invalid_wreg(struct radeon_device *rdev, uint32_t reg, uint32_t v)
{
	DRM_ERROR("Invalid callback to write register 0x%04X with 0x%08X\n",
		  reg, v);
	BUG_ON(1);
}

/**
 * radeon_register_accessor_init - sets up the register accessor callbacks
 *
 * @rdev: radeon device pointer
 *
 * Sets up the register accessor callbacks for various register
 * apertures.  Not all asics have all apertures (all asics).
 */
static void radeon_register_accessor_init(struct radeon_device *rdev)
{
	rdev->mc_rreg = &radeon_invalid_rreg;
	rdev->mc_wreg = &radeon_invalid_wreg;
	rdev->pll_rreg = &radeon_invalid_rreg;
	rdev->pll_wreg = &radeon_invalid_wreg;
	rdev->pciep_rreg = &radeon_invalid_rreg;
	rdev->pciep_wreg = &radeon_invalid_wreg;

	/* Don't change order as we are overridding accessor. */
	if (rdev->family < CHIP_RV515) {
		rdev->pcie_reg_mask = 0xff;
	} else {
		rdev->pcie_reg_mask = 0x7ff;
	}
	/* FIXME: not sure here */
	if (rdev->family <= CHIP_R580) {
		rdev->pll_rreg = &r100_pll_rreg;
		rdev->pll_wreg = &r100_pll_wreg;
	}
	if (rdev->family >= CHIP_R420) {
		rdev->mc_rreg = &r420_mc_rreg;
		rdev->mc_wreg = &r420_mc_wreg;
	}
	if (rdev->family >= CHIP_RV515) {
		rdev->mc_rreg = &rv515_mc_rreg;
		rdev->mc_wreg = &rv515_mc_wreg;
	}
	if (rdev->family == CHIP_RS400 || rdev->family == CHIP_RS480) {
		rdev->mc_rreg = &rs400_mc_rreg;
		rdev->mc_wreg = &rs400_mc_wreg;
	}
	if (rdev->family == CHIP_RS690 || rdev->family == CHIP_RS740) {
		rdev->mc_rreg = &rs690_mc_rreg;
		rdev->mc_wreg = &rs690_mc_wreg;
	}
	if (rdev->family == CHIP_RS600) {
		rdev->mc_rreg = &rs600_mc_rreg;
		rdev->mc_wreg = &rs600_mc_wreg;
	}
	if (rdev->family == CHIP_RS780 || rdev->family == CHIP_RS880) {
		rdev->mc_rreg = &rs780_mc_rreg;
		rdev->mc_wreg = &rs780_mc_wreg;
	}

	if (rdev->family >= CHIP_BONAIRE) {
		rdev->pciep_rreg = &cik_pciep_rreg;
		rdev->pciep_wreg = &cik_pciep_wreg;
	} else if (rdev->family >= CHIP_R600) {
		rdev->pciep_rreg = &r600_pciep_rreg;
		rdev->pciep_wreg = &r600_pciep_wreg;
	}
}


/* helper to disable agp */
/**
 * radeon_agp_disable - AGP disable helper function
 *
 * @rdev: radeon device pointer
 *
 * Removes AGP flags and changes the gart callbacks on AGP
 * cards when using the internal gart rather than AGP (all asics).
 */
void radeon_agp_disable(struct radeon_device *rdev)
{
	rdev->flags &= ~RADEON_IS_AGP;
	if (rdev->family >= CHIP_R600) {
		DRM_INFO("Forcing AGP to PCIE mode\n");
		rdev->flags |= RADEON_IS_PCIE;
	} else if (rdev->family >= CHIP_RV515 ||
			rdev->family == CHIP_RV380 ||
			rdev->family == CHIP_RV410 ||
			rdev->family == CHIP_R423) {
		DRM_INFO("Forcing AGP to PCIE mode\n");
		rdev->flags |= RADEON_IS_PCIE;
<<<<<<< HEAD
		pax_open_kernel();
		*(void **)&rdev->asic->gart_tlb_flush = &rv370_pcie_gart_tlb_flush;
		*(void **)&rdev->asic->gart_set_page = &rv370_pcie_gart_set_page;
		pax_close_kernel();
	} else {
		DRM_INFO("Forcing AGP to PCI mode\n");
		rdev->flags |= RADEON_IS_PCI;
		pax_open_kernel();
		*(void **)&rdev->asic->gart_tlb_flush = &r100_pci_gart_tlb_flush;
		*(void **)&rdev->asic->gart_set_page = &r100_pci_gart_set_page;
		pax_close_kernel();
=======
		rdev->asic->gart.tlb_flush = &rv370_pcie_gart_tlb_flush;
		rdev->asic->gart.set_page = &rv370_pcie_gart_set_page;
	} else {
		DRM_INFO("Forcing AGP to PCI mode\n");
		rdev->flags |= RADEON_IS_PCI;
		rdev->asic->gart.tlb_flush = &r100_pci_gart_tlb_flush;
		rdev->asic->gart.set_page = &r100_pci_gart_set_page;
>>>>>>> c3ade0e0
	}
	rdev->mc.gtt_size = radeon_gart_size * 1024 * 1024;
}

/*
 * ASIC
 */

static struct radeon_asic_ring r100_gfx_ring = {
	.ib_execute = &r100_ring_ib_execute,
	.emit_fence = &r100_fence_ring_emit,
	.emit_semaphore = &r100_semaphore_ring_emit,
	.cs_parse = &r100_cs_parse,
	.ring_start = &r100_ring_start,
	.ring_test = &r100_ring_test,
	.ib_test = &r100_ib_test,
	.is_lockup = &r100_gpu_is_lockup,
	.get_rptr = &r100_gfx_get_rptr,
	.get_wptr = &r100_gfx_get_wptr,
	.set_wptr = &r100_gfx_set_wptr,
};

static struct radeon_asic r100_asic = {
	.init = &r100_init,
	.fini = &r100_fini,
	.suspend = &r100_suspend,
	.resume = &r100_resume,
	.vga_set_state = &r100_vga_set_state,
	.asic_reset = &r100_asic_reset,
	.ioctl_wait_idle = NULL,
	.gui_idle = &r100_gui_idle,
	.mc_wait_for_idle = &r100_mc_wait_for_idle,
	.gart = {
		.tlb_flush = &r100_pci_gart_tlb_flush,
		.set_page = &r100_pci_gart_set_page,
	},
	.ring = {
		[RADEON_RING_TYPE_GFX_INDEX] = &r100_gfx_ring
	},
	.irq = {
		.set = &r100_irq_set,
		.process = &r100_irq_process,
	},
	.display = {
		.bandwidth_update = &r100_bandwidth_update,
		.get_vblank_counter = &r100_get_vblank_counter,
		.wait_for_vblank = &r100_wait_for_vblank,
		.set_backlight_level = &radeon_legacy_set_backlight_level,
		.get_backlight_level = &radeon_legacy_get_backlight_level,
	},
	.copy = {
		.blit = &r100_copy_blit,
		.blit_ring_index = RADEON_RING_TYPE_GFX_INDEX,
		.dma = NULL,
		.dma_ring_index = RADEON_RING_TYPE_GFX_INDEX,
		.copy = &r100_copy_blit,
		.copy_ring_index = RADEON_RING_TYPE_GFX_INDEX,
	},
	.surface = {
		.set_reg = r100_set_surface_reg,
		.clear_reg = r100_clear_surface_reg,
	},
	.hpd = {
		.init = &r100_hpd_init,
		.fini = &r100_hpd_fini,
		.sense = &r100_hpd_sense,
		.set_polarity = &r100_hpd_set_polarity,
	},
	.pm = {
		.misc = &r100_pm_misc,
		.prepare = &r100_pm_prepare,
		.finish = &r100_pm_finish,
		.init_profile = &r100_pm_init_profile,
		.get_dynpm_state = &r100_pm_get_dynpm_state,
		.get_engine_clock = &radeon_legacy_get_engine_clock,
		.set_engine_clock = &radeon_legacy_set_engine_clock,
		.get_memory_clock = &radeon_legacy_get_memory_clock,
		.set_memory_clock = NULL,
		.get_pcie_lanes = NULL,
		.set_pcie_lanes = NULL,
		.set_clock_gating = &radeon_legacy_set_clock_gating,
	},
	.pflip = {
		.pre_page_flip = &r100_pre_page_flip,
		.page_flip = &r100_page_flip,
		.post_page_flip = &r100_post_page_flip,
	},
};

static struct radeon_asic r200_asic = {
	.init = &r100_init,
	.fini = &r100_fini,
	.suspend = &r100_suspend,
	.resume = &r100_resume,
	.vga_set_state = &r100_vga_set_state,
	.asic_reset = &r100_asic_reset,
	.ioctl_wait_idle = NULL,
	.gui_idle = &r100_gui_idle,
	.mc_wait_for_idle = &r100_mc_wait_for_idle,
	.gart = {
		.tlb_flush = &r100_pci_gart_tlb_flush,
		.set_page = &r100_pci_gart_set_page,
	},
	.ring = {
		[RADEON_RING_TYPE_GFX_INDEX] = &r100_gfx_ring
	},
	.irq = {
		.set = &r100_irq_set,
		.process = &r100_irq_process,
	},
	.display = {
		.bandwidth_update = &r100_bandwidth_update,
		.get_vblank_counter = &r100_get_vblank_counter,
		.wait_for_vblank = &r100_wait_for_vblank,
		.set_backlight_level = &radeon_legacy_set_backlight_level,
		.get_backlight_level = &radeon_legacy_get_backlight_level,
	},
	.copy = {
		.blit = &r100_copy_blit,
		.blit_ring_index = RADEON_RING_TYPE_GFX_INDEX,
		.dma = &r200_copy_dma,
		.dma_ring_index = RADEON_RING_TYPE_GFX_INDEX,
		.copy = &r100_copy_blit,
		.copy_ring_index = RADEON_RING_TYPE_GFX_INDEX,
	},
	.surface = {
		.set_reg = r100_set_surface_reg,
		.clear_reg = r100_clear_surface_reg,
	},
	.hpd = {
		.init = &r100_hpd_init,
		.fini = &r100_hpd_fini,
		.sense = &r100_hpd_sense,
		.set_polarity = &r100_hpd_set_polarity,
	},
	.pm = {
		.misc = &r100_pm_misc,
		.prepare = &r100_pm_prepare,
		.finish = &r100_pm_finish,
		.init_profile = &r100_pm_init_profile,
		.get_dynpm_state = &r100_pm_get_dynpm_state,
		.get_engine_clock = &radeon_legacy_get_engine_clock,
		.set_engine_clock = &radeon_legacy_set_engine_clock,
		.get_memory_clock = &radeon_legacy_get_memory_clock,
		.set_memory_clock = NULL,
		.get_pcie_lanes = NULL,
		.set_pcie_lanes = NULL,
		.set_clock_gating = &radeon_legacy_set_clock_gating,
	},
	.pflip = {
		.pre_page_flip = &r100_pre_page_flip,
		.page_flip = &r100_page_flip,
		.post_page_flip = &r100_post_page_flip,
	},
};

static struct radeon_asic_ring r300_gfx_ring = {
	.ib_execute = &r100_ring_ib_execute,
	.emit_fence = &r300_fence_ring_emit,
	.emit_semaphore = &r100_semaphore_ring_emit,
	.cs_parse = &r300_cs_parse,
	.ring_start = &r300_ring_start,
	.ring_test = &r100_ring_test,
	.ib_test = &r100_ib_test,
	.is_lockup = &r100_gpu_is_lockup,
	.get_rptr = &r100_gfx_get_rptr,
	.get_wptr = &r100_gfx_get_wptr,
	.set_wptr = &r100_gfx_set_wptr,
};

static struct radeon_asic r300_asic = {
	.init = &r300_init,
	.fini = &r300_fini,
	.suspend = &r300_suspend,
	.resume = &r300_resume,
	.vga_set_state = &r100_vga_set_state,
	.asic_reset = &r300_asic_reset,
	.ioctl_wait_idle = NULL,
	.gui_idle = &r100_gui_idle,
	.mc_wait_for_idle = &r300_mc_wait_for_idle,
	.gart = {
		.tlb_flush = &r100_pci_gart_tlb_flush,
		.set_page = &r100_pci_gart_set_page,
	},
	.ring = {
		[RADEON_RING_TYPE_GFX_INDEX] = &r300_gfx_ring
	},
	.irq = {
		.set = &r100_irq_set,
		.process = &r100_irq_process,
	},
	.display = {
		.bandwidth_update = &r100_bandwidth_update,
		.get_vblank_counter = &r100_get_vblank_counter,
		.wait_for_vblank = &r100_wait_for_vblank,
		.set_backlight_level = &radeon_legacy_set_backlight_level,
		.get_backlight_level = &radeon_legacy_get_backlight_level,
	},
	.copy = {
		.blit = &r100_copy_blit,
		.blit_ring_index = RADEON_RING_TYPE_GFX_INDEX,
		.dma = &r200_copy_dma,
		.dma_ring_index = RADEON_RING_TYPE_GFX_INDEX,
		.copy = &r100_copy_blit,
		.copy_ring_index = RADEON_RING_TYPE_GFX_INDEX,
	},
	.surface = {
		.set_reg = r100_set_surface_reg,
		.clear_reg = r100_clear_surface_reg,
	},
	.hpd = {
		.init = &r100_hpd_init,
		.fini = &r100_hpd_fini,
		.sense = &r100_hpd_sense,
		.set_polarity = &r100_hpd_set_polarity,
	},
	.pm = {
		.misc = &r100_pm_misc,
		.prepare = &r100_pm_prepare,
		.finish = &r100_pm_finish,
		.init_profile = &r100_pm_init_profile,
		.get_dynpm_state = &r100_pm_get_dynpm_state,
		.get_engine_clock = &radeon_legacy_get_engine_clock,
		.set_engine_clock = &radeon_legacy_set_engine_clock,
		.get_memory_clock = &radeon_legacy_get_memory_clock,
		.set_memory_clock = NULL,
		.get_pcie_lanes = &rv370_get_pcie_lanes,
		.set_pcie_lanes = &rv370_set_pcie_lanes,
		.set_clock_gating = &radeon_legacy_set_clock_gating,
	},
	.pflip = {
		.pre_page_flip = &r100_pre_page_flip,
		.page_flip = &r100_page_flip,
		.post_page_flip = &r100_post_page_flip,
	},
};

static struct radeon_asic r300_asic_pcie = {
	.init = &r300_init,
	.fini = &r300_fini,
	.suspend = &r300_suspend,
	.resume = &r300_resume,
	.vga_set_state = &r100_vga_set_state,
	.asic_reset = &r300_asic_reset,
	.ioctl_wait_idle = NULL,
	.gui_idle = &r100_gui_idle,
	.mc_wait_for_idle = &r300_mc_wait_for_idle,
	.gart = {
		.tlb_flush = &rv370_pcie_gart_tlb_flush,
		.set_page = &rv370_pcie_gart_set_page,
	},
	.ring = {
		[RADEON_RING_TYPE_GFX_INDEX] = &r300_gfx_ring
	},
	.irq = {
		.set = &r100_irq_set,
		.process = &r100_irq_process,
	},
	.display = {
		.bandwidth_update = &r100_bandwidth_update,
		.get_vblank_counter = &r100_get_vblank_counter,
		.wait_for_vblank = &r100_wait_for_vblank,
		.set_backlight_level = &radeon_legacy_set_backlight_level,
		.get_backlight_level = &radeon_legacy_get_backlight_level,
	},
	.copy = {
		.blit = &r100_copy_blit,
		.blit_ring_index = RADEON_RING_TYPE_GFX_INDEX,
		.dma = &r200_copy_dma,
		.dma_ring_index = RADEON_RING_TYPE_GFX_INDEX,
		.copy = &r100_copy_blit,
		.copy_ring_index = RADEON_RING_TYPE_GFX_INDEX,
	},
	.surface = {
		.set_reg = r100_set_surface_reg,
		.clear_reg = r100_clear_surface_reg,
	},
	.hpd = {
		.init = &r100_hpd_init,
		.fini = &r100_hpd_fini,
		.sense = &r100_hpd_sense,
		.set_polarity = &r100_hpd_set_polarity,
	},
	.pm = {
		.misc = &r100_pm_misc,
		.prepare = &r100_pm_prepare,
		.finish = &r100_pm_finish,
		.init_profile = &r100_pm_init_profile,
		.get_dynpm_state = &r100_pm_get_dynpm_state,
		.get_engine_clock = &radeon_legacy_get_engine_clock,
		.set_engine_clock = &radeon_legacy_set_engine_clock,
		.get_memory_clock = &radeon_legacy_get_memory_clock,
		.set_memory_clock = NULL,
		.get_pcie_lanes = &rv370_get_pcie_lanes,
		.set_pcie_lanes = &rv370_set_pcie_lanes,
		.set_clock_gating = &radeon_legacy_set_clock_gating,
	},
	.pflip = {
		.pre_page_flip = &r100_pre_page_flip,
		.page_flip = &r100_page_flip,
		.post_page_flip = &r100_post_page_flip,
	},
};

static struct radeon_asic r420_asic = {
	.init = &r420_init,
	.fini = &r420_fini,
	.suspend = &r420_suspend,
	.resume = &r420_resume,
	.vga_set_state = &r100_vga_set_state,
	.asic_reset = &r300_asic_reset,
	.ioctl_wait_idle = NULL,
	.gui_idle = &r100_gui_idle,
	.mc_wait_for_idle = &r300_mc_wait_for_idle,
	.gart = {
		.tlb_flush = &rv370_pcie_gart_tlb_flush,
		.set_page = &rv370_pcie_gart_set_page,
	},
	.ring = {
		[RADEON_RING_TYPE_GFX_INDEX] = &r300_gfx_ring
	},
	.irq = {
		.set = &r100_irq_set,
		.process = &r100_irq_process,
	},
	.display = {
		.bandwidth_update = &r100_bandwidth_update,
		.get_vblank_counter = &r100_get_vblank_counter,
		.wait_for_vblank = &r100_wait_for_vblank,
		.set_backlight_level = &atombios_set_backlight_level,
		.get_backlight_level = &atombios_get_backlight_level,
	},
	.copy = {
		.blit = &r100_copy_blit,
		.blit_ring_index = RADEON_RING_TYPE_GFX_INDEX,
		.dma = &r200_copy_dma,
		.dma_ring_index = RADEON_RING_TYPE_GFX_INDEX,
		.copy = &r100_copy_blit,
		.copy_ring_index = RADEON_RING_TYPE_GFX_INDEX,
	},
	.surface = {
		.set_reg = r100_set_surface_reg,
		.clear_reg = r100_clear_surface_reg,
	},
	.hpd = {
		.init = &r100_hpd_init,
		.fini = &r100_hpd_fini,
		.sense = &r100_hpd_sense,
		.set_polarity = &r100_hpd_set_polarity,
	},
	.pm = {
		.misc = &r100_pm_misc,
		.prepare = &r100_pm_prepare,
		.finish = &r100_pm_finish,
		.init_profile = &r420_pm_init_profile,
		.get_dynpm_state = &r100_pm_get_dynpm_state,
		.get_engine_clock = &radeon_atom_get_engine_clock,
		.set_engine_clock = &radeon_atom_set_engine_clock,
		.get_memory_clock = &radeon_atom_get_memory_clock,
		.set_memory_clock = &radeon_atom_set_memory_clock,
		.get_pcie_lanes = &rv370_get_pcie_lanes,
		.set_pcie_lanes = &rv370_set_pcie_lanes,
		.set_clock_gating = &radeon_atom_set_clock_gating,
	},
	.pflip = {
		.pre_page_flip = &r100_pre_page_flip,
		.page_flip = &r100_page_flip,
		.post_page_flip = &r100_post_page_flip,
	},
};

static struct radeon_asic rs400_asic = {
	.init = &rs400_init,
	.fini = &rs400_fini,
	.suspend = &rs400_suspend,
	.resume = &rs400_resume,
	.vga_set_state = &r100_vga_set_state,
	.asic_reset = &r300_asic_reset,
	.ioctl_wait_idle = NULL,
	.gui_idle = &r100_gui_idle,
	.mc_wait_for_idle = &rs400_mc_wait_for_idle,
	.gart = {
		.tlb_flush = &rs400_gart_tlb_flush,
		.set_page = &rs400_gart_set_page,
	},
	.ring = {
		[RADEON_RING_TYPE_GFX_INDEX] = &r300_gfx_ring
	},
	.irq = {
		.set = &r100_irq_set,
		.process = &r100_irq_process,
	},
	.display = {
		.bandwidth_update = &r100_bandwidth_update,
		.get_vblank_counter = &r100_get_vblank_counter,
		.wait_for_vblank = &r100_wait_for_vblank,
		.set_backlight_level = &radeon_legacy_set_backlight_level,
		.get_backlight_level = &radeon_legacy_get_backlight_level,
	},
	.copy = {
		.blit = &r100_copy_blit,
		.blit_ring_index = RADEON_RING_TYPE_GFX_INDEX,
		.dma = &r200_copy_dma,
		.dma_ring_index = RADEON_RING_TYPE_GFX_INDEX,
		.copy = &r100_copy_blit,
		.copy_ring_index = RADEON_RING_TYPE_GFX_INDEX,
	},
	.surface = {
		.set_reg = r100_set_surface_reg,
		.clear_reg = r100_clear_surface_reg,
	},
	.hpd = {
		.init = &r100_hpd_init,
		.fini = &r100_hpd_fini,
		.sense = &r100_hpd_sense,
		.set_polarity = &r100_hpd_set_polarity,
	},
	.pm = {
		.misc = &r100_pm_misc,
		.prepare = &r100_pm_prepare,
		.finish = &r100_pm_finish,
		.init_profile = &r100_pm_init_profile,
		.get_dynpm_state = &r100_pm_get_dynpm_state,
		.get_engine_clock = &radeon_legacy_get_engine_clock,
		.set_engine_clock = &radeon_legacy_set_engine_clock,
		.get_memory_clock = &radeon_legacy_get_memory_clock,
		.set_memory_clock = NULL,
		.get_pcie_lanes = NULL,
		.set_pcie_lanes = NULL,
		.set_clock_gating = &radeon_legacy_set_clock_gating,
	},
	.pflip = {
		.pre_page_flip = &r100_pre_page_flip,
		.page_flip = &r100_page_flip,
		.post_page_flip = &r100_post_page_flip,
	},
};

static struct radeon_asic rs600_asic = {
	.init = &rs600_init,
	.fini = &rs600_fini,
	.suspend = &rs600_suspend,
	.resume = &rs600_resume,
	.vga_set_state = &r100_vga_set_state,
	.asic_reset = &rs600_asic_reset,
	.ioctl_wait_idle = NULL,
	.gui_idle = &r100_gui_idle,
	.mc_wait_for_idle = &rs600_mc_wait_for_idle,
	.gart = {
		.tlb_flush = &rs600_gart_tlb_flush,
		.set_page = &rs600_gart_set_page,
	},
	.ring = {
		[RADEON_RING_TYPE_GFX_INDEX] = &r300_gfx_ring
	},
	.irq = {
		.set = &rs600_irq_set,
		.process = &rs600_irq_process,
	},
	.display = {
		.bandwidth_update = &rs600_bandwidth_update,
		.get_vblank_counter = &rs600_get_vblank_counter,
		.wait_for_vblank = &avivo_wait_for_vblank,
		.set_backlight_level = &atombios_set_backlight_level,
		.get_backlight_level = &atombios_get_backlight_level,
		.hdmi_enable = &r600_hdmi_enable,
		.hdmi_setmode = &r600_hdmi_setmode,
	},
	.copy = {
		.blit = &r100_copy_blit,
		.blit_ring_index = RADEON_RING_TYPE_GFX_INDEX,
		.dma = &r200_copy_dma,
		.dma_ring_index = RADEON_RING_TYPE_GFX_INDEX,
		.copy = &r100_copy_blit,
		.copy_ring_index = RADEON_RING_TYPE_GFX_INDEX,
	},
	.surface = {
		.set_reg = r100_set_surface_reg,
		.clear_reg = r100_clear_surface_reg,
	},
	.hpd = {
		.init = &rs600_hpd_init,
		.fini = &rs600_hpd_fini,
		.sense = &rs600_hpd_sense,
		.set_polarity = &rs600_hpd_set_polarity,
	},
	.pm = {
		.misc = &rs600_pm_misc,
		.prepare = &rs600_pm_prepare,
		.finish = &rs600_pm_finish,
		.init_profile = &r420_pm_init_profile,
		.get_dynpm_state = &r100_pm_get_dynpm_state,
		.get_engine_clock = &radeon_atom_get_engine_clock,
		.set_engine_clock = &radeon_atom_set_engine_clock,
		.get_memory_clock = &radeon_atom_get_memory_clock,
		.set_memory_clock = &radeon_atom_set_memory_clock,
		.get_pcie_lanes = NULL,
		.set_pcie_lanes = NULL,
		.set_clock_gating = &radeon_atom_set_clock_gating,
	},
	.pflip = {
		.pre_page_flip = &rs600_pre_page_flip,
		.page_flip = &rs600_page_flip,
		.post_page_flip = &rs600_post_page_flip,
	},
};

static struct radeon_asic rs690_asic = {
	.init = &rs690_init,
	.fini = &rs690_fini,
	.suspend = &rs690_suspend,
	.resume = &rs690_resume,
	.vga_set_state = &r100_vga_set_state,
	.asic_reset = &rs600_asic_reset,
	.ioctl_wait_idle = NULL,
	.gui_idle = &r100_gui_idle,
	.mc_wait_for_idle = &rs690_mc_wait_for_idle,
	.gart = {
		.tlb_flush = &rs400_gart_tlb_flush,
		.set_page = &rs400_gart_set_page,
	},
	.ring = {
		[RADEON_RING_TYPE_GFX_INDEX] = &r300_gfx_ring
	},
	.irq = {
		.set = &rs600_irq_set,
		.process = &rs600_irq_process,
	},
	.display = {
		.get_vblank_counter = &rs600_get_vblank_counter,
		.bandwidth_update = &rs690_bandwidth_update,
		.wait_for_vblank = &avivo_wait_for_vblank,
		.set_backlight_level = &atombios_set_backlight_level,
		.get_backlight_level = &atombios_get_backlight_level,
		.hdmi_enable = &r600_hdmi_enable,
		.hdmi_setmode = &r600_hdmi_setmode,
	},
	.copy = {
		.blit = &r100_copy_blit,
		.blit_ring_index = RADEON_RING_TYPE_GFX_INDEX,
		.dma = &r200_copy_dma,
		.dma_ring_index = RADEON_RING_TYPE_GFX_INDEX,
		.copy = &r200_copy_dma,
		.copy_ring_index = RADEON_RING_TYPE_GFX_INDEX,
	},
	.surface = {
		.set_reg = r100_set_surface_reg,
		.clear_reg = r100_clear_surface_reg,
	},
	.hpd = {
		.init = &rs600_hpd_init,
		.fini = &rs600_hpd_fini,
		.sense = &rs600_hpd_sense,
		.set_polarity = &rs600_hpd_set_polarity,
	},
	.pm = {
		.misc = &rs600_pm_misc,
		.prepare = &rs600_pm_prepare,
		.finish = &rs600_pm_finish,
		.init_profile = &r420_pm_init_profile,
		.get_dynpm_state = &r100_pm_get_dynpm_state,
		.get_engine_clock = &radeon_atom_get_engine_clock,
		.set_engine_clock = &radeon_atom_set_engine_clock,
		.get_memory_clock = &radeon_atom_get_memory_clock,
		.set_memory_clock = &radeon_atom_set_memory_clock,
		.get_pcie_lanes = NULL,
		.set_pcie_lanes = NULL,
		.set_clock_gating = &radeon_atom_set_clock_gating,
	},
	.pflip = {
		.pre_page_flip = &rs600_pre_page_flip,
		.page_flip = &rs600_page_flip,
		.post_page_flip = &rs600_post_page_flip,
	},
};

static struct radeon_asic rv515_asic = {
	.init = &rv515_init,
	.fini = &rv515_fini,
	.suspend = &rv515_suspend,
	.resume = &rv515_resume,
	.vga_set_state = &r100_vga_set_state,
	.asic_reset = &rs600_asic_reset,
	.ioctl_wait_idle = NULL,
	.gui_idle = &r100_gui_idle,
	.mc_wait_for_idle = &rv515_mc_wait_for_idle,
	.gart = {
		.tlb_flush = &rv370_pcie_gart_tlb_flush,
		.set_page = &rv370_pcie_gart_set_page,
	},
	.ring = {
		[RADEON_RING_TYPE_GFX_INDEX] = &r300_gfx_ring
	},
	.irq = {
		.set = &rs600_irq_set,
		.process = &rs600_irq_process,
	},
	.display = {
		.get_vblank_counter = &rs600_get_vblank_counter,
		.bandwidth_update = &rv515_bandwidth_update,
		.wait_for_vblank = &avivo_wait_for_vblank,
		.set_backlight_level = &atombios_set_backlight_level,
		.get_backlight_level = &atombios_get_backlight_level,
	},
	.copy = {
		.blit = &r100_copy_blit,
		.blit_ring_index = RADEON_RING_TYPE_GFX_INDEX,
		.dma = &r200_copy_dma,
		.dma_ring_index = RADEON_RING_TYPE_GFX_INDEX,
		.copy = &r100_copy_blit,
		.copy_ring_index = RADEON_RING_TYPE_GFX_INDEX,
	},
	.surface = {
		.set_reg = r100_set_surface_reg,
		.clear_reg = r100_clear_surface_reg,
	},
	.hpd = {
		.init = &rs600_hpd_init,
		.fini = &rs600_hpd_fini,
		.sense = &rs600_hpd_sense,
		.set_polarity = &rs600_hpd_set_polarity,
	},
	.pm = {
		.misc = &rs600_pm_misc,
		.prepare = &rs600_pm_prepare,
		.finish = &rs600_pm_finish,
		.init_profile = &r420_pm_init_profile,
		.get_dynpm_state = &r100_pm_get_dynpm_state,
		.get_engine_clock = &radeon_atom_get_engine_clock,
		.set_engine_clock = &radeon_atom_set_engine_clock,
		.get_memory_clock = &radeon_atom_get_memory_clock,
		.set_memory_clock = &radeon_atom_set_memory_clock,
		.get_pcie_lanes = &rv370_get_pcie_lanes,
		.set_pcie_lanes = &rv370_set_pcie_lanes,
		.set_clock_gating = &radeon_atom_set_clock_gating,
	},
	.pflip = {
		.pre_page_flip = &rs600_pre_page_flip,
		.page_flip = &rs600_page_flip,
		.post_page_flip = &rs600_post_page_flip,
	},
};

static struct radeon_asic r520_asic = {
	.init = &r520_init,
	.fini = &rv515_fini,
	.suspend = &rv515_suspend,
	.resume = &r520_resume,
	.vga_set_state = &r100_vga_set_state,
	.asic_reset = &rs600_asic_reset,
	.ioctl_wait_idle = NULL,
	.gui_idle = &r100_gui_idle,
	.mc_wait_for_idle = &r520_mc_wait_for_idle,
	.gart = {
		.tlb_flush = &rv370_pcie_gart_tlb_flush,
		.set_page = &rv370_pcie_gart_set_page,
	},
	.ring = {
		[RADEON_RING_TYPE_GFX_INDEX] = &r300_gfx_ring
	},
	.irq = {
		.set = &rs600_irq_set,
		.process = &rs600_irq_process,
	},
	.display = {
		.bandwidth_update = &rv515_bandwidth_update,
		.get_vblank_counter = &rs600_get_vblank_counter,
		.wait_for_vblank = &avivo_wait_for_vblank,
		.set_backlight_level = &atombios_set_backlight_level,
		.get_backlight_level = &atombios_get_backlight_level,
	},
	.copy = {
		.blit = &r100_copy_blit,
		.blit_ring_index = RADEON_RING_TYPE_GFX_INDEX,
		.dma = &r200_copy_dma,
		.dma_ring_index = RADEON_RING_TYPE_GFX_INDEX,
		.copy = &r100_copy_blit,
		.copy_ring_index = RADEON_RING_TYPE_GFX_INDEX,
	},
	.surface = {
		.set_reg = r100_set_surface_reg,
		.clear_reg = r100_clear_surface_reg,
	},
	.hpd = {
		.init = &rs600_hpd_init,
		.fini = &rs600_hpd_fini,
		.sense = &rs600_hpd_sense,
		.set_polarity = &rs600_hpd_set_polarity,
	},
	.pm = {
		.misc = &rs600_pm_misc,
		.prepare = &rs600_pm_prepare,
		.finish = &rs600_pm_finish,
		.init_profile = &r420_pm_init_profile,
		.get_dynpm_state = &r100_pm_get_dynpm_state,
		.get_engine_clock = &radeon_atom_get_engine_clock,
		.set_engine_clock = &radeon_atom_set_engine_clock,
		.get_memory_clock = &radeon_atom_get_memory_clock,
		.set_memory_clock = &radeon_atom_set_memory_clock,
		.get_pcie_lanes = &rv370_get_pcie_lanes,
		.set_pcie_lanes = &rv370_set_pcie_lanes,
		.set_clock_gating = &radeon_atom_set_clock_gating,
	},
	.pflip = {
		.pre_page_flip = &rs600_pre_page_flip,
		.page_flip = &rs600_page_flip,
		.post_page_flip = &rs600_post_page_flip,
	},
};

static struct radeon_asic_ring r600_gfx_ring = {
	.ib_execute = &r600_ring_ib_execute,
	.emit_fence = &r600_fence_ring_emit,
	.emit_semaphore = &r600_semaphore_ring_emit,
	.cs_parse = &r600_cs_parse,
	.ring_test = &r600_ring_test,
	.ib_test = &r600_ib_test,
	.is_lockup = &r600_gfx_is_lockup,
	.get_rptr = &r600_gfx_get_rptr,
	.get_wptr = &r600_gfx_get_wptr,
	.set_wptr = &r600_gfx_set_wptr,
};

static struct radeon_asic_ring r600_dma_ring = {
	.ib_execute = &r600_dma_ring_ib_execute,
	.emit_fence = &r600_dma_fence_ring_emit,
	.emit_semaphore = &r600_dma_semaphore_ring_emit,
	.cs_parse = &r600_dma_cs_parse,
	.ring_test = &r600_dma_ring_test,
	.ib_test = &r600_dma_ib_test,
	.is_lockup = &r600_dma_is_lockup,
	.get_rptr = &r600_dma_get_rptr,
	.get_wptr = &r600_dma_get_wptr,
	.set_wptr = &r600_dma_set_wptr,
};

static struct radeon_asic r600_asic = {
	.init = &r600_init,
	.fini = &r600_fini,
	.suspend = &r600_suspend,
	.resume = &r600_resume,
	.vga_set_state = &r600_vga_set_state,
	.asic_reset = &r600_asic_reset,
	.ioctl_wait_idle = r600_ioctl_wait_idle,
	.gui_idle = &r600_gui_idle,
	.mc_wait_for_idle = &r600_mc_wait_for_idle,
	.get_xclk = &r600_get_xclk,
	.get_gpu_clock_counter = &r600_get_gpu_clock_counter,
	.gart = {
		.tlb_flush = &r600_pcie_gart_tlb_flush,
		.set_page = &rs600_gart_set_page,
	},
	.ring = {
		[RADEON_RING_TYPE_GFX_INDEX] = &r600_gfx_ring,
		[R600_RING_TYPE_DMA_INDEX] = &r600_dma_ring,
	},
	.irq = {
		.set = &r600_irq_set,
		.process = &r600_irq_process,
	},
	.display = {
		.bandwidth_update = &rv515_bandwidth_update,
		.get_vblank_counter = &rs600_get_vblank_counter,
		.wait_for_vblank = &avivo_wait_for_vblank,
		.set_backlight_level = &atombios_set_backlight_level,
		.get_backlight_level = &atombios_get_backlight_level,
		.hdmi_enable = &r600_hdmi_enable,
		.hdmi_setmode = &r600_hdmi_setmode,
	},
	.copy = {
		.blit = &r600_copy_cpdma,
		.blit_ring_index = RADEON_RING_TYPE_GFX_INDEX,
		.dma = &r600_copy_dma,
		.dma_ring_index = R600_RING_TYPE_DMA_INDEX,
		.copy = &r600_copy_cpdma,
		.copy_ring_index = RADEON_RING_TYPE_GFX_INDEX,
	},
	.surface = {
		.set_reg = r600_set_surface_reg,
		.clear_reg = r600_clear_surface_reg,
	},
	.hpd = {
		.init = &r600_hpd_init,
		.fini = &r600_hpd_fini,
		.sense = &r600_hpd_sense,
		.set_polarity = &r600_hpd_set_polarity,
	},
	.pm = {
		.misc = &r600_pm_misc,
		.prepare = &rs600_pm_prepare,
		.finish = &rs600_pm_finish,
		.init_profile = &r600_pm_init_profile,
		.get_dynpm_state = &r600_pm_get_dynpm_state,
		.get_engine_clock = &radeon_atom_get_engine_clock,
		.set_engine_clock = &radeon_atom_set_engine_clock,
		.get_memory_clock = &radeon_atom_get_memory_clock,
		.set_memory_clock = &radeon_atom_set_memory_clock,
		.get_pcie_lanes = &r600_get_pcie_lanes,
		.set_pcie_lanes = &r600_set_pcie_lanes,
		.set_clock_gating = NULL,
		.get_temperature = &rv6xx_get_temp,
	},
	.pflip = {
		.pre_page_flip = &rs600_pre_page_flip,
		.page_flip = &rs600_page_flip,
		.post_page_flip = &rs600_post_page_flip,
	},
};

static struct radeon_asic rv6xx_asic = {
	.init = &r600_init,
	.fini = &r600_fini,
	.suspend = &r600_suspend,
	.resume = &r600_resume,
	.vga_set_state = &r600_vga_set_state,
	.asic_reset = &r600_asic_reset,
	.ioctl_wait_idle = r600_ioctl_wait_idle,
	.gui_idle = &r600_gui_idle,
	.mc_wait_for_idle = &r600_mc_wait_for_idle,
	.get_xclk = &r600_get_xclk,
	.get_gpu_clock_counter = &r600_get_gpu_clock_counter,
	.gart = {
		.tlb_flush = &r600_pcie_gart_tlb_flush,
		.set_page = &rs600_gart_set_page,
	},
	.ring = {
		[RADEON_RING_TYPE_GFX_INDEX] = &r600_gfx_ring,
		[R600_RING_TYPE_DMA_INDEX] = &r600_dma_ring,
	},
	.irq = {
		.set = &r600_irq_set,
		.process = &r600_irq_process,
	},
	.display = {
		.bandwidth_update = &rv515_bandwidth_update,
		.get_vblank_counter = &rs600_get_vblank_counter,
		.wait_for_vblank = &avivo_wait_for_vblank,
		.set_backlight_level = &atombios_set_backlight_level,
		.get_backlight_level = &atombios_get_backlight_level,
		.hdmi_enable = &r600_hdmi_enable,
		.hdmi_setmode = &r600_hdmi_setmode,
	},
	.copy = {
		.blit = &r600_copy_cpdma,
		.blit_ring_index = RADEON_RING_TYPE_GFX_INDEX,
		.dma = &r600_copy_dma,
		.dma_ring_index = R600_RING_TYPE_DMA_INDEX,
		.copy = &r600_copy_cpdma,
		.copy_ring_index = RADEON_RING_TYPE_GFX_INDEX,
	},
	.surface = {
		.set_reg = r600_set_surface_reg,
		.clear_reg = r600_clear_surface_reg,
	},
	.hpd = {
		.init = &r600_hpd_init,
		.fini = &r600_hpd_fini,
		.sense = &r600_hpd_sense,
		.set_polarity = &r600_hpd_set_polarity,
	},
	.pm = {
		.misc = &r600_pm_misc,
		.prepare = &rs600_pm_prepare,
		.finish = &rs600_pm_finish,
		.init_profile = &r600_pm_init_profile,
		.get_dynpm_state = &r600_pm_get_dynpm_state,
		.get_engine_clock = &radeon_atom_get_engine_clock,
		.set_engine_clock = &radeon_atom_set_engine_clock,
		.get_memory_clock = &radeon_atom_get_memory_clock,
		.set_memory_clock = &radeon_atom_set_memory_clock,
		.get_pcie_lanes = &r600_get_pcie_lanes,
		.set_pcie_lanes = &r600_set_pcie_lanes,
		.set_clock_gating = NULL,
		.get_temperature = &rv6xx_get_temp,
		.set_uvd_clocks = &r600_set_uvd_clocks,
	},
	.dpm = {
		.init = &rv6xx_dpm_init,
		.setup_asic = &rv6xx_setup_asic,
		.enable = &rv6xx_dpm_enable,
		.late_enable = &r600_dpm_late_enable,
		.disable = &rv6xx_dpm_disable,
		.pre_set_power_state = &r600_dpm_pre_set_power_state,
		.set_power_state = &rv6xx_dpm_set_power_state,
		.post_set_power_state = &r600_dpm_post_set_power_state,
		.display_configuration_changed = &rv6xx_dpm_display_configuration_changed,
		.fini = &rv6xx_dpm_fini,
		.get_sclk = &rv6xx_dpm_get_sclk,
		.get_mclk = &rv6xx_dpm_get_mclk,
		.print_power_state = &rv6xx_dpm_print_power_state,
		.debugfs_print_current_performance_level = &rv6xx_dpm_debugfs_print_current_performance_level,
		.force_performance_level = &rv6xx_dpm_force_performance_level,
	},
	.pflip = {
		.pre_page_flip = &rs600_pre_page_flip,
		.page_flip = &rs600_page_flip,
		.post_page_flip = &rs600_post_page_flip,
	},
};

static struct radeon_asic rs780_asic = {
	.init = &r600_init,
	.fini = &r600_fini,
	.suspend = &r600_suspend,
	.resume = &r600_resume,
	.vga_set_state = &r600_vga_set_state,
	.asic_reset = &r600_asic_reset,
	.ioctl_wait_idle = r600_ioctl_wait_idle,
	.gui_idle = &r600_gui_idle,
	.mc_wait_for_idle = &r600_mc_wait_for_idle,
	.get_xclk = &r600_get_xclk,
	.get_gpu_clock_counter = &r600_get_gpu_clock_counter,
	.gart = {
		.tlb_flush = &r600_pcie_gart_tlb_flush,
		.set_page = &rs600_gart_set_page,
	},
	.ring = {
		[RADEON_RING_TYPE_GFX_INDEX] = &r600_gfx_ring,
		[R600_RING_TYPE_DMA_INDEX] = &r600_dma_ring,
	},
	.irq = {
		.set = &r600_irq_set,
		.process = &r600_irq_process,
	},
	.display = {
		.bandwidth_update = &rs690_bandwidth_update,
		.get_vblank_counter = &rs600_get_vblank_counter,
		.wait_for_vblank = &avivo_wait_for_vblank,
		.set_backlight_level = &atombios_set_backlight_level,
		.get_backlight_level = &atombios_get_backlight_level,
		.hdmi_enable = &r600_hdmi_enable,
		.hdmi_setmode = &r600_hdmi_setmode,
	},
	.copy = {
		.blit = &r600_copy_cpdma,
		.blit_ring_index = RADEON_RING_TYPE_GFX_INDEX,
		.dma = &r600_copy_dma,
		.dma_ring_index = R600_RING_TYPE_DMA_INDEX,
		.copy = &r600_copy_cpdma,
		.copy_ring_index = RADEON_RING_TYPE_GFX_INDEX,
	},
	.surface = {
		.set_reg = r600_set_surface_reg,
		.clear_reg = r600_clear_surface_reg,
	},
	.hpd = {
		.init = &r600_hpd_init,
		.fini = &r600_hpd_fini,
		.sense = &r600_hpd_sense,
		.set_polarity = &r600_hpd_set_polarity,
	},
	.pm = {
		.misc = &r600_pm_misc,
		.prepare = &rs600_pm_prepare,
		.finish = &rs600_pm_finish,
		.init_profile = &rs780_pm_init_profile,
		.get_dynpm_state = &r600_pm_get_dynpm_state,
		.get_engine_clock = &radeon_atom_get_engine_clock,
		.set_engine_clock = &radeon_atom_set_engine_clock,
		.get_memory_clock = NULL,
		.set_memory_clock = NULL,
		.get_pcie_lanes = NULL,
		.set_pcie_lanes = NULL,
		.set_clock_gating = NULL,
		.get_temperature = &rv6xx_get_temp,
		.set_uvd_clocks = &r600_set_uvd_clocks,
	},
	.dpm = {
		.init = &rs780_dpm_init,
		.setup_asic = &rs780_dpm_setup_asic,
		.enable = &rs780_dpm_enable,
		.late_enable = &r600_dpm_late_enable,
		.disable = &rs780_dpm_disable,
		.pre_set_power_state = &r600_dpm_pre_set_power_state,
		.set_power_state = &rs780_dpm_set_power_state,
		.post_set_power_state = &r600_dpm_post_set_power_state,
		.display_configuration_changed = &rs780_dpm_display_configuration_changed,
		.fini = &rs780_dpm_fini,
		.get_sclk = &rs780_dpm_get_sclk,
		.get_mclk = &rs780_dpm_get_mclk,
		.print_power_state = &rs780_dpm_print_power_state,
		.debugfs_print_current_performance_level = &rs780_dpm_debugfs_print_current_performance_level,
		.force_performance_level = &rs780_dpm_force_performance_level,
	},
	.pflip = {
		.pre_page_flip = &rs600_pre_page_flip,
		.page_flip = &rs600_page_flip,
		.post_page_flip = &rs600_post_page_flip,
	},
};

static struct radeon_asic_ring rv770_uvd_ring = {
	.ib_execute = &uvd_v1_0_ib_execute,
	.emit_fence = &uvd_v2_2_fence_emit,
	.emit_semaphore = &uvd_v1_0_semaphore_emit,
	.cs_parse = &radeon_uvd_cs_parse,
	.ring_test = &uvd_v1_0_ring_test,
	.ib_test = &uvd_v1_0_ib_test,
	.is_lockup = &radeon_ring_test_lockup,
	.get_rptr = &uvd_v1_0_get_rptr,
	.get_wptr = &uvd_v1_0_get_wptr,
	.set_wptr = &uvd_v1_0_set_wptr,
};

static struct radeon_asic rv770_asic = {
	.init = &rv770_init,
	.fini = &rv770_fini,
	.suspend = &rv770_suspend,
	.resume = &rv770_resume,
	.asic_reset = &r600_asic_reset,
	.vga_set_state = &r600_vga_set_state,
	.ioctl_wait_idle = r600_ioctl_wait_idle,
	.gui_idle = &r600_gui_idle,
	.mc_wait_for_idle = &r600_mc_wait_for_idle,
	.get_xclk = &rv770_get_xclk,
	.get_gpu_clock_counter = &r600_get_gpu_clock_counter,
	.gart = {
		.tlb_flush = &r600_pcie_gart_tlb_flush,
		.set_page = &rs600_gart_set_page,
	},
	.ring = {
		[RADEON_RING_TYPE_GFX_INDEX] = &r600_gfx_ring,
		[R600_RING_TYPE_DMA_INDEX] = &r600_dma_ring,
		[R600_RING_TYPE_UVD_INDEX] = &rv770_uvd_ring,
	},
	.irq = {
		.set = &r600_irq_set,
		.process = &r600_irq_process,
	},
	.display = {
		.bandwidth_update = &rv515_bandwidth_update,
		.get_vblank_counter = &rs600_get_vblank_counter,
		.wait_for_vblank = &avivo_wait_for_vblank,
		.set_backlight_level = &atombios_set_backlight_level,
		.get_backlight_level = &atombios_get_backlight_level,
		.hdmi_enable = &r600_hdmi_enable,
		.hdmi_setmode = &r600_hdmi_setmode,
	},
	.copy = {
		.blit = &r600_copy_cpdma,
		.blit_ring_index = RADEON_RING_TYPE_GFX_INDEX,
		.dma = &rv770_copy_dma,
		.dma_ring_index = R600_RING_TYPE_DMA_INDEX,
		.copy = &rv770_copy_dma,
		.copy_ring_index = R600_RING_TYPE_DMA_INDEX,
	},
	.surface = {
		.set_reg = r600_set_surface_reg,
		.clear_reg = r600_clear_surface_reg,
	},
	.hpd = {
		.init = &r600_hpd_init,
		.fini = &r600_hpd_fini,
		.sense = &r600_hpd_sense,
		.set_polarity = &r600_hpd_set_polarity,
	},
	.pm = {
		.misc = &rv770_pm_misc,
		.prepare = &rs600_pm_prepare,
		.finish = &rs600_pm_finish,
		.init_profile = &r600_pm_init_profile,
		.get_dynpm_state = &r600_pm_get_dynpm_state,
		.get_engine_clock = &radeon_atom_get_engine_clock,
		.set_engine_clock = &radeon_atom_set_engine_clock,
		.get_memory_clock = &radeon_atom_get_memory_clock,
		.set_memory_clock = &radeon_atom_set_memory_clock,
		.get_pcie_lanes = &r600_get_pcie_lanes,
		.set_pcie_lanes = &r600_set_pcie_lanes,
		.set_clock_gating = &radeon_atom_set_clock_gating,
		.set_uvd_clocks = &rv770_set_uvd_clocks,
		.get_temperature = &rv770_get_temp,
	},
	.dpm = {
		.init = &rv770_dpm_init,
		.setup_asic = &rv770_dpm_setup_asic,
		.enable = &rv770_dpm_enable,
		.late_enable = &rv770_dpm_late_enable,
		.disable = &rv770_dpm_disable,
		.pre_set_power_state = &r600_dpm_pre_set_power_state,
		.set_power_state = &rv770_dpm_set_power_state,
		.post_set_power_state = &r600_dpm_post_set_power_state,
		.display_configuration_changed = &rv770_dpm_display_configuration_changed,
		.fini = &rv770_dpm_fini,
		.get_sclk = &rv770_dpm_get_sclk,
		.get_mclk = &rv770_dpm_get_mclk,
		.print_power_state = &rv770_dpm_print_power_state,
		.debugfs_print_current_performance_level = &rv770_dpm_debugfs_print_current_performance_level,
		.force_performance_level = &rv770_dpm_force_performance_level,
		.vblank_too_short = &rv770_dpm_vblank_too_short,
	},
	.pflip = {
		.pre_page_flip = &rs600_pre_page_flip,
		.page_flip = &rv770_page_flip,
		.post_page_flip = &rs600_post_page_flip,
	},
};

static struct radeon_asic_ring evergreen_gfx_ring = {
	.ib_execute = &evergreen_ring_ib_execute,
	.emit_fence = &r600_fence_ring_emit,
	.emit_semaphore = &r600_semaphore_ring_emit,
	.cs_parse = &evergreen_cs_parse,
	.ring_test = &r600_ring_test,
	.ib_test = &r600_ib_test,
	.is_lockup = &evergreen_gfx_is_lockup,
	.get_rptr = &r600_gfx_get_rptr,
	.get_wptr = &r600_gfx_get_wptr,
	.set_wptr = &r600_gfx_set_wptr,
};

static struct radeon_asic_ring evergreen_dma_ring = {
	.ib_execute = &evergreen_dma_ring_ib_execute,
	.emit_fence = &evergreen_dma_fence_ring_emit,
	.emit_semaphore = &r600_dma_semaphore_ring_emit,
	.cs_parse = &evergreen_dma_cs_parse,
	.ring_test = &r600_dma_ring_test,
	.ib_test = &r600_dma_ib_test,
	.is_lockup = &evergreen_dma_is_lockup,
	.get_rptr = &r600_dma_get_rptr,
	.get_wptr = &r600_dma_get_wptr,
	.set_wptr = &r600_dma_set_wptr,
};

static struct radeon_asic evergreen_asic = {
	.init = &evergreen_init,
	.fini = &evergreen_fini,
	.suspend = &evergreen_suspend,
	.resume = &evergreen_resume,
	.asic_reset = &evergreen_asic_reset,
	.vga_set_state = &r600_vga_set_state,
	.ioctl_wait_idle = r600_ioctl_wait_idle,
	.gui_idle = &r600_gui_idle,
	.mc_wait_for_idle = &evergreen_mc_wait_for_idle,
	.get_xclk = &rv770_get_xclk,
	.get_gpu_clock_counter = &r600_get_gpu_clock_counter,
	.gart = {
		.tlb_flush = &evergreen_pcie_gart_tlb_flush,
		.set_page = &rs600_gart_set_page,
	},
	.ring = {
		[RADEON_RING_TYPE_GFX_INDEX] = &evergreen_gfx_ring,
		[R600_RING_TYPE_DMA_INDEX] = &evergreen_dma_ring,
		[R600_RING_TYPE_UVD_INDEX] = &rv770_uvd_ring,
	},
	.irq = {
		.set = &evergreen_irq_set,
		.process = &evergreen_irq_process,
	},
	.display = {
		.bandwidth_update = &evergreen_bandwidth_update,
		.get_vblank_counter = &evergreen_get_vblank_counter,
		.wait_for_vblank = &dce4_wait_for_vblank,
		.set_backlight_level = &atombios_set_backlight_level,
		.get_backlight_level = &atombios_get_backlight_level,
		.hdmi_enable = &evergreen_hdmi_enable,
		.hdmi_setmode = &evergreen_hdmi_setmode,
	},
	.copy = {
		.blit = &r600_copy_cpdma,
		.blit_ring_index = RADEON_RING_TYPE_GFX_INDEX,
		.dma = &evergreen_copy_dma,
		.dma_ring_index = R600_RING_TYPE_DMA_INDEX,
		.copy = &evergreen_copy_dma,
		.copy_ring_index = R600_RING_TYPE_DMA_INDEX,
	},
	.surface = {
		.set_reg = r600_set_surface_reg,
		.clear_reg = r600_clear_surface_reg,
	},
	.hpd = {
		.init = &evergreen_hpd_init,
		.fini = &evergreen_hpd_fini,
		.sense = &evergreen_hpd_sense,
		.set_polarity = &evergreen_hpd_set_polarity,
	},
	.pm = {
		.misc = &evergreen_pm_misc,
		.prepare = &evergreen_pm_prepare,
		.finish = &evergreen_pm_finish,
		.init_profile = &r600_pm_init_profile,
		.get_dynpm_state = &r600_pm_get_dynpm_state,
		.get_engine_clock = &radeon_atom_get_engine_clock,
		.set_engine_clock = &radeon_atom_set_engine_clock,
		.get_memory_clock = &radeon_atom_get_memory_clock,
		.set_memory_clock = &radeon_atom_set_memory_clock,
		.get_pcie_lanes = &r600_get_pcie_lanes,
		.set_pcie_lanes = &r600_set_pcie_lanes,
		.set_clock_gating = NULL,
		.set_uvd_clocks = &evergreen_set_uvd_clocks,
		.get_temperature = &evergreen_get_temp,
	},
	.dpm = {
		.init = &cypress_dpm_init,
		.setup_asic = &cypress_dpm_setup_asic,
		.enable = &cypress_dpm_enable,
		.late_enable = &rv770_dpm_late_enable,
		.disable = &cypress_dpm_disable,
		.pre_set_power_state = &r600_dpm_pre_set_power_state,
		.set_power_state = &cypress_dpm_set_power_state,
		.post_set_power_state = &r600_dpm_post_set_power_state,
		.display_configuration_changed = &cypress_dpm_display_configuration_changed,
		.fini = &cypress_dpm_fini,
		.get_sclk = &rv770_dpm_get_sclk,
		.get_mclk = &rv770_dpm_get_mclk,
		.print_power_state = &rv770_dpm_print_power_state,
		.debugfs_print_current_performance_level = &rv770_dpm_debugfs_print_current_performance_level,
		.force_performance_level = &rv770_dpm_force_performance_level,
		.vblank_too_short = &cypress_dpm_vblank_too_short,
	},
	.pflip = {
		.pre_page_flip = &evergreen_pre_page_flip,
		.page_flip = &evergreen_page_flip,
		.post_page_flip = &evergreen_post_page_flip,
	},
};

static struct radeon_asic sumo_asic = {
	.init = &evergreen_init,
	.fini = &evergreen_fini,
	.suspend = &evergreen_suspend,
	.resume = &evergreen_resume,
	.asic_reset = &evergreen_asic_reset,
	.vga_set_state = &r600_vga_set_state,
	.ioctl_wait_idle = r600_ioctl_wait_idle,
	.gui_idle = &r600_gui_idle,
	.mc_wait_for_idle = &evergreen_mc_wait_for_idle,
	.get_xclk = &r600_get_xclk,
	.get_gpu_clock_counter = &r600_get_gpu_clock_counter,
	.gart = {
		.tlb_flush = &evergreen_pcie_gart_tlb_flush,
		.set_page = &rs600_gart_set_page,
	},
	.ring = {
		[RADEON_RING_TYPE_GFX_INDEX] = &evergreen_gfx_ring,
		[R600_RING_TYPE_DMA_INDEX] = &evergreen_dma_ring,
		[R600_RING_TYPE_UVD_INDEX] = &rv770_uvd_ring,
	},
	.irq = {
		.set = &evergreen_irq_set,
		.process = &evergreen_irq_process,
	},
	.display = {
		.bandwidth_update = &evergreen_bandwidth_update,
		.get_vblank_counter = &evergreen_get_vblank_counter,
		.wait_for_vblank = &dce4_wait_for_vblank,
		.set_backlight_level = &atombios_set_backlight_level,
		.get_backlight_level = &atombios_get_backlight_level,
		.hdmi_enable = &evergreen_hdmi_enable,
		.hdmi_setmode = &evergreen_hdmi_setmode,
	},
	.copy = {
		.blit = &r600_copy_cpdma,
		.blit_ring_index = RADEON_RING_TYPE_GFX_INDEX,
		.dma = &evergreen_copy_dma,
		.dma_ring_index = R600_RING_TYPE_DMA_INDEX,
		.copy = &evergreen_copy_dma,
		.copy_ring_index = R600_RING_TYPE_DMA_INDEX,
	},
	.surface = {
		.set_reg = r600_set_surface_reg,
		.clear_reg = r600_clear_surface_reg,
	},
	.hpd = {
		.init = &evergreen_hpd_init,
		.fini = &evergreen_hpd_fini,
		.sense = &evergreen_hpd_sense,
		.set_polarity = &evergreen_hpd_set_polarity,
	},
	.pm = {
		.misc = &evergreen_pm_misc,
		.prepare = &evergreen_pm_prepare,
		.finish = &evergreen_pm_finish,
		.init_profile = &sumo_pm_init_profile,
		.get_dynpm_state = &r600_pm_get_dynpm_state,
		.get_engine_clock = &radeon_atom_get_engine_clock,
		.set_engine_clock = &radeon_atom_set_engine_clock,
		.get_memory_clock = NULL,
		.set_memory_clock = NULL,
		.get_pcie_lanes = NULL,
		.set_pcie_lanes = NULL,
		.set_clock_gating = NULL,
		.set_uvd_clocks = &sumo_set_uvd_clocks,
		.get_temperature = &sumo_get_temp,
	},
	.dpm = {
		.init = &sumo_dpm_init,
		.setup_asic = &sumo_dpm_setup_asic,
		.enable = &sumo_dpm_enable,
		.late_enable = &sumo_dpm_late_enable,
		.disable = &sumo_dpm_disable,
		.pre_set_power_state = &sumo_dpm_pre_set_power_state,
		.set_power_state = &sumo_dpm_set_power_state,
		.post_set_power_state = &sumo_dpm_post_set_power_state,
		.display_configuration_changed = &sumo_dpm_display_configuration_changed,
		.fini = &sumo_dpm_fini,
		.get_sclk = &sumo_dpm_get_sclk,
		.get_mclk = &sumo_dpm_get_mclk,
		.print_power_state = &sumo_dpm_print_power_state,
		.debugfs_print_current_performance_level = &sumo_dpm_debugfs_print_current_performance_level,
		.force_performance_level = &sumo_dpm_force_performance_level,
	},
	.pflip = {
		.pre_page_flip = &evergreen_pre_page_flip,
		.page_flip = &evergreen_page_flip,
		.post_page_flip = &evergreen_post_page_flip,
	},
};

static struct radeon_asic btc_asic = {
	.init = &evergreen_init,
	.fini = &evergreen_fini,
	.suspend = &evergreen_suspend,
	.resume = &evergreen_resume,
	.asic_reset = &evergreen_asic_reset,
	.vga_set_state = &r600_vga_set_state,
	.ioctl_wait_idle = r600_ioctl_wait_idle,
	.gui_idle = &r600_gui_idle,
	.mc_wait_for_idle = &evergreen_mc_wait_for_idle,
	.get_xclk = &rv770_get_xclk,
	.get_gpu_clock_counter = &r600_get_gpu_clock_counter,
	.gart = {
		.tlb_flush = &evergreen_pcie_gart_tlb_flush,
		.set_page = &rs600_gart_set_page,
	},
	.ring = {
		[RADEON_RING_TYPE_GFX_INDEX] = &evergreen_gfx_ring,
		[R600_RING_TYPE_DMA_INDEX] = &evergreen_dma_ring,
		[R600_RING_TYPE_UVD_INDEX] = &rv770_uvd_ring,
	},
	.irq = {
		.set = &evergreen_irq_set,
		.process = &evergreen_irq_process,
	},
	.display = {
		.bandwidth_update = &evergreen_bandwidth_update,
		.get_vblank_counter = &evergreen_get_vblank_counter,
		.wait_for_vblank = &dce4_wait_for_vblank,
		.set_backlight_level = &atombios_set_backlight_level,
		.get_backlight_level = &atombios_get_backlight_level,
		.hdmi_enable = &evergreen_hdmi_enable,
		.hdmi_setmode = &evergreen_hdmi_setmode,
	},
	.copy = {
		.blit = &r600_copy_cpdma,
		.blit_ring_index = RADEON_RING_TYPE_GFX_INDEX,
		.dma = &evergreen_copy_dma,
		.dma_ring_index = R600_RING_TYPE_DMA_INDEX,
		.copy = &evergreen_copy_dma,
		.copy_ring_index = R600_RING_TYPE_DMA_INDEX,
	},
	.surface = {
		.set_reg = r600_set_surface_reg,
		.clear_reg = r600_clear_surface_reg,
	},
	.hpd = {
		.init = &evergreen_hpd_init,
		.fini = &evergreen_hpd_fini,
		.sense = &evergreen_hpd_sense,
		.set_polarity = &evergreen_hpd_set_polarity,
	},
	.pm = {
		.misc = &evergreen_pm_misc,
		.prepare = &evergreen_pm_prepare,
		.finish = &evergreen_pm_finish,
		.init_profile = &btc_pm_init_profile,
		.get_dynpm_state = &r600_pm_get_dynpm_state,
		.get_engine_clock = &radeon_atom_get_engine_clock,
		.set_engine_clock = &radeon_atom_set_engine_clock,
		.get_memory_clock = &radeon_atom_get_memory_clock,
		.set_memory_clock = &radeon_atom_set_memory_clock,
		.get_pcie_lanes = &r600_get_pcie_lanes,
		.set_pcie_lanes = &r600_set_pcie_lanes,
		.set_clock_gating = NULL,
		.set_uvd_clocks = &evergreen_set_uvd_clocks,
		.get_temperature = &evergreen_get_temp,
	},
	.dpm = {
		.init = &btc_dpm_init,
		.setup_asic = &btc_dpm_setup_asic,
		.enable = &btc_dpm_enable,
		.late_enable = &rv770_dpm_late_enable,
		.disable = &btc_dpm_disable,
		.pre_set_power_state = &btc_dpm_pre_set_power_state,
		.set_power_state = &btc_dpm_set_power_state,
		.post_set_power_state = &btc_dpm_post_set_power_state,
		.display_configuration_changed = &cypress_dpm_display_configuration_changed,
		.fini = &btc_dpm_fini,
		.get_sclk = &btc_dpm_get_sclk,
		.get_mclk = &btc_dpm_get_mclk,
		.print_power_state = &rv770_dpm_print_power_state,
		.debugfs_print_current_performance_level = &btc_dpm_debugfs_print_current_performance_level,
		.force_performance_level = &rv770_dpm_force_performance_level,
		.vblank_too_short = &btc_dpm_vblank_too_short,
	},
	.pflip = {
		.pre_page_flip = &evergreen_pre_page_flip,
		.page_flip = &evergreen_page_flip,
		.post_page_flip = &evergreen_post_page_flip,
	},
};

static struct radeon_asic_ring cayman_gfx_ring = {
	.ib_execute = &cayman_ring_ib_execute,
	.ib_parse = &evergreen_ib_parse,
	.emit_fence = &cayman_fence_ring_emit,
	.emit_semaphore = &r600_semaphore_ring_emit,
	.cs_parse = &evergreen_cs_parse,
	.ring_test = &r600_ring_test,
	.ib_test = &r600_ib_test,
	.is_lockup = &cayman_gfx_is_lockup,
	.vm_flush = &cayman_vm_flush,
	.get_rptr = &cayman_gfx_get_rptr,
	.get_wptr = &cayman_gfx_get_wptr,
	.set_wptr = &cayman_gfx_set_wptr,
};

static struct radeon_asic_ring cayman_dma_ring = {
	.ib_execute = &cayman_dma_ring_ib_execute,
	.ib_parse = &evergreen_dma_ib_parse,
	.emit_fence = &evergreen_dma_fence_ring_emit,
	.emit_semaphore = &r600_dma_semaphore_ring_emit,
	.cs_parse = &evergreen_dma_cs_parse,
	.ring_test = &r600_dma_ring_test,
	.ib_test = &r600_dma_ib_test,
	.is_lockup = &cayman_dma_is_lockup,
	.vm_flush = &cayman_dma_vm_flush,
	.get_rptr = &cayman_dma_get_rptr,
	.get_wptr = &cayman_dma_get_wptr,
	.set_wptr = &cayman_dma_set_wptr
};

static struct radeon_asic_ring cayman_uvd_ring = {
	.ib_execute = &uvd_v1_0_ib_execute,
	.emit_fence = &uvd_v2_2_fence_emit,
	.emit_semaphore = &uvd_v3_1_semaphore_emit,
	.cs_parse = &radeon_uvd_cs_parse,
	.ring_test = &uvd_v1_0_ring_test,
	.ib_test = &uvd_v1_0_ib_test,
	.is_lockup = &radeon_ring_test_lockup,
	.get_rptr = &uvd_v1_0_get_rptr,
	.get_wptr = &uvd_v1_0_get_wptr,
	.set_wptr = &uvd_v1_0_set_wptr,
};

static struct radeon_asic cayman_asic = {
	.init = &cayman_init,
	.fini = &cayman_fini,
	.suspend = &cayman_suspend,
	.resume = &cayman_resume,
	.asic_reset = &cayman_asic_reset,
	.vga_set_state = &r600_vga_set_state,
	.ioctl_wait_idle = r600_ioctl_wait_idle,
	.gui_idle = &r600_gui_idle,
	.mc_wait_for_idle = &evergreen_mc_wait_for_idle,
	.get_xclk = &rv770_get_xclk,
	.get_gpu_clock_counter = &r600_get_gpu_clock_counter,
	.gart = {
		.tlb_flush = &cayman_pcie_gart_tlb_flush,
		.set_page = &rs600_gart_set_page,
	},
	.vm = {
		.init = &cayman_vm_init,
		.fini = &cayman_vm_fini,
		.set_page = &cayman_dma_vm_set_page,
	},
	.ring = {
		[RADEON_RING_TYPE_GFX_INDEX] = &cayman_gfx_ring,
		[CAYMAN_RING_TYPE_CP1_INDEX] = &cayman_gfx_ring,
		[CAYMAN_RING_TYPE_CP2_INDEX] = &cayman_gfx_ring,
		[R600_RING_TYPE_DMA_INDEX] = &cayman_dma_ring,
		[CAYMAN_RING_TYPE_DMA1_INDEX] = &cayman_dma_ring,
		[R600_RING_TYPE_UVD_INDEX] = &cayman_uvd_ring,
	},
	.irq = {
		.set = &evergreen_irq_set,
		.process = &evergreen_irq_process,
	},
	.display = {
		.bandwidth_update = &evergreen_bandwidth_update,
		.get_vblank_counter = &evergreen_get_vblank_counter,
		.wait_for_vblank = &dce4_wait_for_vblank,
		.set_backlight_level = &atombios_set_backlight_level,
		.get_backlight_level = &atombios_get_backlight_level,
		.hdmi_enable = &evergreen_hdmi_enable,
		.hdmi_setmode = &evergreen_hdmi_setmode,
	},
	.copy = {
		.blit = &r600_copy_cpdma,
		.blit_ring_index = RADEON_RING_TYPE_GFX_INDEX,
		.dma = &evergreen_copy_dma,
		.dma_ring_index = R600_RING_TYPE_DMA_INDEX,
		.copy = &evergreen_copy_dma,
		.copy_ring_index = R600_RING_TYPE_DMA_INDEX,
	},
	.surface = {
		.set_reg = r600_set_surface_reg,
		.clear_reg = r600_clear_surface_reg,
	},
	.hpd = {
		.init = &evergreen_hpd_init,
		.fini = &evergreen_hpd_fini,
		.sense = &evergreen_hpd_sense,
		.set_polarity = &evergreen_hpd_set_polarity,
	},
	.pm = {
		.misc = &evergreen_pm_misc,
		.prepare = &evergreen_pm_prepare,
		.finish = &evergreen_pm_finish,
		.init_profile = &btc_pm_init_profile,
		.get_dynpm_state = &r600_pm_get_dynpm_state,
		.get_engine_clock = &radeon_atom_get_engine_clock,
		.set_engine_clock = &radeon_atom_set_engine_clock,
		.get_memory_clock = &radeon_atom_get_memory_clock,
		.set_memory_clock = &radeon_atom_set_memory_clock,
		.get_pcie_lanes = &r600_get_pcie_lanes,
		.set_pcie_lanes = &r600_set_pcie_lanes,
		.set_clock_gating = NULL,
		.set_uvd_clocks = &evergreen_set_uvd_clocks,
		.get_temperature = &evergreen_get_temp,
	},
	.dpm = {
		.init = &ni_dpm_init,
		.setup_asic = &ni_dpm_setup_asic,
		.enable = &ni_dpm_enable,
		.late_enable = &rv770_dpm_late_enable,
		.disable = &ni_dpm_disable,
		.pre_set_power_state = &ni_dpm_pre_set_power_state,
		.set_power_state = &ni_dpm_set_power_state,
		.post_set_power_state = &ni_dpm_post_set_power_state,
		.display_configuration_changed = &cypress_dpm_display_configuration_changed,
		.fini = &ni_dpm_fini,
		.get_sclk = &ni_dpm_get_sclk,
		.get_mclk = &ni_dpm_get_mclk,
		.print_power_state = &ni_dpm_print_power_state,
		.debugfs_print_current_performance_level = &ni_dpm_debugfs_print_current_performance_level,
		.force_performance_level = &ni_dpm_force_performance_level,
		.vblank_too_short = &ni_dpm_vblank_too_short,
	},
	.pflip = {
		.pre_page_flip = &evergreen_pre_page_flip,
		.page_flip = &evergreen_page_flip,
		.post_page_flip = &evergreen_post_page_flip,
	},
};

static struct radeon_asic trinity_asic = {
	.init = &cayman_init,
	.fini = &cayman_fini,
	.suspend = &cayman_suspend,
	.resume = &cayman_resume,
	.asic_reset = &cayman_asic_reset,
	.vga_set_state = &r600_vga_set_state,
	.ioctl_wait_idle = r600_ioctl_wait_idle,
	.gui_idle = &r600_gui_idle,
	.mc_wait_for_idle = &evergreen_mc_wait_for_idle,
	.get_xclk = &r600_get_xclk,
	.get_gpu_clock_counter = &r600_get_gpu_clock_counter,
	.gart = {
		.tlb_flush = &cayman_pcie_gart_tlb_flush,
		.set_page = &rs600_gart_set_page,
	},
	.vm = {
		.init = &cayman_vm_init,
		.fini = &cayman_vm_fini,
		.set_page = &cayman_dma_vm_set_page,
	},
	.ring = {
		[RADEON_RING_TYPE_GFX_INDEX] = &cayman_gfx_ring,
		[CAYMAN_RING_TYPE_CP1_INDEX] = &cayman_gfx_ring,
		[CAYMAN_RING_TYPE_CP2_INDEX] = &cayman_gfx_ring,
		[R600_RING_TYPE_DMA_INDEX] = &cayman_dma_ring,
		[CAYMAN_RING_TYPE_DMA1_INDEX] = &cayman_dma_ring,
		[R600_RING_TYPE_UVD_INDEX] = &cayman_uvd_ring,
	},
	.irq = {
		.set = &evergreen_irq_set,
		.process = &evergreen_irq_process,
	},
	.display = {
		.bandwidth_update = &dce6_bandwidth_update,
		.get_vblank_counter = &evergreen_get_vblank_counter,
		.wait_for_vblank = &dce4_wait_for_vblank,
		.set_backlight_level = &atombios_set_backlight_level,
		.get_backlight_level = &atombios_get_backlight_level,
		.hdmi_enable = &evergreen_hdmi_enable,
		.hdmi_setmode = &evergreen_hdmi_setmode,
	},
	.copy = {
		.blit = &r600_copy_cpdma,
		.blit_ring_index = RADEON_RING_TYPE_GFX_INDEX,
		.dma = &evergreen_copy_dma,
		.dma_ring_index = R600_RING_TYPE_DMA_INDEX,
		.copy = &evergreen_copy_dma,
		.copy_ring_index = R600_RING_TYPE_DMA_INDEX,
	},
	.surface = {
		.set_reg = r600_set_surface_reg,
		.clear_reg = r600_clear_surface_reg,
	},
	.hpd = {
		.init = &evergreen_hpd_init,
		.fini = &evergreen_hpd_fini,
		.sense = &evergreen_hpd_sense,
		.set_polarity = &evergreen_hpd_set_polarity,
	},
	.pm = {
		.misc = &evergreen_pm_misc,
		.prepare = &evergreen_pm_prepare,
		.finish = &evergreen_pm_finish,
		.init_profile = &sumo_pm_init_profile,
		.get_dynpm_state = &r600_pm_get_dynpm_state,
		.get_engine_clock = &radeon_atom_get_engine_clock,
		.set_engine_clock = &radeon_atom_set_engine_clock,
		.get_memory_clock = NULL,
		.set_memory_clock = NULL,
		.get_pcie_lanes = NULL,
		.set_pcie_lanes = NULL,
		.set_clock_gating = NULL,
		.set_uvd_clocks = &sumo_set_uvd_clocks,
		.get_temperature = &tn_get_temp,
	},
	.dpm = {
		.init = &trinity_dpm_init,
		.setup_asic = &trinity_dpm_setup_asic,
		.enable = &trinity_dpm_enable,
		.late_enable = &trinity_dpm_late_enable,
		.disable = &trinity_dpm_disable,
		.pre_set_power_state = &trinity_dpm_pre_set_power_state,
		.set_power_state = &trinity_dpm_set_power_state,
		.post_set_power_state = &trinity_dpm_post_set_power_state,
		.display_configuration_changed = &trinity_dpm_display_configuration_changed,
		.fini = &trinity_dpm_fini,
		.get_sclk = &trinity_dpm_get_sclk,
		.get_mclk = &trinity_dpm_get_mclk,
		.print_power_state = &trinity_dpm_print_power_state,
		.debugfs_print_current_performance_level = &trinity_dpm_debugfs_print_current_performance_level,
		.force_performance_level = &trinity_dpm_force_performance_level,
		.enable_bapm = &trinity_dpm_enable_bapm,
	},
	.pflip = {
		.pre_page_flip = &evergreen_pre_page_flip,
		.page_flip = &evergreen_page_flip,
		.post_page_flip = &evergreen_post_page_flip,
	},
};

static struct radeon_asic_ring si_gfx_ring = {
	.ib_execute = &si_ring_ib_execute,
	.ib_parse = &si_ib_parse,
	.emit_fence = &si_fence_ring_emit,
	.emit_semaphore = &r600_semaphore_ring_emit,
	.cs_parse = NULL,
	.ring_test = &r600_ring_test,
	.ib_test = &r600_ib_test,
	.is_lockup = &si_gfx_is_lockup,
	.vm_flush = &si_vm_flush,
	.get_rptr = &cayman_gfx_get_rptr,
	.get_wptr = &cayman_gfx_get_wptr,
	.set_wptr = &cayman_gfx_set_wptr,
};

static struct radeon_asic_ring si_dma_ring = {
	.ib_execute = &cayman_dma_ring_ib_execute,
	.ib_parse = &evergreen_dma_ib_parse,
	.emit_fence = &evergreen_dma_fence_ring_emit,
	.emit_semaphore = &r600_dma_semaphore_ring_emit,
	.cs_parse = NULL,
	.ring_test = &r600_dma_ring_test,
	.ib_test = &r600_dma_ib_test,
	.is_lockup = &si_dma_is_lockup,
	.vm_flush = &si_dma_vm_flush,
	.get_rptr = &cayman_dma_get_rptr,
	.get_wptr = &cayman_dma_get_wptr,
	.set_wptr = &cayman_dma_set_wptr,
};

static struct radeon_asic si_asic = {
	.init = &si_init,
	.fini = &si_fini,
	.suspend = &si_suspend,
	.resume = &si_resume,
	.asic_reset = &si_asic_reset,
	.vga_set_state = &r600_vga_set_state,
	.ioctl_wait_idle = r600_ioctl_wait_idle,
	.gui_idle = &r600_gui_idle,
	.mc_wait_for_idle = &evergreen_mc_wait_for_idle,
	.get_xclk = &si_get_xclk,
	.get_gpu_clock_counter = &si_get_gpu_clock_counter,
	.gart = {
		.tlb_flush = &si_pcie_gart_tlb_flush,
		.set_page = &rs600_gart_set_page,
	},
	.vm = {
		.init = &si_vm_init,
		.fini = &si_vm_fini,
		.set_page = &si_dma_vm_set_page,
	},
	.ring = {
		[RADEON_RING_TYPE_GFX_INDEX] = &si_gfx_ring,
		[CAYMAN_RING_TYPE_CP1_INDEX] = &si_gfx_ring,
		[CAYMAN_RING_TYPE_CP2_INDEX] = &si_gfx_ring,
		[R600_RING_TYPE_DMA_INDEX] = &si_dma_ring,
		[CAYMAN_RING_TYPE_DMA1_INDEX] = &si_dma_ring,
		[R600_RING_TYPE_UVD_INDEX] = &cayman_uvd_ring,
	},
	.irq = {
		.set = &si_irq_set,
		.process = &si_irq_process,
	},
	.display = {
		.bandwidth_update = &dce6_bandwidth_update,
		.get_vblank_counter = &evergreen_get_vblank_counter,
		.wait_for_vblank = &dce4_wait_for_vblank,
		.set_backlight_level = &atombios_set_backlight_level,
		.get_backlight_level = &atombios_get_backlight_level,
		.hdmi_enable = &evergreen_hdmi_enable,
		.hdmi_setmode = &evergreen_hdmi_setmode,
	},
	.copy = {
		.blit = &r600_copy_cpdma,
		.blit_ring_index = RADEON_RING_TYPE_GFX_INDEX,
		.dma = &si_copy_dma,
		.dma_ring_index = R600_RING_TYPE_DMA_INDEX,
		.copy = &si_copy_dma,
		.copy_ring_index = R600_RING_TYPE_DMA_INDEX,
	},
	.surface = {
		.set_reg = r600_set_surface_reg,
		.clear_reg = r600_clear_surface_reg,
	},
	.hpd = {
		.init = &evergreen_hpd_init,
		.fini = &evergreen_hpd_fini,
		.sense = &evergreen_hpd_sense,
		.set_polarity = &evergreen_hpd_set_polarity,
	},
	.pm = {
		.misc = &evergreen_pm_misc,
		.prepare = &evergreen_pm_prepare,
		.finish = &evergreen_pm_finish,
		.init_profile = &sumo_pm_init_profile,
		.get_dynpm_state = &r600_pm_get_dynpm_state,
		.get_engine_clock = &radeon_atom_get_engine_clock,
		.set_engine_clock = &radeon_atom_set_engine_clock,
		.get_memory_clock = &radeon_atom_get_memory_clock,
		.set_memory_clock = &radeon_atom_set_memory_clock,
		.get_pcie_lanes = &r600_get_pcie_lanes,
		.set_pcie_lanes = &r600_set_pcie_lanes,
		.set_clock_gating = NULL,
		.set_uvd_clocks = &si_set_uvd_clocks,
		.get_temperature = &si_get_temp,
	},
	.dpm = {
		.init = &si_dpm_init,
		.setup_asic = &si_dpm_setup_asic,
		.enable = &si_dpm_enable,
		.late_enable = &si_dpm_late_enable,
		.disable = &si_dpm_disable,
		.pre_set_power_state = &si_dpm_pre_set_power_state,
		.set_power_state = &si_dpm_set_power_state,
		.post_set_power_state = &si_dpm_post_set_power_state,
		.display_configuration_changed = &si_dpm_display_configuration_changed,
		.fini = &si_dpm_fini,
		.get_sclk = &ni_dpm_get_sclk,
		.get_mclk = &ni_dpm_get_mclk,
		.print_power_state = &ni_dpm_print_power_state,
		.debugfs_print_current_performance_level = &si_dpm_debugfs_print_current_performance_level,
		.force_performance_level = &si_dpm_force_performance_level,
		.vblank_too_short = &ni_dpm_vblank_too_short,
	},
	.pflip = {
		.pre_page_flip = &evergreen_pre_page_flip,
		.page_flip = &evergreen_page_flip,
		.post_page_flip = &evergreen_post_page_flip,
	},
};

static struct radeon_asic_ring ci_gfx_ring = {
	.ib_execute = &cik_ring_ib_execute,
	.ib_parse = &cik_ib_parse,
	.emit_fence = &cik_fence_gfx_ring_emit,
	.emit_semaphore = &cik_semaphore_ring_emit,
	.cs_parse = NULL,
	.ring_test = &cik_ring_test,
	.ib_test = &cik_ib_test,
	.is_lockup = &cik_gfx_is_lockup,
	.vm_flush = &cik_vm_flush,
	.get_rptr = &cik_gfx_get_rptr,
	.get_wptr = &cik_gfx_get_wptr,
	.set_wptr = &cik_gfx_set_wptr,
};

static struct radeon_asic_ring ci_cp_ring = {
	.ib_execute = &cik_ring_ib_execute,
	.ib_parse = &cik_ib_parse,
	.emit_fence = &cik_fence_compute_ring_emit,
	.emit_semaphore = &cik_semaphore_ring_emit,
	.cs_parse = NULL,
	.ring_test = &cik_ring_test,
	.ib_test = &cik_ib_test,
	.is_lockup = &cik_gfx_is_lockup,
	.vm_flush = &cik_vm_flush,
	.get_rptr = &cik_compute_get_rptr,
	.get_wptr = &cik_compute_get_wptr,
	.set_wptr = &cik_compute_set_wptr,
};

static struct radeon_asic_ring ci_dma_ring = {
	.ib_execute = &cik_sdma_ring_ib_execute,
	.ib_parse = &cik_ib_parse,
	.emit_fence = &cik_sdma_fence_ring_emit,
	.emit_semaphore = &cik_sdma_semaphore_ring_emit,
	.cs_parse = NULL,
	.ring_test = &cik_sdma_ring_test,
	.ib_test = &cik_sdma_ib_test,
	.is_lockup = &cik_sdma_is_lockup,
	.vm_flush = &cik_dma_vm_flush,
	.get_rptr = &cik_sdma_get_rptr,
	.get_wptr = &cik_sdma_get_wptr,
	.set_wptr = &cik_sdma_set_wptr,
};

static struct radeon_asic ci_asic = {
	.init = &cik_init,
	.fini = &cik_fini,
	.suspend = &cik_suspend,
	.resume = &cik_resume,
	.asic_reset = &cik_asic_reset,
	.vga_set_state = &r600_vga_set_state,
	.ioctl_wait_idle = NULL,
	.gui_idle = &r600_gui_idle,
	.mc_wait_for_idle = &evergreen_mc_wait_for_idle,
	.get_xclk = &cik_get_xclk,
	.get_gpu_clock_counter = &cik_get_gpu_clock_counter,
	.gart = {
		.tlb_flush = &cik_pcie_gart_tlb_flush,
		.set_page = &rs600_gart_set_page,
	},
	.vm = {
		.init = &cik_vm_init,
		.fini = &cik_vm_fini,
		.set_page = &cik_sdma_vm_set_page,
	},
	.ring = {
		[RADEON_RING_TYPE_GFX_INDEX] = &ci_gfx_ring,
		[CAYMAN_RING_TYPE_CP1_INDEX] = &ci_cp_ring,
		[CAYMAN_RING_TYPE_CP2_INDEX] = &ci_cp_ring,
		[R600_RING_TYPE_DMA_INDEX] = &ci_dma_ring,
		[CAYMAN_RING_TYPE_DMA1_INDEX] = &ci_dma_ring,
		[R600_RING_TYPE_UVD_INDEX] = &cayman_uvd_ring,
	},
	.irq = {
		.set = &cik_irq_set,
		.process = &cik_irq_process,
	},
	.display = {
		.bandwidth_update = &dce8_bandwidth_update,
		.get_vblank_counter = &evergreen_get_vblank_counter,
		.wait_for_vblank = &dce4_wait_for_vblank,
		.set_backlight_level = &atombios_set_backlight_level,
		.get_backlight_level = &atombios_get_backlight_level,
		.hdmi_enable = &evergreen_hdmi_enable,
		.hdmi_setmode = &evergreen_hdmi_setmode,
	},
	.copy = {
		.blit = &cik_copy_cpdma,
		.blit_ring_index = RADEON_RING_TYPE_GFX_INDEX,
		.dma = &cik_copy_dma,
		.dma_ring_index = R600_RING_TYPE_DMA_INDEX,
		.copy = &cik_copy_cpdma,
		.copy_ring_index = RADEON_RING_TYPE_GFX_INDEX,
	},
	.surface = {
		.set_reg = r600_set_surface_reg,
		.clear_reg = r600_clear_surface_reg,
	},
	.hpd = {
		.init = &evergreen_hpd_init,
		.fini = &evergreen_hpd_fini,
		.sense = &evergreen_hpd_sense,
		.set_polarity = &evergreen_hpd_set_polarity,
	},
	.pm = {
		.misc = &evergreen_pm_misc,
		.prepare = &evergreen_pm_prepare,
		.finish = &evergreen_pm_finish,
		.init_profile = &sumo_pm_init_profile,
		.get_dynpm_state = &r600_pm_get_dynpm_state,
		.get_engine_clock = &radeon_atom_get_engine_clock,
		.set_engine_clock = &radeon_atom_set_engine_clock,
		.get_memory_clock = &radeon_atom_get_memory_clock,
		.set_memory_clock = &radeon_atom_set_memory_clock,
		.get_pcie_lanes = NULL,
		.set_pcie_lanes = NULL,
		.set_clock_gating = NULL,
		.set_uvd_clocks = &cik_set_uvd_clocks,
		.get_temperature = &ci_get_temp,
	},
	.dpm = {
		.init = &ci_dpm_init,
		.setup_asic = &ci_dpm_setup_asic,
		.enable = &ci_dpm_enable,
		.late_enable = &ci_dpm_late_enable,
		.disable = &ci_dpm_disable,
		.pre_set_power_state = &ci_dpm_pre_set_power_state,
		.set_power_state = &ci_dpm_set_power_state,
		.post_set_power_state = &ci_dpm_post_set_power_state,
		.display_configuration_changed = &ci_dpm_display_configuration_changed,
		.fini = &ci_dpm_fini,
		.get_sclk = &ci_dpm_get_sclk,
		.get_mclk = &ci_dpm_get_mclk,
		.print_power_state = &ci_dpm_print_power_state,
		.debugfs_print_current_performance_level = &ci_dpm_debugfs_print_current_performance_level,
		.force_performance_level = &ci_dpm_force_performance_level,
		.vblank_too_short = &ci_dpm_vblank_too_short,
		.powergate_uvd = &ci_dpm_powergate_uvd,
	},
	.pflip = {
		.pre_page_flip = &evergreen_pre_page_flip,
		.page_flip = &evergreen_page_flip,
		.post_page_flip = &evergreen_post_page_flip,
	},
};

static struct radeon_asic kv_asic = {
	.init = &cik_init,
	.fini = &cik_fini,
	.suspend = &cik_suspend,
	.resume = &cik_resume,
	.asic_reset = &cik_asic_reset,
	.vga_set_state = &r600_vga_set_state,
	.ioctl_wait_idle = NULL,
	.gui_idle = &r600_gui_idle,
	.mc_wait_for_idle = &evergreen_mc_wait_for_idle,
	.get_xclk = &cik_get_xclk,
	.get_gpu_clock_counter = &cik_get_gpu_clock_counter,
	.gart = {
		.tlb_flush = &cik_pcie_gart_tlb_flush,
		.set_page = &rs600_gart_set_page,
	},
	.vm = {
		.init = &cik_vm_init,
		.fini = &cik_vm_fini,
		.set_page = &cik_sdma_vm_set_page,
	},
	.ring = {
		[RADEON_RING_TYPE_GFX_INDEX] = &ci_gfx_ring,
		[CAYMAN_RING_TYPE_CP1_INDEX] = &ci_cp_ring,
		[CAYMAN_RING_TYPE_CP2_INDEX] = &ci_cp_ring,
		[R600_RING_TYPE_DMA_INDEX] = &ci_dma_ring,
		[CAYMAN_RING_TYPE_DMA1_INDEX] = &ci_dma_ring,
		[R600_RING_TYPE_UVD_INDEX] = &cayman_uvd_ring,
	},
	.irq = {
		.set = &cik_irq_set,
		.process = &cik_irq_process,
	},
	.display = {
		.bandwidth_update = &dce8_bandwidth_update,
		.get_vblank_counter = &evergreen_get_vblank_counter,
		.wait_for_vblank = &dce4_wait_for_vblank,
		.set_backlight_level = &atombios_set_backlight_level,
		.get_backlight_level = &atombios_get_backlight_level,
		.hdmi_enable = &evergreen_hdmi_enable,
		.hdmi_setmode = &evergreen_hdmi_setmode,
	},
	.copy = {
		.blit = &cik_copy_cpdma,
		.blit_ring_index = RADEON_RING_TYPE_GFX_INDEX,
		.dma = &cik_copy_dma,
		.dma_ring_index = R600_RING_TYPE_DMA_INDEX,
		.copy = &cik_copy_dma,
		.copy_ring_index = R600_RING_TYPE_DMA_INDEX,
	},
	.surface = {
		.set_reg = r600_set_surface_reg,
		.clear_reg = r600_clear_surface_reg,
	},
	.hpd = {
		.init = &evergreen_hpd_init,
		.fini = &evergreen_hpd_fini,
		.sense = &evergreen_hpd_sense,
		.set_polarity = &evergreen_hpd_set_polarity,
	},
	.pm = {
		.misc = &evergreen_pm_misc,
		.prepare = &evergreen_pm_prepare,
		.finish = &evergreen_pm_finish,
		.init_profile = &sumo_pm_init_profile,
		.get_dynpm_state = &r600_pm_get_dynpm_state,
		.get_engine_clock = &radeon_atom_get_engine_clock,
		.set_engine_clock = &radeon_atom_set_engine_clock,
		.get_memory_clock = &radeon_atom_get_memory_clock,
		.set_memory_clock = &radeon_atom_set_memory_clock,
		.get_pcie_lanes = NULL,
		.set_pcie_lanes = NULL,
		.set_clock_gating = NULL,
		.set_uvd_clocks = &cik_set_uvd_clocks,
		.get_temperature = &kv_get_temp,
	},
	.dpm = {
		.init = &kv_dpm_init,
		.setup_asic = &kv_dpm_setup_asic,
		.enable = &kv_dpm_enable,
		.late_enable = &kv_dpm_late_enable,
		.disable = &kv_dpm_disable,
		.pre_set_power_state = &kv_dpm_pre_set_power_state,
		.set_power_state = &kv_dpm_set_power_state,
		.post_set_power_state = &kv_dpm_post_set_power_state,
		.display_configuration_changed = &kv_dpm_display_configuration_changed,
		.fini = &kv_dpm_fini,
		.get_sclk = &kv_dpm_get_sclk,
		.get_mclk = &kv_dpm_get_mclk,
		.print_power_state = &kv_dpm_print_power_state,
		.debugfs_print_current_performance_level = &kv_dpm_debugfs_print_current_performance_level,
		.force_performance_level = &kv_dpm_force_performance_level,
		.powergate_uvd = &kv_dpm_powergate_uvd,
		.enable_bapm = &kv_dpm_enable_bapm,
	},
	.pflip = {
		.pre_page_flip = &evergreen_pre_page_flip,
		.page_flip = &evergreen_page_flip,
		.post_page_flip = &evergreen_post_page_flip,
	},
};

/**
 * radeon_asic_init - register asic specific callbacks
 *
 * @rdev: radeon device pointer
 *
 * Registers the appropriate asic specific callbacks for each
 * chip family.  Also sets other asics specific info like the number
 * of crtcs and the register aperture accessors (all asics).
 * Returns 0 for success.
 */
int radeon_asic_init(struct radeon_device *rdev)
{
	radeon_register_accessor_init(rdev);

	/* set the number of crtcs */
	if (rdev->flags & RADEON_SINGLE_CRTC)
		rdev->num_crtc = 1;
	else
		rdev->num_crtc = 2;

	rdev->has_uvd = false;

	switch (rdev->family) {
	case CHIP_R100:
	case CHIP_RV100:
	case CHIP_RS100:
	case CHIP_RV200:
	case CHIP_RS200:
		rdev->asic = &r100_asic;
		break;
	case CHIP_R200:
	case CHIP_RV250:
	case CHIP_RS300:
	case CHIP_RV280:
		rdev->asic = &r200_asic;
		break;
	case CHIP_R300:
	case CHIP_R350:
	case CHIP_RV350:
	case CHIP_RV380:
		if (rdev->flags & RADEON_IS_PCIE)
			rdev->asic = &r300_asic_pcie;
		else
			rdev->asic = &r300_asic;
		break;
	case CHIP_R420:
	case CHIP_R423:
	case CHIP_RV410:
		rdev->asic = &r420_asic;
		/* handle macs */
		if (rdev->bios == NULL) {
<<<<<<< HEAD
			pax_open_kernel();
			*(void **)&rdev->asic->get_engine_clock = &radeon_legacy_get_engine_clock;
			*(void **)&rdev->asic->set_engine_clock = &radeon_legacy_set_engine_clock;
			*(void **)&rdev->asic->get_memory_clock = &radeon_legacy_get_memory_clock;
			*(void **)&rdev->asic->set_memory_clock = NULL;
			pax_close_kernel();
=======
			rdev->asic->pm.get_engine_clock = &radeon_legacy_get_engine_clock;
			rdev->asic->pm.set_engine_clock = &radeon_legacy_set_engine_clock;
			rdev->asic->pm.get_memory_clock = &radeon_legacy_get_memory_clock;
			rdev->asic->pm.set_memory_clock = NULL;
			rdev->asic->display.set_backlight_level = &radeon_legacy_set_backlight_level;
>>>>>>> c3ade0e0
		}
		break;
	case CHIP_RS400:
	case CHIP_RS480:
		rdev->asic = &rs400_asic;
		break;
	case CHIP_RS600:
		rdev->asic = &rs600_asic;
		break;
	case CHIP_RS690:
	case CHIP_RS740:
		rdev->asic = &rs690_asic;
		break;
	case CHIP_RV515:
		rdev->asic = &rv515_asic;
		break;
	case CHIP_R520:
	case CHIP_RV530:
	case CHIP_RV560:
	case CHIP_RV570:
	case CHIP_R580:
		rdev->asic = &r520_asic;
		break;
	case CHIP_R600:
		rdev->asic = &r600_asic;
		break;
	case CHIP_RV610:
	case CHIP_RV630:
	case CHIP_RV620:
	case CHIP_RV635:
	case CHIP_RV670:
		rdev->asic = &rv6xx_asic;
		rdev->has_uvd = true;
		break;
	case CHIP_RS780:
	case CHIP_RS880:
		rdev->asic = &rs780_asic;
		rdev->has_uvd = true;
		break;
	case CHIP_RV770:
	case CHIP_RV730:
	case CHIP_RV710:
	case CHIP_RV740:
		rdev->asic = &rv770_asic;
		rdev->has_uvd = true;
		break;
	case CHIP_CEDAR:
	case CHIP_REDWOOD:
	case CHIP_JUNIPER:
	case CHIP_CYPRESS:
	case CHIP_HEMLOCK:
		/* set num crtcs */
		if (rdev->family == CHIP_CEDAR)
			rdev->num_crtc = 4;
		else
			rdev->num_crtc = 6;
		rdev->asic = &evergreen_asic;
		rdev->has_uvd = true;
		break;
	case CHIP_PALM:
	case CHIP_SUMO:
	case CHIP_SUMO2:
		rdev->asic = &sumo_asic;
		rdev->has_uvd = true;
		break;
	case CHIP_BARTS:
	case CHIP_TURKS:
	case CHIP_CAICOS:
		/* set num crtcs */
		if (rdev->family == CHIP_CAICOS)
			rdev->num_crtc = 4;
		else
			rdev->num_crtc = 6;
		rdev->asic = &btc_asic;
		rdev->has_uvd = true;
		break;
	case CHIP_CAYMAN:
		rdev->asic = &cayman_asic;
		/* set num crtcs */
		rdev->num_crtc = 6;
		rdev->has_uvd = true;
		break;
	case CHIP_ARUBA:
		rdev->asic = &trinity_asic;
		/* set num crtcs */
		rdev->num_crtc = 4;
		rdev->has_uvd = true;
		break;
	case CHIP_TAHITI:
	case CHIP_PITCAIRN:
	case CHIP_VERDE:
	case CHIP_OLAND:
	case CHIP_HAINAN:
		rdev->asic = &si_asic;
		/* set num crtcs */
		if (rdev->family == CHIP_HAINAN)
			rdev->num_crtc = 0;
		else if (rdev->family == CHIP_OLAND)
			rdev->num_crtc = 2;
		else
			rdev->num_crtc = 6;
		if (rdev->family == CHIP_HAINAN)
			rdev->has_uvd = false;
		else
			rdev->has_uvd = true;
		switch (rdev->family) {
		case CHIP_TAHITI:
			rdev->cg_flags =
				RADEON_CG_SUPPORT_GFX_MGCG |
				RADEON_CG_SUPPORT_GFX_MGLS |
				/*RADEON_CG_SUPPORT_GFX_CGCG |*/
				RADEON_CG_SUPPORT_GFX_CGLS |
				RADEON_CG_SUPPORT_GFX_CGTS |
				RADEON_CG_SUPPORT_GFX_CP_LS |
				RADEON_CG_SUPPORT_MC_MGCG |
				RADEON_CG_SUPPORT_SDMA_MGCG |
				RADEON_CG_SUPPORT_BIF_LS |
				RADEON_CG_SUPPORT_VCE_MGCG |
				RADEON_CG_SUPPORT_UVD_MGCG |
				RADEON_CG_SUPPORT_HDP_LS |
				RADEON_CG_SUPPORT_HDP_MGCG;
			rdev->pg_flags = 0;
			break;
		case CHIP_PITCAIRN:
			rdev->cg_flags =
				RADEON_CG_SUPPORT_GFX_MGCG |
				RADEON_CG_SUPPORT_GFX_MGLS |
				/*RADEON_CG_SUPPORT_GFX_CGCG |*/
				RADEON_CG_SUPPORT_GFX_CGLS |
				RADEON_CG_SUPPORT_GFX_CGTS |
				RADEON_CG_SUPPORT_GFX_CP_LS |
				RADEON_CG_SUPPORT_GFX_RLC_LS |
				RADEON_CG_SUPPORT_MC_LS |
				RADEON_CG_SUPPORT_MC_MGCG |
				RADEON_CG_SUPPORT_SDMA_MGCG |
				RADEON_CG_SUPPORT_BIF_LS |
				RADEON_CG_SUPPORT_VCE_MGCG |
				RADEON_CG_SUPPORT_UVD_MGCG |
				RADEON_CG_SUPPORT_HDP_LS |
				RADEON_CG_SUPPORT_HDP_MGCG;
			rdev->pg_flags = 0;
			break;
		case CHIP_VERDE:
			rdev->cg_flags =
				RADEON_CG_SUPPORT_GFX_MGCG |
				RADEON_CG_SUPPORT_GFX_MGLS |
				/*RADEON_CG_SUPPORT_GFX_CGCG |*/
				RADEON_CG_SUPPORT_GFX_CGLS |
				RADEON_CG_SUPPORT_GFX_CGTS |
				RADEON_CG_SUPPORT_GFX_CP_LS |
				RADEON_CG_SUPPORT_GFX_RLC_LS |
				RADEON_CG_SUPPORT_MC_LS |
				RADEON_CG_SUPPORT_MC_MGCG |
				RADEON_CG_SUPPORT_SDMA_MGCG |
				RADEON_CG_SUPPORT_BIF_LS |
				RADEON_CG_SUPPORT_VCE_MGCG |
				RADEON_CG_SUPPORT_UVD_MGCG |
				RADEON_CG_SUPPORT_HDP_LS |
				RADEON_CG_SUPPORT_HDP_MGCG;
			rdev->pg_flags = 0 |
				/*RADEON_PG_SUPPORT_GFX_PG | */
				RADEON_PG_SUPPORT_SDMA;
			break;
		case CHIP_OLAND:
			rdev->cg_flags =
				RADEON_CG_SUPPORT_GFX_MGCG |
				RADEON_CG_SUPPORT_GFX_MGLS |
				/*RADEON_CG_SUPPORT_GFX_CGCG |*/
				RADEON_CG_SUPPORT_GFX_CGLS |
				RADEON_CG_SUPPORT_GFX_CGTS |
				RADEON_CG_SUPPORT_GFX_CP_LS |
				RADEON_CG_SUPPORT_GFX_RLC_LS |
				RADEON_CG_SUPPORT_MC_LS |
				RADEON_CG_SUPPORT_MC_MGCG |
				RADEON_CG_SUPPORT_SDMA_MGCG |
				RADEON_CG_SUPPORT_BIF_LS |
				RADEON_CG_SUPPORT_UVD_MGCG |
				RADEON_CG_SUPPORT_HDP_LS |
				RADEON_CG_SUPPORT_HDP_MGCG;
			rdev->pg_flags = 0;
			break;
		case CHIP_HAINAN:
			rdev->cg_flags =
				RADEON_CG_SUPPORT_GFX_MGCG |
				RADEON_CG_SUPPORT_GFX_MGLS |
				/*RADEON_CG_SUPPORT_GFX_CGCG |*/
				RADEON_CG_SUPPORT_GFX_CGLS |
				RADEON_CG_SUPPORT_GFX_CGTS |
				RADEON_CG_SUPPORT_GFX_CP_LS |
				RADEON_CG_SUPPORT_GFX_RLC_LS |
				RADEON_CG_SUPPORT_MC_LS |
				RADEON_CG_SUPPORT_MC_MGCG |
				RADEON_CG_SUPPORT_SDMA_MGCG |
				RADEON_CG_SUPPORT_BIF_LS |
				RADEON_CG_SUPPORT_HDP_LS |
				RADEON_CG_SUPPORT_HDP_MGCG;
			rdev->pg_flags = 0;
			break;
		default:
			rdev->cg_flags = 0;
			rdev->pg_flags = 0;
			break;
		}
		break;
	case CHIP_BONAIRE:
	case CHIP_HAWAII:
		rdev->asic = &ci_asic;
		rdev->num_crtc = 6;
		rdev->has_uvd = true;
		if (rdev->family == CHIP_BONAIRE) {
			rdev->cg_flags =
				RADEON_CG_SUPPORT_GFX_MGCG |
				RADEON_CG_SUPPORT_GFX_MGLS |
				RADEON_CG_SUPPORT_GFX_CGCG |
				RADEON_CG_SUPPORT_GFX_CGLS |
				RADEON_CG_SUPPORT_GFX_CGTS |
				RADEON_CG_SUPPORT_GFX_CGTS_LS |
				RADEON_CG_SUPPORT_GFX_CP_LS |
				RADEON_CG_SUPPORT_MC_LS |
				RADEON_CG_SUPPORT_MC_MGCG |
				RADEON_CG_SUPPORT_SDMA_MGCG |
				RADEON_CG_SUPPORT_SDMA_LS |
				RADEON_CG_SUPPORT_BIF_LS |
				RADEON_CG_SUPPORT_VCE_MGCG |
				RADEON_CG_SUPPORT_UVD_MGCG |
				RADEON_CG_SUPPORT_HDP_LS |
				RADEON_CG_SUPPORT_HDP_MGCG;
			rdev->pg_flags = 0;
		} else {
			rdev->cg_flags =
				RADEON_CG_SUPPORT_GFX_MGCG |
				RADEON_CG_SUPPORT_GFX_MGLS |
				RADEON_CG_SUPPORT_GFX_CGCG |
				RADEON_CG_SUPPORT_GFX_CGLS |
				RADEON_CG_SUPPORT_GFX_CGTS |
				RADEON_CG_SUPPORT_GFX_CP_LS |
				RADEON_CG_SUPPORT_MC_LS |
				RADEON_CG_SUPPORT_MC_MGCG |
				RADEON_CG_SUPPORT_SDMA_MGCG |
				RADEON_CG_SUPPORT_SDMA_LS |
				RADEON_CG_SUPPORT_BIF_LS |
				RADEON_CG_SUPPORT_VCE_MGCG |
				RADEON_CG_SUPPORT_UVD_MGCG |
				RADEON_CG_SUPPORT_HDP_LS |
				RADEON_CG_SUPPORT_HDP_MGCG;
			rdev->pg_flags = 0;
		}
		break;
	case CHIP_KAVERI:
	case CHIP_KABINI:
		rdev->asic = &kv_asic;
		/* set num crtcs */
		if (rdev->family == CHIP_KAVERI) {
			rdev->num_crtc = 4;
			rdev->cg_flags =
				RADEON_CG_SUPPORT_GFX_MGCG |
				RADEON_CG_SUPPORT_GFX_MGLS |
				RADEON_CG_SUPPORT_GFX_CGCG |
				RADEON_CG_SUPPORT_GFX_CGLS |
				RADEON_CG_SUPPORT_GFX_CGTS |
				RADEON_CG_SUPPORT_GFX_CGTS_LS |
				RADEON_CG_SUPPORT_GFX_CP_LS |
				RADEON_CG_SUPPORT_SDMA_MGCG |
				RADEON_CG_SUPPORT_SDMA_LS |
				RADEON_CG_SUPPORT_BIF_LS |
				RADEON_CG_SUPPORT_VCE_MGCG |
				RADEON_CG_SUPPORT_UVD_MGCG |
				RADEON_CG_SUPPORT_HDP_LS |
				RADEON_CG_SUPPORT_HDP_MGCG;
			rdev->pg_flags = 0;
				/*RADEON_PG_SUPPORT_GFX_PG |
				RADEON_PG_SUPPORT_GFX_SMG |
				RADEON_PG_SUPPORT_GFX_DMG |
				RADEON_PG_SUPPORT_UVD |
				RADEON_PG_SUPPORT_VCE |
				RADEON_PG_SUPPORT_CP |
				RADEON_PG_SUPPORT_GDS |
				RADEON_PG_SUPPORT_RLC_SMU_HS |
				RADEON_PG_SUPPORT_ACP |
				RADEON_PG_SUPPORT_SAMU;*/
		} else {
			rdev->num_crtc = 2;
			rdev->cg_flags =
				RADEON_CG_SUPPORT_GFX_MGCG |
				RADEON_CG_SUPPORT_GFX_MGLS |
				RADEON_CG_SUPPORT_GFX_CGCG |
				RADEON_CG_SUPPORT_GFX_CGLS |
				RADEON_CG_SUPPORT_GFX_CGTS |
				RADEON_CG_SUPPORT_GFX_CGTS_LS |
				RADEON_CG_SUPPORT_GFX_CP_LS |
				RADEON_CG_SUPPORT_SDMA_MGCG |
				RADEON_CG_SUPPORT_SDMA_LS |
				RADEON_CG_SUPPORT_BIF_LS |
				RADEON_CG_SUPPORT_VCE_MGCG |
				RADEON_CG_SUPPORT_UVD_MGCG |
				RADEON_CG_SUPPORT_HDP_LS |
				RADEON_CG_SUPPORT_HDP_MGCG;
			rdev->pg_flags = 0;
				/*RADEON_PG_SUPPORT_GFX_PG |
				RADEON_PG_SUPPORT_GFX_SMG |
				RADEON_PG_SUPPORT_UVD |
				RADEON_PG_SUPPORT_VCE |
				RADEON_PG_SUPPORT_CP |
				RADEON_PG_SUPPORT_GDS |
				RADEON_PG_SUPPORT_RLC_SMU_HS |
				RADEON_PG_SUPPORT_SAMU;*/
		}
		rdev->has_uvd = true;
		break;
	default:
		/* FIXME: not supported yet */
		return -EINVAL;
	}

	if (rdev->flags & RADEON_IS_IGP) {
<<<<<<< HEAD
		pax_open_kernel();
		*(void **)&rdev->asic->get_memory_clock = NULL;
		*(void **)&rdev->asic->set_memory_clock = NULL;
		pax_close_kernel();
=======
		rdev->asic->pm.get_memory_clock = NULL;
		rdev->asic->pm.set_memory_clock = NULL;
>>>>>>> c3ade0e0
	}

	return 0;
}
<|MERGE_RESOLUTION|>--- conflicted
+++ resolved
@@ -158,19 +158,6 @@
 			rdev->family == CHIP_R423) {
 		DRM_INFO("Forcing AGP to PCIE mode\n");
 		rdev->flags |= RADEON_IS_PCIE;
-<<<<<<< HEAD
-		pax_open_kernel();
-		*(void **)&rdev->asic->gart_tlb_flush = &rv370_pcie_gart_tlb_flush;
-		*(void **)&rdev->asic->gart_set_page = &rv370_pcie_gart_set_page;
-		pax_close_kernel();
-	} else {
-		DRM_INFO("Forcing AGP to PCI mode\n");
-		rdev->flags |= RADEON_IS_PCI;
-		pax_open_kernel();
-		*(void **)&rdev->asic->gart_tlb_flush = &r100_pci_gart_tlb_flush;
-		*(void **)&rdev->asic->gart_set_page = &r100_pci_gart_set_page;
-		pax_close_kernel();
-=======
 		rdev->asic->gart.tlb_flush = &rv370_pcie_gart_tlb_flush;
 		rdev->asic->gart.set_page = &rv370_pcie_gart_set_page;
 	} else {
@@ -178,7 +165,6 @@
 		rdev->flags |= RADEON_IS_PCI;
 		rdev->asic->gart.tlb_flush = &r100_pci_gart_tlb_flush;
 		rdev->asic->gart.set_page = &r100_pci_gart_set_page;
->>>>>>> c3ade0e0
 	}
 	rdev->mc.gtt_size = radeon_gart_size * 1024 * 1024;
 }
@@ -2256,20 +2242,11 @@
 		rdev->asic = &r420_asic;
 		/* handle macs */
 		if (rdev->bios == NULL) {
-<<<<<<< HEAD
-			pax_open_kernel();
-			*(void **)&rdev->asic->get_engine_clock = &radeon_legacy_get_engine_clock;
-			*(void **)&rdev->asic->set_engine_clock = &radeon_legacy_set_engine_clock;
-			*(void **)&rdev->asic->get_memory_clock = &radeon_legacy_get_memory_clock;
-			*(void **)&rdev->asic->set_memory_clock = NULL;
-			pax_close_kernel();
-=======
 			rdev->asic->pm.get_engine_clock = &radeon_legacy_get_engine_clock;
 			rdev->asic->pm.set_engine_clock = &radeon_legacy_set_engine_clock;
 			rdev->asic->pm.get_memory_clock = &radeon_legacy_get_memory_clock;
 			rdev->asic->pm.set_memory_clock = NULL;
 			rdev->asic->display.set_backlight_level = &radeon_legacy_set_backlight_level;
->>>>>>> c3ade0e0
 		}
 		break;
 	case CHIP_RS400:
@@ -2585,15 +2562,8 @@
 	}
 
 	if (rdev->flags & RADEON_IS_IGP) {
-<<<<<<< HEAD
-		pax_open_kernel();
-		*(void **)&rdev->asic->get_memory_clock = NULL;
-		*(void **)&rdev->asic->set_memory_clock = NULL;
-		pax_close_kernel();
-=======
 		rdev->asic->pm.get_memory_clock = NULL;
 		rdev->asic->pm.set_memory_clock = NULL;
->>>>>>> c3ade0e0
 	}
 
 	return 0;
