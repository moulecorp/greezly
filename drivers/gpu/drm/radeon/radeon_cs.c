/*
 * Copyright 2008 Jerome Glisse.
 * All Rights Reserved.
 *
 * Permission is hereby granted, free of charge, to any person obtaining a
 * copy of this software and associated documentation files (the "Software"),
 * to deal in the Software without restriction, including without limitation
 * the rights to use, copy, modify, merge, publish, distribute, sublicense,
 * and/or sell copies of the Software, and to permit persons to whom the
 * Software is furnished to do so, subject to the following conditions:
 *
 * The above copyright notice and this permission notice (including the next
 * paragraph) shall be included in all copies or substantial portions of the
 * Software.
 *
 * THE SOFTWARE IS PROVIDED "AS IS", WITHOUT WARRANTY OF ANY KIND, EXPRESS OR
 * IMPLIED, INCLUDING BUT NOT LIMITED TO THE WARRANTIES OF MERCHANTABILITY,
 * FITNESS FOR A PARTICULAR PURPOSE AND NONINFRINGEMENT.  IN NO EVENT SHALL
 * PRECISION INSIGHT AND/OR ITS SUPPLIERS BE LIABLE FOR ANY CLAIM, DAMAGES OR
 * OTHER LIABILITY, WHETHER IN AN ACTION OF CONTRACT, TORT OR OTHERWISE,
 * ARISING FROM, OUT OF OR IN CONNECTION WITH THE SOFTWARE OR THE USE OR OTHER
 * DEALINGS IN THE SOFTWARE.
 *
 * Authors:
 *    Jerome Glisse <glisse@freedesktop.org>
 */
#include <drm/drmP.h>
#include <drm/radeon_drm.h>
#include "radeon_reg.h"
#include "radeon.h"
#include "radeon_trace.h"

static int radeon_cs_parser_relocs(struct radeon_cs_parser *p)
{
	struct drm_device *ddev = p->rdev->ddev;
	struct radeon_cs_chunk *chunk;
	unsigned i, j;
	bool duplicate;

	if (p->chunk_relocs_idx == -1) {
		return 0;
	}
	chunk = &p->chunks[p->chunk_relocs_idx];
	p->dma_reloc_idx = 0;
	/* FIXME: we assume that each relocs use 4 dwords */
	p->nrelocs = chunk->length_dw / 4;
	p->relocs_ptr = kcalloc(p->nrelocs, sizeof(void *), GFP_KERNEL);
	if (p->relocs_ptr == NULL) {
		return -ENOMEM;
	}
	p->relocs = kcalloc(p->nrelocs, sizeof(struct radeon_cs_reloc), GFP_KERNEL);
	if (p->relocs == NULL) {
		return -ENOMEM;
	}
	for (i = 0; i < p->nrelocs; i++) {
		struct drm_radeon_cs_reloc *r;

		duplicate = false;
		r = (struct drm_radeon_cs_reloc *)&chunk->kdata[i*4];
		for (j = 0; j < i; j++) {
			if (r->handle == p->relocs[j].handle) {
				p->relocs_ptr[i] = &p->relocs[j];
				duplicate = true;
				break;
			}
		}
		if (duplicate) {
			p->relocs[i].handle = 0;
			continue;
		}

		p->relocs[i].gobj = drm_gem_object_lookup(ddev, p->filp,
							  r->handle);
		if (p->relocs[i].gobj == NULL) {
			DRM_ERROR("gem object lookup failed 0x%x\n",
				  r->handle);
			return -ENOENT;
		}
		p->relocs_ptr[i] = &p->relocs[i];
		p->relocs[i].robj = gem_to_radeon_bo(p->relocs[i].gobj);
		p->relocs[i].lobj.bo = p->relocs[i].robj;
		p->relocs[i].lobj.written = !!r->write_domain;

		/* the first reloc of an UVD job is the msg and that must be in
		   VRAM, also but everything into VRAM on AGP cards to avoid
		   image corruptions */
		if (p->ring == R600_RING_TYPE_UVD_INDEX &&
		    (i == 0 || drm_pci_device_is_agp(p->rdev->ddev))) {
			/* TODO: is this still needed for NI+ ? */
			p->relocs[i].lobj.domain =
				RADEON_GEM_DOMAIN_VRAM;

			p->relocs[i].lobj.alt_domain =
				RADEON_GEM_DOMAIN_VRAM;

		} else {
			uint32_t domain = r->write_domain ?
				r->write_domain : r->read_domains;

			p->relocs[i].lobj.domain = domain;
			if (domain == RADEON_GEM_DOMAIN_VRAM)
				domain |= RADEON_GEM_DOMAIN_GTT;
			p->relocs[i].lobj.alt_domain = domain;
		}

		p->relocs[i].lobj.tv.bo = &p->relocs[i].robj->tbo;
		p->relocs[i].handle = r->handle;

		radeon_bo_list_add_object(&p->relocs[i].lobj,
					  &p->validated);
	}
	return radeon_bo_list_validate(&p->ticket, &p->validated, p->ring);
}

static int radeon_cs_get_ring(struct radeon_cs_parser *p, u32 ring, s32 priority)
{
	p->priority = priority;

	switch (ring) {
	default:
		DRM_ERROR("unknown ring id: %d\n", ring);
		return -EINVAL;
	case RADEON_CS_RING_GFX:
		p->ring = RADEON_RING_TYPE_GFX_INDEX;
		break;
	case RADEON_CS_RING_COMPUTE:
		if (p->rdev->family >= CHIP_TAHITI) {
			if (p->priority > 0)
				p->ring = CAYMAN_RING_TYPE_CP1_INDEX;
			else
				p->ring = CAYMAN_RING_TYPE_CP2_INDEX;
		} else
			p->ring = RADEON_RING_TYPE_GFX_INDEX;
		break;
	case RADEON_CS_RING_DMA:
		if (p->rdev->family >= CHIP_CAYMAN) {
			if (p->priority > 0)
				p->ring = R600_RING_TYPE_DMA_INDEX;
			else
				p->ring = CAYMAN_RING_TYPE_DMA1_INDEX;
		} else if (p->rdev->family >= CHIP_RV770) {
			p->ring = R600_RING_TYPE_DMA_INDEX;
		} else {
			return -EINVAL;
		}
		break;
	case RADEON_CS_RING_UVD:
		p->ring = R600_RING_TYPE_UVD_INDEX;
		break;
	}
	return 0;
}

static void radeon_cs_sync_rings(struct radeon_cs_parser *p)
{
	int i;

	for (i = 0; i < p->nrelocs; i++) {
		if (!p->relocs[i].robj)
			continue;

		radeon_semaphore_sync_to(p->ib.semaphore,
					 p->relocs[i].robj->tbo.sync_obj);
	}
}

/* XXX: note that this is called from the legacy UMS CS ioctl as well */
int radeon_cs_parser_init(struct radeon_cs_parser *p, void *data)
{
	struct drm_radeon_cs *cs = data;
	uint64_t *chunk_array_ptr;
	unsigned size, i;
	u32 ring = RADEON_CS_RING_GFX;
	s32 priority = 0;

	if (!cs->num_chunks) {
		return 0;
	}
	/* get chunks */
	INIT_LIST_HEAD(&p->validated);
	p->idx = 0;
	p->ib.sa_bo = NULL;
	p->ib.semaphore = NULL;
	p->const_ib.sa_bo = NULL;
	p->const_ib.semaphore = NULL;
	p->chunk_ib_idx = -1;
	p->chunk_relocs_idx = -1;
	p->chunk_flags_idx = -1;
	p->chunk_const_ib_idx = -1;
	p->chunks_array = kcalloc(cs->num_chunks, sizeof(uint64_t), GFP_KERNEL);
	if (p->chunks_array == NULL) {
		return -ENOMEM;
	}
	chunk_array_ptr = (uint64_t *)(unsigned long)(cs->chunks);
	if (copy_from_user(p->chunks_array, chunk_array_ptr,
			       sizeof(uint64_t)*cs->num_chunks)) {
		return -EFAULT;
	}
	p->cs_flags = 0;
	p->nchunks = cs->num_chunks;
	p->chunks = kcalloc(p->nchunks, sizeof(struct radeon_cs_chunk), GFP_KERNEL);
	if (p->chunks == NULL) {
		return -ENOMEM;
	}
	for (i = 0; i < p->nchunks; i++) {
		struct drm_radeon_cs_chunk __user **chunk_ptr = NULL;
		struct drm_radeon_cs_chunk user_chunk;
		uint32_t __user *cdata;

		chunk_ptr = (void __user*)(unsigned long)p->chunks_array[i];
		if (copy_from_user(&user_chunk, chunk_ptr,
				       sizeof(struct drm_radeon_cs_chunk))) {
			return -EFAULT;
		}
		p->chunks[i].length_dw = user_chunk.length_dw;
		p->chunks[i].chunk_id = user_chunk.chunk_id;
		if (p->chunks[i].chunk_id == RADEON_CHUNK_ID_RELOCS) {
			p->chunk_relocs_idx = i;
		}
		if (p->chunks[i].chunk_id == RADEON_CHUNK_ID_IB) {
			p->chunk_ib_idx = i;
			/* zero length IB isn't useful */
			if (p->chunks[i].length_dw == 0)
				return -EINVAL;
		}
		if (p->chunks[i].chunk_id == RADEON_CHUNK_ID_CONST_IB) {
			p->chunk_const_ib_idx = i;
			/* zero length CONST IB isn't useful */
			if (p->chunks[i].length_dw == 0)
				return -EINVAL;
		}
		if (p->chunks[i].chunk_id == RADEON_CHUNK_ID_FLAGS) {
			p->chunk_flags_idx = i;
			/* zero length flags aren't useful */
			if (p->chunks[i].length_dw == 0)
				return -EINVAL;
		}

		size = p->chunks[i].length_dw;
		cdata = (void __user *)(unsigned long)user_chunk.chunk_data;
		p->chunks[i].user_ptr = cdata;
		if (p->chunks[i].chunk_id == RADEON_CHUNK_ID_CONST_IB)
			continue;

		if (p->chunks[i].chunk_id == RADEON_CHUNK_ID_IB) {
			if (!p->rdev || !(p->rdev->flags & RADEON_IS_AGP))
				continue;
		}

		p->chunks[i].kdata = drm_malloc_ab(size, sizeof(uint32_t));
		size *= sizeof(uint32_t);
		if (p->chunks[i].kdata == NULL) {
			return -ENOMEM;
		}
		if (copy_from_user(p->chunks[i].kdata, cdata, size)) {
			return -EFAULT;
		}
		if (p->chunks[i].chunk_id == RADEON_CHUNK_ID_FLAGS) {
			p->cs_flags = p->chunks[i].kdata[0];
			if (p->chunks[i].length_dw > 1)
				ring = p->chunks[i].kdata[1];
			if (p->chunks[i].length_dw > 2)
				priority = (s32)p->chunks[i].kdata[2];
		}
	}

	/* these are KMS only */
	if (p->rdev) {
		if ((p->cs_flags & RADEON_CS_USE_VM) &&
		    !p->rdev->vm_manager.enabled) {
			DRM_ERROR("VM not active on asic!\n");
			return -EINVAL;
		}

		if (radeon_cs_get_ring(p, ring, priority))
			return -EINVAL;

		/* we only support VM on some SI+ rings */
		if ((p->cs_flags & RADEON_CS_USE_VM) == 0) {
			if (p->rdev->asic->ring[p->ring]->cs_parse == NULL) {
				DRM_ERROR("Ring %d requires VM!\n", p->ring);
				return -EINVAL;
			}
		} else {
<<<<<<< HEAD
			p->chunks[i].kpage[0] = kmalloc(PAGE_SIZE, GFP_KERNEL);
			p->chunks[i].kpage[1] = kmalloc(PAGE_SIZE, GFP_KERNEL);
			if (p->chunks[i].kpage[0] == NULL || p->chunks[i].kpage[1] == NULL) {
				kfree(p->chunks[i].kpage[0]);
				kfree(p->chunks[i].kpage[1]);
				p->chunks[i].kpage[0] = NULL;
				p->chunks[i].kpage[1] = NULL;
				return -ENOMEM;
=======
			if (p->rdev->asic->ring[p->ring]->ib_parse == NULL) {
				DRM_ERROR("VM not supported on ring %d!\n",
					  p->ring);
				return -EINVAL;
>>>>>>> c3ade0e0
			}
		}
	}

	return 0;
}

/**
 * cs_parser_fini() - clean parser states
 * @parser:	parser structure holding parsing context.
 * @error:	error number
 *
 * If error is set than unvalidate buffer, otherwise just free memory
 * used by parsing context.
 **/
static void radeon_cs_parser_fini(struct radeon_cs_parser *parser, int error, bool backoff)
{
	unsigned i;

	if (!error) {
		ttm_eu_fence_buffer_objects(&parser->ticket,
					    &parser->validated,
					    parser->ib.fence);
	} else if (backoff) {
		ttm_eu_backoff_reservation(&parser->ticket,
					   &parser->validated);
	}

	if (parser->relocs != NULL) {
		for (i = 0; i < parser->nrelocs; i++) {
			if (parser->relocs[i].gobj)
				drm_gem_object_unreference_unlocked(parser->relocs[i].gobj);
		}
	}
	kfree(parser->track);
	kfree(parser->relocs);
	kfree(parser->relocs_ptr);
	for (i = 0; i < parser->nchunks; i++)
		drm_free_large(parser->chunks[i].kdata);
	kfree(parser->chunks);
	kfree(parser->chunks_array);
	radeon_ib_free(parser->rdev, &parser->ib);
	radeon_ib_free(parser->rdev, &parser->const_ib);
}

static int radeon_cs_ib_chunk(struct radeon_device *rdev,
			      struct radeon_cs_parser *parser)
{
	int r;

	if (parser->chunk_ib_idx == -1)
		return 0;

	if (parser->cs_flags & RADEON_CS_USE_VM)
		return 0;

	r = radeon_cs_parse(rdev, parser->ring, parser);
	if (r || parser->parser_error) {
		DRM_ERROR("Invalid command stream !\n");
		return r;
	}

	if (parser->ring == R600_RING_TYPE_UVD_INDEX)
		radeon_uvd_note_usage(rdev);

	radeon_cs_sync_rings(parser);
	r = radeon_ib_schedule(rdev, &parser->ib, NULL);
	if (r) {
		DRM_ERROR("Failed to schedule IB !\n");
	}
	return r;
}

static int radeon_bo_vm_update_pte(struct radeon_cs_parser *parser,
				   struct radeon_vm *vm)
{
	struct radeon_device *rdev = parser->rdev;
	struct radeon_bo_list *lobj;
	struct radeon_bo *bo;
	int r;

	r = radeon_vm_bo_update(rdev, vm, rdev->ring_tmp_bo.bo, &rdev->ring_tmp_bo.bo->tbo.mem);
	if (r) {
		return r;
	}
	list_for_each_entry(lobj, &parser->validated, tv.head) {
		bo = lobj->bo;
		r = radeon_vm_bo_update(parser->rdev, vm, bo, &bo->tbo.mem);
		if (r) {
			return r;
		}
	}
	return 0;
}

static int radeon_cs_ib_vm_chunk(struct radeon_device *rdev,
				 struct radeon_cs_parser *parser)
{
	struct radeon_fpriv *fpriv = parser->filp->driver_priv;
	struct radeon_vm *vm = &fpriv->vm;
	int r;

	if (parser->chunk_ib_idx == -1)
		return 0;
	if ((parser->cs_flags & RADEON_CS_USE_VM) == 0)
		return 0;

	if (parser->const_ib.length_dw) {
		r = radeon_ring_ib_parse(rdev, parser->ring, &parser->const_ib);
		if (r) {
			return r;
		}
	}

	r = radeon_ring_ib_parse(rdev, parser->ring, &parser->ib);
	if (r) {
		return r;
	}

	if (parser->ring == R600_RING_TYPE_UVD_INDEX)
		radeon_uvd_note_usage(rdev);

	mutex_lock(&rdev->vm_manager.lock);
	mutex_lock(&vm->mutex);
	r = radeon_vm_alloc_pt(rdev, vm);
	if (r) {
		goto out;
	}
	r = radeon_bo_vm_update_pte(parser, vm);
	if (r) {
		goto out;
	}
	radeon_cs_sync_rings(parser);
	radeon_semaphore_sync_to(parser->ib.semaphore, vm->fence);
	radeon_semaphore_sync_to(parser->ib.semaphore,
				 radeon_vm_grab_id(rdev, vm, parser->ring));

	if ((rdev->family >= CHIP_TAHITI) &&
	    (parser->chunk_const_ib_idx != -1)) {
		r = radeon_ib_schedule(rdev, &parser->ib, &parser->const_ib);
	} else {
		r = radeon_ib_schedule(rdev, &parser->ib, NULL);
	}

	if (!r) {
		radeon_vm_fence(rdev, vm, parser->ib.fence);
	}

out:
	radeon_vm_add_to_lru(rdev, vm);
	mutex_unlock(&vm->mutex);
	mutex_unlock(&rdev->vm_manager.lock);
	return r;
}

static int radeon_cs_handle_lockup(struct radeon_device *rdev, int r)
{
	if (r == -EDEADLK) {
		r = radeon_gpu_reset(rdev);
		if (!r)
			r = -EAGAIN;
	}
	return r;
}

static int radeon_cs_ib_fill(struct radeon_device *rdev, struct radeon_cs_parser *parser)
{
	struct radeon_cs_chunk *ib_chunk;
	struct radeon_vm *vm = NULL;
	int r;

	if (parser->chunk_ib_idx == -1)
		return 0;

	if (parser->cs_flags & RADEON_CS_USE_VM) {
		struct radeon_fpriv *fpriv = parser->filp->driver_priv;
		vm = &fpriv->vm;

		if ((rdev->family >= CHIP_TAHITI) &&
		    (parser->chunk_const_ib_idx != -1)) {
			ib_chunk = &parser->chunks[parser->chunk_const_ib_idx];
			if (ib_chunk->length_dw > RADEON_IB_VM_MAX_SIZE) {
				DRM_ERROR("cs IB CONST too big: %d\n", ib_chunk->length_dw);
				return -EINVAL;
			}
			r =  radeon_ib_get(rdev, parser->ring, &parser->const_ib,
					   vm, ib_chunk->length_dw * 4);
			if (r) {
				DRM_ERROR("Failed to get const ib !\n");
				return r;
			}
			parser->const_ib.is_const_ib = true;
			parser->const_ib.length_dw = ib_chunk->length_dw;
			if (copy_from_user(parser->const_ib.ptr,
					       ib_chunk->user_ptr,
					       ib_chunk->length_dw * 4))
				return -EFAULT;
		}

		ib_chunk = &parser->chunks[parser->chunk_ib_idx];
		if (ib_chunk->length_dw > RADEON_IB_VM_MAX_SIZE) {
			DRM_ERROR("cs IB too big: %d\n", ib_chunk->length_dw);
			return -EINVAL;
		}
	}
	ib_chunk = &parser->chunks[parser->chunk_ib_idx];

	r =  radeon_ib_get(rdev, parser->ring, &parser->ib,
			   vm, ib_chunk->length_dw * 4);
	if (r) {
		DRM_ERROR("Failed to get ib !\n");
		return r;
	}
	parser->ib.length_dw = ib_chunk->length_dw;
	if (ib_chunk->kdata)
		memcpy(parser->ib.ptr, ib_chunk->kdata, ib_chunk->length_dw * 4);
	else if (copy_from_user(parser->ib.ptr, ib_chunk->user_ptr, ib_chunk->length_dw * 4))
		return -EFAULT;
	return 0;
}

int radeon_cs_ioctl(struct drm_device *dev, void *data, struct drm_file *filp)
{
	struct radeon_device *rdev = dev->dev_private;
	struct radeon_cs_parser parser;
	int r;

	down_read(&rdev->exclusive_lock);
	if (!rdev->accel_working) {
		up_read(&rdev->exclusive_lock);
		return -EBUSY;
	}
	/* initialize parser */
	memset(&parser, 0, sizeof(struct radeon_cs_parser));
	parser.filp = filp;
	parser.rdev = rdev;
	parser.dev = rdev->dev;
	parser.family = rdev->family;
	r = radeon_cs_parser_init(&parser, data);
	if (r) {
		DRM_ERROR("Failed to initialize parser !\n");
		radeon_cs_parser_fini(&parser, r, false);
		up_read(&rdev->exclusive_lock);
		r = radeon_cs_handle_lockup(rdev, r);
		return r;
	}

	r = radeon_cs_ib_fill(rdev, &parser);
	if (!r) {
		r = radeon_cs_parser_relocs(&parser);
		if (r && r != -ERESTARTSYS)
			DRM_ERROR("Failed to parse relocation %d!\n", r);
	}

	if (r) {
		radeon_cs_parser_fini(&parser, r, false);
		up_read(&rdev->exclusive_lock);
		r = radeon_cs_handle_lockup(rdev, r);
		return r;
	}

	trace_radeon_cs(&parser);

	r = radeon_cs_ib_chunk(rdev, &parser);
	if (r) {
		goto out;
	}
	r = radeon_cs_ib_vm_chunk(rdev, &parser);
	if (r) {
		goto out;
	}
out:
	radeon_cs_parser_fini(&parser, r, true);
	up_read(&rdev->exclusive_lock);
	r = radeon_cs_handle_lockup(rdev, r);
	return r;
}

/**
 * radeon_cs_packet_parse() - parse cp packet and point ib index to next packet
 * @parser:	parser structure holding parsing context.
 * @pkt:	where to store packet information
 *
 * Assume that chunk_ib_index is properly set. Will return -EINVAL
 * if packet is bigger than remaining ib size. or if packets is unknown.
 **/
int radeon_cs_packet_parse(struct radeon_cs_parser *p,
			   struct radeon_cs_packet *pkt,
			   unsigned idx)
{
	struct radeon_cs_chunk *ib_chunk = &p->chunks[p->chunk_ib_idx];
	struct radeon_device *rdev = p->rdev;
	uint32_t header;

	if (idx >= ib_chunk->length_dw) {
		DRM_ERROR("Can not parse packet at %d after CS end %d !\n",
			  idx, ib_chunk->length_dw);
		return -EINVAL;
	}
	header = radeon_get_ib_value(p, idx);
	pkt->idx = idx;
	pkt->type = RADEON_CP_PACKET_GET_TYPE(header);
	pkt->count = RADEON_CP_PACKET_GET_COUNT(header);
	pkt->one_reg_wr = 0;
	switch (pkt->type) {
	case RADEON_PACKET_TYPE0:
		if (rdev->family < CHIP_R600) {
			pkt->reg = R100_CP_PACKET0_GET_REG(header);
			pkt->one_reg_wr =
				RADEON_CP_PACKET0_GET_ONE_REG_WR(header);
		} else
			pkt->reg = R600_CP_PACKET0_GET_REG(header);
		break;
	case RADEON_PACKET_TYPE3:
		pkt->opcode = RADEON_CP_PACKET3_GET_OPCODE(header);
		break;
	case RADEON_PACKET_TYPE2:
		pkt->count = -1;
		break;
	default:
		DRM_ERROR("Unknown packet type %d at %d !\n", pkt->type, idx);
		return -EINVAL;
	}
	if ((pkt->count + 1 + pkt->idx) >= ib_chunk->length_dw) {
		DRM_ERROR("Packet (%d:%d:%d) end after CS buffer (%d) !\n",
			  pkt->idx, pkt->type, pkt->count, ib_chunk->length_dw);
		return -EINVAL;
	}
	return 0;
}

/**
 * radeon_cs_packet_next_is_pkt3_nop() - test if the next packet is P3 NOP
 * @p:		structure holding the parser context.
 *
 * Check if the next packet is NOP relocation packet3.
 **/
bool radeon_cs_packet_next_is_pkt3_nop(struct radeon_cs_parser *p)
{
	struct radeon_cs_packet p3reloc;
	int r;

	r = radeon_cs_packet_parse(p, &p3reloc, p->idx);
	if (r)
		return false;
	if (p3reloc.type != RADEON_PACKET_TYPE3)
		return false;
	if (p3reloc.opcode != RADEON_PACKET3_NOP)
		return false;
	return true;
}

/**
 * radeon_cs_dump_packet() - dump raw packet context
 * @p:		structure holding the parser context.
 * @pkt:	structure holding the packet.
 *
 * Used mostly for debugging and error reporting.
 **/
void radeon_cs_dump_packet(struct radeon_cs_parser *p,
			   struct radeon_cs_packet *pkt)
{
	volatile uint32_t *ib;
	unsigned i;
	unsigned idx;

	ib = p->ib.ptr;
	idx = pkt->idx;
	for (i = 0; i <= (pkt->count + 1); i++, idx++)
		DRM_INFO("ib[%d]=0x%08X\n", idx, ib[idx]);
}

/**
 * radeon_cs_packet_next_reloc() - parse next (should be reloc) packet
 * @parser:		parser structure holding parsing context.
 * @data:		pointer to relocation data
 * @offset_start:	starting offset
 * @offset_mask:	offset mask (to align start offset on)
 * @reloc:		reloc informations
 *
 * Check if next packet is relocation packet3, do bo validation and compute
 * GPU offset using the provided start.
 **/
int radeon_cs_packet_next_reloc(struct radeon_cs_parser *p,
				struct radeon_cs_reloc **cs_reloc,
				int nomm)
{
	struct radeon_cs_chunk *relocs_chunk;
	struct radeon_cs_packet p3reloc;
	unsigned idx;
	int r;

	if (p->chunk_relocs_idx == -1) {
		DRM_ERROR("No relocation chunk !\n");
		return -EINVAL;
	}
	*cs_reloc = NULL;
	relocs_chunk = &p->chunks[p->chunk_relocs_idx];
	r = radeon_cs_packet_parse(p, &p3reloc, p->idx);
	if (r)
		return r;
	p->idx += p3reloc.count + 2;
	if (p3reloc.type != RADEON_PACKET_TYPE3 ||
	    p3reloc.opcode != RADEON_PACKET3_NOP) {
		DRM_ERROR("No packet3 for relocation for packet at %d.\n",
			  p3reloc.idx);
		radeon_cs_dump_packet(p, &p3reloc);
		return -EINVAL;
	}
	idx = radeon_get_ib_value(p, p3reloc.idx + 1);
	if (idx >= relocs_chunk->length_dw) {
		DRM_ERROR("Relocs at %d after relocations chunk end %d !\n",
			  idx, relocs_chunk->length_dw);
		radeon_cs_dump_packet(p, &p3reloc);
		return -EINVAL;
	}
	/* FIXME: we assume reloc size is 4 dwords */
	if (nomm) {
		*cs_reloc = p->relocs;
		(*cs_reloc)->lobj.gpu_offset =
			(u64)relocs_chunk->kdata[idx + 3] << 32;
		(*cs_reloc)->lobj.gpu_offset |= relocs_chunk->kdata[idx + 0];
	} else
		*cs_reloc = p->relocs_ptr[(idx / 4)];
	return 0;
}<|MERGE_RESOLUTION|>--- conflicted
+++ resolved
@@ -282,21 +282,10 @@
 				return -EINVAL;
 			}
 		} else {
-<<<<<<< HEAD
-			p->chunks[i].kpage[0] = kmalloc(PAGE_SIZE, GFP_KERNEL);
-			p->chunks[i].kpage[1] = kmalloc(PAGE_SIZE, GFP_KERNEL);
-			if (p->chunks[i].kpage[0] == NULL || p->chunks[i].kpage[1] == NULL) {
-				kfree(p->chunks[i].kpage[0]);
-				kfree(p->chunks[i].kpage[1]);
-				p->chunks[i].kpage[0] = NULL;
-				p->chunks[i].kpage[1] = NULL;
-				return -ENOMEM;
-=======
 			if (p->rdev->asic->ring[p->ring]->ib_parse == NULL) {
 				DRM_ERROR("VM not supported on ring %d!\n",
 					  p->ring);
 				return -EINVAL;
->>>>>>> c3ade0e0
 			}
 		}
 	}
