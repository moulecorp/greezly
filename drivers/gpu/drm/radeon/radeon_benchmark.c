/*
 * Copyright 2009 Jerome Glisse.
 *
 * Permission is hereby granted, free of charge, to any person obtaining a
 * copy of this software and associated documentation files (the "Software"),
 * to deal in the Software without restriction, including without limitation
 * the rights to use, copy, modify, merge, publish, distribute, sublicense,
 * and/or sell copies of the Software, and to permit persons to whom the
 * Software is furnished to do so, subject to the following conditions:
 *
 * The above copyright notice and this permission notice shall be included in
 * all copies or substantial portions of the Software.
 *
 * THE SOFTWARE IS PROVIDED "AS IS", WITHOUT WARRANTY OF ANY KIND, EXPRESS OR
 * IMPLIED, INCLUDING BUT NOT LIMITED TO THE WARRANTIES OF MERCHANTABILITY,
 * FITNESS FOR A PARTICULAR PURPOSE AND NONINFRINGEMENT.  IN NO EVENT SHALL
 * THE COPYRIGHT HOLDER(S) OR AUTHOR(S) BE LIABLE FOR ANY CLAIM, DAMAGES OR
 * OTHER LIABILITY, WHETHER IN AN ACTION OF CONTRACT, TORT OR OTHERWISE,
 * ARISING FROM, OUT OF OR IN CONNECTION WITH THE SOFTWARE OR THE USE OR
 * OTHER DEALINGS IN THE SOFTWARE.
 *
 * Authors: Jerome Glisse
 */
#include <drm/drmP.h>
#include <drm/radeon_drm.h>
#include "radeon_reg.h"
#include "radeon.h"

#define RADEON_BENCHMARK_COPY_BLIT 1
#define RADEON_BENCHMARK_COPY_DMA  0

#define RADEON_BENCHMARK_ITERATIONS 1024
#define RADEON_BENCHMARK_COMMON_MODES_N 17

static int radeon_benchmark_do_move(struct radeon_device *rdev, unsigned size,
				    uint64_t saddr, uint64_t daddr,
				    int flag, int n)
{
	unsigned long start_jiffies;
	unsigned long end_jiffies;
	struct radeon_fence *fence = NULL;
	int i, r;

	start_jiffies = jiffies;
	for (i = 0; i < n; i++) {
		switch (flag) {
		case RADEON_BENCHMARK_COPY_DMA:
			r = radeon_copy_dma(rdev, saddr, daddr,
					    size / RADEON_GPU_PAGE_SIZE,
					    &fence);
			break;
		case RADEON_BENCHMARK_COPY_BLIT:
			r = radeon_copy_blit(rdev, saddr, daddr,
					     size / RADEON_GPU_PAGE_SIZE,
					     &fence);
			break;
		default:
			DRM_ERROR("Unknown copy method\n");
			r = -EINVAL;
		}
		if (r)
			goto exit_do_move;
		r = radeon_fence_wait(fence, false);
		if (r)
			goto exit_do_move;
		radeon_fence_unref(&fence);
	}
	end_jiffies = jiffies;
	r = jiffies_to_msecs(end_jiffies - start_jiffies);

exit_do_move:
	if (fence)
		radeon_fence_unref(&fence);
	return r;
}


static void radeon_benchmark_log_results(int n, unsigned size,
					 unsigned int time,
					 unsigned sdomain, unsigned ddomain,
					 char *kind)
{
	unsigned int throughput = (n * (size >> 10)) / time;
	DRM_INFO("radeon: %s %u bo moves of %u kB from"
		 " %d to %d in %u ms, throughput: %u Mb/s or %u MB/s\n",
		 kind, n, size >> 10, sdomain, ddomain, time,
		 throughput * 8, throughput);
}

static void radeon_benchmark_move(struct radeon_device *rdev, unsigned size,
				  unsigned sdomain, unsigned ddomain)
{
	struct radeon_bo *dobj = NULL;
	struct radeon_bo *sobj = NULL;
	uint64_t saddr, daddr;
	int r, n;
	int time;

	n = RADEON_BENCHMARK_ITERATIONS;
	r = radeon_bo_create(rdev, size, PAGE_SIZE, true, sdomain, NULL, &sobj);
	if (r) {
		goto out_cleanup;
	}
	r = radeon_bo_reserve(sobj, false);
	if (unlikely(r != 0))
		goto out_cleanup;
	r = radeon_bo_pin(sobj, sdomain, &saddr);
	radeon_bo_unreserve(sobj);
	if (r) {
		goto out_cleanup;
	}
	r = radeon_bo_create(rdev, size, PAGE_SIZE, true, ddomain, NULL, &dobj);
	if (r) {
		goto out_cleanup;
	}
	r = radeon_bo_reserve(dobj, false);
	if (unlikely(r != 0))
		goto out_cleanup;
	r = radeon_bo_pin(dobj, ddomain, &daddr);
	radeon_bo_unreserve(dobj);
	if (r) {
		goto out_cleanup;
	}

	if (rdev->asic->copy.dma) {
		time = radeon_benchmark_do_move(rdev, size, saddr, daddr,
						RADEON_BENCHMARK_COPY_DMA, n);
		if (time < 0)
			goto out_cleanup;
		if (time > 0)
			radeon_benchmark_log_results(n, size, time,
						     sdomain, ddomain, "dma");
	}

<<<<<<< HEAD
	if (rdev->asic->copy_blit) {
=======
	if (rdev->asic->copy.blit) {
>>>>>>> c3ade0e0
		time = radeon_benchmark_do_move(rdev, size, saddr, daddr,
						RADEON_BENCHMARK_COPY_BLIT, n);
		if (time < 0)
			goto out_cleanup;
		if (time > 0)
			radeon_benchmark_log_results(n, size, time,
						     sdomain, ddomain, "blit");
	}

out_cleanup:
	if (sobj) {
		r = radeon_bo_reserve(sobj, false);
		if (likely(r == 0)) {
			radeon_bo_unpin(sobj);
			radeon_bo_unreserve(sobj);
		}
		radeon_bo_unref(&sobj);
	}
	if (dobj) {
		r = radeon_bo_reserve(dobj, false);
		if (likely(r == 0)) {
			radeon_bo_unpin(dobj);
			radeon_bo_unreserve(dobj);
		}
		radeon_bo_unref(&dobj);
	}

	if (r) {
		DRM_ERROR("Error while benchmarking BO move.\n");
	}
}

void radeon_benchmark(struct radeon_device *rdev, int test_number)
{
	int i;
	int common_modes[RADEON_BENCHMARK_COMMON_MODES_N] = {
		640 * 480 * 4,
		720 * 480 * 4,
		800 * 600 * 4,
		848 * 480 * 4,
		1024 * 768 * 4,
		1152 * 768 * 4,
		1280 * 720 * 4,
		1280 * 800 * 4,
		1280 * 854 * 4,
		1280 * 960 * 4,
		1280 * 1024 * 4,
		1440 * 900 * 4,
		1400 * 1050 * 4,
		1680 * 1050 * 4,
		1600 * 1200 * 4,
		1920 * 1080 * 4,
		1920 * 1200 * 4
	};

	switch (test_number) {
	case 1:
		/* simple test, VRAM to GTT and GTT to VRAM */
		radeon_benchmark_move(rdev, 1024*1024, RADEON_GEM_DOMAIN_GTT,
				      RADEON_GEM_DOMAIN_VRAM);
		radeon_benchmark_move(rdev, 1024*1024, RADEON_GEM_DOMAIN_VRAM,
				      RADEON_GEM_DOMAIN_GTT);
		break;
	case 2:
		/* simple test, VRAM to VRAM */
		radeon_benchmark_move(rdev, 1024*1024, RADEON_GEM_DOMAIN_VRAM,
				      RADEON_GEM_DOMAIN_VRAM);
		break;
	case 3:
		/* GTT to VRAM, buffer size sweep, powers of 2 */
		for (i = 1; i <= 16384; i <<= 1)
			radeon_benchmark_move(rdev, i * RADEON_GPU_PAGE_SIZE,
					      RADEON_GEM_DOMAIN_GTT,
					      RADEON_GEM_DOMAIN_VRAM);
		break;
	case 4:
		/* VRAM to GTT, buffer size sweep, powers of 2 */
		for (i = 1; i <= 16384; i <<= 1)
			radeon_benchmark_move(rdev, i * RADEON_GPU_PAGE_SIZE,
					      RADEON_GEM_DOMAIN_VRAM,
					      RADEON_GEM_DOMAIN_GTT);
		break;
	case 5:
		/* VRAM to VRAM, buffer size sweep, powers of 2 */
		for (i = 1; i <= 16384; i <<= 1)
			radeon_benchmark_move(rdev, i * RADEON_GPU_PAGE_SIZE,
					      RADEON_GEM_DOMAIN_VRAM,
					      RADEON_GEM_DOMAIN_VRAM);
		break;
	case 6:
		/* GTT to VRAM, buffer size sweep, common modes */
		for (i = 0; i < RADEON_BENCHMARK_COMMON_MODES_N; i++)
			radeon_benchmark_move(rdev, common_modes[i],
					      RADEON_GEM_DOMAIN_GTT,
					      RADEON_GEM_DOMAIN_VRAM);
		break;
	case 7:
		/* VRAM to GTT, buffer size sweep, common modes */
		for (i = 0; i < RADEON_BENCHMARK_COMMON_MODES_N; i++)
			radeon_benchmark_move(rdev, common_modes[i],
					      RADEON_GEM_DOMAIN_VRAM,
					      RADEON_GEM_DOMAIN_GTT);
		break;
	case 8:
		/* VRAM to VRAM, buffer size sweep, common modes */
		for (i = 0; i < RADEON_BENCHMARK_COMMON_MODES_N; i++)
			radeon_benchmark_move(rdev, common_modes[i],
					      RADEON_GEM_DOMAIN_VRAM,
					      RADEON_GEM_DOMAIN_VRAM);
		break;

	default:
		DRM_ERROR("Unknown benchmark\n");
	}
}<|MERGE_RESOLUTION|>--- conflicted
+++ resolved
@@ -132,11 +132,7 @@
 						     sdomain, ddomain, "dma");
 	}
 
-<<<<<<< HEAD
-	if (rdev->asic->copy_blit) {
-=======
 	if (rdev->asic->copy.blit) {
->>>>>>> c3ade0e0
 		time = radeon_benchmark_do_move(rdev, size, saddr, daddr,
 						RADEON_BENCHMARK_COPY_BLIT, n);
 		if (time < 0)
