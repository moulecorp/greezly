/*
 * Copyright 2008 Advanced Micro Devices, Inc.
 * Copyright 2008 Red Hat Inc.
 * Copyright 2009 Jerome Glisse.
 *
 * Permission is hereby granted, free of charge, to any person obtaining a
 * copy of this software and associated documentation files (the "Software"),
 * to deal in the Software without restriction, including without limitation
 * the rights to use, copy, modify, merge, publish, distribute, sublicense,
 * and/or sell copies of the Software, and to permit persons to whom the
 * Software is furnished to do so, subject to the following conditions:
 *
 * The above copyright notice and this permission notice shall be included in
 * all copies or substantial portions of the Software.
 *
 * THE SOFTWARE IS PROVIDED "AS IS", WITHOUT WARRANTY OF ANY KIND, EXPRESS OR
 * IMPLIED, INCLUDING BUT NOT LIMITED TO THE WARRANTIES OF MERCHANTABILITY,
 * FITNESS FOR A PARTICULAR PURPOSE AND NONINFRINGEMENT.  IN NO EVENT SHALL
 * THE COPYRIGHT HOLDER(S) OR AUTHOR(S) BE LIABLE FOR ANY CLAIM, DAMAGES OR
 * OTHER LIABILITY, WHETHER IN AN ACTION OF CONTRACT, TORT OR OTHERWISE,
 * ARISING FROM, OUT OF OR IN CONNECTION WITH THE SOFTWARE OR THE USE OR
 * OTHER DEALINGS IN THE SOFTWARE.
 *
 * Authors: Dave Airlie
 *          Alex Deucher
 *          Jerome Glisse
 */
#include <linux/console.h>
#include <linux/slab.h>
#include <drm/drmP.h>
#include <drm/drm_crtc_helper.h>
#include <drm/radeon_drm.h>
#include <linux/vgaarb.h>
#include <linux/vga_switcheroo.h>
#include <linux/efi.h>
#include "radeon_reg.h"
#include "radeon.h"
#include "atom.h"

static const char radeon_family_name[][16] = {
	"R100",
	"RV100",
	"RS100",
	"RV200",
	"RS200",
	"R200",
	"RV250",
	"RS300",
	"RV280",
	"R300",
	"R350",
	"RV350",
	"RV380",
	"R420",
	"R423",
	"RV410",
	"RS400",
	"RS480",
	"RS600",
	"RS690",
	"RS740",
	"RV515",
	"R520",
	"RV530",
	"RV560",
	"RV570",
	"R580",
	"R600",
	"RV610",
	"RV630",
	"RV670",
	"RV620",
	"RV635",
	"RS780",
	"RS880",
	"RV770",
	"RV730",
	"RV710",
	"RV740",
	"CEDAR",
	"REDWOOD",
	"JUNIPER",
	"CYPRESS",
	"HEMLOCK",
	"PALM",
	"SUMO",
	"SUMO2",
	"BARTS",
	"TURKS",
	"CAICOS",
	"CAYMAN",
	"ARUBA",
	"TAHITI",
	"PITCAIRN",
	"VERDE",
	"OLAND",
	"HAINAN",
	"BONAIRE",
	"KAVERI",
	"KABINI",
	"HAWAII",
	"LAST",
};

bool radeon_is_px(struct drm_device *dev)
{
	struct radeon_device *rdev = dev->dev_private;

	if (rdev->flags & RADEON_IS_PX)
		return true;
	return false;
}

/**
 * radeon_program_register_sequence - program an array of registers.
 *
 * @rdev: radeon_device pointer
 * @registers: pointer to the register array
 * @array_size: size of the register array
 *
 * Programs an array or registers with and and or masks.
 * This is a helper for setting golden registers.
 */
void radeon_program_register_sequence(struct radeon_device *rdev,
				      const u32 *registers,
				      const u32 array_size)
{
	u32 tmp, reg, and_mask, or_mask;
	int i;

	if (array_size % 3)
		return;

	for (i = 0; i < array_size; i +=3) {
		reg = registers[i + 0];
		and_mask = registers[i + 1];
		or_mask = registers[i + 2];

		if (and_mask == 0xffffffff) {
			tmp = or_mask;
		} else {
			tmp = RREG32(reg);
			tmp &= ~and_mask;
			tmp |= or_mask;
		}
		WREG32(reg, tmp);
	}
}

void radeon_pci_config_reset(struct radeon_device *rdev)
{
	pci_write_config_dword(rdev->pdev, 0x7c, RADEON_ASIC_RESET_DATA);
}

/**
 * radeon_surface_init - Clear GPU surface registers.
 *
 * @rdev: radeon_device pointer
 *
 * Clear GPU surface registers (r1xx-r5xx).
 */
void radeon_surface_init(struct radeon_device *rdev)
{
	/* FIXME: check this out */
	if (rdev->family < CHIP_R600) {
		int i;

		for (i = 0; i < RADEON_GEM_MAX_SURFACES; i++) {
			if (rdev->surface_regs[i].bo)
				radeon_bo_get_surface_reg(rdev->surface_regs[i].bo);
			else
				radeon_clear_surface_reg(rdev, i);
		}
		/* enable surfaces */
		WREG32(RADEON_SURFACE_CNTL, 0);
	}
}

/*
 * GPU scratch registers helpers function.
 */
/**
 * radeon_scratch_init - Init scratch register driver information.
 *
 * @rdev: radeon_device pointer
 *
 * Init CP scratch register driver information (r1xx-r5xx)
 */
void radeon_scratch_init(struct radeon_device *rdev)
{
	int i;

	/* FIXME: check this out */
	if (rdev->family < CHIP_R300) {
		rdev->scratch.num_reg = 5;
	} else {
		rdev->scratch.num_reg = 7;
	}
	rdev->scratch.reg_base = RADEON_SCRATCH_REG0;
	for (i = 0; i < rdev->scratch.num_reg; i++) {
		rdev->scratch.free[i] = true;
		rdev->scratch.reg[i] = rdev->scratch.reg_base + (i * 4);
	}
}

/**
 * radeon_scratch_get - Allocate a scratch register
 *
 * @rdev: radeon_device pointer
 * @reg: scratch register mmio offset
 *
 * Allocate a CP scratch register for use by the driver (all asics).
 * Returns 0 on success or -EINVAL on failure.
 */
int radeon_scratch_get(struct radeon_device *rdev, uint32_t *reg)
{
	int i;

	for (i = 0; i < rdev->scratch.num_reg; i++) {
		if (rdev->scratch.free[i]) {
			rdev->scratch.free[i] = false;
			*reg = rdev->scratch.reg[i];
			return 0;
		}
	}
	return -EINVAL;
}

/**
 * radeon_scratch_free - Free a scratch register
 *
 * @rdev: radeon_device pointer
 * @reg: scratch register mmio offset
 *
 * Free a CP scratch register allocated for use by the driver (all asics)
 */
void radeon_scratch_free(struct radeon_device *rdev, uint32_t reg)
{
	int i;

	for (i = 0; i < rdev->scratch.num_reg; i++) {
		if (rdev->scratch.reg[i] == reg) {
			rdev->scratch.free[i] = true;
			return;
		}
	}
}

/*
 * GPU doorbell aperture helpers function.
 */
/**
 * radeon_doorbell_init - Init doorbell driver information.
 *
 * @rdev: radeon_device pointer
 *
 * Init doorbell driver information (CIK)
 * Returns 0 on success, error on failure.
 */
static int radeon_doorbell_init(struct radeon_device *rdev)
{
	/* doorbell bar mapping */
	rdev->doorbell.base = pci_resource_start(rdev->pdev, 2);
	rdev->doorbell.size = pci_resource_len(rdev->pdev, 2);

	rdev->doorbell.num_doorbells = min_t(u32, rdev->doorbell.size / sizeof(u32), RADEON_MAX_DOORBELLS);
	if (rdev->doorbell.num_doorbells == 0)
		return -EINVAL;

	rdev->doorbell.ptr = ioremap(rdev->doorbell.base, rdev->doorbell.num_doorbells * sizeof(u32));
	if (rdev->doorbell.ptr == NULL) {
		return -ENOMEM;
	}
	DRM_INFO("doorbell mmio base: 0x%08X\n", (uint32_t)rdev->doorbell.base);
	DRM_INFO("doorbell mmio size: %u\n", (unsigned)rdev->doorbell.size);

	memset(&rdev->doorbell.used, 0, sizeof(rdev->doorbell.used));

	return 0;
}

/**
 * radeon_doorbell_fini - Tear down doorbell driver information.
 *
 * @rdev: radeon_device pointer
 *
 * Tear down doorbell driver information (CIK)
 */
static void radeon_doorbell_fini(struct radeon_device *rdev)
{
	iounmap(rdev->doorbell.ptr);
	rdev->doorbell.ptr = NULL;
}

/**
 * radeon_doorbell_get - Allocate a doorbell entry
 *
 * @rdev: radeon_device pointer
 * @doorbell: doorbell index
 *
 * Allocate a doorbell for use by the driver (all asics).
 * Returns 0 on success or -EINVAL on failure.
 */
int radeon_doorbell_get(struct radeon_device *rdev, u32 *doorbell)
{
	unsigned long offset = find_first_zero_bit(rdev->doorbell.used, rdev->doorbell.num_doorbells);
	if (offset < rdev->doorbell.num_doorbells) {
		__set_bit(offset, rdev->doorbell.used);
		*doorbell = offset;
		return 0;
	} else {
		return -EINVAL;
	}
}

/**
 * radeon_doorbell_free - Free a doorbell entry
 *
 * @rdev: radeon_device pointer
 * @doorbell: doorbell index
 *
 * Free a doorbell allocated for use by the driver (all asics)
 */
void radeon_doorbell_free(struct radeon_device *rdev, u32 doorbell)
{
	if (doorbell < rdev->doorbell.num_doorbells)
		__clear_bit(doorbell, rdev->doorbell.used);
}

/*
 * radeon_wb_*()
 * Writeback is the the method by which the the GPU updates special pages
 * in memory with the status of certain GPU events (fences, ring pointers,
 * etc.).
 */

/**
 * radeon_wb_disable - Disable Writeback
 *
 * @rdev: radeon_device pointer
 *
 * Disables Writeback (all asics).  Used for suspend.
 */
void radeon_wb_disable(struct radeon_device *rdev)
{
	rdev->wb.enabled = false;
}

/**
 * radeon_wb_fini - Disable Writeback and free memory
 *
 * @rdev: radeon_device pointer
 *
 * Disables Writeback and frees the Writeback memory (all asics).
 * Used at driver shutdown.
 */
void radeon_wb_fini(struct radeon_device *rdev)
{
	radeon_wb_disable(rdev);
	if (rdev->wb.wb_obj) {
		if (!radeon_bo_reserve(rdev->wb.wb_obj, false)) {
			radeon_bo_kunmap(rdev->wb.wb_obj);
			radeon_bo_unpin(rdev->wb.wb_obj);
			radeon_bo_unreserve(rdev->wb.wb_obj);
		}
		radeon_bo_unref(&rdev->wb.wb_obj);
		rdev->wb.wb = NULL;
		rdev->wb.wb_obj = NULL;
	}
}

/**
 * radeon_wb_init- Init Writeback driver info and allocate memory
 *
 * @rdev: radeon_device pointer
 *
 * Disables Writeback and frees the Writeback memory (all asics).
 * Used at driver startup.
 * Returns 0 on success or an -error on failure.
 */
int radeon_wb_init(struct radeon_device *rdev)
{
	int r;

	if (rdev->wb.wb_obj == NULL) {
		r = radeon_bo_create(rdev, RADEON_GPU_PAGE_SIZE, PAGE_SIZE, true,
				     RADEON_GEM_DOMAIN_GTT, NULL, &rdev->wb.wb_obj);
		if (r) {
			dev_warn(rdev->dev, "(%d) create WB bo failed\n", r);
			return r;
		}
		r = radeon_bo_reserve(rdev->wb.wb_obj, false);
		if (unlikely(r != 0)) {
			radeon_wb_fini(rdev);
			return r;
		}
		r = radeon_bo_pin(rdev->wb.wb_obj, RADEON_GEM_DOMAIN_GTT,
				&rdev->wb.gpu_addr);
		if (r) {
			radeon_bo_unreserve(rdev->wb.wb_obj);
			dev_warn(rdev->dev, "(%d) pin WB bo failed\n", r);
			radeon_wb_fini(rdev);
			return r;
		}
		r = radeon_bo_kmap(rdev->wb.wb_obj, (void **)&rdev->wb.wb);
		radeon_bo_unreserve(rdev->wb.wb_obj);
		if (r) {
			dev_warn(rdev->dev, "(%d) map WB bo failed\n", r);
			radeon_wb_fini(rdev);
			return r;
		}
	}

	/* clear wb memory */
	memset((char *)rdev->wb.wb, 0, RADEON_GPU_PAGE_SIZE);
	/* disable event_write fences */
	rdev->wb.use_event = false;
	/* disabled via module param */
	if (radeon_no_wb == 1) {
		rdev->wb.enabled = false;
<<<<<<< HEAD
	else {
=======
	} else {
>>>>>>> c3ade0e0
		if (rdev->flags & RADEON_IS_AGP) {
			/* often unreliable on AGP */
			rdev->wb.enabled = false;
		} else if (rdev->family < CHIP_R300) {
			/* often unreliable on pre-r300 */
			rdev->wb.enabled = false;
		} else {
			rdev->wb.enabled = true;
			/* event_write fences are only available on r600+ */
			if (rdev->family >= CHIP_R600) {
				rdev->wb.use_event = true;
			}
		}
	}
	/* always use writeback/events on NI, APUs */
	if (rdev->family >= CHIP_PALM) {
		rdev->wb.enabled = true;
		rdev->wb.use_event = true;
	}

	dev_info(rdev->dev, "WB %sabled\n", rdev->wb.enabled ? "en" : "dis");

	return 0;
}

/**
 * radeon_vram_location - try to find VRAM location
 * @rdev: radeon device structure holding all necessary informations
 * @mc: memory controller structure holding memory informations
 * @base: base address at which to put VRAM
 *
 * Function will place try to place VRAM at base address provided
 * as parameter (which is so far either PCI aperture address or
 * for IGP TOM base address).
 *
 * If there is not enough space to fit the unvisible VRAM in the 32bits
 * address space then we limit the VRAM size to the aperture.
 *
 * If we are using AGP and if the AGP aperture doesn't allow us to have
 * room for all the VRAM than we restrict the VRAM to the PCI aperture
 * size and print a warning.
 *
 * This function will never fails, worst case are limiting VRAM.
 *
 * Note: GTT start, end, size should be initialized before calling this
 * function on AGP platform.
 *
 * Note: We don't explicitly enforce VRAM start to be aligned on VRAM size,
 * this shouldn't be a problem as we are using the PCI aperture as a reference.
 * Otherwise this would be needed for rv280, all r3xx, and all r4xx, but
 * not IGP.
 *
 * Note: we use mc_vram_size as on some board we need to program the mc to
 * cover the whole aperture even if VRAM size is inferior to aperture size
 * Novell bug 204882 + along with lots of ubuntu ones
 *
 * Note: when limiting vram it's safe to overwritte real_vram_size because
 * we are not in case where real_vram_size is inferior to mc_vram_size (ie
 * note afected by bogus hw of Novell bug 204882 + along with lots of ubuntu
 * ones)
 *
 * Note: IGP TOM addr should be the same as the aperture addr, we don't
 * explicitly check for that thought.
 *
 * FIXME: when reducing VRAM size align new size on power of 2.
 */
void radeon_vram_location(struct radeon_device *rdev, struct radeon_mc *mc, u64 base)
{
	uint64_t limit = (uint64_t)radeon_vram_limit << 20;

	mc->vram_start = base;
	if (mc->mc_vram_size > (rdev->mc.mc_mask - base + 1)) {
		dev_warn(rdev->dev, "limiting VRAM to PCI aperture size\n");
		mc->real_vram_size = mc->aper_size;
		mc->mc_vram_size = mc->aper_size;
	}
	mc->vram_end = mc->vram_start + mc->mc_vram_size - 1;
	if (rdev->flags & RADEON_IS_AGP && mc->vram_end > mc->gtt_start && mc->vram_start <= mc->gtt_end) {
		dev_warn(rdev->dev, "limiting VRAM to PCI aperture size\n");
		mc->real_vram_size = mc->aper_size;
		mc->mc_vram_size = mc->aper_size;
	}
	mc->vram_end = mc->vram_start + mc->mc_vram_size - 1;
	if (limit && limit < mc->real_vram_size)
		mc->real_vram_size = limit;
	dev_info(rdev->dev, "VRAM: %lluM 0x%016llX - 0x%016llX (%lluM used)\n",
			mc->mc_vram_size >> 20, mc->vram_start,
			mc->vram_end, mc->real_vram_size >> 20);
}

/**
 * radeon_gtt_location - try to find GTT location
 * @rdev: radeon device structure holding all necessary informations
 * @mc: memory controller structure holding memory informations
 *
 * Function will place try to place GTT before or after VRAM.
 *
 * If GTT size is bigger than space left then we ajust GTT size.
 * Thus function will never fails.
 *
 * FIXME: when reducing GTT size align new size on power of 2.
 */
void radeon_gtt_location(struct radeon_device *rdev, struct radeon_mc *mc)
{
	u64 size_af, size_bf;

	size_af = ((rdev->mc.mc_mask - mc->vram_end) + mc->gtt_base_align) & ~mc->gtt_base_align;
	size_bf = mc->vram_start & ~mc->gtt_base_align;
	if (size_bf > size_af) {
		if (mc->gtt_size > size_bf) {
			dev_warn(rdev->dev, "limiting GTT\n");
			mc->gtt_size = size_bf;
		}
		mc->gtt_start = (mc->vram_start & ~mc->gtt_base_align) - mc->gtt_size;
	} else {
		if (mc->gtt_size > size_af) {
			dev_warn(rdev->dev, "limiting GTT\n");
			mc->gtt_size = size_af;
		}
		mc->gtt_start = (mc->vram_end + 1 + mc->gtt_base_align) & ~mc->gtt_base_align;
	}
	mc->gtt_end = mc->gtt_start + mc->gtt_size - 1;
	dev_info(rdev->dev, "GTT: %lluM 0x%016llX - 0x%016llX\n",
			mc->gtt_size >> 20, mc->gtt_start, mc->gtt_end);
}

/*
 * GPU helpers function.
 */
/**
 * radeon_card_posted - check if the hw has already been initialized
 *
 * @rdev: radeon_device pointer
 *
 * Check if the asic has been initialized (all asics).
 * Used at driver startup.
 * Returns true if initialized or false if not.
 */
bool radeon_card_posted(struct radeon_device *rdev)
{
	uint32_t reg;

<<<<<<< HEAD
	if (efi_enabled(EFI_BOOT) &&
	    rdev->pdev->subsystem_vendor == PCI_VENDOR_ID_APPLE)
=======
	/* required for EFI mode on macbook2,1 which uses an r5xx asic */
	if (efi_enabled(EFI_BOOT) &&
	    (rdev->pdev->subsystem_vendor == PCI_VENDOR_ID_APPLE) &&
	    (rdev->family < CHIP_R600))
>>>>>>> c3ade0e0
		return false;

	if (ASIC_IS_NODCE(rdev))
		goto check_memsize;

	/* first check CRTCs */
	if (ASIC_IS_DCE4(rdev)) {
		reg = RREG32(EVERGREEN_CRTC_CONTROL + EVERGREEN_CRTC0_REGISTER_OFFSET) |
			RREG32(EVERGREEN_CRTC_CONTROL + EVERGREEN_CRTC1_REGISTER_OFFSET);
			if (rdev->num_crtc >= 4) {
				reg |= RREG32(EVERGREEN_CRTC_CONTROL + EVERGREEN_CRTC2_REGISTER_OFFSET) |
					RREG32(EVERGREEN_CRTC_CONTROL + EVERGREEN_CRTC3_REGISTER_OFFSET);
			}
			if (rdev->num_crtc >= 6) {
				reg |= RREG32(EVERGREEN_CRTC_CONTROL + EVERGREEN_CRTC4_REGISTER_OFFSET) |
					RREG32(EVERGREEN_CRTC_CONTROL + EVERGREEN_CRTC5_REGISTER_OFFSET);
			}
		if (reg & EVERGREEN_CRTC_MASTER_EN)
			return true;
	} else if (ASIC_IS_AVIVO(rdev)) {
		reg = RREG32(AVIVO_D1CRTC_CONTROL) |
		      RREG32(AVIVO_D2CRTC_CONTROL);
		if (reg & AVIVO_CRTC_EN) {
			return true;
		}
	} else {
		reg = RREG32(RADEON_CRTC_GEN_CNTL) |
		      RREG32(RADEON_CRTC2_GEN_CNTL);
		if (reg & RADEON_CRTC_EN) {
			return true;
		}
	}

check_memsize:
	/* then check MEM_SIZE, in case the crtcs are off */
	if (rdev->family >= CHIP_R600)
		reg = RREG32(R600_CONFIG_MEMSIZE);
	else
		reg = RREG32(RADEON_CONFIG_MEMSIZE);

	if (reg)
		return true;

	return false;

}

/**
 * radeon_update_bandwidth_info - update display bandwidth params
 *
 * @rdev: radeon_device pointer
 *
 * Used when sclk/mclk are switched or display modes are set.
 * params are used to calculate display watermarks (all asics)
 */
void radeon_update_bandwidth_info(struct radeon_device *rdev)
{
	fixed20_12 a;
	u32 sclk = rdev->pm.current_sclk;
	u32 mclk = rdev->pm.current_mclk;

	/* sclk/mclk in Mhz */
	a.full = dfixed_const(100);
	rdev->pm.sclk.full = dfixed_const(sclk);
	rdev->pm.sclk.full = dfixed_div(rdev->pm.sclk, a);
	rdev->pm.mclk.full = dfixed_const(mclk);
	rdev->pm.mclk.full = dfixed_div(rdev->pm.mclk, a);

	if (rdev->flags & RADEON_IS_IGP) {
		a.full = dfixed_const(16);
		/* core_bandwidth = sclk(Mhz) * 16 */
		rdev->pm.core_bandwidth.full = dfixed_div(rdev->pm.sclk, a);
	}
}

/**
 * radeon_boot_test_post_card - check and possibly initialize the hw
 *
 * @rdev: radeon_device pointer
 *
 * Check if the asic is initialized and if not, attempt to initialize
 * it (all asics).
 * Returns true if initialized or false if not.
 */
bool radeon_boot_test_post_card(struct radeon_device *rdev)
{
	if (radeon_card_posted(rdev))
		return true;

	if (rdev->bios) {
		DRM_INFO("GPU not posted. posting now...\n");
		if (rdev->is_atom_bios)
			atom_asic_init(rdev->mode_info.atom_context);
		else
			radeon_combios_asic_init(rdev->ddev);
		return true;
	} else {
		dev_err(rdev->dev, "Card not posted and no BIOS - ignoring\n");
		return false;
	}
}

/**
 * radeon_dummy_page_init - init dummy page used by the driver
 *
 * @rdev: radeon_device pointer
 *
 * Allocate the dummy page used by the driver (all asics).
 * This dummy page is used by the driver as a filler for gart entries
 * when pages are taken out of the GART
 * Returns 0 on sucess, -ENOMEM on failure.
 */
int radeon_dummy_page_init(struct radeon_device *rdev)
{
	if (rdev->dummy_page.page)
		return 0;
	rdev->dummy_page.page = alloc_page(GFP_DMA32 | GFP_KERNEL | __GFP_ZERO);
	if (rdev->dummy_page.page == NULL)
		return -ENOMEM;
	rdev->dummy_page.addr = pci_map_page(rdev->pdev, rdev->dummy_page.page,
					0, PAGE_SIZE, PCI_DMA_BIDIRECTIONAL);
	if (pci_dma_mapping_error(rdev->pdev, rdev->dummy_page.addr)) {
		dev_err(&rdev->pdev->dev, "Failed to DMA MAP the dummy page\n");
		__free_page(rdev->dummy_page.page);
		rdev->dummy_page.page = NULL;
		return -ENOMEM;
	}
	return 0;
}

/**
 * radeon_dummy_page_fini - free dummy page used by the driver
 *
 * @rdev: radeon_device pointer
 *
 * Frees the dummy page used by the driver (all asics).
 */
void radeon_dummy_page_fini(struct radeon_device *rdev)
{
	if (rdev->dummy_page.page == NULL)
		return;
	pci_unmap_page(rdev->pdev, rdev->dummy_page.addr,
			PAGE_SIZE, PCI_DMA_BIDIRECTIONAL);
	__free_page(rdev->dummy_page.page);
	rdev->dummy_page.page = NULL;
}


/* ATOM accessor methods */
/*
 * ATOM is an interpreted byte code stored in tables in the vbios.  The
 * driver registers callbacks to access registers and the interpreter
 * in the driver parses the tables and executes then to program specific
 * actions (set display modes, asic init, etc.).  See radeon_atombios.c,
 * atombios.h, and atom.c
 */

/**
 * cail_pll_read - read PLL register
 *
 * @info: atom card_info pointer
 * @reg: PLL register offset
 *
 * Provides a PLL register accessor for the atom interpreter (r4xx+).
 * Returns the value of the PLL register.
 */
static uint32_t cail_pll_read(struct card_info *info, uint32_t reg)
{
	struct radeon_device *rdev = info->dev->dev_private;
	uint32_t r;

	r = rdev->pll_rreg(rdev, reg);
	return r;
}

/**
 * cail_pll_write - write PLL register
 *
 * @info: atom card_info pointer
 * @reg: PLL register offset
 * @val: value to write to the pll register
 *
 * Provides a PLL register accessor for the atom interpreter (r4xx+).
 */
static void cail_pll_write(struct card_info *info, uint32_t reg, uint32_t val)
{
	struct radeon_device *rdev = info->dev->dev_private;

	rdev->pll_wreg(rdev, reg, val);
}

/**
 * cail_mc_read - read MC (Memory Controller) register
 *
 * @info: atom card_info pointer
 * @reg: MC register offset
 *
 * Provides an MC register accessor for the atom interpreter (r4xx+).
 * Returns the value of the MC register.
 */
static uint32_t cail_mc_read(struct card_info *info, uint32_t reg)
{
	struct radeon_device *rdev = info->dev->dev_private;
	uint32_t r;

	r = rdev->mc_rreg(rdev, reg);
	return r;
}

/**
 * cail_mc_write - write MC (Memory Controller) register
 *
 * @info: atom card_info pointer
 * @reg: MC register offset
 * @val: value to write to the pll register
 *
 * Provides a MC register accessor for the atom interpreter (r4xx+).
 */
static void cail_mc_write(struct card_info *info, uint32_t reg, uint32_t val)
{
	struct radeon_device *rdev = info->dev->dev_private;

	rdev->mc_wreg(rdev, reg, val);
}

/**
 * cail_reg_write - write MMIO register
 *
 * @info: atom card_info pointer
 * @reg: MMIO register offset
 * @val: value to write to the pll register
 *
 * Provides a MMIO register accessor for the atom interpreter (r4xx+).
 */
static void cail_reg_write(struct card_info *info, uint32_t reg, uint32_t val)
{
	struct radeon_device *rdev = info->dev->dev_private;

	WREG32(reg*4, val);
}

/**
 * cail_reg_read - read MMIO register
 *
 * @info: atom card_info pointer
 * @reg: MMIO register offset
 *
 * Provides an MMIO register accessor for the atom interpreter (r4xx+).
 * Returns the value of the MMIO register.
 */
static uint32_t cail_reg_read(struct card_info *info, uint32_t reg)
{
	struct radeon_device *rdev = info->dev->dev_private;
	uint32_t r;

	r = RREG32(reg*4);
	return r;
}

/**
 * cail_ioreg_write - write IO register
 *
 * @info: atom card_info pointer
 * @reg: IO register offset
 * @val: value to write to the pll register
 *
 * Provides a IO register accessor for the atom interpreter (r4xx+).
 */
static void cail_ioreg_write(struct card_info *info, uint32_t reg, uint32_t val)
{
	struct radeon_device *rdev = info->dev->dev_private;

	WREG32_IO(reg*4, val);
}

/**
 * cail_ioreg_read - read IO register
 *
 * @info: atom card_info pointer
 * @reg: IO register offset
 *
 * Provides an IO register accessor for the atom interpreter (r4xx+).
 * Returns the value of the IO register.
 */
static uint32_t cail_ioreg_read(struct card_info *info, uint32_t reg)
{
	struct radeon_device *rdev = info->dev->dev_private;
	uint32_t r;

	r = RREG32_IO(reg*4);
	return r;
}

/**
 * radeon_atombios_init - init the driver info and callbacks for atombios
 *
 * @rdev: radeon_device pointer
 *
 * Initializes the driver info and register access callbacks for the
 * ATOM interpreter (r4xx+).
 * Returns 0 on sucess, -ENOMEM on failure.
 * Called at driver startup.
 */
int radeon_atombios_init(struct radeon_device *rdev)
{
	struct card_info *atom_card_info =
	    kzalloc(sizeof(struct card_info), GFP_KERNEL);

	if (!atom_card_info)
		return -ENOMEM;

	rdev->mode_info.atom_card_info = atom_card_info;
	atom_card_info->dev = rdev->ddev;
	atom_card_info->reg_read = cail_reg_read;
	atom_card_info->reg_write = cail_reg_write;
	/* needed for iio ops */
	if (rdev->rio_mem) {
		atom_card_info->ioreg_read = cail_ioreg_read;
		atom_card_info->ioreg_write = cail_ioreg_write;
	} else {
		DRM_ERROR("Unable to find PCI I/O BAR; using MMIO for ATOM IIO\n");
		atom_card_info->ioreg_read = cail_reg_read;
		atom_card_info->ioreg_write = cail_reg_write;
	}
	atom_card_info->mc_read = cail_mc_read;
	atom_card_info->mc_write = cail_mc_write;
	atom_card_info->pll_read = cail_pll_read;
	atom_card_info->pll_write = cail_pll_write;

	rdev->mode_info.atom_context = atom_parse(atom_card_info, rdev->bios);
	if (!rdev->mode_info.atom_context) {
		radeon_atombios_fini(rdev);
		return -ENOMEM;
	}

	mutex_init(&rdev->mode_info.atom_context->mutex);
	radeon_atom_initialize_bios_scratch_regs(rdev->ddev);
	atom_allocate_fb_scratch(rdev->mode_info.atom_context);
	return 0;
}

/**
 * radeon_atombios_fini - free the driver info and callbacks for atombios
 *
 * @rdev: radeon_device pointer
 *
 * Frees the driver info and register access callbacks for the ATOM
 * interpreter (r4xx+).
 * Called at driver shutdown.
 */
void radeon_atombios_fini(struct radeon_device *rdev)
{
	if (rdev->mode_info.atom_context) {
		kfree(rdev->mode_info.atom_context->scratch);
	}
	kfree(rdev->mode_info.atom_context);
	rdev->mode_info.atom_context = NULL;
	kfree(rdev->mode_info.atom_card_info);
	rdev->mode_info.atom_card_info = NULL;
}

/* COMBIOS */
/*
 * COMBIOS is the bios format prior to ATOM. It provides
 * command tables similar to ATOM, but doesn't have a unified
 * parser.  See radeon_combios.c
 */

/**
 * radeon_combios_init - init the driver info for combios
 *
 * @rdev: radeon_device pointer
 *
 * Initializes the driver info for combios (r1xx-r3xx).
 * Returns 0 on sucess.
 * Called at driver startup.
 */
int radeon_combios_init(struct radeon_device *rdev)
{
	radeon_combios_initialize_bios_scratch_regs(rdev->ddev);
	return 0;
}

/**
 * radeon_combios_fini - free the driver info for combios
 *
 * @rdev: radeon_device pointer
 *
 * Frees the driver info for combios (r1xx-r3xx).
 * Called at driver shutdown.
 */
void radeon_combios_fini(struct radeon_device *rdev)
{
}

/* if we get transitioned to only one device, take VGA back */
/**
 * radeon_vga_set_decode - enable/disable vga decode
 *
 * @cookie: radeon_device pointer
 * @state: enable/disable vga decode
 *
 * Enable/disable vga decode (all asics).
 * Returns VGA resource flags.
 */
static unsigned int radeon_vga_set_decode(void *cookie, bool state)
{
	struct radeon_device *rdev = cookie;
	radeon_vga_set_state(rdev, state);
	if (state)
		return VGA_RSRC_LEGACY_IO | VGA_RSRC_LEGACY_MEM |
		       VGA_RSRC_NORMAL_IO | VGA_RSRC_NORMAL_MEM;
	else
		return VGA_RSRC_NORMAL_IO | VGA_RSRC_NORMAL_MEM;
}

/**
 * radeon_check_pot_argument - check that argument is a power of two
 *
 * @arg: value to check
 *
 * Validates that a certain argument is a power of two (all asics).
 * Returns true if argument is valid.
 */
static bool radeon_check_pot_argument(int arg)
{
	return (arg & (arg - 1)) == 0;
}

/**
 * radeon_check_arguments - validate module params
 *
 * @rdev: radeon_device pointer
 *
 * Validates certain module parameters and updates
 * the associated values used by the driver (all asics).
 */
static void radeon_check_arguments(struct radeon_device *rdev)
{
	/* vramlimit must be a power of two */
	if (!radeon_check_pot_argument(radeon_vram_limit)) {
		dev_warn(rdev->dev, "vram limit (%d) must be a power of 2\n",
				radeon_vram_limit);
		radeon_vram_limit = 0;
	}

	if (radeon_gart_size == -1) {
		/* default to a larger gart size on newer asics */
		if (rdev->family >= CHIP_RV770)
			radeon_gart_size = 1024;
		else
			radeon_gart_size = 512;
	}
	/* gtt size must be power of two and greater or equal to 32M */
	if (radeon_gart_size < 32) {
		dev_warn(rdev->dev, "gart size (%d) too small\n",
				radeon_gart_size);
		if (rdev->family >= CHIP_RV770)
			radeon_gart_size = 1024;
		else
			radeon_gart_size = 512;
	} else if (!radeon_check_pot_argument(radeon_gart_size)) {
		dev_warn(rdev->dev, "gart size (%d) must be a power of 2\n",
				radeon_gart_size);
		if (rdev->family >= CHIP_RV770)
			radeon_gart_size = 1024;
		else
			radeon_gart_size = 512;
	}
	rdev->mc.gtt_size = (uint64_t)radeon_gart_size << 20;

	/* AGP mode can only be -1, 1, 2, 4, 8 */
	switch (radeon_agpmode) {
	case -1:
	case 0:
	case 1:
	case 2:
	case 4:
	case 8:
		break;
	default:
		dev_warn(rdev->dev, "invalid AGP mode %d (valid mode: "
				"-1, 0, 1, 2, 4, 8)\n", radeon_agpmode);
		radeon_agpmode = 0;
		break;
	}
}

/**
 * radeon_switcheroo_quirk_long_wakeup - return true if longer d3 delay is
 * needed for waking up.
 *
 * @pdev: pci dev pointer
 */
static bool radeon_switcheroo_quirk_long_wakeup(struct pci_dev *pdev)
{

	/* 6600m in a macbook pro */
	if (pdev->subsystem_vendor == PCI_VENDOR_ID_APPLE &&
	    pdev->subsystem_device == 0x00e2) {
		printk(KERN_INFO "radeon: quirking longer d3 wakeup delay\n");
		return true;
	}

	return false;
}

/**
 * radeon_switcheroo_set_state - set switcheroo state
 *
 * @pdev: pci dev pointer
 * @state: vga switcheroo state
 *
 * Callback for the switcheroo driver.  Suspends or resumes the
 * the asics before or after it is powered up using ACPI methods.
 */
static void radeon_switcheroo_set_state(struct pci_dev *pdev, enum vga_switcheroo_state state)
{
	struct drm_device *dev = pci_get_drvdata(pdev);

	if (radeon_is_px(dev) && state == VGA_SWITCHEROO_OFF)
		return;

	if (state == VGA_SWITCHEROO_ON) {
		unsigned d3_delay = dev->pdev->d3_delay;

		printk(KERN_INFO "radeon: switched on\n");
		/* don't suspend or resume card normally */
		dev->switch_power_state = DRM_SWITCH_POWER_CHANGING;

		if (d3_delay < 20 && radeon_switcheroo_quirk_long_wakeup(pdev))
			dev->pdev->d3_delay = 20;

		radeon_resume_kms(dev, true, true);

		dev->pdev->d3_delay = d3_delay;

		dev->switch_power_state = DRM_SWITCH_POWER_ON;
		drm_kms_helper_poll_enable(dev);
	} else {
		printk(KERN_INFO "radeon: switched off\n");
		drm_kms_helper_poll_disable(dev);
		dev->switch_power_state = DRM_SWITCH_POWER_CHANGING;
		radeon_suspend_kms(dev, true, true);
		dev->switch_power_state = DRM_SWITCH_POWER_OFF;
	}
}

/**
 * radeon_switcheroo_can_switch - see if switcheroo state can change
 *
 * @pdev: pci dev pointer
 *
 * Callback for the switcheroo driver.  Check of the switcheroo
 * state can be changed.
 * Returns true if the state can be changed, false if not.
 */
static bool radeon_switcheroo_can_switch(struct pci_dev *pdev)
{
	struct drm_device *dev = pci_get_drvdata(pdev);
	bool can_switch;

	spin_lock(&dev->count_lock);
	can_switch = (local_read(&dev->open_count) == 0);
	spin_unlock(&dev->count_lock);
	return can_switch;
}

static const struct vga_switcheroo_client_ops radeon_switcheroo_ops = {
	.set_gpu_state = radeon_switcheroo_set_state,
	.reprobe = NULL,
	.can_switch = radeon_switcheroo_can_switch,
};

/**
 * radeon_device_init - initialize the driver
 *
 * @rdev: radeon_device pointer
 * @pdev: drm dev pointer
 * @pdev: pci dev pointer
 * @flags: driver flags
 *
 * Initializes the driver info and hw (all asics).
 * Returns 0 for success or an error on failure.
 * Called at driver startup.
 */
int radeon_device_init(struct radeon_device *rdev,
		       struct drm_device *ddev,
		       struct pci_dev *pdev,
		       uint32_t flags)
{
	int r, i;
	int dma_bits;
	bool runtime = false;

	rdev->shutdown = false;
	rdev->dev = &pdev->dev;
	rdev->ddev = ddev;
	rdev->pdev = pdev;
	rdev->flags = flags;
	rdev->family = flags & RADEON_FAMILY_MASK;
	rdev->is_atom_bios = false;
	rdev->usec_timeout = RADEON_MAX_USEC_TIMEOUT;
	rdev->mc.gtt_size = 512 * 1024 * 1024;
	rdev->accel_working = false;
	/* set up ring ids */
	for (i = 0; i < RADEON_NUM_RINGS; i++) {
		rdev->ring[i].idx = i;
	}

	DRM_INFO("initializing kernel modesetting (%s 0x%04X:0x%04X 0x%04X:0x%04X).\n",
		radeon_family_name[rdev->family], pdev->vendor, pdev->device,
		pdev->subsystem_vendor, pdev->subsystem_device);

	/* mutex initialization are all done here so we
	 * can recall function without having locking issues */
	mutex_init(&rdev->ring_lock);
	mutex_init(&rdev->dc_hw_i2c_mutex);
	atomic_set(&rdev->ih.lock, 0);
	mutex_init(&rdev->gem.mutex);
	mutex_init(&rdev->pm.mutex);
	mutex_init(&rdev->gpu_clock_mutex);
	mutex_init(&rdev->srbm_mutex);
	init_rwsem(&rdev->pm.mclk_lock);
	init_rwsem(&rdev->exclusive_lock);
	init_waitqueue_head(&rdev->irq.vblank_queue);
	r = radeon_gem_init(rdev);
	if (r)
		return r;
	/* initialize vm here */
	mutex_init(&rdev->vm_manager.lock);
	/* Adjust VM size here.
	 * Currently set to 4GB ((1 << 20) 4k pages).
	 * Max GPUVM size for cayman and SI is 40 bits.
	 */
	rdev->vm_manager.max_pfn = 1 << 20;
	INIT_LIST_HEAD(&rdev->vm_manager.lru_vm);

	/* Set asic functions */
	r = radeon_asic_init(rdev);
	if (r)
		return r;
	radeon_check_arguments(rdev);

	/* all of the newer IGP chips have an internal gart
	 * However some rs4xx report as AGP, so remove that here.
	 */
	if ((rdev->family >= CHIP_RS400) &&
	    (rdev->flags & RADEON_IS_IGP)) {
		rdev->flags &= ~RADEON_IS_AGP;
	}

	if (rdev->flags & RADEON_IS_AGP && radeon_agpmode == -1) {
		radeon_agp_disable(rdev);
	}

	/* Set the internal MC address mask
	 * This is the max address of the GPU's
	 * internal address space.
	 */
	if (rdev->family >= CHIP_CAYMAN)
		rdev->mc.mc_mask = 0xffffffffffULL; /* 40 bit MC */
	else if (rdev->family >= CHIP_CEDAR)
		rdev->mc.mc_mask = 0xfffffffffULL; /* 36 bit MC */
	else
		rdev->mc.mc_mask = 0xffffffffULL; /* 32 bit MC */

	/* set DMA mask + need_dma32 flags.
	 * PCIE - can handle 40-bits.
	 * IGP - can handle 40-bits
	 * AGP - generally dma32 is safest
	 * PCI - dma32 for legacy pci gart, 40 bits on newer asics
	 */
	rdev->need_dma32 = false;
	if (rdev->flags & RADEON_IS_AGP)
		rdev->need_dma32 = true;
	if ((rdev->flags & RADEON_IS_PCI) &&
	    (rdev->family <= CHIP_RS740))
		rdev->need_dma32 = true;

	dma_bits = rdev->need_dma32 ? 32 : 40;
	r = pci_set_dma_mask(rdev->pdev, DMA_BIT_MASK(dma_bits));
	if (r) {
		rdev->need_dma32 = true;
		dma_bits = 32;
		printk(KERN_WARNING "radeon: No suitable DMA available.\n");
	}
	r = pci_set_consistent_dma_mask(rdev->pdev, DMA_BIT_MASK(dma_bits));
	if (r) {
		pci_set_consistent_dma_mask(rdev->pdev, DMA_BIT_MASK(32));
		printk(KERN_WARNING "radeon: No coherent DMA available.\n");
	}

	/* Registers mapping */
	/* TODO: block userspace mapping of io register */
	spin_lock_init(&rdev->mmio_idx_lock);
	spin_lock_init(&rdev->smc_idx_lock);
	spin_lock_init(&rdev->pll_idx_lock);
	spin_lock_init(&rdev->mc_idx_lock);
	spin_lock_init(&rdev->pcie_idx_lock);
	spin_lock_init(&rdev->pciep_idx_lock);
	spin_lock_init(&rdev->pif_idx_lock);
	spin_lock_init(&rdev->cg_idx_lock);
	spin_lock_init(&rdev->uvd_idx_lock);
	spin_lock_init(&rdev->rcu_idx_lock);
	spin_lock_init(&rdev->didt_idx_lock);
	spin_lock_init(&rdev->end_idx_lock);
	if (rdev->family >= CHIP_BONAIRE) {
		rdev->rmmio_base = pci_resource_start(rdev->pdev, 5);
		rdev->rmmio_size = pci_resource_len(rdev->pdev, 5);
	} else {
		rdev->rmmio_base = pci_resource_start(rdev->pdev, 2);
		rdev->rmmio_size = pci_resource_len(rdev->pdev, 2);
	}
	rdev->rmmio = ioremap(rdev->rmmio_base, rdev->rmmio_size);
	if (rdev->rmmio == NULL) {
		return -ENOMEM;
	}
	DRM_INFO("register mmio base: 0x%08X\n", (uint32_t)rdev->rmmio_base);
	DRM_INFO("register mmio size: %u\n", (unsigned)rdev->rmmio_size);

	/* doorbell bar mapping */
	if (rdev->family >= CHIP_BONAIRE)
		radeon_doorbell_init(rdev);

	/* io port mapping */
	for (i = 0; i < DEVICE_COUNT_RESOURCE; i++) {
		if (pci_resource_flags(rdev->pdev, i) & IORESOURCE_IO) {
			rdev->rio_mem_size = pci_resource_len(rdev->pdev, i);
			rdev->rio_mem = pci_iomap(rdev->pdev, i, rdev->rio_mem_size);
			break;
		}
	}
	if (rdev->rio_mem == NULL)
		DRM_ERROR("Unable to find PCI I/O BAR\n");

	/* if we have > 1 VGA cards, then disable the radeon VGA resources */
	/* this will fail for cards that aren't VGA class devices, just
	 * ignore it */
	vga_client_register(rdev->pdev, rdev, NULL, radeon_vga_set_decode);

	if (rdev->flags & RADEON_IS_PX)
		runtime = true;
	vga_switcheroo_register_client(rdev->pdev, &radeon_switcheroo_ops, runtime);
	if (runtime)
		vga_switcheroo_init_domain_pm_ops(rdev->dev, &rdev->vga_pm_domain);

	r = radeon_init(rdev);
	if (r)
		return r;

	r = radeon_ib_ring_tests(rdev);
	if (r)
		DRM_ERROR("ib ring test failed (%d).\n", r);

	r = radeon_gem_debugfs_init(rdev);
	if (r) {
		DRM_ERROR("registering gem debugfs failed (%d).\n", r);
	}

	if (rdev->flags & RADEON_IS_AGP && !rdev->accel_working) {
		/* Acceleration not working on AGP card try again
		 * with fallback to PCI or PCIE GART
		 */
		radeon_asic_reset(rdev);
		radeon_fini(rdev);
		radeon_agp_disable(rdev);
		r = radeon_init(rdev);
		if (r)
			return r;
	}
<<<<<<< HEAD
	if (radeon_testing) {
=======

	if ((radeon_testing & 1)) {
>>>>>>> c3ade0e0
		if (rdev->accel_working)
			radeon_test_moves(rdev);
		else
			DRM_INFO("radeon: acceleration disabled, skipping move tests\n");
<<<<<<< HEAD
=======
	}
	if ((radeon_testing & 2)) {
		if (rdev->accel_working)
			radeon_test_syncing(rdev);
		else
			DRM_INFO("radeon: acceleration disabled, skipping sync tests\n");
>>>>>>> c3ade0e0
	}
	if (radeon_benchmarking) {
		if (rdev->accel_working)
			radeon_benchmark(rdev, radeon_benchmarking);
		else
			DRM_INFO("radeon: acceleration disabled, skipping benchmarks\n");
	}
	return 0;
}

static void radeon_debugfs_remove_files(struct radeon_device *rdev);

/**
 * radeon_device_fini - tear down the driver
 *
 * @rdev: radeon_device pointer
 *
 * Tear down the driver info (all asics).
 * Called at driver shutdown.
 */
void radeon_device_fini(struct radeon_device *rdev)
{
	DRM_INFO("radeon: finishing device.\n");
	rdev->shutdown = true;
	/* evict vram memory */
	radeon_bo_evict_vram(rdev);
	radeon_fini(rdev);
	vga_switcheroo_unregister_client(rdev->pdev);
	vga_client_register(rdev->pdev, NULL, NULL, NULL);
	if (rdev->rio_mem)
		pci_iounmap(rdev->pdev, rdev->rio_mem);
	rdev->rio_mem = NULL;
	iounmap(rdev->rmmio);
	rdev->rmmio = NULL;
	if (rdev->family >= CHIP_BONAIRE)
		radeon_doorbell_fini(rdev);
	radeon_debugfs_remove_files(rdev);
}


/*
 * Suspend & resume.
 */
/**
 * radeon_suspend_kms - initiate device suspend
 *
 * @pdev: drm dev pointer
 * @state: suspend state
 *
 * Puts the hw in the suspend state (all asics).
 * Returns 0 for success or an error on failure.
 * Called at driver suspend.
 */
int radeon_suspend_kms(struct drm_device *dev, bool suspend, bool fbcon)
{
	struct radeon_device *rdev;
	struct drm_crtc *crtc;
	struct drm_connector *connector;
	int i, r;
	bool force_completion = false;

	if (dev == NULL || dev->dev_private == NULL) {
		return -ENODEV;
	}

	rdev = dev->dev_private;

	if (dev->switch_power_state == DRM_SWITCH_POWER_OFF)
		return 0;

	drm_kms_helper_poll_disable(dev);

	/* turn off display hw */
	list_for_each_entry(connector, &dev->mode_config.connector_list, head) {
		drm_helper_connector_dpms(connector, DRM_MODE_DPMS_OFF);
	}

	/* unpin the front buffers */
	list_for_each_entry(crtc, &dev->mode_config.crtc_list, head) {
		struct radeon_framebuffer *rfb = to_radeon_framebuffer(crtc->fb);
		struct radeon_bo *robj;

		if (rfb == NULL || rfb->obj == NULL) {
			continue;
		}
		robj = gem_to_radeon_bo(rfb->obj);
		/* don't unpin kernel fb objects */
		if (!radeon_fbdev_robj_is_fb(rdev, robj)) {
			r = radeon_bo_reserve(robj, false);
			if (r == 0) {
				radeon_bo_unpin(robj);
				radeon_bo_unreserve(robj);
			}
		}
	}
	/* evict vram memory */
	radeon_bo_evict_vram(rdev);

	mutex_lock(&rdev->ring_lock);
	/* wait for gpu to finish processing current batch */
	for (i = 0; i < RADEON_NUM_RINGS; i++) {
		r = radeon_fence_wait_empty_locked(rdev, i);
		if (r) {
			/* delay GPU reset to resume */
			force_completion = true;
		}
	}
	if (force_completion) {
		radeon_fence_driver_force_completion(rdev);
	}
	mutex_unlock(&rdev->ring_lock);

	radeon_save_bios_scratch_regs(rdev);

	radeon_suspend(rdev);
	radeon_hpd_fini(rdev);
	/* evict remaining vram memory */
	radeon_bo_evict_vram(rdev);

	radeon_agp_suspend(rdev);

	pci_save_state(dev->pdev);
	if (suspend) {
		/* Shut down the device */
		pci_disable_device(dev->pdev);
		pci_set_power_state(dev->pdev, PCI_D3hot);
	}

	if (fbcon) {
		console_lock();
		radeon_fbdev_set_suspend(rdev, 1);
		console_unlock();
	}
	return 0;
}

/**
 * radeon_resume_kms - initiate device resume
 *
 * @pdev: drm dev pointer
 *
 * Bring the hw back to operating state (all asics).
 * Returns 0 for success or an error on failure.
 * Called at driver resume.
 */
int radeon_resume_kms(struct drm_device *dev, bool resume, bool fbcon)
{
	struct drm_connector *connector;
	struct radeon_device *rdev = dev->dev_private;
	int r;

	if (dev->switch_power_state == DRM_SWITCH_POWER_OFF)
		return 0;

	if (fbcon) {
		console_lock();
	}
	if (resume) {
		pci_set_power_state(dev->pdev, PCI_D0);
		pci_restore_state(dev->pdev);
		if (pci_enable_device(dev->pdev)) {
			if (fbcon)
				console_unlock();
			return -1;
		}
	}
	/* resume AGP if in use */
	radeon_agp_resume(rdev);
	radeon_resume(rdev);

	r = radeon_ib_ring_tests(rdev);
	if (r)
		DRM_ERROR("ib ring test failed (%d).\n", r);

	if ((rdev->pm.pm_method == PM_METHOD_DPM) && rdev->pm.dpm_enabled) {
		/* do dpm late init */
		r = radeon_pm_late_init(rdev);
		if (r) {
			rdev->pm.dpm_enabled = false;
			DRM_ERROR("radeon_pm_late_init failed, disabling dpm\n");
		}
	} else {
		/* resume old pm late */
		radeon_pm_resume(rdev);
	}

	radeon_restore_bios_scratch_regs(rdev);

	/* set the power state here in case we are a PX system or headless */
	if ((rdev->pm.pm_method == PM_METHOD_DPM) && rdev->pm.dpm_enabled)
		radeon_pm_compute_clocks(rdev);

	if (fbcon) {
		radeon_fbdev_set_suspend(rdev, 0);
		console_unlock();
	}

	/* init dig PHYs, disp eng pll */
	if (rdev->is_atom_bios) {
		radeon_atom_encoder_init(rdev);
		radeon_atom_disp_eng_pll_init(rdev);
		/* turn on the BL */
		if (rdev->mode_info.bl_encoder) {
			u8 bl_level = radeon_get_backlight_level(rdev,
								 rdev->mode_info.bl_encoder);
			radeon_set_backlight_level(rdev, rdev->mode_info.bl_encoder,
						   bl_level);
		}
	}
	/* reset hpd state */
	radeon_hpd_init(rdev);
	/* blat the mode back in */
	drm_helper_resume_force_mode(dev);
	/* turn on display hw */
	list_for_each_entry(connector, &dev->mode_config.connector_list, head) {
		drm_helper_connector_dpms(connector, DRM_MODE_DPMS_ON);
	}

	drm_kms_helper_poll_enable(dev);
	return 0;
}

/**
 * radeon_gpu_reset - reset the asic
 *
 * @rdev: radeon device pointer
 *
 * Attempt the reset the GPU if it has hung (all asics).
 * Returns 0 for success or an error on failure.
 */
int radeon_gpu_reset(struct radeon_device *rdev)
{
	unsigned ring_sizes[RADEON_NUM_RINGS];
	uint32_t *ring_data[RADEON_NUM_RINGS];

	bool saved = false;

	int i, r;
	int resched;

	down_write(&rdev->exclusive_lock);

	if (!rdev->needs_reset) {
		up_write(&rdev->exclusive_lock);
		return 0;
	}

	rdev->needs_reset = false;

	radeon_save_bios_scratch_regs(rdev);
	/* block TTM */
	resched = ttm_bo_lock_delayed_workqueue(&rdev->mman.bdev);
	radeon_pm_suspend(rdev);
	radeon_suspend(rdev);

	for (i = 0; i < RADEON_NUM_RINGS; ++i) {
		ring_sizes[i] = radeon_ring_backup(rdev, &rdev->ring[i],
						   &ring_data[i]);
		if (ring_sizes[i]) {
			saved = true;
			dev_info(rdev->dev, "Saved %d dwords of commands "
				 "on ring %d.\n", ring_sizes[i], i);
		}
	}

retry:
	r = radeon_asic_reset(rdev);
	if (!r) {
		dev_info(rdev->dev, "GPU reset succeeded, trying to resume\n");
		radeon_resume(rdev);
	}

	radeon_restore_bios_scratch_regs(rdev);

	if (!r) {
		for (i = 0; i < RADEON_NUM_RINGS; ++i) {
			radeon_ring_restore(rdev, &rdev->ring[i],
					    ring_sizes[i], ring_data[i]);
			ring_sizes[i] = 0;
			ring_data[i] = NULL;
		}

		r = radeon_ib_ring_tests(rdev);
		if (r) {
			dev_err(rdev->dev, "ib ring test failed (%d).\n", r);
			if (saved) {
				saved = false;
				radeon_suspend(rdev);
				goto retry;
			}
		}
	} else {
		radeon_fence_driver_force_completion(rdev);
		for (i = 0; i < RADEON_NUM_RINGS; ++i) {
			kfree(ring_data[i]);
		}
	}

	radeon_pm_resume(rdev);
	drm_helper_resume_force_mode(rdev->ddev);

	ttm_bo_unlock_delayed_workqueue(&rdev->mman.bdev, resched);
	if (r) {
		/* bad news, how to tell it to userspace ? */
		dev_info(rdev->dev, "GPU reset failed\n");
	}

	up_write(&rdev->exclusive_lock);
	return r;
}


/*
 * Debugfs
 */
int radeon_debugfs_add_files(struct radeon_device *rdev,
			     struct drm_info_list *files,
			     unsigned nfiles)
{
	unsigned i;

	for (i = 0; i < rdev->debugfs_count; i++) {
		if (rdev->debugfs[i].files == files) {
			/* Already registered */
			return 0;
		}
	}

	i = rdev->debugfs_count + 1;
	if (i > RADEON_DEBUGFS_MAX_COMPONENTS) {
		DRM_ERROR("Reached maximum number of debugfs components.\n");
		DRM_ERROR("Report so we increase "
		          "RADEON_DEBUGFS_MAX_COMPONENTS.\n");
		return -EINVAL;
	}
	rdev->debugfs[rdev->debugfs_count].files = files;
	rdev->debugfs[rdev->debugfs_count].num_files = nfiles;
	rdev->debugfs_count = i;
#if defined(CONFIG_DEBUG_FS)
	drm_debugfs_create_files(files, nfiles,
				 rdev->ddev->control->debugfs_root,
				 rdev->ddev->control);
	drm_debugfs_create_files(files, nfiles,
				 rdev->ddev->primary->debugfs_root,
				 rdev->ddev->primary);
#endif
	return 0;
}

static void radeon_debugfs_remove_files(struct radeon_device *rdev)
{
#if defined(CONFIG_DEBUG_FS)
	unsigned i;

	for (i = 0; i < rdev->debugfs_count; i++) {
		drm_debugfs_remove_files(rdev->debugfs[i].files,
					 rdev->debugfs[i].num_files,
					 rdev->ddev->control);
		drm_debugfs_remove_files(rdev->debugfs[i].files,
					 rdev->debugfs[i].num_files,
					 rdev->ddev->primary);
	}
#endif
}

#if defined(CONFIG_DEBUG_FS)
int radeon_debugfs_init(struct drm_minor *minor)
{
	return 0;
}

void radeon_debugfs_cleanup(struct drm_minor *minor)
{
}
#endif<|MERGE_RESOLUTION|>--- conflicted
+++ resolved
@@ -418,11 +418,7 @@
 	/* disabled via module param */
 	if (radeon_no_wb == 1) {
 		rdev->wb.enabled = false;
-<<<<<<< HEAD
-	else {
-=======
 	} else {
->>>>>>> c3ade0e0
 		if (rdev->flags & RADEON_IS_AGP) {
 			/* often unreliable on AGP */
 			rdev->wb.enabled = false;
@@ -565,15 +561,10 @@
 {
 	uint32_t reg;
 
-<<<<<<< HEAD
-	if (efi_enabled(EFI_BOOT) &&
-	    rdev->pdev->subsystem_vendor == PCI_VENDOR_ID_APPLE)
-=======
 	/* required for EFI mode on macbook2,1 which uses an r5xx asic */
 	if (efi_enabled(EFI_BOOT) &&
 	    (rdev->pdev->subsystem_vendor == PCI_VENDOR_ID_APPLE) &&
 	    (rdev->family < CHIP_R600))
->>>>>>> c3ade0e0
 		return false;
 
 	if (ASIC_IS_NODCE(rdev))
@@ -1345,25 +1336,18 @@
 		if (r)
 			return r;
 	}
-<<<<<<< HEAD
-	if (radeon_testing) {
-=======
 
 	if ((radeon_testing & 1)) {
->>>>>>> c3ade0e0
 		if (rdev->accel_working)
 			radeon_test_moves(rdev);
 		else
 			DRM_INFO("radeon: acceleration disabled, skipping move tests\n");
-<<<<<<< HEAD
-=======
 	}
 	if ((radeon_testing & 2)) {
 		if (rdev->accel_working)
 			radeon_test_syncing(rdev);
 		else
 			DRM_INFO("radeon: acceleration disabled, skipping sync tests\n");
->>>>>>> c3ade0e0
 	}
 	if (radeon_benchmarking) {
 		if (rdev->accel_working)
