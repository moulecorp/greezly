--- conflicted
+++ resolved
@@ -2710,10 +2710,7 @@
 void r600_fence_ring_emit(struct radeon_device *rdev,
 			  struct radeon_fence *fence)
 {
-<<<<<<< HEAD
-=======
 	struct radeon_ring *ring = &rdev->ring[fence->ring];
->>>>>>> c3ade0e0
 	u32 cp_coher_cntl = PACKET3_TC_ACTION_ENA | PACKET3_VC_ACTION_ENA |
 		PACKET3_SH_ACTION_ENA;
 
@@ -2723,19 +2720,11 @@
 	if (rdev->wb.use_event) {
 		u64 addr = rdev->fence_drv[fence->ring].gpu_addr;
 		/* flush read cache over gart */
-<<<<<<< HEAD
-		radeon_ring_write(rdev, PACKET3(PACKET3_SURFACE_SYNC, 3));
-		radeon_ring_write(rdev, cp_coher_cntl);
-		radeon_ring_write(rdev, 0xFFFFFFFF);
-		radeon_ring_write(rdev, 0);
-		radeon_ring_write(rdev, 10); /* poll interval */
-=======
 		radeon_ring_write(ring, PACKET3(PACKET3_SURFACE_SYNC, 3));
 		radeon_ring_write(ring, cp_coher_cntl);
 		radeon_ring_write(ring, 0xFFFFFFFF);
 		radeon_ring_write(ring, 0);
 		radeon_ring_write(ring, 10); /* poll interval */
->>>>>>> c3ade0e0
 		/* EVENT_WRITE_EOP - flush caches, send int */
 		radeon_ring_write(ring, PACKET3(PACKET3_EVENT_WRITE_EOP, 4));
 		radeon_ring_write(ring, EVENT_TYPE(CACHE_FLUSH_AND_INV_EVENT_TS) | EVENT_INDEX(5));
@@ -2745,15 +2734,6 @@
 		radeon_ring_write(ring, 0);
 	} else {
 		/* flush read cache over gart */
-<<<<<<< HEAD
-		radeon_ring_write(rdev, PACKET3(PACKET3_SURFACE_SYNC, 3));
-		radeon_ring_write(rdev, cp_coher_cntl);
-		radeon_ring_write(rdev, 0xFFFFFFFF);
-		radeon_ring_write(rdev, 0);
-		radeon_ring_write(rdev, 10); /* poll interval */
-		radeon_ring_write(rdev, PACKET3(PACKET3_EVENT_WRITE, 0));
-		radeon_ring_write(rdev, EVENT_TYPE(CACHE_FLUSH_AND_INV_EVENT) | EVENT_INDEX(0));
-=======
 		radeon_ring_write(ring, PACKET3(PACKET3_SURFACE_SYNC, 3));
 		radeon_ring_write(ring, cp_coher_cntl);
 		radeon_ring_write(ring, 0xFFFFFFFF);
@@ -2761,7 +2741,6 @@
 		radeon_ring_write(ring, 10); /* poll interval */
 		radeon_ring_write(ring, PACKET3(PACKET3_EVENT_WRITE, 0));
 		radeon_ring_write(ring, EVENT_TYPE(CACHE_FLUSH_AND_INV_EVENT) | EVENT_INDEX(0));
->>>>>>> c3ade0e0
 		/* wait for 3D idle clean */
 		radeon_ring_write(ring, PACKET3(PACKET3_SET_CONFIG_REG, 1));
 		radeon_ring_write(ring, (WAIT_UNTIL - PACKET3_SET_CONFIG_REG_OFFSET) >> 2);
@@ -2894,29 +2873,13 @@
 	/* enable pcie gen2 link */
 	r600_pcie_gen2_enable(rdev);
 
-<<<<<<< HEAD
-	r600_mc_program(rdev);
-
-	if (!rdev->me_fw || !rdev->pfp_fw || !rdev->rlc_fw) {
-		r = r600_init_microcode(rdev);
-		if (r) {
-			DRM_ERROR("Failed to load firmware!\n");
-			return r;
-		}
-	}
-
-=======
 	/* scratch needs to be initialized before MC */
->>>>>>> c3ade0e0
 	r = r600_vram_scratch_init(rdev);
 	if (r)
 		return r;
 
-<<<<<<< HEAD
-=======
 	r600_mc_program(rdev);
 
->>>>>>> c3ade0e0
 	if (rdev->flags & RADEON_IS_AGP) {
 		r600_agp_enable(rdev);
 	} else {
@@ -2925,17 +2888,6 @@
 			return r;
 	}
 	r600_gpu_init(rdev);
-<<<<<<< HEAD
-	r = r600_blit_init(rdev);
-	if (r) {
-		r600_blit_fini(rdev);
-		pax_open_kernel();
-		*(void **)&rdev->asic->copy = NULL;
-		pax_close_kernel();
-		dev_warn(rdev->dev, "failed blitter (%d) falling back to memcpy\n", r);
-	}
-=======
->>>>>>> c3ade0e0
 
 	/* allocate wb buffer */
 	r = radeon_wb_init(rdev);
@@ -3100,10 +3052,6 @@
 	if (r)
 		return r;
 
-<<<<<<< HEAD
-	rdev->cp.ring_obj = NULL;
-	r600_ring_init(rdev, 1024 * 1024);
-=======
 	if (!rdev->me_fw || !rdev->pfp_fw || !rdev->rlc_fw) {
 		r = r600_init_microcode(rdev);
 		if (r) {
@@ -3117,7 +3065,6 @@
 
 	rdev->ring[RADEON_RING_TYPE_GFX_INDEX].ring_obj = NULL;
 	r600_ring_init(rdev, &rdev->ring[RADEON_RING_TYPE_GFX_INDEX], 1024 * 1024);
->>>>>>> c3ade0e0
 
 	rdev->ih.ring_obj = NULL;
 	r600_ih_ring_init(rdev, 64 * 1024);
