/**
 * \file radeon_ioc32.c
 *
 * 32-bit ioctl compatibility routines for the Radeon DRM.
 *
 * \author Paul Mackerras <paulus@samba.org>
 *
 * Copyright (C) Paul Mackerras 2005
 * All Rights Reserved.
 *
 * Permission is hereby granted, free of charge, to any person obtaining a
 * copy of this software and associated documentation files (the "Software"),
 * to deal in the Software without restriction, including without limitation
 * the rights to use, copy, modify, merge, publish, distribute, sublicense,
 * and/or sell copies of the Software, and to permit persons to whom the
 * Software is furnished to do so, subject to the following conditions:
 *
 * The above copyright notice and this permission notice (including the next
 * paragraph) shall be included in all copies or substantial portions of the
 * Software.
 *
 * THE SOFTWARE IS PROVIDED "AS IS", WITHOUT WARRANTY OF ANY KIND, EXPRESS OR
 * IMPLIED, INCLUDING BUT NOT LIMITED TO THE WARRANTIES OF MERCHANTABILITY,
 * FITNESS FOR A PARTICULAR PURPOSE AND NONINFRINGEMENT.  IN NO EVENT SHALL
 * THE AUTHOR BE LIABLE FOR ANY CLAIM, DAMAGES OR OTHER LIABILITY,
 * WHETHER IN AN ACTION OF CONTRACT, TORT OR OTHERWISE, ARISING FROM,
 * OUT OF OR IN CONNECTION WITH THE SOFTWARE OR THE USE OR OTHER DEALINGS
 * IN THE SOFTWARE.
 */
#include <linux/compat.h>

#include <drm/drmP.h>
#include <drm/radeon_drm.h>
#include "radeon_drv.h"

typedef struct drm_radeon_init32 {
	int func;
	u32 sarea_priv_offset;
	int is_pci;
	int cp_mode;
	int gart_size;
	int ring_size;
	int usec_timeout;

	unsigned int fb_bpp;
	unsigned int front_offset, front_pitch;
	unsigned int back_offset, back_pitch;
	unsigned int depth_bpp;
	unsigned int depth_offset, depth_pitch;

	u32 fb_offset;
	u32 mmio_offset;
	u32 ring_offset;
	u32 ring_rptr_offset;
	u32 buffers_offset;
	u32 gart_textures_offset;
} drm_radeon_init32_t;

static int compat_radeon_cp_init(struct file *file, unsigned int cmd,
				 unsigned long arg)
{
	drm_radeon_init32_t init32;
	drm_radeon_init_t __user *init;

	if (copy_from_user(&init32, (void __user *)arg, sizeof(init32)))
		return -EFAULT;

	init = compat_alloc_user_space(sizeof(*init));
	if (!access_ok(VERIFY_WRITE, init, sizeof(*init))
	    || __put_user(init32.func, &init->func)
	    || __put_user(init32.sarea_priv_offset, &init->sarea_priv_offset)
	    || __put_user(init32.is_pci, &init->is_pci)
	    || __put_user(init32.cp_mode, &init->cp_mode)
	    || __put_user(init32.gart_size, &init->gart_size)
	    || __put_user(init32.ring_size, &init->ring_size)
	    || __put_user(init32.usec_timeout, &init->usec_timeout)
	    || __put_user(init32.fb_bpp, &init->fb_bpp)
	    || __put_user(init32.front_offset, &init->front_offset)
	    || __put_user(init32.front_pitch, &init->front_pitch)
	    || __put_user(init32.back_offset, &init->back_offset)
	    || __put_user(init32.back_pitch, &init->back_pitch)
	    || __put_user(init32.depth_bpp, &init->depth_bpp)
	    || __put_user(init32.depth_offset, &init->depth_offset)
	    || __put_user(init32.depth_pitch, &init->depth_pitch)
	    || __put_user(init32.fb_offset, &init->fb_offset)
	    || __put_user(init32.mmio_offset, &init->mmio_offset)
	    || __put_user(init32.ring_offset, &init->ring_offset)
	    || __put_user(init32.ring_rptr_offset, &init->ring_rptr_offset)
	    || __put_user(init32.buffers_offset, &init->buffers_offset)
	    || __put_user(init32.gart_textures_offset,
			  &init->gart_textures_offset))
		return -EFAULT;

	return drm_ioctl(file, DRM_IOCTL_RADEON_CP_INIT, (unsigned long)init);
}

typedef struct drm_radeon_clear32 {
	unsigned int flags;
	unsigned int clear_color;
	unsigned int clear_depth;
	unsigned int color_mask;
	unsigned int depth_mask;	/* misnamed field:  should be stencil */
	u32 depth_boxes;
} drm_radeon_clear32_t;

static int compat_radeon_cp_clear(struct file *file, unsigned int cmd,
				  unsigned long arg)
{
	drm_radeon_clear32_t clr32;
	drm_radeon_clear_t __user *clr;

	if (copy_from_user(&clr32, (void __user *)arg, sizeof(clr32)))
		return -EFAULT;

	clr = compat_alloc_user_space(sizeof(*clr));
	if (!access_ok(VERIFY_WRITE, clr, sizeof(*clr))
	    || __put_user(clr32.flags, &clr->flags)
	    || __put_user(clr32.clear_color, &clr->clear_color)
	    || __put_user(clr32.clear_depth, &clr->clear_depth)
	    || __put_user(clr32.color_mask, &clr->color_mask)
	    || __put_user(clr32.depth_mask, &clr->depth_mask)
	    || __put_user((void __user *)(unsigned long)clr32.depth_boxes,
			  &clr->depth_boxes))
		return -EFAULT;

	return drm_ioctl(file, DRM_IOCTL_RADEON_CLEAR, (unsigned long)clr);
}

typedef struct drm_radeon_stipple32 {
	u32 mask;
} drm_radeon_stipple32_t;

static int compat_radeon_cp_stipple(struct file *file, unsigned int cmd,
				    unsigned long arg)
{
	drm_radeon_stipple32_t __user *argp = (void __user *)arg;
	drm_radeon_stipple_t __user *request;
	u32 mask;

	if (get_user(mask, &argp->mask))
		return -EFAULT;

	request = compat_alloc_user_space(sizeof(*request));
	if (!access_ok(VERIFY_WRITE, request, sizeof(*request))
	    || __put_user((unsigned int __user *)(unsigned long)mask,
			  &request->mask))
		return -EFAULT;

	return drm_ioctl(file, DRM_IOCTL_RADEON_STIPPLE, (unsigned long)request);
}

typedef struct drm_radeon_tex_image32 {
	unsigned int x, y;	/* Blit coordinates */
	unsigned int width, height;
	u32 data;
} drm_radeon_tex_image32_t;

typedef struct drm_radeon_texture32 {
	unsigned int offset;
	int pitch;
	int format;
	int width;		/* Texture image coordinates */
	int height;
	u32 image;
} drm_radeon_texture32_t;

static int compat_radeon_cp_texture(struct file *file, unsigned int cmd,
				    unsigned long arg)
{
	drm_radeon_texture32_t req32;
	drm_radeon_texture_t __user *request;
	drm_radeon_tex_image32_t img32;
	drm_radeon_tex_image_t __user *image;

	if (copy_from_user(&req32, (void __user *)arg, sizeof(req32)))
		return -EFAULT;
	if (req32.image == 0)
		return -EINVAL;
	if (copy_from_user(&img32, (void __user *)(unsigned long)req32.image,
			   sizeof(img32)))
		return -EFAULT;

	request = compat_alloc_user_space(sizeof(*request) + sizeof(*image));
	if (!access_ok(VERIFY_WRITE, request,
		       sizeof(*request) + sizeof(*image)))
		return -EFAULT;
	image = (drm_radeon_tex_image_t __user *) (request + 1);

	if (__put_user(req32.offset, &request->offset)
	    || __put_user(req32.pitch, &request->pitch)
	    || __put_user(req32.format, &request->format)
	    || __put_user(req32.width, &request->width)
	    || __put_user(req32.height, &request->height)
	    || __put_user(image, &request->image)
	    || __put_user(img32.x, &image->x)
	    || __put_user(img32.y, &image->y)
	    || __put_user(img32.width, &image->width)
	    || __put_user(img32.height, &image->height)
	    || __put_user((const void __user *)(unsigned long)img32.data,
			  &image->data))
		return -EFAULT;

	return drm_ioctl(file, DRM_IOCTL_RADEON_TEXTURE, (unsigned long)request);
}

typedef struct drm_radeon_vertex2_32 {
	int idx;		/* Index of vertex buffer */
	int discard;		/* Client finished with buffer? */
	int nr_states;
	u32 state;
	int nr_prims;
	u32 prim;
} drm_radeon_vertex2_32_t;

static int compat_radeon_cp_vertex2(struct file *file, unsigned int cmd,
				    unsigned long arg)
{
	drm_radeon_vertex2_32_t req32;
	drm_radeon_vertex2_t __user *request;

	if (copy_from_user(&req32, (void __user *)arg, sizeof(req32)))
		return -EFAULT;

	request = compat_alloc_user_space(sizeof(*request));
	if (!access_ok(VERIFY_WRITE, request, sizeof(*request))
	    || __put_user(req32.idx, &request->idx)
	    || __put_user(req32.discard, &request->discard)
	    || __put_user(req32.nr_states, &request->nr_states)
	    || __put_user((void __user *)(unsigned long)req32.state,
			  &request->state)
	    || __put_user(req32.nr_prims, &request->nr_prims)
	    || __put_user((void __user *)(unsigned long)req32.prim,
			  &request->prim))
		return -EFAULT;

	return drm_ioctl(file, DRM_IOCTL_RADEON_VERTEX2, (unsigned long)request);
}

typedef struct drm_radeon_cmd_buffer32 {
	int bufsz;
	u32 buf;
	int nbox;
	u32 boxes;
} drm_radeon_cmd_buffer32_t;

static int compat_radeon_cp_cmdbuf(struct file *file, unsigned int cmd,
				   unsigned long arg)
{
	drm_radeon_cmd_buffer32_t req32;
	drm_radeon_cmd_buffer_t __user *request;

	if (copy_from_user(&req32, (void __user *)arg, sizeof(req32)))
		return -EFAULT;

	request = compat_alloc_user_space(sizeof(*request));
	if (!access_ok(VERIFY_WRITE, request, sizeof(*request))
	    || __put_user(req32.bufsz, &request->bufsz)
	    || __put_user((void __user *)(unsigned long)req32.buf,
			  &request->buf)
	    || __put_user(req32.nbox, &request->nbox)
	    || __put_user((void __user *)(unsigned long)req32.boxes,
			  &request->boxes))
		return -EFAULT;

	return drm_ioctl(file, DRM_IOCTL_RADEON_CMDBUF, (unsigned long)request);
}

typedef struct drm_radeon_getparam32 {
	int param;
	u32 value;
} drm_radeon_getparam32_t;

static int compat_radeon_cp_getparam(struct file *file, unsigned int cmd,
				     unsigned long arg)
{
	drm_radeon_getparam32_t req32;
	drm_radeon_getparam_t __user *request;

	if (copy_from_user(&req32, (void __user *)arg, sizeof(req32)))
		return -EFAULT;

	request = compat_alloc_user_space(sizeof(*request));
	if (!access_ok(VERIFY_WRITE, request, sizeof(*request))
	    || __put_user(req32.param, &request->param)
	    || __put_user((void __user *)(unsigned long)req32.value,
			  &request->value))
		return -EFAULT;

	return drm_ioctl(file, DRM_IOCTL_RADEON_GETPARAM, (unsigned long)request);
}

typedef struct drm_radeon_mem_alloc32 {
	int region;
	int alignment;
	int size;
	u32 region_offset;	/* offset from start of fb or GART */
} drm_radeon_mem_alloc32_t;

static int compat_radeon_mem_alloc(struct file *file, unsigned int cmd,
				   unsigned long arg)
{
	drm_radeon_mem_alloc32_t req32;
	drm_radeon_mem_alloc_t __user *request;

	if (copy_from_user(&req32, (void __user *)arg, sizeof(req32)))
		return -EFAULT;

	request = compat_alloc_user_space(sizeof(*request));
	if (!access_ok(VERIFY_WRITE, request, sizeof(*request))
	    || __put_user(req32.region, &request->region)
	    || __put_user(req32.alignment, &request->alignment)
	    || __put_user(req32.size, &request->size)
	    || __put_user((int __user *)(unsigned long)req32.region_offset,
			  &request->region_offset))
		return -EFAULT;

	return drm_ioctl(file, DRM_IOCTL_RADEON_ALLOC, (unsigned long)request);
}

typedef struct drm_radeon_irq_emit32 {
	u32 irq_seq;
} drm_radeon_irq_emit32_t;

static int compat_radeon_irq_emit(struct file *file, unsigned int cmd,
				  unsigned long arg)
{
	drm_radeon_irq_emit32_t req32;
	drm_radeon_irq_emit_t __user *request;

	if (copy_from_user(&req32, (void __user *)arg, sizeof(req32)))
		return -EFAULT;

	request = compat_alloc_user_space(sizeof(*request));
	if (!access_ok(VERIFY_WRITE, request, sizeof(*request))
	    || __put_user((int __user *)(unsigned long)req32.irq_seq,
			  &request->irq_seq))
		return -EFAULT;

	return drm_ioctl(file, DRM_IOCTL_RADEON_IRQ_EMIT, (unsigned long)request);
}

/* The two 64-bit arches where alignof(u64)==4 in 32-bit code */
#if defined (CONFIG_X86_64) || defined(CONFIG_IA64)
typedef struct drm_radeon_setparam32 {
	int param;
	u64 value;
} __attribute__((packed)) drm_radeon_setparam32_t;

static int compat_radeon_cp_setparam(struct file *file, unsigned int cmd,
				     unsigned long arg)
{
	drm_radeon_setparam32_t req32;
	drm_radeon_setparam_t __user *request;

	if (copy_from_user(&req32, (void __user *) arg, sizeof(req32)))
		return -EFAULT;

	request = compat_alloc_user_space(sizeof(*request));
	if (!access_ok(VERIFY_WRITE, request, sizeof(*request))
	    || __put_user(req32.param, &request->param)
	    || __put_user((unsigned long)req32.value,
			  &request->value))
		return -EFAULT;

	return drm_ioctl(file, DRM_IOCTL_RADEON_SETPARAM, (unsigned long) request);
}
#else
#define compat_radeon_cp_setparam NULL
#endif /* X86_64 || IA64 */

<<<<<<< HEAD
drm_ioctl_compat_t radeon_compat_ioctls[] = {
=======
static drm_ioctl_compat_t radeon_compat_ioctls[] = {
>>>>>>> c3ade0e0
	[DRM_RADEON_CP_INIT] = compat_radeon_cp_init,
	[DRM_RADEON_CLEAR] = compat_radeon_cp_clear,
	[DRM_RADEON_STIPPLE] = compat_radeon_cp_stipple,
	[DRM_RADEON_TEXTURE] = compat_radeon_cp_texture,
	[DRM_RADEON_VERTEX2] = compat_radeon_cp_vertex2,
	[DRM_RADEON_CMDBUF] = compat_radeon_cp_cmdbuf,
	[DRM_RADEON_GETPARAM] = compat_radeon_cp_getparam,
	[DRM_RADEON_SETPARAM] = compat_radeon_cp_setparam,
	[DRM_RADEON_ALLOC] = compat_radeon_mem_alloc,
	[DRM_RADEON_IRQ_EMIT] = compat_radeon_irq_emit,
};

/**
 * Called whenever a 32-bit process running under a 64-bit kernel
 * performs an ioctl on /dev/dri/card<n>.
 *
 * \param filp file pointer.
 * \param cmd command.
 * \param arg user argument.
 * \return zero on success or negative number on failure.
 */
long radeon_compat_ioctl(struct file *filp, unsigned int cmd, unsigned long arg)
{
	unsigned int nr = DRM_IOCTL_NR(cmd);
	int ret;

	if (nr < DRM_COMMAND_BASE)
		return drm_compat_ioctl(filp, cmd, arg);

	if (nr < DRM_COMMAND_BASE + DRM_ARRAY_SIZE(radeon_compat_ioctls)) {
		drm_ioctl_compat_t fn = radeon_compat_ioctls[nr - DRM_COMMAND_BASE];
		ret = (*fn) (filp, cmd, arg);
	} else
		ret = drm_ioctl(filp, cmd, arg);

	return ret;
}

long radeon_kms_compat_ioctl(struct file *filp, unsigned int cmd, unsigned long arg)
{
	unsigned int nr = DRM_IOCTL_NR(cmd);
	int ret;

	if (nr < DRM_COMMAND_BASE)
		return drm_compat_ioctl(filp, cmd, arg);

	ret = radeon_drm_ioctl(filp, cmd, arg);

	return ret;
}<|MERGE_RESOLUTION|>--- conflicted
+++ resolved
@@ -368,11 +368,7 @@
 #define compat_radeon_cp_setparam NULL
 #endif /* X86_64 || IA64 */
 
-<<<<<<< HEAD
-drm_ioctl_compat_t radeon_compat_ioctls[] = {
-=======
 static drm_ioctl_compat_t radeon_compat_ioctls[] = {
->>>>>>> c3ade0e0
 	[DRM_RADEON_CP_INIT] = compat_radeon_cp_init,
 	[DRM_RADEON_CLEAR] = compat_radeon_cp_clear,
 	[DRM_RADEON_STIPPLE] = compat_radeon_cp_stipple,
