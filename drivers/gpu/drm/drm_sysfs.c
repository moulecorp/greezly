
/*
 * drm_sysfs.c - Modifications to drm_sysfs_class.c to support
 *               extra sysfs attribute from DRM. Normal drm_sysfs_class
 *               does not allow adding attributes.
 *
 * Copyright (c) 2004 Jon Smirl <jonsmirl@gmail.com>
 * Copyright (c) 2003-2004 Greg Kroah-Hartman <greg@kroah.com>
 * Copyright (c) 2003-2004 IBM Corp.
 *
 * This file is released under the GPLv2
 *
 */

#include <linux/device.h>
#include <linux/kdev_t.h>
#include <linux/gfp.h>
#include <linux/err.h>
#include <linux/export.h>

#include <drm/drm_sysfs.h>
#include <drm/drm_core.h>
#include <drm/drmP.h>

#define to_drm_minor(d) dev_get_drvdata(d)
#define to_drm_connector(d) dev_get_drvdata(d)

static struct device_type drm_sysfs_device_minor = {
	.name = "drm_minor"
};

/**
 * __drm_class_suspend - internal DRM class suspend routine
 * @dev: Linux device to suspend
 * @state: power state to enter
 *
 * Just figures out what the actual struct drm_device associated with
 * @dev is and calls its suspend hook, if present.
 */
static int __drm_class_suspend(struct device *dev, pm_message_t state)
{
	if (dev->type == &drm_sysfs_device_minor) {
		struct drm_minor *drm_minor = to_drm_minor(dev);
		struct drm_device *drm_dev = drm_minor->dev;

		if (drm_minor->type == DRM_MINOR_LEGACY &&
		    !drm_core_check_feature(drm_dev, DRIVER_MODESET) &&
		    drm_dev->driver->suspend)
			return drm_dev->driver->suspend(drm_dev, state);
	}
	return 0;
}

/**
 * drm_class_suspend - internal DRM class suspend hook. Simply calls
 * __drm_class_suspend() with the correct pm state.
 * @dev: Linux device to suspend
 */
static int drm_class_suspend(struct device *dev)
{
	return __drm_class_suspend(dev, PMSG_SUSPEND);
}

/**
 * drm_class_freeze - internal DRM class freeze hook. Simply calls
 * __drm_class_suspend() with the correct pm state.
 * @dev: Linux device to freeze
 */
static int drm_class_freeze(struct device *dev)
{
	return __drm_class_suspend(dev, PMSG_FREEZE);
}

/**
 * drm_class_resume - DRM class resume hook
 * @dev: Linux device to resume
 *
 * Just figures out what the actual struct drm_device associated with
 * @dev is and calls its resume hook, if present.
 */
static int drm_class_resume(struct device *dev)
{
	if (dev->type == &drm_sysfs_device_minor) {
		struct drm_minor *drm_minor = to_drm_minor(dev);
		struct drm_device *drm_dev = drm_minor->dev;

		if (drm_minor->type == DRM_MINOR_LEGACY &&
		    !drm_core_check_feature(drm_dev, DRIVER_MODESET) &&
		    drm_dev->driver->resume)
			return drm_dev->driver->resume(drm_dev);
	}
	return 0;
}

static const struct dev_pm_ops drm_class_dev_pm_ops = {
	.suspend	= drm_class_suspend,
	.resume		= drm_class_resume,
	.freeze		= drm_class_freeze,
};

static char *drm_devnode(struct device *dev, umode_t *mode)
{
	return kasprintf(GFP_KERNEL, "dri/%s", dev_name(dev));
}

static CLASS_ATTR_STRING(version, S_IRUGO,
		CORE_NAME " "
		__stringify(CORE_MAJOR) "."
		__stringify(CORE_MINOR) "."
		__stringify(CORE_PATCHLEVEL) " "
		CORE_DATE);

/**
 * drm_sysfs_create - create a struct drm_sysfs_class structure
 * @owner: pointer to the module that is to "own" this struct drm_sysfs_class
 * @name: pointer to a string for the name of this class.
 *
 * This is used to create DRM class pointer that can then be used
 * in calls to drm_sysfs_device_add().
 *
 * Note, the pointer created here is to be destroyed when finished by making a
 * call to drm_sysfs_destroy().
 */
struct class *drm_sysfs_create(struct module *owner, char *name)
{
	struct class *class;
	int err;

	class = class_create(owner, name);
	if (IS_ERR(class)) {
		err = PTR_ERR(class);
		goto err_out;
	}

	class->pm = &drm_class_dev_pm_ops;

	err = class_create_file(class, &class_attr_version.attr);
	if (err)
		goto err_out_class;

	class->devnode = drm_devnode;

	return class;

err_out_class:
	class_destroy(class);
err_out:
	return ERR_PTR(err);
}

/**
 * drm_sysfs_destroy - destroys DRM class
 *
 * Destroy the DRM device class.
 */
void drm_sysfs_destroy(void)
{
	if ((drm_class == NULL) || (IS_ERR(drm_class)))
		return;
	class_remove_file(drm_class, &class_attr_version.attr);
	class_destroy(drm_class);
	drm_class = NULL;
}

/*
 * Connector properties
 */
static ssize_t status_show(struct device *device,
			   struct device_attribute *attr,
			   char *buf)
{
	struct drm_connector *connector = to_drm_connector(device);
	enum drm_connector_status status;
	int ret;

	ret = mutex_lock_interruptible(&connector->dev->mode_config.mutex);
	if (ret)
		return ret;

	status = connector->funcs->detect(connector, true);
	mutex_unlock(&connector->dev->mode_config.mutex);

	return snprintf(buf, PAGE_SIZE, "%s\n",
			drm_get_connector_status_name(status));
}

static ssize_t dpms_show(struct device *device,
			   struct device_attribute *attr,
			   char *buf)
{
	struct drm_connector *connector = to_drm_connector(device);
	struct drm_device *dev = connector->dev;
	uint64_t dpms_status;
	int ret;

	ret = drm_object_property_get_value(&connector->base,
					    dev->mode_config.dpms_property,
					    &dpms_status);
	if (ret)
		return 0;

	return snprintf(buf, PAGE_SIZE, "%s\n",
			drm_get_dpms_name((int)dpms_status));
}

static ssize_t enabled_show(struct device *device,
			    struct device_attribute *attr,
			   char *buf)
{
	struct drm_connector *connector = to_drm_connector(device);

	return snprintf(buf, PAGE_SIZE, "%s\n", connector->encoder ? "enabled" :
			"disabled");
}

static ssize_t edid_show(struct file *filp, struct kobject *kobj,
			 struct bin_attribute *attr, char *buf, loff_t off,
			 size_t count)
{
	struct device *connector_dev = container_of(kobj, struct device, kobj);
	struct drm_connector *connector = to_drm_connector(connector_dev);
	unsigned char *edid;
	size_t size;

	if (!connector->edid_blob_ptr)
		return 0;

	edid = connector->edid_blob_ptr->data;
	size = connector->edid_blob_ptr->length;
	if (!edid)
		return 0;

	if (off >= size)
		return 0;

	if (off + count > size)
		count = size - off;
	memcpy(buf, edid + off, count);

	return count;
}

static ssize_t modes_show(struct device *device,
			   struct device_attribute *attr,
			   char *buf)
{
	struct drm_connector *connector = to_drm_connector(device);
	struct drm_display_mode *mode;
	int written = 0;

	list_for_each_entry(mode, &connector->modes, head) {
		written += snprintf(buf + written, PAGE_SIZE - written, "%s\n",
				    mode->name);
	}

	return written;
}

static ssize_t subconnector_show(struct device *device,
			   struct device_attribute *attr,
			   char *buf)
{
	struct drm_connector *connector = to_drm_connector(device);
	struct drm_device *dev = connector->dev;
	struct drm_property *prop = NULL;
	uint64_t subconnector;
	int is_tv = 0;
	int ret;

	switch (connector->connector_type) {
		case DRM_MODE_CONNECTOR_DVII:
			prop = dev->mode_config.dvi_i_subconnector_property;
			break;
		case DRM_MODE_CONNECTOR_Composite:
		case DRM_MODE_CONNECTOR_SVIDEO:
		case DRM_MODE_CONNECTOR_Component:
		case DRM_MODE_CONNECTOR_TV:
			prop = dev->mode_config.tv_subconnector_property;
			is_tv = 1;
			break;
		default:
			DRM_ERROR("Wrong connector type for this property\n");
			return 0;
	}

	if (!prop) {
		DRM_ERROR("Unable to find subconnector property\n");
		return 0;
	}

	ret = drm_object_property_get_value(&connector->base, prop, &subconnector);
	if (ret)
		return 0;

	return snprintf(buf, PAGE_SIZE, "%s", is_tv ?
			drm_get_tv_subconnector_name((int)subconnector) :
			drm_get_dvi_i_subconnector_name((int)subconnector));
}

static ssize_t select_subconnector_show(struct device *device,
			   struct device_attribute *attr,
			   char *buf)
{
	struct drm_connector *connector = to_drm_connector(device);
	struct drm_device *dev = connector->dev;
	struct drm_property *prop = NULL;
	uint64_t subconnector;
	int is_tv = 0;
	int ret;

	switch (connector->connector_type) {
		case DRM_MODE_CONNECTOR_DVII:
			prop = dev->mode_config.dvi_i_select_subconnector_property;
			break;
		case DRM_MODE_CONNECTOR_Composite:
		case DRM_MODE_CONNECTOR_SVIDEO:
		case DRM_MODE_CONNECTOR_Component:
		case DRM_MODE_CONNECTOR_TV:
			prop = dev->mode_config.tv_select_subconnector_property;
			is_tv = 1;
			break;
		default:
			DRM_ERROR("Wrong connector type for this property\n");
			return 0;
	}

	if (!prop) {
		DRM_ERROR("Unable to find select subconnector property\n");
		return 0;
	}

	ret = drm_object_property_get_value(&connector->base, prop, &subconnector);
	if (ret)
		return 0;

	return snprintf(buf, PAGE_SIZE, "%s", is_tv ?
			drm_get_tv_select_name((int)subconnector) :
			drm_get_dvi_i_select_name((int)subconnector));
}

static struct device_attribute connector_attrs[] = {
	__ATTR_RO(status),
	__ATTR_RO(enabled),
	__ATTR_RO(dpms),
	__ATTR_RO(modes),
};

/* These attributes are for both DVI-I connectors and all types of tv-out. */
static struct device_attribute connector_attrs_opt1[] = {
	__ATTR_RO(subconnector),
	__ATTR_RO(select_subconnector),
};

static struct bin_attribute edid_attr = {
	.attr.name = "edid",
	.attr.mode = 0444,
	.size = 0,
	.read = edid_show,
};

/**
 * drm_sysfs_connector_add - add a connector to sysfs
 * @connector: connector to add
 *
 * Create a connector device in sysfs, along with its associated connector
 * properties (so far, connection status, dpms, mode list & edid) and
 * generate a hotplug event so userspace knows there's a new connector
 * available.
 */
int drm_sysfs_connector_add(struct drm_connector *connector)
{
	struct drm_device *dev = connector->dev;
	int attr_cnt = 0;
	int opt_cnt = 0;
	int i;
	int ret;

	if (connector->kdev)
		return 0;

	connector->kdev = device_create(drm_class, dev->primary->kdev,
					0, connector, "card%d-%s",
					dev->primary->index, drm_get_connector_name(connector));
	DRM_DEBUG("adding \"%s\" to sysfs\n",
		  drm_get_connector_name(connector));

	if (IS_ERR(connector->kdev)) {
		DRM_ERROR("failed to register connector device: %ld\n", PTR_ERR(connector->kdev));
		ret = PTR_ERR(connector->kdev);
		goto out;
	}

	/* Standard attributes */

	for (attr_cnt = 0; attr_cnt < ARRAY_SIZE(connector_attrs); attr_cnt++) {
		ret = device_create_file(connector->kdev, &connector_attrs[attr_cnt]);
		if (ret)
			goto err_out_files;
	}

	/* Optional attributes */
	/*
	 * In the long run it maybe a good idea to make one set of
	 * optionals per connector type.
	 */
	switch (connector->connector_type) {
		case DRM_MODE_CONNECTOR_DVII:
		case DRM_MODE_CONNECTOR_Composite:
		case DRM_MODE_CONNECTOR_SVIDEO:
		case DRM_MODE_CONNECTOR_Component:
		case DRM_MODE_CONNECTOR_TV:
			for (opt_cnt = 0; opt_cnt < ARRAY_SIZE(connector_attrs_opt1); opt_cnt++) {
				ret = device_create_file(connector->kdev, &connector_attrs_opt1[opt_cnt]);
				if (ret)
					goto err_out_files;
			}
			break;
		default:
			break;
	}

	ret = sysfs_create_bin_file(&connector->kdev->kobj, &edid_attr);
	if (ret)
		goto err_out_files;

	/* Let userspace know we have a new connector */
	drm_sysfs_hotplug_event(dev);

	return 0;

err_out_files:
	for (i = 0; i < opt_cnt; i++)
		device_remove_file(connector->kdev, &connector_attrs_opt1[i]);
	for (i = 0; i < attr_cnt; i++)
		device_remove_file(connector->kdev, &connector_attrs[i]);
	device_unregister(connector->kdev);

out:
	return ret;
}
EXPORT_SYMBOL(drm_sysfs_connector_add);

/**
 * drm_sysfs_connector_remove - remove an connector device from sysfs
 * @connector: connector to remove
 *
 * Remove @connector and its associated attributes from sysfs.  Note that
 * the device model core will take care of sending the "remove" uevent
 * at this time, so we don't need to do it.
 *
 * Note:
 * This routine should only be called if the connector was previously
 * successfully registered.  If @connector hasn't been registered yet,
 * you'll likely see a panic somewhere deep in sysfs code when called.
 */
void drm_sysfs_connector_remove(struct drm_connector *connector)
{
	int i;

	if (!connector->kdev)
		return;
	DRM_DEBUG("removing \"%s\" from sysfs\n",
		  drm_get_connector_name(connector));

	for (i = 0; i < ARRAY_SIZE(connector_attrs); i++)
		device_remove_file(connector->kdev, &connector_attrs[i]);
	sysfs_remove_bin_file(&connector->kdev->kobj, &edid_attr);
	device_unregister(connector->kdev);
	connector->kdev = NULL;
}
EXPORT_SYMBOL(drm_sysfs_connector_remove);

/**
 * drm_sysfs_hotplug_event - generate a DRM uevent
 * @dev: DRM device
 *
 * Send a uevent for the DRM device specified by @dev.  Currently we only
 * set HOTPLUG=1 in the uevent environment, but this could be expanded to
 * deal with other types of events.
 */
void drm_sysfs_hotplug_event(struct drm_device *dev)
{
	char *event_string = "HOTPLUG=1";
	char *envp[] = { event_string, NULL };

	DRM_DEBUG("generating hotplug event\n");

	kobject_uevent_env(&dev->primary->kdev->kobj, KOBJ_CHANGE, envp);
}
EXPORT_SYMBOL(drm_sysfs_hotplug_event);

static void drm_sysfs_release(struct device *dev)
{
	kfree(dev);
}

/**
 * drm_sysfs_device_add - adds a class device to sysfs for a character driver
 * @dev: DRM device to be added
 * @head: DRM head in question
 *
 * Add a DRM device to the DRM's device model class.  We use @dev's PCI device
 * as the parent for the Linux device, and make sure it has a file containing
 * the driver we're using (for userspace compatibility).
 */
int drm_sysfs_device_add(struct drm_minor *minor)
{
<<<<<<< HEAD
	int err;
	const char *minor_str;

	minor->kdev.parent = minor->dev->dev;
=======
	const char *minor_str;
	int r;
>>>>>>> c3ade0e0

	if (minor->type == DRM_MINOR_CONTROL)
		minor_str = "controlD%d";
        else if (minor->type == DRM_MINOR_RENDER)
                minor_str = "renderD%d";
        else
                minor_str = "card%d";

	minor->kdev = kzalloc(sizeof(*minor->kdev), GFP_KERNEL);
	if (!minor->kdev) {
		r = -ENOMEM;
		goto error;
	}

	device_initialize(minor->kdev);
	minor->kdev->devt = MKDEV(DRM_MAJOR, minor->index);
	minor->kdev->class = drm_class;
	minor->kdev->type = &drm_sysfs_device_minor;
	minor->kdev->parent = minor->dev->dev;
	minor->kdev->release = drm_sysfs_release;
	dev_set_drvdata(minor->kdev, minor);

	r = dev_set_name(minor->kdev, minor_str, minor->index);
	if (r < 0)
		goto error;

	r = device_add(minor->kdev);
	if (r < 0)
		goto error;

	return 0;

error:
	DRM_ERROR("device create failed %d\n", r);
	put_device(minor->kdev);
	return r;
}

/**
 * drm_sysfs_device_remove - remove DRM device
 * @dev: DRM device to remove
 *
 * This call unregisters and cleans up a class device that was created with a
 * call to drm_sysfs_device_add()
 */
void drm_sysfs_device_remove(struct drm_minor *minor)
{
	if (minor->kdev)
		device_unregister(minor->kdev);
	minor->kdev = NULL;
}


/**
 * drm_class_device_register - Register a struct device in the drm class.
 *
 * @dev: pointer to struct device to register.
 *
 * @dev should have all relevant members pre-filled with the exception
 * of the class member. In particular, the device_type member must
 * be set.
 */

int drm_class_device_register(struct device *dev)
{
	if (!drm_class || IS_ERR(drm_class))
		return -ENOENT;

	dev->class = drm_class;
	return device_register(dev);
}
EXPORT_SYMBOL_GPL(drm_class_device_register);

void drm_class_device_unregister(struct device *dev)
{
	return device_unregister(dev);
}
EXPORT_SYMBOL_GPL(drm_class_device_unregister);<|MERGE_RESOLUTION|>--- conflicted
+++ resolved
@@ -505,15 +505,8 @@
  */
 int drm_sysfs_device_add(struct drm_minor *minor)
 {
-<<<<<<< HEAD
-	int err;
-	const char *minor_str;
-
-	minor->kdev.parent = minor->dev->dev;
-=======
 	const char *minor_str;
 	int r;
->>>>>>> c3ade0e0
 
 	if (minor->type == DRM_MINOR_CONTROL)
 		minor_str = "controlD%d";
