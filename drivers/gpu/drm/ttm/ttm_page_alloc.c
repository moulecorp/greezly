--- conflicted
+++ resolved
@@ -390,16 +390,10 @@
 static unsigned long
 ttm_pool_shrink_scan(struct shrinker *shrink, struct shrink_control *sc)
 {
-<<<<<<< HEAD
-	static atomic_unchecked_t start_pool = ATOMIC_INIT(0);
-	unsigned i;
-	unsigned pool_offset = atomic_add_return_unchecked(1, &start_pool);
-=======
 	static DEFINE_MUTEX(lock);
 	static unsigned start_pool;
 	unsigned i;
 	unsigned pool_offset;
->>>>>>> 3cc96754
 	struct ttm_page_pool *pool;
 	int shrink_pages = sc->nr_to_scan;
 	unsigned long freed = 0;
