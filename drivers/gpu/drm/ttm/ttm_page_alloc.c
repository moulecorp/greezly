/*
 * Copyright (c) Red Hat Inc.

 * Permission is hereby granted, free of charge, to any person obtaining a
 * copy of this software and associated documentation files (the "Software"),
 * to deal in the Software without restriction, including without limitation
 * the rights to use, copy, modify, merge, publish, distribute, sub license,
 * and/or sell copies of the Software, and to permit persons to whom the
 * Software is furnished to do so, subject to the following conditions:
 *
 * The above copyright notice and this permission notice (including the
 * next paragraph) shall be included in all copies or substantial portions
 * of the Software.
 *
 * THE SOFTWARE IS PROVIDED "AS IS", WITHOUT WARRANTY OF ANY KIND, EXPRESS OR
 * IMPLIED, INCLUDING BUT NOT LIMITED TO THE WARRANTIES OF MERCHANTABILITY,
 * FITNESS FOR A PARTICULAR PURPOSE AND NON-INFRINGEMENT. IN NO EVENT SHALL
 * THE AUTHORS OR COPYRIGHT HOLDERS BE LIABLE FOR ANY CLAIM, DAMAGES OR OTHER
 * LIABILITY, WHETHER IN AN ACTION OF CONTRACT, TORT OR OTHERWISE, ARISING
 * FROM, OUT OF OR IN CONNECTION WITH THE SOFTWARE OR THE USE OR OTHER
 * DEALINGS IN THE SOFTWARE.
 *
 * Authors: Dave Airlie <airlied@redhat.com>
 *          Jerome Glisse <jglisse@redhat.com>
 *          Pauli Nieminen <suokkos@gmail.com>
 */

/* simple list based uncached page pool
 * - Pool collects resently freed pages for reuse
 * - Use page->lru to keep a free list
 * - doesn't track currently in use pages
 */

#define pr_fmt(fmt) "[TTM] " fmt

#include <linux/list.h>
#include <linux/spinlock.h>
#include <linux/highmem.h>
#include <linux/mm_types.h>
#include <linux/module.h>
#include <linux/mm.h>
#include <linux/seq_file.h> /* for seq_printf */
#include <linux/slab.h>
#include <linux/dma-mapping.h>

#include <linux/atomic.h>

#include <drm/ttm/ttm_bo_driver.h>
#include <drm/ttm/ttm_page_alloc.h>

#ifdef TTM_HAS_AGP
#include <asm/agp.h>
#endif

#define NUM_PAGES_TO_ALLOC		(PAGE_SIZE/sizeof(struct page *))
#define SMALL_ALLOCATION		16
#define FREE_ALL_PAGES			(~0UL)
/* times are in msecs */
#define PAGE_FREE_INTERVAL		1000

/**
 * struct ttm_page_pool - Pool to reuse recently allocated uc/wc pages.
 *
 * @lock: Protects the shared pool from concurrnet access. Must be used with
 * irqsave/irqrestore variants because pool allocator maybe called from
 * delayed work.
 * @fill_lock: Prevent concurrent calls to fill.
 * @list: Pool of free uc/wc pages for fast reuse.
 * @gfp_flags: Flags to pass for alloc_page.
 * @npages: Number of pages in pool.
 */
struct ttm_page_pool {
	spinlock_t		lock;
	bool			fill_lock;
	struct list_head	list;
	gfp_t			gfp_flags;
	unsigned		npages;
	char			*name;
	unsigned long		nfrees;
	unsigned long		nrefills;
};

/**
 * Limits for the pool. They are handled without locks because only place where
 * they may change is in sysfs store. They won't have immediate effect anyway
 * so forcing serialization to access them is pointless.
 */

struct ttm_pool_opts {
	unsigned	alloc_size;
	unsigned	max_size;
	unsigned	small;
};

#define NUM_POOLS 4

/**
 * struct ttm_pool_manager - Holds memory pools for fst allocation
 *
 * Manager is read only object for pool code so it doesn't need locking.
 *
 * @free_interval: minimum number of jiffies between freeing pages from pool.
 * @page_alloc_inited: reference counting for pool allocation.
 * @work: Work that is used to shrink the pool. Work is only run when there is
 * some pages to free.
 * @small_allocation: Limit in number of pages what is small allocation.
 *
 * @pools: All pool objects in use.
 **/
struct ttm_pool_manager {
	struct kobject		kobj;
	struct shrinker		mm_shrink;
	struct ttm_pool_opts	options;

	union {
		struct ttm_page_pool	pools[NUM_POOLS];
		struct {
			struct ttm_page_pool	wc_pool;
			struct ttm_page_pool	uc_pool;
			struct ttm_page_pool	wc_pool_dma32;
			struct ttm_page_pool	uc_pool_dma32;
		} ;
	};
};

static struct attribute ttm_page_pool_max = {
	.name = "pool_max_size",
	.mode = S_IRUGO | S_IWUSR
};
static struct attribute ttm_page_pool_small = {
	.name = "pool_small_allocation",
	.mode = S_IRUGO | S_IWUSR
};
static struct attribute ttm_page_pool_alloc_size = {
	.name = "pool_allocation_size",
	.mode = S_IRUGO | S_IWUSR
};

static struct attribute *ttm_pool_attrs[] = {
	&ttm_page_pool_max,
	&ttm_page_pool_small,
	&ttm_page_pool_alloc_size,
	NULL
};

static void ttm_pool_kobj_release(struct kobject *kobj)
{
	struct ttm_pool_manager *m =
		container_of(kobj, struct ttm_pool_manager, kobj);
	kfree(m);
}

static ssize_t ttm_pool_store(struct kobject *kobj,
		struct attribute *attr, const char *buffer, size_t size)
{
	struct ttm_pool_manager *m =
		container_of(kobj, struct ttm_pool_manager, kobj);
	int chars;
	unsigned val;
	chars = sscanf(buffer, "%u", &val);
	if (chars == 0)
		return size;

	/* Convert kb to number of pages */
	val = val / (PAGE_SIZE >> 10);

	if (attr == &ttm_page_pool_max)
		m->options.max_size = val;
	else if (attr == &ttm_page_pool_small)
		m->options.small = val;
	else if (attr == &ttm_page_pool_alloc_size) {
		if (val > NUM_PAGES_TO_ALLOC*8) {
			pr_err("Setting allocation size to %lu is not allowed. Recommended size is %lu\n",
			       NUM_PAGES_TO_ALLOC*(PAGE_SIZE >> 7),
			       NUM_PAGES_TO_ALLOC*(PAGE_SIZE >> 10));
			return size;
		} else if (val > NUM_PAGES_TO_ALLOC) {
			pr_warn("Setting allocation size to larger than %lu is not recommended\n",
				NUM_PAGES_TO_ALLOC*(PAGE_SIZE >> 10));
		}
		m->options.alloc_size = val;
	}

	return size;
}

static ssize_t ttm_pool_show(struct kobject *kobj,
		struct attribute *attr, char *buffer)
{
	struct ttm_pool_manager *m =
		container_of(kobj, struct ttm_pool_manager, kobj);
	unsigned val = 0;

	if (attr == &ttm_page_pool_max)
		val = m->options.max_size;
	else if (attr == &ttm_page_pool_small)
		val = m->options.small;
	else if (attr == &ttm_page_pool_alloc_size)
		val = m->options.alloc_size;

	val = val * (PAGE_SIZE >> 10);

	return snprintf(buffer, PAGE_SIZE, "%u\n", val);
}

static const struct sysfs_ops ttm_pool_sysfs_ops = {
	.show = &ttm_pool_show,
	.store = &ttm_pool_store,
};

static struct kobj_type ttm_pool_kobj_type = {
	.release = &ttm_pool_kobj_release,
	.sysfs_ops = &ttm_pool_sysfs_ops,
	.default_attrs = ttm_pool_attrs,
};

static struct ttm_pool_manager *_manager;

#ifndef CONFIG_X86
static int set_pages_array_wb(struct page **pages, int addrinarray)
{
#ifdef TTM_HAS_AGP
	int i;

	for (i = 0; i < addrinarray; i++)
		unmap_page_from_agp(pages[i]);
#endif
	return 0;
}

static int set_pages_array_wc(struct page **pages, int addrinarray)
{
#ifdef TTM_HAS_AGP
	int i;

	for (i = 0; i < addrinarray; i++)
		map_page_into_agp(pages[i]);
#endif
	return 0;
}

static int set_pages_array_uc(struct page **pages, int addrinarray)
{
#ifdef TTM_HAS_AGP
	int i;

	for (i = 0; i < addrinarray; i++)
		map_page_into_agp(pages[i]);
#endif
	return 0;
}
#endif

/**
 * Select the right pool or requested caching state and ttm flags. */
static struct ttm_page_pool *ttm_get_pool(int flags,
		enum ttm_caching_state cstate)
{
	int pool_index;

	if (cstate == tt_cached)
		return NULL;

	if (cstate == tt_wc)
		pool_index = 0x0;
	else
		pool_index = 0x1;

	if (flags & TTM_PAGE_FLAG_DMA32)
		pool_index |= 0x2;

	return &_manager->pools[pool_index];
}

/* set memory back to wb and free the pages. */
static void ttm_pages_put(struct page *pages[], unsigned npages)
{
	unsigned i;
	if (set_pages_array_wb(pages, npages))
		pr_err("Failed to set %d pages to wb!\n", npages);
	for (i = 0; i < npages; ++i)
		__free_page(pages[i]);
}

static void ttm_pool_update_free_locked(struct ttm_page_pool *pool,
		unsigned freed_pages)
{
	pool->npages -= freed_pages;
	pool->nfrees += freed_pages;
}

/**
 * Free pages from pool.
 *
 * To prevent hogging the ttm_swap process we only free NUM_PAGES_TO_ALLOC
 * number of pages in one go.
 *
 * @pool: to free the pages from
 * @free_all: If set to true will free all pages in pool
 * @use_static: Safe to use static buffer
 **/
static unsigned long ttm_page_pool_free(struct ttm_page_pool *pool, unsigned long nr_free,
<<<<<<< HEAD
			      gfp_t gfp)
=======
			      bool use_static)
>>>>>>> 29cfe5a2
{
	static struct page *static_buf[NUM_PAGES_TO_ALLOC];
	unsigned long irq_flags;
	struct page *p;
	struct page **pages_to_free;
	unsigned long freed_pages = 0, npages_to_free = nr_free;

	if (NUM_PAGES_TO_ALLOC < nr_free)
		npages_to_free = NUM_PAGES_TO_ALLOC;

	if (use_static)
		pages_to_free = static_buf;
	else
		pages_to_free = kmalloc(npages_to_free * sizeof(struct page *),
					GFP_KERNEL);
	if (!pages_to_free) {
		pr_err("Failed to allocate memory for pool free operation\n");
		return 0;
	}

restart:
	spin_lock_irqsave(&pool->lock, irq_flags);

	list_for_each_entry_reverse(p, &pool->list, lru) {
		if (freed_pages >= npages_to_free)
			break;

		pages_to_free[freed_pages++] = p;
		/* We can only remove NUM_PAGES_TO_ALLOC at a time. */
		if (freed_pages >= NUM_PAGES_TO_ALLOC) {
			/* remove range of pages from the pool */
			__list_del(p->lru.prev, &pool->list);

			ttm_pool_update_free_locked(pool, freed_pages);
			/**
			 * Because changing page caching is costly
			 * we unlock the pool to prevent stalling.
			 */
			spin_unlock_irqrestore(&pool->lock, irq_flags);

			ttm_pages_put(pages_to_free, freed_pages);
			if (likely(nr_free != FREE_ALL_PAGES))
				nr_free -= freed_pages;

			if (NUM_PAGES_TO_ALLOC >= nr_free)
				npages_to_free = nr_free;
			else
				npages_to_free = NUM_PAGES_TO_ALLOC;

			freed_pages = 0;

			/* free all so restart the processing */
			if (nr_free)
				goto restart;

			/* Not allowed to fall through or break because
			 * following context is inside spinlock while we are
			 * outside here.
			 */
			goto out;

		}
	}

	/* remove range of pages from the pool */
	if (freed_pages) {
		__list_del(&p->lru, &pool->list);

		ttm_pool_update_free_locked(pool, freed_pages);
		if (likely(nr_free != FREE_ALL_PAGES))
			nr_free -= freed_pages;
	}

	spin_unlock_irqrestore(&pool->lock, irq_flags);

	if (freed_pages)
		ttm_pages_put(pages_to_free, freed_pages);
out:
	if (pages_to_free != static_buf)
		kfree(pages_to_free);
	return nr_free;
}

/**
 * Callback for mm to request pool to reduce number of page held.
 *
 * XXX: (dchinner) Deadlock warning!
 *
 * This code is crying out for a shrinker per pool....
 */
static unsigned long
ttm_pool_shrink_scan(struct shrinker *shrink, struct shrink_control *sc)
{
	static DEFINE_MUTEX(lock);
	static unsigned start_pool;
	unsigned i;
	unsigned pool_offset;
	struct ttm_page_pool *pool;
	unsigned long shrink_pages = sc->nr_to_scan;
	unsigned long freed = 0;

	if (!mutex_trylock(&lock))
		return SHRINK_STOP;
	pool_offset = ++start_pool % NUM_POOLS;
	/* select start pool in round robin fashion */
	for (i = 0; i < NUM_POOLS; ++i) {
		unsigned long nr_free = shrink_pages;
		if (shrink_pages == 0)
			break;
		pool = &_manager->pools[(i + pool_offset)%NUM_POOLS];
		/* OK to use static buffer since global mutex is held. */
		shrink_pages = ttm_page_pool_free(pool, nr_free, true);
		freed += nr_free - shrink_pages;
	}
	mutex_unlock(&lock);
	return freed;
}


static unsigned long
ttm_pool_shrink_count(struct shrinker *shrink, struct shrink_control *sc)
{
	unsigned i;
	unsigned long count = 0;

	for (i = 0; i < NUM_POOLS; ++i)
		count += _manager->pools[i].npages;

	return count;
}

static void ttm_pool_mm_shrink_init(struct ttm_pool_manager *manager)
{
	manager->mm_shrink.count_objects = ttm_pool_shrink_count;
	manager->mm_shrink.scan_objects = ttm_pool_shrink_scan;
	manager->mm_shrink.seeks = 1;
	register_shrinker(&manager->mm_shrink);
}

static void ttm_pool_mm_shrink_fini(struct ttm_pool_manager *manager)
{
	unregister_shrinker(&manager->mm_shrink);
}

static int ttm_set_pages_caching(struct page **pages,
		enum ttm_caching_state cstate, unsigned cpages)
{
	int r = 0;
	/* Set page caching */
	switch (cstate) {
	case tt_uncached:
		r = set_pages_array_uc(pages, cpages);
		if (r)
			pr_err("Failed to set %d pages to uc!\n", cpages);
		break;
	case tt_wc:
		r = set_pages_array_wc(pages, cpages);
		if (r)
			pr_err("Failed to set %d pages to wc!\n", cpages);
		break;
	default:
		break;
	}
	return r;
}

/**
 * Free pages the pages that failed to change the caching state. If there is
 * any pages that have changed their caching state already put them to the
 * pool.
 */
static void ttm_handle_caching_state_failure(struct list_head *pages,
		int ttm_flags, enum ttm_caching_state cstate,
		struct page **failed_pages, unsigned cpages)
{
	unsigned i;
	/* Failed pages have to be freed */
	for (i = 0; i < cpages; ++i) {
		list_del(&failed_pages[i]->lru);
		__free_page(failed_pages[i]);
	}
}

/**
 * Allocate new pages with correct caching.
 *
 * This function is reentrant if caller updates count depending on number of
 * pages returned in pages array.
 */
static int ttm_alloc_new_pages(struct list_head *pages, gfp_t gfp_flags,
		int ttm_flags, enum ttm_caching_state cstate, unsigned count)
{
	struct page **caching_array;
	struct page *p;
	int r = 0;
	unsigned i, cpages;
	unsigned max_cpages = min(count,
			(unsigned)(PAGE_SIZE/sizeof(struct page *)));

	/* allocate array for page caching change */
	caching_array = kmalloc(max_cpages*sizeof(struct page *), GFP_KERNEL);

	if (!caching_array) {
		pr_err("Unable to allocate table for new pages\n");
		return -ENOMEM;
	}

	for (i = 0, cpages = 0; i < count; ++i) {
		p = alloc_page(gfp_flags);

		if (!p) {
			pr_err("Unable to get page %u\n", i);

			/* store already allocated pages in the pool after
			 * setting the caching state */
			if (cpages) {
				r = ttm_set_pages_caching(caching_array,
							  cstate, cpages);
				if (r)
					ttm_handle_caching_state_failure(pages,
						ttm_flags, cstate,
						caching_array, cpages);
			}
			r = -ENOMEM;
			goto out;
		}

#ifdef CONFIG_HIGHMEM
		/* gfp flags of highmem page should never be dma32 so we
		 * we should be fine in such case
		 */
		if (!PageHighMem(p))
#endif
		{
			caching_array[cpages++] = p;
			if (cpages == max_cpages) {

				r = ttm_set_pages_caching(caching_array,
						cstate, cpages);
				if (r) {
					ttm_handle_caching_state_failure(pages,
						ttm_flags, cstate,
						caching_array, cpages);
					goto out;
				}
				cpages = 0;
			}
		}

		list_add(&p->lru, pages);
	}

	if (cpages) {
		r = ttm_set_pages_caching(caching_array, cstate, cpages);
		if (r)
			ttm_handle_caching_state_failure(pages,
					ttm_flags, cstate,
					caching_array, cpages);
	}
out:
	kfree(caching_array);

	return r;
}

/**
 * Fill the given pool if there aren't enough pages and the requested number of
 * pages is small.
 */
static void ttm_page_pool_fill_locked(struct ttm_page_pool *pool,
		int ttm_flags, enum ttm_caching_state cstate, unsigned count,
		unsigned long *irq_flags)
{
	struct page *p;
	int r;
	unsigned cpages = 0;
	/**
	 * Only allow one pool fill operation at a time.
	 * If pool doesn't have enough pages for the allocation new pages are
	 * allocated from outside of pool.
	 */
	if (pool->fill_lock)
		return;

	pool->fill_lock = true;

	/* If allocation request is small and there are not enough
	 * pages in a pool we fill the pool up first. */
	if (count < _manager->options.small
		&& count > pool->npages) {
		struct list_head new_pages;
		unsigned alloc_size = _manager->options.alloc_size;

		/**
		 * Can't change page caching if in irqsave context. We have to
		 * drop the pool->lock.
		 */
		spin_unlock_irqrestore(&pool->lock, *irq_flags);

		INIT_LIST_HEAD(&new_pages);
		r = ttm_alloc_new_pages(&new_pages, pool->gfp_flags, ttm_flags,
				cstate,	alloc_size);
		spin_lock_irqsave(&pool->lock, *irq_flags);

		if (!r) {
			list_splice(&new_pages, &pool->list);
			++pool->nrefills;
			pool->npages += alloc_size;
		} else {
			pr_err("Failed to fill pool (%p)\n", pool);
			/* If we have any pages left put them to the pool. */
			list_for_each_entry(p, &pool->list, lru) {
				++cpages;
			}
			list_splice(&new_pages, &pool->list);
			pool->npages += cpages;
		}

	}
	pool->fill_lock = false;
}

/**
 * Cut 'count' number of pages from the pool and put them on the return list.
 *
 * @return count of pages still required to fulfill the request.
 */
static unsigned ttm_page_pool_get_pages(struct ttm_page_pool *pool,
					struct list_head *pages,
					int ttm_flags,
					enum ttm_caching_state cstate,
					unsigned count)
{
	unsigned long irq_flags;
	struct list_head *p;
	unsigned i;

	spin_lock_irqsave(&pool->lock, irq_flags);
	ttm_page_pool_fill_locked(pool, ttm_flags, cstate, count, &irq_flags);

	if (count >= pool->npages) {
		/* take all pages from the pool */
		list_splice_init(&pool->list, pages);
		count -= pool->npages;
		pool->npages = 0;
		goto out;
	}
	/* find the last pages to include for requested number of pages. Split
	 * pool to begin and halve it to reduce search space. */
	if (count <= pool->npages/2) {
		i = 0;
		list_for_each(p, &pool->list) {
			if (++i == count)
				break;
		}
	} else {
		i = pool->npages + 1;
		list_for_each_prev(p, &pool->list) {
			if (--i == count)
				break;
		}
	}
	/* Cut 'count' number of pages from the pool */
	list_cut_position(pages, &pool->list, p);
	pool->npages -= count;
	count = 0;
out:
	spin_unlock_irqrestore(&pool->lock, irq_flags);
	return count;
}

/* Put all pages in pages list to correct pool to wait for reuse */
static void ttm_put_pages(struct page **pages, unsigned long npages, int flags,
			  enum ttm_caching_state cstate)
{
	unsigned long irq_flags;
	struct ttm_page_pool *pool = ttm_get_pool(flags, cstate);
	unsigned i;

	if (pool == NULL) {
		/* No pool for this memory type so free the pages */
		for (i = 0; i < npages; i++) {
			if (pages[i]) {
				if (page_count(pages[i]) != 1)
					pr_err("Erroneous page count. Leaking pages.\n");
				__free_page(pages[i]);
				pages[i] = NULL;
			}
		}
		return;
	}

	spin_lock_irqsave(&pool->lock, irq_flags);
	for (i = 0; i < npages; i++) {
		if (pages[i]) {
			if (page_count(pages[i]) != 1)
				pr_err("Erroneous page count. Leaking pages.\n");
			list_add_tail(&pages[i]->lru, &pool->list);
			pages[i] = NULL;
			pool->npages++;
		}
	}
	/* Check that we don't go over the pool limit */
	npages = 0;
	if (pool->npages > _manager->options.max_size) {
		npages = pool->npages - _manager->options.max_size;
		/* free at least NUM_PAGES_TO_ALLOC number of pages
		 * to reduce calls to set_memory_wb */
		if (npages < NUM_PAGES_TO_ALLOC)
			npages = NUM_PAGES_TO_ALLOC;
	}
	spin_unlock_irqrestore(&pool->lock, irq_flags);
	if (npages)
		ttm_page_pool_free(pool, npages, false);
}

/*
 * On success pages list will hold count number of correctly
 * cached pages.
 */
static int ttm_get_pages(struct page **pages, unsigned npages, int flags,
			 enum ttm_caching_state cstate)
{
	struct ttm_page_pool *pool = ttm_get_pool(flags, cstate);
	struct list_head plist;
	struct page *p = NULL;
	gfp_t gfp_flags = GFP_USER;
	unsigned long count;
	int r;

	/* set zero flag for page allocation if required */
	if (flags & TTM_PAGE_FLAG_ZERO_ALLOC)
		gfp_flags |= __GFP_ZERO;

	/* No pool for cached pages */
	if (pool == NULL) {
		if (flags & TTM_PAGE_FLAG_DMA32)
			gfp_flags |= GFP_DMA32;
		else
			gfp_flags |= GFP_HIGHUSER;

		for (r = 0; r < npages; ++r) {
			p = alloc_page(gfp_flags);
			if (!p) {

				pr_err("Unable to allocate page\n");
				return -ENOMEM;
			}

			pages[r] = p;
		}
		return 0;
	}

	/* combine zero flag to pool flags */
	gfp_flags |= pool->gfp_flags;

	/* First we take pages from the pool */
	INIT_LIST_HEAD(&plist);
	npages = ttm_page_pool_get_pages(pool, &plist, flags, cstate, npages);
	count = 0;
	list_for_each_entry(p, &plist, lru) {
		pages[count++] = p;
	}

	/* clear the pages coming from the pool if requested */
	if (flags & TTM_PAGE_FLAG_ZERO_ALLOC) {
		list_for_each_entry(p, &plist, lru) {
			if (PageHighMem(p))
				clear_highpage(p);
			else
				clear_page(page_address(p));
		}
	}

	/* If pool didn't have enough pages allocate new one. */
	if (npages > 0) {
		/* ttm_alloc_new_pages doesn't reference pool so we can run
		 * multiple requests in parallel.
		 **/
		INIT_LIST_HEAD(&plist);
		r = ttm_alloc_new_pages(&plist, gfp_flags, flags, cstate, npages);
		list_for_each_entry(p, &plist, lru) {
			pages[count++] = p;
		}
		if (r) {
			/* If there is any pages in the list put them back to
			 * the pool. */
			pr_err("Failed to allocate extra pages for large request\n");
			ttm_put_pages(pages, count, flags, cstate);
			return r;
		}
	}

	return 0;
}

static void ttm_page_pool_init_locked(struct ttm_page_pool *pool, int flags,
		char *name)
{
	spin_lock_init(&pool->lock);
	pool->fill_lock = false;
	INIT_LIST_HEAD(&pool->list);
	pool->npages = pool->nfrees = 0;
	pool->gfp_flags = flags;
	pool->name = name;
}

int ttm_page_alloc_init(struct ttm_mem_global *glob, unsigned max_pages)
{
	int ret;

	WARN_ON(_manager);

	pr_info("Initializing pool allocator\n");

	_manager = kzalloc(sizeof(*_manager), GFP_KERNEL);

	ttm_page_pool_init_locked(&_manager->wc_pool, GFP_HIGHUSER, "wc");

	ttm_page_pool_init_locked(&_manager->uc_pool, GFP_HIGHUSER, "uc");

	ttm_page_pool_init_locked(&_manager->wc_pool_dma32,
				  GFP_USER | GFP_DMA32, "wc dma");

	ttm_page_pool_init_locked(&_manager->uc_pool_dma32,
				  GFP_USER | GFP_DMA32, "uc dma");

	_manager->options.max_size = max_pages;
	_manager->options.small = SMALL_ALLOCATION;
	_manager->options.alloc_size = NUM_PAGES_TO_ALLOC;

	ret = kobject_init_and_add(&_manager->kobj, &ttm_pool_kobj_type,
				   &glob->kobj, "pool");
	if (unlikely(ret != 0)) {
		kobject_put(&_manager->kobj);
		_manager = NULL;
		return ret;
	}

	ttm_pool_mm_shrink_init(_manager);

	return 0;
}

void ttm_page_alloc_fini(void)
{
	int i;

	pr_info("Finalizing pool allocator\n");
	ttm_pool_mm_shrink_fini(_manager);

	/* OK to use static buffer since global mutex is no longer used. */
	for (i = 0; i < NUM_POOLS; ++i)
		ttm_page_pool_free(&_manager->pools[i], FREE_ALL_PAGES, true);

	kobject_put(&_manager->kobj);
	_manager = NULL;
}

int ttm_pool_populate(struct ttm_tt *ttm)
{
	struct ttm_mem_global *mem_glob = ttm->glob->mem_glob;
	unsigned i;
	int ret;

	if (ttm->state != tt_unpopulated)
		return 0;

	for (i = 0; i < ttm->num_pages; ++i) {
		ret = ttm_get_pages(&ttm->pages[i], 1,
				    ttm->page_flags,
				    ttm->caching_state);
		if (ret != 0) {
			ttm_pool_unpopulate(ttm);
			return -ENOMEM;
		}

		ret = ttm_mem_global_alloc_page(mem_glob, ttm->pages[i],
						false, false);
		if (unlikely(ret != 0)) {
			ttm_pool_unpopulate(ttm);
			return -ENOMEM;
		}
	}

	if (unlikely(ttm->page_flags & TTM_PAGE_FLAG_SWAPPED)) {
		ret = ttm_tt_swapin(ttm);
		if (unlikely(ret != 0)) {
			ttm_pool_unpopulate(ttm);
			return ret;
		}
	}

	ttm->state = tt_unbound;
	return 0;
}
EXPORT_SYMBOL(ttm_pool_populate);

void ttm_pool_unpopulate(struct ttm_tt *ttm)
{
	unsigned i;

	for (i = 0; i < ttm->num_pages; ++i) {
		if (ttm->pages[i]) {
			ttm_mem_global_free_page(ttm->glob->mem_glob,
						 ttm->pages[i]);
			ttm_put_pages(&ttm->pages[i], 1,
				      ttm->page_flags,
				      ttm->caching_state);
		}
	}
	ttm->state = tt_unpopulated;
}
EXPORT_SYMBOL(ttm_pool_unpopulate);

int ttm_page_alloc_debugfs(struct seq_file *m, void *data)
{
	struct ttm_page_pool *p;
	unsigned i;
	char *h[] = {"pool", "refills", "pages freed", "size"};
	if (!_manager) {
		seq_printf(m, "No pool allocator running.\n");
		return 0;
	}
	seq_printf(m, "%6s %12s %13s %8s\n",
			h[0], h[1], h[2], h[3]);
	for (i = 0; i < NUM_POOLS; ++i) {
		p = &_manager->pools[i];

		seq_printf(m, "%6s %12ld %13ld %8d\n",
				p->name, p->nrefills,
				p->nfrees, p->npages);
	}
	return 0;
}
EXPORT_SYMBOL(ttm_page_alloc_debugfs);<|MERGE_RESOLUTION|>--- conflicted
+++ resolved
@@ -300,11 +300,7 @@
  * @use_static: Safe to use static buffer
  **/
 static unsigned long ttm_page_pool_free(struct ttm_page_pool *pool, unsigned long nr_free,
-<<<<<<< HEAD
-			      gfp_t gfp)
-=======
 			      bool use_static)
->>>>>>> 29cfe5a2
 {
 	static struct page *static_buf[NUM_PAGES_TO_ALLOC];
 	unsigned long irq_flags;
