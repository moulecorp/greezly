/**
 * \file drm_irq.c
 * IRQ support
 *
 * \author Rickard E. (Rik) Faith <faith@valinux.com>
 * \author Gareth Hughes <gareth@valinux.com>
 */

/*
 * Created: Fri Mar 19 14:30:16 1999 by faith@valinux.com
 *
 * Copyright 1999, 2000 Precision Insight, Inc., Cedar Park, Texas.
 * Copyright 2000 VA Linux Systems, Inc., Sunnyvale, California.
 * All Rights Reserved.
 *
 * Permission is hereby granted, free of charge, to any person obtaining a
 * copy of this software and associated documentation files (the "Software"),
 * to deal in the Software without restriction, including without limitation
 * the rights to use, copy, modify, merge, publish, distribute, sublicense,
 * and/or sell copies of the Software, and to permit persons to whom the
 * Software is furnished to do so, subject to the following conditions:
 *
 * The above copyright notice and this permission notice (including the next
 * paragraph) shall be included in all copies or substantial portions of the
 * Software.
 *
 * THE SOFTWARE IS PROVIDED "AS IS", WITHOUT WARRANTY OF ANY KIND, EXPRESS OR
 * IMPLIED, INCLUDING BUT NOT LIMITED TO THE WARRANTIES OF MERCHANTABILITY,
 * FITNESS FOR A PARTICULAR PURPOSE AND NONINFRINGEMENT.  IN NO EVENT SHALL
 * VA LINUX SYSTEMS AND/OR ITS SUPPLIERS BE LIABLE FOR ANY CLAIM, DAMAGES OR
 * OTHER LIABILITY, WHETHER IN AN ACTION OF CONTRACT, TORT OR OTHERWISE,
 * ARISING FROM, OUT OF OR IN CONNECTION WITH THE SOFTWARE OR THE USE OR
 * OTHER DEALINGS IN THE SOFTWARE.
 */

#include <drm/drmP.h>
#include "drm_trace.h"

#include <linux/interrupt.h>	/* For task queue support */
#include <linux/slab.h>

#include <linux/vgaarb.h>
#include <linux/export.h>

/* Access macro for slots in vblank timestamp ringbuffer. */
#define vblanktimestamp(dev, crtc, count) \
	((dev)->vblank[crtc].time[(count) % DRM_VBLANKTIME_RBSIZE])

/* Retry timestamp calculation up to 3 times to satisfy
 * drm_timestamp_precision before giving up.
 */
#define DRM_TIMESTAMP_MAXRETRIES 3

/* Threshold in nanoseconds for detection of redundant
 * vblank irq in drm_handle_vblank(). 1 msec should be ok.
 */
#define DRM_REDUNDANT_VBLIRQ_THRESH_NS 1000000

/**
 * Get interrupt from bus id.
 *
 * \param inode device inode.
 * \param file_priv DRM file private.
 * \param cmd command.
 * \param arg user argument, pointing to a drm_irq_busid structure.
 * \return zero on success or a negative number on failure.
 *
 * Finds the PCI device with the specified bus id and gets its IRQ number.
 * This IOCTL is deprecated, and will now return EINVAL for any busid not equal
 * to that of the device that this DRM instance attached to.
 */
int drm_irq_by_busid(struct drm_device *dev, void *data,
		     struct drm_file *file_priv)
{
	struct drm_irq_busid *p = data;

	if (!dev->driver->bus->irq_by_busid)
		return -EINVAL;

	if (!drm_core_check_feature(dev, DRIVER_HAVE_IRQ))
		return -EINVAL;

	return dev->driver->bus->irq_by_busid(dev, p);
}

/*
 * Clear vblank timestamp buffer for a crtc.
 */
static void clear_vblank_timestamps(struct drm_device *dev, int crtc)
{
	memset(dev->vblank[crtc].time, 0, sizeof(dev->vblank[crtc].time));
}

/*
 * Disable vblank irq's on crtc, make sure that last vblank count
 * of hardware and corresponding consistent software vblank counter
 * are preserved, even if there are any spurious vblank irq's after
 * disable.
 */
static void vblank_disable_and_save(struct drm_device *dev, int crtc)
{
	unsigned long irqflags;
	u32 vblcount;
	s64 diff_ns;
	int vblrc;
	struct timeval tvblank;
	int count = DRM_TIMESTAMP_MAXRETRIES;

	/* Prevent vblank irq processing while disabling vblank irqs,
	 * so no updates of timestamps or count can happen after we've
	 * disabled. Needed to prevent races in case of delayed irq's.
	 */
	spin_lock_irqsave(&dev->vblank_time_lock, irqflags);

	dev->driver->disable_vblank(dev, crtc);
	dev->vblank[crtc].enabled = false;

	/* No further vblank irq's will be processed after
	 * this point. Get current hardware vblank count and
	 * vblank timestamp, repeat until they are consistent.
	 *
	 * FIXME: There is still a race condition here and in
	 * drm_update_vblank_count() which can cause off-by-one
	 * reinitialization of software vblank counter. If gpu
	 * vblank counter doesn't increment exactly at the leading
	 * edge of a vblank interval, then we can lose 1 count if
	 * we happen to execute between start of vblank and the
	 * delayed gpu counter increment.
	 */
	do {
		dev->vblank[crtc].last = dev->driver->get_vblank_counter(dev, crtc);
		vblrc = drm_get_last_vbltimestamp(dev, crtc, &tvblank, 0);
	} while (dev->vblank[crtc].last != dev->driver->get_vblank_counter(dev, crtc) && (--count) && vblrc);

	if (!count)
		vblrc = 0;

	/* Compute time difference to stored timestamp of last vblank
	 * as updated by last invocation of drm_handle_vblank() in vblank irq.
	 */
	vblcount = atomic_read(&dev->vblank[crtc].count);
	diff_ns = timeval_to_ns(&tvblank) -
		  timeval_to_ns(&vblanktimestamp(dev, crtc, vblcount));

	/* If there is at least 1 msec difference between the last stored
	 * timestamp and tvblank, then we are currently executing our
	 * disable inside a new vblank interval, the tvblank timestamp
	 * corresponds to this new vblank interval and the irq handler
	 * for this vblank didn't run yet and won't run due to our disable.
	 * Therefore we need to do the job of drm_handle_vblank() and
	 * increment the vblank counter by one to account for this vblank.
	 *
	 * Skip this step if there isn't any high precision timestamp
	 * available. In that case we can't account for this and just
	 * hope for the best.
	 */
	if ((vblrc > 0) && (abs64(diff_ns) > 1000000)) {
		atomic_inc(&dev->vblank[crtc].count);
		smp_mb__after_atomic_inc();
	}

	/* Invalidate all timestamps while vblank irq's are off. */
	clear_vblank_timestamps(dev, crtc);

	spin_unlock_irqrestore(&dev->vblank_time_lock, irqflags);
}

static void vblank_disable_fn(unsigned long arg)
{
	struct drm_device *dev = (struct drm_device *)arg;
	unsigned long irqflags;
	int i;

	if (!dev->vblank_disable_allowed)
		return;

	for (i = 0; i < dev->num_crtcs; i++) {
		spin_lock_irqsave(&dev->vbl_lock, irqflags);
		if (atomic_read(&dev->vblank[i].refcount) == 0 &&
		    dev->vblank[i].enabled) {
			DRM_DEBUG("disabling vblank on crtc %d\n", i);
			vblank_disable_and_save(dev, i);
		}
		spin_unlock_irqrestore(&dev->vbl_lock, irqflags);
	}
}

void drm_vblank_cleanup(struct drm_device *dev)
{
	/* Bail if the driver didn't call drm_vblank_init() */
	if (dev->num_crtcs == 0)
		return;

	del_timer_sync(&dev->vblank_disable_timer);

	vblank_disable_fn((unsigned long)dev);

	kfree(dev->vblank);

	dev->num_crtcs = 0;
}
EXPORT_SYMBOL(drm_vblank_cleanup);

int drm_vblank_init(struct drm_device *dev, int num_crtcs)
{
	int i, ret = -ENOMEM;

	setup_timer(&dev->vblank_disable_timer, vblank_disable_fn,
		    (unsigned long)dev);
	spin_lock_init(&dev->vbl_lock);
	spin_lock_init(&dev->vblank_time_lock);

	dev->num_crtcs = num_crtcs;

	dev->vblank = kcalloc(num_crtcs, sizeof(*dev->vblank), GFP_KERNEL);
	if (!dev->vblank)
		goto err;

	for (i = 0; i < num_crtcs; i++)
		init_waitqueue_head(&dev->vblank[i].queue);

	DRM_INFO("Supports vblank timestamp caching Rev 2 (21.10.2013).\n");

	/* Driver specific high-precision vblank timestamping supported? */
	if (dev->driver->get_vblank_timestamp)
		DRM_INFO("Driver supports precise vblank timestamp query.\n");
	else
		DRM_INFO("No driver support for vblank timestamp query.\n");

	dev->vblank_disable_allowed = false;

	return 0;

err:
	drm_vblank_cleanup(dev);
	return ret;
}
EXPORT_SYMBOL(drm_vblank_init);

static void drm_irq_vgaarb_nokms(void *cookie, bool state)
{
	struct drm_device *dev = cookie;

	if (dev->driver->vgaarb_irq) {
		dev->driver->vgaarb_irq(dev, state);
		return;
	}

	if (!dev->irq_enabled)
		return;

	if (state) {
		if (dev->driver->irq_uninstall)
			dev->driver->irq_uninstall(dev);
	} else {
		if (dev->driver->irq_preinstall)
			dev->driver->irq_preinstall(dev);
		if (dev->driver->irq_postinstall)
			dev->driver->irq_postinstall(dev);
	}
}

/**
 * Install IRQ handler.
 *
 * \param dev DRM device.
 *
 * Initializes the IRQ related data. Installs the handler, calling the driver
 * \c irq_preinstall() and \c irq_postinstall() functions
 * before and after the installation.
 */
int drm_irq_install(struct drm_device *dev)
{
	int ret;
	unsigned long sh_flags = 0;
	char *irqname;

	if (!drm_core_check_feature(dev, DRIVER_HAVE_IRQ))
		return -EINVAL;

	if (drm_dev_to_irq(dev) == 0)
		return -EINVAL;

	mutex_lock(&dev->struct_mutex);

	/* Driver must have been initialized */
	if (!dev->dev_private) {
		mutex_unlock(&dev->struct_mutex);
		return -EINVAL;
	}

	if (dev->irq_enabled) {
		mutex_unlock(&dev->struct_mutex);
		return -EBUSY;
	}
	dev->irq_enabled = true;
	mutex_unlock(&dev->struct_mutex);

	DRM_DEBUG("irq=%d\n", drm_dev_to_irq(dev));

	/* Before installing handler */
	if (dev->driver->irq_preinstall)
		dev->driver->irq_preinstall(dev);

	/* Install handler */
	if (drm_core_check_feature(dev, DRIVER_IRQ_SHARED))
		sh_flags = IRQF_SHARED;

	if (dev->devname)
		irqname = dev->devname;
	else
		irqname = dev->driver->name;

	ret = request_irq(drm_dev_to_irq(dev), dev->driver->irq_handler,
			  sh_flags, irqname, dev);

	if (ret < 0) {
		mutex_lock(&dev->struct_mutex);
		dev->irq_enabled = false;
		mutex_unlock(&dev->struct_mutex);
		return ret;
	}

	if (!drm_core_check_feature(dev, DRIVER_MODESET))
		vga_client_register(dev->pdev, (void *)dev, drm_irq_vgaarb_nokms, NULL);

	/* After installing handler */
	if (dev->driver->irq_postinstall)
		ret = dev->driver->irq_postinstall(dev);

	if (ret < 0) {
		mutex_lock(&dev->struct_mutex);
		dev->irq_enabled = false;
		mutex_unlock(&dev->struct_mutex);
		if (!drm_core_check_feature(dev, DRIVER_MODESET))
			vga_client_register(dev->pdev, NULL, NULL, NULL);
		free_irq(drm_dev_to_irq(dev), dev);
	}

	return ret;
}
EXPORT_SYMBOL(drm_irq_install);

/**
 * Uninstall the IRQ handler.
 *
 * \param dev DRM device.
 *
 * Calls the driver's \c irq_uninstall() function, and stops the irq.
 */
int drm_irq_uninstall(struct drm_device *dev)
{
	unsigned long irqflags;
	bool irq_enabled;
	int i;

	if (!drm_core_check_feature(dev, DRIVER_HAVE_IRQ))
		return -EINVAL;

	mutex_lock(&dev->struct_mutex);
	irq_enabled = dev->irq_enabled;
	dev->irq_enabled = false;
	mutex_unlock(&dev->struct_mutex);

	/*
	 * Wake up any waiters so they don't hang.
	 */
	if (dev->num_crtcs) {
		spin_lock_irqsave(&dev->vbl_lock, irqflags);
		for (i = 0; i < dev->num_crtcs; i++) {
			wake_up(&dev->vblank[i].queue);
			dev->vblank[i].enabled = false;
			dev->vblank[i].last =
				dev->driver->get_vblank_counter(dev, i);
		}
		spin_unlock_irqrestore(&dev->vbl_lock, irqflags);
	}

	if (!irq_enabled)
		return -EINVAL;

	DRM_DEBUG("irq=%d\n", drm_dev_to_irq(dev));

	if (!drm_core_check_feature(dev, DRIVER_MODESET))
		vga_client_register(dev->pdev, NULL, NULL, NULL);

	if (dev->driver->irq_uninstall)
		dev->driver->irq_uninstall(dev);

	free_irq(drm_dev_to_irq(dev), dev);

	return 0;
}
EXPORT_SYMBOL(drm_irq_uninstall);

/**
 * IRQ control ioctl.
 *
 * \param inode device inode.
 * \param file_priv DRM file private.
 * \param cmd command.
 * \param arg user argument, pointing to a drm_control structure.
 * \return zero on success or a negative number on failure.
 *
 * Calls irq_install() or irq_uninstall() according to \p arg.
 */
int drm_control(struct drm_device *dev, void *data,
		struct drm_file *file_priv)
{
	struct drm_control *ctl = data;

	/* if we haven't irq we fallback for compatibility reasons -
	 * this used to be a separate function in drm_dma.h
	 */


	switch (ctl->func) {
	case DRM_INST_HANDLER:
		if (!drm_core_check_feature(dev, DRIVER_HAVE_IRQ))
			return 0;
		if (drm_core_check_feature(dev, DRIVER_MODESET))
			return 0;
		if (dev->if_version < DRM_IF_VERSION(1, 2) &&
		    ctl->irq != drm_dev_to_irq(dev))
			return -EINVAL;
		return drm_irq_install(dev);
	case DRM_UNINST_HANDLER:
		if (!drm_core_check_feature(dev, DRIVER_HAVE_IRQ))
			return 0;
		if (drm_core_check_feature(dev, DRIVER_MODESET))
			return 0;
		return drm_irq_uninstall(dev);
	default:
		return -EINVAL;
	}
}

/**
 * drm_calc_timestamping_constants - Calculate vblank timestamp constants
 *
 * @crtc drm_crtc whose timestamp constants should be updated.
 * @mode display mode containing the scanout timings
 *
 * Calculate and store various constants which are later
 * needed by vblank and swap-completion timestamping, e.g,
 * by drm_calc_vbltimestamp_from_scanoutpos(). They are
 * derived from crtc's true scanout timing, so they take
 * things like panel scaling or other adjustments into account.
 */
void drm_calc_timestamping_constants(struct drm_crtc *crtc,
				     const struct drm_display_mode *mode)
{
	int linedur_ns = 0, pixeldur_ns = 0, framedur_ns = 0;
	int dotclock = mode->crtc_clock;

	/* Valid dotclock? */
	if (dotclock > 0) {
		int frame_size = mode->crtc_htotal * mode->crtc_vtotal;

		/*
		 * Convert scanline length in pixels and video
		 * dot clock to line duration, frame duration
		 * and pixel duration in nanoseconds:
		 */
		pixeldur_ns = 1000000 / dotclock;
		linedur_ns  = div_u64((u64) mode->crtc_htotal * 1000000, dotclock);
		framedur_ns = div_u64((u64) frame_size * 1000000, dotclock);

		/*
		 * Fields of interlaced scanout modes are only half a frame duration.
		 */
		if (mode->flags & DRM_MODE_FLAG_INTERLACE)
			framedur_ns /= 2;
	} else
		DRM_ERROR("crtc %d: Can't calculate constants, dotclock = 0!\n",
			  crtc->base.id);

	crtc->pixeldur_ns = pixeldur_ns;
	crtc->linedur_ns  = linedur_ns;
	crtc->framedur_ns = framedur_ns;

	DRM_DEBUG("crtc %d: hwmode: htotal %d, vtotal %d, vdisplay %d\n",
		  crtc->base.id, mode->crtc_htotal,
		  mode->crtc_vtotal, mode->crtc_vdisplay);
	DRM_DEBUG("crtc %d: clock %d kHz framedur %d linedur %d, pixeldur %d\n",
		  crtc->base.id, dotclock, framedur_ns,
		  linedur_ns, pixeldur_ns);
}
EXPORT_SYMBOL(drm_calc_timestamping_constants);

/**
 * drm_calc_vbltimestamp_from_scanoutpos - helper routine for kms
 * drivers. Implements calculation of exact vblank timestamps from
 * given drm_display_mode timings and current video scanout position
 * of a crtc. This can be called from within get_vblank_timestamp()
 * implementation of a kms driver to implement the actual timestamping.
 *
 * Should return timestamps conforming to the OML_sync_control OpenML
 * extension specification. The timestamp corresponds to the end of
 * the vblank interval, aka start of scanout of topmost-leftmost display
 * pixel in the following video frame.
 *
 * Requires support for optional dev->driver->get_scanout_position()
 * in kms driver, plus a bit of setup code to provide a drm_display_mode
 * that corresponds to the true scanout timing.
 *
 * The current implementation only handles standard video modes. It
 * returns as no operation if a doublescan or interlaced video mode is
 * active. Higher level code is expected to handle this.
 *
 * @dev: DRM device.
 * @crtc: Which crtc's vblank timestamp to retrieve.
 * @max_error: Desired maximum allowable error in timestamps (nanosecs).
 *             On return contains true maximum error of timestamp.
 * @vblank_time: Pointer to struct timeval which should receive the timestamp.
 * @flags: Flags to pass to driver:
 *         0 = Default.
 *         DRM_CALLED_FROM_VBLIRQ = If function is called from vbl irq handler.
 * @refcrtc: drm_crtc* of crtc which defines scanout timing.
 * @mode: mode which defines the scanout timings
 *
 * Returns negative value on error, failure or if not supported in current
 * video mode:
 *
 * -EINVAL   - Invalid crtc.
 * -EAGAIN   - Temporary unavailable, e.g., called before initial modeset.
 * -ENOTSUPP - Function not supported in current display mode.
 * -EIO      - Failed, e.g., due to failed scanout position query.
 *
 * Returns or'ed positive status flags on success:
 *
 * DRM_VBLANKTIME_SCANOUTPOS_METHOD - Signal this method used for timestamping.
 * DRM_VBLANKTIME_INVBL - Timestamp taken while scanout was in vblank interval.
 *
 */
int drm_calc_vbltimestamp_from_scanoutpos(struct drm_device *dev, int crtc,
					  int *max_error,
					  struct timeval *vblank_time,
					  unsigned flags,
					  const struct drm_crtc *refcrtc,
					  const struct drm_display_mode *mode)
{
	ktime_t stime, etime, mono_time_offset;
	struct timeval tv_etime;
	int vbl_status;
	int vpos, hpos, i;
	int framedur_ns, linedur_ns, pixeldur_ns, delta_ns, duration_ns;
	bool invbl;

	if (crtc < 0 || crtc >= dev->num_crtcs) {
		DRM_ERROR("Invalid crtc %d\n", crtc);
		return -EINVAL;
	}

	/* Scanout position query not supported? Should not happen. */
	if (!dev->driver->get_scanout_position) {
		DRM_ERROR("Called from driver w/o get_scanout_position()!?\n");
		return -EIO;
	}

	/* Durations of frames, lines, pixels in nanoseconds. */
	framedur_ns = refcrtc->framedur_ns;
	linedur_ns  = refcrtc->linedur_ns;
	pixeldur_ns = refcrtc->pixeldur_ns;

	/* If mode timing undefined, just return as no-op:
	 * Happens during initial modesetting of a crtc.
	 */
	if (framedur_ns == 0) {
		DRM_DEBUG("crtc %d: Noop due to uninitialized mode.\n", crtc);
		return -EAGAIN;
	}

	/* Get current scanout position with system timestamp.
	 * Repeat query up to DRM_TIMESTAMP_MAXRETRIES times
	 * if single query takes longer than max_error nanoseconds.
	 *
	 * This guarantees a tight bound on maximum error if
	 * code gets preempted or delayed for some reason.
	 */
	for (i = 0; i < DRM_TIMESTAMP_MAXRETRIES; i++) {
		/*
		 * Get vertical and horizontal scanout position vpos, hpos,
		 * and bounding timestamps stime, etime, pre/post query.
		 */
		vbl_status = dev->driver->get_scanout_position(dev, crtc, flags, &vpos,
							       &hpos, &stime, &etime);

		/*
		 * Get correction for CLOCK_MONOTONIC -> CLOCK_REALTIME if
		 * CLOCK_REALTIME is requested.
		 */
		if (!drm_timestamp_monotonic)
			mono_time_offset = ktime_get_monotonic_offset();

		/* Return as no-op if scanout query unsupported or failed. */
		if (!(vbl_status & DRM_SCANOUTPOS_VALID)) {
			DRM_DEBUG("crtc %d : scanoutpos query failed [%d].\n",
				  crtc, vbl_status);
			return -EIO;
		}

		/* Compute uncertainty in timestamp of scanout position query. */
		duration_ns = ktime_to_ns(etime) - ktime_to_ns(stime);

		/* Accept result with <  max_error nsecs timing uncertainty. */
		if (duration_ns <= *max_error)
			break;
	}

	/* Noisy system timing? */
	if (i == DRM_TIMESTAMP_MAXRETRIES) {
		DRM_DEBUG("crtc %d: Noisy timestamp %d us > %d us [%d reps].\n",
			  crtc, duration_ns/1000, *max_error/1000, i);
	}

	/* Return upper bound of timestamp precision error. */
	*max_error = duration_ns;

	/* Check if in vblank area:
	 * vpos is >=0 in video scanout area, but negative
	 * within vblank area, counting down the number of lines until
	 * start of scanout.
	 */
	invbl = vbl_status & DRM_SCANOUTPOS_INVBL;

	/* Convert scanout position into elapsed time at raw_time query
	 * since start of scanout at first display scanline. delta_ns
	 * can be negative if start of scanout hasn't happened yet.
	 */
	delta_ns = vpos * linedur_ns + hpos * pixeldur_ns;

	if (!drm_timestamp_monotonic)
		etime = ktime_sub(etime, mono_time_offset);

	/* save this only for debugging purposes */
	tv_etime = ktime_to_timeval(etime);
	/* Subtract time delta from raw timestamp to get final
	 * vblank_time timestamp for end of vblank.
	 */
	if (delta_ns < 0)
		etime = ktime_add_ns(etime, -delta_ns);
	else
		etime = ktime_sub_ns(etime, delta_ns);
	*vblank_time = ktime_to_timeval(etime);

	DRM_DEBUG("crtc %d : v %d p(%d,%d)@ %ld.%ld -> %ld.%ld [e %d us, %d rep]\n",
		  crtc, (int)vbl_status, hpos, vpos,
		  (long)tv_etime.tv_sec, (long)tv_etime.tv_usec,
		  (long)vblank_time->tv_sec, (long)vblank_time->tv_usec,
		  duration_ns/1000, i);

	vbl_status = DRM_VBLANKTIME_SCANOUTPOS_METHOD;
	if (invbl)
		vbl_status |= DRM_VBLANKTIME_INVBL;

	return vbl_status;
}
EXPORT_SYMBOL(drm_calc_vbltimestamp_from_scanoutpos);

static struct timeval get_drm_timestamp(void)
{
	ktime_t now;

	now = ktime_get();
	if (!drm_timestamp_monotonic)
		now = ktime_sub(now, ktime_get_monotonic_offset());

	return ktime_to_timeval(now);
}

/**
 * drm_get_last_vbltimestamp - retrieve raw timestamp for the most recent
 * vblank interval.
 *
 * @dev: DRM device
 * @crtc: which crtc's vblank timestamp to retrieve
 * @tvblank: Pointer to target struct timeval which should receive the timestamp
 * @flags: Flags to pass to driver:
 *         0 = Default.
 *         DRM_CALLED_FROM_VBLIRQ = If function is called from vbl irq handler.
 *
 * Fetches the system timestamp corresponding to the time of the most recent
 * vblank interval on specified crtc. May call into kms-driver to
 * compute the timestamp with a high-precision GPU specific method.
 *
 * Returns zero if timestamp originates from uncorrected do_gettimeofday()
 * call, i.e., it isn't very precisely locked to the true vblank.
 *
 * Returns non-zero if timestamp is considered to be very precise.
 */
u32 drm_get_last_vbltimestamp(struct drm_device *dev, int crtc,
			      struct timeval *tvblank, unsigned flags)
{
	int ret;

	/* Define requested maximum error on timestamps (nanoseconds). */
	int max_error = (int) drm_timestamp_precision * 1000;

	/* Query driver if possible and precision timestamping enabled. */
	if (dev->driver->get_vblank_timestamp && (max_error > 0)) {
		ret = dev->driver->get_vblank_timestamp(dev, crtc, &max_error,
							tvblank, flags);
		if (ret > 0)
			return (u32) ret;
	}

	/* GPU high precision timestamp query unsupported or failed.
	 * Return current monotonic/gettimeofday timestamp as best estimate.
	 */
	*tvblank = get_drm_timestamp();

	return 0;
}
EXPORT_SYMBOL(drm_get_last_vbltimestamp);

/**
 * drm_vblank_count - retrieve "cooked" vblank counter value
 * @dev: DRM device
 * @crtc: which counter to retrieve
 *
 * Fetches the "cooked" vblank count value that represents the number of
 * vblank events since the system was booted, including lost events due to
 * modesetting activity.
 */
u32 drm_vblank_count(struct drm_device *dev, int crtc)
{
	return atomic_read(&dev->vblank[crtc].count);
}
EXPORT_SYMBOL(drm_vblank_count);

/**
 * drm_vblank_count_and_time - retrieve "cooked" vblank counter value
 * and the system timestamp corresponding to that vblank counter value.
 *
 * @dev: DRM device
 * @crtc: which counter to retrieve
 * @vblanktime: Pointer to struct timeval to receive the vblank timestamp.
 *
 * Fetches the "cooked" vblank count value that represents the number of
 * vblank events since the system was booted, including lost events due to
 * modesetting activity. Returns corresponding system timestamp of the time
 * of the vblank interval that corresponds to the current value vblank counter
 * value.
 */
u32 drm_vblank_count_and_time(struct drm_device *dev, int crtc,
			      struct timeval *vblanktime)
{
	u32 cur_vblank;

	/* Read timestamp from slot of _vblank_time ringbuffer
	 * that corresponds to current vblank count. Retry if
	 * count has incremented during readout. This works like
	 * a seqlock.
	 */
	do {
		cur_vblank = atomic_read(&dev->vblank[crtc].count);
		*vblanktime = vblanktimestamp(dev, crtc, cur_vblank);
		smp_rmb();
	} while (cur_vblank != atomic_read(&dev->vblank[crtc].count));

	return cur_vblank;
}
EXPORT_SYMBOL(drm_vblank_count_and_time);

static void send_vblank_event(struct drm_device *dev,
		struct drm_pending_vblank_event *e,
		unsigned long seq, struct timeval *now)
{
	WARN_ON_SMP(!spin_is_locked(&dev->event_lock));
	e->event.sequence = seq;
	e->event.tv_sec = now->tv_sec;
	e->event.tv_usec = now->tv_usec;

	list_add_tail(&e->base.link,
		      &e->base.file_priv->event_list);
	wake_up_interruptible(&e->base.file_priv->event_wait);
	trace_drm_vblank_event_delivered(e->base.pid, e->pipe,
					 e->event.sequence);
}

/**
 * drm_send_vblank_event - helper to send vblank event after pageflip
 * @dev: DRM device
 * @crtc: CRTC in question
 * @e: the event to send
 *
 * Updates sequence # and timestamp on event, and sends it to userspace.
 * Caller must hold event lock.
 */
void drm_send_vblank_event(struct drm_device *dev, int crtc,
		struct drm_pending_vblank_event *e)
{
	struct timeval now;
	unsigned int seq;
	if (crtc >= 0) {
		seq = drm_vblank_count_and_time(dev, crtc, &now);
	} else {
		seq = 0;

		now = get_drm_timestamp();
	}
	e->pipe = crtc;
	send_vblank_event(dev, e, seq, &now);
}
EXPORT_SYMBOL(drm_send_vblank_event);

/**
 * drm_update_vblank_count - update the master vblank counter
 * @dev: DRM device
 * @crtc: counter to update
 *
 * Call back into the driver to update the appropriate vblank counter
 * (specified by @crtc).  Deal with wraparound, if it occurred, and
 * update the last read value so we can deal with wraparound on the next
 * call if necessary.
 *
 * Only necessary when going from off->on, to account for frames we
 * didn't get an interrupt for.
 *
 * Note: caller must hold dev->vbl_lock since this reads & writes
 * device vblank fields.
 */
static void drm_update_vblank_count(struct drm_device *dev, int crtc)
{
	u32 cur_vblank, diff, tslot, rc;
	struct timeval t_vblank;

	/*
	 * Interrupts were disabled prior to this call, so deal with counter
	 * wrap if needed.
	 * NOTE!  It's possible we lost a full dev->max_vblank_count events
	 * here if the register is small or we had vblank interrupts off for
	 * a long time.
	 *
	 * We repeat the hardware vblank counter & timestamp query until
	 * we get consistent results. This to prevent races between gpu
	 * updating its hardware counter while we are retrieving the
	 * corresponding vblank timestamp.
	 */
	do {
		cur_vblank = dev->driver->get_vblank_counter(dev, crtc);
		rc = drm_get_last_vbltimestamp(dev, crtc, &t_vblank, 0);
	} while (cur_vblank != dev->driver->get_vblank_counter(dev, crtc));

	/* Deal with counter wrap */
	diff = cur_vblank - dev->vblank[crtc].last;
	if (cur_vblank < dev->vblank[crtc].last) {
		diff += dev->max_vblank_count;

		DRM_DEBUG("last_vblank[%d]=0x%x, cur_vblank=0x%x => diff=0x%x\n",
			  crtc, dev->vblank[crtc].last, cur_vblank, diff);
	}

	DRM_DEBUG("enabling vblank interrupts on crtc %d, missed %d\n",
		  crtc, diff);

	/* Reinitialize corresponding vblank timestamp if high-precision query
	 * available. Skip this step if query unsupported or failed. Will
	 * reinitialize delayed at next vblank interrupt in that case.
	 */
	if (rc) {
		tslot = atomic_read(&dev->vblank[crtc].count) + diff;
		vblanktimestamp(dev, crtc, tslot) = t_vblank;
	}

	smp_mb__before_atomic_inc();
	atomic_add(diff, &dev->vblank[crtc].count);
	smp_mb__after_atomic_inc();
}

/**
 * drm_vblank_get - get a reference count on vblank events
 * @dev: DRM device
 * @crtc: which CRTC to own
 *
 * Acquire a reference count on vblank events to avoid having them disabled
 * while in use.
 *
 * RETURNS
 * Zero on success, nonzero on failure.
 */
int drm_vblank_get(struct drm_device *dev, int crtc)
{
	unsigned long irqflags, irqflags2;
	int ret = 0;

	spin_lock_irqsave(&dev->vbl_lock, irqflags);
	/* Going from 0->1 means we have to enable interrupts again */
	if (atomic_add_return(1, &dev->vblank[crtc].refcount) == 1) {
		spin_lock_irqsave(&dev->vblank_time_lock, irqflags2);
		if (!dev->vblank[crtc].enabled) {
			/* Enable vblank irqs under vblank_time_lock protection.
			 * All vblank count & timestamp updates are held off
			 * until we are done reinitializing master counter and
			 * timestamps. Filtercode in drm_handle_vblank() will
			 * prevent double-accounting of same vblank interval.
			 */
			ret = dev->driver->enable_vblank(dev, crtc);
			DRM_DEBUG("enabling vblank on crtc %d, ret: %d\n",
				  crtc, ret);
			if (ret)
				atomic_dec(&dev->vblank[crtc].refcount);
			else {
				dev->vblank[crtc].enabled = true;
				drm_update_vblank_count(dev, crtc);
			}
		}
		spin_unlock_irqrestore(&dev->vblank_time_lock, irqflags2);
	} else {
		if (!dev->vblank[crtc].enabled) {
			atomic_dec(&dev->vblank[crtc].refcount);
			ret = -EINVAL;
		}
	}
	spin_unlock_irqrestore(&dev->vbl_lock, irqflags);

	return ret;
}
EXPORT_SYMBOL(drm_vblank_get);

/**
 * drm_vblank_put - give up ownership of vblank events
 * @dev: DRM device
 * @crtc: which counter to give up
 *
 * Release ownership of a given vblank counter, turning off interrupts
 * if possible. Disable interrupts after drm_vblank_offdelay milliseconds.
 */
void drm_vblank_put(struct drm_device *dev, int crtc)
{
	BUG_ON(atomic_read(&dev->vblank[crtc].refcount) == 0);

	/* Last user schedules interrupt disable */
	if (atomic_dec_and_test(&dev->vblank[crtc].refcount) &&
	    (drm_vblank_offdelay > 0))
		mod_timer(&dev->vblank_disable_timer,
			  jiffies + ((drm_vblank_offdelay * HZ)/1000));
}
EXPORT_SYMBOL(drm_vblank_put);

/**
 * drm_vblank_off - disable vblank events on a CRTC
 * @dev: DRM device
 * @crtc: CRTC in question
 *
 * Caller must hold event lock.
 */
void drm_vblank_off(struct drm_device *dev, int crtc)
{
	struct drm_pending_vblank_event *e, *t;
	struct timeval now;
	unsigned long irqflags;
	unsigned int seq;

	spin_lock_irqsave(&dev->vbl_lock, irqflags);
	vblank_disable_and_save(dev, crtc);
	wake_up(&dev->vblank[crtc].queue);

	/* Send any queued vblank events, lest the natives grow disquiet */
	seq = drm_vblank_count_and_time(dev, crtc, &now);

	spin_lock(&dev->event_lock);
	list_for_each_entry_safe(e, t, &dev->vblank_event_list, base.link) {
		if (e->pipe != crtc)
			continue;
		DRM_DEBUG("Sending premature vblank event on disable: \
			  wanted %d, current %d\n",
			  e->event.sequence, seq);
		list_del(&e->base.link);
		drm_vblank_put(dev, e->pipe);
		send_vblank_event(dev, e, seq, &now);
	}
	spin_unlock(&dev->event_lock);

	spin_unlock_irqrestore(&dev->vbl_lock, irqflags);
}
EXPORT_SYMBOL(drm_vblank_off);

/**
 * drm_vblank_pre_modeset - account for vblanks across mode sets
 * @dev: DRM device
 * @crtc: CRTC in question
 *
 * Account for vblank events across mode setting events, which will likely
 * reset the hardware frame counter.
 */
void drm_vblank_pre_modeset(struct drm_device *dev, int crtc)
{
	/* vblank is not initialized (IRQ not installed ?), or has been freed */
	if (!dev->num_crtcs)
		return;
	/*
	 * To avoid all the problems that might happen if interrupts
	 * were enabled/disabled around or between these calls, we just
	 * have the kernel take a reference on the CRTC (just once though
	 * to avoid corrupting the count if multiple, mismatch calls occur),
	 * so that interrupts remain enabled in the interim.
	 */
	if (!dev->vblank[crtc].inmodeset) {
		dev->vblank[crtc].inmodeset = 0x1;
		if (drm_vblank_get(dev, crtc) == 0)
			dev->vblank[crtc].inmodeset |= 0x2;
	}
}
EXPORT_SYMBOL(drm_vblank_pre_modeset);

void drm_vblank_post_modeset(struct drm_device *dev, int crtc)
{
	unsigned long irqflags;

	/* vblank is not initialized (IRQ not installed ?), or has been freed */
	if (!dev->num_crtcs)
		return;

<<<<<<< HEAD
	if (dev->vblank_inmodeset[crtc]) {
=======
	if (dev->vblank[crtc].inmodeset) {
>>>>>>> c3ade0e0
		spin_lock_irqsave(&dev->vbl_lock, irqflags);
		dev->vblank_disable_allowed = true;
		spin_unlock_irqrestore(&dev->vbl_lock, irqflags);

		if (dev->vblank[crtc].inmodeset & 0x2)
			drm_vblank_put(dev, crtc);

		dev->vblank[crtc].inmodeset = 0;
	}
}
EXPORT_SYMBOL(drm_vblank_post_modeset);

/**
 * drm_modeset_ctl - handle vblank event counter changes across mode switch
 * @DRM_IOCTL_ARGS: standard ioctl arguments
 *
 * Applications should call the %_DRM_PRE_MODESET and %_DRM_POST_MODESET
 * ioctls around modesetting so that any lost vblank events are accounted for.
 *
 * Generally the counter will reset across mode sets.  If interrupts are
 * enabled around this call, we don't have to do anything since the counter
 * will have already been incremented.
 */
int drm_modeset_ctl(struct drm_device *dev, void *data,
		    struct drm_file *file_priv)
{
	struct drm_modeset_ctl *modeset = data;
	unsigned int crtc;

	/* If drm_vblank_init() hasn't been called yet, just no-op */
	if (!dev->num_crtcs)
		return 0;

	/* KMS drivers handle this internally */
	if (drm_core_check_feature(dev, DRIVER_MODESET))
		return 0;

	crtc = modeset->crtc;
	if (crtc >= dev->num_crtcs)
		return -EINVAL;

	switch (modeset->cmd) {
	case _DRM_PRE_MODESET:
		drm_vblank_pre_modeset(dev, crtc);
		break;
	case _DRM_POST_MODESET:
		drm_vblank_post_modeset(dev, crtc);
		break;
	default:
		return -EINVAL;
	}

	return 0;
}

static int drm_queue_vblank_event(struct drm_device *dev, int pipe,
				  union drm_wait_vblank *vblwait,
				  struct drm_file *file_priv)
{
	struct drm_pending_vblank_event *e;
	struct timeval now;
	unsigned long flags;
	unsigned int seq;
	int ret;

	e = kzalloc(sizeof *e, GFP_KERNEL);
	if (e == NULL) {
		ret = -ENOMEM;
		goto err_put;
	}

	e->pipe = pipe;
	e->base.pid = current->pid;
	e->event.base.type = DRM_EVENT_VBLANK;
	e->event.base.length = sizeof e->event;
	e->event.user_data = vblwait->request.signal;
	e->base.event = &e->event.base;
	e->base.file_priv = file_priv;
	e->base.destroy = (void (*) (struct drm_pending_event *)) kfree;

	spin_lock_irqsave(&dev->event_lock, flags);

	if (file_priv->event_space < sizeof e->event) {
		ret = -EBUSY;
		goto err_unlock;
	}

	file_priv->event_space -= sizeof e->event;
	seq = drm_vblank_count_and_time(dev, pipe, &now);

	if ((vblwait->request.type & _DRM_VBLANK_NEXTONMISS) &&
	    (seq - vblwait->request.sequence) <= (1 << 23)) {
		vblwait->request.sequence = seq + 1;
		vblwait->reply.sequence = vblwait->request.sequence;
	}

	DRM_DEBUG("event on vblank count %d, current %d, crtc %d\n",
		  vblwait->request.sequence, seq, pipe);

	trace_drm_vblank_event_queued(current->pid, pipe,
				      vblwait->request.sequence);

	e->event.sequence = vblwait->request.sequence;
	if ((seq - vblwait->request.sequence) <= (1 << 23)) {
		drm_vblank_put(dev, pipe);
		send_vblank_event(dev, e, seq, &now);
		vblwait->reply.sequence = seq;
	} else {
		/* drm_handle_vblank_events will call drm_vblank_put */
		list_add_tail(&e->base.link, &dev->vblank_event_list);
		vblwait->reply.sequence = vblwait->request.sequence;
	}

	spin_unlock_irqrestore(&dev->event_lock, flags);

	return 0;

err_unlock:
	spin_unlock_irqrestore(&dev->event_lock, flags);
	kfree(e);
err_put:
	drm_vblank_put(dev, pipe);
	return ret;
}

/**
 * Wait for VBLANK.
 *
 * \param inode device inode.
 * \param file_priv DRM file private.
 * \param cmd command.
 * \param data user argument, pointing to a drm_wait_vblank structure.
 * \return zero on success or a negative number on failure.
 *
 * This function enables the vblank interrupt on the pipe requested, then
 * sleeps waiting for the requested sequence number to occur, and drops
 * the vblank interrupt refcount afterwards. (vblank irq disable follows that
 * after a timeout with no further vblank waits scheduled).
 */
int drm_wait_vblank(struct drm_device *dev, void *data,
		    struct drm_file *file_priv)
{
	union drm_wait_vblank *vblwait = data;
	int ret;
	unsigned int flags, seq, crtc, high_crtc;

	if (drm_core_check_feature(dev, DRIVER_HAVE_IRQ))
		if ((!drm_dev_to_irq(dev)) || (!dev->irq_enabled))
			return -EINVAL;

	if (vblwait->request.type & _DRM_VBLANK_SIGNAL)
		return -EINVAL;

	if (vblwait->request.type &
	    ~(_DRM_VBLANK_TYPES_MASK | _DRM_VBLANK_FLAGS_MASK |
	      _DRM_VBLANK_HIGH_CRTC_MASK)) {
		DRM_ERROR("Unsupported type value 0x%x, supported mask 0x%x\n",
			  vblwait->request.type,
			  (_DRM_VBLANK_TYPES_MASK | _DRM_VBLANK_FLAGS_MASK |
			   _DRM_VBLANK_HIGH_CRTC_MASK));
		return -EINVAL;
	}

	flags = vblwait->request.type & _DRM_VBLANK_FLAGS_MASK;
	high_crtc = (vblwait->request.type & _DRM_VBLANK_HIGH_CRTC_MASK);
	if (high_crtc)
		crtc = high_crtc >> _DRM_VBLANK_HIGH_CRTC_SHIFT;
	else
		crtc = flags & _DRM_VBLANK_SECONDARY ? 1 : 0;
	if (crtc >= dev->num_crtcs)
		return -EINVAL;

	ret = drm_vblank_get(dev, crtc);
	if (ret) {
		DRM_DEBUG("failed to acquire vblank counter, %d\n", ret);
		return ret;
	}
	seq = drm_vblank_count(dev, crtc);

	switch (vblwait->request.type & _DRM_VBLANK_TYPES_MASK) {
	case _DRM_VBLANK_RELATIVE:
		vblwait->request.sequence += seq;
		vblwait->request.type &= ~_DRM_VBLANK_RELATIVE;
	case _DRM_VBLANK_ABSOLUTE:
		break;
	default:
		ret = -EINVAL;
		goto done;
	}

	if (flags & _DRM_VBLANK_EVENT) {
		/* must hold on to the vblank ref until the event fires
		 * drm_vblank_put will be called asynchronously
		 */
		return drm_queue_vblank_event(dev, crtc, vblwait, file_priv);
	}

	if ((flags & _DRM_VBLANK_NEXTONMISS) &&
	    (seq - vblwait->request.sequence) <= (1<<23)) {
		vblwait->request.sequence = seq + 1;
	}

	DRM_DEBUG("waiting on vblank count %d, crtc %d\n",
		  vblwait->request.sequence, crtc);
	dev->vblank[crtc].last_wait = vblwait->request.sequence;
	DRM_WAIT_ON(ret, dev->vblank[crtc].queue, 3 * HZ,
		    (((drm_vblank_count(dev, crtc) -
		       vblwait->request.sequence) <= (1 << 23)) ||
		     !dev->irq_enabled));

	if (ret != -EINTR) {
		struct timeval now;

		vblwait->reply.sequence = drm_vblank_count_and_time(dev, crtc, &now);
		vblwait->reply.tval_sec = now.tv_sec;
		vblwait->reply.tval_usec = now.tv_usec;

		DRM_DEBUG("returning %d to client\n",
			  vblwait->reply.sequence);
	} else {
		DRM_DEBUG("vblank wait interrupted by signal\n");
	}

done:
	drm_vblank_put(dev, crtc);
	return ret;
}

static void drm_handle_vblank_events(struct drm_device *dev, int crtc)
{
	struct drm_pending_vblank_event *e, *t;
	struct timeval now;
	unsigned long flags;
	unsigned int seq;

	seq = drm_vblank_count_and_time(dev, crtc, &now);

	spin_lock_irqsave(&dev->event_lock, flags);

	list_for_each_entry_safe(e, t, &dev->vblank_event_list, base.link) {
		if (e->pipe != crtc)
			continue;
		if ((seq - e->event.sequence) > (1<<23))
			continue;

		DRM_DEBUG("vblank event on %d, current %d\n",
			  e->event.sequence, seq);

		list_del(&e->base.link);
		drm_vblank_put(dev, e->pipe);
		send_vblank_event(dev, e, seq, &now);
	}

	spin_unlock_irqrestore(&dev->event_lock, flags);

	trace_drm_vblank_event(crtc, seq);
}

/**
 * drm_handle_vblank - handle a vblank event
 * @dev: DRM device
 * @crtc: where this event occurred
 *
 * Drivers should call this routine in their vblank interrupt handlers to
 * update the vblank counter and send any signals that may be pending.
 */
bool drm_handle_vblank(struct drm_device *dev, int crtc)
{
	u32 vblcount;
	s64 diff_ns;
	struct timeval tvblank;
	unsigned long irqflags;

	if (!dev->num_crtcs)
		return false;

	/* Need timestamp lock to prevent concurrent execution with
	 * vblank enable/disable, as this would cause inconsistent
	 * or corrupted timestamps and vblank counts.
	 */
	spin_lock_irqsave(&dev->vblank_time_lock, irqflags);

	/* Vblank irq handling disabled. Nothing to do. */
	if (!dev->vblank[crtc].enabled) {
		spin_unlock_irqrestore(&dev->vblank_time_lock, irqflags);
		return false;
	}

	/* Fetch corresponding timestamp for this vblank interval from
	 * driver and store it in proper slot of timestamp ringbuffer.
	 */

	/* Get current timestamp and count. */
	vblcount = atomic_read(&dev->vblank[crtc].count);
	drm_get_last_vbltimestamp(dev, crtc, &tvblank, DRM_CALLED_FROM_VBLIRQ);

	/* Compute time difference to timestamp of last vblank */
	diff_ns = timeval_to_ns(&tvblank) -
		  timeval_to_ns(&vblanktimestamp(dev, crtc, vblcount));

	/* Update vblank timestamp and count if at least
	 * DRM_REDUNDANT_VBLIRQ_THRESH_NS nanoseconds
	 * difference between last stored timestamp and current
	 * timestamp. A smaller difference means basically
	 * identical timestamps. Happens if this vblank has
	 * been already processed and this is a redundant call,
	 * e.g., due to spurious vblank interrupts. We need to
	 * ignore those for accounting.
	 */
	if (abs64(diff_ns) > DRM_REDUNDANT_VBLIRQ_THRESH_NS) {
		/* Store new timestamp in ringbuffer. */
		vblanktimestamp(dev, crtc, vblcount + 1) = tvblank;

		/* Increment cooked vblank count. This also atomically commits
		 * the timestamp computed above.
		 */
		smp_mb__before_atomic_inc();
		atomic_inc(&dev->vblank[crtc].count);
		smp_mb__after_atomic_inc();
	} else {
		DRM_DEBUG("crtc %d: Redundant vblirq ignored. diff_ns = %d\n",
			  crtc, (int) diff_ns);
	}

	wake_up(&dev->vblank[crtc].queue);
	drm_handle_vblank_events(dev, crtc);

	spin_unlock_irqrestore(&dev->vblank_time_lock, irqflags);
	return true;
}
EXPORT_SYMBOL(drm_handle_vblank);<|MERGE_RESOLUTION|>--- conflicted
+++ resolved
@@ -1013,11 +1013,7 @@
 	if (!dev->num_crtcs)
 		return;
 
-<<<<<<< HEAD
-	if (dev->vblank_inmodeset[crtc]) {
-=======
 	if (dev->vblank[crtc].inmodeset) {
->>>>>>> c3ade0e0
 		spin_lock_irqsave(&dev->vbl_lock, irqflags);
 		dev->vblank_disable_allowed = true;
 		spin_unlock_irqrestore(&dev->vbl_lock, irqflags);
