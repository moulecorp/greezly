/**
 * \file drm_drv.c
 * Generic driver template
 *
 * \author Rickard E. (Rik) Faith <faith@valinux.com>
 * \author Gareth Hughes <gareth@valinux.com>
 *
 * To use this template, you must at least define the following (samples
 * given for the MGA driver):
 *
 * \code
 * #define DRIVER_AUTHOR	"VA Linux Systems, Inc."
 *
 * #define DRIVER_NAME		"mga"
 * #define DRIVER_DESC		"Matrox G200/G400"
 * #define DRIVER_DATE		"20001127"
 *
 * #define drm_x		mga_##x
 * \endcode
 */

/*
 * Created: Thu Nov 23 03:10:50 2000 by gareth@valinux.com
 *
 * Copyright 1999, 2000 Precision Insight, Inc., Cedar Park, Texas.
 * Copyright 2000 VA Linux Systems, Inc., Sunnyvale, California.
 * All Rights Reserved.
 *
 * Permission is hereby granted, free of charge, to any person obtaining a
 * copy of this software and associated documentation files (the "Software"),
 * to deal in the Software without restriction, including without limitation
 * the rights to use, copy, modify, merge, publish, distribute, sublicense,
 * and/or sell copies of the Software, and to permit persons to whom the
 * Software is furnished to do so, subject to the following conditions:
 *
 * The above copyright notice and this permission notice (including the next
 * paragraph) shall be included in all copies or substantial portions of the
 * Software.
 *
 * THE SOFTWARE IS PROVIDED "AS IS", WITHOUT WARRANTY OF ANY KIND, EXPRESS OR
 * IMPLIED, INCLUDING BUT NOT LIMITED TO THE WARRANTIES OF MERCHANTABILITY,
 * FITNESS FOR A PARTICULAR PURPOSE AND NONINFRINGEMENT.  IN NO EVENT SHALL
 * VA LINUX SYSTEMS AND/OR ITS SUPPLIERS BE LIABLE FOR ANY CLAIM, DAMAGES OR
 * OTHER LIABILITY, WHETHER IN AN ACTION OF CONTRACT, TORT OR OTHERWISE,
 * ARISING FROM, OUT OF OR IN CONNECTION WITH THE SOFTWARE OR THE USE OR
 * OTHER DEALINGS IN THE SOFTWARE.
 */

#include <linux/debugfs.h>
#include <linux/slab.h>
#include <linux/export.h>
#include <drm/drmP.h>
#include <drm/drm_core.h>


static int drm_version(struct drm_device *dev, void *data,
		       struct drm_file *file_priv);

#define DRM_IOCTL_DEF(ioctl, _func, _flags) \
	[DRM_IOCTL_NR(ioctl)] = {.cmd = ioctl, .func = _func, .flags = _flags, .cmd_drv = 0, .name = #ioctl}

/** Ioctl table */
static const struct drm_ioctl_desc drm_ioctls[] = {
	DRM_IOCTL_DEF(DRM_IOCTL_VERSION, drm_version, DRM_UNLOCKED|DRM_RENDER_ALLOW),
	DRM_IOCTL_DEF(DRM_IOCTL_GET_UNIQUE, drm_getunique, 0),
	DRM_IOCTL_DEF(DRM_IOCTL_GET_MAGIC, drm_getmagic, 0),
	DRM_IOCTL_DEF(DRM_IOCTL_IRQ_BUSID, drm_irq_by_busid, DRM_MASTER|DRM_ROOT_ONLY),
	DRM_IOCTL_DEF(DRM_IOCTL_GET_MAP, drm_getmap, DRM_UNLOCKED),
	DRM_IOCTL_DEF(DRM_IOCTL_GET_CLIENT, drm_getclient, DRM_UNLOCKED),
	DRM_IOCTL_DEF(DRM_IOCTL_GET_STATS, drm_getstats, DRM_UNLOCKED),
	DRM_IOCTL_DEF(DRM_IOCTL_GET_CAP, drm_getcap, DRM_UNLOCKED|DRM_RENDER_ALLOW),
	DRM_IOCTL_DEF(DRM_IOCTL_SET_CLIENT_CAP, drm_setclientcap, 0),
	DRM_IOCTL_DEF(DRM_IOCTL_SET_VERSION, drm_setversion, DRM_MASTER),

	DRM_IOCTL_DEF(DRM_IOCTL_SET_UNIQUE, drm_setunique, DRM_AUTH|DRM_MASTER|DRM_ROOT_ONLY),
	DRM_IOCTL_DEF(DRM_IOCTL_BLOCK, drm_noop, DRM_AUTH|DRM_MASTER|DRM_ROOT_ONLY),
	DRM_IOCTL_DEF(DRM_IOCTL_UNBLOCK, drm_noop, DRM_AUTH|DRM_MASTER|DRM_ROOT_ONLY),
	DRM_IOCTL_DEF(DRM_IOCTL_AUTH_MAGIC, drm_authmagic, DRM_AUTH|DRM_MASTER),

	DRM_IOCTL_DEF(DRM_IOCTL_ADD_MAP, drm_addmap_ioctl, DRM_AUTH|DRM_MASTER|DRM_ROOT_ONLY),
	DRM_IOCTL_DEF(DRM_IOCTL_RM_MAP, drm_rmmap_ioctl, DRM_AUTH),

	DRM_IOCTL_DEF(DRM_IOCTL_SET_SAREA_CTX, drm_setsareactx, DRM_AUTH|DRM_MASTER|DRM_ROOT_ONLY),
	DRM_IOCTL_DEF(DRM_IOCTL_GET_SAREA_CTX, drm_getsareactx, DRM_AUTH),

	DRM_IOCTL_DEF(DRM_IOCTL_SET_MASTER, drm_setmaster_ioctl, DRM_ROOT_ONLY),
	DRM_IOCTL_DEF(DRM_IOCTL_DROP_MASTER, drm_dropmaster_ioctl, DRM_ROOT_ONLY),

	DRM_IOCTL_DEF(DRM_IOCTL_ADD_CTX, drm_addctx, DRM_AUTH|DRM_ROOT_ONLY),
	DRM_IOCTL_DEF(DRM_IOCTL_RM_CTX, drm_rmctx, DRM_AUTH|DRM_MASTER|DRM_ROOT_ONLY),
	DRM_IOCTL_DEF(DRM_IOCTL_MOD_CTX, drm_noop, DRM_AUTH|DRM_MASTER|DRM_ROOT_ONLY),
	DRM_IOCTL_DEF(DRM_IOCTL_GET_CTX, drm_getctx, DRM_AUTH),
	DRM_IOCTL_DEF(DRM_IOCTL_SWITCH_CTX, drm_switchctx, DRM_AUTH|DRM_MASTER|DRM_ROOT_ONLY),
	DRM_IOCTL_DEF(DRM_IOCTL_NEW_CTX, drm_newctx, DRM_AUTH|DRM_MASTER|DRM_ROOT_ONLY),
	DRM_IOCTL_DEF(DRM_IOCTL_RES_CTX, drm_resctx, DRM_AUTH),

	DRM_IOCTL_DEF(DRM_IOCTL_ADD_DRAW, drm_noop, DRM_AUTH|DRM_MASTER|DRM_ROOT_ONLY),
	DRM_IOCTL_DEF(DRM_IOCTL_RM_DRAW, drm_noop, DRM_AUTH|DRM_MASTER|DRM_ROOT_ONLY),

	DRM_IOCTL_DEF(DRM_IOCTL_LOCK, drm_lock, DRM_AUTH),
	DRM_IOCTL_DEF(DRM_IOCTL_UNLOCK, drm_unlock, DRM_AUTH),

	DRM_IOCTL_DEF(DRM_IOCTL_FINISH, drm_noop, DRM_AUTH),

	DRM_IOCTL_DEF(DRM_IOCTL_ADD_BUFS, drm_addbufs, DRM_AUTH|DRM_MASTER|DRM_ROOT_ONLY),
	DRM_IOCTL_DEF(DRM_IOCTL_MARK_BUFS, drm_markbufs, DRM_AUTH|DRM_MASTER|DRM_ROOT_ONLY),
	DRM_IOCTL_DEF(DRM_IOCTL_INFO_BUFS, drm_infobufs, DRM_AUTH),
	DRM_IOCTL_DEF(DRM_IOCTL_MAP_BUFS, drm_mapbufs, DRM_AUTH),
	DRM_IOCTL_DEF(DRM_IOCTL_FREE_BUFS, drm_freebufs, DRM_AUTH),
	DRM_IOCTL_DEF(DRM_IOCTL_DMA, drm_dma_ioctl, DRM_AUTH),

	DRM_IOCTL_DEF(DRM_IOCTL_CONTROL, drm_control, DRM_AUTH|DRM_MASTER|DRM_ROOT_ONLY),

#if __OS_HAS_AGP
	DRM_IOCTL_DEF(DRM_IOCTL_AGP_ACQUIRE, drm_agp_acquire_ioctl, DRM_AUTH|DRM_MASTER|DRM_ROOT_ONLY),
	DRM_IOCTL_DEF(DRM_IOCTL_AGP_RELEASE, drm_agp_release_ioctl, DRM_AUTH|DRM_MASTER|DRM_ROOT_ONLY),
	DRM_IOCTL_DEF(DRM_IOCTL_AGP_ENABLE, drm_agp_enable_ioctl, DRM_AUTH|DRM_MASTER|DRM_ROOT_ONLY),
	DRM_IOCTL_DEF(DRM_IOCTL_AGP_INFO, drm_agp_info_ioctl, DRM_AUTH),
	DRM_IOCTL_DEF(DRM_IOCTL_AGP_ALLOC, drm_agp_alloc_ioctl, DRM_AUTH|DRM_MASTER|DRM_ROOT_ONLY),
	DRM_IOCTL_DEF(DRM_IOCTL_AGP_FREE, drm_agp_free_ioctl, DRM_AUTH|DRM_MASTER|DRM_ROOT_ONLY),
	DRM_IOCTL_DEF(DRM_IOCTL_AGP_BIND, drm_agp_bind_ioctl, DRM_AUTH|DRM_MASTER|DRM_ROOT_ONLY),
	DRM_IOCTL_DEF(DRM_IOCTL_AGP_UNBIND, drm_agp_unbind_ioctl, DRM_AUTH|DRM_MASTER|DRM_ROOT_ONLY),
#endif

	DRM_IOCTL_DEF(DRM_IOCTL_SG_ALLOC, drm_sg_alloc, DRM_AUTH|DRM_MASTER|DRM_ROOT_ONLY),
	DRM_IOCTL_DEF(DRM_IOCTL_SG_FREE, drm_sg_free, DRM_AUTH|DRM_MASTER|DRM_ROOT_ONLY),

	DRM_IOCTL_DEF(DRM_IOCTL_WAIT_VBLANK, drm_wait_vblank, DRM_UNLOCKED),

	DRM_IOCTL_DEF(DRM_IOCTL_MODESET_CTL, drm_modeset_ctl, 0),

	DRM_IOCTL_DEF(DRM_IOCTL_UPDATE_DRAW, drm_noop, DRM_AUTH|DRM_MASTER|DRM_ROOT_ONLY),

	DRM_IOCTL_DEF(DRM_IOCTL_GEM_CLOSE, drm_gem_close_ioctl, DRM_UNLOCKED|DRM_RENDER_ALLOW),
	DRM_IOCTL_DEF(DRM_IOCTL_GEM_FLINK, drm_gem_flink_ioctl, DRM_AUTH|DRM_UNLOCKED),
	DRM_IOCTL_DEF(DRM_IOCTL_GEM_OPEN, drm_gem_open_ioctl, DRM_AUTH|DRM_UNLOCKED),

	DRM_IOCTL_DEF(DRM_IOCTL_MODE_GETRESOURCES, drm_mode_getresources, DRM_CONTROL_ALLOW|DRM_UNLOCKED),

	DRM_IOCTL_DEF(DRM_IOCTL_PRIME_HANDLE_TO_FD, drm_prime_handle_to_fd_ioctl, DRM_AUTH|DRM_UNLOCKED|DRM_RENDER_ALLOW),
	DRM_IOCTL_DEF(DRM_IOCTL_PRIME_FD_TO_HANDLE, drm_prime_fd_to_handle_ioctl, DRM_AUTH|DRM_UNLOCKED|DRM_RENDER_ALLOW),

	DRM_IOCTL_DEF(DRM_IOCTL_MODE_GETPLANERESOURCES, drm_mode_getplane_res, DRM_CONTROL_ALLOW|DRM_UNLOCKED),
	DRM_IOCTL_DEF(DRM_IOCTL_MODE_GETCRTC, drm_mode_getcrtc, DRM_CONTROL_ALLOW|DRM_UNLOCKED),
	DRM_IOCTL_DEF(DRM_IOCTL_MODE_SETCRTC, drm_mode_setcrtc, DRM_MASTER|DRM_CONTROL_ALLOW|DRM_UNLOCKED),
	DRM_IOCTL_DEF(DRM_IOCTL_MODE_GETPLANE, drm_mode_getplane, DRM_CONTROL_ALLOW|DRM_UNLOCKED),
	DRM_IOCTL_DEF(DRM_IOCTL_MODE_SETPLANE, drm_mode_setplane, DRM_MASTER|DRM_CONTROL_ALLOW|DRM_UNLOCKED),
	DRM_IOCTL_DEF(DRM_IOCTL_MODE_CURSOR, drm_mode_cursor_ioctl, DRM_MASTER|DRM_CONTROL_ALLOW|DRM_UNLOCKED),
	DRM_IOCTL_DEF(DRM_IOCTL_MODE_GETGAMMA, drm_mode_gamma_get_ioctl, DRM_UNLOCKED),
	DRM_IOCTL_DEF(DRM_IOCTL_MODE_SETGAMMA, drm_mode_gamma_set_ioctl, DRM_MASTER|DRM_UNLOCKED),
	DRM_IOCTL_DEF(DRM_IOCTL_MODE_GETENCODER, drm_mode_getencoder, DRM_CONTROL_ALLOW|DRM_UNLOCKED),
	DRM_IOCTL_DEF(DRM_IOCTL_MODE_GETCONNECTOR, drm_mode_getconnector, DRM_CONTROL_ALLOW|DRM_UNLOCKED),
	DRM_IOCTL_DEF(DRM_IOCTL_MODE_ATTACHMODE, drm_noop, DRM_MASTER|DRM_CONTROL_ALLOW|DRM_UNLOCKED),
	DRM_IOCTL_DEF(DRM_IOCTL_MODE_DETACHMODE, drm_noop, DRM_MASTER|DRM_CONTROL_ALLOW|DRM_UNLOCKED),
	DRM_IOCTL_DEF(DRM_IOCTL_MODE_GETPROPERTY, drm_mode_getproperty_ioctl, DRM_CONTROL_ALLOW|DRM_UNLOCKED),
	DRM_IOCTL_DEF(DRM_IOCTL_MODE_SETPROPERTY, drm_mode_connector_property_set_ioctl, DRM_MASTER|DRM_CONTROL_ALLOW|DRM_UNLOCKED),
	DRM_IOCTL_DEF(DRM_IOCTL_MODE_GETPROPBLOB, drm_mode_getblob_ioctl, DRM_CONTROL_ALLOW|DRM_UNLOCKED),
	DRM_IOCTL_DEF(DRM_IOCTL_MODE_GETFB, drm_mode_getfb, DRM_CONTROL_ALLOW|DRM_UNLOCKED),
	DRM_IOCTL_DEF(DRM_IOCTL_MODE_ADDFB, drm_mode_addfb, DRM_CONTROL_ALLOW|DRM_UNLOCKED),
	DRM_IOCTL_DEF(DRM_IOCTL_MODE_ADDFB2, drm_mode_addfb2, DRM_CONTROL_ALLOW|DRM_UNLOCKED),
	DRM_IOCTL_DEF(DRM_IOCTL_MODE_RMFB, drm_mode_rmfb, DRM_CONTROL_ALLOW|DRM_UNLOCKED),
	DRM_IOCTL_DEF(DRM_IOCTL_MODE_PAGE_FLIP, drm_mode_page_flip_ioctl, DRM_MASTER|DRM_CONTROL_ALLOW|DRM_UNLOCKED),
	DRM_IOCTL_DEF(DRM_IOCTL_MODE_DIRTYFB, drm_mode_dirtyfb_ioctl, DRM_MASTER|DRM_CONTROL_ALLOW|DRM_UNLOCKED),
	DRM_IOCTL_DEF(DRM_IOCTL_MODE_CREATE_DUMB, drm_mode_create_dumb_ioctl, DRM_CONTROL_ALLOW|DRM_UNLOCKED),
	DRM_IOCTL_DEF(DRM_IOCTL_MODE_MAP_DUMB, drm_mode_mmap_dumb_ioctl, DRM_CONTROL_ALLOW|DRM_UNLOCKED),
	DRM_IOCTL_DEF(DRM_IOCTL_MODE_DESTROY_DUMB, drm_mode_destroy_dumb_ioctl, DRM_CONTROL_ALLOW|DRM_UNLOCKED),
	DRM_IOCTL_DEF(DRM_IOCTL_MODE_OBJ_GETPROPERTIES, drm_mode_obj_get_properties_ioctl, DRM_CONTROL_ALLOW|DRM_UNLOCKED),
	DRM_IOCTL_DEF(DRM_IOCTL_MODE_OBJ_SETPROPERTY, drm_mode_obj_set_property_ioctl, DRM_MASTER|DRM_CONTROL_ALLOW|DRM_UNLOCKED),
	DRM_IOCTL_DEF(DRM_IOCTL_MODE_CURSOR2, drm_mode_cursor2_ioctl, DRM_MASTER|DRM_CONTROL_ALLOW|DRM_UNLOCKED),
};

#define DRM_CORE_IOCTL_COUNT	ARRAY_SIZE( drm_ioctls )

/** File operations structure */
static const struct file_operations drm_stub_fops = {
	.owner = THIS_MODULE,
	.open = drm_stub_open,
	.llseek = noop_llseek,
};

static int __init drm_core_init(void)
{
	int ret = -ENOMEM;

	drm_global_init();
	drm_connector_ida_init();
	idr_init(&drm_minors_idr);

	if (register_chrdev(DRM_MAJOR, "drm", &drm_stub_fops))
		goto err_p1;

	drm_class = drm_sysfs_create(THIS_MODULE, "drm");
	if (IS_ERR(drm_class)) {
		printk(KERN_ERR "DRM: Error creating drm class.\n");
		ret = PTR_ERR(drm_class);
		goto err_p2;
	}

	drm_debugfs_root = debugfs_create_dir("dri", NULL);
	if (!drm_debugfs_root) {
		DRM_ERROR("Cannot create /sys/kernel/debug/dri\n");
		ret = -1;
		goto err_p3;
	}

	DRM_INFO("Initialized %s %d.%d.%d %s\n",
		 CORE_NAME, CORE_MAJOR, CORE_MINOR, CORE_PATCHLEVEL, CORE_DATE);
	return 0;
err_p3:
	drm_sysfs_destroy();
err_p2:
	unregister_chrdev(DRM_MAJOR, "drm");

	idr_destroy(&drm_minors_idr);
err_p1:
	return ret;
}

static void __exit drm_core_exit(void)
{
	debugfs_remove(drm_debugfs_root);
	drm_sysfs_destroy();

	unregister_chrdev(DRM_MAJOR, "drm");

	drm_connector_ida_destroy();
	idr_destroy(&drm_minors_idr);
}

module_init(drm_core_init);
module_exit(drm_core_exit);

/**
 * Copy and IOCTL return string to user space
 */
static int drm_copy_field(char __user *buf, size_t *buf_len, const char *value)
{
	int len;

	/* don't overflow userbuf */
	len = strlen(value);
	if (len > *buf_len)
		len = *buf_len;

	/* let userspace know exact length of driver value (which could be
	 * larger than the userspace-supplied buffer) */
	*buf_len = strlen(value);

	/* finally, try filling in the userbuf */
	if (len && buf)
		if (copy_to_user(buf, value, len))
			return -EFAULT;
	return 0;
}

/**
 * Get version information
 *
 * \param inode device inode.
 * \param filp file pointer.
 * \param cmd command.
 * \param arg user argument, pointing to a drm_version structure.
 * \return zero on success or negative number on failure.
 *
 * Fills in the version information in \p arg.
 */
static int drm_version(struct drm_device *dev, void *data,
		       struct drm_file *file_priv)
{
	struct drm_version *version = data;
	int err;

	version->version_major = dev->driver->major;
	version->version_minor = dev->driver->minor;
	version->version_patchlevel = dev->driver->patchlevel;
	err = drm_copy_field(version->name, &version->name_len,
			dev->driver->name);
	if (!err)
		err = drm_copy_field(version->date, &version->date_len,
				dev->driver->date);
	if (!err)
		err = drm_copy_field(version->desc, &version->desc_len,
				dev->driver->desc);

	return err;
}

/**
 * Called whenever a process performs an ioctl on /dev/drm.
 *
 * \param inode device inode.
 * \param file_priv DRM file private.
 * \param cmd command.
 * \param arg user argument.
 * \return zero on success or negative number on failure.
 *
 * Looks up the ioctl function in the ::ioctls table, checking for root
 * previleges if so required, and dispatches to the respective function.
 */
long drm_ioctl(struct file *filp,
	      unsigned int cmd, unsigned long arg)
{
	struct drm_file *file_priv = filp->private_data;
	struct drm_device *dev;
<<<<<<< HEAD
	struct drm_ioctl_desc *ioctl;
=======
	const struct drm_ioctl_desc *ioctl = NULL;
>>>>>>> c3ade0e0
	drm_ioctl_no_const_t func;
	unsigned int nr = DRM_IOCTL_NR(cmd);
	int retcode = -EINVAL;
	char stack_kdata[128];
	char *kdata = NULL;
	unsigned int usize, asize;

	dev = file_priv->minor->dev;
<<<<<<< HEAD
	atomic_inc(&dev->ioctl_count);
	atomic_inc_unchecked(&dev->counts[_DRM_STAT_IOCTLS]);
	++file_priv->ioctl_count;
=======
>>>>>>> c3ade0e0

	if (drm_device_is_unplugged(dev))
		return -ENODEV;

	if ((nr >= DRM_CORE_IOCTL_COUNT) &&
	    ((nr < DRM_COMMAND_BASE) || (nr >= DRM_COMMAND_END)))
		goto err_i1;
	if ((nr >= DRM_COMMAND_BASE) && (nr < DRM_COMMAND_END) &&
	    (nr < DRM_COMMAND_BASE + dev->driver->num_ioctls)) {
		u32 drv_size;
		ioctl = &dev->driver->ioctls[nr - DRM_COMMAND_BASE];
		drv_size = _IOC_SIZE(ioctl->cmd_drv);
		usize = asize = _IOC_SIZE(cmd);
		if (drv_size > asize)
			asize = drv_size;
		cmd = ioctl->cmd_drv;
	}
	else if ((nr >= DRM_COMMAND_END) || (nr < DRM_COMMAND_BASE)) {
		u32 drv_size;

		ioctl = &drm_ioctls[nr];

		drv_size = _IOC_SIZE(ioctl->cmd);
		usize = asize = _IOC_SIZE(cmd);
		if (drv_size > asize)
			asize = drv_size;

		cmd = ioctl->cmd;
	} else
		goto err_i1;

	DRM_DEBUG("pid=%d, dev=0x%lx, auth=%d, %s\n",
		  task_pid_nr(current),
		  (long)old_encode_dev(file_priv->minor->device),
		  file_priv->authenticated, ioctl->name);

	/* Do not trust userspace, use our own definition */
	func = ioctl->func;

	if (!func) {
		DRM_DEBUG("no function\n");
		retcode = -EINVAL;
	} else if (((ioctl->flags & DRM_ROOT_ONLY) && !capable(CAP_SYS_ADMIN)) ||
		   ((ioctl->flags & DRM_AUTH) && !drm_is_render_client(file_priv) && !file_priv->authenticated) ||
		   ((ioctl->flags & DRM_MASTER) && !file_priv->is_master) ||
		   (!(ioctl->flags & DRM_CONTROL_ALLOW) && (file_priv->minor->type == DRM_MINOR_CONTROL)) ||
		   (!(ioctl->flags & DRM_RENDER_ALLOW) && drm_is_render_client(file_priv))) {
		retcode = -EACCES;
	} else {
		if (cmd & (IOC_IN | IOC_OUT)) {
			if (asize <= sizeof(stack_kdata)) {
				kdata = stack_kdata;
			} else {
				kdata = kmalloc(asize, GFP_KERNEL);
				if (!kdata) {
					retcode = -ENOMEM;
					goto err_i1;
				}
			}
			if (asize > usize)
				memset(kdata + usize, 0, asize - usize);
		}

		if (cmd & IOC_IN) {
			if (copy_from_user(kdata, (void __user *)arg,
					   usize) != 0) {
				retcode = -EFAULT;
				goto err_i1;
			}
		} else
			memset(kdata, 0, usize);

		if (ioctl->flags & DRM_UNLOCKED)
			retcode = func(dev, kdata, file_priv);
		else {
			mutex_lock(&drm_global_mutex);
			retcode = func(dev, kdata, file_priv);
			mutex_unlock(&drm_global_mutex);
		}

		if (cmd & IOC_OUT) {
			if (copy_to_user((void __user *)arg, kdata,
					 usize) != 0)
				retcode = -EFAULT;
		}
	}

      err_i1:
	if (!ioctl)
		DRM_DEBUG("invalid ioctl: pid=%d, dev=0x%lx, auth=%d, cmd=0x%02x, nr=0x%02x\n",
			  task_pid_nr(current),
			  (long)old_encode_dev(file_priv->minor->device),
			  file_priv->authenticated, cmd, nr);

	if (kdata != stack_kdata)
		kfree(kdata);
	if (retcode)
		DRM_DEBUG("ret = %d\n", retcode);
	return retcode;
}
EXPORT_SYMBOL(drm_ioctl);<|MERGE_RESOLUTION|>--- conflicted
+++ resolved
@@ -302,11 +302,7 @@
 {
 	struct drm_file *file_priv = filp->private_data;
 	struct drm_device *dev;
-<<<<<<< HEAD
-	struct drm_ioctl_desc *ioctl;
-=======
 	const struct drm_ioctl_desc *ioctl = NULL;
->>>>>>> c3ade0e0
 	drm_ioctl_no_const_t func;
 	unsigned int nr = DRM_IOCTL_NR(cmd);
 	int retcode = -EINVAL;
@@ -315,12 +311,6 @@
 	unsigned int usize, asize;
 
 	dev = file_priv->minor->dev;
-<<<<<<< HEAD
-	atomic_inc(&dev->ioctl_count);
-	atomic_inc_unchecked(&dev->counts[_DRM_STAT_IOCTLS]);
-	++file_priv->ioctl_count;
-=======
->>>>>>> c3ade0e0
 
 	if (drm_device_is_unplugged(dev))
 		return -ENODEV;
