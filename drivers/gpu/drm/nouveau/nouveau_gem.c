--- conflicted
+++ resolved
@@ -349,11 +349,7 @@
 	int ret, i;
 	struct nouveau_bo *res_bo = NULL;
 
-<<<<<<< HEAD
-	sequence = atomic_add_return_unchecked(1, &dev_priv->ttm.validate_sequence);
-=======
 	ww_acquire_init(&op->ticket, &reservation_ww_class);
->>>>>>> c3ade0e0
 retry:
 	if (++trycnt > 100000) {
 		NV_ERROR(cli, "%s failed and gave up.\n", __func__);
@@ -437,29 +433,6 @@
 
 static int
 validate_sync(struct nouveau_channel *chan, struct nouveau_bo *nvbo)
-<<<<<<< HEAD
-{
-	struct nouveau_fence *fence = NULL;
-	int ret = 0;
-
-	spin_lock(&nvbo->bo.bdev->fence_lock);
-	if (nvbo->bo.sync_obj)
-		fence = nouveau_fence_ref(nvbo->bo.sync_obj);
-	spin_unlock(&nvbo->bo.bdev->fence_lock);
-
-	if (fence) {
-		ret = nouveau_fence_sync(fence, chan);
-		nouveau_fence_unref(&fence);
-	}
-
-	return ret;
-}
-
-static int
-validate_list(struct nouveau_channel *chan, struct list_head *list,
-	      struct drm_nouveau_gem_pushbuf_bo *pbbo, uint64_t user_pbbo_ptr)
-=======
->>>>>>> c3ade0e0
 {
 	struct nouveau_fence *fence = NULL;
 	int ret = 0;
@@ -490,17 +463,7 @@
 	list_for_each_entry(nvbo, list, entry) {
 		struct drm_nouveau_gem_pushbuf_bo *b = &pbbo[nvbo->pbbo_index];
 
-<<<<<<< HEAD
-		ret = validate_sync(chan, nvbo);
-		if (unlikely(ret)) {
-			NV_ERROR(dev, "fail pre-validate sync\n");
-			return ret;
-		}
-
-		ret = nouveau_gem_set_domain(nvbo->gem, b->read_domains,
-=======
 		ret = nouveau_gem_set_domain(&nvbo->gem, b->read_domains,
->>>>>>> c3ade0e0
 					     b->write_domains,
 					     b->valid_domains);
 		if (unlikely(ret)) {
