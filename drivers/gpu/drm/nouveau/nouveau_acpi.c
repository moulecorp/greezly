--- conflicted
+++ resolved
@@ -389,11 +389,7 @@
 	acpi_status status;
 	acpi_handle dhandle, rom_handle;
 
-<<<<<<< HEAD
-	dhandle = DEVICE_ACPI_HANDLE(&pdev->dev);
-=======
 	dhandle = ACPI_HANDLE(&pdev->dev);
->>>>>>> c3ade0e0
 	if (!dhandle)
 		return false;
 
