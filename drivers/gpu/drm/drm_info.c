/**
 * \file drm_info.c
 * DRM info file implementations
 *
 * \author Ben Gamari <bgamari@gmail.com>
 */

/*
 * Created: Sun Dec 21 13:09:50 2008 by bgamari@gmail.com
 *
 * Copyright 1999 Precision Insight, Inc., Cedar Park, Texas.
 * Copyright 2000 VA Linux Systems, Inc., Sunnyvale, California.
 * Copyright 2008 Ben Gamari <bgamari@gmail.com>
 * All Rights Reserved.
 *
 * Permission is hereby granted, free of charge, to any person obtaining a
 * copy of this software and associated documentation files (the "Software"),
 * to deal in the Software without restriction, including without limitation
 * the rights to use, copy, modify, merge, publish, distribute, sublicense,
 * and/or sell copies of the Software, and to permit persons to whom the
 * Software is furnished to do so, subject to the following conditions:
 *
 * The above copyright notice and this permission notice (including the next
 * paragraph) shall be included in all copies or substantial portions of the
 * Software.
 *
 * THE SOFTWARE IS PROVIDED "AS IS", WITHOUT WARRANTY OF ANY KIND, EXPRESS OR
 * IMPLIED, INCLUDING BUT NOT LIMITED TO THE WARRANTIES OF MERCHANTABILITY,
 * FITNESS FOR A PARTICULAR PURPOSE AND NONINFRINGEMENT.  IN NO EVENT SHALL
 * VA LINUX SYSTEMS AND/OR ITS SUPPLIERS BE LIABLE FOR ANY CLAIM, DAMAGES OR
 * OTHER LIABILITY, WHETHER IN AN ACTION OF CONTRACT, TORT OR OTHERWISE,
 * ARISING FROM, OUT OF OR IN CONNECTION WITH THE SOFTWARE OR THE USE OR
 * OTHER DEALINGS IN THE SOFTWARE.
 */

#include <linux/seq_file.h>
#include <drm/drmP.h>

/**
 * Called when "/proc/dri/.../name" is read.
 *
 * Prints the device name together with the bus id if available.
 */
int drm_name_info(struct seq_file *m, void *data)
{
	struct drm_info_node *node = (struct drm_info_node *) m->private;
	struct drm_minor *minor = node->minor;
	struct drm_device *dev = minor->dev;
	struct drm_master *master = minor->master;
	const char *bus_name;
	if (!master)
		return 0;

	bus_name = dev->driver->bus->get_name(dev);
	if (master->unique) {
		seq_printf(m, "%s %s %s\n",
			   bus_name,
			   dev_name(dev->dev), master->unique);
	} else {
		seq_printf(m, "%s %s\n",
			   bus_name, dev_name(dev->dev));
	}
	return 0;
}

/**
 * Called when "/proc/dri/.../vm" is read.
 *
 * Prints information about all mappings in drm_device::maplist.
 */
int drm_vm_info(struct seq_file *m, void *data)
{
	struct drm_info_node *node = (struct drm_info_node *) m->private;
	struct drm_device *dev = node->minor->dev;
	struct drm_local_map *map;
	struct drm_map_list *r_list;

	static const char * const types[] = {
		[_DRM_FRAME_BUFFER] = "FB",
		[_DRM_REGISTERS] = "REG",
		[_DRM_SHM] = "SHM",
		[_DRM_AGP] = "AGP",
		[_DRM_SCATTER_GATHER] = "SG",
<<<<<<< HEAD
		[_DRM_CONSISTENT] = "PCI",
		[_DRM_GEM] = "GEM" };
=======
		[_DRM_CONSISTENT] = "PCI"};
>>>>>>> c3ade0e0
	const char *type;
	int i;

	mutex_lock(&dev->struct_mutex);
	seq_printf(m, "slot	 offset	      size type flags	 address mtrr\n\n");
	i = 0;
	list_for_each_entry(r_list, &dev->maplist, head) {
		map = r_list->map;
		if (!map)
			continue;
		if (map->type >= ARRAY_SIZE(types))
			type = "??";
		else
			type = types[map->type];

		seq_printf(m, "%4d 0x%016llx 0x%08lx %4.4s  0x%02x 0x%08lx ",
			   i,
			   (unsigned long long)map->offset,
			   map->size, type, map->flags,
			   (unsigned long) r_list->user_token);
		if (map->mtrr < 0)
			seq_printf(m, "none\n");
		else
			seq_printf(m, "%4d\n", map->mtrr);
		i++;
	}
	mutex_unlock(&dev->struct_mutex);
	return 0;
}

/**
 * Called when "/proc/dri/.../bufs" is read.
 */
int drm_bufs_info(struct seq_file *m, void *data)
{
	struct drm_info_node *node = (struct drm_info_node *) m->private;
	struct drm_device *dev = node->minor->dev;
	struct drm_device_dma *dma;
	int i, seg_pages;

	mutex_lock(&dev->struct_mutex);
	dma = dev->dma;
	if (!dma) {
		mutex_unlock(&dev->struct_mutex);
		return 0;
	}

	seq_printf(m, " o     size count  free	 segs pages    kB\n\n");
	for (i = 0; i <= DRM_MAX_ORDER; i++) {
		if (dma->bufs[i].buf_count) {
			seg_pages = dma->bufs[i].seg_count * (1 << dma->bufs[i].page_order);
			seq_printf(m, "%2d %8d %5d %5d %5d %5d %5ld\n",
				   i,
				   dma->bufs[i].buf_size,
				   dma->bufs[i].buf_count,
				   atomic_read(&dma->bufs[i].freelist.count),
				   dma->bufs[i].seg_count,
				   seg_pages,
				   seg_pages * PAGE_SIZE / 1024);
		}
	}
	seq_printf(m, "\n");
	for (i = 0; i < dma->buf_count; i++) {
		if (i && !(i % 32))
			seq_printf(m, "\n");
		seq_printf(m, " %d", dma->buflist[i]->list);
	}
	seq_printf(m, "\n");
	mutex_unlock(&dev->struct_mutex);
	return 0;
}

/**
 * Called when "/proc/dri/.../vblank" is read.
 */
int drm_vblank_info(struct seq_file *m, void *data)
{
	struct drm_info_node *node = (struct drm_info_node *) m->private;
	struct drm_device *dev = node->minor->dev;
	int crtc;

	mutex_lock(&dev->struct_mutex);
	for (crtc = 0; crtc < dev->num_crtcs; crtc++) {
		seq_printf(m, "CRTC %d enable:     %d\n",
			   crtc, atomic_read(&dev->vblank[crtc].refcount));
		seq_printf(m, "CRTC %d counter:    %d\n",
			   crtc, drm_vblank_count(dev, crtc));
		seq_printf(m, "CRTC %d last wait:  %d\n",
			   crtc, dev->vblank[crtc].last_wait);
		seq_printf(m, "CRTC %d in modeset: %d\n",
			   crtc, dev->vblank[crtc].inmodeset);
	}
	mutex_unlock(&dev->struct_mutex);
	return 0;
}

/**
 * Called when "/proc/dri/.../clients" is read.
 *
 */
int drm_clients_info(struct seq_file *m, void *data)
{
	struct drm_info_node *node = (struct drm_info_node *) m->private;
	struct drm_device *dev = node->minor->dev;
	struct drm_file *priv;

	mutex_lock(&dev->struct_mutex);
	seq_printf(m, "a dev	pid    uid	magic\n\n");
	list_for_each_entry(priv, &dev->filelist, lhead) {
		seq_printf(m, "%c %3d %5d %5d %10u\n",
			   priv->authenticated ? 'y' : 'n',
			   priv->minor->index,
			   pid_vnr(priv->pid),
			   from_kuid_munged(seq_user_ns(m), priv->uid),
			   priv->magic);
	}
	mutex_unlock(&dev->struct_mutex);
	return 0;
}


static int drm_gem_one_name_info(int id, void *ptr, void *data)
{
	struct drm_gem_object *obj = ptr;
	struct seq_file *m = data;

	seq_printf(m, "%6d %8zd %7d %8d\n",
		   obj->name, obj->size,
		   obj->handle_count,
		   atomic_read(&obj->refcount.refcount));
	return 0;
}

int drm_gem_name_info(struct seq_file *m, void *data)
{
	struct drm_info_node *node = (struct drm_info_node *) m->private;
	struct drm_device *dev = node->minor->dev;

	seq_printf(m, "  name     size handles refcount\n");

	mutex_lock(&dev->object_name_lock);
	idr_for_each(&dev->object_name_idr, drm_gem_one_name_info, m);
	mutex_unlock(&dev->object_name_lock);

	return 0;
}

#if DRM_DEBUG_CODE

int drm_vma_info(struct seq_file *m, void *data)
{
	struct drm_info_node *node = (struct drm_info_node *) m->private;
	struct drm_device *dev = node->minor->dev;
	struct drm_vma_entry *pt;
	struct vm_area_struct *vma;
	unsigned long vma_count = 0;
#if defined(__i386__)
	unsigned int pgprot;
#endif

	mutex_lock(&dev->struct_mutex);
	list_for_each_entry(pt, &dev->vmalist, head)
		vma_count++;

	seq_printf(m, "vma use count: %lu, high_memory = %pK, 0x%pK\n",
		   vma_count, high_memory,
		   (void *)(unsigned long)virt_to_phys(high_memory));

	list_for_each_entry(pt, &dev->vmalist, head) {
		vma = pt->vma;
		if (!vma)
			continue;
		seq_printf(m,
			   "\n%5d 0x%pK-0x%pK %c%c%c%c%c%c 0x%08lx000",
			   pt->pid,
			   (void *)vma->vm_start, (void *)vma->vm_end,
			   vma->vm_flags & VM_READ ? 'r' : '-',
			   vma->vm_flags & VM_WRITE ? 'w' : '-',
			   vma->vm_flags & VM_EXEC ? 'x' : '-',
			   vma->vm_flags & VM_MAYSHARE ? 's' : 'p',
			   vma->vm_flags & VM_LOCKED ? 'l' : '-',
			   vma->vm_flags & VM_IO ? 'i' : '-',
#ifdef CONFIG_GRKERNSEC_HIDESYM
			   0);
#else
			   vma->vm_pgoff);
#endif

#if defined(__i386__)
		pgprot = pgprot_val(vma->vm_page_prot);
		seq_printf(m, " %c%c%c%c%c%c%c%c%c",
			   pgprot & _PAGE_PRESENT ? 'p' : '-',
			   pgprot & _PAGE_RW ? 'w' : 'r',
			   pgprot & _PAGE_USER ? 'u' : 's',
			   pgprot & _PAGE_PWT ? 't' : 'b',
			   pgprot & _PAGE_PCD ? 'u' : 'c',
			   pgprot & _PAGE_ACCESSED ? 'a' : '-',
			   pgprot & _PAGE_DIRTY ? 'd' : '-',
			   pgprot & _PAGE_PSE ? 'm' : 'k',
			   pgprot & _PAGE_GLOBAL ? 'g' : 'l');
#endif
		seq_printf(m, "\n");
	}
	mutex_unlock(&dev->struct_mutex);
	return 0;
}

#endif
<|MERGE_RESOLUTION|>--- conflicted
+++ resolved
@@ -81,12 +81,7 @@
 		[_DRM_SHM] = "SHM",
 		[_DRM_AGP] = "AGP",
 		[_DRM_SCATTER_GATHER] = "SG",
-<<<<<<< HEAD
-		[_DRM_CONSISTENT] = "PCI",
-		[_DRM_GEM] = "GEM" };
-=======
 		[_DRM_CONSISTENT] = "PCI"};
->>>>>>> c3ade0e0
 	const char *type;
 	int i;
 
