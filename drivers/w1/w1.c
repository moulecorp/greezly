--- conflicted
+++ resolved
@@ -962,10 +962,7 @@
 
 			/* ensure we're called from kthread and not by netlink callback */
 			if (!dev->priv && kthread_should_stop()) {
-<<<<<<< HEAD
-=======
 				mutex_unlock(&dev->bus_mutex);
->>>>>>> c3ade0e0
 				dev_dbg(&dev->dev, "Abort w1_search\n");
 				return;
 			}
