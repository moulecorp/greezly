--- conflicted
+++ resolved
@@ -113,12 +113,9 @@
 	/*Broadcom devices with vendor specific id */
 	{ USB_VENDOR_AND_INTERFACE_INFO(0x0a5c, 0xff, 0x01, 0x01) },
 
-<<<<<<< HEAD
-=======
 	/* Belkin F8065bf - Broadcom based */
 	{ USB_VENDOR_AND_INTERFACE_INFO(0x050d, 0xff, 0x01, 0x01) },
 
->>>>>>> c3ade0e0
 	{ }	/* Terminating entry */
 };
 
@@ -154,18 +151,12 @@
 	{ USB_DEVICE(0x04ca, 0x3006), .driver_info = BTUSB_ATH3012 },
 	{ USB_DEVICE(0x04ca, 0x3007), .driver_info = BTUSB_ATH3012 },
 	{ USB_DEVICE(0x04ca, 0x3008), .driver_info = BTUSB_ATH3012 },
-<<<<<<< HEAD
-=======
 	{ USB_DEVICE(0x04ca, 0x300b), .driver_info = BTUSB_ATH3012 },
->>>>>>> c3ade0e0
 	{ USB_DEVICE(0x13d3, 0x3362), .driver_info = BTUSB_ATH3012 },
 	{ USB_DEVICE(0x0cf3, 0xe004), .driver_info = BTUSB_ATH3012 },
 	{ USB_DEVICE(0x0cf3, 0xe005), .driver_info = BTUSB_ATH3012 },
 	{ USB_DEVICE(0x0930, 0x0219), .driver_info = BTUSB_ATH3012 },
-<<<<<<< HEAD
-=======
 	{ USB_DEVICE(0x0930, 0x0220), .driver_info = BTUSB_ATH3012 },
->>>>>>> c3ade0e0
 	{ USB_DEVICE(0x0489, 0xe057), .driver_info = BTUSB_ATH3012 },
 	{ USB_DEVICE(0x13d3, 0x3393), .driver_info = BTUSB_ATH3012 },
 	{ USB_DEVICE(0x0489, 0xe04e), .driver_info = BTUSB_ATH3012 },
@@ -175,10 +166,7 @@
 	{ USB_DEVICE(0x13d3, 0x3402), .driver_info = BTUSB_ATH3012 },
 	{ USB_DEVICE(0x0cf3, 0x3121), .driver_info = BTUSB_ATH3012 },
 	{ USB_DEVICE(0x0cf3, 0xe003), .driver_info = BTUSB_ATH3012 },
-<<<<<<< HEAD
-=======
 	{ USB_DEVICE(0x0489, 0xe05f), .driver_info = BTUSB_ATH3012 },
->>>>>>> c3ade0e0
 
 	/* Atheros AR5BBU12 with sflash firmware */
 	{ USB_DEVICE(0x0489, 0xe02c), .driver_info = BTUSB_IGNORE },
