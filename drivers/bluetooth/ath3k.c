--- conflicted
+++ resolved
@@ -84,18 +84,12 @@
 	{ USB_DEVICE(0x04CA, 0x3006) },
 	{ USB_DEVICE(0x04CA, 0x3007) },
 	{ USB_DEVICE(0x04CA, 0x3008) },
-<<<<<<< HEAD
-=======
 	{ USB_DEVICE(0x04CA, 0x300b) },
->>>>>>> c3ade0e0
 	{ USB_DEVICE(0x13d3, 0x3362) },
 	{ USB_DEVICE(0x0CF3, 0xE004) },
 	{ USB_DEVICE(0x0CF3, 0xE005) },
 	{ USB_DEVICE(0x0930, 0x0219) },
-<<<<<<< HEAD
-=======
 	{ USB_DEVICE(0x0930, 0x0220) },
->>>>>>> c3ade0e0
 	{ USB_DEVICE(0x0489, 0xe057) },
 	{ USB_DEVICE(0x13d3, 0x3393) },
 	{ USB_DEVICE(0x0489, 0xe04e) },
@@ -105,10 +99,7 @@
 	{ USB_DEVICE(0x13d3, 0x3402) },
 	{ USB_DEVICE(0x0cf3, 0x3121) },
 	{ USB_DEVICE(0x0cf3, 0xe003) },
-<<<<<<< HEAD
-=======
 	{ USB_DEVICE(0x0489, 0xe05f) },
->>>>>>> c3ade0e0
 
 	/* Atheros AR5BBU12 with sflash firmware */
 	{ USB_DEVICE(0x0489, 0xE02C) },
@@ -139,18 +130,12 @@
 	{ USB_DEVICE(0x04ca, 0x3006), .driver_info = BTUSB_ATH3012 },
 	{ USB_DEVICE(0x04ca, 0x3007), .driver_info = BTUSB_ATH3012 },
 	{ USB_DEVICE(0x04ca, 0x3008), .driver_info = BTUSB_ATH3012 },
-<<<<<<< HEAD
-=======
 	{ USB_DEVICE(0x04ca, 0x300b), .driver_info = BTUSB_ATH3012 },
->>>>>>> c3ade0e0
 	{ USB_DEVICE(0x13d3, 0x3362), .driver_info = BTUSB_ATH3012 },
 	{ USB_DEVICE(0x0cf3, 0xe004), .driver_info = BTUSB_ATH3012 },
 	{ USB_DEVICE(0x0cf3, 0xe005), .driver_info = BTUSB_ATH3012 },
 	{ USB_DEVICE(0x0930, 0x0219), .driver_info = BTUSB_ATH3012 },
-<<<<<<< HEAD
-=======
 	{ USB_DEVICE(0x0930, 0x0220), .driver_info = BTUSB_ATH3012 },
->>>>>>> c3ade0e0
 	{ USB_DEVICE(0x0489, 0xe057), .driver_info = BTUSB_ATH3012 },
 	{ USB_DEVICE(0x13d3, 0x3393), .driver_info = BTUSB_ATH3012 },
 	{ USB_DEVICE(0x0489, 0xe04e), .driver_info = BTUSB_ATH3012 },
@@ -160,10 +145,7 @@
 	{ USB_DEVICE(0x13d3, 0x3402), .driver_info = BTUSB_ATH3012 },
 	{ USB_DEVICE(0x0cf3, 0x3121), .driver_info = BTUSB_ATH3012 },
 	{ USB_DEVICE(0x0cf3, 0xe003), .driver_info = BTUSB_ATH3012 },
-<<<<<<< HEAD
-=======
 	{ USB_DEVICE(0x0489, 0xe05f), .driver_info = BTUSB_ATH3012 },
->>>>>>> c3ade0e0
 
 	/* Atheros AR5BBU22 with sflash firmware */
 	{ USB_DEVICE(0x0489, 0xE03C), .driver_info = BTUSB_ATH3012 },
