/*
 * Copyright (C) 2006, 2007, 2009 Rusty Russell, IBM Corporation
 * Copyright (C) 2009, 2010, 2011 Red Hat, Inc.
 * Copyright (C) 2009, 2010, 2011 Amit Shah <amit.shah@redhat.com>
 *
 * This program is free software; you can redistribute it and/or modify
 * it under the terms of the GNU General Public License as published by
 * the Free Software Foundation; either version 2 of the License, or
 * (at your option) any later version.
 *
 * This program is distributed in the hope that it will be useful,
 * but WITHOUT ANY WARRANTY; without even the implied warranty of
 * MERCHANTABILITY or FITNESS FOR A PARTICULAR PURPOSE.  See the
 * GNU General Public License for more details.
 *
 * You should have received a copy of the GNU General Public License
 * along with this program; if not, write to the Free Software
 * Foundation, Inc., 59 Temple Place, Suite 330, Boston, MA  02111-1307  USA
 */
#include <linux/cdev.h>
#include <linux/debugfs.h>
#include <linux/completion.h>
#include <linux/device.h>
#include <linux/err.h>
#include <linux/freezer.h>
#include <linux/fs.h>
#include <linux/splice.h>
#include <linux/pagemap.h>
#include <linux/init.h>
#include <linux/list.h>
#include <linux/poll.h>
#include <linux/sched.h>
#include <linux/slab.h>
#include <linux/spinlock.h>
#include <linux/virtio.h>
#include <linux/virtio_console.h>
#include <linux/wait.h>
#include <linux/workqueue.h>
#include <linux/module.h>
#include <linux/dma-mapping.h>
#include <linux/kconfig.h>
#include "../tty/hvc/hvc_console.h"

#define is_rproc_enabled IS_ENABLED(CONFIG_REMOTEPROC)

/*
 * This is a global struct for storing common data for all the devices
 * this driver handles.
 *
 * Mainly, it has a linked list for all the consoles in one place so
 * that callbacks from hvc for get_chars(), put_chars() work properly
 * across multiple devices and multiple ports per device.
 */
struct ports_driver_data {
	/* Used for registering chardevs */
	struct class *class;

	/* Used for exporting per-port information to debugfs */
	struct dentry *debugfs_dir;

	/* List of all the devices we're handling */
	struct list_head portdevs;

	/*
	 * This is used to keep track of the number of hvc consoles
	 * spawned by this driver.  This number is given as the first
	 * argument to hvc_alloc().  To correctly map an initial
	 * console spawned via hvc_instantiate to the console being
	 * hooked up via hvc_alloc, we need to pass the same vtermno.
	 *
	 * We also just assume the first console being initialised was
	 * the first one that got used as the initial console.
	 */
	unsigned int next_vtermno;

	/* All the console devices handled by this driver */
	struct list_head consoles;
};
static struct ports_driver_data pdrvdata;

static DEFINE_SPINLOCK(pdrvdata_lock);
static DECLARE_COMPLETION(early_console_added);

/* This struct holds information that's relevant only for console ports */
struct console {
	/* We'll place all consoles in a list in the pdrvdata struct */
	struct list_head list;

	/* The hvc device associated with this console port */
	struct hvc_struct *hvc;

	/* The size of the console */
	struct winsize ws;

	/*
	 * This number identifies the number that we used to register
	 * with hvc in hvc_instantiate() and hvc_alloc(); this is the
	 * number passed on by the hvc callbacks to us to
	 * differentiate between the other console ports handled by
	 * this driver
	 */
	u32 vtermno;
};

struct port_buffer {
	char *buf;

	/* size of the buffer in *buf above */
	size_t size;

	/* used length of the buffer */
	size_t len;
	/* offset in the buf from which to consume data */
	size_t offset;

	/* DMA address of buffer */
	dma_addr_t dma;

	/* Device we got DMA memory from */
	struct device *dev;

	/* List of pending dma buffers to free */
	struct list_head list;

	/* If sgpages == 0 then buf is used */
	unsigned int sgpages;

	/* sg is used if spages > 0. sg must be the last in is struct */
	struct scatterlist sg[0];
};

/*
 * This is a per-device struct that stores data common to all the
 * ports for that device (vdev->priv).
 */
struct ports_device {
	/* Next portdev in the list, head is in the pdrvdata struct */
	struct list_head list;

	/*
	 * Workqueue handlers where we process deferred work after
	 * notification
	 */
	struct work_struct control_work;

	struct list_head ports;

	/* To protect the list of ports */
	spinlock_t ports_lock;

	/* To protect the vq operations for the control channel */
	spinlock_t c_ivq_lock;
	spinlock_t c_ovq_lock;

	/* The current config space is stored here */
	struct virtio_console_config config;

	/* The virtio device we're associated with */
	struct virtio_device *vdev;

	/*
	 * A couple of virtqueues for the control channel: one for
	 * guest->host transfers, one for host->guest transfers
	 */
	struct virtqueue *c_ivq, *c_ovq;

	/* Array of per-port IO virtqueues */
	struct virtqueue **in_vqs, **out_vqs;

	/* Major number for this device.  Ports will be created as minors. */
	int chr_major;
};

struct port_stats {
	unsigned long bytes_sent, bytes_received, bytes_discarded;
};

/* This struct holds the per-port data */
struct port {
	/* Next port in the list, head is in the ports_device */
	struct list_head list;

	/* Pointer to the parent virtio_console device */
	struct ports_device *portdev;

	/* The current buffer from which data has to be fed to readers */
	struct port_buffer *inbuf;

	/*
	 * To protect the operations on the in_vq associated with this
	 * port.  Has to be a spinlock because it can be called from
	 * interrupt context (get_char()).
	 */
	spinlock_t inbuf_lock;

	/* Protect the operations on the out_vq. */
	spinlock_t outvq_lock;

	/* The IO vqs for this port */
	struct virtqueue *in_vq, *out_vq;

	/* File in the debugfs directory that exposes this port's information */
	struct dentry *debugfs_file;

	/*
	 * Keep count of the bytes sent, received and discarded for
	 * this port for accounting and debugging purposes.  These
	 * counts are not reset across port open / close events.
	 */
	struct port_stats stats;

	/*
	 * The entries in this struct will be valid if this port is
	 * hooked up to an hvc console
	 */
	struct console cons;

	/* Each port associates with a separate char device */
	struct cdev *cdev;
	struct device *dev;

	/* Reference-counting to handle port hot-unplugs and file operations */
	struct kref kref;

	/* A waitqueue for poll() or blocking read operations */
	wait_queue_head_t waitqueue;

	/* The 'name' of the port that we expose via sysfs properties */
	char *name;

	/* We can notify apps of host connect / disconnect events via SIGIO */
	struct fasync_struct *async_queue;

	/* The 'id' to identify the port with the Host */
	u32 id;

	bool outvq_full;

	/* Is the host device open */
	bool host_connected;

	/* We should allow only one process to open a port */
	bool guest_connected;
};

/* This is the very early arch-specified put chars function. */
static int (*early_put_chars)(u32, const char *, int);

static struct port *find_port_by_vtermno(u32 vtermno)
{
	struct port *port;
	struct console *cons;
	unsigned long flags;

	spin_lock_irqsave(&pdrvdata_lock, flags);
	list_for_each_entry(cons, &pdrvdata.consoles, list) {
		if (cons->vtermno == vtermno) {
			port = container_of(cons, struct port, cons);
			goto out;
		}
	}
	port = NULL;
out:
	spin_unlock_irqrestore(&pdrvdata_lock, flags);
	return port;
}

static struct port *find_port_by_devt_in_portdev(struct ports_device *portdev,
						 dev_t dev)
{
	struct port *port;
	unsigned long flags;

	spin_lock_irqsave(&portdev->ports_lock, flags);
	list_for_each_entry(port, &portdev->ports, list) {
		if (port->cdev->dev == dev) {
			kref_get(&port->kref);
			goto out;
		}
	}
	port = NULL;
out:
	spin_unlock_irqrestore(&portdev->ports_lock, flags);

	return port;
}

static struct port *find_port_by_devt(dev_t dev)
{
	struct ports_device *portdev;
	struct port *port;
	unsigned long flags;

	spin_lock_irqsave(&pdrvdata_lock, flags);
	list_for_each_entry(portdev, &pdrvdata.portdevs, list) {
		port = find_port_by_devt_in_portdev(portdev, dev);
		if (port)
			goto out;
	}
	port = NULL;
out:
	spin_unlock_irqrestore(&pdrvdata_lock, flags);
	return port;
}

static struct port *find_port_by_id(struct ports_device *portdev, u32 id)
{
	struct port *port;
	unsigned long flags;

	spin_lock_irqsave(&portdev->ports_lock, flags);
	list_for_each_entry(port, &portdev->ports, list)
		if (port->id == id)
			goto out;
	port = NULL;
out:
	spin_unlock_irqrestore(&portdev->ports_lock, flags);

	return port;
}

static struct port *find_port_by_vq(struct ports_device *portdev,
				    struct virtqueue *vq)
{
	struct port *port;
	unsigned long flags;

	spin_lock_irqsave(&portdev->ports_lock, flags);
	list_for_each_entry(port, &portdev->ports, list)
		if (port->in_vq == vq || port->out_vq == vq)
			goto out;
	port = NULL;
out:
	spin_unlock_irqrestore(&portdev->ports_lock, flags);
	return port;
}

static bool is_console_port(struct port *port)
{
	if (port->cons.hvc)
		return true;
	return false;
}

static bool is_rproc_serial(const struct virtio_device *vdev)
{
	return is_rproc_enabled && vdev->id.device == VIRTIO_ID_RPROC_SERIAL;
}

static inline bool use_multiport(struct ports_device *portdev)
{
	/*
	 * This condition can be true when put_chars is called from
	 * early_init
	 */
	if (!portdev->vdev)
		return 0;
	return portdev->vdev->features[0] & (1 << VIRTIO_CONSOLE_F_MULTIPORT);
}

static DEFINE_SPINLOCK(dma_bufs_lock);
static LIST_HEAD(pending_free_dma_bufs);

static void free_buf(struct port_buffer *buf, bool can_sleep)
{
	unsigned int i;

	for (i = 0; i < buf->sgpages; i++) {
		struct page *page = sg_page(&buf->sg[i]);
		if (!page)
			break;
		put_page(page);
	}

	if (!buf->dev) {
		kfree(buf->buf);
	} else if (is_rproc_enabled) {
		unsigned long flags;

		/* dma_free_coherent requires interrupts to be enabled. */
		if (!can_sleep) {
			/* queue up dma-buffers to be freed later */
			spin_lock_irqsave(&dma_bufs_lock, flags);
			list_add_tail(&buf->list, &pending_free_dma_bufs);
			spin_unlock_irqrestore(&dma_bufs_lock, flags);
			return;
		}
		dma_free_coherent(buf->dev, buf->size, buf->buf, buf->dma);

		/* Release device refcnt and allow it to be freed */
		put_device(buf->dev);
	}

	kfree(buf);
}

static void reclaim_dma_bufs(void)
{
	unsigned long flags;
	struct port_buffer *buf, *tmp;
	LIST_HEAD(tmp_list);

	if (list_empty(&pending_free_dma_bufs))
		return;

	/* Create a copy of the pending_free_dma_bufs while holding the lock */
	spin_lock_irqsave(&dma_bufs_lock, flags);
	list_cut_position(&tmp_list, &pending_free_dma_bufs,
			  pending_free_dma_bufs.prev);
	spin_unlock_irqrestore(&dma_bufs_lock, flags);

	/* Release the dma buffers, without irqs enabled */
	list_for_each_entry_safe(buf, tmp, &tmp_list, list) {
		list_del(&buf->list);
		free_buf(buf, true);
	}
}

static struct port_buffer *alloc_buf(struct virtqueue *vq, size_t buf_size,
				     int pages)
{
	struct port_buffer *buf;

	reclaim_dma_bufs();

	/*
	 * Allocate buffer and the sg list. The sg list array is allocated
	 * directly after the port_buffer struct.
	 */
	buf = kmalloc(sizeof(*buf) + sizeof(struct scatterlist) * pages,
		      GFP_KERNEL);
	if (!buf)
		goto fail;

	buf->sgpages = pages;
	if (pages > 0) {
		buf->dev = NULL;
		buf->buf = NULL;
		return buf;
	}

	if (is_rproc_serial(vq->vdev)) {
		/*
		 * Allocate DMA memory from ancestor. When a virtio
		 * device is created by remoteproc, the DMA memory is
		 * associated with the grandparent device:
		 * vdev => rproc => platform-dev.
		 * The code here would have been less quirky if
		 * DMA_MEMORY_INCLUDES_CHILDREN had been supported
		 * in dma-coherent.c
		 */
		if (!vq->vdev->dev.parent || !vq->vdev->dev.parent->parent)
			goto free_buf;
		buf->dev = vq->vdev->dev.parent->parent;

		/* Increase device refcnt to avoid freeing it */
		get_device(buf->dev);
		buf->buf = dma_alloc_coherent(buf->dev, buf_size, &buf->dma,
					      GFP_KERNEL);
	} else {
		buf->dev = NULL;
		buf->buf = kmalloc(buf_size, GFP_KERNEL);
	}

	if (!buf->buf)
		goto free_buf;
	buf->len = 0;
	buf->offset = 0;
	buf->size = buf_size;
	return buf;

free_buf:
	kfree(buf);
fail:
	return NULL;
}

/* Callers should take appropriate locks */
static struct port_buffer *get_inbuf(struct port *port)
{
	struct port_buffer *buf;
	unsigned int len;

	if (port->inbuf)
		return port->inbuf;

	buf = virtqueue_get_buf(port->in_vq, &len);
	if (buf) {
		buf->len = len;
		buf->offset = 0;
		port->stats.bytes_received += len;
	}
	return buf;
}

/*
 * Create a scatter-gather list representing our input buffer and put
 * it in the queue.
 *
 * Callers should take appropriate locks.
 */
static int add_inbuf(struct virtqueue *vq, struct port_buffer *buf)
{
	struct scatterlist sg[1];
	int ret;

	sg_init_one(sg, buf->buf, buf->size);

	ret = virtqueue_add_inbuf(vq, sg, 1, buf, GFP_ATOMIC);
	virtqueue_kick(vq);
	if (!ret)
		ret = vq->num_free;
	return ret;
}

/* Discard any unread data this port has. Callers lockers. */
static void discard_port_data(struct port *port)
{
	struct port_buffer *buf;
	unsigned int err;

	if (!port->portdev) {
		/* Device has been unplugged.  vqs are already gone. */
		return;
	}
	buf = get_inbuf(port);

	err = 0;
	while (buf) {
		port->stats.bytes_discarded += buf->len - buf->offset;
		if (add_inbuf(port->in_vq, buf) < 0) {
			err++;
			free_buf(buf, false);
		}
		port->inbuf = NULL;
		buf = get_inbuf(port);
	}
	if (err)
		dev_warn(port->dev, "Errors adding %d buffers back to vq\n",
			 err);
}

static bool port_has_data(struct port *port)
{
	unsigned long flags;
	bool ret;

	ret = false;
	spin_lock_irqsave(&port->inbuf_lock, flags);
	port->inbuf = get_inbuf(port);
	if (port->inbuf)
		ret = true;

	spin_unlock_irqrestore(&port->inbuf_lock, flags);
	return ret;
}

static ssize_t __send_control_msg(struct ports_device *portdev, u32 port_id,
				  unsigned int event, unsigned int value)
{
	struct scatterlist sg[1];
	struct virtio_console_control cpkt;
	struct virtqueue *vq;
	unsigned int len;

	if (!use_multiport(portdev))
		return 0;

	cpkt.id = port_id;
	cpkt.event = event;
	cpkt.value = value;

	vq = portdev->c_ovq;

	sg_init_one(sg, &cpkt, sizeof(cpkt));

	spin_lock(&portdev->c_ovq_lock);
<<<<<<< HEAD
	if (virtqueue_add_buf(vq, sg, 1, 0, &cpkt) >= 0) {
=======
	if (virtqueue_add_outbuf(vq, sg, 1, &cpkt, GFP_ATOMIC) == 0) {
>>>>>>> c3ade0e0
		virtqueue_kick(vq);
		while (!virtqueue_get_buf(vq, &len)
			&& !virtqueue_is_broken(vq))
			cpu_relax();
	}
	spin_unlock(&portdev->c_ovq_lock);
	return 0;
}

static ssize_t send_control_msg(struct port *port, unsigned int event,
				unsigned int value)
{
	/* Did the port get unplugged before userspace closed it? */
	if (port->portdev)
		return __send_control_msg(port->portdev, port->id, event, value);
	return 0;
}


/* Callers must take the port->outvq_lock */
static void reclaim_consumed_buffers(struct port *port)
{
	struct port_buffer *buf;
	unsigned int len;

	if (!port->portdev) {
		/* Device has been unplugged.  vqs are already gone. */
		return;
	}
	while ((buf = virtqueue_get_buf(port->out_vq, &len))) {
		free_buf(buf, false);
		port->outvq_full = false;
	}
}

static ssize_t __send_to_port(struct port *port, struct scatterlist *sg,
			      int nents, size_t in_count,
			      void *data, bool nonblock)
{
	struct virtqueue *out_vq;
	int err;
	unsigned long flags;
	unsigned int len;

	out_vq = port->out_vq;

	spin_lock_irqsave(&port->outvq_lock, flags);

	reclaim_consumed_buffers(port);

	err = virtqueue_add_outbuf(out_vq, sg, nents, data, GFP_ATOMIC);

	/* Tell Host to go! */
	virtqueue_kick(out_vq);

	if (err) {
		in_count = 0;
		goto done;
	}

	if (out_vq->num_free == 0)
		port->outvq_full = true;

	if (nonblock)
		goto done;

	/*
	 * Wait till the host acknowledges it pushed out the data we
	 * sent.  This is done for data from the hvc_console; the tty
	 * operations are performed with spinlocks held so we can't
	 * sleep here.  An alternative would be to copy the data to a
	 * buffer and relax the spinning requirement.  The downside is
	 * we need to kmalloc a GFP_ATOMIC buffer each time the
	 * console driver writes something out.
	 */
	while (!virtqueue_get_buf(out_vq, &len)
		&& !virtqueue_is_broken(out_vq))
		cpu_relax();
done:
	spin_unlock_irqrestore(&port->outvq_lock, flags);

	port->stats.bytes_sent += in_count;
	/*
	 * We're expected to return the amount of data we wrote -- all
	 * of it
	 */
	return in_count;
}

/*
 * Give out the data that's requested from the buffer that we have
 * queued up.
 */
static ssize_t fill_readbuf(struct port *port, char *out_buf, size_t out_count,
			    bool to_user)
{
	struct port_buffer *buf;
	unsigned long flags;

	if (!out_count || !port_has_data(port))
		return 0;

	buf = port->inbuf;
	out_count = min(out_count, buf->len - buf->offset);

	if (to_user) {
		ssize_t ret;

		ret = copy_to_user((char __force_user *)out_buf, buf->buf + buf->offset, out_count);
		if (ret)
			return -EFAULT;
	} else {
		memcpy(out_buf, buf->buf + buf->offset, out_count);
	}

	buf->offset += out_count;

	if (buf->offset == buf->len) {
		/*
		 * We're done using all the data in this buffer.
		 * Re-queue so that the Host can send us more data.
		 */
		spin_lock_irqsave(&port->inbuf_lock, flags);
		port->inbuf = NULL;

		if (add_inbuf(port->in_vq, buf) < 0)
			dev_warn(port->dev, "failed add_buf\n");

		spin_unlock_irqrestore(&port->inbuf_lock, flags);
	}
	/* Return the number of bytes actually copied */
	return out_count;
}

/* The condition that must be true for polling to end */
static bool will_read_block(struct port *port)
{
	if (!port->guest_connected) {
		/* Port got hot-unplugged. Let's exit. */
		return false;
	}
	return !port_has_data(port) && port->host_connected;
}

static bool will_write_block(struct port *port)
{
	bool ret;

	if (!port->guest_connected) {
		/* Port got hot-unplugged. Let's exit. */
		return false;
	}
	if (!port->host_connected)
		return true;

	spin_lock_irq(&port->outvq_lock);
	/*
	 * Check if the Host has consumed any buffers since we last
	 * sent data (this is only applicable for nonblocking ports).
	 */
	reclaim_consumed_buffers(port);
	ret = port->outvq_full;
	spin_unlock_irq(&port->outvq_lock);

	return ret;
}

static ssize_t port_fops_read(struct file *filp, char __user *ubuf,
			      size_t count, loff_t *offp)
{
	struct port *port;
	ssize_t ret;

	port = filp->private_data;

	/* Port is hot-unplugged. */
	if (!port->guest_connected)
		return -ENODEV;

	if (!port_has_data(port)) {
		/*
		 * If nothing's connected on the host just return 0 in
		 * case of list_empty; this tells the userspace app
		 * that there's no connection
		 */
		if (!port->host_connected)
			return 0;
		if (filp->f_flags & O_NONBLOCK)
			return -EAGAIN;

		ret = wait_event_freezable(port->waitqueue,
					   !will_read_block(port));
		if (ret < 0)
			return ret;
	}
	/* Port got hot-unplugged while we were waiting above. */
	if (!port->guest_connected)
		return -ENODEV;
	/*
	 * We could've received a disconnection message while we were
	 * waiting for more data.
	 *
	 * This check is not clubbed in the if() statement above as we
	 * might receive some data as well as the host could get
	 * disconnected after we got woken up from our wait.  So we
	 * really want to give off whatever data we have and only then
	 * check for host_connected.
	 */
	if (!port_has_data(port) && !port->host_connected)
		return 0;

	return fill_readbuf(port, (char __force_kernel *)ubuf, count, true);
<<<<<<< HEAD
=======
}

static int wait_port_writable(struct port *port, bool nonblock)
{
	int ret;

	if (will_write_block(port)) {
		if (nonblock)
			return -EAGAIN;

		ret = wait_event_freezable(port->waitqueue,
					   !will_write_block(port));
		if (ret < 0)
			return ret;
	}
	/* Port got hot-unplugged. */
	if (!port->guest_connected)
		return -ENODEV;

	return 0;
>>>>>>> c3ade0e0
}

static ssize_t port_fops_write(struct file *filp, const char __user *ubuf,
			       size_t count, loff_t *offp)
{
	struct port *port;
	struct port_buffer *buf;
	ssize_t ret;
	bool nonblock;
	struct scatterlist sg[1];

	/* Userspace could be out to fool us */
	if (!count)
		return 0;

	port = filp->private_data;

	nonblock = filp->f_flags & O_NONBLOCK;

	ret = wait_port_writable(port, nonblock);
	if (ret < 0)
		return ret;

	count = min((size_t)(32 * 1024), count);

	buf = alloc_buf(port->out_vq, count, 0);
	if (!buf)
		return -ENOMEM;

	ret = copy_from_user(buf->buf, ubuf, count);
	if (ret) {
		ret = -EFAULT;
		goto free_buf;
	}

	/*
	 * We now ask send_buf() to not spin for generic ports -- we
	 * can re-use the same code path that non-blocking file
	 * descriptors take for blocking file descriptors since the
	 * wait is already done and we're certain the write will go
	 * through to the host.
	 */
	nonblock = true;
	sg_init_one(sg, buf->buf, count);
	ret = __send_to_port(port, sg, 1, count, buf, nonblock);

	if (nonblock && ret > 0)
		goto out;

free_buf:
	free_buf(buf, true);
out:
	return ret;
}

struct sg_list {
	unsigned int n;
	unsigned int size;
	size_t len;
	struct scatterlist *sg;
};

static int pipe_to_sg(struct pipe_inode_info *pipe, struct pipe_buffer *buf,
			struct splice_desc *sd)
{
	struct sg_list *sgl = sd->u.data;
	unsigned int offset, len;

	if (sgl->n == sgl->size)
		return 0;

	/* Try lock this page */
	if (buf->ops->steal(pipe, buf) == 0) {
		/* Get reference and unlock page for moving */
		get_page(buf->page);
		unlock_page(buf->page);

		len = min(buf->len, sd->len);
		sg_set_page(&(sgl->sg[sgl->n]), buf->page, len, buf->offset);
	} else {
		/* Failback to copying a page */
		struct page *page = alloc_page(GFP_KERNEL);
		char *src;

		if (!page)
			return -ENOMEM;

		offset = sd->pos & ~PAGE_MASK;

		len = sd->len;
		if (len + offset > PAGE_SIZE)
			len = PAGE_SIZE - offset;

		src = buf->ops->map(pipe, buf, 1);
		memcpy(page_address(page) + offset, src + buf->offset, len);
		buf->ops->unmap(pipe, buf, src);

		sg_set_page(&(sgl->sg[sgl->n]), page, len, offset);
	}
	sgl->n++;
	sgl->len += len;

	return len;
}

/* Faster zero-copy write by splicing */
static ssize_t port_fops_splice_write(struct pipe_inode_info *pipe,
				      struct file *filp, loff_t *ppos,
				      size_t len, unsigned int flags)
{
	struct port *port = filp->private_data;
	struct sg_list sgl;
	ssize_t ret;
	struct port_buffer *buf;
	struct splice_desc sd = {
		.total_len = len,
		.flags = flags,
		.pos = *ppos,
		.u.data = &sgl,
	};

	/*
	 * Rproc_serial does not yet support splice. To support splice
	 * pipe_to_sg() must allocate dma-buffers and copy content from
	 * regular pages to dma pages. And alloc_buf and free_buf must
	 * support allocating and freeing such a list of dma-buffers.
	 */
	if (is_rproc_serial(port->out_vq->vdev))
		return -EINVAL;

	/*
	 * pipe->nrbufs == 0 means there are no data to transfer,
	 * so this returns just 0 for no data.
	 */
	pipe_lock(pipe);
	if (!pipe->nrbufs) {
		ret = 0;
		goto error_out;
	}

	ret = wait_port_writable(port, filp->f_flags & O_NONBLOCK);
	if (ret < 0)
		goto error_out;

	buf = alloc_buf(port->out_vq, 0, pipe->nrbufs);
	if (!buf) {
		ret = -ENOMEM;
		goto error_out;
	}

	sgl.n = 0;
	sgl.len = 0;
	sgl.size = pipe->nrbufs;
	sgl.sg = buf->sg;
	sg_init_table(sgl.sg, sgl.size);
	ret = __splice_from_pipe(pipe, &sd, pipe_to_sg);
	pipe_unlock(pipe);
	if (likely(ret > 0))
		ret = __send_to_port(port, buf->sg, sgl.n, sgl.len, buf, true);

	if (unlikely(ret <= 0))
		free_buf(buf, true);
	return ret;

error_out:
	pipe_unlock(pipe);
	return ret;
}

static unsigned int port_fops_poll(struct file *filp, poll_table *wait)
{
	struct port *port;
	unsigned int ret;

	port = filp->private_data;
	poll_wait(filp, &port->waitqueue, wait);

	if (!port->guest_connected) {
		/* Port got unplugged */
		return POLLHUP;
	}
	ret = 0;
	if (!will_read_block(port))
		ret |= POLLIN | POLLRDNORM;
	if (!will_write_block(port))
		ret |= POLLOUT;
	if (!port->host_connected)
		ret |= POLLHUP;

	return ret;
}

static void remove_port(struct kref *kref);

static int port_fops_release(struct inode *inode, struct file *filp)
{
	struct port *port;

	port = filp->private_data;

	/* Notify host of port being closed */
	send_control_msg(port, VIRTIO_CONSOLE_PORT_OPEN, 0);

	spin_lock_irq(&port->inbuf_lock);
	port->guest_connected = false;

	discard_port_data(port);

	spin_unlock_irq(&port->inbuf_lock);

	spin_lock_irq(&port->outvq_lock);
	reclaim_consumed_buffers(port);
	spin_unlock_irq(&port->outvq_lock);

	reclaim_dma_bufs();
	/*
	 * Locks aren't necessary here as a port can't be opened after
	 * unplug, and if a port isn't unplugged, a kref would already
	 * exist for the port.  Plus, taking ports_lock here would
	 * create a dependency on other locks taken by functions
	 * inside remove_port if we're the last holder of the port,
	 * creating many problems.
	 */
	kref_put(&port->kref, remove_port);

	return 0;
}

static int port_fops_open(struct inode *inode, struct file *filp)
{
	struct cdev *cdev = inode->i_cdev;
	struct port *port;
	int ret;

	/* We get the port with a kref here */
	port = find_port_by_devt(cdev->dev);
	if (!port) {
		/* Port was unplugged before we could proceed */
		return -ENXIO;
	}
	filp->private_data = port;

	/*
	 * Don't allow opening of console port devices -- that's done
	 * via /dev/hvc
	 */
	if (is_console_port(port)) {
		ret = -ENXIO;
		goto out;
	}

	/* Allow only one process to open a particular port at a time */
	spin_lock_irq(&port->inbuf_lock);
	if (port->guest_connected) {
		spin_unlock_irq(&port->inbuf_lock);
		ret = -EBUSY;
		goto out;
	}

	port->guest_connected = true;
	spin_unlock_irq(&port->inbuf_lock);

	spin_lock_irq(&port->outvq_lock);
	/*
	 * There might be a chance that we missed reclaiming a few
	 * buffers in the window of the port getting previously closed
	 * and opening now.
	 */
	reclaim_consumed_buffers(port);
	spin_unlock_irq(&port->outvq_lock);

	nonseekable_open(inode, filp);

	/* Notify host of port being opened */
	send_control_msg(filp->private_data, VIRTIO_CONSOLE_PORT_OPEN, 1);

	return 0;
out:
	kref_put(&port->kref, remove_port);
	return ret;
}

static int port_fops_fasync(int fd, struct file *filp, int mode)
{
	struct port *port;

	port = filp->private_data;
	return fasync_helper(fd, filp, mode, &port->async_queue);
}

/*
 * The file operations that we support: programs in the guest can open
 * a console device, read from it, write to it, poll for data and
 * close it.  The devices are at
 *   /dev/vport<device number>p<port number>
 */
static const struct file_operations port_fops = {
	.owner = THIS_MODULE,
	.open  = port_fops_open,
	.read  = port_fops_read,
	.write = port_fops_write,
	.splice_write = port_fops_splice_write,
	.poll  = port_fops_poll,
	.release = port_fops_release,
	.fasync = port_fops_fasync,
	.llseek = no_llseek,
};

/*
 * The put_chars() callback is pretty straightforward.
 *
 * We turn the characters into a scatter-gather list, add it to the
 * output queue and then kick the Host.  Then we sit here waiting for
 * it to finish: inefficient in theory, but in practice
 * implementations will do it immediately (lguest's Launcher does).
 */
static int put_chars(u32 vtermno, const char *buf, int count)
{
	struct port *port;
	struct scatterlist sg[1];

	if (unlikely(early_put_chars))
		return early_put_chars(vtermno, buf, count);

	port = find_port_by_vtermno(vtermno);
	if (!port)
		return -EPIPE;

	sg_init_one(sg, buf, count);
	return __send_to_port(port, sg, 1, count, (void *)buf, false);
}

/*
 * get_chars() is the callback from the hvc_console infrastructure
 * when an interrupt is received.
 *
 * We call out to fill_readbuf that gets us the required data from the
 * buffers that are queued up.
 */
static int get_chars(u32 vtermno, char *buf, int count)
{
	struct port *port;

	/* If we've not set up the port yet, we have no input to give. */
	if (unlikely(early_put_chars))
		return 0;

	port = find_port_by_vtermno(vtermno);
	if (!port)
		return -EPIPE;

	/* If we don't have an input queue yet, we can't get input. */
	BUG_ON(!port->in_vq);

	return fill_readbuf(port, buf, count, false);
}

static void resize_console(struct port *port)
{
	struct virtio_device *vdev;

	/* The port could have been hot-unplugged */
	if (!port || !is_console_port(port))
		return;

	vdev = port->portdev->vdev;

	/* Don't test F_SIZE at all if we're rproc: not a valid feature! */
	if (!is_rproc_serial(vdev) &&
	    virtio_has_feature(vdev, VIRTIO_CONSOLE_F_SIZE))
		hvc_resize(port->cons.hvc, port->cons.ws);
}

/* We set the configuration at this point, since we now have a tty */
static int notifier_add_vio(struct hvc_struct *hp, int data)
{
	struct port *port;

	port = find_port_by_vtermno(hp->vtermno);
	if (!port)
		return -EINVAL;

	hp->irq_requested = 1;
	resize_console(port);

	return 0;
}

static void notifier_del_vio(struct hvc_struct *hp, int data)
{
	hp->irq_requested = 0;
}

/* The operations for console ports. */
static const struct hv_ops hv_ops = {
	.get_chars = get_chars,
	.put_chars = put_chars,
	.notifier_add = notifier_add_vio,
	.notifier_del = notifier_del_vio,
	.notifier_hangup = notifier_del_vio,
};

/*
 * Console drivers are initialized very early so boot messages can go
 * out, so we do things slightly differently from the generic virtio
 * initialization of the net and block drivers.
 *
 * At this stage, the console is output-only.  It's too early to set
 * up a virtqueue, so we let the drivers do some boutique early-output
 * thing.
 */
int __init virtio_cons_early_init(int (*put_chars)(u32, const char *, int))
{
	early_put_chars = put_chars;
	return hvc_instantiate(0, 0, &hv_ops);
}

static int init_port_console(struct port *port)
{
	int ret;

	/*
	 * The Host's telling us this port is a console port.  Hook it
	 * up with an hvc console.
	 *
	 * To set up and manage our virtual console, we call
	 * hvc_alloc().
	 *
	 * The first argument of hvc_alloc() is the virtual console
	 * number.  The second argument is the parameter for the
	 * notification mechanism (like irq number).  We currently
	 * leave this as zero, virtqueues have implicit notifications.
	 *
	 * The third argument is a "struct hv_ops" containing the
	 * put_chars() get_chars(), notifier_add() and notifier_del()
	 * pointers.  The final argument is the output buffer size: we
	 * can do any size, so we put PAGE_SIZE here.
	 */
	port->cons.vtermno = pdrvdata.next_vtermno;

	port->cons.hvc = hvc_alloc(port->cons.vtermno, 0, &hv_ops, PAGE_SIZE);
	if (IS_ERR(port->cons.hvc)) {
		ret = PTR_ERR(port->cons.hvc);
		dev_err(port->dev,
			"error %d allocating hvc for port\n", ret);
		port->cons.hvc = NULL;
		return ret;
	}
	spin_lock_irq(&pdrvdata_lock);
	pdrvdata.next_vtermno++;
	list_add_tail(&port->cons.list, &pdrvdata.consoles);
	spin_unlock_irq(&pdrvdata_lock);
	port->guest_connected = true;

	/*
	 * Start using the new console output if this is the first
	 * console to come up.
	 */
	if (early_put_chars)
		early_put_chars = NULL;

	/* Notify host of port being opened */
	send_control_msg(port, VIRTIO_CONSOLE_PORT_OPEN, 1);

	return 0;
}

static ssize_t show_port_name(struct device *dev,
			      struct device_attribute *attr, char *buffer)
{
	struct port *port;

	port = dev_get_drvdata(dev);

	return sprintf(buffer, "%s\n", port->name);
}

static DEVICE_ATTR(name, S_IRUGO, show_port_name, NULL);

static struct attribute *port_sysfs_entries[] = {
	&dev_attr_name.attr,
	NULL
};

static struct attribute_group port_attribute_group = {
	.name = NULL,		/* put in device directory */
	.attrs = port_sysfs_entries,
};

static ssize_t debugfs_read(struct file *filp, char __user *ubuf,
			    size_t count, loff_t *offp)
{
	struct port *port;
	char *buf;
	ssize_t ret, out_offset, out_count;

	out_count = 1024;
	buf = kmalloc(out_count, GFP_KERNEL);
	if (!buf)
		return -ENOMEM;

	port = filp->private_data;
	out_offset = 0;
	out_offset += snprintf(buf + out_offset, out_count,
			       "name: %s\n", port->name ? port->name : "");
	out_offset += snprintf(buf + out_offset, out_count - out_offset,
			       "guest_connected: %d\n", port->guest_connected);
	out_offset += snprintf(buf + out_offset, out_count - out_offset,
			       "host_connected: %d\n", port->host_connected);
	out_offset += snprintf(buf + out_offset, out_count - out_offset,
			       "outvq_full: %d\n", port->outvq_full);
	out_offset += snprintf(buf + out_offset, out_count - out_offset,
			       "bytes_sent: %lu\n", port->stats.bytes_sent);
	out_offset += snprintf(buf + out_offset, out_count - out_offset,
			       "bytes_received: %lu\n",
			       port->stats.bytes_received);
	out_offset += snprintf(buf + out_offset, out_count - out_offset,
			       "bytes_discarded: %lu\n",
			       port->stats.bytes_discarded);
	out_offset += snprintf(buf + out_offset, out_count - out_offset,
			       "is_console: %s\n",
			       is_console_port(port) ? "yes" : "no");
	out_offset += snprintf(buf + out_offset, out_count - out_offset,
			       "console_vtermno: %u\n", port->cons.vtermno);

	ret = simple_read_from_buffer(ubuf, count, offp, buf, out_offset);
	kfree(buf);
	return ret;
}

static const struct file_operations port_debugfs_ops = {
	.owner = THIS_MODULE,
	.open  = simple_open,
	.read  = debugfs_read,
};

static void set_console_size(struct port *port, u16 rows, u16 cols)
{
	if (!port || !is_console_port(port))
		return;

	port->cons.ws.ws_row = rows;
	port->cons.ws.ws_col = cols;
}

static unsigned int fill_queue(struct virtqueue *vq, spinlock_t *lock)
{
	struct port_buffer *buf;
	unsigned int nr_added_bufs;
	int ret;

	nr_added_bufs = 0;
	do {
		buf = alloc_buf(vq, PAGE_SIZE, 0);
		if (!buf)
			break;

		spin_lock_irq(lock);
		ret = add_inbuf(vq, buf);
		if (ret < 0) {
			spin_unlock_irq(lock);
			free_buf(buf, true);
			break;
		}
		nr_added_bufs++;
		spin_unlock_irq(lock);
	} while (ret > 0);

	return nr_added_bufs;
}

static void send_sigio_to_port(struct port *port)
{
	if (port->async_queue && port->guest_connected)
		kill_fasync(&port->async_queue, SIGIO, POLL_OUT);
}

static int add_port(struct ports_device *portdev, u32 id)
{
	char debugfs_name[16];
	struct port *port;
	struct port_buffer *buf;
	dev_t devt;
	unsigned int nr_added_bufs;
	int err;

	port = kmalloc(sizeof(*port), GFP_KERNEL);
	if (!port) {
		err = -ENOMEM;
		goto fail;
	}
	kref_init(&port->kref);

	port->portdev = portdev;
	port->id = id;

	port->name = NULL;
	port->inbuf = NULL;
	port->cons.hvc = NULL;
	port->async_queue = NULL;

	port->cons.ws.ws_row = port->cons.ws.ws_col = 0;

	port->host_connected = port->guest_connected = false;
	port->stats = (struct port_stats) { 0 };

	port->outvq_full = false;

	port->in_vq = portdev->in_vqs[port->id];
	port->out_vq = portdev->out_vqs[port->id];

	port->cdev = cdev_alloc();
	if (!port->cdev) {
		dev_err(&port->portdev->vdev->dev, "Error allocating cdev\n");
		err = -ENOMEM;
		goto free_port;
	}
	port->cdev->ops = &port_fops;

	devt = MKDEV(portdev->chr_major, id);
	err = cdev_add(port->cdev, devt, 1);
	if (err < 0) {
		dev_err(&port->portdev->vdev->dev,
			"Error %d adding cdev for port %u\n", err, id);
		goto free_cdev;
	}
	port->dev = device_create(pdrvdata.class, &port->portdev->vdev->dev,
				  devt, port, "vport%up%u",
				  port->portdev->vdev->index, id);
	if (IS_ERR(port->dev)) {
		err = PTR_ERR(port->dev);
		dev_err(&port->portdev->vdev->dev,
			"Error %d creating device for port %u\n",
			err, id);
		goto free_cdev;
	}

	spin_lock_init(&port->inbuf_lock);
	spin_lock_init(&port->outvq_lock);
	init_waitqueue_head(&port->waitqueue);

	/* Fill the in_vq with buffers so the host can send us data. */
	nr_added_bufs = fill_queue(port->in_vq, &port->inbuf_lock);
	if (!nr_added_bufs) {
		dev_err(port->dev, "Error allocating inbufs\n");
		err = -ENOMEM;
		goto free_device;
	}

	if (is_rproc_serial(port->portdev->vdev))
		/*
		 * For rproc_serial assume remote processor is connected.
		 * rproc_serial does not want the console port, only
		 * the generic port implementation.
		 */
		port->host_connected = true;
	else if (!use_multiport(port->portdev)) {
		/*
		 * If we're not using multiport support,
		 * this has to be a console port.
		 */
		err = init_port_console(port);
		if (err)
			goto free_inbufs;
	}

	spin_lock_irq(&portdev->ports_lock);
	list_add_tail(&port->list, &port->portdev->ports);
	spin_unlock_irq(&portdev->ports_lock);

	/*
	 * Tell the Host we're set so that it can send us various
	 * configuration parameters for this port (eg, port name,
	 * caching, whether this is a console port, etc.)
	 */
	send_control_msg(port, VIRTIO_CONSOLE_PORT_READY, 1);

	if (pdrvdata.debugfs_dir) {
		/*
		 * Finally, create the debugfs file that we can use to
		 * inspect a port's state at any time
		 */
		sprintf(debugfs_name, "vport%up%u",
			port->portdev->vdev->index, id);
		port->debugfs_file = debugfs_create_file(debugfs_name, 0444,
							 pdrvdata.debugfs_dir,
							 port,
							 &port_debugfs_ops);
	}
	return 0;

free_inbufs:
	while ((buf = virtqueue_detach_unused_buf(port->in_vq)))
		free_buf(buf, true);
free_device:
	device_destroy(pdrvdata.class, port->dev->devt);
free_cdev:
	cdev_del(port->cdev);
free_port:
	kfree(port);
fail:
	/* The host might want to notify management sw about port add failure */
	__send_control_msg(portdev, id, VIRTIO_CONSOLE_PORT_READY, 0);
	return err;
}

/* No users remain, remove all port-specific data. */
static void remove_port(struct kref *kref)
{
	struct port *port;

	port = container_of(kref, struct port, kref);

	kfree(port);
<<<<<<< HEAD
=======
}

static void remove_port_data(struct port *port)
{
	struct port_buffer *buf;

	spin_lock_irq(&port->inbuf_lock);
	/* Remove unused data this port might have received. */
	discard_port_data(port);

	/* Remove buffers we queued up for the Host to send us data in. */
	while ((buf = virtqueue_detach_unused_buf(port->in_vq)))
		free_buf(buf, true);
	spin_unlock_irq(&port->inbuf_lock);

	spin_lock_irq(&port->outvq_lock);
	reclaim_consumed_buffers(port);

	/* Free pending buffers from the out-queue. */
	while ((buf = virtqueue_detach_unused_buf(port->out_vq)))
		free_buf(buf, true);
	spin_unlock_irq(&port->outvq_lock);
>>>>>>> c3ade0e0
}

/*
 * Port got unplugged.  Remove port from portdev's list and drop the
 * kref reference.  If no userspace has this port opened, it will
 * result in immediate removal the port.
 */
static void unplug_port(struct port *port)
{
	spin_lock_irq(&port->portdev->ports_lock);
	list_del(&port->list);
	spin_unlock_irq(&port->portdev->ports_lock);

	spin_lock_irq(&port->inbuf_lock);
	if (port->guest_connected) {
		/* Let the app know the port is going down. */
		send_sigio_to_port(port);

		/* Do this after sigio is actually sent */
		port->guest_connected = false;
		port->host_connected = false;

		wake_up_interruptible(&port->waitqueue);
	}
	spin_unlock_irq(&port->inbuf_lock);

	if (is_console_port(port)) {
		spin_lock_irq(&pdrvdata_lock);
		list_del(&port->cons.list);
		spin_unlock_irq(&pdrvdata_lock);
		hvc_remove(port->cons.hvc);
	}

	remove_port_data(port);

	/*
	 * We should just assume the device itself has gone off --
	 * else a close on an open port later will try to send out a
	 * control message.
	 */
	port->portdev = NULL;

	sysfs_remove_group(&port->dev->kobj, &port_attribute_group);
	device_destroy(pdrvdata.class, port->dev->devt);
	cdev_del(port->cdev);

<<<<<<< HEAD
	kfree(port->name);

	debugfs_remove(port->debugfs_file);
=======
	debugfs_remove(port->debugfs_file);
	kfree(port->name);
>>>>>>> c3ade0e0

	/*
	 * Locks around here are not necessary - a port can't be
	 * opened after we removed the port struct from ports_list
	 * above.
	 */
	kref_put(&port->kref, remove_port);
}

/* Any private messages that the Host and Guest want to share */
static void handle_control_message(struct ports_device *portdev,
				   struct port_buffer *buf)
{
	struct virtio_console_control *cpkt;
	struct port *port;
	size_t name_size;
	int err;

	cpkt = (struct virtio_console_control *)(buf->buf + buf->offset);

	port = find_port_by_id(portdev, cpkt->id);
	if (!port && cpkt->event != VIRTIO_CONSOLE_PORT_ADD) {
		/* No valid header at start of buffer.  Drop it. */
		dev_dbg(&portdev->vdev->dev,
			"Invalid index %u in control packet\n", cpkt->id);
		return;
	}

	switch (cpkt->event) {
	case VIRTIO_CONSOLE_PORT_ADD:
		if (port) {
			dev_dbg(&portdev->vdev->dev,
				"Port %u already added\n", port->id);
			send_control_msg(port, VIRTIO_CONSOLE_PORT_READY, 1);
			break;
		}
		if (cpkt->id >= portdev->config.max_nr_ports) {
			dev_warn(&portdev->vdev->dev,
				"Request for adding port with out-of-bound id %u, max. supported id: %u\n",
				cpkt->id, portdev->config.max_nr_ports - 1);
			break;
		}
		add_port(portdev, cpkt->id);
		break;
	case VIRTIO_CONSOLE_PORT_REMOVE:
		unplug_port(port);
		break;
	case VIRTIO_CONSOLE_CONSOLE_PORT:
		if (!cpkt->value)
			break;
		if (is_console_port(port))
			break;

		init_port_console(port);
		complete(&early_console_added);
		/*
		 * Could remove the port here in case init fails - but
		 * have to notify the host first.
		 */
		break;
	case VIRTIO_CONSOLE_RESIZE: {
		struct {
			__u16 rows;
			__u16 cols;
		} size;

		if (!is_console_port(port))
			break;

		memcpy(&size, buf->buf + buf->offset + sizeof(*cpkt),
		       sizeof(size));
		set_console_size(port, size.rows, size.cols);

		port->cons.hvc->irq_requested = 1;
		resize_console(port);
		break;
	}
	case VIRTIO_CONSOLE_PORT_OPEN:
		port->host_connected = cpkt->value;
		wake_up_interruptible(&port->waitqueue);
		/*
		 * If the host port got closed and the host had any
		 * unconsumed buffers, we'll be able to reclaim them
		 * now.
		 */
		spin_lock_irq(&port->outvq_lock);
		reclaim_consumed_buffers(port);
		spin_unlock_irq(&port->outvq_lock);

		/*
		 * If the guest is connected, it'll be interested in
		 * knowing the host connection state changed.
		 */
		spin_lock_irq(&port->inbuf_lock);
		send_sigio_to_port(port);
		spin_unlock_irq(&port->inbuf_lock);
		break;
	case VIRTIO_CONSOLE_PORT_NAME:
		/*
		 * If we woke up after hibernation, we can get this
		 * again.  Skip it in that case.
		 */
		if (port->name)
			break;

		/*
		 * Skip the size of the header and the cpkt to get the size
		 * of the name that was sent
		 */
		name_size = buf->len - buf->offset - sizeof(*cpkt) + 1;

		port->name = kmalloc(name_size, GFP_KERNEL);
		if (!port->name) {
			dev_err(port->dev,
				"Not enough space to store port name\n");
			break;
		}
		strncpy(port->name, buf->buf + buf->offset + sizeof(*cpkt),
			name_size - 1);
		port->name[name_size - 1] = 0;

		/*
		 * Since we only have one sysfs attribute, 'name',
		 * create it only if we have a name for the port.
		 */
		err = sysfs_create_group(&port->dev->kobj,
					 &port_attribute_group);
		if (err) {
			dev_err(port->dev,
				"Error %d creating sysfs device attributes\n",
				err);
		} else {
			/*
			 * Generate a udev event so that appropriate
			 * symlinks can be created based on udev
			 * rules.
			 */
			kobject_uevent(&port->dev->kobj, KOBJ_CHANGE);
		}
		break;
	}
}

static void control_work_handler(struct work_struct *work)
{
	struct ports_device *portdev;
	struct virtqueue *vq;
	struct port_buffer *buf;
	unsigned int len;

	portdev = container_of(work, struct ports_device, control_work);
	vq = portdev->c_ivq;

	spin_lock(&portdev->c_ivq_lock);
	while ((buf = virtqueue_get_buf(vq, &len))) {
		spin_unlock(&portdev->c_ivq_lock);

		buf->len = len;
		buf->offset = 0;

		handle_control_message(portdev, buf);

		spin_lock(&portdev->c_ivq_lock);
		if (add_inbuf(portdev->c_ivq, buf) < 0) {
			dev_warn(&portdev->vdev->dev,
				 "Error adding buffer to queue\n");
			free_buf(buf, false);
		}
	}
	spin_unlock(&portdev->c_ivq_lock);
}

static void out_intr(struct virtqueue *vq)
{
	struct port *port;

	port = find_port_by_vq(vq->vdev->priv, vq);
	if (!port)
		return;

	wake_up_interruptible(&port->waitqueue);
}

static void in_intr(struct virtqueue *vq)
{
	struct port *port;
	unsigned long flags;

	port = find_port_by_vq(vq->vdev->priv, vq);
	if (!port)
		return;

	spin_lock_irqsave(&port->inbuf_lock, flags);
	port->inbuf = get_inbuf(port);

	/*
	 * Normally the port should not accept data when the port is
	 * closed. For generic serial ports, the host won't (shouldn't)
	 * send data till the guest is connected. But this condition
	 * can be reached when a console port is not yet connected (no
	 * tty is spawned) and the other side sends out data over the
	 * vring, or when a remote devices start sending data before
	 * the ports are opened.
	 *
	 * A generic serial port will discard data if not connected,
	 * while console ports and rproc-serial ports accepts data at
	 * any time. rproc-serial is initiated with guest_connected to
	 * false because port_fops_open expects this. Console ports are
	 * hooked up with an HVC console and is initialized with
	 * guest_connected to true.
	 */

	if (!port->guest_connected && !is_rproc_serial(port->portdev->vdev))
		discard_port_data(port);

	/* Send a SIGIO indicating new data in case the process asked for it */
	send_sigio_to_port(port);

	spin_unlock_irqrestore(&port->inbuf_lock, flags);

	wake_up_interruptible(&port->waitqueue);

	if (is_console_port(port) && hvc_poll(port->cons.hvc))
		hvc_kick();
}

static void control_intr(struct virtqueue *vq)
{
	struct ports_device *portdev;

	portdev = vq->vdev->priv;
	schedule_work(&portdev->control_work);
}

static void config_intr(struct virtio_device *vdev)
{
	struct ports_device *portdev;

	portdev = vdev->priv;

	if (!use_multiport(portdev)) {
		struct port *port;
		u16 rows, cols;

		virtio_cread(vdev, struct virtio_console_config, cols, &cols);
		virtio_cread(vdev, struct virtio_console_config, rows, &rows);

		port = find_port_by_id(portdev, 0);
		set_console_size(port, rows, cols);

		/*
		 * We'll use this way of resizing only for legacy
		 * support.  For newer userspace
		 * (VIRTIO_CONSOLE_F_MULTPORT+), use control messages
		 * to indicate console size changes so that it can be
		 * done per-port.
		 */
		resize_console(port);
	}
}

static int init_vqs(struct ports_device *portdev)
{
	vq_callback_t **io_callbacks;
	char **io_names;
	struct virtqueue **vqs;
	u32 i, j, nr_ports, nr_queues;
	int err;

	nr_ports = portdev->config.max_nr_ports;
	nr_queues = use_multiport(portdev) ? (nr_ports + 1) * 2 : 2;

	vqs = kmalloc(nr_queues * sizeof(struct virtqueue *), GFP_KERNEL);
	io_callbacks = kmalloc(nr_queues * sizeof(vq_callback_t *), GFP_KERNEL);
	io_names = kmalloc(nr_queues * sizeof(char *), GFP_KERNEL);
	portdev->in_vqs = kmalloc(nr_ports * sizeof(struct virtqueue *),
				  GFP_KERNEL);
	portdev->out_vqs = kmalloc(nr_ports * sizeof(struct virtqueue *),
				   GFP_KERNEL);
	if (!vqs || !io_callbacks || !io_names || !portdev->in_vqs ||
	    !portdev->out_vqs) {
		err = -ENOMEM;
		goto free;
	}

	/*
	 * For backward compat (newer host but older guest), the host
	 * spawns a console port first and also inits the vqs for port
	 * 0 before others.
	 */
	j = 0;
	io_callbacks[j] = in_intr;
	io_callbacks[j + 1] = out_intr;
	io_names[j] = "input";
	io_names[j + 1] = "output";
	j += 2;

	if (use_multiport(portdev)) {
		io_callbacks[j] = control_intr;
		io_callbacks[j + 1] = NULL;
		io_names[j] = "control-i";
		io_names[j + 1] = "control-o";

		for (i = 1; i < nr_ports; i++) {
			j += 2;
			io_callbacks[j] = in_intr;
			io_callbacks[j + 1] = out_intr;
			io_names[j] = "input";
			io_names[j + 1] = "output";
		}
	}
	/* Find the queues. */
	err = portdev->vdev->config->find_vqs(portdev->vdev, nr_queues, vqs,
					      io_callbacks,
					      (const char **)io_names);
	if (err)
		goto free;

	j = 0;
	portdev->in_vqs[0] = vqs[0];
	portdev->out_vqs[0] = vqs[1];
	j += 2;
	if (use_multiport(portdev)) {
		portdev->c_ivq = vqs[j];
		portdev->c_ovq = vqs[j + 1];

		for (i = 1; i < nr_ports; i++) {
			j += 2;
			portdev->in_vqs[i] = vqs[j];
			portdev->out_vqs[i] = vqs[j + 1];
		}
	}
	kfree(io_names);
	kfree(io_callbacks);
	kfree(vqs);

	return 0;

free:
	kfree(portdev->out_vqs);
	kfree(portdev->in_vqs);
	kfree(io_names);
	kfree(io_callbacks);
	kfree(vqs);

	return err;
}

static const struct file_operations portdev_fops = {
	.owner = THIS_MODULE,
};

static void remove_vqs(struct ports_device *portdev)
{
	portdev->vdev->config->del_vqs(portdev->vdev);
	kfree(portdev->in_vqs);
	kfree(portdev->out_vqs);
}

static void remove_controlq_data(struct ports_device *portdev)
{
	struct port_buffer *buf;
	unsigned int len;

	if (!use_multiport(portdev))
		return;

	while ((buf = virtqueue_get_buf(portdev->c_ivq, &len)))
		free_buf(buf, true);

	while ((buf = virtqueue_detach_unused_buf(portdev->c_ivq)))
		free_buf(buf, true);
}

/*
 * Once we're further in boot, we get probed like any other virtio
 * device.
 *
 * If the host also supports multiple console ports, we check the
 * config space to see how many ports the host has spawned.  We
 * initialize each port found.
 */
static int virtcons_probe(struct virtio_device *vdev)
{
	struct ports_device *portdev;
	int err;
	bool multiport;
	bool early = early_put_chars != NULL;

	/* Ensure to read early_put_chars now */
	barrier();

	portdev = kmalloc(sizeof(*portdev), GFP_KERNEL);
	if (!portdev) {
		err = -ENOMEM;
		goto fail;
	}

	/* Attach this portdev to this virtio_device, and vice-versa. */
	portdev->vdev = vdev;
	vdev->priv = portdev;

	portdev->chr_major = register_chrdev(0, "virtio-portsdev",
					     &portdev_fops);
	if (portdev->chr_major < 0) {
		dev_err(&vdev->dev,
			"Error %d registering chrdev for device %u\n",
			portdev->chr_major, vdev->index);
		err = portdev->chr_major;
		goto free;
	}

	multiport = false;
	portdev->config.max_nr_ports = 1;

	/* Don't test MULTIPORT at all if we're rproc: not a valid feature! */
	if (!is_rproc_serial(vdev) &&
	    virtio_cread_feature(vdev, VIRTIO_CONSOLE_F_MULTIPORT,
				 struct virtio_console_config, max_nr_ports,
				 &portdev->config.max_nr_ports) == 0) {
		multiport = true;
	}

	err = init_vqs(portdev);
	if (err < 0) {
		dev_err(&vdev->dev, "Error %d initializing vqs\n", err);
		goto free_chrdev;
	}

	spin_lock_init(&portdev->ports_lock);
	INIT_LIST_HEAD(&portdev->ports);

	if (multiport) {
		unsigned int nr_added_bufs;

		spin_lock_init(&portdev->c_ivq_lock);
		spin_lock_init(&portdev->c_ovq_lock);
		INIT_WORK(&portdev->control_work, &control_work_handler);

		nr_added_bufs = fill_queue(portdev->c_ivq,
					   &portdev->c_ivq_lock);
		if (!nr_added_bufs) {
			dev_err(&vdev->dev,
				"Error allocating buffers for control queue\n");
			err = -ENOMEM;
			goto free_vqs;
		}
	} else {
		/*
		 * For backward compatibility: Create a console port
		 * if we're running on older host.
		 */
		add_port(portdev, 0);
	}

	spin_lock_irq(&pdrvdata_lock);
	list_add_tail(&portdev->list, &pdrvdata.portdevs);
	spin_unlock_irq(&pdrvdata_lock);

	__send_control_msg(portdev, VIRTIO_CONSOLE_BAD_ID,
			   VIRTIO_CONSOLE_DEVICE_READY, 1);

	/*
	 * If there was an early virtio console, assume that there are no
	 * other consoles. We need to wait until the hvc_alloc matches the
	 * hvc_instantiate, otherwise tty_open will complain, resulting in
	 * a "Warning: unable to open an initial console" boot failure.
	 * Without multiport this is done in add_port above. With multiport
	 * this might take some host<->guest communication - thus we have to
	 * wait.
	 */
	if (multiport && early)
		wait_for_completion(&early_console_added);

	return 0;

free_vqs:
	/* The host might want to notify mgmt sw about device add failure */
	__send_control_msg(portdev, VIRTIO_CONSOLE_BAD_ID,
			   VIRTIO_CONSOLE_DEVICE_READY, 0);
	remove_vqs(portdev);
free_chrdev:
	unregister_chrdev(portdev->chr_major, "virtio-portsdev");
free:
	kfree(portdev);
fail:
	return err;
}

static void virtcons_remove(struct virtio_device *vdev)
{
	struct ports_device *portdev;
	struct port *port, *port2;

	portdev = vdev->priv;

	spin_lock_irq(&pdrvdata_lock);
	list_del(&portdev->list);
	spin_unlock_irq(&pdrvdata_lock);

	/* Disable interrupts for vqs */
	vdev->config->reset(vdev);
	/* Finish up work that's lined up */
	if (use_multiport(portdev))
		cancel_work_sync(&portdev->control_work);

	list_for_each_entry_safe(port, port2, &portdev->ports, list)
		unplug_port(port);

	unregister_chrdev(portdev->chr_major, "virtio-portsdev");

	/*
	 * When yanking out a device, we immediately lose the
	 * (device-side) queues.  So there's no point in keeping the
	 * guest side around till we drop our final reference.  This
	 * also means that any ports which are in an open state will
	 * have to just stop using the port, as the vqs are going
	 * away.
	 */
	remove_controlq_data(portdev);
	remove_vqs(portdev);
	kfree(portdev);
}

static struct virtio_device_id id_table[] = {
	{ VIRTIO_ID_CONSOLE, VIRTIO_DEV_ANY_ID },
	{ 0 },
};

static unsigned int features[] = {
	VIRTIO_CONSOLE_F_SIZE,
	VIRTIO_CONSOLE_F_MULTIPORT,
};

static struct virtio_device_id rproc_serial_id_table[] = {
#if IS_ENABLED(CONFIG_REMOTEPROC)
	{ VIRTIO_ID_RPROC_SERIAL, VIRTIO_DEV_ANY_ID },
#endif
	{ 0 },
};

static unsigned int rproc_serial_features[] = {
};

#ifdef CONFIG_PM_SLEEP
static int virtcons_freeze(struct virtio_device *vdev)
{
	struct ports_device *portdev;
	struct port *port;

	portdev = vdev->priv;

	vdev->config->reset(vdev);

	virtqueue_disable_cb(portdev->c_ivq);
	cancel_work_sync(&portdev->control_work);
	/*
	 * Once more: if control_work_handler() was running, it would
	 * enable the cb as the last step.
	 */
	virtqueue_disable_cb(portdev->c_ivq);
	remove_controlq_data(portdev);

	list_for_each_entry(port, &portdev->ports, list) {
		virtqueue_disable_cb(port->in_vq);
		virtqueue_disable_cb(port->out_vq);
		/*
		 * We'll ask the host later if the new invocation has
		 * the port opened or closed.
		 */
		port->host_connected = false;
		remove_port_data(port);
	}
	remove_vqs(portdev);

	return 0;
}

static int virtcons_restore(struct virtio_device *vdev)
{
	struct ports_device *portdev;
	struct port *port;
	int ret;

	portdev = vdev->priv;

	ret = init_vqs(portdev);
	if (ret)
		return ret;

	if (use_multiport(portdev))
		fill_queue(portdev->c_ivq, &portdev->c_ivq_lock);

	list_for_each_entry(port, &portdev->ports, list) {
		port->in_vq = portdev->in_vqs[port->id];
		port->out_vq = portdev->out_vqs[port->id];

		fill_queue(port->in_vq, &port->inbuf_lock);

		/* Get port open/close status on the host */
		send_control_msg(port, VIRTIO_CONSOLE_PORT_READY, 1);

		/*
		 * If a port was open at the time of suspending, we
		 * have to let the host know that it's still open.
		 */
		if (port->guest_connected)
			send_control_msg(port, VIRTIO_CONSOLE_PORT_OPEN, 1);
	}
	return 0;
}
#endif

static struct virtio_driver virtio_console = {
	.feature_table = features,
	.feature_table_size = ARRAY_SIZE(features),
	.driver.name =	KBUILD_MODNAME,
	.driver.owner =	THIS_MODULE,
	.id_table =	id_table,
	.probe =	virtcons_probe,
	.remove =	virtcons_remove,
	.config_changed = config_intr,
#ifdef CONFIG_PM_SLEEP
	.freeze =	virtcons_freeze,
	.restore =	virtcons_restore,
#endif
};

static struct virtio_driver virtio_rproc_serial = {
	.feature_table = rproc_serial_features,
	.feature_table_size = ARRAY_SIZE(rproc_serial_features),
	.driver.name =	"virtio_rproc_serial",
	.driver.owner =	THIS_MODULE,
	.id_table =	rproc_serial_id_table,
	.probe =	virtcons_probe,
	.remove =	virtcons_remove,
};

static int __init init(void)
{
	int err;

	pdrvdata.class = class_create(THIS_MODULE, "virtio-ports");
	if (IS_ERR(pdrvdata.class)) {
		err = PTR_ERR(pdrvdata.class);
		pr_err("Error %d creating virtio-ports class\n", err);
		return err;
	}

	pdrvdata.debugfs_dir = debugfs_create_dir("virtio-ports", NULL);
	if (!pdrvdata.debugfs_dir)
		pr_warning("Error creating debugfs dir for virtio-ports\n");
	INIT_LIST_HEAD(&pdrvdata.consoles);
	INIT_LIST_HEAD(&pdrvdata.portdevs);

	err = register_virtio_driver(&virtio_console);
	if (err < 0) {
		pr_err("Error %d registering virtio driver\n", err);
		goto free;
	}
	err = register_virtio_driver(&virtio_rproc_serial);
	if (err < 0) {
		pr_err("Error %d registering virtio rproc serial driver\n",
		       err);
		goto unregister;
	}
	return 0;
unregister:
	unregister_virtio_driver(&virtio_console);
free:
	if (pdrvdata.debugfs_dir)
		debugfs_remove_recursive(pdrvdata.debugfs_dir);
	class_destroy(pdrvdata.class);
	return err;
}

static void __exit fini(void)
{
	reclaim_dma_bufs();

	unregister_virtio_driver(&virtio_console);
	unregister_virtio_driver(&virtio_rproc_serial);

	class_destroy(pdrvdata.class);
	if (pdrvdata.debugfs_dir)
		debugfs_remove_recursive(pdrvdata.debugfs_dir);
}
module_init(init);
module_exit(fini);

MODULE_DEVICE_TABLE(virtio, id_table);
MODULE_DESCRIPTION("Virtio console driver");
MODULE_LICENSE("GPL");<|MERGE_RESOLUTION|>--- conflicted
+++ resolved
@@ -575,11 +575,7 @@
 	sg_init_one(sg, &cpkt, sizeof(cpkt));
 
 	spin_lock(&portdev->c_ovq_lock);
-<<<<<<< HEAD
-	if (virtqueue_add_buf(vq, sg, 1, 0, &cpkt) >= 0) {
-=======
 	if (virtqueue_add_outbuf(vq, sg, 1, &cpkt, GFP_ATOMIC) == 0) {
->>>>>>> c3ade0e0
 		virtqueue_kick(vq);
 		while (!virtqueue_get_buf(vq, &len)
 			&& !virtqueue_is_broken(vq))
@@ -792,8 +788,6 @@
 		return 0;
 
 	return fill_readbuf(port, (char __force_kernel *)ubuf, count, true);
-<<<<<<< HEAD
-=======
 }
 
 static int wait_port_writable(struct port *port, bool nonblock)
@@ -814,7 +808,6 @@
 		return -ENODEV;
 
 	return 0;
->>>>>>> c3ade0e0
 }
 
 static ssize_t port_fops_write(struct file *filp, const char __user *ubuf,
@@ -1529,8 +1522,6 @@
 	port = container_of(kref, struct port, kref);
 
 	kfree(port);
-<<<<<<< HEAD
-=======
 }
 
 static void remove_port_data(struct port *port)
@@ -1553,7 +1544,6 @@
 	while ((buf = virtqueue_detach_unused_buf(port->out_vq)))
 		free_buf(buf, true);
 	spin_unlock_irq(&port->outvq_lock);
->>>>>>> c3ade0e0
 }
 
 /*
@@ -1600,14 +1590,8 @@
 	device_destroy(pdrvdata.class, port->dev->devt);
 	cdev_del(port->cdev);
 
-<<<<<<< HEAD
-	kfree(port->name);
-
-	debugfs_remove(port->debugfs_file);
-=======
 	debugfs_remove(port->debugfs_file);
 	kfree(port->name);
->>>>>>> c3ade0e0
 
 	/*
 	 * Locks around here are not necessary - a port can't be
