--- conflicted
+++ resolved
@@ -35,11 +35,8 @@
 # include <linux/efi.h>
 #endif
 
-<<<<<<< HEAD
-=======
 #define DEVPORT_MINOR	4
 
->>>>>>> c3ade0e0
 #if defined(CONFIG_GRKERNSEC) && !defined(CONFIG_GRKERNSEC_NO_RBAC)
 extern const struct file_operations grsec_fops;
 #endif
@@ -389,43 +386,6 @@
 }
 #endif
 
-<<<<<<< HEAD
-#ifdef CONFIG_CRASH_DUMP
-/*
- * Read memory corresponding to the old kernel.
- */
-static ssize_t read_oldmem(struct file *file, char __user *buf,
-				size_t count, loff_t *ppos)
-{
-	unsigned long pfn, offset;
-	size_t read = 0, csize;
-	int rc = 0;
-
-	while (count) {
-		pfn = *ppos / PAGE_SIZE;
-		if (pfn > saved_max_pfn)
-			return read;
-
-		offset = (unsigned long)(*ppos % PAGE_SIZE);
-		if (count > PAGE_SIZE - offset)
-			csize = PAGE_SIZE - offset;
-		else
-			csize = count;
-
-		rc = copy_oldmem_page(pfn, (char __force_kernel *)buf, csize, offset, 1);
-		if (rc < 0)
-			return rc;
-		buf += csize;
-		*ppos += csize;
-		read += csize;
-		count -= csize;
-	}
-	return read;
-}
-#endif
-
-=======
->>>>>>> c3ade0e0
 #ifdef CONFIG_DEVKMEM
 /*
  * This function reads the *virtual* memory as seen by the kernel.
@@ -435,11 +395,7 @@
 {
 	unsigned long p = *ppos;
 	ssize_t low_count, read, sz, err = 0;
-<<<<<<< HEAD
-	char * kbuf; /* k-addr because vread() takes vmlist_lock rwlock */
-=======
 	char *kbuf; /* k-addr because vread() takes vmlist_lock rwlock */
->>>>>>> c3ade0e0
 
 	read = 0;
 	if (p < (unsigned long) high_memory) {
@@ -891,60 +847,6 @@
 	.write		= write_full,
 };
 
-<<<<<<< HEAD
-#ifdef CONFIG_CRASH_DUMP
-static const struct file_operations oldmem_fops = {
-	.read	= read_oldmem,
-	.open	= open_oldmem,
-	.llseek = default_llseek,
-};
-#endif
-
-static ssize_t kmsg_writev(struct kiocb *iocb, const struct iovec *iv,
-			   unsigned long count, loff_t pos)
-{
-	char *line, *p;
-	int i;
-	ssize_t ret = -EFAULT;
-	size_t len = iov_length(iv, count);
-
-#ifdef CONFIG_GRKERNSEC_DMESG
-	if (!capable(CAP_SYSLOG))
-		return -EPERM;
-#endif
-
-	line = kmalloc(len + 1, GFP_KERNEL);
-	if (line == NULL)
-		return -ENOMEM;
-
-	/*
-	 * copy all vectors into a single string, to ensure we do
-	 * not interleave our log line with other printk calls
-	 */
-	p = line;
-	for (i = 0; i < count; i++) {
-		if (copy_from_user(p, iv[i].iov_base, iv[i].iov_len))
-			goto out;
-		p += iv[i].iov_len;
-	}
-	p[0] = '\0';
-
-	ret = printk("%s", line);
-	/* printk can add a prefix */
-	if (ret > len)
-		ret = len;
-out:
-	kfree(line);
-	return ret;
-}
-
-static const struct file_operations kmsg_fops = {
-	.aio_write = kmsg_writev,
-	.llseek = noop_llseek,
-};
-
-=======
->>>>>>> c3ade0e0
 static const struct memdev {
 	const char *name;
 	umode_t mode;
@@ -969,9 +871,6 @@
 #if defined(CONFIG_GRKERNSEC) && !defined(CONFIG_GRKERNSEC_NO_RBAC)
 	[13] = { "grsec",S_IRUSR | S_IWUGO, &grsec_fops, NULL },
 #endif
-#if defined(CONFIG_GRKERNSEC) && !defined(CONFIG_GRKERNSEC_NO_RBAC)
-	[13] = { "grsec",S_IRUSR | S_IWUGO, &grsec_fops, NULL },
-#endif
 };
 
 static int memory_open(struct inode *inode, struct file *filp)
